;; GCC machine description for CRIS cpu cores.
<<<<<<< HEAD
;; Copyright (C) 1998, 1999, 2000, 2001, 2002, 2003, 2004, 2005
=======
;; Copyright (C) 1998, 1999, 2000, 2001, 2002, 2003, 2004, 2005, 2006
>>>>>>> c355071f
;; Free Software Foundation, Inc.
;; Contributed by Axis Communications.

;; This file is part of GCC.
;;
;; GCC is free software; you can redistribute it and/or modify
;; it under the terms of the GNU General Public License as published by
;; the Free Software Foundation; either version 2, or (at your option)
;; any later version.
;;
;; GCC is distributed in the hope that it will be useful,
;; but WITHOUT ANY WARRANTY; without even the implied warranty of
;; MERCHANTABILITY or FITNESS FOR A PARTICULAR PURPOSE.  See the
;; GNU General Public License for more details.
;;
;; You should have received a copy of the GNU General Public License
;; along with GCC; see the file COPYING.  If not, write to
;; the Free Software Foundation, 51 Franklin Street, Fifth Floor,
;; Boston, MA 02110-1301, USA.

;; The original PO technology requires these to be ordered by speed,
;; so that assigner will pick the fastest.

;; See files "md.texi" and "rtl.def" for documentation on define_insn,
;; match_*, et. al.
;;
;; The function cris_notice_update_cc in cris.c handles condition code
;; updates for most instructions, helped by the "cc" attribute.

;; There are several instructions that are orthogonal in size, and seems
;; they could be matched by a single pattern without a specified size
;; for the operand that is orthogonal.  However, this did not work on
;; gcc-2.7.2 (and probably not on gcc-2.8.1), relating to that when a
;; constant is substituted into an operand, the actual mode must be
;; deduced from the pattern.  There is reasonable hope that that has been
;; fixed, so FIXME: try again.

;; You will notice that three-operand alternatives ("=r", "r", "!To")
;; are marked with a "!" constraint modifier to avoid being reloaded
;; into.  This is because gcc would otherwise prefer to use the constant
;; pool and its offsettable address instead of reloading to an
;; ("=r", "0", "i") alternative.  Also, the constant-pool support was not
;; only suboptimal but also buggy in 2.7.2, ??? maybe only in 2.6.3.

;; All insns that look like (set (...) (plus (...) (reg:SI 8)))
;; get problems when reloading r8 (frame pointer) to r14 + offs (stack
;; pointer).  Thus the instructions that get into trouble have specific
;; checks against matching frame_pointer_rtx.
;; ??? But it should be re-checked for gcc > 2.7.2
;; FIXME: This changed some time ago (from 2000-03-16) for gcc-2.9x.

;; FIXME: When PIC, all [rX=rY+S] could be enabled to match
;; [rX=gotless_symbol].
;; The movsi for a gotless symbol could be split (post reload).

;; UNSPEC Usage:
;; 0 PLT reference from call expansion: operand 0 is the address,
;;   the mode is VOIDmode.  Always wrapped in CONST.
;; 1 Stack frame deallocation barrier.
;; 2 The address of the global offset table as a source operand.
;; 3 The address of a global-offset-table-relative symbol + offset.
;; 4 The offset within GOT of a symbol.
;; 5 The offset within GOT of a symbol that has a PLT.

(define_constants ; FIXME: reorder sanely.
  [(CRIS_UNSPEC_PLT 0)
   (CRIS_UNSPEC_FRAME_DEALLOC 1)
   (CRIS_UNSPEC_GOT 2)
   (CRIS_UNSPEC_GOTREL 3)
   (CRIS_UNSPEC_GOTREAD 4)
   (CRIS_UNSPEC_PLTGOTREAD 5)])

;; Register numbers.
(define_constants
  [(CRIS_GOT_REGNUM 0)
   (CRIS_STATIC_CHAIN_REGNUM 7)
   (CRIS_FP_REGNUM 8)
   (CRIS_SP_REGNUM 14)
   (CRIS_SRP_REGNUM 16)
   (CRIS_MOF_REGNUM 17)
   (CRIS_AP_REGNUM 18)
   (CRIS_CC0_REGNUM 19)]
)

;; We need an attribute to define whether an instruction can be put in
;; a branch-delay slot or not, and whether it has a delay slot.
;;
;; Branches and return instructions have a delay slot, and cannot
;; themselves be put in a delay slot.  This has changed *for short
;; branches only* between architecture variants, but the possible win
;; is presumed negligible compared to the added complexity of the machine
;; description: one would have to add always-correct infrastructure to
;; distinguish short branches.
;;
;; Whether an instruction can be put in a delay slot depends on the
;; instruction (all short instructions except jumps and branches)
;; and the addressing mode (must not be prefixed or referring to pc).
;; In short, any "slottable" instruction must be 16 bit and not refer
;; to pc, or alter it.
;;
;; The possible values are "yes", "no" and "has_slot".  Yes/no means if
;; the insn is slottable or not.  Has_slot means that the insn is a
;; return insn or branch insn (which are not considered slottable since
;; that is generally true).  Having the seemingly illogical value
;; "has_slot" means we do not have to add another attribute just to say
;; that an insn has a delay-slot, since it also infers that it is not
;; slottable.  Better names for the attribute were found to be longer and
;; not add readability to the machine description.
;;
;; The default that is defined here for this attribute is "no", not
;; slottable, not having a delay-slot, so there's no need to worry about
;; it being wrong for non-branch and return instructions.
;;  The default could depend on the kind of insn and the addressing
;; mode, but that would need more attributes and hairier, more error
;; prone code.
;;
;;  There is an extra memory constraint, 'Q', which recognizes an indirect
;; register.  The constraints 'Q' and '>' together match all possible
;; memory operands that are slottable.
;;  For other operands, you need to check if it has a valid "slottable"
;; quick-immediate operand, where the particular signedness-variation
;; may match the constraints 'I' or 'J'.), and include it in the
;; constraint pattern for the slottable pattern.  An alternative using
;; only "r" constraints is most often slottable.

(define_attr "slottable" "no,yes,has_slot" (const_string "no"))

;; We also need attributes to sanely determine the condition code
;; state.  See cris_notice_update_cc for how this is used.

(define_attr "cc" "none,clobber,normal" (const_string "normal"))

;; At the moment, this attribute is just used to help bb-reorder do its
;; work; the default 0 doesn't help it.  Many insns have other lengths,
;; though none are shorter.
(define_attr "length" "" (const_int 2))

;; A branch or return has one delay-slot.  The instruction in the
;; delay-slot is always executed, independent of whether the branch is
;; taken or not.  Note that besides setting "slottable" to "has_slot",
;; there also has to be a "%#" at the end of a "delayed" instruction
;; output pattern (for "jump" this means "ba %l0%#"), so print_operand can
;; catch it and print a "nop" if necessary.  This method was stolen from
;; sparc.md.

(define_delay (eq_attr "slottable" "has_slot")
  [(eq_attr "slottable" "yes") (nil) (nil)])

;; Iterator definitions.

;; For the "usual" pattern size alternatives.
(define_mode_macro BWD [SI HI QI])
(define_mode_macro WD [SI HI])
(define_mode_macro BW [HI QI])
(define_mode_attr S [(SI "HI") (HI "QI")])
(define_mode_attr s [(SI "hi") (HI "qi")])
(define_mode_attr m [(SI ".d") (HI ".w") (QI ".b")])
(define_mode_attr mm [(SI ".w") (HI ".b")])
(define_mode_attr nbitsm1 [(SI "31") (HI "15") (QI "7")])

;; For the sign_extend+zero_extend variants.
(define_code_macro szext [sign_extend zero_extend])
(define_code_attr u [(sign_extend "") (zero_extend "u")])
(define_code_attr su [(sign_extend "s") (zero_extend "u")])

;; For the shift variants.
(define_code_macro shift [ashiftrt lshiftrt ashift])
(define_code_macro shiftrt [ashiftrt lshiftrt])
(define_code_attr shlr [(ashiftrt "ashr") (lshiftrt "lshr") (ashift "ashl")])
(define_code_attr slr [(ashiftrt "asr") (lshiftrt "lsr") (ashift "lsl")])

(define_code_macro ncond [eq ne gtu ltu geu leu])
(define_code_macro ocond [gt le])
(define_code_macro rcond [lt ge])
(define_code_attr CC [(eq "eq") (ne "ne") (gt "gt") (gtu "hi") (lt "lt")
		      (ltu "lo") (ge "ge") (geu "hs") (le "le") (leu "ls")])
(define_code_attr rCC [(eq "ne") (ne "eq") (gt "le") (gtu "ls") (lt "ge")
		       (ltu "hs") (ge "lt") (geu "lo") (le "gt") (leu "hi")])
(define_code_attr oCC [(lt "mi") (ge "pl")])
(define_code_attr roCC [(lt "pl") (ge "mi")])

;; Operand and operator predicates.

(include "predicates.md")

;; Test insns.

;; DImode
;;
;; Allow register and offsettable mem operands only; post-increment is
;; not worth the trouble.

(define_insn "tstdi"
  [(set (cc0)
	(match_operand:DI 0 "nonimmediate_operand" "r,o"))]
  ""
  "test.d %M0\;ax\;test.d %H0")

;; No test insns with side-effect on the mem addressing.
;;
;; See note on cmp-insns with side-effects (or lack of them)

;; Normal named test patterns from SI on.
;; FIXME: Seems they should change to be in order smallest..largest.

(define_insn "tst<mode>"
  [(set (cc0)
	(match_operand:BWD 0 "nonimmediate_operand" "r,Q>,m"))]
  ""
  "test<m> %0"
  [(set_attr "slottable" "yes,yes,no")])

;; It seems that the position of the sign-bit and the fact that 0.0 is
;; all 0-bits would make "tstsf" a straight-forward implementation;
;; either "test.d" it for positive/negative or "btstq 30,r" it for
;; zeroness.
;;
;; FIXME: Do that some time; check next_cc0_user to determine if
;; zero or negative is tested for.

;; Compare insns.

;; We could optimize the sizes of the immediate operands for various
;; cases, but that is not worth it because of the very little usage of
;; DImode for anything else but a structure/block-mode.  Just do the
;; obvious stuff for the straight-forward constraint letters.

(define_insn "cmpdi"
  [(set (cc0)
	(compare (match_operand:DI 0 "nonimmediate_operand" "r,r,r,r,r,r,o")
		 (match_operand:DI 1 "general_operand" "K,I,P,n,r,o,r")))]
  ""
  "@
   cmpq %1,%M0\;ax\;cmpq 0,%H0
   cmpq %1,%M0\;ax\;cmpq -1,%H0
   cmp%e1.%z1 %1,%M0\;ax\;cmpq %H1,%H0
   cmp.d %M1,%M0\;ax\;cmp.d %H1,%H0
   cmp.d %M1,%M0\;ax\;cmp.d %H1,%H0
   cmp.d %M1,%M0\;ax\;cmp.d %H1,%H0
   cmp.d %M0,%M1\;ax\;cmp.d %H0,%H1")

;; Note that compare insns with side effect addressing mode (e.g.):
;;
;; cmp.S [rx=ry+i],rz;
;; cmp.S [%3=%1+%2],%0
;;
;; are *not* usable for gcc since the reloader *does not accept*
;; cc0-changing insns with side-effects other than setting the condition
;; codes.  The reason is that the reload stage *may* cause another insn to
;; be output after the main instruction, in turn invalidating cc0 for the
;; insn using the test.  (This does not apply to the CRIS case, since a
;; reload for output -- move to memory -- does not change the condition
;; code.  Unfortunately we have no way to describe that at the moment.  I
;; think code would improve being in the order of one percent faster.

;; We have cmps and cmpu (compare reg w. sign/zero extended mem).
;; These are mostly useful for compares in SImode, using 8 or 16-bit
;; constants, but sometimes gcc will find its way to use it for other
;; (memory) operands.  Avoid side-effect patterns, though (see above).

(define_insn "*cmp_ext<mode>"
  [(set (cc0)
	(compare
	 (match_operand:SI 0 "register_operand" "r,r")
	 (match_operator:SI 2 "cris_extend_operator"
			 [(match_operand:BW 1 "memory_operand" "Q>,m")])))]
  ""
  "cmp%e2<m> %1,%0"
  [(set_attr "slottable" "yes,no")])

;; Swap operands; it seems the canonical look (if any) is not enforced.
;;
;; FIXME: Investigate that.

(define_insn "*cmp_swapext<mode>"
  [(set (cc0)
	(compare
	 (match_operator:SI 2 "cris_extend_operator"
			    [(match_operand:BW 0 "memory_operand" "Q>,m")])
	 (match_operand:SI 1 "register_operand" "r,r")))]
  ""
  "cmp%e2<m> %0,%1" ; The function cris_notice_update_cc knows about
		     ; swapped operands to compares.
  [(set_attr "slottable" "yes,no")])

;; The "normal" compare patterns, from SI on.

(define_insn "cmpsi"
  [(set (cc0)
	(compare
	 (match_operand:SI 0 "nonimmediate_operand" "r,r,r, r,Q>,Q>,r,r,m,m")
	 (match_operand:SI 1 "general_operand"	    "I,r,Q>,M,M, r, P,g,M,r")))]
  ""
  "@
   cmpq %1,%0
   cmp.d %1,%0
   cmp.d %1,%0
   test.d %0
   test.d %0
   cmp.d %0,%1
   cmp%e1.%z1 %1,%0
   cmp.d %1,%0
   test.d %0
   cmp.d %0,%1"
  [(set_attr "slottable" "yes,yes,yes,yes,yes,yes,no,no,no,no")])

(define_insn "cmp<mode>"
  [(set (cc0)
	(compare
	 (match_operand:BW 0 "nonimmediate_operand" "r,r, r,Q>,Q>,r,m,m")
	 (match_operand:BW 1 "general_operand"	    "r,Q>,M,M, r, g,M,r")))]
  ""
  "@
   cmp<m> %1,%0
   cmp<m> %1,%0
   test<m> %0
   test<m> %0
   cmp<m> %0,%1
   cmp<m> %1,%0
   test<m> %0
   cmp<m> %0,%1"
  [(set_attr "slottable" "yes,yes,yes,yes,yes,no,no,no")])

;; Pattern matching the BTST insn.
;; It is useful for "if (i & val)" constructs, where val is an exact
;; power of 2, or if val + 1 is a power of two, where we check for a bunch
;; of zeros starting at bit 0).

;; SImode.  This mode is the only one needed, since gcc automatically
;; extends subregs for lower-size modes.  FIXME: Add testcase.
(define_insn "*btst"
  [(set (cc0)
	(zero_extract
	 (match_operand:SI 0 "nonmemory_operand" "r,r,r,r,r,r,n")
	 (match_operand:SI 1 "const_int_operand" "K,n,K,n,K,n,n")
	 (match_operand:SI 2 "nonmemory_operand" "M,M,K,n,r,r,r")))]
  ;; Either it is a single bit, or consecutive ones starting at 0.
  "GET_CODE (operands[1]) == CONST_INT
   && (operands[1] == const1_rtx || operands[2] == const0_rtx)
   && (REG_S_P (operands[0])
       || (operands[1] == const1_rtx
	   && REG_S_P (operands[2])
	   && GET_CODE (operands[0]) == CONST_INT
	   && exact_log2 (INTVAL (operands[0])) >= 0))"

;; The last "&&" condition above should be caught by some kind of
;; canonicalization in gcc, but we can easily help with it here.
;;  It results from expressions of the type
;; "power_of_2_value & (1 << y)".
;;
;; Since there may be codes with tests in on bits (in constant position)
;; beyond the size of a word, handle that by assuming those bits are 0.
;; GCC should handle that, but it's a matter of easily-added belts while
;; having suspenders.

  "@
   btstq (%1-1),%0
   test.d %0
   btstq %2,%0
   clearf nz
   btst %2,%0
   clearf nz
   cmpq %p0,%2"
 [(set_attr "slottable" "yes")])

;; Move insns.

;; The whole mandatory movdi family is here; expander, "anonymous"
;; recognizer and splitter.  We're forced to have a movdi pattern,
;; although GCC should be able to split it up itself.  Normally it can,
;; but if other insns have DI operands (as is the case here), reload
;; must be able to generate or match a movdi.  many testcases fail at
;; -O3 or -fssa if we don't have this.  FIXME: Fix GCC...  See
;; <URL:http://gcc.gnu.org/ml/gcc-patches/2000-04/msg00104.html>.
;; However, a patch from Richard Kenner (similar to the cause of
;; discussion at the URL above), indicates otherwise.  See
;; <URL:http://gcc.gnu.org/ml/gcc-patches/2000-04/msg00554.html>.
;; The truth has IMO is not been decided yet, so check from time to
;; time by disabling the movdi patterns.

;; To appease testcase gcc.c-torture/execute/920501-2.c (and others) at
;; -O0, we need a movdi as a temporary measure.  Here's how things fail:
;;  A cmpdi RTX needs reloading (global):
;;    (insn 185 326 186 (set (cc0)
;;	    (compare (mem/f:DI (reg/v:SI 22) 0)
;;		(const_int 1 [0x1]))) 4 {cmpdi} (nil)
;;	(nil))
;; Now, reg 22 is reloaded for input address, and the mem is also moved
;; out of the instruction (into a register), since one of the operands
;; must be a register.  Reg 22 is reloaded (into reg 10), and the mem is
;; moved out and synthesized in SImode parts (reg 9, reg 10 - should be ok
;; wrt. overlap).  The bad things happen with the synthesis in
;; emit_move_insn_1; the location where to substitute reg 10 is lost into
;; two new RTX:es, both still having reg 22.  Later on, the left-over reg
;; 22 is recognized to have an equivalent in memory which is substituted
;; straight in, and we end up with an unrecognizable insn:
;;    (insn 325 324 326 (set (reg:SI 9 r9)
;;    	      (mem/f:SI (mem:SI (plus:SI (reg:SI 8 r8)
;;    			  (const_int -84 [0xffffffac])) 0) 0)) -1 (nil)
;;    	  (nil))
;; which is the first part of the reloaded synthesized "movdi".
;;  The right thing would be to add equivalent replacement locations for
;; insn with pseudos that need more reloading.  The question is where.

(define_expand "movdi"
  [(set (match_operand:DI 0 "nonimmediate_operand" "")
	(match_operand:DI 1 "general_operand" ""))]
  ""
{
  if (GET_CODE (operands[0]) == MEM && operands[1] != const0_rtx)
    operands[1] = copy_to_mode_reg (DImode, operands[1]);

  /* Some other ports (as of 2001-09-10 for example mcore and romp) also
     prefer to split up constants early, like this.  The testcase in
     gcc.c-torture/execute/961213-1.c shows that CSE2 gets confused by the
     resulting subreg sets when using the construct from mcore (as of FSF
     CVS, version -r 1.5), and it believes that the high part (the last one
     emitted) is the final value.  This construct from romp seems more
     robust, especially considering the head comments from
     emit_no_conflict_block.  */
  if ((GET_CODE (operands[1]) == CONST_INT
       || GET_CODE (operands[1]) == CONST_DOUBLE)
      && ! reload_completed
      && ! reload_in_progress)
    {
      rtx insns;
      rtx op0 = operands[0];
      rtx op1 = operands[1];

      start_sequence ();
      emit_move_insn (operand_subword (op0, 0, 1, DImode),
		      operand_subword (op1, 0, 1, DImode));
      emit_move_insn (operand_subword (op0, 1, 1, DImode),
		      operand_subword (op1, 1, 1, DImode));
      insns = get_insns ();
      end_sequence ();

      emit_no_conflict_block (insns, op0, op1, 0, op1);
      DONE;
    }
})

(define_insn "*movdi_insn"
  [(set (match_operand:DI 0 "nonimmediate_operand" "=r,rx,m")
	(match_operand:DI 1 "general_operand" "rx,g,rxM"))]
  "register_operand (operands[0], DImode)
   || register_operand (operands[1], DImode)
   || operands[1] == const0_rtx"
  "#")

(define_split
  [(set (match_operand:DI 0 "nonimmediate_operand" "")
	(match_operand:DI 1 "general_operand" ""))]
  "reload_completed"
  [(match_dup 2)]
  "operands[2] = cris_split_movdx (operands);")

;; Side-effect patterns for move.S1 [rx=ry+rx.S2],rw
;; and move.S1 [rx=ry+i],rz
;;  Then movs.S1 and movu.S1 for both modes.
;;
;; move.S1 [rx=ry+rz.S],rw avoiding when rx is ry, or rw is rx
;; FIXME: These could have anonymous mode for operand 0.

(define_insn "*mov_side<mode>_biap"
  [(set (match_operand:BW 0 "register_operand" "=r,r")
	(mem:BW (plus:SI
		 (mult:SI (match_operand:SI 1 "register_operand" "r,r")
			  (match_operand:SI 2 "const_int_operand" "n,n"))
		 (match_operand:SI 3 "register_operand" "r,r"))))
   (set (match_operand:SI 4 "register_operand" "=*3,r")
	(plus:SI (mult:SI (match_dup 1)
			  (match_dup 2))
		 (match_dup 3)))]
  "cris_side_effect_mode_ok (MULT, operands, 4, 3, 1, 2, 0)"
  "@
   #
   move<m> [%4=%3+%1%T2],%0")

(define_insn "*mov_sidesisf_biap"
  [(set (match_operand 0 "register_operand" "=r,r,x,x")
	(mem (plus:SI
	      (mult:SI (match_operand:SI 1 "register_operand" "r,r,r,r")
		       (match_operand:SI 2 "const_int_operand" "n,n,n,n"))
	      (match_operand:SI 3 "register_operand" "r,r,r,r"))))
   (set (match_operand:SI 4 "register_operand" "=*3,r,*3,r")
	(plus:SI (mult:SI (match_dup 1)
			  (match_dup 2))
		 (match_dup 3)))]
  "GET_MODE_SIZE (GET_MODE (operands[0])) == UNITS_PER_WORD
   && cris_side_effect_mode_ok (MULT, operands, 4, 3, 1, 2, 0)"
  "@
   #
   move.%s0 [%4=%3+%1%T2],%0
   #
   move [%4=%3+%1%T2],%0")

;; move.S1 [rx=ry+i],rz
;; avoiding move.S1 [ry=ry+i],rz
;; and      move.S1 [rz=ry+i],rz
;; Note that "i" is allowed to be a register.

(define_insn "*mov_side<mode>"
  [(set (match_operand:BW 0 "register_operand" "=r,r,r,r,r")
	(mem:BW
	 (plus:SI (match_operand:SI 1 "cris_bdap_operand" "%r,r,r,R,R")
		  (match_operand:SI 2 "cris_bdap_operand" "r>Rn,r,>Rn,r,r"))))
   (set (match_operand:SI 3 "register_operand" "=*1,r,r,*2,r")
	(plus:SI (match_dup 1)
		 (match_dup 2)))]
  "cris_side_effect_mode_ok (PLUS, operands, 3, 1, 2, -1, 0)"
{
  if ((which_alternative == 0 || which_alternative == 3)
      && (GET_CODE (operands[2]) != CONST_INT
	  || INTVAL (operands[2]) > 127
	  || INTVAL (operands[2]) < -128
	  || CONST_OK_FOR_LETTER_P (INTVAL (operands[2]), 'N')
	  || CONST_OK_FOR_LETTER_P (INTVAL (operands[2]), 'J')))
    return "#";
  if (which_alternative == 4)
    return "move<m> [%3=%2%S1],%0";
  return "move<m> [%3=%1%S2],%0";
})

(define_insn "*mov_sidesisf"
  [(set (match_operand 0 "register_operand" "=r,r,r,x,x,x,r,r,x,x")
	(mem
	 (plus:SI
	  (match_operand:SI 1 "cris_bdap_operand" "%r,r,r,r,r,r,R,R,R,R")
	  (match_operand:SI 2 "cris_bdap_operand" "r>Rn,r,>Rn,r>Rn,r,>Rn,r,r,r,r"))))
   (set (match_operand:SI 3 "register_operand" "=*1,r,r,*1,r,r,*2,r,*2,r")
	(plus:SI (match_dup 1)
		 (match_dup 2)))]
  "GET_MODE_SIZE (GET_MODE (operands[0])) == UNITS_PER_WORD
   && cris_side_effect_mode_ok (PLUS, operands, 3, 1, 2, -1, 0)"
{
  if ((which_alternative == 0
       || which_alternative == 3
       || which_alternative == 6
       || which_alternative == 8)
      && (GET_CODE (operands[2]) != CONST_INT
	  || INTVAL (operands[2]) > 127
	  || INTVAL (operands[2]) < -128
	  || CONST_OK_FOR_LETTER_P (INTVAL (operands[2]), 'N')
	  || CONST_OK_FOR_LETTER_P (INTVAL (operands[2]), 'J')))
    return "#";
  if (which_alternative < 3)
    return "move.%s0 [%3=%1%S2],%0";
  if (which_alternative == 7)
    return "move.%s0 [%3=%2%S1],%0";
  if (which_alternative == 9)
    return "move [%3=%2%S1],%0";
  return "move [%3=%1%S2],%0";
})

;; Other way around; move to memory.

;; Note that the condition (which for side-effect patterns is usually a
;; call to cris_side_effect_mode_ok), isn't consulted for register
;; allocation preferences -- constraints is the method for that.  The
;; drawback is that we can't exclude register allocation to cause
;; "move.s rw,[rx=ry+rz.S]" when rw==rx without also excluding rx==ry or
;; rx==rz if we use an earlyclobber modifier for the constraint for rx.
;; Instead of that, we recognize and split the cases where dangerous
;; register combinations are spotted: where a register is set in the
;; side-effect, and used in the main insn.  We don't handle the case where
;; the set in the main insn overlaps the set in the side-effect; that case
;; must be handled in gcc.  We handle just the case where the set in the
;; side-effect overlaps the input operand of the main insn (i.e. just
;; moves to memory).

;;
;; move.s rz,[ry=rx+rw.S]

(define_insn "*mov_side<mode>_biap_mem"
  [(set (mem:BW (plus:SI
		 (mult:SI (match_operand:SI 0 "register_operand" "r,r,r")
			  (match_operand:SI 1 "const_int_operand" "n,n,n"))
		 (match_operand:SI 2 "register_operand" "r,r,r")))
	(match_operand:BW 3 "register_operand" "r,r,r"))
   (set (match_operand:SI 4 "register_operand" "=*2,!3,r")
	(plus:SI (mult:SI (match_dup 0)
			  (match_dup 1))
		 (match_dup 2)))]
  "cris_side_effect_mode_ok (MULT, operands, 4, 2, 0, 1, 3)"
  "@
   #
   #
   move<m> %3,[%4=%2+%0%T1]")

(define_insn "*mov_sidesisf_biap_mem"
  [(set (mem (plus:SI
	      (mult:SI (match_operand:SI 0 "register_operand" "r,r,r,r,r,r")
		       (match_operand:SI 1 "const_int_operand" "n,n,n,n,n,n"))
	      (match_operand:SI 2 "register_operand" "r,r,r,r,r,r")))
	(match_operand 3 "register_operand" "r,r,r,x,x,x"))
   (set (match_operand:SI 4 "register_operand" "=*2,!3,r,*2,!3,r")
	(plus:SI (mult:SI (match_dup 0)
			  (match_dup 1))
		 (match_dup 2)))]
  "GET_MODE_SIZE (GET_MODE (operands[3])) == UNITS_PER_WORD
   && cris_side_effect_mode_ok (MULT, operands, 4, 2, 0, 1, 3)"
  "@
   #
   #
   move.%s3 %3,[%4=%2+%0%T1]
   #
   #
   move %3,[%4=%2+%0%T1]")

;; Split for the case above where we're out of luck with register
;; allocation (again, the condition isn't checked for that), and we end up
;; with the set in the side-effect getting the same register as the input
;; register.

(define_split
  [(parallel
    [(set (match_operator
	   6 "cris_mem_op"
	   [(plus:SI
	     (mult:SI (match_operand:SI 0 "register_operand" "")
		      (match_operand:SI 1 "const_int_operand" ""))
	     (match_operand:SI 2 "register_operand" ""))])
	  (match_operand 3 "register_operand" ""))
     (set (match_operand:SI 4 "register_operand" "")
	  (plus:SI (mult:SI (match_dup 0)
			    (match_dup 1))
		   (match_dup 2)))])]
  "reload_completed && reg_overlap_mentioned_p (operands[4], operands[3])"
  [(set (match_dup 5) (match_dup 3))
   (set (match_dup 4) (match_dup 2))
   (set (match_dup 4)
	(plus:SI (mult:SI (match_dup 0)
			  (match_dup 1))
		 (match_dup 4)))]
  "operands[5]
     = replace_equiv_address (operands[6],
			      gen_rtx_PLUS (SImode,
					    gen_rtx_MULT (SImode,
							  operands[0],
							  operands[1]),
					    operands[2]));")

;; move.s rx,[ry=rz+i]
;; FIXME: These could have anonymous mode for operand 2.

;; QImode

(define_insn "*mov_side<mode>_mem"
  [(set (mem:BW
	 (plus:SI (match_operand:SI 0 "cris_bdap_operand" "%r,r,r,r,R,R,R")
		  (match_operand:SI 1 "cris_bdap_operand" "r>Rn,r>Rn,r,>Rn,r,r,r")))
	(match_operand:BW 2 "register_operand" "r,r,r,r,r,r,r"))
   (set (match_operand:SI 3 "register_operand" "=*0,!*2,r,r,*1,!*2,r")
	(plus:SI (match_dup 0)
		 (match_dup 1)))]
  "cris_side_effect_mode_ok (PLUS, operands, 3, 0, 1, -1, 2)"
{
  if ((which_alternative == 0 || which_alternative == 4)
      && (GET_CODE (operands[1]) != CONST_INT
	  || INTVAL (operands[1]) > 127
	  || INTVAL (operands[1]) < -128
	  || CONST_OK_FOR_LETTER_P (INTVAL (operands[1]), 'N')
	  || CONST_OK_FOR_LETTER_P (INTVAL (operands[1]), 'J')))
    return "#";
  if (which_alternative == 1 || which_alternative == 5)
    return "#";
  if (which_alternative == 6)
    return "move.%s2 %2,[%3=%1%S0]";
  return "move<m> %2,[%3=%0%S1]";
})

;; SImode

(define_insn "*mov_sidesisf_mem"
  [(set (mem
	 (plus:SI
	  (match_operand:SI
	   0 "cris_bdap_operand"
	   			"%r,  r,   r,r,  r,   r,r,  R,R,  R,R, R")
	  (match_operand:SI
	   1 "cris_bdap_operand"
	   			"r>Rn,r>Rn,r,>Rn,r>Rn,r,>Rn,r,r,  r,r, r")))
	(match_operand 2 "register_operand"
		       		"r,   r,   r,r,  x,   x,x,  r,r,  r,x, x"))
   (set (match_operand:SI 3 "register_operand"
			  	"=*0,!2,   r,r,  *0,  r,r, *1,!*2,r,*1,r")
	(plus:SI (match_dup 0)
		 (match_dup 1)))]
  "GET_MODE_SIZE (GET_MODE (operands[2])) == UNITS_PER_WORD
   && cris_side_effect_mode_ok (PLUS, operands, 3, 0, 1, -1, 2)"
{
  if ((which_alternative == 0 || which_alternative == 4)
      && (GET_CODE (operands[1]) != CONST_INT
	  || INTVAL (operands[1]) > 127
	  || INTVAL (operands[1]) < -128
	  || CONST_OK_FOR_LETTER_P (INTVAL (operands[1]), 'N')
	  || CONST_OK_FOR_LETTER_P (INTVAL (operands[1]), 'J')))
    return "#";
  if (which_alternative == 1
      || which_alternative == 7
      || which_alternative == 8
      || which_alternative == 10)
    return "#";
  if (which_alternative < 4)
    return "move.%s2 %2,[%3=%0%S1]";
  if (which_alternative == 9)
    return "move.%s2 %2,[%3=%1%S0]";
  if (which_alternative == 11)
    return "move %2,[%3=%1%S0]";
  return "move %2,[%3=%0%S1]";
})

;; Like the biap case, a split where the set in the side-effect gets the
;; same register as the input register to the main insn, since the
;; condition isn't checked at register allocation.

(define_split
  [(parallel
    [(set (match_operator
	   4 "cris_mem_op"
	   [(plus:SI
	     (match_operand:SI 0 "cris_bdap_operand" "")
	     (match_operand:SI 1 "cris_bdap_operand" ""))])
	  (match_operand 2 "register_operand" ""))
     (set (match_operand:SI 3 "register_operand" "")
	  (plus:SI (match_dup 0) (match_dup 1)))])]
  "reload_completed && reg_overlap_mentioned_p (operands[3], operands[2])"
  [(set (match_dup 4) (match_dup 2))
   (set (match_dup 3) (match_dup 0))
   (set (match_dup 3) (plus:SI (match_dup 3) (match_dup 1)))]
  "")

;; Clear memory side-effect patterns.  It is hard to get to the mode if
;; the MEM was anonymous, so there will be one for each mode.

;;  clear.[bwd] [ry=rx+rw.s2]

(define_insn "*clear_side<mode>_biap"
  [(set (mem:BWD (plus:SI
		  (mult:SI (match_operand:SI 0 "register_operand" "r,r")
			   (match_operand:SI 1 "const_int_operand" "n,n"))
		  (match_operand:SI 2 "register_operand" "r,r")))
	(const_int 0))
   (set (match_operand:SI 3 "register_operand" "=*2,r")
	(plus:SI (mult:SI (match_dup 0)
			  (match_dup 1))
		 (match_dup 2)))]
  "cris_side_effect_mode_ok (MULT, operands, 3, 2, 0, 1, -1)"
  "@
   #
   clear<m> [%3=%2+%0%T1]")

;; clear.[bwd] [ry=rz+i]

(define_insn "*clear_side<mode>"
  [(set (mem:BWD
	 (plus:SI (match_operand:SI 0 "cris_bdap_operand" "%r,r,r,R,R")
		  (match_operand:SI 1 "cris_bdap_operand" "r>Rn,r,>Rn,r,r")))
	(const_int 0))
   (set (match_operand:SI 2 "register_operand" "=*0,r,r,*1,r")
	(plus:SI (match_dup 0)
		 (match_dup 1)))]
  "cris_side_effect_mode_ok (PLUS, operands, 2, 0, 1, -1, -1)"
{
  if ((which_alternative == 0 || which_alternative == 3)
      && (GET_CODE (operands[1]) != CONST_INT
	  || INTVAL (operands[1]) > 127
	  || INTVAL (operands[1]) < -128
	  || CONST_OK_FOR_LETTER_P (INTVAL (operands[1]), 'N')
	  || CONST_OK_FOR_LETTER_P (INTVAL (operands[1]), 'J')))
    return "#";
  if (which_alternative == 4)
    return "clear<m> [%2=%1%S0]";
  return "clear<m> [%2=%0%S1]";
})

;; Normal move patterns from SI on.

(define_expand "movsi"
  [(set
    (match_operand:SI 0 "nonimmediate_operand" "")
    (match_operand:SI 1 "cris_general_operand_or_symbol" ""))]
  ""
{
  /* If the output goes to a MEM, make sure we have zero or a register as
     input.  */
  if (GET_CODE (operands[0]) == MEM
      && ! REG_S_P (operands[1])
      && operands[1] != const0_rtx
      && ! no_new_pseudos)
    operands[1] = force_reg (SImode, operands[1]);

  /* If we're generating PIC and have an incoming symbol, validize it to a
     general operand or something that will match a special pattern.

     FIXME: Do we *have* to recognize anything that would normally be a
     valid symbol?  Can we exclude global PIC addresses with an added
     offset?  */
    if (flag_pic
	&& CONSTANT_ADDRESS_P (operands[1])
	&& !cris_valid_pic_const (operands[1]))
      {
	enum cris_pic_symbol_type t = cris_pic_symbol_type_of (operands[1]);

	gcc_assert (t != cris_no_symbol);

	if (! REG_S_P (operands[0]))
	  {
	    /* We must have a register as destination for what we're about to
	       do, and for the patterns we generate.  */
	    CRIS_ASSERT (!no_new_pseudos);
	    operands[1] = force_reg (SImode, operands[1]);
	  }
	else
	  {
	    /* FIXME: add a REG_EQUAL (or is it REG_EQUIV) note to the
	       destination register for the symbol.  It might not be
	       worth it.  Measure.  */
	    current_function_uses_pic_offset_table = 1;
	    if (t == cris_gotrel_symbol)
	      {
		/* Change a "move.d sym(+offs),rN" into (allocate register rM)
		   "move.d (const (plus (unspec [sym]
		    CRIS_UNSPEC_GOTREL) offs)),rM" "add.d rPIC,rM,rN"  */
		rtx tem, rm, rn = operands[0];
		rtx sym = GET_CODE (operands[1]) != CONST
		  ? operands[1] : get_related_value (operands[1]);
		HOST_WIDE_INT offs = get_integer_term (operands[1]);

		gcc_assert (! no_new_pseudos);
		tem = gen_rtx_UNSPEC (Pmode, gen_rtvec (1, sym),
				      CRIS_UNSPEC_GOTREL);
		if (offs != 0)
		  tem = plus_constant (tem, offs);
		rm = gen_reg_rtx (Pmode);
		emit_move_insn (rm, gen_rtx_CONST (Pmode, tem));
	        if (expand_binop (Pmode, add_optab, rm, pic_offset_table_rtx,
				  rn, 0, OPTAB_LIB_WIDEN) != rn)
		  internal_error ("expand_binop failed in movsi gotrel");
		DONE;
	      }
	    else if (t == cris_got_symbol)
	      {
		/* Change a "move.d sym,rN" into (allocate register rM, rO)
		   "move.d (const (unspec [sym] CRIS_UNSPEC_GOTREAD)),rM"
		   "add.d rPIC,rM,rO", "move.d [rO],rN" with
		   the memory access marked as read-only.  */
		rtx tem, mem, rm, ro, rn = operands[0];
		gcc_assert (! no_new_pseudos);
		tem = gen_rtx_UNSPEC (Pmode, gen_rtvec (1, operands[1]),
				      CRIS_UNSPEC_GOTREAD);
		rm = gen_reg_rtx (Pmode);
		emit_move_insn (rm, gen_rtx_CONST (Pmode, tem));
		ro = gen_reg_rtx (Pmode);
	        if (expand_binop (Pmode, add_optab, rm, pic_offset_table_rtx,
				  ro, 0, OPTAB_LIB_WIDEN) != ro)
		  internal_error ("expand_binop failed in movsi got");
		mem = gen_rtx_MEM (Pmode, ro);

		/* This MEM doesn't alias anything.  Whether it
		   aliases other same symbols is unimportant.  */
		set_mem_alias_set (mem, new_alias_set ());
		MEM_NOTRAP_P (mem) = 1;
		MEM_READONLY_P (mem) = 1;
		emit_move_insn (rn, mem);
		DONE;
	      }
	    else
	      {
		/* We get here when we have to change something that would
		   be recognizable if it wasn't PIC.  A ``sym'' is ok for
		   PIC symbols both with and without a GOT entry.  And ``sym
		   + offset'' is ok for local symbols, so the only thing it
		   could be, is a global symbol with an offset.  Check and
		   abort if not.  */
		rtx reg = gen_reg_rtx (Pmode);
		rtx sym = get_related_value (operands[1]);
		HOST_WIDE_INT offs = get_integer_term (operands[1]);

		gcc_assert (! no_new_pseudos
			    && t == cris_got_symbol_needing_fixup
			    && sym != NULL_RTX && offs != 0);

		emit_move_insn (reg, sym);
		if (expand_binop (SImode, add_optab, reg,
				  GEN_INT (offs), operands[0], 0,
				  OPTAB_LIB_WIDEN) != operands[0])
		  internal_error ("expand_binop failed in movsi got+offs");
		DONE;
	      }
	  }
      }
})

(define_insn "*movsi_got_load"
  [(set (reg:SI CRIS_GOT_REGNUM) (unspec:SI [(const_int 0)] CRIS_UNSPEC_GOT))]
  "flag_pic"
  "move.d $pc,%:\;sub.d .:GOTOFF,%:"
  [(set_attr "cc" "clobber")])

(define_insn "*movsi_internal"
  [(set
    (match_operand:SI 0 "nonimmediate_operand" "=r,r, r,Q>,r,Q>,g,r,r, r,g,rQ>,x,  m,x")
    ;; Note that we prefer not to use the S alternative (if for some reason
    ;; it competes with others), but g matches S.
    (match_operand:SI 1 "general_operand"	"r,Q>,M,M, I,r, M,n,!S,g,r,x,  rQ>,x,gi"))]
  ""
{
  /* Better to have c-switch here; it is worth it to optimize the size of
     move insns.  The alternative would be to try to find more constraint
     letters.  FIXME: Check again.  It seems this could shrink a bit.  */
  switch (which_alternative)
    {
    case 0:
    case 1:
    case 5:
    case 9:
    case 10:
      return "move.d %1,%0";

    case 11:
    case 12:
    case 13:
    case 14:
      return "move %d1,%0";

    case 2:
    case 3:
    case 6:
      return "clear.d %0";

      /* Constants -32..31 except 0.  */
    case 4:
      return "moveq %1,%0";

      /* We can win a little on constants -32768..-33, 32..65535.  */
    case 7:
      if (INTVAL (operands[1]) > 0 && INTVAL (operands[1]) < 65536)
	{
	  if (INTVAL (operands[1]) < 256)
	    return "movu.b %1,%0";
	  return "movu.w %1,%0";
	}
      else if (INTVAL (operands[1]) >= -32768 && INTVAL (operands[1]) < 32768)
	{
	  if (INTVAL (operands[1]) >= -128 && INTVAL (operands[1]) < 128)
	    return "movs.b %1,%0";
	  return "movs.w %1,%0";
	}
      return "move.d %1,%0";

    case 8:
      {
	rtx tem = operands[1];
	gcc_assert (GET_CODE (tem) == CONST);
	tem = XEXP (tem, 0);
	if (GET_CODE (tem) == PLUS
	    && GET_CODE (XEXP (tem, 0)) == UNSPEC
	    && XINT (XEXP (tem, 0), 1) == CRIS_UNSPEC_GOTREL
	    && GET_CODE (XEXP (tem, 1)) == CONST_INT)
	  tem = XEXP (tem, 0);
	gcc_assert (GET_CODE (tem) == UNSPEC);
	switch (XINT (tem, 1))
	  {
	  case CRIS_UNSPEC_GOTREAD:
	  case CRIS_UNSPEC_PLTGOTREAD:
	    /* Using sign-extend mostly to be consistent with the
	       indexed addressing mode.  */
	    if (flag_pic == 1)
	      return "movs.w %1,%0";
	  case CRIS_UNSPEC_GOTREL:
	  case CRIS_UNSPEC_PLT:
	    return "move.d %1,%0";

	  default:
	    gcc_unreachable ();
	  }
      }
    default:
      return "BOGUS: %1 to %0";
    }
}
  [(set_attr "slottable" "yes,yes,yes,yes,yes,yes,no,no,no,no,no,yes,yes,no,no")
   (set_attr "cc" "*,*,*,*,*,*,*,*,*,*,*,none,none,none,none")])

;; Extend operations with side-effect from mem to register, using
;; MOVS/MOVU.  These are from mem to register only.
;;
;; [rx=ry+rz.S]
;;
;; QImode to HImode
;;
;; FIXME: Can we omit extend to HImode, since GCC should truncate for
;; HImode by itself?  Perhaps use only anonymous modes?

(define_insn "*ext_sideqihi_biap"
  [(set (match_operand:HI 0 "register_operand" "=r,r")
	(match_operator:HI
	 5 "cris_extend_operator"
	 [(mem:QI (plus:SI
		   (mult:SI (match_operand:SI 1 "register_operand" "r,r")
			    (match_operand:SI 2 "const_int_operand" "n,n"))
		   (match_operand:SI 3 "register_operand" "r,r")))]))
   (set (match_operand:SI 4 "register_operand" "=*3,r")
	(plus:SI (mult:SI (match_dup 1)
			  (match_dup 2))
		 (match_dup 3)))]
  "cris_side_effect_mode_ok (MULT, operands, 4, 3, 1, 2, 0)"
  "@
   #
   mov%e5.%m5 [%4=%3+%1%T2],%0")

(define_insn "*ext_side<mode>si_biap"
  [(set (match_operand:SI 0 "register_operand" "=r,r")
	(match_operator:SI
	 5 "cris_extend_operator"
	 [(mem:BW (plus:SI
		   (mult:SI (match_operand:SI 1 "register_operand" "r,r")
			    (match_operand:SI 2 "const_int_operand" "n,n"))
		   (match_operand:SI 3 "register_operand" "r,r")))]))
   (set (match_operand:SI 4 "register_operand" "=*3,r")
	(plus:SI (mult:SI (match_dup 1)
			  (match_dup 2))
		 (match_dup 3)))]
  "cris_side_effect_mode_ok (MULT, operands, 4, 3, 1, 2, 0)"
  "@
   #
   mov%e5<m> [%4=%3+%1%T2],%0")

;; Same but [rx=ry+i]

;; QImode to HImode

(define_insn "*ext_sideqihi"
  [(set (match_operand:HI 0 "register_operand" "=r,r,r,r,r")
	(match_operator:HI
	 4 "cris_extend_operator"
	 [(mem:QI (plus:SI
		   (match_operand:SI 1 "cris_bdap_operand" "%r,r,r,R,R")
		   (match_operand:SI 2 "cris_bdap_operand" "r>Rn,r,>Rn,r,r")))]))
   (set (match_operand:SI 3 "register_operand" "=*1,r,r,*2,r")
	(plus:SI (match_dup 1)
		 (match_dup 2)))]
  "cris_side_effect_mode_ok (PLUS, operands, 3, 1, 2, -1, 0)"
{
  if ((which_alternative == 0 || which_alternative == 3)
      && (GET_CODE (operands[2]) != CONST_INT
	  || INTVAL (operands[2]) > 127
	  || INTVAL (operands[2]) < -128
	  || CONST_OK_FOR_LETTER_P (INTVAL (operands[2]), 'N')
	  || CONST_OK_FOR_LETTER_P (INTVAL (operands[2]), 'J')))
    return "#";
  if (which_alternative == 4)
    return "mov%e4.%m4 [%3=%2%S1],%0";
  return "mov%e4.%m4 [%3=%1%S2],%0";
})

(define_insn "*ext_side<mode>si"
  [(set (match_operand:SI 0 "register_operand" "=r,r,r,r,r")
	(match_operator:SI
	 4 "cris_extend_operator"
	 [(mem:BW (plus:SI
		   (match_operand:SI 1 "cris_bdap_operand" "%r,r,r,R,R")
		   (match_operand:SI 2 "cris_bdap_operand" "r>Rn,r,>Rn,r,r")))]))
   (set (match_operand:SI 3 "register_operand" "=*1,r,r,*2,r")
	(plus:SI (match_dup 1)
		 (match_dup 2)))]
  "cris_side_effect_mode_ok (PLUS, operands, 3, 1, 2, -1, 0)"
{
  if ((which_alternative == 0 || which_alternative == 3)
      && (GET_CODE (operands[2]) != CONST_INT
	  || INTVAL (operands[2]) > 127
	  || INTVAL (operands[2]) < -128
	  || CONST_OK_FOR_LETTER_P (INTVAL (operands[2]), 'N')
	  || CONST_OK_FOR_LETTER_P (INTVAL (operands[2]), 'J')))
    return "#";
  if (which_alternative == 4)
    return "mov%e4<m> [%3=%2%S1],%0";
  return "mov%e4<m> [%3=%1%S2],%0";
})

;; FIXME: See movsi.

(define_insn "movhi"
  [(set
    (match_operand:HI 0 "nonimmediate_operand" "=r,r, r,Q>,r,Q>,r,r,r,g,g,r,r,x")
    (match_operand:HI 1 "general_operand"	"r,Q>,M,M, I,r, L,O,n,M,r,g,x,r"))]
  ""
{
  switch (which_alternative)
    {
    case 0:
    case 1:
    case 5:
    case 10:
    case 11:
      return "move.w %1,%0";
    case 12:
    case 13:
      return "move %1,%0";
    case 2:
    case 3:
    case 9:
      return "clear.w %0";
    case 4:
      return "moveq %1,%0";
    case 6:
    case 8:
      if (INTVAL (operands[1]) < 256 && INTVAL (operands[1]) >= -128)
	{
	  if (INTVAL (operands[1]) > 0)
	    return "movu.b %1,%0";
	  return "movs.b %1,%0";
	}
      return "move.w %1,%0";
    case 7:
      return "movEq %b1,%0";
    default:
      return "BOGUS: %1 to %0";
  }
}
  [(set_attr "slottable" "yes,yes,yes,yes,yes,yes,no,yes,no,no,no,no,yes,yes")
   (set_attr "cc" "*,*,none,none,*,none,*,clobber,*,none,none,*,none,none")])

(define_insn "movstricthi"
  [(set
    (strict_low_part
     (match_operand:HI 0 "nonimmediate_operand" "+r,r, r,Q>,Q>,g,r,g"))
    (match_operand:HI 1 "general_operand"	 "r,Q>,M,M, r, M,g,r"))]
  ""
  "@
   move.w %1,%0
   move.w %1,%0
   clear.w %0
   clear.w %0
   move.w %1,%0
   clear.w %0
   move.w %1,%0
   move.w %1,%0"
  [(set_attr "slottable" "yes,yes,yes,yes,yes,no,no,no")])

(define_expand "reload_in<mode>"
  [(set (match_operand:BW 2 "register_operand" "=r")
	(match_operand:BW 1 "memory_operand" "m"))
   (set (match_operand:BW 0 "register_operand" "=x")
	(match_dup 2))]
  ""
  "")

(define_expand "reload_out<mode>"
  [(set (match_operand:BW 2 "register_operand" "=&r")
	(match_operand:BW 1 "register_operand" "x"))
   (set (match_operand:BW 0 "memory_operand" "=m")
	(match_dup 2))]
  ""
  "")

(define_insn "movqi"
  [(set (match_operand:QI 0 "nonimmediate_operand" "=r,Q>,r, r,Q>,r,g,g,r,r,r,x")
	(match_operand:QI 1 "general_operand"	    "r,r, Q>,M,M, I,M,r,O,g,x,r"))]
  ""
  "@
   move.b %1,%0
   move.b %1,%0
   move.b %1,%0
   clear.b %0
   clear.b %0
   moveq %1,%0
   clear.b %0
   move.b %1,%0
   moveq %b1,%0
   move.b %1,%0
   move %1,%0
   move %1,%0"
  [(set_attr "slottable" "yes,yes,yes,yes,yes,yes,no,no,yes,no,yes,yes")
   (set_attr "cc" "*,*,*,*,*,*,*,*,clobber,*,none,none")])

(define_insn "movstrictqi"
  [(set (strict_low_part
	 (match_operand:QI 0 "nonimmediate_operand" "+r,Q>,r, r,Q>,g,g,r"))
	(match_operand:QI 1 "general_operand"	     "r,r, Q>,M,M, M,r,g"))]
  ""
  "@
   move.b %1,%0
   move.b %1,%0
   move.b %1,%0
   clear.b %0
   clear.b %0
   clear.b %0
   move.b %1,%0
   move.b %1,%0"
  [(set_attr "slottable" "yes,yes,yes,yes,yes,no,no,no")])

;; The valid "quick" bit-patterns are, except for 0.0, denormalized
;; values REALLY close to 0, and some NaN:s (I think; their exponent is
;; all ones); the worthwhile one is "0.0".
;; It will use clear, so we know ALL types of immediate 0 never change cc.

(define_insn "movsf"
  [(set (match_operand:SF 0 "nonimmediate_operand" "=r,Q>,r, r,Q>,g,g,r,r,x,Q>,m,x, x")
	(match_operand:SF 1 "general_operand"       "r,r, Q>,G,G, G,r,g,x,r,x, x,Q>,g"))]
  ""
  "@
   move.d %1,%0
   move.d %1,%0
   move.d %1,%0
   clear.d %0
   clear.d %0
   clear.d %0
   move.d %1,%0
   move.d %1,%0
   move %1,%0
   move %1,%0
   move %1,%0
   move %1,%0
   move %1,%0
   move %1,%0"
  [(set_attr "slottable" "yes,yes,yes,yes,yes,no,no,no,yes,yes,yes,no,yes,no")])

;; Note that the memory layout of the registers is the reverse of that
;; of the standard patterns "load_multiple" and "store_multiple".
(define_insn "*cris_load_multiple"
  [(match_parallel 0 "cris_load_multiple_op"
		   [(set (match_operand:SI 1 "register_operand" "=r,r")
			 (match_operand:SI 2 "memory_operand" "Q,m"))])]
  ""
  "movem %O0,%o0"
  [(set_attr "cc" "none")
   (set_attr "slottable" "yes,no")
   ;; Not true, but setting the length to 0 causes return sequences (ret
   ;; movem) to have the cost they had when (return) included the movem
   ;; and reduces the performance penalty taken for needing to emit an
   ;; epilogue (in turn copied by bb-reorder) instead of return patterns.
   ;; FIXME: temporary change until all insn lengths are correctly
   ;; described.  FIXME: have better target control over bb-reorder.
   (set_attr "length" "0")])

(define_insn "*cris_store_multiple"
  [(match_parallel 0 "cris_store_multiple_op"
		   [(set (match_operand:SI 2 "memory_operand" "=Q,m")
			 (match_operand:SI 1 "register_operand" "r,r"))])]
  ""
  "movem %o0,%O0"
  [(set_attr "cc" "none")
   (set_attr "slottable" "yes,no")])


;; Sign- and zero-extend insns with standard names.
;;  Those for integer source operand are ordered with the widest source
;; type first.

;; Sign-extend.

(define_insn "extendsidi2"
  [(set (match_operand:DI 0 "register_operand" "=r")
	(sign_extend:DI (match_operand:SI 1 "general_operand" "g")))]
  ""
  "move.d %1,%M0\;smi %H0\;neg.d %H0,%H0")

(define_insn "extend<mode>di2"
  [(set (match_operand:DI 0 "register_operand" "=r")
	(sign_extend:DI (match_operand:BW 1 "general_operand" "g")))]
  ""
  "movs<m> %1,%M0\;smi %H0\;neg.d %H0,%H0")

(define_insn "extend<mode>si2"
  [(set (match_operand:SI 0 "register_operand" "=r,r,r")
	(sign_extend:SI (match_operand:BW 1 "general_operand" "r,Q>,g")))]
  ""
  "movs<m> %1,%0"
  [(set_attr "slottable" "yes,yes,no")])

;; To do a byte->word extension, extend to dword, exept that the top half
;; of the register will be clobbered.  FIXME: Perhaps this is not needed.

(define_insn "extendqihi2"
  [(set (match_operand:HI 0 "register_operand" "=r,r,r")
	(sign_extend:HI (match_operand:QI 1 "general_operand" "r,Q>,g")))]
  ""
  "movs.b %1,%0"
  [(set_attr "slottable" "yes,yes,no")])


;; Zero-extend.  The DImode ones are synthesized by gcc, so we don't
;; specify them here.

(define_insn "zero_extend<mode>si2"
  [(set (match_operand:SI 0 "register_operand" "=r,r,r")
	(zero_extend:SI
	 (match_operand:BW 1 "nonimmediate_operand" "r,Q>,m")))]
  ""
  "movu<m> %1,%0"
  [(set_attr "slottable" "yes,yes,no")])

;; Same comment as sign-extend QImode to HImode above applies.

(define_insn "zero_extendqihi2"
  [(set (match_operand:HI 0 "register_operand" "=r,r,r")
	(zero_extend:HI
	 (match_operand:QI 1 "nonimmediate_operand" "r,Q>,m")))]
  ""
  "movu.b %1,%0"
  [(set_attr "slottable" "yes,yes,no")])

;; All kinds of arithmetic and logical instructions.
;;
;; First, anonymous patterns to match addressing modes with
;; side-effects.
;;
;; op.S [rx=ry+I],rz; (add, sub, or, and, bound).
;;
;; [rx=ry+rz.S]

(define_insn "*op_side<mode>_biap"
  [(set (match_operand:BWD 0 "register_operand" "=r,r")
	(match_operator:BWD
	 6 "cris_orthogonal_operator"
	 [(match_operand:BWD 1 "register_operand" "0,0")
	  (mem:BWD (plus:SI
		    (mult:SI (match_operand:SI 2 "register_operand" "r,r")
			     (match_operand:SI 3 "const_int_operand" "n,n"))
		    (match_operand:SI 4 "register_operand" "r,r")))]))
   (set (match_operand:SI 5 "register_operand" "=*4,r")
	(plus:SI (mult:SI (match_dup 2)
			  (match_dup 3))
		 (match_dup 4)))]
  "cris_side_effect_mode_ok (MULT, operands, 5, 4, 2, 3, 0)"
  "@
   #
   %x6<m> [%5=%4+%2%T3],%0")

;; [rx=ry+i] ([%4=%2+%3])

(define_insn "*op_side<mode>"
  [(set (match_operand:BWD 0 "register_operand" "=r,r,r,r,r")
	(match_operator:BWD
	 5 "cris_orthogonal_operator"
	 [(match_operand:BWD 1 "register_operand" "0,0,0,0,0")
	  (mem:BWD (plus:SI
		   (match_operand:SI 2 "cris_bdap_operand" "%r,r,r,R,R")
		   (match_operand:SI 3 "cris_bdap_operand" "r>Rn,r,>Rn,r,r")))]))
   (set (match_operand:SI 4 "register_operand" "=*2,r,r,*3,r")
	(plus:SI (match_dup 2)
		 (match_dup 3)))]
  "cris_side_effect_mode_ok (PLUS, operands, 4, 2, 3, -1, 0)"
{
  if ((which_alternative == 0 || which_alternative == 3)
      && (GET_CODE (operands[3]) != CONST_INT
	  || INTVAL (operands[3]) > 127
	  || INTVAL (operands[3]) < -128
	  || CONST_OK_FOR_LETTER_P (INTVAL (operands[3]), 'N')
	  || CONST_OK_FOR_LETTER_P (INTVAL (operands[3]), 'J')))
    return "#";
  if (which_alternative == 4)
    return "%x5.%s0 [%4=%3%S2],%0";
  return "%x5<m> [%4=%2%S3],%0";
})

;; To match all cases for commutative operations we may have to have the
;; following pattern for add, or & and.  I do not know really, but it does
;; not break anything.
;;
;; FIXME: This really ought to be checked.
;;
;; op.S [rx=ry+I],rz;
;;
;; [rx=ry+rz.S]

(define_insn "*op_swap_side<mode>_biap"
  [(set (match_operand:BWD 0 "register_operand" "=r,r")
	(match_operator:BWD
	 6 "cris_commutative_orth_op"
	 [(mem:BWD (plus:SI
		   (mult:SI (match_operand:SI 2 "register_operand" "r,r")
			    (match_operand:SI 3 "const_int_operand" "n,n"))
		   (match_operand:SI 4 "register_operand" "r,r")))
	  (match_operand:BWD 1 "register_operand" "0,0")]))
   (set (match_operand:SI 5 "register_operand" "=*4,r")
	(plus:SI (mult:SI (match_dup 2)
			  (match_dup 3))
		 (match_dup 4)))]
  "cris_side_effect_mode_ok (MULT, operands, 5, 4, 2, 3, 0)"
  "@
   #
   %x6<m> [%5=%4+%2%T3],%0")

;; [rx=ry+i] ([%4=%2+%3])
;; FIXME: These could have anonymous mode for operand 0.

;; QImode

(define_insn "*op_swap_side<mode>"
  [(set (match_operand:BWD 0 "register_operand" "=r,r,r,r,r")
	(match_operator:BWD
	 5 "cris_commutative_orth_op"
	 [(mem:BWD
	   (plus:SI (match_operand:SI 2 "cris_bdap_operand" "%r,r,r,R,R")
		    (match_operand:SI 3 "cris_bdap_operand" "r>Rn,r,>Rn,r,r")))
	  (match_operand:BWD 1 "register_operand" "0,0,0,0,0")]))
   (set (match_operand:SI 4 "register_operand" "=*2,r,r,*3,r")
	(plus:SI (match_dup 2)
		 (match_dup 3)))]
  "cris_side_effect_mode_ok (PLUS, operands, 4, 2, 3, -1, 0)"
{
  if ((which_alternative == 0 || which_alternative == 3)
      && (GET_CODE (operands[3]) != CONST_INT
	  || INTVAL (operands[3]) > 127
	  || INTVAL (operands[3]) < -128
	  || CONST_OK_FOR_LETTER_P (INTVAL (operands[3]), 'N')
	  || CONST_OK_FOR_LETTER_P (INTVAL (operands[3]), 'J')))
    return "#";
  if (which_alternative == 4)
    return "%x5<m> [%4=%3%S2],%0";
  return "%x5<m> [%4=%2%S3],%0";
})

;; Add operations, standard names.

;; Note that for the 'P' constraint, the high part can be -1 or 0.  We
;; output the insn through the 'A' output modifier as "adds.w" and "addq",
;; respectively.
(define_insn "adddi3"
  [(set (match_operand:DI 0 "register_operand" "=r,r,r,&r,&r")
	(plus:DI (match_operand:DI 1 "register_operand" "%0,0,0,0,r")
		 (match_operand:DI 2 "general_operand" "J,N,P,g,!To")))]
  ""
  "@
   addq %2,%M0\;ax\;addq 0,%H0
   subq %n2,%M0\;ax\;subq 0,%H0
   add%e2.%z2 %2,%M0\;ax\;%A2 %H2,%H0
   add.d %M2,%M0\;ax\;add.d %H2,%H0
   add.d %M2,%M1,%M0\;ax\;add.d %H2,%H1,%H0")

(define_insn "addsi3"
  [(set (match_operand:SI 0 "register_operand"  "=r,r, r,r,r,r, r,r,  r")
	(plus:SI
	 (match_operand:SI 1 "register_operand" "%0,0, 0,0,0,0, 0,r,  r")
	 (match_operand:SI 2 "general_operand"   "r,Q>,J,N,n,!S,g,!To,0")))]

;; The last constraint is due to that after reload, the '%' is not
;; honored, and canonicalization doesn't care about keeping the same
;; register as in destination.  This will happen after insn splitting.
;; gcc <= 2.7.2.  FIXME: Check for gcc-2.9x

 ""
{
  switch (which_alternative)
    {
    case 0:
    case 1:
      return "add.d %2,%0";
    case 2:
      return "addq %2,%0";
    case 3:
      return "subq %n2,%0";
    case 4:
      /* 'Known value', but not in -63..63.
	 Check if addu/subu may be used.  */
      if (INTVAL (operands[2]) > 0)
	{
	  if (INTVAL (operands[2]) < 256)
	    return "addu.b %2,%0";
	  if (INTVAL (operands[2]) < 65536)
	    return "addu.w %2,%0";
	}
      else
	{
	  if (INTVAL (operands[2]) >= -255)
	    return "subu.b %n2,%0";
	  if (INTVAL (operands[2]) >= -65535)
	    return "subu.w %n2,%0";
	}
      return "add.d %2,%0";
    case 5:
      {
	rtx tem = operands[2];
	gcc_assert (GET_CODE (tem) == CONST);
	tem = XEXP (tem, 0);
	if (GET_CODE (tem) == PLUS
	    && GET_CODE (XEXP (tem, 0)) == UNSPEC
	    && XINT (XEXP (tem, 0), 1) == CRIS_UNSPEC_GOTREL
	    && GET_CODE (XEXP (tem, 1)) == CONST_INT)
	  tem = XEXP (tem, 0);
	gcc_assert (GET_CODE (tem) == UNSPEC);
	switch (XINT (tem, 1))
	  {
	  case CRIS_UNSPEC_GOTREAD:
	  case CRIS_UNSPEC_PLTGOTREAD:
	    /* Using sign-extend mostly to be consistent with the
	       indexed addressing mode.  */
	    if (flag_pic == 1)
	      return "adds.w %2,%0";
	    /* Fall through.  */
	  case CRIS_UNSPEC_PLT:
	  case CRIS_UNSPEC_GOTREL:
	    return "add.d %2,%0";
	  default:
	    gcc_unreachable ();
	  }
      }
    case 6:
      return "add.d %2,%0";
    case 7:
      return "add.d %2,%1,%0";
    case 8:
      return "add.d %1,%0";
    default:
      return "BOGUS addsi %2+%1 to %0";
    }
}
 [(set_attr "slottable" "yes,yes,yes,yes,no,no,no,no,yes")])

(define_insn "addhi3"
  [(set (match_operand:HI 0 "register_operand"		"=r,r, r,r,r,r")
	(plus:HI (match_operand:HI 1 "register_operand" "%0,0, 0,0,0,r")
		 (match_operand:HI 2 "general_operand"   "r,Q>,J,N,g,!To")))]
  ""
  "@
   add.w %2,%0
   add.w %2,%0
   addq %2,%0
   subq %n2,%0
   add.w %2,%0
   add.w %2,%1,%0"
  [(set_attr "slottable" "yes,yes,yes,yes,no,no")
   (set_attr "cc" "normal,normal,clobber,clobber,normal,normal")])

(define_insn "addqi3"
  [(set (match_operand:QI 0 "register_operand"		"=r,r, r,r,r,r,r")
	(plus:QI (match_operand:QI 1 "register_operand" "%0,0, 0,0,0,0,r")
		 (match_operand:QI 2 "general_operand"	 "r,Q>,J,N,O,g,!To")))]
  ""
  "@
   add.b %2,%0
   add.b %2,%0
   addq %2,%0
   subq %n2,%0
   subQ -%b2,%0
   add.b %2,%0
   add.b %2,%1,%0"
  [(set_attr "slottable" "yes,yes,yes,yes,yes,no,no")
   (set_attr "cc" "normal,normal,clobber,clobber,clobber,normal,normal")])

;; Subtract.
;;
;; Note that because of insn canonicalization these will *seldom* but
;; rarely be used with a known constant as an operand.

;; Note that for the 'P' constraint, the high part can be -1 or 0.  We
;; output the insn through the 'D' output modifier as "subs.w" and "subq",
;; respectively.
(define_insn "subdi3"
  [(set (match_operand:DI 0 "register_operand" "=r,r,r,&r,&r")
	(minus:DI (match_operand:DI 1 "register_operand" "0,0,0,0,r")
		  (match_operand:DI 2 "general_operand" "J,N,P,g,!To")))]
  ""
  "@
   subq %2,%M0\;ax\;subq 0,%H0
   addq %n2,%M0\;ax\;addq 0,%H0
   sub%e2.%z2 %2,%M0\;ax\;%D2 %H2,%H0
   sub.d %M2,%M0\;ax\;sub.d %H2,%H0
   sub.d %M2,%M1,%M0\;ax\;sub.d %H2,%H1,%H0")

(define_insn "subsi3"
  [(set (match_operand:SI 0 "register_operand" "=r,r, r,r,r,r,r,r")
	(minus:SI
	 (match_operand:SI 1 "register_operand" "0,0, 0,0,0,0,0,r")
	 (match_operand:SI 2 "general_operand"	"r,Q>,J,N,P,n,g,!To")))]
  ""

;; This does not do the optimal: "addu.w 65535,r0" when %2 is negative.
;; But then again, %2 should not be negative.

  "@
   sub.d %2,%0
   sub.d %2,%0
   subq %2,%0
   addq %n2,%0
   sub%e2.%z2 %2,%0
   sub.d %2,%0
   sub.d %2,%0
   sub.d %2,%1,%0"
  [(set_attr "slottable" "yes,yes,yes,yes,no,no,no,no")])

(define_insn "sub<mode>3"
  [(set (match_operand:BW 0 "register_operand"		"=r,r, r,r,r,r")
	(minus:BW (match_operand:BW 1 "register_operand" "0,0, 0,0,0,r")
		  (match_operand:BW 2 "general_operand"  "r,Q>,J,N,g,!To")))]
  ""
  "@
   sub<m> %2,%0
   sub<m> %2,%0
   subq %2,%0
   addq %n2,%0
   sub<m> %2,%0
   sub<m> %2,%1,%0"
  [(set_attr "slottable" "yes,yes,yes,yes,no,no")
   (set_attr "cc" "normal,normal,clobber,clobber,normal,normal")])

;; CRIS has some add/sub-with-sign/zero-extend instructions.
;;  Although these perform sign/zero-extension to SImode, they are
;; equally applicable for the HImode case.
;; FIXME: Check; GCC should handle the widening.
;;  Note that these must be located after the normal add/sub patterns,
;; so not to get constants into any less specific operands.
;;
;; Extend with add/sub and side-effect.
;;
;; ADDS/SUBS/ADDU/SUBU and BOUND, which needs a check for zero_extend
;;
;; adds/subs/addu/subu bound [rx=ry+rz.S]

;; QImode to HImode
;; FIXME: GCC should widen.

(define_insn "*extopqihi_side_biap"
  [(set (match_operand:HI 0 "register_operand" "=r,r")
	(match_operator:HI
	 6 "cris_additive_operand_extend_operator"
	 [(match_operand:HI 1 "register_operand" "0,0")
	  (match_operator:HI
	   7 "cris_extend_operator"
	   [(mem:QI (plus:SI
		     (mult:SI (match_operand:SI 2 "register_operand" "r,r")
			      (match_operand:SI 3 "const_int_operand" "n,n"))
		     (match_operand:SI 4 "register_operand" "r,r")))])]))
   (set (match_operand:SI 5 "register_operand" "=*4,r")
	(plus:SI (mult:SI (match_dup 2)
			  (match_dup 3))
		 (match_dup 4)))]
  "cris_side_effect_mode_ok (MULT, operands, 5, 4, 2, 3, 0)"
  "@
   #
   %x6%e7.%m7 [%5=%4+%2%T3],%0")

(define_insn "*extop<mode>si_side_biap"
  [(set (match_operand:SI 0 "register_operand" "=r,r")
	(match_operator:SI
	 6 "cris_operand_extend_operator"
	 [(match_operand:SI 1 "register_operand" "0,0")
	  (match_operator:SI
	   7 "cris_extend_operator"
	   [(mem:BW (plus:SI
		     (mult:SI (match_operand:SI 2 "register_operand" "r,r")
			      (match_operand:SI 3 "const_int_operand" "n,n"))
		     (match_operand:SI 4 "register_operand" "r,r")))])]))
   (set (match_operand:SI 5 "register_operand" "=*4,r")
	(plus:SI (mult:SI (match_dup 2)
			  (match_dup 3))
		 (match_dup 4)))]
  "(GET_CODE (operands[6]) != UMIN || GET_CODE (operands[7]) == ZERO_EXTEND)
   && cris_side_effect_mode_ok (MULT, operands, 5, 4, 2, 3, 0)"
  "@
   #
   %x6%e7<m> [%5=%4+%2%T3],%0")


;; [rx=ry+i]

;; QImode to HImode

(define_insn "*extopqihi_side"
  [(set (match_operand:HI 0 "register_operand" "=r,r,r,r,r")
	(match_operator:HI
	 5 "cris_additive_operand_extend_operator"
	 [(match_operand:HI 1 "register_operand" "0,0,0,0,0")
	  (match_operator:HI
	   6 "cris_extend_operator"
	   [(mem:QI
	     (plus:SI (match_operand:SI 2 "cris_bdap_operand" "%r,r,r,R,R")
		      (match_operand:SI 3 "cris_bdap_operand" "r>Rn,r,>Rn,r,r")
		      ))])]))
   (set (match_operand:SI 4 "register_operand" "=*2,r,r,*3,r")
	(plus:SI (match_dup 2)
		 (match_dup 3)))]
  "cris_side_effect_mode_ok (PLUS, operands, 4, 2, 3, -1, 0)"
{
  if ((which_alternative == 0 || which_alternative == 3)
      && (GET_CODE (operands[3]) != CONST_INT
	  || INTVAL (operands[3]) > 127
	  || INTVAL (operands[3]) < -128
	  || CONST_OK_FOR_LETTER_P (INTVAL (operands[3]), 'N')
	  || CONST_OK_FOR_LETTER_P (INTVAL (operands[3]), 'J')))
    return "#";
  if (which_alternative == 4)
<<<<<<< HEAD
    return "%x5%e6.%m6 [%4=%3%S2],%0";
  return "%x5%e6.%m6 [%4=%2%S3],%0";
=======
    return "%x5%E6.%m6 [%4=%3%S2],%0";
  return "%x5%E6.%m6 [%4=%2%S3],%0";
>>>>>>> c355071f
})

(define_insn "*extop<mode>si_side"
  [(set (match_operand:SI 0 "register_operand" "=r,r,r,r,r")
	(match_operator:SI
	 5 "cris_operand_extend_operator"
	 [(match_operand:SI 1 "register_operand" "0,0,0,0,0")
	  (match_operator:SI
	   6 "cris_extend_operator"
	   [(mem:BW
	     (plus:SI (match_operand:SI 2 "cris_bdap_operand" "%r,r,r,R,R")
		      (match_operand:SI 3 "cris_bdap_operand" "r>Rn,r,>Rn,r,r")
		      ))])]))
   (set (match_operand:SI 4 "register_operand" "=*2,r,r,*3,r")
	(plus:SI (match_dup 2)
		 (match_dup 3)))]
  "(GET_CODE (operands[5]) != UMIN || GET_CODE (operands[6]) == ZERO_EXTEND)
   && cris_side_effect_mode_ok (PLUS, operands, 4, 2, 3, -1, 0)"
{
  if ((which_alternative == 0 || which_alternative == 3)
      && (GET_CODE (operands[3]) != CONST_INT
	  || INTVAL (operands[3]) > 127
	  || INTVAL (operands[3]) < -128
	  || CONST_OK_FOR_LETTER_P (INTVAL (operands[3]), 'N')
	  || CONST_OK_FOR_LETTER_P (INTVAL (operands[3]), 'J')))
    return "#";
  if (which_alternative == 4)
<<<<<<< HEAD
    return "%x5%e6<m> [%4=%3%S2],%0";
  return "%x5%e6<m> [%4=%2%S3],%0";
=======
    return "%x5%E6<m> [%4=%3%S2],%0";
  return "%x5%E6<m> [%4=%2%S3],%0";
>>>>>>> c355071f
})


;; As with op.S we may have to add special pattern to match commuted
;; operands to adds/addu  and bound
;;
;; adds/addu/bound [rx=ry+rz.S]

;; QImode to HImode
;; FIXME: GCC should widen.

(define_insn "*extopqihi_swap_side_biap"
  [(set (match_operand:HI 0 "register_operand" "=r,r")
	(plus:HI
	 (match_operator:HI
	  6 "cris_extend_operator"
	  [(mem:QI (plus:SI
		    (mult:SI (match_operand:SI 2 "register_operand" "r,r")
			     (match_operand:SI 3 "const_int_operand" "n,n"))
		    (match_operand:SI 4 "register_operand" "r,r")))])
	 (match_operand:HI 1 "register_operand" "0,0")))
   (set (match_operand:SI 5 "register_operand" "=*4,r")
	(plus:SI (mult:SI (match_dup 2)
			  (match_dup 3))
		 (match_dup 4)))]
  "cris_side_effect_mode_ok (MULT, operands, 5, 4, 2, 3, 0)"
  "@
   #
   add%e6.b [%5=%4+%2%T3],%0")

(define_insn "*extop<mode>si_swap_side_biap"
  [(set (match_operand:SI 0 "register_operand" "=r,r")
	(match_operator:SI
	 7 "cris_plus_or_bound_operator"
	 [(match_operator:SI
	   6 "cris_extend_operator"
	   [(mem:BW (plus:SI
		     (mult:SI (match_operand:SI 2 "register_operand" "r,r")
			      (match_operand:SI 3 "const_int_operand" "n,n"))
		     (match_operand:SI 4 "register_operand" "r,r")))])
	  (match_operand:SI 1 "register_operand" "0,0")]))
   (set (match_operand:SI 5 "register_operand" "=*4,r")
	(plus:SI (mult:SI (match_dup 2)
			  (match_dup 3))
		 (match_dup 4)))]
  "(GET_CODE (operands[7]) != UMIN || GET_CODE (operands[6]) == ZERO_EXTEND)
   && cris_side_effect_mode_ok (MULT, operands, 5, 4, 2, 3, 0)"
  "@
   #
<<<<<<< HEAD
   %x7%e6<m> [%5=%4+%2%T3],%0")
=======
   %x7%E6<m> [%5=%4+%2%T3],%0")
>>>>>>> c355071f

;; [rx=ry+i]
;; FIXME: GCC should widen.

;; QImode to HImode

(define_insn "*extopqihi_swap_side"
  [(set (match_operand:HI 0 "register_operand" "=r,r,r,r,r")
	(plus:HI
	 (match_operator:HI
	  5 "cris_extend_operator"
	  [(mem:QI (plus:SI
		    (match_operand:SI 2 "cris_bdap_operand" "%r,r,r,R,R")
		    (match_operand:SI 3 "cris_bdap_operand" "r>Rn,r,>Rn,r,r")))])
	 (match_operand:HI 1 "register_operand" "0,0,0,0,0")))
   (set (match_operand:SI 4 "register_operand" "=*2,r,r,*3,r")
	(plus:SI (match_dup 2)
		 (match_dup 3)))]
  "cris_side_effect_mode_ok (PLUS, operands, 4, 2, 3, -1, 0)"
{
  if ((which_alternative == 0 || which_alternative == 3)
      && (GET_CODE (operands[3]) != CONST_INT
	  || INTVAL (operands[3]) > 127
	  || INTVAL (operands[3]) < -128
	  || CONST_OK_FOR_LETTER_P (INTVAL (operands[3]), 'N')
	  || CONST_OK_FOR_LETTER_P (INTVAL (operands[3]), 'J')))
    return "#";
  if (which_alternative == 4)
    return "add%e5.b [%4=%3%S2],%0";
  return "add%e5.b [%4=%2%S3],%0";
})

(define_insn "*extop<mode>si_swap_side"
  [(set (match_operand:SI 0 "register_operand" "=r,r,r,r,r")
	(match_operator:SI
	 6 "cris_plus_or_bound_operator"
	 [(match_operator:SI
	   5 "cris_extend_operator"
	   [(mem:BW (plus:SI
		     (match_operand:SI 2 "cris_bdap_operand" "%r,r,r,R,R")
		     (match_operand:SI 3 "cris_bdap_operand" "r>Rn,r,>Rn,r,r")))])
	  (match_operand:SI 1 "register_operand" "0,0,0,0,0")]))
   (set (match_operand:SI 4 "register_operand" "=*2,r,r,*3,r")
	(plus:SI (match_dup 2)
		 (match_dup 3)))]
  "(GET_CODE (operands[6]) != UMIN || GET_CODE (operands[5]) == ZERO_EXTEND)
   && cris_side_effect_mode_ok (PLUS, operands, 4, 2, 3, -1, 0)"
{
  if ((which_alternative == 0 || which_alternative == 3)
      && (GET_CODE (operands[3]) != CONST_INT
	  || INTVAL (operands[3]) > 127
	  || INTVAL (operands[3]) < -128
	  || CONST_OK_FOR_LETTER_P (INTVAL (operands[3]), 'N')
	  || CONST_OK_FOR_LETTER_P (INTVAL (operands[3]), 'J')))
    return "#";
  if (which_alternative == 4)
<<<<<<< HEAD
    return \"%x6%e5.%m5 [%4=%3%S2],%0\";
  return "%x6%e5<m> [%4=%2%S3],%0";
=======
    return \"%x6%E5.%m5 [%4=%3%S2],%0\";
  return "%x6%E5<m> [%4=%2%S3],%0";
>>>>>>> c355071f
})

;; Extend versions (zero/sign) of normal add/sub (no side-effects).

;; QImode to HImode
;; FIXME: GCC should widen.

(define_insn "*extopqihi"
  [(set (match_operand:HI 0 "register_operand" "=r,r,r,r")
	(match_operator:HI
	 3 "cris_additive_operand_extend_operator"
	 [(match_operand:HI 1 "register_operand" "0,0,0,r")
	  (match_operator:HI
	   4 "cris_extend_operator"
	   [(match_operand:QI 2 "nonimmediate_operand" "r,Q>,m,!To")])]))]
  "GET_MODE_SIZE (GET_MODE (operands[0])) <= UNITS_PER_WORD
   && (operands[1] != frame_pointer_rtx || GET_CODE (operands[3]) != PLUS)"
  "@
   %x3%E4.%m4 %2,%0
   %x3%E4.%m4 %2,%0
   %x3%E4.%m4 %2,%0
   %x3%E4.%m4 %2,%1,%0"
  [(set_attr "slottable" "yes,yes,no,no")
   (set_attr "cc" "clobber")])

;; QImode to SImode

(define_insn "*extop<mode>si"
  [(set (match_operand:SI 0 "register_operand" "=r,r,r,r")
	(match_operator:SI
	 3 "cris_operand_extend_operator"
	 [(match_operand:SI 1 "register_operand" "0,0,0,r")
	  (match_operator:SI
	   4 "cris_extend_operator"
	   [(match_operand:BW 2 "nonimmediate_operand" "r,Q>,m,!To")])]))]
  "(GET_CODE (operands[3]) != UMIN || GET_CODE (operands[4]) == ZERO_EXTEND)
   && GET_MODE_SIZE (GET_MODE (operands[0])) <= UNITS_PER_WORD
   && (operands[1] != frame_pointer_rtx || GET_CODE (operands[3]) != PLUS)"
  "@
<<<<<<< HEAD
   %x3%e4<m> %2,%0
   %x3%e4<m> %2,%0
   %x3%e4<m> %2,%0
   %x3%e4<m> %2,%1,%0"
=======
   %x3%E4<m> %2,%0
   %x3%E4<m> %2,%0
   %x3%E4<m> %2,%0
   %x3%E4<m> %2,%1,%0"
>>>>>>> c355071f
  [(set_attr "slottable" "yes,yes,no,no")])


;; As with the side-effect patterns, may have to have swapped operands for add.
;; FIXME: *should* be redundant to gcc.

;; QImode to HImode

(define_insn "*extopqihi_swap"
  [(set (match_operand:HI 0 "register_operand" "=r,r,r,r")
	(plus:HI
	 (match_operator:HI
	  3 "cris_extend_operator"
	  [(match_operand:QI 2 "nonimmediate_operand" "r,Q>,m,!To")])
	 (match_operand:HI 1 "register_operand" "0,0,0,r")))]
  "operands[1] != frame_pointer_rtx"
  "@
   add%e3.b %2,%0
   add%e3.b %2,%0
   add%e3.b %2,%0
   add%e3.b %2,%1,%0"
  [(set_attr "slottable" "yes,yes,no,no")
   (set_attr "cc" "clobber")])

(define_insn "*extop<mode>si_swap"
  [(set (match_operand:SI 0 "register_operand" "=r,r,r,r")
	(match_operator:SI
	 4 "cris_plus_or_bound_operator"
	 [(match_operator:SI
	   3 "cris_extend_operator"
	   [(match_operand:BW 2 "nonimmediate_operand" "r,Q>,m,!To")])
	  (match_operand:SI 1 "register_operand" "0,0,0,r")]))]
  "(GET_CODE (operands[4]) != UMIN || GET_CODE (operands[3]) == ZERO_EXTEND)
   && operands[1] != frame_pointer_rtx"
  "@
<<<<<<< HEAD
   %x4%e3<m> %2,%0
   %x4%e3<m> %2,%0
   %x4%e3<m> %2,%0
   %x4%e3<m> %2,%1,%0"
=======
   %x4%E3<m> %2,%0
   %x4%E3<m> %2,%0
   %x4%E3<m> %2,%0
   %x4%E3<m> %2,%1,%0"
>>>>>>> c355071f
  [(set_attr "slottable" "yes,yes,no,no")])

;; This is the special case when we use what corresponds to the
;; instruction above in "casesi".  Do *not* change it to use the generic
;; pattern and "REG 15" as pc; I did that and it led to madness and
;; maintenance problems: Instead of (as imagined) recognizing and removing
;; or replacing this pattern with something simpler, other variant
;; patterns were recognized or combined, including some prefix variants
;; where the value in pc is not that of the next instruction (which means
;; this instruction actually *is* special and *should* be marked as such).
;; When switching from the "generic pattern match" approach to this simpler
;; approach, there were insignificant differences in gcc, ipps and
;; product code, somehow due to scratching reload behind the ear or
;; something.  Testcase "gcc" looked .01% slower and 4 bytes bigger;
;; product code became .001% smaller but "looked better".  The testcase
;; "ipps" was just different at register allocation).
;;
;; Assumptions in the jump optimizer forces us to use IF_THEN_ELSE in this
;; pattern with the default-label as the else, with the "if" being
;; index-is-less-than the max number of cases plus one.  The default-label
;; is attached to the end of the case-table at time of output.

(define_insn "*casesi_adds_w"
  [(set (pc)
	(if_then_else
	 (ltu (match_operand:SI 0 "register_operand" "r")
	      (match_operand:SI 1 "const_int_operand" "n"))
	 (plus:SI (sign_extend:SI
		   (mem:HI
		    (plus:SI (mult:SI (match_dup 0) (const_int 2))
			     (pc))))
		  (pc))
	 (label_ref (match_operand 2 "" ""))))
   (use (label_ref (match_operand 3 "" "")))]

  "operands[0] != frame_pointer_rtx"

  "adds.w [$pc+%0.w],$pc"
  [(set_attr "cc" "clobber")])

;; Multiply instructions.

;; Sometimes powers of 2 (which are normally canonicalized to a
;; left-shift) appear here, as a result of address reloading.
;; As a special, for values 3 and 5, we can match with an addi, so add those.
;;
;; FIXME: This may be unnecessary now.
;; Explicitly named for convenience of having a gen_... function.

(define_insn "addi_mul"
  [(set (match_operand:SI 0 "register_operand" "=r")
	(mult:SI
	 (match_operand:SI 1 "register_operand" "%0")
	 (match_operand:SI 2 "const_int_operand" "n")))]
  "operands[0] != frame_pointer_rtx
   && operands[1] != frame_pointer_rtx
   && GET_CODE (operands[2]) == CONST_INT
   && (INTVAL (operands[2]) == 2
       || INTVAL (operands[2]) == 4 || INTVAL (operands[2]) == 3
       || INTVAL (operands[2]) == 5)"
{
  if (INTVAL (operands[2]) == 2)
    return "lslq 1,%0";
  else if (INTVAL (operands[2]) == 4)
    return "lslq 2,%0";
  else if (INTVAL (operands[2]) == 3)
    return "addi %0.w,%0";
  else if (INTVAL (operands[2]) == 5)
    return "addi %0.d,%0";
  return "BAD: adr_mulsi: %0=%1*%2";
}
[(set_attr "slottable" "yes")
 ;; No flags are changed if this insn is "addi", but it does not seem
 ;; worth the trouble to distinguish that to the lslq cases.
 (set_attr "cc" "clobber")])

;; The addi insn as it is normally used.

(define_insn "*addi"
  [(set (match_operand:SI 0 "register_operand" "=r")
	(plus:SI
	 (mult:SI (match_operand:SI 2 "register_operand" "r")
		  (match_operand:SI 3 "const_int_operand" "n"))
	 (match_operand:SI 1 "register_operand" "0")))]
  "operands[0] != frame_pointer_rtx
   && operands[1] != frame_pointer_rtx
   && GET_CODE (operands[3]) == CONST_INT
   && (INTVAL (operands[3]) == 1
       || INTVAL (operands[3]) == 2 || INTVAL (operands[3]) == 4)"
  "addi %2%T3,%0"
  [(set_attr "slottable" "yes")
   (set_attr "cc" "none")])

;; The mstep instruction.  Probably not useful by itself; it's to
;; non-linear wrt. the other insns.  We used to expand to it, so at least
;; it's correct.

(define_insn "mstep_shift"
  [(set (match_operand:SI 0 "register_operand" "=r")
	(if_then_else:SI
	 (lt:SI (cc0) (const_int 0))
	 (plus:SI (ashift:SI (match_operand:SI 1 "register_operand" "0")
			     (const_int 1))
		  (match_operand:SI 2 "register_operand" "r"))
	 (ashift:SI (match_operand:SI 3 "register_operand" "0")
		    (const_int 1))))]
  ""
  "mstep %2,%0"
  [(set_attr "slottable" "yes")])

;; When illegitimate addresses are legitimized, sometimes gcc forgets
;; to canonicalize the multiplications.
;;
;; FIXME: Check gcc > 2.7.2, remove and possibly fix in gcc.

(define_insn "mstep_mul"
  [(set (match_operand:SI 0 "register_operand" "=r")
	(if_then_else:SI
	 (lt:SI (cc0) (const_int 0))
	 (plus:SI (mult:SI (match_operand:SI 1 "register_operand" "0")
			   (const_int 2))
		  (match_operand:SI 2 "register_operand" "r"))
	 (mult:SI (match_operand:SI 3 "register_operand" "0")
		  (const_int 2))))]
  "operands[0] != frame_pointer_rtx
   && operands[1] != frame_pointer_rtx
   && operands[2] != frame_pointer_rtx
   && operands[3] != frame_pointer_rtx"
  "mstep %2,%0"
  [(set_attr "slottable" "yes")])

(define_insn "<u>mul<s><mode>3"
  [(set (match_operand:WD 0 "register_operand" "=r")
	(mult:WD
	 (szext:WD (match_operand:<S> 1 "register_operand" "%0"))
	 (szext:WD (match_operand:<S> 2 "register_operand" "r"))))
   (clobber (match_scratch:SI 3 "=h"))]
  "TARGET_HAS_MUL_INSNS"
  "%!mul<su><mm> %2,%0"
  [(set (attr "slottable")
	(if_then_else (ne (symbol_ref "TARGET_MUL_BUG") (const_int 0))
		      (const_string "no")
		      (const_string "yes")))
   ;; For umuls.[bwd] it's just N unusable here, but let's be safe.
   ;; For muls.b, this really extends to SImode, so cc should be
   ;; considered clobbered.
   ;; For muls.w, it's just N unusable here, but let's be safe.
   (set_attr "cc" "clobber")])

;; Note that gcc does not make use of such a thing as umulqisi3.  It gets
;; confused and will erroneously use it instead of umulhisi3, failing (at
;; least) gcc.c-torture/execute/arith-rand.c at all optimization levels.
;; Inspection of optab code shows that there must be only one widening
;; multiplication per mode widened to.

(define_insn "mulsi3"
  [(set (match_operand:SI 0 "register_operand" "=r")
	(mult:SI (match_operand:SI 1 "register_operand" "%0")
		 (match_operand:SI 2 "register_operand" "r")))
   (clobber (match_scratch:SI 3 "=h"))]
  "TARGET_HAS_MUL_INSNS"
  "%!muls.d %2,%0"
  [(set (attr "slottable")
	(if_then_else (ne (symbol_ref "TARGET_MUL_BUG") (const_int 0))
		      (const_string "no")
		      (const_string "yes")))
   ;; Just N unusable here, but let's be safe.
   (set_attr "cc" "clobber")])

;; A few multiply variations.

;; When needed, we can get the high 32 bits from the overflow
;; register.  We don't care to split and optimize these.
;;
;; Note that cc0 is still valid after the move-from-overflow-register
;; insn; no special precaution need to be taken in cris_notice_update_cc.

(define_insn "<u>mulsidi3"
  [(set (match_operand:DI 0 "register_operand" "=r")
	(mult:DI
	 (szext:DI (match_operand:SI 1 "register_operand" "%0"))
	 (szext:DI (match_operand:SI 2 "register_operand" "r"))))
   (clobber (match_scratch:SI 3 "=h"))]
  "TARGET_HAS_MUL_INSNS"
  "%!mul<su>.d %2,%M0\;move $mof,%H0")

;; These two patterns may be expressible by other means, perhaps by making
;; [u]?mulsidi3 a define_expand.

;; Due to register allocation braindamage, the clobber 1,2 alternatives
;; cause a move into the clobbered register *before* the insn, then
;; after the insn, mof is moved too, rather than the clobber assigned
;; the last mof target.  This became apparent when making MOF and SRP
;; visible registers, with the necessary tweak to smulsi3_highpart.
;; Because these patterns are used in division by constants, that damage
;; is visible (ipps regression tests).  Therefore the last two
;; alternatives, "helping" reload to avoid an unnecessary move, but
;; punished by force of one "?".  Check code from "int d (int a) {return
;; a / 1000;}" and unsigned.  FIXME: Comment above was for 3.2, revisit.

(define_insn "<su>mulsi3_highpart"
  [(set (match_operand:SI 0 "nonimmediate_operand" "=h,h,?r,?r")
	(truncate:SI
	 (lshiftrt:DI
	  (mult:DI
	   (szext:DI (match_operand:SI 1 "register_operand" "r,r,0,r"))
	   (szext:DI (match_operand:SI 2 "register_operand" "r,r,r,0")))
	  (const_int 32))))
   (clobber (match_scratch:SI 3 "=1,2,h,h"))]
  "TARGET_HAS_MUL_INSNS"
  "@
   %!mul<su>.d %2,%1
   %!mul<su>.d %1,%2
   %!mul<su>.d %2,%1\;move $mof,%0
   %!mul<su>.d %1,%2\;move $mof,%0"
  [(set_attr "slottable" "yes,yes,no,no")
   (set_attr "cc" "clobber")])

;; Divide and modulus instructions.  CRIS only has a step instruction.

(define_insn "dstep_shift"
  [(set (match_operand:SI 0 "register_operand" "=r")
	(if_then_else:SI
	 (geu:SI (ashift:SI (match_operand:SI 1 "register_operand" "0")
			    (const_int 1))
	      (match_operand:SI 2 "register_operand" "r"))
	 (minus:SI (ashift:SI (match_operand:SI 3 "register_operand" "0")
			(const_int 1))
		   (match_operand:SI 4 "register_operand" "2"))
	 (ashift:SI (match_operand:SI 5 "register_operand" "0")
			(const_int 1))))]
  ""
  "dstep %2,%0"
  [(set_attr "slottable" "yes")])

;; Here's a variant with mult instead of ashift.
;;
;; FIXME: This should be investigated.  Which one matches through combination?

(define_insn "dstep_mul"
  [(set (match_operand:SI 0 "register_operand" "=r")
	(if_then_else:SI
	 (geu:SI (mult:SI (match_operand:SI 1 "register_operand" "0")
			  (const_int 2))
	      (match_operand:SI 2 "register_operand" "r"))
	 (minus:SI (mult:SI (match_operand:SI 3 "register_operand" "0")
			    (const_int 2))
		   (match_operand:SI 4 "register_operand" "2"))
	 (mult:SI (match_operand:SI 5 "register_operand" "0")
		  (const_int 2))))]
  "operands[0] != frame_pointer_rtx
   && operands[1] != frame_pointer_rtx
   && operands[2] != frame_pointer_rtx
   && operands[3] != frame_pointer_rtx"
  "dstep %2,%0"
  [(set_attr "slottable" "yes")])

;; Logical operators.

;; Bitwise "and".

;; There is no use in defining "anddi3", because gcc can expand this by
;; itself, and make reasonable code without interference.

;; If the first operand is memory or a register and is the same as the
;; second operand, and the third operand is -256 or -65536, we can use
;; CLEAR instead.  Or, if the first operand is a register, and the third
;; operand is 255 or 65535, we can zero_extend.
;; GCC isn't smart enough to recognize these cases (yet), and they seem
;; to be common enough to be worthwhile.
;; FIXME: This should be made obsolete.

(define_expand "andsi3"
  [(set (match_operand:SI 0 "nonimmediate_operand"	   "")
	(and:SI (match_operand:SI 1 "nonimmediate_operand" "")
		(match_operand:SI 2 "general_operand"	 "")))]
  ""
{
  if (! (GET_CODE (operands[2]) == CONST_INT
	 && (((INTVAL (operands[2]) == -256
	       || INTVAL (operands[2]) == -65536)
	      && rtx_equal_p (operands[1], operands[0]))
	     || ((INTVAL (operands[2]) == 255
		  || INTVAL (operands[2]) == 65535)
		 && REG_P (operands[0])))))
    {
      /* Make intermediate steps if operand0 is not a register or
	 operand1 is not a register, and hope that the reload pass will
	 make something useful out of it.  Note that the operands are
	 *not* canonicalized.  For the moment, I chicken out on this,
	 because all or most ports do not describe 'and' with
	 canonicalized operands, and I seem to remember magic in reload,
	 checking that operand1 has constraint '%0', in which case
	 operand0 and operand1 must have similar predicates.
	 FIXME: Investigate.  */
      rtx reg0 = REG_P (operands[0]) ? operands[0] : gen_reg_rtx (SImode);
      rtx reg1 = operands[1];

      if (! REG_P (reg1))
	{
	  emit_move_insn (reg0, reg1);
	  reg1 = reg0;
	}

      emit_insn (gen_rtx_SET (SImode, reg0,
			  gen_rtx_AND (SImode, reg1, operands[2])));

      /* Make sure we get the right *final* destination.  */
      if (! REG_P (operands[0]))
	emit_move_insn (operands[0], reg0);

      DONE;
    }
})

;; Some special cases of andsi3.

(define_insn "*andsi_movu"
  [(set (match_operand:SI 0 "register_operand" "=r,r,r")
	(and:SI (match_operand:SI 1 "nonimmediate_operand" "%r,Q,To")
		(match_operand:SI 2 "const_int_operand" "n,n,n")))]
  "(INTVAL (operands[2]) == 255 || INTVAL (operands[2]) == 65535)
   && (GET_CODE (operands[1]) != MEM || ! MEM_VOLATILE_P (operands[1]))"
  "movu.%z2 %1,%0"
  [(set_attr "slottable" "yes,yes,no")])

(define_insn "*andsi_clear"
  [(set (match_operand:SI 0 "nonimmediate_operand" "=r,r,Q,Q,To,To")
	(and:SI (match_operand:SI 1 "nonimmediate_operand" "%0,0,0,0,0,0")
		(match_operand:SI 2 "const_int_operand" "P,n,P,n,P,n")))]
  "(INTVAL (operands[2]) == -65536 || INTVAL (operands[2]) == -256)
   && (GET_CODE (operands[0]) != MEM || ! MEM_VOLATILE_P (operands[0]))"
  "@
   cLear.b %0
   cLear.w %0
   cLear.b %0
   cLear.w %0
   cLear.b %0
   cLear.w %0"
  [(set_attr "slottable" "yes,yes,yes,yes,no,no")
   (set_attr "cc" "none")])

;; This is a catch-all pattern, taking care of everything that was not
;; matched in the insns above.
;;
;; Sidenote: the tightening from "nonimmediate_operand" to
;; "register_operand" for operand 1 actually increased the register
;; pressure (worse code).  That will hopefully change with an
;; improved reload pass.

(define_insn "*expanded_andsi"
  [(set (match_operand:SI 0 "register_operand"	       "=r,r,r, r,r")
	(and:SI (match_operand:SI 1 "register_operand" "%0,0,0, 0,r")
		(match_operand:SI 2 "general_operand"   "I,r,Q>,g,!To")))]
  ""
  "@
   andq %2,%0
   and.d %2,%0
   and.d %2,%0
   and.d %2,%0
   and.d %2,%1,%0"
  [(set_attr "slottable" "yes,yes,yes,no,no")])

;; For both QI and HI we may use the quick patterns.  This results in
;; useless condition codes, but that is used rarely enough for it to
;; normally be a win (could check ahead for use of cc0, but seems to be
;; more pain than win).

;; FIXME: See note for andsi3

(define_expand "andhi3"
  [(set (match_operand:HI 0 "nonimmediate_operand" "")
	(and:HI (match_operand:HI 1 "nonimmediate_operand" "")
		(match_operand:HI 2 "general_operand"  "")))]
  ""
{
  if (! (GET_CODE (operands[2]) == CONST_INT
	 && (((INTVAL (operands[2]) == -256
	       || INTVAL (operands[2]) == 65280)
	      && rtx_equal_p (operands[1], operands[0]))
	     || (INTVAL (operands[2]) == 255
		 && REG_P (operands[0])))))
    {
      /* See comment for andsi3.  */
      rtx reg0 = REG_P (operands[0]) ? operands[0] : gen_reg_rtx (HImode);
      rtx reg1 = operands[1];

      if (! REG_P (reg1))
	{
	  emit_move_insn (reg0, reg1);
	  reg1 = reg0;
	}

      emit_insn (gen_rtx_SET (HImode, reg0,
			  gen_rtx_AND (HImode, reg1, operands[2])));

      /* Make sure we get the right destination.  */
      if (! REG_P (operands[0]))
	emit_move_insn (operands[0], reg0);

      DONE;
    }
})

;; Some fast andhi3 special cases.

(define_insn "*andhi_movu"
  [(set (match_operand:HI 0 "register_operand" "=r,r,r")
	(and:HI (match_operand:HI 1 "nonimmediate_operand" "r,Q,To")
		(const_int 255)))]
  "GET_CODE (operands[1]) != MEM || ! MEM_VOLATILE_P (operands[1])"
  "mOvu.b %1,%0"
  [(set_attr "slottable" "yes,yes,no")])

(define_insn "*andhi_clear"
  [(set (match_operand:HI 0 "nonimmediate_operand" "=r,Q,To")
	(and:HI (match_operand:HI 1 "nonimmediate_operand" "0,0,0")
		(const_int -256)))]
  "GET_CODE (operands[0]) != MEM || ! MEM_VOLATILE_P (operands[0])"
  "cLear.b %0"
  [(set_attr "slottable" "yes,yes,no")
   (set_attr "cc" "none")])

;; Catch-all andhi3 pattern.

(define_insn "*expanded_andhi"
  [(set (match_operand:HI 0 "register_operand"	       "=r,r,r, r,r,r,r")
	(and:HI (match_operand:HI 1 "register_operand" "%0,0,0, 0,0,0,r")
		(match_operand:HI 2 "general_operand"   "I,r,Q>,L,O,g,!To")))]

;; Sidenote: the tightening from "general_operand" to
;; "register_operand" for operand 1 actually increased the register
;; pressure (worse code).  That will hopefully change with an
;; improved reload pass.

  ""
  "@
   andq %2,%0
   and.w %2,%0
   and.w %2,%0
   and.w %2,%0
   anDq %b2,%0
   and.w %2,%0
   and.w %2,%1,%0"
  [(set_attr "slottable" "yes,yes,yes,no,yes,no,no")
   (set_attr "cc" "clobber,normal,normal,normal,clobber,normal,normal")])

;; A strict_low_part pattern.

(define_insn "*andhi_lowpart"
  [(set (strict_low_part
	 (match_operand:HI 0 "register_operand"	       "=r,r, r,r,r,r"))
	(and:HI (match_operand:HI 1 "register_operand" "%0,0, 0,0,0,r")
		(match_operand:HI 2 "general_operand"   "r,Q>,L,O,g,!To")))]
  ""
  "@
   and.w %2,%0
   and.w %2,%0
   and.w %2,%0
   anDq %b2,%0
   and.w %2,%0
   and.w %2,%1,%0"
  [(set_attr "slottable" "yes,yes,no,yes,no,no")
   (set_attr "cc" "normal,normal,normal,clobber,normal,normal")])

(define_insn "andqi3"
  [(set (match_operand:QI 0 "register_operand"	       "=r,r,r, r,r,r")
	(and:QI (match_operand:QI 1 "register_operand" "%0,0,0, 0,0,r")
		(match_operand:QI 2 "general_operand"   "I,r,Q>,O,g,!To")))]
  ""
  "@
   andq %2,%0
   and.b %2,%0
   and.b %2,%0
   andQ %b2,%0
   and.b %2,%0
   and.b %2,%1,%0"
  [(set_attr "slottable" "yes,yes,yes,yes,no,no")
   (set_attr "cc" "clobber,normal,normal,clobber,normal,normal")])

(define_insn "*andqi_lowpart"
  [(set (strict_low_part
	 (match_operand:QI 0 "register_operand"	       "=r,r, r,r,r"))
	(and:QI (match_operand:QI 1 "register_operand" "%0,0, 0,0,r")
		(match_operand:QI 2 "general_operand"   "r,Q>,O,g,!To")))]
  ""
  "@
   and.b %2,%0
   and.b %2,%0
   andQ %b2,%0
   and.b %2,%0
   and.b %2,%1,%0"
  [(set_attr "slottable" "yes,yes,yes,no,no")
   (set_attr "cc" "normal,normal,clobber,normal,normal")])

;; Bitwise or.

;; Same comment as anddi3 applies here - no need for such a pattern.

;; It seems there's no need to jump through hoops to get good code such as
;; with andsi3.

(define_insn "iorsi3"
  [(set (match_operand:SI 0 "register_operand"	       "=r,r,r, r,r,r")
	(ior:SI (match_operand:SI 1 "register_operand" "%0,0,0, 0,0,r")
		(match_operand:SI 2 "general_operand"  "I, r,Q>,n,g,!To")))]
  ""
  "@
   orq %2,%0
   or.d %2,%0
   or.d %2,%0
   oR.%s2 %2,%0
   or.d %2,%0
   or.d %2,%1,%0"
  [(set_attr "slottable" "yes,yes,yes,no,no,no")
   (set_attr "cc" "normal,normal,normal,clobber,normal,normal")])

(define_insn "iorhi3"
  [(set (match_operand:HI 0 "register_operand"	       "=r,r,r, r,r,r,r")
	(ior:HI (match_operand:HI 1 "register_operand" "%0,0,0, 0,0,0,r")
		(match_operand:HI 2 "general_operand"   "I,r,Q>,L,O,g,!To")))]
  ""
  "@
   orq %2,%0
   or.w %2,%0
   or.w %2,%0
   or.w %2,%0
   oRq %b2,%0
   or.w %2,%0
   or.w %2,%1,%0"
  [(set_attr "slottable" "yes,yes,yes,no,yes,no,no")
   (set_attr "cc" "clobber,normal,normal,normal,clobber,normal,normal")])

(define_insn "iorqi3"
  [(set (match_operand:QI 0 "register_operand"	       "=r,r,r, r,r,r")
	(ior:QI (match_operand:QI 1 "register_operand" "%0,0,0, 0,0,r")
		(match_operand:QI 2 "general_operand"   "I,r,Q>,O,g,!To")))]
  ""
  "@
   orq %2,%0
   or.b %2,%0
   or.b %2,%0
   orQ %b2,%0
   or.b %2,%0
   or.b %2,%1,%0"
  [(set_attr "slottable" "yes,yes,yes,yes,no,no")
   (set_attr "cc" "clobber,normal,normal,clobber,normal,normal")])

;; Exclusive-or

;; See comment about "anddi3" for xordi3 - no need for such a pattern.
;; FIXME: Do we really need the shorter variants?

(define_insn "xorsi3"
  [(set (match_operand:SI 0 "register_operand" "=r")
	(xor:SI (match_operand:SI 1 "register_operand" "%0")
		(match_operand:SI 2 "register_operand" "r")))]
  ""
  "xor %2,%0"
  [(set_attr "slottable" "yes")])

(define_insn "xor<mode>3"
  [(set (match_operand:BW 0 "register_operand" "=r")
	(xor:BW (match_operand:BW 1 "register_operand" "%0")
		(match_operand:BW 2 "register_operand" "r")))]
  ""
  "xor %2,%0"
  [(set_attr "slottable" "yes")
   (set_attr "cc" "clobber")])

;; Negation insns.

;; Questionable use, here mostly as a (slightly usable) define_expand
;; example.

(define_expand "negsf2"
  [(set (match_dup 2)
        (match_dup 3))
   (parallel [(set (match_operand:SF 0 "register_operand" "=r")
                   (neg:SF (match_operand:SF 1
                            "register_operand" "0")))
              (use (match_dup 2))])]
  ""
{
  operands[2] = gen_reg_rtx (SImode);
  operands[3] = GEN_INT (1 << 31);
})

(define_insn "*expanded_negsf2"
  [(set (match_operand:SF 0 "register_operand" "=r")
	(neg:SF (match_operand:SF 1 "register_operand" "0")))
   (use (match_operand:SI 2 "register_operand" "r"))]
  ""
  "xor %2,%0"
  [(set_attr "slottable" "yes")])

;; No "negdi2" although we could make one up that may be faster than
;; the one in libgcc.

(define_insn "neg<mode>2"
  [(set (match_operand:BWD 0 "register_operand" "=r")
	(neg:BWD (match_operand:BWD 1 "register_operand" "r")))]
  ""
  "neg<m> %1,%0"
  [(set_attr "slottable" "yes")])

;; One-complements.

;; See comment on anddi3 - no need for a DImode pattern.
;; See also xor comment.

(define_insn "one_cmplsi2"
  [(set (match_operand:SI 0 "register_operand" "=r")
	(not:SI (match_operand:SI 1 "register_operand" "0")))]
  ""
  "not %0"
  [(set_attr "slottable" "yes")])

(define_insn "one_cmpl<mode>2"
  [(set (match_operand:BW 0 "register_operand" "=r")
	(not:BW (match_operand:BW 1 "register_operand" "0")))]
  ""
  "not %0"
  [(set_attr "slottable" "yes")
   (set_attr "cc" "clobber")])

;; Arithmetic/Logical shift right (and SI left).

(define_insn "<shlr>si3"
  [(set (match_operand:SI 0 "register_operand" "=r")
	(shift:SI (match_operand:SI 1 "register_operand" "0")
		  (match_operand:SI 2 "nonmemory_operand" "Kr")))]
  ""
{
  if (REG_S_P (operands[2]))
    return "<slr>.d %2,%0";

  return "<slr>q %2,%0";
}
  [(set_attr "slottable" "yes")])

;; Since gcc gets lost, and forgets to zero-extend the source (or mask
;; the destination) when it changes shifts of lower modes into SImode,
;; it is better to make these expands an anonymous patterns instead of
;; the more correct define_insns.  This occurs when gcc thinks that is
;; is better to widen to SImode and use immediate shift count.

;; FIXME: Is this legacy or still true for gcc >= 2.7.2?

;; FIXME: Can't parametrize sign_extend and zero_extend (before
;; mentioning "shiftrt"), so we need two patterns.
(define_expand "ashr<mode>3"
  [(set (match_dup 3)
	(sign_extend:SI (match_operand:BW 1 "nonimmediate_operand" "")))
   (set (match_dup 4)
	(zero_extend:SI (match_operand:BW 2 "nonimmediate_operand" "")))
   (set (match_dup 5) (ashiftrt:SI (match_dup 3) (match_dup 4)))
   (set (match_operand:BW 0 "general_operand" "")
	(subreg:BW (match_dup 5) 0))]
  ""
{
  int i;

  for (i = 3; i < 6; i++)
    operands[i] = gen_reg_rtx (SImode);
})

(define_expand "lshr<mode>3"
  [(set (match_dup 3)
	(zero_extend:SI (match_operand:BW 1 "nonimmediate_operand" "")))
   (set (match_dup 4)
	(zero_extend:SI (match_operand:BW 2 "nonimmediate_operand" "")))
   (set (match_dup 5) (lshiftrt:SI (match_dup 3) (match_dup 4)))
   (set (match_operand:BW 0 "general_operand" "")
	(subreg:BW (match_dup 5) 0))]
  ""
{
  int i;

  for (i = 3; i < 6; i++)
    operands[i] = gen_reg_rtx (SImode);
})

(define_insn "*expanded_<shlr><mode>"
  [(set (match_operand:BW 0 "register_operand" "=r")
	(shiftrt:BW (match_operand:BW 1 "register_operand" "0")
		    (match_operand:BW 2 "register_operand" "r")))]
  ""
  "<slr><m> %2,%0"
  [(set_attr "slottable" "yes")])

(define_insn "*<shlr><mode>_lowpart"
  [(set (strict_low_part (match_operand:BW 0 "register_operand" "+r"))
	(shiftrt:BW (match_dup 0)
		    (match_operand:BW 1 "register_operand" "r")))]
  ""
  "<slr><m> %1,%0"
  [(set_attr "slottable" "yes")])

;; Arithmetic/logical shift left.

;; For narrower modes than SI, we can use lslq although it makes cc
;; unusable.  The win is that we do not have to reload the shift-count
;; into a register.

(define_insn "ashl<mode>3"
  [(set (match_operand:BW 0 "register_operand" "=r,r")
	(ashift:BW (match_operand:BW 1 "register_operand" "0,0")
		   (match_operand:BW 2 "nonmemory_operand" "r,K")))]
  ""
{
  return
    (GET_CODE (operands[2]) == CONST_INT
     && INTVAL (operands[2]) > <nbitsm1>)
    ? "moveq 0,%0"
    : (CONSTANT_P (operands[2])
       ? "lslq %2,%0" : "lsl<m> %2,%0");
}
  [(set_attr "slottable" "yes")
   (set_attr "cc" "normal,clobber")])

;; A strict_low_part matcher.

(define_insn "*ashl<mode>_lowpart"
  [(set (strict_low_part (match_operand:BW 0 "register_operand" "+r"))
	(ashift:BW (match_dup 0)
		   (match_operand:HI 1 "register_operand" "r")))]
  ""
  "lsl<m> %1,%0"
  [(set_attr "slottable" "yes")])

;; Various strange insns that gcc likes.

;; Fortunately, it is simple to construct an abssf (although it may not
;; be very much used in practice).

(define_insn "abssf2"
  [(set (match_operand:SF 0 "register_operand" "=r")
	(abs:SF (match_operand:SF 1 "register_operand" "0")))]
  ""
  "lslq 1,%0\;lsrq 1,%0")

(define_insn "abssi2"
  [(set (match_operand:SI 0 "register_operand" "=r")
	(abs:SI (match_operand:SI 1 "register_operand" "r")))]
  ""
  "abs %1,%0"
  [(set_attr "slottable" "yes")])

;; FIXME: GCC should be able to do these expansions itself.

(define_expand "abs<mode>2"
  [(set (match_dup 2)
	(sign_extend:SI (match_operand:BW 1 "general_operand" "")))
   (set (match_dup 3) (abs:SI (match_dup 2)))
   (set (match_operand:BW 0 "register_operand" "")
	(subreg:BW (match_dup 3) 0))]
  ""
  "operands[2] = gen_reg_rtx (SImode); operands[3] = gen_reg_rtx (SImode);")

;; Bound-insn.  Defined to be the same as an unsigned minimum, which is an
;; operation supported by gcc.  Used in casesi, but used now and then in
;; normal code too.

(define_insn "uminsi3"
  [(set (match_operand:SI 0 "register_operand"		 "=r,r, r,r")
	(umin:SI  (match_operand:SI 1 "register_operand" "%0,0, 0,r")
		  (match_operand:SI 2 "general_operand"   "r,Q>,g,!To")))]
  ""
{
  if (GET_CODE (operands[2]) == CONST_INT)
    {
<<<<<<< HEAD
      if (INTVAL (operands[2]) < 256)
	return "bound.b %2,%0";

      if (INTVAL (operands[2]) < 65536)
	return "bound.w %2,%0";
=======
      /* Constant operands are zero-extended, so only 32-bit operands
	 may be negative.  */
      if (INTVAL (operands[2]) >= 0)
	{
	  if (INTVAL (operands[2]) < 256)
	    return "bound.b %2,%0";

	  if (INTVAL (operands[2]) < 65536)
	    return "bound.w %2,%0";
	}
>>>>>>> c355071f
    }
  else if (which_alternative == 3)
    return "bound.d %2,%1,%0";

  return "bound.d %2,%0";
}
 [(set_attr "slottable" "yes,yes,no,no")])

;; Jump and branch insns.

(define_insn "jump"
  [(set (pc)
	(label_ref (match_operand 0 "" "")))]
  ""
  "ba %l0%#"
  [(set_attr "slottable" "has_slot")])
<<<<<<< HEAD

;; Testcase gcc.c-torture/compile/991213-3.c fails if we allow a constant
;; here, since the insn is not recognized as an indirect jump by
;; jmp_uses_reg_or_mem used by computed_jump_p.  Perhaps it is a kludge to
;; change from general_operand to nonimmediate_operand (at least the docs
;; should be changed), but then again the pattern is called indirect_jump.
(define_insn "indirect_jump"
  [(set (pc) (match_operand:SI 0 "nonimmediate_operand" "rm"))]
  ""
  "jump %0")

;; Return insn.  Used whenever the epilogue is very simple; if it is only
;; a single ret or jump [sp+].  No allocated stack space or saved
;; registers are allowed.
;; Note that for this pattern, although named, it is ok to check the
;; context of the insn in the test, not only compiler switches.

(define_expand "return"
  [(return)]
  "cris_simple_epilogue ()"
  "cris_expand_return (cris_return_address_on_stack ()); DONE;")

(define_insn "*return_expanded"
  [(return)]
  ""
{
  return cris_return_address_on_stack_for_return ()
    ? "jump [$sp+]" : "ret%#";
}
  [(set (attr "slottable")
 	(if_then_else
 	 (ne (symbol_ref
	      "(cris_return_address_on_stack_for_return ())")
 	     (const_int 0))
 	 (const_string "no")
	 (const_string "has_slot")))])

(define_expand "prologue"
  [(const_int 0)]
  "TARGET_PROLOGUE_EPILOGUE"
  "cris_expand_prologue (); DONE;")

;; Note that the (return) from the expander itself is always the last
;; insn in the epilogue.
(define_expand "epilogue"
  [(const_int 0)]
  "TARGET_PROLOGUE_EPILOGUE"
  "cris_expand_epilogue (); DONE;")

;; Conditional branches.

;; We suffer from the same overflow-bit-gets-in-the-way problem as
;; e.g. m68k, so we have to check if overflow bit is set on all "signed"
;; conditions.

(define_insn "b<ncond:code>"
  [(set (pc)
	(if_then_else (ncond (cc0)
			     (const_int 0))
		      (label_ref (match_operand 0 "" ""))
		      (pc)))]
  ""
  "b<CC> %l0%#"
  [(set_attr "slottable" "has_slot")])

(define_insn "b<ocond:code>"
  [(set (pc)
	(if_then_else (ocond (cc0)
			     (const_int 0))
		      (label_ref (match_operand 0 "" ""))
		      (pc)))]
  ""
{
  return
    (cc_prev_status.flags & CC_NO_OVERFLOW)
    ? 0 : "b<CC> %l0%#";
}
  [(set_attr "slottable" "has_slot")])

=======

;; Testcase gcc.c-torture/compile/991213-3.c fails if we allow a constant
;; here, since the insn is not recognized as an indirect jump by
;; jmp_uses_reg_or_mem used by computed_jump_p.  Perhaps it is a kludge to
;; change from general_operand to nonimmediate_operand (at least the docs
;; should be changed), but then again the pattern is called indirect_jump.
(define_insn "indirect_jump"
  [(set (pc) (match_operand:SI 0 "nonimmediate_operand" "rm"))]
  ""
  "jump %0")

;; Return insn.  Used whenever the epilogue is very simple; if it is only
;; a single ret or jump [sp+].  No allocated stack space or saved
;; registers are allowed.
;; Note that for this pattern, although named, it is ok to check the
;; context of the insn in the test, not only compiler switches.

(define_expand "return"
  [(return)]
  "cris_simple_epilogue ()"
  "cris_expand_return (cris_return_address_on_stack ()); DONE;")

(define_insn "*return_expanded"
  [(return)]
  ""
{
  return cris_return_address_on_stack_for_return ()
    ? "jump [$sp+]" : "ret%#";
}
  [(set (attr "slottable")
 	(if_then_else
 	 (ne (symbol_ref
	      "(cris_return_address_on_stack_for_return ())")
 	     (const_int 0))
 	 (const_string "no")
	 (const_string "has_slot")))])

(define_expand "prologue"
  [(const_int 0)]
  "TARGET_PROLOGUE_EPILOGUE"
  "cris_expand_prologue (); DONE;")

;; Note that the (return) from the expander itself is always the last
;; insn in the epilogue.
(define_expand "epilogue"
  [(const_int 0)]
  "TARGET_PROLOGUE_EPILOGUE"
  "cris_expand_epilogue (); DONE;")

;; Conditional branches.

;; We suffer from the same overflow-bit-gets-in-the-way problem as
;; e.g. m68k, so we have to check if overflow bit is set on all "signed"
;; conditions.

(define_insn "b<ncond:code>"
  [(set (pc)
	(if_then_else (ncond (cc0)
			     (const_int 0))
		      (label_ref (match_operand 0 "" ""))
		      (pc)))]
  ""
  "b<CC> %l0%#"
  [(set_attr "slottable" "has_slot")])

(define_insn "b<ocond:code>"
  [(set (pc)
	(if_then_else (ocond (cc0)
			     (const_int 0))
		      (label_ref (match_operand 0 "" ""))
		      (pc)))]
  ""
{
  return
    (cc_prev_status.flags & CC_NO_OVERFLOW)
    ? 0 : "b<CC> %l0%#";
}
  [(set_attr "slottable" "has_slot")])

>>>>>>> c355071f
(define_insn "b<rcond:code>"
  [(set (pc)
	(if_then_else (rcond (cc0)
			     (const_int 0))
		      (label_ref (match_operand 0 "" ""))
		      (pc)))]
  ""
{
  return
    (cc_prev_status.flags & CC_NO_OVERFLOW)
    ? "b<oCC> %l0%#" : "b<CC> %l0%#";
}
  [(set_attr "slottable" "has_slot")])

;; Reversed anonymous patterns to the ones above, as mandated.

(define_insn "*b<ncond:code>_reversed"
  [(set (pc)
	(if_then_else (ncond (cc0)
			     (const_int 0))
		      (pc)
		      (label_ref (match_operand 0 "" ""))))]
  ""
  "b<rCC> %l0%#"
  [(set_attr "slottable" "has_slot")])

(define_insn "*b<ocond:code>_reversed"
  [(set (pc)
	(if_then_else (ocond (cc0)
			     (const_int 0))
		      (pc)
		      (label_ref (match_operand 0 "" ""))))]
  ""
{
  return
    (cc_prev_status.flags & CC_NO_OVERFLOW)
    ? 0 : "b<rCC> %l0%#";
}
  [(set_attr "slottable" "has_slot")])

(define_insn "*b<rcond:code>_reversed"
  [(set (pc)
	(if_then_else (rcond (cc0)
			     (const_int 0))
		      (pc)
		      (label_ref (match_operand 0 "" ""))))]
  ""
{
  return
    (cc_prev_status.flags & CC_NO_OVERFLOW)
    ? "b<roCC> %l0%#" : "b<rCC> %l0%#";
}
  [(set_attr "slottable" "has_slot")])

;; Set on condition: sCC.

;; Like bCC, we have to check the overflow bit for
;; signed conditions.

(define_insn "s<ncond:code>"
  [(set (match_operand:SI 0 "register_operand" "=r")
	(ncond:SI (cc0) (const_int 0)))]
  ""
  "s<CC> %0"
  [(set_attr "slottable" "yes")
   (set_attr "cc" "none")])

(define_insn "s<rcond:code>"
  [(set (match_operand:SI 0 "register_operand" "=r")
	(rcond:SI (cc0) (const_int 0)))]
  ""
{
  return
    (cc_prev_status.flags & CC_NO_OVERFLOW)
    ? "s<oCC> %0" : "s<CC> %0";
}
  [(set_attr "slottable" "yes")
   (set_attr "cc" "none")])

(define_insn "s<ocond:code>"
  [(set (match_operand:SI 0 "register_operand" "=r")
	(ocond:SI (cc0) (const_int 0)))]
  ""
{
  return
    (cc_prev_status.flags & CC_NO_OVERFLOW)
    ? 0 : "s<CC> %0";
}
  [(set_attr "slottable" "yes")
   (set_attr "cc" "none")])

;; Call insns.

;; We need to make these patterns "expand", since the real operand is
;; hidden in a (mem:QI ) inside operand[0] (call_value: operand[1]),
;; and cannot be checked if it were a "normal" pattern.
;;  Note that "call" and "call_value" are *always* called with a
;; mem-operand for operand 0 and 1 respective.  What happens for combined
;; instructions is a different issue.

(define_expand "call"
  [(parallel [(call (match_operand:QI 0 "cris_mem_call_operand" "")
		    (match_operand 1 "general_operand" ""))
	      (clobber (reg:SI CRIS_SRP_REGNUM))])]
  ""
{
  gcc_assert (GET_CODE (operands[0]) == MEM);
  if (flag_pic)
    cris_expand_pic_call_address (&operands[0]);
})

;; Accept *anything* as operand 1.  Accept operands for operand 0 in
;; order of preference.

(define_insn "*expanded_call"
  [(call (mem:QI (match_operand:SI
		  0 "cris_general_operand_or_plt_symbol" "r,Q>,g"))
	 (match_operand 1 "" ""))
   (clobber (reg:SI CRIS_SRP_REGNUM))]
  ""
  "jsr %0")

;; Parallel when calculating and reusing address of indirect pointer
;; with simple offset.  (Makes most sense with PIC.)  It looks a bit
;; wrong not to have the clobber last, but that's the way combine
;; generates it (except it doesn' look into the *inner* mem, so this
;; just matches a peephole2).  FIXME: investigate that.
(define_insn "*expanded_call_side"
  [(call (mem:QI
	  (mem:SI
	   (plus:SI (match_operand:SI 0 "cris_bdap_operand" "%r,  r,r")
		    (match_operand:SI 1 "cris_bdap_operand" "r>Rn,r,>Rn"))))
	 (match_operand 2 "" ""))
   (clobber (reg:SI CRIS_SRP_REGNUM))
   (set (match_operand:SI 3 "register_operand" "=*0,r,r")
	(plus:SI (match_dup 0)
		 (match_dup 1)))]
  "! TARGET_AVOID_GOTPLT"
  "jsr [%3=%0%S1]")

(define_expand "call_value"
  [(parallel [(set (match_operand 0 "" "")
		   (call (match_operand:QI 1 "cris_mem_call_operand" "")
			 (match_operand 2 "" "")))
	      (clobber (reg:SI CRIS_SRP_REGNUM))])]
  ""
{
  gcc_assert (GET_CODE (operands[1]) == MEM);
  if (flag_pic)
    cris_expand_pic_call_address (&operands[1]);
})

;; Accept *anything* as operand 2.  The validity other than "general" of
;; operand 0 will be checked elsewhere.  Accept operands for operand 1 in
;; order of preference (Q includes r, but r is shorter, faster).
;;  We also accept a PLT symbol.  We output it as [rPIC+sym:GOTPLT] rather
;; than requiring getting rPIC + sym:PLT into a register.

(define_insn "*expanded_call_value"
  [(set (match_operand 0 "nonimmediate_operand" "=g,g,g")
	(call (mem:QI (match_operand:SI
		       1 "cris_general_operand_or_plt_symbol" "r,Q>,g"))
	      (match_operand 2 "" "")))
   (clobber (reg:SI CRIS_SRP_REGNUM))]
  ""
  "Jsr %1"
  [(set_attr "cc" "clobber")])

;; See similar call special-case.
(define_insn "*expanded_call_value_side"
  [(set (match_operand 0 "nonimmediate_operand" "=g,g,g")
	(call
	 (mem:QI
	  (mem:SI
	   (plus:SI (match_operand:SI 1 "cris_bdap_operand" "%r,  r,r")
		    (match_operand:SI 2 "cris_bdap_operand" "r>Rn,r,>Rn"))))
	      (match_operand 3 "" "")))
   (clobber (reg:SI CRIS_SRP_REGNUM))
   (set (match_operand:SI 4 "register_operand" "=*1,r,r")
	(plus:SI (match_dup 1)
		 (match_dup 2)))]
  "! TARGET_AVOID_GOTPLT"
  "Jsr [%4=%1%S2]"
  [(set_attr "cc" "clobber")])

;; Used in debugging.  No use for the direct pattern; unfilled
;; delayed-branches are taken care of by other means.

(define_insn "nop"
  [(const_int 0)]
  ""
  "nop"
  [(set_attr "cc" "none")])

;; We need to stop accesses to the stack after the memory is
;; deallocated.  Unfortunately, reorg doesn't look at naked clobbers,
;; e.g. (insn ... (clobber (mem:BLK (stack_pointer_rtx)))) and we don't
;; want to use a naked (unspec_volatile) as that would stop any
;; scheduling in the epilogue.  Hence we model it as a "real" insn that
;; sets the memory in an unspecified manner.  FIXME: Unfortunately it
;; still has the effect of an unspec_volatile.
(define_insn "cris_frame_deallocated_barrier"
  [(set (mem:BLK (reg:SI CRIS_SP_REGNUM))
	(unspec:BLK [(const_int 0)] CRIS_UNSPEC_FRAME_DEALLOC))]
  ""
  ""
  [(set_attr "length" "0")])

;; We expand on casesi so we can use "bound" and "add offset fetched from
;; a table to pc" (adds.w [pc+%0.w],pc).

;; Note: if you change the "parallel" (or add anything after it) in
;; this expansion, you must change the macro ASM_OUTPUT_CASE_END
;; accordingly, to add the default case at the end of the jump-table.

(define_expand "casesi"
  [(set (match_dup 5) (match_operand:SI 0 "general_operand" ""))
   (set (match_dup 6)
	(minus:SI (match_dup 5)
		  (match_operand:SI 1 "const_int_operand" "n")))
   (set (match_dup 7)
	(umin:SI (match_dup 6)
		 (match_operand:SI 2 "const_int_operand" "n")))
   (parallel
    [(set (pc)
	  (if_then_else
	   (ltu (match_dup 7) (match_dup 2))
	   (plus:SI (sign_extend:SI
		     (mem:HI
		      (plus:SI (mult:SI (match_dup 7) (const_int 2))
			       (pc))))
		    (pc))
	   (label_ref (match_operand 4 "" ""))))
     (use (label_ref (match_operand 3 "" "")))])]
  ""
{
  operands[2] = plus_constant (operands[2], 1);
  operands[5] = gen_reg_rtx (SImode);
  operands[6] = gen_reg_rtx (SImode);
  operands[7] = gen_reg_rtx (SImode);
})

;; Split-patterns.  Some of them have modes unspecified.  This
;; should always be ok; if for no other reason sparc.md has it as
;; well.
;;
;; When register_operand is specified for an operand, we can get a
;; subreg as well (Axis-990331), so don't just assume that REG_P is true
;; for a register_operand and that REGNO can be used as is.  It is best to
;; guard with REG_P, unless it is worth it to adjust for the subreg case.

;; op [rx + 0],ry,rz
;; The index to rx is optimized into zero, and gone.

;; First, recognize bound [rx],ry,rz; where [rx] is zero-extended,
;; and add/sub [rx],ry,rz, with zero or sign-extend on [rx].
;; Split this into:
;;  move ry,rz
;;  op [rx],rz
;; Lose if rz=ry or rx=rz.
;; Call this op-extend-split

(define_split
  [(set (match_operand 0 "register_operand" "")
	(match_operator
	 4 "cris_operand_extend_operator"
	 [(match_operand 1 "register_operand" "")
	  (match_operator
	   3 "cris_extend_operator"
	   [(match_operand 2 "memory_operand" "")])]))]
  "REG_P (operands[0])
   && REG_P (operands[1])
   && REGNO (operands[1]) != REGNO (operands[0])
   && GET_MODE_SIZE (GET_MODE (operands[0])) <= UNITS_PER_WORD
   && REG_P (XEXP (operands[2], 0))
   && REGNO (XEXP (operands[2], 0)) != REGNO (operands[0])"
  [(set (match_dup 0)
	(match_dup 1))
   (set (match_dup 0)
	(match_op_dup
	 4 [(match_dup 0)
	    (match_op_dup 3 [(match_dup 2)])]))]
  "")

;; As op-extend-split, but recognize and split op [rz],ry,rz into
;;  ext [rz],rz
;;  op ry,rz
;; Do this for plus or bound only, being commutative operations, since we
;; have swapped the operands.
;; Call this op-extend-split-rx=rz

(define_split
  [(set (match_operand 0 "register_operand" "")
	(match_operator
	 4 "cris_plus_or_bound_operator"
	 [(match_operand 1 "register_operand" "")
	  (match_operator
	   3 "cris_extend_operator"
	   [(match_operand 2 "memory_operand" "")])]))]
  "REG_P (operands[0])
   && REG_P (operands[1])
   && REGNO (operands[1]) != REGNO (operands[0])
   && GET_MODE_SIZE (GET_MODE (operands[0])) <= UNITS_PER_WORD
   && REG_P (XEXP (operands[2], 0))
   && REGNO (XEXP (operands[2], 0)) == REGNO (operands[0])"
  [(set (match_dup 0)
	(match_op_dup 3 [(match_dup 2)]))
   (set (match_dup 0)
	(match_op_dup
	 4 [(match_dup 0)
	    (match_dup 1)]))]
  "")

;; As the op-extend-split, but swapped operands, and only for
;; plus or bound, being the commutative extend-operators.  FIXME: Why is
;; this needed?  Is it?
;; Call this op-extend-split-swapped

(define_split
  [(set (match_operand 0 "register_operand" "")
	(match_operator
	 4 "cris_plus_or_bound_operator"
	 [(match_operator
	   3 "cris_extend_operator"
	   [(match_operand 2 "memory_operand" "")])
	  (match_operand 1 "register_operand" "")]))]
  "REG_P (operands[0])
   && REG_P (operands[1])
   && REGNO (operands[1]) != REGNO (operands[0])
   && GET_MODE_SIZE (GET_MODE (operands[0])) <= UNITS_PER_WORD
   && REG_P (XEXP (operands[2], 0))
   && REGNO (XEXP (operands[2], 0)) != REGNO (operands[0])"
  [(set (match_dup 0)
	(match_dup 1))
   (set (match_dup 0)
	(match_op_dup
	 4 [(match_dup 0)
	    (match_op_dup 3 [(match_dup 2)])]))]
  "")

;; As op-extend-split-rx=rz, but swapped operands, only for plus or
;; bound.  Call this op-extend-split-swapped-rx=rz.

(define_split
  [(set (match_operand 0 "register_operand" "")
	(match_operator
	 4 "cris_plus_or_bound_operator"
	 [(match_operator
	   3 "cris_extend_operator"
	   [(match_operand 2 "memory_operand" "")])
	  (match_operand 1 "register_operand" "")]))]
  "REG_P (operands[0])
   && REG_P (operands[1])
   && REGNO (operands[1]) != REGNO (operands[0])
   && GET_MODE_SIZE (GET_MODE (operands[0])) <= UNITS_PER_WORD
   && REG_P (XEXP (operands[2], 0))
   && REGNO (XEXP (operands[2], 0)) == REGNO (operands[0])"
  [(set (match_dup 0)
	(match_op_dup 3 [(match_dup 2)]))
   (set (match_dup 0)
	(match_op_dup
	 4 [(match_dup 0)
	    (match_dup 1)]))]
  "")

;; As op-extend-split, but the mem operand is not extended.
;;
;; op [rx],ry,rz changed into
;;  move ry,rz
;;  op [rx],rz
;; lose if ry=rz or rx=rz
;; Call this op-extend.

(define_split
  [(set (match_operand 0 "register_operand" "")
	(match_operator
	 3 "cris_orthogonal_operator"
	 [(match_operand 1 "register_operand" "")
	  (match_operand 2 "memory_operand" "")]))]
  "REG_P (operands[0])
   && REG_P (operands[1])
   && REGNO (operands[1]) != REGNO (operands[0])
   && GET_MODE_SIZE (GET_MODE (operands[0])) <= UNITS_PER_WORD
   && REG_P (XEXP (operands[2], 0))
   && REGNO (XEXP (operands[2], 0)) != REGNO (operands[0])"
  [(set (match_dup 0)
	(match_dup 1))
   (set (match_dup 0)
	(match_op_dup
	 3 [(match_dup 0)
	    (match_dup 2)]))]
  "")

;; As op-extend-split-rx=rz, non-extended.
;; Call this op-split-rx=rz

(define_split
  [(set (match_operand 0 "register_operand" "")
	(match_operator
	 3 "cris_commutative_orth_op"
	 [(match_operand 2 "memory_operand" "")
	  (match_operand 1 "register_operand" "")]))]
  "REG_P (operands[0])
   && REG_P (operands[1])
   && REGNO (operands[1]) != REGNO (operands[0])
   && GET_MODE_SIZE (GET_MODE (operands[0])) <= UNITS_PER_WORD
   && REG_P (XEXP (operands[2], 0))
   && REGNO (XEXP (operands[2], 0)) != REGNO (operands[0])"
  [(set (match_dup 0)
	(match_dup 1))
   (set (match_dup 0)
	(match_op_dup
	 3 [(match_dup 0)
	    (match_dup 2)]))]
  "")

;; As op-extend-split-swapped, nonextended.
;; Call this op-split-swapped.

(define_split
  [(set (match_operand 0 "register_operand" "")
	(match_operator
	 3 "cris_commutative_orth_op"
	 [(match_operand 1 "register_operand" "")
	  (match_operand 2 "memory_operand" "")]))]
  "REG_P (operands[0]) && REG_P (operands[1])
   && REGNO (operands[1]) != REGNO (operands[0])
   && GET_MODE_SIZE (GET_MODE (operands[0])) <= UNITS_PER_WORD
   && REG_P (XEXP (operands[2], 0))
   && REGNO (XEXP (operands[2], 0)) == REGNO (operands[0])"
  [(set (match_dup 0)
	(match_dup 2))
   (set (match_dup 0)
	(match_op_dup
	 3 [(match_dup 0)
	    (match_dup 1)]))]
  "")

;; As op-extend-split-swapped-rx=rz, non-extended.
;; Call this op-split-swapped-rx=rz.

(define_split
  [(set (match_operand 0 "register_operand" "")
	(match_operator
	 3 "cris_orthogonal_operator"
	 [(match_operand 2 "memory_operand" "")
	  (match_operand 1 "register_operand" "")]))]
  "REG_P (operands[0]) && REG_P (operands[1])
   && REGNO (operands[1]) != REGNO (operands[0])
   && GET_MODE_SIZE (GET_MODE (operands[0])) <= UNITS_PER_WORD
   && REG_P (XEXP (operands[2], 0))
   && REGNO (XEXP (operands[2], 0)) == REGNO (operands[0])"
  [(set (match_dup 0)
	(match_dup 2))
   (set (match_dup 0)
	(match_op_dup
	 3 [(match_dup 0)
	    (match_dup 1)]))]
  "")

;; Splits for all cases in side-effect insns where (possibly after reload
;; and register allocation) rx and ry in [rx=ry+i] are equal.

;; move.S1 [rx=rx+rz.S2],ry

(define_split
  [(parallel
    [(set (match_operand 0 "register_operand" "")
	  (match_operator
	   6 "cris_mem_op"
	   [(plus:SI
	     (mult:SI (match_operand:SI 1 "register_operand" "")
		      (match_operand:SI 2 "const_int_operand" ""))
	     (match_operand:SI 3 "register_operand" ""))]))
     (set (match_operand:SI 4 "register_operand" "")
	  (plus:SI (mult:SI (match_dup 1)
			    (match_dup 2))
		    (match_dup 3)))])]
  "REG_P (operands[3]) && REG_P (operands[4])
   && REGNO (operands[3]) == REGNO (operands[4])"
  [(set (match_dup 4) (plus:SI (mult:SI (match_dup 1) (match_dup 2))
			       (match_dup 3)))
   (set (match_dup 0) (match_dup 5))]
  "operands[5] = replace_equiv_address (operands[6], operands[3]);")

;; move.S1 [rx=rx+i],ry

(define_split
  [(parallel
    [(set (match_operand 0 "register_operand" "")
	  (match_operator
	   5 "cris_mem_op"
	   [(plus:SI (match_operand:SI 1 "cris_bdap_operand" "")
		     (match_operand:SI 2 "cris_bdap_operand" ""))]))
     (set (match_operand:SI 3 "register_operand" "")
	   (plus:SI (match_dup 1)
		    (match_dup 2)))])]
  "(rtx_equal_p (operands[3], operands[1])
    || rtx_equal_p (operands[3], operands[2]))"
  [(set (match_dup 3) (plus:SI (match_dup 1) (match_dup 2)))
   (set (match_dup 0) (match_dup 4))]
{
  operands[4] = replace_equiv_address (operands[5], operands[3]);
  cris_order_for_addsi3 (operands, 1);
})

;; move.S1 ry,[rx=rx+rz.S2]

(define_split
  [(parallel
    [(set (match_operator
	   6 "cris_mem_op"
	   [(plus:SI
	     (mult:SI (match_operand:SI 0 "register_operand" "")
		      (match_operand:SI 1 "const_int_operand" ""))
	     (match_operand:SI 2 "register_operand" ""))])
	  (match_operand 3 "register_operand" ""))
     (set (match_operand:SI 4 "register_operand" "")
	   (plus:SI (mult:SI (match_dup 0)
			     (match_dup 1))
		    (match_dup 2)))])]
  "REG_P (operands[2]) && REG_P (operands[4])
   && REGNO (operands[4]) == REGNO (operands[2])"
  [(set (match_dup 4) (plus:SI (mult:SI (match_dup 0) (match_dup 1))
				(match_dup 2)))
   (set (match_dup 5) (match_dup 3))]
  "operands[5] = replace_equiv_address (operands[6], operands[4]);")

;; move.S1 ry,[rx=rx+i]

(define_split
  [(parallel
    [(set (match_operator
	   6 "cris_mem_op"
	   [(plus:SI (match_operand:SI 0 "cris_bdap_operand" "")
		     (match_operand:SI 1 "cris_bdap_operand" ""))])
	  (match_operand 2 "register_operand" ""))
     (set (match_operand:SI 3 "register_operand" "")
	   (plus:SI (match_dup 0)
		   (match_dup 1)))])]
  "(rtx_equal_p (operands[3], operands[0])
    || rtx_equal_p (operands[3], operands[1]))"
  [(set (match_dup 3) (plus:SI (match_dup 0) (match_dup 1)))
   (set (match_dup 5) (match_dup 2))]
<<<<<<< HEAD
  "operands[5] = replace_equiv_address (operands[6], operands[3]);")
=======
{
  operands[5] = replace_equiv_address (operands[6], operands[3]);
  cris_order_for_addsi3 (operands, 0);
})
>>>>>>> c355071f

;; clear.[bwd] [rx=rx+rz.S2]

(define_split
  [(parallel
    [(set (mem:BWD (plus:SI
		    (mult:SI (match_operand:SI 0 "register_operand" "")
			     (match_operand:SI 1 "const_int_operand" ""))
		    (match_operand:SI 2 "register_operand" "")))
	   (const_int 0))
     (set (match_operand:SI 3 "register_operand" "")
	   (plus:SI (mult:SI (match_dup 0)
			     (match_dup 1))
		    (match_dup 2)))])]
  "REG_P (operands[2]) && REG_P (operands[3])
   && REGNO (operands[3]) == REGNO (operands[2])"
  [(set (match_dup 3) (plus:SI (mult:SI (match_dup 0) (match_dup 1))
				(match_dup 2)))
   (set (mem:BWD (match_dup 3)) (const_int 0))]
  "")

;; clear.[bwd] [rx=rx+i]

(define_split
  [(parallel
    [(set (mem:BWD
	   (plus:SI (match_operand:SI 0 "cris_bdap_operand" "")
		    (match_operand:SI 1 "cris_bdap_operand" "")))
	   (const_int 0))
     (set (match_operand:SI 2 "register_operand" "")
	   (plus:SI (match_dup 0)
		    (match_dup 1)))])]
  "(rtx_equal_p (operands[0], operands[2])
    || rtx_equal_p (operands[2], operands[1]))"
  [(set (match_dup 2) (plus:SI (match_dup 0) (match_dup 1)))
   (set (mem:BWD (match_dup 2)) (const_int 0))]
<<<<<<< HEAD
  "")
=======
  "cris_order_for_addsi3 (operands, 0);")
>>>>>>> c355071f

;; mov(s|u).S1 [rx=rx+rz.S2],ry

(define_split
  [(parallel
    [(set (match_operand 0 "register_operand" "")
	  (match_operator
	    5 "cris_extend_operator"
	    [(mem (plus:SI
		   (mult:SI (match_operand:SI 1 "register_operand" "")
			    (match_operand:SI 2 "const_int_operand" ""))
		   (match_operand:SI 3 "register_operand" "")))]))
     (set (match_operand:SI 4 "register_operand" "")
	   (plus:SI (mult:SI (match_dup 1)
			     (match_dup 2))
		    (match_dup 3)))])]
  "REG_P (operands[3])
   && REG_P (operands[4])
   && REGNO (operands[3]) == REGNO (operands[4])"
  [(set (match_dup 4) (plus:SI (mult:SI (match_dup 1) (match_dup 2))
				(match_dup 3)))
   (set (match_dup 0) (match_op_dup 5 [(match_dup 6)]))]
  "operands[6] = replace_equiv_address (XEXP (operands[5], 0), operands[4]);")

;; mov(s|u).S1 [rx=rx+i],ry

(define_split
  [(parallel
    [(set (match_operand 0 "register_operand" "")
	  (match_operator
	    4 "cris_extend_operator"
	    [(mem (plus:SI
		   (match_operand:SI 1 "cris_bdap_operand" "")
		   (match_operand:SI 2 "cris_bdap_operand" "")))]))
     (set (match_operand:SI 3 "register_operand" "")
	   (plus:SI (match_dup 1)
		    (match_dup 2)))])]
  "(rtx_equal_p (operands[1], operands[3])
    || rtx_equal_p (operands[2], operands[3]))"
  [(set (match_dup 3) (plus:SI (match_dup 1) (match_dup 2)))
   (set (match_dup 0) (match_op_dup 4 [(match_dup 5)]))]
{
  operands[5] = replace_equiv_address (XEXP (operands[4], 0), operands[3]);
  cris_order_for_addsi3 (operands, 1);
})

;; op.S1 [rx=rx+i],ry

(define_split
  [(parallel
    [(set (match_operand 0 "register_operand" "")
	  (match_operator
	    5 "cris_orthogonal_operator"
	    [(match_operand 1 "register_operand" "")
	     (mem (plus:SI
		   (match_operand:SI 2 "cris_bdap_operand" "")
		   (match_operand:SI 3 "cris_bdap_operand" "")))]))
     (set (match_operand:SI 4 "register_operand" "")
	   (plus:SI (match_dup 2)
		    (match_dup 3)))])]
  "(rtx_equal_p (operands[4], operands[2])
    || rtx_equal_p (operands[4], operands[3]))"
  [(set (match_dup 4) (plus:SI (match_dup 2) (match_dup 3)))
   (set (match_dup 0) (match_op_dup 5 [(match_dup 1) (match_dup 6)]))]
{
  operands[6] = replace_equiv_address (XEXP (operands[5], 1), operands[4]);
  cris_order_for_addsi3 (operands, 2);
})

;; op.S1 [rx=rx+rz.S2],ry

(define_split
  [(parallel
    [(set (match_operand 0 "register_operand" "")
	  (match_operator
	    6 "cris_orthogonal_operator"
	    [(match_operand 1 "register_operand" "")
	     (mem (plus:SI
		   (mult:SI (match_operand:SI 2 "register_operand" "")
			    (match_operand:SI 3 "const_int_operand" ""))
		   (match_operand:SI 4 "register_operand" "")))]))
     (set (match_operand:SI 5 "register_operand" "")
	   (plus:SI (mult:SI (match_dup 2)
			     (match_dup 3))
		   (match_dup 4)))])]
  "REG_P (operands[4])
   && REG_P (operands[5])
   && REGNO (operands[5]) == REGNO (operands[4])"
  [(set (match_dup 5) (plus:SI (mult:SI (match_dup 2) (match_dup 3))
				(match_dup 4)))
   (set (match_dup 0) (match_op_dup 6 [(match_dup 1) (match_dup 7)]))]
  "operands[7] = replace_equiv_address (XEXP (operands[6], 1), operands[5]);")

;; op.S1 [rx=rx+rz.S2],ry (swapped)

(define_split
  [(parallel
    [(set (match_operand 0 "register_operand" "")
	  (match_operator
	    6 "cris_commutative_orth_op"
	    [(mem (plus:SI
		   (mult:SI (match_operand:SI 2 "register_operand" "")
			    (match_operand:SI 3 "const_int_operand" ""))
		   (match_operand:SI 4 "register_operand" "")))
	     (match_operand 1 "register_operand" "")]))
     (set (match_operand:SI 5 "register_operand" "")
	   (plus:SI (mult:SI (match_dup 2)
			     (match_dup 3))
		    (match_dup 4)))])]
  "REG_P (operands[4])
   && REG_P (operands[5])
   && REGNO (operands[5]) == REGNO (operands[4])"
  [(set (match_dup 5) (plus:SI (mult:SI (match_dup 2) (match_dup 3))
			       (match_dup 4)))
   (set (match_dup 0) (match_op_dup 6 [(match_dup 7) (match_dup 1)]))]
  "operands[7] = replace_equiv_address (XEXP (operands[6], 0), operands[5]);")

;; op.S1 [rx=rx+i],ry (swapped)

(define_split
  [(parallel
    [(set (match_operand 0 "register_operand" "")
	  (match_operator
	    5 "cris_commutative_orth_op"
	    [(mem
	      (plus:SI (match_operand:SI 2 "cris_bdap_operand" "")
		       (match_operand:SI 3 "cris_bdap_operand" "")))
	     (match_operand 1 "register_operand" "")]))
     (set (match_operand:SI 4 "register_operand" "")
	  (plus:SI (match_dup 2)
		    (match_dup 3)))])]
  "(rtx_equal_p (operands[4], operands[2])
    || rtx_equal_p (operands[4], operands[3]))"
  [(set (match_dup 4) (plus:SI (match_dup 2) (match_dup 3)))
   (set (match_dup 0) (match_op_dup 5 [(match_dup 6) (match_dup 1)]))]
{
  operands[6] = replace_equiv_address (XEXP (operands[5], 0), operands[4]);
  cris_order_for_addsi3 (operands, 2);
})

;; op(s|u).S1 [rx=rx+rz.S2],ry

(define_split
  [(parallel
    [(set (match_operand 0 "register_operand" "")
	  (match_operator
	    6 "cris_operand_extend_operator"
	    [(match_operand 1 "register_operand" "")
	     (match_operator
	      7 "cris_extend_operator"
	      [(mem (plus:SI
		     (mult:SI (match_operand:SI 2 "register_operand" "")
			      (match_operand:SI 3 "const_int_operand" ""))
		     (match_operand:SI 4 "register_operand" "")))])]))
     (set (match_operand:SI 5 "register_operand" "")
	   (plus:SI (mult:SI (match_dup 2)
			     (match_dup 3))
		    (match_dup 4)))])]
  "REG_P (operands[4])
   && REG_P (operands[5])
   && REGNO (operands[5]) == REGNO (operands[4])"
  [(set (match_dup 5) (plus:SI (mult:SI (match_dup 2) (match_dup 3))
			       (match_dup 4)))
   (set (match_dup 0) (match_op_dup 6 [(match_dup 1) (match_dup 8)]))]
  "operands[8] = gen_rtx_fmt_e (GET_CODE (operands[7]), GET_MODE (operands[7]),
				replace_equiv_address (XEXP (operands[7], 0),
						       operands[5]));")

;; op(s|u).S1 [rx=rx+i],ry

(define_split
  [(parallel
    [(set (match_operand 0 "register_operand" "")
	  (match_operator
	    5 "cris_operand_extend_operator"
	    [(match_operand 1 "register_operand" "")
	     (match_operator
	      6 "cris_extend_operator"
	      [(mem
		(plus:SI (match_operand:SI 2 "cris_bdap_operand" "")
			 (match_operand:SI 3 "cris_bdap_operand" "")
			 ))])]))
     (set (match_operand:SI 4 "register_operand" "")
	   (plus:SI (match_dup 2)
		    (match_dup 3)))])]
  "(rtx_equal_p (operands[4], operands[2])
    || rtx_equal_p (operands[4], operands[3]))"
  [(set (match_dup 4) (plus:SI (match_dup 2) (match_dup 3)))
   (set (match_dup 0) (match_op_dup 5 [(match_dup 1) (match_dup 7)]))]
{
  operands[7] = gen_rtx_fmt_e (GET_CODE (operands[6]), GET_MODE (operands[6]),
			       replace_equiv_address (XEXP (operands[6], 0),
						      operands[4]));
  cris_order_for_addsi3 (operands, 2);
})

;; op(s|u).S1 [rx=rx+rz.S2],ry (swapped, plus or bound)

(define_split
  [(parallel
    [(set (match_operand 0 "register_operand" "")
	  (match_operator
	    7 "cris_plus_or_bound_operator"
	    [(match_operator
	      6 "cris_extend_operator"
	      [(mem (plus:SI
		     (mult:SI (match_operand:SI 2 "register_operand" "")
			      (match_operand:SI 3 "const_int_operand" ""))
		     (match_operand:SI 4 "register_operand" "")))])
	     (match_operand 1 "register_operand" "")]))
     (set (match_operand:SI 5 "register_operand" "")
	   (plus:SI (mult:SI (match_dup 2)
			     (match_dup 3))
		    (match_dup 4)))])]
  "REG_P (operands[4]) && REG_P (operands[5])
   && REGNO (operands[5]) == REGNO (operands[4])"
  [(set (match_dup 5) (plus:SI (mult:SI (match_dup 2) (match_dup 3))
			       (match_dup 4)))
   (set (match_dup 0) (match_op_dup 6 [(match_dup 8) (match_dup 1)]))]
  "operands[8] = gen_rtx_fmt_e (GET_CODE (operands[6]), GET_MODE (operands[6]),
				replace_equiv_address (XEXP (operands[6], 0),
						       operands[5]));")

;; op(s|u).S1 [rx=rx+i],ry (swapped, plus or bound)

(define_split
  [(parallel
    [(set (match_operand 0 "register_operand" "")
	  (match_operator
	    6 "cris_plus_or_bound_operator"
	    [(match_operator
	      5 "cris_extend_operator"
	     [(mem (plus:SI
		    (match_operand:SI 2 "cris_bdap_operand" "")
		    (match_operand:SI 3 "cris_bdap_operand" "")))])
	     (match_operand 1 "register_operand" "")]))
     (set (match_operand:SI 4 "register_operand" "")
	   (plus:SI (match_dup 2)
		    (match_dup 3)))])]
  "(rtx_equal_p (operands[4], operands[2])
    || rtx_equal_p (operands[4], operands[3]))"
  [(set (match_dup 4) (plus:SI (match_dup 2) (match_dup 3)))
   (set (match_dup 0) (match_op_dup 6 [(match_dup 7) (match_dup 1)]))]
{
  operands[7] = gen_rtx_fmt_e (GET_CODE (operands[5]), GET_MODE (operands[5]),
			       replace_equiv_address (XEXP (operands[5], 0),
						      operands[4]));
  cris_order_for_addsi3 (operands, 2);
})

;; Splits for addressing prefixes that have no side-effects, so we can
;; fill a delay slot.  Never split if we lose something, though.

;; If we have a
;;  move [indirect_ref],rx
;; where indirect ref = {const, [r+], [r]}, it costs as much as
;;  move indirect_ref,rx
;;  move [rx],rx
;; Take care not to allow indirect_ref = register.

;; We're not allowed to generate copies of registers with different mode
;; until after reload; copying pseudos upsets reload.  CVS as of
;; 2001-08-24, unwind-dw2-fde.c, _Unwind_Find_FDE ICE in
;; cselib_invalidate_regno.

(define_split ; indir_to_reg_split
  [(set (match_operand 0 "register_operand" "")
	(match_operand 1 "indirect_operand" ""))]
  "reload_completed
   && REG_P (operands[0])
   && GET_MODE_SIZE (GET_MODE (operands[0])) <= UNITS_PER_WORD
   && (GET_CODE (XEXP (operands[1], 0)) == MEM
       || CONSTANT_P (XEXP (operands[1], 0)))
   && REGNO (operands[0]) < CRIS_LAST_GENERAL_REGISTER"
  [(set (match_dup 2) (match_dup 4))
   (set (match_dup 0) (match_dup 3))]
  "operands[2] = gen_rtx_REG (Pmode, REGNO (operands[0]));
   operands[3] = replace_equiv_address (operands[1], operands[2]);
   operands[4] = XEXP (operands[1], 0);")

;; As the above, but MOVS and MOVU.

(define_split
  [(set (match_operand 0 "register_operand" "")
	(match_operator
	 4 "cris_extend_operator"
	 [(match_operand 1 "indirect_operand" "")]))]
  "reload_completed
   && REG_P (operands[0])
   && GET_MODE_SIZE (GET_MODE (operands[0])) <= UNITS_PER_WORD
   && (GET_CODE (XEXP (operands[1], 0)) == MEM
       || CONSTANT_P (XEXP (operands[1], 0)))"
  [(set (match_dup 2) (match_dup 5))
   (set (match_dup 0) (match_op_dup 4 [(match_dup 3)]))]
  "operands[2] = gen_rtx_REG (Pmode, REGNO (operands[0]));
   operands[3] = replace_equiv_address (XEXP (operands[4], 0), operands[2]);
   operands[5] = XEXP (operands[1], 0);")

;; Various peephole optimizations.
;;
;; Watch out: when you exchange one set of instructions for another, the
;; condition codes setting must be the same, or you have to CC_INIT or
;; whatever is appropriate, in the pattern before you emit the
;; assembly text.  This is best done here, not in cris_notice_update_cc,
;; to keep changes local to their cause.
;;
;; Do not add patterns that you do not know will be matched.
;; Please also add a self-contained testcase.

;; We have trouble with and:s and shifts.  Maybe something is broken in
;; gcc?  Or it could just be that bit-field insn expansion is a bit
;; suboptimal when not having extzv insns.
;; Testcase for the following four peepholes: gcc.dg/cris-peep2-xsrand.c

(define_peephole2 ; asrandb (peephole casesi+31)
  [(set (match_operand:SI 0 "register_operand" "")
	(ashiftrt:SI (match_dup 0)
		     (match_operand:SI 1 "const_int_operand" "")))
   (set (match_dup 0)
	(and:SI (match_dup 0)
		(match_operand 2 "const_int_operand" "")))]
  "INTVAL (operands[2]) > 31
   && INTVAL (operands[2]) < 255
   && INTVAL (operands[1]) > 23
   /* Check that the and-operation enables us to use logical-shift.  */
   && (INTVAL (operands[2])
	  & ((HOST_WIDE_INT) -1 << (32 - INTVAL (operands[1])))) == 0"
  [(set (match_dup 0) (lshiftrt:SI (match_dup 0) (match_dup 1)))
   (set (match_dup 3) (and:QI (match_dup 3) (match_dup 4)))]
  ;; FIXME: CC0 is valid except for the M bit.
{
  operands[3] = gen_rtx_REG (QImode, REGNO (operands[0]));
  operands[4] = GEN_INT (trunc_int_for_mode (INTVAL (operands[2]), QImode));
})

(define_peephole2 ; asrandw (peephole casesi+32)
  [(set (match_operand:SI 0 "register_operand" "")
	(ashiftrt:SI (match_dup 0)
		     (match_operand:SI 1 "const_int_operand" "")))
   (set (match_dup 0)
	(and:SI (match_dup 0) (match_operand 2 "const_int_operand" "")))]
  "INTVAL (operands[2]) > 31
   && INTVAL (operands[2]) < 65535
   && INTVAL (operands[2]) != 255
   && INTVAL (operands[1]) > 15
   /* Check that the and-operation enables us to use logical-shift.  */
   && (INTVAL (operands[2])
       & ((HOST_WIDE_INT) -1 << (32 - INTVAL (operands[1])))) == 0"
  [(set (match_dup 0) (lshiftrt:SI (match_dup 0) (match_dup 1)))
   (set (match_dup 3) (and:HI (match_dup 3) (match_dup 4)))]
  ;; FIXME: CC0 is valid except for the M bit.
{
  operands[3] = gen_rtx_REG (HImode, REGNO (operands[0]));
  operands[4] = GEN_INT (trunc_int_for_mode (INTVAL (operands[2]), HImode));
})

(define_peephole2 ; lsrandb (peephole casesi+33)
  [(set (match_operand:SI 0 "register_operand" "")
	(lshiftrt:SI (match_dup 0)
		     (match_operand:SI 1 "const_int_operand" "")))
   (set (match_dup 0)
	(and:SI (match_dup 0) (match_operand 2 "const_int_operand" "")))]
  "INTVAL (operands[2]) > 31
   && INTVAL (operands[2]) < 255
   && INTVAL (operands[1]) > 23"
  [(set (match_dup 0) (lshiftrt:SI (match_dup 0) (match_dup 1)))
   (set (match_dup 3) (and:QI (match_dup 3) (match_dup 4)))]
  ;; FIXME: CC0 is valid except for the M bit.
{
  operands[3] = gen_rtx_REG (QImode, REGNO (operands[0]));
  operands[4] = GEN_INT (trunc_int_for_mode (INTVAL (operands[2]), QImode));
})

(define_peephole2 ; lsrandw (peephole casesi+34)
  [(set (match_operand:SI 0 "register_operand" "")
	(lshiftrt:SI (match_dup 0)
		     (match_operand:SI 1 "const_int_operand" "")))
   (set (match_dup 0)
	(and:SI (match_dup 0) (match_operand 2 "const_int_operand" "")))]
  "INTVAL (operands[2]) > 31 && INTVAL (operands[2]) < 65535
   && INTVAL (operands[2]) != 255
   && INTVAL (operands[1]) > 15"
  [(set (match_dup 0) (lshiftrt:SI (match_dup 0) (match_dup 1)))
   (set (match_dup 3) (and:HI (match_dup 3) (match_dup 4)))]
  ;; FIXME: CC0 is valid except for the M bit.
{
  operands[3] = gen_rtx_REG (HImode, REGNO (operands[0]));
  operands[4] = GEN_INT (trunc_int_for_mode (INTVAL (operands[2]), HImode));
})


;; Change
;;  add.d n,rx
;;  move [rx],ry
;; into
;;  move [rx=rx+n],ry
;; when -128 <= n <= 127.
;; This will reduce the size of the assembler code for n = [-128..127],
;; and speed up accordingly.  Don't match if the previous insn is
;; (set rx rz) because that combination is matched by another peephole.
;; No stable test-case.

(define_peephole2 ; moversideqi (peephole casesi+35)
  [(set (match_operand:SI 0 "register_operand" "")
	(plus:SI (match_operand:SI 1 "register_operand" "")
		 (match_operand:SI 2 "const_int_operand" "")))
   (set (match_operand 3 "register_operand" "")
	(match_operator 4 "cris_mem_op" [(match_dup 0)]))]
  "GET_MODE_SIZE (GET_MODE (operands[4])) <= UNITS_PER_WORD
   && REGNO (operands[3]) != REGNO (operands[0])
   && (BASE_P (operands[1]) || BASE_P (operands[2]))
   && ! CONST_OK_FOR_LETTER_P (INTVAL (operands[2]), 'J')
   && ! CONST_OK_FOR_LETTER_P (INTVAL (operands[2]), 'N')
   && (INTVAL (operands[2]) >= -128 && INTVAL (operands[2]) < 128)"
  [(parallel
    [(set (match_dup 3) (match_dup 5))
     (set (match_dup 0) (plus:SI (match_dup 1) (match_dup 2)))])]
  ;; Checking the previous insn is a bit too awkward for the condition.
{
  rtx prev = prev_nonnote_insn (curr_insn);
  if (prev != NULL_RTX)
    {
      rtx set = single_set (prev);
      if (set != NULL_RTX
	  && REG_S_P (SET_DEST (set))
	  && REGNO (SET_DEST (set)) == REGNO (operands[0])
	  && REG_S_P (SET_SRC (set)))
	FAIL;
    }
  operands[5]
    = replace_equiv_address (operands[4],
			     gen_rtx_PLUS (SImode,
					   operands[1], operands[2]));
})

;; Vice versa: move ry,[rx=rx+n]

(define_peephole2 ; movemsideqi (peephole casesi+36)
  [(set (match_operand:SI 0 "register_operand" "")
	(plus:SI (match_operand:SI 1 "register_operand" "")
		 (match_operand:SI 2 "const_int_operand" "")))
   (set (match_operator 3 "cris_mem_op" [(match_dup 0)])
	(match_operand 4 "register_operand" ""))]
  "GET_MODE_SIZE (GET_MODE (operands[4])) <= UNITS_PER_WORD
   && REGNO (operands[4]) != REGNO (operands[0])
   && (BASE_P (operands[1]) || BASE_P (operands[2]))
   && ! CONST_OK_FOR_LETTER_P (INTVAL (operands[2]), 'J')
   && ! CONST_OK_FOR_LETTER_P (INTVAL (operands[2]), 'N')
   && (INTVAL (operands[2]) >= -128 && INTVAL (operands[2]) < 128)"
  [(parallel
    [(set (match_dup 5) (match_dup 4))
     (set (match_dup 0) (plus:SI (match_dup 1) (match_dup 2)))])]
  "operands[5]
     = replace_equiv_address (operands[3],
			      gen_rtx_PLUS (SImode,
					    operands[1], operands[2]));")

;; As above, change:
;;  add.d n,rx
;;  op.d [rx],ry
;; into:
;;  op.d [rx=rx+n],ry
;; Saves when n = [-128..127].
;;
;; Splitting and joining combinations for side-effect modes are slightly
;; out of hand.  They probably will not save the time they take typing in,
;; not to mention the bugs that creep in.  FIXME: Get rid of as many of
;; the splits and peepholes as possible.
;; No stable test-case.

(define_peephole2 ; mover2side (peephole casesi+37)
  [(set (match_operand:SI 0 "register_operand" "")
	(plus:SI (match_operand:SI 1 "register_operand" "")
		 (match_operand:SI 2 "const_int_operand" "")))
   (set (match_operand 3 "register_operand" "")
	  (match_operator 4 "cris_orthogonal_operator"
			  [(match_dup 3)
			   (match_operator
			    5 "cris_mem_op" [(match_dup 0)])]))]
  ;; FIXME: What about DFmode?
  ;; Change to GET_MODE_SIZE (GET_MODE (operands[3])) <= UNITS_PER_WORD?
  "GET_MODE (operands[3]) != DImode
   && REGNO (operands[0]) != REGNO (operands[3])
   && ! CONST_OK_FOR_LETTER_P (INTVAL (operands[2]), 'J')
   && ! CONST_OK_FOR_LETTER_P (INTVAL (operands[2]), 'N')
   && INTVAL (operands[2]) >= -128
   && INTVAL (operands[2]) <= 127"
  [(parallel
    [(set (match_dup 3) (match_op_dup 4 [(match_dup 3) (match_dup 6)]))
     (set (match_dup 0) (plus:SI (match_dup 1) (match_dup 2)))])]
  "operands[6]
     = replace_equiv_address (operands[5],
			      gen_rtx_PLUS (SImode,
					    operands[1], operands[2]));")

;; Sometimes, for some reason the pattern
;;  move x,rx
;;  add y,rx
;;  move [rx],rz
;; will occur.  Solve this, and likewise for to-memory.
;; No stable test-case.

(define_peephole2 ; moverside (peephole casesi+38)
  [(set (match_operand:SI 0 "register_operand" "")
	(match_operand:SI 1 "cris_bdap_biap_operand" ""))
   (set (match_dup 0)
	(plus:SI (match_operand:SI 2 "cris_bdap_biap_operand" "")
		 (match_operand:SI 3 "cris_bdap_biap_operand" "")))
   (set (match_operand 4 "register_operand" "")
	(match_operator 5 "cris_mem_op" [(match_dup 0)]))]
  "(rtx_equal_p (operands[2], operands[0])
    || rtx_equal_p (operands[3], operands[0]))
   && cris_side_effect_mode_ok (PLUS, operands, 0,
				(REG_S_P (operands[1])
				 ? 1
				 : (rtx_equal_p (operands[2], operands[0])
				    ? 3 : 2)),
				(! REG_S_P (operands[1])
				 ? 1
				 : (rtx_equal_p (operands[2], operands[0])
				    ? 3 : 2)),
				-1, 4)"
  [(parallel
    [(set (match_dup 4) (match_dup 6))
     (set (match_dup 0) (plus:SI (match_dup 7) (match_dup 8)))])]
{
  rtx otherop
    = rtx_equal_p (operands[2], operands[0]) ? operands[3] : operands[2];

  /* Make sure we have canonical RTX so we match the insn pattern -
     not a constant in the first operand.  We also require the order
     (plus reg mem) to match the final pattern.  */
  if (CONSTANT_P (otherop) || MEM_P (otherop))
    {
      operands[7] = operands[1];
      operands[8] = otherop;
    }
  else
    {
      operands[7] = otherop;
      operands[8] = operands[1];
    }
  operands[6]
    = replace_equiv_address (operands[5],
			     gen_rtx_PLUS (SImode,
					   operands[7], operands[8]));
})

;; As above but to memory.
;; FIXME: Split movemside and moverside into variants and prune
;; the ones that don't trig.
;; No stable test-case.

(define_peephole2 ; movemside (peephole casesi+39)
  [(set (match_operand:SI 0 "register_operand" "")
	(match_operand:SI 1 "cris_bdap_biap_operand" ""))
   (set (match_dup 0)
	(plus:SI (match_operand:SI 2 "cris_bdap_biap_operand" "")
		 (match_operand:SI 3 "cris_bdap_biap_operand" "")))
   (set (match_operator 4 "cris_mem_op" [(match_dup 0)])
	(match_operand 5 "register_operand" ""))]
  "(rtx_equal_p (operands[2], operands[0])
    || rtx_equal_p (operands[3], operands[0]))
   && cris_side_effect_mode_ok (PLUS, operands, 0,
				(REG_S_P (operands[1])
				 ? 1
				 : (rtx_equal_p (operands[2], operands[0])
				    ? 3 : 2)),
				(! REG_S_P (operands[1])
				   ? 1
				 : (rtx_equal_p (operands[2], operands[0])
				    ? 3 : 2)),
				-1, 5)"
  [(parallel
    [(set (match_dup 6) (match_dup 5))
     (set (match_dup 0) (plus:SI (match_dup 7) (match_dup 8)))])]
{
  rtx otherop
    = rtx_equal_p (operands[2], operands[0]) ? operands[3] : operands[2];

  /* Make sure we have canonical RTX so we match the insn pattern -
     not a constant in the first operand.  We also require the order
     (plus reg mem) to match the final pattern.  */
  if (CONSTANT_P (otherop) || MEM_P (otherop))
    {
      operands[7] = operands[1];
      operands[8] = otherop;
    }
  else
    {
      operands[7] = otherop;
      operands[8] = operands[1];
    }
  operands[6]
    = replace_equiv_address (operands[4],
			     gen_rtx_PLUS (SImode,
					   operands[7], operands[8]));
})

;; Another spotted bad code:
;;   move rx,ry
;;   move [ry],ry
;; No stable test-case.

(define_peephole2 ; movei (peephole casesi+42)
  [(set (match_operand:SI 0 "register_operand" "")
	(match_operand:SI 1 "register_operand" ""))
   (set (match_operand 2 "register_operand" "")
	(match_operator 3 "cris_mem_op" [(match_dup 0)]))]
  "REGNO (operands[0]) == REGNO (operands[2])
   && (REGNO_REG_CLASS (REGNO (operands[0]))
       == REGNO_REG_CLASS (REGNO (operands[1])))
   && GET_MODE_SIZE (GET_MODE (operands[2])) <= UNITS_PER_WORD"
  [(set (match_dup 2) (match_dup 4))]
  "operands[4] = replace_equiv_address (operands[3], operands[1]);")

;;   move.d [r10+16],r9
;;   and.d r12,r9
;; change to
;;   and.d [r10+16],r12,r9
;; With generalization of the operation, the size and the addressing mode.
;;  This seems to be the result of a quirk in register allocation
;; missing the three-operand cases when having different predicates.
;; Maybe that it matters that it is a commutative operation.
;;  This pattern helps that situation, but there's still the increased
;; register pressure.
;;  Note that adding the noncommutative variant did not show any matches
;; in ipps and cc1, so it's not here.
;; No stable test-case.

(define_peephole2 ; op3 (peephole casesi+44)
  [(set (match_operand 0 "register_operand" "")
	(match_operator
	 6 "cris_mem_op"
	 [(plus:SI
	   (match_operand:SI 1 "cris_bdap_biap_operand" "")
	   (match_operand:SI 2 "cris_bdap_biap_operand" ""))]))
   (set (match_dup 0)
	(match_operator
	 5 "cris_commutative_orth_op"
	 [(match_operand 3 "register_operand" "")
	  (match_operand 4 "register_operand" "")]))]
  "(rtx_equal_p (operands[3], operands[0])
    || rtx_equal_p (operands[4], operands[0]))
   && ! rtx_equal_p (operands[3], operands[4])
   && (REG_S_P (operands[1]) || REG_S_P (operands[2]))
   && GET_MODE_SIZE (GET_MODE (operands[0])) <= UNITS_PER_WORD"
  [(set (match_dup 0) (match_op_dup 5 [(match_dup 7) (match_dup 6)]))]
  "operands[7]
     = rtx_equal_p (operands[3], operands[0]) ? operands[4] : operands[3];")

;;  I cannot tell GCC (2.1, 2.7.2) how to correctly reload an instruction
;; that looks like
;;   and.b some_byte,const,reg_32
;; where reg_32 is the destination of the "three-address" code optimally.
;; It should be:
;;   movu.b some_byte,reg_32
;;   and.b const,reg_32
;; but is turns into:
;;   move.b some_byte,reg_32
;;   and.d const,reg_32
;; Fix it here.
;; Testcases: gcc.dg/cris-peep2-andu1.c gcc.dg/cris-peep2-andu2.c

(define_peephole2 ; andu (casesi+45)
  [(set (match_operand:SI 0 "register_operand" "")
	(match_operand:SI 1 "nonimmediate_operand" ""))
   (set (match_operand:SI 2 "register_operand" "")
	(and:SI (match_dup 0)
		(match_operand:SI 3 "const_int_operand" "")))]
   ;; Since the size of the memory access could be made different here,
   ;; don't do this for a mem-volatile access.
  "REGNO (operands[2]) == REGNO (operands[0])
   && INTVAL (operands[3]) <= 65535 && INTVAL (operands[3]) >= 0
   && ! CONST_OK_FOR_LETTER_P (INTVAL (operands[3]), 'I')
   && (GET_CODE (operands[1]) != MEM || ! MEM_VOLATILE_P (operands[1]))"
  ;; FIXME: CC0 valid except for M (i.e. CC_NOT_NEGATIVE).
  [(set (match_dup 0) (match_dup 4))
   (set (match_dup 5) (match_dup 6))]
{
  enum machine_mode zmode = INTVAL (operands[3]) <= 255 ? QImode : HImode;
  enum machine_mode amode
    = CONST_OK_FOR_LETTER_P (INTVAL (operands[3]), 'O') ? SImode : zmode;
  rtx op1
    = (REG_S_P (operands[1])
       ? gen_rtx_REG (zmode, REGNO (operands[1]))
       : adjust_address (operands[1], zmode, 0));
  operands[4]
    = gen_rtx_ZERO_EXTEND (SImode, op1);
  operands[5] = gen_rtx_REG (amode, REGNO (operands[0]));
  operands[6]
    = gen_rtx_AND (amode, gen_rtx_REG (amode, REGNO (operands[0])),
		   GEN_INT (trunc_int_for_mode (INTVAL (operands[3]),
						amode == SImode
						? QImode : amode)));
})

;; Try and avoid GOTPLT reads escaping a call: transform them into
;; PLT.  Curiously (but thankfully), peepholes for instructions
;; *without side-effects* that just feed a call (or call_value) are
;; not matched neither in a build or test-suite, so those patterns are
;; omitted.

;; A "normal" move where we don't check the consumer.

(define_peephole2 ; gotplt-to-plt
  [(set
    (match_operand:SI 0 "register_operand" "")
    (match_operator:SI
     1 "cris_mem_op"
     [(plus:SI
       (reg:SI CRIS_GOT_REGNUM)
       (const:SI
	(unspec:SI [(match_operand:SI 2 "cris_general_operand_or_symbol" "")]
		   CRIS_UNSPEC_PLTGOTREAD)))]))]
  "flag_pic
   && cris_valid_pic_const (XEXP (XEXP (operands[1], 0), 1))
   && REGNO_REG_CLASS (REGNO (operands[0])) == REGNO_REG_CLASS (0)"
  [(set (match_dup 0) (const:SI (unspec:SI [(match_dup 2)] CRIS_UNSPEC_PLT)))
   (set (match_dup 0) (plus:SI (match_dup 0) (reg:SI CRIS_GOT_REGNUM)))]
  "")

;; And one set with a side-effect getting the PLTGOT offset.
;; First call and call_value variants.

(define_peephole2 ; gotplt-to-plt-side-call
  [(parallel
    [(set
      (match_operand:SI 0 "register_operand" "")
      (match_operator:SI
       1 "cris_mem_op"
       [(plus:SI
	 (reg:SI CRIS_GOT_REGNUM)
	 (const:SI
	  (unspec:SI [(match_operand:SI
		       2 "cris_general_operand_or_symbol" "")]
		     CRIS_UNSPEC_PLTGOTREAD)))]))
     (set (match_operand:SI 3 "register_operand" "")
	  (plus:SI (reg:SI CRIS_GOT_REGNUM)
		   (const:SI
		    (unspec:SI [(match_dup 2)] CRIS_UNSPEC_PLTGOTREAD))))])
  (parallel [(call (mem:QI (match_dup 0))
		    (match_operand 4 "" ""))
	      (clobber (reg:SI CRIS_SRP_REGNUM))])]
  "flag_pic
   && cris_valid_pic_const (XEXP (XEXP (operands[1], 0), 1))
   && peep2_reg_dead_p (2, operands[0])"
  [(parallel [(call (mem:QI (match_dup 1))
		    (match_dup 4))
	      (clobber (reg:SI CRIS_SRP_REGNUM))
	      (set (match_dup 3)
		   (plus:SI (reg:SI CRIS_GOT_REGNUM)
			    (const:SI
			     (unspec:SI [(match_dup 2)]
					CRIS_UNSPEC_PLTGOTREAD))))])]
  "")

(define_peephole2 ; gotplt-to-plt-side-call-value
  [(parallel
    [(set
      (match_operand:SI 0 "register_operand" "")
      (match_operator:SI
       1 "cris_mem_op"
       [(plus:SI
	 (reg:SI CRIS_GOT_REGNUM)
	 (const:SI
	  (unspec:SI [(match_operand:SI
		       2 "cris_general_operand_or_symbol" "")]
		     CRIS_UNSPEC_PLTGOTREAD)))]))
     (set (match_operand:SI 3 "register_operand" "")
	  (plus:SI (reg:SI CRIS_GOT_REGNUM)
		   (const:SI
		    (unspec:SI [(match_dup 2)] CRIS_UNSPEC_PLTGOTREAD))))])
   (parallel [(set (match_operand 5 "" "")
		   (call (mem:QI (match_dup 0))
			 (match_operand 4 "" "")))
	      (clobber (reg:SI CRIS_SRP_REGNUM))])]
  "flag_pic
   && cris_valid_pic_const (XEXP (XEXP (operands[1], 0), 1))
   && peep2_reg_dead_p (2, operands[0])"
  [(parallel [(set (match_dup 5)
		   (call (mem:QI (match_dup 1))
			 (match_dup 4)))
	      (clobber (reg:SI CRIS_SRP_REGNUM))
	      (set (match_dup 3)
		   (plus:SI (reg:SI CRIS_GOT_REGNUM)
			    (const:SI
			     (unspec:SI [(match_dup 2)]
					CRIS_UNSPEC_PLTGOTREAD))))])]
  "")

(define_peephole2 ; gotplt-to-plt-side
  [(parallel
    [(set
      (match_operand:SI 0 "register_operand" "")
      (match_operator:SI
       1 "cris_mem_op"
       [(plus:SI
	 (reg:SI CRIS_GOT_REGNUM)
	 (const:SI
	  (unspec:SI [(match_operand:SI
		       2 "cris_general_operand_or_symbol" "")]
		     CRIS_UNSPEC_PLTGOTREAD)))]))
     (set (match_operand:SI 3 "register_operand" "")
	  (plus:SI (reg:SI CRIS_GOT_REGNUM)
		   (const:SI
		    (unspec:SI [(match_dup 2)] CRIS_UNSPEC_PLTGOTREAD))))])]
  "flag_pic
   && cris_valid_pic_const (XEXP (XEXP (operands[1], 0), 1))
   && REGNO_REG_CLASS (REGNO (operands[0])) == REGNO_REG_CLASS (0)"
  [(set (match_dup 3)
	(const:SI (unspec:SI [(match_dup 2)] CRIS_UNSPEC_PLTGOTREAD)))
   (set (match_dup 3) (plus:SI (match_dup 3) (reg:SI CRIS_GOT_REGNUM)))
   (set (match_dup 0) (const:SI (unspec:SI [(match_dup 2)] CRIS_UNSPEC_PLT)))
   (set (match_dup 0) (plus:SI (match_dup 0) (reg:SI CRIS_GOT_REGNUM)))]
  "")

;; Local variables:
;; mode:emacs-lisp
;; comment-start: ";; "
;; eval: (set-syntax-table (copy-sequence (syntax-table)))
;; eval: (modify-syntax-entry ?[ "(]")
;; eval: (modify-syntax-entry ?] ")[")
;; eval: (modify-syntax-entry ?{ "(}")
;; eval: (modify-syntax-entry ?} "){")
;; eval: (setq indent-tabs-mode t)
;; End:<|MERGE_RESOLUTION|>--- conflicted
+++ resolved
@@ -1,9 +1,5 @@
 ;; GCC machine description for CRIS cpu cores.
-<<<<<<< HEAD
-;; Copyright (C) 1998, 1999, 2000, 2001, 2002, 2003, 2004, 2005
-=======
 ;; Copyright (C) 1998, 1999, 2000, 2001, 2002, 2003, 2004, 2005, 2006
->>>>>>> c355071f
 ;; Free Software Foundation, Inc.
 ;; Contributed by Axis Communications.
 
@@ -1720,13 +1716,8 @@
 	  || CONST_OK_FOR_LETTER_P (INTVAL (operands[3]), 'J')))
     return "#";
   if (which_alternative == 4)
-<<<<<<< HEAD
-    return "%x5%e6.%m6 [%4=%3%S2],%0";
-  return "%x5%e6.%m6 [%4=%2%S3],%0";
-=======
     return "%x5%E6.%m6 [%4=%3%S2],%0";
   return "%x5%E6.%m6 [%4=%2%S3],%0";
->>>>>>> c355071f
 })
 
 (define_insn "*extop<mode>si_side"
@@ -1754,13 +1745,8 @@
 	  || CONST_OK_FOR_LETTER_P (INTVAL (operands[3]), 'J')))
     return "#";
   if (which_alternative == 4)
-<<<<<<< HEAD
-    return "%x5%e6<m> [%4=%3%S2],%0";
-  return "%x5%e6<m> [%4=%2%S3],%0";
-=======
     return "%x5%E6<m> [%4=%3%S2],%0";
   return "%x5%E6<m> [%4=%2%S3],%0";
->>>>>>> c355071f
 })
  
@@ -1811,11 +1797,7 @@
    && cris_side_effect_mode_ok (MULT, operands, 5, 4, 2, 3, 0)"
   "@
    #
-<<<<<<< HEAD
-   %x7%e6<m> [%5=%4+%2%T3],%0")
-=======
    %x7%E6<m> [%5=%4+%2%T3],%0")
->>>>>>> c355071f
  
 ;; [rx=ry+i]
@@ -1873,13 +1855,8 @@
 	  || CONST_OK_FOR_LETTER_P (INTVAL (operands[3]), 'J')))
     return "#";
   if (which_alternative == 4)
-<<<<<<< HEAD
-    return \"%x6%e5.%m5 [%4=%3%S2],%0\";
-  return "%x6%e5<m> [%4=%2%S3],%0";
-=======
     return \"%x6%E5.%m5 [%4=%3%S2],%0\";
   return "%x6%E5<m> [%4=%2%S3],%0";
->>>>>>> c355071f
 })
  
@@ -1920,17 +1897,10 @@
    && GET_MODE_SIZE (GET_MODE (operands[0])) <= UNITS_PER_WORD
    && (operands[1] != frame_pointer_rtx || GET_CODE (operands[3]) != PLUS)"
   "@
-<<<<<<< HEAD
-   %x3%e4<m> %2,%0
-   %x3%e4<m> %2,%0
-   %x3%e4<m> %2,%0
-   %x3%e4<m> %2,%1,%0"
-=======
    %x3%E4<m> %2,%0
    %x3%E4<m> %2,%0
    %x3%E4<m> %2,%0
    %x3%E4<m> %2,%1,%0"
->>>>>>> c355071f
   [(set_attr "slottable" "yes,yes,no,no")])
  
@@ -1967,17 +1937,10 @@
   "(GET_CODE (operands[4]) != UMIN || GET_CODE (operands[3]) == ZERO_EXTEND)
    && operands[1] != frame_pointer_rtx"
   "@
-<<<<<<< HEAD
-   %x4%e3<m> %2,%0
-   %x4%e3<m> %2,%0
-   %x4%e3<m> %2,%0
-   %x4%e3<m> %2,%1,%0"
-=======
    %x4%E3<m> %2,%0
    %x4%E3<m> %2,%0
    %x4%E3<m> %2,%0
    %x4%E3<m> %2,%1,%0"
->>>>>>> c355071f
   [(set_attr "slottable" "yes,yes,no,no")])
  
@@ -2765,13 +2728,6 @@
 {
   if (GET_CODE (operands[2]) == CONST_INT)
     {
-<<<<<<< HEAD
-      if (INTVAL (operands[2]) < 256)
-	return "bound.b %2,%0";
-
-      if (INTVAL (operands[2]) < 65536)
-	return "bound.w %2,%0";
-=======
       /* Constant operands are zero-extended, so only 32-bit operands
 	 may be negative.  */
       if (INTVAL (operands[2]) >= 0)
@@ -2782,7 +2738,6 @@
 	  if (INTVAL (operands[2]) < 65536)
 	    return "bound.w %2,%0";
 	}
->>>>>>> c355071f
     }
   else if (which_alternative == 3)
     return "bound.d %2,%1,%0";
@@ -2800,7 +2755,6 @@
   ""
   "ba %l0%#"
   [(set_attr "slottable" "has_slot")])
-<<<<<<< HEAD
 
 ;; Testcase gcc.c-torture/compile/991213-3.c fails if we allow a constant
 ;; here, since the insn is not recognized as an indirect jump by
@@ -2881,88 +2835,6 @@
 }
   [(set_attr "slottable" "has_slot")])
 
-=======
-
-;; Testcase gcc.c-torture/compile/991213-3.c fails if we allow a constant
-;; here, since the insn is not recognized as an indirect jump by
-;; jmp_uses_reg_or_mem used by computed_jump_p.  Perhaps it is a kludge to
-;; change from general_operand to nonimmediate_operand (at least the docs
-;; should be changed), but then again the pattern is called indirect_jump.
-(define_insn "indirect_jump"
-  [(set (pc) (match_operand:SI 0 "nonimmediate_operand" "rm"))]
-  ""
-  "jump %0")
-
-;; Return insn.  Used whenever the epilogue is very simple; if it is only
-;; a single ret or jump [sp+].  No allocated stack space or saved
-;; registers are allowed.
-;; Note that for this pattern, although named, it is ok to check the
-;; context of the insn in the test, not only compiler switches.
-
-(define_expand "return"
-  [(return)]
-  "cris_simple_epilogue ()"
-  "cris_expand_return (cris_return_address_on_stack ()); DONE;")
-
-(define_insn "*return_expanded"
-  [(return)]
-  ""
-{
-  return cris_return_address_on_stack_for_return ()
-    ? "jump [$sp+]" : "ret%#";
-}
-  [(set (attr "slottable")
- 	(if_then_else
- 	 (ne (symbol_ref
-	      "(cris_return_address_on_stack_for_return ())")
- 	     (const_int 0))
- 	 (const_string "no")
-	 (const_string "has_slot")))])
-
-(define_expand "prologue"
-  [(const_int 0)]
-  "TARGET_PROLOGUE_EPILOGUE"
-  "cris_expand_prologue (); DONE;")
-
-;; Note that the (return) from the expander itself is always the last
-;; insn in the epilogue.
-(define_expand "epilogue"
-  [(const_int 0)]
-  "TARGET_PROLOGUE_EPILOGUE"
-  "cris_expand_epilogue (); DONE;")
--
-;; Conditional branches.
-
-;; We suffer from the same overflow-bit-gets-in-the-way problem as
-;; e.g. m68k, so we have to check if overflow bit is set on all "signed"
-;; conditions.
-
-(define_insn "b<ncond:code>"
-  [(set (pc)
-	(if_then_else (ncond (cc0)
-			     (const_int 0))
-		      (label_ref (match_operand 0 "" ""))
-		      (pc)))]
-  ""
-  "b<CC> %l0%#"
-  [(set_attr "slottable" "has_slot")])
-
-(define_insn "b<ocond:code>"
-  [(set (pc)
-	(if_then_else (ocond (cc0)
-			     (const_int 0))
-		      (label_ref (match_operand 0 "" ""))
-		      (pc)))]
-  ""
-{
-  return
-    (cc_prev_status.flags & CC_NO_OVERFLOW)
-    ? 0 : "b<CC> %l0%#";
-}
-  [(set_attr "slottable" "has_slot")])
-
->>>>>>> c355071f
 (define_insn "b<rcond:code>"
   [(set (pc)
 	(if_then_else (rcond (cc0)
@@ -3513,14 +3385,10 @@
     || rtx_equal_p (operands[3], operands[1]))"
   [(set (match_dup 3) (plus:SI (match_dup 0) (match_dup 1)))
    (set (match_dup 5) (match_dup 2))]
-<<<<<<< HEAD
-  "operands[5] = replace_equiv_address (operands[6], operands[3]);")
-=======
 {
   operands[5] = replace_equiv_address (operands[6], operands[3]);
   cris_order_for_addsi3 (operands, 0);
 })
->>>>>>> c355071f
 
 ;; clear.[bwd] [rx=rx+rz.S2]
 
@@ -3557,11 +3425,7 @@
     || rtx_equal_p (operands[2], operands[1]))"
   [(set (match_dup 2) (plus:SI (match_dup 0) (match_dup 1)))
    (set (mem:BWD (match_dup 2)) (const_int 0))]
-<<<<<<< HEAD
-  "")
-=======
   "cris_order_for_addsi3 (operands, 0);")
->>>>>>> c355071f
 
 ;; mov(s|u).S1 [rx=rx+rz.S2],ry
 

/* Definitions for GCC.  Part of the machine description for CRIS.
<<<<<<< HEAD
   Copyright (C) 2001, 2002, 2003, 2005, 2006 Free Software Foundation, Inc.
=======
   Copyright (C) 2001, 2002, 2003, 2005, 2006, 2007 Free Software Foundation, Inc.
>>>>>>> 60a98cce
   Contributed by Axis Communications.  Written by Hans-Peter Nilsson.

This file is part of GCC.

GCC is free software; you can redistribute it and/or modify
it under the terms of the GNU General Public License as published by
the Free Software Foundation; either version 3, or (at your option)
any later version.

GCC is distributed in the hope that it will be useful,
but WITHOUT ANY WARRANTY; without even the implied warranty of
MERCHANTABILITY or FITNESS FOR A PARTICULAR PURPOSE.  See the
GNU General Public License for more details.

You should have received a copy of the GNU General Public License
along with GCC; see the file COPYING3.  If not see
<http://www.gnu.org/licenses/>.  */


/* After the first "Node:" comment comes all preprocessor directives and
   attached declarations described in the info files, the "Using and
   Porting GCC" manual (uapgcc), in the same order as found in the "Target
   macros" section in the gcc-2.9x CVS edition of 2000-03-17.  FIXME: Not
   really, but needs an update anyway.

   There is no generic copy-of-uapgcc comment, you'll have to see uapgcc
   for that.  If applicable, there is a CRIS-specific comment.  The order
   of macro definitions follow the order in the manual.  Every section in
   the manual (node in the info pages) has an introductory `Node:
   <subchapter>' comment.  If no macros are defined for a section, only
   the section-comment is present.  */

/* This file defines the macros for cris-axis-linux-gnu that are not
   covered by cris.h, elfos.h and (config/)linux.h.  */


/* Node: Instruction Output */

#undef USER_LABEL_PREFIX
#define USER_LABEL_PREFIX ""

/* Node: Driver */
/* These macros are CRIS-specific, but used in target driver macros.  */

#undef CRIS_CPP_SUBTARGET_SPEC
#define CRIS_CPP_SUBTARGET_SPEC \
  "%{pthread:-D_REENTRANT}\
   %{!march=*:%{!cpu=*:-D__arch_v10 -D__CRIS_arch_version=10}}"

#undef CRIS_CC1_SUBTARGET_SPEC
#define CRIS_CC1_SUBTARGET_SPEC \
 "%{!march=*:%{!cpu=*:-march=v10}}"

#undef CRIS_ASM_SUBTARGET_SPEC
#define CRIS_ASM_SUBTARGET_SPEC \
 "--em=criself\
  %{!fleading-underscore:--no-underscore}\
  %{fPIC|fpic|fPIE|fpie: --pic}"

/* Previously controlled by target_flags.  */
#undef TARGET_LINUX
#define TARGET_LINUX 1

#undef CRIS_SUBTARGET_DEFAULT
#define CRIS_SUBTARGET_DEFAULT			\
  (MASK_SVINTO					\
   + MASK_ETRAX4_ADD				\
   + MASK_ALIGN_BY_32)

#undef CRIS_DEFAULT_CPU_VERSION
#define CRIS_DEFAULT_CPU_VERSION CRIS_CPU_NG

#undef CRIS_SUBTARGET_VERSION
#define CRIS_SUBTARGET_VERSION " - cris-axis-linux-gnu"

#define GLIBC_DYNAMIC_LINKER "/lib/ld.so.1"

/* We need an -rpath-link to ld.so.1, and presumably to each directory
   specified with -B.  */
#undef CRIS_LINK_SUBTARGET_SPEC
#define CRIS_LINK_SUBTARGET_SPEC \
 "-mcrislinux\
  -rpath-link include/asm/../..%s\
  %{shared} %{static}\
  %{symbolic:-Bdynamic} %{shlib:-Bdynamic} %{static:-Bstatic}\
  %{!shared:%{!static:\
              %{rdynamic:-export-dynamic}\
              %{!dynamic-linker:-dynamic-linker " LINUX_DYNAMIC_LINKER "}}}\
  %{!r:%{O2|O3: --gc-sections}}"


/* Node: Run-time Target */

/* For the cris-*-linux* subtarget.  */
#undef TARGET_OS_CPP_BUILTINS
#define TARGET_OS_CPP_BUILTINS()		\
  do						\
    {						\
      LINUX_TARGET_OS_CPP_BUILTINS();		\
      if (flag_leading_underscore <= 0)		\
	builtin_define ("__NO_UNDERSCORES__");	\
    }						\
  while (0)
     

/* Node: Sections */

/* GNU/Linux has crti and crtn and does not need the
   CRT_CALL_STATIC_FUNCTION trick in cris.h.  */
#undef CRT_CALL_STATIC_FUNCTION

/*
 * Local variables:
 * eval: (c-set-style "gnu")
 * indent-tabs-mode: t
 * End:
 */<|MERGE_RESOLUTION|>--- conflicted
+++ resolved
@@ -1,9 +1,5 @@
 /* Definitions for GCC.  Part of the machine description for CRIS.
-<<<<<<< HEAD
-   Copyright (C) 2001, 2002, 2003, 2005, 2006 Free Software Foundation, Inc.
-=======
    Copyright (C) 2001, 2002, 2003, 2005, 2006, 2007 Free Software Foundation, Inc.
->>>>>>> 60a98cce
    Contributed by Axis Communications.  Written by Hans-Peter Nilsson.
 
 This file is part of GCC.

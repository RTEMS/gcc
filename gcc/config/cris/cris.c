--- conflicted
+++ resolved
@@ -1,10 +1,6 @@
 /* Definitions for GCC.  Part of the machine description for CRIS.
    Copyright (C) 1998, 1999, 2000, 2001, 2002, 2003, 2004, 2005, 2006, 2007,
-<<<<<<< HEAD
-   2008, 2009  Free Software Foundation, Inc.
-=======
    2008, 2009, 2010  Free Software Foundation, Inc.
->>>>>>> b56a5220
    Contributed by Axis Communications.  Written by Hans-Peter Nilsson.
 
 This file is part of GCC.
@@ -151,14 +147,6 @@
 static rtx cris_function_value(const_tree, const_tree, bool);
 static rtx cris_libcall_value (enum machine_mode, const_rtx);
 
-static bool cris_frame_pointer_required (void);
-
-static void cris_asm_trampoline_template (FILE *);
-static void cris_trampoline_init (rtx, tree, rtx);
-
-static rtx cris_function_value(const_tree, const_tree, bool);
-static rtx cris_libcall_value (enum machine_mode, const_rtx);
-
 /* This is the parsed result of the "-max-stack-stackframe=" option.  If
    it (still) is zero, then there was no such option given.  */
 int cris_max_stackframe = 0;
@@ -249,14 +237,11 @@
 #undef TARGET_FRAME_POINTER_REQUIRED
 #define TARGET_FRAME_POINTER_REQUIRED cris_frame_pointer_required
 
-<<<<<<< HEAD
-=======
 #undef TARGET_OPTION_OVERRIDE
 #define TARGET_OPTION_OVERRIDE cris_option_override
 #undef TARGET_OPTION_OPTIMIZATION_TABLE
 #define TARGET_OPTION_OPTIMIZATION_TABLE cris_option_optimization_table
 
->>>>>>> b56a5220
 #undef TARGET_ASM_TRAMPOLINE_TEMPLATE
 #define TARGET_ASM_TRAMPOLINE_TEMPLATE cris_asm_trampoline_template
 #undef TARGET_TRAMPOLINE_INIT

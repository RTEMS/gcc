--- conflicted
+++ resolved
@@ -43,15 +43,6 @@
    (UNSPEC_GOT			7)
    (UNSPEC_LDD			8)
    (UNSPEC_OPTIONAL_MEMBAR	9)
-
-   (UNSPEC_GETTLSOFF			200)
-   (UNSPEC_TLS_LOAD_GOTTLSOFF12		201)
-   (UNSPEC_TLS_INDIRECT_CALL		202)
-   (UNSPEC_TLS_TLSDESC_LDD		203)
-   (UNSPEC_TLS_TLSDESC_LDD_AUX		204)
-   (UNSPEC_TLS_TLSOFF_LD		205)
-   (UNSPEC_TLS_LDDI			206)
-   (UNSPEC_TLSOFF_HILO			207)
 
    (UNSPEC_GETTLSOFF			200)
    (UNSPEC_TLS_LOAD_GOTTLSOFF12		201)
@@ -2508,21 +2499,11 @@
       rtx addr;
       rtx temp3 = simplify_gen_subreg (SImode, operands[2], TImode, 12);
 
-<<<<<<< HEAD
-      if (GET_CODE (operands[1]) != MEM)
-        abort ();
+      gcc_assert (GET_CODE (operands[1]) == MEM);
 
       addr = XEXP (operands[1], 0);
 
-      if (GET_CODE (addr) != PLUS)
-        abort ();
-=======
-      gcc_assert (GET_CODE (operands[1]) == MEM);
-
-      addr = XEXP (operands[1], 0);
-
       gcc_assert (GET_CODE (addr) == PLUS);
->>>>>>> 8c044a9c
 
       emit_move_insn (temp3, XEXP (addr, 1));
 

/* Target macros for the FRV port of GCC.
   Copyright (C) 1999, 2000, 2001, 2002, 2003, 2004, 2005
   Free Software Foundation, Inc.
   Contributed by Red Hat Inc.

   This file is part of GCC.

   GCC is free software; you can redistribute it and/or modify it
   under the terms of the GNU General Public License as published
   by the Free Software Foundation; either version 2, or (at your
   option) any later version.

   GCC is distributed in the hope that it will be useful, but WITHOUT
   ANY WARRANTY; without even the implied warranty of MERCHANTABILITY
   or FITNESS FOR A PARTICULAR PURPOSE.  See the GNU General Public
   License for more details.

   You should have received a copy of the GNU General Public License
   along with GCC; see the file COPYING.  If not, write to the Free
   Software Foundation, 51 Franklin Street, Fifth Floor, Boston, MA
   02110-1301, USA.  */

#ifndef __FRV_H__
#define __FRV_H__

/* Frv general purpose macros.  */
/* Align an address.  */
#define ADDR_ALIGN(addr,align) (((addr) + (align) - 1) & ~((align) - 1))

/* Return true if a value is inside a range.  */
#define IN_RANGE_P(VALUE, LOW, HIGH)				\
  (   (((HOST_WIDE_INT)(VALUE)) >= (HOST_WIDE_INT)(LOW))	\
   && (((HOST_WIDE_INT)(VALUE)) <= ((HOST_WIDE_INT)(HIGH))))


/* Driver configuration.  */

/* A C expression which determines whether the option `-CHAR' takes arguments.
   The value should be the number of arguments that option takes-zero, for many
   options.

   By default, this macro is defined to handle the standard options properly.
   You need not define it unless you wish to add additional options which take
   arguments.

   Defined in svr4.h.  */
#undef  SWITCH_TAKES_ARG
#define SWITCH_TAKES_ARG(CHAR)                                          \
  (DEFAULT_SWITCH_TAKES_ARG (CHAR) || (CHAR) == 'G')

/* A C expression which determines whether the option `-NAME' takes arguments.
   The value should be the number of arguments that option takes-zero, for many
   options.  This macro rather than `SWITCH_TAKES_ARG' is used for
   multi-character option names.

   By default, this macro is defined as `DEFAULT_WORD_SWITCH_TAKES_ARG', which
   handles the standard options properly.  You need not define
   `WORD_SWITCH_TAKES_ARG' unless you wish to add additional options which take
   arguments.  Any redefinition should call `DEFAULT_WORD_SWITCH_TAKES_ARG' and
   then check for additional options.

   Defined in svr4.h.  */
#undef WORD_SWITCH_TAKES_ARG

/* -fpic and -fPIC used to imply the -mlibrary-pic multilib, but with
    FDPIC which multilib to use depends on whether FDPIC is in use or
    not.  The trick we use is to introduce -multilib-library-pic as a
    pseudo-flag that selects the library-pic multilib, and map fpic
    and fPIC to it only if fdpic is not selected.  Also, if fdpic is
    selected and no PIC/PIE options are present, we imply -fPIE.
    Otherwise, if -fpic or -fPIC are enabled and we're optimizing for
    speed, or if we have -On with n>=3, enable inlining of PLTs.  As
    for -mgprel-ro, we want to enable it by default, but not for -fpic or
    -fpie.  */

#define DRIVER_SELF_SPECS SUBTARGET_DRIVER_SELF_SPECS \
"%{mno-pack:\
   %{!mhard-float:-msoft-float}\
   %{!mmedia:-mno-media}}\
 %{!mfdpic:%{fpic|fPIC: -multilib-library-pic}}\
 %{mfdpic:%{!fpic:%{!fpie:%{!fPIC:%{!fPIE:\
   	    %{!fno-pic:%{!fno-pie:%{!fno-PIC:%{!fno-PIE:-fPIE}}}}}}}} \
	  %{!mno-inline-plt:%{O*:%{!O0:%{!Os:%{fpic|fPIC:-minline-plt} \
                    %{!fpic:%{!fPIC:%{!O:%{!O1:%{!O2:-minline-plt}}}}}}}}} \
	  %{!mno-gprel-ro:%{!fpic:%{!fpie:-mgprel-ro}}}} \
"
#ifndef SUBTARGET_DRIVER_SELF_SPECS
# define SUBTARGET_DRIVER_SELF_SPECS
#endif

/* A C string constant that tells the GCC driver program options to pass to
   the assembler.  It can also specify how to translate options you give to GNU
   CC into options for GCC to pass to the assembler.  See the file `sun3.h'
   for an example of this.

   Do not define this macro if it does not need to do anything.

   Defined in svr4.h.  */
#undef  ASM_SPEC
#define ASM_SPEC "\
%{G*} %{v} %{n} %{T} %{Ym,*} %{Yd,*} %{Wa,*:%*} \
%{mtomcat-stats} \
%{!mno-eflags: \
    %{mcpu=*} \
    %{mgpr-*} %{mfpr-*} \
    %{msoft-float} %{mhard-float} \
    %{mdword} %{mno-dword} \
    %{mdouble} %{mno-double} \
    %{mmedia} %{mno-media} \
    %{mmuladd} %{mno-muladd} \
    %{mpack} %{mno-pack} \
    %{mno-fdpic:-mnopic} %{mfdpic} \
    %{fpic|fpie: -mpic} %{fPIC|fPIE: -mPIC} %{mlibrary-pic}}"

/* Another C string constant used much like `LINK_SPEC'.  The difference
   between the two is that `STARTFILE_SPEC' is used at the very beginning of
   the command given to the linker.

   If this macro is not defined, a default is provided that loads the standard
   C startup file from the usual place.  See `gcc.c'.

   Defined in svr4.h.  */
#undef  STARTFILE_SPEC
#define STARTFILE_SPEC "crt0%O%s frvbegin%O%s"

/* Another C string constant used much like `LINK_SPEC'.  The difference
   between the two is that `ENDFILE_SPEC' is used at the very end of the
   command given to the linker.

   Do not define this macro if it does not need to do anything.

   Defined in svr4.h.  */
#undef  ENDFILE_SPEC
#define ENDFILE_SPEC "frvend%O%s"


#define MASK_DEFAULT_FRV	\
  (MASK_MEDIA			\
   | MASK_DOUBLE		\
   | MASK_MULADD		\
   | MASK_DWORD			\
   | MASK_PACK)

#define MASK_DEFAULT_FR500 \
  (MASK_MEDIA | MASK_DWORD | MASK_PACK)

#define MASK_DEFAULT_FR550 \
  (MASK_MEDIA | MASK_DWORD | MASK_PACK)

#define MASK_DEFAULT_FR450	\
  (MASK_GPR_32			\
   | MASK_FPR_32		\
   | MASK_MEDIA			\
   | MASK_SOFT_FLOAT		\
   | MASK_DWORD			\
   | MASK_PACK)

#define MASK_DEFAULT_FR400	\
  (MASK_GPR_32			\
   | MASK_FPR_32		\
   | MASK_MEDIA			\
   | MASK_ACC_4			\
   | MASK_SOFT_FLOAT		\
   | MASK_DWORD			\
   | MASK_PACK)

#define MASK_DEFAULT_SIMPLE \
  (MASK_GPR_32 | MASK_SOFT_FLOAT)

/* A C string constant that tells the GCC driver program options to pass to
   `cc1'.  It can also specify how to translate options you give to GCC into
   options for GCC to pass to the `cc1'.

   Do not define this macro if it does not need to do anything.  */
/* For ABI compliance, we need to put bss data into the normal data section.  */
#define CC1_SPEC "%{G*}"

/* A C string constant that tells the GCC driver program options to pass to
   the linker.  It can also specify how to translate options you give to GCC
   into options for GCC to pass to the linker.

   Do not define this macro if it does not need to do anything.

   Defined in svr4.h.  */
/* Override the svr4.h version with one that dispenses without the svr4
   shared library options, notably -G.  */
#undef	LINK_SPEC
#define LINK_SPEC "\
%{h*} %{v:-V} \
%{b} \
%{mfdpic:-melf32frvfd -z text} \
%{static:-dn -Bstatic} \
%{shared:-Bdynamic} \
%{symbolic:-Bsymbolic} \
%{G*} \
%{YP,*} \
%{Qy:} %{!Qn:-Qy}"

/* Another C string constant used much like `LINK_SPEC'.  The difference
   between the two is that `LIB_SPEC' is used at the end of the command given
   to the linker.

   If this macro is not defined, a default is provided that loads the standard
   C library from the usual place.  See `gcc.c'.

   Defined in svr4.h.  */

#undef  LIB_SPEC
#define LIB_SPEC "--start-group -lc -lsim --end-group"

#ifndef CPU_TYPE
#define CPU_TYPE		FRV_CPU_FR500
#endif

/* Run-time target specifications */

#define TARGET_CPU_CPP_BUILTINS()					\
  do									\
    {									\
      int issue_rate;							\
									\
      builtin_define ("__frv__");					\
      builtin_assert ("machine=frv");					\
									\
      issue_rate = frv_issue_rate ();					\
      if (issue_rate > 1)						\
	builtin_define_with_int_value ("__FRV_VLIW__", issue_rate);	\
      builtin_define_with_int_value ("__FRV_GPR__", NUM_GPRS);		\
      builtin_define_with_int_value ("__FRV_FPR__", NUM_FPRS);		\
      builtin_define_with_int_value ("__FRV_ACC__", NUM_ACCS);		\
									\
      switch (frv_cpu_type)						\
	{								\
	case FRV_CPU_GENERIC:						\
	  builtin_define ("__CPU_GENERIC__");				\
	  break;							\
	case FRV_CPU_FR550:						\
	  builtin_define ("__CPU_FR550__");				\
	  break;							\
	case FRV_CPU_FR500:						\
	case FRV_CPU_TOMCAT:						\
	  builtin_define ("__CPU_FR500__");				\
	  break;							\
	case FRV_CPU_FR450:						\
	  builtin_define ("__CPU_FR450__");				\
	  break;							\
	case FRV_CPU_FR405:						\
	  builtin_define ("__CPU_FR405__");				\
	  break;							\
	case FRV_CPU_FR400:						\
	  builtin_define ("__CPU_FR400__");				\
	  break;							\
	case FRV_CPU_FR300:						\
	case FRV_CPU_SIMPLE:						\
	  builtin_define ("__CPU_FR300__");				\
	  break;							\
	}								\
									\
      if (TARGET_HARD_FLOAT)						\
	builtin_define ("__FRV_HARD_FLOAT__");				\
      if (TARGET_DWORD)							\
	builtin_define ("__FRV_DWORD__");				\
      if (TARGET_FDPIC)							\
	builtin_define ("__FRV_FDPIC__");				\
      if (flag_leading_underscore > 0)					\
	builtin_define ("__FRV_UNDERSCORE__");				\
    }									\
  while (0)


<<<<<<< HEAD
/* This declaration should be present.  */
extern int target_flags;

/* This series of macros is to allow compiler command arguments to enable or
   disable the use of optional features of the target machine.  For example,
   one machine description serves both the 68000 and the 68020; a command
   argument tells the compiler whether it should use 68020-only instructions or
   not.  This command argument works by means of a macro `TARGET_68020' that
   tests a bit in `target_flags'.

   Define a macro `TARGET_FEATURENAME' for each such option.  Its definition
   should test a bit in `target_flags'; for example:

        #define TARGET_68020 (target_flags & 1)

   One place where these macros are used is in the condition-expressions of
   instruction patterns.  Note how `TARGET_68020' appears frequently in the
   68000 machine description file, `m68k.md'.  Another place they are used is
   in the definitions of the other macros in the `MACHINE.h' file.  */

#define MASK_GPR_32	     0x00000001	/* Limit gprs to 32 registers */
#define MASK_FPR_32	     0x00000002	/* Limit fprs to 32 registers */
#define MASK_SOFT_FLOAT	     0x00000004	/* Use software floating point */
#define MASK_ALLOC_CC	     0x00000008	/* Dynamically allocate icc/fcc's */
#define MASK_DWORD	     0x00000010	/* Change ABi to allow dbl word insns*/
#define MASK_DOUBLE	     0x00000020	/* Use double precision instructions */
#define MASK_MEDIA	     0x00000040	/* Use media instructions */
#define MASK_MULADD	     0x00000080	/* Use multiply add/subtract insns */
#define MASK_LIBPIC	     0x00000100	/* -fpic that can be linked w/o pic */
#define MASK_ACC_4	     0x00000200	/* Only use four media accumulators */
#define MASK_PACK	     0x00000400 /* Set to enable packed output */
#define MASK_LONG_CALLS	     0x00000800 /* Use indirect calls */
#define MASK_ALIGN_LABELS    0x00001000 /* Optimize label alignments */
#define MASK_LINKED_FP	     0x00002000 /* Follow ABI linkage requirements.  */
#define MASK_BIG_TLS         0x00008000 /* Assume a big TLS segment */

			 		/* put debug masks up high */
#define MASK_DEBUG_ARG	     0x40000000	/* debug argument handling */
#define MASK_DEBUG_ADDR	     0x20000000	/* debug go_if_legitimate_address */
#define MASK_DEBUG_STACK     0x10000000	/* debug stack frame */
#define MASK_DEBUG	     0x08000000	/* general debugging switch */
#define MASK_DEBUG_LOC	     0x04000000	/* optimize line # table */
#define MASK_DEBUG_COND_EXEC 0x02000000	/* debug cond exec code */
#define MASK_NO_COND_MOVE    0x01000000	/* disable conditional moves */
#define MASK_NO_SCC	     0x00800000	/* disable set conditional codes */
#define MASK_NO_COND_EXEC    0x00400000	/* disable conditional execution */
#define MASK_NO_VLIW_BRANCH  0x00200000	/* disable repacking branches */
#define MASK_NO_MULTI_CE     0x00100000	/* disable multi-level cond exec */
#define MASK_NO_NESTED_CE    0x00080000	/* disable nested cond exec */
#define MASK_FDPIC           0x00040000	/* Follow the new uClinux ABI.  */
#define MASK_INLINE_PLT      0x00020000 /* Inline FDPIC PLTs.  */
#define MASK_GPREL_RO	     0x00010000 /* Use GPREL for read-only data.  */

#define MASK_DEFAULT		MASK_DEFAULT_ALLOC_CC

#define TARGET_GPR_32		((target_flags & MASK_GPR_32) != 0)
#define TARGET_FPR_32		((target_flags & MASK_FPR_32) != 0)
#define TARGET_SOFT_FLOAT	((target_flags & MASK_SOFT_FLOAT) != 0)
#define TARGET_ALLOC_CC		((target_flags & MASK_ALLOC_CC) != 0)
#define TARGET_DWORD		((target_flags & MASK_DWORD) != 0)
#define TARGET_DOUBLE		((target_flags & MASK_DOUBLE) != 0)
#define TARGET_MEDIA		((target_flags & MASK_MEDIA) != 0)
#define TARGET_MULADD		((target_flags & MASK_MULADD) != 0)
#define TARGET_LIBPIC		((target_flags & MASK_LIBPIC) != 0)
#define TARGET_ACC_4		((target_flags & MASK_ACC_4) != 0)
#define TARGET_DEBUG_ARG	((target_flags & MASK_DEBUG_ARG) != 0)
#define TARGET_DEBUG_ADDR	((target_flags & MASK_DEBUG_ADDR) != 0)
#define TARGET_DEBUG_STACK	((target_flags & MASK_DEBUG_STACK) != 0)
#define TARGET_DEBUG		((target_flags & MASK_DEBUG) != 0)
#define TARGET_DEBUG_LOC	((target_flags & MASK_DEBUG_LOC) != 0)
#define TARGET_DEBUG_COND_EXEC	((target_flags & MASK_DEBUG_COND_EXEC) != 0)
#define TARGET_NO_COND_MOVE	((target_flags & MASK_NO_COND_MOVE) != 0)
#define TARGET_NO_SCC		((target_flags & MASK_NO_SCC) != 0)
#define TARGET_NO_COND_EXEC	((target_flags & MASK_NO_COND_EXEC) != 0)
#define TARGET_NO_VLIW_BRANCH	((target_flags & MASK_NO_VLIW_BRANCH) != 0)
#define TARGET_NO_MULTI_CE	((target_flags & MASK_NO_MULTI_CE) != 0)
#define TARGET_NO_NESTED_CE	((target_flags & MASK_NO_NESTED_CE) != 0)
#define TARGET_FDPIC	        ((target_flags & MASK_FDPIC) != 0)
#define TARGET_INLINE_PLT	((target_flags & MASK_INLINE_PLT) != 0)
#define TARGET_BIG_TLS		((target_flags & MASK_BIG_TLS) != 0)
#define TARGET_GPREL_RO		((target_flags & MASK_GPREL_RO) != 0)
#define TARGET_PACK		((target_flags & MASK_PACK) != 0)
#define TARGET_LONG_CALLS	((target_flags & MASK_LONG_CALLS) != 0)
#define TARGET_ALIGN_LABELS	((target_flags & MASK_ALIGN_LABELS) != 0)
#define TARGET_LINKED_FP	((target_flags & MASK_LINKED_FP) != 0)

#define TARGET_GPR_64		(! TARGET_GPR_32)
#define TARGET_FPR_64		(! TARGET_FPR_32)
#define TARGET_HARD_FLOAT	(! TARGET_SOFT_FLOAT)
#define TARGET_FIXED_CC		(! TARGET_ALLOC_CC)
#define TARGET_COND_MOVE	(! TARGET_NO_COND_MOVE)
#define TARGET_SCC		(! TARGET_NO_SCC)
#define TARGET_COND_EXEC	(! TARGET_NO_COND_EXEC)
#define TARGET_VLIW_BRANCH	(! TARGET_NO_VLIW_BRANCH)
#define TARGET_MULTI_CE		(! TARGET_NO_MULTI_CE)
#define TARGET_NESTED_CE	(! TARGET_NO_NESTED_CE)
#define TARGET_ACC_8		(! TARGET_ACC_4)

=======
>>>>>>> 8c044a9c
#define TARGET_HAS_FPRS		(TARGET_HARD_FLOAT || TARGET_MEDIA)

#define NUM_GPRS		(TARGET_GPR_32? 32 : 64)
#define NUM_FPRS		(!TARGET_HAS_FPRS? 0 : TARGET_FPR_32? 32 : 64)
#define NUM_ACCS		(!TARGET_MEDIA? 0 : TARGET_ACC_4? 4 : 8)

/* X is a valid accumulator number if (X & ACC_MASK) == X.  */
#define ACC_MASK						\
  (!TARGET_MEDIA ? 0						\
   : TARGET_ACC_4 ? 3						\
   : frv_cpu_type == FRV_CPU_FR450 ? 11				\
   : 7)

/* Macros to identify the blend of media instructions available.  Revision 1
   is the one found on the FR500.  Revision 2 includes the changes made for
   the FR400.

   Treat the generic processor as a revision 1 machine for now, for
   compatibility with earlier releases.  */

#define TARGET_MEDIA_REV1					\
  (TARGET_MEDIA							\
   && (frv_cpu_type == FRV_CPU_GENERIC				\
       || frv_cpu_type == FRV_CPU_FR500))

#define TARGET_MEDIA_REV2					\
  (TARGET_MEDIA							\
   && (frv_cpu_type == FRV_CPU_FR400				\
       || frv_cpu_type == FRV_CPU_FR405				\
       || frv_cpu_type == FRV_CPU_FR450				\
       || frv_cpu_type == FRV_CPU_FR550))

#define TARGET_MEDIA_FR450					\
  (frv_cpu_type == FRV_CPU_FR450)

#define TARGET_FR500_FR550_BUILTINS				\
   (frv_cpu_type == FRV_CPU_FR500				\
    || frv_cpu_type == FRV_CPU_FR550)

#define TARGET_FR405_BUILTINS					\
  (frv_cpu_type == FRV_CPU_FR405				\
   || frv_cpu_type == FRV_CPU_FR450)

#ifndef HAVE_AS_TLS
#define HAVE_AS_TLS 0
#endif
<<<<<<< HEAD

/* This macro defines names of command options to set and clear bits in
   `target_flags'.  Its definition is an initializer with a subgrouping for
   each command option.

   Each subgrouping contains a string constant, that defines the option name,
   a number, which contains the bits to set in `target_flags', and an optional
   second string which is the textual description that will be displayed when
   the user passes --help on the command line.  If the number entry is negative
   then the specified bits will be cleared instead of being set.  If the second
   string entry is present but empty, then no help information will be displayed
   for that option, but it will not count as an undocumented option.  The actual
   option name, asseen on the command line is made by appending `-m' to the
   specified name.

   One of the subgroupings should have a null string.  The number in this
   grouping is the default value for `target_flags'.  Any target options act
   starting with that value.

   Here is an example which defines `-m68000' and `-m68020' with opposite
   meanings, and picks the latter as the default:

        #define TARGET_SWITCHES \
          { { "68020",  1, ""},      \
            { "68000", -1, "Compile for the m68000"},     \
            { "",       1, }}

   This declaration must be present.  */

#define TARGET_SWITCHES							    \
{{ "gpr-32",		  MASK_GPR_32,		"Only use 32 gprs"},	    \
 { "gpr-64",		 -MASK_GPR_32,		"Use 64 gprs"},		    \
 { "fpr-32",		  MASK_FPR_32,		"Only use 32 fprs"},	    \
 { "fpr-64",		 -MASK_FPR_32,		"Use 64 fprs"},		    \
 { "hard-float",	 -MASK_SOFT_FLOAT,	"Use hardware floating point" },\
 { "soft-float",	  MASK_SOFT_FLOAT,	"Use software floating point" },\
 { "alloc-cc",		  MASK_ALLOC_CC,	"Dynamically allocate cc's" }, \
 { "fixed-cc",		 -MASK_ALLOC_CC,	"Just use icc0/fcc0" },	    \
 { "dword",		  MASK_DWORD,		"Change ABI to allow double word insns" }, \
 { "no-dword",		 -MASK_DWORD,		"Do not use double word insns" }, \
 { "double",		  MASK_DOUBLE,		"Use fp double instructions" }, \
 { "no-double",		 -MASK_DOUBLE,		"Do not use fp double insns" }, \
 { "media",		  MASK_MEDIA,		"Use media instructions" }, \
 { "no-media",		 -MASK_MEDIA,		"Do not use media insns" }, \
 { "muladd",		  MASK_MULADD,		"Use multiply add/subtract instructions" }, \
 { "no-muladd",		 -MASK_MULADD,		"Do not use multiply add/subtract insns" }, \
 { "ultilib-library-pic", 0,			"Link with the library-pic libraries" }, \
 { "library-pic",	  MASK_LIBPIC,		"PIC support for building libraries" }, \
 { "acc-4",		  MASK_ACC_4,		"Use 4 media accumulators" }, \
 { "acc-8",		 -MASK_ACC_4,		"Use 8 media accumulators" }, \
 { "pack",		  MASK_PACK,		"Pack VLIW instructions" }, \
 { "no-pack",		 -MASK_PACK,		"Do not pack VLIW instructions" }, \
 { "no-eflags",		  0,			"Do not mark ABI switches in e_flags" }, \
 { "debug-arg",		  MASK_DEBUG_ARG,	"Internal debug switch" },  \
 { "debug-addr",	  MASK_DEBUG_ADDR,	"Internal debug switch" },  \
 { "debug-stack",	  MASK_DEBUG_STACK,	"Internal debug switch" },  \
 { "debug",		  MASK_DEBUG,		"Internal debug switch" },  \
 { "debug-cond-exec",	  MASK_DEBUG_COND_EXEC,	"Internal debug switch" },  \
 { "debug-loc",		  MASK_DEBUG_LOC,	"Internal debug switch" },  \
 { "align-labels",	  MASK_ALIGN_LABELS,	"Enable label alignment optimizations" }, \
 { "no-align-labels",	 -MASK_ALIGN_LABELS,	"Disable label alignment optimizations" }, \
 { "cond-move",		 -MASK_NO_COND_MOVE,	"Enable conditional moves" },  \
 { "no-cond-move",	  MASK_NO_COND_MOVE,	"Disable conditional moves" },  \
 { "scc",		 -MASK_NO_SCC,		"Enable setting gprs to the result of comparisons" },  \
 { "no-scc",		  MASK_NO_SCC,		"Disable setting gprs to the result of comparisons" },  \
 { "cond-exec",		 -MASK_NO_COND_EXEC,	"Enable conditional execution other than moves/scc" }, \
 { "no-cond-exec",	  MASK_NO_COND_EXEC,	"Disable conditional execution other than moves/scc" }, \
 { "vliw-branch",	 -MASK_NO_VLIW_BRANCH,	"Run pass to pack branches into VLIW insns" }, \
 { "no-vliw-branch",	  MASK_NO_VLIW_BRANCH,	"Do not run pass to pack branches into VLIW insns" }, \
 { "multi-cond-exec",	 -MASK_NO_MULTI_CE,	"Disable optimizing &&/|| in conditional execution" }, \
 { "no-multi-cond-exec",  MASK_NO_MULTI_CE,	"Enable optimizing &&/|| in conditional execution" }, \
 { "nested-cond-exec",	 -MASK_NO_NESTED_CE,	"Enable nested conditional execution optimizations" }, \
 { "no-nested-cond-exec" ,MASK_NO_NESTED_CE,	"Disable nested conditional execution optimizations" }, \
 { "long-calls",	  MASK_LONG_CALLS,	"Disallow direct calls to global functions" }, \
 { "no-long-calls",	 -MASK_LONG_CALLS,	"Allow direct calls to global functions" }, \
 { "linked-fp",		  MASK_LINKED_FP,	"Follow the EABI linkage requirements" }, \
 { "no-linked-fp",	 -MASK_LINKED_FP,	"Don't follow the EABI linkage requirements" }, \
 { "fdpic",	          MASK_FDPIC,		"Enable file descriptor PIC mode" }, \
 { "no-fdpic",	         -MASK_FDPIC,		"Disable file descriptor PIC mode" }, \
 { "inline-plt",	  MASK_INLINE_PLT,	"Enable inlining of PLT in function calls" }, \
 { "no-inline-plt",	 -MASK_INLINE_PLT,	"Disable inlining of PLT in function calls" }, \
 { "TLS",		  MASK_BIG_TLS,         "Assume a large TLS segment" }, \
 { "tls",                -MASK_BIG_TLS,		"Do not assume a large TLS segment" }, \
 { "gprel-ro",		  MASK_GPREL_RO,	"Enable use of GPREL for read-only data in FDPIC" }, \
 { "no-gprel-ro",	 -MASK_GPREL_RO,	"Disable use of GPREL for read-only data in FDPIC" }, \
 { "tomcat-stats",	  0, 			"Cause gas to print tomcat statistics" }, \
 { "",			  MASK_DEFAULT,		"" }}			    \

/* This macro is similar to `TARGET_SWITCHES' but defines names of command
   options that have values.  Its definition is an initializer with a
   subgrouping for each command option.

   Each subgrouping contains a string constant, that defines the fixed part of
   the option name, the address of a variable, and an optional description string.
   The variable, of type `char *', is set to the text following the fixed part of
   the option as it is specified on the command line.  The actual option name is
   made by appending `-m' to the specified name.

   Here is an example which defines `-mshort-data-NUMBER'.  If the given option
   is `-mshort-data-512', the variable `m88k_short_data' will be set to the
   string `"512"'.

        extern char *m88k_short_data;
        #define TARGET_OPTIONS \
         { { "short-data-", & m88k_short_data, \
	 "Specify the size of the short data section"  } }

   This declaration is optional.  */
#define TARGET_OPTIONS							      \
{									      \
  { "cpu=",		&frv_cpu_string,	 "Set cpu type", 0},	      \
  { "branch-cost=",	&frv_branch_cost_string, "Internal debug switch", 0}, \
  { "cond-exec-insns=", &frv_condexec_insns_str, "Internal debug switch", 0}, \
  { "cond-exec-temps=", &frv_condexec_temps_str, "Internal debug switch", 0}, \
  { "sched-lookahead=", &frv_sched_lookahead_str,"Internal debug switch", 0}, \
}
=======
>>>>>>> 8c044a9c

/* This macro is a C statement to print on `stderr' a string describing the
   particular machine description choice.  Every machine description should
   define `TARGET_VERSION'.  For example:

        #ifdef MOTOROLA
        #define TARGET_VERSION \
          fprintf (stderr, " (68k, Motorola syntax)");
        #else
        #define TARGET_VERSION \
          fprintf (stderr, " (68k, MIT syntax)");
        #endif  */
#define TARGET_VERSION fprintf (stderr, _(" (frv)"))

/* Sometimes certain combinations of command options do not make sense on a
   particular target machine.  You can define a macro `OVERRIDE_OPTIONS' to
   take account of this.  This macro, if defined, is executed once just after
   all the command options have been parsed.

   Don't use this macro to turn on various extra optimizations for `-O'.  That
   is what `OPTIMIZATION_OPTIONS' is for.  */

#define OVERRIDE_OPTIONS frv_override_options ()

/* Some machines may desire to change what optimizations are performed for
   various optimization levels.  This macro, if defined, is executed once just
   after the optimization level is determined and before the remainder of the
   command options have been parsed.  Values set in this macro are used as the
   default values for the other command line options.

   LEVEL is the optimization level specified; 2 if `-O2' is specified, 1 if
   `-O' is specified, and 0 if neither is specified.

   SIZE is nonzero if `-Os' is specified, 0 otherwise.

   You should not use this macro to change options that are not
   machine-specific.  These should uniformly selected by the same optimization
   level on all supported machines.  Use this macro to enable machine-specific
   optimizations.

   *Do not examine `write_symbols' in this macro!* The debugging options are
   *not supposed to alter the generated code.  */
#define OPTIMIZATION_OPTIONS(LEVEL,SIZE) frv_optimization_options (LEVEL, SIZE)


/* Define this macro if debugging can be performed even without a frame
   pointer.  If this macro is defined, GCC will turn on the
   `-fomit-frame-pointer' option whenever `-O' is specified.  */
/* Frv needs a specific frame layout that includes the frame pointer.  */

#define CAN_DEBUG_WITHOUT_FP

#define LABEL_ALIGN_AFTER_BARRIER(LABEL) (TARGET_ALIGN_LABELS ? 3 : 0)

/* Small Data Area Support.  */
/* Maximum size of variables that go in .sdata/.sbss.
   The -msdata=foo switch also controls how small variables are handled.  */
#ifndef SDATA_DEFAULT_SIZE
#define SDATA_DEFAULT_SIZE 8
#endif


/* Storage Layout */

/* Define this macro to have the value 1 if the most significant bit in a byte
   has the lowest number; otherwise define it to have the value zero.  This
   means that bit-field instructions count from the most significant bit.  If
   the machine has no bit-field instructions, then this must still be defined,
   but it doesn't matter which value it is defined to.  This macro need not be
   a constant.

   This macro does not affect the way structure fields are packed into bytes or
   words; that is controlled by `BYTES_BIG_ENDIAN'.  */
#define BITS_BIG_ENDIAN 1

/* Define this macro to have the value 1 if the most significant byte in a word
   has the lowest number.  This macro need not be a constant.  */
#define BYTES_BIG_ENDIAN 1

/* Define this macro to have the value 1 if, in a multiword object, the most
   significant word has the lowest number.  This applies to both memory
   locations and registers; GCC fundamentally assumes that the order of
   words in memory is the same as the order in registers.  This macro need not
   be a constant.  */
#define WORDS_BIG_ENDIAN 1

/* Number of storage units in a word; normally 4.  */
#define UNITS_PER_WORD 4

/* A macro to update MODE and UNSIGNEDP when an object whose type is TYPE and
   which has the specified mode and signedness is to be stored in a register.
   This macro is only called when TYPE is a scalar type.

   On most RISC machines, which only have operations that operate on a full
   register, define this macro to set M to `word_mode' if M is an integer mode
   narrower than `BITS_PER_WORD'.  In most cases, only integer modes should be
   widened because wider-precision floating-point operations are usually more
   expensive than their narrower counterparts.

   For most machines, the macro definition does not change UNSIGNEDP.  However,
   some machines, have instructions that preferentially handle either signed or
   unsigned quantities of certain modes.  For example, on the DEC Alpha, 32-bit
   loads from memory and 32-bit add instructions sign-extend the result to 64
   bits.  On such machines, set UNSIGNEDP according to which kind of extension
   is more efficient.

   Do not define this macro if it would never modify MODE.  */
#define PROMOTE_MODE(MODE, UNSIGNEDP, TYPE)	\
  do						\
    {						\
      if (GET_MODE_CLASS (MODE) == MODE_INT	\
	  && GET_MODE_SIZE (MODE) < 4)		\
	(MODE) = SImode;			\
    }						\
  while (0)

/* Normal alignment required for function parameters on the stack, in bits.
   All stack parameters receive at least this much alignment regardless of data
   type.  On most machines, this is the same as the size of an integer.  */
#define PARM_BOUNDARY 32

/* Define this macro if you wish to preserve a certain alignment for the stack
   pointer.  The definition is a C expression for the desired alignment
   (measured in bits).

   If `PUSH_ROUNDING' is not defined, the stack will always be aligned to the
   specified boundary.  If `PUSH_ROUNDING' is defined and specifies a less
   strict alignment than `STACK_BOUNDARY', the stack may be momentarily
   unaligned while pushing arguments.  */
#define STACK_BOUNDARY 64

/* Alignment required for a function entry point, in bits.  */
#define FUNCTION_BOUNDARY 128

/* Biggest alignment that any data type can require on this machine,
   in bits.  */
#define BIGGEST_ALIGNMENT 64

/* @@@ A hack, needed because libobjc wants to use ADJUST_FIELD_ALIGN for
   some reason.  */
#ifdef IN_TARGET_LIBS
#define BIGGEST_FIELD_ALIGNMENT 64
#else
/* An expression for the alignment of a structure field FIELD if the
   alignment computed in the usual way is COMPUTED.  GCC uses this
   value instead of the value in `BIGGEST_ALIGNMENT' or
   `BIGGEST_FIELD_ALIGNMENT', if defined, for structure fields only.  */
#define ADJUST_FIELD_ALIGN(FIELD, COMPUTED) 				\
  frv_adjust_field_align (FIELD, COMPUTED)
#endif

/* If defined, a C expression to compute the alignment for a static variable.
   TYPE is the data type, and ALIGN is the alignment that the object
   would ordinarily have.  The value of this macro is used instead of that
   alignment to align the object.

   If this macro is not defined, then ALIGN is used.

   One use of this macro is to increase alignment of medium-size data to make
   it all fit in fewer cache lines.  Another is to cause character arrays to be
   word-aligned so that `strcpy' calls that copy constants to character arrays
   can be done inline.  */
#define DATA_ALIGNMENT(TYPE, ALIGN)		\
  (TREE_CODE (TYPE) == ARRAY_TYPE		\
   && TYPE_MODE (TREE_TYPE (TYPE)) == QImode	\
   && (ALIGN) < BITS_PER_WORD ? BITS_PER_WORD : (ALIGN))

/* If defined, a C expression to compute the alignment given to a constant that
   is being placed in memory.  CONSTANT is the constant and ALIGN is the
   alignment that the object would ordinarily have.  The value of this macro is
   used instead of that alignment to align the object.

   If this macro is not defined, then ALIGN is used.

   The typical use of this macro is to increase alignment for string constants
   to be word aligned so that `strcpy' calls that copy constants can be done
   inline.  */
#define CONSTANT_ALIGNMENT(EXP, ALIGN)  \
  (TREE_CODE (EXP) == STRING_CST	\
   && (ALIGN) < BITS_PER_WORD ? BITS_PER_WORD : (ALIGN))

/* Define this macro to be the value 1 if instructions will fail to work if
   given data not on the nominal alignment.  If instructions will merely go
   slower in that case, define this macro as 0.  */
#define STRICT_ALIGNMENT 1

/* Define this if you wish to imitate the way many other C compilers handle
   alignment of bitfields and the structures that contain them.

   The behavior is that the type written for a bit-field (`int', `short', or
   other integer type) imposes an alignment for the entire structure, as if the
   structure really did contain an ordinary field of that type.  In addition,
   the bit-field is placed within the structure so that it would fit within such
   a field, not crossing a boundary for it.

   Thus, on most machines, a bit-field whose type is written as `int' would not
   cross a four-byte boundary, and would force four-byte alignment for the
   whole structure.  (The alignment used may not be four bytes; it is
   controlled by the other alignment parameters.)

   If the macro is defined, its definition should be a C expression; a nonzero
   value for the expression enables this behavior.

   Note that if this macro is not defined, or its value is zero, some bitfields
   may cross more than one alignment boundary.  The compiler can support such
   references if there are `insv', `extv', and `extzv' insns that can directly
   reference memory.

   The other known way of making bitfields work is to define
   `STRUCTURE_SIZE_BOUNDARY' as large as `BIGGEST_ALIGNMENT'.  Then every
   structure can be accessed with fullwords.

   Unless the machine has bit-field instructions or you define
   `STRUCTURE_SIZE_BOUNDARY' that way, you must define
   `PCC_BITFIELD_TYPE_MATTERS' to have a nonzero value.

   If your aim is to make GCC use the same conventions for laying out
   bitfields as are used by another compiler, here is how to investigate what
   the other compiler does.  Compile and run this program:

        struct foo1
        {
          char x;
          char :0;
          char y;
        };

        struct foo2
        {
          char x;
          int :0;
          char y;
        };

        main ()
        {
          printf ("Size of foo1 is %d\n",
                  sizeof (struct foo1));
          printf ("Size of foo2 is %d\n",
                  sizeof (struct foo2));
          exit (0);
        }

   If this prints 2 and 5, then the compiler's behavior is what you would get
   from `PCC_BITFIELD_TYPE_MATTERS'.

   Defined in svr4.h.  */
#define PCC_BITFIELD_TYPE_MATTERS 1


/* Layout of Source Language Data Types.  */

#define CHAR_TYPE_SIZE         8
#define SHORT_TYPE_SIZE       16
#define INT_TYPE_SIZE         32
#define LONG_TYPE_SIZE        32
#define LONG_LONG_TYPE_SIZE   64
#define FLOAT_TYPE_SIZE       32
#define DOUBLE_TYPE_SIZE      64
#define LONG_DOUBLE_TYPE_SIZE 64

/* An expression whose value is 1 or 0, according to whether the type `char'
   should be signed or unsigned by default.  The user can always override this
   default with the options `-fsigned-char' and `-funsigned-char'.  */
#define DEFAULT_SIGNED_CHAR 1


/* General purpose registers.  */
#define GPR_FIRST       0                       /* First gpr */
#define GPR_LAST        (GPR_FIRST + 63)        /* Last gpr */
#define GPR_R0          GPR_FIRST               /* R0, constant 0 */
#define GPR_FP          (GPR_FIRST + 2)         /* Frame pointer */
#define GPR_SP          (GPR_FIRST + 1)         /* Stack pointer */
						/* small data register */
#define SDA_BASE_REG    ((unsigned)(TARGET_FDPIC ? -1 : flag_pic ? PIC_REGNO : (GPR_FIRST + 16)))
#define PIC_REGNO       (GPR_FIRST + (TARGET_FDPIC?15:17))        /* PIC register.  */
#define FDPIC_FPTR_REGNO  (GPR_FIRST + 14)        /* uClinux PIC function pointer register.  */
#define FDPIC_REGNO   (GPR_FIRST + 15)        /* uClinux PIC register.  */

#define OUR_FDPIC_REG	get_hard_reg_initial_val (SImode, FDPIC_REGNO)

#define FPR_FIRST       64			/* First FP reg */
#define FPR_LAST        127			/* Last  FP reg */

#define GPR_TEMP_NUM	frv_condexec_temps	/* # gprs to reserve for temps */

/* We reserve the last CR and CCR in each category to be used as a reload
   register to reload the CR/CCR registers.  This is a kludge.  */
#define CC_FIRST	128			/* First ICC/FCC reg */
#define CC_LAST		135			/* Last  ICC/FCC reg */
#define ICC_FIRST	(CC_FIRST + 4)		/* First ICC reg */
#define ICC_LAST	(CC_FIRST + 7)		/* Last  ICC reg */
#define ICC_TEMP	(CC_FIRST + 7)		/* Temporary ICC reg */
#define FCC_FIRST	(CC_FIRST)		/* First FCC reg */
#define FCC_LAST	(CC_FIRST + 3)		/* Last  FCC reg */

/* Amount to shift a value to locate a ICC or FCC register in the CCR
   register and shift it to the bottom 4 bits.  */
#define CC_SHIFT_RIGHT(REGNO) (((REGNO) - CC_FIRST) << 2)

/* Mask to isolate a single ICC/FCC value.  */
#define CC_MASK		0xf

/* Masks to isolate the various bits in an ICC field.  */
#define ICC_MASK_N	0x8	/* negative */
#define ICC_MASK_Z	0x4	/* zero */
#define ICC_MASK_V	0x2	/* overflow */
#define ICC_MASK_C	0x1	/* carry */

/* Mask to isolate the N/Z flags in an ICC.  */
#define ICC_MASK_NZ (ICC_MASK_N | ICC_MASK_Z)

/* Mask to isolate the Z/C flags in an ICC.  */
#define ICC_MASK_ZC (ICC_MASK_Z | ICC_MASK_C)

/* Masks to isolate the various bits in a FCC field.  */
#define FCC_MASK_E	0x8	/* equal */
#define FCC_MASK_L	0x4	/* less than */
#define FCC_MASK_G	0x2	/* greater than */
#define FCC_MASK_U	0x1	/* unordered */

/* For CCR registers, the machine wants CR4..CR7 to be used for integer
   code and CR0..CR3 to be used for floating point.  */
#define CR_FIRST	136			/* First CCR */
#define CR_LAST		143			/* Last  CCR */
#define CR_NUM		(CR_LAST-CR_FIRST+1)	/* # of CCRs (8) */
#define ICR_FIRST	(CR_FIRST + 4)		/* First integer CCR */
#define ICR_LAST	(CR_FIRST + 7)		/* Last  integer CCR */
#define ICR_TEMP	ICR_LAST		/* Temp  integer CCR */
#define FCR_FIRST	(CR_FIRST + 0)		/* First float CCR */
#define FCR_LAST	(CR_FIRST + 3)		/* Last  float CCR */

/* Amount to shift a value to locate a CR register in the CCCR special purpose
   register and shift it to the bottom 2 bits.  */
#define CR_SHIFT_RIGHT(REGNO) (((REGNO) - CR_FIRST) << 1)

/* Mask to isolate a single CR value.  */
#define CR_MASK		0x3

#define ACC_FIRST	144			/* First acc register */
#define ACC_LAST	155			/* Last  acc register */

#define ACCG_FIRST	156			/* First accg register */
#define ACCG_LAST	167			/* Last  accg register */

#define AP_FIRST	168			/* fake argument pointer */

#define SPR_FIRST	169
#define SPR_LAST	172
#define LR_REGNO	(SPR_FIRST)
#define LCR_REGNO	(SPR_FIRST + 1)
#define IACC_FIRST	(SPR_FIRST + 2)
#define IACC_LAST	(SPR_FIRST + 3)

#define GPR_P(R)	IN_RANGE_P (R, GPR_FIRST, GPR_LAST)
#define GPR_OR_AP_P(R)	(GPR_P (R) || (R) == ARG_POINTER_REGNUM)
#define FPR_P(R)	IN_RANGE_P (R, FPR_FIRST, FPR_LAST)
#define CC_P(R)		IN_RANGE_P (R, CC_FIRST, CC_LAST)
#define ICC_P(R)	IN_RANGE_P (R, ICC_FIRST, ICC_LAST)
#define FCC_P(R)	IN_RANGE_P (R, FCC_FIRST, FCC_LAST)
#define CR_P(R)		IN_RANGE_P (R, CR_FIRST, CR_LAST)
#define ICR_P(R)	IN_RANGE_P (R, ICR_FIRST, ICR_LAST)
#define FCR_P(R)	IN_RANGE_P (R, FCR_FIRST, FCR_LAST)
#define ACC_P(R)	IN_RANGE_P (R, ACC_FIRST, ACC_LAST)
#define ACCG_P(R)	IN_RANGE_P (R, ACCG_FIRST, ACCG_LAST)
#define SPR_P(R)	IN_RANGE_P (R, SPR_FIRST, SPR_LAST)

#define GPR_OR_PSEUDO_P(R)	(GPR_P (R) || (R) >= FIRST_PSEUDO_REGISTER)
#define FPR_OR_PSEUDO_P(R)	(FPR_P (R) || (R) >= FIRST_PSEUDO_REGISTER)
#define GPR_AP_OR_PSEUDO_P(R)	(GPR_OR_AP_P (R) || (R) >= FIRST_PSEUDO_REGISTER)
#define CC_OR_PSEUDO_P(R)	(CC_P (R) || (R) >= FIRST_PSEUDO_REGISTER)
#define ICC_OR_PSEUDO_P(R)	(ICC_P (R) || (R) >= FIRST_PSEUDO_REGISTER)
#define FCC_OR_PSEUDO_P(R)	(FCC_P (R) || (R) >= FIRST_PSEUDO_REGISTER)
#define CR_OR_PSEUDO_P(R)	(CR_P (R) || (R) >= FIRST_PSEUDO_REGISTER)
#define ICR_OR_PSEUDO_P(R)	(ICR_P (R) || (R) >= FIRST_PSEUDO_REGISTER)
#define FCR_OR_PSEUDO_P(R)	(FCR_P (R) || (R) >= FIRST_PSEUDO_REGISTER)
#define ACC_OR_PSEUDO_P(R)	(ACC_P (R) || (R) >= FIRST_PSEUDO_REGISTER)
#define ACCG_OR_PSEUDO_P(R)	(ACCG_P (R) || (R) >= FIRST_PSEUDO_REGISTER)

#define MAX_STACK_IMMEDIATE_OFFSET 2047


/* Register Basics.  */

/* Number of hardware registers known to the compiler.  They receive numbers 0
   through `FIRST_PSEUDO_REGISTER-1'; thus, the first pseudo register's number
   really is assigned the number `FIRST_PSEUDO_REGISTER'.  */
#define FIRST_PSEUDO_REGISTER (SPR_LAST + 1)

/* The first/last register that can contain the arguments to a function.  */
#define FIRST_ARG_REGNUM	(GPR_FIRST + 8)
#define LAST_ARG_REGNUM		(FIRST_ARG_REGNUM + FRV_NUM_ARG_REGS - 1)

/* Registers used by the exception handling functions.  These should be
   registers that are not otherwise used by the calling sequence.  */
#define FIRST_EH_REGNUM		14
#define LAST_EH_REGNUM		15

/* Scratch registers used in the prologue, epilogue and thunks.
   OFFSET_REGNO is for loading constant addends that are too big for a
   single instruction.  TEMP_REGNO is used for transferring SPRs to and from
   the stack, and various other activities.  */
#define OFFSET_REGNO		4
#define TEMP_REGNO		5

/* Registers used in the prologue.  OLD_SP_REGNO is the old stack pointer,
   which is sometimes used to set up the frame pointer.  */
#define OLD_SP_REGNO		6

/* Registers used in the epilogue.  STACKADJ_REGNO stores the exception
   handler's stack adjustment.  */
#define STACKADJ_REGNO		6

/* Registers used in thunks.  JMP_REGNO is used for loading the target
   address.  */
#define JUMP_REGNO		6

#define EH_RETURN_DATA_REGNO(N)	((N) <= (LAST_EH_REGNUM - FIRST_EH_REGNUM)? \
				 (N) + FIRST_EH_REGNUM : INVALID_REGNUM)
#define EH_RETURN_STACKADJ_RTX	gen_rtx_REG (SImode, STACKADJ_REGNO)
#define EH_RETURN_HANDLER_RTX   RETURN_ADDR_RTX (0, frame_pointer_rtx)

#define EPILOGUE_USES(REGNO) ((REGNO) == LR_REGNO)

/* An initializer that says which registers are used for fixed purposes all
   throughout the compiled code and are therefore not available for general
   allocation.  These would include the stack pointer, the frame pointer
   (except on machines where that can be used as a general register when no
   frame pointer is needed), the program counter on machines where that is
   considered one of the addressable registers, and any other numbered register
   with a standard use.

   This information is expressed as a sequence of numbers, separated by commas
   and surrounded by braces.  The Nth number is 1 if register N is fixed, 0
   otherwise.

   The table initialized from this macro, and the table initialized by the
   following one, may be overridden at run time either automatically, by the
   actions of the macro `CONDITIONAL_REGISTER_USAGE', or by the user with the
   command options `-ffixed-REG', `-fcall-used-REG' and `-fcall-saved-REG'.  */

/* gr0  -- Hard Zero
   gr1  -- Stack Pointer
   gr2  -- Frame Pointer
   gr3  -- Hidden Parameter
   gr16 -- Small Data reserved
   gr17 -- Pic reserved
   gr28 -- OS reserved
   gr29 -- OS reserved
   gr30 -- OS reserved
   gr31 -- OS reserved
   cr3  -- reserved to reload FCC registers.
   cr7  -- reserved to reload ICC registers.  */
#define FIXED_REGISTERS							\
{	/* Integer Registers */						\
	1, 1, 1, 1, 0, 0, 0, 0,		/* 000-007, gr0  - gr7  */	\
	0, 0, 0, 0, 0, 0, 0, 0,		/* 008-015, gr8  - gr15 */	\
	1, 1, 0, 0, 0, 0, 0, 0,		/* 016-023, gr16 - gr23 */	\
	0, 0, 0, 0, 1, 1, 1, 1,		/* 024-031, gr24 - gr31 */	\
	0, 0, 0, 0, 0, 0, 0, 0,		/* 032-039, gr32 - gr39 */	\
	0, 0, 0, 0, 0, 0, 0, 0,		/* 040-040, gr48 - gr47 */	\
	0, 0, 0, 0, 0, 0, 0, 0,		/* 048-055, gr48 - gr55 */	\
	0, 0, 0, 0, 0, 0, 0, 0,		/* 056-063, gr56 - gr63 */	\
	/* Float Registers */						\
	0, 0, 0, 0, 0, 0, 0, 0,		/* 064-071, fr0  - fr7  */	\
	0, 0, 0, 0, 0, 0, 0, 0,		/* 072-079, fr8  - fr15 */	\
	0, 0, 0, 0, 0, 0, 0, 0,		/* 080-087, fr16 - fr23 */	\
	0, 0, 0, 0, 0, 0, 0, 0,		/* 088-095, fr24 - fr31 */	\
	0, 0, 0, 0, 0, 0, 0, 0,		/* 096-103, fr32 - fr39 */	\
	0, 0, 0, 0, 0, 0, 0, 0,		/* 104-111, fr48 - fr47 */	\
	0, 0, 0, 0, 0, 0, 0, 0,		/* 112-119, fr48 - fr55 */	\
	0, 0, 0, 0, 0, 0, 0, 0,		/* 120-127, fr56 - fr63 */	\
	/* Condition Code Registers */					\
	0, 0, 0, 0,			/* 128-131, fcc0 - fcc3  */	\
	0, 0, 0, 1,			/* 132-135, icc0 - icc3 */	\
	/* Conditional execution Registers (CCR) */			\
	0, 0, 0, 0, 0, 0, 0, 1,		/* 136-143, cr0 - cr7 */	\
	/* Accumulators */						\
	1, 1, 1, 1, 1, 1, 1, 1,		/* 144-151, acc0  - acc7 */	\
	1, 1, 1, 1,			/* 152-155, acc8  - acc11 */	\
	1, 1, 1, 1, 1, 1, 1, 1,		/* 156-163, accg0 - accg7 */	\
	1, 1, 1, 1,			/* 164-167, accg8 - accg11 */	\
	/* Other registers */						\
	1,				/* 168, AP   - fake arg ptr */	\
	0,				/* 169, LR   - Link register*/	\
	0,				/* 170, LCR  - Loop count reg*/	\
	1, 1				/* 171-172, iacc0 */		\
}

/* Like `FIXED_REGISTERS' but has 1 for each register that is clobbered (in
   general) by function calls as well as for fixed registers.  This macro
   therefore identifies the registers that are not available for general
   allocation of values that must live across function calls.

   If a register has 0 in `CALL_USED_REGISTERS', the compiler automatically
   saves it on function entry and restores it on function exit, if the register
   is used within the function.  */
#define CALL_USED_REGISTERS						\
{	/* Integer Registers */						\
	1, 1, 1, 1, 1, 1, 1, 1,		/* 000-007, gr0  - gr7  */	\
	1, 1, 1, 1, 1, 1, 1, 1,		/* 008-015, gr8  - gr15 */	\
	1, 1, 0, 0, 0, 0, 0, 0,		/* 016-023, gr16 - gr23 */	\
	0, 0, 0, 0, 1, 1, 1, 1,		/* 024-031, gr24 - gr31 */	\
	1, 1, 1, 1, 1, 1, 1, 1,		/* 032-039, gr32 - gr39 */	\
	1, 1, 1, 1, 1, 1, 1, 1,		/* 040-040, gr48 - gr47 */	\
	0, 0, 0, 0, 0, 0, 0, 0,		/* 048-055, gr48 - gr55 */	\
	0, 0, 0, 0, 0, 0, 0, 0,		/* 056-063, gr56 - gr63 */	\
	/* Float Registers */						\
	1, 1, 1, 1, 1, 1, 1, 1,		/* 064-071, fr0  - fr7  */	\
	1, 1, 1, 1, 1, 1, 1, 1,		/* 072-079, fr8  - fr15 */	\
	0, 0, 0, 0, 0, 0, 0, 0,		/* 080-087, fr16 - fr23 */	\
	0, 0, 0, 0, 0, 0, 0, 0,		/* 088-095, fr24 - fr31 */	\
	1, 1, 1, 1, 1, 1, 1, 1,		/* 096-103, fr32 - fr39 */	\
	1, 1, 1, 1, 1, 1, 1, 1,		/* 104-111, fr48 - fr47 */	\
	0, 0, 0, 0, 0, 0, 0, 0,		/* 112-119, fr48 - fr55 */	\
	0, 0, 0, 0, 0, 0, 0, 0,		/* 120-127, fr56 - fr63 */	\
	/* Condition Code Registers */					\
	1, 1, 1, 1,			/* 128-131, fcc0 - fcc3 */	\
	1, 1, 1, 1,			/* 132-135, icc0 - icc3  */	\
	/* Conditional execution Registers (CCR) */			\
	1, 1, 1, 1, 1, 1, 1, 1,		/* 136-143, cr0 - cr7 */	\
	/* Accumulators */						\
	1, 1, 1, 1, 1, 1, 1, 1,		/* 144-151, acc0 - acc7 */	\
	1, 1, 1, 1,			/* 152-155, acc8 - acc11 */	\
	1, 1, 1, 1, 1, 1, 1, 1,		/* 156-163, accg0 - accg7 */	\
	1, 1, 1, 1,			/* 164-167, accg8 - accg11 */	\
	/* Other registers */						\
	1,				/* 168, AP  - fake arg ptr */	\
	1,				/* 169, LR  - Link register*/	\
	1,				/* 170, LCR - Loop count reg */	\
	1, 1				/* 171-172, iacc0 */		\
}

/* Zero or more C statements that may conditionally modify two variables
   `fixed_regs' and `call_used_regs' (both of type `char []') after they have
   been initialized from the two preceding macros.

   This is necessary in case the fixed or call-clobbered registers depend on
   target flags.

   You need not define this macro if it has no work to do.

   If the usage of an entire class of registers depends on the target flags,
   you may indicate this to GCC by using this macro to modify `fixed_regs' and
   `call_used_regs' to 1 for each of the registers in the classes which should
   not be used by GCC.  Also define the macro `REG_CLASS_FROM_LETTER' to return
   `NO_REGS' if it is called with a letter for a class that shouldn't be used.

   (However, if this class is not included in `GENERAL_REGS' and all of the
   insn patterns whose constraints permit this class are controlled by target
   switches, then GCC will automatically avoid using these registers when the
   target switches are opposed to them.)  */

#define CONDITIONAL_REGISTER_USAGE frv_conditional_register_usage ()


/* Order of allocation of registers.  */

/* If defined, an initializer for a vector of integers, containing the numbers
   of hard registers in the order in which GCC should prefer to use them
   (from most preferred to least).

   If this macro is not defined, registers are used lowest numbered first (all
   else being equal).

   One use of this macro is on machines where the highest numbered registers
   must always be saved and the save-multiple-registers instruction supports
   only sequences of consecutive registers.  On such machines, define
   `REG_ALLOC_ORDER' to be an initializer that lists the highest numbered
   allocatable register first.  */

/* On the FRV, allocate GR16 and GR17 after other saved registers so that we
   have a better chance of allocating 2 registers at a time and can use the
   double word load/store instructions in the prologue.  */
#define REG_ALLOC_ORDER							\
{									\
  /* volatile registers */						\
  GPR_FIRST  +  4, GPR_FIRST  +  5, GPR_FIRST  +  6, GPR_FIRST 	+  7,	\
  GPR_FIRST  +  8, GPR_FIRST  +  9, GPR_FIRST  + 10, GPR_FIRST 	+ 11,	\
  GPR_FIRST  + 12, GPR_FIRST  + 13, GPR_FIRST  + 14, GPR_FIRST 	+ 15,	\
  GPR_FIRST  + 32, GPR_FIRST  + 33, GPR_FIRST  + 34, GPR_FIRST 	+ 35,	\
  GPR_FIRST  + 36, GPR_FIRST  + 37, GPR_FIRST  + 38, GPR_FIRST 	+ 39,	\
  GPR_FIRST  + 40, GPR_FIRST  + 41, GPR_FIRST  + 42, GPR_FIRST 	+ 43,	\
  GPR_FIRST  + 44, GPR_FIRST  + 45, GPR_FIRST  + 46, GPR_FIRST 	+ 47,	\
									\
  FPR_FIRST  +  0, FPR_FIRST  +  1, FPR_FIRST  +  2, FPR_FIRST 	+  3,	\
  FPR_FIRST  +  4, FPR_FIRST  +  5, FPR_FIRST  +  6, FPR_FIRST 	+  7,	\
  FPR_FIRST  +  8, FPR_FIRST  +  9, FPR_FIRST  + 10, FPR_FIRST 	+ 11,	\
  FPR_FIRST  + 12, FPR_FIRST  + 13, FPR_FIRST  + 14, FPR_FIRST 	+ 15,	\
  FPR_FIRST  + 32, FPR_FIRST  + 33, FPR_FIRST  + 34, FPR_FIRST 	+ 35,	\
  FPR_FIRST  + 36, FPR_FIRST  + 37, FPR_FIRST  + 38, FPR_FIRST 	+ 39,	\
  FPR_FIRST  + 40, FPR_FIRST  + 41, FPR_FIRST  + 42, FPR_FIRST 	+ 43,	\
  FPR_FIRST  + 44, FPR_FIRST  + 45, FPR_FIRST  + 46, FPR_FIRST 	+ 47,	\
									\
  ICC_FIRST  +  0, ICC_FIRST  +  1, ICC_FIRST  +  2, ICC_FIRST 	+  3,	\
  FCC_FIRST  +  0, FCC_FIRST  +  1, FCC_FIRST  +  2, FCC_FIRST 	+  3,	\
  CR_FIRST   +  0, CR_FIRST   +  1, CR_FIRST   +  2, CR_FIRST  	+  3,	\
  CR_FIRST   +  4, CR_FIRST   +  5, CR_FIRST   +  6, CR_FIRST  	+  7,	\
									\
  /* saved registers */							\
  GPR_FIRST  + 18, GPR_FIRST  + 19,					\
  GPR_FIRST  + 20, GPR_FIRST  + 21, GPR_FIRST  + 22, GPR_FIRST 	+ 23,	\
  GPR_FIRST  + 24, GPR_FIRST  + 25, GPR_FIRST  + 26, GPR_FIRST 	+ 27,	\
  GPR_FIRST  + 48, GPR_FIRST  + 49, GPR_FIRST  + 50, GPR_FIRST 	+ 51,	\
  GPR_FIRST  + 52, GPR_FIRST  + 53, GPR_FIRST  + 54, GPR_FIRST 	+ 55,	\
  GPR_FIRST  + 56, GPR_FIRST  + 57, GPR_FIRST  + 58, GPR_FIRST 	+ 59,	\
  GPR_FIRST  + 60, GPR_FIRST  + 61, GPR_FIRST  + 62, GPR_FIRST 	+ 63,	\
  GPR_FIRST  + 16, GPR_FIRST  + 17,					\
									\
  FPR_FIRST  + 16, FPR_FIRST  + 17, FPR_FIRST  + 18, FPR_FIRST 	+ 19,	\
  FPR_FIRST  + 20, FPR_FIRST  + 21, FPR_FIRST  + 22, FPR_FIRST 	+ 23,	\
  FPR_FIRST  + 24, FPR_FIRST  + 25, FPR_FIRST  + 26, FPR_FIRST 	+ 27,	\
  FPR_FIRST  + 28, FPR_FIRST  + 29, FPR_FIRST  + 30, FPR_FIRST 	+ 31,	\
  FPR_FIRST  + 48, FPR_FIRST  + 49, FPR_FIRST  + 50, FPR_FIRST 	+ 51,	\
  FPR_FIRST  + 52, FPR_FIRST  + 53, FPR_FIRST  + 54, FPR_FIRST 	+ 55,	\
  FPR_FIRST  + 56, FPR_FIRST  + 57, FPR_FIRST  + 58, FPR_FIRST 	+ 59,	\
  FPR_FIRST  + 60, FPR_FIRST  + 61, FPR_FIRST  + 62, FPR_FIRST 	+ 63,	\
									\
  /* special or fixed registers */					\
  GPR_FIRST  +  0, GPR_FIRST  +  1, GPR_FIRST  +  2, GPR_FIRST 	+  3,	\
  GPR_FIRST  + 28, GPR_FIRST  + 29, GPR_FIRST  + 30, GPR_FIRST 	+ 31,	\
  ACC_FIRST  +  0, ACC_FIRST  +  1, ACC_FIRST  +  2, ACC_FIRST 	+  3,	\
  ACC_FIRST  +  4, ACC_FIRST  +  5, ACC_FIRST  +  6, ACC_FIRST 	+  7,	\
  ACC_FIRST  +  8, ACC_FIRST  +  9, ACC_FIRST  + 10, ACC_FIRST 	+ 11,	\
  ACCG_FIRST +  0, ACCG_FIRST +  1, ACCG_FIRST +  2, ACCG_FIRST	+  3,	\
  ACCG_FIRST +  4, ACCG_FIRST +  5, ACCG_FIRST +  6, ACCG_FIRST	+  7,	\
  ACCG_FIRST +  8, ACCG_FIRST +  9, ACCG_FIRST + 10, ACCG_FIRST	+ 11,	\
  AP_FIRST, 	   LR_REGNO,       LCR_REGNO,				\
  IACC_FIRST +  0, IACC_FIRST +  1					\
}


/* How Values Fit in Registers.  */

/* A C expression for the number of consecutive hard registers, starting at
   register number REGNO, required to hold a value of mode MODE.

   On a machine where all registers are exactly one word, a suitable definition
   of this macro is

        #define HARD_REGNO_NREGS(REGNO, MODE)            \
           ((GET_MODE_SIZE (MODE) + UNITS_PER_WORD - 1)  \
            / UNITS_PER_WORD))  */

/* On the FRV, make the CC modes take 3 words in the integer registers, so that
   we can build the appropriate instructions to properly reload the values.  */
#define HARD_REGNO_NREGS(REGNO, MODE) frv_hard_regno_nregs (REGNO, MODE)

/* A C expression that is nonzero if it is permissible to store a value of mode
   MODE in hard register number REGNO (or in several registers starting with
   that one).  For a machine where all registers are equivalent, a suitable
   definition is

        #define HARD_REGNO_MODE_OK(REGNO, MODE) 1

   It is not necessary for this macro to check for the numbers of fixed
   registers, because the allocation mechanism considers them to be always
   occupied.

   On some machines, double-precision values must be kept in even/odd register
   pairs.  The way to implement that is to define this macro to reject odd
   register numbers for such modes.

   The minimum requirement for a mode to be OK in a register is that the
   `movMODE' instruction pattern support moves between the register and any
   other hard register for which the mode is OK; and that moving a value into
   the register and back out not alter it.

   Since the same instruction used to move `SImode' will work for all narrower
   integer modes, it is not necessary on any machine for `HARD_REGNO_MODE_OK'
   to distinguish between these modes, provided you define patterns `movhi',
   etc., to take advantage of this.  This is useful because of the interaction
   between `HARD_REGNO_MODE_OK' and `MODES_TIEABLE_P'; it is very desirable for
   all integer modes to be tieable.

   Many machines have special registers for floating point arithmetic.  Often
   people assume that floating point machine modes are allowed only in floating
   point registers.  This is not true.  Any registers that can hold integers
   can safely *hold* a floating point machine mode, whether or not floating
   arithmetic can be done on it in those registers.  Integer move instructions
   can be used to move the values.

   On some machines, though, the converse is true: fixed-point machine modes
   may not go in floating registers.  This is true if the floating registers
   normalize any value stored in them, because storing a non-floating value
   there would garble it.  In this case, `HARD_REGNO_MODE_OK' should reject
   fixed-point machine modes in floating registers.  But if the floating
   registers do not automatically normalize, if you can store any bit pattern
   in one and retrieve it unchanged without a trap, then any machine mode may
   go in a floating register, so you can define this macro to say so.

   The primary significance of special floating registers is rather that they
   are the registers acceptable in floating point arithmetic instructions.
   However, this is of no concern to `HARD_REGNO_MODE_OK'.  You handle it by
   writing the proper constraints for those instructions.

   On some machines, the floating registers are especially slow to access, so
   that it is better to store a value in a stack frame than in such a register
   if floating point arithmetic is not being done.  As long as the floating
   registers are not in class `GENERAL_REGS', they will not be used unless some
   pattern's constraint asks for one.  */
#define HARD_REGNO_MODE_OK(REGNO, MODE) frv_hard_regno_mode_ok (REGNO, MODE)

/* A C expression that is nonzero if it is desirable to choose register
   allocation so as to avoid move instructions between a value of mode MODE1
   and a value of mode MODE2.

   If `HARD_REGNO_MODE_OK (R, MODE1)' and `HARD_REGNO_MODE_OK (R, MODE2)' are
   ever different for any R, then `MODES_TIEABLE_P (MODE1, MODE2)' must be
   zero.  */
#define MODES_TIEABLE_P(MODE1, MODE2) (MODE1 == MODE2)

/* Define this macro if the compiler should avoid copies to/from CCmode
   registers.  You should only define this macro if support fo copying to/from
   CCmode is incomplete.  */
#define AVOID_CCMODE_COPIES


/* Register Classes.  */

/* An enumeral type that must be defined with all the register class names as
   enumeral values.  `NO_REGS' must be first.  `ALL_REGS' must be the last
   register class, followed by one more enumeral value, `LIM_REG_CLASSES',
   which is not a register class but rather tells how many classes there are.

   Each register class has a number, which is the value of casting the class
   name to type `int'.  The number serves as an index in many of the tables
   described below.  */
enum reg_class
{
  NO_REGS,
  ICC_REGS,
  FCC_REGS,
  CC_REGS,
  ICR_REGS,
  FCR_REGS,
  CR_REGS,
  LCR_REG,
  LR_REG,
  GR8_REGS,
  GR9_REGS,
  GR89_REGS,
  FDPIC_REGS,
  FDPIC_FPTR_REGS,
  FDPIC_CALL_REGS,
  SPR_REGS,
  QUAD_ACC_REGS,
  EVEN_ACC_REGS,
  ACC_REGS,
  ACCG_REGS,
  QUAD_FPR_REGS,
  FEVEN_REGS,
  FPR_REGS,
  QUAD_REGS,
  EVEN_REGS,
  GPR_REGS,
  ALL_REGS,
  LIM_REG_CLASSES
};

#define GENERAL_REGS GPR_REGS

/* The number of distinct register classes, defined as follows:

        #define N_REG_CLASSES (int) LIM_REG_CLASSES  */
#define N_REG_CLASSES ((int) LIM_REG_CLASSES)

/* An initializer containing the names of the register classes as C string
   constants.  These names are used in writing some of the debugging dumps.  */
#define REG_CLASS_NAMES {						\
   "NO_REGS",								\
   "ICC_REGS",								\
   "FCC_REGS",								\
   "CC_REGS",								\
   "ICR_REGS",								\
   "FCR_REGS",								\
   "CR_REGS",								\
   "LCR_REG",								\
   "LR_REG",								\
   "GR8_REGS",                                                          \
   "GR9_REGS",                                                          \
   "GR89_REGS",                                                         \
   "FDPIC_REGS",							\
   "FDPIC_FPTR_REGS",							\
   "FDPIC_CALL_REGS",							\
   "SPR_REGS",								\
   "QUAD_ACC_REGS",							\
   "EVEN_ACC_REGS",							\
   "ACC_REGS",								\
   "ACCG_REGS",								\
   "QUAD_FPR_REGS",							\
   "FEVEN_REGS",							\
   "FPR_REGS",								\
   "QUAD_REGS",								\
   "EVEN_REGS",								\
   "GPR_REGS",								\
   "ALL_REGS"								\
}

/* An initializer containing the contents of the register classes, as integers
   which are bit masks.  The Nth integer specifies the contents of class N.
   The way the integer MASK is interpreted is that register R is in the class
   if `MASK & (1 << R)' is 1.

   When the machine has more than 32 registers, an integer does not suffice.
   Then the integers are replaced by sub-initializers, braced groupings
   containing several integers.  Each sub-initializer must be suitable as an
   initializer for the type `HARD_REG_SET' which is defined in
   `hard-reg-set.h'.  */
#define REG_CLASS_CONTENTS						       \
{  /* gr0-gr31 gr32-gr63  fr0-fr31   fr32-fr-63 cc/ccr/acc ap/spr */	       \
  { 0x00000000,0x00000000,0x00000000,0x00000000,0x00000000,0x0}, /* NO_REGS  */\
  { 0x00000000,0x00000000,0x00000000,0x00000000,0x000000f0,0x0}, /* ICC_REGS */\
  { 0x00000000,0x00000000,0x00000000,0x00000000,0x0000000f,0x0}, /* FCC_REGS */\
  { 0x00000000,0x00000000,0x00000000,0x00000000,0x000000ff,0x0}, /* CC_REGS  */\
  { 0x00000000,0x00000000,0x00000000,0x00000000,0x0000f000,0x0}, /* ICR_REGS */\
  { 0x00000000,0x00000000,0x00000000,0x00000000,0x00000f00,0x0}, /* FCR_REGS */\
  { 0x00000000,0x00000000,0x00000000,0x00000000,0x0000ff00,0x0}, /* CR_REGS  */\
  { 0x00000000,0x00000000,0x00000000,0x00000000,0x00000000,0x400}, /* LCR_REGS */\
  { 0x00000000,0x00000000,0x00000000,0x00000000,0x00000000,0x200}, /* LR_REGS  */\
  { 0x00000100,0x00000000,0x00000000,0x00000000,0x00000000,0x0}, /* GR8_REGS */\
  { 0x00000200,0x00000000,0x00000000,0x00000000,0x00000000,0x0}, /* GR9_REGS */\
  { 0x00000300,0x00000000,0x00000000,0x00000000,0x00000000,0x0}, /* GR89_REGS */\
  { 0x00008000,0x00000000,0x00000000,0x00000000,0x00000000,0x0}, /* FDPIC_REGS */\
  { 0x00004000,0x00000000,0x00000000,0x00000000,0x00000000,0x0}, /* FDPIC_FPTR_REGS */\
  { 0x0000c000,0x00000000,0x00000000,0x00000000,0x00000000,0x0}, /* FDPIC_CALL_REGS */\
  { 0x00000000,0x00000000,0x00000000,0x00000000,0x00000000,0x1e00}, /* SPR_REGS */\
  { 0x00000000,0x00000000,0x00000000,0x00000000,0x0fff0000,0x0}, /* QUAD_ACC */\
  { 0x00000000,0x00000000,0x00000000,0x00000000,0x0fff0000,0x0}, /* EVEN_ACC */\
  { 0x00000000,0x00000000,0x00000000,0x00000000,0x0fff0000,0x0}, /* ACC_REGS */\
  { 0x00000000,0x00000000,0x00000000,0x00000000,0xf0000000,0xff}, /* ACCG_REGS*/\
  { 0x00000000,0x00000000,0xffffffff,0xffffffff,0x00000000,0x0}, /* QUAD_FPR */\
  { 0x00000000,0x00000000,0xffffffff,0xffffffff,0x00000000,0x0}, /* FEVEN_REG*/\
  { 0x00000000,0x00000000,0xffffffff,0xffffffff,0x00000000,0x0}, /* FPR_REGS */\
  { 0x0ffffffc,0xffffffff,0x00000000,0x00000000,0x00000000,0x0}, /* QUAD_REGS*/\
  { 0xfffffffc,0xffffffff,0x00000000,0x00000000,0x00000000,0x0}, /* EVEN_REGS*/\
  { 0xffffffff,0xffffffff,0x00000000,0x00000000,0x00000000,0x100}, /* GPR_REGS */\
  { 0xffffffff,0xffffffff,0xffffffff,0xffffffff,0xffffffff,0x1fff}, /* ALL_REGS */\
}

/* A C expression whose value is a register class containing hard register
   REGNO.  In general there is more than one such class; choose a class which
   is "minimal", meaning that no smaller class also contains the register.  */

extern enum reg_class regno_reg_class[];
#define REGNO_REG_CLASS(REGNO) regno_reg_class [REGNO]

/* A macro whose definition is the name of the class to which a valid base
   register must belong.  A base register is one used in an address which is
   the register value plus a displacement.  */
#define BASE_REG_CLASS GPR_REGS

/* A macro whose definition is the name of the class to which a valid index
   register must belong.  An index register is one used in an address where its
   value is either multiplied by a scale factor or added to another register
   (as well as added to a displacement).  */
#define INDEX_REG_CLASS GPR_REGS

/* A C expression which defines the machine-dependent operand constraint
   letters for register classes.  If CHAR is such a letter, the value should be
   the register class corresponding to it.  Otherwise, the value should be
   `NO_REGS'.  The register letter `r', corresponding to class `GENERAL_REGS',
   will not be passed to this macro; you do not need to handle it.

   The following letters are unavailable, due to being used as
   constraints:
	'0'..'9'
	'<', '>'
	'E', 'F', 'G', 'H'
	'I', 'J', 'K', 'L', 'M', 'N', 'O', 'P'
	'Q', 'R', 'S', 'T', 'U'
	'V', 'X'
	'g', 'i', 'm', 'n', 'o', 'p', 'r', 's' */

extern enum reg_class reg_class_from_letter[];
#define REG_CLASS_FROM_LETTER(CHAR) reg_class_from_letter [(unsigned char)(CHAR)]

/* A C expression which is nonzero if register number NUM is suitable for use
   as a base register in operand addresses.  It may be either a suitable hard
   register or a pseudo register that has been allocated such a hard register.  */
#define REGNO_OK_FOR_BASE_P(NUM)           \
  ((NUM) < FIRST_PSEUDO_REGISTER           \
   ? GPR_P (NUM)                           \
   : (reg_renumber [NUM] >= 0 && GPR_P (reg_renumber [NUM])))

/* A C expression which is nonzero if register number NUM is suitable for use
   as an index register in operand addresses.  It may be either a suitable hard
   register or a pseudo register that has been allocated such a hard register.

   The difference between an index register and a base register is that the
   index register may be scaled.  If an address involves the sum of two
   registers, neither one of them scaled, then either one may be labeled the
   "base" and the other the "index"; but whichever labeling is used must fit
   the machine's constraints of which registers may serve in each capacity.
   The compiler will try both labelings, looking for one that is valid, and
   will reload one or both registers only if neither labeling works.  */
#define REGNO_OK_FOR_INDEX_P(NUM)                                       \
  ((NUM) < FIRST_PSEUDO_REGISTER                                        \
   ? GPR_P (NUM)                                                        \
   : (reg_renumber [NUM] >= 0 && GPR_P (reg_renumber [NUM])))

/* A C expression that places additional restrictions on the register class to
   use when it is necessary to copy value X into a register in class CLASS.
   The value is a register class; perhaps CLASS, or perhaps another, smaller
   class.  On many machines, the following definition is safe:

        #define PREFERRED_RELOAD_CLASS(X,CLASS) CLASS

   Sometimes returning a more restrictive class makes better code.  For
   example, on the 68000, when X is an integer constant that is in range for a
   `moveq' instruction, the value of this macro is always `DATA_REGS' as long
   as CLASS includes the data registers.  Requiring a data register guarantees
   that a `moveq' will be used.

   If X is a `const_double', by returning `NO_REGS' you can force X into a
   memory constant.  This is useful on certain machines where immediate
   floating values cannot be loaded into certain kinds of registers.

   This declaration must be present.  */
#define PREFERRED_RELOAD_CLASS(X, CLASS) CLASS

#define SECONDARY_INPUT_RELOAD_CLASS(CLASS, MODE, X) \
  frv_secondary_reload_class (CLASS, MODE, X, TRUE)

#define SECONDARY_OUTPUT_RELOAD_CLASS(CLASS, MODE, X) \
  frv_secondary_reload_class (CLASS, MODE, X, FALSE)

/* A C expression whose value is nonzero if pseudos that have been assigned to
   registers of class CLASS would likely be spilled because registers of CLASS
   are needed for spill registers.

   The default value of this macro returns 1 if CLASS has exactly one register
   and zero otherwise.  On most machines, this default should be used.  Only
   define this macro to some other expression if pseudo allocated by
   `local-alloc.c' end up in memory because their hard registers were needed
   for spill registers.  If this macro returns nonzero for those classes, those
   pseudos will only be allocated by `global.c', which knows how to reallocate
   the pseudo to another register.  If there would not be another register
   available for reallocation, you should not change the definition of this
   macro since the only effect of such a definition would be to slow down
   register allocation.  */
#define CLASS_LIKELY_SPILLED_P(CLASS) frv_class_likely_spilled_p (CLASS)

/* A C expression for the maximum number of consecutive registers of
   class CLASS needed to hold a value of mode MODE.

   This is closely related to the macro `HARD_REGNO_NREGS'.  In fact, the value
   of the macro `CLASS_MAX_NREGS (CLASS, MODE)' should be the maximum value of
   `HARD_REGNO_NREGS (REGNO, MODE)' for all REGNO values in the class CLASS.

   This macro helps control the handling of multiple-word values in
   the reload pass.

   This declaration is required.  */
#define CLASS_MAX_NREGS(CLASS, MODE) frv_class_max_nregs (CLASS, MODE)

#define ZERO_P(x) (x == CONST0_RTX (GET_MODE (x)))

/* 6 bit signed immediate.  */
#define CONST_OK_FOR_I(VALUE) IN_RANGE_P(VALUE, -32, 31)
/* 10 bit signed immediate.  */
#define CONST_OK_FOR_J(VALUE) IN_RANGE_P(VALUE, -512, 511)
/* Unused */
#define CONST_OK_FOR_K(VALUE)  0
/* 16 bit signed immediate.  */
#define CONST_OK_FOR_L(VALUE) IN_RANGE_P(VALUE, -32768, 32767)
/* 16 bit unsigned immediate.  */
#define CONST_OK_FOR_M(VALUE)  IN_RANGE_P (VALUE, 0, 65535)
/* 12 bit signed immediate that is negative.  */
#define CONST_OK_FOR_N(VALUE) IN_RANGE_P(VALUE, -2048, -1)
/* Zero */
#define CONST_OK_FOR_O(VALUE) ((VALUE) == 0)
/* 12 bit signed immediate that is negative.  */
#define CONST_OK_FOR_P(VALUE) IN_RANGE_P(VALUE, 1, 2047)

/* A C expression that defines the machine-dependent operand constraint letters
   (`I', `J', `K', .. 'P') that specify particular ranges of integer values.
   If C is one of those letters, the expression should check that VALUE, an
   integer, is in the appropriate range and return 1 if so, 0 otherwise.  If C
   is not one of those letters, the value should be 0 regardless of VALUE.  */
#define CONST_OK_FOR_LETTER_P(VALUE, C)		\
  (  (C) == 'I' ? CONST_OK_FOR_I (VALUE)        \
   : (C) == 'J' ? CONST_OK_FOR_J (VALUE)        \
   : (C) == 'K' ? CONST_OK_FOR_K (VALUE)        \
   : (C) == 'L' ? CONST_OK_FOR_L (VALUE)        \
   : (C) == 'M' ? CONST_OK_FOR_M (VALUE)        \
   : (C) == 'N' ? CONST_OK_FOR_N (VALUE)        \
   : (C) == 'O' ? CONST_OK_FOR_O (VALUE)        \
   : (C) == 'P' ? CONST_OK_FOR_P (VALUE)        \
   : 0)


/* A C expression that defines the machine-dependent operand constraint letters
   (`G', `H') that specify particular ranges of `const_double' values.

   If C is one of those letters, the expression should check that VALUE, an RTX
   of code `const_double', is in the appropriate range and return 1 if so, 0
   otherwise.  If C is not one of those letters, the value should be 0
   regardless of VALUE.

   `const_double' is used for all floating-point constants and for `DImode'
   fixed-point constants.  A given letter can accept either or both kinds of
   values.  It can use `GET_MODE' to distinguish between these kinds.  */

#define CONST_DOUBLE_OK_FOR_G(VALUE)					\
  ((GET_MODE (VALUE) == VOIDmode 					\
    && CONST_DOUBLE_LOW (VALUE) == 0					\
    && CONST_DOUBLE_HIGH (VALUE) == 0)					\
   || ((GET_MODE (VALUE) == SFmode					\
        || GET_MODE (VALUE) == DFmode)					\
       && (VALUE) == CONST0_RTX (GET_MODE (VALUE))))

#define CONST_DOUBLE_OK_FOR_H(VALUE) 0

#define CONST_DOUBLE_OK_FOR_LETTER_P(VALUE, C)				\
  (  (C) == 'G' ? CONST_DOUBLE_OK_FOR_G (VALUE)				\
   : (C) == 'H' ? CONST_DOUBLE_OK_FOR_H (VALUE)				\
   : 0)

/* A C expression that defines the optional machine-dependent constraint
   letters (`Q', `R', `S', `T', `U') that can be used to segregate specific
   types of operands, usually memory references, for the target machine.
   Normally this macro will not be defined.  If it is required for a particular
   target machine, it should return 1 if VALUE corresponds to the operand type
   represented by the constraint letter C.  If C is not defined as an extra
   constraint, the value returned should be 0 regardless of VALUE.

   For example, on the ROMP, load instructions cannot have their output in r0
   if the memory reference contains a symbolic address.  Constraint letter `Q'
   is defined as representing a memory address that does *not* contain a
   symbolic address.  An alternative is specified with a `Q' constraint on the
   input and `r' on the output.  The next alternative specifies `m' on the
   input and a register class that does not include r0 on the output.  */

/* 12-bit relocations.  */
#define EXTRA_CONSTRAINT_FOR_Q(VALUE)					\
  (got12_operand (VALUE, GET_MODE (VALUE)))

/* Double word memory ops that take one instruction.  */
#define EXTRA_CONSTRAINT_FOR_R(VALUE)					\
  (dbl_memory_one_insn_operand (VALUE, GET_MODE (VALUE)))

/* SYMBOL_REF */
#define EXTRA_CONSTRAINT_FOR_S(VALUE) \
  (CONSTANT_P (VALUE) && call_operand (VALUE, VOIDmode))

/* Double word memory ops that take two instructions.  */
#define EXTRA_CONSTRAINT_FOR_T(VALUE)					\
  (dbl_memory_two_insn_operand (VALUE, GET_MODE (VALUE)))

/* Memory operand for conditional execution.  */
#define EXTRA_CONSTRAINT_FOR_U(VALUE)					\
  (condexec_memory_operand (VALUE, GET_MODE (VALUE)))

#define EXTRA_CONSTRAINT(VALUE, C)					\
  (  (C) == 'Q'   ? EXTRA_CONSTRAINT_FOR_Q (VALUE)			\
   : (C) == 'R' ? EXTRA_CONSTRAINT_FOR_R (VALUE)			\
   : (C) == 'S' ? EXTRA_CONSTRAINT_FOR_S (VALUE)			\
   : (C) == 'T' ? EXTRA_CONSTRAINT_FOR_T (VALUE)			\
   : (C) == 'U' ? EXTRA_CONSTRAINT_FOR_U (VALUE)			\
   : 0)

#define CONSTRAINT_LEN(C, STR) \
  ((C) == 'D' ? 3 : DEFAULT_CONSTRAINT_LEN ((C), (STR)))

#define REG_CLASS_FROM_CONSTRAINT(C, STR) \
  (((C) == 'D' && (STR)[1] == '8' && (STR)[2] == '9') ? GR89_REGS : \
   ((C) == 'D' && (STR)[1] == '0' && (STR)[2] == '9') ? GR9_REGS : \
   ((C) == 'D' && (STR)[1] == '0' && (STR)[2] == '8') ? GR8_REGS : \
   ((C) == 'D' && (STR)[1] == '1' && (STR)[2] == '4') ? FDPIC_FPTR_REGS : \
   ((C) == 'D' && (STR)[1] == '1' && (STR)[2] == '5') ? FDPIC_REGS : \
   REG_CLASS_FROM_LETTER ((C)))


/* Basic Stack Layout.  */

/* Structure to describe information about a saved range of registers */

typedef struct frv_stack_regs {
  const char * name;		/* name of the register ranges */
  int first;			/* first register in the range */
  int last;			/* last register in the range */
  int size_1word;		/* # of bytes to be stored via 1 word stores */
  int size_2words;		/* # of bytes to be stored via 2 word stores */
  unsigned char field_p;	/* true if the registers are a single SPR */
  unsigned char dword_p;	/* true if we can do dword stores */
  unsigned char special_p;	/* true if the regs have a fixed save loc.  */
} frv_stack_regs_t;

/* Register ranges to look into saving.  */
#define STACK_REGS_GPR		0	/* Gprs (normally gr16..gr31, gr48..gr63) */
#define STACK_REGS_FPR		1	/* Fprs (normally fr16..fr31, fr48..fr63) */
#define STACK_REGS_LR		2	/* LR register */
#define STACK_REGS_CC		3	/* CCrs (normally not saved) */
#define STACK_REGS_LCR		5	/* lcr register */
#define STACK_REGS_STDARG	6	/* stdarg registers */
#define STACK_REGS_STRUCT	7	/* structure return (gr3) */
#define STACK_REGS_FP		8	/* FP register */
#define STACK_REGS_MAX		9	/* # of register ranges */

/* Values for save_p field.  */
#define REG_SAVE_NO_SAVE	0	/* register not saved */
#define REG_SAVE_1WORD		1	/* save the register */
#define REG_SAVE_2WORDS		2	/* save register and register+1 */

/* Structure used to define the frv stack.  */

typedef struct frv_stack {
  int total_size;		/* total bytes allocated for stack */
  int vars_size;		/* variable save area size */
  int parameter_size;		/* outgoing parameter size */
  int stdarg_size;		/* size of regs needed to be saved for stdarg */
  int regs_size;		/* size of the saved registers */
  int regs_size_1word;		/* # of bytes to be stored via 1 word stores */
  int regs_size_2words;		/* # of bytes to be stored via 2 word stores */
  int header_size;		/* size of the old FP, struct ret., LR save */
  int pretend_size;		/* size of pretend args */
  int vars_offset;		/* offset to save local variables from new SP*/
  int regs_offset;		/* offset to save registers from new SP */
				/* register range information */
  frv_stack_regs_t regs[STACK_REGS_MAX];
				/* offset to store each register */
  int reg_offset[FIRST_PSEUDO_REGISTER];
				/* whether to save register (& reg+1) */
  unsigned char save_p[FIRST_PSEUDO_REGISTER];
} frv_stack_t;

/* Define this macro if pushing a word onto the stack moves the stack pointer
   to a smaller address.  */
#define STACK_GROWS_DOWNWARD 1

/* Define this macro to nonzero if the addresses of local variable slots
   are at negative offsets from the frame pointer.  */
#define FRAME_GROWS_DOWNWARD 1

/* Offset from the frame pointer to the first local variable slot to be
   allocated.

   If `FRAME_GROWS_DOWNWARD', find the next slot's offset by subtracting the
   first slot's length from `STARTING_FRAME_OFFSET'.  Otherwise, it is found by
   adding the length of the first slot to the value `STARTING_FRAME_OFFSET'.  */
#define STARTING_FRAME_OFFSET 0

/* Offset from the stack pointer register to the first location at which
   outgoing arguments are placed.  If not specified, the default value of zero
   is used.  This is the proper value for most machines.

   If `ARGS_GROW_DOWNWARD', this is the offset to the location above the first
   location at which outgoing arguments are placed.  */
#define STACK_POINTER_OFFSET 0

/* Offset from the argument pointer register to the first argument's address.
   On some machines it may depend on the data type of the function.

   If `ARGS_GROW_DOWNWARD', this is the offset to the location above the first
   argument's address.  */
#define FIRST_PARM_OFFSET(FUNDECL) 0

/* A C expression whose value is RTL representing the address in a stack frame
   where the pointer to the caller's frame is stored.  Assume that FRAMEADDR is
   an RTL expression for the address of the stack frame itself.

   If you don't define this macro, the default is to return the value of
   FRAMEADDR--that is, the stack frame address is also the address of the stack
   word that points to the previous frame.  */
#define DYNAMIC_CHAIN_ADDRESS(FRAMEADDR) frv_dynamic_chain_address (FRAMEADDR)

/* A C expression whose value is RTL representing the value of the return
   address for the frame COUNT steps up from the current frame, after the
   prologue.  FRAMEADDR is the frame pointer of the COUNT frame, or the frame
   pointer of the COUNT - 1 frame if `RETURN_ADDR_IN_PREVIOUS_FRAME' is
   defined.

   The value of the expression must always be the correct address when COUNT is
   zero, but may be `NULL_RTX' if there is not way to determine the return
   address of other frames.  */
#define RETURN_ADDR_RTX(COUNT, FRAMEADDR) frv_return_addr_rtx (COUNT, FRAMEADDR)

#define RETURN_POINTER_REGNUM LR_REGNO

/* A C expression whose value is RTL representing the location of the incoming
   return address at the beginning of any function, before the prologue.  This
   RTL is either a `REG', indicating that the return value is saved in `REG',
   or a `MEM' representing a location in the stack.

   You only need to define this macro if you want to support call frame
   debugging information like that provided by DWARF 2.  */
#define INCOMING_RETURN_ADDR_RTX gen_rtx_REG (SImode, RETURN_POINTER_REGNUM)


/* Register That Address the Stack Frame.  */

/* The register number of the stack pointer register, which must also be a
   fixed register according to `FIXED_REGISTERS'.  On most machines, the
   hardware determines which register this is.  */
#define STACK_POINTER_REGNUM (GPR_FIRST + 1)

/* The register number of the frame pointer register, which is used to access
   automatic variables in the stack frame.  On some machines, the hardware
   determines which register this is.  On other machines, you can choose any
   register you wish for this purpose.  */
#define FRAME_POINTER_REGNUM (GPR_FIRST + 2)

/* The register number of the arg pointer register, which is used to access the
   function's argument list.  On some machines, this is the same as the frame
   pointer register.  On some machines, the hardware determines which register
   this is.  On other machines, you can choose any register you wish for this
   purpose.  If this is not the same register as the frame pointer register,
   then you must mark it as a fixed register according to `FIXED_REGISTERS', or
   arrange to be able to eliminate it.  */

/* On frv this is a fake register that is eliminated in
   terms of either the frame pointer or stack pointer.  */
#define ARG_POINTER_REGNUM AP_FIRST

/* Register numbers used for passing a function's static chain pointer.  If
   register windows are used, the register number as seen by the called
   function is `STATIC_CHAIN_INCOMING_REGNUM', while the register number as
   seen by the calling function is `STATIC_CHAIN_REGNUM'.  If these registers
   are the same, `STATIC_CHAIN_INCOMING_REGNUM' need not be defined.

   The static chain register need not be a fixed register.

   If the static chain is passed in memory, these macros should not be defined;
   instead, the next two macros should be defined.  */
#define STATIC_CHAIN_REGNUM (GPR_FIRST + 7)
#define STATIC_CHAIN_INCOMING_REGNUM (GPR_FIRST + 7)


/* Eliminating the Frame Pointer and the Arg Pointer.  */

/* A C expression which is nonzero if a function must have and use a frame
   pointer.  This expression is evaluated in the reload pass.  If its value is
   nonzero the function will have a frame pointer.

   The expression can in principle examine the current function and decide
   according to the facts, but on most machines the constant 0 or the constant
   1 suffices.  Use 0 when the machine allows code to be generated with no
   frame pointer, and doing so saves some time or space.  Use 1 when there is
   no possible advantage to avoiding a frame pointer.

   In certain cases, the compiler does not know how to produce valid code
   without a frame pointer.  The compiler recognizes those cases and
   automatically gives the function a frame pointer regardless of what
   `FRAME_POINTER_REQUIRED' says.  You don't need to worry about them.

   In a function that does not require a frame pointer, the frame pointer
   register can be allocated for ordinary usage, unless you mark it as a fixed
   register.  See `FIXED_REGISTERS' for more information.  */
#define FRAME_POINTER_REQUIRED frv_frame_pointer_required ()

/* If defined, this macro specifies a table of register pairs used to eliminate
   unneeded registers that point into the stack frame.  If it is not defined,
   the only elimination attempted by the compiler is to replace references to
   the frame pointer with references to the stack pointer.

   The definition of this macro is a list of structure initializations, each of
   which specifies an original and replacement register.

   On some machines, the position of the argument pointer is not known until
   the compilation is completed.  In such a case, a separate hard register must
   be used for the argument pointer.  This register can be eliminated by
   replacing it with either the frame pointer or the argument pointer,
   depending on whether or not the frame pointer has been eliminated.

   In this case, you might specify:
        #define ELIMINABLE_REGS  \
        {{ARG_POINTER_REGNUM, STACK_POINTER_REGNUM}, \
         {ARG_POINTER_REGNUM, FRAME_POINTER_REGNUM}, \
         {FRAME_POINTER_REGNUM, STACK_POINTER_REGNUM}}

   Note that the elimination of the argument pointer with the stack pointer is
   specified first since that is the preferred elimination.  */

#define ELIMINABLE_REGS							\
{									\
  {ARG_POINTER_REGNUM,	 STACK_POINTER_REGNUM},				\
  {ARG_POINTER_REGNUM,	 FRAME_POINTER_REGNUM},				\
  {FRAME_POINTER_REGNUM, STACK_POINTER_REGNUM}				\
}

/* A C expression that returns nonzero if the compiler is allowed to try to
   replace register number FROM with register number TO.  This macro need only
   be defined if `ELIMINABLE_REGS' is defined, and will usually be the constant
   1, since most of the cases preventing register elimination are things that
   the compiler already knows about.  */

#define CAN_ELIMINATE(FROM, TO)						\
  ((FROM) == ARG_POINTER_REGNUM && (TO) == STACK_POINTER_REGNUM		\
   ? ! frame_pointer_needed						\
   : 1)

/* This macro is similar to `INITIAL_FRAME_POINTER_OFFSET'.  It specifies the
   initial difference between the specified pair of registers.  This macro must
   be defined if `ELIMINABLE_REGS' is defined.  */

#define INITIAL_ELIMINATION_OFFSET(FROM, TO, OFFSET)			\
  (OFFSET) = frv_initial_elimination_offset (FROM, TO)


/* Passing Function Arguments on the Stack.  */

/* If defined, the maximum amount of space required for outgoing arguments will
   be computed and placed into the variable
   `current_function_outgoing_args_size'.  No space will be pushed onto the
   stack for each call; instead, the function prologue should increase the
   stack frame size by this amount.

   Defining both `PUSH_ROUNDING' and `ACCUMULATE_OUTGOING_ARGS' is not
   proper.  */
#define ACCUMULATE_OUTGOING_ARGS 1

/* A C expression that should indicate the number of bytes of its own arguments
   that a function pops on returning, or 0 if the function pops no arguments
   and the caller must therefore pop them all after the function returns.

   FUNDECL is a C variable whose value is a tree node that describes the
   function in question.  Normally it is a node of type `FUNCTION_DECL' that
   describes the declaration of the function.  From this it is possible to
   obtain the DECL_ATTRIBUTES of the function.

   FUNTYPE is a C variable whose value is a tree node that describes the
   function in question.  Normally it is a node of type `FUNCTION_TYPE' that
   describes the data type of the function.  From this it is possible to obtain
   the data types of the value and arguments (if known).

   When a call to a library function is being considered, FUNTYPE will contain
   an identifier node for the library function.  Thus, if you need to
   distinguish among various library functions, you can do so by their names.
   Note that "library function" in this context means a function used to
   perform arithmetic, whose name is known specially in the compiler and was
   not mentioned in the C code being compiled.

   STACK-SIZE is the number of bytes of arguments passed on the stack.  If a
   variable number of bytes is passed, it is zero, and argument popping will
   always be the responsibility of the calling function.

   On the VAX, all functions always pop their arguments, so the definition of
   this macro is STACK-SIZE.  On the 68000, using the standard calling
   convention, no functions pop their arguments, so the value of the macro is
   always 0 in this case.  But an alternative calling convention is available
   in which functions that take a fixed number of arguments pop them but other
   functions (such as `printf') pop nothing (the caller pops all).  When this
   convention is in use, FUNTYPE is examined to determine whether a function
   takes a fixed number of arguments.  */
#define RETURN_POPS_ARGS(FUNDECL, FUNTYPE, STACK_SIZE) 0


/* The number of register assigned to holding function arguments.  */

#define FRV_NUM_ARG_REGS        6

#define FUNCTION_ARG(CUM, MODE, TYPE, NAMED)                    \
  frv_function_arg (&CUM, MODE, TYPE, NAMED, FALSE)

/* Define this macro if the target machine has "register windows", so that the
   register in which a function sees an arguments is not necessarily the same
   as the one in which the caller passed the argument.

   For such machines, `FUNCTION_ARG' computes the register in which the caller
   passes the value, and `FUNCTION_INCOMING_ARG' should be defined in a similar
   fashion to tell the function being called where the arguments will arrive.

   If `FUNCTION_INCOMING_ARG' is not defined, `FUNCTION_ARG' serves both
   purposes.  */

#define FUNCTION_INCOMING_ARG(CUM, MODE, TYPE, NAMED)			\
  frv_function_arg (&CUM, MODE, TYPE, NAMED, TRUE)

/* A C type for declaring a variable that is used as the first argument of
   `FUNCTION_ARG' and other related values.  For some target machines, the type
   `int' suffices and can hold the number of bytes of argument so far.

   There is no need to record in `CUMULATIVE_ARGS' anything about the arguments
   that have been passed on the stack.  The compiler has other variables to
   keep track of that.  For target machines on which all arguments are passed
   on the stack, there is no need to store anything in `CUMULATIVE_ARGS';
   however, the data structure must exist and should not be empty, so use
   `int'.  */
#define CUMULATIVE_ARGS int

/* A C statement (sans semicolon) for initializing the variable CUM for the
   state at the beginning of the argument list.  The variable has type
   `CUMULATIVE_ARGS'.  The value of FNTYPE is the tree node for the data type
   of the function which will receive the args, or 0 if the args are to a
   compiler support library function.  The value of INDIRECT is nonzero when
   processing an indirect call, for example a call through a function pointer.
   The value of INDIRECT is zero for a call to an explicitly named function, a
   library function call, or when `INIT_CUMULATIVE_ARGS' is used to find
   arguments for the function being compiled.

   When processing a call to a compiler support library function, LIBNAME
   identifies which one.  It is a `symbol_ref' rtx which contains the name of
   the function, as a string.  LIBNAME is 0 when an ordinary C function call is
   being processed.  Thus, each time this macro is called, either LIBNAME or
   FNTYPE is nonzero, but never both of them at once.  */

#define INIT_CUMULATIVE_ARGS(CUM, FNTYPE, LIBNAME, FNDECL, N_NAMED_ARGS) \
  frv_init_cumulative_args (&CUM, FNTYPE, LIBNAME, FNDECL, FALSE)

/* Like `INIT_CUMULATIVE_ARGS' but overrides it for the purposes of finding the
   arguments for the function being compiled.  If this macro is undefined,
   `INIT_CUMULATIVE_ARGS' is used instead.

   The value passed for LIBNAME is always 0, since library routines with
   special calling conventions are never compiled with GCC.  The argument
   LIBNAME exists for symmetry with `INIT_CUMULATIVE_ARGS'.  */

#define INIT_CUMULATIVE_INCOMING_ARGS(CUM, FNTYPE, LIBNAME) \
  frv_init_cumulative_args (&CUM, FNTYPE, LIBNAME, NULL, TRUE)

/* A C statement (sans semicolon) to update the summarizer variable CUM to
   advance past an argument in the argument list.  The values MODE, TYPE and
   NAMED describe that argument.  Once this is done, the variable CUM is
   suitable for analyzing the *following* argument with `FUNCTION_ARG', etc.

   This macro need not do anything if the argument in question was passed on
   the stack.  The compiler knows how to track the amount of stack space used
   for arguments without any special help.  */
#define FUNCTION_ARG_ADVANCE(CUM, MODE, TYPE, NAMED)			\
  frv_function_arg_advance (&CUM, MODE, TYPE, NAMED)

/* If defined, a C expression that gives the alignment boundary, in bits, of an
   argument with the specified mode and type.  If it is not defined,
   `PARM_BOUNDARY' is used for all arguments.  */

#define FUNCTION_ARG_BOUNDARY(MODE, TYPE) \
  frv_function_arg_boundary (MODE, TYPE)

/* A C expression that is nonzero if REGNO is the number of a hard register in
   which function arguments are sometimes passed.  This does *not* include
   implicit arguments such as the static chain and the structure-value address.
   On many machines, no registers can be used for this purpose since all
   function arguments are pushed on the stack.  */
#define FUNCTION_ARG_REGNO_P(REGNO) \
  ((REGNO) >= FIRST_ARG_REGNUM && ((REGNO) <= LAST_ARG_REGNUM))


/* How Scalar Function Values are Returned.  */

/* The number of the hard register that is used to return a scalar value from a
   function call.  */
#define RETURN_VALUE_REGNUM	(GPR_FIRST + 8)

/* A C expression to create an RTX representing the place where a function
   returns a value of data type VALTYPE.  VALTYPE is a tree node representing a
   data type.  Write `TYPE_MODE (VALTYPE)' to get the machine mode used to
   represent that type.  On many machines, only the mode is relevant.
   (Actually, on most machines, scalar values are returned in the same place
   regardless of mode).

   If `TARGET_PROMOTE_FUNCTION_RETURN' is defined to return true, you
   must apply the same promotion rules specified in `PROMOTE_MODE' if
   VALTYPE is a scalar type.

   If the precise function being called is known, FUNC is a tree node
   (`FUNCTION_DECL') for it; otherwise, FUNC is a null pointer.  This makes it
   possible to use a different value-returning convention for specific
   functions when all their calls are known.

   `FUNCTION_VALUE' is not used for return vales with aggregate data types,
   because these are returned in another way.  See
   `TARGET_STRUCT_VALUE_RTX' and related macros, below.  */
#define FUNCTION_VALUE(VALTYPE, FUNC) \
  gen_rtx_REG (TYPE_MODE (VALTYPE), RETURN_VALUE_REGNUM)

/* A C expression to create an RTX representing the place where a library
   function returns a value of mode MODE.

   Note that "library function" in this context means a compiler support
   routine, used to perform arithmetic, whose name is known specially by the
   compiler and was not mentioned in the C code being compiled.

   The definition of `LIBRARY_VALUE' need not be concerned aggregate data
   types, because none of the library functions returns such types.  */
#define LIBCALL_VALUE(MODE) gen_rtx_REG (MODE, RETURN_VALUE_REGNUM)

/* A C expression that is nonzero if REGNO is the number of a hard register in
   which the values of called function may come back.

   A register whose use for returning values is limited to serving as the
   second of a pair (for a value of type `double', say) need not be recognized
   by this macro.  So for most machines, this definition suffices:

        #define FUNCTION_VALUE_REGNO_P(N) ((N) == RETURN)

   If the machine has register windows, so that the caller and the called
   function use different registers for the return value, this macro should
   recognize only the caller's register numbers.  */
#define FUNCTION_VALUE_REGNO_P(REGNO) ((REGNO) == RETURN_VALUE_REGNUM)


/* How Large Values are Returned.  */

/* The number of the register that is used to to pass the structure
   value address.  */
#define FRV_STRUCT_VALUE_REGNUM (GPR_FIRST + 3)


/* Function Entry and Exit.  */

/* Define this macro as a C expression that is nonzero if the return
   instruction or the function epilogue ignores the value of the stack pointer;
   in other words, if it is safe to delete an instruction to adjust the stack
   pointer before a return from the function.

   Note that this macro's value is relevant only for functions for which frame
   pointers are maintained.  It is never safe to delete a final stack
   adjustment in a function that has no frame pointer, and the compiler knows
   this regardless of `EXIT_IGNORE_STACK'.  */
#define EXIT_IGNORE_STACK 1

/* Generating Code for Profiling.  */

/* A C statement or compound statement to output to FILE some assembler code to
   call the profiling subroutine `mcount'.  Before calling, the assembler code
   must load the address of a counter variable into a register where `mcount'
   expects to find the address.  The name of this variable is `LP' followed by
   the number LABELNO, so you would generate the name using `LP%d' in a
   `fprintf'.

   The details of how the address should be passed to `mcount' are determined
   by your operating system environment, not by GCC.  To figure them out,
   compile a small program for profiling using the system's installed C
   compiler and look at the assembler code that results.

   This declaration must be present, but it can be an abort if profiling is
   not implemented.  */

#define FUNCTION_PROFILER(FILE, LABELNO)


/* Implementing the Varargs Macros.  */

/* Implement the stdarg/varargs va_start macro.  STDARG_P is nonzero if this
   is stdarg.h instead of varargs.h.  VALIST is the tree of the va_list
   variable to initialize.  NEXTARG is the machine independent notion of the
   'next' argument after the variable arguments.  If not defined, a standard
   implementation will be defined that works for arguments passed on the stack.  */

#define EXPAND_BUILTIN_VA_START(VALIST, NEXTARG)		\
  (frv_expand_builtin_va_start(VALIST, NEXTARG))


/* Trampolines for Nested Functions.  */

/* A C expression for the size in bytes of the trampoline, as an integer.  */
#define TRAMPOLINE_SIZE frv_trampoline_size ()

/* Alignment required for trampolines, in bits.

   If you don't define this macro, the value of `BIGGEST_ALIGNMENT' is used for
   aligning trampolines.  */
#define TRAMPOLINE_ALIGNMENT (TARGET_FDPIC ? 64 : 32)

/* A C statement to initialize the variable parts of a trampoline.  ADDR is an
   RTX for the address of the trampoline; FNADDR is an RTX for the address of
   the nested function; STATIC_CHAIN is an RTX for the static chain value that
   should be passed to the function when it is called.  */
#define INITIALIZE_TRAMPOLINE(ADDR, FNADDR, STATIC_CHAIN) \
  frv_initialize_trampoline (ADDR, FNADDR, STATIC_CHAIN)

/* Define this macro if trampolines need a special subroutine to do their work.
   The macro should expand to a series of `asm' statements which will be
   compiled with GCC.  They go in a library function named
   `__transfer_from_trampoline'.

   If you need to avoid executing the ordinary prologue code of a compiled C
   function when you jump to the subroutine, you can do so by placing a special
   label of your own in the assembler code.  Use one `asm' statement to
   generate an assembler label, and another to make the label global.  Then
   trampolines can use that label to jump directly to your special assembler
   code.  */

#ifdef __FRV_UNDERSCORE__
#define TRAMPOLINE_TEMPLATE_NAME "___trampoline_template"
#else
#define TRAMPOLINE_TEMPLATE_NAME "__trampoline_template"
#endif

#define Twrite _write

#if ! __FRV_FDPIC__
#define TRANSFER_FROM_TRAMPOLINE					\
extern int Twrite (int, const void *, unsigned);			\
									\
void									\
__trampoline_setup (short * addr, int size, int fnaddr, int sc)		\
{									\
  extern short __trampoline_template[];					\
  short * to = addr;							\
  short * from = &__trampoline_template[0];				\
  int i;								\
									\
  if (size < 20)							\
    {									\
      Twrite (2, "__trampoline_setup bad size\n",			\
	      sizeof ("__trampoline_setup bad size\n") - 1);		\
      exit (-1);							\
    }									\
									\
  to[0] = from[0];							\
  to[1] = (short)(fnaddr);						\
  to[2] = from[2];							\
  to[3] = (short)(sc);							\
  to[4] = from[4];							\
  to[5] = (short)(fnaddr >> 16);					\
  to[6] = from[6];							\
  to[7] = (short)(sc >> 16);						\
  to[8] = from[8];							\
  to[9] = from[9];							\
									\
  for (i = 0; i < 20; i++)						\
    __asm__ volatile ("dcf @(%0,%1)\n\tici @(%0,%1)" :: "r" (to), "r" (i)); \
}									\
									\
__asm__("\n"								\
	"\t.globl " TRAMPOLINE_TEMPLATE_NAME "\n"			\
	"\t.text\n"							\
	TRAMPOLINE_TEMPLATE_NAME ":\n"					\
	"\tsetlos #0, gr6\n"	/* jump register */			\
	"\tsetlos #0, gr7\n"	/* static chain */			\
	"\tsethi #0, gr6\n"						\
	"\tsethi #0, gr7\n"						\
	"\tjmpl @(gr0,gr6)\n");
#else
#define TRANSFER_FROM_TRAMPOLINE					\
extern int Twrite (int, const void *, unsigned);			\
									\
void									\
__trampoline_setup (addr, size, fnaddr, sc)				\
     short * addr;							\
     int size;								\
     int fnaddr;							\
     int sc;								\
{									\
  extern short __trampoline_template[];					\
  short * from = &__trampoline_template[0];				\
  int i;								\
  short **desc = (short **)addr;					\
  short * to = addr + 4;						\
									\
  if (size != 32)							\
    {									\
      Twrite (2, "__trampoline_setup bad size\n",			\
	      sizeof ("__trampoline_setup bad size\n") - 1);		\
      exit (-1);							\
    }									\
									\
  /* Create a function descriptor with the address of the code below
     and NULL as the FDPIC value.  We don't need the real GOT value
     here, since we don't use it, so we use NULL, that is just as
     good.  */								\
  desc[0] = to;								\
  desc[1] = NULL;							\
  size -= 8;								\
									\
  to[0] = from[0];							\
  to[1] = (short)(fnaddr);						\
  to[2] = from[2];							\
  to[3] = (short)(sc);							\
  to[4] = from[4];							\
  to[5] = (short)(fnaddr >> 16);					\
  to[6] = from[6];							\
  to[7] = (short)(sc >> 16);						\
  to[8] = from[8];							\
  to[9] = from[9];							\
  to[10] = from[10];							\
  to[11] = from[11];							\
									\
  for (i = 0; i < size; i++)						\
    __asm__ volatile ("dcf @(%0,%1)\n\tici @(%0,%1)" :: "r" (to), "r" (i)); \
}									\
									\
__asm__("\n"								\
	"\t.globl " TRAMPOLINE_TEMPLATE_NAME "\n"			\
	"\t.text\n"							\
	TRAMPOLINE_TEMPLATE_NAME ":\n"					\
	"\tsetlos #0, gr6\n"	/* Jump register.  */			\
	"\tsetlos #0, gr7\n"	/* Static chain.  */			\
	"\tsethi #0, gr6\n"						\
	"\tsethi #0, gr7\n"						\
	"\tldd @(gr6,gr0),gr14\n"					\
	"\tjmpl @(gr14,gr0)\n"						\
	);
#endif


/* Addressing Modes.  */

/* A C expression that is 1 if the RTX X is a constant which is a valid
   address.  On most machines, this can be defined as `CONSTANT_P (X)', but a
   few machines are more restrictive in which constant addresses are supported.

   `CONSTANT_P' accepts integer-values expressions whose values are not
   explicitly known, such as `symbol_ref', `label_ref', and `high' expressions
   and `const' arithmetic expressions, in addition to `const_int' and
   `const_double' expressions.  */
#define CONSTANT_ADDRESS_P(X) CONSTANT_P (X)

/* A number, the maximum number of registers that can appear in a valid memory
   address.  Note that it is up to you to specify a value equal to the maximum
   number that `GO_IF_LEGITIMATE_ADDRESS' would ever accept.  */
#define MAX_REGS_PER_ADDRESS 2

/* A C compound statement with a conditional `goto LABEL;' executed if X (an
   RTX) is a legitimate memory address on the target machine for a memory
   operand of mode MODE.

   It usually pays to define several simpler macros to serve as subroutines for
   this one.  Otherwise it may be too complicated to understand.

   This macro must exist in two variants: a strict variant and a non-strict
   one.  The strict variant is used in the reload pass.  It must be defined so
   that any pseudo-register that has not been allocated a hard register is
   considered a memory reference.  In contexts where some kind of register is
   required, a pseudo-register with no hard register must be rejected.

   The non-strict variant is used in other passes.  It must be defined to
   accept all pseudo-registers in every context where some kind of register is
   required.

   Compiler source files that want to use the strict variant of this macro
   define the macro `REG_OK_STRICT'.  You should use an `#ifdef REG_OK_STRICT'
   conditional to define the strict variant in that case and the non-strict
   variant otherwise.

   Subroutines to check for acceptable registers for various purposes (one for
   base registers, one for index registers, and so on) are typically among the
   subroutines used to define `GO_IF_LEGITIMATE_ADDRESS'.  Then only these
   subroutine macros need have two variants; the higher levels of macros may be
   the same whether strict or not.

   Normally, constant addresses which are the sum of a `symbol_ref' and an
   integer are stored inside a `const' RTX to mark them as constant.
   Therefore, there is no need to recognize such sums specifically as
   legitimate addresses.  Normally you would simply recognize any `const' as
   legitimate.

   Usually `PRINT_OPERAND_ADDRESS' is not prepared to handle constant sums that
   are not marked with `const'.  It assumes that a naked `plus' indicates
   indexing.  If so, then you *must* reject such naked constant sums as
   illegitimate addresses, so that none of them will be given to
   `PRINT_OPERAND_ADDRESS'.

   On some machines, whether a symbolic address is legitimate depends on the
   section that the address refers to.  On these machines, define the macro
   `ENCODE_SECTION_INFO' to store the information into the `symbol_ref', and
   then check for it here.  When you see a `const', you will have to look
   inside it to find the `symbol_ref' in order to determine the section.

   The best way to modify the name string is by adding text to the beginning,
   with suitable punctuation to prevent any ambiguity.  Allocate the new name
   in `saveable_obstack'.  You will have to modify `ASM_OUTPUT_LABELREF' to
   remove and decode the added text and output the name accordingly, and define
   `(* targetm.strip_name_encoding)' to access the original name string.

   You can check the information stored here into the `symbol_ref' in the
   definitions of the macros `GO_IF_LEGITIMATE_ADDRESS' and
   `PRINT_OPERAND_ADDRESS'.  */

#ifdef REG_OK_STRICT
#define REG_OK_STRICT_P 1
#else
#define REG_OK_STRICT_P 0
#endif

#define GO_IF_LEGITIMATE_ADDRESS(MODE, X, LABEL)			\
  do									\
    {									\
      if (frv_legitimate_address_p (MODE, X, REG_OK_STRICT_P,		\
 				    FALSE, FALSE))			\
	goto LABEL;							\
    }									\
  while (0)

/* A C expression that is nonzero if X (assumed to be a `reg' RTX) is valid for
   use as a base register.  For hard registers, it should always accept those
   which the hardware permits and reject the others.  Whether the macro accepts
   or rejects pseudo registers must be controlled by `REG_OK_STRICT' as
   described above.  This usually requires two variant definitions, of which
   `REG_OK_STRICT' controls the one actually used.  */
#ifdef REG_OK_STRICT
#define REG_OK_FOR_BASE_P(X) GPR_P (REGNO (X))
#else
#define REG_OK_FOR_BASE_P(X) GPR_AP_OR_PSEUDO_P (REGNO (X))
#endif

/* A C expression that is nonzero if X (assumed to be a `reg' RTX) is valid for
   use as an index register.

   The difference between an index register and a base register is that the
   index register may be scaled.  If an address involves the sum of two
   registers, neither one of them scaled, then either one may be labeled the
   "base" and the other the "index"; but whichever labeling is used must fit
   the machine's constraints of which registers may serve in each capacity.
   The compiler will try both labelings, looking for one that is valid, and
   will reload one or both registers only if neither labeling works.  */
#define REG_OK_FOR_INDEX_P(X) REG_OK_FOR_BASE_P (X)

#define LEGITIMIZE_ADDRESS(X, OLDX, MODE, WIN)		\
do {							\
  rtx new_x = frv_legitimize_address (X, OLDX, MODE);	\
  if (new_x)						\
    { 							\
      (X) = new_x; 					\
      goto WIN; 					\
    } 							\
} while (0)

#define FIND_BASE_TERM frv_find_base_term

/* A C statement or compound statement with a conditional `goto LABEL;'
   executed if memory address X (an RTX) can have different meanings depending
   on the machine mode of the memory reference it is used for or if the address
   is valid for some modes but not others.

   Autoincrement and autodecrement addresses typically have mode-dependent
   effects because the amount of the increment or decrement is the size of the
   operand being addressed.  Some machines have other mode-dependent addresses.
   Many RISC machines have no mode-dependent addresses.

   You may assume that ADDR is a valid address for the machine.  */
#define GO_IF_MODE_DEPENDENT_ADDRESS(ADDR, LABEL)

/* A C expression that is nonzero if X is a legitimate constant for an
   immediate operand on the target machine.  You can assume that X satisfies
   `CONSTANT_P', so you need not check this.  In fact, `1' is a suitable
   definition for this macro on machines where anything `CONSTANT_P' is valid.  */
#define LEGITIMATE_CONSTANT_P(X) frv_legitimate_constant_p (X)

/* The load-and-update commands allow pre-modification in addresses.
   The index has to be in a register.  */
#define HAVE_PRE_MODIFY_REG 1


<<<<<<< HEAD
/* Returns a mode from class `MODE_CC' to be used when comparison operation
   code OP is applied to rtx X and Y.  For example, on the SPARC,
   `SELECT_CC_MODE' is defined as (see *note Jump Patterns::.  for a
   description of the reason for this definition)

        #define SELECT_CC_MODE(OP,X,Y) \
          (GET_MODE_CLASS (GET_MODE (X)) == MODE_FLOAT          \
           ? ((OP == EQ || OP == NE) ? CCFPmode : CCFPEmode)    \
           : ((GET_CODE (X) == PLUS || GET_CODE (X) == MINUS    \
               || GET_CODE (X) == NEG) \
              ? CC_NOOVmode : CCmode))

   You need not define this macro if `EXTRA_CC_MODES' is not defined.  */
=======
/* We define extra CC modes in frv-modes.def so we need a selector.  */

>>>>>>> 8c044a9c
#define SELECT_CC_MODE frv_select_cc_mode

/* A C expression whose value is one if it is always safe to reverse a
   comparison whose mode is MODE.  If `SELECT_CC_MODE' can ever return MODE for
   a floating-point inequality comparison, then `REVERSIBLE_CC_MODE (MODE)'
   must be zero.

   You need not define this macro if it would always returns zero or if the
   floating-point format is anything other than `IEEE_FLOAT_FORMAT'.  For
   example, here is the definition used on the SPARC, where floating-point
   inequality comparisons are always given `CCFPEmode':

        #define REVERSIBLE_CC_MODE(MODE)  ((MODE) != CCFPEmode)  */

/* On frv, don't consider floating point comparisons to be reversible.  In
   theory, fp equality comparisons can be reversible.  */
#define REVERSIBLE_CC_MODE(MODE) \
  ((MODE) == CCmode || (MODE) == CC_UNSmode || (MODE) == CC_NZmode)

/* Frv CCR_MODE's are not reversible.  */
#define REVERSE_CONDEXEC_PREDICATES_P(x,y)      0


/* Describing Relative Costs of Operations.  */

/* A C expression for the cost of moving data from a register in class FROM to
   one in class TO.  The classes are expressed using the enumeration values
   such as `GENERAL_REGS'.  A value of 4 is the default; other values are
   interpreted relative to that.

   It is not required that the cost always equal 2 when FROM is the same as TO;
   on some machines it is expensive to move between registers if they are not
   general registers.

   If reload sees an insn consisting of a single `set' between two hard
   registers, and if `REGISTER_MOVE_COST' applied to their classes returns a
   value of 2, reload does not check to ensure that the constraints of the insn
   are met.  Setting a cost of other than 2 will allow reload to verify that
   the constraints are met.  You should do this if the `movM' pattern's
   constraints do not allow such copying.  */
#define REGISTER_MOVE_COST(MODE, FROM, TO) frv_register_move_cost (FROM, TO)

/* A C expression for the cost of moving data of mode M between a register and
   memory.  A value of 2 is the default; this cost is relative to those in
   `REGISTER_MOVE_COST'.

   If moving between registers and memory is more expensive than between two
   registers, you should define this macro to express the relative cost.  */
#define MEMORY_MOVE_COST(M,C,I) 4

/* A C expression for the cost of a branch instruction.  A value of 1 is the
   default; other values are interpreted relative to that.  */
#define BRANCH_COST frv_branch_cost_int

/* Define this macro as a C expression which is nonzero if accessing less than
   a word of memory (i.e. a `char' or a `short') is no faster than accessing a
   word of memory, i.e., if such access require more than one instruction or if
   there is no difference in cost between byte and (aligned) word loads.

   When this macro is not defined, the compiler will access a field by finding
   the smallest containing object; when it is defined, a fullword load will be
   used if alignment permits.  Unless bytes accesses are faster than word
   accesses, using word accesses is preferable since it may eliminate
   subsequent memory access if subsequent accesses occur to other fields in the
   same word of the structure, but to different bytes.  */
#define SLOW_BYTE_ACCESS 1

/* Define this macro if it is as good or better to call a constant function
   address than to call an address kept in a register.  */
#define NO_FUNCTION_CSE


/* Dividing the output into sections.  */

/* A C expression whose value is a string containing the assembler operation
   that should precede instructions and read-only data.  Normally `".text"' is
   right.  */
#define TEXT_SECTION_ASM_OP "\t.text"

/* A C expression whose value is a string containing the assembler operation to
   identify the following data as writable initialized data.  Normally
   `".data"' is right.  */
#define DATA_SECTION_ASM_OP "\t.data"

/* If defined, a C expression whose value is a string containing the
   assembler operation to identify the following data as
   uninitialized global data.  If not defined, and neither
   `ASM_OUTPUT_BSS' nor `ASM_OUTPUT_ALIGNED_BSS' are defined,
   uninitialized global data will be output in the data section if
   `-fno-common' is passed, otherwise `ASM_OUTPUT_COMMON' will be
   used.  */
#define BSS_SECTION_ASM_OP "\t.section .bss,\"aw\""

/* Short Data Support */
#define SDATA_SECTION_ASM_OP	"\t.section .sdata,\"aw\""

/* On svr4, we *do* have support for the .init and .fini sections, and we
   can put stuff in there to be executed before and after `main'.  We let
   crtstuff.c and other files know this by defining the following symbols.
   The definitions say how to change sections to the .init and .fini
   sections.  This is the same for all known svr4 assemblers.

   The standard System V.4 macros will work, but they look ugly in the
   assembly output, so redefine them.  */

#undef	INIT_SECTION_ASM_OP
#undef	FINI_SECTION_ASM_OP
#define INIT_SECTION_ASM_OP	"\t.section .init,\"ax\""
#define FINI_SECTION_ASM_OP	"\t.section .fini,\"ax\""

#undef CTORS_SECTION_ASM_OP
#undef DTORS_SECTION_ASM_OP
#define CTORS_SECTION_ASM_OP	"\t.section\t.ctors,\"a\""
#define DTORS_SECTION_ASM_OP	"\t.section\t.dtors,\"a\""

/* A C expression whose value is a string containing the assembler operation to
   switch to the fixup section that records all initialized pointers in a -fpic
   program so they can be changed program startup time if the program is loaded
   at a different address than linked for.  */
#define FIXUP_SECTION_ASM_OP	"\t.section .rofixup,\"a\""

/* A list of names for sections other than the standard two, which are
   `in_text' and `in_data'.  You need not define this macro
   on a system with no other sections (that GCC needs to use).  */
#undef  EXTRA_SECTIONS
#define EXTRA_SECTIONS in_sdata, in_const, in_fixup

/* One or more functions to be defined in "varasm.c".  These
   functions should do jobs analogous to those of `text_section' and
   `data_section', for your additional sections.  Do not define this
   macro if you do not define `EXTRA_SECTIONS'.  */
#undef  EXTRA_SECTION_FUNCTIONS
#define EXTRA_SECTION_FUNCTIONS                                         \
	SDATA_SECTION_FUNCTION						\
	FIXUP_SECTION_FUNCTION

#define SDATA_SECTION_FUNCTION						\
void									\
sdata_section (void)							\
{									\
  if (in_section != in_sdata)						\
    {									\
      fprintf (asm_out_file, "%s\n", SDATA_SECTION_ASM_OP);		\
      in_section = in_sdata;						\
    }									\
}

#define FIXUP_SECTION_FUNCTION						\
void									\
fixup_section (void)							\
{									\
  if (in_section != in_fixup)						\
    {									\
      fprintf (asm_out_file, "%s\n", FIXUP_SECTION_ASM_OP);		\
      in_section = in_fixup;						\
    }									\
}

/* Position Independent Code.  */

/* A C expression that is nonzero if X is a legitimate immediate operand on the
   target machine when generating position independent code.  You can assume
   that X satisfies `CONSTANT_P', so you need not check this.  You can also
   assume FLAG_PIC is true, so you need not check it either.  You need not
   define this macro if all constants (including `SYMBOL_REF') can be immediate
   operands when generating position independent code.  */
#define LEGITIMATE_PIC_OPERAND_P(X)					\
  (   GET_CODE (X) == CONST_INT						\
   || GET_CODE (X) == CONST_DOUBLE					\
   || (GET_CODE (X) == HIGH && GET_CODE (XEXP (X, 0)) == CONST_INT)	\
   || got12_operand (X, VOIDmode))					\


/* The Overall Framework of an Assembler File.  */

/* A C string constant describing how to begin a comment in the target
   assembler language.  The compiler assumes that the comment will end at the
   end of the line.  */
#define ASM_COMMENT_START ";"

/* A C string constant for text to be output before each `asm' statement or
   group of consecutive ones.  Normally this is `"#APP"', which is a comment
   that has no effect on most assemblers but tells the GNU assembler that it
   must check the lines that follow for all valid assembler constructs.  */
#define ASM_APP_ON "#APP\n"

/* A C string constant for text to be output after each `asm' statement or
   group of consecutive ones.  Normally this is `"#NO_APP"', which tells the
   GNU assembler to resume making the time-saving assumptions that are valid
   for ordinary compiler output.  */
#define ASM_APP_OFF "#NO_APP\n"


/* Output of Data.  */

/* This is how to output a label to dwarf/dwarf2.  */
#define ASM_OUTPUT_DWARF_ADDR(STREAM, LABEL)				\
do {									\
  fprintf (STREAM, "\t.picptr\t");					\
  assemble_name (STREAM, LABEL);					\
} while (0)

#if HAVE_AS_TLS
/* Emit a dtp-relative reference to a TLS variable.  */

#define ASM_OUTPUT_DWARF_DTPREL(FILE, SIZE, X) \
  frv_output_dwarf_dtprel ((FILE), (SIZE), (X))
#endif

/* Whether to emit the gas specific dwarf2 line number support.  */
#define DWARF2_ASM_LINE_DEBUG_INFO (TARGET_DEBUG_LOC)

/* Output of Uninitialized Variables.  */

/* A C statement (sans semicolon) to output to the stdio stream STREAM the
   assembler definition of a local-common-label named NAME whose size is SIZE
   bytes.  The variable ROUNDED is the size rounded up to whatever alignment
   the caller wants.

   Use the expression `assemble_name (STREAM, NAME)' to output the name itself;
   before and after that, output the additional assembler syntax for defining
   the name, and a newline.

   This macro controls how the assembler definitions of uninitialized static
   variables are output.  */
#undef ASM_OUTPUT_LOCAL

/* Like `ASM_OUTPUT_LOCAL' except takes the required alignment as a separate,
   explicit argument.  If you define this macro, it is used in place of
   `ASM_OUTPUT_LOCAL', and gives you more flexibility in handling the required
   alignment of the variable.  The alignment is specified as the number of
   bits.

   Defined in svr4.h.  */
#undef ASM_OUTPUT_ALIGNED_LOCAL

/* This is for final.c, because it is used by ASM_DECLARE_OBJECT_NAME.  */
extern int size_directive_output;

/* Like `ASM_OUTPUT_ALIGNED_LOCAL' except that it takes an additional
   parameter - the DECL of variable to be output, if there is one.
   This macro can be called with DECL == NULL_TREE.  If you define
   this macro, it is used in place of `ASM_OUTPUT_LOCAL' and
   `ASM_OUTPUT_ALIGNED_LOCAL', and gives you more flexibility in
   handling the destination of the variable.  */
#undef ASM_OUTPUT_ALIGNED_DECL_LOCAL
#define ASM_OUTPUT_ALIGNED_DECL_LOCAL(STREAM, DECL, NAME, SIZE, ALIGN)	\
do {                                                                   	\
  if ((SIZE) > 0 && (SIZE) <= g_switch_value)				\
    named_section (0, ".sbss", 0);                                    	\
  else                                                                 	\
    bss_section ();                                                  	\
  ASM_OUTPUT_ALIGN (STREAM, floor_log2 ((ALIGN) / BITS_PER_UNIT));     	\
  ASM_DECLARE_OBJECT_NAME (STREAM, NAME, DECL);                        	\
  ASM_OUTPUT_SKIP (STREAM, (SIZE) ? (SIZE) : 1);                       	\
} while (0)


/* Output and Generation of Labels.  */

/* A C statement (sans semicolon) to output to the stdio stream STREAM the
   assembler definition of a label named NAME.  Use the expression
   `assemble_name (STREAM, NAME)' to output the name itself; before and after
   that, output the additional assembler syntax for defining the name, and a
   newline.  */
#define ASM_OUTPUT_LABEL(STREAM, NAME)					\
do {									\
  assemble_name (STREAM, NAME);						\
  fputs (":\n", STREAM);						\
} while (0)

/* Globalizing directive for a label.  */
#define GLOBAL_ASM_OP "\t.globl "

/* A C statement to store into the string STRING a label whose name is made
   from the string PREFIX and the number NUM.

   This string, when output subsequently by `assemble_name', should produce the
   output that `(*targetm.asm_out.internal_label)' would produce with the same PREFIX
   and NUM.

   If the string begins with `*', then `assemble_name' will output the rest of
   the string unchanged.  It is often convenient for
   `ASM_GENERATE_INTERNAL_LABEL' to use `*' in this way.  If the string doesn't
   start with `*', then `ASM_OUTPUT_LABELREF' gets to output the string, and
   may change it.  (Of course, `ASM_OUTPUT_LABELREF' is also part of your
   machine description, so you should know what it does on your machine.)

   Defined in svr4.h.  */
#undef ASM_GENERATE_INTERNAL_LABEL
#define ASM_GENERATE_INTERNAL_LABEL(LABEL, PREFIX, NUM)			\
do {									\
  sprintf (LABEL, "*.%s%ld", PREFIX, (long)NUM);			\
} while (0)


/* Macros Controlling Initialization Routines.  */

/* If defined, a C string constant for the assembler operation to identify the
   following data as initialization code.  If not defined, GCC will assume
   such a section does not exist.  When you are using special sections for
   initialization and termination functions, this macro also controls how
   `crtstuff.c' and `libgcc2.c' arrange to run the initialization functions.

   Defined in svr4.h.  */
#undef INIT_SECTION_ASM_OP

/* If defined, `main' will call `__main' despite the presence of
   `INIT_SECTION_ASM_OP'.  This macro should be defined for systems where the
   init section is not actually run automatically, but is still useful for
   collecting the lists of constructors and destructors.  */
#define INVOKE__main

/* Output of Assembler Instructions.  */

/* A C initializer containing the assembler's names for the machine registers,
   each one as a C string constant.  This is what translates register numbers
   in the compiler into assembler language.  */
#define REGISTER_NAMES							\
{									\
 "gr0",  "sp",   "fp",   "gr3",  "gr4",  "gr5",  "gr6",  "gr7",		\
  "gr8",  "gr9",  "gr10", "gr11", "gr12", "gr13", "gr14", "gr15",	\
  "gr16", "gr17", "gr18", "gr19", "gr20", "gr21", "gr22", "gr23",	\
  "gr24", "gr25", "gr26", "gr27", "gr28", "gr29", "gr30", "gr31",	\
  "gr32", "gr33", "gr34", "gr35", "gr36", "gr37", "gr38", "gr39",	\
  "gr40", "gr41", "gr42", "gr43", "gr44", "gr45", "gr46", "gr47",	\
  "gr48", "gr49", "gr50", "gr51", "gr52", "gr53", "gr54", "gr55",	\
  "gr56", "gr57", "gr58", "gr59", "gr60", "gr61", "gr62", "gr63",	\
									\
  "fr0",  "fr1",  "fr2",  "fr3",  "fr4",  "fr5",  "fr6",  "fr7",	\
  "fr8",  "fr9",  "fr10", "fr11", "fr12", "fr13", "fr14", "fr15",	\
  "fr16", "fr17", "fr18", "fr19", "fr20", "fr21", "fr22", "fr23",	\
  "fr24", "fr25", "fr26", "fr27", "fr28", "fr29", "fr30", "fr31",	\
  "fr32", "fr33", "fr34", "fr35", "fr36", "fr37", "fr38", "fr39",	\
  "fr40", "fr41", "fr42", "fr43", "fr44", "fr45", "fr46", "fr47",	\
  "fr48", "fr49", "fr50", "fr51", "fr52", "fr53", "fr54", "fr55",	\
  "fr56", "fr57", "fr58", "fr59", "fr60", "fr61", "fr62", "fr63",	\
									\
  "fcc0", "fcc1", "fcc2", "fcc3", "icc0", "icc1", "icc2", "icc3",	\
  "cc0",  "cc1",  "cc2",  "cc3",  "cc4",  "cc5",  "cc6",  "cc7",	\
  "acc0", "acc1", "acc2", "acc3", "acc4", "acc5", "acc6", "acc7",	\
  "acc8", "acc9", "acc10", "acc11",					\
  "accg0","accg1","accg2","accg3","accg4","accg5","accg6","accg7",	\
  "accg8", "accg9", "accg10", "accg11",					\
  "ap",   "lr",   "lcr",  "iacc0h", "iacc0l"				\
}

/* Define this macro if you are using an unusual assembler that
   requires different names for the machine instructions.

   The definition is a C statement or statements which output an
   assembler instruction opcode to the stdio stream STREAM.  The
   macro-operand PTR is a variable of type `char *' which points to
   the opcode name in its "internal" form--the form that is written
   in the machine description.  The definition should output the
   opcode name to STREAM, performing any translation you desire, and
   increment the variable PTR to point at the end of the opcode so
   that it will not be output twice.

   In fact, your macro definition may process less than the entire
   opcode name, or more than the opcode name; but if you want to
   process text that includes `%'-sequences to substitute operands,
   you must take care of the substitution yourself.  Just be sure to
   increment PTR over whatever text should not be output normally.

   If you need to look at the operand values, they can be found as the
   elements of `recog_operand'.

   If the macro definition does nothing, the instruction is output in
   the usual way.  */

#define ASM_OUTPUT_OPCODE(STREAM, PTR)\
   (PTR) = frv_asm_output_opcode (STREAM, PTR)

/* If defined, a C statement to be executed just prior to the output
   of assembler code for INSN, to modify the extracted operands so
   they will be output differently.

   Here the argument OPVEC is the vector containing the operands
   extracted from INSN, and NOPERANDS is the number of elements of
   the vector which contain meaningful data for this insn.  The
   contents of this vector are what will be used to convert the insn
   template into assembler code, so you can change the assembler
   output by changing the contents of the vector.

   This macro is useful when various assembler syntaxes share a single
   file of instruction patterns; by defining this macro differently,
   you can cause a large class of instructions to be output
   differently (such as with rearranged operands).  Naturally,
   variations in assembler syntax affecting individual insn patterns
   ought to be handled by writing conditional output routines in
   those patterns.

   If this macro is not defined, it is equivalent to a null statement.  */

#define FINAL_PRESCAN_INSN(INSN, OPVEC, NOPERANDS)\
  frv_final_prescan_insn (INSN, OPVEC, NOPERANDS)


/* A C compound statement to output to stdio stream STREAM the assembler syntax
   for an instruction operand X.  X is an RTL expression.

   CODE is a value that can be used to specify one of several ways of printing
   the operand.  It is used when identical operands must be printed differently
   depending on the context.  CODE comes from the `%' specification that was
   used to request printing of the operand.  If the specification was just
   `%DIGIT' then CODE is 0; if the specification was `%LTR DIGIT' then CODE is
   the ASCII code for LTR.

   If X is a register, this macro should print the register's name.  The names
   can be found in an array `reg_names' whose type is `char *[]'.  `reg_names'
   is initialized from `REGISTER_NAMES'.

   When the machine description has a specification `%PUNCT' (a `%' followed by
   a punctuation character), this macro is called with a null pointer for X and
   the punctuation character for CODE.  */
#define PRINT_OPERAND(STREAM, X, CODE) frv_print_operand (STREAM, X, CODE)

/* A C expression which evaluates to true if CODE is a valid punctuation
   character for use in the `PRINT_OPERAND' macro.  If
   `PRINT_OPERAND_PUNCT_VALID_P' is not defined, it means that no punctuation
   characters (except for the standard one, `%') are used in this way.  */
/* . == gr0
   # == hint operand -- always zero for now
   @ == small data base register (gr16)
   ~ == pic register (gr17)
   * == temporary integer CCR register (cr3)
   & == temporary integer ICC register (icc3)  */
#define PRINT_OPERAND_PUNCT_VALID_P(CODE)				\
((CODE) == '.' || (CODE) == '#' || (CODE) == '@' || (CODE) == '~'	\
 || (CODE) == '*' || (CODE) == '&')

/* A C compound statement to output to stdio stream STREAM the assembler syntax
   for an instruction operand that is a memory reference whose address is X.  X
   is an RTL expression.

   On some machines, the syntax for a symbolic address depends on the section
   that the address refers to.  On these machines, define the macro
   `ENCODE_SECTION_INFO' to store the information into the `symbol_ref', and
   then check for it here.

   This declaration must be present.  */
#define PRINT_OPERAND_ADDRESS(STREAM, X) frv_print_operand_address (STREAM, X)

/* If defined, C string expressions to be used for the `%R', `%L', `%U', and
   `%I' options of `asm_fprintf' (see `final.c').  These are useful when a
   single `md' file must support multiple assembler formats.  In that case, the
   various `tm.h' files can define these macros differently.

   USER_LABEL_PREFIX is defined in svr4.h.  */
#undef USER_LABEL_PREFIX
#define USER_LABEL_PREFIX ""
#define REGISTER_PREFIX ""
#define LOCAL_LABEL_PREFIX "."
#define IMMEDIATE_PREFIX "#"


/* Output of dispatch tables.  */

/* This macro should be provided on machines where the addresses in a dispatch
   table are relative to the table's own address.

   The definition should be a C statement to output to the stdio stream STREAM
   an assembler pseudo-instruction to generate a difference between two labels.
   VALUE and REL are the numbers of two internal labels.  The definitions of
   these labels are output using `(*targetm.asm_out.internal_label)', and they must be
   printed in the same way here.  For example,

        fprintf (STREAM, "\t.word L%d-L%d\n", VALUE, REL)  */
#define ASM_OUTPUT_ADDR_DIFF_ELT(STREAM, BODY, VALUE, REL) \
fprintf (STREAM, "\t.word .L%d-.L%d\n", VALUE, REL)

/* This macro should be provided on machines where the addresses in a dispatch
   table are absolute.

   The definition should be a C statement to output to the stdio stream STREAM
   an assembler pseudo-instruction to generate a reference to a label.  VALUE
   is the number of an internal label whose definition is output using
   `(*targetm.asm_out.internal_label)'.  For example,

        fprintf (STREAM, "\t.word L%d\n", VALUE)  */
#define ASM_OUTPUT_ADDR_VEC_ELT(STREAM, VALUE) \
fprintf (STREAM, "\t.word .L%d\n", VALUE)

/* Define this if the label before a jump-table needs to be output specially.
   The first three arguments are the same as for `(*targetm.asm_out.internal_label)';
   the fourth argument is the jump-table which follows (a `jump_insn'
   containing an `addr_vec' or `addr_diff_vec').

   This feature is used on system V to output a `swbeg' statement for the
   table.

   If this macro is not defined, these labels are output with
   `(*targetm.asm_out.internal_label)'.

   Defined in svr4.h.  */
/* When generating embedded PIC or mips16 code we want to put the jump
   table in the .text section.  In all other cases, we want to put the
   jump table in the .rdata section.  Unfortunately, we can't use
   JUMP_TABLES_IN_TEXT_SECTION, because it is not conditional.
   Instead, we use ASM_OUTPUT_CASE_LABEL to switch back to the .text
   section if appropriate.  */

#undef  ASM_OUTPUT_CASE_LABEL
#define ASM_OUTPUT_CASE_LABEL(STREAM, PREFIX, NUM, TABLE)               \
do {                                                                    \
  if (flag_pic)                                                         \
    function_section (current_function_decl);                           \
  (*targetm.asm_out.internal_label) (STREAM, PREFIX, NUM);                      \
} while (0)


/* Assembler Commands for Exception Regions.  */

/* Define this macro to 0 if your target supports DWARF 2 frame unwind
   information, but it does not yet work with exception handling.  Otherwise,
   if your target supports this information (if it defines
   `INCOMING_RETURN_ADDR_RTX' and either `UNALIGNED_INT_ASM_OP' or
   `OBJECT_FORMAT_ELF'), GCC will provide a default definition of 1.

   If this macro is defined to 1, the DWARF 2 unwinder will be the default
   exception handling mechanism; otherwise, setjmp/longjmp will be used by
   default.

   If this macro is defined to anything, the DWARF 2 unwinder will be used
   instead of inline unwinders and __unwind_function in the non-setjmp case.  */
#define DWARF2_UNWIND_INFO 1

#define DWARF_FRAME_RETURN_COLUMN DWARF_FRAME_REGNUM (LR_REGNO)

/* Assembler Commands for Alignment.  */

/* A C statement to output to the stdio stream STREAM an assembler instruction
   to advance the location counter by NBYTES bytes.  Those bytes should be zero
   when loaded.  NBYTES will be a C expression of type `int'.

   Defined in svr4.h.  */
#undef  ASM_OUTPUT_SKIP
#define ASM_OUTPUT_SKIP(STREAM, NBYTES) \
  fprintf (STREAM, "\t.zero\t%u\n", (int)(NBYTES))

/* A C statement to output to the stdio stream STREAM an assembler command to
   advance the location counter to a multiple of 2 to the POWER bytes.  POWER
   will be a C expression of type `int'.  */
#define ASM_OUTPUT_ALIGN(STREAM, POWER) \
  fprintf ((STREAM), "\t.p2align %d\n", (POWER))

/* Inside the text section, align with unpacked nops rather than zeros.  */
#define ASM_OUTPUT_ALIGN_WITH_NOP(STREAM, POWER) \
  fprintf ((STREAM), "\t.p2alignl %d,0x80880000\n", (POWER))

/* Macros Affecting all Debug Formats.  */

/* A C expression that returns the DBX register number for the compiler
   register number REGNO.  In simple cases, the value of this expression may be
   REGNO itself.  But sometimes there are some registers that the compiler
   knows about and DBX does not, or vice versa.  In such cases, some register
   may need to have one number in the compiler and another for DBX.

   If two registers have consecutive numbers inside GCC, and they can be
   used as a pair to hold a multiword value, then they *must* have consecutive
   numbers after renumbering with `DBX_REGISTER_NUMBER'.  Otherwise, debuggers
   will be unable to access such a pair, because they expect register pairs to
   be consecutive in their own numbering scheme.

   If you find yourself defining `DBX_REGISTER_NUMBER' in way that does not
   preserve register pairs, then what you must do instead is redefine the
   actual register numbering scheme.

   This declaration is required.  */
#define DBX_REGISTER_NUMBER(REGNO) (REGNO)

/* A C expression that returns the type of debugging output GCC produces
   when the user specifies `-g' or `-ggdb'.  Define this if you have arranged
   for GCC to support more than one format of debugging output.  Currently,
   the allowable values are `DBX_DEBUG', `SDB_DEBUG', `DWARF_DEBUG',
   `DWARF2_DEBUG', and `XCOFF_DEBUG'.

   The value of this macro only affects the default debugging output; the user
   can always get a specific type of output by using `-gstabs', `-gcoff',
   `-gdwarf-1', `-gdwarf-2', or `-gxcoff'.

   Defined in svr4.h.  */
#undef  PREFERRED_DEBUGGING_TYPE
#define PREFERRED_DEBUGGING_TYPE DWARF2_DEBUG

/* Miscellaneous Parameters.  */

<<<<<<< HEAD
/* Define this if you have defined special-purpose predicates in the file
   `MACHINE.c'.  This macro is called within an initializer of an array of
   structures.  The first field in the structure is the name of a predicate and
   the second field is an array of rtl codes.  For each predicate, list all rtl
   codes that can be in expressions matched by the predicate.  The list should
   have a trailing comma.  Here is an example of two entries in the list for a
   typical RISC machine:

        #define PREDICATE_CODES \
          {"gen_reg_rtx_operand", {SUBREG, REG}},  \
          {"reg_or_short_cint_operand", {SUBREG, REG, CONST_INT}},

   Defining this macro does not affect the generated code (however, incorrect
   definitions that omit an rtl code that may be matched by the predicate can
   cause the compiler to malfunction).  Instead, it allows the table built by
   `genrecog' to be more compact and efficient, thus speeding up the compiler.
   The most important predicates to include in the list specified by this macro
   are thoses used in the most insn patterns.  */
#define PREDICATE_CODES							\
  { "integer_register_operand",		{ REG, SUBREG }},		\
  { "frv_load_operand",			{ REG, SUBREG, MEM }},		\
  { "gpr_no_subreg_operand",		{ REG }},			\
  { "gpr_or_fpr_operand",		{ REG, SUBREG }},		\
  { "gpr_or_int12_operand",		{ REG, SUBREG, CONST_INT }},	\
  { "gpr_fpr_or_int12_operand",		{ REG, SUBREG, CONST_INT }},	\
  { "gpr_or_int10_operand",		{ REG, SUBREG, CONST_INT }},	\
  { "gpr_or_int_operand",		{ REG, SUBREG, CONST_INT }},	\
  { "move_source_operand",		{ REG, SUBREG, CONST_INT, MEM,	\
					  CONST_DOUBLE, CONST,		\
					  SYMBOL_REF, LABEL_REF }},	\
  { "move_destination_operand",		{ REG, SUBREG, MEM }},		\
  { "movcc_fp_destination_operand",	{ REG, SUBREG, MEM }},		\
  { "condexec_source_operand",		{ REG, SUBREG, CONST_INT, MEM,	\
					  CONST_DOUBLE }},		\
  { "condexec_dest_operand",		{ REG, SUBREG, MEM }},		\
  { "reg_or_0_operand",			{ REG, SUBREG, CONST_INT }},	\
  { "lr_operand",			{ REG }},			\
  { "gpr_or_memory_operand",		{ REG, SUBREG, MEM }},		\
  { "gpr_or_memory_operand_with_scratch", { REG, SUBREG, MEM }},	\
  { "fpr_or_memory_operand",		{ REG, SUBREG, MEM }},		\
  { "int12_operand",			{ CONST_INT }},			\
  { "int_2word_operand",		{ CONST_INT, CONST_DOUBLE,	\
					  SYMBOL_REF, LABEL_REF, CONST }}, \
  { "fdpic_operand",			{ REG }},			\
  { "fdpic_fptr_operand",		{ REG }},			\
  { "ldd_address_operand",		{ REG, SUBREG, PLUS }},		\
  { "got12_operand",			{ CONST }},			\
  { "const_unspec_operand",		{ CONST }},			\
  { "icc_operand",			{ REG }},			\
  { "fcc_operand",			{ REG }},			\
  { "cc_operand",			{ REG }},			\
  { "icr_operand",			{ REG }},			\
  { "fcr_operand",			{ REG }},			\
  { "cr_operand",			{ REG }},			\
  { "fpr_operand",			{ REG, SUBREG }},		\
  { "even_reg_operand",			{ REG, SUBREG }},		\
  { "odd_reg_operand",			{ REG, SUBREG }},		\
  { "even_gpr_operand",			{ REG, SUBREG }},		\
  { "odd_gpr_operand",			{ REG, SUBREG }},		\
  { "quad_fpr_operand",			{ REG, SUBREG }},		\
  { "even_fpr_operand",			{ REG, SUBREG }},		\
  { "odd_fpr_operand",			{ REG, SUBREG }},		\
  { "dbl_memory_one_insn_operand",	{ MEM }},			\
  { "dbl_memory_two_insn_operand",	{ MEM }},			\
  { "call_operand",			{ REG, SUBREG, CONST_INT,	\
					  CONST, SYMBOL_REF }}, 	\
  { "sibcall_operand",			{ REG, SUBREG, CONST_INT,	\
					  CONST }}, 			\
  { "upper_int16_operand",		{ CONST_INT }},			\
  { "uint16_operand",			{ CONST_INT }},			\
  { "symbolic_operand",                 { SYMBOL_REF, CONST_INT }},     \
  { "relational_operator",		{ EQ, NE, LE, LT, GE, GT,	\
					  LEU, LTU, GEU, GTU }},	\
  { "integer_relational_operator",	{ EQ, NE, LE, LT, GE, GT,	\
					  LEU, LTU, GEU, GTU }},	\
  { "float_relational_operator",	{ EQ, NE, LE, LT, GE, GT }},	\
  { "ccr_eqne_operator",		{ EQ, NE }},			\
  { "minmax_operator",			{ SMIN, SMAX, UMIN, UMAX }},	\
  { "condexec_si_binary_operator",	{ PLUS, MINUS, AND, IOR, XOR,	\
					  ASHIFT, ASHIFTRT, LSHIFTRT }}, \
  { "condexec_si_media_operator",	{ AND, IOR, XOR }},		\
  { "condexec_si_divide_operator",	{ DIV, UDIV }},			\
  { "condexec_si_unary_operator",	{ NOT, NEG }},			\
  { "condexec_sf_add_operator",		{ PLUS, MINUS }},		\
  { "condexec_sf_conv_operator",	{ ABS, NEG }},			\
  { "intop_compare_operator",		{ PLUS, MINUS, AND, IOR, XOR,	\
					  ASHIFT, ASHIFTRT, LSHIFTRT }}, \
  { "fpr_or_int6_operand",		{ REG, SUBREG, CONST_INT }},	\
  { "int6_operand",			{ CONST_INT }},			\
  { "int5_operand",			{ CONST_INT }},			\
  { "uint5_operand",			{ CONST_INT }},			\
  { "uint4_operand",			{ CONST_INT }},			\
  { "uint1_operand",			{ CONST_INT }},			\
  { "acc_operand",			{ REG, SUBREG }},		\
  { "even_acc_operand",			{ REG, SUBREG }},		\
  { "quad_acc_operand",			{ REG, SUBREG }},		\
  { "accg_operand",			{ REG, SUBREG }},

=======
>>>>>>> 8c044a9c
/* An alias for a machine mode name.  This is the machine mode that elements of
   a jump-table should have.  */
#define CASE_VECTOR_MODE SImode

/* Define this macro if operations between registers with integral mode smaller
   than a word are always performed on the entire register.  Most RISC machines
   have this property and most CISC machines do not.  */
#define WORD_REGISTER_OPERATIONS

/* Define this macro to be a C expression indicating when insns that read
   memory in MODE, an integral mode narrower than a word, set the bits outside
   of MODE to be either the sign-extension or the zero-extension of the data
   read.  Return `SIGN_EXTEND' for values of MODE for which the insn
   sign-extends, `ZERO_EXTEND' for which it zero-extends, and `UNKNOWN' for other
   modes.

   This macro is not called with MODE non-integral or with a width greater than
   or equal to `BITS_PER_WORD', so you may return any value in this case.  Do
   not define this macro if it would always return `UNKNOWN'.  On machines where
   this macro is defined, you will normally define it as the constant
   `SIGN_EXTEND' or `ZERO_EXTEND'.  */
#define LOAD_EXTEND_OP(MODE) SIGN_EXTEND

/* Define if loading short immediate values into registers sign extends.  */
#define SHORT_IMMEDIATES_SIGN_EXTEND

/* The maximum number of bytes that a single instruction can move quickly from
   memory to memory.  */
#define MOVE_MAX 8

/* A C expression which is nonzero if on this machine it is safe to "convert"
   an integer of INPREC bits to one of OUTPREC bits (where OUTPREC is smaller
   than INPREC) by merely operating on it as if it had only OUTPREC bits.

   On many machines, this expression can be 1.

   When `TRULY_NOOP_TRUNCATION' returns 1 for a pair of sizes for modes for
   which `MODES_TIEABLE_P' is 0, suboptimal code can result.  If this is the
   case, making `TRULY_NOOP_TRUNCATION' return 0 in such cases may improve
   things.  */
#define TRULY_NOOP_TRUNCATION(OUTPREC, INPREC) 1

/* An alias for the machine mode for pointers.  On most machines, define this
   to be the integer mode corresponding to the width of a hardware pointer;
   `SImode' on 32-bit machine or `DImode' on 64-bit machines.  On some machines
   you must define this to be one of the partial integer modes, such as
   `PSImode'.

   The width of `Pmode' must be at least as large as the value of
   `POINTER_SIZE'.  If it is not equal, you must define the macro
   `POINTERS_EXTEND_UNSIGNED' to specify how pointers are extended to `Pmode'.  */
#define Pmode SImode

/* An alias for the machine mode used for memory references to functions being
   called, in `call' RTL expressions.  On most machines this should be
   `QImode'.  */
#define FUNCTION_MODE QImode

/* Define this macro to handle System V style pragmas: #pragma pack and
   #pragma weak.  Note, #pragma weak will only be supported if SUPPORT_WEAK is
   defined.

   Defined in svr4.h.  */
#define HANDLE_SYSV_PRAGMA 1

/* A C expression for the maximum number of instructions to execute via
   conditional execution instructions instead of a branch.  A value of
   BRANCH_COST+1 is the default if the machine does not use
   cc0, and 1 if it does use cc0.  */
#define MAX_CONDITIONAL_EXECUTE frv_condexec_insns

/* A C expression to modify the code described by the conditional if
   information CE_INFO, possibly updating the tests in TRUE_EXPR, and
   FALSE_EXPR for converting if-then and if-then-else code to conditional
   instructions.  Set either TRUE_EXPR or FALSE_EXPR to a null pointer if the
   tests cannot be converted.  */
#define IFCVT_MODIFY_TESTS(CE_INFO, TRUE_EXPR, FALSE_EXPR)		\
frv_ifcvt_modify_tests (CE_INFO, &TRUE_EXPR, &FALSE_EXPR)

/* A C expression to modify the code described by the conditional if
   information CE_INFO, for the basic block BB, possibly updating the tests in
   TRUE_EXPR, and FALSE_EXPR for converting the && and || parts of if-then or
   if-then-else code to conditional instructions.  OLD_TRUE and OLD_FALSE are
   the previous tests.  Set either TRUE_EXPR or FALSE_EXPR to a null pointer if
   the tests cannot be converted.  */
#define IFCVT_MODIFY_MULTIPLE_TESTS(CE_INFO, BB, TRUE_EXPR, FALSE_EXPR) \
frv_ifcvt_modify_multiple_tests (CE_INFO, BB, &TRUE_EXPR, &FALSE_EXPR)

/* A C expression to modify the code described by the conditional if
   information CE_INFO with the new PATTERN in INSN.  If PATTERN is a null
   pointer after the IFCVT_MODIFY_INSN macro executes, it is assumed that that
   insn cannot be converted to be executed conditionally.  */
#define IFCVT_MODIFY_INSN(CE_INFO, PATTERN, INSN) \
(PATTERN) = frv_ifcvt_modify_insn (CE_INFO, PATTERN, INSN)

/* A C expression to perform any final machine dependent modifications in
   converting code to conditional execution in the code described by the
   conditional if information CE_INFO.  */
#define IFCVT_MODIFY_FINAL(CE_INFO) frv_ifcvt_modify_final (CE_INFO)

/* A C expression to cancel any machine dependent modifications in converting
   code to conditional execution in the code described by the conditional if
   information CE_INFO.  */
#define IFCVT_MODIFY_CANCEL(CE_INFO) frv_ifcvt_modify_cancel (CE_INFO)

/* Initialize the extra fields provided by IFCVT_EXTRA_FIELDS.  */
#define IFCVT_INIT_EXTRA_FIELDS(CE_INFO) frv_ifcvt_init_extra_fields (CE_INFO)

/* The definition of the following macro results in that the 2nd jump
   optimization (after the 2nd insn scheduling) is minimal.  It is
   necessary to define when start cycle marks of insns (TImode is used
   for this) is used for VLIW insn packing.  Some jump optimizations
   make such marks invalid.  These marks are corrected for some
   (minimal) optimizations.  ??? Probably the macro is temporary.
   Final solution could making the 2nd jump optimizations before the
   2nd instruction scheduling or corrections of the marks for all jump
   optimizations.  Although some jump optimizations are actually
   deoptimizations for VLIW (super-scalar) processors.  */

#define MINIMAL_SECOND_JUMP_OPTIMIZATION


/* If the following macro is defined and nonzero and deterministic
   finite state automata are used for pipeline hazard recognition, the
   code making resource-constrained software pipelining is on.  */
#define RCSP_SOFTWARE_PIPELINING 1

/* If the following macro is defined and nonzero and deterministic
   finite state automata are used for pipeline hazard recognition, we
   will try to exchange insns in queue ready to improve the schedule.
   The more macro value, the more tries will be made.  */
#define FIRST_CYCLE_MULTIPASS_SCHEDULING 1

/* The following macro is used only when value of
   FIRST_CYCLE_MULTIPASS_SCHEDULING is nonzero.  The more macro value,
   the more tries will be made to choose better schedule.  If the
   macro value is zero or negative there will be no multi-pass
   scheduling.  */
#define FIRST_CYCLE_MULTIPASS_SCHEDULING_LOOKAHEAD frv_sched_lookahead

enum frv_builtins
{
  FRV_BUILTIN_MAND,
  FRV_BUILTIN_MOR,
  FRV_BUILTIN_MXOR,
  FRV_BUILTIN_MNOT,
  FRV_BUILTIN_MAVEH,
  FRV_BUILTIN_MSATHS,
  FRV_BUILTIN_MSATHU,
  FRV_BUILTIN_MADDHSS,
  FRV_BUILTIN_MADDHUS,
  FRV_BUILTIN_MSUBHSS,
  FRV_BUILTIN_MSUBHUS,
  FRV_BUILTIN_MPACKH,
  FRV_BUILTIN_MQADDHSS,
  FRV_BUILTIN_MQADDHUS,
  FRV_BUILTIN_MQSUBHSS,
  FRV_BUILTIN_MQSUBHUS,
  FRV_BUILTIN_MUNPACKH,
  FRV_BUILTIN_MDPACKH,
  FRV_BUILTIN_MBTOH,
  FRV_BUILTIN_MHTOB,
  FRV_BUILTIN_MCOP1,
  FRV_BUILTIN_MCOP2,
  FRV_BUILTIN_MROTLI,
  FRV_BUILTIN_MROTRI,
  FRV_BUILTIN_MWCUT,
  FRV_BUILTIN_MSLLHI,
  FRV_BUILTIN_MSRLHI,
  FRV_BUILTIN_MSRAHI,
  FRV_BUILTIN_MEXPDHW,
  FRV_BUILTIN_MEXPDHD,
  FRV_BUILTIN_MMULHS,
  FRV_BUILTIN_MMULHU,
  FRV_BUILTIN_MMULXHS,
  FRV_BUILTIN_MMULXHU,
  FRV_BUILTIN_MMACHS,
  FRV_BUILTIN_MMACHU,
  FRV_BUILTIN_MMRDHS,
  FRV_BUILTIN_MMRDHU,
  FRV_BUILTIN_MQMULHS,
  FRV_BUILTIN_MQMULHU,
  FRV_BUILTIN_MQMULXHU,
  FRV_BUILTIN_MQMULXHS,
  FRV_BUILTIN_MQMACHS,
  FRV_BUILTIN_MQMACHU,
  FRV_BUILTIN_MCPXRS,
  FRV_BUILTIN_MCPXRU,
  FRV_BUILTIN_MCPXIS,
  FRV_BUILTIN_MCPXIU,
  FRV_BUILTIN_MQCPXRS,
  FRV_BUILTIN_MQCPXRU,
  FRV_BUILTIN_MQCPXIS,
  FRV_BUILTIN_MQCPXIU,
  FRV_BUILTIN_MCUT,
  FRV_BUILTIN_MCUTSS,
  FRV_BUILTIN_MWTACC,
  FRV_BUILTIN_MWTACCG,
  FRV_BUILTIN_MRDACC,
  FRV_BUILTIN_MRDACCG,
  FRV_BUILTIN_MTRAP,
  FRV_BUILTIN_MCLRACC,
  FRV_BUILTIN_MCLRACCA,
  FRV_BUILTIN_MDUNPACKH,
  FRV_BUILTIN_MBTOHE,
  FRV_BUILTIN_MQXMACHS,
  FRV_BUILTIN_MQXMACXHS,
  FRV_BUILTIN_MQMACXHS,
  FRV_BUILTIN_MADDACCS,
  FRV_BUILTIN_MSUBACCS,
  FRV_BUILTIN_MASACCS,
  FRV_BUILTIN_MDADDACCS,
  FRV_BUILTIN_MDSUBACCS,
  FRV_BUILTIN_MDASACCS,
  FRV_BUILTIN_MABSHS,
  FRV_BUILTIN_MDROTLI,
  FRV_BUILTIN_MCPLHI,
  FRV_BUILTIN_MCPLI,
  FRV_BUILTIN_MDCUTSSI,
  FRV_BUILTIN_MQSATHS,
  FRV_BUILTIN_MQLCLRHS,
  FRV_BUILTIN_MQLMTHS,
  FRV_BUILTIN_MQSLLHI,
  FRV_BUILTIN_MQSRAHI,
  FRV_BUILTIN_MHSETLOS,
  FRV_BUILTIN_MHSETLOH,
  FRV_BUILTIN_MHSETHIS,
  FRV_BUILTIN_MHSETHIH,
  FRV_BUILTIN_MHDSETS,
  FRV_BUILTIN_MHDSETH,
  FRV_BUILTIN_SMUL,
  FRV_BUILTIN_UMUL,
  FRV_BUILTIN_PREFETCH0,
  FRV_BUILTIN_PREFETCH,
  FRV_BUILTIN_SMASS,
  FRV_BUILTIN_SMSSS,
  FRV_BUILTIN_SMU,
  FRV_BUILTIN_SCUTSS,
  FRV_BUILTIN_ADDSS,
  FRV_BUILTIN_SUBSS,
  FRV_BUILTIN_SLASS,
  FRV_BUILTIN_IACCreadll,
  FRV_BUILTIN_IACCreadl,
  FRV_BUILTIN_IACCsetll,
  FRV_BUILTIN_IACCsetl,
  FRV_BUILTIN_SCAN,
  FRV_BUILTIN_READ8,
  FRV_BUILTIN_READ16,
  FRV_BUILTIN_READ32,
  FRV_BUILTIN_READ64,
  FRV_BUILTIN_WRITE8,
  FRV_BUILTIN_WRITE16,
  FRV_BUILTIN_WRITE32,
  FRV_BUILTIN_WRITE64
};
#define FRV_BUILTIN_FIRST_NONMEDIA FRV_BUILTIN_SMUL

/* Enable prototypes on the call rtl functions.  */
#define MD_CALL_PROTOTYPES 1

extern GTY(()) rtx frv_compare_op0;			/* operand save for */
extern GTY(()) rtx frv_compare_op1;			/* comparison generation */

#define CPU_UNITS_QUERY 1

#ifdef __FRV_FDPIC__
#define CRT_GET_RFIB_DATA(dbase) \
  ({ extern void *_GLOBAL_OFFSET_TABLE_; (dbase) = &_GLOBAL_OFFSET_TABLE_; })
#endif

#endif /* __FRV_H__ */<|MERGE_RESOLUTION|>--- conflicted
+++ resolved
@@ -270,107 +270,6 @@
 
  
-<<<<<<< HEAD
-/* This declaration should be present.  */
-extern int target_flags;
-
-/* This series of macros is to allow compiler command arguments to enable or
-   disable the use of optional features of the target machine.  For example,
-   one machine description serves both the 68000 and the 68020; a command
-   argument tells the compiler whether it should use 68020-only instructions or
-   not.  This command argument works by means of a macro `TARGET_68020' that
-   tests a bit in `target_flags'.
-
-   Define a macro `TARGET_FEATURENAME' for each such option.  Its definition
-   should test a bit in `target_flags'; for example:
-
-        #define TARGET_68020 (target_flags & 1)
-
-   One place where these macros are used is in the condition-expressions of
-   instruction patterns.  Note how `TARGET_68020' appears frequently in the
-   68000 machine description file, `m68k.md'.  Another place they are used is
-   in the definitions of the other macros in the `MACHINE.h' file.  */
-
-#define MASK_GPR_32	     0x00000001	/* Limit gprs to 32 registers */
-#define MASK_FPR_32	     0x00000002	/* Limit fprs to 32 registers */
-#define MASK_SOFT_FLOAT	     0x00000004	/* Use software floating point */
-#define MASK_ALLOC_CC	     0x00000008	/* Dynamically allocate icc/fcc's */
-#define MASK_DWORD	     0x00000010	/* Change ABi to allow dbl word insns*/
-#define MASK_DOUBLE	     0x00000020	/* Use double precision instructions */
-#define MASK_MEDIA	     0x00000040	/* Use media instructions */
-#define MASK_MULADD	     0x00000080	/* Use multiply add/subtract insns */
-#define MASK_LIBPIC	     0x00000100	/* -fpic that can be linked w/o pic */
-#define MASK_ACC_4	     0x00000200	/* Only use four media accumulators */
-#define MASK_PACK	     0x00000400 /* Set to enable packed output */
-#define MASK_LONG_CALLS	     0x00000800 /* Use indirect calls */
-#define MASK_ALIGN_LABELS    0x00001000 /* Optimize label alignments */
-#define MASK_LINKED_FP	     0x00002000 /* Follow ABI linkage requirements.  */
-#define MASK_BIG_TLS         0x00008000 /* Assume a big TLS segment */
-
-			 		/* put debug masks up high */
-#define MASK_DEBUG_ARG	     0x40000000	/* debug argument handling */
-#define MASK_DEBUG_ADDR	     0x20000000	/* debug go_if_legitimate_address */
-#define MASK_DEBUG_STACK     0x10000000	/* debug stack frame */
-#define MASK_DEBUG	     0x08000000	/* general debugging switch */
-#define MASK_DEBUG_LOC	     0x04000000	/* optimize line # table */
-#define MASK_DEBUG_COND_EXEC 0x02000000	/* debug cond exec code */
-#define MASK_NO_COND_MOVE    0x01000000	/* disable conditional moves */
-#define MASK_NO_SCC	     0x00800000	/* disable set conditional codes */
-#define MASK_NO_COND_EXEC    0x00400000	/* disable conditional execution */
-#define MASK_NO_VLIW_BRANCH  0x00200000	/* disable repacking branches */
-#define MASK_NO_MULTI_CE     0x00100000	/* disable multi-level cond exec */
-#define MASK_NO_NESTED_CE    0x00080000	/* disable nested cond exec */
-#define MASK_FDPIC           0x00040000	/* Follow the new uClinux ABI.  */
-#define MASK_INLINE_PLT      0x00020000 /* Inline FDPIC PLTs.  */
-#define MASK_GPREL_RO	     0x00010000 /* Use GPREL for read-only data.  */
-
-#define MASK_DEFAULT		MASK_DEFAULT_ALLOC_CC
-
-#define TARGET_GPR_32		((target_flags & MASK_GPR_32) != 0)
-#define TARGET_FPR_32		((target_flags & MASK_FPR_32) != 0)
-#define TARGET_SOFT_FLOAT	((target_flags & MASK_SOFT_FLOAT) != 0)
-#define TARGET_ALLOC_CC		((target_flags & MASK_ALLOC_CC) != 0)
-#define TARGET_DWORD		((target_flags & MASK_DWORD) != 0)
-#define TARGET_DOUBLE		((target_flags & MASK_DOUBLE) != 0)
-#define TARGET_MEDIA		((target_flags & MASK_MEDIA) != 0)
-#define TARGET_MULADD		((target_flags & MASK_MULADD) != 0)
-#define TARGET_LIBPIC		((target_flags & MASK_LIBPIC) != 0)
-#define TARGET_ACC_4		((target_flags & MASK_ACC_4) != 0)
-#define TARGET_DEBUG_ARG	((target_flags & MASK_DEBUG_ARG) != 0)
-#define TARGET_DEBUG_ADDR	((target_flags & MASK_DEBUG_ADDR) != 0)
-#define TARGET_DEBUG_STACK	((target_flags & MASK_DEBUG_STACK) != 0)
-#define TARGET_DEBUG		((target_flags & MASK_DEBUG) != 0)
-#define TARGET_DEBUG_LOC	((target_flags & MASK_DEBUG_LOC) != 0)
-#define TARGET_DEBUG_COND_EXEC	((target_flags & MASK_DEBUG_COND_EXEC) != 0)
-#define TARGET_NO_COND_MOVE	((target_flags & MASK_NO_COND_MOVE) != 0)
-#define TARGET_NO_SCC		((target_flags & MASK_NO_SCC) != 0)
-#define TARGET_NO_COND_EXEC	((target_flags & MASK_NO_COND_EXEC) != 0)
-#define TARGET_NO_VLIW_BRANCH	((target_flags & MASK_NO_VLIW_BRANCH) != 0)
-#define TARGET_NO_MULTI_CE	((target_flags & MASK_NO_MULTI_CE) != 0)
-#define TARGET_NO_NESTED_CE	((target_flags & MASK_NO_NESTED_CE) != 0)
-#define TARGET_FDPIC	        ((target_flags & MASK_FDPIC) != 0)
-#define TARGET_INLINE_PLT	((target_flags & MASK_INLINE_PLT) != 0)
-#define TARGET_BIG_TLS		((target_flags & MASK_BIG_TLS) != 0)
-#define TARGET_GPREL_RO		((target_flags & MASK_GPREL_RO) != 0)
-#define TARGET_PACK		((target_flags & MASK_PACK) != 0)
-#define TARGET_LONG_CALLS	((target_flags & MASK_LONG_CALLS) != 0)
-#define TARGET_ALIGN_LABELS	((target_flags & MASK_ALIGN_LABELS) != 0)
-#define TARGET_LINKED_FP	((target_flags & MASK_LINKED_FP) != 0)
-
-#define TARGET_GPR_64		(! TARGET_GPR_32)
-#define TARGET_FPR_64		(! TARGET_FPR_32)
-#define TARGET_HARD_FLOAT	(! TARGET_SOFT_FLOAT)
-#define TARGET_FIXED_CC		(! TARGET_ALLOC_CC)
-#define TARGET_COND_MOVE	(! TARGET_NO_COND_MOVE)
-#define TARGET_SCC		(! TARGET_NO_SCC)
-#define TARGET_COND_EXEC	(! TARGET_NO_COND_EXEC)
-#define TARGET_VLIW_BRANCH	(! TARGET_NO_VLIW_BRANCH)
-#define TARGET_MULTI_CE		(! TARGET_NO_MULTI_CE)
-#define TARGET_NESTED_CE	(! TARGET_NO_NESTED_CE)
-#define TARGET_ACC_8		(! TARGET_ACC_4)
-
-=======
->>>>>>> 8c044a9c
 #define TARGET_HAS_FPRS		(TARGET_HARD_FLOAT || TARGET_MEDIA)
 
 #define NUM_GPRS		(TARGET_GPR_32? 32 : 64)
@@ -417,125 +316,6 @@
 #ifndef HAVE_AS_TLS
 #define HAVE_AS_TLS 0
 #endif
-<<<<<<< HEAD
-
-/* This macro defines names of command options to set and clear bits in
-   `target_flags'.  Its definition is an initializer with a subgrouping for
-   each command option.
-
-   Each subgrouping contains a string constant, that defines the option name,
-   a number, which contains the bits to set in `target_flags', and an optional
-   second string which is the textual description that will be displayed when
-   the user passes --help on the command line.  If the number entry is negative
-   then the specified bits will be cleared instead of being set.  If the second
-   string entry is present but empty, then no help information will be displayed
-   for that option, but it will not count as an undocumented option.  The actual
-   option name, asseen on the command line is made by appending `-m' to the
-   specified name.
-
-   One of the subgroupings should have a null string.  The number in this
-   grouping is the default value for `target_flags'.  Any target options act
-   starting with that value.
-
-   Here is an example which defines `-m68000' and `-m68020' with opposite
-   meanings, and picks the latter as the default:
-
-        #define TARGET_SWITCHES \
-          { { "68020",  1, ""},      \
-            { "68000", -1, "Compile for the m68000"},     \
-            { "",       1, }}
-
-   This declaration must be present.  */
-
-#define TARGET_SWITCHES							    \
-{{ "gpr-32",		  MASK_GPR_32,		"Only use 32 gprs"},	    \
- { "gpr-64",		 -MASK_GPR_32,		"Use 64 gprs"},		    \
- { "fpr-32",		  MASK_FPR_32,		"Only use 32 fprs"},	    \
- { "fpr-64",		 -MASK_FPR_32,		"Use 64 fprs"},		    \
- { "hard-float",	 -MASK_SOFT_FLOAT,	"Use hardware floating point" },\
- { "soft-float",	  MASK_SOFT_FLOAT,	"Use software floating point" },\
- { "alloc-cc",		  MASK_ALLOC_CC,	"Dynamically allocate cc's" }, \
- { "fixed-cc",		 -MASK_ALLOC_CC,	"Just use icc0/fcc0" },	    \
- { "dword",		  MASK_DWORD,		"Change ABI to allow double word insns" }, \
- { "no-dword",		 -MASK_DWORD,		"Do not use double word insns" }, \
- { "double",		  MASK_DOUBLE,		"Use fp double instructions" }, \
- { "no-double",		 -MASK_DOUBLE,		"Do not use fp double insns" }, \
- { "media",		  MASK_MEDIA,		"Use media instructions" }, \
- { "no-media",		 -MASK_MEDIA,		"Do not use media insns" }, \
- { "muladd",		  MASK_MULADD,		"Use multiply add/subtract instructions" }, \
- { "no-muladd",		 -MASK_MULADD,		"Do not use multiply add/subtract insns" }, \
- { "ultilib-library-pic", 0,			"Link with the library-pic libraries" }, \
- { "library-pic",	  MASK_LIBPIC,		"PIC support for building libraries" }, \
- { "acc-4",		  MASK_ACC_4,		"Use 4 media accumulators" }, \
- { "acc-8",		 -MASK_ACC_4,		"Use 8 media accumulators" }, \
- { "pack",		  MASK_PACK,		"Pack VLIW instructions" }, \
- { "no-pack",		 -MASK_PACK,		"Do not pack VLIW instructions" }, \
- { "no-eflags",		  0,			"Do not mark ABI switches in e_flags" }, \
- { "debug-arg",		  MASK_DEBUG_ARG,	"Internal debug switch" },  \
- { "debug-addr",	  MASK_DEBUG_ADDR,	"Internal debug switch" },  \
- { "debug-stack",	  MASK_DEBUG_STACK,	"Internal debug switch" },  \
- { "debug",		  MASK_DEBUG,		"Internal debug switch" },  \
- { "debug-cond-exec",	  MASK_DEBUG_COND_EXEC,	"Internal debug switch" },  \
- { "debug-loc",		  MASK_DEBUG_LOC,	"Internal debug switch" },  \
- { "align-labels",	  MASK_ALIGN_LABELS,	"Enable label alignment optimizations" }, \
- { "no-align-labels",	 -MASK_ALIGN_LABELS,	"Disable label alignment optimizations" }, \
- { "cond-move",		 -MASK_NO_COND_MOVE,	"Enable conditional moves" },  \
- { "no-cond-move",	  MASK_NO_COND_MOVE,	"Disable conditional moves" },  \
- { "scc",		 -MASK_NO_SCC,		"Enable setting gprs to the result of comparisons" },  \
- { "no-scc",		  MASK_NO_SCC,		"Disable setting gprs to the result of comparisons" },  \
- { "cond-exec",		 -MASK_NO_COND_EXEC,	"Enable conditional execution other than moves/scc" }, \
- { "no-cond-exec",	  MASK_NO_COND_EXEC,	"Disable conditional execution other than moves/scc" }, \
- { "vliw-branch",	 -MASK_NO_VLIW_BRANCH,	"Run pass to pack branches into VLIW insns" }, \
- { "no-vliw-branch",	  MASK_NO_VLIW_BRANCH,	"Do not run pass to pack branches into VLIW insns" }, \
- { "multi-cond-exec",	 -MASK_NO_MULTI_CE,	"Disable optimizing &&/|| in conditional execution" }, \
- { "no-multi-cond-exec",  MASK_NO_MULTI_CE,	"Enable optimizing &&/|| in conditional execution" }, \
- { "nested-cond-exec",	 -MASK_NO_NESTED_CE,	"Enable nested conditional execution optimizations" }, \
- { "no-nested-cond-exec" ,MASK_NO_NESTED_CE,	"Disable nested conditional execution optimizations" }, \
- { "long-calls",	  MASK_LONG_CALLS,	"Disallow direct calls to global functions" }, \
- { "no-long-calls",	 -MASK_LONG_CALLS,	"Allow direct calls to global functions" }, \
- { "linked-fp",		  MASK_LINKED_FP,	"Follow the EABI linkage requirements" }, \
- { "no-linked-fp",	 -MASK_LINKED_FP,	"Don't follow the EABI linkage requirements" }, \
- { "fdpic",	          MASK_FDPIC,		"Enable file descriptor PIC mode" }, \
- { "no-fdpic",	         -MASK_FDPIC,		"Disable file descriptor PIC mode" }, \
- { "inline-plt",	  MASK_INLINE_PLT,	"Enable inlining of PLT in function calls" }, \
- { "no-inline-plt",	 -MASK_INLINE_PLT,	"Disable inlining of PLT in function calls" }, \
- { "TLS",		  MASK_BIG_TLS,         "Assume a large TLS segment" }, \
- { "tls",                -MASK_BIG_TLS,		"Do not assume a large TLS segment" }, \
- { "gprel-ro",		  MASK_GPREL_RO,	"Enable use of GPREL for read-only data in FDPIC" }, \
- { "no-gprel-ro",	 -MASK_GPREL_RO,	"Disable use of GPREL for read-only data in FDPIC" }, \
- { "tomcat-stats",	  0, 			"Cause gas to print tomcat statistics" }, \
- { "",			  MASK_DEFAULT,		"" }}			    \
-
-/* This macro is similar to `TARGET_SWITCHES' but defines names of command
-   options that have values.  Its definition is an initializer with a
-   subgrouping for each command option.
-
-   Each subgrouping contains a string constant, that defines the fixed part of
-   the option name, the address of a variable, and an optional description string.
-   The variable, of type `char *', is set to the text following the fixed part of
-   the option as it is specified on the command line.  The actual option name is
-   made by appending `-m' to the specified name.
-
-   Here is an example which defines `-mshort-data-NUMBER'.  If the given option
-   is `-mshort-data-512', the variable `m88k_short_data' will be set to the
-   string `"512"'.
-
-        extern char *m88k_short_data;
-        #define TARGET_OPTIONS \
-         { { "short-data-", & m88k_short_data, \
-	 "Specify the size of the short data section"  } }
-
-   This declaration is optional.  */
-#define TARGET_OPTIONS							      \
-{									      \
-  { "cpu=",		&frv_cpu_string,	 "Set cpu type", 0},	      \
-  { "branch-cost=",	&frv_branch_cost_string, "Internal debug switch", 0}, \
-  { "cond-exec-insns=", &frv_condexec_insns_str, "Internal debug switch", 0}, \
-  { "cond-exec-temps=", &frv_condexec_temps_str, "Internal debug switch", 0}, \
-  { "sched-lookahead=", &frv_sched_lookahead_str,"Internal debug switch", 0}, \
-}
-=======
->>>>>>> 8c044a9c
 
 /* This macro is a C statement to print on `stderr' a string describing the
    particular machine description choice.  Every machine description should
@@ -2392,24 +2172,8 @@
 
  
-<<<<<<< HEAD
-/* Returns a mode from class `MODE_CC' to be used when comparison operation
-   code OP is applied to rtx X and Y.  For example, on the SPARC,
-   `SELECT_CC_MODE' is defined as (see *note Jump Patterns::.  for a
-   description of the reason for this definition)
-
-        #define SELECT_CC_MODE(OP,X,Y) \
-          (GET_MODE_CLASS (GET_MODE (X)) == MODE_FLOAT          \
-           ? ((OP == EQ || OP == NE) ? CCFPmode : CCFPEmode)    \
-           : ((GET_CODE (X) == PLUS || GET_CODE (X) == MINUS    \
-               || GET_CODE (X) == NEG) \
-              ? CC_NOOVmode : CCmode))
-
-   You need not define this macro if `EXTRA_CC_MODES' is not defined.  */
-=======
 /* We define extra CC modes in frv-modes.def so we need a selector.  */
 
->>>>>>> 8c044a9c
 #define SELECT_CC_MODE frv_select_cc_mode
 
 /* A C expression whose value is one if it is always safe to reverse a
@@ -2616,13 +2380,6 @@
   fprintf (STREAM, "\t.picptr\t");					\
   assemble_name (STREAM, LABEL);					\
 } while (0)
-
-#if HAVE_AS_TLS
-/* Emit a dtp-relative reference to a TLS variable.  */
-
-#define ASM_OUTPUT_DWARF_DTPREL(FILE, SIZE, X) \
-  frv_output_dwarf_dtprel ((FILE), (SIZE), (X))
-#endif
 
 /* Whether to emit the gas specific dwarf2 line number support.  */
 #define DWARF2_ASM_LINE_DEBUG_INFO (TARGET_DEBUG_LOC)
@@ -3012,107 +2769,6 @@
 
 /* Miscellaneous Parameters.  */
 
-<<<<<<< HEAD
-/* Define this if you have defined special-purpose predicates in the file
-   `MACHINE.c'.  This macro is called within an initializer of an array of
-   structures.  The first field in the structure is the name of a predicate and
-   the second field is an array of rtl codes.  For each predicate, list all rtl
-   codes that can be in expressions matched by the predicate.  The list should
-   have a trailing comma.  Here is an example of two entries in the list for a
-   typical RISC machine:
-
-        #define PREDICATE_CODES \
-          {"gen_reg_rtx_operand", {SUBREG, REG}},  \
-          {"reg_or_short_cint_operand", {SUBREG, REG, CONST_INT}},
-
-   Defining this macro does not affect the generated code (however, incorrect
-   definitions that omit an rtl code that may be matched by the predicate can
-   cause the compiler to malfunction).  Instead, it allows the table built by
-   `genrecog' to be more compact and efficient, thus speeding up the compiler.
-   The most important predicates to include in the list specified by this macro
-   are thoses used in the most insn patterns.  */
-#define PREDICATE_CODES							\
-  { "integer_register_operand",		{ REG, SUBREG }},		\
-  { "frv_load_operand",			{ REG, SUBREG, MEM }},		\
-  { "gpr_no_subreg_operand",		{ REG }},			\
-  { "gpr_or_fpr_operand",		{ REG, SUBREG }},		\
-  { "gpr_or_int12_operand",		{ REG, SUBREG, CONST_INT }},	\
-  { "gpr_fpr_or_int12_operand",		{ REG, SUBREG, CONST_INT }},	\
-  { "gpr_or_int10_operand",		{ REG, SUBREG, CONST_INT }},	\
-  { "gpr_or_int_operand",		{ REG, SUBREG, CONST_INT }},	\
-  { "move_source_operand",		{ REG, SUBREG, CONST_INT, MEM,	\
-					  CONST_DOUBLE, CONST,		\
-					  SYMBOL_REF, LABEL_REF }},	\
-  { "move_destination_operand",		{ REG, SUBREG, MEM }},		\
-  { "movcc_fp_destination_operand",	{ REG, SUBREG, MEM }},		\
-  { "condexec_source_operand",		{ REG, SUBREG, CONST_INT, MEM,	\
-					  CONST_DOUBLE }},		\
-  { "condexec_dest_operand",		{ REG, SUBREG, MEM }},		\
-  { "reg_or_0_operand",			{ REG, SUBREG, CONST_INT }},	\
-  { "lr_operand",			{ REG }},			\
-  { "gpr_or_memory_operand",		{ REG, SUBREG, MEM }},		\
-  { "gpr_or_memory_operand_with_scratch", { REG, SUBREG, MEM }},	\
-  { "fpr_or_memory_operand",		{ REG, SUBREG, MEM }},		\
-  { "int12_operand",			{ CONST_INT }},			\
-  { "int_2word_operand",		{ CONST_INT, CONST_DOUBLE,	\
-					  SYMBOL_REF, LABEL_REF, CONST }}, \
-  { "fdpic_operand",			{ REG }},			\
-  { "fdpic_fptr_operand",		{ REG }},			\
-  { "ldd_address_operand",		{ REG, SUBREG, PLUS }},		\
-  { "got12_operand",			{ CONST }},			\
-  { "const_unspec_operand",		{ CONST }},			\
-  { "icc_operand",			{ REG }},			\
-  { "fcc_operand",			{ REG }},			\
-  { "cc_operand",			{ REG }},			\
-  { "icr_operand",			{ REG }},			\
-  { "fcr_operand",			{ REG }},			\
-  { "cr_operand",			{ REG }},			\
-  { "fpr_operand",			{ REG, SUBREG }},		\
-  { "even_reg_operand",			{ REG, SUBREG }},		\
-  { "odd_reg_operand",			{ REG, SUBREG }},		\
-  { "even_gpr_operand",			{ REG, SUBREG }},		\
-  { "odd_gpr_operand",			{ REG, SUBREG }},		\
-  { "quad_fpr_operand",			{ REG, SUBREG }},		\
-  { "even_fpr_operand",			{ REG, SUBREG }},		\
-  { "odd_fpr_operand",			{ REG, SUBREG }},		\
-  { "dbl_memory_one_insn_operand",	{ MEM }},			\
-  { "dbl_memory_two_insn_operand",	{ MEM }},			\
-  { "call_operand",			{ REG, SUBREG, CONST_INT,	\
-					  CONST, SYMBOL_REF }}, 	\
-  { "sibcall_operand",			{ REG, SUBREG, CONST_INT,	\
-					  CONST }}, 			\
-  { "upper_int16_operand",		{ CONST_INT }},			\
-  { "uint16_operand",			{ CONST_INT }},			\
-  { "symbolic_operand",                 { SYMBOL_REF, CONST_INT }},     \
-  { "relational_operator",		{ EQ, NE, LE, LT, GE, GT,	\
-					  LEU, LTU, GEU, GTU }},	\
-  { "integer_relational_operator",	{ EQ, NE, LE, LT, GE, GT,	\
-					  LEU, LTU, GEU, GTU }},	\
-  { "float_relational_operator",	{ EQ, NE, LE, LT, GE, GT }},	\
-  { "ccr_eqne_operator",		{ EQ, NE }},			\
-  { "minmax_operator",			{ SMIN, SMAX, UMIN, UMAX }},	\
-  { "condexec_si_binary_operator",	{ PLUS, MINUS, AND, IOR, XOR,	\
-					  ASHIFT, ASHIFTRT, LSHIFTRT }}, \
-  { "condexec_si_media_operator",	{ AND, IOR, XOR }},		\
-  { "condexec_si_divide_operator",	{ DIV, UDIV }},			\
-  { "condexec_si_unary_operator",	{ NOT, NEG }},			\
-  { "condexec_sf_add_operator",		{ PLUS, MINUS }},		\
-  { "condexec_sf_conv_operator",	{ ABS, NEG }},			\
-  { "intop_compare_operator",		{ PLUS, MINUS, AND, IOR, XOR,	\
-					  ASHIFT, ASHIFTRT, LSHIFTRT }}, \
-  { "fpr_or_int6_operand",		{ REG, SUBREG, CONST_INT }},	\
-  { "int6_operand",			{ CONST_INT }},			\
-  { "int5_operand",			{ CONST_INT }},			\
-  { "uint5_operand",			{ CONST_INT }},			\
-  { "uint4_operand",			{ CONST_INT }},			\
-  { "uint1_operand",			{ CONST_INT }},			\
-  { "acc_operand",			{ REG, SUBREG }},		\
-  { "even_acc_operand",			{ REG, SUBREG }},		\
-  { "quad_acc_operand",			{ REG, SUBREG }},		\
-  { "accg_operand",			{ REG, SUBREG }},
-
-=======
->>>>>>> 8c044a9c
 /* An alias for a machine mode name.  This is the machine mode that elements of
    a jump-table should have.  */
 #define CASE_VECTOR_MODE SImode

/* Exported function prototypes from the TI MSP430 backend.
   Copyright (C) 2012-2014 Free Software Foundation, Inc.
   Contributed by Red Hat.

   This file is part of GCC.

   GCC is free software; you can redistribute it and/or modify
   it under the terms of the GNU General Public License as published by
   the Free Software Foundation; either version 3, or (at your option)
   any later version.

   GCC is distributed in the hope that it will be useful,
   but WITHOUT ANY WARRANTY; without even the implied warranty of
   MERCHANTABILITY or FITNESS FOR A PARTICULAR PURPOSE.  See the
   GNU General Public License for more details.

   You should have received a copy of the GNU General Public License
   along with GCC; see the file COPYING3.  If not see
   <http://www.gnu.org/licenses/>.  */

#ifndef GCC_MSP430_PROTOS_H
#define GCC_MSP430_PROTOS_H

rtx	msp430_eh_return_stackadj_rtx (void);
void	msp430_expand_eh_return (rtx);
void	msp430_expand_epilogue (int);
void	msp430_expand_helper (rtx *operands, const char *, bool);
void	msp430_expand_prologue (void);
const char * msp430x_extendhisi (rtx *);
void	msp430_fixup_compare_operands (enum machine_mode, rtx *);
int	msp430_hard_regno_mode_ok (int, enum machine_mode);
int	msp430_hard_regno_nregs (int, enum machine_mode);
bool    msp430_hwmult_enabled (void);
rtx	msp430_incoming_return_addr_rtx (void);
void	msp430_init_cumulative_args (CUMULATIVE_ARGS *, tree, rtx, tree, int);
int	msp430_initial_elimination_offset (int, int);
bool    msp430_is_f5_mcu (void);
bool    msp430_is_interrupt_func (void);
const char * msp430x_logical_shift_right (rtx);
const char * msp430_mcu_name (void);
bool	msp430_modes_tieable_p (enum machine_mode, enum machine_mode);
void	msp430_output_labelref (FILE *, const char *);
void	msp430_register_pragmas (void);
rtx	msp430_return_addr_rtx (int);
void	msp430_split_movsi (rtx *);
void    msp430_start_function (FILE *, const char *, tree);
rtx	msp430_subreg (enum machine_mode, rtx, enum machine_mode, int);
<<<<<<< HEAD
=======
bool    msp430_use_f5_series_hwmult (void);
>>>>>>> 9291e2e1

#endif /* GCC_MSP430_PROTOS_H */<|MERGE_RESOLUTION|>--- conflicted
+++ resolved
@@ -30,11 +30,9 @@
 void	msp430_fixup_compare_operands (enum machine_mode, rtx *);
 int	msp430_hard_regno_mode_ok (int, enum machine_mode);
 int	msp430_hard_regno_nregs (int, enum machine_mode);
-bool    msp430_hwmult_enabled (void);
 rtx	msp430_incoming_return_addr_rtx (void);
 void	msp430_init_cumulative_args (CUMULATIVE_ARGS *, tree, rtx, tree, int);
 int	msp430_initial_elimination_offset (int, int);
-bool    msp430_is_f5_mcu (void);
 bool    msp430_is_interrupt_func (void);
 const char * msp430x_logical_shift_right (rtx);
 const char * msp430_mcu_name (void);
@@ -45,9 +43,6 @@
 void	msp430_split_movsi (rtx *);
 void    msp430_start_function (FILE *, const char *, tree);
 rtx	msp430_subreg (enum machine_mode, rtx, enum machine_mode, int);
-<<<<<<< HEAD
-=======
 bool    msp430_use_f5_series_hwmult (void);
->>>>>>> 9291e2e1
 
 #endif /* GCC_MSP430_PROTOS_H */
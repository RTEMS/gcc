--- conflicted
+++ resolved
@@ -252,10 +252,7 @@
 
 /* Stack layout.  */
 #define STACK_GROWS_DOWNWARD 1
-<<<<<<< HEAD
-=======
 #define FRAME_GROWS_DOWNWARD 1
->>>>>>> 8c089b5c
 #define FIRST_PARM_OFFSET(FUNDECL) 0
 
 /* Before the prologue, RA lives in r31.  */

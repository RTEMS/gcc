--- conflicted
+++ resolved
@@ -1,9 +1,5 @@
 /* Solaris support needed only by C/C++ frontends.
-<<<<<<< HEAD
-   Copyright (C) 2004, 2005 , 2007 Free Software Foundation, Inc.
-=======
    Copyright (C) 2004, 2005, 2007 Free Software Foundation, Inc.
->>>>>>> 42bae686
    Contributed by CodeSourcery, LLC.
 
 This file is part of GCC.

/* Subroutines for log output for Atmel AVR back end.
   Copyright (C) 2011 Free Software Foundation, Inc.
   Contributed by Georg-Johann Lay (avr@gjlay.de)

   This file is part of GCC.

   GCC is free software; you can redistribute it and/or modify
   it under the terms of the GNU General Public License as published by
   the Free Software Foundation; either version 3, or (at your option)
   any later version.
   
   GCC is distributed in the hope that it will be useful,
   but WITHOUT ANY WARRANTY; without even the implied warranty of
   MERCHANTABILITY or FITNESS FOR A PARTICULAR PURPOSE.  See the
   GNU General Public License for more details.
   
   You should have received a copy of the GNU General Public License
   along with GCC; see the file COPYING3.  If not see
   <http://www.gnu.org/licenses/>.  */

#include "config.h"
#include "system.h"
#include "coretypes.h"
#include "tm.h"
#include "rtl.h"
#include "tree.h"
#include "output.h"
#include "input.h"
#include "function.h"
#include "tm_p.h"
#include "tree-pass.h"

/* This file supplies some functions for AVR back-end developers
   with a printf-like interface.  The functions are called through
   macros avr_edump or avr_fdump from avr-protos.h:

      avr_edump (const char * fmt, ...);

      avr_fdump (FILE * stream, const char * fmt, ...);

   avr_edump (fmt, ...) is a shortcut for avr_fdump (stderr, fmt, ...)

  == known %-codes ==
  
  b: bool  
  r: rtx
  t: tree
  T: tree (brief)
  C: enum rtx_code
  m: enum machine_mode
  R: enum reg_class
  D: double_int (signed decimal)
  X: double_int (unsigned hex)
  L: insn list
  H: location_t

  == no arguments ==
  
  A: call abort()
  f: current_function_name()
  F: caller (via __FUNCTION__)
  P: Pass name and number
  ?: Print caller, current function and pass info
  !: Ditto, but only print if in a pass with static pass number,
     else return.

  == same as printf ==
  
  %: %
  c: char
  s: string
  d: int (decimal)
  x: int (hex)
*/

/* Set according to -mlog= option.  */
avr_log_t avr_log;

/* The caller as of __FUNCTION__ */
static const char *avr_log_caller = "?";

/* The worker function implementing the %-codes */
static void avr_log_vadump (FILE*, const char*, va_list);

/* As we have no variadic macros, avr_edump maps to a call to
   avr_log_set_caller_e which saves __FUNCTION__ to avr_log_caller and
   returns a function pointer to avr_log_fdump_e.  avr_log_fdump_e
   gets the printf-like arguments and calls avr_log_vadump, the
   worker function.  avr_fdump works the same way.  */

/* Provide avr_log_fdump_e/f so that avr_log_set_caller_e/_f can return
   their address.  */

static int
avr_log_fdump_e (const char *fmt, ...)
{
  va_list ap;
        
  va_start (ap, fmt);
  avr_log_vadump (stderr, fmt, ap);
  va_end (ap);
    
  return 1;
}

static int
avr_log_fdump_f (FILE *stream, const char *fmt, ...)
{
  va_list ap;
        
  va_start (ap, fmt);
  if (stream)
    avr_log_vadump (stream, fmt, ap);
  va_end (ap);
    
  return 1;
}

/* Macros avr_edump/avr_fdump map to calls of the following two functions,
   respectively.  You don't need to call them directly.  */

int (*
avr_log_set_caller_e (const char *caller)
     )(const char*, ...)
{
  avr_log_caller = caller;
  
  return avr_log_fdump_e;
}

int (*
avr_log_set_caller_f (const char *caller)
     )(FILE*, const char*, ...)
{
  avr_log_caller = caller;

  return avr_log_fdump_f;
}


/* Copy-paste from double-int.c:double_int_split_digit (it's static there).
   Splits last digit of *CST (taken as unsigned) in BASE and returns it.  */

static unsigned
avr_double_int_pop_digit (double_int *cst, unsigned base)
{
  unsigned HOST_WIDE_INT resl, reml;
  HOST_WIDE_INT resh, remh;

  div_and_round_double (FLOOR_DIV_EXPR, true, cst->low, cst->high, base, 0,
			&resl, &resh, &reml, &remh);
  cst->high = resh;
  cst->low = resl;

  return reml;
}


/* Dump VAL as hex value to FILE.  */

static void
avr_dump_double_int_hex (FILE *file, double_int val)
{
  unsigned digit[4];

  digit[0] = avr_double_int_pop_digit (&val, 1 << 16);
  digit[1] = avr_double_int_pop_digit (&val, 1 << 16);
  digit[2] = avr_double_int_pop_digit (&val, 1 << 16);
  digit[3] = avr_double_int_pop_digit (&val, 1 << 16);

  fprintf (file, "0x");

  if (digit[3] | digit[2])
    fprintf (file, "%04x%04x", digit[3], digit[2]);

  if (digit[3] | digit[2] | digit[1] | digit[0])
    fprintf (file, "%04x%04x", digit[1], digit[0]);
  else
    fprintf (file, "0");
}


/* Worker function implementing the %-codes and forwarding to
   respective print/dump function.  */

static void
avr_log_vadump (FILE *file, const char *fmt, va_list ap)
{
  char bs[3] = {'\\', '?', '\0'};

  while (*fmt)
    {
      switch (*fmt++)
        {
        default:
          fputc (*(fmt-1), file);
          break;
          
        case '\\':
          bs[1] = *fmt++;
          fputs (bs, file);
          break;
          
        case '%':
          switch (*fmt++)
            {
            case '%':
              fputc ('%', file);
              break;
              
            case 't':
              {
                tree t = va_arg (ap, tree);
                if (NULL_TREE == t)
                  fprintf (file, "<NULL-TREE>");
                else
                  {
                    if (stderr == file)
                      debug_tree (t);
                    else
                      {
                        print_node (file, "", t, 0);
                        putc ('\n', file);
                      }
                  }
                break;
              }
              
            case 'T':
              print_node_brief (file, "", va_arg (ap, tree), 3);
              break;
              
            case 'd':
              fprintf (file, "%d", va_arg (ap, int));
              break;
              
            case 'D':
              dump_double_int (file, va_arg (ap, double_int), false);
              break;

            case 'X':
              avr_dump_double_int_hex (file, va_arg (ap, double_int));
              break;
              
            case 'x':
              fprintf (file, "%x", va_arg (ap, int));
              break;
                        
            case 'b':
              fprintf (file, "%s", va_arg (ap, int) ? "true" : "false");
              break;
                        
            case 'c':
              fputc (va_arg (ap, int), file);
              break;
                        
            case 'r':
              print_inline_rtx (file, va_arg (ap, rtx), 0);
              break;
                        
            case 'L':
              {
                rtx insn = va_arg (ap, rtx);

                while (insn)
                  {
                    print_inline_rtx (file, insn, 0);
                    fprintf (file, "\n");
                    insn = NEXT_INSN (insn);
                  }
                break;
              }
                        
            case 'f':
              if (cfun && cfun->decl)
                fputs (current_function_name(), file);
              break;
                        
            case 's':
              {
                const char *str = va_arg (ap, char*);
                fputs (str ? str : "(null)", file);
              }
              break;
                        
            case 'm':
              fputs (GET_MODE_NAME (va_arg (ap, enum machine_mode)), file);
              break;
              
            case 'C':
              fputs (rtx_name[va_arg (ap, enum rtx_code)], file);
              break;
              
            case 'R':
              fputs (reg_class_names[va_arg (ap, enum reg_class)], file);
              break;
              
            case 'F':
              fputs (avr_log_caller, file);
              break;
              
            case 'H':
              {
                location_t loc = va_arg (ap, location_t);
                
                if (BUILTINS_LOCATION == loc)
                  fprintf (file, "<BUILTIN-LOCATION>");
                else if (UNKNOWN_LOCATION == loc)
                  fprintf (file, "<UNKNOWN-LOCATION>");
                else
                  fprintf (file, "%s:%d",
                           LOCATION_FILE (loc), LOCATION_LINE (loc));
                
                break;
              }
              
            case '!':
              if (!current_pass)
                return;
              /* FALLTHRU */
              
            case '?':
              avr_log_fdump_f (file, "%F[%f:%P]");
              break;
                        
            case 'P':
              if (current_pass)
                fprintf (file, "%s(%d)", 
                         current_pass->name,
                         current_pass->static_pass_number);
              else
                fprintf (file, "pass=?");
                        
              break;
                        
            case 'A':
              fflush (file);
              abort();
              
            default:
              /* Unknown %-code: Stop printing */
              
              fprintf (file, "??? %%%c ???%s\n", *(fmt-1), fmt);
              fmt = "";
              
              break;
            }
          break; /* % */
        }
    }
    
  fflush (file);
}


/* Called from avr.c:avr_option_override().
   Parse argument of -mlog= and set respective fields in avr_log.  */

void
avr_log_set_avr_log (void)
{
  bool all = TARGET_ALL_DEBUG != 0;
  
  if (all || avr_log_details)
    {
      /* Adding , at beginning and end of string makes searching easier.  */
      
      char *str = (char*) alloca (3 + strlen (avr_log_details));
      bool info;
      
      str[0] = ',';
      strcat (stpcpy (str+1, avr_log_details), ",");

<<<<<<< HEAD
      SET_DUMP_DETAIL (address_cost);
=======
      all |= NULL != strstr (str, ",all,");
      info = NULL != strstr (str, ",?,");

      if (info)
        fprintf (stderr, "\n-mlog=");

#define SET_DUMP_DETAIL(S)                                       \
      do {                                                       \
        avr_log.S = (all || NULL != strstr (str, "," #S ","));   \
        if (info)                                                \
          fprintf (stderr, #S ",");                              \
      } while (0)

      SET_DUMP_DETAIL (address_cost);
      SET_DUMP_DETAIL (builtin);
>>>>>>> 6c4f0f01
      SET_DUMP_DETAIL (constraints);
      SET_DUMP_DETAIL (legitimate_address_p);
      SET_DUMP_DETAIL (legitimize_address);
      SET_DUMP_DETAIL (legitimize_reload_address);
      SET_DUMP_DETAIL (progmem);
      SET_DUMP_DETAIL (rtx_costs);

#undef SET_DUMP_DETAIL

      if (info)
        fprintf (stderr, "?\n\n");
    }
}<|MERGE_RESOLUTION|>--- conflicted
+++ resolved
@@ -371,9 +371,6 @@
       str[0] = ',';
       strcat (stpcpy (str+1, avr_log_details), ",");
 
-<<<<<<< HEAD
-      SET_DUMP_DETAIL (address_cost);
-=======
       all |= NULL != strstr (str, ",all,");
       info = NULL != strstr (str, ",?,");
 
@@ -389,7 +386,6 @@
 
       SET_DUMP_DETAIL (address_cost);
       SET_DUMP_DETAIL (builtin);
->>>>>>> 6c4f0f01
       SET_DUMP_DETAIL (constraints);
       SET_DUMP_DETAIL (legitimate_address_p);
       SET_DUMP_DETAIL (legitimize_address);

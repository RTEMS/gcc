/* Subroutines for insn-output.c for ATMEL AVR micro controllers
   Copyright (C) 1998-2017 Free Software Foundation, Inc.
   Contributed by Denis Chertykov (chertykov@gmail.com)

   This file is part of GCC.

   GCC is free software; you can redistribute it and/or modify
   it under the terms of the GNU General Public License as published by
   the Free Software Foundation; either version 3, or (at your option)
   any later version.
   
   GCC is distributed in the hope that it will be useful,
   but WITHOUT ANY WARRANTY; without even the implied warranty of
   MERCHANTABILITY or FITNESS FOR A PARTICULAR PURPOSE.  See the
   GNU General Public License for more details.
   
   You should have received a copy of the GNU General Public License
   along with GCC; see the file COPYING3.  If not see
   <http://www.gnu.org/licenses/>.  */

#define TARGET_C_FILE 1

#include "config.h"
#include "system.h"
#include "coretypes.h"
#include "backend.h"
#include "target.h"
#include "rtl.h"
#include "c-family/c-common.h"
#include "cfghooks.h"
#include "df.h"
#include "memmodel.h"
#include "tm_p.h"
#include "optabs.h"
#include "regs.h"
#include "emit-rtl.h"
#include "recog.h"
#include "conditions.h"
#include "insn-attr.h"
#include "reload.h"
#include "varasm.h"
#include "calls.h"
#include "stor-layout.h"
#include "output.h"
#include "explow.h"
#include "expr.h"
#include "langhooks.h"
#include "cfgrtl.h"
#include "params.h"
#include "builtins.h"
#include "context.h"
#include "tree-pass.h"
#include "print-rtl.h"
#include "rtl-iter.h"

/* This file should be included last.  */
#include "target-def.h"

/* Maximal allowed offset for an address in the LD command */
#define MAX_LD_OFFSET(MODE) (64 - (signed)GET_MODE_SIZE (MODE))

/* Return true if STR starts with PREFIX and false, otherwise.  */
#define STR_PREFIX_P(STR,PREFIX) (0 == strncmp (STR, PREFIX, strlen (PREFIX)))

/* The 4 bits starting at SECTION_MACH_DEP are reserved to store the
   address space where data is to be located.
   As the only non-generic address spaces are all located in flash,
   this can be used to test if data shall go into some .progmem* section.
   This must be the rightmost field of machine dependent section flags.  */
#define AVR_SECTION_PROGMEM (0xf * SECTION_MACH_DEP)

/* Similar 4-bit region for SYMBOL_REF_FLAGS.  */
#define AVR_SYMBOL_FLAG_PROGMEM (0xf * SYMBOL_FLAG_MACH_DEP)

/* Similar 4-bit region in SYMBOL_REF_FLAGS:
   Set address-space AS in SYMBOL_REF_FLAGS of SYM  */
#define AVR_SYMBOL_SET_ADDR_SPACE(SYM,AS)                       \
  do {                                                          \
    SYMBOL_REF_FLAGS (sym) &= ~AVR_SYMBOL_FLAG_PROGMEM;         \
    SYMBOL_REF_FLAGS (sym) |= (AS) * SYMBOL_FLAG_MACH_DEP;      \
  } while (0)

/* Read address-space from SYMBOL_REF_FLAGS of SYM  */
#define AVR_SYMBOL_GET_ADDR_SPACE(SYM)                          \
  ((SYMBOL_REF_FLAGS (sym) & AVR_SYMBOL_FLAG_PROGMEM)           \
   / SYMBOL_FLAG_MACH_DEP)

/* (AVR_TINY only): Symbol has attribute progmem */
#define AVR_SYMBOL_FLAG_TINY_PM \
  (SYMBOL_FLAG_MACH_DEP << 7)

/* (AVR_TINY only): Symbol has attribute absdata */
#define AVR_SYMBOL_FLAG_TINY_ABSDATA \
  (SYMBOL_FLAG_MACH_DEP << 8)

#define TINY_ADIW(REG1, REG2, I)                                \
    "subi " #REG1 ",lo8(-(" #I "))" CR_TAB                      \
    "sbci " #REG2 ",hi8(-(" #I "))"

#define TINY_SBIW(REG1, REG2, I)                                \
    "subi " #REG1 ",lo8((" #I "))" CR_TAB                       \
    "sbci " #REG2 ",hi8((" #I "))"

#define AVR_TMP_REGNO (AVR_TINY ? TMP_REGNO_TINY : TMP_REGNO)
#define AVR_ZERO_REGNO (AVR_TINY ? ZERO_REGNO_TINY : ZERO_REGNO)

/* Known address spaces.  The order must be the same as in the respective
   enum from avr.h (or designated initialized must be used).  */
const avr_addrspace_t avr_addrspace[ADDR_SPACE_COUNT] =
{
  { ADDR_SPACE_RAM,  0, 2, "", 0, NULL },
  { ADDR_SPACE_FLASH,  1, 2, "__flash",   0, ".progmem.data" },
  { ADDR_SPACE_FLASH1, 1, 2, "__flash1",  1, ".progmem1.data" },
  { ADDR_SPACE_FLASH2, 1, 2, "__flash2",  2, ".progmem2.data" },
  { ADDR_SPACE_FLASH3, 1, 2, "__flash3",  3, ".progmem3.data" },
  { ADDR_SPACE_FLASH4, 1, 2, "__flash4",  4, ".progmem4.data" },
  { ADDR_SPACE_FLASH5, 1, 2, "__flash5",  5, ".progmem5.data" },
  { ADDR_SPACE_MEMX, 1, 3, "__memx",  0, ".progmemx.data" },
};


/* Holding RAM addresses of some SFRs used by the compiler and that
   are unique over all devices in an architecture like 'avr4'.  */

typedef struct
{
  /* SREG: The processor status */
  int sreg;

  /* RAMPX, RAMPY, RAMPD and CCP of XMEGA */
  int ccp;
  int rampd;
  int rampx;
  int rampy;

  /* RAMPZ: The high byte of 24-bit address used with ELPM */
  int rampz;

  /* SP: The stack pointer and its low and high byte */
  int sp_l;
  int sp_h;
} avr_addr_t;

static avr_addr_t avr_addr;


/* Prototypes for local helper functions.  */

static const char* out_movqi_r_mr (rtx_insn *, rtx[], int*);
static const char* out_movhi_r_mr (rtx_insn *, rtx[], int*);
static const char* out_movsi_r_mr (rtx_insn *, rtx[], int*);
static const char* out_movqi_mr_r (rtx_insn *, rtx[], int*);
static const char* out_movhi_mr_r (rtx_insn *, rtx[], int*);
static const char* out_movsi_mr_r (rtx_insn *, rtx[], int*);

static int get_sequence_length (rtx_insn *insns);
static int sequent_regs_live (void);
static const char *ptrreg_to_str (int);
static const char *cond_string (enum rtx_code);
static int avr_num_arg_regs (machine_mode, const_tree);
static int avr_operand_rtx_cost (rtx, machine_mode, enum rtx_code,
                                 int, bool);
static void output_reload_in_const (rtx*, rtx, int*, bool);
static struct machine_function * avr_init_machine_status (void);


/* Prototypes for hook implementors if needed before their implementation.  */

static bool avr_rtx_costs (rtx, machine_mode, int, int, int*, bool);


/* Allocate registers from r25 to r8 for parameters for function calls.  */
#define FIRST_CUM_REG 26

/* Last call saved register */
#define LAST_CALLEE_SAVED_REG (AVR_TINY ? 19 : 17)

/* Implicit target register of LPM instruction (R0) */
extern GTY(()) rtx lpm_reg_rtx;
rtx lpm_reg_rtx;

/* (Implicit) address register of LPM instruction (R31:R30 = Z) */
extern GTY(()) rtx lpm_addr_reg_rtx;
rtx lpm_addr_reg_rtx;

/* Temporary register RTX (reg:QI TMP_REGNO) */
extern GTY(()) rtx tmp_reg_rtx;
rtx tmp_reg_rtx;

/* Zeroed register RTX (reg:QI ZERO_REGNO) */
extern GTY(()) rtx zero_reg_rtx;
rtx zero_reg_rtx;

/* RTXs for all general purpose registers as QImode */
extern GTY(()) rtx all_regs_rtx[32];
rtx all_regs_rtx[32];

/* SREG, the processor status */
extern GTY(()) rtx sreg_rtx;
rtx sreg_rtx;

/* RAMP* special function registers */
extern GTY(()) rtx rampd_rtx;
extern GTY(()) rtx rampx_rtx;
extern GTY(()) rtx rampy_rtx;
extern GTY(()) rtx rampz_rtx;
rtx rampd_rtx;
rtx rampx_rtx;
rtx rampy_rtx;
rtx rampz_rtx;

/* RTX containing the strings "" and "e", respectively */
static GTY(()) rtx xstring_empty;
static GTY(()) rtx xstring_e;

/* Current architecture.  */
const avr_arch_t *avr_arch;

/* Unnamed sections associated to __attribute__((progmem)) aka. PROGMEM
   or to address space __flash* or __memx.  Only used as singletons inside
   avr_asm_select_section, but it must not be local there because of GTY.  */
static GTY(()) section *progmem_section[ADDR_SPACE_COUNT];

/* Condition for insns/expanders from avr-dimode.md.  */
bool avr_have_dimode = true;

/* To track if code will use .bss and/or .data.  */
bool avr_need_clear_bss_p = false;
bool avr_need_copy_data_p = false;


/* Transform UP into lowercase and write the result to LO.
   You must provide enough space for LO.  Return LO.  */

static char*
avr_tolower (char *lo, const char *up)
{
  char *lo0 = lo;

  for (; *up; up++, lo++)
    *lo = TOLOWER (*up);

  *lo = '\0';

  return lo0;
}


/* Constraint helper function.  XVAL is a CONST_INT or a CONST_DOUBLE.
   Return true if the least significant N_BYTES bytes of XVAL all have a
   popcount in POP_MASK and false, otherwise.  POP_MASK represents a subset
   of integers which contains an integer N iff bit N of POP_MASK is set.  */

bool
avr_popcount_each_byte (rtx xval, int n_bytes, int pop_mask)
{
  machine_mode mode = GET_MODE (xval);

  if (VOIDmode == mode)
    mode = SImode;

  for (int i = 0; i < n_bytes; i++)
    {
      rtx xval8 = simplify_gen_subreg (QImode, xval, mode, i);
      unsigned int val8 = UINTVAL (xval8) & GET_MODE_MASK (QImode);

      if (0 == (pop_mask & (1 << popcount_hwi (val8))))
        return false;
    }

  return true;
}


/* Access some RTX as INT_MODE.  If X is a CONST_FIXED we can get
   the bit representation of X by "casting" it to CONST_INT.  */

rtx
avr_to_int_mode (rtx x)
{
  machine_mode mode = GET_MODE (x);

  return VOIDmode == mode
    ? x
    : simplify_gen_subreg (*int_mode_for_mode (mode), x, mode, 0);
}

namespace {

static const pass_data avr_pass_data_recompute_notes =
{
  RTL_PASS,      // type
  "",            // name (will be patched)
  OPTGROUP_NONE, // optinfo_flags
  TV_DF_SCAN,    // tv_id
  0,             // properties_required
  0,             // properties_provided
  0,             // properties_destroyed
  0,             // todo_flags_start
  TODO_df_finish | TODO_df_verify // todo_flags_finish
};


class avr_pass_recompute_notes : public rtl_opt_pass
{
public:
  avr_pass_recompute_notes (gcc::context *ctxt, const char *name)
    : rtl_opt_pass (avr_pass_data_recompute_notes, ctxt)
  {
    this->name = name;
  }

  virtual unsigned int execute (function*)
  {
    df_note_add_problem ();
    df_analyze ();

    return 0;
  }
}; // avr_pass_recompute_notes

static const pass_data avr_pass_data_casesi =
{
  RTL_PASS,      // type
  "",            // name (will be patched)
  OPTGROUP_NONE, // optinfo_flags
  TV_DF_SCAN,    // tv_id
  0,             // properties_required
  0,             // properties_provided
  0,             // properties_destroyed
  0,             // todo_flags_start
  0              // todo_flags_finish
};


class avr_pass_casesi : public rtl_opt_pass
{
public:
  avr_pass_casesi (gcc::context *ctxt, const char *name)
    : rtl_opt_pass (avr_pass_data_casesi, ctxt)
  {
    this->name = name;
  }

  void avr_rest_of_handle_casesi (function*);

  virtual bool gate (function*) { return optimize > 0; }

  virtual unsigned int execute (function *func)
  {
    avr_rest_of_handle_casesi (func);

    return 0;
  }
}; // avr_pass_casesi

} // anon namespace

rtl_opt_pass*
make_avr_pass_recompute_notes (gcc::context *ctxt)
{
  return new avr_pass_recompute_notes (ctxt, "avr-notes-free-cfg");
}

rtl_opt_pass*
make_avr_pass_casesi (gcc::context *ctxt)
{
  return new avr_pass_casesi (ctxt, "avr-casesi");
}


/* Make one parallel insn with all the patterns from insns i[0]..i[5].  */

static rtx_insn*
avr_parallel_insn_from_insns (rtx_insn *i[6])
{
  rtvec vec = gen_rtvec (6, PATTERN (i[0]), PATTERN (i[1]), PATTERN (i[2]),
                         PATTERN (i[3]), PATTERN (i[4]), PATTERN (i[5]));
  start_sequence();
  emit (gen_rtx_PARALLEL (VOIDmode, vec));
  rtx_insn *insn = get_insns();
  end_sequence();

  return insn;
}


/* Return true if we see an insn stream generated by casesi expander together
   with an extension to SImode of the switch value.

   If this is the case, fill in the insns from casesi to INSNS[1..5] and
   the SImode extension to INSNS[0].  Moreover, extract the operands of
   pattern casesi_<mode>_sequence forged from the sequence to recog_data.  */

static bool
avr_is_casesi_sequence (basic_block bb, rtx_insn *insn, rtx_insn *insns[6])
{
  rtx set_5, set_0;

  /* A first and quick test for a casesi sequences.  As a side effect of
     the test, harvest respective insns to INSNS[0..5].  */

  if (!(JUMP_P (insns[5] = insn)
        // casesi is the only insn that comes up with UNSPEC_INDEX_JMP,
        // hence the following test ensures that we are actually dealing
        // with code from casesi.
        && (set_5 = single_set (insns[5]))
        && UNSPEC == GET_CODE (SET_SRC (set_5))
        && UNSPEC_INDEX_JMP == XINT (SET_SRC (set_5), 1)

        && (insns[4] = prev_real_insn (insns[5]))
        && (insns[3] = prev_real_insn (insns[4]))
        && (insns[2] = prev_real_insn (insns[3]))
        && (insns[1] = prev_real_insn (insns[2]))

        // Insn prior to casesi.
        && (insns[0] = prev_real_insn (insns[1]))
        && (set_0 = single_set (insns[0]))
        && extend_operator (SET_SRC (set_0), SImode)))
    {
      return false;
    }

  if (dump_file)
    {
      fprintf (dump_file, ";; Sequence from casesi in "
               "[bb %d]:\n\n", bb->index);
      for (int i = 0; i < 6; i++)
        print_rtl_single (dump_file, insns[i]);
    }

  /* We have to deal with quite some operands.  Extracting them by hand
     would be tedious, therefore wrap the insn patterns into a parallel,
     run recog against it and then use insn extract to get the operands. */

  rtx_insn *xinsn = avr_parallel_insn_from_insns (insns);

  INSN_CODE (xinsn) = recog (PATTERN (xinsn), xinsn, NULL /* num_clobbers */);

  /* Failing to recognize means that someone changed the casesi expander or
     that some passes prior to this one performed some unexpected changes.
     Gracefully drop such situations instead of aborting.  */

  if (INSN_CODE (xinsn) < 0)
    {
      if (dump_file)
        fprintf (dump_file, ";; Sequence not recognized, giving up.\n\n");

      return false;
    }

  gcc_assert (CODE_FOR_casesi_qi_sequence == INSN_CODE (xinsn)
              || CODE_FOR_casesi_hi_sequence == INSN_CODE (xinsn));

  extract_insn (xinsn);

  // Assert on the anatomy of xinsn's operands we are going to work with.

  gcc_assert (11 == recog_data.n_operands);
  gcc_assert (4 == recog_data.n_dups);

  if (dump_file)
    {
      fprintf (dump_file, ";; Operands extracted:\n");
      for (int i = 0; i < recog_data.n_operands; i++)
        avr_fdump (dump_file, ";; $%d = %r\n", i, recog_data.operand[i]);
      fprintf (dump_file, "\n");
    }

  return true;
}


/* Perform some extra checks on operands of casesi_<mode>_sequence.
   Not all operand dependencies can be described by means of predicates.
   This function performs left over checks and should always return true.
   Returning false means that someone changed the casesi expander but did
   not adjust casesi_<mode>_sequence.  */

bool
avr_casei_sequence_check_operands (rtx *xop)
{
  rtx sub_5 = NULL_RTX;

  if (AVR_HAVE_EIJMP_EICALL
      // The last clobber op of the tablejump.
      && xop[8] == all_regs_rtx[24])
    {
      // $6 is: (subreg:SI ($5) 0)
      sub_5 = xop[6];
    }

  if (!AVR_HAVE_EIJMP_EICALL
      // $6 is: (plus:HI (subreg:SI ($5) 0)
      //                 (label_ref ($3)))
      && PLUS == GET_CODE (xop[6])
      && LABEL_REF == GET_CODE (XEXP (xop[6], 1))
      && rtx_equal_p (xop[3], XEXP (XEXP (xop[6], 1), 0))
      // The last clobber op of the tablejump.
      && xop[8] == const0_rtx)
    {
      sub_5 = XEXP (xop[6], 0);
    }

  if (sub_5
      && SUBREG_P (sub_5)
      && 0 == SUBREG_BYTE (sub_5)
      && rtx_equal_p (xop[5], SUBREG_REG (sub_5)))
    return true;

  if (dump_file)
    fprintf (dump_file, "\n;; Failed condition for casesi_<mode>_sequence\n\n");

  return false;
}


/* INSNS[1..5] is a sequence as generated by casesi and INSNS[0] is an
   extension of an 8-bit or 16-bit integer to SImode.  XOP contains the
   operands of INSNS as extracted by insn_extract from pattern
   casesi_<mode>_sequence:

      $0: SImode reg switch value as result of $9.
      $1: Negative of smallest index in switch.
      $2: Number of entries in switch.
      $3: Label to table.
      $4: Label if out-of-bounds.
      $5: $0 + $1.
      $6: 3-byte PC: subreg:HI ($5) + label_ref ($3)
          2-byte PC: subreg:HI ($5)
      $7: HI reg index into table (Z or pseudo)
      $8: R24 or const0_rtx (to be clobbered)
      $9: Extension to SImode of an 8-bit or 16-bit integer register $10.
      $10: QImode or HImode register input of $9.

   Try to optimize this sequence, i.e. use the original HImode / QImode
   switch value instead of SImode.  */

static void
avr_optimize_casesi (rtx_insn *insns[6], rtx *xop)
{
  // Original mode of the switch value; this is QImode or HImode.
  machine_mode mode = GET_MODE (xop[10]);

  // How the original switch value was extended to SImode; this is
  // SIGN_EXTEND or ZERO_EXTEND.
  enum rtx_code code = GET_CODE (xop[9]);

  // Lower index, upper index (plus one) and range of case calues.
  HOST_WIDE_INT low_idx = -INTVAL (xop[1]);
  HOST_WIDE_INT num_idx = INTVAL (xop[2]);
  HOST_WIDE_INT hig_idx = low_idx + num_idx;

  // Maximum ranges of (un)signed QImode resp. HImode.
  int imin = QImode == mode ? INT8_MIN : INT16_MIN;
  int imax = QImode == mode ? INT8_MAX : INT16_MAX;
  unsigned umax = QImode == mode ? UINT8_MAX : UINT16_MAX;

  // Testing the case range and whether it fits into the range of the
  // (un)signed mode.  This test should actually always pass because it
  // makes no sense to have case values outside the mode range.  Notice
  // that case labels which are unreachable because they are outside the
  // mode of the switch value (e.g. "case -1" for uint8_t) have already
  // been thrown away by the middle-end.

  if (SIGN_EXTEND == code
      && low_idx >= imin
      && hig_idx <= imax)
    {
      // ok
    }
  else if (ZERO_EXTEND == code
           && low_idx >= 0
           && (unsigned) hig_idx <= umax)
    {
      // ok
    }
  else
    {
      if (dump_file)
        fprintf (dump_file, ";; Case ranges too big, giving up.\n\n");
      return;
    }

  // Do normalization of switch value $10 and out-of-bound check in its
  // original mode instead of in SImode.  Use a newly created pseudo.
  // This will replace insns[1..2].

  start_sequence();

  rtx_insn *seq1, *seq2, *last1, *last2;

  rtx reg = copy_to_mode_reg (mode, xop[10]);

  rtx (*gen_add)(rtx,rtx,rtx) = QImode == mode ? gen_addqi3 : gen_addhi3;
  rtx (*gen_cmp)(rtx,rtx) = QImode == mode ? gen_cmpqi3 : gen_cmphi3;

  emit_insn (gen_add (reg, reg, gen_int_mode (-low_idx, mode)));
  emit_insn (gen_cmp (reg, gen_int_mode (num_idx, mode)));

  seq1 = get_insns();
  last1 = get_last_insn();
  end_sequence();

  emit_insn_before (seq1, insns[1]);

  // After the out-of-bounds test and corresponding branch, use a
  // 16-bit index.  If QImode is used, extend it to HImode first.
  // This will replace insns[4].

  start_sequence();

  if (QImode == mode)
    reg = force_reg (HImode, gen_rtx_fmt_e (code, HImode, reg));

  rtx pat_4 = AVR_3_BYTE_PC
    ? gen_movhi (xop[7], reg)
    : gen_addhi3 (xop[7], reg, gen_rtx_LABEL_REF (VOIDmode, xop[3]));

  emit_insn (pat_4);

  seq2 = get_insns();
  last2 = get_last_insn();
  end_sequence();

  emit_insn_after (seq2, insns[4]);

  if (dump_file)
    {
      fprintf (dump_file, ";; New insns: ");

      for (rtx_insn *insn = seq1; ; insn = NEXT_INSN (insn))
        {
          fprintf (dump_file, "%d, ", INSN_UID (insn));
          if (insn == last1)
            break;
        }
      for (rtx_insn *insn = seq2; ; insn = NEXT_INSN (insn))
        {
          fprintf (dump_file, "%d%s", INSN_UID (insn),
                   insn == last2 ? ".\n\n" : ", ");
          if (insn == last2)
            break;
        }

      fprintf (dump_file, ";; Deleting insns: %d, %d, %d.\n\n",
               INSN_UID (insns[1]), INSN_UID (insns[2]), INSN_UID (insns[4]));
    }

  // Pseudodelete the SImode and subreg of SImode insns.  We don't care
  // about the extension insns[0]: Its result is now unused and other
  // passes will clean it up.

  SET_INSN_DELETED (insns[1]);
  SET_INSN_DELETED (insns[2]);
  SET_INSN_DELETED (insns[4]);
}


void
avr_pass_casesi::avr_rest_of_handle_casesi (function *func)
{
  basic_block bb;

  FOR_EACH_BB_FN (bb, func)
    {
      rtx_insn *insn, *insns[6];

      FOR_BB_INSNS (bb, insn)
        {
          if (avr_is_casesi_sequence (bb, insn, insns))
            {
              avr_optimize_casesi (insns, recog_data.operand);
            }
        }
    }
}


/* Set `avr_arch' as specified by `-mmcu='.
   Return true on success.  */

static bool
avr_set_core_architecture (void)
{
  /* Search for mcu core architecture.  */

  if (!avr_mmcu)
    avr_mmcu = AVR_MMCU_DEFAULT;

  avr_arch = &avr_arch_types[0];

  for (const avr_mcu_t *mcu = avr_mcu_types; ; mcu++)
    {
      if (NULL == mcu->name)
        {
          /* Reached the end of `avr_mcu_types'.  This should actually never
             happen as options are provided by device-specs.  It could be a
             typo in a device-specs or calling the compiler proper directly
             with -mmcu=<device>. */

          error ("unknown core architecture %qs specified with %qs",
                 avr_mmcu, "-mmcu=");
          avr_inform_core_architectures ();
          break;
        }
      else if (0 == strcmp (mcu->name, avr_mmcu)
               // Is this a proper architecture ?
               && NULL == mcu->macro)
        {
          avr_arch = &avr_arch_types[mcu->arch_id];
          if (avr_n_flash < 0)
            avr_n_flash = 1 + (mcu->flash_size - 1) / 0x10000;

          return true;
        }
    }

  return false;
}


/* Implement `TARGET_OPTION_OVERRIDE'.  */

static void
avr_option_override (void)
{
  /* Disable -fdelete-null-pointer-checks option for AVR target.
     This option compiler assumes that dereferencing of a null pointer
     would halt the program.  For AVR this assumption is not true and
     programs can safely dereference null pointers.  Changes made by this
     option may not work properly for AVR.  So disable this option. */

  flag_delete_null_pointer_checks = 0;

  /* caller-save.c looks for call-clobbered hard registers that are assigned
     to pseudos that cross calls and tries so save-restore them around calls
     in order to reduce the number of stack slots needed.

     This might lead to situations where reload is no more able to cope
     with the challenge of AVR's very few address registers and fails to
     perform the requested spills.  */

  if (avr_strict_X)
    flag_caller_saves = 0;

  /* Allow optimizer to introduce store data races. This used to be the
     default - it was changed because bigger targets did not see any
     performance decrease. For the AVR though, disallowing data races
     introduces additional code in LIM and increases reg pressure.  */

  maybe_set_param_value (PARAM_ALLOW_STORE_DATA_RACES, 1,
                         global_options.x_param_values,
                         global_options_set.x_param_values);

  /* Unwind tables currently require a frame pointer for correctness,
     see toplev.c:process_options().  */

  if ((flag_unwind_tables
       || flag_non_call_exceptions
       || flag_asynchronous_unwind_tables)
      && !ACCUMULATE_OUTGOING_ARGS)
    {
      flag_omit_frame_pointer = 0;
    }

  if (flag_pic == 1)
    warning (OPT_fpic, "-fpic is not supported");
  if (flag_pic == 2)
    warning (OPT_fPIC, "-fPIC is not supported");
  if (flag_pie == 1)
    warning (OPT_fpie, "-fpie is not supported");
  if (flag_pie == 2)
    warning (OPT_fPIE, "-fPIE is not supported");

  if (!avr_set_core_architecture())
    return;

  /* RAM addresses of some SFRs common to all devices in respective arch. */

  /* SREG: Status Register containing flags like I (global IRQ) */
  avr_addr.sreg = 0x3F + avr_arch->sfr_offset;

  /* RAMPZ: Address' high part when loading via ELPM */
  avr_addr.rampz = 0x3B + avr_arch->sfr_offset;

  avr_addr.rampy = 0x3A + avr_arch->sfr_offset;
  avr_addr.rampx = 0x39 + avr_arch->sfr_offset;
  avr_addr.rampd = 0x38 + avr_arch->sfr_offset;
  avr_addr.ccp = (AVR_TINY ? 0x3C : 0x34) + avr_arch->sfr_offset;

  /* SP: Stack Pointer (SP_H:SP_L) */
  avr_addr.sp_l = 0x3D + avr_arch->sfr_offset;
  avr_addr.sp_h = avr_addr.sp_l + 1;

  init_machine_status = avr_init_machine_status;

  avr_log_set_avr_log();
}

/* Function to set up the backend function structure.  */

static struct machine_function *
avr_init_machine_status (void)
{
  return ggc_cleared_alloc<machine_function> ();
}


/* Implement `INIT_EXPANDERS'.  */
/* The function works like a singleton.  */

void
avr_init_expanders (void)
{
  for (int regno = 0; regno < 32; regno ++)
    all_regs_rtx[regno] = gen_rtx_REG (QImode, regno);

  lpm_reg_rtx  = all_regs_rtx[LPM_REGNO];
  tmp_reg_rtx  = all_regs_rtx[AVR_TMP_REGNO];
  zero_reg_rtx = all_regs_rtx[AVR_ZERO_REGNO];

  lpm_addr_reg_rtx = gen_rtx_REG (HImode, REG_Z);

  sreg_rtx = gen_rtx_MEM (QImode, GEN_INT (avr_addr.sreg));
  rampd_rtx = gen_rtx_MEM (QImode, GEN_INT (avr_addr.rampd));
  rampx_rtx = gen_rtx_MEM (QImode, GEN_INT (avr_addr.rampx));
  rampy_rtx = gen_rtx_MEM (QImode, GEN_INT (avr_addr.rampy));
  rampz_rtx = gen_rtx_MEM (QImode, GEN_INT (avr_addr.rampz));

  xstring_empty = gen_rtx_CONST_STRING (VOIDmode, "");
  xstring_e = gen_rtx_CONST_STRING (VOIDmode, "e");

  /* TINY core does not have regs r10-r16, but avr-dimode.md expects them
     to be present */
  if (AVR_TINY)
    avr_have_dimode = false;
}


/* Implement `REGNO_REG_CLASS'.  */
/* Return register class for register R.  */

enum reg_class
avr_regno_reg_class (int r)
{
  static const enum reg_class reg_class_tab[] =
    {
      R0_REG,
      /* r1 - r15 */
      NO_LD_REGS, NO_LD_REGS, NO_LD_REGS,
      NO_LD_REGS, NO_LD_REGS, NO_LD_REGS, NO_LD_REGS,
      NO_LD_REGS, NO_LD_REGS, NO_LD_REGS, NO_LD_REGS,
      NO_LD_REGS, NO_LD_REGS, NO_LD_REGS, NO_LD_REGS,
      /* r16 - r23 */
      SIMPLE_LD_REGS, SIMPLE_LD_REGS, SIMPLE_LD_REGS, SIMPLE_LD_REGS,
      SIMPLE_LD_REGS, SIMPLE_LD_REGS, SIMPLE_LD_REGS, SIMPLE_LD_REGS,
      /* r24, r25 */
      ADDW_REGS, ADDW_REGS,
      /* X: r26, 27 */
      POINTER_X_REGS, POINTER_X_REGS,
      /* Y: r28, r29 */
      POINTER_Y_REGS, POINTER_Y_REGS,
      /* Z: r30, r31 */
      POINTER_Z_REGS, POINTER_Z_REGS,
      /* SP: SPL, SPH */
      STACK_REG, STACK_REG
    };

  if (r <= 33)
    return reg_class_tab[r];

  return ALL_REGS;
}


/* Implement `TARGET_SCALAR_MODE_SUPPORTED_P'.  */

static bool
avr_scalar_mode_supported_p (scalar_mode mode)
{
  if (ALL_FIXED_POINT_MODE_P (mode))
    return true;

  if (PSImode == mode)
    return true;

  return default_scalar_mode_supported_p (mode);
}


/* Return TRUE if DECL is a VAR_DECL located in flash and FALSE, otherwise.  */

static bool
avr_decl_flash_p (tree decl)
{
  if (TREE_CODE (decl) != VAR_DECL
      || TREE_TYPE (decl) == error_mark_node)
    {
      return false;
    }

  return !ADDR_SPACE_GENERIC_P (TYPE_ADDR_SPACE (TREE_TYPE (decl)));
}


/* Return TRUE if DECL is a VAR_DECL located in the 24-bit flash
   address space and FALSE, otherwise.  */

static bool
avr_decl_memx_p (tree decl)
{
  if (TREE_CODE (decl) != VAR_DECL
      || TREE_TYPE (decl) == error_mark_node)
    {
      return false;
    }

  return (ADDR_SPACE_MEMX == TYPE_ADDR_SPACE (TREE_TYPE (decl)));
}


/* Return TRUE if X is a MEM rtx located in flash and FALSE, otherwise.  */

bool
avr_mem_flash_p (rtx x)
{
  return (MEM_P (x)
          && !ADDR_SPACE_GENERIC_P (MEM_ADDR_SPACE (x)));
}


/* Return TRUE if X is a MEM rtx located in the 24-bit flash
   address space and FALSE, otherwise.  */

bool
avr_mem_memx_p (rtx x)
{
  return (MEM_P (x)
          && ADDR_SPACE_MEMX == MEM_ADDR_SPACE (x));
}


/* A helper for the subsequent function attribute used to dig for
   attribute 'name' in a FUNCTION_DECL or FUNCTION_TYPE */

static inline int
avr_lookup_function_attribute1 (const_tree func, const char *name)
{
  if (FUNCTION_DECL == TREE_CODE (func))
    {
      if (NULL_TREE != lookup_attribute (name, DECL_ATTRIBUTES (func)))
        {
          return true;
        }

      func = TREE_TYPE (func);
    }

  gcc_assert (TREE_CODE (func) == FUNCTION_TYPE
              || TREE_CODE (func) == METHOD_TYPE);

  return NULL_TREE != lookup_attribute (name, TYPE_ATTRIBUTES (func));
}

/* Return nonzero if FUNC is a naked function.  */

static int
avr_naked_function_p (tree func)
{
  return avr_lookup_function_attribute1 (func, "naked");
}

/* Return nonzero if FUNC is an interrupt function as specified
   by the "interrupt" attribute.  */

static int
avr_interrupt_function_p (tree func)
{
  return avr_lookup_function_attribute1 (func, "interrupt");
}

/* Return nonzero if FUNC is a signal function as specified
   by the "signal" attribute.  */

static int
avr_signal_function_p (tree func)
{
  return avr_lookup_function_attribute1 (func, "signal");
}

/* Return nonzero if FUNC is an OS_task function.  */

static int
avr_OS_task_function_p (tree func)
{
  return avr_lookup_function_attribute1 (func, "OS_task");
}

/* Return nonzero if FUNC is an OS_main function.  */

static int
avr_OS_main_function_p (tree func)
{
  return avr_lookup_function_attribute1 (func, "OS_main");
}


/* Implement `TARGET_SET_CURRENT_FUNCTION'.  */
/* Sanity cheching for above function attributes.  */

static void
avr_set_current_function (tree decl)
{
  location_t loc;
  const char *isr;

  if (decl == NULL_TREE
      || current_function_decl == NULL_TREE
      || current_function_decl == error_mark_node
      || ! cfun->machine
      || cfun->machine->attributes_checked_p)
    return;

  loc = DECL_SOURCE_LOCATION (decl);

  cfun->machine->is_naked = avr_naked_function_p (decl);
  cfun->machine->is_signal = avr_signal_function_p (decl);
  cfun->machine->is_interrupt = avr_interrupt_function_p (decl);
  cfun->machine->is_OS_task = avr_OS_task_function_p (decl);
  cfun->machine->is_OS_main = avr_OS_main_function_p (decl);

  isr = cfun->machine->is_interrupt ? "interrupt" : "signal";

  /* Too much attributes make no sense as they request conflicting features. */

  if (cfun->machine->is_OS_task + cfun->machine->is_OS_main
      + (cfun->machine->is_signal || cfun->machine->is_interrupt) > 1)
    error_at (loc, "function attributes %qs, %qs and %qs are mutually"
              " exclusive", "OS_task", "OS_main", isr);

  /* 'naked' will hide effects of 'OS_task' and 'OS_main'.  */

  if (cfun->machine->is_naked
      && (cfun->machine->is_OS_task || cfun->machine->is_OS_main))
    warning_at (loc, OPT_Wattributes, "function attributes %qs and %qs have"
                " no effect on %qs function", "OS_task", "OS_main", "naked");

  if (cfun->machine->is_interrupt || cfun->machine->is_signal)
    {
      tree args = TYPE_ARG_TYPES (TREE_TYPE (decl));
      tree ret = TREE_TYPE (TREE_TYPE (decl));
      const char *name;

      name = DECL_ASSEMBLER_NAME_SET_P (decl)
        ? IDENTIFIER_POINTER (DECL_ASSEMBLER_NAME (decl))
        : IDENTIFIER_POINTER (DECL_NAME (decl));

      /* Skip a leading '*' that might still prefix the assembler name,
         e.g. in non-LTO runs.  */

      name = default_strip_name_encoding (name);

      /* Silently ignore 'signal' if 'interrupt' is present.  AVR-LibC startet
         using this when it switched from SIGNAL and INTERRUPT to ISR.  */

      if (cfun->machine->is_interrupt)
        cfun->machine->is_signal = 0;

      /* Interrupt handlers must be  void __vector (void)  functions.  */

      if (args && TREE_CODE (TREE_VALUE (args)) != VOID_TYPE)
        error_at (loc, "%qs function cannot have arguments", isr);

      if (TREE_CODE (ret) != VOID_TYPE)
        error_at (loc, "%qs function cannot return a value", isr);

      /* If the function has the 'signal' or 'interrupt' attribute, ensure
         that the name of the function is "__vector_NN" so as to catch
         when the user misspells the vector name.  */

      if (!STR_PREFIX_P (name, "__vector"))
        warning_at (loc, OPT_Wmisspelled_isr, "%qs appears to be a misspelled "
                    "%s handler, missing __vector prefix", name, isr);
    }

  /* Don't print the above diagnostics more than once.  */

  cfun->machine->attributes_checked_p = 1;
}


/* Implement `ACCUMULATE_OUTGOING_ARGS'.  */

int
avr_accumulate_outgoing_args (void)
{
  if (!cfun)
    return TARGET_ACCUMULATE_OUTGOING_ARGS;

  /* FIXME: For setjmp and in avr_builtin_setjmp_frame_value we don't know
        what offset is correct.  In some cases it is relative to
        virtual_outgoing_args_rtx and in others it is relative to
        virtual_stack_vars_rtx.  For example code see
            gcc.c-torture/execute/built-in-setjmp.c
            gcc.c-torture/execute/builtins/sprintf-chk.c   */

  return (TARGET_ACCUMULATE_OUTGOING_ARGS
          && !(cfun->calls_setjmp
               || cfun->has_nonlocal_label));
}


/* Report contribution of accumulated outgoing arguments to stack size.  */

static inline int
avr_outgoing_args_size (void)
{
  return (ACCUMULATE_OUTGOING_ARGS
	  ? (HOST_WIDE_INT) crtl->outgoing_args_size : 0);
}


/* Implement `STARTING_FRAME_OFFSET'.  */
/* This is the offset from the frame pointer register to the first stack slot
   that contains a variable living in the frame.  */

int
avr_starting_frame_offset (void)
{
  return 1 + avr_outgoing_args_size ();
}


/* Return the number of hard registers to push/pop in the prologue/epilogue
   of the current function, and optionally store these registers in SET.  */

static int
avr_regs_to_save (HARD_REG_SET *set)
{
  int count;
  int int_or_sig_p = cfun->machine->is_interrupt || cfun->machine->is_signal;

  if (set)
    CLEAR_HARD_REG_SET (*set);
  count = 0;

  /* No need to save any registers if the function never returns or
     has the "OS_task" or "OS_main" attribute.  */

  if (TREE_THIS_VOLATILE (current_function_decl)
      || cfun->machine->is_OS_task
      || cfun->machine->is_OS_main)
    return 0;

  for (int reg = 0; reg < 32; reg++)
    {
      /* Do not push/pop __tmp_reg__, __zero_reg__, as well as
         any global register variables.  */

      if (fixed_regs[reg])
        continue;

      if ((int_or_sig_p && !crtl->is_leaf && call_used_regs[reg])
          || (df_regs_ever_live_p (reg)
              && (int_or_sig_p || !call_used_regs[reg])
              /* Don't record frame pointer registers here.  They are treated
                 indivitually in prologue.  */
              && !(frame_pointer_needed
                   && (reg == REG_Y || reg == REG_Y + 1))))
        {
          if (set)
            SET_HARD_REG_BIT (*set, reg);
          count++;
        }
    }
  return count;
}


/* Implement `TARGET_ALLOCATE_STACK_SLOTS_FOR_ARGS' */

static bool
avr_allocate_stack_slots_for_args (void)
{
  return !cfun->machine->is_naked;
}


/* Return true if register FROM can be eliminated via register TO.  */

static bool
avr_can_eliminate (const int from ATTRIBUTE_UNUSED, const int to)
{
  return ((frame_pointer_needed && to == FRAME_POINTER_REGNUM)
          || !frame_pointer_needed);
}


/* Implement `TARGET_WARN_FUNC_RETURN'.  */

static bool
avr_warn_func_return (tree decl)
{
  /* Naked functions are implemented entirely in assembly, including the
     return sequence, so suppress warnings about this.  */

  return !avr_naked_function_p (decl);
}

/* Compute offset between arg_pointer and frame_pointer.  */

int
avr_initial_elimination_offset (int from, int to)
{
  if (from == FRAME_POINTER_REGNUM && to == STACK_POINTER_REGNUM)
    return 0;
  else
    {
      int offset = frame_pointer_needed ? 2 : 0;
      int avr_pc_size = AVR_HAVE_EIJMP_EICALL ? 3 : 2;

      offset += avr_regs_to_save (NULL);
      return (get_frame_size () + avr_outgoing_args_size()
              + avr_pc_size + 1 + offset);
    }
}


/* Helper for the function below.  */

static void
avr_adjust_type_node (tree *node, machine_mode mode, int sat_p)
{
  *node = make_node (FIXED_POINT_TYPE);
  TYPE_SATURATING (*node) = sat_p;
  TYPE_UNSIGNED (*node) = UNSIGNED_FIXED_POINT_MODE_P (mode);
  TYPE_IBIT (*node) = GET_MODE_IBIT (mode);
  TYPE_FBIT (*node) = GET_MODE_FBIT (mode);
  TYPE_PRECISION (*node) = GET_MODE_BITSIZE (mode);
  SET_TYPE_ALIGN (*node, 8);
  SET_TYPE_MODE (*node, mode);

  layout_type (*node);
}


/* Implement `TARGET_BUILD_BUILTIN_VA_LIST'.  */

static tree
avr_build_builtin_va_list (void)
{
  /* avr-modes.def adjusts [U]TA to be 64-bit modes with 48 fractional bits.
     This is more appropriate for the 8-bit machine AVR than 128-bit modes.
     The ADJUST_IBIT/FBIT are handled in toplev:init_adjust_machine_modes()
     which is auto-generated by genmodes, but the compiler assigns [U]DAmode
     to the long long accum modes instead of the desired [U]TAmode.

     Fix this now, right after node setup in tree.c:build_common_tree_nodes().
     This must run before c-cppbuiltin.c:builtin_define_fixed_point_constants()
     which built-in defines macros like __ULLACCUM_FBIT__ that are used by
     libgcc to detect IBIT and FBIT.  */

  avr_adjust_type_node (&ta_type_node, TAmode, 0);
  avr_adjust_type_node (&uta_type_node, UTAmode, 0);
  avr_adjust_type_node (&sat_ta_type_node, TAmode, 1);
  avr_adjust_type_node (&sat_uta_type_node, UTAmode, 1);

  unsigned_long_long_accum_type_node = uta_type_node;
  long_long_accum_type_node = ta_type_node;
  sat_unsigned_long_long_accum_type_node = sat_uta_type_node;
  sat_long_long_accum_type_node = sat_ta_type_node;

  /* Dispatch to the default handler.  */

  return std_build_builtin_va_list ();
}


/* Implement `TARGET_BUILTIN_SETJMP_FRAME_VALUE'.  */
/* Actual start of frame is virtual_stack_vars_rtx this is offset from
   frame pointer by +STARTING_FRAME_OFFSET.
   Using saved frame = virtual_stack_vars_rtx - STARTING_FRAME_OFFSET
   avoids creating add/sub of offset in nonlocal goto and setjmp.  */

static rtx
avr_builtin_setjmp_frame_value (void)
{
  rtx xval = gen_reg_rtx (Pmode);
  emit_insn (gen_subhi3 (xval, virtual_stack_vars_rtx,
                         gen_int_mode (STARTING_FRAME_OFFSET, Pmode)));
  return xval;
}


/* Return contents of MEM at frame pointer + stack size + 1 (+2 if 3-byte PC).
   This is return address of function.  */

rtx
avr_return_addr_rtx (int count, rtx tem)
{
  rtx r;

  /* Can only return this function's return address. Others not supported.  */
  if (count)
    return NULL;

  if (AVR_3_BYTE_PC)
    {
      r = gen_rtx_SYMBOL_REF (Pmode, ".L__stack_usage+2");
      warning (0, "%<builtin_return_address%> contains only 2 bytes"
               " of address");
    }
  else
    r = gen_rtx_SYMBOL_REF (Pmode, ".L__stack_usage+1");

  r = gen_rtx_PLUS (Pmode, tem, r);
  r = gen_frame_mem (Pmode, memory_address (Pmode, r));
  r = gen_rtx_ROTATE (HImode, r, GEN_INT (8));
  return r;
}

/* Return 1 if the function epilogue is just a single "ret".  */

int
avr_simple_epilogue (void)
{
  return (! frame_pointer_needed
          && get_frame_size () == 0
          && avr_outgoing_args_size() == 0
          && avr_regs_to_save (NULL) == 0
          && ! cfun->machine->is_interrupt
          && ! cfun->machine->is_signal
          && ! cfun->machine->is_naked
          && ! TREE_THIS_VOLATILE (current_function_decl));
}

/* This function checks sequence of live registers.  */

static int
sequent_regs_live (void)
{
  int live_seq = 0;
  int cur_seq = 0;

  for (int reg = 0; reg <= LAST_CALLEE_SAVED_REG; ++reg)
    {
      if (fixed_regs[reg])
        {
          /* Don't recognize sequences that contain global register
             variables.  */

          if (live_seq != 0)
            return 0;
          else
            continue;
        }

      if (!call_used_regs[reg])
        {
          if (df_regs_ever_live_p (reg))
            {
              ++live_seq;
              ++cur_seq;
            }
          else
            cur_seq = 0;
        }
    }

  if (!frame_pointer_needed)
    {
      if (df_regs_ever_live_p (REG_Y))
        {
          ++live_seq;
          ++cur_seq;
        }
      else
        cur_seq = 0;

      if (df_regs_ever_live_p (REG_Y + 1))
        {
          ++live_seq;
          ++cur_seq;
        }
      else
        cur_seq = 0;
    }
  else
    {
      cur_seq += 2;
      live_seq += 2;
    }
  return (cur_seq == live_seq) ? live_seq : 0;
}

/* Obtain the length sequence of insns.  */

int
get_sequence_length (rtx_insn *insns)
{
  int length = 0;

  for (rtx_insn *insn = insns; insn; insn = NEXT_INSN (insn))
    length += get_attr_length (insn);

  return length;
}


/*  Implement `INCOMING_RETURN_ADDR_RTX'.  */

rtx
avr_incoming_return_addr_rtx (void)
{
  /* The return address is at the top of the stack.  Note that the push
     was via post-decrement, which means the actual address is off by one.  */
  return gen_frame_mem (HImode, plus_constant (Pmode, stack_pointer_rtx, 1));
}

/*  Helper for expand_prologue.  Emit a push of a byte register.  */

static void
emit_push_byte (unsigned regno, bool frame_related_p)
{
  rtx mem, reg;
  rtx_insn *insn;

  mem = gen_rtx_POST_DEC (HImode, stack_pointer_rtx);
  mem = gen_frame_mem (QImode, mem);
  reg = gen_rtx_REG (QImode, regno);

  insn = emit_insn (gen_rtx_SET (mem, reg));
  if (frame_related_p)
    RTX_FRAME_RELATED_P (insn) = 1;

  cfun->machine->stack_usage++;
}


/*  Helper for expand_prologue.  Emit a push of a SFR via tmp_reg.
    SFR is a MEM representing the memory location of the SFR.
    If CLR_P then clear the SFR after the push using zero_reg.  */

static void
emit_push_sfr (rtx sfr, bool frame_related_p, bool clr_p)
{
  rtx_insn *insn;

  gcc_assert (MEM_P (sfr));

  /* IN __tmp_reg__, IO(SFR) */
  insn = emit_move_insn (tmp_reg_rtx, sfr);
  if (frame_related_p)
    RTX_FRAME_RELATED_P (insn) = 1;

  /* PUSH __tmp_reg__ */
  emit_push_byte (AVR_TMP_REGNO, frame_related_p);

  if (clr_p)
    {
      /* OUT IO(SFR), __zero_reg__ */
      insn = emit_move_insn (sfr, const0_rtx);
      if (frame_related_p)
        RTX_FRAME_RELATED_P (insn) = 1;
    }
}

static void
avr_prologue_setup_frame (HOST_WIDE_INT size, HARD_REG_SET set)
{
  rtx_insn *insn;
  bool isr_p = cfun->machine->is_interrupt || cfun->machine->is_signal;
  int live_seq = sequent_regs_live ();

  HOST_WIDE_INT size_max
    = (HOST_WIDE_INT) GET_MODE_MASK (AVR_HAVE_8BIT_SP ? QImode : Pmode);

  bool minimize = (TARGET_CALL_PROLOGUES
                   && size < size_max
                   && live_seq
                   && !isr_p
                   && !cfun->machine->is_OS_task
                   && !cfun->machine->is_OS_main
                   && !AVR_TINY);

  if (minimize
      && (frame_pointer_needed
          || avr_outgoing_args_size() > 8
          || (AVR_2_BYTE_PC && live_seq > 6)
          || live_seq > 7))
    {
      rtx pattern;
      int first_reg, reg, offset;

      emit_move_insn (gen_rtx_REG (HImode, REG_X),
                      gen_int_mode (size, HImode));

      pattern = gen_call_prologue_saves (gen_int_mode (live_seq, HImode),
                                         gen_int_mode (live_seq+size, HImode));
      insn = emit_insn (pattern);
      RTX_FRAME_RELATED_P (insn) = 1;

      /* Describe the effect of the unspec_volatile call to prologue_saves.
         Note that this formulation assumes that add_reg_note pushes the
         notes to the front.  Thus we build them in the reverse order of
         how we want dwarf2out to process them.  */

      /* The function does always set frame_pointer_rtx, but whether that
         is going to be permanent in the function is frame_pointer_needed.  */

      add_reg_note (insn, REG_CFA_ADJUST_CFA,
                    gen_rtx_SET ((frame_pointer_needed
				  ? frame_pointer_rtx
				  : stack_pointer_rtx),
                                 plus_constant (Pmode, stack_pointer_rtx,
                                                -(size + live_seq))));

      /* Note that live_seq always contains r28+r29, but the other
         registers to be saved are all below 18.  */

      first_reg = (LAST_CALLEE_SAVED_REG + 1) - (live_seq - 2);

      for (reg = 29, offset = -live_seq + 1;
           reg >= first_reg;
           reg = (reg == 28 ? LAST_CALLEE_SAVED_REG : reg - 1), ++offset)
        {
          rtx m, r;

          m = gen_rtx_MEM (QImode, plus_constant (Pmode, stack_pointer_rtx,
                                                  offset));
          r = gen_rtx_REG (QImode, reg);
          add_reg_note (insn, REG_CFA_OFFSET, gen_rtx_SET (m, r));
        }

      cfun->machine->stack_usage += size + live_seq;
    }
  else /* !minimize */
    {
      for (int reg = 0; reg < 32; ++reg)
        if (TEST_HARD_REG_BIT (set, reg))
          emit_push_byte (reg, true);

      if (frame_pointer_needed
          && (!(cfun->machine->is_OS_task || cfun->machine->is_OS_main)))
        {
          /* Push frame pointer.  Always be consistent about the
             ordering of pushes -- epilogue_restores expects the
             register pair to be pushed low byte first.  */

          emit_push_byte (REG_Y, true);
          emit_push_byte (REG_Y + 1, true);
        }

      if (frame_pointer_needed
          && size == 0)
        {
          insn = emit_move_insn (frame_pointer_rtx, stack_pointer_rtx);
          RTX_FRAME_RELATED_P (insn) = 1;
        }

      if (size != 0)
        {
          /*  Creating a frame can be done by direct manipulation of the
              stack or via the frame pointer. These two methods are:
                  fp =  sp
                  fp -= size
                  sp =  fp
              or
                  sp -= size
                  fp =  sp    (*)
              the optimum method depends on function type, stack and
              frame size.  To avoid a complex logic, both methods are
              tested and shortest is selected.

              There is also the case where SIZE != 0 and no frame pointer is
              needed; this can occur if ACCUMULATE_OUTGOING_ARGS is on.
              In that case, insn (*) is not needed in that case.
              We use the X register as scratch. This is save because in X
              is call-clobbered.
                 In an interrupt routine, the case of SIZE != 0 together with
              !frame_pointer_needed can only occur if the function is not a
              leaf function and thus X has already been saved.  */

          int irq_state = -1;
          HOST_WIDE_INT size_cfa = size, neg_size;
          rtx_insn *fp_plus_insns;
          rtx fp, my_fp;

          gcc_assert (frame_pointer_needed
                      || !isr_p
                      || !crtl->is_leaf);

          fp = my_fp = (frame_pointer_needed
                        ? frame_pointer_rtx
                        : gen_rtx_REG (Pmode, REG_X));

          if (AVR_HAVE_8BIT_SP)
            {
              /* The high byte (r29) does not change:
                 Prefer SUBI (1 cycle) over SBIW (2 cycles, same size).  */

              my_fp = all_regs_rtx[FRAME_POINTER_REGNUM];
            }

          /* Cut down size and avoid size = 0 so that we don't run
             into ICE like PR52488 in the remainder.  */

          if (size > size_max)
            {
              /* Don't error so that insane code from newlib still compiles
                 and does not break building newlib.  As PR51345 is implemented
                 now, there are multilib variants with -msp8.

                 If user wants sanity checks he can use -Wstack-usage=
                 or similar options.

                 For CFA we emit the original, non-saturated size so that
                 the generic machinery is aware of the real stack usage and
                 will print the above diagnostic as expected.  */

              size = size_max;
            }

          size = trunc_int_for_mode (size, GET_MODE (my_fp));
          neg_size = trunc_int_for_mode (-size, GET_MODE (my_fp));

          /************  Method 1: Adjust frame pointer  ************/

          start_sequence ();

          /* Normally, the dwarf2out frame-related-expr interpreter does
             not expect to have the CFA change once the frame pointer is
             set up.  Thus, we avoid marking the move insn below and
             instead indicate that the entire operation is complete after
             the frame pointer subtraction is done.  */

          insn = emit_move_insn (fp, stack_pointer_rtx);
          if (frame_pointer_needed)
            {
              RTX_FRAME_RELATED_P (insn) = 1;
              add_reg_note (insn, REG_CFA_ADJUST_CFA,
                            gen_rtx_SET (fp, stack_pointer_rtx));
            }

          insn = emit_move_insn (my_fp, plus_constant (GET_MODE (my_fp),
                                                       my_fp, neg_size));

          if (frame_pointer_needed)
            {
              RTX_FRAME_RELATED_P (insn) = 1;
              add_reg_note (insn, REG_CFA_ADJUST_CFA,
                            gen_rtx_SET (fp, plus_constant (Pmode, fp,
							    -size_cfa)));
            }

          /* Copy to stack pointer.  Note that since we've already
             changed the CFA to the frame pointer this operation
             need not be annotated if frame pointer is needed.
             Always move through unspec, see PR50063.
             For meaning of irq_state see movhi_sp_r insn.  */

          if (cfun->machine->is_interrupt)
            irq_state = 1;

          if (TARGET_NO_INTERRUPTS
              || cfun->machine->is_signal
              || cfun->machine->is_OS_main)
            irq_state = 0;

          if (AVR_HAVE_8BIT_SP)
            irq_state = 2;

          insn = emit_insn (gen_movhi_sp_r (stack_pointer_rtx,
                                            fp, GEN_INT (irq_state)));
          if (!frame_pointer_needed)
            {
              RTX_FRAME_RELATED_P (insn) = 1;
              add_reg_note (insn, REG_CFA_ADJUST_CFA,
                            gen_rtx_SET (stack_pointer_rtx,
                                         plus_constant (Pmode,
                                                        stack_pointer_rtx,
                                                        -size_cfa)));
            }

          fp_plus_insns = get_insns ();
          end_sequence ();

          /************  Method 2: Adjust Stack pointer  ************/

          /* Stack adjustment by means of RCALL . and/or PUSH __TMP_REG__
             can only handle specific offsets.  */

          int n_rcall = size / (AVR_3_BYTE_PC ? 3 : 2);

          if (avr_sp_immediate_operand (gen_int_mode (-size, HImode), HImode)
              // Don't use more than 3 RCALLs.
              && n_rcall <= 3)
            {
              rtx_insn *sp_plus_insns;

              start_sequence ();

              insn = emit_move_insn (stack_pointer_rtx,
                                     plus_constant (Pmode, stack_pointer_rtx,
                                                    -size));
              RTX_FRAME_RELATED_P (insn) = 1;
              add_reg_note (insn, REG_CFA_ADJUST_CFA,
                            gen_rtx_SET (stack_pointer_rtx,
                                         plus_constant (Pmode,
                                                        stack_pointer_rtx,
                                                        -size_cfa)));
              if (frame_pointer_needed)
                {
                  insn = emit_move_insn (fp, stack_pointer_rtx);
                  RTX_FRAME_RELATED_P (insn) = 1;
                }

              sp_plus_insns = get_insns ();
              end_sequence ();

              /************ Use shortest method  ************/

              emit_insn (get_sequence_length (sp_plus_insns)
                         < get_sequence_length (fp_plus_insns)
                         ? sp_plus_insns
                         : fp_plus_insns);
            }
          else
            {
              emit_insn (fp_plus_insns);
            }

          cfun->machine->stack_usage += size_cfa;
        } /* !minimize && size != 0 */
    } /* !minimize */
}


/*  Output function prologue.  */

void
avr_expand_prologue (void)
{
  HARD_REG_SET set;
  HOST_WIDE_INT size;

  size = get_frame_size() + avr_outgoing_args_size();

  cfun->machine->stack_usage = 0;

  /* Prologue: naked.  */
  if (cfun->machine->is_naked)
    {
      return;
    }

  avr_regs_to_save (&set);

  if (cfun->machine->is_interrupt || cfun->machine->is_signal)
    {
      /* Enable interrupts.  */
      if (cfun->machine->is_interrupt)
        emit_insn (gen_enable_interrupt ());

      /* Push zero reg.  */
      emit_push_byte (AVR_ZERO_REGNO, true);

      /* Push tmp reg.  */
      emit_push_byte (AVR_TMP_REGNO, true);

      /* Push SREG.  */
      /* ??? There's no dwarf2 column reserved for SREG.  */
      emit_push_sfr (sreg_rtx, false, false /* clr */);

      /* Clear zero reg.  */
      emit_move_insn (zero_reg_rtx, const0_rtx);

      /* Prevent any attempt to delete the setting of ZERO_REG!  */
      emit_use (zero_reg_rtx);

      /* Push and clear RAMPD/X/Y/Z if present and low-part register is used.
         ??? There are no dwarf2 columns reserved for RAMPD/X/Y/Z.  */

      if (AVR_HAVE_RAMPD)
        emit_push_sfr (rampd_rtx, false /* frame-related */, true /* clr */);

      if (AVR_HAVE_RAMPX
          && TEST_HARD_REG_BIT (set, REG_X)
          && TEST_HARD_REG_BIT (set, REG_X + 1))
        {
          emit_push_sfr (rampx_rtx, false /* frame-related */, true /* clr */);
        }

      if (AVR_HAVE_RAMPY
          && (frame_pointer_needed
              || (TEST_HARD_REG_BIT (set, REG_Y)
                  && TEST_HARD_REG_BIT (set, REG_Y + 1))))
        {
          emit_push_sfr (rampy_rtx, false /* frame-related */, true /* clr */);
        }

      if (AVR_HAVE_RAMPZ
          && TEST_HARD_REG_BIT (set, REG_Z)
          && TEST_HARD_REG_BIT (set, REG_Z + 1))
        {
          emit_push_sfr (rampz_rtx, false /* frame-related */, AVR_HAVE_RAMPD);
        }
    }  /* is_interrupt is_signal */

  avr_prologue_setup_frame (size, set);

  if (flag_stack_usage_info)
    current_function_static_stack_size
      = cfun->machine->stack_usage + INCOMING_FRAME_SP_OFFSET;
}


/* Implement `TARGET_ASM_FUNCTION_END_PROLOGUE'.  */
/* Output summary at end of function prologue.  */

static void
avr_asm_function_end_prologue (FILE *file)
{
  if (cfun->machine->is_naked)
    {
      fputs ("/* prologue: naked */\n", file);
    }
  else
    {
      if (cfun->machine->is_interrupt)
        {
          fputs ("/* prologue: Interrupt */\n", file);
        }
      else if (cfun->machine->is_signal)
        {
          fputs ("/* prologue: Signal */\n", file);
        }
      else
        fputs ("/* prologue: function */\n", file);
    }

  if (ACCUMULATE_OUTGOING_ARGS)
    fprintf (file, "/* outgoing args size = %d */\n",
             avr_outgoing_args_size());

  fprintf (file, "/* frame size = " HOST_WIDE_INT_PRINT_DEC " */\n",
           get_frame_size());
  fprintf (file, "/* stack size = %d */\n",
           cfun->machine->stack_usage);
  /* Create symbol stack offset here so all functions have it. Add 1 to stack
     usage for offset so that SP + .L__stack_offset = return address.  */
  fprintf (file, ".L__stack_usage = %d\n", cfun->machine->stack_usage);
}


/* Implement `EPILOGUE_USES'.  */

int
avr_epilogue_uses (int regno ATTRIBUTE_UNUSED)
{
  if (reload_completed
      && cfun->machine
      && (cfun->machine->is_interrupt || cfun->machine->is_signal))
    return 1;
  return 0;
}

/*  Helper for avr_expand_epilogue.  Emit a pop of a byte register.  */

static void
emit_pop_byte (unsigned regno)
{
  rtx mem, reg;

  mem = gen_rtx_PRE_INC (HImode, stack_pointer_rtx);
  mem = gen_frame_mem (QImode, mem);
  reg = gen_rtx_REG (QImode, regno);

  emit_insn (gen_rtx_SET (reg, mem));
}

/*  Output RTL epilogue.  */

void
avr_expand_epilogue (bool sibcall_p)
{
  int live_seq;
  HARD_REG_SET set;
  int minimize;
  HOST_WIDE_INT size;
  bool isr_p = cfun->machine->is_interrupt || cfun->machine->is_signal;

  size = get_frame_size() + avr_outgoing_args_size();

  /* epilogue: naked  */
  if (cfun->machine->is_naked)
    {
      gcc_assert (!sibcall_p);

      emit_jump_insn (gen_return ());
      return;
    }

  avr_regs_to_save (&set);
  live_seq = sequent_regs_live ();

  minimize = (TARGET_CALL_PROLOGUES
              && live_seq
              && !isr_p
              && !cfun->machine->is_OS_task
              && !cfun->machine->is_OS_main
              && !AVR_TINY);

  if (minimize
      && (live_seq > 4
          || frame_pointer_needed
          || size))
    {
      /*  Get rid of frame.  */

      if (!frame_pointer_needed)
        {
          emit_move_insn (frame_pointer_rtx, stack_pointer_rtx);
        }

      if (size)
        {
          emit_move_insn (frame_pointer_rtx,
                          plus_constant (Pmode, frame_pointer_rtx, size));
        }

      emit_insn (gen_epilogue_restores (gen_int_mode (live_seq, HImode)));
      return;
    }

  if (size)
    {
      /* Try two methods to adjust stack and select shortest.  */

      int irq_state = -1;
      rtx fp, my_fp;
      rtx_insn *fp_plus_insns;
      HOST_WIDE_INT size_max;

      gcc_assert (frame_pointer_needed
                  || !isr_p
                  || !crtl->is_leaf);

      fp = my_fp = (frame_pointer_needed
                    ? frame_pointer_rtx
                    : gen_rtx_REG (Pmode, REG_X));

      if (AVR_HAVE_8BIT_SP)
        {
          /* The high byte (r29) does not change:
             Prefer SUBI (1 cycle) over SBIW (2 cycles).  */

          my_fp = all_regs_rtx[FRAME_POINTER_REGNUM];
        }

      /* For rationale see comment in prologue generation.  */

      size_max = (HOST_WIDE_INT) GET_MODE_MASK (GET_MODE (my_fp));
      if (size > size_max)
        size = size_max;
      size = trunc_int_for_mode (size, GET_MODE (my_fp));

      /********** Method 1: Adjust fp register  **********/

      start_sequence ();

      if (!frame_pointer_needed)
        emit_move_insn (fp, stack_pointer_rtx);

      emit_move_insn (my_fp, plus_constant (GET_MODE (my_fp), my_fp, size));

      /* Copy to stack pointer.  */

      if (TARGET_NO_INTERRUPTS)
        irq_state = 0;

      if (AVR_HAVE_8BIT_SP)
        irq_state = 2;

      emit_insn (gen_movhi_sp_r (stack_pointer_rtx, fp,
                                 GEN_INT (irq_state)));

      fp_plus_insns = get_insns ();
      end_sequence ();

      /********** Method 2: Adjust Stack pointer  **********/

      if (avr_sp_immediate_operand (gen_int_mode (size, HImode), HImode))
        {
          rtx_insn *sp_plus_insns;

          start_sequence ();

          emit_move_insn (stack_pointer_rtx,
                          plus_constant (Pmode, stack_pointer_rtx, size));

          sp_plus_insns = get_insns ();
          end_sequence ();

          /************ Use shortest method  ************/

          emit_insn (get_sequence_length (sp_plus_insns)
                     < get_sequence_length (fp_plus_insns)
                     ? sp_plus_insns
                     : fp_plus_insns);
        }
      else
        emit_insn (fp_plus_insns);
    } /* size != 0 */

  if (frame_pointer_needed
      && !(cfun->machine->is_OS_task || cfun->machine->is_OS_main))
    {
      /* Restore previous frame_pointer.  See avr_expand_prologue for
         rationale for not using pophi.  */

      emit_pop_byte (REG_Y + 1);
      emit_pop_byte (REG_Y);
    }

  /* Restore used registers.  */

  for (int reg = 31; reg >= 0; --reg)
    if (TEST_HARD_REG_BIT (set, reg))
      emit_pop_byte (reg);

  if (isr_p)
    {
      /* Restore RAMPZ/Y/X/D using tmp_reg as scratch.
         The conditions to restore them must be tha same as in prologue.  */

      if (AVR_HAVE_RAMPZ
          && TEST_HARD_REG_BIT (set, REG_Z)
          && TEST_HARD_REG_BIT (set, REG_Z + 1))
        {
          emit_pop_byte (TMP_REGNO);
          emit_move_insn (rampz_rtx, tmp_reg_rtx);
        }

      if (AVR_HAVE_RAMPY
          && (frame_pointer_needed
              || (TEST_HARD_REG_BIT (set, REG_Y)
                  && TEST_HARD_REG_BIT (set, REG_Y + 1))))
        {
          emit_pop_byte (TMP_REGNO);
          emit_move_insn (rampy_rtx, tmp_reg_rtx);
        }

      if (AVR_HAVE_RAMPX
          && TEST_HARD_REG_BIT (set, REG_X)
          && TEST_HARD_REG_BIT (set, REG_X + 1))
        {
          emit_pop_byte (TMP_REGNO);
          emit_move_insn (rampx_rtx, tmp_reg_rtx);
        }

      if (AVR_HAVE_RAMPD)
        {
          emit_pop_byte (TMP_REGNO);
          emit_move_insn (rampd_rtx, tmp_reg_rtx);
        }

      /* Restore SREG using tmp_reg as scratch.  */

      emit_pop_byte (AVR_TMP_REGNO);
      emit_move_insn (sreg_rtx, tmp_reg_rtx);

      /* Restore tmp REG.  */
      emit_pop_byte (AVR_TMP_REGNO);

      /* Restore zero REG.  */
      emit_pop_byte (AVR_ZERO_REGNO);
    }

  if (!sibcall_p)
    emit_jump_insn (gen_return ());
}


/* Implement `TARGET_ASM_FUNCTION_BEGIN_EPILOGUE'.  */

static void
avr_asm_function_begin_epilogue (FILE *file)
{
  fprintf (file, "/* epilogue start */\n");
}


/* Implement `TARGET_CANNOT_MODITY_JUMPS_P'.  */

static bool
avr_cannot_modify_jumps_p (void)
{
  /* Naked Functions must not have any instructions after
     their epilogue, see PR42240 */

  if (reload_completed
      && cfun->machine
      && cfun->machine->is_naked)
    {
      return true;
    }

  return false;
}


/* Implement `TARGET_MODE_DEPENDENT_ADDRESS_P'.  */

static bool
avr_mode_dependent_address_p (const_rtx addr ATTRIBUTE_UNUSED, addr_space_t as)
{
  /* FIXME:  Non-generic addresses are not mode-dependent in themselves.
       This hook just serves to hack around PR rtl-optimization/52543 by
       claiming that non-generic addresses were mode-dependent so that
       lower-subreg.c will skip these addresses.  lower-subreg.c sets up fake
       RTXes to probe SET and MEM costs and assumes that MEM is always in the
       generic address space which is not true.  */

  return !ADDR_SPACE_GENERIC_P (as);
}


/* Return true if rtx X is a CONST_INT, CONST or SYMBOL_REF
   address with the `absdata' variable attribute, i.e. respective
   data can be read / written by LDS / STS instruction.
   This is used only for AVR_TINY.  */

static bool
avr_address_tiny_absdata_p (rtx x, machine_mode mode)
{
  if (CONST == GET_CODE (x))
    x = XEXP (XEXP (x, 0), 0);

  if (SYMBOL_REF_P (x))
    return SYMBOL_REF_FLAGS (x) & AVR_SYMBOL_FLAG_TINY_ABSDATA;

  if (CONST_INT_P (x)
      && IN_RANGE (INTVAL (x), 0, 0xc0 - GET_MODE_SIZE (mode)))
    return true;

  return false;
}


/* Helper function for `avr_legitimate_address_p'.  */

static inline bool
avr_reg_ok_for_addr_p (rtx reg, addr_space_t as,
                       RTX_CODE outer_code, bool strict)
{
  return (REG_P (reg)
          && (avr_regno_mode_code_ok_for_base_p (REGNO (reg), QImode,
                                                 as, outer_code, UNKNOWN)
              || (!strict
                  && REGNO (reg) >= FIRST_PSEUDO_REGISTER)));
}


/* Return nonzero if X (an RTX) is a legitimate memory address on the target
   machine for a memory operand of mode MODE.  */

static bool
avr_legitimate_address_p (machine_mode mode, rtx x, bool strict)
{
  bool ok = CONSTANT_ADDRESS_P (x);

  switch (GET_CODE (x))
    {
    case REG:
      ok = avr_reg_ok_for_addr_p (x, ADDR_SPACE_GENERIC,
                                  MEM, strict);

      if (strict
          && GET_MODE_SIZE (mode) > 4
          && REG_X == REGNO (x))
        {
          ok = false;
        }
      break;

    case POST_INC:
    case PRE_DEC:
      ok = avr_reg_ok_for_addr_p (XEXP (x, 0), ADDR_SPACE_GENERIC,
                                  GET_CODE (x), strict);
      break;

    case PLUS:
      {
        rtx reg = XEXP (x, 0);
        rtx op1 = XEXP (x, 1);

        if (REG_P (reg)
            && CONST_INT_P (op1)
            && INTVAL (op1) >= 0)
          {
            bool fit = IN_RANGE (INTVAL (op1), 0, MAX_LD_OFFSET (mode));

            if (fit)
              {
                ok = (! strict
                      || avr_reg_ok_for_addr_p (reg, ADDR_SPACE_GENERIC,
                                                PLUS, strict));

                if (reg == frame_pointer_rtx
                    || reg == arg_pointer_rtx)
                  {
                    ok = true;
                  }
              }
            else if (frame_pointer_needed
                     && reg == frame_pointer_rtx)
              {
                ok = true;
              }
          }
      }
      break;

    default:
      break;
    }

  if (AVR_TINY
      && CONSTANT_ADDRESS_P (x))
    {
      /* avrtiny's load / store instructions only cover addresses 0..0xbf:
         IN / OUT range is 0..0x3f and LDS / STS can access 0x40..0xbf.  */

      ok = avr_address_tiny_absdata_p (x, mode);
    }

  if (avr_log.legitimate_address_p)
    {
      avr_edump ("\n%?: ret=%d, mode=%m strict=%d "
                 "reload_completed=%d reload_in_progress=%d %s:",
                 ok, mode, strict, reload_completed, reload_in_progress,
                 reg_renumber ? "(reg_renumber)" : "");

      if (GET_CODE (x) == PLUS
          && REG_P (XEXP (x, 0))
          && CONST_INT_P (XEXP (x, 1))
          && IN_RANGE (INTVAL (XEXP (x, 1)), 0, MAX_LD_OFFSET (mode))
          && reg_renumber)
        {
          avr_edump ("(r%d ---> r%d)", REGNO (XEXP (x, 0)),
                     true_regnum (XEXP (x, 0)));
        }

      avr_edump ("\n%r\n", x);
    }

  return ok;
}


/* Former implementation of TARGET_LEGITIMIZE_ADDRESS,
   now only a helper for avr_addr_space_legitimize_address.  */
/* Attempts to replace X with a valid
   memory address for an operand of mode MODE  */

static rtx
avr_legitimize_address (rtx x, rtx oldx, machine_mode mode)
{
  bool big_offset_p = false;

  x = oldx;

  if (AVR_TINY)
    {
      if (CONSTANT_ADDRESS_P (x)
          && ! avr_address_tiny_absdata_p (x, mode))
        {
          x = force_reg (Pmode, x);
        }
    }

  if (GET_CODE (oldx) == PLUS
      && REG_P (XEXP (oldx, 0)))
    {
      if (REG_P (XEXP (oldx, 1)))
        x = force_reg (GET_MODE (oldx), oldx);
      else if (CONST_INT_P (XEXP (oldx, 1)))
        {
          int offs = INTVAL (XEXP (oldx, 1));
          if (frame_pointer_rtx != XEXP (oldx, 0)
              && offs > MAX_LD_OFFSET (mode))
            {
              big_offset_p = true;
              x = force_reg (GET_MODE (oldx), oldx);
            }
        }
    }

  if (avr_log.legitimize_address)
    {
      avr_edump ("\n%?: mode=%m\n %r\n", mode, oldx);

      if (x != oldx)
        avr_edump (" %s --> %r\n", big_offset_p ? "(big offset)" : "", x);
    }

  return x;
}


/* Implement `LEGITIMIZE_RELOAD_ADDRESS'.  */
/* This will allow register R26/27 to be used where it is no worse than normal
   base pointers R28/29 or R30/31.  For example, if base offset is greater
   than 63 bytes or for R++ or --R addressing.  */

rtx
avr_legitimize_reload_address (rtx *px, machine_mode mode,
                               int opnum, int type, int addr_type,
                               int ind_levels ATTRIBUTE_UNUSED,
                               rtx (*mk_memloc)(rtx,int))
{
  rtx x = *px;

  if (avr_log.legitimize_reload_address)
    avr_edump ("\n%?:%m %r\n", mode, x);

  if (1 && (GET_CODE (x) == POST_INC
            || GET_CODE (x) == PRE_DEC))
    {
      push_reload (XEXP (x, 0), XEXP (x, 0), &XEXP (x, 0), &XEXP (x, 0),
                   POINTER_REGS, GET_MODE (x), GET_MODE (x), 0, 0,
                   opnum, RELOAD_OTHER);

      if (avr_log.legitimize_reload_address)
        avr_edump (" RCLASS.1 = %R\n IN = %r\n OUT = %r\n",
                   POINTER_REGS, XEXP (x, 0), XEXP (x, 0));

      return x;
    }

  if (GET_CODE (x) == PLUS
      && REG_P (XEXP (x, 0))
      && 0 == reg_equiv_constant (REGNO (XEXP (x, 0)))
      && CONST_INT_P (XEXP (x, 1))
      && INTVAL (XEXP (x, 1)) >= 1)
    {
      bool fit = INTVAL (XEXP (x, 1)) <= MAX_LD_OFFSET (mode);

      if (fit)
        {
          if (reg_equiv_address (REGNO (XEXP (x, 0))) != 0)
            {
              int regno = REGNO (XEXP (x, 0));
              rtx mem = mk_memloc (x, regno);

              push_reload (XEXP (mem, 0), NULL_RTX, &XEXP (mem, 0), NULL,
                           POINTER_REGS, Pmode, VOIDmode, 0, 0,
                           1, (enum reload_type) addr_type);

              if (avr_log.legitimize_reload_address)
                avr_edump (" RCLASS.2 = %R\n IN = %r\n OUT = %r\n",
                           POINTER_REGS, XEXP (mem, 0), NULL_RTX);

              push_reload (mem, NULL_RTX, &XEXP (x, 0), NULL,
                           BASE_POINTER_REGS, GET_MODE (x), VOIDmode, 0, 0,
                           opnum, (enum reload_type) type);

              if (avr_log.legitimize_reload_address)
                avr_edump (" RCLASS.2 = %R\n IN = %r\n OUT = %r\n",
                           BASE_POINTER_REGS, mem, NULL_RTX);

              return x;
            }
        }
      else if (! (frame_pointer_needed
                  && XEXP (x, 0) == frame_pointer_rtx))
        {
          push_reload (x, NULL_RTX, px, NULL,
                       POINTER_REGS, GET_MODE (x), VOIDmode, 0, 0,
                       opnum, (enum reload_type) type);

          if (avr_log.legitimize_reload_address)
            avr_edump (" RCLASS.3 = %R\n IN = %r\n OUT = %r\n",
                       POINTER_REGS, x, NULL_RTX);

          return x;
        }
    }

  return NULL_RTX;
}


/* Helper function to print assembler resp. track instruction
   sequence lengths.  Always return "".

   If PLEN == NULL:
       Output assembler code from template TPL with operands supplied
       by OPERANDS.  This is just forwarding to output_asm_insn.

   If PLEN != NULL:
       If N_WORDS >= 0  Add N_WORDS to *PLEN.
       If N_WORDS < 0   Set *PLEN to -N_WORDS.
       Don't output anything.
*/

static const char*
avr_asm_len (const char* tpl, rtx* operands, int* plen, int n_words)
{
  if (NULL == plen)
    {
      output_asm_insn (tpl, operands);
    }
  else
    {
      if (n_words < 0)
        *plen = -n_words;
      else
        *plen += n_words;
    }

  return "";
}


/* Return a pointer register name as a string.  */

static const char*
ptrreg_to_str (int regno)
{
  switch (regno)
    {
    case REG_X: return "X";
    case REG_Y: return "Y";
    case REG_Z: return "Z";
    default:
      output_operand_lossage ("address operand requires constraint for"
                              " X, Y, or Z register");
    }
  return NULL;
}

/* Return the condition name as a string.
   Used in conditional jump constructing  */

static const char*
cond_string (enum rtx_code code)
{
  switch (code)
    {
    case NE:
      return "ne";
    case EQ:
      return "eq";
    case GE:
      if (cc_prev_status.flags & CC_OVERFLOW_UNUSABLE)
        return "pl";
      else
        return "ge";
    case LT:
      if (cc_prev_status.flags & CC_OVERFLOW_UNUSABLE)
        return "mi";
      else
        return "lt";
    case GEU:
      return "sh";
    case LTU:
      return "lo";
    default:
      gcc_unreachable ();
    }

  return "";
}


/* Return true if rtx X is a CONST or SYMBOL_REF with progmem.
   This must be used for AVR_TINY only because on other cores
   the flash memory is not visible in the RAM address range and
   cannot be read by, say,  LD instruction.  */

static bool
avr_address_tiny_pm_p (rtx x)
{
  if (CONST == GET_CODE (x))
    x = XEXP (XEXP (x, 0), 0);

  if (SYMBOL_REF_P (x))
    return SYMBOL_REF_FLAGS (x) & AVR_SYMBOL_FLAG_TINY_PM;

  return false;
}

/* Implement `TARGET_PRINT_OPERAND_ADDRESS'.  */
/* Output ADDR to FILE as address.  */

static void
avr_print_operand_address (FILE *file, machine_mode /*mode*/, rtx addr)
{
  if (AVR_TINY
      && avr_address_tiny_pm_p (addr))
    {
      addr = plus_constant (Pmode, addr, AVR_TINY_PM_OFFSET);
    }

  switch (GET_CODE (addr))
    {
    case REG:
      fprintf (file, "%s", ptrreg_to_str (REGNO (addr)));
      break;

    case PRE_DEC:
      fprintf (file, "-%s", ptrreg_to_str (REGNO (XEXP (addr, 0))));
      break;

    case POST_INC:
      fprintf (file, "%s+", ptrreg_to_str (REGNO (XEXP (addr, 0))));
      break;

    default:
      if (CONSTANT_ADDRESS_P (addr)
          && text_segment_operand (addr, VOIDmode))
        {
          rtx x = addr;
          if (GET_CODE (x) == CONST)
            x = XEXP (x, 0);
          if (GET_CODE (x) == PLUS && CONST_INT_P (XEXP (x, 1)))
            {
              /* Assembler gs() will implant word address.  Make offset
                 a byte offset inside gs() for assembler.  This is
                 needed because the more logical (constant+gs(sym)) is not
                 accepted by gas.  For 128K and smaller devices this is ok.
                 For large devices it will create a trampoline to offset
                 from symbol which may not be what the user really wanted.  */

              fprintf (file, "gs(");
              output_addr_const (file, XEXP (x, 0));
              fprintf (file, "+" HOST_WIDE_INT_PRINT_DEC ")",
                       2 * INTVAL (XEXP (x, 1)));
              if (AVR_3_BYTE_PC)
                if (warning (0, "pointer offset from symbol maybe incorrect"))
                  {
                    output_addr_const (stderr, addr);
                    fprintf (stderr, "\n");
                  }
            }
          else
            {
              fprintf (file, "gs(");
              output_addr_const (file, addr);
              fprintf (file, ")");
            }
        }
      else
        output_addr_const (file, addr);
    }
}


/* Implement `TARGET_PRINT_OPERAND_PUNCT_VALID_P'.  */

static bool
avr_print_operand_punct_valid_p (unsigned char code)
{
  return code == '~' || code == '!';
}


/* Implement `TARGET_PRINT_OPERAND'.  */
/* Output X as assembler operand to file FILE.
   For a description of supported %-codes, see top of avr.md.  */

static void
avr_print_operand (FILE *file, rtx x, int code)
{
  int abcd = 0, ef = 0, ij = 0;

  if (code >= 'A' && code <= 'D')
    abcd = code - 'A';
  else if (code == 'E' || code == 'F')
    ef = code - 'E';
  else if (code == 'I' || code == 'J')
    ij = code - 'I';

  if (code == '~')
    {
      if (!AVR_HAVE_JMP_CALL)
        fputc ('r', file);
    }
  else if (code == '!')
    {
      if (AVR_HAVE_EIJMP_EICALL)
        fputc ('e', file);
    }
  else if (code == 't'
           || code == 'T')
    {
      static int t_regno = -1;
      static int t_nbits = -1;

      if (REG_P (x) && t_regno < 0 && code == 'T')
        {
          t_regno = REGNO (x);
          t_nbits = GET_MODE_BITSIZE (GET_MODE (x));
        }
      else if (CONST_INT_P (x) && t_regno >= 0
               && IN_RANGE (INTVAL (x), 0, t_nbits - 1))
        {
          int bpos = INTVAL (x);

          fprintf (file, "%s", reg_names[t_regno + bpos / 8]);
          if (code == 'T')
            fprintf (file, ",%d", bpos % 8);

          t_regno = -1;
        }
      else
        fatal_insn ("operands to %T/%t must be reg + const_int:", x);
    }
  else if (code == 'E' || code == 'F')
    {
      rtx op = XEXP (x, 0);
      fprintf (file, "%s", reg_names[REGNO (op) + ef]);
    }
  else if (code == 'I' || code == 'J')
    {
      rtx op = XEXP (XEXP (x, 0), 0);
      fprintf (file, "%s", reg_names[REGNO (op) + ij]);
    }
  else if (REG_P (x))
    {
      if (x == zero_reg_rtx)
        fprintf (file, "__zero_reg__");
      else if (code == 'r' && REGNO (x) < 32)
        fprintf (file, "%d", (int) REGNO (x));
      else
        fprintf (file, "%s", reg_names[REGNO (x) + abcd]);
    }
  else if (CONST_INT_P (x))
    {
      HOST_WIDE_INT ival = INTVAL (x);

      if ('i' != code)
        fprintf (file, HOST_WIDE_INT_PRINT_DEC, ival + abcd);
      else if (low_io_address_operand (x, VOIDmode)
               || high_io_address_operand (x, VOIDmode))
        {
          if (AVR_HAVE_RAMPZ && ival == avr_addr.rampz)
            fprintf (file, "__RAMPZ__");
          else if (AVR_HAVE_RAMPY && ival == avr_addr.rampy)
            fprintf (file, "__RAMPY__");
          else if (AVR_HAVE_RAMPX && ival == avr_addr.rampx)
            fprintf (file, "__RAMPX__");
          else if (AVR_HAVE_RAMPD && ival == avr_addr.rampd)
            fprintf (file, "__RAMPD__");
          else if ((AVR_XMEGA || AVR_TINY) && ival == avr_addr.ccp)
            fprintf (file, "__CCP__");
          else if (ival == avr_addr.sreg)   fprintf (file, "__SREG__");
          else if (ival == avr_addr.sp_l)   fprintf (file, "__SP_L__");
          else if (ival == avr_addr.sp_h)   fprintf (file, "__SP_H__");
          else
            {
              fprintf (file, HOST_WIDE_INT_PRINT_HEX,
                       ival - avr_arch->sfr_offset);
            }
        }
      else
        fatal_insn ("bad address, not an I/O address:", x);
    }
  else if (MEM_P (x))
    {
      rtx addr = XEXP (x, 0);

      if (code == 'm')
        {
          if (!CONSTANT_P (addr))
            fatal_insn ("bad address, not a constant:", addr);
          /* Assembler template with m-code is data - not progmem section */
          if (text_segment_operand (addr, VOIDmode))
            if (warning (0, "accessing data memory with"
                         " program memory address"))
              {
                output_addr_const (stderr, addr);
                fprintf(stderr,"\n");
              }
          output_addr_const (file, addr);
        }
      else if (code == 'i')
        {
          avr_print_operand (file, addr, 'i');
        }
      else if (code == 'o')
        {
          if (GET_CODE (addr) != PLUS)
            fatal_insn ("bad address, not (reg+disp):", addr);

          avr_print_operand (file, XEXP (addr, 1), 0);
        }
      else if (code == 'b')
        {
          if (GET_CODE (addr) != PLUS)
            fatal_insn ("bad address, not (reg+disp):", addr);

          avr_print_operand_address (file, VOIDmode, XEXP (addr, 0));
        }
      else if (code == 'p' || code == 'r')
        {
          if (GET_CODE (addr) != POST_INC && GET_CODE (addr) != PRE_DEC)
            fatal_insn ("bad address, not post_inc or pre_dec:", addr);

          if (code == 'p')
            /* X, Y, Z */
            avr_print_operand_address (file, VOIDmode, XEXP (addr, 0));
          else
            avr_print_operand (file, XEXP (addr, 0), 0);  /* r26, r28, r30 */
        }
      else if (GET_CODE (addr) == PLUS)
        {
          avr_print_operand_address (file, VOIDmode, XEXP (addr, 0));
          if (REGNO (XEXP (addr, 0)) == REG_X)
            fatal_insn ("internal compiler error.  Bad address:"
                        ,addr);
          fputc ('+', file);
          avr_print_operand (file, XEXP (addr, 1), code);
        }
      else
        avr_print_operand_address (file, VOIDmode, addr);
    }
  else if (code == 'i')
    {
      if (SYMBOL_REF_P (x) && (SYMBOL_REF_FLAGS (x) & SYMBOL_FLAG_IO))
	avr_print_operand_address
	  (file, VOIDmode, plus_constant (HImode, x, -avr_arch->sfr_offset));
      else
	fatal_insn ("bad address, not an I/O address:", x);
    }
  else if (code == 'x')
    {
      /* Constant progmem address - like used in jmp or call */
      if (0 == text_segment_operand (x, VOIDmode))
        if (warning (0, "accessing program memory"
                     " with data memory address"))
          {
            output_addr_const (stderr, x);
            fprintf(stderr,"\n");
          }
      /* Use normal symbol for direct address no linker trampoline needed */
      output_addr_const (file, x);
    }
  else if (CONST_FIXED_P (x))
    {
      HOST_WIDE_INT ival = INTVAL (avr_to_int_mode (x));
      if (code != 0)
        output_operand_lossage ("Unsupported code '%c' for fixed-point:",
                                code);
      fprintf (file, HOST_WIDE_INT_PRINT_DEC, ival);
    }
  else if (CONST_DOUBLE_P (x))
    {
      long val;
      if (GET_MODE (x) != SFmode)
        fatal_insn ("internal compiler error.  Unknown mode:", x);
      REAL_VALUE_TO_TARGET_SINGLE (*CONST_DOUBLE_REAL_VALUE (x), val);
      fprintf (file, "0x%lx", val);
    }
  else if (GET_CODE (x) == CONST_STRING)
    fputs (XSTR (x, 0), file);
  else if (code == 'j')
    fputs (cond_string (GET_CODE (x)), file);
  else if (code == 'k')
    fputs (cond_string (reverse_condition (GET_CODE (x))), file);
  else
    avr_print_operand_address (file, VOIDmode, x);
}


/* Implement TARGET_USE_BY_PIECES_INFRASTRUCTURE_P.  */

/* Prefer sequence of loads/stores for moves of size upto
   two - two pairs of load/store instructions are always better
   than the 5 instruction sequence for a loop (1 instruction
   for loop counter setup, and 4 for the body of the loop). */

static bool
avr_use_by_pieces_infrastructure_p (unsigned HOST_WIDE_INT size,
                                    unsigned int align ATTRIBUTE_UNUSED,
                                    enum by_pieces_operation op,
                                    bool speed_p)
{
  if (op != MOVE_BY_PIECES
      || (speed_p && size > MOVE_MAX_PIECES))
    return default_use_by_pieces_infrastructure_p (size, align, op, speed_p);

  return size <= MOVE_MAX_PIECES;
}


/* Worker function for `NOTICE_UPDATE_CC'.  */
/* Update the condition code in the INSN.  */

void
avr_notice_update_cc (rtx body ATTRIBUTE_UNUSED, rtx_insn *insn)
{
  rtx set;
  enum attr_cc cc = get_attr_cc (insn);

  switch (cc)
    {
    default:
      break;

    case CC_PLUS:
    case CC_LDI:
      {
        rtx *op = recog_data.operand;
        int len_dummy, icc;

        /* Extract insn's operands.  */
        extract_constrain_insn_cached (insn);

        switch (cc)
          {
          default:
            gcc_unreachable();

          case CC_PLUS:
            avr_out_plus (insn, op, &len_dummy, &icc);
            cc = (enum attr_cc) icc;
            break;

          case CC_LDI:

            cc = (op[1] == CONST0_RTX (GET_MODE (op[0]))
                  && reg_overlap_mentioned_p (op[0], zero_reg_rtx))
              /* Loading zero-reg with 0 uses CLR and thus clobbers cc0.  */
              ? CC_CLOBBER
              /* Any other "r,rL" combination does not alter cc0.  */
              : CC_NONE;

            break;
          } /* inner switch */

        break;
      }
    } /* outer swicth */

  switch (cc)
    {
    default:
      /* Special values like CC_OUT_PLUS from above have been
         mapped to "standard" CC_* values so we never come here.  */

      gcc_unreachable();
      break;

    case CC_NONE:
      /* Insn does not affect CC at all, but it might set some registers
         that are stored in cc_status.  If such a register is affected by
         the current insn, for example by means of a SET or a CLOBBER,
         then we must reset cc_status; cf. PR77326.

         Unfortunately, set_of cannot be used as reg_overlap_mentioned_p
         will abort on COMPARE (which might be found in cc_status.value1/2).
         Thus work out the registers set by the insn and regs mentioned
         in cc_status.value1/2.  */

      if (cc_status.value1
          || cc_status.value2)
        {
          HARD_REG_SET regs_used;
          HARD_REG_SET regs_set;
          CLEAR_HARD_REG_SET (regs_used);

          if (cc_status.value1
              && !CONSTANT_P (cc_status.value1))
            {
              find_all_hard_regs (cc_status.value1, &regs_used);
            }

          if (cc_status.value2
              && !CONSTANT_P (cc_status.value2))
            {
              find_all_hard_regs (cc_status.value2, &regs_used);
            }

          find_all_hard_reg_sets (insn, &regs_set, false);

          if (hard_reg_set_intersect_p (regs_used, regs_set))
            {
              CC_STATUS_INIT;
            }
        }

      break; // CC_NONE

    case CC_SET_N:
      CC_STATUS_INIT;
      break;

    case CC_SET_ZN:
      set = single_set (insn);
      CC_STATUS_INIT;
      if (set)
        {
          cc_status.flags |= CC_NO_OVERFLOW;
          cc_status.value1 = SET_DEST (set);
        }
      break;

    case CC_SET_VZN:
      /* Insn like INC, DEC, NEG that set Z,N,V.  We currently don't make use
         of this combination, cf. also PR61055.  */
      CC_STATUS_INIT;
      break;

    case CC_SET_CZN:
      /* Insn sets the Z,N,C flags of CC to recog_operand[0].
         The V flag may or may not be known but that's ok because
         alter_cond will change tests to use EQ/NE.  */
      set = single_set (insn);
      CC_STATUS_INIT;
      if (set)
        {
          cc_status.value1 = SET_DEST (set);
          cc_status.flags |= CC_OVERFLOW_UNUSABLE;
        }
      break;

    case CC_COMPARE:
      set = single_set (insn);
      CC_STATUS_INIT;
      if (set)
        cc_status.value1 = SET_SRC (set);
      break;

    case CC_CLOBBER:
      /* Insn doesn't leave CC in a usable state.  */
      CC_STATUS_INIT;
      break;
    }
}

/* Choose mode for jump insn:
   1 - relative jump in range -63 <= x <= 62 ;
   2 - relative jump in range -2046 <= x <= 2045 ;
   3 - absolute jump (only for ATmega[16]03).  */

int
avr_jump_mode (rtx x, rtx_insn *insn)
{
  int dest_addr = INSN_ADDRESSES (INSN_UID (GET_CODE (x) == LABEL_REF
                                            ? XEXP (x, 0) : x));
  int cur_addr = INSN_ADDRESSES (INSN_UID (insn));
  int jump_distance = cur_addr - dest_addr;

  if (IN_RANGE (jump_distance, -63, 62))
    return 1;
  else if (IN_RANGE (jump_distance, -2046, 2045))
    return 2;
  else if (AVR_HAVE_JMP_CALL)
    return 3;

  return 2;
}

/* Return an AVR condition jump commands.
   X is a comparison RTX.
   LEN is a number returned by avr_jump_mode function.
   If REVERSE nonzero then condition code in X must be reversed.  */

const char*
ret_cond_branch (rtx x, int len, int reverse)
{
  RTX_CODE cond = reverse ? reverse_condition (GET_CODE (x)) : GET_CODE (x);

  switch (cond)
    {
    case GT:
      if (cc_prev_status.flags & CC_OVERFLOW_UNUSABLE)
	return (len == 1 ? ("breq .+2" CR_TAB
			    "brpl %0") :
		len == 2 ? ("breq .+4" CR_TAB
			    "brmi .+2" CR_TAB
			    "rjmp %0") :
		("breq .+6" CR_TAB
		 "brmi .+4" CR_TAB
		 "jmp %0"));

      else
	return (len == 1 ? ("breq .+2" CR_TAB
			    "brge %0") :
		len == 2 ? ("breq .+4" CR_TAB
			    "brlt .+2" CR_TAB
			    "rjmp %0") :
		("breq .+6" CR_TAB
		 "brlt .+4" CR_TAB
		 "jmp %0"));
    case GTU:
      return (len == 1 ? ("breq .+2" CR_TAB
                          "brsh %0") :
              len == 2 ? ("breq .+4" CR_TAB
                          "brlo .+2" CR_TAB
                          "rjmp %0") :
              ("breq .+6" CR_TAB
               "brlo .+4" CR_TAB
               "jmp %0"));
    case LE:
      if (cc_prev_status.flags & CC_OVERFLOW_UNUSABLE)
	return (len == 1 ? ("breq %0" CR_TAB
			    "brmi %0") :
		len == 2 ? ("breq .+2" CR_TAB
			    "brpl .+2" CR_TAB
			    "rjmp %0") :
		("breq .+2" CR_TAB
		 "brpl .+4" CR_TAB
		 "jmp %0"));
      else
	return (len == 1 ? ("breq %0" CR_TAB
			    "brlt %0") :
		len == 2 ? ("breq .+2" CR_TAB
			    "brge .+2" CR_TAB
			    "rjmp %0") :
		("breq .+2" CR_TAB
		 "brge .+4" CR_TAB
		 "jmp %0"));
    case LEU:
      return (len == 1 ? ("breq %0" CR_TAB
                          "brlo %0") :
              len == 2 ? ("breq .+2" CR_TAB
                          "brsh .+2" CR_TAB
			  "rjmp %0") :
              ("breq .+2" CR_TAB
               "brsh .+4" CR_TAB
	       "jmp %0"));
    default:
      if (reverse)
	{
	  switch (len)
	    {
	    case 1:
	      return "br%k1 %0";
	    case 2:
	      return ("br%j1 .+2" CR_TAB
		      "rjmp %0");
	    default:
	      return ("br%j1 .+4" CR_TAB
		      "jmp %0");
	    }
	}
      else
        {
          switch (len)
            {
            case 1:
              return "br%j1 %0";
            case 2:
              return ("br%k1 .+2" CR_TAB
                      "rjmp %0");
            default:
              return ("br%k1 .+4" CR_TAB
                      "jmp %0");
            }
        }
    }
  return "";
}


/* Worker function for `FINAL_PRESCAN_INSN'.  */
/* Output insn cost for next insn.  */

void
avr_final_prescan_insn (rtx_insn *insn, rtx *operand ATTRIBUTE_UNUSED,
                        int num_operands ATTRIBUTE_UNUSED)
{
  if (avr_log.rtx_costs)
    {
      rtx set = single_set (insn);

      if (set)
        fprintf (asm_out_file, "/* DEBUG: cost = %d.  */\n",
                 set_src_cost (SET_SRC (set), GET_MODE (SET_DEST (set)),
			       optimize_insn_for_speed_p ()));
      else
        fprintf (asm_out_file, "/* DEBUG: pattern-cost = %d.  */\n",
                 rtx_cost (PATTERN (insn), VOIDmode, INSN, 0,
                           optimize_insn_for_speed_p()));
    }
}

/* Return 0 if undefined, 1 if always true or always false.  */

int
avr_simplify_comparison_p (machine_mode mode, RTX_CODE op, rtx x)
{
  unsigned int max = (mode == QImode ? 0xff :
                      mode == HImode ? 0xffff :
                      mode == PSImode ? 0xffffff :
                      mode == SImode ? 0xffffffff : 0);
  if (max && op && CONST_INT_P (x))
    {
      if (unsigned_condition (op) != op)
        max >>= 1;

      if (max != (INTVAL (x) & max)
          && INTVAL (x) != 0xff)
        return 1;
    }
  return 0;
}


/* Worker function for `FUNCTION_ARG_REGNO_P'.  */
/* Returns nonzero if REGNO is the number of a hard
   register in which function arguments are sometimes passed.  */

int
avr_function_arg_regno_p (int r)
{
  return AVR_TINY ? IN_RANGE (r, 20, 25) : IN_RANGE (r, 8, 25);
}


/* Worker function for `INIT_CUMULATIVE_ARGS'.  */
/* Initializing the variable cum for the state at the beginning
   of the argument list.  */

void
avr_init_cumulative_args (CUMULATIVE_ARGS *cum, tree fntype, rtx libname,
                          tree fndecl ATTRIBUTE_UNUSED)
{
  cum->nregs = AVR_TINY ? 6 : 18;
  cum->regno = FIRST_CUM_REG;
  if (!libname && stdarg_p (fntype))
    cum->nregs = 0;

  /* Assume the calle may be tail called */

  cfun->machine->sibcall_fails = 0;
}

/* Returns the number of registers to allocate for a function argument.  */

static int
avr_num_arg_regs (machine_mode mode, const_tree type)
{
  int size;

  if (mode == BLKmode)
    size = int_size_in_bytes_hwi (type);
  else
    size = GET_MODE_SIZE (mode);

  /* Align all function arguments to start in even-numbered registers.
     Odd-sized arguments leave holes above them.  */

  return (size + 1) & ~1;
}


/* Implement `TARGET_FUNCTION_ARG'.  */
/* Controls whether a function argument is passed
   in a register, and which register.  */

static rtx
avr_function_arg (cumulative_args_t cum_v, machine_mode mode,
                  const_tree type, bool named ATTRIBUTE_UNUSED)
{
  CUMULATIVE_ARGS *cum = get_cumulative_args (cum_v);
  int bytes = avr_num_arg_regs (mode, type);

  if (cum->nregs && bytes <= cum->nregs)
    return gen_rtx_REG (mode, cum->regno - bytes);

  return NULL_RTX;
}


/* Implement `TARGET_FUNCTION_ARG_ADVANCE'.  */
/* Update the summarizer variable CUM to advance past an argument
   in the argument list.  */

static void
avr_function_arg_advance (cumulative_args_t cum_v, machine_mode mode,
                          const_tree type, bool named ATTRIBUTE_UNUSED)
{
  CUMULATIVE_ARGS *cum = get_cumulative_args (cum_v);
  int bytes = avr_num_arg_regs (mode, type);

  cum->nregs -= bytes;
  cum->regno -= bytes;

  /* A parameter is being passed in a call-saved register.  As the original
     contents of these regs has to be restored before leaving the function,
     a function must not pass arguments in call-saved regs in order to get
     tail-called.  */

  if (cum->regno >= 8
      && cum->nregs >= 0
      && !call_used_regs[cum->regno])
    {
      /* FIXME: We ship info on failing tail-call in struct machine_function.
         This uses internals of calls.c:expand_call() and the way args_so_far
         is used.  targetm.function_ok_for_sibcall() needs to be extended to
         pass &args_so_far, too.  At present, CUMULATIVE_ARGS is target
         dependent so that such an extension is not wanted.  */

      cfun->machine->sibcall_fails = 1;
    }

  /* Test if all registers needed by the ABI are actually available.  If the
     user has fixed a GPR needed to pass an argument, an (implicit) function
     call will clobber that fixed register.  See PR45099 for an example.  */

  if (cum->regno >= 8
      && cum->nregs >= 0)
    {
      for (int regno = cum->regno; regno < cum->regno + bytes; regno++)
        if (fixed_regs[regno])
          warning (0, "fixed register %s used to pass parameter to function",
                   reg_names[regno]);
    }

  if (cum->nregs <= 0)
    {
      cum->nregs = 0;
      cum->regno = FIRST_CUM_REG;
    }
}

/* Implement `TARGET_FUNCTION_OK_FOR_SIBCALL' */
/* Decide whether we can make a sibling call to a function.  DECL is the
   declaration of the function being targeted by the call and EXP is the
   CALL_EXPR representing the call.  */

static bool
avr_function_ok_for_sibcall (tree decl_callee, tree exp_callee)
{
  tree fntype_callee;

  /* Tail-calling must fail if callee-saved regs are used to pass
     function args.  We must not tail-call when `epilogue_restores'
     is used.  Unfortunately, we cannot tell at this point if that
     actually will happen or not, and we cannot step back from
     tail-calling.  Thus, we inhibit tail-calling with -mcall-prologues.  */

  if (cfun->machine->sibcall_fails
      || TARGET_CALL_PROLOGUES)
    {
      return false;
    }

  fntype_callee = TREE_TYPE (CALL_EXPR_FN (exp_callee));

  if (decl_callee)
    {
      decl_callee = TREE_TYPE (decl_callee);
    }
  else
    {
      decl_callee = fntype_callee;

      while (FUNCTION_TYPE != TREE_CODE (decl_callee)
             && METHOD_TYPE != TREE_CODE (decl_callee))
        {
          decl_callee = TREE_TYPE (decl_callee);
        }
    }

  /* Ensure that caller and callee have compatible epilogues */

  if (cfun->machine->is_interrupt
      || cfun->machine->is_signal
      || cfun->machine->is_naked
      || avr_naked_function_p (decl_callee)
      /* FIXME: For OS_task and OS_main, this might be over-conservative.  */
      || (avr_OS_task_function_p (decl_callee)
          != cfun->machine->is_OS_task)
      || (avr_OS_main_function_p (decl_callee)
          != cfun->machine->is_OS_main))
    {
      return false;
    }

  return true;
}

/***********************************************************************
  Functions for outputting various mov's for a various modes
************************************************************************/

/* Return true if a value of mode MODE is read from flash by
   __load_* function from libgcc.  */

bool
avr_load_libgcc_p (rtx op)
{
  machine_mode mode = GET_MODE (op);
  int n_bytes = GET_MODE_SIZE (mode);

  return (n_bytes > 2
          && !AVR_HAVE_LPMX
          && avr_mem_flash_p (op));
}

/* Return true if a value of mode MODE is read by __xload_* function.  */

bool
avr_xload_libgcc_p (machine_mode mode)
{
  int n_bytes = GET_MODE_SIZE (mode);

  return (n_bytes > 1
          || avr_n_flash > 1);
}


/* Fixme: This is a hack because secondary reloads don't works as expected.

   Find an unused d-register to be used as scratch in INSN.
   EXCLUDE is either NULL_RTX or some register. In the case where EXCLUDE
   is a register, skip all possible return values that overlap EXCLUDE.
   The policy for the returned register is similar to that of
   `reg_unused_after', i.e. the returned register may overlap the SET_DEST
   of INSN.

   Return a QImode d-register or NULL_RTX if nothing found.  */

static rtx
avr_find_unused_d_reg (rtx_insn *insn, rtx exclude)
{
  bool isr_p = (avr_interrupt_function_p (current_function_decl)
                || avr_signal_function_p (current_function_decl));

  for (int regno = 16; regno < 32; regno++)
    {
      rtx reg = all_regs_rtx[regno];

      if ((exclude
           && reg_overlap_mentioned_p (exclude, reg))
          || fixed_regs[regno])
        {
          continue;
        }

      /* Try non-live register */

      if (!df_regs_ever_live_p (regno)
          && (TREE_THIS_VOLATILE (current_function_decl)
              || cfun->machine->is_OS_task
              || cfun->machine->is_OS_main
              || (!isr_p && call_used_regs[regno])))
        {
          return reg;
        }

      /* Any live register can be used if it is unused after.
         Prologue/epilogue will care for it as needed.  */

      if (df_regs_ever_live_p (regno)
          && reg_unused_after (insn, reg))
        {
          return reg;
        }
    }

  return NULL_RTX;
}


/* Helper function for the next function in the case where only restricted
   version of LPM instruction is available.  */

static const char*
avr_out_lpm_no_lpmx (rtx_insn *insn, rtx *xop, int *plen)
{
  rtx dest = xop[0];
  rtx addr = xop[1];
  int n_bytes = GET_MODE_SIZE (GET_MODE (dest));
  int regno_dest;

  regno_dest = REGNO (dest);

  /* The implicit target register of LPM.  */
  xop[3] = lpm_reg_rtx;

  switch (GET_CODE (addr))
    {
    default:
      gcc_unreachable();

    case REG:

      gcc_assert (REG_Z == REGNO (addr));

      switch (n_bytes)
        {
        default:
          gcc_unreachable();

        case 1:
          avr_asm_len ("%4lpm", xop, plen, 1);

          if (regno_dest != LPM_REGNO)
            avr_asm_len ("mov %0,%3", xop, plen, 1);

          return "";

        case 2:
          if (REGNO (dest) == REG_Z)
            return avr_asm_len ("%4lpm"      CR_TAB
                                "push %3"    CR_TAB
                                "adiw %2,1"  CR_TAB
                                "%4lpm"      CR_TAB
                                "mov %B0,%3" CR_TAB
                                "pop %A0", xop, plen, 6);

          avr_asm_len ("%4lpm"      CR_TAB
                       "mov %A0,%3" CR_TAB
                       "adiw %2,1"  CR_TAB
                       "%4lpm"      CR_TAB
                       "mov %B0,%3", xop, plen, 5);

          if (!reg_unused_after (insn, addr))
            avr_asm_len ("sbiw %2,1", xop, plen, 1);

          break; /* 2 */
        }

      break; /* REG */

    case POST_INC:

      gcc_assert (REG_Z == REGNO (XEXP (addr, 0))
                  && n_bytes <= 4);

      if (regno_dest == LPM_REGNO)
        avr_asm_len ("%4lpm"      CR_TAB
                     "adiw %2,1", xop, plen, 2);
      else
        avr_asm_len ("%4lpm"      CR_TAB
                     "mov %A0,%3" CR_TAB
                     "adiw %2,1", xop, plen, 3);

      if (n_bytes >= 2)
        avr_asm_len ("%4lpm"      CR_TAB
                     "mov %B0,%3" CR_TAB
                     "adiw %2,1", xop, plen, 3);

      if (n_bytes >= 3)
        avr_asm_len ("%4lpm"      CR_TAB
                     "mov %C0,%3" CR_TAB
                     "adiw %2,1", xop, plen, 3);

      if (n_bytes >= 4)
        avr_asm_len ("%4lpm"      CR_TAB
                     "mov %D0,%3" CR_TAB
                     "adiw %2,1", xop, plen, 3);

      break; /* POST_INC */

    } /* switch CODE (addr) */

  return "";
}


/* If PLEN == NULL: Ouput instructions to load a value from a memory location
   OP[1] in AS1 to register OP[0].
   If PLEN != 0 set *PLEN to the length in words of the instruction sequence.
   Return "".  */

const char*
avr_out_lpm (rtx_insn *insn, rtx *op, int *plen)
{
  rtx xop[7];
  rtx dest = op[0];
  rtx src = SET_SRC (single_set (insn));
  rtx addr;
  int n_bytes = GET_MODE_SIZE (GET_MODE (dest));
  int segment;
  RTX_CODE code;
  addr_space_t as = MEM_ADDR_SPACE (src);

  if (plen)
    *plen = 0;

  if (MEM_P (dest))
    {
      warning (0, "writing to address space %qs not supported",
               avr_addrspace[MEM_ADDR_SPACE (dest)].name);

      return "";
    }

  addr = XEXP (src, 0);
  code = GET_CODE (addr);

  gcc_assert (REG_P (dest));
  gcc_assert (REG == code || POST_INC == code);

  xop[0] = dest;
  xop[1] = addr;
  xop[2] = lpm_addr_reg_rtx;
  xop[4] = xstring_empty;
  xop[5] = tmp_reg_rtx;
  xop[6] = XEXP (rampz_rtx, 0);

  segment = avr_addrspace[as].segment;

  /* Set RAMPZ as needed.  */

  if (segment)
    {
      xop[4] = GEN_INT (segment);
      xop[3] = avr_find_unused_d_reg (insn, lpm_addr_reg_rtx);

      if (xop[3] != NULL_RTX)
        {
          avr_asm_len ("ldi %3,%4" CR_TAB
                       "out %i6,%3", xop, plen, 2);
        }
      else if (segment == 1)
        {
          avr_asm_len ("clr %5" CR_TAB
                       "inc %5" CR_TAB
                       "out %i6,%5", xop, plen, 3);
        }
      else
        {
          avr_asm_len ("mov %5,%2"   CR_TAB
                       "ldi %2,%4"   CR_TAB
                       "out %i6,%2"  CR_TAB
                       "mov %2,%5", xop, plen, 4);
        }

      xop[4] = xstring_e;

      if (!AVR_HAVE_ELPMX)
        return avr_out_lpm_no_lpmx (insn, xop, plen);
    }
  else if (!AVR_HAVE_LPMX)
    {
      return avr_out_lpm_no_lpmx (insn, xop, plen);
    }

  /* We have [E]LPMX: Output reading from Flash the comfortable way.  */

  switch (GET_CODE (addr))
    {
    default:
      gcc_unreachable();

    case REG:

      gcc_assert (REG_Z == REGNO (addr));

      switch (n_bytes)
        {
        default:
          gcc_unreachable();

        case 1:
          return avr_asm_len ("%4lpm %0,%a2", xop, plen, 1);

        case 2:
          if (REGNO (dest) == REG_Z)
            return avr_asm_len ("%4lpm %5,%a2+" CR_TAB
                                "%4lpm %B0,%a2" CR_TAB
                                "mov %A0,%5", xop, plen, 3);
          else
            {
              avr_asm_len ("%4lpm %A0,%a2+" CR_TAB
                           "%4lpm %B0,%a2", xop, plen, 2);

              if (!reg_unused_after (insn, addr))
                avr_asm_len ("sbiw %2,1", xop, plen, 1);
            }

          break; /* 2 */

        case 3:

          avr_asm_len ("%4lpm %A0,%a2+" CR_TAB
                       "%4lpm %B0,%a2+" CR_TAB
                       "%4lpm %C0,%a2", xop, plen, 3);

          if (!reg_unused_after (insn, addr))
            avr_asm_len ("sbiw %2,2", xop, plen, 1);

          break; /* 3 */

        case 4:

          avr_asm_len ("%4lpm %A0,%a2+" CR_TAB
                       "%4lpm %B0,%a2+", xop, plen, 2);

          if (REGNO (dest) == REG_Z - 2)
            return avr_asm_len ("%4lpm %5,%a2+" CR_TAB
                                "%4lpm %C0,%a2" CR_TAB
                                "mov %D0,%5", xop, plen, 3);
          else
            {
              avr_asm_len ("%4lpm %C0,%a2+" CR_TAB
                           "%4lpm %D0,%a2", xop, plen, 2);

              if (!reg_unused_after (insn, addr))
                avr_asm_len ("sbiw %2,3", xop, plen, 1);
            }

          break; /* 4 */
        } /* n_bytes */

      break; /* REG */

    case POST_INC:

      gcc_assert (REG_Z == REGNO (XEXP (addr, 0))
                  && n_bytes <= 4);

      avr_asm_len                    ("%4lpm %A0,%a2+", xop, plen, 1);
      if (n_bytes >= 2)  avr_asm_len ("%4lpm %B0,%a2+", xop, plen, 1);
      if (n_bytes >= 3)  avr_asm_len ("%4lpm %C0,%a2+", xop, plen, 1);
      if (n_bytes >= 4)  avr_asm_len ("%4lpm %D0,%a2+", xop, plen, 1);

      break; /* POST_INC */

    } /* switch CODE (addr) */

  if (xop[4] == xstring_e && AVR_HAVE_RAMPD)
    {
      /* Reset RAMPZ to 0 so that EBI devices don't read garbage from RAM.  */

      xop[0] = zero_reg_rtx;
      avr_asm_len ("out %i6,%0", xop, plen, 1);
    }

  return "";
}


/* Worker function for xload_8 insn.  */

const char*
avr_out_xload (rtx_insn *insn ATTRIBUTE_UNUSED, rtx *op, int *plen)
{
  rtx xop[4];

  xop[0] = op[0];
  xop[1] = op[1];
  xop[2] = lpm_addr_reg_rtx;
  xop[3] = AVR_HAVE_LPMX ? op[0] : lpm_reg_rtx;

  avr_asm_len (AVR_HAVE_LPMX ? "lpm %3,%a2" : "lpm", xop, plen, -1);

  avr_asm_len ("sbrc %1,7" CR_TAB
               "ld %3,%a2", xop, plen, 2);

  if (REGNO (xop[0]) != REGNO (xop[3]))
    avr_asm_len ("mov %0,%3", xop, plen, 1);

  return "";
}


const char*
output_movqi (rtx_insn *insn, rtx operands[], int *plen)
{
  rtx dest = operands[0];
  rtx src = operands[1];

  if (avr_mem_flash_p (src)
      || avr_mem_flash_p (dest))
    {
      return avr_out_lpm (insn, operands, plen);
    }

  gcc_assert (1 == GET_MODE_SIZE (GET_MODE (dest)));

  if (REG_P (dest))
    {
      if (REG_P (src)) /* mov r,r */
        {
          if (test_hard_reg_class (STACK_REG, dest))
            return avr_asm_len ("out %0,%1", operands, plen, -1);
          else if (test_hard_reg_class (STACK_REG, src))
            return avr_asm_len ("in %0,%1", operands, plen, -1);

          return avr_asm_len ("mov %0,%1", operands, plen, -1);
        }
      else if (CONSTANT_P (src))
        {
          output_reload_in_const (operands, NULL_RTX, plen, false);
          return "";
        }
      else if (MEM_P (src))
        return out_movqi_r_mr (insn, operands, plen); /* mov r,m */
    }
  else if (MEM_P (dest))
    {
      rtx xop[2];

      xop[0] = dest;
      xop[1] = src == CONST0_RTX (GET_MODE (dest)) ? zero_reg_rtx : src;

      return out_movqi_mr_r (insn, xop, plen);
    }

  return "";
}


const char *
output_movhi (rtx_insn *insn, rtx xop[], int *plen)
{
  rtx dest = xop[0];
  rtx src = xop[1];

  gcc_assert (GET_MODE_SIZE (GET_MODE (dest)) == 2);

  if (avr_mem_flash_p (src)
      || avr_mem_flash_p (dest))
    {
      return avr_out_lpm (insn, xop, plen);
    }

  if (REG_P (dest))
    {
      if (REG_P (src)) /* mov r,r */
        {
          if (test_hard_reg_class (STACK_REG, dest))
            {
              if (AVR_HAVE_8BIT_SP)
                return avr_asm_len ("out __SP_L__,%A1", xop, plen, -1);

              if (AVR_XMEGA)
                return avr_asm_len ("out __SP_L__,%A1" CR_TAB
                                    "out __SP_H__,%B1", xop, plen, -2);

              /* Use simple load of SP if no interrupts are  used.  */

              return TARGET_NO_INTERRUPTS
                ? avr_asm_len ("out __SP_H__,%B1" CR_TAB
                               "out __SP_L__,%A1", xop, plen, -2)
                : avr_asm_len ("in __tmp_reg__,__SREG__"  CR_TAB
                               "cli"                      CR_TAB
                               "out __SP_H__,%B1"         CR_TAB
                               "out __SREG__,__tmp_reg__" CR_TAB
                               "out __SP_L__,%A1", xop, plen, -5);
            }
          else if (test_hard_reg_class (STACK_REG, src))
            {
              return !AVR_HAVE_SPH
                ? avr_asm_len ("in %A0,__SP_L__" CR_TAB
                               "clr %B0", xop, plen, -2)

                : avr_asm_len ("in %A0,__SP_L__" CR_TAB
                               "in %B0,__SP_H__", xop, plen, -2);
            }

          return AVR_HAVE_MOVW
            ? avr_asm_len ("movw %0,%1", xop, plen, -1)

            : avr_asm_len ("mov %A0,%A1" CR_TAB
                           "mov %B0,%B1", xop, plen, -2);
        } /* REG_P (src) */
      else if (CONSTANT_P (src))
        {
          return output_reload_inhi (xop, NULL, plen);
        }
      else if (MEM_P (src))
        {
          return out_movhi_r_mr (insn, xop, plen); /* mov r,m */
        }
    }
  else if (MEM_P (dest))
    {
      rtx xop[2];

      xop[0] = dest;
      xop[1] = src == CONST0_RTX (GET_MODE (dest)) ? zero_reg_rtx : src;

      return out_movhi_mr_r (insn, xop, plen);
    }

  fatal_insn ("invalid insn:", insn);

  return "";
}


/* Same as out_movqi_r_mr, but TINY does not have ADIW or SBIW */

static const char*
avr_out_movqi_r_mr_reg_disp_tiny (rtx_insn *insn, rtx op[], int *plen)
{
  rtx dest = op[0];
  rtx src = op[1];
  rtx x = XEXP (src, 0);

  avr_asm_len (TINY_ADIW (%I1, %J1, %o1) CR_TAB
               "ld %0,%b1" , op, plen, -3);

  if (!reg_overlap_mentioned_p (dest, XEXP (x, 0))
      && !reg_unused_after (insn, XEXP (x, 0)))
    avr_asm_len (TINY_SBIW (%I1, %J1, %o1), op, plen, 2);

  return "";
}

static const char*
out_movqi_r_mr (rtx_insn *insn, rtx op[], int *plen)
{
  rtx dest = op[0];
  rtx src = op[1];
  rtx x = XEXP (src, 0);

  if (CONSTANT_ADDRESS_P (x))
    {
      int n_words = AVR_TINY ? 1 : 2;
      return optimize > 0 && io_address_operand (x, QImode)
        ? avr_asm_len ("in %0,%i1", op, plen, -1)
        : avr_asm_len ("lds %0,%m1", op, plen, -n_words);
    }

  if (GET_CODE (x) == PLUS
      && REG_P (XEXP (x, 0))
      && CONST_INT_P (XEXP (x, 1)))
    {
      /* memory access by reg+disp */

      int disp = INTVAL (XEXP (x, 1));

      if (AVR_TINY)
        return avr_out_movqi_r_mr_reg_disp_tiny (insn, op, plen);

      if (disp - GET_MODE_SIZE (GET_MODE (src)) >= 63)
        {
          if (REGNO (XEXP (x, 0)) != REG_Y)
            fatal_insn ("incorrect insn:",insn);

          if (disp <= 63 + MAX_LD_OFFSET (GET_MODE (src)))
            return avr_asm_len ("adiw r28,%o1-63" CR_TAB
                                "ldd %0,Y+63"     CR_TAB
                                "sbiw r28,%o1-63", op, plen, -3);

          return avr_asm_len ("subi r28,lo8(-%o1)" CR_TAB
                              "sbci r29,hi8(-%o1)" CR_TAB
                              "ld %0,Y"            CR_TAB
                              "subi r28,lo8(%o1)"  CR_TAB
                              "sbci r29,hi8(%o1)", op, plen, -5);
        }
      else if (REGNO (XEXP (x, 0)) == REG_X)
        {
          /* This is a paranoid case LEGITIMIZE_RELOAD_ADDRESS must exclude
             it but I have this situation with extremal optimizing options.  */

          avr_asm_len ("adiw r26,%o1" CR_TAB
                       "ld %0,X", op, plen, -2);

          if (!reg_overlap_mentioned_p (dest, XEXP (x, 0))
              && !reg_unused_after (insn, XEXP (x, 0)))
            {
              avr_asm_len ("sbiw r26,%o1", op, plen, 1);
            }

          return "";
        }

      return avr_asm_len ("ldd %0,%1", op, plen, -1);
    }

  return avr_asm_len ("ld %0,%1", op, plen, -1);
}


/* Same as movhi_r_mr, but TINY does not have ADIW, SBIW and LDD */

static const char*
avr_out_movhi_r_mr_reg_no_disp_tiny (rtx_insn *insn, rtx op[], int *plen)
{
  rtx dest = op[0];
  rtx src = op[1];
  rtx base = XEXP (src, 0);

  int reg_dest = true_regnum (dest);
  int reg_base = true_regnum (base);

  if (reg_dest == reg_base)         /* R = (R) */
    return avr_asm_len ("ld __tmp_reg__,%1+" CR_TAB
			"ld %B0,%1"          CR_TAB
			"mov %A0,__tmp_reg__", op, plen, -3);

  avr_asm_len ("ld %A0,%1+" CR_TAB
               "ld %B0,%1", op, plen, -2);

  if (!reg_unused_after (insn, base))
    avr_asm_len (TINY_SBIW (%E1, %F1, 1), op, plen, 2);

  return "";
}


/* Same as movhi_r_mr, but TINY does not have ADIW, SBIW and LDD */

static const char*
avr_out_movhi_r_mr_reg_disp_tiny (rtx_insn *insn, rtx op[], int *plen)
{
  rtx dest = op[0];
  rtx src = op[1];
  rtx base = XEXP (src, 0);

  int reg_dest = true_regnum (dest);
  int reg_base = true_regnum (XEXP (base, 0));

  if (reg_base == reg_dest)
    {
      return avr_asm_len (TINY_ADIW (%I1, %J1, %o1) CR_TAB
                          "ld __tmp_reg__,%b1+"     CR_TAB
                          "ld %B0,%b1"              CR_TAB
                          "mov %A0,__tmp_reg__", op, plen, -5);
    }
  else
    {
      avr_asm_len (TINY_ADIW (%I1, %J1, %o1) CR_TAB
                   "ld %A0,%b1+"             CR_TAB
                   "ld %B0,%b1", op, plen, -4);

      if (!reg_unused_after (insn, XEXP (base, 0)))
        avr_asm_len (TINY_SBIW (%I1, %J1, %o1+1), op, plen, 2);

      return "";
    }
}


/* Same as movhi_r_mr, but TINY does not have ADIW, SBIW and LDD */

static const char*
avr_out_movhi_r_mr_pre_dec_tiny (rtx_insn *insn, rtx op[], int *plen)
{
  int mem_volatile_p = 0;
  rtx dest = op[0];
  rtx src = op[1];
  rtx base = XEXP (src, 0);

  /* "volatile" forces reading low byte first, even if less efficient,
     for correct operation with 16-bit I/O registers.  */
  mem_volatile_p = MEM_VOLATILE_P (src);

  if (reg_overlap_mentioned_p (dest, XEXP (base, 0)))
    fatal_insn ("incorrect insn:", insn);

  if (!mem_volatile_p)
    return avr_asm_len ("ld %B0,%1" CR_TAB
                        "ld %A0,%1", op, plen, -2);

  return avr_asm_len (TINY_SBIW (%I1, %J1, 2)  CR_TAB
                      "ld %A0,%p1+"            CR_TAB
                      "ld %B0,%p1"             CR_TAB
                      TINY_SBIW (%I1, %J1, 1), op, plen, -6);
}


static const char*
out_movhi_r_mr (rtx_insn *insn, rtx op[], int *plen)
{
  rtx dest = op[0];
  rtx src = op[1];
  rtx base = XEXP (src, 0);
  int reg_dest = true_regnum (dest);
  int reg_base = true_regnum (base);
  /* "volatile" forces reading low byte first, even if less efficient,
     for correct operation with 16-bit I/O registers.  */
  int mem_volatile_p = MEM_VOLATILE_P (src);

  if (reg_base > 0)
    {
      if (AVR_TINY)
        return avr_out_movhi_r_mr_reg_no_disp_tiny (insn, op, plen);

      if (reg_dest == reg_base)         /* R = (R) */
        return avr_asm_len ("ld __tmp_reg__,%1+" CR_TAB
                            "ld %B0,%1"          CR_TAB
                            "mov %A0,__tmp_reg__", op, plen, -3);

      if (reg_base != REG_X)
        return avr_asm_len ("ld %A0,%1" CR_TAB
                            "ldd %B0,%1+1", op, plen, -2);

      avr_asm_len ("ld %A0,X+" CR_TAB
                   "ld %B0,X", op, plen, -2);

      if (!reg_unused_after (insn, base))
        avr_asm_len ("sbiw r26,1", op, plen, 1);

      return "";
    }
  else if (GET_CODE (base) == PLUS) /* (R + i) */
    {
      int disp = INTVAL (XEXP (base, 1));
      int reg_base = true_regnum (XEXP (base, 0));

      if (AVR_TINY)
        return avr_out_movhi_r_mr_reg_disp_tiny (insn, op, plen);

      if (disp > MAX_LD_OFFSET (GET_MODE (src)))
        {
          if (REGNO (XEXP (base, 0)) != REG_Y)
            fatal_insn ("incorrect insn:",insn);

          return disp <= 63 + MAX_LD_OFFSET (GET_MODE (src))
            ? avr_asm_len ("adiw r28,%o1-62" CR_TAB
                           "ldd %A0,Y+62"    CR_TAB
                           "ldd %B0,Y+63"    CR_TAB
                           "sbiw r28,%o1-62", op, plen, -4)

            : avr_asm_len ("subi r28,lo8(-%o1)" CR_TAB
                           "sbci r29,hi8(-%o1)" CR_TAB
                           "ld %A0,Y"           CR_TAB
                           "ldd %B0,Y+1"        CR_TAB
                           "subi r28,lo8(%o1)"  CR_TAB
                           "sbci r29,hi8(%o1)", op, plen, -6);
        }

      /* This is a paranoid case. LEGITIMIZE_RELOAD_ADDRESS must exclude
         it but I have this situation with extremal
         optimization options.  */

      if (reg_base == REG_X)
        {
          if (reg_base == reg_dest)
            return avr_asm_len ("adiw r26,%o1"      CR_TAB
                                "ld __tmp_reg__,X+" CR_TAB
                                "ld %B0,X"          CR_TAB
                                "mov %A0,__tmp_reg__", op, plen, -4);

          avr_asm_len ("adiw r26,%o1" CR_TAB
                       "ld %A0,X+"    CR_TAB
                       "ld %B0,X", op, plen, -3);

          if (!reg_unused_after (insn, XEXP (base, 0)))
            avr_asm_len ("sbiw r26,%o1+1", op, plen, 1);

          return "";
        }

      return reg_base == reg_dest
        ? avr_asm_len ("ldd __tmp_reg__,%A1" CR_TAB
                       "ldd %B0,%B1"         CR_TAB
                       "mov %A0,__tmp_reg__", op, plen, -3)

        : avr_asm_len ("ldd %A0,%A1" CR_TAB
                       "ldd %B0,%B1", op, plen, -2);
    }
  else if (GET_CODE (base) == PRE_DEC) /* (--R) */
    {
      if (AVR_TINY)
	return avr_out_movhi_r_mr_pre_dec_tiny (insn, op, plen);

      if (reg_overlap_mentioned_p (dest, XEXP (base, 0)))
        fatal_insn ("incorrect insn:", insn);

      if (!mem_volatile_p)
        return avr_asm_len ("ld %B0,%1" CR_TAB
                            "ld %A0,%1", op, plen, -2);

      return REGNO (XEXP (base, 0)) == REG_X
        ? avr_asm_len ("sbiw r26,2"  CR_TAB
                       "ld %A0,X+"   CR_TAB
                       "ld %B0,X"    CR_TAB
                       "sbiw r26,1", op, plen, -4)

        : avr_asm_len ("sbiw %r1,2"  CR_TAB
                       "ld %A0,%p1"  CR_TAB
                       "ldd %B0,%p1+1", op, plen, -3);
    }
  else if (GET_CODE (base) == POST_INC) /* (R++) */
    {
      if (reg_overlap_mentioned_p (dest, XEXP (base, 0)))
        fatal_insn ("incorrect insn:", insn);

      return avr_asm_len ("ld %A0,%1"  CR_TAB
                          "ld %B0,%1", op, plen, -2);
    }
  else if (CONSTANT_ADDRESS_P (base))
    {
      int n_words = AVR_TINY ? 2 : 4;
      return optimize > 0 && io_address_operand (base, HImode)
        ? avr_asm_len ("in %A0,%i1" CR_TAB
                       "in %B0,%i1+1", op, plen, -2)

        : avr_asm_len ("lds %A0,%m1" CR_TAB
                       "lds %B0,%m1+1", op, plen, -n_words);
    }

  fatal_insn ("unknown move insn:",insn);
  return "";
}

static const char*
avr_out_movsi_r_mr_reg_no_disp_tiny (rtx_insn *insn, rtx op[], int *l)
{
  rtx dest = op[0];
  rtx src = op[1];
  rtx base = XEXP (src, 0);
  int reg_dest = true_regnum (dest);
  int reg_base = true_regnum (base);

  if (reg_dest == reg_base)
    {
      /* "ld r26,-X" is undefined */
      return *l = 9, (TINY_ADIW (%E1, %F1, 3) CR_TAB
		      "ld %D0,%1"             CR_TAB
		      "ld %C0,-%1"            CR_TAB
		      "ld __tmp_reg__,-%1"    CR_TAB
		      TINY_SBIW (%E1, %F1, 1) CR_TAB
		      "ld %A0,%1"             CR_TAB
		      "mov %B0,__tmp_reg__");
    }
  else if (reg_dest == reg_base - 2)
    {
      return *l = 5, ("ld %A0,%1+"            CR_TAB
		      "ld %B0,%1+"            CR_TAB
		      "ld __tmp_reg__,%1+"    CR_TAB
		      "ld %D0,%1"             CR_TAB
		      "mov %C0,__tmp_reg__");
    }
  else if (reg_unused_after (insn, base))
    {
      return *l = 4, ("ld %A0,%1+"    CR_TAB
		      "ld %B0,%1+"    CR_TAB
		      "ld %C0,%1+"    CR_TAB
		      "ld %D0,%1");
    }
  else
    {
      return *l = 6, ("ld %A0,%1+"    CR_TAB
		      "ld %B0,%1+"    CR_TAB
		      "ld %C0,%1+"    CR_TAB
		      "ld %D0,%1"     CR_TAB
		      TINY_SBIW (%E1, %F1, 3));
    }
}


static const char*
avr_out_movsi_r_mr_reg_disp_tiny (rtx_insn *insn, rtx op[], int *l)
{
  rtx dest = op[0];
  rtx src = op[1];
  rtx base = XEXP (src, 0);
  int reg_dest = true_regnum (dest);
  int reg_base = true_regnum (XEXP (base, 0));

  if (reg_dest == reg_base)
    {
      /* "ld r26,-X" is undefined */
      return *l = 9, (TINY_ADIW (%I1, %J1, %o1+3) CR_TAB
                      "ld %D0,%b1"                CR_TAB
                      "ld %C0,-%b1"               CR_TAB
                      "ld __tmp_reg__,-%b1"       CR_TAB
                      TINY_SBIW (%I1, %J1, 1)     CR_TAB
                      "ld %A0,%b1"                CR_TAB
                      "mov %B0,__tmp_reg__");
    }
  else if (reg_dest == reg_base - 2)
    {
      return *l = 7, (TINY_ADIW (%I1, %J1, %o1) CR_TAB
                      "ld %A0,%b1+"             CR_TAB
                      "ld %B0,%b1+"             CR_TAB
                      "ld __tmp_reg__,%b1+"     CR_TAB
                      "ld %D0,%b1"              CR_TAB
                      "mov %C0,__tmp_reg__");
    }
  else if (reg_unused_after (insn, XEXP (base, 0)))
    {
      return *l = 6, (TINY_ADIW (%I1, %J1, %o1) CR_TAB
                      "ld %A0,%b1+"             CR_TAB
                      "ld %B0,%b1+"             CR_TAB
                      "ld %C0,%b1+"             CR_TAB
                      "ld %D0,%b1");
    }
  else
    {
      return *l = 8, (TINY_ADIW (%I1, %J1, %o1)  CR_TAB
                      "ld %A0,%b1+"              CR_TAB
                      "ld %B0,%b1+"              CR_TAB
                      "ld %C0,%b1+"              CR_TAB
                      "ld %D0,%b1"               CR_TAB
                      TINY_SBIW (%I1, %J1, %o1+3));
    }
}

static const char*
out_movsi_r_mr (rtx_insn *insn, rtx op[], int *l)
{
  rtx dest = op[0];
  rtx src = op[1];
  rtx base = XEXP (src, 0);
  int reg_dest = true_regnum (dest);
  int reg_base = true_regnum (base);
  int tmp;

  if (!l)
    l = &tmp;

  if (reg_base > 0)
    {
      if (AVR_TINY)
        return avr_out_movsi_r_mr_reg_no_disp_tiny (insn, op, l);

      if (reg_base == REG_X)        /* (R26) */
        {
          if (reg_dest == REG_X)
	    /* "ld r26,-X" is undefined */
	    return *l=7, ("adiw r26,3"        CR_TAB
			  "ld r29,X"          CR_TAB
			  "ld r28,-X"         CR_TAB
			  "ld __tmp_reg__,-X" CR_TAB
			  "sbiw r26,1"        CR_TAB
			  "ld r26,X"          CR_TAB
			  "mov r27,__tmp_reg__");
          else if (reg_dest == REG_X - 2)
            return *l=5, ("ld %A0,X+"          CR_TAB
                          "ld %B0,X+"          CR_TAB
                          "ld __tmp_reg__,X+"  CR_TAB
                          "ld %D0,X"           CR_TAB
                          "mov %C0,__tmp_reg__");
          else if (reg_unused_after (insn, base))
            return  *l=4, ("ld %A0,X+" CR_TAB
                           "ld %B0,X+" CR_TAB
                           "ld %C0,X+" CR_TAB
                           "ld %D0,X");
          else
            return  *l=5, ("ld %A0,X+" CR_TAB
                           "ld %B0,X+" CR_TAB
                           "ld %C0,X+" CR_TAB
                           "ld %D0,X"  CR_TAB
                           "sbiw r26,3");
        }
      else
        {
          if (reg_dest == reg_base)
            return *l=5, ("ldd %D0,%1+3" CR_TAB
                          "ldd %C0,%1+2" CR_TAB
                          "ldd __tmp_reg__,%1+1"  CR_TAB
                          "ld %A0,%1"  CR_TAB
                          "mov %B0,__tmp_reg__");
          else if (reg_base == reg_dest + 2)
            return *l=5, ("ld %A0,%1"             CR_TAB
                          "ldd %B0,%1+1"          CR_TAB
                          "ldd __tmp_reg__,%1+2"  CR_TAB
                          "ldd %D0,%1+3"          CR_TAB
                          "mov %C0,__tmp_reg__");
          else
            return *l=4, ("ld %A0,%1"    CR_TAB
                          "ldd %B0,%1+1" CR_TAB
                          "ldd %C0,%1+2" CR_TAB
                          "ldd %D0,%1+3");
        }
    }
  else if (GET_CODE (base) == PLUS) /* (R + i) */
    {
      int disp = INTVAL (XEXP (base, 1));

      if (AVR_TINY)
        return avr_out_movsi_r_mr_reg_disp_tiny (insn, op, l);

      if (disp > MAX_LD_OFFSET (GET_MODE (src)))
	{
	  if (REGNO (XEXP (base, 0)) != REG_Y)
	    fatal_insn ("incorrect insn:",insn);

	  if (disp <= 63 + MAX_LD_OFFSET (GET_MODE (src)))
	    return *l = 6, ("adiw r28,%o1-60" CR_TAB
			    "ldd %A0,Y+60"    CR_TAB
			    "ldd %B0,Y+61"    CR_TAB
			    "ldd %C0,Y+62"    CR_TAB
			    "ldd %D0,Y+63"    CR_TAB
			    "sbiw r28,%o1-60");

	  return *l = 8, ("subi r28,lo8(-%o1)" CR_TAB
			  "sbci r29,hi8(-%o1)" CR_TAB
			  "ld %A0,Y"           CR_TAB
			  "ldd %B0,Y+1"        CR_TAB
			  "ldd %C0,Y+2"        CR_TAB
			  "ldd %D0,Y+3"        CR_TAB
			  "subi r28,lo8(%o1)"  CR_TAB
			  "sbci r29,hi8(%o1)");
	}

      reg_base = true_regnum (XEXP (base, 0));
      if (reg_base == REG_X)
	{
	  /* R = (X + d) */
	  if (reg_dest == REG_X)
	    {
	      *l = 7;
	      /* "ld r26,-X" is undefined */
	      return ("adiw r26,%o1+3"    CR_TAB
		      "ld r29,X"          CR_TAB
		      "ld r28,-X"         CR_TAB
		      "ld __tmp_reg__,-X" CR_TAB
		      "sbiw r26,1"        CR_TAB
		      "ld r26,X"          CR_TAB
		      "mov r27,__tmp_reg__");
	    }
	  *l = 6;
	  if (reg_dest == REG_X - 2)
	    return ("adiw r26,%o1"      CR_TAB
		    "ld r24,X+"         CR_TAB
		    "ld r25,X+"         CR_TAB
		    "ld __tmp_reg__,X+" CR_TAB
		    "ld r27,X"          CR_TAB
		    "mov r26,__tmp_reg__");

	  return ("adiw r26,%o1" CR_TAB
		  "ld %A0,X+"    CR_TAB
		  "ld %B0,X+"    CR_TAB
		  "ld %C0,X+"    CR_TAB
		  "ld %D0,X"     CR_TAB
		  "sbiw r26,%o1+3");
	}
      if (reg_dest == reg_base)
        return *l=5, ("ldd %D0,%D1"          CR_TAB
                      "ldd %C0,%C1"          CR_TAB
                      "ldd __tmp_reg__,%B1"  CR_TAB
                      "ldd %A0,%A1"          CR_TAB
                      "mov %B0,__tmp_reg__");
      else if (reg_dest == reg_base - 2)
        return *l=5, ("ldd %A0,%A1"          CR_TAB
                      "ldd %B0,%B1"          CR_TAB
                      "ldd __tmp_reg__,%C1"  CR_TAB
                      "ldd %D0,%D1"          CR_TAB
                      "mov %C0,__tmp_reg__");
      return *l=4, ("ldd %A0,%A1" CR_TAB
                    "ldd %B0,%B1" CR_TAB
                    "ldd %C0,%C1" CR_TAB
                    "ldd %D0,%D1");
    }
  else if (GET_CODE (base) == PRE_DEC) /* (--R) */
    return *l=4, ("ld %D0,%1" CR_TAB
		  "ld %C0,%1" CR_TAB
		  "ld %B0,%1" CR_TAB
		  "ld %A0,%1");
  else if (GET_CODE (base) == POST_INC) /* (R++) */
    return *l=4, ("ld %A0,%1" CR_TAB
		  "ld %B0,%1" CR_TAB
		  "ld %C0,%1" CR_TAB
		  "ld %D0,%1");
  else if (CONSTANT_ADDRESS_P (base))
    {
      if (io_address_operand (base, SImode))
        {
          *l = 4;
          return ("in %A0,%i1"   CR_TAB
                  "in %B0,%i1+1" CR_TAB
                  "in %C0,%i1+2" CR_TAB
                  "in %D0,%i1+3");
        }
      else
        {
          *l = AVR_TINY ? 4 : 8;
          return ("lds %A0,%m1"   CR_TAB
                  "lds %B0,%m1+1" CR_TAB
                  "lds %C0,%m1+2" CR_TAB
                  "lds %D0,%m1+3");
        }
    }

  fatal_insn ("unknown move insn:",insn);
  return "";
}

static const char*
avr_out_movsi_mr_r_reg_no_disp_tiny (rtx_insn *insn, rtx op[], int *l)
{
  rtx dest = op[0];
  rtx src = op[1];
  rtx base = XEXP (dest, 0);
  int reg_base = true_regnum (base);
  int reg_src = true_regnum (src);

  if (reg_base == reg_src)
    {
      /* "ld r26,-X" is undefined */
      if (reg_unused_after (insn, base))
        {
          return *l = 7, ("mov __tmp_reg__, %B1"  CR_TAB
			  "st %0,%A1"             CR_TAB
			  TINY_ADIW (%E0, %F0, 1) CR_TAB
			  "st %0+,__tmp_reg__"    CR_TAB
			  "st %0+,%C1"            CR_TAB
			  "st %0+,%D1");
        }
      else
        {
          return *l = 9, ("mov __tmp_reg__, %B1"  CR_TAB
			  "st %0,%A1"             CR_TAB
			  TINY_ADIW (%E0, %F0, 1) CR_TAB
			  "st %0+,__tmp_reg__"    CR_TAB
			  "st %0+,%C1"            CR_TAB
			  "st %0+,%D1"            CR_TAB
			  TINY_SBIW (%E0, %F0, 3));
        }
    }
  else if (reg_base == reg_src + 2)
    {
      if (reg_unused_after (insn, base))
	return *l = 7, ("mov __zero_reg__,%C1" CR_TAB
                        "mov __tmp_reg__,%D1"  CR_TAB
                        "st %0+,%A1"           CR_TAB
                        "st %0+,%B1"           CR_TAB
                        "st %0+,__zero_reg__"  CR_TAB
                        "st %0,__tmp_reg__"    CR_TAB
                        "clr __zero_reg__");
      else
	return *l = 9, ("mov __zero_reg__,%C1" CR_TAB
			"mov __tmp_reg__,%D1"  CR_TAB
			"st %0+,%A1"           CR_TAB
			"st %0+,%B1"           CR_TAB
			"st %0+,__zero_reg__"  CR_TAB
			"st %0,__tmp_reg__"    CR_TAB
			"clr __zero_reg__"     CR_TAB
			TINY_SBIW (%E0, %F0, 3));
    }

  return *l = 6, ("st %0+,%A1" CR_TAB
		  "st %0+,%B1" CR_TAB
		  "st %0+,%C1" CR_TAB
		  "st %0,%D1"  CR_TAB
		  TINY_SBIW (%E0, %F0, 3));
}

static const char*
avr_out_movsi_mr_r_reg_disp_tiny (rtx op[], int *l)
{
  rtx dest = op[0];
  rtx src = op[1];
  rtx base = XEXP (dest, 0);
  int reg_base = REGNO (XEXP (base, 0));
  int reg_src =true_regnum (src);

  if (reg_base == reg_src)
    {
      *l = 11;
      return ("mov __tmp_reg__,%A2"        CR_TAB
              "mov __zero_reg__,%B2"       CR_TAB
              TINY_ADIW (%I0, %J0, %o0)    CR_TAB
              "st %b0+,__tmp_reg__"        CR_TAB
              "st %b0+,__zero_reg__"       CR_TAB
              "st %b0+,%C2"                CR_TAB
              "st %b0,%D2"                 CR_TAB
              "clr __zero_reg__"           CR_TAB
              TINY_SBIW (%I0, %J0, %o0+3));
    }
  else if (reg_src == reg_base - 2)
    {
      *l = 11;
      return ("mov __tmp_reg__,%C2"         CR_TAB
              "mov __zero_reg__,%D2"        CR_TAB
              TINY_ADIW (%I0, %J0, %o0)     CR_TAB
              "st %b0+,%A0"                 CR_TAB
              "st %b0+,%B0"                 CR_TAB
              "st %b0+,__tmp_reg__"         CR_TAB
              "st %b0,__zero_reg__"         CR_TAB
              "clr __zero_reg__"            CR_TAB
              TINY_SBIW (%I0, %J0, %o0+3));
    }
  *l = 8;
  return (TINY_ADIW (%I0, %J0, %o0)     CR_TAB
          "st %b0+,%A1"                 CR_TAB
          "st %b0+,%B1"                 CR_TAB
          "st %b0+,%C1"                 CR_TAB
          "st %b0,%D1"                  CR_TAB
          TINY_SBIW (%I0, %J0, %o0+3));
}

static const char*
out_movsi_mr_r (rtx_insn *insn, rtx op[], int *l)
{
  rtx dest = op[0];
  rtx src = op[1];
  rtx base = XEXP (dest, 0);
  int reg_base = true_regnum (base);
  int reg_src = true_regnum (src);
  int tmp;

  if (!l)
    l = &tmp;

  if (CONSTANT_ADDRESS_P (base))
    {
      if (io_address_operand (base, SImode))
        {
          return *l=4,("out %i0, %A1"  CR_TAB
                       "out %i0+1,%B1" CR_TAB
                       "out %i0+2,%C1" CR_TAB
                       "out %i0+3,%D1");
        }
      else
        {
          *l = AVR_TINY ? 4 : 8;
          return ("sts %m0,%A1"   CR_TAB
                  "sts %m0+1,%B1" CR_TAB
                  "sts %m0+2,%C1" CR_TAB
                  "sts %m0+3,%D1");
        }
    }

  if (reg_base > 0)                 /* (r) */
    {
      if (AVR_TINY)
        return avr_out_movsi_mr_r_reg_no_disp_tiny (insn, op, l);

      if (reg_base == REG_X)                /* (R26) */
        {
          if (reg_src == REG_X)
            {
	      /* "st X+,r26" is undefined */
              if (reg_unused_after (insn, base))
		return *l=6, ("mov __tmp_reg__,r27" CR_TAB
			      "st X,r26"            CR_TAB
			      "adiw r26,1"          CR_TAB
			      "st X+,__tmp_reg__"   CR_TAB
			      "st X+,r28"           CR_TAB
			      "st X,r29");
              else
                return *l=7, ("mov __tmp_reg__,r27" CR_TAB
			      "st X,r26"            CR_TAB
			      "adiw r26,1"          CR_TAB
			      "st X+,__tmp_reg__"   CR_TAB
			      "st X+,r28"           CR_TAB
			      "st X,r29"            CR_TAB
			      "sbiw r26,3");
            }
          else if (reg_base == reg_src + 2)
            {
              if (reg_unused_after (insn, base))
                return *l=7, ("mov __zero_reg__,%C1" CR_TAB
                              "mov __tmp_reg__,%D1"  CR_TAB
                              "st %0+,%A1"           CR_TAB
                              "st %0+,%B1"           CR_TAB
                              "st %0+,__zero_reg__"  CR_TAB
                              "st %0,__tmp_reg__"    CR_TAB
                              "clr __zero_reg__");
              else
                return *l=8, ("mov __zero_reg__,%C1" CR_TAB
                              "mov __tmp_reg__,%D1"  CR_TAB
                              "st %0+,%A1"           CR_TAB
                              "st %0+,%B1"           CR_TAB
                              "st %0+,__zero_reg__"  CR_TAB
                              "st %0,__tmp_reg__"    CR_TAB
                              "clr __zero_reg__"     CR_TAB
                              "sbiw r26,3");
            }
          return *l=5, ("st %0+,%A1" CR_TAB
                        "st %0+,%B1" CR_TAB
                        "st %0+,%C1" CR_TAB
                        "st %0,%D1"  CR_TAB
                        "sbiw r26,3");
        }
      else
        return *l=4, ("st %0,%A1"    CR_TAB
		      "std %0+1,%B1" CR_TAB
		      "std %0+2,%C1" CR_TAB
		      "std %0+3,%D1");
    }
  else if (GET_CODE (base) == PLUS) /* (R + i) */
    {
      int disp = INTVAL (XEXP (base, 1));

      if (AVR_TINY)
        return avr_out_movsi_mr_r_reg_disp_tiny (op, l);

      reg_base = REGNO (XEXP (base, 0));
      if (disp > MAX_LD_OFFSET (GET_MODE (dest)))
	{
	  if (reg_base != REG_Y)
	    fatal_insn ("incorrect insn:",insn);

	  if (disp <= 63 + MAX_LD_OFFSET (GET_MODE (dest)))
	    return *l = 6, ("adiw r28,%o0-60" CR_TAB
			    "std Y+60,%A1"    CR_TAB
			    "std Y+61,%B1"    CR_TAB
			    "std Y+62,%C1"    CR_TAB
			    "std Y+63,%D1"    CR_TAB
			    "sbiw r28,%o0-60");

	  return *l = 8, ("subi r28,lo8(-%o0)" CR_TAB
			  "sbci r29,hi8(-%o0)" CR_TAB
			  "st Y,%A1"           CR_TAB
			  "std Y+1,%B1"        CR_TAB
			  "std Y+2,%C1"        CR_TAB
			  "std Y+3,%D1"        CR_TAB
			  "subi r28,lo8(%o0)"  CR_TAB
			  "sbci r29,hi8(%o0)");
	}
      if (reg_base == REG_X)
	{
	  /* (X + d) = R */
	  if (reg_src == REG_X)
	    {
	      *l = 9;
	      return ("mov __tmp_reg__,r26"  CR_TAB
		      "mov __zero_reg__,r27" CR_TAB
		      "adiw r26,%o0"         CR_TAB
		      "st X+,__tmp_reg__"    CR_TAB
		      "st X+,__zero_reg__"   CR_TAB
		      "st X+,r28"            CR_TAB
		      "st X,r29"             CR_TAB
		      "clr __zero_reg__"     CR_TAB
		      "sbiw r26,%o0+3");
	    }
	  else if (reg_src == REG_X - 2)
	    {
	      *l = 9;
	      return ("mov __tmp_reg__,r26"  CR_TAB
		      "mov __zero_reg__,r27" CR_TAB
		      "adiw r26,%o0"         CR_TAB
		      "st X+,r24"            CR_TAB
		      "st X+,r25"            CR_TAB
		      "st X+,__tmp_reg__"    CR_TAB
		      "st X,__zero_reg__"    CR_TAB
		      "clr __zero_reg__"     CR_TAB
		      "sbiw r26,%o0+3");
	    }
	  *l = 6;
	  return ("adiw r26,%o0" CR_TAB
		  "st X+,%A1"    CR_TAB
		  "st X+,%B1"    CR_TAB
		  "st X+,%C1"    CR_TAB
		  "st X,%D1"     CR_TAB
		  "sbiw r26,%o0+3");
	}
      return *l=4, ("std %A0,%A1" CR_TAB
		    "std %B0,%B1" CR_TAB
		    "std %C0,%C1" CR_TAB
		    "std %D0,%D1");
    }
  else if (GET_CODE (base) == PRE_DEC) /* (--R) */
    return *l=4, ("st %0,%D1" CR_TAB
		  "st %0,%C1" CR_TAB
		  "st %0,%B1" CR_TAB
		  "st %0,%A1");
  else if (GET_CODE (base) == POST_INC) /* (R++) */
    return *l=4, ("st %0,%A1" CR_TAB
		  "st %0,%B1" CR_TAB
		  "st %0,%C1" CR_TAB
		  "st %0,%D1");
  fatal_insn ("unknown move insn:",insn);
  return "";
}

const char *
output_movsisf (rtx_insn *insn, rtx operands[], int *l)
{
  int dummy;
  rtx dest = operands[0];
  rtx src = operands[1];
  int *real_l = l;

  if (avr_mem_flash_p (src)
      || avr_mem_flash_p (dest))
    {
      return avr_out_lpm (insn, operands, real_l);
    }

  if (!l)
    l = &dummy;

  gcc_assert (4 == GET_MODE_SIZE (GET_MODE (dest)));

  if (REG_P (dest))
    {
      if (REG_P (src)) /* mov r,r */
	{
	  if (true_regnum (dest) > true_regnum (src))
	    {
	      if (AVR_HAVE_MOVW)
		{
		  *l = 2;
		  return ("movw %C0,%C1" CR_TAB
			  "movw %A0,%A1");
		}
	      *l = 4;
	      return ("mov %D0,%D1" CR_TAB
		      "mov %C0,%C1" CR_TAB
		      "mov %B0,%B1" CR_TAB
		      "mov %A0,%A1");
	    }
	  else
	    {
	      if (AVR_HAVE_MOVW)
		{
		  *l = 2;
		  return ("movw %A0,%A1" CR_TAB
			  "movw %C0,%C1");
		}
	      *l = 4;
	      return ("mov %A0,%A1" CR_TAB
		      "mov %B0,%B1" CR_TAB
		      "mov %C0,%C1" CR_TAB
		      "mov %D0,%D1");
	    }
	}
      else if (CONSTANT_P (src))
	{
          return output_reload_insisf (operands, NULL_RTX, real_l);
        }
      else if (MEM_P (src))
	return out_movsi_r_mr (insn, operands, real_l); /* mov r,m */
    }
  else if (MEM_P (dest))
    {
      const char *templ;

      if (src == CONST0_RTX (GET_MODE (dest)))
        operands[1] = zero_reg_rtx;

      templ = out_movsi_mr_r (insn, operands, real_l);

      if (!real_l)
	output_asm_insn (templ, operands);

      operands[1] = src;
      return "";
    }
  fatal_insn ("invalid insn:", insn);
  return "";
}


/* Handle loads of 24-bit types from memory to register.  */

static const char*
avr_out_load_psi_reg_no_disp_tiny (rtx_insn *insn, rtx *op, int *plen)
{
  rtx dest = op[0];
  rtx src = op[1];
  rtx base = XEXP (src, 0);
  int reg_dest = true_regnum (dest);
  int reg_base = true_regnum (base);

  if (reg_base == reg_dest)
    {
      return avr_asm_len (TINY_ADIW (%E1, %F1, 2)   CR_TAB
                          "ld %C0,%1"               CR_TAB
                          "ld __tmp_reg__,-%1"      CR_TAB
                          TINY_SBIW (%E1, %F1, 1)   CR_TAB
                          "ld %A0,%1"               CR_TAB
                          "mov %B0,__tmp_reg__", op, plen, -8);
    }
  else
    {
      avr_asm_len ("ld %A0,%1+"  CR_TAB
		   "ld %B0,%1+"  CR_TAB
		   "ld %C0,%1", op, plen, -3);

      if (reg_dest != reg_base - 2
          && !reg_unused_after (insn, base))
        {
          avr_asm_len (TINY_SBIW (%E1, %F1, 2), op, plen, 2);
        }
      return "";
    }
}

static const char*
avr_out_load_psi_reg_disp_tiny (rtx_insn *insn, rtx *op, int *plen)
{
  rtx dest = op[0];
  rtx src = op[1];
  rtx base = XEXP (src, 0);
  int reg_dest = true_regnum (dest);
  int reg_base = true_regnum (base);

  reg_base = true_regnum (XEXP (base, 0));
  if (reg_base == reg_dest)
    {
      return avr_asm_len (TINY_ADIW (%I1, %J1, %o1+2) CR_TAB
                          "ld %C0,%b1"                CR_TAB
                          "ld __tmp_reg__,-%b1"       CR_TAB
                          TINY_SBIW (%I1, %J1, 1)     CR_TAB
                          "ld %A0,%b1"                CR_TAB
                          "mov %B0,__tmp_reg__", op, plen, -8);
    }
  else
    {
      avr_asm_len (TINY_ADIW (%I1, %J1, %o1)   CR_TAB
                   "ld %A0,%b1+"               CR_TAB
                   "ld %B0,%b1+"               CR_TAB
                   "ld %C0,%b1", op, plen, -5);

      if (reg_dest != reg_base - 2
          && !reg_unused_after (insn, XEXP (base, 0)))
        avr_asm_len (TINY_SBIW (%I1, %J1, %o1+2), op, plen, 2);

      return "";
    }
}

static const char*
avr_out_load_psi (rtx_insn *insn, rtx *op, int *plen)
{
  rtx dest = op[0];
  rtx src = op[1];
  rtx base = XEXP (src, 0);
  int reg_dest = true_regnum (dest);
  int reg_base = true_regnum (base);

  if (reg_base > 0)
    {
      if (AVR_TINY)
        return avr_out_load_psi_reg_no_disp_tiny (insn, op, plen);

      if (reg_base == REG_X)        /* (R26) */
        {
          if (reg_dest == REG_X)
            /* "ld r26,-X" is undefined */
            return avr_asm_len ("adiw r26,2"        CR_TAB
                                "ld r28,X"          CR_TAB
                                "ld __tmp_reg__,-X" CR_TAB
                                "sbiw r26,1"        CR_TAB
                                "ld r26,X"          CR_TAB
                                "mov r27,__tmp_reg__", op, plen, -6);
          else
            {
              avr_asm_len ("ld %A0,X+" CR_TAB
                           "ld %B0,X+" CR_TAB
                           "ld %C0,X", op, plen, -3);

              if (reg_dest != REG_X - 2
                  && !reg_unused_after (insn, base))
                {
                  avr_asm_len ("sbiw r26,2", op, plen, 1);
                }

              return "";
            }
        }
      else /* reg_base != REG_X */
        {
          if (reg_dest == reg_base)
            return avr_asm_len ("ldd %C0,%1+2"          CR_TAB
                                "ldd __tmp_reg__,%1+1"  CR_TAB
                                "ld  %A0,%1"            CR_TAB
                                "mov %B0,__tmp_reg__", op, plen, -4);
          else
            return avr_asm_len ("ld  %A0,%1"    CR_TAB
                                "ldd %B0,%1+1"  CR_TAB
                                "ldd %C0,%1+2", op, plen, -3);
        }
    }
  else if (GET_CODE (base) == PLUS) /* (R + i) */
    {
      int disp = INTVAL (XEXP (base, 1));

      if (AVR_TINY)
        return avr_out_load_psi_reg_disp_tiny (insn, op, plen);

      if (disp > MAX_LD_OFFSET (GET_MODE (src)))
        {
          if (REGNO (XEXP (base, 0)) != REG_Y)
            fatal_insn ("incorrect insn:",insn);

          if (disp <= 63 + MAX_LD_OFFSET (GET_MODE (src)))
            return avr_asm_len ("adiw r28,%o1-61" CR_TAB
                                "ldd %A0,Y+61"    CR_TAB
                                "ldd %B0,Y+62"    CR_TAB
                                "ldd %C0,Y+63"    CR_TAB
                                "sbiw r28,%o1-61", op, plen, -5);

          return avr_asm_len ("subi r28,lo8(-%o1)" CR_TAB
                              "sbci r29,hi8(-%o1)" CR_TAB
                              "ld  %A0,Y"          CR_TAB
                              "ldd %B0,Y+1"        CR_TAB
                              "ldd %C0,Y+2"        CR_TAB
                              "subi r28,lo8(%o1)"  CR_TAB
                              "sbci r29,hi8(%o1)", op, plen, -7);
        }

      reg_base = true_regnum (XEXP (base, 0));
      if (reg_base == REG_X)
        {
          /* R = (X + d) */
          if (reg_dest == REG_X)
            {
              /* "ld r26,-X" is undefined */
              return avr_asm_len ("adiw r26,%o1+2"     CR_TAB
                                  "ld  r28,X"          CR_TAB
                                  "ld  __tmp_reg__,-X" CR_TAB
                                  "sbiw r26,1"         CR_TAB
                                  "ld  r26,X"          CR_TAB
                                  "mov r27,__tmp_reg__", op, plen, -6);
            }

          avr_asm_len ("adiw r26,%o1" CR_TAB
                       "ld %A0,X+"    CR_TAB
                       "ld %B0,X+"    CR_TAB
                       "ld %C0,X", op, plen, -4);

          if (reg_dest != REG_W
              && !reg_unused_after (insn, XEXP (base, 0)))
            avr_asm_len ("sbiw r26,%o1+2", op, plen, 1);

          return "";
        }

      if (reg_dest == reg_base)
        return avr_asm_len ("ldd %C0,%C1" CR_TAB
                            "ldd __tmp_reg__,%B1"  CR_TAB
                            "ldd %A0,%A1" CR_TAB
                            "mov %B0,__tmp_reg__", op, plen, -4);

      return avr_asm_len ("ldd %A0,%A1" CR_TAB
                          "ldd %B0,%B1" CR_TAB
                          "ldd %C0,%C1", op, plen, -3);
    }
  else if (GET_CODE (base) == PRE_DEC) /* (--R) */
    return avr_asm_len ("ld %C0,%1" CR_TAB
                        "ld %B0,%1" CR_TAB
                        "ld %A0,%1", op, plen, -3);
  else if (GET_CODE (base) == POST_INC) /* (R++) */
    return avr_asm_len ("ld %A0,%1" CR_TAB
                        "ld %B0,%1" CR_TAB
                        "ld %C0,%1", op, plen, -3);

  else if (CONSTANT_ADDRESS_P (base))
    {
      int n_words = AVR_TINY ? 3 : 6;
      return avr_asm_len ("lds %A0,%m1" CR_TAB
                          "lds %B0,%m1+1" CR_TAB
                          "lds %C0,%m1+2", op, plen , -n_words);
    }

  fatal_insn ("unknown move insn:",insn);
  return "";
}


static const char*
avr_out_store_psi_reg_no_disp_tiny (rtx_insn *insn, rtx *op, int *plen)
{
  rtx dest = op[0];
  rtx src = op[1];
  rtx base = XEXP (dest, 0);
  int reg_base = true_regnum (base);
  int reg_src = true_regnum (src);

  if (reg_base == reg_src)
    {
      avr_asm_len ("st %0,%A1"              CR_TAB
                   "mov __tmp_reg__,%B1"    CR_TAB
                   TINY_ADIW (%E0, %F0, 1)  CR_TAB /* st X+, r27 is undefined */
                   "st %0+,__tmp_reg__"     CR_TAB
                   "st %0,%C1", op, plen, -6);

    }
  else if (reg_src == reg_base - 2)
    {
      avr_asm_len ("st %0,%A1"              CR_TAB
                   "mov __tmp_reg__,%C1"    CR_TAB
                   TINY_ADIW (%E0, %F0, 1)  CR_TAB
                   "st %0+,%B1"             CR_TAB
                   "st %0,__tmp_reg__", op, plen, 6);
    }
  else
    {
      avr_asm_len ("st %0+,%A1"  CR_TAB
                   "st %0+,%B1" CR_TAB
                   "st %0,%C1", op, plen, -3);
    }

  if (!reg_unused_after (insn, base))
    avr_asm_len (TINY_SBIW (%E0, %F0, 2), op, plen, 2);

  return "";
}

static const char*
avr_out_store_psi_reg_disp_tiny (rtx_insn *insn, rtx *op, int *plen)
{
  rtx dest = op[0];
  rtx src = op[1];
  rtx base = XEXP (dest, 0);
  int reg_base = REGNO (XEXP (base, 0));
  int reg_src = true_regnum (src);

  if (reg_src == reg_base)
    avr_asm_len ("mov __tmp_reg__,%A1"          CR_TAB
                 "mov __zero_reg__,%B1"         CR_TAB
                 TINY_ADIW (%I0, %J0, %o0)      CR_TAB
                 "st %b0+,__tmp_reg__"          CR_TAB
                 "st %b0+,__zero_reg__"         CR_TAB
                 "st %b0,%C1"                   CR_TAB
                 "clr __zero_reg__", op, plen, -8);
  else if (reg_src == reg_base - 2)
    avr_asm_len ("mov __tmp_reg__,%C1"          CR_TAB
                 TINY_ADIW (%I0, %J0, %o0)      CR_TAB
                 "st %b0+,%A1"                  CR_TAB
                 "st %b0+,%B1"                  CR_TAB
                 "st %b0,__tmp_reg__", op, plen, -6);
  else
    avr_asm_len (TINY_ADIW (%I0, %J0, %o0)      CR_TAB
                 "st %b0+,%A1"                  CR_TAB
                 "st %b0+,%B1"                  CR_TAB
                 "st %b0,%C1", op, plen, -5);

  if (!reg_unused_after (insn, XEXP (base, 0)))
    avr_asm_len (TINY_SBIW (%I0, %J0, %o0+2), op, plen, 2);

  return "";
}

/* Handle store of 24-bit type from register or zero to memory.  */

static const char*
avr_out_store_psi (rtx_insn *insn, rtx *op, int *plen)
{
  rtx dest = op[0];
  rtx src = op[1];
  rtx base = XEXP (dest, 0);
  int reg_base = true_regnum (base);

  if (CONSTANT_ADDRESS_P (base))
    {
      int n_words = AVR_TINY ? 3 : 6;
      return avr_asm_len ("sts %m0,%A1"   CR_TAB
                          "sts %m0+1,%B1" CR_TAB
                          "sts %m0+2,%C1", op, plen, -n_words);
    }

  if (reg_base > 0)                 /* (r) */
    {
      if (AVR_TINY)
        return avr_out_store_psi_reg_no_disp_tiny (insn, op, plen);

      if (reg_base == REG_X)        /* (R26) */
        {
          gcc_assert (!reg_overlap_mentioned_p (base, src));

          avr_asm_len ("st %0+,%A1"  CR_TAB
                       "st %0+,%B1" CR_TAB
                       "st %0,%C1", op, plen, -3);

          if (!reg_unused_after (insn, base))
            avr_asm_len ("sbiw r26,2", op, plen, 1);

          return "";
        }
      else
        return avr_asm_len ("st %0,%A1"    CR_TAB
                            "std %0+1,%B1" CR_TAB
                            "std %0+2,%C1", op, plen, -3);
    }
  else if (GET_CODE (base) == PLUS) /* (R + i) */
    {
      int disp = INTVAL (XEXP (base, 1));

      if (AVR_TINY)
        return avr_out_store_psi_reg_disp_tiny (insn, op, plen);

      reg_base = REGNO (XEXP (base, 0));

      if (disp > MAX_LD_OFFSET (GET_MODE (dest)))
        {
          if (reg_base != REG_Y)
            fatal_insn ("incorrect insn:",insn);

          if (disp <= 63 + MAX_LD_OFFSET (GET_MODE (dest)))
            return avr_asm_len ("adiw r28,%o0-61" CR_TAB
                                "std Y+61,%A1"    CR_TAB
                                "std Y+62,%B1"    CR_TAB
                                "std Y+63,%C1"    CR_TAB
                                "sbiw r28,%o0-61", op, plen, -5);

          return avr_asm_len ("subi r28,lo8(-%o0)" CR_TAB
                              "sbci r29,hi8(-%o0)" CR_TAB
                              "st Y,%A1"           CR_TAB
                              "std Y+1,%B1"        CR_TAB
                              "std Y+2,%C1"        CR_TAB
                              "subi r28,lo8(%o0)"  CR_TAB
                              "sbci r29,hi8(%o0)", op, plen, -7);
        }
      if (reg_base == REG_X)
        {
          /* (X + d) = R */
          gcc_assert (!reg_overlap_mentioned_p (XEXP (base, 0), src));

          avr_asm_len ("adiw r26,%o0" CR_TAB
                       "st X+,%A1"    CR_TAB
                       "st X+,%B1"    CR_TAB
                       "st X,%C1", op, plen, -4);

          if (!reg_unused_after (insn, XEXP (base, 0)))
            avr_asm_len ("sbiw r26,%o0+2", op, plen, 1);

          return "";
        }

      return avr_asm_len ("std %A0,%A1" CR_TAB
                          "std %B0,%B1" CR_TAB
                          "std %C0,%C1", op, plen, -3);
    }
  else if (GET_CODE (base) == PRE_DEC) /* (--R) */
    return avr_asm_len ("st %0,%C1" CR_TAB
                        "st %0,%B1" CR_TAB
                        "st %0,%A1", op, plen, -3);
  else if (GET_CODE (base) == POST_INC) /* (R++) */
    return avr_asm_len ("st %0,%A1" CR_TAB
                        "st %0,%B1" CR_TAB
                        "st %0,%C1", op, plen, -3);

  fatal_insn ("unknown move insn:",insn);
  return "";
}


/* Move around 24-bit stuff.  */

const char *
avr_out_movpsi (rtx_insn *insn, rtx *op, int *plen)
{
  rtx dest = op[0];
  rtx src = op[1];

  if (avr_mem_flash_p (src)
      || avr_mem_flash_p (dest))
    {
      return avr_out_lpm (insn, op, plen);
    }

  if (register_operand (dest, VOIDmode))
    {
      if (register_operand (src, VOIDmode)) /* mov r,r */
        {
          if (true_regnum (dest) > true_regnum (src))
            {
              avr_asm_len ("mov %C0,%C1", op, plen, -1);

              if (AVR_HAVE_MOVW)
                return avr_asm_len ("movw %A0,%A1", op, plen, 1);
              else
                return avr_asm_len ("mov %B0,%B1"  CR_TAB
                                    "mov %A0,%A1", op, plen, 2);
            }
          else
            {
              if (AVR_HAVE_MOVW)
                avr_asm_len ("movw %A0,%A1", op, plen, -1);
              else
                avr_asm_len ("mov %A0,%A1"  CR_TAB
                             "mov %B0,%B1", op, plen, -2);

              return avr_asm_len ("mov %C0,%C1", op, plen, 1);
            }
        }
      else if (CONSTANT_P (src))
        {
          return avr_out_reload_inpsi (op, NULL_RTX, plen);
        }
      else if (MEM_P (src))
        return avr_out_load_psi (insn, op, plen); /* mov r,m */
    }
  else if (MEM_P (dest))
    {
      rtx xop[2];

      xop[0] = dest;
      xop[1] = src == CONST0_RTX (GET_MODE (dest)) ? zero_reg_rtx : src;

      return avr_out_store_psi (insn, xop, plen);
    }

  fatal_insn ("invalid insn:", insn);
  return "";
}

static const char*
avr_out_movqi_mr_r_reg_disp_tiny (rtx_insn *insn, rtx op[], int *plen)
{
  rtx dest = op[0];
  rtx src = op[1];
  rtx x = XEXP (dest, 0);

  if (reg_overlap_mentioned_p (src, XEXP (x, 0)))
    {
      avr_asm_len ("mov __tmp_reg__,%1"      CR_TAB
                   TINY_ADIW (%I0, %J0, %o0) CR_TAB
                   "st %b0,__tmp_reg__", op, plen, -4);
    }
  else
    {
      avr_asm_len (TINY_ADIW (%I0, %J0, %o0) CR_TAB
                   "st %b0,%1", op, plen, -3);
    }

  if (!reg_unused_after (insn, XEXP (x, 0)))
    avr_asm_len (TINY_SBIW (%I0, %J0, %o0), op, plen, 2);

  return "";
}

static const char*
out_movqi_mr_r (rtx_insn *insn, rtx op[], int *plen)
{
  rtx dest = op[0];
  rtx src = op[1];
  rtx x = XEXP (dest, 0);

  if (CONSTANT_ADDRESS_P (x))
    {
      int n_words = AVR_TINY ? 1 : 2;
      return optimize > 0 && io_address_operand (x, QImode)
        ? avr_asm_len ("out %i0,%1", op, plen, -1)
        : avr_asm_len ("sts %m0,%1", op, plen, -n_words);
    }
  else if (GET_CODE (x) == PLUS
           && REG_P (XEXP (x, 0))
           && CONST_INT_P (XEXP (x, 1)))
    {
      /* memory access by reg+disp */

      int disp = INTVAL (XEXP (x, 1));

      if (AVR_TINY)
        return avr_out_movqi_mr_r_reg_disp_tiny (insn, op, plen);

      if (disp - GET_MODE_SIZE (GET_MODE (dest)) >= 63)
        {
          if (REGNO (XEXP (x, 0)) != REG_Y)
            fatal_insn ("incorrect insn:",insn);

          if (disp <= 63 + MAX_LD_OFFSET (GET_MODE (dest)))
            return avr_asm_len ("adiw r28,%o0-63" CR_TAB
                                "std Y+63,%1"     CR_TAB
                                "sbiw r28,%o0-63", op, plen, -3);

          return avr_asm_len ("subi r28,lo8(-%o0)" CR_TAB
                              "sbci r29,hi8(-%o0)" CR_TAB
                              "st Y,%1"            CR_TAB
                              "subi r28,lo8(%o0)"  CR_TAB
                              "sbci r29,hi8(%o0)", op, plen, -5);
        }
      else if (REGNO (XEXP (x, 0)) == REG_X)
        {
          if (reg_overlap_mentioned_p (src, XEXP (x, 0)))
            {
              avr_asm_len ("mov __tmp_reg__,%1" CR_TAB
                           "adiw r26,%o0"       CR_TAB
                           "st X,__tmp_reg__", op, plen, -3);
            }
          else
            {
              avr_asm_len ("adiw r26,%o0" CR_TAB
                           "st X,%1", op, plen, -2);
            }

          if (!reg_unused_after (insn, XEXP (x, 0)))
            avr_asm_len ("sbiw r26,%o0", op, plen, 1);

          return "";
        }

      return avr_asm_len ("std %0,%1", op, plen, -1);
    }

  return avr_asm_len ("st %0,%1", op, plen, -1);
}


/* Helper for the next function for XMEGA.  It does the same
   but with low byte first.  */

static const char*
avr_out_movhi_mr_r_xmega (rtx_insn *insn, rtx op[], int *plen)
{
  rtx dest = op[0];
  rtx src = op[1];
  rtx base = XEXP (dest, 0);
  int reg_base = true_regnum (base);
  int reg_src = true_regnum (src);

  /* "volatile" forces writing low byte first, even if less efficient,
     for correct operation with 16-bit I/O registers like SP.  */
  int mem_volatile_p = MEM_VOLATILE_P (dest);

  if (CONSTANT_ADDRESS_P (base))
    {
      int n_words = AVR_TINY ? 2 : 4;
      return optimize > 0 && io_address_operand (base, HImode)
        ? avr_asm_len ("out %i0,%A1" CR_TAB
                       "out %i0+1,%B1", op, plen, -2)

        : avr_asm_len ("sts %m0,%A1" CR_TAB
                       "sts %m0+1,%B1", op, plen, -n_words);
    }

  if (reg_base > 0)
    {
      if (reg_base != REG_X)
        return avr_asm_len ("st %0,%A1" CR_TAB
                            "std %0+1,%B1", op, plen, -2);

      if (reg_src == REG_X)
        /* "st X+,r26" and "st -X,r26" are undefined.  */
        avr_asm_len ("mov __tmp_reg__,r27" CR_TAB
                     "st X,r26"            CR_TAB
                     "adiw r26,1"          CR_TAB
                     "st X,__tmp_reg__", op, plen, -4);
      else
        avr_asm_len ("st X+,%A1" CR_TAB
                     "st X,%B1", op, plen, -2);

      return reg_unused_after (insn, base)
        ? ""
        : avr_asm_len ("sbiw r26,1", op, plen, 1);
    }
  else if (GET_CODE (base) == PLUS)
    {
      int disp = INTVAL (XEXP (base, 1));
      reg_base = REGNO (XEXP (base, 0));
      if (disp > MAX_LD_OFFSET (GET_MODE (dest)))
        {
          if (reg_base != REG_Y)
            fatal_insn ("incorrect insn:",insn);

          return disp <= 63 + MAX_LD_OFFSET (GET_MODE (dest))
            ? avr_asm_len ("adiw r28,%o0-62" CR_TAB
                           "std Y+62,%A1"    CR_TAB
                           "std Y+63,%B1"    CR_TAB
                           "sbiw r28,%o0-62", op, plen, -4)

            : avr_asm_len ("subi r28,lo8(-%o0)" CR_TAB
                           "sbci r29,hi8(-%o0)" CR_TAB
                           "st Y,%A1"           CR_TAB
                           "std Y+1,%B1"        CR_TAB
                           "subi r28,lo8(%o0)"  CR_TAB
                           "sbci r29,hi8(%o0)", op, plen, -6);
        }

      if (reg_base != REG_X)
        return avr_asm_len ("std %A0,%A1" CR_TAB
                            "std %B0,%B1", op, plen, -2);
      /* (X + d) = R */
      return reg_src == REG_X
        ? avr_asm_len ("mov __tmp_reg__,r26"  CR_TAB
                       "mov __zero_reg__,r27" CR_TAB
                       "adiw r26,%o0"         CR_TAB
                       "st X+,__tmp_reg__"    CR_TAB
                       "st X,__zero_reg__"    CR_TAB
                       "clr __zero_reg__"     CR_TAB
                       "sbiw r26,%o0+1", op, plen, -7)

        : avr_asm_len ("adiw r26,%o0" CR_TAB
                       "st X+,%A1"    CR_TAB
                       "st X,%B1"     CR_TAB
                       "sbiw r26,%o0+1", op, plen, -4);
    }
  else if (GET_CODE (base) == PRE_DEC) /* (--R) */
    {
      if (!mem_volatile_p)
        return avr_asm_len ("st %0,%B1" CR_TAB
                            "st %0,%A1", op, plen, -2);

      return REGNO (XEXP (base, 0)) == REG_X
        ? avr_asm_len ("sbiw r26,2"  CR_TAB
                       "st X+,%A1"   CR_TAB
                       "st X,%B1"    CR_TAB
                       "sbiw r26,1", op, plen, -4)

        : avr_asm_len ("sbiw %r0,2"  CR_TAB
                       "st %p0,%A1"  CR_TAB
                       "std %p0+1,%B1", op, plen, -3);
    }
  else if (GET_CODE (base) == POST_INC) /* (R++) */
    {
      return avr_asm_len ("st %0,%A1"  CR_TAB
                          "st %0,%B1", op, plen, -2);

    }
  fatal_insn ("unknown move insn:",insn);
  return "";
}

static const char*
avr_out_movhi_mr_r_reg_no_disp_tiny (rtx_insn *insn, rtx op[], int *plen)
{
  rtx dest = op[0];
  rtx src = op[1];
  rtx base = XEXP (dest, 0);
  int reg_base = true_regnum (base);
  int reg_src = true_regnum (src);
  int mem_volatile_p = MEM_VOLATILE_P (dest);

  if (reg_base == reg_src)
    {
      return !mem_volatile_p && reg_unused_after (insn, src)
        ? avr_asm_len ("mov __tmp_reg__,%B1"   CR_TAB
                       "st %0,%A1"             CR_TAB
                       TINY_ADIW (%E0, %F0, 1) CR_TAB
                       "st %0,__tmp_reg__", op, plen, -5)
        : avr_asm_len ("mov __tmp_reg__,%B1"   CR_TAB
                       TINY_ADIW (%E0, %F0, 1) CR_TAB
                       "st %0,__tmp_reg__"     CR_TAB
                       TINY_SBIW (%E0, %F0, 1) CR_TAB
                       "st %0, %A1", op, plen, -7);
    }

  return !mem_volatile_p && reg_unused_after (insn, base)
    ? avr_asm_len ("st %0+,%A1" CR_TAB
                   "st %0,%B1", op, plen, -2)
    : avr_asm_len (TINY_ADIW (%E0, %F0, 1) CR_TAB
                   "st %0,%B1"             CR_TAB
                   "st -%0,%A1", op, plen, -4);
}

static const char*
avr_out_movhi_mr_r_reg_disp_tiny (rtx_insn *insn, rtx op[], int *plen)
{
  rtx dest = op[0];
  rtx src = op[1];
  rtx base = XEXP (dest, 0);
  int reg_base = REGNO (XEXP (base, 0));
  int reg_src = true_regnum (src);

  if (reg_src == reg_base)
    avr_asm_len ("mov __tmp_reg__,%A1"          CR_TAB
                 "mov __zero_reg__,%B1"         CR_TAB
                 TINY_ADIW (%I0, %J0, %o0+1)    CR_TAB
                 "st %b0,__zero_reg__"          CR_TAB
                 "st -%b0,__tmp_reg__"          CR_TAB
                 "clr __zero_reg__", op, plen, -7);
  else
    avr_asm_len (TINY_ADIW (%I0, %J0, %o0+1) CR_TAB
                 "st %b0,%B1"                CR_TAB
                 "st -%b0,%A1", op, plen, -4);

  if (!reg_unused_after (insn, XEXP (base, 0)))
    avr_asm_len (TINY_SBIW (%I0, %J0, %o0), op, plen, 2);

  return "";
}

static const char*
avr_out_movhi_mr_r_post_inc_tiny (rtx op[], int *plen)
{
  return avr_asm_len (TINY_ADIW (%I0, %J0, 1)  CR_TAB
                      "st %p0,%B1"    CR_TAB
                      "st -%p0,%A1"   CR_TAB
                      TINY_ADIW (%I0, %J0, 2), op, plen, -6);
}

static const char*
out_movhi_mr_r (rtx_insn *insn, rtx op[], int *plen)
{
  rtx dest = op[0];
  rtx src = op[1];
  rtx base = XEXP (dest, 0);
  int reg_base = true_regnum (base);
  int reg_src = true_regnum (src);
  int mem_volatile_p;

  /* "volatile" forces writing high-byte first (no-xmega) resp.
     low-byte first (xmega) even if less efficient, for correct
     operation with 16-bit I/O registers like.  */

  if (AVR_XMEGA)
    return avr_out_movhi_mr_r_xmega (insn, op, plen);

  mem_volatile_p = MEM_VOLATILE_P (dest);

  if (CONSTANT_ADDRESS_P (base))
    {
      int n_words = AVR_TINY ? 2 : 4;
      return optimize > 0 && io_address_operand (base, HImode)
        ? avr_asm_len ("out %i0+1,%B1" CR_TAB
                       "out %i0,%A1", op, plen, -2)

        : avr_asm_len ("sts %m0+1,%B1" CR_TAB
                       "sts %m0,%A1", op, plen, -n_words);
    }

  if (reg_base > 0)
    {
      if (AVR_TINY)
        return avr_out_movhi_mr_r_reg_no_disp_tiny (insn, op, plen);

      if (reg_base != REG_X)
        return avr_asm_len ("std %0+1,%B1" CR_TAB
                            "st %0,%A1", op, plen, -2);

      if (reg_src == REG_X)
        /* "st X+,r26" and "st -X,r26" are undefined.  */
        return !mem_volatile_p && reg_unused_after (insn, src)
          ? avr_asm_len ("mov __tmp_reg__,r27" CR_TAB
                         "st X,r26"            CR_TAB
                         "adiw r26,1"          CR_TAB
                         "st X,__tmp_reg__", op, plen, -4)

          : avr_asm_len ("mov __tmp_reg__,r27" CR_TAB
                         "adiw r26,1"          CR_TAB
                         "st X,__tmp_reg__"    CR_TAB
                         "sbiw r26,1"          CR_TAB
                         "st X,r26", op, plen, -5);

      return !mem_volatile_p && reg_unused_after (insn, base)
        ? avr_asm_len ("st X+,%A1" CR_TAB
                       "st X,%B1", op, plen, -2)
        : avr_asm_len ("adiw r26,1" CR_TAB
                       "st X,%B1"   CR_TAB
                       "st -X,%A1", op, plen, -3);
    }
  else if (GET_CODE (base) == PLUS)
    {
      int disp = INTVAL (XEXP (base, 1));

      if (AVR_TINY)
        return avr_out_movhi_mr_r_reg_disp_tiny (insn, op, plen);

      reg_base = REGNO (XEXP (base, 0));
      if (disp > MAX_LD_OFFSET (GET_MODE (dest)))
        {
          if (reg_base != REG_Y)
            fatal_insn ("incorrect insn:",insn);

          return disp <= 63 + MAX_LD_OFFSET (GET_MODE (dest))
            ? avr_asm_len ("adiw r28,%o0-62" CR_TAB
                           "std Y+63,%B1"    CR_TAB
                           "std Y+62,%A1"    CR_TAB
                           "sbiw r28,%o0-62", op, plen, -4)

            : avr_asm_len ("subi r28,lo8(-%o0)" CR_TAB
                           "sbci r29,hi8(-%o0)" CR_TAB
                           "std Y+1,%B1"        CR_TAB
                           "st Y,%A1"           CR_TAB
                           "subi r28,lo8(%o0)"  CR_TAB
                           "sbci r29,hi8(%o0)", op, plen, -6);
        }

      if (reg_base != REG_X)
        return avr_asm_len ("std %B0,%B1" CR_TAB
                            "std %A0,%A1", op, plen, -2);
      /* (X + d) = R */
      return reg_src == REG_X
        ? avr_asm_len ("mov __tmp_reg__,r26"  CR_TAB
                       "mov __zero_reg__,r27" CR_TAB
                       "adiw r26,%o0+1"       CR_TAB
                       "st X,__zero_reg__"    CR_TAB
                       "st -X,__tmp_reg__"    CR_TAB
                       "clr __zero_reg__"     CR_TAB
                       "sbiw r26,%o0", op, plen, -7)

        : avr_asm_len ("adiw r26,%o0+1" CR_TAB
                       "st X,%B1"       CR_TAB
                       "st -X,%A1"      CR_TAB
                       "sbiw r26,%o0", op, plen, -4);
    }
  else if (GET_CODE (base) == PRE_DEC) /* (--R) */
    {
      return avr_asm_len ("st %0,%B1" CR_TAB
                          "st %0,%A1", op, plen, -2);
    }
  else if (GET_CODE (base) == POST_INC) /* (R++) */
    {
      if (!mem_volatile_p)
        return avr_asm_len ("st %0,%A1"  CR_TAB
                            "st %0,%B1", op, plen, -2);

      if (AVR_TINY)
        return avr_out_movhi_mr_r_post_inc_tiny (op, plen);

      return REGNO (XEXP (base, 0)) == REG_X
        ? avr_asm_len ("adiw r26,1"  CR_TAB
                       "st X,%B1"    CR_TAB
                       "st -X,%A1"   CR_TAB
                       "adiw r26,2", op, plen, -4)

        : avr_asm_len ("std %p0+1,%B1" CR_TAB
                       "st %p0,%A1"    CR_TAB
                       "adiw %r0,2", op, plen, -3);
    }
  fatal_insn ("unknown move insn:",insn);
  return "";
}

/* Return 1 if frame pointer for current function required.  */

static bool
avr_frame_pointer_required_p (void)
{
  return (cfun->calls_alloca
          || cfun->calls_setjmp
          || cfun->has_nonlocal_label
          || crtl->args.info.nregs == 0
          || get_frame_size () > 0);
}

/* Returns the condition of compare insn INSN, or UNKNOWN.  */

static RTX_CODE
compare_condition (rtx_insn *insn)
{
  rtx_insn *next = next_real_insn (insn);

  if (next && JUMP_P (next))
    {
      rtx pat = PATTERN (next);
      rtx src = SET_SRC (pat);

      if (IF_THEN_ELSE == GET_CODE (src))
        return GET_CODE (XEXP (src, 0));
    }

  return UNKNOWN;
}


/* Returns true iff INSN is a tst insn that only tests the sign.  */

static bool
compare_sign_p (rtx_insn *insn)
{
  RTX_CODE cond = compare_condition (insn);
  return (cond == GE || cond == LT);
}


/* Returns true iff the next insn is a JUMP_INSN with a condition
   that needs to be swapped (GT, GTU, LE, LEU).  */

static bool
compare_diff_p (rtx_insn *insn)
{
  RTX_CODE cond = compare_condition (insn);
  return (cond == GT || cond == GTU || cond == LE || cond == LEU) ? cond : 0;
}

/* Returns true iff INSN is a compare insn with the EQ or NE condition.  */

static bool
compare_eq_p (rtx_insn *insn)
{
  RTX_CODE cond = compare_condition (insn);
  return (cond == EQ || cond == NE);
}


/* Output compare instruction

      compare (XOP[0], XOP[1])

   for a register XOP[0] and a compile-time constant XOP[1].  Return "".
   XOP[2] is an 8-bit scratch register as needed.

   PLEN == NULL:  Output instructions.
   PLEN != NULL:  Set *PLEN to the length (in words) of the sequence.
                  Don't output anything.  */

const char*
avr_out_compare (rtx_insn *insn, rtx *xop, int *plen)
{
  /* Register to compare and value to compare against. */
  rtx xreg = xop[0];
  rtx xval = xop[1];

  /* MODE of the comparison.  */
  machine_mode mode;

  /* Number of bytes to operate on.  */
  int n_bytes = GET_MODE_SIZE (GET_MODE (xreg));

  /* Value (0..0xff) held in clobber register xop[2] or -1 if unknown.  */
  int clobber_val = -1;

  /* Map fixed mode operands to integer operands with the same binary
     representation.  They are easier to handle in the remainder.  */

  if (CONST_FIXED_P (xval))
    {
      xreg = avr_to_int_mode (xop[0]);
      xval = avr_to_int_mode (xop[1]);
    }

  mode = GET_MODE (xreg);

  gcc_assert (REG_P (xreg));
  gcc_assert ((CONST_INT_P (xval) && n_bytes <= 4)
              || (const_double_operand (xval, VOIDmode) && n_bytes == 8));

  if (plen)
    *plen = 0;

  /* Comparisons == +/-1 and != +/-1 can be done similar to camparing
     against 0 by ORing the bytes.  This is one instruction shorter.
     Notice that 64-bit comparisons are always against reg:ALL8 18 (ACC_A)
     and therefore don't use this.  */

  if (!test_hard_reg_class (LD_REGS, xreg)
      && compare_eq_p (insn)
      && reg_unused_after (insn, xreg))
    {
      if (xval == const1_rtx)
        {
          avr_asm_len ("dec %A0" CR_TAB
                       "or %A0,%B0", xop, plen, 2);

          if (n_bytes >= 3)
            avr_asm_len ("or %A0,%C0", xop, plen, 1);

          if (n_bytes >= 4)
            avr_asm_len ("or %A0,%D0", xop, plen, 1);

          return "";
        }
      else if (xval == constm1_rtx)
        {
          if (n_bytes >= 4)
            avr_asm_len ("and %A0,%D0", xop, plen, 1);

          if (n_bytes >= 3)
            avr_asm_len ("and %A0,%C0", xop, plen, 1);

          return avr_asm_len ("and %A0,%B0" CR_TAB
                              "com %A0", xop, plen, 2);
        }
    }

  /* Comparisons == -1 and != -1 of a d-register that's used after the
     comparison.  (If it's unused after we use CPI / SBCI or ADIW sequence
     from below.)  Instead of  CPI Rlo,-1 / LDI Rx,-1 / CPC Rhi,Rx  we can
     use  CPI Rlo,-1 / CPC Rhi,Rlo  which is 1 instruction shorter:
     If CPI is true then Rlo contains -1 and we can use Rlo instead of Rx
     when CPC'ing the high part.  If CPI is false then CPC cannot render
     the result to true.  This also works for the more generic case where
     the constant is of the form 0xabab.  */

  if (n_bytes == 2
      && xval != const0_rtx
      && test_hard_reg_class (LD_REGS, xreg)
      && compare_eq_p (insn)
      && !reg_unused_after (insn, xreg))
    {
      rtx xlo8 = simplify_gen_subreg (QImode, xval, mode, 0);
      rtx xhi8 = simplify_gen_subreg (QImode, xval, mode, 1);

      if (INTVAL (xlo8) == INTVAL (xhi8))
        {
          xop[0] = xreg;
          xop[1] = xlo8;

          return avr_asm_len ("cpi %A0,%1"  CR_TAB
                              "cpc %B0,%A0", xop, plen, 2);
        }
    }

  for (int i = 0; i < n_bytes; i++)
    {
      /* We compare byte-wise.  */
      rtx reg8 = simplify_gen_subreg (QImode, xreg, mode, i);
      rtx xval8 = simplify_gen_subreg (QImode, xval, mode, i);

      /* 8-bit value to compare with this byte.  */
      unsigned int val8 = UINTVAL (xval8) & GET_MODE_MASK (QImode);

      /* Registers R16..R31 can operate with immediate.  */
      bool ld_reg_p = test_hard_reg_class (LD_REGS, reg8);

      xop[0] = reg8;
      xop[1] = gen_int_mode (val8, QImode);

      /* Word registers >= R24 can use SBIW/ADIW with 0..63.  */

      if (i == 0
          && test_hard_reg_class (ADDW_REGS, reg8))
        {
          int val16 = trunc_int_for_mode (INTVAL (xval), HImode);

          if (IN_RANGE (val16, 0, 63)
              && (val8 == 0
                  || reg_unused_after (insn, xreg)))
            {
              if (AVR_TINY)
                avr_asm_len (TINY_SBIW (%A0, %B0, %1), xop, plen, 2);
              else
                avr_asm_len ("sbiw %0,%1", xop, plen, 1);

              i++;
              continue;
            }

          if (n_bytes == 2
              && IN_RANGE (val16, -63, -1)
              && compare_eq_p (insn)
              && reg_unused_after (insn, xreg))
            {
              return AVR_TINY
                ? avr_asm_len (TINY_ADIW (%A0, %B0, %n1), xop, plen, 2)
                : avr_asm_len ("adiw %0,%n1", xop, plen, 1);
            }
        }

      /* Comparing against 0 is easy.  */

      if (val8 == 0)
        {
          avr_asm_len (i == 0
                       ? "cp %0,__zero_reg__"
                       : "cpc %0,__zero_reg__", xop, plen, 1);
          continue;
        }

      /* Upper registers can compare and subtract-with-carry immediates.
         Notice that compare instructions do the same as respective subtract
         instruction; the only difference is that comparisons don't write
         the result back to the target register.  */

      if (ld_reg_p)
        {
          if (i == 0)
            {
              avr_asm_len ("cpi %0,%1", xop, plen, 1);
              continue;
            }
          else if (reg_unused_after (insn, xreg))
            {
              avr_asm_len ("sbci %0,%1", xop, plen, 1);
              continue;
            }
        }

      /* Must load the value into the scratch register.  */

      gcc_assert (REG_P (xop[2]));

      if (clobber_val != (int) val8)
        avr_asm_len ("ldi %2,%1", xop, plen, 1);
      clobber_val = (int) val8;

      avr_asm_len (i == 0
                   ? "cp %0,%2"
                   : "cpc %0,%2", xop, plen, 1);
    }

  return "";
}


/* Prepare operands of compare_const_di2 to be used with avr_out_compare.  */

const char*
avr_out_compare64 (rtx_insn *insn, rtx *op, int *plen)
{
  rtx xop[3];

  xop[0] = gen_rtx_REG (DImode, 18);
  xop[1] = op[0];
  xop[2] = op[1];

  return avr_out_compare (insn, xop, plen);
}

/* Output test instruction for HImode.  */

const char*
avr_out_tsthi (rtx_insn *insn, rtx *op, int *plen)
{
  if (compare_sign_p (insn))
    {
      avr_asm_len ("tst %B0", op, plen, -1);
    }
  else if (reg_unused_after (insn, op[0])
           && compare_eq_p (insn))
    {
      /* Faster than sbiw if we can clobber the operand.  */
      avr_asm_len ("or %A0,%B0", op, plen, -1);
    }
  else
    {
      avr_out_compare (insn, op, plen);
    }

  return "";
}


/* Output test instruction for PSImode.  */

const char*
avr_out_tstpsi (rtx_insn *insn, rtx *op, int *plen)
{
  if (compare_sign_p (insn))
    {
      avr_asm_len ("tst %C0", op, plen, -1);
    }
  else if (reg_unused_after (insn, op[0])
           && compare_eq_p (insn))
    {
      /* Faster than sbiw if we can clobber the operand.  */
      avr_asm_len ("or %A0,%B0" CR_TAB
                   "or %A0,%C0", op, plen, -2);
    }
  else
    {
      avr_out_compare (insn, op, plen);
    }

  return "";
}


/* Output test instruction for SImode.  */

const char*
avr_out_tstsi (rtx_insn *insn, rtx *op, int *plen)
{
  if (compare_sign_p (insn))
    {
      avr_asm_len ("tst %D0", op, plen, -1);
    }
  else if (reg_unused_after (insn, op[0])
           && compare_eq_p (insn))
    {
      /* Faster than sbiw if we can clobber the operand.  */
      avr_asm_len ("or %A0,%B0" CR_TAB
                   "or %A0,%C0" CR_TAB
                   "or %A0,%D0", op, plen, -3);
    }
  else
    {
      avr_out_compare (insn, op, plen);
    }

  return "";
}


/* Generate asm equivalent for various shifts.  This only handles cases
   that are not already carefully hand-optimized in ?sh??i3_out.

   OPERANDS[0] resp. %0 in TEMPL is the operand to be shifted.
   OPERANDS[2] is the shift count as CONST_INT, MEM or REG.
   OPERANDS[3] is a QImode scratch register from LD regs if
               available and SCRATCH, otherwise (no scratch available)

   TEMPL is an assembler template that shifts by one position.
   T_LEN is the length of this template.  */

void
out_shift_with_cnt (const char *templ, rtx_insn *insn, rtx operands[],
		    int *plen, int t_len)
{
  bool second_label = true;
  bool saved_in_tmp = false;
  bool use_zero_reg = false;
  rtx op[5];

  op[0] = operands[0];
  op[1] = operands[1];
  op[2] = operands[2];
  op[3] = operands[3];

  if (plen)
    *plen = 0;

  if (CONST_INT_P (operands[2]))
    {
      bool scratch = (GET_CODE (PATTERN (insn)) == PARALLEL
                      && REG_P (operands[3]));
      int count = INTVAL (operands[2]);
      int max_len = 10;  /* If larger than this, always use a loop.  */

      if (count <= 0)
        return;

      if (count < 8 && !scratch)
        use_zero_reg = true;

      if (optimize_size)
        max_len = t_len + (scratch ? 3 : (use_zero_reg ? 4 : 5));

      if (t_len * count <= max_len)
        {
          /* Output shifts inline with no loop - faster.  */

          while (count-- > 0)
            avr_asm_len (templ, op, plen, t_len);

          return;
        }

      if (scratch)
        {
          avr_asm_len ("ldi %3,%2", op, plen, 1);
        }
      else if (use_zero_reg)
        {
          /* Hack to save one word: use __zero_reg__ as loop counter.
             Set one bit, then shift in a loop until it is 0 again.  */

          op[3] = zero_reg_rtx;

          avr_asm_len ("set" CR_TAB
                       "bld %3,%2-1", op, plen, 2);
        }
      else
        {
          /* No scratch register available, use one from LD_REGS (saved in
             __tmp_reg__) that doesn't overlap with registers to shift.  */

          op[3] = all_regs_rtx[((REGNO (op[0]) - 1) & 15) + 16];
          op[4] = tmp_reg_rtx;
          saved_in_tmp = true;

          avr_asm_len ("mov %4,%3" CR_TAB
                       "ldi %3,%2", op, plen, 2);
        }

      second_label = false;
    }
  else if (MEM_P (op[2]))
    {
      rtx op_mov[2];

      op_mov[0] = op[3] = tmp_reg_rtx;
      op_mov[1] = op[2];

      out_movqi_r_mr (insn, op_mov, plen);
    }
  else if (register_operand (op[2], QImode))
    {
      op[3] = op[2];

      if (!reg_unused_after (insn, op[2])
          || reg_overlap_mentioned_p (op[0], op[2]))
        {
          op[3] = tmp_reg_rtx;
          avr_asm_len ("mov %3,%2", op, plen, 1);
        }
    }
  else
    fatal_insn ("bad shift insn:", insn);

  if (second_label)
    avr_asm_len ("rjmp 2f", op, plen, 1);

  avr_asm_len ("1:", op, plen, 0);
  avr_asm_len (templ, op, plen, t_len);

  if (second_label)
    avr_asm_len ("2:", op, plen, 0);

  avr_asm_len (use_zero_reg ? "lsr %3" : "dec %3", op, plen, 1);
  avr_asm_len (second_label ? "brpl 1b" : "brne 1b", op, plen, 1);

  if (saved_in_tmp)
    avr_asm_len ("mov %3,%4", op, plen, 1);
}


/* 8bit shift left ((char)x << i)   */

const char *
ashlqi3_out (rtx_insn *insn, rtx operands[], int *len)
{
  if (CONST_INT_P (operands[2]))
    {
      int k;

      if (!len)
	len = &k;

      switch (INTVAL (operands[2]))
	{
	default:
	  if (INTVAL (operands[2]) < 8)
	    break;

	  *len = 1;
	  return "clr %0";

	case 1:
	  *len = 1;
	  return "lsl %0";

	case 2:
	  *len = 2;
	  return ("lsl %0" CR_TAB
		  "lsl %0");

	case 3:
	  *len = 3;
	  return ("lsl %0" CR_TAB
		  "lsl %0" CR_TAB
		  "lsl %0");

	case 4:
	  if (test_hard_reg_class (LD_REGS, operands[0]))
	    {
	      *len = 2;
	      return ("swap %0" CR_TAB
		      "andi %0,0xf0");
	    }
	  *len = 4;
	  return ("lsl %0" CR_TAB
		  "lsl %0" CR_TAB
		  "lsl %0" CR_TAB
		  "lsl %0");

	case 5:
	  if (test_hard_reg_class (LD_REGS, operands[0]))
	    {
	      *len = 3;
	      return ("swap %0" CR_TAB
		      "lsl %0"  CR_TAB
		      "andi %0,0xe0");
	    }
	  *len = 5;
	  return ("lsl %0" CR_TAB
		  "lsl %0" CR_TAB
		  "lsl %0" CR_TAB
		  "lsl %0" CR_TAB
		  "lsl %0");

	case 6:
	  if (test_hard_reg_class (LD_REGS, operands[0]))
	    {
	      *len = 4;
	      return ("swap %0" CR_TAB
		      "lsl %0"  CR_TAB
		      "lsl %0"  CR_TAB
		      "andi %0,0xc0");
	    }
	  *len = 6;
	  return ("lsl %0" CR_TAB
		  "lsl %0" CR_TAB
		  "lsl %0" CR_TAB
		  "lsl %0" CR_TAB
		  "lsl %0" CR_TAB
		  "lsl %0");

	case 7:
	  *len = 3;
	  return ("ror %0" CR_TAB
		  "clr %0" CR_TAB
		  "ror %0");
	}
    }
  else if (CONSTANT_P (operands[2]))
    fatal_insn ("internal compiler error.  Incorrect shift:", insn);

  out_shift_with_cnt ("lsl %0",
                      insn, operands, len, 1);
  return "";
}


/* 16bit shift left ((short)x << i)   */

const char *
ashlhi3_out (rtx_insn *insn, rtx operands[], int *len)
{
  if (CONST_INT_P (operands[2]))
    {
      int scratch = (GET_CODE (PATTERN (insn)) == PARALLEL);
      int ldi_ok = test_hard_reg_class (LD_REGS, operands[0]);
      int k;
      int *t = len;

      if (!len)
	len = &k;

      switch (INTVAL (operands[2]))
	{
	default:
	  if (INTVAL (operands[2]) < 16)
	    break;

	  *len = 2;
	  return ("clr %B0" CR_TAB
		  "clr %A0");

	case 4:
	  if (optimize_size && scratch)
	    break;  /* 5 */
	  if (ldi_ok)
	    {
	      *len = 6;
	      return ("swap %A0"      CR_TAB
		      "swap %B0"      CR_TAB
		      "andi %B0,0xf0" CR_TAB
		      "eor %B0,%A0"   CR_TAB
		      "andi %A0,0xf0" CR_TAB
		      "eor %B0,%A0");
	    }
	  if (scratch)
	    {
	      *len = 7;
	      return ("swap %A0"    CR_TAB
		      "swap %B0"    CR_TAB
		      "ldi %3,0xf0" CR_TAB
		      "and %B0,%3"  CR_TAB
		      "eor %B0,%A0" CR_TAB
		      "and %A0,%3"  CR_TAB
		      "eor %B0,%A0");
	    }
	  break;  /* optimize_size ? 6 : 8 */

	case 5:
	  if (optimize_size)
	    break;  /* scratch ? 5 : 6 */
	  if (ldi_ok)
	    {
	      *len = 8;
	      return ("lsl %A0"       CR_TAB
		      "rol %B0"       CR_TAB
		      "swap %A0"      CR_TAB
		      "swap %B0"      CR_TAB
		      "andi %B0,0xf0" CR_TAB
		      "eor %B0,%A0"   CR_TAB
		      "andi %A0,0xf0" CR_TAB
		      "eor %B0,%A0");
	    }
	  if (scratch)
	    {
	      *len = 9;
	      return ("lsl %A0"     CR_TAB
		      "rol %B0"     CR_TAB
		      "swap %A0"    CR_TAB
		      "swap %B0"    CR_TAB
		      "ldi %3,0xf0" CR_TAB
		      "and %B0,%3"  CR_TAB
		      "eor %B0,%A0" CR_TAB
		      "and %A0,%3"  CR_TAB
		      "eor %B0,%A0");
	    }
	  break;  /* 10 */

	case 6:
	  if (optimize_size)
	    break;  /* scratch ? 5 : 6 */
	  *len = 9;
	  return ("clr __tmp_reg__" CR_TAB
		  "lsr %B0"         CR_TAB
		  "ror %A0"         CR_TAB
		  "ror __tmp_reg__" CR_TAB
		  "lsr %B0"         CR_TAB
		  "ror %A0"         CR_TAB
		  "ror __tmp_reg__" CR_TAB
		  "mov %B0,%A0"     CR_TAB
		  "mov %A0,__tmp_reg__");

	case 7:
	  *len = 5;
	  return ("lsr %B0"     CR_TAB
		  "mov %B0,%A0" CR_TAB
		  "clr %A0"     CR_TAB
		  "ror %B0"     CR_TAB
		  "ror %A0");

	case 8:
	  return *len = 2, ("mov %B0,%A1" CR_TAB
			    "clr %A0");

	case 9:
	  *len = 3;
	  return ("mov %B0,%A0" CR_TAB
		  "clr %A0"     CR_TAB
		  "lsl %B0");

	case 10:
	  *len = 4;
	  return ("mov %B0,%A0" CR_TAB
		  "clr %A0"     CR_TAB
		  "lsl %B0"     CR_TAB
		  "lsl %B0");

	case 11:
	  *len = 5;
	  return ("mov %B0,%A0" CR_TAB
		  "clr %A0"     CR_TAB
		  "lsl %B0"     CR_TAB
		  "lsl %B0"     CR_TAB
		  "lsl %B0");

	case 12:
	  if (ldi_ok)
	    {
	      *len = 4;
	      return ("mov %B0,%A0" CR_TAB
		      "clr %A0"     CR_TAB
		      "swap %B0"    CR_TAB
		      "andi %B0,0xf0");
	    }
	  if (scratch)
	    {
	      *len = 5;
	      return ("mov %B0,%A0" CR_TAB
		      "clr %A0"     CR_TAB
		      "swap %B0"    CR_TAB
		      "ldi %3,0xf0" CR_TAB
		      "and %B0,%3");
	    }
	  *len = 6;
	  return ("mov %B0,%A0" CR_TAB
		  "clr %A0"     CR_TAB
		  "lsl %B0"     CR_TAB
		  "lsl %B0"     CR_TAB
		  "lsl %B0"     CR_TAB
		  "lsl %B0");

	case 13:
	  if (ldi_ok)
	    {
	      *len = 5;
	      return ("mov %B0,%A0" CR_TAB
		      "clr %A0"     CR_TAB
		      "swap %B0"    CR_TAB
		      "lsl %B0"     CR_TAB
		      "andi %B0,0xe0");
	    }
	  if (AVR_HAVE_MUL && scratch)
	    {
	      *len = 5;
	      return ("ldi %3,0x20" CR_TAB
		      "mul %A0,%3"  CR_TAB
		      "mov %B0,r0"  CR_TAB
		      "clr %A0"     CR_TAB
		      "clr __zero_reg__");
	    }
	  if (optimize_size && scratch)
	    break;  /* 5 */
	  if (scratch)
	    {
	      *len = 6;
	      return ("mov %B0,%A0" CR_TAB
		      "clr %A0"     CR_TAB
		      "swap %B0"    CR_TAB
		      "lsl %B0"     CR_TAB
		      "ldi %3,0xe0" CR_TAB
		      "and %B0,%3");
	    }
	  if (AVR_HAVE_MUL)
	    {
	      *len = 6;
	      return ("set"        CR_TAB
		      "bld r1,5"   CR_TAB
		      "mul %A0,r1" CR_TAB
		      "mov %B0,r0" CR_TAB
		      "clr %A0"    CR_TAB
		      "clr __zero_reg__");
	    }
	  *len = 7;
	  return ("mov %B0,%A0" CR_TAB
		  "clr %A0"     CR_TAB
		  "lsl %B0"     CR_TAB
		  "lsl %B0"     CR_TAB
		  "lsl %B0"     CR_TAB
		  "lsl %B0"     CR_TAB
		  "lsl %B0");

	case 14:
	  if (AVR_HAVE_MUL && ldi_ok)
	    {
	      *len = 5;
	      return ("ldi %B0,0x40" CR_TAB
		      "mul %A0,%B0"  CR_TAB
		      "mov %B0,r0"   CR_TAB
		      "clr %A0"      CR_TAB
		      "clr __zero_reg__");
	    }
	  if (AVR_HAVE_MUL && scratch)
	    {
	      *len = 5;
	      return ("ldi %3,0x40" CR_TAB
		      "mul %A0,%3"  CR_TAB
		      "mov %B0,r0"  CR_TAB
		      "clr %A0"     CR_TAB
		      "clr __zero_reg__");
	    }
	  if (optimize_size && ldi_ok)
	    {
	      *len = 5;
	      return ("mov %B0,%A0" CR_TAB
		      "ldi %A0,6" "\n1:\t"
		      "lsl %B0"     CR_TAB
		      "dec %A0"     CR_TAB
		      "brne 1b");
	    }
	  if (optimize_size && scratch)
	    break;  /* 5 */
	  *len = 6;
	  return ("clr %B0" CR_TAB
		  "lsr %A0" CR_TAB
		  "ror %B0" CR_TAB
		  "lsr %A0" CR_TAB
		  "ror %B0" CR_TAB
		  "clr %A0");

	case 15:
	  *len = 4;
	  return ("clr %B0" CR_TAB
		  "lsr %A0" CR_TAB
		  "ror %B0" CR_TAB
		  "clr %A0");
	}
      len = t;
    }
  out_shift_with_cnt ("lsl %A0" CR_TAB
                      "rol %B0", insn, operands, len, 2);
  return "";
}


/* 24-bit shift left */

const char*
avr_out_ashlpsi3 (rtx_insn *insn, rtx *op, int *plen)
{
  if (plen)
    *plen = 0;

  if (CONST_INT_P (op[2]))
    {
      switch (INTVAL (op[2]))
        {
        default:
          if (INTVAL (op[2]) < 24)
            break;

          return avr_asm_len ("clr %A0" CR_TAB
                              "clr %B0" CR_TAB
                              "clr %C0", op, plen, 3);

        case 8:
          {
            int reg0 = REGNO (op[0]);
            int reg1 = REGNO (op[1]);

            if (reg0 >= reg1)
              return avr_asm_len ("mov %C0,%B1"  CR_TAB
                                  "mov %B0,%A1"  CR_TAB
                                  "clr %A0", op, plen, 3);
            else
              return avr_asm_len ("clr %A0"      CR_TAB
                                  "mov %B0,%A1"  CR_TAB
                                  "mov %C0,%B1", op, plen, 3);
          }

        case 16:
          {
            int reg0 = REGNO (op[0]);
            int reg1 = REGNO (op[1]);

            if (reg0 + 2 != reg1)
              avr_asm_len ("mov %C0,%A0", op, plen, 1);

            return avr_asm_len ("clr %B0"  CR_TAB
                                "clr %A0", op, plen, 2);
          }

        case 23:
          return avr_asm_len ("clr %C0" CR_TAB
                              "lsr %A0" CR_TAB
                              "ror %C0" CR_TAB
                              "clr %B0" CR_TAB
                              "clr %A0", op, plen, 5);
        }
    }

  out_shift_with_cnt ("lsl %A0" CR_TAB
                      "rol %B0" CR_TAB
                      "rol %C0", insn, op, plen, 3);
  return "";
}


/* 32bit shift left ((long)x << i)   */

const char *
ashlsi3_out (rtx_insn *insn, rtx operands[], int *len)
{
  if (CONST_INT_P (operands[2]))
    {
      int k;
      int *t = len;

      if (!len)
	len = &k;

      switch (INTVAL (operands[2]))
	{
	default:
	  if (INTVAL (operands[2]) < 32)
	    break;

	  if (AVR_HAVE_MOVW)
	    return *len = 3, ("clr %D0" CR_TAB
			      "clr %C0" CR_TAB
			      "movw %A0,%C0");
	  *len = 4;
	  return ("clr %D0" CR_TAB
		  "clr %C0" CR_TAB
		  "clr %B0" CR_TAB
		  "clr %A0");

	case 8:
	  {
	    int reg0 = true_regnum (operands[0]);
	    int reg1 = true_regnum (operands[1]);
	    *len = 4;
	    if (reg0 >= reg1)
	      return ("mov %D0,%C1"  CR_TAB
		      "mov %C0,%B1"  CR_TAB
		      "mov %B0,%A1"  CR_TAB
		      "clr %A0");
	    else
	      return ("clr %A0"      CR_TAB
		      "mov %B0,%A1"  CR_TAB
		      "mov %C0,%B1"  CR_TAB
		      "mov %D0,%C1");
	  }

	case 16:
	  {
	    int reg0 = true_regnum (operands[0]);
	    int reg1 = true_regnum (operands[1]);
	    if (reg0 + 2 == reg1)
	      return *len = 2, ("clr %B0"      CR_TAB
				"clr %A0");
	    if (AVR_HAVE_MOVW)
	      return *len = 3, ("movw %C0,%A1" CR_TAB
				"clr %B0"      CR_TAB
				"clr %A0");
	    else
	      return *len = 4, ("mov %C0,%A1"  CR_TAB
				"mov %D0,%B1"  CR_TAB
				"clr %B0"      CR_TAB
				"clr %A0");
	  }

	case 24:
	  *len = 4;
	  return ("mov %D0,%A1"  CR_TAB
		  "clr %C0"      CR_TAB
		  "clr %B0"      CR_TAB
		  "clr %A0");

	case 31:
	  *len = 6;
	  return ("clr %D0" CR_TAB
		  "lsr %A0" CR_TAB
		  "ror %D0" CR_TAB
		  "clr %C0" CR_TAB
		  "clr %B0" CR_TAB
		  "clr %A0");
	}
      len = t;
    }
  out_shift_with_cnt ("lsl %A0" CR_TAB
                      "rol %B0" CR_TAB
                      "rol %C0" CR_TAB
                      "rol %D0", insn, operands, len, 4);
  return "";
}

/* 8bit arithmetic shift right  ((signed char)x >> i) */

const char *
ashrqi3_out (rtx_insn *insn, rtx operands[], int *len)
{
  if (CONST_INT_P (operands[2]))
    {
      int k;

      if (!len)
	len = &k;

      switch (INTVAL (operands[2]))
	{
	case 1:
	  *len = 1;
	  return "asr %0";

	case 2:
	  *len = 2;
	  return ("asr %0" CR_TAB
		  "asr %0");

	case 3:
	  *len = 3;
	  return ("asr %0" CR_TAB
		  "asr %0" CR_TAB
		  "asr %0");

	case 4:
	  *len = 4;
	  return ("asr %0" CR_TAB
		  "asr %0" CR_TAB
		  "asr %0" CR_TAB
		  "asr %0");

	case 5:
	  *len = 5;
	  return ("asr %0" CR_TAB
		  "asr %0" CR_TAB
		  "asr %0" CR_TAB
		  "asr %0" CR_TAB
		  "asr %0");

	case 6:
	  *len = 4;
	  return ("bst %0,6"  CR_TAB
		  "lsl %0"    CR_TAB
		  "sbc %0,%0" CR_TAB
		  "bld %0,0");

	default:
	  if (INTVAL (operands[2]) < 8)
	    break;

	  /* fall through */

	case 7:
	  *len = 2;
	  return ("lsl %0" CR_TAB
		  "sbc %0,%0");
	}
    }
  else if (CONSTANT_P (operands[2]))
    fatal_insn ("internal compiler error.  Incorrect shift:", insn);

  out_shift_with_cnt ("asr %0",
                      insn, operands, len, 1);
  return "";
}


/* 16bit arithmetic shift right  ((signed short)x >> i) */

const char *
ashrhi3_out (rtx_insn *insn, rtx operands[], int *len)
{
  if (CONST_INT_P (operands[2]))
    {
      int scratch = (GET_CODE (PATTERN (insn)) == PARALLEL);
      int ldi_ok = test_hard_reg_class (LD_REGS, operands[0]);
      int k;
      int *t = len;

      if (!len)
	len = &k;

      switch (INTVAL (operands[2]))
	{
	case 4:
	case 5:
	  /* XXX try to optimize this too? */
	  break;

	case 6:
	  if (optimize_size)
	    break;  /* scratch ? 5 : 6 */
	  *len = 8;
	  return ("mov __tmp_reg__,%A0" CR_TAB
		  "mov %A0,%B0"         CR_TAB
		  "lsl __tmp_reg__"     CR_TAB
		  "rol %A0"             CR_TAB
		  "sbc %B0,%B0"         CR_TAB
		  "lsl __tmp_reg__"     CR_TAB
		  "rol %A0"             CR_TAB
		  "rol %B0");

	case 7:
	  *len = 4;
	  return ("lsl %A0"     CR_TAB
		  "mov %A0,%B0" CR_TAB
		  "rol %A0"     CR_TAB
		  "sbc %B0,%B0");

	case 8:
	  {
	    int reg0 = true_regnum (operands[0]);
	    int reg1 = true_regnum (operands[1]);

	    if (reg0 == reg1)
	      return *len = 3, ("mov %A0,%B0" CR_TAB
				"lsl %B0"     CR_TAB
				"sbc %B0,%B0");
	    else
	      return *len = 4, ("mov %A0,%B1" CR_TAB
			        "clr %B0"     CR_TAB
			        "sbrc %A0,7"  CR_TAB
			        "dec %B0");
	  }

	case 9:
	  *len = 4;
	  return ("mov %A0,%B0" CR_TAB
		  "lsl %B0"      CR_TAB
		  "sbc %B0,%B0" CR_TAB
		  "asr %A0");

	case 10:
	  *len = 5;
	  return ("mov %A0,%B0" CR_TAB
		  "lsl %B0"     CR_TAB
		  "sbc %B0,%B0" CR_TAB
		  "asr %A0"     CR_TAB
		  "asr %A0");

	case 11:
	  if (AVR_HAVE_MUL && ldi_ok)
	    {
	      *len = 5;
	      return ("ldi %A0,0x20" CR_TAB
		      "muls %B0,%A0" CR_TAB
		      "mov %A0,r1"   CR_TAB
		      "sbc %B0,%B0"  CR_TAB
		      "clr __zero_reg__");
	    }
	  if (optimize_size && scratch)
	    break;  /* 5 */
	  *len = 6;
	  return ("mov %A0,%B0" CR_TAB
		  "lsl %B0"     CR_TAB
		  "sbc %B0,%B0" CR_TAB
		  "asr %A0"     CR_TAB
		  "asr %A0"     CR_TAB
		  "asr %A0");

	case 12:
	  if (AVR_HAVE_MUL && ldi_ok)
	    {
	      *len = 5;
	      return ("ldi %A0,0x10" CR_TAB
		      "muls %B0,%A0" CR_TAB
		      "mov %A0,r1"   CR_TAB
		      "sbc %B0,%B0"  CR_TAB
		      "clr __zero_reg__");
	    }
	  if (optimize_size && scratch)
	    break;  /* 5 */
	  *len = 7;
	  return ("mov %A0,%B0" CR_TAB
		  "lsl %B0"     CR_TAB
		  "sbc %B0,%B0" CR_TAB
		  "asr %A0"     CR_TAB
		  "asr %A0"     CR_TAB
		  "asr %A0"     CR_TAB
		  "asr %A0");

	case 13:
	  if (AVR_HAVE_MUL && ldi_ok)
	    {
	      *len = 5;
	      return ("ldi %A0,0x08" CR_TAB
		      "muls %B0,%A0" CR_TAB
		      "mov %A0,r1"   CR_TAB
		      "sbc %B0,%B0"  CR_TAB
		      "clr __zero_reg__");
	    }
	  if (optimize_size)
	    break;  /* scratch ? 5 : 7 */
	  *len = 8;
	  return ("mov %A0,%B0" CR_TAB
		  "lsl %B0"     CR_TAB
		  "sbc %B0,%B0" CR_TAB
		  "asr %A0"     CR_TAB
		  "asr %A0"     CR_TAB
		  "asr %A0"     CR_TAB
		  "asr %A0"     CR_TAB
		  "asr %A0");

	case 14:
	  *len = 5;
	  return ("lsl %B0"     CR_TAB
		  "sbc %A0,%A0" CR_TAB
		  "lsl %B0"     CR_TAB
		  "mov %B0,%A0" CR_TAB
		  "rol %A0");

	default:
	  if (INTVAL (operands[2]) < 16)
	    break;

	  /* fall through */

	case 15:
	  return *len = 3, ("lsl %B0"     CR_TAB
			    "sbc %A0,%A0" CR_TAB
			    "mov %B0,%A0");
	}
      len = t;
    }
  out_shift_with_cnt ("asr %B0" CR_TAB
                      "ror %A0", insn, operands, len, 2);
  return "";
}


/* 24-bit arithmetic shift right */

const char*
avr_out_ashrpsi3 (rtx_insn *insn, rtx *op, int *plen)
{
  int dest = REGNO (op[0]);
  int src = REGNO (op[1]);

  if (CONST_INT_P (op[2]))
    {
      if (plen)
        *plen = 0;

      switch (INTVAL (op[2]))
        {
        case 8:
          if (dest <= src)
            return avr_asm_len ("mov %A0,%B1" CR_TAB
                                "mov %B0,%C1" CR_TAB
                                "clr %C0"     CR_TAB
                                "sbrc %B0,7"  CR_TAB
                                "dec %C0", op, plen, 5);
          else
            return avr_asm_len ("clr %C0"     CR_TAB
                                "sbrc %C1,7"  CR_TAB
                                "dec %C0"     CR_TAB
                                "mov %B0,%C1" CR_TAB
                                "mov %A0,%B1", op, plen, 5);

        case 16:
          if (dest != src + 2)
            avr_asm_len ("mov %A0,%C1", op, plen, 1);

          return avr_asm_len ("clr %B0"     CR_TAB
                              "sbrc %A0,7"  CR_TAB
                              "com %B0"     CR_TAB
                              "mov %C0,%B0", op, plen, 4);

        default:
          if (INTVAL (op[2]) < 24)
            break;

          /* fall through */

        case 23:
          return avr_asm_len ("lsl %C0"     CR_TAB
                              "sbc %A0,%A0" CR_TAB
                              "mov %B0,%A0" CR_TAB
                              "mov %C0,%A0", op, plen, 4);
        } /* switch */
    }

  out_shift_with_cnt ("asr %C0" CR_TAB
                      "ror %B0" CR_TAB
                      "ror %A0", insn, op, plen, 3);
  return "";
}


/* 32-bit arithmetic shift right  ((signed long)x >> i) */

const char *
ashrsi3_out (rtx_insn *insn, rtx operands[], int *len)
{
  if (CONST_INT_P (operands[2]))
    {
      int k;
      int *t = len;

      if (!len)
	len = &k;

      switch (INTVAL (operands[2]))
	{
	case 8:
	  {
	    int reg0 = true_regnum (operands[0]);
	    int reg1 = true_regnum (operands[1]);
	    *len=6;
	    if (reg0 <= reg1)
	      return ("mov %A0,%B1" CR_TAB
		      "mov %B0,%C1" CR_TAB
		      "mov %C0,%D1" CR_TAB
		      "clr %D0"     CR_TAB
		      "sbrc %C0,7"  CR_TAB
		      "dec %D0");
	    else
	      return ("clr %D0"     CR_TAB
		      "sbrc %D1,7"  CR_TAB
		      "dec %D0"     CR_TAB
		      "mov %C0,%D1" CR_TAB
		      "mov %B0,%C1" CR_TAB
		      "mov %A0,%B1");
	  }

	case 16:
	  {
	    int reg0 = true_regnum (operands[0]);
	    int reg1 = true_regnum (operands[1]);

	    if (reg0 == reg1 + 2)
	      return *len = 4, ("clr %D0"     CR_TAB
				"sbrc %B0,7"  CR_TAB
				"com %D0"     CR_TAB
				"mov %C0,%D0");
	    if (AVR_HAVE_MOVW)
	      return *len = 5, ("movw %A0,%C1" CR_TAB
				"clr %D0"      CR_TAB
				"sbrc %B0,7"   CR_TAB
				"com %D0"      CR_TAB
				"mov %C0,%D0");
	    else
	      return *len = 6, ("mov %B0,%D1" CR_TAB
				"mov %A0,%C1" CR_TAB
				"clr %D0"     CR_TAB
				"sbrc %B0,7"  CR_TAB
				"com %D0"     CR_TAB
				"mov %C0,%D0");
	  }

	case 24:
	  return *len = 6, ("mov %A0,%D1" CR_TAB
			    "clr %D0"     CR_TAB
			    "sbrc %A0,7"  CR_TAB
			    "com %D0"     CR_TAB
			    "mov %B0,%D0" CR_TAB
			    "mov %C0,%D0");

	default:
	  if (INTVAL (operands[2]) < 32)
	    break;

	  /* fall through */

	case 31:
	  if (AVR_HAVE_MOVW)
	    return *len = 4, ("lsl %D0"     CR_TAB
			      "sbc %A0,%A0" CR_TAB
			      "mov %B0,%A0" CR_TAB
			      "movw %C0,%A0");
	  else
	    return *len = 5, ("lsl %D0"     CR_TAB
			      "sbc %A0,%A0" CR_TAB
			      "mov %B0,%A0" CR_TAB
			      "mov %C0,%A0" CR_TAB
			      "mov %D0,%A0");
	}
      len = t;
    }
  out_shift_with_cnt ("asr %D0" CR_TAB
                      "ror %C0" CR_TAB
                      "ror %B0" CR_TAB
                      "ror %A0", insn, operands, len, 4);
  return "";
}

/* 8-bit logic shift right ((unsigned char)x >> i) */

const char *
lshrqi3_out (rtx_insn *insn, rtx operands[], int *len)
{
  if (CONST_INT_P (operands[2]))
    {
      int k;

      if (!len)
	len = &k;

      switch (INTVAL (operands[2]))
	{
	default:
	  if (INTVAL (operands[2]) < 8)
	    break;

	  *len = 1;
	  return "clr %0";

	case 1:
	  *len = 1;
	  return "lsr %0";

	case 2:
	  *len = 2;
	  return ("lsr %0" CR_TAB
		  "lsr %0");
	case 3:
	  *len = 3;
	  return ("lsr %0" CR_TAB
		  "lsr %0" CR_TAB
		  "lsr %0");

	case 4:
	  if (test_hard_reg_class (LD_REGS, operands[0]))
	    {
	      *len=2;
	      return ("swap %0" CR_TAB
		      "andi %0,0x0f");
	    }
	  *len = 4;
	  return ("lsr %0" CR_TAB
		  "lsr %0" CR_TAB
		  "lsr %0" CR_TAB
		  "lsr %0");

	case 5:
	  if (test_hard_reg_class (LD_REGS, operands[0]))
	    {
	      *len = 3;
	      return ("swap %0" CR_TAB
		      "lsr %0"  CR_TAB
		      "andi %0,0x7");
	    }
	  *len = 5;
	  return ("lsr %0" CR_TAB
		  "lsr %0" CR_TAB
		  "lsr %0" CR_TAB
		  "lsr %0" CR_TAB
		  "lsr %0");

	case 6:
	  if (test_hard_reg_class (LD_REGS, operands[0]))
	    {
	      *len = 4;
	      return ("swap %0" CR_TAB
		      "lsr %0"  CR_TAB
		      "lsr %0"  CR_TAB
		      "andi %0,0x3");
	    }
	  *len = 6;
	  return ("lsr %0" CR_TAB
		  "lsr %0" CR_TAB
		  "lsr %0" CR_TAB
		  "lsr %0" CR_TAB
		  "lsr %0" CR_TAB
		  "lsr %0");

	case 7:
	  *len = 3;
	  return ("rol %0" CR_TAB
		  "clr %0" CR_TAB
		  "rol %0");
	}
    }
  else if (CONSTANT_P (operands[2]))
    fatal_insn ("internal compiler error.  Incorrect shift:", insn);

  out_shift_with_cnt ("lsr %0",
                      insn, operands, len, 1);
  return "";
}

/* 16-bit logic shift right ((unsigned short)x >> i) */

const char *
lshrhi3_out (rtx_insn *insn, rtx operands[], int *len)
{
  if (CONST_INT_P (operands[2]))
    {
      int scratch = (GET_CODE (PATTERN (insn)) == PARALLEL);
      int ldi_ok = test_hard_reg_class (LD_REGS, operands[0]);
      int k;
      int *t = len;

      if (!len)
	len = &k;

      switch (INTVAL (operands[2]))
	{
	default:
	  if (INTVAL (operands[2]) < 16)
	    break;

	  *len = 2;
	  return ("clr %B0" CR_TAB
		  "clr %A0");

	case 4:
	  if (optimize_size && scratch)
	    break;  /* 5 */
	  if (ldi_ok)
	    {
	      *len = 6;
	      return ("swap %B0"      CR_TAB
		      "swap %A0"      CR_TAB
		      "andi %A0,0x0f" CR_TAB
		      "eor %A0,%B0"   CR_TAB
		      "andi %B0,0x0f" CR_TAB
		      "eor %A0,%B0");
	    }
	  if (scratch)
	    {
	      *len = 7;
	      return ("swap %B0"    CR_TAB
		      "swap %A0"    CR_TAB
		      "ldi %3,0x0f" CR_TAB
		      "and %A0,%3"  CR_TAB
		      "eor %A0,%B0" CR_TAB
		      "and %B0,%3"  CR_TAB
		      "eor %A0,%B0");
	    }
	  break;  /* optimize_size ? 6 : 8 */

	case 5:
	  if (optimize_size)
	    break;  /* scratch ? 5 : 6 */
	  if (ldi_ok)
	    {
	      *len = 8;
	      return ("lsr %B0"       CR_TAB
		      "ror %A0"       CR_TAB
		      "swap %B0"      CR_TAB
		      "swap %A0"      CR_TAB
		      "andi %A0,0x0f" CR_TAB
		      "eor %A0,%B0"   CR_TAB
		      "andi %B0,0x0f" CR_TAB
		      "eor %A0,%B0");
	    }
	  if (scratch)
	    {
	      *len = 9;
	      return ("lsr %B0"     CR_TAB
		      "ror %A0"     CR_TAB
		      "swap %B0"    CR_TAB
		      "swap %A0"    CR_TAB
		      "ldi %3,0x0f" CR_TAB
		      "and %A0,%3"  CR_TAB
		      "eor %A0,%B0" CR_TAB
		      "and %B0,%3"  CR_TAB
		      "eor %A0,%B0");
	    }
	  break;  /* 10 */

	case 6:
	  if (optimize_size)
	    break;  /* scratch ? 5 : 6 */
	  *len = 9;
	  return ("clr __tmp_reg__" CR_TAB
		  "lsl %A0"         CR_TAB
		  "rol %B0"         CR_TAB
		  "rol __tmp_reg__" CR_TAB
		  "lsl %A0"         CR_TAB
		  "rol %B0"         CR_TAB
		  "rol __tmp_reg__" CR_TAB
		  "mov %A0,%B0"     CR_TAB
		  "mov %B0,__tmp_reg__");

	case 7:
	  *len = 5;
	  return ("lsl %A0"     CR_TAB
		  "mov %A0,%B0" CR_TAB
		  "rol %A0"     CR_TAB
		  "sbc %B0,%B0" CR_TAB
		  "neg %B0");

	case 8:
	  return *len = 2, ("mov %A0,%B1" CR_TAB
			    "clr %B0");

	case 9:
	  *len = 3;
	  return ("mov %A0,%B0" CR_TAB
		  "clr %B0"     CR_TAB
		  "lsr %A0");

	case 10:
	  *len = 4;
	  return ("mov %A0,%B0" CR_TAB
		  "clr %B0"     CR_TAB
		  "lsr %A0"     CR_TAB
		  "lsr %A0");

	case 11:
	  *len = 5;
	  return ("mov %A0,%B0" CR_TAB
		  "clr %B0"     CR_TAB
		  "lsr %A0"     CR_TAB
		  "lsr %A0"     CR_TAB
		  "lsr %A0");

	case 12:
	  if (ldi_ok)
	    {
	      *len = 4;
	      return ("mov %A0,%B0" CR_TAB
		      "clr %B0"     CR_TAB
		      "swap %A0"    CR_TAB
		      "andi %A0,0x0f");
	    }
	  if (scratch)
	    {
	      *len = 5;
	      return ("mov %A0,%B0" CR_TAB
		      "clr %B0"     CR_TAB
		      "swap %A0"    CR_TAB
		      "ldi %3,0x0f" CR_TAB
		      "and %A0,%3");
	    }
	  *len = 6;
	  return ("mov %A0,%B0" CR_TAB
		  "clr %B0"     CR_TAB
		  "lsr %A0"     CR_TAB
		  "lsr %A0"     CR_TAB
		  "lsr %A0"     CR_TAB
		  "lsr %A0");

	case 13:
	  if (ldi_ok)
	    {
	      *len = 5;
	      return ("mov %A0,%B0" CR_TAB
		      "clr %B0"     CR_TAB
		      "swap %A0"    CR_TAB
		      "lsr %A0"     CR_TAB
		      "andi %A0,0x07");
	    }
	  if (AVR_HAVE_MUL && scratch)
	    {
	      *len = 5;
	      return ("ldi %3,0x08" CR_TAB
		      "mul %B0,%3"  CR_TAB
		      "mov %A0,r1"  CR_TAB
		      "clr %B0"     CR_TAB
		      "clr __zero_reg__");
	    }
	  if (optimize_size && scratch)
	    break;  /* 5 */
	  if (scratch)
	    {
	      *len = 6;
	      return ("mov %A0,%B0" CR_TAB
		      "clr %B0"     CR_TAB
		      "swap %A0"    CR_TAB
		      "lsr %A0"     CR_TAB
		      "ldi %3,0x07" CR_TAB
		      "and %A0,%3");
	    }
	  if (AVR_HAVE_MUL)
	    {
	      *len = 6;
	      return ("set"        CR_TAB
		      "bld r1,3"   CR_TAB
		      "mul %B0,r1" CR_TAB
		      "mov %A0,r1" CR_TAB
		      "clr %B0"    CR_TAB
		      "clr __zero_reg__");
	    }
	  *len = 7;
	  return ("mov %A0,%B0" CR_TAB
		  "clr %B0"     CR_TAB
		  "lsr %A0"     CR_TAB
		  "lsr %A0"     CR_TAB
		  "lsr %A0"     CR_TAB
		  "lsr %A0"     CR_TAB
		  "lsr %A0");

	case 14:
	  if (AVR_HAVE_MUL && ldi_ok)
	    {
	      *len = 5;
	      return ("ldi %A0,0x04" CR_TAB
		      "mul %B0,%A0"  CR_TAB
		      "mov %A0,r1"   CR_TAB
		      "clr %B0"      CR_TAB
		      "clr __zero_reg__");
	    }
	  if (AVR_HAVE_MUL && scratch)
	    {
	      *len = 5;
	      return ("ldi %3,0x04" CR_TAB
		      "mul %B0,%3"  CR_TAB
		      "mov %A0,r1"  CR_TAB
		      "clr %B0"     CR_TAB
		      "clr __zero_reg__");
	    }
	  if (optimize_size && ldi_ok)
	    {
	      *len = 5;
	      return ("mov %A0,%B0" CR_TAB
		      "ldi %B0,6" "\n1:\t"
		      "lsr %A0"     CR_TAB
		      "dec %B0"     CR_TAB
		      "brne 1b");
	    }
	  if (optimize_size && scratch)
	    break;  /* 5 */
	  *len = 6;
	  return ("clr %A0" CR_TAB
		  "lsl %B0" CR_TAB
		  "rol %A0" CR_TAB
		  "lsl %B0" CR_TAB
		  "rol %A0" CR_TAB
		  "clr %B0");

	case 15:
	  *len = 4;
	  return ("clr %A0" CR_TAB
		  "lsl %B0" CR_TAB
		  "rol %A0" CR_TAB
		  "clr %B0");
	}
      len = t;
    }
  out_shift_with_cnt ("lsr %B0" CR_TAB
                      "ror %A0", insn, operands, len, 2);
  return "";
}


/* 24-bit logic shift right */

const char*
avr_out_lshrpsi3 (rtx_insn *insn, rtx *op, int *plen)
{
  int dest = REGNO (op[0]);
  int src = REGNO (op[1]);

  if (CONST_INT_P (op[2]))
    {
      if (plen)
        *plen = 0;

      switch (INTVAL (op[2]))
        {
        case 8:
          if (dest <= src)
            return avr_asm_len ("mov %A0,%B1" CR_TAB
                                "mov %B0,%C1" CR_TAB
                                "clr %C0", op, plen, 3);
          else
            return avr_asm_len ("clr %C0"     CR_TAB
                                "mov %B0,%C1" CR_TAB
                                "mov %A0,%B1", op, plen, 3);

        case 16:
          if (dest != src + 2)
            avr_asm_len ("mov %A0,%C1", op, plen, 1);

          return avr_asm_len ("clr %B0"  CR_TAB
                              "clr %C0", op, plen, 2);

        default:
          if (INTVAL (op[2]) < 24)
            break;

          /* fall through */

        case 23:
          return avr_asm_len ("clr %A0"    CR_TAB
                              "sbrc %C0,7" CR_TAB
                              "inc %A0"    CR_TAB
                              "clr %B0"    CR_TAB
                              "clr %C0", op, plen, 5);
        } /* switch */
    }

  out_shift_with_cnt ("lsr %C0" CR_TAB
                      "ror %B0" CR_TAB
                      "ror %A0", insn, op, plen, 3);
  return "";
}


/* 32-bit logic shift right ((unsigned int)x >> i) */

const char *
lshrsi3_out (rtx_insn *insn, rtx operands[], int *len)
{
  if (CONST_INT_P (operands[2]))
    {
      int k;
      int *t = len;

      if (!len)
	len = &k;

      switch (INTVAL (operands[2]))
	{
	default:
	  if (INTVAL (operands[2]) < 32)
	    break;

	  if (AVR_HAVE_MOVW)
	    return *len = 3, ("clr %D0" CR_TAB
			      "clr %C0" CR_TAB
			      "movw %A0,%C0");
	  *len = 4;
	  return ("clr %D0" CR_TAB
		  "clr %C0" CR_TAB
		  "clr %B0" CR_TAB
		  "clr %A0");

	case 8:
	  {
	    int reg0 = true_regnum (operands[0]);
	    int reg1 = true_regnum (operands[1]);
	    *len = 4;
	    if (reg0 <= reg1)
	      return ("mov %A0,%B1" CR_TAB
		      "mov %B0,%C1" CR_TAB
		      "mov %C0,%D1" CR_TAB
		      "clr %D0");
	    else
	      return ("clr %D0"     CR_TAB
		      "mov %C0,%D1" CR_TAB
		      "mov %B0,%C1" CR_TAB
		      "mov %A0,%B1");
	  }

	case 16:
	  {
	    int reg0 = true_regnum (operands[0]);
	    int reg1 = true_regnum (operands[1]);

	    if (reg0 == reg1 + 2)
	      return *len = 2, ("clr %C0"     CR_TAB
				"clr %D0");
	    if (AVR_HAVE_MOVW)
	      return *len = 3, ("movw %A0,%C1" CR_TAB
				"clr %C0"      CR_TAB
				"clr %D0");
	    else
	      return *len = 4, ("mov %B0,%D1" CR_TAB
				"mov %A0,%C1" CR_TAB
				"clr %C0"     CR_TAB
				"clr %D0");
	  }

	case 24:
	  return *len = 4, ("mov %A0,%D1" CR_TAB
			    "clr %B0"     CR_TAB
			    "clr %C0"     CR_TAB
			    "clr %D0");

	case 31:
	  *len = 6;
	  return ("clr %A0"    CR_TAB
		  "sbrc %D0,7" CR_TAB
		  "inc %A0"    CR_TAB
		  "clr %B0"    CR_TAB
		  "clr %C0"    CR_TAB
		  "clr %D0");
	}
      len = t;
    }
  out_shift_with_cnt ("lsr %D0" CR_TAB
                      "ror %C0" CR_TAB
                      "ror %B0" CR_TAB
                      "ror %A0", insn, operands, len, 4);
  return "";
}


/* Output addition of register XOP[0] and compile time constant XOP[2].
   CODE == PLUS:  perform addition by using ADD instructions or
   CODE == MINUS: perform addition by using SUB instructions:

      XOP[0] = XOP[0] + XOP[2]

   Or perform addition/subtraction with register XOP[2] depending on CODE:

      XOP[0] = XOP[0] +/- XOP[2]

   If PLEN == NULL, print assembler instructions to perform the operation;
   otherwise, set *PLEN to the length of the instruction sequence (in words)
   printed with PLEN == NULL.  XOP[3] is an 8-bit scratch register or NULL_RTX.
   Set *PCC to effect on cc0 according to respective CC_* insn attribute.

   CODE_SAT == UNKNOWN: Perform ordinary, non-saturating operation.
   CODE_SAT != UNKNOWN: Perform operation and saturate according to CODE_SAT.
   If  CODE_SAT != UNKNOWN  then SIGN contains the sign of the summand resp.
   the subtrahend in the original insn, provided it is a compile time constant.
   In all other cases, SIGN is 0.

   If OUT_LABEL is true, print the final 0: label which is needed for
   saturated addition / subtraction.  The only case where OUT_LABEL = false
   is useful is for saturated addition / subtraction performed during
   fixed-point rounding, cf. `avr_out_round'.  */

static void
avr_out_plus_1 (rtx *xop, int *plen, enum rtx_code code, int *pcc,
                enum rtx_code code_sat, int sign, bool out_label)
{
  /* MODE of the operation.  */
  machine_mode mode = GET_MODE (xop[0]);

  /* INT_MODE of the same size.  */
  scalar_int_mode imode = *int_mode_for_mode (mode);

  /* Number of bytes to operate on.  */
  int n_bytes = GET_MODE_SIZE (mode);

  /* Value (0..0xff) held in clobber register op[3] or -1 if unknown.  */
  int clobber_val = -1;

  /* op[0]: 8-bit destination register
     op[1]: 8-bit const int
     op[2]: 8-bit scratch register */
  rtx op[3];

  /* Started the operation?  Before starting the operation we may skip
     adding 0.  This is no more true after the operation started because
     carry must be taken into account.  */
  bool started = false;

  /* Value to add.  There are two ways to add VAL: R += VAL and R -= -VAL.  */
  rtx xval = xop[2];

  /* Output a BRVC instruction.  Only needed with saturation.  */
  bool out_brvc = true;

  if (plen)
    *plen = 0;

  if (REG_P (xop[2]))
    {
      *pcc = MINUS == code ? (int) CC_SET_CZN : (int) CC_CLOBBER;

      for (int i = 0; i < n_bytes; i++)
        {
          /* We operate byte-wise on the destination.  */
          op[0] = simplify_gen_subreg (QImode, xop[0], mode, i);
          op[1] = simplify_gen_subreg (QImode, xop[2], mode, i);

          if (i == 0)
            avr_asm_len (code == PLUS ? "add %0,%1" : "sub %0,%1",
                         op, plen, 1);
          else
            avr_asm_len (code == PLUS ? "adc %0,%1" : "sbc %0,%1",
                         op, plen, 1);
        }

      if (reg_overlap_mentioned_p (xop[0], xop[2]))
        {
          gcc_assert (REGNO (xop[0]) == REGNO (xop[2]));

          if (MINUS == code)
            return;
        }

      goto saturate;
    }

  /* Except in the case of ADIW with 16-bit register (see below)
     addition does not set cc0 in a usable way.  */

  *pcc = (MINUS == code) ? CC_SET_CZN : CC_CLOBBER;

  if (CONST_FIXED_P (xval))
    xval = avr_to_int_mode (xval);

  /* Adding/Subtracting zero is a no-op.  */

  if (xval == const0_rtx)
    {
      *pcc = CC_NONE;
      return;
    }

  if (MINUS == code)
    xval = simplify_unary_operation (NEG, imode, xval, imode);

  op[2] = xop[3];

  if (SS_PLUS == code_sat && MINUS == code
      && sign < 0
      && 0x80 == (INTVAL (simplify_gen_subreg (QImode, xval, imode, n_bytes-1))
                  & GET_MODE_MASK (QImode)))
    {
      /* We compute x + 0x80 by means of SUB instructions.  We negated the
         constant subtrahend above and are left with  x - (-128)  so that we
         need something like SUBI r,128 which does not exist because SUBI sets
         V according to the sign of the subtrahend.  Notice the only case
         where this must be done is when NEG overflowed in case [2s] because
         the V computation needs the right sign of the subtrahend.  */

      rtx msb = simplify_gen_subreg (QImode, xop[0], mode, n_bytes - 1);

      avr_asm_len ("subi %0,128" CR_TAB
                   "brmi 0f", &msb, plen, 2);
      out_brvc = false;

      goto saturate;
    }

  for (int i = 0; i < n_bytes; i++)
    {
      /* We operate byte-wise on the destination.  */
      rtx reg8 = simplify_gen_subreg (QImode, xop[0], mode, i);
      rtx xval8 = simplify_gen_subreg (QImode, xval, imode, i);

      /* 8-bit value to operate with this byte. */
      unsigned int val8 = UINTVAL (xval8) & GET_MODE_MASK (QImode);

      /* Registers R16..R31 can operate with immediate.  */
      bool ld_reg_p = test_hard_reg_class (LD_REGS, reg8);

      op[0] = reg8;
      op[1] = gen_int_mode (val8, QImode);

      /* To get usable cc0 no low-bytes must have been skipped.  */

      if (i && !started)
        *pcc = CC_CLOBBER;

      if (!started
          && i % 2 == 0
          && i + 2 <= n_bytes
          && test_hard_reg_class (ADDW_REGS, reg8))
        {
          rtx xval16 = simplify_gen_subreg (HImode, xval, imode, i);
          unsigned int val16 = UINTVAL (xval16) & GET_MODE_MASK (HImode);

          /* Registers R24, X, Y, Z can use ADIW/SBIW with constants < 64
             i.e. operate word-wise.  */

          if (val16 < 64)
            {
              if (val16 != 0)
                {
                  started = true;
                  avr_asm_len (code == PLUS ? "adiw %0,%1" : "sbiw %0,%1",
                               op, plen, 1);

                  if (n_bytes == 2 && PLUS == code)
                    *pcc = CC_SET_CZN;
                }

              i++;
              continue;
            }
        }

      if (val8 == 0)
        {
          if (started)
            avr_asm_len (code == PLUS
                         ? "adc %0,__zero_reg__" : "sbc %0,__zero_reg__",
                         op, plen, 1);
          continue;
        }
      else if ((val8 == 1 || val8 == 0xff)
               && UNKNOWN == code_sat
               && !started
               && i == n_bytes - 1)
        {
          avr_asm_len ((code == PLUS) ^ (val8 == 1) ? "dec %0" : "inc %0",
                       op, plen, 1);
          *pcc = CC_CLOBBER;
          break;
        }

      switch (code)
        {
        case PLUS:

          gcc_assert (plen != NULL || (op[2] && REG_P (op[2])));

          if (plen != NULL && UNKNOWN != code_sat)
            {
              /* This belongs to the x + 0x80 corner case.  The code with
                 ADD instruction is not smaller, thus make this case
                 expensive so that the caller won't pick it.  */

              *plen += 10;
              break;
            }

          if (clobber_val != (int) val8)
            avr_asm_len ("ldi %2,%1", op, plen, 1);
          clobber_val = (int) val8;

          avr_asm_len (started ? "adc %0,%2" : "add %0,%2", op, plen, 1);

          break; /* PLUS */

        case MINUS:

          if (ld_reg_p)
            avr_asm_len (started ? "sbci %0,%1" : "subi %0,%1", op, plen, 1);
          else
            {
              gcc_assert (plen != NULL || REG_P (op[2]));

              if (clobber_val != (int) val8)
                avr_asm_len ("ldi %2,%1", op, plen, 1);
              clobber_val = (int) val8;

              avr_asm_len (started ? "sbc %0,%2" : "sub %0,%2", op, plen, 1);
            }

          break; /* MINUS */

        default:
          /* Unknown code */
          gcc_unreachable();
        }

      started = true;

    } /* for all sub-bytes */

 saturate:

  if (UNKNOWN == code_sat)
    return;

  *pcc = (int) CC_CLOBBER;

  /* Vanilla addition/subtraction is done.  We are left with saturation.

     We have to compute  A = A <op> B  where  A  is a register and
     B is a register or a non-zero compile time constant CONST.
     A is register class "r" if unsigned && B is REG.  Otherwise, A is in "d".
     B stands for the original operand $2 in INSN.  In the case of B = CONST,
     SIGN in { -1, 1 } is the sign of B.  Otherwise, SIGN is 0.

     CODE is the instruction flavor we use in the asm sequence to perform <op>.


     unsigned
     operation        |  code |  sat if  |    b is      | sat value |  case
     -----------------+-------+----------+--------------+-----------+-------
     +  as  a + b     |  add  |  C == 1  |  const, reg  | u+ = 0xff |  [1u]
     +  as  a - (-b)  |  sub  |  C == 0  |  const       | u+ = 0xff |  [2u]
     -  as  a - b     |  sub  |  C == 1  |  const, reg  | u- = 0    |  [3u]
     -  as  a + (-b)  |  add  |  C == 0  |  const       | u- = 0    |  [4u]


     signed
     operation        |  code |  sat if  |    b is      | sat value |  case
     -----------------+-------+----------+--------------+-----------+-------
     +  as  a + b     |  add  |  V == 1  |  const, reg  | s+        |  [1s]
     +  as  a - (-b)  |  sub  |  V == 1  |  const       | s+        |  [2s]
     -  as  a - b     |  sub  |  V == 1  |  const, reg  | s-        |  [3s]
     -  as  a + (-b)  |  add  |  V == 1  |  const       | s-        |  [4s]

     s+  =  b < 0  ?  -0x80 :  0x7f
     s-  =  b < 0  ?   0x7f : -0x80

     The cases a - b actually perform  a - (-(-b))  if B is CONST.
  */

  op[0] = simplify_gen_subreg (QImode, xop[0], mode, n_bytes-1);
  op[1] = n_bytes > 1
    ? simplify_gen_subreg (QImode, xop[0], mode, n_bytes-2)
    : NULL_RTX;

  bool need_copy = true;
  int len_call = 1 + AVR_HAVE_JMP_CALL;

  switch (code_sat)
    {
    default:
      gcc_unreachable();

    case SS_PLUS:
    case SS_MINUS:

      if (out_brvc)
        avr_asm_len ("brvc 0f", op, plen, 1);

      if (reg_overlap_mentioned_p (xop[0], xop[2]))
        {
          /* [1s,reg] */

          if (n_bytes == 1)
            avr_asm_len ("ldi %0,0x7f" CR_TAB
                         "adc %0,__zero_reg__", op, plen, 2);
          else
            avr_asm_len ("ldi %0,0x7f" CR_TAB
                         "ldi %1,0xff" CR_TAB
                         "adc %1,__zero_reg__" CR_TAB
                         "adc %0,__zero_reg__", op, plen, 4);
        }
      else if (sign == 0 && PLUS == code)
        {
          /* [1s,reg] */

          op[2] = simplify_gen_subreg (QImode, xop[2], mode, n_bytes-1);

          if (n_bytes == 1)
            avr_asm_len ("ldi %0,0x80" CR_TAB
                         "sbrs %2,7"   CR_TAB
                         "dec %0", op, plen, 3);
          else
            avr_asm_len ("ldi %0,0x80" CR_TAB
                         "cp %2,%0"    CR_TAB
                         "sbc %1,%1"   CR_TAB
                         "sbci %0,0", op, plen, 4);
        }
      else if (sign == 0 && MINUS == code)
        {
          /* [3s,reg] */

          op[2] = simplify_gen_subreg (QImode, xop[2], mode, n_bytes-1);

          if (n_bytes == 1)
            avr_asm_len ("ldi %0,0x7f" CR_TAB
                         "sbrs %2,7"   CR_TAB
                         "inc %0", op, plen, 3);
          else
            avr_asm_len ("ldi %0,0x7f" CR_TAB
                         "cp %0,%2"    CR_TAB
                         "sbc %1,%1"   CR_TAB
                         "sbci %0,-1", op, plen, 4);
        }
      else if ((sign < 0) ^ (SS_MINUS == code_sat))
        {
          /* [1s,const,B < 0] [2s,B < 0] */
          /* [3s,const,B > 0] [4s,B > 0] */

          if (n_bytes == 8)
            {
              avr_asm_len ("%~call __clr_8", op, plen, len_call);
              need_copy = false;
            }

          avr_asm_len ("ldi %0,0x80", op, plen, 1);
          if (n_bytes > 1 && need_copy)
            avr_asm_len ("clr %1", op, plen, 1);
        }
      else if ((sign > 0) ^ (SS_MINUS == code_sat))
        {
          /* [1s,const,B > 0] [2s,B > 0] */
          /* [3s,const,B < 0] [4s,B < 0] */

          if (n_bytes == 8)
            {
              avr_asm_len ("sec" CR_TAB
                           "%~call __sbc_8", op, plen, 1 + len_call);
              need_copy = false;
            }

          avr_asm_len ("ldi %0,0x7f", op, plen, 1);
          if (n_bytes > 1 && need_copy)
            avr_asm_len ("ldi %1,0xff", op, plen, 1);
        }
      else
        gcc_unreachable();

      break;

    case US_PLUS:
      /* [1u] : [2u] */

      avr_asm_len (PLUS == code ? "brcc 0f" : "brcs 0f", op, plen, 1);

      if (n_bytes == 8)
        {
          if (MINUS == code)
            avr_asm_len ("sec", op, plen, 1);
          avr_asm_len ("%~call __sbc_8", op, plen, len_call);

          need_copy = false;
        }
      else
        {
          if (MINUS == code && !test_hard_reg_class (LD_REGS, op[0]))
            avr_asm_len ("sec" CR_TAB
                         "sbc %0,%0", op, plen, 2);
          else
            avr_asm_len (PLUS == code ? "sbc %0,%0" : "ldi %0,0xff",
                         op, plen, 1);
        }
      break; /* US_PLUS */

    case US_MINUS:
      /* [4u] : [3u] */

      avr_asm_len (PLUS == code ? "brcs 0f" : "brcc 0f", op, plen, 1);

      if (n_bytes == 8)
        {
          avr_asm_len ("%~call __clr_8", op, plen, len_call);
          need_copy = false;
        }
      else
        avr_asm_len ("clr %0", op, plen, 1);

      break;
    }

  /* We set the MSB in the unsigned case and the 2 MSBs in the signed case.
     Now copy the right value to the LSBs.  */

  if (need_copy && n_bytes > 1)
    {
      if (US_MINUS == code_sat || US_PLUS == code_sat)
        {
          avr_asm_len ("mov %1,%0", op, plen, 1);

          if (n_bytes > 2)
            {
              op[0] = xop[0];
              if (AVR_HAVE_MOVW)
                avr_asm_len ("movw %0,%1", op, plen, 1);
              else
                avr_asm_len ("mov %A0,%1" CR_TAB
                             "mov %B0,%1", op, plen, 2);
            }
        }
      else if (n_bytes > 2)
        {
          op[0] = xop[0];
          avr_asm_len ("mov %A0,%1" CR_TAB
                       "mov %B0,%1", op, plen, 2);
        }
    }

  if (need_copy && n_bytes == 8)
    {
      if (AVR_HAVE_MOVW)
        avr_asm_len ("movw %r0+2,%0" CR_TAB
                     "movw %r0+4,%0", xop, plen, 2);
      else
        avr_asm_len ("mov %r0+2,%0" CR_TAB
                     "mov %r0+3,%0" CR_TAB
                     "mov %r0+4,%0" CR_TAB
                     "mov %r0+5,%0", xop, plen, 4);
    }

  if (out_label)
    avr_asm_len ("0:", op, plen, 0);
}


/* Output addition/subtraction of register XOP[0] and a constant XOP[2] that
   is ont a compile-time constant:

      XOP[0] = XOP[0] +/- XOP[2]

   This is a helper for the function below.  The only insns that need this
   are additions/subtraction for pointer modes, i.e. HImode and PSImode.  */

static const char*
avr_out_plus_symbol (rtx *xop, enum rtx_code code, int *plen, int *pcc)
{
  machine_mode mode = GET_MODE (xop[0]);

  /* Only pointer modes want to add symbols.  */

  gcc_assert (mode == HImode || mode == PSImode);

  *pcc = MINUS == code ? (int) CC_SET_CZN : (int) CC_SET_N;

  avr_asm_len (PLUS == code
               ? "subi %A0,lo8(-(%2))" CR_TAB "sbci %B0,hi8(-(%2))"
               : "subi %A0,lo8(%2)"    CR_TAB "sbci %B0,hi8(%2)",
               xop, plen, -2);

  if (PSImode == mode)
    avr_asm_len (PLUS == code
                 ? "sbci %C0,hlo8(-(%2))"
                 : "sbci %C0,hlo8(%2)", xop, plen, 1);
  return "";
}


/* Prepare operands of addition/subtraction to be used with avr_out_plus_1.

   INSN is a single_set insn or an insn pattern with a binary operation as
   SET_SRC that is one of: PLUS, SS_PLUS, US_PLUS, MINUS, SS_MINUS, US_MINUS.

   XOP are the operands of INSN.  In the case of 64-bit operations with
   constant XOP[] has just one element:  The summand/subtrahend in XOP[0].
   The non-saturating insns up to 32 bits may or may not supply a "d" class
   scratch as XOP[3].

   If PLEN == NULL output the instructions.
   If PLEN != NULL set *PLEN to the length of the sequence in words.

   PCC is a pointer to store the instructions' effect on cc0.
   PCC may be NULL.

   PLEN and PCC default to NULL.

   OUT_LABEL defaults to TRUE.  For a description, see AVR_OUT_PLUS_1.

   Return ""  */

const char*
avr_out_plus (rtx insn, rtx *xop, int *plen, int *pcc, bool out_label)
{
  int cc_plus, cc_minus, cc_dummy;
  int len_plus, len_minus;
  rtx op[4];
  rtx xpattern = INSN_P (insn) ? single_set (as_a <rtx_insn *> (insn)) : insn;
  rtx xdest = SET_DEST (xpattern);
  machine_mode mode = GET_MODE (xdest);
  scalar_int_mode imode = *int_mode_for_mode (mode);
  int n_bytes = GET_MODE_SIZE (mode);
  enum rtx_code code_sat = GET_CODE (SET_SRC (xpattern));
  enum rtx_code code
    = (PLUS == code_sat || SS_PLUS == code_sat || US_PLUS == code_sat
       ? PLUS : MINUS);

  if (!pcc)
    pcc = &cc_dummy;

  /* PLUS and MINUS don't saturate:  Use modular wrap-around.  */

  if (PLUS == code_sat || MINUS == code_sat)
    code_sat = UNKNOWN;

  if (n_bytes <= 4 && REG_P (xop[2]))
    {
      avr_out_plus_1 (xop, plen, code, pcc, code_sat, 0, out_label);
      return "";
    }

  if (8 == n_bytes)
    {
      op[0] = gen_rtx_REG (DImode, ACC_A);
      op[1] = gen_rtx_REG (DImode, ACC_A);
      op[2] = avr_to_int_mode (xop[0]);
    }
  else
    {
      if (!REG_P (xop[2])
          && !CONST_INT_P (xop[2])
          && !CONST_FIXED_P (xop[2]))
        {
          return avr_out_plus_symbol (xop, code, plen, pcc);
        }

      op[0] = avr_to_int_mode (xop[0]);
      op[1] = avr_to_int_mode (xop[1]);
      op[2] = avr_to_int_mode (xop[2]);
    }

  /* Saturations and 64-bit operations don't have a clobber operand.
     For the other cases, the caller will provide a proper XOP[3].  */

  xpattern = INSN_P (insn) ? PATTERN (insn) : insn;
  op[3] = PARALLEL == GET_CODE (xpattern) ? xop[3] : NULL_RTX;

  /* Saturation will need the sign of the original operand.  */

  rtx xmsb = simplify_gen_subreg (QImode, op[2], imode, n_bytes-1);
  int sign = INTVAL (xmsb) < 0 ? -1 : 1;

  /* If we subtract and the subtrahend is a constant, then negate it
     so that avr_out_plus_1 can be used.  */

  if (MINUS == code)
    op[2] = simplify_unary_operation (NEG, imode, op[2], imode);

  /* Work out the shortest sequence.  */

  avr_out_plus_1 (op, &len_minus, MINUS, &cc_minus, code_sat, sign, out_label);
  avr_out_plus_1 (op, &len_plus, PLUS, &cc_plus, code_sat, sign, out_label);

  if (plen)
    {
      *plen = (len_minus <= len_plus) ? len_minus : len_plus;
      *pcc  = (len_minus <= len_plus) ? cc_minus : cc_plus;
    }
  else if (len_minus <= len_plus)
    avr_out_plus_1 (op, NULL, MINUS, pcc, code_sat, sign, out_label);
  else
    avr_out_plus_1 (op, NULL, PLUS, pcc, code_sat, sign, out_label);

  return "";
}


/* Output bit operation (IOR, AND, XOR) with register XOP[0] and compile
   time constant XOP[2]:

      XOP[0] = XOP[0] <op> XOP[2]

   and return "".  If PLEN == NULL, print assembler instructions to perform the
   operation; otherwise, set *PLEN to the length of the instruction sequence
   (in words) printed with PLEN == NULL.  XOP[3] is either an 8-bit clobber
   register or SCRATCH if no clobber register is needed for the operation.
   INSN is an INSN_P or a pattern of an insn.  */

const char*
avr_out_bitop (rtx insn, rtx *xop, int *plen)
{
  /* CODE and MODE of the operation.  */
  rtx xpattern = INSN_P (insn) ? single_set (as_a <rtx_insn *> (insn)) : insn;
  enum rtx_code code = GET_CODE (SET_SRC (xpattern));
  machine_mode mode = GET_MODE (xop[0]);

  /* Number of bytes to operate on.  */
  int n_bytes = GET_MODE_SIZE (mode);

  /* Value of T-flag (0 or 1) or -1 if unknow.  */
  int set_t = -1;

  /* Value (0..0xff) held in clobber register op[3] or -1 if unknown.  */
  int clobber_val = -1;

  /* op[0]: 8-bit destination register
     op[1]: 8-bit const int
     op[2]: 8-bit clobber register, SCRATCH or NULL_RTX.
     op[3]: 8-bit register containing 0xff or NULL_RTX  */
  rtx op[4];

  op[2] = QImode == mode ? NULL_RTX : xop[3];
  op[3] = NULL_RTX;

  if (plen)
    *plen = 0;

  for (int i = 0; i < n_bytes; i++)
    {
      /* We operate byte-wise on the destination.  */
      rtx reg8 = simplify_gen_subreg (QImode, xop[0], mode, i);
      rtx xval8 = simplify_gen_subreg (QImode, xop[2], mode, i);

      /* 8-bit value to operate with this byte. */
      unsigned int val8 = UINTVAL (xval8) & GET_MODE_MASK (QImode);

      /* Number of bits set in the current byte of the constant.  */
      int pop8 = popcount_hwi (val8);

      /* Registers R16..R31 can operate with immediate.  */
      bool ld_reg_p = test_hard_reg_class (LD_REGS, reg8);

      op[0] = reg8;
      op[1] = GEN_INT (val8);

      switch (code)
        {
        case IOR:

          if (0 == pop8)
            continue;
          else if (ld_reg_p)
            avr_asm_len ("ori %0,%1", op, plen, 1);
          else if (1 == pop8)
            {
              if (set_t != 1)
                avr_asm_len ("set", op, plen, 1);
              set_t = 1;

              op[1] = GEN_INT (exact_log2 (val8));
              avr_asm_len ("bld %0,%1", op, plen, 1);
            }
          else if (8 == pop8)
            {
              if (op[3] != NULL_RTX)
                avr_asm_len ("mov %0,%3", op, plen, 1);
              else
                avr_asm_len ("clr %0" CR_TAB
                             "dec %0", op, plen, 2);

              op[3] = op[0];
            }
          else
            {
              if (clobber_val != (int) val8)
                avr_asm_len ("ldi %2,%1", op, plen, 1);
              clobber_val = (int) val8;

              avr_asm_len ("or %0,%2", op, plen, 1);
            }

          continue; /* IOR */

        case AND:

          if (8 == pop8)
            continue;
          else if (0 == pop8)
            avr_asm_len ("clr %0", op, plen, 1);
          else if (ld_reg_p)
            avr_asm_len ("andi %0,%1", op, plen, 1);
          else if (7 == pop8)
            {
              if (set_t != 0)
                avr_asm_len ("clt", op, plen, 1);
              set_t = 0;

              op[1] = GEN_INT (exact_log2 (GET_MODE_MASK (QImode) & ~val8));
              avr_asm_len ("bld %0,%1", op, plen, 1);
            }
          else
            {
              if (clobber_val != (int) val8)
                avr_asm_len ("ldi %2,%1", op, plen, 1);
              clobber_val = (int) val8;

              avr_asm_len ("and %0,%2", op, plen, 1);
            }

          continue; /* AND */

        case XOR:

          if (0 == pop8)
            continue;
          else if (8 == pop8)
            avr_asm_len ("com %0", op, plen, 1);
          else if (ld_reg_p && val8 == (1 << 7))
            avr_asm_len ("subi %0,%1", op, plen, 1);
          else
            {
              if (clobber_val != (int) val8)
                avr_asm_len ("ldi %2,%1", op, plen, 1);
              clobber_val = (int) val8;

              avr_asm_len ("eor %0,%2", op, plen, 1);
            }

          continue; /* XOR */

        default:
          /* Unknown rtx_code */
          gcc_unreachable();
        }
    } /* for all sub-bytes */

  return "";
}


/* Output sign extension from XOP[1] to XOP[0] and return "".
   If PLEN == NULL, print assembler instructions to perform the operation;
   otherwise, set *PLEN to the length of the instruction sequence (in words)
   as printed with PLEN == NULL.  */

const char*
avr_out_sign_extend (rtx_insn *insn, rtx *xop, int *plen)
{
  // Size in bytes of source resp. destination operand.
  unsigned n_src = GET_MODE_SIZE (GET_MODE (xop[1]));
  unsigned n_dest = GET_MODE_SIZE (GET_MODE (xop[0]));
  rtx r_msb = all_regs_rtx[REGNO (xop[1]) + n_src - 1];

  if (plen)
    *plen = 0;

  // Copy destination to source

  if (REGNO (xop[0]) != REGNO (xop[1]))
    {
      gcc_assert (n_src <= 2);

      if (n_src == 2)
        avr_asm_len (AVR_HAVE_MOVW
                     ? "movw %0,%1"
                     : "mov %B0,%B1", xop, plen, 1);
      if (n_src == 1 || !AVR_HAVE_MOVW)
        avr_asm_len ("mov %A0,%A1", xop, plen, 1);
    }

  // Set Carry to the sign bit MSB.7...

  if (REGNO (xop[0]) == REGNO (xop[1])
      || !reg_unused_after (insn, r_msb))
    {
      avr_asm_len ("mov __tmp_reg__,%0", &r_msb, plen, 1);
      r_msb = tmp_reg_rtx;
    }

  avr_asm_len ("lsl %0", &r_msb, plen, 1);

  // ...and propagate it to all the new sign bits

  for (unsigned n = n_src; n < n_dest; n++)
    avr_asm_len ("sbc %0,%0", &all_regs_rtx[REGNO (xop[0]) + n], plen, 1);

  return "";
}


/* PLEN == NULL: Output code to add CONST_INT OP[0] to SP.
   PLEN != NULL: Set *PLEN to the length of that sequence.
   Return "".  */

const char*
avr_out_addto_sp (rtx *op, int *plen)
{
  int pc_len = AVR_2_BYTE_PC ? 2 : 3;
  int addend = INTVAL (op[0]);

  if (plen)
    *plen = 0;

  if (addend < 0)
    {
      if (flag_verbose_asm || flag_print_asm_name)
        avr_asm_len (ASM_COMMENT_START "SP -= %n0", op, plen, 0);

      while (addend <= -pc_len)
        {
          addend += pc_len;
          avr_asm_len ("rcall .", op, plen, 1);
        }

      while (addend++ < 0)
        avr_asm_len ("push __zero_reg__", op, plen, 1);
    }
  else if (addend > 0)
    {
      if (flag_verbose_asm || flag_print_asm_name)
        avr_asm_len (ASM_COMMENT_START "SP += %0", op, plen, 0);

      while (addend-- > 0)
        avr_asm_len ("pop __tmp_reg__", op, plen, 1);
    }

  return "";
}


/* Output instructions to insert an inverted bit into OPERANDS[0]:
   $0.$1 = ~$2.$3      if XBITNO = NULL
   $0.$1 = ~$2.XBITNO  if XBITNO != NULL.
   If PLEN = NULL then output the respective instruction sequence which
   is a combination of BST / BLD and some instruction(s) to invert the bit.
   If PLEN != NULL then store the length of the sequence (in words) in *PLEN.
   Return "".  */

const char*
avr_out_insert_notbit (rtx_insn *insn, rtx operands[], rtx xbitno, int *plen)
{
  rtx op[4] = { operands[0], operands[1], operands[2],
                xbitno == NULL_RTX ? operands [3] : xbitno };

  if (INTVAL (op[1]) == 7
      && test_hard_reg_class (LD_REGS, op[0]))
    {
      /* If the inserted bit number is 7 and we have a d-reg, then invert
         the bit after the insertion by means of SUBI *,0x80.  */

      if (INTVAL (op[3]) == 7
          && REGNO (op[0]) == REGNO (op[2]))
        {
          avr_asm_len ("subi %0,0x80", op, plen, -1);
        }
      else
        {
          avr_asm_len ("bst %2,%3" CR_TAB
                       "bld %0,%1" CR_TAB
                       "subi %0,0x80", op, plen, -3);
        }
    }
  else if (test_hard_reg_class (LD_REGS, op[0])
           && (INTVAL (op[1]) != INTVAL (op[3])
               || !reg_overlap_mentioned_p (op[0], op[2])))
    {
      /* If the destination bit is in a d-reg we can jump depending
         on the source bit and use ANDI / ORI.  This just applies if we
         have not an early-clobber situation with the bit.  */

      avr_asm_len ("andi %0,~(1<<%1)" CR_TAB
                   "sbrs %2,%3"       CR_TAB
                   "ori %0,1<<%1", op, plen, -3);
    }
  else
    {
      /* Otherwise, invert the bit by means of COM before we store it with
         BST and then undo the COM if needed.  */

      avr_asm_len ("com %2" CR_TAB
                   "bst %2,%3", op, plen, -2);

      if (!reg_unused_after (insn, op[2])
          // A simple 'reg_unused_after' is not enough because that function
          // assumes that the destination register is overwritten completely
          // and hence is in order for our purpose.  This is not the case
          // with BLD which just changes one bit of the destination.
          || reg_overlap_mentioned_p (op[0], op[2]))
        {
          /* Undo the COM from above.  */
          avr_asm_len ("com %2", op, plen, 1);
        }

      avr_asm_len ("bld %0,%1", op, plen, 1);
    }

  return "";
}


/* Outputs instructions needed for fixed point type conversion.
   This includes converting between any fixed point type, as well
   as converting to any integer type.  Conversion between integer
   types is not supported.

   Converting signed fractional types requires a bit shift if converting
   to or from any unsigned fractional type because the decimal place is
   shifted by 1 bit.  When the destination is a signed fractional, the sign
   is stored in either the carry or T bit.  */

const char*
avr_out_fract (rtx_insn *insn, rtx operands[], bool intsigned, int *plen)
{
  rtx xop[6];
  RTX_CODE shift = UNKNOWN;
  bool sign_in_carry = false;
  bool msb_in_carry = false;
  bool lsb_in_tmp_reg = false;
  bool lsb_in_carry = false;
  bool frac_rounded = false;
  const char *code_ashift = "lsl %0";


#define MAY_CLOBBER(RR)                                                 \
  /* Shorthand used below.  */                                          \
  ((sign_bytes                                                          \
    && IN_RANGE (RR, dest.regno_msb - sign_bytes + 1, dest.regno_msb))  \
   || (offset && IN_RANGE (RR, dest.regno, dest.regno_msb))		\
   || (reg_unused_after (insn, all_regs_rtx[RR])                        \
       && !IN_RANGE (RR, dest.regno, dest.regno_msb)))

  struct
  {
    /* bytes       : Length of operand in bytes.
       ibyte       : Length of integral part in bytes.
       fbyte, fbit : Length of fractional part in bytes, bits.  */

    bool sbit;
    unsigned fbit, bytes, ibyte, fbyte;
    unsigned regno, regno_msb;
  } dest, src, *val[2] = { &dest, &src };

  if (plen)
    *plen = 0;

  /* Step 0:  Determine information on source and destination operand we
     ======   will need in the remainder.  */

  for (size_t i = 0; i < ARRAY_SIZE (val); i++)
    {
      machine_mode mode;

      xop[i] = operands[i];

      mode = GET_MODE (xop[i]);

      val[i]->bytes = GET_MODE_SIZE (mode);
      val[i]->regno = REGNO (xop[i]);
      val[i]->regno_msb = REGNO (xop[i]) + val[i]->bytes - 1;

      if (SCALAR_INT_MODE_P (mode))
        {
          val[i]->sbit = intsigned;
          val[i]->fbit = 0;
        }
      else if (ALL_SCALAR_FIXED_POINT_MODE_P (mode))
        {
          val[i]->sbit = SIGNED_SCALAR_FIXED_POINT_MODE_P (mode);
          val[i]->fbit = GET_MODE_FBIT (mode);
        }
      else
        fatal_insn ("unsupported fixed-point conversion", insn);

      val[i]->fbyte = (1 + val[i]->fbit) / BITS_PER_UNIT;
      val[i]->ibyte = val[i]->bytes - val[i]->fbyte;
    }

  // Byte offset of the decimal point taking into account different place
  // of the decimal point in input and output and different register numbers
  // of input and output.
  int offset = dest.regno - src.regno + dest.fbyte - src.fbyte;

  // Number of destination bytes that will come from sign / zero extension.
  int sign_bytes = (dest.ibyte - src.ibyte) * (dest.ibyte > src.ibyte);

  // Number of bytes at the low end to be filled with zeros.
  int zero_bytes = (dest.fbyte - src.fbyte) * (dest.fbyte > src.fbyte);

  // Do we have a 16-Bit register that is cleared?
  rtx clrw = NULL_RTX;

  bool sign_extend = src.sbit && sign_bytes;

  if (0 == dest.fbit % 8 && 7 == src.fbit % 8)
    shift = ASHIFT;
  else if (7 == dest.fbit % 8 && 0 == src.fbit % 8)
    shift = ASHIFTRT;
  else if (dest.fbit % 8 == src.fbit % 8)
    shift = UNKNOWN;
  else
    gcc_unreachable();

  /* If we need to round the fraction part, we might need to save/round it
     before clobbering any of it in Step 1.  Also, we might want to do
     the rounding now to make use of LD_REGS.  */
  if (SCALAR_INT_MODE_P (GET_MODE (xop[0]))
      && SCALAR_ACCUM_MODE_P (GET_MODE (xop[1]))
      && !TARGET_FRACT_CONV_TRUNC)
    {
      bool overlap
        = (src.regno <=
           (offset ? dest.regno_msb - sign_bytes : dest.regno + zero_bytes - 1)
           && dest.regno - offset -1 >= dest.regno);
      unsigned s0 = dest.regno - offset -1;
      bool use_src = true;
      unsigned sn;
      unsigned copied_msb = src.regno_msb;
      bool have_carry = false;

      if (src.ibyte > dest.ibyte)
        copied_msb -= src.ibyte - dest.ibyte;

      for (sn = s0; sn <= copied_msb; sn++)
        if (!IN_RANGE (sn, dest.regno, dest.regno_msb)
            && !reg_unused_after (insn, all_regs_rtx[sn]))
          use_src = false;
      if (use_src && TEST_HARD_REG_BIT (reg_class_contents[LD_REGS], s0))
        {
          avr_asm_len ("tst %0" CR_TAB "brpl 0f",
                       &all_regs_rtx[src.regno_msb], plen, 2);
          sn = src.regno;
          if (sn < s0)
            {
              if (TEST_HARD_REG_BIT (reg_class_contents[LD_REGS], sn))
                avr_asm_len ("cpi %0,1", &all_regs_rtx[sn], plen, 1);
              else
                avr_asm_len ("sec" CR_TAB
                             "cpc %0,__zero_reg__",
                             &all_regs_rtx[sn], plen, 2);
              have_carry = true;
            }
          while (++sn < s0)
            avr_asm_len ("cpc %0,__zero_reg__", &all_regs_rtx[sn], plen, 1);

          avr_asm_len (have_carry ? "sbci %0,128" : "subi %0,129",
                       &all_regs_rtx[s0], plen, 1);
          for (sn = src.regno + src.fbyte; sn <= copied_msb; sn++)
            avr_asm_len ("sbci %0,255", &all_regs_rtx[sn], plen, 1);
          avr_asm_len ("\n0:", NULL, plen, 0);
          frac_rounded = true;
        }
      else if (use_src && overlap)
        {
          avr_asm_len ("clr __tmp_reg__" CR_TAB
                       "sbrc %1,0"       CR_TAB
                       "dec __tmp_reg__", xop, plen, 1);
          sn = src.regno;
          if (sn < s0)
            {
              avr_asm_len ("add %0,__tmp_reg__", &all_regs_rtx[sn], plen, 1);
              have_carry = true;
            }

          while (++sn < s0)
            avr_asm_len ("adc %0,__tmp_reg__", &all_regs_rtx[sn], plen, 1);

          if (have_carry)
            avr_asm_len ("clt"                CR_TAB
                         "bld __tmp_reg__,7"  CR_TAB
                         "adc %0,__tmp_reg__",
                         &all_regs_rtx[s0], plen, 1);
          else
            avr_asm_len ("lsr __tmp_reg" CR_TAB
                         "add %0,__tmp_reg__",
                         &all_regs_rtx[s0], plen, 2);
          for (sn = src.regno + src.fbyte; sn <= copied_msb; sn++)
            avr_asm_len ("adc %0,__zero_reg__", &all_regs_rtx[sn], plen, 1);
          frac_rounded = true;
        }
      else if (overlap)
        {
          bool use_src
            = (TEST_HARD_REG_BIT (reg_class_contents[LD_REGS], s0)
               && (IN_RANGE (s0, dest.regno, dest.regno_msb)
                   || reg_unused_after (insn, all_regs_rtx[s0])));
          xop[2] = all_regs_rtx[s0];
          unsigned sn = src.regno;
          if (!use_src || sn == s0)
            avr_asm_len ("mov __tmp_reg__,%2", xop, plen, 1);
          /* We need to consider to-be-discarded bits
             if the value is negative.  */
          if (sn < s0)
            {
              avr_asm_len ("tst %0" CR_TAB
                           "brpl 0f",
                           &all_regs_rtx[src.regno_msb], plen, 2);
              /* Test to-be-discarded bytes for any nozero bits.
                 ??? Could use OR or SBIW to test two registers at once.  */
              if (sn < s0)
                avr_asm_len ("cp %0,__zero_reg__", &all_regs_rtx[sn], plen, 1);

              while (++sn < s0)
                avr_asm_len ("cpc %0,__zero_reg__", &all_regs_rtx[sn], plen, 1);
              /* Set bit 0 in __tmp_reg__ if any of the lower bits was set.  */
              if (use_src)
                avr_asm_len ("breq 0f" CR_TAB
                             "ori %2,1"
                             "\n0:\t" "mov __tmp_reg__,%2",
                             xop, plen, 3);
              else
                avr_asm_len ("breq 0f" CR_TAB
                             "set"     CR_TAB
                             "bld __tmp_reg__,0\n0:",
                             xop, plen, 3);
            }
          lsb_in_tmp_reg = true;
        }
    }

  /* Step 1:  Clear bytes at the low end and copy payload bits from source
     ======   to destination.  */

  int step = offset < 0 ? 1 : -1;
  unsigned d0 = offset < 0 ? dest.regno : dest.regno_msb;

  // We cleared at least that number of registers.
  int clr_n = 0;

  for (; d0 >= dest.regno && d0 <= dest.regno_msb; d0 += step)
    {
      // Next regno of destination is needed for MOVW
      unsigned d1 = d0 + step;

      // Current and next regno of source
      signed s0 = d0 - offset;
      signed s1 = s0 + step;

      // Must current resp. next regno be CLRed?  This applies to the low
      // bytes of the destination that have no associated source bytes.
      bool clr0 = s0 < (signed) src.regno;
      bool clr1 = s1 < (signed) src.regno && d1 >= dest.regno;

      // First gather what code to emit (if any) and additional step to
      // apply if a MOVW is in use.  xop[2] is destination rtx and xop[3]
      // is the source rtx for the current loop iteration.
      const char *code = NULL;
      int stepw = 0;

      if (clr0)
        {
          if (AVR_HAVE_MOVW && clr1 && clrw)
            {
              xop[2] = all_regs_rtx[d0 & ~1];
              xop[3] = clrw;
              code = "movw %2,%3";
              stepw = step;
            }
          else
            {
              xop[2] = all_regs_rtx[d0];
              code = "clr %2";

              if (++clr_n >= 2
                  && !clrw
                  && d0 % 2 == (step > 0))
                {
                  clrw = all_regs_rtx[d0 & ~1];
                }
            }
        }
      else if (offset && s0 <= (signed) src.regno_msb)
        {
          int movw = AVR_HAVE_MOVW && offset % 2 == 0
            && d0 % 2 == (offset > 0)
            && d1 <= dest.regno_msb && d1 >= dest.regno
            && s1 <= (signed) src.regno_msb  && s1 >= (signed) src.regno;

          xop[2] = all_regs_rtx[d0 & ~movw];
          xop[3] = all_regs_rtx[s0 & ~movw];
          code = movw ? "movw %2,%3" : "mov %2,%3";
          stepw = step * movw;
        }

      if (code)
        {
          if (sign_extend && shift != ASHIFT && !sign_in_carry
              && (d0 == src.regno_msb || d0 + stepw == src.regno_msb))
            {
              /* We are going to override the sign bit.  If we sign-extend,
                 store the sign in the Carry flag.  This is not needed if
                 the destination will be ASHIFT in the remainder because
                 the ASHIFT will set Carry without extra instruction.  */

              avr_asm_len ("lsl %0", &all_regs_rtx[src.regno_msb], plen, 1);
              sign_in_carry = true;
            }

          unsigned src_msb = dest.regno_msb - sign_bytes - offset + 1;

          if (!sign_extend && shift == ASHIFTRT && !msb_in_carry
              && src.ibyte > dest.ibyte
              && (d0 == src_msb || d0 + stepw == src_msb))
            {
              /* We are going to override the MSB.  If we shift right,
                 store the MSB in the Carry flag.  This is only needed if
                 we don't sign-extend becaue with sign-extension the MSB
                 (the sign) will be produced by the sign extension.  */

              avr_asm_len ("lsr %0", &all_regs_rtx[src_msb], plen, 1);
              msb_in_carry = true;
            }

          unsigned src_lsb = dest.regno - offset -1;

          if (shift == ASHIFT && src.fbyte > dest.fbyte && !lsb_in_carry
	      && !lsb_in_tmp_reg
              && (d0 == src_lsb || d0 + stepw == src_lsb))
            {
              /* We are going to override the new LSB; store it into carry.  */

              avr_asm_len ("lsl %0", &all_regs_rtx[src_lsb], plen, 1);
              code_ashift = "rol %0";
              lsb_in_carry = true;
            }

          avr_asm_len (code, xop, plen, 1);
          d0 += stepw;
        }
    }

  /* Step 2:  Shift destination left by 1 bit position.  This might be needed
     ======   for signed input and unsigned output.  */

  if (shift == ASHIFT && src.fbyte > dest.fbyte && !lsb_in_carry)
    {
      unsigned s0 = dest.regno - offset -1;

      /* n1169 4.1.4 says:
	 "Conversions from a fixed-point to an integer type round toward zero."
	 Hence, converting a fract type to integer only gives a non-zero result
	 for -1.  */
      if (SCALAR_INT_MODE_P (GET_MODE (xop[0]))
	  && SCALAR_FRACT_MODE_P (GET_MODE (xop[1]))
	  && !TARGET_FRACT_CONV_TRUNC)
	{
	  gcc_assert (s0 == src.regno_msb);
	  /* Check if the input is -1.  We do that by checking if negating
	     the input causes an integer overflow.  */
	  unsigned sn = src.regno;
	  avr_asm_len ("cp __zero_reg__,%0", &all_regs_rtx[sn++], plen, 1);
	  while (sn <= s0)
	    avr_asm_len ("cpc __zero_reg__,%0", &all_regs_rtx[sn++], plen, 1);

	  /* Overflow goes with set carry.  Clear carry otherwise.  */
	  avr_asm_len ("brvs 0f" CR_TAB
                       "clc\n0:", NULL, plen, 2);
	}
      /* Likewise, when converting from accumulator types to integer, we
	 need to round up negative values.  */
      else if (SCALAR_INT_MODE_P (GET_MODE (xop[0]))
	       && SCALAR_ACCUM_MODE_P (GET_MODE (xop[1]))
	       && !TARGET_FRACT_CONV_TRUNC
	       && !frac_rounded)
	{
	  bool have_carry = false;

	  xop[2] = all_regs_rtx[s0];
	  if (!lsb_in_tmp_reg && !MAY_CLOBBER (s0))
	    avr_asm_len ("mov __tmp_reg__,%2", xop, plen, 1);
	  avr_asm_len ("tst %0" CR_TAB "brpl 0f",
		       &all_regs_rtx[src.regno_msb], plen, 2);
	  if (!lsb_in_tmp_reg)
	    {
	      unsigned sn = src.regno;
	      if (sn < s0)
		{
		  avr_asm_len ("cp __zero_reg__,%0", &all_regs_rtx[sn],
			       plen, 1);
		  have_carry = true;
		}
	      while (++sn < s0)
		avr_asm_len ("cpc __zero_reg__,%0", &all_regs_rtx[sn], plen, 1);
	      lsb_in_tmp_reg = !MAY_CLOBBER (s0);
	    }
	  /* Add in C and the rounding value 127.  */
	  /* If the destination msb is a sign byte, and in LD_REGS,
	     grab it as a temporary.  */
	  if (sign_bytes
	      && TEST_HARD_REG_BIT (reg_class_contents[LD_REGS],
				    dest.regno_msb))
	    {
	      xop[3] = all_regs_rtx[dest.regno_msb];
	      avr_asm_len ("ldi %3,127", xop, plen, 1);
	      avr_asm_len ((have_carry && lsb_in_tmp_reg ? "adc __tmp_reg__,%3"
			    : have_carry ? "adc %2,%3"
			    : lsb_in_tmp_reg ? "add __tmp_reg__,%3"
			    : "add %2,%3"),
			   xop, plen, 1);
	    }
	  else
	    {
	      /* Fall back to use __zero_reg__ as a temporary.  */
	      avr_asm_len ("dec __zero_reg__", NULL, plen, 1);
	      if (have_carry)
		avr_asm_len ("clt" CR_TAB
                             "bld __zero_reg__,7", NULL, plen, 2);
	      else
		avr_asm_len ("lsr __zero_reg__", NULL, plen, 1);
	      avr_asm_len (have_carry && lsb_in_tmp_reg
                           ? "adc __tmp_reg__,__zero_reg__"
                           : have_carry ? "adc %2,__zero_reg__"
                           : lsb_in_tmp_reg ? "add __tmp_reg__,__zero_reg__"
                           : "add %2,__zero_reg__",
			   xop, plen, 1);
	      avr_asm_len ("eor __zero_reg__,__zero_reg__", NULL, plen, 1);
	    }

          for (d0 = dest.regno + zero_bytes;
	       d0 <= dest.regno_msb - sign_bytes; d0++)
	    avr_asm_len ("adc %0,__zero_reg__", &all_regs_rtx[d0], plen, 1);

          avr_asm_len (lsb_in_tmp_reg
		       ? "\n0:\t" "lsl __tmp_reg__"
                       : "\n0:\t" "lsl %2",
		       xop, plen, 1);
	}
      else if (MAY_CLOBBER (s0))
        avr_asm_len ("lsl %0", &all_regs_rtx[s0], plen, 1);
      else
        avr_asm_len ("mov __tmp_reg__,%0" CR_TAB
                     "lsl __tmp_reg__", &all_regs_rtx[s0], plen, 2);

      code_ashift = "rol %0";
      lsb_in_carry = true;
    }

  if (shift == ASHIFT)
    {
      for (d0 = dest.regno + zero_bytes;
           d0 <= dest.regno_msb - sign_bytes; d0++)
        {
          avr_asm_len (code_ashift, &all_regs_rtx[d0], plen, 1);
          code_ashift = "rol %0";
        }

      lsb_in_carry = false;
      sign_in_carry = true;
    }

  /* Step 4a:  Store MSB in carry if we don't already have it or will produce
     =======   it in sign-extension below.  */

  if (!sign_extend && shift == ASHIFTRT && !msb_in_carry
      && src.ibyte > dest.ibyte)
    {
      unsigned s0 = dest.regno_msb - sign_bytes - offset + 1;

      if (MAY_CLOBBER (s0))
        avr_asm_len ("lsr %0", &all_regs_rtx[s0], plen, 1);
      else
        avr_asm_len ("mov __tmp_reg__,%0" CR_TAB
                     "lsr __tmp_reg__", &all_regs_rtx[s0], plen, 2);

      msb_in_carry = true;
    }

  /* Step 3:  Sign-extend or zero-extend the destination as needed.
     ======   */

  if (sign_extend && !sign_in_carry)
    {
      unsigned s0 = src.regno_msb;

      if (MAY_CLOBBER (s0))
        avr_asm_len ("lsl %0", &all_regs_rtx[s0], plen, 1);
      else
        avr_asm_len ("mov __tmp_reg__,%0" CR_TAB
                     "lsl __tmp_reg__", &all_regs_rtx[s0], plen, 2);

      sign_in_carry = true;
    }

  gcc_assert (sign_in_carry + msb_in_carry + lsb_in_carry <= 1);

  unsigned copies = 0;
  rtx movw = sign_extend ? NULL_RTX : clrw;

  for (d0 = dest.regno_msb - sign_bytes + 1; d0 <= dest.regno_msb; d0++)
    {
      if (AVR_HAVE_MOVW && movw
          && d0 % 2 == 0 && d0 + 1 <= dest.regno_msb)
        {
          xop[2] = all_regs_rtx[d0];
          xop[3] = movw;
          avr_asm_len ("movw %2,%3", xop, plen, 1);
          d0++;
        }
      else
        {
          avr_asm_len (sign_extend ? "sbc %0,%0" : "clr %0",
                       &all_regs_rtx[d0], plen, 1);

          if (++copies >= 2 && !movw && d0 % 2 == 1)
            movw = all_regs_rtx[d0-1];
        }
    } /* for */


  /* Step 4:  Right shift the destination.  This might be needed for
     ======   conversions from unsigned to signed.  */

  if (shift == ASHIFTRT)
    {
      const char *code_ashiftrt = "lsr %0";

      if (sign_extend || msb_in_carry)
        code_ashiftrt = "ror %0";

      if (src.sbit && src.ibyte == dest.ibyte)
        code_ashiftrt = "asr %0";

      for (d0 = dest.regno_msb - sign_bytes;
           d0 >= dest.regno + zero_bytes - 1 && d0 >= dest.regno; d0--)
        {
          avr_asm_len (code_ashiftrt, &all_regs_rtx[d0], plen, 1);
          code_ashiftrt = "ror %0";
        }
    }

#undef MAY_CLOBBER

  return "";
}


/* Output fixed-point rounding.  XOP[0] = XOP[1] is the operand to round.
   XOP[2] is the rounding point, a CONST_INT.  The function prints the
   instruction sequence if PLEN = NULL and computes the length in words
   of the sequence if PLEN != NULL.  Most of this function deals with
   preparing operands for calls to `avr_out_plus' and `avr_out_bitop'.  */

const char*
avr_out_round (rtx_insn *insn ATTRIBUTE_UNUSED, rtx *xop, int *plen)
{
  scalar_mode mode = as_a <scalar_mode> (GET_MODE (xop[0]));
  scalar_int_mode imode = *int_mode_for_mode (mode);
  // The smallest fractional bit not cleared by the rounding is 2^(-RP).
  int fbit = (int) GET_MODE_FBIT (mode);
  double_int i_add = double_int_zero.set_bit (fbit-1 - INTVAL (xop[2]));
  wide_int wi_add = wi::set_bit_in_zero (fbit-1 - INTVAL (xop[2]),
					 GET_MODE_PRECISION (imode));
  // Lengths of PLUS and AND parts.
  int len_add = 0, *plen_add = plen ? &len_add : NULL;
  int len_and = 0, *plen_and = plen ? &len_and : NULL;

  // Add-Saturate  1/2 * 2^(-RP).  Don't print the label "0:" when printing
  // the saturated addition so that we can emit the "rjmp 1f" before the
  // "0:" below.

  rtx xadd = const_fixed_from_double_int (i_add, mode);
  rtx xpattern, xsrc, op[4];

  xsrc = SIGNED_FIXED_POINT_MODE_P (mode)
    ? gen_rtx_SS_PLUS (mode, xop[1], xadd)
    : gen_rtx_US_PLUS (mode, xop[1], xadd);
  xpattern = gen_rtx_SET (xop[0], xsrc);

  op[0] = xop[0];
  op[1] = xop[1];
  op[2] = xadd;
  avr_out_plus (xpattern, op, plen_add, NULL, false /* Don't print "0:" */);

  avr_asm_len ("rjmp 1f" CR_TAB
               "0:", NULL, plen_add, 1);

  // Keep  all bits from RP and higher:   ... 2^(-RP)
  // Clear all bits from RP+1 and lower:              2^(-RP-1) ...
  // Rounding point                           ^^^^^^^
  // Added above                                      ^^^^^^^^^
  rtx xreg = simplify_gen_subreg (imode, xop[0], mode, 0);
  rtx xmask = immed_wide_int_const (-wi_add - wi_add, imode);

  xpattern = gen_rtx_SET (xreg, gen_rtx_AND (imode, xreg, xmask));

  op[0] = xreg;
  op[1] = xreg;
  op[2] = xmask;
  op[3] = gen_rtx_SCRATCH (QImode);
  avr_out_bitop (xpattern, op, plen_and);
  avr_asm_len ("1:", NULL, plen, 0);

  if (plen)
    *plen = len_add + len_and;

  return "";
}


/* Create RTL split patterns for byte sized rotate expressions.  This
   produces a series of move instructions and considers overlap situations.
   Overlapping non-HImode operands need a scratch register.  */

bool
avr_rotate_bytes (rtx operands[])
{
  machine_mode mode = GET_MODE (operands[0]);
  bool overlapped = reg_overlap_mentioned_p (operands[0], operands[1]);
  bool same_reg = rtx_equal_p (operands[0], operands[1]);
  int num = INTVAL (operands[2]);
  rtx scratch = operands[3];
  /* Work out if byte or word move is needed.  Odd byte rotates need QImode.
     Word move if no scratch is needed, otherwise use size of scratch.  */
  machine_mode move_mode = QImode;
  int move_size, offset, size;

  if (num & 0xf)
    move_mode = QImode;
  else if ((mode == SImode && !same_reg) || !overlapped)
    move_mode = HImode;
  else
    move_mode = GET_MODE (scratch);

  /* Force DI rotate to use QI moves since other DI moves are currently split
     into QI moves so forward propagation works better.  */
  if (mode == DImode)
    move_mode = QImode;
  /* Make scratch smaller if needed.  */
  if (SCRATCH != GET_CODE (scratch)
      && HImode == GET_MODE (scratch)
      && QImode == move_mode)
    scratch = simplify_gen_subreg (move_mode, scratch, HImode, 0);

  move_size = GET_MODE_SIZE (move_mode);
  /* Number of bytes/words to rotate.  */
  offset = (num  >> 3) / move_size;
  /* Number of moves needed.  */
  size = GET_MODE_SIZE (mode) / move_size;
  /* Himode byte swap is special case to avoid a scratch register.  */
  if (mode == HImode && same_reg)
    {
      /* HImode byte swap, using xor.  This is as quick as using scratch.  */
      rtx src, dst;
      src = simplify_gen_subreg (move_mode, operands[1], mode, 0);
      dst = simplify_gen_subreg (move_mode, operands[0], mode, 1);
      if (!rtx_equal_p (dst, src))
        {
          emit_move_insn (dst, gen_rtx_XOR (QImode, dst, src));
          emit_move_insn (src, gen_rtx_XOR (QImode, src, dst));
          emit_move_insn (dst, gen_rtx_XOR (QImode, dst, src));
        }
    }
  else
    {
#define MAX_SIZE 8 /* GET_MODE_SIZE (DImode) / GET_MODE_SIZE (QImode)  */
      /* Create linked list of moves to determine move order.  */
      struct {
        rtx src, dst;
        int links;
      } move[MAX_SIZE + 8];
      int blocked, moves;

      gcc_assert (size <= MAX_SIZE);
      /* Generate list of subreg moves.  */
      for (int i = 0; i < size; i++)
        {
          int from = i;
          int to = (from + offset) % size;
          move[i].src = simplify_gen_subreg (move_mode, operands[1],
                                             mode, from * move_size);
          move[i].dst = simplify_gen_subreg (move_mode, operands[0],
                                             mode, to * move_size);
          move[i].links = -1;
        }
      /* Mark dependence where a dst of one move is the src of another move.
         The first move is a conflict as it must wait until second is
         performed.  We ignore moves to self - we catch this later.  */
      if (overlapped)
        for (int i = 0; i < size; i++)
          if (reg_overlap_mentioned_p (move[i].dst, operands[1]))
            for (int j = 0; j < size; j++)
              if (j != i && rtx_equal_p (move[j].src, move[i].dst))
                {
                  /* The dst of move i is the src of move j.  */
                  move[i].links = j;
                  break;
                }

      blocked = -1;
      moves = 0;
      /* Go through move list and perform non-conflicting moves.  As each
         non-overlapping move is made, it may remove other conflicts
         so the process is repeated until no conflicts remain.  */
      do
        {
          blocked = -1;
          moves = 0;
          /* Emit move where dst is not also a src or we have used that
             src already.  */
          for (int i = 0; i < size; i++)
            if (move[i].src != NULL_RTX)
              {
                if (move[i].links == -1
                    || move[move[i].links].src == NULL_RTX)
                  {
                    moves++;
                    /* Ignore NOP moves to self.  */
                    if (!rtx_equal_p (move[i].dst, move[i].src))
                      emit_move_insn (move[i].dst, move[i].src);

                    /* Remove  conflict from list.  */
                    move[i].src = NULL_RTX;
                  }
                else
                  blocked = i;
              }

          /* Check for deadlock. This is when no moves occurred and we have
             at least one blocked move.  */
          if (moves == 0 && blocked != -1)
            {
              /* Need to use scratch register to break deadlock.
                 Add move to put dst of blocked move into scratch.
                 When this move occurs, it will break chain deadlock.
                 The scratch register is substituted for real move.  */

              gcc_assert (SCRATCH != GET_CODE (scratch));

              move[size].src = move[blocked].dst;
              move[size].dst =  scratch;
              /* Scratch move is never blocked.  */
              move[size].links = -1;
              /* Make sure we have valid link.  */
              gcc_assert (move[blocked].links != -1);
              /* Replace src of  blocking move with scratch reg.  */
              move[move[blocked].links].src = scratch;
              /* Make dependent on scratch move occurring.  */
              move[blocked].links = size;
              size=size+1;
            }
        }
      while (blocked != -1);
    }
  return true;
}


/* Worker function for `ADJUST_INSN_LENGTH'.  */
/* Modifies the length assigned to instruction INSN
   LEN is the initially computed length of the insn.  */

int
avr_adjust_insn_length (rtx_insn *insn, int len)
{
  rtx *op = recog_data.operand;
  enum attr_adjust_len adjust_len;

  /* Some complex insns don't need length adjustment and therefore
     the length need not/must not be adjusted for these insns.
     It is easier to state this in an insn attribute "adjust_len" than
     to clutter up code here...  */

  if (!NONDEBUG_INSN_P (insn)
      || -1 == recog_memoized (insn))
    {
      return len;
    }

  /* Read from insn attribute "adjust_len" if/how length is to be adjusted.  */

  adjust_len = get_attr_adjust_len (insn);

  if (adjust_len == ADJUST_LEN_NO)
    {
      /* Nothing to adjust: The length from attribute "length" is fine.
         This is the default.  */

      return len;
    }

  /* Extract insn's operands.  */

  extract_constrain_insn_cached (insn);

  /* Dispatch to right function.  */

  switch (adjust_len)
    {
    case ADJUST_LEN_RELOAD_IN16: output_reload_inhi (op, op[2], &len); break;
    case ADJUST_LEN_RELOAD_IN24: avr_out_reload_inpsi (op, op[2], &len); break;
    case ADJUST_LEN_RELOAD_IN32: output_reload_insisf (op, op[2], &len); break;

    case ADJUST_LEN_OUT_BITOP: avr_out_bitop (insn, op, &len); break;

    case ADJUST_LEN_PLUS: avr_out_plus (insn, op, &len); break;
    case ADJUST_LEN_ADDTO_SP: avr_out_addto_sp (op, &len); break;

    case ADJUST_LEN_MOV8:  output_movqi (insn, op, &len); break;
    case ADJUST_LEN_MOV16: output_movhi (insn, op, &len); break;
    case ADJUST_LEN_MOV24: avr_out_movpsi (insn, op, &len); break;
    case ADJUST_LEN_MOV32: output_movsisf (insn, op, &len); break;
    case ADJUST_LEN_MOVMEM: avr_out_movmem (insn, op, &len); break;
    case ADJUST_LEN_XLOAD: avr_out_xload (insn, op, &len); break;
    case ADJUST_LEN_SEXT: avr_out_sign_extend (insn, op, &len); break;

    case ADJUST_LEN_SFRACT: avr_out_fract (insn, op, true, &len); break;
    case ADJUST_LEN_UFRACT: avr_out_fract (insn, op, false, &len); break;
    case ADJUST_LEN_ROUND: avr_out_round (insn, op, &len); break;

    case ADJUST_LEN_TSTHI: avr_out_tsthi (insn, op, &len); break;
    case ADJUST_LEN_TSTPSI: avr_out_tstpsi (insn, op, &len); break;
    case ADJUST_LEN_TSTSI: avr_out_tstsi (insn, op, &len); break;
    case ADJUST_LEN_COMPARE: avr_out_compare (insn, op, &len); break;
    case ADJUST_LEN_COMPARE64: avr_out_compare64 (insn, op, &len); break;

    case ADJUST_LEN_LSHRQI: lshrqi3_out (insn, op, &len); break;
    case ADJUST_LEN_LSHRHI: lshrhi3_out (insn, op, &len); break;
    case ADJUST_LEN_LSHRSI: lshrsi3_out (insn, op, &len); break;

    case ADJUST_LEN_ASHRQI: ashrqi3_out (insn, op, &len); break;
    case ADJUST_LEN_ASHRHI: ashrhi3_out (insn, op, &len); break;
    case ADJUST_LEN_ASHRSI: ashrsi3_out (insn, op, &len); break;

    case ADJUST_LEN_ASHLQI: ashlqi3_out (insn, op, &len); break;
    case ADJUST_LEN_ASHLHI: ashlhi3_out (insn, op, &len); break;
    case ADJUST_LEN_ASHLSI: ashlsi3_out (insn, op, &len); break;

    case ADJUST_LEN_ASHLPSI: avr_out_ashlpsi3 (insn, op, &len); break;
    case ADJUST_LEN_ASHRPSI: avr_out_ashrpsi3 (insn, op, &len); break;
    case ADJUST_LEN_LSHRPSI: avr_out_lshrpsi3 (insn, op, &len); break;

    case ADJUST_LEN_CALL: len = AVR_HAVE_JMP_CALL ? 2 : 1; break;

    case ADJUST_LEN_INSERT_BITS: avr_out_insert_bits (op, &len); break;

    case ADJUST_LEN_INSV_NOTBIT:
      avr_out_insert_notbit (insn, op, NULL_RTX, &len);
      break;
    case ADJUST_LEN_INSV_NOTBIT_0:
      avr_out_insert_notbit (insn, op, const0_rtx, &len);
      break;
    case ADJUST_LEN_INSV_NOTBIT_7:
      avr_out_insert_notbit (insn, op, GEN_INT (7), &len);
      break;

    default:
      gcc_unreachable();
    }

  return len;
}

/* Return nonzero if register REG dead after INSN.  */

int
reg_unused_after (rtx_insn *insn, rtx reg)
{
  return (dead_or_set_p (insn, reg)
	  || (REG_P (reg) && _reg_unused_after (insn, reg)));
}

/* Return nonzero if REG is not used after INSN.
   We assume REG is a reload reg, and therefore does
   not live past labels.  It may live past calls or jumps though.  */

int
_reg_unused_after (rtx_insn *insn, rtx reg)
{
  enum rtx_code code;
  rtx set;

  /* If the reg is set by this instruction, then it is safe for our
     case.  Disregard the case where this is a store to memory, since
     we are checking a register used in the store address.  */
  set = single_set (insn);
  if (set && !MEM_P (SET_DEST (set))
      && reg_overlap_mentioned_p (reg, SET_DEST (set)))
    return 1;

  while ((insn = NEXT_INSN (insn)))
    {
      rtx set;
      code = GET_CODE (insn);

#if 0
      /* If this is a label that existed before reload, then the register
	 if dead here.  However, if this is a label added by reorg, then
	 the register may still be live here.  We can't tell the difference,
	 so we just ignore labels completely.  */
      if (code == CODE_LABEL)
	return 1;
      /* else */
#endif

      if (!INSN_P (insn))
	continue;

      if (code == JUMP_INSN)
	return 0;

      /* If this is a sequence, we must handle them all at once.
	 We could have for instance a call that sets the target register,
	 and an insn in a delay slot that uses the register.  In this case,
	 we must return 0.  */
      else if (code == INSN && GET_CODE (PATTERN (insn)) == SEQUENCE)
	{
	  rtx_sequence *seq = as_a <rtx_sequence *> (PATTERN (insn));
	  int retval = 0;

	  for (int i = 0; i < seq->len (); i++)
	    {
	      rtx_insn *this_insn = seq->insn (i);
	      rtx set = single_set (this_insn);

	      if (CALL_P (this_insn))
		code = CALL_INSN;
	      else if (JUMP_P (this_insn))
		{
		  if (INSN_ANNULLED_BRANCH_P (this_insn))
		    return 0;
		  code = JUMP_INSN;
		}

	      if (set && reg_overlap_mentioned_p (reg, SET_SRC (set)))
		return 0;
	      if (set && reg_overlap_mentioned_p (reg, SET_DEST (set)))
		{
		  if (!MEM_P (SET_DEST (set)))
		    retval = 1;
		  else
		    return 0;
		}
	      if (set == 0
		  && reg_overlap_mentioned_p (reg, PATTERN (this_insn)))
		return 0;
	    }
	  if (retval == 1)
	    return 1;
	  else if (code == JUMP_INSN)
	    return 0;
	}

      if (code == CALL_INSN)
	{
	  rtx tem;
	  for (tem = CALL_INSN_FUNCTION_USAGE (insn); tem; tem = XEXP (tem, 1))
	    if (GET_CODE (XEXP (tem, 0)) == USE
		&& REG_P (XEXP (XEXP (tem, 0), 0))
		&& reg_overlap_mentioned_p (reg, XEXP (XEXP (tem, 0), 0)))
	      return 0;
	  if (call_used_regs[REGNO (reg)])
	    return 1;
	}

      set = single_set (insn);

      if (set && reg_overlap_mentioned_p (reg, SET_SRC (set)))
	return 0;
      if (set && reg_overlap_mentioned_p (reg, SET_DEST (set)))
	return !MEM_P (SET_DEST (set));
      if (set == 0 && reg_overlap_mentioned_p (reg, PATTERN (insn)))
	return 0;
    }
  return 1;
}


/* Implement `TARGET_ASM_INTEGER'.  */
/* Target hook for assembling integer objects.  The AVR version needs
   special handling for references to certain labels.  */

static bool
avr_assemble_integer (rtx x, unsigned int size, int aligned_p)
{
  if (size == POINTER_SIZE / BITS_PER_UNIT && aligned_p
      && text_segment_operand (x, VOIDmode))
    {
      fputs ("\t.word\tgs(", asm_out_file);
      output_addr_const (asm_out_file, x);
      fputs (")\n", asm_out_file);

      return true;
    }
  else if (GET_MODE (x) == PSImode)
    {
      /* This needs binutils 2.23+, see PR binutils/13503  */

      fputs ("\t.byte\tlo8(", asm_out_file);
      output_addr_const (asm_out_file, x);
      fputs (")" ASM_COMMENT_START "need binutils PR13503\n", asm_out_file);

      fputs ("\t.byte\thi8(", asm_out_file);
      output_addr_const (asm_out_file, x);
      fputs (")" ASM_COMMENT_START "need binutils PR13503\n", asm_out_file);

      fputs ("\t.byte\thh8(", asm_out_file);
      output_addr_const (asm_out_file, x);
      fputs (")" ASM_COMMENT_START "need binutils PR13503\n", asm_out_file);

      return true;
    }
  else if (CONST_FIXED_P (x))
    {
      /* varasm fails to handle big fixed modes that don't fit in hwi.  */

      for (unsigned n = 0; n < size; n++)
        {
          rtx xn = simplify_gen_subreg (QImode, x, GET_MODE (x), n);
          default_assemble_integer (xn, 1, aligned_p);
        }

      return true;
    }

  if (AVR_TINY
      && avr_address_tiny_pm_p (x))
    {
      x = plus_constant (Pmode, x, AVR_TINY_PM_OFFSET);
    }

  return default_assemble_integer (x, size, aligned_p);
}


/* Implement `TARGET_CLASS_LIKELY_SPILLED_P'.  */
/* Return value is nonzero if pseudos that have been
   assigned to registers of class CLASS would likely be spilled
   because registers of CLASS are needed for spill registers.  */

static bool
avr_class_likely_spilled_p (reg_class_t c)
{
  return (c != ALL_REGS &&
           (AVR_TINY ? 1 : c != ADDW_REGS));
}


/* Valid attributes:
   progmem   -  Put data to program memory.
   signal    -  Make a function to be hardware interrupt.
                After function prologue interrupts remain disabled.
   interrupt -  Make a function to be hardware interrupt. Before function
                prologue interrupts are enabled by means of SEI.
   naked     -  Don't generate function prologue/epilogue and RET
                instruction.  */

/* Handle a "progmem" attribute; arguments as in
   struct attribute_spec.handler.  */

static tree
avr_handle_progmem_attribute (tree *node, tree name,
			      tree args ATTRIBUTE_UNUSED,
			      int flags ATTRIBUTE_UNUSED,
			      bool *no_add_attrs)
{
  if (DECL_P (*node))
    {
      if (TREE_CODE (*node) == TYPE_DECL)
	{
	  /* This is really a decl attribute, not a type attribute,
	     but try to handle it for GCC 3.0 backwards compatibility.  */

	  tree type = TREE_TYPE (*node);
	  tree attr = tree_cons (name, args, TYPE_ATTRIBUTES (type));
	  tree newtype = build_type_attribute_variant (type, attr);

	  TYPE_MAIN_VARIANT (newtype) = TYPE_MAIN_VARIANT (type);
	  TREE_TYPE (*node) = newtype;
	  *no_add_attrs = true;
	}
      else if (TREE_STATIC (*node) || DECL_EXTERNAL (*node))
	{
          *no_add_attrs = false;
	}
      else
	{
	  warning (OPT_Wattributes, "%qE attribute ignored",
		   name);
	  *no_add_attrs = true;
	}
    }

  return NULL_TREE;
}

/* Handle an attribute requiring a FUNCTION_DECL; arguments as in
   struct attribute_spec.handler.  */

static tree
avr_handle_fndecl_attribute (tree *node, tree name,
			     tree args ATTRIBUTE_UNUSED,
			     int flags ATTRIBUTE_UNUSED,
			     bool *no_add_attrs)
{
  if (TREE_CODE (*node) != FUNCTION_DECL)
    {
      warning (OPT_Wattributes, "%qE attribute only applies to functions",
	       name);
      *no_add_attrs = true;
    }

  return NULL_TREE;
}

static tree
avr_handle_fntype_attribute (tree *node, tree name,
                             tree args ATTRIBUTE_UNUSED,
                             int flags ATTRIBUTE_UNUSED,
                             bool *no_add_attrs)
{
  if (TREE_CODE (*node) != FUNCTION_TYPE)
    {
      warning (OPT_Wattributes, "%qE attribute only applies to functions",
	       name);
      *no_add_attrs = true;
    }

  return NULL_TREE;
}

static tree
avr_handle_absdata_attribute (tree *node, tree name, tree /* args */,
                              int /* flags */, bool *no_add)
{
  location_t loc = DECL_SOURCE_LOCATION (*node);

  if (AVR_TINY)
    {
      if (TREE_CODE (*node) != VAR_DECL
          || (!TREE_STATIC (*node) && !DECL_EXTERNAL (*node)))
        {
          warning_at (loc, OPT_Wattributes, "%qE attribute only applies to"
                      " variables in static storage", name);
          *no_add = true;
        }
    }
  else
    {
      warning_at (loc, OPT_Wattributes, "%qE attribute only supported"
                  " for reduced Tiny cores", name);
      *no_add = true;
    }

  return NULL_TREE;
}

static tree
avr_handle_addr_attribute (tree *node, tree name, tree args,
			   int flags ATTRIBUTE_UNUSED, bool *no_add)
{
  bool io_p = (strncmp (IDENTIFIER_POINTER (name), "io", 2) == 0);
  location_t loc = DECL_SOURCE_LOCATION (*node);

  if (TREE_CODE (*node) != VAR_DECL)
    {
      warning_at (loc, 0, "%qE attribute only applies to variables", name);
      *no_add = true;
    }

  if (args != NULL_TREE)
    {
      if (TREE_CODE (TREE_VALUE (args)) == NON_LVALUE_EXPR)
	TREE_VALUE (args) = TREE_OPERAND (TREE_VALUE (args), 0);
      tree arg = TREE_VALUE (args);
      if (TREE_CODE (arg) != INTEGER_CST)
	{
	  warning (0, "%qE attribute allows only an integer constant argument",
		   name);
	  *no_add = true;
	}
      else if (io_p
	       && (!tree_fits_shwi_p (arg)
		   || !(strcmp (IDENTIFIER_POINTER (name), "io_low") == 0
			? low_io_address_operand : io_address_operand)
			 (GEN_INT (TREE_INT_CST_LOW (arg)), QImode)))
	{
	  warning_at (loc, 0, "%qE attribute address out of range", name);
	  *no_add = true;
	}
      else
	{
	  tree attribs = DECL_ATTRIBUTES (*node);
	  const char *names[] = { "io", "io_low", "address", NULL } ;
	  for (const char **p = names; *p; p++)
	    {
	      tree other = lookup_attribute (*p, attribs);
	      if (other && TREE_VALUE (other))
		{
		  warning_at (loc, 0,
			      "both %s and %qE attribute provide address",
			      *p, name);
		  *no_add = true;
		  break;
		}
	    }
	}
    }

  if (*no_add == false && io_p && !TREE_THIS_VOLATILE (*node))
    warning_at (loc, 0, "%qE attribute on non-volatile variable", name);

  return NULL_TREE;
}

rtx
avr_eval_addr_attrib (rtx x)
{
  if (SYMBOL_REF_P (x)
      && (SYMBOL_REF_FLAGS (x) & SYMBOL_FLAG_ADDRESS))
    {
      tree decl = SYMBOL_REF_DECL (x);
      tree attr = NULL_TREE;

      if (SYMBOL_REF_FLAGS (x) & SYMBOL_FLAG_IO)
	{
	  attr = lookup_attribute ("io", DECL_ATTRIBUTES (decl));
          if (!attr || !TREE_VALUE (attr))
            attr = lookup_attribute ("io_low", DECL_ATTRIBUTES (decl));
	  gcc_assert (attr);
	}
      if (!attr || !TREE_VALUE (attr))
	attr = lookup_attribute ("address", DECL_ATTRIBUTES (decl));
      gcc_assert (attr && TREE_VALUE (attr) && TREE_VALUE (TREE_VALUE (attr)));
      return GEN_INT (TREE_INT_CST_LOW (TREE_VALUE (TREE_VALUE (attr))));
    }
  return x;
}


/* AVR attributes.  */
static const struct attribute_spec
avr_attribute_table[] =
{
  /* { name, min_len, max_len, decl_req, type_req, fn_type_req, handler,
       affects_type_identity } */
  { "progmem",   0, 0, false, false, false,  avr_handle_progmem_attribute,
    false },
  { "signal",    0, 0, true,  false, false,  avr_handle_fndecl_attribute,
    false },
  { "interrupt", 0, 0, true,  false, false,  avr_handle_fndecl_attribute,
    false },
  { "naked",     0, 0, false, true,  true,   avr_handle_fntype_attribute,
    false },
  { "OS_task",   0, 0, false, true,  true,   avr_handle_fntype_attribute,
    false },
  { "OS_main",   0, 0, false, true,  true,   avr_handle_fntype_attribute,
    false },
  { "io",        0, 1, false, false, false,  avr_handle_addr_attribute,
    false },
  { "io_low",    0, 1, false, false, false,  avr_handle_addr_attribute,
    false },
  { "address",   1, 1, false, false, false,  avr_handle_addr_attribute,
    false },
  { "absdata",   0, 0, true, false, false,  avr_handle_absdata_attribute,
    false },
  { NULL,        0, 0, false, false, false, NULL, false }
};


/* Return true if we support address space AS for the architecture in effect
   and false, otherwise.  If LOC is not UNKNOWN_LOCATION then also issue
   a respective error.  */

bool
avr_addr_space_supported_p (addr_space_t as, location_t loc)
{
  if (AVR_TINY)
    {
      if (loc != UNKNOWN_LOCATION)
        error_at (loc, "address spaces are not supported for reduced "
                  "Tiny devices");
      return false;
    }
  else if (avr_addrspace[as].segment >= avr_n_flash)
    {
      if (loc != UNKNOWN_LOCATION)
        error_at (loc, "address space %qs not supported for devices with "
                  "flash size up to %d KiB", avr_addrspace[as].name,
                  64 * avr_n_flash);
      return false;
    }

  return true;
}


/* Implement `TARGET_ADDR_SPACE_DIAGNOSE_USAGE'.  */

static void
avr_addr_space_diagnose_usage (addr_space_t as, location_t loc)
{
  (void) avr_addr_space_supported_p (as, loc);
}


/* Look if DECL shall be placed in program memory space by
   means of attribute `progmem' or some address-space qualifier.
   Return non-zero if DECL is data that must end up in Flash and
   zero if the data lives in RAM (.bss, .data, .rodata, ...).

   Return 2   if DECL is located in 24-bit flash address-space
   Return 1   if DECL is located in 16-bit flash address-space
   Return -1  if attribute `progmem' occurs in DECL or ATTRIBUTES
   Return 0   otherwise  */

int
avr_progmem_p (tree decl, tree attributes)
{
  tree a;

  if (TREE_CODE (decl) != VAR_DECL)
    return 0;

  if (avr_decl_memx_p (decl))
    return 2;

  if (avr_decl_flash_p (decl))
    return 1;

  if (NULL_TREE
      != lookup_attribute ("progmem", attributes))
    return -1;

  a = decl;

  do
    a = TREE_TYPE(a);
  while (TREE_CODE (a) == ARRAY_TYPE);

  if (a == error_mark_node)
    return 0;

  if (NULL_TREE != lookup_attribute ("progmem", TYPE_ATTRIBUTES (a)))
    return -1;

  return 0;
}


/* Return true if DECL has attribute `absdata' set.  This function should
   only be used for AVR_TINY.  */

static bool
avr_decl_absdata_p (tree decl, tree attributes)
{
  return (TREE_CODE (decl) == VAR_DECL
          && NULL_TREE != lookup_attribute ("absdata", attributes));
}


/* Scan type TYP for pointer references to address space ASn.
   Return ADDR_SPACE_GENERIC (i.e. 0) if all pointers targeting
   the AS are also declared to be CONST.
   Otherwise, return the respective address space, i.e. a value != 0.  */

static addr_space_t
avr_nonconst_pointer_addrspace (tree typ)
{
  while (ARRAY_TYPE == TREE_CODE (typ))
    typ = TREE_TYPE (typ);

  if (POINTER_TYPE_P (typ))
    {
      addr_space_t as;
      tree target = TREE_TYPE (typ);

      /* Pointer to function: Test the function's return type.  */

      if (FUNCTION_TYPE == TREE_CODE (target))
        return avr_nonconst_pointer_addrspace (TREE_TYPE (target));

      /* "Ordinary" pointers... */

      while (TREE_CODE (target) == ARRAY_TYPE)
        target = TREE_TYPE (target);

      /* Pointers to non-generic address space must be const.  */

      as = TYPE_ADDR_SPACE (target);

      if (!ADDR_SPACE_GENERIC_P (as)
          && !TYPE_READONLY (target)
          && avr_addr_space_supported_p (as))
        {
          return as;
        }

      /* Scan pointer's target type.  */

      return avr_nonconst_pointer_addrspace (target);
    }

  return ADDR_SPACE_GENERIC;
}


/* Sanity check NODE so that all pointers targeting non-generic address spaces
   go along with CONST qualifier.  Writing to these address spaces should
   be detected and complained about as early as possible.  */

static bool
avr_pgm_check_var_decl (tree node)
{
  const char *reason = NULL;

  addr_space_t as = ADDR_SPACE_GENERIC;

  gcc_assert (as == 0);

  if (avr_log.progmem)
    avr_edump ("%?: %t\n", node);

  switch (TREE_CODE (node))
    {
    default:
      break;

    case VAR_DECL:
      if (as = avr_nonconst_pointer_addrspace (TREE_TYPE (node)), as)
        reason = "variable";
      break;

    case PARM_DECL:
      if (as = avr_nonconst_pointer_addrspace (TREE_TYPE (node)), as)
        reason = "function parameter";
      break;

    case FIELD_DECL:
      if (as = avr_nonconst_pointer_addrspace (TREE_TYPE (node)), as)
        reason = "structure field";
      break;

    case FUNCTION_DECL:
      if (as = avr_nonconst_pointer_addrspace (TREE_TYPE (TREE_TYPE (node))),
          as)
        reason = "return type of function";
      break;

    case POINTER_TYPE:
      if (as = avr_nonconst_pointer_addrspace (node), as)
        reason = "pointer";
      break;
    }

  if (reason)
    {
      if (TYPE_P (node))
        error ("pointer targeting address space %qs must be const in %qT",
               avr_addrspace[as].name, node);
      else
        error ("pointer targeting address space %qs must be const"
               " in %s %q+D",
               avr_addrspace[as].name, reason, node);
    }

  return reason == NULL;
}


/* Add the section attribute if the variable is in progmem.  */

static void
avr_insert_attributes (tree node, tree *attributes)
{
  avr_pgm_check_var_decl (node);

  if (TREE_CODE (node) == VAR_DECL
      && (TREE_STATIC (node) || DECL_EXTERNAL (node))
      && avr_progmem_p (node, *attributes))
    {
      addr_space_t as;
      tree node0 = node;

      /* For C++, we have to peel arrays in order to get correct
         determination of readonlyness.  */

      do
        node0 = TREE_TYPE (node0);
      while (TREE_CODE (node0) == ARRAY_TYPE);

      if (error_mark_node == node0)
        return;

      as = TYPE_ADDR_SPACE (TREE_TYPE (node));

      if (!TYPE_READONLY (node0)
          && !TREE_READONLY (node))
        {
          const char *reason = "__attribute__((progmem))";

          if (!ADDR_SPACE_GENERIC_P (as))
            reason = avr_addrspace[as].name;

          if (avr_log.progmem)
            avr_edump ("\n%?: %t\n%t\n", node, node0);

          error ("variable %q+D must be const in order to be put into"
                 " read-only section by means of %qs", node, reason);
        }
    }
}


/* Implement `ASM_OUTPUT_ALIGNED_DECL_LOCAL'.  */
/* Implement `ASM_OUTPUT_ALIGNED_DECL_COMMON'.  */
/* Track need of __do_clear_bss.  */

void
avr_asm_output_aligned_decl_common (FILE * stream,
                                    tree decl,
                                    const char *name,
                                    unsigned HOST_WIDE_INT size,
                                    unsigned int align, bool local_p)
{
  rtx mem = decl == NULL_TREE ? NULL_RTX : DECL_RTL (decl);
  rtx symbol;

  if (mem != NULL_RTX && MEM_P (mem)
      && SYMBOL_REF_P ((symbol = XEXP (mem, 0)))
      && (SYMBOL_REF_FLAGS (symbol) & (SYMBOL_FLAG_IO | SYMBOL_FLAG_ADDRESS)))
    {
      if (!local_p)
	{
	  fprintf (stream, "\t.globl\t");
	  assemble_name (stream, name);
	  fprintf (stream, "\n");
	}
      if (SYMBOL_REF_FLAGS (symbol) & SYMBOL_FLAG_ADDRESS)
	{
	  assemble_name (stream, name);
	  fprintf (stream, " = %ld\n",
		   (long) INTVAL (avr_eval_addr_attrib (symbol)));
	}
      else if (local_p)
	error_at (DECL_SOURCE_LOCATION (decl),
		  "static IO declaration for %q+D needs an address", decl);
      return;
    }

  /* __gnu_lto_v1 etc. are just markers for the linker injected by toplev.c.
     There is no need to trigger __do_clear_bss code for them.  */

  if (!STR_PREFIX_P (name, "__gnu_lto"))
    avr_need_clear_bss_p = true;

  if (local_p)
    ASM_OUTPUT_ALIGNED_LOCAL (stream, name, size, align);
  else
    ASM_OUTPUT_ALIGNED_COMMON (stream, name, size, align);
}

void
avr_asm_asm_output_aligned_bss (FILE *file, tree decl, const char *name,
				unsigned HOST_WIDE_INT size, int align,
				void (*default_func)
				  (FILE *, tree, const char *,
				   unsigned HOST_WIDE_INT, int))
{
  rtx mem = decl == NULL_TREE ? NULL_RTX : DECL_RTL (decl);
  rtx symbol;

  if (mem != NULL_RTX && MEM_P (mem)
      && SYMBOL_REF_P ((symbol = XEXP (mem, 0)))
      && (SYMBOL_REF_FLAGS (symbol) & (SYMBOL_FLAG_IO | SYMBOL_FLAG_ADDRESS)))
    {
      if (!(SYMBOL_REF_FLAGS (symbol) & SYMBOL_FLAG_ADDRESS))
	error_at (DECL_SOURCE_LOCATION (decl),
		  "IO definition for %q+D needs an address", decl);
      avr_asm_output_aligned_decl_common (file, decl, name, size, align, false);
    }
  else
    default_func (file, decl, name, size, align);
}


/* Unnamed section callback for data_section
   to track need of __do_copy_data.  */

static void
avr_output_data_section_asm_op (const void *data)
{
  avr_need_copy_data_p = true;

  /* Dispatch to default.  */
  output_section_asm_op (data);
}


/* Unnamed section callback for bss_section
   to track need of __do_clear_bss.  */

static void
avr_output_bss_section_asm_op (const void *data)
{
  avr_need_clear_bss_p = true;

  /* Dispatch to default.  */
  output_section_asm_op (data);
}


/* Unnamed section callback for progmem*.data sections.  */

static void
avr_output_progmem_section_asm_op (const void *data)
{
  fprintf (asm_out_file, "\t.section\t%s,\"a\",@progbits\n",
           (const char*) data);
}


/* Implement `TARGET_ASM_INIT_SECTIONS'.  */

static void
avr_asm_init_sections (void)
{
  /* Override section callbacks to keep track of `avr_need_clear_bss_p'
     resp. `avr_need_copy_data_p'.  */

  readonly_data_section->unnamed.callback = avr_output_data_section_asm_op;
  data_section->unnamed.callback = avr_output_data_section_asm_op;
  bss_section->unnamed.callback = avr_output_bss_section_asm_op;
}


/* Implement `TARGET_ASM_NAMED_SECTION'.  */
/* Track need of __do_clear_bss, __do_copy_data for named sections.  */

static void
avr_asm_named_section (const char *name, unsigned int flags, tree decl)
{
  if (flags & AVR_SECTION_PROGMEM)
    {
      addr_space_t as = (flags & AVR_SECTION_PROGMEM) / SECTION_MACH_DEP;
      const char *old_prefix = ".rodata";
      const char *new_prefix = avr_addrspace[as].section_name;

      if (STR_PREFIX_P (name, old_prefix))
        {
          const char *sname = ACONCAT ((new_prefix,
                                        name + strlen (old_prefix), NULL));
          default_elf_asm_named_section (sname, flags, decl);
          return;
        }

      default_elf_asm_named_section (new_prefix, flags, decl);
      return;
    }

  if (!avr_need_copy_data_p)
    avr_need_copy_data_p = (STR_PREFIX_P (name, ".data")
                            || STR_PREFIX_P (name, ".rodata")
                            || STR_PREFIX_P (name, ".gnu.linkonce.d"));

  if (!avr_need_clear_bss_p)
    avr_need_clear_bss_p = STR_PREFIX_P (name, ".bss");

  default_elf_asm_named_section (name, flags, decl);
}


/* Implement `TARGET_SECTION_TYPE_FLAGS'.  */

static unsigned int
avr_section_type_flags (tree decl, const char *name, int reloc)
{
  unsigned int flags = default_section_type_flags (decl, name, reloc);

  if (STR_PREFIX_P (name, ".noinit"))
    {
      if (decl && TREE_CODE (decl) == VAR_DECL
	  && DECL_INITIAL (decl) == NULL_TREE)
	flags |= SECTION_BSS;  /* @nobits */
      else
	warning (0, "only uninitialized variables can be placed in the "
		 ".noinit section");
    }

  if (decl && DECL_P (decl)
      && avr_progmem_p (decl, DECL_ATTRIBUTES (decl)))
    {
      addr_space_t as = TYPE_ADDR_SPACE (TREE_TYPE (decl));

      /* Attribute progmem puts data in generic address space.
         Set section flags as if it was in __flash to get the right
         section prefix in the remainder.  */

      if (ADDR_SPACE_GENERIC_P (as))
        as = ADDR_SPACE_FLASH;

      flags |= as * SECTION_MACH_DEP;
      flags &= ~SECTION_WRITE;
      flags &= ~SECTION_BSS;
    }

  return flags;
}


/* A helper for the next function.  NODE is a decl that is associated with
   a symbol.  Return TRUE if the respective object may be accessed by LDS.
   There might still be other reasons for why LDS is not appropriate.
   This function is only appropriate for AVR_TINY.  */

static bool
avr_decl_maybe_lds_p (tree node)
{
  if (!node
      || TREE_CODE (node) != VAR_DECL
      || DECL_SECTION_NAME (node) != NULL)
    return false;

  /* Don't use LDS for objects that go to .rodata.  The current default
     linker description file still locates .rodata in RAM, but this is not
     a must.  A better linker script would just keep .rodata in flash and
     add an offset of 0x4000 to the VMA.  Hence avoid LDS for such data.  */

  if (TREE_READONLY (node))
    return false;

  // C++ requires peeling arrays.

  do
    node = TREE_TYPE (node);
  while (ARRAY_TYPE == TREE_CODE (node));

  return (node != error_mark_node
          && !TYPE_READONLY (node));
}


/* Implement `TARGET_ENCODE_SECTION_INFO'.  */

static void
avr_encode_section_info (tree decl, rtx rtl, int new_decl_p)
{
  tree addr_attr = NULL_TREE;

  /* In avr_handle_progmem_attribute, DECL_INITIAL is not yet
     readily available, see PR34734.  So we postpone the warning
     about uninitialized data in program memory section until here.  */

  if (new_decl_p
      && decl && DECL_P (decl)
      && NULL_TREE == DECL_INITIAL (decl)
      && !DECL_EXTERNAL (decl)
      && avr_progmem_p (decl, DECL_ATTRIBUTES (decl)))
    {
      warning (OPT_Wuninitialized,
               "uninitialized variable %q+D put into "
               "program memory area", decl);
    }

  default_encode_section_info (decl, rtl, new_decl_p);

  if (decl && DECL_P (decl)
      && TREE_CODE (decl) != FUNCTION_DECL
      && MEM_P (rtl)
      && SYMBOL_REF_P (XEXP (rtl, 0)))
    {
      rtx sym = XEXP (rtl, 0);
      tree type = TREE_TYPE (decl);
      tree attr = DECL_ATTRIBUTES (decl);
      if (type == error_mark_node)
	return;

      addr_space_t as = TYPE_ADDR_SPACE (type);

      /* PSTR strings are in generic space but located in flash:
         patch address space.  */

      if (!AVR_TINY
          && -1 == avr_progmem_p (decl, attr))
        as = ADDR_SPACE_FLASH;

      AVR_SYMBOL_SET_ADDR_SPACE (sym, as);

      tree io_low_attr = lookup_attribute ("io_low", attr);
      tree io_attr = lookup_attribute ("io", attr);

      if (io_low_attr
	  && TREE_VALUE (io_low_attr) && TREE_VALUE (TREE_VALUE (io_low_attr)))
	addr_attr = io_attr;
      else if (io_attr
	       && TREE_VALUE (io_attr) && TREE_VALUE (TREE_VALUE (io_attr)))
	addr_attr = io_attr;
      else
	addr_attr = lookup_attribute ("address", attr);
      if (io_low_attr
	  || (io_attr && addr_attr
              && low_io_address_operand
                  (GEN_INT (TREE_INT_CST_LOW
                            (TREE_VALUE (TREE_VALUE (addr_attr)))), QImode)))
	SYMBOL_REF_FLAGS (sym) |= SYMBOL_FLAG_IO_LOW;
      if (io_attr || io_low_attr)
	SYMBOL_REF_FLAGS (sym) |= SYMBOL_FLAG_IO;
      /* If we have an (io) address attribute specification, but the variable
	 is external, treat the address as only a tentative definition
	 to be used to determine if an io port is in the lower range, but
	 don't use the exact value for constant propagation.  */
      if (addr_attr && !DECL_EXTERNAL (decl))
	SYMBOL_REF_FLAGS (sym) |= SYMBOL_FLAG_ADDRESS;
    }

  if (AVR_TINY
      && decl
      && VAR_DECL == TREE_CODE (decl)
      && MEM_P (rtl)
      && SYMBOL_REF_P (XEXP (rtl, 0)))
    {
      rtx sym = XEXP (rtl, 0);
      bool progmem_p = -1 == avr_progmem_p (decl, DECL_ATTRIBUTES (decl));

      if (progmem_p)
        {
          // Tag symbols for later addition of 0x4000 (AVR_TINY_PM_OFFSET).
          SYMBOL_REF_FLAGS (sym) |= AVR_SYMBOL_FLAG_TINY_PM;
        }

      if (avr_decl_absdata_p (decl, DECL_ATTRIBUTES (decl))
          || (TARGET_ABSDATA
              && !progmem_p
              && !addr_attr
              && avr_decl_maybe_lds_p (decl))
          || (addr_attr
              // If addr_attr is non-null, it has an argument.  Peek into it.
              && TREE_INT_CST_LOW (TREE_VALUE (TREE_VALUE (addr_attr))) < 0xc0))
        {
          // May be accessed by LDS / STS.
          SYMBOL_REF_FLAGS (sym) |= AVR_SYMBOL_FLAG_TINY_ABSDATA;
        }

      if (progmem_p
          && avr_decl_absdata_p (decl, DECL_ATTRIBUTES (decl)))
        {
          error ("%q+D has incompatible attributes %qs and %qs",
                 decl, "progmem", "absdata");
        }
    }
}


/* Implement `TARGET_ASM_SELECT_SECTION' */

static section *
avr_asm_select_section (tree decl, int reloc, unsigned HOST_WIDE_INT align)
{
  section * sect = default_elf_select_section (decl, reloc, align);

  if (decl && DECL_P (decl)
      && avr_progmem_p (decl, DECL_ATTRIBUTES (decl)))
    {
      addr_space_t as = TYPE_ADDR_SPACE (TREE_TYPE (decl));

      /* __progmem__ goes in generic space but shall be allocated to
         .progmem.data  */

      if (ADDR_SPACE_GENERIC_P (as))
        as = ADDR_SPACE_FLASH;

      if (sect->common.flags & SECTION_NAMED)
        {
          const char * name = sect->named.name;
          const char * old_prefix = ".rodata";
          const char * new_prefix = avr_addrspace[as].section_name;

          if (STR_PREFIX_P (name, old_prefix))
            {
              const char *sname = ACONCAT ((new_prefix,
                                            name + strlen (old_prefix), NULL));
              return get_section (sname,
                                  sect->common.flags & ~SECTION_DECLARED,
                                  sect->named.decl);
            }
        }

      if (!progmem_section[as])
        {
          progmem_section[as]
            = get_unnamed_section (0, avr_output_progmem_section_asm_op,
                                   avr_addrspace[as].section_name);
        }

      return progmem_section[as];
    }

  return sect;
}

/* Implement `TARGET_ASM_FILE_START'.  */
/* Outputs some text at the start of each assembler file.  */

static void
avr_file_start (void)
{
  int sfr_offset = avr_arch->sfr_offset;

  if (avr_arch->asm_only)
    error ("architecture %qs supported for assembler only", avr_mmcu);

  default_file_start ();

  /* Print I/O addresses of some SFRs used with IN and OUT.  */

  if (AVR_HAVE_SPH)
    fprintf (asm_out_file, "__SP_H__ = 0x%02x\n", avr_addr.sp_h - sfr_offset);

  fprintf (asm_out_file, "__SP_L__ = 0x%02x\n", avr_addr.sp_l - sfr_offset);
  fprintf (asm_out_file, "__SREG__ = 0x%02x\n", avr_addr.sreg - sfr_offset);
  if (AVR_HAVE_RAMPZ)
    fprintf (asm_out_file, "__RAMPZ__ = 0x%02x\n", avr_addr.rampz - sfr_offset);
  if (AVR_HAVE_RAMPY)
    fprintf (asm_out_file, "__RAMPY__ = 0x%02x\n", avr_addr.rampy - sfr_offset);
  if (AVR_HAVE_RAMPX)
    fprintf (asm_out_file, "__RAMPX__ = 0x%02x\n", avr_addr.rampx - sfr_offset);
  if (AVR_HAVE_RAMPD)
    fprintf (asm_out_file, "__RAMPD__ = 0x%02x\n", avr_addr.rampd - sfr_offset);
  if (AVR_XMEGA || AVR_TINY)
    fprintf (asm_out_file, "__CCP__ = 0x%02x\n", avr_addr.ccp - sfr_offset);
  fprintf (asm_out_file, "__tmp_reg__ = %d\n", AVR_TMP_REGNO);
  fprintf (asm_out_file, "__zero_reg__ = %d\n", AVR_ZERO_REGNO);
}


/* Implement `TARGET_ASM_FILE_END'.  */
/* Outputs to the stdio stream FILE some
   appropriate text to go at the end of an assembler file.  */

static void
avr_file_end (void)
{
  /* Output these only if there is anything in the
     .data* / .rodata* / .gnu.linkonce.* resp. .bss* or COMMON
     input section(s) - some code size can be saved by not
     linking in the initialization code from libgcc if resp.
     sections are empty, see PR18145.  */

  if (avr_need_copy_data_p)
    fputs (".global __do_copy_data\n", asm_out_file);

  if (avr_need_clear_bss_p)
    fputs (".global __do_clear_bss\n", asm_out_file);
}


/* Worker function for `ADJUST_REG_ALLOC_ORDER'.  */
/* Choose the order in which to allocate hard registers for
   pseudo-registers local to a basic block.

   Store the desired register order in the array `reg_alloc_order'.
   Element 0 should be the register to allocate first; element 1, the
   next register; and so on.  */

void
avr_adjust_reg_alloc_order (void)
{
  static const int order_0[] =
    {
      24, 25,
      18, 19, 20, 21, 22, 23,
      30, 31,
      26, 27, 28, 29,
      17, 16, 15, 14, 13, 12, 11, 10, 9, 8, 7, 6, 5, 4, 3, 2,
      0, 1,
      32, 33, 34, 35
    };
  static const int tiny_order_0[] = {
    20, 21,
    22, 23,
    24, 25,
    30, 31,
    26, 27,
    28, 29,
    19, 18,
    16, 17,
    32, 33, 34, 35,
    15, 14, 13, 12, 11, 10, 9, 8, 7, 6, 5, 4, 3, 2, 1, 0
  };
  static const int order_1[] =
    {
      18, 19, 20, 21, 22, 23, 24, 25,
      30, 31,
      26, 27, 28, 29,
      17, 16, 15, 14, 13, 12, 11, 10, 9, 8, 7, 6, 5, 4, 3, 2,
      0, 1,
      32, 33, 34, 35
    };
  static const int tiny_order_1[] = {
    22, 23,
    24, 25,
    30, 31,
    26, 27,
    28, 29,
    21, 20, 19, 18,
    16, 17,
    32, 33, 34, 35,
    15, 14, 13, 12, 11, 10, 9, 8, 7, 6, 5, 4, 3, 2, 1, 0
  };
  static const int order_2[] =
    {
      25, 24, 23, 22, 21, 20, 19, 18,
      30, 31,
      26, 27, 28, 29,
      17, 16, 15, 14, 13, 12, 11, 10, 9, 8, 7, 6, 5, 4, 3, 2,
      1, 0,
      32, 33, 34, 35
    };

  /* Select specific register allocation order.
     Tiny Core (ATtiny4/5/9/10/20/40) devices have only 16 registers,
     so different allocation order should be used.  */

  const int *order = (TARGET_ORDER_1 ? (AVR_TINY ? tiny_order_1 : order_1)
                      : TARGET_ORDER_2 ? (AVR_TINY ? tiny_order_0 : order_2)
                      : (AVR_TINY ? tiny_order_0 : order_0));

  for (size_t i = 0; i < ARRAY_SIZE (order_0); ++i)
    reg_alloc_order[i] = order[i];
}


/* Implement `TARGET_REGISTER_MOVE_COST' */

static int
avr_register_move_cost (machine_mode mode ATTRIBUTE_UNUSED,
                        reg_class_t from, reg_class_t to)
{
  return (from == STACK_REG ? 6
          : to == STACK_REG ? 12
          : 2);
}


/* Implement `TARGET_MEMORY_MOVE_COST' */

static int
avr_memory_move_cost (machine_mode mode,
                      reg_class_t rclass ATTRIBUTE_UNUSED,
                      bool in ATTRIBUTE_UNUSED)
{
  return (mode == QImode ? 2
          : mode == HImode ? 4
          : mode == SImode ? 8
          : mode == SFmode ? 8
          : 16);
}


/* Mutually recursive subroutine of avr_rtx_cost for calculating the
   cost of an RTX operand given its context.  X is the rtx of the
   operand, MODE is its mode, and OUTER is the rtx_code of this
   operand's parent operator.  */

static int
avr_operand_rtx_cost (rtx x, machine_mode mode, enum rtx_code outer,
		      int opno, bool speed)
{
  enum rtx_code code = GET_CODE (x);
  int total;

  switch (code)
    {
    case REG:
    case SUBREG:
      return 0;

    case CONST_INT:
    case CONST_FIXED:
    case CONST_DOUBLE:
      return COSTS_N_INSNS (GET_MODE_SIZE (mode));

    default:
      break;
    }

  total = 0;
  avr_rtx_costs (x, mode, outer, opno, &total, speed);
  return total;
}

/* Worker function for AVR backend's rtx_cost function.
   X is rtx expression whose cost is to be calculated.
   Return true if the complete cost has been computed.
   Return false if subexpressions should be scanned.
   In either case, *TOTAL contains the cost result.  */

static bool
avr_rtx_costs_1 (rtx x, machine_mode mode, int outer_code ATTRIBUTE_UNUSED,
                 int opno ATTRIBUTE_UNUSED, int *total, bool speed)
{
  enum rtx_code code = GET_CODE (x);
  HOST_WIDE_INT val;

  switch (code)
    {
    case CONST_INT:
    case CONST_FIXED:
    case CONST_DOUBLE:
    case SYMBOL_REF:
    case CONST:
    case LABEL_REF:
      /* Immediate constants are as cheap as registers.  */
      *total = 0;
      return true;

    case MEM:
      *total = COSTS_N_INSNS (GET_MODE_SIZE (mode));
      return true;

    case NEG:
      switch (mode)
	{
	case E_QImode:
	case E_SFmode:
	  *total = COSTS_N_INSNS (1);
	  break;

        case E_HImode:
        case E_PSImode:
        case E_SImode:
          *total = COSTS_N_INSNS (2 * GET_MODE_SIZE (mode) - 1);
          break;

	default:
	  return false;
	}
      *total += avr_operand_rtx_cost (XEXP (x, 0), mode, code, 0, speed);
      return true;

    case ABS:
      switch (mode)
	{
	case E_QImode:
	case E_SFmode:
	  *total = COSTS_N_INSNS (1);
	  break;

	default:
	  return false;
	}
      *total += avr_operand_rtx_cost (XEXP (x, 0), mode, code, 0, speed);
      return true;

    case NOT:
      *total = COSTS_N_INSNS (GET_MODE_SIZE (mode));
      *total += avr_operand_rtx_cost (XEXP (x, 0), mode, code, 0, speed);
      return true;

    case ZERO_EXTEND:
      *total = COSTS_N_INSNS (GET_MODE_SIZE (mode)
			      - GET_MODE_SIZE (GET_MODE (XEXP (x, 0))));
      *total += avr_operand_rtx_cost (XEXP (x, 0), GET_MODE (XEXP (x, 0)),
				      code, 0, speed);
      return true;

    case SIGN_EXTEND:
      *total = COSTS_N_INSNS (GET_MODE_SIZE (mode) + 2
			      - GET_MODE_SIZE (GET_MODE (XEXP (x, 0))));
      *total += avr_operand_rtx_cost (XEXP (x, 0), GET_MODE (XEXP (x, 0)),
				      code, 0, speed);
      return true;

    case PLUS:
      switch (mode)
	{
	case E_QImode:
          if (AVR_HAVE_MUL
              && MULT == GET_CODE (XEXP (x, 0))
              && register_operand (XEXP (x, 1), QImode))
            {
              /* multiply-add */
              *total = COSTS_N_INSNS (speed ? 4 : 3);
              /* multiply-add with constant: will be split and load constant. */
              if (CONST_INT_P (XEXP (XEXP (x, 0), 1)))
                *total = COSTS_N_INSNS (1) + *total;
              return true;
            }
	  *total = COSTS_N_INSNS (1);
	  if (!CONST_INT_P (XEXP (x, 1)))
	    *total += avr_operand_rtx_cost (XEXP (x, 1), mode, code, 1, speed);
	  break;

	case E_HImode:
          if (AVR_HAVE_MUL
              && (MULT == GET_CODE (XEXP (x, 0))
                  || ASHIFT == GET_CODE (XEXP (x, 0)))
              && register_operand (XEXP (x, 1), HImode)
              && (ZERO_EXTEND == GET_CODE (XEXP (XEXP (x, 0), 0))
                  || SIGN_EXTEND == GET_CODE (XEXP (XEXP (x, 0), 0))))
            {
              /* multiply-add */
              *total = COSTS_N_INSNS (speed ? 5 : 4);
              /* multiply-add with constant: will be split and load constant. */
              if (CONST_INT_P (XEXP (XEXP (x, 0), 1)))
                *total = COSTS_N_INSNS (1) + *total;
              return true;
            }
	  if (!CONST_INT_P (XEXP (x, 1)))
	    {
	      *total = COSTS_N_INSNS (2);
	      *total += avr_operand_rtx_cost (XEXP (x, 1), mode, code, 1,
					      speed);
	    }
	  else if (IN_RANGE (INTVAL (XEXP (x, 1)), -63, 63))
	    *total = COSTS_N_INSNS (1);
	  else
	    *total = COSTS_N_INSNS (2);
	  break;

        case E_PSImode:
          if (!CONST_INT_P (XEXP (x, 1)))
            {
              *total = COSTS_N_INSNS (3);
              *total += avr_operand_rtx_cost (XEXP (x, 1), mode, code, 1,
                                              speed);
            }
          else if (IN_RANGE (INTVAL (XEXP (x, 1)), -63, 63))
            *total = COSTS_N_INSNS (2);
          else
            *total = COSTS_N_INSNS (3);
          break;

<<<<<<< HEAD
	case E_SImode:
	  if (GET_CODE (XEXP (x, 1)) != CONST_INT)
=======
	case SImode:
	  if (!CONST_INT_P (XEXP (x, 1)))
>>>>>>> 68b948d3
	    {
	      *total = COSTS_N_INSNS (4);
	      *total += avr_operand_rtx_cost (XEXP (x, 1), mode, code, 1,
					      speed);
	    }
	  else if (IN_RANGE (INTVAL (XEXP (x, 1)), -63, 63))
	    *total = COSTS_N_INSNS (1);
	  else
	    *total = COSTS_N_INSNS (4);
	  break;

	default:
	  return false;
	}
      *total += avr_operand_rtx_cost (XEXP (x, 0), mode, code, 0, speed);
      return true;

    case MINUS:
      if (AVR_HAVE_MUL
          && QImode == mode
          && register_operand (XEXP (x, 0), QImode)
          && MULT == GET_CODE (XEXP (x, 1)))
        {
          /* multiply-sub */
          *total = COSTS_N_INSNS (speed ? 4 : 3);
          /* multiply-sub with constant: will be split and load constant. */
          if (CONST_INT_P (XEXP (XEXP (x, 1), 1)))
            *total = COSTS_N_INSNS (1) + *total;
          return true;
        }
      if (AVR_HAVE_MUL
          && HImode == mode
          && register_operand (XEXP (x, 0), HImode)
          && (MULT == GET_CODE (XEXP (x, 1))
              || ASHIFT == GET_CODE (XEXP (x, 1)))
          && (ZERO_EXTEND == GET_CODE (XEXP (XEXP (x, 1), 0))
              || SIGN_EXTEND == GET_CODE (XEXP (XEXP (x, 1), 0))))
        {
          /* multiply-sub */
          *total = COSTS_N_INSNS (speed ? 5 : 4);
          /* multiply-sub with constant: will be split and load constant. */
          if (CONST_INT_P (XEXP (XEXP (x, 1), 1)))
            *total = COSTS_N_INSNS (1) + *total;
          return true;
        }
      /* FALLTHRU */
    case AND:
    case IOR:
      if (IOR == code
          && HImode == mode
          && ASHIFT == GET_CODE (XEXP (x, 0)))
        {
          *total = COSTS_N_INSNS (2);
          // Just a rough estimate.  If we see no sign- or zero-extend,
          // then increase the cost a little bit.
          if (REG_P (XEXP (XEXP (x, 0), 0)))
            *total += COSTS_N_INSNS (1);
          if (REG_P (XEXP (x, 1)))
            *total += COSTS_N_INSNS (1);
          return true;
        }
      *total = COSTS_N_INSNS (GET_MODE_SIZE (mode));
      *total += avr_operand_rtx_cost (XEXP (x, 0), mode, code, 0, speed);
      if (!CONST_INT_P (XEXP (x, 1)))
	*total += avr_operand_rtx_cost (XEXP (x, 1), mode, code, 1, speed);
      return true;

    case XOR:
      *total = COSTS_N_INSNS (GET_MODE_SIZE (mode));
      *total += avr_operand_rtx_cost (XEXP (x, 0), mode, code, 0, speed);
      *total += avr_operand_rtx_cost (XEXP (x, 1), mode, code, 1, speed);
      return true;

    case MULT:
      switch (mode)
	{
	case E_QImode:
	  if (AVR_HAVE_MUL)
	    *total = COSTS_N_INSNS (!speed ? 3 : 4);
	  else if (!speed)
	    *total = COSTS_N_INSNS (AVR_HAVE_JMP_CALL ? 2 : 1);
	  else
	    return false;
	  break;

	case E_HImode:
	  if (AVR_HAVE_MUL)
            {
              rtx op0 = XEXP (x, 0);
              rtx op1 = XEXP (x, 1);
              enum rtx_code code0 = GET_CODE (op0);
              enum rtx_code code1 = GET_CODE (op1);
              bool ex0 = SIGN_EXTEND == code0 || ZERO_EXTEND == code0;
              bool ex1 = SIGN_EXTEND == code1 || ZERO_EXTEND == code1;

              if (ex0
                  && (u8_operand (op1, HImode)
                      || s8_operand (op1, HImode)))
                {
                  *total = COSTS_N_INSNS (!speed ? 4 : 6);
                  return true;
                }
              if (ex0
                  && register_operand (op1, HImode))
                {
                  *total = COSTS_N_INSNS (!speed ? 5 : 8);
                  return true;
                }
              else if (ex0 || ex1)
                {
                  *total = COSTS_N_INSNS (!speed ? 3 : 5);
                  return true;
                }
              else if (register_operand (op0, HImode)
                       && (u8_operand (op1, HImode)
                           || s8_operand (op1, HImode)))
                {
                  *total = COSTS_N_INSNS (!speed ? 6 : 9);
                  return true;
                }
              else
                *total = COSTS_N_INSNS (!speed ? 7 : 10);
            }
	  else if (!speed)
	    *total = COSTS_N_INSNS (AVR_HAVE_JMP_CALL ? 2 : 1);
	  else
	    return false;
	  break;

        case E_PSImode:
          if (!speed)
            *total = COSTS_N_INSNS (AVR_HAVE_JMP_CALL ? 2 : 1);
          else
            *total = 10;
          break;

	case E_SImode:
	case E_DImode:
	  if (AVR_HAVE_MUL)
            {
              if (!speed)
                {
                  /* Add some additional costs besides CALL like moves etc.  */

                  *total = COSTS_N_INSNS (AVR_HAVE_JMP_CALL ? 5 : 4);
                }
              else
                {
                  /* Just a rough estimate.  Even with -O2 we don't want bulky
                     code expanded inline.  */

                  *total = COSTS_N_INSNS (25);
                }
            }
          else
            {
              if (speed)
                *total = COSTS_N_INSNS (300);
              else
                /* Add some additional costs besides CALL like moves etc.  */
                *total = COSTS_N_INSNS (AVR_HAVE_JMP_CALL ? 5 : 4);
            }

	  if (mode == DImode)
	    *total *= 2;

	  return true;

	default:
	  return false;
	}
      *total += avr_operand_rtx_cost (XEXP (x, 0), mode, code, 0, speed);
      *total += avr_operand_rtx_cost (XEXP (x, 1), mode, code, 1, speed);
      return true;

    case DIV:
    case MOD:
    case UDIV:
    case UMOD:
      if (!speed)
        *total = COSTS_N_INSNS (AVR_HAVE_JMP_CALL ? 2 : 1);
      else
        *total = COSTS_N_INSNS (15 * GET_MODE_SIZE (mode));
      *total += avr_operand_rtx_cost (XEXP (x, 0), mode, code, 0, speed);
      /* For div/mod with const-int divisor we have at least the cost of
         loading the divisor. */
      if (CONST_INT_P (XEXP (x, 1)))
        *total += COSTS_N_INSNS (GET_MODE_SIZE (mode));
      /* Add some overall penaly for clobbering and moving around registers */
      *total += COSTS_N_INSNS (2);
      return true;

    case ROTATE:
      switch (mode)
	{
	case E_QImode:
	  if (CONST_INT_P (XEXP (x, 1)) && INTVAL (XEXP (x, 1)) == 4)
	    *total = COSTS_N_INSNS (1);

	  break;

	case E_HImode:
	  if (CONST_INT_P (XEXP (x, 1)) && INTVAL (XEXP (x, 1)) == 8)
	    *total = COSTS_N_INSNS (3);

	  break;

	case E_SImode:
	  if (CONST_INT_P (XEXP (x, 1)))
	    switch (INTVAL (XEXP (x, 1)))
	      {
	      case 8:
	      case 24:
		*total = COSTS_N_INSNS (5);
		break;
	      case 16:
		*total = COSTS_N_INSNS (AVR_HAVE_MOVW ? 4 : 6);
		break;
	      }
	  break;

	default:
	  return false;
	}
      *total += avr_operand_rtx_cost (XEXP (x, 0), mode, code, 0, speed);
      return true;

    case ASHIFT:
      switch (mode)
	{
<<<<<<< HEAD
	case E_QImode:
	  if (GET_CODE (XEXP (x, 1)) != CONST_INT)
=======
	case QImode:
	  if (!CONST_INT_P (XEXP (x, 1)))
>>>>>>> 68b948d3
	    {
	      *total = COSTS_N_INSNS (!speed ? 4 : 17);
	      *total += avr_operand_rtx_cost (XEXP (x, 1), mode, code, 1,
					      speed);
	    }
	  else
	    {
	      val = INTVAL (XEXP (x, 1));
	      if (val == 7)
		*total = COSTS_N_INSNS (3);
	      else if (val >= 0 && val <= 7)
		*total = COSTS_N_INSNS (val);
	      else
		*total = COSTS_N_INSNS (1);
	    }
	  break;

	case E_HImode:
          if (AVR_HAVE_MUL)
            {
              if (const_2_to_7_operand (XEXP (x, 1), HImode)
                  && (SIGN_EXTEND == GET_CODE (XEXP (x, 0))
                      || ZERO_EXTEND == GET_CODE (XEXP (x, 0))))
                {
                  *total = COSTS_N_INSNS (!speed ? 4 : 6);
                  return true;
                }
            }

          if (const1_rtx == (XEXP (x, 1))
              && SIGN_EXTEND == GET_CODE (XEXP (x, 0)))
            {
              *total = COSTS_N_INSNS (2);
              return true;
            }

	  if (!CONST_INT_P (XEXP (x, 1)))
	    {
	      *total = COSTS_N_INSNS (!speed ? 5 : 41);
	      *total += avr_operand_rtx_cost (XEXP (x, 1), mode, code, 1,
					      speed);
	    }
	  else
	    switch (INTVAL (XEXP (x, 1)))
	      {
	      case 0:
		*total = 0;
		break;
	      case 1:
	      case 8:
		*total = COSTS_N_INSNS (2);
		break;
	      case 9:
		*total = COSTS_N_INSNS (3);
		break;
	      case 2:
	      case 3:
	      case 10:
	      case 15:
		*total = COSTS_N_INSNS (4);
		break;
	      case 7:
	      case 11:
	      case 12:
		*total = COSTS_N_INSNS (5);
		break;
	      case 4:
		*total = COSTS_N_INSNS (!speed ? 5 : 8);
		break;
	      case 6:
		*total = COSTS_N_INSNS (!speed ? 5 : 9);
		break;
	      case 5:
		*total = COSTS_N_INSNS (!speed ? 5 : 10);
		break;
	      default:
	        *total = COSTS_N_INSNS (!speed ? 5 : 41);
	        *total += avr_operand_rtx_cost (XEXP (x, 1), mode, code, 1,
						speed);
	      }
	  break;

        case E_PSImode:
          if (!CONST_INT_P (XEXP (x, 1)))
            {
              *total = COSTS_N_INSNS (!speed ? 6 : 73);
            }
          else
            switch (INTVAL (XEXP (x, 1)))
              {
              case 0:
                *total = 0;
                break;
              case 1:
              case 8:
              case 16:
                *total = COSTS_N_INSNS (3);
                break;
              case 23:
                *total = COSTS_N_INSNS (5);
                break;
              default:
                *total = COSTS_N_INSNS (!speed ? 5 : 3 * INTVAL (XEXP (x, 1)));
                break;
              }
          break;

<<<<<<< HEAD
	case E_SImode:
	  if (GET_CODE (XEXP (x, 1)) != CONST_INT)
=======
	case SImode:
	  if (!CONST_INT_P (XEXP (x, 1)))
>>>>>>> 68b948d3
	    {
	      *total = COSTS_N_INSNS (!speed ? 7 : 113);
	      *total += avr_operand_rtx_cost (XEXP (x, 1), mode, code, 1,
					      speed);
	    }
	  else
	    switch (INTVAL (XEXP (x, 1)))
	      {
	      case 0:
		*total = 0;
		break;
	      case 24:
		*total = COSTS_N_INSNS (3);
		break;
	      case 1:
	      case 8:
	      case 16:
		*total = COSTS_N_INSNS (4);
		break;
	      case 31:
		*total = COSTS_N_INSNS (6);
		break;
	      case 2:
		*total = COSTS_N_INSNS (!speed ? 7 : 8);
		break;
	      default:
		*total = COSTS_N_INSNS (!speed ? 7 : 113);
		*total += avr_operand_rtx_cost (XEXP (x, 1), mode, code, 1,
						speed);
	      }
	  break;

	default:
	  return false;
	}
      *total += avr_operand_rtx_cost (XEXP (x, 0), mode, code, 0, speed);
      return true;

    case ASHIFTRT:
      switch (mode)
	{
<<<<<<< HEAD
	case E_QImode:
	  if (GET_CODE (XEXP (x, 1)) != CONST_INT)
=======
	case QImode:
	  if (!CONST_INT_P (XEXP (x, 1)))
>>>>>>> 68b948d3
	    {
	      *total = COSTS_N_INSNS (!speed ? 4 : 17);
	      *total += avr_operand_rtx_cost (XEXP (x, 1), mode, code, 1,
					      speed);
	    }
	  else
	    {
	      val = INTVAL (XEXP (x, 1));
	      if (val == 6)
		*total = COSTS_N_INSNS (4);
	      else if (val == 7)
		*total = COSTS_N_INSNS (2);
	      else if (val >= 0 && val <= 7)
		*total = COSTS_N_INSNS (val);
	      else
		*total = COSTS_N_INSNS (1);
	    }
	  break;

<<<<<<< HEAD
	case E_HImode:
	  if (GET_CODE (XEXP (x, 1)) != CONST_INT)
=======
	case HImode:
	  if (!CONST_INT_P (XEXP (x, 1)))
>>>>>>> 68b948d3
	    {
	      *total = COSTS_N_INSNS (!speed ? 5 : 41);
	      *total += avr_operand_rtx_cost (XEXP (x, 1), mode, code, 1,
					      speed);
	    }
	  else
	    switch (INTVAL (XEXP (x, 1)))
	      {
	      case 0:
		*total = 0;
		break;
	      case 1:
		*total = COSTS_N_INSNS (2);
		break;
	      case 15:
		*total = COSTS_N_INSNS (3);
		break;
	      case 2:
	      case 7:
              case 8:
              case 9:
		*total = COSTS_N_INSNS (4);
		break;
              case 10:
	      case 14:
		*total = COSTS_N_INSNS (5);
		break;
              case 11:
                *total = COSTS_N_INSNS (!speed ? 5 : 6);
		break;
              case 12:
                *total = COSTS_N_INSNS (!speed ? 5 : 7);
		break;
              case 6:
	      case 13:
                *total = COSTS_N_INSNS (!speed ? 5 : 8);
		break;
	      default:
	        *total = COSTS_N_INSNS (!speed ? 5 : 41);
	        *total += avr_operand_rtx_cost (XEXP (x, 1), mode, code, 1,
						speed);
	      }
	  break;

        case E_PSImode:
          if (!CONST_INT_P (XEXP (x, 1)))
            {
              *total = COSTS_N_INSNS (!speed ? 6 : 73);
            }
          else
            switch (INTVAL (XEXP (x, 1)))
              {
              case 0:
                *total = 0;
                break;
              case 1:
                *total = COSTS_N_INSNS (3);
                break;
              case 16:
              case 8:
                *total = COSTS_N_INSNS (5);
                break;
              case 23:
                *total = COSTS_N_INSNS (4);
                break;
              default:
                *total = COSTS_N_INSNS (!speed ? 5 : 3 * INTVAL (XEXP (x, 1)));
                break;
              }
          break;

<<<<<<< HEAD
	case E_SImode:
	  if (GET_CODE (XEXP (x, 1)) != CONST_INT)
=======
	case SImode:
	  if (!CONST_INT_P (XEXP (x, 1)))
>>>>>>> 68b948d3
	    {
	      *total = COSTS_N_INSNS (!speed ? 7 : 113);
	      *total += avr_operand_rtx_cost (XEXP (x, 1), mode, code, 1,
					      speed);
	    }
	  else
	    switch (INTVAL (XEXP (x, 1)))
	      {
	      case 0:
		*total = 0;
		break;
	      case 1:
		*total = COSTS_N_INSNS (4);
		break;
	      case 8:
	      case 16:
	      case 24:
		*total = COSTS_N_INSNS (6);
		break;
	      case 2:
		*total = COSTS_N_INSNS (!speed ? 7 : 8);
		break;
	      case 31:
		*total = COSTS_N_INSNS (AVR_HAVE_MOVW ? 4 : 5);
		break;
	      default:
		*total = COSTS_N_INSNS (!speed ? 7 : 113);
		*total += avr_operand_rtx_cost (XEXP (x, 1), mode, code, 1,
						speed);
	      }
	  break;

	default:
	  return false;
	}
      *total += avr_operand_rtx_cost (XEXP (x, 0), mode, code, 0, speed);
      return true;

    case LSHIFTRT:
      switch (mode)
	{
<<<<<<< HEAD
	case E_QImode:
	  if (GET_CODE (XEXP (x, 1)) != CONST_INT)
=======
	case QImode:
	  if (!CONST_INT_P (XEXP (x, 1)))
>>>>>>> 68b948d3
	    {
	      *total = COSTS_N_INSNS (!speed ? 4 : 17);
	      *total += avr_operand_rtx_cost (XEXP (x, 1), mode, code, 1,
					      speed);
	    }
	  else
	    {
	      val = INTVAL (XEXP (x, 1));
	      if (val == 7)
		*total = COSTS_N_INSNS (3);
	      else if (val >= 0 && val <= 7)
		*total = COSTS_N_INSNS (val);
	      else
		*total = COSTS_N_INSNS (1);
	    }
	  break;

<<<<<<< HEAD
	case E_HImode:
	  if (GET_CODE (XEXP (x, 1)) != CONST_INT)
=======
	case HImode:
	  if (!CONST_INT_P (XEXP (x, 1)))
>>>>>>> 68b948d3
	    {
	      *total = COSTS_N_INSNS (!speed ? 5 : 41);
	      *total += avr_operand_rtx_cost (XEXP (x, 1), mode, code, 1,
					      speed);
	    }
	  else
	    switch (INTVAL (XEXP (x, 1)))
	      {
	      case 0:
		*total = 0;
		break;
	      case 1:
	      case 8:
		*total = COSTS_N_INSNS (2);
		break;
	      case 9:
		*total = COSTS_N_INSNS (3);
		break;
	      case 2:
	      case 10:
	      case 15:
		*total = COSTS_N_INSNS (4);
		break;
	      case 7:
              case 11:
		*total = COSTS_N_INSNS (5);
		break;
	      case 3:
	      case 12:
	      case 13:
	      case 14:
		*total = COSTS_N_INSNS (!speed ? 5 : 6);
		break;
	      case 4:
		*total = COSTS_N_INSNS (!speed ? 5 : 7);
		break;
	      case 5:
	      case 6:
		*total = COSTS_N_INSNS (!speed ? 5 : 9);
		break;
	      default:
	        *total = COSTS_N_INSNS (!speed ? 5 : 41);
	        *total += avr_operand_rtx_cost (XEXP (x, 1), mode, code, 1,
						speed);
	      }
	  break;

        case E_PSImode:
          if (!CONST_INT_P (XEXP (x, 1)))
            {
              *total = COSTS_N_INSNS (!speed ? 6 : 73);
            }
          else
            switch (INTVAL (XEXP (x, 1)))
              {
              case 0:
                *total = 0;
                break;
              case 1:
              case 8:
              case 16:
                *total = COSTS_N_INSNS (3);
                break;
              case 23:
                *total = COSTS_N_INSNS (5);
                break;
              default:
                *total = COSTS_N_INSNS (!speed ? 5 : 3 * INTVAL (XEXP (x, 1)));
                break;
              }
          break;

<<<<<<< HEAD
	case E_SImode:
	  if (GET_CODE (XEXP (x, 1)) != CONST_INT)
=======
	case SImode:
	  if (!CONST_INT_P (XEXP (x, 1)))
>>>>>>> 68b948d3
	    {
	      *total = COSTS_N_INSNS (!speed ? 7 : 113);
	      *total += avr_operand_rtx_cost (XEXP (x, 1), mode, code, 1,
					      speed);
	    }
	  else
	    switch (INTVAL (XEXP (x, 1)))
	      {
	      case 0:
		*total = 0;
		break;
	      case 1:
		*total = COSTS_N_INSNS (4);
		break;
	      case 2:
		*total = COSTS_N_INSNS (!speed ? 7 : 8);
		break;
	      case 8:
	      case 16:
	      case 24:
		*total = COSTS_N_INSNS (4);
		break;
	      case 31:
		*total = COSTS_N_INSNS (6);
		break;
	      default:
		*total = COSTS_N_INSNS (!speed ? 7 : 113);
		*total += avr_operand_rtx_cost (XEXP (x, 1), mode, code, 1,
						speed);
	      }
	  break;

	default:
	  return false;
	}
      *total += avr_operand_rtx_cost (XEXP (x, 0), mode, code, 0, speed);
      return true;

    case COMPARE:
      switch (GET_MODE (XEXP (x, 0)))
	{
	case E_QImode:
	  *total = COSTS_N_INSNS (1);
	  if (!CONST_INT_P (XEXP (x, 1)))
	    *total += avr_operand_rtx_cost (XEXP (x, 1), QImode, code,
					    1, speed);
	  break;

        case E_HImode:
	  *total = COSTS_N_INSNS (2);
	  if (!CONST_INT_P (XEXP (x, 1)))
            *total += avr_operand_rtx_cost (XEXP (x, 1), HImode, code,
					    1, speed);
	  else if (INTVAL (XEXP (x, 1)) != 0)
	    *total += COSTS_N_INSNS (1);
          break;

        case E_PSImode:
          *total = COSTS_N_INSNS (3);
          if (CONST_INT_P (XEXP (x, 1)) && INTVAL (XEXP (x, 1)) != 0)
            *total += COSTS_N_INSNS (2);
          break;

        case E_SImode:
          *total = COSTS_N_INSNS (4);
          if (!CONST_INT_P (XEXP (x, 1)))
            *total += avr_operand_rtx_cost (XEXP (x, 1), SImode, code,
					    1, speed);
	  else if (INTVAL (XEXP (x, 1)) != 0)
	    *total += COSTS_N_INSNS (3);
          break;

	default:
	  return false;
	}
      *total += avr_operand_rtx_cost (XEXP (x, 0), GET_MODE (XEXP (x, 0)),
				      code, 0, speed);
      return true;

    case TRUNCATE:
      if (AVR_HAVE_MUL
          && LSHIFTRT == GET_CODE (XEXP (x, 0))
          && MULT == GET_CODE (XEXP (XEXP (x, 0), 0))
          && CONST_INT_P (XEXP (XEXP (x, 0), 1)))
        {
          if (QImode == mode || HImode == mode)
            {
              *total = COSTS_N_INSNS (2);
              return true;
            }
        }
      break;

    default:
      break;
    }
  return false;
}


/* Implement `TARGET_RTX_COSTS'.  */

static bool
avr_rtx_costs (rtx x, machine_mode mode, int outer_code,
	       int opno, int *total, bool speed)
{
  bool done = avr_rtx_costs_1 (x, mode, outer_code, opno, total, speed);

  if (avr_log.rtx_costs)
    {
      avr_edump ("\n%?=%b (%s) total=%d, outer=%C:\n%r\n",
                 done, speed ? "speed" : "size", *total, outer_code, x);
    }

  return done;
}


/* Implement `TARGET_ADDRESS_COST'.  */

static int
avr_address_cost (rtx x, machine_mode mode ATTRIBUTE_UNUSED,
                  addr_space_t as ATTRIBUTE_UNUSED,
                  bool speed ATTRIBUTE_UNUSED)
{
  int cost = 4;

  if (GET_CODE (x) == PLUS
      && CONST_INT_P (XEXP (x, 1))
      && (REG_P (XEXP (x, 0))
          || SUBREG_P (XEXP (x, 0))))
    {
      if (INTVAL (XEXP (x, 1)) > MAX_LD_OFFSET(mode))
        cost = 18;
    }
  else if (CONSTANT_ADDRESS_P (x))
    {
      if (optimize > 0
          && io_address_operand (x, QImode))
        cost = 2;

      if (AVR_TINY
          && avr_address_tiny_absdata_p (x, QImode))
        cost = 2;
    }

  if (avr_log.address_cost)
    avr_edump ("\n%?: %d = %r\n", cost, x);

  return cost;
}

/* Test for extra memory constraint 'Q'.
   It's a memory address based on Y or Z pointer with valid displacement.  */

int
extra_constraint_Q (rtx x)
{
  int ok = 0;
  rtx plus = XEXP (x, 0);

  if (GET_CODE (plus) == PLUS
      && REG_P (XEXP (plus, 0))
      && CONST_INT_P (XEXP (plus, 1))
      && (INTVAL (XEXP (plus, 1))
	  <= MAX_LD_OFFSET (GET_MODE (x))))
    {
      rtx xx = XEXP (plus, 0);
      int regno = REGNO (xx);

      ok = (/* allocate pseudos */
            regno >= FIRST_PSEUDO_REGISTER
            /* strictly check */
            || regno == REG_Z || regno == REG_Y
            /* XXX frame & arg pointer checks */
            || xx == frame_pointer_rtx
            || xx == arg_pointer_rtx);

      if (avr_log.constraints)
        avr_edump ("\n%?=%d reload_completed=%d reload_in_progress=%d\n %r\n",
                   ok, reload_completed, reload_in_progress, x);
    }

  return ok;
}

/* Convert condition code CONDITION to the valid AVR condition code.  */

RTX_CODE
avr_normalize_condition (RTX_CODE condition)
{
  switch (condition)
    {
    case GT:
      return GE;
    case GTU:
      return GEU;
    case LE:
      return LT;
    case LEU:
      return LTU;
    default:
      gcc_unreachable ();
    }
}

/* Helper function for `avr_reorg'.  */

static rtx
avr_compare_pattern (rtx_insn *insn)
{
  rtx pattern = single_set (insn);

  if (pattern
      && NONJUMP_INSN_P (insn)
      && SET_DEST (pattern) == cc0_rtx
      && GET_CODE (SET_SRC (pattern)) == COMPARE)
    {
      machine_mode mode0 = GET_MODE (XEXP (SET_SRC (pattern), 0));
      machine_mode mode1 = GET_MODE (XEXP (SET_SRC (pattern), 1));

      /* The 64-bit comparisons have fixed operands ACC_A and ACC_B.
         They must not be swapped, thus skip them.  */

      if ((mode0 == VOIDmode || GET_MODE_SIZE (mode0) <= 4)
          && (mode1 == VOIDmode || GET_MODE_SIZE (mode1) <= 4))
        return pattern;
    }

  return NULL_RTX;
}

/* Helper function for `avr_reorg'.  */

/* Expansion of switch/case decision trees leads to code like

       cc0 = compare (Reg, Num)
       if (cc0 == 0)
         goto L1

       cc0 = compare (Reg, Num)
       if (cc0 > 0)
         goto L2

   The second comparison is superfluous and can be deleted.
   The second jump condition can be transformed from a
   "difficult" one to a "simple" one because "cc0 > 0" and
   "cc0 >= 0" will have the same effect here.

   This function relies on the way switch/case is being expaned
   as binary decision tree.  For example code see PR 49903.

   Return TRUE if optimization performed.
   Return FALSE if nothing changed.

   INSN1 is a comparison, i.e. avr_compare_pattern != 0.

   We don't want to do this in text peephole because it is
   tedious to work out jump offsets there and the second comparison
   might have been transormed by `avr_reorg'.

   RTL peephole won't do because peephole2 does not scan across
   basic blocks.  */

static bool
avr_reorg_remove_redundant_compare (rtx_insn *insn1)
{
  rtx comp1, ifelse1, xcond1;
  rtx_insn *branch1;
  rtx comp2, ifelse2, xcond2;
  rtx_insn *branch2, *insn2;
  enum rtx_code code;
  rtx_insn *jump;
  rtx target, cond;

  /* Look out for:  compare1 - branch1 - compare2 - branch2  */

  branch1 = next_nonnote_nondebug_insn (insn1);
  if (!branch1 || !JUMP_P (branch1))
    return false;

  insn2 = next_nonnote_nondebug_insn (branch1);
  if (!insn2 || !avr_compare_pattern (insn2))
    return false;

  branch2 = next_nonnote_nondebug_insn (insn2);
  if (!branch2 || !JUMP_P (branch2))
    return false;

  comp1 = avr_compare_pattern (insn1);
  comp2 = avr_compare_pattern (insn2);
  xcond1 = single_set (branch1);
  xcond2 = single_set (branch2);

  if (!comp1 || !comp2
      || !rtx_equal_p (comp1, comp2)
      || !xcond1 || SET_DEST (xcond1) != pc_rtx
      || !xcond2 || SET_DEST (xcond2) != pc_rtx
      || IF_THEN_ELSE != GET_CODE (SET_SRC (xcond1))
      || IF_THEN_ELSE != GET_CODE (SET_SRC (xcond2)))
    {
      return false;
    }

  comp1 = SET_SRC (comp1);
  ifelse1 = SET_SRC (xcond1);
  ifelse2 = SET_SRC (xcond2);

  /* comp<n> is COMPARE now and ifelse<n> is IF_THEN_ELSE.  */

  if (EQ != GET_CODE (XEXP (ifelse1, 0))
      || !REG_P (XEXP (comp1, 0))
      || !CONST_INT_P (XEXP (comp1, 1))
      || XEXP (ifelse1, 2) != pc_rtx
      || XEXP (ifelse2, 2) != pc_rtx
      || LABEL_REF != GET_CODE (XEXP (ifelse1, 1))
      || LABEL_REF != GET_CODE (XEXP (ifelse2, 1))
      || !COMPARISON_P (XEXP (ifelse2, 0))
      || cc0_rtx != XEXP (XEXP (ifelse1, 0), 0)
      || cc0_rtx != XEXP (XEXP (ifelse2, 0), 0)
      || const0_rtx != XEXP (XEXP (ifelse1, 0), 1)
      || const0_rtx != XEXP (XEXP (ifelse2, 0), 1))
    {
      return false;
    }

  /* We filtered the insn sequence to look like

        (set (cc0)
             (compare (reg:M N)
                      (const_int VAL)))
        (set (pc)
             (if_then_else (eq (cc0)
                               (const_int 0))
                           (label_ref L1)
                           (pc)))

        (set (cc0)
             (compare (reg:M N)
                      (const_int VAL)))
        (set (pc)
             (if_then_else (CODE (cc0)
                                 (const_int 0))
                           (label_ref L2)
                           (pc)))
  */

  code = GET_CODE (XEXP (ifelse2, 0));

  /* Map GT/GTU to GE/GEU which is easier for AVR.
     The first two instructions compare/branch on EQ
     so we may replace the difficult

        if (x == VAL)   goto L1;
        if (x > VAL)    goto L2;

     with easy

         if (x == VAL)   goto L1;
         if (x >= VAL)   goto L2;

     Similarly, replace LE/LEU by LT/LTU.  */

  switch (code)
    {
    case EQ:
    case LT:  case LTU:
    case GE:  case GEU:
      break;

    case LE:  case LEU:
    case GT:  case GTU:
      code = avr_normalize_condition (code);
      break;

    default:
      return false;
    }

  /* Wrap the branches into UNSPECs so they won't be changed or
     optimized in the remainder.  */

  target = XEXP (XEXP (ifelse1, 1), 0);
  cond = XEXP (ifelse1, 0);
  jump = emit_jump_insn_after (gen_branch_unspec (target, cond), insn1);

  JUMP_LABEL (jump) = JUMP_LABEL (branch1);

  target = XEXP (XEXP (ifelse2, 1), 0);
  cond = gen_rtx_fmt_ee (code, VOIDmode, cc0_rtx, const0_rtx);
  jump = emit_jump_insn_after (gen_branch_unspec (target, cond), insn2);

  JUMP_LABEL (jump) = JUMP_LABEL (branch2);

  /* The comparisons in insn1 and insn2 are exactly the same;
     insn2 is superfluous so delete it.  */

  delete_insn (insn2);
  delete_insn (branch1);
  delete_insn (branch2);

  return true;
}


/* Implement `TARGET_MACHINE_DEPENDENT_REORG'.  */
/* Optimize conditional jumps.  */

static void
avr_reorg (void)
{
  rtx_insn *insn = get_insns();

  for (insn = next_real_insn (insn); insn; insn = next_real_insn (insn))
    {
      rtx pattern = avr_compare_pattern (insn);

      if (!pattern)
        continue;

      if (optimize
          && avr_reorg_remove_redundant_compare (insn))
        {
          continue;
        }

      if (compare_diff_p (insn))
	{
          /* Now we work under compare insn with difficult branch.  */

	  rtx_insn *next = next_real_insn (insn);
          rtx pat = PATTERN (next);

          pattern = SET_SRC (pattern);

          if (true_regnum (XEXP (pattern, 0)) >= 0
              && true_regnum (XEXP (pattern, 1)) >= 0)
            {
              rtx x = XEXP (pattern, 0);
              rtx src = SET_SRC (pat);
              rtx t = XEXP (src, 0);
              PUT_CODE (t, swap_condition (GET_CODE (t)));
              XEXP (pattern, 0) = XEXP (pattern, 1);
              XEXP (pattern, 1) = x;
              INSN_CODE (next) = -1;
            }
          else if (true_regnum (XEXP (pattern, 0)) >= 0
                   && XEXP (pattern, 1) == const0_rtx)
            {
              /* This is a tst insn, we can reverse it.  */
              rtx src = SET_SRC (pat);
              rtx t = XEXP (src, 0);

              PUT_CODE (t, swap_condition (GET_CODE (t)));
              XEXP (pattern, 1) = XEXP (pattern, 0);
              XEXP (pattern, 0) = const0_rtx;
              INSN_CODE (next) = -1;
              INSN_CODE (insn) = -1;
            }
          else if (true_regnum (XEXP (pattern, 0)) >= 0
                   && CONST_INT_P (XEXP (pattern, 1)))
            {
              rtx x = XEXP (pattern, 1);
              rtx src = SET_SRC (pat);
              rtx t = XEXP (src, 0);
              machine_mode mode = GET_MODE (XEXP (pattern, 0));

              if (avr_simplify_comparison_p (mode, GET_CODE (t), x))
                {
                  XEXP (pattern, 1) = gen_int_mode (INTVAL (x) + 1, mode);
                  PUT_CODE (t, avr_normalize_condition (GET_CODE (t)));
                  INSN_CODE (next) = -1;
                  INSN_CODE (insn) = -1;
                }
            }
        }
    }
}

/* Returns register number for function return value.*/

static inline unsigned int
avr_ret_register (void)
{
  return 24;
}


/* Implement `TARGET_FUNCTION_VALUE_REGNO_P'.  */

static bool
avr_function_value_regno_p (const unsigned int regno)
{
  return (regno == avr_ret_register ());
}


/* Implement `TARGET_LIBCALL_VALUE'.  */
/* Create an RTX representing the place where a
   library function returns a value of mode MODE.  */

static rtx
avr_libcall_value (machine_mode mode,
		   const_rtx func ATTRIBUTE_UNUSED)
{
  int offs = GET_MODE_SIZE (mode);

  if (offs <= 4)
    offs = (offs + 1) & ~1;

  return gen_rtx_REG (mode, avr_ret_register () + 2 - offs);
}


/* Implement `TARGET_FUNCTION_VALUE'.  */
/* Create an RTX representing the place where a
   function returns a value of data type VALTYPE.  */

static rtx
avr_function_value (const_tree type,
                    const_tree fn_decl_or_type ATTRIBUTE_UNUSED,
                    bool outgoing ATTRIBUTE_UNUSED)
{
  unsigned int offs;

  if (TYPE_MODE (type) != BLKmode)
    return avr_libcall_value (TYPE_MODE (type), NULL_RTX);

  offs = int_size_in_bytes_hwi (type);
  if (offs < 2)
    offs = 2;
  if (offs > 2 && offs < GET_MODE_SIZE (SImode))
    offs = GET_MODE_SIZE (SImode);
  else if (offs > GET_MODE_SIZE (SImode) && offs < GET_MODE_SIZE (DImode))
    offs = GET_MODE_SIZE (DImode);

  return gen_rtx_REG (BLKmode, avr_ret_register () + 2 - offs);
}

int
test_hard_reg_class (enum reg_class rclass, rtx x)
{
  int regno = true_regnum (x);
  if (regno < 0)
    return 0;

  if (TEST_HARD_REG_CLASS (rclass, regno))
    return 1;

  return 0;
}


/* Helper for jump_over_one_insn_p:  Test if INSN is a 2-word instruction
   and thus is suitable to be skipped by CPSE, SBRC, etc.  */

static bool
avr_2word_insn_p (rtx_insn *insn)
{
  if (TARGET_SKIP_BUG
      || !insn
      || 2 != get_attr_length (insn))
    {
      return false;
    }

  switch (INSN_CODE (insn))
    {
    default:
      return false;

    case CODE_FOR_movqi_insn:
    case CODE_FOR_movuqq_insn:
    case CODE_FOR_movqq_insn:
      {
        rtx set  = single_set (insn);
        rtx src  = SET_SRC (set);
        rtx dest = SET_DEST (set);

        /* Factor out LDS and STS from movqi_insn.  */

        if (MEM_P (dest)
            && (REG_P (src) || src == CONST0_RTX (GET_MODE (dest))))
          {
            return CONSTANT_ADDRESS_P (XEXP (dest, 0));
          }
        else if (REG_P (dest)
                 && MEM_P (src))
          {
            return CONSTANT_ADDRESS_P (XEXP (src, 0));
          }

        return false;
      }

    case CODE_FOR_call_insn:
    case CODE_FOR_call_value_insn:
      return true;
    }
}


int
jump_over_one_insn_p (rtx_insn *insn, rtx dest)
{
  int uid = INSN_UID (GET_CODE (dest) == LABEL_REF
		      ? XEXP (dest, 0)
		      : dest);
  int jump_addr = INSN_ADDRESSES (INSN_UID (insn));
  int dest_addr = INSN_ADDRESSES (uid);
  int jump_offset = dest_addr - jump_addr - get_attr_length (insn);

  return (jump_offset == 1
          || (jump_offset == 2
              && avr_2word_insn_p (next_active_insn (insn))));
}


/* Worker function for `HARD_REGNO_MODE_OK'.  */
/* Returns 1 if a value of mode MODE can be stored starting with hard
   register number REGNO.  On the enhanced core, anything larger than
   1 byte must start in even numbered register for "movw" to work
   (this way we don't have to check for odd registers everywhere).  */

int
avr_hard_regno_mode_ok (int regno, machine_mode mode)
{
  /* NOTE: 8-bit values must not be disallowed for R28 or R29.
        Disallowing QI et al. in these regs might lead to code like
            (set (subreg:QI (reg:HI 28) n) ...)
        which will result in wrong code because reload does not
        handle SUBREGs of hard regsisters like this.
        This could be fixed in reload.  However, it appears
        that fixing reload is not wanted by reload people.  */

  /* Any GENERAL_REGS register can hold 8-bit values.  */

  if (GET_MODE_SIZE (mode) == 1)
    return 1;

  /* FIXME: Ideally, the following test is not needed.
        However, it turned out that it can reduce the number
        of spill fails.  AVR and it's poor endowment with
        address registers is extreme stress test for reload.  */

  if (GET_MODE_SIZE (mode) >= 4
      && regno >= REG_X)
    return 0;

  /* All modes larger than 8 bits should start in an even register.  */

  return !(regno & 1);
}


/* Implement `HARD_REGNO_CALL_PART_CLOBBERED'.  */

int
avr_hard_regno_call_part_clobbered (unsigned regno, machine_mode mode)
{
  /* FIXME: This hook gets called with MODE:REGNO combinations that don't
        represent valid hard registers like, e.g. HI:29.  Returning TRUE
        for such registers can lead to performance degradation as mentioned
        in PR53595.  Thus, report invalid hard registers as FALSE.  */

  if (!avr_hard_regno_mode_ok (regno, mode))
    return 0;

  /* Return true if any of the following boundaries is crossed:
     17/18 or 19/20 (if AVR_TINY), 27/28 and 29/30.  */

  return ((regno <= LAST_CALLEE_SAVED_REG
           && regno + GET_MODE_SIZE (mode) > 1 + LAST_CALLEE_SAVED_REG)
          || (regno < REG_Y && regno + GET_MODE_SIZE (mode) > REG_Y)
          || (regno < REG_Z && regno + GET_MODE_SIZE (mode) > REG_Z));
}


/* Implement `MODE_CODE_BASE_REG_CLASS'.  */

enum reg_class
avr_mode_code_base_reg_class (machine_mode mode ATTRIBUTE_UNUSED,
                              addr_space_t as, RTX_CODE outer_code,
                              RTX_CODE index_code ATTRIBUTE_UNUSED)
{
  if (!ADDR_SPACE_GENERIC_P (as))
    {
      return POINTER_Z_REGS;
    }

  if (!avr_strict_X)
    return reload_completed ? BASE_POINTER_REGS : POINTER_REGS;

  return PLUS == outer_code ? BASE_POINTER_REGS : POINTER_REGS;
}


/* Implement `REGNO_MODE_CODE_OK_FOR_BASE_P'.  */

bool
avr_regno_mode_code_ok_for_base_p (int regno,
                                   machine_mode mode ATTRIBUTE_UNUSED,
                                   addr_space_t as ATTRIBUTE_UNUSED,
                                   RTX_CODE outer_code,
                                   RTX_CODE index_code ATTRIBUTE_UNUSED)
{
  bool ok = false;

  if (!ADDR_SPACE_GENERIC_P (as))
    {
      if (regno < FIRST_PSEUDO_REGISTER
          && regno == REG_Z)
        {
          return true;
        }

      if (reg_renumber)
        {
          regno = reg_renumber[regno];

          if (regno == REG_Z)
            {
              return true;
            }
        }

      return false;
    }

  if (regno < FIRST_PSEUDO_REGISTER
      && (regno == REG_X
          || regno == REG_Y
          || regno == REG_Z
          || regno == ARG_POINTER_REGNUM))
    {
      ok = true;
    }
  else if (reg_renumber)
    {
      regno = reg_renumber[regno];

      if (regno == REG_X
          || regno == REG_Y
          || regno == REG_Z
          || regno == ARG_POINTER_REGNUM)
        {
          ok = true;
        }
    }

  if (avr_strict_X
      && PLUS == outer_code
      && regno == REG_X)
    {
      ok = false;
    }

  return ok;
}


/* A helper for `output_reload_insisf' and `output_reload_inhi'.  */
/* Set 32-bit register OP[0] to compile-time constant OP[1].
   CLOBBER_REG is a QI clobber register or NULL_RTX.
   LEN == NULL: output instructions.
   LEN != NULL: set *LEN to the length of the instruction sequence
                (in words) printed with LEN = NULL.
   If CLEAR_P is true, OP[0] had been cleard to Zero already.
   If CLEAR_P is false, nothing is known about OP[0].

   The effect on cc0 is as follows:

   Load 0 to any register except ZERO_REG : NONE
   Load ld register with any value        : NONE
   Anything else:                         : CLOBBER  */

static void
output_reload_in_const (rtx *op, rtx clobber_reg, int *len, bool clear_p)
{
  rtx src = op[1];
  rtx dest = op[0];
  rtx xval, xdest[4];
  int ival[4];
  int clobber_val = 1234;
  bool cooked_clobber_p = false;
  bool set_p = false;
  machine_mode mode = GET_MODE (dest);
  int n_bytes = GET_MODE_SIZE (mode);

  gcc_assert (REG_P (dest)
              && CONSTANT_P (src));

  if (len)
    *len = 0;

  /* (REG:SI 14) is special: It's neither in LD_REGS nor in NO_LD_REGS
     but has some subregs that are in LD_REGS.  Use the MSB (REG:QI 17).  */

  if (REGNO (dest) < 16
      && REGNO (dest) + GET_MODE_SIZE (mode) > 16)
    {
      clobber_reg = all_regs_rtx[REGNO (dest) + n_bytes - 1];
    }

  /* We might need a clobber reg but don't have one.  Look at the value to
     be loaded more closely.  A clobber is only needed if it is a symbol
     or contains a byte that is neither 0, -1 or a power of 2.  */

  if (NULL_RTX == clobber_reg
      && !test_hard_reg_class (LD_REGS, dest)
      && (! (CONST_INT_P (src) || CONST_FIXED_P (src) || CONST_DOUBLE_P (src))
          || !avr_popcount_each_byte (src, n_bytes,
                                      (1 << 0) | (1 << 1) | (1 << 8))))
    {
      /* We have no clobber register but need one.  Cook one up.
         That's cheaper than loading from constant pool.  */

      cooked_clobber_p = true;
      clobber_reg = all_regs_rtx[REG_Z + 1];
      avr_asm_len ("mov __tmp_reg__,%0", &clobber_reg, len, 1);
    }

  /* Now start filling DEST from LSB to MSB.  */

  for (int n = 0; n < n_bytes; n++)
    {
      int ldreg_p;
      bool done_byte = false;
      rtx xop[3];

      /* Crop the n-th destination byte.  */

      xdest[n] = simplify_gen_subreg (QImode, dest, mode, n);
      ldreg_p = test_hard_reg_class (LD_REGS, xdest[n]);

      if (!CONST_INT_P (src)
          && !CONST_FIXED_P (src)
          && !CONST_DOUBLE_P (src))
        {
          static const char* const asm_code[][2] =
            {
              { "ldi %2,lo8(%1)"  CR_TAB "mov %0,%2",    "ldi %0,lo8(%1)"  },
              { "ldi %2,hi8(%1)"  CR_TAB "mov %0,%2",    "ldi %0,hi8(%1)"  },
              { "ldi %2,hlo8(%1)" CR_TAB "mov %0,%2",    "ldi %0,hlo8(%1)" },
              { "ldi %2,hhi8(%1)" CR_TAB "mov %0,%2",    "ldi %0,hhi8(%1)" }
            };

          xop[0] = xdest[n];
          xop[1] = src;
          xop[2] = clobber_reg;

          avr_asm_len (asm_code[n][ldreg_p], xop, len, ldreg_p ? 1 : 2);

          continue;
        }

      /* Crop the n-th source byte.  */

      xval = simplify_gen_subreg (QImode, src, mode, n);
      ival[n] = INTVAL (xval);

      /* Look if we can reuse the low word by means of MOVW.  */

      if (n == 2
          && n_bytes >= 4
          && AVR_HAVE_MOVW)
        {
          rtx lo16 = simplify_gen_subreg (HImode, src, mode, 0);
          rtx hi16 = simplify_gen_subreg (HImode, src, mode, 2);

          if (INTVAL (lo16) == INTVAL (hi16))
            {
              if (0 != INTVAL (lo16)
                  || !clear_p)
                {
                  avr_asm_len ("movw %C0,%A0", &op[0], len, 1);
                }

              break;
            }
        }

      /* Don't use CLR so that cc0 is set as expected.  */

      if (ival[n] == 0)
        {
          if (!clear_p)
            avr_asm_len (ldreg_p ? "ldi %0,0"
                         : AVR_ZERO_REGNO == REGNO (xdest[n]) ? "clr %0"
                         : "mov %0,__zero_reg__",
                         &xdest[n], len, 1);
          continue;
        }

      if (clobber_val == ival[n]
          && REGNO (clobber_reg) == REGNO (xdest[n]))
        {
          continue;
        }

      /* LD_REGS can use LDI to move a constant value */

      if (ldreg_p)
        {
          xop[0] = xdest[n];
          xop[1] = xval;
          avr_asm_len ("ldi %0,lo8(%1)", xop, len, 1);
          continue;
        }

      /* Try to reuse value already loaded in some lower byte. */

      for (int j = 0; j < n; j++)
        if (ival[j] == ival[n])
          {
            xop[0] = xdest[n];
            xop[1] = xdest[j];

            avr_asm_len ("mov %0,%1", xop, len, 1);
            done_byte = true;
            break;
          }

      if (done_byte)
        continue;

      /* Need no clobber reg for -1: Use CLR/DEC */

      if (-1 == ival[n])
        {
          if (!clear_p)
            avr_asm_len ("clr %0", &xdest[n], len, 1);

          avr_asm_len ("dec %0", &xdest[n], len, 1);
          continue;
        }
      else if (1 == ival[n])
        {
          if (!clear_p)
            avr_asm_len ("clr %0", &xdest[n], len, 1);

          avr_asm_len ("inc %0", &xdest[n], len, 1);
          continue;
        }

      /* Use T flag or INC to manage powers of 2 if we have
         no clobber reg.  */

      if (NULL_RTX == clobber_reg
          && single_one_operand (xval, QImode))
        {
          xop[0] = xdest[n];
          xop[1] = GEN_INT (exact_log2 (ival[n] & GET_MODE_MASK (QImode)));

          gcc_assert (constm1_rtx != xop[1]);

          if (!set_p)
            {
              set_p = true;
              avr_asm_len ("set", xop, len, 1);
            }

          if (!clear_p)
            avr_asm_len ("clr %0", xop, len, 1);

          avr_asm_len ("bld %0,%1", xop, len, 1);
          continue;
        }

      /* We actually need the LD_REGS clobber reg.  */

      gcc_assert (NULL_RTX != clobber_reg);

      xop[0] = xdest[n];
      xop[1] = xval;
      xop[2] = clobber_reg;
      clobber_val = ival[n];

      avr_asm_len ("ldi %2,lo8(%1)" CR_TAB
                   "mov %0,%2", xop, len, 2);
    }

  /* If we cooked up a clobber reg above, restore it.  */

  if (cooked_clobber_p)
    {
      avr_asm_len ("mov %0,__tmp_reg__", &clobber_reg, len, 1);
    }
}


/* Reload the constant OP[1] into the HI register OP[0].
   CLOBBER_REG is a QI clobber reg needed to move vast majority of consts
   into a NO_LD_REGS register.  If CLOBBER_REG is NULL_RTX we either don't
   need a clobber reg or have to cook one up.

   PLEN == NULL: Output instructions.
   PLEN != NULL: Output nothing.  Set *PLEN to number of words occupied
                 by the insns printed.

   Return "".  */

const char*
output_reload_inhi (rtx *op, rtx clobber_reg, int *plen)
{
  output_reload_in_const (op, clobber_reg, plen, false);
  return "";
}


/* Reload a SI or SF compile time constant OP[1] into the register OP[0].
   CLOBBER_REG is a QI clobber reg needed to move vast majority of consts
   into a NO_LD_REGS register.  If CLOBBER_REG is NULL_RTX we either don't
   need a clobber reg or have to cook one up.

   LEN == NULL: Output instructions.

   LEN != NULL: Output nothing.  Set *LEN to number of words occupied
                by the insns printed.

   Return "".  */

const char *
output_reload_insisf (rtx *op, rtx clobber_reg, int *len)
{
  if (AVR_HAVE_MOVW
      && !test_hard_reg_class (LD_REGS, op[0])
      && (CONST_INT_P (op[1])
          || CONST_FIXED_P (op[1])
          || CONST_DOUBLE_P (op[1])))
    {
      int len_clr, len_noclr;

      /* In some cases it is better to clear the destination beforehand, e.g.

             CLR R2   CLR R3   MOVW R4,R2   INC R2

         is shorther than

             CLR R2   INC R2   CLR  R3      CLR R4   CLR R5

         We find it too tedious to work that out in the print function.
         Instead, we call the print function twice to get the lengths of
         both methods and use the shortest one.  */

      output_reload_in_const (op, clobber_reg, &len_clr, true);
      output_reload_in_const (op, clobber_reg, &len_noclr, false);

      if (len_noclr - len_clr == 4)
        {
          /* Default needs 4 CLR instructions: clear register beforehand.  */

          avr_asm_len ("mov %A0,__zero_reg__" CR_TAB
                       "mov %B0,__zero_reg__" CR_TAB
                       "movw %C0,%A0", &op[0], len, 3);

          output_reload_in_const (op, clobber_reg, len, true);

          if (len)
            *len += 3;

          return "";
        }
    }

  /* Default: destination not pre-cleared.  */

  output_reload_in_const (op, clobber_reg, len, false);
  return "";
}

const char*
avr_out_reload_inpsi (rtx *op, rtx clobber_reg, int *len)
{
  output_reload_in_const (op, clobber_reg, len, false);
  return "";
}


/* Worker function for `ASM_OUTPUT_ADDR_VEC_ELT'.  */

void
avr_output_addr_vec_elt (FILE *stream, int value)
{
  if (AVR_HAVE_JMP_CALL)
    fprintf (stream, "\t.word gs(.L%d)\n", value);
  else
    fprintf (stream, "\trjmp .L%d\n", value);
}

static void
avr_conditional_register_usage (void)
{
  if (AVR_TINY)
    {
      const int tiny_reg_alloc_order[] = {
        24, 25,
        22, 23,
        30, 31,
        26, 27,
        28, 29,
        21, 20, 19, 18,
        16, 17,
        32, 33, 34, 35,
        15, 14, 13, 12, 11, 10, 9, 8, 7, 6, 5, 4, 3, 2, 1, 0
      };

      /* Set R0-R17 as fixed registers. Reset R0-R17 in call used register list
         - R0-R15 are not available in Tiny Core devices
         - R16 and R17 are fixed registers.  */

      for (size_t i = 0; i <= 17;  i++)
        {
          fixed_regs[i] = 1;
          call_used_regs[i] = 1;
        }

      /* Set R18 to R21 as callee saved registers
         - R18, R19, R20 and R21 are the callee saved registers in
           Tiny Core devices  */

      for (size_t i = 18; i <= LAST_CALLEE_SAVED_REG; i++)
        {
          call_used_regs[i] = 0;
        }

      /* Update register allocation order for Tiny Core devices */

      for (size_t i = 0; i < ARRAY_SIZE (tiny_reg_alloc_order); i++)
        {
          reg_alloc_order[i] = tiny_reg_alloc_order[i];
        }

      CLEAR_HARD_REG_SET (reg_class_contents[(int) ADDW_REGS]);
      CLEAR_HARD_REG_SET (reg_class_contents[(int) NO_LD_REGS]);
    }
}

/* Implement `TARGET_HARD_REGNO_SCRATCH_OK'.  */
/* Returns true if SCRATCH are safe to be allocated as a scratch
   registers (for a define_peephole2) in the current function.  */

static bool
avr_hard_regno_scratch_ok (unsigned int regno)
{
  /* Interrupt functions can only use registers that have already been saved
     by the prologue, even if they would normally be call-clobbered.  */

  if ((cfun->machine->is_interrupt || cfun->machine->is_signal)
      && !df_regs_ever_live_p (regno))
    return false;

  /* Don't allow hard registers that might be part of the frame pointer.
     Some places in the compiler just test for [HARD_]FRAME_POINTER_REGNUM
     and don't care for a frame pointer that spans more than one register.  */

  if ((!reload_completed || frame_pointer_needed)
      && (regno == REG_Y || regno == REG_Y + 1))
    {
      return false;
    }

  return true;
}


/* Worker function for `HARD_REGNO_RENAME_OK'.  */
/* Return nonzero if register OLD_REG can be renamed to register NEW_REG.  */

int
avr_hard_regno_rename_ok (unsigned int old_reg,
			  unsigned int new_reg)
{
  /* Interrupt functions can only use registers that have already been
     saved by the prologue, even if they would normally be
     call-clobbered.  */

  if ((cfun->machine->is_interrupt || cfun->machine->is_signal)
      && !df_regs_ever_live_p (new_reg))
    return 0;

  /* Don't allow hard registers that might be part of the frame pointer.
     Some places in the compiler just test for [HARD_]FRAME_POINTER_REGNUM
     and don't care for a frame pointer that spans more than one register.  */

  if ((!reload_completed || frame_pointer_needed)
      && (old_reg == REG_Y || old_reg == REG_Y + 1
          || new_reg == REG_Y || new_reg == REG_Y + 1))
    {
      return 0;
    }

  return 1;
}

/* Output a branch that tests a single bit of a register (QI, HI, SI or DImode)
   or memory location in the I/O space (QImode only).

   Operand 0: comparison operator (must be EQ or NE, compare bit to zero).
   Operand 1: register operand to test, or CONST_INT memory address.
   Operand 2: bit number.
   Operand 3: label to jump to if the test is true.  */

const char*
avr_out_sbxx_branch (rtx_insn *insn, rtx operands[])
{
  enum rtx_code comp = GET_CODE (operands[0]);
  bool long_jump = get_attr_length (insn) >= 4;
  bool reverse = long_jump || jump_over_one_insn_p (insn, operands[3]);

  if (comp == GE)
    comp = EQ;
  else if (comp == LT)
    comp = NE;

  if (reverse)
    comp = reverse_condition (comp);

  switch (GET_CODE (operands[1]))
    {
    default:
      gcc_unreachable();

    case CONST_INT:
    case CONST:
    case SYMBOL_REF:

      if (low_io_address_operand (operands[1], QImode))
        {
          if (comp == EQ)
            output_asm_insn ("sbis %i1,%2", operands);
          else
            output_asm_insn ("sbic %i1,%2", operands);
        }
      else
        {
	  gcc_assert (io_address_operand (operands[1], QImode));
          output_asm_insn ("in __tmp_reg__,%i1", operands);
          if (comp == EQ)
            output_asm_insn ("sbrs __tmp_reg__,%2", operands);
          else
            output_asm_insn ("sbrc __tmp_reg__,%2", operands);
        }

      break; /* CONST_INT */

    case REG:

      if (comp == EQ)
        output_asm_insn ("sbrs %T1%T2", operands);
      else
        output_asm_insn ("sbrc %T1%T2", operands);

      break; /* REG */
    }        /* switch */

  if (long_jump)
    return ("rjmp .+4" CR_TAB
            "jmp %x3");

  if (!reverse)
    return "rjmp %x3";

  return "";
}

/* Worker function for `TARGET_ASM_CONSTRUCTOR'.  */

static void
avr_asm_out_ctor (rtx symbol, int priority)
{
  fputs ("\t.global __do_global_ctors\n", asm_out_file);
  default_ctor_section_asm_out_constructor (symbol, priority);
}


/* Worker function for `TARGET_ASM_DESTRUCTOR'.  */

static void
avr_asm_out_dtor (rtx symbol, int priority)
{
  fputs ("\t.global __do_global_dtors\n", asm_out_file);
  default_dtor_section_asm_out_destructor (symbol, priority);
}


/* Worker function for `TARGET_RETURN_IN_MEMORY'.  */

static bool
avr_return_in_memory (const_tree type, const_tree fntype ATTRIBUTE_UNUSED)
{
  HOST_WIDE_INT size = int_size_in_bytes_hwi (type);
  HOST_WIDE_INT ret_size_limit = AVR_TINY ? 4 : 8;

  /* In avr, there are 8 return registers. But, for Tiny Core
     (ATtiny4/5/9/10/20/40) devices, only 4 registers are available.
     Return true if size is unknown or greater than the limit.  */

  if (size == -1 || size > ret_size_limit)
    {
      return true;
    }
  else
    {
      return false;
    }
}


/* Implement `CASE_VALUES_THRESHOLD'.  */
/* Supply the default for --param case-values-threshold=0  */

static unsigned int
avr_case_values_threshold (void)
{
  /* The exact break-even point between a jump table and an if-else tree
     depends on several factors not available here like, e.g. if 8-bit
     comparisons can be used in the if-else tree or not, on the
     range of the case values, if the case value can be reused, on the
     register allocation, etc.  '7' appears to be a good choice.  */

  return 7;
}


/* Implement `TARGET_ADDR_SPACE_ADDRESS_MODE'.  */

static scalar_int_mode
avr_addr_space_address_mode (addr_space_t as)
{
  return avr_addrspace[as].pointer_size == 3 ? PSImode : HImode;
}


/* Implement `TARGET_ADDR_SPACE_POINTER_MODE'.  */

static scalar_int_mode
avr_addr_space_pointer_mode (addr_space_t as)
{
  return avr_addr_space_address_mode (as);
}


/* Helper for following function.  */

static bool
avr_reg_ok_for_pgm_addr (rtx reg, bool strict)
{
  gcc_assert (REG_P (reg));

  if (strict)
    {
      return REGNO (reg) == REG_Z;
    }

  /* Avoid combine to propagate hard regs.  */

  if (can_create_pseudo_p()
      && REGNO (reg) < REG_Z)
    {
      return false;
    }

  return true;
}


/* Implement `TARGET_ADDR_SPACE_LEGITIMATE_ADDRESS_P'.  */

static bool
avr_addr_space_legitimate_address_p (machine_mode mode, rtx x,
                                     bool strict, addr_space_t as)
{
  bool ok = false;

  switch (as)
    {
    default:
      gcc_unreachable();

    case ADDR_SPACE_GENERIC:
      return avr_legitimate_address_p (mode, x, strict);

    case ADDR_SPACE_FLASH:
    case ADDR_SPACE_FLASH1:
    case ADDR_SPACE_FLASH2:
    case ADDR_SPACE_FLASH3:
    case ADDR_SPACE_FLASH4:
    case ADDR_SPACE_FLASH5:

      switch (GET_CODE (x))
        {
        case REG:
          ok = avr_reg_ok_for_pgm_addr (x, strict);
          break;

        case POST_INC:
          ok = avr_reg_ok_for_pgm_addr (XEXP (x, 0), strict);
          break;

        default:
          break;
        }

      break; /* FLASH */

    case ADDR_SPACE_MEMX:
      if (REG_P (x))
        ok = (!strict
              && can_create_pseudo_p());

      if (LO_SUM == GET_CODE (x))
        {
          rtx hi = XEXP (x, 0);
          rtx lo = XEXP (x, 1);

          ok = (REG_P (hi)
                && (!strict || REGNO (hi) < FIRST_PSEUDO_REGISTER)
                && REG_P (lo)
                && REGNO (lo) == REG_Z);
        }

      break; /* MEMX */
    }

  if (avr_log.legitimate_address_p)
    {
      avr_edump ("\n%?: ret=%b, mode=%m strict=%d "
                 "reload_completed=%d reload_in_progress=%d %s:",
                 ok, mode, strict, reload_completed, reload_in_progress,
                 reg_renumber ? "(reg_renumber)" : "");

      if (GET_CODE (x) == PLUS
          && REG_P (XEXP (x, 0))
          && CONST_INT_P (XEXP (x, 1))
          && IN_RANGE (INTVAL (XEXP (x, 1)), 0, MAX_LD_OFFSET (mode))
          && reg_renumber)
        {
          avr_edump ("(r%d ---> r%d)", REGNO (XEXP (x, 0)),
                     true_regnum (XEXP (x, 0)));
        }

      avr_edump ("\n%r\n", x);
    }

  return ok;
}


/* Implement `TARGET_ADDR_SPACE_LEGITIMIZE_ADDRESS'.  */

static rtx
avr_addr_space_legitimize_address (rtx x, rtx old_x,
                                   machine_mode mode, addr_space_t as)
{
  if (ADDR_SPACE_GENERIC_P (as))
    return avr_legitimize_address (x, old_x, mode);

  if (avr_log.legitimize_address)
    {
      avr_edump ("\n%?: mode=%m\n %r\n", mode, old_x);
    }

  return old_x;
}


/* Implement `TARGET_ADDR_SPACE_CONVERT'.  */

static rtx
avr_addr_space_convert (rtx src, tree type_from, tree type_to)
{
  addr_space_t as_from = TYPE_ADDR_SPACE (TREE_TYPE (type_from));
  addr_space_t as_to = TYPE_ADDR_SPACE (TREE_TYPE (type_to));

  if (avr_log.progmem)
    avr_edump ("\n%!: op = %r\nfrom = %t\nto = %t\n",
               src, type_from, type_to);

  /* Up-casting from 16-bit to 24-bit pointer.  */

  if (as_from != ADDR_SPACE_MEMX
      && as_to == ADDR_SPACE_MEMX)
    {
      int msb;
      rtx sym = src;
      rtx reg = gen_reg_rtx (PSImode);

      while (CONST == GET_CODE (sym) || PLUS == GET_CODE (sym))
        sym = XEXP (sym, 0);

      /* Look at symbol flags:  avr_encode_section_info set the flags
         also if attribute progmem was seen so that we get the right
         promotion for, e.g. PSTR-like strings that reside in generic space
         but are located in flash.  In that case we patch the incoming
         address space.  */

      if (SYMBOL_REF_P (sym)
          && ADDR_SPACE_FLASH == AVR_SYMBOL_GET_ADDR_SPACE (sym))
        {
          as_from = ADDR_SPACE_FLASH;
        }

      /* Linearize memory: RAM has bit 23 set.  */

      msb = ADDR_SPACE_GENERIC_P (as_from)
        ? 0x80
        : avr_addrspace[as_from].segment;

      src = force_reg (Pmode, src);

      emit_insn (msb == 0
                 ? gen_zero_extendhipsi2 (reg, src)
                 : gen_n_extendhipsi2 (reg, gen_int_mode (msb, QImode), src));

      return reg;
    }

  /* Down-casting from 24-bit to 16-bit throws away the high byte.  */

  if (as_from == ADDR_SPACE_MEMX
      && as_to != ADDR_SPACE_MEMX)
    {
      rtx new_src = gen_reg_rtx (Pmode);

      src = force_reg (PSImode, src);

      emit_move_insn (new_src,
                      simplify_gen_subreg (Pmode, src, PSImode, 0));
      return new_src;
    }

  return src;
}


/* Implement `TARGET_ADDR_SPACE_SUBSET_P'.  */

static bool
avr_addr_space_subset_p (addr_space_t subset ATTRIBUTE_UNUSED,
                         addr_space_t superset ATTRIBUTE_UNUSED)
{
  /* Allow any kind of pointer mess.  */

  return true;
}


/* Implement `TARGET_CONVERT_TO_TYPE'.  */

static tree
avr_convert_to_type (tree type, tree expr)
{
  /* Print a diagnose for pointer conversion that changes the address
     space of the pointer target to a non-enclosing address space,
     provided -Waddr-space-convert is on.

     FIXME: Filter out cases where the target object is known to
            be located in the right memory, like in

                (const __flash*) PSTR ("text")

            Also try to distinguish between explicit casts requested by
            the user and implicit casts like

                void f (const __flash char*);

                void g (const char *p)
                {
                    f ((const __flash*) p);
                }

            under the assumption that an explicit casts means that the user
            knows what he is doing, e.g. interface with PSTR or old style
            code with progmem and pgm_read_xxx.
  */

  if (avr_warn_addr_space_convert
      && expr != error_mark_node
      && POINTER_TYPE_P (type)
      && POINTER_TYPE_P (TREE_TYPE (expr)))
    {
      addr_space_t as_old = TYPE_ADDR_SPACE (TREE_TYPE (TREE_TYPE (expr)));
      addr_space_t as_new = TYPE_ADDR_SPACE (TREE_TYPE (type));

      if (avr_log.progmem)
        avr_edump ("%?: type = %t\nexpr = %t\n\n", type, expr);

      if (as_new != ADDR_SPACE_MEMX
          && as_new != as_old)
        {
          location_t loc = EXPR_LOCATION (expr);
          const char *name_old = avr_addrspace[as_old].name;
          const char *name_new = avr_addrspace[as_new].name;

          warning (OPT_Waddr_space_convert,
                   "conversion from address space %qs to address space %qs",
                   ADDR_SPACE_GENERIC_P (as_old) ? "generic" : name_old,
                   ADDR_SPACE_GENERIC_P (as_new) ? "generic" : name_new);

          return fold_build1_loc (loc, ADDR_SPACE_CONVERT_EXPR, type, expr);
        }
    }

  return NULL_TREE;
}


/* Implement `TARGET_LEGITIMATE_COMBINED_INSN'.  */

/* PR78883: Filter out paradoxical SUBREGs of MEM which are not handled
   properly by following passes.  As INSN_SCHEDULING is off and hence
   general_operand accepts such expressions, ditch them now.  */

static bool
avr_legitimate_combined_insn (rtx_insn *insn)
{
  subrtx_iterator::array_type array;

  FOR_EACH_SUBRTX (iter, array, PATTERN (insn), NONCONST)
    {
      const_rtx op = *iter;

      if (SUBREG_P (op)
          && MEM_P (SUBREG_REG (op))
          && (GET_MODE_SIZE (GET_MODE (op))
              > GET_MODE_SIZE (GET_MODE (SUBREG_REG (op)))))
        {
          return false;
        }
    }

  return true;
}


/* PR63633: The middle-end might come up with hard regs as input operands.

   RMASK is a bit mask representing a subset of hard registers R0...R31:
   Rn is an element of that set iff bit n of RMASK is set.
   OPMASK describes a subset of OP[]:  If bit n of OPMASK is 1 then
   OP[n] has to be fixed; otherwise OP[n] is left alone.

   For each element of OPMASK which is a hard register overlapping RMASK,
   replace OP[n] with a newly created pseudo register

   HREG == 0:  Also emit a move insn that copies the contents of that
               hard register into the new pseudo.

   HREG != 0:  Also set HREG[n] to the hard register.  */

static void
avr_fix_operands (rtx *op, rtx *hreg, unsigned opmask, unsigned rmask)
{
  for (; opmask; opmask >>= 1, op++)
    {
      rtx reg = *op;

      if (hreg)
        *hreg = NULL_RTX;

      if ((opmask & 1)
          && REG_P (reg)
          && REGNO (reg) < FIRST_PSEUDO_REGISTER
          // This hard-reg overlaps other prohibited hard regs?
          && (rmask & regmask (GET_MODE (reg), REGNO (reg))))
        {
          *op = gen_reg_rtx (GET_MODE (reg));
          if (hreg == NULL)
            emit_move_insn (*op, reg);
          else
            *hreg = reg;
        }

      if (hreg)
        hreg++;
    }
}


void
avr_fix_inputs (rtx *op, unsigned opmask, unsigned rmask)
{
  avr_fix_operands (op, NULL, opmask, rmask);
}


/* Helper for the function below:  If bit n of MASK is set and
   HREG[n] != NULL, then emit a move insn to copy OP[n] to HREG[n].
   Otherwise do nothing for that n.  Return TRUE.  */

static bool
avr_move_fixed_operands (rtx *op, rtx *hreg, unsigned mask)
{
  for (; mask; mask >>= 1, op++, hreg++)
    if ((mask & 1)
        && *hreg)
      emit_move_insn (*hreg, *op);

  return true;
}


/* PR63633: The middle-end might come up with hard regs as output operands.

   GEN is a sequence generating function like gen_mulsi3 with 3 operands OP[].
   RMASK is a bit mask representing a subset of hard registers R0...R31:
   Rn is an element of that set iff bit n of RMASK is set.
   OPMASK describes a subset of OP[]:  If bit n of OPMASK is 1 then
   OP[n] has to be fixed; otherwise OP[n] is left alone.

   Emit the insn sequence as generated by GEN() with all elements of OPMASK
   which are hard registers overlapping RMASK replaced by newly created
   pseudo registers.  After the sequence has been emitted, emit insns that
   move the contents of respective pseudos to their hard regs.  */

bool
avr_emit3_fix_outputs (rtx (*gen)(rtx,rtx,rtx), rtx *op,
                       unsigned opmask, unsigned rmask)
{
  const int n = 3;
  rtx hreg[n];

  /* It is letigimate for GEN to call this function, and in order not to
     get self-recursive we use the following static kludge.  This is the
     only way not to duplicate all expanders and to avoid ugly and
     hard-to-maintain C-code instead of the much more appreciated RTL
     representation as supplied by define_expand.  */
  static bool lock = false;

  gcc_assert (opmask < (1u << n));

  if (lock)
    return false;

  avr_fix_operands (op, hreg, opmask, rmask);

  lock = true;
  emit_insn (gen (op[0], op[1], op[2]));
  lock = false;

  return avr_move_fixed_operands (op, hreg, opmask);
}


/* Worker function for movmemhi expander.
   XOP[0]  Destination as MEM:BLK
   XOP[1]  Source      "     "
   XOP[2]  # Bytes to copy

   Return TRUE  if the expansion is accomplished.
   Return FALSE if the operand compination is not supported.  */

bool
avr_emit_movmemhi (rtx *xop)
{
  HOST_WIDE_INT count;
  machine_mode loop_mode;
  addr_space_t as = MEM_ADDR_SPACE (xop[1]);
  rtx loop_reg, addr1, a_src, a_dest, insn, xas;
  rtx a_hi8 = NULL_RTX;

  if (avr_mem_flash_p (xop[0]))
    return false;

  if (!CONST_INT_P (xop[2]))
    return false;

  count = INTVAL (xop[2]);
  if (count <= 0)
    return false;

  a_src  = XEXP (xop[1], 0);
  a_dest = XEXP (xop[0], 0);

  if (PSImode == GET_MODE (a_src))
    {
      gcc_assert (as == ADDR_SPACE_MEMX);

      loop_mode = (count < 0x100) ? QImode : HImode;
      loop_reg = gen_rtx_REG (loop_mode, 24);
      emit_move_insn (loop_reg, gen_int_mode (count, loop_mode));

      addr1 = simplify_gen_subreg (HImode, a_src, PSImode, 0);
      a_hi8 = simplify_gen_subreg (QImode, a_src, PSImode, 2);
    }
  else
    {
      int segment = avr_addrspace[as].segment;

      if (segment
          && avr_n_flash > 1)
        {
          a_hi8 = GEN_INT (segment);
          emit_move_insn (rampz_rtx, a_hi8 = copy_to_mode_reg (QImode, a_hi8));
        }
      else if (!ADDR_SPACE_GENERIC_P (as))
        {
          as = ADDR_SPACE_FLASH;
        }

      addr1 = a_src;

      loop_mode = (count <= 0x100) ? QImode : HImode;
      loop_reg = copy_to_mode_reg (loop_mode, gen_int_mode (count, loop_mode));
    }

  xas = GEN_INT (as);

  /* FIXME: Register allocator might come up with spill fails if it is left
        on its own.  Thus, we allocate the pointer registers by hand:
        Z = source address
        X = destination address  */

  emit_move_insn (lpm_addr_reg_rtx, addr1);
  emit_move_insn (gen_rtx_REG (HImode, REG_X), a_dest);

  /* FIXME: Register allocator does a bad job and might spill address
        register(s) inside the loop leading to additional move instruction
        to/from stack which could clobber tmp_reg.  Thus, do *not* emit
        load and store as separate insns.  Instead, we perform the copy
        by means of one monolithic insn.  */

  gcc_assert (TMP_REGNO == LPM_REGNO);

  if (as != ADDR_SPACE_MEMX)
    {
      /* Load instruction ([E]LPM or LD) is known at compile time:
         Do the copy-loop inline.  */

      rtx (*fun) (rtx, rtx, rtx)
        = QImode == loop_mode ? gen_movmem_qi : gen_movmem_hi;

      insn = fun (xas, loop_reg, loop_reg);
    }
  else
    {
      rtx (*fun) (rtx, rtx)
        = QImode == loop_mode ? gen_movmemx_qi : gen_movmemx_hi;

      emit_move_insn (gen_rtx_REG (QImode, 23), a_hi8);

      insn = fun (xas, GEN_INT (avr_addr.rampz));
    }

  set_mem_addr_space (SET_SRC (XVECEXP (insn, 0, 0)), as);
  emit_insn (insn);

  return true;
}


/* Print assembler for movmem_qi, movmem_hi insns...
       $0     : Address Space
       $1, $2 : Loop register
       Z      : Source address
       X      : Destination address
*/

const char*
avr_out_movmem (rtx_insn *insn ATTRIBUTE_UNUSED, rtx *op, int *plen)
{
  addr_space_t as = (addr_space_t) INTVAL (op[0]);
  machine_mode loop_mode = GET_MODE (op[1]);
  bool sbiw_p = test_hard_reg_class (ADDW_REGS, op[1]);
  rtx xop[3];

  if (plen)
    *plen = 0;

  xop[0] = op[0];
  xop[1] = op[1];
  xop[2] = tmp_reg_rtx;

  /* Loop label */

  avr_asm_len ("0:", xop, plen, 0);

  /* Load with post-increment */

  switch (as)
    {
    default:
      gcc_unreachable();

    case ADDR_SPACE_GENERIC:

      avr_asm_len ("ld %2,Z+", xop, plen, 1);
      break;

    case ADDR_SPACE_FLASH:

      if (AVR_HAVE_LPMX)
        avr_asm_len ("lpm %2,Z+", xop, plen, 1);
      else
        avr_asm_len ("lpm" CR_TAB
                     "adiw r30,1", xop, plen, 2);
      break;

    case ADDR_SPACE_FLASH1:
    case ADDR_SPACE_FLASH2:
    case ADDR_SPACE_FLASH3:
    case ADDR_SPACE_FLASH4:
    case ADDR_SPACE_FLASH5:

      if (AVR_HAVE_ELPMX)
        avr_asm_len ("elpm %2,Z+", xop, plen, 1);
      else
        avr_asm_len ("elpm" CR_TAB
                     "adiw r30,1", xop, plen, 2);
      break;
    }

  /* Store with post-increment */

  avr_asm_len ("st X+,%2", xop, plen, 1);

  /* Decrement loop-counter and set Z-flag */

  if (QImode == loop_mode)
    {
      avr_asm_len ("dec %1", xop, plen, 1);
    }
  else if (sbiw_p)
    {
      avr_asm_len ("sbiw %1,1", xop, plen, 1);
    }
  else
    {
      avr_asm_len ("subi %A1,1" CR_TAB
                   "sbci %B1,0", xop, plen, 2);
    }

  /* Loop until zero */

  return avr_asm_len ("brne 0b", xop, plen, 1);
}



/* Helper for __builtin_avr_delay_cycles */

static rtx
avr_mem_clobber (void)
{
  rtx mem = gen_rtx_MEM (BLKmode, gen_rtx_SCRATCH (Pmode));
  MEM_VOLATILE_P (mem) = 1;
  return mem;
}

static void
avr_expand_delay_cycles (rtx operands0)
{
  unsigned HOST_WIDE_INT cycles = UINTVAL (operands0) & GET_MODE_MASK (SImode);
  unsigned HOST_WIDE_INT cycles_used;
  unsigned HOST_WIDE_INT loop_count;

  if (IN_RANGE (cycles, 83886082, 0xFFFFFFFF))
    {
      loop_count = ((cycles - 9) / 6) + 1;
      cycles_used = ((loop_count - 1) * 6) + 9;
      emit_insn (gen_delay_cycles_4 (gen_int_mode (loop_count, SImode),
                                     avr_mem_clobber()));
      cycles -= cycles_used;
    }

  if (IN_RANGE (cycles, 262145, 83886081))
    {
      loop_count = ((cycles - 7) / 5) + 1;
      if (loop_count > 0xFFFFFF)
        loop_count = 0xFFFFFF;
      cycles_used = ((loop_count - 1) * 5) + 7;
      emit_insn (gen_delay_cycles_3 (gen_int_mode (loop_count, SImode),
                                     avr_mem_clobber()));
      cycles -= cycles_used;
    }

  if (IN_RANGE (cycles, 768, 262144))
    {
      loop_count = ((cycles - 5) / 4) + 1;
      if (loop_count > 0xFFFF)
        loop_count = 0xFFFF;
      cycles_used = ((loop_count - 1) * 4) + 5;
      emit_insn (gen_delay_cycles_2 (gen_int_mode (loop_count, HImode),
                                     avr_mem_clobber()));
      cycles -= cycles_used;
    }

  if (IN_RANGE (cycles, 6, 767))
    {
      loop_count = cycles / 3;
      if (loop_count > 255)
        loop_count = 255;
      cycles_used = loop_count * 3;
      emit_insn (gen_delay_cycles_1 (gen_int_mode (loop_count, QImode),
                                     avr_mem_clobber()));
      cycles -= cycles_used;
    }

  while (cycles >= 2)
    {
      emit_insn (gen_nopv (GEN_INT (2)));
      cycles -= 2;
    }

  if (cycles == 1)
    {
      emit_insn (gen_nopv (GEN_INT (1)));
      cycles--;
    }
}


static void
avr_expand_nops (rtx operands0)
{
  unsigned HOST_WIDE_INT n_nops = UINTVAL (operands0) & GET_MODE_MASK (HImode);

  while (n_nops--)
    {
      emit_insn (gen_nopv (const1_rtx));
    }
}


/* Compute the image of x under f, i.e. perform   x --> f(x)    */

static int
avr_map (unsigned int f, int x)
{
  return x < 8 ? (f >> (4 * x)) & 0xf : 0;
}


/* Return some metrics of map A.  */

enum
  {
    /* Number of fixed points in { 0 ... 7 } */
    MAP_FIXED_0_7,

    /* Size of preimage of non-fixed points in { 0 ... 7 } */
    MAP_NONFIXED_0_7,

    /* Mask representing the fixed points in { 0 ... 7 } */
    MAP_MASK_FIXED_0_7,

    /* Size of the preimage of { 0 ... 7 } */
    MAP_PREIMAGE_0_7,

    /* Mask that represents the preimage of { f } */
    MAP_MASK_PREIMAGE_F
  };

static unsigned
avr_map_metric (unsigned int a, int mode)
{
  unsigned metric = 0;

  for (unsigned i = 0; i < 8; i++)
    {
      unsigned ai = avr_map (a, i);

      if (mode == MAP_FIXED_0_7)
        metric += ai == i;
      else if (mode == MAP_NONFIXED_0_7)
        metric += ai < 8 && ai != i;
      else if (mode == MAP_MASK_FIXED_0_7)
        metric |= ((unsigned) (ai == i)) << i;
      else if (mode == MAP_PREIMAGE_0_7)
        metric += ai < 8;
      else if (mode == MAP_MASK_PREIMAGE_F)
        metric |= ((unsigned) (ai == 0xf)) << i;
      else
        gcc_unreachable();
    }

  return metric;
}


/* Return true if IVAL has a 0xf in its hexadecimal representation
   and false, otherwise.  Only nibbles 0..7 are taken into account.
   Used as constraint helper for C0f and Cxf.  */

bool
avr_has_nibble_0xf (rtx ival)
{
  unsigned int map = UINTVAL (ival) & GET_MODE_MASK (SImode);
  return 0 != avr_map_metric (map, MAP_MASK_PREIMAGE_F);
}


/* We have a set of bits that are mapped by a function F.
   Try to decompose F by means of a second function G so that

      F = F o G^-1 o G

   and

      cost (F o G^-1) + cost (G)  <  cost (F)

   Example:  Suppose builtin insert_bits supplies us with the map
   F = 0x3210ffff.  Instead of doing 4 bit insertions to get the high
   nibble of the result, we can just as well rotate the bits before inserting
   them and use the map 0x7654ffff which is cheaper than the original map.
   For this example G = G^-1 = 0x32107654 and F o G^-1 = 0x7654ffff.  */

typedef struct
{
  /* tree code of binary function G */
  enum tree_code code;

  /* The constant second argument of G */
  int arg;

  /* G^-1, the inverse of G (*, arg) */
  unsigned ginv;

  /* The cost of appplying G (*, arg) */
  int cost;

  /* The composition F o G^-1 (*, arg) for some function F */
  unsigned int map;

  /* For debug purpose only */
  const char *str;
} avr_map_op_t;

static const avr_map_op_t avr_map_op[] =
  {
    { LROTATE_EXPR, 0, 0x76543210, 0, 0, "id" },
    { LROTATE_EXPR, 1, 0x07654321, 2, 0, "<<<" },
    { LROTATE_EXPR, 2, 0x10765432, 4, 0, "<<<" },
    { LROTATE_EXPR, 3, 0x21076543, 4, 0, "<<<" },
    { LROTATE_EXPR, 4, 0x32107654, 1, 0, "<<<" },
    { LROTATE_EXPR, 5, 0x43210765, 3, 0, "<<<" },
    { LROTATE_EXPR, 6, 0x54321076, 5, 0, "<<<" },
    { LROTATE_EXPR, 7, 0x65432107, 3, 0, "<<<" },
    { RSHIFT_EXPR, 1, 0x6543210c, 1, 0, ">>" },
    { RSHIFT_EXPR, 1, 0x7543210c, 1, 0, ">>" },
    { RSHIFT_EXPR, 2, 0x543210cc, 2, 0, ">>" },
    { RSHIFT_EXPR, 2, 0x643210cc, 2, 0, ">>" },
    { RSHIFT_EXPR, 2, 0x743210cc, 2, 0, ">>" },
    { LSHIFT_EXPR, 1, 0xc7654321, 1, 0, "<<" },
    { LSHIFT_EXPR, 2, 0xcc765432, 2, 0, "<<" }
  };


/* Try to decompose F as F = (F o G^-1) o G as described above.
   The result is a struct representing F o G^-1 and G.
   If result.cost < 0 then such a decomposition does not exist.  */

static avr_map_op_t
avr_map_decompose (unsigned int f, const avr_map_op_t *g, bool val_const_p)
{
  bool val_used_p = 0 != avr_map_metric (f, MAP_MASK_PREIMAGE_F);
  avr_map_op_t f_ginv = *g;
  unsigned int ginv = g->ginv;

  f_ginv.cost = -1;

  /* Step 1:  Computing F o G^-1  */

  for (int i = 7; i >= 0; i--)
    {
      int x = avr_map (f, i);

      if (x <= 7)
        {
          x = avr_map (ginv, x);

          /* The bit is no element of the image of G: no avail (cost = -1)  */

          if (x > 7)
            return f_ginv;
        }

      f_ginv.map = (f_ginv.map << 4) + x;
    }

  /* Step 2:  Compute the cost of the operations.
     The overall cost of doing an operation prior to the insertion is
      the cost of the insertion plus the cost of the operation.  */

  /* Step 2a:  Compute cost of F o G^-1  */

  if (0 == avr_map_metric (f_ginv.map, MAP_NONFIXED_0_7))
    {
      /* The mapping consists only of fixed points and can be folded
         to AND/OR logic in the remainder.  Reasonable cost is 3. */

      f_ginv.cost = 2 + (val_used_p && !val_const_p);
    }
  else
    {
      rtx xop[4];

      /* Get the cost of the insn by calling the output worker with some
         fake values.  Mimic effect of reloading xop[3]: Unused operands
         are mapped to 0 and used operands are reloaded to xop[0].  */

      xop[0] = all_regs_rtx[24];
      xop[1] = gen_int_mode (f_ginv.map, SImode);
      xop[2] = all_regs_rtx[25];
      xop[3] = val_used_p ? xop[0] : const0_rtx;

      avr_out_insert_bits (xop, &f_ginv.cost);

      f_ginv.cost += val_const_p && val_used_p ? 1 : 0;
    }

  /* Step 2b:  Add cost of G  */

  f_ginv.cost += g->cost;

  if (avr_log.builtin)
    avr_edump (" %s%d=%d", g->str, g->arg, f_ginv.cost);

  return f_ginv;
}


/* Insert bits from XOP[1] into XOP[0] according to MAP.
   XOP[0] and XOP[1] don't overlap.
   If FIXP_P = true:  Move all bits according to MAP using BLD/BST sequences.
   If FIXP_P = false: Just move the bit if its position in the destination
   is different to its source position.  */

static void
avr_move_bits (rtx *xop, unsigned int map, bool fixp_p, int *plen)
{
  /* T-flag contains this bit of the source, i.e. of XOP[1]  */
  int t_bit_src = -1;

  /* We order the operations according to the requested source bit b.  */

  for (int b = 0; b < 8; b++)
    for (int bit_dest = 0; bit_dest < 8; bit_dest++)
      {
        int bit_src = avr_map (map, bit_dest);

        if (b != bit_src
            || bit_src >= 8
            /* Same position: No need to copy as requested by FIXP_P.  */
            || (bit_dest == bit_src && !fixp_p))
          continue;

        if (t_bit_src != bit_src)
          {
            /* Source bit is not yet in T: Store it to T.  */

            t_bit_src = bit_src;

            xop[3] = GEN_INT (bit_src);
            avr_asm_len ("bst %T1%T3", xop, plen, 1);
          }

        /* Load destination bit with T.  */

        xop[3] = GEN_INT (bit_dest);
        avr_asm_len ("bld %T0%T3", xop, plen, 1);
      }
}


/* PLEN == 0: Print assembler code for `insert_bits'.
   PLEN != 0: Compute code length in bytes.

   OP[0]:  Result
   OP[1]:  The mapping composed of nibbles. If nibble no. N is
           0:   Bit N of result is copied from bit OP[2].0
           ...  ...
           7:   Bit N of result is copied from bit OP[2].7
           0xf: Bit N of result is copied from bit OP[3].N
   OP[2]:  Bits to be inserted
   OP[3]:  Target value  */

const char*
avr_out_insert_bits (rtx *op, int *plen)
{
  unsigned int map = UINTVAL (op[1]) & GET_MODE_MASK (SImode);
  unsigned mask_fixed;
  bool fixp_p = true;
  rtx xop[4];

  xop[0] = op[0];
  xop[1] = op[2];
  xop[2] = op[3];

  gcc_assert (REG_P (xop[2]) || CONST_INT_P (xop[2]));

  if (plen)
    *plen = 0;
  else if (flag_print_asm_name)
    fprintf (asm_out_file, ASM_COMMENT_START "map = 0x%08x\n", map);

  /* If MAP has fixed points it might be better to initialize the result
     with the bits to be inserted instead of moving all bits by hand.  */

  mask_fixed = avr_map_metric (map, MAP_MASK_FIXED_0_7);

  if (REGNO (xop[0]) == REGNO (xop[1]))
    {
      /* Avoid early-clobber conflicts */

      avr_asm_len ("mov __tmp_reg__,%1", xop, plen, 1);
      xop[1] = tmp_reg_rtx;
      fixp_p = false;
    }

  if (avr_map_metric (map, MAP_MASK_PREIMAGE_F))
    {
      /* XOP[2] is used and reloaded to XOP[0] already */

      int n_fix = 0, n_nofix = 0;

      gcc_assert (REG_P (xop[2]));

      /* Get the code size of the bit insertions; once with all bits
         moved and once with fixed points omitted.  */

      avr_move_bits (xop, map, true, &n_fix);
      avr_move_bits (xop, map, false, &n_nofix);

      if (fixp_p && n_fix - n_nofix > 3)
        {
          xop[3] = gen_int_mode (~mask_fixed, QImode);

          avr_asm_len ("eor %0,%1"   CR_TAB
                       "andi %0,%3"  CR_TAB
                       "eor %0,%1", xop, plen, 3);
          fixp_p = false;
        }
    }
  else
    {
      /* XOP[2] is unused */

      if (fixp_p && mask_fixed)
        {
          avr_asm_len ("mov %0,%1", xop, plen, 1);
          fixp_p = false;
        }
    }

  /* Move/insert remaining bits.  */

  avr_move_bits (xop, map, fixp_p, plen);

  return "";
}


/* IDs for all the AVR builtins.  */

enum avr_builtin_id
  {
#define DEF_BUILTIN(NAME, N_ARGS, TYPE, CODE, LIBNAME)  \
    AVR_BUILTIN_ ## NAME,
#include "builtins.def"
#undef DEF_BUILTIN

    AVR_BUILTIN_COUNT
  };

struct GTY(()) avr_builtin_description
{
  enum insn_code icode;
  int n_args;
  tree fndecl;
};


/* Notice that avr_bdesc[] and avr_builtin_id are initialized in such a way
   that a built-in's ID can be used to access the built-in by means of
   avr_bdesc[ID]  */

static GTY(()) struct avr_builtin_description
avr_bdesc[AVR_BUILTIN_COUNT] =
  {
#define DEF_BUILTIN(NAME, N_ARGS, TYPE, ICODE, LIBNAME)         \
    { (enum insn_code) CODE_FOR_ ## ICODE, N_ARGS, NULL_TREE },
#include "builtins.def"
#undef DEF_BUILTIN
  };


/* Implement `TARGET_BUILTIN_DECL'.  */

static tree
avr_builtin_decl (unsigned id, bool initialize_p ATTRIBUTE_UNUSED)
{
  if (id < AVR_BUILTIN_COUNT)
    return avr_bdesc[id].fndecl;

  return error_mark_node;
}


static void
avr_init_builtin_int24 (void)
{
  tree int24_type  = make_signed_type (GET_MODE_BITSIZE (PSImode));
  tree uint24_type = make_unsigned_type (GET_MODE_BITSIZE (PSImode));

  lang_hooks.types.register_builtin_type (int24_type, "__int24");
  lang_hooks.types.register_builtin_type (uint24_type, "__uint24");
}


/* Implement `TARGET_INIT_BUILTINS' */
/* Set up all builtin functions for this target.  */

static void
avr_init_builtins (void)
{
  tree void_ftype_void
    = build_function_type_list (void_type_node, NULL_TREE);
  tree uchar_ftype_uchar
    = build_function_type_list (unsigned_char_type_node,
                                unsigned_char_type_node,
                                NULL_TREE);
  tree uint_ftype_uchar_uchar
    = build_function_type_list (unsigned_type_node,
                                unsigned_char_type_node,
                                unsigned_char_type_node,
                                NULL_TREE);
  tree int_ftype_char_char
    = build_function_type_list (integer_type_node,
                                char_type_node,
                                char_type_node,
                                NULL_TREE);
  tree int_ftype_char_uchar
    = build_function_type_list (integer_type_node,
                                char_type_node,
                                unsigned_char_type_node,
                                NULL_TREE);
  tree void_ftype_ulong
    = build_function_type_list (void_type_node,
                                long_unsigned_type_node,
                                NULL_TREE);

  tree uchar_ftype_ulong_uchar_uchar
    = build_function_type_list (unsigned_char_type_node,
                                long_unsigned_type_node,
                                unsigned_char_type_node,
                                unsigned_char_type_node,
                                NULL_TREE);

  tree const_memx_void_node
    = build_qualified_type (void_type_node,
                            TYPE_QUAL_CONST
                            | ENCODE_QUAL_ADDR_SPACE (ADDR_SPACE_MEMX));

  tree const_memx_ptr_type_node
    = build_pointer_type_for_mode (const_memx_void_node, PSImode, false);

  tree char_ftype_const_memx_ptr
    = build_function_type_list (char_type_node,
                                const_memx_ptr_type_node,
                                NULL);

#define ITYP(T)                                                         \
  lang_hooks.types.type_for_size (TYPE_PRECISION (T), TYPE_UNSIGNED (T))

#define FX_FTYPE_FX(fx)                                                 \
  tree fx##r_ftype_##fx##r                                              \
    = build_function_type_list (node_##fx##r, node_##fx##r, NULL);      \
  tree fx##k_ftype_##fx##k                                              \
    = build_function_type_list (node_##fx##k, node_##fx##k, NULL)

#define FX_FTYPE_FX_INT(fx)                                             \
  tree fx##r_ftype_##fx##r_int                                          \
    = build_function_type_list (node_##fx##r, node_##fx##r,             \
                                integer_type_node, NULL);               \
  tree fx##k_ftype_##fx##k_int                                          \
    = build_function_type_list (node_##fx##k, node_##fx##k,             \
                                integer_type_node, NULL)

#define INT_FTYPE_FX(fx)                                                \
  tree int_ftype_##fx##r                                                \
    = build_function_type_list (integer_type_node, node_##fx##r, NULL); \
  tree int_ftype_##fx##k                                                \
    = build_function_type_list (integer_type_node, node_##fx##k, NULL)

#define INTX_FTYPE_FX(fx)                                               \
  tree int##fx##r_ftype_##fx##r                                         \
    = build_function_type_list (ITYP (node_##fx##r), node_##fx##r, NULL); \
  tree int##fx##k_ftype_##fx##k                                         \
    = build_function_type_list (ITYP (node_##fx##k), node_##fx##k, NULL)

#define FX_FTYPE_INTX(fx)                                               \
  tree fx##r_ftype_int##fx##r                                           \
    = build_function_type_list (node_##fx##r, ITYP (node_##fx##r), NULL); \
  tree fx##k_ftype_int##fx##k                                           \
    = build_function_type_list (node_##fx##k, ITYP (node_##fx##k), NULL)

  tree node_hr = short_fract_type_node;
  tree node_nr = fract_type_node;
  tree node_lr = long_fract_type_node;
  tree node_llr = long_long_fract_type_node;

  tree node_uhr = unsigned_short_fract_type_node;
  tree node_unr = unsigned_fract_type_node;
  tree node_ulr = unsigned_long_fract_type_node;
  tree node_ullr = unsigned_long_long_fract_type_node;

  tree node_hk = short_accum_type_node;
  tree node_nk = accum_type_node;
  tree node_lk = long_accum_type_node;
  tree node_llk = long_long_accum_type_node;

  tree node_uhk = unsigned_short_accum_type_node;
  tree node_unk = unsigned_accum_type_node;
  tree node_ulk = unsigned_long_accum_type_node;
  tree node_ullk = unsigned_long_long_accum_type_node;


  /* For absfx builtins.  */

  FX_FTYPE_FX (h);
  FX_FTYPE_FX (n);
  FX_FTYPE_FX (l);
  FX_FTYPE_FX (ll);

  /* For roundfx builtins.  */

  FX_FTYPE_FX_INT (h);
  FX_FTYPE_FX_INT (n);
  FX_FTYPE_FX_INT (l);
  FX_FTYPE_FX_INT (ll);

  FX_FTYPE_FX_INT (uh);
  FX_FTYPE_FX_INT (un);
  FX_FTYPE_FX_INT (ul);
  FX_FTYPE_FX_INT (ull);

  /* For countlsfx builtins.  */

  INT_FTYPE_FX (h);
  INT_FTYPE_FX (n);
  INT_FTYPE_FX (l);
  INT_FTYPE_FX (ll);

  INT_FTYPE_FX (uh);
  INT_FTYPE_FX (un);
  INT_FTYPE_FX (ul);
  INT_FTYPE_FX (ull);

  /* For bitsfx builtins.  */

  INTX_FTYPE_FX (h);
  INTX_FTYPE_FX (n);
  INTX_FTYPE_FX (l);
  INTX_FTYPE_FX (ll);

  INTX_FTYPE_FX (uh);
  INTX_FTYPE_FX (un);
  INTX_FTYPE_FX (ul);
  INTX_FTYPE_FX (ull);

  /* For fxbits builtins.  */

  FX_FTYPE_INTX (h);
  FX_FTYPE_INTX (n);
  FX_FTYPE_INTX (l);
  FX_FTYPE_INTX (ll);

  FX_FTYPE_INTX (uh);
  FX_FTYPE_INTX (un);
  FX_FTYPE_INTX (ul);
  FX_FTYPE_INTX (ull);


#define DEF_BUILTIN(NAME, N_ARGS, TYPE, CODE, LIBNAME)                  \
  {                                                                     \
    int id = AVR_BUILTIN_ ## NAME;                                      \
    const char *Name = "__builtin_avr_" #NAME;                          \
    char *name = (char*) alloca (1 + strlen (Name));                    \
                                                                        \
    gcc_assert (id < AVR_BUILTIN_COUNT);                                \
    avr_bdesc[id].fndecl                                                \
      = add_builtin_function (avr_tolower (name, Name), TYPE, id,       \
                              BUILT_IN_MD, LIBNAME, NULL_TREE);         \
  }
#include "builtins.def"
#undef DEF_BUILTIN

  avr_init_builtin_int24 ();
}


/* Subroutine of avr_expand_builtin to expand vanilla builtins
   with non-void result and 1 ... 3 arguments.  */

static rtx
avr_default_expand_builtin (enum insn_code icode, tree exp, rtx target)
{
  rtx pat, xop[3];
  int n_args = call_expr_nargs (exp);
  machine_mode tmode = insn_data[icode].operand[0].mode;

  gcc_assert (n_args >= 1 && n_args <= 3);

  if (target == NULL_RTX
      || GET_MODE (target) != tmode
      || !insn_data[icode].operand[0].predicate (target, tmode))
    {
      target = gen_reg_rtx (tmode);
    }

  for (int n = 0; n < n_args; n++)
    {
      tree arg = CALL_EXPR_ARG (exp, n);
      rtx op = expand_expr (arg, NULL_RTX, VOIDmode, EXPAND_NORMAL);
      machine_mode opmode = GET_MODE (op);
      machine_mode mode = insn_data[icode].operand[n + 1].mode;

      if ((opmode == SImode || opmode == VOIDmode) && mode == HImode)
        {
          opmode = HImode;
          op = gen_lowpart (HImode, op);
        }

      /* In case the insn wants input operands in modes different from
         the result, abort.  */

      gcc_assert (opmode == mode || opmode == VOIDmode);

      if (!insn_data[icode].operand[n + 1].predicate (op, mode))
        op = copy_to_mode_reg (mode, op);

      xop[n] = op;
    }

  switch (n_args)
    {
    case 1: pat = GEN_FCN (icode) (target, xop[0]); break;
    case 2: pat = GEN_FCN (icode) (target, xop[0], xop[1]); break;
    case 3: pat = GEN_FCN (icode) (target, xop[0], xop[1], xop[2]); break;

    default:
      gcc_unreachable();
    }

  if (pat == NULL_RTX)
    return NULL_RTX;

  emit_insn (pat);

  return target;
}


/* Implement `TARGET_EXPAND_BUILTIN'.  */
/* Expand an expression EXP that calls a built-in function,
   with result going to TARGET if that's convenient
   (and in mode MODE if that's convenient).
   SUBTARGET may be used as the target for computing one of EXP's operands.
   IGNORE is nonzero if the value is to be ignored.  */

static rtx
avr_expand_builtin (tree exp, rtx target,
                    rtx subtarget ATTRIBUTE_UNUSED,
                    machine_mode mode ATTRIBUTE_UNUSED,
                    int ignore)
{
  tree fndecl = TREE_OPERAND (CALL_EXPR_FN (exp), 0);
  const char *bname = IDENTIFIER_POINTER (DECL_NAME (fndecl));
  unsigned int id = DECL_FUNCTION_CODE (fndecl);
  const struct avr_builtin_description *d = &avr_bdesc[id];
  tree arg0;
  rtx op0;

  gcc_assert (id < AVR_BUILTIN_COUNT);

  switch (id)
    {
    case AVR_BUILTIN_NOP:
      emit_insn (gen_nopv (GEN_INT (1)));
      return 0;

    case AVR_BUILTIN_DELAY_CYCLES:
      {
        arg0 = CALL_EXPR_ARG (exp, 0);
        op0 = expand_expr (arg0, NULL_RTX, VOIDmode, EXPAND_NORMAL);

        if (!CONST_INT_P (op0))
          error ("%s expects a compile time integer constant", bname);
        else
          avr_expand_delay_cycles (op0);

        return NULL_RTX;
      }

    case AVR_BUILTIN_NOPS:
      {
        arg0 = CALL_EXPR_ARG (exp, 0);
        op0 = expand_expr (arg0, NULL_RTX, VOIDmode, EXPAND_NORMAL);

        if (!CONST_INT_P (op0))
          error ("%s expects a compile time integer constant", bname);
        else
          avr_expand_nops (op0);

        return NULL_RTX;
      }

    case AVR_BUILTIN_INSERT_BITS:
      {
        arg0 = CALL_EXPR_ARG (exp, 0);
        op0 = expand_expr (arg0, NULL_RTX, VOIDmode, EXPAND_NORMAL);

        if (!CONST_INT_P (op0))
          {
            error ("%s expects a compile time long integer constant"
                   " as first argument", bname);
            return target;
          }

        break;
      }

    case AVR_BUILTIN_ROUNDHR:   case AVR_BUILTIN_ROUNDUHR:
    case AVR_BUILTIN_ROUNDR:    case AVR_BUILTIN_ROUNDUR:
    case AVR_BUILTIN_ROUNDLR:   case AVR_BUILTIN_ROUNDULR:
    case AVR_BUILTIN_ROUNDLLR:  case AVR_BUILTIN_ROUNDULLR:

    case AVR_BUILTIN_ROUNDHK:   case AVR_BUILTIN_ROUNDUHK:
    case AVR_BUILTIN_ROUNDK:    case AVR_BUILTIN_ROUNDUK:
    case AVR_BUILTIN_ROUNDLK:   case AVR_BUILTIN_ROUNDULK:
    case AVR_BUILTIN_ROUNDLLK:  case AVR_BUILTIN_ROUNDULLK:

      /* Warn about odd rounding.  Rounding points >= FBIT will have
         no effect.  */

      if (TREE_CODE (CALL_EXPR_ARG (exp, 1)) != INTEGER_CST)
        break;

      int rbit = (int) TREE_INT_CST_LOW (CALL_EXPR_ARG (exp, 1));

      if (rbit >= (int) GET_MODE_FBIT (mode))
        {
          warning (OPT_Wextra, "rounding to %d bits has no effect for "
                   "fixed-point value with %d fractional bits",
                   rbit, GET_MODE_FBIT (mode));

          return expand_expr (CALL_EXPR_ARG (exp, 0), NULL_RTX, mode,
                              EXPAND_NORMAL);
        }
      else if (rbit <= - (int) GET_MODE_IBIT (mode))
        {
          warning (0, "rounding result will always be 0");
          return CONST0_RTX (mode);
        }

      /* The rounding points RP satisfies now:  -IBIT < RP < FBIT.

         TR 18037 only specifies results for  RP > 0.  However, the
         remaining cases of  -IBIT < RP <= 0  can easily be supported
         without any additional overhead.  */

      break; /* round */
    }

  /* No fold found and no insn:  Call support function from libgcc.  */

  if (d->icode == CODE_FOR_nothing
      && DECL_ASSEMBLER_NAME (get_callee_fndecl (exp)) != NULL_TREE)
    {
      return expand_call (exp, target, ignore);
    }

  /* No special treatment needed: vanilla expand.  */

  gcc_assert (d->icode != CODE_FOR_nothing);
  gcc_assert (d->n_args == call_expr_nargs (exp));

  if (d->n_args == 0)
    {
      emit_insn ((GEN_FCN (d->icode)) (target));
      return NULL_RTX;
    }

  return avr_default_expand_builtin (d->icode, exp, target);
}


/* Helper for `avr_fold_builtin' that folds  absfx (FIXED_CST).  */

static tree
avr_fold_absfx (tree tval)
{
  if (FIXED_CST != TREE_CODE (tval))
    return NULL_TREE;

  /* Our fixed-points have no padding:  Use double_int payload directly.  */

  FIXED_VALUE_TYPE fval = TREE_FIXED_CST (tval);
  unsigned int bits = GET_MODE_BITSIZE (fval.mode);
  double_int ival = fval.data.sext (bits);

  if (!ival.is_negative())
    return tval;

  /* ISO/IEC TR 18037, 7.18a.6.2:  The absfx functions are saturating.  */

  fval.data = (ival == double_int::min_value (bits, false).sext (bits))
    ? double_int::max_value (bits, false)
    : -ival;

  return build_fixed (TREE_TYPE (tval), fval);
}


/* Implement `TARGET_FOLD_BUILTIN'.  */

static tree
avr_fold_builtin (tree fndecl, int n_args ATTRIBUTE_UNUSED, tree *arg,
                  bool ignore ATTRIBUTE_UNUSED)
{
  unsigned int fcode = DECL_FUNCTION_CODE (fndecl);
  tree val_type = TREE_TYPE (TREE_TYPE (fndecl));

  if (!optimize)
    return NULL_TREE;

  switch (fcode)
    {
    default:
      break;

    case AVR_BUILTIN_SWAP:
      {
        return fold_build2 (LROTATE_EXPR, val_type, arg[0],
                            build_int_cst (val_type, 4));
      }

    case AVR_BUILTIN_ABSHR:
    case AVR_BUILTIN_ABSR:
    case AVR_BUILTIN_ABSLR:
    case AVR_BUILTIN_ABSLLR:

    case AVR_BUILTIN_ABSHK:
    case AVR_BUILTIN_ABSK:
    case AVR_BUILTIN_ABSLK:
    case AVR_BUILTIN_ABSLLK:
      /* GCC is not good with folding ABS for fixed-point.  Do it by hand.  */

      return avr_fold_absfx (arg[0]);

    case AVR_BUILTIN_BITSHR:    case AVR_BUILTIN_HRBITS:
    case AVR_BUILTIN_BITSHK:    case AVR_BUILTIN_HKBITS:
    case AVR_BUILTIN_BITSUHR:   case AVR_BUILTIN_UHRBITS:
    case AVR_BUILTIN_BITSUHK:   case AVR_BUILTIN_UHKBITS:

    case AVR_BUILTIN_BITSR:     case AVR_BUILTIN_RBITS:
    case AVR_BUILTIN_BITSK:     case AVR_BUILTIN_KBITS:
    case AVR_BUILTIN_BITSUR:    case AVR_BUILTIN_URBITS:
    case AVR_BUILTIN_BITSUK:    case AVR_BUILTIN_UKBITS:

    case AVR_BUILTIN_BITSLR:    case AVR_BUILTIN_LRBITS:
    case AVR_BUILTIN_BITSLK:    case AVR_BUILTIN_LKBITS:
    case AVR_BUILTIN_BITSULR:   case AVR_BUILTIN_ULRBITS:
    case AVR_BUILTIN_BITSULK:   case AVR_BUILTIN_ULKBITS:

    case AVR_BUILTIN_BITSLLR:   case AVR_BUILTIN_LLRBITS:
    case AVR_BUILTIN_BITSLLK:   case AVR_BUILTIN_LLKBITS:
    case AVR_BUILTIN_BITSULLR:  case AVR_BUILTIN_ULLRBITS:
    case AVR_BUILTIN_BITSULLK:  case AVR_BUILTIN_ULLKBITS:

      gcc_assert (TYPE_PRECISION (val_type)
                  == TYPE_PRECISION (TREE_TYPE (arg[0])));

      return build1 (VIEW_CONVERT_EXPR, val_type, arg[0]);

    case AVR_BUILTIN_INSERT_BITS:
      {
        tree tbits = arg[1];
        tree tval = arg[2];
        tree tmap;
        tree map_type = TREE_VALUE (TYPE_ARG_TYPES (TREE_TYPE (fndecl)));
        unsigned int map;
        bool changed = false;
        avr_map_op_t best_g;

        if (TREE_CODE (arg[0]) != INTEGER_CST)
          {
            /* No constant as first argument: Don't fold this and run into
               error in avr_expand_builtin.  */

            break;
          }

        tmap = wide_int_to_tree (map_type, arg[0]);
        map = TREE_INT_CST_LOW (tmap);

        if (TREE_CODE (tval) != INTEGER_CST
            && 0 == avr_map_metric (map, MAP_MASK_PREIMAGE_F))
          {
            /* There are no F in the map, i.e. 3rd operand is unused.
               Replace that argument with some constant to render
               respective input unused.  */

            tval = build_int_cst (val_type, 0);
            changed = true;
          }

        if (TREE_CODE (tbits) != INTEGER_CST
            && 0 == avr_map_metric (map, MAP_PREIMAGE_0_7))
          {
            /* Similar for the bits to be inserted. If they are unused,
               we can just as well pass 0.  */

            tbits = build_int_cst (val_type, 0);
          }

        if (TREE_CODE (tbits) == INTEGER_CST)
          {
            /* Inserting bits known at compile time is easy and can be
               performed by AND and OR with appropriate masks.  */

            int bits = TREE_INT_CST_LOW (tbits);
            int mask_ior = 0, mask_and = 0xff;

            for (size_t i = 0; i < 8; i++)
              {
                int mi = avr_map (map, i);

                if (mi < 8)
                  {
                    if (bits & (1 << mi))     mask_ior |=  (1 << i);
                    else                      mask_and &= ~(1 << i);
                  }
              }

            tval = fold_build2 (BIT_IOR_EXPR, val_type, tval,
                                build_int_cst (val_type, mask_ior));
            return fold_build2 (BIT_AND_EXPR, val_type, tval,
                                build_int_cst (val_type, mask_and));
          }

        if (changed)
          return build_call_expr (fndecl, 3, tmap, tbits, tval);

        /* If bits don't change their position we can use vanilla logic
           to merge the two arguments.  */

        if (0 == avr_map_metric (map, MAP_NONFIXED_0_7))
          {
            int mask_f = avr_map_metric (map, MAP_MASK_PREIMAGE_F);
            tree tres, tmask = build_int_cst (val_type, mask_f ^ 0xff);

            tres = fold_build2 (BIT_XOR_EXPR, val_type, tbits, tval);
            tres = fold_build2 (BIT_AND_EXPR, val_type, tres, tmask);
            return fold_build2 (BIT_XOR_EXPR, val_type, tres, tval);
          }

        /* Try to decomposing map to reduce overall cost.  */

        if (avr_log.builtin)
          avr_edump ("\n%?: %x\n%?: ROL cost: ", map);

        best_g = avr_map_op[0];
        best_g.cost = 1000;

        for (size_t i = 0; i < ARRAY_SIZE (avr_map_op); i++)
          {
            avr_map_op_t g
              = avr_map_decompose (map, avr_map_op + i,
                                   TREE_CODE (tval) == INTEGER_CST);

            if (g.cost >= 0 && g.cost < best_g.cost)
              best_g = g;
          }

        if (avr_log.builtin)
          avr_edump ("\n");

        if (best_g.arg == 0)
          /* No optimization found */
          break;

        /* Apply operation G to the 2nd argument.  */

        if (avr_log.builtin)
          avr_edump ("%?: using OP(%s%d, %x) cost %d\n",
                     best_g.str, best_g.arg, best_g.map, best_g.cost);

        /* Do right-shifts arithmetically: They copy the MSB instead of
           shifting in a non-usable value (0) as with logic right-shift.  */

        tbits = fold_convert (signed_char_type_node, tbits);
        tbits = fold_build2 (best_g.code, signed_char_type_node, tbits,
                             build_int_cst (val_type, best_g.arg));
        tbits = fold_convert (val_type, tbits);

        /* Use map o G^-1 instead of original map to undo the effect of G.  */

        tmap = wide_int_to_tree (map_type, best_g.map);

        return build_call_expr (fndecl, 3, tmap, tbits, tval);
      } /* AVR_BUILTIN_INSERT_BITS */
    }

  return NULL_TREE;
}



/* Initialize the GCC target structure.  */

#undef  TARGET_ASM_ALIGNED_HI_OP
#define TARGET_ASM_ALIGNED_HI_OP "\t.word\t"
#undef  TARGET_ASM_ALIGNED_SI_OP
#define TARGET_ASM_ALIGNED_SI_OP "\t.long\t"
#undef  TARGET_ASM_UNALIGNED_HI_OP
#define TARGET_ASM_UNALIGNED_HI_OP "\t.word\t"
#undef  TARGET_ASM_UNALIGNED_SI_OP
#define TARGET_ASM_UNALIGNED_SI_OP "\t.long\t"
#undef  TARGET_ASM_INTEGER
#define TARGET_ASM_INTEGER avr_assemble_integer
#undef  TARGET_ASM_FILE_START
#define TARGET_ASM_FILE_START avr_file_start
#undef  TARGET_ASM_FILE_END
#define TARGET_ASM_FILE_END avr_file_end

#undef  TARGET_ASM_FUNCTION_END_PROLOGUE
#define TARGET_ASM_FUNCTION_END_PROLOGUE avr_asm_function_end_prologue
#undef  TARGET_ASM_FUNCTION_BEGIN_EPILOGUE
#define TARGET_ASM_FUNCTION_BEGIN_EPILOGUE avr_asm_function_begin_epilogue

#undef  TARGET_FUNCTION_VALUE
#define TARGET_FUNCTION_VALUE avr_function_value
#undef  TARGET_LIBCALL_VALUE
#define TARGET_LIBCALL_VALUE avr_libcall_value
#undef  TARGET_FUNCTION_VALUE_REGNO_P
#define TARGET_FUNCTION_VALUE_REGNO_P avr_function_value_regno_p

#undef  TARGET_ATTRIBUTE_TABLE
#define TARGET_ATTRIBUTE_TABLE avr_attribute_table
#undef  TARGET_INSERT_ATTRIBUTES
#define TARGET_INSERT_ATTRIBUTES avr_insert_attributes
#undef  TARGET_SECTION_TYPE_FLAGS
#define TARGET_SECTION_TYPE_FLAGS avr_section_type_flags

#undef  TARGET_ASM_NAMED_SECTION
#define TARGET_ASM_NAMED_SECTION avr_asm_named_section
#undef  TARGET_ASM_INIT_SECTIONS
#define TARGET_ASM_INIT_SECTIONS avr_asm_init_sections
#undef  TARGET_ENCODE_SECTION_INFO
#define TARGET_ENCODE_SECTION_INFO avr_encode_section_info
#undef  TARGET_ASM_SELECT_SECTION
#define TARGET_ASM_SELECT_SECTION avr_asm_select_section

#undef  TARGET_REGISTER_MOVE_COST
#define TARGET_REGISTER_MOVE_COST avr_register_move_cost
#undef  TARGET_MEMORY_MOVE_COST
#define TARGET_MEMORY_MOVE_COST avr_memory_move_cost
#undef  TARGET_RTX_COSTS
#define TARGET_RTX_COSTS avr_rtx_costs
#undef  TARGET_ADDRESS_COST
#define TARGET_ADDRESS_COST avr_address_cost
#undef  TARGET_MACHINE_DEPENDENT_REORG
#define TARGET_MACHINE_DEPENDENT_REORG avr_reorg
#undef  TARGET_FUNCTION_ARG
#define TARGET_FUNCTION_ARG avr_function_arg
#undef  TARGET_FUNCTION_ARG_ADVANCE
#define TARGET_FUNCTION_ARG_ADVANCE avr_function_arg_advance

#undef  TARGET_SET_CURRENT_FUNCTION
#define TARGET_SET_CURRENT_FUNCTION avr_set_current_function

#undef  TARGET_RETURN_IN_MEMORY
#define TARGET_RETURN_IN_MEMORY avr_return_in_memory

#undef  TARGET_STRICT_ARGUMENT_NAMING
#define TARGET_STRICT_ARGUMENT_NAMING hook_bool_CUMULATIVE_ARGS_true

#undef  TARGET_BUILTIN_SETJMP_FRAME_VALUE
#define TARGET_BUILTIN_SETJMP_FRAME_VALUE avr_builtin_setjmp_frame_value

#undef TARGET_CONDITIONAL_REGISTER_USAGE
#define TARGET_CONDITIONAL_REGISTER_USAGE avr_conditional_register_usage

#undef  TARGET_HARD_REGNO_SCRATCH_OK
#define TARGET_HARD_REGNO_SCRATCH_OK avr_hard_regno_scratch_ok
#undef  TARGET_CASE_VALUES_THRESHOLD
#define TARGET_CASE_VALUES_THRESHOLD avr_case_values_threshold

#undef  TARGET_FRAME_POINTER_REQUIRED
#define TARGET_FRAME_POINTER_REQUIRED avr_frame_pointer_required_p
#undef  TARGET_CAN_ELIMINATE
#define TARGET_CAN_ELIMINATE avr_can_eliminate

#undef  TARGET_ALLOCATE_STACK_SLOTS_FOR_ARGS
#define TARGET_ALLOCATE_STACK_SLOTS_FOR_ARGS avr_allocate_stack_slots_for_args

#undef TARGET_WARN_FUNC_RETURN
#define TARGET_WARN_FUNC_RETURN avr_warn_func_return

#undef  TARGET_CLASS_LIKELY_SPILLED_P
#define TARGET_CLASS_LIKELY_SPILLED_P avr_class_likely_spilled_p

#undef  TARGET_OPTION_OVERRIDE
#define TARGET_OPTION_OVERRIDE avr_option_override

#undef  TARGET_CANNOT_MODIFY_JUMPS_P
#define TARGET_CANNOT_MODIFY_JUMPS_P avr_cannot_modify_jumps_p

#undef  TARGET_FUNCTION_OK_FOR_SIBCALL
#define TARGET_FUNCTION_OK_FOR_SIBCALL avr_function_ok_for_sibcall

#undef  TARGET_INIT_BUILTINS
#define TARGET_INIT_BUILTINS avr_init_builtins

#undef  TARGET_BUILTIN_DECL
#define TARGET_BUILTIN_DECL avr_builtin_decl

#undef  TARGET_EXPAND_BUILTIN
#define TARGET_EXPAND_BUILTIN avr_expand_builtin

#undef  TARGET_FOLD_BUILTIN
#define TARGET_FOLD_BUILTIN avr_fold_builtin

#undef  TARGET_SCALAR_MODE_SUPPORTED_P
#define TARGET_SCALAR_MODE_SUPPORTED_P avr_scalar_mode_supported_p

#undef  TARGET_BUILD_BUILTIN_VA_LIST
#define TARGET_BUILD_BUILTIN_VA_LIST avr_build_builtin_va_list

#undef  TARGET_FIXED_POINT_SUPPORTED_P
#define TARGET_FIXED_POINT_SUPPORTED_P hook_bool_void_true

#undef  TARGET_CONVERT_TO_TYPE
#define TARGET_CONVERT_TO_TYPE avr_convert_to_type

#undef TARGET_LRA_P
#define TARGET_LRA_P hook_bool_void_false

#undef  TARGET_ADDR_SPACE_SUBSET_P
#define TARGET_ADDR_SPACE_SUBSET_P avr_addr_space_subset_p

#undef  TARGET_ADDR_SPACE_CONVERT
#define TARGET_ADDR_SPACE_CONVERT avr_addr_space_convert

#undef  TARGET_ADDR_SPACE_ADDRESS_MODE
#define TARGET_ADDR_SPACE_ADDRESS_MODE avr_addr_space_address_mode

#undef  TARGET_ADDR_SPACE_POINTER_MODE
#define TARGET_ADDR_SPACE_POINTER_MODE avr_addr_space_pointer_mode

#undef  TARGET_ADDR_SPACE_LEGITIMATE_ADDRESS_P
#define TARGET_ADDR_SPACE_LEGITIMATE_ADDRESS_P  \
  avr_addr_space_legitimate_address_p

#undef  TARGET_ADDR_SPACE_LEGITIMIZE_ADDRESS
#define TARGET_ADDR_SPACE_LEGITIMIZE_ADDRESS avr_addr_space_legitimize_address

#undef  TARGET_ADDR_SPACE_DIAGNOSE_USAGE
#define TARGET_ADDR_SPACE_DIAGNOSE_USAGE avr_addr_space_diagnose_usage

#undef  TARGET_MODE_DEPENDENT_ADDRESS_P
#define TARGET_MODE_DEPENDENT_ADDRESS_P avr_mode_dependent_address_p

#undef  TARGET_PRINT_OPERAND
#define TARGET_PRINT_OPERAND avr_print_operand
#undef  TARGET_PRINT_OPERAND_ADDRESS
#define TARGET_PRINT_OPERAND_ADDRESS avr_print_operand_address
#undef  TARGET_PRINT_OPERAND_PUNCT_VALID_P
#define TARGET_PRINT_OPERAND_PUNCT_VALID_P avr_print_operand_punct_valid_p

#undef TARGET_USE_BY_PIECES_INFRASTRUCTURE_P
#define TARGET_USE_BY_PIECES_INFRASTRUCTURE_P \
  avr_use_by_pieces_infrastructure_p

#undef  TARGET_LEGITIMATE_COMBINED_INSN
#define TARGET_LEGITIMATE_COMBINED_INSN avr_legitimate_combined_insn

struct gcc_target targetm = TARGET_INITIALIZER;


#include "gt-avr.h"<|MERGE_RESOLUTION|>--- conflicted
+++ resolved
@@ -10604,13 +10604,8 @@
             *total = COSTS_N_INSNS (3);
           break;
 
-<<<<<<< HEAD
 	case E_SImode:
-	  if (GET_CODE (XEXP (x, 1)) != CONST_INT)
-=======
-	case SImode:
 	  if (!CONST_INT_P (XEXP (x, 1)))
->>>>>>> 68b948d3
 	    {
 	      *total = COSTS_N_INSNS (4);
 	      *total += avr_operand_rtx_cost (XEXP (x, 1), mode, code, 1,
@@ -10841,13 +10836,8 @@
     case ASHIFT:
       switch (mode)
 	{
-<<<<<<< HEAD
 	case E_QImode:
-	  if (GET_CODE (XEXP (x, 1)) != CONST_INT)
-=======
-	case QImode:
 	  if (!CONST_INT_P (XEXP (x, 1)))
->>>>>>> 68b948d3
 	    {
 	      *total = COSTS_N_INSNS (!speed ? 4 : 17);
 	      *total += avr_operand_rtx_cost (XEXP (x, 1), mode, code, 1,
@@ -10955,13 +10945,8 @@
               }
           break;
 
-<<<<<<< HEAD
 	case E_SImode:
-	  if (GET_CODE (XEXP (x, 1)) != CONST_INT)
-=======
-	case SImode:
 	  if (!CONST_INT_P (XEXP (x, 1)))
->>>>>>> 68b948d3
 	    {
 	      *total = COSTS_N_INSNS (!speed ? 7 : 113);
 	      *total += avr_operand_rtx_cost (XEXP (x, 1), mode, code, 1,
@@ -11003,13 +10988,8 @@
     case ASHIFTRT:
       switch (mode)
 	{
-<<<<<<< HEAD
 	case E_QImode:
-	  if (GET_CODE (XEXP (x, 1)) != CONST_INT)
-=======
-	case QImode:
 	  if (!CONST_INT_P (XEXP (x, 1)))
->>>>>>> 68b948d3
 	    {
 	      *total = COSTS_N_INSNS (!speed ? 4 : 17);
 	      *total += avr_operand_rtx_cost (XEXP (x, 1), mode, code, 1,
@@ -11029,13 +11009,8 @@
 	    }
 	  break;
 
-<<<<<<< HEAD
 	case E_HImode:
-	  if (GET_CODE (XEXP (x, 1)) != CONST_INT)
-=======
-	case HImode:
 	  if (!CONST_INT_P (XEXP (x, 1)))
->>>>>>> 68b948d3
 	    {
 	      *total = COSTS_N_INSNS (!speed ? 5 : 41);
 	      *total += avr_operand_rtx_cost (XEXP (x, 1), mode, code, 1,
@@ -11107,13 +11082,8 @@
               }
           break;
 
-<<<<<<< HEAD
 	case E_SImode:
-	  if (GET_CODE (XEXP (x, 1)) != CONST_INT)
-=======
-	case SImode:
 	  if (!CONST_INT_P (XEXP (x, 1)))
->>>>>>> 68b948d3
 	    {
 	      *total = COSTS_N_INSNS (!speed ? 7 : 113);
 	      *total += avr_operand_rtx_cost (XEXP (x, 1), mode, code, 1,
@@ -11155,13 +11125,8 @@
     case LSHIFTRT:
       switch (mode)
 	{
-<<<<<<< HEAD
 	case E_QImode:
-	  if (GET_CODE (XEXP (x, 1)) != CONST_INT)
-=======
-	case QImode:
 	  if (!CONST_INT_P (XEXP (x, 1)))
->>>>>>> 68b948d3
 	    {
 	      *total = COSTS_N_INSNS (!speed ? 4 : 17);
 	      *total += avr_operand_rtx_cost (XEXP (x, 1), mode, code, 1,
@@ -11179,13 +11144,8 @@
 	    }
 	  break;
 
-<<<<<<< HEAD
 	case E_HImode:
-	  if (GET_CODE (XEXP (x, 1)) != CONST_INT)
-=======
-	case HImode:
 	  if (!CONST_INT_P (XEXP (x, 1)))
->>>>>>> 68b948d3
 	    {
 	      *total = COSTS_N_INSNS (!speed ? 5 : 41);
 	      *total += avr_operand_rtx_cost (XEXP (x, 1), mode, code, 1,
@@ -11258,13 +11218,8 @@
               }
           break;
 
-<<<<<<< HEAD
 	case E_SImode:
-	  if (GET_CODE (XEXP (x, 1)) != CONST_INT)
-=======
-	case SImode:
 	  if (!CONST_INT_P (XEXP (x, 1)))
->>>>>>> 68b948d3
 	    {
 	      *total = COSTS_N_INSNS (!speed ? 7 : 113);
 	      *total += avr_operand_rtx_cost (XEXP (x, 1), mode, code, 1,

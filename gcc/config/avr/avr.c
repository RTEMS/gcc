/* Subroutines for insn-output.c for ATMEL AVR micro controllers
   Copyright (C) 1998, 1999, 2000, 2001, 2002, 2004, 2005, 2006, 2007
   Free Software Foundation, Inc.
   Contributed by Denis Chertykov (denisc@overta.ru)

   This file is part of GCC.

   GCC is free software; you can redistribute it and/or modify
   it under the terms of the GNU General Public License as published by
   the Free Software Foundation; either version 2, or (at your option)
   any later version.
   
   GCC is distributed in the hope that it will be useful,
   but WITHOUT ANY WARRANTY; without even the implied warranty of
   MERCHANTABILITY or FITNESS FOR A PARTICULAR PURPOSE.  See the
   GNU General Public License for more details.
   
   You should have received a copy of the GNU General Public License
   along with GCC; see the file COPYING.  If not, write to
   the Free Software Foundation, 51 Franklin Street, Fifth Floor,
   Boston, MA 02110-1301, USA.  */

#include "config.h"
#include "system.h"
#include "coretypes.h"
#include "tm.h"
#include "rtl.h"
#include "regs.h"
#include "hard-reg-set.h"
#include "real.h"
#include "insn-config.h"
#include "conditions.h"
#include "insn-attr.h"
#include "flags.h"
#include "reload.h"
#include "tree.h"
#include "output.h"
#include "expr.h"
#include "toplev.h"
#include "obstack.h"
#include "function.h"
#include "recog.h"
#include "ggc.h"
#include "tm_p.h"
#include "target.h"
#include "target-def.h"

/* Maximal allowed offset for an address in the LD command */
#define MAX_LD_OFFSET(MODE) (64 - (signed)GET_MODE_SIZE (MODE))

static int avr_naked_function_p (tree);
static int interrupt_function_p (tree);
static int signal_function_p (tree);
static int avr_regs_to_save (HARD_REG_SET *);
static int sequent_regs_live (void);
static const char *ptrreg_to_str (int);
static const char *cond_string (enum rtx_code);
static int avr_num_arg_regs (enum machine_mode, tree);
static int out_adj_frame_ptr (FILE *, int);
static int out_set_stack_ptr (FILE *, int, int);
static RTX_CODE compare_condition (rtx insn);
static int compare_sign_p (rtx insn);
static tree avr_handle_progmem_attribute (tree *, tree, tree, int, bool *);
static tree avr_handle_fndecl_attribute (tree *, tree, tree, int, bool *);
const struct attribute_spec avr_attribute_table[];
static bool avr_assemble_integer (rtx, unsigned int, int);
static void avr_file_start (void);
static void avr_file_end (void);
static void avr_output_function_prologue (FILE *, HOST_WIDE_INT);
static void avr_output_function_epilogue (FILE *, HOST_WIDE_INT);
static void avr_insert_attributes (tree, tree *);
static void avr_asm_init_sections (void);
static unsigned int avr_section_type_flags (tree, const char *, int);

static void avr_reorg (void);
static void avr_asm_out_ctor (rtx, int);
static void avr_asm_out_dtor (rtx, int);
static int avr_operand_rtx_cost (rtx, enum machine_mode, enum rtx_code);
static bool avr_rtx_costs (rtx, int, int, int *);
static int avr_address_cost (rtx);
static bool avr_return_in_memory (tree, tree);

/* Allocate registers from r25 to r8 for parameters for function calls.  */
#define FIRST_CUM_REG 26

/* Temporary register RTX (gen_rtx_REG (QImode, TMP_REGNO)) */
static GTY(()) rtx tmp_reg_rtx;

/* Zeroed register RTX (gen_rtx_REG (QImode, ZERO_REGNO)) */
static GTY(()) rtx zero_reg_rtx;

/* AVR register names {"r0", "r1", ..., "r31"} */
static const char *const avr_regnames[] = REGISTER_NAMES;

/* This holds the last insn address.  */
static int last_insn_address = 0;

/* Commands count in the compiled file */
static int commands_in_file;

/* Commands in the functions prologues in the compiled file */
static int commands_in_prologues;

/* Commands in the functions epilogues in the compiled file */
static int commands_in_epilogues;

/* Prologue/Epilogue size in words */
static int prologue_size;
static int epilogue_size;

/* Size of all jump tables in the current function, in words.  */
static int jump_tables_size;

/* Preprocessor macros to define depending on MCU type.  */
const char *avr_base_arch_macro;
const char *avr_extra_arch_macro;

section *progmem_section;

/* More than 8K of program memory: use "call" and "jmp".  */
int avr_mega_p = 0;

/* Core have 'MUL*' instructions.  */
int avr_have_mul_p = 0;

/* Assembler only.  */
int avr_asm_only_p = 0;

/* Core have 'MOVW' and 'LPM Rx,Z' instructions.  */
int avr_have_movw_lpmx_p = 0;

struct base_arch_s {
  int asm_only;
  int have_mul;
  int mega;
  int have_movw_lpmx;
  const char *const macro;
};

static const struct base_arch_s avr_arch_types[] = {
  { 1, 0, 0, 0,  NULL },  /* unknown device specified */
  { 1, 0, 0, 0, "__AVR_ARCH__=1" },
  { 0, 0, 0, 0, "__AVR_ARCH__=2" },
  { 0, 0, 0, 1, "__AVR_ARCH__=25"},
  { 0, 0, 1, 0, "__AVR_ARCH__=3" },
  { 0, 1, 0, 1, "__AVR_ARCH__=4" },
  { 0, 1, 1, 1, "__AVR_ARCH__=5" }
};

/* These names are used as the index into the avr_arch_types[] table 
   above.  */

enum avr_arch
{
  ARCH_UNKNOWN,
  ARCH_AVR1,
  ARCH_AVR2,
  ARCH_AVR25,
  ARCH_AVR3,
  ARCH_AVR4,
  ARCH_AVR5
};

struct mcu_type_s {
  const char *const name;
  int arch;  /* index in avr_arch_types[] */
  /* Must lie outside user's namespace.  NULL == no macro.  */
  const char *const macro;
};

/* List of all known AVR MCU types - if updated, it has to be kept
   in sync in several places (FIXME: is there a better way?):
    - here
    - avr.h (CPP_SPEC, LINK_SPEC, CRT_BINUTILS_SPECS)
    - t-avr (MULTILIB_MATCHES)
    - gas/config/tc-avr.c
    - avr-libc  */

static const struct mcu_type_s avr_mcu_types[] = {
    /* Classic, <= 8K.  */
  { "avr2",         ARCH_AVR2, NULL },
  { "at90s2313",    ARCH_AVR2, "__AVR_AT90S2313__" },
  { "at90s2323",    ARCH_AVR2, "__AVR_AT90S2323__" },
  { "at90s2333",    ARCH_AVR2, "__AVR_AT90S2333__" },
  { "at90s2343",    ARCH_AVR2, "__AVR_AT90S2343__" },
  { "attiny22",     ARCH_AVR2, "__AVR_ATtiny22__" },
  { "attiny26",     ARCH_AVR2, "__AVR_ATtiny26__" },
  { "at90s4414",    ARCH_AVR2, "__AVR_AT90S4414__" },
  { "at90s4433",    ARCH_AVR2, "__AVR_AT90S4433__" },
  { "at90s4434",    ARCH_AVR2, "__AVR_AT90S4434__" },
  { "at90s8515",    ARCH_AVR2, "__AVR_AT90S8515__" },
  { "at90c8534",    ARCH_AVR2, "__AVR_AT90C8534__" },
  { "at90s8535",    ARCH_AVR2, "__AVR_AT90S8535__" },
    /* Classic + MOVW, <= 8K.  */
  { "avr25",        ARCH_AVR25, NULL },
  { "attiny13",     ARCH_AVR25, "__AVR_ATtiny13__" },
  { "attiny2313",   ARCH_AVR25, "__AVR_ATtiny2313__" },
  { "attiny24",     ARCH_AVR25, "__AVR_ATtiny24__" },
  { "attiny44",     ARCH_AVR25, "__AVR_ATtiny44__" },
  { "attiny84",     ARCH_AVR25, "__AVR_ATtiny84__" },
  { "attiny25",     ARCH_AVR25, "__AVR_ATtiny25__" },
  { "attiny45",     ARCH_AVR25, "__AVR_ATtiny45__" },
  { "attiny85",     ARCH_AVR25, "__AVR_ATtiny85__" },
  { "attiny261",    ARCH_AVR25, "__AVR_ATtiny261__" },
  { "attiny461",    ARCH_AVR25, "__AVR_ATtiny461__" },
  { "attiny861",    ARCH_AVR25, "__AVR_ATtiny861__" },
  { "at86rf401",    ARCH_AVR25, "__AVR_AT86RF401__" },
    /* Classic, > 8K.  */
  { "avr3",         ARCH_AVR3, NULL },
  { "atmega103",    ARCH_AVR3, "__AVR_ATmega103__" },
  { "atmega603",    ARCH_AVR3, "__AVR_ATmega603__" },
  { "at43usb320",   ARCH_AVR3, "__AVR_AT43USB320__" },
  { "at43usb355",   ARCH_AVR3, "__AVR_AT43USB355__" },
  { "at76c711",     ARCH_AVR3, "__AVR_AT76C711__" },
    /* Enhanced, <= 8K.  */
<<<<<<< HEAD
  { "avr4",      4, NULL },
  { "atmega8",   4, "__AVR_ATmega8__" },
  { "atmega48",   4, "__AVR_ATmega48__" },
  { "atmega88",   4, "__AVR_ATmega88__" },
  { "atmega8515", 4, "__AVR_ATmega8515__" },
  { "atmega8535", 4, "__AVR_ATmega8535__" },
  { "at90pwm1",  4, "__AVR_AT90PWM1__" },
  { "at90pwm2",  4, "__AVR_AT90PWM2__" },
  { "at90pwm3",  4, "__AVR_AT90PWM3__" },
=======
  { "avr4",         ARCH_AVR4, NULL },
  { "atmega8",      ARCH_AVR4, "__AVR_ATmega8__" },
  { "atmega48",     ARCH_AVR4, "__AVR_ATmega48__" },
  { "atmega88",     ARCH_AVR4, "__AVR_ATmega88__" },
  { "atmega8515",   ARCH_AVR4, "__AVR_ATmega8515__" },
  { "atmega8535",   ARCH_AVR4, "__AVR_ATmega8535__" },
  { "at90pwm1",     ARCH_AVR4, "__AVR_AT90PWM1__" },
  { "at90pwm2",     ARCH_AVR4, "__AVR_AT90PWM2__" },
  { "at90pwm3",     ARCH_AVR4, "__AVR_AT90PWM3__" },
  { "at90usb82",    ARCH_AVR4, "__AVR_AT90USB82__" },
>>>>>>> 1177f497
    /* Enhanced, > 8K.  */
  { "avr5",         ARCH_AVR5, NULL },
  { "atmega16",     ARCH_AVR5, "__AVR_ATmega16__" },
  { "atmega161",    ARCH_AVR5, "__AVR_ATmega161__" },
  { "atmega162",    ARCH_AVR5, "__AVR_ATmega162__" },
  { "atmega163",    ARCH_AVR5, "__AVR_ATmega163__" },
  { "atmega164p",   ARCH_AVR5, "__AVR_ATmega164P__" },
  { "atmega165",    ARCH_AVR5, "__AVR_ATmega165__" },
  { "atmega165p",   ARCH_AVR5, "__AVR_ATmega165P__" },
  { "atmega168",    ARCH_AVR5, "__AVR_ATmega168__" },
  { "atmega169",    ARCH_AVR5, "__AVR_ATmega169__" },
  { "atmega169p",   ARCH_AVR5, "__AVR_ATmega169P__" },
  { "atmega32",     ARCH_AVR5, "__AVR_ATmega32__" },
  { "atmega323",    ARCH_AVR5, "__AVR_ATmega323__" },
  { "atmega324p",   ARCH_AVR5, "__AVR_ATmega324P__" },
  { "atmega325",    ARCH_AVR5, "__AVR_ATmega325__" },
  { "atmega325p",   ARCH_AVR5, "__AVR_ATmega325P__" },
  { "atmega3250",   ARCH_AVR5, "__AVR_ATmega3250__" },
  { "atmega3250p",  ARCH_AVR5, "__AVR_ATmega3250P__" },
  { "atmega329",    ARCH_AVR5, "__AVR_ATmega329__" },
  { "atmega329p",   ARCH_AVR5, "__AVR_ATmega329P__" },
  { "atmega3290",   ARCH_AVR5, "__AVR_ATmega3290__" },
  { "atmega3290p",  ARCH_AVR5, "__AVR_ATmega3290P__" },
  { "atmega406",    ARCH_AVR5, "__AVR_ATmega406__" },
  { "atmega64",     ARCH_AVR5, "__AVR_ATmega64__" },
  { "atmega640",    ARCH_AVR5, "__AVR_ATmega640__" },
  { "atmega644",    ARCH_AVR5, "__AVR_ATmega644__" },
  { "atmega644p",   ARCH_AVR5, "__AVR_ATmega644P__" },
  { "atmega645",    ARCH_AVR5, "__AVR_ATmega645__" },
  { "atmega6450",   ARCH_AVR5, "__AVR_ATmega6450__" },
  { "atmega649",    ARCH_AVR5, "__AVR_ATmega649__" },
  { "atmega6490",   ARCH_AVR5, "__AVR_ATmega6490__" },
  { "atmega128",    ARCH_AVR5, "__AVR_ATmega128__" },
  { "atmega1280",   ARCH_AVR5, "__AVR_ATmega1280__" },
  { "atmega1281",   ARCH_AVR5, "__AVR_ATmega1281__" },
  { "at90can32",    ARCH_AVR5, "__AVR_AT90CAN32__" },
  { "at90can64",    ARCH_AVR5, "__AVR_AT90CAN64__" },
  { "at90can128",   ARCH_AVR5, "__AVR_AT90CAN128__" },
  { "at90usb162",   ARCH_AVR5, "__AVR_AT90USB162__" },
  { "at90usb646",   ARCH_AVR5, "__AVR_AT90USB646__" },
  { "at90usb647",   ARCH_AVR5, "__AVR_AT90USB647__" },
  { "at90usb1286",  ARCH_AVR5, "__AVR_AT90USB1286__" },
  { "at90usb1287",  ARCH_AVR5, "__AVR_AT90USB1287__" },
  { "at94k",        ARCH_AVR5, "__AVR_AT94K__" },
    /* Assembler only.  */
  { "avr1",         ARCH_AVR1, NULL },
  { "at90s1200",    ARCH_AVR1, "__AVR_AT90S1200__" },
  { "attiny11",     ARCH_AVR1, "__AVR_ATtiny11__" },
  { "attiny12",     ARCH_AVR1, "__AVR_ATtiny12__" },
  { "attiny15",     ARCH_AVR1, "__AVR_ATtiny15__" },
  { "attiny28",     ARCH_AVR1, "__AVR_ATtiny28__" },
  { NULL,           ARCH_UNKNOWN, NULL }
};

int avr_case_values_threshold = 30000;

/* Initialize the GCC target structure.  */
#undef TARGET_ASM_ALIGNED_HI_OP
#define TARGET_ASM_ALIGNED_HI_OP "\t.word\t"
#undef TARGET_ASM_ALIGNED_SI_OP
#define TARGET_ASM_ALIGNED_SI_OP "\t.long\t"
#undef TARGET_ASM_UNALIGNED_HI_OP
#define TARGET_ASM_UNALIGNED_HI_OP "\t.word\t"
#undef TARGET_ASM_UNALIGNED_SI_OP
#define TARGET_ASM_UNALIGNED_SI_OP "\t.long\t"
#undef TARGET_ASM_INTEGER
#define TARGET_ASM_INTEGER avr_assemble_integer
#undef TARGET_ASM_FILE_START
#define TARGET_ASM_FILE_START avr_file_start
#undef TARGET_ASM_FILE_START_FILE_DIRECTIVE
#define TARGET_ASM_FILE_START_FILE_DIRECTIVE true
#undef TARGET_ASM_FILE_END
#define TARGET_ASM_FILE_END avr_file_end

#undef TARGET_ASM_FUNCTION_PROLOGUE
#define TARGET_ASM_FUNCTION_PROLOGUE avr_output_function_prologue
#undef TARGET_ASM_FUNCTION_EPILOGUE
#define TARGET_ASM_FUNCTION_EPILOGUE avr_output_function_epilogue
#undef TARGET_ATTRIBUTE_TABLE
#define TARGET_ATTRIBUTE_TABLE avr_attribute_table
#undef TARGET_ASM_FUNCTION_RODATA_SECTION
#define TARGET_ASM_FUNCTION_RODATA_SECTION default_no_function_rodata_section
#undef TARGET_INSERT_ATTRIBUTES
#define TARGET_INSERT_ATTRIBUTES avr_insert_attributes
#undef TARGET_SECTION_TYPE_FLAGS
#define TARGET_SECTION_TYPE_FLAGS avr_section_type_flags
#undef TARGET_RTX_COSTS
#define TARGET_RTX_COSTS avr_rtx_costs
#undef TARGET_ADDRESS_COST
#define TARGET_ADDRESS_COST avr_address_cost
#undef TARGET_MACHINE_DEPENDENT_REORG
#define TARGET_MACHINE_DEPENDENT_REORG avr_reorg

#undef TARGET_RETURN_IN_MEMORY
#define TARGET_RETURN_IN_MEMORY avr_return_in_memory

#undef TARGET_STRICT_ARGUMENT_NAMING
#define TARGET_STRICT_ARGUMENT_NAMING hook_bool_CUMULATIVE_ARGS_true

struct gcc_target targetm = TARGET_INITIALIZER;

void
avr_override_options (void)
{
  const struct mcu_type_s *t;
  const struct base_arch_s *base;

  flag_delete_null_pointer_checks = 0;

  for (t = avr_mcu_types; t->name; t++)
    if (strcmp (t->name, avr_mcu_name) == 0)
      break;

  if (!t->name)
    {
      fprintf (stderr, "unknown MCU '%s' specified\nKnown MCU names:\n",
	       avr_mcu_name);
      for (t = avr_mcu_types; t->name; t++)
	fprintf (stderr,"   %s\n", t->name);
    }

  base = &avr_arch_types[t->arch];
  avr_asm_only_p = base->asm_only;
  avr_have_mul_p = base->have_mul;
  avr_mega_p = base->mega;
  avr_have_movw_lpmx_p = base->have_movw_lpmx;
  avr_base_arch_macro = base->macro;
  avr_extra_arch_macro = t->macro;

  if (optimize && !TARGET_NO_TABLEJUMP)
    avr_case_values_threshold = (!AVR_MEGA || TARGET_CALL_PROLOGUES) ? 8 : 17;

  tmp_reg_rtx  = gen_rtx_REG (QImode, TMP_REGNO);
  zero_reg_rtx = gen_rtx_REG (QImode, ZERO_REGNO);
}

/*  return register class from register number.  */

static const int reg_class_tab[]={
  GENERAL_REGS,GENERAL_REGS,GENERAL_REGS,GENERAL_REGS,GENERAL_REGS,
  GENERAL_REGS,GENERAL_REGS,GENERAL_REGS,GENERAL_REGS,GENERAL_REGS,
  GENERAL_REGS,GENERAL_REGS,GENERAL_REGS,GENERAL_REGS,GENERAL_REGS,
  GENERAL_REGS, /* r0 - r15 */
  LD_REGS,LD_REGS,LD_REGS,LD_REGS,LD_REGS,LD_REGS,LD_REGS,
  LD_REGS,                      /* r16 - 23 */
  ADDW_REGS,ADDW_REGS,          /* r24,r25 */
  POINTER_X_REGS,POINTER_X_REGS, /* r26,27 */
  POINTER_Y_REGS,POINTER_Y_REGS, /* r28,r29 */
  POINTER_Z_REGS,POINTER_Z_REGS, /* r30,r31 */
  STACK_REG,STACK_REG           /* SPL,SPH */
};

/* Return register class for register R.  */

enum reg_class
avr_regno_reg_class (int r)
{
  if (r <= 33)
    return reg_class_tab[r];
  return ALL_REGS;
}

/* Return nonzero if FUNC is a naked function.  */

static int
avr_naked_function_p (tree func)
{
  tree a;

  gcc_assert (TREE_CODE (func) == FUNCTION_DECL);
  
  a = lookup_attribute ("naked", DECL_ATTRIBUTES (func));
  return a != NULL_TREE;
}

/* Return nonzero if FUNC is an interrupt function as specified
   by the "interrupt" attribute.  */

static int
interrupt_function_p (tree func)
{
  tree a;

  if (TREE_CODE (func) != FUNCTION_DECL)
    return 0;

  a = lookup_attribute ("interrupt", DECL_ATTRIBUTES (func));
  return a != NULL_TREE;
}

/* Return nonzero if FUNC is a signal function as specified
   by the "signal" attribute.  */

static int
signal_function_p (tree func)
{
  tree a;

  if (TREE_CODE (func) != FUNCTION_DECL)
    return 0;

  a = lookup_attribute ("signal", DECL_ATTRIBUTES (func));
  return a != NULL_TREE;
}

/* Return the number of hard registers to push/pop in the prologue/epilogue
   of the current function, and optionally store these registers in SET.  */

static int
avr_regs_to_save (HARD_REG_SET *set)
{
  int reg, count;
  int int_or_sig_p = (interrupt_function_p (current_function_decl)
		      || signal_function_p (current_function_decl));
  int leaf_func_p = leaf_function_p ();

  if (set)
    CLEAR_HARD_REG_SET (*set);
  count = 0;

  /* No need to save any registers if the function never returns.  */
  if (TREE_THIS_VOLATILE (current_function_decl))
    return 0;

  for (reg = 0; reg < 32; reg++)
    {
      /* Do not push/pop __tmp_reg__, __zero_reg__, as well as
	 any global register variables.  */
      if (fixed_regs[reg])
	continue;

      if ((int_or_sig_p && !leaf_func_p && call_used_regs[reg])
	  || (regs_ever_live[reg]
	      && (int_or_sig_p || !call_used_regs[reg])
	      && !(frame_pointer_needed
		   && (reg == REG_Y || reg == (REG_Y+1)))))
	{
	  if (set)
	    SET_HARD_REG_BIT (*set, reg);
	  count++;
	}
    }
  return count;
}

/* Compute offset between arg_pointer and frame_pointer.  */

int
initial_elimination_offset (int from, int to)
{
  if (from == FRAME_POINTER_REGNUM && to == STACK_POINTER_REGNUM)
    return 0;
  else
    {
      int offset = frame_pointer_needed ? 2 : 0;

      offset += avr_regs_to_save (NULL);
      return get_frame_size () + 2 + 1 + offset;
    }
}

/* Return 1 if the function epilogue is just a single "ret".  */

int
avr_simple_epilogue (void)
{
  return (! frame_pointer_needed
	  && get_frame_size () == 0
	  && avr_regs_to_save (NULL) == 0
	  && ! interrupt_function_p (current_function_decl)
	  && ! signal_function_p (current_function_decl)
	  && ! avr_naked_function_p (current_function_decl)
	  && ! MAIN_NAME_P (DECL_NAME (current_function_decl))
	  && ! TREE_THIS_VOLATILE (current_function_decl));
}

/* This function checks sequence of live registers.  */

static int
sequent_regs_live (void)
{
  int reg;
  int live_seq=0;
  int cur_seq=0;

  for (reg = 0; reg < 18; ++reg)
    {
      if (!call_used_regs[reg])
	{
	  if (regs_ever_live[reg])
	    {
	      ++live_seq;
	      ++cur_seq;
	    }
	  else
	    cur_seq = 0;
	}
    }

  if (!frame_pointer_needed)
    {
      if (regs_ever_live[REG_Y])
	{
	  ++live_seq;
	  ++cur_seq;
	}
      else
	cur_seq = 0;

      if (regs_ever_live[REG_Y+1])
	{
	  ++live_seq;
	  ++cur_seq;
	}
      else
	cur_seq = 0;
    }
  else
    {
      cur_seq += 2;
      live_seq += 2;
    }
  return (cur_seq == live_seq) ? live_seq : 0;
}


/* Output to FILE the asm instructions to adjust the frame pointer by
   ADJ (r29:r28 -= ADJ;) which can be positive (prologue) or negative
   (epilogue).  Returns the number of instructions generated.  */

static int
out_adj_frame_ptr (FILE *file, int adj)
{
  int size = 0;

  if (adj)
    {
      if (TARGET_TINY_STACK)
	{
	  if (adj < -63 || adj > 63)
	    warning (0, "large frame pointer change (%d) with -mtiny-stack", adj);

	  /* The high byte (r29) doesn't change - prefer "subi" (1 cycle)
	     over "sbiw" (2 cycles, same size).  */

	  fprintf (file, (AS2 (subi, r28, %d) CR_TAB), adj);
	  size++;
	}
      else if (adj < -63 || adj > 63)
	{
	  fprintf (file, (AS2 (subi, r28, lo8(%d)) CR_TAB
			  AS2 (sbci, r29, hi8(%d)) CR_TAB),
		   adj, adj);
	  size += 2;
	}
      else if (adj < 0)
	{
	  fprintf (file, (AS2 (adiw, r28, %d) CR_TAB), -adj);
	  size++;
	}
      else
	{
	  fprintf (file, (AS2 (sbiw, r28, %d) CR_TAB), adj);
	  size++;
	}
    }
  return size;
}


/* Output to FILE the asm instructions to copy r29:r28 to SPH:SPL,
   handling various cases of interrupt enable flag state BEFORE and AFTER
   (0=disabled, 1=enabled, -1=unknown/unchanged) and target_flags.
   Returns the number of instructions generated.  */

static int
out_set_stack_ptr (FILE *file, int before, int after)
{
  int do_sph, do_cli, do_save, do_sei, lock_sph, size;

  /* The logic here is so that -mno-interrupts actually means
     "it is safe to write SPH in one instruction, then SPL in the
     next instruction, without disabling interrupts first".
     The after != -1 case (interrupt/signal) is not affected.  */

  do_sph = !TARGET_TINY_STACK;
  lock_sph = do_sph && !TARGET_NO_INTERRUPTS;
  do_cli = (before != 0 && (after == 0 || lock_sph));
  do_save = (do_cli && before == -1 && after == -1);
  do_sei = ((do_cli || before != 1) && after == 1);
  size = 1;

  if (do_save)
    {
      fprintf (file, AS2 (in, __tmp_reg__, __SREG__) CR_TAB);
      size++;
    }

  if (do_cli)
    {
      fprintf (file, "cli" CR_TAB);
      size++;
    }

  /* Do SPH first - maybe this will disable interrupts for one instruction
     someday (a suggestion has been sent to avr@atmel.com for consideration
     in future devices - that would make -mno-interrupts always safe).  */
  if (do_sph)
    {
      fprintf (file, AS2 (out, __SP_H__, r29) CR_TAB);
      size++;
    }

  /* Set/restore the I flag now - interrupts will be really enabled only
     after the next instruction.  This is not clearly documented, but
     believed to be true for all AVR devices.  */
  if (do_save)
    {
      fprintf (file, AS2 (out, __SREG__, __tmp_reg__) CR_TAB);
      size++;
    }
  else if (do_sei)
    {
      fprintf (file, "sei" CR_TAB);
      size++;
    }

  fprintf (file, AS2 (out, __SP_L__, r28) "\n");

  return size;
}


/* Output function prologue.  */

static void
avr_output_function_prologue (FILE *file, HOST_WIDE_INT size)
{
  int reg;
  int interrupt_func_p;
  int signal_func_p;
  int main_p;
  int live_seq;
  int minimize;

  last_insn_address = 0;
  jump_tables_size = 0;
  prologue_size = 0;
  fprintf (file, "/* prologue: frame size=" HOST_WIDE_INT_PRINT_DEC " */\n",
	   size);

  if (avr_naked_function_p (current_function_decl))
    {
      fputs ("/* prologue: naked */\n", file);
      goto out;
    }

  interrupt_func_p = interrupt_function_p (current_function_decl);
  signal_func_p = signal_function_p (current_function_decl);
  main_p = MAIN_NAME_P (DECL_NAME (current_function_decl));
  live_seq = sequent_regs_live ();
  minimize = (TARGET_CALL_PROLOGUES
	      && !interrupt_func_p && !signal_func_p && live_seq);

  if (interrupt_func_p)
    {
      fprintf (file,"\tsei\n");
      ++prologue_size;
    }
  if (interrupt_func_p || signal_func_p)
    {
      fprintf (file, "\t"
               AS1 (push,__zero_reg__)   CR_TAB
               AS1 (push,__tmp_reg__)    CR_TAB
	       AS2 (in,__tmp_reg__,__SREG__) CR_TAB
	       AS1 (push,__tmp_reg__)    CR_TAB
	       AS1 (clr,__zero_reg__)    "\n");
      prologue_size += 5;
    }
  if (main_p)
    {
      fprintf (file, ("\t" 
		      AS1 (ldi,r28) ",lo8(%s - " HOST_WIDE_INT_PRINT_DEC ")" CR_TAB
		      AS1 (ldi,r29) ",hi8(%s - " HOST_WIDE_INT_PRINT_DEC ")" CR_TAB
		      AS2 (out,__SP_H__,r29)     CR_TAB
		      AS2 (out,__SP_L__,r28) "\n"),
	       avr_init_stack, size, avr_init_stack, size);
      
      prologue_size += 4;
    }
  else if (minimize && (frame_pointer_needed || live_seq > 6)) 
    {
      fprintf (file, ("\t"
		      AS1 (ldi, r26) ",lo8(" HOST_WIDE_INT_PRINT_DEC ")" CR_TAB
		      AS1 (ldi, r27) ",hi8(" HOST_WIDE_INT_PRINT_DEC ")" CR_TAB), size, size);

      fputs ((AS2 (ldi,r30,pm_lo8(1f)) CR_TAB
	      AS2 (ldi,r31,pm_hi8(1f)) CR_TAB), file);
      
      prologue_size += 4;
      
      if (AVR_MEGA)
	{
	  fprintf (file, AS1 (jmp,__prologue_saves__+%d) "\n",
		   (18 - live_seq) * 2);
	  prologue_size += 2;
	}
      else
	{
	  fprintf (file, AS1 (rjmp,__prologue_saves__+%d) "\n",
		   (18 - live_seq) * 2);
	  ++prologue_size;
	}
      fputs ("1:\n", file);
    }
  else
    {
      HARD_REG_SET set;

      prologue_size += avr_regs_to_save (&set);
      for (reg = 0; reg < 32; ++reg)
	{
	  if (TEST_HARD_REG_BIT (set, reg))
	    {
	      fprintf (file, "\t" AS1 (push,%s) "\n", avr_regnames[reg]);
	    }
	}
      if (frame_pointer_needed)
	{
	  fprintf (file, "\t"
		   AS1 (push,r28) CR_TAB
		   AS1 (push,r29) CR_TAB
		   AS2 (in,r28,__SP_L__) CR_TAB
		   AS2 (in,r29,__SP_H__) "\n");
	  prologue_size += 4;
	  if (size)
	    {
	      fputs ("\t", file);
	      prologue_size += out_adj_frame_ptr (file, size);

	      if (interrupt_func_p)
		{
		  prologue_size += out_set_stack_ptr (file, 1, 1);
		}
	      else if (signal_func_p)
		{
		  prologue_size += out_set_stack_ptr (file, 0, 0);
		}
	      else
		{
		  prologue_size += out_set_stack_ptr (file, -1, -1);
		}
	    }
	}
    }

 out:
  fprintf (file, "/* prologue end (size=%d) */\n", prologue_size);
}

/* Output function epilogue.  */

static void
avr_output_function_epilogue (FILE *file, HOST_WIDE_INT size)
{
  int reg;
  int interrupt_func_p;
  int signal_func_p;
  int main_p;
  int function_size;
  int live_seq;
  int minimize;
  rtx last = get_last_nonnote_insn ();

  function_size = jump_tables_size;
  if (last)
    {
      rtx first = get_first_nonnote_insn ();
      function_size += (INSN_ADDRESSES (INSN_UID (last)) -
			INSN_ADDRESSES (INSN_UID (first)));
      function_size += get_attr_length (last);
    }

  fprintf (file, "/* epilogue: frame size=" HOST_WIDE_INT_PRINT_DEC " */\n", size);
  epilogue_size = 0;

  if (avr_naked_function_p (current_function_decl))
    {
      fputs ("/* epilogue: naked */\n", file);
      goto out;
    }

  if (last && GET_CODE (last) == BARRIER)
    {
      fputs ("/* epilogue: noreturn */\n", file);
      goto out;
    }

  interrupt_func_p = interrupt_function_p (current_function_decl);
  signal_func_p = signal_function_p (current_function_decl);
  main_p = MAIN_NAME_P (DECL_NAME (current_function_decl));
  live_seq = sequent_regs_live ();
  minimize = (TARGET_CALL_PROLOGUES
	      && !interrupt_func_p && !signal_func_p && live_seq);
  
  if (main_p)
    {
      /* Return value from main() is already in the correct registers
	 (r25:r24) as the exit() argument.  */
      if (AVR_MEGA)
	{
	  fputs ("\t" AS1 (jmp,exit) "\n", file);
	  epilogue_size += 2;
	}
      else
	{
	  fputs ("\t" AS1 (rjmp,exit) "\n", file);
	  ++epilogue_size;
	}
    }
  else if (minimize && (frame_pointer_needed || live_seq > 4))
    {
      fprintf (file, ("\t" AS2 (ldi, r30, %d) CR_TAB), live_seq);
      ++epilogue_size;
      if (frame_pointer_needed)
	{
	  epilogue_size += out_adj_frame_ptr (file, -size);
	}
      else
	{
	  fprintf (file, (AS2 (in , r28, __SP_L__) CR_TAB
			  AS2 (in , r29, __SP_H__) CR_TAB));
	  epilogue_size += 2;
	}
      
      if (AVR_MEGA)
	{
	  fprintf (file, AS1 (jmp,__epilogue_restores__+%d) "\n",
		   (18 - live_seq) * 2);
	  epilogue_size += 2;
	}
      else
	{
	  fprintf (file, AS1 (rjmp,__epilogue_restores__+%d) "\n",
		   (18 - live_seq) * 2);
	  ++epilogue_size;
	}
    }
  else
    {
      HARD_REG_SET set;

      if (frame_pointer_needed)
	{
	  if (size)
	    {
	      fputs ("\t", file);
	      epilogue_size += out_adj_frame_ptr (file, -size);

	      if (interrupt_func_p || signal_func_p)
		{
		  epilogue_size += out_set_stack_ptr (file, -1, 0);
		}
	      else
		{
		  epilogue_size += out_set_stack_ptr (file, -1, -1);
		}
	    }
	  fprintf (file, "\t"
		   AS1 (pop,r29) CR_TAB
		   AS1 (pop,r28) "\n");
	  epilogue_size += 2;
	}

      epilogue_size += avr_regs_to_save (&set);
      for (reg = 31; reg >= 0; --reg)
	{
	  if (TEST_HARD_REG_BIT (set, reg))
	    {
	      fprintf (file, "\t" AS1 (pop,%s) "\n", avr_regnames[reg]);
	    }
	}

      if (interrupt_func_p || signal_func_p)
	{
	  fprintf (file, "\t"
		   AS1 (pop,__tmp_reg__)      CR_TAB
		   AS2 (out,__SREG__,__tmp_reg__) CR_TAB
		   AS1 (pop,__tmp_reg__)      CR_TAB
		   AS1 (pop,__zero_reg__)     "\n");
	  epilogue_size += 4;
	  fprintf (file, "\treti\n");
	}
      else
	fprintf (file, "\tret\n");
      ++epilogue_size;
    }

 out:
  fprintf (file, "/* epilogue end (size=%d) */\n", epilogue_size);
  fprintf (file, "/* function %s size %d (%d) */\n", current_function_name (),
	   prologue_size + function_size + epilogue_size, function_size);
  commands_in_file += prologue_size + function_size + epilogue_size;
  commands_in_prologues += prologue_size;
  commands_in_epilogues += epilogue_size;
}


/* Return nonzero if X (an RTX) is a legitimate memory address on the target
   machine for a memory operand of mode MODE.  */

int
legitimate_address_p (enum machine_mode mode, rtx x, int strict)
{
  enum reg_class r = NO_REGS;
  
  if (TARGET_ALL_DEBUG)
    {
      fprintf (stderr, "mode: (%s) %s %s %s %s:",
	       GET_MODE_NAME(mode),
	       strict ? "(strict)": "",
	       reload_completed ? "(reload_completed)": "",
	       reload_in_progress ? "(reload_in_progress)": "",
	       reg_renumber ? "(reg_renumber)" : "");
      if (GET_CODE (x) == PLUS
	  && REG_P (XEXP (x, 0))
	  && GET_CODE (XEXP (x, 1)) == CONST_INT
	  && INTVAL (XEXP (x, 1)) >= 0
	  && INTVAL (XEXP (x, 1)) <= MAX_LD_OFFSET (mode)
	  && reg_renumber
	  )
	fprintf (stderr, "(r%d ---> r%d)", REGNO (XEXP (x, 0)),
		 true_regnum (XEXP (x, 0)));
      debug_rtx (x);
    }
  if (REG_P (x) && (strict ? REG_OK_FOR_BASE_STRICT_P (x)
                    : REG_OK_FOR_BASE_NOSTRICT_P (x)))
    r = POINTER_REGS;
  else if (CONSTANT_ADDRESS_P (x))
    r = ALL_REGS;
  else if (GET_CODE (x) == PLUS
           && REG_P (XEXP (x, 0))
	   && GET_CODE (XEXP (x, 1)) == CONST_INT
	   && INTVAL (XEXP (x, 1)) >= 0)
    {
      int fit = INTVAL (XEXP (x, 1)) <= MAX_LD_OFFSET (mode);
      if (fit)
	{
	  if (! strict
	      || REGNO (XEXP (x,0)) == REG_Y
	      || REGNO (XEXP (x,0)) == REG_Z)
	    r = BASE_POINTER_REGS;
	  if (XEXP (x,0) == frame_pointer_rtx
	      || XEXP (x,0) == arg_pointer_rtx)
	    r = BASE_POINTER_REGS;
	}
      else if (frame_pointer_needed && XEXP (x,0) == frame_pointer_rtx)
	r = POINTER_Y_REGS;
    }
  else if ((GET_CODE (x) == PRE_DEC || GET_CODE (x) == POST_INC)
           && REG_P (XEXP (x, 0))
           && (strict ? REG_OK_FOR_BASE_STRICT_P (XEXP (x, 0))
               : REG_OK_FOR_BASE_NOSTRICT_P (XEXP (x, 0))))
    {
      r = POINTER_REGS;
    }
  if (TARGET_ALL_DEBUG)
    {
      fprintf (stderr, "   ret = %c\n", r + '0');
    }
  return r == NO_REGS ? 0 : (int)r;
}

/* Attempts to replace X with a valid
   memory address for an operand of mode MODE  */

rtx
legitimize_address (rtx x, rtx oldx, enum machine_mode mode)
{
  x = oldx;
  if (TARGET_ALL_DEBUG)
    {
      fprintf (stderr, "legitimize_address mode: %s", GET_MODE_NAME(mode));
      debug_rtx (oldx);
    }
  
  if (GET_CODE (oldx) == PLUS
      && REG_P (XEXP (oldx,0)))
    {
      if (REG_P (XEXP (oldx,1)))
	x = force_reg (GET_MODE (oldx), oldx);
      else if (GET_CODE (XEXP (oldx, 1)) == CONST_INT)
	{
	  int offs = INTVAL (XEXP (oldx,1));
	  if (frame_pointer_rtx != XEXP (oldx,0))
	    if (offs > MAX_LD_OFFSET (mode))
	      {
		if (TARGET_ALL_DEBUG)
		  fprintf (stderr, "force_reg (big offset)\n");
		x = force_reg (GET_MODE (oldx), oldx);
	      }
	}
    }
  return x;
}


/* Return a pointer register name as a string.  */

static const char *
ptrreg_to_str (int regno)
{
  switch (regno)
    {
    case REG_X: return "X";
    case REG_Y: return "Y";
    case REG_Z: return "Z";
    default:
      output_operand_lossage ("address operand requires constraint for X, Y, or Z register");
    }
  return NULL;
}

/* Return the condition name as a string.
   Used in conditional jump constructing  */

static const char *
cond_string (enum rtx_code code)
{
  switch (code)
    {
    case NE:
      return "ne";
    case EQ:
      return "eq";
    case GE:
      if (cc_prev_status.flags & CC_OVERFLOW_UNUSABLE)
	return "pl";
      else
	return "ge";
    case LT:
      if (cc_prev_status.flags & CC_OVERFLOW_UNUSABLE)
	return "mi";
      else
	return "lt";
    case GEU:
      return "sh";
    case LTU:
      return "lo";
    default:
      gcc_unreachable ();
    }
}

/* Output ADDR to FILE as address.  */

void
print_operand_address (FILE *file, rtx addr)
{
  switch (GET_CODE (addr))
    {
    case REG:
      fprintf (file, ptrreg_to_str (REGNO (addr)));
      break;

    case PRE_DEC:
      fprintf (file, "-%s", ptrreg_to_str (REGNO (XEXP (addr, 0))));
      break;

    case POST_INC:
      fprintf (file, "%s+", ptrreg_to_str (REGNO (XEXP (addr, 0))));
      break;

    default:
      if (CONSTANT_ADDRESS_P (addr)
	  && ((GET_CODE (addr) == SYMBOL_REF && SYMBOL_REF_FUNCTION_P (addr))
	      || GET_CODE (addr) == LABEL_REF))
	{
	  fprintf (file, "pm(");
	  output_addr_const (file,addr);
	  fprintf (file ,")");
	}
      else
	output_addr_const (file, addr);
    }
}


/* Output X as assembler operand to file FILE.  */
     
void
print_operand (FILE *file, rtx x, int code)
{
  int abcd = 0;

  if (code >= 'A' && code <= 'D')
    abcd = code - 'A';

  if (code == '~')
    {
      if (!AVR_MEGA)
	fputc ('r', file);
    }
  else if (REG_P (x))
    {
      if (x == zero_reg_rtx)
	fprintf (file, "__zero_reg__");
      else
	fprintf (file, reg_names[true_regnum (x) + abcd]);
    }
  else if (GET_CODE (x) == CONST_INT)
    fprintf (file, HOST_WIDE_INT_PRINT_DEC, INTVAL (x) + abcd);
  else if (GET_CODE (x) == MEM)
    {
      rtx addr = XEXP (x,0);

      if (CONSTANT_P (addr) && abcd)
	{
	  fputc ('(', file);
	  output_address (addr);
	  fprintf (file, ")+%d", abcd);
	}
      else if (code == 'o')
	{
	  if (GET_CODE (addr) != PLUS)
	    fatal_insn ("bad address, not (reg+disp):", addr);

	  print_operand (file, XEXP (addr, 1), 0);
	}
      else if (code == 'p' || code == 'r')
        {
          if (GET_CODE (addr) != POST_INC && GET_CODE (addr) != PRE_DEC)
            fatal_insn ("bad address, not post_inc or pre_dec:", addr);
          
          if (code == 'p')
            print_operand_address (file, XEXP (addr, 0));  /* X, Y, Z */
          else
            print_operand (file, XEXP (addr, 0), 0);  /* r26, r28, r30 */
        }
      else if (GET_CODE (addr) == PLUS)
	{
	  print_operand_address (file, XEXP (addr,0));
	  if (REGNO (XEXP (addr, 0)) == REG_X)
	    fatal_insn ("internal compiler error.  Bad address:"
			,addr);
	  fputc ('+', file);
	  print_operand (file, XEXP (addr,1), code);
	}
      else
	print_operand_address (file, addr);
    }
  else if (GET_CODE (x) == CONST_DOUBLE)
    {
      long val;
      REAL_VALUE_TYPE rv;
      if (GET_MODE (x) != SFmode)
	fatal_insn ("internal compiler error.  Unknown mode:", x);
      REAL_VALUE_FROM_CONST_DOUBLE (rv, x);
      REAL_VALUE_TO_TARGET_SINGLE (rv, val);
      fprintf (file, "0x%lx", val);
    }
  else if (code == 'j')
    fputs (cond_string (GET_CODE (x)), file);
  else if (code == 'k')
    fputs (cond_string (reverse_condition (GET_CODE (x))), file);
  else
    print_operand_address (file, x);
}

/* Update the condition code in the INSN.  */

void
notice_update_cc (rtx body ATTRIBUTE_UNUSED, rtx insn)
{
  rtx set;
  
  switch (get_attr_cc (insn))
    {
    case CC_NONE:
      /* Insn does not affect CC at all.  */
      break;

    case CC_SET_N:
      CC_STATUS_INIT;
      break;

    case CC_SET_ZN:
      set = single_set (insn);
      CC_STATUS_INIT;
      if (set)
	{
	  cc_status.flags |= CC_NO_OVERFLOW;
	  cc_status.value1 = SET_DEST (set);
	}
      break;

    case CC_SET_CZN:
      /* Insn sets the Z,N,C flags of CC to recog_operand[0].
         The V flag may or may not be known but that's ok because
         alter_cond will change tests to use EQ/NE.  */
      set = single_set (insn);
      CC_STATUS_INIT;
      if (set)
	{
	  cc_status.value1 = SET_DEST (set);
	  cc_status.flags |= CC_OVERFLOW_UNUSABLE;
	}
      break;

    case CC_COMPARE:
      set = single_set (insn);
      CC_STATUS_INIT;
      if (set)
	cc_status.value1 = SET_SRC (set);
      break;
      
    case CC_CLOBBER:
      /* Insn doesn't leave CC in a usable state.  */
      CC_STATUS_INIT;

      /* Correct CC for the ashrqi3 with the shift count as CONST_INT != 6 */
      set = single_set (insn);
      if (set)
	{
	  rtx src = SET_SRC (set);
	  
	  if (GET_CODE (src) == ASHIFTRT
	      && GET_MODE (src) == QImode)
	    {
	      rtx x = XEXP (src, 1);

	      if (GET_CODE (x) == CONST_INT
		  && INTVAL (x) > 0
		  && INTVAL (x) != 6)
		{
		  cc_status.value1 = SET_DEST (set);
		  cc_status.flags |= CC_OVERFLOW_UNUSABLE;
		}
	    }
	}
      break;
    }
}

/* Return maximum number of consecutive registers of
   class CLASS needed to hold a value of mode MODE.  */

int
class_max_nregs (enum reg_class class ATTRIBUTE_UNUSED,enum machine_mode mode)
{
  return ((GET_MODE_SIZE (mode) + UNITS_PER_WORD - 1) / UNITS_PER_WORD);
}

/* Choose mode for jump insn:
   1 - relative jump in range -63 <= x <= 62 ;
   2 - relative jump in range -2046 <= x <= 2045 ;
   3 - absolute jump (only for ATmega[16]03).  */

int
avr_jump_mode (rtx x, rtx insn)
{
  int dest_addr = INSN_ADDRESSES (INSN_UID (GET_MODE (x) == LABEL_REF
					    ? XEXP (x, 0) : x));
  int cur_addr = INSN_ADDRESSES (INSN_UID (insn));
  int jump_distance = cur_addr - dest_addr;
  
  if (-63 <= jump_distance && jump_distance <= 62)
    return 1;
  else if (-2046 <= jump_distance && jump_distance <= 2045)
    return 2;
  else if (AVR_MEGA)
    return 3;
  
  return 2;
}

/* return an AVR condition jump commands.
   X is a comparison RTX.
   LEN is a number returned by avr_jump_mode function.
   if REVERSE nonzero then condition code in X must be reversed.  */

const char *
ret_cond_branch (rtx x, int len, int reverse)
{
  RTX_CODE cond = reverse ? reverse_condition (GET_CODE (x)) : GET_CODE (x);
  
  switch (cond)
    {
    case GT:
      if (cc_prev_status.flags & CC_OVERFLOW_UNUSABLE)
	return (len == 1 ? (AS1 (breq,.+2) CR_TAB
			    AS1 (brpl,%0)) :
		len == 2 ? (AS1 (breq,.+4) CR_TAB
			    AS1 (brmi,.+2) CR_TAB
			    AS1 (rjmp,%0)) :
		(AS1 (breq,.+6) CR_TAB
		 AS1 (brmi,.+4) CR_TAB
		 AS1 (jmp,%0)));
	  
      else
	return (len == 1 ? (AS1 (breq,.+2) CR_TAB
			    AS1 (brge,%0)) :
		len == 2 ? (AS1 (breq,.+4) CR_TAB
			    AS1 (brlt,.+2) CR_TAB
			    AS1 (rjmp,%0)) :
		(AS1 (breq,.+6) CR_TAB
		 AS1 (brlt,.+4) CR_TAB
		 AS1 (jmp,%0)));
    case GTU:
      return (len == 1 ? (AS1 (breq,.+2) CR_TAB
                          AS1 (brsh,%0)) :
              len == 2 ? (AS1 (breq,.+4) CR_TAB
                          AS1 (brlo,.+2) CR_TAB
                          AS1 (rjmp,%0)) :
              (AS1 (breq,.+6) CR_TAB
               AS1 (brlo,.+4) CR_TAB
               AS1 (jmp,%0)));
    case LE:
      if (cc_prev_status.flags & CC_OVERFLOW_UNUSABLE)
	return (len == 1 ? (AS1 (breq,%0) CR_TAB
			    AS1 (brmi,%0)) :
		len == 2 ? (AS1 (breq,.+2) CR_TAB
			    AS1 (brpl,.+2) CR_TAB
			    AS1 (rjmp,%0)) :
		(AS1 (breq,.+2) CR_TAB
		 AS1 (brpl,.+4) CR_TAB
		 AS1 (jmp,%0)));
      else
	return (len == 1 ? (AS1 (breq,%0) CR_TAB
			    AS1 (brlt,%0)) :
		len == 2 ? (AS1 (breq,.+2) CR_TAB
			    AS1 (brge,.+2) CR_TAB
			    AS1 (rjmp,%0)) :
		(AS1 (breq,.+2) CR_TAB
		 AS1 (brge,.+4) CR_TAB
		 AS1 (jmp,%0)));
    case LEU:
      return (len == 1 ? (AS1 (breq,%0) CR_TAB
                          AS1 (brlo,%0)) :
              len == 2 ? (AS1 (breq,.+2) CR_TAB
                          AS1 (brsh,.+2) CR_TAB
			  AS1 (rjmp,%0)) :
              (AS1 (breq,.+2) CR_TAB
               AS1 (brsh,.+4) CR_TAB
	       AS1 (jmp,%0)));
    default:
      if (reverse)
	{
	  switch (len)
	    {
	    case 1:
	      return AS1 (br%k1,%0);
	    case 2:
	      return (AS1 (br%j1,.+2) CR_TAB
		      AS1 (rjmp,%0));
	    default:
	      return (AS1 (br%j1,.+4) CR_TAB
		      AS1 (jmp,%0));
	    }
	}
	else
	  {
	    switch (len)
	      {
	      case 1:
		return AS1 (br%j1,%0);
	      case 2:
		return (AS1 (br%k1,.+2) CR_TAB
			AS1 (rjmp,%0));
	      default:
		return (AS1 (br%k1,.+4) CR_TAB
			AS1 (jmp,%0));
	      }
	  }
    }
  return "";
}

/* Predicate function for immediate operand which fits to byte (8bit) */

int
byte_immediate_operand (rtx op, enum machine_mode mode ATTRIBUTE_UNUSED)
{
  return (GET_CODE (op) == CONST_INT
          && INTVAL (op) <= 0xff && INTVAL (op) >= 0);
}

/* Output all insn addresses and their sizes into the assembly language
   output file.  This is helpful for debugging whether the length attributes
   in the md file are correct.
   Output insn cost for next insn.  */

void
final_prescan_insn (rtx insn, rtx *operand ATTRIBUTE_UNUSED,
		    int num_operands ATTRIBUTE_UNUSED)
{
  int uid = INSN_UID (insn);

  if (TARGET_INSN_SIZE_DUMP || TARGET_ALL_DEBUG)
    {
      fprintf (asm_out_file, "/*DEBUG: 0x%x\t\t%d\t%d */\n",
	       INSN_ADDRESSES (uid),
               INSN_ADDRESSES (uid) - last_insn_address,
	       rtx_cost (PATTERN (insn), INSN));
    }
  last_insn_address = INSN_ADDRESSES (uid);
}

/* Return 0 if undefined, 1 if always true or always false.  */

int
avr_simplify_comparison_p (enum machine_mode mode, RTX_CODE operator, rtx x)
{
  unsigned int max = (mode == QImode ? 0xff :
                      mode == HImode ? 0xffff :
                      mode == SImode ? 0xffffffff : 0);
  if (max && operator && GET_CODE (x) == CONST_INT)
    {
      if (unsigned_condition (operator) != operator)
	max >>= 1;

      if (max != (INTVAL (x) & max)
	  && INTVAL (x) != 0xff)
	return 1;
    }
  return 0;
}


/* Returns nonzero if REGNO is the number of a hard
   register in which function arguments are sometimes passed.  */

int
function_arg_regno_p(int r)
{
  return (r >= 8 && r <= 25);
}

/* Initializing the variable cum for the state at the beginning
   of the argument list.  */

void
init_cumulative_args (CUMULATIVE_ARGS *cum, tree fntype, rtx libname,
		      tree fndecl ATTRIBUTE_UNUSED)
{
  cum->nregs = 18;
  cum->regno = FIRST_CUM_REG;
  if (!libname && fntype)
    {
      int stdarg = (TYPE_ARG_TYPES (fntype) != 0
                    && (TREE_VALUE (tree_last (TYPE_ARG_TYPES (fntype)))
                        != void_type_node));
      if (stdarg)
        cum->nregs = 0;
    }
}

/* Returns the number of registers to allocate for a function argument.  */

static int
avr_num_arg_regs (enum machine_mode mode, tree type)
{
  int size;

  if (mode == BLKmode)
    size = int_size_in_bytes (type);
  else
    size = GET_MODE_SIZE (mode);

  /* Align all function arguments to start in even-numbered registers.
     Odd-sized arguments leave holes above them.  */

  return (size + 1) & ~1;
}

/* Controls whether a function argument is passed
   in a register, and which register.  */

rtx
function_arg (CUMULATIVE_ARGS *cum, enum machine_mode mode, tree type,
	      int named ATTRIBUTE_UNUSED)
{
  int bytes = avr_num_arg_regs (mode, type);

  if (cum->nregs && bytes <= cum->nregs)
    return gen_rtx_REG (mode, cum->regno - bytes);

  return NULL_RTX;
}

/* Update the summarizer variable CUM to advance past an argument
   in the argument list.  */
   
void
function_arg_advance (CUMULATIVE_ARGS *cum, enum machine_mode mode, tree type,
		      int named ATTRIBUTE_UNUSED)
{
  int bytes = avr_num_arg_regs (mode, type);

  cum->nregs -= bytes;
  cum->regno -= bytes;

  if (cum->nregs <= 0)
    {
      cum->nregs = 0;
      cum->regno = FIRST_CUM_REG;
    }
}

/***********************************************************************
  Functions for outputting various mov's for a various modes
************************************************************************/
const char *
output_movqi (rtx insn, rtx operands[], int *l)
{
  int dummy;
  rtx dest = operands[0];
  rtx src = operands[1];
  int *real_l = l;
  
  if (!l)
    l = &dummy;

  *l = 1;
  
  if (register_operand (dest, QImode))
    {
      if (register_operand (src, QImode)) /* mov r,r */
	{
	  if (test_hard_reg_class (STACK_REG, dest))
	    return AS2 (out,%0,%1);
	  else if (test_hard_reg_class (STACK_REG, src))
	    return AS2 (in,%0,%1);
	  
	  return AS2 (mov,%0,%1);
	}
      else if (CONSTANT_P (src))
	{
	  if (test_hard_reg_class (LD_REGS, dest)) /* ldi d,i */
	    return AS2 (ldi,%0,lo8(%1));
	  
	  if (GET_CODE (src) == CONST_INT)
	    {
	      if (src == const0_rtx) /* mov r,L */
		return AS1 (clr,%0);
	      else if (src == const1_rtx)
		{
		  *l = 2;
		  return (AS1 (clr,%0) CR_TAB
			  AS1 (inc,%0));
		}
	      else if (src == constm1_rtx)
		{
		  /* Immediate constants -1 to any register */
		  *l = 2;
		  return (AS1 (clr,%0) CR_TAB
			  AS1 (dec,%0));
		}
	      else
		{
		  int bit_nr = exact_log2 (INTVAL (src));

		  if (bit_nr >= 0)
		    {
		      *l = 3;
		      if (!real_l)
			output_asm_insn ((AS1 (clr,%0) CR_TAB
					  "set"), operands);
		      if (!real_l)
			avr_output_bld (operands, bit_nr);

		      return "";
		    }
		}
	    }
	  
	  /* Last resort, larger than loading from memory.  */
	  *l = 4;
	  return (AS2 (mov,__tmp_reg__,r31) CR_TAB
		  AS2 (ldi,r31,lo8(%1))     CR_TAB
		  AS2 (mov,%0,r31)          CR_TAB
		  AS2 (mov,r31,__tmp_reg__));
	}
      else if (GET_CODE (src) == MEM)
	return out_movqi_r_mr (insn, operands, real_l); /* mov r,m */
    }
  else if (GET_CODE (dest) == MEM)
    {
      const char *template;

      if (src == const0_rtx)
	operands[1] = zero_reg_rtx;

      template = out_movqi_mr_r (insn, operands, real_l);

      if (!real_l)
	output_asm_insn (template, operands);

      operands[1] = src;
    }
  return "";
}


const char *
output_movhi (rtx insn, rtx operands[], int *l)
{
  int dummy;
  rtx dest = operands[0];
  rtx src = operands[1];
  int *real_l = l;
  
  if (!l)
    l = &dummy;
  
  if (register_operand (dest, HImode))
    {
      if (register_operand (src, HImode)) /* mov r,r */
	{
	  if (test_hard_reg_class (STACK_REG, dest))
	    {
	      if (TARGET_TINY_STACK)
		{
		  *l = 1;
		  return AS2 (out,__SP_L__,%A1);
		}
	      else if (TARGET_NO_INTERRUPTS)
		{
		  *l = 2;
		  return (AS2 (out,__SP_H__,%B1) CR_TAB
			  AS2 (out,__SP_L__,%A1));
		}

	      *l = 5;
	      return (AS2 (in,__tmp_reg__,__SREG__)  CR_TAB
		      "cli"                          CR_TAB
		      AS2 (out,__SP_H__,%B1)         CR_TAB
		      AS2 (out,__SREG__,__tmp_reg__) CR_TAB
		      AS2 (out,__SP_L__,%A1));
	    }
	  else if (test_hard_reg_class (STACK_REG, src))
	    {
	      *l = 2;	
	      return (AS2 (in,%A0,__SP_L__) CR_TAB
		      AS2 (in,%B0,__SP_H__));
	    }

	  if (AVR_HAVE_MOVW)
	    {
	      *l = 1;
	      return (AS2 (movw,%0,%1));
	    }
	  else
	    {
	      *l = 2;
	      return (AS2 (mov,%A0,%A1) CR_TAB
		      AS2 (mov,%B0,%B1));
	    }
	}
      else if (CONSTANT_P (src))
	{
	  if (test_hard_reg_class (LD_REGS, dest)) /* ldi d,i */
	    {
	      *l = 2;
	      return (AS2 (ldi,%A0,lo8(%1)) CR_TAB
		      AS2 (ldi,%B0,hi8(%1)));
	    }
	  
	  if (GET_CODE (src) == CONST_INT)
	    {
	      if (src == const0_rtx) /* mov r,L */
		{
		  *l = 2;
		  return (AS1 (clr,%A0) CR_TAB
			  AS1 (clr,%B0));
		}
	      else if (src == const1_rtx)
		{
		  *l = 3;
		  return (AS1 (clr,%A0) CR_TAB
			  AS1 (clr,%B0) CR_TAB
			  AS1 (inc,%A0));
		}
	      else if (src == constm1_rtx)
		{
		  /* Immediate constants -1 to any register */
		  *l = 3;
		  return (AS1 (clr,%0)  CR_TAB
			  AS1 (dec,%A0) CR_TAB
			  AS2 (mov,%B0,%A0));
		}
	      else
		{
		  int bit_nr = exact_log2 (INTVAL (src));

		  if (bit_nr >= 0)
		    {
		      *l = 4;
		      if (!real_l)
			output_asm_insn ((AS1 (clr,%A0) CR_TAB
					  AS1 (clr,%B0) CR_TAB
					  "set"), operands);
		      if (!real_l)
			avr_output_bld (operands, bit_nr);

		      return "";
		    }
		}

	      if ((INTVAL (src) & 0xff) == 0)
		{
		  *l = 5;
		  return (AS2 (mov,__tmp_reg__,r31) CR_TAB
			  AS1 (clr,%A0)             CR_TAB
			  AS2 (ldi,r31,hi8(%1))     CR_TAB
			  AS2 (mov,%B0,r31)         CR_TAB
			  AS2 (mov,r31,__tmp_reg__));
		}
	      else if ((INTVAL (src) & 0xff00) == 0)
		{
		  *l = 5;
		  return (AS2 (mov,__tmp_reg__,r31) CR_TAB
			  AS2 (ldi,r31,lo8(%1))     CR_TAB
			  AS2 (mov,%A0,r31)         CR_TAB
			  AS1 (clr,%B0)             CR_TAB
			  AS2 (mov,r31,__tmp_reg__));
		}
	    }
	  
	  /* Last resort, equal to loading from memory.  */
	  *l = 6;
	  return (AS2 (mov,__tmp_reg__,r31) CR_TAB
		  AS2 (ldi,r31,lo8(%1))     CR_TAB
		  AS2 (mov,%A0,r31)         CR_TAB
		  AS2 (ldi,r31,hi8(%1))     CR_TAB
		  AS2 (mov,%B0,r31)         CR_TAB
		  AS2 (mov,r31,__tmp_reg__));
	}
      else if (GET_CODE (src) == MEM)
	return out_movhi_r_mr (insn, operands, real_l); /* mov r,m */
    }
  else if (GET_CODE (dest) == MEM)
    {
      const char *template;

      if (src == const0_rtx)
	operands[1] = zero_reg_rtx;

      template = out_movhi_mr_r (insn, operands, real_l);

      if (!real_l)
	output_asm_insn (template, operands);

      operands[1] = src;
      return "";
    }
  fatal_insn ("invalid insn:", insn);
  return "";
}

const char *
out_movqi_r_mr (rtx insn, rtx op[], int *l)
{
  rtx dest = op[0];
  rtx src = op[1];
  rtx x = XEXP (src, 0);
  int dummy;
  
  if (!l)
    l = &dummy;
  
  if (CONSTANT_ADDRESS_P (x))
    {
      if (avr_io_address_p (x, 1))
	{
	  *l = 1;
	  return AS2 (in,%0,%1-0x20);
	}
      *l = 2;
      return AS2 (lds,%0,%1);
    }
  /* memory access by reg+disp */
  else if (GET_CODE (x) == PLUS
      && REG_P (XEXP (x,0))
      && GET_CODE (XEXP (x,1)) == CONST_INT)
    {
      if ((INTVAL (XEXP (x,1)) - GET_MODE_SIZE (GET_MODE (src))) >= 63)
	{
	  int disp = INTVAL (XEXP (x,1));
	  if (REGNO (XEXP (x,0)) != REG_Y)
	    fatal_insn ("incorrect insn:",insn);

	  if (disp <= 63 + MAX_LD_OFFSET (GET_MODE (src)))
	    return *l = 3, (AS2 (adiw,r28,%o1-63) CR_TAB
			    AS2 (ldd,%0,Y+63)     CR_TAB
			    AS2 (sbiw,r28,%o1-63));

	  return *l = 5, (AS2 (subi,r28,lo8(-%o1)) CR_TAB
			  AS2 (sbci,r29,hi8(-%o1)) CR_TAB
			  AS2 (ld,%0,Y)            CR_TAB
			  AS2 (subi,r28,lo8(%o1))  CR_TAB
			  AS2 (sbci,r29,hi8(%o1)));
	}
      else if (REGNO (XEXP (x,0)) == REG_X)
	{
	  /* This is a paranoid case LEGITIMIZE_RELOAD_ADDRESS must exclude
	     it but I have this situation with extremal optimizing options.  */
	  if (reg_overlap_mentioned_p (dest, XEXP (x,0))
	      || reg_unused_after (insn, XEXP (x,0)))
	    return *l = 2, (AS2 (adiw,r26,%o1) CR_TAB
			    AS2 (ld,%0,X));

	  return *l = 3, (AS2 (adiw,r26,%o1) CR_TAB
			  AS2 (ld,%0,X)      CR_TAB
			  AS2 (sbiw,r26,%o1));
	}
      *l = 1;
      return AS2 (ldd,%0,%1);
    }
  *l = 1;
  return AS2 (ld,%0,%1);
}

const char *
out_movhi_r_mr (rtx insn, rtx op[], int *l)
{
  rtx dest = op[0];
  rtx src = op[1];
  rtx base = XEXP (src, 0);
  int reg_dest = true_regnum (dest);
  int reg_base = true_regnum (base);
  /* "volatile" forces reading low byte first, even if less efficient,
     for correct operation with 16-bit I/O registers.  */
  int mem_volatile_p = MEM_VOLATILE_P (src);
  int tmp;

  if (!l)
    l = &tmp;

  if (reg_base > 0)
    {
      if (reg_dest == reg_base)         /* R = (R) */
	{
	  *l = 3;
	  return (AS2 (ld,__tmp_reg__,%1+) CR_TAB
		  AS2 (ld,%B0,%1) CR_TAB
		  AS2 (mov,%A0,__tmp_reg__));
	}
      else if (reg_base == REG_X)        /* (R26) */
        {
          if (reg_unused_after (insn, base))
	    {
	      *l = 2;
	      return (AS2 (ld,%A0,X+) CR_TAB
		      AS2 (ld,%B0,X));
	    }
	  *l  = 3;
	  return (AS2 (ld,%A0,X+) CR_TAB
		  AS2 (ld,%B0,X) CR_TAB
		  AS2 (sbiw,r26,1));
        }
      else                      /* (R)  */
	{
	  *l = 2;
	  return (AS2 (ld,%A0,%1)    CR_TAB
		  AS2 (ldd,%B0,%1+1));
	}
    }
  else if (GET_CODE (base) == PLUS) /* (R + i) */
    {
      int disp = INTVAL (XEXP (base, 1));
      int reg_base = true_regnum (XEXP (base, 0));
      
      if (disp > MAX_LD_OFFSET (GET_MODE (src)))
	{
	  if (REGNO (XEXP (base, 0)) != REG_Y)
	    fatal_insn ("incorrect insn:",insn);
	  
	  if (disp <= 63 + MAX_LD_OFFSET (GET_MODE (src)))
	    return *l = 4, (AS2 (adiw,r28,%o1-62) CR_TAB
			    AS2 (ldd,%A0,Y+62)    CR_TAB
			    AS2 (ldd,%B0,Y+63)    CR_TAB
			    AS2 (sbiw,r28,%o1-62));

	  return *l = 6, (AS2 (subi,r28,lo8(-%o1)) CR_TAB
			  AS2 (sbci,r29,hi8(-%o1)) CR_TAB
			  AS2 (ld,%A0,Y)           CR_TAB
			  AS2 (ldd,%B0,Y+1)        CR_TAB
			  AS2 (subi,r28,lo8(%o1))  CR_TAB
			  AS2 (sbci,r29,hi8(%o1)));
	}
      if (reg_base == REG_X)
	{
	  /* This is a paranoid case. LEGITIMIZE_RELOAD_ADDRESS must exclude
	     it but I have this situation with extremal
	     optimization options.  */
	  
	  *l = 4;
	  if (reg_base == reg_dest)
	    return (AS2 (adiw,r26,%o1)      CR_TAB
		    AS2 (ld,__tmp_reg__,X+) CR_TAB
		    AS2 (ld,%B0,X)          CR_TAB
		    AS2 (mov,%A0,__tmp_reg__));

	  return (AS2 (adiw,r26,%o1) CR_TAB
		  AS2 (ld,%A0,X+)    CR_TAB
		  AS2 (ld,%B0,X)     CR_TAB
		  AS2 (sbiw,r26,%o1+1));
	}

      if (reg_base == reg_dest)
	{
	  *l = 3;
	  return (AS2 (ldd,__tmp_reg__,%A1) CR_TAB
		  AS2 (ldd,%B0,%B1)         CR_TAB
		  AS2 (mov,%A0,__tmp_reg__));
	}
      
      *l = 2;
      return (AS2 (ldd,%A0,%A1) CR_TAB
	      AS2 (ldd,%B0,%B1));
    }
  else if (GET_CODE (base) == PRE_DEC) /* (--R) */
    {
      if (reg_overlap_mentioned_p (dest, XEXP (base, 0)))
	fatal_insn ("incorrect insn:", insn);

      if (mem_volatile_p)
        {
          if (REGNO (XEXP (base, 0)) == REG_X)
            {
              *l = 4;
              return (AS2 (sbiw,r26,2)  CR_TAB
                      AS2 (ld,%A0,X+)   CR_TAB
                      AS2 (ld,%B0,X)    CR_TAB
                      AS2 (sbiw,r26,1));
            }
          else
            {
              *l = 3;
              return (AS2 (sbiw,%r1,2)   CR_TAB
                      AS2 (ld,%A0,%p1)  CR_TAB
                      AS2 (ldd,%B0,%p1+1));
            }
        }

      *l = 2;
      return (AS2 (ld,%B0,%1) CR_TAB
	      AS2 (ld,%A0,%1));
    }
  else if (GET_CODE (base) == POST_INC) /* (R++) */
    {
      if (reg_overlap_mentioned_p (dest, XEXP (base, 0)))
	fatal_insn ("incorrect insn:", insn);

      *l = 2;
      return (AS2 (ld,%A0,%1)  CR_TAB
	      AS2 (ld,%B0,%1));
    }
  else if (CONSTANT_ADDRESS_P (base))
    {
      if (avr_io_address_p (base, 2))
	{
	  *l = 2;
	  return (AS2 (in,%A0,%A1-0x20) CR_TAB
		  AS2 (in,%B0,%B1-0x20));
	}
      *l = 4;
      return (AS2 (lds,%A0,%A1) CR_TAB
	      AS2 (lds,%B0,%B1));
    }
  
  fatal_insn ("unknown move insn:",insn);
  return "";
}

const char *
out_movsi_r_mr (rtx insn, rtx op[], int *l)
{
  rtx dest = op[0];
  rtx src = op[1];
  rtx base = XEXP (src, 0);
  int reg_dest = true_regnum (dest);
  int reg_base = true_regnum (base);
  int tmp;

  if (!l)
    l = &tmp;
  
  if (reg_base > 0)
    {
      if (reg_base == REG_X)        /* (R26) */
        {
          if (reg_dest == REG_X)
	    /* "ld r26,-X" is undefined */
	    return *l=7, (AS2 (adiw,r26,3)        CR_TAB
			  AS2 (ld,r29,X)          CR_TAB
			  AS2 (ld,r28,-X)         CR_TAB
			  AS2 (ld,__tmp_reg__,-X) CR_TAB
			  AS2 (sbiw,r26,1)        CR_TAB
			  AS2 (ld,r26,X)          CR_TAB
			  AS2 (mov,r27,__tmp_reg__));
          else if (reg_dest == REG_X - 2)
            return *l=5, (AS2 (ld,%A0,X+)  CR_TAB
                          AS2 (ld,%B0,X+) CR_TAB
                          AS2 (ld,__tmp_reg__,X+)  CR_TAB
                          AS2 (ld,%D0,X)  CR_TAB
                          AS2 (mov,%C0,__tmp_reg__));
          else if (reg_unused_after (insn, base))
            return  *l=4, (AS2 (ld,%A0,X+)  CR_TAB
                           AS2 (ld,%B0,X+) CR_TAB
                           AS2 (ld,%C0,X+) CR_TAB
                           AS2 (ld,%D0,X));
          else
            return  *l=5, (AS2 (ld,%A0,X+)  CR_TAB
                           AS2 (ld,%B0,X+) CR_TAB
                           AS2 (ld,%C0,X+) CR_TAB
                           AS2 (ld,%D0,X)  CR_TAB
                           AS2 (sbiw,r26,3));
        }
      else
        {
          if (reg_dest == reg_base)
            return *l=5, (AS2 (ldd,%D0,%1+3) CR_TAB
                          AS2 (ldd,%C0,%1+2) CR_TAB
                          AS2 (ldd,__tmp_reg__,%1+1)  CR_TAB
                          AS2 (ld,%A0,%1)  CR_TAB
                          AS2 (mov,%B0,__tmp_reg__));
          else if (reg_base == reg_dest + 2)
            return *l=5, (AS2 (ld ,%A0,%1)    CR_TAB
                          AS2 (ldd,%B0,%1+1) CR_TAB
                          AS2 (ldd,__tmp_reg__,%1+2)  CR_TAB
                          AS2 (ldd,%D0,%1+3) CR_TAB
                          AS2 (mov,%C0,__tmp_reg__));
          else
            return *l=4, (AS2 (ld ,%A0,%1)   CR_TAB
                          AS2 (ldd,%B0,%1+1) CR_TAB
                          AS2 (ldd,%C0,%1+2) CR_TAB
                          AS2 (ldd,%D0,%1+3));
        }
    }
  else if (GET_CODE (base) == PLUS) /* (R + i) */
    {
      int disp = INTVAL (XEXP (base, 1));
      
      if (disp > MAX_LD_OFFSET (GET_MODE (src)))
	{
	  if (REGNO (XEXP (base, 0)) != REG_Y)
	    fatal_insn ("incorrect insn:",insn);

	  if (disp <= 63 + MAX_LD_OFFSET (GET_MODE (src)))
	    return *l = 6, (AS2 (adiw,r28,%o1-60) CR_TAB
			    AS2 (ldd,%A0,Y+60)    CR_TAB
			    AS2 (ldd,%B0,Y+61)    CR_TAB
			    AS2 (ldd,%C0,Y+62)    CR_TAB
			    AS2 (ldd,%D0,Y+63)    CR_TAB
			    AS2 (sbiw,r28,%o1-60));

	  return *l = 8, (AS2 (subi,r28,lo8(-%o1)) CR_TAB
			  AS2 (sbci,r29,hi8(-%o1)) CR_TAB
			  AS2 (ld,%A0,Y)           CR_TAB
			  AS2 (ldd,%B0,Y+1)        CR_TAB
			  AS2 (ldd,%C0,Y+2)        CR_TAB
			  AS2 (ldd,%D0,Y+3)        CR_TAB
			  AS2 (subi,r28,lo8(%o1))  CR_TAB
			  AS2 (sbci,r29,hi8(%o1)));
	}

      reg_base = true_regnum (XEXP (base, 0));
      if (reg_base == REG_X)
	{
	  /* R = (X + d) */
	  if (reg_dest == REG_X)
	    {
	      *l = 7;
	      /* "ld r26,-X" is undefined */
	      return (AS2 (adiw,r26,%o1+3)    CR_TAB
		      AS2 (ld,r29,X)          CR_TAB
		      AS2 (ld,r28,-X)         CR_TAB
		      AS2 (ld,__tmp_reg__,-X) CR_TAB
		      AS2 (sbiw,r26,1)        CR_TAB
		      AS2 (ld,r26,X)          CR_TAB
		      AS2 (mov,r27,__tmp_reg__));
	    }
	  *l = 6;
	  if (reg_dest == REG_X - 2)
	    return (AS2 (adiw,r26,%o1)      CR_TAB
		    AS2 (ld,r24,X+)         CR_TAB
		    AS2 (ld,r25,X+)         CR_TAB
		    AS2 (ld,__tmp_reg__,X+) CR_TAB
		    AS2 (ld,r27,X)          CR_TAB
		    AS2 (mov,r26,__tmp_reg__));

	  return (AS2 (adiw,r26,%o1) CR_TAB
		  AS2 (ld,%A0,X+)    CR_TAB
		  AS2 (ld,%B0,X+)    CR_TAB
		  AS2 (ld,%C0,X+)    CR_TAB
		  AS2 (ld,%D0,X)     CR_TAB
		  AS2 (sbiw,r26,%o1+3));
	}
      if (reg_dest == reg_base)
        return *l=5, (AS2 (ldd,%D0,%D1) CR_TAB
                      AS2 (ldd,%C0,%C1) CR_TAB
                      AS2 (ldd,__tmp_reg__,%B1)  CR_TAB
                      AS2 (ldd,%A0,%A1) CR_TAB
                      AS2 (mov,%B0,__tmp_reg__));
      else if (reg_dest == reg_base - 2)
        return *l=5, (AS2 (ldd,%A0,%A1) CR_TAB
                      AS2 (ldd,%B0,%B1) CR_TAB
                      AS2 (ldd,__tmp_reg__,%C1)  CR_TAB
                      AS2 (ldd,%D0,%D1) CR_TAB
                      AS2 (mov,%C0,__tmp_reg__));
      return *l=4, (AS2 (ldd,%A0,%A1) CR_TAB
                    AS2 (ldd,%B0,%B1) CR_TAB
                    AS2 (ldd,%C0,%C1) CR_TAB
                    AS2 (ldd,%D0,%D1));
    }
  else if (GET_CODE (base) == PRE_DEC) /* (--R) */
    return *l=4, (AS2 (ld,%D0,%1) CR_TAB
		  AS2 (ld,%C0,%1) CR_TAB
		  AS2 (ld,%B0,%1) CR_TAB
		  AS2 (ld,%A0,%1));
  else if (GET_CODE (base) == POST_INC) /* (R++) */
    return *l=4, (AS2 (ld,%A0,%1) CR_TAB
		  AS2 (ld,%B0,%1) CR_TAB
		  AS2 (ld,%C0,%1) CR_TAB
		  AS2 (ld,%D0,%1));
  else if (CONSTANT_ADDRESS_P (base))
      return *l=8, (AS2 (lds,%A0,%A1) CR_TAB
		    AS2 (lds,%B0,%B1) CR_TAB
		    AS2 (lds,%C0,%C1) CR_TAB
		    AS2 (lds,%D0,%D1));
    
  fatal_insn ("unknown move insn:",insn);
  return "";
}

const char *
out_movsi_mr_r (rtx insn, rtx op[], int *l)
{
  rtx dest = op[0];
  rtx src = op[1];
  rtx base = XEXP (dest, 0);
  int reg_base = true_regnum (base);
  int reg_src = true_regnum (src);
  int tmp;
  
  if (!l)
    l = &tmp;
  
  if (CONSTANT_ADDRESS_P (base))
    return *l=8,(AS2 (sts,%A0,%A1) CR_TAB
		 AS2 (sts,%B0,%B1) CR_TAB
		 AS2 (sts,%C0,%C1) CR_TAB
		 AS2 (sts,%D0,%D1));
  if (reg_base > 0)                 /* (r) */
    {
      if (reg_base == REG_X)                /* (R26) */
        {
          if (reg_src == REG_X)
            {
	      /* "st X+,r26" is undefined */
              if (reg_unused_after (insn, base))
		return *l=6, (AS2 (mov,__tmp_reg__,r27) CR_TAB
			      AS2 (st,X,r26)            CR_TAB
			      AS2 (adiw,r26,1)          CR_TAB
			      AS2 (st,X+,__tmp_reg__)   CR_TAB
			      AS2 (st,X+,r28)           CR_TAB
			      AS2 (st,X,r29));
              else
                return *l=7, (AS2 (mov,__tmp_reg__,r27) CR_TAB
			      AS2 (st,X,r26)            CR_TAB
			      AS2 (adiw,r26,1)          CR_TAB
			      AS2 (st,X+,__tmp_reg__)   CR_TAB
			      AS2 (st,X+,r28)           CR_TAB
			      AS2 (st,X,r29)            CR_TAB
			      AS2 (sbiw,r26,3));
            }
          else if (reg_base == reg_src + 2)
            {
              if (reg_unused_after (insn, base))
                return *l=7, (AS2 (mov,__zero_reg__,%C1) CR_TAB
                              AS2 (mov,__tmp_reg__,%D1) CR_TAB
                              AS2 (st,%0+,%A1) CR_TAB
                              AS2 (st,%0+,%B1) CR_TAB
                              AS2 (st,%0+,__zero_reg__)  CR_TAB
                              AS2 (st,%0,__tmp_reg__)   CR_TAB
                              AS1 (clr,__zero_reg__));
              else
                return *l=8, (AS2 (mov,__zero_reg__,%C1) CR_TAB
                              AS2 (mov,__tmp_reg__,%D1) CR_TAB
                              AS2 (st,%0+,%A1) CR_TAB
                              AS2 (st,%0+,%B1) CR_TAB
                              AS2 (st,%0+,__zero_reg__)  CR_TAB
                              AS2 (st,%0,__tmp_reg__)   CR_TAB
                              AS1 (clr,__zero_reg__)     CR_TAB
                              AS2 (sbiw,r26,3));
            }
          return *l=5, (AS2 (st,%0+,%A1)  CR_TAB
                        AS2 (st,%0+,%B1) CR_TAB
                        AS2 (st,%0+,%C1) CR_TAB
                        AS2 (st,%0,%D1)  CR_TAB
                        AS2 (sbiw,r26,3));
        }
      else
        return *l=4, (AS2 (st,%0,%A1)    CR_TAB
		      AS2 (std,%0+1,%B1) CR_TAB
		      AS2 (std,%0+2,%C1) CR_TAB
		      AS2 (std,%0+3,%D1));
    }
  else if (GET_CODE (base) == PLUS) /* (R + i) */
    {
      int disp = INTVAL (XEXP (base, 1));
      reg_base = REGNO (XEXP (base, 0));
      if (disp > MAX_LD_OFFSET (GET_MODE (dest)))
	{
	  if (reg_base != REG_Y)
	    fatal_insn ("incorrect insn:",insn);

	  if (disp <= 63 + MAX_LD_OFFSET (GET_MODE (dest)))
	    return *l = 6, (AS2 (adiw,r28,%o0-60) CR_TAB
			    AS2 (std,Y+60,%A1)    CR_TAB
			    AS2 (std,Y+61,%B1)    CR_TAB
			    AS2 (std,Y+62,%C1)    CR_TAB
			    AS2 (std,Y+63,%D1)    CR_TAB
			    AS2 (sbiw,r28,%o0-60));

	  return *l = 8, (AS2 (subi,r28,lo8(-%o0)) CR_TAB
			  AS2 (sbci,r29,hi8(-%o0)) CR_TAB
			  AS2 (st,Y,%A1)           CR_TAB
			  AS2 (std,Y+1,%B1)        CR_TAB
			  AS2 (std,Y+2,%C1)        CR_TAB
			  AS2 (std,Y+3,%D1)        CR_TAB
			  AS2 (subi,r28,lo8(%o0))  CR_TAB
			  AS2 (sbci,r29,hi8(%o0)));
	}
      if (reg_base == REG_X)
	{
	  /* (X + d) = R */
	  if (reg_src == REG_X)
	    {
	      *l = 9;
	      return (AS2 (mov,__tmp_reg__,r26)  CR_TAB
		      AS2 (mov,__zero_reg__,r27) CR_TAB
		      AS2 (adiw,r26,%o0)         CR_TAB
		      AS2 (st,X+,__tmp_reg__)    CR_TAB
		      AS2 (st,X+,__zero_reg__)   CR_TAB
		      AS2 (st,X+,r28)            CR_TAB
		      AS2 (st,X,r29)             CR_TAB
		      AS1 (clr,__zero_reg__)     CR_TAB
		      AS2 (sbiw,r26,%o0+3));
	    }
	  else if (reg_src == REG_X - 2)
	    {
	      *l = 9;
	      return (AS2 (mov,__tmp_reg__,r26)  CR_TAB
		      AS2 (mov,__zero_reg__,r27) CR_TAB
		      AS2 (adiw,r26,%o0)         CR_TAB
		      AS2 (st,X+,r24)            CR_TAB
		      AS2 (st,X+,r25)            CR_TAB
		      AS2 (st,X+,__tmp_reg__)    CR_TAB
		      AS2 (st,X,__zero_reg__)    CR_TAB
		      AS1 (clr,__zero_reg__)     CR_TAB
		      AS2 (sbiw,r26,%o0+3));
	    }
	  *l = 6;
	  return (AS2 (adiw,r26,%o0) CR_TAB
		  AS2 (st,X+,%A1)    CR_TAB
		  AS2 (st,X+,%B1)    CR_TAB
		  AS2 (st,X+,%C1)    CR_TAB
		  AS2 (st,X,%D1)     CR_TAB
		  AS2 (sbiw,r26,%o0+3));
	}
      return *l=4, (AS2 (std,%A0,%A1)    CR_TAB
		    AS2 (std,%B0,%B1) CR_TAB
		    AS2 (std,%C0,%C1) CR_TAB
		    AS2 (std,%D0,%D1));
    }
  else if (GET_CODE (base) == PRE_DEC) /* (--R) */
    return *l=4, (AS2 (st,%0,%D1) CR_TAB
		  AS2 (st,%0,%C1) CR_TAB
		  AS2 (st,%0,%B1) CR_TAB
		  AS2 (st,%0,%A1));
  else if (GET_CODE (base) == POST_INC) /* (R++) */
    return *l=4, (AS2 (st,%0,%A1)  CR_TAB
		  AS2 (st,%0,%B1) CR_TAB
		  AS2 (st,%0,%C1) CR_TAB
		  AS2 (st,%0,%D1));
  fatal_insn ("unknown move insn:",insn);
  return "";
}

const char *
output_movsisf(rtx insn, rtx operands[], int *l)
{
  int dummy;
  rtx dest = operands[0];
  rtx src = operands[1];
  int *real_l = l;
  
  if (!l)
    l = &dummy;
  
  if (register_operand (dest, VOIDmode))
    {
      if (register_operand (src, VOIDmode)) /* mov r,r */
	{
	  if (true_regnum (dest) > true_regnum (src))
	    {
	      if (AVR_HAVE_MOVW)
		{
		  *l = 2;
		  return (AS2 (movw,%C0,%C1) CR_TAB
			  AS2 (movw,%A0,%A1));
		}
	      *l = 4;
	      return (AS2 (mov,%D0,%D1) CR_TAB
		      AS2 (mov,%C0,%C1) CR_TAB
		      AS2 (mov,%B0,%B1) CR_TAB
		      AS2 (mov,%A0,%A1));
	    }
	  else
	    {
	      if (AVR_HAVE_MOVW)
		{
		  *l = 2;
		  return (AS2 (movw,%A0,%A1) CR_TAB
			  AS2 (movw,%C0,%C1));
		}
	      *l = 4;
	      return (AS2 (mov,%A0,%A1) CR_TAB
		      AS2 (mov,%B0,%B1) CR_TAB
		      AS2 (mov,%C0,%C1) CR_TAB
		      AS2 (mov,%D0,%D1));
	    }
	}
      else if (CONSTANT_P (src))
	{
	  if (test_hard_reg_class (LD_REGS, dest)) /* ldi d,i */
	    {
	      *l = 4;
	      return (AS2 (ldi,%A0,lo8(%1))  CR_TAB
		      AS2 (ldi,%B0,hi8(%1))  CR_TAB
		      AS2 (ldi,%C0,hlo8(%1)) CR_TAB
		      AS2 (ldi,%D0,hhi8(%1)));
	    }
	  
	  if (GET_CODE (src) == CONST_INT)
	    {
	      const char *const clr_op0 =
		AVR_HAVE_MOVW ? (AS1 (clr,%A0) CR_TAB
				AS1 (clr,%B0) CR_TAB
				AS2 (movw,%C0,%A0))
			     : (AS1 (clr,%A0) CR_TAB
				AS1 (clr,%B0) CR_TAB
				AS1 (clr,%C0) CR_TAB
				AS1 (clr,%D0));

	      if (src == const0_rtx) /* mov r,L */
		{
		  *l = AVR_HAVE_MOVW ? 3 : 4;
		  return clr_op0;
		}
	      else if (src == const1_rtx)
		{
		  if (!real_l)
		    output_asm_insn (clr_op0, operands);
		  *l = AVR_HAVE_MOVW ? 4 : 5;
		  return AS1 (inc,%A0);
		}
	      else if (src == constm1_rtx)
		{
		  /* Immediate constants -1 to any register */
		  if (AVR_HAVE_MOVW)
		    {
		      *l = 4;
		      return (AS1 (clr,%A0)     CR_TAB
			      AS1 (dec,%A0)     CR_TAB
			      AS2 (mov,%B0,%A0) CR_TAB
			      AS2 (movw,%C0,%A0));
		    }
		  *l = 5;
		  return (AS1 (clr,%A0)     CR_TAB
			  AS1 (dec,%A0)     CR_TAB
			  AS2 (mov,%B0,%A0) CR_TAB
			  AS2 (mov,%C0,%A0) CR_TAB
			  AS2 (mov,%D0,%A0));
		}
	      else
		{
		  int bit_nr = exact_log2 (INTVAL (src));

		  if (bit_nr >= 0)
		    {
		      *l = AVR_HAVE_MOVW ? 5 : 6;
		      if (!real_l)
			{
			  output_asm_insn (clr_op0, operands);
			  output_asm_insn ("set", operands);
			}
		      if (!real_l)
			avr_output_bld (operands, bit_nr);

		      return "";
		    }
		}
	    }
	  
	  /* Last resort, better than loading from memory.  */
	  *l = 10;
	  return (AS2 (mov,__tmp_reg__,r31) CR_TAB
		  AS2 (ldi,r31,lo8(%1))     CR_TAB
		  AS2 (mov,%A0,r31)         CR_TAB
		  AS2 (ldi,r31,hi8(%1))     CR_TAB
		  AS2 (mov,%B0,r31)         CR_TAB
		  AS2 (ldi,r31,hlo8(%1))    CR_TAB
		  AS2 (mov,%C0,r31)         CR_TAB
		  AS2 (ldi,r31,hhi8(%1))    CR_TAB
		  AS2 (mov,%D0,r31)         CR_TAB
		  AS2 (mov,r31,__tmp_reg__));
	}
      else if (GET_CODE (src) == MEM)
	return out_movsi_r_mr (insn, operands, real_l); /* mov r,m */
    }
  else if (GET_CODE (dest) == MEM)
    {
      const char *template;

      if (src == const0_rtx)
	  operands[1] = zero_reg_rtx;

      template = out_movsi_mr_r (insn, operands, real_l);

      if (!real_l)
	output_asm_insn (template, operands);

      operands[1] = src;
      return "";
    }
  fatal_insn ("invalid insn:", insn);
  return "";
}

const char *
out_movqi_mr_r (rtx insn, rtx op[], int *l)
{
  rtx dest = op[0];
  rtx src = op[1];
  rtx x = XEXP (dest, 0);
  int dummy;

  if (!l)
    l = &dummy;
  
  if (CONSTANT_ADDRESS_P (x))
    {
      if (avr_io_address_p (x, 1))
	{
	  *l = 1;
	  return AS2 (out,%0-0x20,%1);
	}
      *l = 2;
      return AS2 (sts,%0,%1);
    }
  /* memory access by reg+disp */
  else if (GET_CODE (x) == PLUS	
      && REG_P (XEXP (x,0))
      && GET_CODE (XEXP (x,1)) == CONST_INT)
    {
      if ((INTVAL (XEXP (x,1)) - GET_MODE_SIZE (GET_MODE (dest))) >= 63)
	{
	  int disp = INTVAL (XEXP (x,1));
	  if (REGNO (XEXP (x,0)) != REG_Y)
	    fatal_insn ("incorrect insn:",insn);

	  if (disp <= 63 + MAX_LD_OFFSET (GET_MODE (dest)))
	    return *l = 3, (AS2 (adiw,r28,%o0-63) CR_TAB
			    AS2 (std,Y+63,%1)     CR_TAB
			    AS2 (sbiw,r28,%o0-63));

	  return *l = 5, (AS2 (subi,r28,lo8(-%o0)) CR_TAB
			  AS2 (sbci,r29,hi8(-%o0)) CR_TAB
			  AS2 (st,Y,%1)            CR_TAB
			  AS2 (subi,r28,lo8(%o0))  CR_TAB
			  AS2 (sbci,r29,hi8(%o0)));
	}
      else if (REGNO (XEXP (x,0)) == REG_X)
	{
	  if (reg_overlap_mentioned_p (src, XEXP (x, 0)))
	    {
	      if (reg_unused_after (insn, XEXP (x,0)))
		return *l = 3, (AS2 (mov,__tmp_reg__,%1) CR_TAB
				AS2 (adiw,r26,%o0)       CR_TAB
				AS2 (st,X,__tmp_reg__));

	      return *l = 4, (AS2 (mov,__tmp_reg__,%1) CR_TAB
			      AS2 (adiw,r26,%o0)       CR_TAB
			      AS2 (st,X,__tmp_reg__)   CR_TAB
			      AS2 (sbiw,r26,%o0));
	    }
	  else
	    {
	      if (reg_unused_after (insn, XEXP (x,0)))
		return *l = 2, (AS2 (adiw,r26,%o0) CR_TAB
				AS2 (st,X,%1));

	      return *l = 3, (AS2 (adiw,r26,%o0) CR_TAB
			      AS2 (st,X,%1)      CR_TAB
			      AS2 (sbiw,r26,%o0));
	    }
	}
      *l = 1;
      return AS2 (std,%0,%1);
    }
  *l = 1;
  return AS2 (st,%0,%1);
}

const char *
out_movhi_mr_r (rtx insn, rtx op[], int *l)
{
  rtx dest = op[0];
  rtx src = op[1];
  rtx base = XEXP (dest, 0);
  int reg_base = true_regnum (base);
  int reg_src = true_regnum (src);
  /* "volatile" forces writing high byte first, even if less efficient,
     for correct operation with 16-bit I/O registers.  */
  int mem_volatile_p = MEM_VOLATILE_P (dest);
  int tmp;

  if (!l)
    l = &tmp;
  if (CONSTANT_ADDRESS_P (base))
    {
      if (avr_io_address_p (base, 2))
	{
	  *l = 2;
	  return (AS2 (out,%B0-0x20,%B1) CR_TAB
		  AS2 (out,%A0-0x20,%A1));
	}
      return *l = 4, (AS2 (sts,%B0,%B1) CR_TAB
		      AS2 (sts,%A0,%A1));
    }
  if (reg_base > 0)
    {
      if (reg_base == REG_X)
        {
          if (reg_src == REG_X)
            {
              /* "st X+,r26" and "st -X,r26" are undefined.  */
              if (!mem_volatile_p && reg_unused_after (insn, src))
		return *l=4, (AS2 (mov,__tmp_reg__,r27) CR_TAB
			      AS2 (st,X,r26)            CR_TAB
			      AS2 (adiw,r26,1)          CR_TAB
			      AS2 (st,X,__tmp_reg__));
              else
		return *l=5, (AS2 (mov,__tmp_reg__,r27) CR_TAB
			      AS2 (adiw,r26,1)          CR_TAB
			      AS2 (st,X,__tmp_reg__)    CR_TAB
                              AS2 (sbiw,r26,1)          CR_TAB
                              AS2 (st,X,r26));
            }
          else
            {
              if (!mem_volatile_p && reg_unused_after (insn, base))
                return *l=2, (AS2 (st,X+,%A1) CR_TAB
                              AS2 (st,X,%B1));
              else
                return *l=3, (AS2 (adiw,r26,1) CR_TAB
                              AS2 (st,X,%B1)   CR_TAB
                              AS2 (st,-X,%A1));
            }
        }
      else
        return  *l=2, (AS2 (std,%0+1,%B1) CR_TAB
                       AS2 (st,%0,%A1));
    }
  else if (GET_CODE (base) == PLUS)
    {
      int disp = INTVAL (XEXP (base, 1));
      reg_base = REGNO (XEXP (base, 0));
      if (disp > MAX_LD_OFFSET (GET_MODE (dest)))
	{
	  if (reg_base != REG_Y)
	    fatal_insn ("incorrect insn:",insn);

	  if (disp <= 63 + MAX_LD_OFFSET (GET_MODE (dest)))
	    return *l = 4, (AS2 (adiw,r28,%o0-62) CR_TAB
			    AS2 (std,Y+63,%B1)    CR_TAB
			    AS2 (std,Y+62,%A1)    CR_TAB
			    AS2 (sbiw,r28,%o0-62));

	  return *l = 6, (AS2 (subi,r28,lo8(-%o0)) CR_TAB
			  AS2 (sbci,r29,hi8(-%o0)) CR_TAB
			  AS2 (std,Y+1,%B1)        CR_TAB
			  AS2 (st,Y,%A1)           CR_TAB
			  AS2 (subi,r28,lo8(%o0))  CR_TAB
			  AS2 (sbci,r29,hi8(%o0)));
	}
      if (reg_base == REG_X)
	{
	  /* (X + d) = R */
	  if (reg_src == REG_X)
            {
	      *l = 7;
	      return (AS2 (mov,__tmp_reg__,r26)  CR_TAB
		      AS2 (mov,__zero_reg__,r27) CR_TAB
                      AS2 (adiw,r26,%o0+1)       CR_TAB
		      AS2 (st,X,__zero_reg__)    CR_TAB
		      AS2 (st,-X,__tmp_reg__)    CR_TAB
		      AS1 (clr,__zero_reg__)     CR_TAB
                      AS2 (sbiw,r26,%o0));
	    }
	  *l = 4;
          return (AS2 (adiw,r26,%o0+1) CR_TAB
                  AS2 (st,X,%B1)       CR_TAB
                  AS2 (st,-X,%A1)      CR_TAB
                  AS2 (sbiw,r26,%o0));
	}
      return *l=2, (AS2 (std,%B0,%B1)    CR_TAB
                    AS2 (std,%A0,%A1));
    }
  else if (GET_CODE (base) == PRE_DEC) /* (--R) */
    return *l=2, (AS2 (st,%0,%B1) CR_TAB
		  AS2 (st,%0,%A1));
  else if (GET_CODE (base) == POST_INC) /* (R++) */
    {
      if (mem_volatile_p)
        {
          if (REGNO (XEXP (base, 0)) == REG_X)
            {
              *l = 4;
              return (AS2 (adiw,r26,1)  CR_TAB
                      AS2 (st,X,%B1)    CR_TAB
                      AS2 (st,-X,%A1)   CR_TAB
                      AS2 (adiw,r26,2));
            }
          else
            {
              *l = 3;
              return (AS2 (std,%p0+1,%B1) CR_TAB
                      AS2 (st,%p0,%A1)    CR_TAB
                      AS2 (adiw,%r0,2));
            }
        }

      *l = 2;
      return (AS2 (st,%0,%A1)  CR_TAB
            AS2 (st,%0,%B1));
    }
  fatal_insn ("unknown move insn:",insn);
  return "";
}

/* Return 1 if frame pointer for current function required.  */

int
frame_pointer_required_p (void)
{
  return (current_function_calls_alloca
	  || current_function_args_info.nregs == 0
  	  || get_frame_size () > 0);
}

/* Returns the condition of compare insn INSN, or UNKNOWN.  */

static RTX_CODE
compare_condition (rtx insn)
{
  rtx next = next_real_insn (insn);
  RTX_CODE cond = UNKNOWN;
  if (next && GET_CODE (next) == JUMP_INSN)
    {
      rtx pat = PATTERN (next);
      rtx src = SET_SRC (pat);
      rtx t = XEXP (src, 0);
      cond = GET_CODE (t);
    }
  return cond;
}

/* Returns nonzero if INSN is a tst insn that only tests the sign.  */

static int
compare_sign_p (rtx insn)
{
  RTX_CODE cond = compare_condition (insn);
  return (cond == GE || cond == LT);
}

/* Returns nonzero if the next insn is a JUMP_INSN with a condition
   that needs to be swapped (GT, GTU, LE, LEU).  */

int
compare_diff_p (rtx insn)
{
  RTX_CODE cond = compare_condition (insn);
  return (cond == GT || cond == GTU || cond == LE || cond == LEU) ? cond : 0;
}

/* Returns nonzero if INSN is a compare insn with the EQ or NE condition.  */

int
compare_eq_p (rtx insn)
{
  RTX_CODE cond = compare_condition (insn);
  return (cond == EQ || cond == NE);
}


/* Output test instruction for HImode.  */

const char *
out_tsthi (rtx insn, int *l)
{
  if (compare_sign_p (insn))
    {
      if (l) *l = 1;
      return AS1 (tst,%B0);
    }
  if (reg_unused_after (insn, SET_SRC (PATTERN (insn)))
      && compare_eq_p (insn))
    {
      /* Faster than sbiw if we can clobber the operand.  */
      if (l) *l = 1;
      return AS2 (or,%A0,%B0);
    }
  if (test_hard_reg_class (ADDW_REGS, SET_SRC (PATTERN (insn))))
    {
      if (l) *l = 1;
      return AS2 (sbiw,%0,0);
    }
  if (l) *l = 2;
  return (AS2 (cp,%A0,__zero_reg__) CR_TAB
          AS2 (cpc,%B0,__zero_reg__));
}


/* Output test instruction for SImode.  */

const char *
out_tstsi (rtx insn, int *l)
{
  if (compare_sign_p (insn))
    {
      if (l) *l = 1;
      return AS1 (tst,%D0);
    }
  if (test_hard_reg_class (ADDW_REGS, SET_SRC (PATTERN (insn))))
    {
      if (l) *l = 3;
      return (AS2 (sbiw,%A0,0) CR_TAB
              AS2 (cpc,%C0,__zero_reg__) CR_TAB
              AS2 (cpc,%D0,__zero_reg__));
    }
  if (l) *l = 4;
  return (AS2 (cp,%A0,__zero_reg__) CR_TAB
          AS2 (cpc,%B0,__zero_reg__) CR_TAB
          AS2 (cpc,%C0,__zero_reg__) CR_TAB
          AS2 (cpc,%D0,__zero_reg__));
}


/* Generate asm equivalent for various shifts.
   Shift count is a CONST_INT, MEM or REG.
   This only handles cases that are not already
   carefully hand-optimized in ?sh??i3_out.  */

void
out_shift_with_cnt (const char *template, rtx insn, rtx operands[],
		    int *len, int t_len)
{
  rtx op[10];
  char str[500];
  int second_label = 1;
  int saved_in_tmp = 0;
  int use_zero_reg = 0;

  op[0] = operands[0];
  op[1] = operands[1];
  op[2] = operands[2];
  op[3] = operands[3];
  str[0] = 0;

  if (len)
    *len = 1;

  if (GET_CODE (operands[2]) == CONST_INT)
    {
      int scratch = (GET_CODE (PATTERN (insn)) == PARALLEL);
      int count = INTVAL (operands[2]);
      int max_len = 10;  /* If larger than this, always use a loop.  */

      if (count <= 0)
	{
	  if (len)
	    *len = 0;
	  return;
	}

      if (count < 8 && !scratch)
	use_zero_reg = 1;

      if (optimize_size)
	max_len = t_len + (scratch ? 3 : (use_zero_reg ? 4 : 5));

      if (t_len * count <= max_len)
	{
	  /* Output shifts inline with no loop - faster.  */
	  if (len)
	    *len = t_len * count;
	  else
	    {
	      while (count-- > 0)
		output_asm_insn (template, op);
	    }

	  return;
	}

      if (scratch)
	{
	  if (!len)
	    strcat (str, AS2 (ldi,%3,%2));
	}
      else if (use_zero_reg)
	{
	  /* Hack to save one word: use __zero_reg__ as loop counter.
	     Set one bit, then shift in a loop until it is 0 again.  */

	  op[3] = zero_reg_rtx;
	  if (len)
	    *len = 2;
	  else
	    strcat (str, ("set" CR_TAB
			  AS2 (bld,%3,%2-1)));
	}
      else
	{
	  /* No scratch register available, use one from LD_REGS (saved in
	     __tmp_reg__) that doesn't overlap with registers to shift.  */

	  op[3] = gen_rtx_REG (QImode,
			   ((true_regnum (operands[0]) - 1) & 15) + 16);
	  op[4] = tmp_reg_rtx;
	  saved_in_tmp = 1;

	  if (len)
	    *len = 3;  /* Includes "mov %3,%4" after the loop.  */
	  else
	    strcat (str, (AS2 (mov,%4,%3) CR_TAB
			  AS2 (ldi,%3,%2)));
	}

      second_label = 0;
    }
  else if (GET_CODE (operands[2]) == MEM)
    {
      rtx op_mov[10];
      
      op[3] = op_mov[0] = tmp_reg_rtx;
      op_mov[1] = op[2];

      if (len)
	out_movqi_r_mr (insn, op_mov, len);
      else
	output_asm_insn (out_movqi_r_mr (insn, op_mov, NULL), op_mov);
    }
  else if (register_operand (operands[2], QImode))
    {
      if (reg_unused_after (insn, operands[2]))
	op[3] = op[2];
      else
	{
	  op[3] = tmp_reg_rtx;
	  if (!len)
	    strcat (str, (AS2 (mov,%3,%2) CR_TAB));
	}
    }
  else
    fatal_insn ("bad shift insn:", insn);

  if (second_label)
    {
      if (len)
	++*len;
      else
	strcat (str, AS1 (rjmp,2f));
    }

  if (len)
    *len += t_len + 2;  /* template + dec + brXX */
  else
    {
      strcat (str, "\n1:\t");
      strcat (str, template);
      strcat (str, second_label ? "\n2:\t" : "\n\t");
      strcat (str, use_zero_reg ? AS1 (lsr,%3) : AS1 (dec,%3));
      strcat (str, CR_TAB);
      strcat (str, second_label ? AS1 (brpl,1b) : AS1 (brne,1b));
      if (saved_in_tmp)
	strcat (str, (CR_TAB AS2 (mov,%3,%4)));
      output_asm_insn (str, op);
    }
}


/* 8bit shift left ((char)x << i)   */

const char *
ashlqi3_out (rtx insn, rtx operands[], int *len)
{
  if (GET_CODE (operands[2]) == CONST_INT)
    {
      int k;

      if (!len)
	len = &k;

      switch (INTVAL (operands[2]))
	{
	default:
	  if (INTVAL (operands[2]) < 8)
	    break;

	  *len = 1;
	  return AS1 (clr,%0);
	  
	case 1:
	  *len = 1;
	  return AS1 (lsl,%0);
	  
	case 2:
	  *len = 2;
	  return (AS1 (lsl,%0) CR_TAB
		  AS1 (lsl,%0));

	case 3:
	  *len = 3;
	  return (AS1 (lsl,%0) CR_TAB
		  AS1 (lsl,%0) CR_TAB
		  AS1 (lsl,%0));

	case 4:
	  if (test_hard_reg_class (LD_REGS, operands[0]))
	    {
	      *len = 2;
	      return (AS1 (swap,%0) CR_TAB
		      AS2 (andi,%0,0xf0));
	    }
	  *len = 4;
	  return (AS1 (lsl,%0) CR_TAB
		  AS1 (lsl,%0) CR_TAB
		  AS1 (lsl,%0) CR_TAB
		  AS1 (lsl,%0));

	case 5:
	  if (test_hard_reg_class (LD_REGS, operands[0]))
	    {
	      *len = 3;
	      return (AS1 (swap,%0) CR_TAB
		      AS1 (lsl,%0)  CR_TAB
		      AS2 (andi,%0,0xe0));
	    }
	  *len = 5;
	  return (AS1 (lsl,%0) CR_TAB
		  AS1 (lsl,%0) CR_TAB
		  AS1 (lsl,%0) CR_TAB
		  AS1 (lsl,%0) CR_TAB
		  AS1 (lsl,%0));

	case 6:
	  if (test_hard_reg_class (LD_REGS, operands[0]))
	    {
	      *len = 4;
	      return (AS1 (swap,%0) CR_TAB
		      AS1 (lsl,%0)  CR_TAB
		      AS1 (lsl,%0)  CR_TAB
		      AS2 (andi,%0,0xc0));
	    }
	  *len = 6;
	  return (AS1 (lsl,%0) CR_TAB
		  AS1 (lsl,%0) CR_TAB
		  AS1 (lsl,%0) CR_TAB
		  AS1 (lsl,%0) CR_TAB
		  AS1 (lsl,%0) CR_TAB
		  AS1 (lsl,%0));

	case 7:
	  *len = 3;
	  return (AS1 (ror,%0) CR_TAB
		  AS1 (clr,%0) CR_TAB
		  AS1 (ror,%0));
	}
    }
  else if (CONSTANT_P (operands[2]))
    fatal_insn ("internal compiler error.  Incorrect shift:", insn);

  out_shift_with_cnt (AS1 (lsl,%0),
		      insn, operands, len, 1);
  return "";
}


/* 16bit shift left ((short)x << i)   */

const char *
ashlhi3_out (rtx insn, rtx operands[], int *len)
{
  if (GET_CODE (operands[2]) == CONST_INT)
    {
      int scratch = (GET_CODE (PATTERN (insn)) == PARALLEL);
      int ldi_ok = test_hard_reg_class (LD_REGS, operands[0]);
      int k;
      int *t = len;

      if (!len)
	len = &k;
      
      switch (INTVAL (operands[2]))
	{
	default:
	  if (INTVAL (operands[2]) < 16)
	    break;

	  *len = 2;
	  return (AS1 (clr,%B0) CR_TAB
		  AS1 (clr,%A0));

	case 4:
	  if (optimize_size && scratch)
	    break;  /* 5 */
	  if (ldi_ok)
	    {
	      *len = 6;
	      return (AS1 (swap,%A0)      CR_TAB
		      AS1 (swap,%B0)      CR_TAB
		      AS2 (andi,%B0,0xf0) CR_TAB
		      AS2 (eor,%B0,%A0)   CR_TAB
		      AS2 (andi,%A0,0xf0) CR_TAB
		      AS2 (eor,%B0,%A0));
	    }
	  if (scratch)
	    {
	      *len = 7;
	      return (AS1 (swap,%A0)    CR_TAB
		      AS1 (swap,%B0)    CR_TAB
		      AS2 (ldi,%3,0xf0) CR_TAB
		      AS2 (and,%B0,%3)  CR_TAB
		      AS2 (eor,%B0,%A0) CR_TAB
		      AS2 (and,%A0,%3)  CR_TAB
		      AS2 (eor,%B0,%A0));
	    }
	  break;  /* optimize_size ? 6 : 8 */

	case 5:
	  if (optimize_size)
	    break;  /* scratch ? 5 : 6 */
	  if (ldi_ok)
	    {
	      *len = 8;
	      return (AS1 (lsl,%A0)       CR_TAB
		      AS1 (rol,%B0)       CR_TAB
		      AS1 (swap,%A0)      CR_TAB
		      AS1 (swap,%B0)      CR_TAB
		      AS2 (andi,%B0,0xf0) CR_TAB
		      AS2 (eor,%B0,%A0)   CR_TAB
		      AS2 (andi,%A0,0xf0) CR_TAB
		      AS2 (eor,%B0,%A0));
	    }
	  if (scratch)
	    {
	      *len = 9;
	      return (AS1 (lsl,%A0)     CR_TAB
		      AS1 (rol,%B0)     CR_TAB
		      AS1 (swap,%A0)    CR_TAB
		      AS1 (swap,%B0)    CR_TAB
		      AS2 (ldi,%3,0xf0) CR_TAB
		      AS2 (and,%B0,%3)  CR_TAB
		      AS2 (eor,%B0,%A0) CR_TAB
		      AS2 (and,%A0,%3)  CR_TAB
		      AS2 (eor,%B0,%A0));
	    }
	  break;  /* 10 */

	case 6:
	  if (optimize_size)
	    break;  /* scratch ? 5 : 6 */
	  *len = 9;
	  return (AS1 (clr,__tmp_reg__) CR_TAB
		  AS1 (lsr,%B0)         CR_TAB
		  AS1 (ror,%A0)         CR_TAB
		  AS1 (ror,__tmp_reg__) CR_TAB
		  AS1 (lsr,%B0)         CR_TAB
		  AS1 (ror,%A0)         CR_TAB
		  AS1 (ror,__tmp_reg__) CR_TAB
		  AS2 (mov,%B0,%A0)     CR_TAB
		  AS2 (mov,%A0,__tmp_reg__));

	case 7:
	  *len = 5;
	  return (AS1 (lsr,%B0)     CR_TAB
		  AS2 (mov,%B0,%A0) CR_TAB
		  AS1 (clr,%A0)     CR_TAB
		  AS1 (ror,%B0)     CR_TAB
		  AS1 (ror,%A0));

	case 8:
	  return *len = 2, (AS2 (mov,%B0,%A1) CR_TAB
			    AS1 (clr,%A0));

	case 9:
	  *len = 3;
	  return (AS2 (mov,%B0,%A0) CR_TAB
		  AS1 (clr,%A0)     CR_TAB
		  AS1 (lsl,%B0));

	case 10:
	  *len = 4;
	  return (AS2 (mov,%B0,%A0) CR_TAB
		  AS1 (clr,%A0)     CR_TAB
		  AS1 (lsl,%B0)     CR_TAB
		  AS1 (lsl,%B0));

	case 11:
	  *len = 5;
	  return (AS2 (mov,%B0,%A0) CR_TAB
		  AS1 (clr,%A0)     CR_TAB
		  AS1 (lsl,%B0)     CR_TAB
		  AS1 (lsl,%B0)     CR_TAB
		  AS1 (lsl,%B0));

	case 12:
	  if (ldi_ok)
	    {
	      *len = 4;
	      return (AS2 (mov,%B0,%A0) CR_TAB
		      AS1 (clr,%A0)     CR_TAB
		      AS1 (swap,%B0)    CR_TAB
		      AS2 (andi,%B0,0xf0));
	    }
	  if (scratch)
	    {
	      *len = 5;
	      return (AS2 (mov,%B0,%A0) CR_TAB
		      AS1 (clr,%A0)     CR_TAB
		      AS1 (swap,%B0)    CR_TAB
		      AS2 (ldi,%3,0xf0) CR_TAB
		      AS2 (and,%B0,%3));
	    }
	  *len = 6;
	  return (AS2 (mov,%B0,%A0) CR_TAB
		  AS1 (clr,%A0)     CR_TAB
		  AS1 (lsl,%B0)     CR_TAB
		  AS1 (lsl,%B0)     CR_TAB
		  AS1 (lsl,%B0)     CR_TAB
		  AS1 (lsl,%B0));

	case 13:
	  if (ldi_ok)
	    {
	      *len = 5;
	      return (AS2 (mov,%B0,%A0) CR_TAB
		      AS1 (clr,%A0)     CR_TAB
		      AS1 (swap,%B0)    CR_TAB
		      AS1 (lsl,%B0)     CR_TAB
		      AS2 (andi,%B0,0xe0));
	    }
	  if (AVR_HAVE_MUL && scratch)
	    {
	      *len = 5;
	      return (AS2 (ldi,%3,0x20) CR_TAB
		      AS2 (mul,%A0,%3)  CR_TAB
		      AS2 (mov,%B0,r0)  CR_TAB
		      AS1 (clr,%A0)     CR_TAB
		      AS1 (clr,__zero_reg__));
	    }
	  if (optimize_size && scratch)
	    break;  /* 5 */
	  if (scratch)
	    {
	      *len = 6;
	      return (AS2 (mov,%B0,%A0) CR_TAB
		      AS1 (clr,%A0)     CR_TAB
		      AS1 (swap,%B0)    CR_TAB
		      AS1 (lsl,%B0)     CR_TAB
		      AS2 (ldi,%3,0xe0) CR_TAB
		      AS2 (and,%B0,%3));
	    }
	  if (AVR_HAVE_MUL)
	    {
	      *len = 6;
	      return ("set"            CR_TAB
		      AS2 (bld,r1,5)   CR_TAB
		      AS2 (mul,%A0,r1) CR_TAB
		      AS2 (mov,%B0,r0) CR_TAB
		      AS1 (clr,%A0)    CR_TAB
		      AS1 (clr,__zero_reg__));
	    }
	  *len = 7;
	  return (AS2 (mov,%B0,%A0) CR_TAB
		  AS1 (clr,%A0)     CR_TAB
		  AS1 (lsl,%B0)     CR_TAB
		  AS1 (lsl,%B0)     CR_TAB
		  AS1 (lsl,%B0)     CR_TAB
		  AS1 (lsl,%B0)     CR_TAB
		  AS1 (lsl,%B0));

	case 14:
	  if (AVR_HAVE_MUL && ldi_ok)
	    {
	      *len = 5;
	      return (AS2 (ldi,%B0,0x40) CR_TAB
		      AS2 (mul,%A0,%B0)  CR_TAB
		      AS2 (mov,%B0,r0)   CR_TAB
		      AS1 (clr,%A0)      CR_TAB
		      AS1 (clr,__zero_reg__));
	    }
	  if (AVR_HAVE_MUL && scratch)
	    {
	      *len = 5;
	      return (AS2 (ldi,%3,0x40) CR_TAB
		      AS2 (mul,%A0,%3)  CR_TAB
		      AS2 (mov,%B0,r0)  CR_TAB
		      AS1 (clr,%A0)     CR_TAB
		      AS1 (clr,__zero_reg__));
	    }
	  if (optimize_size && ldi_ok)
	    {
	      *len = 5;
	      return (AS2 (mov,%B0,%A0) CR_TAB
		      AS2 (ldi,%A0,6) "\n1:\t"
		      AS1 (lsl,%B0)     CR_TAB
		      AS1 (dec,%A0)     CR_TAB
		      AS1 (brne,1b));
	    }
	  if (optimize_size && scratch)
	    break;  /* 5 */
	  *len = 6;
	  return (AS1 (clr,%B0) CR_TAB
		  AS1 (lsr,%A0) CR_TAB
		  AS1 (ror,%B0) CR_TAB
		  AS1 (lsr,%A0) CR_TAB
		  AS1 (ror,%B0) CR_TAB
		  AS1 (clr,%A0));

	case 15:
	  *len = 4;
	  return (AS1 (clr,%B0) CR_TAB
		  AS1 (lsr,%A0) CR_TAB
		  AS1 (ror,%B0) CR_TAB
		  AS1 (clr,%A0));
	}
      len = t;
    }
  out_shift_with_cnt ((AS1 (lsl,%A0) CR_TAB
		       AS1 (rol,%B0)),
		       insn, operands, len, 2);
  return "";
}


/* 32bit shift left ((long)x << i)   */

const char *
ashlsi3_out (rtx insn, rtx operands[], int *len)
{
  if (GET_CODE (operands[2]) == CONST_INT)
    {
      int k;
      int *t = len;
      
      if (!len)
	len = &k;
      
      switch (INTVAL (operands[2]))
	{
	default:
	  if (INTVAL (operands[2]) < 32)
	    break;

	  if (AVR_HAVE_MOVW)
	    return *len = 3, (AS1 (clr,%D0) CR_TAB
			      AS1 (clr,%C0) CR_TAB
			      AS2 (movw,%A0,%C0));
	  *len = 4;
	  return (AS1 (clr,%D0) CR_TAB
		  AS1 (clr,%C0) CR_TAB
		  AS1 (clr,%B0) CR_TAB
		  AS1 (clr,%A0));

	case 8:
	  {
	    int reg0 = true_regnum (operands[0]);
	    int reg1 = true_regnum (operands[1]);
	    *len = 4;
	    if (reg0 >= reg1)
	      return (AS2 (mov,%D0,%C1)  CR_TAB
		      AS2 (mov,%C0,%B1)  CR_TAB
		      AS2 (mov,%B0,%A1)  CR_TAB
		      AS1 (clr,%A0));
	    else
	      return (AS1 (clr,%A0)      CR_TAB
		      AS2 (mov,%B0,%A1)  CR_TAB
		      AS2 (mov,%C0,%B1)  CR_TAB
		      AS2 (mov,%D0,%C1));
	  }

	case 16:
	  {
	    int reg0 = true_regnum (operands[0]);
	    int reg1 = true_regnum (operands[1]);
	    if (reg0 + 2 == reg1)
	      return *len = 2, (AS1 (clr,%B0)      CR_TAB
				AS1 (clr,%A0));
	    if (AVR_HAVE_MOVW)
	      return *len = 3, (AS2 (movw,%C0,%A1) CR_TAB
				AS1 (clr,%B0)      CR_TAB
				AS1 (clr,%A0));
	    else
	      return *len = 4, (AS2 (mov,%C0,%A1)  CR_TAB
				AS2 (mov,%D0,%B1)  CR_TAB
				AS1 (clr,%B0)      CR_TAB
				AS1 (clr,%A0));
	  }

	case 24:
	  *len = 4;
	  return (AS2 (mov,%D0,%A1)  CR_TAB
		  AS1 (clr,%C0)      CR_TAB
		  AS1 (clr,%B0)      CR_TAB
		  AS1 (clr,%A0));

	case 31:
	  *len = 6;
	  return (AS1 (clr,%D0) CR_TAB
		  AS1 (lsr,%A0) CR_TAB
		  AS1 (ror,%D0) CR_TAB
		  AS1 (clr,%C0) CR_TAB
		  AS1 (clr,%B0) CR_TAB
		  AS1 (clr,%A0));
	}
      len = t;
    }
  out_shift_with_cnt ((AS1 (lsl,%A0) CR_TAB
		       AS1 (rol,%B0) CR_TAB
		       AS1 (rol,%C0) CR_TAB
		       AS1 (rol,%D0)),
		       insn, operands, len, 4);
  return "";
}

/* 8bit arithmetic shift right  ((signed char)x >> i) */

const char *
ashrqi3_out (rtx insn, rtx operands[], int *len)
{
  if (GET_CODE (operands[2]) == CONST_INT)
    {
      int k;

      if (!len)
	len = &k;

      switch (INTVAL (operands[2]))
	{
	case 1:
	  *len = 1;
	  return AS1 (asr,%0);

	case 2:
	  *len = 2;
	  return (AS1 (asr,%0) CR_TAB
		  AS1 (asr,%0));

	case 3:
	  *len = 3;
	  return (AS1 (asr,%0) CR_TAB
		  AS1 (asr,%0) CR_TAB
		  AS1 (asr,%0));

	case 4:
	  *len = 4;
	  return (AS1 (asr,%0) CR_TAB
		  AS1 (asr,%0) CR_TAB
		  AS1 (asr,%0) CR_TAB
		  AS1 (asr,%0));

	case 5:
	  *len = 5;
	  return (AS1 (asr,%0) CR_TAB
		  AS1 (asr,%0) CR_TAB
		  AS1 (asr,%0) CR_TAB
		  AS1 (asr,%0) CR_TAB
		  AS1 (asr,%0));

	case 6:
	  *len = 4;
	  return (AS2 (bst,%0,6)  CR_TAB
		  AS1 (lsl,%0)    CR_TAB
		  AS2 (sbc,%0,%0) CR_TAB
		  AS2 (bld,%0,0));

	default:
	  if (INTVAL (operands[2]) < 8)
	    break;

	  /* fall through */

	case 7:
	  *len = 2;
	  return (AS1 (lsl,%0) CR_TAB
		  AS2 (sbc,%0,%0));
	}
    }
  else if (CONSTANT_P (operands[2]))
    fatal_insn ("internal compiler error.  Incorrect shift:", insn);

  out_shift_with_cnt (AS1 (asr,%0),
		      insn, operands, len, 1);
  return "";
}


/* 16bit arithmetic shift right  ((signed short)x >> i) */

const char *
ashrhi3_out (rtx insn, rtx operands[], int *len)
{
  if (GET_CODE (operands[2]) == CONST_INT)
    {
      int scratch = (GET_CODE (PATTERN (insn)) == PARALLEL);
      int ldi_ok = test_hard_reg_class (LD_REGS, operands[0]);
      int k;
      int *t = len;
      
      if (!len)
	len = &k;

      switch (INTVAL (operands[2]))
	{
	case 4:
	case 5:
	  /* XXX try to optimize this too? */
	  break;

	case 6:
	  if (optimize_size)
	    break;  /* scratch ? 5 : 6 */
	  *len = 8;
	  return (AS2 (mov,__tmp_reg__,%A0) CR_TAB
		  AS2 (mov,%A0,%B0)         CR_TAB
		  AS1 (lsl,__tmp_reg__)     CR_TAB
		  AS1 (rol,%A0)             CR_TAB
		  AS2 (sbc,%B0,%B0)         CR_TAB
		  AS1 (lsl,__tmp_reg__)     CR_TAB
		  AS1 (rol,%A0)             CR_TAB
		  AS1 (rol,%B0));

	case 7:
	  *len = 4;
	  return (AS1 (lsl,%A0)     CR_TAB
		  AS2 (mov,%A0,%B0) CR_TAB
		  AS1 (rol,%A0)     CR_TAB
		  AS2 (sbc,%B0,%B0));

	case 8:
	  {
	    int reg0 = true_regnum (operands[0]);
	    int reg1 = true_regnum (operands[1]);

	    if (reg0 == reg1)
	      return *len = 3, (AS2 (mov,%A0,%B0) CR_TAB
				AS1 (lsl,%B0)     CR_TAB
				AS2 (sbc,%B0,%B0));
	    else 
	      return *len = 4, (AS2 (mov,%A0,%B1) CR_TAB
			        AS1 (clr,%B0)     CR_TAB
			        AS2 (sbrc,%A0,7)  CR_TAB
			        AS1 (dec,%B0));
	  }

	case 9:
	  *len = 4;
	  return (AS2 (mov,%A0,%B0) CR_TAB
		  AS1 (lsl,%B0)      CR_TAB
		  AS2 (sbc,%B0,%B0) CR_TAB
		  AS1 (asr,%A0));

	case 10:
	  *len = 5;
	  return (AS2 (mov,%A0,%B0) CR_TAB
		  AS1 (lsl,%B0)     CR_TAB
		  AS2 (sbc,%B0,%B0) CR_TAB
		  AS1 (asr,%A0)     CR_TAB
		  AS1 (asr,%A0));

	case 11:
	  if (AVR_HAVE_MUL && ldi_ok)
	    {
	      *len = 5;
	      return (AS2 (ldi,%A0,0x20) CR_TAB
		      AS2 (muls,%B0,%A0) CR_TAB
		      AS2 (mov,%A0,r1)   CR_TAB
		      AS2 (sbc,%B0,%B0)  CR_TAB
		      AS1 (clr,__zero_reg__));
	    }
	  if (optimize_size && scratch)
	    break;  /* 5 */
	  *len = 6;
	  return (AS2 (mov,%A0,%B0) CR_TAB
		  AS1 (lsl,%B0)     CR_TAB
		  AS2 (sbc,%B0,%B0) CR_TAB
		  AS1 (asr,%A0)     CR_TAB
		  AS1 (asr,%A0)     CR_TAB
		  AS1 (asr,%A0));

	case 12:
	  if (AVR_HAVE_MUL && ldi_ok)
	    {
	      *len = 5;
	      return (AS2 (ldi,%A0,0x10) CR_TAB
		      AS2 (muls,%B0,%A0) CR_TAB
		      AS2 (mov,%A0,r1)   CR_TAB
		      AS2 (sbc,%B0,%B0)  CR_TAB
		      AS1 (clr,__zero_reg__));
	    }
	  if (optimize_size && scratch)
	    break;  /* 5 */
	  *len = 7;
	  return (AS2 (mov,%A0,%B0) CR_TAB
		  AS1 (lsl,%B0)     CR_TAB
		  AS2 (sbc,%B0,%B0) CR_TAB
		  AS1 (asr,%A0)     CR_TAB
		  AS1 (asr,%A0)     CR_TAB
		  AS1 (asr,%A0)     CR_TAB
		  AS1 (asr,%A0));

	case 13:
	  if (AVR_HAVE_MUL && ldi_ok)
	    {
	      *len = 5;
	      return (AS2 (ldi,%A0,0x08) CR_TAB
		      AS2 (muls,%B0,%A0) CR_TAB
		      AS2 (mov,%A0,r1)   CR_TAB
		      AS2 (sbc,%B0,%B0)  CR_TAB
		      AS1 (clr,__zero_reg__));
	    }
	  if (optimize_size)
	    break;  /* scratch ? 5 : 7 */
	  *len = 8;
	  return (AS2 (mov,%A0,%B0) CR_TAB
		  AS1 (lsl,%B0)     CR_TAB
		  AS2 (sbc,%B0,%B0) CR_TAB
		  AS1 (asr,%A0)     CR_TAB
		  AS1 (asr,%A0)     CR_TAB
		  AS1 (asr,%A0)     CR_TAB
		  AS1 (asr,%A0)     CR_TAB
		  AS1 (asr,%A0));

	case 14:
	  *len = 5;
	  return (AS1 (lsl,%B0)     CR_TAB
		  AS2 (sbc,%A0,%A0) CR_TAB
		  AS1 (lsl,%B0)     CR_TAB
		  AS2 (mov,%B0,%A0) CR_TAB
		  AS1 (rol,%A0));

	default:
	  if (INTVAL (operands[2]) < 16)
	    break;

	  /* fall through */

	case 15:
	  return *len = 3, (AS1 (lsl,%B0)     CR_TAB
			    AS2 (sbc,%A0,%A0) CR_TAB
			    AS2 (mov,%B0,%A0));
	}
      len = t;
    }
  out_shift_with_cnt ((AS1 (asr,%B0) CR_TAB
		       AS1 (ror,%A0)),
		       insn, operands, len, 2);
  return "";
}


/* 32bit arithmetic shift right  ((signed long)x >> i) */

const char *
ashrsi3_out (rtx insn, rtx operands[], int *len)
{
  if (GET_CODE (operands[2]) == CONST_INT)
    {
      int k;
      int *t = len;
      
      if (!len)
	len = &k;
      
      switch (INTVAL (operands[2]))
	{
	case 8:
	  {
	    int reg0 = true_regnum (operands[0]);
	    int reg1 = true_regnum (operands[1]);
	    *len=6;
	    if (reg0 <= reg1)
	      return (AS2 (mov,%A0,%B1) CR_TAB
		      AS2 (mov,%B0,%C1) CR_TAB
		      AS2 (mov,%C0,%D1) CR_TAB
		      AS1 (clr,%D0)     CR_TAB
		      AS2 (sbrc,%C0,7)  CR_TAB
		      AS1 (dec,%D0));
	    else
	      return (AS1 (clr,%D0)     CR_TAB
		      AS2 (sbrc,%D1,7)  CR_TAB
		      AS1 (dec,%D0)     CR_TAB
		      AS2 (mov,%C0,%D1) CR_TAB
		      AS2 (mov,%B0,%C1) CR_TAB
		      AS2 (mov,%A0,%B1));
	  }
	  
	case 16:
	  {
	    int reg0 = true_regnum (operands[0]);
	    int reg1 = true_regnum (operands[1]);
	    
	    if (reg0 == reg1 + 2)
	      return *len = 4, (AS1 (clr,%D0)     CR_TAB
				AS2 (sbrc,%B0,7)  CR_TAB
				AS1 (com,%D0)     CR_TAB
				AS2 (mov,%C0,%D0));
	    if (AVR_HAVE_MOVW)
	      return *len = 5, (AS2 (movw,%A0,%C1) CR_TAB
				AS1 (clr,%D0)      CR_TAB
				AS2 (sbrc,%B0,7)   CR_TAB
				AS1 (com,%D0)      CR_TAB
				AS2 (mov,%C0,%D0));
	    else 
	      return *len = 6, (AS2 (mov,%B0,%D1) CR_TAB
				AS2 (mov,%A0,%C1) CR_TAB
				AS1 (clr,%D0)     CR_TAB
				AS2 (sbrc,%B0,7)  CR_TAB
				AS1 (com,%D0)     CR_TAB
				AS2 (mov,%C0,%D0));
	  }

	case 24:
	  return *len = 6, (AS2 (mov,%A0,%D1) CR_TAB
			    AS1 (clr,%D0)     CR_TAB
			    AS2 (sbrc,%A0,7)  CR_TAB
			    AS1 (com,%D0)     CR_TAB
			    AS2 (mov,%B0,%D0) CR_TAB
			    AS2 (mov,%C0,%D0));

	default:
	  if (INTVAL (operands[2]) < 32)
	    break;

	  /* fall through */

	case 31:
	  if (AVR_HAVE_MOVW)
	    return *len = 4, (AS1 (lsl,%D0)     CR_TAB
			      AS2 (sbc,%A0,%A0) CR_TAB
			      AS2 (mov,%B0,%A0) CR_TAB
			      AS2 (movw,%C0,%A0));
	  else
	    return *len = 5, (AS1 (lsl,%D0)     CR_TAB
			      AS2 (sbc,%A0,%A0) CR_TAB
			      AS2 (mov,%B0,%A0) CR_TAB
			      AS2 (mov,%C0,%A0) CR_TAB
			      AS2 (mov,%D0,%A0));
	}
      len = t;
    }
  out_shift_with_cnt ((AS1 (asr,%D0) CR_TAB
		       AS1 (ror,%C0) CR_TAB
		       AS1 (ror,%B0) CR_TAB
		       AS1 (ror,%A0)),
		       insn, operands, len, 4);
  return "";
}

/* 8bit logic shift right ((unsigned char)x >> i) */

const char *
lshrqi3_out (rtx insn, rtx operands[], int *len)
{
  if (GET_CODE (operands[2]) == CONST_INT)
    {
      int k;

      if (!len)
	len = &k;
      
      switch (INTVAL (operands[2]))
	{
	default:
	  if (INTVAL (operands[2]) < 8)
	    break;

	  *len = 1;
	  return AS1 (clr,%0);

	case 1:
	  *len = 1;
	  return AS1 (lsr,%0);

	case 2:
	  *len = 2;
	  return (AS1 (lsr,%0) CR_TAB
		  AS1 (lsr,%0));
	case 3:
	  *len = 3;
	  return (AS1 (lsr,%0) CR_TAB
		  AS1 (lsr,%0) CR_TAB
		  AS1 (lsr,%0));
	  
	case 4:
	  if (test_hard_reg_class (LD_REGS, operands[0]))
	    {
	      *len=2;
	      return (AS1 (swap,%0) CR_TAB
		      AS2 (andi,%0,0x0f));
	    }
	  *len = 4;
	  return (AS1 (lsr,%0) CR_TAB
		  AS1 (lsr,%0) CR_TAB
		  AS1 (lsr,%0) CR_TAB
		  AS1 (lsr,%0));
	  
	case 5:
	  if (test_hard_reg_class (LD_REGS, operands[0]))
	    {
	      *len = 3;
	      return (AS1 (swap,%0) CR_TAB
		      AS1 (lsr,%0)  CR_TAB
		      AS2 (andi,%0,0x7));
	    }
	  *len = 5;
	  return (AS1 (lsr,%0) CR_TAB
		  AS1 (lsr,%0) CR_TAB
		  AS1 (lsr,%0) CR_TAB
		  AS1 (lsr,%0) CR_TAB
		  AS1 (lsr,%0));
	  
	case 6:
	  if (test_hard_reg_class (LD_REGS, operands[0]))
	    {
	      *len = 4;
	      return (AS1 (swap,%0) CR_TAB
		      AS1 (lsr,%0)  CR_TAB
		      AS1 (lsr,%0)  CR_TAB
		      AS2 (andi,%0,0x3));
	    }
	  *len = 6;
	  return (AS1 (lsr,%0) CR_TAB
		  AS1 (lsr,%0) CR_TAB
		  AS1 (lsr,%0) CR_TAB
		  AS1 (lsr,%0) CR_TAB
		  AS1 (lsr,%0) CR_TAB
		  AS1 (lsr,%0));
	  
	case 7:
	  *len = 3;
	  return (AS1 (rol,%0) CR_TAB
		  AS1 (clr,%0) CR_TAB
		  AS1 (rol,%0));
	}
    }
  else if (CONSTANT_P (operands[2]))
    fatal_insn ("internal compiler error.  Incorrect shift:", insn);
  
  out_shift_with_cnt (AS1 (lsr,%0),
		      insn, operands, len, 1);
  return "";
}

/* 16bit logic shift right ((unsigned short)x >> i) */

const char *
lshrhi3_out (rtx insn, rtx operands[], int *len)
{
  if (GET_CODE (operands[2]) == CONST_INT)
    {
      int scratch = (GET_CODE (PATTERN (insn)) == PARALLEL);
      int ldi_ok = test_hard_reg_class (LD_REGS, operands[0]);
      int k;
      int *t = len;

      if (!len)
	len = &k;
      
      switch (INTVAL (operands[2]))
	{
	default:
	  if (INTVAL (operands[2]) < 16)
	    break;

	  *len = 2;
	  return (AS1 (clr,%B0) CR_TAB
		  AS1 (clr,%A0));

	case 4:
	  if (optimize_size && scratch)
	    break;  /* 5 */
	  if (ldi_ok)
	    {
	      *len = 6;
	      return (AS1 (swap,%B0)      CR_TAB
		      AS1 (swap,%A0)      CR_TAB
		      AS2 (andi,%A0,0x0f) CR_TAB
		      AS2 (eor,%A0,%B0)   CR_TAB
		      AS2 (andi,%B0,0x0f) CR_TAB
		      AS2 (eor,%A0,%B0));
	    }
	  if (scratch)
	    {
	      *len = 7;
	      return (AS1 (swap,%B0)    CR_TAB
		      AS1 (swap,%A0)    CR_TAB
		      AS2 (ldi,%3,0x0f) CR_TAB
		      AS2 (and,%A0,%3)  CR_TAB
		      AS2 (eor,%A0,%B0) CR_TAB
		      AS2 (and,%B0,%3)  CR_TAB
		      AS2 (eor,%A0,%B0));
	    }
	  break;  /* optimize_size ? 6 : 8 */

	case 5:
	  if (optimize_size)
	    break;  /* scratch ? 5 : 6 */
	  if (ldi_ok)
	    {
	      *len = 8;
	      return (AS1 (lsr,%B0)       CR_TAB
		      AS1 (ror,%A0)       CR_TAB
		      AS1 (swap,%B0)      CR_TAB
		      AS1 (swap,%A0)      CR_TAB
		      AS2 (andi,%A0,0x0f) CR_TAB
		      AS2 (eor,%A0,%B0)   CR_TAB
		      AS2 (andi,%B0,0x0f) CR_TAB
		      AS2 (eor,%A0,%B0));
	    }
	  if (scratch)
	    {
	      *len = 9;
	      return (AS1 (lsr,%B0)     CR_TAB
		      AS1 (ror,%A0)     CR_TAB
		      AS1 (swap,%B0)    CR_TAB
		      AS1 (swap,%A0)    CR_TAB
		      AS2 (ldi,%3,0x0f) CR_TAB
		      AS2 (and,%A0,%3)  CR_TAB
		      AS2 (eor,%A0,%B0) CR_TAB
		      AS2 (and,%B0,%3)  CR_TAB
		      AS2 (eor,%A0,%B0));
	    }
	  break;  /* 10 */

	case 6:
	  if (optimize_size)
	    break;  /* scratch ? 5 : 6 */
	  *len = 9;
	  return (AS1 (clr,__tmp_reg__) CR_TAB
		  AS1 (lsl,%A0)         CR_TAB
		  AS1 (rol,%B0)         CR_TAB
		  AS1 (rol,__tmp_reg__) CR_TAB
		  AS1 (lsl,%A0)         CR_TAB
		  AS1 (rol,%B0)         CR_TAB
		  AS1 (rol,__tmp_reg__) CR_TAB
		  AS2 (mov,%A0,%B0)     CR_TAB
		  AS2 (mov,%B0,__tmp_reg__));

	case 7:
	  *len = 5;
	  return (AS1 (lsl,%A0)     CR_TAB
		  AS2 (mov,%A0,%B0) CR_TAB
		  AS1 (rol,%A0)     CR_TAB
		  AS2 (sbc,%B0,%B0) CR_TAB
		  AS1 (neg,%B0));

	case 8:
	  return *len = 2, (AS2 (mov,%A0,%B1) CR_TAB
			    AS1 (clr,%B0));

	case 9:
	  *len = 3;
	  return (AS2 (mov,%A0,%B0) CR_TAB
		  AS1 (clr,%B0)     CR_TAB
		  AS1 (lsr,%A0));

	case 10:
	  *len = 4;
	  return (AS2 (mov,%A0,%B0) CR_TAB
		  AS1 (clr,%B0)     CR_TAB
		  AS1 (lsr,%A0)     CR_TAB
		  AS1 (lsr,%A0));

	case 11:
	  *len = 5;
	  return (AS2 (mov,%A0,%B0) CR_TAB
		  AS1 (clr,%B0)     CR_TAB
		  AS1 (lsr,%A0)     CR_TAB
		  AS1 (lsr,%A0)     CR_TAB
		  AS1 (lsr,%A0));

	case 12:
	  if (ldi_ok)
	    {
	      *len = 4;
	      return (AS2 (mov,%A0,%B0) CR_TAB
		      AS1 (clr,%B0)     CR_TAB
		      AS1 (swap,%A0)    CR_TAB
		      AS2 (andi,%A0,0x0f));
	    }
	  if (scratch)
	    {
	      *len = 5;
	      return (AS2 (mov,%A0,%B0) CR_TAB
		      AS1 (clr,%B0)     CR_TAB
		      AS1 (swap,%A0)    CR_TAB
		      AS2 (ldi,%3,0x0f) CR_TAB
		      AS2 (and,%A0,%3));
	    }
	  *len = 6;
	  return (AS2 (mov,%A0,%B0) CR_TAB
		  AS1 (clr,%B0)     CR_TAB
		  AS1 (lsr,%A0)     CR_TAB
		  AS1 (lsr,%A0)     CR_TAB
		  AS1 (lsr,%A0)     CR_TAB
		  AS1 (lsr,%A0));

	case 13:
	  if (ldi_ok)
	    {
	      *len = 5;
	      return (AS2 (mov,%A0,%B0) CR_TAB
		      AS1 (clr,%B0)     CR_TAB
		      AS1 (swap,%A0)    CR_TAB
		      AS1 (lsr,%A0)     CR_TAB
		      AS2 (andi,%A0,0x07));
	    }
	  if (AVR_HAVE_MUL && scratch)
	    {
	      *len = 5;
	      return (AS2 (ldi,%3,0x08) CR_TAB
		      AS2 (mul,%B0,%3)  CR_TAB
		      AS2 (mov,%A0,r1)  CR_TAB
		      AS1 (clr,%B0)     CR_TAB
		      AS1 (clr,__zero_reg__));
	    }
	  if (optimize_size && scratch)
	    break;  /* 5 */
	  if (scratch)
	    {
	      *len = 6;
	      return (AS2 (mov,%A0,%B0) CR_TAB
		      AS1 (clr,%B0)     CR_TAB
		      AS1 (swap,%A0)    CR_TAB
		      AS1 (lsr,%A0)     CR_TAB
		      AS2 (ldi,%3,0x07) CR_TAB
		      AS2 (and,%A0,%3));
	    }
	  if (AVR_HAVE_MUL)
	    {
	      *len = 6;
	      return ("set"            CR_TAB
		      AS2 (bld,r1,3)   CR_TAB
		      AS2 (mul,%B0,r1) CR_TAB
		      AS2 (mov,%A0,r1) CR_TAB
		      AS1 (clr,%B0)    CR_TAB
		      AS1 (clr,__zero_reg__));
	    }
	  *len = 7;
	  return (AS2 (mov,%A0,%B0) CR_TAB
		  AS1 (clr,%B0)     CR_TAB
		  AS1 (lsr,%A0)     CR_TAB
		  AS1 (lsr,%A0)     CR_TAB
		  AS1 (lsr,%A0)     CR_TAB
		  AS1 (lsr,%A0)     CR_TAB
		  AS1 (lsr,%A0));

	case 14:
	  if (AVR_HAVE_MUL && ldi_ok)
	    {
	      *len = 5;
	      return (AS2 (ldi,%A0,0x04) CR_TAB
		      AS2 (mul,%B0,%A0)  CR_TAB
		      AS2 (mov,%A0,r1)   CR_TAB
		      AS1 (clr,%B0)      CR_TAB
		      AS1 (clr,__zero_reg__));
	    }
	  if (AVR_HAVE_MUL && scratch)
	    {
	      *len = 5;
	      return (AS2 (ldi,%3,0x04) CR_TAB
		      AS2 (mul,%B0,%3)  CR_TAB
		      AS2 (mov,%A0,r1)  CR_TAB
		      AS1 (clr,%B0)     CR_TAB
		      AS1 (clr,__zero_reg__));
	    }
	  if (optimize_size && ldi_ok)
	    {
	      *len = 5;
	      return (AS2 (mov,%A0,%B0) CR_TAB
		      AS2 (ldi,%B0,6) "\n1:\t"
		      AS1 (lsr,%A0)     CR_TAB
		      AS1 (dec,%B0)     CR_TAB
		      AS1 (brne,1b));
	    }
	  if (optimize_size && scratch)
	    break;  /* 5 */
	  *len = 6;
	  return (AS1 (clr,%A0) CR_TAB
		  AS1 (lsl,%B0) CR_TAB
		  AS1 (rol,%A0) CR_TAB
		  AS1 (lsl,%B0) CR_TAB
		  AS1 (rol,%A0) CR_TAB
		  AS1 (clr,%B0));

	case 15:
	  *len = 4;
	  return (AS1 (clr,%A0) CR_TAB
		  AS1 (lsl,%B0) CR_TAB
		  AS1 (rol,%A0) CR_TAB
		  AS1 (clr,%B0));
	}
      len = t;
    }
  out_shift_with_cnt ((AS1 (lsr,%B0) CR_TAB
		       AS1 (ror,%A0)),
		       insn, operands, len, 2);
  return "";
}

/* 32bit logic shift right ((unsigned int)x >> i) */

const char *
lshrsi3_out (rtx insn, rtx operands[], int *len)
{
  if (GET_CODE (operands[2]) == CONST_INT)
    {
      int k;
      int *t = len;
      
      if (!len)
	len = &k;
      
      switch (INTVAL (operands[2]))
	{
	default:
	  if (INTVAL (operands[2]) < 32)
	    break;

	  if (AVR_HAVE_MOVW)
	    return *len = 3, (AS1 (clr,%D0) CR_TAB
			      AS1 (clr,%C0) CR_TAB
			      AS2 (movw,%A0,%C0));
	  *len = 4;
	  return (AS1 (clr,%D0) CR_TAB
		  AS1 (clr,%C0) CR_TAB
		  AS1 (clr,%B0) CR_TAB
		  AS1 (clr,%A0));

	case 8:
	  {
	    int reg0 = true_regnum (operands[0]);
	    int reg1 = true_regnum (operands[1]);
	    *len = 4;
	    if (reg0 <= reg1)
	      return (AS2 (mov,%A0,%B1) CR_TAB
		      AS2 (mov,%B0,%C1) CR_TAB
		      AS2 (mov,%C0,%D1) CR_TAB
		      AS1 (clr,%D0));
	    else
	      return (AS1 (clr,%D0)     CR_TAB
		      AS2 (mov,%C0,%D1) CR_TAB
		      AS2 (mov,%B0,%C1) CR_TAB
		      AS2 (mov,%A0,%B1)); 
	  }
	  
	case 16:
	  {
	    int reg0 = true_regnum (operands[0]);
	    int reg1 = true_regnum (operands[1]);

	    if (reg0 == reg1 + 2)
	      return *len = 2, (AS1 (clr,%C0)     CR_TAB
				AS1 (clr,%D0));
	    if (AVR_HAVE_MOVW)
	      return *len = 3, (AS2 (movw,%A0,%C1) CR_TAB
				AS1 (clr,%C0)      CR_TAB
				AS1 (clr,%D0));
	    else
	      return *len = 4, (AS2 (mov,%B0,%D1) CR_TAB
				AS2 (mov,%A0,%C1) CR_TAB
				AS1 (clr,%C0)     CR_TAB
				AS1 (clr,%D0));
	  }
	  
	case 24:
	  return *len = 4, (AS2 (mov,%A0,%D1) CR_TAB
			    AS1 (clr,%B0)     CR_TAB
			    AS1 (clr,%C0)     CR_TAB
			    AS1 (clr,%D0));

	case 31:
	  *len = 6;
	  return (AS1 (clr,%A0)    CR_TAB
		  AS2 (sbrc,%D0,7) CR_TAB
		  AS1 (inc,%A0)    CR_TAB
		  AS1 (clr,%B0)    CR_TAB
		  AS1 (clr,%C0)    CR_TAB
		  AS1 (clr,%D0));
	}
      len = t;
    }
  out_shift_with_cnt ((AS1 (lsr,%D0) CR_TAB
		       AS1 (ror,%C0) CR_TAB
		       AS1 (ror,%B0) CR_TAB
		       AS1 (ror,%A0)),
		      insn, operands, len, 4);
  return "";
}

/* Modifies the length assigned to instruction INSN
 LEN is the initially computed length of the insn.  */

int
adjust_insn_length (rtx insn, int len)
{
  rtx patt = PATTERN (insn);
  rtx set;

  if (GET_CODE (patt) == SET)
    {
      rtx op[10];
      op[1] = SET_SRC (patt);
      op[0] = SET_DEST (patt);
      if (general_operand (op[1], VOIDmode)
	  && general_operand (op[0], VOIDmode))
	{
	  switch (GET_MODE (op[0]))
	    {
	    case QImode:
	      output_movqi (insn, op, &len);
	      break;
	    case HImode:
	      output_movhi (insn, op, &len);
	      break;
	    case SImode:
	    case SFmode:
	      output_movsisf (insn, op, &len);
	      break;
	    default:
	      break;
	    }
	}
      else if (op[0] == cc0_rtx && REG_P (op[1]))
	{
	  switch (GET_MODE (op[1]))
	    {
	    case HImode: out_tsthi (insn,&len); break;
	    case SImode: out_tstsi (insn,&len); break;
	    default: break;
	    }
	}
      else if (GET_CODE (op[1]) == AND)
	{
	  if (GET_CODE (XEXP (op[1],1)) == CONST_INT)
	    {
	      HOST_WIDE_INT mask = INTVAL (XEXP (op[1],1));
	      if (GET_MODE (op[1]) == SImode)
		len = (((mask & 0xff) != 0xff)
		       + ((mask & 0xff00) != 0xff00)
		       + ((mask & 0xff0000L) != 0xff0000L)
		       + ((mask & 0xff000000L) != 0xff000000L));
	      else if (GET_MODE (op[1]) == HImode)
		len = (((mask & 0xff) != 0xff)
		       + ((mask & 0xff00) != 0xff00));
	    }
	}
      else if (GET_CODE (op[1]) == IOR)
	{
	  if (GET_CODE (XEXP (op[1],1)) == CONST_INT)
	    {
	      HOST_WIDE_INT mask = INTVAL (XEXP (op[1],1));
	      if (GET_MODE (op[1]) == SImode)
		len = (((mask & 0xff) != 0)
		       + ((mask & 0xff00) != 0)
		       + ((mask & 0xff0000L) != 0)
		       + ((mask & 0xff000000L) != 0));
	      else if (GET_MODE (op[1]) == HImode)
		len = (((mask & 0xff) != 0)
		       + ((mask & 0xff00) != 0));
	    }
	}
    }
  set = single_set (insn);
  if (set)
    {
      rtx op[10];

      op[1] = SET_SRC (set);
      op[0] = SET_DEST (set);

      if (GET_CODE (patt) == PARALLEL
	  && general_operand (op[1], VOIDmode)
	  && general_operand (op[0], VOIDmode))
	{
	  if (XVECLEN (patt, 0) == 2)
	    op[2] = XVECEXP (patt, 0, 1);

	  switch (GET_MODE (op[0]))
	    {
	    case QImode:
	      len = 2;
	      break;
	    case HImode:
	      output_reload_inhi (insn, op, &len);
	      break;
	    case SImode:
	    case SFmode:
	      output_reload_insisf (insn, op, &len);
	      break;
	    default:
	      break;
	    }
	}
      else if (GET_CODE (op[1]) == ASHIFT
	  || GET_CODE (op[1]) == ASHIFTRT
	  || GET_CODE (op[1]) == LSHIFTRT)
	{
	  rtx ops[10];
	  ops[0] = op[0];
	  ops[1] = XEXP (op[1],0);
	  ops[2] = XEXP (op[1],1);
	  switch (GET_CODE (op[1]))
	    {
	    case ASHIFT:
	      switch (GET_MODE (op[0]))
		{
		case QImode: ashlqi3_out (insn,ops,&len); break;
		case HImode: ashlhi3_out (insn,ops,&len); break;
		case SImode: ashlsi3_out (insn,ops,&len); break;
		default: break;
		}
	      break;
	    case ASHIFTRT:
	      switch (GET_MODE (op[0]))
		{
		case QImode: ashrqi3_out (insn,ops,&len); break;
		case HImode: ashrhi3_out (insn,ops,&len); break;
		case SImode: ashrsi3_out (insn,ops,&len); break;
		default: break;
		}
	      break;
	    case LSHIFTRT:
	      switch (GET_MODE (op[0]))
		{
		case QImode: lshrqi3_out (insn,ops,&len); break;
		case HImode: lshrhi3_out (insn,ops,&len); break;
		case SImode: lshrsi3_out (insn,ops,&len); break;
		default: break;
		}
	      break;
	    default:
	      break;
	    }
	}
    }
  return len;
}

/* Return nonzero if register REG dead after INSN.  */

int
reg_unused_after (rtx insn, rtx reg)
{
  return (dead_or_set_p (insn, reg)
	  || (REG_P(reg) && _reg_unused_after (insn, reg)));
}

/* Return nonzero if REG is not used after INSN.
   We assume REG is a reload reg, and therefore does
   not live past labels.  It may live past calls or jumps though.  */

int
_reg_unused_after (rtx insn, rtx reg)
{
  enum rtx_code code;
  rtx set;

  /* If the reg is set by this instruction, then it is safe for our
     case.  Disregard the case where this is a store to memory, since
     we are checking a register used in the store address.  */
  set = single_set (insn);
  if (set && GET_CODE (SET_DEST (set)) != MEM
      && reg_overlap_mentioned_p (reg, SET_DEST (set)))
    return 1;

  while ((insn = NEXT_INSN (insn)))
    {
      rtx set;
      code = GET_CODE (insn);

#if 0
      /* If this is a label that existed before reload, then the register
	 if dead here.  However, if this is a label added by reorg, then
	 the register may still be live here.  We can't tell the difference,
	 so we just ignore labels completely.  */
      if (code == CODE_LABEL)
	return 1;
      /* else */
#endif

      if (!INSN_P (insn))
	continue;

      if (code == JUMP_INSN)
	return 0;

      /* If this is a sequence, we must handle them all at once.
	 We could have for instance a call that sets the target register,
	 and an insn in a delay slot that uses the register.  In this case,
	 we must return 0.  */
      else if (code == INSN && GET_CODE (PATTERN (insn)) == SEQUENCE)
	{
	  int i;
	  int retval = 0;

	  for (i = 0; i < XVECLEN (PATTERN (insn), 0); i++)
	    {
	      rtx this_insn = XVECEXP (PATTERN (insn), 0, i);
	      rtx set = single_set (this_insn);

	      if (GET_CODE (this_insn) == CALL_INSN)
		code = CALL_INSN;
	      else if (GET_CODE (this_insn) == JUMP_INSN)
		{
		  if (INSN_ANNULLED_BRANCH_P (this_insn))
		    return 0;
		  code = JUMP_INSN;
		}

	      if (set && reg_overlap_mentioned_p (reg, SET_SRC (set)))
		return 0;
	      if (set && reg_overlap_mentioned_p (reg, SET_DEST (set)))
		{
		  if (GET_CODE (SET_DEST (set)) != MEM)
		    retval = 1;
		  else
		    return 0;
		}
	      if (set == 0
		  && reg_overlap_mentioned_p (reg, PATTERN (this_insn)))
		return 0;
	    }
	  if (retval == 1)
	    return 1;
	  else if (code == JUMP_INSN)
	    return 0;
	}

      if (code == CALL_INSN)
	{
	  rtx tem;
	  for (tem = CALL_INSN_FUNCTION_USAGE (insn); tem; tem = XEXP (tem, 1))
	    if (GET_CODE (XEXP (tem, 0)) == USE
		&& REG_P (XEXP (XEXP (tem, 0), 0))
		&& reg_overlap_mentioned_p (reg, XEXP (XEXP (tem, 0), 0)))
	      return 0;
	  if (call_used_regs[REGNO (reg)]) 
	    return 1;
	}

      set = single_set (insn);

      if (set && reg_overlap_mentioned_p (reg, SET_SRC (set)))
	return 0;
      if (set && reg_overlap_mentioned_p (reg, SET_DEST (set)))
	return GET_CODE (SET_DEST (set)) != MEM;
      if (set == 0 && reg_overlap_mentioned_p (reg, PATTERN (insn)))
	return 0;
    }
  return 1;
}

/* Target hook for assembling integer objects.  The AVR version needs
   special handling for references to certain labels.  */

static bool
avr_assemble_integer (rtx x, unsigned int size, int aligned_p)
{
  if (size == POINTER_SIZE / BITS_PER_UNIT && aligned_p
      && ((GET_CODE (x) == SYMBOL_REF && SYMBOL_REF_FUNCTION_P (x))
	  || GET_CODE (x) == LABEL_REF))
    {
      fputs ("\t.word\tpm(", asm_out_file);
      output_addr_const (asm_out_file, x);
      fputs (")\n", asm_out_file);
      return true;
    }
  return default_assemble_integer (x, size, aligned_p);
}

/* The routine used to output NUL terminated strings.  We use a special
   version of this for most svr4 targets because doing so makes the
   generated assembly code more compact (and thus faster to assemble)
   as well as more readable, especially for targets like the i386
   (where the only alternative is to output character sequences as
   comma separated lists of numbers).  */

void
gas_output_limited_string(FILE *file, const char *str)
{
  const unsigned char *_limited_str = (unsigned char *) str;
  unsigned ch;
  fprintf (file, "%s\"", STRING_ASM_OP);
  for (; (ch = *_limited_str); _limited_str++)
    {
      int escape;
      switch (escape = ESCAPES[ch])
	{
	case 0:
	  putc (ch, file);
	  break;
	case 1:
	  fprintf (file, "\\%03o", ch);
	  break;
	default:
	  putc ('\\', file);
	  putc (escape, file);
	  break;
	}
    }
  fprintf (file, "\"\n");
}

/* The routine used to output sequences of byte values.  We use a special
   version of this for most svr4 targets because doing so makes the
   generated assembly code more compact (and thus faster to assemble)
   as well as more readable.  Note that if we find subparts of the
   character sequence which end with NUL (and which are shorter than
   STRING_LIMIT) we output those using ASM_OUTPUT_LIMITED_STRING.  */

void
gas_output_ascii(FILE *file, const char *str, size_t length)
{
  const unsigned char *_ascii_bytes = (const unsigned char *) str;
  const unsigned char *limit = _ascii_bytes + length;
  unsigned bytes_in_chunk = 0;
  for (; _ascii_bytes < limit; _ascii_bytes++)
    {
      const unsigned char *p;
      if (bytes_in_chunk >= 60)
	{
	  fprintf (file, "\"\n");
	  bytes_in_chunk = 0;
	}
      for (p = _ascii_bytes; p < limit && *p != '\0'; p++)
	continue;
      if (p < limit && (p - _ascii_bytes) <= (signed)STRING_LIMIT)
	{
	  if (bytes_in_chunk > 0)
	    {
	      fprintf (file, "\"\n");
	      bytes_in_chunk = 0;
	    }
	  gas_output_limited_string (file, (char*)_ascii_bytes);
	  _ascii_bytes = p;
	}
      else
	{
	  int escape;
	  unsigned ch;
	  if (bytes_in_chunk == 0)
	    fprintf (file, "\t.ascii\t\"");
	  switch (escape = ESCAPES[ch = *_ascii_bytes])
	    {
	    case 0:
	      putc (ch, file);
	      bytes_in_chunk++;
	      break;
	    case 1:
	      fprintf (file, "\\%03o", ch);
	      bytes_in_chunk += 4;
	      break;
	    default:
	      putc ('\\', file);
	      putc (escape, file);
	      bytes_in_chunk += 2;
	      break;
	    }
	}
    }
  if (bytes_in_chunk > 0)
    fprintf (file, "\"\n");
}

/* Return value is nonzero if pseudos that have been
   assigned to registers of class CLASS would likely be spilled
   because registers of CLASS are needed for spill registers.  */

enum reg_class
class_likely_spilled_p (int c)
{
  return (c != ALL_REGS && c != ADDW_REGS);
}

/* Valid attributes:
   progmem - put data to program memory;
   signal - make a function to be hardware interrupt. After function
   prologue interrupts are disabled;
   interrupt - make a function to be hardware interrupt. After function
   prologue interrupts are enabled;
   naked     - don't generate function prologue/epilogue and `ret' command.

   Only `progmem' attribute valid for type.  */

const struct attribute_spec avr_attribute_table[] =
{
  /* { name, min_len, max_len, decl_req, type_req, fn_type_req, handler } */
  { "progmem",   0, 0, false, false, false,  avr_handle_progmem_attribute },
  { "signal",    0, 0, true,  false, false,  avr_handle_fndecl_attribute },
  { "interrupt", 0, 0, true,  false, false,  avr_handle_fndecl_attribute },
  { "naked",     0, 0, true,  false, false,  avr_handle_fndecl_attribute },
  { NULL,        0, 0, false, false, false, NULL }
};

/* Handle a "progmem" attribute; arguments as in
   struct attribute_spec.handler.  */
static tree
avr_handle_progmem_attribute (tree *node, tree name,
			      tree args ATTRIBUTE_UNUSED,
			      int flags ATTRIBUTE_UNUSED,
			      bool *no_add_attrs)
{
  if (DECL_P (*node))
    {
      if (TREE_CODE (*node) == TYPE_DECL)
	{
	  /* This is really a decl attribute, not a type attribute,
	     but try to handle it for GCC 3.0 backwards compatibility.  */

	  tree type = TREE_TYPE (*node);
	  tree attr = tree_cons (name, args, TYPE_ATTRIBUTES (type));
	  tree newtype = build_type_attribute_variant (type, attr);

	  TYPE_MAIN_VARIANT (newtype) = TYPE_MAIN_VARIANT (type);
	  TREE_TYPE (*node) = newtype;
	  *no_add_attrs = true;
	}
      else if (TREE_STATIC (*node) || DECL_EXTERNAL (*node))
	{
	  if (DECL_INITIAL (*node) == NULL_TREE && !DECL_EXTERNAL (*node))
	    {
	      warning (0, "only initialized variables can be placed into "
		       "program memory area");
	      *no_add_attrs = true;
	    }
	}
      else
	{
	  warning (OPT_Wattributes, "%qs attribute ignored",
		   IDENTIFIER_POINTER (name));
	  *no_add_attrs = true;
	}
    }

  return NULL_TREE;
}

/* Handle an attribute requiring a FUNCTION_DECL; arguments as in
   struct attribute_spec.handler.  */

static tree
avr_handle_fndecl_attribute (tree *node, tree name,
			     tree args ATTRIBUTE_UNUSED,
			     int flags ATTRIBUTE_UNUSED,
			     bool *no_add_attrs)
{
  if (TREE_CODE (*node) != FUNCTION_DECL)
    {
      warning (OPT_Wattributes, "%qs attribute only applies to functions",
	       IDENTIFIER_POINTER (name));
      *no_add_attrs = true;
    }
  else
    {
      const char *func_name = IDENTIFIER_POINTER (DECL_ASSEMBLER_NAME (*node));
      const char *attr = IDENTIFIER_POINTER (name);

      /* If the function has the 'signal' or 'interrupt' attribute, test to
         make sure that the name of the function is "__vector_NN" so as to
         catch when the user misspells the interrupt vector name.  */

      if (strncmp (attr, "interrupt", strlen ("interrupt")) == 0)
        {
          if (strncmp (func_name, "__vector", strlen ("__vector")) != 0)
            {
              warning (0, "%qs appears to be a misspelled interrupt handler",
                       func_name);
            }
        }
      else if (strncmp (attr, "signal", strlen ("signal")) == 0)
        {
          if (strncmp (func_name, "__vector", strlen ("__vector")) != 0)
            {
              warning (0, "%qs appears to be a misspelled signal handler",
                       func_name);
            }
        }
    }

  return NULL_TREE;
}

/* Look for attribute `progmem' in DECL
   if found return 1, otherwise 0.  */

int
avr_progmem_p (tree decl, tree attributes)
{
  tree a;

  if (TREE_CODE (decl) != VAR_DECL)
    return 0;

  if (NULL_TREE
      != lookup_attribute ("progmem", attributes))
    return 1;

  a=decl;
  do
    a = TREE_TYPE(a);
  while (TREE_CODE (a) == ARRAY_TYPE);

  if (a == error_mark_node)
    return 0;

  if (NULL_TREE != lookup_attribute ("progmem", TYPE_ATTRIBUTES (a)))
    return 1;
  
  return 0;
}

/* Add the section attribute if the variable is in progmem.  */

static void
avr_insert_attributes (tree node, tree *attributes)
{
  if (TREE_CODE (node) == VAR_DECL
      && (TREE_STATIC (node) || DECL_EXTERNAL (node))
      && avr_progmem_p (node, *attributes))
    {
      static const char dsec[] = ".progmem.data";
      *attributes = tree_cons (get_identifier ("section"),
		build_tree_list (NULL, build_string (strlen (dsec), dsec)),
		*attributes);

      /* ??? This seems sketchy.  Why can't the user declare the
	 thing const in the first place?  */
      TREE_READONLY (node) = 1;
    }
}

/* A get_unnamed_section callback for switching to progmem_section.  */

static void
avr_output_progmem_section_asm_op (const void *arg ATTRIBUTE_UNUSED)
{
  fprintf (asm_out_file,
	   "\t.section .progmem.gcc_sw_table, \"%s\", @progbits\n",
	   AVR_MEGA ? "a" : "ax");
  /* Should already be aligned, this is just to be safe if it isn't.  */
  fprintf (asm_out_file, "\t.p2align 1\n");
}

/* Implement TARGET_ASM_INIT_SECTIONS.  */

static void
avr_asm_init_sections (void)
{
  progmem_section = get_unnamed_section (AVR_MEGA ? 0 : SECTION_CODE,
					 avr_output_progmem_section_asm_op,
					 NULL);
  readonly_data_section = data_section;
}

static unsigned int
avr_section_type_flags (tree decl, const char *name, int reloc)
{
  unsigned int flags = default_section_type_flags (decl, name, reloc);

  if (strncmp (name, ".noinit", 7) == 0)
    {
      if (decl && TREE_CODE (decl) == VAR_DECL
	  && DECL_INITIAL (decl) == NULL_TREE)
	flags |= SECTION_BSS;  /* @nobits */
      else
	warning (0, "only uninitialized variables can be placed in the "
		 ".noinit section");
    }

  return flags;
}

/* Outputs some appropriate text to go at the start of an assembler
   file.  */

static void
avr_file_start (void)
{
  if (avr_asm_only_p)
    error ("MCU %qs supported for assembler only", avr_mcu_name);

  default_file_start ();

/*  fprintf (asm_out_file, "\t.arch %s\n", avr_mcu_name);*/
  fputs ("__SREG__ = 0x3f\n"
	 "__SP_H__ = 0x3e\n"
	 "__SP_L__ = 0x3d\n", asm_out_file);
  
  fputs ("__tmp_reg__ = 0\n" 
         "__zero_reg__ = 1\n", asm_out_file);

  /* FIXME: output these only if there is anything in the .data / .bss
     sections - some code size could be saved by not linking in the
     initialization code from libgcc if one or both sections are empty.  */
  fputs ("\t.global __do_copy_data\n", asm_out_file);
  fputs ("\t.global __do_clear_bss\n", asm_out_file);

  commands_in_file = 0;
  commands_in_prologues = 0;
  commands_in_epilogues = 0;
}

/* Outputs to the stdio stream FILE some
   appropriate text to go at the end of an assembler file.  */

static void
avr_file_end (void)
{
  fputs ("/* File ", asm_out_file);
  output_quoted_string (asm_out_file, main_input_filename);
  fprintf (asm_out_file,
	   ": code %4d = 0x%04x (%4d), prologues %3d, epilogues %3d */\n",
	   commands_in_file,
	   commands_in_file,
	   commands_in_file - commands_in_prologues - commands_in_epilogues,
	   commands_in_prologues, commands_in_epilogues);
}

/* Choose the order in which to allocate hard registers for
   pseudo-registers local to a basic block.

   Store the desired register order in the array `reg_alloc_order'.
   Element 0 should be the register to allocate first; element 1, the
   next register; and so on.  */

void
order_regs_for_local_alloc (void)
{
  unsigned int i;
  static const int order_0[] = {
    24,25,
    18,19,
    20,21,
    22,23,
    30,31,
    26,27,
    28,29,
    17,16,15,14,13,12,11,10,9,8,7,6,5,4,3,2,
    0,1,
    32,33,34,35
  };
  static const int order_1[] = {
    18,19,
    20,21,
    22,23,
    24,25,
    30,31,
    26,27,
    28,29,
    17,16,15,14,13,12,11,10,9,8,7,6,5,4,3,2,
    0,1,
    32,33,34,35
  };
  static const int order_2[] = {
    25,24,
    23,22,
    21,20,
    19,18,
    30,31,
    26,27,
    28,29,
    17,16,
    15,14,13,12,11,10,9,8,7,6,5,4,3,2,
    1,0,
    32,33,34,35
  };
  
  const int *order = (TARGET_ORDER_1 ? order_1 :
		      TARGET_ORDER_2 ? order_2 :
		      order_0);
  for (i=0; i < ARRAY_SIZE (order_0); ++i)
      reg_alloc_order[i] = order[i];
}


/* Mutually recursive subroutine of avr_rtx_cost for calculating the
   cost of an RTX operand given its context.  X is the rtx of the
   operand, MODE is its mode, and OUTER is the rtx_code of this
   operand's parent operator.  */

static int
avr_operand_rtx_cost (rtx x, enum machine_mode mode, enum rtx_code outer)
{
  enum rtx_code code = GET_CODE (x);
  int total;

  switch (code)
    {
    case REG:
    case SUBREG:
      return 0;

    case CONST_INT:
    case CONST_DOUBLE:
      return COSTS_N_INSNS (GET_MODE_SIZE (mode));

    default:
      break;
    }

  total = 0;
  avr_rtx_costs (x, code, outer, &total);
  return total;
}

/* The AVR backend's rtx_cost function.  X is rtx expression whose cost
   is to be calculated.  Return true if the complete cost has been
   computed, and false if subexpressions should be scanned.  In either
   case, *TOTAL contains the cost result.  */

static bool
avr_rtx_costs (rtx x, int code, int outer_code ATTRIBUTE_UNUSED, int *total)
{
  enum machine_mode mode = GET_MODE (x);
  HOST_WIDE_INT val;

  switch (code)
    {
    case CONST_INT:
    case CONST_DOUBLE:
      /* Immediate constants are as cheap as registers.  */
      *total = 0;
      return true;

    case MEM:
    case CONST:
    case LABEL_REF:
    case SYMBOL_REF:
      *total = COSTS_N_INSNS (GET_MODE_SIZE (mode));
      return true;

    case NEG:
      switch (mode)
	{
	case QImode:
	case SFmode:
	  *total = COSTS_N_INSNS (1);
	  break;

	case HImode:
	  *total = COSTS_N_INSNS (3);
	  break;

	case SImode:
	  *total = COSTS_N_INSNS (7);
	  break;

	default:
	  return false;
	}
      *total += avr_operand_rtx_cost (XEXP (x, 0), mode, code);
      return true;

    case ABS:
      switch (mode)
	{
	case QImode:
	case SFmode:
	  *total = COSTS_N_INSNS (1);
	  break;

	default:
	  return false;
	}
      *total += avr_operand_rtx_cost (XEXP (x, 0), mode, code);
      return true;

    case NOT:
      *total = COSTS_N_INSNS (GET_MODE_SIZE (mode));
      *total += avr_operand_rtx_cost (XEXP (x, 0), mode, code);
      return true;

    case ZERO_EXTEND:
      *total = COSTS_N_INSNS (GET_MODE_SIZE (mode)
			      - GET_MODE_SIZE (GET_MODE (XEXP (x, 0))));
      *total += avr_operand_rtx_cost (XEXP (x, 0), mode, code);
      return true;

    case SIGN_EXTEND:
      *total = COSTS_N_INSNS (GET_MODE_SIZE (mode) + 2
			      - GET_MODE_SIZE (GET_MODE (XEXP (x, 0))));
      *total += avr_operand_rtx_cost (XEXP (x, 0), mode, code);
      return true;

    case PLUS:
      switch (mode)
	{
	case QImode:
	  *total = COSTS_N_INSNS (1);
	  if (GET_CODE (XEXP (x, 1)) != CONST_INT)
	    *total += avr_operand_rtx_cost (XEXP (x, 1), mode, code);
	  break;

	case HImode:
	  if (GET_CODE (XEXP (x, 1)) != CONST_INT)
	    {
	      *total = COSTS_N_INSNS (2);
	      *total += avr_operand_rtx_cost (XEXP (x, 1), mode, code);
	    }
	  else if (INTVAL (XEXP (x, 1)) >= -63 && INTVAL (XEXP (x, 1)) <= 63)
	    *total = COSTS_N_INSNS (1);
	  else
	    *total = COSTS_N_INSNS (2);
	  break;

	case SImode:
	  if (GET_CODE (XEXP (x, 1)) != CONST_INT)
	    {
	      *total = COSTS_N_INSNS (4);
	      *total += avr_operand_rtx_cost (XEXP (x, 1), mode, code);
	    }
	  else if (INTVAL (XEXP (x, 1)) >= -63 && INTVAL (XEXP (x, 1)) <= 63)
	    *total = COSTS_N_INSNS (1);
	  else
	    *total = COSTS_N_INSNS (4);
	  break;

	default:
	  return false;
	}
      *total += avr_operand_rtx_cost (XEXP (x, 0), mode, code);
      return true;

    case MINUS:
    case AND:
    case IOR:
      *total = COSTS_N_INSNS (GET_MODE_SIZE (mode));
      *total += avr_operand_rtx_cost (XEXP (x, 0), mode, code);
      if (GET_CODE (XEXP (x, 1)) != CONST_INT)
          *total += avr_operand_rtx_cost (XEXP (x, 1), mode, code);
      return true;

    case XOR:
      *total = COSTS_N_INSNS (GET_MODE_SIZE (mode));
      *total += avr_operand_rtx_cost (XEXP (x, 0), mode, code);
      *total += avr_operand_rtx_cost (XEXP (x, 1), mode, code);
      return true;

    case MULT:
      switch (mode)
	{
	case QImode:
	  if (AVR_HAVE_MUL)
	    *total = COSTS_N_INSNS (optimize_size ? 3 : 4);
	  else if (optimize_size)
	    *total = COSTS_N_INSNS (AVR_MEGA ? 2 : 1);
	  else
	    return false;
	  break;

	case HImode:
	  if (AVR_HAVE_MUL)
	    *total = COSTS_N_INSNS (optimize_size ? 7 : 10);
	  else if (optimize_size)
	    *total = COSTS_N_INSNS (AVR_MEGA ? 2 : 1);
	  else
	    return false;
	  break;

	default:
	  return false;
	}
      *total += avr_operand_rtx_cost (XEXP (x, 0), mode, code);
      *total += avr_operand_rtx_cost (XEXP (x, 1), mode, code);
      return true;

    case DIV:
    case MOD:
    case UDIV:
    case UMOD:
      if (optimize_size)
	*total = COSTS_N_INSNS (AVR_MEGA ? 2 : 1);
      else
	return false;
      *total += avr_operand_rtx_cost (XEXP (x, 0), mode, code);
      *total += avr_operand_rtx_cost (XEXP (x, 1), mode, code);
      return true;

    case ASHIFT:
      switch (mode)
	{
	case QImode:
	  if (GET_CODE (XEXP (x, 1)) != CONST_INT)
	    {
	      *total = COSTS_N_INSNS (optimize_size ? 4 : 17);
	      *total += avr_operand_rtx_cost (XEXP (x, 1), mode, code);
	    }
	  else
	    {
	      val = INTVAL (XEXP (x, 1));
	      if (val == 7)
		*total = COSTS_N_INSNS (3);
	      else if (val >= 0 && val <= 7)
		*total = COSTS_N_INSNS (val);
	      else
		*total = COSTS_N_INSNS (1);
	    }
	  break;

	case HImode:
	  if (GET_CODE (XEXP (x, 1)) != CONST_INT)
	    {
	      *total = COSTS_N_INSNS (optimize_size ? 5 : 41);
	      *total += avr_operand_rtx_cost (XEXP (x, 1), mode, code);
	    }
	  else
	    switch (INTVAL (XEXP (x, 1)))
	      {
	      case 0:
		*total = 0;
		break;
	      case 1:
	      case 8:
		*total = COSTS_N_INSNS (2);
		break;
	      case 9:
		*total = COSTS_N_INSNS (3);
		break;
	      case 2:
	      case 3:
	      case 10:
	      case 15:
		*total = COSTS_N_INSNS (4);
		break;
	      case 7:
	      case 11:
	      case 12:
		*total = COSTS_N_INSNS (5);
		break;
	      case 4:
		*total = COSTS_N_INSNS (optimize_size ? 5 : 8);
		break;
	      case 6:
		*total = COSTS_N_INSNS (optimize_size ? 5 : 9);
		break;
	      case 5:
		*total = COSTS_N_INSNS (optimize_size ? 5 : 10);
		break;
	      default:
	        *total = COSTS_N_INSNS (optimize_size ? 5 : 41);
	        *total += avr_operand_rtx_cost (XEXP (x, 1), mode, code);
	      }
	  break;

	case SImode:
	  if (GET_CODE (XEXP (x, 1)) != CONST_INT)
	    {
	      *total = COSTS_N_INSNS (optimize_size ? 7 : 113);
	      *total += avr_operand_rtx_cost (XEXP (x, 1), mode, code);
	    }
	  else
	    switch (INTVAL (XEXP (x, 1)))
	      {
	      case 0:
		*total = 0;
		break;
	      case 24:
		*total = COSTS_N_INSNS (3);
		break;
	      case 1:
	      case 8:
	      case 16:
		*total = COSTS_N_INSNS (4);
		break;
	      case 31:
		*total = COSTS_N_INSNS (6);
		break;
	      case 2:
		*total = COSTS_N_INSNS (optimize_size ? 7 : 8);
		break;
	      default:
		*total = COSTS_N_INSNS (optimize_size ? 7 : 113);
		*total += avr_operand_rtx_cost (XEXP (x, 1), mode, code);
	      }
	  break;

	default:
	  return false;
	}
      *total += avr_operand_rtx_cost (XEXP (x, 0), mode, code);
      return true;

    case ASHIFTRT:
      switch (mode)
	{
	case QImode:
	  if (GET_CODE (XEXP (x, 1)) != CONST_INT)
	    {
	      *total = COSTS_N_INSNS (optimize_size ? 4 : 17);
	      *total += avr_operand_rtx_cost (XEXP (x, 1), mode, code);
	    }
	  else
	    {
	      val = INTVAL (XEXP (x, 1));
	      if (val == 6)
		*total = COSTS_N_INSNS (4);
	      else if (val == 7)
		*total = COSTS_N_INSNS (2);
	      else if (val >= 0 && val <= 7)
		*total = COSTS_N_INSNS (val);
	      else
		*total = COSTS_N_INSNS (1);
	    }
	  break;

	case HImode:
	  if (GET_CODE (XEXP (x, 1)) != CONST_INT)
	    {
	      *total = COSTS_N_INSNS (optimize_size ? 5 : 41);
	      *total += avr_operand_rtx_cost (XEXP (x, 1), mode, code);
	    }
	  else
	    switch (INTVAL (XEXP (x, 1)))
	      {
	      case 0:
		*total = 0;
		break;
	      case 1:
		*total = COSTS_N_INSNS (2);
		break;
	      case 15:
		*total = COSTS_N_INSNS (3);
		break;
	      case 2:
	      case 7:
              case 8:
              case 9:
		*total = COSTS_N_INSNS (4);
		break;
              case 10:
	      case 14:
		*total = COSTS_N_INSNS (5);
		break;
              case 11:
                *total = COSTS_N_INSNS (optimize_size ? 5 : 6);
		break;
              case 12:
                *total = COSTS_N_INSNS (optimize_size ? 5 : 7);
		break;
              case 6:
	      case 13:
                *total = COSTS_N_INSNS (optimize_size ? 5 : 8);
		break;
	      default:
	        *total = COSTS_N_INSNS (optimize_size ? 5 : 41);
	        *total += avr_operand_rtx_cost (XEXP (x, 1), mode, code);
	      }
	  break;

	case SImode:
	  if (GET_CODE (XEXP (x, 1)) != CONST_INT)
	    {
	      *total = COSTS_N_INSNS (optimize_size ? 7 : 113);
	      *total += avr_operand_rtx_cost (XEXP (x, 1), mode, code);
	    }
	  else
	    switch (INTVAL (XEXP (x, 1)))
	      {
	      case 0:
		*total = 0;
		break;
	      case 1:
		*total = COSTS_N_INSNS (4);
		break;
	      case 8:
	      case 16:
	      case 24:
		*total = COSTS_N_INSNS (6);
		break;
	      case 2:
		*total = COSTS_N_INSNS (optimize_size ? 7 : 8);
		break;
	      case 31:
		*total = COSTS_N_INSNS (AVR_HAVE_MOVW ? 4 : 5);
		break;
	      default:
		*total = COSTS_N_INSNS (optimize_size ? 7 : 113);
		*total += avr_operand_rtx_cost (XEXP (x, 1), mode, code);
	      }
	  break;

	default:
	  return false;
	}
      *total += avr_operand_rtx_cost (XEXP (x, 0), mode, code);
      return true;

    case LSHIFTRT:
      switch (mode)
	{
	case QImode:
	  if (GET_CODE (XEXP (x, 1)) != CONST_INT)
	    {
	      *total = COSTS_N_INSNS (optimize_size ? 4 : 17);
	      *total += avr_operand_rtx_cost (XEXP (x, 1), mode, code);
	    }
	  else
	    {
	      val = INTVAL (XEXP (x, 1));
	      if (val == 7)
		*total = COSTS_N_INSNS (3);
	      else if (val >= 0 && val <= 7)
		*total = COSTS_N_INSNS (val);
	      else
		*total = COSTS_N_INSNS (1);
	    }
	  break;

	case HImode:
	  if (GET_CODE (XEXP (x, 1)) != CONST_INT)
	    {
	      *total = COSTS_N_INSNS (optimize_size ? 5 : 41);
	      *total += avr_operand_rtx_cost (XEXP (x, 1), mode, code);
	    }
	  else
	    switch (INTVAL (XEXP (x, 1)))
	      {
	      case 0:
		*total = 0;
		break;
	      case 1:
	      case 8:
		*total = COSTS_N_INSNS (2);
		break;
	      case 9:
		*total = COSTS_N_INSNS (3);
		break;
	      case 2:
	      case 10:
	      case 15:
		*total = COSTS_N_INSNS (4);
		break;
	      case 7:
              case 11:
		*total = COSTS_N_INSNS (5);
		break;
	      case 3:
	      case 12:
	      case 13:
	      case 14:
		*total = COSTS_N_INSNS (optimize_size ? 5 : 6);
		break;
	      case 4:
		*total = COSTS_N_INSNS (optimize_size ? 5 : 7);
		break;
	      case 5:
	      case 6:
		*total = COSTS_N_INSNS (optimize_size ? 5 : 9);
		break;
	      default:
	        *total = COSTS_N_INSNS (optimize_size ? 5 : 41);
	        *total += avr_operand_rtx_cost (XEXP (x, 1), mode, code);
	      }
	  break;

	case SImode:
	  if (GET_CODE (XEXP (x, 1)) != CONST_INT)
	    {
	      *total = COSTS_N_INSNS (optimize_size ? 7 : 113);
	      *total += avr_operand_rtx_cost (XEXP (x, 1), mode, code);
	    }
	  else
	    switch (INTVAL (XEXP (x, 1)))
	      {
	      case 0:
		*total = 0;
		break;
	      case 1:
		*total = COSTS_N_INSNS (4);
		break;
	      case 2:
		*total = COSTS_N_INSNS (optimize_size ? 7 : 8);
		break;
	      case 8:
	      case 16:
	      case 24:
		*total = COSTS_N_INSNS (4);
		break;
	      case 31:
		*total = COSTS_N_INSNS (6);
		break;
	      default:
		*total = COSTS_N_INSNS (optimize_size ? 7 : 113);
		*total += avr_operand_rtx_cost (XEXP (x, 1), mode, code);
	      }
	  break;

	default:
	  return false;
	}
      *total += avr_operand_rtx_cost (XEXP (x, 0), mode, code);
      return true;

    case COMPARE:
      switch (GET_MODE (XEXP (x, 0)))
	{
	case QImode:
	  *total = COSTS_N_INSNS (1);
	  if (GET_CODE (XEXP (x, 1)) != CONST_INT)
	    *total += avr_operand_rtx_cost (XEXP (x, 1), mode, code);
	  break;

        case HImode:
	  *total = COSTS_N_INSNS (2);
	  if (GET_CODE (XEXP (x, 1)) != CONST_INT)
            *total += avr_operand_rtx_cost (XEXP (x, 1), mode, code);
	  else if (INTVAL (XEXP (x, 1)) != 0)
	    *total += COSTS_N_INSNS (1);
          break;

        case SImode:
          *total = COSTS_N_INSNS (4);
          if (GET_CODE (XEXP (x, 1)) != CONST_INT)
            *total += avr_operand_rtx_cost (XEXP (x, 1), mode, code);
	  else if (INTVAL (XEXP (x, 1)) != 0)
	    *total += COSTS_N_INSNS (3);
          break;

	default:
	  return false;
	}
      *total += avr_operand_rtx_cost (XEXP (x, 0), mode, code);
      return true;

    default:
      break;
    }
  return false;
}

/* Calculate the cost of a memory address.  */

static int
avr_address_cost (rtx x)
{
  if (GET_CODE (x) == PLUS
      && GET_CODE (XEXP (x,1)) == CONST_INT
      && (REG_P (XEXP (x,0)) || GET_CODE (XEXP (x,0)) == SUBREG)
      && INTVAL (XEXP (x,1)) >= 61)
    return 18;
  if (CONSTANT_ADDRESS_P (x))
    {
      if (avr_io_address_p (x, 1))
	return 2;
      return 4;
    }
  return 4;
}

/* Test for extra memory constraint 'Q'.
   It's a memory address based on Y or Z pointer with valid displacement.  */

int
extra_constraint_Q (rtx x)
{
  if (GET_CODE (XEXP (x,0)) == PLUS
      && REG_P (XEXP (XEXP (x,0), 0))
      && GET_CODE (XEXP (XEXP (x,0), 1)) == CONST_INT
      && (INTVAL (XEXP (XEXP (x,0), 1))
	  <= MAX_LD_OFFSET (GET_MODE (x))))
    {
      rtx xx = XEXP (XEXP (x,0), 0);
      int regno = REGNO (xx);
      if (TARGET_ALL_DEBUG)
	{
	  fprintf (stderr, ("extra_constraint:\n"
			    "reload_completed: %d\n"
			    "reload_in_progress: %d\n"),
		   reload_completed, reload_in_progress);
	  debug_rtx (x);
	}
      if (regno >= FIRST_PSEUDO_REGISTER)
	return 1;		/* allocate pseudos */
      else if (regno == REG_Z || regno == REG_Y)
	return 1;		/* strictly check */
      else if (xx == frame_pointer_rtx
	       || xx == arg_pointer_rtx)
	return 1;		/* XXX frame & arg pointer checks */
    }
  return 0;
}

/* Convert condition code CONDITION to the valid AVR condition code.  */

RTX_CODE
avr_normalize_condition (RTX_CODE condition)
{
  switch (condition)
    {
    case GT:
      return GE;
    case GTU:
      return GEU;
    case LE:
      return LT;
    case LEU:
      return LTU;
    default:
      gcc_unreachable ();
    }
}

/* This function optimizes conditional jumps.  */

static void
avr_reorg (void)
{
  rtx insn, pattern;
  
  for (insn = get_insns (); insn; insn = NEXT_INSN (insn))
    {
      if (! (GET_CODE (insn) == INSN
	     || GET_CODE (insn) == CALL_INSN
	     || GET_CODE (insn) == JUMP_INSN)
	  || !single_set (insn))
	continue;

      pattern = PATTERN (insn);

      if (GET_CODE (pattern) == PARALLEL)
	pattern = XVECEXP (pattern, 0, 0);
      if (GET_CODE (pattern) == SET
	  && SET_DEST (pattern) == cc0_rtx
	  && compare_diff_p (insn))
	{
	  if (GET_CODE (SET_SRC (pattern)) == COMPARE)
	    {
	      /* Now we work under compare insn.  */
	      
	      pattern = SET_SRC (pattern);
	      if (true_regnum (XEXP (pattern,0)) >= 0
		  && true_regnum (XEXP (pattern,1)) >= 0 )
		{
		  rtx x = XEXP (pattern,0);
		  rtx next = next_real_insn (insn);
		  rtx pat = PATTERN (next);
		  rtx src = SET_SRC (pat);
		  rtx t = XEXP (src,0);
		  PUT_CODE (t, swap_condition (GET_CODE (t)));
		  XEXP (pattern,0) = XEXP (pattern,1);
		  XEXP (pattern,1) = x;
		  INSN_CODE (next) = -1;
		}
	      else if (true_regnum (XEXP (pattern,0)) >= 0
		       && GET_CODE (XEXP (pattern,1)) == CONST_INT)
		{
		  rtx x = XEXP (pattern,1);
		  rtx next = next_real_insn (insn);
		  rtx pat = PATTERN (next);
		  rtx src = SET_SRC (pat);
		  rtx t = XEXP (src,0);
		  enum machine_mode mode = GET_MODE (XEXP (pattern, 0));

		  if (avr_simplify_comparison_p (mode, GET_CODE (t), x))
		    {
		      XEXP (pattern, 1) = gen_int_mode (INTVAL (x) + 1, mode);
		      PUT_CODE (t, avr_normalize_condition (GET_CODE (t)));
		      INSN_CODE (next) = -1;
		      INSN_CODE (insn) = -1;
		    }
		}
	    }
	  else if (true_regnum (SET_SRC (pattern)) >= 0)
	    {
	      /* This is a tst insn */
	      rtx next = next_real_insn (insn);
	      rtx pat = PATTERN (next);
	      rtx src = SET_SRC (pat);
	      rtx t = XEXP (src,0);

	      PUT_CODE (t, swap_condition (GET_CODE (t)));
	      SET_SRC (pattern) = gen_rtx_NEG (GET_MODE (SET_SRC (pattern)),
					       SET_SRC (pattern));
	      INSN_CODE (next) = -1;
	      INSN_CODE (insn) = -1;
	    }
	}
    }
}

/* Returns register number for function return value.*/

int
avr_ret_register (void)
{
  return 24;
}

/* Create an RTX representing the place where a
   library function returns a value of mode MODE.  */

rtx
avr_libcall_value (enum machine_mode mode)
{
  int offs = GET_MODE_SIZE (mode);
  if (offs < 2)
    offs = 2;
  return gen_rtx_REG (mode, RET_REGISTER + 2 - offs);
}

/* Create an RTX representing the place where a
   function returns a value of data type VALTYPE.  */

rtx
avr_function_value (tree type, tree func ATTRIBUTE_UNUSED)
{
  unsigned int offs;
  
  if (TYPE_MODE (type) != BLKmode)
    return avr_libcall_value (TYPE_MODE (type));
  
  offs = int_size_in_bytes (type);
  if (offs < 2)
    offs = 2;
  if (offs > 2 && offs < GET_MODE_SIZE (SImode))
    offs = GET_MODE_SIZE (SImode);
  else if (offs > GET_MODE_SIZE (SImode) && offs < GET_MODE_SIZE (DImode))
    offs = GET_MODE_SIZE (DImode);
  
  return gen_rtx_REG (BLKmode, RET_REGISTER + 2 - offs);
}

/* Places additional restrictions on the register class to
   use when it is necessary to copy value X into a register
   in class CLASS.  */

enum reg_class
preferred_reload_class (rtx x ATTRIBUTE_UNUSED, enum reg_class class)
{
  return class;
}

int
test_hard_reg_class (enum reg_class class, rtx x)
{
  int regno = true_regnum (x);
  if (regno < 0)
    return 0;

  if (TEST_HARD_REG_CLASS (class, regno))
    return 1;

  return 0;
}


int
jump_over_one_insn_p (rtx insn, rtx dest)
{
  int uid = INSN_UID (GET_CODE (dest) == LABEL_REF
		      ? XEXP (dest, 0)
		      : dest);
  int jump_addr = INSN_ADDRESSES (INSN_UID (insn));
  int dest_addr = INSN_ADDRESSES (uid);
  return dest_addr - jump_addr == get_attr_length (insn) + 1;
}

/* Returns 1 if a value of mode MODE can be stored starting with hard
   register number REGNO.  On the enhanced core, anything larger than
   1 byte must start in even numbered register for "movw" to work
   (this way we don't have to check for odd registers everywhere).  */

int
avr_hard_regno_mode_ok (int regno, enum machine_mode mode)
{
  /* Disallow QImode in stack pointer regs.  */
  if ((regno == REG_SP || regno == (REG_SP + 1)) && mode == QImode)
    return 0;

  /* The only thing that can go into registers r28:r29 is a Pmode.  */
  if (regno == REG_Y && mode == Pmode)
    return 1;

  /* Otherwise disallow all regno/mode combinations that span r28:r29.  */
  if (regno <= (REG_Y + 1) && (regno + GET_MODE_SIZE (mode)) >= (REG_Y + 1))
    return 0;

  if (mode == QImode)
    return 1;

  /* Modes larger than QImode occupy consecutive registers.  */
  if (regno + GET_MODE_SIZE (mode) > FIRST_PSEUDO_REGISTER)
    return 0;

  /* All modes larger than QImode should start in an even register.  */
  return !(regno & 1);
}

/* Returns 1 if X is a valid address for an I/O register of size SIZE
   (1 or 2).  Used for lds/sts -> in/out optimization.  Add 0x20 to SIZE
   to check for the lower half of I/O space (for cbi/sbi/sbic/sbis).  */

int
avr_io_address_p (rtx x, int size)
{
  return (optimize > 0 && GET_CODE (x) == CONST_INT
	  && INTVAL (x) >= 0x20 && INTVAL (x) <= 0x60 - size);
}

const char *
output_reload_inhi (rtx insn ATTRIBUTE_UNUSED, rtx *operands, int *len)
{
  int tmp;
  if (!len)
    len = &tmp;
      
  if (GET_CODE (operands[1]) == CONST_INT)
    {
      int val = INTVAL (operands[1]);
      if ((val & 0xff) == 0)
	{
	  *len = 3;
	  return (AS2 (mov,%A0,__zero_reg__) CR_TAB
		  AS2 (ldi,%2,hi8(%1))       CR_TAB
		  AS2 (mov,%B0,%2));
	}
      else if ((val & 0xff00) == 0)
	{
	  *len = 3;
	  return (AS2 (ldi,%2,lo8(%1)) CR_TAB
		  AS2 (mov,%A0,%2)     CR_TAB
		  AS2 (mov,%B0,__zero_reg__));
	}
      else if ((val & 0xff) == ((val & 0xff00) >> 8))
	{
	  *len = 3;
	  return (AS2 (ldi,%2,lo8(%1)) CR_TAB
		  AS2 (mov,%A0,%2)     CR_TAB
		  AS2 (mov,%B0,%2));
	}
    }
  *len = 4;
  return (AS2 (ldi,%2,lo8(%1)) CR_TAB
	  AS2 (mov,%A0,%2)     CR_TAB
	  AS2 (ldi,%2,hi8(%1)) CR_TAB
	  AS2 (mov,%B0,%2));
}


const char *
output_reload_insisf (rtx insn ATTRIBUTE_UNUSED, rtx *operands, int *len)
{
  rtx src = operands[1];
  int cnst = (GET_CODE (src) == CONST_INT);

  if (len)
    {
      if (cnst)
	*len = 4 + ((INTVAL (src) & 0xff) != 0)
		+ ((INTVAL (src) & 0xff00) != 0)
		+ ((INTVAL (src) & 0xff0000) != 0)
		+ ((INTVAL (src) & 0xff000000) != 0);
      else
	*len = 8;

      return "";
    }

  if (cnst && ((INTVAL (src) & 0xff) == 0))
    output_asm_insn (AS2 (mov, %A0, __zero_reg__), operands);
  else
    {
      output_asm_insn (AS2 (ldi, %2, lo8(%1)), operands);
      output_asm_insn (AS2 (mov, %A0, %2), operands);
    }
  if (cnst && ((INTVAL (src) & 0xff00) == 0))
    output_asm_insn (AS2 (mov, %B0, __zero_reg__), operands);
  else
    {
      output_asm_insn (AS2 (ldi, %2, hi8(%1)), operands);
      output_asm_insn (AS2 (mov, %B0, %2), operands);
    }
  if (cnst && ((INTVAL (src) & 0xff0000) == 0))
    output_asm_insn (AS2 (mov, %C0, __zero_reg__), operands);
  else
    {
      output_asm_insn (AS2 (ldi, %2, hlo8(%1)), operands);
      output_asm_insn (AS2 (mov, %C0, %2), operands);
    }
  if (cnst && ((INTVAL (src) & 0xff000000) == 0))
    output_asm_insn (AS2 (mov, %D0, __zero_reg__), operands);
  else
    {
      output_asm_insn (AS2 (ldi, %2, hhi8(%1)), operands);
      output_asm_insn (AS2 (mov, %D0, %2), operands);
    }
  return "";
}

void
avr_output_bld (rtx operands[], int bit_nr)
{
  static char s[] = "bld %A0,0";

  s[5] = 'A' + (bit_nr >> 3);
  s[8] = '0' + (bit_nr & 7);
  output_asm_insn (s, operands);
}

void
avr_output_addr_vec_elt (FILE *stream, int value)
{
  switch_to_section (progmem_section);
  if (AVR_MEGA)
    fprintf (stream, "\t.word pm(.L%d)\n", value);
  else
    fprintf (stream, "\trjmp .L%d\n", value);

  jump_tables_size++;
}

/* Returns 1 if SCRATCH are safe to be allocated as a scratch
   registers (for a define_peephole2) in the current function.  */

int
avr_peep2_scratch_safe (rtx scratch)
{
  if ((interrupt_function_p (current_function_decl)
       || signal_function_p (current_function_decl))
      && leaf_function_p ())
    {
      int first_reg = true_regnum (scratch);
      int last_reg = first_reg + GET_MODE_SIZE (GET_MODE (scratch)) - 1;
      int reg;

      for (reg = first_reg; reg <= last_reg; reg++)
	{
	  if (!regs_ever_live[reg])
	    return 0;
	}
    }
  return 1;
}

/* Output a branch that tests a single bit of a register (QI, HI or SImode)
   or memory location in the I/O space (QImode only).

   Operand 0: comparison operator (must be EQ or NE, compare bit to zero).
   Operand 1: register operand to test, or CONST_INT memory address.
   Operand 2: bit number (for QImode operand) or mask (HImode, SImode).
   Operand 3: label to jump to if the test is true.  */

const char *
avr_out_sbxx_branch (rtx insn, rtx operands[])
{
  enum rtx_code comp = GET_CODE (operands[0]);
  int long_jump = (get_attr_length (insn) >= 4);
  int reverse = long_jump || jump_over_one_insn_p (insn, operands[3]);

  if (comp == GE)
    comp = EQ;
  else if (comp == LT)
    comp = NE;

  if (reverse)
    comp = reverse_condition (comp);

  if (GET_CODE (operands[1]) == CONST_INT)
    {
      if (INTVAL (operands[1]) < 0x40)
	{
	  if (comp == EQ)
	    output_asm_insn (AS2 (sbis,%1-0x20,%2), operands);
	  else
	    output_asm_insn (AS2 (sbic,%1-0x20,%2), operands);
	}
      else
	{
	  output_asm_insn (AS2 (in,__tmp_reg__,%1-0x20), operands);
	  if (comp == EQ)
	    output_asm_insn (AS2 (sbrs,__tmp_reg__,%2), operands);
	  else
	    output_asm_insn (AS2 (sbrc,__tmp_reg__,%2), operands);
	}
    }
  else  /* GET_CODE (operands[1]) == REG */
    {
      if (GET_MODE (operands[1]) == QImode)
	{
	  if (comp == EQ)
	    output_asm_insn (AS2 (sbrs,%1,%2), operands);
	  else
	    output_asm_insn (AS2 (sbrc,%1,%2), operands);
	}
      else  /* HImode or SImode */
	{
	  static char buf[] = "sbrc %A1,0";
	  int bit_nr = exact_log2 (INTVAL (operands[2])
				   & GET_MODE_MASK (GET_MODE (operands[1])));

	  buf[3] = (comp == EQ) ? 's' : 'c';
	  buf[6] = 'A' + (bit_nr >> 3);
	  buf[9] = '0' + (bit_nr & 7);
	  output_asm_insn (buf, operands);
	}
    }

  if (long_jump)
    return (AS1 (rjmp,.+4) CR_TAB
	    AS1 (jmp,%3));
  if (!reverse)
    return AS1 (rjmp,%3);
  return "";
}

/* Worker function for TARGET_ASM_CONSTRUCTOR.  */

static void
avr_asm_out_ctor (rtx symbol, int priority)
{
  fputs ("\t.global __do_global_ctors\n", asm_out_file);
  default_ctor_section_asm_out_constructor (symbol, priority);
}

/* Worker function for TARGET_ASM_DESTRUCTOR.  */

static void
avr_asm_out_dtor (rtx symbol, int priority)
{
  fputs ("\t.global __do_global_dtors\n", asm_out_file);
  default_dtor_section_asm_out_destructor (symbol, priority);
}

/* Worker function for TARGET_RETURN_IN_MEMORY.  */

static bool
avr_return_in_memory (tree type, tree fntype ATTRIBUTE_UNUSED)
{
  if (TYPE_MODE (type) == BLKmode)
    {
      HOST_WIDE_INT size = int_size_in_bytes (type);
      return (size == -1 || size > 8);
    }
  else
    return false;
}

#include "gt-avr.h"<|MERGE_RESOLUTION|>--- conflicted
+++ resolved
@@ -213,17 +213,6 @@
   { "at43usb355",   ARCH_AVR3, "__AVR_AT43USB355__" },
   { "at76c711",     ARCH_AVR3, "__AVR_AT76C711__" },
     /* Enhanced, <= 8K.  */
-<<<<<<< HEAD
-  { "avr4",      4, NULL },
-  { "atmega8",   4, "__AVR_ATmega8__" },
-  { "atmega48",   4, "__AVR_ATmega48__" },
-  { "atmega88",   4, "__AVR_ATmega88__" },
-  { "atmega8515", 4, "__AVR_ATmega8515__" },
-  { "atmega8535", 4, "__AVR_ATmega8535__" },
-  { "at90pwm1",  4, "__AVR_AT90PWM1__" },
-  { "at90pwm2",  4, "__AVR_AT90PWM2__" },
-  { "at90pwm3",  4, "__AVR_AT90PWM3__" },
-=======
   { "avr4",         ARCH_AVR4, NULL },
   { "atmega8",      ARCH_AVR4, "__AVR_ATmega8__" },
   { "atmega48",     ARCH_AVR4, "__AVR_ATmega48__" },
@@ -234,7 +223,6 @@
   { "at90pwm2",     ARCH_AVR4, "__AVR_AT90PWM2__" },
   { "at90pwm3",     ARCH_AVR4, "__AVR_AT90PWM3__" },
   { "at90usb82",    ARCH_AVR4, "__AVR_AT90USB82__" },
->>>>>>> 1177f497
     /* Enhanced, > 8K.  */
   { "avr5",         ARCH_AVR5, NULL },
   { "atmega16",     ARCH_AVR5, "__AVR_ATmega16__" },

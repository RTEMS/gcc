--- conflicted
+++ resolved
@@ -4990,7 +4990,6 @@
 
     case PLUS:
       switch (mode)
-<<<<<<< HEAD
 	{
 	case QImode:
 	  *total = COSTS_N_INSNS (1);
@@ -5047,64 +5046,6 @@
       switch (mode)
 	{
 	case QImode:
-=======
-	{
-	case QImode:
-	  *total = COSTS_N_INSNS (1);
-	  if (GET_CODE (XEXP (x, 1)) != CONST_INT)
-	    *total += avr_operand_rtx_cost (XEXP (x, 1), mode, code);
-	  break;
-
-	case HImode:
-	  if (GET_CODE (XEXP (x, 1)) != CONST_INT)
-	    {
-	      *total = COSTS_N_INSNS (2);
-	      *total += avr_operand_rtx_cost (XEXP (x, 1), mode, code);
-	    }
-	  else if (INTVAL (XEXP (x, 1)) >= -63 && INTVAL (XEXP (x, 1)) <= 63)
-	    *total = COSTS_N_INSNS (1);
-	  else
-	    *total = COSTS_N_INSNS (2);
-	  break;
-
-	case SImode:
-	  if (GET_CODE (XEXP (x, 1)) != CONST_INT)
-	    {
-	      *total = COSTS_N_INSNS (4);
-	      *total += avr_operand_rtx_cost (XEXP (x, 1), mode, code);
-	    }
-	  else if (INTVAL (XEXP (x, 1)) >= -63 && INTVAL (XEXP (x, 1)) <= 63)
-	    *total = COSTS_N_INSNS (1);
-	  else
-	    *total = COSTS_N_INSNS (4);
-	  break;
-
-	default:
-	  return false;
-	}
-      *total += avr_operand_rtx_cost (XEXP (x, 0), mode, code);
-      return true;
-
-    case MINUS:
-    case AND:
-    case IOR:
-      *total = COSTS_N_INSNS (GET_MODE_SIZE (mode));
-      *total += avr_operand_rtx_cost (XEXP (x, 0), mode, code);
-      if (GET_CODE (XEXP (x, 1)) != CONST_INT)
-          *total += avr_operand_rtx_cost (XEXP (x, 1), mode, code);
-      return true;
-
-    case XOR:
-      *total = COSTS_N_INSNS (GET_MODE_SIZE (mode));
-      *total += avr_operand_rtx_cost (XEXP (x, 0), mode, code);
-      *total += avr_operand_rtx_cost (XEXP (x, 1), mode, code);
-      return true;
-
-    case MULT:
-      switch (mode)
-	{
-	case QImode:
->>>>>>> 8c044a9c
 	  if (AVR_ENHANCED)
 	    *total = COSTS_N_INSNS (optimize_size ? 3 : 4);
 	  else if (optimize_size)
@@ -5122,7 +5063,6 @@
 
 	default:
 	  return false;
-<<<<<<< HEAD
 	}
       *total += avr_operand_rtx_cost (XEXP (x, 0), mode, code);
       *total += avr_operand_rtx_cost (XEXP (x, 1), mode, code);
@@ -5453,338 +5393,6 @@
 	  return false;
 	}
       *total += avr_operand_rtx_cost (XEXP (x, 0), mode, code);
-=======
-	}
-      *total += avr_operand_rtx_cost (XEXP (x, 0), mode, code);
-      *total += avr_operand_rtx_cost (XEXP (x, 1), mode, code);
-      return true;
-
-    case DIV:
-    case MOD:
-    case UDIV:
-    case UMOD:
-      if (optimize_size)
-	*total = COSTS_N_INSNS (AVR_MEGA ? 2 : 1);
-      else
-	return false;
-      *total += avr_operand_rtx_cost (XEXP (x, 0), mode, code);
-      *total += avr_operand_rtx_cost (XEXP (x, 1), mode, code);
-      return true;
-
-    case ASHIFT:
-      switch (mode)
-	{
-	case QImode:
-	  if (GET_CODE (XEXP (x, 1)) != CONST_INT)
-	    {
-	      *total = COSTS_N_INSNS (optimize_size ? 4 : 17);
-	      *total += avr_operand_rtx_cost (XEXP (x, 1), mode, code);
-	    }
-	  else
-	    {
-	      val = INTVAL (XEXP (x, 1));
-	      if (val == 7)
-		*total = COSTS_N_INSNS (3);
-	      else if (val >= 0 && val <= 7)
-		*total = COSTS_N_INSNS (val);
-	      else
-		*total = COSTS_N_INSNS (1);
-	    }
-	  break;
-
-	case HImode:
-	  if (GET_CODE (XEXP (x, 1)) != CONST_INT)
-	    {
-	      *total = COSTS_N_INSNS (optimize_size ? 5 : 41);
-	      *total += avr_operand_rtx_cost (XEXP (x, 1), mode, code);
-	    }
-	  else
-	    switch (INTVAL (XEXP (x, 1)))
-	      {
-	      case 0:
-		*total = 0;
-		break;
-	      case 1:
-	      case 8:
-		*total = COSTS_N_INSNS (2);
-		break;
-	      case 9:
-		*total = COSTS_N_INSNS (3);
-		break;
-	      case 2:
-	      case 3:
-	      case 10:
-	      case 15:
-		*total = COSTS_N_INSNS (4);
-		break;
-	      case 7:
-	      case 11:
-	      case 12:
-		*total = COSTS_N_INSNS (5);
-		break;
-	      case 4:
-		*total = COSTS_N_INSNS (optimize_size ? 5 : 8);
-		break;
-	      case 6:
-		*total = COSTS_N_INSNS (optimize_size ? 5 : 9);
-		break;
-	      case 5:
-		*total = COSTS_N_INSNS (optimize_size ? 5 : 10);
-		break;
-	      default:
-	        *total = COSTS_N_INSNS (optimize_size ? 5 : 41);
-	        *total += avr_operand_rtx_cost (XEXP (x, 1), mode, code);
-	      }
-	  break;
-
-	case SImode:
-	  if (GET_CODE (XEXP (x, 1)) != CONST_INT)
-	    {
-	      *total = COSTS_N_INSNS (optimize_size ? 7 : 113);
-	      *total += avr_operand_rtx_cost (XEXP (x, 1), mode, code);
-	    }
-	  else
-	    switch (INTVAL (XEXP (x, 1)))
-	      {
-	      case 0:
-		*total = 0;
-		break;
-	      case 24:
-		*total = COSTS_N_INSNS (3);
-		break;
-	      case 1:
-	      case 8:
-	      case 16:
-		*total = COSTS_N_INSNS (4);
-		break;
-	      case 31:
-		*total = COSTS_N_INSNS (6);
-		break;
-	      case 2:
-		*total = COSTS_N_INSNS (optimize_size ? 7 : 8);
-		break;
-	      default:
-		*total = COSTS_N_INSNS (optimize_size ? 7 : 113);
-		*total += avr_operand_rtx_cost (XEXP (x, 1), mode, code);
-	      }
-	  break;
-
-	default:
-	  return false;
-	}
-      *total += avr_operand_rtx_cost (XEXP (x, 0), mode, code);
-      return true;
-
-    case ASHIFTRT:
-      switch (mode)
-	{
-	case QImode:
-	  if (GET_CODE (XEXP (x, 1)) != CONST_INT)
-	    {
-	      *total = COSTS_N_INSNS (optimize_size ? 4 : 17);
-	      *total += avr_operand_rtx_cost (XEXP (x, 1), mode, code);
-	    }
-	  else
-	    {
-	      val = INTVAL (XEXP (x, 1));
-	      if (val == 6)
-		*total = COSTS_N_INSNS (4);
-	      else if (val == 7)
-		*total = COSTS_N_INSNS (2);
-	      else if (val >= 0 && val <= 7)
-		*total = COSTS_N_INSNS (val);
-	      else
-		*total = COSTS_N_INSNS (1);
-	    }
-	  break;
-
-	case HImode:
-	  if (GET_CODE (XEXP (x, 1)) != CONST_INT)
-	    {
-	      *total = COSTS_N_INSNS (optimize_size ? 5 : 41);
-	      *total += avr_operand_rtx_cost (XEXP (x, 1), mode, code);
-	    }
-	  else
-	    switch (INTVAL (XEXP (x, 1)))
-	      {
-	      case 0:
-		*total = 0;
-		break;
-	      case 1:
-		*total = COSTS_N_INSNS (2);
-		break;
-	      case 15:
-		*total = COSTS_N_INSNS (3);
-		break;
-	      case 2:
-	      case 7:
-              case 8:
-              case 9:
-		*total = COSTS_N_INSNS (4);
-		break;
-              case 10:
-	      case 14:
-		*total = COSTS_N_INSNS (5);
-		break;
-              case 11:
-                *total = COSTS_N_INSNS (optimize_size ? 5 : 6);
-		break;
-              case 12:
-                *total = COSTS_N_INSNS (optimize_size ? 5 : 7);
-		break;
-              case 6:
-	      case 13:
-                *total = COSTS_N_INSNS (optimize_size ? 5 : 8);
-		break;
-	      default:
-	        *total = COSTS_N_INSNS (optimize_size ? 5 : 41);
-	        *total += avr_operand_rtx_cost (XEXP (x, 1), mode, code);
-	      }
-	  break;
-
-	case SImode:
-	  if (GET_CODE (XEXP (x, 1)) != CONST_INT)
-	    {
-	      *total = COSTS_N_INSNS (optimize_size ? 7 : 113);
-	      *total += avr_operand_rtx_cost (XEXP (x, 1), mode, code);
-	    }
-	  else
-	    switch (INTVAL (XEXP (x, 1)))
-	      {
-	      case 0:
-		*total = 0;
-		break;
-	      case 1:
-		*total = COSTS_N_INSNS (4);
-		break;
-	      case 8:
-	      case 16:
-	      case 24:
-		*total = COSTS_N_INSNS (6);
-		break;
-	      case 2:
-		*total = COSTS_N_INSNS (optimize_size ? 7 : 8);
-		break;
-	      case 31:
-		*total = COSTS_N_INSNS (AVR_ENHANCED ? 4 : 5);
-		break;
-	      default:
-		*total = COSTS_N_INSNS (optimize_size ? 7 : 113);
-		*total += avr_operand_rtx_cost (XEXP (x, 1), mode, code);
-	      }
-	  break;
-
-	default:
-	  return false;
-	}
-      *total += avr_operand_rtx_cost (XEXP (x, 0), mode, code);
-      return true;
-
-    case LSHIFTRT:
-      switch (mode)
-	{
-	case QImode:
-	  if (GET_CODE (XEXP (x, 1)) != CONST_INT)
-	    {
-	      *total = COSTS_N_INSNS (optimize_size ? 4 : 17);
-	      *total += avr_operand_rtx_cost (XEXP (x, 1), mode, code);
-	    }
-	  else
-	    {
-	      val = INTVAL (XEXP (x, 1));
-	      if (val == 7)
-		*total = COSTS_N_INSNS (3);
-	      else if (val >= 0 && val <= 7)
-		*total = COSTS_N_INSNS (val);
-	      else
-		*total = COSTS_N_INSNS (1);
-	    }
-	  break;
-
-	case HImode:
-	  if (GET_CODE (XEXP (x, 1)) != CONST_INT)
-	    {
-	      *total = COSTS_N_INSNS (optimize_size ? 5 : 41);
-	      *total += avr_operand_rtx_cost (XEXP (x, 1), mode, code);
-	    }
-	  else
-	    switch (INTVAL (XEXP (x, 1)))
-	      {
-	      case 0:
-		*total = 0;
-		break;
-	      case 1:
-	      case 8:
-		*total = COSTS_N_INSNS (2);
-		break;
-	      case 9:
-		*total = COSTS_N_INSNS (3);
-		break;
-	      case 2:
-	      case 10:
-	      case 15:
-		*total = COSTS_N_INSNS (4);
-		break;
-	      case 7:
-              case 11:
-		*total = COSTS_N_INSNS (5);
-		break;
-	      case 3:
-	      case 12:
-	      case 13:
-	      case 14:
-		*total = COSTS_N_INSNS (optimize_size ? 5 : 6);
-		break;
-	      case 4:
-		*total = COSTS_N_INSNS (optimize_size ? 5 : 7);
-		break;
-	      case 5:
-	      case 6:
-		*total = COSTS_N_INSNS (optimize_size ? 5 : 9);
-		break;
-	      default:
-	        *total = COSTS_N_INSNS (optimize_size ? 5 : 41);
-	        *total += avr_operand_rtx_cost (XEXP (x, 1), mode, code);
-	      }
-	  break;
-
-	case SImode:
-	  if (GET_CODE (XEXP (x, 1)) != CONST_INT)
-	    {
-	      *total = COSTS_N_INSNS (optimize_size ? 7 : 113);
-	      *total += avr_operand_rtx_cost (XEXP (x, 1), mode, code);
-	    }
-	  else
-	    switch (INTVAL (XEXP (x, 1)))
-	      {
-	      case 0:
-		*total = 0;
-		break;
-	      case 1:
-		*total = COSTS_N_INSNS (4);
-		break;
-	      case 2:
-		*total = COSTS_N_INSNS (optimize_size ? 7 : 8);
-		break;
-	      case 8:
-	      case 16:
-	      case 24:
-		*total = COSTS_N_INSNS (4);
-		break;
-	      case 31:
-		*total = COSTS_N_INSNS (6);
-		break;
-	      default:
-		*total = COSTS_N_INSNS (optimize_size ? 7 : 113);
-		*total += avr_operand_rtx_cost (XEXP (x, 1), mode, code);
-	      }
-	  break;
-
-	default:
-	  return false;
-	}
-      *total += avr_operand_rtx_cost (XEXP (x, 0), mode, code);
->>>>>>> 8c044a9c
       return true;
 
     case COMPARE:

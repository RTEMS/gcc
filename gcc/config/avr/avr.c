/* Subroutines for insn-output.c for ATMEL AVR micro controllers
   Copyright (C) 1998-2017 Free Software Foundation, Inc.
   Contributed by Denis Chertykov (chertykov@gmail.com)

   This file is part of GCC.

   GCC is free software; you can redistribute it and/or modify
   it under the terms of the GNU General Public License as published by
   the Free Software Foundation; either version 3, or (at your option)
   any later version.
   
   GCC is distributed in the hope that it will be useful,
   but WITHOUT ANY WARRANTY; without even the implied warranty of
   MERCHANTABILITY or FITNESS FOR A PARTICULAR PURPOSE.  See the
   GNU General Public License for more details.
   
   You should have received a copy of the GNU General Public License
   along with GCC; see the file COPYING3.  If not see
   <http://www.gnu.org/licenses/>.  */

#define TARGET_C_FILE 1

#include "config.h"
#include "system.h"
#include "intl.h"
#include "coretypes.h"
#include "backend.h"
#include "target.h"
#include "rtl.h"
#include "tree.h"
#include "stringpool.h"
#include "attribs.h"
#include "cgraph.h"
#include "c-family/c-common.h"
#include "cfghooks.h"
#include "df.h"
#include "memmodel.h"
#include "tm_p.h"
#include "optabs.h"
#include "regs.h"
#include "emit-rtl.h"
#include "recog.h"
#include "conditions.h"
#include "insn-attr.h"
#include "reload.h"
#include "varasm.h"
#include "calls.h"
#include "stor-layout.h"
#include "output.h"
#include "explow.h"
#include "expr.h"
#include "langhooks.h"
#include "cfgrtl.h"
#include "params.h"
#include "builtins.h"
#include "context.h"
#include "tree-pass.h"
#include "print-rtl.h"
#include "rtl-iter.h"

/* This file should be included last.  */
#include "target-def.h"

/* Maximal allowed offset for an address in the LD command */
#define MAX_LD_OFFSET(MODE) (64 - (signed)GET_MODE_SIZE (MODE))

/* Return true if STR starts with PREFIX and false, otherwise.  */
#define STR_PREFIX_P(STR,PREFIX) (0 == strncmp (STR, PREFIX, strlen (PREFIX)))

/* The 4 bits starting at SECTION_MACH_DEP are reserved to store the
   address space where data is to be located.
   As the only non-generic address spaces are all located in flash,
   this can be used to test if data shall go into some .progmem* section.
   This must be the rightmost field of machine dependent section flags.  */
#define AVR_SECTION_PROGMEM (0xf * SECTION_MACH_DEP)

/* Similar 4-bit region for SYMBOL_REF_FLAGS.  */
#define AVR_SYMBOL_FLAG_PROGMEM (0xf * SYMBOL_FLAG_MACH_DEP)

/* Similar 4-bit region in SYMBOL_REF_FLAGS:
   Set address-space AS in SYMBOL_REF_FLAGS of SYM  */
#define AVR_SYMBOL_SET_ADDR_SPACE(SYM,AS)                       \
  do {                                                          \
    SYMBOL_REF_FLAGS (sym) &= ~AVR_SYMBOL_FLAG_PROGMEM;         \
    SYMBOL_REF_FLAGS (sym) |= (AS) * SYMBOL_FLAG_MACH_DEP;      \
  } while (0)

/* Read address-space from SYMBOL_REF_FLAGS of SYM  */
#define AVR_SYMBOL_GET_ADDR_SPACE(SYM)                          \
  ((SYMBOL_REF_FLAGS (sym) & AVR_SYMBOL_FLAG_PROGMEM)           \
   / SYMBOL_FLAG_MACH_DEP)

/* (AVR_TINY only): Symbol has attribute progmem */
#define AVR_SYMBOL_FLAG_TINY_PM \
  (SYMBOL_FLAG_MACH_DEP << 7)

/* (AVR_TINY only): Symbol has attribute absdata */
#define AVR_SYMBOL_FLAG_TINY_ABSDATA \
  (SYMBOL_FLAG_MACH_DEP << 8)

#define TINY_ADIW(REG1, REG2, I)                                \
    "subi " #REG1 ",lo8(-(" #I "))" CR_TAB                      \
    "sbci " #REG2 ",hi8(-(" #I "))"

#define TINY_SBIW(REG1, REG2, I)                                \
    "subi " #REG1 ",lo8((" #I "))" CR_TAB                       \
    "sbci " #REG2 ",hi8((" #I "))"

#define AVR_TMP_REGNO (AVR_TINY ? TMP_REGNO_TINY : TMP_REGNO)
#define AVR_ZERO_REGNO (AVR_TINY ? ZERO_REGNO_TINY : ZERO_REGNO)

/* Known address spaces.  The order must be the same as in the respective
   enum from avr.h (or designated initialized must be used).  */
const avr_addrspace_t avr_addrspace[ADDR_SPACE_COUNT] =
{
  { ADDR_SPACE_RAM,  0, 2, "", 0, NULL },
  { ADDR_SPACE_FLASH,  1, 2, "__flash",   0, ".progmem.data" },
  { ADDR_SPACE_FLASH1, 1, 2, "__flash1",  1, ".progmem1.data" },
  { ADDR_SPACE_FLASH2, 1, 2, "__flash2",  2, ".progmem2.data" },
  { ADDR_SPACE_FLASH3, 1, 2, "__flash3",  3, ".progmem3.data" },
  { ADDR_SPACE_FLASH4, 1, 2, "__flash4",  4, ".progmem4.data" },
  { ADDR_SPACE_FLASH5, 1, 2, "__flash5",  5, ".progmem5.data" },
  { ADDR_SPACE_MEMX, 1, 3, "__memx",  0, ".progmemx.data" },
};


/* Holding RAM addresses of some SFRs used by the compiler and that
   are unique over all devices in an architecture like 'avr4'.  */

typedef struct
{
  /* SREG: The processor status */
  int sreg;

  /* RAMPX, RAMPY, RAMPD and CCP of XMEGA */
  int ccp;
  int rampd;
  int rampx;
  int rampy;

  /* RAMPZ: The high byte of 24-bit address used with ELPM */
  int rampz;

  /* SP: The stack pointer and its low and high byte */
  int sp_l;
  int sp_h;
} avr_addr_t;

static avr_addr_t avr_addr;


/* Prototypes for local helper functions.  */

static const char* out_movqi_r_mr (rtx_insn *, rtx[], int*);
static const char* out_movhi_r_mr (rtx_insn *, rtx[], int*);
static const char* out_movsi_r_mr (rtx_insn *, rtx[], int*);
static const char* out_movqi_mr_r (rtx_insn *, rtx[], int*);
static const char* out_movhi_mr_r (rtx_insn *, rtx[], int*);
static const char* out_movsi_mr_r (rtx_insn *, rtx[], int*);

static int get_sequence_length (rtx_insn *insns);
static int sequent_regs_live (void);
static const char *ptrreg_to_str (int);
static const char *cond_string (enum rtx_code);
static int avr_num_arg_regs (machine_mode, const_tree);
static int avr_operand_rtx_cost (rtx, machine_mode, enum rtx_code,
                                 int, bool);
static void output_reload_in_const (rtx*, rtx, int*, bool);
static struct machine_function * avr_init_machine_status (void);


/* Prototypes for hook implementors if needed before their implementation.  */

static bool avr_rtx_costs (rtx, machine_mode, int, int, int*, bool);


/* Allocate registers from r25 to r8 for parameters for function calls.  */
#define FIRST_CUM_REG 26

/* Last call saved register */
#define LAST_CALLEE_SAVED_REG (AVR_TINY ? 19 : 17)

/* Implicit target register of LPM instruction (R0) */
extern GTY(()) rtx lpm_reg_rtx;
rtx lpm_reg_rtx;

/* (Implicit) address register of LPM instruction (R31:R30 = Z) */
extern GTY(()) rtx lpm_addr_reg_rtx;
rtx lpm_addr_reg_rtx;

/* Temporary register RTX (reg:QI TMP_REGNO) */
extern GTY(()) rtx tmp_reg_rtx;
rtx tmp_reg_rtx;

/* Zeroed register RTX (reg:QI ZERO_REGNO) */
extern GTY(()) rtx zero_reg_rtx;
rtx zero_reg_rtx;

/* RTXs for all general purpose registers as QImode */
extern GTY(()) rtx all_regs_rtx[32];
rtx all_regs_rtx[32];

/* SREG, the processor status */
extern GTY(()) rtx sreg_rtx;
rtx sreg_rtx;

/* RAMP* special function registers */
extern GTY(()) rtx rampd_rtx;
extern GTY(()) rtx rampx_rtx;
extern GTY(()) rtx rampy_rtx;
extern GTY(()) rtx rampz_rtx;
rtx rampd_rtx;
rtx rampx_rtx;
rtx rampy_rtx;
rtx rampz_rtx;

/* RTX containing the strings "" and "e", respectively */
static GTY(()) rtx xstring_empty;
static GTY(()) rtx xstring_e;

/* Current architecture.  */
const avr_arch_t *avr_arch;

/* Unnamed sections associated to __attribute__((progmem)) aka. PROGMEM
   or to address space __flash* or __memx.  Only used as singletons inside
   avr_asm_select_section, but it must not be local there because of GTY.  */
static GTY(()) section *progmem_section[ADDR_SPACE_COUNT];

/* Condition for insns/expanders from avr-dimode.md.  */
bool avr_have_dimode = true;

/* To track if code will use .bss and/or .data.  */
bool avr_need_clear_bss_p = false;
bool avr_need_copy_data_p = false;


/* Transform UP into lowercase and write the result to LO.
   You must provide enough space for LO.  Return LO.  */

static char*
avr_tolower (char *lo, const char *up)
{
  char *lo0 = lo;

  for (; *up; up++, lo++)
    *lo = TOLOWER (*up);

  *lo = '\0';

  return lo0;
}


/* Constraint helper function.  XVAL is a CONST_INT or a CONST_DOUBLE.
   Return true if the least significant N_BYTES bytes of XVAL all have a
   popcount in POP_MASK and false, otherwise.  POP_MASK represents a subset
   of integers which contains an integer N iff bit N of POP_MASK is set.  */

bool
avr_popcount_each_byte (rtx xval, int n_bytes, int pop_mask)
{
  machine_mode mode = GET_MODE (xval);

  if (VOIDmode == mode)
    mode = SImode;

  for (int i = 0; i < n_bytes; i++)
    {
      rtx xval8 = simplify_gen_subreg (QImode, xval, mode, i);
      unsigned int val8 = UINTVAL (xval8) & GET_MODE_MASK (QImode);

      if (0 == (pop_mask & (1 << popcount_hwi (val8))))
        return false;
    }

  return true;
}


/* Access some RTX as INT_MODE.  If X is a CONST_FIXED we can get
   the bit representation of X by "casting" it to CONST_INT.  */

rtx
avr_to_int_mode (rtx x)
{
  machine_mode mode = GET_MODE (x);

  return VOIDmode == mode
    ? x
<<<<<<< HEAD
    : simplify_gen_subreg (*int_mode_for_mode (mode), x, mode, 0);
=======
    : simplify_gen_subreg (int_mode_for_mode (mode).require (), x, mode, 0);
>>>>>>> 5a462df3
}

namespace {

static const pass_data avr_pass_data_recompute_notes =
{
  RTL_PASS,      // type
  "",            // name (will be patched)
  OPTGROUP_NONE, // optinfo_flags
  TV_DF_SCAN,    // tv_id
  0,             // properties_required
  0,             // properties_provided
  0,             // properties_destroyed
  0,             // todo_flags_start
  TODO_df_finish | TODO_df_verify // todo_flags_finish
};


class avr_pass_recompute_notes : public rtl_opt_pass
{
public:
  avr_pass_recompute_notes (gcc::context *ctxt, const char *name)
    : rtl_opt_pass (avr_pass_data_recompute_notes, ctxt)
  {
    this->name = name;
  }

  virtual unsigned int execute (function*)
  {
    df_note_add_problem ();
    df_analyze ();

    return 0;
  }
}; // avr_pass_recompute_notes

static const pass_data avr_pass_data_casesi =
{
  RTL_PASS,      // type
  "",            // name (will be patched)
  OPTGROUP_NONE, // optinfo_flags
  TV_DF_SCAN,    // tv_id
  0,             // properties_required
  0,             // properties_provided
  0,             // properties_destroyed
  0,             // todo_flags_start
  0              // todo_flags_finish
};


class avr_pass_casesi : public rtl_opt_pass
{
public:
  avr_pass_casesi (gcc::context *ctxt, const char *name)
    : rtl_opt_pass (avr_pass_data_casesi, ctxt)
  {
    this->name = name;
  }

  void avr_rest_of_handle_casesi (function*);

  virtual bool gate (function*) { return optimize > 0; }

  virtual unsigned int execute (function *func)
  {
    avr_rest_of_handle_casesi (func);

    return 0;
  }
}; // avr_pass_casesi

} // anon namespace

rtl_opt_pass*
make_avr_pass_recompute_notes (gcc::context *ctxt)
{
  return new avr_pass_recompute_notes (ctxt, "avr-notes-free-cfg");
}

rtl_opt_pass*
make_avr_pass_casesi (gcc::context *ctxt)
{
  return new avr_pass_casesi (ctxt, "avr-casesi");
}


/* Make one parallel insn with all the patterns from insns i[0]..i[5].  */

static rtx_insn*
avr_parallel_insn_from_insns (rtx_insn *i[6])
{
  rtvec vec = gen_rtvec (6, PATTERN (i[0]), PATTERN (i[1]), PATTERN (i[2]),
                         PATTERN (i[3]), PATTERN (i[4]), PATTERN (i[5]));
  start_sequence();
  emit (gen_rtx_PARALLEL (VOIDmode, vec));
  rtx_insn *insn = get_insns();
  end_sequence();

  return insn;
}


/* Return true if we see an insn stream generated by casesi expander together
   with an extension to SImode of the switch value.

   If this is the case, fill in the insns from casesi to INSNS[1..5] and
   the SImode extension to INSNS[0].  Moreover, extract the operands of
   pattern casesi_<mode>_sequence forged from the sequence to recog_data.  */

static bool
avr_is_casesi_sequence (basic_block bb, rtx_insn *insn, rtx_insn *insns[6])
{
  rtx set_5, set_0;

  /* A first and quick test for a casesi sequences.  As a side effect of
     the test, harvest respective insns to INSNS[0..5].  */

  if (!(JUMP_P (insns[5] = insn)
        // casesi is the only insn that comes up with UNSPEC_INDEX_JMP,
        // hence the following test ensures that we are actually dealing
        // with code from casesi.
        && (set_5 = single_set (insns[5]))
        && UNSPEC == GET_CODE (SET_SRC (set_5))
        && UNSPEC_INDEX_JMP == XINT (SET_SRC (set_5), 1)

        && (insns[4] = prev_real_insn (insns[5]))
        && (insns[3] = prev_real_insn (insns[4]))
        && (insns[2] = prev_real_insn (insns[3]))
        && (insns[1] = prev_real_insn (insns[2]))

        // Insn prior to casesi.
        && (insns[0] = prev_real_insn (insns[1]))
        && (set_0 = single_set (insns[0]))
        && extend_operator (SET_SRC (set_0), SImode)))
    {
      return false;
    }

  if (dump_file)
    {
      fprintf (dump_file, ";; Sequence from casesi in "
               "[bb %d]:\n\n", bb->index);
      for (int i = 0; i < 6; i++)
        print_rtl_single (dump_file, insns[i]);
    }

  /* We have to deal with quite some operands.  Extracting them by hand
     would be tedious, therefore wrap the insn patterns into a parallel,
     run recog against it and then use insn extract to get the operands. */

  rtx_insn *xinsn = avr_parallel_insn_from_insns (insns);

  INSN_CODE (xinsn) = recog (PATTERN (xinsn), xinsn, NULL /* num_clobbers */);

  /* Failing to recognize means that someone changed the casesi expander or
     that some passes prior to this one performed some unexpected changes.
     Gracefully drop such situations instead of aborting.  */

  if (INSN_CODE (xinsn) < 0)
    {
      if (dump_file)
        fprintf (dump_file, ";; Sequence not recognized, giving up.\n\n");

      return false;
    }

  gcc_assert (CODE_FOR_casesi_qi_sequence == INSN_CODE (xinsn)
              || CODE_FOR_casesi_hi_sequence == INSN_CODE (xinsn));

  extract_insn (xinsn);

  // Assert on the anatomy of xinsn's operands we are going to work with.

  gcc_assert (11 == recog_data.n_operands);
  gcc_assert (4 == recog_data.n_dups);

  if (dump_file)
    {
      fprintf (dump_file, ";; Operands extracted:\n");
      for (int i = 0; i < recog_data.n_operands; i++)
        avr_fdump (dump_file, ";; $%d = %r\n", i, recog_data.operand[i]);
      fprintf (dump_file, "\n");
    }

  return true;
}


/* Perform some extra checks on operands of casesi_<mode>_sequence.
   Not all operand dependencies can be described by means of predicates.
   This function performs left over checks and should always return true.
   Returning false means that someone changed the casesi expander but did
   not adjust casesi_<mode>_sequence.  */

bool
avr_casei_sequence_check_operands (rtx *xop)
{
  rtx sub_5 = NULL_RTX;

  if (AVR_HAVE_EIJMP_EICALL
      // The last clobber op of the tablejump.
      && xop[8] == all_regs_rtx[24])
    {
      // $6 is: (subreg:SI ($5) 0)
      sub_5 = xop[6];
    }

  if (!AVR_HAVE_EIJMP_EICALL
      // $6 is: (plus:HI (subreg:SI ($5) 0)
      //                 (label_ref ($3)))
      && PLUS == GET_CODE (xop[6])
      && LABEL_REF == GET_CODE (XEXP (xop[6], 1))
      && rtx_equal_p (xop[3], XEXP (XEXP (xop[6], 1), 0))
      // The last clobber op of the tablejump.
      && xop[8] == const0_rtx)
    {
      sub_5 = XEXP (xop[6], 0);
    }

  if (sub_5
      && SUBREG_P (sub_5)
      && 0 == SUBREG_BYTE (sub_5)
      && rtx_equal_p (xop[5], SUBREG_REG (sub_5)))
    return true;

  if (dump_file)
    fprintf (dump_file, "\n;; Failed condition for casesi_<mode>_sequence\n\n");

  return false;
}


/* INSNS[1..5] is a sequence as generated by casesi and INSNS[0] is an
   extension of an 8-bit or 16-bit integer to SImode.  XOP contains the
   operands of INSNS as extracted by insn_extract from pattern
   casesi_<mode>_sequence:

      $0: SImode reg switch value as result of $9.
      $1: Negative of smallest index in switch.
      $2: Number of entries in switch.
      $3: Label to table.
      $4: Label if out-of-bounds.
      $5: $0 + $1.
      $6: 3-byte PC: subreg:HI ($5) + label_ref ($3)
          2-byte PC: subreg:HI ($5)
      $7: HI reg index into table (Z or pseudo)
      $8: R24 or const0_rtx (to be clobbered)
      $9: Extension to SImode of an 8-bit or 16-bit integer register $10.
      $10: QImode or HImode register input of $9.

   Try to optimize this sequence, i.e. use the original HImode / QImode
   switch value instead of SImode.  */

static void
avr_optimize_casesi (rtx_insn *insns[6], rtx *xop)
{
  // Original mode of the switch value; this is QImode or HImode.
  machine_mode mode = GET_MODE (xop[10]);

  // How the original switch value was extended to SImode; this is
  // SIGN_EXTEND or ZERO_EXTEND.
  enum rtx_code code = GET_CODE (xop[9]);

  // Lower index, upper index (plus one) and range of case calues.
  HOST_WIDE_INT low_idx = -INTVAL (xop[1]);
  HOST_WIDE_INT num_idx = INTVAL (xop[2]);
  HOST_WIDE_INT hig_idx = low_idx + num_idx;

  // Maximum ranges of (un)signed QImode resp. HImode.
  unsigned umax = QImode == mode ? 0xff : 0xffff;
  int imax = QImode == mode ? 0x7f : 0x7fff;
  int imin = -imax - 1;

  // Testing the case range and whether it fits into the range of the
  // (un)signed mode.  This test should actually always pass because it
  // makes no sense to have case values outside the mode range.  Notice
  // that case labels which are unreachable because they are outside the
  // mode of the switch value (e.g. "case -1" for uint8_t) have already
  // been thrown away by the middle-end.

  if (SIGN_EXTEND == code
      && low_idx >= imin
      && hig_idx <= imax)
    {
      // ok
    }
  else if (ZERO_EXTEND == code
           && low_idx >= 0
           && (unsigned) hig_idx <= umax)
    {
      // ok
    }
  else
    {
      if (dump_file)
        fprintf (dump_file, ";; Case ranges too big, giving up.\n\n");
      return;
    }

  // Do normalization of switch value $10 and out-of-bound check in its
  // original mode instead of in SImode.  Use a newly created pseudo.
  // This will replace insns[1..2].

  start_sequence();

  rtx_insn *seq1, *seq2, *last1, *last2;

  rtx reg = copy_to_mode_reg (mode, xop[10]);

  rtx (*gen_add)(rtx,rtx,rtx) = QImode == mode ? gen_addqi3 : gen_addhi3;
  rtx (*gen_cmp)(rtx,rtx) = QImode == mode ? gen_cmpqi3 : gen_cmphi3;

  emit_insn (gen_add (reg, reg, gen_int_mode (-low_idx, mode)));
  emit_insn (gen_cmp (reg, gen_int_mode (num_idx, mode)));

  seq1 = get_insns();
  last1 = get_last_insn();
  end_sequence();

  emit_insn_before (seq1, insns[1]);

  // After the out-of-bounds test and corresponding branch, use a
  // 16-bit index.  If QImode is used, extend it to HImode first.
  // This will replace insns[4].

  start_sequence();

  if (QImode == mode)
    reg = force_reg (HImode, gen_rtx_fmt_e (code, HImode, reg));

  rtx pat_4 = AVR_3_BYTE_PC
    ? gen_movhi (xop[7], reg)
    : gen_addhi3 (xop[7], reg, gen_rtx_LABEL_REF (VOIDmode, xop[3]));

  emit_insn (pat_4);

  seq2 = get_insns();
  last2 = get_last_insn();
  end_sequence();

  emit_insn_after (seq2, insns[4]);

  if (dump_file)
    {
      fprintf (dump_file, ";; New insns: ");

      for (rtx_insn *insn = seq1; ; insn = NEXT_INSN (insn))
        {
          fprintf (dump_file, "%d, ", INSN_UID (insn));
          if (insn == last1)
            break;
        }
      for (rtx_insn *insn = seq2; ; insn = NEXT_INSN (insn))
        {
          fprintf (dump_file, "%d%s", INSN_UID (insn),
                   insn == last2 ? ".\n\n" : ", ");
          if (insn == last2)
            break;
        }

      fprintf (dump_file, ";; Deleting insns: %d, %d, %d.\n\n",
               INSN_UID (insns[1]), INSN_UID (insns[2]), INSN_UID (insns[4]));
    }

  // Pseudodelete the SImode and subreg of SImode insns.  We don't care
  // about the extension insns[0]: Its result is now unused and other
  // passes will clean it up.

  SET_INSN_DELETED (insns[1]);
  SET_INSN_DELETED (insns[2]);
  SET_INSN_DELETED (insns[4]);
}


void
avr_pass_casesi::avr_rest_of_handle_casesi (function *func)
{
  basic_block bb;

  FOR_EACH_BB_FN (bb, func)
    {
      rtx_insn *insn, *insns[6];

      FOR_BB_INSNS (bb, insn)
        {
          if (avr_is_casesi_sequence (bb, insn, insns))
            {
              avr_optimize_casesi (insns, recog_data.operand);
            }
        }
    }
}


/* Set `avr_arch' as specified by `-mmcu='.
   Return true on success.  */

static bool
avr_set_core_architecture (void)
{
  /* Search for mcu core architecture.  */

  if (!avr_mmcu)
    avr_mmcu = AVR_MMCU_DEFAULT;

  avr_arch = &avr_arch_types[0];

  for (const avr_mcu_t *mcu = avr_mcu_types; ; mcu++)
    {
      if (NULL == mcu->name)
        {
          /* Reached the end of `avr_mcu_types'.  This should actually never
             happen as options are provided by device-specs.  It could be a
             typo in a device-specs or calling the compiler proper directly
             with -mmcu=<device>. */

          error ("unknown core architecture %qs specified with %qs",
                 avr_mmcu, "-mmcu=");
          avr_inform_core_architectures ();
          break;
        }
      else if (0 == strcmp (mcu->name, avr_mmcu)
               // Is this a proper architecture ?
               && NULL == mcu->macro)
        {
          avr_arch = &avr_arch_types[mcu->arch_id];
          if (avr_n_flash < 0)
            avr_n_flash = 1 + (mcu->flash_size - 1) / 0x10000;

          return true;
        }
    }

  return false;
}


/* Implement `TARGET_OPTION_OVERRIDE'.  */

static void
avr_option_override (void)
{
  /* Disable -fdelete-null-pointer-checks option for AVR target.
     This option compiler assumes that dereferencing of a null pointer
     would halt the program.  For AVR this assumption is not true and
     programs can safely dereference null pointers.  Changes made by this
     option may not work properly for AVR.  So disable this option. */

  flag_delete_null_pointer_checks = 0;

  /* caller-save.c looks for call-clobbered hard registers that are assigned
     to pseudos that cross calls and tries so save-restore them around calls
     in order to reduce the number of stack slots needed.

     This might lead to situations where reload is no more able to cope
     with the challenge of AVR's very few address registers and fails to
     perform the requested spills.  */

  if (avr_strict_X)
    flag_caller_saves = 0;

  /* Allow optimizer to introduce store data races. This used to be the
     default - it was changed because bigger targets did not see any
     performance decrease. For the AVR though, disallowing data races
     introduces additional code in LIM and increases reg pressure.  */

  maybe_set_param_value (PARAM_ALLOW_STORE_DATA_RACES, 1,
                         global_options.x_param_values,
                         global_options_set.x_param_values);

  /* Unwind tables currently require a frame pointer for correctness,
     see toplev.c:process_options().  */

  if ((flag_unwind_tables
       || flag_non_call_exceptions
       || flag_asynchronous_unwind_tables)
      && !ACCUMULATE_OUTGOING_ARGS)
    {
      flag_omit_frame_pointer = 0;
    }

  if (flag_pic == 1)
    warning (OPT_fpic, "-fpic is not supported");
  if (flag_pic == 2)
    warning (OPT_fPIC, "-fPIC is not supported");
  if (flag_pie == 1)
    warning (OPT_fpie, "-fpie is not supported");
  if (flag_pie == 2)
    warning (OPT_fPIE, "-fPIE is not supported");

#if !defined (HAVE_AS_AVR_MGCCISR_OPTION)
  avr_gasisr_prologues = 0;
#endif

  if (!avr_set_core_architecture())
    return;

  /* RAM addresses of some SFRs common to all devices in respective arch. */

  /* SREG: Status Register containing flags like I (global IRQ) */
  avr_addr.sreg = 0x3F + avr_arch->sfr_offset;

  /* RAMPZ: Address' high part when loading via ELPM */
  avr_addr.rampz = 0x3B + avr_arch->sfr_offset;

  avr_addr.rampy = 0x3A + avr_arch->sfr_offset;
  avr_addr.rampx = 0x39 + avr_arch->sfr_offset;
  avr_addr.rampd = 0x38 + avr_arch->sfr_offset;
  avr_addr.ccp = (AVR_TINY ? 0x3C : 0x34) + avr_arch->sfr_offset;

  /* SP: Stack Pointer (SP_H:SP_L) */
  avr_addr.sp_l = 0x3D + avr_arch->sfr_offset;
  avr_addr.sp_h = avr_addr.sp_l + 1;

  init_machine_status = avr_init_machine_status;

  avr_log_set_avr_log();
}

/* Function to set up the backend function structure.  */

static struct machine_function *
avr_init_machine_status (void)
{
  return ggc_cleared_alloc<machine_function> ();
}


/* Implement `INIT_EXPANDERS'.  */
/* The function works like a singleton.  */

void
avr_init_expanders (void)
{
  for (int regno = 0; regno < 32; regno ++)
    all_regs_rtx[regno] = gen_rtx_REG (QImode, regno);

  lpm_reg_rtx  = all_regs_rtx[LPM_REGNO];
  tmp_reg_rtx  = all_regs_rtx[AVR_TMP_REGNO];
  zero_reg_rtx = all_regs_rtx[AVR_ZERO_REGNO];

  lpm_addr_reg_rtx = gen_rtx_REG (HImode, REG_Z);

  sreg_rtx = gen_rtx_MEM (QImode, GEN_INT (avr_addr.sreg));
  rampd_rtx = gen_rtx_MEM (QImode, GEN_INT (avr_addr.rampd));
  rampx_rtx = gen_rtx_MEM (QImode, GEN_INT (avr_addr.rampx));
  rampy_rtx = gen_rtx_MEM (QImode, GEN_INT (avr_addr.rampy));
  rampz_rtx = gen_rtx_MEM (QImode, GEN_INT (avr_addr.rampz));

  xstring_empty = gen_rtx_CONST_STRING (VOIDmode, "");
  xstring_e = gen_rtx_CONST_STRING (VOIDmode, "e");

  /* TINY core does not have regs r10-r16, but avr-dimode.md expects them
     to be present */
  if (AVR_TINY)
    avr_have_dimode = false;
}


/* Implement `REGNO_REG_CLASS'.  */
/* Return register class for register R.  */

enum reg_class
avr_regno_reg_class (int r)
{
  static const enum reg_class reg_class_tab[] =
    {
      R0_REG,
      /* r1 - r15 */
      NO_LD_REGS, NO_LD_REGS, NO_LD_REGS,
      NO_LD_REGS, NO_LD_REGS, NO_LD_REGS, NO_LD_REGS,
      NO_LD_REGS, NO_LD_REGS, NO_LD_REGS, NO_LD_REGS,
      NO_LD_REGS, NO_LD_REGS, NO_LD_REGS, NO_LD_REGS,
      /* r16 - r23 */
      SIMPLE_LD_REGS, SIMPLE_LD_REGS, SIMPLE_LD_REGS, SIMPLE_LD_REGS,
      SIMPLE_LD_REGS, SIMPLE_LD_REGS, SIMPLE_LD_REGS, SIMPLE_LD_REGS,
      /* r24, r25 */
      ADDW_REGS, ADDW_REGS,
      /* X: r26, 27 */
      POINTER_X_REGS, POINTER_X_REGS,
      /* Y: r28, r29 */
      POINTER_Y_REGS, POINTER_Y_REGS,
      /* Z: r30, r31 */
      POINTER_Z_REGS, POINTER_Z_REGS,
      /* SP: SPL, SPH */
      STACK_REG, STACK_REG
    };

  if (r <= 33)
    return reg_class_tab[r];

  return ALL_REGS;
}


/* Implement `TARGET_SCALAR_MODE_SUPPORTED_P'.  */

static bool
avr_scalar_mode_supported_p (scalar_mode mode)
{
  if (ALL_FIXED_POINT_MODE_P (mode))
    return true;

  if (PSImode == mode)
    return true;

  return default_scalar_mode_supported_p (mode);
}


/* Return TRUE if DECL is a VAR_DECL located in flash and FALSE, otherwise.  */

static bool
avr_decl_flash_p (tree decl)
{
  if (TREE_CODE (decl) != VAR_DECL
      || TREE_TYPE (decl) == error_mark_node)
    {
      return false;
    }

  return !ADDR_SPACE_GENERIC_P (TYPE_ADDR_SPACE (TREE_TYPE (decl)));
}


/* Return TRUE if DECL is a VAR_DECL located in the 24-bit flash
   address space and FALSE, otherwise.  */

static bool
avr_decl_memx_p (tree decl)
{
  if (TREE_CODE (decl) != VAR_DECL
      || TREE_TYPE (decl) == error_mark_node)
    {
      return false;
    }

  return (ADDR_SPACE_MEMX == TYPE_ADDR_SPACE (TREE_TYPE (decl)));
}


/* Return TRUE if X is a MEM rtx located in flash and FALSE, otherwise.  */

bool
avr_mem_flash_p (rtx x)
{
  return (MEM_P (x)
          && !ADDR_SPACE_GENERIC_P (MEM_ADDR_SPACE (x)));
}


/* Return TRUE if X is a MEM rtx located in the 24-bit flash
   address space and FALSE, otherwise.  */

bool
avr_mem_memx_p (rtx x)
{
  return (MEM_P (x)
          && ADDR_SPACE_MEMX == MEM_ADDR_SPACE (x));
}


/* A helper for the subsequent function attribute used to dig for
   attribute 'name' in a FUNCTION_DECL or FUNCTION_TYPE */

static inline int
avr_lookup_function_attribute1 (const_tree func, const char *name)
{
  if (FUNCTION_DECL == TREE_CODE (func))
    {
      if (NULL_TREE != lookup_attribute (name, DECL_ATTRIBUTES (func)))
        {
          return true;
        }

      func = TREE_TYPE (func);
    }

  gcc_assert (TREE_CODE (func) == FUNCTION_TYPE
              || TREE_CODE (func) == METHOD_TYPE);

  return NULL_TREE != lookup_attribute (name, TYPE_ATTRIBUTES (func));
}

/* Return nonzero if FUNC is a naked function.  */

static int
avr_naked_function_p (tree func)
{
  return avr_lookup_function_attribute1 (func, "naked");
}

/* Return nonzero if FUNC is an interrupt function as specified
   by the "interrupt" attribute.  */

static int
avr_interrupt_function_p (tree func)
{
  return avr_lookup_function_attribute1 (func, "interrupt");
}

/* Return nonzero if FUNC is a signal function as specified
   by the "signal" attribute.  */

static int
avr_signal_function_p (tree func)
{
  return avr_lookup_function_attribute1 (func, "signal");
}

/* Return nonzero if FUNC is an OS_task function.  */

static int
avr_OS_task_function_p (tree func)
{
  return avr_lookup_function_attribute1 (func, "OS_task");
}

/* Return nonzero if FUNC is an OS_main function.  */

static int
avr_OS_main_function_p (tree func)
{
  return avr_lookup_function_attribute1 (func, "OS_main");
}


/* Return nonzero if FUNC is a no_gccisr function as specified
   by the "no_gccisr" attribute.  */

static int
avr_no_gccisr_function_p (tree func)
{
  return avr_lookup_function_attribute1 (func, "no_gccisr");
}

/* Implement `TARGET_SET_CURRENT_FUNCTION'.  */
/* Sanity cheching for above function attributes.  */

static void
avr_set_current_function (tree decl)
{
  location_t loc;
  const char *isr;

  if (decl == NULL_TREE
      || current_function_decl == NULL_TREE
      || current_function_decl == error_mark_node
      || ! cfun->machine
      || cfun->machine->attributes_checked_p)
    return;

  loc = DECL_SOURCE_LOCATION (decl);

  cfun->machine->is_naked = avr_naked_function_p (decl);
  cfun->machine->is_signal = avr_signal_function_p (decl);
  cfun->machine->is_interrupt = avr_interrupt_function_p (decl);
  cfun->machine->is_OS_task = avr_OS_task_function_p (decl);
  cfun->machine->is_OS_main = avr_OS_main_function_p (decl);
  cfun->machine->is_no_gccisr = avr_no_gccisr_function_p (decl);

  isr = cfun->machine->is_interrupt ? "interrupt" : "signal";

  /* Too much attributes make no sense as they request conflicting features. */

  if (cfun->machine->is_OS_task + cfun->machine->is_OS_main
      + (cfun->machine->is_signal || cfun->machine->is_interrupt) > 1)
    error_at (loc, "function attributes %qs, %qs and %qs are mutually"
              " exclusive", "OS_task", "OS_main", isr);

  /* 'naked' will hide effects of 'OS_task' and 'OS_main'.  */

  if (cfun->machine->is_naked
      && (cfun->machine->is_OS_task || cfun->machine->is_OS_main))
    warning_at (loc, OPT_Wattributes, "function attributes %qs and %qs have"
                " no effect on %qs function", "OS_task", "OS_main", "naked");

  if (cfun->machine->is_interrupt || cfun->machine->is_signal)
    {
      tree args = TYPE_ARG_TYPES (TREE_TYPE (decl));
      tree ret = TREE_TYPE (TREE_TYPE (decl));
      const char *name;

      name = DECL_ASSEMBLER_NAME_SET_P (decl)
        ? IDENTIFIER_POINTER (DECL_ASSEMBLER_NAME (decl))
        : IDENTIFIER_POINTER (DECL_NAME (decl));

      /* Skip a leading '*' that might still prefix the assembler name,
         e.g. in non-LTO runs.  */

      name = default_strip_name_encoding (name);

      /* Interrupt handlers must be  void __vector (void)  functions.  */

      if (args && TREE_CODE (TREE_VALUE (args)) != VOID_TYPE)
        error_at (loc, "%qs function cannot have arguments", isr);

      if (TREE_CODE (ret) != VOID_TYPE)
        error_at (loc, "%qs function cannot return a value", isr);

#if defined WITH_AVRLIBC
      /* Silently ignore 'signal' if 'interrupt' is present.  AVR-LibC startet
         using this when it switched from SIGNAL and INTERRUPT to ISR.  */

      if (cfun->machine->is_interrupt)
        cfun->machine->is_signal = 0;

      /* If the function has the 'signal' or 'interrupt' attribute, ensure
         that the name of the function is "__vector_NN" so as to catch
         when the user misspells the vector name.  */

      if (!STR_PREFIX_P (name, "__vector"))
        warning_at (loc, OPT_Wmisspelled_isr, "%qs appears to be a misspelled "
                    "%qs handler, missing %<__vector%> prefix", name, isr);
#endif // AVR-LibC naming conventions
    }

#if defined WITH_AVRLIBC
  // Common problem is using "ISR" without first including avr/interrupt.h.
  const char *name = IDENTIFIER_POINTER (DECL_NAME (decl));
  name = default_strip_name_encoding (name);
  if (0 == strcmp ("ISR", name)
      || 0 == strcmp ("INTERRUPT", name)
      || 0 == strcmp ("SIGNAL", name))
    {
      warning_at (loc, OPT_Wmisspelled_isr, "%qs is a reserved identifier"
                  " in AVR-LibC.  Consider %<#include <avr/interrupt.h>%>"
                  " before using the %qs macro", name, name);
    }
#endif // AVR-LibC naming conventions

  /* Don't print the above diagnostics more than once.  */

  cfun->machine->attributes_checked_p = 1;
}


/* Implement `ACCUMULATE_OUTGOING_ARGS'.  */

int
avr_accumulate_outgoing_args (void)
{
  if (!cfun)
    return TARGET_ACCUMULATE_OUTGOING_ARGS;

  /* FIXME: For setjmp and in avr_builtin_setjmp_frame_value we don't know
        what offset is correct.  In some cases it is relative to
        virtual_outgoing_args_rtx and in others it is relative to
        virtual_stack_vars_rtx.  For example code see
            gcc.c-torture/execute/built-in-setjmp.c
            gcc.c-torture/execute/builtins/sprintf-chk.c   */

  return (TARGET_ACCUMULATE_OUTGOING_ARGS
          && !(cfun->calls_setjmp
               || cfun->has_nonlocal_label));
}


/* Report contribution of accumulated outgoing arguments to stack size.  */

static inline int
avr_outgoing_args_size (void)
{
  return (ACCUMULATE_OUTGOING_ARGS
	  ? (HOST_WIDE_INT) crtl->outgoing_args_size : 0);
}


/* Implement `STARTING_FRAME_OFFSET'.  */
/* This is the offset from the frame pointer register to the first stack slot
   that contains a variable living in the frame.  */

int
avr_starting_frame_offset (void)
{
  return 1 + avr_outgoing_args_size ();
}


/* Return the number of hard registers to push/pop in the prologue/epilogue
   of the current function, and optionally store these registers in SET.  */

static int
avr_regs_to_save (HARD_REG_SET *set)
{
  int count;
  int int_or_sig_p = cfun->machine->is_interrupt || cfun->machine->is_signal;

  if (set)
    CLEAR_HARD_REG_SET (*set);
  count = 0;

  /* No need to save any registers if the function never returns or
     has the "OS_task" or "OS_main" attribute.  */

  if (TREE_THIS_VOLATILE (current_function_decl)
      || cfun->machine->is_OS_task
      || cfun->machine->is_OS_main)
    return 0;

  for (int reg = 0; reg < 32; reg++)
    {
      /* Do not push/pop __tmp_reg__, __zero_reg__, as well as
         any global register variables.  */

      if (fixed_regs[reg])
        continue;

      if ((int_or_sig_p && !crtl->is_leaf && call_used_regs[reg])
          || (df_regs_ever_live_p (reg)
              && (int_or_sig_p || !call_used_regs[reg])
              /* Don't record frame pointer registers here.  They are treated
                 indivitually in prologue.  */
              && !(frame_pointer_needed
                   && (reg == REG_Y || reg == REG_Y + 1))))
        {
          if (set)
            SET_HARD_REG_BIT (*set, reg);
          count++;
        }
    }
  return count;
}


/* Implement `TARGET_ALLOCATE_STACK_SLOTS_FOR_ARGS' */

static bool
avr_allocate_stack_slots_for_args (void)
{
  return !cfun->machine->is_naked;
}


/* Return true if register FROM can be eliminated via register TO.  */

static bool
avr_can_eliminate (const int from ATTRIBUTE_UNUSED, const int to)
{
  return ((frame_pointer_needed && to == FRAME_POINTER_REGNUM)
          || !frame_pointer_needed);
}


/* Implement `TARGET_WARN_FUNC_RETURN'.  */

static bool
avr_warn_func_return (tree decl)
{
  /* Naked functions are implemented entirely in assembly, including the
     return sequence, so suppress warnings about this.  */

  return !avr_naked_function_p (decl);
}

/* Compute offset between arg_pointer and frame_pointer.  */

int
avr_initial_elimination_offset (int from, int to)
{
  if (from == FRAME_POINTER_REGNUM && to == STACK_POINTER_REGNUM)
    return 0;
  else
    {
      int offset = frame_pointer_needed ? 2 : 0;
      int avr_pc_size = AVR_HAVE_EIJMP_EICALL ? 3 : 2;

      // If FROM is ARG_POINTER_REGNUM, we are not in an ISR as ISRs
      // might not have arguments.  Hence the following is not affected
      // by gasisr prologues.
      offset += avr_regs_to_save (NULL);
      return (get_frame_size () + avr_outgoing_args_size()
              + avr_pc_size + 1 + offset);
    }
}


/* Helper for the function below.  */

static void
avr_adjust_type_node (tree *node, machine_mode mode, int sat_p)
{
  *node = make_node (FIXED_POINT_TYPE);
  TYPE_SATURATING (*node) = sat_p;
  TYPE_UNSIGNED (*node) = UNSIGNED_FIXED_POINT_MODE_P (mode);
  TYPE_IBIT (*node) = GET_MODE_IBIT (mode);
  TYPE_FBIT (*node) = GET_MODE_FBIT (mode);
  TYPE_PRECISION (*node) = GET_MODE_BITSIZE (mode);
  SET_TYPE_ALIGN (*node, 8);
  SET_TYPE_MODE (*node, mode);

  layout_type (*node);
}


/* Implement `TARGET_BUILD_BUILTIN_VA_LIST'.  */

static tree
avr_build_builtin_va_list (void)
{
  /* avr-modes.def adjusts [U]TA to be 64-bit modes with 48 fractional bits.
     This is more appropriate for the 8-bit machine AVR than 128-bit modes.
     The ADJUST_IBIT/FBIT are handled in toplev:init_adjust_machine_modes()
     which is auto-generated by genmodes, but the compiler assigns [U]DAmode
     to the long long accum modes instead of the desired [U]TAmode.

     Fix this now, right after node setup in tree.c:build_common_tree_nodes().
     This must run before c-cppbuiltin.c:builtin_define_fixed_point_constants()
     which built-in defines macros like __ULLACCUM_FBIT__ that are used by
     libgcc to detect IBIT and FBIT.  */

  avr_adjust_type_node (&ta_type_node, TAmode, 0);
  avr_adjust_type_node (&uta_type_node, UTAmode, 0);
  avr_adjust_type_node (&sat_ta_type_node, TAmode, 1);
  avr_adjust_type_node (&sat_uta_type_node, UTAmode, 1);

  unsigned_long_long_accum_type_node = uta_type_node;
  long_long_accum_type_node = ta_type_node;
  sat_unsigned_long_long_accum_type_node = sat_uta_type_node;
  sat_long_long_accum_type_node = sat_ta_type_node;

  /* Dispatch to the default handler.  */

  return std_build_builtin_va_list ();
}


/* Implement `TARGET_BUILTIN_SETJMP_FRAME_VALUE'.  */
/* Actual start of frame is virtual_stack_vars_rtx this is offset from
   frame pointer by +STARTING_FRAME_OFFSET.
   Using saved frame = virtual_stack_vars_rtx - STARTING_FRAME_OFFSET
   avoids creating add/sub of offset in nonlocal goto and setjmp.  */

static rtx
avr_builtin_setjmp_frame_value (void)
{
  rtx xval = gen_reg_rtx (Pmode);
  emit_insn (gen_subhi3 (xval, virtual_stack_vars_rtx,
                         gen_int_mode (STARTING_FRAME_OFFSET, Pmode)));
  return xval;
}


/* Return contents of MEM at frame pointer + stack size + 1 (+2 if 3-byte PC).
   This is return address of function.  */

rtx
avr_return_addr_rtx (int count, rtx tem)
{
  rtx r;

  /* Can only return this function's return address. Others not supported.  */
  if (count)
    return NULL;

  if (AVR_3_BYTE_PC)
    {
      r = gen_rtx_SYMBOL_REF (Pmode, ".L__stack_usage+2");
      warning (0, "%<builtin_return_address%> contains only 2 bytes"
               " of address");
    }
  else
    r = gen_rtx_SYMBOL_REF (Pmode, ".L__stack_usage+1");

  cfun->machine->use_L__stack_usage = 1;

  r = gen_rtx_PLUS (Pmode, tem, r);
  r = gen_frame_mem (Pmode, memory_address (Pmode, r));
  r = gen_rtx_ROTATE (HImode, r, GEN_INT (8));
  return r;
}

/* Return 1 if the function epilogue is just a single "ret".  */

int
avr_simple_epilogue (void)
{
  return (! frame_pointer_needed
          && get_frame_size () == 0
          && avr_outgoing_args_size() == 0
          && avr_regs_to_save (NULL) == 0
          && ! cfun->machine->is_interrupt
          && ! cfun->machine->is_signal
          && ! cfun->machine->is_naked
          && ! TREE_THIS_VOLATILE (current_function_decl));
}

/* This function checks sequence of live registers.  */

static int
sequent_regs_live (void)
{
  int live_seq = 0;
  int cur_seq = 0;

  for (int reg = 0; reg <= LAST_CALLEE_SAVED_REG; ++reg)
    {
      if (fixed_regs[reg])
        {
          /* Don't recognize sequences that contain global register
             variables.  */

          if (live_seq != 0)
            return 0;
          else
            continue;
        }

      if (!call_used_regs[reg])
        {
          if (df_regs_ever_live_p (reg))
            {
              ++live_seq;
              ++cur_seq;
            }
          else
            cur_seq = 0;
        }
    }

  if (!frame_pointer_needed)
    {
      if (df_regs_ever_live_p (REG_Y))
        {
          ++live_seq;
          ++cur_seq;
        }
      else
        cur_seq = 0;

      if (df_regs_ever_live_p (REG_Y + 1))
        {
          ++live_seq;
          ++cur_seq;
        }
      else
        cur_seq = 0;
    }
  else
    {
      cur_seq += 2;
      live_seq += 2;
    }
  return (cur_seq == live_seq) ? live_seq : 0;
}

namespace {
static const pass_data avr_pass_data_pre_proep =
{
  RTL_PASS,      // type
  "",            // name (will be patched)
  OPTGROUP_NONE, // optinfo_flags
  TV_DF_SCAN,    // tv_id
  0,             // properties_required
  0,             // properties_provided
  0,             // properties_destroyed
  0,             // todo_flags_start
  0              // todo_flags_finish
};


class avr_pass_pre_proep : public rtl_opt_pass
{
public:
  avr_pass_pre_proep (gcc::context *ctxt, const char *name)
    : rtl_opt_pass (avr_pass_data_pre_proep, ctxt)
  {
    this->name = name;
  }

  void compute_maybe_gasisr (function*);

  virtual unsigned int execute (function *fun)
  {
    if (avr_gasisr_prologues
        // Whether this function is an ISR worth scanning at all.
        && !fun->machine->is_no_gccisr
        && (fun->machine->is_interrupt
            || fun->machine->is_signal)
        && !cfun->machine->is_naked
        // Paranoia: Non-local gotos and labels that might escape.
        && !cfun->calls_setjmp
        && !cfun->has_nonlocal_label
        && !cfun->has_forced_label_in_static)
      {
        compute_maybe_gasisr (fun);
      }

    return 0;
  }

}; // avr_pass_pre_proep

} // anon namespace

rtl_opt_pass*
make_avr_pass_pre_proep (gcc::context *ctxt)
{
  return new avr_pass_pre_proep (ctxt, "avr-pre-proep");
}


/* Set fun->machine->gasisr.maybe provided we don't find anything that
   prohibits GAS generating parts of ISR prologues / epilogues for us.  */

void
avr_pass_pre_proep::compute_maybe_gasisr (function *fun)
{
  // Don't use BB iterators so that we see JUMP_TABLE_DATA.

  for (rtx_insn *insn = get_insns (); insn; insn = NEXT_INSN (insn))
    {
      // Transparent calls always use [R]CALL and are filtered out by GAS.
      // ISRs don't use -mcall-prologues, hence what remains to be filtered
      // out are open coded (tail) calls.

      if (CALL_P (insn))
        return;

      // __tablejump2__ clobbers something and is targeted by JMP so
      // that GAS won't see its usage.

      if (AVR_HAVE_JMP_CALL
          && JUMP_TABLE_DATA_P (insn))
        return;

      // Non-local gotos not seen in *FUN.

      if (JUMP_P (insn)
          && find_reg_note (insn, REG_NON_LOCAL_GOTO, NULL_RTX))
        return;
    }

  fun->machine->gasisr.maybe = 1;
}


/* Obtain the length sequence of insns.  */

int
get_sequence_length (rtx_insn *insns)
{
  int length = 0;

  for (rtx_insn *insn = insns; insn; insn = NEXT_INSN (insn))
    length += get_attr_length (insn);

  return length;
}


/*  Implement `INCOMING_RETURN_ADDR_RTX'.  */

rtx
avr_incoming_return_addr_rtx (void)
{
  /* The return address is at the top of the stack.  Note that the push
     was via post-decrement, which means the actual address is off by one.  */
  return gen_frame_mem (HImode, plus_constant (Pmode, stack_pointer_rtx, 1));
}


/* Unset a bit in *SET.  If successful, return the respective bit number.
   Otherwise, return -1 and *SET is unaltered.  */

static int
avr_hregs_split_reg (HARD_REG_SET *set)
{
  for (int regno = 0; regno < 32; regno++)
    if (TEST_HARD_REG_BIT (*set, regno))
      {
        // Don't remove a register from *SET which might indicate that
        // some RAMP* register might need ISR prologue / epilogue treatment.

        if (AVR_HAVE_RAMPX
            && (REG_X == regno || REG_X + 1 == regno)
            && TEST_HARD_REG_BIT (*set, REG_X)
            && TEST_HARD_REG_BIT (*set, REG_X + 1))
          continue;

        if (AVR_HAVE_RAMPY
            && !frame_pointer_needed
            && (REG_Y == regno || REG_Y + 1 == regno)
            && TEST_HARD_REG_BIT (*set, REG_Y)
            && TEST_HARD_REG_BIT (*set, REG_Y + 1))
          continue;

        if (AVR_HAVE_RAMPZ
            && (REG_Z == regno || REG_Z + 1 == regno)
            && TEST_HARD_REG_BIT (*set, REG_Z)
            && TEST_HARD_REG_BIT (*set, REG_Z + 1))
          continue;
            
        CLEAR_HARD_REG_BIT (*set, regno);
        return regno;
      }

  return -1;
}


/*  Helper for expand_prologue.  Emit a push of a byte register.  */

static void
emit_push_byte (unsigned regno, bool frame_related_p)
{
  rtx mem, reg;
  rtx_insn *insn;

  mem = gen_rtx_POST_DEC (HImode, stack_pointer_rtx);
  mem = gen_frame_mem (QImode, mem);
  reg = gen_rtx_REG (QImode, regno);

  insn = emit_insn (gen_rtx_SET (mem, reg));
  if (frame_related_p)
    RTX_FRAME_RELATED_P (insn) = 1;

  cfun->machine->stack_usage++;
}


/*  Helper for expand_prologue.  Emit a push of a SFR via register TREG.
    SFR is a MEM representing the memory location of the SFR.
    If CLR_P then clear the SFR after the push using zero_reg.  */

static void
emit_push_sfr (rtx sfr, bool frame_related_p, bool clr_p, int treg)
{
  rtx_insn *insn;

  gcc_assert (MEM_P (sfr));

  /* IN treg, IO(SFR) */
  insn = emit_move_insn (all_regs_rtx[treg], sfr);
  if (frame_related_p)
    RTX_FRAME_RELATED_P (insn) = 1;

  /* PUSH treg */
  emit_push_byte (treg, frame_related_p);

  if (clr_p)
    {
      /* OUT IO(SFR), __zero_reg__ */
      insn = emit_move_insn (sfr, const0_rtx);
      if (frame_related_p)
        RTX_FRAME_RELATED_P (insn) = 1;
    }
}

static void
avr_prologue_setup_frame (HOST_WIDE_INT size, HARD_REG_SET set)
{
  rtx_insn *insn;
  bool isr_p = cfun->machine->is_interrupt || cfun->machine->is_signal;
  int live_seq = sequent_regs_live ();

  HOST_WIDE_INT size_max
    = (HOST_WIDE_INT) GET_MODE_MASK (AVR_HAVE_8BIT_SP ? QImode : Pmode);

  bool minimize = (TARGET_CALL_PROLOGUES
                   && size < size_max
                   && live_seq
                   && !isr_p
                   && !cfun->machine->is_OS_task
                   && !cfun->machine->is_OS_main
                   && !AVR_TINY);

  if (minimize
      && (frame_pointer_needed
          || avr_outgoing_args_size() > 8
          || (AVR_2_BYTE_PC && live_seq > 6)
          || live_seq > 7))
    {
      rtx pattern;
      int first_reg, reg, offset;

      emit_move_insn (gen_rtx_REG (HImode, REG_X),
                      gen_int_mode (size, HImode));

      pattern = gen_call_prologue_saves (gen_int_mode (live_seq, HImode),
                                         gen_int_mode (live_seq+size, HImode));
      insn = emit_insn (pattern);
      RTX_FRAME_RELATED_P (insn) = 1;

      /* Describe the effect of the unspec_volatile call to prologue_saves.
         Note that this formulation assumes that add_reg_note pushes the
         notes to the front.  Thus we build them in the reverse order of
         how we want dwarf2out to process them.  */

      /* The function does always set frame_pointer_rtx, but whether that
         is going to be permanent in the function is frame_pointer_needed.  */

      add_reg_note (insn, REG_CFA_ADJUST_CFA,
                    gen_rtx_SET ((frame_pointer_needed
				  ? frame_pointer_rtx
				  : stack_pointer_rtx),
                                 plus_constant (Pmode, stack_pointer_rtx,
                                                -(size + live_seq))));

      /* Note that live_seq always contains r28+r29, but the other
         registers to be saved are all below 18.  */

      first_reg = (LAST_CALLEE_SAVED_REG + 1) - (live_seq - 2);

      for (reg = 29, offset = -live_seq + 1;
           reg >= first_reg;
           reg = (reg == 28 ? LAST_CALLEE_SAVED_REG : reg - 1), ++offset)
        {
          rtx m, r;

          m = gen_rtx_MEM (QImode, plus_constant (Pmode, stack_pointer_rtx,
                                                  offset));
          r = gen_rtx_REG (QImode, reg);
          add_reg_note (insn, REG_CFA_OFFSET, gen_rtx_SET (m, r));
        }

      cfun->machine->stack_usage += size + live_seq;
    }
  else /* !minimize */
    {
      for (int reg = 0; reg < 32; ++reg)
        if (TEST_HARD_REG_BIT (set, reg))
          emit_push_byte (reg, true);

      if (frame_pointer_needed
          && (!(cfun->machine->is_OS_task || cfun->machine->is_OS_main)))
        {
          /* Push frame pointer.  Always be consistent about the
             ordering of pushes -- epilogue_restores expects the
             register pair to be pushed low byte first.  */

          emit_push_byte (REG_Y, true);
          emit_push_byte (REG_Y + 1, true);
        }

      if (frame_pointer_needed
          && size == 0)
        {
          insn = emit_move_insn (frame_pointer_rtx, stack_pointer_rtx);
          RTX_FRAME_RELATED_P (insn) = 1;
        }

      if (size != 0)
        {
          /*  Creating a frame can be done by direct manipulation of the
              stack or via the frame pointer. These two methods are:
                  fp =  sp
                  fp -= size
                  sp =  fp
              or
                  sp -= size
                  fp =  sp    (*)
              the optimum method depends on function type, stack and
              frame size.  To avoid a complex logic, both methods are
              tested and shortest is selected.

              There is also the case where SIZE != 0 and no frame pointer is
              needed; this can occur if ACCUMULATE_OUTGOING_ARGS is on.
              In that case, insn (*) is not needed in that case.
              We use the X register as scratch. This is save because in X
              is call-clobbered.
                 In an interrupt routine, the case of SIZE != 0 together with
              !frame_pointer_needed can only occur if the function is not a
              leaf function and thus X has already been saved.  */

          int irq_state = -1;
          HOST_WIDE_INT size_cfa = size, neg_size;
          rtx_insn *fp_plus_insns;
          rtx fp, my_fp;

          gcc_assert (frame_pointer_needed
                      || !isr_p
                      || !crtl->is_leaf);

          fp = my_fp = (frame_pointer_needed
                        ? frame_pointer_rtx
                        : gen_rtx_REG (Pmode, REG_X));

          if (AVR_HAVE_8BIT_SP)
            {
              /* The high byte (r29) does not change:
                 Prefer SUBI (1 cycle) over SBIW (2 cycles, same size).  */

              my_fp = all_regs_rtx[FRAME_POINTER_REGNUM];
            }

          /* Cut down size and avoid size = 0 so that we don't run
             into ICE like PR52488 in the remainder.  */

          if (size > size_max)
            {
              /* Don't error so that insane code from newlib still compiles
                 and does not break building newlib.  As PR51345 is implemented
                 now, there are multilib variants with -msp8.

                 If user wants sanity checks he can use -Wstack-usage=
                 or similar options.

                 For CFA we emit the original, non-saturated size so that
                 the generic machinery is aware of the real stack usage and
                 will print the above diagnostic as expected.  */

              size = size_max;
            }

          size = trunc_int_for_mode (size, GET_MODE (my_fp));
          neg_size = trunc_int_for_mode (-size, GET_MODE (my_fp));

          /************  Method 1: Adjust frame pointer  ************/

          start_sequence ();

          /* Normally, the dwarf2out frame-related-expr interpreter does
             not expect to have the CFA change once the frame pointer is
             set up.  Thus, we avoid marking the move insn below and
             instead indicate that the entire operation is complete after
             the frame pointer subtraction is done.  */

          insn = emit_move_insn (fp, stack_pointer_rtx);
          if (frame_pointer_needed)
            {
              RTX_FRAME_RELATED_P (insn) = 1;
              add_reg_note (insn, REG_CFA_ADJUST_CFA,
                            gen_rtx_SET (fp, stack_pointer_rtx));
            }

          insn = emit_move_insn (my_fp, plus_constant (GET_MODE (my_fp),
                                                       my_fp, neg_size));

          if (frame_pointer_needed)
            {
              RTX_FRAME_RELATED_P (insn) = 1;
              add_reg_note (insn, REG_CFA_ADJUST_CFA,
                            gen_rtx_SET (fp, plus_constant (Pmode, fp,
							    -size_cfa)));
            }

          /* Copy to stack pointer.  Note that since we've already
             changed the CFA to the frame pointer this operation
             need not be annotated if frame pointer is needed.
             Always move through unspec, see PR50063.
             For meaning of irq_state see movhi_sp_r insn.  */

          if (cfun->machine->is_interrupt)
            irq_state = 1;

          if (TARGET_NO_INTERRUPTS
              || cfun->machine->is_signal
              || cfun->machine->is_OS_main)
            irq_state = 0;

          if (AVR_HAVE_8BIT_SP)
            irq_state = 2;

          insn = emit_insn (gen_movhi_sp_r (stack_pointer_rtx,
                                            fp, GEN_INT (irq_state)));
          if (!frame_pointer_needed)
            {
              RTX_FRAME_RELATED_P (insn) = 1;
              add_reg_note (insn, REG_CFA_ADJUST_CFA,
                            gen_rtx_SET (stack_pointer_rtx,
                                         plus_constant (Pmode,
                                                        stack_pointer_rtx,
                                                        -size_cfa)));
            }

          fp_plus_insns = get_insns ();
          end_sequence ();

          /************  Method 2: Adjust Stack pointer  ************/

          /* Stack adjustment by means of RCALL . and/or PUSH __TMP_REG__
             can only handle specific offsets.  */

          int n_rcall = size / (AVR_3_BYTE_PC ? 3 : 2);

          if (avr_sp_immediate_operand (gen_int_mode (-size, HImode), HImode)
              // Don't use more than 3 RCALLs.
              && n_rcall <= 3)
            {
              rtx_insn *sp_plus_insns;

              start_sequence ();

              insn = emit_move_insn (stack_pointer_rtx,
                                     plus_constant (Pmode, stack_pointer_rtx,
                                                    -size));
              RTX_FRAME_RELATED_P (insn) = 1;
              add_reg_note (insn, REG_CFA_ADJUST_CFA,
                            gen_rtx_SET (stack_pointer_rtx,
                                         plus_constant (Pmode,
                                                        stack_pointer_rtx,
                                                        -size_cfa)));
              if (frame_pointer_needed)
                {
                  insn = emit_move_insn (fp, stack_pointer_rtx);
                  RTX_FRAME_RELATED_P (insn) = 1;
                }

              sp_plus_insns = get_insns ();
              end_sequence ();

              /************ Use shortest method  ************/

              emit_insn (get_sequence_length (sp_plus_insns)
                         < get_sequence_length (fp_plus_insns)
                         ? sp_plus_insns
                         : fp_plus_insns);
            }
          else
            {
              emit_insn (fp_plus_insns);
            }

          cfun->machine->stack_usage += size_cfa;
        } /* !minimize && size != 0 */
    } /* !minimize */
}


/*  Output function prologue.  */

void
avr_expand_prologue (void)
{
  HARD_REG_SET set;
  HOST_WIDE_INT size;

  size = get_frame_size() + avr_outgoing_args_size();

  cfun->machine->stack_usage = 0;

  /* Prologue: naked.  */
  if (cfun->machine->is_naked)
    {
      return;
    }

  avr_regs_to_save (&set);

  if (cfun->machine->is_interrupt || cfun->machine->is_signal)
    {
      int treg = AVR_TMP_REGNO;
      /* Enable interrupts.  */
      if (cfun->machine->is_interrupt)
        emit_insn (gen_enable_interrupt ());

      if (cfun->machine->gasisr.maybe)
        {
          /* Let GAS PR21472 emit prologue preamble for us which handles SREG,
             ZERO_REG and TMP_REG and one additional, optional register for
             us in an optimal way.  This even scans through inline asm.  */

          cfun->machine->gasisr.yes = 1;

          // The optional reg or TMP_REG if we don't need one.  If we need one,
          // remove that reg from SET so that it's not puhed / popped twice.
          // We also use it below instead of TMP_REG in some places.

          treg = avr_hregs_split_reg (&set);
          if (treg < 0)
            treg = AVR_TMP_REGNO;
          cfun->machine->gasisr.regno = treg;

          // The worst case of pushes.  The exact number can be inferred
          // at assembly time by magic expression __gcc_isr.n_pushed.
          cfun->machine->stack_usage += 3 + (treg != AVR_TMP_REGNO);

          // Emit a Prologue chunk.  Epilogue chunk(s) might follow.
          // The final Done chunk is emit by final postscan.
          emit_insn (gen_gasisr (GEN_INT (GASISR_Prologue), GEN_INT (treg)));
        }
      else // !TARGET_GASISR_PROLOGUES: Classic, dumb prologue preamble.
        {
          /* Push zero reg.  */
          emit_push_byte (AVR_ZERO_REGNO, true);

          /* Push tmp reg.  */
          emit_push_byte (AVR_TMP_REGNO, true);

          /* Push SREG.  */
          /* ??? There's no dwarf2 column reserved for SREG.  */
          emit_push_sfr (sreg_rtx, false, false /* clr */, AVR_TMP_REGNO);

          /* Clear zero reg.  */
          emit_move_insn (zero_reg_rtx, const0_rtx);

          /* Prevent any attempt to delete the setting of ZERO_REG!  */
          emit_use (zero_reg_rtx);
        }

      /* Push and clear RAMPD/X/Y/Z if present and low-part register is used.
         ??? There are no dwarf2 columns reserved for RAMPD/X/Y/Z.  */

      if (AVR_HAVE_RAMPD)
        emit_push_sfr (rampd_rtx, false /* frame */, true /* clr */, treg);

      if (AVR_HAVE_RAMPX
          && TEST_HARD_REG_BIT (set, REG_X)
          && TEST_HARD_REG_BIT (set, REG_X + 1))
        {
          emit_push_sfr (rampx_rtx, false /* frame */, true /* clr */, treg);
        }

      if (AVR_HAVE_RAMPY
          && (frame_pointer_needed
              || (TEST_HARD_REG_BIT (set, REG_Y)
                  && TEST_HARD_REG_BIT (set, REG_Y + 1))))
        {
          emit_push_sfr (rampy_rtx, false /* frame */, true /* clr */, treg);
        }

      if (AVR_HAVE_RAMPZ
          && TEST_HARD_REG_BIT (set, REG_Z)
          && TEST_HARD_REG_BIT (set, REG_Z + 1))
        {
          emit_push_sfr (rampz_rtx, false /* frame */, AVR_HAVE_RAMPD, treg);
        }
    }  /* is_interrupt is_signal */

  avr_prologue_setup_frame (size, set);

  if (flag_stack_usage_info)
    current_function_static_stack_size
      = cfun->machine->stack_usage + INCOMING_FRAME_SP_OFFSET;
}


/* Implement `TARGET_ASM_FUNCTION_END_PROLOGUE'.  */
/* Output summary at end of function prologue.  */

static void
avr_asm_function_end_prologue (FILE *file)
{
  if (cfun->machine->is_naked)
    {
      fputs ("/* prologue: naked */\n", file);
    }
  else
    {
      if (cfun->machine->is_interrupt)
        {
          fputs ("/* prologue: Interrupt */\n", file);
        }
      else if (cfun->machine->is_signal)
        {
          fputs ("/* prologue: Signal */\n", file);
        }
      else
        fputs ("/* prologue: function */\n", file);
    }

  if (ACCUMULATE_OUTGOING_ARGS)
    fprintf (file, "/* outgoing args size = %d */\n",
             avr_outgoing_args_size());

  fprintf (file, "/* frame size = " HOST_WIDE_INT_PRINT_DEC " */\n",
           get_frame_size());

  if (!cfun->machine->gasisr.yes)
    {
      fprintf (file, "/* stack size = %d */\n", cfun->machine->stack_usage);
      // Create symbol stack offset so all functions have it. Add 1 to stack
      // usage for offset so that SP + .L__stack_offset = return address.
      fprintf (file, ".L__stack_usage = %d\n", cfun->machine->stack_usage);
    }
  else
    {
      int used_by_gasisr = 3 + (cfun->machine->gasisr.regno != AVR_TMP_REGNO);
      int to = cfun->machine->stack_usage;
      int from = to - used_by_gasisr;
      // Number of pushed regs is only known at assembly-time.
      fprintf (file, "/* stack size = %d...%d */\n", from , to);
      fprintf (file, ".L__stack_usage = %d + __gcc_isr.n_pushed\n", from);
    }
}


/* Implement `EPILOGUE_USES'.  */

int
avr_epilogue_uses (int regno ATTRIBUTE_UNUSED)
{
  if (reload_completed
      && cfun->machine
      && (cfun->machine->is_interrupt || cfun->machine->is_signal))
    return 1;
  return 0;
}

/*  Helper for avr_expand_epilogue.  Emit a pop of a byte register.  */

static void
emit_pop_byte (unsigned regno)
{
  rtx mem, reg;

  mem = gen_rtx_PRE_INC (HImode, stack_pointer_rtx);
  mem = gen_frame_mem (QImode, mem);
  reg = gen_rtx_REG (QImode, regno);

  emit_insn (gen_rtx_SET (reg, mem));
}

/*  Output RTL epilogue.  */

void
avr_expand_epilogue (bool sibcall_p)
{
  int live_seq;
  HARD_REG_SET set;
  int minimize;
  HOST_WIDE_INT size;
  bool isr_p = cfun->machine->is_interrupt || cfun->machine->is_signal;

  size = get_frame_size() + avr_outgoing_args_size();

  /* epilogue: naked  */
  if (cfun->machine->is_naked)
    {
      gcc_assert (!sibcall_p);

      emit_jump_insn (gen_return ());
      return;
    }

  avr_regs_to_save (&set);
  live_seq = sequent_regs_live ();

  minimize = (TARGET_CALL_PROLOGUES
              && live_seq
              && !isr_p
              && !cfun->machine->is_OS_task
              && !cfun->machine->is_OS_main
              && !AVR_TINY);

  if (minimize
      && (live_seq > 4
          || frame_pointer_needed
          || size))
    {
      /*  Get rid of frame.  */

      if (!frame_pointer_needed)
        {
          emit_move_insn (frame_pointer_rtx, stack_pointer_rtx);
        }

      if (size)
        {
          emit_move_insn (frame_pointer_rtx,
                          plus_constant (Pmode, frame_pointer_rtx, size));
        }

      emit_insn (gen_epilogue_restores (gen_int_mode (live_seq, HImode)));
      return;
    }

  if (size)
    {
      /* Try two methods to adjust stack and select shortest.  */

      int irq_state = -1;
      rtx fp, my_fp;
      rtx_insn *fp_plus_insns;
      HOST_WIDE_INT size_max;

      gcc_assert (frame_pointer_needed
                  || !isr_p
                  || !crtl->is_leaf);

      fp = my_fp = (frame_pointer_needed
                    ? frame_pointer_rtx
                    : gen_rtx_REG (Pmode, REG_X));

      if (AVR_HAVE_8BIT_SP)
        {
          /* The high byte (r29) does not change:
             Prefer SUBI (1 cycle) over SBIW (2 cycles).  */

          my_fp = all_regs_rtx[FRAME_POINTER_REGNUM];
        }

      /* For rationale see comment in prologue generation.  */

      size_max = (HOST_WIDE_INT) GET_MODE_MASK (GET_MODE (my_fp));
      if (size > size_max)
        size = size_max;
      size = trunc_int_for_mode (size, GET_MODE (my_fp));

      /********** Method 1: Adjust fp register  **********/

      start_sequence ();

      if (!frame_pointer_needed)
        emit_move_insn (fp, stack_pointer_rtx);

      emit_move_insn (my_fp, plus_constant (GET_MODE (my_fp), my_fp, size));

      /* Copy to stack pointer.  */

      if (TARGET_NO_INTERRUPTS)
        irq_state = 0;

      if (AVR_HAVE_8BIT_SP)
        irq_state = 2;

      emit_insn (gen_movhi_sp_r (stack_pointer_rtx, fp,
                                 GEN_INT (irq_state)));

      fp_plus_insns = get_insns ();
      end_sequence ();

      /********** Method 2: Adjust Stack pointer  **********/

      if (avr_sp_immediate_operand (gen_int_mode (size, HImode), HImode))
        {
          rtx_insn *sp_plus_insns;

          start_sequence ();

          emit_move_insn (stack_pointer_rtx,
                          plus_constant (Pmode, stack_pointer_rtx, size));

          sp_plus_insns = get_insns ();
          end_sequence ();

          /************ Use shortest method  ************/

          emit_insn (get_sequence_length (sp_plus_insns)
                     < get_sequence_length (fp_plus_insns)
                     ? sp_plus_insns
                     : fp_plus_insns);
        }
      else
        emit_insn (fp_plus_insns);
    } /* size != 0 */

  if (frame_pointer_needed
      && !(cfun->machine->is_OS_task || cfun->machine->is_OS_main))
    {
      /* Restore previous frame_pointer.  See avr_expand_prologue for
         rationale for not using pophi.  */

      emit_pop_byte (REG_Y + 1);
      emit_pop_byte (REG_Y);
    }

  /* Restore used registers.  */

  int treg = AVR_TMP_REGNO;

  if (isr_p
      && cfun->machine->gasisr.yes)
    {
      treg = cfun->machine->gasisr.regno;
      CLEAR_HARD_REG_BIT (set, treg);
    }

  for (int reg = 31; reg >= 0; --reg)
    if (TEST_HARD_REG_BIT (set, reg))
      emit_pop_byte (reg);

  if (isr_p)
    {
      /* Restore RAMPZ/Y/X/D using tmp_reg as scratch.
         The conditions to restore them must be tha same as in prologue.  */

      if (AVR_HAVE_RAMPZ
          && TEST_HARD_REG_BIT (set, REG_Z)
          && TEST_HARD_REG_BIT (set, REG_Z + 1))
        {
          emit_pop_byte (treg);
          emit_move_insn (rampz_rtx, all_regs_rtx[treg]);
        }

      if (AVR_HAVE_RAMPY
          && (frame_pointer_needed
              || (TEST_HARD_REG_BIT (set, REG_Y)
                  && TEST_HARD_REG_BIT (set, REG_Y + 1))))
        {
          emit_pop_byte (treg);
          emit_move_insn (rampy_rtx, all_regs_rtx[treg]);
        }

      if (AVR_HAVE_RAMPX
          && TEST_HARD_REG_BIT (set, REG_X)
          && TEST_HARD_REG_BIT (set, REG_X + 1))
        {
          emit_pop_byte (treg);
          emit_move_insn (rampx_rtx, all_regs_rtx[treg]);
        }

      if (AVR_HAVE_RAMPD)
        {
          emit_pop_byte (treg);
          emit_move_insn (rampd_rtx, all_regs_rtx[treg]);
        }

      if (cfun->machine->gasisr.yes)
        {
          // Emit an Epilogue chunk.
          emit_insn (gen_gasisr (GEN_INT (GASISR_Epilogue),
                                 GEN_INT (cfun->machine->gasisr.regno)));
        }
      else // !TARGET_GASISR_PROLOGUES
        {
          /* Restore SREG using tmp_reg as scratch.  */

          emit_pop_byte (AVR_TMP_REGNO);
          emit_move_insn (sreg_rtx, tmp_reg_rtx);

          /* Restore tmp REG.  */
          emit_pop_byte (AVR_TMP_REGNO);

          /* Restore zero REG.  */
          emit_pop_byte (AVR_ZERO_REGNO);
        }
    }

  if (!sibcall_p)
    emit_jump_insn (gen_return ());
}


/* Implement `TARGET_ASM_FUNCTION_BEGIN_EPILOGUE'.  */

static void
avr_asm_function_begin_epilogue (FILE *file)
{
  app_disable();
  fprintf (file, "/* epilogue start */\n");
}


/* Implement `TARGET_CANNOT_MODITY_JUMPS_P'.  */

static bool
avr_cannot_modify_jumps_p (void)
{
  /* Naked Functions must not have any instructions after
     their epilogue, see PR42240 */

  if (reload_completed
      && cfun->machine
      && cfun->machine->is_naked)
    {
      return true;
    }

  return false;
}


/* Implement `TARGET_MODE_DEPENDENT_ADDRESS_P'.  */

static bool
avr_mode_dependent_address_p (const_rtx addr ATTRIBUTE_UNUSED, addr_space_t as)
{
  /* FIXME:  Non-generic addresses are not mode-dependent in themselves.
       This hook just serves to hack around PR rtl-optimization/52543 by
       claiming that non-generic addresses were mode-dependent so that
       lower-subreg.c will skip these addresses.  lower-subreg.c sets up fake
       RTXes to probe SET and MEM costs and assumes that MEM is always in the
       generic address space which is not true.  */

  return !ADDR_SPACE_GENERIC_P (as);
}


/* Return true if rtx X is a CONST_INT, CONST or SYMBOL_REF
   address with the `absdata' variable attribute, i.e. respective
   data can be read / written by LDS / STS instruction.
   This is used only for AVR_TINY.  */

static bool
avr_address_tiny_absdata_p (rtx x, machine_mode mode)
{
  if (CONST == GET_CODE (x))
    x = XEXP (XEXP (x, 0), 0);

  if (SYMBOL_REF_P (x))
    return SYMBOL_REF_FLAGS (x) & AVR_SYMBOL_FLAG_TINY_ABSDATA;

  if (CONST_INT_P (x)
      && IN_RANGE (INTVAL (x), 0, 0xc0 - GET_MODE_SIZE (mode)))
    return true;

  return false;
}


/* Helper function for `avr_legitimate_address_p'.  */

static inline bool
avr_reg_ok_for_addr_p (rtx reg, addr_space_t as,
                       RTX_CODE outer_code, bool strict)
{
  return (REG_P (reg)
          && (avr_regno_mode_code_ok_for_base_p (REGNO (reg), QImode,
                                                 as, outer_code, UNKNOWN)
              || (!strict
                  && REGNO (reg) >= FIRST_PSEUDO_REGISTER)));
}


/* Return nonzero if X (an RTX) is a legitimate memory address on the target
   machine for a memory operand of mode MODE.  */

static bool
avr_legitimate_address_p (machine_mode mode, rtx x, bool strict)
{
  bool ok = CONSTANT_ADDRESS_P (x);

  switch (GET_CODE (x))
    {
    case REG:
      ok = avr_reg_ok_for_addr_p (x, ADDR_SPACE_GENERIC,
                                  MEM, strict);

      if (strict
          && GET_MODE_SIZE (mode) > 4
          && REG_X == REGNO (x))
        {
          ok = false;
        }
      break;

    case POST_INC:
    case PRE_DEC:
      ok = avr_reg_ok_for_addr_p (XEXP (x, 0), ADDR_SPACE_GENERIC,
                                  GET_CODE (x), strict);
      break;

    case PLUS:
      {
        rtx reg = XEXP (x, 0);
        rtx op1 = XEXP (x, 1);

        if (REG_P (reg)
            && CONST_INT_P (op1)
            && INTVAL (op1) >= 0)
          {
            bool fit = IN_RANGE (INTVAL (op1), 0, MAX_LD_OFFSET (mode));

            if (fit)
              {
                ok = (! strict
                      || avr_reg_ok_for_addr_p (reg, ADDR_SPACE_GENERIC,
                                                PLUS, strict));

                if (reg == frame_pointer_rtx
                    || reg == arg_pointer_rtx)
                  {
                    ok = true;
                  }
              }
            else if (frame_pointer_needed
                     && reg == frame_pointer_rtx)
              {
                ok = true;
              }
          }
      }
      break;

    default:
      break;
    }

  if (AVR_TINY
      && CONSTANT_ADDRESS_P (x))
    {
      /* avrtiny's load / store instructions only cover addresses 0..0xbf:
         IN / OUT range is 0..0x3f and LDS / STS can access 0x40..0xbf.  */

      ok = avr_address_tiny_absdata_p (x, mode);
    }

  if (avr_log.legitimate_address_p)
    {
      avr_edump ("\n%?: ret=%d, mode=%m strict=%d "
                 "reload_completed=%d reload_in_progress=%d %s:",
                 ok, mode, strict, reload_completed, reload_in_progress,
                 reg_renumber ? "(reg_renumber)" : "");

      if (GET_CODE (x) == PLUS
          && REG_P (XEXP (x, 0))
          && CONST_INT_P (XEXP (x, 1))
          && IN_RANGE (INTVAL (XEXP (x, 1)), 0, MAX_LD_OFFSET (mode))
          && reg_renumber)
        {
          avr_edump ("(r%d ---> r%d)", REGNO (XEXP (x, 0)),
                     true_regnum (XEXP (x, 0)));
        }

      avr_edump ("\n%r\n", x);
    }

  return ok;
}


/* Former implementation of TARGET_LEGITIMIZE_ADDRESS,
   now only a helper for avr_addr_space_legitimize_address.  */
/* Attempts to replace X with a valid
   memory address for an operand of mode MODE  */

static rtx
avr_legitimize_address (rtx x, rtx oldx, machine_mode mode)
{
  bool big_offset_p = false;

  x = oldx;

  if (AVR_TINY)
    {
      if (CONSTANT_ADDRESS_P (x)
          && ! avr_address_tiny_absdata_p (x, mode))
        {
          x = force_reg (Pmode, x);
        }
    }

  if (GET_CODE (oldx) == PLUS
      && REG_P (XEXP (oldx, 0)))
    {
      if (REG_P (XEXP (oldx, 1)))
        x = force_reg (GET_MODE (oldx), oldx);
      else if (CONST_INT_P (XEXP (oldx, 1)))
        {
          int offs = INTVAL (XEXP (oldx, 1));
          if (frame_pointer_rtx != XEXP (oldx, 0)
              && offs > MAX_LD_OFFSET (mode))
            {
              big_offset_p = true;
              x = force_reg (GET_MODE (oldx), oldx);
            }
        }
    }

  if (avr_log.legitimize_address)
    {
      avr_edump ("\n%?: mode=%m\n %r\n", mode, oldx);

      if (x != oldx)
        avr_edump (" %s --> %r\n", big_offset_p ? "(big offset)" : "", x);
    }

  return x;
}


/* Implement `LEGITIMIZE_RELOAD_ADDRESS'.  */
/* This will allow register R26/27 to be used where it is no worse than normal
   base pointers R28/29 or R30/31.  For example, if base offset is greater
   than 63 bytes or for R++ or --R addressing.  */

rtx
avr_legitimize_reload_address (rtx *px, machine_mode mode,
                               int opnum, int type, int addr_type,
                               int ind_levels ATTRIBUTE_UNUSED,
                               rtx (*mk_memloc)(rtx,int))
{
  rtx x = *px;

  if (avr_log.legitimize_reload_address)
    avr_edump ("\n%?:%m %r\n", mode, x);

  if (1 && (GET_CODE (x) == POST_INC
            || GET_CODE (x) == PRE_DEC))
    {
      push_reload (XEXP (x, 0), XEXP (x, 0), &XEXP (x, 0), &XEXP (x, 0),
                   POINTER_REGS, GET_MODE (x), GET_MODE (x), 0, 0,
                   opnum, RELOAD_OTHER);

      if (avr_log.legitimize_reload_address)
        avr_edump (" RCLASS.1 = %R\n IN = %r\n OUT = %r\n",
                   POINTER_REGS, XEXP (x, 0), XEXP (x, 0));

      return x;
    }

  if (GET_CODE (x) == PLUS
      && REG_P (XEXP (x, 0))
      && 0 == reg_equiv_constant (REGNO (XEXP (x, 0)))
      && CONST_INT_P (XEXP (x, 1))
      && INTVAL (XEXP (x, 1)) >= 1)
    {
      bool fit = INTVAL (XEXP (x, 1)) <= MAX_LD_OFFSET (mode);

      if (fit)
        {
          if (reg_equiv_address (REGNO (XEXP (x, 0))) != 0)
            {
              int regno = REGNO (XEXP (x, 0));
              rtx mem = mk_memloc (x, regno);

              push_reload (XEXP (mem, 0), NULL_RTX, &XEXP (mem, 0), NULL,
                           POINTER_REGS, Pmode, VOIDmode, 0, 0,
                           1, (enum reload_type) addr_type);

              if (avr_log.legitimize_reload_address)
                avr_edump (" RCLASS.2 = %R\n IN = %r\n OUT = %r\n",
                           POINTER_REGS, XEXP (mem, 0), NULL_RTX);

              push_reload (mem, NULL_RTX, &XEXP (x, 0), NULL,
                           BASE_POINTER_REGS, GET_MODE (x), VOIDmode, 0, 0,
                           opnum, (enum reload_type) type);

              if (avr_log.legitimize_reload_address)
                avr_edump (" RCLASS.2 = %R\n IN = %r\n OUT = %r\n",
                           BASE_POINTER_REGS, mem, NULL_RTX);

              return x;
            }
        }
      else if (! (frame_pointer_needed
                  && XEXP (x, 0) == frame_pointer_rtx))
        {
          push_reload (x, NULL_RTX, px, NULL,
                       POINTER_REGS, GET_MODE (x), VOIDmode, 0, 0,
                       opnum, (enum reload_type) type);

          if (avr_log.legitimize_reload_address)
            avr_edump (" RCLASS.3 = %R\n IN = %r\n OUT = %r\n",
                       POINTER_REGS, x, NULL_RTX);

          return x;
        }
    }

  return NULL_RTX;
}


/* Helper function to print assembler resp. track instruction
   sequence lengths.  Always return "".

   If PLEN == NULL:
       Output assembler code from template TPL with operands supplied
       by OPERANDS.  This is just forwarding to output_asm_insn.

   If PLEN != NULL:
       If N_WORDS >= 0  Add N_WORDS to *PLEN.
       If N_WORDS < 0   Set *PLEN to -N_WORDS.
       Don't output anything.
*/

static const char*
avr_asm_len (const char* tpl, rtx* operands, int* plen, int n_words)
{
  if (NULL == plen)
    {
      output_asm_insn (tpl, operands);
    }
  else
    {
      if (n_words < 0)
        *plen = -n_words;
      else
        *plen += n_words;
    }

  return "";
}


/* Return a pointer register name as a string.  */

static const char*
ptrreg_to_str (int regno)
{
  switch (regno)
    {
    case REG_X: return "X";
    case REG_Y: return "Y";
    case REG_Z: return "Z";
    default:
      output_operand_lossage ("address operand requires constraint for"
                              " X, Y, or Z register");
    }
  return NULL;
}

/* Return the condition name as a string.
   Used in conditional jump constructing  */

static const char*
cond_string (enum rtx_code code)
{
  switch (code)
    {
    case NE:
      return "ne";
    case EQ:
      return "eq";
    case GE:
      if (cc_prev_status.flags & CC_OVERFLOW_UNUSABLE)
        return "pl";
      else
        return "ge";
    case LT:
      if (cc_prev_status.flags & CC_OVERFLOW_UNUSABLE)
        return "mi";
      else
        return "lt";
    case GEU:
      return "sh";
    case LTU:
      return "lo";
    default:
      gcc_unreachable ();
    }

  return "";
}


/* Return true if rtx X is a CONST or SYMBOL_REF with progmem.
   This must be used for AVR_TINY only because on other cores
   the flash memory is not visible in the RAM address range and
   cannot be read by, say,  LD instruction.  */

static bool
avr_address_tiny_pm_p (rtx x)
{
  if (CONST == GET_CODE (x))
    x = XEXP (XEXP (x, 0), 0);

  if (SYMBOL_REF_P (x))
    return SYMBOL_REF_FLAGS (x) & AVR_SYMBOL_FLAG_TINY_PM;

  return false;
}

/* Implement `TARGET_PRINT_OPERAND_ADDRESS'.  */
/* Output ADDR to FILE as address.  */

static void
avr_print_operand_address (FILE *file, machine_mode /*mode*/, rtx addr)
{
  if (AVR_TINY
      && avr_address_tiny_pm_p (addr))
    {
      addr = plus_constant (Pmode, addr, avr_arch->flash_pm_offset);
    }

  switch (GET_CODE (addr))
    {
    case REG:
      fprintf (file, "%s", ptrreg_to_str (REGNO (addr)));
      break;

    case PRE_DEC:
      fprintf (file, "-%s", ptrreg_to_str (REGNO (XEXP (addr, 0))));
      break;

    case POST_INC:
      fprintf (file, "%s+", ptrreg_to_str (REGNO (XEXP (addr, 0))));
      break;

    default:
      if (CONSTANT_ADDRESS_P (addr)
          && text_segment_operand (addr, VOIDmode))
        {
          rtx x = addr;
          if (GET_CODE (x) == CONST)
            x = XEXP (x, 0);
          if (GET_CODE (x) == PLUS && CONST_INT_P (XEXP (x, 1)))
            {
              /* Assembler gs() will implant word address.  Make offset
                 a byte offset inside gs() for assembler.  This is
                 needed because the more logical (constant+gs(sym)) is not
                 accepted by gas.  For 128K and smaller devices this is ok.
                 For large devices it will create a trampoline to offset
                 from symbol which may not be what the user really wanted.  */

              fprintf (file, "gs(");
              output_addr_const (file, XEXP (x, 0));
              fprintf (file, "+" HOST_WIDE_INT_PRINT_DEC ")",
                       2 * INTVAL (XEXP (x, 1)));
              if (AVR_3_BYTE_PC)
                if (warning (0, "pointer offset from symbol maybe incorrect"))
                  {
                    output_addr_const (stderr, addr);
                    fprintf (stderr, "\n");
                  }
            }
          else
            {
              fprintf (file, "gs(");
              output_addr_const (file, addr);
              fprintf (file, ")");
            }
        }
      else
        output_addr_const (file, addr);
    }
}


/* Implement `TARGET_PRINT_OPERAND_PUNCT_VALID_P'.  */

static bool
avr_print_operand_punct_valid_p (unsigned char code)
{
  return code == '~' || code == '!';
}


/* Implement `TARGET_PRINT_OPERAND'.  */
/* Output X as assembler operand to file FILE.
   For a description of supported %-codes, see top of avr.md.  */

static void
avr_print_operand (FILE *file, rtx x, int code)
{
  int abcd = 0, ef = 0, ij = 0;

  if (code >= 'A' && code <= 'D')
    abcd = code - 'A';
  else if (code == 'E' || code == 'F')
    ef = code - 'E';
  else if (code == 'I' || code == 'J')
    ij = code - 'I';

  if (code == '~')
    {
      if (!AVR_HAVE_JMP_CALL)
        fputc ('r', file);
    }
  else if (code == '!')
    {
      if (AVR_HAVE_EIJMP_EICALL)
        fputc ('e', file);
    }
  else if (code == 't'
           || code == 'T')
    {
      static int t_regno = -1;
      static int t_nbits = -1;

      if (REG_P (x) && t_regno < 0 && code == 'T')
        {
          t_regno = REGNO (x);
          t_nbits = GET_MODE_BITSIZE (GET_MODE (x));
        }
      else if (CONST_INT_P (x) && t_regno >= 0
               && IN_RANGE (INTVAL (x), 0, t_nbits - 1))
        {
          int bpos = INTVAL (x);

          fprintf (file, "%s", reg_names[t_regno + bpos / 8]);
          if (code == 'T')
            fprintf (file, ",%d", bpos % 8);

          t_regno = -1;
        }
      else
        fatal_insn ("operands to %T/%t must be reg + const_int:", x);
    }
  else if (code == 'E' || code == 'F')
    {
      rtx op = XEXP (x, 0);
      fprintf (file, "%s", reg_names[REGNO (op) + ef]);
    }
  else if (code == 'I' || code == 'J')
    {
      rtx op = XEXP (XEXP (x, 0), 0);
      fprintf (file, "%s", reg_names[REGNO (op) + ij]);
    }
  else if (REG_P (x))
    {
      if (x == zero_reg_rtx)
        fprintf (file, "__zero_reg__");
      else if (code == 'r' && REGNO (x) < 32)
        fprintf (file, "%d", (int) REGNO (x));
      else
        fprintf (file, "%s", reg_names[REGNO (x) + abcd]);
    }
  else if (CONST_INT_P (x))
    {
      HOST_WIDE_INT ival = INTVAL (x);

      if ('i' != code)
        fprintf (file, HOST_WIDE_INT_PRINT_DEC, ival + abcd);
      else if (low_io_address_operand (x, VOIDmode)
               || high_io_address_operand (x, VOIDmode))
        {
          if (AVR_HAVE_RAMPZ && ival == avr_addr.rampz)
            fprintf (file, "__RAMPZ__");
          else if (AVR_HAVE_RAMPY && ival == avr_addr.rampy)
            fprintf (file, "__RAMPY__");
          else if (AVR_HAVE_RAMPX && ival == avr_addr.rampx)
            fprintf (file, "__RAMPX__");
          else if (AVR_HAVE_RAMPD && ival == avr_addr.rampd)
            fprintf (file, "__RAMPD__");
          else if ((AVR_XMEGA || AVR_TINY) && ival == avr_addr.ccp)
            fprintf (file, "__CCP__");
          else if (ival == avr_addr.sreg)   fprintf (file, "__SREG__");
          else if (ival == avr_addr.sp_l)   fprintf (file, "__SP_L__");
          else if (ival == avr_addr.sp_h)   fprintf (file, "__SP_H__");
          else
            {
              fprintf (file, HOST_WIDE_INT_PRINT_HEX,
                       ival - avr_arch->sfr_offset);
            }
        }
      else
        fatal_insn ("bad address, not an I/O address:", x);
    }
  else if (MEM_P (x))
    {
      rtx addr = XEXP (x, 0);

      if (code == 'm')
        {
          if (!CONSTANT_P (addr))
            fatal_insn ("bad address, not a constant:", addr);
          /* Assembler template with m-code is data - not progmem section */
          if (text_segment_operand (addr, VOIDmode))
            if (warning (0, "accessing data memory with"
                         " program memory address"))
              {
                output_addr_const (stderr, addr);
                fprintf(stderr,"\n");
              }
          output_addr_const (file, addr);
        }
      else if (code == 'i')
        {
          avr_print_operand (file, addr, 'i');
        }
      else if (code == 'o')
        {
          if (GET_CODE (addr) != PLUS)
            fatal_insn ("bad address, not (reg+disp):", addr);

          avr_print_operand (file, XEXP (addr, 1), 0);
        }
      else if (code == 'b')
        {
          if (GET_CODE (addr) != PLUS)
            fatal_insn ("bad address, not (reg+disp):", addr);

          avr_print_operand_address (file, VOIDmode, XEXP (addr, 0));
        }
      else if (code == 'p' || code == 'r')
        {
          if (GET_CODE (addr) != POST_INC && GET_CODE (addr) != PRE_DEC)
            fatal_insn ("bad address, not post_inc or pre_dec:", addr);

          if (code == 'p')
            /* X, Y, Z */
            avr_print_operand_address (file, VOIDmode, XEXP (addr, 0));
          else
            avr_print_operand (file, XEXP (addr, 0), 0);  /* r26, r28, r30 */
        }
      else if (GET_CODE (addr) == PLUS)
        {
          avr_print_operand_address (file, VOIDmode, XEXP (addr, 0));
          if (REGNO (XEXP (addr, 0)) == REG_X)
            fatal_insn ("internal compiler error.  Bad address:"
                        ,addr);
          fputc ('+', file);
          avr_print_operand (file, XEXP (addr, 1), code);
        }
      else
        avr_print_operand_address (file, VOIDmode, addr);
    }
  else if (code == 'i')
    {
      if (SYMBOL_REF_P (x) && (SYMBOL_REF_FLAGS (x) & SYMBOL_FLAG_IO))
	avr_print_operand_address
	  (file, VOIDmode, plus_constant (HImode, x, -avr_arch->sfr_offset));
      else
	fatal_insn ("bad address, not an I/O address:", x);
    }
  else if (code == 'x')
    {
      /* Constant progmem address - like used in jmp or call */
      if (0 == text_segment_operand (x, VOIDmode))
        if (warning (0, "accessing program memory"
                     " with data memory address"))
          {
            output_addr_const (stderr, x);
            fprintf(stderr,"\n");
          }
      /* Use normal symbol for direct address no linker trampoline needed */
      output_addr_const (file, x);
    }
  else if (CONST_FIXED_P (x))
    {
      HOST_WIDE_INT ival = INTVAL (avr_to_int_mode (x));
      if (code != 0)
        output_operand_lossage ("Unsupported code '%c' for fixed-point:",
                                code);
      fprintf (file, HOST_WIDE_INT_PRINT_DEC, ival);
    }
  else if (CONST_DOUBLE_P (x))
    {
      long val;
      if (GET_MODE (x) != SFmode)
        fatal_insn ("internal compiler error.  Unknown mode:", x);
      REAL_VALUE_TO_TARGET_SINGLE (*CONST_DOUBLE_REAL_VALUE (x), val);
      fprintf (file, "0x%lx", val);
    }
  else if (GET_CODE (x) == CONST_STRING)
    fputs (XSTR (x, 0), file);
  else if (code == 'j')
    fputs (cond_string (GET_CODE (x)), file);
  else if (code == 'k')
    fputs (cond_string (reverse_condition (GET_CODE (x))), file);
  else
    avr_print_operand_address (file, VOIDmode, x);
}


/* Implement TARGET_USE_BY_PIECES_INFRASTRUCTURE_P.  */

/* Prefer sequence of loads/stores for moves of size upto
   two - two pairs of load/store instructions are always better
   than the 5 instruction sequence for a loop (1 instruction
   for loop counter setup, and 4 for the body of the loop). */

static bool
avr_use_by_pieces_infrastructure_p (unsigned HOST_WIDE_INT size,
                                    unsigned int align ATTRIBUTE_UNUSED,
                                    enum by_pieces_operation op,
                                    bool speed_p)
{
  if (op != MOVE_BY_PIECES
      || (speed_p && size > MOVE_MAX_PIECES))
    return default_use_by_pieces_infrastructure_p (size, align, op, speed_p);

  return size <= MOVE_MAX_PIECES;
}


/* Worker function for `NOTICE_UPDATE_CC'.  */
/* Update the condition code in the INSN.  */

void
avr_notice_update_cc (rtx body ATTRIBUTE_UNUSED, rtx_insn *insn)
{
  rtx set;
  enum attr_cc cc = get_attr_cc (insn);

  switch (cc)
    {
    default:
      break;

    case CC_PLUS:
    case CC_LDI:
      {
        rtx *op = recog_data.operand;
        int len_dummy, icc;

        /* Extract insn's operands.  */
        extract_constrain_insn_cached (insn);

        switch (cc)
          {
          default:
            gcc_unreachable();

          case CC_PLUS:
            avr_out_plus (insn, op, &len_dummy, &icc);
            cc = (enum attr_cc) icc;
            break;

          case CC_LDI:

            cc = (op[1] == CONST0_RTX (GET_MODE (op[0]))
                  && reg_overlap_mentioned_p (op[0], zero_reg_rtx))
              /* Loading zero-reg with 0 uses CLR and thus clobbers cc0.  */
              ? CC_CLOBBER
              /* Any other "r,rL" combination does not alter cc0.  */
              : CC_NONE;

            break;
          } /* inner switch */

        break;
      }
    } /* outer swicth */

  switch (cc)
    {
    default:
      /* Special values like CC_OUT_PLUS from above have been
         mapped to "standard" CC_* values so we never come here.  */

      gcc_unreachable();
      break;

    case CC_NONE:
      /* Insn does not affect CC at all, but it might set some registers
         that are stored in cc_status.  If such a register is affected by
         the current insn, for example by means of a SET or a CLOBBER,
         then we must reset cc_status; cf. PR77326.

         Unfortunately, set_of cannot be used as reg_overlap_mentioned_p
         will abort on COMPARE (which might be found in cc_status.value1/2).
         Thus work out the registers set by the insn and regs mentioned
         in cc_status.value1/2.  */

      if (cc_status.value1
          || cc_status.value2)
        {
          HARD_REG_SET regs_used;
          HARD_REG_SET regs_set;
          CLEAR_HARD_REG_SET (regs_used);

          if (cc_status.value1
              && !CONSTANT_P (cc_status.value1))
            {
              find_all_hard_regs (cc_status.value1, &regs_used);
            }

          if (cc_status.value2
              && !CONSTANT_P (cc_status.value2))
            {
              find_all_hard_regs (cc_status.value2, &regs_used);
            }

          find_all_hard_reg_sets (insn, &regs_set, false);

          if (hard_reg_set_intersect_p (regs_used, regs_set))
            {
              CC_STATUS_INIT;
            }
        }

      break; // CC_NONE

    case CC_SET_N:
      CC_STATUS_INIT;
      break;

    case CC_SET_ZN:
      set = single_set (insn);
      CC_STATUS_INIT;
      if (set)
        {
          cc_status.flags |= CC_NO_OVERFLOW;
          cc_status.value1 = SET_DEST (set);
        }
      break;

    case CC_SET_VZN:
      /* Insn like INC, DEC, NEG that set Z,N,V.  We currently don't make use
         of this combination, cf. also PR61055.  */
      CC_STATUS_INIT;
      break;

    case CC_SET_CZN:
      /* Insn sets the Z,N,C flags of CC to recog_operand[0].
         The V flag may or may not be known but that's ok because
         alter_cond will change tests to use EQ/NE.  */
      set = single_set (insn);
      CC_STATUS_INIT;
      if (set)
        {
          cc_status.value1 = SET_DEST (set);
          cc_status.flags |= CC_OVERFLOW_UNUSABLE;
        }
      break;

    case CC_COMPARE:
      set = single_set (insn);
      CC_STATUS_INIT;
      if (set)
        cc_status.value1 = SET_SRC (set);
      break;

    case CC_CLOBBER:
      /* Insn doesn't leave CC in a usable state.  */
      CC_STATUS_INIT;
      break;
    }
}

/* Choose mode for jump insn:
   1 - relative jump in range -63 <= x <= 62 ;
   2 - relative jump in range -2046 <= x <= 2045 ;
   3 - absolute jump (only for ATmega[16]03).  */

int
avr_jump_mode (rtx x, rtx_insn *insn)
{
  int dest_addr = INSN_ADDRESSES (INSN_UID (GET_CODE (x) == LABEL_REF
                                            ? XEXP (x, 0) : x));
  int cur_addr = INSN_ADDRESSES (INSN_UID (insn));
  int jump_distance = cur_addr - dest_addr;

  if (IN_RANGE (jump_distance, -63, 62))
    return 1;
  else if (IN_RANGE (jump_distance, -2046, 2045))
    return 2;
  else if (AVR_HAVE_JMP_CALL)
    return 3;

  return 2;
}

/* Return an AVR condition jump commands.
   X is a comparison RTX.
   LEN is a number returned by avr_jump_mode function.
   If REVERSE nonzero then condition code in X must be reversed.  */

const char*
ret_cond_branch (rtx x, int len, int reverse)
{
  RTX_CODE cond = reverse ? reverse_condition (GET_CODE (x)) : GET_CODE (x);

  switch (cond)
    {
    case GT:
      if (cc_prev_status.flags & CC_OVERFLOW_UNUSABLE)
	return (len == 1 ? ("breq .+2" CR_TAB
			    "brpl %0") :
		len == 2 ? ("breq .+4" CR_TAB
			    "brmi .+2" CR_TAB
			    "rjmp %0") :
		("breq .+6" CR_TAB
		 "brmi .+4" CR_TAB
		 "jmp %0"));

      else
	return (len == 1 ? ("breq .+2" CR_TAB
			    "brge %0") :
		len == 2 ? ("breq .+4" CR_TAB
			    "brlt .+2" CR_TAB
			    "rjmp %0") :
		("breq .+6" CR_TAB
		 "brlt .+4" CR_TAB
		 "jmp %0"));
    case GTU:
      return (len == 1 ? ("breq .+2" CR_TAB
                          "brsh %0") :
              len == 2 ? ("breq .+4" CR_TAB
                          "brlo .+2" CR_TAB
                          "rjmp %0") :
              ("breq .+6" CR_TAB
               "brlo .+4" CR_TAB
               "jmp %0"));
    case LE:
      if (cc_prev_status.flags & CC_OVERFLOW_UNUSABLE)
	return (len == 1 ? ("breq %0" CR_TAB
			    "brmi %0") :
		len == 2 ? ("breq .+2" CR_TAB
			    "brpl .+2" CR_TAB
			    "rjmp %0") :
		("breq .+2" CR_TAB
		 "brpl .+4" CR_TAB
		 "jmp %0"));
      else
	return (len == 1 ? ("breq %0" CR_TAB
			    "brlt %0") :
		len == 2 ? ("breq .+2" CR_TAB
			    "brge .+2" CR_TAB
			    "rjmp %0") :
		("breq .+2" CR_TAB
		 "brge .+4" CR_TAB
		 "jmp %0"));
    case LEU:
      return (len == 1 ? ("breq %0" CR_TAB
                          "brlo %0") :
              len == 2 ? ("breq .+2" CR_TAB
                          "brsh .+2" CR_TAB
			  "rjmp %0") :
              ("breq .+2" CR_TAB
               "brsh .+4" CR_TAB
	       "jmp %0"));
    default:
      if (reverse)
	{
	  switch (len)
	    {
	    case 1:
	      return "br%k1 %0";
	    case 2:
	      return ("br%j1 .+2" CR_TAB
		      "rjmp %0");
	    default:
	      return ("br%j1 .+4" CR_TAB
		      "jmp %0");
	    }
	}
      else
        {
          switch (len)
            {
            case 1:
              return "br%j1 %0";
            case 2:
              return ("br%k1 .+2" CR_TAB
                      "rjmp %0");
            default:
              return ("br%k1 .+4" CR_TAB
                      "jmp %0");
            }
        }
    }
  return "";
}


/* Worker function for `FINAL_PRESCAN_INSN'.  */
/* Output insn cost for next insn.  */

void
avr_final_prescan_insn (rtx_insn *insn, rtx *operand ATTRIBUTE_UNUSED,
                        int num_operands ATTRIBUTE_UNUSED)
{
  if (avr_log.rtx_costs)
    {
      rtx set = single_set (insn);

      if (set)
        fprintf (asm_out_file, "/* DEBUG: cost = %d.  */\n",
                 set_src_cost (SET_SRC (set), GET_MODE (SET_DEST (set)),
			       optimize_insn_for_speed_p ()));
      else
        fprintf (asm_out_file, "/* DEBUG: pattern-cost = %d.  */\n",
                 rtx_cost (PATTERN (insn), VOIDmode, INSN, 0,
                           optimize_insn_for_speed_p()));
    }

  if (avr_log.insn_addresses)
    fprintf (asm_out_file, ";; ADDR = %d\n",
             (int) INSN_ADDRESSES (INSN_UID (insn)));
}


/* Implement `TARGET_ASM_FINAL_POSTSCAN_INSN'.  */
/* When GAS generates (parts of) ISR prologue / epilogue for us, we must
   hint GAS about the end of the code to scan.  There migh be code located
   after the last epilogue.  */

static void
avr_asm_final_postscan_insn (FILE *stream, rtx_insn *insn, rtx*, int)
{
  if (cfun->machine->gasisr.yes
      && !next_real_insn (insn))
    {
      app_disable();
      fprintf (stream, "\t__gcc_isr %d,r%d\n", GASISR_Done,
               cfun->machine->gasisr.regno);
    }
}


/* Return 0 if undefined, 1 if always true or always false.  */

int
avr_simplify_comparison_p (machine_mode mode, RTX_CODE op, rtx x)
{
  unsigned int max = (mode == QImode ? 0xff :
                      mode == HImode ? 0xffff :
                      mode == PSImode ? 0xffffff :
                      mode == SImode ? 0xffffffff : 0);
  if (max && op && CONST_INT_P (x))
    {
      if (unsigned_condition (op) != op)
        max >>= 1;

      if (max != (INTVAL (x) & max)
          && INTVAL (x) != 0xff)
        return 1;
    }
  return 0;
}


/* Worker function for `FUNCTION_ARG_REGNO_P'.  */
/* Returns nonzero if REGNO is the number of a hard
   register in which function arguments are sometimes passed.  */

int
avr_function_arg_regno_p (int r)
{
  return AVR_TINY ? IN_RANGE (r, 20, 25) : IN_RANGE (r, 8, 25);
}


/* Worker function for `INIT_CUMULATIVE_ARGS'.  */
/* Initializing the variable cum for the state at the beginning
   of the argument list.  */

void
avr_init_cumulative_args (CUMULATIVE_ARGS *cum, tree fntype, rtx libname,
                          tree fndecl ATTRIBUTE_UNUSED)
{
  cum->nregs = AVR_TINY ? 6 : 18;
  cum->regno = FIRST_CUM_REG;
  if (!libname && stdarg_p (fntype))
    cum->nregs = 0;

  /* Assume the calle may be tail called */

  cfun->machine->sibcall_fails = 0;
}

/* Returns the number of registers to allocate for a function argument.  */

static int
avr_num_arg_regs (machine_mode mode, const_tree type)
{
  int size;

  if (mode == BLKmode)
    size = int_size_in_bytes_hwi (type);
  else
    size = GET_MODE_SIZE (mode);

  /* Align all function arguments to start in even-numbered registers.
     Odd-sized arguments leave holes above them.  */

  return (size + 1) & ~1;
}


/* Implement `TARGET_FUNCTION_ARG'.  */
/* Controls whether a function argument is passed
   in a register, and which register.  */

static rtx
avr_function_arg (cumulative_args_t cum_v, machine_mode mode,
                  const_tree type, bool named ATTRIBUTE_UNUSED)
{
  CUMULATIVE_ARGS *cum = get_cumulative_args (cum_v);
  int bytes = avr_num_arg_regs (mode, type);

  if (cum->nregs && bytes <= cum->nregs)
    return gen_rtx_REG (mode, cum->regno - bytes);

  return NULL_RTX;
}


/* Implement `TARGET_FUNCTION_ARG_ADVANCE'.  */
/* Update the summarizer variable CUM to advance past an argument
   in the argument list.  */

static void
avr_function_arg_advance (cumulative_args_t cum_v, machine_mode mode,
                          const_tree type, bool named ATTRIBUTE_UNUSED)
{
  CUMULATIVE_ARGS *cum = get_cumulative_args (cum_v);
  int bytes = avr_num_arg_regs (mode, type);

  cum->nregs -= bytes;
  cum->regno -= bytes;

  /* A parameter is being passed in a call-saved register.  As the original
     contents of these regs has to be restored before leaving the function,
     a function must not pass arguments in call-saved regs in order to get
     tail-called.  */

  if (cum->regno >= 8
      && cum->nregs >= 0
      && !call_used_regs[cum->regno])
    {
      /* FIXME: We ship info on failing tail-call in struct machine_function.
         This uses internals of calls.c:expand_call() and the way args_so_far
         is used.  targetm.function_ok_for_sibcall() needs to be extended to
         pass &args_so_far, too.  At present, CUMULATIVE_ARGS is target
         dependent so that such an extension is not wanted.  */

      cfun->machine->sibcall_fails = 1;
    }

  /* Test if all registers needed by the ABI are actually available.  If the
     user has fixed a GPR needed to pass an argument, an (implicit) function
     call will clobber that fixed register.  See PR45099 for an example.  */

  if (cum->regno >= 8
      && cum->nregs >= 0)
    {
      for (int regno = cum->regno; regno < cum->regno + bytes; regno++)
        if (fixed_regs[regno])
          warning (0, "fixed register %s used to pass parameter to function",
                   reg_names[regno]);
    }

  if (cum->nregs <= 0)
    {
      cum->nregs = 0;
      cum->regno = FIRST_CUM_REG;
    }
}

/* Implement `TARGET_FUNCTION_OK_FOR_SIBCALL' */
/* Decide whether we can make a sibling call to a function.  DECL is the
   declaration of the function being targeted by the call and EXP is the
   CALL_EXPR representing the call.  */

static bool
avr_function_ok_for_sibcall (tree decl_callee, tree exp_callee)
{
  tree fntype_callee;

  /* Tail-calling must fail if callee-saved regs are used to pass
     function args.  We must not tail-call when `epilogue_restores'
     is used.  Unfortunately, we cannot tell at this point if that
     actually will happen or not, and we cannot step back from
     tail-calling.  Thus, we inhibit tail-calling with -mcall-prologues.  */

  if (cfun->machine->sibcall_fails
      || TARGET_CALL_PROLOGUES)
    {
      return false;
    }

  fntype_callee = TREE_TYPE (CALL_EXPR_FN (exp_callee));

  if (decl_callee)
    {
      decl_callee = TREE_TYPE (decl_callee);
    }
  else
    {
      decl_callee = fntype_callee;

      while (FUNCTION_TYPE != TREE_CODE (decl_callee)
             && METHOD_TYPE != TREE_CODE (decl_callee))
        {
          decl_callee = TREE_TYPE (decl_callee);
        }
    }

  /* Ensure that caller and callee have compatible epilogues */

  if (cfun->machine->is_interrupt
      || cfun->machine->is_signal
      || cfun->machine->is_naked
      || avr_naked_function_p (decl_callee)
      /* FIXME: For OS_task and OS_main, this might be over-conservative.  */
      || (avr_OS_task_function_p (decl_callee)
          != cfun->machine->is_OS_task)
      || (avr_OS_main_function_p (decl_callee)
          != cfun->machine->is_OS_main))
    {
      return false;
    }

  return true;
}

/***********************************************************************
  Functions for outputting various mov's for a various modes
************************************************************************/

/* Return true if a value of mode MODE is read from flash by
   __load_* function from libgcc.  */

bool
avr_load_libgcc_p (rtx op)
{
  machine_mode mode = GET_MODE (op);
  int n_bytes = GET_MODE_SIZE (mode);

  return (n_bytes > 2
          && !AVR_HAVE_LPMX
          && avr_mem_flash_p (op));
}

/* Return true if a value of mode MODE is read by __xload_* function.  */

bool
avr_xload_libgcc_p (machine_mode mode)
{
  int n_bytes = GET_MODE_SIZE (mode);

  return (n_bytes > 1
          || avr_n_flash > 1);
}


/* Fixme: This is a hack because secondary reloads don't works as expected.

   Find an unused d-register to be used as scratch in INSN.
   EXCLUDE is either NULL_RTX or some register. In the case where EXCLUDE
   is a register, skip all possible return values that overlap EXCLUDE.
   The policy for the returned register is similar to that of
   `reg_unused_after', i.e. the returned register may overlap the SET_DEST
   of INSN.

   Return a QImode d-register or NULL_RTX if nothing found.  */

static rtx
avr_find_unused_d_reg (rtx_insn *insn, rtx exclude)
{
  bool isr_p = (avr_interrupt_function_p (current_function_decl)
                || avr_signal_function_p (current_function_decl));

  for (int regno = 16; regno < 32; regno++)
    {
      rtx reg = all_regs_rtx[regno];

      if ((exclude
           && reg_overlap_mentioned_p (exclude, reg))
          || fixed_regs[regno])
        {
          continue;
        }

      /* Try non-live register */

      if (!df_regs_ever_live_p (regno)
          && (TREE_THIS_VOLATILE (current_function_decl)
              || cfun->machine->is_OS_task
              || cfun->machine->is_OS_main
              || (!isr_p && call_used_regs[regno])))
        {
          return reg;
        }

      /* Any live register can be used if it is unused after.
         Prologue/epilogue will care for it as needed.  */

      if (df_regs_ever_live_p (regno)
          && reg_unused_after (insn, reg))
        {
          return reg;
        }
    }

  return NULL_RTX;
}


/* Helper function for the next function in the case where only restricted
   version of LPM instruction is available.  */

static const char*
avr_out_lpm_no_lpmx (rtx_insn *insn, rtx *xop, int *plen)
{
  rtx dest = xop[0];
  rtx addr = xop[1];
  int n_bytes = GET_MODE_SIZE (GET_MODE (dest));
  int regno_dest;

  regno_dest = REGNO (dest);

  /* The implicit target register of LPM.  */
  xop[3] = lpm_reg_rtx;

  switch (GET_CODE (addr))
    {
    default:
      gcc_unreachable();

    case REG:

      gcc_assert (REG_Z == REGNO (addr));

      switch (n_bytes)
        {
        default:
          gcc_unreachable();

        case 1:
          avr_asm_len ("%4lpm", xop, plen, 1);

          if (regno_dest != LPM_REGNO)
            avr_asm_len ("mov %0,%3", xop, plen, 1);

          return "";

        case 2:
          if (REGNO (dest) == REG_Z)
            return avr_asm_len ("%4lpm"      CR_TAB
                                "push %3"    CR_TAB
                                "adiw %2,1"  CR_TAB
                                "%4lpm"      CR_TAB
                                "mov %B0,%3" CR_TAB
                                "pop %A0", xop, plen, 6);

          avr_asm_len ("%4lpm"      CR_TAB
                       "mov %A0,%3" CR_TAB
                       "adiw %2,1"  CR_TAB
                       "%4lpm"      CR_TAB
                       "mov %B0,%3", xop, plen, 5);

          if (!reg_unused_after (insn, addr))
            avr_asm_len ("sbiw %2,1", xop, plen, 1);

          break; /* 2 */
        }

      break; /* REG */

    case POST_INC:

      gcc_assert (REG_Z == REGNO (XEXP (addr, 0))
                  && n_bytes <= 4);

      if (regno_dest == LPM_REGNO)
        avr_asm_len ("%4lpm"      CR_TAB
                     "adiw %2,1", xop, plen, 2);
      else
        avr_asm_len ("%4lpm"      CR_TAB
                     "mov %A0,%3" CR_TAB
                     "adiw %2,1", xop, plen, 3);

      if (n_bytes >= 2)
        avr_asm_len ("%4lpm"      CR_TAB
                     "mov %B0,%3" CR_TAB
                     "adiw %2,1", xop, plen, 3);

      if (n_bytes >= 3)
        avr_asm_len ("%4lpm"      CR_TAB
                     "mov %C0,%3" CR_TAB
                     "adiw %2,1", xop, plen, 3);

      if (n_bytes >= 4)
        avr_asm_len ("%4lpm"      CR_TAB
                     "mov %D0,%3" CR_TAB
                     "adiw %2,1", xop, plen, 3);

      break; /* POST_INC */

    } /* switch CODE (addr) */

  return "";
}


/* If PLEN == NULL: Ouput instructions to load a value from a memory location
   OP[1] in AS1 to register OP[0].
   If PLEN != 0 set *PLEN to the length in words of the instruction sequence.
   Return "".  */

const char*
avr_out_lpm (rtx_insn *insn, rtx *op, int *plen)
{
  rtx xop[7];
  rtx dest = op[0];
  rtx src = SET_SRC (single_set (insn));
  rtx addr;
  int n_bytes = GET_MODE_SIZE (GET_MODE (dest));
  int segment;
  RTX_CODE code;
  addr_space_t as = MEM_ADDR_SPACE (src);

  if (plen)
    *plen = 0;

  if (MEM_P (dest))
    {
      warning (0, "writing to address space %qs not supported",
               avr_addrspace[MEM_ADDR_SPACE (dest)].name);

      return "";
    }

  addr = XEXP (src, 0);
  code = GET_CODE (addr);

  gcc_assert (REG_P (dest));
  gcc_assert (REG == code || POST_INC == code);

  xop[0] = dest;
  xop[1] = addr;
  xop[2] = lpm_addr_reg_rtx;
  xop[4] = xstring_empty;
  xop[5] = tmp_reg_rtx;
  xop[6] = XEXP (rampz_rtx, 0);

  segment = avr_addrspace[as].segment;

  /* Set RAMPZ as needed.  */

  if (segment)
    {
      xop[4] = GEN_INT (segment);
      xop[3] = avr_find_unused_d_reg (insn, lpm_addr_reg_rtx);

      if (xop[3] != NULL_RTX)
        {
          avr_asm_len ("ldi %3,%4" CR_TAB
                       "out %i6,%3", xop, plen, 2);
        }
      else if (segment == 1)
        {
          avr_asm_len ("clr %5" CR_TAB
                       "inc %5" CR_TAB
                       "out %i6,%5", xop, plen, 3);
        }
      else
        {
          avr_asm_len ("mov %5,%2"   CR_TAB
                       "ldi %2,%4"   CR_TAB
                       "out %i6,%2"  CR_TAB
                       "mov %2,%5", xop, plen, 4);
        }

      xop[4] = xstring_e;

      if (!AVR_HAVE_ELPMX)
        return avr_out_lpm_no_lpmx (insn, xop, plen);
    }
  else if (!AVR_HAVE_LPMX)
    {
      return avr_out_lpm_no_lpmx (insn, xop, plen);
    }

  /* We have [E]LPMX: Output reading from Flash the comfortable way.  */

  switch (GET_CODE (addr))
    {
    default:
      gcc_unreachable();

    case REG:

      gcc_assert (REG_Z == REGNO (addr));

      switch (n_bytes)
        {
        default:
          gcc_unreachable();

        case 1:
          return avr_asm_len ("%4lpm %0,%a2", xop, plen, 1);

        case 2:
          if (REGNO (dest) == REG_Z)
            return avr_asm_len ("%4lpm %5,%a2+" CR_TAB
                                "%4lpm %B0,%a2" CR_TAB
                                "mov %A0,%5", xop, plen, 3);
          else
            {
              avr_asm_len ("%4lpm %A0,%a2+" CR_TAB
                           "%4lpm %B0,%a2", xop, plen, 2);

              if (!reg_unused_after (insn, addr))
                avr_asm_len ("sbiw %2,1", xop, plen, 1);
            }

          break; /* 2 */

        case 3:

          avr_asm_len ("%4lpm %A0,%a2+" CR_TAB
                       "%4lpm %B0,%a2+" CR_TAB
                       "%4lpm %C0,%a2", xop, plen, 3);

          if (!reg_unused_after (insn, addr))
            avr_asm_len ("sbiw %2,2", xop, plen, 1);

          break; /* 3 */

        case 4:

          avr_asm_len ("%4lpm %A0,%a2+" CR_TAB
                       "%4lpm %B0,%a2+", xop, plen, 2);

          if (REGNO (dest) == REG_Z - 2)
            return avr_asm_len ("%4lpm %5,%a2+" CR_TAB
                                "%4lpm %C0,%a2" CR_TAB
                                "mov %D0,%5", xop, plen, 3);
          else
            {
              avr_asm_len ("%4lpm %C0,%a2+" CR_TAB
                           "%4lpm %D0,%a2", xop, plen, 2);

              if (!reg_unused_after (insn, addr))
                avr_asm_len ("sbiw %2,3", xop, plen, 1);
            }

          break; /* 4 */
        } /* n_bytes */

      break; /* REG */

    case POST_INC:

      gcc_assert (REG_Z == REGNO (XEXP (addr, 0))
                  && n_bytes <= 4);

      avr_asm_len                    ("%4lpm %A0,%a2+", xop, plen, 1);
      if (n_bytes >= 2)  avr_asm_len ("%4lpm %B0,%a2+", xop, plen, 1);
      if (n_bytes >= 3)  avr_asm_len ("%4lpm %C0,%a2+", xop, plen, 1);
      if (n_bytes >= 4)  avr_asm_len ("%4lpm %D0,%a2+", xop, plen, 1);

      break; /* POST_INC */

    } /* switch CODE (addr) */

  if (xop[4] == xstring_e && AVR_HAVE_RAMPD)
    {
      /* Reset RAMPZ to 0 so that EBI devices don't read garbage from RAM.  */

      xop[0] = zero_reg_rtx;
      avr_asm_len ("out %i6,%0", xop, plen, 1);
    }

  return "";
}


/* Worker function for xload_8 insn.  */

const char*
avr_out_xload (rtx_insn *insn ATTRIBUTE_UNUSED, rtx *op, int *plen)
{
  rtx xop[4];

  xop[0] = op[0];
  xop[1] = op[1];
  xop[2] = lpm_addr_reg_rtx;
  xop[3] = AVR_HAVE_LPMX ? op[0] : lpm_reg_rtx;

  avr_asm_len (AVR_HAVE_LPMX ? "lpm %3,%a2" : "lpm", xop, plen, -1);

  avr_asm_len ("sbrc %1,7" CR_TAB
               "ld %3,%a2", xop, plen, 2);

  if (REGNO (xop[0]) != REGNO (xop[3]))
    avr_asm_len ("mov %0,%3", xop, plen, 1);

  return "";
}


const char*
output_movqi (rtx_insn *insn, rtx operands[], int *plen)
{
  rtx dest = operands[0];
  rtx src = operands[1];

  if (avr_mem_flash_p (src)
      || avr_mem_flash_p (dest))
    {
      return avr_out_lpm (insn, operands, plen);
    }

  gcc_assert (1 == GET_MODE_SIZE (GET_MODE (dest)));

  if (REG_P (dest))
    {
      if (REG_P (src)) /* mov r,r */
        {
          if (test_hard_reg_class (STACK_REG, dest))
            return avr_asm_len ("out %0,%1", operands, plen, -1);
          else if (test_hard_reg_class (STACK_REG, src))
            return avr_asm_len ("in %0,%1", operands, plen, -1);

          return avr_asm_len ("mov %0,%1", operands, plen, -1);
        }
      else if (CONSTANT_P (src))
        {
          output_reload_in_const (operands, NULL_RTX, plen, false);
          return "";
        }
      else if (MEM_P (src))
        return out_movqi_r_mr (insn, operands, plen); /* mov r,m */
    }
  else if (MEM_P (dest))
    {
      rtx xop[2];

      xop[0] = dest;
      xop[1] = src == CONST0_RTX (GET_MODE (dest)) ? zero_reg_rtx : src;

      return out_movqi_mr_r (insn, xop, plen);
    }

  return "";
}


const char *
output_movhi (rtx_insn *insn, rtx xop[], int *plen)
{
  rtx dest = xop[0];
  rtx src = xop[1];

  gcc_assert (GET_MODE_SIZE (GET_MODE (dest)) == 2);

  if (avr_mem_flash_p (src)
      || avr_mem_flash_p (dest))
    {
      return avr_out_lpm (insn, xop, plen);
    }

  if (REG_P (dest))
    {
      if (REG_P (src)) /* mov r,r */
        {
          if (test_hard_reg_class (STACK_REG, dest))
            {
              if (AVR_HAVE_8BIT_SP)
                return avr_asm_len ("out __SP_L__,%A1", xop, plen, -1);

              if (AVR_XMEGA)
                return avr_asm_len ("out __SP_L__,%A1" CR_TAB
                                    "out __SP_H__,%B1", xop, plen, -2);

              /* Use simple load of SP if no interrupts are  used.  */

              return TARGET_NO_INTERRUPTS
                ? avr_asm_len ("out __SP_H__,%B1" CR_TAB
                               "out __SP_L__,%A1", xop, plen, -2)
                : avr_asm_len ("in __tmp_reg__,__SREG__"  CR_TAB
                               "cli"                      CR_TAB
                               "out __SP_H__,%B1"         CR_TAB
                               "out __SREG__,__tmp_reg__" CR_TAB
                               "out __SP_L__,%A1", xop, plen, -5);
            }
          else if (test_hard_reg_class (STACK_REG, src))
            {
              return !AVR_HAVE_SPH
                ? avr_asm_len ("in %A0,__SP_L__" CR_TAB
                               "clr %B0", xop, plen, -2)

                : avr_asm_len ("in %A0,__SP_L__" CR_TAB
                               "in %B0,__SP_H__", xop, plen, -2);
            }

          return AVR_HAVE_MOVW
            ? avr_asm_len ("movw %0,%1", xop, plen, -1)

            : avr_asm_len ("mov %A0,%A1" CR_TAB
                           "mov %B0,%B1", xop, plen, -2);
        } /* REG_P (src) */
      else if (CONSTANT_P (src))
        {
          return output_reload_inhi (xop, NULL, plen);
        }
      else if (MEM_P (src))
        {
          return out_movhi_r_mr (insn, xop, plen); /* mov r,m */
        }
    }
  else if (MEM_P (dest))
    {
      rtx xop[2];

      xop[0] = dest;
      xop[1] = src == CONST0_RTX (GET_MODE (dest)) ? zero_reg_rtx : src;

      return out_movhi_mr_r (insn, xop, plen);
    }

  fatal_insn ("invalid insn:", insn);

  return "";
}


/* Same as out_movqi_r_mr, but TINY does not have ADIW or SBIW */

static const char*
avr_out_movqi_r_mr_reg_disp_tiny (rtx_insn *insn, rtx op[], int *plen)
{
  rtx dest = op[0];
  rtx src = op[1];
  rtx x = XEXP (src, 0);

  avr_asm_len (TINY_ADIW (%I1, %J1, %o1) CR_TAB
               "ld %0,%b1" , op, plen, -3);

  if (!reg_overlap_mentioned_p (dest, XEXP (x, 0))
      && !reg_unused_after (insn, XEXP (x, 0)))
    avr_asm_len (TINY_SBIW (%I1, %J1, %o1), op, plen, 2);

  return "";
}

static const char*
out_movqi_r_mr (rtx_insn *insn, rtx op[], int *plen)
{
  rtx dest = op[0];
  rtx src = op[1];
  rtx x = XEXP (src, 0);

  if (CONSTANT_ADDRESS_P (x))
    {
      int n_words = AVR_TINY ? 1 : 2;
      return io_address_operand (x, QImode)
        ? avr_asm_len ("in %0,%i1", op, plen, -1)
        : avr_asm_len ("lds %0,%m1", op, plen, -n_words);
    }

  if (GET_CODE (x) == PLUS
      && REG_P (XEXP (x, 0))
      && CONST_INT_P (XEXP (x, 1)))
    {
      /* memory access by reg+disp */

      int disp = INTVAL (XEXP (x, 1));

      if (AVR_TINY)
        return avr_out_movqi_r_mr_reg_disp_tiny (insn, op, plen);

      if (disp - GET_MODE_SIZE (GET_MODE (src)) >= 63)
        {
          if (REGNO (XEXP (x, 0)) != REG_Y)
            fatal_insn ("incorrect insn:",insn);

          if (disp <= 63 + MAX_LD_OFFSET (GET_MODE (src)))
            return avr_asm_len ("adiw r28,%o1-63" CR_TAB
                                "ldd %0,Y+63"     CR_TAB
                                "sbiw r28,%o1-63", op, plen, -3);

          return avr_asm_len ("subi r28,lo8(-%o1)" CR_TAB
                              "sbci r29,hi8(-%o1)" CR_TAB
                              "ld %0,Y"            CR_TAB
                              "subi r28,lo8(%o1)"  CR_TAB
                              "sbci r29,hi8(%o1)", op, plen, -5);
        }
      else if (REGNO (XEXP (x, 0)) == REG_X)
        {
          /* This is a paranoid case LEGITIMIZE_RELOAD_ADDRESS must exclude
             it but I have this situation with extremal optimizing options.  */

          avr_asm_len ("adiw r26,%o1" CR_TAB
                       "ld %0,X", op, plen, -2);

          if (!reg_overlap_mentioned_p (dest, XEXP (x, 0))
              && !reg_unused_after (insn, XEXP (x, 0)))
            {
              avr_asm_len ("sbiw r26,%o1", op, plen, 1);
            }

          return "";
        }

      return avr_asm_len ("ldd %0,%1", op, plen, -1);
    }

  return avr_asm_len ("ld %0,%1", op, plen, -1);
}


/* Same as movhi_r_mr, but TINY does not have ADIW, SBIW and LDD */

static const char*
avr_out_movhi_r_mr_reg_no_disp_tiny (rtx_insn *insn, rtx op[], int *plen)
{
  rtx dest = op[0];
  rtx src = op[1];
  rtx base = XEXP (src, 0);

  int reg_dest = true_regnum (dest);
  int reg_base = true_regnum (base);

  if (reg_dest == reg_base)         /* R = (R) */
    return avr_asm_len ("ld __tmp_reg__,%1+" CR_TAB
			"ld %B0,%1"          CR_TAB
			"mov %A0,__tmp_reg__", op, plen, -3);

  avr_asm_len ("ld %A0,%1+" CR_TAB
               "ld %B0,%1", op, plen, -2);

  if (!reg_unused_after (insn, base))
    avr_asm_len (TINY_SBIW (%E1, %F1, 1), op, plen, 2);

  return "";
}


/* Same as movhi_r_mr, but TINY does not have ADIW, SBIW and LDD */

static const char*
avr_out_movhi_r_mr_reg_disp_tiny (rtx_insn *insn, rtx op[], int *plen)
{
  rtx dest = op[0];
  rtx src = op[1];
  rtx base = XEXP (src, 0);

  int reg_dest = true_regnum (dest);
  int reg_base = true_regnum (XEXP (base, 0));

  if (reg_base == reg_dest)
    {
      return avr_asm_len (TINY_ADIW (%I1, %J1, %o1) CR_TAB
                          "ld __tmp_reg__,%b1+"     CR_TAB
                          "ld %B0,%b1"              CR_TAB
                          "mov %A0,__tmp_reg__", op, plen, -5);
    }
  else
    {
      avr_asm_len (TINY_ADIW (%I1, %J1, %o1) CR_TAB
                   "ld %A0,%b1+"             CR_TAB
                   "ld %B0,%b1", op, plen, -4);

      if (!reg_unused_after (insn, XEXP (base, 0)))
        avr_asm_len (TINY_SBIW (%I1, %J1, %o1+1), op, plen, 2);

      return "";
    }
}


/* Same as movhi_r_mr, but TINY does not have ADIW, SBIW and LDD */

static const char*
avr_out_movhi_r_mr_pre_dec_tiny (rtx_insn *insn, rtx op[], int *plen)
{
  int mem_volatile_p = 0;
  rtx dest = op[0];
  rtx src = op[1];
  rtx base = XEXP (src, 0);

  /* "volatile" forces reading low byte first, even if less efficient,
     for correct operation with 16-bit I/O registers.  */
  mem_volatile_p = MEM_VOLATILE_P (src);

  if (reg_overlap_mentioned_p (dest, XEXP (base, 0)))
    fatal_insn ("incorrect insn:", insn);

  if (!mem_volatile_p)
    return avr_asm_len ("ld %B0,%1" CR_TAB
                        "ld %A0,%1", op, plen, -2);

  return avr_asm_len (TINY_SBIW (%I1, %J1, 2)  CR_TAB
                      "ld %A0,%p1+"            CR_TAB
                      "ld %B0,%p1"             CR_TAB
                      TINY_SBIW (%I1, %J1, 1), op, plen, -6);
}


static const char*
out_movhi_r_mr (rtx_insn *insn, rtx op[], int *plen)
{
  rtx dest = op[0];
  rtx src = op[1];
  rtx base = XEXP (src, 0);
  int reg_dest = true_regnum (dest);
  int reg_base = true_regnum (base);
  /* "volatile" forces reading low byte first, even if less efficient,
     for correct operation with 16-bit I/O registers.  */
  int mem_volatile_p = MEM_VOLATILE_P (src);

  if (reg_base > 0)
    {
      if (AVR_TINY)
        return avr_out_movhi_r_mr_reg_no_disp_tiny (insn, op, plen);

      if (reg_dest == reg_base)         /* R = (R) */
        return avr_asm_len ("ld __tmp_reg__,%1+" CR_TAB
                            "ld %B0,%1"          CR_TAB
                            "mov %A0,__tmp_reg__", op, plen, -3);

      if (reg_base != REG_X)
        return avr_asm_len ("ld %A0,%1" CR_TAB
                            "ldd %B0,%1+1", op, plen, -2);

      avr_asm_len ("ld %A0,X+" CR_TAB
                   "ld %B0,X", op, plen, -2);

      if (!reg_unused_after (insn, base))
        avr_asm_len ("sbiw r26,1", op, plen, 1);

      return "";
    }
  else if (GET_CODE (base) == PLUS) /* (R + i) */
    {
      int disp = INTVAL (XEXP (base, 1));
      int reg_base = true_regnum (XEXP (base, 0));

      if (AVR_TINY)
        return avr_out_movhi_r_mr_reg_disp_tiny (insn, op, plen);

      if (disp > MAX_LD_OFFSET (GET_MODE (src)))
        {
          if (REGNO (XEXP (base, 0)) != REG_Y)
            fatal_insn ("incorrect insn:",insn);

          return disp <= 63 + MAX_LD_OFFSET (GET_MODE (src))
            ? avr_asm_len ("adiw r28,%o1-62" CR_TAB
                           "ldd %A0,Y+62"    CR_TAB
                           "ldd %B0,Y+63"    CR_TAB
                           "sbiw r28,%o1-62", op, plen, -4)

            : avr_asm_len ("subi r28,lo8(-%o1)" CR_TAB
                           "sbci r29,hi8(-%o1)" CR_TAB
                           "ld %A0,Y"           CR_TAB
                           "ldd %B0,Y+1"        CR_TAB
                           "subi r28,lo8(%o1)"  CR_TAB
                           "sbci r29,hi8(%o1)", op, plen, -6);
        }

      /* This is a paranoid case. LEGITIMIZE_RELOAD_ADDRESS must exclude
         it but I have this situation with extremal
         optimization options.  */

      if (reg_base == REG_X)
        {
          if (reg_base == reg_dest)
            return avr_asm_len ("adiw r26,%o1"      CR_TAB
                                "ld __tmp_reg__,X+" CR_TAB
                                "ld %B0,X"          CR_TAB
                                "mov %A0,__tmp_reg__", op, plen, -4);

          avr_asm_len ("adiw r26,%o1" CR_TAB
                       "ld %A0,X+"    CR_TAB
                       "ld %B0,X", op, plen, -3);

          if (!reg_unused_after (insn, XEXP (base, 0)))
            avr_asm_len ("sbiw r26,%o1+1", op, plen, 1);

          return "";
        }

      return reg_base == reg_dest
        ? avr_asm_len ("ldd __tmp_reg__,%A1" CR_TAB
                       "ldd %B0,%B1"         CR_TAB
                       "mov %A0,__tmp_reg__", op, plen, -3)

        : avr_asm_len ("ldd %A0,%A1" CR_TAB
                       "ldd %B0,%B1", op, plen, -2);
    }
  else if (GET_CODE (base) == PRE_DEC) /* (--R) */
    {
      if (AVR_TINY)
	return avr_out_movhi_r_mr_pre_dec_tiny (insn, op, plen);

      if (reg_overlap_mentioned_p (dest, XEXP (base, 0)))
        fatal_insn ("incorrect insn:", insn);

      if (!mem_volatile_p)
        return avr_asm_len ("ld %B0,%1" CR_TAB
                            "ld %A0,%1", op, plen, -2);

      return REGNO (XEXP (base, 0)) == REG_X
        ? avr_asm_len ("sbiw r26,2"  CR_TAB
                       "ld %A0,X+"   CR_TAB
                       "ld %B0,X"    CR_TAB
                       "sbiw r26,1", op, plen, -4)

        : avr_asm_len ("sbiw %r1,2"  CR_TAB
                       "ld %A0,%p1"  CR_TAB
                       "ldd %B0,%p1+1", op, plen, -3);
    }
  else if (GET_CODE (base) == POST_INC) /* (R++) */
    {
      if (reg_overlap_mentioned_p (dest, XEXP (base, 0)))
        fatal_insn ("incorrect insn:", insn);

      return avr_asm_len ("ld %A0,%1"  CR_TAB
                          "ld %B0,%1", op, plen, -2);
    }
  else if (CONSTANT_ADDRESS_P (base))
    {
      int n_words = AVR_TINY ? 2 : 4;
      return io_address_operand (base, HImode)
        ? avr_asm_len ("in %A0,%i1" CR_TAB
                       "in %B0,%i1+1", op, plen, -2)

        : avr_asm_len ("lds %A0,%m1" CR_TAB
                       "lds %B0,%m1+1", op, plen, -n_words);
    }

  fatal_insn ("unknown move insn:",insn);
  return "";
}

static const char*
avr_out_movsi_r_mr_reg_no_disp_tiny (rtx_insn *insn, rtx op[], int *l)
{
  rtx dest = op[0];
  rtx src = op[1];
  rtx base = XEXP (src, 0);
  int reg_dest = true_regnum (dest);
  int reg_base = true_regnum (base);

  if (reg_dest == reg_base)
    {
      /* "ld r26,-X" is undefined */
      return *l = 9, (TINY_ADIW (%E1, %F1, 3) CR_TAB
		      "ld %D0,%1"             CR_TAB
		      "ld %C0,-%1"            CR_TAB
		      "ld __tmp_reg__,-%1"    CR_TAB
		      TINY_SBIW (%E1, %F1, 1) CR_TAB
		      "ld %A0,%1"             CR_TAB
		      "mov %B0,__tmp_reg__");
    }
  else if (reg_dest == reg_base - 2)
    {
      return *l = 5, ("ld %A0,%1+"            CR_TAB
		      "ld %B0,%1+"            CR_TAB
		      "ld __tmp_reg__,%1+"    CR_TAB
		      "ld %D0,%1"             CR_TAB
		      "mov %C0,__tmp_reg__");
    }
  else if (reg_unused_after (insn, base))
    {
      return *l = 4, ("ld %A0,%1+"    CR_TAB
		      "ld %B0,%1+"    CR_TAB
		      "ld %C0,%1+"    CR_TAB
		      "ld %D0,%1");
    }
  else
    {
      return *l = 6, ("ld %A0,%1+"    CR_TAB
		      "ld %B0,%1+"    CR_TAB
		      "ld %C0,%1+"    CR_TAB
		      "ld %D0,%1"     CR_TAB
		      TINY_SBIW (%E1, %F1, 3));
    }
}


static const char*
avr_out_movsi_r_mr_reg_disp_tiny (rtx_insn *insn, rtx op[], int *l)
{
  rtx dest = op[0];
  rtx src = op[1];
  rtx base = XEXP (src, 0);
  int reg_dest = true_regnum (dest);
  int reg_base = true_regnum (XEXP (base, 0));

  if (reg_dest == reg_base)
    {
      /* "ld r26,-X" is undefined */
      return *l = 9, (TINY_ADIW (%I1, %J1, %o1+3) CR_TAB
                      "ld %D0,%b1"                CR_TAB
                      "ld %C0,-%b1"               CR_TAB
                      "ld __tmp_reg__,-%b1"       CR_TAB
                      TINY_SBIW (%I1, %J1, 1)     CR_TAB
                      "ld %A0,%b1"                CR_TAB
                      "mov %B0,__tmp_reg__");
    }
  else if (reg_dest == reg_base - 2)
    {
      return *l = 7, (TINY_ADIW (%I1, %J1, %o1) CR_TAB
                      "ld %A0,%b1+"             CR_TAB
                      "ld %B0,%b1+"             CR_TAB
                      "ld __tmp_reg__,%b1+"     CR_TAB
                      "ld %D0,%b1"              CR_TAB
                      "mov %C0,__tmp_reg__");
    }
  else if (reg_unused_after (insn, XEXP (base, 0)))
    {
      return *l = 6, (TINY_ADIW (%I1, %J1, %o1) CR_TAB
                      "ld %A0,%b1+"             CR_TAB
                      "ld %B0,%b1+"             CR_TAB
                      "ld %C0,%b1+"             CR_TAB
                      "ld %D0,%b1");
    }
  else
    {
      return *l = 8, (TINY_ADIW (%I1, %J1, %o1)  CR_TAB
                      "ld %A0,%b1+"              CR_TAB
                      "ld %B0,%b1+"              CR_TAB
                      "ld %C0,%b1+"              CR_TAB
                      "ld %D0,%b1"               CR_TAB
                      TINY_SBIW (%I1, %J1, %o1+3));
    }
}

static const char*
out_movsi_r_mr (rtx_insn *insn, rtx op[], int *l)
{
  rtx dest = op[0];
  rtx src = op[1];
  rtx base = XEXP (src, 0);
  int reg_dest = true_regnum (dest);
  int reg_base = true_regnum (base);
  int tmp;

  if (!l)
    l = &tmp;

  if (reg_base > 0)
    {
      if (AVR_TINY)
        return avr_out_movsi_r_mr_reg_no_disp_tiny (insn, op, l);

      if (reg_base == REG_X)        /* (R26) */
        {
          if (reg_dest == REG_X)
	    /* "ld r26,-X" is undefined */
	    return *l=7, ("adiw r26,3"        CR_TAB
			  "ld r29,X"          CR_TAB
			  "ld r28,-X"         CR_TAB
			  "ld __tmp_reg__,-X" CR_TAB
			  "sbiw r26,1"        CR_TAB
			  "ld r26,X"          CR_TAB
			  "mov r27,__tmp_reg__");
          else if (reg_dest == REG_X - 2)
            return *l=5, ("ld %A0,X+"          CR_TAB
                          "ld %B0,X+"          CR_TAB
                          "ld __tmp_reg__,X+"  CR_TAB
                          "ld %D0,X"           CR_TAB
                          "mov %C0,__tmp_reg__");
          else if (reg_unused_after (insn, base))
            return  *l=4, ("ld %A0,X+" CR_TAB
                           "ld %B0,X+" CR_TAB
                           "ld %C0,X+" CR_TAB
                           "ld %D0,X");
          else
            return  *l=5, ("ld %A0,X+" CR_TAB
                           "ld %B0,X+" CR_TAB
                           "ld %C0,X+" CR_TAB
                           "ld %D0,X"  CR_TAB
                           "sbiw r26,3");
        }
      else
        {
          if (reg_dest == reg_base)
            return *l=5, ("ldd %D0,%1+3" CR_TAB
                          "ldd %C0,%1+2" CR_TAB
                          "ldd __tmp_reg__,%1+1"  CR_TAB
                          "ld %A0,%1"  CR_TAB
                          "mov %B0,__tmp_reg__");
          else if (reg_base == reg_dest + 2)
            return *l=5, ("ld %A0,%1"             CR_TAB
                          "ldd %B0,%1+1"          CR_TAB
                          "ldd __tmp_reg__,%1+2"  CR_TAB
                          "ldd %D0,%1+3"          CR_TAB
                          "mov %C0,__tmp_reg__");
          else
            return *l=4, ("ld %A0,%1"    CR_TAB
                          "ldd %B0,%1+1" CR_TAB
                          "ldd %C0,%1+2" CR_TAB
                          "ldd %D0,%1+3");
        }
    }
  else if (GET_CODE (base) == PLUS) /* (R + i) */
    {
      int disp = INTVAL (XEXP (base, 1));

      if (AVR_TINY)
        return avr_out_movsi_r_mr_reg_disp_tiny (insn, op, l);

      if (disp > MAX_LD_OFFSET (GET_MODE (src)))
	{
	  if (REGNO (XEXP (base, 0)) != REG_Y)
	    fatal_insn ("incorrect insn:",insn);

	  if (disp <= 63 + MAX_LD_OFFSET (GET_MODE (src)))
	    return *l = 6, ("adiw r28,%o1-60" CR_TAB
			    "ldd %A0,Y+60"    CR_TAB
			    "ldd %B0,Y+61"    CR_TAB
			    "ldd %C0,Y+62"    CR_TAB
			    "ldd %D0,Y+63"    CR_TAB
			    "sbiw r28,%o1-60");

	  return *l = 8, ("subi r28,lo8(-%o1)" CR_TAB
			  "sbci r29,hi8(-%o1)" CR_TAB
			  "ld %A0,Y"           CR_TAB
			  "ldd %B0,Y+1"        CR_TAB
			  "ldd %C0,Y+2"        CR_TAB
			  "ldd %D0,Y+3"        CR_TAB
			  "subi r28,lo8(%o1)"  CR_TAB
			  "sbci r29,hi8(%o1)");
	}

      reg_base = true_regnum (XEXP (base, 0));
      if (reg_base == REG_X)
	{
	  /* R = (X + d) */
	  if (reg_dest == REG_X)
	    {
	      *l = 7;
	      /* "ld r26,-X" is undefined */
	      return ("adiw r26,%o1+3"    CR_TAB
		      "ld r29,X"          CR_TAB
		      "ld r28,-X"         CR_TAB
		      "ld __tmp_reg__,-X" CR_TAB
		      "sbiw r26,1"        CR_TAB
		      "ld r26,X"          CR_TAB
		      "mov r27,__tmp_reg__");
	    }
	  *l = 6;
	  if (reg_dest == REG_X - 2)
	    return ("adiw r26,%o1"      CR_TAB
		    "ld r24,X+"         CR_TAB
		    "ld r25,X+"         CR_TAB
		    "ld __tmp_reg__,X+" CR_TAB
		    "ld r27,X"          CR_TAB
		    "mov r26,__tmp_reg__");

	  return ("adiw r26,%o1" CR_TAB
		  "ld %A0,X+"    CR_TAB
		  "ld %B0,X+"    CR_TAB
		  "ld %C0,X+"    CR_TAB
		  "ld %D0,X"     CR_TAB
		  "sbiw r26,%o1+3");
	}
      if (reg_dest == reg_base)
        return *l=5, ("ldd %D0,%D1"          CR_TAB
                      "ldd %C0,%C1"          CR_TAB
                      "ldd __tmp_reg__,%B1"  CR_TAB
                      "ldd %A0,%A1"          CR_TAB
                      "mov %B0,__tmp_reg__");
      else if (reg_dest == reg_base - 2)
        return *l=5, ("ldd %A0,%A1"          CR_TAB
                      "ldd %B0,%B1"          CR_TAB
                      "ldd __tmp_reg__,%C1"  CR_TAB
                      "ldd %D0,%D1"          CR_TAB
                      "mov %C0,__tmp_reg__");
      return *l=4, ("ldd %A0,%A1" CR_TAB
                    "ldd %B0,%B1" CR_TAB
                    "ldd %C0,%C1" CR_TAB
                    "ldd %D0,%D1");
    }
  else if (GET_CODE (base) == PRE_DEC) /* (--R) */
    return *l=4, ("ld %D0,%1" CR_TAB
		  "ld %C0,%1" CR_TAB
		  "ld %B0,%1" CR_TAB
		  "ld %A0,%1");
  else if (GET_CODE (base) == POST_INC) /* (R++) */
    return *l=4, ("ld %A0,%1" CR_TAB
		  "ld %B0,%1" CR_TAB
		  "ld %C0,%1" CR_TAB
		  "ld %D0,%1");
  else if (CONSTANT_ADDRESS_P (base))
    {
      if (io_address_operand (base, SImode))
        {
          *l = 4;
          return ("in %A0,%i1"   CR_TAB
                  "in %B0,%i1+1" CR_TAB
                  "in %C0,%i1+2" CR_TAB
                  "in %D0,%i1+3");
        }
      else
        {
          *l = AVR_TINY ? 4 : 8;
          return ("lds %A0,%m1"   CR_TAB
                  "lds %B0,%m1+1" CR_TAB
                  "lds %C0,%m1+2" CR_TAB
                  "lds %D0,%m1+3");
        }
    }

  fatal_insn ("unknown move insn:",insn);
  return "";
}

static const char*
avr_out_movsi_mr_r_reg_no_disp_tiny (rtx_insn *insn, rtx op[], int *l)
{
  rtx dest = op[0];
  rtx src = op[1];
  rtx base = XEXP (dest, 0);
  int reg_base = true_regnum (base);
  int reg_src = true_regnum (src);

  if (reg_base == reg_src)
    {
      /* "ld r26,-X" is undefined */
      if (reg_unused_after (insn, base))
        {
          return *l = 7, ("mov __tmp_reg__, %B1"  CR_TAB
			  "st %0,%A1"             CR_TAB
			  TINY_ADIW (%E0, %F0, 1) CR_TAB
			  "st %0+,__tmp_reg__"    CR_TAB
			  "st %0+,%C1"            CR_TAB
			  "st %0+,%D1");
        }
      else
        {
          return *l = 9, ("mov __tmp_reg__, %B1"  CR_TAB
			  "st %0,%A1"             CR_TAB
			  TINY_ADIW (%E0, %F0, 1) CR_TAB
			  "st %0+,__tmp_reg__"    CR_TAB
			  "st %0+,%C1"            CR_TAB
			  "st %0+,%D1"            CR_TAB
			  TINY_SBIW (%E0, %F0, 3));
        }
    }
  else if (reg_base == reg_src + 2)
    {
      if (reg_unused_after (insn, base))
	return *l = 7, ("mov __zero_reg__,%C1" CR_TAB
                        "mov __tmp_reg__,%D1"  CR_TAB
                        "st %0+,%A1"           CR_TAB
                        "st %0+,%B1"           CR_TAB
                        "st %0+,__zero_reg__"  CR_TAB
                        "st %0,__tmp_reg__"    CR_TAB
                        "clr __zero_reg__");
      else
	return *l = 9, ("mov __zero_reg__,%C1" CR_TAB
			"mov __tmp_reg__,%D1"  CR_TAB
			"st %0+,%A1"           CR_TAB
			"st %0+,%B1"           CR_TAB
			"st %0+,__zero_reg__"  CR_TAB
			"st %0,__tmp_reg__"    CR_TAB
			"clr __zero_reg__"     CR_TAB
			TINY_SBIW (%E0, %F0, 3));
    }

  return *l = 6, ("st %0+,%A1" CR_TAB
		  "st %0+,%B1" CR_TAB
		  "st %0+,%C1" CR_TAB
		  "st %0,%D1"  CR_TAB
		  TINY_SBIW (%E0, %F0, 3));
}

static const char*
avr_out_movsi_mr_r_reg_disp_tiny (rtx op[], int *l)
{
  rtx dest = op[0];
  rtx src = op[1];
  rtx base = XEXP (dest, 0);
  int reg_base = REGNO (XEXP (base, 0));
  int reg_src =true_regnum (src);

  if (reg_base == reg_src)
    {
      *l = 11;
      return ("mov __tmp_reg__,%A2"        CR_TAB
              "mov __zero_reg__,%B2"       CR_TAB
              TINY_ADIW (%I0, %J0, %o0)    CR_TAB
              "st %b0+,__tmp_reg__"        CR_TAB
              "st %b0+,__zero_reg__"       CR_TAB
              "st %b0+,%C2"                CR_TAB
              "st %b0,%D2"                 CR_TAB
              "clr __zero_reg__"           CR_TAB
              TINY_SBIW (%I0, %J0, %o0+3));
    }
  else if (reg_src == reg_base - 2)
    {
      *l = 11;
      return ("mov __tmp_reg__,%C2"         CR_TAB
              "mov __zero_reg__,%D2"        CR_TAB
              TINY_ADIW (%I0, %J0, %o0)     CR_TAB
              "st %b0+,%A0"                 CR_TAB
              "st %b0+,%B0"                 CR_TAB
              "st %b0+,__tmp_reg__"         CR_TAB
              "st %b0,__zero_reg__"         CR_TAB
              "clr __zero_reg__"            CR_TAB
              TINY_SBIW (%I0, %J0, %o0+3));
    }
  *l = 8;
  return (TINY_ADIW (%I0, %J0, %o0)     CR_TAB
          "st %b0+,%A1"                 CR_TAB
          "st %b0+,%B1"                 CR_TAB
          "st %b0+,%C1"                 CR_TAB
          "st %b0,%D1"                  CR_TAB
          TINY_SBIW (%I0, %J0, %o0+3));
}

static const char*
out_movsi_mr_r (rtx_insn *insn, rtx op[], int *l)
{
  rtx dest = op[0];
  rtx src = op[1];
  rtx base = XEXP (dest, 0);
  int reg_base = true_regnum (base);
  int reg_src = true_regnum (src);
  int tmp;

  if (!l)
    l = &tmp;

  if (CONSTANT_ADDRESS_P (base))
    {
      if (io_address_operand (base, SImode))
        {
          return *l=4,("out %i0, %A1"  CR_TAB
                       "out %i0+1,%B1" CR_TAB
                       "out %i0+2,%C1" CR_TAB
                       "out %i0+3,%D1");
        }
      else
        {
          *l = AVR_TINY ? 4 : 8;
          return ("sts %m0,%A1"   CR_TAB
                  "sts %m0+1,%B1" CR_TAB
                  "sts %m0+2,%C1" CR_TAB
                  "sts %m0+3,%D1");
        }
    }

  if (reg_base > 0)                 /* (r) */
    {
      if (AVR_TINY)
        return avr_out_movsi_mr_r_reg_no_disp_tiny (insn, op, l);

      if (reg_base == REG_X)                /* (R26) */
        {
          if (reg_src == REG_X)
            {
	      /* "st X+,r26" is undefined */
              if (reg_unused_after (insn, base))
		return *l=6, ("mov __tmp_reg__,r27" CR_TAB
			      "st X,r26"            CR_TAB
			      "adiw r26,1"          CR_TAB
			      "st X+,__tmp_reg__"   CR_TAB
			      "st X+,r28"           CR_TAB
			      "st X,r29");
              else
                return *l=7, ("mov __tmp_reg__,r27" CR_TAB
			      "st X,r26"            CR_TAB
			      "adiw r26,1"          CR_TAB
			      "st X+,__tmp_reg__"   CR_TAB
			      "st X+,r28"           CR_TAB
			      "st X,r29"            CR_TAB
			      "sbiw r26,3");
            }
          else if (reg_base == reg_src + 2)
            {
              if (reg_unused_after (insn, base))
                return *l=7, ("mov __zero_reg__,%C1" CR_TAB
                              "mov __tmp_reg__,%D1"  CR_TAB
                              "st %0+,%A1"           CR_TAB
                              "st %0+,%B1"           CR_TAB
                              "st %0+,__zero_reg__"  CR_TAB
                              "st %0,__tmp_reg__"    CR_TAB
                              "clr __zero_reg__");
              else
                return *l=8, ("mov __zero_reg__,%C1" CR_TAB
                              "mov __tmp_reg__,%D1"  CR_TAB
                              "st %0+,%A1"           CR_TAB
                              "st %0+,%B1"           CR_TAB
                              "st %0+,__zero_reg__"  CR_TAB
                              "st %0,__tmp_reg__"    CR_TAB
                              "clr __zero_reg__"     CR_TAB
                              "sbiw r26,3");
            }
          return *l=5, ("st %0+,%A1" CR_TAB
                        "st %0+,%B1" CR_TAB
                        "st %0+,%C1" CR_TAB
                        "st %0,%D1"  CR_TAB
                        "sbiw r26,3");
        }
      else
        return *l=4, ("st %0,%A1"    CR_TAB
		      "std %0+1,%B1" CR_TAB
		      "std %0+2,%C1" CR_TAB
		      "std %0+3,%D1");
    }
  else if (GET_CODE (base) == PLUS) /* (R + i) */
    {
      int disp = INTVAL (XEXP (base, 1));

      if (AVR_TINY)
        return avr_out_movsi_mr_r_reg_disp_tiny (op, l);

      reg_base = REGNO (XEXP (base, 0));
      if (disp > MAX_LD_OFFSET (GET_MODE (dest)))
	{
	  if (reg_base != REG_Y)
	    fatal_insn ("incorrect insn:",insn);

	  if (disp <= 63 + MAX_LD_OFFSET (GET_MODE (dest)))
	    return *l = 6, ("adiw r28,%o0-60" CR_TAB
			    "std Y+60,%A1"    CR_TAB
			    "std Y+61,%B1"    CR_TAB
			    "std Y+62,%C1"    CR_TAB
			    "std Y+63,%D1"    CR_TAB
			    "sbiw r28,%o0-60");

	  return *l = 8, ("subi r28,lo8(-%o0)" CR_TAB
			  "sbci r29,hi8(-%o0)" CR_TAB
			  "st Y,%A1"           CR_TAB
			  "std Y+1,%B1"        CR_TAB
			  "std Y+2,%C1"        CR_TAB
			  "std Y+3,%D1"        CR_TAB
			  "subi r28,lo8(%o0)"  CR_TAB
			  "sbci r29,hi8(%o0)");
	}
      if (reg_base == REG_X)
	{
	  /* (X + d) = R */
	  if (reg_src == REG_X)
	    {
	      *l = 9;
	      return ("mov __tmp_reg__,r26"  CR_TAB
		      "mov __zero_reg__,r27" CR_TAB
		      "adiw r26,%o0"         CR_TAB
		      "st X+,__tmp_reg__"    CR_TAB
		      "st X+,__zero_reg__"   CR_TAB
		      "st X+,r28"            CR_TAB
		      "st X,r29"             CR_TAB
		      "clr __zero_reg__"     CR_TAB
		      "sbiw r26,%o0+3");
	    }
	  else if (reg_src == REG_X - 2)
	    {
	      *l = 9;
	      return ("mov __tmp_reg__,r26"  CR_TAB
		      "mov __zero_reg__,r27" CR_TAB
		      "adiw r26,%o0"         CR_TAB
		      "st X+,r24"            CR_TAB
		      "st X+,r25"            CR_TAB
		      "st X+,__tmp_reg__"    CR_TAB
		      "st X,__zero_reg__"    CR_TAB
		      "clr __zero_reg__"     CR_TAB
		      "sbiw r26,%o0+3");
	    }
	  *l = 6;
	  return ("adiw r26,%o0" CR_TAB
		  "st X+,%A1"    CR_TAB
		  "st X+,%B1"    CR_TAB
		  "st X+,%C1"    CR_TAB
		  "st X,%D1"     CR_TAB
		  "sbiw r26,%o0+3");
	}
      return *l=4, ("std %A0,%A1" CR_TAB
		    "std %B0,%B1" CR_TAB
		    "std %C0,%C1" CR_TAB
		    "std %D0,%D1");
    }
  else if (GET_CODE (base) == PRE_DEC) /* (--R) */
    return *l=4, ("st %0,%D1" CR_TAB
		  "st %0,%C1" CR_TAB
		  "st %0,%B1" CR_TAB
		  "st %0,%A1");
  else if (GET_CODE (base) == POST_INC) /* (R++) */
    return *l=4, ("st %0,%A1" CR_TAB
		  "st %0,%B1" CR_TAB
		  "st %0,%C1" CR_TAB
		  "st %0,%D1");
  fatal_insn ("unknown move insn:",insn);
  return "";
}

const char *
output_movsisf (rtx_insn *insn, rtx operands[], int *l)
{
  int dummy;
  rtx dest = operands[0];
  rtx src = operands[1];
  int *real_l = l;

  if (avr_mem_flash_p (src)
      || avr_mem_flash_p (dest))
    {
      return avr_out_lpm (insn, operands, real_l);
    }

  if (!l)
    l = &dummy;

  gcc_assert (4 == GET_MODE_SIZE (GET_MODE (dest)));

  if (REG_P (dest))
    {
      if (REG_P (src)) /* mov r,r */
	{
	  if (true_regnum (dest) > true_regnum (src))
	    {
	      if (AVR_HAVE_MOVW)
		{
		  *l = 2;
		  return ("movw %C0,%C1" CR_TAB
			  "movw %A0,%A1");
		}
	      *l = 4;
	      return ("mov %D0,%D1" CR_TAB
		      "mov %C0,%C1" CR_TAB
		      "mov %B0,%B1" CR_TAB
		      "mov %A0,%A1");
	    }
	  else
	    {
	      if (AVR_HAVE_MOVW)
		{
		  *l = 2;
		  return ("movw %A0,%A1" CR_TAB
			  "movw %C0,%C1");
		}
	      *l = 4;
	      return ("mov %A0,%A1" CR_TAB
		      "mov %B0,%B1" CR_TAB
		      "mov %C0,%C1" CR_TAB
		      "mov %D0,%D1");
	    }
	}
      else if (CONSTANT_P (src))
	{
          return output_reload_insisf (operands, NULL_RTX, real_l);
        }
      else if (MEM_P (src))
	return out_movsi_r_mr (insn, operands, real_l); /* mov r,m */
    }
  else if (MEM_P (dest))
    {
      const char *templ;

      if (src == CONST0_RTX (GET_MODE (dest)))
        operands[1] = zero_reg_rtx;

      templ = out_movsi_mr_r (insn, operands, real_l);

      if (!real_l)
	output_asm_insn (templ, operands);

      operands[1] = src;
      return "";
    }
  fatal_insn ("invalid insn:", insn);
  return "";
}


/* Handle loads of 24-bit types from memory to register.  */

static const char*
avr_out_load_psi_reg_no_disp_tiny (rtx_insn *insn, rtx *op, int *plen)
{
  rtx dest = op[0];
  rtx src = op[1];
  rtx base = XEXP (src, 0);
  int reg_dest = true_regnum (dest);
  int reg_base = true_regnum (base);

  if (reg_base == reg_dest)
    {
      return avr_asm_len (TINY_ADIW (%E1, %F1, 2)   CR_TAB
                          "ld %C0,%1"               CR_TAB
                          "ld __tmp_reg__,-%1"      CR_TAB
                          TINY_SBIW (%E1, %F1, 1)   CR_TAB
                          "ld %A0,%1"               CR_TAB
                          "mov %B0,__tmp_reg__", op, plen, -8);
    }
  else
    {
      avr_asm_len ("ld %A0,%1+"  CR_TAB
		   "ld %B0,%1+"  CR_TAB
		   "ld %C0,%1", op, plen, -3);

      if (reg_dest != reg_base - 2
          && !reg_unused_after (insn, base))
        {
          avr_asm_len (TINY_SBIW (%E1, %F1, 2), op, plen, 2);
        }
      return "";
    }
}

static const char*
avr_out_load_psi_reg_disp_tiny (rtx_insn *insn, rtx *op, int *plen)
{
  rtx dest = op[0];
  rtx src = op[1];
  rtx base = XEXP (src, 0);
  int reg_dest = true_regnum (dest);
  int reg_base = true_regnum (base);

  reg_base = true_regnum (XEXP (base, 0));
  if (reg_base == reg_dest)
    {
      return avr_asm_len (TINY_ADIW (%I1, %J1, %o1+2) CR_TAB
                          "ld %C0,%b1"                CR_TAB
                          "ld __tmp_reg__,-%b1"       CR_TAB
                          TINY_SBIW (%I1, %J1, 1)     CR_TAB
                          "ld %A0,%b1"                CR_TAB
                          "mov %B0,__tmp_reg__", op, plen, -8);
    }
  else
    {
      avr_asm_len (TINY_ADIW (%I1, %J1, %o1)   CR_TAB
                   "ld %A0,%b1+"               CR_TAB
                   "ld %B0,%b1+"               CR_TAB
                   "ld %C0,%b1", op, plen, -5);

      if (reg_dest != reg_base - 2
          && !reg_unused_after (insn, XEXP (base, 0)))
        avr_asm_len (TINY_SBIW (%I1, %J1, %o1+2), op, plen, 2);

      return "";
    }
}

static const char*
avr_out_load_psi (rtx_insn *insn, rtx *op, int *plen)
{
  rtx dest = op[0];
  rtx src = op[1];
  rtx base = XEXP (src, 0);
  int reg_dest = true_regnum (dest);
  int reg_base = true_regnum (base);

  if (reg_base > 0)
    {
      if (AVR_TINY)
        return avr_out_load_psi_reg_no_disp_tiny (insn, op, plen);

      if (reg_base == REG_X)        /* (R26) */
        {
          if (reg_dest == REG_X)
            /* "ld r26,-X" is undefined */
            return avr_asm_len ("adiw r26,2"        CR_TAB
                                "ld r28,X"          CR_TAB
                                "ld __tmp_reg__,-X" CR_TAB
                                "sbiw r26,1"        CR_TAB
                                "ld r26,X"          CR_TAB
                                "mov r27,__tmp_reg__", op, plen, -6);
          else
            {
              avr_asm_len ("ld %A0,X+" CR_TAB
                           "ld %B0,X+" CR_TAB
                           "ld %C0,X", op, plen, -3);

              if (reg_dest != REG_X - 2
                  && !reg_unused_after (insn, base))
                {
                  avr_asm_len ("sbiw r26,2", op, plen, 1);
                }

              return "";
            }
        }
      else /* reg_base != REG_X */
        {
          if (reg_dest == reg_base)
            return avr_asm_len ("ldd %C0,%1+2"          CR_TAB
                                "ldd __tmp_reg__,%1+1"  CR_TAB
                                "ld  %A0,%1"            CR_TAB
                                "mov %B0,__tmp_reg__", op, plen, -4);
          else
            return avr_asm_len ("ld  %A0,%1"    CR_TAB
                                "ldd %B0,%1+1"  CR_TAB
                                "ldd %C0,%1+2", op, plen, -3);
        }
    }
  else if (GET_CODE (base) == PLUS) /* (R + i) */
    {
      int disp = INTVAL (XEXP (base, 1));

      if (AVR_TINY)
        return avr_out_load_psi_reg_disp_tiny (insn, op, plen);

      if (disp > MAX_LD_OFFSET (GET_MODE (src)))
        {
          if (REGNO (XEXP (base, 0)) != REG_Y)
            fatal_insn ("incorrect insn:",insn);

          if (disp <= 63 + MAX_LD_OFFSET (GET_MODE (src)))
            return avr_asm_len ("adiw r28,%o1-61" CR_TAB
                                "ldd %A0,Y+61"    CR_TAB
                                "ldd %B0,Y+62"    CR_TAB
                                "ldd %C0,Y+63"    CR_TAB
                                "sbiw r28,%o1-61", op, plen, -5);

          return avr_asm_len ("subi r28,lo8(-%o1)" CR_TAB
                              "sbci r29,hi8(-%o1)" CR_TAB
                              "ld  %A0,Y"          CR_TAB
                              "ldd %B0,Y+1"        CR_TAB
                              "ldd %C0,Y+2"        CR_TAB
                              "subi r28,lo8(%o1)"  CR_TAB
                              "sbci r29,hi8(%o1)", op, plen, -7);
        }

      reg_base = true_regnum (XEXP (base, 0));
      if (reg_base == REG_X)
        {
          /* R = (X + d) */
          if (reg_dest == REG_X)
            {
              /* "ld r26,-X" is undefined */
              return avr_asm_len ("adiw r26,%o1+2"     CR_TAB
                                  "ld  r28,X"          CR_TAB
                                  "ld  __tmp_reg__,-X" CR_TAB
                                  "sbiw r26,1"         CR_TAB
                                  "ld  r26,X"          CR_TAB
                                  "mov r27,__tmp_reg__", op, plen, -6);
            }

          avr_asm_len ("adiw r26,%o1" CR_TAB
                       "ld %A0,X+"    CR_TAB
                       "ld %B0,X+"    CR_TAB
                       "ld %C0,X", op, plen, -4);

          if (reg_dest != REG_W
              && !reg_unused_after (insn, XEXP (base, 0)))
            avr_asm_len ("sbiw r26,%o1+2", op, plen, 1);

          return "";
        }

      if (reg_dest == reg_base)
        return avr_asm_len ("ldd %C0,%C1" CR_TAB
                            "ldd __tmp_reg__,%B1"  CR_TAB
                            "ldd %A0,%A1" CR_TAB
                            "mov %B0,__tmp_reg__", op, plen, -4);

      return avr_asm_len ("ldd %A0,%A1" CR_TAB
                          "ldd %B0,%B1" CR_TAB
                          "ldd %C0,%C1", op, plen, -3);
    }
  else if (GET_CODE (base) == PRE_DEC) /* (--R) */
    return avr_asm_len ("ld %C0,%1" CR_TAB
                        "ld %B0,%1" CR_TAB
                        "ld %A0,%1", op, plen, -3);
  else if (GET_CODE (base) == POST_INC) /* (R++) */
    return avr_asm_len ("ld %A0,%1" CR_TAB
                        "ld %B0,%1" CR_TAB
                        "ld %C0,%1", op, plen, -3);

  else if (CONSTANT_ADDRESS_P (base))
    {
      int n_words = AVR_TINY ? 3 : 6;
      return avr_asm_len ("lds %A0,%m1" CR_TAB
                          "lds %B0,%m1+1" CR_TAB
                          "lds %C0,%m1+2", op, plen , -n_words);
    }

  fatal_insn ("unknown move insn:",insn);
  return "";
}


static const char*
avr_out_store_psi_reg_no_disp_tiny (rtx_insn *insn, rtx *op, int *plen)
{
  rtx dest = op[0];
  rtx src = op[1];
  rtx base = XEXP (dest, 0);
  int reg_base = true_regnum (base);
  int reg_src = true_regnum (src);

  if (reg_base == reg_src)
    {
      avr_asm_len ("st %0,%A1"              CR_TAB
                   "mov __tmp_reg__,%B1"    CR_TAB
                   TINY_ADIW (%E0, %F0, 1)  CR_TAB /* st X+, r27 is undefined */
                   "st %0+,__tmp_reg__"     CR_TAB
                   "st %0,%C1", op, plen, -6);

    }
  else if (reg_src == reg_base - 2)
    {
      avr_asm_len ("st %0,%A1"              CR_TAB
                   "mov __tmp_reg__,%C1"    CR_TAB
                   TINY_ADIW (%E0, %F0, 1)  CR_TAB
                   "st %0+,%B1"             CR_TAB
                   "st %0,__tmp_reg__", op, plen, 6);
    }
  else
    {
      avr_asm_len ("st %0+,%A1"  CR_TAB
                   "st %0+,%B1" CR_TAB
                   "st %0,%C1", op, plen, -3);
    }

  if (!reg_unused_after (insn, base))
    avr_asm_len (TINY_SBIW (%E0, %F0, 2), op, plen, 2);

  return "";
}

static const char*
avr_out_store_psi_reg_disp_tiny (rtx_insn *insn, rtx *op, int *plen)
{
  rtx dest = op[0];
  rtx src = op[1];
  rtx base = XEXP (dest, 0);
  int reg_base = REGNO (XEXP (base, 0));
  int reg_src = true_regnum (src);

  if (reg_src == reg_base)
    avr_asm_len ("mov __tmp_reg__,%A1"          CR_TAB
                 "mov __zero_reg__,%B1"         CR_TAB
                 TINY_ADIW (%I0, %J0, %o0)      CR_TAB
                 "st %b0+,__tmp_reg__"          CR_TAB
                 "st %b0+,__zero_reg__"         CR_TAB
                 "st %b0,%C1"                   CR_TAB
                 "clr __zero_reg__", op, plen, -8);
  else if (reg_src == reg_base - 2)
    avr_asm_len ("mov __tmp_reg__,%C1"          CR_TAB
                 TINY_ADIW (%I0, %J0, %o0)      CR_TAB
                 "st %b0+,%A1"                  CR_TAB
                 "st %b0+,%B1"                  CR_TAB
                 "st %b0,__tmp_reg__", op, plen, -6);
  else
    avr_asm_len (TINY_ADIW (%I0, %J0, %o0)      CR_TAB
                 "st %b0+,%A1"                  CR_TAB
                 "st %b0+,%B1"                  CR_TAB
                 "st %b0,%C1", op, plen, -5);

  if (!reg_unused_after (insn, XEXP (base, 0)))
    avr_asm_len (TINY_SBIW (%I0, %J0, %o0+2), op, plen, 2);

  return "";
}

/* Handle store of 24-bit type from register or zero to memory.  */

static const char*
avr_out_store_psi (rtx_insn *insn, rtx *op, int *plen)
{
  rtx dest = op[0];
  rtx src = op[1];
  rtx base = XEXP (dest, 0);
  int reg_base = true_regnum (base);

  if (CONSTANT_ADDRESS_P (base))
    {
      int n_words = AVR_TINY ? 3 : 6;
      return avr_asm_len ("sts %m0,%A1"   CR_TAB
                          "sts %m0+1,%B1" CR_TAB
                          "sts %m0+2,%C1", op, plen, -n_words);
    }

  if (reg_base > 0)                 /* (r) */
    {
      if (AVR_TINY)
        return avr_out_store_psi_reg_no_disp_tiny (insn, op, plen);

      if (reg_base == REG_X)        /* (R26) */
        {
          gcc_assert (!reg_overlap_mentioned_p (base, src));

          avr_asm_len ("st %0+,%A1"  CR_TAB
                       "st %0+,%B1" CR_TAB
                       "st %0,%C1", op, plen, -3);

          if (!reg_unused_after (insn, base))
            avr_asm_len ("sbiw r26,2", op, plen, 1);

          return "";
        }
      else
        return avr_asm_len ("st %0,%A1"    CR_TAB
                            "std %0+1,%B1" CR_TAB
                            "std %0+2,%C1", op, plen, -3);
    }
  else if (GET_CODE (base) == PLUS) /* (R + i) */
    {
      int disp = INTVAL (XEXP (base, 1));

      if (AVR_TINY)
        return avr_out_store_psi_reg_disp_tiny (insn, op, plen);

      reg_base = REGNO (XEXP (base, 0));

      if (disp > MAX_LD_OFFSET (GET_MODE (dest)))
        {
          if (reg_base != REG_Y)
            fatal_insn ("incorrect insn:",insn);

          if (disp <= 63 + MAX_LD_OFFSET (GET_MODE (dest)))
            return avr_asm_len ("adiw r28,%o0-61" CR_TAB
                                "std Y+61,%A1"    CR_TAB
                                "std Y+62,%B1"    CR_TAB
                                "std Y+63,%C1"    CR_TAB
                                "sbiw r28,%o0-61", op, plen, -5);

          return avr_asm_len ("subi r28,lo8(-%o0)" CR_TAB
                              "sbci r29,hi8(-%o0)" CR_TAB
                              "st Y,%A1"           CR_TAB
                              "std Y+1,%B1"        CR_TAB
                              "std Y+2,%C1"        CR_TAB
                              "subi r28,lo8(%o0)"  CR_TAB
                              "sbci r29,hi8(%o0)", op, plen, -7);
        }
      if (reg_base == REG_X)
        {
          /* (X + d) = R */
          gcc_assert (!reg_overlap_mentioned_p (XEXP (base, 0), src));

          avr_asm_len ("adiw r26,%o0" CR_TAB
                       "st X+,%A1"    CR_TAB
                       "st X+,%B1"    CR_TAB
                       "st X,%C1", op, plen, -4);

          if (!reg_unused_after (insn, XEXP (base, 0)))
            avr_asm_len ("sbiw r26,%o0+2", op, plen, 1);

          return "";
        }

      return avr_asm_len ("std %A0,%A1" CR_TAB
                          "std %B0,%B1" CR_TAB
                          "std %C0,%C1", op, plen, -3);
    }
  else if (GET_CODE (base) == PRE_DEC) /* (--R) */
    return avr_asm_len ("st %0,%C1" CR_TAB
                        "st %0,%B1" CR_TAB
                        "st %0,%A1", op, plen, -3);
  else if (GET_CODE (base) == POST_INC) /* (R++) */
    return avr_asm_len ("st %0,%A1" CR_TAB
                        "st %0,%B1" CR_TAB
                        "st %0,%C1", op, plen, -3);

  fatal_insn ("unknown move insn:",insn);
  return "";
}


/* Move around 24-bit stuff.  */

const char *
avr_out_movpsi (rtx_insn *insn, rtx *op, int *plen)
{
  rtx dest = op[0];
  rtx src = op[1];

  if (avr_mem_flash_p (src)
      || avr_mem_flash_p (dest))
    {
      return avr_out_lpm (insn, op, plen);
    }

  if (register_operand (dest, VOIDmode))
    {
      if (register_operand (src, VOIDmode)) /* mov r,r */
        {
          if (true_regnum (dest) > true_regnum (src))
            {
              avr_asm_len ("mov %C0,%C1", op, plen, -1);

              if (AVR_HAVE_MOVW)
                return avr_asm_len ("movw %A0,%A1", op, plen, 1);
              else
                return avr_asm_len ("mov %B0,%B1"  CR_TAB
                                    "mov %A0,%A1", op, plen, 2);
            }
          else
            {
              if (AVR_HAVE_MOVW)
                avr_asm_len ("movw %A0,%A1", op, plen, -1);
              else
                avr_asm_len ("mov %A0,%A1"  CR_TAB
                             "mov %B0,%B1", op, plen, -2);

              return avr_asm_len ("mov %C0,%C1", op, plen, 1);
            }
        }
      else if (CONSTANT_P (src))
        {
          return avr_out_reload_inpsi (op, NULL_RTX, plen);
        }
      else if (MEM_P (src))
        return avr_out_load_psi (insn, op, plen); /* mov r,m */
    }
  else if (MEM_P (dest))
    {
      rtx xop[2];

      xop[0] = dest;
      xop[1] = src == CONST0_RTX (GET_MODE (dest)) ? zero_reg_rtx : src;

      return avr_out_store_psi (insn, xop, plen);
    }

  fatal_insn ("invalid insn:", insn);
  return "";
}

static const char*
avr_out_movqi_mr_r_reg_disp_tiny (rtx_insn *insn, rtx op[], int *plen)
{
  rtx dest = op[0];
  rtx src = op[1];
  rtx x = XEXP (dest, 0);

  if (reg_overlap_mentioned_p (src, XEXP (x, 0)))
    {
      avr_asm_len ("mov __tmp_reg__,%1"      CR_TAB
                   TINY_ADIW (%I0, %J0, %o0) CR_TAB
                   "st %b0,__tmp_reg__", op, plen, -4);
    }
  else
    {
      avr_asm_len (TINY_ADIW (%I0, %J0, %o0) CR_TAB
                   "st %b0,%1", op, plen, -3);
    }

  if (!reg_unused_after (insn, XEXP (x, 0)))
    avr_asm_len (TINY_SBIW (%I0, %J0, %o0), op, plen, 2);

  return "";
}

static const char*
out_movqi_mr_r (rtx_insn *insn, rtx op[], int *plen)
{
  rtx dest = op[0];
  rtx src = op[1];
  rtx x = XEXP (dest, 0);

  if (CONSTANT_ADDRESS_P (x))
    {
      int n_words = AVR_TINY ? 1 : 2;
      return io_address_operand (x, QImode)
        ? avr_asm_len ("out %i0,%1", op, plen, -1)
        : avr_asm_len ("sts %m0,%1", op, plen, -n_words);
    }
  else if (GET_CODE (x) == PLUS
           && REG_P (XEXP (x, 0))
           && CONST_INT_P (XEXP (x, 1)))
    {
      /* memory access by reg+disp */

      int disp = INTVAL (XEXP (x, 1));

      if (AVR_TINY)
        return avr_out_movqi_mr_r_reg_disp_tiny (insn, op, plen);

      if (disp - GET_MODE_SIZE (GET_MODE (dest)) >= 63)
        {
          if (REGNO (XEXP (x, 0)) != REG_Y)
            fatal_insn ("incorrect insn:",insn);

          if (disp <= 63 + MAX_LD_OFFSET (GET_MODE (dest)))
            return avr_asm_len ("adiw r28,%o0-63" CR_TAB
                                "std Y+63,%1"     CR_TAB
                                "sbiw r28,%o0-63", op, plen, -3);

          return avr_asm_len ("subi r28,lo8(-%o0)" CR_TAB
                              "sbci r29,hi8(-%o0)" CR_TAB
                              "st Y,%1"            CR_TAB
                              "subi r28,lo8(%o0)"  CR_TAB
                              "sbci r29,hi8(%o0)", op, plen, -5);
        }
      else if (REGNO (XEXP (x, 0)) == REG_X)
        {
          if (reg_overlap_mentioned_p (src, XEXP (x, 0)))
            {
              avr_asm_len ("mov __tmp_reg__,%1" CR_TAB
                           "adiw r26,%o0"       CR_TAB
                           "st X,__tmp_reg__", op, plen, -3);
            }
          else
            {
              avr_asm_len ("adiw r26,%o0" CR_TAB
                           "st X,%1", op, plen, -2);
            }

          if (!reg_unused_after (insn, XEXP (x, 0)))
            avr_asm_len ("sbiw r26,%o0", op, plen, 1);

          return "";
        }

      return avr_asm_len ("std %0,%1", op, plen, -1);
    }

  return avr_asm_len ("st %0,%1", op, plen, -1);
}


/* Helper for the next function for XMEGA.  It does the same
   but with low byte first.  */

static const char*
avr_out_movhi_mr_r_xmega (rtx_insn *insn, rtx op[], int *plen)
{
  rtx dest = op[0];
  rtx src = op[1];
  rtx base = XEXP (dest, 0);
  int reg_base = true_regnum (base);
  int reg_src = true_regnum (src);

  /* "volatile" forces writing low byte first, even if less efficient,
     for correct operation with 16-bit I/O registers like SP.  */
  int mem_volatile_p = MEM_VOLATILE_P (dest);

  if (CONSTANT_ADDRESS_P (base))
    {
      return io_address_operand (base, HImode)
        ? avr_asm_len ("out %i0,%A1" CR_TAB
                       "out %i0+1,%B1", op, plen, -2)

        : avr_asm_len ("sts %m0,%A1" CR_TAB
                       "sts %m0+1,%B1", op, plen, -4);
    }

  if (reg_base > 0)
    {
      if (reg_base != REG_X)
        return avr_asm_len ("st %0,%A1" CR_TAB
                            "std %0+1,%B1", op, plen, -2);

      if (reg_src == REG_X)
        /* "st X+,r26" and "st -X,r26" are undefined.  */
        avr_asm_len ("mov __tmp_reg__,r27" CR_TAB
                     "st X,r26"            CR_TAB
                     "adiw r26,1"          CR_TAB
                     "st X,__tmp_reg__", op, plen, -4);
      else
        avr_asm_len ("st X+,%A1" CR_TAB
                     "st X,%B1", op, plen, -2);

      return reg_unused_after (insn, base)
        ? ""
        : avr_asm_len ("sbiw r26,1", op, plen, 1);
    }
  else if (GET_CODE (base) == PLUS)
    {
      int disp = INTVAL (XEXP (base, 1));
      reg_base = REGNO (XEXP (base, 0));
      if (disp > MAX_LD_OFFSET (GET_MODE (dest)))
        {
          if (reg_base != REG_Y)
            fatal_insn ("incorrect insn:",insn);

          return disp <= 63 + MAX_LD_OFFSET (GET_MODE (dest))
            ? avr_asm_len ("adiw r28,%o0-62" CR_TAB
                           "std Y+62,%A1"    CR_TAB
                           "std Y+63,%B1"    CR_TAB
                           "sbiw r28,%o0-62", op, plen, -4)

            : avr_asm_len ("subi r28,lo8(-%o0)" CR_TAB
                           "sbci r29,hi8(-%o0)" CR_TAB
                           "st Y,%A1"           CR_TAB
                           "std Y+1,%B1"        CR_TAB
                           "subi r28,lo8(%o0)"  CR_TAB
                           "sbci r29,hi8(%o0)", op, plen, -6);
        }

      if (reg_base != REG_X)
        return avr_asm_len ("std %A0,%A1" CR_TAB
                            "std %B0,%B1", op, plen, -2);
      /* (X + d) = R */
      return reg_src == REG_X
        ? avr_asm_len ("mov __tmp_reg__,r26"  CR_TAB
                       "mov __zero_reg__,r27" CR_TAB
                       "adiw r26,%o0"         CR_TAB
                       "st X+,__tmp_reg__"    CR_TAB
                       "st X,__zero_reg__"    CR_TAB
                       "clr __zero_reg__"     CR_TAB
                       "sbiw r26,%o0+1", op, plen, -7)

        : avr_asm_len ("adiw r26,%o0" CR_TAB
                       "st X+,%A1"    CR_TAB
                       "st X,%B1"     CR_TAB
                       "sbiw r26,%o0+1", op, plen, -4);
    }
  else if (GET_CODE (base) == PRE_DEC) /* (--R) */
    {
      if (!mem_volatile_p)
        return avr_asm_len ("st %0,%B1" CR_TAB
                            "st %0,%A1", op, plen, -2);

      return REGNO (XEXP (base, 0)) == REG_X
        ? avr_asm_len ("sbiw r26,2"  CR_TAB
                       "st X+,%A1"   CR_TAB
                       "st X,%B1"    CR_TAB
                       "sbiw r26,1", op, plen, -4)

        : avr_asm_len ("sbiw %r0,2"  CR_TAB
                       "st %p0,%A1"  CR_TAB
                       "std %p0+1,%B1", op, plen, -3);
    }
  else if (GET_CODE (base) == POST_INC) /* (R++) */
    {
      return avr_asm_len ("st %0,%A1"  CR_TAB
                          "st %0,%B1", op, plen, -2);

    }
  fatal_insn ("unknown move insn:",insn);
  return "";
}

static const char*
avr_out_movhi_mr_r_reg_no_disp_tiny (rtx_insn *insn, rtx op[], int *plen)
{
  rtx dest = op[0];
  rtx src = op[1];
  rtx base = XEXP (dest, 0);
  int reg_base = true_regnum (base);
  int reg_src = true_regnum (src);
  int mem_volatile_p = MEM_VOLATILE_P (dest);

  if (reg_base == reg_src)
    {
      return !mem_volatile_p && reg_unused_after (insn, src)
        ? avr_asm_len ("mov __tmp_reg__,%B1"   CR_TAB
                       "st %0,%A1"             CR_TAB
                       TINY_ADIW (%E0, %F0, 1) CR_TAB
                       "st %0,__tmp_reg__", op, plen, -5)
        : avr_asm_len ("mov __tmp_reg__,%B1"   CR_TAB
                       TINY_ADIW (%E0, %F0, 1) CR_TAB
                       "st %0,__tmp_reg__"     CR_TAB
                       TINY_SBIW (%E0, %F0, 1) CR_TAB
                       "st %0, %A1", op, plen, -7);
    }

  return !mem_volatile_p && reg_unused_after (insn, base)
    ? avr_asm_len ("st %0+,%A1" CR_TAB
                   "st %0,%B1", op, plen, -2)
    : avr_asm_len (TINY_ADIW (%E0, %F0, 1) CR_TAB
                   "st %0,%B1"             CR_TAB
                   "st -%0,%A1", op, plen, -4);
}

static const char*
avr_out_movhi_mr_r_reg_disp_tiny (rtx_insn *insn, rtx op[], int *plen)
{
  rtx dest = op[0];
  rtx src = op[1];
  rtx base = XEXP (dest, 0);
  int reg_base = REGNO (XEXP (base, 0));
  int reg_src = true_regnum (src);

  if (reg_src == reg_base)
    avr_asm_len ("mov __tmp_reg__,%A1"          CR_TAB
                 "mov __zero_reg__,%B1"         CR_TAB
                 TINY_ADIW (%I0, %J0, %o0+1)    CR_TAB
                 "st %b0,__zero_reg__"          CR_TAB
                 "st -%b0,__tmp_reg__"          CR_TAB
                 "clr __zero_reg__", op, plen, -7);
  else
    avr_asm_len (TINY_ADIW (%I0, %J0, %o0+1) CR_TAB
                 "st %b0,%B1"                CR_TAB
                 "st -%b0,%A1", op, plen, -4);

  if (!reg_unused_after (insn, XEXP (base, 0)))
    avr_asm_len (TINY_SBIW (%I0, %J0, %o0), op, plen, 2);

  return "";
}

static const char*
avr_out_movhi_mr_r_post_inc_tiny (rtx op[], int *plen)
{
  return avr_asm_len (TINY_ADIW (%I0, %J0, 1)  CR_TAB
                      "st %p0,%B1"    CR_TAB
                      "st -%p0,%A1"   CR_TAB
                      TINY_ADIW (%I0, %J0, 2), op, plen, -6);
}

static const char*
out_movhi_mr_r (rtx_insn *insn, rtx op[], int *plen)
{
  rtx dest = op[0];
  rtx src = op[1];
  rtx base = XEXP (dest, 0);
  int reg_base = true_regnum (base);
  int reg_src = true_regnum (src);
  int mem_volatile_p;

  /* "volatile" forces writing high-byte first (no-xmega) resp.
     low-byte first (xmega) even if less efficient, for correct
     operation with 16-bit I/O registers like.  */

  if (AVR_XMEGA)
    return avr_out_movhi_mr_r_xmega (insn, op, plen);

  mem_volatile_p = MEM_VOLATILE_P (dest);

  if (CONSTANT_ADDRESS_P (base))
    {
      int n_words = AVR_TINY ? 2 : 4;
      return io_address_operand (base, HImode)
        ? avr_asm_len ("out %i0+1,%B1" CR_TAB
                       "out %i0,%A1", op, plen, -2)

        : avr_asm_len ("sts %m0+1,%B1" CR_TAB
                       "sts %m0,%A1", op, plen, -n_words);
    }

  if (reg_base > 0)
    {
      if (AVR_TINY)
        return avr_out_movhi_mr_r_reg_no_disp_tiny (insn, op, plen);

      if (reg_base != REG_X)
        return avr_asm_len ("std %0+1,%B1" CR_TAB
                            "st %0,%A1", op, plen, -2);

      if (reg_src == REG_X)
        /* "st X+,r26" and "st -X,r26" are undefined.  */
        return !mem_volatile_p && reg_unused_after (insn, src)
          ? avr_asm_len ("mov __tmp_reg__,r27" CR_TAB
                         "st X,r26"            CR_TAB
                         "adiw r26,1"          CR_TAB
                         "st X,__tmp_reg__", op, plen, -4)

          : avr_asm_len ("mov __tmp_reg__,r27" CR_TAB
                         "adiw r26,1"          CR_TAB
                         "st X,__tmp_reg__"    CR_TAB
                         "sbiw r26,1"          CR_TAB
                         "st X,r26", op, plen, -5);

      return !mem_volatile_p && reg_unused_after (insn, base)
        ? avr_asm_len ("st X+,%A1" CR_TAB
                       "st X,%B1", op, plen, -2)
        : avr_asm_len ("adiw r26,1" CR_TAB
                       "st X,%B1"   CR_TAB
                       "st -X,%A1", op, plen, -3);
    }
  else if (GET_CODE (base) == PLUS)
    {
      int disp = INTVAL (XEXP (base, 1));

      if (AVR_TINY)
        return avr_out_movhi_mr_r_reg_disp_tiny (insn, op, plen);

      reg_base = REGNO (XEXP (base, 0));
      if (disp > MAX_LD_OFFSET (GET_MODE (dest)))
        {
          if (reg_base != REG_Y)
            fatal_insn ("incorrect insn:",insn);

          return disp <= 63 + MAX_LD_OFFSET (GET_MODE (dest))
            ? avr_asm_len ("adiw r28,%o0-62" CR_TAB
                           "std Y+63,%B1"    CR_TAB
                           "std Y+62,%A1"    CR_TAB
                           "sbiw r28,%o0-62", op, plen, -4)

            : avr_asm_len ("subi r28,lo8(-%o0)" CR_TAB
                           "sbci r29,hi8(-%o0)" CR_TAB
                           "std Y+1,%B1"        CR_TAB
                           "st Y,%A1"           CR_TAB
                           "subi r28,lo8(%o0)"  CR_TAB
                           "sbci r29,hi8(%o0)", op, plen, -6);
        }

      if (reg_base != REG_X)
        return avr_asm_len ("std %B0,%B1" CR_TAB
                            "std %A0,%A1", op, plen, -2);
      /* (X + d) = R */
      return reg_src == REG_X
        ? avr_asm_len ("mov __tmp_reg__,r26"  CR_TAB
                       "mov __zero_reg__,r27" CR_TAB
                       "adiw r26,%o0+1"       CR_TAB
                       "st X,__zero_reg__"    CR_TAB
                       "st -X,__tmp_reg__"    CR_TAB
                       "clr __zero_reg__"     CR_TAB
                       "sbiw r26,%o0", op, plen, -7)

        : avr_asm_len ("adiw r26,%o0+1" CR_TAB
                       "st X,%B1"       CR_TAB
                       "st -X,%A1"      CR_TAB
                       "sbiw r26,%o0", op, plen, -4);
    }
  else if (GET_CODE (base) == PRE_DEC) /* (--R) */
    {
      return avr_asm_len ("st %0,%B1" CR_TAB
                          "st %0,%A1", op, plen, -2);
    }
  else if (GET_CODE (base) == POST_INC) /* (R++) */
    {
      if (!mem_volatile_p)
        return avr_asm_len ("st %0,%A1"  CR_TAB
                            "st %0,%B1", op, plen, -2);

      if (AVR_TINY)
        return avr_out_movhi_mr_r_post_inc_tiny (op, plen);

      return REGNO (XEXP (base, 0)) == REG_X
        ? avr_asm_len ("adiw r26,1"  CR_TAB
                       "st X,%B1"    CR_TAB
                       "st -X,%A1"   CR_TAB
                       "adiw r26,2", op, plen, -4)

        : avr_asm_len ("std %p0+1,%B1" CR_TAB
                       "st %p0,%A1"    CR_TAB
                       "adiw %r0,2", op, plen, -3);
    }
  fatal_insn ("unknown move insn:",insn);
  return "";
}

/* Return 1 if frame pointer for current function required.  */

static bool
avr_frame_pointer_required_p (void)
{
  return (cfun->calls_alloca
          || cfun->calls_setjmp
          || cfun->has_nonlocal_label
          || crtl->args.info.nregs == 0
          || get_frame_size () > 0);
}

/* Returns the condition of compare insn INSN, or UNKNOWN.  */

static RTX_CODE
compare_condition (rtx_insn *insn)
{
  rtx_insn *next = next_real_insn (insn);

  if (next && JUMP_P (next))
    {
      rtx pat = PATTERN (next);
      rtx src = SET_SRC (pat);

      if (IF_THEN_ELSE == GET_CODE (src))
        return GET_CODE (XEXP (src, 0));
    }

  return UNKNOWN;
}


/* Returns true iff INSN is a tst insn that only tests the sign.  */

static bool
compare_sign_p (rtx_insn *insn)
{
  RTX_CODE cond = compare_condition (insn);
  return (cond == GE || cond == LT);
}


/* Returns true iff the next insn is a JUMP_INSN with a condition
   that needs to be swapped (GT, GTU, LE, LEU).  */

static bool
compare_diff_p (rtx_insn *insn)
{
  RTX_CODE cond = compare_condition (insn);
  return (cond == GT || cond == GTU || cond == LE || cond == LEU) ? cond : 0;
}

/* Returns true iff INSN is a compare insn with the EQ or NE condition.  */

static bool
compare_eq_p (rtx_insn *insn)
{
  RTX_CODE cond = compare_condition (insn);
  return (cond == EQ || cond == NE);
}


/* Output compare instruction

      compare (XOP[0], XOP[1])

   for a register XOP[0] and a compile-time constant XOP[1].  Return "".
   XOP[2] is an 8-bit scratch register as needed.

   PLEN == NULL:  Output instructions.
   PLEN != NULL:  Set *PLEN to the length (in words) of the sequence.
                  Don't output anything.  */

const char*
avr_out_compare (rtx_insn *insn, rtx *xop, int *plen)
{
  /* Register to compare and value to compare against. */
  rtx xreg = xop[0];
  rtx xval = xop[1];

  /* MODE of the comparison.  */
  machine_mode mode;

  /* Number of bytes to operate on.  */
  int n_bytes = GET_MODE_SIZE (GET_MODE (xreg));

  /* Value (0..0xff) held in clobber register xop[2] or -1 if unknown.  */
  int clobber_val = -1;

  /* Map fixed mode operands to integer operands with the same binary
     representation.  They are easier to handle in the remainder.  */

  if (CONST_FIXED_P (xval))
    {
      xreg = avr_to_int_mode (xop[0]);
      xval = avr_to_int_mode (xop[1]);
    }

  mode = GET_MODE (xreg);

  gcc_assert (REG_P (xreg));
  gcc_assert ((CONST_INT_P (xval) && n_bytes <= 4)
              || (const_double_operand (xval, VOIDmode) && n_bytes == 8));

  if (plen)
    *plen = 0;

  /* Comparisons == +/-1 and != +/-1 can be done similar to camparing
     against 0 by ORing the bytes.  This is one instruction shorter.
     Notice that 64-bit comparisons are always against reg:ALL8 18 (ACC_A)
     and therefore don't use this.  */

  if (!test_hard_reg_class (LD_REGS, xreg)
      && compare_eq_p (insn)
      && reg_unused_after (insn, xreg))
    {
      if (xval == const1_rtx)
        {
          avr_asm_len ("dec %A0" CR_TAB
                       "or %A0,%B0", xop, plen, 2);

          if (n_bytes >= 3)
            avr_asm_len ("or %A0,%C0", xop, plen, 1);

          if (n_bytes >= 4)
            avr_asm_len ("or %A0,%D0", xop, plen, 1);

          return "";
        }
      else if (xval == constm1_rtx)
        {
          if (n_bytes >= 4)
            avr_asm_len ("and %A0,%D0", xop, plen, 1);

          if (n_bytes >= 3)
            avr_asm_len ("and %A0,%C0", xop, plen, 1);

          return avr_asm_len ("and %A0,%B0" CR_TAB
                              "com %A0", xop, plen, 2);
        }
    }

  /* Comparisons == -1 and != -1 of a d-register that's used after the
     comparison.  (If it's unused after we use CPI / SBCI or ADIW sequence
     from below.)  Instead of  CPI Rlo,-1 / LDI Rx,-1 / CPC Rhi,Rx  we can
     use  CPI Rlo,-1 / CPC Rhi,Rlo  which is 1 instruction shorter:
     If CPI is true then Rlo contains -1 and we can use Rlo instead of Rx
     when CPC'ing the high part.  If CPI is false then CPC cannot render
     the result to true.  This also works for the more generic case where
     the constant is of the form 0xabab.  */

  if (n_bytes == 2
      && xval != const0_rtx
      && test_hard_reg_class (LD_REGS, xreg)
      && compare_eq_p (insn)
      && !reg_unused_after (insn, xreg))
    {
      rtx xlo8 = simplify_gen_subreg (QImode, xval, mode, 0);
      rtx xhi8 = simplify_gen_subreg (QImode, xval, mode, 1);

      if (INTVAL (xlo8) == INTVAL (xhi8))
        {
          xop[0] = xreg;
          xop[1] = xlo8;

          return avr_asm_len ("cpi %A0,%1"  CR_TAB
                              "cpc %B0,%A0", xop, plen, 2);
        }
    }

  for (int i = 0; i < n_bytes; i++)
    {
      /* We compare byte-wise.  */
      rtx reg8 = simplify_gen_subreg (QImode, xreg, mode, i);
      rtx xval8 = simplify_gen_subreg (QImode, xval, mode, i);

      /* 8-bit value to compare with this byte.  */
      unsigned int val8 = UINTVAL (xval8) & GET_MODE_MASK (QImode);

      /* Registers R16..R31 can operate with immediate.  */
      bool ld_reg_p = test_hard_reg_class (LD_REGS, reg8);

      xop[0] = reg8;
      xop[1] = gen_int_mode (val8, QImode);

      /* Word registers >= R24 can use SBIW/ADIW with 0..63.  */

      if (i == 0
          && test_hard_reg_class (ADDW_REGS, reg8))
        {
          int val16 = trunc_int_for_mode (INTVAL (xval), HImode);

          if (IN_RANGE (val16, 0, 63)
              && (val8 == 0
                  || reg_unused_after (insn, xreg)))
            {
              if (AVR_TINY)
                avr_asm_len (TINY_SBIW (%A0, %B0, %1), xop, plen, 2);
              else
                avr_asm_len ("sbiw %0,%1", xop, plen, 1);

              i++;
              continue;
            }

          if (n_bytes == 2
              && IN_RANGE (val16, -63, -1)
              && compare_eq_p (insn)
              && reg_unused_after (insn, xreg))
            {
              return AVR_TINY
                ? avr_asm_len (TINY_ADIW (%A0, %B0, %n1), xop, plen, 2)
                : avr_asm_len ("adiw %0,%n1", xop, plen, 1);
            }
        }

      /* Comparing against 0 is easy.  */

      if (val8 == 0)
        {
          avr_asm_len (i == 0
                       ? "cp %0,__zero_reg__"
                       : "cpc %0,__zero_reg__", xop, plen, 1);
          continue;
        }

      /* Upper registers can compare and subtract-with-carry immediates.
         Notice that compare instructions do the same as respective subtract
         instruction; the only difference is that comparisons don't write
         the result back to the target register.  */

      if (ld_reg_p)
        {
          if (i == 0)
            {
              avr_asm_len ("cpi %0,%1", xop, plen, 1);
              continue;
            }
          else if (reg_unused_after (insn, xreg))
            {
              avr_asm_len ("sbci %0,%1", xop, plen, 1);
              continue;
            }
        }

      /* Must load the value into the scratch register.  */

      gcc_assert (REG_P (xop[2]));

      if (clobber_val != (int) val8)
        avr_asm_len ("ldi %2,%1", xop, plen, 1);
      clobber_val = (int) val8;

      avr_asm_len (i == 0
                   ? "cp %0,%2"
                   : "cpc %0,%2", xop, plen, 1);
    }

  return "";
}


/* Prepare operands of compare_const_di2 to be used with avr_out_compare.  */

const char*
avr_out_compare64 (rtx_insn *insn, rtx *op, int *plen)
{
  rtx xop[3];

  xop[0] = gen_rtx_REG (DImode, 18);
  xop[1] = op[0];
  xop[2] = op[1];

  return avr_out_compare (insn, xop, plen);
}

/* Output test instruction for HImode.  */

const char*
avr_out_tsthi (rtx_insn *insn, rtx *op, int *plen)
{
  if (compare_sign_p (insn))
    {
      avr_asm_len ("tst %B0", op, plen, -1);
    }
  else if (reg_unused_after (insn, op[0])
           && compare_eq_p (insn))
    {
      /* Faster than sbiw if we can clobber the operand.  */
      avr_asm_len ("or %A0,%B0", op, plen, -1);
    }
  else
    {
      avr_out_compare (insn, op, plen);
    }

  return "";
}


/* Output test instruction for PSImode.  */

const char*
avr_out_tstpsi (rtx_insn *insn, rtx *op, int *plen)
{
  if (compare_sign_p (insn))
    {
      avr_asm_len ("tst %C0", op, plen, -1);
    }
  else if (reg_unused_after (insn, op[0])
           && compare_eq_p (insn))
    {
      /* Faster than sbiw if we can clobber the operand.  */
      avr_asm_len ("or %A0,%B0" CR_TAB
                   "or %A0,%C0", op, plen, -2);
    }
  else
    {
      avr_out_compare (insn, op, plen);
    }

  return "";
}


/* Output test instruction for SImode.  */

const char*
avr_out_tstsi (rtx_insn *insn, rtx *op, int *plen)
{
  if (compare_sign_p (insn))
    {
      avr_asm_len ("tst %D0", op, plen, -1);
    }
  else if (reg_unused_after (insn, op[0])
           && compare_eq_p (insn))
    {
      /* Faster than sbiw if we can clobber the operand.  */
      avr_asm_len ("or %A0,%B0" CR_TAB
                   "or %A0,%C0" CR_TAB
                   "or %A0,%D0", op, plen, -3);
    }
  else
    {
      avr_out_compare (insn, op, plen);
    }

  return "";
}


/* Generate asm equivalent for various shifts.  This only handles cases
   that are not already carefully hand-optimized in ?sh??i3_out.

   OPERANDS[0] resp. %0 in TEMPL is the operand to be shifted.
   OPERANDS[2] is the shift count as CONST_INT, MEM or REG.
   OPERANDS[3] is a QImode scratch register from LD regs if
               available and SCRATCH, otherwise (no scratch available)

   TEMPL is an assembler template that shifts by one position.
   T_LEN is the length of this template.  */

void
out_shift_with_cnt (const char *templ, rtx_insn *insn, rtx operands[],
		    int *plen, int t_len)
{
  bool second_label = true;
  bool saved_in_tmp = false;
  bool use_zero_reg = false;
  rtx op[5];

  op[0] = operands[0];
  op[1] = operands[1];
  op[2] = operands[2];
  op[3] = operands[3];

  if (plen)
    *plen = 0;

  if (CONST_INT_P (operands[2]))
    {
      bool scratch = (GET_CODE (PATTERN (insn)) == PARALLEL
                      && REG_P (operands[3]));
      int count = INTVAL (operands[2]);
      int max_len = 10;  /* If larger than this, always use a loop.  */

      if (count <= 0)
        return;

      if (count < 8 && !scratch)
        use_zero_reg = true;

      if (optimize_size)
        max_len = t_len + (scratch ? 3 : (use_zero_reg ? 4 : 5));

      if (t_len * count <= max_len)
        {
          /* Output shifts inline with no loop - faster.  */

          while (count-- > 0)
            avr_asm_len (templ, op, plen, t_len);

          return;
        }

      if (scratch)
        {
          avr_asm_len ("ldi %3,%2", op, plen, 1);
        }
      else if (use_zero_reg)
        {
          /* Hack to save one word: use __zero_reg__ as loop counter.
             Set one bit, then shift in a loop until it is 0 again.  */

          op[3] = zero_reg_rtx;

          avr_asm_len ("set" CR_TAB
                       "bld %3,%2-1", op, plen, 2);
        }
      else
        {
          /* No scratch register available, use one from LD_REGS (saved in
             __tmp_reg__) that doesn't overlap with registers to shift.  */

          op[3] = all_regs_rtx[((REGNO (op[0]) - 1) & 15) + 16];
          op[4] = tmp_reg_rtx;
          saved_in_tmp = true;

          avr_asm_len ("mov %4,%3" CR_TAB
                       "ldi %3,%2", op, plen, 2);
        }

      second_label = false;
    }
  else if (MEM_P (op[2]))
    {
      rtx op_mov[2];

      op_mov[0] = op[3] = tmp_reg_rtx;
      op_mov[1] = op[2];

      out_movqi_r_mr (insn, op_mov, plen);
    }
  else if (register_operand (op[2], QImode))
    {
      op[3] = op[2];

      if (!reg_unused_after (insn, op[2])
          || reg_overlap_mentioned_p (op[0], op[2]))
        {
          op[3] = tmp_reg_rtx;
          avr_asm_len ("mov %3,%2", op, plen, 1);
        }
    }
  else
    fatal_insn ("bad shift insn:", insn);

  if (second_label)
    avr_asm_len ("rjmp 2f", op, plen, 1);

  avr_asm_len ("1:", op, plen, 0);
  avr_asm_len (templ, op, plen, t_len);

  if (second_label)
    avr_asm_len ("2:", op, plen, 0);

  avr_asm_len (use_zero_reg ? "lsr %3" : "dec %3", op, plen, 1);
  avr_asm_len (second_label ? "brpl 1b" : "brne 1b", op, plen, 1);

  if (saved_in_tmp)
    avr_asm_len ("mov %3,%4", op, plen, 1);
}


/* 8bit shift left ((char)x << i)   */

const char *
ashlqi3_out (rtx_insn *insn, rtx operands[], int *len)
{
  if (CONST_INT_P (operands[2]))
    {
      int k;

      if (!len)
	len = &k;

      switch (INTVAL (operands[2]))
	{
	default:
	  if (INTVAL (operands[2]) < 8)
	    break;

	  *len = 1;
	  return "clr %0";

	case 1:
	  *len = 1;
	  return "lsl %0";

	case 2:
	  *len = 2;
	  return ("lsl %0" CR_TAB
		  "lsl %0");

	case 3:
	  *len = 3;
	  return ("lsl %0" CR_TAB
		  "lsl %0" CR_TAB
		  "lsl %0");

	case 4:
	  if (test_hard_reg_class (LD_REGS, operands[0]))
	    {
	      *len = 2;
	      return ("swap %0" CR_TAB
		      "andi %0,0xf0");
	    }
	  *len = 4;
	  return ("lsl %0" CR_TAB
		  "lsl %0" CR_TAB
		  "lsl %0" CR_TAB
		  "lsl %0");

	case 5:
	  if (test_hard_reg_class (LD_REGS, operands[0]))
	    {
	      *len = 3;
	      return ("swap %0" CR_TAB
		      "lsl %0"  CR_TAB
		      "andi %0,0xe0");
	    }
	  *len = 5;
	  return ("lsl %0" CR_TAB
		  "lsl %0" CR_TAB
		  "lsl %0" CR_TAB
		  "lsl %0" CR_TAB
		  "lsl %0");

	case 6:
	  if (test_hard_reg_class (LD_REGS, operands[0]))
	    {
	      *len = 4;
	      return ("swap %0" CR_TAB
		      "lsl %0"  CR_TAB
		      "lsl %0"  CR_TAB
		      "andi %0,0xc0");
	    }
	  *len = 6;
	  return ("lsl %0" CR_TAB
		  "lsl %0" CR_TAB
		  "lsl %0" CR_TAB
		  "lsl %0" CR_TAB
		  "lsl %0" CR_TAB
		  "lsl %0");

	case 7:
	  *len = 3;
	  return ("ror %0" CR_TAB
		  "clr %0" CR_TAB
		  "ror %0");
	}
    }
  else if (CONSTANT_P (operands[2]))
    fatal_insn ("internal compiler error.  Incorrect shift:", insn);

  out_shift_with_cnt ("lsl %0",
                      insn, operands, len, 1);
  return "";
}


/* 16bit shift left ((short)x << i)   */

const char *
ashlhi3_out (rtx_insn *insn, rtx operands[], int *len)
{
  if (CONST_INT_P (operands[2]))
    {
      int scratch = (GET_CODE (PATTERN (insn)) == PARALLEL);
      int ldi_ok = test_hard_reg_class (LD_REGS, operands[0]);
      int k;
      int *t = len;

      if (!len)
	len = &k;

      switch (INTVAL (operands[2]))
	{
	default:
	  if (INTVAL (operands[2]) < 16)
	    break;

	  *len = 2;
	  return ("clr %B0" CR_TAB
		  "clr %A0");

	case 4:
	  if (optimize_size && scratch)
	    break;  /* 5 */
	  if (ldi_ok)
	    {
	      *len = 6;
	      return ("swap %A0"      CR_TAB
		      "swap %B0"      CR_TAB
		      "andi %B0,0xf0" CR_TAB
		      "eor %B0,%A0"   CR_TAB
		      "andi %A0,0xf0" CR_TAB
		      "eor %B0,%A0");
	    }
	  if (scratch)
	    {
	      *len = 7;
	      return ("swap %A0"    CR_TAB
		      "swap %B0"    CR_TAB
		      "ldi %3,0xf0" CR_TAB
		      "and %B0,%3"  CR_TAB
		      "eor %B0,%A0" CR_TAB
		      "and %A0,%3"  CR_TAB
		      "eor %B0,%A0");
	    }
	  break;  /* optimize_size ? 6 : 8 */

	case 5:
	  if (optimize_size)
	    break;  /* scratch ? 5 : 6 */
	  if (ldi_ok)
	    {
	      *len = 8;
	      return ("lsl %A0"       CR_TAB
		      "rol %B0"       CR_TAB
		      "swap %A0"      CR_TAB
		      "swap %B0"      CR_TAB
		      "andi %B0,0xf0" CR_TAB
		      "eor %B0,%A0"   CR_TAB
		      "andi %A0,0xf0" CR_TAB
		      "eor %B0,%A0");
	    }
	  if (scratch)
	    {
	      *len = 9;
	      return ("lsl %A0"     CR_TAB
		      "rol %B0"     CR_TAB
		      "swap %A0"    CR_TAB
		      "swap %B0"    CR_TAB
		      "ldi %3,0xf0" CR_TAB
		      "and %B0,%3"  CR_TAB
		      "eor %B0,%A0" CR_TAB
		      "and %A0,%3"  CR_TAB
		      "eor %B0,%A0");
	    }
	  break;  /* 10 */

	case 6:
	  if (optimize_size)
	    break;  /* scratch ? 5 : 6 */
	  *len = 9;
	  return ("clr __tmp_reg__" CR_TAB
		  "lsr %B0"         CR_TAB
		  "ror %A0"         CR_TAB
		  "ror __tmp_reg__" CR_TAB
		  "lsr %B0"         CR_TAB
		  "ror %A0"         CR_TAB
		  "ror __tmp_reg__" CR_TAB
		  "mov %B0,%A0"     CR_TAB
		  "mov %A0,__tmp_reg__");

	case 7:
	  *len = 5;
	  return ("lsr %B0"     CR_TAB
		  "mov %B0,%A0" CR_TAB
		  "clr %A0"     CR_TAB
		  "ror %B0"     CR_TAB
		  "ror %A0");

	case 8:
	  return *len = 2, ("mov %B0,%A1" CR_TAB
			    "clr %A0");

	case 9:
	  *len = 3;
	  return ("mov %B0,%A0" CR_TAB
		  "clr %A0"     CR_TAB
		  "lsl %B0");

	case 10:
	  *len = 4;
	  return ("mov %B0,%A0" CR_TAB
		  "clr %A0"     CR_TAB
		  "lsl %B0"     CR_TAB
		  "lsl %B0");

	case 11:
	  *len = 5;
	  return ("mov %B0,%A0" CR_TAB
		  "clr %A0"     CR_TAB
		  "lsl %B0"     CR_TAB
		  "lsl %B0"     CR_TAB
		  "lsl %B0");

	case 12:
	  if (ldi_ok)
	    {
	      *len = 4;
	      return ("mov %B0,%A0" CR_TAB
		      "clr %A0"     CR_TAB
		      "swap %B0"    CR_TAB
		      "andi %B0,0xf0");
	    }
	  if (scratch)
	    {
	      *len = 5;
	      return ("mov %B0,%A0" CR_TAB
		      "clr %A0"     CR_TAB
		      "swap %B0"    CR_TAB
		      "ldi %3,0xf0" CR_TAB
		      "and %B0,%3");
	    }
	  *len = 6;
	  return ("mov %B0,%A0" CR_TAB
		  "clr %A0"     CR_TAB
		  "lsl %B0"     CR_TAB
		  "lsl %B0"     CR_TAB
		  "lsl %B0"     CR_TAB
		  "lsl %B0");

	case 13:
	  if (ldi_ok)
	    {
	      *len = 5;
	      return ("mov %B0,%A0" CR_TAB
		      "clr %A0"     CR_TAB
		      "swap %B0"    CR_TAB
		      "lsl %B0"     CR_TAB
		      "andi %B0,0xe0");
	    }
	  if (AVR_HAVE_MUL && scratch)
	    {
	      *len = 5;
	      return ("ldi %3,0x20" CR_TAB
		      "mul %A0,%3"  CR_TAB
		      "mov %B0,r0"  CR_TAB
		      "clr %A0"     CR_TAB
		      "clr __zero_reg__");
	    }
	  if (optimize_size && scratch)
	    break;  /* 5 */
	  if (scratch)
	    {
	      *len = 6;
	      return ("mov %B0,%A0" CR_TAB
		      "clr %A0"     CR_TAB
		      "swap %B0"    CR_TAB
		      "lsl %B0"     CR_TAB
		      "ldi %3,0xe0" CR_TAB
		      "and %B0,%3");
	    }
	  if (AVR_HAVE_MUL)
	    {
	      *len = 6;
	      return ("set"        CR_TAB
		      "bld r1,5"   CR_TAB
		      "mul %A0,r1" CR_TAB
		      "mov %B0,r0" CR_TAB
		      "clr %A0"    CR_TAB
		      "clr __zero_reg__");
	    }
	  *len = 7;
	  return ("mov %B0,%A0" CR_TAB
		  "clr %A0"     CR_TAB
		  "lsl %B0"     CR_TAB
		  "lsl %B0"     CR_TAB
		  "lsl %B0"     CR_TAB
		  "lsl %B0"     CR_TAB
		  "lsl %B0");

	case 14:
	  if (AVR_HAVE_MUL && ldi_ok)
	    {
	      *len = 5;
	      return ("ldi %B0,0x40" CR_TAB
		      "mul %A0,%B0"  CR_TAB
		      "mov %B0,r0"   CR_TAB
		      "clr %A0"      CR_TAB
		      "clr __zero_reg__");
	    }
	  if (AVR_HAVE_MUL && scratch)
	    {
	      *len = 5;
	      return ("ldi %3,0x40" CR_TAB
		      "mul %A0,%3"  CR_TAB
		      "mov %B0,r0"  CR_TAB
		      "clr %A0"     CR_TAB
		      "clr __zero_reg__");
	    }
	  if (optimize_size && ldi_ok)
	    {
	      *len = 5;
	      return ("mov %B0,%A0" CR_TAB
		      "ldi %A0,6" "\n1:\t"
		      "lsl %B0"     CR_TAB
		      "dec %A0"     CR_TAB
		      "brne 1b");
	    }
	  if (optimize_size && scratch)
	    break;  /* 5 */
	  *len = 6;
	  return ("clr %B0" CR_TAB
		  "lsr %A0" CR_TAB
		  "ror %B0" CR_TAB
		  "lsr %A0" CR_TAB
		  "ror %B0" CR_TAB
		  "clr %A0");

	case 15:
	  *len = 4;
	  return ("clr %B0" CR_TAB
		  "lsr %A0" CR_TAB
		  "ror %B0" CR_TAB
		  "clr %A0");
	}
      len = t;
    }
  out_shift_with_cnt ("lsl %A0" CR_TAB
                      "rol %B0", insn, operands, len, 2);
  return "";
}


/* 24-bit shift left */

const char*
avr_out_ashlpsi3 (rtx_insn *insn, rtx *op, int *plen)
{
  if (plen)
    *plen = 0;

  if (CONST_INT_P (op[2]))
    {
      switch (INTVAL (op[2]))
        {
        default:
          if (INTVAL (op[2]) < 24)
            break;

          return avr_asm_len ("clr %A0" CR_TAB
                              "clr %B0" CR_TAB
                              "clr %C0", op, plen, 3);

        case 8:
          {
            int reg0 = REGNO (op[0]);
            int reg1 = REGNO (op[1]);

            if (reg0 >= reg1)
              return avr_asm_len ("mov %C0,%B1"  CR_TAB
                                  "mov %B0,%A1"  CR_TAB
                                  "clr %A0", op, plen, 3);
            else
              return avr_asm_len ("clr %A0"      CR_TAB
                                  "mov %B0,%A1"  CR_TAB
                                  "mov %C0,%B1", op, plen, 3);
          }

        case 16:
          {
            int reg0 = REGNO (op[0]);
            int reg1 = REGNO (op[1]);

            if (reg0 + 2 != reg1)
              avr_asm_len ("mov %C0,%A0", op, plen, 1);

            return avr_asm_len ("clr %B0"  CR_TAB
                                "clr %A0", op, plen, 2);
          }

        case 23:
          return avr_asm_len ("clr %C0" CR_TAB
                              "lsr %A0" CR_TAB
                              "ror %C0" CR_TAB
                              "clr %B0" CR_TAB
                              "clr %A0", op, plen, 5);
        }
    }

  out_shift_with_cnt ("lsl %A0" CR_TAB
                      "rol %B0" CR_TAB
                      "rol %C0", insn, op, plen, 3);
  return "";
}


/* 32bit shift left ((long)x << i)   */

const char *
ashlsi3_out (rtx_insn *insn, rtx operands[], int *len)
{
  if (CONST_INT_P (operands[2]))
    {
      int k;
      int *t = len;

      if (!len)
	len = &k;

      switch (INTVAL (operands[2]))
	{
	default:
	  if (INTVAL (operands[2]) < 32)
	    break;

	  if (AVR_HAVE_MOVW)
	    return *len = 3, ("clr %D0" CR_TAB
			      "clr %C0" CR_TAB
			      "movw %A0,%C0");
	  *len = 4;
	  return ("clr %D0" CR_TAB
		  "clr %C0" CR_TAB
		  "clr %B0" CR_TAB
		  "clr %A0");

	case 8:
	  {
	    int reg0 = true_regnum (operands[0]);
	    int reg1 = true_regnum (operands[1]);
	    *len = 4;
	    if (reg0 >= reg1)
	      return ("mov %D0,%C1"  CR_TAB
		      "mov %C0,%B1"  CR_TAB
		      "mov %B0,%A1"  CR_TAB
		      "clr %A0");
	    else
	      return ("clr %A0"      CR_TAB
		      "mov %B0,%A1"  CR_TAB
		      "mov %C0,%B1"  CR_TAB
		      "mov %D0,%C1");
	  }

	case 16:
	  {
	    int reg0 = true_regnum (operands[0]);
	    int reg1 = true_regnum (operands[1]);
	    if (reg0 + 2 == reg1)
	      return *len = 2, ("clr %B0"      CR_TAB
				"clr %A0");
	    if (AVR_HAVE_MOVW)
	      return *len = 3, ("movw %C0,%A1" CR_TAB
				"clr %B0"      CR_TAB
				"clr %A0");
	    else
	      return *len = 4, ("mov %C0,%A1"  CR_TAB
				"mov %D0,%B1"  CR_TAB
				"clr %B0"      CR_TAB
				"clr %A0");
	  }

	case 24:
	  *len = 4;
	  return ("mov %D0,%A1"  CR_TAB
		  "clr %C0"      CR_TAB
		  "clr %B0"      CR_TAB
		  "clr %A0");

	case 31:
	  *len = 6;
	  return ("clr %D0" CR_TAB
		  "lsr %A0" CR_TAB
		  "ror %D0" CR_TAB
		  "clr %C0" CR_TAB
		  "clr %B0" CR_TAB
		  "clr %A0");
	}
      len = t;
    }
  out_shift_with_cnt ("lsl %A0" CR_TAB
                      "rol %B0" CR_TAB
                      "rol %C0" CR_TAB
                      "rol %D0", insn, operands, len, 4);
  return "";
}

/* 8bit arithmetic shift right  ((signed char)x >> i) */

const char *
ashrqi3_out (rtx_insn *insn, rtx operands[], int *len)
{
  if (CONST_INT_P (operands[2]))
    {
      int k;

      if (!len)
	len = &k;

      switch (INTVAL (operands[2]))
	{
	case 1:
	  *len = 1;
	  return "asr %0";

	case 2:
	  *len = 2;
	  return ("asr %0" CR_TAB
		  "asr %0");

	case 3:
	  *len = 3;
	  return ("asr %0" CR_TAB
		  "asr %0" CR_TAB
		  "asr %0");

	case 4:
	  *len = 4;
	  return ("asr %0" CR_TAB
		  "asr %0" CR_TAB
		  "asr %0" CR_TAB
		  "asr %0");

	case 5:
	  *len = 5;
	  return ("asr %0" CR_TAB
		  "asr %0" CR_TAB
		  "asr %0" CR_TAB
		  "asr %0" CR_TAB
		  "asr %0");

	case 6:
	  *len = 4;
	  return ("bst %0,6"  CR_TAB
		  "lsl %0"    CR_TAB
		  "sbc %0,%0" CR_TAB
		  "bld %0,0");

	default:
	  if (INTVAL (operands[2]) < 8)
	    break;

	  /* fall through */

	case 7:
	  *len = 2;
	  return ("lsl %0" CR_TAB
		  "sbc %0,%0");
	}
    }
  else if (CONSTANT_P (operands[2]))
    fatal_insn ("internal compiler error.  Incorrect shift:", insn);

  out_shift_with_cnt ("asr %0",
                      insn, operands, len, 1);
  return "";
}


/* 16bit arithmetic shift right  ((signed short)x >> i) */

const char *
ashrhi3_out (rtx_insn *insn, rtx operands[], int *len)
{
  if (CONST_INT_P (operands[2]))
    {
      int scratch = (GET_CODE (PATTERN (insn)) == PARALLEL);
      int ldi_ok = test_hard_reg_class (LD_REGS, operands[0]);
      int k;
      int *t = len;

      if (!len)
	len = &k;

      switch (INTVAL (operands[2]))
	{
	case 4:
	case 5:
	  /* XXX try to optimize this too? */
	  break;

	case 6:
	  if (optimize_size)
	    break;  /* scratch ? 5 : 6 */
	  *len = 8;
	  return ("mov __tmp_reg__,%A0" CR_TAB
		  "mov %A0,%B0"         CR_TAB
		  "lsl __tmp_reg__"     CR_TAB
		  "rol %A0"             CR_TAB
		  "sbc %B0,%B0"         CR_TAB
		  "lsl __tmp_reg__"     CR_TAB
		  "rol %A0"             CR_TAB
		  "rol %B0");

	case 7:
	  *len = 4;
	  return ("lsl %A0"     CR_TAB
		  "mov %A0,%B0" CR_TAB
		  "rol %A0"     CR_TAB
		  "sbc %B0,%B0");

	case 8:
	  {
	    int reg0 = true_regnum (operands[0]);
	    int reg1 = true_regnum (operands[1]);

	    if (reg0 == reg1)
	      return *len = 3, ("mov %A0,%B0" CR_TAB
				"lsl %B0"     CR_TAB
				"sbc %B0,%B0");
	    else
	      return *len = 4, ("mov %A0,%B1" CR_TAB
			        "clr %B0"     CR_TAB
			        "sbrc %A0,7"  CR_TAB
			        "dec %B0");
	  }

	case 9:
	  *len = 4;
	  return ("mov %A0,%B0" CR_TAB
		  "lsl %B0"      CR_TAB
		  "sbc %B0,%B0" CR_TAB
		  "asr %A0");

	case 10:
	  *len = 5;
	  return ("mov %A0,%B0" CR_TAB
		  "lsl %B0"     CR_TAB
		  "sbc %B0,%B0" CR_TAB
		  "asr %A0"     CR_TAB
		  "asr %A0");

	case 11:
	  if (AVR_HAVE_MUL && ldi_ok)
	    {
	      *len = 5;
	      return ("ldi %A0,0x20" CR_TAB
		      "muls %B0,%A0" CR_TAB
		      "mov %A0,r1"   CR_TAB
		      "sbc %B0,%B0"  CR_TAB
		      "clr __zero_reg__");
	    }
	  if (optimize_size && scratch)
	    break;  /* 5 */
	  *len = 6;
	  return ("mov %A0,%B0" CR_TAB
		  "lsl %B0"     CR_TAB
		  "sbc %B0,%B0" CR_TAB
		  "asr %A0"     CR_TAB
		  "asr %A0"     CR_TAB
		  "asr %A0");

	case 12:
	  if (AVR_HAVE_MUL && ldi_ok)
	    {
	      *len = 5;
	      return ("ldi %A0,0x10" CR_TAB
		      "muls %B0,%A0" CR_TAB
		      "mov %A0,r1"   CR_TAB
		      "sbc %B0,%B0"  CR_TAB
		      "clr __zero_reg__");
	    }
	  if (optimize_size && scratch)
	    break;  /* 5 */
	  *len = 7;
	  return ("mov %A0,%B0" CR_TAB
		  "lsl %B0"     CR_TAB
		  "sbc %B0,%B0" CR_TAB
		  "asr %A0"     CR_TAB
		  "asr %A0"     CR_TAB
		  "asr %A0"     CR_TAB
		  "asr %A0");

	case 13:
	  if (AVR_HAVE_MUL && ldi_ok)
	    {
	      *len = 5;
	      return ("ldi %A0,0x08" CR_TAB
		      "muls %B0,%A0" CR_TAB
		      "mov %A0,r1"   CR_TAB
		      "sbc %B0,%B0"  CR_TAB
		      "clr __zero_reg__");
	    }
	  if (optimize_size)
	    break;  /* scratch ? 5 : 7 */
	  *len = 8;
	  return ("mov %A0,%B0" CR_TAB
		  "lsl %B0"     CR_TAB
		  "sbc %B0,%B0" CR_TAB
		  "asr %A0"     CR_TAB
		  "asr %A0"     CR_TAB
		  "asr %A0"     CR_TAB
		  "asr %A0"     CR_TAB
		  "asr %A0");

	case 14:
	  *len = 5;
	  return ("lsl %B0"     CR_TAB
		  "sbc %A0,%A0" CR_TAB
		  "lsl %B0"     CR_TAB
		  "mov %B0,%A0" CR_TAB
		  "rol %A0");

	default:
	  if (INTVAL (operands[2]) < 16)
	    break;

	  /* fall through */

	case 15:
	  return *len = 3, ("lsl %B0"     CR_TAB
			    "sbc %A0,%A0" CR_TAB
			    "mov %B0,%A0");
	}
      len = t;
    }
  out_shift_with_cnt ("asr %B0" CR_TAB
                      "ror %A0", insn, operands, len, 2);
  return "";
}


/* 24-bit arithmetic shift right */

const char*
avr_out_ashrpsi3 (rtx_insn *insn, rtx *op, int *plen)
{
  int dest = REGNO (op[0]);
  int src = REGNO (op[1]);

  if (CONST_INT_P (op[2]))
    {
      if (plen)
        *plen = 0;

      switch (INTVAL (op[2]))
        {
        case 8:
          if (dest <= src)
            return avr_asm_len ("mov %A0,%B1" CR_TAB
                                "mov %B0,%C1" CR_TAB
                                "clr %C0"     CR_TAB
                                "sbrc %B0,7"  CR_TAB
                                "dec %C0", op, plen, 5);
          else
            return avr_asm_len ("clr %C0"     CR_TAB
                                "sbrc %C1,7"  CR_TAB
                                "dec %C0"     CR_TAB
                                "mov %B0,%C1" CR_TAB
                                "mov %A0,%B1", op, plen, 5);

        case 16:
          if (dest != src + 2)
            avr_asm_len ("mov %A0,%C1", op, plen, 1);

          return avr_asm_len ("clr %B0"     CR_TAB
                              "sbrc %A0,7"  CR_TAB
                              "com %B0"     CR_TAB
                              "mov %C0,%B0", op, plen, 4);

        default:
          if (INTVAL (op[2]) < 24)
            break;

          /* fall through */

        case 23:
          return avr_asm_len ("lsl %C0"     CR_TAB
                              "sbc %A0,%A0" CR_TAB
                              "mov %B0,%A0" CR_TAB
                              "mov %C0,%A0", op, plen, 4);
        } /* switch */
    }

  out_shift_with_cnt ("asr %C0" CR_TAB
                      "ror %B0" CR_TAB
                      "ror %A0", insn, op, plen, 3);
  return "";
}


/* 32-bit arithmetic shift right  ((signed long)x >> i) */

const char *
ashrsi3_out (rtx_insn *insn, rtx operands[], int *len)
{
  if (CONST_INT_P (operands[2]))
    {
      int k;
      int *t = len;

      if (!len)
	len = &k;

      switch (INTVAL (operands[2]))
	{
	case 8:
	  {
	    int reg0 = true_regnum (operands[0]);
	    int reg1 = true_regnum (operands[1]);
	    *len=6;
	    if (reg0 <= reg1)
	      return ("mov %A0,%B1" CR_TAB
		      "mov %B0,%C1" CR_TAB
		      "mov %C0,%D1" CR_TAB
		      "clr %D0"     CR_TAB
		      "sbrc %C0,7"  CR_TAB
		      "dec %D0");
	    else
	      return ("clr %D0"     CR_TAB
		      "sbrc %D1,7"  CR_TAB
		      "dec %D0"     CR_TAB
		      "mov %C0,%D1" CR_TAB
		      "mov %B0,%C1" CR_TAB
		      "mov %A0,%B1");
	  }

	case 16:
	  {
	    int reg0 = true_regnum (operands[0]);
	    int reg1 = true_regnum (operands[1]);

	    if (reg0 == reg1 + 2)
	      return *len = 4, ("clr %D0"     CR_TAB
				"sbrc %B0,7"  CR_TAB
				"com %D0"     CR_TAB
				"mov %C0,%D0");
	    if (AVR_HAVE_MOVW)
	      return *len = 5, ("movw %A0,%C1" CR_TAB
				"clr %D0"      CR_TAB
				"sbrc %B0,7"   CR_TAB
				"com %D0"      CR_TAB
				"mov %C0,%D0");
	    else
	      return *len = 6, ("mov %B0,%D1" CR_TAB
				"mov %A0,%C1" CR_TAB
				"clr %D0"     CR_TAB
				"sbrc %B0,7"  CR_TAB
				"com %D0"     CR_TAB
				"mov %C0,%D0");
	  }

	case 24:
	  return *len = 6, ("mov %A0,%D1" CR_TAB
			    "clr %D0"     CR_TAB
			    "sbrc %A0,7"  CR_TAB
			    "com %D0"     CR_TAB
			    "mov %B0,%D0" CR_TAB
			    "mov %C0,%D0");

	default:
	  if (INTVAL (operands[2]) < 32)
	    break;

	  /* fall through */

	case 31:
	  if (AVR_HAVE_MOVW)
	    return *len = 4, ("lsl %D0"     CR_TAB
			      "sbc %A0,%A0" CR_TAB
			      "mov %B0,%A0" CR_TAB
			      "movw %C0,%A0");
	  else
	    return *len = 5, ("lsl %D0"     CR_TAB
			      "sbc %A0,%A0" CR_TAB
			      "mov %B0,%A0" CR_TAB
			      "mov %C0,%A0" CR_TAB
			      "mov %D0,%A0");
	}
      len = t;
    }
  out_shift_with_cnt ("asr %D0" CR_TAB
                      "ror %C0" CR_TAB
                      "ror %B0" CR_TAB
                      "ror %A0", insn, operands, len, 4);
  return "";
}

/* 8-bit logic shift right ((unsigned char)x >> i) */

const char *
lshrqi3_out (rtx_insn *insn, rtx operands[], int *len)
{
  if (CONST_INT_P (operands[2]))
    {
      int k;

      if (!len)
	len = &k;

      switch (INTVAL (operands[2]))
	{
	default:
	  if (INTVAL (operands[2]) < 8)
	    break;

	  *len = 1;
	  return "clr %0";

	case 1:
	  *len = 1;
	  return "lsr %0";

	case 2:
	  *len = 2;
	  return ("lsr %0" CR_TAB
		  "lsr %0");
	case 3:
	  *len = 3;
	  return ("lsr %0" CR_TAB
		  "lsr %0" CR_TAB
		  "lsr %0");

	case 4:
	  if (test_hard_reg_class (LD_REGS, operands[0]))
	    {
	      *len=2;
	      return ("swap %0" CR_TAB
		      "andi %0,0x0f");
	    }
	  *len = 4;
	  return ("lsr %0" CR_TAB
		  "lsr %0" CR_TAB
		  "lsr %0" CR_TAB
		  "lsr %0");

	case 5:
	  if (test_hard_reg_class (LD_REGS, operands[0]))
	    {
	      *len = 3;
	      return ("swap %0" CR_TAB
		      "lsr %0"  CR_TAB
		      "andi %0,0x7");
	    }
	  *len = 5;
	  return ("lsr %0" CR_TAB
		  "lsr %0" CR_TAB
		  "lsr %0" CR_TAB
		  "lsr %0" CR_TAB
		  "lsr %0");

	case 6:
	  if (test_hard_reg_class (LD_REGS, operands[0]))
	    {
	      *len = 4;
	      return ("swap %0" CR_TAB
		      "lsr %0"  CR_TAB
		      "lsr %0"  CR_TAB
		      "andi %0,0x3");
	    }
	  *len = 6;
	  return ("lsr %0" CR_TAB
		  "lsr %0" CR_TAB
		  "lsr %0" CR_TAB
		  "lsr %0" CR_TAB
		  "lsr %0" CR_TAB
		  "lsr %0");

	case 7:
	  *len = 3;
	  return ("rol %0" CR_TAB
		  "clr %0" CR_TAB
		  "rol %0");
	}
    }
  else if (CONSTANT_P (operands[2]))
    fatal_insn ("internal compiler error.  Incorrect shift:", insn);

  out_shift_with_cnt ("lsr %0",
                      insn, operands, len, 1);
  return "";
}

/* 16-bit logic shift right ((unsigned short)x >> i) */

const char *
lshrhi3_out (rtx_insn *insn, rtx operands[], int *len)
{
  if (CONST_INT_P (operands[2]))
    {
      int scratch = (GET_CODE (PATTERN (insn)) == PARALLEL);
      int ldi_ok = test_hard_reg_class (LD_REGS, operands[0]);
      int k;
      int *t = len;

      if (!len)
	len = &k;

      switch (INTVAL (operands[2]))
	{
	default:
	  if (INTVAL (operands[2]) < 16)
	    break;

	  *len = 2;
	  return ("clr %B0" CR_TAB
		  "clr %A0");

	case 4:
	  if (optimize_size && scratch)
	    break;  /* 5 */
	  if (ldi_ok)
	    {
	      *len = 6;
	      return ("swap %B0"      CR_TAB
		      "swap %A0"      CR_TAB
		      "andi %A0,0x0f" CR_TAB
		      "eor %A0,%B0"   CR_TAB
		      "andi %B0,0x0f" CR_TAB
		      "eor %A0,%B0");
	    }
	  if (scratch)
	    {
	      *len = 7;
	      return ("swap %B0"    CR_TAB
		      "swap %A0"    CR_TAB
		      "ldi %3,0x0f" CR_TAB
		      "and %A0,%3"  CR_TAB
		      "eor %A0,%B0" CR_TAB
		      "and %B0,%3"  CR_TAB
		      "eor %A0,%B0");
	    }
	  break;  /* optimize_size ? 6 : 8 */

	case 5:
	  if (optimize_size)
	    break;  /* scratch ? 5 : 6 */
	  if (ldi_ok)
	    {
	      *len = 8;
	      return ("lsr %B0"       CR_TAB
		      "ror %A0"       CR_TAB
		      "swap %B0"      CR_TAB
		      "swap %A0"      CR_TAB
		      "andi %A0,0x0f" CR_TAB
		      "eor %A0,%B0"   CR_TAB
		      "andi %B0,0x0f" CR_TAB
		      "eor %A0,%B0");
	    }
	  if (scratch)
	    {
	      *len = 9;
	      return ("lsr %B0"     CR_TAB
		      "ror %A0"     CR_TAB
		      "swap %B0"    CR_TAB
		      "swap %A0"    CR_TAB
		      "ldi %3,0x0f" CR_TAB
		      "and %A0,%3"  CR_TAB
		      "eor %A0,%B0" CR_TAB
		      "and %B0,%3"  CR_TAB
		      "eor %A0,%B0");
	    }
	  break;  /* 10 */

	case 6:
	  if (optimize_size)
	    break;  /* scratch ? 5 : 6 */
	  *len = 9;
	  return ("clr __tmp_reg__" CR_TAB
		  "lsl %A0"         CR_TAB
		  "rol %B0"         CR_TAB
		  "rol __tmp_reg__" CR_TAB
		  "lsl %A0"         CR_TAB
		  "rol %B0"         CR_TAB
		  "rol __tmp_reg__" CR_TAB
		  "mov %A0,%B0"     CR_TAB
		  "mov %B0,__tmp_reg__");

	case 7:
	  *len = 5;
	  return ("lsl %A0"     CR_TAB
		  "mov %A0,%B0" CR_TAB
		  "rol %A0"     CR_TAB
		  "sbc %B0,%B0" CR_TAB
		  "neg %B0");

	case 8:
	  return *len = 2, ("mov %A0,%B1" CR_TAB
			    "clr %B0");

	case 9:
	  *len = 3;
	  return ("mov %A0,%B0" CR_TAB
		  "clr %B0"     CR_TAB
		  "lsr %A0");

	case 10:
	  *len = 4;
	  return ("mov %A0,%B0" CR_TAB
		  "clr %B0"     CR_TAB
		  "lsr %A0"     CR_TAB
		  "lsr %A0");

	case 11:
	  *len = 5;
	  return ("mov %A0,%B0" CR_TAB
		  "clr %B0"     CR_TAB
		  "lsr %A0"     CR_TAB
		  "lsr %A0"     CR_TAB
		  "lsr %A0");

	case 12:
	  if (ldi_ok)
	    {
	      *len = 4;
	      return ("mov %A0,%B0" CR_TAB
		      "clr %B0"     CR_TAB
		      "swap %A0"    CR_TAB
		      "andi %A0,0x0f");
	    }
	  if (scratch)
	    {
	      *len = 5;
	      return ("mov %A0,%B0" CR_TAB
		      "clr %B0"     CR_TAB
		      "swap %A0"    CR_TAB
		      "ldi %3,0x0f" CR_TAB
		      "and %A0,%3");
	    }
	  *len = 6;
	  return ("mov %A0,%B0" CR_TAB
		  "clr %B0"     CR_TAB
		  "lsr %A0"     CR_TAB
		  "lsr %A0"     CR_TAB
		  "lsr %A0"     CR_TAB
		  "lsr %A0");

	case 13:
	  if (ldi_ok)
	    {
	      *len = 5;
	      return ("mov %A0,%B0" CR_TAB
		      "clr %B0"     CR_TAB
		      "swap %A0"    CR_TAB
		      "lsr %A0"     CR_TAB
		      "andi %A0,0x07");
	    }
	  if (AVR_HAVE_MUL && scratch)
	    {
	      *len = 5;
	      return ("ldi %3,0x08" CR_TAB
		      "mul %B0,%3"  CR_TAB
		      "mov %A0,r1"  CR_TAB
		      "clr %B0"     CR_TAB
		      "clr __zero_reg__");
	    }
	  if (optimize_size && scratch)
	    break;  /* 5 */
	  if (scratch)
	    {
	      *len = 6;
	      return ("mov %A0,%B0" CR_TAB
		      "clr %B0"     CR_TAB
		      "swap %A0"    CR_TAB
		      "lsr %A0"     CR_TAB
		      "ldi %3,0x07" CR_TAB
		      "and %A0,%3");
	    }
	  if (AVR_HAVE_MUL)
	    {
	      *len = 6;
	      return ("set"        CR_TAB
		      "bld r1,3"   CR_TAB
		      "mul %B0,r1" CR_TAB
		      "mov %A0,r1" CR_TAB
		      "clr %B0"    CR_TAB
		      "clr __zero_reg__");
	    }
	  *len = 7;
	  return ("mov %A0,%B0" CR_TAB
		  "clr %B0"     CR_TAB
		  "lsr %A0"     CR_TAB
		  "lsr %A0"     CR_TAB
		  "lsr %A0"     CR_TAB
		  "lsr %A0"     CR_TAB
		  "lsr %A0");

	case 14:
	  if (AVR_HAVE_MUL && ldi_ok)
	    {
	      *len = 5;
	      return ("ldi %A0,0x04" CR_TAB
		      "mul %B0,%A0"  CR_TAB
		      "mov %A0,r1"   CR_TAB
		      "clr %B0"      CR_TAB
		      "clr __zero_reg__");
	    }
	  if (AVR_HAVE_MUL && scratch)
	    {
	      *len = 5;
	      return ("ldi %3,0x04" CR_TAB
		      "mul %B0,%3"  CR_TAB
		      "mov %A0,r1"  CR_TAB
		      "clr %B0"     CR_TAB
		      "clr __zero_reg__");
	    }
	  if (optimize_size && ldi_ok)
	    {
	      *len = 5;
	      return ("mov %A0,%B0" CR_TAB
		      "ldi %B0,6" "\n1:\t"
		      "lsr %A0"     CR_TAB
		      "dec %B0"     CR_TAB
		      "brne 1b");
	    }
	  if (optimize_size && scratch)
	    break;  /* 5 */
	  *len = 6;
	  return ("clr %A0" CR_TAB
		  "lsl %B0" CR_TAB
		  "rol %A0" CR_TAB
		  "lsl %B0" CR_TAB
		  "rol %A0" CR_TAB
		  "clr %B0");

	case 15:
	  *len = 4;
	  return ("clr %A0" CR_TAB
		  "lsl %B0" CR_TAB
		  "rol %A0" CR_TAB
		  "clr %B0");
	}
      len = t;
    }
  out_shift_with_cnt ("lsr %B0" CR_TAB
                      "ror %A0", insn, operands, len, 2);
  return "";
}


/* 24-bit logic shift right */

const char*
avr_out_lshrpsi3 (rtx_insn *insn, rtx *op, int *plen)
{
  int dest = REGNO (op[0]);
  int src = REGNO (op[1]);

  if (CONST_INT_P (op[2]))
    {
      if (plen)
        *plen = 0;

      switch (INTVAL (op[2]))
        {
        case 8:
          if (dest <= src)
            return avr_asm_len ("mov %A0,%B1" CR_TAB
                                "mov %B0,%C1" CR_TAB
                                "clr %C0", op, plen, 3);
          else
            return avr_asm_len ("clr %C0"     CR_TAB
                                "mov %B0,%C1" CR_TAB
                                "mov %A0,%B1", op, plen, 3);

        case 16:
          if (dest != src + 2)
            avr_asm_len ("mov %A0,%C1", op, plen, 1);

          return avr_asm_len ("clr %B0"  CR_TAB
                              "clr %C0", op, plen, 2);

        default:
          if (INTVAL (op[2]) < 24)
            break;

          /* fall through */

        case 23:
          return avr_asm_len ("clr %A0"    CR_TAB
                              "sbrc %C0,7" CR_TAB
                              "inc %A0"    CR_TAB
                              "clr %B0"    CR_TAB
                              "clr %C0", op, plen, 5);
        } /* switch */
    }

  out_shift_with_cnt ("lsr %C0" CR_TAB
                      "ror %B0" CR_TAB
                      "ror %A0", insn, op, plen, 3);
  return "";
}


/* 32-bit logic shift right ((unsigned int)x >> i) */

const char *
lshrsi3_out (rtx_insn *insn, rtx operands[], int *len)
{
  if (CONST_INT_P (operands[2]))
    {
      int k;
      int *t = len;

      if (!len)
	len = &k;

      switch (INTVAL (operands[2]))
	{
	default:
	  if (INTVAL (operands[2]) < 32)
	    break;

	  if (AVR_HAVE_MOVW)
	    return *len = 3, ("clr %D0" CR_TAB
			      "clr %C0" CR_TAB
			      "movw %A0,%C0");
	  *len = 4;
	  return ("clr %D0" CR_TAB
		  "clr %C0" CR_TAB
		  "clr %B0" CR_TAB
		  "clr %A0");

	case 8:
	  {
	    int reg0 = true_regnum (operands[0]);
	    int reg1 = true_regnum (operands[1]);
	    *len = 4;
	    if (reg0 <= reg1)
	      return ("mov %A0,%B1" CR_TAB
		      "mov %B0,%C1" CR_TAB
		      "mov %C0,%D1" CR_TAB
		      "clr %D0");
	    else
	      return ("clr %D0"     CR_TAB
		      "mov %C0,%D1" CR_TAB
		      "mov %B0,%C1" CR_TAB
		      "mov %A0,%B1");
	  }

	case 16:
	  {
	    int reg0 = true_regnum (operands[0]);
	    int reg1 = true_regnum (operands[1]);

	    if (reg0 == reg1 + 2)
	      return *len = 2, ("clr %C0"     CR_TAB
				"clr %D0");
	    if (AVR_HAVE_MOVW)
	      return *len = 3, ("movw %A0,%C1" CR_TAB
				"clr %C0"      CR_TAB
				"clr %D0");
	    else
	      return *len = 4, ("mov %B0,%D1" CR_TAB
				"mov %A0,%C1" CR_TAB
				"clr %C0"     CR_TAB
				"clr %D0");
	  }

	case 24:
	  return *len = 4, ("mov %A0,%D1" CR_TAB
			    "clr %B0"     CR_TAB
			    "clr %C0"     CR_TAB
			    "clr %D0");

	case 31:
	  *len = 6;
	  return ("clr %A0"    CR_TAB
		  "sbrc %D0,7" CR_TAB
		  "inc %A0"    CR_TAB
		  "clr %B0"    CR_TAB
		  "clr %C0"    CR_TAB
		  "clr %D0");
	}
      len = t;
    }
  out_shift_with_cnt ("lsr %D0" CR_TAB
                      "ror %C0" CR_TAB
                      "ror %B0" CR_TAB
                      "ror %A0", insn, operands, len, 4);
  return "";
}


/* Output addition of register XOP[0] and compile time constant XOP[2].
   CODE == PLUS:  perform addition by using ADD instructions or
   CODE == MINUS: perform addition by using SUB instructions:

      XOP[0] = XOP[0] + XOP[2]

   Or perform addition/subtraction with register XOP[2] depending on CODE:

      XOP[0] = XOP[0] +/- XOP[2]

   If PLEN == NULL, print assembler instructions to perform the operation;
   otherwise, set *PLEN to the length of the instruction sequence (in words)
   printed with PLEN == NULL.  XOP[3] is an 8-bit scratch register or NULL_RTX.
   Set *PCC to effect on cc0 according to respective CC_* insn attribute.

   CODE_SAT == UNKNOWN: Perform ordinary, non-saturating operation.
   CODE_SAT != UNKNOWN: Perform operation and saturate according to CODE_SAT.
   If  CODE_SAT != UNKNOWN  then SIGN contains the sign of the summand resp.
   the subtrahend in the original insn, provided it is a compile time constant.
   In all other cases, SIGN is 0.

   If OUT_LABEL is true, print the final 0: label which is needed for
   saturated addition / subtraction.  The only case where OUT_LABEL = false
   is useful is for saturated addition / subtraction performed during
   fixed-point rounding, cf. `avr_out_round'.  */

static void
avr_out_plus_1 (rtx *xop, int *plen, enum rtx_code code, int *pcc,
                enum rtx_code code_sat, int sign, bool out_label)
{
  /* MODE of the operation.  */
  machine_mode mode = GET_MODE (xop[0]);

  /* INT_MODE of the same size.  */
<<<<<<< HEAD
  scalar_int_mode imode = *int_mode_for_mode (mode);
=======
  scalar_int_mode imode = int_mode_for_mode (mode).require ();
>>>>>>> 5a462df3

  /* Number of bytes to operate on.  */
  int n_bytes = GET_MODE_SIZE (mode);

  /* Value (0..0xff) held in clobber register op[3] or -1 if unknown.  */
  int clobber_val = -1;

  /* op[0]: 8-bit destination register
     op[1]: 8-bit const int
     op[2]: 8-bit scratch register */
  rtx op[3];

  /* Started the operation?  Before starting the operation we may skip
     adding 0.  This is no more true after the operation started because
     carry must be taken into account.  */
  bool started = false;

  /* Value to add.  There are two ways to add VAL: R += VAL and R -= -VAL.  */
  rtx xval = xop[2];

  /* Output a BRVC instruction.  Only needed with saturation.  */
  bool out_brvc = true;

  if (plen)
    *plen = 0;

  if (REG_P (xop[2]))
    {
      *pcc = MINUS == code ? (int) CC_SET_CZN : (int) CC_CLOBBER;

      for (int i = 0; i < n_bytes; i++)
        {
          /* We operate byte-wise on the destination.  */
          op[0] = simplify_gen_subreg (QImode, xop[0], mode, i);
          op[1] = simplify_gen_subreg (QImode, xop[2], mode, i);

          if (i == 0)
            avr_asm_len (code == PLUS ? "add %0,%1" : "sub %0,%1",
                         op, plen, 1);
          else
            avr_asm_len (code == PLUS ? "adc %0,%1" : "sbc %0,%1",
                         op, plen, 1);
        }

      if (reg_overlap_mentioned_p (xop[0], xop[2]))
        {
          gcc_assert (REGNO (xop[0]) == REGNO (xop[2]));

          if (MINUS == code)
            return;
        }

      goto saturate;
    }

  /* Except in the case of ADIW with 16-bit register (see below)
     addition does not set cc0 in a usable way.  */

  *pcc = (MINUS == code) ? CC_SET_CZN : CC_CLOBBER;

  if (CONST_FIXED_P (xval))
    xval = avr_to_int_mode (xval);

  /* Adding/Subtracting zero is a no-op.  */

  if (xval == const0_rtx)
    {
      *pcc = CC_NONE;
      return;
    }

  if (MINUS == code)
    xval = simplify_unary_operation (NEG, imode, xval, imode);

  op[2] = xop[3];

  if (SS_PLUS == code_sat && MINUS == code
      && sign < 0
      && 0x80 == (INTVAL (simplify_gen_subreg (QImode, xval, imode, n_bytes-1))
                  & GET_MODE_MASK (QImode)))
    {
      /* We compute x + 0x80 by means of SUB instructions.  We negated the
         constant subtrahend above and are left with  x - (-128)  so that we
         need something like SUBI r,128 which does not exist because SUBI sets
         V according to the sign of the subtrahend.  Notice the only case
         where this must be done is when NEG overflowed in case [2s] because
         the V computation needs the right sign of the subtrahend.  */

      rtx msb = simplify_gen_subreg (QImode, xop[0], mode, n_bytes - 1);

      avr_asm_len ("subi %0,128" CR_TAB
                   "brmi 0f", &msb, plen, 2);
      out_brvc = false;

      goto saturate;
    }

  for (int i = 0; i < n_bytes; i++)
    {
      /* We operate byte-wise on the destination.  */
      rtx reg8 = simplify_gen_subreg (QImode, xop[0], mode, i);
      rtx xval8 = simplify_gen_subreg (QImode, xval, imode, i);

      /* 8-bit value to operate with this byte. */
      unsigned int val8 = UINTVAL (xval8) & GET_MODE_MASK (QImode);

      /* Registers R16..R31 can operate with immediate.  */
      bool ld_reg_p = test_hard_reg_class (LD_REGS, reg8);

      op[0] = reg8;
      op[1] = gen_int_mode (val8, QImode);

      /* To get usable cc0 no low-bytes must have been skipped.  */

      if (i && !started)
        *pcc = CC_CLOBBER;

      if (!started
          && i % 2 == 0
          && i + 2 <= n_bytes
          && test_hard_reg_class (ADDW_REGS, reg8))
        {
          rtx xval16 = simplify_gen_subreg (HImode, xval, imode, i);
          unsigned int val16 = UINTVAL (xval16) & GET_MODE_MASK (HImode);

          /* Registers R24, X, Y, Z can use ADIW/SBIW with constants < 64
             i.e. operate word-wise.  */

          if (val16 < 64)
            {
              if (val16 != 0)
                {
                  started = true;
                  avr_asm_len (code == PLUS ? "adiw %0,%1" : "sbiw %0,%1",
                               op, plen, 1);

                  if (n_bytes == 2 && PLUS == code)
                    *pcc = CC_SET_CZN;
                }

              i++;
              continue;
            }
        }

      if (val8 == 0)
        {
          if (started)
            avr_asm_len (code == PLUS
                         ? "adc %0,__zero_reg__" : "sbc %0,__zero_reg__",
                         op, plen, 1);
          continue;
        }
      else if ((val8 == 1 || val8 == 0xff)
               && UNKNOWN == code_sat
               && !started
               && i == n_bytes - 1)
        {
          avr_asm_len ((code == PLUS) ^ (val8 == 1) ? "dec %0" : "inc %0",
                       op, plen, 1);
          *pcc = CC_CLOBBER;
          break;
        }

      switch (code)
        {
        case PLUS:

          gcc_assert (plen != NULL || (op[2] && REG_P (op[2])));

          if (plen != NULL && UNKNOWN != code_sat)
            {
              /* This belongs to the x + 0x80 corner case.  The code with
                 ADD instruction is not smaller, thus make this case
                 expensive so that the caller won't pick it.  */

              *plen += 10;
              break;
            }

          if (clobber_val != (int) val8)
            avr_asm_len ("ldi %2,%1", op, plen, 1);
          clobber_val = (int) val8;

          avr_asm_len (started ? "adc %0,%2" : "add %0,%2", op, plen, 1);

          break; /* PLUS */

        case MINUS:

          if (ld_reg_p)
            avr_asm_len (started ? "sbci %0,%1" : "subi %0,%1", op, plen, 1);
          else
            {
              gcc_assert (plen != NULL || REG_P (op[2]));

              if (clobber_val != (int) val8)
                avr_asm_len ("ldi %2,%1", op, plen, 1);
              clobber_val = (int) val8;

              avr_asm_len (started ? "sbc %0,%2" : "sub %0,%2", op, plen, 1);
            }

          break; /* MINUS */

        default:
          /* Unknown code */
          gcc_unreachable();
        }

      started = true;

    } /* for all sub-bytes */

 saturate:

  if (UNKNOWN == code_sat)
    return;

  *pcc = (int) CC_CLOBBER;

  /* Vanilla addition/subtraction is done.  We are left with saturation.

     We have to compute  A = A <op> B  where  A  is a register and
     B is a register or a non-zero compile time constant CONST.
     A is register class "r" if unsigned && B is REG.  Otherwise, A is in "d".
     B stands for the original operand $2 in INSN.  In the case of B = CONST,
     SIGN in { -1, 1 } is the sign of B.  Otherwise, SIGN is 0.

     CODE is the instruction flavor we use in the asm sequence to perform <op>.


     unsigned
     operation        |  code |  sat if  |    b is      | sat value |  case
     -----------------+-------+----------+--------------+-----------+-------
     +  as  a + b     |  add  |  C == 1  |  const, reg  | u+ = 0xff |  [1u]
     +  as  a - (-b)  |  sub  |  C == 0  |  const       | u+ = 0xff |  [2u]
     -  as  a - b     |  sub  |  C == 1  |  const, reg  | u- = 0    |  [3u]
     -  as  a + (-b)  |  add  |  C == 0  |  const       | u- = 0    |  [4u]


     signed
     operation        |  code |  sat if  |    b is      | sat value |  case
     -----------------+-------+----------+--------------+-----------+-------
     +  as  a + b     |  add  |  V == 1  |  const, reg  | s+        |  [1s]
     +  as  a - (-b)  |  sub  |  V == 1  |  const       | s+        |  [2s]
     -  as  a - b     |  sub  |  V == 1  |  const, reg  | s-        |  [3s]
     -  as  a + (-b)  |  add  |  V == 1  |  const       | s-        |  [4s]

     s+  =  b < 0  ?  -0x80 :  0x7f
     s-  =  b < 0  ?   0x7f : -0x80

     The cases a - b actually perform  a - (-(-b))  if B is CONST.
  */

  op[0] = simplify_gen_subreg (QImode, xop[0], mode, n_bytes-1);
  op[1] = n_bytes > 1
    ? simplify_gen_subreg (QImode, xop[0], mode, n_bytes-2)
    : NULL_RTX;

  bool need_copy = true;
  int len_call = 1 + AVR_HAVE_JMP_CALL;

  switch (code_sat)
    {
    default:
      gcc_unreachable();

    case SS_PLUS:
    case SS_MINUS:

      if (out_brvc)
        avr_asm_len ("brvc 0f", op, plen, 1);

      if (reg_overlap_mentioned_p (xop[0], xop[2]))
        {
          /* [1s,reg] */

          if (n_bytes == 1)
            avr_asm_len ("ldi %0,0x7f" CR_TAB
                         "adc %0,__zero_reg__", op, plen, 2);
          else
            avr_asm_len ("ldi %0,0x7f" CR_TAB
                         "ldi %1,0xff" CR_TAB
                         "adc %1,__zero_reg__" CR_TAB
                         "adc %0,__zero_reg__", op, plen, 4);
        }
      else if (sign == 0 && PLUS == code)
        {
          /* [1s,reg] */

          op[2] = simplify_gen_subreg (QImode, xop[2], mode, n_bytes-1);

          if (n_bytes == 1)
            avr_asm_len ("ldi %0,0x80" CR_TAB
                         "sbrs %2,7"   CR_TAB
                         "dec %0", op, plen, 3);
          else
            avr_asm_len ("ldi %0,0x80" CR_TAB
                         "cp %2,%0"    CR_TAB
                         "sbc %1,%1"   CR_TAB
                         "sbci %0,0", op, plen, 4);
        }
      else if (sign == 0 && MINUS == code)
        {
          /* [3s,reg] */

          op[2] = simplify_gen_subreg (QImode, xop[2], mode, n_bytes-1);

          if (n_bytes == 1)
            avr_asm_len ("ldi %0,0x7f" CR_TAB
                         "sbrs %2,7"   CR_TAB
                         "inc %0", op, plen, 3);
          else
            avr_asm_len ("ldi %0,0x7f" CR_TAB
                         "cp %0,%2"    CR_TAB
                         "sbc %1,%1"   CR_TAB
                         "sbci %0,-1", op, plen, 4);
        }
      else if ((sign < 0) ^ (SS_MINUS == code_sat))
        {
          /* [1s,const,B < 0] [2s,B < 0] */
          /* [3s,const,B > 0] [4s,B > 0] */

          if (n_bytes == 8)
            {
              avr_asm_len ("%~call __clr_8", op, plen, len_call);
              need_copy = false;
            }

          avr_asm_len ("ldi %0,0x80", op, plen, 1);
          if (n_bytes > 1 && need_copy)
            avr_asm_len ("clr %1", op, plen, 1);
        }
      else if ((sign > 0) ^ (SS_MINUS == code_sat))
        {
          /* [1s,const,B > 0] [2s,B > 0] */
          /* [3s,const,B < 0] [4s,B < 0] */

          if (n_bytes == 8)
            {
              avr_asm_len ("sec" CR_TAB
                           "%~call __sbc_8", op, plen, 1 + len_call);
              need_copy = false;
            }

          avr_asm_len ("ldi %0,0x7f", op, plen, 1);
          if (n_bytes > 1 && need_copy)
            avr_asm_len ("ldi %1,0xff", op, plen, 1);
        }
      else
        gcc_unreachable();

      break;

    case US_PLUS:
      /* [1u] : [2u] */

      avr_asm_len (PLUS == code ? "brcc 0f" : "brcs 0f", op, plen, 1);

      if (n_bytes == 8)
        {
          if (MINUS == code)
            avr_asm_len ("sec", op, plen, 1);
          avr_asm_len ("%~call __sbc_8", op, plen, len_call);

          need_copy = false;
        }
      else
        {
          if (MINUS == code && !test_hard_reg_class (LD_REGS, op[0]))
            avr_asm_len ("sec" CR_TAB
                         "sbc %0,%0", op, plen, 2);
          else
            avr_asm_len (PLUS == code ? "sbc %0,%0" : "ldi %0,0xff",
                         op, plen, 1);
        }
      break; /* US_PLUS */

    case US_MINUS:
      /* [4u] : [3u] */

      avr_asm_len (PLUS == code ? "brcs 0f" : "brcc 0f", op, plen, 1);

      if (n_bytes == 8)
        {
          avr_asm_len ("%~call __clr_8", op, plen, len_call);
          need_copy = false;
        }
      else
        avr_asm_len ("clr %0", op, plen, 1);

      break;
    }

  /* We set the MSB in the unsigned case and the 2 MSBs in the signed case.
     Now copy the right value to the LSBs.  */

  if (need_copy && n_bytes > 1)
    {
      if (US_MINUS == code_sat || US_PLUS == code_sat)
        {
          avr_asm_len ("mov %1,%0", op, plen, 1);

          if (n_bytes > 2)
            {
              op[0] = xop[0];
              if (AVR_HAVE_MOVW)
                avr_asm_len ("movw %0,%1", op, plen, 1);
              else
                avr_asm_len ("mov %A0,%1" CR_TAB
                             "mov %B0,%1", op, plen, 2);
            }
        }
      else if (n_bytes > 2)
        {
          op[0] = xop[0];
          avr_asm_len ("mov %A0,%1" CR_TAB
                       "mov %B0,%1", op, plen, 2);
        }
    }

  if (need_copy && n_bytes == 8)
    {
      if (AVR_HAVE_MOVW)
        avr_asm_len ("movw %r0+2,%0" CR_TAB
                     "movw %r0+4,%0", xop, plen, 2);
      else
        avr_asm_len ("mov %r0+2,%0" CR_TAB
                     "mov %r0+3,%0" CR_TAB
                     "mov %r0+4,%0" CR_TAB
                     "mov %r0+5,%0", xop, plen, 4);
    }

  if (out_label)
    avr_asm_len ("0:", op, plen, 0);
}


/* Output addition/subtraction of register XOP[0] and a constant XOP[2] that
   is ont a compile-time constant:

      XOP[0] = XOP[0] +/- XOP[2]

   This is a helper for the function below.  The only insns that need this
   are additions/subtraction for pointer modes, i.e. HImode and PSImode.  */

static const char*
avr_out_plus_symbol (rtx *xop, enum rtx_code code, int *plen, int *pcc)
{
  machine_mode mode = GET_MODE (xop[0]);

  /* Only pointer modes want to add symbols.  */

  gcc_assert (mode == HImode || mode == PSImode);

  *pcc = MINUS == code ? (int) CC_SET_CZN : (int) CC_SET_N;

  avr_asm_len (PLUS == code
               ? "subi %A0,lo8(-(%2))" CR_TAB "sbci %B0,hi8(-(%2))"
               : "subi %A0,lo8(%2)"    CR_TAB "sbci %B0,hi8(%2)",
               xop, plen, -2);

  if (PSImode == mode)
    avr_asm_len (PLUS == code
                 ? "sbci %C0,hlo8(-(%2))"
                 : "sbci %C0,hlo8(%2)", xop, plen, 1);
  return "";
}


/* Prepare operands of addition/subtraction to be used with avr_out_plus_1.

   INSN is a single_set insn or an insn pattern with a binary operation as
   SET_SRC that is one of: PLUS, SS_PLUS, US_PLUS, MINUS, SS_MINUS, US_MINUS.

   XOP are the operands of INSN.  In the case of 64-bit operations with
   constant XOP[] has just one element:  The summand/subtrahend in XOP[0].
   The non-saturating insns up to 32 bits may or may not supply a "d" class
   scratch as XOP[3].

   If PLEN == NULL output the instructions.
   If PLEN != NULL set *PLEN to the length of the sequence in words.

   PCC is a pointer to store the instructions' effect on cc0.
   PCC may be NULL.

   PLEN and PCC default to NULL.

   OUT_LABEL defaults to TRUE.  For a description, see AVR_OUT_PLUS_1.

   Return ""  */

const char*
avr_out_plus (rtx insn, rtx *xop, int *plen, int *pcc, bool out_label)
{
  int cc_plus, cc_minus, cc_dummy;
  int len_plus, len_minus;
  rtx op[4];
  rtx xpattern = INSN_P (insn) ? single_set (as_a <rtx_insn *> (insn)) : insn;
  rtx xdest = SET_DEST (xpattern);
  machine_mode mode = GET_MODE (xdest);
<<<<<<< HEAD
  scalar_int_mode imode = *int_mode_for_mode (mode);
=======
  scalar_int_mode imode = int_mode_for_mode (mode).require ();
>>>>>>> 5a462df3
  int n_bytes = GET_MODE_SIZE (mode);
  enum rtx_code code_sat = GET_CODE (SET_SRC (xpattern));
  enum rtx_code code
    = (PLUS == code_sat || SS_PLUS == code_sat || US_PLUS == code_sat
       ? PLUS : MINUS);

  if (!pcc)
    pcc = &cc_dummy;

  /* PLUS and MINUS don't saturate:  Use modular wrap-around.  */

  if (PLUS == code_sat || MINUS == code_sat)
    code_sat = UNKNOWN;

  if (n_bytes <= 4 && REG_P (xop[2]))
    {
      avr_out_plus_1 (xop, plen, code, pcc, code_sat, 0, out_label);
      return "";
    }

  if (8 == n_bytes)
    {
      op[0] = gen_rtx_REG (DImode, ACC_A);
      op[1] = gen_rtx_REG (DImode, ACC_A);
      op[2] = avr_to_int_mode (xop[0]);
    }
  else
    {
      if (!REG_P (xop[2])
          && !CONST_INT_P (xop[2])
          && !CONST_FIXED_P (xop[2]))
        {
          return avr_out_plus_symbol (xop, code, plen, pcc);
        }

      op[0] = avr_to_int_mode (xop[0]);
      op[1] = avr_to_int_mode (xop[1]);
      op[2] = avr_to_int_mode (xop[2]);
    }

  /* Saturations and 64-bit operations don't have a clobber operand.
     For the other cases, the caller will provide a proper XOP[3].  */

  xpattern = INSN_P (insn) ? PATTERN (insn) : insn;
  op[3] = PARALLEL == GET_CODE (xpattern) ? xop[3] : NULL_RTX;

  /* Saturation will need the sign of the original operand.  */

  rtx xmsb = simplify_gen_subreg (QImode, op[2], imode, n_bytes-1);
  int sign = INTVAL (xmsb) < 0 ? -1 : 1;

  /* If we subtract and the subtrahend is a constant, then negate it
     so that avr_out_plus_1 can be used.  */

  if (MINUS == code)
    op[2] = simplify_unary_operation (NEG, imode, op[2], imode);

  /* Work out the shortest sequence.  */

  avr_out_plus_1 (op, &len_minus, MINUS, &cc_minus, code_sat, sign, out_label);
  avr_out_plus_1 (op, &len_plus, PLUS, &cc_plus, code_sat, sign, out_label);

  if (plen)
    {
      *plen = (len_minus <= len_plus) ? len_minus : len_plus;
      *pcc  = (len_minus <= len_plus) ? cc_minus : cc_plus;
    }
  else if (len_minus <= len_plus)
    avr_out_plus_1 (op, NULL, MINUS, pcc, code_sat, sign, out_label);
  else
    avr_out_plus_1 (op, NULL, PLUS, pcc, code_sat, sign, out_label);

  return "";
}


/* Output bit operation (IOR, AND, XOR) with register XOP[0] and compile
   time constant XOP[2]:

      XOP[0] = XOP[0] <op> XOP[2]

   and return "".  If PLEN == NULL, print assembler instructions to perform the
   operation; otherwise, set *PLEN to the length of the instruction sequence
   (in words) printed with PLEN == NULL.  XOP[3] is either an 8-bit clobber
   register or SCRATCH if no clobber register is needed for the operation.
   INSN is an INSN_P or a pattern of an insn.  */

const char*
avr_out_bitop (rtx insn, rtx *xop, int *plen)
{
  /* CODE and MODE of the operation.  */
  rtx xpattern = INSN_P (insn) ? single_set (as_a <rtx_insn *> (insn)) : insn;
  enum rtx_code code = GET_CODE (SET_SRC (xpattern));
  machine_mode mode = GET_MODE (xop[0]);

  /* Number of bytes to operate on.  */
  int n_bytes = GET_MODE_SIZE (mode);

  /* Value of T-flag (0 or 1) or -1 if unknow.  */
  int set_t = -1;

  /* Value (0..0xff) held in clobber register op[3] or -1 if unknown.  */
  int clobber_val = -1;

  /* op[0]: 8-bit destination register
     op[1]: 8-bit const int
     op[2]: 8-bit clobber register, SCRATCH or NULL_RTX.
     op[3]: 8-bit register containing 0xff or NULL_RTX  */
  rtx op[4];

  op[2] = QImode == mode ? NULL_RTX : xop[3];
  op[3] = NULL_RTX;

  if (plen)
    *plen = 0;

  for (int i = 0; i < n_bytes; i++)
    {
      /* We operate byte-wise on the destination.  */
      rtx reg8 = simplify_gen_subreg (QImode, xop[0], mode, i);
      rtx xval8 = simplify_gen_subreg (QImode, xop[2], mode, i);

      /* 8-bit value to operate with this byte. */
      unsigned int val8 = UINTVAL (xval8) & GET_MODE_MASK (QImode);

      /* Number of bits set in the current byte of the constant.  */
      int pop8 = popcount_hwi (val8);

      /* Registers R16..R31 can operate with immediate.  */
      bool ld_reg_p = test_hard_reg_class (LD_REGS, reg8);

      op[0] = reg8;
      op[1] = GEN_INT (val8);

      switch (code)
        {
        case IOR:

          if (0 == pop8)
            continue;
          else if (ld_reg_p)
            avr_asm_len ("ori %0,%1", op, plen, 1);
          else if (1 == pop8)
            {
              if (set_t != 1)
                avr_asm_len ("set", op, plen, 1);
              set_t = 1;

              op[1] = GEN_INT (exact_log2 (val8));
              avr_asm_len ("bld %0,%1", op, plen, 1);
            }
          else if (8 == pop8)
            {
              if (op[3] != NULL_RTX)
                avr_asm_len ("mov %0,%3", op, plen, 1);
              else
                avr_asm_len ("clr %0" CR_TAB
                             "dec %0", op, plen, 2);

              op[3] = op[0];
            }
          else
            {
              if (clobber_val != (int) val8)
                avr_asm_len ("ldi %2,%1", op, plen, 1);
              clobber_val = (int) val8;

              avr_asm_len ("or %0,%2", op, plen, 1);
            }

          continue; /* IOR */

        case AND:

          if (8 == pop8)
            continue;
          else if (0 == pop8)
            avr_asm_len ("clr %0", op, plen, 1);
          else if (ld_reg_p)
            avr_asm_len ("andi %0,%1", op, plen, 1);
          else if (7 == pop8)
            {
              if (set_t != 0)
                avr_asm_len ("clt", op, plen, 1);
              set_t = 0;

              op[1] = GEN_INT (exact_log2 (GET_MODE_MASK (QImode) & ~val8));
              avr_asm_len ("bld %0,%1", op, plen, 1);
            }
          else
            {
              if (clobber_val != (int) val8)
                avr_asm_len ("ldi %2,%1", op, plen, 1);
              clobber_val = (int) val8;

              avr_asm_len ("and %0,%2", op, plen, 1);
            }

          continue; /* AND */

        case XOR:

          if (0 == pop8)
            continue;
          else if (8 == pop8)
            avr_asm_len ("com %0", op, plen, 1);
          else if (ld_reg_p && val8 == (1 << 7))
            avr_asm_len ("subi %0,%1", op, plen, 1);
          else
            {
              if (clobber_val != (int) val8)
                avr_asm_len ("ldi %2,%1", op, plen, 1);
              clobber_val = (int) val8;

              avr_asm_len ("eor %0,%2", op, plen, 1);
            }

          continue; /* XOR */

        default:
          /* Unknown rtx_code */
          gcc_unreachable();
        }
    } /* for all sub-bytes */

  return "";
}


/* Output sign extension from XOP[1] to XOP[0] and return "".
   If PLEN == NULL, print assembler instructions to perform the operation;
   otherwise, set *PLEN to the length of the instruction sequence (in words)
   as printed with PLEN == NULL.  */

const char*
avr_out_sign_extend (rtx_insn *insn, rtx *xop, int *plen)
{
  // Size in bytes of source resp. destination operand.
  unsigned n_src = GET_MODE_SIZE (GET_MODE (xop[1]));
  unsigned n_dest = GET_MODE_SIZE (GET_MODE (xop[0]));
  rtx r_msb = all_regs_rtx[REGNO (xop[1]) + n_src - 1];

  if (plen)
    *plen = 0;

  // Copy destination to source

  if (REGNO (xop[0]) != REGNO (xop[1]))
    {
      gcc_assert (n_src <= 2);

      if (n_src == 2)
        avr_asm_len (AVR_HAVE_MOVW
                     ? "movw %0,%1"
                     : "mov %B0,%B1", xop, plen, 1);
      if (n_src == 1 || !AVR_HAVE_MOVW)
        avr_asm_len ("mov %A0,%A1", xop, plen, 1);
    }

  // Set Carry to the sign bit MSB.7...

  if (REGNO (xop[0]) == REGNO (xop[1])
      || !reg_unused_after (insn, r_msb))
    {
      avr_asm_len ("mov __tmp_reg__,%0", &r_msb, plen, 1);
      r_msb = tmp_reg_rtx;
    }

  avr_asm_len ("lsl %0", &r_msb, plen, 1);

  // ...and propagate it to all the new sign bits

  for (unsigned n = n_src; n < n_dest; n++)
    avr_asm_len ("sbc %0,%0", &all_regs_rtx[REGNO (xop[0]) + n], plen, 1);

  return "";
}


/* PLEN == NULL: Output code to add CONST_INT OP[0] to SP.
   PLEN != NULL: Set *PLEN to the length of that sequence.
   Return "".  */

const char*
avr_out_addto_sp (rtx *op, int *plen)
{
  int pc_len = AVR_2_BYTE_PC ? 2 : 3;
  int addend = INTVAL (op[0]);

  if (plen)
    *plen = 0;

  if (addend < 0)
    {
      if (flag_verbose_asm || flag_print_asm_name)
        avr_asm_len (ASM_COMMENT_START "SP -= %n0", op, plen, 0);

      while (addend <= -pc_len)
        {
          addend += pc_len;
          avr_asm_len ("rcall .", op, plen, 1);
        }

      while (addend++ < 0)
        avr_asm_len ("push __tmp_reg__", op, plen, 1);
    }
  else if (addend > 0)
    {
      if (flag_verbose_asm || flag_print_asm_name)
        avr_asm_len (ASM_COMMENT_START "SP += %0", op, plen, 0);

      while (addend-- > 0)
        avr_asm_len ("pop __tmp_reg__", op, plen, 1);
    }

  return "";
}


/* Output instructions to insert an inverted bit into OPERANDS[0]:
   $0.$1 = ~$2.$3      if XBITNO = NULL
   $0.$1 = ~$2.XBITNO  if XBITNO != NULL.
   If PLEN = NULL then output the respective instruction sequence which
   is a combination of BST / BLD and some instruction(s) to invert the bit.
   If PLEN != NULL then store the length of the sequence (in words) in *PLEN.
   Return "".  */

const char*
avr_out_insert_notbit (rtx_insn *insn, rtx operands[], rtx xbitno, int *plen)
{
  rtx op[4] = { operands[0], operands[1], operands[2],
                xbitno == NULL_RTX ? operands [3] : xbitno };

  if (INTVAL (op[1]) == 7
      && test_hard_reg_class (LD_REGS, op[0]))
    {
      /* If the inserted bit number is 7 and we have a d-reg, then invert
         the bit after the insertion by means of SUBI *,0x80.  */

      if (INTVAL (op[3]) == 7
          && REGNO (op[0]) == REGNO (op[2]))
        {
          avr_asm_len ("subi %0,0x80", op, plen, -1);
        }
      else
        {
          avr_asm_len ("bst %2,%3" CR_TAB
                       "bld %0,%1" CR_TAB
                       "subi %0,0x80", op, plen, -3);
        }
    }
  else if (test_hard_reg_class (LD_REGS, op[0])
           && (INTVAL (op[1]) != INTVAL (op[3])
               || !reg_overlap_mentioned_p (op[0], op[2])))
    {
      /* If the destination bit is in a d-reg we can jump depending
         on the source bit and use ANDI / ORI.  This just applies if we
         have not an early-clobber situation with the bit.  */

      avr_asm_len ("andi %0,~(1<<%1)" CR_TAB
                   "sbrs %2,%3"       CR_TAB
                   "ori %0,1<<%1", op, plen, -3);
    }
  else
    {
      /* Otherwise, invert the bit by means of COM before we store it with
         BST and then undo the COM if needed.  */

      avr_asm_len ("com %2" CR_TAB
                   "bst %2,%3", op, plen, -2);

      if (!reg_unused_after (insn, op[2])
          // A simple 'reg_unused_after' is not enough because that function
          // assumes that the destination register is overwritten completely
          // and hence is in order for our purpose.  This is not the case
          // with BLD which just changes one bit of the destination.
          || reg_overlap_mentioned_p (op[0], op[2]))
        {
          /* Undo the COM from above.  */
          avr_asm_len ("com %2", op, plen, 1);
        }

      avr_asm_len ("bld %0,%1", op, plen, 1);
    }

  return "";
}


/* Outputs instructions needed for fixed point type conversion.
   This includes converting between any fixed point type, as well
   as converting to any integer type.  Conversion between integer
   types is not supported.

   Converting signed fractional types requires a bit shift if converting
   to or from any unsigned fractional type because the decimal place is
   shifted by 1 bit.  When the destination is a signed fractional, the sign
   is stored in either the carry or T bit.  */

const char*
avr_out_fract (rtx_insn *insn, rtx operands[], bool intsigned, int *plen)
{
  rtx xop[6];
  RTX_CODE shift = UNKNOWN;
  bool sign_in_carry = false;
  bool msb_in_carry = false;
  bool lsb_in_tmp_reg = false;
  bool lsb_in_carry = false;
  bool frac_rounded = false;
  const char *code_ashift = "lsl %0";


#define MAY_CLOBBER(RR)                                                 \
  /* Shorthand used below.  */                                          \
  ((sign_bytes                                                          \
    && IN_RANGE (RR, dest.regno_msb - sign_bytes + 1, dest.regno_msb))  \
   || (offset && IN_RANGE (RR, dest.regno, dest.regno_msb))		\
   || (reg_unused_after (insn, all_regs_rtx[RR])                        \
       && !IN_RANGE (RR, dest.regno, dest.regno_msb)))

  struct
  {
    /* bytes       : Length of operand in bytes.
       ibyte       : Length of integral part in bytes.
       fbyte, fbit : Length of fractional part in bytes, bits.  */

    bool sbit;
    unsigned fbit, bytes, ibyte, fbyte;
    unsigned regno, regno_msb;
  } dest, src, *val[2] = { &dest, &src };

  if (plen)
    *plen = 0;

  /* Step 0:  Determine information on source and destination operand we
     ======   will need in the remainder.  */

  for (size_t i = 0; i < ARRAY_SIZE (val); i++)
    {
      machine_mode mode;

      xop[i] = operands[i];

      mode = GET_MODE (xop[i]);

      val[i]->bytes = GET_MODE_SIZE (mode);
      val[i]->regno = REGNO (xop[i]);
      val[i]->regno_msb = REGNO (xop[i]) + val[i]->bytes - 1;

      if (SCALAR_INT_MODE_P (mode))
        {
          val[i]->sbit = intsigned;
          val[i]->fbit = 0;
        }
      else if (ALL_SCALAR_FIXED_POINT_MODE_P (mode))
        {
          val[i]->sbit = SIGNED_SCALAR_FIXED_POINT_MODE_P (mode);
          val[i]->fbit = GET_MODE_FBIT (mode);
        }
      else
        fatal_insn ("unsupported fixed-point conversion", insn);

      val[i]->fbyte = (1 + val[i]->fbit) / BITS_PER_UNIT;
      val[i]->ibyte = val[i]->bytes - val[i]->fbyte;
    }

  // Byte offset of the decimal point taking into account different place
  // of the decimal point in input and output and different register numbers
  // of input and output.
  int offset = dest.regno - src.regno + dest.fbyte - src.fbyte;

  // Number of destination bytes that will come from sign / zero extension.
  int sign_bytes = (dest.ibyte - src.ibyte) * (dest.ibyte > src.ibyte);

  // Number of bytes at the low end to be filled with zeros.
  int zero_bytes = (dest.fbyte - src.fbyte) * (dest.fbyte > src.fbyte);

  // Do we have a 16-Bit register that is cleared?
  rtx clrw = NULL_RTX;

  bool sign_extend = src.sbit && sign_bytes;

  if (0 == dest.fbit % 8 && 7 == src.fbit % 8)
    shift = ASHIFT;
  else if (7 == dest.fbit % 8 && 0 == src.fbit % 8)
    shift = ASHIFTRT;
  else if (dest.fbit % 8 == src.fbit % 8)
    shift = UNKNOWN;
  else
    gcc_unreachable();

  /* If we need to round the fraction part, we might need to save/round it
     before clobbering any of it in Step 1.  Also, we might want to do
     the rounding now to make use of LD_REGS.  */
  if (SCALAR_INT_MODE_P (GET_MODE (xop[0]))
      && SCALAR_ACCUM_MODE_P (GET_MODE (xop[1]))
      && !TARGET_FRACT_CONV_TRUNC)
    {
      bool overlap
        = (src.regno <=
           (offset ? dest.regno_msb - sign_bytes : dest.regno + zero_bytes - 1)
           && dest.regno - offset -1 >= dest.regno);
      unsigned s0 = dest.regno - offset -1;
      bool use_src = true;
      unsigned sn;
      unsigned copied_msb = src.regno_msb;
      bool have_carry = false;

      if (src.ibyte > dest.ibyte)
        copied_msb -= src.ibyte - dest.ibyte;

      for (sn = s0; sn <= copied_msb; sn++)
        if (!IN_RANGE (sn, dest.regno, dest.regno_msb)
            && !reg_unused_after (insn, all_regs_rtx[sn]))
          use_src = false;
      if (use_src && TEST_HARD_REG_BIT (reg_class_contents[LD_REGS], s0))
        {
          avr_asm_len ("tst %0" CR_TAB "brpl 0f",
                       &all_regs_rtx[src.regno_msb], plen, 2);
          sn = src.regno;
          if (sn < s0)
            {
              if (TEST_HARD_REG_BIT (reg_class_contents[LD_REGS], sn))
                avr_asm_len ("cpi %0,1", &all_regs_rtx[sn], plen, 1);
              else
                avr_asm_len ("sec" CR_TAB
                             "cpc %0,__zero_reg__",
                             &all_regs_rtx[sn], plen, 2);
              have_carry = true;
            }
          while (++sn < s0)
            avr_asm_len ("cpc %0,__zero_reg__", &all_regs_rtx[sn], plen, 1);

          avr_asm_len (have_carry ? "sbci %0,128" : "subi %0,129",
                       &all_regs_rtx[s0], plen, 1);
          for (sn = src.regno + src.fbyte; sn <= copied_msb; sn++)
            avr_asm_len ("sbci %0,255", &all_regs_rtx[sn], plen, 1);
          avr_asm_len ("\n0:", NULL, plen, 0);
          frac_rounded = true;
        }
      else if (use_src && overlap)
        {
          avr_asm_len ("clr __tmp_reg__" CR_TAB
                       "sbrc %1,0"       CR_TAB
                       "dec __tmp_reg__", xop, plen, 1);
          sn = src.regno;
          if (sn < s0)
            {
              avr_asm_len ("add %0,__tmp_reg__", &all_regs_rtx[sn], plen, 1);
              have_carry = true;
            }

          while (++sn < s0)
            avr_asm_len ("adc %0,__tmp_reg__", &all_regs_rtx[sn], plen, 1);

          if (have_carry)
            avr_asm_len ("clt"                CR_TAB
                         "bld __tmp_reg__,7"  CR_TAB
                         "adc %0,__tmp_reg__",
                         &all_regs_rtx[s0], plen, 1);
          else
            avr_asm_len ("lsr __tmp_reg" CR_TAB
                         "add %0,__tmp_reg__",
                         &all_regs_rtx[s0], plen, 2);
          for (sn = src.regno + src.fbyte; sn <= copied_msb; sn++)
            avr_asm_len ("adc %0,__zero_reg__", &all_regs_rtx[sn], plen, 1);
          frac_rounded = true;
        }
      else if (overlap)
        {
          bool use_src
            = (TEST_HARD_REG_BIT (reg_class_contents[LD_REGS], s0)
               && (IN_RANGE (s0, dest.regno, dest.regno_msb)
                   || reg_unused_after (insn, all_regs_rtx[s0])));
          xop[2] = all_regs_rtx[s0];
          unsigned sn = src.regno;
          if (!use_src || sn == s0)
            avr_asm_len ("mov __tmp_reg__,%2", xop, plen, 1);
          /* We need to consider to-be-discarded bits
             if the value is negative.  */
          if (sn < s0)
            {
              avr_asm_len ("tst %0" CR_TAB
                           "brpl 0f",
                           &all_regs_rtx[src.regno_msb], plen, 2);
              /* Test to-be-discarded bytes for any nozero bits.
                 ??? Could use OR or SBIW to test two registers at once.  */
              if (sn < s0)
                avr_asm_len ("cp %0,__zero_reg__", &all_regs_rtx[sn], plen, 1);

              while (++sn < s0)
                avr_asm_len ("cpc %0,__zero_reg__", &all_regs_rtx[sn], plen, 1);
              /* Set bit 0 in __tmp_reg__ if any of the lower bits was set.  */
              if (use_src)
                avr_asm_len ("breq 0f" CR_TAB
                             "ori %2,1"
                             "\n0:\t" "mov __tmp_reg__,%2",
                             xop, plen, 3);
              else
                avr_asm_len ("breq 0f" CR_TAB
                             "set"     CR_TAB
                             "bld __tmp_reg__,0\n0:",
                             xop, plen, 3);
            }
          lsb_in_tmp_reg = true;
        }
    }

  /* Step 1:  Clear bytes at the low end and copy payload bits from source
     ======   to destination.  */

  int step = offset < 0 ? 1 : -1;
  unsigned d0 = offset < 0 ? dest.regno : dest.regno_msb;

  // We cleared at least that number of registers.
  int clr_n = 0;

  for (; d0 >= dest.regno && d0 <= dest.regno_msb; d0 += step)
    {
      // Next regno of destination is needed for MOVW
      unsigned d1 = d0 + step;

      // Current and next regno of source
      signed s0 = d0 - offset;
      signed s1 = s0 + step;

      // Must current resp. next regno be CLRed?  This applies to the low
      // bytes of the destination that have no associated source bytes.
      bool clr0 = s0 < (signed) src.regno;
      bool clr1 = s1 < (signed) src.regno && d1 >= dest.regno;

      // First gather what code to emit (if any) and additional step to
      // apply if a MOVW is in use.  xop[2] is destination rtx and xop[3]
      // is the source rtx for the current loop iteration.
      const char *code = NULL;
      int stepw = 0;

      if (clr0)
        {
          if (AVR_HAVE_MOVW && clr1 && clrw)
            {
              xop[2] = all_regs_rtx[d0 & ~1];
              xop[3] = clrw;
              code = "movw %2,%3";
              stepw = step;
            }
          else
            {
              xop[2] = all_regs_rtx[d0];
              code = "clr %2";

              if (++clr_n >= 2
                  && !clrw
                  && d0 % 2 == (step > 0))
                {
                  clrw = all_regs_rtx[d0 & ~1];
                }
            }
        }
      else if (offset && s0 <= (signed) src.regno_msb)
        {
          int movw = AVR_HAVE_MOVW && offset % 2 == 0
            && d0 % 2 == (offset > 0)
            && d1 <= dest.regno_msb && d1 >= dest.regno
            && s1 <= (signed) src.regno_msb  && s1 >= (signed) src.regno;

          xop[2] = all_regs_rtx[d0 & ~movw];
          xop[3] = all_regs_rtx[s0 & ~movw];
          code = movw ? "movw %2,%3" : "mov %2,%3";
          stepw = step * movw;
        }

      if (code)
        {
          if (sign_extend && shift != ASHIFT && !sign_in_carry
              && (d0 == src.regno_msb || d0 + stepw == src.regno_msb))
            {
              /* We are going to override the sign bit.  If we sign-extend,
                 store the sign in the Carry flag.  This is not needed if
                 the destination will be ASHIFT in the remainder because
                 the ASHIFT will set Carry without extra instruction.  */

              avr_asm_len ("lsl %0", &all_regs_rtx[src.regno_msb], plen, 1);
              sign_in_carry = true;
            }

          unsigned src_msb = dest.regno_msb - sign_bytes - offset + 1;

          if (!sign_extend && shift == ASHIFTRT && !msb_in_carry
              && src.ibyte > dest.ibyte
              && (d0 == src_msb || d0 + stepw == src_msb))
            {
              /* We are going to override the MSB.  If we shift right,
                 store the MSB in the Carry flag.  This is only needed if
                 we don't sign-extend becaue with sign-extension the MSB
                 (the sign) will be produced by the sign extension.  */

              avr_asm_len ("lsr %0", &all_regs_rtx[src_msb], plen, 1);
              msb_in_carry = true;
            }

          unsigned src_lsb = dest.regno - offset -1;

          if (shift == ASHIFT && src.fbyte > dest.fbyte && !lsb_in_carry
	      && !lsb_in_tmp_reg
              && (d0 == src_lsb || d0 + stepw == src_lsb))
            {
              /* We are going to override the new LSB; store it into carry.  */

              avr_asm_len ("lsl %0", &all_regs_rtx[src_lsb], plen, 1);
              code_ashift = "rol %0";
              lsb_in_carry = true;
            }

          avr_asm_len (code, xop, plen, 1);
          d0 += stepw;
        }
    }

  /* Step 2:  Shift destination left by 1 bit position.  This might be needed
     ======   for signed input and unsigned output.  */

  if (shift == ASHIFT && src.fbyte > dest.fbyte && !lsb_in_carry)
    {
      unsigned s0 = dest.regno - offset -1;

      /* n1169 4.1.4 says:
	 "Conversions from a fixed-point to an integer type round toward zero."
	 Hence, converting a fract type to integer only gives a non-zero result
	 for -1.  */
      if (SCALAR_INT_MODE_P (GET_MODE (xop[0]))
	  && SCALAR_FRACT_MODE_P (GET_MODE (xop[1]))
	  && !TARGET_FRACT_CONV_TRUNC)
	{
	  gcc_assert (s0 == src.regno_msb);
	  /* Check if the input is -1.  We do that by checking if negating
	     the input causes an integer overflow.  */
	  unsigned sn = src.regno;
	  avr_asm_len ("cp __zero_reg__,%0", &all_regs_rtx[sn++], plen, 1);
	  while (sn <= s0)
	    avr_asm_len ("cpc __zero_reg__,%0", &all_regs_rtx[sn++], plen, 1);

	  /* Overflow goes with set carry.  Clear carry otherwise.  */
	  avr_asm_len ("brvs 0f" CR_TAB
                       "clc\n0:", NULL, plen, 2);
	}
      /* Likewise, when converting from accumulator types to integer, we
	 need to round up negative values.  */
      else if (SCALAR_INT_MODE_P (GET_MODE (xop[0]))
	       && SCALAR_ACCUM_MODE_P (GET_MODE (xop[1]))
	       && !TARGET_FRACT_CONV_TRUNC
	       && !frac_rounded)
	{
	  bool have_carry = false;

	  xop[2] = all_regs_rtx[s0];
	  if (!lsb_in_tmp_reg && !MAY_CLOBBER (s0))
	    avr_asm_len ("mov __tmp_reg__,%2", xop, plen, 1);
	  avr_asm_len ("tst %0" CR_TAB "brpl 0f",
		       &all_regs_rtx[src.regno_msb], plen, 2);
	  if (!lsb_in_tmp_reg)
	    {
	      unsigned sn = src.regno;
	      if (sn < s0)
		{
		  avr_asm_len ("cp __zero_reg__,%0", &all_regs_rtx[sn],
			       plen, 1);
		  have_carry = true;
		}
	      while (++sn < s0)
		avr_asm_len ("cpc __zero_reg__,%0", &all_regs_rtx[sn], plen, 1);
	      lsb_in_tmp_reg = !MAY_CLOBBER (s0);
	    }
	  /* Add in C and the rounding value 127.  */
	  /* If the destination msb is a sign byte, and in LD_REGS,
	     grab it as a temporary.  */
	  if (sign_bytes
	      && TEST_HARD_REG_BIT (reg_class_contents[LD_REGS],
				    dest.regno_msb))
	    {
	      xop[3] = all_regs_rtx[dest.regno_msb];
	      avr_asm_len ("ldi %3,127", xop, plen, 1);
	      avr_asm_len ((have_carry && lsb_in_tmp_reg ? "adc __tmp_reg__,%3"
			    : have_carry ? "adc %2,%3"
			    : lsb_in_tmp_reg ? "add __tmp_reg__,%3"
			    : "add %2,%3"),
			   xop, plen, 1);
	    }
	  else
	    {
	      /* Fall back to use __zero_reg__ as a temporary.  */
	      avr_asm_len ("dec __zero_reg__", NULL, plen, 1);
	      if (have_carry)
		avr_asm_len ("clt" CR_TAB
                             "bld __zero_reg__,7", NULL, plen, 2);
	      else
		avr_asm_len ("lsr __zero_reg__", NULL, plen, 1);
	      avr_asm_len (have_carry && lsb_in_tmp_reg
                           ? "adc __tmp_reg__,__zero_reg__"
                           : have_carry ? "adc %2,__zero_reg__"
                           : lsb_in_tmp_reg ? "add __tmp_reg__,__zero_reg__"
                           : "add %2,__zero_reg__",
			   xop, plen, 1);
	      avr_asm_len ("eor __zero_reg__,__zero_reg__", NULL, plen, 1);
	    }

          for (d0 = dest.regno + zero_bytes;
	       d0 <= dest.regno_msb - sign_bytes; d0++)
	    avr_asm_len ("adc %0,__zero_reg__", &all_regs_rtx[d0], plen, 1);

          avr_asm_len (lsb_in_tmp_reg
		       ? "\n0:\t" "lsl __tmp_reg__"
                       : "\n0:\t" "lsl %2",
		       xop, plen, 1);
	}
      else if (MAY_CLOBBER (s0))
        avr_asm_len ("lsl %0", &all_regs_rtx[s0], plen, 1);
      else
        avr_asm_len ("mov __tmp_reg__,%0" CR_TAB
                     "lsl __tmp_reg__", &all_regs_rtx[s0], plen, 2);

      code_ashift = "rol %0";
      lsb_in_carry = true;
    }

  if (shift == ASHIFT)
    {
      for (d0 = dest.regno + zero_bytes;
           d0 <= dest.regno_msb - sign_bytes; d0++)
        {
          avr_asm_len (code_ashift, &all_regs_rtx[d0], plen, 1);
          code_ashift = "rol %0";
        }

      lsb_in_carry = false;
      sign_in_carry = true;
    }

  /* Step 4a:  Store MSB in carry if we don't already have it or will produce
     =======   it in sign-extension below.  */

  if (!sign_extend && shift == ASHIFTRT && !msb_in_carry
      && src.ibyte > dest.ibyte)
    {
      unsigned s0 = dest.regno_msb - sign_bytes - offset + 1;

      if (MAY_CLOBBER (s0))
        avr_asm_len ("lsr %0", &all_regs_rtx[s0], plen, 1);
      else
        avr_asm_len ("mov __tmp_reg__,%0" CR_TAB
                     "lsr __tmp_reg__", &all_regs_rtx[s0], plen, 2);

      msb_in_carry = true;
    }

  /* Step 3:  Sign-extend or zero-extend the destination as needed.
     ======   */

  if (sign_extend && !sign_in_carry)
    {
      unsigned s0 = src.regno_msb;

      if (MAY_CLOBBER (s0))
        avr_asm_len ("lsl %0", &all_regs_rtx[s0], plen, 1);
      else
        avr_asm_len ("mov __tmp_reg__,%0" CR_TAB
                     "lsl __tmp_reg__", &all_regs_rtx[s0], plen, 2);

      sign_in_carry = true;
    }

  gcc_assert (sign_in_carry + msb_in_carry + lsb_in_carry <= 1);

  unsigned copies = 0;
  rtx movw = sign_extend ? NULL_RTX : clrw;

  for (d0 = dest.regno_msb - sign_bytes + 1; d0 <= dest.regno_msb; d0++)
    {
      if (AVR_HAVE_MOVW && movw
          && d0 % 2 == 0 && d0 + 1 <= dest.regno_msb)
        {
          xop[2] = all_regs_rtx[d0];
          xop[3] = movw;
          avr_asm_len ("movw %2,%3", xop, plen, 1);
          d0++;
        }
      else
        {
          avr_asm_len (sign_extend ? "sbc %0,%0" : "clr %0",
                       &all_regs_rtx[d0], plen, 1);

          if (++copies >= 2 && !movw && d0 % 2 == 1)
            movw = all_regs_rtx[d0-1];
        }
    } /* for */


  /* Step 4:  Right shift the destination.  This might be needed for
     ======   conversions from unsigned to signed.  */

  if (shift == ASHIFTRT)
    {
      const char *code_ashiftrt = "lsr %0";

      if (sign_extend || msb_in_carry)
        code_ashiftrt = "ror %0";

      if (src.sbit && src.ibyte == dest.ibyte)
        code_ashiftrt = "asr %0";

      for (d0 = dest.regno_msb - sign_bytes;
           d0 >= dest.regno + zero_bytes - 1 && d0 >= dest.regno; d0--)
        {
          avr_asm_len (code_ashiftrt, &all_regs_rtx[d0], plen, 1);
          code_ashiftrt = "ror %0";
        }
    }

#undef MAY_CLOBBER

  return "";
}


/* Output fixed-point rounding.  XOP[0] = XOP[1] is the operand to round.
   XOP[2] is the rounding point, a CONST_INT.  The function prints the
   instruction sequence if PLEN = NULL and computes the length in words
   of the sequence if PLEN != NULL.  Most of this function deals with
   preparing operands for calls to `avr_out_plus' and `avr_out_bitop'.  */

const char*
avr_out_round (rtx_insn *insn ATTRIBUTE_UNUSED, rtx *xop, int *plen)
{
  scalar_mode mode = as_a <scalar_mode> (GET_MODE (xop[0]));
<<<<<<< HEAD
  scalar_int_mode imode = *int_mode_for_mode (mode);
=======
  scalar_int_mode imode = int_mode_for_mode (mode).require ();
>>>>>>> 5a462df3
  // The smallest fractional bit not cleared by the rounding is 2^(-RP).
  int fbit = (int) GET_MODE_FBIT (mode);
  double_int i_add = double_int_zero.set_bit (fbit-1 - INTVAL (xop[2]));
  wide_int wi_add = wi::set_bit_in_zero (fbit-1 - INTVAL (xop[2]),
					 GET_MODE_PRECISION (imode));
  // Lengths of PLUS and AND parts.
  int len_add = 0, *plen_add = plen ? &len_add : NULL;
  int len_and = 0, *plen_and = plen ? &len_and : NULL;

  // Add-Saturate  1/2 * 2^(-RP).  Don't print the label "0:" when printing
  // the saturated addition so that we can emit the "rjmp 1f" before the
  // "0:" below.

  rtx xadd = const_fixed_from_double_int (i_add, mode);
  rtx xpattern, xsrc, op[4];

  xsrc = SIGNED_FIXED_POINT_MODE_P (mode)
    ? gen_rtx_SS_PLUS (mode, xop[1], xadd)
    : gen_rtx_US_PLUS (mode, xop[1], xadd);
  xpattern = gen_rtx_SET (xop[0], xsrc);

  op[0] = xop[0];
  op[1] = xop[1];
  op[2] = xadd;
  avr_out_plus (xpattern, op, plen_add, NULL, false /* Don't print "0:" */);

  avr_asm_len ("rjmp 1f" CR_TAB
               "0:", NULL, plen_add, 1);

  // Keep  all bits from RP and higher:   ... 2^(-RP)
  // Clear all bits from RP+1 and lower:              2^(-RP-1) ...
  // Rounding point                           ^^^^^^^
  // Added above                                      ^^^^^^^^^
  rtx xreg = simplify_gen_subreg (imode, xop[0], mode, 0);
  rtx xmask = immed_wide_int_const (-wi_add - wi_add, imode);

  xpattern = gen_rtx_SET (xreg, gen_rtx_AND (imode, xreg, xmask));

  op[0] = xreg;
  op[1] = xreg;
  op[2] = xmask;
  op[3] = gen_rtx_SCRATCH (QImode);
  avr_out_bitop (xpattern, op, plen_and);
  avr_asm_len ("1:", NULL, plen, 0);

  if (plen)
    *plen = len_add + len_and;

  return "";
}


/* Create RTL split patterns for byte sized rotate expressions.  This
   produces a series of move instructions and considers overlap situations.
   Overlapping non-HImode operands need a scratch register.  */

bool
avr_rotate_bytes (rtx operands[])
{
  machine_mode mode = GET_MODE (operands[0]);
  bool overlapped = reg_overlap_mentioned_p (operands[0], operands[1]);
  bool same_reg = rtx_equal_p (operands[0], operands[1]);
  int num = INTVAL (operands[2]);
  rtx scratch = operands[3];
  /* Work out if byte or word move is needed.  Odd byte rotates need QImode.
     Word move if no scratch is needed, otherwise use size of scratch.  */
  machine_mode move_mode = QImode;
  int move_size, offset, size;

  if (num & 0xf)
    move_mode = QImode;
  else if ((mode == SImode && !same_reg) || !overlapped)
    move_mode = HImode;
  else
    move_mode = GET_MODE (scratch);

  /* Force DI rotate to use QI moves since other DI moves are currently split
     into QI moves so forward propagation works better.  */
  if (mode == DImode)
    move_mode = QImode;
  /* Make scratch smaller if needed.  */
  if (SCRATCH != GET_CODE (scratch)
      && HImode == GET_MODE (scratch)
      && QImode == move_mode)
    scratch = simplify_gen_subreg (move_mode, scratch, HImode, 0);

  move_size = GET_MODE_SIZE (move_mode);
  /* Number of bytes/words to rotate.  */
  offset = (num  >> 3) / move_size;
  /* Number of moves needed.  */
  size = GET_MODE_SIZE (mode) / move_size;
  /* Himode byte swap is special case to avoid a scratch register.  */
  if (mode == HImode && same_reg)
    {
      /* HImode byte swap, using xor.  This is as quick as using scratch.  */
      rtx src, dst;
      src = simplify_gen_subreg (move_mode, operands[1], mode, 0);
      dst = simplify_gen_subreg (move_mode, operands[0], mode, 1);
      if (!rtx_equal_p (dst, src))
        {
          emit_move_insn (dst, gen_rtx_XOR (QImode, dst, src));
          emit_move_insn (src, gen_rtx_XOR (QImode, src, dst));
          emit_move_insn (dst, gen_rtx_XOR (QImode, dst, src));
        }
    }
  else
    {
#define MAX_SIZE 8 /* GET_MODE_SIZE (DImode) / GET_MODE_SIZE (QImode)  */
      /* Create linked list of moves to determine move order.  */
      struct {
        rtx src, dst;
        int links;
      } move[MAX_SIZE + 8];
      int blocked, moves;

      gcc_assert (size <= MAX_SIZE);
      /* Generate list of subreg moves.  */
      for (int i = 0; i < size; i++)
        {
          int from = i;
          int to = (from + offset) % size;
          move[i].src = simplify_gen_subreg (move_mode, operands[1],
                                             mode, from * move_size);
          move[i].dst = simplify_gen_subreg (move_mode, operands[0],
                                             mode, to * move_size);
          move[i].links = -1;
        }
      /* Mark dependence where a dst of one move is the src of another move.
         The first move is a conflict as it must wait until second is
         performed.  We ignore moves to self - we catch this later.  */
      if (overlapped)
        for (int i = 0; i < size; i++)
          if (reg_overlap_mentioned_p (move[i].dst, operands[1]))
            for (int j = 0; j < size; j++)
              if (j != i && rtx_equal_p (move[j].src, move[i].dst))
                {
                  /* The dst of move i is the src of move j.  */
                  move[i].links = j;
                  break;
                }

      blocked = -1;
      moves = 0;
      /* Go through move list and perform non-conflicting moves.  As each
         non-overlapping move is made, it may remove other conflicts
         so the process is repeated until no conflicts remain.  */
      do
        {
          blocked = -1;
          moves = 0;
          /* Emit move where dst is not also a src or we have used that
             src already.  */
          for (int i = 0; i < size; i++)
            if (move[i].src != NULL_RTX)
              {
                if (move[i].links == -1
                    || move[move[i].links].src == NULL_RTX)
                  {
                    moves++;
                    /* Ignore NOP moves to self.  */
                    if (!rtx_equal_p (move[i].dst, move[i].src))
                      emit_move_insn (move[i].dst, move[i].src);

                    /* Remove  conflict from list.  */
                    move[i].src = NULL_RTX;
                  }
                else
                  blocked = i;
              }

          /* Check for deadlock. This is when no moves occurred and we have
             at least one blocked move.  */
          if (moves == 0 && blocked != -1)
            {
              /* Need to use scratch register to break deadlock.
                 Add move to put dst of blocked move into scratch.
                 When this move occurs, it will break chain deadlock.
                 The scratch register is substituted for real move.  */

              gcc_assert (SCRATCH != GET_CODE (scratch));

              move[size].src = move[blocked].dst;
              move[size].dst =  scratch;
              /* Scratch move is never blocked.  */
              move[size].links = -1;
              /* Make sure we have valid link.  */
              gcc_assert (move[blocked].links != -1);
              /* Replace src of  blocking move with scratch reg.  */
              move[move[blocked].links].src = scratch;
              /* Make dependent on scratch move occurring.  */
              move[blocked].links = size;
              size=size+1;
            }
        }
      while (blocked != -1);
    }
  return true;
}


/* Worker function for `ADJUST_INSN_LENGTH'.  */
/* Modifies the length assigned to instruction INSN
   LEN is the initially computed length of the insn.  */

int
avr_adjust_insn_length (rtx_insn *insn, int len)
{
  rtx *op = recog_data.operand;
  enum attr_adjust_len adjust_len;

  /* As we pretend jump tables in .text, fix branch offsets crossing jump
     tables now.  */

  if (JUMP_TABLE_DATA_P (insn))
    return 0;

  /* Some complex insns don't need length adjustment and therefore
     the length need not/must not be adjusted for these insns.
     It is easier to state this in an insn attribute "adjust_len" than
     to clutter up code here...  */

  if (!NONDEBUG_INSN_P (insn)
      || -1 == recog_memoized (insn))
    {
      return len;
    }

  /* Read from insn attribute "adjust_len" if/how length is to be adjusted.  */

  adjust_len = get_attr_adjust_len (insn);

  if (adjust_len == ADJUST_LEN_NO)
    {
      /* Nothing to adjust: The length from attribute "length" is fine.
         This is the default.  */

      return len;
    }

  /* Extract insn's operands.  */

  extract_constrain_insn_cached (insn);

  /* Dispatch to right function.  */

  switch (adjust_len)
    {
    case ADJUST_LEN_RELOAD_IN16: output_reload_inhi (op, op[2], &len); break;
    case ADJUST_LEN_RELOAD_IN24: avr_out_reload_inpsi (op, op[2], &len); break;
    case ADJUST_LEN_RELOAD_IN32: output_reload_insisf (op, op[2], &len); break;

    case ADJUST_LEN_OUT_BITOP: avr_out_bitop (insn, op, &len); break;

    case ADJUST_LEN_PLUS: avr_out_plus (insn, op, &len); break;
    case ADJUST_LEN_ADDTO_SP: avr_out_addto_sp (op, &len); break;

    case ADJUST_LEN_MOV8:  output_movqi (insn, op, &len); break;
    case ADJUST_LEN_MOV16: output_movhi (insn, op, &len); break;
    case ADJUST_LEN_MOV24: avr_out_movpsi (insn, op, &len); break;
    case ADJUST_LEN_MOV32: output_movsisf (insn, op, &len); break;
    case ADJUST_LEN_MOVMEM: avr_out_movmem (insn, op, &len); break;
    case ADJUST_LEN_XLOAD: avr_out_xload (insn, op, &len); break;
    case ADJUST_LEN_SEXT: avr_out_sign_extend (insn, op, &len); break;

    case ADJUST_LEN_SFRACT: avr_out_fract (insn, op, true, &len); break;
    case ADJUST_LEN_UFRACT: avr_out_fract (insn, op, false, &len); break;
    case ADJUST_LEN_ROUND: avr_out_round (insn, op, &len); break;

    case ADJUST_LEN_TSTHI: avr_out_tsthi (insn, op, &len); break;
    case ADJUST_LEN_TSTPSI: avr_out_tstpsi (insn, op, &len); break;
    case ADJUST_LEN_TSTSI: avr_out_tstsi (insn, op, &len); break;
    case ADJUST_LEN_COMPARE: avr_out_compare (insn, op, &len); break;
    case ADJUST_LEN_COMPARE64: avr_out_compare64 (insn, op, &len); break;

    case ADJUST_LEN_LSHRQI: lshrqi3_out (insn, op, &len); break;
    case ADJUST_LEN_LSHRHI: lshrhi3_out (insn, op, &len); break;
    case ADJUST_LEN_LSHRSI: lshrsi3_out (insn, op, &len); break;

    case ADJUST_LEN_ASHRQI: ashrqi3_out (insn, op, &len); break;
    case ADJUST_LEN_ASHRHI: ashrhi3_out (insn, op, &len); break;
    case ADJUST_LEN_ASHRSI: ashrsi3_out (insn, op, &len); break;

    case ADJUST_LEN_ASHLQI: ashlqi3_out (insn, op, &len); break;
    case ADJUST_LEN_ASHLHI: ashlhi3_out (insn, op, &len); break;
    case ADJUST_LEN_ASHLSI: ashlsi3_out (insn, op, &len); break;

    case ADJUST_LEN_ASHLPSI: avr_out_ashlpsi3 (insn, op, &len); break;
    case ADJUST_LEN_ASHRPSI: avr_out_ashrpsi3 (insn, op, &len); break;
    case ADJUST_LEN_LSHRPSI: avr_out_lshrpsi3 (insn, op, &len); break;

    case ADJUST_LEN_CALL: len = AVR_HAVE_JMP_CALL ? 2 : 1; break;

    case ADJUST_LEN_INSERT_BITS: avr_out_insert_bits (op, &len); break;

    case ADJUST_LEN_INSV_NOTBIT:
      avr_out_insert_notbit (insn, op, NULL_RTX, &len);
      break;
    case ADJUST_LEN_INSV_NOTBIT_0:
      avr_out_insert_notbit (insn, op, const0_rtx, &len);
      break;
    case ADJUST_LEN_INSV_NOTBIT_7:
      avr_out_insert_notbit (insn, op, GEN_INT (7), &len);
      break;

    default:
      gcc_unreachable();
    }

  return len;
}

/* Return nonzero if register REG dead after INSN.  */

int
reg_unused_after (rtx_insn *insn, rtx reg)
{
  return (dead_or_set_p (insn, reg)
	  || (REG_P (reg) && _reg_unused_after (insn, reg)));
}

/* Return nonzero if REG is not used after INSN.
   We assume REG is a reload reg, and therefore does
   not live past labels.  It may live past calls or jumps though.  */

int
_reg_unused_after (rtx_insn *insn, rtx reg)
{
  enum rtx_code code;
  rtx set;

  /* If the reg is set by this instruction, then it is safe for our
     case.  Disregard the case where this is a store to memory, since
     we are checking a register used in the store address.  */
  set = single_set (insn);
  if (set && !MEM_P (SET_DEST (set))
      && reg_overlap_mentioned_p (reg, SET_DEST (set)))
    return 1;

  while ((insn = NEXT_INSN (insn)))
    {
      rtx set;
      code = GET_CODE (insn);

#if 0
      /* If this is a label that existed before reload, then the register
	 if dead here.  However, if this is a label added by reorg, then
	 the register may still be live here.  We can't tell the difference,
	 so we just ignore labels completely.  */
      if (code == CODE_LABEL)
	return 1;
      /* else */
#endif

      if (!INSN_P (insn))
	continue;

      if (code == JUMP_INSN)
	return 0;

      /* If this is a sequence, we must handle them all at once.
	 We could have for instance a call that sets the target register,
	 and an insn in a delay slot that uses the register.  In this case,
	 we must return 0.  */
      else if (code == INSN && GET_CODE (PATTERN (insn)) == SEQUENCE)
	{
	  rtx_sequence *seq = as_a <rtx_sequence *> (PATTERN (insn));
	  int retval = 0;

	  for (int i = 0; i < seq->len (); i++)
	    {
	      rtx_insn *this_insn = seq->insn (i);
	      rtx set = single_set (this_insn);

	      if (CALL_P (this_insn))
		code = CALL_INSN;
	      else if (JUMP_P (this_insn))
		{
		  if (INSN_ANNULLED_BRANCH_P (this_insn))
		    return 0;
		  code = JUMP_INSN;
		}

	      if (set && reg_overlap_mentioned_p (reg, SET_SRC (set)))
		return 0;
	      if (set && reg_overlap_mentioned_p (reg, SET_DEST (set)))
		{
		  if (!MEM_P (SET_DEST (set)))
		    retval = 1;
		  else
		    return 0;
		}
	      if (set == 0
		  && reg_overlap_mentioned_p (reg, PATTERN (this_insn)))
		return 0;
	    }
	  if (retval == 1)
	    return 1;
	  else if (code == JUMP_INSN)
	    return 0;
	}

      if (code == CALL_INSN)
	{
	  rtx tem;
	  for (tem = CALL_INSN_FUNCTION_USAGE (insn); tem; tem = XEXP (tem, 1))
	    if (GET_CODE (XEXP (tem, 0)) == USE
		&& REG_P (XEXP (XEXP (tem, 0), 0))
		&& reg_overlap_mentioned_p (reg, XEXP (XEXP (tem, 0), 0)))
	      return 0;
	  if (call_used_regs[REGNO (reg)])
	    return 1;
	}

      set = single_set (insn);

      if (set && reg_overlap_mentioned_p (reg, SET_SRC (set)))
	return 0;
      if (set && reg_overlap_mentioned_p (reg, SET_DEST (set)))
	return !MEM_P (SET_DEST (set));
      if (set == 0 && reg_overlap_mentioned_p (reg, PATTERN (insn)))
	return 0;
    }
  return 1;
}


/* Implement `TARGET_ASM_INTEGER'.  */
/* Target hook for assembling integer objects.  The AVR version needs
   special handling for references to certain labels.  */

static bool
avr_assemble_integer (rtx x, unsigned int size, int aligned_p)
{
  if (size == POINTER_SIZE / BITS_PER_UNIT && aligned_p
      && text_segment_operand (x, VOIDmode))
    {
      fputs ("\t.word\tgs(", asm_out_file);
      output_addr_const (asm_out_file, x);
      fputs (")\n", asm_out_file);

      return true;
    }
  else if (GET_MODE (x) == PSImode)
    {
      /* This needs binutils 2.23+, see PR binutils/13503  */

      fputs ("\t.byte\tlo8(", asm_out_file);
      output_addr_const (asm_out_file, x);
      fputs (")" ASM_COMMENT_START "need binutils PR13503\n", asm_out_file);

      fputs ("\t.byte\thi8(", asm_out_file);
      output_addr_const (asm_out_file, x);
      fputs (")" ASM_COMMENT_START "need binutils PR13503\n", asm_out_file);

      fputs ("\t.byte\thh8(", asm_out_file);
      output_addr_const (asm_out_file, x);
      fputs (")" ASM_COMMENT_START "need binutils PR13503\n", asm_out_file);

      return true;
    }
  else if (CONST_FIXED_P (x))
    {
      /* varasm fails to handle big fixed modes that don't fit in hwi.  */

      for (unsigned n = 0; n < size; n++)
        {
          rtx xn = simplify_gen_subreg (QImode, x, GET_MODE (x), n);
          default_assemble_integer (xn, 1, aligned_p);
        }

      return true;
    }

  if (AVR_TINY
      && avr_address_tiny_pm_p (x))
    {
      x = plus_constant (Pmode, x, avr_arch->flash_pm_offset);
    }

  return default_assemble_integer (x, size, aligned_p);
}


/* Implement `TARGET_CLASS_LIKELY_SPILLED_P'.  */
/* Return value is nonzero if pseudos that have been
   assigned to registers of class CLASS would likely be spilled
   because registers of CLASS are needed for spill registers.  */

static bool
avr_class_likely_spilled_p (reg_class_t c)
{
  return (c != ALL_REGS &&
           (AVR_TINY ? 1 : c != ADDW_REGS));
}


/* Valid attributes:
   progmem   -  Put data to program memory.
   signal    -  Make a function to be hardware interrupt.
                After function prologue interrupts remain disabled.
   interrupt -  Make a function to be hardware interrupt. Before function
                prologue interrupts are enabled by means of SEI.
   naked     -  Don't generate function prologue/epilogue and RET
                instruction.  */

/* Handle a "progmem" attribute; arguments as in
   struct attribute_spec.handler.  */

static tree
avr_handle_progmem_attribute (tree *node, tree name,
			      tree args ATTRIBUTE_UNUSED,
			      int flags ATTRIBUTE_UNUSED,
			      bool *no_add_attrs)
{
  if (DECL_P (*node))
    {
      if (TREE_CODE (*node) == TYPE_DECL)
	{
	  /* This is really a decl attribute, not a type attribute,
	     but try to handle it for GCC 3.0 backwards compatibility.  */

	  tree type = TREE_TYPE (*node);
	  tree attr = tree_cons (name, args, TYPE_ATTRIBUTES (type));
	  tree newtype = build_type_attribute_variant (type, attr);

	  TYPE_MAIN_VARIANT (newtype) = TYPE_MAIN_VARIANT (type);
	  TREE_TYPE (*node) = newtype;
	  *no_add_attrs = true;
	}
      else if (TREE_STATIC (*node) || DECL_EXTERNAL (*node))
	{
          *no_add_attrs = false;
	}
      else
	{
	  warning (OPT_Wattributes, "%qE attribute ignored",
		   name);
	  *no_add_attrs = true;
	}
    }

  return NULL_TREE;
}

/* Handle an attribute requiring a FUNCTION_DECL; arguments as in
   struct attribute_spec.handler.  */

static tree
avr_handle_fndecl_attribute (tree *node, tree name,
			     tree args ATTRIBUTE_UNUSED,
			     int flags ATTRIBUTE_UNUSED,
			     bool *no_add_attrs)
{
  if (TREE_CODE (*node) != FUNCTION_DECL)
    {
      warning (OPT_Wattributes, "%qE attribute only applies to functions",
	       name);
      *no_add_attrs = true;
    }

  return NULL_TREE;
}

static tree
avr_handle_fntype_attribute (tree *node, tree name,
                             tree args ATTRIBUTE_UNUSED,
                             int flags ATTRIBUTE_UNUSED,
                             bool *no_add_attrs)
{
  if (TREE_CODE (*node) != FUNCTION_TYPE)
    {
      warning (OPT_Wattributes, "%qE attribute only applies to functions",
	       name);
      *no_add_attrs = true;
    }

  return NULL_TREE;
}

static tree
avr_handle_absdata_attribute (tree *node, tree name, tree /* args */,
                              int /* flags */, bool *no_add)
{
  location_t loc = DECL_SOURCE_LOCATION (*node);

  if (AVR_TINY)
    {
      if (TREE_CODE (*node) != VAR_DECL
          || (!TREE_STATIC (*node) && !DECL_EXTERNAL (*node)))
        {
          warning_at (loc, OPT_Wattributes, "%qE attribute only applies to"
                      " variables in static storage", name);
          *no_add = true;
        }
    }
  else
    {
      warning_at (loc, OPT_Wattributes, "%qE attribute only supported"
                  " for reduced Tiny cores", name);
      *no_add = true;
    }

  return NULL_TREE;
}

static tree
avr_handle_addr_attribute (tree *node, tree name, tree args,
			   int flags ATTRIBUTE_UNUSED, bool *no_add)
{
  bool io_p = (strncmp (IDENTIFIER_POINTER (name), "io", 2) == 0);
  location_t loc = DECL_SOURCE_LOCATION (*node);

  if (!VAR_P (*node))
    {
      warning_at (loc, OPT_Wattributes, "%qE attribute only applies to "
		  "variables", name);
      *no_add = true;
      return NULL_TREE;
    }

  if (args != NULL_TREE)
    {
      if (TREE_CODE (TREE_VALUE (args)) == NON_LVALUE_EXPR)
	TREE_VALUE (args) = TREE_OPERAND (TREE_VALUE (args), 0);
      tree arg = TREE_VALUE (args);
      if (TREE_CODE (arg) != INTEGER_CST)
	{
	  warning_at (loc, OPT_Wattributes, "%qE attribute allows only an "
		      "integer constant argument", name);
	  *no_add = true;
	}
      else if (io_p
	       && (!tree_fits_shwi_p (arg)
		   || !(strcmp (IDENTIFIER_POINTER (name), "io_low") == 0
			? low_io_address_operand : io_address_operand)
			 (GEN_INT (TREE_INT_CST_LOW (arg)), QImode)))
	{
	  warning_at (loc, OPT_Wattributes, "%qE attribute address "
		      "out of range", name);
	  *no_add = true;
	}
      else
	{
	  tree attribs = DECL_ATTRIBUTES (*node);
	  const char *names[] = { "io", "io_low", "address", NULL };
	  for (const char **p = names; *p; p++)
	    {
	      tree other = lookup_attribute (*p, attribs);
	      if (other && TREE_VALUE (other))
		{
		  warning_at (loc, OPT_Wattributes,
			      "both %s and %qE attribute provide address",
			      *p, name);
		  *no_add = true;
		  break;
		}
	    }
	}
    }

  if (*no_add == false && io_p && !TREE_THIS_VOLATILE (*node))
    warning_at (loc, OPT_Wattributes, "%qE attribute on non-volatile variable",
		name);

  return NULL_TREE;
}

rtx
avr_eval_addr_attrib (rtx x)
{
  if (SYMBOL_REF_P (x)
      && (SYMBOL_REF_FLAGS (x) & SYMBOL_FLAG_ADDRESS))
    {
      tree decl = SYMBOL_REF_DECL (x);
      tree attr = NULL_TREE;

      if (SYMBOL_REF_FLAGS (x) & SYMBOL_FLAG_IO)
	{
	  attr = lookup_attribute ("io", DECL_ATTRIBUTES (decl));
          if (!attr || !TREE_VALUE (attr))
            attr = lookup_attribute ("io_low", DECL_ATTRIBUTES (decl));
	  gcc_assert (attr);
	}
      if (!attr || !TREE_VALUE (attr))
	attr = lookup_attribute ("address", DECL_ATTRIBUTES (decl));
      gcc_assert (attr && TREE_VALUE (attr) && TREE_VALUE (TREE_VALUE (attr)));
      return GEN_INT (TREE_INT_CST_LOW (TREE_VALUE (TREE_VALUE (attr))));
    }
  return x;
}


/* AVR attributes.  */
static const struct attribute_spec
avr_attribute_table[] =
{
  /* { name, min_len, max_len, decl_req, type_req, fn_type_req, handler,
       affects_type_identity } */
  { "progmem",   0, 0, false, false, false,  avr_handle_progmem_attribute,
    false },
  { "signal",    0, 0, true,  false, false,  avr_handle_fndecl_attribute,
    false },
  { "interrupt", 0, 0, true,  false, false,  avr_handle_fndecl_attribute,
    false },
  { "no_gccisr", 0, 0, true,  false, false,  avr_handle_fndecl_attribute,
    false },
  { "naked",     0, 0, false, true,  true,   avr_handle_fntype_attribute,
    false },
  { "OS_task",   0, 0, false, true,  true,   avr_handle_fntype_attribute,
    false },
  { "OS_main",   0, 0, false, true,  true,   avr_handle_fntype_attribute,
    false },
  { "io",        0, 1, true, false, false,  avr_handle_addr_attribute,
    false },
  { "io_low",    0, 1, true, false, false,  avr_handle_addr_attribute,
    false },
  { "address",   1, 1, true, false, false,  avr_handle_addr_attribute,
    false },
  { "absdata",   0, 0, true, false, false,  avr_handle_absdata_attribute,
    false },
  { NULL,        0, 0, false, false, false, NULL, false }
};


/* Return true if we support address space AS for the architecture in effect
   and false, otherwise.  If LOC is not UNKNOWN_LOCATION then also issue
   a respective error.  */

bool
avr_addr_space_supported_p (addr_space_t as, location_t loc)
{
  if (AVR_TINY)
    {
      if (loc != UNKNOWN_LOCATION)
        error_at (loc, "address spaces are not supported for reduced "
                  "Tiny devices");
      return false;
    }
  else if (avr_addrspace[as].segment >= avr_n_flash)
    {
      if (loc != UNKNOWN_LOCATION)
        error_at (loc, "address space %qs not supported for devices with "
                  "flash size up to %d KiB", avr_addrspace[as].name,
                  64 * avr_n_flash);
      return false;
    }

  return true;
}


/* Implement `TARGET_ADDR_SPACE_DIAGNOSE_USAGE'.  */

static void
avr_addr_space_diagnose_usage (addr_space_t as, location_t loc)
{
  (void) avr_addr_space_supported_p (as, loc);
}


/* Look if DECL shall be placed in program memory space by
   means of attribute `progmem' or some address-space qualifier.
   Return non-zero if DECL is data that must end up in Flash and
   zero if the data lives in RAM (.bss, .data, .rodata, ...).

   Return 2   if DECL is located in 24-bit flash address-space
   Return 1   if DECL is located in 16-bit flash address-space
   Return -1  if attribute `progmem' occurs in DECL or ATTRIBUTES
   Return 0   otherwise  */

int
avr_progmem_p (tree decl, tree attributes)
{
  tree a;

  if (TREE_CODE (decl) != VAR_DECL)
    return 0;

  if (avr_decl_memx_p (decl))
    return 2;

  if (avr_decl_flash_p (decl))
    return 1;

  if (NULL_TREE
      != lookup_attribute ("progmem", attributes))
    return -1;

  a = decl;

  do
    a = TREE_TYPE(a);
  while (TREE_CODE (a) == ARRAY_TYPE);

  if (a == error_mark_node)
    return 0;

  if (NULL_TREE != lookup_attribute ("progmem", TYPE_ATTRIBUTES (a)))
    return -1;

  return 0;
}


/* Return true if DECL has attribute `absdata' set.  This function should
   only be used for AVR_TINY.  */

static bool
avr_decl_absdata_p (tree decl, tree attributes)
{
  return (TREE_CODE (decl) == VAR_DECL
          && NULL_TREE != lookup_attribute ("absdata", attributes));
}


/* Scan type TYP for pointer references to address space ASn.
   Return ADDR_SPACE_GENERIC (i.e. 0) if all pointers targeting
   the AS are also declared to be CONST.
   Otherwise, return the respective address space, i.e. a value != 0.  */

static addr_space_t
avr_nonconst_pointer_addrspace (tree typ)
{
  while (ARRAY_TYPE == TREE_CODE (typ))
    typ = TREE_TYPE (typ);

  if (POINTER_TYPE_P (typ))
    {
      addr_space_t as;
      tree target = TREE_TYPE (typ);

      /* Pointer to function: Test the function's return type.  */

      if (FUNCTION_TYPE == TREE_CODE (target))
        return avr_nonconst_pointer_addrspace (TREE_TYPE (target));

      /* "Ordinary" pointers... */

      while (TREE_CODE (target) == ARRAY_TYPE)
        target = TREE_TYPE (target);

      /* Pointers to non-generic address space must be const.  */

      as = TYPE_ADDR_SPACE (target);

      if (!ADDR_SPACE_GENERIC_P (as)
          && !TYPE_READONLY (target)
          && avr_addr_space_supported_p (as))
        {
          return as;
        }

      /* Scan pointer's target type.  */

      return avr_nonconst_pointer_addrspace (target);
    }

  return ADDR_SPACE_GENERIC;
}


/* Sanity check NODE so that all pointers targeting non-generic address spaces
   go along with CONST qualifier.  Writing to these address spaces should
   be detected and complained about as early as possible.  */

static bool
avr_pgm_check_var_decl (tree node)
{
  const char *reason = NULL;

  addr_space_t as = ADDR_SPACE_GENERIC;

  gcc_assert (as == 0);

  if (avr_log.progmem)
    avr_edump ("%?: %t\n", node);

  switch (TREE_CODE (node))
    {
    default:
      break;

    case VAR_DECL:
      if (as = avr_nonconst_pointer_addrspace (TREE_TYPE (node)), as)
        reason = _("variable");
      break;

    case PARM_DECL:
      if (as = avr_nonconst_pointer_addrspace (TREE_TYPE (node)), as)
        reason = _("function parameter");
      break;

    case FIELD_DECL:
      if (as = avr_nonconst_pointer_addrspace (TREE_TYPE (node)), as)
        reason = _("structure field");
      break;

    case FUNCTION_DECL:
      if (as = avr_nonconst_pointer_addrspace (TREE_TYPE (TREE_TYPE (node))),
          as)
        reason = _("return type of function");
      break;

    case POINTER_TYPE:
      if (as = avr_nonconst_pointer_addrspace (node), as)
        reason = _("pointer");
      break;
    }

  if (reason)
    {
      if (TYPE_P (node))
        error ("pointer targeting address space %qs must be const in %qT",
               avr_addrspace[as].name, node);
      else
        error ("pointer targeting address space %qs must be const"
               " in %s %q+D",
               avr_addrspace[as].name, reason, node);
    }

  return reason == NULL;
}


/* Add the section attribute if the variable is in progmem.  */

static void
avr_insert_attributes (tree node, tree *attributes)
{
  avr_pgm_check_var_decl (node);

  if (TREE_CODE (node) == VAR_DECL
      && (TREE_STATIC (node) || DECL_EXTERNAL (node))
      && avr_progmem_p (node, *attributes))
    {
      addr_space_t as;
      tree node0 = node;

      /* For C++, we have to peel arrays in order to get correct
         determination of readonlyness.  */

      do
        node0 = TREE_TYPE (node0);
      while (TREE_CODE (node0) == ARRAY_TYPE);

      if (error_mark_node == node0)
        return;

      as = TYPE_ADDR_SPACE (TREE_TYPE (node));

      if (!TYPE_READONLY (node0)
          && !TREE_READONLY (node))
        {
          const char *reason = "__attribute__((progmem))";

          if (!ADDR_SPACE_GENERIC_P (as))
            reason = avr_addrspace[as].name;

          if (avr_log.progmem)
            avr_edump ("\n%?: %t\n%t\n", node, node0);

          error ("variable %q+D must be const in order to be put into"
                 " read-only section by means of %qs", node, reason);
        }
    }
}


/* Implement `ASM_OUTPUT_ALIGNED_DECL_LOCAL'.  */
/* Implement `ASM_OUTPUT_ALIGNED_DECL_COMMON'.  */
/* Track need of __do_clear_bss.  */

void
avr_asm_output_aligned_decl_common (FILE * stream,
                                    tree decl,
                                    const char *name,
                                    unsigned HOST_WIDE_INT size,
                                    unsigned int align, bool local_p)
{
  rtx mem = decl == NULL_TREE ? NULL_RTX : DECL_RTL (decl);
  rtx symbol;

  if (mem != NULL_RTX && MEM_P (mem)
      && SYMBOL_REF_P ((symbol = XEXP (mem, 0)))
      && (SYMBOL_REF_FLAGS (symbol) & (SYMBOL_FLAG_IO | SYMBOL_FLAG_ADDRESS)))
    {
      if (!local_p)
	{
	  fprintf (stream, "\t.globl\t");
	  assemble_name (stream, name);
	  fprintf (stream, "\n");
	}
      if (SYMBOL_REF_FLAGS (symbol) & SYMBOL_FLAG_ADDRESS)
	{
	  assemble_name (stream, name);
	  fprintf (stream, " = %ld\n",
		   (long) INTVAL (avr_eval_addr_attrib (symbol)));
	}
      else if (local_p)
	error_at (DECL_SOURCE_LOCATION (decl),
		  "static IO declaration for %q+D needs an address", decl);
      return;
    }

  /* __gnu_lto_v1 etc. are just markers for the linker injected by toplev.c.
     There is no need to trigger __do_clear_bss code for them.  */

  if (!STR_PREFIX_P (name, "__gnu_lto"))
    avr_need_clear_bss_p = true;

  if (local_p)
    ASM_OUTPUT_ALIGNED_LOCAL (stream, name, size, align);
  else
    ASM_OUTPUT_ALIGNED_COMMON (stream, name, size, align);
}

void
avr_asm_asm_output_aligned_bss (FILE *file, tree decl, const char *name,
				unsigned HOST_WIDE_INT size, int align,
				void (*default_func)
				  (FILE *, tree, const char *,
				   unsigned HOST_WIDE_INT, int))
{
  rtx mem = decl == NULL_TREE ? NULL_RTX : DECL_RTL (decl);
  rtx symbol;

  if (mem != NULL_RTX && MEM_P (mem)
      && SYMBOL_REF_P ((symbol = XEXP (mem, 0)))
      && (SYMBOL_REF_FLAGS (symbol) & (SYMBOL_FLAG_IO | SYMBOL_FLAG_ADDRESS)))
    {
      if (!(SYMBOL_REF_FLAGS (symbol) & SYMBOL_FLAG_ADDRESS))
	error_at (DECL_SOURCE_LOCATION (decl),
		  "IO definition for %q+D needs an address", decl);
      avr_asm_output_aligned_decl_common (file, decl, name, size, align, false);
    }
  else
    default_func (file, decl, name, size, align);
}


/* Unnamed section callback for data_section
   to track need of __do_copy_data.  */

static void
avr_output_data_section_asm_op (const void *data)
{
  avr_need_copy_data_p = true;

  /* Dispatch to default.  */
  output_section_asm_op (data);
}


/* Unnamed section callback for bss_section
   to track need of __do_clear_bss.  */

static void
avr_output_bss_section_asm_op (const void *data)
{
  avr_need_clear_bss_p = true;

  /* Dispatch to default.  */
  output_section_asm_op (data);
}


/* Unnamed section callback for progmem*.data sections.  */

static void
avr_output_progmem_section_asm_op (const void *data)
{
  fprintf (asm_out_file, "\t.section\t%s,\"a\",@progbits\n",
           (const char*) data);
}


/* Implement `TARGET_ASM_INIT_SECTIONS'.  */

static void
avr_asm_init_sections (void)
{
  /* Override section callbacks to keep track of `avr_need_clear_bss_p'
     resp. `avr_need_copy_data_p'.  If flash is not mapped to RAM then
     we have also to track .rodata because it is located in RAM then.  */

#if defined HAVE_LD_AVR_AVRXMEGA3_RODATA_IN_FLASH
  if (0 == avr_arch->flash_pm_offset)
#endif
    readonly_data_section->unnamed.callback = avr_output_data_section_asm_op;
  data_section->unnamed.callback = avr_output_data_section_asm_op;
  bss_section->unnamed.callback = avr_output_bss_section_asm_op;
}


/* Implement `TARGET_ASM_NAMED_SECTION'.  */
/* Track need of __do_clear_bss, __do_copy_data for named sections.  */

static void
avr_asm_named_section (const char *name, unsigned int flags, tree decl)
{
  if (flags & AVR_SECTION_PROGMEM)
    {
      addr_space_t as = (flags & AVR_SECTION_PROGMEM) / SECTION_MACH_DEP;
      const char *old_prefix = ".rodata";
      const char *new_prefix = avr_addrspace[as].section_name;

      if (STR_PREFIX_P (name, old_prefix))
        {
          const char *sname = ACONCAT ((new_prefix,
                                        name + strlen (old_prefix), NULL));
          default_elf_asm_named_section (sname, flags, decl);
          return;
        }

      default_elf_asm_named_section (new_prefix, flags, decl);
      return;
    }

  if (!avr_need_copy_data_p)
    avr_need_copy_data_p = (STR_PREFIX_P (name, ".data")
                            || STR_PREFIX_P (name, ".gnu.linkonce.d"));

  if (!avr_need_copy_data_p
#if defined HAVE_LD_AVR_AVRXMEGA3_RODATA_IN_FLASH
      && 0 == avr_arch->flash_pm_offset
#endif
      )
    avr_need_copy_data_p = (STR_PREFIX_P (name, ".rodata")
                            || STR_PREFIX_P (name, ".gnu.linkonce.r"));

  if (!avr_need_clear_bss_p)
    avr_need_clear_bss_p = STR_PREFIX_P (name, ".bss");

  default_elf_asm_named_section (name, flags, decl);
}


/* Implement `TARGET_SECTION_TYPE_FLAGS'.  */

static unsigned int
avr_section_type_flags (tree decl, const char *name, int reloc)
{
  unsigned int flags = default_section_type_flags (decl, name, reloc);

  if (STR_PREFIX_P (name, ".noinit"))
    {
      if (decl && TREE_CODE (decl) == VAR_DECL
	  && DECL_INITIAL (decl) == NULL_TREE)
	flags |= SECTION_BSS;  /* @nobits */
      else
	warning (0, "only uninitialized variables can be placed in the "
		 ".noinit section");
    }

  if (decl && DECL_P (decl)
      && avr_progmem_p (decl, DECL_ATTRIBUTES (decl)))
    {
      addr_space_t as = TYPE_ADDR_SPACE (TREE_TYPE (decl));

      /* Attribute progmem puts data in generic address space.
         Set section flags as if it was in __flash to get the right
         section prefix in the remainder.  */

      if (ADDR_SPACE_GENERIC_P (as))
        as = ADDR_SPACE_FLASH;

      flags |= as * SECTION_MACH_DEP;
      flags &= ~SECTION_WRITE;
      flags &= ~SECTION_BSS;
    }

  return flags;
}


/* A helper for the next function.  NODE is a decl that is associated with
   a symbol.  Return TRUE if the respective object may be accessed by LDS.
   There might still be other reasons for why LDS is not appropriate.
   This function is only appropriate for AVR_TINY.  */

static bool
avr_decl_maybe_lds_p (tree node)
{
  if (!node
      || TREE_CODE (node) != VAR_DECL
      || DECL_SECTION_NAME (node) != NULL)
    return false;

  /* Don't use LDS for objects that go to .rodata.  The current default
     linker description file still locates .rodata in RAM, but this is not
     a must.  A better linker script would just keep .rodata in flash and
     add an offset of 0x4000 to the VMA.  Hence avoid LDS for such data.  */

  if (TREE_READONLY (node))
    return false;

  // C++ requires peeling arrays.

  do
    node = TREE_TYPE (node);
  while (ARRAY_TYPE == TREE_CODE (node));

  return (node != error_mark_node
          && !TYPE_READONLY (node));
}


/* Implement `TARGET_ENCODE_SECTION_INFO'.  */

static void
avr_encode_section_info (tree decl, rtx rtl, int new_decl_p)
{
  tree addr_attr = NULL_TREE;

  /* In avr_handle_progmem_attribute, DECL_INITIAL is not yet
     readily available, see PR34734.  So we postpone the warning
     about uninitialized data in program memory section until here.  */

  if (new_decl_p
      && decl && DECL_P (decl)
      && !DECL_EXTERNAL (decl)
      && avr_progmem_p (decl, DECL_ATTRIBUTES (decl)))
    {
      if (!TREE_READONLY (decl))
        {
          // This might happen with C++ if stuff needs constructing.
          error ("variable %q+D with dynamic initialization put "
                 "into program memory area", decl);
        }
      else if (NULL_TREE == DECL_INITIAL (decl))
        {
          // Don't warn for (implicit) aliases like in PR80462.
          tree asmname = DECL_ASSEMBLER_NAME (decl);
          varpool_node *node = varpool_node::get_for_asmname (asmname);
          bool alias_p = node && node->alias;

          if (!alias_p)
            warning (OPT_Wuninitialized, "uninitialized variable %q+D put "
                     "into program memory area", decl);
        }
    }

  default_encode_section_info (decl, rtl, new_decl_p);

  if (decl && DECL_P (decl)
      && TREE_CODE (decl) != FUNCTION_DECL
      && MEM_P (rtl)
      && SYMBOL_REF_P (XEXP (rtl, 0)))
    {
      rtx sym = XEXP (rtl, 0);
      tree type = TREE_TYPE (decl);
      tree attr = DECL_ATTRIBUTES (decl);
      if (type == error_mark_node)
	return;

      addr_space_t as = TYPE_ADDR_SPACE (type);

      /* PSTR strings are in generic space but located in flash:
         patch address space.  */

      if (!AVR_TINY
          && -1 == avr_progmem_p (decl, attr))
        as = ADDR_SPACE_FLASH;

      AVR_SYMBOL_SET_ADDR_SPACE (sym, as);

      tree io_low_attr = lookup_attribute ("io_low", attr);
      tree io_attr = lookup_attribute ("io", attr);

      if (io_low_attr
	  && TREE_VALUE (io_low_attr) && TREE_VALUE (TREE_VALUE (io_low_attr)))
	addr_attr = io_attr;
      else if (io_attr
	       && TREE_VALUE (io_attr) && TREE_VALUE (TREE_VALUE (io_attr)))
	addr_attr = io_attr;
      else
	addr_attr = lookup_attribute ("address", attr);
      if (io_low_attr
	  || (io_attr && addr_attr
              && low_io_address_operand
                  (GEN_INT (TREE_INT_CST_LOW
                            (TREE_VALUE (TREE_VALUE (addr_attr)))), QImode)))
	SYMBOL_REF_FLAGS (sym) |= SYMBOL_FLAG_IO_LOW;
      if (io_attr || io_low_attr)
	SYMBOL_REF_FLAGS (sym) |= SYMBOL_FLAG_IO;
      /* If we have an (io) address attribute specification, but the variable
	 is external, treat the address as only a tentative definition
	 to be used to determine if an io port is in the lower range, but
	 don't use the exact value for constant propagation.  */
      if (addr_attr && !DECL_EXTERNAL (decl))
	SYMBOL_REF_FLAGS (sym) |= SYMBOL_FLAG_ADDRESS;
    }

  if (AVR_TINY
      && decl
      && VAR_DECL == TREE_CODE (decl)
      && MEM_P (rtl)
      && SYMBOL_REF_P (XEXP (rtl, 0)))
    {
      rtx sym = XEXP (rtl, 0);
      bool progmem_p = -1 == avr_progmem_p (decl, DECL_ATTRIBUTES (decl));

      if (progmem_p)
        {
          // Tag symbols for addition of 0x4000 (avr_arch->flash_pm_offset).
          SYMBOL_REF_FLAGS (sym) |= AVR_SYMBOL_FLAG_TINY_PM;
        }

      if (avr_decl_absdata_p (decl, DECL_ATTRIBUTES (decl))
          || (TARGET_ABSDATA
              && !progmem_p
              && !addr_attr
              && avr_decl_maybe_lds_p (decl))
          || (addr_attr
              // If addr_attr is non-null, it has an argument.  Peek into it.
              && TREE_INT_CST_LOW (TREE_VALUE (TREE_VALUE (addr_attr))) < 0xc0))
        {
          // May be accessed by LDS / STS.
          SYMBOL_REF_FLAGS (sym) |= AVR_SYMBOL_FLAG_TINY_ABSDATA;
        }

      if (progmem_p
          && avr_decl_absdata_p (decl, DECL_ATTRIBUTES (decl)))
        {
          error ("%q+D has incompatible attributes %qs and %qs",
                 decl, "progmem", "absdata");
        }
    }
}


/* Implement `TARGET_ASM_SELECT_SECTION' */

static section *
avr_asm_select_section (tree decl, int reloc, unsigned HOST_WIDE_INT align)
{
  section * sect = default_elf_select_section (decl, reloc, align);

  if (decl && DECL_P (decl)
      && avr_progmem_p (decl, DECL_ATTRIBUTES (decl)))
    {
      addr_space_t as = TYPE_ADDR_SPACE (TREE_TYPE (decl));

      /* __progmem__ goes in generic space but shall be allocated to
         .progmem.data  */

      if (ADDR_SPACE_GENERIC_P (as))
        as = ADDR_SPACE_FLASH;

      if (sect->common.flags & SECTION_NAMED)
        {
          const char * name = sect->named.name;
          const char * old_prefix = ".rodata";
          const char * new_prefix = avr_addrspace[as].section_name;

          if (STR_PREFIX_P (name, old_prefix))
            {
              const char *sname = ACONCAT ((new_prefix,
                                            name + strlen (old_prefix), NULL));
              return get_section (sname,
                                  sect->common.flags & ~SECTION_DECLARED,
                                  sect->named.decl);
            }
        }

      if (!progmem_section[as])
        {
          progmem_section[as]
            = get_unnamed_section (0, avr_output_progmem_section_asm_op,
                                   avr_addrspace[as].section_name);
        }

      return progmem_section[as];
    }

  return sect;
}

/* Implement `TARGET_ASM_FILE_START'.  */
/* Outputs some text at the start of each assembler file.  */

static void
avr_file_start (void)
{
  int sfr_offset = avr_arch->sfr_offset;

  if (avr_arch->asm_only)
    error ("architecture %qs supported for assembler only", avr_mmcu);

  default_file_start ();

  /* Print I/O addresses of some SFRs used with IN and OUT.  */

  if (AVR_HAVE_SPH)
    fprintf (asm_out_file, "__SP_H__ = 0x%02x\n", avr_addr.sp_h - sfr_offset);

  fprintf (asm_out_file, "__SP_L__ = 0x%02x\n", avr_addr.sp_l - sfr_offset);
  fprintf (asm_out_file, "__SREG__ = 0x%02x\n", avr_addr.sreg - sfr_offset);
  if (AVR_HAVE_RAMPZ)
    fprintf (asm_out_file, "__RAMPZ__ = 0x%02x\n", avr_addr.rampz - sfr_offset);
  if (AVR_HAVE_RAMPY)
    fprintf (asm_out_file, "__RAMPY__ = 0x%02x\n", avr_addr.rampy - sfr_offset);
  if (AVR_HAVE_RAMPX)
    fprintf (asm_out_file, "__RAMPX__ = 0x%02x\n", avr_addr.rampx - sfr_offset);
  if (AVR_HAVE_RAMPD)
    fprintf (asm_out_file, "__RAMPD__ = 0x%02x\n", avr_addr.rampd - sfr_offset);
  if (AVR_XMEGA || AVR_TINY)
    fprintf (asm_out_file, "__CCP__ = 0x%02x\n", avr_addr.ccp - sfr_offset);
  fprintf (asm_out_file, "__tmp_reg__ = %d\n", AVR_TMP_REGNO);
  fprintf (asm_out_file, "__zero_reg__ = %d\n", AVR_ZERO_REGNO);
}


/* Implement `TARGET_ASM_FILE_END'.  */
/* Outputs to the stdio stream FILE some
   appropriate text to go at the end of an assembler file.  */

static void
avr_file_end (void)
{
  /* Output these only if there is anything in the
     .data* / .rodata* / .gnu.linkonce.* resp. .bss* or COMMON
     input section(s) - some code size can be saved by not
     linking in the initialization code from libgcc if resp.
     sections are empty, see PR18145.  */

  if (avr_need_copy_data_p)
    fputs (".global __do_copy_data\n", asm_out_file);

  if (avr_need_clear_bss_p)
    fputs (".global __do_clear_bss\n", asm_out_file);
}


/* Worker function for `ADJUST_REG_ALLOC_ORDER'.  */
/* Choose the order in which to allocate hard registers for
   pseudo-registers local to a basic block.

   Store the desired register order in the array `reg_alloc_order'.
   Element 0 should be the register to allocate first; element 1, the
   next register; and so on.  */

void
avr_adjust_reg_alloc_order (void)
{
  static const int order_0[] =
    {
      24, 25,
      18, 19, 20, 21, 22, 23,
      30, 31,
      26, 27, 28, 29,
      17, 16, 15, 14, 13, 12, 11, 10, 9, 8, 7, 6, 5, 4, 3, 2,
      0, 1,
      32, 33, 34, 35
    };
  static const int tiny_order_0[] = {
    20, 21,
    22, 23,
    24, 25,
    30, 31,
    26, 27,
    28, 29,
    19, 18,
    16, 17,
    32, 33, 34, 35,
    15, 14, 13, 12, 11, 10, 9, 8, 7, 6, 5, 4, 3, 2, 1, 0
  };
  static const int order_1[] =
    {
      18, 19, 20, 21, 22, 23, 24, 25,
      30, 31,
      26, 27, 28, 29,
      17, 16, 15, 14, 13, 12, 11, 10, 9, 8, 7, 6, 5, 4, 3, 2,
      0, 1,
      32, 33, 34, 35
    };
  static const int tiny_order_1[] = {
    22, 23,
    24, 25,
    30, 31,
    26, 27,
    28, 29,
    21, 20, 19, 18,
    16, 17,
    32, 33, 34, 35,
    15, 14, 13, 12, 11, 10, 9, 8, 7, 6, 5, 4, 3, 2, 1, 0
  };
  static const int order_2[] =
    {
      25, 24, 23, 22, 21, 20, 19, 18,
      30, 31,
      26, 27, 28, 29,
      17, 16, 15, 14, 13, 12, 11, 10, 9, 8, 7, 6, 5, 4, 3, 2,
      1, 0,
      32, 33, 34, 35
    };

  /* Select specific register allocation order.
     Tiny Core (ATtiny4/5/9/10/20/40) devices have only 16 registers,
     so different allocation order should be used.  */

  const int *order = (TARGET_ORDER_1 ? (AVR_TINY ? tiny_order_1 : order_1)
                      : TARGET_ORDER_2 ? (AVR_TINY ? tiny_order_0 : order_2)
                      : (AVR_TINY ? tiny_order_0 : order_0));

  for (size_t i = 0; i < ARRAY_SIZE (order_0); ++i)
    reg_alloc_order[i] = order[i];
}


/* Implement `TARGET_REGISTER_MOVE_COST' */

static int
avr_register_move_cost (machine_mode mode ATTRIBUTE_UNUSED,
                        reg_class_t from, reg_class_t to)
{
  return (from == STACK_REG ? 6
          : to == STACK_REG ? 12
          : 2);
}


/* Implement `TARGET_MEMORY_MOVE_COST' */

static int
avr_memory_move_cost (machine_mode mode,
                      reg_class_t rclass ATTRIBUTE_UNUSED,
                      bool in ATTRIBUTE_UNUSED)
{
  return (mode == QImode ? 2
          : mode == HImode ? 4
          : mode == SImode ? 8
          : mode == SFmode ? 8
          : 16);
}


/* Cost for mul highpart.  X is a LSHIFTRT, i.e. the outer TRUNCATE is
   already stripped off.  */

static int
avr_mul_highpart_cost (rtx x, int)
{
  if (AVR_HAVE_MUL
      && LSHIFTRT == GET_CODE (x)
      && MULT == GET_CODE (XEXP (x, 0))
      && CONST_INT_P (XEXP (x, 1)))
    {
      // This is the wider mode.
      machine_mode mode = GET_MODE (x);
  
      // The middle-end might still have PR81444, i.e. it is calling the cost
      // functions with strange modes.  Fix this now by also considering
      // PSImode (should actually be SImode instead).
      if (HImode == mode || PSImode == mode || SImode == mode)
        {
          return COSTS_N_INSNS (2);
        }
    }

  return 10000;
}


/* Mutually recursive subroutine of avr_rtx_cost for calculating the
   cost of an RTX operand given its context.  X is the rtx of the
   operand, MODE is its mode, and OUTER is the rtx_code of this
   operand's parent operator.  */

static int
avr_operand_rtx_cost (rtx x, machine_mode mode, enum rtx_code outer,
		      int opno, bool speed)
{
  enum rtx_code code = GET_CODE (x);
  int total;

  switch (code)
    {
    case REG:
    case SUBREG:
      return 0;

    case CONST_INT:
    case CONST_FIXED:
    case CONST_DOUBLE:
      return COSTS_N_INSNS (GET_MODE_SIZE (mode));

    default:
      break;
    }

  total = 0;
  avr_rtx_costs (x, mode, outer, opno, &total, speed);
  return total;
}

/* Worker function for AVR backend's rtx_cost function.
   X is rtx expression whose cost is to be calculated.
   Return true if the complete cost has been computed.
   Return false if subexpressions should be scanned.
   In either case, *TOTAL contains the cost result.  */

static bool
avr_rtx_costs_1 (rtx x, machine_mode mode, int outer_code,
                 int opno ATTRIBUTE_UNUSED, int *total, bool speed)
{
  enum rtx_code code = GET_CODE (x);
  HOST_WIDE_INT val;

  switch (code)
    {
    case CONST_INT:
    case CONST_FIXED:
    case CONST_DOUBLE:
    case SYMBOL_REF:
    case CONST:
    case LABEL_REF:
      /* Immediate constants are as cheap as registers.  */
      *total = 0;
      return true;

    case MEM:
      *total = COSTS_N_INSNS (GET_MODE_SIZE (mode));
      return true;

    case NEG:
      switch (mode)
	{
	case E_QImode:
	case E_SFmode:
	  *total = COSTS_N_INSNS (1);
	  break;

        case E_HImode:
        case E_PSImode:
        case E_SImode:
          *total = COSTS_N_INSNS (2 * GET_MODE_SIZE (mode) - 1);
          break;

	default:
	  return false;
	}
      *total += avr_operand_rtx_cost (XEXP (x, 0), mode, code, 0, speed);
      return true;

    case ABS:
      switch (mode)
	{
	case E_QImode:
	case E_SFmode:
	  *total = COSTS_N_INSNS (1);
	  break;

	default:
	  return false;
	}
      *total += avr_operand_rtx_cost (XEXP (x, 0), mode, code, 0, speed);
      return true;

    case NOT:
      *total = COSTS_N_INSNS (GET_MODE_SIZE (mode));
      *total += avr_operand_rtx_cost (XEXP (x, 0), mode, code, 0, speed);
      return true;

    case ZERO_EXTEND:
      *total = COSTS_N_INSNS (GET_MODE_SIZE (mode)
			      - GET_MODE_SIZE (GET_MODE (XEXP (x, 0))));
      *total += avr_operand_rtx_cost (XEXP (x, 0), GET_MODE (XEXP (x, 0)),
				      code, 0, speed);
      return true;

    case SIGN_EXTEND:
      *total = COSTS_N_INSNS (GET_MODE_SIZE (mode) + 2
			      - GET_MODE_SIZE (GET_MODE (XEXP (x, 0))));
      *total += avr_operand_rtx_cost (XEXP (x, 0), GET_MODE (XEXP (x, 0)),
				      code, 0, speed);
      return true;

    case PLUS:
      switch (mode)
	{
	case E_QImode:
          if (AVR_HAVE_MUL
              && MULT == GET_CODE (XEXP (x, 0))
              && register_operand (XEXP (x, 1), QImode))
            {
              /* multiply-add */
              *total = COSTS_N_INSNS (speed ? 4 : 3);
              /* multiply-add with constant: will be split and load constant. */
              if (CONST_INT_P (XEXP (XEXP (x, 0), 1)))
                *total = COSTS_N_INSNS (1) + *total;
              return true;
            }
	  *total = COSTS_N_INSNS (1);
	  if (!CONST_INT_P (XEXP (x, 1)))
	    *total += avr_operand_rtx_cost (XEXP (x, 1), mode, code, 1, speed);
	  break;

	case E_HImode:
          if (AVR_HAVE_MUL
              && (MULT == GET_CODE (XEXP (x, 0))
                  || ASHIFT == GET_CODE (XEXP (x, 0)))
              && register_operand (XEXP (x, 1), HImode)
              && (ZERO_EXTEND == GET_CODE (XEXP (XEXP (x, 0), 0))
                  || SIGN_EXTEND == GET_CODE (XEXP (XEXP (x, 0), 0))))
            {
              /* multiply-add */
              *total = COSTS_N_INSNS (speed ? 5 : 4);
              /* multiply-add with constant: will be split and load constant. */
              if (CONST_INT_P (XEXP (XEXP (x, 0), 1)))
                *total = COSTS_N_INSNS (1) + *total;
              return true;
            }
	  if (!CONST_INT_P (XEXP (x, 1)))
	    {
	      *total = COSTS_N_INSNS (2);
	      *total += avr_operand_rtx_cost (XEXP (x, 1), mode, code, 1,
					      speed);
	    }
	  else if (IN_RANGE (INTVAL (XEXP (x, 1)), -63, 63))
	    *total = COSTS_N_INSNS (1);
	  else
	    *total = COSTS_N_INSNS (2);
	  break;

        case E_PSImode:
          if (!CONST_INT_P (XEXP (x, 1)))
            {
              *total = COSTS_N_INSNS (3);
              *total += avr_operand_rtx_cost (XEXP (x, 1), mode, code, 1,
                                              speed);
            }
          else if (IN_RANGE (INTVAL (XEXP (x, 1)), -63, 63))
            *total = COSTS_N_INSNS (2);
          else
            *total = COSTS_N_INSNS (3);
          break;

	case E_SImode:
	  if (!CONST_INT_P (XEXP (x, 1)))
	    {
	      *total = COSTS_N_INSNS (4);
	      *total += avr_operand_rtx_cost (XEXP (x, 1), mode, code, 1,
					      speed);
	    }
	  else if (IN_RANGE (INTVAL (XEXP (x, 1)), -63, 63))
	    *total = COSTS_N_INSNS (1);
	  else
	    *total = COSTS_N_INSNS (4);
	  break;

	default:
	  return false;
	}
      *total += avr_operand_rtx_cost (XEXP (x, 0), mode, code, 0, speed);
      return true;

    case MINUS:
      if (AVR_HAVE_MUL
          && QImode == mode
          && register_operand (XEXP (x, 0), QImode)
          && MULT == GET_CODE (XEXP (x, 1)))
        {
          /* multiply-sub */
          *total = COSTS_N_INSNS (speed ? 4 : 3);
          /* multiply-sub with constant: will be split and load constant. */
          if (CONST_INT_P (XEXP (XEXP (x, 1), 1)))
            *total = COSTS_N_INSNS (1) + *total;
          return true;
        }
      if (AVR_HAVE_MUL
          && HImode == mode
          && register_operand (XEXP (x, 0), HImode)
          && (MULT == GET_CODE (XEXP (x, 1))
              || ASHIFT == GET_CODE (XEXP (x, 1)))
          && (ZERO_EXTEND == GET_CODE (XEXP (XEXP (x, 1), 0))
              || SIGN_EXTEND == GET_CODE (XEXP (XEXP (x, 1), 0))))
        {
          /* multiply-sub */
          *total = COSTS_N_INSNS (speed ? 5 : 4);
          /* multiply-sub with constant: will be split and load constant. */
          if (CONST_INT_P (XEXP (XEXP (x, 1), 1)))
            *total = COSTS_N_INSNS (1) + *total;
          return true;
        }
      /* FALLTHRU */
    case AND:
    case IOR:
      if (IOR == code
          && HImode == mode
          && ASHIFT == GET_CODE (XEXP (x, 0)))
        {
          *total = COSTS_N_INSNS (2);
          // Just a rough estimate.  If we see no sign- or zero-extend,
          // then increase the cost a little bit.
          if (REG_P (XEXP (XEXP (x, 0), 0)))
            *total += COSTS_N_INSNS (1);
          if (REG_P (XEXP (x, 1)))
            *total += COSTS_N_INSNS (1);
          return true;
        }
      *total = COSTS_N_INSNS (GET_MODE_SIZE (mode));
      *total += avr_operand_rtx_cost (XEXP (x, 0), mode, code, 0, speed);
      if (!CONST_INT_P (XEXP (x, 1)))
	*total += avr_operand_rtx_cost (XEXP (x, 1), mode, code, 1, speed);
      return true;

    case XOR:
      *total = COSTS_N_INSNS (GET_MODE_SIZE (mode));
      *total += avr_operand_rtx_cost (XEXP (x, 0), mode, code, 0, speed);
      *total += avr_operand_rtx_cost (XEXP (x, 1), mode, code, 1, speed);
      return true;

    case MULT:
      switch (mode)
	{
	case E_QImode:
	  if (AVR_HAVE_MUL)
	    *total = COSTS_N_INSNS (!speed ? 3 : 4);
	  else if (!speed)
	    *total = COSTS_N_INSNS (AVR_HAVE_JMP_CALL ? 2 : 1);
	  else
	    return false;
	  break;

	case E_HImode:
	  if (AVR_HAVE_MUL)
            {
              rtx op0 = XEXP (x, 0);
              rtx op1 = XEXP (x, 1);
              enum rtx_code code0 = GET_CODE (op0);
              enum rtx_code code1 = GET_CODE (op1);
              bool ex0 = SIGN_EXTEND == code0 || ZERO_EXTEND == code0;
              bool ex1 = SIGN_EXTEND == code1 || ZERO_EXTEND == code1;

              if (ex0
                  && (u8_operand (op1, HImode)
                      || s8_operand (op1, HImode)))
                {
                  *total = COSTS_N_INSNS (!speed ? 4 : 6);
                  return true;
                }
              if (ex0
                  && register_operand (op1, HImode))
                {
                  *total = COSTS_N_INSNS (!speed ? 5 : 8);
                  return true;
                }
              else if (ex0 || ex1)
                {
                  *total = COSTS_N_INSNS (!speed ? 3 : 5);
                  return true;
                }
              else if (register_operand (op0, HImode)
                       && (u8_operand (op1, HImode)
                           || s8_operand (op1, HImode)))
                {
                  *total = COSTS_N_INSNS (!speed ? 6 : 9);
                  return true;
                }
              else
                *total = COSTS_N_INSNS (!speed ? 7 : 10);
            }
	  else if (!speed)
	    *total = COSTS_N_INSNS (AVR_HAVE_JMP_CALL ? 2 : 1);
	  else
	    return false;
	  break;

        case E_PSImode:
          if (!speed)
            *total = COSTS_N_INSNS (AVR_HAVE_JMP_CALL ? 2 : 1);
          else
            *total = 10;
          break;

	case E_SImode:
	case E_DImode:
	  if (AVR_HAVE_MUL)
            {
              if (!speed)
                {
                  /* Add some additional costs besides CALL like moves etc.  */

                  *total = COSTS_N_INSNS (AVR_HAVE_JMP_CALL ? 5 : 4);
                }
              else
                {
                  /* Just a rough estimate.  Even with -O2 we don't want bulky
                     code expanded inline.  */

                  *total = COSTS_N_INSNS (25);
                }
            }
          else
            {
              if (speed)
                *total = COSTS_N_INSNS (300);
              else
                /* Add some additional costs besides CALL like moves etc.  */
                *total = COSTS_N_INSNS (AVR_HAVE_JMP_CALL ? 5 : 4);
            }

	  if (mode == DImode)
	    *total *= 2;

	  return true;

	default:
	  return false;
	}
      *total += avr_operand_rtx_cost (XEXP (x, 0), mode, code, 0, speed);
      *total += avr_operand_rtx_cost (XEXP (x, 1), mode, code, 1, speed);
      return true;

    case DIV:
    case MOD:
    case UDIV:
    case UMOD:
      if (!speed)
        *total = COSTS_N_INSNS (AVR_HAVE_JMP_CALL ? 2 : 1);
      else
        *total = COSTS_N_INSNS (15 * GET_MODE_SIZE (mode));
      *total += avr_operand_rtx_cost (XEXP (x, 0), mode, code, 0, speed);
      /* For div/mod with const-int divisor we have at least the cost of
         loading the divisor. */
      if (CONST_INT_P (XEXP (x, 1)))
        *total += COSTS_N_INSNS (GET_MODE_SIZE (mode));
      /* Add some overall penaly for clobbering and moving around registers */
      *total += COSTS_N_INSNS (2);
      return true;

    case ROTATE:
      switch (mode)
	{
	case E_QImode:
	  if (CONST_INT_P (XEXP (x, 1)) && INTVAL (XEXP (x, 1)) == 4)
	    *total = COSTS_N_INSNS (1);

	  break;

	case E_HImode:
	  if (CONST_INT_P (XEXP (x, 1)) && INTVAL (XEXP (x, 1)) == 8)
	    *total = COSTS_N_INSNS (3);

	  break;

	case E_SImode:
	  if (CONST_INT_P (XEXP (x, 1)))
	    switch (INTVAL (XEXP (x, 1)))
	      {
	      case 8:
	      case 24:
		*total = COSTS_N_INSNS (5);
		break;
	      case 16:
		*total = COSTS_N_INSNS (AVR_HAVE_MOVW ? 4 : 6);
		break;
	      }
	  break;

	default:
	  return false;
	}
      *total += avr_operand_rtx_cost (XEXP (x, 0), mode, code, 0, speed);
      return true;

    case ASHIFT:
      switch (mode)
	{
	case E_QImode:
	  if (!CONST_INT_P (XEXP (x, 1)))
	    {
	      *total = COSTS_N_INSNS (!speed ? 4 : 17);
	      *total += avr_operand_rtx_cost (XEXP (x, 1), mode, code, 1,
					      speed);
	    }
	  else
	    {
	      val = INTVAL (XEXP (x, 1));
	      if (val == 7)
		*total = COSTS_N_INSNS (3);
	      else if (val >= 0 && val <= 7)
		*total = COSTS_N_INSNS (val);
	      else
		*total = COSTS_N_INSNS (1);
	    }
	  break;

	case E_HImode:
          if (AVR_HAVE_MUL)
            {
              if (const_2_to_7_operand (XEXP (x, 1), HImode)
                  && (SIGN_EXTEND == GET_CODE (XEXP (x, 0))
                      || ZERO_EXTEND == GET_CODE (XEXP (x, 0))))
                {
                  *total = COSTS_N_INSNS (!speed ? 4 : 6);
                  return true;
                }
            }

          if (const1_rtx == (XEXP (x, 1))
              && SIGN_EXTEND == GET_CODE (XEXP (x, 0)))
            {
              *total = COSTS_N_INSNS (2);
              return true;
            }

	  if (!CONST_INT_P (XEXP (x, 1)))
	    {
	      *total = COSTS_N_INSNS (!speed ? 5 : 41);
	      *total += avr_operand_rtx_cost (XEXP (x, 1), mode, code, 1,
					      speed);
	    }
	  else
	    switch (INTVAL (XEXP (x, 1)))
	      {
	      case 0:
		*total = 0;
		break;
	      case 1:
	      case 8:
		*total = COSTS_N_INSNS (2);
		break;
	      case 9:
		*total = COSTS_N_INSNS (3);
		break;
	      case 2:
	      case 3:
	      case 10:
	      case 15:
		*total = COSTS_N_INSNS (4);
		break;
	      case 7:
	      case 11:
	      case 12:
		*total = COSTS_N_INSNS (5);
		break;
	      case 4:
		*total = COSTS_N_INSNS (!speed ? 5 : 8);
		break;
	      case 6:
		*total = COSTS_N_INSNS (!speed ? 5 : 9);
		break;
	      case 5:
		*total = COSTS_N_INSNS (!speed ? 5 : 10);
		break;
	      default:
	        *total = COSTS_N_INSNS (!speed ? 5 : 41);
	        *total += avr_operand_rtx_cost (XEXP (x, 1), mode, code, 1,
						speed);
	      }
	  break;

        case E_PSImode:
          if (!CONST_INT_P (XEXP (x, 1)))
            {
              *total = COSTS_N_INSNS (!speed ? 6 : 73);
            }
          else
            switch (INTVAL (XEXP (x, 1)))
              {
              case 0:
                *total = 0;
                break;
              case 1:
              case 8:
              case 16:
                *total = COSTS_N_INSNS (3);
                break;
              case 23:
                *total = COSTS_N_INSNS (5);
                break;
              default:
                *total = COSTS_N_INSNS (!speed ? 5 : 3 * INTVAL (XEXP (x, 1)));
                break;
              }
          break;

	case E_SImode:
	  if (!CONST_INT_P (XEXP (x, 1)))
	    {
	      *total = COSTS_N_INSNS (!speed ? 7 : 113);
	      *total += avr_operand_rtx_cost (XEXP (x, 1), mode, code, 1,
					      speed);
	    }
	  else
	    switch (INTVAL (XEXP (x, 1)))
	      {
	      case 0:
		*total = 0;
		break;
	      case 24:
		*total = COSTS_N_INSNS (3);
		break;
	      case 1:
	      case 8:
	      case 16:
		*total = COSTS_N_INSNS (4);
		break;
	      case 31:
		*total = COSTS_N_INSNS (6);
		break;
	      case 2:
		*total = COSTS_N_INSNS (!speed ? 7 : 8);
		break;
	      default:
		*total = COSTS_N_INSNS (!speed ? 7 : 113);
		*total += avr_operand_rtx_cost (XEXP (x, 1), mode, code, 1,
						speed);
	      }
	  break;

	default:
	  return false;
	}
      *total += avr_operand_rtx_cost (XEXP (x, 0), mode, code, 0, speed);
      return true;

    case ASHIFTRT:
      switch (mode)
	{
	case E_QImode:
	  if (!CONST_INT_P (XEXP (x, 1)))
	    {
	      *total = COSTS_N_INSNS (!speed ? 4 : 17);
	      *total += avr_operand_rtx_cost (XEXP (x, 1), mode, code, 1,
					      speed);
	    }
	  else
	    {
	      val = INTVAL (XEXP (x, 1));
	      if (val == 6)
		*total = COSTS_N_INSNS (4);
	      else if (val == 7)
		*total = COSTS_N_INSNS (2);
	      else if (val >= 0 && val <= 7)
		*total = COSTS_N_INSNS (val);
	      else
		*total = COSTS_N_INSNS (1);
	    }
	  break;

	case E_HImode:
	  if (!CONST_INT_P (XEXP (x, 1)))
	    {
	      *total = COSTS_N_INSNS (!speed ? 5 : 41);
	      *total += avr_operand_rtx_cost (XEXP (x, 1), mode, code, 1,
					      speed);
	    }
	  else
	    switch (INTVAL (XEXP (x, 1)))
	      {
	      case 0:
		*total = 0;
		break;
	      case 1:
		*total = COSTS_N_INSNS (2);
		break;
	      case 15:
		*total = COSTS_N_INSNS (3);
		break;
	      case 2:
	      case 7:
              case 8:
              case 9:
		*total = COSTS_N_INSNS (4);
		break;
              case 10:
	      case 14:
		*total = COSTS_N_INSNS (5);
		break;
              case 11:
                *total = COSTS_N_INSNS (!speed ? 5 : 6);
		break;
              case 12:
                *total = COSTS_N_INSNS (!speed ? 5 : 7);
		break;
              case 6:
	      case 13:
                *total = COSTS_N_INSNS (!speed ? 5 : 8);
		break;
	      default:
	        *total = COSTS_N_INSNS (!speed ? 5 : 41);
	        *total += avr_operand_rtx_cost (XEXP (x, 1), mode, code, 1,
						speed);
	      }
	  break;

        case E_PSImode:
          if (!CONST_INT_P (XEXP (x, 1)))
            {
              *total = COSTS_N_INSNS (!speed ? 6 : 73);
            }
          else
            switch (INTVAL (XEXP (x, 1)))
              {
              case 0:
                *total = 0;
                break;
              case 1:
                *total = COSTS_N_INSNS (3);
                break;
              case 16:
              case 8:
                *total = COSTS_N_INSNS (5);
                break;
              case 23:
                *total = COSTS_N_INSNS (4);
                break;
              default:
                *total = COSTS_N_INSNS (!speed ? 5 : 3 * INTVAL (XEXP (x, 1)));
                break;
              }
          break;

	case E_SImode:
	  if (!CONST_INT_P (XEXP (x, 1)))
	    {
	      *total = COSTS_N_INSNS (!speed ? 7 : 113);
	      *total += avr_operand_rtx_cost (XEXP (x, 1), mode, code, 1,
					      speed);
	    }
	  else
	    switch (INTVAL (XEXP (x, 1)))
	      {
	      case 0:
		*total = 0;
		break;
	      case 1:
		*total = COSTS_N_INSNS (4);
		break;
	      case 8:
	      case 16:
	      case 24:
		*total = COSTS_N_INSNS (6);
		break;
	      case 2:
		*total = COSTS_N_INSNS (!speed ? 7 : 8);
		break;
	      case 31:
		*total = COSTS_N_INSNS (AVR_HAVE_MOVW ? 4 : 5);
		break;
	      default:
		*total = COSTS_N_INSNS (!speed ? 7 : 113);
		*total += avr_operand_rtx_cost (XEXP (x, 1), mode, code, 1,
						speed);
	      }
	  break;

	default:
	  return false;
	}
      *total += avr_operand_rtx_cost (XEXP (x, 0), mode, code, 0, speed);
      return true;

    case LSHIFTRT:
      if (outer_code == TRUNCATE)
        {
          *total = avr_mul_highpart_cost (x, speed);
          return true;
        }

      switch (mode)
	{
	case E_QImode:
	  if (!CONST_INT_P (XEXP (x, 1)))
	    {
	      *total = COSTS_N_INSNS (!speed ? 4 : 17);
	      *total += avr_operand_rtx_cost (XEXP (x, 1), mode, code, 1,
					      speed);
	    }
	  else
	    {
	      val = INTVAL (XEXP (x, 1));
	      if (val == 7)
		*total = COSTS_N_INSNS (3);
	      else if (val >= 0 && val <= 7)
		*total = COSTS_N_INSNS (val);
	      else
		*total = COSTS_N_INSNS (1);
	    }
	  break;

	case E_HImode:
	  if (!CONST_INT_P (XEXP (x, 1)))
	    {
	      *total = COSTS_N_INSNS (!speed ? 5 : 41);
	      *total += avr_operand_rtx_cost (XEXP (x, 1), mode, code, 1,
					      speed);
	    }
	  else
	    switch (INTVAL (XEXP (x, 1)))
	      {
	      case 0:
		*total = 0;
		break;
	      case 1:
	      case 8:
		*total = COSTS_N_INSNS (2);
		break;
	      case 9:
		*total = COSTS_N_INSNS (3);
		break;
	      case 2:
	      case 10:
	      case 15:
		*total = COSTS_N_INSNS (4);
		break;
	      case 7:
              case 11:
		*total = COSTS_N_INSNS (5);
		break;
	      case 3:
	      case 12:
	      case 13:
	      case 14:
		*total = COSTS_N_INSNS (!speed ? 5 : 6);
		break;
	      case 4:
		*total = COSTS_N_INSNS (!speed ? 5 : 7);
		break;
	      case 5:
	      case 6:
		*total = COSTS_N_INSNS (!speed ? 5 : 9);
		break;
	      default:
	        *total = COSTS_N_INSNS (!speed ? 5 : 41);
	        *total += avr_operand_rtx_cost (XEXP (x, 1), mode, code, 1,
						speed);
	      }
	  break;

        case E_PSImode:
          if (!CONST_INT_P (XEXP (x, 1)))
            {
              *total = COSTS_N_INSNS (!speed ? 6 : 73);
            }
          else
            switch (INTVAL (XEXP (x, 1)))
              {
              case 0:
                *total = 0;
                break;
              case 1:
              case 8:
              case 16:
                *total = COSTS_N_INSNS (3);
                break;
              case 23:
                *total = COSTS_N_INSNS (5);
                break;
              default:
                *total = COSTS_N_INSNS (!speed ? 5 : 3 * INTVAL (XEXP (x, 1)));
                break;
              }
          break;

	case E_SImode:
	  if (!CONST_INT_P (XEXP (x, 1)))
	    {
	      *total = COSTS_N_INSNS (!speed ? 7 : 113);
	      *total += avr_operand_rtx_cost (XEXP (x, 1), mode, code, 1,
					      speed);
	    }
	  else
	    switch (INTVAL (XEXP (x, 1)))
	      {
	      case 0:
		*total = 0;
		break;
	      case 1:
		*total = COSTS_N_INSNS (4);
		break;
	      case 2:
		*total = COSTS_N_INSNS (!speed ? 7 : 8);
		break;
	      case 8:
	      case 16:
	      case 24:
		*total = COSTS_N_INSNS (4);
		break;
	      case 31:
		*total = COSTS_N_INSNS (6);
		break;
	      default:
		*total = COSTS_N_INSNS (!speed ? 7 : 113);
		*total += avr_operand_rtx_cost (XEXP (x, 1), mode, code, 1,
						speed);
	      }
	  break;

	default:
	  return false;
	}
      *total += avr_operand_rtx_cost (XEXP (x, 0), mode, code, 0, speed);
      return true;

    case COMPARE:
      switch (GET_MODE (XEXP (x, 0)))
	{
	case E_QImode:
	  *total = COSTS_N_INSNS (1);
	  if (!CONST_INT_P (XEXP (x, 1)))
	    *total += avr_operand_rtx_cost (XEXP (x, 1), QImode, code,
					    1, speed);
	  break;

        case E_HImode:
	  *total = COSTS_N_INSNS (2);
	  if (!CONST_INT_P (XEXP (x, 1)))
            *total += avr_operand_rtx_cost (XEXP (x, 1), HImode, code,
					    1, speed);
	  else if (INTVAL (XEXP (x, 1)) != 0)
	    *total += COSTS_N_INSNS (1);
          break;

        case E_PSImode:
          *total = COSTS_N_INSNS (3);
          if (CONST_INT_P (XEXP (x, 1)) && INTVAL (XEXP (x, 1)) != 0)
            *total += COSTS_N_INSNS (2);
          break;

        case E_SImode:
          *total = COSTS_N_INSNS (4);
          if (!CONST_INT_P (XEXP (x, 1)))
            *total += avr_operand_rtx_cost (XEXP (x, 1), SImode, code,
					    1, speed);
	  else if (INTVAL (XEXP (x, 1)) != 0)
	    *total += COSTS_N_INSNS (3);
          break;

	default:
	  return false;
	}
      *total += avr_operand_rtx_cost (XEXP (x, 0), GET_MODE (XEXP (x, 0)),
				      code, 0, speed);
      return true;

    case TRUNCATE:
      if (LSHIFTRT == GET_CODE (XEXP (x, 0)))
        {
          *total = avr_mul_highpart_cost (XEXP (x, 0), speed);
          return true;
        }
      break;

    default:
      break;
    }
  return false;
}


/* Implement `TARGET_RTX_COSTS'.  */

static bool
avr_rtx_costs (rtx x, machine_mode mode, int outer_code,
	       int opno, int *total, bool speed)
{
  bool done = avr_rtx_costs_1 (x, mode, outer_code, opno, total, speed);

  if (avr_log.rtx_costs)
    {
      avr_edump ("\n%?=%b (%s) total=%d, outer=%C:\n%r\n",
                 done, speed ? "speed" : "size", *total, outer_code, x);
    }

  return done;
}


/* Implement `TARGET_ADDRESS_COST'.  */

static int
avr_address_cost (rtx x, machine_mode mode ATTRIBUTE_UNUSED,
                  addr_space_t as ATTRIBUTE_UNUSED,
                  bool speed ATTRIBUTE_UNUSED)
{
  int cost = 4;

  if (GET_CODE (x) == PLUS
      && CONST_INT_P (XEXP (x, 1))
      && (REG_P (XEXP (x, 0))
          || SUBREG_P (XEXP (x, 0))))
    {
      if (INTVAL (XEXP (x, 1)) > MAX_LD_OFFSET(mode))
        cost = 18;
    }
  else if (CONSTANT_ADDRESS_P (x))
    {
      if (io_address_operand (x, QImode))
        cost = 2;

      if (AVR_TINY
          && avr_address_tiny_absdata_p (x, QImode))
        cost = 2;
    }

  if (avr_log.address_cost)
    avr_edump ("\n%?: %d = %r\n", cost, x);

  return cost;
}

/* Test for extra memory constraint 'Q'.
   It's a memory address based on Y or Z pointer with valid displacement.  */

int
extra_constraint_Q (rtx x)
{
  int ok = 0;
  rtx plus = XEXP (x, 0);

  if (GET_CODE (plus) == PLUS
      && REG_P (XEXP (plus, 0))
      && CONST_INT_P (XEXP (plus, 1))
      && (INTVAL (XEXP (plus, 1))
	  <= MAX_LD_OFFSET (GET_MODE (x))))
    {
      rtx xx = XEXP (plus, 0);
      int regno = REGNO (xx);

      ok = (/* allocate pseudos */
            regno >= FIRST_PSEUDO_REGISTER
            /* strictly check */
            || regno == REG_Z || regno == REG_Y
            /* XXX frame & arg pointer checks */
            || xx == frame_pointer_rtx
            || xx == arg_pointer_rtx);

      if (avr_log.constraints)
        avr_edump ("\n%?=%d reload_completed=%d reload_in_progress=%d\n %r\n",
                   ok, reload_completed, reload_in_progress, x);
    }

  return ok;
}

/* Convert condition code CONDITION to the valid AVR condition code.  */

RTX_CODE
avr_normalize_condition (RTX_CODE condition)
{
  switch (condition)
    {
    case GT:
      return GE;
    case GTU:
      return GEU;
    case LE:
      return LT;
    case LEU:
      return LTU;
    default:
      gcc_unreachable ();
    }
}

/* Helper function for `avr_reorg'.  */

static rtx
avr_compare_pattern (rtx_insn *insn)
{
  rtx pattern = single_set (insn);

  if (pattern
      && NONJUMP_INSN_P (insn)
      && SET_DEST (pattern) == cc0_rtx
      && GET_CODE (SET_SRC (pattern)) == COMPARE)
    {
      machine_mode mode0 = GET_MODE (XEXP (SET_SRC (pattern), 0));
      machine_mode mode1 = GET_MODE (XEXP (SET_SRC (pattern), 1));

      /* The 64-bit comparisons have fixed operands ACC_A and ACC_B.
         They must not be swapped, thus skip them.  */

      if ((mode0 == VOIDmode || GET_MODE_SIZE (mode0) <= 4)
          && (mode1 == VOIDmode || GET_MODE_SIZE (mode1) <= 4))
        return pattern;
    }

  return NULL_RTX;
}

/* Helper function for `avr_reorg'.  */

/* Expansion of switch/case decision trees leads to code like

       cc0 = compare (Reg, Num)
       if (cc0 == 0)
         goto L1

       cc0 = compare (Reg, Num)
       if (cc0 > 0)
         goto L2

   The second comparison is superfluous and can be deleted.
   The second jump condition can be transformed from a
   "difficult" one to a "simple" one because "cc0 > 0" and
   "cc0 >= 0" will have the same effect here.

   This function relies on the way switch/case is being expaned
   as binary decision tree.  For example code see PR 49903.

   Return TRUE if optimization performed.
   Return FALSE if nothing changed.

   INSN1 is a comparison, i.e. avr_compare_pattern != 0.

   We don't want to do this in text peephole because it is
   tedious to work out jump offsets there and the second comparison
   might have been transormed by `avr_reorg'.

   RTL peephole won't do because peephole2 does not scan across
   basic blocks.  */

static bool
avr_reorg_remove_redundant_compare (rtx_insn *insn1)
{
  rtx comp1, ifelse1, xcond1;
  rtx_insn *branch1;
  rtx comp2, ifelse2, xcond2;
  rtx_insn *branch2, *insn2;
  enum rtx_code code;
  rtx_insn *jump;
  rtx target, cond;

  /* Look out for:  compare1 - branch1 - compare2 - branch2  */

  branch1 = next_nonnote_nondebug_insn (insn1);
  if (!branch1 || !JUMP_P (branch1))
    return false;

  insn2 = next_nonnote_nondebug_insn (branch1);
  if (!insn2 || !avr_compare_pattern (insn2))
    return false;

  branch2 = next_nonnote_nondebug_insn (insn2);
  if (!branch2 || !JUMP_P (branch2))
    return false;

  comp1 = avr_compare_pattern (insn1);
  comp2 = avr_compare_pattern (insn2);
  xcond1 = single_set (branch1);
  xcond2 = single_set (branch2);

  if (!comp1 || !comp2
      || !rtx_equal_p (comp1, comp2)
      || !xcond1 || SET_DEST (xcond1) != pc_rtx
      || !xcond2 || SET_DEST (xcond2) != pc_rtx
      || IF_THEN_ELSE != GET_CODE (SET_SRC (xcond1))
      || IF_THEN_ELSE != GET_CODE (SET_SRC (xcond2)))
    {
      return false;
    }

  comp1 = SET_SRC (comp1);
  ifelse1 = SET_SRC (xcond1);
  ifelse2 = SET_SRC (xcond2);

  /* comp<n> is COMPARE now and ifelse<n> is IF_THEN_ELSE.  */

  if (EQ != GET_CODE (XEXP (ifelse1, 0))
      || !REG_P (XEXP (comp1, 0))
      || !CONST_INT_P (XEXP (comp1, 1))
      || XEXP (ifelse1, 2) != pc_rtx
      || XEXP (ifelse2, 2) != pc_rtx
      || LABEL_REF != GET_CODE (XEXP (ifelse1, 1))
      || LABEL_REF != GET_CODE (XEXP (ifelse2, 1))
      || !COMPARISON_P (XEXP (ifelse2, 0))
      || cc0_rtx != XEXP (XEXP (ifelse1, 0), 0)
      || cc0_rtx != XEXP (XEXP (ifelse2, 0), 0)
      || const0_rtx != XEXP (XEXP (ifelse1, 0), 1)
      || const0_rtx != XEXP (XEXP (ifelse2, 0), 1))
    {
      return false;
    }

  /* We filtered the insn sequence to look like

        (set (cc0)
             (compare (reg:M N)
                      (const_int VAL)))
        (set (pc)
             (if_then_else (eq (cc0)
                               (const_int 0))
                           (label_ref L1)
                           (pc)))

        (set (cc0)
             (compare (reg:M N)
                      (const_int VAL)))
        (set (pc)
             (if_then_else (CODE (cc0)
                                 (const_int 0))
                           (label_ref L2)
                           (pc)))
  */

  code = GET_CODE (XEXP (ifelse2, 0));

  /* Map GT/GTU to GE/GEU which is easier for AVR.
     The first two instructions compare/branch on EQ
     so we may replace the difficult

        if (x == VAL)   goto L1;
        if (x > VAL)    goto L2;

     with easy

         if (x == VAL)   goto L1;
         if (x >= VAL)   goto L2;

     Similarly, replace LE/LEU by LT/LTU.  */

  switch (code)
    {
    case EQ:
    case LT:  case LTU:
    case GE:  case GEU:
      break;

    case LE:  case LEU:
    case GT:  case GTU:
      code = avr_normalize_condition (code);
      break;

    default:
      return false;
    }

  /* Wrap the branches into UNSPECs so they won't be changed or
     optimized in the remainder.  */

  target = XEXP (XEXP (ifelse1, 1), 0);
  cond = XEXP (ifelse1, 0);
  jump = emit_jump_insn_after (gen_branch_unspec (target, cond), insn1);

  JUMP_LABEL (jump) = JUMP_LABEL (branch1);

  target = XEXP (XEXP (ifelse2, 1), 0);
  cond = gen_rtx_fmt_ee (code, VOIDmode, cc0_rtx, const0_rtx);
  jump = emit_jump_insn_after (gen_branch_unspec (target, cond), insn2);

  JUMP_LABEL (jump) = JUMP_LABEL (branch2);

  /* The comparisons in insn1 and insn2 are exactly the same;
     insn2 is superfluous so delete it.  */

  delete_insn (insn2);
  delete_insn (branch1);
  delete_insn (branch2);

  return true;
}


/* Implement `TARGET_MACHINE_DEPENDENT_REORG'.  */
/* Optimize conditional jumps.  */

static void
avr_reorg (void)
{
  rtx_insn *insn = get_insns();

  for (insn = next_real_insn (insn); insn; insn = next_real_insn (insn))
    {
      rtx pattern = avr_compare_pattern (insn);

      if (!pattern)
        continue;

      if (optimize
          && avr_reorg_remove_redundant_compare (insn))
        {
          continue;
        }

      if (compare_diff_p (insn))
	{
          /* Now we work under compare insn with difficult branch.  */

	  rtx_insn *next = next_real_insn (insn);
          rtx pat = PATTERN (next);

          pattern = SET_SRC (pattern);

          if (true_regnum (XEXP (pattern, 0)) >= 0
              && true_regnum (XEXP (pattern, 1)) >= 0)
            {
              rtx x = XEXP (pattern, 0);
              rtx src = SET_SRC (pat);
              rtx t = XEXP (src, 0);
              PUT_CODE (t, swap_condition (GET_CODE (t)));
              XEXP (pattern, 0) = XEXP (pattern, 1);
              XEXP (pattern, 1) = x;
              INSN_CODE (next) = -1;
            }
          else if (true_regnum (XEXP (pattern, 0)) >= 0
                   && XEXP (pattern, 1) == const0_rtx)
            {
              /* This is a tst insn, we can reverse it.  */
              rtx src = SET_SRC (pat);
              rtx t = XEXP (src, 0);

              PUT_CODE (t, swap_condition (GET_CODE (t)));
              XEXP (pattern, 1) = XEXP (pattern, 0);
              XEXP (pattern, 0) = const0_rtx;
              INSN_CODE (next) = -1;
              INSN_CODE (insn) = -1;
            }
          else if (true_regnum (XEXP (pattern, 0)) >= 0
                   && CONST_INT_P (XEXP (pattern, 1)))
            {
              rtx x = XEXP (pattern, 1);
              rtx src = SET_SRC (pat);
              rtx t = XEXP (src, 0);
              machine_mode mode = GET_MODE (XEXP (pattern, 0));

              if (avr_simplify_comparison_p (mode, GET_CODE (t), x))
                {
                  XEXP (pattern, 1) = gen_int_mode (INTVAL (x) + 1, mode);
                  PUT_CODE (t, avr_normalize_condition (GET_CODE (t)));
                  INSN_CODE (next) = -1;
                  INSN_CODE (insn) = -1;
                }
            }
        }
    }
}

/* Returns register number for function return value.*/

static inline unsigned int
avr_ret_register (void)
{
  return 24;
}


/* Implement `TARGET_FUNCTION_VALUE_REGNO_P'.  */

static bool
avr_function_value_regno_p (const unsigned int regno)
{
  return (regno == avr_ret_register ());
}


/* Implement `TARGET_LIBCALL_VALUE'.  */
/* Create an RTX representing the place where a
   library function returns a value of mode MODE.  */

static rtx
avr_libcall_value (machine_mode mode,
		   const_rtx func ATTRIBUTE_UNUSED)
{
  int offs = GET_MODE_SIZE (mode);

  if (offs <= 4)
    offs = (offs + 1) & ~1;

  return gen_rtx_REG (mode, avr_ret_register () + 2 - offs);
}


/* Implement `TARGET_FUNCTION_VALUE'.  */
/* Create an RTX representing the place where a
   function returns a value of data type VALTYPE.  */

static rtx
avr_function_value (const_tree type,
                    const_tree fn_decl_or_type ATTRIBUTE_UNUSED,
                    bool outgoing ATTRIBUTE_UNUSED)
{
  unsigned int offs;

  if (TYPE_MODE (type) != BLKmode)
    return avr_libcall_value (TYPE_MODE (type), NULL_RTX);

  offs = int_size_in_bytes_hwi (type);
  if (offs < 2)
    offs = 2;
  if (offs > 2 && offs < GET_MODE_SIZE (SImode))
    offs = GET_MODE_SIZE (SImode);
  else if (offs > GET_MODE_SIZE (SImode) && offs < GET_MODE_SIZE (DImode))
    offs = GET_MODE_SIZE (DImode);

  return gen_rtx_REG (BLKmode, avr_ret_register () + 2 - offs);
}

int
test_hard_reg_class (enum reg_class rclass, rtx x)
{
  int regno = true_regnum (x);
  if (regno < 0)
    return 0;

  if (TEST_HARD_REG_CLASS (rclass, regno))
    return 1;

  return 0;
}


/* Helper for jump_over_one_insn_p:  Test if INSN is a 2-word instruction
   and thus is suitable to be skipped by CPSE, SBRC, etc.  */

static bool
avr_2word_insn_p (rtx_insn *insn)
{
  if (TARGET_SKIP_BUG
      || !insn
      || 2 != get_attr_length (insn))
    {
      return false;
    }

  switch (INSN_CODE (insn))
    {
    default:
      return false;

    case CODE_FOR_movqi_insn:
    case CODE_FOR_movuqq_insn:
    case CODE_FOR_movqq_insn:
      {
        rtx set  = single_set (insn);
        rtx src  = SET_SRC (set);
        rtx dest = SET_DEST (set);

        /* Factor out LDS and STS from movqi_insn.  */

        if (MEM_P (dest)
            && (REG_P (src) || src == CONST0_RTX (GET_MODE (dest))))
          {
            return CONSTANT_ADDRESS_P (XEXP (dest, 0));
          }
        else if (REG_P (dest)
                 && MEM_P (src))
          {
            return CONSTANT_ADDRESS_P (XEXP (src, 0));
          }

        return false;
      }

    case CODE_FOR_call_insn:
    case CODE_FOR_call_value_insn:
      return true;
    }
}


int
jump_over_one_insn_p (rtx_insn *insn, rtx dest)
{
  int uid = INSN_UID (GET_CODE (dest) == LABEL_REF
		      ? XEXP (dest, 0)
		      : dest);
  int jump_addr = INSN_ADDRESSES (INSN_UID (insn));
  int dest_addr = INSN_ADDRESSES (uid);
  int jump_offset = dest_addr - jump_addr - get_attr_length (insn);

  return (jump_offset == 1
          || (jump_offset == 2
              && avr_2word_insn_p (next_active_insn (insn))));
}


/* Worker function for `HARD_REGNO_MODE_OK'.  */
/* Returns 1 if a value of mode MODE can be stored starting with hard
   register number REGNO.  On the enhanced core, anything larger than
   1 byte must start in even numbered register for "movw" to work
   (this way we don't have to check for odd registers everywhere).  */

int
avr_hard_regno_mode_ok (int regno, machine_mode mode)
{
  /* NOTE: 8-bit values must not be disallowed for R28 or R29.
        Disallowing QI et al. in these regs might lead to code like
            (set (subreg:QI (reg:HI 28) n) ...)
        which will result in wrong code because reload does not
        handle SUBREGs of hard regsisters like this.
        This could be fixed in reload.  However, it appears
        that fixing reload is not wanted by reload people.  */

  /* Any GENERAL_REGS register can hold 8-bit values.  */

  if (GET_MODE_SIZE (mode) == 1)
    return 1;

  /* FIXME: Ideally, the following test is not needed.
        However, it turned out that it can reduce the number
        of spill fails.  AVR and it's poor endowment with
        address registers is extreme stress test for reload.  */

  if (GET_MODE_SIZE (mode) >= 4
      && regno >= REG_X)
    return 0;

  /* All modes larger than 8 bits should start in an even register.  */

  return !(regno & 1);
}


/* Implement `HARD_REGNO_CALL_PART_CLOBBERED'.  */

int
avr_hard_regno_call_part_clobbered (unsigned regno, machine_mode mode)
{
  /* FIXME: This hook gets called with MODE:REGNO combinations that don't
        represent valid hard registers like, e.g. HI:29.  Returning TRUE
        for such registers can lead to performance degradation as mentioned
        in PR53595.  Thus, report invalid hard registers as FALSE.  */

  if (!avr_hard_regno_mode_ok (regno, mode))
    return 0;

  /* Return true if any of the following boundaries is crossed:
     17/18 or 19/20 (if AVR_TINY), 27/28 and 29/30.  */

  return ((regno <= LAST_CALLEE_SAVED_REG
           && regno + GET_MODE_SIZE (mode) > 1 + LAST_CALLEE_SAVED_REG)
          || (regno < REG_Y && regno + GET_MODE_SIZE (mode) > REG_Y)
          || (regno < REG_Z && regno + GET_MODE_SIZE (mode) > REG_Z));
}


/* Implement `MODE_CODE_BASE_REG_CLASS'.  */

enum reg_class
avr_mode_code_base_reg_class (machine_mode mode ATTRIBUTE_UNUSED,
                              addr_space_t as, RTX_CODE outer_code,
                              RTX_CODE index_code ATTRIBUTE_UNUSED)
{
  if (!ADDR_SPACE_GENERIC_P (as))
    {
      return POINTER_Z_REGS;
    }

  if (!avr_strict_X)
    return reload_completed ? BASE_POINTER_REGS : POINTER_REGS;

  return PLUS == outer_code ? BASE_POINTER_REGS : POINTER_REGS;
}


/* Implement `REGNO_MODE_CODE_OK_FOR_BASE_P'.  */

bool
avr_regno_mode_code_ok_for_base_p (int regno,
                                   machine_mode mode ATTRIBUTE_UNUSED,
                                   addr_space_t as ATTRIBUTE_UNUSED,
                                   RTX_CODE outer_code,
                                   RTX_CODE index_code ATTRIBUTE_UNUSED)
{
  bool ok = false;

  if (!ADDR_SPACE_GENERIC_P (as))
    {
      if (regno < FIRST_PSEUDO_REGISTER
          && regno == REG_Z)
        {
          return true;
        }

      if (reg_renumber)
        {
          regno = reg_renumber[regno];

          if (regno == REG_Z)
            {
              return true;
            }
        }

      return false;
    }

  if (regno < FIRST_PSEUDO_REGISTER
      && (regno == REG_X
          || regno == REG_Y
          || regno == REG_Z
          || regno == ARG_POINTER_REGNUM))
    {
      ok = true;
    }
  else if (reg_renumber)
    {
      regno = reg_renumber[regno];

      if (regno == REG_X
          || regno == REG_Y
          || regno == REG_Z
          || regno == ARG_POINTER_REGNUM)
        {
          ok = true;
        }
    }

  if (avr_strict_X
      && PLUS == outer_code
      && regno == REG_X)
    {
      ok = false;
    }

  return ok;
}


/* A helper for `output_reload_insisf' and `output_reload_inhi'.  */
/* Set 32-bit register OP[0] to compile-time constant OP[1].
   CLOBBER_REG is a QI clobber register or NULL_RTX.
   LEN == NULL: output instructions.
   LEN != NULL: set *LEN to the length of the instruction sequence
                (in words) printed with LEN = NULL.
   If CLEAR_P is true, OP[0] had been cleard to Zero already.
   If CLEAR_P is false, nothing is known about OP[0].

   The effect on cc0 is as follows:

   Load 0 to any register except ZERO_REG : NONE
   Load ld register with any value        : NONE
   Anything else:                         : CLOBBER  */

static void
output_reload_in_const (rtx *op, rtx clobber_reg, int *len, bool clear_p)
{
  rtx src = op[1];
  rtx dest = op[0];
  rtx xval, xdest[4];
  int ival[4];
  int clobber_val = 1234;
  bool cooked_clobber_p = false;
  bool set_p = false;
  machine_mode mode = GET_MODE (dest);
  int n_bytes = GET_MODE_SIZE (mode);

  gcc_assert (REG_P (dest)
              && CONSTANT_P (src));

  if (len)
    *len = 0;

  /* (REG:SI 14) is special: It's neither in LD_REGS nor in NO_LD_REGS
     but has some subregs that are in LD_REGS.  Use the MSB (REG:QI 17).  */

  if (REGNO (dest) < 16
      && REGNO (dest) + GET_MODE_SIZE (mode) > 16)
    {
      clobber_reg = all_regs_rtx[REGNO (dest) + n_bytes - 1];
    }

  /* We might need a clobber reg but don't have one.  Look at the value to
     be loaded more closely.  A clobber is only needed if it is a symbol
     or contains a byte that is neither 0, -1 or a power of 2.  */

  if (NULL_RTX == clobber_reg
      && !test_hard_reg_class (LD_REGS, dest)
      && (! (CONST_INT_P (src) || CONST_FIXED_P (src) || CONST_DOUBLE_P (src))
          || !avr_popcount_each_byte (src, n_bytes,
                                      (1 << 0) | (1 << 1) | (1 << 8))))
    {
      /* We have no clobber register but need one.  Cook one up.
         That's cheaper than loading from constant pool.  */

      cooked_clobber_p = true;
      clobber_reg = all_regs_rtx[REG_Z + 1];
      avr_asm_len ("mov __tmp_reg__,%0", &clobber_reg, len, 1);
    }

  /* Now start filling DEST from LSB to MSB.  */

  for (int n = 0; n < n_bytes; n++)
    {
      int ldreg_p;
      bool done_byte = false;
      rtx xop[3];

      /* Crop the n-th destination byte.  */

      xdest[n] = simplify_gen_subreg (QImode, dest, mode, n);
      ldreg_p = test_hard_reg_class (LD_REGS, xdest[n]);

      if (!CONST_INT_P (src)
          && !CONST_FIXED_P (src)
          && !CONST_DOUBLE_P (src))
        {
          static const char* const asm_code[][2] =
            {
              { "ldi %2,lo8(%1)"  CR_TAB "mov %0,%2",    "ldi %0,lo8(%1)"  },
              { "ldi %2,hi8(%1)"  CR_TAB "mov %0,%2",    "ldi %0,hi8(%1)"  },
              { "ldi %2,hlo8(%1)" CR_TAB "mov %0,%2",    "ldi %0,hlo8(%1)" },
              { "ldi %2,hhi8(%1)" CR_TAB "mov %0,%2",    "ldi %0,hhi8(%1)" }
            };

          xop[0] = xdest[n];
          xop[1] = src;
          xop[2] = clobber_reg;

          avr_asm_len (asm_code[n][ldreg_p], xop, len, ldreg_p ? 1 : 2);

          continue;
        }

      /* Crop the n-th source byte.  */

      xval = simplify_gen_subreg (QImode, src, mode, n);
      ival[n] = INTVAL (xval);

      /* Look if we can reuse the low word by means of MOVW.  */

      if (n == 2
          && n_bytes >= 4
          && AVR_HAVE_MOVW)
        {
          rtx lo16 = simplify_gen_subreg (HImode, src, mode, 0);
          rtx hi16 = simplify_gen_subreg (HImode, src, mode, 2);

          if (INTVAL (lo16) == INTVAL (hi16))
            {
              if (0 != INTVAL (lo16)
                  || !clear_p)
                {
                  avr_asm_len ("movw %C0,%A0", &op[0], len, 1);
                }

              break;
            }
        }

      /* Don't use CLR so that cc0 is set as expected.  */

      if (ival[n] == 0)
        {
          if (!clear_p)
            avr_asm_len (ldreg_p ? "ldi %0,0"
                         : AVR_ZERO_REGNO == REGNO (xdest[n]) ? "clr %0"
                         : "mov %0,__zero_reg__",
                         &xdest[n], len, 1);
          continue;
        }

      if (clobber_val == ival[n]
          && REGNO (clobber_reg) == REGNO (xdest[n]))
        {
          continue;
        }

      /* LD_REGS can use LDI to move a constant value */

      if (ldreg_p)
        {
          xop[0] = xdest[n];
          xop[1] = xval;
          avr_asm_len ("ldi %0,lo8(%1)", xop, len, 1);
          continue;
        }

      /* Try to reuse value already loaded in some lower byte. */

      for (int j = 0; j < n; j++)
        if (ival[j] == ival[n])
          {
            xop[0] = xdest[n];
            xop[1] = xdest[j];

            avr_asm_len ("mov %0,%1", xop, len, 1);
            done_byte = true;
            break;
          }

      if (done_byte)
        continue;

      /* Need no clobber reg for -1: Use CLR/DEC */

      if (-1 == ival[n])
        {
          if (!clear_p)
            avr_asm_len ("clr %0", &xdest[n], len, 1);

          avr_asm_len ("dec %0", &xdest[n], len, 1);
          continue;
        }
      else if (1 == ival[n])
        {
          if (!clear_p)
            avr_asm_len ("clr %0", &xdest[n], len, 1);

          avr_asm_len ("inc %0", &xdest[n], len, 1);
          continue;
        }

      /* Use T flag or INC to manage powers of 2 if we have
         no clobber reg.  */

      if (NULL_RTX == clobber_reg
          && single_one_operand (xval, QImode))
        {
          xop[0] = xdest[n];
          xop[1] = GEN_INT (exact_log2 (ival[n] & GET_MODE_MASK (QImode)));

          gcc_assert (constm1_rtx != xop[1]);

          if (!set_p)
            {
              set_p = true;
              avr_asm_len ("set", xop, len, 1);
            }

          if (!clear_p)
            avr_asm_len ("clr %0", xop, len, 1);

          avr_asm_len ("bld %0,%1", xop, len, 1);
          continue;
        }

      /* We actually need the LD_REGS clobber reg.  */

      gcc_assert (NULL_RTX != clobber_reg);

      xop[0] = xdest[n];
      xop[1] = xval;
      xop[2] = clobber_reg;
      clobber_val = ival[n];

      avr_asm_len ("ldi %2,lo8(%1)" CR_TAB
                   "mov %0,%2", xop, len, 2);
    }

  /* If we cooked up a clobber reg above, restore it.  */

  if (cooked_clobber_p)
    {
      avr_asm_len ("mov %0,__tmp_reg__", &clobber_reg, len, 1);
    }
}


/* Reload the constant OP[1] into the HI register OP[0].
   CLOBBER_REG is a QI clobber reg needed to move vast majority of consts
   into a NO_LD_REGS register.  If CLOBBER_REG is NULL_RTX we either don't
   need a clobber reg or have to cook one up.

   PLEN == NULL: Output instructions.
   PLEN != NULL: Output nothing.  Set *PLEN to number of words occupied
                 by the insns printed.

   Return "".  */

const char*
output_reload_inhi (rtx *op, rtx clobber_reg, int *plen)
{
  output_reload_in_const (op, clobber_reg, plen, false);
  return "";
}


/* Reload a SI or SF compile time constant OP[1] into the register OP[0].
   CLOBBER_REG is a QI clobber reg needed to move vast majority of consts
   into a NO_LD_REGS register.  If CLOBBER_REG is NULL_RTX we either don't
   need a clobber reg or have to cook one up.

   LEN == NULL: Output instructions.

   LEN != NULL: Output nothing.  Set *LEN to number of words occupied
                by the insns printed.

   Return "".  */

const char *
output_reload_insisf (rtx *op, rtx clobber_reg, int *len)
{
  if (AVR_HAVE_MOVW
      && !test_hard_reg_class (LD_REGS, op[0])
      && (CONST_INT_P (op[1])
          || CONST_FIXED_P (op[1])
          || CONST_DOUBLE_P (op[1])))
    {
      int len_clr, len_noclr;

      /* In some cases it is better to clear the destination beforehand, e.g.

             CLR R2   CLR R3   MOVW R4,R2   INC R2

         is shorther than

             CLR R2   INC R2   CLR  R3      CLR R4   CLR R5

         We find it too tedious to work that out in the print function.
         Instead, we call the print function twice to get the lengths of
         both methods and use the shortest one.  */

      output_reload_in_const (op, clobber_reg, &len_clr, true);
      output_reload_in_const (op, clobber_reg, &len_noclr, false);

      if (len_noclr - len_clr == 4)
        {
          /* Default needs 4 CLR instructions: clear register beforehand.  */

          avr_asm_len ("mov %A0,__zero_reg__" CR_TAB
                       "mov %B0,__zero_reg__" CR_TAB
                       "movw %C0,%A0", &op[0], len, 3);

          output_reload_in_const (op, clobber_reg, len, true);

          if (len)
            *len += 3;

          return "";
        }
    }

  /* Default: destination not pre-cleared.  */

  output_reload_in_const (op, clobber_reg, len, false);
  return "";
}

const char*
avr_out_reload_inpsi (rtx *op, rtx clobber_reg, int *len)
{
  output_reload_in_const (op, clobber_reg, len, false);
  return "";
}


/* Worker function for `ASM_OUTPUT_ADDR_VEC'.  */
/* Emit jump tables out-of-line so that branches crossing the table
   get shorter offsets.  If we have JUMP + CALL, then put the tables
   in a dedicated non-.text section so that CALLs get better chance to
   be relaxed to RCALLs.

   We emit the tables by hand because `function_rodata_section' does not
   work as expected, cf. PR71151, and we do *NOT* want the table to be
   in .rodata, hence setting JUMP_TABLES_IN_TEXT_SECTION = 0 is of limited
   use; and setting it to 1 attributes table lengths to branch offsets...
   Moreover, fincal.c keeps switching section before each table entry
   which we find too fragile as to rely on section caching.  */

void
avr_output_addr_vec (rtx_insn *labl, rtx table)
{
  FILE *stream = asm_out_file;

  app_disable();

  // Switch to appropriate (sub)section.

  if (DECL_SECTION_NAME (current_function_decl)
      && symtab_node::get (current_function_decl)
      && ! symtab_node::get (current_function_decl)->implicit_section)
    {
      // .subsection will emit the code after the function and in the
      // section as chosen by the user.

      switch_to_section (current_function_section ());
      fprintf (stream, "\t.subsection\t1\n");
    }
  else
    {
      // Since PR63223 there is no restriction where to put the table; it
      // may even reside above 128 KiB.  We put it in a section as high as
      // possible and avoid progmem in order not to waste flash <= 64 KiB.

      const char *sec_name = ".jumptables.gcc";

      // The table belongs to its host function, therefore use fine
      // grained sections so that, if that function is removed by
      // --gc-sections, the child table(s) may also be removed.  */

      tree asm_name = DECL_ASSEMBLER_NAME (current_function_decl);
      const char *fname = IDENTIFIER_POINTER (asm_name);
      fname = targetm.strip_name_encoding (fname);
      sec_name = ACONCAT ((sec_name, ".", fname, NULL));

      fprintf (stream, "\t.section\t%s,\"%s\",@progbits\n", sec_name,
               AVR_HAVE_JMP_CALL ? "a" : "ax");
    }

  // Output the label that preceeds the table.

  ASM_OUTPUT_ALIGN (stream, 1);
  targetm.asm_out.internal_label (stream, "L", CODE_LABEL_NUMBER (labl));

  // Output the table's content.

  int vlen = XVECLEN (table, 0);

  for (int idx = 0; idx < vlen; idx++)
    {
      int value = CODE_LABEL_NUMBER (XEXP (XVECEXP (table, 0, idx), 0));

      if (AVR_HAVE_JMP_CALL)
        fprintf (stream, "\t.word gs(.L%d)\n", value);
      else
        fprintf (stream, "\trjmp .L%d\n", value);
    }

  // Switch back to original section.  As we clobbered the section above,
  // forget the current section before switching back.

  in_section = NULL;
  switch_to_section (current_function_section ());
}


/* Implement `TARGET_CONDITIONAL_REGISTER_USAGE'.  */

static void
avr_conditional_register_usage (void)
{
  if (AVR_TINY)
    {
      const int tiny_reg_alloc_order[] = {
        24, 25,
        22, 23,
        30, 31,
        26, 27,
        28, 29,
        21, 20, 19, 18,
        16, 17,
        32, 33, 34, 35,
        15, 14, 13, 12, 11, 10, 9, 8, 7, 6, 5, 4, 3, 2, 1, 0
      };

      /* Set R0-R17 as fixed registers. Reset R0-R17 in call used register list
         - R0-R15 are not available in Tiny Core devices
         - R16 and R17 are fixed registers.  */

      for (size_t i = 0; i <= 17;  i++)
        {
          fixed_regs[i] = 1;
          call_used_regs[i] = 1;
        }

      /* Set R18 to R21 as callee saved registers
         - R18, R19, R20 and R21 are the callee saved registers in
           Tiny Core devices  */

      for (size_t i = 18; i <= LAST_CALLEE_SAVED_REG; i++)
        {
          call_used_regs[i] = 0;
        }

      /* Update register allocation order for Tiny Core devices */

      for (size_t i = 0; i < ARRAY_SIZE (tiny_reg_alloc_order); i++)
        {
          reg_alloc_order[i] = tiny_reg_alloc_order[i];
        }

      CLEAR_HARD_REG_SET (reg_class_contents[(int) ADDW_REGS]);
      CLEAR_HARD_REG_SET (reg_class_contents[(int) NO_LD_REGS]);
    }
}

/* Implement `TARGET_HARD_REGNO_SCRATCH_OK'.  */
/* Returns true if SCRATCH are safe to be allocated as a scratch
   registers (for a define_peephole2) in the current function.  */

static bool
avr_hard_regno_scratch_ok (unsigned int regno)
{
  /* Interrupt functions can only use registers that have already been saved
     by the prologue, even if they would normally be call-clobbered.  */

  if ((cfun->machine->is_interrupt || cfun->machine->is_signal)
      && !df_regs_ever_live_p (regno))
    return false;

  /* Don't allow hard registers that might be part of the frame pointer.
     Some places in the compiler just test for [HARD_]FRAME_POINTER_REGNUM
     and don't care for a frame pointer that spans more than one register.  */

  if ((!reload_completed || frame_pointer_needed)
      && (regno == REG_Y || regno == REG_Y + 1))
    {
      return false;
    }

  return true;
}


/* Worker function for `HARD_REGNO_RENAME_OK'.  */
/* Return nonzero if register OLD_REG can be renamed to register NEW_REG.  */

int
avr_hard_regno_rename_ok (unsigned int old_reg,
			  unsigned int new_reg)
{
  /* Interrupt functions can only use registers that have already been
     saved by the prologue, even if they would normally be
     call-clobbered.  */

  if ((cfun->machine->is_interrupt || cfun->machine->is_signal)
      && !df_regs_ever_live_p (new_reg))
    return 0;

  /* Don't allow hard registers that might be part of the frame pointer.
     Some places in the compiler just test for [HARD_]FRAME_POINTER_REGNUM
     and don't care for a frame pointer that spans more than one register.  */

  if ((!reload_completed || frame_pointer_needed)
      && (old_reg == REG_Y || old_reg == REG_Y + 1
          || new_reg == REG_Y || new_reg == REG_Y + 1))
    {
      return 0;
    }

  return 1;
}

/* Output a branch that tests a single bit of a register (QI, HI, SI or DImode)
   or memory location in the I/O space (QImode only).

   Operand 0: comparison operator (must be EQ or NE, compare bit to zero).
   Operand 1: register operand to test, or CONST_INT memory address.
   Operand 2: bit number.
   Operand 3: label to jump to if the test is true.  */

const char*
avr_out_sbxx_branch (rtx_insn *insn, rtx operands[])
{
  enum rtx_code comp = GET_CODE (operands[0]);
  bool long_jump = get_attr_length (insn) >= 4;
  bool reverse = long_jump || jump_over_one_insn_p (insn, operands[3]);

  if (comp == GE)
    comp = EQ;
  else if (comp == LT)
    comp = NE;

  if (reverse)
    comp = reverse_condition (comp);

  switch (GET_CODE (operands[1]))
    {
    default:
      gcc_unreachable();

    case CONST_INT:
    case CONST:
    case SYMBOL_REF:

      if (low_io_address_operand (operands[1], QImode))
        {
          if (comp == EQ)
            output_asm_insn ("sbis %i1,%2", operands);
          else
            output_asm_insn ("sbic %i1,%2", operands);
        }
      else
        {
	  gcc_assert (io_address_operand (operands[1], QImode));
          output_asm_insn ("in __tmp_reg__,%i1", operands);
          if (comp == EQ)
            output_asm_insn ("sbrs __tmp_reg__,%2", operands);
          else
            output_asm_insn ("sbrc __tmp_reg__,%2", operands);
        }

      break; /* CONST_INT */

    case REG:

      if (comp == EQ)
        output_asm_insn ("sbrs %T1%T2", operands);
      else
        output_asm_insn ("sbrc %T1%T2", operands);

      break; /* REG */
    }        /* switch */

  if (long_jump)
    return ("rjmp .+4" CR_TAB
            "jmp %x3");

  if (!reverse)
    return "rjmp %x3";

  return "";
}

/* Worker function for `TARGET_ASM_CONSTRUCTOR'.  */

static void
avr_asm_out_ctor (rtx symbol, int priority)
{
  fputs ("\t.global __do_global_ctors\n", asm_out_file);
  default_ctor_section_asm_out_constructor (symbol, priority);
}


/* Worker function for `TARGET_ASM_DESTRUCTOR'.  */

static void
avr_asm_out_dtor (rtx symbol, int priority)
{
  fputs ("\t.global __do_global_dtors\n", asm_out_file);
  default_dtor_section_asm_out_destructor (symbol, priority);
}


/* Worker function for `TARGET_RETURN_IN_MEMORY'.  */

static bool
avr_return_in_memory (const_tree type, const_tree fntype ATTRIBUTE_UNUSED)
{
  HOST_WIDE_INT size = int_size_in_bytes_hwi (type);
  HOST_WIDE_INT ret_size_limit = AVR_TINY ? 4 : 8;

  /* In avr, there are 8 return registers. But, for Tiny Core
     (ATtiny4/5/9/10/20/40) devices, only 4 registers are available.
     Return true if size is unknown or greater than the limit.  */

  if (size == -1 || size > ret_size_limit)
    {
      return true;
    }
  else
    {
      return false;
    }
}


/* Implement `CASE_VALUES_THRESHOLD'.  */
/* Supply the default for --param case-values-threshold=0  */

static unsigned int
avr_case_values_threshold (void)
{
  /* The exact break-even point between a jump table and an if-else tree
     depends on several factors not available here like, e.g. if 8-bit
     comparisons can be used in the if-else tree or not, on the
     range of the case values, if the case value can be reused, on the
     register allocation, etc.  '7' appears to be a good choice.  */

  return 7;
}


/* Implement `TARGET_ADDR_SPACE_ADDRESS_MODE'.  */

static scalar_int_mode
avr_addr_space_address_mode (addr_space_t as)
{
  return avr_addrspace[as].pointer_size == 3 ? PSImode : HImode;
}


/* Implement `TARGET_ADDR_SPACE_POINTER_MODE'.  */

static scalar_int_mode
avr_addr_space_pointer_mode (addr_space_t as)
{
  return avr_addr_space_address_mode (as);
}


/* Helper for following function.  */

static bool
avr_reg_ok_for_pgm_addr (rtx reg, bool strict)
{
  gcc_assert (REG_P (reg));

  if (strict)
    {
      return REGNO (reg) == REG_Z;
    }

  /* Avoid combine to propagate hard regs.  */

  if (can_create_pseudo_p()
      && REGNO (reg) < REG_Z)
    {
      return false;
    }

  return true;
}


/* Implement `TARGET_ADDR_SPACE_LEGITIMATE_ADDRESS_P'.  */

static bool
avr_addr_space_legitimate_address_p (machine_mode mode, rtx x,
                                     bool strict, addr_space_t as)
{
  bool ok = false;

  switch (as)
    {
    default:
      gcc_unreachable();

    case ADDR_SPACE_GENERIC:
      return avr_legitimate_address_p (mode, x, strict);

    case ADDR_SPACE_FLASH:
    case ADDR_SPACE_FLASH1:
    case ADDR_SPACE_FLASH2:
    case ADDR_SPACE_FLASH3:
    case ADDR_SPACE_FLASH4:
    case ADDR_SPACE_FLASH5:

      switch (GET_CODE (x))
        {
        case REG:
          ok = avr_reg_ok_for_pgm_addr (x, strict);
          break;

        case POST_INC:
          ok = avr_reg_ok_for_pgm_addr (XEXP (x, 0), strict);
          break;

        default:
          break;
        }

      break; /* FLASH */

    case ADDR_SPACE_MEMX:
      if (REG_P (x))
        ok = (!strict
              && can_create_pseudo_p());

      if (LO_SUM == GET_CODE (x))
        {
          rtx hi = XEXP (x, 0);
          rtx lo = XEXP (x, 1);

          ok = (REG_P (hi)
                && (!strict || REGNO (hi) < FIRST_PSEUDO_REGISTER)
                && REG_P (lo)
                && REGNO (lo) == REG_Z);
        }

      break; /* MEMX */
    }

  if (avr_log.legitimate_address_p)
    {
      avr_edump ("\n%?: ret=%b, mode=%m strict=%d "
                 "reload_completed=%d reload_in_progress=%d %s:",
                 ok, mode, strict, reload_completed, reload_in_progress,
                 reg_renumber ? "(reg_renumber)" : "");

      if (GET_CODE (x) == PLUS
          && REG_P (XEXP (x, 0))
          && CONST_INT_P (XEXP (x, 1))
          && IN_RANGE (INTVAL (XEXP (x, 1)), 0, MAX_LD_OFFSET (mode))
          && reg_renumber)
        {
          avr_edump ("(r%d ---> r%d)", REGNO (XEXP (x, 0)),
                     true_regnum (XEXP (x, 0)));
        }

      avr_edump ("\n%r\n", x);
    }

  return ok;
}


/* Implement `TARGET_ADDR_SPACE_LEGITIMIZE_ADDRESS'.  */

static rtx
avr_addr_space_legitimize_address (rtx x, rtx old_x,
                                   machine_mode mode, addr_space_t as)
{
  if (ADDR_SPACE_GENERIC_P (as))
    return avr_legitimize_address (x, old_x, mode);

  if (avr_log.legitimize_address)
    {
      avr_edump ("\n%?: mode=%m\n %r\n", mode, old_x);
    }

  return old_x;
}


/* Implement `TARGET_ADDR_SPACE_CONVERT'.  */

static rtx
avr_addr_space_convert (rtx src, tree type_from, tree type_to)
{
  addr_space_t as_from = TYPE_ADDR_SPACE (TREE_TYPE (type_from));
  addr_space_t as_to = TYPE_ADDR_SPACE (TREE_TYPE (type_to));

  if (avr_log.progmem)
    avr_edump ("\n%!: op = %r\nfrom = %t\nto = %t\n",
               src, type_from, type_to);

  /* Up-casting from 16-bit to 24-bit pointer.  */

  if (as_from != ADDR_SPACE_MEMX
      && as_to == ADDR_SPACE_MEMX)
    {
      int msb;
      rtx sym = src;
      rtx reg = gen_reg_rtx (PSImode);

      while (CONST == GET_CODE (sym) || PLUS == GET_CODE (sym))
        sym = XEXP (sym, 0);

      /* Look at symbol flags:  avr_encode_section_info set the flags
         also if attribute progmem was seen so that we get the right
         promotion for, e.g. PSTR-like strings that reside in generic space
         but are located in flash.  In that case we patch the incoming
         address space.  */

      if (SYMBOL_REF_P (sym)
          && ADDR_SPACE_FLASH == AVR_SYMBOL_GET_ADDR_SPACE (sym))
        {
          as_from = ADDR_SPACE_FLASH;
        }

      /* Linearize memory: RAM has bit 23 set.  */

      msb = ADDR_SPACE_GENERIC_P (as_from)
        ? 0x80
        : avr_addrspace[as_from].segment;

      src = force_reg (Pmode, src);

      emit_insn (msb == 0
                 ? gen_zero_extendhipsi2 (reg, src)
                 : gen_n_extendhipsi2 (reg, gen_int_mode (msb, QImode), src));

      return reg;
    }

  /* Down-casting from 24-bit to 16-bit throws away the high byte.  */

  if (as_from == ADDR_SPACE_MEMX
      && as_to != ADDR_SPACE_MEMX)
    {
      rtx new_src = gen_reg_rtx (Pmode);

      src = force_reg (PSImode, src);

      emit_move_insn (new_src,
                      simplify_gen_subreg (Pmode, src, PSImode, 0));
      return new_src;
    }

  return src;
}


/* Implement `TARGET_ADDR_SPACE_SUBSET_P'.  */

static bool
avr_addr_space_subset_p (addr_space_t subset ATTRIBUTE_UNUSED,
                         addr_space_t superset ATTRIBUTE_UNUSED)
{
  /* Allow any kind of pointer mess.  */

  return true;
}


/* Implement `TARGET_CONVERT_TO_TYPE'.  */

static tree
avr_convert_to_type (tree type, tree expr)
{
  /* Print a diagnose for pointer conversion that changes the address
     space of the pointer target to a non-enclosing address space,
     provided -Waddr-space-convert is on.

     FIXME: Filter out cases where the target object is known to
            be located in the right memory, like in

                (const __flash*) PSTR ("text")

            Also try to distinguish between explicit casts requested by
            the user and implicit casts like

                void f (const __flash char*);

                void g (const char *p)
                {
                    f ((const __flash*) p);
                }

            under the assumption that an explicit casts means that the user
            knows what he is doing, e.g. interface with PSTR or old style
            code with progmem and pgm_read_xxx.
  */

  if (avr_warn_addr_space_convert
      && expr != error_mark_node
      && POINTER_TYPE_P (type)
      && POINTER_TYPE_P (TREE_TYPE (expr)))
    {
      addr_space_t as_old = TYPE_ADDR_SPACE (TREE_TYPE (TREE_TYPE (expr)));
      addr_space_t as_new = TYPE_ADDR_SPACE (TREE_TYPE (type));

      if (avr_log.progmem)
        avr_edump ("%?: type = %t\nexpr = %t\n\n", type, expr);

      if (as_new != ADDR_SPACE_MEMX
          && as_new != as_old)
        {
          location_t loc = EXPR_LOCATION (expr);
          const char *name_old = avr_addrspace[as_old].name;
          const char *name_new = avr_addrspace[as_new].name;

          warning (OPT_Waddr_space_convert,
                   "conversion from address space %qs to address space %qs",
                   ADDR_SPACE_GENERIC_P (as_old) ? "generic" : name_old,
                   ADDR_SPACE_GENERIC_P (as_new) ? "generic" : name_new);

          return fold_build1_loc (loc, ADDR_SPACE_CONVERT_EXPR, type, expr);
        }
    }

  return NULL_TREE;
}


/* Implement `TARGET_LEGITIMATE_COMBINED_INSN'.  */

/* PR78883: Filter out paradoxical SUBREGs of MEM which are not handled
   properly by following passes.  As INSN_SCHEDULING is off and hence
   general_operand accepts such expressions, ditch them now.  */

static bool
avr_legitimate_combined_insn (rtx_insn *insn)
{
  subrtx_iterator::array_type array;

  FOR_EACH_SUBRTX (iter, array, PATTERN (insn), NONCONST)
    {
      const_rtx op = *iter;

      if (SUBREG_P (op)
          && MEM_P (SUBREG_REG (op))
          && (GET_MODE_SIZE (GET_MODE (op))
              > GET_MODE_SIZE (GET_MODE (SUBREG_REG (op)))))
        {
          return false;
        }
    }

  return true;
}


/* PR63633: The middle-end might come up with hard regs as input operands.

   RMASK is a bit mask representing a subset of hard registers R0...R31:
   Rn is an element of that set iff bit n of RMASK is set.
   OPMASK describes a subset of OP[]:  If bit n of OPMASK is 1 then
   OP[n] has to be fixed; otherwise OP[n] is left alone.

   For each element of OPMASK which is a hard register overlapping RMASK,
   replace OP[n] with a newly created pseudo register

   HREG == 0:  Also emit a move insn that copies the contents of that
               hard register into the new pseudo.

   HREG != 0:  Also set HREG[n] to the hard register.  */

static void
avr_fix_operands (rtx *op, rtx *hreg, unsigned opmask, unsigned rmask)
{
  for (; opmask; opmask >>= 1, op++)
    {
      rtx reg = *op;

      if (hreg)
        *hreg = NULL_RTX;

      if ((opmask & 1)
          && REG_P (reg)
          && REGNO (reg) < FIRST_PSEUDO_REGISTER
          // This hard-reg overlaps other prohibited hard regs?
          && (rmask & regmask (GET_MODE (reg), REGNO (reg))))
        {
          *op = gen_reg_rtx (GET_MODE (reg));
          if (hreg == NULL)
            emit_move_insn (*op, reg);
          else
            *hreg = reg;
        }

      if (hreg)
        hreg++;
    }
}


void
avr_fix_inputs (rtx *op, unsigned opmask, unsigned rmask)
{
  avr_fix_operands (op, NULL, opmask, rmask);
}


/* Helper for the function below:  If bit n of MASK is set and
   HREG[n] != NULL, then emit a move insn to copy OP[n] to HREG[n].
   Otherwise do nothing for that n.  Return TRUE.  */

static bool
avr_move_fixed_operands (rtx *op, rtx *hreg, unsigned mask)
{
  for (; mask; mask >>= 1, op++, hreg++)
    if ((mask & 1)
        && *hreg)
      emit_move_insn (*hreg, *op);

  return true;
}


/* PR63633: The middle-end might come up with hard regs as output operands.

   GEN is a sequence generating function like gen_mulsi3 with 3 operands OP[].
   RMASK is a bit mask representing a subset of hard registers R0...R31:
   Rn is an element of that set iff bit n of RMASK is set.
   OPMASK describes a subset of OP[]:  If bit n of OPMASK is 1 then
   OP[n] has to be fixed; otherwise OP[n] is left alone.

   Emit the insn sequence as generated by GEN() with all elements of OPMASK
   which are hard registers overlapping RMASK replaced by newly created
   pseudo registers.  After the sequence has been emitted, emit insns that
   move the contents of respective pseudos to their hard regs.  */

bool
avr_emit3_fix_outputs (rtx (*gen)(rtx,rtx,rtx), rtx *op,
                       unsigned opmask, unsigned rmask)
{
  const int n = 3;
  rtx hreg[n];

  /* It is letigimate for GEN to call this function, and in order not to
     get self-recursive we use the following static kludge.  This is the
     only way not to duplicate all expanders and to avoid ugly and
     hard-to-maintain C-code instead of the much more appreciated RTL
     representation as supplied by define_expand.  */
  static bool lock = false;

  gcc_assert (opmask < (1u << n));

  if (lock)
    return false;

  avr_fix_operands (op, hreg, opmask, rmask);

  lock = true;
  emit_insn (gen (op[0], op[1], op[2]));
  lock = false;

  return avr_move_fixed_operands (op, hreg, opmask);
}


/* Worker function for movmemhi expander.
   XOP[0]  Destination as MEM:BLK
   XOP[1]  Source      "     "
   XOP[2]  # Bytes to copy

   Return TRUE  if the expansion is accomplished.
   Return FALSE if the operand compination is not supported.  */

bool
avr_emit_movmemhi (rtx *xop)
{
  HOST_WIDE_INT count;
  machine_mode loop_mode;
  addr_space_t as = MEM_ADDR_SPACE (xop[1]);
  rtx loop_reg, addr1, a_src, a_dest, insn, xas;
  rtx a_hi8 = NULL_RTX;

  if (avr_mem_flash_p (xop[0]))
    return false;

  if (!CONST_INT_P (xop[2]))
    return false;

  count = INTVAL (xop[2]);
  if (count <= 0)
    return false;

  a_src  = XEXP (xop[1], 0);
  a_dest = XEXP (xop[0], 0);

  if (PSImode == GET_MODE (a_src))
    {
      gcc_assert (as == ADDR_SPACE_MEMX);

      loop_mode = (count < 0x100) ? QImode : HImode;
      loop_reg = gen_rtx_REG (loop_mode, 24);
      emit_move_insn (loop_reg, gen_int_mode (count, loop_mode));

      addr1 = simplify_gen_subreg (HImode, a_src, PSImode, 0);
      a_hi8 = simplify_gen_subreg (QImode, a_src, PSImode, 2);
    }
  else
    {
      int segment = avr_addrspace[as].segment;

      if (segment
          && avr_n_flash > 1)
        {
          a_hi8 = GEN_INT (segment);
          emit_move_insn (rampz_rtx, a_hi8 = copy_to_mode_reg (QImode, a_hi8));
        }
      else if (!ADDR_SPACE_GENERIC_P (as))
        {
          as = ADDR_SPACE_FLASH;
        }

      addr1 = a_src;

      loop_mode = (count <= 0x100) ? QImode : HImode;
      loop_reg = copy_to_mode_reg (loop_mode, gen_int_mode (count, loop_mode));
    }

  xas = GEN_INT (as);

  /* FIXME: Register allocator might come up with spill fails if it is left
        on its own.  Thus, we allocate the pointer registers by hand:
        Z = source address
        X = destination address  */

  emit_move_insn (lpm_addr_reg_rtx, addr1);
  emit_move_insn (gen_rtx_REG (HImode, REG_X), a_dest);

  /* FIXME: Register allocator does a bad job and might spill address
        register(s) inside the loop leading to additional move instruction
        to/from stack which could clobber tmp_reg.  Thus, do *not* emit
        load and store as separate insns.  Instead, we perform the copy
        by means of one monolithic insn.  */

  gcc_assert (TMP_REGNO == LPM_REGNO);

  if (as != ADDR_SPACE_MEMX)
    {
      /* Load instruction ([E]LPM or LD) is known at compile time:
         Do the copy-loop inline.  */

      rtx (*fun) (rtx, rtx, rtx)
        = QImode == loop_mode ? gen_movmem_qi : gen_movmem_hi;

      insn = fun (xas, loop_reg, loop_reg);
    }
  else
    {
      rtx (*fun) (rtx, rtx)
        = QImode == loop_mode ? gen_movmemx_qi : gen_movmemx_hi;

      emit_move_insn (gen_rtx_REG (QImode, 23), a_hi8);

      insn = fun (xas, GEN_INT (avr_addr.rampz));
    }

  set_mem_addr_space (SET_SRC (XVECEXP (insn, 0, 0)), as);
  emit_insn (insn);

  return true;
}


/* Print assembler for movmem_qi, movmem_hi insns...
       $0     : Address Space
       $1, $2 : Loop register
       Z      : Source address
       X      : Destination address
*/

const char*
avr_out_movmem (rtx_insn *insn ATTRIBUTE_UNUSED, rtx *op, int *plen)
{
  addr_space_t as = (addr_space_t) INTVAL (op[0]);
  machine_mode loop_mode = GET_MODE (op[1]);
  bool sbiw_p = test_hard_reg_class (ADDW_REGS, op[1]);
  rtx xop[3];

  if (plen)
    *plen = 0;

  xop[0] = op[0];
  xop[1] = op[1];
  xop[2] = tmp_reg_rtx;

  /* Loop label */

  avr_asm_len ("0:", xop, plen, 0);

  /* Load with post-increment */

  switch (as)
    {
    default:
      gcc_unreachable();

    case ADDR_SPACE_GENERIC:

      avr_asm_len ("ld %2,Z+", xop, plen, 1);
      break;

    case ADDR_SPACE_FLASH:

      if (AVR_HAVE_LPMX)
        avr_asm_len ("lpm %2,Z+", xop, plen, 1);
      else
        avr_asm_len ("lpm" CR_TAB
                     "adiw r30,1", xop, plen, 2);
      break;

    case ADDR_SPACE_FLASH1:
    case ADDR_SPACE_FLASH2:
    case ADDR_SPACE_FLASH3:
    case ADDR_SPACE_FLASH4:
    case ADDR_SPACE_FLASH5:

      if (AVR_HAVE_ELPMX)
        avr_asm_len ("elpm %2,Z+", xop, plen, 1);
      else
        avr_asm_len ("elpm" CR_TAB
                     "adiw r30,1", xop, plen, 2);
      break;
    }

  /* Store with post-increment */

  avr_asm_len ("st X+,%2", xop, plen, 1);

  /* Decrement loop-counter and set Z-flag */

  if (QImode == loop_mode)
    {
      avr_asm_len ("dec %1", xop, plen, 1);
    }
  else if (sbiw_p)
    {
      avr_asm_len ("sbiw %1,1", xop, plen, 1);
    }
  else
    {
      avr_asm_len ("subi %A1,1" CR_TAB
                   "sbci %B1,0", xop, plen, 2);
    }

  /* Loop until zero */

  return avr_asm_len ("brne 0b", xop, plen, 1);
}



/* Helper for __builtin_avr_delay_cycles */

static rtx
avr_mem_clobber (void)
{
  rtx mem = gen_rtx_MEM (BLKmode, gen_rtx_SCRATCH (Pmode));
  MEM_VOLATILE_P (mem) = 1;
  return mem;
}

static void
avr_expand_delay_cycles (rtx operands0)
{
  unsigned HOST_WIDE_INT cycles = UINTVAL (operands0) & GET_MODE_MASK (SImode);
  unsigned HOST_WIDE_INT cycles_used;
  unsigned HOST_WIDE_INT loop_count;

  if (IN_RANGE (cycles, 83886082, 0xFFFFFFFF))
    {
      loop_count = ((cycles - 9) / 6) + 1;
      cycles_used = ((loop_count - 1) * 6) + 9;
      emit_insn (gen_delay_cycles_4 (gen_int_mode (loop_count, SImode),
                                     avr_mem_clobber()));
      cycles -= cycles_used;
    }

  if (IN_RANGE (cycles, 262145, 83886081))
    {
      loop_count = ((cycles - 7) / 5) + 1;
      if (loop_count > 0xFFFFFF)
        loop_count = 0xFFFFFF;
      cycles_used = ((loop_count - 1) * 5) + 7;
      emit_insn (gen_delay_cycles_3 (gen_int_mode (loop_count, SImode),
                                     avr_mem_clobber()));
      cycles -= cycles_used;
    }

  if (IN_RANGE (cycles, 768, 262144))
    {
      loop_count = ((cycles - 5) / 4) + 1;
      if (loop_count > 0xFFFF)
        loop_count = 0xFFFF;
      cycles_used = ((loop_count - 1) * 4) + 5;
      emit_insn (gen_delay_cycles_2 (gen_int_mode (loop_count, HImode),
                                     avr_mem_clobber()));
      cycles -= cycles_used;
    }

  if (IN_RANGE (cycles, 6, 767))
    {
      loop_count = cycles / 3;
      if (loop_count > 255)
        loop_count = 255;
      cycles_used = loop_count * 3;
      emit_insn (gen_delay_cycles_1 (gen_int_mode (loop_count, QImode),
                                     avr_mem_clobber()));
      cycles -= cycles_used;
    }

  while (cycles >= 2)
    {
      emit_insn (gen_nopv (GEN_INT (2)));
      cycles -= 2;
    }

  if (cycles == 1)
    {
      emit_insn (gen_nopv (GEN_INT (1)));
      cycles--;
    }
}


static void
avr_expand_nops (rtx operands0)
{
  unsigned HOST_WIDE_INT n_nops = UINTVAL (operands0) & GET_MODE_MASK (HImode);

  while (n_nops--)
    {
      emit_insn (gen_nopv (const1_rtx));
    }
}


/* Compute the image of x under f, i.e. perform   x --> f(x)    */

static int
avr_map (unsigned int f, int x)
{
  return x < 8 ? (f >> (4 * x)) & 0xf : 0;
}


/* Return some metrics of map A.  */

enum
  {
    /* Number of fixed points in { 0 ... 7 } */
    MAP_FIXED_0_7,

    /* Size of preimage of non-fixed points in { 0 ... 7 } */
    MAP_NONFIXED_0_7,

    /* Mask representing the fixed points in { 0 ... 7 } */
    MAP_MASK_FIXED_0_7,

    /* Size of the preimage of { 0 ... 7 } */
    MAP_PREIMAGE_0_7,

    /* Mask that represents the preimage of { f } */
    MAP_MASK_PREIMAGE_F
  };

static unsigned
avr_map_metric (unsigned int a, int mode)
{
  unsigned metric = 0;

  for (unsigned i = 0; i < 8; i++)
    {
      unsigned ai = avr_map (a, i);

      if (mode == MAP_FIXED_0_7)
        metric += ai == i;
      else if (mode == MAP_NONFIXED_0_7)
        metric += ai < 8 && ai != i;
      else if (mode == MAP_MASK_FIXED_0_7)
        metric |= ((unsigned) (ai == i)) << i;
      else if (mode == MAP_PREIMAGE_0_7)
        metric += ai < 8;
      else if (mode == MAP_MASK_PREIMAGE_F)
        metric |= ((unsigned) (ai == 0xf)) << i;
      else
        gcc_unreachable();
    }

  return metric;
}


/* Return true if IVAL has a 0xf in its hexadecimal representation
   and false, otherwise.  Only nibbles 0..7 are taken into account.
   Used as constraint helper for C0f and Cxf.  */

bool
avr_has_nibble_0xf (rtx ival)
{
  unsigned int map = UINTVAL (ival) & GET_MODE_MASK (SImode);
  return 0 != avr_map_metric (map, MAP_MASK_PREIMAGE_F);
}


/* We have a set of bits that are mapped by a function F.
   Try to decompose F by means of a second function G so that

      F = F o G^-1 o G

   and

      cost (F o G^-1) + cost (G)  <  cost (F)

   Example:  Suppose builtin insert_bits supplies us with the map
   F = 0x3210ffff.  Instead of doing 4 bit insertions to get the high
   nibble of the result, we can just as well rotate the bits before inserting
   them and use the map 0x7654ffff which is cheaper than the original map.
   For this example G = G^-1 = 0x32107654 and F o G^-1 = 0x7654ffff.  */

typedef struct
{
  /* tree code of binary function G */
  enum tree_code code;

  /* The constant second argument of G */
  int arg;

  /* G^-1, the inverse of G (*, arg) */
  unsigned ginv;

  /* The cost of applying G (*, arg) */
  int cost;

  /* The composition F o G^-1 (*, arg) for some function F */
  unsigned int map;

  /* For debug purpose only */
  const char *str;
} avr_map_op_t;

static const avr_map_op_t avr_map_op[] =
  {
    { LROTATE_EXPR, 0, 0x76543210, 0, 0, "id" },
    { LROTATE_EXPR, 1, 0x07654321, 2, 0, "<<<" },
    { LROTATE_EXPR, 2, 0x10765432, 4, 0, "<<<" },
    { LROTATE_EXPR, 3, 0x21076543, 4, 0, "<<<" },
    { LROTATE_EXPR, 4, 0x32107654, 1, 0, "<<<" },
    { LROTATE_EXPR, 5, 0x43210765, 3, 0, "<<<" },
    { LROTATE_EXPR, 6, 0x54321076, 5, 0, "<<<" },
    { LROTATE_EXPR, 7, 0x65432107, 3, 0, "<<<" },
    { RSHIFT_EXPR, 1, 0x6543210c, 1, 0, ">>" },
    { RSHIFT_EXPR, 1, 0x7543210c, 1, 0, ">>" },
    { RSHIFT_EXPR, 2, 0x543210cc, 2, 0, ">>" },
    { RSHIFT_EXPR, 2, 0x643210cc, 2, 0, ">>" },
    { RSHIFT_EXPR, 2, 0x743210cc, 2, 0, ">>" },
    { LSHIFT_EXPR, 1, 0xc7654321, 1, 0, "<<" },
    { LSHIFT_EXPR, 2, 0xcc765432, 2, 0, "<<" }
  };


/* Try to decompose F as F = (F o G^-1) o G as described above.
   The result is a struct representing F o G^-1 and G.
   If result.cost < 0 then such a decomposition does not exist.  */

static avr_map_op_t
avr_map_decompose (unsigned int f, const avr_map_op_t *g, bool val_const_p)
{
  bool val_used_p = 0 != avr_map_metric (f, MAP_MASK_PREIMAGE_F);
  avr_map_op_t f_ginv = *g;
  unsigned int ginv = g->ginv;

  f_ginv.cost = -1;

  /* Step 1:  Computing F o G^-1  */

  for (int i = 7; i >= 0; i--)
    {
      int x = avr_map (f, i);

      if (x <= 7)
        {
          x = avr_map (ginv, x);

          /* The bit is no element of the image of G: no avail (cost = -1)  */

          if (x > 7)
            return f_ginv;
        }

      f_ginv.map = (f_ginv.map << 4) + x;
    }

  /* Step 2:  Compute the cost of the operations.
     The overall cost of doing an operation prior to the insertion is
      the cost of the insertion plus the cost of the operation.  */

  /* Step 2a:  Compute cost of F o G^-1  */

  if (0 == avr_map_metric (f_ginv.map, MAP_NONFIXED_0_7))
    {
      /* The mapping consists only of fixed points and can be folded
         to AND/OR logic in the remainder.  Reasonable cost is 3. */

      f_ginv.cost = 2 + (val_used_p && !val_const_p);
    }
  else
    {
      rtx xop[4];

      /* Get the cost of the insn by calling the output worker with some
         fake values.  Mimic effect of reloading xop[3]: Unused operands
         are mapped to 0 and used operands are reloaded to xop[0].  */

      xop[0] = all_regs_rtx[24];
      xop[1] = gen_int_mode (f_ginv.map, SImode);
      xop[2] = all_regs_rtx[25];
      xop[3] = val_used_p ? xop[0] : const0_rtx;

      avr_out_insert_bits (xop, &f_ginv.cost);

      f_ginv.cost += val_const_p && val_used_p ? 1 : 0;
    }

  /* Step 2b:  Add cost of G  */

  f_ginv.cost += g->cost;

  if (avr_log.builtin)
    avr_edump (" %s%d=%d", g->str, g->arg, f_ginv.cost);

  return f_ginv;
}


/* Insert bits from XOP[1] into XOP[0] according to MAP.
   XOP[0] and XOP[1] don't overlap.
   If FIXP_P = true:  Move all bits according to MAP using BLD/BST sequences.
   If FIXP_P = false: Just move the bit if its position in the destination
   is different to its source position.  */

static void
avr_move_bits (rtx *xop, unsigned int map, bool fixp_p, int *plen)
{
  /* T-flag contains this bit of the source, i.e. of XOP[1]  */
  int t_bit_src = -1;

  /* We order the operations according to the requested source bit b.  */

  for (int b = 0; b < 8; b++)
    for (int bit_dest = 0; bit_dest < 8; bit_dest++)
      {
        int bit_src = avr_map (map, bit_dest);

        if (b != bit_src
            || bit_src >= 8
            /* Same position: No need to copy as requested by FIXP_P.  */
            || (bit_dest == bit_src && !fixp_p))
          continue;

        if (t_bit_src != bit_src)
          {
            /* Source bit is not yet in T: Store it to T.  */

            t_bit_src = bit_src;

            xop[3] = GEN_INT (bit_src);
            avr_asm_len ("bst %T1%T3", xop, plen, 1);
          }

        /* Load destination bit with T.  */

        xop[3] = GEN_INT (bit_dest);
        avr_asm_len ("bld %T0%T3", xop, plen, 1);
      }
}


/* PLEN == 0: Print assembler code for `insert_bits'.
   PLEN != 0: Compute code length in bytes.

   OP[0]:  Result
   OP[1]:  The mapping composed of nibbles. If nibble no. N is
           0:   Bit N of result is copied from bit OP[2].0
           ...  ...
           7:   Bit N of result is copied from bit OP[2].7
           0xf: Bit N of result is copied from bit OP[3].N
   OP[2]:  Bits to be inserted
   OP[3]:  Target value  */

const char*
avr_out_insert_bits (rtx *op, int *plen)
{
  unsigned int map = UINTVAL (op[1]) & GET_MODE_MASK (SImode);
  unsigned mask_fixed;
  bool fixp_p = true;
  rtx xop[4];

  xop[0] = op[0];
  xop[1] = op[2];
  xop[2] = op[3];

  gcc_assert (REG_P (xop[2]) || CONST_INT_P (xop[2]));

  if (plen)
    *plen = 0;
  else if (flag_print_asm_name)
    fprintf (asm_out_file, ASM_COMMENT_START "map = 0x%08x\n", map);

  /* If MAP has fixed points it might be better to initialize the result
     with the bits to be inserted instead of moving all bits by hand.  */

  mask_fixed = avr_map_metric (map, MAP_MASK_FIXED_0_7);

  if (REGNO (xop[0]) == REGNO (xop[1]))
    {
      /* Avoid early-clobber conflicts */

      avr_asm_len ("mov __tmp_reg__,%1", xop, plen, 1);
      xop[1] = tmp_reg_rtx;
      fixp_p = false;
    }

  if (avr_map_metric (map, MAP_MASK_PREIMAGE_F))
    {
      /* XOP[2] is used and reloaded to XOP[0] already */

      int n_fix = 0, n_nofix = 0;

      gcc_assert (REG_P (xop[2]));

      /* Get the code size of the bit insertions; once with all bits
         moved and once with fixed points omitted.  */

      avr_move_bits (xop, map, true, &n_fix);
      avr_move_bits (xop, map, false, &n_nofix);

      if (fixp_p && n_fix - n_nofix > 3)
        {
          xop[3] = gen_int_mode (~mask_fixed, QImode);

          avr_asm_len ("eor %0,%1"   CR_TAB
                       "andi %0,%3"  CR_TAB
                       "eor %0,%1", xop, plen, 3);
          fixp_p = false;
        }
    }
  else
    {
      /* XOP[2] is unused */

      if (fixp_p && mask_fixed)
        {
          avr_asm_len ("mov %0,%1", xop, plen, 1);
          fixp_p = false;
        }
    }

  /* Move/insert remaining bits.  */

  avr_move_bits (xop, map, fixp_p, plen);

  return "";
}


/* IDs for all the AVR builtins.  */

enum avr_builtin_id
  {
#define DEF_BUILTIN(NAME, N_ARGS, TYPE, CODE, LIBNAME)  \
    AVR_BUILTIN_ ## NAME,
#include "builtins.def"
#undef DEF_BUILTIN

    AVR_BUILTIN_COUNT
  };

struct GTY(()) avr_builtin_description
{
  enum insn_code icode;
  int n_args;
  tree fndecl;
};


/* Notice that avr_bdesc[] and avr_builtin_id are initialized in such a way
   that a built-in's ID can be used to access the built-in by means of
   avr_bdesc[ID]  */

static GTY(()) struct avr_builtin_description
avr_bdesc[AVR_BUILTIN_COUNT] =
  {
#define DEF_BUILTIN(NAME, N_ARGS, TYPE, ICODE, LIBNAME)         \
    { (enum insn_code) CODE_FOR_ ## ICODE, N_ARGS, NULL_TREE },
#include "builtins.def"
#undef DEF_BUILTIN
  };


/* Implement `TARGET_BUILTIN_DECL'.  */

static tree
avr_builtin_decl (unsigned id, bool initialize_p ATTRIBUTE_UNUSED)
{
  if (id < AVR_BUILTIN_COUNT)
    return avr_bdesc[id].fndecl;

  return error_mark_node;
}


static void
avr_init_builtin_int24 (void)
{
  tree int24_type  = make_signed_type (GET_MODE_BITSIZE (PSImode));
  tree uint24_type = make_unsigned_type (GET_MODE_BITSIZE (PSImode));

  lang_hooks.types.register_builtin_type (int24_type, "__int24");
  lang_hooks.types.register_builtin_type (uint24_type, "__uint24");
}


/* Implement `TARGET_INIT_BUILTINS' */
/* Set up all builtin functions for this target.  */

static void
avr_init_builtins (void)
{
  tree void_ftype_void
    = build_function_type_list (void_type_node, NULL_TREE);
  tree uchar_ftype_uchar
    = build_function_type_list (unsigned_char_type_node,
                                unsigned_char_type_node,
                                NULL_TREE);
  tree uint_ftype_uchar_uchar
    = build_function_type_list (unsigned_type_node,
                                unsigned_char_type_node,
                                unsigned_char_type_node,
                                NULL_TREE);
  tree int_ftype_char_char
    = build_function_type_list (integer_type_node,
                                char_type_node,
                                char_type_node,
                                NULL_TREE);
  tree int_ftype_char_uchar
    = build_function_type_list (integer_type_node,
                                char_type_node,
                                unsigned_char_type_node,
                                NULL_TREE);
  tree void_ftype_ulong
    = build_function_type_list (void_type_node,
                                long_unsigned_type_node,
                                NULL_TREE);

  tree uchar_ftype_ulong_uchar_uchar
    = build_function_type_list (unsigned_char_type_node,
                                long_unsigned_type_node,
                                unsigned_char_type_node,
                                unsigned_char_type_node,
                                NULL_TREE);

  tree const_memx_void_node
    = build_qualified_type (void_type_node,
                            TYPE_QUAL_CONST
                            | ENCODE_QUAL_ADDR_SPACE (ADDR_SPACE_MEMX));

  tree const_memx_ptr_type_node
    = build_pointer_type_for_mode (const_memx_void_node, PSImode, false);

  tree char_ftype_const_memx_ptr
    = build_function_type_list (char_type_node,
                                const_memx_ptr_type_node,
                                NULL);

#define ITYP(T)                                                         \
  lang_hooks.types.type_for_size (TYPE_PRECISION (T), TYPE_UNSIGNED (T))

#define FX_FTYPE_FX(fx)                                                 \
  tree fx##r_ftype_##fx##r                                              \
    = build_function_type_list (node_##fx##r, node_##fx##r, NULL);      \
  tree fx##k_ftype_##fx##k                                              \
    = build_function_type_list (node_##fx##k, node_##fx##k, NULL)

#define FX_FTYPE_FX_INT(fx)                                             \
  tree fx##r_ftype_##fx##r_int                                          \
    = build_function_type_list (node_##fx##r, node_##fx##r,             \
                                integer_type_node, NULL);               \
  tree fx##k_ftype_##fx##k_int                                          \
    = build_function_type_list (node_##fx##k, node_##fx##k,             \
                                integer_type_node, NULL)

#define INT_FTYPE_FX(fx)                                                \
  tree int_ftype_##fx##r                                                \
    = build_function_type_list (integer_type_node, node_##fx##r, NULL); \
  tree int_ftype_##fx##k                                                \
    = build_function_type_list (integer_type_node, node_##fx##k, NULL)

#define INTX_FTYPE_FX(fx)                                               \
  tree int##fx##r_ftype_##fx##r                                         \
    = build_function_type_list (ITYP (node_##fx##r), node_##fx##r, NULL); \
  tree int##fx##k_ftype_##fx##k                                         \
    = build_function_type_list (ITYP (node_##fx##k), node_##fx##k, NULL)

#define FX_FTYPE_INTX(fx)                                               \
  tree fx##r_ftype_int##fx##r                                           \
    = build_function_type_list (node_##fx##r, ITYP (node_##fx##r), NULL); \
  tree fx##k_ftype_int##fx##k                                           \
    = build_function_type_list (node_##fx##k, ITYP (node_##fx##k), NULL)

  tree node_hr = short_fract_type_node;
  tree node_nr = fract_type_node;
  tree node_lr = long_fract_type_node;
  tree node_llr = long_long_fract_type_node;

  tree node_uhr = unsigned_short_fract_type_node;
  tree node_unr = unsigned_fract_type_node;
  tree node_ulr = unsigned_long_fract_type_node;
  tree node_ullr = unsigned_long_long_fract_type_node;

  tree node_hk = short_accum_type_node;
  tree node_nk = accum_type_node;
  tree node_lk = long_accum_type_node;
  tree node_llk = long_long_accum_type_node;

  tree node_uhk = unsigned_short_accum_type_node;
  tree node_unk = unsigned_accum_type_node;
  tree node_ulk = unsigned_long_accum_type_node;
  tree node_ullk = unsigned_long_long_accum_type_node;


  /* For absfx builtins.  */

  FX_FTYPE_FX (h);
  FX_FTYPE_FX (n);
  FX_FTYPE_FX (l);
  FX_FTYPE_FX (ll);

  /* For roundfx builtins.  */

  FX_FTYPE_FX_INT (h);
  FX_FTYPE_FX_INT (n);
  FX_FTYPE_FX_INT (l);
  FX_FTYPE_FX_INT (ll);

  FX_FTYPE_FX_INT (uh);
  FX_FTYPE_FX_INT (un);
  FX_FTYPE_FX_INT (ul);
  FX_FTYPE_FX_INT (ull);

  /* For countlsfx builtins.  */

  INT_FTYPE_FX (h);
  INT_FTYPE_FX (n);
  INT_FTYPE_FX (l);
  INT_FTYPE_FX (ll);

  INT_FTYPE_FX (uh);
  INT_FTYPE_FX (un);
  INT_FTYPE_FX (ul);
  INT_FTYPE_FX (ull);

  /* For bitsfx builtins.  */

  INTX_FTYPE_FX (h);
  INTX_FTYPE_FX (n);
  INTX_FTYPE_FX (l);
  INTX_FTYPE_FX (ll);

  INTX_FTYPE_FX (uh);
  INTX_FTYPE_FX (un);
  INTX_FTYPE_FX (ul);
  INTX_FTYPE_FX (ull);

  /* For fxbits builtins.  */

  FX_FTYPE_INTX (h);
  FX_FTYPE_INTX (n);
  FX_FTYPE_INTX (l);
  FX_FTYPE_INTX (ll);

  FX_FTYPE_INTX (uh);
  FX_FTYPE_INTX (un);
  FX_FTYPE_INTX (ul);
  FX_FTYPE_INTX (ull);


#define DEF_BUILTIN(NAME, N_ARGS, TYPE, CODE, LIBNAME)                  \
  {                                                                     \
    int id = AVR_BUILTIN_ ## NAME;                                      \
    const char *Name = "__builtin_avr_" #NAME;                          \
    char *name = (char*) alloca (1 + strlen (Name));                    \
                                                                        \
    gcc_assert (id < AVR_BUILTIN_COUNT);                                \
    avr_bdesc[id].fndecl                                                \
      = add_builtin_function (avr_tolower (name, Name), TYPE, id,       \
                              BUILT_IN_MD, LIBNAME, NULL_TREE);         \
  }
#include "builtins.def"
#undef DEF_BUILTIN

  avr_init_builtin_int24 ();
}


/* Subroutine of avr_expand_builtin to expand vanilla builtins
   with non-void result and 1 ... 3 arguments.  */

static rtx
avr_default_expand_builtin (enum insn_code icode, tree exp, rtx target)
{
  rtx pat, xop[3];
  int n_args = call_expr_nargs (exp);
  machine_mode tmode = insn_data[icode].operand[0].mode;

  gcc_assert (n_args >= 1 && n_args <= 3);

  if (target == NULL_RTX
      || GET_MODE (target) != tmode
      || !insn_data[icode].operand[0].predicate (target, tmode))
    {
      target = gen_reg_rtx (tmode);
    }

  for (int n = 0; n < n_args; n++)
    {
      tree arg = CALL_EXPR_ARG (exp, n);
      rtx op = expand_expr (arg, NULL_RTX, VOIDmode, EXPAND_NORMAL);
      machine_mode opmode = GET_MODE (op);
      machine_mode mode = insn_data[icode].operand[n + 1].mode;

      if ((opmode == SImode || opmode == VOIDmode) && mode == HImode)
        {
          opmode = HImode;
          op = gen_lowpart (HImode, op);
        }

      /* In case the insn wants input operands in modes different from
         the result, abort.  */

      gcc_assert (opmode == mode || opmode == VOIDmode);

      if (!insn_data[icode].operand[n + 1].predicate (op, mode))
        op = copy_to_mode_reg (mode, op);

      xop[n] = op;
    }

  switch (n_args)
    {
    case 1: pat = GEN_FCN (icode) (target, xop[0]); break;
    case 2: pat = GEN_FCN (icode) (target, xop[0], xop[1]); break;
    case 3: pat = GEN_FCN (icode) (target, xop[0], xop[1], xop[2]); break;

    default:
      gcc_unreachable();
    }

  if (pat == NULL_RTX)
    return NULL_RTX;

  emit_insn (pat);

  return target;
}


/* Implement `TARGET_EXPAND_BUILTIN'.  */
/* Expand an expression EXP that calls a built-in function,
   with result going to TARGET if that's convenient
   (and in mode MODE if that's convenient).
   SUBTARGET may be used as the target for computing one of EXP's operands.
   IGNORE is nonzero if the value is to be ignored.  */

static rtx
avr_expand_builtin (tree exp, rtx target,
                    rtx subtarget ATTRIBUTE_UNUSED,
                    machine_mode mode ATTRIBUTE_UNUSED,
                    int ignore)
{
  tree fndecl = TREE_OPERAND (CALL_EXPR_FN (exp), 0);
  const char *bname = IDENTIFIER_POINTER (DECL_NAME (fndecl));
  unsigned int id = DECL_FUNCTION_CODE (fndecl);
  const struct avr_builtin_description *d = &avr_bdesc[id];
  tree arg0;
  rtx op0;

  gcc_assert (id < AVR_BUILTIN_COUNT);

  switch (id)
    {
    case AVR_BUILTIN_NOP:
      emit_insn (gen_nopv (GEN_INT (1)));
      return 0;

    case AVR_BUILTIN_DELAY_CYCLES:
      {
        arg0 = CALL_EXPR_ARG (exp, 0);
        op0 = expand_expr (arg0, NULL_RTX, VOIDmode, EXPAND_NORMAL);

        if (!CONST_INT_P (op0))
          error ("%s expects a compile time integer constant", bname);
        else
          avr_expand_delay_cycles (op0);

        return NULL_RTX;
      }

    case AVR_BUILTIN_NOPS:
      {
        arg0 = CALL_EXPR_ARG (exp, 0);
        op0 = expand_expr (arg0, NULL_RTX, VOIDmode, EXPAND_NORMAL);

        if (!CONST_INT_P (op0))
          error ("%s expects a compile time integer constant", bname);
        else
          avr_expand_nops (op0);

        return NULL_RTX;
      }

    case AVR_BUILTIN_INSERT_BITS:
      {
        arg0 = CALL_EXPR_ARG (exp, 0);
        op0 = expand_expr (arg0, NULL_RTX, VOIDmode, EXPAND_NORMAL);

        if (!CONST_INT_P (op0))
          {
            error ("%s expects a compile time long integer constant"
                   " as first argument", bname);
            return target;
          }

        break;
      }

    case AVR_BUILTIN_ROUNDHR:   case AVR_BUILTIN_ROUNDUHR:
    case AVR_BUILTIN_ROUNDR:    case AVR_BUILTIN_ROUNDUR:
    case AVR_BUILTIN_ROUNDLR:   case AVR_BUILTIN_ROUNDULR:
    case AVR_BUILTIN_ROUNDLLR:  case AVR_BUILTIN_ROUNDULLR:

    case AVR_BUILTIN_ROUNDHK:   case AVR_BUILTIN_ROUNDUHK:
    case AVR_BUILTIN_ROUNDK:    case AVR_BUILTIN_ROUNDUK:
    case AVR_BUILTIN_ROUNDLK:   case AVR_BUILTIN_ROUNDULK:
    case AVR_BUILTIN_ROUNDLLK:  case AVR_BUILTIN_ROUNDULLK:

      /* Warn about odd rounding.  Rounding points >= FBIT will have
         no effect.  */

      if (TREE_CODE (CALL_EXPR_ARG (exp, 1)) != INTEGER_CST)
        break;

      int rbit = (int) TREE_INT_CST_LOW (CALL_EXPR_ARG (exp, 1));

      if (rbit >= (int) GET_MODE_FBIT (mode))
        {
          warning (OPT_Wextra, "rounding to %d bits has no effect for "
                   "fixed-point value with %d fractional bits",
                   rbit, GET_MODE_FBIT (mode));

          return expand_expr (CALL_EXPR_ARG (exp, 0), NULL_RTX, mode,
                              EXPAND_NORMAL);
        }
      else if (rbit <= - (int) GET_MODE_IBIT (mode))
        {
          warning (0, "rounding result will always be 0");
          return CONST0_RTX (mode);
        }

      /* The rounding points RP satisfies now:  -IBIT < RP < FBIT.

         TR 18037 only specifies results for  RP > 0.  However, the
         remaining cases of  -IBIT < RP <= 0  can easily be supported
         without any additional overhead.  */

      break; /* round */
    }

  /* No fold found and no insn:  Call support function from libgcc.  */

  if (d->icode == CODE_FOR_nothing
      && DECL_ASSEMBLER_NAME (get_callee_fndecl (exp)) != NULL_TREE)
    {
      return expand_call (exp, target, ignore);
    }

  /* No special treatment needed: vanilla expand.  */

  gcc_assert (d->icode != CODE_FOR_nothing);
  gcc_assert (d->n_args == call_expr_nargs (exp));

  if (d->n_args == 0)
    {
      emit_insn ((GEN_FCN (d->icode)) (target));
      return NULL_RTX;
    }

  return avr_default_expand_builtin (d->icode, exp, target);
}


/* Helper for `avr_fold_builtin' that folds  absfx (FIXED_CST).  */

static tree
avr_fold_absfx (tree tval)
{
  if (FIXED_CST != TREE_CODE (tval))
    return NULL_TREE;

  /* Our fixed-points have no padding:  Use double_int payload directly.  */

  FIXED_VALUE_TYPE fval = TREE_FIXED_CST (tval);
  unsigned int bits = GET_MODE_BITSIZE (fval.mode);
  double_int ival = fval.data.sext (bits);

  if (!ival.is_negative())
    return tval;

  /* ISO/IEC TR 18037, 7.18a.6.2:  The absfx functions are saturating.  */

  fval.data = (ival == double_int::min_value (bits, false).sext (bits))
    ? double_int::max_value (bits, false)
    : -ival;

  return build_fixed (TREE_TYPE (tval), fval);
}


/* Implement `TARGET_FOLD_BUILTIN'.  */

static tree
avr_fold_builtin (tree fndecl, int n_args ATTRIBUTE_UNUSED, tree *arg,
                  bool ignore ATTRIBUTE_UNUSED)
{
  unsigned int fcode = DECL_FUNCTION_CODE (fndecl);
  tree val_type = TREE_TYPE (TREE_TYPE (fndecl));

  if (!optimize)
    return NULL_TREE;

  switch (fcode)
    {
    default:
      break;

    case AVR_BUILTIN_SWAP:
      {
        return fold_build2 (LROTATE_EXPR, val_type, arg[0],
                            build_int_cst (val_type, 4));
      }

    case AVR_BUILTIN_ABSHR:
    case AVR_BUILTIN_ABSR:
    case AVR_BUILTIN_ABSLR:
    case AVR_BUILTIN_ABSLLR:

    case AVR_BUILTIN_ABSHK:
    case AVR_BUILTIN_ABSK:
    case AVR_BUILTIN_ABSLK:
    case AVR_BUILTIN_ABSLLK:
      /* GCC is not good with folding ABS for fixed-point.  Do it by hand.  */

      return avr_fold_absfx (arg[0]);

    case AVR_BUILTIN_BITSHR:    case AVR_BUILTIN_HRBITS:
    case AVR_BUILTIN_BITSHK:    case AVR_BUILTIN_HKBITS:
    case AVR_BUILTIN_BITSUHR:   case AVR_BUILTIN_UHRBITS:
    case AVR_BUILTIN_BITSUHK:   case AVR_BUILTIN_UHKBITS:

    case AVR_BUILTIN_BITSR:     case AVR_BUILTIN_RBITS:
    case AVR_BUILTIN_BITSK:     case AVR_BUILTIN_KBITS:
    case AVR_BUILTIN_BITSUR:    case AVR_BUILTIN_URBITS:
    case AVR_BUILTIN_BITSUK:    case AVR_BUILTIN_UKBITS:

    case AVR_BUILTIN_BITSLR:    case AVR_BUILTIN_LRBITS:
    case AVR_BUILTIN_BITSLK:    case AVR_BUILTIN_LKBITS:
    case AVR_BUILTIN_BITSULR:   case AVR_BUILTIN_ULRBITS:
    case AVR_BUILTIN_BITSULK:   case AVR_BUILTIN_ULKBITS:

    case AVR_BUILTIN_BITSLLR:   case AVR_BUILTIN_LLRBITS:
    case AVR_BUILTIN_BITSLLK:   case AVR_BUILTIN_LLKBITS:
    case AVR_BUILTIN_BITSULLR:  case AVR_BUILTIN_ULLRBITS:
    case AVR_BUILTIN_BITSULLK:  case AVR_BUILTIN_ULLKBITS:

      gcc_assert (TYPE_PRECISION (val_type)
                  == TYPE_PRECISION (TREE_TYPE (arg[0])));

      return build1 (VIEW_CONVERT_EXPR, val_type, arg[0]);

    case AVR_BUILTIN_INSERT_BITS:
      {
        tree tbits = arg[1];
        tree tval = arg[2];
        tree tmap;
        tree map_type = TREE_VALUE (TYPE_ARG_TYPES (TREE_TYPE (fndecl)));
        unsigned int map;
        bool changed = false;
        avr_map_op_t best_g;

        if (TREE_CODE (arg[0]) != INTEGER_CST)
          {
            /* No constant as first argument: Don't fold this and run into
               error in avr_expand_builtin.  */

            break;
          }

        tmap = wide_int_to_tree (map_type, arg[0]);
        map = TREE_INT_CST_LOW (tmap);

        if (TREE_CODE (tval) != INTEGER_CST
            && 0 == avr_map_metric (map, MAP_MASK_PREIMAGE_F))
          {
            /* There are no F in the map, i.e. 3rd operand is unused.
               Replace that argument with some constant to render
               respective input unused.  */

            tval = build_int_cst (val_type, 0);
            changed = true;
          }

        if (TREE_CODE (tbits) != INTEGER_CST
            && 0 == avr_map_metric (map, MAP_PREIMAGE_0_7))
          {
            /* Similar for the bits to be inserted. If they are unused,
               we can just as well pass 0.  */

            tbits = build_int_cst (val_type, 0);
          }

        if (TREE_CODE (tbits) == INTEGER_CST)
          {
            /* Inserting bits known at compile time is easy and can be
               performed by AND and OR with appropriate masks.  */

            int bits = TREE_INT_CST_LOW (tbits);
            int mask_ior = 0, mask_and = 0xff;

            for (size_t i = 0; i < 8; i++)
              {
                int mi = avr_map (map, i);

                if (mi < 8)
                  {
                    if (bits & (1 << mi))     mask_ior |=  (1 << i);
                    else                      mask_and &= ~(1 << i);
                  }
              }

            tval = fold_build2 (BIT_IOR_EXPR, val_type, tval,
                                build_int_cst (val_type, mask_ior));
            return fold_build2 (BIT_AND_EXPR, val_type, tval,
                                build_int_cst (val_type, mask_and));
          }

        if (changed)
          return build_call_expr (fndecl, 3, tmap, tbits, tval);

        /* If bits don't change their position we can use vanilla logic
           to merge the two arguments.  */

        if (0 == avr_map_metric (map, MAP_NONFIXED_0_7))
          {
            int mask_f = avr_map_metric (map, MAP_MASK_PREIMAGE_F);
            tree tres, tmask = build_int_cst (val_type, mask_f ^ 0xff);

            tres = fold_build2 (BIT_XOR_EXPR, val_type, tbits, tval);
            tres = fold_build2 (BIT_AND_EXPR, val_type, tres, tmask);
            return fold_build2 (BIT_XOR_EXPR, val_type, tres, tval);
          }

        /* Try to decomposing map to reduce overall cost.  */

        if (avr_log.builtin)
          avr_edump ("\n%?: %x\n%?: ROL cost: ", map);

        best_g = avr_map_op[0];
        best_g.cost = 1000;

        for (size_t i = 0; i < ARRAY_SIZE (avr_map_op); i++)
          {
            avr_map_op_t g
              = avr_map_decompose (map, avr_map_op + i,
                                   TREE_CODE (tval) == INTEGER_CST);

            if (g.cost >= 0 && g.cost < best_g.cost)
              best_g = g;
          }

        if (avr_log.builtin)
          avr_edump ("\n");

        if (best_g.arg == 0)
          /* No optimization found */
          break;

        /* Apply operation G to the 2nd argument.  */

        if (avr_log.builtin)
          avr_edump ("%?: using OP(%s%d, %x) cost %d\n",
                     best_g.str, best_g.arg, best_g.map, best_g.cost);

        /* Do right-shifts arithmetically: They copy the MSB instead of
           shifting in a non-usable value (0) as with logic right-shift.  */

        tbits = fold_convert (signed_char_type_node, tbits);
        tbits = fold_build2 (best_g.code, signed_char_type_node, tbits,
                             build_int_cst (val_type, best_g.arg));
        tbits = fold_convert (val_type, tbits);

        /* Use map o G^-1 instead of original map to undo the effect of G.  */

        tmap = wide_int_to_tree (map_type, best_g.map);

        return build_call_expr (fndecl, 3, tmap, tbits, tval);
      } /* AVR_BUILTIN_INSERT_BITS */
    }

  return NULL_TREE;
}



/* Initialize the GCC target structure.  */

#undef  TARGET_ASM_ALIGNED_HI_OP
#define TARGET_ASM_ALIGNED_HI_OP "\t.word\t"
#undef  TARGET_ASM_ALIGNED_SI_OP
#define TARGET_ASM_ALIGNED_SI_OP "\t.long\t"
#undef  TARGET_ASM_UNALIGNED_HI_OP
#define TARGET_ASM_UNALIGNED_HI_OP "\t.word\t"
#undef  TARGET_ASM_UNALIGNED_SI_OP
#define TARGET_ASM_UNALIGNED_SI_OP "\t.long\t"
#undef  TARGET_ASM_INTEGER
#define TARGET_ASM_INTEGER avr_assemble_integer
#undef  TARGET_ASM_FILE_START
#define TARGET_ASM_FILE_START avr_file_start
#undef  TARGET_ASM_FILE_END
#define TARGET_ASM_FILE_END avr_file_end

#undef  TARGET_ASM_FUNCTION_END_PROLOGUE
#define TARGET_ASM_FUNCTION_END_PROLOGUE avr_asm_function_end_prologue
#undef  TARGET_ASM_FUNCTION_BEGIN_EPILOGUE
#define TARGET_ASM_FUNCTION_BEGIN_EPILOGUE avr_asm_function_begin_epilogue

#undef  TARGET_FUNCTION_VALUE
#define TARGET_FUNCTION_VALUE avr_function_value
#undef  TARGET_LIBCALL_VALUE
#define TARGET_LIBCALL_VALUE avr_libcall_value
#undef  TARGET_FUNCTION_VALUE_REGNO_P
#define TARGET_FUNCTION_VALUE_REGNO_P avr_function_value_regno_p

#undef  TARGET_ATTRIBUTE_TABLE
#define TARGET_ATTRIBUTE_TABLE avr_attribute_table
#undef  TARGET_INSERT_ATTRIBUTES
#define TARGET_INSERT_ATTRIBUTES avr_insert_attributes
#undef  TARGET_SECTION_TYPE_FLAGS
#define TARGET_SECTION_TYPE_FLAGS avr_section_type_flags

#undef  TARGET_ASM_NAMED_SECTION
#define TARGET_ASM_NAMED_SECTION avr_asm_named_section
#undef  TARGET_ASM_INIT_SECTIONS
#define TARGET_ASM_INIT_SECTIONS avr_asm_init_sections
#undef  TARGET_ENCODE_SECTION_INFO
#define TARGET_ENCODE_SECTION_INFO avr_encode_section_info
#undef  TARGET_ASM_SELECT_SECTION
#define TARGET_ASM_SELECT_SECTION avr_asm_select_section

#undef  TARGET_ASM_FINAL_POSTSCAN_INSN
#define TARGET_ASM_FINAL_POSTSCAN_INSN avr_asm_final_postscan_insn

#undef  TARGET_REGISTER_MOVE_COST
#define TARGET_REGISTER_MOVE_COST avr_register_move_cost
#undef  TARGET_MEMORY_MOVE_COST
#define TARGET_MEMORY_MOVE_COST avr_memory_move_cost
#undef  TARGET_RTX_COSTS
#define TARGET_RTX_COSTS avr_rtx_costs
#undef  TARGET_ADDRESS_COST
#define TARGET_ADDRESS_COST avr_address_cost
#undef  TARGET_MACHINE_DEPENDENT_REORG
#define TARGET_MACHINE_DEPENDENT_REORG avr_reorg
#undef  TARGET_FUNCTION_ARG
#define TARGET_FUNCTION_ARG avr_function_arg
#undef  TARGET_FUNCTION_ARG_ADVANCE
#define TARGET_FUNCTION_ARG_ADVANCE avr_function_arg_advance

#undef  TARGET_SET_CURRENT_FUNCTION
#define TARGET_SET_CURRENT_FUNCTION avr_set_current_function

#undef  TARGET_RETURN_IN_MEMORY
#define TARGET_RETURN_IN_MEMORY avr_return_in_memory

#undef  TARGET_STRICT_ARGUMENT_NAMING
#define TARGET_STRICT_ARGUMENT_NAMING hook_bool_CUMULATIVE_ARGS_true

#undef  TARGET_BUILTIN_SETJMP_FRAME_VALUE
#define TARGET_BUILTIN_SETJMP_FRAME_VALUE avr_builtin_setjmp_frame_value

#undef TARGET_CONDITIONAL_REGISTER_USAGE
#define TARGET_CONDITIONAL_REGISTER_USAGE avr_conditional_register_usage

#undef  TARGET_HARD_REGNO_SCRATCH_OK
#define TARGET_HARD_REGNO_SCRATCH_OK avr_hard_regno_scratch_ok
#undef  TARGET_CASE_VALUES_THRESHOLD
#define TARGET_CASE_VALUES_THRESHOLD avr_case_values_threshold

#undef  TARGET_FRAME_POINTER_REQUIRED
#define TARGET_FRAME_POINTER_REQUIRED avr_frame_pointer_required_p
#undef  TARGET_CAN_ELIMINATE
#define TARGET_CAN_ELIMINATE avr_can_eliminate

#undef  TARGET_ALLOCATE_STACK_SLOTS_FOR_ARGS
#define TARGET_ALLOCATE_STACK_SLOTS_FOR_ARGS avr_allocate_stack_slots_for_args

#undef TARGET_WARN_FUNC_RETURN
#define TARGET_WARN_FUNC_RETURN avr_warn_func_return

#undef  TARGET_CLASS_LIKELY_SPILLED_P
#define TARGET_CLASS_LIKELY_SPILLED_P avr_class_likely_spilled_p

#undef  TARGET_OPTION_OVERRIDE
#define TARGET_OPTION_OVERRIDE avr_option_override

#undef  TARGET_CANNOT_MODIFY_JUMPS_P
#define TARGET_CANNOT_MODIFY_JUMPS_P avr_cannot_modify_jumps_p

#undef  TARGET_FUNCTION_OK_FOR_SIBCALL
#define TARGET_FUNCTION_OK_FOR_SIBCALL avr_function_ok_for_sibcall

#undef  TARGET_INIT_BUILTINS
#define TARGET_INIT_BUILTINS avr_init_builtins

#undef  TARGET_BUILTIN_DECL
#define TARGET_BUILTIN_DECL avr_builtin_decl

#undef  TARGET_EXPAND_BUILTIN
#define TARGET_EXPAND_BUILTIN avr_expand_builtin

#undef  TARGET_FOLD_BUILTIN
#define TARGET_FOLD_BUILTIN avr_fold_builtin

#undef  TARGET_SCALAR_MODE_SUPPORTED_P
#define TARGET_SCALAR_MODE_SUPPORTED_P avr_scalar_mode_supported_p

#undef  TARGET_BUILD_BUILTIN_VA_LIST
#define TARGET_BUILD_BUILTIN_VA_LIST avr_build_builtin_va_list

#undef  TARGET_FIXED_POINT_SUPPORTED_P
#define TARGET_FIXED_POINT_SUPPORTED_P hook_bool_void_true

#undef  TARGET_CONVERT_TO_TYPE
#define TARGET_CONVERT_TO_TYPE avr_convert_to_type

#undef TARGET_LRA_P
#define TARGET_LRA_P hook_bool_void_false

#undef  TARGET_ADDR_SPACE_SUBSET_P
#define TARGET_ADDR_SPACE_SUBSET_P avr_addr_space_subset_p

#undef  TARGET_ADDR_SPACE_CONVERT
#define TARGET_ADDR_SPACE_CONVERT avr_addr_space_convert

#undef  TARGET_ADDR_SPACE_ADDRESS_MODE
#define TARGET_ADDR_SPACE_ADDRESS_MODE avr_addr_space_address_mode

#undef  TARGET_ADDR_SPACE_POINTER_MODE
#define TARGET_ADDR_SPACE_POINTER_MODE avr_addr_space_pointer_mode

#undef  TARGET_ADDR_SPACE_LEGITIMATE_ADDRESS_P
#define TARGET_ADDR_SPACE_LEGITIMATE_ADDRESS_P  \
  avr_addr_space_legitimate_address_p

#undef  TARGET_ADDR_SPACE_LEGITIMIZE_ADDRESS
#define TARGET_ADDR_SPACE_LEGITIMIZE_ADDRESS avr_addr_space_legitimize_address

#undef  TARGET_ADDR_SPACE_DIAGNOSE_USAGE
#define TARGET_ADDR_SPACE_DIAGNOSE_USAGE avr_addr_space_diagnose_usage

#undef  TARGET_MODE_DEPENDENT_ADDRESS_P
#define TARGET_MODE_DEPENDENT_ADDRESS_P avr_mode_dependent_address_p

#undef  TARGET_PRINT_OPERAND
#define TARGET_PRINT_OPERAND avr_print_operand
#undef  TARGET_PRINT_OPERAND_ADDRESS
#define TARGET_PRINT_OPERAND_ADDRESS avr_print_operand_address
#undef  TARGET_PRINT_OPERAND_PUNCT_VALID_P
#define TARGET_PRINT_OPERAND_PUNCT_VALID_P avr_print_operand_punct_valid_p

#undef TARGET_USE_BY_PIECES_INFRASTRUCTURE_P
#define TARGET_USE_BY_PIECES_INFRASTRUCTURE_P \
  avr_use_by_pieces_infrastructure_p

#undef  TARGET_LEGITIMATE_COMBINED_INSN
#define TARGET_LEGITIMATE_COMBINED_INSN avr_legitimate_combined_insn

struct gcc_target targetm = TARGET_INITIALIZER;


#include "gt-avr.h"<|MERGE_RESOLUTION|>--- conflicted
+++ resolved
@@ -288,11 +288,7 @@
 
   return VOIDmode == mode
     ? x
-<<<<<<< HEAD
-    : simplify_gen_subreg (*int_mode_for_mode (mode), x, mode, 0);
-=======
     : simplify_gen_subreg (int_mode_for_mode (mode).require (), x, mode, 0);
->>>>>>> 5a462df3
 }
 
 namespace {
@@ -7747,11 +7743,7 @@
   machine_mode mode = GET_MODE (xop[0]);
 
   /* INT_MODE of the same size.  */
-<<<<<<< HEAD
-  scalar_int_mode imode = *int_mode_for_mode (mode);
-=======
   scalar_int_mode imode = int_mode_for_mode (mode).require ();
->>>>>>> 5a462df3
 
   /* Number of bytes to operate on.  */
   int n_bytes = GET_MODE_SIZE (mode);
@@ -8254,11 +8246,7 @@
   rtx xpattern = INSN_P (insn) ? single_set (as_a <rtx_insn *> (insn)) : insn;
   rtx xdest = SET_DEST (xpattern);
   machine_mode mode = GET_MODE (xdest);
-<<<<<<< HEAD
-  scalar_int_mode imode = *int_mode_for_mode (mode);
-=======
   scalar_int_mode imode = int_mode_for_mode (mode).require ();
->>>>>>> 5a462df3
   int n_bytes = GET_MODE_SIZE (mode);
   enum rtx_code code_sat = GET_CODE (SET_SRC (xpattern));
   enum rtx_code code
@@ -9193,11 +9181,7 @@
 avr_out_round (rtx_insn *insn ATTRIBUTE_UNUSED, rtx *xop, int *plen)
 {
   scalar_mode mode = as_a <scalar_mode> (GET_MODE (xop[0]));
-<<<<<<< HEAD
-  scalar_int_mode imode = *int_mode_for_mode (mode);
-=======
   scalar_int_mode imode = int_mode_for_mode (mode).require ();
->>>>>>> 5a462df3
   // The smallest fractional bit not cleared by the rounding is 2^(-RP).
   int fbit = (int) GET_MODE_FBIT (mode);
   double_int i_add = double_int_zero.set_bit (fbit-1 - INTVAL (xop[2]));
@@ -12169,14 +12153,12 @@
 }
 
 
-/* Worker function for `HARD_REGNO_MODE_OK'.  */
-/* Returns 1 if a value of mode MODE can be stored starting with hard
-   register number REGNO.  On the enhanced core, anything larger than
-   1 byte must start in even numbered register for "movw" to work
-   (this way we don't have to check for odd registers everywhere).  */
-
-int
-avr_hard_regno_mode_ok (int regno, machine_mode mode)
+/* Implement TARGET_HARD_REGNO_MODE_OK.  On the enhanced core, anything
+   larger than 1 byte must start in even numbered register for "movw" to
+   work (this way we don't have to check for odd registers everywhere).  */
+
+static bool
+avr_hard_regno_mode_ok (unsigned int regno, machine_mode mode)
 {
   /* NOTE: 8-bit values must not be disallowed for R28 or R29.
         Disallowing QI et al. in these regs might lead to code like
@@ -12189,7 +12171,7 @@
   /* Any GENERAL_REGS register can hold 8-bit values.  */
 
   if (GET_MODE_SIZE (mode) == 1)
-    return 1;
+    return true;
 
   /* FIXME: Ideally, the following test is not needed.
         However, it turned out that it can reduce the number
@@ -12198,7 +12180,7 @@
 
   if (GET_MODE_SIZE (mode) >= 4
       && regno >= REG_X)
-    return 0;
+    return false;
 
   /* All modes larger than 8 bits should start in an even register.  */
 
@@ -12206,9 +12188,9 @@
 }
 
 
-/* Implement `HARD_REGNO_CALL_PART_CLOBBERED'.  */
-
-int
+/* Implement TARGET_HARD_REGNO_CALL_PART_CLOBBERED.  */
+
+static bool
 avr_hard_regno_call_part_clobbered (unsigned regno, machine_mode mode)
 {
   /* FIXME: This hook gets called with MODE:REGNO combinations that don't
@@ -14713,8 +14695,14 @@
 #undef TARGET_CONDITIONAL_REGISTER_USAGE
 #define TARGET_CONDITIONAL_REGISTER_USAGE avr_conditional_register_usage
 
+#undef  TARGET_HARD_REGNO_MODE_OK
+#define TARGET_HARD_REGNO_MODE_OK avr_hard_regno_mode_ok
 #undef  TARGET_HARD_REGNO_SCRATCH_OK
 #define TARGET_HARD_REGNO_SCRATCH_OK avr_hard_regno_scratch_ok
+#undef  TARGET_HARD_REGNO_CALL_PART_CLOBBERED
+#define TARGET_HARD_REGNO_CALL_PART_CLOBBERED \
+  avr_hard_regno_call_part_clobbered
+
 #undef  TARGET_CASE_VALUES_THRESHOLD
 #define TARGET_CASE_VALUES_THRESHOLD avr_case_values_threshold
 

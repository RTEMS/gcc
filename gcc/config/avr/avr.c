--- conflicted
+++ resolved
@@ -1,9 +1,5 @@
 /* Subroutines for insn-output.c for ATMEL AVR micro controllers
-<<<<<<< HEAD
-   Copyright (C) 1998, 1999, 2000, 2001, 2002, 2004, 2005, 2006, 2007
-=======
    Copyright (C) 1998, 1999, 2000, 2001, 2002, 2004, 2005, 2006, 2007, 2008
->>>>>>> 751ff693
    Free Software Foundation, Inc.
    Contributed by Denis Chertykov (denisc@overta.ru)
 
@@ -20,14 +16,8 @@
    GNU General Public License for more details.
    
    You should have received a copy of the GNU General Public License
-<<<<<<< HEAD
-   along with GCC; see the file COPYING.  If not, write to
-   the Free Software Foundation, 51 Franklin Street, Fifth Floor,
-   Boston, MA 02110-1301, USA.  */
-=======
    along with GCC; see the file COPYING3.  If not see
    <http://www.gnu.org/licenses/>.  */
->>>>>>> 751ff693
 
 #include "config.h"
 #include "system.h"
@@ -61,40 +51,24 @@
 static int avr_naked_function_p (tree);
 static int interrupt_function_p (tree);
 static int signal_function_p (tree);
-<<<<<<< HEAD
-=======
 static int avr_OS_task_function_p (tree);
->>>>>>> 751ff693
 static int avr_regs_to_save (HARD_REG_SET *);
 static int sequent_regs_live (void);
 static const char *ptrreg_to_str (int);
 static const char *cond_string (enum rtx_code);
 static int avr_num_arg_regs (enum machine_mode, tree);
-<<<<<<< HEAD
-static int out_adj_frame_ptr (FILE *, int);
-static int out_set_stack_ptr (FILE *, int, int);
-=======
-
->>>>>>> 751ff693
+
 static RTX_CODE compare_condition (rtx insn);
 static int compare_sign_p (rtx insn);
 static tree avr_handle_progmem_attribute (tree *, tree, tree, int, bool *);
 static tree avr_handle_fndecl_attribute (tree *, tree, tree, int, bool *);
-<<<<<<< HEAD
-=======
 static tree avr_handle_fntype_attribute (tree *, tree, tree, int, bool *);
->>>>>>> 751ff693
 const struct attribute_spec avr_attribute_table[];
 static bool avr_assemble_integer (rtx, unsigned int, int);
 static void avr_file_start (void);
 static void avr_file_end (void);
-<<<<<<< HEAD
-static void avr_output_function_prologue (FILE *, HOST_WIDE_INT);
-static void avr_output_function_epilogue (FILE *, HOST_WIDE_INT);
-=======
 static void avr_asm_function_end_prologue (FILE *);
 static void avr_asm_function_begin_epilogue (FILE *);
->>>>>>> 751ff693
 static void avr_insert_attributes (tree, tree *);
 static void avr_asm_init_sections (void);
 static unsigned int avr_section_type_flags (tree, const char *, int);
@@ -105,13 +79,8 @@
 static int avr_operand_rtx_cost (rtx, enum machine_mode, enum rtx_code);
 static bool avr_rtx_costs (rtx, int, int, int *);
 static int avr_address_cost (rtx);
-<<<<<<< HEAD
-static bool avr_return_in_memory (tree, tree);
-
-=======
 static bool avr_return_in_memory (const_tree, const_tree);
 static struct machine_function * avr_init_machine_status (void);
->>>>>>> 751ff693
 /* Allocate registers from r25 to r8 for parameters for function calls.  */
 #define FIRST_CUM_REG 26
 
@@ -127,35 +96,13 @@
 /* This holds the last insn address.  */
 static int last_insn_address = 0;
 
-<<<<<<< HEAD
-/* Commands count in the compiled file */
-static int commands_in_file;
-
-/* Commands in the functions prologues in the compiled file */
-static int commands_in_prologues;
-
-/* Commands in the functions epilogues in the compiled file */
-static int commands_in_epilogues;
-
-/* Prologue/Epilogue size in words */
-static int prologue_size;
-static int epilogue_size;
-
-/* Size of all jump tables in the current function, in words.  */
-static int jump_tables_size;
-
-=======
->>>>>>> 751ff693
 /* Preprocessor macros to define depending on MCU type.  */
 const char *avr_base_arch_macro;
 const char *avr_extra_arch_macro;
 
-<<<<<<< HEAD
-=======
 /* Current architecture.  */
 const struct base_arch_s *avr_current_arch;
 
->>>>>>> 751ff693
 section *progmem_section;
 
 /* More than 8K of program memory: use "call" and "jmp".  */
@@ -169,25 +116,6 @@
 
 /* Core have 'MOVW' and 'LPM Rx,Z' instructions.  */
 int avr_have_movw_lpmx_p = 0;
-<<<<<<< HEAD
-
-struct base_arch_s {
-  int asm_only;
-  int have_mul;
-  int mega;
-  int have_movw_lpmx;
-  const char *const macro;
-};
-
-static const struct base_arch_s avr_arch_types[] = {
-  { 1, 0, 0, 0,  NULL },  /* unknown device specified */
-  { 1, 0, 0, 0, "__AVR_ARCH__=1" },
-  { 0, 0, 0, 0, "__AVR_ARCH__=2" },
-  { 0, 0, 1, 0, "__AVR_ARCH__=3" },
-  { 0, 1, 0, 1, "__AVR_ARCH__=4" },
-  { 0, 1, 1, 1, "__AVR_ARCH__=5" },
-  { 0, 0, 0, 1, "__AVR_ARCH__=25"}
-=======
 
 static const struct base_arch_s avr_arch_types[] = {
   { 1, 0, 0, 0, 0, 0, 0, 0, NULL },  /* unknown device specified */
@@ -217,7 +145,6 @@
   ARCH_AVR4,
   ARCH_AVR5,
   ARCH_AVR51
->>>>>>> 751ff693
 };
 
 struct mcu_type_s {
@@ -237,97 +164,6 @@
 
 static const struct mcu_type_s avr_mcu_types[] = {
     /* Classic, <= 8K.  */
-<<<<<<< HEAD
-  { "avr2",      2, NULL },
-  { "at90s2313", 2, "__AVR_AT90S2313__" },
-  { "at90s2323", 2, "__AVR_AT90S2323__" },
-  { "at90s2333", 2, "__AVR_AT90S2333__" },
-  { "at90s2343", 2, "__AVR_AT90S2343__" },
-  { "attiny22",  2, "__AVR_ATtiny22__" },
-  { "attiny26",  2, "__AVR_ATtiny26__" },
-  { "at90s4414", 2, "__AVR_AT90S4414__" },
-  { "at90s4433", 2, "__AVR_AT90S4433__" },
-  { "at90s4434", 2, "__AVR_AT90S4434__" },
-  { "at90s8515", 2, "__AVR_AT90S8515__" },
-  { "at90c8534", 2, "__AVR_AT90C8534__" },
-  { "at90s8535", 2, "__AVR_AT90S8535__" },
-    /* Classic + MOVW, <= 8K.  */
-  { "avr25",      6, NULL },
-  { "attiny13",   6, "__AVR_ATtiny13__" },
-  { "attiny2313", 6, "__AVR_ATtiny2313__" },
-  { "attiny24",   6, "__AVR_ATtiny24__" },
-  { "attiny44",   6, "__AVR_ATtiny44__" },
-  { "attiny84",   6, "__AVR_ATtiny84__" },
-  { "attiny25",   6, "__AVR_ATtiny25__" },
-  { "attiny45",   6, "__AVR_ATtiny45__" },
-  { "attiny85",   6, "__AVR_ATtiny85__" },
-  { "attiny261",  6, "__AVR_ATtiny261__" },
-  { "attiny461",  6, "__AVR_ATtiny461__" },
-  { "attiny861",  6, "__AVR_ATtiny861__" },
-  { "at86rf401",  6, "__AVR_AT86RF401__" },
-    /* Classic, > 8K.  */
-  { "avr3",      3, NULL },
-  { "atmega103", 3, "__AVR_ATmega103__" },
-  { "atmega603", 3, "__AVR_ATmega603__" },
-  { "at43usb320", 3, "__AVR_AT43USB320__" },
-  { "at43usb355", 3, "__AVR_AT43USB355__" },
-  { "at76c711",  3, "__AVR_AT76C711__" },
-    /* Enhanced, <= 8K.  */
-  { "avr4",      4, NULL },
-  { "atmega8",   4, "__AVR_ATmega8__" },
-  { "atmega48",   4, "__AVR_ATmega48__" },
-  { "atmega88",   4, "__AVR_ATmega88__" },
-  { "atmega8515", 4, "__AVR_ATmega8515__" },
-  { "atmega8535", 4, "__AVR_ATmega8535__" },
-  { "at90pwm1",  4, "__AVR_AT90PWM1__" },
-  { "at90pwm2",  4, "__AVR_AT90PWM2__" },
-  { "at90pwm3",  4, "__AVR_AT90PWM3__" },
-  { "at90usb82",   5, "__AVR_AT90USB82__" },
-    /* Enhanced, > 8K.  */
-  { "avr5",      5, NULL },
-  { "atmega16",  5, "__AVR_ATmega16__" },
-  { "atmega161", 5, "__AVR_ATmega161__" },
-  { "atmega162", 5, "__AVR_ATmega162__" },
-  { "atmega163", 5, "__AVR_ATmega163__" },
-  { "atmega164p",5, "__AVR_ATmega164P__" },
-  { "atmega165", 5, "__AVR_ATmega165__" },
-  { "atmega165p",5, "__AVR_ATmega165P__" },
-  { "atmega168", 5, "__AVR_ATmega168__" },
-  { "atmega169", 5, "__AVR_ATmega169__" },
-  { "atmega169p",5, "__AVR_ATmega169P__" },
-  { "atmega32",  5, "__AVR_ATmega32__" },
-  { "atmega323", 5, "__AVR_ATmega323__" },
-  { "atmega324p",5, "__AVR_ATmega324P__" },
-  { "atmega325", 5, "__AVR_ATmega325__" },
-  { "atmega325p",  5, "__AVR_ATmega325P__" },
-  { "atmega3250", 5, "__AVR_ATmega3250__" },
-  { "atmega3250p", 5, "__AVR_ATmega3250P__" },
-  { "atmega329", 5, "__AVR_ATmega329__" },
-  { "atmega329p",  5, "__AVR_ATmega329P__" },
-  { "atmega3290", 5, "__AVR_ATmega3290__" },
-  { "atmega3290p", 5, "__AVR_ATmega3290P__" },
-  { "atmega406", 5, "__AVR_ATmega406__" },
-  { "atmega64",  5, "__AVR_ATmega64__" },
-  { "atmega640", 5, "__AVR_ATmega640__" },
-  { "atmega644", 5, "__AVR_ATmega644__" },
-  { "atmega644p",5, "__AVR_ATmega644P__" },
-  { "atmega645", 5, "__AVR_ATmega645__" },
-  { "atmega6450", 5, "__AVR_ATmega6450__" },
-  { "atmega649", 5, "__AVR_ATmega649__" },
-  { "atmega6490", 5, "__AVR_ATmega6490__" },
-  { "atmega128", 5, "__AVR_ATmega128__" },
-  { "atmega1280",5, "__AVR_ATmega1280__" },
-  { "atmega1281",5, "__AVR_ATmega1281__" },
-  { "at90can32", 5, "__AVR_AT90CAN32__" },
-  { "at90can64", 5, "__AVR_AT90CAN64__" },
-  { "at90can128", 5, "__AVR_AT90CAN128__" },
-  { "at90usb162",  5, "__AVR_AT90USB162__" },
-  { "at90usb646", 5, "__AVR_AT90USB646__" },
-  { "at90usb647", 5, "__AVR_AT90USB647__" },
-  { "at90usb1286", 5, "__AVR_AT90USB1286__" },
-  { "at90usb1287", 5, "__AVR_AT90USB1287__" },
-  { "at94k",     5, "__AVR_AT94K__" },
-=======
   { "avr2",         ARCH_AVR2, NULL },
   { "at90s2313",    ARCH_AVR2, "__AVR_AT90S2313__" },
   { "at90s2323",    ARCH_AVR2, "__AVR_AT90S2323__" },
@@ -437,7 +273,6 @@
   { "at90can128",   ARCH_AVR51, "__AVR_AT90CAN128__" },
   { "at90usb1286",  ARCH_AVR51, "__AVR_AT90USB1286__" },
   { "at90usb1287",  ARCH_AVR51, "__AVR_AT90USB1287__" },
->>>>>>> 751ff693
     /* Assembler only.  */
   { "avr1",         ARCH_AVR1, NULL },
   { "at90s1200",    ARCH_AVR1, "__AVR_AT90S1200__" },
@@ -469,17 +304,10 @@
 #undef TARGET_ASM_FILE_END
 #define TARGET_ASM_FILE_END avr_file_end
 
-<<<<<<< HEAD
-#undef TARGET_ASM_FUNCTION_PROLOGUE
-#define TARGET_ASM_FUNCTION_PROLOGUE avr_output_function_prologue
-#undef TARGET_ASM_FUNCTION_EPILOGUE
-#define TARGET_ASM_FUNCTION_EPILOGUE avr_output_function_epilogue
-=======
 #undef TARGET_ASM_FUNCTION_END_PROLOGUE
 #define TARGET_ASM_FUNCTION_END_PROLOGUE avr_asm_function_end_prologue
 #undef TARGET_ASM_FUNCTION_BEGIN_EPILOGUE
 #define TARGET_ASM_FUNCTION_BEGIN_EPILOGUE avr_asm_function_begin_epilogue
->>>>>>> 751ff693
 #undef TARGET_ATTRIBUTE_TABLE
 #define TARGET_ATTRIBUTE_TABLE avr_attribute_table
 #undef TARGET_ASM_FUNCTION_RODATA_SECTION
@@ -528,11 +356,7 @@
   base = &avr_arch_types[t->arch];
   avr_asm_only_p = base->asm_only;
   avr_have_mul_p = base->have_mul;
-<<<<<<< HEAD
-  avr_mega_p = base->mega;
-=======
   avr_mega_p = base->have_jmp_call;
->>>>>>> 751ff693
   avr_have_movw_lpmx_p = base->have_movw_lpmx;
   avr_base_arch_macro = base->macro;
   avr_extra_arch_macro = t->macro;
@@ -542,11 +366,8 @@
 
   tmp_reg_rtx  = gen_rtx_REG (QImode, TMP_REGNO);
   zero_reg_rtx = gen_rtx_REG (QImode, ZERO_REGNO);
-<<<<<<< HEAD
-=======
 
   init_machine_status = avr_init_machine_status;
->>>>>>> 751ff693
 }
 
 /*  return register class from register number.  */
@@ -565,24 +386,15 @@
   STACK_REG,STACK_REG           /* SPL,SPH */
 };
 
-<<<<<<< HEAD
-/* Return register class for register R.  */
-
-enum reg_class
-avr_regno_reg_class (int r)
-=======
 /* Function to set up the backend function structure.  */
 
 static struct machine_function *
 avr_init_machine_status (void)
->>>>>>> 751ff693
 {
   return ((struct machine_function *) 
           ggc_alloc_cleared (sizeof (struct machine_function)));
 }
 
-<<<<<<< HEAD
-=======
 /* Return register class for register R.  */
 
 enum reg_class
@@ -593,7 +405,6 @@
   return ALL_REGS;
 }
 
->>>>>>> 751ff693
 /* Return nonzero if FUNC is a naked function.  */
 
 static int
@@ -719,10 +530,6 @@
 	  && ! interrupt_function_p (current_function_decl)
 	  && ! signal_function_p (current_function_decl)
 	  && ! avr_naked_function_p (current_function_decl)
-<<<<<<< HEAD
-	  && ! MAIN_NAME_P (DECL_NAME (current_function_decl))
-=======
->>>>>>> 751ff693
 	  && ! TREE_THIS_VOLATILE (current_function_decl));
 }
 
@@ -777,17 +584,8 @@
 
 /*  Output function prologue.  */
 
-<<<<<<< HEAD
-/* Output to FILE the asm instructions to adjust the frame pointer by
-   ADJ (r29:r28 -= ADJ;) which can be positive (prologue) or negative
-   (epilogue).  Returns the number of instructions generated.  */
-
-static int
-out_adj_frame_ptr (FILE *file, int adj)
-=======
 void
 expand_prologue (void)
->>>>>>> 751ff693
 {
   int live_seq;
   HARD_REG_SET set;
@@ -811,38 +609,7 @@
   /* Prologue: naked.  */
   if (cfun->machine->is_naked)
     {
-<<<<<<< HEAD
-      if (TARGET_TINY_STACK)
-	{
-	  if (adj < -63 || adj > 63)
-	    warning (0, "large frame pointer change (%d) with -mtiny-stack", adj);
-
-	  /* The high byte (r29) doesn't change - prefer "subi" (1 cycle)
-	     over "sbiw" (2 cycles, same size).  */
-
-	  fprintf (file, (AS2 (subi, r28, %d) CR_TAB), adj);
-	  size++;
-	}
-      else if (adj < -63 || adj > 63)
-	{
-	  fprintf (file, (AS2 (subi, r28, lo8(%d)) CR_TAB
-			  AS2 (sbci, r29, hi8(%d)) CR_TAB),
-		   adj, adj);
-	  size += 2;
-	}
-      else if (adj < 0)
-	{
-	  fprintf (file, (AS2 (adiw, r28, %d) CR_TAB), -adj);
-	  size++;
-	}
-      else
-	{
-	  fprintf (file, (AS2 (sbiw, r28, %d) CR_TAB), adj);
-	  size++;
-	}
-=======
       return;
->>>>>>> 751ff693
     }
 
   avr_regs_to_save (&set);
@@ -853,39 +620,7 @@
 	      && !cfun->machine->is_OS_task
 	      && live_seq);
 
-<<<<<<< HEAD
-/* Output to FILE the asm instructions to copy r29:r28 to SPH:SPL,
-   handling various cases of interrupt enable flag state BEFORE and AFTER
-   (0=disabled, 1=enabled, -1=unknown/unchanged) and target_flags.
-   Returns the number of instructions generated.  */
-
-static int
-out_set_stack_ptr (FILE *file, int before, int after)
-{
-  int do_sph, do_cli, do_save, do_sei, lock_sph, size;
-
-  /* The logic here is so that -mno-interrupts actually means
-     "it is safe to write SPH in one instruction, then SPL in the
-     next instruction, without disabling interrupts first".
-     The after != -1 case (interrupt/signal) is not affected.  */
-
-  do_sph = !TARGET_TINY_STACK;
-  lock_sph = do_sph && !TARGET_NO_INTERRUPTS;
-  do_cli = (before != 0 && (after == 0 || lock_sph));
-  do_save = (do_cli && before == -1 && after == -1);
-  do_sei = ((do_cli || before != 1) && after == 1);
-  size = 1;
-
-  if (do_save)
-    {
-      fprintf (file, AS2 (in, __tmp_reg__, __SREG__) CR_TAB);
-      size++;
-    }
-
-  if (do_cli)
-=======
   if (cfun->machine->is_interrupt || cfun->machine->is_signal)
->>>>>>> 751ff693
     {
       if (cfun->machine->is_interrupt)
         {
@@ -1043,65 +778,6 @@
     }
 }
 
-<<<<<<< HEAD
-
-/* Output function prologue.  */
-
-static void
-avr_output_function_prologue (FILE *file, HOST_WIDE_INT size)
-{
-  int reg;
-  int interrupt_func_p;
-  int signal_func_p;
-  int main_p;
-  int live_seq;
-  int minimize;
-
-  last_insn_address = 0;
-  jump_tables_size = 0;
-  prologue_size = 0;
-  fprintf (file, "/* prologue: frame size=" HOST_WIDE_INT_PRINT_DEC " */\n",
-	   size);
-
-  if (avr_naked_function_p (current_function_decl))
-    {
-      fputs ("/* prologue: naked */\n", file);
-      goto out;
-    }
-
-  interrupt_func_p = interrupt_function_p (current_function_decl);
-  signal_func_p = signal_function_p (current_function_decl);
-  main_p = MAIN_NAME_P (DECL_NAME (current_function_decl));
-  live_seq = sequent_regs_live ();
-  minimize = (TARGET_CALL_PROLOGUES
-	      && !interrupt_func_p && !signal_func_p && live_seq);
-
-  if (interrupt_func_p)
-    {
-      fprintf (file,"\tsei\n");
-      ++prologue_size;
-    }
-  if (interrupt_func_p || signal_func_p)
-    {
-      fprintf (file, "\t"
-               AS1 (push,__zero_reg__)   CR_TAB
-               AS1 (push,__tmp_reg__)    CR_TAB
-	       AS2 (in,__tmp_reg__,__SREG__) CR_TAB
-	       AS1 (push,__tmp_reg__)    CR_TAB
-	       AS1 (clr,__zero_reg__)    "\n");
-      prologue_size += 5;
-    }
-  if (main_p)
-    {
-      fprintf (file, ("\t" 
-		      AS1 (ldi,r28) ",lo8(%s - " HOST_WIDE_INT_PRINT_DEC ")" CR_TAB
-		      AS1 (ldi,r29) ",hi8(%s - " HOST_WIDE_INT_PRINT_DEC ")" CR_TAB
-		      AS2 (out,__SP_H__,r29)     CR_TAB
-		      AS2 (out,__SP_L__,r28) "\n"),
-	       avr_init_stack, size, avr_init_stack, size);
-      
-      prologue_size += 4;
-=======
 /* Output summary at end of function prologue.  */
 
 static void
@@ -1110,34 +786,9 @@
   if (cfun->machine->is_naked)
     {
       fputs ("/* prologue: naked */\n", file);
->>>>>>> 751ff693
     }
   else
     {
-<<<<<<< HEAD
-      fprintf (file, ("\t"
-		      AS1 (ldi, r26) ",lo8(" HOST_WIDE_INT_PRINT_DEC ")" CR_TAB
-		      AS1 (ldi, r27) ",hi8(" HOST_WIDE_INT_PRINT_DEC ")" CR_TAB), size, size);
-
-      fputs ((AS2 (ldi,r30,pm_lo8(1f)) CR_TAB
-	      AS2 (ldi,r31,pm_hi8(1f)) CR_TAB), file);
-      
-      prologue_size += 4;
-      
-      if (AVR_MEGA)
-	{
-	  fprintf (file, AS1 (jmp,__prologue_saves__+%d) "\n",
-		   (18 - live_seq) * 2);
-	  prologue_size += 2;
-	}
-      else
-	{
-	  fprintf (file, AS1 (rjmp,__prologue_saves__+%d) "\n",
-		   (18 - live_seq) * 2);
-	  ++prologue_size;
-	}
-      fputs ("1:\n", file);
-=======
       if (cfun->machine->is_interrupt)
         {
           fputs ("/* prologue: Interrupt */\n", file);
@@ -1148,51 +799,11 @@
         }
       else
         fputs ("/* prologue: function */\n", file);
->>>>>>> 751ff693
     }
   fprintf (file, "/* frame size = " HOST_WIDE_INT_PRINT_DEC " */\n",
                  get_frame_size());
 }
 
-<<<<<<< HEAD
-      prologue_size += avr_regs_to_save (&set);
-      for (reg = 0; reg < 32; ++reg)
-	{
-	  if (TEST_HARD_REG_BIT (set, reg))
-	    {
-	      fprintf (file, "\t" AS1 (push,%s) "\n", avr_regnames[reg]);
-	    }
-	}
-      if (frame_pointer_needed)
-	{
-	  fprintf (file, "\t"
-		   AS1 (push,r28) CR_TAB
-		   AS1 (push,r29) CR_TAB
-		   AS2 (in,r28,__SP_L__) CR_TAB
-		   AS2 (in,r29,__SP_H__) "\n");
-	  prologue_size += 4;
-	  if (size)
-	    {
-	      fputs ("\t", file);
-	      prologue_size += out_adj_frame_ptr (file, size);
-
-	      if (interrupt_func_p)
-		{
-		  prologue_size += out_set_stack_ptr (file, 1, 1);
-		}
-	      else if (signal_func_p)
-		{
-		  prologue_size += out_set_stack_ptr (file, 0, 0);
-		}
-	      else
-		{
-		  prologue_size += out_set_stack_ptr (file, -1, -1);
-		}
-	    }
-	}
-    }
-=======
->>>>>>> 751ff693
 
 /* Implement EPILOGUE_USES.  */
 
@@ -1206,50 +817,19 @@
   return 0;
 }
 
-<<<<<<< HEAD
-/* Output function epilogue.  */
-
-static void
-avr_output_function_epilogue (FILE *file, HOST_WIDE_INT size)
-=======
 /*  Output RTL epilogue.  */
 
 void
 expand_epilogue (void)
->>>>>>> 751ff693
 {
   int reg;
   int live_seq;
   HARD_REG_SET set;      
   int minimize;
-<<<<<<< HEAD
-  rtx last = get_last_nonnote_insn ();
-
-  function_size = jump_tables_size;
-  if (last)
-    {
-      rtx first = get_first_nonnote_insn ();
-      function_size += (INSN_ADDRESSES (INSN_UID (last)) -
-			INSN_ADDRESSES (INSN_UID (first)));
-      function_size += get_attr_length (last);
-    }
-
-  fprintf (file, "/* epilogue: frame size=" HOST_WIDE_INT_PRINT_DEC " */\n", size);
-  epilogue_size = 0;
-
-  if (avr_naked_function_p (current_function_decl))
-    {
-      fputs ("/* epilogue: naked */\n", file);
-      goto out;
-    }
-
-  if (last && GET_CODE (last) == BARRIER)
-=======
   HOST_WIDE_INT size = get_frame_size();
   
   /* epilogue: naked  */
   if (cfun->machine->is_naked)
->>>>>>> 751ff693
     {
       emit_jump_insn (gen_return ());
       return;
@@ -1359,18 +939,8 @@
           emit_insn (gen_popqi (zero_reg_rtx));
         }
 
-<<<<<<< HEAD
- out:
-  fprintf (file, "/* epilogue end (size=%d) */\n", epilogue_size);
-  fprintf (file, "/* function %s size %d (%d) */\n", current_function_name (),
-	   prologue_size + function_size + epilogue_size, function_size);
-  commands_in_file += prologue_size + function_size + epilogue_size;
-  commands_in_prologues += prologue_size;
-  commands_in_epilogues += epilogue_size;
-=======
       emit_jump_insn (gen_return ());
     }
->>>>>>> 751ff693
 }
 
 /* Output summary messages at beginning of function epilogue.  */
@@ -1491,11 +1061,7 @@
     case REG_Y: return "Y";
     case REG_Z: return "Z";
     default:
-<<<<<<< HEAD
-      gcc_unreachable ();
-=======
       output_operand_lossage ("address operand requires constraint for X, Y, or Z register");
->>>>>>> 751ff693
     }
   return NULL;
 }
@@ -5092,8 +4658,6 @@
   if (TREE_CODE (*node) != FUNCTION_DECL)
     {
       warning (OPT_Wattributes, "%qs attribute only applies to functions",
-<<<<<<< HEAD
-=======
 	       IDENTIFIER_POINTER (name));
       *no_add_attrs = true;
     }
@@ -5136,40 +4700,10 @@
   if (TREE_CODE (*node) != FUNCTION_TYPE)
     {
       warning (OPT_Wattributes, "%qs attribute only applies to functions",
->>>>>>> 751ff693
 	       IDENTIFIER_POINTER (name));
       *no_add_attrs = true;
     }
-  else
-    {
-      const char *func_name = IDENTIFIER_POINTER (DECL_NAME (*node));
-      const char *attr = IDENTIFIER_POINTER (name);
-
-<<<<<<< HEAD
-      /* If the function has the 'signal' or 'interrupt' attribute, test to
-         make sure that the name of the function is "__vector_NN" so as to
-         catch when the user misspells the interrupt vector name.  */
-
-      if (strncmp (attr, "interrupt", strlen ("interrupt")) == 0)
-        {
-          if (strncmp (func_name, "__vector", strlen ("__vector")) != 0)
-            {
-              warning (0, "%qs appears to be a misspelled interrupt handler",
-                       func_name);
-            }
-        }
-      else if (strncmp (attr, "signal", strlen ("signal")) == 0)
-        {
-          if (strncmp (func_name, "__vector", strlen ("__vector")) != 0)
-            {
-              warning (0, "%qs appears to be a misspelled signal handler",
-                       func_name);
-            }
-        }
-    }
-
-=======
->>>>>>> 751ff693
+
   return NULL_TREE;
 }
 
@@ -5287,13 +4821,6 @@
      initialization code from libgcc if one or both sections are empty.  */
   fputs ("\t.global __do_copy_data\n", asm_out_file);
   fputs ("\t.global __do_clear_bss\n", asm_out_file);
-<<<<<<< HEAD
-
-  commands_in_file = 0;
-  commands_in_prologues = 0;
-  commands_in_epilogues = 0;
-=======
->>>>>>> 751ff693
 }
 
 /* Outputs to the stdio stream FILE some
@@ -5302,17 +4829,6 @@
 static void
 avr_file_end (void)
 {
-<<<<<<< HEAD
-  fputs ("/* File ", asm_out_file);
-  output_quoted_string (asm_out_file, main_input_filename);
-  fprintf (asm_out_file,
-	   ": code %4d = 0x%04x (%4d), prologues %3d, epilogues %3d */\n",
-	   commands_in_file,
-	   commands_in_file,
-	   commands_in_file - commands_in_prologues - commands_in_epilogues,
-	   commands_in_prologues, commands_in_epilogues);
-=======
->>>>>>> 751ff693
 }
 
 /* Choose the order in which to allocate hard registers for
@@ -5537,24 +5053,6 @@
 
     case MULT:
       switch (mode)
-<<<<<<< HEAD
-	{
-	case QImode:
-	  if (AVR_HAVE_MUL)
-	    *total = COSTS_N_INSNS (optimize_size ? 3 : 4);
-	  else if (optimize_size)
-	    *total = COSTS_N_INSNS (AVR_MEGA ? 2 : 1);
-	  else
-	    return false;
-
-	case HImode:
-	  if (AVR_HAVE_MUL)
-	    *total = COSTS_N_INSNS (optimize_size ? 7 : 10);
-	  else if (optimize_size)
-	    *total = COSTS_N_INSNS (AVR_MEGA ? 2 : 1);
-	  else
-	    return false;
-=======
 	{
 	case QImode:
 	  if (AVR_HAVE_MUL)
@@ -5690,132 +5188,11 @@
 		*total += avr_operand_rtx_cost (XEXP (x, 1), mode, code);
 	      }
 	  break;
->>>>>>> 751ff693
 
 	default:
 	  return false;
 	}
       *total += avr_operand_rtx_cost (XEXP (x, 0), mode, code);
-<<<<<<< HEAD
-      *total += avr_operand_rtx_cost (XEXP (x, 1), mode, code);
-      return true;
-
-    case DIV:
-    case MOD:
-    case UDIV:
-    case UMOD:
-      if (optimize_size)
-	*total = COSTS_N_INSNS (AVR_MEGA ? 2 : 1);
-      else
-	return false;
-      *total += avr_operand_rtx_cost (XEXP (x, 0), mode, code);
-      *total += avr_operand_rtx_cost (XEXP (x, 1), mode, code);
-      return true;
-
-    case ASHIFT:
-      switch (mode)
-	{
-	case QImode:
-	  if (GET_CODE (XEXP (x, 1)) != CONST_INT)
-	    {
-	      *total = COSTS_N_INSNS (optimize_size ? 4 : 17);
-	      *total += avr_operand_rtx_cost (XEXP (x, 1), mode, code);
-	    }
-	  else
-	    {
-	      val = INTVAL (XEXP (x, 1));
-	      if (val == 7)
-		*total = COSTS_N_INSNS (3);
-	      else if (val >= 0 && val <= 7)
-		*total = COSTS_N_INSNS (val);
-	      else
-		*total = COSTS_N_INSNS (1);
-	    }
-	  break;
-
-	case HImode:
-	  if (GET_CODE (XEXP (x, 1)) != CONST_INT)
-	    {
-	      *total = COSTS_N_INSNS (optimize_size ? 5 : 41);
-	      *total += avr_operand_rtx_cost (XEXP (x, 1), mode, code);
-	    }
-	  else
-	    switch (INTVAL (XEXP (x, 1)))
-	      {
-	      case 0:
-		*total = 0;
-		break;
-	      case 1:
-	      case 8:
-		*total = COSTS_N_INSNS (2);
-		break;
-	      case 9:
-		*total = COSTS_N_INSNS (3);
-		break;
-	      case 2:
-	      case 3:
-	      case 10:
-	      case 15:
-		*total = COSTS_N_INSNS (4);
-		break;
-	      case 7:
-	      case 11:
-	      case 12:
-		*total = COSTS_N_INSNS (5);
-		break;
-	      case 4:
-		*total = COSTS_N_INSNS (optimize_size ? 5 : 8);
-		break;
-	      case 6:
-		*total = COSTS_N_INSNS (optimize_size ? 5 : 9);
-		break;
-	      case 5:
-		*total = COSTS_N_INSNS (optimize_size ? 5 : 10);
-		break;
-	      default:
-	        *total = COSTS_N_INSNS (optimize_size ? 5 : 41);
-	        *total += avr_operand_rtx_cost (XEXP (x, 1), mode, code);
-	      }
-	  break;
-
-	case SImode:
-	  if (GET_CODE (XEXP (x, 1)) != CONST_INT)
-	    {
-	      *total = COSTS_N_INSNS (optimize_size ? 7 : 113);
-	      *total += avr_operand_rtx_cost (XEXP (x, 1), mode, code);
-	    }
-	  else
-	    switch (INTVAL (XEXP (x, 1)))
-	      {
-	      case 0:
-		*total = 0;
-		break;
-	      case 24:
-		*total = COSTS_N_INSNS (3);
-		break;
-	      case 1:
-	      case 8:
-	      case 16:
-		*total = COSTS_N_INSNS (4);
-		break;
-	      case 31:
-		*total = COSTS_N_INSNS (6);
-		break;
-	      case 2:
-		*total = COSTS_N_INSNS (optimize_size ? 7 : 8);
-		break;
-	      default:
-		*total = COSTS_N_INSNS (optimize_size ? 7 : 113);
-		*total += avr_operand_rtx_cost (XEXP (x, 1), mode, code);
-	      }
-	  break;
-
-	default:
-	  return false;
-	}
-      *total += avr_operand_rtx_cost (XEXP (x, 0), mode, code);
-=======
->>>>>>> 751ff693
       return true;
 
     case ASHIFTRT:
@@ -6240,11 +5617,7 @@
    function returns a value of data type VALTYPE.  */
 
 rtx
-<<<<<<< HEAD
-avr_function_value (tree type, tree func ATTRIBUTE_UNUSED)
-=======
 avr_function_value (const_tree type, const_tree func ATTRIBUTE_UNUSED)
->>>>>>> 751ff693
 {
   unsigned int offs;
   
@@ -6305,13 +5678,10 @@
 int
 avr_hard_regno_mode_ok (int regno, enum machine_mode mode)
 {
-<<<<<<< HEAD
-=======
   /* Disallow QImode in stack pointer regs.  */
   if ((regno == REG_SP || regno == (REG_SP + 1)) && mode == QImode)
     return 0;
 
->>>>>>> 751ff693
   /* The only thing that can go into registers r28:r29 is a Pmode.  */
   if (regno == REG_Y && mode == Pmode)
     return 1;
@@ -6567,11 +5937,7 @@
 /* Worker function for TARGET_RETURN_IN_MEMORY.  */
 
 static bool
-<<<<<<< HEAD
-avr_return_in_memory (tree type, tree fntype ATTRIBUTE_UNUSED)
-=======
 avr_return_in_memory (const_tree type, const_tree fntype ATTRIBUTE_UNUSED)
->>>>>>> 751ff693
 {
   if (TYPE_MODE (type) == BLKmode)
     {

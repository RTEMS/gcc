--- conflicted
+++ resolved
@@ -635,11 +635,6 @@
     }
   else if (minimize && (frame_pointer_needed || live_seq > 6)) 
     {
-<<<<<<< HEAD
-      insn = 
-        emit_insn (gen_call_prologue_saves (gen_int_mode (size, HImode),
-                                            gen_int_mode (live_seq, HImode)));
-=======
       insn = emit_move_insn (gen_rtx_REG (HImode, REG_X), 
                              gen_int_mode (size, HImode));
       RTX_FRAME_RELATED_P (insn) = 1;
@@ -647,7 +642,6 @@
       insn = 
         emit_insn (gen_call_prologue_saves (gen_int_mode (live_seq, HImode),
 					    gen_int_mode (size + live_seq, HImode)));
->>>>>>> 99c9c69a
       RTX_FRAME_RELATED_P (insn) = 1;
     }
   else
@@ -925,21 +919,12 @@
           /* Restore tmp REG.  */
           insn = emit_insn (gen_popqi (tmp_reg_rtx));
           RTX_FRAME_RELATED_P (insn) = 1;
-<<<<<<< HEAD
 
           /* Restore zero REG.  */
           insn = emit_insn (gen_popqi (zero_reg_rtx));
 	  RTX_FRAME_RELATED_P (insn) = 1;
         }
 
-=======
-
-          /* Restore zero REG.  */
-          insn = emit_insn (gen_popqi (zero_reg_rtx));
-	  RTX_FRAME_RELATED_P (insn) = 1;
-        }
-
->>>>>>> 99c9c69a
       insn = emit_jump_insn (gen_return ());
       RTX_FRAME_RELATED_P (insn) = 1;
     }

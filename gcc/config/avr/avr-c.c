/* Copyright (C) 2009, 2010
   Free Software Foundation, Inc.
   Contributed by Anatoly Sokolov (aesok@post.ru)

   This file is part of GCC.

   GCC is free software; you can redistribute it and/or modify
   it under the terms of the GNU General Public License as published by
   the Free Software Foundation; either version 3, or (at your option)
   any later version.
   
   GCC is distributed in the hope that it will be useful,
   but WITHOUT ANY WARRANTY; without even the implied warranty of
   MERCHANTABILITY or FITNESS FOR A PARTICULAR PURPOSE.  See the
   GNU General Public License for more details.
   
   You should have received a copy of the GNU General Public License
   along with GCC; see the file COPYING3.  If not see
   <http://www.gnu.org/licenses/>.  */

/* Not included in avr.c since this requires C front end.  */

#include "config.h"
#include "system.h"
#include "coretypes.h"
#include "tm.h"
#include "tm_p.h"
#include "cpplib.h"
#include "tree.h"
#include "c-family/c-common.h"
#include "langhooks.h"
<<<<<<< HEAD


/* Implement `REGISTER_TARGET_PRAGMAS'.  */

void
avr_register_target_pragmas (void)
{
  c_register_addr_space ("__pgm", ADDR_SPACE_PGM);
}
=======
>>>>>>> c3b0c721


/* Implement `REGISTER_TARGET_PRAGMAS'.  */

void
avr_register_target_pragmas (void)
{
  int i;

  gcc_assert (ADDR_SPACE_GENERIC == ADDR_SPACE_RAM);

  /* Register address spaces.  The order must be the same as in the respective
     enum from avr.h (or designated initialized must be used in avr.c).  */

  for (i = 0; avr_addrspace[i].name; i++)
    {
      gcc_assert (i == avr_addrspace[i].id);

      if (!ADDR_SPACE_GENERIC_P (i))
        c_register_addr_space (avr_addrspace[i].name, avr_addrspace[i].id);
    }
}


/* Transorm LO into uppercase and write the result to UP.
   You must provide enough space for UP.  Return UP.  */

static char*
avr_toupper (char *up, const char *lo)
{
  char *up0 = up;
  
  for (; *lo; lo++, up++)
    *up = TOUPPER (*lo);

  *up = '\0';

  return up0;
}
             
/* Worker function for TARGET_CPU_CPP_BUILTINS.  */

void
avr_cpu_cpp_builtins (struct cpp_reader *pfile)
{
  builtin_define_std ("AVR");

  if (avr_current_arch->macro)
    cpp_define (pfile, avr_current_arch->macro);
  if (avr_extra_arch_macro)
    cpp_define (pfile, avr_extra_arch_macro);
  if (avr_current_arch->have_elpm)
    cpp_define (pfile, "__AVR_HAVE_RAMPZ__");
  if (avr_current_arch->have_elpm)
    cpp_define (pfile, "__AVR_HAVE_ELPM__");
  if (avr_current_arch->have_elpmx)
    cpp_define (pfile, "__AVR_HAVE_ELPMX__");
  if (avr_current_arch->have_movw_lpmx)
    {
      cpp_define (pfile, "__AVR_HAVE_MOVW__");
      cpp_define (pfile, "__AVR_HAVE_LPMX__");
    }
  if (avr_current_arch->asm_only)
    cpp_define (pfile, "__AVR_ASM_ONLY__");
  if (avr_current_arch->have_mul)
    {
      cpp_define (pfile, "__AVR_ENHANCED__");
      cpp_define (pfile, "__AVR_HAVE_MUL__");
    }
  if (avr_current_arch->have_jmp_call)
    {
      cpp_define (pfile, "__AVR_MEGA__");
      cpp_define (pfile, "__AVR_HAVE_JMP_CALL__");
    }
  if (avr_current_arch->have_eijmp_eicall)
    {
      cpp_define (pfile, "__AVR_HAVE_EIJMP_EICALL__");
      cpp_define (pfile, "__AVR_3_BYTE_PC__");
    }
  else
    {
      cpp_define (pfile, "__AVR_2_BYTE_PC__");
    }

  if (AVR_HAVE_8BIT_SP)
    cpp_define (pfile, "__AVR_HAVE_8BIT_SP__");
  else
    cpp_define (pfile, "__AVR_HAVE_16BIT_SP__");

  if (TARGET_NO_INTERRUPTS)
    cpp_define (pfile, "__NO_INTERRUPTS__");

  if (avr_current_device->errata_skip)
    {
      cpp_define (pfile, "__AVR_ERRATA_SKIP__");
      
      if (avr_current_arch->have_jmp_call)
        cpp_define (pfile, "__AVR_ERRATA_SKIP_JMP_CALL__");
    }

<<<<<<< HEAD
=======
  cpp_define_formatted (pfile, "__AVR_SFR_OFFSET__=0x%x",
                        avr_current_arch->sfr_offset);
    
>>>>>>> c3b0c721
  /* Define builtin macros so that the user can easily query if or if not
     non-generic address spaces (and which) are supported.
     This is only supported for C.  For C++, a language extension is needed
     (as mentioned in ISO/IEC DTR 18037; Annex F.2) which is not
     implemented in GCC up to now.  */
  
  if (!strcmp (lang_hooks.name, "GNU C"))
    {
<<<<<<< HEAD
      cpp_define (pfile, "__PGM=__pgm");
=======
      int i;
      
      for (i = 0; avr_addrspace[i].name; i++)
        if (!ADDR_SPACE_GENERIC_P (i))
          {
            const char *name = avr_addrspace[i].name;
            char *Name = (char*) alloca (1 + strlen (name));

            cpp_define_formatted (pfile, "%s=%s",
                                  avr_toupper (Name, name), name);
          }
>>>>>>> c3b0c721
    }

  /* Define builtin macros so that the user can
     easily query if or if not a specific builtin
     is available. */

  cpp_define (pfile, "__BUILTIN_AVR_NOP");
  cpp_define (pfile, "__BUILTIN_AVR_SEI");
  cpp_define (pfile, "__BUILTIN_AVR_CLI");
  cpp_define (pfile, "__BUILTIN_AVR_WDR");
  cpp_define (pfile, "__BUILTIN_AVR_SLEEP");
  cpp_define (pfile, "__BUILTIN_AVR_SWAP");
  cpp_define (pfile, "__BUILTIN_AVR_MAP8");
  cpp_define (pfile, "__BUILTIN_AVR_MAP16");
  cpp_define (pfile, "__BUILTIN_AVR_DELAY_CYCLES");

  cpp_define (pfile, "__BUILTIN_AVR_FMUL");
  cpp_define (pfile, "__BUILTIN_AVR_FMULS");
  cpp_define (pfile, "__BUILTIN_AVR_FMULSU");

  cpp_define (pfile, "__INT24_MAX__=8388607L");
  cpp_define (pfile, "__INT24_MIN__=(-__INT24_MAX__-1)");
  cpp_define (pfile, "__UINT24_MAX__=16777215UL");
}<|MERGE_RESOLUTION|>--- conflicted
+++ resolved
@@ -29,18 +29,6 @@
 #include "tree.h"
 #include "c-family/c-common.h"
 #include "langhooks.h"
-<<<<<<< HEAD
-
-
-/* Implement `REGISTER_TARGET_PRAGMAS'.  */
-
-void
-avr_register_target_pragmas (void)
-{
-  c_register_addr_space ("__pgm", ADDR_SPACE_PGM);
-}
-=======
->>>>>>> c3b0c721
 
 
 /* Implement `REGISTER_TARGET_PRAGMAS'.  */
@@ -141,12 +129,9 @@
         cpp_define (pfile, "__AVR_ERRATA_SKIP_JMP_CALL__");
     }
 
-<<<<<<< HEAD
-=======
   cpp_define_formatted (pfile, "__AVR_SFR_OFFSET__=0x%x",
                         avr_current_arch->sfr_offset);
     
->>>>>>> c3b0c721
   /* Define builtin macros so that the user can easily query if or if not
      non-generic address spaces (and which) are supported.
      This is only supported for C.  For C++, a language extension is needed
@@ -155,9 +140,6 @@
   
   if (!strcmp (lang_hooks.name, "GNU C"))
     {
-<<<<<<< HEAD
-      cpp_define (pfile, "__PGM=__pgm");
-=======
       int i;
       
       for (i = 0; avr_addrspace[i].name; i++)
@@ -169,7 +151,6 @@
             cpp_define_formatted (pfile, "%s=%s",
                                   avr_toupper (Name, name), name);
           }
->>>>>>> c3b0c721
     }
 
   /* Define builtin macros so that the user can

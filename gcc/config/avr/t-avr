LIB1ASMSRC = avr/libgcc.S
LIB1ASMFUNCS = \
	_mulqi3 \
	_mulhi3 \
	_mulsi3 \
	_udivmodqi4 \
	_divmodqi4 \
	_udivmodhi4 \
	_divmodhi4 \
	_udivmodsi4 \
	_divmodsi4 \
	_prologue \
	_epilogue \
	_exit \
	_cleanup \
	_tablejump \
	_tablejump_elpm \
	_copy_data \
	_clear_bss \
	_ctors \
	_dtors

# We do not have the DF type.
# Most of the C functions in libgcc2 use almost all registers,
# so use -mcall-prologues for smaller code size.
TARGET_LIBGCC2_CFLAGS = -DDF=SF -Dinhibit_libc -mcall-prologues -Os

fp-bit.c: $(srcdir)/config/fp-bit.c $(srcdir)/config/avr/t-avr
	echo '#define FLOAT' > fp-bit.c
	echo '#define FLOAT_ONLY' >> fp-bit.c
	echo '#define CMPtype QItype' >> fp-bit.c
	echo '#define DF SF' >> fp-bit.c
	echo '#define DI SI' >> fp-bit.c
	echo '#define FLOAT_BIT_ORDER_MISMATCH' >> fp-bit.c
	echo '#define SMALL_MACHINE' >> fp-bit.c
	echo 'typedef int QItype __attribute__ ((mode (QI)));' >> fp-bit.c
	cat $(srcdir)/config/fp-bit.c >> fp-bit.c

FPBIT = fp-bit.c

MULTILIB_OPTIONS = mmcu=avr2/mmcu=avr25/mmcu=avr3/mmcu=avr31/mmcu=avr35/mmcu=avr4/mmcu=avr5/mmcu=avr51/mmcu=avr6
MULTILIB_DIRNAMES = avr2 avr25 avr3 avr31 avr35 avr4 avr5 avr51 avr6

# The many avr2 matches are not listed here - this is the default.
MULTILIB_MATCHES = \
	mmcu?avr25=mmcu?ata6289 \
	mmcu?avr25=mmcu?attiny13 \
	mmcu?avr25=mmcu?attiny13a \
	mmcu?avr25=mmcu?attiny2313 \
	mmcu?avr25=mmcu?attiny24 \
	mmcu?avr25=mmcu?attiny44 \
	mmcu?avr25=mmcu?attiny84 \
	mmcu?avr25=mmcu?attiny25 \
	mmcu?avr25=mmcu?attiny45 \
	mmcu?avr25=mmcu?attiny85 \
	mmcu?avr25=mmcu?attiny261 \
	mmcu?avr25=mmcu?attiny461 \
	mmcu?avr25=mmcu?attiny861 \
	mmcu?avr25=mmcu?attiny43u \
<<<<<<< HEAD
=======
	mmcu?avr25=mmcu?attiny87 \
>>>>>>> a0daa400
	mmcu?avr25=mmcu?attiny48 \
	mmcu?avr25=mmcu?attiny88 \
	mmcu?avr25=mmcu?at86rf401 \
	mmcu?avr3=mmcu?at43usb355 \
	mmcu?avr3=mmcu?at76c711 \
	mmcu?avr31=mmcu?atmega103 \
	mmcu?avr31=mmcu?at43usb320 \
	mmcu?avr35=mmcu?at90usb82 \
	mmcu?avr35=mmcu?at90usb162 \
	mmcu?avr35=mmcu?attiny167 \
<<<<<<< HEAD
=======
	mmcu?avr35=mmcu?attiny327 \
>>>>>>> a0daa400
	mmcu?avr4=mmcu?atmega48 \
	mmcu?avr4=mmcu?atmega48p \
	mmcu?avr4=mmcu?atmega8 \
	mmcu?avr4=mmcu?atmega8515 \
	mmcu?avr4=mmcu?atmega8535 \
	mmcu?avr4=mmcu?atmega88 \
	mmcu?avr4=mmcu?atmega88p \
	mmcu?avr4=mmcu?atmega8hva \
	mmcu?avr4=mmcu?atmega4hvd \
	mmcu?avr4=mmcu?atmega8hvd \
	mmcu?avr4=mmcu?at90pwm1 \
	mmcu?avr4=mmcu?at90pwm2 \
	mmcu?avr4=mmcu?at90pwm2b \
	mmcu?avr4=mmcu?at90pwm3 \
	mmcu?avr4=mmcu?at90pwm3b \
<<<<<<< HEAD
=======
	mmcu?avr4=mmcu?at90pwm81 \
>>>>>>> a0daa400
	mmcu?avr5=mmcu?atmega16 \
	mmcu?avr5=mmcu?atmega161 \
	mmcu?avr5=mmcu?atmega162 \
	mmcu?avr5=mmcu?atmega163 \
	mmcu?avr5=mmcu?atmega164p \
	mmcu?avr5=mmcu?atmega165 \
	mmcu?avr5=mmcu?atmega165p \
	mmcu?avr5=mmcu?atmega168 \
	mmcu?avr5=mmcu?atmega168p \
	mmcu?avr5=mmcu?atmega169 \
	mmcu?avr5=mmcu?atmega169p \
	mmcu?avr5=mmcu?atmega32 \
	mmcu?avr5=mmcu?atmega323 \
	mmcu?avr5=mmcu?atmega324p \
	mmcu?avr5=mmcu?atmega325 \
	mmcu?avr5=mmcu?atmega325p \
	mmcu?avr5=mmcu?atmega3250 \
	mmcu?avr5=mmcu?atmega3250p \
	mmcu?avr5=mmcu?atmega328p \
	mmcu?avr5=mmcu?atmega329 \
	mmcu?avr5=mmcu?atmega329p \
	mmcu?avr5=mmcu?atmega3290 \
	mmcu?avr5=mmcu?atmega3290p \
	mmcu?avr5=mmcu?atmega406 \
	mmcu?avr5=mmcu?atmega64  \
	mmcu?avr5=mmcu?atmega640 \
	mmcu?avr5=mmcu?atmega644 \
	mmcu?avr5=mmcu?atmega644p \
	mmcu?avr5=mmcu?atmega645 \
	mmcu?avr5=mmcu?atmega6450 \
	mmcu?avr5=mmcu?atmega649 \
	mmcu?avr5=mmcu?atmega6490 \
	mmcu?avr5=mmcu?atmega16hva \
	mmcu?avr5=mmcu?atmega16hvb \
	mmcu?avr5=mmcu?atmega32hvb \
	mmcu?avr5=mmcu?at90can32 \
	mmcu?avr5=mmcu?at90can64 \
	mmcu?avr5=mmcu?at90pwm216 \
	mmcu?avr5=mmcu?at90pwm316 \
	mmcu?avr5=mmcu?atmega32c1 \
	mmcu?avr5=mmcu?atmega64c1 \
<<<<<<< HEAD
=======
	mmcu?avr5=mmcu?atmega16m1 \
>>>>>>> a0daa400
	mmcu?avr5=mmcu?atmega32m1 \
	mmcu?avr5=mmcu?atmega64m1 \
	mmcu?avr5=mmcu?atmega16u4 \
	mmcu?avr5=mmcu?atmega32u4 \
	mmcu?avr5=mmcu?atmega32u6 \
<<<<<<< HEAD
=======
	mmcu?avr5=mmcu?at90scr100 \
>>>>>>> a0daa400
	mmcu?avr5=mmcu?at90usb646 \
	mmcu?avr5=mmcu?at90usb647 \
	mmcu?avr5=mmcu?at94k \
	mmcu?avr51=mmcu?atmega128 \
	mmcu?avr51=mmcu?atmega1280 \
	mmcu?avr51=mmcu?atmega1281 \
	mmcu?avr51=mmcu?atmega1284p \
<<<<<<< HEAD
	mmcu?avr51=mmcu?at90can128 \
	mmcu?avr51=mmcu?at90usb1286 \
	mmcu?avr51=mmcu?at90usb1287 \
=======
	mmcu?avr51=mmcu?atmega128rfa1 \
	mmcu?avr51=mmcu?at90can128 \
	mmcu?avr51=mmcu?at90usb1286 \
	mmcu?avr51=mmcu?at90usb1287 \
	mmcu?avr51=mmcu?m3000f \
	mmcu?avr51=mmcu?m3000s \
	mmcu?avr51=mmcu?m3001b \
>>>>>>> a0daa400
 	mmcu?avr6=mmcu?atmega2560 \
 	mmcu?avr6=mmcu?atmega2561

MULTILIB_EXCEPTIONS =

LIBGCC = stmp-multilib
INSTALL_LIBGCC = install-multilib<|MERGE_RESOLUTION|>--- conflicted
+++ resolved
@@ -57,10 +57,7 @@
 	mmcu?avr25=mmcu?attiny461 \
 	mmcu?avr25=mmcu?attiny861 \
 	mmcu?avr25=mmcu?attiny43u \
-<<<<<<< HEAD
-=======
 	mmcu?avr25=mmcu?attiny87 \
->>>>>>> a0daa400
 	mmcu?avr25=mmcu?attiny48 \
 	mmcu?avr25=mmcu?attiny88 \
 	mmcu?avr25=mmcu?at86rf401 \
@@ -71,10 +68,7 @@
 	mmcu?avr35=mmcu?at90usb82 \
 	mmcu?avr35=mmcu?at90usb162 \
 	mmcu?avr35=mmcu?attiny167 \
-<<<<<<< HEAD
-=======
 	mmcu?avr35=mmcu?attiny327 \
->>>>>>> a0daa400
 	mmcu?avr4=mmcu?atmega48 \
 	mmcu?avr4=mmcu?atmega48p \
 	mmcu?avr4=mmcu?atmega8 \
@@ -90,10 +84,7 @@
 	mmcu?avr4=mmcu?at90pwm2b \
 	mmcu?avr4=mmcu?at90pwm3 \
 	mmcu?avr4=mmcu?at90pwm3b \
-<<<<<<< HEAD
-=======
 	mmcu?avr4=mmcu?at90pwm81 \
->>>>>>> a0daa400
 	mmcu?avr5=mmcu?atmega16 \
 	mmcu?avr5=mmcu?atmega161 \
 	mmcu?avr5=mmcu?atmega162 \
@@ -135,19 +126,13 @@
 	mmcu?avr5=mmcu?at90pwm316 \
 	mmcu?avr5=mmcu?atmega32c1 \
 	mmcu?avr5=mmcu?atmega64c1 \
-<<<<<<< HEAD
-=======
 	mmcu?avr5=mmcu?atmega16m1 \
->>>>>>> a0daa400
 	mmcu?avr5=mmcu?atmega32m1 \
 	mmcu?avr5=mmcu?atmega64m1 \
 	mmcu?avr5=mmcu?atmega16u4 \
 	mmcu?avr5=mmcu?atmega32u4 \
 	mmcu?avr5=mmcu?atmega32u6 \
-<<<<<<< HEAD
-=======
 	mmcu?avr5=mmcu?at90scr100 \
->>>>>>> a0daa400
 	mmcu?avr5=mmcu?at90usb646 \
 	mmcu?avr5=mmcu?at90usb647 \
 	mmcu?avr5=mmcu?at94k \
@@ -155,11 +140,6 @@
 	mmcu?avr51=mmcu?atmega1280 \
 	mmcu?avr51=mmcu?atmega1281 \
 	mmcu?avr51=mmcu?atmega1284p \
-<<<<<<< HEAD
-	mmcu?avr51=mmcu?at90can128 \
-	mmcu?avr51=mmcu?at90usb1286 \
-	mmcu?avr51=mmcu?at90usb1287 \
-=======
 	mmcu?avr51=mmcu?atmega128rfa1 \
 	mmcu?avr51=mmcu?at90can128 \
 	mmcu?avr51=mmcu?at90usb1286 \
@@ -167,7 +147,6 @@
 	mmcu?avr51=mmcu?m3000f \
 	mmcu?avr51=mmcu?m3000s \
 	mmcu?avr51=mmcu?m3001b \
->>>>>>> a0daa400
  	mmcu?avr6=mmcu?atmega2560 \
  	mmcu?avr6=mmcu?atmega2561
 

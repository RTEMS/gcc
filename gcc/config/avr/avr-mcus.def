--- conflicted
+++ resolved
@@ -291,11 +291,7 @@
 AVR_MCU ("atxmega192d3",     ARCH_AVRXMEGA6, AVR_ISA_NONE, "__AVR_ATxmega192D3__",     0x2000, 4, "x192d3")
 AVR_MCU ("atxmega256a3",     ARCH_AVRXMEGA6, AVR_ISA_NONE, "__AVR_ATxmega256A3__",     0x2000, 5, "x256a3")
 AVR_MCU ("atxmega256a3b",    ARCH_AVRXMEGA6, AVR_ISA_NONE, "__AVR_ATxmega256A3B__",    0x2000, 5, "x256a3b")
-<<<<<<< HEAD
-AVR_MCU ("atxmega256a3bu",   ARCH_AVRXMEGA6, AVR_ISA_NONE, "__AVR_ATxmega258A3BU__",   0x2000, 5, "x256a3bu")
-=======
 AVR_MCU ("atxmega256a3bu",   ARCH_AVRXMEGA6, AVR_ISA_NONE, "__AVR_ATxmega256A3BU__",   0x2000, 5, "x256a3bu")
->>>>>>> eba76293
 AVR_MCU ("atxmega256d3",     ARCH_AVRXMEGA6, AVR_ISA_NONE, "__AVR_ATxmega256D3__",     0x2000, 5, "x256d3")
 AVR_MCU ("atxmega128a3u",    ARCH_AVRXMEGA6, AVR_ISA_RMW, "__AVR_ATxmega128A3U__",    0x2000, 3, "x128a3u")
 AVR_MCU ("atxmega128b1",     ARCH_AVRXMEGA6, AVR_ISA_RMW,  "__AVR_ATxmega128B1__",     0x2000, 3, "x128b1")

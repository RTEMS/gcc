--- conflicted
+++ resolved
@@ -1,10 +1,6 @@
 /*  -*- Mode: Asm -*-  */
-<<<<<<< HEAD
-/* Copyright (C) 1998, 1999, 2000, 2007 Free Software Foundation, Inc.
-=======
 /* Copyright (C) 1998, 1999, 2000, 2007, 2008 
    Free Software Foundation, Inc.
->>>>>>> 751ff693
    Contributed by Denis Chertykov <denisc@overta.ru>
 
 This file is free software; you can redistribute it and/or modify it

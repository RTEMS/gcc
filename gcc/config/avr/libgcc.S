/*  -*- Mode: Asm -*-  */
/* Copyright (C) 1998, 1999, 2000, 2007, 2008, 2009
   Free Software Foundation, Inc.
   Contributed by Denis Chertykov <chertykov@gmail.com>

This file is free software; you can redistribute it and/or modify it
under the terms of the GNU General Public License as published by the
Free Software Foundation; either version 3, or (at your option) any
later version.

This file is distributed in the hope that it will be useful, but
WITHOUT ANY WARRANTY; without even the implied warranty of
MERCHANTABILITY or FITNESS FOR A PARTICULAR PURPOSE.  See the GNU
General Public License for more details.

Under Section 7 of GPL version 3, you are granted additional
permissions described in the GCC Runtime Library Exception, version
3.1, as published by the Free Software Foundation.

You should have received a copy of the GNU General Public License and
a copy of the GCC Runtime Library Exception along with this program;
see the files COPYING3 and COPYING.RUNTIME respectively.  If not, see
<http://www.gnu.org/licenses/>.  */

#define __zero_reg__ r1
#define __tmp_reg__ r0
#define __SREG__ 0x3f
#define __SP_H__ 0x3e
#define __SP_L__ 0x3d
#define __RAMPZ__ 0x3B

/* Most of the functions here are called directly from avr.md
   patterns, instead of using the standard libcall mechanisms.
   This can make better code because GCC knows exactly which
   of the call-used registers (not all of them) are clobbered.  */

	.section .text.libgcc, "ax", @progbits

	.macro	mov_l  r_dest, r_src
#if defined (__AVR_HAVE_MOVW__)
	movw	\r_dest, \r_src
#else
	mov	\r_dest, \r_src
#endif
	.endm

	.macro	mov_h  r_dest, r_src
#if defined (__AVR_HAVE_MOVW__)
	; empty
#else
	mov	\r_dest, \r_src
#endif
	.endm

/* Note: mulqi3, mulhi3 are open-coded on the enhanced core.  */
#if !defined (__AVR_HAVE_MUL__)
/*******************************************************
               Multiplication  8 x 8
*******************************************************/
#if defined (L_mulqi3)

#define	r_arg2	r22		/* multiplicand */
#define	r_arg1 	r24		/* multiplier */
#define r_res	__tmp_reg__	/* result */

	.global	__mulqi3
	.func	__mulqi3
__mulqi3:
	clr	r_res		; clear result
__mulqi3_loop:
	sbrc	r_arg1,0
	add	r_res,r_arg2
	add	r_arg2,r_arg2	; shift multiplicand
	breq	__mulqi3_exit	; while multiplicand != 0
	lsr	r_arg1		; 
	brne	__mulqi3_loop	; exit if multiplier = 0
__mulqi3_exit:	
	mov	r_arg1,r_res	; result to return register
	ret

#undef r_arg2  
#undef r_arg1  
#undef r_res   
	
.endfunc
#endif 	/* defined (L_mulqi3) */

#if defined (L_mulqihi3)
	.global	__mulqihi3
	.func	__mulqihi3
__mulqihi3:
	clr	r25
	sbrc	r24, 7
	dec	r25
	clr	r23
	sbrc	r22, 7
	dec	r22
	rjmp	__mulhi3
	.endfunc
#endif /* defined (L_mulqihi3) */

#if defined (L_umulqihi3)
	.global	__umulqihi3
	.func	__umulqihi3
__umulqihi3:
	clr	r25
	clr	r23
	rjmp	__mulhi3
	.endfunc
#endif /* defined (L_umulqihi3) */

/*******************************************************
               Multiplication  16 x 16
*******************************************************/
#if defined (L_mulhi3)
#define	r_arg1L	r24		/* multiplier Low */
#define	r_arg1H	r25		/* multiplier High */
#define	r_arg2L	r22		/* multiplicand Low */
#define	r_arg2H	r23		/* multiplicand High */
#define r_resL	__tmp_reg__	/* result Low */
#define r_resH  r21		/* result High */

	.global	__mulhi3
	.func	__mulhi3
__mulhi3:
	clr	r_resH		; clear result
	clr	r_resL		; clear result
__mulhi3_loop:
	sbrs	r_arg1L,0
	rjmp	__mulhi3_skip1
	add	r_resL,r_arg2L	; result + multiplicand
	adc	r_resH,r_arg2H
__mulhi3_skip1:	
	add	r_arg2L,r_arg2L	; shift multiplicand
	adc	r_arg2H,r_arg2H

	cp	r_arg2L,__zero_reg__
	cpc	r_arg2H,__zero_reg__
	breq	__mulhi3_exit	; while multiplicand != 0

	lsr	r_arg1H		; gets LSB of multiplier
	ror	r_arg1L
	sbiw	r_arg1L,0
	brne	__mulhi3_loop	; exit if multiplier = 0
__mulhi3_exit:
	mov	r_arg1H,r_resH	; result to return register
	mov	r_arg1L,r_resL
	ret

#undef r_arg1L
#undef r_arg1H
#undef r_arg2L
#undef r_arg2H
#undef r_resL 	
#undef r_resH 

.endfunc
#endif /* defined (L_mulhi3) */
#endif /* !defined (__AVR_HAVE_MUL__) */

#if defined (L_mulhisi3)
	.global	__mulhisi3
	.func	__mulhisi3
__mulhisi3:
	mov_l	r18, r24
	mov_h	r19, r25
	clr	r24
	sbrc	r23, 7
	dec	r24
	mov	r25, r24
	clr	r20
	sbrc	r19, 7
	dec	r20
	mov	r21, r20
	rjmp	__mulsi3
	.endfunc
#endif /* defined (L_mulhisi3) */

#if defined (L_umulhisi3)
	.global	__umulhisi3
	.func	__umulhisi3
__umulhisi3:
	mov_l	r18, r24
	mov_h	r19, r25
	clr	r24
	clr	r25
	clr	r20
	clr	r21
	rjmp	__mulsi3
	.endfunc
#endif /* defined (L_umulhisi3) */

#if defined (L_mulsi3)
/*******************************************************
               Multiplication  32 x 32
*******************************************************/
#define r_arg1L  r22		/* multiplier Low */
#define r_arg1H  r23
#define	r_arg1HL r24
#define	r_arg1HH r25		/* multiplier High */


#define	r_arg2L  r18		/* multiplicand Low */
#define	r_arg2H  r19	
#define	r_arg2HL r20
#define	r_arg2HH r21		/* multiplicand High */
	
#define r_resL	 r26		/* result Low */
#define r_resH   r27
#define r_resHL	 r30
#define r_resHH  r31		/* result High */

	
	.global	__mulsi3
	.func	__mulsi3
__mulsi3:
#if defined (__AVR_HAVE_MUL__)
	mul	r_arg1L, r_arg2L
	movw	r_resL, r0
	mul	r_arg1H, r_arg2H
	movw	r_resHL, r0
	mul	r_arg1HL, r_arg2L
	add	r_resHL, r0
	adc	r_resHH, r1
	mul	r_arg1L, r_arg2HL
	add	r_resHL, r0
	adc	r_resHH, r1
	mul	r_arg1HH, r_arg2L
	add	r_resHH, r0
	mul	r_arg1HL, r_arg2H
	add	r_resHH, r0
	mul	r_arg1H, r_arg2HL
	add	r_resHH, r0
	mul	r_arg1L, r_arg2HH
	add	r_resHH, r0
	clr	r_arg1HH	; use instead of __zero_reg__ to add carry
	mul	r_arg1H, r_arg2L
	add	r_resH, r0
	adc	r_resHL, r1
	adc	r_resHH, r_arg1HH ; add carry
	mul	r_arg1L, r_arg2H
	add	r_resH, r0
	adc	r_resHL, r1
	adc	r_resHH, r_arg1HH ; add carry
	movw	r_arg1L, r_resL
	movw	r_arg1HL, r_resHL
	clr	r1		; __zero_reg__ clobbered by "mul"
	ret
#else
	clr	r_resHH		; clear result
	clr	r_resHL		; clear result
	clr	r_resH		; clear result
	clr	r_resL		; clear result
__mulsi3_loop:
	sbrs	r_arg1L,0
	rjmp	__mulsi3_skip1
	add	r_resL,r_arg2L		; result + multiplicand
	adc	r_resH,r_arg2H
	adc	r_resHL,r_arg2HL
	adc	r_resHH,r_arg2HH
__mulsi3_skip1:
	add	r_arg2L,r_arg2L		; shift multiplicand
	adc	r_arg2H,r_arg2H
	adc	r_arg2HL,r_arg2HL
	adc	r_arg2HH,r_arg2HH
	
	lsr	r_arg1HH	; gets LSB of multiplier
	ror	r_arg1HL
	ror	r_arg1H
	ror	r_arg1L
	brne	__mulsi3_loop
	sbiw	r_arg1HL,0
	cpc	r_arg1H,r_arg1L
	brne	__mulsi3_loop		; exit if multiplier = 0
__mulsi3_exit:
	mov_h	r_arg1HH,r_resHH	; result to return register
	mov_l	r_arg1HL,r_resHL
	mov_h	r_arg1H,r_resH
	mov_l	r_arg1L,r_resL
	ret
#endif /* defined (__AVR_HAVE_MUL__) */
#undef r_arg1L 
#undef r_arg1H 
#undef r_arg1HL
#undef r_arg1HH
             
             
#undef r_arg2L 
#undef r_arg2H 
#undef r_arg2HL
#undef r_arg2HH
             
#undef r_resL  
#undef r_resH  
#undef r_resHL 
#undef r_resHH 

.endfunc
#endif /* defined (L_mulsi3) */
	
/*******************************************************
       Division 8 / 8 => (result + remainder)
*******************************************************/
#define	r_rem	r25	/* remainder */
#define	r_arg1	r24	/* dividend, quotient */
#define	r_arg2	r22	/* divisor */
#define	r_cnt	r23	/* loop count */

#if defined (L_udivmodqi4)
	.global	__udivmodqi4
	.func	__udivmodqi4
__udivmodqi4:
	sub	r_rem,r_rem	; clear remainder and carry
	ldi	r_cnt,9		; init loop counter
	rjmp	__udivmodqi4_ep	; jump to entry point
__udivmodqi4_loop:
	rol	r_rem		; shift dividend into remainder
	cp	r_rem,r_arg2	; compare remainder & divisor
	brcs	__udivmodqi4_ep	; remainder <= divisor
	sub	r_rem,r_arg2	; restore remainder
__udivmodqi4_ep:
	rol	r_arg1		; shift dividend (with CARRY)
	dec	r_cnt		; decrement loop counter
	brne	__udivmodqi4_loop
	com	r_arg1		; complement result 
				; because C flag was complemented in loop
	ret
	.endfunc
#endif /* defined (L_udivmodqi4) */

#if defined (L_divmodqi4)
	.global	__divmodqi4
	.func	__divmodqi4
__divmodqi4:
        bst     r_arg1,7	; store sign of dividend
        mov     __tmp_reg__,r_arg1
        eor     __tmp_reg__,r_arg2; r0.7 is sign of result
        sbrc	r_arg1,7
	neg     r_arg1		; dividend negative : negate
        sbrc	r_arg2,7
	neg     r_arg2		; divisor negative : negate
	rcall	__udivmodqi4	; do the unsigned div/mod
	brtc	__divmodqi4_1
	neg	r_rem		; correct remainder sign
__divmodqi4_1:
	sbrc	__tmp_reg__,7
	neg	r_arg1		; correct result sign
__divmodqi4_exit:
	ret
	.endfunc
#endif /* defined (L_divmodqi4) */

#undef r_rem
#undef r_arg1
#undef r_arg2
#undef r_cnt
	
		
/*******************************************************
       Division 16 / 16 => (result + remainder)
*******************************************************/
#define	r_remL	r26	/* remainder Low */
#define	r_remH	r27	/* remainder High */

/* return: remainder */
#define	r_arg1L	r24	/* dividend Low */
#define	r_arg1H	r25	/* dividend High */

/* return: quotient */
#define	r_arg2L	r22	/* divisor Low */
#define	r_arg2H	r23	/* divisor High */
	
#define	r_cnt	r21	/* loop count */

#if defined (L_udivmodhi4)
	.global	__udivmodhi4
	.func	__udivmodhi4
__udivmodhi4:
	sub	r_remL,r_remL
	sub	r_remH,r_remH	; clear remainder and carry
	ldi	r_cnt,17	; init loop counter
	rjmp	__udivmodhi4_ep	; jump to entry point
__udivmodhi4_loop:
        rol	r_remL		; shift dividend into remainder
	rol	r_remH
        cp	r_remL,r_arg2L	; compare remainder & divisor
	cpc	r_remH,r_arg2H
        brcs	__udivmodhi4_ep	; remainder < divisor
        sub	r_remL,r_arg2L	; restore remainder
        sbc	r_remH,r_arg2H
__udivmodhi4_ep:
        rol	r_arg1L		; shift dividend (with CARRY)
        rol	r_arg1H
        dec	r_cnt		; decrement loop counter
        brne	__udivmodhi4_loop
	com	r_arg1L
	com	r_arg1H
; div/mod results to return registers, as for the div() function
	mov_l	r_arg2L, r_arg1L	; quotient
	mov_h	r_arg2H, r_arg1H
	mov_l	r_arg1L, r_remL		; remainder
	mov_h	r_arg1H, r_remH
	ret
	.endfunc
#endif /* defined (L_udivmodhi4) */

#if defined (L_divmodhi4)
	.global	__divmodhi4
	.func	__divmodhi4
__divmodhi4:
	.global	_div
_div:
        bst     r_arg1H,7	; store sign of dividend
        mov     __tmp_reg__,r_arg1H
        eor     __tmp_reg__,r_arg2H   ; r0.7 is sign of result
	rcall	__divmodhi4_neg1 ; dividend negative : negate
	sbrc	r_arg2H,7
	rcall	__divmodhi4_neg2 ; divisor negative : negate
	rcall	__udivmodhi4	; do the unsigned div/mod
	rcall	__divmodhi4_neg1 ; correct remainder sign
	tst	__tmp_reg__
	brpl	__divmodhi4_exit
__divmodhi4_neg2:
	com	r_arg2H
	neg	r_arg2L		; correct divisor/result sign
	sbci	r_arg2H,0xff
__divmodhi4_exit:
	ret
__divmodhi4_neg1:
	brtc	__divmodhi4_exit
	com	r_arg1H
	neg	r_arg1L		; correct dividend/remainder sign
	sbci	r_arg1H,0xff
	ret
	.endfunc
#endif /* defined (L_divmodhi4) */

#undef r_remH  
#undef r_remL  
             
#undef r_arg1H 
#undef r_arg1L 
             
#undef r_arg2H 
#undef r_arg2L 
             	
#undef r_cnt   	
	
/*******************************************************
       Division 32 / 32 => (result + remainder)
*******************************************************/
#define	r_remHH	r31	/* remainder High */
#define	r_remHL	r30
#define	r_remH	r27
#define	r_remL	r26	/* remainder Low */

/* return: remainder */
#define	r_arg1HH r25	/* dividend High */
#define	r_arg1HL r24
#define	r_arg1H  r23
#define	r_arg1L  r22	/* dividend Low */

/* return: quotient */
#define	r_arg2HH r21	/* divisor High */
#define	r_arg2HL r20
#define	r_arg2H  r19
#define	r_arg2L  r18	/* divisor Low */
	
#define	r_cnt __zero_reg__  /* loop count (0 after the loop!) */

#if defined (L_udivmodsi4)
	.global	__udivmodsi4
	.func	__udivmodsi4
__udivmodsi4:
	ldi	r_remL, 33	; init loop counter
	mov	r_cnt, r_remL
	sub	r_remL,r_remL
	sub	r_remH,r_remH	; clear remainder and carry
	mov_l	r_remHL, r_remL
	mov_h	r_remHH, r_remH
	rjmp	__udivmodsi4_ep	; jump to entry point
__udivmodsi4_loop:
        rol	r_remL		; shift dividend into remainder
	rol	r_remH
	rol	r_remHL
	rol	r_remHH
        cp	r_remL,r_arg2L	; compare remainder & divisor
	cpc	r_remH,r_arg2H
	cpc	r_remHL,r_arg2HL
	cpc	r_remHH,r_arg2HH
	brcs	__udivmodsi4_ep	; remainder <= divisor
        sub	r_remL,r_arg2L	; restore remainder
        sbc	r_remH,r_arg2H
        sbc	r_remHL,r_arg2HL
        sbc	r_remHH,r_arg2HH
__udivmodsi4_ep:
        rol	r_arg1L		; shift dividend (with CARRY)
        rol	r_arg1H
        rol	r_arg1HL
        rol	r_arg1HH
        dec	r_cnt		; decrement loop counter
        brne	__udivmodsi4_loop
				; __zero_reg__ now restored (r_cnt == 0)
	com	r_arg1L
	com	r_arg1H
	com	r_arg1HL
	com	r_arg1HH
; div/mod results to return registers, as for the ldiv() function
	mov_l	r_arg2L,  r_arg1L	; quotient
	mov_h	r_arg2H,  r_arg1H
	mov_l	r_arg2HL, r_arg1HL
	mov_h	r_arg2HH, r_arg1HH
	mov_l	r_arg1L,  r_remL	; remainder
	mov_h	r_arg1H,  r_remH
	mov_l	r_arg1HL, r_remHL
	mov_h	r_arg1HH, r_remHH
	ret
	.endfunc
#endif /* defined (L_udivmodsi4) */

#if defined (L_divmodsi4)
	.global	__divmodsi4
	.func	__divmodsi4
__divmodsi4:
        bst     r_arg1HH,7	; store sign of dividend
        mov     __tmp_reg__,r_arg1HH
        eor     __tmp_reg__,r_arg2HH   ; r0.7 is sign of result
	rcall	__divmodsi4_neg1 ; dividend negative : negate
	sbrc	r_arg2HH,7
	rcall	__divmodsi4_neg2 ; divisor negative : negate
	rcall	__udivmodsi4	; do the unsigned div/mod
	rcall	__divmodsi4_neg1 ; correct remainder sign
	rol	__tmp_reg__
	brcc	__divmodsi4_exit
__divmodsi4_neg2:
	com	r_arg2HH
	com	r_arg2HL
	com	r_arg2H
	neg	r_arg2L		; correct divisor/quotient sign
	sbci	r_arg2H,0xff
	sbci	r_arg2HL,0xff
	sbci	r_arg2HH,0xff
__divmodsi4_exit:
	ret
__divmodsi4_neg1:
	brtc	__divmodsi4_exit
	com	r_arg1HH
	com	r_arg1HL
	com	r_arg1H
	neg	r_arg1L		; correct dividend/remainder sign
	sbci	r_arg1H, 0xff
	sbci	r_arg1HL,0xff
	sbci	r_arg1HH,0xff
	ret
	.endfunc
#endif /* defined (L_divmodsi4) */

/**********************************
 * This is a prologue subroutine
 **********************************/
#if defined (L_prologue)

	.global	__prologue_saves__
	.func	__prologue_saves__
__prologue_saves__:
	push r2
	push r3
	push r4
	push r5
	push r6
	push r7
	push r8
	push r9
	push r10
	push r11
	push r12
	push r13
	push r14
	push r15
	push r16
	push r17
	push r28
	push r29
	in	r28,__SP_L__
	in	r29,__SP_H__
	sub	r28,r26
	sbc	r29,r27
	in	__tmp_reg__,__SREG__
	cli
	out	__SP_H__,r29
	out	__SREG__,__tmp_reg__
	out	__SP_L__,r28
#if defined (__AVR_HAVE_EIJMP_EICALL__)
	eijmp
#else
	ijmp
#endif

.endfunc
#endif /* defined (L_prologue) */

/*
 * This is an epilogue subroutine
 */
#if defined (L_epilogue)

	.global	__epilogue_restores__
	.func	__epilogue_restores__
__epilogue_restores__:
	ldd	r2,Y+18
	ldd	r3,Y+17
	ldd	r4,Y+16
	ldd	r5,Y+15
	ldd	r6,Y+14
	ldd	r7,Y+13
	ldd	r8,Y+12
	ldd	r9,Y+11
	ldd	r10,Y+10
	ldd	r11,Y+9
	ldd	r12,Y+8
	ldd	r13,Y+7
	ldd	r14,Y+6
	ldd	r15,Y+5
	ldd	r16,Y+4
	ldd	r17,Y+3
	ldd	r26,Y+2
	ldd	r27,Y+1
	add	r28,r30
	adc	r29,__zero_reg__
	in	__tmp_reg__,__SREG__
	cli
	out	__SP_H__,r29
	out	__SREG__,__tmp_reg__
	out	__SP_L__,r28
	mov_l	r28, r26
	mov_h	r29, r27
	ret
.endfunc
#endif /* defined (L_epilogue) */

#ifdef L_exit
	.section .fini9,"ax",@progbits
	.global _exit
	.func	_exit
_exit:
	.weak	exit
exit:
	.endfunc

	/* Code from .fini8 ... .fini1 sections inserted by ld script.  */

	.section .fini0,"ax",@progbits
	cli
__stop_program:
	rjmp	__stop_program
#endif /* defined (L_exit) */

#ifdef L_cleanup
	.weak	_cleanup
	.func	_cleanup
_cleanup:
	ret
.endfunc
#endif /* defined (L_cleanup) */

#ifdef L_tablejump
	.global __tablejump2__
	.func	__tablejump2__
__tablejump2__:
	lsl	r30
	rol	r31
	.global __tablejump__
__tablejump__:
#if defined (__AVR_HAVE_LPMX__)
	lpm	__tmp_reg__, Z+
	lpm	r31, Z
	mov	r30, __tmp_reg__

#if defined (__AVR_HAVE_EIJMP_EICALL__)
	eijmp
#else
	ijmp
#endif

#else
	lpm
	adiw	r30, 1
	push	r0
	lpm
	push	r0
#if defined (__AVR_HAVE_EIJMP_EICALL__)
        push    __zero_reg__
#endif
	ret
#endif
	.endfunc
#endif /* defined (L_tablejump) */

#ifdef L_copy_data
	.section .init4,"ax",@progbits
	.global __do_copy_data
__do_copy_data:
#if defined(__AVR_HAVE_ELPMX__)
	ldi	r17, hi8(__data_end)
	ldi	r26, lo8(__data_start)
	ldi	r27, hi8(__data_start)
	ldi	r30, lo8(__data_load_start)
	ldi	r31, hi8(__data_load_start)
	ldi	r16, hh8(__data_load_start)
	out	__RAMPZ__, r16
	rjmp	.L__do_copy_data_start
.L__do_copy_data_loop:
	elpm	r0, Z+
	st	X+, r0
.L__do_copy_data_start:
	cpi	r26, lo8(__data_end)
	cpc	r27, r17
	brne	.L__do_copy_data_loop
#elif  !defined(__AVR_HAVE_ELPMX__) && defined(__AVR_HAVE_ELPM__)
	ldi	r17, hi8(__data_end)
	ldi	r26, lo8(__data_start)
	ldi	r27, hi8(__data_start)
	ldi	r30, lo8(__data_load_start)
	ldi	r31, hi8(__data_load_start)
	ldi	r16, hh8(__data_load_start - 0x10000)
.L__do_copy_data_carry:
	inc	r16
	out	__RAMPZ__, r16
	rjmp	.L__do_copy_data_start
.L__do_copy_data_loop:
	elpm
	st	X+, r0
	adiw	r30, 1
	brcs	.L__do_copy_data_carry
.L__do_copy_data_start:
	cpi	r26, lo8(__data_end)
	cpc	r27, r17
	brne	.L__do_copy_data_loop
#elif !defined(__AVR_HAVE_ELPMX__) && !defined(__AVR_HAVE_ELPM__)
	ldi	r17, hi8(__data_end)
	ldi	r26, lo8(__data_start)
	ldi	r27, hi8(__data_start)
	ldi	r30, lo8(__data_load_start)
	ldi	r31, hi8(__data_load_start)
	rjmp	.L__do_copy_data_start
.L__do_copy_data_loop:
#if defined (__AVR_HAVE_LPMX__)
	lpm	r0, Z+
#else
	lpm
	adiw	r30, 1
#endif
	st	X+, r0
.L__do_copy_data_start:
	cpi	r26, lo8(__data_end)
	cpc	r27, r17
	brne	.L__do_copy_data_loop
#endif /* !defined(__AVR_HAVE_ELPMX__) && !defined(__AVR_HAVE_ELPM__) */
#endif /* L_copy_data */

/* __do_clear_bss is only necessary if there is anything in .bss section.  */

#ifdef L_clear_bss
	.section .init4,"ax",@progbits
	.global __do_clear_bss
__do_clear_bss:
	ldi	r17, hi8(__bss_end)
	ldi	r26, lo8(__bss_start)
	ldi	r27, hi8(__bss_start)
	rjmp	.do_clear_bss_start
.do_clear_bss_loop:
	st	X+, __zero_reg__
.do_clear_bss_start:
	cpi	r26, lo8(__bss_end)
	cpc	r27, r17
	brne	.do_clear_bss_loop
#endif /* L_clear_bss */

/* __do_global_ctors and __do_global_dtors are only necessary
   if there are any constructors/destructors.  */

#if defined (__AVR_HAVE_JMP_CALL__)
#define XCALL call
#else
#define XCALL rcall
#endif

#ifdef L_ctors
	.section .init6,"ax",@progbits
	.global	__do_global_ctors
#if defined(__AVR_HAVE_RAMPZ__)
<<<<<<< HEAD
__do_global_ctors:
	ldi	r17, hi8(__ctors_start)
	ldi	r16, hh8(__ctors_start)
	ldi	r28, lo8(__ctors_end)
	ldi	r29, hi8(__ctors_end)
	ldi	r20, hh8(__ctors_end)
	rjmp	.L__do_global_ctors_start
.L__do_global_ctors_loop:
	sbiw	r28, 2
	sbc     r20, __zero_reg__
	mov_h	r31, r29
	mov_l	r30, r28
	out     __RAMPZ__, r20
	XCALL	__tablejump_elpm__
.L__do_global_ctors_start:
	cpi	r28, lo8(__ctors_start)
	cpc	r29, r17
	cpc	r20, r16
	brne	.L__do_global_ctors_loop
#else
=======
>>>>>>> 03d20231
__do_global_ctors:
	ldi	r17, hi8(__ctors_start)
	ldi	r16, hh8(__ctors_start)
	ldi	r28, lo8(__ctors_end)
	ldi	r29, hi8(__ctors_end)
<<<<<<< HEAD
=======
	ldi	r20, hh8(__ctors_end)
	rjmp	.L__do_global_ctors_start
.L__do_global_ctors_loop:
	sbiw	r28, 2
	sbc     r20, __zero_reg__
	mov_h	r31, r29
	mov_l	r30, r28
	out     __RAMPZ__, r20
	XCALL	__tablejump_elpm__
.L__do_global_ctors_start:
	cpi	r28, lo8(__ctors_start)
	cpc	r29, r17
	cpc	r20, r16
	brne	.L__do_global_ctors_loop
#else
__do_global_ctors:
	ldi	r17, hi8(__ctors_start)
	ldi	r28, lo8(__ctors_end)
	ldi	r29, hi8(__ctors_end)
>>>>>>> 03d20231
	rjmp	.L__do_global_ctors_start
.L__do_global_ctors_loop:
	sbiw	r28, 2
	mov_h	r31, r29
	mov_l	r30, r28
	XCALL	__tablejump__
.L__do_global_ctors_start:
	cpi	r28, lo8(__ctors_start)
	cpc	r29, r17
	brne	.L__do_global_ctors_loop
#endif /* defined(__AVR_HAVE_RAMPZ__) */
#endif /* L_ctors */

#ifdef L_dtors
	.section .fini6,"ax",@progbits
	.global	__do_global_dtors
#if defined(__AVR_HAVE_RAMPZ__)
<<<<<<< HEAD
__do_global_dtors:
	ldi	r17, hi8(__dtors_end)
	ldi	r16, hh8(__dtors_end)
	ldi	r28, lo8(__dtors_start)
	ldi	r29, hi8(__dtors_start)
	ldi	r20, hh8(__dtors_start)
	rjmp	.L__do_global_dtors_start
.L__do_global_dtors_loop:
	sbiw	r28, 2
	sbc     r20, __zero_reg__
	mov_h	r31, r29
	mov_l	r30, r28
	out     __RAMPZ__, r20
	XCALL	__tablejump_elpm__
.L__do_global_dtors_start:
	cpi	r28, lo8(__dtors_end)
	cpc	r29, r17
	cpc	r20, r16
	brne	.L__do_global_dtors_loop
#else
=======
>>>>>>> 03d20231
__do_global_dtors:
	ldi	r17, hi8(__dtors_end)
	ldi	r16, hh8(__dtors_end)
	ldi	r28, lo8(__dtors_start)
	ldi	r29, hi8(__dtors_start)
<<<<<<< HEAD
=======
	ldi	r20, hh8(__dtors_start)
	rjmp	.L__do_global_dtors_start
.L__do_global_dtors_loop:
	sbiw	r28, 2
	sbc     r20, __zero_reg__
	mov_h	r31, r29
	mov_l	r30, r28
	out     __RAMPZ__, r20
	XCALL	__tablejump_elpm__
.L__do_global_dtors_start:
	cpi	r28, lo8(__dtors_end)
	cpc	r29, r17
	cpc	r20, r16
	brne	.L__do_global_dtors_loop
#else
__do_global_dtors:
	ldi	r17, hi8(__dtors_end)
	ldi	r28, lo8(__dtors_start)
	ldi	r29, hi8(__dtors_start)
>>>>>>> 03d20231
	rjmp	.L__do_global_dtors_start
.L__do_global_dtors_loop:
	mov_h	r31, r29
	mov_l	r30, r28
	XCALL	__tablejump__
	adiw	r28, 2
.L__do_global_dtors_start:
	cpi	r28, lo8(__dtors_end)
	cpc	r29, r17
	brne	.L__do_global_dtors_loop
#endif /* defined(__AVR_HAVE_RAMPZ__) */
#endif /* L_dtors */

#ifdef L_tablejump_elpm
	.global __tablejump_elpm__
	.func	__tablejump_elpm__
__tablejump_elpm__:
#if defined (__AVR_HAVE_ELPM__)
#if defined (__AVR_HAVE_LPMX__)
	elpm	__tmp_reg__, Z+
	elpm	r31, Z
	mov	r30, __tmp_reg__
#if defined (__AVR_HAVE_EIJMP_EICALL__)
	eijmp
#else
	ijmp
#endif

#else
	elpm
	adiw	r30, 1
	push	r0
	elpm
	push	r0
#if defined (__AVR_HAVE_EIJMP_EICALL__)
        push    __zero_reg__
#endif
	ret
#endif
#endif /* defined (__AVR_HAVE_ELPM__) */
	.endfunc
#endif /* defined (L_tablejump_elpm) */
<|MERGE_RESOLUTION|>--- conflicted
+++ resolved
@@ -789,7 +789,6 @@
 	.section .init6,"ax",@progbits
 	.global	__do_global_ctors
 #if defined(__AVR_HAVE_RAMPZ__)
-<<<<<<< HEAD
 __do_global_ctors:
 	ldi	r17, hi8(__ctors_start)
 	ldi	r16, hh8(__ctors_start)
@@ -810,35 +809,10 @@
 	cpc	r20, r16
 	brne	.L__do_global_ctors_loop
 #else
-=======
->>>>>>> 03d20231
-__do_global_ctors:
-	ldi	r17, hi8(__ctors_start)
-	ldi	r16, hh8(__ctors_start)
-	ldi	r28, lo8(__ctors_end)
-	ldi	r29, hi8(__ctors_end)
-<<<<<<< HEAD
-=======
-	ldi	r20, hh8(__ctors_end)
-	rjmp	.L__do_global_ctors_start
-.L__do_global_ctors_loop:
-	sbiw	r28, 2
-	sbc     r20, __zero_reg__
-	mov_h	r31, r29
-	mov_l	r30, r28
-	out     __RAMPZ__, r20
-	XCALL	__tablejump_elpm__
-.L__do_global_ctors_start:
-	cpi	r28, lo8(__ctors_start)
-	cpc	r29, r17
-	cpc	r20, r16
-	brne	.L__do_global_ctors_loop
-#else
 __do_global_ctors:
 	ldi	r17, hi8(__ctors_start)
 	ldi	r28, lo8(__ctors_end)
 	ldi	r29, hi8(__ctors_end)
->>>>>>> 03d20231
 	rjmp	.L__do_global_ctors_start
 .L__do_global_ctors_loop:
 	sbiw	r28, 2
@@ -856,7 +830,6 @@
 	.section .fini6,"ax",@progbits
 	.global	__do_global_dtors
 #if defined(__AVR_HAVE_RAMPZ__)
-<<<<<<< HEAD
 __do_global_dtors:
 	ldi	r17, hi8(__dtors_end)
 	ldi	r16, hh8(__dtors_end)
@@ -877,35 +850,10 @@
 	cpc	r20, r16
 	brne	.L__do_global_dtors_loop
 #else
-=======
->>>>>>> 03d20231
-__do_global_dtors:
-	ldi	r17, hi8(__dtors_end)
-	ldi	r16, hh8(__dtors_end)
-	ldi	r28, lo8(__dtors_start)
-	ldi	r29, hi8(__dtors_start)
-<<<<<<< HEAD
-=======
-	ldi	r20, hh8(__dtors_start)
-	rjmp	.L__do_global_dtors_start
-.L__do_global_dtors_loop:
-	sbiw	r28, 2
-	sbc     r20, __zero_reg__
-	mov_h	r31, r29
-	mov_l	r30, r28
-	out     __RAMPZ__, r20
-	XCALL	__tablejump_elpm__
-.L__do_global_dtors_start:
-	cpi	r28, lo8(__dtors_end)
-	cpc	r29, r17
-	cpc	r20, r16
-	brne	.L__do_global_dtors_loop
-#else
 __do_global_dtors:
 	ldi	r17, hi8(__dtors_end)
 	ldi	r28, lo8(__dtors_start)
 	ldi	r29, hi8(__dtors_start)
->>>>>>> 03d20231
 	rjmp	.L__do_global_dtors_start
 .L__do_global_dtors_loop:
 	mov_h	r31, r29

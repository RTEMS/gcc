/* Definitions of target machine for GNU compiler,
   for ATMEL AVR at90s8515, ATmega103/103L, ATmega603/603L microcontrollers.
   Copyright (C) 1998, 1999, 2000, 2001, 2002, 2003, 2004, 2005, 2006, 2007
   Free Software Foundation, Inc.
   Contributed by Denis Chertykov (denisc@overta.ru)

This file is part of GCC.

GCC is free software; you can redistribute it and/or modify
it under the terms of the GNU General Public License as published by
the Free Software Foundation; either version 3, or (at your option)
any later version.

GCC is distributed in the hope that it will be useful,
but WITHOUT ANY WARRANTY; without even the implied warranty of
MERCHANTABILITY or FITNESS FOR A PARTICULAR PURPOSE.  See the
GNU General Public License for more details.

You should have received a copy of the GNU General Public License
along with GCC; see the file COPYING3.  If not see
<http://www.gnu.org/licenses/>.  */

/* Names to predefine in the preprocessor for this target machine.  */

#define TARGET_CPU_CPP_BUILTINS()		\
  do						\
    {						\
      builtin_define_std ("AVR");		\
      if (avr_base_arch_macro)			\
	builtin_define (avr_base_arch_macro);	\
      if (avr_extra_arch_macro)			\
	builtin_define (avr_extra_arch_macro);	\
      if (avr_have_movw_lpmx_p)			\
	builtin_define ("__AVR_HAVE_MOVW__");	\
      if (avr_have_movw_lpmx_p)			\
	builtin_define ("__AVR_HAVE_LPMX__");	\
      if (avr_asm_only_p)			\
	builtin_define ("__AVR_ASM_ONLY__");	\
      if (avr_have_mul_p)			\
	builtin_define ("__AVR_ENHANCED__");	\
      if (avr_have_mul_p)			\
	builtin_define ("__AVR_HAVE_MUL__");	\
      if (avr_mega_p)				\
	builtin_define ("__AVR_MEGA__");	\
      if (TARGET_NO_INTERRUPTS)			\
	builtin_define ("__NO_INTERRUPTS__");	\
    }						\
  while (0)

extern const char *avr_base_arch_macro;
extern const char *avr_extra_arch_macro;
extern int avr_mega_p;
extern int avr_have_mul_p;
extern int avr_asm_only_p;
extern int avr_have_movw_lpmx_p;
#ifndef IN_LIBGCC2
extern GTY(()) section *progmem_section;
#endif

#define AVR_MEGA (avr_mega_p && !TARGET_SHORT_CALLS)
#define AVR_HAVE_MUL (avr_have_mul_p)
#define AVR_HAVE_MOVW (avr_have_movw_lpmx_p)
#define AVR_HAVE_LPMX (avr_have_movw_lpmx_p)
<<<<<<< HEAD
=======

#define AVR_2_BYTE_PC 1
#define AVR_3_BYTE_PC 0
>>>>>>> 60a98cce

#define TARGET_VERSION fprintf (stderr, " (GNU assembler syntax)");

#define OVERRIDE_OPTIONS avr_override_options ()

#define CAN_DEBUG_WITHOUT_FP

#define BITS_BIG_ENDIAN 0
#define BYTES_BIG_ENDIAN 0
#define WORDS_BIG_ENDIAN 0

#ifdef IN_LIBGCC2
/* This is to get correct SI and DI modes in libgcc2.c (32 and 64 bits).  */
#define UNITS_PER_WORD 4
#else
/* Width of a word, in units (bytes).  */
#define UNITS_PER_WORD 1
#endif

#define POINTER_SIZE 16


/* Maximum sized of reasonable data type
   DImode or Dfmode ...  */
#define MAX_FIXED_MODE_SIZE 32

#define PARM_BOUNDARY 8

#define FUNCTION_BOUNDARY 8

#define EMPTY_FIELD_BOUNDARY 8

/* No data type wants to be aligned rounder than this.  */
#define BIGGEST_ALIGNMENT 8


#define STRICT_ALIGNMENT 0

#define INT_TYPE_SIZE (TARGET_INT8 ? 8 : 16)
#define SHORT_TYPE_SIZE (INT_TYPE_SIZE == 8 ? INT_TYPE_SIZE : 16)
#define LONG_TYPE_SIZE (INT_TYPE_SIZE == 8 ? 16 : 32)
#define LONG_LONG_TYPE_SIZE (INT_TYPE_SIZE == 8 ? 32 : 64)
#define FLOAT_TYPE_SIZE 32
#define DOUBLE_TYPE_SIZE 32
#define LONG_DOUBLE_TYPE_SIZE 32

#define DEFAULT_SIGNED_CHAR 1

#define SIZE_TYPE (INT_TYPE_SIZE == 8 ? "long unsigned int" : "unsigned int")
#define PTRDIFF_TYPE (INT_TYPE_SIZE == 8 ? "long int" :"int")

#define WCHAR_TYPE_SIZE 16

#define FIRST_PSEUDO_REGISTER 36

#define FIXED_REGISTERS {\
  1,1,/* r0 r1 */\
  0,0,/* r2 r3 */\
  0,0,/* r4 r5 */\
  0,0,/* r6 r7 */\
  0,0,/* r8 r9 */\
  0,0,/* r10 r11 */\
  0,0,/* r12 r13 */\
  0,0,/* r14 r15 */\
  0,0,/* r16 r17 */\
  0,0,/* r18 r19 */\
  0,0,/* r20 r21 */\
  0,0,/* r22 r23 */\
  0,0,/* r24 r25 */\
  0,0,/* r26 r27 */\
  0,0,/* r28 r29 */\
  0,0,/* r30 r31 */\
  1,1,/*  STACK */\
  1,1 /* arg pointer */  }

#define CALL_USED_REGISTERS {			\
  1,1,/* r0 r1 */				\
    0,0,/* r2 r3 */				\
    0,0,/* r4 r5 */				\
    0,0,/* r6 r7 */				\
    0,0,/* r8 r9 */				\
    0,0,/* r10 r11 */				\
    0,0,/* r12 r13 */				\
    0,0,/* r14 r15 */				\
    0,0,/* r16 r17 */				\
    1,1,/* r18 r19 */				\
    1,1,/* r20 r21 */				\
    1,1,/* r22 r23 */				\
    1,1,/* r24 r25 */				\
    1,1,/* r26 r27 */				\
    0,0,/* r28 r29 */				\
    1,1,/* r30 r31 */				\
    1,1,/*  STACK */				\
    1,1 /* arg pointer */  }

#define REG_ALLOC_ORDER {			\
    24,25,					\
    18,19,					\
    20,21,					\
    22,23,					\
    30,31,					\
    26,27,					\
    28,29,					\
    17,16,15,14,13,12,11,10,9,8,7,6,5,4,3,2,	\
    0,1,					\
    32,33,34,35					\
    }

#define ORDER_REGS_FOR_LOCAL_ALLOC order_regs_for_local_alloc ()


#define HARD_REGNO_NREGS(REGNO, MODE) ((GET_MODE_SIZE (MODE) + UNITS_PER_WORD - 1) / UNITS_PER_WORD)

#define HARD_REGNO_MODE_OK(REGNO, MODE) avr_hard_regno_mode_ok(REGNO, MODE)

#define MODES_TIEABLE_P(MODE1, MODE2) 1

enum reg_class {
  NO_REGS,
  R0_REG,			/* r0 */
  POINTER_X_REGS,		/* r26 - r27 */
  POINTER_Y_REGS,		/* r28 - r29 */
  POINTER_Z_REGS,		/* r30 - r31 */
  STACK_REG,			/* STACK */
  BASE_POINTER_REGS,		/* r28 - r31 */
  POINTER_REGS,			/* r26 - r31 */
  ADDW_REGS,			/* r24 - r31 */
  SIMPLE_LD_REGS,		/* r16 - r23 */
  LD_REGS,			/* r16 - r31 */
  NO_LD_REGS,			/* r0 - r15 */
  GENERAL_REGS,			/* r0 - r31 */
  ALL_REGS, LIM_REG_CLASSES
};


#define N_REG_CLASSES (int)LIM_REG_CLASSES

#define REG_CLASS_NAMES {					\
		 "NO_REGS",					\
		   "R0_REG",	/* r0 */                        \
		   "POINTER_X_REGS", /* r26 - r27 */		\
		   "POINTER_Y_REGS", /* r28 - r29 */		\
		   "POINTER_Z_REGS", /* r30 - r31 */		\
		   "STACK_REG",	/* STACK */			\
		   "BASE_POINTER_REGS",	/* r28 - r31 */		\
		   "POINTER_REGS", /* r26 - r31 */		\
		   "ADDW_REGS",	/* r24 - r31 */			\
                   "SIMPLE_LD_REGS", /* r16 - r23 */            \
		   "LD_REGS",	/* r16 - r31 */			\
                   "NO_LD_REGS", /* r0 - r15 */                 \
		   "GENERAL_REGS", /* r0 - r31 */		\
		   "ALL_REGS" }

#define REG_CLASS_CONTENTS {						\
  {0x00000000,0x00000000},	/* NO_REGS */				\
  {0x00000001,0x00000000},	/* R0_REG */                            \
  {3 << REG_X,0x00000000},      /* POINTER_X_REGS, r26 - r27 */		\
  {3 << REG_Y,0x00000000},      /* POINTER_Y_REGS, r28 - r29 */		\
  {3 << REG_Z,0x00000000},      /* POINTER_Z_REGS, r30 - r31 */		\
  {0x00000000,0x00000003},	/* STACK_REG, STACK */			\
  {(3 << REG_Y) | (3 << REG_Z),						\
     0x00000000},		/* BASE_POINTER_REGS, r28 - r31 */	\
  {(3 << REG_X) | (3 << REG_Y) | (3 << REG_Z),				\
     0x00000000},		/* POINTER_REGS, r26 - r31 */		\
  {(3 << REG_X) | (3 << REG_Y) | (3 << REG_Z) | (3 << REG_W),		\
     0x00000000},		/* ADDW_REGS, r24 - r31 */		\
  {0x00ff0000,0x00000000},	/* SIMPLE_LD_REGS r16 - r23 */          \
  {(3 << REG_X)|(3 << REG_Y)|(3 << REG_Z)|(3 << REG_W)|(0xff << 16),	\
     0x00000000},	/* LD_REGS, r16 - r31 */			\
  {0x0000ffff,0x00000000},	/* NO_LD_REGS  r0 - r15 */              \
  {0xffffffff,0x00000000},	/* GENERAL_REGS, r0 - r31 */		\
  {0xffffffff,0x00000003}	/* ALL_REGS */				\
}

#define REGNO_REG_CLASS(R) avr_regno_reg_class(R)

#define BASE_REG_CLASS (reload_completed ? BASE_POINTER_REGS : POINTER_REGS)

#define INDEX_REG_CLASS NO_REGS

#define REGNO_OK_FOR_BASE_P(r) (((r) < FIRST_PSEUDO_REGISTER		\
				 && ((r) == REG_X			\
				     || (r) == REG_Y			\
				     || (r) == REG_Z			\
				     || (r) == ARG_POINTER_REGNUM))	\
				|| (reg_renumber			\
				    && (reg_renumber[r] == REG_X	\
					|| reg_renumber[r] == REG_Y	\
					|| reg_renumber[r] == REG_Z	\
					|| (reg_renumber[r]		\
					    == ARG_POINTER_REGNUM))))

#define REGNO_OK_FOR_INDEX_P(NUM) 0

#define PREFERRED_RELOAD_CLASS(X, CLASS) preferred_reload_class(X,CLASS)

#define SMALL_REGISTER_CLASSES 1

#define CLASS_LIKELY_SPILLED_P(c) class_likely_spilled_p(c)

#define CLASS_MAX_NREGS(CLASS, MODE)   class_max_nregs (CLASS, MODE)

#define STACK_PUSH_CODE POST_DEC

#define STACK_GROWS_DOWNWARD

#define STARTING_FRAME_OFFSET 1

#define STACK_POINTER_OFFSET 1

#define FIRST_PARM_OFFSET(FUNDECL) 0

#define STACK_BOUNDARY 8

#define STACK_POINTER_REGNUM 32

#define FRAME_POINTER_REGNUM REG_Y

#define ARG_POINTER_REGNUM 34

#define STATIC_CHAIN_REGNUM 2

#define FRAME_POINTER_REQUIRED frame_pointer_required_p()

/* Offset from the frame pointer register value to the top of the stack.  */
#define FRAME_POINTER_CFA_OFFSET(FNDECL) 0

#define ELIMINABLE_REGS {					\
      {ARG_POINTER_REGNUM, FRAME_POINTER_REGNUM},		\
	{FRAME_POINTER_REGNUM, STACK_POINTER_REGNUM}		\
       ,{FRAME_POINTER_REGNUM+1,STACK_POINTER_REGNUM+1}}

#define CAN_ELIMINATE(FROM, TO) (((FROM) == ARG_POINTER_REGNUM		   \
				  && (TO) == FRAME_POINTER_REGNUM)	   \
				 || (((FROM) == FRAME_POINTER_REGNUM	   \
				      || (FROM) == FRAME_POINTER_REGNUM+1) \
				     && ! FRAME_POINTER_REQUIRED	   \
				     ))

#define INITIAL_ELIMINATION_OFFSET(FROM, TO, OFFSET)			\
     OFFSET = initial_elimination_offset (FROM, TO)

#define RETURN_ADDR_RTX(count, x) \
  gen_rtx_MEM (Pmode, memory_address (Pmode, plus_constant (tem, 1)))

#define PUSH_ROUNDING(NPUSHED) (NPUSHED)

#define RETURN_POPS_ARGS(FUNDECL, FUNTYPE, STACK_SIZE) 0

#define FUNCTION_ARG(CUM, MODE, TYPE, NAMED) (function_arg (&(CUM), MODE, TYPE, NAMED))

typedef struct avr_args {
  int nregs;			/* # registers available for passing */
  int regno;			/* next available register number */
} CUMULATIVE_ARGS;

#define INIT_CUMULATIVE_ARGS(CUM, FNTYPE, LIBNAME, FNDECL, N_NAMED_ARGS) \
  init_cumulative_args (&(CUM), FNTYPE, LIBNAME, FNDECL)

#define FUNCTION_ARG_ADVANCE(CUM, MODE, TYPE, NAMED)	\
  (function_arg_advance (&CUM, MODE, TYPE, NAMED))

#define FUNCTION_ARG_REGNO_P(r) function_arg_regno_p(r)

extern int avr_reg_order[];

#define RET_REGISTER avr_ret_register ()

#define FUNCTION_VALUE(VALTYPE, FUNC) avr_function_value (VALTYPE, FUNC)

#define LIBCALL_VALUE(MODE)  avr_libcall_value (MODE)

#define FUNCTION_VALUE_REGNO_P(N) ((int) (N) == RET_REGISTER)

#define DEFAULT_PCC_STRUCT_RETURN 0

#define EPILOGUE_USES(REGNO) avr_epilogue_uses(REGNO)

#define HAVE_POST_INCREMENT 1
#define HAVE_PRE_DECREMENT 1

#define CONSTANT_ADDRESS_P(X) CONSTANT_P (X)

#define MAX_REGS_PER_ADDRESS 1

#ifdef REG_OK_STRICT
#  define GO_IF_LEGITIMATE_ADDRESS(mode, operand, ADDR)	\
{							\
  if (legitimate_address_p (mode, operand, 1))		\
    goto ADDR;						\
}
#  else
#  define GO_IF_LEGITIMATE_ADDRESS(mode, operand, ADDR)	\
{							\
  if (legitimate_address_p (mode, operand, 0))		\
    goto ADDR;						\
}
#endif

#define REG_OK_FOR_BASE_NOSTRICT_P(X) \
  (REGNO (X) >= FIRST_PSEUDO_REGISTER || REG_OK_FOR_BASE_STRICT_P(X))

#define REG_OK_FOR_BASE_STRICT_P(X) REGNO_OK_FOR_BASE_P (REGNO (X))

#ifdef REG_OK_STRICT
#  define REG_OK_FOR_BASE_P(X) REG_OK_FOR_BASE_STRICT_P (X)
#else
#  define REG_OK_FOR_BASE_P(X) REG_OK_FOR_BASE_NOSTRICT_P (X)
#endif

#define REG_OK_FOR_INDEX_P(X) 0

#define LEGITIMIZE_ADDRESS(X, OLDX, MODE, WIN)				\
{									\
  (X) = legitimize_address (X, OLDX, MODE);				\
  if (memory_address_p (MODE, X))					\
    goto WIN;								\
}

#define XEXP_(X,Y) (X)
#define LEGITIMIZE_RELOAD_ADDRESS(X, MODE, OPNUM, TYPE, IND_LEVELS, WIN)    \
do {									    \
  if (1&&(GET_CODE (X) == POST_INC || GET_CODE (X) == PRE_DEC))	    \
    {									    \
      push_reload (XEXP (X,0), XEXP (X,0), &XEXP (X,0), &XEXP (X,0),	    \
	           POINTER_REGS, GET_MODE (X),GET_MODE (X) , 0, 0,	    \
		   OPNUM, RELOAD_OTHER);				    \
      goto WIN;								    \
    }									    \
  if (GET_CODE (X) == PLUS						    \
      && REG_P (XEXP (X, 0))						    \
      && GET_CODE (XEXP (X, 1)) == CONST_INT				    \
      && INTVAL (XEXP (X, 1)) >= 1)					    \
    {									    \
      int fit = INTVAL (XEXP (X, 1)) <= (64 - GET_MODE_SIZE (MODE));	    \
      if (fit)								    \
	{								    \
          if (reg_equiv_address[REGNO (XEXP (X, 0))] != 0)		    \
	    {								    \
	      int regno = REGNO (XEXP (X, 0));				    \
	      rtx mem = make_memloc (X, regno);				    \
	      push_reload (XEXP (mem,0), NULL, &XEXP (mem,0), NULL,         \
		           POINTER_REGS, Pmode, VOIDmode, 0, 0,		    \
		           1, ADDR_TYPE (TYPE));			    \
	      push_reload (mem, NULL_RTX, &XEXP (X, 0), NULL,		    \
		           BASE_POINTER_REGS, GET_MODE (X), VOIDmode, 0, 0, \
		           OPNUM, TYPE);				    \
	      goto WIN;							    \
	    }								    \
	  push_reload (XEXP (X, 0), NULL_RTX, &XEXP (X, 0), NULL,	    \
		       BASE_POINTER_REGS, GET_MODE (X), VOIDmode, 0, 0,	    \
		       OPNUM, TYPE);					    \
          goto WIN;							    \
	}								    \
      else if (! (frame_pointer_needed && XEXP (X,0) == frame_pointer_rtx)) \
	{								    \
	  push_reload (X, NULL_RTX, &X, NULL,				    \
		       POINTER_REGS, GET_MODE (X), VOIDmode, 0, 0,	    \
		       OPNUM, TYPE);					    \
          goto WIN;							    \
	}								    \
    }									    \
} while(0)

#define GO_IF_MODE_DEPENDENT_ADDRESS(ADDR,LABEL)

#define LEGITIMATE_CONSTANT_P(X) 1

#define REGISTER_MOVE_COST(MODE, FROM, TO) ((FROM) == STACK_REG ? 6 \
					    : (TO) == STACK_REG ? 12 \
					    : 2)

#define MEMORY_MOVE_COST(MODE,CLASS,IN) ((MODE)==QImode ? 2 :	\
					 (MODE)==HImode ? 4 :	\
					 (MODE)==SImode ? 8 :	\
					 (MODE)==SFmode ? 8 : 16)

#define BRANCH_COST 0

#define SLOW_BYTE_ACCESS 0

#define NO_FUNCTION_CSE

#define TEXT_SECTION_ASM_OP "\t.text"

#define DATA_SECTION_ASM_OP "\t.data"

#define BSS_SECTION_ASM_OP "\t.section .bss"

/* Define the pseudo-ops used to switch to the .ctors and .dtors sections.
   There are no shared libraries on this target, and these sections are
   placed in the read-only program memory, so they are not writable.  */

#undef CTORS_SECTION_ASM_OP
#define CTORS_SECTION_ASM_OP "\t.section .ctors,\"a\",@progbits"

#undef DTORS_SECTION_ASM_OP
#define DTORS_SECTION_ASM_OP "\t.section .dtors,\"a\",@progbits"

#define TARGET_ASM_CONSTRUCTOR avr_asm_out_ctor

#define TARGET_ASM_DESTRUCTOR avr_asm_out_dtor

#define JUMP_TABLES_IN_TEXT_SECTION 0

#define ASM_COMMENT_START " ; "

#define ASM_APP_ON "/* #APP */\n"

#define ASM_APP_OFF "/* #NOAPP */\n"

/* Switch into a generic section.  */
#define TARGET_ASM_NAMED_SECTION default_elf_asm_named_section
#define TARGET_ASM_INIT_SECTIONS avr_asm_init_sections

#define ASM_OUTPUT_ASCII(FILE, P, SIZE)	 gas_output_ascii (FILE,P,SIZE)

#define IS_ASM_LOGICAL_LINE_SEPARATOR(C) ((C) == '\n'			 \
					  || ((C) == '$'))

#define ASM_OUTPUT_COMMON(STREAM, NAME, SIZE, ROUNDED)			   \
do {									   \
     fputs ("\t.comm ", (STREAM));					   \
     assemble_name ((STREAM), (NAME));					   \
     fprintf ((STREAM), ",%lu,1\n", (unsigned long)(SIZE));		   \
} while (0)

#define ASM_OUTPUT_BSS(FILE, DECL, NAME, SIZE, ROUNDED)			\
  asm_output_bss ((FILE), (DECL), (NAME), (SIZE), (ROUNDED))

#define ASM_OUTPUT_LOCAL(STREAM, NAME, SIZE, ROUNDED)			\
do {									\
     fputs ("\t.lcomm ", (STREAM));					\
     assemble_name ((STREAM), (NAME));					\
     fprintf ((STREAM), ",%d\n", (int)(SIZE));				\
} while (0)

#undef TYPE_ASM_OP
#undef SIZE_ASM_OP
#undef WEAK_ASM_OP
#define TYPE_ASM_OP	"\t.type\t"
#define SIZE_ASM_OP	"\t.size\t"
#define WEAK_ASM_OP	"\t.weak\t"
/* Define the strings used for the special svr4 .type and .size directives.
   These strings generally do not vary from one system running svr4 to
   another, but if a given system (e.g. m88k running svr) needs to use
   different pseudo-op names for these, they may be overridden in the
   file which includes this one.  */


#undef TYPE_OPERAND_FMT
#define TYPE_OPERAND_FMT	"@%s"
/* The following macro defines the format used to output the second
   operand of the .type assembler directive.  Different svr4 assemblers
   expect various different forms for this operand.  The one given here
   is just a default.  You may need to override it in your machine-
   specific tm.h file (depending upon the particulars of your assembler).  */

#define ASM_DECLARE_FUNCTION_NAME(FILE, NAME, DECL)		\
do {								\
     ASM_OUTPUT_TYPE_DIRECTIVE (FILE, NAME, "function");	\
     ASM_OUTPUT_LABEL (FILE, NAME);				\
} while (0)

#define ASM_DECLARE_FUNCTION_SIZE(FILE, FNAME, DECL)			\
  do {									\
    if (!flag_inhibit_size_directive)					\
      ASM_OUTPUT_MEASURED_SIZE (FILE, FNAME);				\
  } while (0)

#define ASM_DECLARE_OBJECT_NAME(FILE, NAME, DECL)			\
do {									\
  ASM_OUTPUT_TYPE_DIRECTIVE (FILE, NAME, "object");			\
  size_directive_output = 0;						\
  if (!flag_inhibit_size_directive && DECL_SIZE (DECL))			\
    {									\
      size_directive_output = 1;					\
      ASM_OUTPUT_SIZE_DIRECTIVE (FILE, NAME,				\
				 int_size_in_bytes (TREE_TYPE (DECL)));	\
    }									\
  ASM_OUTPUT_LABEL(FILE, NAME);						\
} while (0)

#undef ASM_FINISH_DECLARE_OBJECT
#define ASM_FINISH_DECLARE_OBJECT(FILE, DECL, TOP_LEVEL, AT_END)	 \
do {									 \
     const char *name = XSTR (XEXP (DECL_RTL (DECL), 0), 0);		 \
     HOST_WIDE_INT size;						 \
     if (!flag_inhibit_size_directive && DECL_SIZE (DECL)		 \
         && ! AT_END && TOP_LEVEL					 \
	 && DECL_INITIAL (DECL) == error_mark_node			 \
	 && !size_directive_output)					 \
       {								 \
	 size_directive_output = 1;					 \
	 size = int_size_in_bytes (TREE_TYPE (DECL));			 \
	 ASM_OUTPUT_SIZE_DIRECTIVE (FILE, name, size);			 \
       }								 \
   } while (0)


#define ESCAPES \
"\1\1\1\1\1\1\1\1btn\1fr\1\1\1\1\1\1\1\1\1\1\1\1\1\1\1\1\1\1\
\0\0\"\0\0\0\0\0\0\0\0\0\0\0\0\0\0\0\0\0\0\0\0\0\0\0\0\0\0\0\0\0\
\0\0\0\0\0\0\0\0\0\0\0\0\0\0\0\0\0\0\0\0\0\0\0\0\0\0\0\0\\\0\0\0\
\0\0\0\0\0\0\0\0\0\0\0\0\0\0\0\0\0\0\0\0\0\0\0\0\0\0\0\0\0\0\0\1\
\1\1\1\1\1\1\1\1\1\1\1\1\1\1\1\1\1\1\1\1\1\1\1\1\1\1\1\1\1\1\1\1\
\1\1\1\1\1\1\1\1\1\1\1\1\1\1\1\1\1\1\1\1\1\1\1\1\1\1\1\1\1\1\1\1\
\1\1\1\1\1\1\1\1\1\1\1\1\1\1\1\1\1\1\1\1\1\1\1\1\1\1\1\1\1\1\1\1\
\1\1\1\1\1\1\1\1\1\1\1\1\1\1\1\1\1\1\1\1\1\1\1\1\1\1\1\1\1\1\1\1"
/* A table of bytes codes used by the ASM_OUTPUT_ASCII and
   ASM_OUTPUT_LIMITED_STRING macros.  Each byte in the table
   corresponds to a particular byte value [0..255].  For any
   given byte value, if the value in the corresponding table
   position is zero, the given character can be output directly.
   If the table value is 1, the byte must be output as a \ooo
   octal escape.  If the tables value is anything else, then the
   byte value should be output as a \ followed by the value
   in the table.  Note that we can use standard UN*X escape
   sequences for many control characters, but we don't use
   \a to represent BEL because some svr4 assemblers (e.g. on
   the i386) don't know about that.  Also, we don't use \v
   since some versions of gas, such as 2.2 did not accept it.  */

#define STRING_LIMIT	((unsigned) 64)
#define STRING_ASM_OP	"\t.string\t"
/* Some svr4 assemblers have a limit on the number of characters which
   can appear in the operand of a .string directive.  If your assembler
   has such a limitation, you should define STRING_LIMIT to reflect that
   limit.  Note that at least some svr4 assemblers have a limit on the
   actual number of bytes in the double-quoted string, and that they
   count each character in an escape sequence as one byte.  Thus, an
   escape sequence like \377 would count as four bytes.

   If your target assembler doesn't support the .string directive, you
   should define this to zero.  */

/* Globalizing directive for a label.  */
#define GLOBAL_ASM_OP ".global\t"

#define SET_ASM_OP	"\t.set\t"

#define ASM_WEAKEN_LABEL(FILE, NAME)	\
  do					\
    {					\
      fputs ("\t.weak\t", (FILE));	\
      assemble_name ((FILE), (NAME));	\
      fputc ('\n', (FILE));		\
    }					\
  while (0)

#define SUPPORTS_WEAK 1

#define ASM_GENERATE_INTERNAL_LABEL(STRING, PREFIX, NUM)	\
sprintf (STRING, "*.%s%lu", PREFIX, (unsigned long)(NUM))

#define HAS_INIT_SECTION 1

#define REGISTER_NAMES {				\
  "r0","r1","r2","r3","r4","r5","r6","r7",		\
    "r8","r9","r10","r11","r12","r13","r14","r15",	\
    "r16","r17","r18","r19","r20","r21","r22","r23",	\
    "r24","r25","r26","r27","r28","r29","r30","r31",	\
    "__SP_L__","__SP_H__","argL","argH"}

#define FINAL_PRESCAN_INSN(insn, operand, nop) final_prescan_insn (insn, operand,nop)

#define PRINT_OPERAND(STREAM, X, CODE) print_operand (STREAM, X, CODE)

#define PRINT_OPERAND_PUNCT_VALID_P(CODE) ((CODE) == '~')

#define PRINT_OPERAND_ADDRESS(STREAM, X) print_operand_address(STREAM, X)

#define USER_LABEL_PREFIX ""

#define ASSEMBLER_DIALECT AVR_HAVE_MOVW

#define ASM_OUTPUT_REG_PUSH(STREAM, REGNO)	\
{						\
  gcc_assert (REGNO < 32);			\
  fprintf (STREAM, "\tpush\tr%d", REGNO);	\
}

#define ASM_OUTPUT_REG_POP(STREAM, REGNO)	\
{						\
  gcc_assert (REGNO < 32);			\
  fprintf (STREAM, "\tpop\tr%d", REGNO);	\
}

#define ASM_OUTPUT_ADDR_VEC_ELT(STREAM, VALUE)		\
  avr_output_addr_vec_elt(STREAM, VALUE)

#define ASM_OUTPUT_CASE_LABEL(STREAM, PREFIX, NUM, TABLE) \
  (switch_to_section (progmem_section), \
   (*targetm.asm_out.internal_label) (STREAM, PREFIX, NUM))

#define ASM_OUTPUT_SKIP(STREAM, N)		\
fprintf (STREAM, "\t.skip %lu,0\n", (unsigned long)(N))

#define ASM_OUTPUT_ALIGN(STREAM, POWER)			\
  do {							\
      if ((POWER) > 1)					\
          fprintf (STREAM, "\t.p2align\t%d\n", POWER);	\
  } while (0)

#define CASE_VECTOR_MODE HImode

extern int avr_case_values_threshold;

#define CASE_VALUES_THRESHOLD avr_case_values_threshold

#undef WORD_REGISTER_OPERATIONS

#define MOVE_MAX 4

#define TRULY_NOOP_TRUNCATION(OUTPREC, INPREC) 1

#define Pmode HImode

#define FUNCTION_MODE HImode

#define DOLLARS_IN_IDENTIFIERS 0

#define NO_DOLLAR_IN_LABEL 1

#define TRAMPOLINE_TEMPLATE(FILE) \
  internal_error ("trampolines not supported")

#define TRAMPOLINE_SIZE 4

#define INITIALIZE_TRAMPOLINE(TRAMP, FNADDR, CXT)			      \
{									      \
  emit_move_insn (gen_rtx_MEM (HImode, plus_constant ((TRAMP), 2)), CXT);    \
  emit_move_insn (gen_rtx_MEM (HImode, plus_constant ((TRAMP), 6)), FNADDR); \
}
/* Store in cc_status the expressions
   that the condition codes will describe
   after execution of an instruction whose pattern is EXP.
   Do not alter them if the instruction would not alter the cc's.  */

#define NOTICE_UPDATE_CC(EXP, INSN) notice_update_cc(EXP, INSN)

/* The add insns don't set overflow in a usable way.  */
#define CC_OVERFLOW_UNUSABLE 01000
/* The mov,and,or,xor insns don't set carry.  That's ok though as the
   Z bit is all we need when doing unsigned comparisons on the result of
   these insns (since they're always with 0).  However, conditions.h has
   CC_NO_OVERFLOW defined for this purpose.  Rename it to something more
   understandable.  */
#define CC_NO_CARRY CC_NO_OVERFLOW


/* Output assembler code to FILE to increment profiler label # LABELNO
   for profiling a function entry.  */

#define FUNCTION_PROFILER(FILE, LABELNO)  \
  fprintf (FILE, "/* profiler %d */", (LABELNO))

#define ADJUST_INSN_LENGTH(INSN, LENGTH) (LENGTH =\
					  adjust_insn_length (INSN, LENGTH))

#define CPP_SPEC "%{posix:-D_POSIX_SOURCE}"

#define CC1_SPEC "%{profile:-p}"

#define CC1PLUS_SPEC "%{!frtti:-fno-rtti} \
    %{!fenforce-eh-specs:-fno-enforce-eh-specs} \
    %{!fexceptions:-fno-exceptions}"
/* A C string constant that tells the GCC driver program options to
   pass to `cc1plus'.  */

#define ASM_SPEC "%{mmcu=avr25:-mmcu=avr2;\
mmcu=*:-mmcu=%*}"

#define LINK_SPEC " %{!mmcu*:-m avr2}\
%{mmcu=at90s1200|\
  mmcu=attiny11|\
  mmcu=attiny12|\
  mmcu=attiny15|\
  mmcu=attiny28:-m avr1}\
%{mmcu=attiny22|\
  mmcu=attiny26|\
  mmcu=at90s2*|\
  mmcu=at90s4*|\
  mmcu=at90s8*|\
  mmcu=at90c8*|\
  mmcu=at86rf401|\
  mmcu=attiny13|\
  mmcu=attiny2313|\
  mmcu=attiny24|\
  mmcu=attiny25|\
  mmcu=attiny261|\
  mmcu=attiny4*|\
  mmcu=attiny8*:-m avr2}\
%{mmcu=atmega103|\
  mmcu=atmega603|\
  mmcu=at43*|\
  mmcu=at76*:-m avr3}\
%{mmcu=atmega8*|\
  mmcu=atmega48|\
<<<<<<< HEAD
  mmcu=at90pwm1|\
  mmcu=at90pwm2|\
  mmcu=at90pwm3:-m avr4}\
=======
  mmcu=at90pwm*:-m avr4}\
>>>>>>> 60a98cce
%{mmcu=atmega16*|\
  mmcu=atmega32*|\
  mmcu=atmega406|\
  mmcu=atmega64*|\
  mmcu=atmega128*|\
  mmcu=at90can*|\
  mmcu=at90usb*|\
  mmcu=at94k:-m avr5}\
%{mmcu=atmega324*|\
  mmcu=atmega325*|\
<<<<<<< HEAD
  mmcu=atmega3250*|\
  mmcu=atmega329*|\
  mmcu=atmega3290*|\
=======
  mmcu=atmega329*|\
>>>>>>> 60a98cce
  mmcu=atmega406|\
  mmcu=atmega48|\
  mmcu=atmega88|\
  mmcu=atmega64|\
  mmcu=atmega644*|\
<<<<<<< HEAD
  mmcu=atmega645|\
  mmcu=atmega6450|\
  mmcu=atmega649|\
  mmcu=atmega6490|\
=======
  mmcu=atmega645*|\
  mmcu=atmega649*|\
>>>>>>> 60a98cce
  mmcu=atmega128|\
  mmcu=atmega162|\
  mmcu=atmega164*|\
  mmcu=atmega165*|\
  mmcu=atmega168|\
  mmcu=atmega169*|\
<<<<<<< HEAD
=======
  mmcu=atmega8hva|\
  mmcu=atmega16hva|\
>>>>>>> 60a98cce
  mmcu=at90can*|\
  mmcu=at90pwm*|\
  mmcu=at90usb*: -Tdata 0x800100}\
%{mmcu=atmega640|\
  mmcu=atmega1280|\
  mmcu=atmega1281: -Tdata 0x800200} "

#define LIB_SPEC \
  "%{!mmcu=at90s1*:%{!mmcu=attiny11:%{!mmcu=attiny12:%{!mmcu=attiny15:%{!mmcu=attiny28: -lc }}}}}"

#define LIBSTDCXX "-lgcc"
/* No libstdc++ for now.  Empty string doesn't work.  */

#define LIBGCC_SPEC \
  "%{!mmcu=at90s1*:%{!mmcu=attiny11:%{!mmcu=attiny12:%{!mmcu=attiny15:%{!mmcu=attiny28: -lgcc }}}}}"

#define STARTFILE_SPEC "%(crt_binutils)"

#define ENDFILE_SPEC ""

#define CRT_BINUTILS_SPECS "\
%{mmcu=at90s1200|mmcu=avr1:crts1200.o%s} \
%{mmcu=attiny11:crttn11.o%s} \
%{mmcu=attiny12:crttn12.o%s} \
%{mmcu=attiny15:crttn15.o%s} \
%{mmcu=attiny28:crttn28.o%s} \
%{!mmcu*|mmcu=at90s8515|mmcu=avr2:crts8515.o%s} \
%{mmcu=at90s2313:crts2313.o%s} \
%{mmcu=at90s2323:crts2323.o%s} \
%{mmcu=at90s2333:crts2333.o%s} \
%{mmcu=at90s2343:crts2343.o%s} \
%{mmcu=attiny22:crttn22.o%s} \
%{mmcu=attiny26:crttn26.o%s} \
%{mmcu=at90s4433:crts4433.o%s} \
%{mmcu=at90s4414:crts4414.o%s} \
%{mmcu=at90s4434:crts4434.o%s} \
%{mmcu=at90c8534:crtc8534.o%s} \
%{mmcu=at90s8535:crts8535.o%s} \
%{mmcu=at86rf401:crt86401.o%s} \
%{mmcu=attiny13:crttn13.o%s} \
%{mmcu=attiny2313|mmcu=avr25:crttn2313.o%s} \
%{mmcu=attiny24:crttn24.o%s} \
%{mmcu=attiny44:crttn44.o%s} \
%{mmcu=attiny84:crttn84.o%s} \
%{mmcu=attiny25:crttn25.o%s} \
%{mmcu=attiny45:crttn45.o%s} \
%{mmcu=attiny85:crttn85.o%s} \
%{mmcu=attiny261:crttn261.o%s} \
%{mmcu=attiny461:crttn461.o%s} \
%{mmcu=attiny861:crttn861.o%s} \
%{mmcu=atmega103|mmcu=avr3:crtm103.o%s} \
%{mmcu=atmega603:crtm603.o%s} \
%{mmcu=at43usb320:crt43320.o%s} \
%{mmcu=at43usb355:crt43355.o%s} \
%{mmcu=at76c711:crt76711.o%s} \
%{mmcu=atmega8|mmcu=avr4:crtm8.o%s} \
%{mmcu=atmega48:crtm48.o%s} \
%{mmcu=atmega88:crtm88.o%s} \
%{mmcu=atmega8515:crtm8515.o%s} \
%{mmcu=atmega8535:crtm8535.o%s} \
%{mmcu=at90pwm1:crt90pwm1.o%s} \
%{mmcu=at90pwm2:crt90pwm2.o%s} \
%{mmcu=at90pwm3:crt90pwm3.o%s} \
%{mmcu=atmega16:crtm16.o%s} \
%{mmcu=atmega161|mmcu=avr5:crtm161.o%s} \
%{mmcu=atmega162:crtm162.o%s} \
%{mmcu=atmega163:crtm163.o%s} \
%{mmcu=atmega164p:crtm164p.o%s} \
%{mmcu=atmega165:crtm165.o%s} \
%{mmcu=atmega165p:crtm165p.o%s} \
%{mmcu=atmega168:crtm168.o%s} \
%{mmcu=atmega169:crtm169.o%s} \
%{mmcu=atmega169p:crtm169p.o%s} \
%{mmcu=atmega32:crtm32.o%s} \
%{mmcu=atmega323:crtm323.o%s} \
%{mmcu=atmega324p:crtm324p.o%s} \
%{mmcu=atmega325:crtm325.o%s} \
%{mmcu=atmega325p:crtm325p.o%s} \
%{mmcu=atmega3250:crtm3250.o%s} \
%{mmcu=atmega3250p:crtm3250p.o%s} \
%{mmcu=atmega329:crtm329.o%s} \
%{mmcu=atmega329p:crtm329p.o%s} \
%{mmcu=atmega3290:crtm3290.o%s} \
%{mmcu=atmega3290p:crtm3290p.o%s} \
%{mmcu=atmega406:crtm406.o%s} \
%{mmcu=atmega64:crtm64.o%s} \
%{mmcu=atmega640:crtm640.o%s} \
%{mmcu=atmega644:crtm644.o%s} \
%{mmcu=atmega644p:crtm644p.o%s} \
%{mmcu=atmega645:crtm645.o%s} \
%{mmcu=atmega6450:crtm6450.o%s} \
%{mmcu=atmega649:crtm649.o%s} \
%{mmcu=atmega6490:crtm6490.o%s} \
%{mmcu=atmega128:crtm128.o%s} \
%{mmcu=atmega1280:crtm1280.o%s} \
%{mmcu=atmega1281:crtm1281.o%s} \
<<<<<<< HEAD
=======
%{mmcu=atmega8hva:crtm8hva.o%s} \
%{mmcu=atmega16hva:crtm16hva.o%s} \
>>>>>>> 60a98cce
%{mmcu=at90can32:crtcan32.o%s} \
%{mmcu=at90can64:crtcan64.o%s} \
%{mmcu=at90can128:crtcan128.o%s} \
%{mmcu=at90usb82:crtusb82.o%s} \
%{mmcu=at90usb162:crtusb162.o%s} \
%{mmcu=at90usb646:crtusb646.o%s} \
%{mmcu=at90usb647:crtusb647.o%s} \
%{mmcu=at90usb1286:crtusb1286.o%s} \
%{mmcu=at90usb1287:crtusb1287.o%s} \
%{mmcu=at94k:crtat94k.o%s}"

#define EXTRA_SPECS {"crt_binutils", CRT_BINUTILS_SPECS},

/* This is the default without any -mmcu=* option (AT90S*).  */
#define MULTILIB_DEFAULTS { "mmcu=avr2" }

/* This is undefined macro for collect2 disabling */
#define LINKER_NAME "ld"

#define TEST_HARD_REG_CLASS(CLASS, REGNO) \
  TEST_HARD_REG_BIT (reg_class_contents[ (int) (CLASS)], REGNO)

/* Note that the other files fail to use these
   in some of the places where they should.  */

#if defined(__STDC__) || defined(ALMOST_STDC)
#define AS2(a,b,c) #a " " #b "," #c
#define AS2C(b,c) " " #b "," #c
#define AS3(a,b,c,d) #a " " #b "," #c "," #d
#define AS1(a,b) #a " " #b
#else
#define AS1(a,b) "a	b"
#define AS2(a,b,c) "a	b,c"
#define AS2C(b,c) " b,c"
#define AS3(a,b,c,d) "a	b,c,d"
#endif
#define OUT_AS1(a,b) output_asm_insn (AS1(a,b), operands)
#define OUT_AS2(a,b,c) output_asm_insn (AS2(a,b,c), operands)
#define CR_TAB "\n\t"

#define PREFERRED_DEBUGGING_TYPE DBX_DEBUG

#define DWARF2_DEBUGGING_INFO 1
<<<<<<< HEAD

#define DWARF2_ADDR_SIZE 4

#define OBJECT_FORMAT_ELF
=======

#define DWARF2_ADDR_SIZE 4

#define OBJECT_FORMAT_ELF

/* A C structure for machine-specific, per-function data.
   This is added to the cfun structure.  */
struct machine_function GTY(())
{
  /* 'true' - if current function is a 'main' function.  */
  int is_main;

  /* 'true' - if current function is a naked function.  */
  int is_naked;

  /* 'true' - if current function is an interrupt function 
     as specified by the "interrupt" attribute.  */
  int is_interrupt;

  /* 'true' - if current function is a signal function 
     as specified by the "signal" attribute.  */
  int is_signal;
};
>>>>>>> 60a98cce
<|MERGE_RESOLUTION|>--- conflicted
+++ resolved
@@ -61,12 +61,9 @@
 #define AVR_HAVE_MUL (avr_have_mul_p)
 #define AVR_HAVE_MOVW (avr_have_movw_lpmx_p)
 #define AVR_HAVE_LPMX (avr_have_movw_lpmx_p)
-<<<<<<< HEAD
-=======
 
 #define AVR_2_BYTE_PC 1
 #define AVR_3_BYTE_PC 0
->>>>>>> 60a98cce
 
 #define TARGET_VERSION fprintf (stderr, " (GNU assembler syntax)");
 
@@ -766,13 +763,7 @@
   mmcu=at76*:-m avr3}\
 %{mmcu=atmega8*|\
   mmcu=atmega48|\
-<<<<<<< HEAD
-  mmcu=at90pwm1|\
-  mmcu=at90pwm2|\
-  mmcu=at90pwm3:-m avr4}\
-=======
   mmcu=at90pwm*:-m avr4}\
->>>>>>> 60a98cce
 %{mmcu=atmega16*|\
   mmcu=atmega32*|\
   mmcu=atmega406|\
@@ -783,38 +774,22 @@
   mmcu=at94k:-m avr5}\
 %{mmcu=atmega324*|\
   mmcu=atmega325*|\
-<<<<<<< HEAD
-  mmcu=atmega3250*|\
   mmcu=atmega329*|\
-  mmcu=atmega3290*|\
-=======
-  mmcu=atmega329*|\
->>>>>>> 60a98cce
   mmcu=atmega406|\
   mmcu=atmega48|\
   mmcu=atmega88|\
   mmcu=atmega64|\
   mmcu=atmega644*|\
-<<<<<<< HEAD
-  mmcu=atmega645|\
-  mmcu=atmega6450|\
-  mmcu=atmega649|\
-  mmcu=atmega6490|\
-=======
   mmcu=atmega645*|\
   mmcu=atmega649*|\
->>>>>>> 60a98cce
   mmcu=atmega128|\
   mmcu=atmega162|\
   mmcu=atmega164*|\
   mmcu=atmega165*|\
   mmcu=atmega168|\
   mmcu=atmega169*|\
-<<<<<<< HEAD
-=======
   mmcu=atmega8hva|\
   mmcu=atmega16hva|\
->>>>>>> 60a98cce
   mmcu=at90can*|\
   mmcu=at90pwm*|\
   mmcu=at90usb*: -Tdata 0x800100}\
@@ -911,11 +886,8 @@
 %{mmcu=atmega128:crtm128.o%s} \
 %{mmcu=atmega1280:crtm1280.o%s} \
 %{mmcu=atmega1281:crtm1281.o%s} \
-<<<<<<< HEAD
-=======
 %{mmcu=atmega8hva:crtm8hva.o%s} \
 %{mmcu=atmega16hva:crtm16hva.o%s} \
->>>>>>> 60a98cce
 %{mmcu=at90can32:crtcan32.o%s} \
 %{mmcu=at90can64:crtcan64.o%s} \
 %{mmcu=at90can128:crtcan128.o%s} \
@@ -959,12 +931,6 @@
 #define PREFERRED_DEBUGGING_TYPE DBX_DEBUG
 
 #define DWARF2_DEBUGGING_INFO 1
-<<<<<<< HEAD
-
-#define DWARF2_ADDR_SIZE 4
-
-#define OBJECT_FORMAT_ELF
-=======
 
 #define DWARF2_ADDR_SIZE 4
 
@@ -987,5 +953,4 @@
   /* 'true' - if current function is a signal function 
      as specified by the "signal" attribute.  */
   int is_signal;
-};
->>>>>>> 60a98cce
+};
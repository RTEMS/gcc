/* Definitions of target machine for GNU compiler,
   for ATMEL AVR at90s8515, ATmega103/103L, ATmega603/603L microcontrollers.
   Copyright (C) 1998, 1999, 2000, 2001, 2002, 2003, 2004, 2005, 2006
   Free Software Foundation, Inc.
   Contributed by Denis Chertykov (denisc@overta.ru)

This file is part of GCC.

GCC is free software; you can redistribute it and/or modify
it under the terms of the GNU General Public License as published by
the Free Software Foundation; either version 2, or (at your option)
any later version.

GCC is distributed in the hope that it will be useful,
but WITHOUT ANY WARRANTY; without even the implied warranty of
MERCHANTABILITY or FITNESS FOR A PARTICULAR PURPOSE.  See the
GNU General Public License for more details.

You should have received a copy of the GNU General Public License
along with GCC; see the file COPYING.  If not, write to
the Free Software Foundation, 51 Franklin Street, Fifth Floor,
Boston, MA 02110-1301, USA.  */

/* Names to predefine in the preprocessor for this target machine.  */

#define TARGET_CPU_CPP_BUILTINS()		\
  do						\
    {						\
      builtin_define_std ("AVR");		\
      if (avr_base_arch_macro)			\
	builtin_define (avr_base_arch_macro);	\
      if (avr_extra_arch_macro)			\
	builtin_define (avr_extra_arch_macro);	\
      if (avr_have_movw_lpmx_p)			\
	builtin_define ("__AVR_HAVE_MOVW__");	\
      if (avr_have_movw_lpmx_p)			\
	builtin_define ("__AVR_HAVE_LPMX__");	\
      if (avr_asm_only_p)			\
	builtin_define ("__AVR_ASM_ONLY__");	\
      if (avr_enhanced_p)			\
	builtin_define ("__AVR_ENHANCED__");	\
      if (avr_mega_p)				\
	builtin_define ("__AVR_MEGA__");	\
      if (TARGET_NO_INTERRUPTS)			\
	builtin_define ("__NO_INTERRUPTS__");	\
    }						\
  while (0)

extern const char *avr_base_arch_macro;
extern const char *avr_extra_arch_macro;
extern int avr_mega_p;
extern int avr_enhanced_p;
extern int avr_asm_only_p;
<<<<<<< HEAD
=======
extern int avr_have_movw_lpmx_p;
>>>>>>> f8383f28
#ifndef IN_LIBGCC2
extern GTY(()) section *progmem_section;
#endif

#define AVR_MEGA (avr_mega_p && !TARGET_SHORT_CALLS)
#define AVR_ENHANCED (avr_enhanced_p)
#define AVR_HAVE_MOVW (avr_have_movw_lpmx_p)

#define TARGET_VERSION fprintf (stderr, " (GNU assembler syntax)");

#define OVERRIDE_OPTIONS avr_override_options ()

#define CAN_DEBUG_WITHOUT_FP

#define BITS_BIG_ENDIAN 0
#define BYTES_BIG_ENDIAN 0
#define WORDS_BIG_ENDIAN 0

#ifdef IN_LIBGCC2
/* This is to get correct SI and DI modes in libgcc2.c (32 and 64 bits).  */
#define UNITS_PER_WORD 4
#else
/* Width of a word, in units (bytes).  */
#define UNITS_PER_WORD 1
#endif

#define POINTER_SIZE 16


/* Maximum sized of reasonable data type
   DImode or Dfmode ...  */
#define MAX_FIXED_MODE_SIZE 32

#define PARM_BOUNDARY 8

#define FUNCTION_BOUNDARY 8

#define EMPTY_FIELD_BOUNDARY 8

/* No data type wants to be aligned rounder than this.  */
#define BIGGEST_ALIGNMENT 8


#define STRICT_ALIGNMENT 0

#define INT_TYPE_SIZE (TARGET_INT8 ? 8 : 16)
#define SHORT_TYPE_SIZE (INT_TYPE_SIZE == 8 ? INT_TYPE_SIZE : 16)
#define LONG_TYPE_SIZE (INT_TYPE_SIZE == 8 ? 16 : 32)
#define LONG_LONG_TYPE_SIZE (INT_TYPE_SIZE == 8 ? 32 : 64)
#define FLOAT_TYPE_SIZE 32
#define DOUBLE_TYPE_SIZE 32
#define LONG_DOUBLE_TYPE_SIZE 32

#define DEFAULT_SIGNED_CHAR 1

#define SIZE_TYPE (INT_TYPE_SIZE == 8 ? "long unsigned int" : "unsigned int")
#define PTRDIFF_TYPE (INT_TYPE_SIZE == 8 ? "long int" :"int")

#define WCHAR_TYPE_SIZE 16

#define FIRST_PSEUDO_REGISTER 36

#define FIXED_REGISTERS {\
  1,1,/* r0 r1 */\
  0,0,/* r2 r3 */\
  0,0,/* r4 r5 */\
  0,0,/* r6 r7 */\
  0,0,/* r8 r9 */\
  0,0,/* r10 r11 */\
  0,0,/* r12 r13 */\
  0,0,/* r14 r15 */\
  0,0,/* r16 r17 */\
  0,0,/* r18 r19 */\
  0,0,/* r20 r21 */\
  0,0,/* r22 r23 */\
  0,0,/* r24 r25 */\
  0,0,/* r26 r27 */\
  0,0,/* r28 r29 */\
  0,0,/* r30 r31 */\
  1,1,/*  STACK */\
  1,1 /* arg pointer */  }

#define CALL_USED_REGISTERS {			\
  1,1,/* r0 r1 */				\
    0,0,/* r2 r3 */				\
    0,0,/* r4 r5 */				\
    0,0,/* r6 r7 */				\
    0,0,/* r8 r9 */				\
    0,0,/* r10 r11 */				\
    0,0,/* r12 r13 */				\
    0,0,/* r14 r15 */				\
    0,0,/* r16 r17 */				\
    1,1,/* r18 r19 */				\
    1,1,/* r20 r21 */				\
    1,1,/* r22 r23 */				\
    1,1,/* r24 r25 */				\
    1,1,/* r26 r27 */				\
    0,0,/* r28 r29 */				\
    1,1,/* r30 r31 */				\
    1,1,/*  STACK */				\
    1,1 /* arg pointer */  }

#define REG_ALLOC_ORDER {			\
    24,25,					\
    18,19,					\
    20,21,					\
    22,23,					\
    30,31,					\
    26,27,					\
    28,29,					\
    17,16,15,14,13,12,11,10,9,8,7,6,5,4,3,2,	\
    0,1,					\
    32,33,34,35					\
    }

#define ORDER_REGS_FOR_LOCAL_ALLOC order_regs_for_local_alloc ()


#define HARD_REGNO_NREGS(REGNO, MODE) ((GET_MODE_SIZE (MODE) + UNITS_PER_WORD - 1) / UNITS_PER_WORD)

#define HARD_REGNO_MODE_OK(REGNO, MODE) avr_hard_regno_mode_ok(REGNO, MODE)

#define MODES_TIEABLE_P(MODE1, MODE2) 1

enum reg_class {
  NO_REGS,
  R0_REG,			/* r0 */
  POINTER_X_REGS,		/* r26 - r27 */
  POINTER_Y_REGS,		/* r28 - r29 */
  POINTER_Z_REGS,		/* r30 - r31 */
  STACK_REG,			/* STACK */
  BASE_POINTER_REGS,		/* r28 - r31 */
  POINTER_REGS,			/* r26 - r31 */
  ADDW_REGS,			/* r24 - r31 */
  SIMPLE_LD_REGS,		/* r16 - r23 */
  LD_REGS,			/* r16 - r31 */
  NO_LD_REGS,			/* r0 - r15 */
  GENERAL_REGS,			/* r0 - r31 */
  ALL_REGS, LIM_REG_CLASSES
};


#define N_REG_CLASSES (int)LIM_REG_CLASSES

#define REG_CLASS_NAMES {					\
		 "NO_REGS",					\
		   "R0_REG",	/* r0 */                        \
		   "POINTER_X_REGS", /* r26 - r27 */		\
		   "POINTER_Y_REGS", /* r28 - r29 */		\
		   "POINTER_Z_REGS", /* r30 - r31 */		\
		   "STACK_REG",	/* STACK */			\
		   "BASE_POINTER_REGS",	/* r28 - r31 */		\
		   "POINTER_REGS", /* r26 - r31 */		\
		   "ADDW_REGS",	/* r24 - r31 */			\
                   "SIMPLE_LD_REGS", /* r16 - r23 */            \
		   "LD_REGS",	/* r16 - r31 */			\
                   "NO_LD_REGS", /* r0 - r15 */                 \
		   "GENERAL_REGS", /* r0 - r31 */		\
		   "ALL_REGS" }

#define REG_CLASS_CONTENTS {						\
  {0x00000000,0x00000000},	/* NO_REGS */				\
  {0x00000001,0x00000000},	/* R0_REG */                            \
  {3 << REG_X,0x00000000},      /* POINTER_X_REGS, r26 - r27 */		\
  {3 << REG_Y,0x00000000},      /* POINTER_Y_REGS, r28 - r29 */		\
  {3 << REG_Z,0x00000000},      /* POINTER_Z_REGS, r30 - r31 */		\
  {0x00000000,0x00000003},	/* STACK_REG, STACK */			\
  {(3 << REG_Y) | (3 << REG_Z),						\
     0x00000000},		/* BASE_POINTER_REGS, r28 - r31 */	\
  {(3 << REG_X) | (3 << REG_Y) | (3 << REG_Z),				\
     0x00000000},		/* POINTER_REGS, r26 - r31 */		\
  {(3 << REG_X) | (3 << REG_Y) | (3 << REG_Z) | (3 << REG_W),		\
     0x00000000},		/* ADDW_REGS, r24 - r31 */		\
  {0x00ff0000,0x00000000},	/* SIMPLE_LD_REGS r16 - r23 */          \
  {(3 << REG_X)|(3 << REG_Y)|(3 << REG_Z)|(3 << REG_W)|(0xff << 16),	\
     0x00000000},	/* LD_REGS, r16 - r31 */			\
  {0x0000ffff,0x00000000},	/* NO_LD_REGS  r0 - r15 */              \
  {0xffffffff,0x00000000},	/* GENERAL_REGS, r0 - r31 */		\
  {0xffffffff,0x00000003}	/* ALL_REGS */				\
}

#define REGNO_REG_CLASS(R) avr_regno_reg_class(R)

#define BASE_REG_CLASS (reload_completed ? BASE_POINTER_REGS : POINTER_REGS)

#define INDEX_REG_CLASS NO_REGS

#define REGNO_OK_FOR_BASE_P(r) (((r) < FIRST_PSEUDO_REGISTER		\
				 && ((r) == REG_X			\
				     || (r) == REG_Y			\
				     || (r) == REG_Z			\
				     || (r) == ARG_POINTER_REGNUM))	\
				|| (reg_renumber			\
				    && (reg_renumber[r] == REG_X	\
					|| reg_renumber[r] == REG_Y	\
					|| reg_renumber[r] == REG_Z	\
					|| (reg_renumber[r]		\
					    == ARG_POINTER_REGNUM))))

#define REGNO_OK_FOR_INDEX_P(NUM) 0

#define PREFERRED_RELOAD_CLASS(X, CLASS) preferred_reload_class(X,CLASS)

#define SMALL_REGISTER_CLASSES 1

#define CLASS_LIKELY_SPILLED_P(c) class_likely_spilled_p(c)

#define CLASS_MAX_NREGS(CLASS, MODE)   class_max_nregs (CLASS, MODE)

#define STACK_PUSH_CODE POST_DEC

#define STACK_GROWS_DOWNWARD

#define STARTING_FRAME_OFFSET 1

#define STACK_POINTER_OFFSET 1

#define FIRST_PARM_OFFSET(FUNDECL) 0

#define STACK_BOUNDARY 8

#define STACK_POINTER_REGNUM 32

#define FRAME_POINTER_REGNUM REG_Y

#define ARG_POINTER_REGNUM 34

#define STATIC_CHAIN_REGNUM 2

#define FRAME_POINTER_REQUIRED frame_pointer_required_p()

/* Offset from the frame pointer register value to the top of the stack.  */
#define FRAME_POINTER_CFA_OFFSET(FNDECL) 0

#define ELIMINABLE_REGS {					\
      {ARG_POINTER_REGNUM, FRAME_POINTER_REGNUM},		\
	{FRAME_POINTER_REGNUM, STACK_POINTER_REGNUM}		\
       ,{FRAME_POINTER_REGNUM+1,STACK_POINTER_REGNUM+1}}

#define CAN_ELIMINATE(FROM, TO) (((FROM) == ARG_POINTER_REGNUM		   \
				  && (TO) == FRAME_POINTER_REGNUM)	   \
				 || (((FROM) == FRAME_POINTER_REGNUM	   \
				      || (FROM) == FRAME_POINTER_REGNUM+1) \
				     && ! FRAME_POINTER_REQUIRED	   \
				     ))

#define INITIAL_ELIMINATION_OFFSET(FROM, TO, OFFSET)			\
     OFFSET = initial_elimination_offset (FROM, TO)

#define RETURN_ADDR_RTX(count, x) \
  gen_rtx_MEM (Pmode, memory_address (Pmode, plus_constant (tem, 1)))

#define PUSH_ROUNDING(NPUSHED) (NPUSHED)

#define RETURN_POPS_ARGS(FUNDECL, FUNTYPE, STACK_SIZE) 0

#define FUNCTION_ARG(CUM, MODE, TYPE, NAMED) (function_arg (&(CUM), MODE, TYPE, NAMED))

typedef struct avr_args {
  int nregs;			/* # registers available for passing */
  int regno;			/* next available register number */
} CUMULATIVE_ARGS;

#define INIT_CUMULATIVE_ARGS(CUM, FNTYPE, LIBNAME, FNDECL, N_NAMED_ARGS) \
  init_cumulative_args (&(CUM), FNTYPE, LIBNAME, FNDECL)

#define FUNCTION_ARG_ADVANCE(CUM, MODE, TYPE, NAMED)	\
  (function_arg_advance (&CUM, MODE, TYPE, NAMED))

#define FUNCTION_ARG_REGNO_P(r) function_arg_regno_p(r)

extern int avr_reg_order[];

#define RET_REGISTER avr_ret_register ()

#define FUNCTION_VALUE(VALTYPE, FUNC) avr_function_value (VALTYPE, FUNC)

#define LIBCALL_VALUE(MODE)  avr_libcall_value (MODE)

#define FUNCTION_VALUE_REGNO_P(N) ((int) (N) == RET_REGISTER)

#define DEFAULT_PCC_STRUCT_RETURN 0

#define EPILOGUE_USES(REGNO) 0

#define HAVE_POST_INCREMENT 1
#define HAVE_PRE_DECREMENT 1

#define CONSTANT_ADDRESS_P(X) CONSTANT_P (X)

#define MAX_REGS_PER_ADDRESS 1

#ifdef REG_OK_STRICT
#  define GO_IF_LEGITIMATE_ADDRESS(mode, operand, ADDR)	\
{							\
  if (legitimate_address_p (mode, operand, 1))		\
    goto ADDR;						\
}
#  else
#  define GO_IF_LEGITIMATE_ADDRESS(mode, operand, ADDR)	\
{							\
  if (legitimate_address_p (mode, operand, 0))		\
    goto ADDR;						\
}
#endif

#define REG_OK_FOR_BASE_NOSTRICT_P(X) \
  (REGNO (X) >= FIRST_PSEUDO_REGISTER || REG_OK_FOR_BASE_STRICT_P(X))

#define REG_OK_FOR_BASE_STRICT_P(X) REGNO_OK_FOR_BASE_P (REGNO (X))

#ifdef REG_OK_STRICT
#  define REG_OK_FOR_BASE_P(X) REG_OK_FOR_BASE_STRICT_P (X)
#else
#  define REG_OK_FOR_BASE_P(X) REG_OK_FOR_BASE_NOSTRICT_P (X)
#endif

#define REG_OK_FOR_INDEX_P(X) 0

#define LEGITIMIZE_ADDRESS(X, OLDX, MODE, WIN)				\
{									\
  (X) = legitimize_address (X, OLDX, MODE);				\
  if (memory_address_p (MODE, X))					\
    goto WIN;								\
}

#define XEXP_(X,Y) (X)
#define LEGITIMIZE_RELOAD_ADDRESS(X, MODE, OPNUM, TYPE, IND_LEVELS, WIN)    \
do {									    \
  if (1&&(GET_CODE (X) == POST_INC || GET_CODE (X) == PRE_DEC))	    \
    {									    \
      push_reload (XEXP (X,0), XEXP (X,0), &XEXP (X,0), &XEXP (X,0),	    \
	           POINTER_REGS, GET_MODE (X),GET_MODE (X) , 0, 0,	    \
		   OPNUM, RELOAD_OTHER);				    \
      goto WIN;								    \
    }									    \
  if (GET_CODE (X) == PLUS						    \
      && REG_P (XEXP (X, 0))						    \
      && GET_CODE (XEXP (X, 1)) == CONST_INT				    \
      && INTVAL (XEXP (X, 1)) >= 1)					    \
    {									    \
      int fit = INTVAL (XEXP (X, 1)) <= (64 - GET_MODE_SIZE (MODE));	    \
      if (fit)								    \
	{								    \
          if (reg_equiv_address[REGNO (XEXP (X, 0))] != 0)		    \
	    {								    \
	      int regno = REGNO (XEXP (X, 0));				    \
	      rtx mem = make_memloc (X, regno);				    \
	      push_reload (XEXP (mem,0), NULL, &XEXP (mem,0), NULL,         \
		           POINTER_REGS, Pmode, VOIDmode, 0, 0,		    \
		           1, ADDR_TYPE (TYPE));			    \
	      push_reload (mem, NULL_RTX, &XEXP (X, 0), NULL,		    \
		           BASE_POINTER_REGS, GET_MODE (X), VOIDmode, 0, 0, \
		           OPNUM, TYPE);				    \
	      goto WIN;							    \
	    }								    \
	  push_reload (XEXP (X, 0), NULL_RTX, &XEXP (X, 0), NULL,	    \
		       BASE_POINTER_REGS, GET_MODE (X), VOIDmode, 0, 0,	    \
		       OPNUM, TYPE);					    \
          goto WIN;							    \
	}								    \
      else if (! (frame_pointer_needed && XEXP (X,0) == frame_pointer_rtx)) \
	{								    \
	  push_reload (X, NULL_RTX, &X, NULL,				    \
		       POINTER_REGS, GET_MODE (X), VOIDmode, 0, 0,	    \
		       OPNUM, TYPE);					    \
          goto WIN;							    \
	}								    \
    }									    \
} while(0)

#define GO_IF_MODE_DEPENDENT_ADDRESS(ADDR,LABEL)			\
      if (GET_CODE (ADDR) == POST_INC || GET_CODE (ADDR) == PRE_DEC)	\
        goto LABEL

#define LEGITIMATE_CONSTANT_P(X) 1

#define REGISTER_MOVE_COST(MODE, FROM, TO) ((FROM) == STACK_REG ? 6 \
					    : (TO) == STACK_REG ? 12 \
					    : 2)

#define MEMORY_MOVE_COST(MODE,CLASS,IN) ((MODE)==QImode ? 2 :	\
					 (MODE)==HImode ? 4 :	\
					 (MODE)==SImode ? 8 :	\
					 (MODE)==SFmode ? 8 : 16)

#define BRANCH_COST 0

#define SLOW_BYTE_ACCESS 0

#define NO_FUNCTION_CSE

#define TEXT_SECTION_ASM_OP "\t.text"

#define DATA_SECTION_ASM_OP "\t.data"

#define BSS_SECTION_ASM_OP "\t.section .bss"

/* Define the pseudo-ops used to switch to the .ctors and .dtors sections.
   There are no shared libraries on this target, and these sections are
   placed in the read-only program memory, so they are not writable.  */

#undef CTORS_SECTION_ASM_OP
#define CTORS_SECTION_ASM_OP "\t.section .ctors,\"a\",@progbits"

#undef DTORS_SECTION_ASM_OP
#define DTORS_SECTION_ASM_OP "\t.section .dtors,\"a\",@progbits"

#define TARGET_ASM_CONSTRUCTOR avr_asm_out_ctor

#define TARGET_ASM_DESTRUCTOR avr_asm_out_dtor

#define JUMP_TABLES_IN_TEXT_SECTION 0

#define ASM_COMMENT_START " ; "

#define ASM_APP_ON "/* #APP */\n"

#define ASM_APP_OFF "/* #NOAPP */\n"

/* Switch into a generic section.  */
#define TARGET_ASM_NAMED_SECTION default_elf_asm_named_section
#define TARGET_ASM_INIT_SECTIONS avr_asm_init_sections

#define ASM_OUTPUT_ASCII(FILE, P, SIZE)	 gas_output_ascii (FILE,P,SIZE)

#define IS_ASM_LOGICAL_LINE_SEPARATOR(C) ((C) == '\n'			 \
					  || ((C) == '$'))

#define ASM_OUTPUT_COMMON(STREAM, NAME, SIZE, ROUNDED)			   \
do {									   \
     fputs ("\t.comm ", (STREAM));					   \
     assemble_name ((STREAM), (NAME));					   \
     fprintf ((STREAM), ",%lu,1\n", (unsigned long)(SIZE));		   \
} while (0)

#define ASM_OUTPUT_BSS(FILE, DECL, NAME, SIZE, ROUNDED)			\
  asm_output_bss ((FILE), (DECL), (NAME), (SIZE), (ROUNDED))

#define ASM_OUTPUT_LOCAL(STREAM, NAME, SIZE, ROUNDED)			\
do {									\
     fputs ("\t.lcomm ", (STREAM));					\
     assemble_name ((STREAM), (NAME));					\
     fprintf ((STREAM), ",%d\n", (int)(SIZE));				\
} while (0)

#undef TYPE_ASM_OP
#undef SIZE_ASM_OP
#undef WEAK_ASM_OP
#define TYPE_ASM_OP	"\t.type\t"
#define SIZE_ASM_OP	"\t.size\t"
#define WEAK_ASM_OP	"\t.weak\t"
/* Define the strings used for the special svr4 .type and .size directives.
   These strings generally do not vary from one system running svr4 to
   another, but if a given system (e.g. m88k running svr) needs to use
   different pseudo-op names for these, they may be overridden in the
   file which includes this one.  */


#undef TYPE_OPERAND_FMT
#define TYPE_OPERAND_FMT	"@%s"
/* The following macro defines the format used to output the second
   operand of the .type assembler directive.  Different svr4 assemblers
   expect various different forms for this operand.  The one given here
   is just a default.  You may need to override it in your machine-
   specific tm.h file (depending upon the particulars of your assembler).  */

#define ASM_DECLARE_FUNCTION_NAME(FILE, NAME, DECL)		\
do {								\
     ASM_OUTPUT_TYPE_DIRECTIVE (FILE, NAME, "function");	\
     ASM_OUTPUT_LABEL (FILE, NAME);				\
} while (0)

#define ASM_DECLARE_FUNCTION_SIZE(FILE, FNAME, DECL)			\
  do {									\
    if (!flag_inhibit_size_directive)					\
      ASM_OUTPUT_MEASURED_SIZE (FILE, FNAME);				\
  } while (0)

#define ASM_DECLARE_OBJECT_NAME(FILE, NAME, DECL)			\
do {									\
  ASM_OUTPUT_TYPE_DIRECTIVE (FILE, NAME, "object");			\
  size_directive_output = 0;						\
  if (!flag_inhibit_size_directive && DECL_SIZE (DECL))			\
    {									\
      size_directive_output = 1;					\
      ASM_OUTPUT_SIZE_DIRECTIVE (FILE, NAME,				\
				 int_size_in_bytes (TREE_TYPE (DECL)));	\
    }									\
  ASM_OUTPUT_LABEL(FILE, NAME);						\
} while (0)

#undef ASM_FINISH_DECLARE_OBJECT
#define ASM_FINISH_DECLARE_OBJECT(FILE, DECL, TOP_LEVEL, AT_END)	 \
do {									 \
     const char *name = XSTR (XEXP (DECL_RTL (DECL), 0), 0);		 \
     HOST_WIDE_INT size;						 \
     if (!flag_inhibit_size_directive && DECL_SIZE (DECL)		 \
         && ! AT_END && TOP_LEVEL					 \
	 && DECL_INITIAL (DECL) == error_mark_node			 \
	 && !size_directive_output)					 \
       {								 \
	 size_directive_output = 1;					 \
	 size = int_size_in_bytes (TREE_TYPE (DECL));			 \
	 ASM_OUTPUT_SIZE_DIRECTIVE (FILE, name, size);			 \
       }								 \
   } while (0)


#define ESCAPES \
"\1\1\1\1\1\1\1\1btn\1fr\1\1\1\1\1\1\1\1\1\1\1\1\1\1\1\1\1\1\
\0\0\"\0\0\0\0\0\0\0\0\0\0\0\0\0\0\0\0\0\0\0\0\0\0\0\0\0\0\0\0\0\
\0\0\0\0\0\0\0\0\0\0\0\0\0\0\0\0\0\0\0\0\0\0\0\0\0\0\0\0\\\0\0\0\
\0\0\0\0\0\0\0\0\0\0\0\0\0\0\0\0\0\0\0\0\0\0\0\0\0\0\0\0\0\0\0\1\
\1\1\1\1\1\1\1\1\1\1\1\1\1\1\1\1\1\1\1\1\1\1\1\1\1\1\1\1\1\1\1\1\
\1\1\1\1\1\1\1\1\1\1\1\1\1\1\1\1\1\1\1\1\1\1\1\1\1\1\1\1\1\1\1\1\
\1\1\1\1\1\1\1\1\1\1\1\1\1\1\1\1\1\1\1\1\1\1\1\1\1\1\1\1\1\1\1\1\
\1\1\1\1\1\1\1\1\1\1\1\1\1\1\1\1\1\1\1\1\1\1\1\1\1\1\1\1\1\1\1\1"
/* A table of bytes codes used by the ASM_OUTPUT_ASCII and
   ASM_OUTPUT_LIMITED_STRING macros.  Each byte in the table
   corresponds to a particular byte value [0..255].  For any
   given byte value, if the value in the corresponding table
   position is zero, the given character can be output directly.
   If the table value is 1, the byte must be output as a \ooo
   octal escape.  If the tables value is anything else, then the
   byte value should be output as a \ followed by the value
   in the table.  Note that we can use standard UN*X escape
   sequences for many control characters, but we don't use
   \a to represent BEL because some svr4 assemblers (e.g. on
   the i386) don't know about that.  Also, we don't use \v
   since some versions of gas, such as 2.2 did not accept it.  */

#define STRING_LIMIT	((unsigned) 64)
#define STRING_ASM_OP	"\t.string\t"
/* Some svr4 assemblers have a limit on the number of characters which
   can appear in the operand of a .string directive.  If your assembler
   has such a limitation, you should define STRING_LIMIT to reflect that
   limit.  Note that at least some svr4 assemblers have a limit on the
   actual number of bytes in the double-quoted string, and that they
   count each character in an escape sequence as one byte.  Thus, an
   escape sequence like \377 would count as four bytes.

   If your target assembler doesn't support the .string directive, you
   should define this to zero.  */

/* Globalizing directive for a label.  */
#define GLOBAL_ASM_OP ".global\t"

#define SET_ASM_OP	"\t.set\t"

#define ASM_WEAKEN_LABEL(FILE, NAME)	\
  do					\
    {					\
      fputs ("\t.weak\t", (FILE));	\
      assemble_name ((FILE), (NAME));	\
      fputc ('\n', (FILE));		\
    }					\
  while (0)

#define SUPPORTS_WEAK 1

#define ASM_GENERATE_INTERNAL_LABEL(STRING, PREFIX, NUM)	\
sprintf (STRING, "*.%s%lu", PREFIX, (unsigned long)(NUM))

#define HAS_INIT_SECTION 1

#define REGISTER_NAMES {				\
  "r0","r1","r2","r3","r4","r5","r6","r7",		\
    "r8","r9","r10","r11","r12","r13","r14","r15",	\
    "r16","r17","r18","r19","r20","r21","r22","r23",	\
    "r24","r25","r26","r27","r28","r29","r30","r31",	\
    "__SPL__","__SPH__","argL","argH"}

#define FINAL_PRESCAN_INSN(insn, operand, nop) final_prescan_insn (insn, operand,nop)

#define PRINT_OPERAND(STREAM, X, CODE) print_operand (STREAM, X, CODE)

#define PRINT_OPERAND_PUNCT_VALID_P(CODE) ((CODE) == '~')

#define PRINT_OPERAND_ADDRESS(STREAM, X) print_operand_address(STREAM, X)

#define USER_LABEL_PREFIX ""

#define ASSEMBLER_DIALECT AVR_HAVE_MOVW

#define ASM_OUTPUT_REG_PUSH(STREAM, REGNO)	\
{						\
  gcc_assert (REGNO < 32);			\
  fprintf (STREAM, "\tpush\tr%d", REGNO);	\
}

#define ASM_OUTPUT_REG_POP(STREAM, REGNO)	\
{						\
  gcc_assert (REGNO < 32);			\
  fprintf (STREAM, "\tpop\tr%d", REGNO);	\
}

#define ASM_OUTPUT_ADDR_VEC_ELT(STREAM, VALUE)		\
  avr_output_addr_vec_elt(STREAM, VALUE)

#define ASM_OUTPUT_CASE_LABEL(STREAM, PREFIX, NUM, TABLE) \
  (switch_to_section (progmem_section), \
   (*targetm.asm_out.internal_label) (STREAM, PREFIX, NUM))

#define ASM_OUTPUT_SKIP(STREAM, N)		\
fprintf (STREAM, "\t.skip %lu,0\n", (unsigned long)(N))

#define ASM_OUTPUT_ALIGN(STREAM, POWER)

#define CASE_VECTOR_MODE HImode

extern int avr_case_values_threshold;

#define CASE_VALUES_THRESHOLD avr_case_values_threshold

#undef WORD_REGISTER_OPERATIONS

#define MOVE_MAX 4

#define TRULY_NOOP_TRUNCATION(OUTPREC, INPREC) 1

#define Pmode HImode

#define FUNCTION_MODE HImode

#define DOLLARS_IN_IDENTIFIERS 0

#define NO_DOLLAR_IN_LABEL 1

#define TRAMPOLINE_TEMPLATE(FILE) \
  internal_error ("trampolines not supported")

#define TRAMPOLINE_SIZE 4

#define INITIALIZE_TRAMPOLINE(TRAMP, FNADDR, CXT)			      \
{									      \
  emit_move_insn (gen_rtx_MEM (HImode, plus_constant ((TRAMP), 2)), CXT);    \
  emit_move_insn (gen_rtx_MEM (HImode, plus_constant ((TRAMP), 6)), FNADDR); \
}
/* Store in cc_status the expressions
   that the condition codes will describe
   after execution of an instruction whose pattern is EXP.
   Do not alter them if the instruction would not alter the cc's.  */

#define NOTICE_UPDATE_CC(EXP, INSN) notice_update_cc(EXP, INSN)

/* The add insns don't set overflow in a usable way.  */
#define CC_OVERFLOW_UNUSABLE 01000
/* The mov,and,or,xor insns don't set carry.  That's ok though as the
   Z bit is all we need when doing unsigned comparisons on the result of
   these insns (since they're always with 0).  However, conditions.h has
   CC_NO_OVERFLOW defined for this purpose.  Rename it to something more
   understandable.  */
#define CC_NO_CARRY CC_NO_OVERFLOW


/* Output assembler code to FILE to increment profiler label # LABELNO
   for profiling a function entry.  */

#define FUNCTION_PROFILER(FILE, LABELNO)  \
  fprintf (FILE, "/* profiler %d */", (LABELNO))

#define ADJUST_INSN_LENGTH(INSN, LENGTH) (LENGTH =\
					  adjust_insn_length (INSN, LENGTH))

#define CPP_SPEC "%{posix:-D_POSIX_SOURCE}"

#define CC1_SPEC "%{profile:-p}"

#define CC1PLUS_SPEC "%{!frtti:-fno-rtti} \
    %{!fenforce-eh-specs:-fno-enforce-eh-specs} \
    %{!fexceptions:-fno-exceptions}"
/* A C string constant that tells the GCC drvier program options to
   pass to `cc1plus'.  */

#define ASM_SPEC "%{mmcu=avr25:-mmcu=avr2;\
mmcu=*:-mmcu=%*}"

#define LINK_SPEC " %{!mmcu*:-m avr2}\
%{mmcu=at90s1200|\
  mmcu=attiny11|\
  mmcu=attiny12|\
  mmcu=attiny15|\
  mmcu=attiny28:-m avr1}\
%{mmcu=attiny22|\
  mmcu=attiny26|\
  mmcu=at90s2*|\
  mmcu=at90s4*|\
  mmcu=at90s8*|\
  mmcu=at90c8*|\
  mmcu=at86rf401|\
  mmcu=attiny13|\
  mmcu=attiny2313|\
  mmcu=attiny24|\
  mmcu=attiny25|\
  mmcu=attiny261|\
  mmcu=attiny4*|\
  mmcu=attiny8*:-m avr2}\
%{mmcu=atmega103|\
  mmcu=atmega603|\
  mmcu=at43*|\
  mmcu=at76*:-m avr3}\
%{mmcu=atmega8*|\
  mmcu=atmega48|\
  mmcu=at90pwm1|\
  mmcu=at90pwm2|\
  mmcu=at90pwm3:-m avr4}\
%{mmcu=atmega16*|\
  mmcu=atmega32*|\
  mmcu=atmega406|\
  mmcu=atmega64*|\
  mmcu=atmega128*|\
  mmcu=at90can*|\
  mmcu=at90usb*|\
  mmcu=at94k:-m avr5}\
%{mmcu=atmega324*|\
  mmcu=atmega325|\
  mmcu=atmega3250|\
  mmcu=atmega329|\
  mmcu=atmega3290|\
  mmcu=atmega406|\
  mmcu=atmega48|\
  mmcu=atmega88|\
  mmcu=atmega64|\
  mmcu=atmega644*|\
  mmcu=atmega645|\
  mmcu=atmega6450|\
  mmcu=atmega649|\
  mmcu=atmega6490|\
  mmcu=atmega128|\
  mmcu=atmega162|\
  mmcu=atmega164*|\
  mmcu=atmega165*|\
  mmcu=atmega168|\
  mmcu=atmega169*|\
  mmcu=at90can*|\
  mmcu=at90pwm*|\
  mmcu=at90usb*: -Tdata 0x800100}\
%{mmcu=atmega640|\
  mmcu=atmega1280|\
  mmcu=atmega1281: -Tdata 0x800200} "

#define LIB_SPEC \
  "%{!mmcu=at90s1*:%{!mmcu=attiny11:%{!mmcu=attiny12:%{!mmcu=attiny15:%{!mmcu=attiny28: -lc }}}}}"

#define LIBSTDCXX "-lgcc"
/* No libstdc++ for now.  Empty string doesn't work.  */

#define LIBGCC_SPEC \
  "%{!mmcu=at90s1*:%{!mmcu=attiny11:%{!mmcu=attiny12:%{!mmcu=attiny15:%{!mmcu=attiny28: -lgcc }}}}}"

#define STARTFILE_SPEC "%(crt_binutils)"

#define ENDFILE_SPEC ""

#define CRT_BINUTILS_SPECS "\
%{mmcu=at90s1200|mmcu=avr1:crts1200.o%s} \
%{mmcu=attiny11:crttn11.o%s} \
%{mmcu=attiny12:crttn12.o%s} \
%{mmcu=attiny15:crttn15.o%s} \
%{mmcu=attiny28:crttn28.o%s} \
%{!mmcu*|mmcu=at90s8515|mmcu=avr2:crts8515.o%s} \
%{mmcu=at90s2313:crts2313.o%s} \
%{mmcu=at90s2323:crts2323.o%s} \
%{mmcu=at90s2333:crts2333.o%s} \
%{mmcu=at90s2343:crts2343.o%s} \
%{mmcu=attiny22:crttn22.o%s} \
%{mmcu=attiny26:crttn26.o%s} \
%{mmcu=at90s4433:crts4433.o%s} \
%{mmcu=at90s4414:crts4414.o%s} \
%{mmcu=at90s4434:crts4434.o%s} \
%{mmcu=at90c8534:crtc8534.o%s} \
%{mmcu=at90s8535:crts8535.o%s} \
%{mmcu=at86rf401:crt86401.o%s} \
%{mmcu=attiny13:crttn13.o%s} \
%{mmcu=attiny2313|mmcu=avr25:crttn2313.o%s} \
%{mmcu=attiny24:crttn24.o%s} \
%{mmcu=attiny44:crttn44.o%s} \
%{mmcu=attiny84:crttn84.o%s} \
%{mmcu=attiny25:crttn25.o%s} \
%{mmcu=attiny45:crttn45.o%s} \
%{mmcu=attiny85:crttn85.o%s} \
%{mmcu=attiny261:crttn261.o%s} \
%{mmcu=attiny461:crttn461.o%s} \
%{mmcu=attiny861:crttn861.o%s} \
%{mmcu=atmega103|mmcu=avr3:crtm103.o%s} \
%{mmcu=atmega603:crtm603.o%s} \
%{mmcu=at43usb320:crt43320.o%s} \
%{mmcu=at43usb355:crt43355.o%s} \
%{mmcu=at76c711:crt76711.o%s} \
%{mmcu=atmega8|mmcu=avr4:crtm8.o%s} \
%{mmcu=atmega48:crtm48.o%s} \
%{mmcu=atmega88:crtm88.o%s} \
%{mmcu=atmega8515:crtm8515.o%s} \
%{mmcu=atmega8535:crtm8535.o%s} \
%{mmcu=at90pwm1:crt90pwm1.o%s} \
%{mmcu=at90pwm2:crt90pwm2.o%s} \
%{mmcu=at90pwm3:crt90pwm3.o%s} \
%{mmcu=atmega16:crtm16.o%s} \
%{mmcu=atmega161|mmcu=avr5:crtm161.o%s} \
%{mmcu=atmega162:crtm162.o%s} \
%{mmcu=atmega163:crtm163.o%s} \
%{mmcu=atmega164p:crtm164p.o%s} \
%{mmcu=atmega165:crtm165.o%s} \
%{mmcu=atmega165p:crtm165p.o%s} \
%{mmcu=atmega168:crtm168.o%s} \
%{mmcu=atmega169:crtm169.o%s} \
%{mmcu=atmega169p:crtm169p.o%s} \
%{mmcu=atmega32:crtm32.o%s} \
%{mmcu=atmega323:crtm323.o%s} \
%{mmcu=atmega324p:crtm324p.o%s} \
%{mmcu=atmega325:crtm325.o%s} \
%{mmcu=atmega3250:crtm3250.o%s} \
%{mmcu=atmega329:crtm329.o%s} \
%{mmcu=atmega3290:crtm3290.o%s} \
%{mmcu=atmega406:crtm406.o%s} \
%{mmcu=atmega64:crtm64.o%s} \
%{mmcu=atmega640:crtm640.o%s} \
%{mmcu=atmega644:crtm644.o%s} \
%{mmcu=atmega644p:crtm644p.o%s} \
%{mmcu=atmega645:crtm645.o%s} \
%{mmcu=atmega6450:crtm6450.o%s} \
%{mmcu=atmega649:crtm649.o%s} \
%{mmcu=atmega6490:crtm6490.o%s} \
%{mmcu=atmega128:crtm128.o%s} \
%{mmcu=atmega1280:crtm1280.o%s} \
%{mmcu=atmega1281:crtm1281.o%s} \
%{mmcu=at90can32:crtcan32.o%s} \
%{mmcu=at90can64:crtcan64.o%s} \
%{mmcu=at90can128:crtcan128.o%s} \
%{mmcu=at90usb646:crtusb646.o%s} \
%{mmcu=at90usb647:crtusb647.o%s} \
%{mmcu=at90usb1286:crtusb1286.o%s} \
%{mmcu=at90usb1287:crtusb1287.o%s} \
%{mmcu=at94k:crtat94k.o%s}"

#define EXTRA_SPECS {"crt_binutils", CRT_BINUTILS_SPECS},

/* This is the default without any -mmcu=* option (AT90S*).  */
#define MULTILIB_DEFAULTS { "mmcu=avr2" }

/* This is undefined macro for collect2 disabling */
#define LINKER_NAME "ld"

#define TEST_HARD_REG_CLASS(CLASS, REGNO) \
  TEST_HARD_REG_BIT (reg_class_contents[ (int) (CLASS)], REGNO)

/* Note that the other files fail to use these
   in some of the places where they should.  */

#if defined(__STDC__) || defined(ALMOST_STDC)
#define AS2(a,b,c) #a " " #b "," #c
#define AS2C(b,c) " " #b "," #c
#define AS3(a,b,c,d) #a " " #b "," #c "," #d
#define AS1(a,b) #a " " #b
#else
#define AS1(a,b) "a	b"
#define AS2(a,b,c) "a	b,c"
#define AS2C(b,c) " b,c"
#define AS3(a,b,c,d) "a	b,c,d"
#endif
#define OUT_AS1(a,b) output_asm_insn (AS1(a,b), operands)
#define OUT_AS2(a,b,c) output_asm_insn (AS2(a,b,c), operands)
#define CR_TAB "\n\t"

<<<<<<< HEAD
#define PREFERRED_DEBUGGING_TYPE DBX_DEBUG
=======
#define PREFERRED_DEBUGGING_TYPE DBX_DEBUG

#define DWARF2_DEBUGGING_INFO 1

#define OBJECT_FORMAT_ELF
>>>>>>> f8383f28
<|MERGE_RESOLUTION|>--- conflicted
+++ resolved
@@ -51,10 +51,7 @@
 extern int avr_mega_p;
 extern int avr_enhanced_p;
 extern int avr_asm_only_p;
-<<<<<<< HEAD
-=======
 extern int avr_have_movw_lpmx_p;
->>>>>>> f8383f28
 #ifndef IN_LIBGCC2
 extern GTY(()) section *progmem_section;
 #endif
@@ -920,12 +917,8 @@
 #define OUT_AS2(a,b,c) output_asm_insn (AS2(a,b,c), operands)
 #define CR_TAB "\n\t"
 
-<<<<<<< HEAD
 #define PREFERRED_DEBUGGING_TYPE DBX_DEBUG
-=======
-#define PREFERRED_DEBUGGING_TYPE DBX_DEBUG
 
 #define DWARF2_DEBUGGING_INFO 1
 
-#define OBJECT_FORMAT_ELF
->>>>>>> f8383f28
+#define OBJECT_FORMAT_ELF
/* Definitions of target machine for GNU compiler,
   for ATMEL AVR at90s8515, ATmega103/103L, ATmega603/603L microcontrollers.
<<<<<<< HEAD
   Copyright (C) 1998, 1999, 2000, 2001, 2002, 2003, 2004, 2005, 2006, 2007
   Free Software Foundation, Inc.
=======
   Copyright (C) 1998, 1999, 2000, 2001, 2002, 2003, 2004, 2005, 2006, 2007, 
   2008, 2009 Free Software Foundation, Inc.
>>>>>>> 42bae686
   Contributed by Denis Chertykov (denisc@overta.ru)

This file is part of GCC.

GCC is free software; you can redistribute it and/or modify
it under the terms of the GNU General Public License as published by
the Free Software Foundation; either version 3, or (at your option)
any later version.

GCC is distributed in the hope that it will be useful,
but WITHOUT ANY WARRANTY; without even the implied warranty of
MERCHANTABILITY or FITNESS FOR A PARTICULAR PURPOSE.  See the
GNU General Public License for more details.

You should have received a copy of the GNU General Public License
along with GCC; see the file COPYING3.  If not see
<http://www.gnu.org/licenses/>.  */

/* Names to predefine in the preprocessor for this target machine.  */

struct base_arch_s {
  /* Assembler only.  */
  int asm_only;

  /* Core have 'MUL*' instructions.  */
  int have_mul;

  /* Core have 'CALL' and 'JMP' instructions.  */
  int have_jmp_call;

  /* Core have 'MOVW' and 'LPM Rx,Z' instructions.  */
  int have_movw_lpmx;

  /* Core have 'ELPM' instructions.  */
  int have_elpm;

  /* Core have 'ELPM Rx,Z' instructions.  */
  int have_elpmx;

  /* Core have 'EICALL' and 'EIJMP' instructions.  */
  int have_eijmp_eicall;

  /* Reserved. */
  int reserved;
  
  const char *const macro;
};

extern const struct base_arch_s *avr_current_arch;

#define TARGET_CPU_CPP_BUILTINS()		\
  do						\
    {						\
      builtin_define_std ("AVR");		\
      if (avr_current_arch->macro)		\
	builtin_define (avr_current_arch->macro);	\
      if (avr_extra_arch_macro)			\
	builtin_define (avr_extra_arch_macro);	\
      if (avr_current_arch->have_elpm)		\
	builtin_define ("__AVR_HAVE_RAMPZ__");	\
      if (avr_current_arch->have_elpm)		\
	builtin_define ("__AVR_HAVE_ELPM__");	\
      if (avr_current_arch->have_elpmx)		\
	builtin_define ("__AVR_HAVE_ELPMX__");	\
      if (avr_current_arch->have_movw_lpmx)	\
	{					\
	  builtin_define ("__AVR_HAVE_MOVW__");	\
	  builtin_define ("__AVR_HAVE_LPMX__");	\
	}					\
      if (avr_current_arch->asm_only)		\
	builtin_define ("__AVR_ASM_ONLY__");	\
<<<<<<< HEAD
      if (avr_enhanced_p)			\
	builtin_define ("__AVR_ENHANCED__");	\
      if (avr_enhanced_p)			\
	builtin_define ("__AVR_HAVE_MUL__");	\
      if (avr_mega_p)				\
	builtin_define ("__AVR_MEGA__");	\
=======
      if (avr_current_arch->have_mul)		\
	{					\
	  builtin_define ("__AVR_ENHANCED__");	\
	  builtin_define ("__AVR_HAVE_MUL__");	\
 	}					\
      if (avr_current_arch->have_jmp_call)	\
	{					\
	  builtin_define ("__AVR_MEGA__");	\
	  builtin_define ("__AVR_HAVE_JMP_CALL__");	\
 	}					\
      if (avr_current_arch->have_eijmp_eicall)	\
        {					\
	  builtin_define ("__AVR_HAVE_EIJMP_EICALL__");	\
	  builtin_define ("__AVR_3_BYTE_PC__");	\
	}					\
      else					\
        {					\
	  builtin_define ("__AVR_2_BYTE_PC__");	\
	}					\
>>>>>>> 42bae686
      if (TARGET_NO_INTERRUPTS)			\
	builtin_define ("__NO_INTERRUPTS__");	\
    }						\
  while (0)

extern const char *avr_extra_arch_macro;

#if !defined(IN_LIBGCC2) && !defined(IN_TARGET_LIBS)
extern GTY(()) section *progmem_section;
#endif

#define AVR_HAVE_JMP_CALL (avr_current_arch->have_jmp_call && !TARGET_SHORT_CALLS)
#define AVR_HAVE_MUL (avr_current_arch->have_mul)
#define AVR_HAVE_MOVW (avr_current_arch->have_movw_lpmx)
#define AVR_HAVE_LPMX (avr_current_arch->have_movw_lpmx)
#define AVR_HAVE_RAMPZ (avr_current_arch->have_elpm)
#define AVR_HAVE_EIJMP_EICALL (avr_current_arch->have_eijmp_eicall)

#define AVR_2_BYTE_PC (!AVR_HAVE_EIJMP_EICALL)
#define AVR_3_BYTE_PC (AVR_HAVE_EIJMP_EICALL)

#define TARGET_VERSION fprintf (stderr, " (GNU assembler syntax)");

#define OVERRIDE_OPTIONS avr_override_options ()

#define CAN_DEBUG_WITHOUT_FP

#define BITS_BIG_ENDIAN 0
#define BYTES_BIG_ENDIAN 0
#define WORDS_BIG_ENDIAN 0

#ifdef IN_LIBGCC2
/* This is to get correct SI and DI modes in libgcc2.c (32 and 64 bits).  */
#define UNITS_PER_WORD 4
#else
/* Width of a word, in units (bytes).  */
#define UNITS_PER_WORD 1
#endif

#define POINTER_SIZE 16


/* Maximum sized of reasonable data type
   DImode or Dfmode ...  */
#define MAX_FIXED_MODE_SIZE 32

#define PARM_BOUNDARY 8

#define FUNCTION_BOUNDARY 8

#define EMPTY_FIELD_BOUNDARY 8

/* No data type wants to be aligned rounder than this.  */
#define BIGGEST_ALIGNMENT 8

<<<<<<< HEAD
=======
#define MAX_OFILE_ALIGNMENT (32768 * 8)

>>>>>>> 42bae686
#define TARGET_VTABLE_ENTRY_ALIGN 8

#define STRICT_ALIGNMENT 0

#define INT_TYPE_SIZE (TARGET_INT8 ? 8 : 16)
#define SHORT_TYPE_SIZE (INT_TYPE_SIZE == 8 ? INT_TYPE_SIZE : 16)
#define LONG_TYPE_SIZE (INT_TYPE_SIZE == 8 ? 16 : 32)
#define LONG_LONG_TYPE_SIZE (INT_TYPE_SIZE == 8 ? 32 : 64)
#define FLOAT_TYPE_SIZE 32
#define DOUBLE_TYPE_SIZE 32
#define LONG_DOUBLE_TYPE_SIZE 32

#define DEFAULT_SIGNED_CHAR 1

#define SIZE_TYPE (INT_TYPE_SIZE == 8 ? "long unsigned int" : "unsigned int")
#define PTRDIFF_TYPE (INT_TYPE_SIZE == 8 ? "long int" :"int")

#define WCHAR_TYPE_SIZE 16

#define FIRST_PSEUDO_REGISTER 36

#define FIXED_REGISTERS {\
  1,1,/* r0 r1 */\
  0,0,/* r2 r3 */\
  0,0,/* r4 r5 */\
  0,0,/* r6 r7 */\
  0,0,/* r8 r9 */\
  0,0,/* r10 r11 */\
  0,0,/* r12 r13 */\
  0,0,/* r14 r15 */\
  0,0,/* r16 r17 */\
  0,0,/* r18 r19 */\
  0,0,/* r20 r21 */\
  0,0,/* r22 r23 */\
  0,0,/* r24 r25 */\
  0,0,/* r26 r27 */\
  0,0,/* r28 r29 */\
  0,0,/* r30 r31 */\
  1,1,/*  STACK */\
  1,1 /* arg pointer */  }

#define CALL_USED_REGISTERS {			\
  1,1,/* r0 r1 */				\
    0,0,/* r2 r3 */				\
    0,0,/* r4 r5 */				\
    0,0,/* r6 r7 */				\
    0,0,/* r8 r9 */				\
    0,0,/* r10 r11 */				\
    0,0,/* r12 r13 */				\
    0,0,/* r14 r15 */				\
    0,0,/* r16 r17 */				\
    1,1,/* r18 r19 */				\
    1,1,/* r20 r21 */				\
    1,1,/* r22 r23 */				\
    1,1,/* r24 r25 */				\
    1,1,/* r26 r27 */				\
    0,0,/* r28 r29 */				\
    1,1,/* r30 r31 */				\
    1,1,/*  STACK */				\
    1,1 /* arg pointer */  }

#define REG_ALLOC_ORDER {			\
    24,25,					\
    18,19,					\
    20,21,					\
    22,23,					\
    30,31,					\
    26,27,					\
    28,29,					\
    17,16,15,14,13,12,11,10,9,8,7,6,5,4,3,2,	\
    0,1,					\
    32,33,34,35					\
    }

#define ORDER_REGS_FOR_LOCAL_ALLOC order_regs_for_local_alloc ()


#define HARD_REGNO_NREGS(REGNO, MODE) ((GET_MODE_SIZE (MODE) + UNITS_PER_WORD - 1) / UNITS_PER_WORD)

#define HARD_REGNO_MODE_OK(REGNO, MODE) avr_hard_regno_mode_ok(REGNO, MODE)

#define MODES_TIEABLE_P(MODE1, MODE2) 1

enum reg_class {
  NO_REGS,
  R0_REG,			/* r0 */
  POINTER_X_REGS,		/* r26 - r27 */
  POINTER_Y_REGS,		/* r28 - r29 */
  POINTER_Z_REGS,		/* r30 - r31 */
  STACK_REG,			/* STACK */
  BASE_POINTER_REGS,		/* r28 - r31 */
  POINTER_REGS,			/* r26 - r31 */
  ADDW_REGS,			/* r24 - r31 */
  SIMPLE_LD_REGS,		/* r16 - r23 */
  LD_REGS,			/* r16 - r31 */
  NO_LD_REGS,			/* r0 - r15 */
  GENERAL_REGS,			/* r0 - r31 */
  ALL_REGS, LIM_REG_CLASSES
};


#define N_REG_CLASSES (int)LIM_REG_CLASSES

#define REG_CLASS_NAMES {					\
		 "NO_REGS",					\
		   "R0_REG",	/* r0 */                        \
		   "POINTER_X_REGS", /* r26 - r27 */		\
		   "POINTER_Y_REGS", /* r28 - r29 */		\
		   "POINTER_Z_REGS", /* r30 - r31 */		\
		   "STACK_REG",	/* STACK */			\
		   "BASE_POINTER_REGS",	/* r28 - r31 */		\
		   "POINTER_REGS", /* r26 - r31 */		\
		   "ADDW_REGS",	/* r24 - r31 */			\
                   "SIMPLE_LD_REGS", /* r16 - r23 */            \
		   "LD_REGS",	/* r16 - r31 */			\
                   "NO_LD_REGS", /* r0 - r15 */                 \
		   "GENERAL_REGS", /* r0 - r31 */		\
		   "ALL_REGS" }

#define REG_CLASS_CONTENTS {						\
  {0x00000000,0x00000000},	/* NO_REGS */				\
  {0x00000001,0x00000000},	/* R0_REG */                            \
  {3 << REG_X,0x00000000},      /* POINTER_X_REGS, r26 - r27 */		\
  {3 << REG_Y,0x00000000},      /* POINTER_Y_REGS, r28 - r29 */		\
  {3 << REG_Z,0x00000000},      /* POINTER_Z_REGS, r30 - r31 */		\
  {0x00000000,0x00000003},	/* STACK_REG, STACK */			\
  {(3 << REG_Y) | (3 << REG_Z),						\
     0x00000000},		/* BASE_POINTER_REGS, r28 - r31 */	\
  {(3 << REG_X) | (3 << REG_Y) | (3 << REG_Z),				\
     0x00000000},		/* POINTER_REGS, r26 - r31 */		\
  {(3 << REG_X) | (3 << REG_Y) | (3 << REG_Z) | (3 << REG_W),		\
     0x00000000},		/* ADDW_REGS, r24 - r31 */		\
  {0x00ff0000,0x00000000},	/* SIMPLE_LD_REGS r16 - r23 */          \
  {(3 << REG_X)|(3 << REG_Y)|(3 << REG_Z)|(3 << REG_W)|(0xff << 16),	\
     0x00000000},	/* LD_REGS, r16 - r31 */			\
  {0x0000ffff,0x00000000},	/* NO_LD_REGS  r0 - r15 */              \
  {0xffffffff,0x00000000},	/* GENERAL_REGS, r0 - r31 */		\
  {0xffffffff,0x00000003}	/* ALL_REGS */				\
}

#define REGNO_REG_CLASS(R) avr_regno_reg_class(R)

/* The following macro defines cover classes for Integrated Register
   Allocator.  Cover classes is a set of non-intersected register
   classes covering all hard registers used for register allocation
   purpose.  Any move between two registers of a cover class should be
   cheaper than load or store of the registers.  The macro value is
   array of register classes with LIM_REG_CLASSES used as the end
   marker.  */

#define IRA_COVER_CLASSES               \
{                                       \
  GENERAL_REGS, LIM_REG_CLASSES         \
}

#define BASE_REG_CLASS (reload_completed ? BASE_POINTER_REGS : POINTER_REGS)

#define INDEX_REG_CLASS NO_REGS

#define REGNO_OK_FOR_BASE_P(r) (((r) < FIRST_PSEUDO_REGISTER		\
				 && ((r) == REG_X			\
				     || (r) == REG_Y			\
				     || (r) == REG_Z			\
				     || (r) == ARG_POINTER_REGNUM))	\
				|| (reg_renumber			\
				    && (reg_renumber[r] == REG_X	\
					|| reg_renumber[r] == REG_Y	\
					|| reg_renumber[r] == REG_Z	\
					|| (reg_renumber[r]		\
					    == ARG_POINTER_REGNUM))))

#define REGNO_OK_FOR_INDEX_P(NUM) 0

#define PREFERRED_RELOAD_CLASS(X, CLASS) preferred_reload_class(X,CLASS)

#define SMALL_REGISTER_CLASSES 1

#define CLASS_LIKELY_SPILLED_P(c) class_likely_spilled_p(c)

#define CLASS_MAX_NREGS(CLASS, MODE)   class_max_nregs (CLASS, MODE)

#define STACK_PUSH_CODE POST_DEC

#define STACK_GROWS_DOWNWARD

#define STARTING_FRAME_OFFSET 1

#define STACK_POINTER_OFFSET 1

#define FIRST_PARM_OFFSET(FUNDECL) 0

#define STACK_BOUNDARY 8

#define STACK_POINTER_REGNUM 32

#define FRAME_POINTER_REGNUM REG_Y

#define ARG_POINTER_REGNUM 34

#define STATIC_CHAIN_REGNUM 2

#define FRAME_POINTER_REQUIRED frame_pointer_required_p()

/* Offset from the frame pointer register value to the top of the stack.  */
#define FRAME_POINTER_CFA_OFFSET(FNDECL) 0

#define ELIMINABLE_REGS {					\
      {ARG_POINTER_REGNUM, FRAME_POINTER_REGNUM},		\
	{FRAME_POINTER_REGNUM, STACK_POINTER_REGNUM}		\
       ,{FRAME_POINTER_REGNUM+1,STACK_POINTER_REGNUM+1}}

#define CAN_ELIMINATE(FROM, TO) (((FROM) == ARG_POINTER_REGNUM		   \
				  && (TO) == FRAME_POINTER_REGNUM)	   \
				 || (((FROM) == FRAME_POINTER_REGNUM	   \
				      || (FROM) == FRAME_POINTER_REGNUM+1) \
				     && ! FRAME_POINTER_REQUIRED	   \
				     ))

#define INITIAL_ELIMINATION_OFFSET(FROM, TO, OFFSET)			\
     OFFSET = initial_elimination_offset (FROM, TO)

#define RETURN_ADDR_RTX(count, x) \
  gen_rtx_MEM (Pmode, memory_address (Pmode, plus_constant (tem, 1)))

/* Don't use Push rounding. expr.c: emit_single_push_insn is broken 
   for POST_DEC targets (PR27386).  */
/*#define PUSH_ROUNDING(NPUSHED) (NPUSHED)*/

#define RETURN_POPS_ARGS(FUNDECL, FUNTYPE, STACK_SIZE) 0

#define FUNCTION_ARG(CUM, MODE, TYPE, NAMED) (function_arg (&(CUM), MODE, TYPE, NAMED))

typedef struct avr_args {
  int nregs;			/* # registers available for passing */
  int regno;			/* next available register number */
} CUMULATIVE_ARGS;

#define INIT_CUMULATIVE_ARGS(CUM, FNTYPE, LIBNAME, FNDECL, N_NAMED_ARGS) \
  init_cumulative_args (&(CUM), FNTYPE, LIBNAME, FNDECL)

#define FUNCTION_ARG_ADVANCE(CUM, MODE, TYPE, NAMED)	\
  (function_arg_advance (&CUM, MODE, TYPE, NAMED))

#define FUNCTION_ARG_REGNO_P(r) function_arg_regno_p(r)

extern int avr_reg_order[];

#define RET_REGISTER avr_ret_register ()

#define LIBCALL_VALUE(MODE)  avr_libcall_value (MODE)

#define FUNCTION_VALUE_REGNO_P(N) ((int) (N) == RET_REGISTER)

#define DEFAULT_PCC_STRUCT_RETURN 0

#define EPILOGUE_USES(REGNO) avr_epilogue_uses(REGNO)

#define HAVE_POST_INCREMENT 1
#define HAVE_PRE_DECREMENT 1

#define CONSTANT_ADDRESS_P(X) CONSTANT_P (X)

#define MAX_REGS_PER_ADDRESS 1

#ifdef REG_OK_STRICT
#  define GO_IF_LEGITIMATE_ADDRESS(mode, operand, ADDR)	\
{							\
  if (legitimate_address_p (mode, operand, 1))		\
    goto ADDR;						\
}
#  else
#  define GO_IF_LEGITIMATE_ADDRESS(mode, operand, ADDR)	\
{							\
  if (legitimate_address_p (mode, operand, 0))		\
    goto ADDR;						\
}
#endif

#define REG_OK_FOR_BASE_NOSTRICT_P(X) \
  (REGNO (X) >= FIRST_PSEUDO_REGISTER || REG_OK_FOR_BASE_STRICT_P(X))

#define REG_OK_FOR_BASE_STRICT_P(X) REGNO_OK_FOR_BASE_P (REGNO (X))

#ifdef REG_OK_STRICT
#  define REG_OK_FOR_BASE_P(X) REG_OK_FOR_BASE_STRICT_P (X)
#else
#  define REG_OK_FOR_BASE_P(X) REG_OK_FOR_BASE_NOSTRICT_P (X)
#endif

#define REG_OK_FOR_INDEX_P(X) 0

#define LEGITIMIZE_ADDRESS(X, OLDX, MODE, WIN)				\
{									\
  (X) = legitimize_address (X, OLDX, MODE);				\
  if (memory_address_p (MODE, X))					\
    goto WIN;								\
}

#define XEXP_(X,Y) (X)

/* LEGITIMIZE_RELOAD_ADDRESS will allow register R26/27 to be used, where it
   is no worse than normal base pointers R28/29 and R30/31. For example:
   If base offset is greater than 63 bytes or for R++ or --R addressing.  */
   
#define LEGITIMIZE_RELOAD_ADDRESS(X, MODE, OPNUM, TYPE, IND_LEVELS, WIN)    \
do {									    \
  if (1&&(GET_CODE (X) == POST_INC || GET_CODE (X) == PRE_DEC))	    \
    {									    \
      push_reload (XEXP (X,0), XEXP (X,0), &XEXP (X,0), &XEXP (X,0),	    \
	           POINTER_REGS, GET_MODE (X),GET_MODE (X) , 0, 0,	    \
		   OPNUM, RELOAD_OTHER);				    \
      goto WIN;								    \
    }									    \
  if (GET_CODE (X) == PLUS						    \
      && REG_P (XEXP (X, 0))						    \
      && reg_equiv_constant[REGNO (XEXP (X, 0))] == 0			    \
      && GET_CODE (XEXP (X, 1)) == CONST_INT				    \
      && INTVAL (XEXP (X, 1)) >= 1)					    \
    {									    \
      int fit = INTVAL (XEXP (X, 1)) <= (64 - GET_MODE_SIZE (MODE));	    \
      if (fit)								    \
	{								    \
          if (reg_equiv_address[REGNO (XEXP (X, 0))] != 0)		    \
	    {								    \
	      int regno = REGNO (XEXP (X, 0));				    \
	      rtx mem = make_memloc (X, regno);				    \
	      push_reload (XEXP (mem,0), NULL, &XEXP (mem,0), NULL,         \
		           POINTER_REGS, Pmode, VOIDmode, 0, 0,		    \
		           1, ADDR_TYPE (TYPE));			    \
	      push_reload (mem, NULL_RTX, &XEXP (X, 0), NULL,		    \
		           BASE_POINTER_REGS, GET_MODE (X), VOIDmode, 0, 0, \
		           OPNUM, TYPE);				    \
	      goto WIN;							    \
	    }								    \
	}								    \
      else if (! (frame_pointer_needed && XEXP (X,0) == frame_pointer_rtx)) \
	{								    \
	  push_reload (X, NULL_RTX, &X, NULL,				    \
		       POINTER_REGS, GET_MODE (X), VOIDmode, 0, 0,	    \
		       OPNUM, TYPE);					    \
          goto WIN;							    \
	}								    \
    }									    \
} while(0)

#define GO_IF_MODE_DEPENDENT_ADDRESS(ADDR,LABEL)

#define LEGITIMATE_CONSTANT_P(X) 1

#define REGISTER_MOVE_COST(MODE, FROM, TO) ((FROM) == STACK_REG ? 6 \
					    : (TO) == STACK_REG ? 12 \
					    : 2)

#define MEMORY_MOVE_COST(MODE,CLASS,IN) ((MODE)==QImode ? 2 :	\
					 (MODE)==HImode ? 4 :	\
					 (MODE)==SImode ? 8 :	\
					 (MODE)==SFmode ? 8 : 16)

#define BRANCH_COST(speed_p, predictable_p) 0

#define SLOW_BYTE_ACCESS 0

#define NO_FUNCTION_CSE

#define TEXT_SECTION_ASM_OP "\t.text"

#define DATA_SECTION_ASM_OP "\t.data"

#define BSS_SECTION_ASM_OP "\t.section .bss"

/* Define the pseudo-ops used to switch to the .ctors and .dtors sections.
   There are no shared libraries on this target, and these sections are
   placed in the read-only program memory, so they are not writable.  */

#undef CTORS_SECTION_ASM_OP
#define CTORS_SECTION_ASM_OP "\t.section .ctors,\"a\",@progbits"

#undef DTORS_SECTION_ASM_OP
#define DTORS_SECTION_ASM_OP "\t.section .dtors,\"a\",@progbits"

#define TARGET_ASM_CONSTRUCTOR avr_asm_out_ctor

#define TARGET_ASM_DESTRUCTOR avr_asm_out_dtor

#define SUPPORTS_INIT_PRIORITY 0

#define JUMP_TABLES_IN_TEXT_SECTION 0

#define ASM_COMMENT_START " ; "

#define ASM_APP_ON "/* #APP */\n"

#define ASM_APP_OFF "/* #NOAPP */\n"

/* Switch into a generic section.  */
#define TARGET_ASM_NAMED_SECTION default_elf_asm_named_section
#define TARGET_ASM_INIT_SECTIONS avr_asm_init_sections

#define ASM_OUTPUT_ASCII(FILE, P, SIZE)	 gas_output_ascii (FILE,P,SIZE)

#define IS_ASM_LOGICAL_LINE_SEPARATOR(C, STR) ((C) == '\n' || ((C) == '$'))

#define ASM_OUTPUT_COMMON(STREAM, NAME, SIZE, ROUNDED)			   \
do {									   \
     fputs ("\t.comm ", (STREAM));					   \
     assemble_name ((STREAM), (NAME));					   \
     fprintf ((STREAM), ",%lu,1\n", (unsigned long)(SIZE));		   \
} while (0)

#define ASM_OUTPUT_BSS(FILE, DECL, NAME, SIZE, ROUNDED)			\
  asm_output_bss ((FILE), (DECL), (NAME), (SIZE), (ROUNDED))

#define ASM_OUTPUT_LOCAL(STREAM, NAME, SIZE, ROUNDED)			\
do {									\
     fputs ("\t.lcomm ", (STREAM));					\
     assemble_name ((STREAM), (NAME));					\
     fprintf ((STREAM), ",%d\n", (int)(SIZE));				\
} while (0)

#undef TYPE_ASM_OP
#undef SIZE_ASM_OP
#undef WEAK_ASM_OP
#define TYPE_ASM_OP	"\t.type\t"
#define SIZE_ASM_OP	"\t.size\t"
#define WEAK_ASM_OP	"\t.weak\t"
/* Define the strings used for the special svr4 .type and .size directives.
   These strings generally do not vary from one system running svr4 to
   another, but if a given system (e.g. m88k running svr) needs to use
   different pseudo-op names for these, they may be overridden in the
   file which includes this one.  */


#undef TYPE_OPERAND_FMT
#define TYPE_OPERAND_FMT	"@%s"
/* The following macro defines the format used to output the second
   operand of the .type assembler directive.  Different svr4 assemblers
   expect various different forms for this operand.  The one given here
   is just a default.  You may need to override it in your machine-
   specific tm.h file (depending upon the particulars of your assembler).  */

#define ASM_DECLARE_FUNCTION_NAME(FILE, NAME, DECL)		\
avr_asm_declare_function_name ((FILE), (NAME), (DECL))

#define ASM_DECLARE_FUNCTION_SIZE(FILE, FNAME, DECL)			\
  do {									\
    if (!flag_inhibit_size_directive)					\
      ASM_OUTPUT_MEASURED_SIZE (FILE, FNAME);				\
  } while (0)

#define ASM_DECLARE_OBJECT_NAME(FILE, NAME, DECL)			\
do {									\
  ASM_OUTPUT_TYPE_DIRECTIVE (FILE, NAME, "object");			\
  size_directive_output = 0;						\
  if (!flag_inhibit_size_directive && DECL_SIZE (DECL))			\
    {									\
      size_directive_output = 1;					\
      ASM_OUTPUT_SIZE_DIRECTIVE (FILE, NAME,				\
				 int_size_in_bytes (TREE_TYPE (DECL)));	\
    }									\
  ASM_OUTPUT_LABEL(FILE, NAME);						\
} while (0)

#undef ASM_FINISH_DECLARE_OBJECT
#define ASM_FINISH_DECLARE_OBJECT(FILE, DECL, TOP_LEVEL, AT_END)	 \
do {									 \
     const char *name = XSTR (XEXP (DECL_RTL (DECL), 0), 0);		 \
     HOST_WIDE_INT size;						 \
     if (!flag_inhibit_size_directive && DECL_SIZE (DECL)		 \
         && ! AT_END && TOP_LEVEL					 \
	 && DECL_INITIAL (DECL) == error_mark_node			 \
	 && !size_directive_output)					 \
       {								 \
	 size_directive_output = 1;					 \
	 size = int_size_in_bytes (TREE_TYPE (DECL));			 \
	 ASM_OUTPUT_SIZE_DIRECTIVE (FILE, name, size);			 \
       }								 \
   } while (0)


#define ESCAPES \
"\1\1\1\1\1\1\1\1btn\1fr\1\1\1\1\1\1\1\1\1\1\1\1\1\1\1\1\1\1\
\0\0\"\0\0\0\0\0\0\0\0\0\0\0\0\0\0\0\0\0\0\0\0\0\0\0\0\0\0\0\0\0\
\0\0\0\0\0\0\0\0\0\0\0\0\0\0\0\0\0\0\0\0\0\0\0\0\0\0\0\0\\\0\0\0\
\0\0\0\0\0\0\0\0\0\0\0\0\0\0\0\0\0\0\0\0\0\0\0\0\0\0\0\0\0\0\0\1\
\1\1\1\1\1\1\1\1\1\1\1\1\1\1\1\1\1\1\1\1\1\1\1\1\1\1\1\1\1\1\1\1\
\1\1\1\1\1\1\1\1\1\1\1\1\1\1\1\1\1\1\1\1\1\1\1\1\1\1\1\1\1\1\1\1\
\1\1\1\1\1\1\1\1\1\1\1\1\1\1\1\1\1\1\1\1\1\1\1\1\1\1\1\1\1\1\1\1\
\1\1\1\1\1\1\1\1\1\1\1\1\1\1\1\1\1\1\1\1\1\1\1\1\1\1\1\1\1\1\1\1"
/* A table of bytes codes used by the ASM_OUTPUT_ASCII and
   ASM_OUTPUT_LIMITED_STRING macros.  Each byte in the table
   corresponds to a particular byte value [0..255].  For any
   given byte value, if the value in the corresponding table
   position is zero, the given character can be output directly.
   If the table value is 1, the byte must be output as a \ooo
   octal escape.  If the tables value is anything else, then the
   byte value should be output as a \ followed by the value
   in the table.  Note that we can use standard UN*X escape
   sequences for many control characters, but we don't use
   \a to represent BEL because some svr4 assemblers (e.g. on
   the i386) don't know about that.  Also, we don't use \v
   since some versions of gas, such as 2.2 did not accept it.  */

#define STRING_LIMIT	((unsigned) 64)
#define STRING_ASM_OP	"\t.string\t"
/* Some svr4 assemblers have a limit on the number of characters which
   can appear in the operand of a .string directive.  If your assembler
   has such a limitation, you should define STRING_LIMIT to reflect that
   limit.  Note that at least some svr4 assemblers have a limit on the
   actual number of bytes in the double-quoted string, and that they
   count each character in an escape sequence as one byte.  Thus, an
   escape sequence like \377 would count as four bytes.

   If your target assembler doesn't support the .string directive, you
   should define this to zero.  */

/* Globalizing directive for a label.  */
#define GLOBAL_ASM_OP ".global\t"

#define SET_ASM_OP	"\t.set\t"

#define ASM_WEAKEN_LABEL(FILE, NAME)	\
  do					\
    {					\
      fputs ("\t.weak\t", (FILE));	\
      assemble_name ((FILE), (NAME));	\
      fputc ('\n', (FILE));		\
    }					\
  while (0)

#define SUPPORTS_WEAK 1

#define ASM_GENERATE_INTERNAL_LABEL(STRING, PREFIX, NUM)	\
sprintf (STRING, "*.%s%lu", PREFIX, (unsigned long)(NUM))

#define HAS_INIT_SECTION 1

#define REGISTER_NAMES {				\
  "r0","r1","r2","r3","r4","r5","r6","r7",		\
    "r8","r9","r10","r11","r12","r13","r14","r15",	\
    "r16","r17","r18","r19","r20","r21","r22","r23",	\
    "r24","r25","r26","r27","r28","r29","r30","r31",	\
    "__SP_L__","__SP_H__","argL","argH"}

#define FINAL_PRESCAN_INSN(insn, operand, nop) final_prescan_insn (insn, operand,nop)

#define PRINT_OPERAND(STREAM, X, CODE) print_operand (STREAM, X, CODE)

#define PRINT_OPERAND_PUNCT_VALID_P(CODE) ((CODE) == '~' || (CODE) == '!')

#define PRINT_OPERAND_ADDRESS(STREAM, X) print_operand_address(STREAM, X)

#define USER_LABEL_PREFIX ""

#define ASSEMBLER_DIALECT AVR_HAVE_MOVW

#define ASM_OUTPUT_REG_PUSH(STREAM, REGNO)	\
{						\
  gcc_assert (REGNO < 32);			\
  fprintf (STREAM, "\tpush\tr%d", REGNO);	\
}

#define ASM_OUTPUT_REG_POP(STREAM, REGNO)	\
{						\
  gcc_assert (REGNO < 32);			\
  fprintf (STREAM, "\tpop\tr%d", REGNO);	\
}

#define ASM_OUTPUT_ADDR_VEC_ELT(STREAM, VALUE)		\
  avr_output_addr_vec_elt(STREAM, VALUE)

#define ASM_OUTPUT_CASE_LABEL(STREAM, PREFIX, NUM, TABLE) \
  (switch_to_section (progmem_section), \
   (*targetm.asm_out.internal_label) (STREAM, PREFIX, NUM))

#define ASM_OUTPUT_SKIP(STREAM, N)		\
fprintf (STREAM, "\t.skip %lu,0\n", (unsigned long)(N))

#define ASM_OUTPUT_ALIGN(STREAM, POWER)			\
  do {							\
      if ((POWER) > 1)					\
          fprintf (STREAM, "\t.p2align\t%d\n", POWER);	\
  } while (0)

#define CASE_VECTOR_MODE HImode

extern int avr_case_values_threshold;

#define CASE_VALUES_THRESHOLD avr_case_values_threshold

#undef WORD_REGISTER_OPERATIONS

#define MOVE_MAX 4

#define TRULY_NOOP_TRUNCATION(OUTPREC, INPREC) 1

#define Pmode HImode

#define FUNCTION_MODE HImode

#define DOLLARS_IN_IDENTIFIERS 0

#define NO_DOLLAR_IN_LABEL 1

#define TRAMPOLINE_TEMPLATE(FILE) \
  internal_error ("trampolines not supported")

#define TRAMPOLINE_SIZE 4

#define INITIALIZE_TRAMPOLINE(TRAMP, FNADDR, CXT)			      \
{									      \
  emit_move_insn (gen_rtx_MEM (HImode, plus_constant ((TRAMP), 2)), CXT);    \
  emit_move_insn (gen_rtx_MEM (HImode, plus_constant ((TRAMP), 6)), FNADDR); \
}
/* Store in cc_status the expressions
   that the condition codes will describe
   after execution of an instruction whose pattern is EXP.
   Do not alter them if the instruction would not alter the cc's.  */

#define NOTICE_UPDATE_CC(EXP, INSN) notice_update_cc(EXP, INSN)

/* The add insns don't set overflow in a usable way.  */
#define CC_OVERFLOW_UNUSABLE 01000
/* The mov,and,or,xor insns don't set carry.  That's ok though as the
   Z bit is all we need when doing unsigned comparisons on the result of
   these insns (since they're always with 0).  However, conditions.h has
   CC_NO_OVERFLOW defined for this purpose.  Rename it to something more
   understandable.  */
#define CC_NO_CARRY CC_NO_OVERFLOW


/* Output assembler code to FILE to increment profiler label # LABELNO
   for profiling a function entry.  */

#define FUNCTION_PROFILER(FILE, LABELNO)  \
  fprintf (FILE, "/* profiler %d */", (LABELNO))

#define ADJUST_INSN_LENGTH(INSN, LENGTH) (LENGTH =\
					  adjust_insn_length (INSN, LENGTH))

#define CPP_SPEC "%{posix:-D_POSIX_SOURCE}"

#define CC1_SPEC "%{profile:-p}"

#define CC1PLUS_SPEC "%{!frtti:-fno-rtti} \
    %{!fenforce-eh-specs:-fno-enforce-eh-specs} \
    %{!fexceptions:-fno-exceptions}"
/* A C string constant that tells the GCC driver program options to
   pass to `cc1plus'.  */

#define ASM_SPEC "%{mmcu=avr25:-mmcu=avr2;mmcu=avr35:-mmcu=avr3;mmcu=avr31:-mmcu=avr3;mmcu=avr51:-mmcu=avr5;\
mmcu=*:-mmcu=%*}"

#define LINK_SPEC "\
%{mrelax:--relax\
         %{mpmem-wrap-around:%{mmcu=at90usb8*:--pmem-wrap-around=8k}\
                             %{mmcu=atmega16*:--pmem-wrap-around=16k}\
                             %{mmcu=atmega32*|\
                               mmcu=at90can32*:--pmem-wrap-around=32k}\
                             %{mmcu=atmega64*|\
                               mmcu=at90can64*|\
                               mmcu=at90usb64*:--pmem-wrap-around=64k}}}\
%{!mmcu*: -m avr2}\
%{mmcu=at90s1200|\
  mmcu=attiny11|\
  mmcu=attiny12|\
  mmcu=attiny15|\
  mmcu=attiny28: -m avr1}\
%{mmcu=attiny22|\
  mmcu=attiny26|\
  mmcu=at90s2*|\
  mmcu=at90s4*|\
  mmcu=at90s8*|\
  mmcu=at90c8*|\
  mmcu=at86rf401|\
  mmcu=ata6289|\
  mmcu=attiny13*|\
  mmcu=attiny2313|\
  mmcu=attiny24|\
  mmcu=attiny25|\
  mmcu=attiny261|\
  mmcu=attiny4*|\
  mmcu=attiny8*: -m avr2}\
%{mmcu=atmega103|\
  mmcu=at43*|\
  mmcu=at76*|\
  mmcu=at90usb82|\
  mmcu=at90usb162|\
  mmcu=attiny16*|\
  mmcu=attiny32*: -m avr3}\
%{mmcu=atmega8*|\
<<<<<<< HEAD
  mmcu=atmega48|\
  mmcu=at90pwm*:-m avr4}\
=======
  mmcu=atmega4*|\
  mmcu=at90pwm1|\
  mmcu=at90pwm2|\
  mmcu=at90pwm2b|\
  mmcu=at90pwm3|\
  mmcu=at90pwm3b|\
  mmcu=at90pwm81: -m avr4}\
>>>>>>> 42bae686
%{mmcu=atmega16*|\
  mmcu=atmega32*|\
  mmcu=atmega406|\
  mmcu=atmega64*|\
  mmcu=atmega128*|\
  mmcu=at90can*|\
  mmcu=at90pwm216|\
  mmcu=at90pwm316|\
  mmcu=at90scr100|\
  mmcu=at90usb64*|\
  mmcu=at90usb128*|\
  mmcu=at94k|\
  mmcu=m3000*|\
  mmcu=m3001*: -m avr5}\
%{mmcu=atmega256*:-m avr6}\
%{mmcu=atmega324*|\
  mmcu=atmega325*|\
<<<<<<< HEAD
=======
  mmcu=atmega328p|\
>>>>>>> 42bae686
  mmcu=atmega329*|\
  mmcu=atmega406|\
  mmcu=atmega48*|\
  mmcu=atmega88*|\
  mmcu=atmega64|\
  mmcu=atmega644*|\
  mmcu=atmega645*|\
  mmcu=atmega649*|\
  mmcu=atmega128|\
  mmcu=atmega1284p|\
  mmcu=atmega162|\
  mmcu=atmega164*|\
  mmcu=atmega165*|\
  mmcu=atmega168*|\
  mmcu=atmega169*|\
<<<<<<< HEAD
  mmcu=atmega8hva|\
  mmcu=atmega16hva|\
=======
  mmcu=atmega4hv*|\
  mmcu=atmega8hv*|\
  mmcu=atmega16hv*|\
  mmcu=atmega32hv*|\
  mmcu=attiny48|\
  mmcu=attiny88|\
  mmcu=attiny87|\
  mmcu=attiny167|\
  mmcu=attiny327|\
>>>>>>> 42bae686
  mmcu=at90can*|\
  mmcu=at90pwm*|\
  mmcu=atmega8c1|\
  mmcu=atmega16c1|\
  mmcu=atmega32c1|\
  mmcu=atmega64c1|\
  mmcu=atmega8m1|\
  mmcu=atmega16m1|\
  mmcu=atmega32m1|\
  mmcu=atmega64m1|\
  mmcu=atmega16u4|\
  mmcu=atmega32u*|\
  mmcu=at90scr100|\
  mmcu=ata6289|\
  mmcu=at90usb*: -Tdata 0x800100}\
%{mmcu=atmega640|\
  mmcu=atmega1280|\
  mmcu=atmega1281|\
  mmcu=atmega256*|\
  mmcu=atmega128rfa1: -Tdata 0x800200}\
%{mmcu=m3000*|\
  mmcu=m3001*: -Tdata 0x801000}"

#define LIB_SPEC \
  "%{!mmcu=at90s1*:%{!mmcu=attiny11:%{!mmcu=attiny12:%{!mmcu=attiny15:%{!mmcu=attiny28: -lc }}}}}"

#define LIBSTDCXX "-lgcc"
/* No libstdc++ for now.  Empty string doesn't work.  */

#define LIBGCC_SPEC \
  "%{!mmcu=at90s1*:%{!mmcu=attiny11:%{!mmcu=attiny12:%{!mmcu=attiny15:%{!mmcu=attiny28: -lgcc }}}}}"

#define STARTFILE_SPEC "%(crt_binutils)"

#define ENDFILE_SPEC ""

#define CRT_BINUTILS_SPECS "\
%{mmcu=at90s1200|mmcu=avr1:crts1200.o%s} \
%{mmcu=attiny11:crttn11.o%s} \
%{mmcu=attiny12:crttn12.o%s} \
%{mmcu=attiny15:crttn15.o%s} \
%{mmcu=attiny28:crttn28.o%s} \
%{!mmcu*|mmcu=at90s8515|mmcu=avr2:crts8515.o%s} \
%{mmcu=at90s2313:crts2313.o%s} \
%{mmcu=at90s2323:crts2323.o%s} \
%{mmcu=at90s2333:crts2333.o%s} \
%{mmcu=at90s2343:crts2343.o%s} \
%{mmcu=attiny22:crttn22.o%s} \
%{mmcu=attiny26:crttn26.o%s} \
%{mmcu=at90s4433:crts4433.o%s} \
%{mmcu=at90s4414:crts4414.o%s} \
%{mmcu=at90s4434:crts4434.o%s} \
%{mmcu=at90c8534:crtc8534.o%s} \
%{mmcu=at90s8535:crts8535.o%s} \
%{mmcu=at86rf401:crt86401.o%s} \
%{mmcu=attiny13:crttn13.o%s} \
%{mmcu=attiny13a:crttn13a.o%s} \
%{mmcu=attiny2313|mmcu=avr25:crttn2313.o%s} \
%{mmcu=attiny24:crttn24.o%s} \
%{mmcu=attiny44:crttn44.o%s} \
%{mmcu=attiny84:crttn84.o%s} \
%{mmcu=attiny25:crttn25.o%s} \
%{mmcu=attiny45:crttn45.o%s} \
%{mmcu=attiny85:crttn85.o%s} \
%{mmcu=attiny261:crttn261.o%s} \
%{mmcu=attiny461:crttn461.o%s} \
%{mmcu=attiny861:crttn861.o%s} \
%{mmcu=attiny43u:crttn43u.o%s} \
%{mmcu=attiny87:crttn87.o%s} \
%{mmcu=attiny48:crttn48.o%s} \
%{mmcu=attiny88:crttn88.o%s} \
%{mmcu=ata6289:crta6289.o%s} \
%{mmcu=at43usb355|mmcu=avr3:crt43355.o%s} \
%{mmcu=at76c711:crt76711.o%s} \
%{mmcu=atmega103|mmcu=avr31:crtm103.o%s} \
%{mmcu=at43usb320:crt43320.o%s} \
%{mmcu=at90usb162|mmcu=avr35:crtusb162.o%s} \
%{mmcu=at90usb82:crtusb82.o%s} \
%{mmcu=attiny167:crttn167.o%s} \
%{mmcu=attiny327:crttn327.o%s} \
%{mmcu=atmega8|mmcu=avr4:crtm8.o%s} \
%{mmcu=atmega48:crtm48.o%s} \
%{mmcu=atmega48p:crtm48p.o%s} \
%{mmcu=atmega88:crtm88.o%s} \
%{mmcu=atmega88p:crtm88p.o%s} \
%{mmcu=atmega8515:crtm8515.o%s} \
%{mmcu=atmega8535:crtm8535.o%s} \
%{mmcu=atmega8c1:crtm8c1.o%s} \
%{mmcu=atmega8m1:crtm8m1.o%s} \
%{mmcu=at90pwm1:crt90pwm1.o%s} \
%{mmcu=at90pwm2:crt90pwm2.o%s} \
%{mmcu=at90pwm2b:crt90pwm2b.o%s} \
%{mmcu=at90pwm3:crt90pwm3.o%s} \
%{mmcu=at90pwm3b:crt90pwm3b.o%s} \
%{mmcu=at90pwm81:crt90pwm81.o%s} \
%{mmcu=atmega16:crtm16.o%s} \
%{mmcu=atmega161|mmcu=avr5:crtm161.o%s} \
%{mmcu=atmega162:crtm162.o%s} \
%{mmcu=atmega163:crtm163.o%s} \
%{mmcu=atmega164p:crtm164p.o%s} \
%{mmcu=atmega165:crtm165.o%s} \
%{mmcu=atmega165p:crtm165p.o%s} \
%{mmcu=atmega168:crtm168.o%s} \
%{mmcu=atmega168p:crtm168p.o%s} \
%{mmcu=atmega169:crtm169.o%s} \
%{mmcu=atmega169p:crtm169p.o%s} \
%{mmcu=atmega32:crtm32.o%s} \
%{mmcu=atmega323:crtm323.o%s} \
%{mmcu=atmega324p:crtm324p.o%s} \
%{mmcu=atmega325:crtm325.o%s} \
%{mmcu=atmega325p:crtm325p.o%s} \
%{mmcu=atmega3250:crtm3250.o%s} \
%{mmcu=atmega3250p:crtm3250p.o%s} \
<<<<<<< HEAD
=======
%{mmcu=atmega328p:crtm328p.o%s} \
>>>>>>> 42bae686
%{mmcu=atmega329:crtm329.o%s} \
%{mmcu=atmega329p:crtm329p.o%s} \
%{mmcu=atmega3290:crtm3290.o%s} \
%{mmcu=atmega3290p:crtm3290p.o%s} \
%{mmcu=atmega406:crtm406.o%s} \
%{mmcu=atmega64:crtm64.o%s} \
%{mmcu=atmega640:crtm640.o%s} \
%{mmcu=atmega644:crtm644.o%s} \
%{mmcu=atmega644p:crtm644p.o%s} \
%{mmcu=atmega645:crtm645.o%s} \
%{mmcu=atmega6450:crtm6450.o%s} \
%{mmcu=atmega649:crtm649.o%s} \
%{mmcu=atmega6490:crtm6490.o%s} \
<<<<<<< HEAD
%{mmcu=atmega128:crtm128.o%s} \
%{mmcu=atmega1280:crtm1280.o%s} \
%{mmcu=atmega1281:crtm1281.o%s} \
%{mmcu=atmega8hva:crtm8hva.o%s} \
%{mmcu=atmega16hva:crtm16hva.o%s} \
%{mmcu=at90can32:crtcan32.o%s} \
%{mmcu=at90can64:crtcan64.o%s} \
%{mmcu=at90can128:crtcan128.o%s} \
%{mmcu=at90usb82:crtusb82.o%s} \
%{mmcu=at90usb162:crtusb162.o%s} \
=======
%{mmcu=atmega8hva:crtm8hva.o%s} \
%{mmcu=atmega16hva:crtm16hva.o%s} \
%{mmcu=atmega16hvb:crtm16hvb.o%s} \
%{mmcu=atmega32hvb:crtm32hvb.o%s} \
%{mmcu=atmega4hvd:crtm4hvd.o%s} \
%{mmcu=atmega8hvd:crtm8hvd.o%s} \
%{mmcu=at90can32:crtcan32.o%s} \
%{mmcu=at90can64:crtcan64.o%s} \
%{mmcu=at90pwm216:crt90pwm216.o%s} \
%{mmcu=at90pwm316:crt90pwm316.o%s} \
%{mmcu=atmega16c1:crtm16c1.o%s} \
%{mmcu=atmega32c1:crtm32c1.o%s} \
%{mmcu=atmega64c1:crtm64c1.o%s} \
%{mmcu=atmega16m1:crtm16m1.o%s} \
%{mmcu=atmega32m1:crtm32m1.o%s} \
%{mmcu=atmega64m1:crtm64m1.o%s} \
%{mmcu=atmega16u4:crtm16u4.o%s} \
%{mmcu=atmega32u4:crtm32u4.o%s} \
%{mmcu=atmega32u6:crtm32u6.o%s} \
%{mmcu=at90scr100:crt90scr100.o%s} \
>>>>>>> 42bae686
%{mmcu=at90usb646:crtusb646.o%s} \
%{mmcu=at90usb647:crtusb647.o%s} \
%{mmcu=at94k:crtat94k.o%s} \
%{mmcu=atmega128|mmcu=avr51:crtm128.o%s} \
%{mmcu=atmega1280:crtm1280.o%s} \
%{mmcu=atmega1281:crtm1281.o%s} \
%{mmcu=atmega1284p:crtm1284p.o%s} \
%{mmcu=at90can128:crtcan128.o%s} \
%{mmcu=atmega128rfa1:crtm128rfa1.o%s} \
%{mmcu=at90usb1286:crtusb1286.o%s} \
%{mmcu=at90usb1287:crtusb1287.o%s} \
%{mmcu=m3000f:crtm3000f.o%s} \
%{mmcu=m3000s:crtm3000s.o%s} \
%{mmcu=m3001b:crtm3001b.o%s} \
%{mmcu=atmega2560|mmcu=avr6:crtm2560.o%s} \
%{mmcu=atmega2561:crtm2561.o%s}"

#define EXTRA_SPECS {"crt_binutils", CRT_BINUTILS_SPECS},

/* This is the default without any -mmcu=* option (AT90S*).  */
#define MULTILIB_DEFAULTS { "mmcu=avr2" }

/* This is undefined macro for collect2 disabling */
#define LINKER_NAME "ld"

#define TEST_HARD_REG_CLASS(CLASS, REGNO) \
  TEST_HARD_REG_BIT (reg_class_contents[ (int) (CLASS)], REGNO)

/* Note that the other files fail to use these
   in some of the places where they should.  */

#if defined(__STDC__) || defined(ALMOST_STDC)
#define AS2(a,b,c) #a " " #b "," #c
#define AS2C(b,c) " " #b "," #c
#define AS3(a,b,c,d) #a " " #b "," #c "," #d
#define AS1(a,b) #a " " #b
#else
#define AS1(a,b) "a	b"
#define AS2(a,b,c) "a	b,c"
#define AS2C(b,c) " b,c"
#define AS3(a,b,c,d) "a	b,c,d"
#endif
#define OUT_AS1(a,b) output_asm_insn (AS1(a,b), operands)
#define OUT_AS2(a,b,c) output_asm_insn (AS2(a,b,c), operands)
#define CR_TAB "\n\t"

#define PREFERRED_DEBUGGING_TYPE DBX_DEBUG

#define DWARF2_DEBUGGING_INFO 1

#define DWARF2_ADDR_SIZE 4

<<<<<<< HEAD
#define OBJECT_FORMAT_ELF
=======
#define OBJECT_FORMAT_ELF

#define HARD_REGNO_RENAME_OK(OLD_REG, NEW_REG) \
  avr_hard_regno_rename_ok (OLD_REG, NEW_REG)

/* A C structure for machine-specific, per-function data.
   This is added to the cfun structure.  */
struct machine_function GTY(())
{
  /* 'true' - if the current function is a leaf function.  */
  int is_leaf;

  /* 'true' - if current function is a naked function.  */
  int is_naked;

  /* 'true' - if current function is an interrupt function 
     as specified by the "interrupt" attribute.  */
  int is_interrupt;

  /* 'true' - if current function is a signal function 
     as specified by the "signal" attribute.  */
  int is_signal;
  
  /* 'true' - if current function is a 'task' function 
     as specified by the "OS_task" attribute.  */
  int is_OS_task;

  /* 'true' - if current function is a 'main' function 
     as specified by the "OS_main" attribute.  */
  int is_OS_main;
};
>>>>>>> 42bae686
<|MERGE_RESOLUTION|>--- conflicted
+++ resolved
@@ -1,12 +1,7 @@
 /* Definitions of target machine for GNU compiler,
    for ATMEL AVR at90s8515, ATmega103/103L, ATmega603/603L microcontrollers.
-<<<<<<< HEAD
-   Copyright (C) 1998, 1999, 2000, 2001, 2002, 2003, 2004, 2005, 2006, 2007
-   Free Software Foundation, Inc.
-=======
    Copyright (C) 1998, 1999, 2000, 2001, 2002, 2003, 2004, 2005, 2006, 2007, 
    2008, 2009 Free Software Foundation, Inc.
->>>>>>> 42bae686
    Contributed by Denis Chertykov (denisc@overta.ru)
 
 This file is part of GCC.
@@ -78,14 +73,6 @@
 	}					\
       if (avr_current_arch->asm_only)		\
 	builtin_define ("__AVR_ASM_ONLY__");	\
-<<<<<<< HEAD
-      if (avr_enhanced_p)			\
-	builtin_define ("__AVR_ENHANCED__");	\
-      if (avr_enhanced_p)			\
-	builtin_define ("__AVR_HAVE_MUL__");	\
-      if (avr_mega_p)				\
-	builtin_define ("__AVR_MEGA__");	\
-=======
       if (avr_current_arch->have_mul)		\
 	{					\
 	  builtin_define ("__AVR_ENHANCED__");	\
@@ -105,7 +92,6 @@
         {					\
 	  builtin_define ("__AVR_2_BYTE_PC__");	\
 	}					\
->>>>>>> 42bae686
       if (TARGET_NO_INTERRUPTS)			\
 	builtin_define ("__NO_INTERRUPTS__");	\
     }						\
@@ -161,11 +147,8 @@
 /* No data type wants to be aligned rounder than this.  */
 #define BIGGEST_ALIGNMENT 8
 
-<<<<<<< HEAD
-=======
 #define MAX_OFILE_ALIGNMENT (32768 * 8)
 
->>>>>>> 42bae686
 #define TARGET_VTABLE_ENTRY_ALIGN 8
 
 #define STRICT_ALIGNMENT 0
@@ -856,10 +839,6 @@
   mmcu=attiny16*|\
   mmcu=attiny32*: -m avr3}\
 %{mmcu=atmega8*|\
-<<<<<<< HEAD
-  mmcu=atmega48|\
-  mmcu=at90pwm*:-m avr4}\
-=======
   mmcu=atmega4*|\
   mmcu=at90pwm1|\
   mmcu=at90pwm2|\
@@ -867,7 +846,6 @@
   mmcu=at90pwm3|\
   mmcu=at90pwm3b|\
   mmcu=at90pwm81: -m avr4}\
->>>>>>> 42bae686
 %{mmcu=atmega16*|\
   mmcu=atmega32*|\
   mmcu=atmega406|\
@@ -885,10 +863,7 @@
 %{mmcu=atmega256*:-m avr6}\
 %{mmcu=atmega324*|\
   mmcu=atmega325*|\
-<<<<<<< HEAD
-=======
   mmcu=atmega328p|\
->>>>>>> 42bae686
   mmcu=atmega329*|\
   mmcu=atmega406|\
   mmcu=atmega48*|\
@@ -904,10 +879,6 @@
   mmcu=atmega165*|\
   mmcu=atmega168*|\
   mmcu=atmega169*|\
-<<<<<<< HEAD
-  mmcu=atmega8hva|\
-  mmcu=atmega16hva|\
-=======
   mmcu=atmega4hv*|\
   mmcu=atmega8hv*|\
   mmcu=atmega16hv*|\
@@ -917,7 +888,6 @@
   mmcu=attiny87|\
   mmcu=attiny167|\
   mmcu=attiny327|\
->>>>>>> 42bae686
   mmcu=at90can*|\
   mmcu=at90pwm*|\
   mmcu=atmega8c1|\
@@ -1031,10 +1001,7 @@
 %{mmcu=atmega325p:crtm325p.o%s} \
 %{mmcu=atmega3250:crtm3250.o%s} \
 %{mmcu=atmega3250p:crtm3250p.o%s} \
-<<<<<<< HEAD
-=======
 %{mmcu=atmega328p:crtm328p.o%s} \
->>>>>>> 42bae686
 %{mmcu=atmega329:crtm329.o%s} \
 %{mmcu=atmega329p:crtm329p.o%s} \
 %{mmcu=atmega3290:crtm3290.o%s} \
@@ -1048,18 +1015,6 @@
 %{mmcu=atmega6450:crtm6450.o%s} \
 %{mmcu=atmega649:crtm649.o%s} \
 %{mmcu=atmega6490:crtm6490.o%s} \
-<<<<<<< HEAD
-%{mmcu=atmega128:crtm128.o%s} \
-%{mmcu=atmega1280:crtm1280.o%s} \
-%{mmcu=atmega1281:crtm1281.o%s} \
-%{mmcu=atmega8hva:crtm8hva.o%s} \
-%{mmcu=atmega16hva:crtm16hva.o%s} \
-%{mmcu=at90can32:crtcan32.o%s} \
-%{mmcu=at90can64:crtcan64.o%s} \
-%{mmcu=at90can128:crtcan128.o%s} \
-%{mmcu=at90usb82:crtusb82.o%s} \
-%{mmcu=at90usb162:crtusb162.o%s} \
-=======
 %{mmcu=atmega8hva:crtm8hva.o%s} \
 %{mmcu=atmega16hva:crtm16hva.o%s} \
 %{mmcu=atmega16hvb:crtm16hvb.o%s} \
@@ -1080,7 +1035,6 @@
 %{mmcu=atmega32u4:crtm32u4.o%s} \
 %{mmcu=atmega32u6:crtm32u6.o%s} \
 %{mmcu=at90scr100:crt90scr100.o%s} \
->>>>>>> 42bae686
 %{mmcu=at90usb646:crtusb646.o%s} \
 %{mmcu=at90usb647:crtusb647.o%s} \
 %{mmcu=at94k:crtat94k.o%s} \
@@ -1133,9 +1087,6 @@
 
 #define DWARF2_ADDR_SIZE 4
 
-<<<<<<< HEAD
-#define OBJECT_FORMAT_ELF
-=======
 #define OBJECT_FORMAT_ELF
 
 #define HARD_REGNO_RENAME_OK(OLD_REG, NEW_REG) \
@@ -1166,5 +1117,4 @@
   /* 'true' - if current function is a 'main' function 
      as specified by the "OS_main" attribute.  */
   int is_OS_main;
-};
->>>>>>> 42bae686
+};
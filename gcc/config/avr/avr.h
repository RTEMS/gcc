--- conflicted
+++ resolved
@@ -757,13 +757,7 @@
   mmcu=at76*:-m avr3}\
 %{mmcu=atmega8*|\
   mmcu=atmega48|\
-<<<<<<< HEAD
-  mmcu=at90pwm1|\
-  mmcu=at90pwm2|\
-  mmcu=at90pwm3:-m avr4}\
-=======
   mmcu=at90pwm*:-m avr4}\
->>>>>>> 1177f497
 %{mmcu=atmega16*|\
   mmcu=atmega32*|\
   mmcu=atmega406|\
@@ -928,9 +922,6 @@
 
 #define DWARF2_DEBUGGING_INFO 1
 
-<<<<<<< HEAD
-=======
 #define DWARF2_ADDR_SIZE 4
 
->>>>>>> 1177f497
 #define OBJECT_FORMAT_ELF
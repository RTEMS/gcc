/* Definitions of target machine for GNU compiler,
   for ATMEL AVR at90s8515, ATmega103/103L, ATmega603/603L microcontrollers.
   Copyright (C) 1998, 1999, 2000, 2001, 2002, 2003, 2004, 2005, 2006, 2007, 
   2008, 2009, 2010, 2011
   Free Software Foundation, Inc.
   Contributed by Denis Chertykov (chertykov@gmail.com)

This file is part of GCC.

GCC is free software; you can redistribute it and/or modify
it under the terms of the GNU General Public License as published by
the Free Software Foundation; either version 3, or (at your option)
any later version.

GCC is distributed in the hope that it will be useful,
but WITHOUT ANY WARRANTY; without even the implied warranty of
MERCHANTABILITY or FITNESS FOR A PARTICULAR PURPOSE.  See the
GNU General Public License for more details.

You should have received a copy of the GNU General Public License
along with GCC; see the file COPYING3.  If not see
<http://www.gnu.org/licenses/>.  */

/* Names to predefine in the preprocessor for this target machine.  */

struct base_arch_s
{
  /* Assembler only.  */
  int asm_only;

  /* Core have 'MUL*' instructions.  */
  int have_mul;

  /* Core have 'CALL' and 'JMP' instructions.  */
  int have_jmp_call;

  /* Core have 'MOVW' and 'LPM Rx,Z' instructions.  */
  int have_movw_lpmx;

  /* Core have 'ELPM' instructions.  */
  int have_elpm;

  /* Core have 'ELPM Rx,Z' instructions.  */
  int have_elpmx;

  /* Core have 'EICALL' and 'EIJMP' instructions.  */
  int have_eijmp_eicall;

  /* Reserved for xmega architecture.  */
  int reserved;

  /* Reserved for xmega architecture.  */
  int reserved2;
  
  /* Default start of data section address for architecture.  */
  int default_data_section_start;

  /* Offset between SFR address and RAM address:
     SFR-address = RAM-address - sfr_offset  */
  int sfr_offset;

  /* Number of 64k segments in the flash.  */
  int n_segments;

  const char *const macro;
  
  /* Architecture name.  */
  const char *const arch_name;  
};

/* These names are used as the index into the avr_arch_types[] table 
   above.  */

enum avr_arch
{
  ARCH_UNKNOWN,
  ARCH_AVR1,
  ARCH_AVR2,
  ARCH_AVR25,
  ARCH_AVR3,
  ARCH_AVR31,
  ARCH_AVR35,
  ARCH_AVR4,
  ARCH_AVR5,
  ARCH_AVR51,
  ARCH_AVR6
};

struct mcu_type_s {
  /* Device name.  */
  const char *const name;
  
  /* Index in avr_arch_types[].  */
  int arch; 
  
  /* Must lie outside user's namespace.  NULL == no macro.  */
  const char *const macro;
  
  /* Stack pointer have 8 bits width.  */
  int short_sp;
  
  /* Some AVR devices have a core erratum when skipping a 2-word instruction.
     Skip instructions are:  SBRC, SBRS, SBIC, SBIS, CPSE.
     Problems will occur with return address is IRQ executes during the
     skip sequence.

     A support ticket from Atmel returned the following information:

         Subject: (ATTicket:644469) On AVR skip-bug core Erratum
         From: avr@atmel.com                    Date: 2011-07-27
         (Please keep the subject when replying to this mail)

         This errata exists only in AT90S8515 and ATmega103 devices.

         For information please refer the following respective errata links
            http://www.atmel.com/dyn/resources/prod_documents/doc2494.pdf
            http://www.atmel.com/dyn/resources/prod_documents/doc1436.pdf  */

  /* Core Erratum:  Must not skip 2-word instruction.  */
  int errata_skip;
  
  /* Start of data section.  */
  int data_section_start;
  
  /* Name of device library.  */
  const char *const library_name; 
};

/* Preprocessor macros to define depending on MCU type.  */
extern const char *avr_extra_arch_macro;
extern const struct base_arch_s *avr_current_arch;
extern const struct mcu_type_s *avr_current_device;
extern const struct mcu_type_s avr_mcu_types[];
extern const struct base_arch_s avr_arch_types[];

typedef struct
{
  /* Id of the address space as used in c_register_addr_space */
  unsigned char id;

  /* Flavour of memory: 0 = RAM, 1 = Flash */
  int memory_class;

  /* Width of pointer (in bytes) */
  int pointer_size;

  /* Name of the address space as visible to the user */
  const char *name;

  /* Segment (i.e. 64k memory chunk) number.  */
  int segment;
} avr_addrspace_t;

extern const avr_addrspace_t avr_addrspace[];

/* Known address spaces */

enum
  {
    ADDR_SPACE_RAM,
    ADDR_SPACE_FLASH,
    ADDR_SPACE_FLASH1,
    ADDR_SPACE_FLASH2,
    ADDR_SPACE_FLASH3,
    ADDR_SPACE_FLASH4,
    ADDR_SPACE_FLASH5,
    ADDR_SPACE_MEMX
  };

#define TARGET_CPU_CPP_BUILTINS()	avr_cpu_cpp_builtins (pfile)

#define AVR_HAVE_JMP_CALL (avr_current_arch->have_jmp_call && !TARGET_SHORT_CALLS)
#define AVR_HAVE_MUL (avr_current_arch->have_mul)
#define AVR_HAVE_MOVW (avr_current_arch->have_movw_lpmx)
#define AVR_HAVE_LPMX (avr_current_arch->have_movw_lpmx)
#define AVR_HAVE_ELPM (avr_current_arch->have_elpm)
#define AVR_HAVE_ELPMX (avr_current_arch->have_elpmx)
#define AVR_HAVE_RAMPZ (avr_current_arch->have_elpm)
#define AVR_HAVE_EIJMP_EICALL (avr_current_arch->have_eijmp_eicall)
#define AVR_HAVE_8BIT_SP (avr_current_device->short_sp || TARGET_TINY_STACK)

#define AVR_2_BYTE_PC (!AVR_HAVE_EIJMP_EICALL)
#define AVR_3_BYTE_PC (AVR_HAVE_EIJMP_EICALL)

#define BITS_BIG_ENDIAN 0
#define BYTES_BIG_ENDIAN 0
#define WORDS_BIG_ENDIAN 0

#ifdef IN_LIBGCC2
/* This is to get correct SI and DI modes in libgcc2.c (32 and 64 bits).  */
#define UNITS_PER_WORD 4
#else
/* Width of a word, in units (bytes).  */
#define UNITS_PER_WORD 1
#endif

#define POINTER_SIZE 16


/* Maximum sized of reasonable data type
   DImode or Dfmode ...  */
#define MAX_FIXED_MODE_SIZE 32

#define PARM_BOUNDARY 8

#define FUNCTION_BOUNDARY 8

#define EMPTY_FIELD_BOUNDARY 8

/* No data type wants to be aligned rounder than this.  */
#define BIGGEST_ALIGNMENT 8

#define TARGET_VTABLE_ENTRY_ALIGN 8

#define STRICT_ALIGNMENT 0

#define INT_TYPE_SIZE (TARGET_INT8 ? 8 : 16)
#define SHORT_TYPE_SIZE (INT_TYPE_SIZE == 8 ? INT_TYPE_SIZE : 16)
#define LONG_TYPE_SIZE (INT_TYPE_SIZE == 8 ? 16 : 32)
#define LONG_LONG_TYPE_SIZE (INT_TYPE_SIZE == 8 ? 32 : 64)
#define FLOAT_TYPE_SIZE 32
#define DOUBLE_TYPE_SIZE 32
#define LONG_DOUBLE_TYPE_SIZE 32

#define DEFAULT_SIGNED_CHAR 1

#define SIZE_TYPE (INT_TYPE_SIZE == 8 ? "long unsigned int" : "unsigned int")
#define PTRDIFF_TYPE (INT_TYPE_SIZE == 8 ? "long int" :"int")

#define WCHAR_TYPE_SIZE 16

#define FIRST_PSEUDO_REGISTER 36

#define FIXED_REGISTERS {\
  1,1,/* r0 r1 */\
  0,0,/* r2 r3 */\
  0,0,/* r4 r5 */\
  0,0,/* r6 r7 */\
  0,0,/* r8 r9 */\
  0,0,/* r10 r11 */\
  0,0,/* r12 r13 */\
  0,0,/* r14 r15 */\
  0,0,/* r16 r17 */\
  0,0,/* r18 r19 */\
  0,0,/* r20 r21 */\
  0,0,/* r22 r23 */\
  0,0,/* r24 r25 */\
  0,0,/* r26 r27 */\
  0,0,/* r28 r29 */\
  0,0,/* r30 r31 */\
  1,1,/*  STACK */\
  1,1 /* arg pointer */  }

#define CALL_USED_REGISTERS {			\
  1,1,/* r0 r1 */				\
    0,0,/* r2 r3 */				\
    0,0,/* r4 r5 */				\
    0,0,/* r6 r7 */				\
    0,0,/* r8 r9 */				\
    0,0,/* r10 r11 */				\
    0,0,/* r12 r13 */				\
    0,0,/* r14 r15 */				\
    0,0,/* r16 r17 */				\
    1,1,/* r18 r19 */				\
    1,1,/* r20 r21 */				\
    1,1,/* r22 r23 */				\
    1,1,/* r24 r25 */				\
    1,1,/* r26 r27 */				\
    0,0,/* r28 r29 */				\
    1,1,/* r30 r31 */				\
    1,1,/*  STACK */				\
    1,1 /* arg pointer */  }

#define REG_ALLOC_ORDER {			\
    24,25,					\
    18,19,					\
    20,21,					\
    22,23,					\
    30,31,					\
    26,27,					\
    28,29,					\
    17,16,15,14,13,12,11,10,9,8,7,6,5,4,3,2,	\
    0,1,					\
    32,33,34,35					\
    }

#define ADJUST_REG_ALLOC_ORDER order_regs_for_local_alloc ()


#define HARD_REGNO_NREGS(REGNO, MODE) ((GET_MODE_SIZE (MODE) + UNITS_PER_WORD - 1) / UNITS_PER_WORD)

#define HARD_REGNO_MODE_OK(REGNO, MODE) avr_hard_regno_mode_ok(REGNO, MODE)

#define MODES_TIEABLE_P(MODE1, MODE2) 1

enum reg_class {
  NO_REGS,
  R0_REG,			/* r0 */
  POINTER_X_REGS,		/* r26 - r27 */
  POINTER_Y_REGS,		/* r28 - r29 */
  POINTER_Z_REGS,		/* r30 - r31 */
  STACK_REG,			/* STACK */
  BASE_POINTER_REGS,		/* r28 - r31 */
  POINTER_REGS,			/* r26 - r31 */
  ADDW_REGS,			/* r24 - r31 */
  SIMPLE_LD_REGS,		/* r16 - r23 */
  LD_REGS,			/* r16 - r31 */
  NO_LD_REGS,			/* r0 - r15 */
  GENERAL_REGS,			/* r0 - r31 */
  ALL_REGS, LIM_REG_CLASSES
};


#define N_REG_CLASSES (int)LIM_REG_CLASSES

#define REG_CLASS_NAMES {					\
		 "NO_REGS",					\
		   "R0_REG",	/* r0 */                        \
		   "POINTER_X_REGS", /* r26 - r27 */		\
		   "POINTER_Y_REGS", /* r28 - r29 */		\
		   "POINTER_Z_REGS", /* r30 - r31 */		\
		   "STACK_REG",	/* STACK */			\
		   "BASE_POINTER_REGS",	/* r28 - r31 */		\
		   "POINTER_REGS", /* r26 - r31 */		\
		   "ADDW_REGS",	/* r24 - r31 */			\
                   "SIMPLE_LD_REGS", /* r16 - r23 */            \
		   "LD_REGS",	/* r16 - r31 */			\
                   "NO_LD_REGS", /* r0 - r15 */                 \
		   "GENERAL_REGS", /* r0 - r31 */		\
		   "ALL_REGS" }

#define REG_CLASS_CONTENTS {						\
  {0x00000000,0x00000000},	/* NO_REGS */				\
  {0x00000001,0x00000000},	/* R0_REG */                            \
  {3 << REG_X,0x00000000},      /* POINTER_X_REGS, r26 - r27 */		\
  {3 << REG_Y,0x00000000},      /* POINTER_Y_REGS, r28 - r29 */		\
  {3 << REG_Z,0x00000000},      /* POINTER_Z_REGS, r30 - r31 */		\
  {0x00000000,0x00000003},	/* STACK_REG, STACK */			\
  {(3 << REG_Y) | (3 << REG_Z),						\
     0x00000000},		/* BASE_POINTER_REGS, r28 - r31 */	\
  {(3 << REG_X) | (3 << REG_Y) | (3 << REG_Z),				\
     0x00000000},		/* POINTER_REGS, r26 - r31 */		\
  {(3 << REG_X) | (3 << REG_Y) | (3 << REG_Z) | (3 << REG_W),		\
     0x00000000},		/* ADDW_REGS, r24 - r31 */		\
  {0x00ff0000,0x00000000},	/* SIMPLE_LD_REGS r16 - r23 */          \
  {(3 << REG_X)|(3 << REG_Y)|(3 << REG_Z)|(3 << REG_W)|(0xff << 16),	\
     0x00000000},	/* LD_REGS, r16 - r31 */			\
  {0x0000ffff,0x00000000},	/* NO_LD_REGS  r0 - r15 */              \
  {0xffffffff,0x00000000},	/* GENERAL_REGS, r0 - r31 */		\
  {0xffffffff,0x00000003}	/* ALL_REGS */				\
}

#define REGNO_REG_CLASS(R) avr_regno_reg_class(R)

#define MODE_CODE_BASE_REG_CLASS(mode, as, outer_code, index_code)   \
  avr_mode_code_base_reg_class (mode, as, outer_code, index_code)

#define INDEX_REG_CLASS NO_REGS

#define REGNO_MODE_CODE_OK_FOR_BASE_P(num, mode, as, outer_code, index_code) \
  avr_regno_mode_code_ok_for_base_p (num, mode, as, outer_code, index_code)

#define REGNO_OK_FOR_INDEX_P(NUM) 0

#define TARGET_SMALL_REGISTER_CLASSES_FOR_MODE_P hook_bool_mode_true

#define STACK_PUSH_CODE POST_DEC

#define STACK_GROWS_DOWNWARD

#define STARTING_FRAME_OFFSET avr_starting_frame_offset()

#define STACK_POINTER_OFFSET 1

#define FIRST_PARM_OFFSET(FUNDECL) 0

#define STACK_BOUNDARY 8

#define STACK_POINTER_REGNUM 32

#define FRAME_POINTER_REGNUM REG_Y

#define ARG_POINTER_REGNUM 34

#define STATIC_CHAIN_REGNUM 2

#define ELIMINABLE_REGS {					\
      {ARG_POINTER_REGNUM, FRAME_POINTER_REGNUM},		\
	{FRAME_POINTER_REGNUM, STACK_POINTER_REGNUM}		\
       ,{FRAME_POINTER_REGNUM+1,STACK_POINTER_REGNUM+1}}

#define INITIAL_ELIMINATION_OFFSET(FROM, TO, OFFSET)			\
  OFFSET = avr_initial_elimination_offset (FROM, TO)

#define RETURN_ADDR_RTX(count, tem) avr_return_addr_rtx (count, tem)

/* Don't use Push rounding. expr.c: emit_single_push_insn is broken 
   for POST_DEC targets (PR27386).  */
/*#define PUSH_ROUNDING(NPUSHED) (NPUSHED)*/

typedef struct avr_args {
  int nregs;			/* # registers available for passing */
  int regno;			/* next available register number */
} CUMULATIVE_ARGS;

#define INIT_CUMULATIVE_ARGS(CUM, FNTYPE, LIBNAME, FNDECL, N_NAMED_ARGS) \
  init_cumulative_args (&(CUM), FNTYPE, LIBNAME, FNDECL)

#define FUNCTION_ARG_REGNO_P(r) function_arg_regno_p(r)

#define DEFAULT_PCC_STRUCT_RETURN 0

#define EPILOGUE_USES(REGNO) avr_epilogue_uses(REGNO)

#define HAVE_POST_INCREMENT 1
#define HAVE_PRE_DECREMENT 1

#define MAX_REGS_PER_ADDRESS 1

#define LEGITIMIZE_RELOAD_ADDRESS(X,MODE,OPNUM,TYPE,IND_L,WIN)          \
  do {                                                                  \
    rtx new_x = avr_legitimize_reload_address (&(X), MODE, OPNUM, TYPE, \
                                               ADDR_TYPE (TYPE),        \
                                               IND_L, make_memloc);     \
    if (new_x)                                                          \
      {                                                                 \
        X = new_x;                                                      \
        goto WIN;                                                       \
      }                                                                 \
  } while (0)

#define BRANCH_COST(speed_p, predictable_p) avr_branch_cost

#define SLOW_BYTE_ACCESS 0

#define NO_FUNCTION_CSE

<<<<<<< HEAD

#define ADDR_SPACE_PGM  1

=======
>>>>>>> 6c4f0f01
#define REGISTER_TARGET_PRAGMAS()                                       \
  do {                                                                  \
    avr_register_target_pragmas();                                      \
  } while (0)

#define TEXT_SECTION_ASM_OP "\t.text"

#define DATA_SECTION_ASM_OP "\t.data"

#define BSS_SECTION_ASM_OP "\t.section .bss"

/* Define the pseudo-ops used to switch to the .ctors and .dtors sections.
   There are no shared libraries on this target, and these sections are
   placed in the read-only program memory, so they are not writable.  */

#undef CTORS_SECTION_ASM_OP
#define CTORS_SECTION_ASM_OP "\t.section .ctors,\"a\",@progbits"

#undef DTORS_SECTION_ASM_OP
#define DTORS_SECTION_ASM_OP "\t.section .dtors,\"a\",@progbits"

#define TARGET_ASM_CONSTRUCTOR avr_asm_out_ctor

#define TARGET_ASM_DESTRUCTOR avr_asm_out_dtor

#define SUPPORTS_INIT_PRIORITY 0

#define JUMP_TABLES_IN_TEXT_SECTION 0

#define ASM_COMMENT_START " ; "

#define ASM_APP_ON "/* #APP */\n"

#define ASM_APP_OFF "/* #NOAPP */\n"

#define IS_ASM_LOGICAL_LINE_SEPARATOR(C, STR) ((C) == '\n' || ((C) == '$'))

#define ASM_OUTPUT_ALIGNED_DECL_COMMON(STREAM, DECL, NAME, SIZE, ALIGN) \
  avr_asm_output_aligned_decl_common (STREAM, DECL, NAME, SIZE, ALIGN, false)

#define ASM_OUTPUT_ALIGNED_BSS(FILE, DECL, NAME, SIZE, ALIGN) \
  asm_output_aligned_bss (FILE, DECL, NAME, SIZE, ALIGN)

#define ASM_OUTPUT_ALIGNED_DECL_LOCAL(STREAM, DECL, NAME, SIZE, ALIGN)  \
  avr_asm_output_aligned_decl_common (STREAM, DECL, NAME, SIZE, ALIGN, true)

/* Globalizing directive for a label.  */
#define GLOBAL_ASM_OP ".global\t"

#define SUPPORTS_WEAK 1

#define HAS_INIT_SECTION 1

#define REGISTER_NAMES {				\
  "r0","r1","r2","r3","r4","r5","r6","r7",		\
    "r8","r9","r10","r11","r12","r13","r14","r15",	\
    "r16","r17","r18","r19","r20","r21","r22","r23",	\
    "r24","r25","r26","r27","r28","r29","r30","r31",	\
    "__SP_L__","__SP_H__","argL","argH"}

#define FINAL_PRESCAN_INSN(insn, operand, nop) final_prescan_insn (insn, operand,nop)

#define ASM_OUTPUT_REG_PUSH(STREAM, REGNO)	\
{						\
  gcc_assert (REGNO < 32);			\
  fprintf (STREAM, "\tpush\tr%d", REGNO);	\
}

#define ASM_OUTPUT_REG_POP(STREAM, REGNO)	\
{						\
  gcc_assert (REGNO < 32);			\
  fprintf (STREAM, "\tpop\tr%d", REGNO);	\
}

#define ASM_OUTPUT_ADDR_VEC_ELT(STREAM, VALUE)		\
  avr_output_addr_vec_elt(STREAM, VALUE)

#define ASM_OUTPUT_ALIGN(STREAM, POWER)			\
  do {							\
      if ((POWER) > 1)					\
          fprintf (STREAM, "\t.p2align\t%d\n", POWER);	\
  } while (0)

#define CASE_VECTOR_MODE HImode

#undef WORD_REGISTER_OPERATIONS

#define MOVE_MAX 4

#define TRULY_NOOP_TRUNCATION(OUTPREC, INPREC) 1

#define Pmode HImode

#define FUNCTION_MODE HImode

#define DOLLARS_IN_IDENTIFIERS 0

#define TRAMPOLINE_SIZE 4

/* Store in cc_status the expressions
   that the condition codes will describe
   after execution of an instruction whose pattern is EXP.
   Do not alter them if the instruction would not alter the cc's.  */

#define NOTICE_UPDATE_CC(EXP, INSN) notice_update_cc(EXP, INSN)

/* The add insns don't set overflow in a usable way.  */
#define CC_OVERFLOW_UNUSABLE 01000
/* The mov,and,or,xor insns don't set carry.  That's ok though as the
   Z bit is all we need when doing unsigned comparisons on the result of
   these insns (since they're always with 0).  However, conditions.h has
   CC_NO_OVERFLOW defined for this purpose.  Rename it to something more
   understandable.  */
#define CC_NO_CARRY CC_NO_OVERFLOW


/* Output assembler code to FILE to increment profiler label # LABELNO
   for profiling a function entry.  */

#define FUNCTION_PROFILER(FILE, LABELNO)  \
  fprintf (FILE, "/* profiler %d */", (LABELNO))

#define ADJUST_INSN_LENGTH(INSN, LENGTH) (LENGTH =\
					  adjust_insn_length (INSN, LENGTH))

extern const char *avr_device_to_arch (int argc, const char **argv);
extern const char *avr_device_to_data_start (int argc, const char **argv);
extern const char *avr_device_to_startfiles (int argc, const char **argv);
extern const char *avr_device_to_devicelib (int argc, const char **argv);

#define EXTRA_SPEC_FUNCTIONS \
  { "device_to_arch", avr_device_to_arch }, \
  { "device_to_data_start", avr_device_to_data_start }, \
  { "device_to_startfile", avr_device_to_startfiles }, \
  { "device_to_devicelib", avr_device_to_devicelib },

#define CPP_SPEC ""

#define CC1_SPEC ""

#define CC1PLUS_SPEC "%{!frtti:-fno-rtti} \
    %{!fenforce-eh-specs:-fno-enforce-eh-specs} \
    %{!fexceptions:-fno-exceptions}"
/* A C string constant that tells the GCC driver program options to
   pass to `cc1plus'.  */

#define ASM_SPEC "%{mmcu=avr25:-mmcu=avr2;mmcu=avr35:-mmcu=avr3;mmcu=avr31:-mmcu=avr3;mmcu=avr51:-mmcu=avr5;\
mmcu=*:-mmcu=%*}"

#define LINK_SPEC "\
%{mrelax:--relax\
         %{mpmem-wrap-around:%{mmcu=at90usb8*:--pmem-wrap-around=8k}\
                             %{mmcu=atmega16*:--pmem-wrap-around=16k}\
                             %{mmcu=atmega32*|\
                               mmcu=at90can32*:--pmem-wrap-around=32k}\
                             %{mmcu=atmega64*|\
                               mmcu=at90can64*|\
                               mmcu=at90usb64*:--pmem-wrap-around=64k}}}\
%:device_to_arch(%{mmcu=*:%*})\
%:device_to_data_start(%{mmcu=*:%*})"

#define LIB_SPEC \
  "%{!mmcu=at90s1*:%{!mmcu=attiny11:%{!mmcu=attiny12:%{!mmcu=attiny15:%{!mmcu=attiny28: -lc }}}}}"

#define LIBSTDCXX "gcc"
/* No libstdc++ for now.  Empty string doesn't work.  */

#define LIBGCC_SPEC \
  "%{!mmcu=at90s1*:%{!mmcu=attiny11:%{!mmcu=attiny12:%{!mmcu=attiny15:%{!mmcu=attiny28: -lgcc }}}}}"

#define STARTFILE_SPEC "%:device_to_startfile(%{mmcu=*:%*})"

#define ENDFILE_SPEC ""

/* This is the default without any -mmcu=* option (AT90S*).  */
#define MULTILIB_DEFAULTS { "mmcu=avr2" }

#define TEST_HARD_REG_CLASS(CLASS, REGNO) \
  TEST_HARD_REG_BIT (reg_class_contents[ (int) (CLASS)], REGNO)

#define CR_TAB "\n\t"

#define DWARF2_ADDR_SIZE 4

#define INCOMING_RETURN_ADDR_RTX   avr_incoming_return_addr_rtx ()
#define INCOMING_FRAME_SP_OFFSET   (AVR_3_BYTE_PC ? 3 : 2)

/* The caller's stack pointer value immediately before the call
   is one byte below the first argument.  */
#define ARG_POINTER_CFA_OFFSET(FNDECL)  -1

#define HARD_REGNO_RENAME_OK(OLD_REG, NEW_REG) \
  avr_hard_regno_rename_ok (OLD_REG, NEW_REG)

/* A C structure for machine-specific, per-function data.
   This is added to the cfun structure.  */
struct GTY(()) machine_function
{
  /* 'true' - if current function is a naked function.  */
  int is_naked;

  /* 'true' - if current function is an interrupt function 
     as specified by the "interrupt" attribute.  */
  int is_interrupt;

  /* 'true' - if current function is a signal function 
     as specified by the "signal" attribute.  */
  int is_signal;
  
  /* 'true' - if current function is a 'task' function 
     as specified by the "OS_task" attribute.  */
  int is_OS_task;

  /* 'true' - if current function is a 'main' function 
     as specified by the "OS_main" attribute.  */
  int is_OS_main;
  
  /* Current function stack size.  */
  int stack_usage;

  /* 'true' if a callee might be tail called */
  int sibcall_fails;
};

/* AVR does not round pushes, but the existance of this macro is
   required in order for pushes to be generated.  */
#define PUSH_ROUNDING(X)	(X)

#define ACCUMULATE_OUTGOING_ARGS avr_accumulate_outgoing_args()

#define INIT_EXPANDERS avr_init_expanders()<|MERGE_RESOLUTION|>--- conflicted
+++ resolved
@@ -435,12 +435,6 @@
 
 #define NO_FUNCTION_CSE
 
-<<<<<<< HEAD
-
-#define ADDR_SPACE_PGM  1
-
-=======
->>>>>>> 6c4f0f01
 #define REGISTER_TARGET_PRAGMAS()                                       \
   do {                                                                  \
     avr_register_target_pragmas();                                      \

--- conflicted
+++ resolved
@@ -45,10 +45,6 @@
    (REG_SP	32)
    (TMP_REGNO	0)	; temporary register r0
    (ZERO_REGNO	1)	; zero register r1
-<<<<<<< HEAD
-   (UNSPEC_STRLEN	0)
-   (UNSPEC_INDEX_JMP	1)])
-=======
    
    (SREG_ADDR   0x5F)
    
@@ -59,7 +55,6 @@
 
    (UNSPECV_PROLOGUE_SAVES	0)
    (UNSPECV_EPILOGUE_RESTORES	1)])
->>>>>>> 60a98cce
 
 (include "predicates.md")
 (include "constraints.md")
@@ -1723,17 +1718,6 @@
   [(set (match_operand:SI 0 "register_operand" "=r")
         (zero_extend:SI (match_operand:HI 1 "register_operand" "r")))]
   ""
-<<<<<<< HEAD
-  "@
-	clr %C0\;clr %D0
-	{mov %A0,%A1\;mov %B0,%B1|movw %A0,%A1}\;clr %C0\;clr %D0"
-  [(set_attr_alternative "length"
-			 [(const_int 2)
-			  (if_then_else (eq_attr "mcu_have_movw" "yes")
-					(const_int 3)
-					(const_int 4))])
-   (set_attr "cc" "set_n,set_n")])
-=======
   "#"
   "reload_completed"
   [(set (match_dup 2) (match_dup 1))
@@ -1789,7 +1773,6 @@
    operands[2] = simplify_gen_subreg (SImode, operands[0], DImode, low_off);
    operands[3] = simplify_gen_subreg (SImode, operands[0], DImode, high_off);
   ")
->>>>>>> 60a98cce
 
 ;;<=><=><=><=><=><=><=><=><=><=><=><=><=><=><=><=><=><=><=><=><=><=><=><=><=>
 ;; compare
@@ -2574,11 +2557,7 @@
 	(if_then_else
 	 (match_operator 0 "eqne_operator"
 			 [(zero_extract
-<<<<<<< HEAD
-			   (mem:QI (match_operand 1 "higth_io_address_operand" "n"))
-=======
 			   (mem:QI (match_operand 1 "high_io_address_operand" "n"))
->>>>>>> 60a98cce
 			   (const_int 1)
 			   (match_operand 2 "const_int_operand" "n"))
 			  (const_int 0)])
@@ -2599,11 +2578,7 @@
   [(set (pc)
 	(if_then_else
 	 (match_operator 0 "gelt_operator"
-<<<<<<< HEAD
-			 [(mem:QI (match_operand 1 "higth_io_address_operand" "n"))
-=======
 			 [(mem:QI (match_operand 1 "high_io_address_operand" "n"))
->>>>>>> 60a98cce
 			  (const_int 0)])
 	 (label_ref (match_operand 2 "" ""))
 	 (pc)))]

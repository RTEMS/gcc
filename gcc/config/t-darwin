darwin.o: $(srcdir)/config/darwin.c $(CONFIG_H) $(SYSTEM_H) coretypes.h     \
  $(TM_H) $(RTL_H) $(REGS_H) hard-reg-set.h $(REAL_H) insn-config.h         \
  conditions.h insn-flags.h output.h insn-attr.h flags.h $(TREE_H) expr.h   \
  reload.h function.h $(GGC_H) langhooks.h $(TARGET_H) $(TM_P_H) gt-darwin.h \
  config/darwin-sections.def
	$(CC) -c $(ALL_CFLAGS) $(ALL_CPPFLAGS) $(INCLUDES) $(srcdir)/config/darwin.c

darwin-c.o: $(srcdir)/config/darwin-c.c $(CONFIG_H) $(SYSTEM_H) coretypes.h \
  $(TM_H) $(CPPLIB_H) $(TREE_H) c-pragma.h $(C_TREE_H) toplev.h $(TM_P_H) \
  c-incpath.h flags.h $(C_COMMON_H)
	$(CC) -c $(ALL_CFLAGS) $(ALL_CPPFLAGS) $(INCLUDES) $(srcdir)/config/darwin-c.c $(PREPROCESSOR_DEFINES)

gt-darwin.h : s-gtype ; @true

<<<<<<< HEAD
=======
darwin-driver.o: $(srcdir)/config/darwin-driver.c \
  $(CONFIG_H) $(SYSTEM_H) coretypes.h $(TM_H) $(GCC_H)
	$(CC) -c $(ALL_CFLAGS) $(ALL_CPPFLAGS) $(INCLUDES) \
	  $(srcdir)/config/darwin-driver.c

>>>>>>> 60a98cce
# How to build crt3.o
EXTRA_MULTILIB_PARTS=crt3.o
# Pass -fno-tree-dominator-opts to work around bug 26840.
$(T)crt3$(objext): $(srcdir)/config/darwin-crt3.c $(GCC_PASSES) \
	$(TCONFIG_H) stmp-int-hdrs tsystem.h
	$(GCC_FOR_TARGET) $(GCC_CFLAGS) $(INCLUDES) $(MULTILIB_CFLAGS) \
	  -fno-tree-dominator-opts $(DARWIN_EXTRA_CRT_BUILD_CFLAGS) \
	  -c $(srcdir)/config/darwin-crt3.c -o $(T)crt3$(objext)

# Use unwind-dw2-fde-darwin
LIB2ADDEH = $(srcdir)/unwind-dw2.c $(srcdir)/unwind-dw2-fde-darwin.c \
  $(srcdir)/unwind-sjlj.c $(srcdir)/unwind-c.c
LIB2ADDEHDEP = unwind.inc unwind-dw2-fde.h unwind-dw2-fde.c

# -pipe because there's an assembler bug, 4077127, which causes
# it to not properly process the first # directive, causing temporary
# file names to appear in stabs, causing the bootstrap to fail.  Using -pipe
# works around this by not having any temporary file names.
TARGET_LIBGCC2_CFLAGS = -fPIC -pipe<|MERGE_RESOLUTION|>--- conflicted
+++ resolved
@@ -12,14 +12,11 @@
 
 gt-darwin.h : s-gtype ; @true
 
-<<<<<<< HEAD
-=======
 darwin-driver.o: $(srcdir)/config/darwin-driver.c \
   $(CONFIG_H) $(SYSTEM_H) coretypes.h $(TM_H) $(GCC_H)
 	$(CC) -c $(ALL_CFLAGS) $(ALL_CPPFLAGS) $(INCLUDES) \
 	  $(srcdir)/config/darwin-driver.c
 
->>>>>>> 60a98cce
 # How to build crt3.o
 EXTRA_MULTILIB_PARTS=crt3.o
 # Pass -fno-tree-dominator-opts to work around bug 26840.

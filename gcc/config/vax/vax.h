/* Definitions of target machine for GNU compiler.  VAX version.
   Copyright (C) 1987, 1988, 1991, 1993, 1994, 1995, 1996, 1997, 1998,
<<<<<<< HEAD
   1999, 2000, 2001, 2002, 2003, 2004, 2005, 2007, 2008, 2009
=======
   1999, 2000, 2001, 2002, 2003, 2004, 2005, 2007, 2008, 2009, 2010
>>>>>>> 03d20231
   Free Software Foundation, Inc.

This file is part of GCC.

GCC is free software; you can redistribute it and/or modify
it under the terms of the GNU General Public License as published by
the Free Software Foundation; either version 3, or (at your option)
any later version.

GCC is distributed in the hope that it will be useful,
but WITHOUT ANY WARRANTY; without even the implied warranty of
MERCHANTABILITY or FITNESS FOR A PARTICULAR PURPOSE.  See the
GNU General Public License for more details.

You should have received a copy of the GNU General Public License
along with GCC; see the file COPYING3.  If not see
<http://www.gnu.org/licenses/>.  */


/* Target CPU builtins.  */
#define TARGET_CPU_CPP_BUILTINS()		\
  do						\
    {						\
      builtin_define ("__vax__");		\
      builtin_assert ("cpu=vax");		\
      builtin_assert ("machine=vax");		\
      if (TARGET_G_FLOAT)			\
	{					\
	  builtin_define ("__GFLOAT");		\
	  builtin_define ("__GFLOAT__");	\
	}					\
    }						\
  while (0)

#define VMS_TARGET 0

/* Use -J option for long branch support with Unix assembler.  */

#define ASM_SPEC "-J"

/* Choose proper libraries depending on float format.
   Note that there are no profiling libraries for g-format.
   Also use -lg for the sake of dbx.  */

#define LIB_SPEC "%{g:-lg}\
 %{mg:%{lm:-lmg} -lcg \
  %{p:%eprofiling not supported with -mg\n}\
  %{pg:%eprofiling not supported with -mg\n}}\
 %{!mg:%{!p:%{!pg:-lc}}%{p:-lc_p}%{pg:-lc_p}}"

/* Print subsidiary information on the compiler version in use.  */

#ifndef TARGET_NAME	/* A more specific value might be supplied via -D.  */
#define TARGET_NAME "vax"
#endif
#define TARGET_VERSION fprintf (stderr, " (%s)", TARGET_NAME)

/* Run-time compilation parameters selecting different hardware subsets.  */

/* Nonzero if ELF.  Redefined by vax/elf.h.  */
#define TARGET_ELF 0

/* Use BSD names for udiv and umod libgcc calls.  */
#define TARGET_BSD_DIVMOD 1

/* Default target_flags if no switches specified.  */

#ifndef TARGET_DEFAULT
#define TARGET_DEFAULT (MASK_UNIX_ASM)
#endif


/* Target machine storage layout */

/* Define this if most significant bit is lowest numbered
   in instructions that operate on numbered bit-fields.
   This is not true on the VAX.  */
#define BITS_BIG_ENDIAN 0

/* Define this if most significant byte of a word is the lowest numbered.  */
/* That is not true on the VAX.  */
#define BYTES_BIG_ENDIAN 0

/* Define this if most significant word of a multiword number is the lowest
   numbered.  */
/* This is not true on the VAX.  */
#define WORDS_BIG_ENDIAN 0

/* Width of a word, in units (bytes).  */
#define UNITS_PER_WORD 4

/* Allocation boundary (in *bits*) for storing arguments in argument list.  */
#define PARM_BOUNDARY 32

/* Allocation boundary (in *bits*) for the code of a function.  */
#define FUNCTION_BOUNDARY 16

/* Alignment of field after `int : 0' in a structure.  */
#define EMPTY_FIELD_BOUNDARY (TARGET_VAXC_ALIGNMENT ? 8 : 32)

/* Every structure's size must be a multiple of this.  */
#define STRUCTURE_SIZE_BOUNDARY 8

/* A bit-field declared as `int' forces `int' alignment for the struct.  */
#define PCC_BITFIELD_TYPE_MATTERS (! TARGET_VAXC_ALIGNMENT)

/* No data type wants to be aligned rounder than this.  */
#define BIGGEST_ALIGNMENT 32

/* No structure field wants to be aligned rounder than this.  */
#define BIGGEST_FIELD_ALIGNMENT (TARGET_VAXC_ALIGNMENT ? 8 : 32)

/* Set this nonzero if move instructions will actually fail to work
   when given unaligned data.  */
#define STRICT_ALIGNMENT 0

/* Let's keep the stack somewhat aligned.  */
#define STACK_BOUNDARY 32

/* The table of an ADDR_DIFF_VEC must be contiguous with the case
   opcode, it is part of the case instruction.  */
#define ADDR_VEC_ALIGN(ADDR_VEC) 0

/* Standard register usage.  */

/* Number of actual hardware registers.
   The hardware registers are assigned numbers for the compiler
   from 0 to just below FIRST_PSEUDO_REGISTER.
   All registers that the compiler knows about must be given numbers,
   even those that are not normally considered general registers.  */
#define FIRST_PSEUDO_REGISTER 16

/* 1 for registers that have pervasive standard uses
   and are not available for the register allocator.
   On the VAX, these are the AP, FP, SP and PC.  */
#define FIXED_REGISTERS {0, 0, 0, 0, 0, 0, 0, 0, 0, 0, 0, 0, 1, 1, 1, 1}

/* 1 for registers not available across function calls.
   These must include the FIXED_REGISTERS and also any
   registers that can be used without being saved.
   The latter must include the registers where values are returned
   and the register where structure-value addresses are passed.
   Aside from that, you can include as many other registers as you like.  */
#define CALL_USED_REGISTERS {1, 1, 1, 1, 1, 1, 0, 0, 0, 0, 0, 0, 1, 1, 1, 1}

/* Return number of consecutive hard regs needed starting at reg REGNO
   to hold something of mode MODE.
   This is ordinarily the length in words of a value of mode MODE
   but can be less for certain modes in special long registers.
   On the VAX, all registers are one word long.  */
#define HARD_REGNO_NREGS(REGNO, MODE)	\
  ((GET_MODE_SIZE (MODE) + UNITS_PER_WORD - 1) / UNITS_PER_WORD)

/* Value is 1 if hard register REGNO can hold a value of machine-mode MODE.
   On the VAX, all registers can hold all modes.  */
#define HARD_REGNO_MODE_OK(REGNO, MODE) 1

/* Value is 1 if it is a good idea to tie two pseudo registers
   when one has mode MODE1 and one has mode MODE2.
   If HARD_REGNO_MODE_OK could produce different values for MODE1 and MODE2,
   for any hard reg, then this must be 0 for correct output.  */
#define MODES_TIEABLE_P(MODE1, MODE2)  1

/* Specify the registers used for certain standard purposes.
   The values of these macros are register numbers.  */

/* VAX pc is overloaded on a register.  */
#define PC_REGNUM VAX_PC_REGNUM

/* Register to use for pushing function arguments.  */
#define STACK_POINTER_REGNUM VAX_SP_REGNUM

/* Base register for access to local variables of the function.  */
#define FRAME_POINTER_REGNUM VAX_FP_REGNUM

/* Offset from the frame pointer register value to the top of stack.  */
#define FRAME_POINTER_CFA_OFFSET(FNDECL) 0

/* Base register for access to arguments of the function.  */
#define ARG_POINTER_REGNUM VAX_AP_REGNUM

/* Register in which static-chain is passed to a function.  */
#define STATIC_CHAIN_REGNUM 0

/* Register in which address to store a structure value
   is passed to a function.  */
#define VAX_STRUCT_VALUE_REGNUM 1

/* Define the classes of registers for register constraints in the
   machine description.  Also define ranges of constants.

   One of the classes must always be named ALL_REGS and include all hard regs.
   If there is more than one class, another class must be named NO_REGS
   and contain no registers.

   The name GENERAL_REGS must be the name of a class (or an alias for
   another name such as ALL_REGS).  This is the class of registers
   that is allowed by "g" or "r" in a register constraint.
   Also, registers outside this class are allocated only when
   instructions express preferences for them.

   The classes must be numbered in nondecreasing order; that is,
   a larger-numbered class must never be contained completely
   in a smaller-numbered class.

   For any two classes, it is very desirable that there be another
   class that represents their union.  */

/* The VAX has only one kind of registers, so NO_REGS and ALL_REGS
   are the only classes.  */

enum reg_class { NO_REGS, ALL_REGS, LIM_REG_CLASSES };

#define N_REG_CLASSES (int) LIM_REG_CLASSES

/* Since GENERAL_REGS is the same class as ALL_REGS,
   don't give it a different class number; just make it an alias.  */

#define GENERAL_REGS ALL_REGS

/* Give names of register classes as strings for dump file.  */

#define REG_CLASS_NAMES	\
  { "NO_REGS", "ALL_REGS" }

/* The following macro defines cover classes for Integrated Register
   Allocator.  Cover classes is a set of non-intersected register
   classes covering all hard registers used for register allocation
   purpose.  Any move between two registers of a cover class should be
   cheaper than load or store of the registers.  The macro value is
   array of register classes with LIM_REG_CLASSES used as the end
   marker.  */
#define IRA_COVER_CLASSES { ALL_REGS, LIM_REG_CLASSES }

/* Return the maximum number of consecutive registers
   needed to represent mode MODE in a register of class CLASS.  */
#define CLASS_MAX_NREGS(CLASS, MODE)	\
  ((GET_MODE_SIZE (MODE) + UNITS_PER_WORD - 1) / UNITS_PER_WORD)

/* Define which registers fit in which classes.
   This is an initializer for a vector of HARD_REG_SET
   of length N_REG_CLASSES.  */

#define REG_CLASS_CONTENTS {{0}, {0xffff}}

/* The same information, inverted:
   Return the class number of the smallest class containing
   reg number REGNO.  This could be a conditional expression
   or could index an array.  */

#define REGNO_REG_CLASS(REGNO) ALL_REGS

/* The class value for index registers, and the one for base regs.  */

#define INDEX_REG_CLASS ALL_REGS
#define BASE_REG_CLASS ALL_REGS

<<<<<<< HEAD
/* Given an rtx X being reloaded into a reg required to be
   in class CLASS, return the class of reg to actually use.
   In general this is just CLASS; but on some machines
   in some cases it is preferable to use a more restrictive class.  */

#define PREFERRED_RELOAD_CLASS(X,CLASS)  (CLASS)

=======
>>>>>>> 03d20231
/* Return the maximum number of consecutive registers
   needed to represent mode MODE in a register of class CLASS.  */
/* On the VAX, this is always the size of MODE in words,
   since all registers are the same size.  */
#define CLASS_MAX_NREGS(CLASS, MODE)	\
 ((GET_MODE_SIZE (MODE) + UNITS_PER_WORD - 1) / UNITS_PER_WORD)

/* Stack layout; function entry, exit and calling.  */

/* Define this if pushing a word on the stack
   makes the stack pointer a smaller address.  */
#define STACK_GROWS_DOWNWARD

/* Define this to nonzero if the nominal address of the stack frame
   is at the high-address end of the local variables;
   that is, each additional local variable allocated
   goes at a more negative offset in the frame.  */
#define FRAME_GROWS_DOWNWARD 1

/* Offset within stack frame to start allocating local variables at.
   If FRAME_GROWS_DOWNWARD, this is the offset to the END of the
   first local allocated.  Otherwise, it is the offset to the BEGINNING
   of the first local allocated.  */
#define STARTING_FRAME_OFFSET 0

/* Given an rtx for the address of a frame,
   return an rtx for the address of the word in the frame
   that holds the dynamic chain--the previous frame's address.  */
#define DYNAMIC_CHAIN_ADDRESS(FRAME) plus_constant ((FRAME), 12)

/* If we generate an insn to push BYTES bytes,
   this says how many the stack pointer really advances by.
   On the VAX, -(sp) pushes only the bytes of the operands.  */
#define PUSH_ROUNDING(BYTES) (BYTES)

/* Offset of first parameter from the argument pointer register value.  */
#define FIRST_PARM_OFFSET(FNDECL) 4

/* Define how to find the value returned by a function.
   VALTYPE is the data type of the value (as a tree).
   If the precise function being called is known, FUNC is its FUNCTION_DECL;
   otherwise, FUNC is 0.  */

/* On the VAX the return value is in R0 regardless.  */

#define FUNCTION_VALUE(VALTYPE, FUNC)	\
  gen_rtx_REG (TYPE_MODE (VALTYPE), 0)

/* Define how to find the value returned by a library function
   assuming the value has mode MODE.  */

/* On the VAX the return value is in R0 regardless.  */

#define LIBCALL_VALUE(MODE)  gen_rtx_REG (MODE, 0)

/* Define this if PCC uses the nonreentrant convention for returning
   structure and union values.  */

#define PCC_STATIC_STRUCT_RETURN

/* 1 if N is a possible register number for a function value.
   On the VAX, R0 is the only register thus used.  */

#define FUNCTION_VALUE_REGNO_P(N) ((N) == 0)

/* 1 if N is a possible register number for function argument passing.
   On the VAX, no registers are used in this way.  */

#define FUNCTION_ARG_REGNO_P(N) 0

/* Define a data type for recording info about an argument list
   during the scan of that argument list.  This data type should
   hold all necessary information about the function itself
   and about the args processed so far, enough to enable macros
   such as FUNCTION_ARG to determine where the next arg should go.

   On the VAX, this is a single integer, which is a number of bytes
   of arguments scanned so far.  */

#define CUMULATIVE_ARGS int

/* Initialize a variable CUM of type CUMULATIVE_ARGS
   for a call to a function whose data type is FNTYPE.
   For a library call, FNTYPE is 0.

   On the VAX, the offset starts at 0.  */

#define INIT_CUMULATIVE_ARGS(CUM, FNTYPE, LIBNAME, INDIRECT, N_NAMED_ARGS) \
 ((CUM) = 0)

/* Output assembler code to FILE to increment profiler label # LABELNO
   for profiling a function entry.  */

#define VAX_FUNCTION_PROFILER_NAME "mcount"
#define FUNCTION_PROFILER(FILE, LABELNO)			\
  do								\
    {								\
      char label[256];						\
      ASM_GENERATE_INTERNAL_LABEL (label, "LP", (LABELNO));	\
      fprintf (FILE, "\tmovab ");				\
      assemble_name (FILE, label);				\
      asm_fprintf (FILE, ",%Rr0\n\tjsb %s\n",			\
		   VAX_FUNCTION_PROFILER_NAME);			\
    }								\
  while (0)

/* EXIT_IGNORE_STACK should be nonzero if, when returning from a function,
   the stack pointer does not matter.  The value is tested only in
   functions that have frame pointers.
   No definition is equivalent to always zero.  */

#define EXIT_IGNORE_STACK 1

/* Store in the variable DEPTH the initial difference between the
   frame pointer reg contents and the stack pointer reg contents,
   as of the start of the function body.  This depends on the layout
   of the fixed parts of the stack frame and on how registers are saved.

   On the VAX, FRAME_POINTER_REQUIRED is always 1, so the definition of this
   macro doesn't matter.  But it must be defined.  */

#define INITIAL_FRAME_POINTER_OFFSET(DEPTH) (DEPTH) = 0;

/* Length in units of the trampoline for entering a nested function.  */

#define TRAMPOLINE_SIZE 15

/* Byte offset of return address in a stack frame.  The "saved PC" field
   is in element [4] when treating the frame as an array of longwords.  */

#define RETURN_ADDRESS_OFFSET	(4 * UNITS_PER_WORD)	/* 16 */

/* A C expression whose value is RTL representing the value of the return
   address for the frame COUNT steps up from the current frame.
   FRAMEADDR is already the frame pointer of the COUNT frame, so we
   can ignore COUNT.  */

#define RETURN_ADDR_RTX(COUNT, FRAME)					\
  ((COUNT == 0)								\
   ? gen_rtx_MEM (Pmode, plus_constant (FRAME, RETURN_ADDRESS_OFFSET))	\
   : (rtx) 0)


/* Addressing modes, and classification of registers for them.  */

#define HAVE_POST_INCREMENT 1

#define HAVE_PRE_DECREMENT 1

/* Macros to check register numbers against specific register classes.  */

/* These assume that REGNO is a hard or pseudo reg number.
   They give nonzero only if REGNO is a hard reg of the suitable class
   or a pseudo reg currently allocated to a suitable hard reg.
   Since they use reg_renumber, they are safe only once reg_renumber
   has been allocated, which happens in local-alloc.c.  */

#define REGNO_OK_FOR_INDEX_P(regno)	\
  ((regno) < FIRST_PSEUDO_REGISTER || reg_renumber[regno] >= 0)
#define REGNO_OK_FOR_BASE_P(regno)	\
  ((regno) < FIRST_PSEUDO_REGISTER || reg_renumber[regno] >= 0)

/* Maximum number of registers that can appear in a valid memory address.  */

#define MAX_REGS_PER_ADDRESS 2

/* 1 if X is an rtx for a constant that is a valid address.  */

#define CONSTANT_ADDRESS_P(X) legitimate_constant_address_p (X)

/* Nonzero if the constant value X is a legitimate general operand.
   It is given that X satisfies CONSTANT_P or is a CONST_DOUBLE.  */

#define LEGITIMATE_CONSTANT_P(X) legitimate_constant_p (X)

/* The macros REG_OK_FOR..._P assume that the arg is a REG rtx
   and check its validity for a certain class.
   We have two alternate definitions for each of them.
   The usual definition accepts all pseudo regs; the other rejects
   them unless they have been allocated suitable hard regs.
   The symbol REG_OK_STRICT causes the latter definition to be used.

   Most source files want to accept pseudo regs in the hope that
   they will get allocated to the class that the insn wants them to be in.
   Source files for reload pass need to be strict.
   After reload, it makes no difference, since pseudo regs have
   been eliminated by then.  */

#ifndef REG_OK_STRICT

/* Nonzero if X is a hard reg that can be used as an index
   or if it is a pseudo reg.  */
#define REG_OK_FOR_INDEX_P(X) 1

/* Nonzero if X is a hard reg that can be used as a base reg
   or if it is a pseudo reg.  */
#define REG_OK_FOR_BASE_P(X) 1

#else

/* Nonzero if X is a hard reg that can be used as an index.  */
#define REG_OK_FOR_INDEX_P(X) REGNO_OK_FOR_INDEX_P (REGNO (X))

/* Nonzero if X is a hard reg that can be used as a base reg.  */
#define REG_OK_FOR_BASE_P(X) REGNO_OK_FOR_BASE_P (REGNO (X))

#endif

/* Go to LABEL if ADDR (a legitimate address expression)
   has an effect that depends on the machine mode it is used for.  */
#define GO_IF_MODE_DEPENDENT_ADDRESS(ADDR, LABEL) \
  { if (vax_mode_dependent_address_p (ADDR)) goto LABEL; }

/* Specify the machine mode that this machine uses
   for the index in the tablejump instruction.  */
#define CASE_VECTOR_MODE HImode

/* Define as C expression which evaluates to nonzero if the tablejump
   instruction expects the table to contain offsets from the address of the
   table.
   Do not define this if the table should contain absolute addresses.  */
#define CASE_VECTOR_PC_RELATIVE 1

/* Indicate that jump tables go in the text section.  This is
   necessary when compiling PIC code.  */
#define JUMP_TABLES_IN_TEXT_SECTION 1

/* Define this as 1 if `char' should by default be signed; else as 0.  */
#define DEFAULT_SIGNED_CHAR 1

/* This flag, if defined, says the same insns that convert to a signed fixnum
   also convert validly to an unsigned one.  */
#define FIXUNS_TRUNC_LIKE_FIX_TRUNC

/* Max number of bytes we can move from memory to memory
   in one reasonably fast instruction.  */
#define MOVE_MAX 8

/* If a memory-to-memory move would take MOVE_RATIO or more simple
   move-instruction pairs, we will do a movmem or libcall instead.  */
#define MOVE_RATIO(speed) ((speed) ? 6 : 3)
#define CLEAR_RATIO(speed) ((speed) ? 6 : 2)

/* Nonzero if access to memory by bytes is slow and undesirable.  */
#define SLOW_BYTE_ACCESS 0

/* Define if shifts truncate the shift count
   which implies one can omit a sign-extension or zero-extension
   of a shift count.  */
/* #define SHIFT_COUNT_TRUNCATED */

/* Value is 1 if truncating an integer of INPREC bits to OUTPREC bits
   is done just by pretending it is already truncated.  */
#define TRULY_NOOP_TRUNCATION(OUTPREC, INPREC) 1

/* Specify the machine mode that pointers have.
   After generation of rtl, the compiler makes no further distinction
   between pointers and any other objects of this machine mode.  */
#define Pmode SImode

/* A function address in a call instruction
   is a byte address (for indexing purposes)
   so give the MEM rtx a byte's mode.  */
#define FUNCTION_MODE QImode

/* Specify the cost of a branch insn; roughly the number of extra insns that
   should be added to avoid a branch.

   Branches are extremely cheap on the VAX while the shift insns often
   used to replace branches can be expensive.  */

#define BRANCH_COST(speed_p, predictable_p) 0

/* Tell final.c how to eliminate redundant test instructions.  */

/* Here we define machine-dependent flags and fields in cc_status
   (see `conditions.h').  No extra ones are needed for the VAX.  */

/* Store in cc_status the expressions
   that the condition codes will describe
   after execution of an instruction whose pattern is EXP.
   Do not alter them if the instruction would not alter the cc's.  */

#define NOTICE_UPDATE_CC(EXP, INSN)	\
  vax_notice_update_cc ((EXP), (INSN))

#define OUTPUT_JUMP(NORMAL, FLOAT, NO_OV)	\
  { if (cc_status.flags & CC_NO_OVERFLOW)	\
      return NO_OV;				\
    return NORMAL;				\
  }

/* Control the assembler format that we output.  */

/* A C string constant describing how to begin a comment in the target
   assembler language.  The compiler assumes that the comment will end at
   the end of the line.  */

#define ASM_COMMENT_START "#"

/* Output to assembler file text saying following lines
   may contain character constants, extra white space, comments, etc.  */

#define ASM_APP_ON "#APP\n"

/* Output to assembler file text saying following lines
   no longer contain unusual constructs.  */

#define ASM_APP_OFF "#NO_APP\n"

/* Output before read-only data.  */

#define TEXT_SECTION_ASM_OP "\t.text"

/* Output before writable data.  */

#define DATA_SECTION_ASM_OP "\t.data"

/* How to refer to registers in assembler output.
   This sequence is indexed by compiler's hard-register-number (see above).
   The register names will be prefixed by REGISTER_PREFIX, if any.  */

#define REGISTER_PREFIX ""
#define REGISTER_NAMES					\
  { "r0", "r1",  "r2",  "r3", "r4", "r5", "r6", "r7",	\
    "r8", "r9", "r10", "r11", "ap", "fp", "sp", "pc", }

/* This is BSD, so it wants DBX format.  */

#define DBX_DEBUGGING_INFO 1

/* Do not break .stabs pseudos into continuations.  */

#define DBX_CONTIN_LENGTH 0

/* This is the char to use for continuation (in case we need to turn
   continuation back on).  */

#define DBX_CONTIN_CHAR '?'

/* Don't use the `xsfoo;' construct in DBX output; this system
   doesn't support it.  */

#define DBX_NO_XREFS

/* Output the .stabs for a C `static' variable in the data section.  */
#define DBX_STATIC_STAB_DATA_SECTION

/* VAX specific: which type character is used for type double?  */

#define ASM_DOUBLE_CHAR (TARGET_G_FLOAT ? 'g' : 'd')

/* This is how to output a command to make the user-level label named NAME
   defined for reference from other files.  */

/* Globalizing directive for a label.  */
#define GLOBAL_ASM_OP ".globl "

/* The prefix to add to user-visible assembler symbols.  */

#define USER_LABEL_PREFIX "_"

/* This is how to store into the string LABEL
   the symbol_ref name of an internal numbered label where
   PREFIX is the class of label and NUM is the number within the class.
   This is suitable for output with `assemble_name'.  */

#define ASM_GENERATE_INTERNAL_LABEL(LABEL,PREFIX,NUM)	\
  sprintf (LABEL, "*%s%ld", PREFIX, (long)(NUM))

/* This is how to output an insn to push a register on the stack.
   It need not be very fast code.  */

#define ASM_OUTPUT_REG_PUSH(FILE,REGNO)  \
  fprintf (FILE, "\tpushl %s\n", reg_names[REGNO])

/* This is how to output an insn to pop a register from the stack.
   It need not be very fast code.  */

#define ASM_OUTPUT_REG_POP(FILE,REGNO)					\
  fprintf (FILE, "\tmovl (%s)+,%s\n", reg_names[STACK_POINTER_REGNUM],	\
	   reg_names[REGNO])

/* This is how to output an element of a case-vector that is absolute.
   (The VAX does not use such vectors,
   but we must define this macro anyway.)  */

#define ASM_OUTPUT_ADDR_VEC_ELT(FILE, VALUE)		\
  do							\
    {							\
      char label[256];					\
      ASM_GENERATE_INTERNAL_LABEL (label, "L", (VALUE));\
      fprintf (FILE, "\t.long ");			\
      assemble_name (FILE, label);			\
      fprintf (FILE, "\n");				\
    }							\
  while (0)

/* This is how to output an element of a case-vector that is relative.  */

#define ASM_OUTPUT_ADDR_DIFF_ELT(FILE, BODY, VALUE, REL)	\
  do								\
    {								\
      char label[256];						\
      ASM_GENERATE_INTERNAL_LABEL (label, "L", (VALUE));	\
      fprintf (FILE, "\t.word ");				\
      assemble_name (FILE, label);				\
      ASM_GENERATE_INTERNAL_LABEL (label, "L", (REL));		\
      fprintf (FILE, "-");					\
      assemble_name (FILE, label);				\
      fprintf (FILE, "\n");					\
    }								\
  while (0)

/* This is how to output an assembler line
   that says to advance the location counter
   to a multiple of 2**LOG bytes.  */

#define ASM_OUTPUT_ALIGN(FILE,LOG)  \
  fprintf (FILE, "\t.align %d\n", (LOG))

/* This is how to output an assembler line
   that says to advance the location counter by SIZE bytes.  */

#define ASM_OUTPUT_SKIP(FILE,SIZE)  \
  fprintf (FILE, "\t.space %u\n", (int)(SIZE))

/* This says how to output an assembler line
   to define a global common symbol.  */

#define ASM_OUTPUT_COMMON(FILE, NAME, SIZE, ROUNDED)	\
  ( fputs (".comm ", (FILE)),				\
    assemble_name ((FILE), (NAME)),			\
    fprintf ((FILE), ",%u\n", (int)(ROUNDED)))

/* This says how to output an assembler line
   to define a local common symbol.  */

#define ASM_OUTPUT_LOCAL(FILE, NAME, SIZE, ROUNDED)	\
  ( fputs (".lcomm ", (FILE)),				\
    assemble_name ((FILE), (NAME)),			\
    fprintf ((FILE), ",%u\n", (int)(ROUNDED)))

/* Print an instruction operand X on file FILE.
   CODE is the code from the %-spec that requested printing this operand;
   if `%z3' was used to print operand 3, then CODE is 'z'.

VAX operand formatting codes:

 letter	   print
   c	direct branch condition
   C	reverse branch condition
   D	64-bit immediate operand
   B	the low 8 bits of the complement of a constant operand
   H	the low 16 bits of the complement of a constant operand
   M	a mask for the N highest bits of a word
   N	the complement of a constant integer operand
   P	constant operand plus 1
   R	32 - constant operand
   b	the low 8 bits of a negated constant operand
   h	the low 16 bits of a negated constant operand
   #	'd' or 'g' depending on whether dfloat or gfloat is used
   |	register prefix  */

/* The purpose of D is to get around a quirk or bug in VAX assembler
   whereby -1 in a 64-bit immediate operand means 0x00000000ffffffff,
   which is not a 64-bit minus one.  As a workaround, we output negative
   values in hex.  */
#if HOST_BITS_PER_WIDE_INT == 64
#  define NEG_HWI_PRINT_HEX16 HOST_WIDE_INT_PRINT_HEX
#else
#  define NEG_HWI_PRINT_HEX16 "0xffffffff%08lx"
#endif

#define PRINT_OPERAND_PUNCT_VALID_P(CODE)  \
  ((CODE) == '#' || (CODE) == '|')

#define PRINT_OPERAND(FILE, X, CODE)  \
  print_operand (FILE, X, CODE)

/* Print a memory operand whose address is X, on file FILE.
   This uses a function in output-vax.c.  */

#define PRINT_OPERAND_ADDRESS(FILE, ADDR)  \
  print_operand_address (FILE, ADDR)

/* This is a blatent lie.  However, it's good enough, since we don't
   actually have any code whatsoever for which this isn't overridden
   by the proper FDE definition.  */
#define INCOMING_RETURN_ADDR_RTX gen_rtx_REG (Pmode, PC_REGNUM)
<|MERGE_RESOLUTION|>--- conflicted
+++ resolved
@@ -1,10 +1,6 @@
 /* Definitions of target machine for GNU compiler.  VAX version.
    Copyright (C) 1987, 1988, 1991, 1993, 1994, 1995, 1996, 1997, 1998,
-<<<<<<< HEAD
-   1999, 2000, 2001, 2002, 2003, 2004, 2005, 2007, 2008, 2009
-=======
    1999, 2000, 2001, 2002, 2003, 2004, 2005, 2007, 2008, 2009, 2010
->>>>>>> 03d20231
    Free Software Foundation, Inc.
 
 This file is part of GCC.
@@ -265,16 +261,6 @@
 #define INDEX_REG_CLASS ALL_REGS
 #define BASE_REG_CLASS ALL_REGS
 
-<<<<<<< HEAD
-/* Given an rtx X being reloaded into a reg required to be
-   in class CLASS, return the class of reg to actually use.
-   In general this is just CLASS; but on some machines
-   in some cases it is preferable to use a more restrictive class.  */
-
-#define PREFERRED_RELOAD_CLASS(X,CLASS)  (CLASS)
-
-=======
->>>>>>> 03d20231
 /* Return the maximum number of consecutive registers
    needed to represent mode MODE in a register of class CLASS.  */
 /* On the VAX, this is always the size of MODE in words,

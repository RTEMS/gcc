/* Definitions of target machine for GNU compiler.
   NetBSD/vax a.out version.
   Copyright (C) 1997, 1998, 1999, 2000, 2001, 2002, 2007
   Free Software Foundation, Inc.

This file is part of GCC.

GCC is free software; you can redistribute it and/or modify
it under the terms of the GNU General Public License as published by
the Free Software Foundation; either version 3, or (at your option)
any later version.

GCC is distributed in the hope that it will be useful,
but WITHOUT ANY WARRANTY; without even the implied warranty of
MERCHANTABILITY or FITNESS FOR A PARTICULAR PURPOSE.  See the
GNU General Public License for more details.

You should have received a copy of the GNU General Public License
<<<<<<< HEAD
along with GCC; see the file COPYING.  If not, write to
the Free Software Foundation, 51 Franklin Street, Fifth Floor,
Boston, MA 02110-1301, USA.  */
=======
along with GCC; see the file COPYING3.  If not see
<http://www.gnu.org/licenses/>.  */
>>>>>>> 751ff693


#define TARGET_OS_CPP_BUILTINS()		\
  do						\
    {						\
      NETBSD_OS_CPP_BUILTINS_AOUT();		\
    }						\
  while (0)

#undef CPP_SPEC
#define CPP_SPEC NETBSD_CPP_SPEC

/* Make gcc agree with <machine/ansi.h> */

#undef SIZE_TYPE
#define SIZE_TYPE "unsigned int"

#undef PTRDIFF_TYPE
#define PTRDIFF_TYPE "int"

/* Until they use ELF or something that handles dwarf2 unwinds
   and initialization stuff better.  Use sjlj exceptions.  */
#undef DWARF2_UNWIND_INFO

/* We use gas, not the UNIX assembler.  */
#undef TARGET_DEFAULT
#define TARGET_DEFAULT 0<|MERGE_RESOLUTION|>--- conflicted
+++ resolved
@@ -16,14 +16,8 @@
 GNU General Public License for more details.
 
 You should have received a copy of the GNU General Public License
-<<<<<<< HEAD
-along with GCC; see the file COPYING.  If not, write to
-the Free Software Foundation, 51 Franklin Street, Fifth Floor,
-Boston, MA 02110-1301, USA.  */
-=======
 along with GCC; see the file COPYING3.  If not see
 <http://www.gnu.org/licenses/>.  */
->>>>>>> 751ff693
 
 
 #define TARGET_OS_CPP_BUILTINS()		\

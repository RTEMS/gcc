/* Definitions of target machine for GNU compiler.  Sun 68000/68020 version.
<<<<<<< HEAD
   Copyright (C) 2000, 2002, 2004, 2005, 2006 Free Software Foundation, Inc.
=======
   Copyright (C) 2000, 2002, 2004, 2005, 2006, 2007 Free Software Foundation, Inc.
>>>>>>> 60a98cce

This file is part of GCC.

GCC is free software; you can redistribute it and/or modify
it under the terms of the GNU General Public License as published by
the Free Software Foundation; either version 3, or (at your option)
any later version.

GCC is distributed in the hope that it will be useful,
but WITHOUT ANY WARRANTY; without even the implied warranty of
MERCHANTABILITY or FITNESS FOR A PARTICULAR PURPOSE.  See the
GNU General Public License for more details.

You should have received a copy of the GNU General Public License
along with GCC; see the file COPYING3.  If not see
<http://www.gnu.org/licenses/>.  */

/* Define functions defined in aux-output.c and used in templates.  */

#ifdef RTX_CODE
<<<<<<< HEAD
extern bool m68k_interrupt_function_p (tree);
=======
extern enum m68k_function_kind m68k_get_function_kind (tree);
>>>>>>> 60a98cce
extern HOST_WIDE_INT m68k_initial_elimination_offset (int from, int to);

extern void split_di (rtx[], int, rtx[], rtx[]);

extern bool valid_mov3q_const (HOST_WIDE_INT);
extern const char *output_move_simode (rtx *);
extern const char *output_move_himode (rtx *);
extern const char *output_move_qimode (rtx *);
extern const char *output_move_stricthi (rtx *);
extern const char *output_move_strictqi (rtx *);
extern const char *output_move_double (rtx *);
extern const char *output_move_const_single (rtx *);
extern const char *output_move_const_double (rtx *);
extern const char *output_btst (rtx *, rtx, rtx, rtx, int);
extern const char *output_scc_di (rtx, rtx, rtx, rtx);
extern const char *output_addsi3 (rtx *);
extern const char *output_andsi3 (rtx *);
extern const char *output_iorsi3 (rtx *);
extern const char *output_xorsi3 (rtx *);
extern const char *output_call (rtx);
extern const char *output_sibcall (rtx);
extern void output_dbcc_and_branch (rtx *);
extern int floating_exact_log2 (rtx);
extern bool strict_low_part_peephole_ok (enum machine_mode mode, rtx first_insn, rtx target);

/* Functions from m68k.c used in macros.  */
extern int standard_68881_constant_p (rtx);
extern void print_operand_address (FILE *, rtx);
extern void print_operand (FILE *, rtx, int);
extern void notice_update_cc (rtx, rtx);
extern bool m68k_legitimate_base_reg_p (rtx, bool);
extern bool m68k_legitimate_index_reg_p (rtx, bool);
extern bool m68k_illegitimate_symbolic_constant_p (rtx);
extern bool m68k_legitimate_address_p (enum machine_mode, rtx, bool);
extern bool m68k_matches_q_p (rtx);
extern bool m68k_matches_u_p (rtx);
extern rtx legitimize_pic_address (rtx, enum machine_mode, rtx);
extern int valid_dbcc_comparison_p_2 (rtx, enum machine_mode);
extern rtx m68k_libcall_value (enum machine_mode);
extern rtx m68k_function_value (tree, tree);
extern int emit_move_sequence (rtx *, enum machine_mode, rtx);
extern bool m68k_movem_pattern_p (rtx, rtx, HOST_WIDE_INT, bool);
extern const char *m68k_output_movem (rtx *, rtx, HOST_WIDE_INT, bool);

#endif /* RTX_CODE */

extern bool m68k_regno_mode_ok (int, enum machine_mode);
extern enum reg_class m68k_secondary_reload_class (enum reg_class,
						   enum machine_mode, rtx);
extern enum reg_class m68k_preferred_reload_class (rtx, enum reg_class);
extern int flags_in_68881 (void);
extern void m68k_expand_prologue (void);
extern bool m68k_use_return_insn (void);
extern void m68k_expand_epilogue (bool);
extern void override_options (void);
extern const char *m68k_cpp_cpu_ident (const char *);
extern const char *m68k_cpp_cpu_family (const char *);
extern void init_68881_table (void);
extern rtx m68k_legitimize_call_address (rtx);
extern rtx m68k_legitimize_sibcall_address (rtx);
extern int m68k_hard_regno_rename_ok(unsigned int, unsigned int);<|MERGE_RESOLUTION|>--- conflicted
+++ resolved
@@ -1,9 +1,5 @@
 /* Definitions of target machine for GNU compiler.  Sun 68000/68020 version.
-<<<<<<< HEAD
-   Copyright (C) 2000, 2002, 2004, 2005, 2006 Free Software Foundation, Inc.
-=======
    Copyright (C) 2000, 2002, 2004, 2005, 2006, 2007 Free Software Foundation, Inc.
->>>>>>> 60a98cce
 
 This file is part of GCC.
 
@@ -24,11 +20,7 @@
 /* Define functions defined in aux-output.c and used in templates.  */
 
 #ifdef RTX_CODE
-<<<<<<< HEAD
-extern bool m68k_interrupt_function_p (tree);
-=======
 extern enum m68k_function_kind m68k_get_function_kind (tree);
->>>>>>> 60a98cce
 extern HOST_WIDE_INT m68k_initial_elimination_offset (int from, int to);
 
 extern void split_di (rtx[], int, rtx[], rtx[]);

/* Definitions of target machine for GNU compiler,
   for m68k (including m68010) NetBSD platforms using the
   ELF object format.
<<<<<<< HEAD
   Copyright (C) 2002, 2003, 2004, 2006 Free Software Foundation, Inc.
=======
   Copyright (C) 2002, 2003, 2004, 2006, 2007 Free Software Foundation, Inc.
>>>>>>> 60a98cce
   Contributed by Wasabi Systems. Inc.

   This file is derived from <m68k/m68kv4.h>, <m68k/m68kelf.h>,
   and <m68k/linux.h>.

This file is part of GCC.

GCC is free software; you can redistribute it and/or modify
it under the terms of the GNU General Public License as published by
the Free Software Foundation; either version 3, or (at your option)
any later version.

GCC is distributed in the hope that it will be useful,
but WITHOUT ANY WARRANTY; without even the implied warranty of
MERCHANTABILITY or FITNESS FOR A PARTICULAR PURPOSE.  See the
GNU General Public License for more details.

You should have received a copy of the GNU General Public License
along with GCC; see the file COPYING3.  If not see
<http://www.gnu.org/licenses/>.  */

#define TARGET_OS_CPP_BUILTINS()		\
  do						\
    {						\
      NETBSD_OS_CPP_BUILTINS_ELF();		\
      builtin_define ("__m68k__");		\
      builtin_define ("__SVR4_ABI__");		\
      builtin_define ("__motorola__");		\
      if (TARGET_HARD_FLOAT)			\
	builtin_define ("__HAVE_FPU__");	\
    }						\
  while (0)

/* Don't try using XFmode on the 68010.  */ 
#undef LONG_DOUBLE_TYPE_SIZE
#define LONG_DOUBLE_TYPE_SIZE (TARGET_68020 ? 80 : 64)

#undef LIBGCC2_LONG_DOUBLE_TYPE_SIZE
#ifdef __mc68010__
#define LIBGCC2_LONG_DOUBLE_TYPE_SIZE 64
#else
#define LIBGCC2_LONG_DOUBLE_TYPE_SIZE 80
#endif

#undef SUBTARGET_EXTRA_SPECS
#define SUBTARGET_EXTRA_SPECS \
  { "netbsd_entry_point",   NETBSD_ENTRY_POINT },


#undef TARGET_VERSION
#define TARGET_VERSION			\
  fprintf (stderr,			\
	   TARGET_68010			\
	   ? " (NetBSD/68010 ELF)"	\
	   : " (NetBSD/m68k ELF)");


/* Provide a CPP_SPEC appropriate for NetBSD m68k targets.  Currently we
   deal with the GCC option '-posix', as well as an indication as to
   whether or not use of the FPU is allowed.  */

#undef CPP_SPEC
#define CPP_SPEC NETBSD_CPP_SPEC


/* Provide an ASM_SPEC appropriate for NetBSD m68k ELF targets.  We need
   to pass PIC code generation options.  */

#undef ASM_SPEC
#define ASM_SPEC "%(asm_cpu_spec) %{fpic|fpie:-k} %{fPIC|fPIE:-k -K}"

#define AS_NEEDS_DASH_FOR_PIPED_INPUT

/* Provide a LINK_SPEC appropriate for a NetBSD/m68k ELF target.  */

#undef LINK_SPEC
#define LINK_SPEC NETBSD_LINK_SPEC_ELF

#define NETBSD_ENTRY_POINT "_start"

/* Output assembler code to FILE to increment profiler label # LABELNO
   for profiling a function only.  */

#undef FUNCTION_PROFILER
#define FUNCTION_PROFILER(FILE, LABELNO)				\
do									\
  {									\
    asm_fprintf (FILE, "\tlea (%LLP%d,%Rpc),%Ra1\n", (LABELNO));	\
    if (flag_pic)							\
      fprintf (FILE, "\tbsr.l __mcount@PLTPC\n");			\
    else								\
      fprintf (FILE, "\tjbsr __mcount\n");				\
  }									\
while (0)


/* Make gcc agree with <machine/ansi.h>  */

#undef SIZE_TYPE
#define SIZE_TYPE "unsigned int"

#undef PTRDIFF_TYPE
#define PTRDIFF_TYPE "int"


/* XXX
   Here is a bunch of stuff lifted from m68kelf.h.  We don't use that
   file directly, because it has a lot of baggage we don't want.  */


/* The prefix for register names.  Note that REGISTER_NAMES
   is supposed to include this prefix.  Also note that this is NOT an
   fprintf format string, it is a literal string.  */

#undef REGISTER_PREFIX
#define REGISTER_PREFIX "%"


/* The prefix for local (compiler generated) lables.
   These labels will not appear in the symbol table.  */

#undef LOCAL_LABEL_PREFIX
#define LOCAL_LABEL_PREFIX "."


/* The prefix to add to user-visible assembler symbols.  */

#undef USER_LABEL_PREFIX
#define USER_LABEL_PREFIX ""


#undef ASM_COMMENT_START
#define ASM_COMMENT_START "|"


/* Currently, JUMP_TABLES_IN_TEXT_SECTION must be defined in order to
   keep switch tables in the text section.  */

#undef JUMP_TABLES_IN_TEXT_SECTION
#define JUMP_TABLES_IN_TEXT_SECTION 1


/* Use the default action for outputting the case label.  */
#undef ASM_OUTPUT_CASE_LABEL
#define ASM_RETURN_CASE_JUMP				\
  do {							\
    if (TARGET_COLDFIRE)				\
      {							\
	if (ADDRESS_REG_P (operands[0]))		\
	  return "jmp %%pc@(2,%0:l)";			\
	else						\
	  return "ext%.l %0\n\tjmp %%pc@(2,%0:l)";	\
      }							\
    else						\
      return "jmp %%pc@(2,%0:w)";			\
  } while (0)


/* This is how to output an assembler line that says to advance the
   location counter to a multiple of 2**LOG bytes.  */

#undef ASM_OUTPUT_ALIGN
#define ASM_OUTPUT_ALIGN(FILE,LOG)					\
do									\
  {									\
    if ((LOG) > 0)							\
      fprintf ((FILE), "%s%u\n", ALIGN_ASM_OP, 1 << (LOG));		\
  }									\
while (0)


/* If defined, a C expression whose value is a string containing the
   assembler operation to identify the following data as uninitialized global
   data.  */

#define BSS_SECTION_ASM_OP	".section\t.bss"


/* Like `ASM_OUTPUT_BSS' except takes the required alignment as a
   separate, explicit argument.  If you define this macro, it is used
   in place of `ASM_OUTPUT_BSS', and gives you more flexibility in
   handling the required alignment of the variable.  The alignment is
   specified as the number of bits.

   Try to use function `asm_output_aligned_bss' defined in file
   `varasm.c' when defining this macro.  */

#undef ASM_OUTPUT_ALIGNED_BSS
#define ASM_OUTPUT_ALIGNED_BSS(FILE, DECL, NAME, SIZE, ALIGN)		\
  asm_output_aligned_bss (FILE, DECL, NAME, SIZE, ALIGN)


#undef ASM_OUTPUT_COMMON
#define ASM_OUTPUT_COMMON(FILE, NAME, SIZE, ROUNDED)			\
( fputs (".comm ", (FILE)),						\
  assemble_name ((FILE), (NAME)),					\
  fprintf ((FILE), ",%u\n", (int)(SIZE)))

#undef ASM_OUTPUT_LOCAL
#define ASM_OUTPUT_LOCAL(FILE, NAME, SIZE, ROUNDED)			\
( fputs (".lcomm ", (FILE)),						\
  assemble_name ((FILE), (NAME)),					\
  fprintf ((FILE), ",%u\n", (int)(SIZE)))


/* XXX
   This is the end of the chunk lifted from m68kelf.h  */


/* XXX
   The following chunk is more or less lifted from m68kv4.h.
   We'd like to just #include that file, but it has not yet
   been converted to the new include style.

   Should there be a m68kv4-abi.h ??  */


/* Register in which address to store a structure value is passed to a
   function.  The default in m68k.h is a1.  For m68k/SVR4 it is a0. */

#undef M68K_STRUCT_VALUE_REGNUM
#define M68K_STRUCT_VALUE_REGNUM A0_REG


/* Register in which static-chain is passed to a function.  The
   default isn m68k.h is a0, but that is already the struct value
   regnum.  Make it a1 instead.  */

#undef STATIC_CHAIN_REGNUM
<<<<<<< HEAD
#define STATIC_CHAIN_REGNUM 9
=======
#define STATIC_CHAIN_REGNUM A1_REG
>>>>>>> 60a98cce
#undef M68K_STATIC_CHAIN_REG_NAME
#define M68K_STATIC_CHAIN_REG_NAME REGISTER_PREFIX "a1"


/* Now to renumber registers for dbx and gdb.
   We use the Sun-3 convention, which is:
   floating point registers have numbers 18 to 25, not
   16 to 23 as they do in the compiler.  */

#undef DBX_REGISTER_NUMBER
#define DBX_REGISTER_NUMBER(REGNO) ((REGNO) < 16 ? (REGNO) : (REGNO) + 2)


/* 1 if N is a possible register number for a function value.  For
   m68k/SVR4 allow d0, a0, or fp0 as return registers, for integral,
   pointer, or floating types, respectively.  Reject fp0 if not using
   a 68881 coprocessor.  */

#undef FUNCTION_VALUE_REGNO_P
#define FUNCTION_VALUE_REGNO_P(N)					\
  ((N) == D0_REG || (N) == A0_REG || (TARGET_68881 && (N) == FP0_REG))


/* Define this to be true when FUNCTION_VALUE_REGNO_P is true for
   more than one register.  */

#undef NEEDS_UNTYPED_CALL
#define NEEDS_UNTYPED_CALL 1


/* Define how to generate (in the callee) the output value of a
   function and how to find (in the caller) the value returned by a
   function.  VALTYPE is the data type of the value (as a tree).  If
   the precise function being called is known, FUNC is its
   FUNCTION_DECL; otherwise, FUNC is 0.  For m68k/SVR4 generate the
   result in d0, a0, or fp0 as appropriate.  */

#undef FUNCTION_VALUE
#define FUNCTION_VALUE(VALTYPE, FUNC)					\
  m68k_function_value (VALTYPE, FUNC)


/* Define how to find the value returned by a library function
   assuming the value has mode MODE.
   For m68k/SVR4 look for integer values in d0, pointer values in d0
   (returned in both d0 and a0), and floating values in fp0.  */

#undef LIBCALL_VALUE
#define LIBCALL_VALUE(MODE)						\
  m68k_libcall_value (MODE)


/* Boundary (in *bits*) on which stack pointer should be aligned.
   The m68k/SVR4 convention is to keep the stack pointer longword aligned.  */

#undef STACK_BOUNDARY
#define STACK_BOUNDARY 32


/* Alignment of field after `int : 0' in a structure.
   For m68k/SVR4, this is the next longword boundary.  */

#undef EMPTY_FIELD_BOUNDARY
#define EMPTY_FIELD_BOUNDARY 32


/* No data type wants to be aligned rounder than this.
   For m68k/SVR4, some types (doubles for example) are aligned on 8 byte
   boundaries */

#undef BIGGEST_ALIGNMENT
#define BIGGEST_ALIGNMENT 64


/* The svr4 ABI for the m68k says that records and unions are returned
   in memory.  */

#undef DEFAULT_PCC_STRUCT_RETURN
#define DEFAULT_PCC_STRUCT_RETURN 1

/* Output assembler code for a block containing the constant parts
   of a trampoline, leaving space for the variable parts.  */

/* On m68k svr4, the trampoline is different from the generic version
   in that we use a1 as the static call chain.  */

#undef TRAMPOLINE_TEMPLATE
#define TRAMPOLINE_TEMPLATE(FILE)					\
{									\
  assemble_aligned_integer (2, GEN_INT (0x227a));			\
  assemble_aligned_integer (2, GEN_INT (8));				\
  assemble_aligned_integer (2, GEN_INT (0x2f3a));			\
  assemble_aligned_integer (2, GEN_INT (8));				\
  assemble_aligned_integer (2, GEN_INT (0x4e75));			\
  assemble_aligned_integer (4, const0_rtx);				\
  assemble_aligned_integer (4, const0_rtx);				\
}

/* Redefine since we are using a different trampoline */
#undef TRAMPOLINE_SIZE
#define TRAMPOLINE_SIZE 18

/* Emit RTL insns to initialize the variable parts of a trampoline.
   FNADDR is an RTX for the address of the function's pure code.
   CXT is an RTX for the static chain value for the function.  */

#undef INITIALIZE_TRAMPOLINE
#define INITIALIZE_TRAMPOLINE(TRAMP, FNADDR, CXT)			\
{									\
  emit_move_insn (gen_rtx_MEM (SImode, plus_constant (TRAMP, 10)), CXT); \
  emit_move_insn (gen_rtx_MEM (SImode, plus_constant (TRAMP, 14)), FNADDR); \
}


/* XXX
   This is the end of the chunk lifted from m68kv4.h  */<|MERGE_RESOLUTION|>--- conflicted
+++ resolved
@@ -1,11 +1,7 @@
 /* Definitions of target machine for GNU compiler,
    for m68k (including m68010) NetBSD platforms using the
    ELF object format.
-<<<<<<< HEAD
-   Copyright (C) 2002, 2003, 2004, 2006 Free Software Foundation, Inc.
-=======
    Copyright (C) 2002, 2003, 2004, 2006, 2007 Free Software Foundation, Inc.
->>>>>>> 60a98cce
    Contributed by Wasabi Systems. Inc.
 
    This file is derived from <m68k/m68kv4.h>, <m68k/m68kelf.h>,
@@ -235,11 +231,7 @@
    regnum.  Make it a1 instead.  */
 
 #undef STATIC_CHAIN_REGNUM
-<<<<<<< HEAD
-#define STATIC_CHAIN_REGNUM 9
-=======
 #define STATIC_CHAIN_REGNUM A1_REG
->>>>>>> 60a98cce
 #undef M68K_STATIC_CHAIN_REG_NAME
 #define M68K_STATIC_CHAIN_REG_NAME REGISTER_PREFIX "a1"
 

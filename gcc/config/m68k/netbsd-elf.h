--- conflicted
+++ resolved
@@ -1,11 +1,7 @@
 /* Definitions of target machine for GNU compiler,
    for m68k (including m68010) NetBSD platforms using the
    ELF object format.
-<<<<<<< HEAD
-   Copyright (C) 2002, 2003, 2004, 2006 Free Software Foundation, Inc.
-=======
    Copyright (C) 2002, 2003, 2004, 2006, 2007 Free Software Foundation, Inc.
->>>>>>> 751ff693
    Contributed by Wasabi Systems. Inc.
 
    This file is derived from <m68k/m68kv4.h>, <m68k/m68kelf.h>,
@@ -15,11 +11,7 @@
 
 GCC is free software; you can redistribute it and/or modify
 it under the terms of the GNU General Public License as published by
-<<<<<<< HEAD
-the Free Software Foundation; either version 2, or (at your option)
-=======
 the Free Software Foundation; either version 3, or (at your option)
->>>>>>> 751ff693
 any later version.
 
 GCC is distributed in the hope that it will be useful,
@@ -28,14 +20,8 @@
 GNU General Public License for more details.
 
 You should have received a copy of the GNU General Public License
-<<<<<<< HEAD
-along with GCC; see the file COPYING.  If not, write to
-the Free Software Foundation, 51 Franklin Street, Fifth Floor,
-Boston, MA 02110-1301, USA.  */
-=======
 along with GCC; see the file COPYING3.  If not see
 <http://www.gnu.org/licenses/>.  */
->>>>>>> 751ff693
 
 #define TARGET_OS_CPP_BUILTINS()		\
   do						\
@@ -237,11 +223,7 @@
    function.  The default in m68k.h is a1.  For m68k/SVR4 it is a0. */
 
 #undef M68K_STRUCT_VALUE_REGNUM
-<<<<<<< HEAD
-#define M68K_STRUCT_VALUE_REGNUM 8
-=======
 #define M68K_STRUCT_VALUE_REGNUM A0_REG
->>>>>>> 751ff693
 
 
 /* Register in which static-chain is passed to a function.  The
@@ -249,11 +231,7 @@
    regnum.  Make it a1 instead.  */
 
 #undef STATIC_CHAIN_REGNUM
-<<<<<<< HEAD
-#define STATIC_CHAIN_REGNUM 9
-=======
 #define STATIC_CHAIN_REGNUM A1_REG
->>>>>>> 751ff693
 #undef M68K_STATIC_CHAIN_REG_NAME
 #define M68K_STATIC_CHAIN_REG_NAME REGISTER_PREFIX "a1"
 

--- conflicted
+++ resolved
@@ -1,10 +1,6 @@
 /* Definitions of target machine for GCC for Motorola 680x0/ColdFire.
    Copyright (C) 1987, 1988, 1993, 1994, 1995, 1996, 1997, 1998, 1999,
-<<<<<<< HEAD
-   2000, 2001, 2002, 2003, 2004, 2005 Free Software Foundation, Inc.
-=======
    2000, 2001, 2002, 2003, 2004, 2005, 2006 Free Software Foundation, Inc.
->>>>>>> c355071f
 
 This file is part of GCC.
 
@@ -94,13 +90,10 @@
 	  builtin_define ("__mcf5400__");	\
 	  builtin_define ("__mcf5407__");	\
 	}					\
-<<<<<<< HEAD
-=======
       if (TARGET_CFV4E)				\
 	{					\
 	  builtin_define ("__mcfv4e__");	\
 	}					\
->>>>>>> c355071f
       if (TARGET_CF_HWDIV)			\
 	builtin_define ("__mcfhwdiv__");	\
       builtin_assert ("cpu=m68k");		\
@@ -123,10 +116,6 @@
 #define TARGET_CPU32	(TARGET_68020 && !TARGET_BITFIELD)
 
 /* Is the target a ColdFire?  */
-<<<<<<< HEAD
-#define MASK_COLDFIRE	(MASK_5200 | MASK_528x | MASK_CFV3 | MASK_CFV4)
-#define TARGET_COLDFIRE	((target_flags & MASK_COLDFIRE) != 0)
-=======
 #define MASK_COLDFIRE \
   (MASK_5200 | MASK_528x | MASK_CFV3 | MASK_CFV4 | MASK_CFV4E)
 #define TARGET_COLDFIRE	((target_flags & MASK_COLDFIRE) != 0)
@@ -137,7 +126,6 @@
 /* Size (in bytes) of FPU registers.  */
 #define TARGET_FP_REG_SIZE	(TARGET_COLDFIRE ? 8 : 12)
 
->>>>>>> c355071f
 
 #define OVERRIDE_OPTIONS   override_options()
 

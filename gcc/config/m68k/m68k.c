/* Subroutines for insn-output.c for Motorola 68000 family.
   Copyright (C) 1987, 1993, 1994, 1995, 1996, 1997, 1998, 1999, 2000,
<<<<<<< HEAD
   2001, 2003, 2004, 2005, 2006
=======
   2001, 2003, 2004, 2005, 2006, 2007
>>>>>>> 60a98cce
   Free Software Foundation, Inc.

This file is part of GCC.

GCC is free software; you can redistribute it and/or modify
it under the terms of the GNU General Public License as published by
the Free Software Foundation; either version 3, or (at your option)
any later version.

GCC is distributed in the hope that it will be useful,
but WITHOUT ANY WARRANTY; without even the implied warranty of
MERCHANTABILITY or FITNESS FOR A PARTICULAR PURPOSE.  See the
GNU General Public License for more details.

You should have received a copy of the GNU General Public License
along with GCC; see the file COPYING3.  If not see
<http://www.gnu.org/licenses/>.  */

#include "config.h"
#include "system.h"
#include "coretypes.h"
#include "tm.h"
#include "tree.h"
#include "rtl.h"
#include "function.h"
#include "regs.h"
#include "hard-reg-set.h"
#include "real.h"
#include "insn-config.h"
#include "conditions.h"
#include "output.h"
#include "insn-attr.h"
#include "recog.h"
#include "toplev.h"
#include "expr.h"
#include "reload.h"
#include "tm_p.h"
#include "target.h"
#include "target-def.h"
#include "debug.h"
#include "flags.h"
#include "df.h"

enum reg_class regno_reg_class[] =
{
  DATA_REGS, DATA_REGS, DATA_REGS, DATA_REGS,
  DATA_REGS, DATA_REGS, DATA_REGS, DATA_REGS,
  ADDR_REGS, ADDR_REGS, ADDR_REGS, ADDR_REGS,
  ADDR_REGS, ADDR_REGS, ADDR_REGS, ADDR_REGS,
  FP_REGS, FP_REGS, FP_REGS, FP_REGS,
  FP_REGS, FP_REGS, FP_REGS, FP_REGS,
  ADDR_REGS
};


/* The minimum number of integer registers that we want to save with the
   movem instruction.  Using two movel instructions instead of a single
   moveml is about 15% faster for the 68020 and 68030 at no expense in
   code size.  */
#define MIN_MOVEM_REGS 3

/* The minimum number of floating point registers that we want to save
   with the fmovem instruction.  */
#define MIN_FMOVEM_REGS 1

/* The minimum number of integer registers that we want to save with the
   movem instruction.  Using two movel instructions instead of a single
   moveml is about 15% faster for the 68020 and 68030 at no expense in
   code size.  */
#define MIN_MOVEM_REGS 3

/* The minimum number of floating point registers that we want to save
   with the fmovem instruction.  */
#define MIN_FMOVEM_REGS 1

/* Structure describing stack frame layout.  */
struct m68k_frame
{
  /* Stack pointer to frame pointer offset.  */
  HOST_WIDE_INT offset;

  /* Offset of FPU registers.  */
  HOST_WIDE_INT foffset;

  /* Frame size in bytes (rounded up).  */
  HOST_WIDE_INT size;

  /* Data and address register.  */
  int reg_no;
  unsigned int reg_mask;

  /* FPU registers.  */
  int fpu_no;
  unsigned int fpu_mask;

  /* Offsets relative to ARG_POINTER.  */
  HOST_WIDE_INT frame_pointer_offset;
  HOST_WIDE_INT stack_pointer_offset;

  /* Function which the above information refers to.  */
  int funcdef_no;
};

/* Current frame information calculated by m68k_compute_frame_layout().  */
static struct m68k_frame current_frame;

/* Structure describing an m68k address.

   If CODE is UNKNOWN, the address is BASE + INDEX * SCALE + OFFSET,
   with null fields evaluating to 0.  Here:

   - BASE satisfies m68k_legitimate_base_reg_p
   - INDEX satisfies m68k_legitimate_index_reg_p
   - OFFSET satisfies m68k_legitimate_constant_address_p

   INDEX is either HImode or SImode.  The other fields are SImode.

   If CODE is PRE_DEC, the address is -(BASE).  If CODE is POST_INC,
   the address is (BASE)+.  */
struct m68k_address {
  enum rtx_code code;
  rtx base;
  rtx index;
  rtx offset;
  int scale;
};

static bool m68k_handle_option (size_t, const char *, int);
static rtx find_addr_reg (rtx);
static const char *singlemove_string (rtx *);
#ifdef M68K_TARGET_COFF
static void m68k_coff_asm_named_section (const char *, unsigned int, tree);
#endif /* M68K_TARGET_COFF */
static void m68k_output_mi_thunk (FILE *, tree, HOST_WIDE_INT,
					  HOST_WIDE_INT, tree);
static rtx m68k_struct_value_rtx (tree, int);
static tree m68k_handle_fndecl_attribute (tree *node, tree name,
					  tree args, int flags,
					  bool *no_add_attrs);
static void m68k_compute_frame_layout (void);
static bool m68k_save_reg (unsigned int regno, bool interrupt_handler);
static bool m68k_ok_for_sibcall_p (tree, tree);
static bool m68k_rtx_costs (rtx, int, int, int *);


/* Specify the identification number of the library being built */
const char *m68k_library_id_string = "_current_shared_library_a5_offset_";

/* Nonzero if the last compare/test insn had FP operands.  The
   sCC expanders peek at this to determine what to do for the
   68060, which has no fsCC instructions.  */
int m68k_last_compare_had_fp_operands;

/* Initialize the GCC target structure.  */

#if INT_OP_GROUP == INT_OP_DOT_WORD
#undef TARGET_ASM_ALIGNED_HI_OP
#define TARGET_ASM_ALIGNED_HI_OP "\t.word\t"
#endif

#if INT_OP_GROUP == INT_OP_NO_DOT
#undef TARGET_ASM_BYTE_OP
#define TARGET_ASM_BYTE_OP "\tbyte\t"
#undef TARGET_ASM_ALIGNED_HI_OP
#define TARGET_ASM_ALIGNED_HI_OP "\tshort\t"
#undef TARGET_ASM_ALIGNED_SI_OP
#define TARGET_ASM_ALIGNED_SI_OP "\tlong\t"
#endif

#if INT_OP_GROUP == INT_OP_DC
#undef TARGET_ASM_BYTE_OP
#define TARGET_ASM_BYTE_OP "\tdc.b\t"
#undef TARGET_ASM_ALIGNED_HI_OP
#define TARGET_ASM_ALIGNED_HI_OP "\tdc.w\t"
#undef TARGET_ASM_ALIGNED_SI_OP
#define TARGET_ASM_ALIGNED_SI_OP "\tdc.l\t"
#endif

#undef TARGET_ASM_UNALIGNED_HI_OP
#define TARGET_ASM_UNALIGNED_HI_OP TARGET_ASM_ALIGNED_HI_OP
#undef TARGET_ASM_UNALIGNED_SI_OP
#define TARGET_ASM_UNALIGNED_SI_OP TARGET_ASM_ALIGNED_SI_OP

#undef TARGET_ASM_OUTPUT_MI_THUNK
#define TARGET_ASM_OUTPUT_MI_THUNK m68k_output_mi_thunk
#undef TARGET_ASM_CAN_OUTPUT_MI_THUNK
#define TARGET_ASM_CAN_OUTPUT_MI_THUNK hook_bool_tree_hwi_hwi_tree_true

#undef TARGET_ASM_FILE_START_APP_OFF
#define TARGET_ASM_FILE_START_APP_OFF true

#undef TARGET_DEFAULT_TARGET_FLAGS
#define TARGET_DEFAULT_TARGET_FLAGS MASK_STRICT_ALIGNMENT
#undef TARGET_HANDLE_OPTION
#define TARGET_HANDLE_OPTION m68k_handle_option

#undef TARGET_RTX_COSTS
#define TARGET_RTX_COSTS m68k_rtx_costs

#undef TARGET_ATTRIBUTE_TABLE
#define TARGET_ATTRIBUTE_TABLE m68k_attribute_table

#undef TARGET_PROMOTE_PROTOTYPES
#define TARGET_PROMOTE_PROTOTYPES hook_bool_tree_true

#undef TARGET_STRUCT_VALUE_RTX
#define TARGET_STRUCT_VALUE_RTX m68k_struct_value_rtx

#undef TARGET_CANNOT_FORCE_CONST_MEM
#define TARGET_CANNOT_FORCE_CONST_MEM m68k_illegitimate_symbolic_constant_p

#undef TARGET_FUNCTION_OK_FOR_SIBCALL
#define TARGET_FUNCTION_OK_FOR_SIBCALL m68k_ok_for_sibcall_p

static const struct attribute_spec m68k_attribute_table[] =
{
  /* { name, min_len, max_len, decl_req, type_req, fn_type_req, handler } */
  { "interrupt", 0, 0, true,  false, false, m68k_handle_fndecl_attribute },
  { "interrupt_handler", 0, 0, true,  false, false, m68k_handle_fndecl_attribute },
  { "interrupt_thread", 0, 0, true,  false, false, m68k_handle_fndecl_attribute },
  { NULL,                0, 0, false, false, false, NULL }
};

struct gcc_target targetm = TARGET_INITIALIZER;

/* Base flags for 68k ISAs.  */
#define FL_FOR_isa_00    FL_ISA_68000
#define FL_FOR_isa_10    (FL_FOR_isa_00 | FL_ISA_68010)
/* FL_68881 controls the default setting of -m68881.  gcc has traditionally
   generated 68881 code for 68020 and 68030 targets unless explicitly told
   not to.  */
#define FL_FOR_isa_20    (FL_FOR_isa_10 | FL_ISA_68020 \
			  | FL_BITFIELD | FL_68881)
#define FL_FOR_isa_40    (FL_FOR_isa_20 | FL_ISA_68040)
#define FL_FOR_isa_cpu32 (FL_FOR_isa_10 | FL_ISA_68020)

/* Base flags for ColdFire ISAs.  */
#define FL_FOR_isa_a     (FL_COLDFIRE | FL_ISA_A)
#define FL_FOR_isa_aplus (FL_FOR_isa_a | FL_ISA_APLUS | FL_CF_USP)
/* Note ISA_B doesn't necessarily include USP (user stack pointer) support.  */
#define FL_FOR_isa_b     (FL_FOR_isa_a | FL_ISA_B | FL_CF_HWDIV)
<<<<<<< HEAD
#define FL_FOR_isa_c     (FL_FOR_isa_b | FL_ISA_C | FL_CF_USP)
=======
/* ISA_C is not upwardly compatible with ISA_B.  */
#define FL_FOR_isa_c     (FL_FOR_isa_a | FL_ISA_C | FL_CF_HWDIV | FL_CF_USP)
>>>>>>> 60a98cce

enum m68k_isa
{
  /* Traditional 68000 instruction sets.  */
  isa_00,
  isa_10,
  isa_20,
  isa_40,
  isa_cpu32,
  /* ColdFire instruction set variants.  */
  isa_a,
  isa_aplus,
  isa_b,
  isa_c,
  isa_max
};

/* Information about one of the -march, -mcpu or -mtune arguments.  */
struct m68k_target_selection
{
  /* The argument being described.  */
  const char *name;

  /* For -mcpu, this is the device selected by the option.
     For -mtune and -march, it is a representative device
     for the microarchitecture or ISA respectively.  */
  enum target_device device;

  /* The M68K_DEVICE fields associated with DEVICE.  See the comment
     in m68k-devices.def for details.  FAMILY is only valid for -mcpu.  */
  const char *family;
  enum uarch_type microarch;
  enum m68k_isa isa;
  unsigned long flags;
};

/* A list of all devices in m68k-devices.def.  Used for -mcpu selection.  */
static const struct m68k_target_selection all_devices[] =
{
#define M68K_DEVICE(NAME,ENUM_VALUE,FAMILY,MULTILIB,MICROARCH,ISA,FLAGS) \
  { NAME, ENUM_VALUE, FAMILY, u##MICROARCH, ISA, FLAGS | FL_FOR_##ISA },
#include "m68k-devices.def"
#undef M68K_DEVICE
  { NULL, unk_device, NULL, unk_arch, isa_max, 0 }
};

/* A list of all ISAs, mapping each one to a representative device.
   Used for -march selection.  */
static const struct m68k_target_selection all_isas[] =
{
  { "68000",    m68000,     NULL,  u68000,   isa_00,    FL_FOR_isa_00 },
  { "68010",    m68010,     NULL,  u68010,   isa_10,    FL_FOR_isa_10 },
  { "68020",    m68020,     NULL,  u68020,   isa_20,    FL_FOR_isa_20 },
  { "68030",    m68030,     NULL,  u68030,   isa_20,    FL_FOR_isa_20 },
  { "68040",    m68040,     NULL,  u68040,   isa_40,    FL_FOR_isa_40 },
  { "68060",    m68060,     NULL,  u68060,   isa_40,    FL_FOR_isa_40 },
  { "cpu32",    cpu32,      NULL,  ucpu32,   isa_20,    FL_FOR_isa_cpu32 },
  { "isaa",     mcf5206e,   NULL,  ucfv2,    isa_a,     (FL_FOR_isa_a
							 | FL_CF_HWDIV) },
  { "isaaplus", mcf5271,    NULL,  ucfv2,    isa_aplus, (FL_FOR_isa_aplus
							 | FL_CF_HWDIV) },
  { "isab",     mcf5407,    NULL,  ucfv4,    isa_b,     FL_FOR_isa_b },
<<<<<<< HEAD
  { "isac",     unk_device, NULL,  ucfv4,    isa_c,     (FL_FOR_isa_c
							 | FL_CF_FPU
							 | FL_CF_EMAC) },
=======
  { "isac",     unk_device, NULL,  ucfv4,    isa_c,     FL_FOR_isa_c },
>>>>>>> 60a98cce
  { NULL,       unk_device, NULL,  unk_arch, isa_max,   0 }
};

/* A list of all microarchitectures, mapping each one to a representative
   device.  Used for -mtune selection.  */
static const struct m68k_target_selection all_microarchs[] =
{
  { "68000",    m68000,     NULL,  u68000,    isa_00,  FL_FOR_isa_00 },
  { "68010",    m68010,     NULL,  u68010,    isa_10,  FL_FOR_isa_10 },
  { "68020",    m68020,     NULL,  u68020,    isa_20,  FL_FOR_isa_20 },
  { "68020-40", m68020,     NULL,  u68020_40, isa_20,  FL_FOR_isa_20 },
  { "68020-60", m68020,     NULL,  u68020_60, isa_20,  FL_FOR_isa_20 },
  { "68030",    m68030,     NULL,  u68030,    isa_20,  FL_FOR_isa_20 },
  { "68040",    m68040,     NULL,  u68040,    isa_40,  FL_FOR_isa_40 },
  { "68060",    m68060,     NULL,  u68060,    isa_40,  FL_FOR_isa_40 },
  { "cpu32",    cpu32,      NULL,  ucpu32,    isa_20,  FL_FOR_isa_cpu32 },
  { "cfv2",     mcf5206,    NULL,  ucfv2,     isa_a,   FL_FOR_isa_a },
  { "cfv3",     mcf5307,    NULL,  ucfv3,     isa_a,   (FL_FOR_isa_a
							| FL_CF_HWDIV) },
  { "cfv4",     mcf5407,    NULL,  ucfv4,     isa_b,   FL_FOR_isa_b },
  { "cfv4e",    mcf547x,    NULL,  ucfv4e,    isa_b,   (FL_FOR_isa_b
							| FL_CF_USP
							| FL_CF_EMAC
							| FL_CF_FPU) },
  { NULL,       unk_device, NULL,  unk_arch,  isa_max, 0 }
};

/* The entries associated with the -mcpu, -march and -mtune settings,
   or null for options that have not been used.  */
const struct m68k_target_selection *m68k_cpu_entry;
const struct m68k_target_selection *m68k_arch_entry;
const struct m68k_target_selection *m68k_tune_entry;

/* Which CPU we are generating code for.  */
enum target_device m68k_cpu;

/* Which microarchitecture to tune for.  */
enum uarch_type m68k_tune;

/* Which FPU to use.  */
enum fpu_type m68k_fpu;
<<<<<<< HEAD

/* The set of FL_* flags that apply to the target processor.  */
unsigned int m68k_cpu_flags;

/* Asm templates for calling or jumping to an arbitrary symbolic address,
   or NULL if such calls or jumps are not supported.  The address is held
   in operand 0.  */
const char *m68k_symbolic_call;
const char *m68k_symbolic_jump;

/* See whether TABLE has an entry with name NAME.  Return true and
   store the entry in *ENTRY if so, otherwise return false and
   leave *ENTRY alone.  */

static bool
m68k_find_selection (const struct m68k_target_selection **entry,
		     const struct m68k_target_selection *table,
		     const char *name)
{
  size_t i;

=======

/* The set of FL_* flags that apply to the target processor.  */
unsigned int m68k_cpu_flags;

/* Asm templates for calling or jumping to an arbitrary symbolic address,
   or NULL if such calls or jumps are not supported.  The address is held
   in operand 0.  */
const char *m68k_symbolic_call;
const char *m68k_symbolic_jump;

/* See whether TABLE has an entry with name NAME.  Return true and
   store the entry in *ENTRY if so, otherwise return false and
   leave *ENTRY alone.  */

static bool
m68k_find_selection (const struct m68k_target_selection **entry,
		     const struct m68k_target_selection *table,
		     const char *name)
{
  size_t i;

>>>>>>> 60a98cce
  for (i = 0; table[i].name; i++)
    if (strcmp (table[i].name, name) == 0)
      {
	*entry = table + i;
	return true;
      }
  return false;
}

/* Implement TARGET_HANDLE_OPTION.  */

static bool
m68k_handle_option (size_t code, const char *arg, int value)
{
  switch (code)
    {
    case OPT_march_:
      return m68k_find_selection (&m68k_arch_entry, all_isas, arg);

    case OPT_mcpu_:
      return m68k_find_selection (&m68k_cpu_entry, all_devices, arg);

    case OPT_mtune_:
      return m68k_find_selection (&m68k_tune_entry, all_microarchs, arg);

    case OPT_m5200:
      return m68k_find_selection (&m68k_cpu_entry, all_devices, "5206");

    case OPT_m5206e:
      return m68k_find_selection (&m68k_cpu_entry, all_devices, "5206e");

    case OPT_m528x:
      return m68k_find_selection (&m68k_cpu_entry, all_devices, "528x");

    case OPT_m5307:
      return m68k_find_selection (&m68k_cpu_entry, all_devices, "5307");

    case OPT_m5407:
      return m68k_find_selection (&m68k_cpu_entry, all_devices, "5407");

    case OPT_mcfv4e:
      return m68k_find_selection (&m68k_cpu_entry, all_devices, "547x");

    case OPT_m68000:
    case OPT_mc68000:
      return m68k_find_selection (&m68k_cpu_entry, all_devices, "68000");

    case OPT_m68010:
      return m68k_find_selection (&m68k_cpu_entry, all_devices, "68010");

    case OPT_m68020:
    case OPT_mc68020:
      return m68k_find_selection (&m68k_cpu_entry, all_devices, "68020");

    case OPT_m68020_40:
      return (m68k_find_selection (&m68k_tune_entry, all_microarchs,
				   "68020-40")
	      && m68k_find_selection (&m68k_cpu_entry, all_devices, "68020"));

    case OPT_m68020_60:
      return (m68k_find_selection (&m68k_tune_entry, all_microarchs,
				   "68020-60")
	      && m68k_find_selection (&m68k_cpu_entry, all_devices, "68020"));

    case OPT_m68030:
      return m68k_find_selection (&m68k_cpu_entry, all_devices, "68030");

    case OPT_m68040:
      return m68k_find_selection (&m68k_cpu_entry, all_devices, "68040");

    case OPT_m68060:
      return m68k_find_selection (&m68k_cpu_entry, all_devices, "68060");

    case OPT_m68302:
      return m68k_find_selection (&m68k_cpu_entry, all_devices, "68302");

    case OPT_m68332:
    case OPT_mcpu32:
      return m68k_find_selection (&m68k_cpu_entry, all_devices, "68332");

    case OPT_mshared_library_id_:
      if (value > MAX_LIBRARY_ID)
	error ("-mshared-library-id=%s is not between 0 and %d",
	       arg, MAX_LIBRARY_ID);
      else
	asprintf ((char **) &m68k_library_id_string, "%d", (value * -4) - 4);
      return true;

    default:
      return true;
    }
}

/* Sometimes certain combinations of command options do not make
   sense on a particular target machine.  You can define a macro
   `OVERRIDE_OPTIONS' to take account of this.  This macro, if
   defined, is executed once just after all the command options have
   been parsed.

   Don't use this macro to turn on various extra optimizations for
   `-O'.  That is what `OPTIMIZATION_OPTIONS' is for.  */

void
override_options (void)
{
  const struct m68k_target_selection *entry;
  unsigned long target_mask;

  /* User can choose:

     -mcpu=
     -march=
     -mtune=

     -march=ARCH should generate code that runs any processor
     implementing architecture ARCH.  -mcpu=CPU should override -march
     and should generate code that runs on processor CPU, making free
     use of any instructions that CPU understands.  -mtune=UARCH applies
     on top of -mcpu or -march and optimizes the code for UARCH.  It does
     not change the target architecture.  */
  if (m68k_cpu_entry)
    {
      /* Complain if the -march setting is for a different microarchitecture,
	 or includes flags that the -mcpu setting doesn't.  */
      if (m68k_arch_entry
	  && (m68k_arch_entry->microarch != m68k_cpu_entry->microarch
	      || (m68k_arch_entry->flags & ~m68k_cpu_entry->flags) != 0))
	warning (0, "-mcpu=%s conflicts with -march=%s",
		 m68k_cpu_entry->name, m68k_arch_entry->name);

      entry = m68k_cpu_entry;
    }
  else
    entry = m68k_arch_entry;

  if (!entry)
    entry = all_devices + TARGET_CPU_DEFAULT;

  m68k_cpu_flags = entry->flags;

  /* Use the architecture setting to derive default values for
     certain flags.  */
  target_mask = 0;
  if ((m68k_cpu_flags & FL_BITFIELD) != 0)
    target_mask |= MASK_BITFIELD;
  if ((m68k_cpu_flags & FL_CF_HWDIV) != 0)
    target_mask |= MASK_CF_HWDIV;
  if ((m68k_cpu_flags & (FL_68881 | FL_CF_FPU)) != 0)
    target_mask |= MASK_HARD_FLOAT;
  target_flags |= target_mask & ~target_flags_explicit;

  /* Set the directly-usable versions of the -mcpu and -mtune settings.  */
  m68k_cpu = entry->device;
  if (m68k_tune_entry)
    m68k_tune = m68k_tune_entry->microarch;
#ifdef M68K_DEFAULT_TUNE
  else if (!m68k_cpu_entry && !m68k_arch_entry)
    m68k_tune = M68K_DEFAULT_TUNE;
#endif
  else
    m68k_tune = entry->microarch;

  /* Set the type of FPU.  */
  m68k_fpu = (!TARGET_HARD_FLOAT ? FPUTYPE_NONE
	      : (m68k_cpu_flags & FL_COLDFIRE) != 0 ? FPUTYPE_COLDFIRE
	      : FPUTYPE_68881);

<<<<<<< HEAD
  if (TARGET_COLDFIRE_FPU)
    {
      REAL_MODE_FORMAT (SFmode) = &coldfire_single_format;
      REAL_MODE_FORMAT (DFmode) = &coldfire_double_format;
    }

=======
>>>>>>> 60a98cce
  /* Sanity check to ensure that msep-data and mid-sahred-library are not
   * both specified together.  Doing so simply doesn't make sense.
   */
  if (TARGET_SEP_DATA && TARGET_ID_SHARED_LIBRARY)
    error ("cannot specify both -msep-data and -mid-shared-library");

  /* If we're generating code for a separate A5 relative data segment,
   * we've got to enable -fPIC as well.  This might be relaxable to
   * -fpic but it hasn't been tested properly.
   */
  if (TARGET_SEP_DATA || TARGET_ID_SHARED_LIBRARY)
    flag_pic = 2;

  /* -mpcrel -fPIC uses 32-bit pc-relative displacements.  Raise an
     error if the target does not support them.  */
  if (TARGET_PCREL && !TARGET_68020 && flag_pic == 2)
    error ("-mpcrel -fPIC is not currently supported on selected cpu");

  /* ??? A historic way of turning on pic, or is this intended to
     be an embedded thing that doesn't have the same name binding
     significance that it does on hosted ELF systems?  */
  if (TARGET_PCREL && flag_pic == 0)
    flag_pic = 1;

  if (!flag_pic)
    {
#if MOTOROLA && !defined (USE_GAS)
      m68k_symbolic_call = "jsr %a0";
      m68k_symbolic_jump = "jmp %a0";
#else
      m68k_symbolic_call = "jbsr %a0";
      m68k_symbolic_jump = "jra %a0";
#endif
    }
  else if (TARGET_ID_SHARED_LIBRARY)
    /* All addresses must be loaded from the GOT.  */
    ;
<<<<<<< HEAD
  else if (TARGET_68020 || TARGET_ISAB)
    {
      if (TARGET_PCREL)
	{
	  m68k_symbolic_call = "bsr.l %c0";
	  m68k_symbolic_jump = "bra.l %c0";
	}
      else
	{
#if defined(USE_GAS)
	  m68k_symbolic_call = "bsr.l %p0";
	  m68k_symbolic_jump = "bra.l %p0";
#else
	  m68k_symbolic_call = "bsr %p0";
=======
  else if (TARGET_68020 || TARGET_ISAB || TARGET_ISAC)
    {
      if (TARGET_PCREL)
	m68k_symbolic_call = "bsr.l %c0";
      else
	{
#if defined(USE_GAS)
	  m68k_symbolic_call = "bsr.l %p0";
#else
	  m68k_symbolic_call = "bsr %p0";
#endif
	}
      if (TARGET_ISAC)
	/* No unconditional long branch */;
      else if (TARGET_PCREL)
	m68k_symbolic_jump = "bra.l %c0";
      else
	{
#if defined(USE_GAS)
	  m68k_symbolic_jump = "bra.l %p0";
#else
>>>>>>> 60a98cce
	  m68k_symbolic_jump = "bra %p0";
#endif
	}
      /* Turn off function cse if we are doing PIC.  We always want
	 function call to be done as `bsr foo@PLTPC'.  */
      /* ??? It's traditional to do this for -mpcrel too, but it isn't
	 clear how intentional that is.  */
      flag_no_function_cse = 1;
    }

  SUBTARGET_OVERRIDE_OPTIONS;
}

/* Generate a macro of the form __mPREFIX_cpu_NAME, where PREFIX is the
   given argument and NAME is the argument passed to -mcpu.  Return NULL
   if -mcpu was not passed.  */

const char *
m68k_cpp_cpu_ident (const char *prefix)
{
  if (!m68k_cpu_entry)
    return NULL;
  return concat ("__m", prefix, "_cpu_", m68k_cpu_entry->name, NULL);
}

/* Generate a macro of the form __mPREFIX_family_NAME, where PREFIX is the
   given argument and NAME is the name of the representative device for
   the -mcpu argument's family.  Return NULL if -mcpu was not passed.  */

const char *
m68k_cpp_cpu_family (const char *prefix)
{
  if (!m68k_cpu_entry)
    return NULL;
  return concat ("__m", prefix, "_family_", m68k_cpu_entry->family, NULL);
}

<<<<<<< HEAD
/* Return nonzero if FUNC is an interrupt function as specified by the
   "interrupt_handler" attribute.  */
bool
m68k_interrupt_function_p (tree func)
=======
/* Return m68k_fk_interrupt_handler if FUNC has an "interrupt" or
   "interrupt_handler" attribute and interrupt_thread if FUNC has an
   "interrupt_thread" attribute.  Otherwise, return
   m68k_fk_normal_function.  */

enum m68k_function_kind
m68k_get_function_kind (tree func)
>>>>>>> 60a98cce
{
  tree a;

  if (TREE_CODE (func) != FUNCTION_DECL)
    return false;

  a = lookup_attribute ("interrupt", DECL_ATTRIBUTES (func));
  if (a != NULL_TREE)
    return m68k_fk_interrupt_handler;

  a = lookup_attribute ("interrupt_handler", DECL_ATTRIBUTES (func));
  if (a != NULL_TREE)
    return m68k_fk_interrupt_handler;

  a = lookup_attribute ("interrupt_thread", DECL_ATTRIBUTES (func));
  if (a != NULL_TREE)
    return m68k_fk_interrupt_thread;

  return m68k_fk_normal_function;
}

/* Handle an attribute requiring a FUNCTION_DECL; arguments as in
   struct attribute_spec.handler.  */
static tree
m68k_handle_fndecl_attribute (tree *node, tree name,
			      tree args ATTRIBUTE_UNUSED,
			      int flags ATTRIBUTE_UNUSED,
			      bool *no_add_attrs)
{
  if (TREE_CODE (*node) != FUNCTION_DECL)
    {
      warning (OPT_Wattributes, "%qs attribute only applies to functions",
	       IDENTIFIER_POINTER (name));
      *no_add_attrs = true;
    }

  if (m68k_get_function_kind (*node) != m68k_fk_normal_function)
    {
      error ("multiple interrupt attributes not allowed");
      *no_add_attrs = true;
    }

  if (!TARGET_FIDOA
      && !strcmp (IDENTIFIER_POINTER (name), "interrupt_thread"))
    {
      error ("interrupt_thread is available only on fido");
      *no_add_attrs = true;
    }

  return NULL_TREE;
}

static void
m68k_compute_frame_layout (void)
{
  int regno, saved;
  unsigned int mask;
<<<<<<< HEAD
  bool interrupt_handler = m68k_interrupt_function_p (current_function_decl);
=======
  enum m68k_function_kind func_kind =
    m68k_get_function_kind (current_function_decl);
  bool interrupt_handler = func_kind == m68k_fk_interrupt_handler;
  bool interrupt_thread = func_kind == m68k_fk_interrupt_thread;
>>>>>>> 60a98cce

  /* Only compute the frame once per function.
     Don't cache information until reload has been completed.  */
  if (current_frame.funcdef_no == current_function_funcdef_no
      && reload_completed)
    return;

  current_frame.size = (get_frame_size () + 3) & -4;

  mask = saved = 0;
<<<<<<< HEAD
  for (regno = 0; regno < 16; regno++)
    if (m68k_save_reg (regno, interrupt_handler))
      {
	mask |= 1 << (regno - D0_REG);
	saved++;
      }
=======

  /* Interrupt thread does not need to save any register.  */
  if (!interrupt_thread)
    for (regno = 0; regno < 16; regno++)
      if (m68k_save_reg (regno, interrupt_handler))
	{
	  mask |= 1 << (regno - D0_REG);
	  saved++;
	}
>>>>>>> 60a98cce
  current_frame.offset = saved * 4;
  current_frame.reg_no = saved;
  current_frame.reg_mask = mask;

  current_frame.foffset = 0;
  mask = saved = 0;
  if (TARGET_HARD_FLOAT)
    {
<<<<<<< HEAD
      for (regno = 16; regno < 24; regno++)
	if (m68k_save_reg (regno, interrupt_handler))
	  {
	    mask |= 1 << (regno - FP0_REG);
	    saved++;
	  }
=======
      /* Interrupt thread does not need to save any register.  */
      if (!interrupt_thread)
	for (regno = 16; regno < 24; regno++)
	  if (m68k_save_reg (regno, interrupt_handler))
	    {
	      mask |= 1 << (regno - FP0_REG);
	      saved++;
	    }
>>>>>>> 60a98cce
      current_frame.foffset = saved * TARGET_FP_REG_SIZE;
      current_frame.offset += current_frame.foffset;
    }
  current_frame.fpu_no = saved;
  current_frame.fpu_mask = mask;

  /* Remember what function this frame refers to.  */
  current_frame.funcdef_no = current_function_funcdef_no;
}

HOST_WIDE_INT
m68k_initial_elimination_offset (int from, int to)
{
  int argptr_offset;
  /* The arg pointer points 8 bytes before the start of the arguments,
     as defined by FIRST_PARM_OFFSET.  This makes it coincident with the
     frame pointer in most frames.  */
  argptr_offset = frame_pointer_needed ? 0 : UNITS_PER_WORD;
  if (from == ARG_POINTER_REGNUM && to == FRAME_POINTER_REGNUM)
    return argptr_offset;

  m68k_compute_frame_layout ();

  gcc_assert (to == STACK_POINTER_REGNUM);
  switch (from)
    {
    case ARG_POINTER_REGNUM:
      return current_frame.offset + current_frame.size - argptr_offset;
    case FRAME_POINTER_REGNUM:
      return current_frame.offset + current_frame.size;
    default:
      gcc_unreachable ();
    }
}

/* Refer to the array `regs_ever_live' to determine which registers
   to save; `regs_ever_live[I]' is nonzero if register number I
   is ever used in the function.  This function is responsible for
   knowing which registers should not be saved even if used.
   Return true if we need to save REGNO.  */

static bool
m68k_save_reg (unsigned int regno, bool interrupt_handler)
{
  if (flag_pic && regno == PIC_REG)
    {
      /* A function that receives a nonlocal goto must save all call-saved
	 registers.  */
      if (current_function_has_nonlocal_label)
	return true;
      if (current_function_uses_pic_offset_table)
	return true;
      /* Reload may introduce constant pool references into a function
	 that thitherto didn't need a PIC register.  Note that the test
	 above will not catch that case because we will only set
	 current_function_uses_pic_offset_table when emitting
	 the address reloads.  */
      if (current_function_uses_const_pool)
	return true;
    }

  if (current_function_calls_eh_return)
    {
      unsigned int i;
      for (i = 0; ; i++)
	{
	  unsigned int test = EH_RETURN_DATA_REGNO (i);
	  if (test == INVALID_REGNUM)
	    break;
	  if (test == regno)
	    return true;
	}
    }

  /* Fixed regs we never touch.  */
  if (fixed_regs[regno])
    return false;

  /* The frame pointer (if it is such) is handled specially.  */
  if (regno == FRAME_POINTER_REGNUM && frame_pointer_needed)
    return false;

  /* Interrupt handlers must also save call_used_regs
     if they are live or when calling nested functions.  */
  if (interrupt_handler)
    {
      if (df_regs_ever_live_p (regno))
	return true;

      if (!current_function_is_leaf && call_used_regs[regno])
	return true;
    }

  /* Never need to save registers that aren't touched.  */
  if (!df_regs_ever_live_p (regno))
    return false;

  /* Otherwise save everything that isn't call-clobbered.  */
  return !call_used_regs[regno];
}

/* Emit RTL for a MOVEM or FMOVEM instruction.  BASE + OFFSET represents
   the lowest memory address.  COUNT is the number of registers to be
   moved, with register REGNO + I being moved if bit I of MASK is set.
   STORE_P specifies the direction of the move and ADJUST_STACK_P says
   whether or not this is pre-decrement (if STORE_P) or post-increment
   (if !STORE_P) operation.  */

static rtx
m68k_emit_movem (rtx base, HOST_WIDE_INT offset,
		 unsigned int count, unsigned int regno,
		 unsigned int mask, bool store_p, bool adjust_stack_p)
{
  int i;
  rtx body, addr, src, operands[2];
  enum machine_mode mode;

  body = gen_rtx_PARALLEL (VOIDmode, rtvec_alloc (adjust_stack_p + count));
  mode = reg_raw_mode[regno];
  i = 0;

  if (adjust_stack_p)
    {
      src = plus_constant (base, (count
				  * GET_MODE_SIZE (mode)
				  * (HOST_WIDE_INT) (store_p ? -1 : 1)));
      XVECEXP (body, 0, i++) = gen_rtx_SET (VOIDmode, base, src);
    }

  for (; mask != 0; mask >>= 1, regno++)
    if (mask & 1)
      {
	addr = plus_constant (base, offset);
	operands[!store_p] = gen_frame_mem (mode, addr);
	operands[store_p] = gen_rtx_REG (mode, regno);
	XVECEXP (body, 0, i++)
	  = gen_rtx_SET (VOIDmode, operands[0], operands[1]);
	offset += GET_MODE_SIZE (mode);
      }
  gcc_assert (i == XVECLEN (body, 0));

  return emit_insn (body);
}

/* Make INSN a frame-related instruction.  */

static void
m68k_set_frame_related (rtx insn)
{
  rtx body;
  int i;

  RTX_FRAME_RELATED_P (insn) = 1;
  body = PATTERN (insn);
  if (GET_CODE (body) == PARALLEL)
    for (i = 0; i < XVECLEN (body, 0); i++)
      RTX_FRAME_RELATED_P (XVECEXP (body, 0, i)) = 1;
}

/* Emit RTL for the "prologue" define_expand.  */

void
m68k_expand_prologue (void)
{
  HOST_WIDE_INT fsize_with_regs;
  rtx limit, src, dest, insn;

  m68k_compute_frame_layout ();

  /* If the stack limit is a symbol, we can check it here,
     before actually allocating the space.  */
  if (current_function_limit_stack
      && GET_CODE (stack_limit_rtx) == SYMBOL_REF)
    {
      limit = plus_constant (stack_limit_rtx, current_frame.size + 4);
      if (!LEGITIMATE_CONSTANT_P (limit))
	{
	  emit_move_insn (gen_rtx_REG (Pmode, D0_REG), limit);
	  limit = gen_rtx_REG (Pmode, D0_REG);
	}
      emit_insn (gen_cmpsi (stack_pointer_rtx, limit));
      emit_insn (gen_conditional_trap (gen_rtx_LTU (VOIDmode,
						    cc0_rtx, const0_rtx),
				       const1_rtx));
    }

  fsize_with_regs = current_frame.size;
  if (TARGET_COLDFIRE)
    {
      /* ColdFire's move multiple instructions do not allow pre-decrement
	 addressing.  Add the size of movem saves to the initial stack
	 allocation instead.  */
      if (current_frame.reg_no >= MIN_MOVEM_REGS)
	fsize_with_regs += current_frame.reg_no * GET_MODE_SIZE (SImode);
      if (current_frame.fpu_no >= MIN_FMOVEM_REGS)
	fsize_with_regs += current_frame.fpu_no * GET_MODE_SIZE (DFmode);
    }

  if (frame_pointer_needed)
    {
      if (fsize_with_regs == 0 && TUNE_68040)
	{
	  /* On the 68040, two separate moves are faster than link.w 0.  */
	  dest = gen_frame_mem (Pmode,
				gen_rtx_PRE_DEC (Pmode, stack_pointer_rtx));
	  m68k_set_frame_related (emit_move_insn (dest, frame_pointer_rtx));
	  m68k_set_frame_related (emit_move_insn (frame_pointer_rtx,
						  stack_pointer_rtx));
	}
      else if (fsize_with_regs < 0x8000 || TARGET_68020)
	m68k_set_frame_related
	  (emit_insn (gen_link (frame_pointer_rtx,
				GEN_INT (-4 - fsize_with_regs))));
      else
 	{
	  m68k_set_frame_related
	    (emit_insn (gen_link (frame_pointer_rtx, GEN_INT (-4))));
	  m68k_set_frame_related
	    (emit_insn (gen_addsi3 (stack_pointer_rtx,
				    stack_pointer_rtx,
				    GEN_INT (-fsize_with_regs))));
	}
    }
  else if (fsize_with_regs != 0)
    m68k_set_frame_related
      (emit_insn (gen_addsi3 (stack_pointer_rtx,
			      stack_pointer_rtx,
			      GEN_INT (-fsize_with_regs))));

  if (current_frame.fpu_mask)
    {
      gcc_assert (current_frame.fpu_no >= MIN_FMOVEM_REGS);
      if (TARGET_68881)
	m68k_set_frame_related
	  (m68k_emit_movem (stack_pointer_rtx,
			    current_frame.fpu_no * -GET_MODE_SIZE (XFmode),
			    current_frame.fpu_no, FP0_REG,
			    current_frame.fpu_mask, true, true));
      else
	{
	  int offset;

	  /* If we're using moveml to save the integer registers,
	     the stack pointer will point to the bottom of the moveml
	     save area.  Find the stack offset of the first FP register.  */
	  if (current_frame.reg_no < MIN_MOVEM_REGS)
	    offset = 0;
	  else
	    offset = current_frame.reg_no * GET_MODE_SIZE (SImode);
	  m68k_set_frame_related
	    (m68k_emit_movem (stack_pointer_rtx, offset,
			      current_frame.fpu_no, FP0_REG,
			      current_frame.fpu_mask, true, false));
	}
    }

  /* If the stack limit is not a symbol, check it here.
     This has the disadvantage that it may be too late...  */
  if (current_function_limit_stack)
    {
      if (REG_P (stack_limit_rtx))
	{
	  emit_insn (gen_cmpsi (stack_pointer_rtx, stack_limit_rtx));
	  emit_insn (gen_conditional_trap (gen_rtx_LTU (VOIDmode,
							cc0_rtx, const0_rtx),
					   const1_rtx));
	}
      else if (GET_CODE (stack_limit_rtx) != SYMBOL_REF)
	warning (0, "stack limit expression is not supported");
    }

  if (current_frame.reg_no < MIN_MOVEM_REGS)
    {
      /* Store each register separately in the same order moveml does.  */
      int i;

      for (i = 16; i-- > 0; )
	if (current_frame.reg_mask & (1 << i))
	  {
	    src = gen_rtx_REG (SImode, D0_REG + i);
	    dest = gen_frame_mem (SImode,
				  gen_rtx_PRE_DEC (Pmode, stack_pointer_rtx));
	    m68k_set_frame_related (emit_insn (gen_movsi (dest, src)));
	  }
    }
  else
    {
      if (TARGET_COLDFIRE)
	/* The required register save space has already been allocated.
	   The first register should be stored at (%sp).  */
	m68k_set_frame_related
	  (m68k_emit_movem (stack_pointer_rtx, 0,
			    current_frame.reg_no, D0_REG,
			    current_frame.reg_mask, true, false));
      else
	m68k_set_frame_related
	  (m68k_emit_movem (stack_pointer_rtx,
			    current_frame.reg_no * -GET_MODE_SIZE (SImode),
			    current_frame.reg_no, D0_REG,
			    current_frame.reg_mask, true, true));
<<<<<<< HEAD
    }

  if (flag_pic
      && !TARGET_SEP_DATA
      && current_function_uses_pic_offset_table)
    {
      insn = emit_insn (gen_load_got (pic_offset_table_rtx));
      REG_NOTES (insn) = gen_rtx_EXPR_LIST (REG_MAYBE_DEAD,
					    const0_rtx,
					    REG_NOTES (insn));
=======
>>>>>>> 60a98cce
    }

  if (flag_pic
      && !TARGET_SEP_DATA
      && current_function_uses_pic_offset_table)
    insn = emit_insn (gen_load_got (pic_offset_table_rtx));
}

/* Return true if a simple (return) instruction is sufficient for this
   instruction (i.e. if no epilogue is needed).  */

bool
m68k_use_return_insn (void)
{
  if (!reload_completed || frame_pointer_needed || get_frame_size () != 0)
    return false;

  m68k_compute_frame_layout ();
  return current_frame.offset == 0;
}

/* Emit RTL for the "epilogue" or "sibcall_epilogue" define_expand;
   SIBCALL_P says which.

   The function epilogue should not depend on the current stack pointer!
   It should use the frame pointer only, if there is a frame pointer.
   This is mandatory because of alloca; we also take advantage of it to
   omit stack adjustments before returning.  */

void
m68k_expand_epilogue (bool sibcall_p)
{
  HOST_WIDE_INT fsize, fsize_with_regs;
  bool big, restore_from_sp;

  m68k_compute_frame_layout ();

  fsize = current_frame.size;
  big = false;
  restore_from_sp = false;

  /* FIXME : current_function_is_leaf below is too strong.
     What we really need to know there is if there could be pending
     stack adjustment needed at that point.  */
  restore_from_sp = (!frame_pointer_needed
		     || (!current_function_calls_alloca
			 && current_function_is_leaf));

  /* fsize_with_regs is the size we need to adjust the sp when
     popping the frame.  */
  fsize_with_regs = fsize;
  if (TARGET_COLDFIRE && restore_from_sp)
    {
      /* ColdFire's move multiple instructions do not allow post-increment
	 addressing.  Add the size of movem loads to the final deallocation
	 instead.  */
      if (current_frame.reg_no >= MIN_MOVEM_REGS)
	fsize_with_regs += current_frame.reg_no * GET_MODE_SIZE (SImode);
      if (current_frame.fpu_no >= MIN_FMOVEM_REGS)
	fsize_with_regs += current_frame.fpu_no * GET_MODE_SIZE (DFmode);
    }

  if (current_frame.offset + fsize >= 0x8000
      && !restore_from_sp
      && (current_frame.reg_mask || current_frame.fpu_mask))
    {
      if (TARGET_COLDFIRE
	  && (current_frame.reg_no >= MIN_MOVEM_REGS
	      || current_frame.fpu_no >= MIN_FMOVEM_REGS))
	{
	  /* ColdFire's move multiple instructions do not support the
	     (d8,Ax,Xi) addressing mode, so we're as well using a normal
	     stack-based restore.  */
	  emit_move_insn (gen_rtx_REG (Pmode, A1_REG),
			  GEN_INT (-(current_frame.offset + fsize)));
	  emit_insn (gen_addsi3 (stack_pointer_rtx,
				 gen_rtx_REG (Pmode, A1_REG),
				 frame_pointer_rtx));
	  restore_from_sp = true;
	}
      else
	{
	  emit_move_insn (gen_rtx_REG (Pmode, A1_REG), GEN_INT (-fsize));
	  fsize = 0;
	  big = true;
	}
    }

  if (current_frame.reg_no < MIN_MOVEM_REGS)
    {
      /* Restore each register separately in the same order moveml does.  */
      int i;
      HOST_WIDE_INT offset;

      offset = current_frame.offset + fsize;
      for (i = 0; i < 16; i++)
        if (current_frame.reg_mask & (1 << i))
          {
	    rtx addr;

	    if (big)
	      {
		/* Generate the address -OFFSET(%fp,%a1.l).  */
		addr = gen_rtx_REG (Pmode, A1_REG);
		addr = gen_rtx_PLUS (Pmode, addr, frame_pointer_rtx);
		addr = plus_constant (addr, -offset);
	      }
	    else if (restore_from_sp)
	      addr = gen_rtx_POST_INC (Pmode, stack_pointer_rtx);
	    else
	      addr = plus_constant (frame_pointer_rtx, -offset);
	    emit_move_insn (gen_rtx_REG (SImode, D0_REG + i),
			    gen_frame_mem (SImode, addr));
	    offset -= GET_MODE_SIZE (SImode);
	  }
    }
  else if (current_frame.reg_mask)
    {
      if (big)
	m68k_emit_movem (gen_rtx_PLUS (Pmode,
				       gen_rtx_REG (Pmode, A1_REG),
				       frame_pointer_rtx),
			 -(current_frame.offset + fsize),
			 current_frame.reg_no, D0_REG,
			 current_frame.reg_mask, false, false);
      else if (restore_from_sp)
	m68k_emit_movem (stack_pointer_rtx, 0,
			 current_frame.reg_no, D0_REG,
			 current_frame.reg_mask, false,
			 !TARGET_COLDFIRE);
      else
	m68k_emit_movem (frame_pointer_rtx,
			 -(current_frame.offset + fsize),
			 current_frame.reg_no, D0_REG,
			 current_frame.reg_mask, false, false);
    }

  if (current_frame.fpu_no > 0)
    {
      if (big)
	m68k_emit_movem (gen_rtx_PLUS (Pmode,
				       gen_rtx_REG (Pmode, A1_REG),
				       frame_pointer_rtx),
			 -(current_frame.foffset + fsize),
			 current_frame.fpu_no, FP0_REG,
			 current_frame.fpu_mask, false, false);
      else if (restore_from_sp)
	{
	  if (TARGET_COLDFIRE)
	    {
	      int offset;

	      /* If we used moveml to restore the integer registers, the
		 stack pointer will still point to the bottom of the moveml
		 save area.  Find the stack offset of the first FP
		 register.  */
	      if (current_frame.reg_no < MIN_MOVEM_REGS)
		offset = 0;
	      else
		offset = current_frame.reg_no * GET_MODE_SIZE (SImode);
	      m68k_emit_movem (stack_pointer_rtx, offset,
			       current_frame.fpu_no, FP0_REG,
			       current_frame.fpu_mask, false, false);
	    }
	  else
	    m68k_emit_movem (stack_pointer_rtx, 0,
			     current_frame.fpu_no, FP0_REG,
			     current_frame.fpu_mask, false, true);
	}
      else
	m68k_emit_movem (frame_pointer_rtx,
			 -(current_frame.foffset + fsize),
			 current_frame.fpu_no, FP0_REG,
			 current_frame.fpu_mask, false, false);
    }

  if (frame_pointer_needed)
    emit_insn (gen_unlink (frame_pointer_rtx));
  else if (fsize_with_regs)
    emit_insn (gen_addsi3 (stack_pointer_rtx,
			   stack_pointer_rtx,
			   GEN_INT (fsize_with_regs)));

  if (current_function_calls_eh_return)
    emit_insn (gen_addsi3 (stack_pointer_rtx,
			   stack_pointer_rtx,
			   EH_RETURN_STACKADJ_RTX));

  if (!sibcall_p)
<<<<<<< HEAD
    emit_insn (gen_rtx_RETURN (VOIDmode));
=======
    emit_jump_insn (gen_rtx_RETURN (VOIDmode));
>>>>>>> 60a98cce
}

/* Return true if X is a valid comparison operator for the dbcc 
   instruction.  

   Note it rejects floating point comparison operators.
   (In the future we could use Fdbcc).

   It also rejects some comparisons when CC_NO_OVERFLOW is set.  */
   
int
valid_dbcc_comparison_p_2 (rtx x, enum machine_mode mode ATTRIBUTE_UNUSED)
{
  switch (GET_CODE (x))
    {
      case EQ: case NE: case GTU: case LTU:
      case GEU: case LEU:
        return 1;

      /* Reject some when CC_NO_OVERFLOW is set.  This may be over
         conservative */
      case GT: case LT: case GE: case LE:
        return ! (cc_prev_status.flags & CC_NO_OVERFLOW);
      default:
        return 0;
    }
}

/* Return nonzero if flags are currently in the 68881 flag register.  */
int
flags_in_68881 (void)
{
  /* We could add support for these in the future */
  return cc_status.flags & CC_IN_68881;
}

/* Implement TARGET_FUNCTION_OK_FOR_SIBCALL_P.  We cannot use sibcalls
   for nested functions because we use the static chain register for
   indirect calls.  */
<<<<<<< HEAD

static bool
m68k_ok_for_sibcall_p (tree decl ATTRIBUTE_UNUSED, tree exp)
{
  return TREE_OPERAND (exp, 2) == NULL;
}

/* Convert X to a legitimate function call memory reference and return the
   result.  */

rtx
m68k_legitimize_call_address (rtx x)
{
  gcc_assert (MEM_P (x));
  if (call_operand (XEXP (x, 0), VOIDmode))
    return x;
  return replace_equiv_address (x, force_reg (Pmode, XEXP (x, 0)));
}

/* Likewise for sibling calls.  */

=======

static bool
m68k_ok_for_sibcall_p (tree decl ATTRIBUTE_UNUSED, tree exp)
{
  return TREE_OPERAND (exp, 2) == NULL;
}

/* Convert X to a legitimate function call memory reference and return the
   result.  */

rtx
m68k_legitimize_call_address (rtx x)
{
  gcc_assert (MEM_P (x));
  if (call_operand (XEXP (x, 0), VOIDmode))
    return x;
  return replace_equiv_address (x, force_reg (Pmode, XEXP (x, 0)));
}

/* Likewise for sibling calls.  */

>>>>>>> 60a98cce
rtx
m68k_legitimize_sibcall_address (rtx x)
{
  gcc_assert (MEM_P (x));
  if (sibcall_operand (XEXP (x, 0), VOIDmode))
    return x;

  emit_move_insn (gen_rtx_REG (Pmode, STATIC_CHAIN_REGNUM), XEXP (x, 0));
  return replace_equiv_address (x, gen_rtx_REG (Pmode, STATIC_CHAIN_REGNUM));
}

/* Output a dbCC; jCC sequence.  Note we do not handle the 
   floating point version of this sequence (Fdbcc).  We also
   do not handle alternative conditions when CC_NO_OVERFLOW is
   set.  It is assumed that valid_dbcc_comparison_p and flags_in_68881 will
   kick those out before we get here.  */

void
output_dbcc_and_branch (rtx *operands)
{
  switch (GET_CODE (operands[3]))
    {
      case EQ:
	output_asm_insn (MOTOROLA
			 ? "dbeq %0,%l1\n\tjbeq %l2"
			 : "dbeq %0,%l1\n\tjeq %l2",
			 operands);
	break;

      case NE:
	output_asm_insn (MOTOROLA
			 ? "dbne %0,%l1\n\tjbne %l2"
			 : "dbne %0,%l1\n\tjne %l2",
			 operands);
	break;

      case GT:
	output_asm_insn (MOTOROLA
			 ? "dbgt %0,%l1\n\tjbgt %l2"
			 : "dbgt %0,%l1\n\tjgt %l2",
			 operands);
	break;

      case GTU:
	output_asm_insn (MOTOROLA
			 ? "dbhi %0,%l1\n\tjbhi %l2"
			 : "dbhi %0,%l1\n\tjhi %l2",
			 operands);
	break;

      case LT:
	output_asm_insn (MOTOROLA
			 ? "dblt %0,%l1\n\tjblt %l2"
			 : "dblt %0,%l1\n\tjlt %l2",
			 operands);
	break;

      case LTU:
	output_asm_insn (MOTOROLA
			 ? "dbcs %0,%l1\n\tjbcs %l2"
			 : "dbcs %0,%l1\n\tjcs %l2",
			 operands);
	break;

      case GE:
	output_asm_insn (MOTOROLA
			 ? "dbge %0,%l1\n\tjbge %l2"
			 : "dbge %0,%l1\n\tjge %l2",
			 operands);
	break;

      case GEU:
	output_asm_insn (MOTOROLA
			 ? "dbcc %0,%l1\n\tjbcc %l2"
			 : "dbcc %0,%l1\n\tjcc %l2",
			 operands);
	break;

      case LE:
	output_asm_insn (MOTOROLA
			 ? "dble %0,%l1\n\tjble %l2"
			 : "dble %0,%l1\n\tjle %l2",
			 operands);
	break;

      case LEU:
	output_asm_insn (MOTOROLA
			 ? "dbls %0,%l1\n\tjbls %l2"
			 : "dbls %0,%l1\n\tjls %l2",
			 operands);
	break;

      default:
	gcc_unreachable ();
    }

  /* If the decrement is to be done in SImode, then we have
     to compensate for the fact that dbcc decrements in HImode.  */
  switch (GET_MODE (operands[0]))
    {
      case SImode:
        output_asm_insn (MOTOROLA
			 ? "clr%.w %0\n\tsubq%.l #1,%0\n\tjbpl %l1"
			 : "clr%.w %0\n\tsubq%.l #1,%0\n\tjpl %l1",
			 operands);
        break;

      case HImode:
        break;

      default:
        gcc_unreachable ();
    }
}

const char *
output_scc_di (rtx op, rtx operand1, rtx operand2, rtx dest)
{
  rtx loperands[7];
  enum rtx_code op_code = GET_CODE (op);

  /* This does not produce a useful cc.  */
  CC_STATUS_INIT;

  /* The m68k cmp.l instruction requires operand1 to be a reg as used
     below.  Swap the operands and change the op if these requirements
     are not fulfilled.  */
  if (GET_CODE (operand2) == REG && GET_CODE (operand1) != REG)
    {
      rtx tmp = operand1;

      operand1 = operand2;
      operand2 = tmp;
      op_code = swap_condition (op_code);
    }
  loperands[0] = operand1;
  if (GET_CODE (operand1) == REG)
    loperands[1] = gen_rtx_REG (SImode, REGNO (operand1) + 1);
  else
    loperands[1] = adjust_address (operand1, SImode, 4);
  if (operand2 != const0_rtx)
    {
      loperands[2] = operand2;
      if (GET_CODE (operand2) == REG)
	loperands[3] = gen_rtx_REG (SImode, REGNO (operand2) + 1);
      else
	loperands[3] = adjust_address (operand2, SImode, 4);
    }
  loperands[4] = gen_label_rtx ();
  if (operand2 != const0_rtx)
    {
      output_asm_insn (MOTOROLA
		       ? "cmp%.l %2,%0\n\tjbne %l4\n\tcmp%.l %3,%1"
		       : "cmp%.l %2,%0\n\tjne %l4\n\tcmp%.l %3,%1",
		       loperands);
    }
  else
    {
      if (TARGET_68020 || TARGET_COLDFIRE || ! ADDRESS_REG_P (loperands[0]))
	output_asm_insn ("tst%.l %0", loperands);
      else
	output_asm_insn ("cmp%.w #0,%0", loperands);

      output_asm_insn (MOTOROLA ? "jbne %l4" : "jne %l4", loperands);

      if (TARGET_68020 || TARGET_COLDFIRE || ! ADDRESS_REG_P (loperands[1]))
	output_asm_insn ("tst%.l %1", loperands);
      else
	output_asm_insn ("cmp%.w #0,%1", loperands);
    }

  loperands[5] = dest;

  switch (op_code)
    {
      case EQ:
        (*targetm.asm_out.internal_label) (asm_out_file, "L",
					   CODE_LABEL_NUMBER (loperands[4]));
        output_asm_insn ("seq %5", loperands);
        break;

      case NE:
        (*targetm.asm_out.internal_label) (asm_out_file, "L",
					   CODE_LABEL_NUMBER (loperands[4]));
        output_asm_insn ("sne %5", loperands);
        break;

      case GT:
        loperands[6] = gen_label_rtx ();
        output_asm_insn (MOTOROLA ? "shi %5\n\tjbra %l6" : "shi %5\n\tjra %l6",
			 loperands);
        (*targetm.asm_out.internal_label) (asm_out_file, "L",
					   CODE_LABEL_NUMBER (loperands[4]));
        output_asm_insn ("sgt %5", loperands);
        (*targetm.asm_out.internal_label) (asm_out_file, "L",
					   CODE_LABEL_NUMBER (loperands[6]));
        break;

      case GTU:
        (*targetm.asm_out.internal_label) (asm_out_file, "L",
					   CODE_LABEL_NUMBER (loperands[4]));
        output_asm_insn ("shi %5", loperands);
        break;

      case LT:
        loperands[6] = gen_label_rtx ();
        output_asm_insn (MOTOROLA ? "scs %5\n\tjbra %l6" : "scs %5\n\tjra %l6",
			 loperands);
        (*targetm.asm_out.internal_label) (asm_out_file, "L",
					   CODE_LABEL_NUMBER (loperands[4]));
        output_asm_insn ("slt %5", loperands);
        (*targetm.asm_out.internal_label) (asm_out_file, "L",
					   CODE_LABEL_NUMBER (loperands[6]));
        break;

      case LTU:
        (*targetm.asm_out.internal_label) (asm_out_file, "L",
					   CODE_LABEL_NUMBER (loperands[4]));
        output_asm_insn ("scs %5", loperands);
        break;

      case GE:
        loperands[6] = gen_label_rtx ();
        output_asm_insn (MOTOROLA ? "scc %5\n\tjbra %l6" : "scc %5\n\tjra %l6",
			 loperands);
        (*targetm.asm_out.internal_label) (asm_out_file, "L",
					   CODE_LABEL_NUMBER (loperands[4]));
        output_asm_insn ("sge %5", loperands);
        (*targetm.asm_out.internal_label) (asm_out_file, "L",
					   CODE_LABEL_NUMBER (loperands[6]));
        break;

      case GEU:
        (*targetm.asm_out.internal_label) (asm_out_file, "L",
					   CODE_LABEL_NUMBER (loperands[4]));
        output_asm_insn ("scc %5", loperands);
        break;

      case LE:
        loperands[6] = gen_label_rtx ();
        output_asm_insn (MOTOROLA ? "sls %5\n\tjbra %l6" : "sls %5\n\tjra %l6",
			 loperands);
        (*targetm.asm_out.internal_label) (asm_out_file, "L",
					   CODE_LABEL_NUMBER (loperands[4]));
        output_asm_insn ("sle %5", loperands);
        (*targetm.asm_out.internal_label) (asm_out_file, "L",
					   CODE_LABEL_NUMBER (loperands[6]));
        break;

      case LEU:
        (*targetm.asm_out.internal_label) (asm_out_file, "L",
					   CODE_LABEL_NUMBER (loperands[4]));
        output_asm_insn ("sls %5", loperands);
        break;

      default:
	gcc_unreachable ();
    }
  return "";
}

const char *
output_btst (rtx *operands, rtx countop, rtx dataop, rtx insn, int signpos)
{
  operands[0] = countop;
  operands[1] = dataop;

  if (GET_CODE (countop) == CONST_INT)
    {
      register int count = INTVAL (countop);
      /* If COUNT is bigger than size of storage unit in use,
	 advance to the containing unit of same size.  */
      if (count > signpos)
	{
	  int offset = (count & ~signpos) / 8;
	  count = count & signpos;
	  operands[1] = dataop = adjust_address (dataop, QImode, offset);
	}
      if (count == signpos)
	cc_status.flags = CC_NOT_POSITIVE | CC_Z_IN_NOT_N;
      else
	cc_status.flags = CC_NOT_NEGATIVE | CC_Z_IN_NOT_N;

      /* These three statements used to use next_insns_test_no...
	 but it appears that this should do the same job.  */
      if (count == 31
	  && next_insn_tests_no_inequality (insn))
	return "tst%.l %1";
      if (count == 15
	  && next_insn_tests_no_inequality (insn))
	return "tst%.w %1";
      if (count == 7
	  && next_insn_tests_no_inequality (insn))
	return "tst%.b %1";
<<<<<<< HEAD
=======
      /* Try to use `movew to ccr' followed by the appropriate branch insn.
         On some m68k variants unfortunately that's slower than btst.
         On 68000 and higher, that should also work for all HImode operands. */
      if (TUNE_CPU32 || TARGET_COLDFIRE || optimize_size)
	{
	  if (count == 3 && DATA_REG_P (operands[1])
	      && next_insn_tests_no_inequality (insn))
	    {
	    cc_status.flags = CC_NOT_NEGATIVE | CC_Z_IN_NOT_N | CC_NO_OVERFLOW;
	    return "move%.w %1,%%ccr";
	    }
	  if (count == 2 && DATA_REG_P (operands[1])
	      && next_insn_tests_no_inequality (insn))
	    {
	    cc_status.flags = CC_NOT_NEGATIVE | CC_INVERTED | CC_NO_OVERFLOW;
	    return "move%.w %1,%%ccr";
	    }
	  /* count == 1 followed by bvc/bvs and
	     count == 0 followed by bcc/bcs are also possible, but need
	     m68k-specific CC_Z_IN_NOT_V and CC_Z_IN_NOT_C flags. */
	}
>>>>>>> 60a98cce

      cc_status.flags = CC_NOT_NEGATIVE;
    }
  return "btst %0,%1";
}

/* Return true if X is a legitimate base register.  STRICT_P says
   whether we need strict checking.  */

bool
m68k_legitimate_base_reg_p (rtx x, bool strict_p)
{
  /* Allow SUBREG everywhere we allow REG.  This results in better code.  */
  if (!strict_p && GET_CODE (x) == SUBREG)
    x = SUBREG_REG (x);

  return (REG_P (x)
	  && (strict_p
	      ? REGNO_OK_FOR_BASE_P (REGNO (x))
<<<<<<< HEAD
	      : !DATA_REGNO_P (REGNO (x)) && !FP_REGNO_P (REGNO (x))));
=======
	      : REGNO_OK_FOR_BASE_NONSTRICT_P (REGNO (x))));
>>>>>>> 60a98cce
}

/* Return true if X is a legitimate index register.  STRICT_P says
   whether we need strict checking.  */

bool
m68k_legitimate_index_reg_p (rtx x, bool strict_p)
{
  if (!strict_p && GET_CODE (x) == SUBREG)
    x = SUBREG_REG (x);

  return (REG_P (x)
	  && (strict_p
	      ? REGNO_OK_FOR_INDEX_P (REGNO (x))
<<<<<<< HEAD
	      : !FP_REGNO_P (REGNO (x))));
=======
	      : REGNO_OK_FOR_INDEX_NONSTRICT_P (REGNO (x))));
>>>>>>> 60a98cce
}

/* Return true if X is a legitimate index expression for a (d8,An,Xn) or
   (bd,An,Xn) addressing mode.  Fill in the INDEX and SCALE fields of
   ADDRESS if so.  STRICT_P says whether we need strict checking.  */

static bool
m68k_decompose_index (rtx x, bool strict_p, struct m68k_address *address)
{
  int scale;

  /* Check for a scale factor.  */
  scale = 1;
  if ((TARGET_68020 || TARGET_COLDFIRE)
      && GET_CODE (x) == MULT
      && GET_CODE (XEXP (x, 1)) == CONST_INT
      && (INTVAL (XEXP (x, 1)) == 2
	  || INTVAL (XEXP (x, 1)) == 4
	  || (INTVAL (XEXP (x, 1)) == 8
	      && (TARGET_COLDFIRE_FPU || !TARGET_COLDFIRE))))
    {
      scale = INTVAL (XEXP (x, 1));
      x = XEXP (x, 0);
    }

  /* Check for a word extension.  */
  if (!TARGET_COLDFIRE
      && GET_CODE (x) == SIGN_EXTEND
      && GET_MODE (XEXP (x, 0)) == HImode)
    x = XEXP (x, 0);

  if (m68k_legitimate_index_reg_p (x, strict_p))
    {
      address->scale = scale;
      address->index = x;
      return true;
    }

  return false;
}

/* Return true if X is an illegitimate symbolic constant.  */

bool
m68k_illegitimate_symbolic_constant_p (rtx x)
{
  rtx base, offset;

  if (M68K_OFFSETS_MUST_BE_WITHIN_SECTIONS_P)
    {
      split_const (x, &base, &offset);
      if (GET_CODE (base) == SYMBOL_REF
	  && !offset_within_block_p (base, INTVAL (offset)))
	return true;
    }
  return false;
}

/* Return true if X is a legitimate constant address that can reach
   bytes in the range [X, X + REACH).  STRICT_P says whether we need
   strict checking.  */

static bool
m68k_legitimate_constant_address_p (rtx x, unsigned int reach, bool strict_p)
{
  rtx base, offset;

  if (!CONSTANT_ADDRESS_P (x))
    return false;

  if (flag_pic
      && !(strict_p && TARGET_PCREL)
      && symbolic_operand (x, VOIDmode))
    return false;

  if (M68K_OFFSETS_MUST_BE_WITHIN_SECTIONS_P && reach > 1)
    {
      split_const (x, &base, &offset);
      if (GET_CODE (base) == SYMBOL_REF
	  && !offset_within_block_p (base, INTVAL (offset) + reach - 1))
	return false;
    }

  return true;
}

/* Return true if X is a LABEL_REF for a jump table.  Assume that unplaced
   labels will become jump tables.  */

static bool
m68k_jump_table_ref_p (rtx x)
{
  if (GET_CODE (x) != LABEL_REF)
    return false;

  x = XEXP (x, 0);
  if (!NEXT_INSN (x) && !PREV_INSN (x))
    return true;

  x = next_nonnote_insn (x);
  return x && JUMP_TABLE_DATA_P (x);
}

/* Return true if X is a legitimate address for values of mode MODE.
   STRICT_P says whether strict checking is needed.  If the address
   is valid, describe its components in *ADDRESS.  */

static bool
m68k_decompose_address (enum machine_mode mode, rtx x,
			bool strict_p, struct m68k_address *address)
{
  unsigned int reach;

  memset (address, 0, sizeof (*address));

  if (mode == BLKmode)
    reach = 1;
  else
    reach = GET_MODE_SIZE (mode);

  /* Check for (An) (mode 2).  */
  if (m68k_legitimate_base_reg_p (x, strict_p))
    {
      address->base = x;
      return true;
    }

  /* Check for -(An) and (An)+ (modes 3 and 4).  */
  if ((GET_CODE (x) == PRE_DEC || GET_CODE (x) == POST_INC)
      && m68k_legitimate_base_reg_p (XEXP (x, 0), strict_p))
    {
      address->code = GET_CODE (x);
      address->base = XEXP (x, 0);
      return true;
    }

  /* Check for (d16,An) (mode 5).  */
  if (GET_CODE (x) == PLUS
      && GET_CODE (XEXP (x, 1)) == CONST_INT
      && IN_RANGE (INTVAL (XEXP (x, 1)), -0x8000, 0x8000 - reach)
      && m68k_legitimate_base_reg_p (XEXP (x, 0), strict_p))
    {
      address->base = XEXP (x, 0);
      address->offset = XEXP (x, 1);
      return true;
    }

  /* Check for GOT loads.  These are (bd,An,Xn) addresses if
     TARGET_68020 && flag_pic == 2, otherwise they are (d16,An)
     addresses.  */
  if (flag_pic
      && GET_CODE (x) == PLUS
      && XEXP (x, 0) == pic_offset_table_rtx
      && (GET_CODE (XEXP (x, 1)) == SYMBOL_REF
	  || GET_CODE (XEXP (x, 1)) == LABEL_REF))
    {
      address->base = XEXP (x, 0);
      address->offset = XEXP (x, 1);
      return true;
    }

  /* The ColdFire FPU only accepts addressing modes 2-5.  */
  if (TARGET_COLDFIRE_FPU && GET_MODE_CLASS (mode) == MODE_FLOAT)
    return false;

  /* Check for (xxx).w and (xxx).l.  Also, in the TARGET_PCREL case,
     check for (d16,PC) or (bd,PC,Xn) with a suppressed index register.
     All these modes are variations of mode 7.  */
  if (m68k_legitimate_constant_address_p (x, reach, strict_p))
    {
      address->offset = x;
      return true;
    }

  /* Check for (d8,PC,Xn), a mode 7 form.  This case is needed for
     tablejumps.

     ??? do_tablejump creates these addresses before placing the target
     label, so we have to assume that unplaced labels are jump table
     references.  It seems unlikely that we would ever generate indexed
     accesses to unplaced labels in other cases.  */
  if (GET_CODE (x) == PLUS
      && m68k_jump_table_ref_p (XEXP (x, 1))
      && m68k_decompose_index (XEXP (x, 0), strict_p, address))
    {
      address->offset = XEXP (x, 1);
      return true;
    }

  /* Everything hereafter deals with (d8,An,Xn.SIZE*SCALE) or
     (bd,An,Xn.SIZE*SCALE) addresses.  */

  if (TARGET_68020)
    {
      /* Check for a nonzero base displacement.  */
      if (GET_CODE (x) == PLUS
	  && m68k_legitimate_constant_address_p (XEXP (x, 1), reach, strict_p))
	{
	  address->offset = XEXP (x, 1);
	  x = XEXP (x, 0);
	}

      /* Check for a suppressed index register.  */
      if (m68k_legitimate_base_reg_p (x, strict_p))
	{
	  address->base = x;
	  return true;
	}

      /* Check for a suppressed base register.  Do not allow this case
	 for non-symbolic offsets as it effectively gives gcc freedom
	 to treat data registers as base registers, which can generate
	 worse code.  */
      if (address->offset
	  && symbolic_operand (address->offset, VOIDmode)
	  && m68k_decompose_index (x, strict_p, address))
	return true;
    }
  else
    {
      /* Check for a nonzero base displacement.  */
      if (GET_CODE (x) == PLUS
	  && GET_CODE (XEXP (x, 1)) == CONST_INT
	  && IN_RANGE (INTVAL (XEXP (x, 1)), -0x80, 0x80 - reach))
	{
	  address->offset = XEXP (x, 1);
	  x = XEXP (x, 0);
	}
    }

  /* We now expect the sum of a base and an index.  */
  if (GET_CODE (x) == PLUS)
    {
      if (m68k_legitimate_base_reg_p (XEXP (x, 0), strict_p)
	  && m68k_decompose_index (XEXP (x, 1), strict_p, address))
	{
	  address->base = XEXP (x, 0);
	  return true;
	}

      if (m68k_legitimate_base_reg_p (XEXP (x, 1), strict_p)
	  && m68k_decompose_index (XEXP (x, 0), strict_p, address))
	{
	  address->base = XEXP (x, 1);
	  return true;
	}
    }
  return false;
}

/* Return true if X is a legitimate address for values of mode MODE.
   STRICT_P says whether strict checking is needed.  */

bool
m68k_legitimate_address_p (enum machine_mode mode, rtx x, bool strict_p)
{
  struct m68k_address address;

  return m68k_decompose_address (mode, x, strict_p, &address);
}

/* Return true if X is a memory, describing its address in ADDRESS if so.
   Apply strict checking if called during or after reload.  */

static bool
m68k_legitimate_mem_p (rtx x, struct m68k_address *address)
{
  return (MEM_P (x)
	  && m68k_decompose_address (GET_MODE (x), XEXP (x, 0),
				     reload_in_progress || reload_completed,
				     address));
}

/* Return true if X matches the 'Q' constraint.  It must be a memory
   with a base address and no constant offset or index.  */

bool
m68k_matches_q_p (rtx x)
{
  struct m68k_address address;

  return (m68k_legitimate_mem_p (x, &address)
	  && address.code == UNKNOWN
	  && address.base
	  && !address.offset
	  && !address.index);
}

/* Return true if X matches the 'U' constraint.  It must be a base address
   with a constant offset and no index.  */

bool
m68k_matches_u_p (rtx x)
{
  struct m68k_address address;

  return (m68k_legitimate_mem_p (x, &address)
	  && address.code == UNKNOWN
	  && address.base
	  && address.offset
	  && !address.index);
}

/* Legitimize PIC addresses.  If the address is already
   position-independent, we return ORIG.  Newly generated
   position-independent addresses go to REG.  If we need more
   than one register, we lose.  

   An address is legitimized by making an indirect reference
   through the Global Offset Table with the name of the symbol
   used as an offset.  

   The assembler and linker are responsible for placing the 
   address of the symbol in the GOT.  The function prologue
   is responsible for initializing a5 to the starting address
   of the GOT.

   The assembler is also responsible for translating a symbol name
   into a constant displacement from the start of the GOT.  

   A quick example may make things a little clearer:

   When not generating PIC code to store the value 12345 into _foo
   we would generate the following code:

	movel #12345, _foo

   When generating PIC two transformations are made.  First, the compiler
   loads the address of foo into a register.  So the first transformation makes:

	lea	_foo, a0
	movel   #12345, a0@

   The code in movsi will intercept the lea instruction and call this
   routine which will transform the instructions into:

	movel   a5@(_foo:w), a0
	movel   #12345, a0@
   

   That (in a nutshell) is how *all* symbol and label references are 
   handled.  */

rtx
legitimize_pic_address (rtx orig, enum machine_mode mode ATTRIBUTE_UNUSED,
		        rtx reg)
{
  rtx pic_ref = orig;

  /* First handle a simple SYMBOL_REF or LABEL_REF */
  if (GET_CODE (orig) == SYMBOL_REF || GET_CODE (orig) == LABEL_REF)
    {
      gcc_assert (reg);

      pic_ref = gen_rtx_MEM (Pmode,
			     gen_rtx_PLUS (Pmode,
					   pic_offset_table_rtx, orig));
      current_function_uses_pic_offset_table = 1;
      MEM_READONLY_P (pic_ref) = 1;
      emit_move_insn (reg, pic_ref);
      return reg;
    }
  else if (GET_CODE (orig) == CONST)
    {
      rtx base;

      /* Make sure this has not already been legitimized.  */
      if (GET_CODE (XEXP (orig, 0)) == PLUS
	  && XEXP (XEXP (orig, 0), 0) == pic_offset_table_rtx)
	return orig;

      gcc_assert (reg);

      /* legitimize both operands of the PLUS */
      gcc_assert (GET_CODE (XEXP (orig, 0)) == PLUS);
      
      base = legitimize_pic_address (XEXP (XEXP (orig, 0), 0), Pmode, reg);
      orig = legitimize_pic_address (XEXP (XEXP (orig, 0), 1), Pmode,
				     base == reg ? 0 : reg);

      if (GET_CODE (orig) == CONST_INT)
	return plus_constant (base, INTVAL (orig));
      pic_ref = gen_rtx_PLUS (Pmode, base, orig);
      /* Likewise, should we set special REG_NOTEs here?  */
    }
  return pic_ref;
}


typedef enum { MOVL, SWAP, NEGW, NOTW, NOTB, MOVQ, MVS, MVZ } CONST_METHOD;

#define USE_MOVQ(i)	((unsigned) ((i) + 128) <= 255)

/* Return the type of move that should be used for integer I.  */

static CONST_METHOD
const_method (HOST_WIDE_INT i)
{
  unsigned u;

  if (USE_MOVQ (i))
    return MOVQ;

  /* The ColdFire doesn't have byte or word operations.  */
  /* FIXME: This may not be useful for the m68060 either.  */
  if (!TARGET_COLDFIRE)
    {
      /* if -256 < N < 256 but N is not in range for a moveq
	 N^ff will be, so use moveq #N^ff, dreg; not.b dreg.  */
      if (USE_MOVQ (i ^ 0xff))
	return NOTB;
      /* Likewise, try with not.w */
      if (USE_MOVQ (i ^ 0xffff))
	return NOTW;
      /* This is the only value where neg.w is useful */
      if (i == -65408)
	return NEGW;
    }

  /* Try also with swap.  */
  u = i;
  if (USE_MOVQ ((u >> 16) | (u << 16)))
    return SWAP;

  if (TARGET_ISAB)
    {
      /* Try using MVZ/MVS with an immediate value to load constants.  */
      if (i >= 0 && i <= 65535)
	return MVZ;
      if (i >= -32768 && i <= 32767)
	return MVS;
    }

  /* Otherwise, use move.l */
  return MOVL;
}

/* Return the cost of moving constant I into a data register.  */

static int
const_int_cost (HOST_WIDE_INT i)
{
  switch (const_method (i))
    {
    case MOVQ:
      /* Constants between -128 and 127 are cheap due to moveq.  */
      return 0;
    case MVZ:
    case MVS:
    case NOTB:
    case NOTW:
    case NEGW:
    case SWAP:
      /* Constants easily generated by moveq + not.b/not.w/neg.w/swap.  */
      return 1;
    case MOVL:
      return 2;
    default:
      gcc_unreachable ();
    }
}

static bool
m68k_rtx_costs (rtx x, int code, int outer_code, int *total)
{
  switch (code)
    {
    case CONST_INT:
      /* Constant zero is super cheap due to clr instruction.  */
      if (x == const0_rtx)
	*total = 0;
      else
        *total = const_int_cost (INTVAL (x));
      return true;

    case CONST:
    case LABEL_REF:
    case SYMBOL_REF:
      *total = 3;
      return true;

    case CONST_DOUBLE:
      /* Make 0.0 cheaper than other floating constants to
         encourage creating tstsf and tstdf insns.  */
      if (outer_code == COMPARE
          && (x == CONST0_RTX (SFmode) || x == CONST0_RTX (DFmode)))
	*total = 4;
      else
	*total = 5;
      return true;

    /* These are vaguely right for a 68020.  */
    /* The costs for long multiply have been adjusted to work properly
       in synth_mult on the 68020, relative to an average of the time
       for add and the time for shift, taking away a little more because
       sometimes move insns are needed.  */
    /* div?.w is relatively cheaper on 68000 counted in COSTS_N_INSNS
       terms.  */
#define MULL_COST				\
  (TUNE_68060 ? 2				\
   : TUNE_68040 ? 5				\
   : TUNE_CFV2 ? 10				\
   : TARGET_COLDFIRE ? 3 : 13)

#define MULW_COST				\
  (TUNE_68060 ? 2				\
   : TUNE_68040 ? 3				\
   : TUNE_68000_10 || TUNE_CFV2 ? 5		\
   : TARGET_COLDFIRE ? 2 : 8)

#define DIVW_COST				\
  (TARGET_CF_HWDIV ? 11				\
   : TUNE_68000_10 || TARGET_COLDFIRE ? 12 : 27)

    case PLUS:
      /* An lea costs about three times as much as a simple add.  */
      if (GET_MODE (x) == SImode
	  && GET_CODE (XEXP (x, 1)) == REG
	  && GET_CODE (XEXP (x, 0)) == MULT
	  && GET_CODE (XEXP (XEXP (x, 0), 0)) == REG
	  && GET_CODE (XEXP (XEXP (x, 0), 1)) == CONST_INT
	  && (INTVAL (XEXP (XEXP (x, 0), 1)) == 2
	      || INTVAL (XEXP (XEXP (x, 0), 1)) == 4
	      || INTVAL (XEXP (XEXP (x, 0), 1)) == 8))
	{
	    /* lea an@(dx:l:i),am */
	    *total = COSTS_N_INSNS (TARGET_COLDFIRE ? 2 : 3);
	    return true;
	}
      return false;

    case ASHIFT:
    case ASHIFTRT:
    case LSHIFTRT:
      if (TUNE_68060)
	{
          *total = COSTS_N_INSNS(1);
	  return true;
	}
      if (TUNE_68000_10)
        {
	  if (GET_CODE (XEXP (x, 1)) == CONST_INT)
	    {
	      if (INTVAL (XEXP (x, 1)) < 16)
	        *total = COSTS_N_INSNS (2) + INTVAL (XEXP (x, 1)) / 2;
	      else
	        /* We're using clrw + swap for these cases.  */
	        *total = COSTS_N_INSNS (4) + (INTVAL (XEXP (x, 1)) - 16) / 2;
	    }
	  else
	    *total = COSTS_N_INSNS (10); /* Worst case.  */
	  return true;
        }
      /* A shift by a big integer takes an extra instruction.  */
      if (GET_CODE (XEXP (x, 1)) == CONST_INT
	  && (INTVAL (XEXP (x, 1)) == 16))
	{
	  *total = COSTS_N_INSNS (2);	 /* clrw;swap */
	  return true;
	}
      if (GET_CODE (XEXP (x, 1)) == CONST_INT
	  && !(INTVAL (XEXP (x, 1)) > 0
	       && INTVAL (XEXP (x, 1)) <= 8))
	{
	  *total = COSTS_N_INSNS (TARGET_COLDFIRE ? 1 : 3);	 /* lsr #i,dn */
	  return true;
	}
      return false;

    case MULT:
      if ((GET_CODE (XEXP (x, 0)) == ZERO_EXTEND
	   || GET_CODE (XEXP (x, 0)) == SIGN_EXTEND)
	  && GET_MODE (x) == SImode)
        *total = COSTS_N_INSNS (MULW_COST);
      else if (GET_MODE (x) == QImode || GET_MODE (x) == HImode)
        *total = COSTS_N_INSNS (MULW_COST);
      else
        *total = COSTS_N_INSNS (MULL_COST);
      return true;

    case DIV:
    case UDIV:
    case MOD:
    case UMOD:
      if (GET_MODE (x) == QImode || GET_MODE (x) == HImode)
        *total = COSTS_N_INSNS (DIVW_COST);	/* div.w */
      else if (TARGET_CF_HWDIV)
        *total = COSTS_N_INSNS (18);
      else
	*total = COSTS_N_INSNS (43);		/* div.l */
      return true;

    default:
      return false;
    }
}

/* Return an instruction to move CONST_INT OPERANDS[1] into data register
   OPERANDS[0].  */

static const char *
output_move_const_into_data_reg (rtx *operands)
{
  HOST_WIDE_INT i;

  i = INTVAL (operands[1]);
  switch (const_method (i))
    {
    case MVZ:
      return "mvzw %1,%0";
    case MVS:
      return "mvsw %1,%0";
    case MOVQ:
      return "moveq %1,%0";
    case NOTB:
      CC_STATUS_INIT;
      operands[1] = GEN_INT (i ^ 0xff);
      return "moveq %1,%0\n\tnot%.b %0";
    case NOTW:
      CC_STATUS_INIT;
      operands[1] = GEN_INT (i ^ 0xffff);
      return "moveq %1,%0\n\tnot%.w %0";
    case NEGW:
      CC_STATUS_INIT;
      return "moveq #-128,%0\n\tneg%.w %0";
    case SWAP:
      {
	unsigned u = i;

	operands[1] = GEN_INT ((u << 16) | (u >> 16));
	return "moveq %1,%0\n\tswap %0";
      }
    case MOVL:
      return "move%.l %1,%0";
    default:
      gcc_unreachable ();
    }
}

/* Return true if I can be handled by ISA B's mov3q instruction.  */

bool
valid_mov3q_const (HOST_WIDE_INT i)
{
  return TARGET_ISAB && (i == -1 || IN_RANGE (i, 1, 7));
}

/* Return an instruction to move CONST_INT OPERANDS[1] into OPERANDS[0].
   I is the value of OPERANDS[1].  */

static const char *
output_move_simode_const (rtx *operands)
{
  rtx dest;
  HOST_WIDE_INT src;

  dest = operands[0];
  src = INTVAL (operands[1]);
  if (src == 0
      && (DATA_REG_P (dest) || MEM_P (dest))
      /* clr insns on 68000 read before writing.  */
      && ((TARGET_68010 || TARGET_COLDFIRE)
	  || !(MEM_P (dest) && MEM_VOLATILE_P (dest))))
    return "clr%.l %0";
  else if (GET_MODE (dest) == SImode && valid_mov3q_const (src))
    return "mov3q%.l %1,%0";
  else if (src == 0 && ADDRESS_REG_P (dest))
    return "sub%.l %0,%0";
  else if (DATA_REG_P (dest))
    return output_move_const_into_data_reg (operands);
  else if (ADDRESS_REG_P (dest) && IN_RANGE (src, -0x8000, 0x7fff))
    {
      if (valid_mov3q_const (src))
        return "mov3q%.l %1,%0";
      return "move%.w %1,%0";
    }
  else if (MEM_P (dest)
	   && GET_CODE (XEXP (dest, 0)) == PRE_DEC
	   && REGNO (XEXP (XEXP (dest, 0), 0)) == STACK_POINTER_REGNUM
	   && IN_RANGE (src, -0x8000, 0x7fff))
    {
      if (valid_mov3q_const (src))
        return "mov3q%.l %1,%-";
      return "pea %a1";
    }
  return "move%.l %1,%0";
}

const char *
output_move_simode (rtx *operands)
{
  if (GET_CODE (operands[1]) == CONST_INT)
    return output_move_simode_const (operands);
  else if ((GET_CODE (operands[1]) == SYMBOL_REF
	    || GET_CODE (operands[1]) == CONST)
	   && push_operand (operands[0], SImode))
    return "pea %a1";
  else if ((GET_CODE (operands[1]) == SYMBOL_REF
	    || GET_CODE (operands[1]) == CONST)
	   && ADDRESS_REG_P (operands[0]))
    return "lea %a1,%0";
  return "move%.l %1,%0";
}

const char *
output_move_himode (rtx *operands)
{
 if (GET_CODE (operands[1]) == CONST_INT)
    {
      if (operands[1] == const0_rtx
	  && (DATA_REG_P (operands[0])
	      || GET_CODE (operands[0]) == MEM)
	  /* clr insns on 68000 read before writing.  */
	  && ((TARGET_68010 || TARGET_COLDFIRE)
	      || !(GET_CODE (operands[0]) == MEM
		   && MEM_VOLATILE_P (operands[0]))))
	return "clr%.w %0";
      else if (operands[1] == const0_rtx
	       && ADDRESS_REG_P (operands[0]))
	return "sub%.l %0,%0";
      else if (DATA_REG_P (operands[0])
	       && INTVAL (operands[1]) < 128
	       && INTVAL (operands[1]) >= -128)
	return "moveq %1,%0";
      else if (INTVAL (operands[1]) < 0x8000
	       && INTVAL (operands[1]) >= -0x8000)
	return "move%.w %1,%0";
    }
  else if (CONSTANT_P (operands[1]))
    return "move%.l %1,%0";
  /* Recognize the insn before a tablejump, one that refers
     to a table of offsets.  Such an insn will need to refer
     to a label on the insn.  So output one.  Use the label-number
     of the table of offsets to generate this label.  This code,
     and similar code below, assumes that there will be at most one
     reference to each table.  */
  if (GET_CODE (operands[1]) == MEM
      && GET_CODE (XEXP (operands[1], 0)) == PLUS
      && GET_CODE (XEXP (XEXP (operands[1], 0), 1)) == LABEL_REF
      && GET_CODE (XEXP (XEXP (operands[1], 0), 0)) != PLUS)
    {
      rtx labelref = XEXP (XEXP (operands[1], 0), 1);
      if (MOTOROLA)
	asm_fprintf (asm_out_file, "\t.set %LLI%d,.+2\n",
		     CODE_LABEL_NUMBER (XEXP (labelref, 0)));
      else
	(*targetm.asm_out.internal_label) (asm_out_file, "LI",
					   CODE_LABEL_NUMBER (XEXP (labelref, 0)));
    }
  return "move%.w %1,%0";
}

const char *
output_move_qimode (rtx *operands)
{
  /* 68k family always modifies the stack pointer by at least 2, even for
     byte pushes.  The 5200 (ColdFire) does not do this.  */
  
  /* This case is generated by pushqi1 pattern now.  */
  gcc_assert (!(GET_CODE (operands[0]) == MEM
		&& GET_CODE (XEXP (operands[0], 0)) == PRE_DEC
		&& XEXP (XEXP (operands[0], 0), 0) == stack_pointer_rtx
		&& ! ADDRESS_REG_P (operands[1])
		&& ! TARGET_COLDFIRE));

  /* clr and st insns on 68000 read before writing.  */
  if (!ADDRESS_REG_P (operands[0])
      && ((TARGET_68010 || TARGET_COLDFIRE)
	  || !(GET_CODE (operands[0]) == MEM && MEM_VOLATILE_P (operands[0]))))
    {
      if (operands[1] == const0_rtx)
	return "clr%.b %0";
      if ((!TARGET_COLDFIRE || DATA_REG_P (operands[0]))
	  && GET_CODE (operands[1]) == CONST_INT
	  && (INTVAL (operands[1]) & 255) == 255)
	{
	  CC_STATUS_INIT;
	  return "st %0";
	}
    }
  if (GET_CODE (operands[1]) == CONST_INT
      && DATA_REG_P (operands[0])
      && INTVAL (operands[1]) < 128
      && INTVAL (operands[1]) >= -128)
    return "moveq %1,%0";
  if (operands[1] == const0_rtx && ADDRESS_REG_P (operands[0]))
    return "sub%.l %0,%0";
  if (GET_CODE (operands[1]) != CONST_INT && CONSTANT_P (operands[1]))
    return "move%.l %1,%0";
  /* 68k family (including the 5200 ColdFire) does not support byte moves to
     from address registers.  */
  if (ADDRESS_REG_P (operands[0]) || ADDRESS_REG_P (operands[1]))
    return "move%.w %1,%0";
  return "move%.b %1,%0";
}

const char *
output_move_stricthi (rtx *operands)
{
  if (operands[1] == const0_rtx
      /* clr insns on 68000 read before writing.  */
      && ((TARGET_68010 || TARGET_COLDFIRE)
	  || !(GET_CODE (operands[0]) == MEM && MEM_VOLATILE_P (operands[0]))))
    return "clr%.w %0";
  return "move%.w %1,%0";
}

const char *
output_move_strictqi (rtx *operands)
{
  if (operands[1] == const0_rtx
      /* clr insns on 68000 read before writing.  */
      && ((TARGET_68010 || TARGET_COLDFIRE)
          || !(GET_CODE (operands[0]) == MEM && MEM_VOLATILE_P (operands[0]))))
    return "clr%.b %0";
  return "move%.b %1,%0";
}

/* Return the best assembler insn template
   for moving operands[1] into operands[0] as a fullword.  */

static const char *
singlemove_string (rtx *operands)
{
  if (GET_CODE (operands[1]) == CONST_INT)
    return output_move_simode_const (operands);
  return "move%.l %1,%0";
}


/* Output assembler code to perform a doubleword move insn
   with operands OPERANDS.  */

const char *
output_move_double (rtx *operands)
{
  enum
    {
      REGOP, OFFSOP, MEMOP, PUSHOP, POPOP, CNSTOP, RNDOP
    } optype0, optype1;
  rtx latehalf[2];
  rtx middlehalf[2];
  rtx xops[2];
  rtx addreg0 = 0, addreg1 = 0;
  int dest_overlapped_low = 0;
  int size = GET_MODE_SIZE (GET_MODE (operands[0]));

  middlehalf[0] = 0;
  middlehalf[1] = 0;

  /* First classify both operands.  */

  if (REG_P (operands[0]))
    optype0 = REGOP;
  else if (offsettable_memref_p (operands[0]))
    optype0 = OFFSOP;
  else if (GET_CODE (XEXP (operands[0], 0)) == POST_INC)
    optype0 = POPOP;
  else if (GET_CODE (XEXP (operands[0], 0)) == PRE_DEC)
    optype0 = PUSHOP;
  else if (GET_CODE (operands[0]) == MEM)
    optype0 = MEMOP;
  else
    optype0 = RNDOP;

  if (REG_P (operands[1]))
    optype1 = REGOP;
  else if (CONSTANT_P (operands[1]))
    optype1 = CNSTOP;
  else if (offsettable_memref_p (operands[1]))
    optype1 = OFFSOP;
  else if (GET_CODE (XEXP (operands[1], 0)) == POST_INC)
    optype1 = POPOP;
  else if (GET_CODE (XEXP (operands[1], 0)) == PRE_DEC)
    optype1 = PUSHOP;
  else if (GET_CODE (operands[1]) == MEM)
    optype1 = MEMOP;
  else
    optype1 = RNDOP;

  /* Check for the cases that the operand constraints are not supposed
     to allow to happen.  Generating code for these cases is
     painful.  */
  gcc_assert (optype0 != RNDOP && optype1 != RNDOP);

  /* If one operand is decrementing and one is incrementing
     decrement the former register explicitly
     and change that operand into ordinary indexing.  */

  if (optype0 == PUSHOP && optype1 == POPOP)
    {
      operands[0] = XEXP (XEXP (operands[0], 0), 0);
      if (size == 12)
        output_asm_insn ("sub%.l #12,%0", operands);
      else
        output_asm_insn ("subq%.l #8,%0", operands);
      if (GET_MODE (operands[1]) == XFmode)
	operands[0] = gen_rtx_MEM (XFmode, operands[0]);
      else if (GET_MODE (operands[0]) == DFmode)
	operands[0] = gen_rtx_MEM (DFmode, operands[0]);
      else
	operands[0] = gen_rtx_MEM (DImode, operands[0]);
      optype0 = OFFSOP;
    }
  if (optype0 == POPOP && optype1 == PUSHOP)
    {
      operands[1] = XEXP (XEXP (operands[1], 0), 0);
      if (size == 12)
        output_asm_insn ("sub%.l #12,%1", operands);
      else
        output_asm_insn ("subq%.l #8,%1", operands);
      if (GET_MODE (operands[1]) == XFmode)
	operands[1] = gen_rtx_MEM (XFmode, operands[1]);
      else if (GET_MODE (operands[1]) == DFmode)
	operands[1] = gen_rtx_MEM (DFmode, operands[1]);
      else
	operands[1] = gen_rtx_MEM (DImode, operands[1]);
      optype1 = OFFSOP;
    }

  /* If an operand is an unoffsettable memory ref, find a register
     we can increment temporarily to make it refer to the second word.  */

  if (optype0 == MEMOP)
    addreg0 = find_addr_reg (XEXP (operands[0], 0));

  if (optype1 == MEMOP)
    addreg1 = find_addr_reg (XEXP (operands[1], 0));

  /* Ok, we can do one word at a time.
     Normally we do the low-numbered word first,
     but if either operand is autodecrementing then we
     do the high-numbered word first.

     In either case, set up in LATEHALF the operands to use
     for the high-numbered word and in some cases alter the
     operands in OPERANDS to be suitable for the low-numbered word.  */

  if (size == 12)
    {
      if (optype0 == REGOP)
	{
	  latehalf[0] = gen_rtx_REG (SImode, REGNO (operands[0]) + 2);
	  middlehalf[0] = gen_rtx_REG (SImode, REGNO (operands[0]) + 1);
	}
      else if (optype0 == OFFSOP)
	{
	  middlehalf[0] = adjust_address (operands[0], SImode, 4);
	  latehalf[0] = adjust_address (operands[0], SImode, size - 4);
	}
      else
	{
	  middlehalf[0] = operands[0];
	  latehalf[0] = operands[0];
	}

      if (optype1 == REGOP)
	{
	  latehalf[1] = gen_rtx_REG (SImode, REGNO (operands[1]) + 2);
	  middlehalf[1] = gen_rtx_REG (SImode, REGNO (operands[1]) + 1);
	}
      else if (optype1 == OFFSOP)
	{
	  middlehalf[1] = adjust_address (operands[1], SImode, 4);
	  latehalf[1] = adjust_address (operands[1], SImode, size - 4);
	}
      else if (optype1 == CNSTOP)
	{
	  if (GET_CODE (operands[1]) == CONST_DOUBLE)
	    {
	      REAL_VALUE_TYPE r;
	      long l[3];

	      REAL_VALUE_FROM_CONST_DOUBLE (r, operands[1]);
	      REAL_VALUE_TO_TARGET_LONG_DOUBLE (r, l);
	      operands[1] = GEN_INT (l[0]);
	      middlehalf[1] = GEN_INT (l[1]);
	      latehalf[1] = GEN_INT (l[2]);
	    }
	  else
	    {
	      /* No non-CONST_DOUBLE constant should ever appear
		 here.  */
	      gcc_assert (!CONSTANT_P (operands[1]));
	    }
	}
      else
	{
	  middlehalf[1] = operands[1];
	  latehalf[1] = operands[1];
	}
    }
  else
    /* size is not 12: */
    {
      if (optype0 == REGOP)
	latehalf[0] = gen_rtx_REG (SImode, REGNO (operands[0]) + 1);
      else if (optype0 == OFFSOP)
	latehalf[0] = adjust_address (operands[0], SImode, size - 4);
      else
	latehalf[0] = operands[0];

      if (optype1 == REGOP)
	latehalf[1] = gen_rtx_REG (SImode, REGNO (operands[1]) + 1);
      else if (optype1 == OFFSOP)
	latehalf[1] = adjust_address (operands[1], SImode, size - 4);
      else if (optype1 == CNSTOP)
	split_double (operands[1], &operands[1], &latehalf[1]);
      else
	latehalf[1] = operands[1];
    }

  /* If insn is effectively movd N(sp),-(sp) then we will do the
     high word first.  We should use the adjusted operand 1 (which is N+4(sp))
     for the low word as well, to compensate for the first decrement of sp.  */
  if (optype0 == PUSHOP
      && REGNO (XEXP (XEXP (operands[0], 0), 0)) == STACK_POINTER_REGNUM
      && reg_overlap_mentioned_p (stack_pointer_rtx, operands[1]))
    operands[1] = middlehalf[1] = latehalf[1];

  /* For (set (reg:DI N) (mem:DI ... (reg:SI N) ...)),
     if the upper part of reg N does not appear in the MEM, arrange to
     emit the move late-half first.  Otherwise, compute the MEM address
     into the upper part of N and use that as a pointer to the memory
     operand.  */
  if (optype0 == REGOP
      && (optype1 == OFFSOP || optype1 == MEMOP))
    {
      rtx testlow = gen_rtx_REG (SImode, REGNO (operands[0]));

      if (reg_overlap_mentioned_p (testlow, XEXP (operands[1], 0))
	  && reg_overlap_mentioned_p (latehalf[0], XEXP (operands[1], 0)))
	{
	  /* If both halves of dest are used in the src memory address,
	     compute the address into latehalf of dest.
	     Note that this can't happen if the dest is two data regs.  */
	compadr:
	  xops[0] = latehalf[0];
	  xops[1] = XEXP (operands[1], 0);
	  output_asm_insn ("lea %a1,%0", xops);
	  if (GET_MODE (operands[1]) == XFmode )
	    {
	      operands[1] = gen_rtx_MEM (XFmode, latehalf[0]);
	      middlehalf[1] = adjust_address (operands[1], DImode, size - 8);
	      latehalf[1] = adjust_address (operands[1], DImode, size - 4);
	    }
	  else
	    {
	      operands[1] = gen_rtx_MEM (DImode, latehalf[0]);
	      latehalf[1] = adjust_address (operands[1], DImode, size - 4);
	    }
	}
      else if (size == 12
	       && reg_overlap_mentioned_p (middlehalf[0],
					   XEXP (operands[1], 0)))
	{
	  /* Check for two regs used by both source and dest.
	     Note that this can't happen if the dest is all data regs.
	     It can happen if the dest is d6, d7, a0.
	     But in that case, latehalf is an addr reg, so
	     the code at compadr does ok.  */

	  if (reg_overlap_mentioned_p (testlow, XEXP (operands[1], 0))
	      || reg_overlap_mentioned_p (latehalf[0], XEXP (operands[1], 0)))
	    goto compadr;

	  /* JRV says this can't happen: */
	  gcc_assert (!addreg0 && !addreg1);

	  /* Only the middle reg conflicts; simply put it last.  */
	  output_asm_insn (singlemove_string (operands), operands);
	  output_asm_insn (singlemove_string (latehalf), latehalf);
	  output_asm_insn (singlemove_string (middlehalf), middlehalf);
	  return "";
	}
      else if (reg_overlap_mentioned_p (testlow, XEXP (operands[1], 0)))
	/* If the low half of dest is mentioned in the source memory
	   address, the arrange to emit the move late half first.  */
	dest_overlapped_low = 1;
    }

  /* If one or both operands autodecrementing,
     do the two words, high-numbered first.  */

  /* Likewise,  the first move would clobber the source of the second one,
     do them in the other order.  This happens only for registers;
     such overlap can't happen in memory unless the user explicitly
     sets it up, and that is an undefined circumstance.  */

  if (optype0 == PUSHOP || optype1 == PUSHOP
      || (optype0 == REGOP && optype1 == REGOP
	  && ((middlehalf[1] && REGNO (operands[0]) == REGNO (middlehalf[1]))
	      || REGNO (operands[0]) == REGNO (latehalf[1])))
      || dest_overlapped_low)
    {
      /* Make any unoffsettable addresses point at high-numbered word.  */
      if (addreg0)
	{
	  if (size == 12)
	    output_asm_insn ("addq%.l #8,%0", &addreg0);
	  else
	    output_asm_insn ("addq%.l #4,%0", &addreg0);
	}
      if (addreg1)
	{
	  if (size == 12)
	    output_asm_insn ("addq%.l #8,%0", &addreg1);
	  else
	    output_asm_insn ("addq%.l #4,%0", &addreg1);
	}

      /* Do that word.  */
      output_asm_insn (singlemove_string (latehalf), latehalf);

      /* Undo the adds we just did.  */
      if (addreg0)
	output_asm_insn ("subq%.l #4,%0", &addreg0);
      if (addreg1)
	output_asm_insn ("subq%.l #4,%0", &addreg1);

      if (size == 12)
	{
	  output_asm_insn (singlemove_string (middlehalf), middlehalf);
	  if (addreg0)
	    output_asm_insn ("subq%.l #4,%0", &addreg0);
	  if (addreg1)
	    output_asm_insn ("subq%.l #4,%0", &addreg1);
	}

      /* Do low-numbered word.  */
      return singlemove_string (operands);
    }

  /* Normal case: do the two words, low-numbered first.  */

  output_asm_insn (singlemove_string (operands), operands);

  /* Do the middle one of the three words for long double */
  if (size == 12)
    {
      if (addreg0)
	output_asm_insn ("addq%.l #4,%0", &addreg0);
      if (addreg1)
	output_asm_insn ("addq%.l #4,%0", &addreg1);

      output_asm_insn (singlemove_string (middlehalf), middlehalf);
    }

  /* Make any unoffsettable addresses point at high-numbered word.  */
  if (addreg0)
    output_asm_insn ("addq%.l #4,%0", &addreg0);
  if (addreg1)
    output_asm_insn ("addq%.l #4,%0", &addreg1);

  /* Do that word.  */
  output_asm_insn (singlemove_string (latehalf), latehalf);

  /* Undo the adds we just did.  */
  if (addreg0)
    {
      if (size == 12)
        output_asm_insn ("subq%.l #8,%0", &addreg0);
      else
        output_asm_insn ("subq%.l #4,%0", &addreg0);
    }
  if (addreg1)
    {
      if (size == 12)
        output_asm_insn ("subq%.l #8,%0", &addreg1);
      else
        output_asm_insn ("subq%.l #4,%0", &addreg1);
    }

  return "";
}


/* Ensure mode of ORIG, a REG rtx, is MODE.  Returns either ORIG or a
   new rtx with the correct mode.  */

static rtx
force_mode (enum machine_mode mode, rtx orig)
{
  if (mode == GET_MODE (orig))
    return orig;

  if (REGNO (orig) >= FIRST_PSEUDO_REGISTER)
    abort ();

  return gen_rtx_REG (mode, REGNO (orig));
}

static int
fp_reg_operand (rtx op, enum machine_mode mode ATTRIBUTE_UNUSED)
{
  return reg_renumber && FP_REG_P (op);
}

/* Emit insns to move operands[1] into operands[0].

   Return 1 if we have written out everything that needs to be done to
   do the move.  Otherwise, return 0 and the caller will emit the move
   normally.

   Note SCRATCH_REG may not be in the proper mode depending on how it
   will be used.  This routine is responsible for creating a new copy
   of SCRATCH_REG in the proper mode.  */

int
emit_move_sequence (rtx *operands, enum machine_mode mode, rtx scratch_reg)
{
  register rtx operand0 = operands[0];
  register rtx operand1 = operands[1];
  register rtx tem;

  if (scratch_reg
      && reload_in_progress && GET_CODE (operand0) == REG
      && REGNO (operand0) >= FIRST_PSEUDO_REGISTER)
    operand0 = reg_equiv_mem[REGNO (operand0)];
  else if (scratch_reg
	   && reload_in_progress && GET_CODE (operand0) == SUBREG
	   && GET_CODE (SUBREG_REG (operand0)) == REG
	   && REGNO (SUBREG_REG (operand0)) >= FIRST_PSEUDO_REGISTER)
    {
     /* We must not alter SUBREG_BYTE (operand0) since that would confuse
	the code which tracks sets/uses for delete_output_reload.  */
      rtx temp = gen_rtx_SUBREG (GET_MODE (operand0),
				 reg_equiv_mem [REGNO (SUBREG_REG (operand0))],
				 SUBREG_BYTE (operand0));
      operand0 = alter_subreg (&temp);
    }

  if (scratch_reg
      && reload_in_progress && GET_CODE (operand1) == REG
      && REGNO (operand1) >= FIRST_PSEUDO_REGISTER)
    operand1 = reg_equiv_mem[REGNO (operand1)];
  else if (scratch_reg
	   && reload_in_progress && GET_CODE (operand1) == SUBREG
	   && GET_CODE (SUBREG_REG (operand1)) == REG
	   && REGNO (SUBREG_REG (operand1)) >= FIRST_PSEUDO_REGISTER)
    {
     /* We must not alter SUBREG_BYTE (operand0) since that would confuse
	the code which tracks sets/uses for delete_output_reload.  */
      rtx temp = gen_rtx_SUBREG (GET_MODE (operand1),
				 reg_equiv_mem [REGNO (SUBREG_REG (operand1))],
				 SUBREG_BYTE (operand1));
      operand1 = alter_subreg (&temp);
    }

  if (scratch_reg && reload_in_progress && GET_CODE (operand0) == MEM
      && ((tem = find_replacement (&XEXP (operand0, 0)))
	  != XEXP (operand0, 0)))
    operand0 = gen_rtx_MEM (GET_MODE (operand0), tem);
  if (scratch_reg && reload_in_progress && GET_CODE (operand1) == MEM
      && ((tem = find_replacement (&XEXP (operand1, 0)))
	  != XEXP (operand1, 0)))
    operand1 = gen_rtx_MEM (GET_MODE (operand1), tem);

  /* Handle secondary reloads for loads/stores of FP registers where
     the address is symbolic by using the scratch register */
  if (fp_reg_operand (operand0, mode)
      && ((GET_CODE (operand1) == MEM
	   && ! memory_address_p (DFmode, XEXP (operand1, 0)))
	  || ((GET_CODE (operand1) == SUBREG
	       && GET_CODE (XEXP (operand1, 0)) == MEM
	       && !memory_address_p (DFmode, XEXP (XEXP (operand1, 0), 0)))))
      && scratch_reg)
    {
      if (GET_CODE (operand1) == SUBREG)
	operand1 = XEXP (operand1, 0);

      /* SCRATCH_REG will hold an address.  We want
	 it in SImode regardless of what mode it was originally given
	 to us.  */
      scratch_reg = force_mode (SImode, scratch_reg);

      /* D might not fit in 14 bits either; for such cases load D into
	 scratch reg.  */
      if (!memory_address_p (Pmode, XEXP (operand1, 0)))
	{
	  emit_move_insn (scratch_reg, XEXP (XEXP (operand1, 0), 1));
	  emit_move_insn (scratch_reg, gen_rtx_fmt_ee (GET_CODE (XEXP (operand1, 0)),
						       Pmode,
						       XEXP (XEXP (operand1, 0), 0),
						       scratch_reg));
	}
      else
	emit_move_insn (scratch_reg, XEXP (operand1, 0));
      emit_insn (gen_rtx_SET (VOIDmode, operand0,
			      gen_rtx_MEM (mode, scratch_reg)));
      return 1;
    }
  else if (fp_reg_operand (operand1, mode)
	   && ((GET_CODE (operand0) == MEM
		&& ! memory_address_p (DFmode, XEXP (operand0, 0)))
	       || ((GET_CODE (operand0) == SUBREG)
		   && GET_CODE (XEXP (operand0, 0)) == MEM
		   && !memory_address_p (DFmode, XEXP (XEXP (operand0, 0), 0))))
	   && scratch_reg)
    {
      if (GET_CODE (operand0) == SUBREG)
	operand0 = XEXP (operand0, 0);

      /* SCRATCH_REG will hold an address and maybe the actual data.  We want
	 it in SIMODE regardless of what mode it was originally given
	 to us.  */
      scratch_reg = force_mode (SImode, scratch_reg);

      /* D might not fit in 14 bits either; for such cases load D into
	 scratch reg.  */
      if (!memory_address_p (Pmode, XEXP (operand0, 0)))
	{
	  emit_move_insn (scratch_reg, XEXP (XEXP (operand0, 0), 1));
	  emit_move_insn (scratch_reg, gen_rtx_fmt_ee (GET_CODE (XEXP (operand0,
								        0)),
						       Pmode,
						       XEXP (XEXP (operand0, 0),
								   0),
						       scratch_reg));
	}
      else
	emit_move_insn (scratch_reg, XEXP (operand0, 0));
      emit_insn (gen_rtx_SET (VOIDmode, gen_rtx_MEM (mode, scratch_reg),
			      operand1));
      return 1;
    }
  /* Handle secondary reloads for loads of FP registers from constant
     expressions by forcing the constant into memory.

     use scratch_reg to hold the address of the memory location.

     The proper fix is to change PREFERRED_RELOAD_CLASS to return
     NO_REGS when presented with a const_int and an register class
     containing only FP registers.  Doing so unfortunately creates
     more problems than it solves.   Fix this for 2.5.  */
  else if (fp_reg_operand (operand0, mode)
	   && CONSTANT_P (operand1)
	   && scratch_reg)
    {
      rtx xoperands[2];

      /* SCRATCH_REG will hold an address and maybe the actual data.  We want
	 it in SIMODE regardless of what mode it was originally given
	 to us.  */
      scratch_reg = force_mode (SImode, scratch_reg);

      /* Force the constant into memory and put the address of the
	 memory location into scratch_reg.  */
      xoperands[0] = scratch_reg;
      xoperands[1] = XEXP (force_const_mem (mode, operand1), 0);
      emit_insn (gen_rtx_SET (mode, scratch_reg, xoperands[1]));

      /* Now load the destination register.  */
      emit_insn (gen_rtx_SET (mode, operand0,
			      gen_rtx_MEM (mode, scratch_reg)));
      return 1;
    }

  /* Now have insn-emit do whatever it normally does.  */
  return 0;
}

/* Split one or more DImode RTL references into pairs of SImode
   references.  The RTL can be REG, offsettable MEM, integer constant, or
   CONST_DOUBLE.  "operands" is a pointer to an array of DImode RTL to
   split and "num" is its length.  lo_half and hi_half are output arrays
   that parallel "operands".  */

void
split_di (rtx operands[], int num, rtx lo_half[], rtx hi_half[])
{
  while (num--)
    {
      rtx op = operands[num];

      /* simplify_subreg refuses to split volatile memory addresses,
	 but we still have to handle it.  */
      if (GET_CODE (op) == MEM)
	{
	  lo_half[num] = adjust_address (op, SImode, 4);
	  hi_half[num] = adjust_address (op, SImode, 0);
	}
      else
	{
	  lo_half[num] = simplify_gen_subreg (SImode, op,
					      GET_MODE (op) == VOIDmode
					      ? DImode : GET_MODE (op), 4);
	  hi_half[num] = simplify_gen_subreg (SImode, op,
					      GET_MODE (op) == VOIDmode
					      ? DImode : GET_MODE (op), 0);
	}
    }
}

/* Split X into a base and a constant offset, storing them in *BASE
   and *OFFSET respectively.  */

static void
m68k_split_offset (rtx x, rtx *base, HOST_WIDE_INT *offset)
{
  *offset = 0;
  if (GET_CODE (x) == PLUS && GET_CODE (XEXP (x, 1)) == CONST_INT)
    {
      *offset += INTVAL (XEXP (x, 1));
      x = XEXP (x, 0);
    }
  *base = x;
}

/* Return true if PATTERN is a PARALLEL suitable for a movem or fmovem
   instruction.  STORE_P says whether the move is a load or store.

   If the instruction uses post-increment or pre-decrement addressing,
   AUTOMOD_BASE is the base register and AUTOMOD_OFFSET is the total
   adjustment.  This adjustment will be made by the first element of
   PARALLEL, with the loads or stores starting at element 1.  If the
   instruction does not use post-increment or pre-decrement addressing,
   AUTOMOD_BASE is null, AUTOMOD_OFFSET is 0, and the loads or stores
   start at element 0.  */

bool
m68k_movem_pattern_p (rtx pattern, rtx automod_base,
		      HOST_WIDE_INT automod_offset, bool store_p)
{
  rtx base, mem_base, set, mem, reg, last_reg;
  HOST_WIDE_INT offset, mem_offset;
  int i, first, len;
  enum reg_class rclass;

  len = XVECLEN (pattern, 0);
  first = (automod_base != NULL);

  if (automod_base)
    {
      /* Stores must be pre-decrement and loads must be post-increment.  */
      if (store_p != (automod_offset < 0))
	return false;

      /* Work out the base and offset for lowest memory location.  */
      base = automod_base;
      offset = (automod_offset < 0 ? automod_offset : 0);
    }
  else
    {
      /* Allow any valid base and offset in the first access.  */
      base = NULL;
      offset = 0;
    }

  last_reg = NULL;
  rclass = NO_REGS;
  for (i = first; i < len; i++)
    {
      /* We need a plain SET.  */
      set = XVECEXP (pattern, 0, i);
      if (GET_CODE (set) != SET)
	return false;

      /* Check that we have a memory location...  */
      mem = XEXP (set, !store_p);
      if (!MEM_P (mem) || !memory_operand (mem, VOIDmode))
	return false;

      /* ...with the right address.  */
      if (base == NULL)
	{
	  m68k_split_offset (XEXP (mem, 0), &base, &offset);
	  /* The ColdFire instruction only allows (An) and (d16,An) modes.
	     There are no mode restrictions for 680x0 besides the
	     automodification rules enforced above.  */
	  if (TARGET_COLDFIRE
	      && !m68k_legitimate_base_reg_p (base, reload_completed))
	    return false;
	}
      else
	{
	  m68k_split_offset (XEXP (mem, 0), &mem_base, &mem_offset);
	  if (!rtx_equal_p (base, mem_base) || offset != mem_offset)
	    return false;
	}

      /* Check that we have a register of the required mode and class.  */
      reg = XEXP (set, store_p);
      if (!REG_P (reg)
	  || !HARD_REGISTER_P (reg)
	  || GET_MODE (reg) != reg_raw_mode[REGNO (reg)])
	return false;

      if (last_reg)
	{
	  /* The register must belong to RCLASS and have a higher number
	     than the register in the previous SET.  */
	  if (!TEST_HARD_REG_BIT (reg_class_contents[rclass], REGNO (reg))
	      || REGNO (last_reg) >= REGNO (reg))
	    return false;
	}
      else
	{
	  /* Work out which register class we need.  */
	  if (INT_REGNO_P (REGNO (reg)))
	    rclass = GENERAL_REGS;
	  else if (FP_REGNO_P (REGNO (reg)))
	    rclass = FP_REGS;
	  else
	    return false;
	}

      last_reg = reg;
      offset += GET_MODE_SIZE (GET_MODE (reg));
    }

  /* If we have an automodification, check whether the final offset is OK.  */
  if (automod_base && offset != (automod_offset < 0 ? 0 : automod_offset))
    return false;

  /* Reject unprofitable cases.  */
  if (len < first + (rclass == FP_REGS ? MIN_FMOVEM_REGS : MIN_MOVEM_REGS))
    return false;

  return true;
}

/* Return the assembly code template for a movem or fmovem instruction
   whose pattern is given by PATTERN.  Store the template's operands
   in OPERANDS.

   If the instruction uses post-increment or pre-decrement addressing,
   AUTOMOD_OFFSET is the total adjustment, otherwise it is 0.  STORE_P
   is true if this is a store instruction.  */

const char *
m68k_output_movem (rtx *operands, rtx pattern,
		   HOST_WIDE_INT automod_offset, bool store_p)
{
  unsigned int mask;
  int i, first;

  gcc_assert (GET_CODE (pattern) == PARALLEL);
  mask = 0;
  first = (automod_offset != 0);
  for (i = first; i < XVECLEN (pattern, 0); i++)
    {
      /* When using movem with pre-decrement addressing, register X + D0_REG
	 is controlled by bit 15 - X.  For all other addressing modes,
	 register X + D0_REG is controlled by bit X.  Confusingly, the
	 register mask for fmovem is in the opposite order to that for
	 movem.  */
      unsigned int regno;

      gcc_assert (MEM_P (XEXP (XVECEXP (pattern, 0, i), !store_p)));
      gcc_assert (REG_P (XEXP (XVECEXP (pattern, 0, i), store_p)));
      regno = REGNO (XEXP (XVECEXP (pattern, 0, i), store_p));
      if (automod_offset < 0)
	{
	  if (FP_REGNO_P (regno))
	    mask |= 1 << (regno - FP0_REG);
	  else
	    mask |= 1 << (15 - (regno - D0_REG));
	}
      else
	{
	  if (FP_REGNO_P (regno))
	    mask |= 1 << (7 - (regno - FP0_REG));
	  else
	    mask |= 1 << (regno - D0_REG);
	}
    }
  CC_STATUS_INIT;

  if (automod_offset == 0)
    operands[0] = XEXP (XEXP (XVECEXP (pattern, 0, first), !store_p), 0);
  else if (automod_offset < 0)
    operands[0] = gen_rtx_PRE_DEC (Pmode, SET_DEST (XVECEXP (pattern, 0, 0)));
  else
    operands[0] = gen_rtx_POST_INC (Pmode, SET_DEST (XVECEXP (pattern, 0, 0)));
  operands[1] = GEN_INT (mask);
  if (FP_REGNO_P (REGNO (XEXP (XVECEXP (pattern, 0, first), store_p))))
    {
      if (store_p)
	return MOTOROLA ? "fmovm %1,%a0" : "fmovem %1,%a0";
      else
	return MOTOROLA ? "fmovm %a0,%1" : "fmovem %a0,%1";
    }
  else
    {
      if (store_p)
	return MOTOROLA ? "movm.l %1,%a0" : "moveml %1,%a0";
      else
	return MOTOROLA ? "movm.l %a0,%1" : "moveml %a0,%1";
    }
}

/* Return a REG that occurs in ADDR with coefficient 1.
   ADDR can be effectively incremented by incrementing REG.  */

static rtx
find_addr_reg (rtx addr)
{
  while (GET_CODE (addr) == PLUS)
    {
      if (GET_CODE (XEXP (addr, 0)) == REG)
	addr = XEXP (addr, 0);
      else if (GET_CODE (XEXP (addr, 1)) == REG)
	addr = XEXP (addr, 1);
      else if (CONSTANT_P (XEXP (addr, 0)))
	addr = XEXP (addr, 1);
      else if (CONSTANT_P (XEXP (addr, 1)))
	addr = XEXP (addr, 0);
      else
	gcc_unreachable ();
    }
  gcc_assert (GET_CODE (addr) == REG);
  return addr;
}

/* Output assembler code to perform a 32-bit 3-operand add.  */

const char *
output_addsi3 (rtx *operands)
{
  if (! operands_match_p (operands[0], operands[1]))
    {
      if (!ADDRESS_REG_P (operands[1]))
	{
	  rtx tmp = operands[1];

	  operands[1] = operands[2];
	  operands[2] = tmp;
	}

      /* These insns can result from reloads to access
	 stack slots over 64k from the frame pointer.  */
      if (GET_CODE (operands[2]) == CONST_INT
	  && (INTVAL (operands[2]) < -32768 || INTVAL (operands[2]) > 32767))
        return "move%.l %2,%0\n\tadd%.l %1,%0";
      if (GET_CODE (operands[2]) == REG)
	return MOTOROLA ? "lea (%1,%2.l),%0" : "lea %1@(0,%2:l),%0";
      return MOTOROLA ? "lea (%c2,%1),%0" : "lea %1@(%c2),%0";
    }
  if (GET_CODE (operands[2]) == CONST_INT)
    {
      if (INTVAL (operands[2]) > 0
	  && INTVAL (operands[2]) <= 8)
	return "addq%.l %2,%0";
      if (INTVAL (operands[2]) < 0
	  && INTVAL (operands[2]) >= -8)
        {
	  operands[2] = GEN_INT (- INTVAL (operands[2]));
	  return "subq%.l %2,%0";
	}
      /* On the CPU32 it is faster to use two addql instructions to
	 add a small integer (8 < N <= 16) to a register.
	 Likewise for subql.  */
      if (TUNE_CPU32 && REG_P (operands[0]))
	{
	  if (INTVAL (operands[2]) > 8
	      && INTVAL (operands[2]) <= 16)
	    {
	      operands[2] = GEN_INT (INTVAL (operands[2]) - 8);
	      return "addq%.l #8,%0\n\taddq%.l %2,%0";
	    }
	  if (INTVAL (operands[2]) < -8
	      && INTVAL (operands[2]) >= -16)
	    {
	      operands[2] = GEN_INT (- INTVAL (operands[2]) - 8);
	      return "subq%.l #8,%0\n\tsubq%.l %2,%0";
	    }
	}
      if (ADDRESS_REG_P (operands[0])
	  && INTVAL (operands[2]) >= -0x8000
	  && INTVAL (operands[2]) < 0x8000)
	{
	  if (TUNE_68040)
	    return "add%.w %2,%0";
	  else
	    return MOTOROLA ? "lea (%c2,%0),%0" : "lea %0@(%c2),%0";
	}
    }
  return "add%.l %2,%0";
}

/* Store in cc_status the expressions that the condition codes will
   describe after execution of an instruction whose pattern is EXP.
   Do not alter them if the instruction would not alter the cc's.  */

/* On the 68000, all the insns to store in an address register fail to
   set the cc's.  However, in some cases these instructions can make it
   possibly invalid to use the saved cc's.  In those cases we clear out
   some or all of the saved cc's so they won't be used.  */

void
notice_update_cc (rtx exp, rtx insn)
{
  if (GET_CODE (exp) == SET)
    {
      if (GET_CODE (SET_SRC (exp)) == CALL)
	CC_STATUS_INIT; 
      else if (ADDRESS_REG_P (SET_DEST (exp)))
	{
	  if (cc_status.value1 && modified_in_p (cc_status.value1, insn))
	    cc_status.value1 = 0;
	  if (cc_status.value2 && modified_in_p (cc_status.value2, insn))
	    cc_status.value2 = 0; 
	}
      /* fmoves to memory or data registers do not set the condition
	 codes.  Normal moves _do_ set the condition codes, but not in
	 a way that is appropriate for comparison with 0, because -0.0
	 would be treated as a negative nonzero number.  Note that it
	 isn't appropriate to conditionalize this restriction on
	 HONOR_SIGNED_ZEROS because that macro merely indicates whether
	 we care about the difference between -0.0 and +0.0.  */
      else if (!FP_REG_P (SET_DEST (exp))
	       && SET_DEST (exp) != cc0_rtx
	       && (FP_REG_P (SET_SRC (exp))
		   || GET_CODE (SET_SRC (exp)) == FIX
		   || FLOAT_MODE_P (GET_MODE (SET_DEST (exp)))))
	CC_STATUS_INIT; 
      /* A pair of move insns doesn't produce a useful overall cc.  */
      else if (!FP_REG_P (SET_DEST (exp))
	       && !FP_REG_P (SET_SRC (exp))
	       && GET_MODE_SIZE (GET_MODE (SET_SRC (exp))) > 4
	       && (GET_CODE (SET_SRC (exp)) == REG
		   || GET_CODE (SET_SRC (exp)) == MEM
		   || GET_CODE (SET_SRC (exp)) == CONST_DOUBLE))
	CC_STATUS_INIT; 
      else if (SET_DEST (exp) != pc_rtx)
	{
	  cc_status.flags = 0;
	  cc_status.value1 = SET_DEST (exp);
	  cc_status.value2 = SET_SRC (exp);
	}
    }
  else if (GET_CODE (exp) == PARALLEL
	   && GET_CODE (XVECEXP (exp, 0, 0)) == SET)
    {
      rtx dest = SET_DEST (XVECEXP (exp, 0, 0));
      rtx src  = SET_SRC  (XVECEXP (exp, 0, 0));

      if (ADDRESS_REG_P (dest))
	CC_STATUS_INIT;
      else if (dest != pc_rtx)
	{
	  cc_status.flags = 0;
	  cc_status.value1 = dest;
	  cc_status.value2 = src;
	}
    }
  else
    CC_STATUS_INIT;
  if (cc_status.value2 != 0
      && ADDRESS_REG_P (cc_status.value2)
      && GET_MODE (cc_status.value2) == QImode)
    CC_STATUS_INIT;
  if (cc_status.value2 != 0)
    switch (GET_CODE (cc_status.value2))
      {
      case ASHIFT: case ASHIFTRT: case LSHIFTRT:
      case ROTATE: case ROTATERT:
	/* These instructions always clear the overflow bit, and set
	   the carry to the bit shifted out.  */
	/* ??? We don't currently have a way to signal carry not valid,
	   nor do we check for it in the branch insns.  */
	CC_STATUS_INIT;
	break;

      case PLUS: case MINUS: case MULT:
      case DIV: case UDIV: case MOD: case UMOD: case NEG:
	if (GET_MODE (cc_status.value2) != VOIDmode)
	  cc_status.flags |= CC_NO_OVERFLOW;
	break;
      case ZERO_EXTEND:
	/* (SET r1 (ZERO_EXTEND r2)) on this machine
	   ends with a move insn moving r2 in r2's mode.
	   Thus, the cc's are set for r2.
	   This can set N bit spuriously.  */
	cc_status.flags |= CC_NOT_NEGATIVE; 

      default:
	break;
      }
  if (cc_status.value1 && GET_CODE (cc_status.value1) == REG
      && cc_status.value2
      && reg_overlap_mentioned_p (cc_status.value1, cc_status.value2))
    cc_status.value2 = 0;
  if (((cc_status.value1 && FP_REG_P (cc_status.value1))
       || (cc_status.value2 && FP_REG_P (cc_status.value2))))
    cc_status.flags = CC_IN_68881;
}

const char *
output_move_const_double (rtx *operands)
{
  int code = standard_68881_constant_p (operands[1]);

  if (code != 0)
    {
      static char buf[40];

      sprintf (buf, "fmovecr #0x%x,%%0", code & 0xff);
      return buf;
    }
  return "fmove%.d %1,%0";
}

const char *
output_move_const_single (rtx *operands)
{
  int code = standard_68881_constant_p (operands[1]);

  if (code != 0)
    {
      static char buf[40];

      sprintf (buf, "fmovecr #0x%x,%%0", code & 0xff);
      return buf;
    }
  return "fmove%.s %f1,%0";
}

/* Return nonzero if X, a CONST_DOUBLE, has a value that we can get
   from the "fmovecr" instruction.
   The value, anded with 0xff, gives the code to use in fmovecr
   to get the desired constant.  */

/* This code has been fixed for cross-compilation.  */
  
static int inited_68881_table = 0;

static const char *const strings_68881[7] = {
  "0.0",
  "1.0",
  "10.0",
  "100.0",
  "10000.0",
  "1e8",
  "1e16"
};

static const int codes_68881[7] = {
  0x0f,
  0x32,
  0x33,
  0x34,
  0x35,
  0x36,
  0x37
};

REAL_VALUE_TYPE values_68881[7];

/* Set up values_68881 array by converting the decimal values
   strings_68881 to binary.  */

void
init_68881_table (void)
{
  int i;
  REAL_VALUE_TYPE r;
  enum machine_mode mode;

  mode = SFmode;
  for (i = 0; i < 7; i++)
    {
      if (i == 6)
        mode = DFmode;
      r = REAL_VALUE_ATOF (strings_68881[i], mode);
      values_68881[i] = r;
    }
  inited_68881_table = 1;
}

int
standard_68881_constant_p (rtx x)
{
  REAL_VALUE_TYPE r;
  int i;

  /* fmovecr must be emulated on the 68040 and 68060, so it shouldn't be
     used at all on those chips.  */
  if (TUNE_68040_60)
    return 0;

  if (! inited_68881_table)
    init_68881_table ();

  REAL_VALUE_FROM_CONST_DOUBLE (r, x);

  /* Use REAL_VALUES_IDENTICAL instead of REAL_VALUES_EQUAL so that -0.0
     is rejected.  */
  for (i = 0; i < 6; i++)
    {
      if (REAL_VALUES_IDENTICAL (r, values_68881[i]))
        return (codes_68881[i]);
    }
  
  if (GET_MODE (x) == SFmode)
    return 0;

  if (REAL_VALUES_EQUAL (r, values_68881[6]))
    return (codes_68881[6]);

  /* larger powers of ten in the constants ram are not used
     because they are not equal to a `double' C constant.  */
  return 0;
}

/* If X is a floating-point constant, return the logarithm of X base 2,
   or 0 if X is not a power of 2.  */

int
floating_exact_log2 (rtx x)
{
  REAL_VALUE_TYPE r, r1;
  int exp;

  REAL_VALUE_FROM_CONST_DOUBLE (r, x);

  if (REAL_VALUES_LESS (r, dconst1))
    return 0;

  exp = real_exponent (&r);
  real_2expN (&r1, exp);
  if (REAL_VALUES_EQUAL (r1, r))
    return exp;

  return 0;
}

/* A C compound statement to output to stdio stream STREAM the
   assembler syntax for an instruction operand X.  X is an RTL
   expression.

   CODE is a value that can be used to specify one of several ways
   of printing the operand.  It is used when identical operands
   must be printed differently depending on the context.  CODE
   comes from the `%' specification that was used to request
   printing of the operand.  If the specification was just `%DIGIT'
   then CODE is 0; if the specification was `%LTR DIGIT' then CODE
   is the ASCII code for LTR.

   If X is a register, this macro should print the register's name.
   The names can be found in an array `reg_names' whose type is
   `char *[]'.  `reg_names' is initialized from `REGISTER_NAMES'.

   When the machine description has a specification `%PUNCT' (a `%'
   followed by a punctuation character), this macro is called with
   a null pointer for X and the punctuation character for CODE.

   The m68k specific codes are:

   '.' for dot needed in Motorola-style opcode names.
   '-' for an operand pushing on the stack:
       sp@-, -(sp) or -(%sp) depending on the style of syntax.
   '+' for an operand pushing on the stack:
       sp@+, (sp)+ or (%sp)+ depending on the style of syntax.
   '@' for a reference to the top word on the stack:
       sp@, (sp) or (%sp) depending on the style of syntax.
   '#' for an immediate operand prefix (# in MIT and Motorola syntax
       but & in SGS syntax).
   '!' for the cc register (used in an `and to cc' insn).
   '$' for the letter `s' in an op code, but only on the 68040.
   '&' for the letter `d' in an op code, but only on the 68040.
   '/' for register prefix needed by longlong.h.
   '?' for m68k_library_id_string

   'b' for byte insn (no effect, on the Sun; this is for the ISI).
   'd' to force memory addressing to be absolute, not relative.
   'f' for float insn (print a CONST_DOUBLE as a float rather than in hex)
   'x' for float insn (print a CONST_DOUBLE as a float rather than in hex),
       or print pair of registers as rx:ry.
   'p' print an address with @PLTPC attached, but only if the operand
       is not locally-bound.  */

void
print_operand (FILE *file, rtx op, int letter)
{
  if (letter == '.')
    {
      if (MOTOROLA)
	fprintf (file, ".");
    }
  else if (letter == '#')
    asm_fprintf (file, "%I");
  else if (letter == '-')
    asm_fprintf (file, MOTOROLA ? "-(%Rsp)" : "%Rsp@-");
  else if (letter == '+')
    asm_fprintf (file, MOTOROLA ? "(%Rsp)+" : "%Rsp@+");
  else if (letter == '@')
    asm_fprintf (file, MOTOROLA ? "(%Rsp)" : "%Rsp@");
  else if (letter == '!')
    asm_fprintf (file, "%Rfpcr");
  else if (letter == '$')
    {
      if (TARGET_68040)
	fprintf (file, "s");
    }
  else if (letter == '&')
    {
      if (TARGET_68040)
	fprintf (file, "d");
    }
  else if (letter == '/')
    asm_fprintf (file, "%R");
  else if (letter == '?')
    asm_fprintf (file, m68k_library_id_string);
  else if (letter == 'p')
    {
      output_addr_const (file, op);
      if (!(GET_CODE (op) == SYMBOL_REF && SYMBOL_REF_LOCAL_P (op)))
	fprintf (file, "@PLTPC");
    }
  else if (GET_CODE (op) == REG)
    {
      if (letter == 'R')
	/* Print out the second register name of a register pair.
	   I.e., R (6) => 7.  */
	fputs (M68K_REGNAME(REGNO (op) + 1), file);
      else
	fputs (M68K_REGNAME(REGNO (op)), file);
    }
  else if (GET_CODE (op) == MEM)
    {
      output_address (XEXP (op, 0));
      if (letter == 'd' && ! TARGET_68020
	  && CONSTANT_ADDRESS_P (XEXP (op, 0))
	  && !(GET_CODE (XEXP (op, 0)) == CONST_INT
	       && INTVAL (XEXP (op, 0)) < 0x8000
	       && INTVAL (XEXP (op, 0)) >= -0x8000))
	fprintf (file, MOTOROLA ? ".l" : ":l");
    }
  else if (GET_CODE (op) == CONST_DOUBLE && GET_MODE (op) == SFmode)
    {
      REAL_VALUE_TYPE r;
      REAL_VALUE_FROM_CONST_DOUBLE (r, op);
      ASM_OUTPUT_FLOAT_OPERAND (letter, file, r);
    }
  else if (GET_CODE (op) == CONST_DOUBLE && GET_MODE (op) == XFmode)
    {
      REAL_VALUE_TYPE r;
      REAL_VALUE_FROM_CONST_DOUBLE (r, op);
      ASM_OUTPUT_LONG_DOUBLE_OPERAND (file, r);
    }
  else if (GET_CODE (op) == CONST_DOUBLE && GET_MODE (op) == DFmode)
    {
      REAL_VALUE_TYPE r;
      REAL_VALUE_FROM_CONST_DOUBLE (r, op);
      ASM_OUTPUT_DOUBLE_OPERAND (file, r);
    }
  else
    {
      /* Use `print_operand_address' instead of `output_addr_const'
	 to ensure that we print relevant PIC stuff.  */
      asm_fprintf (file, "%I");
      if (TARGET_PCREL
	  && (GET_CODE (op) == SYMBOL_REF || GET_CODE (op) == CONST))
	print_operand_address (file, op);
      else
	output_addr_const (file, op);
    }
}


/* A C compound statement to output to stdio stream STREAM the
   assembler syntax for an instruction operand that is a memory
   reference whose address is ADDR.  ADDR is an RTL expression.

   Note that this contains a kludge that knows that the only reason
   we have an address (plus (label_ref...) (reg...)) when not generating
   PIC code is in the insn before a tablejump, and we know that m68k.md
   generates a label LInnn: on such an insn.

   It is possible for PIC to generate a (plus (label_ref...) (reg...))
   and we handle that just like we would a (plus (symbol_ref...) (reg...)).

   Some SGS assemblers have a bug such that "Lnnn-LInnn-2.b(pc,d0.l*2)"
   fails to assemble.  Luckily "Lnnn(pc,d0.l*2)" produces the results
   we want.  This difference can be accommodated by using an assembler
   define such "LDnnn" to be either "Lnnn-LInnn-2.b", "Lnnn", or any other
   string, as necessary.  This is accomplished via the ASM_OUTPUT_CASE_END
   macro.  See m68k/sgs.h for an example; for versions without the bug.
   Some assemblers refuse all the above solutions.  The workaround is to
   emit "K(pc,d0.l*2)" with K being a small constant known to give the
   right behavior.

   They also do not like things like "pea 1.w", so we simple leave off
   the .w on small constants. 

   This routine is responsible for distinguishing between -fpic and -fPIC 
   style relocations in an address.  When generating -fpic code the
   offset is output in word mode (e.g. movel a5@(_foo:w), a0).  When generating
   -fPIC code the offset is output in long mode (e.g. movel a5@(_foo:l), a0) */

void
print_operand_address (FILE *file, rtx addr)
{
  struct m68k_address address;

  if (!m68k_decompose_address (QImode, addr, true, &address))
    gcc_unreachable ();

  if (address.code == PRE_DEC)
    fprintf (file, MOTOROLA ? "-(%s)" : "%s@-",
	     M68K_REGNAME (REGNO (address.base)));
  else if (address.code == POST_INC)
    fprintf (file, MOTOROLA ? "(%s)+" : "%s@+",
	     M68K_REGNAME (REGNO (address.base)));
  else if (!address.base && !address.index)
    {
      /* A constant address.  */
      gcc_assert (address.offset == addr);
      if (GET_CODE (addr) == CONST_INT)
	{
	  /* (xxx).w or (xxx).l.  */
	  if (IN_RANGE (INTVAL (addr), -0x8000, 0x7fff))
	    fprintf (file, MOTOROLA ? "%d.w" : "%d:w", (int) INTVAL (addr));
	  else
	    fprintf (file, HOST_WIDE_INT_PRINT_DEC, INTVAL (addr));
	}
      else if (TARGET_PCREL)
	{
	  /* (d16,PC) or (bd,PC,Xn) (with suppressed index register).  */
	  fputc ('(', file);
	  output_addr_const (file, addr);
	  asm_fprintf (file, flag_pic == 1 ? ":w,%Rpc)" : ":l,%Rpc)");
	}
      else
	{
	  /* (xxx).l.  We need a special case for SYMBOL_REF if the symbol
	     name ends in `.<letter>', as the last 2 characters can be
	     mistaken as a size suffix.  Put the name in parentheses.  */
	  if (GET_CODE (addr) == SYMBOL_REF
	      && strlen (XSTR (addr, 0)) > 2
	      && XSTR (addr, 0)[strlen (XSTR (addr, 0)) - 2] == '.')
	    {
	      putc ('(', file);
	      output_addr_const (file, addr);
	      putc (')', file);
	    }
	  else
	    output_addr_const (file, addr);
	}
    }
  else
    {
      int labelno;

      /* If ADDR is a (d8,pc,Xn) address, this is the number of the
	 label being accessed, otherwise it is -1.  */
      labelno = (address.offset
		 && !address.base
		 && GET_CODE (address.offset) == LABEL_REF
		 ? CODE_LABEL_NUMBER (XEXP (address.offset, 0))
		 : -1);
      if (MOTOROLA)
	{
	  /* Print the "offset(base" component.  */
	  if (labelno >= 0)
	    asm_fprintf (file, "%LL%d-%LLI%d.b(%Rpc,", labelno, labelno);
	  else
	    {
	      if (address.offset)
		{
		  output_addr_const (file, address.offset);
		  if (flag_pic && address.base == pic_offset_table_rtx)
		    {
		      fprintf (file, "@GOT");
		      if (flag_pic == 1 && TARGET_68020)
			fprintf (file, ".w");
		    }
		}
	      putc ('(', file);
	      if (address.base)
		fputs (M68K_REGNAME (REGNO (address.base)), file);
	    }
	  /* Print the ",index" component, if any.  */
	  if (address.index)
	    {
	      if (address.base)
		putc (',', file);
	      fprintf (file, "%s.%c",
		       M68K_REGNAME (REGNO (address.index)),
		       GET_MODE (address.index) == HImode ? 'w' : 'l');
	      if (address.scale != 1)
		fprintf (file, "*%d", address.scale);
	    }
	  putc (')', file);
	}
      else /* !MOTOROLA */
	{
	  if (!address.offset && !address.index)
	    fprintf (file, "%s@", M68K_REGNAME (REGNO (address.base)));
	  else
	    {
	      /* Print the "base@(offset" component.  */
	      if (labelno >= 0)
		asm_fprintf (file, "%Rpc@(%LL%d-%LLI%d-2:b", labelno, labelno);
	      else
		{
		  if (address.base)
		    fputs (M68K_REGNAME (REGNO (address.base)), file);
		  fprintf (file, "@(");
		  if (address.offset)
		    {
		      output_addr_const (file, address.offset);
		      if (address.base == pic_offset_table_rtx && TARGET_68020)
			switch (flag_pic)
			  {
			  case 1:
			    fprintf (file, ":w"); break;
			  case 2:
			    fprintf (file, ":l"); break;
			  default:
			    break;
			  }
		    }
		}
	      /* Print the ",index" component, if any.  */
	      if (address.index)
		{
		  fprintf (file, ",%s:%c",
			   M68K_REGNAME (REGNO (address.index)),
			   GET_MODE (address.index) == HImode ? 'w' : 'l');
		  if (address.scale != 1)
		    fprintf (file, ":%d", address.scale);
		}
	      putc (')', file);
	    }
	}
    }
}

/* Check for cases where a clr insns can be omitted from code using
   strict_low_part sets.  For example, the second clrl here is not needed:
   clrl d0; movw a0@+,d0; use d0; clrl d0; movw a0@+; use d0; ...

   MODE is the mode of this STRICT_LOW_PART set.  FIRST_INSN is the clear
   insn we are checking for redundancy.  TARGET is the register set by the
   clear insn.  */

bool
strict_low_part_peephole_ok (enum machine_mode mode, rtx first_insn,
                             rtx target)
{
  rtx p;

  p = prev_nonnote_insn (first_insn);

  while (p)
    {
      /* If it isn't an insn, then give up.  */
      if (GET_CODE (p) != INSN)
	return false;

      if (reg_set_p (target, p))
	{
	  rtx set = single_set (p);
	  rtx dest;

	  /* If it isn't an easy to recognize insn, then give up.  */
	  if (! set)
	    return false;

	  dest = SET_DEST (set);

	  /* If this sets the entire target register to zero, then our
	     first_insn is redundant.  */
	  if (rtx_equal_p (dest, target)
	      && SET_SRC (set) == const0_rtx)
	    return true;
	  else if (GET_CODE (dest) == STRICT_LOW_PART
		   && GET_CODE (XEXP (dest, 0)) == REG
		   && REGNO (XEXP (dest, 0)) == REGNO (target)
		   && (GET_MODE_SIZE (GET_MODE (XEXP (dest, 0)))
		       <= GET_MODE_SIZE (mode)))
	    /* This is a strict low part set which modifies less than
	       we are using, so it is safe.  */
	    ;
	  else
	    return false;
	}

      p = prev_nonnote_insn (p);
    }

  return false;
}

/* Operand predicates for implementing asymmetric pc-relative addressing
   on m68k.  The m68k supports pc-relative addressing (mode 7, register 2)
   when used as a source operand, but not as a destination operand.

   We model this by restricting the meaning of the basic predicates
   (general_operand, memory_operand, etc) to forbid the use of this
   addressing mode, and then define the following predicates that permit
   this addressing mode.  These predicates can then be used for the
   source operands of the appropriate instructions.

   n.b.  While it is theoretically possible to change all machine patterns
   to use this addressing more where permitted by the architecture,
   it has only been implemented for "common" cases: SImode, HImode, and
   QImode operands, and only for the principle operations that would
   require this addressing mode: data movement and simple integer operations.

   In parallel with these new predicates, two new constraint letters
   were defined: 'S' and 'T'.  'S' is the -mpcrel analog of 'm'.
   'T' replaces 's' in the non-pcrel case.  It is a no-op in the pcrel case.
   In the pcrel case 's' is only valid in combination with 'a' registers.
   See addsi3, subsi3, cmpsi, and movsi patterns for a better understanding
   of how these constraints are used.

   The use of these predicates is strictly optional, though patterns that
   don't will cause an extra reload register to be allocated where one
   was not necessary:

	lea (abc:w,%pc),%a0	; need to reload address
	moveq &1,%d1		; since write to pc-relative space
	movel %d1,%a0@		; is not allowed
	...
	lea (abc:w,%pc),%a1	; no need to reload address here
	movel %a1@,%d0		; since "movel (abc:w,%pc),%d0" is ok

   For more info, consult tiemann@cygnus.com.


   All of the ugliness with predicates and constraints is due to the
   simple fact that the m68k does not allow a pc-relative addressing
   mode as a destination.  gcc does not distinguish between source and
   destination addresses.  Hence, if we claim that pc-relative address
   modes are valid, e.g. GO_IF_LEGITIMATE_ADDRESS accepts them, then we
   end up with invalid code.  To get around this problem, we left
   pc-relative modes as invalid addresses, and then added special
   predicates and constraints to accept them.

   A cleaner way to handle this is to modify gcc to distinguish
   between source and destination addresses.  We can then say that
   pc-relative is a valid source address but not a valid destination
   address, and hopefully avoid a lot of the predicate and constraint
   hackery.  Unfortunately, this would be a pretty big change.  It would
   be a useful change for a number of ports, but there aren't any current
   plans to undertake this.

   ***************************************************************************/


const char *
output_andsi3 (rtx *operands)
{
  int logval;
  if (GET_CODE (operands[2]) == CONST_INT
      && (INTVAL (operands[2]) | 0xffff) == -1
      && (DATA_REG_P (operands[0])
	  || offsettable_memref_p (operands[0]))
      && !TARGET_COLDFIRE)
    {
      if (GET_CODE (operands[0]) != REG)
        operands[0] = adjust_address (operands[0], HImode, 2);
      operands[2] = GEN_INT (INTVAL (operands[2]) & 0xffff);
      /* Do not delete a following tstl %0 insn; that would be incorrect.  */
      CC_STATUS_INIT;
      if (operands[2] == const0_rtx)
        return "clr%.w %0";
      return "and%.w %2,%0";
    }
  if (GET_CODE (operands[2]) == CONST_INT
      && (logval = exact_log2 (~ INTVAL (operands[2]))) >= 0
      && (DATA_REG_P (operands[0])
          || offsettable_memref_p (operands[0])))
    {
      if (DATA_REG_P (operands[0]))
	operands[1] = GEN_INT (logval);
      else
        {
	  operands[0] = adjust_address (operands[0], SImode, 3 - (logval / 8));
	  operands[1] = GEN_INT (logval % 8);
        }
      /* This does not set condition codes in a standard way.  */
      CC_STATUS_INIT;
      return "bclr %1,%0";
    }
  return "and%.l %2,%0";
}

const char *
output_iorsi3 (rtx *operands)
{
  register int logval;
  if (GET_CODE (operands[2]) == CONST_INT
      && INTVAL (operands[2]) >> 16 == 0
      && (DATA_REG_P (operands[0])
	  || offsettable_memref_p (operands[0]))
      && !TARGET_COLDFIRE)
    {
      if (GET_CODE (operands[0]) != REG)
        operands[0] = adjust_address (operands[0], HImode, 2);
      /* Do not delete a following tstl %0 insn; that would be incorrect.  */
      CC_STATUS_INIT;
      if (INTVAL (operands[2]) == 0xffff)
	return "mov%.w %2,%0";
      return "or%.w %2,%0";
    }
  if (GET_CODE (operands[2]) == CONST_INT
      && (logval = exact_log2 (INTVAL (operands[2]))) >= 0
      && (DATA_REG_P (operands[0])
	  || offsettable_memref_p (operands[0])))
    {
      if (DATA_REG_P (operands[0]))
	operands[1] = GEN_INT (logval);
      else
        {
	  operands[0] = adjust_address (operands[0], SImode, 3 - (logval / 8));
	  operands[1] = GEN_INT (logval % 8);
	}
      CC_STATUS_INIT;
      return "bset %1,%0";
    }
  return "or%.l %2,%0";
}

const char *
output_xorsi3 (rtx *operands)
{
  register int logval;
  if (GET_CODE (operands[2]) == CONST_INT
      && INTVAL (operands[2]) >> 16 == 0
      && (offsettable_memref_p (operands[0]) || DATA_REG_P (operands[0]))
      && !TARGET_COLDFIRE)
    {
      if (! DATA_REG_P (operands[0]))
	operands[0] = adjust_address (operands[0], HImode, 2);
      /* Do not delete a following tstl %0 insn; that would be incorrect.  */
      CC_STATUS_INIT;
      if (INTVAL (operands[2]) == 0xffff)
	return "not%.w %0";
      return "eor%.w %2,%0";
    }
  if (GET_CODE (operands[2]) == CONST_INT
      && (logval = exact_log2 (INTVAL (operands[2]))) >= 0
      && (DATA_REG_P (operands[0])
	  || offsettable_memref_p (operands[0])))
    {
      if (DATA_REG_P (operands[0]))
	operands[1] = GEN_INT (logval);
      else
        {
	  operands[0] = adjust_address (operands[0], SImode, 3 - (logval / 8));
	  operands[1] = GEN_INT (logval % 8);
	}
      CC_STATUS_INIT;
      return "bchg %1,%0";
    }
  return "eor%.l %2,%0";
}

/* Return the instruction that should be used for a call to address X,
   which is known to be in operand 0.  */

const char *
output_call (rtx x)
{
  if (symbolic_operand (x, VOIDmode))
    return m68k_symbolic_call;
  else
    return "jsr %a0";
}

/* Likewise sibling calls.  */

const char *
output_sibcall (rtx x)
{
  if (symbolic_operand (x, VOIDmode))
    return m68k_symbolic_jump;
  else
    return "jmp %a0";
}

#ifdef M68K_TARGET_COFF

/* Output assembly to switch to section NAME with attribute FLAGS.  */

static void
m68k_coff_asm_named_section (const char *name, unsigned int flags, 
			     tree decl ATTRIBUTE_UNUSED)
{
  char flagchar;

  if (flags & SECTION_WRITE)
    flagchar = 'd';
  else
    flagchar = 'x';

  fprintf (asm_out_file, "\t.section\t%s,\"%c\"\n", name, flagchar);
}

#endif /* M68K_TARGET_COFF */

static void
m68k_output_mi_thunk (FILE *file, tree thunk ATTRIBUTE_UNUSED,
		      HOST_WIDE_INT delta, HOST_WIDE_INT vcall_offset,
		      tree function)
{
  rtx this_slot, offset, addr, mem, insn;

  /* Pretend to be a post-reload pass while generating rtl.  */
<<<<<<< HEAD
  no_new_pseudos = 1;
  reload_completed = 1;
  reset_block_changes ();
  allocate_reg_info (FIRST_PSEUDO_REGISTER, true, true);
=======
  reload_completed = 1;
>>>>>>> 60a98cce

  /* The "this" pointer is stored at 4(%sp).  */
  this_slot = gen_rtx_MEM (Pmode, plus_constant (stack_pointer_rtx, 4));

  /* Add DELTA to THIS.  */
  if (delta != 0)
    {
      /* Make the offset a legitimate operand for memory addition.  */
      offset = GEN_INT (delta);
      if ((delta < -8 || delta > 8)
	  && (TARGET_COLDFIRE || USE_MOVQ (delta)))
	{
	  emit_move_insn (gen_rtx_REG (Pmode, D0_REG), offset);
	  offset = gen_rtx_REG (Pmode, D0_REG);
	}
      emit_insn (gen_add3_insn (copy_rtx (this_slot),
				copy_rtx (this_slot), offset));
    }

  /* If needed, add *(*THIS + VCALL_OFFSET) to THIS.  */
  if (vcall_offset != 0)
    {
      /* Set the static chain register to *THIS.  */
      emit_move_insn (static_chain_rtx, this_slot);
      emit_move_insn (static_chain_rtx, gen_rtx_MEM (Pmode, static_chain_rtx));

      /* Set ADDR to a legitimate address for *THIS + VCALL_OFFSET.  */
      addr = plus_constant (static_chain_rtx, vcall_offset);
      if (!m68k_legitimate_address_p (Pmode, addr, true))
	{
	  emit_insn (gen_rtx_SET (VOIDmode, static_chain_rtx, addr));
	  addr = static_chain_rtx;
	}

      /* Load the offset into %d0 and add it to THIS.  */
      emit_move_insn (gen_rtx_REG (Pmode, D0_REG),
		      gen_rtx_MEM (Pmode, addr));
      emit_insn (gen_add3_insn (copy_rtx (this_slot),
				copy_rtx (this_slot),
				gen_rtx_REG (Pmode, D0_REG)));
    }

  /* Jump to the target function.  Use a sibcall if direct jumps are
     allowed, otherwise load the address into a register first.  */
  mem = DECL_RTL (function);
  if (!sibcall_operand (XEXP (mem, 0), VOIDmode))
    {
      gcc_assert (flag_pic);

      if (!TARGET_SEP_DATA)
	{
	  /* Use the static chain register as a temporary (call-clobbered)
	     GOT pointer for this function.  We can use the static chain
	     register because it isn't live on entry to the thunk.  */
<<<<<<< HEAD
	  REGNO (pic_offset_table_rtx) = STATIC_CHAIN_REGNUM;
=======
	  SET_REGNO (pic_offset_table_rtx, STATIC_CHAIN_REGNUM);
>>>>>>> 60a98cce
	  emit_insn (gen_load_got (pic_offset_table_rtx));
	}
      legitimize_pic_address (XEXP (mem, 0), Pmode, static_chain_rtx);
      mem = replace_equiv_address (mem, static_chain_rtx);
    }
  insn = emit_call_insn (gen_sibcall (mem, const0_rtx));
  SIBLING_CALL_P (insn) = 1;

  /* Run just enough of rest_of_compilation.  */
  insn = get_insns ();
  split_all_insns_noflow ();
  final_start_function (insn, file, 1);
  final (insn, file, 1);
  final_end_function ();

  /* Clean up the vars set above.  */
  reload_completed = 0;
<<<<<<< HEAD
  no_new_pseudos = 0;

  /* Restore the original PIC register.  */
  if (flag_pic)
    REGNO (pic_offset_table_rtx) = PIC_REG;
=======

  /* Restore the original PIC register.  */
  if (flag_pic)
    SET_REGNO (pic_offset_table_rtx, PIC_REG);
>>>>>>> 60a98cce
}

/* Worker function for TARGET_STRUCT_VALUE_RTX.  */

static rtx
m68k_struct_value_rtx (tree fntype ATTRIBUTE_UNUSED,
		       int incoming ATTRIBUTE_UNUSED)
{
  return gen_rtx_REG (Pmode, M68K_STRUCT_VALUE_REGNUM);
}

/* Return nonzero if register old_reg can be renamed to register new_reg.  */
int
m68k_hard_regno_rename_ok (unsigned int old_reg ATTRIBUTE_UNUSED,
			   unsigned int new_reg)
{

  /* Interrupt functions can only use registers that have already been
     saved by the prologue, even if they would normally be
     call-clobbered.  */

<<<<<<< HEAD
  if (m68k_interrupt_function_p (current_function_decl)
=======
  if ((m68k_get_function_kind (current_function_decl)
       == m68k_fk_interrupt_handler)
>>>>>>> 60a98cce
      && !df_regs_ever_live_p (new_reg))
    return 0;

  return 1;
}

/* Value is true if hard register REGNO can hold a value of machine-mode
   MODE.  On the 68000, we let the cpu registers can hold any mode, but
   restrict the 68881 registers to floating-point modes.  */

bool
m68k_regno_mode_ok (int regno, enum machine_mode mode)
{
  if (DATA_REGNO_P (regno))
    {
      /* Data Registers, can hold aggregate if fits in.  */
      if (regno + GET_MODE_SIZE (mode) / 4 <= 8)
	return true;
    }
  else if (ADDRESS_REGNO_P (regno))
    {
      if (regno + GET_MODE_SIZE (mode) / 4 <= 16)
	return true;
    }
  else if (FP_REGNO_P (regno))
    {
      /* FPU registers, hold float or complex float of long double or
	 smaller.  */
      if ((GET_MODE_CLASS (mode) == MODE_FLOAT
	   || GET_MODE_CLASS (mode) == MODE_COMPLEX_FLOAT)
	  && GET_MODE_UNIT_SIZE (mode) <= TARGET_FP_REG_SIZE)
	return true;
    }
  return false;
}

/* Implement SECONDARY_RELOAD_CLASS.  */

enum reg_class
m68k_secondary_reload_class (enum reg_class rclass,
			     enum machine_mode mode, rtx x)
{
  int regno;

  regno = true_regnum (x);

  /* If one operand of a movqi is an address register, the other
     operand must be a general register or constant.  Other types
     of operand must be reloaded through a data register.  */
  if (GET_MODE_SIZE (mode) == 1
      && reg_classes_intersect_p (rclass, ADDR_REGS)
      && !(INT_REGNO_P (regno) || CONSTANT_P (x)))
    return DATA_REGS;

  /* PC-relative addresses must be loaded into an address register first.  */
  if (TARGET_PCREL
      && !reg_class_subset_p (rclass, ADDR_REGS)
      && symbolic_operand (x, VOIDmode))
    return ADDR_REGS;

  return NO_REGS;
}

/* Implement PREFERRED_RELOAD_CLASS.  */

enum reg_class
m68k_preferred_reload_class (rtx x, enum reg_class rclass)
{
  enum reg_class secondary_class;

  /* If RCLASS might need a secondary reload, try restricting it to
     a class that doesn't.  */
  secondary_class = m68k_secondary_reload_class (rclass, GET_MODE (x), x);
  if (secondary_class != NO_REGS
      && reg_class_subset_p (secondary_class, rclass))
    return secondary_class;

  /* Prefer to use moveq for in-range constants.  */
  if (GET_CODE (x) == CONST_INT
      && reg_class_subset_p (DATA_REGS, rclass)
      && IN_RANGE (INTVAL (x), -0x80, 0x7f))
    return DATA_REGS;

  /* ??? Do we really need this now?  */
  if (GET_CODE (x) == CONST_DOUBLE
      && GET_MODE_CLASS (GET_MODE (x)) == MODE_FLOAT)
    {
      if (TARGET_HARD_FLOAT && reg_class_subset_p (FP_REGS, rclass))
	return FP_REGS;

      return NO_REGS;
    }

  return rclass;
}

/* Return floating point values in a 68881 register.  This makes 68881 code
   a little bit faster.  It also makes -msoft-float code incompatible with
   hard-float code, so people have to be careful not to mix the two.
   For ColdFire it was decided the ABI incompatibility is undesirable.
   If there is need for a hard-float ABI it is probably worth doing it
   properly and also passing function arguments in FP registers.  */
rtx
m68k_libcall_value (enum machine_mode mode)
{
  switch (mode) {
  case SFmode:
  case DFmode:
  case XFmode:
    if (TARGET_68881)
<<<<<<< HEAD
      return gen_rtx_REG (mode, 16);
=======
      return gen_rtx_REG (mode, FP0_REG);
>>>>>>> 60a98cce
    break;
  default:
    break;
  }
<<<<<<< HEAD
  return gen_rtx_REG (mode, 0);
=======
  return gen_rtx_REG (mode, D0_REG);
>>>>>>> 60a98cce
}

rtx
m68k_function_value (tree valtype, tree func ATTRIBUTE_UNUSED)
{
  enum machine_mode mode;

  mode = TYPE_MODE (valtype);
  switch (mode) {
  case SFmode:
  case DFmode:
  case XFmode:
    if (TARGET_68881)
<<<<<<< HEAD
      return gen_rtx_REG (mode, 16);
=======
      return gen_rtx_REG (mode, FP0_REG);
>>>>>>> 60a98cce
    break;
  default:
    break;
  }

  /* If the function returns a pointer, push that into %a0.  */
  if (func && POINTER_TYPE_P (TREE_TYPE (TREE_TYPE (func))))
    /* For compatibility with the large body of existing code which
       does not always properly declare external functions returning
       pointer types, the m68k/SVR4 convention is to copy the value
       returned for pointer functions from a0 to d0 in the function
       epilogue, so that callers that have neglected to properly
       declare the callee can still find the correct return value in
       d0.  */
    return gen_rtx_PARALLEL
      (mode,
       gen_rtvec (2,
		  gen_rtx_EXPR_LIST (VOIDmode,
				     gen_rtx_REG (mode, A0_REG),
				     const0_rtx),
		  gen_rtx_EXPR_LIST (VOIDmode,
				     gen_rtx_REG (mode, D0_REG),
				     const0_rtx)));
  else if (POINTER_TYPE_P (valtype))
    return gen_rtx_REG (mode, A0_REG);
  else
    return gen_rtx_REG (mode, D0_REG);
}<|MERGE_RESOLUTION|>--- conflicted
+++ resolved
@@ -1,10 +1,6 @@
 /* Subroutines for insn-output.c for Motorola 68000 family.
    Copyright (C) 1987, 1993, 1994, 1995, 1996, 1997, 1998, 1999, 2000,
-<<<<<<< HEAD
-   2001, 2003, 2004, 2005, 2006
-=======
    2001, 2003, 2004, 2005, 2006, 2007
->>>>>>> 60a98cce
    Free Software Foundation, Inc.
 
 This file is part of GCC.
@@ -70,16 +66,6 @@
    with the fmovem instruction.  */
 #define MIN_FMOVEM_REGS 1
 
-/* The minimum number of integer registers that we want to save with the
-   movem instruction.  Using two movel instructions instead of a single
-   moveml is about 15% faster for the 68020 and 68030 at no expense in
-   code size.  */
-#define MIN_MOVEM_REGS 3
-
-/* The minimum number of floating point registers that we want to save
-   with the fmovem instruction.  */
-#define MIN_FMOVEM_REGS 1
-
 /* Structure describing stack frame layout.  */
 struct m68k_frame
 {
@@ -249,12 +235,8 @@
 #define FL_FOR_isa_aplus (FL_FOR_isa_a | FL_ISA_APLUS | FL_CF_USP)
 /* Note ISA_B doesn't necessarily include USP (user stack pointer) support.  */
 #define FL_FOR_isa_b     (FL_FOR_isa_a | FL_ISA_B | FL_CF_HWDIV)
-<<<<<<< HEAD
-#define FL_FOR_isa_c     (FL_FOR_isa_b | FL_ISA_C | FL_CF_USP)
-=======
 /* ISA_C is not upwardly compatible with ISA_B.  */
 #define FL_FOR_isa_c     (FL_FOR_isa_a | FL_ISA_C | FL_CF_HWDIV | FL_CF_USP)
->>>>>>> 60a98cce
 
 enum m68k_isa
 {
@@ -317,13 +299,7 @@
   { "isaaplus", mcf5271,    NULL,  ucfv2,    isa_aplus, (FL_FOR_isa_aplus
 							 | FL_CF_HWDIV) },
   { "isab",     mcf5407,    NULL,  ucfv4,    isa_b,     FL_FOR_isa_b },
-<<<<<<< HEAD
-  { "isac",     unk_device, NULL,  ucfv4,    isa_c,     (FL_FOR_isa_c
-							 | FL_CF_FPU
-							 | FL_CF_EMAC) },
-=======
   { "isac",     unk_device, NULL,  ucfv4,    isa_c,     FL_FOR_isa_c },
->>>>>>> 60a98cce
   { NULL,       unk_device, NULL,  unk_arch, isa_max,   0 }
 };
 
@@ -366,7 +342,6 @@
 
 /* Which FPU to use.  */
 enum fpu_type m68k_fpu;
-<<<<<<< HEAD
 
 /* The set of FL_* flags that apply to the target processor.  */
 unsigned int m68k_cpu_flags;
@@ -389,30 +364,6 @@
 {
   size_t i;
 
-=======
-
-/* The set of FL_* flags that apply to the target processor.  */
-unsigned int m68k_cpu_flags;
-
-/* Asm templates for calling or jumping to an arbitrary symbolic address,
-   or NULL if such calls or jumps are not supported.  The address is held
-   in operand 0.  */
-const char *m68k_symbolic_call;
-const char *m68k_symbolic_jump;
--
-/* See whether TABLE has an entry with name NAME.  Return true and
-   store the entry in *ENTRY if so, otherwise return false and
-   leave *ENTRY alone.  */
-
-static bool
-m68k_find_selection (const struct m68k_target_selection **entry,
-		     const struct m68k_target_selection *table,
-		     const char *name)
-{
-  size_t i;
-
->>>>>>> 60a98cce
   for (i = 0; table[i].name; i++)
     if (strcmp (table[i].name, name) == 0)
       {
@@ -580,15 +531,6 @@
 	      : (m68k_cpu_flags & FL_COLDFIRE) != 0 ? FPUTYPE_COLDFIRE
 	      : FPUTYPE_68881);
 
-<<<<<<< HEAD
-  if (TARGET_COLDFIRE_FPU)
-    {
-      REAL_MODE_FORMAT (SFmode) = &coldfire_single_format;
-      REAL_MODE_FORMAT (DFmode) = &coldfire_double_format;
-    }
-
-=======
->>>>>>> 60a98cce
   /* Sanity check to ensure that msep-data and mid-sahred-library are not
    * both specified together.  Doing so simply doesn't make sense.
    */
@@ -626,22 +568,6 @@
   else if (TARGET_ID_SHARED_LIBRARY)
     /* All addresses must be loaded from the GOT.  */
     ;
-<<<<<<< HEAD
-  else if (TARGET_68020 || TARGET_ISAB)
-    {
-      if (TARGET_PCREL)
-	{
-	  m68k_symbolic_call = "bsr.l %c0";
-	  m68k_symbolic_jump = "bra.l %c0";
-	}
-      else
-	{
-#if defined(USE_GAS)
-	  m68k_symbolic_call = "bsr.l %p0";
-	  m68k_symbolic_jump = "bra.l %p0";
-#else
-	  m68k_symbolic_call = "bsr %p0";
-=======
   else if (TARGET_68020 || TARGET_ISAB || TARGET_ISAC)
     {
       if (TARGET_PCREL)
@@ -663,7 +589,6 @@
 #if defined(USE_GAS)
 	  m68k_symbolic_jump = "bra.l %p0";
 #else
->>>>>>> 60a98cce
 	  m68k_symbolic_jump = "bra %p0";
 #endif
 	}
@@ -702,12 +627,6 @@
 }
  
-<<<<<<< HEAD
-/* Return nonzero if FUNC is an interrupt function as specified by the
-   "interrupt_handler" attribute.  */
-bool
-m68k_interrupt_function_p (tree func)
-=======
 /* Return m68k_fk_interrupt_handler if FUNC has an "interrupt" or
    "interrupt_handler" attribute and interrupt_thread if FUNC has an
    "interrupt_thread" attribute.  Otherwise, return
@@ -715,7 +634,6 @@
 
 enum m68k_function_kind
 m68k_get_function_kind (tree func)
->>>>>>> 60a98cce
 {
   tree a;
 
@@ -773,14 +691,10 @@
 {
   int regno, saved;
   unsigned int mask;
-<<<<<<< HEAD
-  bool interrupt_handler = m68k_interrupt_function_p (current_function_decl);
-=======
   enum m68k_function_kind func_kind =
     m68k_get_function_kind (current_function_decl);
   bool interrupt_handler = func_kind == m68k_fk_interrupt_handler;
   bool interrupt_thread = func_kind == m68k_fk_interrupt_thread;
->>>>>>> 60a98cce
 
   /* Only compute the frame once per function.
      Don't cache information until reload has been completed.  */
@@ -791,14 +705,6 @@
   current_frame.size = (get_frame_size () + 3) & -4;
 
   mask = saved = 0;
-<<<<<<< HEAD
-  for (regno = 0; regno < 16; regno++)
-    if (m68k_save_reg (regno, interrupt_handler))
-      {
-	mask |= 1 << (regno - D0_REG);
-	saved++;
-      }
-=======
 
   /* Interrupt thread does not need to save any register.  */
   if (!interrupt_thread)
@@ -808,7 +714,6 @@
 	  mask |= 1 << (regno - D0_REG);
 	  saved++;
 	}
->>>>>>> 60a98cce
   current_frame.offset = saved * 4;
   current_frame.reg_no = saved;
   current_frame.reg_mask = mask;
@@ -817,14 +722,6 @@
   mask = saved = 0;
   if (TARGET_HARD_FLOAT)
     {
-<<<<<<< HEAD
-      for (regno = 16; regno < 24; regno++)
-	if (m68k_save_reg (regno, interrupt_handler))
-	  {
-	    mask |= 1 << (regno - FP0_REG);
-	    saved++;
-	  }
-=======
       /* Interrupt thread does not need to save any register.  */
       if (!interrupt_thread)
 	for (regno = 16; regno < 24; regno++)
@@ -833,7 +730,6 @@
 	      mask |= 1 << (regno - FP0_REG);
 	      saved++;
 	    }
->>>>>>> 60a98cce
       current_frame.foffset = saved * TARGET_FP_REG_SIZE;
       current_frame.offset += current_frame.foffset;
     }
@@ -1134,19 +1030,6 @@
 			    current_frame.reg_no * -GET_MODE_SIZE (SImode),
 			    current_frame.reg_no, D0_REG,
 			    current_frame.reg_mask, true, true));
-<<<<<<< HEAD
-    }
-
-  if (flag_pic
-      && !TARGET_SEP_DATA
-      && current_function_uses_pic_offset_table)
-    {
-      insn = emit_insn (gen_load_got (pic_offset_table_rtx));
-      REG_NOTES (insn) = gen_rtx_EXPR_LIST (REG_MAYBE_DEAD,
-					    const0_rtx,
-					    REG_NOTES (insn));
-=======
->>>>>>> 60a98cce
     }
 
   if (flag_pic
@@ -1337,11 +1220,7 @@
 			   EH_RETURN_STACKADJ_RTX));
 
   if (!sibcall_p)
-<<<<<<< HEAD
-    emit_insn (gen_rtx_RETURN (VOIDmode));
-=======
     emit_jump_insn (gen_rtx_RETURN (VOIDmode));
->>>>>>> 60a98cce
 }
  
@@ -1382,7 +1261,6 @@
 /* Implement TARGET_FUNCTION_OK_FOR_SIBCALL_P.  We cannot use sibcalls
    for nested functions because we use the static chain register for
    indirect calls.  */
-<<<<<<< HEAD
 
 static bool
 m68k_ok_for_sibcall_p (tree decl ATTRIBUTE_UNUSED, tree exp)
@@ -1404,29 +1282,6 @@
 
 /* Likewise for sibling calls.  */
 
-=======
-
-static bool
-m68k_ok_for_sibcall_p (tree decl ATTRIBUTE_UNUSED, tree exp)
-{
-  return TREE_OPERAND (exp, 2) == NULL;
-}
-
-/* Convert X to a legitimate function call memory reference and return the
-   result.  */
-
-rtx
-m68k_legitimize_call_address (rtx x)
-{
-  gcc_assert (MEM_P (x));
-  if (call_operand (XEXP (x, 0), VOIDmode))
-    return x;
-  return replace_equiv_address (x, force_reg (Pmode, XEXP (x, 0)));
-}
-
-/* Likewise for sibling calls.  */
-
->>>>>>> 60a98cce
 rtx
 m68k_legitimize_sibcall_address (rtx x)
 {
@@ -1721,8 +1576,6 @@
       if (count == 7
 	  && next_insn_tests_no_inequality (insn))
 	return "tst%.b %1";
-<<<<<<< HEAD
-=======
       /* Try to use `movew to ccr' followed by the appropriate branch insn.
          On some m68k variants unfortunately that's slower than btst.
          On 68000 and higher, that should also work for all HImode operands. */
@@ -1744,7 +1597,6 @@
 	     count == 0 followed by bcc/bcs are also possible, but need
 	     m68k-specific CC_Z_IN_NOT_V and CC_Z_IN_NOT_C flags. */
 	}
->>>>>>> 60a98cce
 
       cc_status.flags = CC_NOT_NEGATIVE;
     }
@@ -1765,11 +1617,7 @@
   return (REG_P (x)
 	  && (strict_p
 	      ? REGNO_OK_FOR_BASE_P (REGNO (x))
-<<<<<<< HEAD
-	      : !DATA_REGNO_P (REGNO (x)) && !FP_REGNO_P (REGNO (x))));
-=======
 	      : REGNO_OK_FOR_BASE_NONSTRICT_P (REGNO (x))));
->>>>>>> 60a98cce
 }
 
 /* Return true if X is a legitimate index register.  STRICT_P says
@@ -1784,11 +1632,7 @@
   return (REG_P (x)
 	  && (strict_p
 	      ? REGNO_OK_FOR_INDEX_P (REGNO (x))
-<<<<<<< HEAD
-	      : !FP_REGNO_P (REGNO (x))));
-=======
 	      : REGNO_OK_FOR_INDEX_NONSTRICT_P (REGNO (x))));
->>>>>>> 60a98cce
 }
 
 /* Return true if X is a legitimate index expression for a (d8,An,Xn) or
@@ -4299,14 +4143,7 @@
   rtx this_slot, offset, addr, mem, insn;
 
   /* Pretend to be a post-reload pass while generating rtl.  */
-<<<<<<< HEAD
-  no_new_pseudos = 1;
   reload_completed = 1;
-  reset_block_changes ();
-  allocate_reg_info (FIRST_PSEUDO_REGISTER, true, true);
-=======
-  reload_completed = 1;
->>>>>>> 60a98cce
 
   /* The "this" pointer is stored at 4(%sp).  */
   this_slot = gen_rtx_MEM (Pmode, plus_constant (stack_pointer_rtx, 4));
@@ -4361,11 +4198,7 @@
 	  /* Use the static chain register as a temporary (call-clobbered)
 	     GOT pointer for this function.  We can use the static chain
 	     register because it isn't live on entry to the thunk.  */
-<<<<<<< HEAD
-	  REGNO (pic_offset_table_rtx) = STATIC_CHAIN_REGNUM;
-=======
 	  SET_REGNO (pic_offset_table_rtx, STATIC_CHAIN_REGNUM);
->>>>>>> 60a98cce
 	  emit_insn (gen_load_got (pic_offset_table_rtx));
 	}
       legitimize_pic_address (XEXP (mem, 0), Pmode, static_chain_rtx);
@@ -4383,18 +4216,10 @@
 
   /* Clean up the vars set above.  */
   reload_completed = 0;
-<<<<<<< HEAD
-  no_new_pseudos = 0;
-
-  /* Restore the original PIC register.  */
-  if (flag_pic)
-    REGNO (pic_offset_table_rtx) = PIC_REG;
-=======
 
   /* Restore the original PIC register.  */
   if (flag_pic)
     SET_REGNO (pic_offset_table_rtx, PIC_REG);
->>>>>>> 60a98cce
 }
 
 /* Worker function for TARGET_STRUCT_VALUE_RTX.  */
@@ -4416,12 +4241,8 @@
      saved by the prologue, even if they would normally be
      call-clobbered.  */
 
-<<<<<<< HEAD
-  if (m68k_interrupt_function_p (current_function_decl)
-=======
   if ((m68k_get_function_kind (current_function_decl)
        == m68k_fk_interrupt_handler)
->>>>>>> 60a98cce
       && !df_regs_ever_live_p (new_reg))
     return 0;
 
@@ -4532,20 +4353,12 @@
   case DFmode:
   case XFmode:
     if (TARGET_68881)
-<<<<<<< HEAD
-      return gen_rtx_REG (mode, 16);
-=======
       return gen_rtx_REG (mode, FP0_REG);
->>>>>>> 60a98cce
     break;
   default:
     break;
   }
-<<<<<<< HEAD
-  return gen_rtx_REG (mode, 0);
-=======
   return gen_rtx_REG (mode, D0_REG);
->>>>>>> 60a98cce
 }
 
 rtx
@@ -4559,11 +4372,7 @@
   case DFmode:
   case XFmode:
     if (TARGET_68881)
-<<<<<<< HEAD
-      return gen_rtx_REG (mode, 16);
-=======
       return gen_rtx_REG (mode, FP0_REG);
->>>>>>> 60a98cce
     break;
   default:
     break;

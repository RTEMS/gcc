--- conflicted
+++ resolved
@@ -132,10 +132,7 @@
 static int m68k_sched_first_cycle_multipass_dfa_lookahead (void);
 
 static bool m68k_can_eliminate (const int, const int);
-<<<<<<< HEAD
-=======
 static void m68k_conditional_register_usage (void);
->>>>>>> 03d20231
 static bool m68k_legitimate_address_p (enum machine_mode, rtx, bool);
 static bool m68k_handle_option (size_t, const char *, int);
 static void m68k_option_override (void);
@@ -160,13 +157,10 @@
 static void m68k_trampoline_init (rtx, tree, rtx);
 static int m68k_return_pops_args (tree, tree, int);
 static rtx m68k_delegitimize_address (rtx);
-<<<<<<< HEAD
-=======
 static void m68k_function_arg_advance (CUMULATIVE_ARGS *, enum machine_mode,
 				       const_tree, bool);
 static rtx m68k_function_arg (CUMULATIVE_ARGS *, enum machine_mode,
 			      const_tree, bool);
->>>>>>> 03d20231
  
 
@@ -286,12 +280,9 @@
 #undef TARGET_CAN_ELIMINATE
 #define TARGET_CAN_ELIMINATE m68k_can_eliminate
 
-<<<<<<< HEAD
-=======
 #undef TARGET_CONDITIONAL_REGISTER_USAGE
 #define TARGET_CONDITIONAL_REGISTER_USAGE m68k_conditional_register_usage
 
->>>>>>> 03d20231
 #undef TARGET_TRAMPOLINE_INIT
 #define TARGET_TRAMPOLINE_INIT m68k_trampoline_init
 
@@ -301,15 +292,12 @@
 #undef TARGET_DELEGITIMIZE_ADDRESS
 #define TARGET_DELEGITIMIZE_ADDRESS m68k_delegitimize_address
 
-<<<<<<< HEAD
-=======
 #undef TARGET_FUNCTION_ARG
 #define TARGET_FUNCTION_ARG m68k_function_arg
 
 #undef TARGET_FUNCTION_ARG_ADVANCE
 #define TARGET_FUNCTION_ARG_ADVANCE m68k_function_arg_advance
 
->>>>>>> 03d20231
 static const struct attribute_spec m68k_attribute_table[] =
 {
   /* { name, min_len, max_len, decl_req, type_req, fn_type_req, handler } */
@@ -4690,51 +4678,6 @@
 static rtx
 m68k_delegitimize_address (rtx orig_x)
 {
-<<<<<<< HEAD
-  rtx x, y;
-  rtx addend = NULL_RTX;
-  rtx result;
-
-  orig_x = delegitimize_mem_from_attrs (orig_x);
-  if (! MEM_P (orig_x))
-    return orig_x;
-
-  x = XEXP (orig_x, 0);
-
-  if (GET_CODE (x) == PLUS
-      && GET_CODE (XEXP (x, 1)) == CONST
-      && REG_P (XEXP (x, 0))
-      && REGNO (XEXP (x, 0)) == PIC_REG)
-    {
-      y = x = XEXP (XEXP (x, 1), 0);
-
-      /* Handle an addend.  */
-      if ((GET_CODE (x) == PLUS || GET_CODE (x) == MINUS)
-	  && CONST_INT_P (XEXP (x, 1)))
-	{
-	  addend = XEXP (x, 1);
-	  x = XEXP (x, 0);
-	}
-
-      if (GET_CODE (x) == UNSPEC
-	  && (XINT (x, 1) == UNSPEC_RELOC16
-	      || XINT (x, 1) == UNSPEC_RELOC32))
-	{
-	  result = XVECEXP (x, 0, 0);
-	  if (addend)
-	    {
-	      if (GET_CODE (y) == PLUS)
-		result = gen_rtx_PLUS (Pmode, result, addend);
-	      else
-		result = gen_rtx_MINUS (Pmode, result, addend);
-	      result = gen_rtx_CONST (Pmode, result);
-	    }
-	  return result;
-	}
-    }
-
-  return orig_x;
-=======
   rtx x;
   struct m68k_address addr;
   rtx unspec;
@@ -4775,7 +4718,6 @@
   if (MEM_P (orig_x))
     x = replace_equiv_address_nv (orig_x, x);
   return x;
->>>>>>> 03d20231
 }
   
 @@ -6643,14 +6585,6 @@
   return ((TARGET_RTD
 	   && (!fundecl
 	       || TREE_CODE (fundecl) != IDENTIFIER_NODE)
-<<<<<<< HEAD
-	   && (TYPE_ARG_TYPES (funtype) == 0
-	       || (TREE_VALUE (tree_last (TYPE_ARG_TYPES (funtype)))
-		   == void_type_node)))
-	  ? size : 0);
-}
-
-=======
 	   && (!stdarg_p (funtype)))
 	  ? size : 0);
 }
@@ -6676,5 +6610,4 @@
     fixed_regs[PIC_REG] = call_used_regs[PIC_REG] = 1;
 }
 
->>>>>>> 03d20231
 #include "gt-m68k.h"
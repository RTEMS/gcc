/* Subroutines for insn-output.c for Motorola 68000 family.
   Copyright (C) 1987-2018 Free Software Foundation, Inc.

This file is part of GCC.

GCC is free software; you can redistribute it and/or modify
it under the terms of the GNU General Public License as published by
the Free Software Foundation; either version 3, or (at your option)
any later version.

GCC is distributed in the hope that it will be useful,
but WITHOUT ANY WARRANTY; without even the implied warranty of
MERCHANTABILITY or FITNESS FOR A PARTICULAR PURPOSE.  See the
GNU General Public License for more details.

You should have received a copy of the GNU General Public License
along with GCC; see the file COPYING3.  If not see
<http://www.gnu.org/licenses/>.  */

#define IN_TARGET_CODE 1

#include "config.h"
#include "system.h"
#include "coretypes.h"
#include "backend.h"
#include "cfghooks.h"
#include "tree.h"
#include "stringpool.h"
#include "attribs.h"
#include "rtl.h"
#include "df.h"
#include "alias.h"
#include "fold-const.h"
#include "calls.h"
#include "stor-layout.h"
#include "varasm.h"
#include "regs.h"
#include "insn-config.h"
#include "conditions.h"
#include "output.h"
#include "insn-attr.h"
#include "recog.h"
#include "diagnostic-core.h"
#include "flags.h"
#include "expmed.h"
#include "dojump.h"
#include "explow.h"
#include "memmodel.h"
#include "emit-rtl.h"
#include "stmt.h"
#include "expr.h"
#include "reload.h"
#include "tm_p.h"
#include "target.h"
#include "debug.h"
#include "cfgrtl.h"
#include "cfganal.h"
#include "lcm.h"
#include "cfgbuild.h"
#include "cfgcleanup.h"
/* ??? Need to add a dependency between m68k.o and sched-int.h.  */
#include "sched-int.h"
#include "insn-codes.h"
#include "opts.h"
#include "optabs.h"
#include "builtins.h"
#include "rtl-iter.h"

/* This file should be included last.  */
#include "target-def.h"

enum reg_class regno_reg_class[] =
{
  DATA_REGS, DATA_REGS, DATA_REGS, DATA_REGS,
  DATA_REGS, DATA_REGS, DATA_REGS, DATA_REGS,
  ADDR_REGS, ADDR_REGS, ADDR_REGS, ADDR_REGS,
  ADDR_REGS, ADDR_REGS, ADDR_REGS, ADDR_REGS,
  FP_REGS, FP_REGS, FP_REGS, FP_REGS,
  FP_REGS, FP_REGS, FP_REGS, FP_REGS,
  ADDR_REGS
};


/* The minimum number of integer registers that we want to save with the
   movem instruction.  Using two movel instructions instead of a single
   moveml is about 15% faster for the 68020 and 68030 at no expense in
   code size.  */
#define MIN_MOVEM_REGS 3

/* The minimum number of floating point registers that we want to save
   with the fmovem instruction.  */
#define MIN_FMOVEM_REGS 1

/* Structure describing stack frame layout.  */
struct m68k_frame
{
  /* Stack pointer to frame pointer offset.  */
  HOST_WIDE_INT offset;

  /* Offset of FPU registers.  */
  HOST_WIDE_INT foffset;

  /* Frame size in bytes (rounded up).  */
  HOST_WIDE_INT size;

  /* Data and address register.  */
  int reg_no;
  unsigned int reg_mask;

  /* FPU registers.  */
  int fpu_no;
  unsigned int fpu_mask;

  /* Offsets relative to ARG_POINTER.  */
  HOST_WIDE_INT frame_pointer_offset;
  HOST_WIDE_INT stack_pointer_offset;

  /* Function which the above information refers to.  */
  int funcdef_no;
};

/* Current frame information calculated by m68k_compute_frame_layout().  */
static struct m68k_frame current_frame;

/* Structure describing an m68k address.

   If CODE is UNKNOWN, the address is BASE + INDEX * SCALE + OFFSET,
   with null fields evaluating to 0.  Here:

   - BASE satisfies m68k_legitimate_base_reg_p
   - INDEX satisfies m68k_legitimate_index_reg_p
   - OFFSET satisfies m68k_legitimate_constant_address_p

   INDEX is either HImode or SImode.  The other fields are SImode.

   If CODE is PRE_DEC, the address is -(BASE).  If CODE is POST_INC,
   the address is (BASE)+.  */
struct m68k_address {
  enum rtx_code code;
  rtx base;
  rtx index;
  rtx offset;
  int scale;
};

static int m68k_sched_adjust_cost (rtx_insn *, int, rtx_insn *, int,
				   unsigned int);
static int m68k_sched_issue_rate (void);
static int m68k_sched_variable_issue (FILE *, int, rtx_insn *, int);
static void m68k_sched_md_init_global (FILE *, int, int);
static void m68k_sched_md_finish_global (FILE *, int);
static void m68k_sched_md_init (FILE *, int, int);
static void m68k_sched_dfa_pre_advance_cycle (void);
static void m68k_sched_dfa_post_advance_cycle (void);
static int m68k_sched_first_cycle_multipass_dfa_lookahead (void);

static bool m68k_can_eliminate (const int, const int);
static void m68k_conditional_register_usage (void);
static bool m68k_legitimate_address_p (machine_mode, rtx, bool);
static void m68k_option_override (void);
static void m68k_override_options_after_change (void);
static rtx find_addr_reg (rtx);
static const char *singlemove_string (rtx *);
static void m68k_output_mi_thunk (FILE *, tree, HOST_WIDE_INT,
					  HOST_WIDE_INT, tree);
static rtx m68k_struct_value_rtx (tree, int);
static tree m68k_handle_fndecl_attribute (tree *node, tree name,
					  tree args, int flags,
					  bool *no_add_attrs);
static void m68k_compute_frame_layout (void);
static bool m68k_save_reg (unsigned int regno, bool interrupt_handler);
static bool m68k_ok_for_sibcall_p (tree, tree);
static bool m68k_tls_symbol_p (rtx);
static rtx m68k_legitimize_address (rtx, rtx, machine_mode);
static bool m68k_rtx_costs (rtx, machine_mode, int, int, int *, bool);
#if M68K_HONOR_TARGET_STRICT_ALIGNMENT
static bool m68k_return_in_memory (const_tree, const_tree);
#endif
static void m68k_output_dwarf_dtprel (FILE *, int, rtx) ATTRIBUTE_UNUSED;
static void m68k_trampoline_init (rtx, tree, rtx);
static poly_int64 m68k_return_pops_args (tree, tree, poly_int64);
static rtx m68k_delegitimize_address (rtx);
static void m68k_function_arg_advance (cumulative_args_t, machine_mode,
				       const_tree, bool);
static rtx m68k_function_arg (cumulative_args_t, machine_mode,
			      const_tree, bool);
static bool m68k_cannot_force_const_mem (machine_mode mode, rtx x);
static bool m68k_output_addr_const_extra (FILE *, rtx);
static void m68k_init_sync_libfuncs (void) ATTRIBUTE_UNUSED;
static enum flt_eval_method
m68k_excess_precision (enum excess_precision_type);
static unsigned int m68k_hard_regno_nregs (unsigned int, machine_mode);
static bool m68k_hard_regno_mode_ok (unsigned int, machine_mode);
static bool m68k_modes_tieable_p (machine_mode, machine_mode);
static machine_mode m68k_promote_function_mode (const_tree, machine_mode,
						int *, const_tree, int);

/* Initialize the GCC target structure.  */

#if INT_OP_GROUP == INT_OP_DOT_WORD
#undef TARGET_ASM_ALIGNED_HI_OP
#define TARGET_ASM_ALIGNED_HI_OP "\t.word\t"
#endif

#if INT_OP_GROUP == INT_OP_NO_DOT
#undef TARGET_ASM_BYTE_OP
#define TARGET_ASM_BYTE_OP "\tbyte\t"
#undef TARGET_ASM_ALIGNED_HI_OP
#define TARGET_ASM_ALIGNED_HI_OP "\tshort\t"
#undef TARGET_ASM_ALIGNED_SI_OP
#define TARGET_ASM_ALIGNED_SI_OP "\tlong\t"
#endif

#if INT_OP_GROUP == INT_OP_DC
#undef TARGET_ASM_BYTE_OP
#define TARGET_ASM_BYTE_OP "\tdc.b\t"
#undef TARGET_ASM_ALIGNED_HI_OP
#define TARGET_ASM_ALIGNED_HI_OP "\tdc.w\t"
#undef TARGET_ASM_ALIGNED_SI_OP
#define TARGET_ASM_ALIGNED_SI_OP "\tdc.l\t"
#endif

#undef TARGET_ASM_UNALIGNED_HI_OP
#define TARGET_ASM_UNALIGNED_HI_OP TARGET_ASM_ALIGNED_HI_OP
#undef TARGET_ASM_UNALIGNED_SI_OP
#define TARGET_ASM_UNALIGNED_SI_OP TARGET_ASM_ALIGNED_SI_OP

#undef TARGET_ASM_OUTPUT_MI_THUNK
#define TARGET_ASM_OUTPUT_MI_THUNK m68k_output_mi_thunk
#undef TARGET_ASM_CAN_OUTPUT_MI_THUNK
#define TARGET_ASM_CAN_OUTPUT_MI_THUNK hook_bool_const_tree_hwi_hwi_const_tree_true

#undef TARGET_ASM_FILE_START_APP_OFF
#define TARGET_ASM_FILE_START_APP_OFF true

#undef TARGET_LEGITIMIZE_ADDRESS
#define TARGET_LEGITIMIZE_ADDRESS m68k_legitimize_address

#undef TARGET_SCHED_ADJUST_COST
#define TARGET_SCHED_ADJUST_COST m68k_sched_adjust_cost

#undef TARGET_SCHED_ISSUE_RATE
#define TARGET_SCHED_ISSUE_RATE m68k_sched_issue_rate

#undef TARGET_SCHED_VARIABLE_ISSUE
#define TARGET_SCHED_VARIABLE_ISSUE m68k_sched_variable_issue

#undef TARGET_SCHED_INIT_GLOBAL
#define TARGET_SCHED_INIT_GLOBAL m68k_sched_md_init_global

#undef TARGET_SCHED_FINISH_GLOBAL
#define TARGET_SCHED_FINISH_GLOBAL m68k_sched_md_finish_global

#undef TARGET_SCHED_INIT
#define TARGET_SCHED_INIT m68k_sched_md_init

#undef TARGET_SCHED_DFA_PRE_ADVANCE_CYCLE
#define TARGET_SCHED_DFA_PRE_ADVANCE_CYCLE m68k_sched_dfa_pre_advance_cycle

#undef TARGET_SCHED_DFA_POST_ADVANCE_CYCLE
#define TARGET_SCHED_DFA_POST_ADVANCE_CYCLE m68k_sched_dfa_post_advance_cycle

#undef TARGET_SCHED_FIRST_CYCLE_MULTIPASS_DFA_LOOKAHEAD
#define TARGET_SCHED_FIRST_CYCLE_MULTIPASS_DFA_LOOKAHEAD	\
  m68k_sched_first_cycle_multipass_dfa_lookahead

#undef TARGET_OPTION_OVERRIDE
#define TARGET_OPTION_OVERRIDE m68k_option_override

#undef TARGET_OVERRIDE_OPTIONS_AFTER_CHANGE
#define TARGET_OVERRIDE_OPTIONS_AFTER_CHANGE m68k_override_options_after_change

#undef TARGET_RTX_COSTS
#define TARGET_RTX_COSTS m68k_rtx_costs

#undef TARGET_ATTRIBUTE_TABLE
#define TARGET_ATTRIBUTE_TABLE m68k_attribute_table

#undef TARGET_PROMOTE_PROTOTYPES
#define TARGET_PROMOTE_PROTOTYPES hook_bool_const_tree_true

#undef TARGET_STRUCT_VALUE_RTX
#define TARGET_STRUCT_VALUE_RTX m68k_struct_value_rtx

#undef TARGET_CANNOT_FORCE_CONST_MEM
#define TARGET_CANNOT_FORCE_CONST_MEM m68k_cannot_force_const_mem

#undef TARGET_FUNCTION_OK_FOR_SIBCALL
#define TARGET_FUNCTION_OK_FOR_SIBCALL m68k_ok_for_sibcall_p

#if M68K_HONOR_TARGET_STRICT_ALIGNMENT
#undef TARGET_RETURN_IN_MEMORY
#define TARGET_RETURN_IN_MEMORY m68k_return_in_memory
#endif

#ifdef HAVE_AS_TLS
#undef TARGET_HAVE_TLS
#define TARGET_HAVE_TLS (true)

#undef TARGET_ASM_OUTPUT_DWARF_DTPREL
#define TARGET_ASM_OUTPUT_DWARF_DTPREL m68k_output_dwarf_dtprel
#endif

#undef TARGET_LRA_P
#define TARGET_LRA_P hook_bool_void_false

#undef TARGET_LEGITIMATE_ADDRESS_P
#define TARGET_LEGITIMATE_ADDRESS_P	m68k_legitimate_address_p

#undef TARGET_CAN_ELIMINATE
#define TARGET_CAN_ELIMINATE m68k_can_eliminate

#undef TARGET_CONDITIONAL_REGISTER_USAGE
#define TARGET_CONDITIONAL_REGISTER_USAGE m68k_conditional_register_usage

#undef TARGET_TRAMPOLINE_INIT
#define TARGET_TRAMPOLINE_INIT m68k_trampoline_init

#undef TARGET_RETURN_POPS_ARGS
#define TARGET_RETURN_POPS_ARGS m68k_return_pops_args

#undef TARGET_DELEGITIMIZE_ADDRESS
#define TARGET_DELEGITIMIZE_ADDRESS m68k_delegitimize_address

#undef TARGET_FUNCTION_ARG
#define TARGET_FUNCTION_ARG m68k_function_arg

#undef TARGET_FUNCTION_ARG_ADVANCE
#define TARGET_FUNCTION_ARG_ADVANCE m68k_function_arg_advance

#undef TARGET_LEGITIMATE_CONSTANT_P
#define TARGET_LEGITIMATE_CONSTANT_P m68k_legitimate_constant_p

#undef TARGET_ASM_OUTPUT_ADDR_CONST_EXTRA
#define TARGET_ASM_OUTPUT_ADDR_CONST_EXTRA m68k_output_addr_const_extra

#undef TARGET_C_EXCESS_PRECISION
#define TARGET_C_EXCESS_PRECISION m68k_excess_precision

/* The value stored by TAS.  */
#undef TARGET_ATOMIC_TEST_AND_SET_TRUEVAL
#define TARGET_ATOMIC_TEST_AND_SET_TRUEVAL 128

#undef TARGET_HARD_REGNO_NREGS
#define TARGET_HARD_REGNO_NREGS m68k_hard_regno_nregs
#undef TARGET_HARD_REGNO_MODE_OK
#define TARGET_HARD_REGNO_MODE_OK m68k_hard_regno_mode_ok

#undef TARGET_MODES_TIEABLE_P
#define TARGET_MODES_TIEABLE_P m68k_modes_tieable_p

#undef TARGET_PROMOTE_FUNCTION_MODE
#define TARGET_PROMOTE_FUNCTION_MODE m68k_promote_function_mode

static const struct attribute_spec m68k_attribute_table[] =
{
  /* { name, min_len, max_len, decl_req, type_req, fn_type_req,
       affects_type_identity, handler, exclude } */
  { "interrupt", 0, 0, true,  false, false, false,
    m68k_handle_fndecl_attribute, NULL },
  { "interrupt_handler", 0, 0, true,  false, false, false,
    m68k_handle_fndecl_attribute, NULL },
  { "interrupt_thread", 0, 0, true,  false, false, false,
    m68k_handle_fndecl_attribute, NULL },
  { NULL, 0, 0, false, false, false, false, NULL, NULL }
};

struct gcc_target targetm = TARGET_INITIALIZER;

/* Base flags for 68k ISAs.  */
#define FL_FOR_isa_00    FL_ISA_68000
#define FL_FOR_isa_10    (FL_FOR_isa_00 | FL_ISA_68010)
/* FL_68881 controls the default setting of -m68881.  gcc has traditionally
   generated 68881 code for 68020 and 68030 targets unless explicitly told
   not to.  */
#define FL_FOR_isa_20    (FL_FOR_isa_10 | FL_ISA_68020 \
			  | FL_BITFIELD | FL_68881 | FL_CAS)
#define FL_FOR_isa_40    (FL_FOR_isa_20 | FL_ISA_68040)
#define FL_FOR_isa_cpu32 (FL_FOR_isa_10 | FL_ISA_68020)

/* Base flags for ColdFire ISAs.  */
#define FL_FOR_isa_a     (FL_COLDFIRE | FL_ISA_A)
#define FL_FOR_isa_aplus (FL_FOR_isa_a | FL_ISA_APLUS | FL_CF_USP)
/* Note ISA_B doesn't necessarily include USP (user stack pointer) support.  */
#define FL_FOR_isa_b     (FL_FOR_isa_a | FL_ISA_B | FL_CF_HWDIV)
/* ISA_C is not upwardly compatible with ISA_B.  */
#define FL_FOR_isa_c     (FL_FOR_isa_a | FL_ISA_C | FL_CF_USP)

enum m68k_isa
{
  /* Traditional 68000 instruction sets.  */
  isa_00,
  isa_10,
  isa_20,
  isa_40,
  isa_cpu32,
  /* ColdFire instruction set variants.  */
  isa_a,
  isa_aplus,
  isa_b,
  isa_c,
  isa_max
};

/* Information about one of the -march, -mcpu or -mtune arguments.  */
struct m68k_target_selection
{
  /* The argument being described.  */
  const char *name;

  /* For -mcpu, this is the device selected by the option.
     For -mtune and -march, it is a representative device
     for the microarchitecture or ISA respectively.  */
  enum target_device device;

  /* The M68K_DEVICE fields associated with DEVICE.  See the comment
     in m68k-devices.def for details.  FAMILY is only valid for -mcpu.  */
  const char *family;
  enum uarch_type microarch;
  enum m68k_isa isa;
  unsigned long flags;
};

/* A list of all devices in m68k-devices.def.  Used for -mcpu selection.  */
static const struct m68k_target_selection all_devices[] =
{
#define M68K_DEVICE(NAME,ENUM_VALUE,FAMILY,MULTILIB,MICROARCH,ISA,FLAGS) \
  { NAME, ENUM_VALUE, FAMILY, u##MICROARCH, ISA, FLAGS | FL_FOR_##ISA },
#include "m68k-devices.def"
#undef M68K_DEVICE
  { NULL, unk_device, NULL, unk_arch, isa_max, 0 }
};

/* A list of all ISAs, mapping each one to a representative device.
   Used for -march selection.  */
static const struct m68k_target_selection all_isas[] =
{
#define M68K_ISA(NAME,DEVICE,MICROARCH,ISA,FLAGS) \
  { NAME, DEVICE, NULL, u##MICROARCH, ISA, FLAGS },
#include "m68k-isas.def"
#undef M68K_ISA
  { NULL,       unk_device, NULL,  unk_arch, isa_max,   0 }
};

/* A list of all microarchitectures, mapping each one to a representative
   device.  Used for -mtune selection.  */
static const struct m68k_target_selection all_microarchs[] =
{
#define M68K_MICROARCH(NAME,DEVICE,MICROARCH,ISA,FLAGS) \
  { NAME, DEVICE, NULL, u##MICROARCH, ISA, FLAGS },
#include "m68k-microarchs.def"
#undef M68K_MICROARCH
  { NULL,       unk_device, NULL,  unk_arch,  isa_max, 0 }
};

/* The entries associated with the -mcpu, -march and -mtune settings,
   or null for options that have not been used.  */
const struct m68k_target_selection *m68k_cpu_entry;
const struct m68k_target_selection *m68k_arch_entry;
const struct m68k_target_selection *m68k_tune_entry;

/* Which CPU we are generating code for.  */
enum target_device m68k_cpu;

/* Which microarchitecture to tune for.  */
enum uarch_type m68k_tune;

/* Which FPU to use.  */
enum fpu_type m68k_fpu;

/* The set of FL_* flags that apply to the target processor.  */
unsigned int m68k_cpu_flags;

/* The set of FL_* flags that apply to the processor to be tuned for.  */
unsigned int m68k_tune_flags;

/* Asm templates for calling or jumping to an arbitrary symbolic address,
   or NULL if such calls or jumps are not supported.  The address is held
   in operand 0.  */
const char *m68k_symbolic_call;
const char *m68k_symbolic_jump;

/* Enum variable that corresponds to m68k_symbolic_call values.  */
enum M68K_SYMBOLIC_CALL m68k_symbolic_call_var;


/* Implement TARGET_OPTION_OVERRIDE.  */

static void
m68k_option_override (void)
{
  const struct m68k_target_selection *entry;
  unsigned long target_mask;

  if (global_options_set.x_m68k_arch_option)
    m68k_arch_entry = &all_isas[m68k_arch_option];

  if (global_options_set.x_m68k_cpu_option)
    m68k_cpu_entry = &all_devices[(int) m68k_cpu_option];

  if (global_options_set.x_m68k_tune_option)
    m68k_tune_entry = &all_microarchs[(int) m68k_tune_option];

  /* User can choose:

     -mcpu=
     -march=
     -mtune=

     -march=ARCH should generate code that runs any processor
     implementing architecture ARCH.  -mcpu=CPU should override -march
     and should generate code that runs on processor CPU, making free
     use of any instructions that CPU understands.  -mtune=UARCH applies
     on top of -mcpu or -march and optimizes the code for UARCH.  It does
     not change the target architecture.  */
  if (m68k_cpu_entry)
    {
      /* Complain if the -march setting is for a different microarchitecture,
	 or includes flags that the -mcpu setting doesn't.  */
      if (m68k_arch_entry
	  && (m68k_arch_entry->microarch != m68k_cpu_entry->microarch
	      || (m68k_arch_entry->flags & ~m68k_cpu_entry->flags) != 0))
	warning (0, "-mcpu=%s conflicts with -march=%s",
		 m68k_cpu_entry->name, m68k_arch_entry->name);

      entry = m68k_cpu_entry;
    }
  else
    entry = m68k_arch_entry;

  if (!entry)
    entry = all_devices + TARGET_CPU_DEFAULT;

  m68k_cpu_flags = entry->flags;

  /* Use the architecture setting to derive default values for
     certain flags.  */
  target_mask = 0;

  /* ColdFire is lenient about alignment.  */
  if (!TARGET_COLDFIRE)
    target_mask |= MASK_STRICT_ALIGNMENT;

  if ((m68k_cpu_flags & FL_BITFIELD) != 0)
    target_mask |= MASK_BITFIELD;
  if ((m68k_cpu_flags & FL_CF_HWDIV) != 0)
    target_mask |= MASK_CF_HWDIV;
  if ((m68k_cpu_flags & (FL_68881 | FL_CF_FPU)) != 0)
    target_mask |= MASK_HARD_FLOAT;
  target_flags |= target_mask & ~target_flags_explicit;

  /* Set the directly-usable versions of the -mcpu and -mtune settings.  */
  m68k_cpu = entry->device;
  if (m68k_tune_entry)
    {
      m68k_tune = m68k_tune_entry->microarch;
      m68k_tune_flags = m68k_tune_entry->flags;
    }
#ifdef M68K_DEFAULT_TUNE
  else if (!m68k_cpu_entry && !m68k_arch_entry)
    {
      enum target_device dev;
      dev = all_microarchs[M68K_DEFAULT_TUNE].device;
      m68k_tune_flags = all_devices[dev].flags;
    }
#endif
  else
    {
      m68k_tune = entry->microarch;
      m68k_tune_flags = entry->flags;
    }

  /* Set the type of FPU.  */
  m68k_fpu = (!TARGET_HARD_FLOAT ? FPUTYPE_NONE
	      : (m68k_cpu_flags & FL_COLDFIRE) != 0 ? FPUTYPE_COLDFIRE
	      : FPUTYPE_68881);

  /* Sanity check to ensure that msep-data and mid-sahred-library are not
   * both specified together.  Doing so simply doesn't make sense.
   */
  if (TARGET_SEP_DATA && TARGET_ID_SHARED_LIBRARY)
    error ("cannot specify both -msep-data and -mid-shared-library");

  /* If we're generating code for a separate A5 relative data segment,
   * we've got to enable -fPIC as well.  This might be relaxable to
   * -fpic but it hasn't been tested properly.
   */
  if (TARGET_SEP_DATA || TARGET_ID_SHARED_LIBRARY)
    flag_pic = 2;

  /* -mpcrel -fPIC uses 32-bit pc-relative displacements.  Raise an
     error if the target does not support them.  */
  if (TARGET_PCREL && !TARGET_68020 && flag_pic == 2)
    error ("-mpcrel -fPIC is not currently supported on selected cpu");

  /* ??? A historic way of turning on pic, or is this intended to
     be an embedded thing that doesn't have the same name binding
     significance that it does on hosted ELF systems?  */
  if (TARGET_PCREL && flag_pic == 0)
    flag_pic = 1;

  if (!flag_pic)
    {
      m68k_symbolic_call_var = M68K_SYMBOLIC_CALL_JSR;

      m68k_symbolic_jump = "jra %a0";
    }
  else if (TARGET_ID_SHARED_LIBRARY)
    /* All addresses must be loaded from the GOT.  */
    ;
  else if (TARGET_68020 || TARGET_ISAB || TARGET_ISAC)
    {
      if (TARGET_PCREL)
	m68k_symbolic_call_var = M68K_SYMBOLIC_CALL_BSR_C;
      else
	m68k_symbolic_call_var = M68K_SYMBOLIC_CALL_BSR_P;

      if (TARGET_ISAC)
	/* No unconditional long branch */;
      else if (TARGET_PCREL)
	m68k_symbolic_jump = "bra%.l %c0";
      else
	m68k_symbolic_jump = "bra%.l %p0";
      /* Turn off function cse if we are doing PIC.  We always want
	 function call to be done as `bsr foo@PLTPC'.  */
      /* ??? It's traditional to do this for -mpcrel too, but it isn't
	 clear how intentional that is.  */
      flag_no_function_cse = 1;
    }

  switch (m68k_symbolic_call_var)
    {
    case M68K_SYMBOLIC_CALL_JSR:
      m68k_symbolic_call = "jsr %a0";
      break;

    case M68K_SYMBOLIC_CALL_BSR_C:
      m68k_symbolic_call = "bsr%.l %c0";
      break;

    case M68K_SYMBOLIC_CALL_BSR_P:
      m68k_symbolic_call = "bsr%.l %p0";
      break;

    case M68K_SYMBOLIC_CALL_NONE:
      gcc_assert (m68k_symbolic_call == NULL);
      break;

    default:
      gcc_unreachable ();
    }

#ifndef ASM_OUTPUT_ALIGN_WITH_NOP
  if (align_labels > 2)
    {
      warning (0, "-falign-labels=%d is not supported", align_labels);
      align_labels = 0;
    }
  if (align_loops > 2)
    {
      warning (0, "-falign-loops=%d is not supported", align_loops);
      align_loops = 0;
    }
#endif

  if ((opt_fstack_limit_symbol_arg != NULL || opt_fstack_limit_register_no >= 0)
      && !TARGET_68020)
    {
      warning (0, "-fstack-limit- options are not supported on this cpu");
      opt_fstack_limit_symbol_arg = NULL;
      opt_fstack_limit_register_no = -1;
    }

  SUBTARGET_OVERRIDE_OPTIONS;

  /* Setup scheduling options.  */
  if (TUNE_CFV1)
    m68k_sched_cpu = CPU_CFV1;
  else if (TUNE_CFV2)
    m68k_sched_cpu = CPU_CFV2;
  else if (TUNE_CFV3)
    m68k_sched_cpu = CPU_CFV3;
  else if (TUNE_CFV4)
    m68k_sched_cpu = CPU_CFV4;
  else
    {
      m68k_sched_cpu = CPU_UNKNOWN;
      flag_schedule_insns = 0;
      flag_schedule_insns_after_reload = 0;
      flag_modulo_sched = 0;
      flag_live_range_shrinkage = 0;
    }

  if (m68k_sched_cpu != CPU_UNKNOWN)
    {
      if ((m68k_cpu_flags & (FL_CF_EMAC | FL_CF_EMAC_B)) != 0)
	m68k_sched_mac = MAC_CF_EMAC;
      else if ((m68k_cpu_flags & FL_CF_MAC) != 0)
	m68k_sched_mac = MAC_CF_MAC;
      else
	m68k_sched_mac = MAC_NO;
    }
}

/* Implement TARGET_OVERRIDE_OPTIONS_AFTER_CHANGE.  */

static void
m68k_override_options_after_change (void)
{
  if (m68k_sched_cpu == CPU_UNKNOWN)
    {
      flag_schedule_insns = 0;
      flag_schedule_insns_after_reload = 0;
      flag_modulo_sched = 0;
      flag_live_range_shrinkage = 0;
    }
}

/* Generate a macro of the form __mPREFIX_cpu_NAME, where PREFIX is the
   given argument and NAME is the argument passed to -mcpu.  Return NULL
   if -mcpu was not passed.  */

const char *
m68k_cpp_cpu_ident (const char *prefix)
{
  if (!m68k_cpu_entry)
    return NULL;
  return concat ("__m", prefix, "_cpu_", m68k_cpu_entry->name, NULL);
}

/* Generate a macro of the form __mPREFIX_family_NAME, where PREFIX is the
   given argument and NAME is the name of the representative device for
   the -mcpu argument's family.  Return NULL if -mcpu was not passed.  */

const char *
m68k_cpp_cpu_family (const char *prefix)
{
  if (!m68k_cpu_entry)
    return NULL;
  return concat ("__m", prefix, "_family_", m68k_cpu_entry->family, NULL);
}

/* Return m68k_fk_interrupt_handler if FUNC has an "interrupt" or
   "interrupt_handler" attribute and interrupt_thread if FUNC has an
   "interrupt_thread" attribute.  Otherwise, return
   m68k_fk_normal_function.  */

enum m68k_function_kind
m68k_get_function_kind (tree func)
{
  tree a;

  gcc_assert (TREE_CODE (func) == FUNCTION_DECL);
  
  a = lookup_attribute ("interrupt", DECL_ATTRIBUTES (func));
  if (a != NULL_TREE)
    return m68k_fk_interrupt_handler;

  a = lookup_attribute ("interrupt_handler", DECL_ATTRIBUTES (func));
  if (a != NULL_TREE)
    return m68k_fk_interrupt_handler;

  a = lookup_attribute ("interrupt_thread", DECL_ATTRIBUTES (func));
  if (a != NULL_TREE)
    return m68k_fk_interrupt_thread;

  return m68k_fk_normal_function;
}

/* Handle an attribute requiring a FUNCTION_DECL; arguments as in
   struct attribute_spec.handler.  */
static tree
m68k_handle_fndecl_attribute (tree *node, tree name,
			      tree args ATTRIBUTE_UNUSED,
			      int flags ATTRIBUTE_UNUSED,
			      bool *no_add_attrs)
{
  if (TREE_CODE (*node) != FUNCTION_DECL)
    {
      warning (OPT_Wattributes, "%qE attribute only applies to functions",
	       name);
      *no_add_attrs = true;
    }

  if (m68k_get_function_kind (*node) != m68k_fk_normal_function)
    {
      error ("multiple interrupt attributes not allowed");
      *no_add_attrs = true;
    }

  if (!TARGET_FIDOA
      && !strcmp (IDENTIFIER_POINTER (name), "interrupt_thread"))
    {
      error ("interrupt_thread is available only on fido");
      *no_add_attrs = true;
    }

  return NULL_TREE;
}

static void
m68k_compute_frame_layout (void)
{
  int regno, saved;
  unsigned int mask;
  enum m68k_function_kind func_kind =
    m68k_get_function_kind (current_function_decl);
  bool interrupt_handler = func_kind == m68k_fk_interrupt_handler;
  bool interrupt_thread = func_kind == m68k_fk_interrupt_thread;

  /* Only compute the frame once per function.
     Don't cache information until reload has been completed.  */
  if (current_frame.funcdef_no == current_function_funcdef_no
      && reload_completed)
    return;

  current_frame.size = (get_frame_size () + 3) & -4;

  mask = saved = 0;

  /* Interrupt thread does not need to save any register.  */
  if (!interrupt_thread)
    for (regno = 0; regno < 16; regno++)
      if (m68k_save_reg (regno, interrupt_handler))
	{
	  mask |= 1 << (regno - D0_REG);
	  saved++;
	}
  current_frame.offset = saved * 4;
  current_frame.reg_no = saved;
  current_frame.reg_mask = mask;

  current_frame.foffset = 0;
  mask = saved = 0;
  if (TARGET_HARD_FLOAT)
    {
      /* Interrupt thread does not need to save any register.  */
      if (!interrupt_thread)
	for (regno = 16; regno < 24; regno++)
	  if (m68k_save_reg (regno, interrupt_handler))
	    {
	      mask |= 1 << (regno - FP0_REG);
	      saved++;
	    }
      current_frame.foffset = saved * TARGET_FP_REG_SIZE;
      current_frame.offset += current_frame.foffset;
    }
  current_frame.fpu_no = saved;
  current_frame.fpu_mask = mask;

  /* Remember what function this frame refers to.  */
  current_frame.funcdef_no = current_function_funcdef_no;
}

/* Worker function for TARGET_CAN_ELIMINATE.  */

bool
m68k_can_eliminate (const int from ATTRIBUTE_UNUSED, const int to)
{
  return (to == STACK_POINTER_REGNUM ? ! frame_pointer_needed : true);
}

HOST_WIDE_INT
m68k_initial_elimination_offset (int from, int to)
{
  int argptr_offset;
  /* The arg pointer points 8 bytes before the start of the arguments,
     as defined by FIRST_PARM_OFFSET.  This makes it coincident with the
     frame pointer in most frames.  */
  argptr_offset = frame_pointer_needed ? 0 : UNITS_PER_WORD;
  if (from == ARG_POINTER_REGNUM && to == FRAME_POINTER_REGNUM)
    return argptr_offset;

  m68k_compute_frame_layout ();

  gcc_assert (to == STACK_POINTER_REGNUM);
  switch (from)
    {
    case ARG_POINTER_REGNUM:
      return current_frame.offset + current_frame.size - argptr_offset;
    case FRAME_POINTER_REGNUM:
      return current_frame.offset + current_frame.size;
    default:
      gcc_unreachable ();
    }
}

/* Refer to the array `regs_ever_live' to determine which registers
   to save; `regs_ever_live[I]' is nonzero if register number I
   is ever used in the function.  This function is responsible for
   knowing which registers should not be saved even if used.
   Return true if we need to save REGNO.  */

static bool
m68k_save_reg (unsigned int regno, bool interrupt_handler)
{
  if (flag_pic && regno == PIC_REG)
    {
      if (crtl->saves_all_registers)
	return true;
      if (crtl->uses_pic_offset_table)
	return true;
      /* Reload may introduce constant pool references into a function
	 that thitherto didn't need a PIC register.  Note that the test
	 above will not catch that case because we will only set
	 crtl->uses_pic_offset_table when emitting
	 the address reloads.  */
      if (crtl->uses_const_pool)
	return true;
    }

  if (crtl->calls_eh_return)
    {
      unsigned int i;
      for (i = 0; ; i++)
	{
	  unsigned int test = EH_RETURN_DATA_REGNO (i);
	  if (test == INVALID_REGNUM)
	    break;
	  if (test == regno)
	    return true;
	}
    }

  /* Fixed regs we never touch.  */
  if (fixed_regs[regno])
    return false;

  /* The frame pointer (if it is such) is handled specially.  */
  if (regno == FRAME_POINTER_REGNUM && frame_pointer_needed)
    return false;

  /* Interrupt handlers must also save call_used_regs
     if they are live or when calling nested functions.  */
  if (interrupt_handler)
    {
      if (df_regs_ever_live_p (regno))
	return true;

      if (!crtl->is_leaf && call_used_regs[regno])
	return true;
    }

  /* Never need to save registers that aren't touched.  */
  if (!df_regs_ever_live_p (regno))
    return false;

  /* Otherwise save everything that isn't call-clobbered.  */
  return !call_used_regs[regno];
}

/* Emit RTL for a MOVEM or FMOVEM instruction.  BASE + OFFSET represents
   the lowest memory address.  COUNT is the number of registers to be
   moved, with register REGNO + I being moved if bit I of MASK is set.
   STORE_P specifies the direction of the move and ADJUST_STACK_P says
   whether or not this is pre-decrement (if STORE_P) or post-increment
   (if !STORE_P) operation.  */

static rtx_insn *
m68k_emit_movem (rtx base, HOST_WIDE_INT offset,
		 unsigned int count, unsigned int regno,
		 unsigned int mask, bool store_p, bool adjust_stack_p)
{
  int i;
  rtx body, addr, src, operands[2];
  machine_mode mode;

  body = gen_rtx_PARALLEL (VOIDmode, rtvec_alloc (adjust_stack_p + count));
  mode = reg_raw_mode[regno];
  i = 0;

  if (adjust_stack_p)
    {
      src = plus_constant (Pmode, base,
			   (count
			    * GET_MODE_SIZE (mode)
			    * (HOST_WIDE_INT) (store_p ? -1 : 1)));
      XVECEXP (body, 0, i++) = gen_rtx_SET (base, src);
    }

  for (; mask != 0; mask >>= 1, regno++)
    if (mask & 1)
      {
	addr = plus_constant (Pmode, base, offset);
	operands[!store_p] = gen_frame_mem (mode, addr);
	operands[store_p] = gen_rtx_REG (mode, regno);
	XVECEXP (body, 0, i++)
	  = gen_rtx_SET (operands[0], operands[1]);
	offset += GET_MODE_SIZE (mode);
      }
  gcc_assert (i == XVECLEN (body, 0));

  return emit_insn (body);
}

/* Make INSN a frame-related instruction.  */

static void
m68k_set_frame_related (rtx_insn *insn)
{
  rtx body;
  int i;

  RTX_FRAME_RELATED_P (insn) = 1;
  body = PATTERN (insn);
  if (GET_CODE (body) == PARALLEL)
    for (i = 0; i < XVECLEN (body, 0); i++)
      RTX_FRAME_RELATED_P (XVECEXP (body, 0, i)) = 1;
}

/* Emit RTL for the "prologue" define_expand.  */

void
m68k_expand_prologue (void)
{
  HOST_WIDE_INT fsize_with_regs;
  rtx limit, src, dest;

  m68k_compute_frame_layout ();

  if (flag_stack_usage_info)
    current_function_static_stack_size
      = current_frame.size + current_frame.offset;

  /* If the stack limit is a symbol, we can check it here,
     before actually allocating the space.  */
  if (crtl->limit_stack
      && GET_CODE (stack_limit_rtx) == SYMBOL_REF)
    {
      limit = plus_constant (Pmode, stack_limit_rtx, current_frame.size + 4);
      if (!m68k_legitimate_constant_p (Pmode, limit))
	{
	  emit_move_insn (gen_rtx_REG (Pmode, D0_REG), limit);
	  limit = gen_rtx_REG (Pmode, D0_REG);
	}
      emit_insn (gen_ctrapsi4 (gen_rtx_LTU (VOIDmode,
					    stack_pointer_rtx, limit),
			       stack_pointer_rtx, limit,
			       const1_rtx));
    }

  fsize_with_regs = current_frame.size;
  if (TARGET_COLDFIRE)
    {
      /* ColdFire's move multiple instructions do not allow pre-decrement
	 addressing.  Add the size of movem saves to the initial stack
	 allocation instead.  */
      if (current_frame.reg_no >= MIN_MOVEM_REGS)
	fsize_with_regs += current_frame.reg_no * GET_MODE_SIZE (SImode);
      if (current_frame.fpu_no >= MIN_FMOVEM_REGS)
	fsize_with_regs += current_frame.fpu_no * GET_MODE_SIZE (DFmode);
    }

  if (frame_pointer_needed)
    {
      if (fsize_with_regs == 0 && TUNE_68040)
	{
	  /* On the 68040, two separate moves are faster than link.w 0.  */
	  dest = gen_frame_mem (Pmode,
				gen_rtx_PRE_DEC (Pmode, stack_pointer_rtx));
	  m68k_set_frame_related (emit_move_insn (dest, frame_pointer_rtx));
	  m68k_set_frame_related (emit_move_insn (frame_pointer_rtx,
						  stack_pointer_rtx));
	}
      else if (fsize_with_regs < 0x8000 || TARGET_68020)
	m68k_set_frame_related
	  (emit_insn (gen_link (frame_pointer_rtx,
				GEN_INT (-4 - fsize_with_regs))));
      else
 	{
	  m68k_set_frame_related
	    (emit_insn (gen_link (frame_pointer_rtx, GEN_INT (-4))));
	  m68k_set_frame_related
	    (emit_insn (gen_addsi3 (stack_pointer_rtx,
				    stack_pointer_rtx,
				    GEN_INT (-fsize_with_regs))));
	}

      /* If the frame pointer is needed, emit a special barrier that
	 will prevent the scheduler from moving stores to the frame
	 before the stack adjustment.  */
      emit_insn (gen_stack_tie (stack_pointer_rtx, frame_pointer_rtx));
    }
  else if (fsize_with_regs != 0)
    m68k_set_frame_related
      (emit_insn (gen_addsi3 (stack_pointer_rtx,
			      stack_pointer_rtx,
			      GEN_INT (-fsize_with_regs))));

  if (current_frame.fpu_mask)
    {
      gcc_assert (current_frame.fpu_no >= MIN_FMOVEM_REGS);
      if (TARGET_68881)
	m68k_set_frame_related
	  (m68k_emit_movem (stack_pointer_rtx,
			    current_frame.fpu_no * -GET_MODE_SIZE (XFmode),
			    current_frame.fpu_no, FP0_REG,
			    current_frame.fpu_mask, true, true));
      else
	{
	  int offset;

	  /* If we're using moveml to save the integer registers,
	     the stack pointer will point to the bottom of the moveml
	     save area.  Find the stack offset of the first FP register.  */
	  if (current_frame.reg_no < MIN_MOVEM_REGS)
	    offset = 0;
	  else
	    offset = current_frame.reg_no * GET_MODE_SIZE (SImode);
	  m68k_set_frame_related
	    (m68k_emit_movem (stack_pointer_rtx, offset,
			      current_frame.fpu_no, FP0_REG,
			      current_frame.fpu_mask, true, false));
	}
    }

  /* If the stack limit is not a symbol, check it here.
     This has the disadvantage that it may be too late...  */
  if (crtl->limit_stack)
    {
      if (REG_P (stack_limit_rtx))
        emit_insn (gen_ctrapsi4 (gen_rtx_LTU (VOIDmode, stack_pointer_rtx,
					      stack_limit_rtx),
			         stack_pointer_rtx, stack_limit_rtx,
			         const1_rtx));

      else if (GET_CODE (stack_limit_rtx) != SYMBOL_REF)
	warning (0, "stack limit expression is not supported");
    }

  if (current_frame.reg_no < MIN_MOVEM_REGS)
    {
      /* Store each register separately in the same order moveml does.  */
      int i;

      for (i = 16; i-- > 0; )
	if (current_frame.reg_mask & (1 << i))
	  {
	    src = gen_rtx_REG (SImode, D0_REG + i);
	    dest = gen_frame_mem (SImode,
				  gen_rtx_PRE_DEC (Pmode, stack_pointer_rtx));
	    m68k_set_frame_related (emit_insn (gen_movsi (dest, src)));
	  }
    }
  else
    {
      if (TARGET_COLDFIRE)
	/* The required register save space has already been allocated.
	   The first register should be stored at (%sp).  */
	m68k_set_frame_related
	  (m68k_emit_movem (stack_pointer_rtx, 0,
			    current_frame.reg_no, D0_REG,
			    current_frame.reg_mask, true, false));
      else
	m68k_set_frame_related
	  (m68k_emit_movem (stack_pointer_rtx,
			    current_frame.reg_no * -GET_MODE_SIZE (SImode),
			    current_frame.reg_no, D0_REG,
			    current_frame.reg_mask, true, true));
    }

  if (!TARGET_SEP_DATA
      && crtl->uses_pic_offset_table)
    emit_insn (gen_load_got (pic_offset_table_rtx));
}

/* Return true if a simple (return) instruction is sufficient for this
   instruction (i.e. if no epilogue is needed).  */

bool
m68k_use_return_insn (void)
{
  if (!reload_completed || frame_pointer_needed || get_frame_size () != 0)
    return false;

  m68k_compute_frame_layout ();
  return current_frame.offset == 0;
}

/* Emit RTL for the "epilogue" or "sibcall_epilogue" define_expand;
   SIBCALL_P says which.

   The function epilogue should not depend on the current stack pointer!
   It should use the frame pointer only, if there is a frame pointer.
   This is mandatory because of alloca; we also take advantage of it to
   omit stack adjustments before returning.  */

void
m68k_expand_epilogue (bool sibcall_p)
{
  HOST_WIDE_INT fsize, fsize_with_regs;
  bool big, restore_from_sp;

  m68k_compute_frame_layout ();

  fsize = current_frame.size;
  big = false;
  restore_from_sp = false;

  /* FIXME : crtl->is_leaf below is too strong.
     What we really need to know there is if there could be pending
     stack adjustment needed at that point.  */
  restore_from_sp = (!frame_pointer_needed
		     || (!cfun->calls_alloca && crtl->is_leaf));

  /* fsize_with_regs is the size we need to adjust the sp when
     popping the frame.  */
  fsize_with_regs = fsize;
  if (TARGET_COLDFIRE && restore_from_sp)
    {
      /* ColdFire's move multiple instructions do not allow post-increment
	 addressing.  Add the size of movem loads to the final deallocation
	 instead.  */
      if (current_frame.reg_no >= MIN_MOVEM_REGS)
	fsize_with_regs += current_frame.reg_no * GET_MODE_SIZE (SImode);
      if (current_frame.fpu_no >= MIN_FMOVEM_REGS)
	fsize_with_regs += current_frame.fpu_no * GET_MODE_SIZE (DFmode);
    }

  if (current_frame.offset + fsize >= 0x8000
      && !restore_from_sp
      && (current_frame.reg_mask || current_frame.fpu_mask))
    {
      if (TARGET_COLDFIRE
	  && (current_frame.reg_no >= MIN_MOVEM_REGS
	      || current_frame.fpu_no >= MIN_FMOVEM_REGS))
	{
	  /* ColdFire's move multiple instructions do not support the
	     (d8,Ax,Xi) addressing mode, so we're as well using a normal
	     stack-based restore.  */
	  emit_move_insn (gen_rtx_REG (Pmode, A1_REG),
			  GEN_INT (-(current_frame.offset + fsize)));
	  emit_insn (gen_blockage ());
	  emit_insn (gen_addsi3 (stack_pointer_rtx,
				 gen_rtx_REG (Pmode, A1_REG),
				 frame_pointer_rtx));
	  restore_from_sp = true;
	}
      else
	{
	  emit_move_insn (gen_rtx_REG (Pmode, A1_REG), GEN_INT (-fsize));
	  fsize = 0;
	  big = true;
	}
    }

  if (current_frame.reg_no < MIN_MOVEM_REGS)
    {
      /* Restore each register separately in the same order moveml does.  */
      int i;
      HOST_WIDE_INT offset;

      offset = current_frame.offset + fsize;
      for (i = 0; i < 16; i++)
        if (current_frame.reg_mask & (1 << i))
          {
	    rtx addr;

	    if (big)
	      {
		/* Generate the address -OFFSET(%fp,%a1.l).  */
		addr = gen_rtx_REG (Pmode, A1_REG);
		addr = gen_rtx_PLUS (Pmode, addr, frame_pointer_rtx);
		addr = plus_constant (Pmode, addr, -offset);
	      }
	    else if (restore_from_sp)
	      addr = gen_rtx_POST_INC (Pmode, stack_pointer_rtx);
	    else
	      addr = plus_constant (Pmode, frame_pointer_rtx, -offset);
	    emit_move_insn (gen_rtx_REG (SImode, D0_REG + i),
			    gen_frame_mem (SImode, addr));
	    offset -= GET_MODE_SIZE (SImode);
	  }
    }
  else if (current_frame.reg_mask)
    {
      if (big)
	m68k_emit_movem (gen_rtx_PLUS (Pmode,
				       gen_rtx_REG (Pmode, A1_REG),
				       frame_pointer_rtx),
			 -(current_frame.offset + fsize),
			 current_frame.reg_no, D0_REG,
			 current_frame.reg_mask, false, false);
      else if (restore_from_sp)
	m68k_emit_movem (stack_pointer_rtx, 0,
			 current_frame.reg_no, D0_REG,
			 current_frame.reg_mask, false,
			 !TARGET_COLDFIRE);
      else
	m68k_emit_movem (frame_pointer_rtx,
			 -(current_frame.offset + fsize),
			 current_frame.reg_no, D0_REG,
			 current_frame.reg_mask, false, false);
    }

  if (current_frame.fpu_no > 0)
    {
      if (big)
	m68k_emit_movem (gen_rtx_PLUS (Pmode,
				       gen_rtx_REG (Pmode, A1_REG),
				       frame_pointer_rtx),
			 -(current_frame.foffset + fsize),
			 current_frame.fpu_no, FP0_REG,
			 current_frame.fpu_mask, false, false);
      else if (restore_from_sp)
	{
	  if (TARGET_COLDFIRE)
	    {
	      int offset;

	      /* If we used moveml to restore the integer registers, the
		 stack pointer will still point to the bottom of the moveml
		 save area.  Find the stack offset of the first FP
		 register.  */
	      if (current_frame.reg_no < MIN_MOVEM_REGS)
		offset = 0;
	      else
		offset = current_frame.reg_no * GET_MODE_SIZE (SImode);
	      m68k_emit_movem (stack_pointer_rtx, offset,
			       current_frame.fpu_no, FP0_REG,
			       current_frame.fpu_mask, false, false);
	    }
	  else
	    m68k_emit_movem (stack_pointer_rtx, 0,
			     current_frame.fpu_no, FP0_REG,
			     current_frame.fpu_mask, false, true);
	}
      else
	m68k_emit_movem (frame_pointer_rtx,
			 -(current_frame.foffset + fsize),
			 current_frame.fpu_no, FP0_REG,
			 current_frame.fpu_mask, false, false);
    }

  emit_insn (gen_blockage ());
  if (frame_pointer_needed)
    emit_insn (gen_unlink (frame_pointer_rtx));
  else if (fsize_with_regs)
    emit_insn (gen_addsi3 (stack_pointer_rtx,
			   stack_pointer_rtx,
			   GEN_INT (fsize_with_regs)));

  if (crtl->calls_eh_return)
    emit_insn (gen_addsi3 (stack_pointer_rtx,
			   stack_pointer_rtx,
			   EH_RETURN_STACKADJ_RTX));

  if (!sibcall_p)
    emit_jump_insn (ret_rtx);
}

/* Return true if X is a valid comparison operator for the dbcc 
   instruction.  

   Note it rejects floating point comparison operators.
   (In the future we could use Fdbcc).

   It also rejects some comparisons when CC_NO_OVERFLOW is set.  */
   
int
valid_dbcc_comparison_p_2 (rtx x, machine_mode mode ATTRIBUTE_UNUSED)
{
  switch (GET_CODE (x))
    {
      case EQ: case NE: case GTU: case LTU:
      case GEU: case LEU:
        return 1;

      /* Reject some when CC_NO_OVERFLOW is set.  This may be over
         conservative */
      case GT: case LT: case GE: case LE:
        return ! (cc_prev_status.flags & CC_NO_OVERFLOW);
      default:
        return 0;
    }
}

/* Return nonzero if flags are currently in the 68881 flag register.  */
int
flags_in_68881 (void)
{
  /* We could add support for these in the future */
  return cc_status.flags & CC_IN_68881;
}

/* Return true if PARALLEL contains register REGNO.  */
static bool
m68k_reg_present_p (const_rtx parallel, unsigned int regno)
{
  int i;

  if (REG_P (parallel) && REGNO (parallel) == regno)
    return true;

  if (GET_CODE (parallel) != PARALLEL)
    return false;

  for (i = 0; i < XVECLEN (parallel, 0); ++i)
    {
      const_rtx x;

      x = XEXP (XVECEXP (parallel, 0, i), 0);
      if (REG_P (x) && REGNO (x) == regno)
	return true;
    }

  return false;
}

/* Implement TARGET_FUNCTION_OK_FOR_SIBCALL_P.  */

static bool
m68k_ok_for_sibcall_p (tree decl, tree exp)
{
  enum m68k_function_kind kind;
  
  /* We cannot use sibcalls for nested functions because we use the
     static chain register for indirect calls.  */
  if (CALL_EXPR_STATIC_CHAIN (exp))
    return false;

  if (!VOID_TYPE_P (TREE_TYPE (DECL_RESULT (cfun->decl))))
    {
      /* Check that the return value locations are the same.  For
	 example that we aren't returning a value from the sibling in
	 a D0 register but then need to transfer it to a A0 register.  */
      rtx cfun_value;
      rtx call_value;

      cfun_value = FUNCTION_VALUE (TREE_TYPE (DECL_RESULT (cfun->decl)),
				   cfun->decl);
      call_value = FUNCTION_VALUE (TREE_TYPE (exp), decl);

      /* Check that the values are equal or that the result the callee
	 function returns is superset of what the current function returns.  */
      if (!(rtx_equal_p (cfun_value, call_value)
	    || (REG_P (cfun_value)
		&& m68k_reg_present_p (call_value, REGNO (cfun_value)))))
	return false;
    }

  kind = m68k_get_function_kind (current_function_decl);
  if (kind == m68k_fk_normal_function)
    /* We can always sibcall from a normal function, because it's
       undefined if it is calling an interrupt function.  */
    return true;

  /* Otherwise we can only sibcall if the function kind is known to be
     the same.  */
  if (decl && m68k_get_function_kind (decl) == kind)
    return true;
  
  return false;
}

/* On the m68k all args are always pushed.  */

static rtx
m68k_function_arg (cumulative_args_t cum ATTRIBUTE_UNUSED,
		   machine_mode mode ATTRIBUTE_UNUSED,
		   const_tree type ATTRIBUTE_UNUSED,
		   bool named ATTRIBUTE_UNUSED)
{
  return NULL_RTX;
}

static void
m68k_function_arg_advance (cumulative_args_t cum_v, machine_mode mode,
			   const_tree type, bool named ATTRIBUTE_UNUSED)
{
  CUMULATIVE_ARGS *cum = get_cumulative_args (cum_v);

  *cum += (mode != BLKmode
	   ? (GET_MODE_SIZE (mode) + 3) & ~3
	   : (int_size_in_bytes (type) + 3) & ~3);
}

/* Convert X to a legitimate function call memory reference and return the
   result.  */

rtx
m68k_legitimize_call_address (rtx x)
{
  gcc_assert (MEM_P (x));
  if (call_operand (XEXP (x, 0), VOIDmode))
    return x;
  return replace_equiv_address (x, force_reg (Pmode, XEXP (x, 0)));
}

/* Likewise for sibling calls.  */

rtx
m68k_legitimize_sibcall_address (rtx x)
{
  gcc_assert (MEM_P (x));
  if (sibcall_operand (XEXP (x, 0), VOIDmode))
    return x;

  emit_move_insn (gen_rtx_REG (Pmode, STATIC_CHAIN_REGNUM), XEXP (x, 0));
  return replace_equiv_address (x, gen_rtx_REG (Pmode, STATIC_CHAIN_REGNUM));
}

/* Convert X to a legitimate address and return it if successful.  Otherwise
   return X.

   For the 68000, we handle X+REG by loading X into a register R and
   using R+REG.  R will go in an address reg and indexing will be used.
   However, if REG is a broken-out memory address or multiplication,
   nothing needs to be done because REG can certainly go in an address reg.  */

static rtx
m68k_legitimize_address (rtx x, rtx oldx, machine_mode mode)
{
  if (m68k_tls_symbol_p (x))
    return m68k_legitimize_tls_address (x);

  if (GET_CODE (x) == PLUS)
    {
      int ch = (x) != (oldx);
      int copied = 0;

#define COPY_ONCE(Y) if (!copied) { Y = copy_rtx (Y); copied = ch = 1; }

      if (GET_CODE (XEXP (x, 0)) == MULT)
	{
	  COPY_ONCE (x);
	  XEXP (x, 0) = force_operand (XEXP (x, 0), 0);
	}
      if (GET_CODE (XEXP (x, 1)) == MULT)
	{
	  COPY_ONCE (x);
	  XEXP (x, 1) = force_operand (XEXP (x, 1), 0);
	}
      if (ch)
	{
          if (GET_CODE (XEXP (x, 1)) == REG
	      && GET_CODE (XEXP (x, 0)) == REG)
	    {
	      if (TARGET_COLDFIRE_FPU && GET_MODE_CLASS (mode) == MODE_FLOAT)
	        {
	          COPY_ONCE (x);
	          x = force_operand (x, 0);
	        }
	      return x;
	    }
	  if (memory_address_p (mode, x))
	    return x;
	}
      if (GET_CODE (XEXP (x, 0)) == REG
	  || (GET_CODE (XEXP (x, 0)) == SIGN_EXTEND
	      && GET_CODE (XEXP (XEXP (x, 0), 0)) == REG
	      && GET_MODE (XEXP (XEXP (x, 0), 0)) == HImode))
	{
	  rtx temp = gen_reg_rtx (Pmode);
	  rtx val = force_operand (XEXP (x, 1), 0);
	  emit_move_insn (temp, val);
	  COPY_ONCE (x);
	  XEXP (x, 1) = temp;
	  if (TARGET_COLDFIRE_FPU && GET_MODE_CLASS (mode) == MODE_FLOAT
	      && GET_CODE (XEXP (x, 0)) == REG)
	    x = force_operand (x, 0);
	}
      else if (GET_CODE (XEXP (x, 1)) == REG
	       || (GET_CODE (XEXP (x, 1)) == SIGN_EXTEND
		   && GET_CODE (XEXP (XEXP (x, 1), 0)) == REG
		   && GET_MODE (XEXP (XEXP (x, 1), 0)) == HImode))
	{
	  rtx temp = gen_reg_rtx (Pmode);
	  rtx val = force_operand (XEXP (x, 0), 0);
	  emit_move_insn (temp, val);
	  COPY_ONCE (x);
	  XEXP (x, 0) = temp;
	  if (TARGET_COLDFIRE_FPU && GET_MODE_CLASS (mode) == MODE_FLOAT
	      && GET_CODE (XEXP (x, 1)) == REG)
	    x = force_operand (x, 0);
	}
    }

  return x;
}

 
/* Output a dbCC; jCC sequence.  Note we do not handle the 
   floating point version of this sequence (Fdbcc).  We also
   do not handle alternative conditions when CC_NO_OVERFLOW is
   set.  It is assumed that valid_dbcc_comparison_p and flags_in_68881 will
   kick those out before we get here.  */

void
output_dbcc_and_branch (rtx *operands)
{
  switch (GET_CODE (operands[3]))
    {
      case EQ:
	output_asm_insn ("dbeq %0,%l1\n\tjeq %l2", operands);
	break;

      case NE:
	output_asm_insn ("dbne %0,%l1\n\tjne %l2", operands);
	break;

      case GT:
	output_asm_insn ("dbgt %0,%l1\n\tjgt %l2", operands);
	break;

      case GTU:
	output_asm_insn ("dbhi %0,%l1\n\tjhi %l2", operands);
	break;

      case LT:
	output_asm_insn ("dblt %0,%l1\n\tjlt %l2", operands);
	break;

      case LTU:
	output_asm_insn ("dbcs %0,%l1\n\tjcs %l2", operands);
	break;

      case GE:
	output_asm_insn ("dbge %0,%l1\n\tjge %l2", operands);
	break;

      case GEU:
	output_asm_insn ("dbcc %0,%l1\n\tjcc %l2", operands);
	break;

      case LE:
	output_asm_insn ("dble %0,%l1\n\tjle %l2", operands);
	break;

      case LEU:
	output_asm_insn ("dbls %0,%l1\n\tjls %l2", operands);
	break;

      default:
	gcc_unreachable ();
    }

  /* If the decrement is to be done in SImode, then we have
     to compensate for the fact that dbcc decrements in HImode.  */
  switch (GET_MODE (operands[0]))
    {
      case E_SImode:
        output_asm_insn ("clr%.w %0\n\tsubq%.l #1,%0\n\tjpl %l1", operands);
        break;

      case E_HImode:
        break;

      default:
        gcc_unreachable ();
    }
}

const char *
output_scc_di (rtx op, rtx operand1, rtx operand2, rtx dest)
{
  rtx loperands[7];
  enum rtx_code op_code = GET_CODE (op);

  /* This does not produce a useful cc.  */
  CC_STATUS_INIT;

  /* The m68k cmp.l instruction requires operand1 to be a reg as used
     below.  Swap the operands and change the op if these requirements
     are not fulfilled.  */
  if (GET_CODE (operand2) == REG && GET_CODE (operand1) != REG)
    {
      rtx tmp = operand1;

      operand1 = operand2;
      operand2 = tmp;
      op_code = swap_condition (op_code);
    }
  loperands[0] = operand1;
  if (GET_CODE (operand1) == REG)
    loperands[1] = gen_rtx_REG (SImode, REGNO (operand1) + 1);
  else
    loperands[1] = adjust_address (operand1, SImode, 4);
  if (operand2 != const0_rtx)
    {
      loperands[2] = operand2;
      if (GET_CODE (operand2) == REG)
	loperands[3] = gen_rtx_REG (SImode, REGNO (operand2) + 1);
      else
	loperands[3] = adjust_address (operand2, SImode, 4);
    }
  loperands[4] = gen_label_rtx ();
  if (operand2 != const0_rtx)
    output_asm_insn ("cmp%.l %2,%0\n\tjne %l4\n\tcmp%.l %3,%1", loperands);
  else
    {
      if (TARGET_68020 || TARGET_COLDFIRE || ! ADDRESS_REG_P (loperands[0]))
	output_asm_insn ("tst%.l %0", loperands);
      else
	output_asm_insn ("cmp%.w #0,%0", loperands);

      output_asm_insn ("jne %l4", loperands);

      if (TARGET_68020 || TARGET_COLDFIRE || ! ADDRESS_REG_P (loperands[1]))
	output_asm_insn ("tst%.l %1", loperands);
      else
	output_asm_insn ("cmp%.w #0,%1", loperands);
    }

  loperands[5] = dest;

  switch (op_code)
    {
      case EQ:
        (*targetm.asm_out.internal_label) (asm_out_file, "L",
					   CODE_LABEL_NUMBER (loperands[4]));
        output_asm_insn ("seq %5", loperands);
        break;

      case NE:
        (*targetm.asm_out.internal_label) (asm_out_file, "L",
					   CODE_LABEL_NUMBER (loperands[4]));
        output_asm_insn ("sne %5", loperands);
        break;

      case GT:
        loperands[6] = gen_label_rtx ();
        output_asm_insn ("shi %5\n\tjra %l6", loperands);
        (*targetm.asm_out.internal_label) (asm_out_file, "L",
					   CODE_LABEL_NUMBER (loperands[4]));
        output_asm_insn ("sgt %5", loperands);
        (*targetm.asm_out.internal_label) (asm_out_file, "L",
					   CODE_LABEL_NUMBER (loperands[6]));
        break;

      case GTU:
        (*targetm.asm_out.internal_label) (asm_out_file, "L",
					   CODE_LABEL_NUMBER (loperands[4]));
        output_asm_insn ("shi %5", loperands);
        break;

      case LT:
        loperands[6] = gen_label_rtx ();
        output_asm_insn ("scs %5\n\tjra %l6", loperands);
        (*targetm.asm_out.internal_label) (asm_out_file, "L",
					   CODE_LABEL_NUMBER (loperands[4]));
        output_asm_insn ("slt %5", loperands);
        (*targetm.asm_out.internal_label) (asm_out_file, "L",
					   CODE_LABEL_NUMBER (loperands[6]));
        break;

      case LTU:
        (*targetm.asm_out.internal_label) (asm_out_file, "L",
					   CODE_LABEL_NUMBER (loperands[4]));
        output_asm_insn ("scs %5", loperands);
        break;

      case GE:
        loperands[6] = gen_label_rtx ();
        output_asm_insn ("scc %5\n\tjra %l6", loperands);
        (*targetm.asm_out.internal_label) (asm_out_file, "L",
					   CODE_LABEL_NUMBER (loperands[4]));
        output_asm_insn ("sge %5", loperands);
        (*targetm.asm_out.internal_label) (asm_out_file, "L",
					   CODE_LABEL_NUMBER (loperands[6]));
        break;

      case GEU:
        (*targetm.asm_out.internal_label) (asm_out_file, "L",
					   CODE_LABEL_NUMBER (loperands[4]));
        output_asm_insn ("scc %5", loperands);
        break;

      case LE:
        loperands[6] = gen_label_rtx ();
        output_asm_insn ("sls %5\n\tjra %l6", loperands);
        (*targetm.asm_out.internal_label) (asm_out_file, "L",
					   CODE_LABEL_NUMBER (loperands[4]));
        output_asm_insn ("sle %5", loperands);
        (*targetm.asm_out.internal_label) (asm_out_file, "L",
					   CODE_LABEL_NUMBER (loperands[6]));
        break;

      case LEU:
        (*targetm.asm_out.internal_label) (asm_out_file, "L",
					   CODE_LABEL_NUMBER (loperands[4]));
        output_asm_insn ("sls %5", loperands);
        break;

      default:
	gcc_unreachable ();
    }
  return "";
}

const char *
output_btst (rtx *operands, rtx countop, rtx dataop, rtx_insn *insn, int signpos)
{
  operands[0] = countop;
  operands[1] = dataop;

  if (GET_CODE (countop) == CONST_INT)
    {
      register int count = INTVAL (countop);
      /* If COUNT is bigger than size of storage unit in use,
	 advance to the containing unit of same size.  */
      if (count > signpos)
	{
	  int offset = (count & ~signpos) / 8;
	  count = count & signpos;
	  operands[1] = dataop = adjust_address (dataop, QImode, offset);
	}
      if (count == signpos)
	cc_status.flags = CC_NOT_POSITIVE | CC_Z_IN_NOT_N;
      else
	cc_status.flags = CC_NOT_NEGATIVE | CC_Z_IN_NOT_N;

      /* These three statements used to use next_insns_test_no...
	 but it appears that this should do the same job.  */
      if (count == 31
	  && next_insn_tests_no_inequality (insn))
	return "tst%.l %1";
      if (count == 15
	  && next_insn_tests_no_inequality (insn))
	return "tst%.w %1";
      if (count == 7
	  && next_insn_tests_no_inequality (insn))
	return "tst%.b %1";
      /* Try to use `movew to ccr' followed by the appropriate branch insn.
         On some m68k variants unfortunately that's slower than btst.
         On 68000 and higher, that should also work for all HImode operands. */
      if (TUNE_CPU32 || TARGET_COLDFIRE || optimize_size)
	{
	  if (count == 3 && DATA_REG_P (operands[1])
	      && next_insn_tests_no_inequality (insn))
	    {
	    cc_status.flags = CC_NOT_NEGATIVE | CC_Z_IN_NOT_N | CC_NO_OVERFLOW;
	    return "move%.w %1,%%ccr";
	    }
	  if (count == 2 && DATA_REG_P (operands[1])
	      && next_insn_tests_no_inequality (insn))
	    {
	    cc_status.flags = CC_NOT_NEGATIVE | CC_INVERTED | CC_NO_OVERFLOW;
	    return "move%.w %1,%%ccr";
	    }
	  /* count == 1 followed by bvc/bvs and
	     count == 0 followed by bcc/bcs are also possible, but need
	     m68k-specific CC_Z_IN_NOT_V and CC_Z_IN_NOT_C flags. */
	}

      cc_status.flags = CC_NOT_NEGATIVE;
    }
  return "btst %0,%1";
}

/* Return true if X is a legitimate base register.  STRICT_P says
   whether we need strict checking.  */

bool
m68k_legitimate_base_reg_p (rtx x, bool strict_p)
{
  /* Allow SUBREG everywhere we allow REG.  This results in better code.  */
  if (!strict_p && GET_CODE (x) == SUBREG)
    x = SUBREG_REG (x);

  return (REG_P (x)
	  && (strict_p
	      ? REGNO_OK_FOR_BASE_P (REGNO (x))
	      : REGNO_OK_FOR_BASE_NONSTRICT_P (REGNO (x))));
}

/* Return true if X is a legitimate index register.  STRICT_P says
   whether we need strict checking.  */

bool
m68k_legitimate_index_reg_p (rtx x, bool strict_p)
{
  if (!strict_p && GET_CODE (x) == SUBREG)
    x = SUBREG_REG (x);

  return (REG_P (x)
	  && (strict_p
	      ? REGNO_OK_FOR_INDEX_P (REGNO (x))
	      : REGNO_OK_FOR_INDEX_NONSTRICT_P (REGNO (x))));
}

/* Return true if X is a legitimate index expression for a (d8,An,Xn) or
   (bd,An,Xn) addressing mode.  Fill in the INDEX and SCALE fields of
   ADDRESS if so.  STRICT_P says whether we need strict checking.  */

static bool
m68k_decompose_index (rtx x, bool strict_p, struct m68k_address *address)
{
  int scale;

  /* Check for a scale factor.  */
  scale = 1;
  if ((TARGET_68020 || TARGET_COLDFIRE)
      && GET_CODE (x) == MULT
      && GET_CODE (XEXP (x, 1)) == CONST_INT
      && (INTVAL (XEXP (x, 1)) == 2
	  || INTVAL (XEXP (x, 1)) == 4
	  || (INTVAL (XEXP (x, 1)) == 8
	      && (TARGET_COLDFIRE_FPU || !TARGET_COLDFIRE))))
    {
      scale = INTVAL (XEXP (x, 1));
      x = XEXP (x, 0);
    }

  /* Check for a word extension.  */
  if (!TARGET_COLDFIRE
      && GET_CODE (x) == SIGN_EXTEND
      && GET_MODE (XEXP (x, 0)) == HImode)
    x = XEXP (x, 0);

  if (m68k_legitimate_index_reg_p (x, strict_p))
    {
      address->scale = scale;
      address->index = x;
      return true;
    }

  return false;
}

/* Return true if X is an illegitimate symbolic constant.  */

bool
m68k_illegitimate_symbolic_constant_p (rtx x)
{
  rtx base, offset;

  if (M68K_OFFSETS_MUST_BE_WITHIN_SECTIONS_P)
    {
      split_const (x, &base, &offset);
      if (GET_CODE (base) == SYMBOL_REF
	  && !offset_within_block_p (base, INTVAL (offset)))
	return true;
    }
  return m68k_tls_reference_p (x, false);
}

/* Implement TARGET_CANNOT_FORCE_CONST_MEM.  */

static bool
m68k_cannot_force_const_mem (machine_mode mode ATTRIBUTE_UNUSED, rtx x)
{
  return m68k_illegitimate_symbolic_constant_p (x);
}

/* Return true if X is a legitimate constant address that can reach
   bytes in the range [X, X + REACH).  STRICT_P says whether we need
   strict checking.  */

static bool
m68k_legitimate_constant_address_p (rtx x, unsigned int reach, bool strict_p)
{
  rtx base, offset;

  if (!CONSTANT_ADDRESS_P (x))
    return false;

  if (flag_pic
      && !(strict_p && TARGET_PCREL)
      && symbolic_operand (x, VOIDmode))
    return false;

  if (M68K_OFFSETS_MUST_BE_WITHIN_SECTIONS_P && reach > 1)
    {
      split_const (x, &base, &offset);
      if (GET_CODE (base) == SYMBOL_REF
	  && !offset_within_block_p (base, INTVAL (offset) + reach - 1))
	return false;
    }

  return !m68k_tls_reference_p (x, false);
}

/* Return true if X is a LABEL_REF for a jump table.  Assume that unplaced
   labels will become jump tables.  */

static bool
m68k_jump_table_ref_p (rtx x)
{
  if (GET_CODE (x) != LABEL_REF)
    return false;

  rtx_insn *insn = as_a <rtx_insn *> (XEXP (x, 0));
  if (!NEXT_INSN (insn) && !PREV_INSN (insn))
    return true;

  insn = next_nonnote_insn (insn);
  return insn && JUMP_TABLE_DATA_P (insn);
}

/* Return true if X is a legitimate address for values of mode MODE.
   STRICT_P says whether strict checking is needed.  If the address
   is valid, describe its components in *ADDRESS.  */

static bool
m68k_decompose_address (machine_mode mode, rtx x,
			bool strict_p, struct m68k_address *address)
{
  unsigned int reach;

  memset (address, 0, sizeof (*address));

  if (mode == BLKmode)
    reach = 1;
  else
    reach = GET_MODE_SIZE (mode);

  /* Check for (An) (mode 2).  */
  if (m68k_legitimate_base_reg_p (x, strict_p))
    {
      address->base = x;
      return true;
    }

  /* Check for -(An) and (An)+ (modes 3 and 4).  */
  if ((GET_CODE (x) == PRE_DEC || GET_CODE (x) == POST_INC)
      && m68k_legitimate_base_reg_p (XEXP (x, 0), strict_p))
    {
      address->code = GET_CODE (x);
      address->base = XEXP (x, 0);
      return true;
    }

  /* Check for (d16,An) (mode 5).  */
  if (GET_CODE (x) == PLUS
      && GET_CODE (XEXP (x, 1)) == CONST_INT
      && IN_RANGE (INTVAL (XEXP (x, 1)), -0x8000, 0x8000 - reach)
      && m68k_legitimate_base_reg_p (XEXP (x, 0), strict_p))
    {
      address->base = XEXP (x, 0);
      address->offset = XEXP (x, 1);
      return true;
    }

  /* Check for GOT loads.  These are (bd,An,Xn) addresses if
     TARGET_68020 && flag_pic == 2, otherwise they are (d16,An)
     addresses.  */
  if (GET_CODE (x) == PLUS
      && XEXP (x, 0) == pic_offset_table_rtx)
    {
      /* As we are processing a PLUS, do not unwrap RELOC32 symbols --
	 they are invalid in this context.  */
      if (m68k_unwrap_symbol (XEXP (x, 1), false) != XEXP (x, 1))
	{
	  address->base = XEXP (x, 0);
	  address->offset = XEXP (x, 1);
	  return true;
	}
    }

  /* The ColdFire FPU only accepts addressing modes 2-5.  */
  if (TARGET_COLDFIRE_FPU && GET_MODE_CLASS (mode) == MODE_FLOAT)
    return false;

  /* Check for (xxx).w and (xxx).l.  Also, in the TARGET_PCREL case,
     check for (d16,PC) or (bd,PC,Xn) with a suppressed index register.
     All these modes are variations of mode 7.  */
  if (m68k_legitimate_constant_address_p (x, reach, strict_p))
    {
      address->offset = x;
      return true;
    }

  /* Check for (d8,PC,Xn), a mode 7 form.  This case is needed for
     tablejumps.

     ??? do_tablejump creates these addresses before placing the target
     label, so we have to assume that unplaced labels are jump table
     references.  It seems unlikely that we would ever generate indexed
     accesses to unplaced labels in other cases.  */
  if (GET_CODE (x) == PLUS
      && m68k_jump_table_ref_p (XEXP (x, 1))
      && m68k_decompose_index (XEXP (x, 0), strict_p, address))
    {
      address->offset = XEXP (x, 1);
      return true;
    }

  /* Everything hereafter deals with (d8,An,Xn.SIZE*SCALE) or
     (bd,An,Xn.SIZE*SCALE) addresses.  */

  if (TARGET_68020)
    {
      /* Check for a nonzero base displacement.  */
      if (GET_CODE (x) == PLUS
	  && m68k_legitimate_constant_address_p (XEXP (x, 1), reach, strict_p))
	{
	  address->offset = XEXP (x, 1);
	  x = XEXP (x, 0);
	}

      /* Check for a suppressed index register.  */
      if (m68k_legitimate_base_reg_p (x, strict_p))
	{
	  address->base = x;
	  return true;
	}

      /* Check for a suppressed base register.  Do not allow this case
	 for non-symbolic offsets as it effectively gives gcc freedom
	 to treat data registers as base registers, which can generate
	 worse code.  */
      if (address->offset
	  && symbolic_operand (address->offset, VOIDmode)
	  && m68k_decompose_index (x, strict_p, address))
	return true;
    }
  else
    {
      /* Check for a nonzero base displacement.  */
      if (GET_CODE (x) == PLUS
	  && GET_CODE (XEXP (x, 1)) == CONST_INT
	  && IN_RANGE (INTVAL (XEXP (x, 1)), -0x80, 0x80 - reach))
	{
	  address->offset = XEXP (x, 1);
	  x = XEXP (x, 0);
	}
    }

  /* We now expect the sum of a base and an index.  */
  if (GET_CODE (x) == PLUS)
    {
      if (m68k_legitimate_base_reg_p (XEXP (x, 0), strict_p)
	  && m68k_decompose_index (XEXP (x, 1), strict_p, address))
	{
	  address->base = XEXP (x, 0);
	  return true;
	}

      if (m68k_legitimate_base_reg_p (XEXP (x, 1), strict_p)
	  && m68k_decompose_index (XEXP (x, 0), strict_p, address))
	{
	  address->base = XEXP (x, 1);
	  return true;
	}
    }
  return false;
}

/* Return true if X is a legitimate address for values of mode MODE.
   STRICT_P says whether strict checking is needed.  */

bool
m68k_legitimate_address_p (machine_mode mode, rtx x, bool strict_p)
{
  struct m68k_address address;

  return m68k_decompose_address (mode, x, strict_p, &address);
}

/* Return true if X is a memory, describing its address in ADDRESS if so.
   Apply strict checking if called during or after reload.  */

static bool
m68k_legitimate_mem_p (rtx x, struct m68k_address *address)
{
  return (MEM_P (x)
	  && m68k_decompose_address (GET_MODE (x), XEXP (x, 0),
				     reload_in_progress || reload_completed,
				     address));
}

/* Implement TARGET_LEGITIMATE_CONSTANT_P.  */

bool
m68k_legitimate_constant_p (machine_mode mode, rtx x)
{
  return mode != XFmode && !m68k_illegitimate_symbolic_constant_p (x);
}

/* Return true if X matches the 'Q' constraint.  It must be a memory
   with a base address and no constant offset or index.  */

bool
m68k_matches_q_p (rtx x)
{
  struct m68k_address address;

  return (m68k_legitimate_mem_p (x, &address)
	  && address.code == UNKNOWN
	  && address.base
	  && !address.offset
	  && !address.index);
}

/* Return true if X matches the 'U' constraint.  It must be a base address
   with a constant offset and no index.  */

bool
m68k_matches_u_p (rtx x)
{
  struct m68k_address address;

  return (m68k_legitimate_mem_p (x, &address)
	  && address.code == UNKNOWN
	  && address.base
	  && address.offset
	  && !address.index);
}

/* Return GOT pointer.  */

static rtx
m68k_get_gp (void)
{
  if (pic_offset_table_rtx == NULL_RTX)
    pic_offset_table_rtx = gen_rtx_REG (Pmode, PIC_REG);

  crtl->uses_pic_offset_table = 1;

  return pic_offset_table_rtx;
}

/* M68K relocations, used to distinguish GOT and TLS relocations in UNSPEC
   wrappers.  */
enum m68k_reloc { RELOC_GOT, RELOC_TLSGD, RELOC_TLSLDM, RELOC_TLSLDO,
		  RELOC_TLSIE, RELOC_TLSLE };

#define TLS_RELOC_P(RELOC) ((RELOC) != RELOC_GOT)

/* Wrap symbol X into unspec representing relocation RELOC.
   BASE_REG - register that should be added to the result.
   TEMP_REG - if non-null, temporary register.  */

static rtx
m68k_wrap_symbol (rtx x, enum m68k_reloc reloc, rtx base_reg, rtx temp_reg)
{
  bool use_x_p;

  use_x_p = (base_reg == pic_offset_table_rtx) ? TARGET_XGOT : TARGET_XTLS;

  if (TARGET_COLDFIRE && use_x_p)
    /* When compiling with -mx{got, tls} switch the code will look like this:

       move.l <X>@<RELOC>,<TEMP_REG>
       add.l <BASE_REG>,<TEMP_REG>  */
    {
      /* Wrap X in UNSPEC_??? to tip m68k_output_addr_const_extra
	 to put @RELOC after reference.  */
      x = gen_rtx_UNSPEC (Pmode, gen_rtvec (2, x, GEN_INT (reloc)),
			  UNSPEC_RELOC32);
      x = gen_rtx_CONST (Pmode, x);

      if (temp_reg == NULL)
	{
	  gcc_assert (can_create_pseudo_p ());
	  temp_reg = gen_reg_rtx (Pmode);
	}

      emit_move_insn (temp_reg, x);
      emit_insn (gen_addsi3 (temp_reg, temp_reg, base_reg));
      x = temp_reg;
    }
  else
    {
      x = gen_rtx_UNSPEC (Pmode, gen_rtvec (2, x, GEN_INT (reloc)),
			  UNSPEC_RELOC16);
      x = gen_rtx_CONST (Pmode, x);

      x = gen_rtx_PLUS (Pmode, base_reg, x);
    }

  return x;
}

/* Helper for m68k_unwrap_symbol.
   Also, if unwrapping was successful (that is if (ORIG != <return value>)),
   sets *RELOC_PTR to relocation type for the symbol.  */

static rtx
m68k_unwrap_symbol_1 (rtx orig, bool unwrap_reloc32_p,
		      enum m68k_reloc *reloc_ptr)
{
  if (GET_CODE (orig) == CONST)
    {
      rtx x;
      enum m68k_reloc dummy;

      x = XEXP (orig, 0);

      if (reloc_ptr == NULL)
	reloc_ptr = &dummy;

      /* Handle an addend.  */
      if ((GET_CODE (x) == PLUS || GET_CODE (x) == MINUS)
	  && CONST_INT_P (XEXP (x, 1)))
	x = XEXP (x, 0);

      if (GET_CODE (x) == UNSPEC)
	{
	  switch (XINT (x, 1))
	    {
	    case UNSPEC_RELOC16:
	      orig = XVECEXP (x, 0, 0);
	      *reloc_ptr = (enum m68k_reloc) INTVAL (XVECEXP (x, 0, 1));
	      break;

	    case UNSPEC_RELOC32:
	      if (unwrap_reloc32_p)
		{
		  orig = XVECEXP (x, 0, 0);
		  *reloc_ptr = (enum m68k_reloc) INTVAL (XVECEXP (x, 0, 1));
		}
	      break;

	    default:
	      break;
	    }
	}
    }

  return orig;
}

/* Unwrap symbol from UNSPEC_RELOC16 and, if unwrap_reloc32_p,
   UNSPEC_RELOC32 wrappers.  */

rtx
m68k_unwrap_symbol (rtx orig, bool unwrap_reloc32_p)
{
  return m68k_unwrap_symbol_1 (orig, unwrap_reloc32_p, NULL);
}

/* Prescan insn before outputing assembler for it.  */

void
m68k_final_prescan_insn (rtx_insn *insn ATTRIBUTE_UNUSED,
			 rtx *operands, int n_operands)
{
  int i;

  /* Combine and, possibly, other optimizations may do good job
     converting
       (const (unspec [(symbol)]))
     into
       (const (plus (unspec [(symbol)])
                    (const_int N))).
     The problem with this is emitting @TLS or @GOT decorations.
     The decoration is emitted when processing (unspec), so the
     result would be "#symbol@TLSLE+N" instead of "#symbol+N@TLSLE".

     It seems that the easiest solution to this is to convert such
     operands to
       (const (unspec [(plus (symbol)
                             (const_int N))])).
     Note, that the top level of operand remains intact, so we don't have
     to patch up anything outside of the operand.  */

  subrtx_var_iterator::array_type array;
  for (i = 0; i < n_operands; ++i)
    {
      rtx op;

      op = operands[i];

      FOR_EACH_SUBRTX_VAR (iter, array, op, ALL)
	{
	  rtx x = *iter;
	  if (m68k_unwrap_symbol (x, true) != x)
	    {
	      rtx plus;

	      gcc_assert (GET_CODE (x) == CONST);
	      plus = XEXP (x, 0);

	      if (GET_CODE (plus) == PLUS || GET_CODE (plus) == MINUS)
		{
		  rtx unspec;
		  rtx addend;

		  unspec = XEXP (plus, 0);
		  gcc_assert (GET_CODE (unspec) == UNSPEC);
		  addend = XEXP (plus, 1);
		  gcc_assert (CONST_INT_P (addend));

		  /* We now have all the pieces, rearrange them.  */

		  /* Move symbol to plus.  */
		  XEXP (plus, 0) = XVECEXP (unspec, 0, 0);

		  /* Move plus inside unspec.  */
		  XVECEXP (unspec, 0, 0) = plus;

		  /* Move unspec to top level of const.  */
		  XEXP (x, 0) = unspec;
		}
	      iter.skip_subrtxes ();
	    }
	}
    }
}

/* Move X to a register and add REG_EQUAL note pointing to ORIG.
   If REG is non-null, use it; generate new pseudo otherwise.  */

static rtx
m68k_move_to_reg (rtx x, rtx orig, rtx reg)
{
  rtx_insn *insn;

  if (reg == NULL_RTX)
    {
      gcc_assert (can_create_pseudo_p ());
      reg = gen_reg_rtx (Pmode);
    }

  insn = emit_move_insn (reg, x);
  /* Put a REG_EQUAL note on this insn, so that it can be optimized
     by loop.  */
  set_unique_reg_note (insn, REG_EQUAL, orig);

  return reg;
}

/* Does the same as m68k_wrap_symbol, but returns a memory reference to
   GOT slot.  */

static rtx
m68k_wrap_symbol_into_got_ref (rtx x, enum m68k_reloc reloc, rtx temp_reg)
{
  x = m68k_wrap_symbol (x, reloc, m68k_get_gp (), temp_reg);

  x = gen_rtx_MEM (Pmode, x);
  MEM_READONLY_P (x) = 1;

  return x;
}

/* Legitimize PIC addresses.  If the address is already
   position-independent, we return ORIG.  Newly generated
   position-independent addresses go to REG.  If we need more
   than one register, we lose.  

   An address is legitimized by making an indirect reference
   through the Global Offset Table with the name of the symbol
   used as an offset.  

   The assembler and linker are responsible for placing the 
   address of the symbol in the GOT.  The function prologue
   is responsible for initializing a5 to the starting address
   of the GOT.

   The assembler is also responsible for translating a symbol name
   into a constant displacement from the start of the GOT.  

   A quick example may make things a little clearer:

   When not generating PIC code to store the value 12345 into _foo
   we would generate the following code:

	movel #12345, _foo

   When generating PIC two transformations are made.  First, the compiler
   loads the address of foo into a register.  So the first transformation makes:

	lea	_foo, a0
	movel   #12345, a0@

   The code in movsi will intercept the lea instruction and call this
   routine which will transform the instructions into:

	movel   a5@(_foo:w), a0
	movel   #12345, a0@
   

   That (in a nutshell) is how *all* symbol and label references are 
   handled.  */

rtx
legitimize_pic_address (rtx orig, machine_mode mode ATTRIBUTE_UNUSED,
		        rtx reg)
{
  rtx pic_ref = orig;

  /* First handle a simple SYMBOL_REF or LABEL_REF */
  if (GET_CODE (orig) == SYMBOL_REF || GET_CODE (orig) == LABEL_REF)
    {
      gcc_assert (reg);

      pic_ref = m68k_wrap_symbol_into_got_ref (orig, RELOC_GOT, reg);
      pic_ref = m68k_move_to_reg (pic_ref, orig, reg);
    }
  else if (GET_CODE (orig) == CONST)
    {
      rtx base;

      /* Make sure this has not already been legitimized.  */
      if (m68k_unwrap_symbol (orig, true) != orig)
	return orig;

      gcc_assert (reg);

      /* legitimize both operands of the PLUS */
      gcc_assert (GET_CODE (XEXP (orig, 0)) == PLUS);
      
      base = legitimize_pic_address (XEXP (XEXP (orig, 0), 0), Pmode, reg);
      orig = legitimize_pic_address (XEXP (XEXP (orig, 0), 1), Pmode,
				     base == reg ? 0 : reg);

      if (GET_CODE (orig) == CONST_INT)
	pic_ref = plus_constant (Pmode, base, INTVAL (orig));
      else
	pic_ref = gen_rtx_PLUS (Pmode, base, orig);
    }

  return pic_ref;
}

/* The __tls_get_addr symbol.  */
static GTY(()) rtx m68k_tls_get_addr;

/* Return SYMBOL_REF for __tls_get_addr.  */

static rtx
m68k_get_tls_get_addr (void)
{
  if (m68k_tls_get_addr == NULL_RTX)
    m68k_tls_get_addr = init_one_libfunc ("__tls_get_addr");

  return m68k_tls_get_addr;
}

/* Return libcall result in A0 instead of usual D0.  */
static bool m68k_libcall_value_in_a0_p = false;

/* Emit instruction sequence that calls __tls_get_addr.  X is
   the TLS symbol we are referencing and RELOC is the symbol type to use
   (either TLSGD or TLSLDM).  EQV is the REG_EQUAL note for the sequence
   emitted.  A pseudo register with result of __tls_get_addr call is
   returned.  */

static rtx
m68k_call_tls_get_addr (rtx x, rtx eqv, enum m68k_reloc reloc)
{
  rtx a0;
  rtx_insn *insns;
  rtx dest;

  /* Emit the call sequence.  */
  start_sequence ();

  /* FIXME: Unfortunately, emit_library_call_value does not
     consider (plus (%a5) (const (unspec))) to be a good enough
     operand for push, so it forces it into a register.  The bad
     thing about this is that combiner, due to copy propagation and other
     optimizations, sometimes can not later fix this.  As a consequence,
     additional register may be allocated resulting in a spill.
     For reference, see args processing loops in
     calls.c:emit_library_call_value_1.
     For testcase, see gcc.target/m68k/tls-{gd, ld}.c  */
  x = m68k_wrap_symbol (x, reloc, m68k_get_gp (), NULL_RTX);

  /* __tls_get_addr() is not a libcall, but emitting a libcall_value
     is the simpliest way of generating a call.  The difference between
     __tls_get_addr() and libcall is that the result is returned in D0
     instead of A0.  To workaround this, we use m68k_libcall_value_in_a0_p
     which temporarily switches returning the result to A0.  */ 

  m68k_libcall_value_in_a0_p = true;
  a0 = emit_library_call_value (m68k_get_tls_get_addr (), NULL_RTX, LCT_PURE,
				Pmode, x, Pmode);
  m68k_libcall_value_in_a0_p = false;
  
  insns = get_insns ();
  end_sequence ();

  gcc_assert (can_create_pseudo_p ());
  dest = gen_reg_rtx (Pmode);
  emit_libcall_block (insns, dest, a0, eqv);

  return dest;
}

/* The __tls_get_addr symbol.  */
static GTY(()) rtx m68k_read_tp;

/* Return SYMBOL_REF for __m68k_read_tp.  */

static rtx
m68k_get_m68k_read_tp (void)
{
  if (m68k_read_tp == NULL_RTX)
    m68k_read_tp = init_one_libfunc ("__m68k_read_tp");

  return m68k_read_tp;
}

/* Emit instruction sequence that calls __m68k_read_tp.
   A pseudo register with result of __m68k_read_tp call is returned.  */

static rtx 
m68k_call_m68k_read_tp (void)
{
  rtx a0;
  rtx eqv;
  rtx_insn *insns;
  rtx dest;

  start_sequence ();

  /* __m68k_read_tp() is not a libcall, but emitting a libcall_value
     is the simpliest way of generating a call.  The difference between
     __m68k_read_tp() and libcall is that the result is returned in D0
     instead of A0.  To workaround this, we use m68k_libcall_value_in_a0_p
     which temporarily switches returning the result to A0.  */ 

  /* Emit the call sequence.  */
  m68k_libcall_value_in_a0_p = true;
  a0 = emit_library_call_value (m68k_get_m68k_read_tp (), NULL_RTX, LCT_PURE,
				Pmode);
  m68k_libcall_value_in_a0_p = false;
  insns = get_insns ();
  end_sequence ();

  /* Attach a unique REG_EQUIV, to allow the RTL optimizers to
     share the m68k_read_tp result with other IE/LE model accesses.  */
  eqv = gen_rtx_UNSPEC (Pmode, gen_rtvec (1, const1_rtx), UNSPEC_RELOC32);

  gcc_assert (can_create_pseudo_p ());
  dest = gen_reg_rtx (Pmode);
  emit_libcall_block (insns, dest, a0, eqv);

  return dest;
}

/* Return a legitimized address for accessing TLS SYMBOL_REF X.
   For explanations on instructions sequences see TLS/NPTL ABI for m68k and
   ColdFire.  */

rtx
m68k_legitimize_tls_address (rtx orig)
{
  switch (SYMBOL_REF_TLS_MODEL (orig))
    {
    case TLS_MODEL_GLOBAL_DYNAMIC:
      orig = m68k_call_tls_get_addr (orig, orig, RELOC_TLSGD);
      break;

    case TLS_MODEL_LOCAL_DYNAMIC:
      {
	rtx eqv;
	rtx a0;
	rtx x;
 
	/* Attach a unique REG_EQUIV, to allow the RTL optimizers to
	   share the LDM result with other LD model accesses.  */
	eqv = gen_rtx_UNSPEC (Pmode, gen_rtvec (1, const0_rtx),
			      UNSPEC_RELOC32);

	a0 = m68k_call_tls_get_addr (orig, eqv, RELOC_TLSLDM);

	x = m68k_wrap_symbol (orig, RELOC_TLSLDO, a0, NULL_RTX);

	if (can_create_pseudo_p ())
	  x = m68k_move_to_reg (x, orig, NULL_RTX);

	orig = x;
	break;
      }

    case TLS_MODEL_INITIAL_EXEC:
      {
	rtx a0;
	rtx x;

	a0 = m68k_call_m68k_read_tp ();

	x = m68k_wrap_symbol_into_got_ref (orig, RELOC_TLSIE, NULL_RTX);
	x = gen_rtx_PLUS (Pmode, x, a0);

	if (can_create_pseudo_p ())
	  x = m68k_move_to_reg (x, orig, NULL_RTX);

	orig = x;
	break;
      }

    case TLS_MODEL_LOCAL_EXEC:
      {
	rtx a0;
	rtx x;

	a0 = m68k_call_m68k_read_tp ();

	x = m68k_wrap_symbol (orig, RELOC_TLSLE, a0, NULL_RTX);

	if (can_create_pseudo_p ())
	  x = m68k_move_to_reg (x, orig, NULL_RTX);

	orig = x;
	break;
      }

    default:
      gcc_unreachable ();
    }

  return orig;
}

/* Return true if X is a TLS symbol.  */

static bool
m68k_tls_symbol_p (rtx x)
{
  if (!TARGET_HAVE_TLS)
    return false;

  if (GET_CODE (x) != SYMBOL_REF)
    return false;

  return SYMBOL_REF_TLS_MODEL (x) != 0;
}

/* If !LEGITIMATE_P, return true if X is a TLS symbol reference,
   though illegitimate one.
   If LEGITIMATE_P, return true if X is a legitimate TLS symbol reference.  */

bool
m68k_tls_reference_p (rtx x, bool legitimate_p)
{
  if (!TARGET_HAVE_TLS)
    return false;

  if (!legitimate_p)
    {
      subrtx_var_iterator::array_type array;
      FOR_EACH_SUBRTX_VAR (iter, array, x, ALL)
	{
	  rtx x = *iter;

	  /* Note: this is not the same as m68k_tls_symbol_p.  */
	  if (GET_CODE (x) == SYMBOL_REF && SYMBOL_REF_TLS_MODEL (x) != 0)
	    return true;

	  /* Don't recurse into legitimate TLS references.  */
	  if (m68k_tls_reference_p (x, true))
	    iter.skip_subrtxes ();
	}
      return false;
    }
  else
    {
      enum m68k_reloc reloc = RELOC_GOT;

      return (m68k_unwrap_symbol_1 (x, true, &reloc) != x
	      && TLS_RELOC_P (reloc));
    }
}



#define USE_MOVQ(i)	((unsigned) ((i) + 128) <= 255)

/* Return the type of move that should be used for integer I.  */

M68K_CONST_METHOD
m68k_const_method (HOST_WIDE_INT i)
{
  unsigned u;

  if (USE_MOVQ (i))
    return MOVQ;

  /* The ColdFire doesn't have byte or word operations.  */
  /* FIXME: This may not be useful for the m68060 either.  */
  if (!TARGET_COLDFIRE)
    {
      /* if -256 < N < 256 but N is not in range for a moveq
	 N^ff will be, so use moveq #N^ff, dreg; not.b dreg.  */
      if (USE_MOVQ (i ^ 0xff))
	return NOTB;
      /* Likewise, try with not.w */
      if (USE_MOVQ (i ^ 0xffff))
	return NOTW;
      /* This is the only value where neg.w is useful */
      if (i == -65408)
	return NEGW;
    }

  /* Try also with swap.  */
  u = i;
  if (USE_MOVQ ((u >> 16) | (u << 16)))
    return SWAP;

  if (TARGET_ISAB)
    {
      /* Try using MVZ/MVS with an immediate value to load constants.  */
      if (i >= 0 && i <= 65535)
	return MVZ;
      if (i >= -32768 && i <= 32767)
	return MVS;
    }

  /* Otherwise, use move.l */
  return MOVL;
}

/* Return the cost of moving constant I into a data register.  */

static int
const_int_cost (HOST_WIDE_INT i)
{
  switch (m68k_const_method (i))
    {
    case MOVQ:
      /* Constants between -128 and 127 are cheap due to moveq.  */
      return 0;
    case MVZ:
    case MVS:
    case NOTB:
    case NOTW:
    case NEGW:
    case SWAP:
      /* Constants easily generated by moveq + not.b/not.w/neg.w/swap.  */
      return 1;
    case MOVL:
      return 2;
    default:
      gcc_unreachable ();
    }
}

static bool
m68k_rtx_costs (rtx x, machine_mode mode, int outer_code,
		int opno ATTRIBUTE_UNUSED,
		int *total, bool speed ATTRIBUTE_UNUSED)
{
  int code = GET_CODE (x);

  switch (code)
    {
    case CONST_INT:
      /* Constant zero is super cheap due to clr instruction.  */
      if (x == const0_rtx)
	*total = 0;
      else
        *total = const_int_cost (INTVAL (x));
      return true;

    case CONST:
    case LABEL_REF:
    case SYMBOL_REF:
      *total = 3;
      return true;

    case CONST_DOUBLE:
      /* Make 0.0 cheaper than other floating constants to
         encourage creating tstsf and tstdf insns.  */
      if (outer_code == COMPARE
          && (x == CONST0_RTX (SFmode) || x == CONST0_RTX (DFmode)))
	*total = 4;
      else
	*total = 5;
      return true;

    /* These are vaguely right for a 68020.  */
    /* The costs for long multiply have been adjusted to work properly
       in synth_mult on the 68020, relative to an average of the time
       for add and the time for shift, taking away a little more because
       sometimes move insns are needed.  */
    /* div?.w is relatively cheaper on 68000 counted in COSTS_N_INSNS
       terms.  */
#define MULL_COST				\
  (TUNE_68060 ? 2				\
   : TUNE_68040 ? 5				\
   : (TUNE_CFV2 && TUNE_EMAC) ? 3		\
   : (TUNE_CFV2 && TUNE_MAC) ? 4		\
   : TUNE_CFV2 ? 8				\
   : TARGET_COLDFIRE ? 3 : 13)

#define MULW_COST				\
  (TUNE_68060 ? 2				\
   : TUNE_68040 ? 3				\
   : TUNE_68000_10 ? 5				\
   : (TUNE_CFV2 && TUNE_EMAC) ? 3		\
   : (TUNE_CFV2 && TUNE_MAC) ? 2		\
   : TUNE_CFV2 ? 8				\
   : TARGET_COLDFIRE ? 2 : 8)

#define DIVW_COST				\
  (TARGET_CF_HWDIV ? 11				\
   : TUNE_68000_10 || TARGET_COLDFIRE ? 12 : 27)

    case PLUS:
      /* An lea costs about three times as much as a simple add.  */
      if (mode == SImode
	  && GET_CODE (XEXP (x, 1)) == REG
	  && GET_CODE (XEXP (x, 0)) == MULT
	  && GET_CODE (XEXP (XEXP (x, 0), 0)) == REG
	  && GET_CODE (XEXP (XEXP (x, 0), 1)) == CONST_INT
	  && (INTVAL (XEXP (XEXP (x, 0), 1)) == 2
	      || INTVAL (XEXP (XEXP (x, 0), 1)) == 4
	      || INTVAL (XEXP (XEXP (x, 0), 1)) == 8))
	{
	    /* lea an@(dx:l:i),am */
	    *total = COSTS_N_INSNS (TARGET_COLDFIRE ? 2 : 3);
	    return true;
	}
      return false;

    case ASHIFT:
    case ASHIFTRT:
    case LSHIFTRT:
      if (TUNE_68060)
	{
          *total = COSTS_N_INSNS(1);
	  return true;
	}
      if (TUNE_68000_10)
        {
	  if (GET_CODE (XEXP (x, 1)) == CONST_INT)
	    {
	      if (INTVAL (XEXP (x, 1)) < 16)
	        *total = COSTS_N_INSNS (2) + INTVAL (XEXP (x, 1)) / 2;
	      else
	        /* We're using clrw + swap for these cases.  */
	        *total = COSTS_N_INSNS (4) + (INTVAL (XEXP (x, 1)) - 16) / 2;
	    }
	  else
	    *total = COSTS_N_INSNS (10); /* Worst case.  */
	  return true;
        }
      /* A shift by a big integer takes an extra instruction.  */
      if (GET_CODE (XEXP (x, 1)) == CONST_INT
	  && (INTVAL (XEXP (x, 1)) == 16))
	{
	  *total = COSTS_N_INSNS (2);	 /* clrw;swap */
	  return true;
	}
      if (GET_CODE (XEXP (x, 1)) == CONST_INT
	  && !(INTVAL (XEXP (x, 1)) > 0
	       && INTVAL (XEXP (x, 1)) <= 8))
	{
	  *total = COSTS_N_INSNS (TARGET_COLDFIRE ? 1 : 3);	 /* lsr #i,dn */
	  return true;
	}
      return false;

    case MULT:
      if ((GET_CODE (XEXP (x, 0)) == ZERO_EXTEND
	   || GET_CODE (XEXP (x, 0)) == SIGN_EXTEND)
	  && mode == SImode)
        *total = COSTS_N_INSNS (MULW_COST);
      else if (mode == QImode || mode == HImode)
        *total = COSTS_N_INSNS (MULW_COST);
      else
        *total = COSTS_N_INSNS (MULL_COST);
      return true;

    case DIV:
    case UDIV:
    case MOD:
    case UMOD:
      if (mode == QImode || mode == HImode)
        *total = COSTS_N_INSNS (DIVW_COST);	/* div.w */
      else if (TARGET_CF_HWDIV)
        *total = COSTS_N_INSNS (18);
      else
	*total = COSTS_N_INSNS (43);		/* div.l */
      return true;

    case ZERO_EXTRACT:
      if (outer_code == COMPARE)
        *total = 0;
      return false;

    default:
      return false;
    }
}

/* Return an instruction to move CONST_INT OPERANDS[1] into data register
   OPERANDS[0].  */

static const char *
output_move_const_into_data_reg (rtx *operands)
{
  HOST_WIDE_INT i;

  i = INTVAL (operands[1]);
  switch (m68k_const_method (i))
    {
    case MVZ:
      return "mvzw %1,%0";
    case MVS:
      return "mvsw %1,%0";
    case MOVQ:
      return "moveq %1,%0";
    case NOTB:
      CC_STATUS_INIT;
      operands[1] = GEN_INT (i ^ 0xff);
      return "moveq %1,%0\n\tnot%.b %0";
    case NOTW:
      CC_STATUS_INIT;
      operands[1] = GEN_INT (i ^ 0xffff);
      return "moveq %1,%0\n\tnot%.w %0";
    case NEGW:
      CC_STATUS_INIT;
      return "moveq #-128,%0\n\tneg%.w %0";
    case SWAP:
      {
	unsigned u = i;

	operands[1] = GEN_INT ((u << 16) | (u >> 16));
	return "moveq %1,%0\n\tswap %0";
      }
    case MOVL:
      return "move%.l %1,%0";
    default:
      gcc_unreachable ();
    }
}

/* Return true if I can be handled by ISA B's mov3q instruction.  */

bool
valid_mov3q_const (HOST_WIDE_INT i)
{
  return TARGET_ISAB && (i == -1 || IN_RANGE (i, 1, 7));
}

/* Return an instruction to move CONST_INT OPERANDS[1] into OPERANDS[0].
   I is the value of OPERANDS[1].  */

static const char *
output_move_simode_const (rtx *operands)
{
  rtx dest;
  HOST_WIDE_INT src;

  dest = operands[0];
  src = INTVAL (operands[1]);
  if (src == 0
      && (DATA_REG_P (dest) || MEM_P (dest))
      /* clr insns on 68000 read before writing.  */
      && ((TARGET_68010 || TARGET_COLDFIRE)
	  || !(MEM_P (dest) && MEM_VOLATILE_P (dest))))
    return "clr%.l %0";
  else if (GET_MODE (dest) == SImode && valid_mov3q_const (src))
    return "mov3q%.l %1,%0";
  else if (src == 0 && ADDRESS_REG_P (dest))
    return "sub%.l %0,%0";
  else if (DATA_REG_P (dest))
    return output_move_const_into_data_reg (operands);
  else if (ADDRESS_REG_P (dest) && IN_RANGE (src, -0x8000, 0x7fff))
    {
      if (valid_mov3q_const (src))
        return "mov3q%.l %1,%0";
      return "move%.w %1,%0";
    }
  else if (MEM_P (dest)
	   && GET_CODE (XEXP (dest, 0)) == PRE_DEC
	   && REGNO (XEXP (XEXP (dest, 0), 0)) == STACK_POINTER_REGNUM
	   && IN_RANGE (src, -0x8000, 0x7fff))
    {
      if (valid_mov3q_const (src))
        return "mov3q%.l %1,%-";
      return "pea %a1";
    }
  return "move%.l %1,%0";
}

const char *
output_move_simode (rtx *operands)
{
  if (GET_CODE (operands[1]) == CONST_INT)
    return output_move_simode_const (operands);
  else if ((GET_CODE (operands[1]) == SYMBOL_REF
	    || GET_CODE (operands[1]) == CONST)
	   && push_operand (operands[0], SImode))
    return "pea %a1";
  else if ((GET_CODE (operands[1]) == SYMBOL_REF
	    || GET_CODE (operands[1]) == CONST)
	   && ADDRESS_REG_P (operands[0]))
    return "lea %a1,%0";
  return "move%.l %1,%0";
}

const char *
output_move_himode (rtx *operands)
{
 if (GET_CODE (operands[1]) == CONST_INT)
    {
      if (operands[1] == const0_rtx
	  && (DATA_REG_P (operands[0])
	      || GET_CODE (operands[0]) == MEM)
	  /* clr insns on 68000 read before writing.  */
	  && ((TARGET_68010 || TARGET_COLDFIRE)
	      || !(GET_CODE (operands[0]) == MEM
		   && MEM_VOLATILE_P (operands[0]))))
	return "clr%.w %0";
      else if (operands[1] == const0_rtx
	       && ADDRESS_REG_P (operands[0]))
	return "sub%.l %0,%0";
      else if (DATA_REG_P (operands[0])
	       && INTVAL (operands[1]) < 128
	       && INTVAL (operands[1]) >= -128)
	return "moveq %1,%0";
      else if (INTVAL (operands[1]) < 0x8000
	       && INTVAL (operands[1]) >= -0x8000)
	return "move%.w %1,%0";
    }
  else if (CONSTANT_P (operands[1]))
    return "move%.l %1,%0";
  return "move%.w %1,%0";
}

const char *
output_move_qimode (rtx *operands)
{
  /* 68k family always modifies the stack pointer by at least 2, even for
     byte pushes.  The 5200 (ColdFire) does not do this.  */
  
  /* This case is generated by pushqi1 pattern now.  */
  gcc_assert (!(GET_CODE (operands[0]) == MEM
		&& GET_CODE (XEXP (operands[0], 0)) == PRE_DEC
		&& XEXP (XEXP (operands[0], 0), 0) == stack_pointer_rtx
		&& ! ADDRESS_REG_P (operands[1])
		&& ! TARGET_COLDFIRE));

  /* clr and st insns on 68000 read before writing.  */
  if (!ADDRESS_REG_P (operands[0])
      && ((TARGET_68010 || TARGET_COLDFIRE)
	  || !(GET_CODE (operands[0]) == MEM && MEM_VOLATILE_P (operands[0]))))
    {
      if (operands[1] == const0_rtx)
	return "clr%.b %0";
      if ((!TARGET_COLDFIRE || DATA_REG_P (operands[0]))
	  && GET_CODE (operands[1]) == CONST_INT
	  && (INTVAL (operands[1]) & 255) == 255)
	{
	  CC_STATUS_INIT;
	  return "st %0";
	}
    }
  if (GET_CODE (operands[1]) == CONST_INT
      && DATA_REG_P (operands[0])
      && INTVAL (operands[1]) < 128
      && INTVAL (operands[1]) >= -128)
    return "moveq %1,%0";
  if (operands[1] == const0_rtx && ADDRESS_REG_P (operands[0]))
    return "sub%.l %0,%0";
  if (GET_CODE (operands[1]) != CONST_INT && CONSTANT_P (operands[1]))
    return "move%.l %1,%0";
  /* 68k family (including the 5200 ColdFire) does not support byte moves to
     from address registers.  */
  if (ADDRESS_REG_P (operands[0]) || ADDRESS_REG_P (operands[1]))
    return "move%.w %1,%0";
  return "move%.b %1,%0";
}

const char *
output_move_stricthi (rtx *operands)
{
  if (operands[1] == const0_rtx
      /* clr insns on 68000 read before writing.  */
      && ((TARGET_68010 || TARGET_COLDFIRE)
	  || !(GET_CODE (operands[0]) == MEM && MEM_VOLATILE_P (operands[0]))))
    return "clr%.w %0";
  return "move%.w %1,%0";
}

const char *
output_move_strictqi (rtx *operands)
{
  if (operands[1] == const0_rtx
      /* clr insns on 68000 read before writing.  */
      && ((TARGET_68010 || TARGET_COLDFIRE)
          || !(GET_CODE (operands[0]) == MEM && MEM_VOLATILE_P (operands[0]))))
    return "clr%.b %0";
  return "move%.b %1,%0";
}

/* Return the best assembler insn template
   for moving operands[1] into operands[0] as a fullword.  */

static const char *
singlemove_string (rtx *operands)
{
  if (GET_CODE (operands[1]) == CONST_INT)
    return output_move_simode_const (operands);
  return "move%.l %1,%0";
}


/* Output assembler or rtl code to perform a doubleword move insn
   with operands OPERANDS.
   Pointers to 3 helper functions should be specified:
   HANDLE_REG_ADJUST to adjust a register by a small value,
   HANDLE_COMPADR to compute an address and
   HANDLE_MOVSI to move 4 bytes.  */

static void
handle_move_double (rtx operands[2],
		    void (*handle_reg_adjust) (rtx, int),
		    void (*handle_compadr) (rtx [2]),
		    void (*handle_movsi) (rtx [2]))
{
  enum
    {
      REGOP, OFFSOP, MEMOP, PUSHOP, POPOP, CNSTOP, RNDOP
    } optype0, optype1;
  rtx latehalf[2];
  rtx middlehalf[2];
  rtx xops[2];
  rtx addreg0 = 0, addreg1 = 0;
  int dest_overlapped_low = 0;
  int size = GET_MODE_SIZE (GET_MODE (operands[0]));

  middlehalf[0] = 0;
  middlehalf[1] = 0;

  /* First classify both operands.  */

  if (REG_P (operands[0]))
    optype0 = REGOP;
  else if (offsettable_memref_p (operands[0]))
    optype0 = OFFSOP;
  else if (GET_CODE (XEXP (operands[0], 0)) == POST_INC)
    optype0 = POPOP;
  else if (GET_CODE (XEXP (operands[0], 0)) == PRE_DEC)
    optype0 = PUSHOP;
  else if (GET_CODE (operands[0]) == MEM)
    optype0 = MEMOP;
  else
    optype0 = RNDOP;

  if (REG_P (operands[1]))
    optype1 = REGOP;
  else if (CONSTANT_P (operands[1]))
    optype1 = CNSTOP;
  else if (offsettable_memref_p (operands[1]))
    optype1 = OFFSOP;
  else if (GET_CODE (XEXP (operands[1], 0)) == POST_INC)
    optype1 = POPOP;
  else if (GET_CODE (XEXP (operands[1], 0)) == PRE_DEC)
    optype1 = PUSHOP;
  else if (GET_CODE (operands[1]) == MEM)
    optype1 = MEMOP;
  else
    optype1 = RNDOP;

  /* Check for the cases that the operand constraints are not supposed
     to allow to happen.  Generating code for these cases is
     painful.  */
  gcc_assert (optype0 != RNDOP && optype1 != RNDOP);

  /* If one operand is decrementing and one is incrementing
     decrement the former register explicitly
     and change that operand into ordinary indexing.  */

  if (optype0 == PUSHOP && optype1 == POPOP)
    {
      operands[0] = XEXP (XEXP (operands[0], 0), 0);

      handle_reg_adjust (operands[0], -size);

      if (GET_MODE (operands[1]) == XFmode)
	operands[0] = gen_rtx_MEM (XFmode, operands[0]);
      else if (GET_MODE (operands[0]) == DFmode)
	operands[0] = gen_rtx_MEM (DFmode, operands[0]);
      else
	operands[0] = gen_rtx_MEM (DImode, operands[0]);
      optype0 = OFFSOP;
    }
  if (optype0 == POPOP && optype1 == PUSHOP)
    {
      operands[1] = XEXP (XEXP (operands[1], 0), 0);

      handle_reg_adjust (operands[1], -size);

      if (GET_MODE (operands[1]) == XFmode)
	operands[1] = gen_rtx_MEM (XFmode, operands[1]);
      else if (GET_MODE (operands[1]) == DFmode)
	operands[1] = gen_rtx_MEM (DFmode, operands[1]);
      else
	operands[1] = gen_rtx_MEM (DImode, operands[1]);
      optype1 = OFFSOP;
    }

  /* If an operand is an unoffsettable memory ref, find a register
     we can increment temporarily to make it refer to the second word.  */

  if (optype0 == MEMOP)
    addreg0 = find_addr_reg (XEXP (operands[0], 0));

  if (optype1 == MEMOP)
    addreg1 = find_addr_reg (XEXP (operands[1], 0));

  /* Ok, we can do one word at a time.
     Normally we do the low-numbered word first,
     but if either operand is autodecrementing then we
     do the high-numbered word first.

     In either case, set up in LATEHALF the operands to use
     for the high-numbered word and in some cases alter the
     operands in OPERANDS to be suitable for the low-numbered word.  */

  if (size == 12)
    {
      if (optype0 == REGOP)
	{
	  latehalf[0] = gen_rtx_REG (SImode, REGNO (operands[0]) + 2);
	  middlehalf[0] = gen_rtx_REG (SImode, REGNO (operands[0]) + 1);
	}
      else if (optype0 == OFFSOP)
	{
	  middlehalf[0] = adjust_address (operands[0], SImode, 4);
	  latehalf[0] = adjust_address (operands[0], SImode, size - 4);
	}
      else
	{
	  middlehalf[0] = adjust_address (operands[0], SImode, 0);
	  latehalf[0] = adjust_address (operands[0], SImode, 0);
	}

      if (optype1 == REGOP)
	{
	  latehalf[1] = gen_rtx_REG (SImode, REGNO (operands[1]) + 2);
	  middlehalf[1] = gen_rtx_REG (SImode, REGNO (operands[1]) + 1);
	}
      else if (optype1 == OFFSOP)
	{
	  middlehalf[1] = adjust_address (operands[1], SImode, 4);
	  latehalf[1] = adjust_address (operands[1], SImode, size - 4);
	}
      else if (optype1 == CNSTOP)
	{
	  if (GET_CODE (operands[1]) == CONST_DOUBLE)
	    {
	      long l[3];

	      REAL_VALUE_TO_TARGET_LONG_DOUBLE
		(*CONST_DOUBLE_REAL_VALUE (operands[1]), l);
	      operands[1] = GEN_INT (l[0]);
	      middlehalf[1] = GEN_INT (l[1]);
	      latehalf[1] = GEN_INT (l[2]);
	    }
	  else
	    {
	      /* No non-CONST_DOUBLE constant should ever appear
		 here.  */
	      gcc_assert (!CONSTANT_P (operands[1]));
	    }
	}
      else
	{
	  middlehalf[1] = adjust_address (operands[1], SImode, 0);
	  latehalf[1] = adjust_address (operands[1], SImode, 0);
	}
    }
  else
    /* size is not 12: */
    {
      if (optype0 == REGOP)
	latehalf[0] = gen_rtx_REG (SImode, REGNO (operands[0]) + 1);
      else if (optype0 == OFFSOP)
	latehalf[0] = adjust_address (operands[0], SImode, size - 4);
      else
	latehalf[0] = adjust_address (operands[0], SImode, 0);

      if (optype1 == REGOP)
	latehalf[1] = gen_rtx_REG (SImode, REGNO (operands[1]) + 1);
      else if (optype1 == OFFSOP)
	latehalf[1] = adjust_address (operands[1], SImode, size - 4);
      else if (optype1 == CNSTOP)
	split_double (operands[1], &operands[1], &latehalf[1]);
      else
	latehalf[1] = adjust_address (operands[1], SImode, 0);
    }

  /* If insn is effectively movd N(REG),-(REG) then we will do the high
     word first.  We should use the adjusted operand 1 (which is N+4(REG))
     for the low word as well, to compensate for the first decrement of
     REG.  */
  if (optype0 == PUSHOP
      && reg_overlap_mentioned_p (XEXP (XEXP (operands[0], 0), 0), operands[1]))
    operands[1] = middlehalf[1] = latehalf[1];

  /* For (set (reg:DI N) (mem:DI ... (reg:SI N) ...)),
     if the upper part of reg N does not appear in the MEM, arrange to
     emit the move late-half first.  Otherwise, compute the MEM address
     into the upper part of N and use that as a pointer to the memory
     operand.  */
  if (optype0 == REGOP
      && (optype1 == OFFSOP || optype1 == MEMOP))
    {
      rtx testlow = gen_rtx_REG (SImode, REGNO (operands[0]));

      if (reg_overlap_mentioned_p (testlow, XEXP (operands[1], 0))
	  && reg_overlap_mentioned_p (latehalf[0], XEXP (operands[1], 0)))
	{
	  /* If both halves of dest are used in the src memory address,
	     compute the address into latehalf of dest.
	     Note that this can't happen if the dest is two data regs.  */
	compadr:
	  xops[0] = latehalf[0];
	  xops[1] = XEXP (operands[1], 0);

	  handle_compadr (xops);
	  if (GET_MODE (operands[1]) == XFmode)
	    {
	      operands[1] = gen_rtx_MEM (XFmode, latehalf[0]);
	      middlehalf[1] = adjust_address (operands[1], DImode, size - 8);
	      latehalf[1] = adjust_address (operands[1], DImode, size - 4);
	    }
	  else
	    {
	      operands[1] = gen_rtx_MEM (DImode, latehalf[0]);
	      latehalf[1] = adjust_address (operands[1], DImode, size - 4);
	    }
	}
      else if (size == 12
	       && reg_overlap_mentioned_p (middlehalf[0],
					   XEXP (operands[1], 0)))
	{
	  /* Check for two regs used by both source and dest.
	     Note that this can't happen if the dest is all data regs.
	     It can happen if the dest is d6, d7, a0.
	     But in that case, latehalf is an addr reg, so
	     the code at compadr does ok.  */

	  if (reg_overlap_mentioned_p (testlow, XEXP (operands[1], 0))
	      || reg_overlap_mentioned_p (latehalf[0], XEXP (operands[1], 0)))
	    goto compadr;

	  /* JRV says this can't happen: */
	  gcc_assert (!addreg0 && !addreg1);

	  /* Only the middle reg conflicts; simply put it last.  */
	  handle_movsi (operands);
	  handle_movsi (latehalf);
	  handle_movsi (middlehalf);

	  return;
	}
      else if (reg_overlap_mentioned_p (testlow, XEXP (operands[1], 0)))
	/* If the low half of dest is mentioned in the source memory
	   address, the arrange to emit the move late half first.  */
	dest_overlapped_low = 1;
    }

  /* If one or both operands autodecrementing,
     do the two words, high-numbered first.  */

  /* Likewise,  the first move would clobber the source of the second one,
     do them in the other order.  This happens only for registers;
     such overlap can't happen in memory unless the user explicitly
     sets it up, and that is an undefined circumstance.  */

  if (optype0 == PUSHOP || optype1 == PUSHOP
      || (optype0 == REGOP && optype1 == REGOP
	  && ((middlehalf[1] && REGNO (operands[0]) == REGNO (middlehalf[1]))
	      || REGNO (operands[0]) == REGNO (latehalf[1])))
      || dest_overlapped_low)
    {
      /* Make any unoffsettable addresses point at high-numbered word.  */
      if (addreg0)
	handle_reg_adjust (addreg0, size - 4);
      if (addreg1)
	handle_reg_adjust (addreg1, size - 4);

      /* Do that word.  */
      handle_movsi (latehalf);

      /* Undo the adds we just did.  */
      if (addreg0)
	handle_reg_adjust (addreg0, -4);
      if (addreg1)
	handle_reg_adjust (addreg1, -4);

      if (size == 12)
	{
	  handle_movsi (middlehalf);

	  if (addreg0)
	    handle_reg_adjust (addreg0, -4);
	  if (addreg1)
	    handle_reg_adjust (addreg1, -4);
	}

      /* Do low-numbered word.  */

      handle_movsi (operands);
      return;
    }

  /* Normal case: do the two words, low-numbered first.  */

  m68k_final_prescan_insn (NULL, operands, 2);
  handle_movsi (operands);

  /* Do the middle one of the three words for long double */
  if (size == 12)
    {
      if (addreg0)
	handle_reg_adjust (addreg0, 4);
      if (addreg1)
	handle_reg_adjust (addreg1, 4);

      m68k_final_prescan_insn (NULL, middlehalf, 2);
      handle_movsi (middlehalf);
    }

  /* Make any unoffsettable addresses point at high-numbered word.  */
  if (addreg0)
    handle_reg_adjust (addreg0, 4);
  if (addreg1)
    handle_reg_adjust (addreg1, 4);

  /* Do that word.  */
  m68k_final_prescan_insn (NULL, latehalf, 2);
  handle_movsi (latehalf);

  /* Undo the adds we just did.  */
  if (addreg0)
    handle_reg_adjust (addreg0, -(size - 4));
  if (addreg1)
    handle_reg_adjust (addreg1, -(size - 4));

  return;
}

/* Output assembler code to adjust REG by N.  */
static void
output_reg_adjust (rtx reg, int n)
{
  const char *s;

  gcc_assert (GET_MODE (reg) == SImode && n >= -12 && n != 0 && n <= 12);

  switch (n)
    {
    case 12:
      s = "add%.l #12,%0";
      break;

    case 8:
      s = "addq%.l #8,%0";
      break;

    case 4:
      s = "addq%.l #4,%0";
      break;

    case -12:
      s = "sub%.l #12,%0";
      break;

    case -8:
      s = "subq%.l #8,%0";
      break;

    case -4:
      s = "subq%.l #4,%0";
      break;

    default:
      gcc_unreachable ();
      s = NULL;
    }

  output_asm_insn (s, &reg);
}

/* Emit rtl code to adjust REG by N.  */
static void
emit_reg_adjust (rtx reg1, int n)
{
  rtx reg2;

  gcc_assert (GET_MODE (reg1) == SImode && n >= -12 && n != 0 && n <= 12);

  reg1 = copy_rtx (reg1);
  reg2 = copy_rtx (reg1);

  if (n < 0)
    emit_insn (gen_subsi3 (reg1, reg2, GEN_INT (-n)));
  else if (n > 0)
    emit_insn (gen_addsi3 (reg1, reg2, GEN_INT (n)));
  else
    gcc_unreachable ();
}

/* Output assembler to load address OPERANDS[0] to register OPERANDS[1].  */
static void
output_compadr (rtx operands[2])
{
  output_asm_insn ("lea %a1,%0", operands);
}

/* Output the best assembler insn for moving operands[1] into operands[0]
   as a fullword.  */
static void
output_movsi (rtx operands[2])
{
  output_asm_insn (singlemove_string (operands), operands);
}

/* Copy OP and change its mode to MODE.  */
static rtx
copy_operand (rtx op, machine_mode mode)
{
  /* ??? This looks really ugly.  There must be a better way
     to change a mode on the operand.  */
  if (GET_MODE (op) != VOIDmode)
    {
      if (REG_P (op))
	op = gen_rtx_REG (mode, REGNO (op));
      else
	{
	  op = copy_rtx (op);
	  PUT_MODE (op, mode);
	}
    }

  return op;
}

/* Emit rtl code for moving operands[1] into operands[0] as a fullword.  */
static void
emit_movsi (rtx operands[2])
{
  operands[0] = copy_operand (operands[0], SImode);
  operands[1] = copy_operand (operands[1], SImode);

  emit_insn (gen_movsi (operands[0], operands[1]));
}

/* Output assembler code to perform a doubleword move insn
   with operands OPERANDS.  */
const char *
output_move_double (rtx *operands)
{
  handle_move_double (operands,
		      output_reg_adjust, output_compadr, output_movsi);

  return "";
}

/* Output rtl code to perform a doubleword move insn
   with operands OPERANDS.  */
void
m68k_emit_move_double (rtx operands[2])
{
  handle_move_double (operands, emit_reg_adjust, emit_movsi, emit_movsi);
}

/* Ensure mode of ORIG, a REG rtx, is MODE.  Returns either ORIG or a
   new rtx with the correct mode.  */

static rtx
force_mode (machine_mode mode, rtx orig)
{
  if (mode == GET_MODE (orig))
    return orig;

  if (REGNO (orig) >= FIRST_PSEUDO_REGISTER)
    abort ();

  return gen_rtx_REG (mode, REGNO (orig));
}

static int
fp_reg_operand (rtx op, machine_mode mode ATTRIBUTE_UNUSED)
{
  return reg_renumber && FP_REG_P (op);
}

/* Emit insns to move operands[1] into operands[0].

   Return 1 if we have written out everything that needs to be done to
   do the move.  Otherwise, return 0 and the caller will emit the move
   normally.

   Note SCRATCH_REG may not be in the proper mode depending on how it
   will be used.  This routine is responsible for creating a new copy
   of SCRATCH_REG in the proper mode.  */

int
emit_move_sequence (rtx *operands, machine_mode mode, rtx scratch_reg)
{
  register rtx operand0 = operands[0];
  register rtx operand1 = operands[1];
  register rtx tem;

  if (scratch_reg
      && reload_in_progress && GET_CODE (operand0) == REG
      && REGNO (operand0) >= FIRST_PSEUDO_REGISTER)
    operand0 = reg_equiv_mem (REGNO (operand0));
  else if (scratch_reg
	   && reload_in_progress && GET_CODE (operand0) == SUBREG
	   && GET_CODE (SUBREG_REG (operand0)) == REG
	   && REGNO (SUBREG_REG (operand0)) >= FIRST_PSEUDO_REGISTER)
    {
     /* We must not alter SUBREG_BYTE (operand0) since that would confuse
	the code which tracks sets/uses for delete_output_reload.  */
      rtx temp = gen_rtx_SUBREG (GET_MODE (operand0),
				 reg_equiv_mem (REGNO (SUBREG_REG (operand0))),
				 SUBREG_BYTE (operand0));
      operand0 = alter_subreg (&temp, true);
    }

  if (scratch_reg
      && reload_in_progress && GET_CODE (operand1) == REG
      && REGNO (operand1) >= FIRST_PSEUDO_REGISTER)
    operand1 = reg_equiv_mem (REGNO (operand1));
  else if (scratch_reg
	   && reload_in_progress && GET_CODE (operand1) == SUBREG
	   && GET_CODE (SUBREG_REG (operand1)) == REG
	   && REGNO (SUBREG_REG (operand1)) >= FIRST_PSEUDO_REGISTER)
    {
     /* We must not alter SUBREG_BYTE (operand0) since that would confuse
	the code which tracks sets/uses for delete_output_reload.  */
      rtx temp = gen_rtx_SUBREG (GET_MODE (operand1),
				 reg_equiv_mem (REGNO (SUBREG_REG (operand1))),
				 SUBREG_BYTE (operand1));
      operand1 = alter_subreg (&temp, true);
    }

  if (scratch_reg && reload_in_progress && GET_CODE (operand0) == MEM
      && ((tem = find_replacement (&XEXP (operand0, 0)))
	  != XEXP (operand0, 0)))
    operand0 = gen_rtx_MEM (GET_MODE (operand0), tem);
  if (scratch_reg && reload_in_progress && GET_CODE (operand1) == MEM
      && ((tem = find_replacement (&XEXP (operand1, 0)))
	  != XEXP (operand1, 0)))
    operand1 = gen_rtx_MEM (GET_MODE (operand1), tem);

  /* Handle secondary reloads for loads/stores of FP registers where
     the address is symbolic by using the scratch register */
  if (fp_reg_operand (operand0, mode)
      && ((GET_CODE (operand1) == MEM
	   && ! memory_address_p (DFmode, XEXP (operand1, 0)))
	  || ((GET_CODE (operand1) == SUBREG
	       && GET_CODE (XEXP (operand1, 0)) == MEM
	       && !memory_address_p (DFmode, XEXP (XEXP (operand1, 0), 0)))))
      && scratch_reg)
    {
      if (GET_CODE (operand1) == SUBREG)
	operand1 = XEXP (operand1, 0);

      /* SCRATCH_REG will hold an address.  We want
	 it in SImode regardless of what mode it was originally given
	 to us.  */
      scratch_reg = force_mode (SImode, scratch_reg);

      /* D might not fit in 14 bits either; for such cases load D into
	 scratch reg.  */
      if (!memory_address_p (Pmode, XEXP (operand1, 0)))
	{
	  emit_move_insn (scratch_reg, XEXP (XEXP (operand1, 0), 1));
	  emit_move_insn (scratch_reg, gen_rtx_fmt_ee (GET_CODE (XEXP (operand1, 0)),
						       Pmode,
						       XEXP (XEXP (operand1, 0), 0),
						       scratch_reg));
	}
      else
	emit_move_insn (scratch_reg, XEXP (operand1, 0));
      emit_insn (gen_rtx_SET (operand0, gen_rtx_MEM (mode, scratch_reg)));
      return 1;
    }
  else if (fp_reg_operand (operand1, mode)
	   && ((GET_CODE (operand0) == MEM
		&& ! memory_address_p (DFmode, XEXP (operand0, 0)))
	       || ((GET_CODE (operand0) == SUBREG)
		   && GET_CODE (XEXP (operand0, 0)) == MEM
		   && !memory_address_p (DFmode, XEXP (XEXP (operand0, 0), 0))))
	   && scratch_reg)
    {
      if (GET_CODE (operand0) == SUBREG)
	operand0 = XEXP (operand0, 0);

      /* SCRATCH_REG will hold an address and maybe the actual data.  We want
	 it in SIMODE regardless of what mode it was originally given
	 to us.  */
      scratch_reg = force_mode (SImode, scratch_reg);

      /* D might not fit in 14 bits either; for such cases load D into
	 scratch reg.  */
      if (!memory_address_p (Pmode, XEXP (operand0, 0)))
	{
	  emit_move_insn (scratch_reg, XEXP (XEXP (operand0, 0), 1));
	  emit_move_insn (scratch_reg, gen_rtx_fmt_ee (GET_CODE (XEXP (operand0,
								        0)),
						       Pmode,
						       XEXP (XEXP (operand0, 0),
								   0),
						       scratch_reg));
	}
      else
	emit_move_insn (scratch_reg, XEXP (operand0, 0));
      emit_insn (gen_rtx_SET (gen_rtx_MEM (mode, scratch_reg), operand1));
      return 1;
    }
  /* Handle secondary reloads for loads of FP registers from constant
     expressions by forcing the constant into memory.

     use scratch_reg to hold the address of the memory location.

     The proper fix is to change PREFERRED_RELOAD_CLASS to return
     NO_REGS when presented with a const_int and an register class
     containing only FP registers.  Doing so unfortunately creates
     more problems than it solves.   Fix this for 2.5.  */
  else if (fp_reg_operand (operand0, mode)
	   && CONSTANT_P (operand1)
	   && scratch_reg)
    {
      rtx xoperands[2];

      /* SCRATCH_REG will hold an address and maybe the actual data.  We want
	 it in SIMODE regardless of what mode it was originally given
	 to us.  */
      scratch_reg = force_mode (SImode, scratch_reg);

      /* Force the constant into memory and put the address of the
	 memory location into scratch_reg.  */
      xoperands[0] = scratch_reg;
      xoperands[1] = XEXP (force_const_mem (mode, operand1), 0);
      emit_insn (gen_rtx_SET (scratch_reg, xoperands[1]));

      /* Now load the destination register.  */
      emit_insn (gen_rtx_SET (operand0, gen_rtx_MEM (mode, scratch_reg)));
      return 1;
    }

  /* Now have insn-emit do whatever it normally does.  */
  return 0;
}

/* Split one or more DImode RTL references into pairs of SImode
   references.  The RTL can be REG, offsettable MEM, integer constant, or
   CONST_DOUBLE.  "operands" is a pointer to an array of DImode RTL to
   split and "num" is its length.  lo_half and hi_half are output arrays
   that parallel "operands".  */

void
split_di (rtx operands[], int num, rtx lo_half[], rtx hi_half[])
{
  while (num--)
    {
      rtx op = operands[num];

      /* simplify_subreg refuses to split volatile memory addresses,
	 but we still have to handle it.  */
      if (GET_CODE (op) == MEM)
	{
	  lo_half[num] = adjust_address (op, SImode, 4);
	  hi_half[num] = adjust_address (op, SImode, 0);
	}
      else
	{
	  lo_half[num] = simplify_gen_subreg (SImode, op,
					      GET_MODE (op) == VOIDmode
					      ? DImode : GET_MODE (op), 4);
	  hi_half[num] = simplify_gen_subreg (SImode, op,
					      GET_MODE (op) == VOIDmode
					      ? DImode : GET_MODE (op), 0);
	}
    }
}

/* Split X into a base and a constant offset, storing them in *BASE
   and *OFFSET respectively.  */

static void
m68k_split_offset (rtx x, rtx *base, HOST_WIDE_INT *offset)
{
  *offset = 0;
  if (GET_CODE (x) == PLUS && GET_CODE (XEXP (x, 1)) == CONST_INT)
    {
      *offset += INTVAL (XEXP (x, 1));
      x = XEXP (x, 0);
    }
  *base = x;
}

/* Return true if PATTERN is a PARALLEL suitable for a movem or fmovem
   instruction.  STORE_P says whether the move is a load or store.

   If the instruction uses post-increment or pre-decrement addressing,
   AUTOMOD_BASE is the base register and AUTOMOD_OFFSET is the total
   adjustment.  This adjustment will be made by the first element of
   PARALLEL, with the loads or stores starting at element 1.  If the
   instruction does not use post-increment or pre-decrement addressing,
   AUTOMOD_BASE is null, AUTOMOD_OFFSET is 0, and the loads or stores
   start at element 0.  */

bool
m68k_movem_pattern_p (rtx pattern, rtx automod_base,
		      HOST_WIDE_INT automod_offset, bool store_p)
{
  rtx base, mem_base, set, mem, reg, last_reg;
  HOST_WIDE_INT offset, mem_offset;
  int i, first, len;
  enum reg_class rclass;

  len = XVECLEN (pattern, 0);
  first = (automod_base != NULL);

  if (automod_base)
    {
      /* Stores must be pre-decrement and loads must be post-increment.  */
      if (store_p != (automod_offset < 0))
	return false;

      /* Work out the base and offset for lowest memory location.  */
      base = automod_base;
      offset = (automod_offset < 0 ? automod_offset : 0);
    }
  else
    {
      /* Allow any valid base and offset in the first access.  */
      base = NULL;
      offset = 0;
    }

  last_reg = NULL;
  rclass = NO_REGS;
  for (i = first; i < len; i++)
    {
      /* We need a plain SET.  */
      set = XVECEXP (pattern, 0, i);
      if (GET_CODE (set) != SET)
	return false;

      /* Check that we have a memory location...  */
      mem = XEXP (set, !store_p);
      if (!MEM_P (mem) || !memory_operand (mem, VOIDmode))
	return false;

      /* ...with the right address.  */
      if (base == NULL)
	{
	  m68k_split_offset (XEXP (mem, 0), &base, &offset);
	  /* The ColdFire instruction only allows (An) and (d16,An) modes.
	     There are no mode restrictions for 680x0 besides the
	     automodification rules enforced above.  */
	  if (TARGET_COLDFIRE
	      && !m68k_legitimate_base_reg_p (base, reload_completed))
	    return false;
	}
      else
	{
	  m68k_split_offset (XEXP (mem, 0), &mem_base, &mem_offset);
	  if (!rtx_equal_p (base, mem_base) || offset != mem_offset)
	    return false;
	}

      /* Check that we have a register of the required mode and class.  */
      reg = XEXP (set, store_p);
      if (!REG_P (reg)
	  || !HARD_REGISTER_P (reg)
	  || GET_MODE (reg) != reg_raw_mode[REGNO (reg)])
	return false;

      if (last_reg)
	{
	  /* The register must belong to RCLASS and have a higher number
	     than the register in the previous SET.  */
	  if (!TEST_HARD_REG_BIT (reg_class_contents[rclass], REGNO (reg))
	      || REGNO (last_reg) >= REGNO (reg))
	    return false;
	}
      else
	{
	  /* Work out which register class we need.  */
	  if (INT_REGNO_P (REGNO (reg)))
	    rclass = GENERAL_REGS;
	  else if (FP_REGNO_P (REGNO (reg)))
	    rclass = FP_REGS;
	  else
	    return false;
	}

      last_reg = reg;
      offset += GET_MODE_SIZE (GET_MODE (reg));
    }

  /* If we have an automodification, check whether the final offset is OK.  */
  if (automod_base && offset != (automod_offset < 0 ? 0 : automod_offset))
    return false;

  /* Reject unprofitable cases.  */
  if (len < first + (rclass == FP_REGS ? MIN_FMOVEM_REGS : MIN_MOVEM_REGS))
    return false;

  return true;
}

/* Return the assembly code template for a movem or fmovem instruction
   whose pattern is given by PATTERN.  Store the template's operands
   in OPERANDS.

   If the instruction uses post-increment or pre-decrement addressing,
   AUTOMOD_OFFSET is the total adjustment, otherwise it is 0.  STORE_P
   is true if this is a store instruction.  */

const char *
m68k_output_movem (rtx *operands, rtx pattern,
		   HOST_WIDE_INT automod_offset, bool store_p)
{
  unsigned int mask;
  int i, first;

  gcc_assert (GET_CODE (pattern) == PARALLEL);
  mask = 0;
  first = (automod_offset != 0);
  for (i = first; i < XVECLEN (pattern, 0); i++)
    {
      /* When using movem with pre-decrement addressing, register X + D0_REG
	 is controlled by bit 15 - X.  For all other addressing modes,
	 register X + D0_REG is controlled by bit X.  Confusingly, the
	 register mask for fmovem is in the opposite order to that for
	 movem.  */
      unsigned int regno;

      gcc_assert (MEM_P (XEXP (XVECEXP (pattern, 0, i), !store_p)));
      gcc_assert (REG_P (XEXP (XVECEXP (pattern, 0, i), store_p)));
      regno = REGNO (XEXP (XVECEXP (pattern, 0, i), store_p));
      if (automod_offset < 0)
	{
	  if (FP_REGNO_P (regno))
	    mask |= 1 << (regno - FP0_REG);
	  else
	    mask |= 1 << (15 - (regno - D0_REG));
	}
      else
	{
	  if (FP_REGNO_P (regno))
	    mask |= 1 << (7 - (regno - FP0_REG));
	  else
	    mask |= 1 << (regno - D0_REG);
	}
    }
  CC_STATUS_INIT;

  if (automod_offset == 0)
    operands[0] = XEXP (XEXP (XVECEXP (pattern, 0, first), !store_p), 0);
  else if (automod_offset < 0)
    operands[0] = gen_rtx_PRE_DEC (Pmode, SET_DEST (XVECEXP (pattern, 0, 0)));
  else
    operands[0] = gen_rtx_POST_INC (Pmode, SET_DEST (XVECEXP (pattern, 0, 0)));
  operands[1] = GEN_INT (mask);
  if (FP_REGNO_P (REGNO (XEXP (XVECEXP (pattern, 0, first), store_p))))
    {
      if (store_p)
	return "fmovem %1,%a0";
      else
	return "fmovem %a0,%1";
    }
  else
    {
      if (store_p)
	return "movem%.l %1,%a0";
      else
	return "movem%.l %a0,%1";
    }
}

/* Return a REG that occurs in ADDR with coefficient 1.
   ADDR can be effectively incremented by incrementing REG.  */

static rtx
find_addr_reg (rtx addr)
{
  while (GET_CODE (addr) == PLUS)
    {
      if (GET_CODE (XEXP (addr, 0)) == REG)
	addr = XEXP (addr, 0);
      else if (GET_CODE (XEXP (addr, 1)) == REG)
	addr = XEXP (addr, 1);
      else if (CONSTANT_P (XEXP (addr, 0)))
	addr = XEXP (addr, 1);
      else if (CONSTANT_P (XEXP (addr, 1)))
	addr = XEXP (addr, 0);
      else
	gcc_unreachable ();
    }
  gcc_assert (GET_CODE (addr) == REG);
  return addr;
}

/* Output assembler code to perform a 32-bit 3-operand add.  */

const char *
output_addsi3 (rtx *operands)
{
  if (! operands_match_p (operands[0], operands[1]))
    {
      if (!ADDRESS_REG_P (operands[1]))
	{
	  rtx tmp = operands[1];

	  operands[1] = operands[2];
	  operands[2] = tmp;
	}

      /* These insns can result from reloads to access
	 stack slots over 64k from the frame pointer.  */
      if (GET_CODE (operands[2]) == CONST_INT
	  && (INTVAL (operands[2]) < -32768 || INTVAL (operands[2]) > 32767))
        return "move%.l %2,%0\n\tadd%.l %1,%0";
      if (GET_CODE (operands[2]) == REG)
	return MOTOROLA ? "lea (%1,%2.l),%0" : "lea %1@(0,%2:l),%0";
      return MOTOROLA ? "lea (%c2,%1),%0" : "lea %1@(%c2),%0";
    }
  if (GET_CODE (operands[2]) == CONST_INT)
    {
      if (INTVAL (operands[2]) > 0
	  && INTVAL (operands[2]) <= 8)
	return "addq%.l %2,%0";
      if (INTVAL (operands[2]) < 0
	  && INTVAL (operands[2]) >= -8)
        {
	  operands[2] = GEN_INT (- INTVAL (operands[2]));
	  return "subq%.l %2,%0";
	}
      /* On the CPU32 it is faster to use two addql instructions to
	 add a small integer (8 < N <= 16) to a register.
	 Likewise for subql.  */
      if (TUNE_CPU32 && REG_P (operands[0]))
	{
	  if (INTVAL (operands[2]) > 8
	      && INTVAL (operands[2]) <= 16)
	    {
	      operands[2] = GEN_INT (INTVAL (operands[2]) - 8);
	      return "addq%.l #8,%0\n\taddq%.l %2,%0";
	    }
	  if (INTVAL (operands[2]) < -8
	      && INTVAL (operands[2]) >= -16)
	    {
	      operands[2] = GEN_INT (- INTVAL (operands[2]) - 8);
	      return "subq%.l #8,%0\n\tsubq%.l %2,%0";
	    }
	}
      if (ADDRESS_REG_P (operands[0])
	  && INTVAL (operands[2]) >= -0x8000
	  && INTVAL (operands[2]) < 0x8000)
	{
	  if (TUNE_68040)
	    return "add%.w %2,%0";
	  else
	    return MOTOROLA ? "lea (%c2,%0),%0" : "lea %0@(%c2),%0";
	}
    }
  return "add%.l %2,%0";
}

/* Store in cc_status the expressions that the condition codes will
   describe after execution of an instruction whose pattern is EXP.
   Do not alter them if the instruction would not alter the cc's.  */

/* On the 68000, all the insns to store in an address register fail to
   set the cc's.  However, in some cases these instructions can make it
   possibly invalid to use the saved cc's.  In those cases we clear out
   some or all of the saved cc's so they won't be used.  */

void
notice_update_cc (rtx exp, rtx insn)
{
  if (GET_CODE (exp) == SET)
    {
      if (GET_CODE (SET_SRC (exp)) == CALL)
	CC_STATUS_INIT; 
      else if (ADDRESS_REG_P (SET_DEST (exp)))
	{
	  if (cc_status.value1 && modified_in_p (cc_status.value1, insn))
	    cc_status.value1 = 0;
	  if (cc_status.value2 && modified_in_p (cc_status.value2, insn))
	    cc_status.value2 = 0; 
	}
      /* fmoves to memory or data registers do not set the condition
	 codes.  Normal moves _do_ set the condition codes, but not in
	 a way that is appropriate for comparison with 0, because -0.0
	 would be treated as a negative nonzero number.  Note that it
	 isn't appropriate to conditionalize this restriction on
	 HONOR_SIGNED_ZEROS because that macro merely indicates whether
	 we care about the difference between -0.0 and +0.0.  */
      else if (!FP_REG_P (SET_DEST (exp))
	       && SET_DEST (exp) != cc0_rtx
	       && (FP_REG_P (SET_SRC (exp))
		   || GET_CODE (SET_SRC (exp)) == FIX
		   || FLOAT_MODE_P (GET_MODE (SET_DEST (exp)))))
	CC_STATUS_INIT; 
      /* A pair of move insns doesn't produce a useful overall cc.  */
      else if (!FP_REG_P (SET_DEST (exp))
	       && !FP_REG_P (SET_SRC (exp))
	       && GET_MODE_SIZE (GET_MODE (SET_SRC (exp))) > 4
	       && (GET_CODE (SET_SRC (exp)) == REG
		   || GET_CODE (SET_SRC (exp)) == MEM
		   || GET_CODE (SET_SRC (exp)) == CONST_DOUBLE))
	CC_STATUS_INIT; 
      else if (SET_DEST (exp) != pc_rtx)
	{
	  cc_status.flags = 0;
	  cc_status.value1 = SET_DEST (exp);
	  cc_status.value2 = SET_SRC (exp);
	}
    }
  else if (GET_CODE (exp) == PARALLEL
	   && GET_CODE (XVECEXP (exp, 0, 0)) == SET)
    {
      rtx dest = SET_DEST (XVECEXP (exp, 0, 0));
      rtx src  = SET_SRC  (XVECEXP (exp, 0, 0));

      if (ADDRESS_REG_P (dest))
	CC_STATUS_INIT;
      else if (dest != pc_rtx)
	{
	  cc_status.flags = 0;
	  cc_status.value1 = dest;
	  cc_status.value2 = src;
	}
    }
  else
    CC_STATUS_INIT;
  if (cc_status.value2 != 0
      && ADDRESS_REG_P (cc_status.value2)
      && GET_MODE (cc_status.value2) == QImode)
    CC_STATUS_INIT;
  if (cc_status.value2 != 0)
    switch (GET_CODE (cc_status.value2))
      {
      case ASHIFT: case ASHIFTRT: case LSHIFTRT:
      case ROTATE: case ROTATERT:
	/* These instructions always clear the overflow bit, and set
	   the carry to the bit shifted out.  */
	cc_status.flags |= CC_OVERFLOW_UNUSABLE | CC_NO_CARRY;
	break;

      case PLUS: case MINUS: case MULT:
      case DIV: case UDIV: case MOD: case UMOD: case NEG:
	if (GET_MODE (cc_status.value2) != VOIDmode)
	  cc_status.flags |= CC_NO_OVERFLOW;
	break;
      case ZERO_EXTEND:
	/* (SET r1 (ZERO_EXTEND r2)) on this machine
	   ends with a move insn moving r2 in r2's mode.
	   Thus, the cc's are set for r2.
	   This can set N bit spuriously.  */
	cc_status.flags |= CC_NOT_NEGATIVE; 

      default:
	break;
      }
  if (cc_status.value1 && GET_CODE (cc_status.value1) == REG
      && cc_status.value2
      && reg_overlap_mentioned_p (cc_status.value1, cc_status.value2))
    cc_status.value2 = 0;
  /* Check for PRE_DEC in dest modifying a register used in src.  */
  if (cc_status.value1 && GET_CODE (cc_status.value1) == MEM
      && GET_CODE (XEXP (cc_status.value1, 0)) == PRE_DEC
      && cc_status.value2
      && reg_overlap_mentioned_p (XEXP (XEXP (cc_status.value1, 0), 0),
				  cc_status.value2))
    cc_status.value2 = 0;
  if (((cc_status.value1 && FP_REG_P (cc_status.value1))
       || (cc_status.value2 && FP_REG_P (cc_status.value2))))
    cc_status.flags = CC_IN_68881;
  if (cc_status.value2 && GET_CODE (cc_status.value2) == COMPARE
      && GET_MODE_CLASS (GET_MODE (XEXP (cc_status.value2, 0))) == MODE_FLOAT)
    {
      cc_status.flags = CC_IN_68881;
      if (!FP_REG_P (XEXP (cc_status.value2, 0))
	  && FP_REG_P (XEXP (cc_status.value2, 1)))
	cc_status.flags |= CC_REVERSED;
    }
}

const char *
output_move_const_double (rtx *operands)
{
  int code = standard_68881_constant_p (operands[1]);

  if (code != 0)
    {
      static char buf[40];

      sprintf (buf, "fmovecr #0x%x,%%0", code & 0xff);
      return buf;
    }
  return "fmove%.d %1,%0";
}

const char *
output_move_const_single (rtx *operands)
{
  int code = standard_68881_constant_p (operands[1]);

  if (code != 0)
    {
      static char buf[40];

      sprintf (buf, "fmovecr #0x%x,%%0", code & 0xff);
      return buf;
    }
  return "fmove%.s %f1,%0";
}

/* Return nonzero if X, a CONST_DOUBLE, has a value that we can get
   from the "fmovecr" instruction.
   The value, anded with 0xff, gives the code to use in fmovecr
   to get the desired constant.  */

/* This code has been fixed for cross-compilation.  */
  
static int inited_68881_table = 0;

static const char *const strings_68881[7] = {
  "0.0",
  "1.0",
  "10.0",
  "100.0",
  "10000.0",
  "1e8",
  "1e16"
};

static const int codes_68881[7] = {
  0x0f,
  0x32,
  0x33,
  0x34,
  0x35,
  0x36,
  0x37
};

REAL_VALUE_TYPE values_68881[7];

/* Set up values_68881 array by converting the decimal values
   strings_68881 to binary.  */

void
init_68881_table (void)
{
  int i;
  REAL_VALUE_TYPE r;
  machine_mode mode;

  mode = SFmode;
  for (i = 0; i < 7; i++)
    {
      if (i == 6)
        mode = DFmode;
      r = REAL_VALUE_ATOF (strings_68881[i], mode);
      values_68881[i] = r;
    }
  inited_68881_table = 1;
}

int
standard_68881_constant_p (rtx x)
{
  const REAL_VALUE_TYPE *r;
  int i;

  /* fmovecr must be emulated on the 68040 and 68060, so it shouldn't be
     used at all on those chips.  */
  if (TUNE_68040_60)
    return 0;

  if (! inited_68881_table)
    init_68881_table ();

  r = CONST_DOUBLE_REAL_VALUE (x);

  /* Use real_identical instead of real_equal so that -0.0 is rejected.  */
  for (i = 0; i < 6; i++)
    {
      if (real_identical (r, &values_68881[i]))
        return (codes_68881[i]);
    }
  
  if (GET_MODE (x) == SFmode)
    return 0;

  if (real_equal (r, &values_68881[6]))
    return (codes_68881[6]);

  /* larger powers of ten in the constants ram are not used
     because they are not equal to a `double' C constant.  */
  return 0;
}

/* If X is a floating-point constant, return the logarithm of X base 2,
   or 0 if X is not a power of 2.  */

int
floating_exact_log2 (rtx x)
{
  const REAL_VALUE_TYPE *r;
  REAL_VALUE_TYPE r1;
  int exp;

  r = CONST_DOUBLE_REAL_VALUE (x);

  if (real_less (r, &dconst1))
    return 0;

  exp = real_exponent (r);
  real_2expN (&r1, exp, DFmode);
  if (real_equal (&r1, r))
    return exp;

  return 0;
}

/* A C compound statement to output to stdio stream STREAM the
   assembler syntax for an instruction operand X.  X is an RTL
   expression.

   CODE is a value that can be used to specify one of several ways
   of printing the operand.  It is used when identical operands
   must be printed differently depending on the context.  CODE
   comes from the `%' specification that was used to request
   printing of the operand.  If the specification was just `%DIGIT'
   then CODE is 0; if the specification was `%LTR DIGIT' then CODE
   is the ASCII code for LTR.

   If X is a register, this macro should print the register's name.
   The names can be found in an array `reg_names' whose type is
   `char *[]'.  `reg_names' is initialized from `REGISTER_NAMES'.

   When the machine description has a specification `%PUNCT' (a `%'
   followed by a punctuation character), this macro is called with
   a null pointer for X and the punctuation character for CODE.

   The m68k specific codes are:

   '.' for dot needed in Motorola-style opcode names.
   '-' for an operand pushing on the stack:
       sp@-, -(sp) or -(%sp) depending on the style of syntax.
   '+' for an operand pushing on the stack:
       sp@+, (sp)+ or (%sp)+ depending on the style of syntax.
   '@' for a reference to the top word on the stack:
       sp@, (sp) or (%sp) depending on the style of syntax.
   '#' for an immediate operand prefix (# in MIT and Motorola syntax
       but & in SGS syntax).
   '!' for the cc register (used in an `and to cc' insn).
   '$' for the letter `s' in an op code, but only on the 68040.
   '&' for the letter `d' in an op code, but only on the 68040.
   '/' for register prefix needed by longlong.h.
   '?' for m68k_library_id_string

   'b' for byte insn (no effect, on the Sun; this is for the ISI).
   'd' to force memory addressing to be absolute, not relative.
   'f' for float insn (print a CONST_DOUBLE as a float rather than in hex)
   'x' for float insn (print a CONST_DOUBLE as a float rather than in hex),
       or print pair of registers as rx:ry.
   'p' print an address with @PLTPC attached, but only if the operand
       is not locally-bound.  */

void
print_operand (FILE *file, rtx op, int letter)
{
  if (letter == '.')
    {
      if (MOTOROLA)
	fprintf (file, ".");
    }
  else if (letter == '#')
    asm_fprintf (file, "%I");
  else if (letter == '-')
    asm_fprintf (file, MOTOROLA ? "-(%Rsp)" : "%Rsp@-");
  else if (letter == '+')
    asm_fprintf (file, MOTOROLA ? "(%Rsp)+" : "%Rsp@+");
  else if (letter == '@')
    asm_fprintf (file, MOTOROLA ? "(%Rsp)" : "%Rsp@");
  else if (letter == '!')
    asm_fprintf (file, "%Rfpcr");
  else if (letter == '$')
    {
      if (TARGET_68040)
	fprintf (file, "s");
    }
  else if (letter == '&')
    {
      if (TARGET_68040)
	fprintf (file, "d");
    }
  else if (letter == '/')
    asm_fprintf (file, "%R");
  else if (letter == '?')
    asm_fprintf (file, m68k_library_id_string);
  else if (letter == 'p')
    {
      output_addr_const (file, op);
      if (!(GET_CODE (op) == SYMBOL_REF && SYMBOL_REF_LOCAL_P (op)))
	fprintf (file, "@PLTPC");
    }
  else if (GET_CODE (op) == REG)
    {
      if (letter == 'R')
	/* Print out the second register name of a register pair.
	   I.e., R (6) => 7.  */
	fputs (M68K_REGNAME(REGNO (op) + 1), file);
      else
	fputs (M68K_REGNAME(REGNO (op)), file);
    }
  else if (GET_CODE (op) == MEM)
    {
      output_address (GET_MODE (op), XEXP (op, 0));
      if (letter == 'd' && ! TARGET_68020
	  && CONSTANT_ADDRESS_P (XEXP (op, 0))
	  && !(GET_CODE (XEXP (op, 0)) == CONST_INT
	       && INTVAL (XEXP (op, 0)) < 0x8000
	       && INTVAL (XEXP (op, 0)) >= -0x8000))
	fprintf (file, MOTOROLA ? ".l" : ":l");
    }
  else if (GET_CODE (op) == CONST_DOUBLE && GET_MODE (op) == SFmode)
    {
      long l;
      REAL_VALUE_TO_TARGET_SINGLE (*CONST_DOUBLE_REAL_VALUE (op), l);
      asm_fprintf (file, "%I0x%lx", l & 0xFFFFFFFF);
    }
  else if (GET_CODE (op) == CONST_DOUBLE && GET_MODE (op) == XFmode)
    {
      long l[3];
      REAL_VALUE_TO_TARGET_LONG_DOUBLE (*CONST_DOUBLE_REAL_VALUE (op), l);
      asm_fprintf (file, "%I0x%lx%08lx%08lx", l[0] & 0xFFFFFFFF,
		   l[1] & 0xFFFFFFFF, l[2] & 0xFFFFFFFF);
    }
  else if (GET_CODE (op) == CONST_DOUBLE && GET_MODE (op) == DFmode)
    {
      long l[2];
      REAL_VALUE_TO_TARGET_DOUBLE (*CONST_DOUBLE_REAL_VALUE (op), l);
      asm_fprintf (file, "%I0x%lx%08lx", l[0] & 0xFFFFFFFF, l[1] & 0xFFFFFFFF);
    }
  else
    {
      /* Use `print_operand_address' instead of `output_addr_const'
	 to ensure that we print relevant PIC stuff.  */
      asm_fprintf (file, "%I");
      if (TARGET_PCREL
	  && (GET_CODE (op) == SYMBOL_REF || GET_CODE (op) == CONST))
	print_operand_address (file, op);
      else
	output_addr_const (file, op);
    }
}

/* Return string for TLS relocation RELOC.  */

static const char *
m68k_get_reloc_decoration (enum m68k_reloc reloc)
{
  /* To my knowledge, !MOTOROLA assemblers don't support TLS.  */
  gcc_assert (MOTOROLA || reloc == RELOC_GOT);

  switch (reloc)
    {
    case RELOC_GOT:
      if (MOTOROLA)
	{
	  if (flag_pic == 1 && TARGET_68020)
	    return "@GOT.w";
	  else
	    return "@GOT";
	}
      else
	{
	  if (TARGET_68020)
	    {
	      switch (flag_pic)
		{
		case 1:
		  return ":w";
		case 2:
		  return ":l";
		default:
		  return "";
		}
	    }
	}
      gcc_unreachable ();

    case RELOC_TLSGD:
      return "@TLSGD";

    case RELOC_TLSLDM:
      return "@TLSLDM";

    case RELOC_TLSLDO:
      return "@TLSLDO";

    case RELOC_TLSIE:
      return "@TLSIE";

    case RELOC_TLSLE:
      return "@TLSLE";

    default:
      gcc_unreachable ();
    }
}

/* m68k implementation of TARGET_OUTPUT_ADDR_CONST_EXTRA.  */

static bool
m68k_output_addr_const_extra (FILE *file, rtx x)
{
  if (GET_CODE (x) == UNSPEC)
    {
      switch (XINT (x, 1))
	{
	case UNSPEC_RELOC16:
	case UNSPEC_RELOC32:
	  output_addr_const (file, XVECEXP (x, 0, 0));
	  fputs (m68k_get_reloc_decoration
		 ((enum m68k_reloc) INTVAL (XVECEXP (x, 0, 1))), file);
	  return true;

	default:
	  break;
	}
    }

  return false;
}

/* M68K implementation of TARGET_ASM_OUTPUT_DWARF_DTPREL.  */

static void
m68k_output_dwarf_dtprel (FILE *file, int size, rtx x)
{
  gcc_assert (size == 4);
  fputs ("\t.long\t", file);
  output_addr_const (file, x);
  fputs ("@TLSLDO+0x8000", file);
}

/* In the name of slightly smaller debug output, and to cater to
   general assembler lossage, recognize various UNSPEC sequences
   and turn them back into a direct symbol reference.  */

static rtx
m68k_delegitimize_address (rtx orig_x)
{
  rtx x;
  struct m68k_address addr;
  rtx unspec;

  orig_x = delegitimize_mem_from_attrs (orig_x);
  x = orig_x;
  if (MEM_P (x))
    x = XEXP (x, 0);

  if (GET_CODE (x) != PLUS || GET_MODE (x) != Pmode)
    return orig_x;

  if (!m68k_decompose_address (GET_MODE (x), x, false, &addr)
      || addr.offset == NULL_RTX
      || GET_CODE (addr.offset) != CONST)
    return orig_x;

  unspec = XEXP (addr.offset, 0);
  if (GET_CODE (unspec) == PLUS && CONST_INT_P (XEXP (unspec, 1)))
    unspec = XEXP (unspec, 0);
  if (GET_CODE (unspec) != UNSPEC 
      || (XINT (unspec, 1) != UNSPEC_RELOC16
	  && XINT (unspec, 1) != UNSPEC_RELOC32))
    return orig_x;
  x = XVECEXP (unspec, 0, 0);
  gcc_assert (GET_CODE (x) == SYMBOL_REF || GET_CODE (x) == LABEL_REF);
  if (unspec != XEXP (addr.offset, 0))
    x = gen_rtx_PLUS (Pmode, x, XEXP (XEXP (addr.offset, 0), 1));
  if (addr.index)
    {
      rtx idx = addr.index;
      if (addr.scale != 1)
	idx = gen_rtx_MULT (Pmode, idx, GEN_INT (addr.scale));
      x = gen_rtx_PLUS (Pmode, idx, x);
    }
  if (addr.base)
    x = gen_rtx_PLUS (Pmode, addr.base, x);
  if (MEM_P (orig_x))
    x = replace_equiv_address_nv (orig_x, x);
  return x;
}
  

/* A C compound statement to output to stdio stream STREAM the
   assembler syntax for an instruction operand that is a memory
   reference whose address is ADDR.  ADDR is an RTL expression.

   Note that this contains a kludge that knows that the only reason
   we have an address (plus (label_ref...) (reg...)) when not generating
   PIC code is in the insn before a tablejump, and we know that m68k.md
   generates a label LInnn: on such an insn.

   It is possible for PIC to generate a (plus (label_ref...) (reg...))
   and we handle that just like we would a (plus (symbol_ref...) (reg...)).

   This routine is responsible for distinguishing between -fpic and -fPIC 
   style relocations in an address.  When generating -fpic code the
   offset is output in word mode (e.g. movel a5@(_foo:w), a0).  When generating
   -fPIC code the offset is output in long mode (e.g. movel a5@(_foo:l), a0) */

void
print_operand_address (FILE *file, rtx addr)
{
  struct m68k_address address;

  if (!m68k_decompose_address (QImode, addr, true, &address))
    gcc_unreachable ();

  if (address.code == PRE_DEC)
    fprintf (file, MOTOROLA ? "-(%s)" : "%s@-",
	     M68K_REGNAME (REGNO (address.base)));
  else if (address.code == POST_INC)
    fprintf (file, MOTOROLA ? "(%s)+" : "%s@+",
	     M68K_REGNAME (REGNO (address.base)));
  else if (!address.base && !address.index)
    {
      /* A constant address.  */
      gcc_assert (address.offset == addr);
      if (GET_CODE (addr) == CONST_INT)
	{
	  /* (xxx).w or (xxx).l.  */
	  if (IN_RANGE (INTVAL (addr), -0x8000, 0x7fff))
	    fprintf (file, MOTOROLA ? "%d.w" : "%d:w", (int) INTVAL (addr));
	  else
	    fprintf (file, HOST_WIDE_INT_PRINT_DEC, INTVAL (addr));
	}
      else if (TARGET_PCREL)
	{
	  /* (d16,PC) or (bd,PC,Xn) (with suppressed index register).  */
	  fputc ('(', file);
	  output_addr_const (file, addr);
	  asm_fprintf (file, flag_pic == 1 ? ":w,%Rpc)" : ":l,%Rpc)");
	}
      else
	{
	  /* (xxx).l.  We need a special case for SYMBOL_REF if the symbol
	     name ends in `.<letter>', as the last 2 characters can be
	     mistaken as a size suffix.  Put the name in parentheses.  */
	  if (GET_CODE (addr) == SYMBOL_REF
	      && strlen (XSTR (addr, 0)) > 2
	      && XSTR (addr, 0)[strlen (XSTR (addr, 0)) - 2] == '.')
	    {
	      putc ('(', file);
	      output_addr_const (file, addr);
	      putc (')', file);
	    }
	  else
	    output_addr_const (file, addr);
	}
    }
  else
    {
      int labelno;

      /* If ADDR is a (d8,pc,Xn) address, this is the number of the
	 label being accessed, otherwise it is -1.  */
      labelno = (address.offset
		 && !address.base
		 && GET_CODE (address.offset) == LABEL_REF
		 ? CODE_LABEL_NUMBER (XEXP (address.offset, 0))
		 : -1);
      if (MOTOROLA)
	{
	  /* Print the "offset(base" component.  */
	  if (labelno >= 0)
	    asm_fprintf (file, "%LL%d(%Rpc,", labelno);
	  else
	    {
	      if (address.offset)
		output_addr_const (file, address.offset);

	      putc ('(', file);
	      if (address.base)
		fputs (M68K_REGNAME (REGNO (address.base)), file);
	    }
	  /* Print the ",index" component, if any.  */
	  if (address.index)
	    {
	      if (address.base)
		putc (',', file);
	      fprintf (file, "%s.%c",
		       M68K_REGNAME (REGNO (address.index)),
		       GET_MODE (address.index) == HImode ? 'w' : 'l');
	      if (address.scale != 1)
		fprintf (file, "*%d", address.scale);
	    }
	  putc (')', file);
	}
      else /* !MOTOROLA */
	{
	  if (!address.offset && !address.index)
	    fprintf (file, "%s@", M68K_REGNAME (REGNO (address.base)));
	  else
	    {
	      /* Print the "base@(offset" component.  */
	      if (labelno >= 0)
		asm_fprintf (file, "%Rpc@(%LL%d", labelno);
	      else
		{
		  if (address.base)
		    fputs (M68K_REGNAME (REGNO (address.base)), file);
		  fprintf (file, "@(");
		  if (address.offset)
		    output_addr_const (file, address.offset);
		}
	      /* Print the ",index" component, if any.  */
	      if (address.index)
		{
		  fprintf (file, ",%s:%c",
			   M68K_REGNAME (REGNO (address.index)),
			   GET_MODE (address.index) == HImode ? 'w' : 'l');
		  if (address.scale != 1)
		    fprintf (file, ":%d", address.scale);
		}
	      putc (')', file);
	    }
	}
    }
}

/* Check for cases where a clr insns can be omitted from code using
   strict_low_part sets.  For example, the second clrl here is not needed:
   clrl d0; movw a0@+,d0; use d0; clrl d0; movw a0@+; use d0; ...

   MODE is the mode of this STRICT_LOW_PART set.  FIRST_INSN is the clear
   insn we are checking for redundancy.  TARGET is the register set by the
   clear insn.  */

bool
strict_low_part_peephole_ok (machine_mode mode, rtx_insn *first_insn,
                             rtx target)
{
  rtx_insn *p = first_insn;

  while ((p = PREV_INSN (p)))
    {
      if (NOTE_INSN_BASIC_BLOCK_P (p))
	return false;

      if (NOTE_P (p))
	continue;

      /* If it isn't an insn, then give up.  */
      if (!INSN_P (p))
	return false;

      if (reg_set_p (target, p))
	{
	  rtx set = single_set (p);
	  rtx dest;

	  /* If it isn't an easy to recognize insn, then give up.  */
	  if (! set)
	    return false;

	  dest = SET_DEST (set);

	  /* If this sets the entire target register to zero, then our
	     first_insn is redundant.  */
	  if (rtx_equal_p (dest, target)
	      && SET_SRC (set) == const0_rtx)
	    return true;
	  else if (GET_CODE (dest) == STRICT_LOW_PART
		   && GET_CODE (XEXP (dest, 0)) == REG
		   && REGNO (XEXP (dest, 0)) == REGNO (target)
		   && (GET_MODE_SIZE (GET_MODE (XEXP (dest, 0)))
		       <= GET_MODE_SIZE (mode)))
	    /* This is a strict low part set which modifies less than
	       we are using, so it is safe.  */
	    ;
	  else
	    return false;
	}
    }

  return false;
}

/* Operand predicates for implementing asymmetric pc-relative addressing
   on m68k.  The m68k supports pc-relative addressing (mode 7, register 2)
   when used as a source operand, but not as a destination operand.

   We model this by restricting the meaning of the basic predicates
   (general_operand, memory_operand, etc) to forbid the use of this
   addressing mode, and then define the following predicates that permit
   this addressing mode.  These predicates can then be used for the
   source operands of the appropriate instructions.

   n.b.  While it is theoretically possible to change all machine patterns
   to use this addressing more where permitted by the architecture,
   it has only been implemented for "common" cases: SImode, HImode, and
   QImode operands, and only for the principle operations that would
   require this addressing mode: data movement and simple integer operations.

   In parallel with these new predicates, two new constraint letters
   were defined: 'S' and 'T'.  'S' is the -mpcrel analog of 'm'.
   'T' replaces 's' in the non-pcrel case.  It is a no-op in the pcrel case.
   In the pcrel case 's' is only valid in combination with 'a' registers.
   See addsi3, subsi3, cmpsi, and movsi patterns for a better understanding
   of how these constraints are used.

   The use of these predicates is strictly optional, though patterns that
   don't will cause an extra reload register to be allocated where one
   was not necessary:

	lea (abc:w,%pc),%a0	; need to reload address
	moveq &1,%d1		; since write to pc-relative space
	movel %d1,%a0@		; is not allowed
	...
	lea (abc:w,%pc),%a1	; no need to reload address here
	movel %a1@,%d0		; since "movel (abc:w,%pc),%d0" is ok

   For more info, consult tiemann@cygnus.com.


   All of the ugliness with predicates and constraints is due to the
   simple fact that the m68k does not allow a pc-relative addressing
   mode as a destination.  gcc does not distinguish between source and
   destination addresses.  Hence, if we claim that pc-relative address
   modes are valid, e.g. TARGET_LEGITIMATE_ADDRESS_P accepts them, then we
   end up with invalid code.  To get around this problem, we left
   pc-relative modes as invalid addresses, and then added special
   predicates and constraints to accept them.

   A cleaner way to handle this is to modify gcc to distinguish
   between source and destination addresses.  We can then say that
   pc-relative is a valid source address but not a valid destination
   address, and hopefully avoid a lot of the predicate and constraint
   hackery.  Unfortunately, this would be a pretty big change.  It would
   be a useful change for a number of ports, but there aren't any current
   plans to undertake this.

   ***************************************************************************/


const char *
output_andsi3 (rtx *operands)
{
  int logval;
  if (GET_CODE (operands[2]) == CONST_INT
      && (INTVAL (operands[2]) | 0xffff) == -1
      && (DATA_REG_P (operands[0])
	  || offsettable_memref_p (operands[0]))
      && !TARGET_COLDFIRE)
    {
      if (GET_CODE (operands[0]) != REG)
        operands[0] = adjust_address (operands[0], HImode, 2);
      operands[2] = GEN_INT (INTVAL (operands[2]) & 0xffff);
      /* Do not delete a following tstl %0 insn; that would be incorrect.  */
      CC_STATUS_INIT;
      if (operands[2] == const0_rtx)
        return "clr%.w %0";
      return "and%.w %2,%0";
    }
  if (GET_CODE (operands[2]) == CONST_INT
      && (logval = exact_log2 (~ INTVAL (operands[2]) & 0xffffffff)) >= 0
      && (DATA_REG_P (operands[0])
          || offsettable_memref_p (operands[0])))
    {
      if (DATA_REG_P (operands[0]))
	operands[1] = GEN_INT (logval);
      else
        {
	  operands[0] = adjust_address (operands[0], SImode, 3 - (logval / 8));
	  operands[1] = GEN_INT (logval % 8);
        }
      /* This does not set condition codes in a standard way.  */
      CC_STATUS_INIT;
      return "bclr %1,%0";
    }
  return "and%.l %2,%0";
}

const char *
output_iorsi3 (rtx *operands)
{
  register int logval;
  if (GET_CODE (operands[2]) == CONST_INT
      && INTVAL (operands[2]) >> 16 == 0
      && (DATA_REG_P (operands[0])
	  || offsettable_memref_p (operands[0]))
      && !TARGET_COLDFIRE)
    {
      if (GET_CODE (operands[0]) != REG)
        operands[0] = adjust_address (operands[0], HImode, 2);
      /* Do not delete a following tstl %0 insn; that would be incorrect.  */
      CC_STATUS_INIT;
      if (INTVAL (operands[2]) == 0xffff)
	return "mov%.w %2,%0";
      return "or%.w %2,%0";
    }
  if (GET_CODE (operands[2]) == CONST_INT
      && (logval = exact_log2 (INTVAL (operands[2]) & 0xffffffff)) >= 0
      && (DATA_REG_P (operands[0])
	  || offsettable_memref_p (operands[0])))
    {
      if (DATA_REG_P (operands[0]))
	operands[1] = GEN_INT (logval);
      else
        {
	  operands[0] = adjust_address (operands[0], SImode, 3 - (logval / 8));
	  operands[1] = GEN_INT (logval % 8);
	}
      CC_STATUS_INIT;
      return "bset %1,%0";
    }
  return "or%.l %2,%0";
}

const char *
output_xorsi3 (rtx *operands)
{
  register int logval;
  if (GET_CODE (operands[2]) == CONST_INT
      && INTVAL (operands[2]) >> 16 == 0
      && (offsettable_memref_p (operands[0]) || DATA_REG_P (operands[0]))
      && !TARGET_COLDFIRE)
    {
      if (! DATA_REG_P (operands[0]))
	operands[0] = adjust_address (operands[0], HImode, 2);
      /* Do not delete a following tstl %0 insn; that would be incorrect.  */
      CC_STATUS_INIT;
      if (INTVAL (operands[2]) == 0xffff)
	return "not%.w %0";
      return "eor%.w %2,%0";
    }
  if (GET_CODE (operands[2]) == CONST_INT
      && (logval = exact_log2 (INTVAL (operands[2]) & 0xffffffff)) >= 0
      && (DATA_REG_P (operands[0])
	  || offsettable_memref_p (operands[0])))
    {
      if (DATA_REG_P (operands[0]))
	operands[1] = GEN_INT (logval);
      else
        {
	  operands[0] = adjust_address (operands[0], SImode, 3 - (logval / 8));
	  operands[1] = GEN_INT (logval % 8);
	}
      CC_STATUS_INIT;
      return "bchg %1,%0";
    }
  return "eor%.l %2,%0";
}

/* Return the instruction that should be used for a call to address X,
   which is known to be in operand 0.  */

const char *
output_call (rtx x)
{
  if (symbolic_operand (x, VOIDmode))
    return m68k_symbolic_call;
  else
    return "jsr %a0";
}

/* Likewise sibling calls.  */

const char *
output_sibcall (rtx x)
{
  if (symbolic_operand (x, VOIDmode))
    return m68k_symbolic_jump;
  else
    return "jmp %a0";
}

static void
m68k_output_mi_thunk (FILE *file, tree thunk ATTRIBUTE_UNUSED,
		      HOST_WIDE_INT delta, HOST_WIDE_INT vcall_offset,
		      tree function)
{
  rtx this_slot, offset, addr, mem, tmp;
  rtx_insn *insn;

  /* Avoid clobbering the struct value reg by using the
     static chain reg as a temporary.  */
  tmp = gen_rtx_REG (Pmode, STATIC_CHAIN_REGNUM);

  /* Pretend to be a post-reload pass while generating rtl.  */
  reload_completed = 1;

  /* The "this" pointer is stored at 4(%sp).  */
  this_slot = gen_rtx_MEM (Pmode, plus_constant (Pmode,
						 stack_pointer_rtx, 4));

  /* Add DELTA to THIS.  */
  if (delta != 0)
    {
      /* Make the offset a legitimate operand for memory addition.  */
      offset = GEN_INT (delta);
      if ((delta < -8 || delta > 8)
	  && (TARGET_COLDFIRE || USE_MOVQ (delta)))
	{
	  emit_move_insn (gen_rtx_REG (Pmode, D0_REG), offset);
	  offset = gen_rtx_REG (Pmode, D0_REG);
	}
      emit_insn (gen_add3_insn (copy_rtx (this_slot),
				copy_rtx (this_slot), offset));
    }

  /* If needed, add *(*THIS + VCALL_OFFSET) to THIS.  */
  if (vcall_offset != 0)
    {
      /* Set the static chain register to *THIS.  */
      emit_move_insn (tmp, this_slot);
      emit_move_insn (tmp, gen_rtx_MEM (Pmode, tmp));

      /* Set ADDR to a legitimate address for *THIS + VCALL_OFFSET.  */
      addr = plus_constant (Pmode, tmp, vcall_offset);
      if (!m68k_legitimate_address_p (Pmode, addr, true))
	{
	  emit_insn (gen_rtx_SET (tmp, addr));
	  addr = tmp;
	}

      /* Load the offset into %d0 and add it to THIS.  */
      emit_move_insn (gen_rtx_REG (Pmode, D0_REG),
		      gen_rtx_MEM (Pmode, addr));
      emit_insn (gen_add3_insn (copy_rtx (this_slot),
				copy_rtx (this_slot),
				gen_rtx_REG (Pmode, D0_REG)));
    }

  /* Jump to the target function.  Use a sibcall if direct jumps are
     allowed, otherwise load the address into a register first.  */
  mem = DECL_RTL (function);
  if (!sibcall_operand (XEXP (mem, 0), VOIDmode))
    {
      gcc_assert (flag_pic);

      if (!TARGET_SEP_DATA)
	{
	  /* Use the static chain register as a temporary (call-clobbered)
	     GOT pointer for this function.  We can use the static chain
	     register because it isn't live on entry to the thunk.  */
	  SET_REGNO (pic_offset_table_rtx, STATIC_CHAIN_REGNUM);
	  emit_insn (gen_load_got (pic_offset_table_rtx));
	}
      legitimize_pic_address (XEXP (mem, 0), Pmode, tmp);
      mem = replace_equiv_address (mem, tmp);
    }
  insn = emit_call_insn (gen_sibcall (mem, const0_rtx));
  SIBLING_CALL_P (insn) = 1;

  /* Run just enough of rest_of_compilation.  */
  insn = get_insns ();
  split_all_insns_noflow ();
  final_start_function (insn, file, 1);
  final (insn, file, 1);
  final_end_function ();

  /* Clean up the vars set above.  */
  reload_completed = 0;

  /* Restore the original PIC register.  */
  if (flag_pic)
    SET_REGNO (pic_offset_table_rtx, PIC_REG);
}

/* Worker function for TARGET_STRUCT_VALUE_RTX.  */

static rtx
m68k_struct_value_rtx (tree fntype ATTRIBUTE_UNUSED,
		       int incoming ATTRIBUTE_UNUSED)
{
  return gen_rtx_REG (Pmode, M68K_STRUCT_VALUE_REGNUM);
}

/* Return nonzero if register old_reg can be renamed to register new_reg.  */
int
m68k_hard_regno_rename_ok (unsigned int old_reg ATTRIBUTE_UNUSED,
			   unsigned int new_reg)
{

  /* Interrupt functions can only use registers that have already been
     saved by the prologue, even if they would normally be
     call-clobbered.  */

  if ((m68k_get_function_kind (current_function_decl)
       == m68k_fk_interrupt_handler)
      && !df_regs_ever_live_p (new_reg))
    return 0;

  return 1;
}

/* Implement TARGET_HARD_REGNO_NREGS.

   On the m68k, ordinary registers hold 32 bits worth;
   for the 68881 registers, a single register is always enough for
   anything that can be stored in them at all.  */

static unsigned int
m68k_hard_regno_nregs (unsigned int regno, machine_mode mode)
{
  if (regno >= 16)
    return GET_MODE_NUNITS (mode);
  return CEIL (GET_MODE_SIZE (mode), UNITS_PER_WORD);
}

/* Implement TARGET_HARD_REGNO_MODE_OK.  On the 68000, we let the cpu
   registers can hold any mode, but restrict the 68881 registers to
   floating-point modes.  */

static bool
m68k_hard_regno_mode_ok (unsigned int regno, machine_mode mode)
{
  if (DATA_REGNO_P (regno))
    {
      /* Data Registers, can hold aggregate if fits in.  */
      if (regno + GET_MODE_SIZE (mode) / 4 <= 8)
	return true;
    }
  else if (ADDRESS_REGNO_P (regno))
    {
      if (regno + GET_MODE_SIZE (mode) / 4 <= 16)
	return true;
    }
  else if (FP_REGNO_P (regno))
    {
      /* FPU registers, hold float or complex float of long double or
	 smaller.  */
      if ((GET_MODE_CLASS (mode) == MODE_FLOAT
	   || GET_MODE_CLASS (mode) == MODE_COMPLEX_FLOAT)
	  && GET_MODE_UNIT_SIZE (mode) <= TARGET_FP_REG_SIZE)
	return true;
    }
  return false;
}

/* Implement TARGET_MODES_TIEABLE_P.  */

static bool
m68k_modes_tieable_p (machine_mode mode1, machine_mode mode2)
{
  return (!TARGET_HARD_FLOAT
	  || ((GET_MODE_CLASS (mode1) == MODE_FLOAT
	       || GET_MODE_CLASS (mode1) == MODE_COMPLEX_FLOAT)
	      == (GET_MODE_CLASS (mode2) == MODE_FLOAT
		  || GET_MODE_CLASS (mode2) == MODE_COMPLEX_FLOAT)));
}

/* Implement SECONDARY_RELOAD_CLASS.  */

enum reg_class
m68k_secondary_reload_class (enum reg_class rclass,
			     machine_mode mode, rtx x)
{
  int regno;

  regno = true_regnum (x);

  /* If one operand of a movqi is an address register, the other
     operand must be a general register or constant.  Other types
     of operand must be reloaded through a data register.  */
  if (GET_MODE_SIZE (mode) == 1
      && reg_classes_intersect_p (rclass, ADDR_REGS)
      && !(INT_REGNO_P (regno) || CONSTANT_P (x)))
    return DATA_REGS;

  /* PC-relative addresses must be loaded into an address register first.  */
  if (TARGET_PCREL
      && !reg_class_subset_p (rclass, ADDR_REGS)
      && symbolic_operand (x, VOIDmode))
    return ADDR_REGS;

  return NO_REGS;
}

/* Implement PREFERRED_RELOAD_CLASS.  */

enum reg_class
m68k_preferred_reload_class (rtx x, enum reg_class rclass)
{
  enum reg_class secondary_class;

  /* If RCLASS might need a secondary reload, try restricting it to
     a class that doesn't.  */
  secondary_class = m68k_secondary_reload_class (rclass, GET_MODE (x), x);
  if (secondary_class != NO_REGS
      && reg_class_subset_p (secondary_class, rclass))
    return secondary_class;

  /* Prefer to use moveq for in-range constants.  */
  if (GET_CODE (x) == CONST_INT
      && reg_class_subset_p (DATA_REGS, rclass)
      && IN_RANGE (INTVAL (x), -0x80, 0x7f))
    return DATA_REGS;

  /* ??? Do we really need this now?  */
  if (GET_CODE (x) == CONST_DOUBLE
      && GET_MODE_CLASS (GET_MODE (x)) == MODE_FLOAT)
    {
      if (TARGET_HARD_FLOAT && reg_class_subset_p (FP_REGS, rclass))
	return FP_REGS;

      return NO_REGS;
    }

  return rclass;
}

/* Return floating point values in a 68881 register.  This makes 68881 code
   a little bit faster.  It also makes -msoft-float code incompatible with
   hard-float code, so people have to be careful not to mix the two.
   For ColdFire it was decided the ABI incompatibility is undesirable.
   If there is need for a hard-float ABI it is probably worth doing it
   properly and also passing function arguments in FP registers.  */
rtx
m68k_libcall_value (machine_mode mode)
{
  switch (mode) {
  case E_SFmode:
  case E_DFmode:
  case E_XFmode:
    if (TARGET_68881)
      return gen_rtx_REG (mode, FP0_REG);
    break;
  default:
    break;
  }

  return gen_rtx_REG (mode, m68k_libcall_value_in_a0_p ? A0_REG : D0_REG);
}

/* Location in which function value is returned.
   NOTE: Due to differences in ABIs, don't call this function directly,
   use FUNCTION_VALUE instead.  */
rtx
m68k_function_value (const_tree valtype, const_tree func ATTRIBUTE_UNUSED)
{
  machine_mode mode;

  mode = TYPE_MODE (valtype);
  switch (mode) {
  case E_SFmode:
  case E_DFmode:
  case E_XFmode:
    if (TARGET_68881)
      return gen_rtx_REG (mode, FP0_REG);
    break;
  default:
    break;
  }

  /* If the function returns a pointer, push that into %a0.  */
  if (func && POINTER_TYPE_P (TREE_TYPE (TREE_TYPE (func))))
    /* For compatibility with the large body of existing code which
       does not always properly declare external functions returning
       pointer types, the m68k/SVR4 convention is to copy the value
       returned for pointer functions from a0 to d0 in the function
       epilogue, so that callers that have neglected to properly
       declare the callee can still find the correct return value in
       d0.  */
    return gen_rtx_PARALLEL
      (mode,
       gen_rtvec (2,
		  gen_rtx_EXPR_LIST (VOIDmode,
				     gen_rtx_REG (mode, A0_REG),
				     const0_rtx),
		  gen_rtx_EXPR_LIST (VOIDmode,
				     gen_rtx_REG (mode, D0_REG),
				     const0_rtx)));
  else if (POINTER_TYPE_P (valtype))
    return gen_rtx_REG (mode, A0_REG);
  else
    return gen_rtx_REG (mode, D0_REG);
}

/* Worker function for TARGET_RETURN_IN_MEMORY.  */
#if M68K_HONOR_TARGET_STRICT_ALIGNMENT
static bool
m68k_return_in_memory (const_tree type, const_tree fntype ATTRIBUTE_UNUSED)
{
  machine_mode mode = TYPE_MODE (type);

  if (mode == BLKmode)
    return true;

  /* If TYPE's known alignment is less than the alignment of MODE that
     would contain the structure, then return in memory.  We need to
     do so to maintain the compatibility between code compiled with
     -mstrict-align and that compiled with -mno-strict-align.  */
  if (AGGREGATE_TYPE_P (type)
      && TYPE_ALIGN (type) < GET_MODE_ALIGNMENT (mode))
    return true;

  return false;
}
#endif

/* CPU to schedule the program for.  */
enum attr_cpu m68k_sched_cpu;

/* MAC to schedule the program for.  */
enum attr_mac m68k_sched_mac;

/* Operand type.  */
enum attr_op_type
  {
    /* No operand.  */
    OP_TYPE_NONE,

    /* Integer register.  */
    OP_TYPE_RN,

    /* FP register.  */
    OP_TYPE_FPN,

    /* Implicit mem reference (e.g. stack).  */
    OP_TYPE_MEM1,

    /* Memory without offset or indexing.  EA modes 2, 3 and 4.  */
    OP_TYPE_MEM234,

    /* Memory with offset but without indexing.  EA mode 5.  */
    OP_TYPE_MEM5,

    /* Memory with indexing.  EA mode 6.  */
    OP_TYPE_MEM6,

    /* Memory referenced by absolute address.  EA mode 7.  */
    OP_TYPE_MEM7,

    /* Immediate operand that doesn't require extension word.  */
    OP_TYPE_IMM_Q,

    /* Immediate 16 bit operand.  */
    OP_TYPE_IMM_W,

    /* Immediate 32 bit operand.  */
    OP_TYPE_IMM_L
  };

/* Return type of memory ADDR_RTX refers to.  */
static enum attr_op_type
sched_address_type (machine_mode mode, rtx addr_rtx)
{
  struct m68k_address address;

  if (symbolic_operand (addr_rtx, VOIDmode))
    return OP_TYPE_MEM7;

  if (!m68k_decompose_address (mode, addr_rtx,
			       reload_completed, &address))
    {
      gcc_assert (!reload_completed);
      /* Reload will likely fix the address to be in the register.  */
      return OP_TYPE_MEM234;
    }

  if (address.scale != 0)
    return OP_TYPE_MEM6;

  if (address.base != NULL_RTX)
    {
      if (address.offset == NULL_RTX)
	return OP_TYPE_MEM234;

      return OP_TYPE_MEM5;
    }

  gcc_assert (address.offset != NULL_RTX);

  return OP_TYPE_MEM7;
}

/* Return X or Y (depending on OPX_P) operand of INSN.  */
static rtx
sched_get_operand (rtx_insn *insn, bool opx_p)
{
  int i;

  if (recog_memoized (insn) < 0)
    gcc_unreachable ();

  extract_constrain_insn_cached (insn);

  if (opx_p)
    i = get_attr_opx (insn);
  else
    i = get_attr_opy (insn);

  if (i >= recog_data.n_operands)
    return NULL;

  return recog_data.operand[i];
}

/* Return type of INSN's operand X (if OPX_P) or operand Y (if !OPX_P).
   If ADDRESS_P is true, return type of memory location operand refers to.  */
static enum attr_op_type
sched_attr_op_type (rtx_insn *insn, bool opx_p, bool address_p)
{
  rtx op;

  op = sched_get_operand (insn, opx_p);

  if (op == NULL)
    {
      gcc_assert (!reload_completed);
      return OP_TYPE_RN;
    }

  if (address_p)
    return sched_address_type (QImode, op);

  if (memory_operand (op, VOIDmode))
    return sched_address_type (GET_MODE (op), XEXP (op, 0));

  if (register_operand (op, VOIDmode))
    {
      if ((!reload_completed && FLOAT_MODE_P (GET_MODE (op)))
	  || (reload_completed && FP_REG_P (op)))
	return OP_TYPE_FPN;

      return OP_TYPE_RN;
    }

  if (GET_CODE (op) == CONST_INT)
    {
      int ival;

      ival = INTVAL (op);

      /* Check for quick constants.  */
      switch (get_attr_type (insn))
	{
	case TYPE_ALUQ_L:
	  if (IN_RANGE (ival, 1, 8) || IN_RANGE (ival, -8, -1))
	    return OP_TYPE_IMM_Q;

	  gcc_assert (!reload_completed);
	  break;

	case TYPE_MOVEQ_L:
	  if (USE_MOVQ (ival))
	    return OP_TYPE_IMM_Q;

	  gcc_assert (!reload_completed);
	  break;

	case TYPE_MOV3Q_L:
	  if (valid_mov3q_const (ival))
	    return OP_TYPE_IMM_Q;

	  gcc_assert (!reload_completed);
	  break;

	default:
	  break;
	}

      if (IN_RANGE (ival, -0x8000, 0x7fff))
	return OP_TYPE_IMM_W;

      return OP_TYPE_IMM_L;
    }

  if (GET_CODE (op) == CONST_DOUBLE)
    {
      switch (GET_MODE (op))
	{
	case E_SFmode:
	  return OP_TYPE_IMM_W;

	case E_VOIDmode:
	case E_DFmode:
	  return OP_TYPE_IMM_L;

	default:
	  gcc_unreachable ();
	}
    }

  if (GET_CODE (op) == CONST
      || symbolic_operand (op, VOIDmode)
      || LABEL_P (op))
    {
      switch (GET_MODE (op))
	{
	case E_QImode:
	  return OP_TYPE_IMM_Q;

	case E_HImode:
	  return OP_TYPE_IMM_W;

	case E_SImode:
	  return OP_TYPE_IMM_L;

	default:
	  if (symbolic_operand (m68k_unwrap_symbol (op, false), VOIDmode))
	    /* Just a guess.  */
	    return OP_TYPE_IMM_W;

	  return OP_TYPE_IMM_L;
	}
    }

  gcc_assert (!reload_completed);

  if (FLOAT_MODE_P (GET_MODE (op)))
    return OP_TYPE_FPN;

  return OP_TYPE_RN;
}

/* Implement opx_type attribute.
   Return type of INSN's operand X.
   If ADDRESS_P is true, return type of memory location operand refers to.  */
enum attr_opx_type
m68k_sched_attr_opx_type (rtx_insn *insn, int address_p)
{
  switch (sched_attr_op_type (insn, true, address_p != 0))
    {
    case OP_TYPE_RN:
      return OPX_TYPE_RN;

    case OP_TYPE_FPN:
      return OPX_TYPE_FPN;

    case OP_TYPE_MEM1:
      return OPX_TYPE_MEM1;

    case OP_TYPE_MEM234:
      return OPX_TYPE_MEM234;

    case OP_TYPE_MEM5:
      return OPX_TYPE_MEM5;

    case OP_TYPE_MEM6:
      return OPX_TYPE_MEM6;

    case OP_TYPE_MEM7:
      return OPX_TYPE_MEM7;

    case OP_TYPE_IMM_Q:
      return OPX_TYPE_IMM_Q;

    case OP_TYPE_IMM_W:
      return OPX_TYPE_IMM_W;

    case OP_TYPE_IMM_L:
      return OPX_TYPE_IMM_L;

    default:
      gcc_unreachable ();
    }
}

/* Implement opy_type attribute.
   Return type of INSN's operand Y.
   If ADDRESS_P is true, return type of memory location operand refers to.  */
enum attr_opy_type
m68k_sched_attr_opy_type (rtx_insn *insn, int address_p)
{
  switch (sched_attr_op_type (insn, false, address_p != 0))
    {
    case OP_TYPE_RN:
      return OPY_TYPE_RN;

    case OP_TYPE_FPN:
      return OPY_TYPE_FPN;

    case OP_TYPE_MEM1:
      return OPY_TYPE_MEM1;

    case OP_TYPE_MEM234:
      return OPY_TYPE_MEM234;

    case OP_TYPE_MEM5:
      return OPY_TYPE_MEM5;

    case OP_TYPE_MEM6:
      return OPY_TYPE_MEM6;

    case OP_TYPE_MEM7:
      return OPY_TYPE_MEM7;

    case OP_TYPE_IMM_Q:
      return OPY_TYPE_IMM_Q;

    case OP_TYPE_IMM_W:
      return OPY_TYPE_IMM_W;

    case OP_TYPE_IMM_L:
      return OPY_TYPE_IMM_L;

    default:
      gcc_unreachable ();
    }
}

/* Return size of INSN as int.  */
static int
sched_get_attr_size_int (rtx_insn *insn)
{
  int size;

  switch (get_attr_type (insn))
    {
    case TYPE_IGNORE:
      /* There should be no references to m68k_sched_attr_size for 'ignore'
	 instructions.  */
      gcc_unreachable ();
      return 0;

    case TYPE_MUL_L:
      size = 2;
      break;

    default:
      size = 1;
      break;
    }

  switch (get_attr_opx_type (insn))
    {
    case OPX_TYPE_NONE:
    case OPX_TYPE_RN:
    case OPX_TYPE_FPN:
    case OPX_TYPE_MEM1:
    case OPX_TYPE_MEM234:
    case OPY_TYPE_IMM_Q:
      break;

    case OPX_TYPE_MEM5:
    case OPX_TYPE_MEM6:
      /* Here we assume that most absolute references are short.  */
    case OPX_TYPE_MEM7:
    case OPY_TYPE_IMM_W:
      ++size;
      break;

    case OPY_TYPE_IMM_L:
      size += 2;
      break;

    default:
      gcc_unreachable ();
    }

  switch (get_attr_opy_type (insn))
    {
    case OPY_TYPE_NONE:
    case OPY_TYPE_RN:
    case OPY_TYPE_FPN:
    case OPY_TYPE_MEM1:
    case OPY_TYPE_MEM234:
    case OPY_TYPE_IMM_Q:
      break;

    case OPY_TYPE_MEM5:
    case OPY_TYPE_MEM6:
      /* Here we assume that most absolute references are short.  */
    case OPY_TYPE_MEM7:
    case OPY_TYPE_IMM_W:
      ++size;
      break;

    case OPY_TYPE_IMM_L:
      size += 2;
      break;

    default:
      gcc_unreachable ();
    }

  if (size > 3)
    {
      gcc_assert (!reload_completed);

      size = 3;
    }

  return size;
}

/* Return size of INSN as attribute enum value.  */
enum attr_size
m68k_sched_attr_size (rtx_insn *insn)
{
  switch (sched_get_attr_size_int (insn))
    {
    case 1:
      return SIZE_1;

    case 2:
      return SIZE_2;

    case 3:
      return SIZE_3;

    default:
      gcc_unreachable ();
    }
}

/* Return operand X or Y (depending on OPX_P) of INSN,
   if it is a MEM, or NULL overwise.  */
static enum attr_op_type
sched_get_opxy_mem_type (rtx_insn *insn, bool opx_p)
{
  if (opx_p)
    {
      switch (get_attr_opx_type (insn))
	{
	case OPX_TYPE_NONE:
	case OPX_TYPE_RN:
	case OPX_TYPE_FPN:
	case OPX_TYPE_IMM_Q:
	case OPX_TYPE_IMM_W:
	case OPX_TYPE_IMM_L:
	  return OP_TYPE_RN;

	case OPX_TYPE_MEM1:
	case OPX_TYPE_MEM234:
	case OPX_TYPE_MEM5:
	case OPX_TYPE_MEM7:
	  return OP_TYPE_MEM1;

	case OPX_TYPE_MEM6:
	  return OP_TYPE_MEM6;

	default:
	  gcc_unreachable ();
	}
    }
  else
    {
      switch (get_attr_opy_type (insn))
	{
	case OPY_TYPE_NONE:
	case OPY_TYPE_RN:
	case OPY_TYPE_FPN:
	case OPY_TYPE_IMM_Q:
	case OPY_TYPE_IMM_W:
	case OPY_TYPE_IMM_L:
	  return OP_TYPE_RN;

	case OPY_TYPE_MEM1:
	case OPY_TYPE_MEM234:
	case OPY_TYPE_MEM5:
	case OPY_TYPE_MEM7:
	  return OP_TYPE_MEM1;

	case OPY_TYPE_MEM6:
	  return OP_TYPE_MEM6;

	default:
	  gcc_unreachable ();
	}
    }
}

/* Implement op_mem attribute.  */
enum attr_op_mem
m68k_sched_attr_op_mem (rtx_insn *insn)
{
  enum attr_op_type opx;
  enum attr_op_type opy;

  opx = sched_get_opxy_mem_type (insn, true);
  opy = sched_get_opxy_mem_type (insn, false);

  if (opy == OP_TYPE_RN && opx == OP_TYPE_RN)
    return OP_MEM_00;

  if (opy == OP_TYPE_RN && opx == OP_TYPE_MEM1)
    {
      switch (get_attr_opx_access (insn))
	{
	case OPX_ACCESS_R:
	  return OP_MEM_10;

	case OPX_ACCESS_W:
	  return OP_MEM_01;

	case OPX_ACCESS_RW:
	  return OP_MEM_11;

	default:
	  gcc_unreachable ();
	}
    }

  if (opy == OP_TYPE_RN && opx == OP_TYPE_MEM6)
    {
      switch (get_attr_opx_access (insn))
	{
	case OPX_ACCESS_R:
	  return OP_MEM_I0;

	case OPX_ACCESS_W:
	  return OP_MEM_0I;

	case OPX_ACCESS_RW:
	  return OP_MEM_I1;

	default:
	  gcc_unreachable ();
	}
    }

  if (opy == OP_TYPE_MEM1 && opx == OP_TYPE_RN)
    return OP_MEM_10;

  if (opy == OP_TYPE_MEM1 && opx == OP_TYPE_MEM1)
    {
      switch (get_attr_opx_access (insn))
	{
	case OPX_ACCESS_W:
	  return OP_MEM_11;

	default:
	  gcc_assert (!reload_completed);
	  return OP_MEM_11;
	}
    }

  if (opy == OP_TYPE_MEM1 && opx == OP_TYPE_MEM6)
    {
      switch (get_attr_opx_access (insn))
	{
	case OPX_ACCESS_W:
	  return OP_MEM_1I;

	default:
	  gcc_assert (!reload_completed);
	  return OP_MEM_1I;
	}
    }

  if (opy == OP_TYPE_MEM6 && opx == OP_TYPE_RN)
    return OP_MEM_I0;

  if (opy == OP_TYPE_MEM6 && opx == OP_TYPE_MEM1)
    {
      switch (get_attr_opx_access (insn))
	{
	case OPX_ACCESS_W:
	  return OP_MEM_I1;

	default:
	  gcc_assert (!reload_completed);
	  return OP_MEM_I1;
	}
    }

  gcc_assert (opy == OP_TYPE_MEM6 && opx == OP_TYPE_MEM6);
  gcc_assert (!reload_completed);
  return OP_MEM_I1;
}

/* Data for ColdFire V4 index bypass.
   Producer modifies register that is used as index in consumer with
   specified scale.  */
static struct
{
  /* Producer instruction.  */
  rtx pro;

  /* Consumer instruction.  */
  rtx con;

  /* Scale of indexed memory access within consumer.
     Or zero if bypass should not be effective at the moment.  */
  int scale;
} sched_cfv4_bypass_data;

/* An empty state that is used in m68k_sched_adjust_cost.  */
static state_t sched_adjust_cost_state;

/* Implement adjust_cost scheduler hook.
   Return adjusted COST of dependency LINK between DEF_INSN and INSN.  */
static int
m68k_sched_adjust_cost (rtx_insn *insn, int, rtx_insn *def_insn, int cost,
			unsigned int)
{
  int delay;

  if (recog_memoized (def_insn) < 0
      || recog_memoized (insn) < 0)
    return cost;

  if (sched_cfv4_bypass_data.scale == 1)
    /* Handle ColdFire V4 bypass for indexed address with 1x scale.  */
    {
      /* haifa-sched.c: insn_cost () calls bypass_p () just before
	 targetm.sched.adjust_cost ().  Hence, we can be relatively sure
	 that the data in sched_cfv4_bypass_data is up to date.  */
      gcc_assert (sched_cfv4_bypass_data.pro == def_insn
		  && sched_cfv4_bypass_data.con == insn);

      if (cost < 3)
	cost = 3;

      sched_cfv4_bypass_data.pro = NULL;
      sched_cfv4_bypass_data.con = NULL;
      sched_cfv4_bypass_data.scale = 0;
    }
  else
    gcc_assert (sched_cfv4_bypass_data.pro == NULL
		&& sched_cfv4_bypass_data.con == NULL
		&& sched_cfv4_bypass_data.scale == 0);

  /* Don't try to issue INSN earlier than DFA permits.
     This is especially useful for instructions that write to memory,
     as their true dependence (default) latency is better to be set to 0
     to workaround alias analysis limitations.
     This is, in fact, a machine independent tweak, so, probably,
     it should be moved to haifa-sched.c: insn_cost ().  */
  delay = min_insn_conflict_delay (sched_adjust_cost_state, def_insn, insn);
  if (delay > cost)
    cost = delay;

  return cost;
}

/* Return maximal number of insns that can be scheduled on a single cycle.  */
static int
m68k_sched_issue_rate (void)
{
  switch (m68k_sched_cpu)
    {
    case CPU_CFV1:
    case CPU_CFV2:
    case CPU_CFV3:
      return 1;

    case CPU_CFV4:
      return 2;

    default:
      gcc_unreachable ();
      return 0;
    }
}

/* Maximal length of instruction for current CPU.
   E.g. it is 3 for any ColdFire core.  */
static int max_insn_size;

/* Data to model instruction buffer of CPU.  */
struct _sched_ib
{
  /* True if instruction buffer model is modeled for current CPU.  */
  bool enabled_p;

  /* Size of the instruction buffer in words.  */
  int size;

  /* Number of filled words in the instruction buffer.  */
  int filled;

  /* Additional information about instruction buffer for CPUs that have
     a buffer of instruction records, rather then a plain buffer
     of instruction words.  */
  struct _sched_ib_records
  {
    /* Size of buffer in records.  */
    int n_insns;

    /* Array to hold data on adjustments made to the size of the buffer.  */
    int *adjust;

    /* Index of the above array.  */
    int adjust_index;
  } records;

  /* An insn that reserves (marks empty) one word in the instruction buffer.  */
  rtx insn;
};

static struct _sched_ib sched_ib;

/* ID of memory unit.  */
static int sched_mem_unit_code;

/* Implementation of the targetm.sched.variable_issue () hook.
   It is called after INSN was issued.  It returns the number of insns
   that can possibly get scheduled on the current cycle.
   It is used here to determine the effect of INSN on the instruction
   buffer.  */
static int
m68k_sched_variable_issue (FILE *sched_dump ATTRIBUTE_UNUSED,
			   int sched_verbose ATTRIBUTE_UNUSED,
			   rtx_insn *insn, int can_issue_more)
{
  int insn_size;

  if (recog_memoized (insn) >= 0 && get_attr_type (insn) != TYPE_IGNORE)
    {
      switch (m68k_sched_cpu)
	{
	case CPU_CFV1:
	case CPU_CFV2:
	  insn_size = sched_get_attr_size_int (insn);
	  break;

	case CPU_CFV3:
	  insn_size = sched_get_attr_size_int (insn);
	  
	  /* ColdFire V3 and V4 cores have instruction buffers that can
	     accumulate up to 8 instructions regardless of instructions'
	     sizes.  So we should take care not to "prefetch" 24 one-word
	     or 12 two-words instructions.
	     To model this behavior we temporarily decrease size of the
	     buffer by (max_insn_size - insn_size) for next 7 instructions.  */
	  {
	    int adjust;

	    adjust = max_insn_size - insn_size;
	    sched_ib.size -= adjust;

	    if (sched_ib.filled > sched_ib.size)
	      sched_ib.filled = sched_ib.size;

	    sched_ib.records.adjust[sched_ib.records.adjust_index] = adjust;
	  }

	  ++sched_ib.records.adjust_index;
	  if (sched_ib.records.adjust_index == sched_ib.records.n_insns)
	    sched_ib.records.adjust_index = 0;

	  /* Undo adjustment we did 7 instructions ago.  */
	  sched_ib.size
	    += sched_ib.records.adjust[sched_ib.records.adjust_index];

	  break;

	case CPU_CFV4:
	  gcc_assert (!sched_ib.enabled_p);
	  insn_size = 0;
	  break;

	default:
	  gcc_unreachable ();
	}

      if (insn_size > sched_ib.filled)
	/* Scheduling for register pressure does not always take DFA into
	   account.  Workaround instruction buffer not being filled enough.  */
	{
	  gcc_assert (sched_pressure == SCHED_PRESSURE_WEIGHTED);
	  insn_size = sched_ib.filled;
	}

      --can_issue_more;
    }
  else if (GET_CODE (PATTERN (insn)) == ASM_INPUT
	   || asm_noperands (PATTERN (insn)) >= 0)
    insn_size = sched_ib.filled;
  else
    insn_size = 0;

  sched_ib.filled -= insn_size;

  return can_issue_more;
}

/* Return how many instructions should scheduler lookahead to choose the
   best one.  */
static int
m68k_sched_first_cycle_multipass_dfa_lookahead (void)
{
  return m68k_sched_issue_rate () - 1;
}

/* Implementation of targetm.sched.init_global () hook.
   It is invoked once per scheduling pass and is used here
   to initialize scheduler constants.  */
static void
m68k_sched_md_init_global (FILE *sched_dump ATTRIBUTE_UNUSED,
			   int sched_verbose ATTRIBUTE_UNUSED,
			   int n_insns ATTRIBUTE_UNUSED)
{
  /* Check that all instructions have DFA reservations and
     that all instructions can be issued from a clean state.  */
  if (flag_checking)
    {
      rtx_insn *insn;
      state_t state;

      state = alloca (state_size ());

      for (insn = get_insns (); insn != NULL; insn = NEXT_INSN (insn))
	{
	  if (INSN_P (insn) && recog_memoized (insn) >= 0)
	    {
	      gcc_assert (insn_has_dfa_reservation_p (insn));

	      state_reset (state);
	      if (state_transition (state, insn) >= 0)
		gcc_unreachable ();
	    }
	}
    }

  /* Setup target cpu.  */

  /* ColdFire V4 has a set of features to keep its instruction buffer full
     (e.g., a separate memory bus for instructions) and, hence, we do not model
     buffer for this CPU.  */
  sched_ib.enabled_p = (m68k_sched_cpu != CPU_CFV4);

  switch (m68k_sched_cpu)
    {
    case CPU_CFV4:
      sched_ib.filled = 0;

      /* FALLTHRU */

    case CPU_CFV1:
    case CPU_CFV2:
      max_insn_size = 3;
      sched_ib.records.n_insns = 0;
      sched_ib.records.adjust = NULL;
      break;

    case CPU_CFV3:
      max_insn_size = 3;
      sched_ib.records.n_insns = 8;
      sched_ib.records.adjust = XNEWVEC (int, sched_ib.records.n_insns);
      break;

    default:
      gcc_unreachable ();
    }

  sched_mem_unit_code = get_cpu_unit_code ("cf_mem1");

  sched_adjust_cost_state = xmalloc (state_size ());
  state_reset (sched_adjust_cost_state);

  start_sequence ();
  emit_insn (gen_ib ());
  sched_ib.insn = get_insns ();
  end_sequence ();
}

/* Scheduling pass is now finished.  Free/reset static variables.  */
static void
m68k_sched_md_finish_global (FILE *dump ATTRIBUTE_UNUSED,
			     int verbose ATTRIBUTE_UNUSED)
{
  sched_ib.insn = NULL;

  free (sched_adjust_cost_state);
  sched_adjust_cost_state = NULL;

  sched_mem_unit_code = 0;

  free (sched_ib.records.adjust);
  sched_ib.records.adjust = NULL;
  sched_ib.records.n_insns = 0;
  max_insn_size = 0;
}

/* Implementation of targetm.sched.init () hook.
   It is invoked each time scheduler starts on the new block (basic block or
   extended basic block).  */
static void
m68k_sched_md_init (FILE *sched_dump ATTRIBUTE_UNUSED,
		    int sched_verbose ATTRIBUTE_UNUSED,
		    int n_insns ATTRIBUTE_UNUSED)
{
  switch (m68k_sched_cpu)
    {
    case CPU_CFV1:
    case CPU_CFV2:
      sched_ib.size = 6;
      break;

    case CPU_CFV3:
      sched_ib.size = sched_ib.records.n_insns * max_insn_size;

      memset (sched_ib.records.adjust, 0,
	      sched_ib.records.n_insns * sizeof (*sched_ib.records.adjust));
      sched_ib.records.adjust_index = 0;
      break;

    case CPU_CFV4:
      gcc_assert (!sched_ib.enabled_p);
      sched_ib.size = 0;
      break;

    default:
      gcc_unreachable ();
    }

  if (sched_ib.enabled_p)
    /* haifa-sched.c: schedule_block () calls advance_cycle () just before
       the first cycle.  Workaround that.  */
    sched_ib.filled = -2;
}

/* Implementation of targetm.sched.dfa_pre_advance_cycle () hook.
   It is invoked just before current cycle finishes and is used here
   to track if instruction buffer got its two words this cycle.  */
static void
m68k_sched_dfa_pre_advance_cycle (void)
{
  if (!sched_ib.enabled_p)
    return;

  if (!cpu_unit_reservation_p (curr_state, sched_mem_unit_code))
    {
      sched_ib.filled += 2;

      if (sched_ib.filled > sched_ib.size)
	sched_ib.filled = sched_ib.size;
    }
}

/* Implementation of targetm.sched.dfa_post_advance_cycle () hook.
   It is invoked just after new cycle begins and is used here
   to setup number of filled words in the instruction buffer so that
   instructions which won't have all their words prefetched would be
   stalled for a cycle.  */
static void
m68k_sched_dfa_post_advance_cycle (void)
{
  int i;

  if (!sched_ib.enabled_p)
    return;

  /* Setup number of prefetched instruction words in the instruction
     buffer.  */
  i = max_insn_size - sched_ib.filled;

  while (--i >= 0)
    {
      if (state_transition (curr_state, sched_ib.insn) >= 0)
	/* Pick up scheduler state.  */
	++sched_ib.filled;
    }
}

/* Return X or Y (depending on OPX_P) operand of INSN,
   if it is an integer register, or NULL overwise.  */
static rtx
sched_get_reg_operand (rtx_insn *insn, bool opx_p)
{
  rtx op = NULL;

  if (opx_p)
    {
      if (get_attr_opx_type (insn) == OPX_TYPE_RN)
	{
	  op = sched_get_operand (insn, true);
	  gcc_assert (op != NULL);

	  if (!reload_completed && !REG_P (op))
	    return NULL;
	}
    }
  else
    {
      if (get_attr_opy_type (insn) == OPY_TYPE_RN)
	{
	  op = sched_get_operand (insn, false);
	  gcc_assert (op != NULL);

	  if (!reload_completed && !REG_P (op))
	    return NULL;
	}
    }

  return op;
}

/* Return true, if X or Y (depending on OPX_P) operand of INSN
   is a MEM.  */
static bool
sched_mem_operand_p (rtx_insn *insn, bool opx_p)
{
  switch (sched_get_opxy_mem_type (insn, opx_p))
    {
    case OP_TYPE_MEM1:
    case OP_TYPE_MEM6:
      return true;

    default:
      return false;
    }
}

/* Return X or Y (depending on OPX_P) operand of INSN,
   if it is a MEM, or NULL overwise.  */
static rtx
sched_get_mem_operand (rtx_insn *insn, bool must_read_p, bool must_write_p)
{
  bool opx_p;
  bool opy_p;

  opx_p = false;
  opy_p = false;

  if (must_read_p)
    {
      opx_p = true;
      opy_p = true;
    }

  if (must_write_p)
    {
      opx_p = true;
      opy_p = false;
    }

  if (opy_p && sched_mem_operand_p (insn, false))
    return sched_get_operand (insn, false);

  if (opx_p && sched_mem_operand_p (insn, true))
    return sched_get_operand (insn, true);

  gcc_unreachable ();
  return NULL;
}

/* Return non-zero if PRO modifies register used as part of
   address in CON.  */
int
m68k_sched_address_bypass_p (rtx_insn *pro, rtx_insn *con)
{
  rtx pro_x;
  rtx con_mem_read;

  pro_x = sched_get_reg_operand (pro, true);
  if (pro_x == NULL)
    return 0;

  con_mem_read = sched_get_mem_operand (con, true, false);
  gcc_assert (con_mem_read != NULL);

  if (reg_mentioned_p (pro_x, con_mem_read))
    return 1;

  return 0;
}

/* Helper function for m68k_sched_indexed_address_bypass_p.
   if PRO modifies register used as index in CON,
   return scale of indexed memory access in CON.  Return zero overwise.  */
static int
sched_get_indexed_address_scale (rtx_insn *pro, rtx_insn *con)
{
  rtx reg;
  rtx mem;
  struct m68k_address address;

  reg = sched_get_reg_operand (pro, true);
  if (reg == NULL)
    return 0;

  mem = sched_get_mem_operand (con, true, false);
  gcc_assert (mem != NULL && MEM_P (mem));

  if (!m68k_decompose_address (GET_MODE (mem), XEXP (mem, 0), reload_completed,
			       &address))
    gcc_unreachable ();

  if (REGNO (reg) == REGNO (address.index))
    {
      gcc_assert (address.scale != 0);
      return address.scale;
    }

  return 0;
}

/* Return non-zero if PRO modifies register used
   as index with scale 2 or 4 in CON.  */
int
m68k_sched_indexed_address_bypass_p (rtx_insn *pro, rtx_insn *con)
{
  gcc_assert (sched_cfv4_bypass_data.pro == NULL
	      && sched_cfv4_bypass_data.con == NULL
	      && sched_cfv4_bypass_data.scale == 0);

  switch (sched_get_indexed_address_scale (pro, con))
    {
    case 1:
      /* We can't have a variable latency bypass, so
	 remember to adjust the insn cost in adjust_cost hook.  */
      sched_cfv4_bypass_data.pro = pro;
      sched_cfv4_bypass_data.con = con;
      sched_cfv4_bypass_data.scale = 1;
      return 0;

    case 2:
    case 4:
      return 1;

    default:
      return 0;
    }
}

/* We generate a two-instructions program at M_TRAMP :
	movea.l &CHAIN_VALUE,%a0
	jmp FNADDR
   where %a0 can be modified by changing STATIC_CHAIN_REGNUM.  */

static void
m68k_trampoline_init (rtx m_tramp, tree fndecl, rtx chain_value)
{
  rtx fnaddr = XEXP (DECL_RTL (fndecl), 0);
  rtx mem;

  gcc_assert (ADDRESS_REGNO_P (STATIC_CHAIN_REGNUM));

  mem = adjust_address (m_tramp, HImode, 0);
  emit_move_insn (mem, GEN_INT(0x207C + ((STATIC_CHAIN_REGNUM-8) << 9)));
  mem = adjust_address (m_tramp, SImode, 2);
  emit_move_insn (mem, chain_value);

  mem = adjust_address (m_tramp, HImode, 6);
  emit_move_insn (mem, GEN_INT(0x4EF9));
  mem = adjust_address (m_tramp, SImode, 8);
  emit_move_insn (mem, fnaddr);

  FINALIZE_TRAMPOLINE (XEXP (m_tramp, 0));
}

/* On the 68000, the RTS insn cannot pop anything.
   On the 68010, the RTD insn may be used to pop them if the number
     of args is fixed, but if the number is variable then the caller
     must pop them all.  RTD can't be used for library calls now
     because the library is compiled with the Unix compiler.
   Use of RTD is a selectable option, since it is incompatible with
   standard Unix calling sequences.  If the option is not selected,
   the caller must always pop the args.  */

static poly_int64
m68k_return_pops_args (tree fundecl, tree funtype, poly_int64 size)
{
  return ((TARGET_RTD
	   && (!fundecl
	       || TREE_CODE (fundecl) != IDENTIFIER_NODE)
	   && (!stdarg_p (funtype)))
	  ? (HOST_WIDE_INT) size : 0);
}

/* Make sure everything's fine if we *don't* have a given processor.
   This assumes that putting a register in fixed_regs will keep the
   compiler's mitts completely off it.  We don't bother to zero it out
   of register classes.  */

static void
m68k_conditional_register_usage (void)
{
  int i;
  HARD_REG_SET x;
  if (!TARGET_HARD_FLOAT)
    {
      COPY_HARD_REG_SET (x, reg_class_contents[(int)FP_REGS]);
      for (i = 0; i < FIRST_PSEUDO_REGISTER; i++)
        if (TEST_HARD_REG_BIT (x, i))
	  fixed_regs[i] = call_used_regs[i] = 1;
    }
  if (flag_pic)
    fixed_regs[PIC_REG] = call_used_regs[PIC_REG] = 1;
}

static void
m68k_init_sync_libfuncs (void)
{
  init_sync_libfuncs (UNITS_PER_WORD);
}

/* Implements EPILOGUE_USES.  All registers are live on exit from an
   interrupt routine.  */
bool
m68k_epilogue_uses (int regno ATTRIBUTE_UNUSED)
{
  return (reload_completed
	  && (m68k_get_function_kind (current_function_decl)
	      == m68k_fk_interrupt_handler));
}


/* Implement TARGET_C_EXCESS_PRECISION.

   Set the value of FLT_EVAL_METHOD in float.h.  When using 68040 fp
   instructions, we get proper intermediate rounding, otherwise we
   get extended precision results.  */

static enum flt_eval_method
m68k_excess_precision (enum excess_precision_type type)
{
  switch (type)
    {
      case EXCESS_PRECISION_TYPE_FAST:
	/* The fastest type to promote to will always be the native type,
	   whether that occurs with implicit excess precision or
	   otherwise.  */
	return FLT_EVAL_METHOD_PROMOTE_TO_FLOAT;
      case EXCESS_PRECISION_TYPE_STANDARD:
      case EXCESS_PRECISION_TYPE_IMPLICIT:
	/* Otherwise, the excess precision we want when we are
	   in a standards compliant mode, and the implicit precision we
	   provide can be identical.  */
	if (TARGET_68040 || ! TARGET_68881)
	  return FLT_EVAL_METHOD_PROMOTE_TO_FLOAT;

	return FLT_EVAL_METHOD_PROMOTE_TO_LONG_DOUBLE;
      default:
	gcc_unreachable ();
    }
  return FLT_EVAL_METHOD_UNPREDICTABLE;
}

/* Implement PUSH_ROUNDING.  On the 680x0, sp@- in a byte insn really pushes
   a word.  On the ColdFire, sp@- in a byte insn pushes just a byte.  */

poly_int64
m68k_push_rounding (poly_int64 bytes)
{
  if (TARGET_COLDFIRE)
    return bytes;
  return (bytes + 1) & ~1;
}

<<<<<<< HEAD
=======
/* Implement TARGET_PROMOTE_FUNCTION_MODE.  */

static machine_mode
m68k_promote_function_mode (const_tree type, machine_mode mode,
                            int *punsignedp ATTRIBUTE_UNUSED,
                            const_tree fntype ATTRIBUTE_UNUSED,
                            int for_return)
{
  /* Promote libcall arguments narrower than int to match the normal C
     ABI (for which promotions are handled via
     TARGET_PROMOTE_PROTOTYPES).  */
  if (type == NULL_TREE && !for_return && (mode == QImode || mode == HImode))
    return SImode;
  return mode;
}

>>>>>>> 70783a86
#include "gt-m68k.h"<|MERGE_RESOLUTION|>--- conflicted
+++ resolved
@@ -6640,8 +6640,6 @@
   return (bytes + 1) & ~1;
 }
 
-<<<<<<< HEAD
-=======
 /* Implement TARGET_PROMOTE_FUNCTION_MODE.  */
 
 static machine_mode
@@ -6658,5 +6656,4 @@
   return mode;
 }
 
->>>>>>> 70783a86
 #include "gt-m68k.h"
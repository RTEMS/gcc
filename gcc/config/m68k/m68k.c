--- conflicted
+++ resolved
@@ -1011,33 +1011,13 @@
 	    {
 	      int offset;
 
-<<<<<<< HEAD
-	      /* stack already has registers in it.  Find the offset from
-		 the bottom of stack to where the FP registers go */
-=======
 	      /* Stack already has registers in it.  Find the offset from
 		 the bottom of stack to where the FP registers go.  */
->>>>>>> f8383f28
 	      if (current_frame.reg_no <= 2)
 		offset = 0;
 	      else
 		offset = current_frame.reg_no * 4;
 	      if (offset)
-<<<<<<< HEAD
-		 asm_fprintf (stream,
-			     "\tfmovem %Rsp@(%wd), %I0x%x\n",
-			     offset, current_frame.fpu_rev_mask);
-	      else
-		 asm_fprintf (stream,
-			     "\tfmovem %Rsp@, %I0x%x\n",
-			     current_frame.fpu_rev_mask);
-	    }
-	   else
-		  asm_fprintf (stream, MOTOROLA ?
-			       "\tfmovm (%Rsp)+,%I0x%x\n" :
-			       "\tfmovem %Rsp@+,%I0x%x\n",
-			       current_frame.fpu_rev_mask);
-=======
 		asm_fprintf (stream,
 			     "\tfmovem %Rsp@(%d), %I0x%x\n",
 			     offset, current_frame.fpu_rev_mask);
@@ -1051,7 +1031,6 @@
 			 "\tfmovm (%Rsp)+,%I0x%x\n" :
 			 "\tfmovem %Rsp@+,%I0x%x\n",
 			 current_frame.fpu_rev_mask);
->>>>>>> f8383f28
 	}
       else
 	{

--- conflicted
+++ resolved
@@ -158,11 +158,7 @@
     }
 })
 
-<<<<<<< HEAD
-;; A constant that can be used the address in a call or sibcall insn.
-=======
 ;; A constant that can be used the address in a call insn
->>>>>>> 60a98cce
 (define_predicate "const_call_operand"
   (ior (match_operand 0 "const_int_operand")
        (and (match_test "m68k_symbolic_call != NULL")
@@ -173,11 +169,6 @@
   (ior (match_operand 0 "const_call_operand")
        (match_operand 0 "register_operand")))
 
-<<<<<<< HEAD
-;; An operand that can be used as the address in a sibcall insn.
-(define_predicate "sibcall_operand"
-  (ior (match_operand 0 "const_call_operand")
-=======
 ;; A constant that can be used the address in a sibcall insn
 (define_predicate "const_sibcall_operand"
   (ior (match_operand 0 "const_int_operand")
@@ -187,7 +178,6 @@
 ;; An operand that can be used as the address in a sibcall insn.
 (define_predicate "sibcall_operand"
   (ior (match_operand 0 "const_sibcall_operand")
->>>>>>> 60a98cce
        (and (match_code "reg")
 	    (match_test "REGNO (op) == STATIC_CHAIN_REGNUM"))))
 

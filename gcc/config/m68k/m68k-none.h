--- conflicted
+++ resolved
@@ -16,120 +16,3 @@
 You should have received a copy of the GNU General Public License
 along with GCC; see the file COPYING3.  If not see
 <http://www.gnu.org/licenses/>.  */
-<<<<<<< HEAD
-
-/* Default to m68k (m68020).  */
-#ifndef TARGET_CPU_DEFAULT
-#define TARGET_CPU_DEFAULT M68K_CPU_m68k
-#endif
-
-/* These are values set by the configure script in TARGET_CPU_DEFAULT.
-   They are (sequential integer + (desired value for TARGET_DEFAULT) << 4).  */
-#define M68K_CPU_m68k	(0 + ((MASK_68020|MASK_68881|MASK_BITFIELD)<<4))
-#define M68K_CPU_m68000 (1 + (0 << 4))
-#define M68K_CPU_m68010 (1 + (0 << 4)) /* make same as m68000 */
-#define M68K_CPU_m68020 (2 + ((MASK_68020|MASK_68881|MASK_BITFIELD) << 4))
-#define M68K_CPU_m68030 (3 + ((MASK_68030|MASK_68020|MASK_68881|MASK_BITFIELD) << 4))
-#define M68K_CPU_m68040 (4 + ((MASK_68040_ONLY|MASK_68020|MASK_68881|MASK_BITFIELD) << 4))
-#define M68K_CPU_m68302 (5 + (0 << 4))
-#define M68K_CPU_m68332 (6 + (MASK_68020 << 4))
-
-/* This is tested for below, so if target wants to override this, it
-   just set this first in cover file.  */
-#ifndef TARGET_DEFAULT
-#define TARGET_DEFAULT (TARGET_CPU_DEFAULT >> 4)
-#endif
--
-/* Defaults for the various specs below.
-   These are collected here so we only test TARGET_CPU_DEFAULT once.  */
-/* ??? CC1_CPU_DEFAULT_SPEC was copied over from the earlier version of
-   this file.  However, it's not used anywhere here because it doesn't
-   seem to be necessary.  */
-#if TARGET_CPU_DEFAULT == M68K_CPU_m68k || TARGET_CPU_DEFAULT == M68K_CPU_m68020
-#define ASM_CPU_DEFAULT_SPEC "-mc68020"
-#define CC1_CPU_DEFAULT_SPEC "-m68020"
-#else
-#if TARGET_CPU_DEFAULT == M68K_CPU_m68000
-#define ASM_CPU_DEFAULT_SPEC "-mc68000"
-#define CC1_CPU_DEFAULT_SPEC "-m68000"
-#else
-#if TARGET_CPU_DEFAULT == M68K_CPU_m68030
-#define ASM_CPU_DEFAULT_SPEC "-mc68030"
-#define CC1_CPU_DEFAULT_SPEC "-m68030"
-#else
-#if TARGET_CPU_DEFAULT == M68K_CPU_m68040
-#define ASM_CPU_DEFAULT_SPEC "-mc68040"
-#define CC1_CPU_DEFAULT_SPEC "-m68040"
-#else
-#if TARGET_CPU_DEFAULT == M68K_CPU_m68302
-#define ASM_CPU_DEFAULT_SPEC "-mc68302"
-#define CC1_CPU_DEFAULT_SPEC "-m68302"
-#else
-#if TARGET_CPU_DEFAULT == M68K_CPU_m68332
-#define ASM_CPU_DEFAULT_SPEC "-mc68332"
-#define CC1_CPU_DEFAULT_SPEC "-m68332"
-#else
-Unrecognized value in TARGET_CPU_DEFAULT.
-#endif
-#endif
-#endif
-#endif
-#endif
-#endif
-
-/* Pass flags to gas indicating which type of processor we have.  */
-
-#undef ASM_SPEC
-#define ASM_SPEC "\
-%{m68851}%{mno-68851}%{m68881}%{mno-68881}%{msoft-float:-mno-68881} %{m68000}%{m68302}%{mc68000}%{m68010}%{m68020}%{mc68020}%{m68030}%{m68040}%{m68020-40:-mc68040} %{m68020-60:-mc68040} %{m68060}%{mcpu32}%{m68332}%{m5200}%{m5206e}%{m528x}%{m5307}%{m5407}%{mcfv4e}%{!mc68000:%{!m68000:%{!m68302:%{!m68010:%{!mc68020:%{!m68020:%{!m68030:%{!m68040:%{!m68020-40:%{!m68020-60:%{!m68060:%{!mcpu32:%{!m68332:%{!m5200:%{!m5206e:%{!m528x:%{!m5307:%{!m5407:%{!mcfv4e:%(asm_cpu_default)}}}}}}}}}}}}}}}}}}} \
-%{fPIC:--pcrel} %{fpic:--pcrel} %{msep-data:--pcrel} %{mid-shared-library:--pcrel} \
-"
-
-/* cc1/cc1plus always receives all the -m flags. If the specs strings above 
-   are consistent with the flags in m68k.opt, there should be no need for
-   any further cc1/cc1plus specs.  */
-
-#undef CC1_SPEC
-#define CC1_SPEC ""
-
-/* This macro defines names of additional specifications to put in the specs
-   that can be used in various specifications like CC1_SPEC.  Its definition
-   is an initializer with a subgrouping for each command option.
-
-   Each subgrouping contains a string constant, that defines the
-   specification name, and a string constant that used by the GCC driver
-   program.
-
-   Do not define this macro if it does not need to do anything.  */
-
-#define EXTRA_SPECS					\
-  { "asm_cpu_default",	ASM_CPU_DEFAULT_SPEC },		\
-  { "cc1_cpu_default",	CC1_CPU_DEFAULT_SPEC },		\
-  SUBTARGET_EXTRA_SPECS
-
-#define CPP_SUBTARGET_SPEC ""
-#define SUBTARGET_EXTRA_SPECS
--
-/* Avoid building multilib libraries for the defaults.
-   For targets not handled here, just build the full set of multilibs.
-   The default is m68k 99.9% of the time anyway.  */
-
-#if TARGET_CPU_DEFAULT == M68K_CPU_m68k || TARGET_CPU_DEFAULT == M68K_CPU_m68020
-#if TARGET_DEFAULT & MASK_68881
-#define MULTILIB_DEFAULTS { "m68020", "m68881" }
-#else
-#define MULTILIB_DEFAULTS { "m68020", "msoft-float" }
-#endif
-#endif
-
-#if TARGET_CPU_DEFAULT == M68K_CPU_m68000 || TARGET_CPU_DEFAULT == M68K_CPU_m68302
-#if TARGET_DEFAULT & MASK_68881
-#define MULTILIB_DEFAULTS { "m68000", "m68881" }
-#else
-#define MULTILIB_DEFAULTS { "m68000", "msoft-float" }
-#endif
-#endif
-=======
->>>>>>> 42bae686

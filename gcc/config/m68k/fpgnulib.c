--- conflicted
+++ resolved
@@ -249,10 +249,6 @@
       return dl.d;
     }
 
-<<<<<<< HEAD
-  dl.l.upper = SIGN (fl1.l);
-=======
->>>>>>> c355071f
   exp = EXP(fl1.l);
   mant = MANT (fl1.l) & ~HIDDEN;
   if (exp == 0)

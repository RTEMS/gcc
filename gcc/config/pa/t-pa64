--- conflicted
+++ resolved
@@ -1,7 +1,4 @@
 TARGET_LIBGCC2_CFLAGS = -fPIC -Dpa64=1 -DELF=1 -mlong-calls
-<<<<<<< HEAD
-LIB2FUNCS_EXTRA=quadlib.c
-=======
 LIB2FUNCS_EXTRA = quadlib.c
 LIBGCCSTUB_OBJS = rfi-stub.o dfi-stub.o jvrc-stub.o cxaf-stub.o
 
@@ -28,5 +25,4 @@
 libgcc_stub.a: $(LIBGCCSTUB_OBJS)
 	-rm -rf libgcc_stub.a
 	$(AR) rc libgcc_stub.a $(LIBGCCSTUB_OBJS)
-	$(RANLIB) libgcc_stub.a
->>>>>>> f8383f28
+	$(RANLIB) libgcc_stub.a
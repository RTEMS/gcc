--- conflicted
+++ resolved
@@ -1,11 +1,7 @@
 /* Subroutines for insn-output.c for HPPA.
    Copyright (C) 1992, 1993, 1994, 1995, 1996, 1997, 1998, 1999, 2000, 2001,
-<<<<<<< HEAD
-   2002, 2003, 2004, 2005, 2006, 2007 Free Software Foundation, Inc.
-=======
    2002, 2003, 2004, 2005, 2006, 2007, 2008, 2009
    Free Software Foundation, Inc.
->>>>>>> 42bae686
    Contributed by Tim Moore (moore@cs.utah.edu), based on sparc.c
 
 This file is part of GCC.
@@ -7444,12 +7440,7 @@
     length += 12;
 
   /* long pc-relative branch sequence.  */
-<<<<<<< HEAD
-  else if ((TARGET_SOM && TARGET_LONG_PIC_SDIFF_CALL)
-	   || (TARGET_64BIT && !TARGET_GAS)
-=======
   else if (TARGET_LONG_PIC_SDIFF_CALL
->>>>>>> 42bae686
 	   || (TARGET_GAS && !TARGET_SOM
 	       && (TARGET_LONG_PIC_PCREL_CALL || local_call)))
     {
@@ -7559,11 +7550,7 @@
 	     of increasing length and complexity.  In most cases,
              they don't allow an instruction in the delay slot.  */
 	  if (!((TARGET_LONG_ABS_CALL || local_call) && !flag_pic)
-<<<<<<< HEAD
-	      && !(TARGET_SOM && TARGET_LONG_PIC_SDIFF_CALL)
-=======
 	      && !TARGET_LONG_PIC_SDIFF_CALL
->>>>>>> 42bae686
 	      && !(TARGET_GAS && !TARGET_SOM
 		   && (TARGET_LONG_PIC_PCREL_CALL || local_call))
 	      && !TARGET_64BIT)

--- conflicted
+++ resolved
@@ -1,10 +1,6 @@
 /* Subroutines for insn-output.c for HPPA.
    Copyright (C) 1992, 1993, 1994, 1995, 1996, 1997, 1998, 1999, 2000, 2001,
-<<<<<<< HEAD
-   2002, 2003, 2004, 2005, 2006 Free Software Foundation, Inc.
-=======
    2002, 2003, 2004, 2005, 2006, 2007 Free Software Foundation, Inc.
->>>>>>> 60a98cce
    Contributed by Tim Moore (moore@cs.utah.edu), based on sparc.c
 
 This file is part of GCC.
@@ -159,15 +155,7 @@
 static enum reg_class pa_secondary_reload (bool, rtx, enum reg_class,
 					   enum machine_mode,
 					   secondary_reload_info *);
-<<<<<<< HEAD
-=======
 static void pa_extra_live_on_entry (bitmap);
->>>>>>> 60a98cce
-
-/* The following extra sections are only used for SOM.  */
-static GTY(()) section *som_readonly_data_section;
-static GTY(()) section *som_one_only_readonly_data_section;
-static GTY(()) section *som_one_only_data_section;
 
 /* The following extra sections are only used for SOM.  */
 static GTY(()) section *som_readonly_data_section;
@@ -329,12 +317,9 @@
 #undef TARGET_SECONDARY_RELOAD
 #define TARGET_SECONDARY_RELOAD pa_secondary_reload
 
-<<<<<<< HEAD
-=======
 #undef TARGET_EXTRA_LIVE_ON_ENTRY
 #define TARGET_EXTRA_LIVE_ON_ENTRY pa_extra_live_on_entry
 
->>>>>>> 60a98cce
 struct gcc_target targetm = TARGET_INITIALIZER;
  
@@ -3596,13 +3581,7 @@
      to output the assembler directives which denote the start
      of a function.  */
   fprintf (file, "\t.CALLINFO FRAME=" HOST_WIDE_INT_PRINT_DEC, actual_fsize);
-<<<<<<< HEAD
-  if (df_regs_ever_live_p (2))
-    fputs (",CALLS,SAVE_RP", file);
-  else
-=======
   if (current_function_is_leaf)
->>>>>>> 60a98cce
     fputs (",NO_CALLS", file);
   else
     fputs (",CALLS", file);
@@ -3669,16 +3648,12 @@
      always be stored into the caller's frame at sp - 20 or sp - 16
      depending on which ABI is in use.  */
   if (df_regs_ever_live_p (2) || current_function_calls_eh_return)
-<<<<<<< HEAD
-    store_reg (2, TARGET_64BIT ? -16 : -20, STACK_POINTER_REGNUM);
-=======
     {
       store_reg (2, TARGET_64BIT ? -16 : -20, STACK_POINTER_REGNUM);
       rp_saved = true;
     }
   else
     rp_saved = false;
->>>>>>> 60a98cce
 
   /* Allocate the local frame and set up the frame pointer if needed.  */
   if (actual_fsize != 0)
@@ -4080,11 +4055,7 @@
   /* Try to restore RP early to avoid load/use interlocks when
      RP gets used in the return (bv) instruction.  This appears to still
      be necessary even when we schedule the prologue and epilogue.  */
-<<<<<<< HEAD
-  if (df_regs_ever_live_p (2) || current_function_calls_eh_return)
-=======
   if (rp_saved)
->>>>>>> 60a98cce
     {
       ret_off = TARGET_64BIT ? -16 : -20;
       if (frame_pointer_needed)
@@ -4457,25 +4428,6 @@
   return saved_rp;
 }
 
-<<<<<<< HEAD
-/* This is only valid once reload has completed because it depends on
-   knowing exactly how much (if any) frame there is and...
-
-   It's only valid if there is no frame marker to de-allocate and...
-
-   It's only valid if %r2 hasn't been saved into the caller's frame
-   (we're not profiling and %r2 isn't live anywhere).  */
-int
-hppa_can_use_return_insn_p (void)
-{
-  return (reload_completed
-	  && (compute_frame_size (get_frame_size (), 0) ? 0 : 1)
-	  && ! df_regs_ever_live_p (2)
-	  && ! frame_pointer_needed);
-}
-
-=======
->>>>>>> 60a98cce
 void
 emit_bcond_fp (enum rtx_code code, rtx operand0)
 {
@@ -6009,15 +5961,6 @@
 
       /* Args grow down.  Not handled by generic routines.  */
 
-<<<<<<< HEAD
-      u = fold_convert (valist_type, size_in_bytes (type));
-      t = build2 (MINUS_EXPR, valist_type, valist, u);
-
-      /* Copied from va-pa.h, but we probably don't need to align to
-	 word size, since we generate and preserve that invariant.  */
-      u = build_int_cst (valist_type, (size > 4 ? -8 : -4));
-      t = build2 (BIT_AND_EXPR, valist_type, t, u);
-=======
       u = fold_convert (sizetype, size_in_bytes (type));
       u = fold_build1 (NEGATE_EXPR, sizetype, u);
       t = build2 (POINTER_PLUS_EXPR, valist_type, valist, u);
@@ -6028,20 +5971,14 @@
       t = fold_convert (sizetype, t);
       t = build2 (BIT_AND_EXPR, sizetype, t, u);
       t = fold_convert (valist_type, t);
->>>>>>> 60a98cce
 
       t = build2 (MODIFY_EXPR, valist_type, valist, t);
 
       ofs = (8 - size) % 4;
       if (ofs != 0)
 	{
-<<<<<<< HEAD
-	  u = fold_convert (valist_type, size_int (ofs));
-	  t = build2 (PLUS_EXPR, valist_type, t, u);
-=======
 	  u = size_int (ofs);
 	  t = build2 (POINTER_PLUS_EXPR, valist_type, t, u);
->>>>>>> 60a98cce
 	}
 
       t = fold_convert (ptr, t);
@@ -9434,12 +9371,8 @@
 	     text section to output debugging information.  Thus, we
 	     need to forget that we are in the text section so that
 	     varasm.c will call us when text_section is selected again.  */
-<<<<<<< HEAD
-	  gcc_assert (!cfun || cfun->machine->in_nsubspa == 2);
-=======
 	  gcc_assert (!cfun || !cfun->machine
 		      || cfun->machine->in_nsubspa == 2);
->>>>>>> 60a98cce
 	  in_section = NULL;
 	}
       output_section_asm_op ("\t.SPACE $TEXT$\n\t.NSUBSPA $CODE$");
@@ -9450,7 +9383,6 @@
 
 /* A get_unnamed_section callback for switching to comdat data
    sections.  This function is only used with SOM.  */
-<<<<<<< HEAD
 
 static void
 som_output_comdat_data_section_asm_op (const void *data)
@@ -9462,19 +9394,6 @@
 /* Implement TARGET_ASM_INITIALIZE_SECTIONS  */
 
 static void
-=======
-
-static void
-som_output_comdat_data_section_asm_op (const void *data)
-{
-  in_section = NULL;
-  output_section_asm_op (data);
-}
-
-/* Implement TARGET_ASM_INITIALIZE_SECTIONS  */
-
-static void
->>>>>>> 60a98cce
 pa_som_asm_init_sections (void)
 {
   text_section

--- conflicted
+++ resolved
@@ -1,9 +1,5 @@
 /* Prototypes for pa.c functions used in the md file & elsewhere.
-<<<<<<< HEAD
-   Copyright (C) 2000, 2001, 2002, 2003, 2004, 2005 Free Software Foundation,
-=======
    Copyright (C) 2000, 2001, 2002, 2003, 2004, 2005, 2007 Free Software Foundation,
->>>>>>> 751ff693
    Inc.
 
 This file is part of GCC.
@@ -19,35 +15,20 @@
 GNU General Public License for more details.
 
 You should have received a copy of the GNU General Public License
-<<<<<<< HEAD
-along with GCC; see the file COPYING.  If not, write to
-the Free Software Foundation, 51 Franklin Street, Fifth Floor,
-Boston, MA 02110-1301, USA.  */
-=======
 along with GCC; see the file COPYING3.  If not see
 <http://www.gnu.org/licenses/>.  */
->>>>>>> 751ff693
 
 #ifdef RTX_CODE
 /* Prototype function used in various macros.  */
 extern int symbolic_operand (rtx, enum machine_mode);
 extern int tls_symbolic_operand (rtx);
-<<<<<<< HEAD
-=======
 extern rtx pa_eh_return_handler_rtx (void);
->>>>>>> 751ff693
 
 /* Used in insn-*.c.  */
 extern int following_call (rtx);
 extern int function_label_operand (rtx, enum machine_mode);
 extern int lhs_lshift_cint_operand (rtx, enum machine_mode);
 
-<<<<<<< HEAD
-#ifdef TREE_CODE
-extern void hppa_va_start (tree, rtx);
-#endif /* TREE_CODE */
-=======
->>>>>>> 751ff693
 extern rtx hppa_legitimize_address (rtx, rtx, enum machine_mode);
 
 /* Define functions in pa.c and used in insn-output.c.  */
@@ -140,11 +121,7 @@
 #ifdef ARGS_SIZE_RTX
 /* expr.h defines ARGS_SIZE_RTX and `enum direction' */
 #ifdef TREE_CODE
-<<<<<<< HEAD
-extern enum direction function_arg_padding (enum machine_mode, tree);
-=======
 extern enum direction function_arg_padding (enum machine_mode, const_tree);
->>>>>>> 751ff693
 #endif
 #endif /* ARGS_SIZE_RTX */
 extern int non_hard_reg_operand (rtx, enum machine_mode);
@@ -153,12 +130,8 @@
 extern rtx get_deferred_plabel (rtx);
 #endif /* RTX_CODE */
 
-<<<<<<< HEAD
-/* Prototype function used in macro CONST_OK_FOR_LETTER_P.  */
-=======
 extern int integer_store_memory_operand (rtx, enum machine_mode);
 extern int ldil_cint_p (HOST_WIDE_INT);
->>>>>>> 751ff693
 extern int zdepi_cint_p (unsigned HOST_WIDE_INT);
 
 extern void override_options (void);
@@ -168,10 +141,6 @@
 extern int cint_ok_for_move (HOST_WIDE_INT);
 extern void hppa_expand_prologue (void);
 extern void hppa_expand_epilogue (void);
-<<<<<<< HEAD
-extern int hppa_can_use_return_insn_p (void);
-=======
->>>>>>> 751ff693
 extern int ior_mask_p (unsigned HOST_WIDE_INT);
 extern void compute_zdepdi_operands (unsigned HOST_WIDE_INT,
 				     unsigned *);
@@ -188,15 +157,9 @@
 #ifdef RTX_CODE
 extern rtx function_arg (CUMULATIVE_ARGS *, enum machine_mode,
 			 tree, int);
-<<<<<<< HEAD
-extern rtx function_value (tree, tree);
-#endif
-extern bool pa_return_in_memory (tree, tree);
-=======
 extern rtx function_value (const_tree, const_tree);
 #endif
 extern bool pa_return_in_memory (const_tree, const_tree);
->>>>>>> 751ff693
 #endif /* TREE_CODE */
 
 extern void pa_asm_output_aligned_bss (FILE *, const char *,
@@ -209,12 +172,9 @@
 					 unsigned HOST_WIDE_INT,
 					 unsigned int);
 extern void pa_hpux_asm_output_external (FILE *, tree, const char *);
-<<<<<<< HEAD
-=======
 extern bool pa_cannot_change_mode_class (enum machine_mode, enum machine_mode,
 					 enum reg_class);
 extern bool pa_modes_tieable_p (enum machine_mode, enum machine_mode);
->>>>>>> 751ff693
 
 extern const int magic_milli[];
 extern int shadd_constant_p (int);
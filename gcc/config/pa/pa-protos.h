--- conflicted
+++ resolved
@@ -151,13 +151,6 @@
 /* Miscellaneous functions in pa.c.  */
 #ifdef TREE_CODE
 extern int reloc_needed (tree);
-<<<<<<< HEAD
-#ifdef RTX_CODE
-extern rtx function_arg (CUMULATIVE_ARGS *, enum machine_mode,
-			 tree, int);
-#endif
-=======
->>>>>>> b56a5220
 extern bool pa_return_in_memory (const_tree, const_tree);
 #endif /* TREE_CODE */
 

/* Definitions for PA_RISC with ELF-32 format
<<<<<<< HEAD
   Copyright (C) 2000, 2002, 2004, 2006 Free Software Foundation, Inc.
=======
   Copyright (C) 2000, 2002, 2004, 2006, 2007 Free Software Foundation, Inc.
>>>>>>> 60a98cce

This file is part of GCC.

GCC is free software; you can redistribute it and/or modify
it under the terms of the GNU General Public License as published by
the Free Software Foundation; either version 3, or (at your option)
any later version.

GCC is distributed in the hope that it will be useful,
but WITHOUT ANY WARRANTY; without even the implied warranty of
MERCHANTABILITY or FITNESS FOR A PARTICULAR PURPOSE.  See the
GNU General Public License for more details.

You should have received a copy of the GNU General Public License
along with GCC; see the file COPYING3.  If not see
<http://www.gnu.org/licenses/>.  */

/* Turn off various SOM crap we don't want.  */
#undef TARGET_ELF32
#define TARGET_ELF32 1

/* The libcall __canonicalize_funcptr_for_compare is referenced in
   crtend.o and the reference isn't resolved in objects that don't
   compare function pointers.  Thus, we need to play games to provide
   a reference in crtbegin.o.  The rest of the define is the same
   as that in crtstuff.c  */
#define CTOR_LIST_BEGIN \
  asm (".type __canonicalize_funcptr_for_compare,@function\n"		\
"	.text\n"							\
"	.word __canonicalize_funcptr_for_compare-$PIC_pcrel$0");	\
  STATIC func_ptr __CTOR_LIST__[1]					\
    __attribute__ ((__unused__, section(".ctors"),			\
		    aligned(sizeof(func_ptr))))				\
    = { (func_ptr) (-1) }

/* This is a PIC version of CRT_CALL_STATIC_FUNCTION.  The PIC
   register has to be saved before the call and restored after
   the call.  We assume that register %r4 is available for this
   purpose.  The hack prevents GCC from deleting the restore.  */
#ifdef CRTSTUFFS_O
#define CRT_CALL_STATIC_FUNCTION(SECTION_OP, FUNC)	\
static void __attribute__((__used__))			\
call_ ## FUNC (void)					\
{							\
  asm (SECTION_OP);					\
  asm volatile ("bl " #FUNC ",%%r2\n\t"			\
		"copy %%r19,%%r4\n\t"			\
		"copy %%r4,%%r19\n"			\
		:					\
		:					\
		: "r1", "r2", "r4", "r20", "r21",	\
		  "r22", "r23", "r24", "r25", "r26",	\
		  "r27", "r28", "r29", "r31");		\
  asm (TEXT_SECTION_ASM_OP);				\
}
#endif

#define MD_UNWIND_SUPPORT "config/pa/linux-unwind.h"<|MERGE_RESOLUTION|>--- conflicted
+++ resolved
@@ -1,9 +1,5 @@
 /* Definitions for PA_RISC with ELF-32 format
-<<<<<<< HEAD
-   Copyright (C) 2000, 2002, 2004, 2006 Free Software Foundation, Inc.
-=======
    Copyright (C) 2000, 2002, 2004, 2006, 2007 Free Software Foundation, Inc.
->>>>>>> 60a98cce
 
 This file is part of GCC.
 

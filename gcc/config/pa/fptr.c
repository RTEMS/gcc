/* Subroutine for function pointer canonicalization on PA-RISC with ELF32.
<<<<<<< HEAD
   Copyright 2002, 2003, 2004, 2007 Free Software Foundation, Inc.
=======
   Copyright 2002, 2003, 2004, 2007, 2009 Free Software Foundation, Inc.
>>>>>>> 42bae686
   Contributed by John David Anglin (dave.anglin@nrc.ca).

This file is part of GCC.

GCC is free software; you can redistribute it and/or modify it under
the terms of the GNU General Public License as published by the Free
Software Foundation; either version 3, or (at your option) any later
version.

<<<<<<< HEAD
In addition to the permissions in the GNU General Public License, the
Free Software Foundation gives you unlimited permission to link the
compiled version of this file into combinations with other programs,
and to distribute those combinations without any restriction coming
from the use of this file.  (The General Public License restrictions
do apply in other respects; for example, they cover modification of
the file, and distribution when not linked into a combine
executable.)

=======
>>>>>>> 42bae686
GCC is distributed in the hope that it will be useful, but WITHOUT ANY
WARRANTY; without even the implied warranty of MERCHANTABILITY or
FITNESS FOR A PARTICULAR PURPOSE.  See the GNU General Public License
for more details.
<<<<<<< HEAD

You should have received a copy of the GNU General Public License
along with GCC; see the file COPYING3.  If not see
<http://www.gnu.org/licenses/>.  */
=======

Under Section 7 of GPL version 3, you are granted additional
permissions described in the GCC Runtime Library Exception, version
3.1, as published by the Free Software Foundation.

You should have received a copy of the GNU General Public License and
a copy of the GCC Runtime Library Exception along with this program;
see the files COPYING3 and COPYING.RUNTIME respectively.  If not, see
<http://www.gnu.org/licenses/>.  */

>>>>>>> 42bae686

/* WARNING: The code is this function depends on internal and undocumented
   details of the GNU linker and dynamic loader as implemented for parisc
   linux.  */

/* This MUST match the defines sysdeps/hppa/dl-machine.h and
   bfd/elf32-hppa.c.  */
#define GOT_FROM_PLT_STUB (4*4)

/* List of byte offsets in _dl_runtime_resolve to search for "bl" branches.
   The first "bl" branch instruction found MUST be a call to fixup.  See
   the define for TRAMPOLINE_TEMPLATE in sysdeps/hppa/dl-machine.h.  If
   the trampoline template is changed, the list must be appropriately
   updated.  The offset of -4 allows for a magic branch at the start of
   the template should it be necessary to change the current branch
   position.  */
#define NOFFSETS 2
static int fixup_branch_offset[NOFFSETS] = { 32, -4 };

#define GET_FIELD(X, FROM, TO) \
  ((X) >> (31 - (TO)) & ((1 << ((TO) - (FROM) + 1)) - 1))
#define SIGN_EXTEND(VAL,BITS) \
  ((int) ((VAL) >> ((BITS) - 1) ? (-1 << (BITS)) | (VAL) : (VAL)))

struct link_map;
typedef int (*fptr_t) (void);
typedef int (*fixup_t) (struct link_map *, unsigned int);
extern unsigned int _GLOBAL_OFFSET_TABLE_;

/* __canonicalize_funcptr_for_compare must be hidden so that it is not
   placed in the dynamic symbol table.  Like millicode functions, it
   must be linked into all binaries in order access the got table of 
   that binary.  However, we don't use the millicode calling convention
   and the routine must be a normal function so that it can be compiled
   as pic code.  */
unsigned int __canonicalize_funcptr_for_compare (fptr_t)
      __attribute__ ((visibility ("hidden")));

unsigned int
__canonicalize_funcptr_for_compare (fptr_t fptr)
{
  static unsigned int fixup_plabel[2];
  static fixup_t fixup;
  unsigned int *plabel, *got;

  /* -1 and page 0 are special.  -1 is used in crtend to mark the end of
     a list of function pointers.  Also return immediately if the plabel
     bit is not set in the function pointer.  In this case, the function
     pointer points directly to the function.  */
  if ((int) fptr == -1 || (unsigned int) fptr < 4096 || !((int) fptr & 2))
    return (unsigned int) fptr;

  /* The function pointer points to a function descriptor (plabel).  If
     the plabel hasn't been resolved, the first word of the plabel points
     to the entry of the PLT stub just before the global offset table.
     The second word in the plabel contains the relocation offset for the
     function.  */
  plabel = (unsigned int *) ((unsigned int) fptr & ~3);
  got = (unsigned int *) (plabel[0] + GOT_FROM_PLT_STUB);

  /* Return the address of the function if the plabel has been resolved.  */
  if (got !=  &_GLOBAL_OFFSET_TABLE_)
    return plabel[0];

  /* Initialize our plabel for calling fixup if we haven't done so already.
     This code needs to be thread safe but we don't have to be too careful
     as the result is invariant.  */
  if (!fixup)
    {
      int i;
      unsigned int *iptr;

      /* Find the first "bl" branch in the offset search list.  This is a
	 call to fixup or a magic branch to fixup at the beginning of the
	 trampoline template.  The fixup function does the actual runtime
	 resolution of function descriptors.  We only look for "bl" branches
	 with a 17-bit pc-relative displacement.  */
      for (i = 0; i < NOFFSETS; i++)
	{
	  iptr = (unsigned int *) (got[-2] + fixup_branch_offset[i]);
	  if ((*iptr & 0xfc00e000) == 0xe8000000)
	    break;
	}

      /* This should not happen... */
      if (i == NOFFSETS)
	return ~0;

      /* Extract the 17-bit displacement from the instruction.  */
      iptr += SIGN_EXTEND (GET_FIELD (*iptr, 19, 28) |
			   GET_FIELD (*iptr, 29, 29) << 10 |
			   GET_FIELD (*iptr, 11, 15) << 11 |
			   GET_FIELD (*iptr, 31, 31) << 16, 17);

      /* Build a plabel for an indirect call to fixup.  */
      fixup_plabel[0] = (unsigned int) iptr + 8;  /* address of fixup */
      fixup_plabel[1] = got[-1];		  /* ltp for fixup */
      fixup = (fixup_t) ((int) fixup_plabel | 3);
    }

  /* Call fixup to resolve the function address.  got[1] contains the
     link_map pointer and plabel[1] the relocation offset.  */
  fixup ((struct link_map *) got[1], plabel[1]);

  return plabel[0];
}<|MERGE_RESOLUTION|>--- conflicted
+++ resolved
@@ -1,9 +1,5 @@
 /* Subroutine for function pointer canonicalization on PA-RISC with ELF32.
-<<<<<<< HEAD
-   Copyright 2002, 2003, 2004, 2007 Free Software Foundation, Inc.
-=======
    Copyright 2002, 2003, 2004, 2007, 2009 Free Software Foundation, Inc.
->>>>>>> 42bae686
    Contributed by John David Anglin (dave.anglin@nrc.ca).
 
 This file is part of GCC.
@@ -13,28 +9,10 @@
 Software Foundation; either version 3, or (at your option) any later
 version.
 
-<<<<<<< HEAD
-In addition to the permissions in the GNU General Public License, the
-Free Software Foundation gives you unlimited permission to link the
-compiled version of this file into combinations with other programs,
-and to distribute those combinations without any restriction coming
-from the use of this file.  (The General Public License restrictions
-do apply in other respects; for example, they cover modification of
-the file, and distribution when not linked into a combine
-executable.)
-
-=======
->>>>>>> 42bae686
 GCC is distributed in the hope that it will be useful, but WITHOUT ANY
 WARRANTY; without even the implied warranty of MERCHANTABILITY or
 FITNESS FOR A PARTICULAR PURPOSE.  See the GNU General Public License
 for more details.
-<<<<<<< HEAD
-
-You should have received a copy of the GNU General Public License
-along with GCC; see the file COPYING3.  If not see
-<http://www.gnu.org/licenses/>.  */
-=======
 
 Under Section 7 of GPL version 3, you are granted additional
 permissions described in the GCC Runtime Library Exception, version
@@ -45,7 +23,6 @@
 see the files COPYING3 and COPYING.RUNTIME respectively.  If not, see
 <http://www.gnu.org/licenses/>.  */
 
->>>>>>> 42bae686
 
 /* WARNING: The code is this function depends on internal and undocumented
    details of the GNU linker and dynamic loader as implemented for parisc

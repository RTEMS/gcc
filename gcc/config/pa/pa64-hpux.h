--- conflicted
+++ resolved
@@ -58,29 +58,6 @@
 #if ((TARGET_DEFAULT | TARGET_CPU_DEFAULT) & MASK_GNU_LD)
 #define LIB_SPEC \
   "%{!shared:\
-<<<<<<< HEAD
-     %{!p:%{!pg: %{static:-lpthread} -lc\
-	    %{static:%{!nolibdld:-a shared -ldld -a archive -lc}}}}\
-     %{p:%{!pg:%{static:%{!mhp-ld:-a shared}%{mhp-ld:-a archive_shared}}\
-	   -lprof %{static:-a archive -lpthread} -lc\
-	   %{static:%{!nolibdld:-a shared -ldld -a archive -lc}}}}\
-     %{pg:%{static:%{!mhp-ld:-a shared}%{mhp-ld:-a archive_shared}}\
-       -lgprof %{static:-a archive -lpthread} -lc\
-       %{static:%{!nolibdld:-a shared -ldld -a archive -lc}}}}\
-   /usr/lib/pa20_64/milli.a"
-#else
-#define LIB_SPEC \
-  "%{!shared:\
-     %{!p:%{!pg: %{static:-lpthread} -lc\
-	    %{static:%{!nolibdld:-a shared -ldld -a archive -lc}}}}\
-     %{p:%{!pg:%{static:%{mgnu-ld:-a shared}%{!mgnu-ld:-a archive_shared}}\
-	   -lprof %{static:-a archive -lpthread} -lc\
-	   %{static:%{!nolibdld:-a shared -ldld -a archive -lc}}}}\
-     %{pg:%{static:%{mgnu-ld:-a shared}%{!mgnu-ld:-a archive_shared}}\
-       -lgprof %{static:-a archive -lpthread} -lc\
-       %{static:%{!nolibdld:-a shared -ldld -a archive -lc}}}}\
-   /usr/lib/pa20_64/milli.a"
-=======
      %{!p:%{!pg: %{static|mt|pthread:-lpthread} -lc\
 	    %{static:%{!nolibdld:-a shared -ldld -a archive -lc}}}}\
      %{p:%{!pg:%{static:%{!mhp-ld:-a shared}%{mhp-ld:-a archive_shared}}\
@@ -100,7 +77,6 @@
      %{pg:%{static:%{mgnu-ld:-a shared}%{!mgnu-ld:-a archive_shared}}\
        -lgprof %{static:-a archive} %{static|mt|pthread:-lpthread} -lc\
        %{static:%{!nolibdld:-a shared -ldld -a archive -lc}}}}"
->>>>>>> c355071f
 #endif
 
 /* The libgcc_stub.a and milli.a libraries need to come last.  */
@@ -221,10 +197,7 @@
    dynamic loader to work correctly.  This is equivalent to the
    HP assembler's .IMPORT directive but relates more directly to
    ELF object file types.  */
-<<<<<<< HEAD
-=======
 #undef ASM_OUTPUT_EXTERNAL
->>>>>>> c355071f
 #define ASM_OUTPUT_EXTERNAL(FILE, DECL, NAME)			\
   pa_hpux_asm_output_external ((FILE), (DECL), (NAME))
 #define ASM_OUTPUT_EXTERNAL_REAL(FILE, DECL, NAME)		\

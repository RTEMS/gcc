;;- Machine description for HP PA-RISC architecture for GCC compiler
;;   Copyright (C) 1992, 1993, 1994, 1995, 1996, 1997, 1998, 1999, 2000, 2001,
<<<<<<< HEAD
;;   2002, 2003, 2004, 2005, 2006 Free Software Foundation, Inc.
=======
;;   2002, 2003, 2004, 2005, 2006, 2007 Free Software Foundation, Inc.
>>>>>>> 751ff693
;;   Contributed by the Center for Software Science at the University
;;   of Utah.

;; This file is part of GCC.

;; GCC is free software; you can redistribute it and/or modify
;; it under the terms of the GNU General Public License as published by
;; the Free Software Foundation; either version 3, or (at your option)
;; any later version.

;; GCC is distributed in the hope that it will be useful,
;; but WITHOUT ANY WARRANTY; without even the implied warranty of
;; MERCHANTABILITY or FITNESS FOR A PARTICULAR PURPOSE.  See the
;; GNU General Public License for more details.

;; You should have received a copy of the GNU General Public License
<<<<<<< HEAD
;; along with GCC; see the file COPYING.  If not, write to
;; the Free Software Foundation, 51 Franklin Street, Fifth Floor,
;; Boston, MA 02110-1301, USA.
=======
;; along with GCC; see the file COPYING3.  If not see
;; <http://www.gnu.org/licenses/>.
>>>>>>> 751ff693

;; This gcc Version 2 machine description is inspired by sparc.md and
;; mips.md.

;;- See file "rtl.def" for documentation on define_insn, match_*, et. al.

;; Uses of UNSPEC in this file:

(define_constants
  [(UNSPEC_CFFC		0)	; canonicalize_funcptr_for_compare
   (UNSPEC_GOTO		1)	; indirect_goto
   (UNSPEC_DLTIND14R	2)	; 
   (UNSPEC_TP		3)
   (UNSPEC_TLSGD	4)
   (UNSPEC_TLSLDM	5)
   (UNSPEC_TLSLDO	6)
   (UNSPEC_TLSLDBASE	7)
   (UNSPEC_TLSIE	8)
   (UNSPEC_TLSLE 	9)
<<<<<<< HEAD
=======
   (UNSPEC_TLSGD_PIC   10)
   (UNSPEC_TLSLDM_PIC  11)
   (UNSPEC_TLSIE_PIC   12)
>>>>>>> 751ff693
  ])

;; UNSPEC_VOLATILE:

(define_constants
  [(UNSPECV_BLOCKAGE	0)	; blockage
   (UNSPECV_DCACHE	1)	; dcacheflush
   (UNSPECV_ICACHE	2)	; icacheflush
   (UNSPECV_OPC		3)	; outline_prologue_call
   (UNSPECV_OEC		4)	; outline_epilogue_call
   (UNSPECV_LONGJMP	5)	; builtin_longjmp
  ])

;; Maximum pc-relative branch offsets.

;; These numbers are a bit smaller than the maximum allowable offsets
;; so that a few instructions may be inserted before the actual branch.

(define_constants
  [(MAX_12BIT_OFFSET     8184)	; 12-bit branch
   (MAX_17BIT_OFFSET   262100)	; 17-bit branch
  ])

;; Insn type.  Used to default other attribute values.

;; type "unary" insns have one input operand (1) and one output operand (0)
;; type "binary" insns have two input operands (1,2) and one output (0)

(define_attr "type"
  "move,unary,binary,shift,nullshift,compare,load,store,uncond_branch,btable_branch,branch,cbranch,fbranch,call,dyncall,fpload,fpstore,fpalu,fpcc,fpmulsgl,fpmuldbl,fpdivsgl,fpdivdbl,fpsqrtsgl,fpsqrtdbl,multi,milli,parallel_branch,fpstore_load,store_fpload"
  (const_string "binary"))

(define_attr "pa_combine_type"
  "fmpy,faddsub,uncond_branch,addmove,none"
  (const_string "none"))

;; Processor type (for scheduling, not code generation) -- this attribute
;; must exactly match the processor_type enumeration in pa.h.
;;
;; FIXME: Add 800 scheduling for completeness?

(define_attr "cpu" "700,7100,7100LC,7200,7300,8000" (const (symbol_ref "pa_cpu_attr")))

;; Length (in # of bytes).
(define_attr "length" ""
  (cond [(eq_attr "type" "load,fpload")
	 (if_then_else (match_operand 1 "symbolic_memory_operand" "")
		       (const_int 8) (const_int 4))

	 (eq_attr "type" "store,fpstore")
	 (if_then_else (match_operand 0 "symbolic_memory_operand" "")
		       (const_int 8) (const_int 4))

	 (eq_attr "type" "binary,shift,nullshift")
	 (if_then_else (match_operand 2 "arith_operand" "")
		       (const_int 4) (const_int 12))

	 (eq_attr "type" "move,unary,shift,nullshift")
	 (if_then_else (match_operand 1 "arith_operand" "")
		       (const_int 4) (const_int 8))]

	(const_int 4)))

(define_asm_attributes
  [(set_attr "length" "4")
   (set_attr "type" "multi")])

;; Attributes for instruction and branch scheduling

;; For conditional branches.
(define_attr "in_branch_delay" "false,true"
  (if_then_else (and (eq_attr "type" "!uncond_branch,btable_branch,branch,cbranch,fbranch,call,dyncall,multi,milli,parallel_branch")
		     (eq_attr "length" "4"))
		(const_string "true")
		(const_string "false")))

;; Disallow instructions which use the FPU since they will tie up the FPU
;; even if the instruction is nullified.
(define_attr "in_nullified_branch_delay" "false,true"
  (if_then_else (and (eq_attr "type" "!uncond_branch,btable_branch,branch,cbranch,fbranch,call,dyncall,multi,milli,fpcc,fpalu,fpmulsgl,fpmuldbl,fpdivsgl,fpdivdbl,fpsqrtsgl,fpsqrtdbl,parallel_branch")
		     (eq_attr "length" "4"))
		(const_string "true")
		(const_string "false")))

;; For calls and millicode calls.  Allow unconditional branches in the
;; delay slot.
(define_attr "in_call_delay" "false,true"
  (cond [(and (eq_attr "type" "!uncond_branch,btable_branch,branch,cbranch,fbranch,call,dyncall,multi,milli,parallel_branch")
	      (eq_attr "length" "4"))
	   (const_string "true")
	 (eq_attr "type" "uncond_branch")
	   (if_then_else (ne (symbol_ref "TARGET_JUMP_IN_DELAY")
			     (const_int 0))
			 (const_string "true")
			 (const_string "false"))]
	(const_string "false")))


;; Call delay slot description.
(define_delay (eq_attr "type" "call")
  [(eq_attr "in_call_delay" "true") (nil) (nil)])

;; Millicode call delay slot description.
(define_delay (eq_attr "type" "milli")
  [(eq_attr "in_call_delay" "true") (nil) (nil)])

;; Return and other similar instructions.
(define_delay (eq_attr "type" "btable_branch,branch,parallel_branch")
  [(eq_attr "in_branch_delay" "true") (nil) (nil)])

;; Floating point conditional branch delay slot description.
(define_delay (eq_attr "type" "fbranch")
  [(eq_attr "in_branch_delay" "true")
   (eq_attr "in_nullified_branch_delay" "true")
   (nil)])

;; Integer conditional branch delay slot description.
;; Nullification of conditional branches on the PA is dependent on the
;; direction of the branch.  Forward branches nullify true and
;; backward branches nullify false.  If the direction is unknown
;; then nullification is not allowed.
(define_delay (eq_attr "type" "cbranch")
  [(eq_attr "in_branch_delay" "true")
   (and (eq_attr "in_nullified_branch_delay" "true")
	(attr_flag "forward"))
   (and (eq_attr "in_nullified_branch_delay" "true")
	(attr_flag "backward"))])

(define_delay (and (eq_attr "type" "uncond_branch")
		   (eq (symbol_ref "following_call (insn)")
		       (const_int 0)))
  [(eq_attr "in_branch_delay" "true") (nil) (nil)])

;; Memory. Disregarding Cache misses, the Mustang memory times are:
;; load: 2, fpload: 3
;; store, fpstore: 3, no D-cache operations should be scheduled.

;; The Timex (aka 700) has two floating-point units: ALU, and MUL/DIV/SQRT.
;; Timings:
;; Instruction	Time	Unit	Minimum Distance (unit contention)
;; fcpy		3	ALU	2
;; fabs		3	ALU	2
;; fadd		3	ALU	2
;; fsub		3	ALU	2
;; fcmp		3	ALU	2
;; fcnv		3	ALU	2
;; fmpyadd	3	ALU,MPY	2
;; fmpysub	3	ALU,MPY 2
;; fmpycfxt	3	ALU,MPY 2
;; fmpy		3	MPY	2
;; fmpyi	3	MPY	2
;; fdiv,sgl	10	MPY	10
;; fdiv,dbl	12	MPY	12
;; fsqrt,sgl	14	MPY	14
;; fsqrt,dbl	18	MPY	18
;;
;; We don't model fmpyadd/fmpysub properly as those instructions
;; keep both the FP ALU and MPY units busy.  Given that these
;; processors are obsolete, I'm not going to spend the time to
;; model those instructions correctly.

(define_automaton "pa700")
(define_cpu_unit "dummy_700,mem_700,fpalu_700,fpmpy_700" "pa700")

(define_insn_reservation "W0" 4
  (and (eq_attr "type" "fpcc")
       (eq_attr "cpu" "700"))
  "fpalu_700*2")

(define_insn_reservation "W1" 3
  (and (eq_attr "type" "fpalu")
       (eq_attr "cpu" "700"))
  "fpalu_700*2")

(define_insn_reservation "W2" 3
  (and (eq_attr "type" "fpmulsgl,fpmuldbl")
       (eq_attr "cpu" "700"))
  "fpmpy_700*2")

(define_insn_reservation "W3" 10
  (and (eq_attr "type" "fpdivsgl")
       (eq_attr "cpu" "700"))
  "fpmpy_700*10")

(define_insn_reservation "W4" 12
  (and (eq_attr "type" "fpdivdbl")
       (eq_attr "cpu" "700"))
  "fpmpy_700*12")

(define_insn_reservation "W5" 14
  (and (eq_attr "type" "fpsqrtsgl")
       (eq_attr "cpu" "700"))
  "fpmpy_700*14")

(define_insn_reservation "W6" 18
  (and (eq_attr "type" "fpsqrtdbl")
       (eq_attr "cpu" "700"))
  "fpmpy_700*18")

(define_insn_reservation "W7" 2
  (and (eq_attr "type" "load")
       (eq_attr "cpu" "700"))
  "mem_700")

(define_insn_reservation "W8" 2
  (and (eq_attr "type" "fpload")
       (eq_attr "cpu" "700"))
  "mem_700")

(define_insn_reservation "W9" 3
  (and (eq_attr "type" "store")
       (eq_attr "cpu" "700"))
  "mem_700*3")

(define_insn_reservation "W10" 3
  (and (eq_attr "type" "fpstore")
       (eq_attr "cpu" "700"))
  "mem_700*3")

(define_insn_reservation "W11" 5
  (and (eq_attr "type" "fpstore_load")
       (eq_attr "cpu" "700"))
  "mem_700*5")

(define_insn_reservation "W12" 6
  (and (eq_attr "type" "store_fpload")
       (eq_attr "cpu" "700"))
  "mem_700*6")

(define_insn_reservation "W13" 1
  (and (eq_attr "type" "!fpcc,fpalu,fpmulsgl,fpmuldbl,fpdivsgl,fpdivdbl,fpsqrtsgl,fpsqrtdbl,load,fpload,store,fpstore,fpstore_load,store_fpload")
       (eq_attr "cpu" "700"))
  "dummy_700")

;; We have a bypass for all computations in the FP unit which feed an
;; FP store as long as the sizes are the same.
(define_bypass 2 "W1,W2" "W10,W11" "hppa_fpstore_bypass_p")
(define_bypass 9 "W3" "W10,W11" "hppa_fpstore_bypass_p")
(define_bypass 11 "W4" "W10,W11" "hppa_fpstore_bypass_p")
(define_bypass 13 "W5" "W10,W11" "hppa_fpstore_bypass_p")
(define_bypass 17 "W6" "W10,W11" "hppa_fpstore_bypass_p")

;; We have an "anti-bypass" for FP loads which feed an FP store.
(define_bypass 4 "W8,W12" "W10,W11" "hppa_fpstore_bypass_p")

;; Function units for the 7100 and 7150.  The 7100/7150 can dual-issue
;; floating point computations with non-floating point computations (fp loads
;; and stores are not fp computations).
;;
;; Memory. Disregarding Cache misses, memory loads take two cycles; stores also
;; take two cycles, during which no Dcache operations should be scheduled.
;; Any special cases are handled in pa_adjust_cost.  The 7100, 7150 and 7100LC
;; all have the same memory characteristics if one disregards cache misses.
;;
;; The 7100/7150 has three floating-point units: ALU, MUL, and DIV.
;; There's no value in modeling the ALU and MUL separately though
;; since there can never be a functional unit conflict given the
;; latency and issue rates for those units.
;;
;; Timings:
;; Instruction	Time	Unit	Minimum Distance (unit contention)
;; fcpy		2	ALU	1
;; fabs		2	ALU	1
;; fadd		2	ALU	1
;; fsub		2	ALU	1
;; fcmp		2	ALU	1
;; fcnv		2	ALU	1
;; fmpyadd	2	ALU,MPY	1
;; fmpysub	2	ALU,MPY 1
;; fmpycfxt	2	ALU,MPY 1
;; fmpy		2	MPY	1
;; fmpyi	2	MPY	1
;; fdiv,sgl	8	DIV	8
;; fdiv,dbl	15	DIV	15
;; fsqrt,sgl	8	DIV	8
;; fsqrt,dbl	15	DIV	15

(define_automaton "pa7100")
(define_cpu_unit "i_7100, f_7100,fpmac_7100,fpdivsqrt_7100,mem_7100" "pa7100")

(define_insn_reservation "X0" 2
  (and (eq_attr "type" "fpcc,fpalu,fpmulsgl,fpmuldbl")
       (eq_attr "cpu" "7100"))
  "f_7100,fpmac_7100")

(define_insn_reservation "X1" 8
  (and (eq_attr "type" "fpdivsgl,fpsqrtsgl")
       (eq_attr "cpu" "7100"))
  "f_7100+fpdivsqrt_7100,fpdivsqrt_7100*7")

(define_insn_reservation "X2" 15
  (and (eq_attr "type" "fpdivdbl,fpsqrtdbl")
       (eq_attr "cpu" "7100"))
  "f_7100+fpdivsqrt_7100,fpdivsqrt_7100*14")

(define_insn_reservation "X3" 2
  (and (eq_attr "type" "load")
       (eq_attr "cpu" "7100"))
  "i_7100+mem_7100")

(define_insn_reservation "X4" 2
  (and (eq_attr "type" "fpload")
       (eq_attr "cpu" "7100"))
  "i_7100+mem_7100")

(define_insn_reservation "X5" 2
  (and (eq_attr "type" "store")
       (eq_attr "cpu" "7100"))
  "i_7100+mem_7100,mem_7100")

(define_insn_reservation "X6" 2
  (and (eq_attr "type" "fpstore")
       (eq_attr "cpu" "7100"))
  "i_7100+mem_7100,mem_7100")

(define_insn_reservation "X7" 4
  (and (eq_attr "type" "fpstore_load")
       (eq_attr "cpu" "7100"))
  "i_7100+mem_7100,mem_7100*3")

(define_insn_reservation "X8" 4
  (and (eq_attr "type" "store_fpload")
       (eq_attr "cpu" "7100"))
  "i_7100+mem_7100,mem_7100*3")

(define_insn_reservation "X9" 1
  (and (eq_attr "type" "!fpcc,fpalu,fpmulsgl,fpmuldbl,fpdivsgl,fpsqrtsgl,fpdivdbl,fpsqrtdbl,load,fpload,store,fpstore,fpstore_load,store_fpload")
       (eq_attr "cpu" "7100"))
  "i_7100")

;; We have a bypass for all computations in the FP unit which feed an
;; FP store as long as the sizes are the same.
(define_bypass 1 "X0" "X6,X7" "hppa_fpstore_bypass_p")
(define_bypass 7 "X1" "X6,X7" "hppa_fpstore_bypass_p")
(define_bypass 14 "X2" "X6,X7" "hppa_fpstore_bypass_p")

;; We have an "anti-bypass" for FP loads which feed an FP store.
(define_bypass 3 "X4,X8" "X6,X7" "hppa_fpstore_bypass_p")

;; The 7100LC has three floating-point units: ALU, MUL, and DIV.
;; There's no value in modeling the ALU and MUL separately though
;; since there can never be a functional unit conflict that
;; can be avoided given the latency, issue rates and mandatory
;; one cycle cpu-wide lock for a double precision fp multiply.
;;
;; Timings:
;; Instruction	Time	Unit	Minimum Distance (unit contention)
;; fcpy		2	ALU	1
;; fabs		2	ALU	1
;; fadd		2	ALU	1
;; fsub		2	ALU	1
;; fcmp		2	ALU	1
;; fcnv		2	ALU	1
;; fmpyadd,sgl	2	ALU,MPY	1
;; fmpyadd,dbl	3	ALU,MPY	2
;; fmpysub,sgl	2	ALU,MPY 1
;; fmpysub,dbl	3	ALU,MPY 2
;; fmpycfxt,sgl	2	ALU,MPY 1
;; fmpycfxt,dbl	3	ALU,MPY 2
;; fmpy,sgl	2	MPY	1
;; fmpy,dbl	3	MPY	2
;; fmpyi	3	MPY	2
;; fdiv,sgl	8	DIV	8
;; fdiv,dbl	15	DIV	15
;; fsqrt,sgl	8	DIV	8
;; fsqrt,dbl	15	DIV	15
;;
;; The PA7200 is just like the PA7100LC except that there is
;; no store-store penalty.
;;
;; The PA7300 is just like the PA7200 except that there is
;; no store-load penalty.
;;
;; Note there are some aspects of the 7100LC we are not modeling
;; at the moment.  I'll be reviewing the 7100LC scheduling info
;; shortly and updating this description.
;;
;;   load-load pairs
;;   store-store pairs
;;   other issue modeling

(define_automaton "pa7100lc")
(define_cpu_unit "i0_7100lc, i1_7100lc, f_7100lc" "pa7100lc")
(define_cpu_unit "fpmac_7100lc" "pa7100lc")
(define_cpu_unit "mem_7100lc" "pa7100lc")

;; Double precision multiplies lock the entire CPU for one
;; cycle.  There is no way to avoid this lock and trying to
;; schedule around the lock is pointless and thus there is no
;; value in trying to model this lock.
;;
;; Not modeling the lock allows us to treat fp multiplies just
;; like any other FP alu instruction.  It allows for a smaller
;; DFA and may reduce register pressure.
(define_insn_reservation "Y0" 2
  (and (eq_attr "type" "fpcc,fpalu,fpmulsgl,fpmuldbl")
       (eq_attr "cpu" "7100LC,7200,7300"))
  "f_7100lc,fpmac_7100lc")

;; fp division and sqrt instructions lock the entire CPU for
;; 7 cycles (single precision) or 14 cycles (double precision).
;; There is no way to avoid this lock and trying to schedule
;; around the lock is pointless and thus there is no value in
;; trying to model this lock.  Not modeling the lock allows
;; for a smaller DFA and may reduce register pressure.
(define_insn_reservation "Y1" 1
  (and (eq_attr "type" "fpdivsgl,fpsqrtsgl,fpdivdbl,fpsqrtdbl")
       (eq_attr "cpu" "7100LC,7200,7300"))
  "f_7100lc")

(define_insn_reservation "Y2" 2
  (and (eq_attr "type" "load")
       (eq_attr "cpu" "7100LC,7200,7300"))
  "i1_7100lc+mem_7100lc")

(define_insn_reservation "Y3" 2
  (and (eq_attr "type" "fpload")
       (eq_attr "cpu" "7100LC,7200,7300"))
  "i1_7100lc+mem_7100lc")

(define_insn_reservation "Y4" 2
  (and (eq_attr "type" "store")
       (eq_attr "cpu" "7100LC"))
  "i1_7100lc+mem_7100lc,mem_7100lc")

(define_insn_reservation "Y5" 2
  (and (eq_attr "type" "fpstore")
       (eq_attr "cpu" "7100LC"))
  "i1_7100lc+mem_7100lc,mem_7100lc")

(define_insn_reservation "Y6" 4
  (and (eq_attr "type" "fpstore_load")
       (eq_attr "cpu" "7100LC"))
  "i1_7100lc+mem_7100lc,mem_7100lc*3")

(define_insn_reservation "Y7" 4
  (and (eq_attr "type" "store_fpload")
       (eq_attr "cpu" "7100LC"))
  "i1_7100lc+mem_7100lc,mem_7100lc*3")

(define_insn_reservation "Y8" 1
  (and (eq_attr "type" "shift,nullshift")
       (eq_attr "cpu" "7100LC,7200,7300"))
  "i1_7100lc")

(define_insn_reservation "Y9" 1
  (and (eq_attr "type" "!fpcc,fpalu,fpmulsgl,fpmuldbl,fpdivsgl,fpsqrtsgl,fpdivdbl,fpsqrtdbl,load,fpload,store,fpstore,shift,nullshift")
       (eq_attr "cpu" "7100LC,7200,7300"))
  "(i0_7100lc|i1_7100lc)")

;; The 7200 has a store-load penalty
(define_insn_reservation "Y10" 2
  (and (eq_attr "type" "store")
       (eq_attr "cpu" "7200"))
  "i1_7100lc,mem_7100lc")

(define_insn_reservation "Y11" 2
  (and (eq_attr "type" "fpstore")
       (eq_attr "cpu" "7200"))
  "i1_7100lc,mem_7100lc")

(define_insn_reservation "Y12" 4
  (and (eq_attr "type" "fpstore_load")
       (eq_attr "cpu" "7200"))
  "i1_7100lc,mem_7100lc,i1_7100lc+mem_7100lc")

(define_insn_reservation "Y13" 4
  (and (eq_attr "type" "store_fpload")
       (eq_attr "cpu" "7200"))
  "i1_7100lc,mem_7100lc,i1_7100lc+mem_7100lc")

;; The 7300 has no penalty for store-store or store-load
(define_insn_reservation "Y14" 2
  (and (eq_attr "type" "store")
       (eq_attr "cpu" "7300"))
  "i1_7100lc")

(define_insn_reservation "Y15" 2
  (and (eq_attr "type" "fpstore")
       (eq_attr "cpu" "7300"))
  "i1_7100lc")

(define_insn_reservation "Y16" 4
  (and (eq_attr "type" "fpstore_load")
       (eq_attr "cpu" "7300"))
  "i1_7100lc,i1_7100lc+mem_7100lc")

(define_insn_reservation "Y17" 4
  (and (eq_attr "type" "store_fpload")
       (eq_attr "cpu" "7300"))
  "i1_7100lc,i1_7100lc+mem_7100lc")

;; We have an "anti-bypass" for FP loads which feed an FP store.
(define_bypass 3 "Y3,Y7,Y13,Y17" "Y5,Y6,Y11,Y12,Y15,Y16" "hppa_fpstore_bypass_p")

;; Scheduling for the PA8000 is somewhat different than scheduling for a
;; traditional architecture.
;;
;; The PA8000 has a large (56) entry reorder buffer that is split between
;; memory and non-memory operations.
;;
;; The PA8000 can issue two memory and two non-memory operations per cycle to
;; the function units, with the exception of branches and multi-output
;; instructions.  The PA8000 can retire two non-memory operations per cycle
;; and two memory operations per cycle, only one of which may be a store.
;;
;; Given the large reorder buffer, the processor can hide most latencies.
;; According to HP, they've got the best results by scheduling for retirement
;; bandwidth with limited latency scheduling for floating point operations.
;; Latency for integer operations and memory references is ignored.
;;
;;
;; We claim floating point operations have a 2 cycle latency and are
;; fully pipelined, except for div and sqrt which are not pipelined and
;; take from 17 to 31 cycles to complete.
;;
;; It's worth noting that there is no way to saturate all the functional
;; units on the PA8000 as there is not enough issue bandwidth.

(define_automaton "pa8000")
(define_cpu_unit "inm0_8000, inm1_8000, im0_8000, im1_8000" "pa8000")
(define_cpu_unit "rnm0_8000, rnm1_8000, rm0_8000, rm1_8000" "pa8000")
(define_cpu_unit "store_8000" "pa8000")
(define_cpu_unit "f0_8000, f1_8000" "pa8000")
(define_cpu_unit "fdivsqrt0_8000, fdivsqrt1_8000" "pa8000")
(define_reservation "inm_8000" "inm0_8000 | inm1_8000")
(define_reservation "im_8000" "im0_8000 | im1_8000")
(define_reservation "rnm_8000" "rnm0_8000 | rnm1_8000")
(define_reservation "rm_8000" "rm0_8000 | rm1_8000")
(define_reservation "f_8000" "f0_8000 | f1_8000")
(define_reservation "fdivsqrt_8000" "fdivsqrt0_8000 | fdivsqrt1_8000")

;; We can issue any two memops per cycle, but we can only retire
;; one memory store per cycle.  We assume that the reorder buffer
;; will hide any memory latencies per HP's recommendation.
(define_insn_reservation "Z0" 0
  (and
    (eq_attr "type" "load,fpload")
    (eq_attr "cpu" "8000"))
  "im_8000,rm_8000")

(define_insn_reservation "Z1" 0
  (and
    (eq_attr "type" "store,fpstore")
    (eq_attr "cpu" "8000"))
  "im_8000,rm_8000+store_8000")

(define_insn_reservation "Z2" 0
  (and (eq_attr "type" "fpstore_load,store_fpload")
       (eq_attr "cpu" "8000"))
  "im_8000,rm_8000+store_8000,im_8000,rm_8000")

;; We can issue and retire two non-memory operations per cycle with
;; a few exceptions (branches).  This group catches those we want
;; to assume have zero latency.
(define_insn_reservation "Z3" 0
  (and
    (eq_attr "type" "!load,fpload,store,fpstore,uncond_branch,btable_branch,branch,cbranch,fbranch,call,dyncall,multi,milli,parallel_branch,fpcc,fpalu,fpmulsgl,fpmuldbl,fpsqrtsgl,fpsqrtdbl,fpdivsgl,fpdivdbl,fpstore_load,store_fpload")
    (eq_attr "cpu" "8000"))
  "inm_8000,rnm_8000")

;; Branches use both slots in the non-memory issue and
;; retirement unit.
(define_insn_reservation "Z4" 0
  (and
    (eq_attr "type" "uncond_branch,btable_branch,branch,cbranch,fbranch,call,dyncall,multi,milli,parallel_branch")
    (eq_attr "cpu" "8000"))
  "inm0_8000+inm1_8000,rnm0_8000+rnm1_8000")

;; We partial latency schedule the floating point units.
;; They can issue/retire two at a time in the non-memory
;; units.  We fix their latency at 2 cycles and they
;; are fully pipelined.
(define_insn_reservation "Z5" 1
 (and
   (eq_attr "type" "fpcc,fpalu,fpmulsgl,fpmuldbl")
   (eq_attr "cpu" "8000"))
 "inm_8000,f_8000,rnm_8000")

;; The fdivsqrt units are not pipelined and have a very long latency.  
;; To keep the DFA from exploding, we do not show all the
;; reservations for the divsqrt unit.
(define_insn_reservation "Z6" 17
 (and
   (eq_attr "type" "fpdivsgl,fpsqrtsgl")
   (eq_attr "cpu" "8000"))
 "inm_8000,fdivsqrt_8000*6,rnm_8000")

(define_insn_reservation "Z7" 31
 (and
   (eq_attr "type" "fpdivdbl,fpsqrtdbl")
   (eq_attr "cpu" "8000"))
 "inm_8000,fdivsqrt_8000*6,rnm_8000")

<<<<<<< HEAD
(include "predicates.md")
=======
;; Operand and operator predicates and constraints

(include "predicates.md")
(include "constraints.md")
>>>>>>> 751ff693

;; Compare instructions.
;; This controls RTL generation and register allocation.

;; We generate RTL for comparisons and branches by having the cmpxx
;; patterns store away the operands.  Then, the scc and bcc patterns
;; emit RTL for both the compare and the branch.
;;

(define_expand "cmpdi"
  [(set (reg:CC 0)
	(compare:CC (match_operand:DI 0 "reg_or_0_operand" "")
		    (match_operand:DI 1 "register_operand" "")))]
  "TARGET_64BIT"

  "
{
 hppa_compare_op0 = operands[0];
 hppa_compare_op1 = operands[1];
 hppa_branch_type = CMP_SI;
 DONE;
}")

(define_expand "cmpsi"
  [(set (reg:CC 0)
	(compare:CC (match_operand:SI 0 "reg_or_0_operand" "")
		    (match_operand:SI 1 "arith5_operand" "")))]
  ""
  "
{
 hppa_compare_op0 = operands[0];
 hppa_compare_op1 = operands[1];
 hppa_branch_type = CMP_SI;
 DONE;
}")

(define_expand "cmpsf"
  [(set (reg:CCFP 0)
	(compare:CCFP (match_operand:SF 0 "reg_or_0_operand" "")
		      (match_operand:SF 1 "reg_or_0_operand" "")))]
  "! TARGET_SOFT_FLOAT"
  "
{
  hppa_compare_op0 = operands[0];
  hppa_compare_op1 = operands[1];
  hppa_branch_type = CMP_SF;
  DONE;
}")

(define_expand "cmpdf"
  [(set (reg:CCFP 0)
      (compare:CCFP (match_operand:DF 0 "reg_or_0_operand" "")
                    (match_operand:DF 1 "reg_or_0_operand" "")))]
  "! TARGET_SOFT_FLOAT"
  "
{
  hppa_compare_op0 = operands[0];
  hppa_compare_op1 = operands[1];
  hppa_branch_type = CMP_DF;
  DONE;
}")

(define_insn ""
  [(set (reg:CCFP 0)
	(match_operator:CCFP 2 "comparison_operator"
			     [(match_operand:SF 0 "reg_or_0_operand" "fG")
			      (match_operand:SF 1 "reg_or_0_operand" "fG")]))]
  "! TARGET_SOFT_FLOAT"
  "fcmp,sgl,%Y2 %f0,%f1"
  [(set_attr "length" "4")
   (set_attr "type" "fpcc")])

(define_insn ""
  [(set (reg:CCFP 0)
	(match_operator:CCFP 2 "comparison_operator"
			     [(match_operand:DF 0 "reg_or_0_operand" "fG")
			      (match_operand:DF 1 "reg_or_0_operand" "fG")]))]
  "! TARGET_SOFT_FLOAT"
  "fcmp,dbl,%Y2 %f0,%f1"
  [(set_attr "length" "4")
   (set_attr "type" "fpcc")])

;; Provide a means to emit the movccfp0 and movccfp1 optimization
;; placeholders.  This is necessary in rare situations when a
;; placeholder is re-emitted (see PR 8705).

(define_expand "movccfp"
  [(set (reg:CCFP 0)
	(match_operand 0 "const_int_operand" ""))]
  "! TARGET_SOFT_FLOAT"
  "
{
  if ((unsigned HOST_WIDE_INT) INTVAL (operands[0]) > 1)
    FAIL;
}")

;; The following patterns are optimization placeholders.  In almost
;; all cases, the user of the condition code will be simplified and the
;; original condition code setting insn should be eliminated.

(define_insn "*movccfp0"
  [(set (reg:CCFP 0)
	(const_int 0))]
  "! TARGET_SOFT_FLOAT"
  "fcmp,dbl,= %%fr0,%%fr0"
  [(set_attr "length" "4")
   (set_attr "type" "fpcc")])

(define_insn "*movccfp1"
  [(set (reg:CCFP 0)
	(const_int 1))]
  "! TARGET_SOFT_FLOAT"
  "fcmp,dbl,!= %%fr0,%%fr0"
  [(set_attr "length" "4")
   (set_attr "type" "fpcc")])

;; scc insns.

(define_expand "seq"
  [(set (match_operand:SI 0 "register_operand" "")
	(eq:SI (match_dup 1)
	       (match_dup 2)))]
  "!TARGET_64BIT"
  "
{
  /* fp scc patterns rarely match, and are not a win on the PA.  */
  if (hppa_branch_type != CMP_SI)
    FAIL;
  /* set up operands from compare.  */
  operands[1] = hppa_compare_op0;
  operands[2] = hppa_compare_op1;
  /* fall through and generate default code */
}")

(define_expand "sne"
  [(set (match_operand:SI 0 "register_operand" "")
	(ne:SI (match_dup 1)
	       (match_dup 2)))]
  "!TARGET_64BIT"
  "
{
  /* fp scc patterns rarely match, and are not a win on the PA.  */
  if (hppa_branch_type != CMP_SI)
    FAIL;
  operands[1] = hppa_compare_op0;
  operands[2] = hppa_compare_op1;
}")

(define_expand "slt"
  [(set (match_operand:SI 0 "register_operand" "")
	(lt:SI (match_dup 1)
	       (match_dup 2)))]
  "!TARGET_64BIT"
  "
{
  /* fp scc patterns rarely match, and are not a win on the PA.  */
  if (hppa_branch_type != CMP_SI)
    FAIL;
  operands[1] = hppa_compare_op0;
  operands[2] = hppa_compare_op1;
}")

(define_expand "sgt"
  [(set (match_operand:SI 0 "register_operand" "")
	(gt:SI (match_dup 1)
	       (match_dup 2)))]
  "!TARGET_64BIT"
  "
{
  /* fp scc patterns rarely match, and are not a win on the PA.  */
  if (hppa_branch_type != CMP_SI)
    FAIL;
  operands[1] = hppa_compare_op0;
  operands[2] = hppa_compare_op1;
}")

(define_expand "sle"
  [(set (match_operand:SI 0 "register_operand" "")
	(le:SI (match_dup 1)
	       (match_dup 2)))]
  "!TARGET_64BIT"
  "
{
  /* fp scc patterns rarely match, and are not a win on the PA.  */
  if (hppa_branch_type != CMP_SI)
    FAIL;
  operands[1] = hppa_compare_op0;
  operands[2] = hppa_compare_op1;
}")

(define_expand "sge"
  [(set (match_operand:SI 0 "register_operand" "")
	(ge:SI (match_dup 1)
	       (match_dup 2)))]
  "!TARGET_64BIT"
  "
{
  /* fp scc patterns rarely match, and are not a win on the PA.  */
  if (hppa_branch_type != CMP_SI)
    FAIL;
  operands[1] = hppa_compare_op0;
  operands[2] = hppa_compare_op1;
}")

(define_expand "sltu"
  [(set (match_operand:SI 0 "register_operand" "")
	(ltu:SI (match_dup 1)
	        (match_dup 2)))]
  "!TARGET_64BIT"
  "
{
  if (hppa_branch_type != CMP_SI)
    FAIL;
  operands[1] = hppa_compare_op0;
  operands[2] = hppa_compare_op1;
}")

(define_expand "sgtu"
  [(set (match_operand:SI 0 "register_operand" "")
	(gtu:SI (match_dup 1)
	        (match_dup 2)))]
  "!TARGET_64BIT"
  "
{
  if (hppa_branch_type != CMP_SI)
    FAIL;
  operands[1] = hppa_compare_op0;
  operands[2] = hppa_compare_op1;
}")

(define_expand "sleu"
  [(set (match_operand:SI 0 "register_operand" "")
	(leu:SI (match_dup 1)
	        (match_dup 2)))]
  "!TARGET_64BIT"
  "
{
  if (hppa_branch_type != CMP_SI)
    FAIL;
  operands[1] = hppa_compare_op0;
  operands[2] = hppa_compare_op1;
}")

(define_expand "sgeu"
  [(set (match_operand:SI 0 "register_operand" "")
	(geu:SI (match_dup 1)
	        (match_dup 2)))]
  "!TARGET_64BIT"
  "
{
  if (hppa_branch_type != CMP_SI)
    FAIL;
  operands[1] = hppa_compare_op0;
  operands[2] = hppa_compare_op1;
}")

;; Instruction canonicalization puts immediate operands second, which
;; is the reverse of what we want.

(define_insn "scc"
  [(set (match_operand:SI 0 "register_operand" "=r")
	(match_operator:SI 3 "comparison_operator"
			   [(match_operand:SI 1 "register_operand" "r")
			    (match_operand:SI 2 "arith11_operand" "rI")]))]
  ""
  "{com%I2clr|cmp%I2clr},%B3 %2,%1,%0\;ldi 1,%0"
  [(set_attr "type" "binary")
   (set_attr "length" "8")])

(define_insn ""
  [(set (match_operand:DI 0 "register_operand" "=r")
	(match_operator:DI 3 "comparison_operator"
			   [(match_operand:DI 1 "register_operand" "r")
			    (match_operand:DI 2 "arith11_operand" "rI")]))]
  "TARGET_64BIT"
  "cmp%I2clr,*%B3 %2,%1,%0\;ldi 1,%0"
  [(set_attr "type" "binary")
   (set_attr "length" "8")])

(define_insn "iorscc"
  [(set (match_operand:SI 0 "register_operand" "=r")
	(ior:SI (match_operator:SI 3 "comparison_operator"
				   [(match_operand:SI 1 "register_operand" "r")
				    (match_operand:SI 2 "arith11_operand" "rI")])
		(match_operator:SI 6 "comparison_operator"
				   [(match_operand:SI 4 "register_operand" "r")
				    (match_operand:SI 5 "arith11_operand" "rI")])))]
  ""
  "{com%I2clr|cmp%I2clr},%S3 %2,%1,%%r0\;{com%I5clr|cmp%I5clr},%B6 %5,%4,%0\;ldi 1,%0"
  [(set_attr "type" "binary")
   (set_attr "length" "12")])

(define_insn ""
  [(set (match_operand:DI 0 "register_operand" "=r")
	(ior:DI (match_operator:DI 3 "comparison_operator"
				   [(match_operand:DI 1 "register_operand" "r")
				    (match_operand:DI 2 "arith11_operand" "rI")])
		(match_operator:DI 6 "comparison_operator"
				   [(match_operand:DI 4 "register_operand" "r")
				    (match_operand:DI 5 "arith11_operand" "rI")])))]
  "TARGET_64BIT"
  "cmp%I2clr,*%S3 %2,%1,%%r0\;cmp%I5clr,*%B6 %5,%4,%0\;ldi 1,%0"
  [(set_attr "type" "binary")
   (set_attr "length" "12")])

;; Combiner patterns for common operations performed with the output
;; from an scc insn (negscc and incscc).
(define_insn "negscc"
  [(set (match_operand:SI 0 "register_operand" "=r")
	(neg:SI (match_operator:SI 3 "comparison_operator"
	       [(match_operand:SI 1 "register_operand" "r")
		(match_operand:SI 2 "arith11_operand" "rI")])))]
  ""
  "{com%I2clr|cmp%I2clr},%B3 %2,%1,%0\;ldi -1,%0"
  [(set_attr "type" "binary")
   (set_attr "length" "8")])

(define_insn ""
  [(set (match_operand:DI 0 "register_operand" "=r")
	(neg:DI (match_operator:DI 3 "comparison_operator"
	       [(match_operand:DI 1 "register_operand" "r")
		(match_operand:DI 2 "arith11_operand" "rI")])))]
  "TARGET_64BIT"
  "cmp%I2clr,*%B3 %2,%1,%0\;ldi -1,%0"
  [(set_attr "type" "binary")
   (set_attr "length" "8")])

;; Patterns for adding/subtracting the result of a boolean expression from
;; a register.  First we have special patterns that make use of the carry
;; bit, and output only two instructions.  For the cases we can't in
;; general do in two instructions, the incscc pattern at the end outputs
;; two or three instructions.

(define_insn ""
  [(set (match_operand:SI 0 "register_operand" "=r")
	(plus:SI (leu:SI (match_operand:SI 2 "register_operand" "r")
			 (match_operand:SI 3 "arith11_operand" "rI"))
		 (match_operand:SI 1 "register_operand" "r")))]
  ""
  "sub%I3 %3,%2,%%r0\;{addc|add,c} %%r0,%1,%0"
  [(set_attr "type" "binary")
   (set_attr "length" "8")])

(define_insn ""
  [(set (match_operand:DI 0 "register_operand" "=r")
	(plus:DI (leu:DI (match_operand:DI 2 "register_operand" "r")
			 (match_operand:DI 3 "arith11_operand" "rI"))
		 (match_operand:DI 1 "register_operand" "r")))]
  "TARGET_64BIT"
  "sub%I3 %3,%2,%%r0\;add,dc %%r0,%1,%0"
  [(set_attr "type" "binary")
   (set_attr "length" "8")])

; This need only accept registers for op3, since canonicalization
; replaces geu with gtu when op3 is an integer.
(define_insn ""
  [(set (match_operand:SI 0 "register_operand" "=r")
	(plus:SI (geu:SI (match_operand:SI 2 "register_operand" "r")
			 (match_operand:SI 3 "register_operand" "r"))
		 (match_operand:SI 1 "register_operand" "r")))]
  ""
  "sub %2,%3,%%r0\;{addc|add,c} %%r0,%1,%0"
  [(set_attr "type" "binary")
   (set_attr "length" "8")])

(define_insn ""
  [(set (match_operand:DI 0 "register_operand" "=r")
	(plus:DI (geu:DI (match_operand:DI 2 "register_operand" "r")
			 (match_operand:DI 3 "register_operand" "r"))
		 (match_operand:DI 1 "register_operand" "r")))]
  "TARGET_64BIT"
  "sub %2,%3,%%r0\;add,dc %%r0,%1,%0"
  [(set_attr "type" "binary")
   (set_attr "length" "8")])

; Match only integers for op3 here.  This is used as canonical form of the
; geu pattern when op3 is an integer.  Don't match registers since we can't
; make better code than the general incscc pattern.
(define_insn ""
  [(set (match_operand:SI 0 "register_operand" "=r")
	(plus:SI (gtu:SI (match_operand:SI 2 "register_operand" "r")
			 (match_operand:SI 3 "int11_operand" "I"))
		 (match_operand:SI 1 "register_operand" "r")))]
  ""
  "addi %k3,%2,%%r0\;{addc|add,c} %%r0,%1,%0"
  [(set_attr "type" "binary")
   (set_attr "length" "8")])

(define_insn ""
  [(set (match_operand:DI 0 "register_operand" "=r")
	(plus:DI (gtu:DI (match_operand:DI 2 "register_operand" "r")
			 (match_operand:DI 3 "int11_operand" "I"))
		 (match_operand:DI 1 "register_operand" "r")))]
  "TARGET_64BIT"
  "addi %k3,%2,%%r0\;add,dc %%r0,%1,%0"
  [(set_attr "type" "binary")
   (set_attr "length" "8")])

(define_insn "incscc"
  [(set (match_operand:SI 0 "register_operand" "=r,r")
 	(plus:SI (match_operator:SI 4 "comparison_operator"
		    [(match_operand:SI 2 "register_operand" "r,r")
		     (match_operand:SI 3 "arith11_operand" "rI,rI")])
		 (match_operand:SI 1 "register_operand" "0,?r")))]
  ""
  "@
   {com%I3clr|cmp%I3clr},%B4 %3,%2,%%r0\;addi 1,%0,%0
   {com%I3clr|cmp%I3clr},%B4 %3,%2,%%r0\;addi,tr 1,%1,%0\;copy %1,%0"
  [(set_attr "type" "binary,binary")
   (set_attr "length" "8,12")])

(define_insn ""
  [(set (match_operand:DI 0 "register_operand" "=r,r")
 	(plus:DI (match_operator:DI 4 "comparison_operator"
		    [(match_operand:DI 2 "register_operand" "r,r")
		     (match_operand:DI 3 "arith11_operand" "rI,rI")])
		 (match_operand:DI 1 "register_operand" "0,?r")))]
  "TARGET_64BIT"
  "@
   cmp%I3clr,*%B4 %3,%2,%%r0\;addi 1,%0,%0
   cmp%I3clr,*%B4 %3,%2,%%r0\;addi,tr 1,%1,%0\;copy %1,%0"
  [(set_attr "type" "binary,binary")
   (set_attr "length" "8,12")])

(define_insn ""
  [(set (match_operand:SI 0 "register_operand" "=r")
	(minus:SI (match_operand:SI 1 "register_operand" "r")
		  (gtu:SI (match_operand:SI 2 "register_operand" "r")
			  (match_operand:SI 3 "arith11_operand" "rI"))))]
  ""
  "sub%I3 %3,%2,%%r0\;{subb|sub,b} %1,%%r0,%0"
  [(set_attr "type" "binary")
   (set_attr "length" "8")])

(define_insn ""
  [(set (match_operand:DI 0 "register_operand" "=r")
	(minus:DI (match_operand:DI 1 "register_operand" "r")
		  (gtu:DI (match_operand:DI 2 "register_operand" "r")
			  (match_operand:DI 3 "arith11_operand" "rI"))))]
  "TARGET_64BIT"
  "sub%I3 %3,%2,%%r0\;sub,db %1,%%r0,%0"
  [(set_attr "type" "binary")
   (set_attr "length" "8")])

(define_insn ""
  [(set (match_operand:SI 0 "register_operand" "=r")
	(minus:SI (minus:SI (match_operand:SI 1 "register_operand" "r")
			    (gtu:SI (match_operand:SI 2 "register_operand" "r")
				    (match_operand:SI 3 "arith11_operand" "rI")))
		  (match_operand:SI 4 "register_operand" "r")))]
  ""
  "sub%I3 %3,%2,%%r0\;{subb|sub,b} %1,%4,%0"
  [(set_attr "type" "binary")
   (set_attr "length" "8")])

(define_insn ""
  [(set (match_operand:DI 0 "register_operand" "=r")
	(minus:DI (minus:DI (match_operand:DI 1 "register_operand" "r")
			    (gtu:DI (match_operand:DI 2 "register_operand" "r")
				    (match_operand:DI 3 "arith11_operand" "rI")))
		  (match_operand:DI 4 "register_operand" "r")))]
  "TARGET_64BIT"
  "sub%I3 %3,%2,%%r0\;sub,db %1,%4,%0"
  [(set_attr "type" "binary")
   (set_attr "length" "8")])

; This need only accept registers for op3, since canonicalization
; replaces ltu with leu when op3 is an integer.
(define_insn ""
  [(set (match_operand:SI 0 "register_operand" "=r")
	(minus:SI (match_operand:SI 1 "register_operand" "r")
		  (ltu:SI (match_operand:SI 2 "register_operand" "r")
			  (match_operand:SI 3 "register_operand" "r"))))]
  ""
  "sub %2,%3,%%r0\;{subb|sub,b} %1,%%r0,%0"
  [(set_attr "type" "binary")
   (set_attr "length" "8")])

(define_insn ""
  [(set (match_operand:DI 0 "register_operand" "=r")
	(minus:DI (match_operand:DI 1 "register_operand" "r")
		  (ltu:DI (match_operand:DI 2 "register_operand" "r")
			  (match_operand:DI 3 "register_operand" "r"))))]
  "TARGET_64BIT"
  "sub %2,%3,%%r0\;sub,db %1,%%r0,%0"
  [(set_attr "type" "binary")
   (set_attr "length" "8")])

(define_insn ""
  [(set (match_operand:SI 0 "register_operand" "=r")
	(minus:SI (minus:SI (match_operand:SI 1 "register_operand" "r")
			    (ltu:SI (match_operand:SI 2 "register_operand" "r")
				    (match_operand:SI 3 "register_operand" "r")))
		  (match_operand:SI 4 "register_operand" "r")))]
  ""
  "sub %2,%3,%%r0\;{subb|sub,b} %1,%4,%0"
  [(set_attr "type" "binary")
   (set_attr "length" "8")])

(define_insn ""
  [(set (match_operand:DI 0 "register_operand" "=r")
	(minus:DI (minus:DI (match_operand:DI 1 "register_operand" "r")
			    (ltu:DI (match_operand:DI 2 "register_operand" "r")
				    (match_operand:DI 3 "register_operand" "r")))
		  (match_operand:DI 4 "register_operand" "r")))]
  "TARGET_64BIT"
  "sub %2,%3,%%r0\;sub,db %1,%4,%0"
  [(set_attr "type" "binary")
   (set_attr "length" "8")])

; Match only integers for op3 here.  This is used as canonical form of the
; ltu pattern when op3 is an integer.  Don't match registers since we can't
; make better code than the general incscc pattern.
(define_insn ""
  [(set (match_operand:SI 0 "register_operand" "=r")
	(minus:SI (match_operand:SI 1 "register_operand" "r")
		  (leu:SI (match_operand:SI 2 "register_operand" "r")
			  (match_operand:SI 3 "int11_operand" "I"))))]
  ""
  "addi %k3,%2,%%r0\;{subb|sub,b} %1,%%r0,%0"
  [(set_attr "type" "binary")
   (set_attr "length" "8")])

(define_insn ""
  [(set (match_operand:DI 0 "register_operand" "=r")
	(minus:DI (match_operand:DI 1 "register_operand" "r")
		  (leu:DI (match_operand:DI 2 "register_operand" "r")
			  (match_operand:DI 3 "int11_operand" "I"))))]
  "TARGET_64BIT"
  "addi %k3,%2,%%r0\;sub,db %1,%%r0,%0"
  [(set_attr "type" "binary")
   (set_attr "length" "8")])

(define_insn ""
  [(set (match_operand:SI 0 "register_operand" "=r")
	(minus:SI (minus:SI (match_operand:SI 1 "register_operand" "r")
			    (leu:SI (match_operand:SI 2 "register_operand" "r")
				    (match_operand:SI 3 "int11_operand" "I")))
		  (match_operand:SI 4 "register_operand" "r")))]
  ""
  "addi %k3,%2,%%r0\;{subb|sub,b} %1,%4,%0"
  [(set_attr "type" "binary")
   (set_attr "length" "8")])

(define_insn ""
  [(set (match_operand:DI 0 "register_operand" "=r")
	(minus:DI (minus:DI (match_operand:DI 1 "register_operand" "r")
			    (leu:DI (match_operand:DI 2 "register_operand" "r")
				    (match_operand:DI 3 "int11_operand" "I")))
		  (match_operand:DI 4 "register_operand" "r")))]
  "TARGET_64BIT"
  "addi %k3,%2,%%r0\;sub,db %1,%4,%0"
  [(set_attr "type" "binary")
   (set_attr "length" "8")])

(define_insn "decscc"
  [(set (match_operand:SI 0 "register_operand" "=r,r")
	(minus:SI (match_operand:SI 1 "register_operand" "0,?r")
		  (match_operator:SI 4 "comparison_operator"
		     [(match_operand:SI 2 "register_operand" "r,r")
		      (match_operand:SI 3 "arith11_operand" "rI,rI")])))]
  ""
  "@
   {com%I3clr|cmp%I3clr},%B4 %3,%2,%%r0\;addi -1,%0,%0
   {com%I3clr|cmp%I3clr},%B4 %3,%2,%%r0\;addi,tr -1,%1,%0\;copy %1,%0"
  [(set_attr "type" "binary,binary")
   (set_attr "length" "8,12")])

(define_insn ""
  [(set (match_operand:DI 0 "register_operand" "=r,r")
	(minus:DI (match_operand:DI 1 "register_operand" "0,?r")
		  (match_operator:DI 4 "comparison_operator"
		     [(match_operand:DI 2 "register_operand" "r,r")
		      (match_operand:DI 3 "arith11_operand" "rI,rI")])))]
  "TARGET_64BIT"
  "@
   cmp%I3clr,*%B4 %3,%2,%%r0\;addi -1,%0,%0
   cmp%I3clr,*%B4 %3,%2,%%r0\;addi,tr -1,%1,%0\;copy %1,%0"
  [(set_attr "type" "binary,binary")
   (set_attr "length" "8,12")])

; Patterns for max and min.  (There is no need for an earlyclobber in the
; last alternative since the middle alternative will match if op0 == op1.)

(define_insn "sminsi3"
  [(set (match_operand:SI 0 "register_operand" "=r,r,r")
	(smin:SI (match_operand:SI 1 "register_operand" "%0,0,r")
		 (match_operand:SI 2 "arith11_operand" "r,I,M")))]
  ""
  "@
  {comclr|cmpclr},> %2,%0,%%r0\;copy %2,%0
  {comiclr|cmpiclr},> %2,%0,%%r0\;ldi %2,%0
  {comclr|cmpclr},> %1,%r2,%0\;copy %1,%0"
[(set_attr "type" "multi,multi,multi")
 (set_attr "length" "8,8,8")])

(define_insn "smindi3"
  [(set (match_operand:DI 0 "register_operand" "=r,r,r")
	(smin:DI (match_operand:DI 1 "register_operand" "%0,0,r")
		 (match_operand:DI 2 "arith11_operand" "r,I,M")))]
  "TARGET_64BIT"
  "@
  cmpclr,*> %2,%0,%%r0\;copy %2,%0
  cmpiclr,*> %2,%0,%%r0\;ldi %2,%0
  cmpclr,*> %1,%r2,%0\;copy %1,%0"
[(set_attr "type" "multi,multi,multi")
 (set_attr "length" "8,8,8")])

(define_insn "uminsi3"
  [(set (match_operand:SI 0 "register_operand" "=r,r")
	(umin:SI (match_operand:SI 1 "register_operand" "%0,0")
		 (match_operand:SI 2 "arith11_operand" "r,I")))]
  ""
  "@
  {comclr|cmpclr},>> %2,%0,%%r0\;copy %2,%0
  {comiclr|cmpiclr},>> %2,%0,%%r0\;ldi %2,%0"
[(set_attr "type" "multi,multi")
 (set_attr "length" "8,8")])

(define_insn "umindi3"
  [(set (match_operand:DI 0 "register_operand" "=r,r")
	(umin:DI (match_operand:DI 1 "register_operand" "%0,0")
		 (match_operand:DI 2 "arith11_operand" "r,I")))]
  "TARGET_64BIT"
  "@
  cmpclr,*>> %2,%0,%%r0\;copy %2,%0
  cmpiclr,*>> %2,%0,%%r0\;ldi %2,%0"
[(set_attr "type" "multi,multi")
 (set_attr "length" "8,8")])

(define_insn "smaxsi3"
  [(set (match_operand:SI 0 "register_operand" "=r,r,r")
	(smax:SI (match_operand:SI 1 "register_operand" "%0,0,r")
		 (match_operand:SI 2 "arith11_operand" "r,I,M")))]
  ""
  "@
  {comclr|cmpclr},< %2,%0,%%r0\;copy %2,%0
  {comiclr|cmpiclr},< %2,%0,%%r0\;ldi %2,%0
  {comclr|cmpclr},< %1,%r2,%0\;copy %1,%0"
[(set_attr "type" "multi,multi,multi")
 (set_attr "length" "8,8,8")])

(define_insn "smaxdi3"
  [(set (match_operand:DI 0 "register_operand" "=r,r,r")
	(smax:DI (match_operand:DI 1 "register_operand" "%0,0,r")
		 (match_operand:DI 2 "arith11_operand" "r,I,M")))]
  "TARGET_64BIT"
  "@
  cmpclr,*< %2,%0,%%r0\;copy %2,%0
  cmpiclr,*< %2,%0,%%r0\;ldi %2,%0
  cmpclr,*< %1,%r2,%0\;copy %1,%0"
[(set_attr "type" "multi,multi,multi")
 (set_attr "length" "8,8,8")])

(define_insn "umaxsi3"
  [(set (match_operand:SI 0 "register_operand" "=r,r")
	(umax:SI (match_operand:SI 1 "register_operand" "%0,0")
		 (match_operand:SI 2 "arith11_operand" "r,I")))]
  ""
  "@
  {comclr|cmpclr},<< %2,%0,%%r0\;copy %2,%0
  {comiclr|cmpiclr},<< %2,%0,%%r0\;ldi %2,%0"
[(set_attr "type" "multi,multi")
 (set_attr "length" "8,8")])

(define_insn "umaxdi3"
  [(set (match_operand:DI 0 "register_operand" "=r,r")
	(umax:DI (match_operand:DI 1 "register_operand" "%0,0")
		 (match_operand:DI 2 "arith11_operand" "r,I")))]
  "TARGET_64BIT"
  "@
  cmpclr,*<< %2,%0,%%r0\;copy %2,%0
  cmpiclr,*<< %2,%0,%%r0\;ldi %2,%0"
[(set_attr "type" "multi,multi")
 (set_attr "length" "8,8")])

(define_insn "abssi2"
  [(set (match_operand:SI 0 "register_operand" "=r")
	(abs:SI (match_operand:SI 1 "register_operand" "r")))]
  ""
  "or,>= %%r0,%1,%0\;subi 0,%0,%0"
  [(set_attr "type" "multi")
   (set_attr "length" "8")])

(define_insn "absdi2"
  [(set (match_operand:DI 0 "register_operand" "=r")
	(abs:DI (match_operand:DI 1 "register_operand" "r")))]
  "TARGET_64BIT"
  "or,*>= %%r0,%1,%0\;subi 0,%0,%0"
  [(set_attr "type" "multi")
   (set_attr "length" "8")])

;;; Experimental conditional move patterns

(define_expand "movsicc"
  [(set (match_operand:SI 0 "register_operand" "")
	(if_then_else:SI
	 (match_operator 1 "comparison_operator"
	    [(match_dup 4)
	     (match_dup 5)])
	 (match_operand:SI 2 "reg_or_cint_move_operand" "")
	 (match_operand:SI 3 "reg_or_cint_move_operand" "")))]
  ""
  "
{
  enum rtx_code code = GET_CODE (operands[1]);

  if (hppa_branch_type != CMP_SI)
    FAIL;

  if (GET_MODE (hppa_compare_op0) != GET_MODE (hppa_compare_op1)
      || GET_MODE (hppa_compare_op0) != GET_MODE (operands[0]))
    FAIL;

  /* operands[1] is currently the result of compare_from_rtx.  We want to
     emit a compare of the original operands.  */
  operands[1] = gen_rtx_fmt_ee (code, SImode, hppa_compare_op0, hppa_compare_op1);
  operands[4] = hppa_compare_op0;
  operands[5] = hppa_compare_op1;
}")

;; We used to accept any register for op1.
;;
;; However, it loses sometimes because the compiler will end up using
;; different registers for op0 and op1 in some critical cases.  local-alloc
;; will  not tie op0 and op1 because op0 is used in multiple basic blocks.
;;
;; If/when global register allocation supports tying we should allow any
;; register for op1 again.
(define_insn ""
  [(set (match_operand:SI 0 "register_operand" "=r,r,r,r")
	(if_then_else:SI
	 (match_operator 2 "comparison_operator"
	    [(match_operand:SI 3 "register_operand" "r,r,r,r")
	     (match_operand:SI 4 "arith11_operand" "rI,rI,rI,rI")])
	 (match_operand:SI 1 "reg_or_cint_move_operand" "0,J,N,K")
	 (const_int 0)))]
  ""
  "@
   {com%I4clr|cmp%I4clr},%S2 %4,%3,%%r0\;ldi 0,%0
   {com%I4clr|cmp%I4clr},%B2 %4,%3,%0\;ldi %1,%0
   {com%I4clr|cmp%I4clr},%B2 %4,%3,%0\;ldil L'%1,%0
   {com%I4clr|cmp%I4clr},%B2 %4,%3,%0\;{zdepi|depwi,z} %Z1,%0"
  [(set_attr "type" "multi,multi,multi,nullshift")
   (set_attr "length" "8,8,8,8")])

(define_insn ""
  [(set (match_operand:SI 0 "register_operand" "=r,r,r,r,r,r,r,r")
	(if_then_else:SI
	 (match_operator 5 "comparison_operator"
	    [(match_operand:SI 3 "register_operand" "r,r,r,r,r,r,r,r")
	     (match_operand:SI 4 "arith11_operand" "rI,rI,rI,rI,rI,rI,rI,rI")])
	 (match_operand:SI 1 "reg_or_cint_move_operand" "0,0,0,0,r,J,N,K")
	 (match_operand:SI 2 "reg_or_cint_move_operand" "r,J,N,K,0,0,0,0")))]
  ""
  "@
   {com%I4clr|cmp%I4clr},%S5 %4,%3,%%r0\;copy %2,%0
   {com%I4clr|cmp%I4clr},%S5 %4,%3,%%r0\;ldi %2,%0
   {com%I4clr|cmp%I4clr},%S5 %4,%3,%%r0\;ldil L'%2,%0
   {com%I4clr|cmp%I4clr},%S5 %4,%3,%%r0\;{zdepi|depwi,z} %Z2,%0
   {com%I4clr|cmp%I4clr},%B5 %4,%3,%%r0\;copy %1,%0
   {com%I4clr|cmp%I4clr},%B5 %4,%3,%%r0\;ldi %1,%0
   {com%I4clr|cmp%I4clr},%B5 %4,%3,%%r0\;ldil L'%1,%0
   {com%I4clr|cmp%I4clr},%B5 %4,%3,%%r0\;{zdepi|depwi,z} %Z1,%0"
  [(set_attr "type" "multi,multi,multi,nullshift,multi,multi,multi,nullshift")
   (set_attr "length" "8,8,8,8,8,8,8,8")])

(define_expand "movdicc"
  [(set (match_operand:DI 0 "register_operand" "")
	(if_then_else:DI
	 (match_operator 1 "comparison_operator"
	    [(match_dup 4)
	     (match_dup 5)])
	 (match_operand:DI 2 "reg_or_cint_move_operand" "")
	 (match_operand:DI 3 "reg_or_cint_move_operand" "")))]
  "TARGET_64BIT"
  "
{
  enum rtx_code code = GET_CODE (operands[1]);

  if (hppa_branch_type != CMP_SI)
    FAIL;

  if (GET_MODE (hppa_compare_op0) != GET_MODE (hppa_compare_op1)
      || GET_MODE (hppa_compare_op0) != GET_MODE (operands[0]))
    FAIL;

  /* operands[1] is currently the result of compare_from_rtx.  We want to
     emit a compare of the original operands.  */
  operands[1] = gen_rtx_fmt_ee (code, DImode, hppa_compare_op0, hppa_compare_op1);
  operands[4] = hppa_compare_op0;
  operands[5] = hppa_compare_op1;
}")

; We need the first constraint alternative in order to avoid
; earlyclobbers on all other alternatives.
(define_insn ""
  [(set (match_operand:DI 0 "register_operand" "=r,r,r,r,r")
	(if_then_else:DI
	 (match_operator 2 "comparison_operator"
	    [(match_operand:DI 3 "register_operand" "r,r,r,r,r")
	     (match_operand:DI 4 "arith11_operand" "rI,rI,rI,rI,rI")])
	 (match_operand:DI 1 "reg_or_cint_move_operand" "0,r,J,N,K")
	 (const_int 0)))]
  "TARGET_64BIT"
  "@
   cmp%I4clr,*%S2 %4,%3,%%r0\;ldi 0,%0
   cmp%I4clr,*%B2 %4,%3,%0\;copy %1,%0
   cmp%I4clr,*%B2 %4,%3,%0\;ldi %1,%0
   cmp%I4clr,*%B2 %4,%3,%0\;ldil L'%1,%0
   cmp%I4clr,*%B2 %4,%3,%0\;depdi,z %z1,%0"
  [(set_attr "type" "multi,multi,multi,multi,nullshift")
   (set_attr "length" "8,8,8,8,8")])

(define_insn ""
  [(set (match_operand:DI 0 "register_operand" "=r,r,r,r,r,r,r,r")
	(if_then_else:DI
	 (match_operator 5 "comparison_operator"
	    [(match_operand:DI 3 "register_operand" "r,r,r,r,r,r,r,r")
	     (match_operand:DI 4 "arith11_operand" "rI,rI,rI,rI,rI,rI,rI,rI")])
	 (match_operand:DI 1 "reg_or_cint_move_operand" "0,0,0,0,r,J,N,K")
	 (match_operand:DI 2 "reg_or_cint_move_operand" "r,J,N,K,0,0,0,0")))]
  "TARGET_64BIT"
  "@
   cmp%I4clr,*%S5 %4,%3,%%r0\;copy %2,%0
   cmp%I4clr,*%S5 %4,%3,%%r0\;ldi %2,%0
   cmp%I4clr,*%S5 %4,%3,%%r0\;ldil L'%2,%0
   cmp%I4clr,*%S5 %4,%3,%%r0\;depdi,z %z2,%0
   cmp%I4clr,*%B5 %4,%3,%%r0\;copy %1,%0
   cmp%I4clr,*%B5 %4,%3,%%r0\;ldi %1,%0
   cmp%I4clr,*%B5 %4,%3,%%r0\;ldil L'%1,%0
   cmp%I4clr,*%B5 %4,%3,%%r0\;depdi,z %z1,%0"
  [(set_attr "type" "multi,multi,multi,nullshift,multi,multi,multi,nullshift")
   (set_attr "length" "8,8,8,8,8,8,8,8")])

;; Conditional Branches

(define_expand "beq"
  [(set (pc)
	(if_then_else (eq (match_dup 1) (match_dup 2))
		      (label_ref (match_operand 0 "" ""))
		      (pc)))]
  ""
  "
{
  if (hppa_branch_type != CMP_SI)
    {
      emit_insn (gen_cmp_fp (EQ, hppa_compare_op0, hppa_compare_op1));
      emit_bcond_fp (NE, operands[0]);
      DONE;
    }
  /* set up operands from compare.  */
  operands[1] = hppa_compare_op0;
  operands[2] = hppa_compare_op1;
  /* fall through and generate default code */
}")

(define_expand "bne"
  [(set (pc)
	(if_then_else (ne (match_dup 1) (match_dup 2))
		      (label_ref (match_operand 0 "" ""))
		      (pc)))]
  ""
  "
{
  if (hppa_branch_type != CMP_SI)
    {
      emit_insn (gen_cmp_fp (NE, hppa_compare_op0, hppa_compare_op1));
      emit_bcond_fp (NE, operands[0]);
      DONE;
    }
  operands[1] = hppa_compare_op0;
  operands[2] = hppa_compare_op1;
}")

(define_expand "bgt"
  [(set (pc)
	(if_then_else (gt (match_dup 1) (match_dup 2))
		      (label_ref (match_operand 0 "" ""))
		      (pc)))]
  ""
  "
{
  if (hppa_branch_type != CMP_SI)
    {
      emit_insn (gen_cmp_fp (GT, hppa_compare_op0, hppa_compare_op1));
      emit_bcond_fp (NE, operands[0]);
      DONE;
    }
  operands[1] = hppa_compare_op0;
  operands[2] = hppa_compare_op1;
}")

(define_expand "blt"
  [(set (pc)
	(if_then_else (lt (match_dup 1) (match_dup 2))
		      (label_ref (match_operand 0 "" ""))
		      (pc)))]
  ""
  "
{
  if (hppa_branch_type != CMP_SI)
    {
      emit_insn (gen_cmp_fp (LT, hppa_compare_op0, hppa_compare_op1));
      emit_bcond_fp (NE, operands[0]);
      DONE;
    }
  operands[1] = hppa_compare_op0;
  operands[2] = hppa_compare_op1;
}")

(define_expand "bge"
  [(set (pc)
	(if_then_else (ge (match_dup 1) (match_dup 2))
		      (label_ref (match_operand 0 "" ""))
		      (pc)))]
  ""
  "
{
  if (hppa_branch_type != CMP_SI)
    {
      emit_insn (gen_cmp_fp (GE, hppa_compare_op0, hppa_compare_op1));
      emit_bcond_fp (NE, operands[0]);
      DONE;
    }
  operands[1] = hppa_compare_op0;
  operands[2] = hppa_compare_op1;
}")

(define_expand "ble"
  [(set (pc)
	(if_then_else (le (match_dup 1) (match_dup 2))
		      (label_ref (match_operand 0 "" ""))
		      (pc)))]
  ""
  "
{
  if (hppa_branch_type != CMP_SI)
    {
      emit_insn (gen_cmp_fp (LE, hppa_compare_op0, hppa_compare_op1));
      emit_bcond_fp (NE, operands[0]);
      DONE;
    }
  operands[1] = hppa_compare_op0;
  operands[2] = hppa_compare_op1;
}")

(define_expand "bgtu"
  [(set (pc)
	(if_then_else (gtu (match_dup 1) (match_dup 2))
		      (label_ref (match_operand 0 "" ""))
		      (pc)))]
  ""
  "
{
  if (hppa_branch_type != CMP_SI)
    FAIL;
  operands[1] = hppa_compare_op0;
  operands[2] = hppa_compare_op1;
}")

(define_expand "bltu"
  [(set (pc)
	(if_then_else (ltu (match_dup 1) (match_dup 2))
		      (label_ref (match_operand 0 "" ""))
		      (pc)))]
  ""
  "
{
  if (hppa_branch_type != CMP_SI)
    FAIL;
  operands[1] = hppa_compare_op0;
  operands[2] = hppa_compare_op1;
}")

(define_expand "bgeu"
  [(set (pc)
	(if_then_else (geu (match_dup 1) (match_dup 2))
		      (label_ref (match_operand 0 "" ""))
		      (pc)))]
  ""
  "
{
  if (hppa_branch_type != CMP_SI)
    FAIL;
  operands[1] = hppa_compare_op0;
  operands[2] = hppa_compare_op1;
}")

(define_expand "bleu"
  [(set (pc)
	(if_then_else (leu (match_dup 1) (match_dup 2))
		      (label_ref (match_operand 0 "" ""))
		      (pc)))]
  ""
  "
{
  if (hppa_branch_type != CMP_SI)
    FAIL;
  operands[1] = hppa_compare_op0;
  operands[2] = hppa_compare_op1;
}")

(define_expand "bltgt"
  [(set (pc)
	(if_then_else (ltgt (match_dup 1) (match_dup 2))
		      (label_ref (match_operand 0 "" ""))
		      (pc)))]
  ""
  "
{
  if (hppa_branch_type == CMP_SI)
    FAIL;
  emit_insn (gen_cmp_fp (LTGT, hppa_compare_op0, hppa_compare_op1));
  emit_bcond_fp (NE, operands[0]);
  DONE;
}")

(define_expand "bunle"
  [(set (pc)
	(if_then_else (unle (match_dup 1) (match_dup 2))
		      (label_ref (match_operand 0 "" ""))
		      (pc)))]
  ""
  "
{
  if (hppa_branch_type == CMP_SI)
    FAIL;
  emit_insn (gen_cmp_fp (UNLE, hppa_compare_op0, hppa_compare_op1));
  emit_bcond_fp (NE, operands[0]);
  DONE;
}")

(define_expand "bunlt"
  [(set (pc)
	(if_then_else (unlt (match_dup 1) (match_dup 2))
		      (label_ref (match_operand 0 "" ""))
		      (pc)))]
  ""
  "
{
  if (hppa_branch_type == CMP_SI)
    FAIL;
  emit_insn (gen_cmp_fp (UNLT, hppa_compare_op0, hppa_compare_op1));
  emit_bcond_fp (NE, operands[0]);
  DONE;
}")

(define_expand "bunge"
  [(set (pc)
	(if_then_else (unge (match_dup 1) (match_dup 2))
		      (label_ref (match_operand 0 "" ""))
		      (pc)))]
  ""
  "
{
  if (hppa_branch_type == CMP_SI)
    FAIL;
  emit_insn (gen_cmp_fp (UNGE, hppa_compare_op0, hppa_compare_op1));
  emit_bcond_fp (NE, operands[0]);
  DONE;
}")

(define_expand "bungt"
  [(set (pc)
	(if_then_else (ungt (match_dup 1) (match_dup 2))
		      (label_ref (match_operand 0 "" ""))
		      (pc)))]
  ""
  "
{
  if (hppa_branch_type == CMP_SI)
    FAIL;
  emit_insn (gen_cmp_fp (UNGT, hppa_compare_op0, hppa_compare_op1));
  emit_bcond_fp (NE, operands[0]);
  DONE;
}")

(define_expand "buneq"
  [(set (pc)
	(if_then_else (uneq (match_dup 1) (match_dup 2))
		      (label_ref (match_operand 0 "" ""))
		      (pc)))]
  ""
  "
{
  if (hppa_branch_type == CMP_SI)
    FAIL;
  emit_insn (gen_cmp_fp (UNEQ, hppa_compare_op0, hppa_compare_op1));
  emit_bcond_fp (NE, operands[0]);
  DONE;
}")

(define_expand "bunordered"
  [(set (pc)
	(if_then_else (unordered (match_dup 1) (match_dup 2))
		      (label_ref (match_operand 0 "" ""))
		      (pc)))]
  ""
  "
{
  if (hppa_branch_type == CMP_SI)
    FAIL;
  emit_insn (gen_cmp_fp (UNORDERED, hppa_compare_op0, hppa_compare_op1));
  emit_bcond_fp (NE, operands[0]);
  DONE;
}")

(define_expand "bordered"
  [(set (pc)
	(if_then_else (ordered (match_dup 1) (match_dup 2))
		      (label_ref (match_operand 0 "" ""))
		      (pc)))]
  ""
  "
{
  if (hppa_branch_type == CMP_SI)
    FAIL;
  emit_insn (gen_cmp_fp (ORDERED, hppa_compare_op0, hppa_compare_op1));
  emit_bcond_fp (NE, operands[0]);
  DONE;
}")

;; Match the branch patterns.


;; Note a long backward conditional branch with an annulled delay slot
;; has a length of 12.
(define_insn ""
  [(set (pc)
	(if_then_else
	 (match_operator 3 "comparison_operator"
			 [(match_operand:SI 1 "reg_or_0_operand" "rM")
			  (match_operand:SI 2 "arith5_operand" "rL")])
	 (label_ref (match_operand 0 "" ""))
	 (pc)))]
  ""
  "*
{
  return output_cbranch (operands, 0, insn);
}"
[(set_attr "type" "cbranch")
 (set (attr "length")
    (cond [(lt (abs (minus (match_dup 0) (plus (pc) (const_int 8))))
	       (const_int MAX_12BIT_OFFSET))
	   (const_int 4)
	   (lt (abs (minus (match_dup 0) (plus (pc) (const_int 8))))
	       (const_int MAX_17BIT_OFFSET))
	   (const_int 8)
	   (ne (symbol_ref "TARGET_PORTABLE_RUNTIME") (const_int 0))
	   (const_int 24)
	   (eq (symbol_ref "flag_pic") (const_int 0))
	   (const_int 20)]
	  (const_int 28)))])

;; Match the negated branch.

(define_insn ""
  [(set (pc)
	(if_then_else
	 (match_operator 3 "comparison_operator"
			 [(match_operand:SI 1 "reg_or_0_operand" "rM")
			  (match_operand:SI 2 "arith5_operand" "rL")])
	 (pc)
	 (label_ref (match_operand 0 "" ""))))]
  ""
  "*
{
  return output_cbranch (operands, 1, insn);
}"
[(set_attr "type" "cbranch")
 (set (attr "length")
    (cond [(lt (abs (minus (match_dup 0) (plus (pc) (const_int 8))))
	       (const_int MAX_12BIT_OFFSET))
	   (const_int 4)
	   (lt (abs (minus (match_dup 0) (plus (pc) (const_int 8))))
	       (const_int MAX_17BIT_OFFSET))
	   (const_int 8)
	   (ne (symbol_ref "TARGET_PORTABLE_RUNTIME") (const_int 0))
	   (const_int 24)
	   (eq (symbol_ref "flag_pic") (const_int 0))
	   (const_int 20)]
	  (const_int 28)))])

(define_insn ""
  [(set (pc)
	(if_then_else
	 (match_operator 3 "comparison_operator"
			 [(match_operand:DI 1 "reg_or_0_operand" "rM")
			  (match_operand:DI 2 "reg_or_0_operand" "rM")])
	 (label_ref (match_operand 0 "" ""))
	 (pc)))]
  "TARGET_64BIT"
  "*
{
  return output_cbranch (operands, 0, insn);
}"
[(set_attr "type" "cbranch")
 (set (attr "length")
    (cond [(lt (abs (minus (match_dup 0) (plus (pc) (const_int 8))))
	       (const_int MAX_12BIT_OFFSET))
	   (const_int 4)
	   (lt (abs (minus (match_dup 0) (plus (pc) (const_int 8))))
	       (const_int MAX_17BIT_OFFSET))
	   (const_int 8)
	   (ne (symbol_ref "TARGET_PORTABLE_RUNTIME") (const_int 0))
	   (const_int 24)
	   (eq (symbol_ref "flag_pic") (const_int 0))
	   (const_int 20)]
	  (const_int 28)))])

;; Match the negated branch.

(define_insn ""
  [(set (pc)
	(if_then_else
	 (match_operator 3 "comparison_operator"
			 [(match_operand:DI 1 "reg_or_0_operand" "rM")
			  (match_operand:DI 2 "reg_or_0_operand" "rM")])
	 (pc)
	 (label_ref (match_operand 0 "" ""))))]
  "TARGET_64BIT"
  "*
{
  return output_cbranch (operands, 1, insn);
}"
[(set_attr "type" "cbranch")
 (set (attr "length")
    (cond [(lt (abs (minus (match_dup 0) (plus (pc) (const_int 8))))
	       (const_int MAX_12BIT_OFFSET))
	   (const_int 4)
	   (lt (abs (minus (match_dup 0) (plus (pc) (const_int 8))))
	       (const_int MAX_17BIT_OFFSET))
	   (const_int 8)
	   (ne (symbol_ref "TARGET_PORTABLE_RUNTIME") (const_int 0))
	   (const_int 24)
	   (eq (symbol_ref "flag_pic") (const_int 0))
	   (const_int 20)]
	  (const_int 28)))])
(define_insn ""
  [(set (pc)
	(if_then_else
	 (match_operator 3 "cmpib_comparison_operator"
			 [(match_operand:DI 1 "reg_or_0_operand" "rM")
			  (match_operand:DI 2 "arith5_operand" "rL")])
	 (label_ref (match_operand 0 "" ""))
	 (pc)))]
  "TARGET_64BIT"
  "*
{
  return output_cbranch (operands, 0, insn);
}"
[(set_attr "type" "cbranch")
 (set (attr "length")
    (cond [(lt (abs (minus (match_dup 0) (plus (pc) (const_int 8))))
	       (const_int MAX_12BIT_OFFSET))
	   (const_int 4)
	   (lt (abs (minus (match_dup 0) (plus (pc) (const_int 8))))
	       (const_int MAX_17BIT_OFFSET))
	   (const_int 8)
	   (ne (symbol_ref "TARGET_PORTABLE_RUNTIME") (const_int 0))
	   (const_int 24)
	   (eq (symbol_ref "flag_pic") (const_int 0))
	   (const_int 20)]
	  (const_int 28)))])

;; Match the negated branch.

(define_insn ""
  [(set (pc)
	(if_then_else
	 (match_operator 3 "cmpib_comparison_operator"
			 [(match_operand:DI 1 "reg_or_0_operand" "rM")
			  (match_operand:DI 2 "arith5_operand" "rL")])
	 (pc)
	 (label_ref (match_operand 0 "" ""))))]
  "TARGET_64BIT"
  "*
{
  return output_cbranch (operands, 1, insn);
}"
[(set_attr "type" "cbranch")
 (set (attr "length")
    (cond [(lt (abs (minus (match_dup 0) (plus (pc) (const_int 8))))
	       (const_int MAX_12BIT_OFFSET))
	   (const_int 4)
	   (lt (abs (minus (match_dup 0) (plus (pc) (const_int 8))))
	       (const_int MAX_17BIT_OFFSET))
	   (const_int 8)
	   (ne (symbol_ref "TARGET_PORTABLE_RUNTIME") (const_int 0))
	   (const_int 24)
	   (eq (symbol_ref "flag_pic") (const_int 0))
	   (const_int 20)]
	  (const_int 28)))])

;; Branch on Bit patterns.
(define_insn ""
  [(set (pc)
	(if_then_else
	 (ne (zero_extract:SI (match_operand:SI 0 "register_operand" "r")
			      (const_int 1)
			      (match_operand:SI 1 "uint5_operand" ""))
	     (const_int 0))
	 (label_ref (match_operand 2 "" ""))
	 (pc)))]
  ""
  "*
{
  return output_bb (operands, 0, insn, 0);
}"
[(set_attr "type" "cbranch")
 (set (attr "length")
    (cond [(lt (abs (minus (match_dup 2) (plus (pc) (const_int 8))))
	       (const_int MAX_12BIT_OFFSET))
	   (const_int 4)
	   (lt (abs (minus (match_dup 2) (plus (pc) (const_int 8))))
	       (const_int MAX_17BIT_OFFSET))
	   (const_int 8)
	   (ne (symbol_ref "TARGET_PORTABLE_RUNTIME") (const_int 0))
	   (const_int 24)
	   (eq (symbol_ref "flag_pic") (const_int 0))
	   (const_int 20)]
	  (const_int 28)))])

(define_insn ""
  [(set (pc)
	(if_then_else
	 (ne (zero_extract:DI (match_operand:DI 0 "register_operand" "r")
			      (const_int 1)
			      (match_operand:DI 1 "uint32_operand" ""))
	     (const_int 0))
	 (label_ref (match_operand 2 "" ""))
	 (pc)))]
  "TARGET_64BIT"
  "*
{
  return output_bb (operands, 0, insn, 0);
}"
[(set_attr "type" "cbranch")
 (set (attr "length")
    (cond [(lt (abs (minus (match_dup 2) (plus (pc) (const_int 8))))
	       (const_int MAX_12BIT_OFFSET))
	   (const_int 4)
	   (lt (abs (minus (match_dup 2) (plus (pc) (const_int 8))))
	       (const_int MAX_17BIT_OFFSET))
	   (const_int 8)
	   (ne (symbol_ref "TARGET_PORTABLE_RUNTIME") (const_int 0))
	   (const_int 24)
	   (eq (symbol_ref "flag_pic") (const_int 0))
	   (const_int 20)]
	  (const_int 28)))])

(define_insn ""
  [(set (pc)
	(if_then_else
	 (ne (zero_extract:SI (match_operand:SI 0 "register_operand" "r")
			      (const_int 1)
			      (match_operand:SI 1 "uint5_operand" ""))
	     (const_int 0))
	 (pc)
	 (label_ref (match_operand 2 "" ""))))]
  ""
  "*
{
  return output_bb (operands, 1, insn, 0);
}"
[(set_attr "type" "cbranch")
 (set (attr "length")
    (cond [(lt (abs (minus (match_dup 2) (plus (pc) (const_int 8))))
	       (const_int MAX_12BIT_OFFSET))
	   (const_int 4)
	   (lt (abs (minus (match_dup 2) (plus (pc) (const_int 8))))
	       (const_int MAX_17BIT_OFFSET))
	   (const_int 8)
	   (ne (symbol_ref "TARGET_PORTABLE_RUNTIME") (const_int 0))
	   (const_int 24)
	   (eq (symbol_ref "flag_pic") (const_int 0))
	   (const_int 20)]
	  (const_int 28)))])

(define_insn ""
  [(set (pc)
	(if_then_else
	 (ne (zero_extract:DI (match_operand:DI 0 "register_operand" "r")
			      (const_int 1)
			      (match_operand:DI 1 "uint32_operand" ""))
	     (const_int 0))
	 (pc)
	 (label_ref (match_operand 2 "" ""))))]
  "TARGET_64BIT"
  "*
{
  return output_bb (operands, 1, insn, 0);
}"
[(set_attr "type" "cbranch")
 (set (attr "length")
    (cond [(lt (abs (minus (match_dup 2) (plus (pc) (const_int 8))))
	       (const_int MAX_12BIT_OFFSET))
	   (const_int 4)
	   (lt (abs (minus (match_dup 2) (plus (pc) (const_int 8))))
	       (const_int MAX_17BIT_OFFSET))
	   (const_int 8)
	   (ne (symbol_ref "TARGET_PORTABLE_RUNTIME") (const_int 0))
	   (const_int 24)
	   (eq (symbol_ref "flag_pic") (const_int 0))
	   (const_int 20)]
	  (const_int 28)))])

(define_insn ""
  [(set (pc)
	(if_then_else
	 (eq (zero_extract:SI (match_operand:SI 0 "register_operand" "r")
			      (const_int 1)
			      (match_operand:SI 1 "uint5_operand" ""))
	     (const_int 0))
	 (label_ref (match_operand 2 "" ""))
	 (pc)))]
  ""
  "*
{
  return output_bb (operands, 0, insn, 1);
}"
[(set_attr "type" "cbranch")
 (set (attr "length")
    (cond [(lt (abs (minus (match_dup 2) (plus (pc) (const_int 8))))
	       (const_int MAX_12BIT_OFFSET))
	   (const_int 4)
	   (lt (abs (minus (match_dup 2) (plus (pc) (const_int 8))))
	       (const_int MAX_17BIT_OFFSET))
	   (const_int 8)
	   (ne (symbol_ref "TARGET_PORTABLE_RUNTIME") (const_int 0))
	   (const_int 24)
	   (eq (symbol_ref "flag_pic") (const_int 0))
	   (const_int 20)]
	  (const_int 28)))])

(define_insn ""
  [(set (pc)
	(if_then_else
	 (eq (zero_extract:DI (match_operand:DI 0 "register_operand" "r")
			      (const_int 1)
			      (match_operand:DI 1 "uint32_operand" ""))
	     (const_int 0))
	 (label_ref (match_operand 2 "" ""))
	 (pc)))]
  "TARGET_64BIT"
  "*
{
  return output_bb (operands, 0, insn, 1);
}"
[(set_attr "type" "cbranch")
 (set (attr "length")
    (cond [(lt (abs (minus (match_dup 2) (plus (pc) (const_int 8))))
	       (const_int MAX_12BIT_OFFSET))
	   (const_int 4)
	   (lt (abs (minus (match_dup 2) (plus (pc) (const_int 8))))
	       (const_int MAX_17BIT_OFFSET))
	   (const_int 8)
	   (ne (symbol_ref "TARGET_PORTABLE_RUNTIME") (const_int 0))
	   (const_int 24)
	   (eq (symbol_ref "flag_pic") (const_int 0))
	   (const_int 20)]
	  (const_int 28)))])

(define_insn ""
  [(set (pc)
	(if_then_else
	 (eq (zero_extract:SI (match_operand:SI 0 "register_operand" "r")
			      (const_int 1)
			      (match_operand:SI 1 "uint5_operand" ""))
	     (const_int 0))
	 (pc)
	 (label_ref (match_operand 2 "" ""))))]
  ""
  "*
{
  return output_bb (operands, 1, insn, 1);
}"
[(set_attr "type" "cbranch")
 (set (attr "length")
    (cond [(lt (abs (minus (match_dup 2) (plus (pc) (const_int 8))))
	       (const_int MAX_12BIT_OFFSET))
	   (const_int 4)
	   (lt (abs (minus (match_dup 2) (plus (pc) (const_int 8))))
	       (const_int MAX_17BIT_OFFSET))
	   (const_int 8)
	   (ne (symbol_ref "TARGET_PORTABLE_RUNTIME") (const_int 0))
	   (const_int 24)
	   (eq (symbol_ref "flag_pic") (const_int 0))
	   (const_int 20)]
	  (const_int 28)))])

(define_insn ""
  [(set (pc)
	(if_then_else
	 (eq (zero_extract:DI (match_operand:DI 0 "register_operand" "r")
			      (const_int 1)
			      (match_operand:DI 1 "uint32_operand" ""))
	     (const_int 0))
	 (pc)
	 (label_ref (match_operand 2 "" ""))))]
  "TARGET_64BIT"
  "*
{
  return output_bb (operands, 1, insn, 1);
}"
[(set_attr "type" "cbranch")
 (set (attr "length")
    (cond [(lt (abs (minus (match_dup 2) (plus (pc) (const_int 8))))
	       (const_int MAX_12BIT_OFFSET))
	   (const_int 4)
	   (lt (abs (minus (match_dup 2) (plus (pc) (const_int 8))))
	       (const_int MAX_17BIT_OFFSET))
	   (const_int 8)
	   (ne (symbol_ref "TARGET_PORTABLE_RUNTIME") (const_int 0))
	   (const_int 24)
	   (eq (symbol_ref "flag_pic") (const_int 0))
	   (const_int 20)]
	  (const_int 28)))])

;; Branch on Variable Bit patterns.
(define_insn ""
  [(set (pc)
	(if_then_else
	 (ne (zero_extract:SI (match_operand:SI 0 "register_operand" "r")
			      (const_int 1)
			      (match_operand:SI 1 "register_operand" "q"))
	     (const_int 0))
	 (label_ref (match_operand 2 "" ""))
	 (pc)))]
  ""
  "*
{
  return output_bvb (operands, 0, insn, 0);
}"
[(set_attr "type" "cbranch")
 (set (attr "length")
    (cond [(lt (abs (minus (match_dup 2) (plus (pc) (const_int 8))))
	       (const_int MAX_12BIT_OFFSET))
	   (const_int 4)
	   (lt (abs (minus (match_dup 2) (plus (pc) (const_int 8))))
	       (const_int MAX_17BIT_OFFSET))
	   (const_int 8)
	   (ne (symbol_ref "TARGET_PORTABLE_RUNTIME") (const_int 0))
	   (const_int 24)
	   (eq (symbol_ref "flag_pic") (const_int 0))
	   (const_int 20)]
	  (const_int 28)))])

(define_insn ""
  [(set (pc)
	(if_then_else
	 (ne (zero_extract:DI (match_operand:DI 0 "register_operand" "r")
			      (const_int 1)
			      (match_operand:DI 1 "register_operand" "q"))
	     (const_int 0))
	 (label_ref (match_operand 2 "" ""))
	 (pc)))]
  "TARGET_64BIT"
  "*
{
  return output_bvb (operands, 0, insn, 0);
}"
[(set_attr "type" "cbranch")
 (set (attr "length")
    (cond [(lt (abs (minus (match_dup 2) (plus (pc) (const_int 8))))
	       (const_int MAX_12BIT_OFFSET))
	   (const_int 4)
	   (lt (abs (minus (match_dup 2) (plus (pc) (const_int 8))))
	       (const_int MAX_17BIT_OFFSET))
	   (const_int 8)
	   (ne (symbol_ref "TARGET_PORTABLE_RUNTIME") (const_int 0))
	   (const_int 24)
	   (eq (symbol_ref "flag_pic") (const_int 0))
	   (const_int 20)]
	  (const_int 28)))])

(define_insn ""
  [(set (pc)
	(if_then_else
	 (ne (zero_extract:SI (match_operand:SI 0 "register_operand" "r")
			      (const_int 1)
			      (match_operand:SI 1 "register_operand" "q"))
	     (const_int 0))
	 (pc)
	 (label_ref (match_operand 2 "" ""))))]
  ""
  "*
{
  return output_bvb (operands, 1, insn, 0);
}"
[(set_attr "type" "cbranch")
 (set (attr "length")
    (cond [(lt (abs (minus (match_dup 2) (plus (pc) (const_int 8))))
	       (const_int MAX_12BIT_OFFSET))
	   (const_int 4)
	   (lt (abs (minus (match_dup 2) (plus (pc) (const_int 8))))
	       (const_int MAX_17BIT_OFFSET))
	   (const_int 8)
	   (ne (symbol_ref "TARGET_PORTABLE_RUNTIME") (const_int 0))
	   (const_int 24)
	   (eq (symbol_ref "flag_pic") (const_int 0))
	   (const_int 20)]
	  (const_int 28)))])

(define_insn ""
  [(set (pc)
	(if_then_else
	 (ne (zero_extract:DI (match_operand:DI 0 "register_operand" "r")
			      (const_int 1)
			      (match_operand:DI 1 "register_operand" "q"))
	     (const_int 0))
	 (pc)
	 (label_ref (match_operand 2 "" ""))))]
  "TARGET_64BIT"
  "*
{
  return output_bvb (operands, 1, insn, 0);
}"
[(set_attr "type" "cbranch")
 (set (attr "length")
    (cond [(lt (abs (minus (match_dup 2) (plus (pc) (const_int 8))))
	       (const_int MAX_12BIT_OFFSET))
	   (const_int 4)
	   (lt (abs (minus (match_dup 2) (plus (pc) (const_int 8))))
	       (const_int MAX_17BIT_OFFSET))
	   (const_int 8)
	   (ne (symbol_ref "TARGET_PORTABLE_RUNTIME") (const_int 0))
	   (const_int 24)
	   (eq (symbol_ref "flag_pic") (const_int 0))
	   (const_int 20)]
	  (const_int 28)))])

(define_insn ""
  [(set (pc)
	(if_then_else
	 (eq (zero_extract:SI (match_operand:SI 0 "register_operand" "r")
			      (const_int 1)
			      (match_operand:SI 1 "register_operand" "q"))
	     (const_int 0))
	 (label_ref (match_operand 2 "" ""))
	 (pc)))]
  ""
  "*
{
  return output_bvb (operands, 0, insn, 1);
}"
[(set_attr "type" "cbranch")
 (set (attr "length")
    (cond [(lt (abs (minus (match_dup 2) (plus (pc) (const_int 8))))
	       (const_int MAX_12BIT_OFFSET))
	   (const_int 4)
	   (lt (abs (minus (match_dup 2) (plus (pc) (const_int 8))))
	       (const_int MAX_17BIT_OFFSET))
	   (const_int 8)
	   (ne (symbol_ref "TARGET_PORTABLE_RUNTIME") (const_int 0))
	   (const_int 24)
	   (eq (symbol_ref "flag_pic") (const_int 0))
	   (const_int 20)]
	  (const_int 28)))])

(define_insn ""
  [(set (pc)
	(if_then_else
	 (eq (zero_extract:DI (match_operand:DI 0 "register_operand" "r")
			      (const_int 1)
			      (match_operand:DI 1 "register_operand" "q"))
	     (const_int 0))
	 (label_ref (match_operand 2 "" ""))
	 (pc)))]
  "TARGET_64BIT"
  "*
{
  return output_bvb (operands, 0, insn, 1);
}"
[(set_attr "type" "cbranch")
 (set (attr "length")
    (cond [(lt (abs (minus (match_dup 2) (plus (pc) (const_int 8))))
	       (const_int MAX_12BIT_OFFSET))
	   (const_int 4)
	   (lt (abs (minus (match_dup 2) (plus (pc) (const_int 8))))
	       (const_int MAX_17BIT_OFFSET))
	   (const_int 8)
	   (ne (symbol_ref "TARGET_PORTABLE_RUNTIME") (const_int 0))
	   (const_int 24)
	   (eq (symbol_ref "flag_pic") (const_int 0))
	   (const_int 20)]
	  (const_int 28)))])

(define_insn ""
  [(set (pc)
	(if_then_else
	 (eq (zero_extract:SI (match_operand:SI 0 "register_operand" "r")
			      (const_int 1)
			      (match_operand:SI 1 "register_operand" "q"))
	     (const_int 0))
	 (pc)
	 (label_ref (match_operand 2 "" ""))))]
  ""
  "*
{
  return output_bvb (operands, 1, insn, 1);
}"
[(set_attr "type" "cbranch")
 (set (attr "length")
    (cond [(lt (abs (minus (match_dup 2) (plus (pc) (const_int 8))))
	       (const_int MAX_12BIT_OFFSET))
	   (const_int 4)
	   (lt (abs (minus (match_dup 2) (plus (pc) (const_int 8))))
	       (const_int MAX_17BIT_OFFSET))
	   (const_int 8)
	   (ne (symbol_ref "TARGET_PORTABLE_RUNTIME") (const_int 0))
	   (const_int 24)
	   (eq (symbol_ref "flag_pic") (const_int 0))
	   (const_int 20)]
	  (const_int 28)))])

(define_insn ""
  [(set (pc)
	(if_then_else
	 (eq (zero_extract:DI (match_operand:DI 0 "register_operand" "r")
			      (const_int 1)
			      (match_operand:DI 1 "register_operand" "q"))
	     (const_int 0))
	 (pc)
	 (label_ref (match_operand 2 "" ""))))]
  "TARGET_64BIT"
  "*
{
  return output_bvb (operands, 1, insn, 1);
}"
[(set_attr "type" "cbranch")
 (set (attr "length")
    (cond [(lt (abs (minus (match_dup 2) (plus (pc) (const_int 8))))
	       (const_int MAX_12BIT_OFFSET))
	   (const_int 4)
	   (lt (abs (minus (match_dup 2) (plus (pc) (const_int 8))))
	       (const_int MAX_17BIT_OFFSET))
	   (const_int 8)
	   (ne (symbol_ref "TARGET_PORTABLE_RUNTIME") (const_int 0))
	   (const_int 24)
	   (eq (symbol_ref "flag_pic") (const_int 0))
	   (const_int 20)]
	  (const_int 28)))])

;; Floating point branches

;; ??? Nullification is handled differently from other branches.
;; If nullification is specified, the delay slot is nullified on any
;; taken branch regardless of branch direction.
(define_insn ""
  [(set (pc) (if_then_else (ne (reg:CCFP 0) (const_int 0))
			   (label_ref (match_operand 0 "" ""))
			   (pc)))]
  "!TARGET_SOFT_FLOAT"
  "*
{
  int length = get_attr_length (insn);
  rtx xoperands[1];
  int nullify, xdelay;

  if (length < 16)
    return \"ftest\;b%* %l0\";

  if (dbr_sequence_length () == 0 || INSN_ANNULLED_BRANCH_P (insn))
    {
      nullify = 1;
      xdelay = 0;
      xoperands[0] = GEN_INT (length - 8);
    }
<<<<<<< HEAD
  else
    {
      nullify = 0;
      xdelay = 1;
      xoperands[0] = GEN_INT (length - 4);
    }

  if (nullify)
    output_asm_insn (\"ftest\;add,tr %%r0,%%r0,%%r0\;b,n .+%0\", xoperands);
  else
=======
  else
    {
      nullify = 0;
      xdelay = 1;
      xoperands[0] = GEN_INT (length - 4);
    }

  if (nullify)
    output_asm_insn (\"ftest\;add,tr %%r0,%%r0,%%r0\;b,n .+%0\", xoperands);
  else
>>>>>>> 751ff693
    output_asm_insn (\"ftest\;add,tr %%r0,%%r0,%%r0\;b .+%0\", xoperands);
  return output_lbranch (operands[0], insn, xdelay);
}"
[(set_attr "type" "fbranch")
 (set (attr "length")
    (cond [(lt (abs (minus (match_dup 0) (plus (pc) (const_int 8))))
	       (const_int MAX_17BIT_OFFSET))
	   (const_int 8)
	   (ne (symbol_ref "TARGET_PORTABLE_RUNTIME") (const_int 0))
	   (const_int 32)
	   (eq (symbol_ref "flag_pic") (const_int 0))
	   (const_int 28)]
	  (const_int 36)))])

(define_insn ""
  [(set (pc) (if_then_else (ne (reg:CCFP 0) (const_int 0))
			   (pc)
			   (label_ref (match_operand 0 "" ""))))]
  "!TARGET_SOFT_FLOAT"
  "*
{
  int length = get_attr_length (insn);
  rtx xoperands[1];
  int nullify, xdelay;

  if (length < 16)
    return \"ftest\;add,tr %%r0,%%r0,%%r0\;b%* %0\";

  if (dbr_sequence_length () == 0 || INSN_ANNULLED_BRANCH_P (insn))
    {
      nullify = 1;
      xdelay = 0;
      xoperands[0] = GEN_INT (length - 4);
    }
  else
    {
      nullify = 0;
      xdelay = 1;
      xoperands[0] = GEN_INT (length);
    }

  if (nullify)
    output_asm_insn (\"ftest\;b,n .+%0\", xoperands);
  else
    output_asm_insn (\"ftest\;b .+%0\", xoperands);
  return output_lbranch (operands[0], insn, xdelay);
}"
[(set_attr "type" "fbranch")
 (set (attr "length")
    (cond [(lt (abs (minus (match_dup 0) (plus (pc) (const_int 8))))
	       (const_int MAX_17BIT_OFFSET))
	   (const_int 12)
	   (ne (symbol_ref "TARGET_PORTABLE_RUNTIME") (const_int 0))
	   (const_int 28)
	   (eq (symbol_ref "flag_pic") (const_int 0))
	   (const_int 24)]
	  (const_int 32)))])

;; Move instructions

(define_expand "movsi"
  [(set (match_operand:SI 0 "general_operand" "")
	(match_operand:SI 1 "general_operand" ""))]
  ""
  "
{
  if (emit_move_sequence (operands, SImode, 0))
    DONE;
}")

;; Handle SImode input reloads requiring %r1 as a scratch register.
(define_expand "reload_insi_r1"
  [(set (match_operand:SI 0 "register_operand" "=Z")
	(match_operand:SI 1 "non_hard_reg_operand" ""))
   (clobber (match_operand:SI 2 "register_operand" "=&a"))]
  ""
  "
{
  if (emit_move_sequence (operands, SImode, operands[2]))
    DONE;

  /* We don't want the clobber emitted, so handle this ourselves.  */
  emit_insn (gen_rtx_SET (VOIDmode, operands[0], operands[1]));
  DONE;
}")

;; Handle SImode input reloads requiring a general register as a
;; scratch register.
(define_expand "reload_insi"
  [(set (match_operand:SI 0 "register_operand" "=Z")
	(match_operand:SI 1 "non_hard_reg_operand" ""))
   (clobber (match_operand:SI 2 "register_operand" "=&r"))]
  ""
  "
{
  if (emit_move_sequence (operands, SImode, operands[2]))
    DONE;

  /* We don't want the clobber emitted, so handle this ourselves.  */
  emit_insn (gen_rtx_SET (VOIDmode, operands[0], operands[1]));
  DONE;
}")

;; Handle SImode output reloads requiring a general register as a
;; scratch register.
(define_expand "reload_outsi"
  [(set (match_operand:SI 0 "non_hard_reg_operand" "")
	(match_operand:SI 1  "register_operand" "Z"))
   (clobber (match_operand:SI 2 "register_operand" "=&r"))]
  ""
  "
{
  if (emit_move_sequence (operands, SImode, operands[2]))
    DONE;

  /* We don't want the clobber emitted, so handle this ourselves.  */
  emit_insn (gen_rtx_SET (VOIDmode, operands[0], operands[1]));
  DONE;
}")

(define_insn ""
  [(set (match_operand:SI 0 "move_dest_operand"
			  "=r,r,r,r,r,r,Q,!*q,!r,!*f,*f,T,?r,?*f")
	(match_operand:SI 1 "move_src_operand"
			  "A,r,J,N,K,RQ,rM,!rM,!*q,!*fM,RT,*f,*f,r"))]
  "(register_operand (operands[0], SImode)
    || reg_or_0_operand (operands[1], SImode))
   && !TARGET_SOFT_FLOAT
   && !TARGET_64BIT"
  "@
   ldw RT'%A1,%0
   copy %1,%0
   ldi %1,%0
   ldil L'%1,%0
   {zdepi|depwi,z} %Z1,%0
   ldw%M1 %1,%0
   stw%M0 %r1,%0
   mtsar %r1
   {mfctl|mfctl,w} %%sar,%0
   fcpy,sgl %f1,%0
   fldw%F1 %1,%0
   fstw%F0 %1,%0
   {fstws|fstw} %1,-16(%%sp)\n\t{ldws|ldw} -16(%%sp),%0
   {stws|stw} %1,-16(%%sp)\n\t{fldws|fldw} -16(%%sp),%0"
  [(set_attr "type" "load,move,move,move,shift,load,store,move,move,fpalu,fpload,fpstore,fpstore_load,store_fpload")
   (set_attr "pa_combine_type" "addmove")
   (set_attr "length" "4,4,4,4,4,4,4,4,4,4,4,4,8,8")])

(define_insn ""
  [(set (match_operand:SI 0 "move_dest_operand"
			  "=r,r,r,r,r,r,Q,!*q,!r,!*f,*f,T")
	(match_operand:SI 1 "move_src_operand"
			  "A,r,J,N,K,RQ,rM,!rM,!*q,!*fM,RT,*f"))]
  "(register_operand (operands[0], SImode)
    || reg_or_0_operand (operands[1], SImode))
   && !TARGET_SOFT_FLOAT
   && TARGET_64BIT"
  "@
   ldw RT'%A1,%0
   copy %1,%0
   ldi %1,%0
   ldil L'%1,%0
   {zdepi|depwi,z} %Z1,%0
   ldw%M1 %1,%0
   stw%M0 %r1,%0
   mtsar %r1
   {mfctl|mfctl,w} %%sar,%0
   fcpy,sgl %f1,%0
   fldw%F1 %1,%0
   fstw%F0 %1,%0"
  [(set_attr "type" "load,move,move,move,shift,load,store,move,move,fpalu,fpload,fpstore")
   (set_attr "pa_combine_type" "addmove")
   (set_attr "length" "4,4,4,4,4,4,4,4,4,4,4,4")])

(define_insn ""
  [(set (match_operand:SI 0 "indexed_memory_operand" "=R")
	(match_operand:SI 1 "register_operand" "f"))]
  "!TARGET_SOFT_FLOAT
   && !TARGET_DISABLE_INDEXING
   && reload_completed"
  "fstw%F0 %1,%0"
  [(set_attr "type" "fpstore")
   (set_attr "pa_combine_type" "addmove")
   (set_attr "length" "4")])

; Rewrite RTL using an indexed store.  This will allow the insn that
; computes the address to be deleted if the register it sets is dead.
(define_peephole2
  [(set (match_operand:SI 0 "register_operand" "")
	(plus:SI (mult:SI (match_operand:SI 1 "register_operand" "")
			  (const_int 4))
		 (match_operand:SI 2 "register_operand" "")))
   (set (mem:SI (match_dup 0))
        (match_operand:SI 3 "register_operand" ""))]
  "!TARGET_SOFT_FLOAT
   && !TARGET_DISABLE_INDEXING
   && REG_OK_FOR_BASE_P (operands[2])
   && FP_REGNO_P (REGNO (operands[3]))"
  [(set (mem:SI (plus:SI (mult:SI (match_dup 1) (const_int 4)) (match_dup 2)))
	(match_dup 3))
   (set (match_dup 0) (plus:SI (mult:SI (match_dup 1) (const_int 4))
			       (match_dup 2)))]
  "")

(define_peephole2
  [(set (match_operand:SI 0 "register_operand" "")
	(plus:SI (match_operand:SI 2 "register_operand" "")
		 (mult:SI (match_operand:SI 1 "register_operand" "")
			  (const_int 4))))
   (set (mem:SI (match_dup 0))
        (match_operand:SI 3 "register_operand" ""))]
  "!TARGET_SOFT_FLOAT
   && !TARGET_DISABLE_INDEXING
   && REG_OK_FOR_BASE_P (operands[2])
   && FP_REGNO_P (REGNO (operands[3]))"
  [(set (mem:SI (plus:SI (mult:SI (match_dup 1) (const_int 4)) (match_dup 2)))
	(match_dup 3))
   (set (match_dup 0) (plus:SI (mult:SI (match_dup 1) (const_int 4))
			       (match_dup 2)))]
  "")

(define_peephole2
  [(set (match_operand:DI 0 "register_operand" "")
	(plus:DI (mult:DI (match_operand:DI 1 "register_operand" "")
			  (const_int 4))
		 (match_operand:DI 2 "register_operand" "")))
   (set (mem:SI (match_dup 0))
        (match_operand:SI 3 "register_operand" ""))]
  "!TARGET_SOFT_FLOAT
   && !TARGET_DISABLE_INDEXING
   && TARGET_64BIT
   && REG_OK_FOR_BASE_P (operands[2])
   && FP_REGNO_P (REGNO (operands[3]))"
  [(set (mem:SI (plus:DI (mult:DI (match_dup 1) (const_int 4)) (match_dup 2)))
	(match_dup 3))
   (set (match_dup 0) (plus:DI (mult:DI (match_dup 1) (const_int 4))
			       (match_dup 2)))]
  "")

(define_peephole2
  [(set (match_operand:DI 0 "register_operand" "")
	(plus:DI (match_operand:DI 2 "register_operand" "")
		 (mult:DI (match_operand:DI 1 "register_operand" "")
			  (const_int 4))))
   (set (mem:SI (match_dup 0))
        (match_operand:SI 3 "register_operand" ""))]
  "!TARGET_SOFT_FLOAT
   && !TARGET_DISABLE_INDEXING
   && TARGET_64BIT
   && REG_OK_FOR_BASE_P (operands[2])
   && FP_REGNO_P (REGNO (operands[3]))"
  [(set (mem:SI (plus:DI (mult:DI (match_dup 1) (const_int 4)) (match_dup 2)))
	(match_dup 3))
   (set (match_dup 0) (plus:DI (mult:DI (match_dup 1) (const_int 4))
			       (match_dup 2)))]
  "")

(define_peephole2
  [(set (match_operand:SI 0 "register_operand" "")
	(plus:SI (match_operand:SI 1 "register_operand" "")
		 (match_operand:SI 2 "register_operand" "")))
   (set (mem:SI (match_dup 0))
        (match_operand:SI 3 "register_operand" ""))]
  "!TARGET_SOFT_FLOAT
   && !TARGET_DISABLE_INDEXING
   && TARGET_NO_SPACE_REGS
   && REG_OK_FOR_INDEX_P (operands[1])
   && REG_OK_FOR_BASE_P (operands[2])
   && FP_REGNO_P (REGNO (operands[3]))"
  [(set (mem:SI (plus:SI (match_dup 1) (match_dup 2)))
	(match_dup 3))
   (set (match_dup 0) (plus:SI (match_dup 1) (match_dup 2)))]
  "")

(define_peephole2
  [(set (match_operand:SI 0 "register_operand" "")
	(plus:SI (match_operand:SI 1 "register_operand" "")
		 (match_operand:SI 2 "register_operand" "")))
   (set (mem:SI (match_dup 0))
        (match_operand:SI 3 "register_operand" ""))]
  "!TARGET_SOFT_FLOAT
   && !TARGET_DISABLE_INDEXING
   && TARGET_NO_SPACE_REGS
   && REG_OK_FOR_BASE_P (operands[1])
   && REG_OK_FOR_INDEX_P (operands[2])
   && FP_REGNO_P (REGNO (operands[3]))"
  [(set (mem:SI (plus:SI (match_dup 2) (match_dup 1)))
	(match_dup 3))
   (set (match_dup 0) (plus:SI (match_dup 2) (match_dup 1)))]
  "")

(define_peephole2
  [(set (match_operand:DI 0 "register_operand" "")
	(plus:DI (match_operand:DI 1 "register_operand" "")
		 (match_operand:DI 2 "register_operand" "")))
   (set (mem:SI (match_dup 0))
        (match_operand:SI 3 "register_operand" ""))]
  "!TARGET_SOFT_FLOAT
   && !TARGET_DISABLE_INDEXING
   && TARGET_64BIT
   && TARGET_NO_SPACE_REGS
   && REG_OK_FOR_INDEX_P (operands[1])
   && REG_OK_FOR_BASE_P (operands[2])
   && FP_REGNO_P (REGNO (operands[3]))"
  [(set (mem:SI (plus:DI (match_dup 1) (match_dup 2)))
	(match_dup 3))
   (set (match_dup 0) (plus:DI (match_dup 1) (match_dup 2)))]
  "")

(define_peephole2
  [(set (match_operand:DI 0 "register_operand" "")
	(plus:DI (match_operand:DI 1 "register_operand" "")
		 (match_operand:DI 2 "register_operand" "")))
   (set (mem:SI (match_dup 0))
        (match_operand:SI 3 "register_operand" ""))]
  "!TARGET_SOFT_FLOAT
   && !TARGET_DISABLE_INDEXING
   && TARGET_64BIT
   && TARGET_NO_SPACE_REGS
   && REG_OK_FOR_BASE_P (operands[1])
   && REG_OK_FOR_INDEX_P (operands[2])
   && FP_REGNO_P (REGNO (operands[3]))"
  [(set (mem:SI (plus:DI (match_dup 2) (match_dup 1)))
	(match_dup 3))
   (set (match_dup 0) (plus:DI (match_dup 2) (match_dup 1)))]
  "")

(define_insn ""
  [(set (match_operand:SI 0 "move_dest_operand"
			  "=r,r,r,r,r,r,Q,!*q,!r")
	(match_operand:SI 1 "move_src_operand"
			  "A,r,J,N,K,RQ,rM,!rM,!*q"))]
  "(register_operand (operands[0], SImode)
    || reg_or_0_operand (operands[1], SImode))
   && TARGET_SOFT_FLOAT"
  "@
   ldw RT'%A1,%0
   copy %1,%0
   ldi %1,%0
   ldil L'%1,%0
   {zdepi|depwi,z} %Z1,%0
   ldw%M1 %1,%0
   stw%M0 %r1,%0
   mtsar %r1
   {mfctl|mfctl,w} %%sar,%0"
  [(set_attr "type" "load,move,move,move,move,load,store,move,move")
   (set_attr "pa_combine_type" "addmove")
   (set_attr "length" "4,4,4,4,4,4,4,4,4")])

;; Load or store with base-register modification.
(define_insn ""
  [(set (match_operand:SI 0 "register_operand" "=r")
	(mem:SI (plus:DI (match_operand:DI 1 "register_operand" "+r")
			 (match_operand:DI 2 "int5_operand" "L"))))
   (set (match_dup 1)
	(plus:DI (match_dup 1) (match_dup 2)))]
  "TARGET_64BIT"
  "ldw,mb %2(%1),%0"
  [(set_attr "type" "load")
   (set_attr "length" "4")])

; And a zero extended variant.
(define_insn ""
  [(set (match_operand:DI 0 "register_operand" "=r")
	(zero_extend:DI (mem:SI
			  (plus:DI
			    (match_operand:DI 1 "register_operand" "+r")
			    (match_operand:DI 2 "int5_operand" "L")))))
   (set (match_dup 1)
	(plus:DI (match_dup 1) (match_dup 2)))]
  "TARGET_64BIT"
  "ldw,mb %2(%1),%0"
  [(set_attr "type" "load")
   (set_attr "length" "4")])

(define_expand "pre_load"
  [(parallel [(set (match_operand:SI 0 "register_operand" "")
	      (mem (plus (match_operand 1 "register_operand" "")
			       (match_operand 2 "pre_cint_operand" ""))))
	      (set (match_dup 1)
		   (plus (match_dup 1) (match_dup 2)))])]
  ""
  "
{
  if (TARGET_64BIT)
    {
      emit_insn (gen_pre_ldd (operands[0], operands[1], operands[2]));
      DONE;
    }
  emit_insn (gen_pre_ldw (operands[0], operands[1], operands[2]));
  DONE;
}")

(define_insn "pre_ldw"
  [(set (match_operand:SI 0 "register_operand" "=r")
	(mem:SI (plus:SI (match_operand:SI 1 "register_operand" "+r")
			 (match_operand:SI 2 "pre_cint_operand" ""))))
   (set (match_dup 1)
	(plus:SI (match_dup 1) (match_dup 2)))]
  ""
  "*
{
  if (INTVAL (operands[2]) < 0)
    return \"{ldwm|ldw,mb} %2(%1),%0\";
  return \"{ldws|ldw},mb %2(%1),%0\";
}"
  [(set_attr "type" "load")
   (set_attr "length" "4")])

(define_insn "pre_ldd"
  [(set (match_operand:DI 0 "register_operand" "=r")
	(mem:DI (plus:DI (match_operand:DI 1 "register_operand" "+r")
			 (match_operand:DI 2 "pre_cint_operand" ""))))
   (set (match_dup 1)
	(plus:DI (match_dup 1) (match_dup 2)))]
  "TARGET_64BIT"
  "ldd,mb %2(%1),%0"
  [(set_attr "type" "load")
   (set_attr "length" "4")])

(define_insn ""
  [(set (mem:SI (plus:SI (match_operand:SI 0 "register_operand" "+r")
			 (match_operand:SI 1 "pre_cint_operand" "")))
	(match_operand:SI 2 "reg_or_0_operand" "rM"))
   (set (match_dup 0)
	(plus:SI (match_dup 0) (match_dup 1)))]
  ""
  "*
{
  if (INTVAL (operands[1]) < 0)
    return \"{stwm|stw,mb} %r2,%1(%0)\";
  return \"{stws|stw},mb %r2,%1(%0)\";
}"
  [(set_attr "type" "store")
   (set_attr "length" "4")])

(define_insn ""
  [(set (match_operand:SI 0 "register_operand" "=r")
	(mem:SI (match_operand:SI 1 "register_operand" "+r")))
   (set (match_dup 1)
	(plus:SI (match_dup 1)
		 (match_operand:SI 2 "post_cint_operand" "")))]
  ""
  "*
{
  if (INTVAL (operands[2]) > 0)
    return \"{ldwm|ldw,ma} %2(%1),%0\";
  return \"{ldws|ldw},ma %2(%1),%0\";
}"
  [(set_attr "type" "load")
   (set_attr "length" "4")])

(define_expand "post_store"
  [(parallel [(set (mem (match_operand 0 "register_operand" ""))
		   (match_operand 1 "reg_or_0_operand" ""))
	      (set (match_dup 0)
		   (plus (match_dup 0)
			 (match_operand 2 "post_cint_operand" "")))])]
  ""
  "
{
  if (TARGET_64BIT)
    {
      emit_insn (gen_post_std (operands[0], operands[1], operands[2]));
      DONE;
    }
  emit_insn (gen_post_stw (operands[0], operands[1], operands[2]));
  DONE;
}")

(define_insn "post_stw"
  [(set (mem:SI (match_operand:SI 0 "register_operand" "+r"))
	(match_operand:SI 1 "reg_or_0_operand" "rM"))
   (set (match_dup 0)
	(plus:SI (match_dup 0)
		 (match_operand:SI 2 "post_cint_operand" "")))]
  ""
  "*
{
  if (INTVAL (operands[2]) > 0)
    return \"{stwm|stw,ma} %r1,%2(%0)\";
  return \"{stws|stw},ma %r1,%2(%0)\";
}"
  [(set_attr "type" "store")
   (set_attr "length" "4")])

(define_insn "post_std"
  [(set (mem:DI (match_operand:DI 0 "register_operand" "+r"))
	(match_operand:DI 1 "reg_or_0_operand" "rM"))
   (set (match_dup 0)
	(plus:DI (match_dup 0)
		 (match_operand:DI 2 "post_cint_operand" "")))]
  "TARGET_64BIT"
  "std,ma %r1,%2(%0)"
  [(set_attr "type" "store")
   (set_attr "length" "4")])

;; For loading the address of a label while generating PIC code.
;; Note since this pattern can be created at reload time (via movsi), all
;; the same rules for movsi apply here.  (no new pseudos, no temporaries).
(define_insn ""
  [(set (match_operand 0 "pmode_register_operand" "=a")
	(match_operand 1 "pic_label_operand" ""))]
  "TARGET_PA_20"
  "*
{
  rtx xoperands[3];

  xoperands[0] = operands[0];
  xoperands[1] = operands[1];
  xoperands[2] = gen_label_rtx ();

  (*targetm.asm_out.internal_label) (asm_out_file, \"L\",
				     CODE_LABEL_NUMBER (xoperands[2]));
  output_asm_insn (\"mfia %0\", xoperands);

  /* If we're trying to load the address of a label that happens to be
     close, then we can use a shorter sequence.  */
  if (GET_CODE (operands[1]) == LABEL_REF
      && !LABEL_REF_NONLOCAL_P (operands[1])
      && INSN_ADDRESSES_SET_P ()
      && abs (INSN_ADDRESSES (INSN_UID (XEXP (operands[1], 0)))
	        - INSN_ADDRESSES (INSN_UID (insn))) < 8100)
    output_asm_insn (\"ldo %1-%2(%0),%0\", xoperands);
  else
    {
      output_asm_insn (\"addil L%%%1-%2,%0\", xoperands);
      output_asm_insn (\"ldo R%%%1-%2(%0),%0\", xoperands);
    }
  return \"\";
}"
  [(set_attr "type" "multi")
   (set_attr "length" "12")])		; 8 or 12

(define_insn ""
  [(set (match_operand 0 "pmode_register_operand" "=a")
	(match_operand 1 "pic_label_operand" ""))]
  "!TARGET_PA_20"
  "*
{
  rtx xoperands[3];

  xoperands[0] = operands[0];
  xoperands[1] = operands[1];
  xoperands[2] = gen_label_rtx ();

  output_asm_insn (\"bl .+8,%0\", xoperands);
  output_asm_insn (\"depi 0,31,2,%0\", xoperands);
  (*targetm.asm_out.internal_label) (asm_out_file, \"L\",
				     CODE_LABEL_NUMBER (xoperands[2]));

  /* If we're trying to load the address of a label that happens to be
     close, then we can use a shorter sequence.  */
  if (GET_CODE (operands[1]) == LABEL_REF
      && !LABEL_REF_NONLOCAL_P (operands[1])
      && INSN_ADDRESSES_SET_P ()
      && abs (INSN_ADDRESSES (INSN_UID (XEXP (operands[1], 0)))
	        - INSN_ADDRESSES (INSN_UID (insn))) < 8100)
    output_asm_insn (\"ldo %1-%2(%0),%0\", xoperands);
  else
    {
      output_asm_insn (\"addil L%%%1-%2,%0\", xoperands);
      output_asm_insn (\"ldo R%%%1-%2(%0),%0\", xoperands);
    }
  return \"\";
}"
  [(set_attr "type" "multi")
   (set_attr "length" "16")])		; 12 or 16

(define_insn ""
  [(set (match_operand:SI 0 "register_operand" "=a")
	(plus:SI (match_operand:SI 1 "register_operand" "r")
		 (high:SI (match_operand 2 "" ""))))]
  "symbolic_operand (operands[2], Pmode)
   && ! function_label_operand (operands[2], Pmode)
   && flag_pic"
  "addil LT'%G2,%1"
  [(set_attr "type" "binary")
   (set_attr "length" "4")])

(define_insn ""
  [(set (match_operand:DI 0 "register_operand" "=a")
	(plus:DI (match_operand:DI 1 "register_operand" "r")
	         (high:DI (match_operand 2 "" ""))))]
  "symbolic_operand (operands[2], Pmode)
   && ! function_label_operand (operands[2], Pmode)
   && TARGET_64BIT
   && flag_pic"
  "addil LT'%G2,%1"
  [(set_attr "type" "binary")
   (set_attr "length" "4")])

;; Always use addil rather than ldil;add sequences.  This allows the
;; HP linker to eliminate the dp relocation if the symbolic operand
;; lives in the TEXT space.
(define_insn ""
  [(set (match_operand:SI 0 "register_operand" "=a")
	(high:SI (match_operand 1 "" "")))]
  "symbolic_operand (operands[1], Pmode)
   && ! function_label_operand (operands[1], Pmode)
   && ! read_only_operand (operands[1], Pmode)
   && ! flag_pic"
  "*
{
  if (TARGET_LONG_LOAD_STORE)
    return \"addil NLR'%H1,%%r27\;ldo N'%H1(%%r1),%%r1\";
  else
    return \"addil LR'%H1,%%r27\";
}"
  [(set_attr "type" "binary")
   (set (attr "length")
      (if_then_else (eq (symbol_ref "TARGET_LONG_LOAD_STORE") (const_int 0))
		    (const_int 4)
		    (const_int 8)))])


;; This is for use in the prologue/epilogue code.  We need it
;; to add large constants to a stack pointer or frame pointer.
;; Because of the additional %r1 pressure, we probably do not
;; want to use this in general code, so make it available
;; only after reload.
(define_insn ""
  [(set (match_operand:SI 0 "register_operand" "=!a,*r")
	(plus:SI (match_operand:SI 1 "register_operand" "r,r")
		 (high:SI (match_operand 2 "const_int_operand" ""))))]
  "reload_completed"
  "@
   addil L'%G2,%1
   ldil L'%G2,%0\;{addl|add,l} %0,%1,%0"
  [(set_attr "type" "binary,binary")
   (set_attr "length" "4,8")])

(define_insn ""
  [(set (match_operand:DI 0 "register_operand" "=!a,*r")
	(plus:DI (match_operand:DI 1 "register_operand" "r,r")
		 (high:DI (match_operand 2 "const_int_operand" ""))))]
  "reload_completed && TARGET_64BIT"
  "@
   addil L'%G2,%1
   ldil L'%G2,%0\;{addl|add,l} %0,%1,%0"
  [(set_attr "type" "binary,binary")
   (set_attr "length" "4,8")])

(define_insn ""
  [(set (match_operand:SI 0 "register_operand" "=r")
	(high:SI (match_operand 1 "" "")))]
  "(!flag_pic || !symbolic_operand (operands[1], Pmode))
    && !is_function_label_plus_const (operands[1])"
  "*
{
  if (symbolic_operand (operands[1], Pmode))
    return \"ldil LR'%H1,%0\";
  else
    return \"ldil L'%G1,%0\";
}"
  [(set_attr "type" "move")
   (set_attr "length" "4")])

(define_insn ""
  [(set (match_operand:DI 0 "register_operand" "=r")
	(high:DI (match_operand 1 "const_int_operand" "")))]
  "TARGET_64BIT"
  "ldil L'%G1,%0";
  [(set_attr "type" "move")
   (set_attr "length" "4")])

(define_insn ""
  [(set (match_operand:DI 0 "register_operand" "=r")
	(lo_sum:DI (match_operand:DI 1 "register_operand" "r")
		   (match_operand:DI 2 "const_int_operand" "i")))]
  "TARGET_64BIT"
  "ldo R'%G2(%1),%0";
  [(set_attr "type" "move")
   (set_attr "length" "4")])

(define_insn ""
  [(set (match_operand:SI 0 "register_operand" "=r")
	(lo_sum:SI (match_operand:SI 1 "register_operand" "r")
		   (match_operand:SI 2 "immediate_operand" "i")))]
  "!is_function_label_plus_const (operands[2])"
  "*
{
  gcc_assert (!flag_pic || !symbolic_operand (operands[2], Pmode));
  
  if (symbolic_operand (operands[2], Pmode))
    return \"ldo RR'%G2(%1),%0\";
  else
    return \"ldo R'%G2(%1),%0\";
}"
  [(set_attr "type" "move")
   (set_attr "length" "4")])

;; Now that a symbolic_address plus a constant is broken up early
;; in the compilation phase (for better CSE) we need a special
;; combiner pattern to load the symbolic address plus the constant
;; in only 2 instructions. (For cases where the symbolic address
;; was not a common subexpression.)
(define_split
  [(set (match_operand:SI 0 "register_operand" "")
	(match_operand:SI 1 "symbolic_operand" ""))
   (clobber (match_operand:SI 2 "register_operand" ""))]
  "! (flag_pic && pic_label_operand (operands[1], SImode))"
  [(set (match_dup 2) (high:SI (match_dup 1)))
   (set (match_dup 0) (lo_sum:SI (match_dup 2) (match_dup 1)))]
  "")

;; hppa_legitimize_address goes to a great deal of trouble to
;; create addresses which use indexing.  In some cases, this
;; is a lose because there isn't any store instructions which
;; allow indexed addresses (with integer register source).
;;
;; These define_splits try to turn a 3 insn store into
;; a 2 insn store with some creative RTL rewriting.
(define_split
  [(set (mem:SI (plus:SI (mult:SI (match_operand:SI 0 "register_operand" "")
			       (match_operand:SI 1 "shadd_operand" ""))
		   (plus:SI (match_operand:SI 2 "register_operand" "")
			    (match_operand:SI 3 "const_int_operand" ""))))
	(match_operand:SI 4 "register_operand" ""))
   (clobber (match_operand:SI 5 "register_operand" ""))]
  ""
  [(set (match_dup 5) (plus:SI (mult:SI (match_dup 0) (match_dup 1))
			       (match_dup 2)))
   (set (mem:SI (plus:SI (match_dup 5) (match_dup 3))) (match_dup 4))]
  "")

(define_split
  [(set (mem:HI (plus:SI (mult:SI (match_operand:SI 0 "register_operand" "")
			       (match_operand:SI 1 "shadd_operand" ""))
		   (plus:SI (match_operand:SI 2 "register_operand" "")
			    (match_operand:SI 3 "const_int_operand" ""))))
	(match_operand:HI 4 "register_operand" ""))
   (clobber (match_operand:SI 5 "register_operand" ""))]
  ""
  [(set (match_dup 5) (plus:SI (mult:SI (match_dup 0) (match_dup 1))
			       (match_dup 2)))
   (set (mem:HI (plus:SI (match_dup 5) (match_dup 3))) (match_dup 4))]
  "")

(define_split
  [(set (mem:QI (plus:SI (mult:SI (match_operand:SI 0 "register_operand" "")
			       (match_operand:SI 1 "shadd_operand" ""))
		   (plus:SI (match_operand:SI 2 "register_operand" "")
			    (match_operand:SI 3 "const_int_operand" ""))))
	(match_operand:QI 4 "register_operand" ""))
   (clobber (match_operand:SI 5 "register_operand" ""))]
  ""
  [(set (match_dup 5) (plus:SI (mult:SI (match_dup 0) (match_dup 1))
			       (match_dup 2)))
   (set (mem:QI (plus:SI (match_dup 5) (match_dup 3))) (match_dup 4))]
  "")

(define_expand "movhi"
  [(set (match_operand:HI 0 "general_operand" "")
	(match_operand:HI 1 "general_operand" ""))]
  ""
  "
{
  if (emit_move_sequence (operands, HImode, 0))
    DONE;
}")

(define_insn ""
  [(set (match_operand:HI 0 "move_dest_operand"
<<<<<<< HEAD
	 		  "=r,r,r,r,r,Q,!*q,!r,!*f,?r,?*f")
	(match_operand:HI 1 "move_src_operand"
			  "r,J,N,K,RQ,rM,!rM,!*q,!*fM,*f,r"))]
  "(register_operand (operands[0], HImode)
    || reg_or_0_operand (operands[1], HImode))
   && !TARGET_SOFT_FLOAT
   && !TARGET_64BIT"
  "@
   copy %1,%0
   ldi %1,%0
   ldil L'%1,%0
   {zdepi|depwi,z} %Z1,%0
   ldh%M1 %1,%0
   sth%M0 %r1,%0
   mtsar %r1
   {mfctl|mfctl,w} %sar,%0
   fcpy,sgl %f1,%0
   {fstws|fstw} %1,-16(%%sp)\n\t{ldws|ldw} -16(%%sp),%0
   {stws|stw} %1,-16(%%sp)\n\t{fldws|fldw} -16(%%sp),%0"
  [(set_attr "type" "move,move,move,shift,load,store,move,move,move,fpstore_load,store_fpload")
   (set_attr "pa_combine_type" "addmove")
   (set_attr "length" "4,4,4,4,4,4,4,4,4,8,8")])

(define_insn ""
  [(set (match_operand:HI 0 "move_dest_operand"
	 		  "=r,r,r,r,r,Q,!*q,!r,!*f")
	(match_operand:HI 1 "move_src_operand"
			  "r,J,N,K,RQ,rM,!rM,!*q,!*fM"))]
  "(register_operand (operands[0], HImode)
    || reg_or_0_operand (operands[1], HImode))
   && !TARGET_SOFT_FLOAT
   && TARGET_64BIT"
=======
	 		  "=r,r,r,r,r,Q,!*q,!r")
	(match_operand:HI 1 "move_src_operand"
			  "r,J,N,K,RQ,rM,!rM,!*q"))]
  "(register_operand (operands[0], HImode)
    || reg_or_0_operand (operands[1], HImode))"
>>>>>>> 751ff693
  "@
   copy %1,%0
   ldi %1,%0
   ldil L'%1,%0
   {zdepi|depwi,z} %Z1,%0
   ldh%M1 %1,%0
   sth%M0 %r1,%0
   mtsar %r1
<<<<<<< HEAD
   {mfctl|mfctl,w} %sar,%0
   fcpy,sgl %f1,%0"
  [(set_attr "type" "move,move,move,shift,load,store,move,move,move")
   (set_attr "pa_combine_type" "addmove")
   (set_attr "length" "4,4,4,4,4,4,4,4,4")])

(define_insn ""
  [(set (match_operand:HI 0 "move_dest_operand"
	 		  "=r,r,r,r,r,Q,!*q,!r")
	(match_operand:HI 1 "move_src_operand"
			  "r,J,N,K,RQ,rM,!rM,!*q"))]
  "(register_operand (operands[0], HImode)
    || reg_or_0_operand (operands[1], HImode))
   && TARGET_SOFT_FLOAT"
  "@
   copy %1,%0
   ldi %1,%0
   ldil L'%1,%0
   {zdepi|depwi,z} %Z1,%0
   ldh%M1 %1,%0
   sth%M0 %r1,%0
   mtsar %r1
=======
>>>>>>> 751ff693
   {mfctl|mfctl,w} %sar,%0"
  [(set_attr "type" "move,move,move,shift,load,store,move,move")
   (set_attr "pa_combine_type" "addmove")
   (set_attr "length" "4,4,4,4,4,4,4,4")])

(define_insn ""
  [(set (match_operand:HI 0 "register_operand" "=r")
	(mem:HI (plus:SI (match_operand:SI 1 "register_operand" "+r")
			 (match_operand:SI 2 "int5_operand" "L"))))
   (set (match_dup 1)
	(plus:SI (match_dup 1) (match_dup 2)))]
  ""
  "{ldhs|ldh},mb %2(%1),%0"
  [(set_attr "type" "load")
   (set_attr "length" "4")])

(define_insn ""
  [(set (match_operand:HI 0 "register_operand" "=r")
	(mem:HI (plus:DI (match_operand:DI 1 "register_operand" "+r")
			 (match_operand:DI 2 "int5_operand" "L"))))
   (set (match_dup 1)
	(plus:DI (match_dup 1) (match_dup 2)))]
  "TARGET_64BIT"
  "ldh,mb %2(%1),%0"
  [(set_attr "type" "load")
   (set_attr "length" "4")])

; And a zero extended variant.
(define_insn ""
  [(set (match_operand:DI 0 "register_operand" "=r")
	(zero_extend:DI (mem:HI
			  (plus:DI
			    (match_operand:DI 1 "register_operand" "+r")
			    (match_operand:DI 2 "int5_operand" "L")))))
   (set (match_dup 1)
	(plus:DI (match_dup 1) (match_dup 2)))]
  "TARGET_64BIT"
  "ldh,mb %2(%1),%0"
  [(set_attr "type" "load")
   (set_attr "length" "4")])

(define_insn ""
  [(set (match_operand:SI 0 "register_operand" "=r")
	(zero_extend:SI (mem:HI
			  (plus:SI
			    (match_operand:SI 1 "register_operand" "+r")
			    (match_operand:SI 2 "int5_operand" "L")))))
   (set (match_dup 1)
	(plus:SI (match_dup 1) (match_dup 2)))]
  ""
  "{ldhs|ldh},mb %2(%1),%0"
  [(set_attr "type" "load")
   (set_attr "length" "4")])

(define_insn ""
  [(set (match_operand:SI 0 "register_operand" "=r")
	(zero_extend:SI (mem:HI
			  (plus:DI
			    (match_operand:DI 1 "register_operand" "+r")
			    (match_operand:DI 2 "int5_operand" "L")))))
   (set (match_dup 1)
	(plus:DI (match_dup 1) (match_dup 2)))]
  "TARGET_64BIT"
  "ldh,mb %2(%1),%0"
  [(set_attr "type" "load")
   (set_attr "length" "4")])

(define_insn ""
  [(set (mem:HI (plus:SI (match_operand:SI 0 "register_operand" "+r")
			 (match_operand:SI 1 "int5_operand" "L")))
	(match_operand:HI 2 "reg_or_0_operand" "rM"))
   (set (match_dup 0)
	(plus:SI (match_dup 0) (match_dup 1)))]
  ""
  "{sths|sth},mb %r2,%1(%0)"
  [(set_attr "type" "store")
   (set_attr "length" "4")])

(define_insn ""
  [(set (mem:HI (plus:DI (match_operand:DI 0 "register_operand" "+r")
			 (match_operand:DI 1 "int5_operand" "L")))
	(match_operand:HI 2 "reg_or_0_operand" "rM"))
   (set (match_dup 0)
	(plus:DI (match_dup 0) (match_dup 1)))]
  "TARGET_64BIT"
  "sth,mb %r2,%1(%0)"
  [(set_attr "type" "store")
   (set_attr "length" "4")])

(define_insn ""
  [(set (match_operand:HI 0 "register_operand" "=r")
	(plus:HI (match_operand:HI 1 "register_operand" "r")
		 (match_operand 2 "const_int_operand" "J")))]
  ""
  "ldo %2(%1),%0"
  [(set_attr "type" "binary")
   (set_attr "pa_combine_type" "addmove")
   (set_attr "length" "4")])

(define_expand "movqi"
  [(set (match_operand:QI 0 "general_operand" "")
	(match_operand:QI 1 "general_operand" ""))]
  ""
  "
{
  if (emit_move_sequence (operands, QImode, 0))
    DONE;
}")

(define_insn ""
  [(set (match_operand:QI 0 "move_dest_operand"
<<<<<<< HEAD
			  "=r,r,r,r,r,Q,!*q,!r,!*f,?r,?*f")
	(match_operand:QI 1 "move_src_operand"
			  "r,J,N,K,RQ,rM,!rM,!*q,!*fM,*f,r"))]
  "(register_operand (operands[0], QImode)
    || reg_or_0_operand (operands[1], QImode))
   && !TARGET_SOFT_FLOAT
   && !TARGET_64BIT"
  "@
   copy %1,%0
   ldi %1,%0
   ldil L'%1,%0
   {zdepi|depwi,z} %Z1,%0
   ldb%M1 %1,%0
   stb%M0 %r1,%0
   mtsar %r1
   {mfctl|mfctl,w} %%sar,%0
   fcpy,sgl %f1,%0
   {fstws|fstw} %1,-16(%%sp)\n\t{ldws|ldw} -16(%%sp),%0
   {stws|stw} %1,-16(%%sp)\n\t{fldws|fldw} -16(%%sp),%0"
  [(set_attr "type" "move,move,move,shift,load,store,move,move,move,fpstore_load,store_fpload")
   (set_attr "pa_combine_type" "addmove")
   (set_attr "length" "4,4,4,4,4,4,4,4,4,8,8")])

(define_insn ""
  [(set (match_operand:QI 0 "move_dest_operand"
			  "=r,r,r,r,r,Q,!*q,!r,!*f")
	(match_operand:QI 1 "move_src_operand"
			  "r,J,N,K,RQ,rM,!rM,!*q,!*fM"))]
  "(register_operand (operands[0], QImode)
    || reg_or_0_operand (operands[1], QImode))
   && !TARGET_SOFT_FLOAT
   && TARGET_64BIT"
=======
			  "=r,r,r,r,r,Q,!*q,!r")
	(match_operand:QI 1 "move_src_operand"
			  "r,J,N,K,RQ,rM,!rM,!*q"))]
  "(register_operand (operands[0], QImode)
    || reg_or_0_operand (operands[1], QImode))"
>>>>>>> 751ff693
  "@
   copy %1,%0
   ldi %1,%0
   ldil L'%1,%0
   {zdepi|depwi,z} %Z1,%0
   ldb%M1 %1,%0
   stb%M0 %r1,%0
   mtsar %r1
<<<<<<< HEAD
   {mfctl|mfctl,w} %%sar,%0
   fcpy,sgl %f1,%0"
  [(set_attr "type" "move,move,move,shift,load,store,move,move,move")
   (set_attr "pa_combine_type" "addmove")
   (set_attr "length" "4,4,4,4,4,4,4,4,4")])

(define_insn ""
  [(set (match_operand:QI 0 "move_dest_operand"
			  "=r,r,r,r,r,Q,!*q,!r")
	(match_operand:QI 1 "move_src_operand"
			  "r,J,N,K,RQ,rM,!rM,!*q"))]
  "(register_operand (operands[0], QImode)
    || reg_or_0_operand (operands[1], QImode))
   && TARGET_SOFT_FLOAT"
  "@
   copy %1,%0
   ldi %1,%0
   ldil L'%1,%0
   {zdepi|depwi,z} %Z1,%0
   ldb%M1 %1,%0
   stb%M0 %r1,%0
   mtsar %r1
=======
>>>>>>> 751ff693
   {mfctl|mfctl,w} %%sar,%0"
  [(set_attr "type" "move,move,move,shift,load,store,move,move")
   (set_attr "pa_combine_type" "addmove")
   (set_attr "length" "4,4,4,4,4,4,4,4")])

(define_insn ""
  [(set (match_operand:QI 0 "register_operand" "=r")
	(mem:QI (plus:SI (match_operand:SI 1 "register_operand" "+r")
			 (match_operand:SI 2 "int5_operand" "L"))))
   (set (match_dup 1) (plus:SI (match_dup 1) (match_dup 2)))]
  ""
  "{ldbs|ldb},mb %2(%1),%0"
  [(set_attr "type" "load")
   (set_attr "length" "4")])

(define_insn ""
  [(set (match_operand:QI 0 "register_operand" "=r")
	(mem:QI (plus:DI (match_operand:DI 1 "register_operand" "+r")
			 (match_operand:DI 2 "int5_operand" "L"))))
   (set (match_dup 1) (plus:DI (match_dup 1) (match_dup 2)))]
  "TARGET_64BIT"
  "ldb,mb %2(%1),%0"
  [(set_attr "type" "load")
   (set_attr "length" "4")])

; Now the same thing with zero extensions.
(define_insn ""
  [(set (match_operand:DI 0 "register_operand" "=r")
	(zero_extend:DI (mem:QI (plus:DI
				  (match_operand:DI 1 "register_operand" "+r")
				  (match_operand:DI 2 "int5_operand" "L")))))
   (set (match_dup 1) (plus:DI (match_dup 1) (match_dup 2)))]
  "TARGET_64BIT"
  "ldb,mb %2(%1),%0"
  [(set_attr "type" "load")
   (set_attr "length" "4")])

(define_insn ""
  [(set (match_operand:SI 0 "register_operand" "=r")
	(zero_extend:SI (mem:QI (plus:SI
				  (match_operand:SI 1 "register_operand" "+r")
				  (match_operand:SI 2 "int5_operand" "L")))))
   (set (match_dup 1) (plus:SI (match_dup 1) (match_dup 2)))]
  ""
  "{ldbs|ldb},mb %2(%1),%0"
  [(set_attr "type" "load")
   (set_attr "length" "4")])

(define_insn ""
  [(set (match_operand:SI 0 "register_operand" "=r")
	(zero_extend:SI (mem:QI (plus:DI
				  (match_operand:DI 1 "register_operand" "+r")
				  (match_operand:DI 2 "int5_operand" "L")))))
   (set (match_dup 1) (plus:DI (match_dup 1) (match_dup 2)))]
  "TARGET_64BIT"
  "ldb,mb %2(%1),%0"
  [(set_attr "type" "load")
   (set_attr "length" "4")])

(define_insn ""
  [(set (match_operand:HI 0 "register_operand" "=r")
	(zero_extend:HI (mem:QI (plus:SI
				  (match_operand:SI 1 "register_operand" "+r")
				  (match_operand:SI 2 "int5_operand" "L")))))
   (set (match_dup 1) (plus:SI (match_dup 1) (match_dup 2)))]
  ""
  "{ldbs|ldb},mb %2(%1),%0"
  [(set_attr "type" "load")
   (set_attr "length" "4")])

(define_insn ""
  [(set (match_operand:HI 0 "register_operand" "=r")
	(zero_extend:HI (mem:QI (plus:DI
				  (match_operand:DI 1 "register_operand" "+r")
				  (match_operand:DI 2 "int5_operand" "L")))))
   (set (match_dup 1) (plus:DI (match_dup 1) (match_dup 2)))]
  "TARGET_64BIT"
  "ldb,mb %2(%1),%0"
  [(set_attr "type" "load")
   (set_attr "length" "4")])

(define_insn ""
  [(set (mem:QI (plus:SI (match_operand:SI 0 "register_operand" "+r")
			 (match_operand:SI 1 "int5_operand" "L")))
	(match_operand:QI 2 "reg_or_0_operand" "rM"))
   (set (match_dup 0)
	(plus:SI (match_dup 0) (match_dup 1)))]
  ""
  "{stbs|stb},mb %r2,%1(%0)"
  [(set_attr "type" "store")
   (set_attr "length" "4")])

(define_insn ""
  [(set (mem:QI (plus:DI (match_operand:DI 0 "register_operand" "+r")
			 (match_operand:DI 1 "int5_operand" "L")))
	(match_operand:QI 2 "reg_or_0_operand" "rM"))
   (set (match_dup 0)
	(plus:DI (match_dup 0) (match_dup 1)))]
  "TARGET_64BIT"
  "stb,mb %r2,%1(%0)"
  [(set_attr "type" "store")
   (set_attr "length" "4")])

;; The definition of this insn does not really explain what it does,
;; but it should suffice that anything generated as this insn will be
;; recognized as a movmemsi operation, and that it will not successfully
;; combine with anything.
(define_expand "movmemsi"
  [(parallel [(set (match_operand:BLK 0 "" "")
		   (match_operand:BLK 1 "" ""))
	      (clobber (match_dup 4))
	      (clobber (match_dup 5))
	      (clobber (match_dup 6))
	      (clobber (match_dup 7))
	      (clobber (match_dup 8))
	      (use (match_operand:SI 2 "arith_operand" ""))
	      (use (match_operand:SI 3 "const_int_operand" ""))])]
  "!TARGET_64BIT && optimize > 0"
  "
{
  int size, align;

  /* HP provides very fast block move library routine for the PA;
     this routine includes:

	4x4 byte at a time block moves,
	1x4 byte at a time with alignment checked at runtime with
	    attempts to align the source and destination as needed
	1x1 byte loop

     With that in mind, here's the heuristics to try and guess when
     the inlined block move will be better than the library block
     move:

	If the size isn't constant, then always use the library routines.

	If the size is large in respect to the known alignment, then use
	the library routines.

	If the size is small in respect to the known alignment, then open
	code the copy (since that will lead to better scheduling).

        Else use the block move pattern.   */

  /* Undetermined size, use the library routine.  */
  if (GET_CODE (operands[2]) != CONST_INT)
    FAIL;

  size = INTVAL (operands[2]);
  align = INTVAL (operands[3]);
  align = align > 4 ? 4 : align;

  /* If size/alignment is large, then use the library routines.  */
  if (size / align > 16)
    FAIL;

  /* This does happen, but not often enough to worry much about.  */
  if (size / align < MOVE_RATIO)
    FAIL;
  
  /* Fall through means we're going to use our block move pattern.  */
  operands[0]
    = replace_equiv_address (operands[0],
			     copy_to_mode_reg (SImode, XEXP (operands[0], 0)));
  operands[1]
    = replace_equiv_address (operands[1],
			     copy_to_mode_reg (SImode, XEXP (operands[1], 0)));
  operands[4] = gen_reg_rtx (SImode);
  operands[5] = gen_reg_rtx (SImode);
  operands[6] = gen_reg_rtx (SImode);
  operands[7] = gen_reg_rtx (SImode);
  operands[8] = gen_reg_rtx (SImode);
}")

;; The operand constraints are written like this to support both compile-time
;; and run-time determined byte counts.  The expander and output_block_move
;; only support compile-time determined counts at this time.
;;
;; If the count is run-time determined, the register with the byte count
;; is clobbered by the copying code, and therefore it is forced to operand 2.
;;
;; We used to clobber operands 0 and 1.  However, a change to regrename.c
;; broke this semantic for pseudo registers.  We can't use match_scratch
;; as this requires two registers in the class R1_REGS when the MEMs for
;; operands 0 and 1 are both equivalent to symbolic MEMs.  Thus, we are
;; forced to internally copy operands 0 and 1 to operands 7 and 8,
;; respectively.  We then split or peephole optimize after reload.
(define_insn "movmemsi_prereload"
  [(set (mem:BLK (match_operand:SI 0 "register_operand" "r,r"))
	(mem:BLK (match_operand:SI 1 "register_operand" "r,r")))
   (clobber (match_operand:SI 2 "register_operand" "=&r,&r"))	;loop cnt/tmp
   (clobber (match_operand:SI 3 "register_operand" "=&r,&r"))	;item tmp1
   (clobber (match_operand:SI 6 "register_operand" "=&r,&r"))	;item tmp2
   (clobber (match_operand:SI 7 "register_operand" "=&r,&r"))	;item tmp3
   (clobber (match_operand:SI 8 "register_operand" "=&r,&r"))	;item tmp4
   (use (match_operand:SI 4 "arith_operand" "J,2"))	 ;byte count
   (use (match_operand:SI 5 "const_int_operand" "n,n"))] ;alignment
  "!TARGET_64BIT"
  "#"
  [(set_attr "type" "multi,multi")])
<<<<<<< HEAD

(define_split
  [(parallel [(set (match_operand:BLK 0 "memory_operand" "")
		   (match_operand:BLK 1 "memory_operand" ""))
	      (clobber (match_operand:SI 2 "register_operand" ""))
	      (clobber (match_operand:SI 3 "register_operand" ""))
	      (clobber (match_operand:SI 6 "register_operand" ""))
	      (clobber (match_operand:SI 7 "register_operand" ""))
	      (clobber (match_operand:SI 8 "register_operand" ""))
	      (use (match_operand:SI 4 "arith_operand" ""))
	      (use (match_operand:SI 5 "const_int_operand" ""))])]
  "!TARGET_64BIT && reload_completed && !flag_peephole2
   && GET_CODE (operands[0]) == MEM
   && register_operand (XEXP (operands[0], 0), SImode)
   && GET_CODE (operands[1]) == MEM
   && register_operand (XEXP (operands[1], 0), SImode)"
  [(set (match_dup 7) (match_dup 9))
   (set (match_dup 8) (match_dup 10))
   (parallel [(set (match_dup 0) (match_dup 1))
   	      (clobber (match_dup 2))
   	      (clobber (match_dup 3))
   	      (clobber (match_dup 6))
   	      (clobber (match_dup 7))
   	      (clobber (match_dup 8))
   	      (use (match_dup 4))
   	      (use (match_dup 5))
	      (const_int 0)])]
  "
{
  operands[9] = XEXP (operands[0], 0);
  operands[10] = XEXP (operands[1], 0);
  operands[0] = replace_equiv_address (operands[0], operands[7]);
  operands[1] = replace_equiv_address (operands[1], operands[8]);
}")

(define_peephole2
=======

(define_split
>>>>>>> 751ff693
  [(parallel [(set (match_operand:BLK 0 "memory_operand" "")
		   (match_operand:BLK 1 "memory_operand" ""))
	      (clobber (match_operand:SI 2 "register_operand" ""))
	      (clobber (match_operand:SI 3 "register_operand" ""))
	      (clobber (match_operand:SI 6 "register_operand" ""))
	      (clobber (match_operand:SI 7 "register_operand" ""))
	      (clobber (match_operand:SI 8 "register_operand" ""))
	      (use (match_operand:SI 4 "arith_operand" ""))
	      (use (match_operand:SI 5 "const_int_operand" ""))])]
<<<<<<< HEAD
  "!TARGET_64BIT
=======
  "!TARGET_64BIT && reload_completed && !flag_peephole2
>>>>>>> 751ff693
   && GET_CODE (operands[0]) == MEM
   && register_operand (XEXP (operands[0], 0), SImode)
   && GET_CODE (operands[1]) == MEM
   && register_operand (XEXP (operands[1], 0), SImode)"
<<<<<<< HEAD
  [(parallel [(set (match_dup 0) (match_dup 1))
=======
  [(set (match_dup 7) (match_dup 9))
   (set (match_dup 8) (match_dup 10))
   (parallel [(set (match_dup 0) (match_dup 1))
>>>>>>> 751ff693
   	      (clobber (match_dup 2))
   	      (clobber (match_dup 3))
   	      (clobber (match_dup 6))
   	      (clobber (match_dup 7))
   	      (clobber (match_dup 8))
   	      (use (match_dup 4))
   	      (use (match_dup 5))
	      (const_int 0)])]
  "
{
<<<<<<< HEAD
  rtx addr = XEXP (operands[0], 0);
  if (dead_or_set_p (curr_insn, addr))
    operands[7] = addr;
  else
    {
      emit_insn (gen_rtx_SET (VOIDmode, operands[7], addr));
      operands[0] = replace_equiv_address (operands[0], operands[7]);
    }

  addr = XEXP (operands[1], 0);
  if (dead_or_set_p (curr_insn, addr))
    operands[8] = addr;
  else
    {
      emit_insn (gen_rtx_SET (VOIDmode, operands[8], addr));
      operands[1] = replace_equiv_address (operands[1], operands[8]);
    }
}")

(define_insn "movmemsi_postreload"
  [(set (mem:BLK (match_operand:SI 0 "register_operand" "+r,r"))
	(mem:BLK (match_operand:SI 1 "register_operand" "+r,r")))
   (clobber (match_operand:SI 2 "register_operand" "=&r,&r"))	;loop cnt/tmp
   (clobber (match_operand:SI 3 "register_operand" "=&r,&r"))	;item tmp1
   (clobber (match_operand:SI 6 "register_operand" "=&r,&r"))	;item tmp2
   (clobber (match_dup 0))
   (clobber (match_dup 1))
   (use (match_operand:SI 4 "arith_operand" "J,2"))	 ;byte count
   (use (match_operand:SI 5 "const_int_operand" "n,n"))  ;alignment
   (const_int 0)]
  "!TARGET_64BIT && reload_completed"
  "* return output_block_move (operands, !which_alternative);"
  [(set_attr "type" "multi,multi")])

(define_expand "movmemdi"
  [(parallel [(set (match_operand:BLK 0 "" "")
		   (match_operand:BLK 1 "" ""))
	      (clobber (match_dup 4))
	      (clobber (match_dup 5))
	      (clobber (match_dup 6))
	      (clobber (match_dup 7))
	      (clobber (match_dup 8))
	      (use (match_operand:DI 2 "arith_operand" ""))
	      (use (match_operand:DI 3 "const_int_operand" ""))])]
  "TARGET_64BIT && optimize > 0"
  "
{
  int size, align;

  /* HP provides very fast block move library routine for the PA;
     this routine includes:

	4x4 byte at a time block moves,
	1x4 byte at a time with alignment checked at runtime with
	    attempts to align the source and destination as needed
	1x1 byte loop

     With that in mind, here's the heuristics to try and guess when
     the inlined block move will be better than the library block
     move:

	If the size isn't constant, then always use the library routines.

	If the size is large in respect to the known alignment, then use
	the library routines.

	If the size is small in respect to the known alignment, then open
	code the copy (since that will lead to better scheduling).

        Else use the block move pattern.   */

  /* Undetermined size, use the library routine.  */
  if (GET_CODE (operands[2]) != CONST_INT)
    FAIL;

  size = INTVAL (operands[2]);
  align = INTVAL (operands[3]);
  align = align > 8 ? 8 : align;

  /* If size/alignment is large, then use the library routines.  */
  if (size / align > 16)
    FAIL;

  /* This does happen, but not often enough to worry much about.  */
  if (size / align < MOVE_RATIO)
    FAIL;
  
  /* Fall through means we're going to use our block move pattern.  */
  operands[0]
    = replace_equiv_address (operands[0],
			     copy_to_mode_reg (DImode, XEXP (operands[0], 0)));
  operands[1]
    = replace_equiv_address (operands[1],
			     copy_to_mode_reg (DImode, XEXP (operands[1], 0)));
  operands[4] = gen_reg_rtx (DImode);
  operands[5] = gen_reg_rtx (DImode);
  operands[6] = gen_reg_rtx (DImode);
  operands[7] = gen_reg_rtx (DImode);
  operands[8] = gen_reg_rtx (DImode);
}")

;; The operand constraints are written like this to support both compile-time
;; and run-time determined byte counts.  The expander and output_block_move
;; only support compile-time determined counts at this time.
;;
;; If the count is run-time determined, the register with the byte count
;; is clobbered by the copying code, and therefore it is forced to operand 2.
;;
;; We used to clobber operands 0 and 1.  However, a change to regrename.c
;; broke this semantic for pseudo registers.  We can't use match_scratch
;; as this requires two registers in the class R1_REGS when the MEMs for
;; operands 0 and 1 are both equivalent to symbolic MEMs.  Thus, we are
;; forced to internally copy operands 0 and 1 to operands 7 and 8,
;; respectively.  We then split or peephole optimize after reload.
(define_insn "movmemdi_prereload"
  [(set (mem:BLK (match_operand:DI 0 "register_operand" "r,r"))
	(mem:BLK (match_operand:DI 1 "register_operand" "r,r")))
   (clobber (match_operand:DI 2 "register_operand" "=&r,&r"))	;loop cnt/tmp
   (clobber (match_operand:DI 3 "register_operand" "=&r,&r"))	;item tmp1
   (clobber (match_operand:DI 6 "register_operand" "=&r,&r"))	;item tmp2
   (clobber (match_operand:DI 7 "register_operand" "=&r,&r"))	;item tmp3
   (clobber (match_operand:DI 8 "register_operand" "=&r,&r"))	;item tmp4
   (use (match_operand:DI 4 "arith_operand" "J,2"))	 ;byte count
   (use (match_operand:DI 5 "const_int_operand" "n,n"))] ;alignment
  "TARGET_64BIT"
  "#"
  [(set_attr "type" "multi,multi")])

(define_split
  [(parallel [(set (match_operand:BLK 0 "memory_operand" "")
		   (match_operand:BLK 1 "memory_operand" ""))
	      (clobber (match_operand:DI 2 "register_operand" ""))
	      (clobber (match_operand:DI 3 "register_operand" ""))
	      (clobber (match_operand:DI 6 "register_operand" ""))
	      (clobber (match_operand:DI 7 "register_operand" ""))
	      (clobber (match_operand:DI 8 "register_operand" ""))
	      (use (match_operand:DI 4 "arith_operand" ""))
	      (use (match_operand:DI 5 "const_int_operand" ""))])]
  "TARGET_64BIT && reload_completed && !flag_peephole2
   && GET_CODE (operands[0]) == MEM
   && register_operand (XEXP (operands[0], 0), DImode)
   && GET_CODE (operands[1]) == MEM
   && register_operand (XEXP (operands[1], 0), DImode)"
  [(set (match_dup 7) (match_dup 9))
   (set (match_dup 8) (match_dup 10))
   (parallel [(set (match_dup 0) (match_dup 1))
   	      (clobber (match_dup 2))
   	      (clobber (match_dup 3))
   	      (clobber (match_dup 6))
   	      (clobber (match_dup 7))
   	      (clobber (match_dup 8))
   	      (use (match_dup 4))
   	      (use (match_dup 5))
	      (const_int 0)])]
  "
{
  operands[9] = XEXP (operands[0], 0);
  operands[10] = XEXP (operands[1], 0);
  operands[0] = replace_equiv_address (operands[0], operands[7]);
  operands[1] = replace_equiv_address (operands[1], operands[8]);
}")

(define_peephole2
  [(parallel [(set (match_operand:BLK 0 "memory_operand" "")
		   (match_operand:BLK 1 "memory_operand" ""))
	      (clobber (match_operand:DI 2 "register_operand" ""))
	      (clobber (match_operand:DI 3 "register_operand" ""))
	      (clobber (match_operand:DI 6 "register_operand" ""))
	      (clobber (match_operand:DI 7 "register_operand" ""))
	      (clobber (match_operand:DI 8 "register_operand" ""))
	      (use (match_operand:DI 4 "arith_operand" ""))
	      (use (match_operand:DI 5 "const_int_operand" ""))])]
  "TARGET_64BIT
   && GET_CODE (operands[0]) == MEM
   && register_operand (XEXP (operands[0], 0), DImode)
   && GET_CODE (operands[1]) == MEM
   && register_operand (XEXP (operands[1], 0), DImode)"
  [(parallel [(set (match_dup 0) (match_dup 1))
   	      (clobber (match_dup 2))
   	      (clobber (match_dup 3))
   	      (clobber (match_dup 6))
   	      (clobber (match_dup 7))
   	      (clobber (match_dup 8))
   	      (use (match_dup 4))
   	      (use (match_dup 5))
	      (const_int 0)])]
  "
{
  rtx addr = XEXP (operands[0], 0);
  if (dead_or_set_p (curr_insn, addr))
    operands[7] = addr;
  else
    {
      emit_insn (gen_rtx_SET (VOIDmode, operands[7], addr));
      operands[0] = replace_equiv_address (operands[0], operands[7]);
    }

=======
  operands[9] = XEXP (operands[0], 0);
  operands[10] = XEXP (operands[1], 0);
  operands[0] = replace_equiv_address (operands[0], operands[7]);
  operands[1] = replace_equiv_address (operands[1], operands[8]);
}")

(define_peephole2
  [(parallel [(set (match_operand:BLK 0 "memory_operand" "")
		   (match_operand:BLK 1 "memory_operand" ""))
	      (clobber (match_operand:SI 2 "register_operand" ""))
	      (clobber (match_operand:SI 3 "register_operand" ""))
	      (clobber (match_operand:SI 6 "register_operand" ""))
	      (clobber (match_operand:SI 7 "register_operand" ""))
	      (clobber (match_operand:SI 8 "register_operand" ""))
	      (use (match_operand:SI 4 "arith_operand" ""))
	      (use (match_operand:SI 5 "const_int_operand" ""))])]
  "!TARGET_64BIT
   && GET_CODE (operands[0]) == MEM
   && register_operand (XEXP (operands[0], 0), SImode)
   && GET_CODE (operands[1]) == MEM
   && register_operand (XEXP (operands[1], 0), SImode)"
  [(parallel [(set (match_dup 0) (match_dup 1))
   	      (clobber (match_dup 2))
   	      (clobber (match_dup 3))
   	      (clobber (match_dup 6))
   	      (clobber (match_dup 7))
   	      (clobber (match_dup 8))
   	      (use (match_dup 4))
   	      (use (match_dup 5))
	      (const_int 0)])]
  "
{
  rtx addr = XEXP (operands[0], 0);
  if (dead_or_set_p (curr_insn, addr))
    operands[7] = addr;
  else
    {
      emit_insn (gen_rtx_SET (VOIDmode, operands[7], addr));
      operands[0] = replace_equiv_address (operands[0], operands[7]);
    }

>>>>>>> 751ff693
  addr = XEXP (operands[1], 0);
  if (dead_or_set_p (curr_insn, addr))
    operands[8] = addr;
  else
    {
      emit_insn (gen_rtx_SET (VOIDmode, operands[8], addr));
      operands[1] = replace_equiv_address (operands[1], operands[8]);
    }
<<<<<<< HEAD
}")

(define_insn "movmemdi_postreload"
  [(set (mem:BLK (match_operand:DI 0 "register_operand" "+r,r"))
	(mem:BLK (match_operand:DI 1 "register_operand" "+r,r")))
   (clobber (match_operand:DI 2 "register_operand" "=&r,&r"))	;loop cnt/tmp
   (clobber (match_operand:DI 3 "register_operand" "=&r,&r"))	;item tmp1
   (clobber (match_operand:DI 6 "register_operand" "=&r,&r"))	;item tmp2
   (clobber (match_dup 0))
   (clobber (match_dup 1))
   (use (match_operand:DI 4 "arith_operand" "J,2"))	 ;byte count
   (use (match_operand:DI 5 "const_int_operand" "n,n"))  ;alignment
   (const_int 0)]
  "TARGET_64BIT && reload_completed"
  "* return output_block_move (operands, !which_alternative);"
  [(set_attr "type" "multi,multi")])

(define_expand "setmemsi"
  [(parallel [(set (match_operand:BLK 0 "" "")
		   (match_operand 2 "const_int_operand" ""))
	      (clobber (match_dup 4))
	      (clobber (match_dup 5))
	      (use (match_operand:SI 1 "arith_operand" ""))
	      (use (match_operand:SI 3 "const_int_operand" ""))])]
  "!TARGET_64BIT && optimize > 0"
  "
{
  int size, align;

  /* If value to set is not zero, use the library routine.  */
  if (operands[2] != const0_rtx)
    FAIL;

  /* Undetermined size, use the library routine.  */
  if (GET_CODE (operands[1]) != CONST_INT)
    FAIL;

  size = INTVAL (operands[1]);
  align = INTVAL (operands[3]);
  align = align > 4 ? 4 : align;

  /* If size/alignment is large, then use the library routines.  */
  if (size / align > 16)
    FAIL;

  /* This does happen, but not often enough to worry much about.  */
  if (size / align < MOVE_RATIO)
    FAIL;
  
  /* Fall through means we're going to use our block clear pattern.  */
  operands[0]
    = replace_equiv_address (operands[0],
			     copy_to_mode_reg (SImode, XEXP (operands[0], 0)));
  operands[4] = gen_reg_rtx (SImode);
  operands[5] = gen_reg_rtx (SImode);
}")

(define_insn "clrmemsi_prereload"
  [(set (mem:BLK (match_operand:SI 0 "register_operand" "r,r"))
	(const_int 0))
   (clobber (match_operand:SI 1 "register_operand" "=&r,&r"))	;loop cnt/tmp
   (clobber (match_operand:SI 4 "register_operand" "=&r,&r"))	;tmp1
   (use (match_operand:SI 2 "arith_operand" "J,1"))	 ;byte count
   (use (match_operand:SI 3 "const_int_operand" "n,n"))] ;alignment
  "!TARGET_64BIT"
  "#"
  [(set_attr "type" "multi,multi")])

(define_split
  [(parallel [(set (match_operand:BLK 0 "memory_operand" "")
		   (const_int 0))
	      (clobber (match_operand:SI 1 "register_operand" ""))
	      (clobber (match_operand:SI 4 "register_operand" ""))
	      (use (match_operand:SI 2 "arith_operand" ""))
	      (use (match_operand:SI 3 "const_int_operand" ""))])]
  "!TARGET_64BIT && reload_completed && !flag_peephole2
   && GET_CODE (operands[0]) == MEM
   && register_operand (XEXP (operands[0], 0), SImode)"
  [(set (match_dup 4) (match_dup 5))
   (parallel [(set (match_dup 0) (const_int 0))
   	      (clobber (match_dup 1))
   	      (clobber (match_dup 4))
   	      (use (match_dup 2))
   	      (use (match_dup 3))
	      (const_int 0)])]
  "
{
  operands[5] = XEXP (operands[0], 0);
  operands[0] = replace_equiv_address (operands[0], operands[4]);
}")

(define_peephole2
  [(parallel [(set (match_operand:BLK 0 "memory_operand" "")
		   (const_int 0))
	      (clobber (match_operand:SI 1 "register_operand" ""))
	      (clobber (match_operand:SI 4 "register_operand" ""))
	      (use (match_operand:SI 2 "arith_operand" ""))
	      (use (match_operand:SI 3 "const_int_operand" ""))])]
  "!TARGET_64BIT
   && GET_CODE (operands[0]) == MEM
   && register_operand (XEXP (operands[0], 0), SImode)"
  [(parallel [(set (match_dup 0) (const_int 0))
   	      (clobber (match_dup 1))
   	      (clobber (match_dup 4))
   	      (use (match_dup 2))
   	      (use (match_dup 3))
	      (const_int 0)])]
  "
{
  rtx addr = XEXP (operands[0], 0);
  if (dead_or_set_p (curr_insn, addr))
    operands[4] = addr;
  else
    {
      emit_insn (gen_rtx_SET (VOIDmode, operands[4], addr));
      operands[0] = replace_equiv_address (operands[0], operands[4]);
    }
}")

(define_insn "clrmemsi_postreload"
  [(set (mem:BLK (match_operand:SI 0 "register_operand" "+r,r"))
	(const_int 0))
   (clobber (match_operand:SI 1 "register_operand" "=&r,&r"))	;loop cnt/tmp
   (clobber (match_dup 0))
   (use (match_operand:SI 2 "arith_operand" "J,1"))	 ;byte count
   (use (match_operand:SI 3 "const_int_operand" "n,n"))  ;alignment
   (const_int 0)]
  "!TARGET_64BIT && reload_completed"
  "* return output_block_clear (operands, !which_alternative);"
  [(set_attr "type" "multi,multi")])

(define_expand "setmemdi"
  [(parallel [(set (match_operand:BLK 0 "" "")
		   (match_operand 2 "const_int_operand" ""))
	      (clobber (match_dup 4))
	      (clobber (match_dup 5))
	      (use (match_operand:DI 1 "arith_operand" ""))
	      (use (match_operand:DI 3 "const_int_operand" ""))])]
  "TARGET_64BIT && optimize > 0"
  "
{
  int size, align;

  /* If value to set is not zero, use the library routine.  */
  if (operands[2] != const0_rtx)
    FAIL;

  /* Undetermined size, use the library routine.  */
  if (GET_CODE (operands[1]) != CONST_INT)
    FAIL;

  size = INTVAL (operands[1]);
  align = INTVAL (operands[3]);
  align = align > 8 ? 8 : align;

  /* If size/alignment is large, then use the library routines.  */
  if (size / align > 16)
    FAIL;

  /* This does happen, but not often enough to worry much about.  */
  if (size / align < MOVE_RATIO)
    FAIL;
  
  /* Fall through means we're going to use our block clear pattern.  */
  operands[0]
    = replace_equiv_address (operands[0],
			     copy_to_mode_reg (DImode, XEXP (operands[0], 0)));
  operands[4] = gen_reg_rtx (DImode);
  operands[5] = gen_reg_rtx (DImode);
}")

(define_insn "clrmemdi_prereload"
  [(set (mem:BLK (match_operand:DI 0 "register_operand" "r,r"))
	(const_int 0))
   (clobber (match_operand:DI 1 "register_operand" "=&r,&r"))	;loop cnt/tmp
   (clobber (match_operand:DI 4 "register_operand" "=&r,&r"))	;item tmp1
   (use (match_operand:DI 2 "arith_operand" "J,1"))	 ;byte count
   (use (match_operand:DI 3 "const_int_operand" "n,n"))] ;alignment
  "TARGET_64BIT"
  "#"
  [(set_attr "type" "multi,multi")])

(define_split
  [(parallel [(set (match_operand:BLK 0 "memory_operand" "")
		   (const_int 0))
	      (clobber (match_operand:DI 1 "register_operand" ""))
	      (clobber (match_operand:DI 4 "register_operand" ""))
	      (use (match_operand:DI 2 "arith_operand" ""))
	      (use (match_operand:DI 3 "const_int_operand" ""))])]
  "TARGET_64BIT && reload_completed && !flag_peephole2
   && GET_CODE (operands[0]) == MEM
   && register_operand (XEXP (operands[0], 0), DImode)"
  [(set (match_dup 4) (match_dup 5))
   (parallel [(set (match_dup 0) (const_int 0))
   	      (clobber (match_dup 1))
   	      (clobber (match_dup 4))
   	      (use (match_dup 2))
   	      (use (match_dup 3))
	      (const_int 0)])]
  "
{
  operands[5] = XEXP (operands[0], 0);
  operands[0] = replace_equiv_address (operands[0], operands[4]);
}")

(define_peephole2
  [(parallel [(set (match_operand:BLK 0 "memory_operand" "")
		   (const_int 0))
	      (clobber (match_operand:DI 1 "register_operand" ""))
	      (clobber (match_operand:DI 4 "register_operand" ""))
	      (use (match_operand:DI 2 "arith_operand" ""))
	      (use (match_operand:DI 3 "const_int_operand" ""))])]
  "TARGET_64BIT
   && GET_CODE (operands[0]) == MEM
   && register_operand (XEXP (operands[0], 0), DImode)"
  [(parallel [(set (match_dup 0) (const_int 0))
   	      (clobber (match_dup 1))
   	      (clobber (match_dup 4))
   	      (use (match_dup 2))
   	      (use (match_dup 3))
	      (const_int 0)])]
  "
{  
  rtx addr = XEXP (operands[0], 0);
  if (dead_or_set_p (curr_insn, addr))
    operands[4] = addr;
  else
    {
      emit_insn (gen_rtx_SET (VOIDmode, operands[4], addr));
      operands[0] = replace_equiv_address (operands[0], operands[4]);
    }
}")

(define_insn "clrmemdi_postreload"
  [(set (mem:BLK (match_operand:DI 0 "register_operand" "+r,r"))
	(const_int 0))
   (clobber (match_operand:DI 1 "register_operand" "=&r,&r"))	;loop cnt/tmp
   (clobber (match_dup 0))
   (use (match_operand:DI 2 "arith_operand" "J,1"))	 ;byte count
   (use (match_operand:DI 3 "const_int_operand" "n,n"))  ;alignment
   (const_int 0)]
  "TARGET_64BIT && reload_completed"
  "* return output_block_clear (operands, !which_alternative);"
  [(set_attr "type" "multi,multi")])

;; Floating point move insns

;; This pattern forces (set (reg:DF ...) (const_double ...))
;; to be reloaded by putting the constant into memory when
;; reg is a floating point register.
;;
;; For integer registers we use ldil;ldo to set the appropriate
;; value.
;;
;; This must come before the movdf pattern, and it must be present
;; to handle obscure reloading cases.
(define_insn ""
  [(set (match_operand:DF 0 "register_operand" "=?r,f")
	(match_operand:DF 1 "" "?F,m"))]
  "GET_CODE (operands[1]) == CONST_DOUBLE
   && operands[1] != CONST0_RTX (DFmode)
   && !TARGET_64BIT
   && !TARGET_SOFT_FLOAT"
  "* return (which_alternative == 0 ? output_move_double (operands)
				    : \"fldd%F1 %1,%0\");"
  [(set_attr "type" "move,fpload")
   (set_attr "length" "16,4")])

(define_expand "movdf"
  [(set (match_operand:DF 0 "general_operand" "")
	(match_operand:DF 1 "general_operand" ""))]
  ""
  "
{
  if (GET_CODE (operands[1]) == CONST_DOUBLE
      && operands[1] != CONST0_RTX (DFmode))
    {
      /* Reject CONST_DOUBLE loads to all hard registers when
	 generating 64-bit code and to floating point registers
	 when generating 32-bit code.  */
      if (REG_P (operands[0])
	  && HARD_REGISTER_P (operands[0])
	  && (TARGET_64BIT || REGNO (operands[0]) >= 32))
	FAIL;

      if (TARGET_64BIT)
	operands[1] = force_const_mem (DFmode, operands[1]);
    }

  if (emit_move_sequence (operands, DFmode, 0))
    DONE;
}")

;; Handle DFmode input reloads requiring a general register as a
;; scratch register.
(define_expand "reload_indf"
  [(set (match_operand:DF 0 "register_operand" "=Z")
	(match_operand:DF 1 "non_hard_reg_operand" ""))
   (clobber (match_operand:DF 2 "register_operand" "=&r"))]
  ""
  "
{
  if (emit_move_sequence (operands, DFmode, operands[2]))
    DONE;

  /* We don't want the clobber emitted, so handle this ourselves.  */
  emit_insn (gen_rtx_SET (VOIDmode, operands[0], operands[1]));
  DONE;
}")

;; Handle DFmode output reloads requiring a general register as a
;; scratch register.
(define_expand "reload_outdf" 
 [(set (match_operand:DF 0 "non_hard_reg_operand" "")
	(match_operand:DF 1  "register_operand" "Z"))
   (clobber (match_operand:DF 2 "register_operand" "=&r"))]
  ""
=======
}")

(define_insn "movmemsi_postreload"
  [(set (mem:BLK (match_operand:SI 0 "register_operand" "+r,r"))
	(mem:BLK (match_operand:SI 1 "register_operand" "+r,r")))
   (clobber (match_operand:SI 2 "register_operand" "=&r,&r"))	;loop cnt/tmp
   (clobber (match_operand:SI 3 "register_operand" "=&r,&r"))	;item tmp1
   (clobber (match_operand:SI 6 "register_operand" "=&r,&r"))	;item tmp2
   (clobber (match_dup 0))
   (clobber (match_dup 1))
   (use (match_operand:SI 4 "arith_operand" "J,2"))	 ;byte count
   (use (match_operand:SI 5 "const_int_operand" "n,n"))  ;alignment
   (const_int 0)]
  "!TARGET_64BIT && reload_completed"
  "* return output_block_move (operands, !which_alternative);"
  [(set_attr "type" "multi,multi")])

(define_expand "movmemdi"
  [(parallel [(set (match_operand:BLK 0 "" "")
		   (match_operand:BLK 1 "" ""))
	      (clobber (match_dup 4))
	      (clobber (match_dup 5))
	      (clobber (match_dup 6))
	      (clobber (match_dup 7))
	      (clobber (match_dup 8))
	      (use (match_operand:DI 2 "arith_operand" ""))
	      (use (match_operand:DI 3 "const_int_operand" ""))])]
  "TARGET_64BIT && optimize > 0"
>>>>>>> 751ff693
  "
{
  int size, align;

  /* HP provides very fast block move library routine for the PA;
     this routine includes:

<<<<<<< HEAD
(define_insn ""
  [(set (match_operand:DF 0 "move_dest_operand"
			  "=f,*r,Q,?o,?Q,f,*r,*r,?*r,?f")
	(match_operand:DF 1 "reg_or_0_or_nonsymb_mem_operand"
			  "fG,*rG,f,*r,*r,RQ,o,RQ,f,*r"))]
  "(register_operand (operands[0], DFmode)
    || reg_or_0_operand (operands[1], DFmode))
   && !(GET_CODE (operands[1]) == CONST_DOUBLE
	&& GET_CODE (operands[0]) == MEM)
   && !TARGET_64BIT
   && !TARGET_SOFT_FLOAT"
  "*
{
  if ((FP_REG_P (operands[0]) || FP_REG_P (operands[1])
       || operands[1] == CONST0_RTX (DFmode))
      && !(REG_P (operands[0]) && REG_P (operands[1])
	   && FP_REG_P (operands[0]) ^ FP_REG_P (operands[1])))
    return output_fp_move_double (operands);
  return output_move_double (operands);
}"
  [(set_attr "type" "fpalu,move,fpstore,store,store,fpload,load,load,fpstore_load,store_fpload")
   (set_attr "length" "4,8,4,8,16,4,8,16,12,12")])

(define_insn ""
  [(set (match_operand:DF 0 "indexed_memory_operand" "=R")
	(match_operand:DF 1 "reg_or_0_operand" "f"))]
  "!TARGET_SOFT_FLOAT
   && !TARGET_DISABLE_INDEXING
   && reload_completed"
  "fstd%F0 %1,%0"
  [(set_attr "type" "fpstore")
   (set_attr "pa_combine_type" "addmove")
   (set_attr "length" "4")])

(define_peephole2
  [(set (match_operand:SI 0 "register_operand" "")
	(plus:SI (mult:SI (match_operand:SI 1 "register_operand" "")
			  (const_int 8))
		 (match_operand:SI 2 "register_operand" "")))
   (set (mem:DF (match_dup 0))
        (match_operand:DF 3 "register_operand" ""))]
  "!TARGET_SOFT_FLOAT
   && !TARGET_DISABLE_INDEXING
   && REG_OK_FOR_BASE_P (operands[2])
   && FP_REGNO_P (REGNO (operands[3]))"
  [(set (mem:DF (plus:SI (mult:SI (match_dup 1) (const_int 8)) (match_dup 2)))
	(match_dup 3))
   (set (match_dup 0) (plus:SI (mult:SI (match_dup 1) (const_int 8))
			       (match_dup 2)))]
  "")

(define_peephole2
  [(set (match_operand:SI 0 "register_operand" "")
	(plus:SI (match_operand:SI 2 "register_operand" "")
		 (mult:SI (match_operand:SI 1 "register_operand" "")
			  (const_int 8))))
   (set (mem:DF (match_dup 0))
        (match_operand:DF 3 "register_operand" ""))]
  "!TARGET_SOFT_FLOAT
   && !TARGET_DISABLE_INDEXING
   && REG_OK_FOR_BASE_P (operands[2])
   && FP_REGNO_P (REGNO (operands[3]))"
  [(set (mem:DF (plus:SI (mult:SI (match_dup 1) (const_int 8)) (match_dup 2)))
	(match_dup 3))
   (set (match_dup 0) (plus:SI (mult:SI (match_dup 1) (const_int 8))
			       (match_dup 2)))]
  "")

(define_peephole2
  [(set (match_operand:DI 0 "register_operand" "")
	(plus:DI (mult:DI (match_operand:DI 1 "register_operand" "")
			  (const_int 8))
		 (match_operand:DI 2 "register_operand" "")))
   (set (mem:DF (match_dup 0))
        (match_operand:DF 3 "register_operand" ""))]
  "!TARGET_SOFT_FLOAT
   && !TARGET_DISABLE_INDEXING
   && TARGET_64BIT
   && REG_OK_FOR_BASE_P (operands[2])
   && FP_REGNO_P (REGNO (operands[3]))"
  [(set (mem:DF (plus:DI (mult:DI (match_dup 1) (const_int 8)) (match_dup 2)))
	(match_dup 3))
   (set (match_dup 0) (plus:DI (mult:DI (match_dup 1) (const_int 8))
			       (match_dup 2)))]
  "")

(define_peephole2
  [(set (match_operand:DI 0 "register_operand" "")
	(plus:DI (match_operand:DI 2 "register_operand" "")
		 (mult:DI (match_operand:DI 1 "register_operand" "")
			  (const_int 8))))
   (set (mem:DF (match_dup 0))
        (match_operand:DF 3 "register_operand" ""))]
  "!TARGET_SOFT_FLOAT
   && !TARGET_DISABLE_INDEXING
   && TARGET_64BIT
   && REG_OK_FOR_BASE_P (operands[2])
   && FP_REGNO_P (REGNO (operands[3]))"
  [(set (mem:DF (plus:DI (mult:DI (match_dup 1) (const_int 8)) (match_dup 2)))
	(match_dup 3))
   (set (match_dup 0) (plus:DI (mult:DI (match_dup 1) (const_int 8))
			       (match_dup 2)))]
  "")

(define_peephole2
  [(set (match_operand:SI 0 "register_operand" "")
	(plus:SI (match_operand:SI 1 "register_operand" "")
		 (match_operand:SI 2 "register_operand" "")))
   (set (mem:DF (match_dup 0))
        (match_operand:DF 3 "register_operand" ""))]
  "!TARGET_SOFT_FLOAT
   && !TARGET_DISABLE_INDEXING
   && TARGET_NO_SPACE_REGS
   && REG_OK_FOR_INDEX_P (operands[1])
   && REG_OK_FOR_BASE_P (operands[2])
   && FP_REGNO_P (REGNO (operands[3]))"
  [(set (mem:DF (plus:SI (match_dup 1) (match_dup 2)))
	(match_dup 3))
   (set (match_dup 0) (plus:SI (match_dup 1) (match_dup 2)))]
  "")

(define_peephole2
  [(set (match_operand:SI 0 "register_operand" "")
	(plus:SI (match_operand:SI 1 "register_operand" "")
		 (match_operand:SI 2 "register_operand" "")))
   (set (mem:DF (match_dup 0))
        (match_operand:DF 3 "register_operand" ""))]
  "!TARGET_SOFT_FLOAT
   && !TARGET_DISABLE_INDEXING
   && TARGET_NO_SPACE_REGS
   && REG_OK_FOR_BASE_P (operands[1])
   && REG_OK_FOR_INDEX_P (operands[2])
   && FP_REGNO_P (REGNO (operands[3]))"
  [(set (mem:DF (plus:SI (match_dup 2) (match_dup 1)))
	(match_dup 3))
   (set (match_dup 0) (plus:SI (match_dup 2) (match_dup 1)))]
  "")

(define_peephole2
  [(set (match_operand:DI 0 "register_operand" "")
	(plus:DI (match_operand:DI 1 "register_operand" "")
		 (match_operand:DI 2 "register_operand" "")))
   (set (mem:DF (match_dup 0))
        (match_operand:DF 3 "register_operand" ""))]
  "!TARGET_SOFT_FLOAT
   && !TARGET_DISABLE_INDEXING
   && TARGET_64BIT
   && TARGET_NO_SPACE_REGS
   && REG_OK_FOR_INDEX_P (operands[1])
   && REG_OK_FOR_BASE_P (operands[2])
   && FP_REGNO_P (REGNO (operands[3]))"
  [(set (mem:DF (plus:DI (match_dup 1) (match_dup 2)))
	(match_dup 3))
   (set (match_dup 0) (plus:DI (match_dup 1) (match_dup 2)))]
  "")

(define_peephole2
  [(set (match_operand:DI 0 "register_operand" "")
	(plus:DI (match_operand:DI 1 "register_operand" "")
		 (match_operand:DI 2 "register_operand" "")))
   (set (mem:DF (match_dup 0))
        (match_operand:DF 3 "register_operand" ""))]
  "!TARGET_SOFT_FLOAT
   && !TARGET_DISABLE_INDEXING
   && TARGET_64BIT
   && TARGET_NO_SPACE_REGS
   && REG_OK_FOR_BASE_P (operands[1])
   && REG_OK_FOR_INDEX_P (operands[2])
   && FP_REGNO_P (REGNO (operands[3]))"
  [(set (mem:DF (plus:DI (match_dup 2) (match_dup 1)))
	(match_dup 3))
   (set (match_dup 0) (plus:DI (match_dup 2) (match_dup 1)))]
  "")

(define_insn ""
  [(set (match_operand:DF 0 "move_dest_operand"
			  "=r,?o,?Q,r,r")
	(match_operand:DF 1 "reg_or_0_or_nonsymb_mem_operand"
			  "rG,r,r,o,RQ"))]
  "(register_operand (operands[0], DFmode)
    || reg_or_0_operand (operands[1], DFmode))
   && !TARGET_64BIT
   && TARGET_SOFT_FLOAT"
  "*
{
  return output_move_double (operands);
}"
  [(set_attr "type" "move,store,store,load,load")
   (set_attr "length" "8,8,16,8,16")])

(define_insn ""
  [(set (match_operand:DF 0 "move_dest_operand"
			  "=!*r,*r,*r,*r,*r,Q,f,f,T")
	(match_operand:DF 1 "move_src_operand"
			  "!*r,J,N,K,RQ,*rG,fG,RT,f"))]
  "(register_operand (operands[0], DFmode)
    || reg_or_0_operand (operands[1], DFmode))
=======
	4x4 byte at a time block moves,
	1x4 byte at a time with alignment checked at runtime with
	    attempts to align the source and destination as needed
	1x1 byte loop

     With that in mind, here's the heuristics to try and guess when
     the inlined block move will be better than the library block
     move:

	If the size isn't constant, then always use the library routines.

	If the size is large in respect to the known alignment, then use
	the library routines.

	If the size is small in respect to the known alignment, then open
	code the copy (since that will lead to better scheduling).

        Else use the block move pattern.   */

  /* Undetermined size, use the library routine.  */
  if (GET_CODE (operands[2]) != CONST_INT)
    FAIL;

  size = INTVAL (operands[2]);
  align = INTVAL (operands[3]);
  align = align > 8 ? 8 : align;

  /* If size/alignment is large, then use the library routines.  */
  if (size / align > 16)
    FAIL;

  /* This does happen, but not often enough to worry much about.  */
  if (size / align < MOVE_RATIO)
    FAIL;
  
  /* Fall through means we're going to use our block move pattern.  */
  operands[0]
    = replace_equiv_address (operands[0],
			     copy_to_mode_reg (DImode, XEXP (operands[0], 0)));
  operands[1]
    = replace_equiv_address (operands[1],
			     copy_to_mode_reg (DImode, XEXP (operands[1], 0)));
  operands[4] = gen_reg_rtx (DImode);
  operands[5] = gen_reg_rtx (DImode);
  operands[6] = gen_reg_rtx (DImode);
  operands[7] = gen_reg_rtx (DImode);
  operands[8] = gen_reg_rtx (DImode);
}")

;; The operand constraints are written like this to support both compile-time
;; and run-time determined byte counts.  The expander and output_block_move
;; only support compile-time determined counts at this time.
;;
;; If the count is run-time determined, the register with the byte count
;; is clobbered by the copying code, and therefore it is forced to operand 2.
;;
;; We used to clobber operands 0 and 1.  However, a change to regrename.c
;; broke this semantic for pseudo registers.  We can't use match_scratch
;; as this requires two registers in the class R1_REGS when the MEMs for
;; operands 0 and 1 are both equivalent to symbolic MEMs.  Thus, we are
;; forced to internally copy operands 0 and 1 to operands 7 and 8,
;; respectively.  We then split or peephole optimize after reload.
(define_insn "movmemdi_prereload"
  [(set (mem:BLK (match_operand:DI 0 "register_operand" "r,r"))
	(mem:BLK (match_operand:DI 1 "register_operand" "r,r")))
   (clobber (match_operand:DI 2 "register_operand" "=&r,&r"))	;loop cnt/tmp
   (clobber (match_operand:DI 3 "register_operand" "=&r,&r"))	;item tmp1
   (clobber (match_operand:DI 6 "register_operand" "=&r,&r"))	;item tmp2
   (clobber (match_operand:DI 7 "register_operand" "=&r,&r"))	;item tmp3
   (clobber (match_operand:DI 8 "register_operand" "=&r,&r"))	;item tmp4
   (use (match_operand:DI 4 "arith_operand" "J,2"))	 ;byte count
   (use (match_operand:DI 5 "const_int_operand" "n,n"))] ;alignment
  "TARGET_64BIT"
  "#"
  [(set_attr "type" "multi,multi")])

(define_split
  [(parallel [(set (match_operand:BLK 0 "memory_operand" "")
		   (match_operand:BLK 1 "memory_operand" ""))
	      (clobber (match_operand:DI 2 "register_operand" ""))
	      (clobber (match_operand:DI 3 "register_operand" ""))
	      (clobber (match_operand:DI 6 "register_operand" ""))
	      (clobber (match_operand:DI 7 "register_operand" ""))
	      (clobber (match_operand:DI 8 "register_operand" ""))
	      (use (match_operand:DI 4 "arith_operand" ""))
	      (use (match_operand:DI 5 "const_int_operand" ""))])]
  "TARGET_64BIT && reload_completed && !flag_peephole2
   && GET_CODE (operands[0]) == MEM
   && register_operand (XEXP (operands[0], 0), DImode)
   && GET_CODE (operands[1]) == MEM
   && register_operand (XEXP (operands[1], 0), DImode)"
  [(set (match_dup 7) (match_dup 9))
   (set (match_dup 8) (match_dup 10))
   (parallel [(set (match_dup 0) (match_dup 1))
   	      (clobber (match_dup 2))
   	      (clobber (match_dup 3))
   	      (clobber (match_dup 6))
   	      (clobber (match_dup 7))
   	      (clobber (match_dup 8))
   	      (use (match_dup 4))
   	      (use (match_dup 5))
	      (const_int 0)])]
  "
{
  operands[9] = XEXP (operands[0], 0);
  operands[10] = XEXP (operands[1], 0);
  operands[0] = replace_equiv_address (operands[0], operands[7]);
  operands[1] = replace_equiv_address (operands[1], operands[8]);
}")

(define_peephole2
  [(parallel [(set (match_operand:BLK 0 "memory_operand" "")
		   (match_operand:BLK 1 "memory_operand" ""))
	      (clobber (match_operand:DI 2 "register_operand" ""))
	      (clobber (match_operand:DI 3 "register_operand" ""))
	      (clobber (match_operand:DI 6 "register_operand" ""))
	      (clobber (match_operand:DI 7 "register_operand" ""))
	      (clobber (match_operand:DI 8 "register_operand" ""))
	      (use (match_operand:DI 4 "arith_operand" ""))
	      (use (match_operand:DI 5 "const_int_operand" ""))])]
  "TARGET_64BIT
   && GET_CODE (operands[0]) == MEM
   && register_operand (XEXP (operands[0], 0), DImode)
   && GET_CODE (operands[1]) == MEM
   && register_operand (XEXP (operands[1], 0), DImode)"
  [(parallel [(set (match_dup 0) (match_dup 1))
   	      (clobber (match_dup 2))
   	      (clobber (match_dup 3))
   	      (clobber (match_dup 6))
   	      (clobber (match_dup 7))
   	      (clobber (match_dup 8))
   	      (use (match_dup 4))
   	      (use (match_dup 5))
	      (const_int 0)])]
  "
{
  rtx addr = XEXP (operands[0], 0);
  if (dead_or_set_p (curr_insn, addr))
    operands[7] = addr;
  else
    {
      emit_insn (gen_rtx_SET (VOIDmode, operands[7], addr));
      operands[0] = replace_equiv_address (operands[0], operands[7]);
    }

  addr = XEXP (operands[1], 0);
  if (dead_or_set_p (curr_insn, addr))
    operands[8] = addr;
  else
    {
      emit_insn (gen_rtx_SET (VOIDmode, operands[8], addr));
      operands[1] = replace_equiv_address (operands[1], operands[8]);
    }
}")

(define_insn "movmemdi_postreload"
  [(set (mem:BLK (match_operand:DI 0 "register_operand" "+r,r"))
	(mem:BLK (match_operand:DI 1 "register_operand" "+r,r")))
   (clobber (match_operand:DI 2 "register_operand" "=&r,&r"))	;loop cnt/tmp
   (clobber (match_operand:DI 3 "register_operand" "=&r,&r"))	;item tmp1
   (clobber (match_operand:DI 6 "register_operand" "=&r,&r"))	;item tmp2
   (clobber (match_dup 0))
   (clobber (match_dup 1))
   (use (match_operand:DI 4 "arith_operand" "J,2"))	 ;byte count
   (use (match_operand:DI 5 "const_int_operand" "n,n"))  ;alignment
   (const_int 0)]
  "TARGET_64BIT && reload_completed"
  "* return output_block_move (operands, !which_alternative);"
  [(set_attr "type" "multi,multi")])

(define_expand "setmemsi"
  [(parallel [(set (match_operand:BLK 0 "" "")
		   (match_operand 2 "const_int_operand" ""))
	      (clobber (match_dup 4))
	      (clobber (match_dup 5))
	      (use (match_operand:SI 1 "arith_operand" ""))
	      (use (match_operand:SI 3 "const_int_operand" ""))])]
  "!TARGET_64BIT && optimize > 0"
  "
{
  int size, align;

  /* If value to set is not zero, use the library routine.  */
  if (operands[2] != const0_rtx)
    FAIL;

  /* Undetermined size, use the library routine.  */
  if (GET_CODE (operands[1]) != CONST_INT)
    FAIL;

  size = INTVAL (operands[1]);
  align = INTVAL (operands[3]);
  align = align > 4 ? 4 : align;

  /* If size/alignment is large, then use the library routines.  */
  if (size / align > 16)
    FAIL;

  /* This does happen, but not often enough to worry much about.  */
  if (size / align < MOVE_RATIO)
    FAIL;
  
  /* Fall through means we're going to use our block clear pattern.  */
  operands[0]
    = replace_equiv_address (operands[0],
			     copy_to_mode_reg (SImode, XEXP (operands[0], 0)));
  operands[4] = gen_reg_rtx (SImode);
  operands[5] = gen_reg_rtx (SImode);
}")

(define_insn "clrmemsi_prereload"
  [(set (mem:BLK (match_operand:SI 0 "register_operand" "r,r"))
	(const_int 0))
   (clobber (match_operand:SI 1 "register_operand" "=&r,&r"))	;loop cnt/tmp
   (clobber (match_operand:SI 4 "register_operand" "=&r,&r"))	;tmp1
   (use (match_operand:SI 2 "arith_operand" "J,1"))	 ;byte count
   (use (match_operand:SI 3 "const_int_operand" "n,n"))] ;alignment
  "!TARGET_64BIT"
  "#"
  [(set_attr "type" "multi,multi")])

(define_split
  [(parallel [(set (match_operand:BLK 0 "memory_operand" "")
		   (const_int 0))
	      (clobber (match_operand:SI 1 "register_operand" ""))
	      (clobber (match_operand:SI 4 "register_operand" ""))
	      (use (match_operand:SI 2 "arith_operand" ""))
	      (use (match_operand:SI 3 "const_int_operand" ""))])]
  "!TARGET_64BIT && reload_completed && !flag_peephole2
   && GET_CODE (operands[0]) == MEM
   && register_operand (XEXP (operands[0], 0), SImode)"
  [(set (match_dup 4) (match_dup 5))
   (parallel [(set (match_dup 0) (const_int 0))
   	      (clobber (match_dup 1))
   	      (clobber (match_dup 4))
   	      (use (match_dup 2))
   	      (use (match_dup 3))
	      (const_int 0)])]
  "
{
  operands[5] = XEXP (operands[0], 0);
  operands[0] = replace_equiv_address (operands[0], operands[4]);
}")

(define_peephole2
  [(parallel [(set (match_operand:BLK 0 "memory_operand" "")
		   (const_int 0))
	      (clobber (match_operand:SI 1 "register_operand" ""))
	      (clobber (match_operand:SI 4 "register_operand" ""))
	      (use (match_operand:SI 2 "arith_operand" ""))
	      (use (match_operand:SI 3 "const_int_operand" ""))])]
  "!TARGET_64BIT
   && GET_CODE (operands[0]) == MEM
   && register_operand (XEXP (operands[0], 0), SImode)"
  [(parallel [(set (match_dup 0) (const_int 0))
   	      (clobber (match_dup 1))
   	      (clobber (match_dup 4))
   	      (use (match_dup 2))
   	      (use (match_dup 3))
	      (const_int 0)])]
  "
{
  rtx addr = XEXP (operands[0], 0);
  if (dead_or_set_p (curr_insn, addr))
    operands[4] = addr;
  else
    {
      emit_insn (gen_rtx_SET (VOIDmode, operands[4], addr));
      operands[0] = replace_equiv_address (operands[0], operands[4]);
    }
}")

(define_insn "clrmemsi_postreload"
  [(set (mem:BLK (match_operand:SI 0 "register_operand" "+r,r"))
	(const_int 0))
   (clobber (match_operand:SI 1 "register_operand" "=&r,&r"))	;loop cnt/tmp
   (clobber (match_dup 0))
   (use (match_operand:SI 2 "arith_operand" "J,1"))	 ;byte count
   (use (match_operand:SI 3 "const_int_operand" "n,n"))  ;alignment
   (const_int 0)]
  "!TARGET_64BIT && reload_completed"
  "* return output_block_clear (operands, !which_alternative);"
  [(set_attr "type" "multi,multi")])

(define_expand "setmemdi"
  [(parallel [(set (match_operand:BLK 0 "" "")
		   (match_operand 2 "const_int_operand" ""))
	      (clobber (match_dup 4))
	      (clobber (match_dup 5))
	      (use (match_operand:DI 1 "arith_operand" ""))
	      (use (match_operand:DI 3 "const_int_operand" ""))])]
  "TARGET_64BIT && optimize > 0"
  "
{
  int size, align;

  /* If value to set is not zero, use the library routine.  */
  if (operands[2] != const0_rtx)
    FAIL;

  /* Undetermined size, use the library routine.  */
  if (GET_CODE (operands[1]) != CONST_INT)
    FAIL;

  size = INTVAL (operands[1]);
  align = INTVAL (operands[3]);
  align = align > 8 ? 8 : align;

  /* If size/alignment is large, then use the library routines.  */
  if (size / align > 16)
    FAIL;

  /* This does happen, but not often enough to worry much about.  */
  if (size / align < MOVE_RATIO)
    FAIL;
  
  /* Fall through means we're going to use our block clear pattern.  */
  operands[0]
    = replace_equiv_address (operands[0],
			     copy_to_mode_reg (DImode, XEXP (operands[0], 0)));
  operands[4] = gen_reg_rtx (DImode);
  operands[5] = gen_reg_rtx (DImode);
}")

(define_insn "clrmemdi_prereload"
  [(set (mem:BLK (match_operand:DI 0 "register_operand" "r,r"))
	(const_int 0))
   (clobber (match_operand:DI 1 "register_operand" "=&r,&r"))	;loop cnt/tmp
   (clobber (match_operand:DI 4 "register_operand" "=&r,&r"))	;item tmp1
   (use (match_operand:DI 2 "arith_operand" "J,1"))	 ;byte count
   (use (match_operand:DI 3 "const_int_operand" "n,n"))] ;alignment
  "TARGET_64BIT"
  "#"
  [(set_attr "type" "multi,multi")])

(define_split
  [(parallel [(set (match_operand:BLK 0 "memory_operand" "")
		   (const_int 0))
	      (clobber (match_operand:DI 1 "register_operand" ""))
	      (clobber (match_operand:DI 4 "register_operand" ""))
	      (use (match_operand:DI 2 "arith_operand" ""))
	      (use (match_operand:DI 3 "const_int_operand" ""))])]
  "TARGET_64BIT && reload_completed && !flag_peephole2
   && GET_CODE (operands[0]) == MEM
   && register_operand (XEXP (operands[0], 0), DImode)"
  [(set (match_dup 4) (match_dup 5))
   (parallel [(set (match_dup 0) (const_int 0))
   	      (clobber (match_dup 1))
   	      (clobber (match_dup 4))
   	      (use (match_dup 2))
   	      (use (match_dup 3))
	      (const_int 0)])]
  "
{
  operands[5] = XEXP (operands[0], 0);
  operands[0] = replace_equiv_address (operands[0], operands[4]);
}")

(define_peephole2
  [(parallel [(set (match_operand:BLK 0 "memory_operand" "")
		   (const_int 0))
	      (clobber (match_operand:DI 1 "register_operand" ""))
	      (clobber (match_operand:DI 4 "register_operand" ""))
	      (use (match_operand:DI 2 "arith_operand" ""))
	      (use (match_operand:DI 3 "const_int_operand" ""))])]
  "TARGET_64BIT
   && GET_CODE (operands[0]) == MEM
   && register_operand (XEXP (operands[0], 0), DImode)"
  [(parallel [(set (match_dup 0) (const_int 0))
   	      (clobber (match_dup 1))
   	      (clobber (match_dup 4))
   	      (use (match_dup 2))
   	      (use (match_dup 3))
	      (const_int 0)])]
  "
{  
  rtx addr = XEXP (operands[0], 0);
  if (dead_or_set_p (curr_insn, addr))
    operands[4] = addr;
  else
    {
      emit_insn (gen_rtx_SET (VOIDmode, operands[4], addr));
      operands[0] = replace_equiv_address (operands[0], operands[4]);
    }
}")

(define_insn "clrmemdi_postreload"
  [(set (mem:BLK (match_operand:DI 0 "register_operand" "+r,r"))
	(const_int 0))
   (clobber (match_operand:DI 1 "register_operand" "=&r,&r"))	;loop cnt/tmp
   (clobber (match_dup 0))
   (use (match_operand:DI 2 "arith_operand" "J,1"))	 ;byte count
   (use (match_operand:DI 3 "const_int_operand" "n,n"))  ;alignment
   (const_int 0)]
  "TARGET_64BIT && reload_completed"
  "* return output_block_clear (operands, !which_alternative);"
  [(set_attr "type" "multi,multi")])

;; Floating point move insns

;; This pattern forces (set (reg:DF ...) (const_double ...))
;; to be reloaded by putting the constant into memory when
;; reg is a floating point register.
;;
;; For integer registers we use ldil;ldo to set the appropriate
;; value.
;;
;; This must come before the movdf pattern, and it must be present
;; to handle obscure reloading cases.
(define_insn ""
  [(set (match_operand:DF 0 "register_operand" "=?r,f")
	(match_operand:DF 1 "" "?F,m"))]
  "GET_CODE (operands[1]) == CONST_DOUBLE
   && operands[1] != CONST0_RTX (DFmode)
   && !TARGET_64BIT
   && !TARGET_SOFT_FLOAT"
  "* return (which_alternative == 0 ? output_move_double (operands)
				    : \"fldd%F1 %1,%0\");"
  [(set_attr "type" "move,fpload")
   (set_attr "length" "16,4")])

(define_expand "movdf"
  [(set (match_operand:DF 0 "general_operand" "")
	(match_operand:DF 1 "general_operand" ""))]
  ""
  "
{
  if (GET_CODE (operands[1]) == CONST_DOUBLE
      && operands[1] != CONST0_RTX (DFmode))
    {
      /* Reject CONST_DOUBLE loads to all hard registers when
	 generating 64-bit code and to floating point registers
	 when generating 32-bit code.  */
      if (REG_P (operands[0])
	  && HARD_REGISTER_P (operands[0])
	  && (TARGET_64BIT || REGNO (operands[0]) >= 32))
	FAIL;

      if (TARGET_64BIT)
	operands[1] = force_const_mem (DFmode, operands[1]);
    }

  if (emit_move_sequence (operands, DFmode, 0))
    DONE;
}")

;; Handle DFmode input reloads requiring a general register as a
;; scratch register.
(define_expand "reload_indf"
  [(set (match_operand:DF 0 "register_operand" "=Z")
	(match_operand:DF 1 "non_hard_reg_operand" ""))
   (clobber (match_operand:DF 2 "register_operand" "=&r"))]
  ""
  "
{
  if (emit_move_sequence (operands, DFmode, operands[2]))
    DONE;

  /* We don't want the clobber emitted, so handle this ourselves.  */
  emit_insn (gen_rtx_SET (VOIDmode, operands[0], operands[1]));
  DONE;
}")

;; Handle DFmode output reloads requiring a general register as a
;; scratch register.
(define_expand "reload_outdf" 
 [(set (match_operand:DF 0 "non_hard_reg_operand" "")
	(match_operand:DF 1  "register_operand" "Z"))
   (clobber (match_operand:DF 2 "register_operand" "=&r"))]
  ""
  "
{
  if (emit_move_sequence (operands, DFmode, operands[2]))
    DONE;

  /* We don't want the clobber emitted, so handle this ourselves.  */
  emit_insn (gen_rtx_SET (VOIDmode, operands[0], operands[1]));
  DONE;
}")

(define_insn ""
  [(set (match_operand:DF 0 "move_dest_operand"
			  "=f,*r,Q,?o,?Q,f,*r,*r,?*r,?f")
	(match_operand:DF 1 "reg_or_0_or_nonsymb_mem_operand"
			  "fG,*rG,f,*r,*r,RQ,o,RQ,f,*r"))]
  "(register_operand (operands[0], DFmode)
    || reg_or_0_operand (operands[1], DFmode))
   && !(GET_CODE (operands[1]) == CONST_DOUBLE
	&& GET_CODE (operands[0]) == MEM)
   && !TARGET_64BIT
   && !TARGET_SOFT_FLOAT"
  "*
{
  if ((FP_REG_P (operands[0]) || FP_REG_P (operands[1])
       || operands[1] == CONST0_RTX (DFmode))
      && !(REG_P (operands[0]) && REG_P (operands[1])
	   && FP_REG_P (operands[0]) ^ FP_REG_P (operands[1])))
    return output_fp_move_double (operands);
  return output_move_double (operands);
}"
  [(set_attr "type" "fpalu,move,fpstore,store,store,fpload,load,load,fpstore_load,store_fpload")
   (set_attr "length" "4,8,4,8,16,4,8,16,12,12")])

(define_insn ""
  [(set (match_operand:DF 0 "indexed_memory_operand" "=R")
	(match_operand:DF 1 "reg_or_0_operand" "f"))]
  "!TARGET_SOFT_FLOAT
   && !TARGET_DISABLE_INDEXING
   && reload_completed"
  "fstd%F0 %1,%0"
  [(set_attr "type" "fpstore")
   (set_attr "pa_combine_type" "addmove")
   (set_attr "length" "4")])

(define_peephole2
  [(set (match_operand:SI 0 "register_operand" "")
	(plus:SI (mult:SI (match_operand:SI 1 "register_operand" "")
			  (const_int 8))
		 (match_operand:SI 2 "register_operand" "")))
   (set (mem:DF (match_dup 0))
        (match_operand:DF 3 "register_operand" ""))]
  "!TARGET_SOFT_FLOAT
   && !TARGET_DISABLE_INDEXING
   && REG_OK_FOR_BASE_P (operands[2])
   && FP_REGNO_P (REGNO (operands[3]))"
  [(set (mem:DF (plus:SI (mult:SI (match_dup 1) (const_int 8)) (match_dup 2)))
	(match_dup 3))
   (set (match_dup 0) (plus:SI (mult:SI (match_dup 1) (const_int 8))
			       (match_dup 2)))]
  "")

(define_peephole2
  [(set (match_operand:SI 0 "register_operand" "")
	(plus:SI (match_operand:SI 2 "register_operand" "")
		 (mult:SI (match_operand:SI 1 "register_operand" "")
			  (const_int 8))))
   (set (mem:DF (match_dup 0))
        (match_operand:DF 3 "register_operand" ""))]
  "!TARGET_SOFT_FLOAT
   && !TARGET_DISABLE_INDEXING
   && REG_OK_FOR_BASE_P (operands[2])
   && FP_REGNO_P (REGNO (operands[3]))"
  [(set (mem:DF (plus:SI (mult:SI (match_dup 1) (const_int 8)) (match_dup 2)))
	(match_dup 3))
   (set (match_dup 0) (plus:SI (mult:SI (match_dup 1) (const_int 8))
			       (match_dup 2)))]
  "")

(define_peephole2
  [(set (match_operand:DI 0 "register_operand" "")
	(plus:DI (mult:DI (match_operand:DI 1 "register_operand" "")
			  (const_int 8))
		 (match_operand:DI 2 "register_operand" "")))
   (set (mem:DF (match_dup 0))
        (match_operand:DF 3 "register_operand" ""))]
  "!TARGET_SOFT_FLOAT
   && !TARGET_DISABLE_INDEXING
   && TARGET_64BIT
   && REG_OK_FOR_BASE_P (operands[2])
   && FP_REGNO_P (REGNO (operands[3]))"
  [(set (mem:DF (plus:DI (mult:DI (match_dup 1) (const_int 8)) (match_dup 2)))
	(match_dup 3))
   (set (match_dup 0) (plus:DI (mult:DI (match_dup 1) (const_int 8))
			       (match_dup 2)))]
  "")

(define_peephole2
  [(set (match_operand:DI 0 "register_operand" "")
	(plus:DI (match_operand:DI 2 "register_operand" "")
		 (mult:DI (match_operand:DI 1 "register_operand" "")
			  (const_int 8))))
   (set (mem:DF (match_dup 0))
        (match_operand:DF 3 "register_operand" ""))]
  "!TARGET_SOFT_FLOAT
   && !TARGET_DISABLE_INDEXING
   && TARGET_64BIT
   && REG_OK_FOR_BASE_P (operands[2])
   && FP_REGNO_P (REGNO (operands[3]))"
  [(set (mem:DF (plus:DI (mult:DI (match_dup 1) (const_int 8)) (match_dup 2)))
	(match_dup 3))
   (set (match_dup 0) (plus:DI (mult:DI (match_dup 1) (const_int 8))
			       (match_dup 2)))]
  "")

(define_peephole2
  [(set (match_operand:SI 0 "register_operand" "")
	(plus:SI (match_operand:SI 1 "register_operand" "")
		 (match_operand:SI 2 "register_operand" "")))
   (set (mem:DF (match_dup 0))
        (match_operand:DF 3 "register_operand" ""))]
  "!TARGET_SOFT_FLOAT
   && !TARGET_DISABLE_INDEXING
   && TARGET_NO_SPACE_REGS
   && REG_OK_FOR_INDEX_P (operands[1])
   && REG_OK_FOR_BASE_P (operands[2])
   && FP_REGNO_P (REGNO (operands[3]))"
  [(set (mem:DF (plus:SI (match_dup 1) (match_dup 2)))
	(match_dup 3))
   (set (match_dup 0) (plus:SI (match_dup 1) (match_dup 2)))]
  "")

(define_peephole2
  [(set (match_operand:SI 0 "register_operand" "")
	(plus:SI (match_operand:SI 1 "register_operand" "")
		 (match_operand:SI 2 "register_operand" "")))
   (set (mem:DF (match_dup 0))
        (match_operand:DF 3 "register_operand" ""))]
  "!TARGET_SOFT_FLOAT
   && !TARGET_DISABLE_INDEXING
   && TARGET_NO_SPACE_REGS
   && REG_OK_FOR_BASE_P (operands[1])
   && REG_OK_FOR_INDEX_P (operands[2])
   && FP_REGNO_P (REGNO (operands[3]))"
  [(set (mem:DF (plus:SI (match_dup 2) (match_dup 1)))
	(match_dup 3))
   (set (match_dup 0) (plus:SI (match_dup 2) (match_dup 1)))]
  "")

(define_peephole2
  [(set (match_operand:DI 0 "register_operand" "")
	(plus:DI (match_operand:DI 1 "register_operand" "")
		 (match_operand:DI 2 "register_operand" "")))
   (set (mem:DF (match_dup 0))
        (match_operand:DF 3 "register_operand" ""))]
  "!TARGET_SOFT_FLOAT
   && !TARGET_DISABLE_INDEXING
   && TARGET_64BIT
   && TARGET_NO_SPACE_REGS
   && REG_OK_FOR_INDEX_P (operands[1])
   && REG_OK_FOR_BASE_P (operands[2])
   && FP_REGNO_P (REGNO (operands[3]))"
  [(set (mem:DF (plus:DI (match_dup 1) (match_dup 2)))
	(match_dup 3))
   (set (match_dup 0) (plus:DI (match_dup 1) (match_dup 2)))]
  "")

(define_peephole2
  [(set (match_operand:DI 0 "register_operand" "")
	(plus:DI (match_operand:DI 1 "register_operand" "")
		 (match_operand:DI 2 "register_operand" "")))
   (set (mem:DF (match_dup 0))
        (match_operand:DF 3 "register_operand" ""))]
  "!TARGET_SOFT_FLOAT
   && !TARGET_DISABLE_INDEXING
   && TARGET_64BIT
   && TARGET_NO_SPACE_REGS
   && REG_OK_FOR_BASE_P (operands[1])
   && REG_OK_FOR_INDEX_P (operands[2])
   && FP_REGNO_P (REGNO (operands[3]))"
  [(set (mem:DF (plus:DI (match_dup 2) (match_dup 1)))
	(match_dup 3))
   (set (match_dup 0) (plus:DI (match_dup 2) (match_dup 1)))]
  "")

(define_insn ""
  [(set (match_operand:DF 0 "move_dest_operand"
			  "=r,?o,?Q,r,r")
	(match_operand:DF 1 "reg_or_0_or_nonsymb_mem_operand"
			  "rG,r,r,o,RQ"))]
  "(register_operand (operands[0], DFmode)
    || reg_or_0_operand (operands[1], DFmode))
   && !TARGET_64BIT
   && TARGET_SOFT_FLOAT"
  "*
{
  return output_move_double (operands);
}"
  [(set_attr "type" "move,store,store,load,load")
   (set_attr "length" "8,8,16,8,16")])

(define_insn ""
  [(set (match_operand:DF 0 "move_dest_operand"
			  "=!*r,*r,*r,*r,*r,Q,f,f,T")
	(match_operand:DF 1 "move_src_operand"
			  "!*r,J,N,K,RQ,*rG,fG,RT,f"))]
  "(register_operand (operands[0], DFmode)
    || reg_or_0_operand (operands[1], DFmode))
>>>>>>> 751ff693
   && !TARGET_SOFT_FLOAT && TARGET_64BIT"
  "@
   copy %1,%0
   ldi %1,%0
   ldil L'%1,%0
   depdi,z %z1,%0
   ldd%M1 %1,%0
   std%M0 %r1,%0
   fcpy,dbl %f1,%0
   fldd%F1 %1,%0
   fstd%F0 %1,%0"
  [(set_attr "type" "move,move,move,shift,load,store,fpalu,fpload,fpstore")
   (set_attr "pa_combine_type" "addmove")
   (set_attr "length" "4,4,4,4,4,4,4,4,4")])


(define_expand "movdi"
  [(set (match_operand:DI 0 "general_operand" "")
	(match_operand:DI 1 "general_operand" ""))]
  ""
  "
{
  /* Except for zero, we don't support loading a CONST_INT directly
     to a hard floating-point register since a scratch register is
     needed for the operation.  While the operation could be handled
<<<<<<< HEAD
     before no_new_pseudos is true, the simplest solution is to fail.  */
=======
     before register allocation, the simplest solution is to fail.  */
>>>>>>> 751ff693
  if (TARGET_64BIT
      && GET_CODE (operands[1]) == CONST_INT
      && operands[1] != CONST0_RTX (DImode)
      && REG_P (operands[0])
      && HARD_REGISTER_P (operands[0])
      && REGNO (operands[0]) >= 32)
    FAIL;

  if (emit_move_sequence (operands, DImode, 0))
<<<<<<< HEAD
=======
    DONE;
}")

;; Handle DImode input reloads requiring %r1 as a scratch register.
(define_expand "reload_indi_r1"
  [(set (match_operand:DI 0 "register_operand" "=Z")
	(match_operand:DI 1 "non_hard_reg_operand" ""))
   (clobber (match_operand:SI 2 "register_operand" "=&a"))]
  ""
  "
{
  if (emit_move_sequence (operands, DImode, operands[2]))
>>>>>>> 751ff693
    DONE;

  /* We don't want the clobber emitted, so handle this ourselves.  */
  emit_insn (gen_rtx_SET (VOIDmode, operands[0], operands[1]));
  DONE;
}")

<<<<<<< HEAD
;; Handle DImode input reloads requiring %r1 as a scratch register.
(define_expand "reload_indi_r1"
  [(set (match_operand:DI 0 "register_operand" "=Z")
	(match_operand:DI 1 "non_hard_reg_operand" ""))
   (clobber (match_operand:SI 2 "register_operand" "=&a"))]
  ""
  "
{
  if (emit_move_sequence (operands, DImode, operands[2]))
    DONE;

  /* We don't want the clobber emitted, so handle this ourselves.  */
  emit_insn (gen_rtx_SET (VOIDmode, operands[0], operands[1]));
  DONE;
}")

=======
>>>>>>> 751ff693
;; Handle DImode input reloads requiring a general register as a
;; scratch register.
(define_expand "reload_indi"
  [(set (match_operand:DI 0 "register_operand" "=Z")
	(match_operand:DI 1 "non_hard_reg_operand" ""))
   (clobber (match_operand:SI 2 "register_operand" "=&r"))]
  ""
  "
{
  if (emit_move_sequence (operands, DImode, operands[2]))
    DONE;

  /* We don't want the clobber emitted, so handle this ourselves.  */
  emit_insn (gen_rtx_SET (VOIDmode, operands[0], operands[1]));
  DONE;
}")

;; Handle DImode output reloads requiring a general register as a
;; scratch register.
(define_expand "reload_outdi"
  [(set (match_operand:DI 0 "non_hard_reg_operand" "")
	(match_operand:DI 1 "register_operand" "Z"))
   (clobber (match_operand:SI 2 "register_operand" "=&r"))]
  ""
  "
{
  if (emit_move_sequence (operands, DImode, operands[2]))
    DONE;

  /* We don't want the clobber emitted, so handle this ourselves.  */
  emit_insn (gen_rtx_SET (VOIDmode, operands[0], operands[1]));
  DONE;
}")

(define_insn ""
  [(set (match_operand:DI 0 "register_operand" "=r")
	(high:DI (match_operand 1 "" "")))]
  "!TARGET_64BIT"
  "*
{
  rtx op0 = operands[0];
  rtx op1 = operands[1];

  switch (GET_CODE (op1))
    {
    case CONST_INT:
#if HOST_BITS_PER_WIDE_INT <= 32
      operands[0] = operand_subword (op0, 1, 0, DImode);
      output_asm_insn (\"ldil L'%1,%0\", operands);

      operands[0] = operand_subword (op0, 0, 0, DImode);
      if (INTVAL (op1) < 0)
	output_asm_insn (\"ldi -1,%0\", operands);
      else
	output_asm_insn (\"ldi 0,%0\", operands);
#else
      operands[0] = operand_subword (op0, 1, 0, DImode);
      operands[1] = GEN_INT (INTVAL (op1) & 0xffffffff);
      output_asm_insn (\"ldil L'%1,%0\", operands);

      operands[0] = operand_subword (op0, 0, 0, DImode);
      operands[1] = GEN_INT (INTVAL (op1) >> 32);
      output_asm_insn (singlemove_string (operands), operands);
#endif
      break;

    case CONST_DOUBLE:
      operands[0] = operand_subword (op0, 1, 0, DImode);
      operands[1] = GEN_INT (CONST_DOUBLE_LOW (op1));
      output_asm_insn (\"ldil L'%1,%0\", operands);

      operands[0] = operand_subword (op0, 0, 0, DImode);
      operands[1] = GEN_INT (CONST_DOUBLE_HIGH (op1));
      output_asm_insn (singlemove_string (operands), operands);
      break;

    default:
      gcc_unreachable ();
    }
  return \"\";
}"
  [(set_attr "type" "move")
   (set_attr "length" "12")])

(define_insn ""
  [(set (match_operand:DI 0 "move_dest_operand"
			  "=r,o,Q,r,r,r,*f,*f,T,?r,?*f")
	(match_operand:DI 1 "general_operand"
			  "rM,r,r,o*R,Q,i,*fM,RT,*f,*f,r"))]
  "(register_operand (operands[0], DImode)
    || reg_or_0_operand (operands[1], DImode))
   && !TARGET_64BIT
   && !TARGET_SOFT_FLOAT"
  "*
{
  if ((FP_REG_P (operands[0]) || FP_REG_P (operands[1])
       || operands[1] == CONST0_RTX (DFmode))
      && !(REG_P (operands[0]) && REG_P (operands[1])
	   && FP_REG_P (operands[0]) ^ FP_REG_P (operands[1])))
    return output_fp_move_double (operands);
  return output_move_double (operands);
}"
  [(set_attr "type"
    "move,store,store,load,load,multi,fpalu,fpload,fpstore,fpstore_load,store_fpload")
   (set_attr "length" "8,8,16,8,16,16,4,4,4,12,12")])

(define_insn ""
  [(set (match_operand:DI 0 "move_dest_operand"
			  "=r,r,r,r,r,r,Q,!*q,!r,!*f,*f,T")
	(match_operand:DI 1 "move_src_operand"
			  "A,r,J,N,K,RQ,rM,!rM,!*q,!*fM,RT,*f"))]
  "(register_operand (operands[0], DImode)
    || reg_or_0_operand (operands[1], DImode))
   && !TARGET_SOFT_FLOAT && TARGET_64BIT"
  "@
   ldd RT'%A1,%0
   copy %1,%0
   ldi %1,%0
   ldil L'%1,%0
   depdi,z %z1,%0
   ldd%M1 %1,%0
   std%M0 %r1,%0
   mtsar %r1
   {mfctl|mfctl,w} %%sar,%0
   fcpy,dbl %f1,%0
   fldd%F1 %1,%0
   fstd%F0 %1,%0"
  [(set_attr "type" "load,move,move,move,shift,load,store,move,move,fpalu,fpload,fpstore")
   (set_attr "pa_combine_type" "addmove")
   (set_attr "length" "4,4,4,4,4,4,4,4,4,4,4,4")])

(define_insn ""
  [(set (match_operand:DI 0 "indexed_memory_operand" "=R")
	(match_operand:DI 1 "register_operand" "f"))]
  "!TARGET_SOFT_FLOAT
   && TARGET_64BIT
   && !TARGET_DISABLE_INDEXING
   && reload_completed"
  "fstd%F0 %1,%0"
  [(set_attr "type" "fpstore")
   (set_attr "pa_combine_type" "addmove")
   (set_attr "length" "4")])

(define_peephole2
  [(set (match_operand:DI 0 "register_operand" "")
	(plus:DI (mult:DI (match_operand:DI 1 "register_operand" "")
			  (const_int 8))
		 (match_operand:DI 2 "register_operand" "")))
   (set (mem:DI (match_dup 0))
        (match_operand:DI 3 "register_operand" ""))]
  "!TARGET_SOFT_FLOAT
   && !TARGET_DISABLE_INDEXING
   && TARGET_64BIT
   && REG_OK_FOR_BASE_P (operands[2])
   && FP_REGNO_P (REGNO (operands[3]))"
  [(set (mem:DI (plus:DI (mult:DI (match_dup 1) (const_int 8)) (match_dup 2)))
	(match_dup 3))
   (set (match_dup 0) (plus:DI (mult:DI (match_dup 1) (const_int 8))
			       (match_dup 2)))]
  "")

(define_peephole2
  [(set (match_operand:DI 0 "register_operand" "")
	(plus:DI (match_operand:DI 2 "register_operand" "")
		 (mult:DI (match_operand:DI 1 "register_operand" "")
			  (const_int 8))))
   (set (mem:DI (match_dup 0))
        (match_operand:DI 3 "register_operand" ""))]
  "!TARGET_SOFT_FLOAT
   && !TARGET_DISABLE_INDEXING
   && TARGET_64BIT
   && REG_OK_FOR_BASE_P (operands[2])
   && FP_REGNO_P (REGNO (operands[3]))"
  [(set (mem:DI (plus:DI (mult:DI (match_dup 1) (const_int 8)) (match_dup 2)))
	(match_dup 3))
   (set (match_dup 0) (plus:DI (mult:DI (match_dup 1) (const_int 8))
			       (match_dup 2)))]
  "")

(define_peephole2
  [(set (match_operand:DI 0 "register_operand" "")
	(plus:DI (match_operand:DI 1 "register_operand" "")
		 (match_operand:DI 2 "register_operand" "")))
   (set (mem:DI (match_dup 0))
        (match_operand:DI 3 "register_operand" ""))]
  "!TARGET_SOFT_FLOAT
   && !TARGET_DISABLE_INDEXING
   && TARGET_64BIT
   && TARGET_NO_SPACE_REGS
   && REG_OK_FOR_INDEX_P (operands[1])
   && REG_OK_FOR_BASE_P (operands[2])
   && FP_REGNO_P (REGNO (operands[3]))"
  [(set (mem:DI (plus:DI (match_dup 1) (match_dup 2)))
	(match_dup 3))
   (set (match_dup 0) (plus:DI (match_dup 1) (match_dup 2)))]
  "")

(define_peephole2
  [(set (match_operand:DI 0 "register_operand" "")
	(plus:DI (match_operand:DI 1 "register_operand" "")
		 (match_operand:DI 2 "register_operand" "")))
   (set (mem:DI (match_dup 0))
        (match_operand:DI 3 "register_operand" ""))]
  "!TARGET_SOFT_FLOAT
   && !TARGET_DISABLE_INDEXING
   && TARGET_64BIT
   && TARGET_NO_SPACE_REGS
   && REG_OK_FOR_BASE_P (operands[1])
   && REG_OK_FOR_INDEX_P (operands[2])
   && FP_REGNO_P (REGNO (operands[3]))"
  [(set (mem:DI (plus:DI (match_dup 2) (match_dup 1)))
	(match_dup 3))
   (set (match_dup 0) (plus:DI (match_dup 2) (match_dup 1)))]
  "")

(define_insn ""
  [(set (match_operand:DI 0 "move_dest_operand"
			  "=r,o,Q,r,r,r")
	(match_operand:DI 1 "general_operand"
			  "rM,r,r,o,Q,i"))]
  "(register_operand (operands[0], DImode)
    || reg_or_0_operand (operands[1], DImode))
   && !TARGET_64BIT
   && TARGET_SOFT_FLOAT"
  "*
{
  return output_move_double (operands);
}"
  [(set_attr "type" "move,store,store,load,load,multi")
   (set_attr "length" "8,8,16,8,16,16")])

(define_insn ""
  [(set (match_operand:DI 0 "register_operand" "=r,&r")
	(lo_sum:DI (match_operand:DI 1 "register_operand" "0,r")
		   (match_operand:DI 2 "immediate_operand" "i,i")))]
  "!TARGET_64BIT"
  "*
{
  /* Don't output a 64-bit constant, since we can't trust the assembler to
     handle it correctly.  */
  if (GET_CODE (operands[2]) == CONST_DOUBLE)
    operands[2] = GEN_INT (CONST_DOUBLE_LOW (operands[2]));
  else if (HOST_BITS_PER_WIDE_INT > 32
	   && GET_CODE (operands[2]) == CONST_INT)
    operands[2] = GEN_INT (INTVAL (operands[2]) & 0xffffffff);
  if (which_alternative == 1)
    output_asm_insn (\"copy %1,%0\", operands);
  return \"ldo R'%G2(%R1),%R0\";
}"
  [(set_attr "type" "move,move")
   (set_attr "length" "4,8")])

;; This pattern forces (set (reg:SF ...) (const_double ...))
;; to be reloaded by putting the constant into memory when
;; reg is a floating point register.
;;
;; For integer registers we use ldil;ldo to set the appropriate
;; value.
;;
;; This must come before the movsf pattern, and it must be present
;; to handle obscure reloading cases.
(define_insn ""
  [(set (match_operand:SF 0 "register_operand" "=?r,f")
	(match_operand:SF 1 "" "?F,m"))]
  "GET_CODE (operands[1]) == CONST_DOUBLE
   && operands[1] != CONST0_RTX (SFmode)
   && ! TARGET_SOFT_FLOAT"
  "* return (which_alternative == 0 ? singlemove_string (operands)
				    : \" fldw%F1 %1,%0\");"
  [(set_attr "type" "move,fpload")
   (set_attr "length" "8,4")])

(define_expand "movsf"
  [(set (match_operand:SF 0 "general_operand" "")
	(match_operand:SF 1 "general_operand" ""))]
  ""
  "
{
  /* Reject CONST_DOUBLE loads to floating point registers.  */
  if (GET_CODE (operands[1]) == CONST_DOUBLE
      && operands[1] != CONST0_RTX (SFmode)
      && REG_P (operands[0])
      && HARD_REGISTER_P (operands[0])
      && REGNO (operands[0]) >= 32)
    FAIL;

  if (emit_move_sequence (operands, SFmode, 0))
    DONE;
}")

;; Handle SFmode input reloads requiring a general register as a
;; scratch register.
(define_expand "reload_insf"
  [(set (match_operand:SF 0 "register_operand" "=Z")
	(match_operand:SF 1 "non_hard_reg_operand" ""))
   (clobber (match_operand:SF 2 "register_operand" "=&r"))]
  ""
  "
{
  if (emit_move_sequence (operands, SFmode, operands[2]))
    DONE;

  /* We don't want the clobber emitted, so handle this ourselves.  */
  emit_insn (gen_rtx_SET (VOIDmode, operands[0], operands[1]));
  DONE;
}")

;; Handle SFmode output reloads requiring a general register as a
;; scratch register.
(define_expand "reload_outsf"
  [(set (match_operand:SF 0 "non_hard_reg_operand" "")
	(match_operand:SF 1  "register_operand" "Z"))
   (clobber (match_operand:SF 2 "register_operand" "=&r"))]
  ""
  "
{
  if (emit_move_sequence (operands, SFmode, operands[2]))
    DONE;

  /* We don't want the clobber emitted, so handle this ourselves.  */
  emit_insn (gen_rtx_SET (VOIDmode, operands[0], operands[1]));
  DONE;
}")

(define_insn ""
  [(set (match_operand:SF 0 "move_dest_operand"
			  "=f,!*r,f,*r,Q,Q,?*r,?f")
	(match_operand:SF 1 "reg_or_0_or_nonsymb_mem_operand"
			  "fG,!*rG,RQ,RQ,f,*rG,f,*r"))]
  "(register_operand (operands[0], SFmode)
    || reg_or_0_operand (operands[1], SFmode))
   && !TARGET_SOFT_FLOAT
   && !TARGET_64BIT"
  "@
   fcpy,sgl %f1,%0
   copy %r1,%0
   fldw%F1 %1,%0
   ldw%M1 %1,%0
   fstw%F0 %1,%0
   stw%M0 %r1,%0
   {fstws|fstw} %1,-16(%%sp)\n\t{ldws|ldw} -16(%%sp),%0
   {stws|stw} %1,-16(%%sp)\n\t{fldws|fldw} -16(%%sp),%0"
  [(set_attr "type" "fpalu,move,fpload,load,fpstore,store,fpstore_load,store_fpload")
   (set_attr "pa_combine_type" "addmove")
   (set_attr "length" "4,4,4,4,4,4,8,8")])

(define_insn ""
  [(set (match_operand:SF 0 "move_dest_operand"
			  "=f,!*r,f,*r,Q,Q")
	(match_operand:SF 1 "reg_or_0_or_nonsymb_mem_operand"
			  "fG,!*rG,RQ,RQ,f,*rG"))]
  "(register_operand (operands[0], SFmode)
    || reg_or_0_operand (operands[1], SFmode))
   && !TARGET_SOFT_FLOAT
   && TARGET_64BIT"
  "@
   fcpy,sgl %f1,%0
   copy %r1,%0
   fldw%F1 %1,%0
   ldw%M1 %1,%0
   fstw%F0 %1,%0
   stw%M0 %r1,%0"
  [(set_attr "type" "fpalu,move,fpload,load,fpstore,store")
   (set_attr "pa_combine_type" "addmove")
   (set_attr "length" "4,4,4,4,4,4")])

(define_insn ""
  [(set (match_operand:SF 0 "indexed_memory_operand" "=R")
	(match_operand:SF 1 "register_operand" "f"))]
  "!TARGET_SOFT_FLOAT
   && !TARGET_DISABLE_INDEXING
   && reload_completed"
  "fstw%F0 %1,%0"
  [(set_attr "type" "fpstore")
   (set_attr "pa_combine_type" "addmove")
   (set_attr "length" "4")])

(define_peephole2
  [(set (match_operand:SI 0 "register_operand" "")
	(plus:SI (mult:SI (match_operand:SI 1 "register_operand" "")
			  (const_int 4))
		 (match_operand:SI 2 "register_operand" "")))
   (set (mem:SF (match_dup 0))
        (match_operand:SF 3 "register_operand" ""))]
  "!TARGET_SOFT_FLOAT
   && !TARGET_DISABLE_INDEXING
   && REG_OK_FOR_BASE_P (operands[2])
   && FP_REGNO_P (REGNO (operands[3]))"
  [(set (mem:SF (plus:SI (mult:SI (match_dup 1) (const_int 4)) (match_dup 2)))
	(match_dup 3))
   (set (match_dup 0) (plus:SI (mult:SI (match_dup 1) (const_int 4))
			       (match_dup 2)))]
  "")

(define_peephole2
  [(set (match_operand:SI 0 "register_operand" "")
	(plus:SI (match_operand:SI 2 "register_operand" "")
		 (mult:SI (match_operand:SI 1 "register_operand" "")
			  (const_int 4))))
   (set (mem:SF (match_dup 0))
        (match_operand:SF 3 "register_operand" ""))]
  "!TARGET_SOFT_FLOAT
   && !TARGET_DISABLE_INDEXING
   && REG_OK_FOR_BASE_P (operands[2])
   && FP_REGNO_P (REGNO (operands[3]))"
  [(set (mem:SF (plus:SI (mult:SI (match_dup 1) (const_int 4)) (match_dup 2)))
	(match_dup 3))
   (set (match_dup 0) (plus:SI (mult:SI (match_dup 1) (const_int 4))
			       (match_dup 2)))]
  "")

(define_peephole2
  [(set (match_operand:DI 0 "register_operand" "")
	(plus:DI (mult:DI (match_operand:DI 1 "register_operand" "")
			  (const_int 4))
		 (match_operand:DI 2 "register_operand" "")))
   (set (mem:SF (match_dup 0))
        (match_operand:SF 3 "register_operand" ""))]
  "!TARGET_SOFT_FLOAT
   && !TARGET_DISABLE_INDEXING
   && TARGET_64BIT
   && REG_OK_FOR_BASE_P (operands[2])
   && FP_REGNO_P (REGNO (operands[3]))"
  [(set (mem:SF (plus:DI (mult:DI (match_dup 1) (const_int 4)) (match_dup 2)))
	(match_dup 3))
   (set (match_dup 0) (plus:DI (mult:DI (match_dup 1) (const_int 4))
			       (match_dup 2)))]
  "")

(define_peephole2
  [(set (match_operand:DI 0 "register_operand" "")
	(plus:DI (match_operand:DI 2 "register_operand" "")
		 (mult:DI (match_operand:DI 1 "register_operand" "")
			  (const_int 4))))
   (set (mem:SF (match_dup 0))
        (match_operand:SF 3 "register_operand" ""))]
  "!TARGET_SOFT_FLOAT
   && !TARGET_DISABLE_INDEXING
   && TARGET_64BIT
   && REG_OK_FOR_BASE_P (operands[2])
   && FP_REGNO_P (REGNO (operands[3]))"
  [(set (mem:SF (plus:DI (mult:DI (match_dup 1) (const_int 4)) (match_dup 2)))
	(match_dup 3))
   (set (match_dup 0) (plus:DI (mult:DI (match_dup 1) (const_int 4))
			       (match_dup 2)))]
  "")

(define_peephole2
  [(set (match_operand:SI 0 "register_operand" "")
	(plus:SI (match_operand:SI 1 "register_operand" "")
		 (match_operand:SI 2 "register_operand" "")))
   (set (mem:SF (match_dup 0))
        (match_operand:SF 3 "register_operand" ""))]
  "!TARGET_SOFT_FLOAT
   && !TARGET_DISABLE_INDEXING
   && TARGET_NO_SPACE_REGS
   && REG_OK_FOR_INDEX_P (operands[1])
   && REG_OK_FOR_BASE_P (operands[2])
   && FP_REGNO_P (REGNO (operands[3]))"
  [(set (mem:SF (plus:SI (match_dup 1) (match_dup 2)))
	(match_dup 3))
   (set (match_dup 0) (plus:SI (match_dup 1) (match_dup 2)))]
  "")

(define_peephole2
  [(set (match_operand:SI 0 "register_operand" "")
	(plus:SI (match_operand:SI 1 "register_operand" "")
		 (match_operand:SI 2 "register_operand" "")))
   (set (mem:SF (match_dup 0))
        (match_operand:SF 3 "register_operand" ""))]
  "!TARGET_SOFT_FLOAT
   && !TARGET_DISABLE_INDEXING
   && TARGET_NO_SPACE_REGS
   && REG_OK_FOR_BASE_P (operands[1])
   && REG_OK_FOR_INDEX_P (operands[2])
   && FP_REGNO_P (REGNO (operands[3]))"
  [(set (mem:SF (plus:SI (match_dup 2) (match_dup 1)))
	(match_dup 3))
   (set (match_dup 0) (plus:SI (match_dup 2) (match_dup 1)))]
  "")

(define_peephole2
  [(set (match_operand:DI 0 "register_operand" "")
	(plus:DI (match_operand:DI 1 "register_operand" "")
		 (match_operand:DI 2 "register_operand" "")))
   (set (mem:SF (match_dup 0))
        (match_operand:SF 3 "register_operand" ""))]
  "!TARGET_SOFT_FLOAT
   && !TARGET_DISABLE_INDEXING
   && TARGET_64BIT
   && TARGET_NO_SPACE_REGS
   && REG_OK_FOR_INDEX_P (operands[1])
   && REG_OK_FOR_BASE_P (operands[2])
   && FP_REGNO_P (REGNO (operands[3]))"
  [(set (mem:SF (plus:DI (match_dup 1) (match_dup 2)))
	(match_dup 3))
   (set (match_dup 0) (plus:DI (match_dup 1) (match_dup 2)))]
  "")

(define_peephole2
  [(set (match_operand:DI 0 "register_operand" "")
	(plus:DI (match_operand:DI 1 "register_operand" "")
		 (match_operand:DI 2 "register_operand" "")))
   (set (mem:SF (match_dup 0))
        (match_operand:SF 3 "register_operand" ""))]
  "!TARGET_SOFT_FLOAT
   && !TARGET_DISABLE_INDEXING
   && TARGET_64BIT
   && TARGET_NO_SPACE_REGS
   && REG_OK_FOR_BASE_P (operands[1])
   && REG_OK_FOR_INDEX_P (operands[2])
   && FP_REGNO_P (REGNO (operands[3]))"
  [(set (mem:SF (plus:DI (match_dup 2) (match_dup 1)))
	(match_dup 3))
   (set (match_dup 0) (plus:DI (match_dup 2) (match_dup 1)))]
  "")

(define_insn ""
  [(set (match_operand:SF 0 "move_dest_operand"
			  "=r,r,Q")
	(match_operand:SF 1 "reg_or_0_or_nonsymb_mem_operand"
			  "rG,RQ,rG"))]
  "(register_operand (operands[0], SFmode)
    || reg_or_0_operand (operands[1], SFmode))
   && TARGET_SOFT_FLOAT"
  "@
   copy %r1,%0
   ldw%M1 %1,%0
   stw%M0 %r1,%0"
  [(set_attr "type" "move,load,store")
   (set_attr "pa_combine_type" "addmove")
   (set_attr "length" "4,4,4")])



;;- zero extension instructions
;; We have define_expand for zero extension patterns to make sure the
;; operands get loaded into registers.  The define_insns accept
;; memory operands.  This gives us better overall code than just
;; having a pattern that does or does not accept memory operands.

(define_expand "zero_extendqihi2"
  [(set (match_operand:HI 0 "register_operand" "")
	(zero_extend:HI
	 (match_operand:QI 1 "register_operand" "")))]
  ""
  "")

(define_insn ""
  [(set (match_operand:HI 0 "register_operand" "=r,r")
	(zero_extend:HI
	 (match_operand:QI 1 "move_src_operand" "r,RQ")))]
  "GET_CODE (operands[1]) != CONST_INT"
  "@
   {extru|extrw,u} %1,31,8,%0
   ldb%M1 %1,%0"
  [(set_attr "type" "shift,load")
   (set_attr "length" "4,4")])

(define_expand "zero_extendqisi2"
  [(set (match_operand:SI 0 "register_operand" "")
	(zero_extend:SI
	 (match_operand:QI 1 "register_operand" "")))]
  ""
  "")

(define_insn ""
  [(set (match_operand:SI 0 "register_operand" "=r,r")
	(zero_extend:SI
	 (match_operand:QI 1 "move_src_operand" "r,RQ")))]
  "GET_CODE (operands[1]) != CONST_INT"
  "@
   {extru|extrw,u} %1,31,8,%0
   ldb%M1 %1,%0"
  [(set_attr "type" "shift,load")
   (set_attr "length" "4,4")])

(define_expand "zero_extendhisi2"
  [(set (match_operand:SI 0 "register_operand" "")
	(zero_extend:SI
	 (match_operand:HI 1 "register_operand" "")))]
  ""
  "")

(define_insn ""
  [(set (match_operand:SI 0 "register_operand" "=r,r")
	(zero_extend:SI
	 (match_operand:HI 1 "move_src_operand" "r,RQ")))]
  "GET_CODE (operands[1]) != CONST_INT"
  "@
   {extru|extrw,u} %1,31,16,%0
   ldh%M1 %1,%0"
  [(set_attr "type" "shift,load")
   (set_attr "length" "4,4")])

(define_expand "zero_extendqidi2"
  [(set (match_operand:DI 0 "register_operand" "")
	(zero_extend:DI
	 (match_operand:QI 1 "register_operand" "")))]
  "TARGET_64BIT"
  "")

(define_insn ""
  [(set (match_operand:DI 0 "register_operand" "=r,r")
	(zero_extend:DI
	 (match_operand:QI 1 "move_src_operand" "r,RQ")))]
  "TARGET_64BIT && GET_CODE (operands[1]) != CONST_INT"
  "@
   extrd,u %1,63,8,%0
   ldb%M1 %1,%0"
  [(set_attr "type" "shift,load")
   (set_attr "length" "4,4")])

(define_expand "zero_extendhidi2"
  [(set (match_operand:DI 0 "register_operand" "")
	(zero_extend:DI
	 (match_operand:HI 1 "register_operand" "")))]
  "TARGET_64BIT"
  "")

(define_insn ""
  [(set (match_operand:DI 0 "register_operand" "=r,r")
	(zero_extend:DI
	 (match_operand:HI 1 "move_src_operand" "r,RQ")))]
  "TARGET_64BIT && GET_CODE (operands[1]) != CONST_INT"
  "@
   extrd,u %1,63,16,%0
   ldh%M1 %1,%0"
  [(set_attr "type" "shift,load")
   (set_attr "length" "4,4")])

(define_expand "zero_extendsidi2"
  [(set (match_operand:DI 0 "register_operand" "")
	(zero_extend:DI
	 (match_operand:SI 1 "register_operand" "")))]
  "TARGET_64BIT"
  "")

(define_insn ""
  [(set (match_operand:DI 0 "register_operand" "=r,r")
	(zero_extend:DI
	 (match_operand:SI 1 "move_src_operand" "r,RQ")))]
  "TARGET_64BIT && GET_CODE (operands[1]) != CONST_INT"
  "@
   extrd,u %1,63,32,%0
   ldw%M1 %1,%0"
  [(set_attr "type" "shift,load")
   (set_attr "length" "4,4")])

;;- sign extension instructions

(define_insn "extendhisi2"
  [(set (match_operand:SI 0 "register_operand" "=r")
	(sign_extend:SI (match_operand:HI 1 "register_operand" "r")))]
  ""
  "{extrs|extrw,s} %1,31,16,%0"
  [(set_attr "type" "shift")
   (set_attr "length" "4")])

(define_insn "extendqihi2"
  [(set (match_operand:HI 0 "register_operand" "=r")
	(sign_extend:HI (match_operand:QI 1 "register_operand" "r")))]
  ""
  "{extrs|extrw,s} %1,31,8,%0"
  [(set_attr "type" "shift") 
  (set_attr "length" "4")])

(define_insn "extendqisi2"
  [(set (match_operand:SI 0 "register_operand" "=r")
	(sign_extend:SI (match_operand:QI 1 "register_operand" "r")))]
  ""
  "{extrs|extrw,s} %1,31,8,%0"
  [(set_attr "type" "shift")
   (set_attr "length" "4")])

(define_insn "extendqidi2"
  [(set (match_operand:DI 0 "register_operand" "=r")
	(sign_extend:DI (match_operand:QI 1 "register_operand" "r")))]
  "TARGET_64BIT"
  "extrd,s %1,63,8,%0"
  [(set_attr "type" "shift") 
  (set_attr "length" "4")])

(define_insn "extendhidi2"
  [(set (match_operand:DI 0 "register_operand" "=r")
	(sign_extend:DI (match_operand:HI 1 "register_operand" "r")))]
  "TARGET_64BIT"
  "extrd,s %1,63,16,%0"
  [(set_attr "type" "shift") 
  (set_attr "length" "4")])

(define_insn "extendsidi2"
  [(set (match_operand:DI 0 "register_operand" "=r")
	(sign_extend:DI (match_operand:SI 1 "register_operand" "r")))]
  "TARGET_64BIT"
  "extrd,s %1,63,32,%0"
  [(set_attr "type" "shift") 
  (set_attr "length" "4")])


;; Conversions between float and double.

(define_insn "extendsfdf2"
  [(set (match_operand:DF 0 "register_operand" "=f")
	(float_extend:DF
	 (match_operand:SF 1 "register_operand" "f")))]
  "! TARGET_SOFT_FLOAT"
  "{fcnvff|fcnv},sgl,dbl %1,%0"
  [(set_attr "type" "fpalu")
   (set_attr "length" "4")])

(define_insn "truncdfsf2"
  [(set (match_operand:SF 0 "register_operand" "=f")
	(float_truncate:SF
	 (match_operand:DF 1 "register_operand" "f")))]
  "! TARGET_SOFT_FLOAT"
  "{fcnvff|fcnv},dbl,sgl %1,%0"
  [(set_attr "type" "fpalu")
   (set_attr "length" "4")])

;; Conversion between fixed point and floating point.
;; Note that among the fix-to-float insns
;; the ones that start with SImode come first.
;; That is so that an operand that is a CONST_INT
;; (and therefore lacks a specific machine mode).
;; will be recognized as SImode (which is always valid)
;; rather than as QImode or HImode.

;; This pattern forces (set (reg:SF ...) (float:SF (const_int ...)))
;; to be reloaded by putting the constant into memory.
;; It must come before the more general floatsisf2 pattern.
(define_insn ""
  [(set (match_operand:SF 0 "register_operand" "=f")
	(float:SF (match_operand:SI 1 "const_int_operand" "m")))]
  "! TARGET_SOFT_FLOAT"
  "fldw%F1 %1,%0\;{fcnvxf,sgl,sgl|fcnv,w,sgl} %0,%0"
  [(set_attr "type" "fpalu")
   (set_attr "length" "8")])

(define_insn "floatsisf2"
  [(set (match_operand:SF 0 "register_operand" "=f")
	(float:SF (match_operand:SI 1 "register_operand" "f")))]
  "! TARGET_SOFT_FLOAT"
  "{fcnvxf,sgl,sgl|fcnv,w,sgl} %1,%0"
  [(set_attr "type" "fpalu")
   (set_attr "length" "4")])

;; This pattern forces (set (reg:DF ...) (float:DF (const_int ...)))
;; to be reloaded by putting the constant into memory.
;; It must come before the more general floatsidf2 pattern.
(define_insn ""
  [(set (match_operand:DF 0 "register_operand" "=f")
	(float:DF (match_operand:SI 1 "const_int_operand" "m")))]
  "! TARGET_SOFT_FLOAT"
  "fldw%F1 %1,%0\;{fcnvxf,sgl,dbl|fcnv,w,dbl} %0,%0"
  [(set_attr "type" "fpalu")
   (set_attr "length" "8")])

(define_insn "floatsidf2"
  [(set (match_operand:DF 0 "register_operand" "=f")
	(float:DF (match_operand:SI 1 "register_operand" "f")))]
  "! TARGET_SOFT_FLOAT"
  "{fcnvxf,sgl,dbl|fcnv,w,dbl} %1,%0"
  [(set_attr "type" "fpalu")
   (set_attr "length" "4")])

(define_expand "floatunssisf2"
  [(set (subreg:SI (match_dup 2) 4)
	(match_operand:SI 1 "register_operand" ""))
   (set (subreg:SI (match_dup 2) 0)
	(const_int 0))
   (set (match_operand:SF 0 "register_operand" "")
	(float:SF (match_dup 2)))]
  "TARGET_PA_11 && ! TARGET_SOFT_FLOAT"
  "
{
  if (TARGET_PA_20)
    {
      emit_insn (gen_floatunssisf2_pa20 (operands[0], operands[1]));
      DONE;
    }
  operands[2] = gen_reg_rtx (DImode);
}")

(define_expand "floatunssidf2"
  [(set (subreg:SI (match_dup 2) 4)
	(match_operand:SI 1 "register_operand" ""))
   (set (subreg:SI (match_dup 2) 0)
	(const_int 0))
   (set (match_operand:DF 0 "register_operand" "")
	(float:DF (match_dup 2)))]
  "TARGET_PA_11 && ! TARGET_SOFT_FLOAT"
  "
{
  if (TARGET_PA_20)
    {
      emit_insn (gen_floatunssidf2_pa20 (operands[0], operands[1]));
      DONE;
    }
  operands[2] = gen_reg_rtx (DImode);
}")

(define_insn "floatdisf2"
  [(set (match_operand:SF 0 "register_operand" "=f")
	(float:SF (match_operand:DI 1 "register_operand" "f")))]
  "TARGET_PA_11 && ! TARGET_SOFT_FLOAT"
  "{fcnvxf,dbl,sgl|fcnv,dw,sgl} %1,%0"
  [(set_attr "type" "fpalu")
   (set_attr "length" "4")])

(define_insn "floatdidf2"
  [(set (match_operand:DF 0 "register_operand" "=f")
	(float:DF (match_operand:DI 1 "register_operand" "f")))]
  "TARGET_PA_11 && ! TARGET_SOFT_FLOAT"
  "{fcnvxf,dbl,dbl|fcnv,dw,dbl} %1,%0"
  [(set_attr "type" "fpalu")
   (set_attr "length" "4")])

;; Convert a float to an actual integer.
;; Truncation is performed as part of the conversion.

(define_insn "fix_truncsfsi2"
  [(set (match_operand:SI 0 "register_operand" "=f")
	(fix:SI (fix:SF (match_operand:SF 1 "register_operand" "f"))))]
  "! TARGET_SOFT_FLOAT"
  "{fcnvfxt,sgl,sgl|fcnv,t,sgl,w} %1,%0"
  [(set_attr "type" "fpalu")
   (set_attr "length" "4")])

(define_insn "fix_truncdfsi2"
  [(set (match_operand:SI 0 "register_operand" "=f")
	(fix:SI (fix:DF (match_operand:DF 1 "register_operand" "f"))))]
  "! TARGET_SOFT_FLOAT"
  "{fcnvfxt,dbl,sgl|fcnv,t,dbl,w} %1,%0"
  [(set_attr "type" "fpalu")
   (set_attr "length" "4")])

(define_insn "fix_truncsfdi2"
  [(set (match_operand:DI 0 "register_operand" "=f")
	(fix:DI (fix:SF (match_operand:SF 1 "register_operand" "f"))))]
  "TARGET_PA_11 && ! TARGET_SOFT_FLOAT"
  "{fcnvfxt,sgl,dbl|fcnv,t,sgl,dw} %1,%0"
  [(set_attr "type" "fpalu")
   (set_attr "length" "4")])

(define_insn "fix_truncdfdi2"
  [(set (match_operand:DI 0 "register_operand" "=f")
	(fix:DI (fix:DF (match_operand:DF 1 "register_operand" "f"))))]
  "TARGET_PA_11 && ! TARGET_SOFT_FLOAT"
  "{fcnvfxt,dbl,dbl|fcnv,t,dbl,dw} %1,%0"
  [(set_attr "type" "fpalu")
   (set_attr "length" "4")])

(define_insn "floatunssidf2_pa20"
  [(set (match_operand:DF 0 "register_operand" "=f")
	(unsigned_float:DF (match_operand:SI 1 "register_operand" "f")))]
  "! TARGET_SOFT_FLOAT && TARGET_PA_20"
  "fcnv,uw,dbl %1,%0"
  [(set_attr "type" "fpalu")
   (set_attr "length" "4")])

(define_insn "floatunssisf2_pa20"
  [(set (match_operand:SF 0 "register_operand" "=f")
	(unsigned_float:SF (match_operand:SI 1 "register_operand" "f")))]
  "! TARGET_SOFT_FLOAT && TARGET_PA_20"
  "fcnv,uw,sgl %1,%0"
  [(set_attr "type" "fpalu")
   (set_attr "length" "4")])

(define_insn "floatunsdisf2"
  [(set (match_operand:SF 0 "register_operand" "=f")
	(unsigned_float:SF (match_operand:DI 1 "register_operand" "f")))]
  "! TARGET_SOFT_FLOAT && TARGET_PA_20"
  "fcnv,udw,sgl %1,%0"
  [(set_attr "type" "fpalu")
   (set_attr "length" "4")])

(define_insn "floatunsdidf2"
  [(set (match_operand:DF 0 "register_operand" "=f")
	(unsigned_float:DF (match_operand:DI 1 "register_operand" "f")))]
  "! TARGET_SOFT_FLOAT && TARGET_PA_20"
  "fcnv,udw,dbl %1,%0"
  [(set_attr "type" "fpalu")
   (set_attr "length" "4")])

(define_insn "fixuns_truncsfsi2"
  [(set (match_operand:SI 0 "register_operand" "=f")
	(unsigned_fix:SI (fix:SF (match_operand:SF 1 "register_operand" "f"))))]
  "! TARGET_SOFT_FLOAT && TARGET_PA_20"
  "fcnv,t,sgl,uw %1,%0"
  [(set_attr "type" "fpalu")
   (set_attr "length" "4")])

(define_insn "fixuns_truncdfsi2"
  [(set (match_operand:SI 0 "register_operand" "=f")
	(unsigned_fix:SI (fix:DF (match_operand:DF 1 "register_operand" "f"))))]
  "! TARGET_SOFT_FLOAT && TARGET_PA_20"
  "fcnv,t,dbl,uw %1,%0"
  [(set_attr "type" "fpalu")
   (set_attr "length" "4")])

(define_insn "fixuns_truncsfdi2"
  [(set (match_operand:DI 0 "register_operand" "=f")
	(unsigned_fix:DI (fix:SF (match_operand:SF 1 "register_operand" "f"))))]
  "! TARGET_SOFT_FLOAT && TARGET_PA_20"
  "fcnv,t,sgl,udw %1,%0"
  [(set_attr "type" "fpalu")
   (set_attr "length" "4")])

(define_insn "fixuns_truncdfdi2"
  [(set (match_operand:DI 0 "register_operand" "=f")
	(unsigned_fix:DI (fix:DF (match_operand:DF 1 "register_operand" "f"))))]
  "! TARGET_SOFT_FLOAT && TARGET_PA_20"
  "fcnv,t,dbl,udw %1,%0"
  [(set_attr "type" "fpalu")
   (set_attr "length" "4")])

;;- arithmetic instructions

(define_expand "adddi3"
  [(set (match_operand:DI 0 "register_operand" "")
	(plus:DI (match_operand:DI 1 "register_operand" "")
		 (match_operand:DI 2 "adddi3_operand" "")))]
  ""
  "")

(define_insn ""
  [(set (match_operand:DI 0 "register_operand" "=r")
	(plus:DI (match_operand:DI 1 "register_operand" "%r")
		 (match_operand:DI 2 "arith11_operand" "rI")))]
  "!TARGET_64BIT"
  "*
{
  if (GET_CODE (operands[2]) == CONST_INT)
    {
      if (INTVAL (operands[2]) >= 0)
	return \"addi %2,%R1,%R0\;{addc|add,c} %1,%%r0,%0\";
      else
	return \"addi %2,%R1,%R0\;{subb|sub,b} %1,%%r0,%0\";
    }
  else
    return \"add %R2,%R1,%R0\;{addc|add,c} %2,%1,%0\";
}"
  [(set_attr "type" "binary")
   (set_attr "length" "8")])

(define_insn ""
  [(set (match_operand:DI 0 "register_operand" "=r,r")
	(plus:DI (match_operand:DI 1 "register_operand" "%r,r")
		 (match_operand:DI 2 "arith_operand" "r,J")))]
  "TARGET_64BIT"
  "@
   add,l %1,%2,%0
   ldo %2(%1),%0"
  [(set_attr "type" "binary,binary")
   (set_attr "pa_combine_type" "addmove")
   (set_attr "length" "4,4")])

(define_insn ""
  [(set (match_operand:DI 0 "register_operand" "=r")
	(plus:DI (not:DI (match_operand:DI 1 "register_operand" "r"))
		 (match_operand:DI 2 "register_operand" "r")))]
  "TARGET_64BIT"
  "uaddcm %2,%1,%0"
  [(set_attr "type" "binary")
   (set_attr "length" "4")])

(define_insn ""
  [(set (match_operand:SI 0 "register_operand" "=r")
	(plus:SI (not:SI (match_operand:SI 1 "register_operand" "r"))
		 (match_operand:SI 2 "register_operand" "r")))]
  ""
  "uaddcm %2,%1,%0"
  [(set_attr "type" "binary")
   (set_attr "length" "4")])

(define_expand "addvdi3"
  [(parallel [(set (match_operand:DI 0 "register_operand" "")
		   (plus:DI (match_operand:DI 1 "reg_or_0_operand" "")
			    (match_operand:DI 2 "arith11_operand" "")))
	      (trap_if (ne (plus:TI (sign_extend:TI (match_dup 1))
				    (sign_extend:TI (match_dup 2)))
			   (sign_extend:TI (plus:DI (match_dup 1)
						    (match_dup 2))))
		       (const_int 0))])]
  ""
  "")

(define_insn ""
  [(set (match_operand:DI 0 "register_operand" "=r,r")
	(plus:DI (match_operand:DI 1 "reg_or_0_operand" "%rM,rM")
		 (match_operand:DI 2 "arith11_operand" "r,I")))
   (trap_if (ne (plus:TI (sign_extend:TI (match_dup 1))
			 (sign_extend:TI (match_dup 2)))
		(sign_extend:TI (plus:DI (match_dup 1)
					 (match_dup 2))))
	    (const_int 0))]
  "TARGET_64BIT"
  "@
  add,tsv,* %2,%1,%0
  addi,tsv,* %2,%1,%0"
  [(set_attr "type" "binary,binary")
   (set_attr "length" "4,4")])

(define_insn ""
  [(set (match_operand:DI 0 "register_operand" "=r")
	(plus:DI (match_operand:DI 1 "reg_or_0_operand" "%rM")
		 (match_operand:DI 2 "arith11_operand" "rI")))
   (trap_if (ne (plus:TI (sign_extend:TI (match_dup 1))
			 (sign_extend:TI (match_dup 2)))
		(sign_extend:TI (plus:DI (match_dup 1)
					 (match_dup 2))))
	    (const_int 0))]
  "!TARGET_64BIT"
  "*
{
  if (GET_CODE (operands[2]) == CONST_INT)
    {
      if (INTVAL (operands[2]) >= 0)
	return \"addi %2,%R1,%R0\;{addco|add,c,tsv} %1,%%r0,%0\";
      else
	return \"addi %2,%R1,%R0\;{subbo|sub,b,tsv} %1,%%r0,%0\";
    }
  else
    return \"add %R2,%R1,%R0\;{addco|add,c,tsv} %2,%1,%0\";
}"
  [(set_attr "type" "binary")
   (set_attr "length" "8")])

;; define_splits to optimize cases of adding a constant integer
;; to a register when the constant does not fit in 14 bits.  */
(define_split
  [(set (match_operand:SI 0 "register_operand" "")
	(plus:SI (match_operand:SI 1 "register_operand" "")
		 (match_operand:SI 2 "const_int_operand" "")))
   (clobber (match_operand:SI 4 "register_operand" ""))]
  "! cint_ok_for_move (INTVAL (operands[2]))
   && VAL_14_BITS_P (INTVAL (operands[2]) >> 1)"
  [(set (match_dup 4) (plus:SI (match_dup 1) (match_dup 2)))
   (set (match_dup 0) (plus:SI (match_dup 4) (match_dup 3)))]
  "
{
  int val = INTVAL (operands[2]);
  int low = (val < 0) ? -0x2000 : 0x1fff;
  int rest = val - low;

  operands[2] = GEN_INT (rest);
  operands[3] = GEN_INT (low);
}")

(define_split
  [(set (match_operand:SI 0 "register_operand" "")
	(plus:SI (match_operand:SI 1 "register_operand" "")
		 (match_operand:SI 2 "const_int_operand" "")))
   (clobber (match_operand:SI 4 "register_operand" ""))]
  "! cint_ok_for_move (INTVAL (operands[2]))"
  [(set (match_dup 4) (match_dup 2))
   (set (match_dup 0) (plus:SI (mult:SI (match_dup 4) (match_dup 3))
			       (match_dup 1)))]
  "
{
  HOST_WIDE_INT intval = INTVAL (operands[2]);

  /* Try dividing the constant by 2, then 4, and finally 8 to see
     if we can get a constant which can be loaded into a register
     in a single instruction (cint_ok_for_move). 

     If that fails, try to negate the constant and subtract it
     from our input operand.  */
  if (intval % 2 == 0 && cint_ok_for_move (intval / 2))
    {
      operands[2] = GEN_INT (intval / 2);
      operands[3] = const2_rtx;
    }
  else if (intval % 4 == 0 && cint_ok_for_move (intval / 4))
    {
      operands[2] = GEN_INT (intval / 4);
      operands[3] = GEN_INT (4);
    }
  else if (intval % 8 == 0 && cint_ok_for_move (intval / 8))
    {
      operands[2] = GEN_INT (intval / 8);
      operands[3] = GEN_INT (8);
    }
  else if (cint_ok_for_move (-intval))
    {
      emit_insn (gen_rtx_SET (VOIDmode, operands[4], GEN_INT (-intval)));
      emit_insn (gen_subsi3 (operands[0], operands[1], operands[4]));
      DONE;
    }
  else
    FAIL;
}")

(define_insn "addsi3"
  [(set (match_operand:SI 0 "register_operand" "=r,r")
	(plus:SI (match_operand:SI 1 "register_operand" "%r,r")
		 (match_operand:SI 2 "arith_operand" "r,J")))]
  ""
  "@
   {addl|add,l} %1,%2,%0
   ldo %2(%1),%0"
  [(set_attr "type" "binary,binary")
   (set_attr "pa_combine_type" "addmove")
   (set_attr "length" "4,4")])

(define_insn "addvsi3"
  [(set (match_operand:SI 0 "register_operand" "=r,r")
	(plus:SI (match_operand:SI 1 "reg_or_0_operand" "%rM,rM")
		 (match_operand:SI 2 "arith11_operand" "r,I")))
   (trap_if (ne (plus:DI (sign_extend:DI (match_dup 1))
			 (sign_extend:DI (match_dup 2)))
		(sign_extend:DI (plus:SI (match_dup 1)
					 (match_dup 2))))
	    (const_int 0))]
  ""
  "@
  {addo|add,tsv} %2,%1,%0
  {addio|addi,tsv} %2,%1,%0"
  [(set_attr "type" "binary,binary")
   (set_attr "length" "4,4")])

(define_expand "subdi3"
  [(set (match_operand:DI 0 "register_operand" "")
	(minus:DI (match_operand:DI 1 "arith11_operand" "")
		  (match_operand:DI 2 "reg_or_0_operand" "")))]
<<<<<<< HEAD
  ""
  "")

(define_insn ""
  [(set (match_operand:DI 0 "register_operand" "=r,r,!q")
	(minus:DI (match_operand:DI 1 "arith11_operand" "r,I,!U")
		  (match_operand:DI 2 "reg_or_0_operand" "rM,rM,!rM")))]
  "TARGET_64BIT"
  "@
   sub %1,%2,%0
   subi %1,%2,%0
   mtsarcm %2"
  [(set_attr "type" "binary,binary,move")
  (set_attr "length" "4,4,4")])

(define_insn ""
  [(set (match_operand:DI 0 "register_operand" "=r,&r")
	(minus:DI (match_operand:DI 1 "arith11_operand" "r,I")
		  (match_operand:DI 2 "reg_or_0_operand" "rM,rM")))]
  "!TARGET_64BIT"
  "*
{
  if (GET_CODE (operands[1]) == CONST_INT)
    {
      if (INTVAL (operands[1]) >= 0)
	return \"subi %1,%R2,%R0\;{subb|sub,b} %%r0,%2,%0\";
      else
	return \"ldi -1,%0\;subi %1,%R2,%R0\;{subb|sub,b} %0,%2,%0\";
    }
  else
    return \"sub %R1,%R2,%R0\;{subb|sub,b} %1,%2,%0\";
}"
  [(set_attr "type" "binary")
   (set (attr "length")
	(if_then_else (eq_attr "alternative" "0")
	  (const_int 8)
	  (if_then_else (ge (symbol_ref "INTVAL (operands[1])")
			    (const_int 0))
	    (const_int 8)
	    (const_int 12))))])

(define_expand "subvdi3"
  [(parallel [(set (match_operand:DI 0 "register_operand" "")
		   (minus:DI (match_operand:DI 1 "arith11_operand" "")
			     (match_operand:DI 2 "reg_or_0_operand" "")))
	      (trap_if (ne (minus:TI (sign_extend:TI (match_dup 1))
				     (sign_extend:TI (match_dup 2)))
			   (sign_extend:TI (minus:DI (match_dup 1)
						     (match_dup 2))))
		       (const_int 0))])]
=======
>>>>>>> 751ff693
  ""
  "")

(define_insn ""
<<<<<<< HEAD
  [(set (match_operand:DI 0 "register_operand" "=r,r")
	(minus:DI (match_operand:DI 1 "arith11_operand" "r,I")
		  (match_operand:DI 2 "reg_or_0_operand" "rM,rM")))
   (trap_if (ne (minus:TI (sign_extend:TI (match_dup 1))
			  (sign_extend:TI (match_dup 2)))
		(sign_extend:TI (minus:DI (match_dup 1)
					  (match_dup 2))))
	    (const_int 0))]
=======
  [(set (match_operand:DI 0 "register_operand" "=r,r,!q")
	(minus:DI (match_operand:DI 1 "arith11_operand" "r,I,!U")
		  (match_operand:DI 2 "reg_or_0_operand" "rM,rM,!rM")))]
>>>>>>> 751ff693
  "TARGET_64BIT"
  "@
  {subo|sub,tsv} %1,%2,%0
  {subio|subi,tsv} %1,%2,%0"
  [(set_attr "type" "binary,binary")
   (set_attr "length" "4,4")])

(define_insn ""
  [(set (match_operand:DI 0 "register_operand" "=r,&r")
	(minus:DI (match_operand:DI 1 "arith11_operand" "r,I")
		  (match_operand:DI 2 "reg_or_0_operand" "rM,rM")))
   (trap_if (ne (minus:TI (sign_extend:TI (match_dup 1))
			  (sign_extend:TI (match_dup 2)))
		(sign_extend:TI (minus:DI (match_dup 1)
					  (match_dup 2))))
	    (const_int 0))]
  "!TARGET_64BIT"
  "*
{
  if (GET_CODE (operands[1]) == CONST_INT)
    {
      if (INTVAL (operands[1]) >= 0)
	return \"subi %1,%R2,%R0\;{subbo|sub,b,tsv} %%r0,%2,%0\";
      else
	return \"ldi -1,%0\;subi %1,%R2,%R0\;{subbo|sub,b,tsv} %0,%2,%0\";
    }
  else
    return \"sub %R1,%R2,%R0\;{subbo|sub,b,tsv} %1,%2,%0\";
}"
  [(set_attr "type" "binary,binary")
   (set (attr "length")
	(if_then_else (eq_attr "alternative" "0")
	  (const_int 8)
	  (if_then_else (ge (symbol_ref "INTVAL (operands[1])")
			    (const_int 0))
	    (const_int 8)
	    (const_int 12))))])

(define_insn ""
  [(set (match_operand:DI 0 "register_operand" "=r,&r")
	(minus:DI (match_operand:DI 1 "arith11_operand" "r,I")
		  (match_operand:DI 2 "reg_or_0_operand" "rM,rM")))]
  "!TARGET_64BIT"
  "*
{
  if (GET_CODE (operands[1]) == CONST_INT)
    {
      if (INTVAL (operands[1]) >= 0)
	return \"subi %1,%R2,%R0\;{subb|sub,b} %%r0,%2,%0\";
      else
	return \"ldi -1,%0\;subi %1,%R2,%R0\;{subb|sub,b} %0,%2,%0\";
    }
  else
    return \"sub %R1,%R2,%R0\;{subb|sub,b} %1,%2,%0\";
}"
  [(set_attr "type" "binary")
   (set (attr "length")
	(if_then_else (eq_attr "alternative" "0")
	  (const_int 8)
	  (if_then_else (ge (symbol_ref "INTVAL (operands[1])")
			    (const_int 0))
	    (const_int 8)
	    (const_int 12))))])

(define_expand "subvdi3"
  [(parallel [(set (match_operand:DI 0 "register_operand" "")
		   (minus:DI (match_operand:DI 1 "arith11_operand" "")
			     (match_operand:DI 2 "reg_or_0_operand" "")))
	      (trap_if (ne (minus:TI (sign_extend:TI (match_dup 1))
				     (sign_extend:TI (match_dup 2)))
			   (sign_extend:TI (minus:DI (match_dup 1)
						     (match_dup 2))))
		       (const_int 0))])]
  ""
  "")

(define_insn ""
  [(set (match_operand:DI 0 "register_operand" "=r,r")
	(minus:DI (match_operand:DI 1 "arith11_operand" "r,I")
		  (match_operand:DI 2 "reg_or_0_operand" "rM,rM")))
   (trap_if (ne (minus:TI (sign_extend:TI (match_dup 1))
			  (sign_extend:TI (match_dup 2)))
		(sign_extend:TI (minus:DI (match_dup 1)
					  (match_dup 2))))
	    (const_int 0))]
  "TARGET_64BIT"
  "@
  {subo|sub,tsv} %1,%2,%0
  {subio|subi,tsv} %1,%2,%0"
  [(set_attr "type" "binary,binary")
   (set_attr "length" "4,4")])

(define_insn ""
  [(set (match_operand:DI 0 "register_operand" "=r,&r")
	(minus:DI (match_operand:DI 1 "arith11_operand" "r,I")
		  (match_operand:DI 2 "reg_or_0_operand" "rM,rM")))
   (trap_if (ne (minus:TI (sign_extend:TI (match_dup 1))
			  (sign_extend:TI (match_dup 2)))
		(sign_extend:TI (minus:DI (match_dup 1)
					  (match_dup 2))))
	    (const_int 0))]
  "!TARGET_64BIT"
  "*
{
  if (GET_CODE (operands[1]) == CONST_INT)
    {
      if (INTVAL (operands[1]) >= 0)
	return \"subi %1,%R2,%R0\;{subbo|sub,b,tsv} %%r0,%2,%0\";
      else
	return \"ldi -1,%0\;subi %1,%R2,%R0\;{subbo|sub,b,tsv} %0,%2,%0\";
    }
  else
    return \"sub %R1,%R2,%R0\;{subbo|sub,b,tsv} %1,%2,%0\";
}"
  [(set_attr "type" "binary,binary")
   (set (attr "length")
	(if_then_else (eq_attr "alternative" "0")
	  (const_int 8)
	  (if_then_else (ge (symbol_ref "INTVAL (operands[1])")
			    (const_int 0))
	    (const_int 8)
	    (const_int 12))))])

(define_expand "subsi3"
  [(set (match_operand:SI 0 "register_operand" "")
	(minus:SI (match_operand:SI 1 "arith11_operand" "")
		  (match_operand:SI 2 "register_operand" "")))]
  ""
  "")

(define_insn ""
  [(set (match_operand:SI 0 "register_operand" "=r,r")
	(minus:SI (match_operand:SI 1 "arith11_operand" "r,I")
		  (match_operand:SI 2 "register_operand" "r,r")))]
  "!TARGET_PA_20"
  "@
   sub %1,%2,%0
   subi %1,%2,%0"
  [(set_attr "type" "binary,binary")
   (set_attr "length" "4,4")])

(define_insn ""
  [(set (match_operand:SI 0 "register_operand" "=r,r,!q")
	(minus:SI (match_operand:SI 1 "arith11_operand" "r,I,!S")
		  (match_operand:SI 2 "register_operand" "r,r,!r")))]
  "TARGET_PA_20"
  "@
   sub %1,%2,%0
   subi %1,%2,%0
   mtsarcm %2"
  [(set_attr "type" "binary,binary,move")
   (set_attr "length" "4,4,4")])

(define_insn "subvsi3"
  [(set (match_operand:SI 0 "register_operand" "=r,r")
	(minus:SI (match_operand:SI 1 "arith11_operand" "rM,I")
		  (match_operand:SI 2 "reg_or_0_operand" "rM,rM")))
   (trap_if (ne (minus:DI (sign_extend:DI (match_dup 1))
			  (sign_extend:DI (match_dup 2)))
		(sign_extend:DI (minus:SI (match_dup 1)
					  (match_dup 2))))
	    (const_int 0))]
  ""
  "@
  {subo|sub,tsv} %1,%2,%0
  {subio|subi,tsv} %1,%2,%0"
  [(set_attr "type" "binary,binary")
   (set_attr "length" "4,4")])

;; Clobbering a "register_operand" instead of a match_scratch
;; in operand3 of millicode calls avoids spilling %r1 and
;; produces better code.

;; The mulsi3 insns set up registers for the millicode call.
(define_expand "mulsi3"
  [(set (reg:SI 26) (match_operand:SI 1 "move_src_operand" ""))
   (set (reg:SI 25) (match_operand:SI 2 "move_src_operand" ""))
   (parallel [(set (reg:SI 29) (mult:SI (reg:SI 26) (reg:SI 25)))
	      (clobber (match_dup 3))
	      (clobber (reg:SI 26))
	      (clobber (reg:SI 25))
	      (clobber (match_dup 4))])
   (set (match_operand:SI 0 "move_dest_operand" "") (reg:SI 29))]
  ""
  "
{
  operands[4] = gen_rtx_REG (SImode, TARGET_64BIT ? 2 : 31);
  if (TARGET_PA_11 && !TARGET_DISABLE_FPREGS && !TARGET_SOFT_FLOAT)
    {
      rtx scratch = gen_reg_rtx (DImode);
      operands[1] = force_reg (SImode, operands[1]);
      operands[2] = force_reg (SImode, operands[2]);
      emit_insn (gen_umulsidi3 (scratch, operands[1], operands[2]));
      emit_insn (gen_movsi (operands[0],
			    gen_rtx_SUBREG (SImode, scratch,
					    GET_MODE_SIZE (SImode))));
      DONE;
    }
  operands[3] = gen_reg_rtx (SImode);
}")

(define_insn "umulsidi3"
  [(set (match_operand:DI 0 "nonimmediate_operand" "=f")
	(mult:DI (zero_extend:DI (match_operand:SI 1 "nonimmediate_operand" "f"))
		 (zero_extend:DI (match_operand:SI 2 "nonimmediate_operand" "f"))))]
  "TARGET_PA_11 && ! TARGET_DISABLE_FPREGS && ! TARGET_SOFT_FLOAT"
  "xmpyu %1,%2,%0"
  [(set_attr "type" "fpmuldbl")
   (set_attr "length" "4")])

(define_insn ""
  [(set (match_operand:DI 0 "nonimmediate_operand" "=f")
	(mult:DI (zero_extend:DI (match_operand:SI 1 "nonimmediate_operand" "f"))
		 (match_operand:DI 2 "uint32_operand" "f")))]
  "TARGET_PA_11 && ! TARGET_DISABLE_FPREGS && ! TARGET_SOFT_FLOAT && !TARGET_64BIT"
  "xmpyu %1,%R2,%0"
  [(set_attr "type" "fpmuldbl")
   (set_attr "length" "4")])

(define_insn ""
  [(set (match_operand:DI 0 "nonimmediate_operand" "=f")
	(mult:DI (zero_extend:DI (match_operand:SI 1 "nonimmediate_operand" "f"))
		 (match_operand:DI 2 "uint32_operand" "f")))]
  "TARGET_PA_11 && ! TARGET_DISABLE_FPREGS && ! TARGET_SOFT_FLOAT && TARGET_64BIT"
  "xmpyu %1,%2R,%0"
  [(set_attr "type" "fpmuldbl")
   (set_attr "length" "4")])

(define_insn ""
  [(set (reg:SI 29) (mult:SI (reg:SI 26) (reg:SI 25)))
   (clobber (match_operand:SI 0 "register_operand" "=a"))
   (clobber (reg:SI 26))
   (clobber (reg:SI 25))
   (clobber (reg:SI 31))]
  "!TARGET_64BIT"
  "* return output_mul_insn (0, insn);"
  [(set_attr "type" "milli")
   (set (attr "length") (symbol_ref "attr_length_millicode_call (insn)"))])

(define_insn ""
  [(set (reg:SI 29) (mult:SI (reg:SI 26) (reg:SI 25)))
   (clobber (match_operand:SI 0 "register_operand" "=a"))
   (clobber (reg:SI 26))
   (clobber (reg:SI 25))
   (clobber (reg:SI 2))]
  "TARGET_64BIT"
  "* return output_mul_insn (0, insn);"
  [(set_attr "type" "milli")
   (set (attr "length") (symbol_ref "attr_length_millicode_call (insn)"))])

(define_expand "muldi3"
  [(set (match_operand:DI 0 "register_operand" "")
        (mult:DI (match_operand:DI 1 "register_operand" "")
		 (match_operand:DI 2 "register_operand" "")))]
  "TARGET_64BIT && ! TARGET_DISABLE_FPREGS && ! TARGET_SOFT_FLOAT"
  "
{
  rtx low_product = gen_reg_rtx (DImode);
  rtx cross_product1 = gen_reg_rtx (DImode);
  rtx cross_product2 = gen_reg_rtx (DImode);
  rtx cross_scratch = gen_reg_rtx (DImode);
  rtx cross_product = gen_reg_rtx (DImode);
  rtx op1l, op1r, op2l, op2r;
  rtx op1shifted, op2shifted;

  op1shifted = gen_reg_rtx (DImode);
  op2shifted = gen_reg_rtx (DImode);
  op1l = gen_reg_rtx (SImode);
  op1r = gen_reg_rtx (SImode);
  op2l = gen_reg_rtx (SImode);
  op2r = gen_reg_rtx (SImode);

  emit_move_insn (op1shifted, gen_rtx_LSHIFTRT (DImode, operands[1],
						GEN_INT (32)));
  emit_move_insn (op2shifted, gen_rtx_LSHIFTRT (DImode, operands[2],
						GEN_INT (32)));
  op1r = force_reg (SImode, gen_rtx_SUBREG (SImode, operands[1], 4));
  op2r = force_reg (SImode, gen_rtx_SUBREG (SImode, operands[2], 4));
  op1l = force_reg (SImode, gen_rtx_SUBREG (SImode, op1shifted, 4));
  op2l = force_reg (SImode, gen_rtx_SUBREG (SImode, op2shifted, 4));

  /* Emit multiplies for the cross products.  */
  emit_insn (gen_umulsidi3 (cross_product1, op2r, op1l));
  emit_insn (gen_umulsidi3 (cross_product2, op2l, op1r));

  /* Emit a multiply for the low sub-word.  */
  emit_insn (gen_umulsidi3 (low_product, copy_rtx (op2r), copy_rtx (op1r)));

  /* Sum the cross products and shift them into proper position.  */
  emit_insn (gen_adddi3 (cross_scratch, cross_product1, cross_product2));
  emit_insn (gen_ashldi3 (cross_product, cross_scratch, GEN_INT (32)));

  /* Add the cross product to the low product and store the result
     into the output operand .  */
  emit_insn (gen_adddi3 (operands[0], cross_product, low_product));
  DONE;
}")

;;; Division and mod.
(define_expand "divsi3"
  [(set (reg:SI 26) (match_operand:SI 1 "move_src_operand" ""))
   (set (reg:SI 25) (match_operand:SI 2 "move_src_operand" ""))
   (parallel [(set (reg:SI 29) (div:SI (reg:SI 26) (reg:SI 25)))
	      (clobber (match_dup 3))
	      (clobber (match_dup 4))
	      (clobber (reg:SI 26))
	      (clobber (reg:SI 25))
	      (clobber (match_dup 5))])
   (set (match_operand:SI 0 "move_dest_operand" "") (reg:SI 29))]
  ""
  "
{
  operands[3] = gen_reg_rtx (SImode);
  if (TARGET_64BIT)
    {
      operands[5] = gen_rtx_REG (SImode, 2);
      operands[4] = operands[5];
    }
  else
    {
      operands[5] = gen_rtx_REG (SImode, 31);
      operands[4] = gen_reg_rtx (SImode);
    }
  if (GET_CODE (operands[2]) == CONST_INT && emit_hpdiv_const (operands, 0))
    DONE;
}")

(define_insn ""
  [(set (reg:SI 29)
	(div:SI (reg:SI 26) (match_operand:SI 0 "div_operand" "")))
   (clobber (match_operand:SI 1 "register_operand" "=a"))
   (clobber (match_operand:SI 2 "register_operand" "=&r"))
   (clobber (reg:SI 26))
   (clobber (reg:SI 25))
   (clobber (reg:SI 31))]
  "!TARGET_64BIT"
  "*
   return output_div_insn (operands, 0, insn);"
  [(set_attr "type" "milli")
   (set (attr "length") (symbol_ref "attr_length_millicode_call (insn)"))])

(define_insn ""
  [(set (reg:SI 29)
	(div:SI (reg:SI 26) (match_operand:SI 0 "div_operand" "")))
   (clobber (match_operand:SI 1 "register_operand" "=a"))
   (clobber (match_operand:SI 2 "register_operand" "=&r"))
   (clobber (reg:SI 26))
   (clobber (reg:SI 25))
   (clobber (reg:SI 2))]
  "TARGET_64BIT"
  "*
   return output_div_insn (operands, 0, insn);"
  [(set_attr "type" "milli")
   (set (attr "length") (symbol_ref "attr_length_millicode_call (insn)"))])

(define_expand "udivsi3"
  [(set (reg:SI 26) (match_operand:SI 1 "move_src_operand" ""))
   (set (reg:SI 25) (match_operand:SI 2 "move_src_operand" ""))
   (parallel [(set (reg:SI 29) (udiv:SI (reg:SI 26) (reg:SI 25)))
	      (clobber (match_dup 3))
	      (clobber (match_dup 4))
	      (clobber (reg:SI 26))
	      (clobber (reg:SI 25))
	      (clobber (match_dup 5))])
   (set (match_operand:SI 0 "move_dest_operand" "") (reg:SI 29))]
  ""
  "
{
  operands[3] = gen_reg_rtx (SImode);

  if (TARGET_64BIT)
    {
      operands[5] = gen_rtx_REG (SImode, 2);
      operands[4] = operands[5];
    }
  else
    {
      operands[5] = gen_rtx_REG (SImode, 31);
      operands[4] = gen_reg_rtx (SImode);
    }
  if (GET_CODE (operands[2]) == CONST_INT && emit_hpdiv_const (operands, 1))
    DONE;
}")

(define_insn ""
  [(set (reg:SI 29)
	(udiv:SI (reg:SI 26) (match_operand:SI 0 "div_operand" "")))
   (clobber (match_operand:SI 1 "register_operand" "=a"))
   (clobber (match_operand:SI 2 "register_operand" "=&r"))
   (clobber (reg:SI 26))
   (clobber (reg:SI 25))
   (clobber (reg:SI 31))]
  "!TARGET_64BIT"
  "*
   return output_div_insn (operands, 1, insn);"
  [(set_attr "type" "milli")
   (set (attr "length") (symbol_ref "attr_length_millicode_call (insn)"))])

(define_insn ""
  [(set (reg:SI 29)
	(udiv:SI (reg:SI 26) (match_operand:SI 0 "div_operand" "")))
   (clobber (match_operand:SI 1 "register_operand" "=a"))
   (clobber (match_operand:SI 2 "register_operand" "=&r"))
   (clobber (reg:SI 26))
   (clobber (reg:SI 25))
   (clobber (reg:SI 2))]
  "TARGET_64BIT"
  "*
   return output_div_insn (operands, 1, insn);"
  [(set_attr "type" "milli")
   (set (attr "length") (symbol_ref "attr_length_millicode_call (insn)"))])

(define_expand "modsi3"
  [(set (reg:SI 26) (match_operand:SI 1 "move_src_operand" ""))
   (set (reg:SI 25) (match_operand:SI 2 "move_src_operand" ""))
   (parallel [(set (reg:SI 29) (mod:SI (reg:SI 26) (reg:SI 25)))
	      (clobber (match_dup 3))
	      (clobber (match_dup 4))
	      (clobber (reg:SI 26))
	      (clobber (reg:SI 25))
	      (clobber (match_dup 5))])
   (set (match_operand:SI 0 "move_dest_operand" "") (reg:SI 29))]
  ""
  "
{
  if (TARGET_64BIT)
    {
      operands[5] = gen_rtx_REG (SImode, 2);
      operands[4] = operands[5];
    }
  else
    {
      operands[5] = gen_rtx_REG (SImode, 31);
      operands[4] = gen_reg_rtx (SImode);
    }
  operands[3] = gen_reg_rtx (SImode);
}")

(define_insn ""
  [(set (reg:SI 29) (mod:SI (reg:SI 26) (reg:SI 25)))
   (clobber (match_operand:SI 0 "register_operand" "=a"))
   (clobber (match_operand:SI 1 "register_operand" "=&r"))
   (clobber (reg:SI 26))
   (clobber (reg:SI 25))
   (clobber (reg:SI 31))]
  "!TARGET_64BIT"
  "*
  return output_mod_insn (0, insn);"
  [(set_attr "type" "milli")
   (set (attr "length") (symbol_ref "attr_length_millicode_call (insn)"))])

(define_insn ""
  [(set (reg:SI 29) (mod:SI (reg:SI 26) (reg:SI 25)))
   (clobber (match_operand:SI 0 "register_operand" "=a"))
   (clobber (match_operand:SI 1 "register_operand" "=&r"))
   (clobber (reg:SI 26))
   (clobber (reg:SI 25))
   (clobber (reg:SI 2))]
  "TARGET_64BIT"
  "*
  return output_mod_insn (0, insn);"
  [(set_attr "type" "milli")
   (set (attr "length") (symbol_ref "attr_length_millicode_call (insn)"))])

(define_expand "umodsi3"
  [(set (reg:SI 26) (match_operand:SI 1 "move_src_operand" ""))
   (set (reg:SI 25) (match_operand:SI 2 "move_src_operand" ""))
   (parallel [(set (reg:SI 29) (umod:SI (reg:SI 26) (reg:SI 25)))
	      (clobber (match_dup 3))
	      (clobber (match_dup 4))
	      (clobber (reg:SI 26))
	      (clobber (reg:SI 25))
	      (clobber (match_dup 5))])
   (set (match_operand:SI 0 "move_dest_operand" "") (reg:SI 29))]
  ""
  "
{
  if (TARGET_64BIT)
    {
      operands[5] = gen_rtx_REG (SImode, 2);
      operands[4] = operands[5];
    }
  else
    {
      operands[5] = gen_rtx_REG (SImode, 31);
      operands[4] = gen_reg_rtx (SImode);
    }
  operands[3] = gen_reg_rtx (SImode);
}")

(define_insn ""
  [(set (reg:SI 29) (umod:SI (reg:SI 26) (reg:SI 25)))
   (clobber (match_operand:SI 0 "register_operand" "=a"))
   (clobber (match_operand:SI 1 "register_operand" "=&r"))
   (clobber (reg:SI 26))
   (clobber (reg:SI 25))
   (clobber (reg:SI 31))]
  "!TARGET_64BIT"
  "*
  return output_mod_insn (1, insn);"
  [(set_attr "type" "milli")
   (set (attr "length") (symbol_ref "attr_length_millicode_call (insn)"))])

(define_insn ""
  [(set (reg:SI 29) (umod:SI (reg:SI 26) (reg:SI 25)))
   (clobber (match_operand:SI 0 "register_operand" "=a"))
   (clobber (match_operand:SI 1 "register_operand" "=&r"))
   (clobber (reg:SI 26))
   (clobber (reg:SI 25))
   (clobber (reg:SI 2))]
  "TARGET_64BIT"
  "*
  return output_mod_insn (1, insn);"
  [(set_attr "type" "milli")
   (set (attr "length") (symbol_ref "attr_length_millicode_call (insn)"))])

;;- and instructions
;; We define DImode `and` so with DImode `not` we can get
;; DImode `andn`.  Other combinations are possible.

(define_expand "anddi3"
  [(set (match_operand:DI 0 "register_operand" "")
	(and:DI (match_operand:DI 1 "register_operand" "")
		(match_operand:DI 2 "and_operand" "")))]
  ""
  "
{
  /* Both operands must be register operands.  */
  if (!TARGET_64BIT && !register_operand (operands[2], DImode))
    FAIL;
}")

(define_insn ""
  [(set (match_operand:DI 0 "register_operand" "=r")
	(and:DI (match_operand:DI 1 "register_operand" "%r")
		(match_operand:DI 2 "register_operand" "r")))]
  "!TARGET_64BIT"
  "and %1,%2,%0\;and %R1,%R2,%R0"
  [(set_attr "type" "binary")
   (set_attr "length" "8")])

(define_insn ""
  [(set (match_operand:DI 0 "register_operand" "=r,r")
	(and:DI (match_operand:DI 1 "register_operand" "%?r,0")
		(match_operand:DI 2 "and_operand" "rO,P")))]
  "TARGET_64BIT"
  "* return output_64bit_and (operands); "
  [(set_attr "type" "binary")
   (set_attr "length" "4")])

; The ? for op1 makes reload prefer zdepi instead of loading a huge
; constant with ldil;ldo.
(define_insn "andsi3"
  [(set (match_operand:SI 0 "register_operand" "=r,r")
	(and:SI (match_operand:SI 1 "register_operand" "%?r,0")
		(match_operand:SI 2 "and_operand" "rO,P")))]
  ""
  "* return output_and (operands); "
  [(set_attr "type" "binary,shift")
   (set_attr "length" "4,4")])

(define_insn ""
  [(set (match_operand:DI 0 "register_operand" "=r")
	(and:DI (not:DI (match_operand:DI 1 "register_operand" "r"))
		(match_operand:DI 2 "register_operand" "r")))]
  "!TARGET_64BIT"
  "andcm %2,%1,%0\;andcm %R2,%R1,%R0"
  [(set_attr "type" "binary")
   (set_attr "length" "8")])

(define_insn ""
  [(set (match_operand:DI 0 "register_operand" "=r")
	(and:DI (not:DI (match_operand:DI 1 "register_operand" "r"))
		(match_operand:DI 2 "register_operand" "r")))]
  "TARGET_64BIT"
  "andcm %2,%1,%0"
  [(set_attr "type" "binary")
   (set_attr "length" "4")])

(define_insn ""
  [(set (match_operand:SI 0 "register_operand" "=r")
	(and:SI (not:SI (match_operand:SI 1 "register_operand" "r"))
		(match_operand:SI 2 "register_operand" "r")))]
  ""
  "andcm %2,%1,%0"
  [(set_attr "type" "binary")
  (set_attr "length" "4")])

(define_expand "iordi3"
  [(set (match_operand:DI 0 "register_operand" "")
	(ior:DI (match_operand:DI 1 "register_operand" "")
		(match_operand:DI 2 "ior_operand" "")))]
  ""
  "
{
  /* Both operands must be register operands.  */
  if (!TARGET_64BIT && !register_operand (operands[2], DImode))
    FAIL;
}")

(define_insn ""
  [(set (match_operand:DI 0 "register_operand" "=r")
	(ior:DI (match_operand:DI 1 "register_operand" "%r")
		(match_operand:DI 2 "register_operand" "r")))]
  "!TARGET_64BIT"
  "or %1,%2,%0\;or %R1,%R2,%R0"
  [(set_attr "type" "binary")
   (set_attr "length" "8")])

(define_insn ""
  [(set (match_operand:DI 0 "register_operand" "=r,r")
	(ior:DI (match_operand:DI 1 "register_operand" "0,0")
		(match_operand:DI 2 "ior_operand" "M,i")))]
  "TARGET_64BIT"
  "* return output_64bit_ior (operands); "
  [(set_attr "type" "binary,shift")
   (set_attr "length" "4,4")])

(define_insn ""
  [(set (match_operand:DI 0 "register_operand" "=r")
	(ior:DI (match_operand:DI 1 "register_operand" "%r")
		(match_operand:DI 2 "register_operand" "r")))]
  "TARGET_64BIT"
  "or %1,%2,%0"
  [(set_attr "type" "binary")
   (set_attr "length" "4")])

;; Need a define_expand because we've run out of CONST_OK... characters.
(define_expand "iorsi3"
  [(set (match_operand:SI 0 "register_operand" "")
	(ior:SI (match_operand:SI 1 "register_operand" "")
		(match_operand:SI 2 "arith32_operand" "")))]
  ""
  "
{
  if (! (ior_operand (operands[2], SImode)
         || register_operand (operands[2], SImode)))
    operands[2] = force_reg (SImode, operands[2]);
}")

(define_insn ""
  [(set (match_operand:SI 0 "register_operand" "=r,r")
	(ior:SI (match_operand:SI 1 "register_operand" "0,0")
		(match_operand:SI 2 "ior_operand" "M,i")))]
  ""
  "* return output_ior (operands); "
  [(set_attr "type" "binary,shift")
   (set_attr "length" "4,4")])

(define_insn ""
  [(set (match_operand:SI 0 "register_operand" "=r")
	(ior:SI (match_operand:SI 1 "register_operand" "%r")
		(match_operand:SI 2 "register_operand" "r")))]
  ""
  "or %1,%2,%0"
  [(set_attr "type" "binary")
   (set_attr "length" "4")])

(define_expand "xordi3"
  [(set (match_operand:DI 0 "register_operand" "")
	(xor:DI (match_operand:DI 1 "register_operand" "")
		(match_operand:DI 2 "register_operand" "")))]
  ""
  "
{
}")

(define_insn ""
  [(set (match_operand:DI 0 "register_operand" "=r")
	(xor:DI (match_operand:DI 1 "register_operand" "%r")
		(match_operand:DI 2 "register_operand" "r")))]
  "!TARGET_64BIT"
  "xor %1,%2,%0\;xor %R1,%R2,%R0"
  [(set_attr "type" "binary")
   (set_attr "length" "8")])

(define_insn ""
  [(set (match_operand:DI 0 "register_operand" "=r")
	(xor:DI (match_operand:DI 1 "register_operand" "%r")
		(match_operand:DI 2 "register_operand" "r")))]
  "TARGET_64BIT"
  "xor %1,%2,%0"
  [(set_attr "type" "binary")
   (set_attr "length" "4")])

(define_insn "xorsi3"
  [(set (match_operand:SI 0 "register_operand" "=r")
	(xor:SI (match_operand:SI 1 "register_operand" "%r")
		(match_operand:SI 2 "register_operand" "r")))]
  ""
  "xor %1,%2,%0"
  [(set_attr "type" "binary")
   (set_attr "length" "4")])

(define_expand "negdi2"
  [(set (match_operand:DI 0 "register_operand" "")
	(neg:DI (match_operand:DI 1 "register_operand" "")))]
  ""
  "")

(define_insn ""
  [(set (match_operand:DI 0 "register_operand" "=r")
	(neg:DI (match_operand:DI 1 "register_operand" "r")))]
  "!TARGET_64BIT"
  "sub %%r0,%R1,%R0\;{subb|sub,b} %%r0,%1,%0"
  [(set_attr "type" "unary")
   (set_attr "length" "8")])

(define_insn ""
  [(set (match_operand:DI 0 "register_operand" "=r")
	(neg:DI (match_operand:DI 1 "register_operand" "r")))]
  "TARGET_64BIT"
  "sub %%r0,%1,%0"
  [(set_attr "type" "unary")
   (set_attr "length" "4")])

(define_expand "negvdi2"
  [(parallel [(set (match_operand:DI 0 "register_operand" "")
		   (neg:DI (match_operand:DI 1 "register_operand" "")))
	      (trap_if (ne (neg:TI (sign_extend:TI (match_dup 1)))
				   (sign_extend:TI (neg:DI (match_dup 1))))
		       (const_int 0))])]
  ""
  "")

(define_insn ""
  [(set (match_operand:DI 0 "register_operand" "=r")
	(neg:DI (match_operand:DI 1 "register_operand" "r")))
   (trap_if (ne (neg:TI (sign_extend:TI (match_dup 1)))
		(sign_extend:TI (neg:DI (match_dup 1))))
	    (const_int 0))]
  "!TARGET_64BIT"
  "sub %%r0,%R1,%R0\;{subbo|sub,b,tsv} %%r0,%1,%0"
  [(set_attr "type" "unary")
   (set_attr "length" "8")])

(define_insn ""
  [(set (match_operand:DI 0 "register_operand" "=r")
	(neg:DI (match_operand:DI 1 "register_operand" "r")))
   (trap_if (ne (neg:TI (sign_extend:TI (match_dup 1)))
		(sign_extend:TI (neg:DI (match_dup 1))))
	    (const_int 0))]
  "TARGET_64BIT"
  "sub,tsv %%r0,%1,%0"
  [(set_attr "type" "unary")
   (set_attr "length" "4")])

(define_insn "negsi2"
  [(set (match_operand:SI 0 "register_operand" "=r")
	(neg:SI (match_operand:SI 1 "register_operand" "r")))]
  ""
  "sub %%r0,%1,%0"
  [(set_attr "type" "unary")
   (set_attr "length" "4")])

(define_insn "negvsi2"
  [(set (match_operand:SI 0 "register_operand" "=r")
        (neg:SI (match_operand:SI 1 "register_operand" "r")))
   (trap_if (ne (neg:DI (sign_extend:DI (match_dup 1)))
		(sign_extend:DI (neg:SI (match_dup 1))))
	    (const_int 0))]
   ""
   "{subo|sub,tsv} %%r0,%1,%0"
  [(set_attr "type" "unary")
   (set_attr "length" "4")])

(define_expand "one_cmpldi2"
  [(set (match_operand:DI 0 "register_operand" "")
	(not:DI (match_operand:DI 1 "register_operand" "")))]
  ""
  "
{
}")

(define_insn ""
  [(set (match_operand:DI 0 "register_operand" "=r")
	(not:DI (match_operand:DI 1 "register_operand" "r")))]
  "!TARGET_64BIT"
  "uaddcm %%r0,%1,%0\;uaddcm %%r0,%R1,%R0"
  [(set_attr "type" "unary")
   (set_attr "length" "8")])

(define_insn ""
  [(set (match_operand:DI 0 "register_operand" "=r")
	(not:DI (match_operand:DI 1 "register_operand" "r")))]
  "TARGET_64BIT"
  "uaddcm %%r0,%1,%0"
  [(set_attr "type" "unary")
   (set_attr "length" "4")])

(define_insn "one_cmplsi2"
  [(set (match_operand:SI 0 "register_operand" "=r")
	(not:SI (match_operand:SI 1 "register_operand" "r")))]
  ""
  "uaddcm %%r0,%1,%0"
  [(set_attr "type" "unary")
   (set_attr "length" "4")])

;; Floating point arithmetic instructions.

(define_insn "adddf3"
  [(set (match_operand:DF 0 "register_operand" "=f")
	(plus:DF (match_operand:DF 1 "register_operand" "f")
		 (match_operand:DF 2 "register_operand" "f")))]
  "! TARGET_SOFT_FLOAT"
  "fadd,dbl %1,%2,%0"
  [(set_attr "type" "fpalu")
   (set_attr "pa_combine_type" "faddsub")
   (set_attr "length" "4")])

(define_insn "addsf3"
  [(set (match_operand:SF 0 "register_operand" "=f")
	(plus:SF (match_operand:SF 1 "register_operand" "f")
		 (match_operand:SF 2 "register_operand" "f")))]
  "! TARGET_SOFT_FLOAT"
  "fadd,sgl %1,%2,%0"
  [(set_attr "type" "fpalu")
   (set_attr "pa_combine_type" "faddsub")
   (set_attr "length" "4")])

(define_insn "subdf3"
  [(set (match_operand:DF 0 "register_operand" "=f")
	(minus:DF (match_operand:DF 1 "register_operand" "f")
		  (match_operand:DF 2 "register_operand" "f")))]
  "! TARGET_SOFT_FLOAT"
  "fsub,dbl %1,%2,%0"
  [(set_attr "type" "fpalu")
   (set_attr "pa_combine_type" "faddsub")
   (set_attr "length" "4")])

(define_insn "subsf3"
  [(set (match_operand:SF 0 "register_operand" "=f")
	(minus:SF (match_operand:SF 1 "register_operand" "f")
		  (match_operand:SF 2 "register_operand" "f")))]
  "! TARGET_SOFT_FLOAT"
  "fsub,sgl %1,%2,%0"
  [(set_attr "type" "fpalu")
   (set_attr "pa_combine_type" "faddsub")
   (set_attr "length" "4")])

(define_insn "muldf3"
  [(set (match_operand:DF 0 "register_operand" "=f")
	(mult:DF (match_operand:DF 1 "register_operand" "f")
		 (match_operand:DF 2 "register_operand" "f")))]
  "! TARGET_SOFT_FLOAT"
  "fmpy,dbl %1,%2,%0"
  [(set_attr "type" "fpmuldbl")
   (set_attr "pa_combine_type" "fmpy")
   (set_attr "length" "4")])

(define_insn "mulsf3"
  [(set (match_operand:SF 0 "register_operand" "=f")
	(mult:SF (match_operand:SF 1 "register_operand" "f")
		 (match_operand:SF 2 "register_operand" "f")))]
  "! TARGET_SOFT_FLOAT"
  "fmpy,sgl %1,%2,%0"
  [(set_attr "type" "fpmulsgl")
   (set_attr "pa_combine_type" "fmpy")
   (set_attr "length" "4")])

(define_insn "divdf3"
  [(set (match_operand:DF 0 "register_operand" "=f")
	(div:DF (match_operand:DF 1 "register_operand" "f")
		(match_operand:DF 2 "register_operand" "f")))]
  "! TARGET_SOFT_FLOAT"
  "fdiv,dbl %1,%2,%0"
  [(set_attr "type" "fpdivdbl")
   (set_attr "length" "4")])

(define_insn "divsf3"
  [(set (match_operand:SF 0 "register_operand" "=f")
	(div:SF (match_operand:SF 1 "register_operand" "f")
		(match_operand:SF 2 "register_operand" "f")))]
  "! TARGET_SOFT_FLOAT"
  "fdiv,sgl %1,%2,%0"
  [(set_attr "type" "fpdivsgl")
   (set_attr "length" "4")])

;; Processors prior to PA 2.0 don't have a fneg instruction.  Fast
;; negation can be done by subtracting from plus zero.  However, this
;; violates the IEEE standard when negating plus and minus zero.
(define_expand "negdf2"
  [(parallel [(set (match_operand:DF 0 "register_operand" "")
		   (neg:DF (match_operand:DF 1 "register_operand" "")))
	      (use (match_dup 2))])]
  "! TARGET_SOFT_FLOAT"
{
  if (TARGET_PA_20 || flag_unsafe_math_optimizations)
    emit_insn (gen_negdf2_fast (operands[0], operands[1]));
  else
    {
      operands[2] = force_reg (DFmode,
	CONST_DOUBLE_FROM_REAL_VALUE (dconstm1, DFmode));
      emit_insn (gen_muldf3 (operands[0], operands[1], operands[2]));
    }
  DONE;
})

(define_insn "negdf2_fast"
  [(set (match_operand:DF 0 "register_operand" "=f")
	(neg:DF (match_operand:DF 1 "register_operand" "f")))]
  "! TARGET_SOFT_FLOAT && (TARGET_PA_20 || flag_unsafe_math_optimizations)"
  "*
{
  if (TARGET_PA_20)
    return \"fneg,dbl %1,%0\";
  else
    return \"fsub,dbl %%fr0,%1,%0\";
}"
  [(set_attr "type" "fpalu")
   (set_attr "length" "4")])

(define_expand "negsf2"
  [(parallel [(set (match_operand:SF 0 "register_operand" "")
		   (neg:SF (match_operand:SF 1 "register_operand" "")))
	      (use (match_dup 2))])]
  "! TARGET_SOFT_FLOAT"
{
  if (TARGET_PA_20 || flag_unsafe_math_optimizations)
    emit_insn (gen_negsf2_fast (operands[0], operands[1]));
  else
    {
      operands[2] = force_reg (SFmode,
	CONST_DOUBLE_FROM_REAL_VALUE (dconstm1, SFmode));
      emit_insn (gen_mulsf3 (operands[0], operands[1], operands[2]));
    }
  DONE;
})

(define_insn "negsf2_fast"
  [(set (match_operand:SF 0 "register_operand" "=f")
	(neg:SF (match_operand:SF 1 "register_operand" "f")))]
  "! TARGET_SOFT_FLOAT && (TARGET_PA_20 || flag_unsafe_math_optimizations)"
  "*
{
  if (TARGET_PA_20)
    return \"fneg,sgl %1,%0\";
  else
    return \"fsub,sgl %%fr0,%1,%0\";
}"
  [(set_attr "type" "fpalu")
   (set_attr "length" "4")])

(define_insn "absdf2"
  [(set (match_operand:DF 0 "register_operand" "=f")
	(abs:DF (match_operand:DF 1 "register_operand" "f")))]
  "! TARGET_SOFT_FLOAT"
  "fabs,dbl %1,%0"
  [(set_attr "type" "fpalu")
   (set_attr "length" "4")])

(define_insn "abssf2"
  [(set (match_operand:SF 0 "register_operand" "=f")
	(abs:SF (match_operand:SF 1 "register_operand" "f")))]
  "! TARGET_SOFT_FLOAT"
  "fabs,sgl %1,%0"
  [(set_attr "type" "fpalu")
   (set_attr "length" "4")])

(define_insn "sqrtdf2"
  [(set (match_operand:DF 0 "register_operand" "=f")
	(sqrt:DF (match_operand:DF 1 "register_operand" "f")))]
  "! TARGET_SOFT_FLOAT"
  "fsqrt,dbl %1,%0"
  [(set_attr "type" "fpsqrtdbl")
   (set_attr "length" "4")])

(define_insn "sqrtsf2"
  [(set (match_operand:SF 0 "register_operand" "=f")
	(sqrt:SF (match_operand:SF 1 "register_operand" "f")))]
  "! TARGET_SOFT_FLOAT"
  "fsqrt,sgl %1,%0"
  [(set_attr "type" "fpsqrtsgl")
   (set_attr "length" "4")])

;; PA 2.0 floating point instructions

; fmpyfadd patterns
(define_insn ""
  [(set (match_operand:DF 0 "register_operand" "=f")
	(plus:DF (mult:DF (match_operand:DF 1 "register_operand" "f")
			  (match_operand:DF 2 "register_operand" "f"))
		 (match_operand:DF 3 "register_operand" "f")))]
  "TARGET_PA_20 && ! TARGET_SOFT_FLOAT"
  "fmpyfadd,dbl %1,%2,%3,%0"
  [(set_attr "type" "fpmuldbl")
   (set_attr "length" "4")])

(define_insn ""
  [(set (match_operand:DF 0 "register_operand" "=f")
	(plus:DF (match_operand:DF 1 "register_operand" "f")
		 (mult:DF (match_operand:DF 2 "register_operand" "f")
			  (match_operand:DF 3 "register_operand" "f"))))]
  "TARGET_PA_20 && ! TARGET_SOFT_FLOAT"
  "fmpyfadd,dbl %2,%3,%1,%0"
  [(set_attr "type" "fpmuldbl")
   (set_attr "length" "4")])

(define_insn ""
  [(set (match_operand:SF 0 "register_operand" "=f")
	(plus:SF (mult:SF (match_operand:SF 1 "register_operand" "f")
			  (match_operand:SF 2 "register_operand" "f"))
		 (match_operand:SF 3 "register_operand" "f")))]
  "TARGET_PA_20 && ! TARGET_SOFT_FLOAT"
  "fmpyfadd,sgl %1,%2,%3,%0"
  [(set_attr "type" "fpmulsgl")
   (set_attr "length" "4")])

(define_insn ""
  [(set (match_operand:SF 0 "register_operand" "=f")
	(plus:SF (match_operand:SF 1 "register_operand" "f")
		 (mult:SF (match_operand:SF 2 "register_operand" "f")
			  (match_operand:SF 3 "register_operand" "f"))))]
  "TARGET_PA_20 && ! TARGET_SOFT_FLOAT"
  "fmpyfadd,sgl %2,%3,%1,%0"
  [(set_attr "type" "fpmulsgl")
   (set_attr "length" "4")])

; fmpynfadd patterns
(define_insn ""
  [(set (match_operand:DF 0 "register_operand" "=f")
	(minus:DF (match_operand:DF 1 "register_operand" "f")
		  (mult:DF (match_operand:DF 2 "register_operand" "f")
			   (match_operand:DF 3 "register_operand" "f"))))]
  "TARGET_PA_20 && ! TARGET_SOFT_FLOAT"
  "fmpynfadd,dbl %2,%3,%1,%0"
  [(set_attr "type" "fpmuldbl")
   (set_attr "length" "4")])

(define_insn ""
  [(set (match_operand:SF 0 "register_operand" "=f")
	(minus:SF (match_operand:SF 1 "register_operand" "f")
		  (mult:SF (match_operand:SF 2 "register_operand" "f")
			   (match_operand:SF 3 "register_operand" "f"))))]
  "TARGET_PA_20 && ! TARGET_SOFT_FLOAT"
  "fmpynfadd,sgl %2,%3,%1,%0"
  [(set_attr "type" "fpmulsgl")
   (set_attr "length" "4")])

; fnegabs patterns
(define_insn ""
  [(set (match_operand:DF 0 "register_operand" "=f")
	(neg:DF (abs:DF (match_operand:DF 1 "register_operand" "f"))))]
  "TARGET_PA_20 && ! TARGET_SOFT_FLOAT"
  "fnegabs,dbl %1,%0"
  [(set_attr "type" "fpalu")
   (set_attr "length" "4")])

(define_insn ""
  [(set (match_operand:SF 0 "register_operand" "=f")
	(neg:SF (abs:SF (match_operand:SF 1 "register_operand" "f"))))]
  "TARGET_PA_20 && ! TARGET_SOFT_FLOAT"
  "fnegabs,sgl %1,%0"
  [(set_attr "type" "fpalu")
   (set_attr "length" "4")])

;; Generating a fused multiply sequence is a win for this case as it will
;; reduce the latency for the fused case without impacting the plain
;; multiply case.
;;
;; Similar possibilities exist for fnegabs, shadd and other insns which
;; perform two operations with the result of the first feeding the second.
(define_insn ""
  [(set (match_operand:DF 0 "register_operand" "=f")
	(plus:DF (mult:DF (match_operand:DF 1 "register_operand" "f")
			  (match_operand:DF 2 "register_operand" "f"))
		 (match_operand:DF 3 "register_operand" "f")))
   (set (match_operand:DF 4 "register_operand" "=&f")
	(mult:DF (match_dup 1) (match_dup 2)))]
  "(! TARGET_SOFT_FLOAT && TARGET_PA_20
    && ! (reg_overlap_mentioned_p (operands[4], operands[1])
          || reg_overlap_mentioned_p (operands[4], operands[2])))"
  "#"
  [(set_attr "type" "fpmuldbl")
   (set_attr "length" "8")])

;; We want to split this up during scheduling since we want both insns
;; to schedule independently.
(define_split
  [(set (match_operand:DF 0 "register_operand" "")
	(plus:DF (mult:DF (match_operand:DF 1 "register_operand" "")
			  (match_operand:DF 2 "register_operand" ""))
		 (match_operand:DF 3 "register_operand" "")))
   (set (match_operand:DF 4 "register_operand" "")
	(mult:DF (match_dup 1) (match_dup 2)))]
  "! TARGET_SOFT_FLOAT && TARGET_PA_20"
  [(set (match_dup 4) (mult:DF (match_dup 1) (match_dup 2)))
   (set (match_dup 0) (plus:DF (mult:DF (match_dup 1) (match_dup 2))
			       (match_dup 3)))]
  "")

(define_insn ""
  [(set (match_operand:SF 0 "register_operand" "=f")
	(plus:SF (mult:SF (match_operand:SF 1 "register_operand" "f")
			  (match_operand:SF 2 "register_operand" "f"))
		 (match_operand:SF 3 "register_operand" "f")))
   (set (match_operand:SF 4 "register_operand" "=&f")
	(mult:SF (match_dup 1) (match_dup 2)))]
  "(! TARGET_SOFT_FLOAT && TARGET_PA_20
    && ! (reg_overlap_mentioned_p (operands[4], operands[1])
          || reg_overlap_mentioned_p (operands[4], operands[2])))"
  "#"
  [(set_attr "type" "fpmuldbl")
   (set_attr "length" "8")])

;; We want to split this up during scheduling since we want both insns
;; to schedule independently.
(define_split
  [(set (match_operand:SF 0 "register_operand" "")
	(plus:SF (mult:SF (match_operand:SF 1 "register_operand" "")
			  (match_operand:SF 2 "register_operand" ""))
		 (match_operand:SF 3 "register_operand" "")))
   (set (match_operand:SF 4 "register_operand" "")
	(mult:SF (match_dup 1) (match_dup 2)))]
  "! TARGET_SOFT_FLOAT && TARGET_PA_20"
  [(set (match_dup 4) (mult:SF (match_dup 1) (match_dup 2)))
   (set (match_dup 0) (plus:SF (mult:SF (match_dup 1) (match_dup 2))
			       (match_dup 3)))]
  "")

;; Negating a multiply can be faked by adding zero in a fused multiply-add
;; instruction.
(define_insn ""
  [(set (match_operand:DF 0 "register_operand" "=f")
	(neg:DF (mult:DF (match_operand:DF 1 "register_operand" "f")
			 (match_operand:DF 2 "register_operand" "f"))))]
  "! TARGET_SOFT_FLOAT && TARGET_PA_20"
  "fmpynfadd,dbl %1,%2,%%fr0,%0"
  [(set_attr "type" "fpmuldbl")
   (set_attr "length" "4")])

(define_insn ""
  [(set (match_operand:SF 0 "register_operand" "=f")
	(neg:SF (mult:SF (match_operand:SF 1 "register_operand" "f")
			 (match_operand:SF 2 "register_operand" "f"))))]
  "! TARGET_SOFT_FLOAT && TARGET_PA_20"
  "fmpynfadd,sgl %1,%2,%%fr0,%0"
  [(set_attr "type" "fpmuldbl")
   (set_attr "length" "4")])

(define_insn ""
  [(set (match_operand:DF 0 "register_operand" "=f")
	(neg:DF (mult:DF (match_operand:DF 1 "register_operand" "f")
			 (match_operand:DF 2 "register_operand" "f"))))
   (set (match_operand:DF 3 "register_operand" "=&f")
	(mult:DF (match_dup 1) (match_dup 2)))]
  "(! TARGET_SOFT_FLOAT && TARGET_PA_20
    && ! (reg_overlap_mentioned_p (operands[3], operands[1])
          || reg_overlap_mentioned_p (operands[3], operands[2])))"
  "#"
  [(set_attr "type" "fpmuldbl")
   (set_attr "length" "8")])

(define_split
  [(set (match_operand:DF 0 "register_operand" "")
	(neg:DF (mult:DF (match_operand:DF 1 "register_operand" "")
			 (match_operand:DF 2 "register_operand" ""))))
   (set (match_operand:DF 3 "register_operand" "")
	(mult:DF (match_dup 1) (match_dup 2)))]
  "! TARGET_SOFT_FLOAT && TARGET_PA_20"
  [(set (match_dup 3) (mult:DF (match_dup 1) (match_dup 2)))
   (set (match_dup 0) (neg:DF (mult:DF (match_dup 1) (match_dup 2))))]
  "")

(define_insn ""
  [(set (match_operand:SF 0 "register_operand" "=f")
	(neg:SF (mult:SF (match_operand:SF 1 "register_operand" "f")
			 (match_operand:SF 2 "register_operand" "f"))))
   (set (match_operand:SF 3 "register_operand" "=&f")
	(mult:SF (match_dup 1) (match_dup 2)))]
  "(! TARGET_SOFT_FLOAT && TARGET_PA_20
    && ! (reg_overlap_mentioned_p (operands[3], operands[1])
          || reg_overlap_mentioned_p (operands[3], operands[2])))"
  "#"
  [(set_attr "type" "fpmuldbl")
   (set_attr "length" "8")])

(define_split
  [(set (match_operand:SF 0 "register_operand" "")
	(neg:SF (mult:SF (match_operand:SF 1 "register_operand" "")
			 (match_operand:SF 2 "register_operand" ""))))
   (set (match_operand:SF 3 "register_operand" "")
	(mult:SF (match_dup 1) (match_dup 2)))]
  "! TARGET_SOFT_FLOAT && TARGET_PA_20"
  [(set (match_dup 3) (mult:SF (match_dup 1) (match_dup 2)))
   (set (match_dup 0) (neg:SF (mult:SF (match_dup 1) (match_dup 2))))]
  "")

;; Now fused multiplies with the result of the multiply negated.
(define_insn ""
  [(set (match_operand:DF 0 "register_operand" "=f")
	(plus:DF (neg:DF (mult:DF (match_operand:DF 1 "register_operand" "f")
				  (match_operand:DF 2 "register_operand" "f")))
		 (match_operand:DF 3 "register_operand" "f")))]
  "! TARGET_SOFT_FLOAT && TARGET_PA_20"
  "fmpynfadd,dbl %1,%2,%3,%0"
  [(set_attr "type" "fpmuldbl")
   (set_attr "length" "4")])

(define_insn ""
  [(set (match_operand:SF 0 "register_operand" "=f")
	(plus:SF (neg:SF (mult:SF (match_operand:SF 1 "register_operand" "f")
			 (match_operand:SF 2 "register_operand" "f")))
		 (match_operand:SF 3 "register_operand" "f")))]
  "! TARGET_SOFT_FLOAT && TARGET_PA_20"
  "fmpynfadd,sgl %1,%2,%3,%0"
  [(set_attr "type" "fpmuldbl")
   (set_attr "length" "4")])

(define_insn ""
  [(set (match_operand:DF 0 "register_operand" "=f")
	(plus:DF (neg:DF (mult:DF (match_operand:DF 1 "register_operand" "f")
				  (match_operand:DF 2 "register_operand" "f")))
		 (match_operand:DF 3 "register_operand" "f")))
   (set (match_operand:DF 4 "register_operand" "=&f")
	(mult:DF (match_dup 1) (match_dup 2)))]
  "(! TARGET_SOFT_FLOAT && TARGET_PA_20
    && ! (reg_overlap_mentioned_p (operands[4], operands[1])
          || reg_overlap_mentioned_p (operands[4], operands[2])))"
  "#"
  [(set_attr "type" "fpmuldbl")
   (set_attr "length" "8")])

(define_split
  [(set (match_operand:DF 0 "register_operand" "")
	(plus:DF (neg:DF (mult:DF (match_operand:DF 1 "register_operand" "")
				  (match_operand:DF 2 "register_operand" "")))
		 (match_operand:DF 3 "register_operand" "")))
   (set (match_operand:DF 4 "register_operand" "")
	(mult:DF (match_dup 1) (match_dup 2)))]
  "! TARGET_SOFT_FLOAT && TARGET_PA_20"
  [(set (match_dup 4) (mult:DF (match_dup 1) (match_dup 2)))
   (set (match_dup 0) (plus:DF (neg:DF (mult:DF (match_dup 1) (match_dup 2)))
			       (match_dup 3)))]
  "")

(define_insn ""
  [(set (match_operand:SF 0 "register_operand" "=f")
	(plus:SF (neg:SF (mult:SF (match_operand:SF 1 "register_operand" "f")
				  (match_operand:SF 2 "register_operand" "f")))
		 (match_operand:SF 3 "register_operand" "f")))
   (set (match_operand:SF 4 "register_operand" "=&f")
	(mult:SF (match_dup 1) (match_dup 2)))]
  "(! TARGET_SOFT_FLOAT && TARGET_PA_20
    && ! (reg_overlap_mentioned_p (operands[4], operands[1])
          || reg_overlap_mentioned_p (operands[4], operands[2])))"
  "#"
  [(set_attr "type" "fpmuldbl")
   (set_attr "length" "8")])

(define_split
  [(set (match_operand:SF 0 "register_operand" "")
	(plus:SF (neg:SF (mult:SF (match_operand:SF 1 "register_operand" "")
				  (match_operand:SF 2 "register_operand" "")))
		 (match_operand:SF 3 "register_operand" "")))
   (set (match_operand:SF 4 "register_operand" "")
	(mult:SF (match_dup 1) (match_dup 2)))]
  "! TARGET_SOFT_FLOAT && TARGET_PA_20"
  [(set (match_dup 4) (mult:SF (match_dup 1) (match_dup 2)))
   (set (match_dup 0) (plus:SF (neg:SF (mult:SF (match_dup 1) (match_dup 2)))
			       (match_dup 3)))]
  "")

(define_insn ""
  [(set (match_operand:DF 0 "register_operand" "=f")
	(minus:DF (match_operand:DF 3 "register_operand" "f")
		  (mult:DF (match_operand:DF 1 "register_operand" "f")
			   (match_operand:DF 2 "register_operand" "f"))))
   (set (match_operand:DF 4 "register_operand" "=&f")
	(mult:DF (match_dup 1) (match_dup 2)))]
  "(! TARGET_SOFT_FLOAT && TARGET_PA_20
    && ! (reg_overlap_mentioned_p (operands[4], operands[1])
          || reg_overlap_mentioned_p (operands[4], operands[2])))"
  "#"
  [(set_attr "type" "fpmuldbl")
   (set_attr "length" "8")])

(define_split
  [(set (match_operand:DF 0 "register_operand" "")
	(minus:DF (match_operand:DF 3 "register_operand" "")
		  (mult:DF (match_operand:DF 1 "register_operand" "")
			   (match_operand:DF 2 "register_operand" ""))))
   (set (match_operand:DF 4 "register_operand" "")
	(mult:DF (match_dup 1) (match_dup 2)))]
  "! TARGET_SOFT_FLOAT && TARGET_PA_20"
  [(set (match_dup 4) (mult:DF (match_dup 1) (match_dup 2)))
   (set (match_dup 0) (minus:DF (match_dup 3)
				(mult:DF (match_dup 1) (match_dup 2))))]
  "")

(define_insn ""
  [(set (match_operand:SF 0 "register_operand" "=f")
	(minus:SF (match_operand:SF 3 "register_operand" "f")
		  (mult:SF (match_operand:SF 1 "register_operand" "f")
			   (match_operand:SF 2 "register_operand" "f"))))
   (set (match_operand:SF 4 "register_operand" "=&f")
	(mult:SF (match_dup 1) (match_dup 2)))]
  "(! TARGET_SOFT_FLOAT && TARGET_PA_20
    && ! (reg_overlap_mentioned_p (operands[4], operands[1])
          || reg_overlap_mentioned_p (operands[4], operands[2])))"
  "#"
  [(set_attr "type" "fpmuldbl")
   (set_attr "length" "8")])

(define_split
  [(set (match_operand:SF 0 "register_operand" "")
	(minus:SF (match_operand:SF 3 "register_operand" "")
		  (mult:SF (match_operand:SF 1 "register_operand" "")
			   (match_operand:SF 2 "register_operand" ""))))
   (set (match_operand:SF 4 "register_operand" "")
	(mult:SF (match_dup 1) (match_dup 2)))]
  "! TARGET_SOFT_FLOAT && TARGET_PA_20"
  [(set (match_dup 4) (mult:SF (match_dup 1) (match_dup 2)))
   (set (match_dup 0) (minus:SF (match_dup 3)
				(mult:SF (match_dup 1) (match_dup 2))))]
  "")

(define_insn ""
  [(set (match_operand:DF 0 "register_operand" "=f")
	(neg:DF (abs:DF (match_operand:DF 1 "register_operand" "f"))))
   (set (match_operand:DF 2 "register_operand" "=&f") (abs:DF (match_dup 1)))]
  "(! TARGET_SOFT_FLOAT && TARGET_PA_20
    && ! reg_overlap_mentioned_p (operands[2], operands[1]))"
  "#"
  [(set_attr "type" "fpalu")
   (set_attr "length" "8")])

(define_split
  [(set (match_operand:DF 0 "register_operand" "")
	(neg:DF (abs:DF (match_operand:DF 1 "register_operand" ""))))
   (set (match_operand:DF 2 "register_operand" "") (abs:DF (match_dup 1)))]
  "! TARGET_SOFT_FLOAT && TARGET_PA_20"
  [(set (match_dup 2) (abs:DF (match_dup 1)))
   (set (match_dup 0) (neg:DF (abs:DF (match_dup 1))))]
  "")

(define_insn ""
  [(set (match_operand:SF 0 "register_operand" "=f")
	(neg:SF (abs:SF (match_operand:SF 1 "register_operand" "f"))))
   (set (match_operand:SF 2 "register_operand" "=&f") (abs:SF (match_dup 1)))]
  "(! TARGET_SOFT_FLOAT && TARGET_PA_20
    && ! reg_overlap_mentioned_p (operands[2], operands[1]))"
  "#"
  [(set_attr "type" "fpalu")
   (set_attr "length" "8")])

(define_split
  [(set (match_operand:SF 0 "register_operand" "")
	(neg:SF (abs:SF (match_operand:SF 1 "register_operand" ""))))
   (set (match_operand:SF 2 "register_operand" "") (abs:SF (match_dup 1)))]
  "! TARGET_SOFT_FLOAT && TARGET_PA_20"
  [(set (match_dup 2) (abs:SF (match_dup 1)))
   (set (match_dup 0) (neg:SF (abs:SF (match_dup 1))))]
  "")

;;- Shift instructions

;; Optimized special case of shifting.

(define_insn ""
  [(set (match_operand:SI 0 "register_operand" "=r")
	(lshiftrt:SI (match_operand:SI 1 "memory_operand" "m")
		     (const_int 24)))]
  ""
  "ldb%M1 %1,%0"
  [(set_attr "type" "load")
   (set_attr "length" "4")])

(define_insn ""
  [(set (match_operand:SI 0 "register_operand" "=r")
	(lshiftrt:SI (match_operand:SI 1 "memory_operand" "m")
		     (const_int 16)))]
  ""
  "ldh%M1 %1,%0"
  [(set_attr "type" "load")
   (set_attr "length" "4")])

(define_insn ""
  [(set (match_operand:SI 0 "register_operand" "=r")
	(plus:SI (mult:SI (match_operand:SI 2 "register_operand" "r")
			  (match_operand:SI 3 "shadd_operand" ""))
		 (match_operand:SI 1 "register_operand" "r")))]
  ""
  "{sh%O3addl %2,%1,%0|shladd,l %2,%O3,%1,%0} "
  [(set_attr "type" "binary")
   (set_attr "length" "4")])

(define_insn ""
  [(set (match_operand:DI 0 "register_operand" "=r")
	(plus:DI (mult:DI (match_operand:DI 2 "register_operand" "r")
			  (match_operand:DI 3 "shadd_operand" ""))
		 (match_operand:DI 1 "register_operand" "r")))]
  "TARGET_64BIT"
  "shladd,l %2,%O3,%1,%0"
  [(set_attr "type" "binary")
   (set_attr "length" "4")])

(define_expand "ashlsi3"
  [(set (match_operand:SI 0 "register_operand" "")
	(ashift:SI (match_operand:SI 1 "lhs_lshift_operand" "")
		   (match_operand:SI 2 "arith32_operand" "")))]
  ""
  "
{
  if (GET_CODE (operands[2]) != CONST_INT)
    {
      rtx temp = gen_reg_rtx (SImode);
      emit_insn (gen_subsi3 (temp, GEN_INT (31), operands[2]));
      if (GET_CODE (operands[1]) == CONST_INT)
	emit_insn (gen_zvdep_imm32 (operands[0], operands[1], temp));
      else
	emit_insn (gen_zvdep32 (operands[0], operands[1], temp));
      DONE;
    }
  /* Make sure both inputs are not constants,
     there are no patterns for that.  */
  operands[1] = force_reg (SImode, operands[1]);
}")

(define_insn ""
  [(set (match_operand:SI 0 "register_operand" "=r")
	(ashift:SI (match_operand:SI 1 "register_operand" "r")
		   (match_operand:SI 2 "const_int_operand" "n")))]
  ""
  "{zdep|depw,z} %1,%P2,%L2,%0"
  [(set_attr "type" "shift")
   (set_attr "length" "4")])

; Match cases of op1 a CONST_INT here that zvdep_imm32 doesn't handle.
; Doing it like this makes slightly better code since reload can
; replace a register with a known value in range -16..15 with a
; constant.  Ideally, we would like to merge zvdep32 and zvdep_imm32,
; but since we have no more CONST_OK... characters, that is not
; possible.
(define_insn "zvdep32"
  [(set (match_operand:SI 0 "register_operand" "=r,r")
	(ashift:SI (match_operand:SI 1 "arith5_operand" "r,L")
		   (minus:SI (const_int 31)
			     (match_operand:SI 2 "register_operand" "q,q"))))]
  ""
  "@
   {zvdep %1,32,%0|depw,z %1,%%sar,32,%0}
   {zvdepi %1,32,%0|depwi,z %1,%%sar,32,%0}"
  [(set_attr "type" "shift,shift")
   (set_attr "length" "4,4")])

(define_insn "zvdep_imm32"
  [(set (match_operand:SI 0 "register_operand" "=r")
	(ashift:SI (match_operand:SI 1 "lhs_lshift_cint_operand" "")
		   (minus:SI (const_int 31)
			     (match_operand:SI 2 "register_operand" "q"))))]
  ""
  "*
{
  int x = INTVAL (operands[1]);
  operands[2] = GEN_INT (4 + exact_log2 ((x >> 4) + 1));
  operands[1] = GEN_INT ((x & 0xf) - 0x10);
  return \"{zvdepi %1,%2,%0|depwi,z %1,%%sar,%2,%0}\";
}"
  [(set_attr "type" "shift")
   (set_attr "length" "4")])

(define_insn "vdepi_ior"
  [(set (match_operand:SI 0 "register_operand" "=r")
	(ior:SI (ashift:SI (match_operand:SI 1 "const_int_operand" "")
			   (minus:SI (const_int 31)
				     (match_operand:SI 2 "register_operand" "q")))
		(match_operand:SI 3 "register_operand" "0")))]
  ; accept ...0001...1, can this be generalized?
  "exact_log2 (INTVAL (operands[1]) + 1) > 0"
  "*
{
  int x = INTVAL (operands[1]);
  operands[2] = GEN_INT (exact_log2 (x + 1));
  return \"{vdepi -1,%2,%0|depwi -1,%%sar,%2,%0}\";
}"
  [(set_attr "type" "shift")
   (set_attr "length" "4")])

(define_insn "vdepi_and"
  [(set (match_operand:SI 0 "register_operand" "=r")
	(and:SI (rotate:SI (match_operand:SI 1 "const_int_operand" "")
			   (minus:SI (const_int 31)
				     (match_operand:SI 2 "register_operand" "q")))
		(match_operand:SI 3 "register_operand" "0")))]
  ; this can be generalized...!
  "INTVAL (operands[1]) == -2"
  "*
{
  int x = INTVAL (operands[1]);
  operands[2] = GEN_INT (exact_log2 ((~x) + 1));
  return \"{vdepi 0,%2,%0|depwi 0,%%sar,%2,%0}\";
}"
  [(set_attr "type" "shift")
   (set_attr "length" "4")])

(define_expand "ashldi3"
  [(set (match_operand:DI 0 "register_operand" "")
	(ashift:DI (match_operand:DI 1 "lhs_lshift_operand" "")
		   (match_operand:DI 2 "arith32_operand" "")))]
  "TARGET_64BIT"
  "
{
  if (GET_CODE (operands[2]) != CONST_INT)
    {
      rtx temp = gen_reg_rtx (DImode);
      emit_insn (gen_subdi3 (temp, GEN_INT (63), operands[2]));
      if (GET_CODE (operands[1]) == CONST_INT)
	emit_insn (gen_zvdep_imm64 (operands[0], operands[1], temp));
      else
	emit_insn (gen_zvdep64 (operands[0], operands[1], temp));
      DONE;
    }
  /* Make sure both inputs are not constants,
     there are no patterns for that.  */
  operands[1] = force_reg (DImode, operands[1]);
}")

(define_insn ""
  [(set (match_operand:DI 0 "register_operand" "=r")
	(ashift:DI (match_operand:DI 1 "register_operand" "r")
		   (match_operand:DI 2 "const_int_operand" "n")))]
  "TARGET_64BIT"
  "depd,z %1,%p2,%Q2,%0"
  [(set_attr "type" "shift")
   (set_attr "length" "4")])

; Match cases of op1 a CONST_INT here that zvdep_imm64 doesn't handle.
; Doing it like this makes slightly better code since reload can
; replace a register with a known value in range -16..15 with a
; constant.  Ideally, we would like to merge zvdep64 and zvdep_imm64,
; but since we have no more CONST_OK... characters, that is not
; possible.
(define_insn "zvdep64"
  [(set (match_operand:DI 0 "register_operand" "=r,r")
	(ashift:DI (match_operand:DI 1 "arith5_operand" "r,L")
		   (minus:DI (const_int 63)
			     (match_operand:DI 2 "register_operand" "q,q"))))]
  "TARGET_64BIT"
  "@
   depd,z %1,%%sar,64,%0
   depdi,z %1,%%sar,64,%0"
  [(set_attr "type" "shift,shift")
   (set_attr "length" "4,4")])

(define_insn "zvdep_imm64"
  [(set (match_operand:DI 0 "register_operand" "=r")
	(ashift:DI (match_operand:DI 1 "lhs_lshift_cint_operand" "")
		   (minus:DI (const_int 63)
			     (match_operand:DI 2 "register_operand" "q"))))]
  "TARGET_64BIT"
  "*
{
  int x = INTVAL (operands[1]);
  operands[2] = GEN_INT (4 + exact_log2 ((x >> 4) + 1));
  operands[1] = GEN_INT ((x & 0x1f) - 0x20);
  return \"depdi,z %1,%%sar,%2,%0\";
}"
  [(set_attr "type" "shift")
   (set_attr "length" "4")])

(define_insn ""
  [(set (match_operand:DI 0 "register_operand" "=r")
	(ior:DI (ashift:DI (match_operand:DI 1 "const_int_operand" "")
			   (minus:DI (const_int 63)
				     (match_operand:DI 2 "register_operand" "q")))
		(match_operand:DI 3 "register_operand" "0")))]
  ; accept ...0001...1, can this be generalized?
  "TARGET_64BIT && exact_log2 (INTVAL (operands[1]) + 1) > 0"
  "*
{
  int x = INTVAL (operands[1]);
  operands[2] = GEN_INT (exact_log2 (x + 1));
  return \"depdi -1,%%sar,%2,%0\";
}"
  [(set_attr "type" "shift")
   (set_attr "length" "4")])

(define_insn ""
  [(set (match_operand:DI 0 "register_operand" "=r")
	(and:DI (rotate:DI (match_operand:DI 1 "const_int_operand" "")
			   (minus:DI (const_int 63)
				     (match_operand:DI 2 "register_operand" "q")))
		(match_operand:DI 3 "register_operand" "0")))]
  ; this can be generalized...!
  "TARGET_64BIT && INTVAL (operands[1]) == -2"
  "*
{
  int x = INTVAL (operands[1]);
  operands[2] = GEN_INT (exact_log2 ((~x) + 1));
  return \"depdi 0,%%sar,%2,%0\";
}"
  [(set_attr "type" "shift")
   (set_attr "length" "4")])

(define_expand "ashrsi3"
  [(set (match_operand:SI 0 "register_operand" "")
	(ashiftrt:SI (match_operand:SI 1 "register_operand" "")
		     (match_operand:SI 2 "arith32_operand" "")))]
  ""
  "
{
  if (GET_CODE (operands[2]) != CONST_INT)
    {
      rtx temp = gen_reg_rtx (SImode);
      emit_insn (gen_subsi3 (temp, GEN_INT (31), operands[2]));
      emit_insn (gen_vextrs32 (operands[0], operands[1], temp));
      DONE;
    }
}")

(define_insn ""
  [(set (match_operand:SI 0 "register_operand" "=r")
	(ashiftrt:SI (match_operand:SI 1 "register_operand" "r")
		     (match_operand:SI 2 "const_int_operand" "n")))]
  ""
  "{extrs|extrw,s} %1,%P2,%L2,%0"
  [(set_attr "type" "shift")
   (set_attr "length" "4")])

(define_insn "vextrs32"
  [(set (match_operand:SI 0 "register_operand" "=r")
	(ashiftrt:SI (match_operand:SI 1 "register_operand" "r")
		     (minus:SI (const_int 31)
			       (match_operand:SI 2 "register_operand" "q"))))]
  ""
  "{vextrs %1,32,%0|extrw,s %1,%%sar,32,%0}"
  [(set_attr "type" "shift")
   (set_attr "length" "4")])

(define_expand "ashrdi3"
  [(set (match_operand:DI 0 "register_operand" "")
	(ashiftrt:DI (match_operand:DI 1 "register_operand" "")
		     (match_operand:DI 2 "arith32_operand" "")))]
  "TARGET_64BIT"
  "
{
  if (GET_CODE (operands[2]) != CONST_INT)
    {
      rtx temp = gen_reg_rtx (DImode);
      emit_insn (gen_subdi3 (temp, GEN_INT (63), operands[2]));
      emit_insn (gen_vextrs64 (operands[0], operands[1], temp));
      DONE;
    }
}")

(define_insn ""
  [(set (match_operand:DI 0 "register_operand" "=r")
	(ashiftrt:DI (match_operand:DI 1 "register_operand" "r")
		     (match_operand:DI 2 "const_int_operand" "n")))]
  "TARGET_64BIT"
  "extrd,s %1,%p2,%Q2,%0"
  [(set_attr "type" "shift")
   (set_attr "length" "4")])

(define_insn "vextrs64"
  [(set (match_operand:DI 0 "register_operand" "=r")
	(ashiftrt:DI (match_operand:DI 1 "register_operand" "r")
		     (minus:DI (const_int 63)
			       (match_operand:DI 2 "register_operand" "q"))))]
  "TARGET_64BIT"
  "extrd,s %1,%%sar,64,%0"
  [(set_attr "type" "shift")
   (set_attr "length" "4")])

(define_insn "lshrsi3"
  [(set (match_operand:SI 0 "register_operand" "=r,r")
	(lshiftrt:SI (match_operand:SI 1 "register_operand" "r,r")
		     (match_operand:SI 2 "arith32_operand" "q,n")))]
  ""
  "@
   {vshd %%r0,%1,%0|shrpw %%r0,%1,%%sar,%0}
   {extru|extrw,u} %1,%P2,%L2,%0"
  [(set_attr "type" "shift")
   (set_attr "length" "4")])

(define_insn "lshrdi3"
  [(set (match_operand:DI 0 "register_operand" "=r,r")
	(lshiftrt:DI (match_operand:DI 1 "register_operand" "r,r")
		     (match_operand:DI 2 "arith32_operand" "q,n")))]
  "TARGET_64BIT"
  "@
   shrpd %%r0,%1,%%sar,%0
   extrd,u %1,%p2,%Q2,%0"
  [(set_attr "type" "shift")
   (set_attr "length" "4")])

(define_insn "rotrsi3"
  [(set (match_operand:SI 0 "register_operand" "=r,r")
	(rotatert:SI (match_operand:SI 1 "register_operand" "r,r")
		     (match_operand:SI 2 "arith32_operand" "q,n")))]
  ""
  "*
{
  if (GET_CODE (operands[2]) == CONST_INT)
    {
      operands[2] = GEN_INT (INTVAL (operands[2]) & 31);
      return \"{shd|shrpw} %1,%1,%2,%0\";
    }
  else
    return \"{vshd %1,%1,%0|shrpw %1,%1,%%sar,%0}\";
}"
  [(set_attr "type" "shift")
   (set_attr "length" "4")])

(define_expand "rotlsi3"
  [(set (match_operand:SI 0 "register_operand" "")
        (rotate:SI (match_operand:SI 1 "register_operand" "")
                   (match_operand:SI 2 "arith32_operand" "")))]
  ""
  "
{
  if (GET_CODE (operands[2]) != CONST_INT)
    {
      rtx temp = gen_reg_rtx (SImode);
      emit_insn (gen_subsi3 (temp, GEN_INT (32), operands[2]));
      emit_insn (gen_rotrsi3 (operands[0], operands[1], temp));
      DONE;
    }
  /* Else expand normally.  */
}")

(define_insn ""
  [(set (match_operand:SI 0 "register_operand" "=r")
        (rotate:SI (match_operand:SI 1 "register_operand" "r")
                   (match_operand:SI 2 "const_int_operand" "n")))]
  ""
  "*
{
  operands[2] = GEN_INT ((32 - INTVAL (operands[2])) & 31);
  return \"{shd|shrpw} %1,%1,%2,%0\";
}"
  [(set_attr "type" "shift")
   (set_attr "length" "4")])

(define_insn ""
  [(set (match_operand:SI 0 "register_operand" "=r")
	(match_operator:SI 5 "plus_xor_ior_operator"
	  [(ashift:SI (match_operand:SI 1 "register_operand" "r")
		      (match_operand:SI 3 "const_int_operand" "n"))
	   (lshiftrt:SI (match_operand:SI 2 "register_operand" "r")
			(match_operand:SI 4 "const_int_operand" "n"))]))]
  "INTVAL (operands[3]) + INTVAL (operands[4]) == 32"
  "{shd|shrpw} %1,%2,%4,%0"
  [(set_attr "type" "shift")
   (set_attr "length" "4")])

(define_insn ""
  [(set (match_operand:SI 0 "register_operand" "=r")
	(match_operator:SI 5 "plus_xor_ior_operator"
	  [(lshiftrt:SI (match_operand:SI 2 "register_operand" "r")
			(match_operand:SI 4 "const_int_operand" "n"))
	   (ashift:SI (match_operand:SI 1 "register_operand" "r")
		      (match_operand:SI 3 "const_int_operand" "n"))]))]
  "INTVAL (operands[3]) + INTVAL (operands[4]) == 32"
  "{shd|shrpw} %1,%2,%4,%0"
  [(set_attr "type" "shift")
   (set_attr "length" "4")])

(define_insn ""
  [(set (match_operand:SI 0 "register_operand" "=r")
	(and:SI (ashift:SI (match_operand:SI 1 "register_operand" "r")
			   (match_operand:SI 2 "const_int_operand" ""))
		(match_operand:SI 3 "const_int_operand" "")))]
  "exact_log2 (1 + (INTVAL (operands[3]) >> (INTVAL (operands[2]) & 31))) > 0"
  "*
{
  int cnt = INTVAL (operands[2]) & 31;
  operands[3] = GEN_INT (exact_log2 (1 + (INTVAL (operands[3]) >> cnt)));
  operands[2] = GEN_INT (31 - cnt);
  return \"{zdep|depw,z} %1,%2,%3,%0\";
}"
  [(set_attr "type" "shift")
   (set_attr "length" "4")])

;; Unconditional and other jump instructions.

;; This is used for most returns.
(define_insn "return_internal"
  [(return)
<<<<<<< HEAD
   (use (reg:SI 2))
   (const_int 1)]
=======
   (use (reg:SI 2))]
>>>>>>> 751ff693
  ""
  "*
{
  if (TARGET_PA_20)
    return \"bve%* (%%r2)\";
  return \"bv%* %%r0(%%r2)\";
}"
  [(set_attr "type" "branch")
   (set_attr "length" "4")])

;; This is used for eh returns which bypass the return stub.
(define_insn "return_external_pic"
  [(return)
   (clobber (reg:SI 1))
   (use (reg:SI 2))]
  "!TARGET_NO_SPACE_REGS
   && !TARGET_PA_20
   && flag_pic && current_function_calls_eh_return"
  "ldsid (%%sr0,%%r2),%%r1\;mtsp %%r1,%%sr0\;be%* 0(%%sr0,%%r2)"
  [(set_attr "type" "branch")
   (set_attr "length" "12")])

(define_expand "prologue"
  [(const_int 0)]
  ""
  "hppa_expand_prologue ();DONE;")

(define_expand "sibcall_epilogue"
  [(return)]
  ""
  "
{
  hppa_expand_epilogue ();
  DONE;
}")

(define_expand "epilogue"
  [(return)]
  ""
  "
{
  rtx x;

  /* Try to use the trivial return first.  Else use the full epilogue.  */
  if (reload_completed
      && !frame_pointer_needed
      && !df_regs_ever_live_p (2)
      && (compute_frame_size (get_frame_size (), 0) ? 0 : 1))
    x = gen_return_internal ();
  else
    {
      hppa_expand_epilogue ();

      /* EH returns bypass the normal return stub.  Thus, we must do an
	 interspace branch to return from functions that call eh_return.
	 This is only a problem for returns from shared code on ports
	 using space registers.  */
      if (!TARGET_NO_SPACE_REGS
	  && !TARGET_PA_20
	  && flag_pic && current_function_calls_eh_return)
	x = gen_return_external_pic ();
      else
	x = gen_return_internal ();
<<<<<<< HEAD

      emit_jump_insn (x);
=======
>>>>>>> 751ff693
    }
  emit_jump_insn (x);
  DONE;
}")

; Used by hppa_profile_hook to load the starting address of the current
; function; operand 1 contains the address of the label in operand 3
(define_insn "load_offset_label_address"
  [(set (match_operand:SI 0 "register_operand" "=r")
        (plus:SI (match_operand:SI 1 "register_operand" "r")
		 (minus:SI (match_operand:SI 2 "" "")
			   (label_ref:SI (match_operand 3 "" "")))))]
  ""
  "ldo %2-%l3(%1),%0"
  [(set_attr "type" "multi")
   (set_attr "length" "4")])

; Output a code label and load its address.
(define_insn "lcla1"
  [(set (match_operand:SI 0 "register_operand" "=r")
        (label_ref:SI (match_operand 1 "" "")))
   (const_int 0)]
  "!TARGET_PA_20"
  "*
{
  output_asm_insn (\"bl .+8,%0\;depi 0,31,2,%0\", operands);
  (*targetm.asm_out.internal_label) (asm_out_file, \"L\",
                                     CODE_LABEL_NUMBER (operands[1]));
  return \"\";
}"
  [(set_attr "type" "multi")
   (set_attr "length" "8")])

(define_insn "lcla2"
  [(set (match_operand:SI 0 "register_operand" "=r")
        (label_ref:SI (match_operand 1 "" "")))
   (const_int 0)]
  "TARGET_PA_20"
  "*
{
  (*targetm.asm_out.internal_label) (asm_out_file, \"L\",
                                     CODE_LABEL_NUMBER (operands[1]));
  return \"mfia %0\";
}"
  [(set_attr "type" "move")
   (set_attr "length" "4")])

(define_insn "blockage"
  [(unspec_volatile [(const_int 2)] UNSPECV_BLOCKAGE)]
  ""
  ""
  [(set_attr "length" "0")])

(define_insn "jump"
  [(set (pc) (label_ref (match_operand 0 "" "")))]
  ""
  "*
{
  /* An unconditional branch which can reach its target.  */
  if (get_attr_length (insn) < 16)
    return \"b%* %l0\";

  return output_lbranch (operands[0], insn, 1);
}"
  [(set_attr "type" "uncond_branch")
   (set_attr "pa_combine_type" "uncond_branch")
   (set (attr "length")
    (cond [(eq (symbol_ref "jump_in_call_delay (insn)") (const_int 1))
	   (if_then_else (lt (abs (minus (match_dup 0)
					 (plus (pc) (const_int 8))))
			     (const_int MAX_12BIT_OFFSET))
	   (const_int 4)
	   (const_int 8))
	   (lt (abs (minus (match_dup 0) (plus (pc) (const_int 8))))
	       (const_int MAX_17BIT_OFFSET))
	   (const_int 4)
	   (ne (symbol_ref "TARGET_PORTABLE_RUNTIME") (const_int 0))
	   (const_int 20)
	   (eq (symbol_ref "flag_pic") (const_int 0))
	   (const_int 16)]
	  (const_int 24)))])

;;; Hope this is only within a function...
(define_insn "indirect_jump"
  [(set (pc) (match_operand 0 "register_operand" "r"))]
  "GET_MODE (operands[0]) == word_mode"
  "bv%* %%r0(%0)"
  [(set_attr "type" "branch")
   (set_attr "length" "4")])

;;; An indirect jump can be optimized to a direct jump.  GAS for the
;;; SOM target doesn't allow branching to a label inside a function.
;;; We also don't correctly compute branch distances for labels
;;; outside the current function.  Thus, we use an indirect jump can't
;;; be optimized to a direct jump for all targets.  We assume that
;;; the branch target is in the same space (i.e., nested function
;;; jumping to a label in an outer function in the same translation
;;; unit).
(define_expand "nonlocal_goto"
  [(use (match_operand 0 "general_operand" ""))
   (use (match_operand 1 "general_operand" ""))
   (use (match_operand 2 "general_operand" ""))
   (use (match_operand 3 "general_operand" ""))]
  ""
{
  rtx lab = operands[1];
  rtx stack = operands[2];
  rtx fp = operands[3];

  lab = copy_to_reg (lab);

  emit_insn (gen_rtx_CLOBBER (VOIDmode,
			      gen_rtx_MEM (BLKmode,
					   gen_rtx_SCRATCH (VOIDmode))));
  emit_insn (gen_rtx_CLOBBER (VOIDmode,
			      gen_rtx_MEM (BLKmode,
					   hard_frame_pointer_rtx)));

  /* Restore the frame pointer.  The virtual_stack_vars_rtx is saved
     instead of the hard_frame_pointer_rtx in the save area.  As a
     result, an extra instruction is needed to adjust for the offset
     of the virtual stack variables and the frame pointer.  */
  if (GET_CODE (fp) != REG)
    fp = force_reg (Pmode, fp);
  emit_move_insn (virtual_stack_vars_rtx, fp);

  emit_stack_restore (SAVE_NONLOCAL, stack, NULL_RTX);

  emit_insn (gen_rtx_USE (VOIDmode, hard_frame_pointer_rtx));
  emit_insn (gen_rtx_USE (VOIDmode, stack_pointer_rtx));

  /* Nonlocal goto jumps are only used between functions in the same
     translation unit.  Thus, we can avoid the extra overhead of an
     interspace jump.  */
  emit_jump_insn (gen_indirect_goto (lab));
  emit_barrier ();
  DONE;
})

(define_insn "indirect_goto"
  [(unspec [(match_operand 0 "register_operand" "=r")] UNSPEC_GOTO)]
  "GET_MODE (operands[0]) == word_mode"
  "bv%* %%r0(%0)"
  [(set_attr "type" "branch")
   (set_attr "length" "4")])

;;; This jump is used in branch tables where the insn length is fixed.
;;; The length of this insn is adjusted if the delay slot is not filled.
(define_insn "short_jump"
  [(set (pc) (label_ref (match_operand 0 "" "")))
   (const_int 0)]
  ""
  "b%* %l0%#"
  [(set_attr "type" "btable_branch")
   (set_attr "length" "4")])

;; Subroutines of "casesi".
;; operand 0 is index
;; operand 1 is the minimum bound
;; operand 2 is the maximum bound - minimum bound + 1
;; operand 3 is CODE_LABEL for the table;
;; operand 4 is the CODE_LABEL to go to if index out of range.

(define_expand "casesi"
  [(match_operand:SI 0 "general_operand" "")
   (match_operand:SI 1 "const_int_operand" "")
   (match_operand:SI 2 "const_int_operand" "")
   (match_operand 3 "" "")
   (match_operand 4 "" "")]
  ""
  "
{
  if (GET_CODE (operands[0]) != REG)
    operands[0] = force_reg (SImode, operands[0]);

  if (operands[1] != const0_rtx)
    {
      rtx index = gen_reg_rtx (SImode);

      operands[1] = GEN_INT (-INTVAL (operands[1]));
      if (!INT_14_BITS (operands[1]))
	operands[1] = force_reg (SImode, operands[1]);
      emit_insn (gen_addsi3 (index, operands[0], operands[1]));
      operands[0] = index;
    }

  /* In 64bit mode we must make sure to wipe the upper bits of the register
     just in case the addition overflowed or we had random bits in the
     high part of the register.  */
  if (TARGET_64BIT)
    {
      rtx index = gen_reg_rtx (DImode);

      emit_insn (gen_extendsidi2 (index, operands[0]));
      operands[0] = gen_rtx_SUBREG (SImode, index, 4);
    }

  if (!INT_5_BITS (operands[2]))
    operands[2] = force_reg (SImode, operands[2]);

  /* This branch prevents us finding an insn for the delay slot of the
     following vectored branch.  It might be possible to use the delay
     slot if an index value of -1 was used to transfer to the out-of-range
     label.  In order to do this, we would have to output the -1 vector
     element after the delay insn.  The casesi output code would have to
     check if the casesi insn is in a delay branch sequence and output
     the delay insn if one is found.  If this was done, then it might
     then be worthwhile to split the casesi patterns to improve scheduling.
     However, it's not clear that all this extra complexity is worth
     the effort.  */
  emit_insn (gen_cmpsi (operands[0], operands[2]));
  emit_jump_insn (gen_bgtu (operands[4]));

  if (TARGET_BIG_SWITCH)
    {
      if (TARGET_64BIT)
<<<<<<< HEAD
	{
          rtx tmp1 = gen_reg_rtx (DImode);
          rtx tmp2 = gen_reg_rtx (DImode);

          emit_jump_insn (gen_casesi64p (operands[0], operands[3],
                                         tmp1, tmp2));
	}
      else
	{
	  rtx tmp1 = gen_reg_rtx (SImode);

	  if (flag_pic)
	    {
	      rtx tmp2 = gen_reg_rtx (SImode);

	      emit_jump_insn (gen_casesi32p (operands[0], operands[3],
					     tmp1, tmp2));
	    }
	  else
	    emit_jump_insn (gen_casesi32 (operands[0], operands[3], tmp1));
	}
=======
	emit_jump_insn (gen_casesi64p (operands[0], operands[3]));
      else if (flag_pic)
	emit_jump_insn (gen_casesi32p (operands[0], operands[3]));
      else
	emit_jump_insn (gen_casesi32 (operands[0], operands[3]));
>>>>>>> 751ff693
    }
  else
    emit_jump_insn (gen_casesi0 (operands[0], operands[3]));
  DONE;
}")

;;; The rtl for this pattern doesn't accurately describe what the insn
;;; actually does, particularly when case-vector elements are exploded
;;; in pa_reorg.  However, the initial SET in these patterns must show
;;; the connection of the insn to the following jump table.
(define_insn "casesi0"
  [(set (pc) (mem:SI (plus:SI
		       (mult:SI (match_operand:SI 0 "register_operand" "r")
				(const_int 4))
		       (label_ref (match_operand 1 "" "")))))]
  ""
  "blr,n %0,%%r0\;nop"
  [(set_attr "type" "multi")
   (set_attr "length" "8")])

;;; 32-bit code, absolute branch table.
(define_insn "casesi32"
  [(set (pc) (mem:SI (plus:SI
		       (mult:SI (match_operand:SI 0 "register_operand" "r")
				(const_int 4))
		       (label_ref (match_operand 1 "" "")))))
<<<<<<< HEAD
   (clobber (match_operand:SI 2 "register_operand" "=&r"))]
  "!TARGET_64BIT && TARGET_BIG_SWITCH"
=======
   (clobber (match_scratch:SI 2 "=&r"))]
  "!flag_pic"
>>>>>>> 751ff693
  "ldil L'%l1,%2\;ldo R'%l1(%2),%2\;{ldwx|ldw},s %0(%2),%2\;bv,n %%r0(%2)"
  [(set_attr "type" "multi")
   (set_attr "length" "16")])

;;; 32-bit code, relative branch table.
(define_insn "casesi32p"
  [(set (pc) (mem:SI (plus:SI
		       (mult:SI (match_operand:SI 0 "register_operand" "r")
				(const_int 4))
		       (label_ref (match_operand 1 "" "")))))
<<<<<<< HEAD
   (clobber (match_operand:SI 2 "register_operand" "=&a"))
   (clobber (match_operand:SI 3 "register_operand" "=&r"))]
  "!TARGET_64BIT && TARGET_BIG_SWITCH"
=======
   (clobber (match_scratch:SI 2 "=&r"))
   (clobber (match_scratch:SI 3 "=&r"))]
  "flag_pic"
>>>>>>> 751ff693
  "{bl .+8,%2\;depi 0,31,2,%2|mfia %2}\;ldo {16|20}(%2),%2\;\
{ldwx|ldw},s %0(%2),%3\;{addl|add,l} %2,%3,%3\;bv,n %%r0(%3)"
  [(set_attr "type" "multi")
   (set (attr "length")
     (if_then_else (ne (symbol_ref "TARGET_PA_20") (const_int 0))
	(const_int 20)
	(const_int 24)))])

;;; 64-bit code, 32-bit relative branch table.
(define_insn "casesi64p"
  [(set (pc) (mem:DI (plus:DI
		       (mult:DI (sign_extend:DI
				  (match_operand:SI 0 "register_operand" "r"))
				(const_int 8))
		       (label_ref (match_operand 1 "" "")))))
<<<<<<< HEAD
   (clobber (match_operand:DI 2 "register_operand" "=&r"))
   (clobber (match_operand:DI 3 "register_operand" "=&r"))]
  "TARGET_64BIT && TARGET_BIG_SWITCH"
=======
   (clobber (match_scratch:DI 2 "=&r"))
   (clobber (match_scratch:DI 3 "=&r"))]
  ""
>>>>>>> 751ff693
  "mfia %2\;ldo 24(%2),%2\;ldw,s %0(%2),%3\;extrd,s %3,63,32,%3\;\
add,l %2,%3,%3\;bv,n %%r0(%3)"
  [(set_attr "type" "multi")
   (set_attr "length" "24")])


;; Call patterns.
;;- jump to subroutine

(define_expand "call"
  [(parallel [(call (match_operand:SI 0 "" "")
		    (match_operand 1 "" ""))
	      (clobber (reg:SI 2))])]
  ""
  "
{
  rtx op, call_insn;
  rtx nb = operands[1];

  if (TARGET_PORTABLE_RUNTIME)
    op = force_reg (SImode, XEXP (operands[0], 0));
  else
    op = XEXP (operands[0], 0);

  if (TARGET_64BIT)
    {
      if (!virtuals_instantiated)
	emit_move_insn (arg_pointer_rtx,
			gen_rtx_PLUS (word_mode, virtual_outgoing_args_rtx,
				      GEN_INT (64)));
      else
	{
	  /* The loop pass can generate new libcalls after the virtual
	     registers are instantiated when fpregs are disabled because
	     the only method that we have for doing DImode multiplication
	     is with a libcall.  This could be trouble if we haven't
	     allocated enough space for the outgoing arguments.  */
	  gcc_assert (INTVAL (nb) <= current_function_outgoing_args_size);

	  emit_move_insn (arg_pointer_rtx,
			  gen_rtx_PLUS (word_mode, stack_pointer_rtx,
					GEN_INT (STACK_POINTER_OFFSET + 64)));
	}
    }

  /* Use two different patterns for calls to explicitly named functions
     and calls through function pointers.  This is necessary as these two
     types of calls use different calling conventions, and CSE might try
     to change the named call into an indirect call in some cases (using
     two patterns keeps CSE from performing this optimization).
     
     We now use even more call patterns as there was a subtle bug in
     attempting to restore the pic register after a call using a simple
     move insn.  During reload, a instruction involving a pseudo register
     with no explicit dependence on the PIC register can be converted
     to an equivalent load from memory using the PIC register.  If we
     emit a simple move to restore the PIC register in the initial rtl
     generation, then it can potentially be repositioned during scheduling.
     and an instruction that eventually uses the PIC register may end up
     between the call and the PIC register restore.
     
     This only worked because there is a post call group of instructions
     that are scheduled with the call.  These instructions are included
     in the same basic block as the call.  However, calls can throw in
     C++ code and a basic block has to terminate at the call if the call
     can throw.  This results in the PIC register restore being scheduled
     independently from the call.  So, we now hide the save and restore
     of the PIC register in the call pattern until after reload.  Then,
     we split the moves out.  A small side benefit is that we now don't
     need to have a use of the PIC register in the return pattern and
     the final save/restore operation is not needed.
     
     I elected to just clobber %r4 in the PIC patterns and use it instead
     of trying to force hppa_pic_save_rtx () to a callee saved register.
     This might have required a new register class and constraint.  It
     was also simpler to just handle the restore from a register than a
     generic pseudo.  */
  if (TARGET_64BIT)
    {
      if (GET_CODE (op) == SYMBOL_REF)
	call_insn = emit_call_insn (gen_call_symref_64bit (op, nb));
      else
	{
	  op = force_reg (word_mode, op);
	  call_insn = emit_call_insn (gen_call_reg_64bit (op, nb));
	}
    }
  else
    {
      if (GET_CODE (op) == SYMBOL_REF)
	{
	  if (flag_pic)
	    call_insn = emit_call_insn (gen_call_symref_pic (op, nb));
	  else
	    call_insn = emit_call_insn (gen_call_symref (op, nb));
	}
      else
	{
	  rtx tmpreg = gen_rtx_REG (word_mode, 22);

	  emit_move_insn (tmpreg, force_reg (word_mode, op));
	  if (flag_pic)
	    call_insn = emit_call_insn (gen_call_reg_pic (nb));
	  else
	    call_insn = emit_call_insn (gen_call_reg (nb));
	}
    }

  DONE;
}")

;; We use function calls to set the attribute length of calls and millicode
;; calls.  This is necessary because of the large variety of call sequences.
;; Implementing the calculation in rtl is difficult as well as ugly.  As
;; we need the same calculation in several places, maintenance becomes a
;; nightmare.
;;
;; However, this has a subtle impact on branch shortening.  When the
;; expression used to set the length attribute of an instruction depends
;; on a relative address (e.g., pc or a branch address), genattrtab
;; notes that the insn's length is variable, and attempts to determine a
;; worst-case default length and code to compute an insn's current length.

;; The use of a function call hides the variable dependence of our calls
;; and millicode calls.  The result is genattrtab doesn't treat the operation
;; as variable and it only generates code for the default case using our
;; function call.  Because of this, calls and millicode calls have a fixed
;; length in the branch shortening pass, and some branches will use a longer
;; code sequence than necessary.  However, the length of any given call
;; will still reflect its final code location and it may be shorter than
;; the initial length estimate.

;; It's possible to trick genattrtab by adding an expression involving `pc'
;; in the set.  However, when genattrtab hits a function call in its attempt
;; to compute the default length, it marks the result as unknown and sets
;; the default result to MAX_INT ;-(  One possible fix that would allow
;; calls to participate in branch shortening would be to make the call to
;; insn_default_length a target option.  Then, we could massage unknown
;; results.  Another fix might be to change genattrtab so that it just does
;; the call in the variable case as it already does for the fixed case.

(define_insn "call_symref"
  [(call (mem:SI (match_operand 0 "call_operand_address" ""))
	 (match_operand 1 "" "i"))
   (clobber (reg:SI 1))
   (clobber (reg:SI 2))
   (use (const_int 0))]
  "!TARGET_PORTABLE_RUNTIME && !TARGET_64BIT"
  "*
{
  output_arg_descriptor (insn);
  return output_call (insn, operands[0], 0);
}"
  [(set_attr "type" "call")
   (set (attr "length") (symbol_ref "attr_length_call (insn, 0)"))])

(define_insn "call_symref_pic"
  [(call (mem:SI (match_operand 0 "call_operand_address" ""))
	 (match_operand 1 "" "i"))
   (clobber (reg:SI 1))
   (clobber (reg:SI 2))
   (clobber (reg:SI 4))
   (use (reg:SI 19))
   (use (const_int 0))]
  "!TARGET_PORTABLE_RUNTIME && !TARGET_64BIT"
  "*
{
  output_arg_descriptor (insn);
  return output_call (insn, operands[0], 0);
}"
  [(set_attr "type" "call")
   (set (attr "length")
	(plus (symbol_ref "attr_length_call (insn, 0)")
	      (symbol_ref "attr_length_save_restore_dltp (insn)")))])

;; Split out the PIC register save and restore after reload.  This is
;; done only if the function returns.  As the split is done after reload,
;; there are some situations in which we unnecessarily save and restore
;; %r4.  This happens when there is a single call and the PIC register
;; is "dead" after the call.  This isn't easy to fix as the usage of
;; the PIC register isn't completely determined until the reload pass.
(define_split
  [(parallel [(call (mem:SI (match_operand 0 "call_operand_address" ""))
		    (match_operand 1 "" ""))
	      (clobber (reg:SI 1))
	      (clobber (reg:SI 2))
	      (clobber (reg:SI 4))
	      (use (reg:SI 19))
	      (use (const_int 0))])]
  "!TARGET_PORTABLE_RUNTIME && !TARGET_64BIT
   && reload_completed
   && !find_reg_note (insn, REG_NORETURN, NULL_RTX)"
  [(set (reg:SI 4) (reg:SI 19))
   (parallel [(call (mem:SI (match_dup 0))
		    (match_dup 1))
	      (clobber (reg:SI 1))
	      (clobber (reg:SI 2))
	      (use (reg:SI 19))
	      (use (const_int 0))])
   (set (reg:SI 19) (reg:SI 4))]
  "")

;; Remove the clobber of register 4 when optimizing.  This has to be
;; done with a peephole optimization rather than a split because the
;; split sequence for a call must be longer than one instruction.
(define_peephole2
  [(parallel [(call (mem:SI (match_operand 0 "call_operand_address" ""))
		    (match_operand 1 "" ""))
	      (clobber (reg:SI 1))
	      (clobber (reg:SI 2))
	      (clobber (reg:SI 4))
	      (use (reg:SI 19))
	      (use (const_int 0))])]
  "!TARGET_PORTABLE_RUNTIME && !TARGET_64BIT && reload_completed"
  [(parallel [(call (mem:SI (match_dup 0))
		    (match_dup 1))
	      (clobber (reg:SI 1))
	      (clobber (reg:SI 2))
	      (use (reg:SI 19))
	      (use (const_int 0))])]
  "")

(define_insn "*call_symref_pic_post_reload"
  [(call (mem:SI (match_operand 0 "call_operand_address" ""))
	 (match_operand 1 "" "i"))
   (clobber (reg:SI 1))
   (clobber (reg:SI 2))
   (use (reg:SI 19))
   (use (const_int 0))]
  "!TARGET_PORTABLE_RUNTIME && !TARGET_64BIT"
  "*
{
  output_arg_descriptor (insn);
  return output_call (insn, operands[0], 0);
}"
  [(set_attr "type" "call")
   (set (attr "length") (symbol_ref "attr_length_call (insn, 0)"))])

;; This pattern is split if it is necessary to save and restore the
;; PIC register.
(define_insn "call_symref_64bit"
<<<<<<< HEAD
=======
  [(call (mem:SI (match_operand 0 "call_operand_address" ""))
	 (match_operand 1 "" "i"))
   (clobber (reg:DI 1))
   (clobber (reg:DI 2))
   (clobber (reg:DI 4))
   (use (reg:DI 27))
   (use (reg:DI 29))
   (use (const_int 0))]
  "TARGET_64BIT"
  "*
{
  output_arg_descriptor (insn);
  return output_call (insn, operands[0], 0);
}"
  [(set_attr "type" "call")
   (set (attr "length")
	(plus (symbol_ref "attr_length_call (insn, 0)")
	      (symbol_ref "attr_length_save_restore_dltp (insn)")))])

;; Split out the PIC register save and restore after reload.  This is
;; done only if the function returns.  As the split is done after reload,
;; there are some situations in which we unnecessarily save and restore
;; %r4.  This happens when there is a single call and the PIC register
;; is "dead" after the call.  This isn't easy to fix as the usage of
;; the PIC register isn't completely determined until the reload pass.
(define_split
  [(parallel [(call (mem:SI (match_operand 0 "call_operand_address" ""))
		    (match_operand 1 "" ""))
	      (clobber (reg:DI 1))
	      (clobber (reg:DI 2))
	      (clobber (reg:DI 4))
	      (use (reg:DI 27))
	      (use (reg:DI 29))
	      (use (const_int 0))])]
  "TARGET_64BIT
   && reload_completed
   && !find_reg_note (insn, REG_NORETURN, NULL_RTX)"
  [(set (reg:DI 4) (reg:DI 27))
   (parallel [(call (mem:SI (match_dup 0))
		    (match_dup 1))
	      (clobber (reg:DI 1))
	      (clobber (reg:DI 2))
	      (use (reg:DI 27))
	      (use (reg:DI 29))
	      (use (const_int 0))])
   (set (reg:DI 27) (reg:DI 4))]
  "")

;; Remove the clobber of register 4 when optimizing.  This has to be
;; done with a peephole optimization rather than a split because the
;; split sequence for a call must be longer than one instruction.
(define_peephole2
  [(parallel [(call (mem:SI (match_operand 0 "call_operand_address" ""))
		    (match_operand 1 "" ""))
	      (clobber (reg:DI 1))
	      (clobber (reg:DI 2))
	      (clobber (reg:DI 4))
	      (use (reg:DI 27))
	      (use (reg:DI 29))
	      (use (const_int 0))])]
  "TARGET_64BIT && reload_completed"
  [(parallel [(call (mem:SI (match_dup 0))
		    (match_dup 1))
	      (clobber (reg:DI 1))
	      (clobber (reg:DI 2))
	      (use (reg:DI 27))
	      (use (reg:DI 29))
	      (use (const_int 0))])]
  "")

(define_insn "*call_symref_64bit_post_reload"
>>>>>>> 751ff693
  [(call (mem:SI (match_operand 0 "call_operand_address" ""))
	 (match_operand 1 "" "i"))
   (clobber (reg:DI 1))
   (clobber (reg:DI 2))
<<<<<<< HEAD
   (clobber (reg:DI 4))
=======
>>>>>>> 751ff693
   (use (reg:DI 27))
   (use (reg:DI 29))
   (use (const_int 0))]
  "TARGET_64BIT"
  "*
{
  output_arg_descriptor (insn);
  return output_call (insn, operands[0], 0);
}"
  [(set_attr "type" "call")
<<<<<<< HEAD
   (set (attr "length")
	(plus (symbol_ref "attr_length_call (insn, 0)")
	      (symbol_ref "attr_length_save_restore_dltp (insn)")))])

;; Split out the PIC register save and restore after reload.  This is
;; done only if the function returns.  As the split is done after reload,
;; there are some situations in which we unnecessarily save and restore
;; %r4.  This happens when there is a single call and the PIC register
;; is "dead" after the call.  This isn't easy to fix as the usage of
;; the PIC register isn't completely determined until the reload pass.
(define_split
  [(parallel [(call (mem:SI (match_operand 0 "call_operand_address" ""))
		    (match_operand 1 "" ""))
	      (clobber (reg:DI 1))
	      (clobber (reg:DI 2))
	      (clobber (reg:DI 4))
	      (use (reg:DI 27))
	      (use (reg:DI 29))
	      (use (const_int 0))])]
  "TARGET_64BIT
   && reload_completed
   && !find_reg_note (insn, REG_NORETURN, NULL_RTX)"
  [(set (reg:DI 4) (reg:DI 27))
   (parallel [(call (mem:SI (match_dup 0))
		    (match_dup 1))
	      (clobber (reg:DI 1))
	      (clobber (reg:DI 2))
	      (use (reg:DI 27))
	      (use (reg:DI 29))
	      (use (const_int 0))])
   (set (reg:DI 27) (reg:DI 4))]
  "")

;; Remove the clobber of register 4 when optimizing.  This has to be
;; done with a peephole optimization rather than a split because the
;; split sequence for a call must be longer than one instruction.
(define_peephole2
  [(parallel [(call (mem:SI (match_operand 0 "call_operand_address" ""))
		    (match_operand 1 "" ""))
	      (clobber (reg:DI 1))
	      (clobber (reg:DI 2))
	      (clobber (reg:DI 4))
	      (use (reg:DI 27))
	      (use (reg:DI 29))
	      (use (const_int 0))])]
  "TARGET_64BIT && reload_completed"
  [(parallel [(call (mem:SI (match_dup 0))
		    (match_dup 1))
	      (clobber (reg:DI 1))
	      (clobber (reg:DI 2))
	      (use (reg:DI 27))
	      (use (reg:DI 29))
	      (use (const_int 0))])]
  "")

(define_insn "*call_symref_64bit_post_reload"
  [(call (mem:SI (match_operand 0 "call_operand_address" ""))
	 (match_operand 1 "" "i"))
   (clobber (reg:DI 1))
   (clobber (reg:DI 2))
   (use (reg:DI 27))
   (use (reg:DI 29))
   (use (const_int 0))]
  "TARGET_64BIT"
  "*
{
  output_arg_descriptor (insn);
  return output_call (insn, operands[0], 0);
}"
  [(set_attr "type" "call")
=======
>>>>>>> 751ff693
   (set (attr "length") (symbol_ref "attr_length_call (insn, 0)"))])

(define_insn "call_reg"
  [(call (mem:SI (reg:SI 22))
	 (match_operand 0 "" "i"))
   (clobber (reg:SI 1))
   (clobber (reg:SI 2))
   (use (const_int 1))]
  "!TARGET_64BIT"
  "*
{
  return output_indirect_call (insn, gen_rtx_REG (word_mode, 22));
}"
  [(set_attr "type" "dyncall")
   (set (attr "length") (symbol_ref "attr_length_indirect_call (insn)"))])

;; This pattern is split if it is necessary to save and restore the
;; PIC register.
(define_insn "call_reg_pic"
  [(call (mem:SI (reg:SI 22))
	 (match_operand 0 "" "i"))
   (clobber (reg:SI 1))
   (clobber (reg:SI 2))
   (clobber (reg:SI 4))
   (use (reg:SI 19))
   (use (const_int 1))]
  "!TARGET_64BIT"
  "*
{
  return output_indirect_call (insn, gen_rtx_REG (word_mode, 22));
}"
  [(set_attr "type" "dyncall")
   (set (attr "length")
	(plus (symbol_ref "attr_length_indirect_call (insn)")
	      (symbol_ref "attr_length_save_restore_dltp (insn)")))])

;; Split out the PIC register save and restore after reload.  This is
;; done only if the function returns.  As the split is done after reload,
;; there are some situations in which we unnecessarily save and restore
;; %r4.  This happens when there is a single call and the PIC register
;; is "dead" after the call.  This isn't easy to fix as the usage of
;; the PIC register isn't completely determined until the reload pass.
(define_split
  [(parallel [(call (mem:SI (reg:SI 22))
		    (match_operand 0 "" ""))
	      (clobber (reg:SI 1))
	      (clobber (reg:SI 2))
	      (clobber (reg:SI 4))
	      (use (reg:SI 19))
	      (use (const_int 1))])]
  "!TARGET_64BIT
   && reload_completed
   && !find_reg_note (insn, REG_NORETURN, NULL_RTX)"
  [(set (reg:SI 4) (reg:SI 19))
   (parallel [(call (mem:SI (reg:SI 22))
		    (match_dup 0))
	      (clobber (reg:SI 1))
	      (clobber (reg:SI 2))
	      (use (reg:SI 19))
	      (use (const_int 1))])
   (set (reg:SI 19) (reg:SI 4))]
  "")

;; Remove the clobber of register 4 when optimizing.  This has to be
;; done with a peephole optimization rather than a split because the
;; split sequence for a call must be longer than one instruction.
(define_peephole2
  [(parallel [(call (mem:SI (reg:SI 22))
		    (match_operand 0 "" ""))
	      (clobber (reg:SI 1))
	      (clobber (reg:SI 2))
	      (clobber (reg:SI 4))
	      (use (reg:SI 19))
	      (use (const_int 1))])]
  "!TARGET_64BIT && reload_completed"
  [(parallel [(call (mem:SI (reg:SI 22))
		    (match_dup 0))
	      (clobber (reg:SI 1))
	      (clobber (reg:SI 2))
	      (use (reg:SI 19))
	      (use (const_int 1))])]
  "")

(define_insn "*call_reg_pic_post_reload"
  [(call (mem:SI (reg:SI 22))
	 (match_operand 0 "" "i"))
   (clobber (reg:SI 1))
   (clobber (reg:SI 2))
   (use (reg:SI 19))
   (use (const_int 1))]
  "!TARGET_64BIT"
  "*
{
  return output_indirect_call (insn, gen_rtx_REG (word_mode, 22));
}"
  [(set_attr "type" "dyncall")
   (set (attr "length") (symbol_ref "attr_length_indirect_call (insn)"))])

;; This pattern is split if it is necessary to save and restore the
;; PIC register.
(define_insn "call_reg_64bit"
  [(call (mem:SI (match_operand:DI 0 "register_operand" "r"))
	 (match_operand 1 "" "i"))
   (clobber (reg:DI 2))
   (clobber (reg:DI 4))
   (use (reg:DI 27))
   (use (reg:DI 29))
   (use (const_int 1))]
  "TARGET_64BIT"
  "*
{
  return output_indirect_call (insn, operands[0]);
}"
  [(set_attr "type" "dyncall")
   (set (attr "length")
	(plus (symbol_ref "attr_length_indirect_call (insn)")
	      (symbol_ref "attr_length_save_restore_dltp (insn)")))])

;; Split out the PIC register save and restore after reload.  This is
;; done only if the function returns.  As the split is done after reload,
;; there are some situations in which we unnecessarily save and restore
;; %r4.  This happens when there is a single call and the PIC register
;; is "dead" after the call.  This isn't easy to fix as the usage of
;; the PIC register isn't completely determined until the reload pass.
(define_split
  [(parallel [(call (mem:SI (match_operand 0 "register_operand" ""))
		    (match_operand 1 "" ""))
	      (clobber (reg:DI 2))
	      (clobber (reg:DI 4))
	      (use (reg:DI 27))
	      (use (reg:DI 29))
	      (use (const_int 1))])]
  "TARGET_64BIT
   && reload_completed
   && !find_reg_note (insn, REG_NORETURN, NULL_RTX)"
  [(set (reg:DI 4) (reg:DI 27))
   (parallel [(call (mem:SI (match_dup 0))
		    (match_dup 1))
	      (clobber (reg:DI 2))
	      (use (reg:DI 27))
	      (use (reg:DI 29))
	      (use (const_int 1))])
   (set (reg:DI 27) (reg:DI 4))]
  "")

;; Remove the clobber of register 4 when optimizing.  This has to be
;; done with a peephole optimization rather than a split because the
;; split sequence for a call must be longer than one instruction.
(define_peephole2
  [(parallel [(call (mem:SI (match_operand 0 "register_operand" ""))
		    (match_operand 1 "" ""))
	      (clobber (reg:DI 2))
	      (clobber (reg:DI 4))
	      (use (reg:DI 27))
	      (use (reg:DI 29))
	      (use (const_int 1))])]
  "TARGET_64BIT && reload_completed"
  [(parallel [(call (mem:SI (match_dup 0))
		    (match_dup 1))
	      (clobber (reg:DI 2))
	      (use (reg:DI 27))
	      (use (reg:DI 29))
	      (use (const_int 1))])]
  "")

(define_insn "*call_reg_64bit_post_reload"
  [(call (mem:SI (match_operand:DI 0 "register_operand" "r"))
	 (match_operand 1 "" "i"))
   (clobber (reg:DI 2))
   (use (reg:DI 27))
   (use (reg:DI 29))
   (use (const_int 1))]
  "TARGET_64BIT"
  "*
{
  return output_indirect_call (insn, operands[0]);
}"
  [(set_attr "type" "dyncall")
   (set (attr "length") (symbol_ref "attr_length_indirect_call (insn)"))])

(define_expand "call_value"
  [(parallel [(set (match_operand 0 "" "")
		   (call (match_operand:SI 1 "" "")
			 (match_operand 2 "" "")))
	      (clobber (reg:SI 2))])]
  ""
  "
{
  rtx op, call_insn;
  rtx dst = operands[0];
  rtx nb = operands[2];

  if (TARGET_PORTABLE_RUNTIME)
    op = force_reg (SImode, XEXP (operands[1], 0));
  else
    op = XEXP (operands[1], 0);

  if (TARGET_64BIT)
    {
      if (!virtuals_instantiated)
	emit_move_insn (arg_pointer_rtx,
			gen_rtx_PLUS (word_mode, virtual_outgoing_args_rtx,
				      GEN_INT (64)));
      else
	{
	  /* The loop pass can generate new libcalls after the virtual
	     registers are instantiated when fpregs are disabled because
	     the only method that we have for doing DImode multiplication
	     is with a libcall.  This could be trouble if we haven't
	     allocated enough space for the outgoing arguments.  */
	  gcc_assert (INTVAL (nb) <= current_function_outgoing_args_size);

	  emit_move_insn (arg_pointer_rtx,
			  gen_rtx_PLUS (word_mode, stack_pointer_rtx,
					GEN_INT (STACK_POINTER_OFFSET + 64)));
	}
    }

  /* Use two different patterns for calls to explicitly named functions
     and calls through function pointers.  This is necessary as these two
     types of calls use different calling conventions, and CSE might try
     to change the named call into an indirect call in some cases (using
     two patterns keeps CSE from performing this optimization).

     We now use even more call patterns as there was a subtle bug in
     attempting to restore the pic register after a call using a simple
     move insn.  During reload, a instruction involving a pseudo register
     with no explicit dependence on the PIC register can be converted
     to an equivalent load from memory using the PIC register.  If we
     emit a simple move to restore the PIC register in the initial rtl
     generation, then it can potentially be repositioned during scheduling.
     and an instruction that eventually uses the PIC register may end up
     between the call and the PIC register restore.
     
     This only worked because there is a post call group of instructions
     that are scheduled with the call.  These instructions are included
     in the same basic block as the call.  However, calls can throw in
     C++ code and a basic block has to terminate at the call if the call
     can throw.  This results in the PIC register restore being scheduled
     independently from the call.  So, we now hide the save and restore
     of the PIC register in the call pattern until after reload.  Then,
     we split the moves out.  A small side benefit is that we now don't
     need to have a use of the PIC register in the return pattern and
     the final save/restore operation is not needed.
     
     I elected to just clobber %r4 in the PIC patterns and use it instead
     of trying to force hppa_pic_save_rtx () to a callee saved register.
     This might have required a new register class and constraint.  It
     was also simpler to just handle the restore from a register than a
     generic pseudo.  */
  if (TARGET_64BIT)
    {
      if (GET_CODE (op) == SYMBOL_REF)
	call_insn = emit_call_insn (gen_call_val_symref_64bit (dst, op, nb));
      else
	{
	  op = force_reg (word_mode, op);
	  call_insn = emit_call_insn (gen_call_val_reg_64bit (dst, op, nb));
	}
    }
  else
    {
      if (GET_CODE (op) == SYMBOL_REF)
	{
	  if (flag_pic)
	    call_insn = emit_call_insn (gen_call_val_symref_pic (dst, op, nb));
	  else
	    call_insn = emit_call_insn (gen_call_val_symref (dst, op, nb));
	}
      else
	{
	  rtx tmpreg = gen_rtx_REG (word_mode, 22);

	  emit_move_insn (tmpreg, force_reg (word_mode, op));
	  if (flag_pic)
	    call_insn = emit_call_insn (gen_call_val_reg_pic (dst, nb));
	  else
	    call_insn = emit_call_insn (gen_call_val_reg (dst, nb));
	}
    }

  DONE;
}")

(define_insn "call_val_symref"
  [(set (match_operand 0 "" "")
	(call (mem:SI (match_operand 1 "call_operand_address" ""))
	      (match_operand 2 "" "i")))
   (clobber (reg:SI 1))
   (clobber (reg:SI 2))
   (use (const_int 0))]
  "!TARGET_PORTABLE_RUNTIME && !TARGET_64BIT"
  "*
{
  output_arg_descriptor (insn);
  return output_call (insn, operands[1], 0);
}"
  [(set_attr "type" "call")
   (set (attr "length") (symbol_ref "attr_length_call (insn, 0)"))])

(define_insn "call_val_symref_pic"
  [(set (match_operand 0 "" "")
	(call (mem:SI (match_operand 1 "call_operand_address" ""))
	      (match_operand 2 "" "i")))
   (clobber (reg:SI 1))
   (clobber (reg:SI 2))
   (clobber (reg:SI 4))
   (use (reg:SI 19))
   (use (const_int 0))]
  "!TARGET_PORTABLE_RUNTIME && !TARGET_64BIT"
  "*
{
  output_arg_descriptor (insn);
  return output_call (insn, operands[1], 0);
}"
  [(set_attr "type" "call")
   (set (attr "length")
	(plus (symbol_ref "attr_length_call (insn, 0)")
	      (symbol_ref "attr_length_save_restore_dltp (insn)")))])

;; Split out the PIC register save and restore after reload.  This is
;; done only if the function returns.  As the split is done after reload,
;; there are some situations in which we unnecessarily save and restore
;; %r4.  This happens when there is a single call and the PIC register
;; is "dead" after the call.  This isn't easy to fix as the usage of
;; the PIC register isn't completely determined until the reload pass.
(define_split
  [(parallel [(set (match_operand 0 "" "")
	      (call (mem:SI (match_operand 1 "call_operand_address" ""))
		    (match_operand 2 "" "")))
	      (clobber (reg:SI 1))
	      (clobber (reg:SI 2))
	      (clobber (reg:SI 4))
	      (use (reg:SI 19))
	      (use (const_int 0))])]
  "!TARGET_PORTABLE_RUNTIME && !TARGET_64BIT
   && reload_completed
   && !find_reg_note (insn, REG_NORETURN, NULL_RTX)"
  [(set (reg:SI 4) (reg:SI 19))
   (parallel [(set (match_dup 0)
	      (call (mem:SI (match_dup 1))
		    (match_dup 2)))
	      (clobber (reg:SI 1))
	      (clobber (reg:SI 2))
	      (use (reg:SI 19))
	      (use (const_int 0))])
   (set (reg:SI 19) (reg:SI 4))]
  "")

;; Remove the clobber of register 4 when optimizing.  This has to be
;; done with a peephole optimization rather than a split because the
;; split sequence for a call must be longer than one instruction.
(define_peephole2
  [(parallel [(set (match_operand 0 "" "")
	      (call (mem:SI (match_operand 1 "call_operand_address" ""))
		    (match_operand 2 "" "")))
	      (clobber (reg:SI 1))
	      (clobber (reg:SI 2))
	      (clobber (reg:SI 4))
	      (use (reg:SI 19))
	      (use (const_int 0))])]
  "!TARGET_PORTABLE_RUNTIME && !TARGET_64BIT && reload_completed"
  [(parallel [(set (match_dup 0)
	      (call (mem:SI (match_dup 1))
		    (match_dup 2)))
	      (clobber (reg:SI 1))
	      (clobber (reg:SI 2))
	      (use (reg:SI 19))
	      (use (const_int 0))])]
  "")

(define_insn "*call_val_symref_pic_post_reload"
  [(set (match_operand 0 "" "")
	(call (mem:SI (match_operand 1 "call_operand_address" ""))
	      (match_operand 2 "" "i")))
   (clobber (reg:SI 1))
   (clobber (reg:SI 2))
   (use (reg:SI 19))
   (use (const_int 0))]
  "!TARGET_PORTABLE_RUNTIME && !TARGET_64BIT"
  "*
{
  output_arg_descriptor (insn);
  return output_call (insn, operands[1], 0);
}"
  [(set_attr "type" "call")
   (set (attr "length") (symbol_ref "attr_length_call (insn, 0)"))])

;; This pattern is split if it is necessary to save and restore the
;; PIC register.
(define_insn "call_val_symref_64bit"
  [(set (match_operand 0 "" "")
	(call (mem:SI (match_operand 1 "call_operand_address" ""))
	      (match_operand 2 "" "i")))
   (clobber (reg:DI 1))
   (clobber (reg:DI 2))
   (clobber (reg:DI 4))
   (use (reg:DI 27))
   (use (reg:DI 29))
   (use (const_int 0))]
  "TARGET_64BIT"
  "*
{
  output_arg_descriptor (insn);
  return output_call (insn, operands[1], 0);
}"
  [(set_attr "type" "call")
   (set (attr "length")
	(plus (symbol_ref "attr_length_call (insn, 0)")
	      (symbol_ref "attr_length_save_restore_dltp (insn)")))])

;; Split out the PIC register save and restore after reload.  This is
;; done only if the function returns.  As the split is done after reload,
;; there are some situations in which we unnecessarily save and restore
;; %r4.  This happens when there is a single call and the PIC register
;; is "dead" after the call.  This isn't easy to fix as the usage of
;; the PIC register isn't completely determined until the reload pass.
(define_split
  [(parallel [(set (match_operand 0 "" "")
	      (call (mem:SI (match_operand 1 "call_operand_address" ""))
		    (match_operand 2 "" "")))
	      (clobber (reg:DI 1))
	      (clobber (reg:DI 2))
	      (clobber (reg:DI 4))
	      (use (reg:DI 27))
	      (use (reg:DI 29))
	      (use (const_int 0))])]
  "TARGET_64BIT
   && reload_completed
   && !find_reg_note (insn, REG_NORETURN, NULL_RTX)"
  [(set (reg:DI 4) (reg:DI 27))
   (parallel [(set (match_dup 0)
	      (call (mem:SI (match_dup 1))
		    (match_dup 2)))
	      (clobber (reg:DI 1))
	      (clobber (reg:DI 2))
	      (use (reg:DI 27))
	      (use (reg:DI 29))
	      (use (const_int 0))])
   (set (reg:DI 27) (reg:DI 4))]
  "")

;; Remove the clobber of register 4 when optimizing.  This has to be
;; done with a peephole optimization rather than a split because the
;; split sequence for a call must be longer than one instruction.
(define_peephole2
  [(parallel [(set (match_operand 0 "" "")
	      (call (mem:SI (match_operand 1 "call_operand_address" ""))
		    (match_operand 2 "" "")))
	      (clobber (reg:DI 1))
	      (clobber (reg:DI 2))
	      (clobber (reg:DI 4))
	      (use (reg:DI 27))
	      (use (reg:DI 29))
	      (use (const_int 0))])]
  "TARGET_64BIT && reload_completed"
  [(parallel [(set (match_dup 0)
	      (call (mem:SI (match_dup 1))
		    (match_dup 2)))
	      (clobber (reg:DI 1))
	      (clobber (reg:DI 2))
	      (use (reg:DI 27))
	      (use (reg:DI 29))
	      (use (const_int 0))])]
  "")
<<<<<<< HEAD

(define_insn "*call_val_symref_64bit_post_reload"
  [(set (match_operand 0 "" "")
	(call (mem:SI (match_operand 1 "call_operand_address" ""))
	      (match_operand 2 "" "i")))
   (clobber (reg:DI 1))
   (clobber (reg:DI 2))
   (use (reg:DI 27))
   (use (reg:DI 29))
   (use (const_int 0))]
  "TARGET_64BIT"
  "*
{
  output_arg_descriptor (insn);
  return output_call (insn, operands[1], 0);
}"
  [(set_attr "type" "call")
   (set (attr "length") (symbol_ref "attr_length_call (insn, 0)"))])

=======

(define_insn "*call_val_symref_64bit_post_reload"
  [(set (match_operand 0 "" "")
	(call (mem:SI (match_operand 1 "call_operand_address" ""))
	      (match_operand 2 "" "i")))
   (clobber (reg:DI 1))
   (clobber (reg:DI 2))
   (use (reg:DI 27))
   (use (reg:DI 29))
   (use (const_int 0))]
  "TARGET_64BIT"
  "*
{
  output_arg_descriptor (insn);
  return output_call (insn, operands[1], 0);
}"
  [(set_attr "type" "call")
   (set (attr "length") (symbol_ref "attr_length_call (insn, 0)"))])

>>>>>>> 751ff693
(define_insn "call_val_reg"
  [(set (match_operand 0 "" "")
	(call (mem:SI (reg:SI 22))
	      (match_operand 1 "" "i")))
   (clobber (reg:SI 1))
   (clobber (reg:SI 2))
   (use (const_int 1))]
  "!TARGET_64BIT"
  "*
{
  return output_indirect_call (insn, gen_rtx_REG (word_mode, 22));
}"
  [(set_attr "type" "dyncall")
   (set (attr "length") (symbol_ref "attr_length_indirect_call (insn)"))])

;; This pattern is split if it is necessary to save and restore the
;; PIC register.
(define_insn "call_val_reg_pic"
  [(set (match_operand 0 "" "")
	(call (mem:SI (reg:SI 22))
	      (match_operand 1 "" "i")))
   (clobber (reg:SI 1))
   (clobber (reg:SI 2))
   (clobber (reg:SI 4))
   (use (reg:SI 19))
   (use (const_int 1))]
  "!TARGET_64BIT"
  "*
{
  return output_indirect_call (insn, gen_rtx_REG (word_mode, 22));
}"
  [(set_attr "type" "dyncall")
   (set (attr "length")
	(plus (symbol_ref "attr_length_indirect_call (insn)")
	      (symbol_ref "attr_length_save_restore_dltp (insn)")))])

;; Split out the PIC register save and restore after reload.  This is
;; done only if the function returns.  As the split is done after reload,
;; there are some situations in which we unnecessarily save and restore
;; %r4.  This happens when there is a single call and the PIC register
;; is "dead" after the call.  This isn't easy to fix as the usage of
;; the PIC register isn't completely determined until the reload pass.
(define_split
  [(parallel [(set (match_operand 0 "" "")
		   (call (mem:SI (reg:SI 22))
			 (match_operand 1 "" "")))
	      (clobber (reg:SI 1))
	      (clobber (reg:SI 2))
	      (clobber (reg:SI 4))
	      (use (reg:SI 19))
	      (use (const_int 1))])]
  "!TARGET_64BIT
   && reload_completed
   && !find_reg_note (insn, REG_NORETURN, NULL_RTX)"
  [(set (reg:SI 4) (reg:SI 19))
   (parallel [(set (match_dup 0)
		   (call (mem:SI (reg:SI 22))
			 (match_dup 1)))
	      (clobber (reg:SI 1))
	      (clobber (reg:SI 2))
	      (use (reg:SI 19))
	      (use (const_int 1))])
   (set (reg:SI 19) (reg:SI 4))]
  "")

;; Remove the clobber of register 4 when optimizing.  This has to be
;; done with a peephole optimization rather than a split because the
;; split sequence for a call must be longer than one instruction.
(define_peephole2
  [(parallel [(set (match_operand 0 "" "")
		   (call (mem:SI (reg:SI 22))
			 (match_operand 1 "" "")))
	      (clobber (reg:SI 1))
	      (clobber (reg:SI 2))
	      (clobber (reg:SI 4))
	      (use (reg:SI 19))
	      (use (const_int 1))])]
  "!TARGET_64BIT && reload_completed"
  [(parallel [(set (match_dup 0)
		   (call (mem:SI (reg:SI 22))
			 (match_dup 1)))
	      (clobber (reg:SI 1))
	      (clobber (reg:SI 2))
	      (use (reg:SI 19))
	      (use (const_int 1))])]
  "")

(define_insn "*call_val_reg_pic_post_reload"
  [(set (match_operand 0 "" "")
	(call (mem:SI (reg:SI 22))
	      (match_operand 1 "" "i")))
   (clobber (reg:SI 1))
   (clobber (reg:SI 2))
   (use (reg:SI 19))
   (use (const_int 1))]
  "!TARGET_64BIT"
  "*
{
  return output_indirect_call (insn, gen_rtx_REG (word_mode, 22));
}"
  [(set_attr "type" "dyncall")
   (set (attr "length") (symbol_ref "attr_length_indirect_call (insn)"))])

;; This pattern is split if it is necessary to save and restore the
;; PIC register.
(define_insn "call_val_reg_64bit"
  [(set (match_operand 0 "" "")
	(call (mem:SI (match_operand:DI 1 "register_operand" "r"))
	      (match_operand 2 "" "i")))
   (clobber (reg:DI 2))
   (clobber (reg:DI 4))
   (use (reg:DI 27))
   (use (reg:DI 29))
   (use (const_int 1))]
  "TARGET_64BIT"
  "*
{
  return output_indirect_call (insn, operands[1]);
}"
  [(set_attr "type" "dyncall")
   (set (attr "length")
	(plus (symbol_ref "attr_length_indirect_call (insn)")
	      (symbol_ref "attr_length_save_restore_dltp (insn)")))])

;; Split out the PIC register save and restore after reload.  This is
;; done only if the function returns.  As the split is done after reload,
;; there are some situations in which we unnecessarily save and restore
;; %r4.  This happens when there is a single call and the PIC register
;; is "dead" after the call.  This isn't easy to fix as the usage of
;; the PIC register isn't completely determined until the reload pass.
(define_split
  [(parallel [(set (match_operand 0 "" "")
		   (call (mem:SI (match_operand:DI 1 "register_operand" ""))
			 (match_operand 2 "" "")))
	      (clobber (reg:DI 2))
	      (clobber (reg:DI 4))
	      (use (reg:DI 27))
	      (use (reg:DI 29))
	      (use (const_int 1))])]
  "TARGET_64BIT
   && reload_completed
   && !find_reg_note (insn, REG_NORETURN, NULL_RTX)"
  [(set (reg:DI 4) (reg:DI 27))
   (parallel [(set (match_dup 0)
		   (call (mem:SI (match_dup 1))
			 (match_dup 2)))
	      (clobber (reg:DI 2))
	      (use (reg:DI 27))
	      (use (reg:DI 29))
	      (use (const_int 1))])
   (set (reg:DI 27) (reg:DI 4))]
  "")

;; Remove the clobber of register 4 when optimizing.  This has to be
;; done with a peephole optimization rather than a split because the
;; split sequence for a call must be longer than one instruction.
(define_peephole2
  [(parallel [(set (match_operand 0 "" "")
		   (call (mem:SI (match_operand:DI 1 "register_operand" ""))
			 (match_operand 2 "" "")))
	      (clobber (reg:DI 2))
	      (clobber (reg:DI 4))
	      (use (reg:DI 27))
	      (use (reg:DI 29))
	      (use (const_int 1))])]
  "TARGET_64BIT && reload_completed"
  [(parallel [(set (match_dup 0)
		   (call (mem:SI (match_dup 1))
			 (match_dup 2)))
	      (clobber (reg:DI 2))
	      (use (reg:DI 27))
	      (use (reg:DI 29))
	      (use (const_int 1))])]
  "")

(define_insn "*call_val_reg_64bit_post_reload"
  [(set (match_operand 0 "" "")
	(call (mem:SI (match_operand:DI 1 "register_operand" "r"))
	      (match_operand 2 "" "i")))
   (clobber (reg:DI 2))
   (use (reg:DI 27))
   (use (reg:DI 29))
   (use (const_int 1))]
  "TARGET_64BIT"
  "*
{
  return output_indirect_call (insn, operands[1]);
}"
  [(set_attr "type" "dyncall")
   (set (attr "length") (symbol_ref "attr_length_indirect_call (insn)"))])

;; Call subroutine returning any type.

(define_expand "untyped_call"
  [(parallel [(call (match_operand 0 "" "")
		    (const_int 0))
	      (match_operand 1 "" "")
	      (match_operand 2 "" "")])]
  ""
  "
{
  int i;

  emit_call_insn (GEN_CALL (operands[0], const0_rtx, NULL, const0_rtx));

  for (i = 0; i < XVECLEN (operands[2], 0); i++)
    {
      rtx set = XVECEXP (operands[2], 0, i);
      emit_move_insn (SET_DEST (set), SET_SRC (set));
    }

  /* The optimizer does not know that the call sets the function value
     registers we stored in the result block.  We avoid problems by
     claiming that all hard registers are used and clobbered at this
     point.  */
  emit_insn (gen_blockage ());

  DONE;
}")

(define_expand "sibcall"
  [(call (match_operand:SI 0 "" "")
	 (match_operand 1 "" ""))]
  "!TARGET_PORTABLE_RUNTIME"
  "
{
  rtx op, call_insn;
  rtx nb = operands[1];

  op = XEXP (operands[0], 0);

  if (TARGET_64BIT)
    {
      if (!virtuals_instantiated)
	emit_move_insn (arg_pointer_rtx,
			gen_rtx_PLUS (word_mode, virtual_outgoing_args_rtx,
				      GEN_INT (64)));
      else
	{
	  /* The loop pass can generate new libcalls after the virtual
	     registers are instantiated when fpregs are disabled because
	     the only method that we have for doing DImode multiplication
	     is with a libcall.  This could be trouble if we haven't
	     allocated enough space for the outgoing arguments.  */
	  gcc_assert (INTVAL (nb) <= current_function_outgoing_args_size);

	  emit_move_insn (arg_pointer_rtx,
			  gen_rtx_PLUS (word_mode, stack_pointer_rtx,
					GEN_INT (STACK_POINTER_OFFSET + 64)));
	}
    }

  /* Indirect sibling calls are not allowed.  */
  if (TARGET_64BIT)
    call_insn = gen_sibcall_internal_symref_64bit (op, operands[1]);
  else
    call_insn = gen_sibcall_internal_symref (op, operands[1]);

  call_insn = emit_call_insn (call_insn);
<<<<<<< HEAD

  if (TARGET_64BIT)
    use_reg (&CALL_INSN_FUNCTION_USAGE (call_insn), arg_pointer_rtx);

=======

  if (TARGET_64BIT)
    use_reg (&CALL_INSN_FUNCTION_USAGE (call_insn), arg_pointer_rtx);

>>>>>>> 751ff693
  /* We don't have to restore the PIC register.  */
  if (flag_pic)
    use_reg (&CALL_INSN_FUNCTION_USAGE (call_insn), pic_offset_table_rtx);

  DONE;
}")

(define_insn "sibcall_internal_symref"
  [(call (mem:SI (match_operand 0 "call_operand_address" ""))
	 (match_operand 1 "" "i"))
   (clobber (reg:SI 1))
   (use (reg:SI 2))
   (use (const_int 0))]
  "!TARGET_PORTABLE_RUNTIME && !TARGET_64BIT"
  "*
{
  output_arg_descriptor (insn);
  return output_call (insn, operands[0], 1);
}"
  [(set_attr "type" "call")
   (set (attr "length") (symbol_ref "attr_length_call (insn, 1)"))])

(define_insn "sibcall_internal_symref_64bit"
  [(call (mem:SI (match_operand 0 "call_operand_address" ""))
	 (match_operand 1 "" "i"))
   (clobber (reg:DI 1))
   (use (reg:DI 2))
   (use (const_int 0))]
  "TARGET_64BIT"
  "*
{
  output_arg_descriptor (insn);
  return output_call (insn, operands[0], 1);
}"
  [(set_attr "type" "call")
   (set (attr "length") (symbol_ref "attr_length_call (insn, 1)"))])

(define_expand "sibcall_value"
  [(set (match_operand 0 "" "")
		   (call (match_operand:SI 1 "" "")
			 (match_operand 2 "" "")))]
  "!TARGET_PORTABLE_RUNTIME"
  "
{
  rtx op, call_insn;
  rtx nb = operands[1];

  op = XEXP (operands[1], 0);

  if (TARGET_64BIT)
    {
      if (!virtuals_instantiated)
	emit_move_insn (arg_pointer_rtx,
			gen_rtx_PLUS (word_mode, virtual_outgoing_args_rtx,
				      GEN_INT (64)));
      else
	{
	  /* The loop pass can generate new libcalls after the virtual
	     registers are instantiated when fpregs are disabled because
	     the only method that we have for doing DImode multiplication
	     is with a libcall.  This could be trouble if we haven't
	     allocated enough space for the outgoing arguments.  */
	  gcc_assert (INTVAL (nb) <= current_function_outgoing_args_size);

	  emit_move_insn (arg_pointer_rtx,
			  gen_rtx_PLUS (word_mode, stack_pointer_rtx,
					GEN_INT (STACK_POINTER_OFFSET + 64)));
	}
    }

  /* Indirect sibling calls are not allowed.  */
  if (TARGET_64BIT)
    call_insn
      = gen_sibcall_value_internal_symref_64bit (operands[0], op, operands[2]);
  else
    call_insn
      = gen_sibcall_value_internal_symref (operands[0], op, operands[2]);

  call_insn = emit_call_insn (call_insn);

  if (TARGET_64BIT)
    use_reg (&CALL_INSN_FUNCTION_USAGE (call_insn), arg_pointer_rtx);

  /* We don't have to restore the PIC register.  */
  if (flag_pic)
    use_reg (&CALL_INSN_FUNCTION_USAGE (call_insn), pic_offset_table_rtx);

  DONE;
}")

(define_insn "sibcall_value_internal_symref"
  [(set (match_operand 0 "" "")
	(call (mem:SI (match_operand 1 "call_operand_address" ""))
	      (match_operand 2 "" "i")))
   (clobber (reg:SI 1))
   (use (reg:SI 2))
   (use (const_int 0))]
  "!TARGET_PORTABLE_RUNTIME && !TARGET_64BIT"
  "*
{
  output_arg_descriptor (insn);
  return output_call (insn, operands[1], 1);
}"
  [(set_attr "type" "call")
   (set (attr "length") (symbol_ref "attr_length_call (insn, 1)"))])

(define_insn "sibcall_value_internal_symref_64bit"
  [(set (match_operand 0 "" "")
	(call (mem:SI (match_operand 1 "call_operand_address" ""))
	      (match_operand 2 "" "i")))
   (clobber (reg:DI 1))
   (use (reg:DI 2))
   (use (const_int 0))]
  "TARGET_64BIT"
  "*
{
  output_arg_descriptor (insn);
  return output_call (insn, operands[1], 1);
}"
  [(set_attr "type" "call")
   (set (attr "length") (symbol_ref "attr_length_call (insn, 1)"))])

(define_insn "nop"
  [(const_int 0)]
  ""
  "nop"
  [(set_attr "type" "move")
   (set_attr "length" "4")])

;; These are just placeholders so we know where branch tables
;; begin and end.
(define_insn "begin_brtab"
  [(const_int 1)]
  ""
  "*
{
  /* Only GAS actually supports this pseudo-op.  */
  if (TARGET_GAS)
    return \".begin_brtab\";
  else
    return \"\";
}"
  [(set_attr "type" "move")
   (set_attr "length" "0")])

(define_insn "end_brtab"
  [(const_int 2)]
  ""
  "*
{
  /* Only GAS actually supports this pseudo-op.  */
  if (TARGET_GAS)
    return \".end_brtab\";
  else
    return \"\";
}"
  [(set_attr "type" "move")
   (set_attr "length" "0")])

;;; EH does longjmp's from and within the data section.  Thus,
;;; an interspace branch is required for the longjmp implementation.
;;; Registers r1 and r2 are used as scratch registers for the jump
;;; when necessary.
(define_expand "interspace_jump"
  [(parallel
     [(set (pc) (match_operand 0 "pmode_register_operand" "a"))
      (clobber (match_dup 1))])]
  ""
  "
{
  operands[1] = gen_rtx_REG (word_mode, 2);
}")

(define_insn ""
  [(set (pc) (match_operand 0 "pmode_register_operand" "a"))
  (clobber (reg:SI 2))]
  "TARGET_PA_20 && !TARGET_64BIT"
  "bve%* (%0)"
   [(set_attr "type" "branch")
    (set_attr "length" "4")])

(define_insn ""
  [(set (pc) (match_operand 0 "pmode_register_operand" "a"))
  (clobber (reg:SI 2))]
  "TARGET_NO_SPACE_REGS && !TARGET_64BIT"
  "be%* 0(%%sr4,%0)"
   [(set_attr "type" "branch")
    (set_attr "length" "4")])

(define_insn ""
  [(set (pc) (match_operand 0 "pmode_register_operand" "a"))
  (clobber (reg:SI 2))]
  "!TARGET_64BIT"
  "ldsid (%%sr0,%0),%%r2\;mtsp %%r2,%%sr0\;be%* 0(%%sr0,%0)"
   [(set_attr "type" "branch")
    (set_attr "length" "12")])

(define_insn ""
  [(set (pc) (match_operand 0 "pmode_register_operand" "a"))
  (clobber (reg:DI 2))]
  "TARGET_64BIT"
  "bve%* (%0)"
   [(set_attr "type" "branch")
    (set_attr "length" "4")])

(define_expand "builtin_longjmp"
  [(unspec_volatile [(match_operand 0 "register_operand" "r")] UNSPECV_LONGJMP)]
  ""
  "
{
  /* The elements of the buffer are, in order:  */
  rtx fp = gen_rtx_MEM (Pmode, operands[0]);
  rtx lab = gen_rtx_MEM (Pmode, plus_constant (operands[0],
			 POINTER_SIZE / BITS_PER_UNIT));
  rtx stack = gen_rtx_MEM (Pmode, plus_constant (operands[0],
			   (POINTER_SIZE * 2) / BITS_PER_UNIT));
  rtx pv = gen_rtx_REG (Pmode, 1);

  emit_insn (gen_rtx_CLOBBER (VOIDmode,
			      gen_rtx_MEM (BLKmode,
					   gen_rtx_SCRATCH (VOIDmode))));
  emit_insn (gen_rtx_CLOBBER (VOIDmode,
			      gen_rtx_MEM (BLKmode,
					   hard_frame_pointer_rtx)));

  /* Restore the frame pointer.  The virtual_stack_vars_rtx is saved
     instead of the hard_frame_pointer_rtx in the save area.  We need
     to adjust for the offset between these two values when we have
     a nonlocal_goto pattern.  When we don't have a nonlocal_goto
     pattern, the receiver performs the adjustment.  */
#ifdef HAVE_nonlocal_goto
  if (HAVE_nonlocal_goto)
    emit_move_insn (virtual_stack_vars_rtx, force_reg (Pmode, fp));
  else
#endif
    emit_move_insn (hard_frame_pointer_rtx, fp);

  /* This bit is the same as expand_builtin_longjmp.  */
  emit_stack_restore (SAVE_NONLOCAL, stack, NULL_RTX);
  emit_insn (gen_rtx_USE (VOIDmode, hard_frame_pointer_rtx));
  emit_insn (gen_rtx_USE (VOIDmode, stack_pointer_rtx));

  /* Load the label we are jumping through into r1 so that we know
     where to look for it when we get back to setjmp's function for
     restoring the gp.  */
  emit_move_insn (pv, lab);

  /* Prevent the insns above from being scheduled into the delay slot
     of the interspace jump because the space register could change.  */
  emit_insn (gen_blockage ());

  emit_jump_insn (gen_interspace_jump (pv));
  emit_barrier ();
  DONE;
}")

;;; Operands 2 and 3 are assumed to be CONST_INTs.
(define_expand "extzv"
  [(set (match_operand 0 "register_operand" "")
	(zero_extract (match_operand 1 "register_operand" "")
		      (match_operand 2 "uint32_operand" "")
		      (match_operand 3 "uint32_operand" "")))]
  ""
  "
{
  HOST_WIDE_INT len = INTVAL (operands[2]);
  HOST_WIDE_INT pos = INTVAL (operands[3]);

  /* PA extraction insns don't support zero length bitfields or fields
     extending beyond the left or right-most bits.  Also, we reject lengths
     equal to a word as they are better handled by the move patterns.  */
  if (len <= 0 || len >= BITS_PER_WORD || pos < 0 || pos + len > BITS_PER_WORD)
    FAIL;

  /* From mips.md: extract_bit_field doesn't verify that our source
     matches the predicate, so check it again here.  */
  if (!register_operand (operands[1], VOIDmode))
    FAIL;

  if (TARGET_64BIT)
    emit_insn (gen_extzv_64 (operands[0], operands[1],
			     operands[2], operands[3]));
  else
    emit_insn (gen_extzv_32 (operands[0], operands[1],
			     operands[2], operands[3]));
  DONE;
}")

(define_insn "extzv_32"
  [(set (match_operand:SI 0 "register_operand" "=r")
	(zero_extract:SI (match_operand:SI 1 "register_operand" "r")
			 (match_operand:SI 2 "uint5_operand" "")
			 (match_operand:SI 3 "uint5_operand" "")))]
  ""
  "{extru|extrw,u} %1,%3+%2-1,%2,%0"
  [(set_attr "type" "shift")
   (set_attr "length" "4")])

(define_insn ""
  [(set (match_operand:SI 0 "register_operand" "=r")
	(zero_extract:SI (match_operand:SI 1 "register_operand" "r")
			 (const_int 1)
			 (match_operand:SI 2 "register_operand" "q")))]
  ""
  "{vextru %1,1,%0|extrw,u %1,%%sar,1,%0}"
  [(set_attr "type" "shift")
   (set_attr "length" "4")])

(define_insn "extzv_64"
  [(set (match_operand:DI 0 "register_operand" "=r")
	(zero_extract:DI (match_operand:DI 1 "register_operand" "r")
			 (match_operand:DI 2 "uint32_operand" "")
			 (match_operand:DI 3 "uint32_operand" "")))]
  "TARGET_64BIT"
  "extrd,u %1,%3+%2-1,%2,%0"
  [(set_attr "type" "shift")
   (set_attr "length" "4")])

(define_insn ""
  [(set (match_operand:DI 0 "register_operand" "=r")
	(zero_extract:DI (match_operand:DI 1 "register_operand" "r")
			 (const_int 1)
			 (match_operand:DI 2 "register_operand" "q")))]
  "TARGET_64BIT"
  "extrd,u %1,%%sar,1,%0"
  [(set_attr "type" "shift")
   (set_attr "length" "4")])

;;; Operands 2 and 3 are assumed to be CONST_INTs.
(define_expand "extv"
  [(set (match_operand 0 "register_operand" "")
	(sign_extract (match_operand 1 "register_operand" "")
		      (match_operand 2 "uint32_operand" "")
		      (match_operand 3 "uint32_operand" "")))]
  ""
  "
{
  HOST_WIDE_INT len = INTVAL (operands[2]);
  HOST_WIDE_INT pos = INTVAL (operands[3]);

  /* PA extraction insns don't support zero length bitfields or fields
     extending beyond the left or right-most bits.  Also, we reject lengths
     equal to a word as they are better handled by the move patterns.  */
  if (len <= 0 || len >= BITS_PER_WORD || pos < 0 || pos + len > BITS_PER_WORD)
    FAIL;

  /* From mips.md: extract_bit_field doesn't verify that our source
     matches the predicate, so check it again here.  */
  if (!register_operand (operands[1], VOIDmode))
    FAIL;

  if (TARGET_64BIT)
    emit_insn (gen_extv_64 (operands[0], operands[1],
			    operands[2], operands[3]));
  else
    emit_insn (gen_extv_32 (operands[0], operands[1],
			    operands[2], operands[3]));
  DONE;
}")

(define_insn "extv_32"
  [(set (match_operand:SI 0 "register_operand" "=r")
	(sign_extract:SI (match_operand:SI 1 "register_operand" "r")
			 (match_operand:SI 2 "uint5_operand" "")
			 (match_operand:SI 3 "uint5_operand" "")))]
  ""
  "{extrs|extrw,s} %1,%3+%2-1,%2,%0"
  [(set_attr "type" "shift")
   (set_attr "length" "4")])

(define_insn ""
  [(set (match_operand:SI 0 "register_operand" "=r")
	(sign_extract:SI (match_operand:SI 1 "register_operand" "r")
			 (const_int 1)
			 (match_operand:SI 2 "register_operand" "q")))]
  "!TARGET_64BIT"
  "{vextrs %1,1,%0|extrw,s %1,%%sar,1,%0}"
  [(set_attr "type" "shift")
   (set_attr "length" "4")])

(define_insn "extv_64"
  [(set (match_operand:DI 0 "register_operand" "=r")
	(sign_extract:DI (match_operand:DI 1 "register_operand" "r")
			 (match_operand:DI 2 "uint32_operand" "")
			 (match_operand:DI 3 "uint32_operand" "")))]
  "TARGET_64BIT"
  "extrd,s %1,%3+%2-1,%2,%0"
  [(set_attr "type" "shift")
   (set_attr "length" "4")])

(define_insn ""
  [(set (match_operand:DI 0 "register_operand" "=r")
	(sign_extract:DI (match_operand:DI 1 "register_operand" "r")
			 (const_int 1)
			 (match_operand:DI 2 "register_operand" "q")))]
  "TARGET_64BIT"
  "extrd,s %1,%%sar,1,%0"
  [(set_attr "type" "shift")
   (set_attr "length" "4")])

;;; Operands 1 and 2 are assumed to be CONST_INTs.
(define_expand "insv"
  [(set (zero_extract (match_operand 0 "register_operand" "")
                      (match_operand 1 "uint32_operand" "")
                      (match_operand 2 "uint32_operand" ""))
        (match_operand 3 "arith5_operand" ""))]
  ""
  "
{
  HOST_WIDE_INT len = INTVAL (operands[1]);
  HOST_WIDE_INT pos = INTVAL (operands[2]);

  /* PA insertion insns don't support zero length bitfields or fields
     extending beyond the left or right-most bits.  Also, we reject lengths
     equal to a word as they are better handled by the move patterns.  */
  if (len <= 0 || len >= BITS_PER_WORD || pos < 0 || pos + len > BITS_PER_WORD)
    FAIL;

  /* From mips.md: insert_bit_field doesn't verify that our destination
     matches the predicate, so check it again here.  */
  if (!register_operand (operands[0], VOIDmode))
    FAIL;

  if (TARGET_64BIT)
    emit_insn (gen_insv_64 (operands[0], operands[1],
			    operands[2], operands[3]));
  else
    emit_insn (gen_insv_32 (operands[0], operands[1],
			    operands[2], operands[3]));
  DONE;
}")

(define_insn "insv_32"
  [(set (zero_extract:SI (match_operand:SI 0 "register_operand" "+r,r")
			 (match_operand:SI 1 "uint5_operand" "")
			 (match_operand:SI 2 "uint5_operand" ""))
	(match_operand:SI 3 "arith5_operand" "r,L"))]
  ""
  "@
   {dep|depw} %3,%2+%1-1,%1,%0
   {depi|depwi} %3,%2+%1-1,%1,%0"
  [(set_attr "type" "shift,shift")
   (set_attr "length" "4,4")])

;; Optimize insertion of const_int values of type 1...1xxxx.
(define_insn ""
  [(set (zero_extract:SI (match_operand:SI 0 "register_operand" "+r")
			 (match_operand:SI 1 "uint5_operand" "")
			 (match_operand:SI 2 "uint5_operand" ""))
	(match_operand:SI 3 "const_int_operand" ""))]
  "(INTVAL (operands[3]) & 0x10) != 0 &&
   (~INTVAL (operands[3]) & ((1L << INTVAL (operands[1])) - 1) & ~0xf) == 0"
  "*
{
  operands[3] = GEN_INT ((INTVAL (operands[3]) & 0xf) - 0x10);
  return \"{depi|depwi} %3,%2+%1-1,%1,%0\";
}"
  [(set_attr "type" "shift")
   (set_attr "length" "4")])

(define_insn "insv_64"
  [(set (zero_extract:DI (match_operand:DI 0 "register_operand" "+r,r")
			 (match_operand:DI 1 "uint32_operand" "")
			 (match_operand:DI 2 "uint32_operand" ""))
	(match_operand:DI 3 "arith32_operand" "r,L"))]
  "TARGET_64BIT"
  "@
   depd %3,%2+%1-1,%1,%0
   depdi %3,%2+%1-1,%1,%0"
  [(set_attr "type" "shift,shift")
   (set_attr "length" "4,4")])

;; Optimize insertion of const_int values of type 1...1xxxx.
(define_insn ""
  [(set (zero_extract:DI (match_operand:DI 0 "register_operand" "+r")
			 (match_operand:DI 1 "uint32_operand" "")
			 (match_operand:DI 2 "uint32_operand" ""))
	(match_operand:DI 3 "const_int_operand" ""))]
  "(INTVAL (operands[3]) & 0x10) != 0
   && TARGET_64BIT
   && (~INTVAL (operands[3]) & ((1L << INTVAL (operands[1])) - 1) & ~0xf) == 0"
  "*
{
  operands[3] = GEN_INT ((INTVAL (operands[3]) & 0xf) - 0x10);
  return \"depdi %3,%2+%1-1,%1,%0\";
}"
  [(set_attr "type" "shift")
   (set_attr "length" "4")])

(define_insn ""
  [(set (match_operand:DI 0 "register_operand" "=r")
	(ashift:DI (zero_extend:DI (match_operand:SI 1 "register_operand" "r"))
		   (const_int 32)))]
  "TARGET_64BIT"
  "depd,z %1,31,32,%0"
  [(set_attr "type" "shift")
   (set_attr "length" "4")])

;; This insn is used for some loop tests, typically loops reversed when
;; strength reduction is used.  It is actually created when the instruction
;; combination phase combines the special loop test.  Since this insn
;; is both a jump insn and has an output, it must deal with its own
;; reloads, hence the `m' constraints.  The `!' constraints direct reload
;; to not choose the register alternatives in the event a reload is needed.
(define_insn "decrement_and_branch_until_zero"
  [(set (pc)
	(if_then_else
	  (match_operator 2 "comparison_operator"
	   [(plus:SI
	      (match_operand:SI 0 "reg_before_reload_operand" "+!r,!*f,*m")
	      (match_operand:SI 1 "int5_operand" "L,L,L"))
	    (const_int 0)])
	  (label_ref (match_operand 3 "" ""))
	  (pc)))
   (set (match_dup 0)
	(plus:SI (match_dup 0) (match_dup 1)))
   (clobber (match_scratch:SI 4 "=X,r,r"))]
  ""
  "* return output_dbra (operands, insn, which_alternative); "
;; Do not expect to understand this the first time through.
[(set_attr "type" "cbranch,multi,multi")
 (set (attr "length")
      (if_then_else (eq_attr "alternative" "0")
;; Loop counter in register case
;; Short branch has length of 4
;; Long branch has length of 8, 20, 24 or 28
	(cond [(lt (abs (minus (match_dup 3) (plus (pc) (const_int 8))))
	       (const_int MAX_12BIT_OFFSET))
	   (const_int 4)
	   (lt (abs (minus (match_dup 3) (plus (pc) (const_int 8))))
	       (const_int MAX_17BIT_OFFSET))
	   (const_int 8)
	   (ne (symbol_ref "TARGET_PORTABLE_RUNTIME") (const_int 0))
	   (const_int 24)
	   (eq (symbol_ref "flag_pic") (const_int 0))
	   (const_int 20)]
	  (const_int 28))

;; Loop counter in FP reg case.
;; Extra goo to deal with additional reload insns.
	(if_then_else (eq_attr "alternative" "1")
	  (if_then_else (lt (match_dup 3) (pc))
	     (cond [(lt (abs (minus (match_dup 3) (plus (pc) (const_int 24))))
		      (const_int MAX_12BIT_OFFSET))
		    (const_int 24)
		    (lt (abs (minus (match_dup 3) (plus (pc) (const_int 24))))
		      (const_int MAX_17BIT_OFFSET))
		    (const_int 28)
		    (ne (symbol_ref "TARGET_PORTABLE_RUNTIME") (const_int 0))
		    (const_int 44)
		    (eq (symbol_ref "flag_pic") (const_int 0))
		    (const_int 40)]
		  (const_int 48))
	     (cond [(lt (abs (minus (match_dup 3) (plus (pc) (const_int 8))))
		      (const_int MAX_12BIT_OFFSET))
		    (const_int 24)
		    (lt (abs (minus (match_dup 3) (plus (pc) (const_int 8))))
		      (const_int MAX_17BIT_OFFSET))
		    (const_int 28)
		    (ne (symbol_ref "TARGET_PORTABLE_RUNTIME") (const_int 0))
		    (const_int 44)
		    (eq (symbol_ref "flag_pic") (const_int 0))
		    (const_int 40)]
		  (const_int 48)))

;; Loop counter in memory case.
;; Extra goo to deal with additional reload insns.
	(if_then_else (lt (match_dup 3) (pc))
	     (cond [(lt (abs (minus (match_dup 3) (plus (pc) (const_int 12))))
		      (const_int MAX_12BIT_OFFSET))
		    (const_int 12)
		    (lt (abs (minus (match_dup 3) (plus (pc) (const_int 12))))
		      (const_int MAX_17BIT_OFFSET))
		    (const_int 16)
		    (ne (symbol_ref "TARGET_PORTABLE_RUNTIME") (const_int 0))
		    (const_int 32)
		    (eq (symbol_ref "flag_pic") (const_int 0))
		    (const_int 28)]
		  (const_int 36))
	     (cond [(lt (abs (minus (match_dup 3) (plus (pc) (const_int 8))))
		      (const_int MAX_12BIT_OFFSET))
		    (const_int 12)
		    (lt (abs (minus (match_dup 3) (plus (pc) (const_int 8))))
		      (const_int MAX_17BIT_OFFSET))
		    (const_int 16)
		    (ne (symbol_ref "TARGET_PORTABLE_RUNTIME") (const_int 0))
		    (const_int 32)
		    (eq (symbol_ref "flag_pic") (const_int 0))
		    (const_int 28)]
		  (const_int 36))))))])

(define_insn ""
  [(set (pc)
	(if_then_else
	  (match_operator 2 "movb_comparison_operator"
	   [(match_operand:SI 1 "register_operand" "r,r,r,r") (const_int 0)])
	  (label_ref (match_operand 3 "" ""))
	  (pc)))
   (set (match_operand:SI 0 "reg_before_reload_operand" "=!r,!*f,*m,!*q")
	(match_dup 1))]
  ""
"* return output_movb (operands, insn, which_alternative, 0); "
;; Do not expect to understand this the first time through.
[(set_attr "type" "cbranch,multi,multi,multi")
 (set (attr "length")
      (if_then_else (eq_attr "alternative" "0")
;; Loop counter in register case
;; Short branch has length of 4
;; Long branch has length of 8, 20, 24 or 28
        (cond [(lt (abs (minus (match_dup 3) (plus (pc) (const_int 8))))
	       (const_int MAX_12BIT_OFFSET))
	   (const_int 4)
	   (lt (abs (minus (match_dup 3) (plus (pc) (const_int 8))))
	       (const_int MAX_17BIT_OFFSET))
	   (const_int 8)
	   (ne (symbol_ref "TARGET_PORTABLE_RUNTIME") (const_int 0))
	   (const_int 24)
	   (eq (symbol_ref "flag_pic") (const_int 0))
	   (const_int 20)]
	  (const_int 28))

;; Loop counter in FP reg case.
;; Extra goo to deal with additional reload insns.
	(if_then_else (eq_attr "alternative" "1")
	  (if_then_else (lt (match_dup 3) (pc))
	     (cond [(lt (abs (minus (match_dup 3) (plus (pc) (const_int 12))))
		      (const_int MAX_12BIT_OFFSET))
		    (const_int 12)
		    (lt (abs (minus (match_dup 3) (plus (pc) (const_int 12))))
		      (const_int MAX_17BIT_OFFSET))
		    (const_int 16)
		    (ne (symbol_ref "TARGET_PORTABLE_RUNTIME") (const_int 0))
		    (const_int 32)
		    (eq (symbol_ref "flag_pic") (const_int 0))
		    (const_int 28)]
		  (const_int 36))
	     (cond [(lt (abs (minus (match_dup 3) (plus (pc) (const_int 8))))
		      (const_int MAX_12BIT_OFFSET))
		    (const_int 12)
		    (lt (abs (minus (match_dup 3) (plus (pc) (const_int 8))))
		      (const_int MAX_17BIT_OFFSET))
		    (const_int 16)
		    (ne (symbol_ref "TARGET_PORTABLE_RUNTIME") (const_int 0))
		    (const_int 32)
		    (eq (symbol_ref "flag_pic") (const_int 0))
		    (const_int 28)]
		  (const_int 36)))

;; Loop counter in memory or sar case.
;; Extra goo to deal with additional reload insns.
	(cond [(lt (abs (minus (match_dup 3) (plus (pc) (const_int 8))))
		   (const_int MAX_12BIT_OFFSET))
		(const_int 8)
		(lt (abs (minus (match_dup 3) (plus (pc) (const_int 8))))
		  (const_int MAX_17BIT_OFFSET))
		(const_int 12)
		(ne (symbol_ref "TARGET_PORTABLE_RUNTIME") (const_int 0))
		(const_int 28)
		(eq (symbol_ref "flag_pic") (const_int 0))
		(const_int 24)]
	      (const_int 32)))))])

;; Handle negated branch.
(define_insn ""
  [(set (pc)
	(if_then_else
	  (match_operator 2 "movb_comparison_operator"
	   [(match_operand:SI 1 "register_operand" "r,r,r,r") (const_int 0)])
	  (pc)
	  (label_ref (match_operand 3 "" ""))))
   (set (match_operand:SI 0 "reg_before_reload_operand" "=!r,!*f,*m,!*q")
	(match_dup 1))]
  ""
"* return output_movb (operands, insn, which_alternative, 1); "
;; Do not expect to understand this the first time through.
[(set_attr "type" "cbranch,multi,multi,multi")
 (set (attr "length")
      (if_then_else (eq_attr "alternative" "0")
;; Loop counter in register case
;; Short branch has length of 4
;; Long branch has length of 8
        (cond [(lt (abs (minus (match_dup 3) (plus (pc) (const_int 8))))
	       (const_int MAX_12BIT_OFFSET))
	   (const_int 4)
	   (lt (abs (minus (match_dup 3) (plus (pc) (const_int 8))))
	       (const_int MAX_17BIT_OFFSET))
	   (const_int 8)
	   (ne (symbol_ref "TARGET_PORTABLE_RUNTIME") (const_int 0))
	   (const_int 24)
	   (eq (symbol_ref "flag_pic") (const_int 0))
	   (const_int 20)]
	  (const_int 28))

;; Loop counter in FP reg case.
;; Extra goo to deal with additional reload insns.
	(if_then_else (eq_attr "alternative" "1")
	  (if_then_else (lt (match_dup 3) (pc))
	     (cond [(lt (abs (minus (match_dup 3) (plus (pc) (const_int 12))))
		      (const_int MAX_12BIT_OFFSET))
		    (const_int 12)
		    (lt (abs (minus (match_dup 3) (plus (pc) (const_int 12))))
		      (const_int MAX_17BIT_OFFSET))
		    (const_int 16)
		    (ne (symbol_ref "TARGET_PORTABLE_RUNTIME") (const_int 0))
		    (const_int 32)
		    (eq (symbol_ref "flag_pic") (const_int 0))
		    (const_int 28)]
		  (const_int 36))
	     (cond [(lt (abs (minus (match_dup 3) (plus (pc) (const_int 8))))
		      (const_int MAX_12BIT_OFFSET))
		    (const_int 12)
		    (lt (abs (minus (match_dup 3) (plus (pc) (const_int 8))))
		      (const_int MAX_17BIT_OFFSET))
		    (const_int 16)
		    (ne (symbol_ref "TARGET_PORTABLE_RUNTIME") (const_int 0))
		    (const_int 32)
		    (eq (symbol_ref "flag_pic") (const_int 0))
		    (const_int 28)]
		  (const_int 36)))

;; Loop counter in memory or SAR case.
;; Extra goo to deal with additional reload insns.
	(cond [(lt (abs (minus (match_dup 3) (plus (pc) (const_int 8))))
		   (const_int MAX_12BIT_OFFSET))
		(const_int 8)
		(lt (abs (minus (match_dup 3) (plus (pc) (const_int 8))))
		  (const_int MAX_17BIT_OFFSET))
		(const_int 12)
		(ne (symbol_ref "TARGET_PORTABLE_RUNTIME") (const_int 0))
		(const_int 28)
		(eq (symbol_ref "flag_pic") (const_int 0))
		(const_int 24)]
	      (const_int 32)))))])

(define_insn ""
  [(set (pc) (label_ref (match_operand 3 "" "" )))
   (set (match_operand:SI 0 "ireg_operand" "=r")
	(plus:SI (match_operand:SI 1 "ireg_operand" "r")
		 (match_operand:SI 2 "ireg_or_int5_operand" "rL")))]
  "(reload_completed && operands[0] == operands[1]) || operands[0] == operands[2]"
  "*
{
  return output_parallel_addb (operands, insn);
}"
[(set_attr "type" "parallel_branch")
 (set (attr "length")
    (cond [(lt (abs (minus (match_dup 3) (plus (pc) (const_int 8))))
	       (const_int MAX_12BIT_OFFSET))
	   (const_int 4)
	   (lt (abs (minus (match_dup 3) (plus (pc) (const_int 8))))
	       (const_int MAX_17BIT_OFFSET))
	   (const_int 8)
	   (ne (symbol_ref "TARGET_PORTABLE_RUNTIME") (const_int 0))
	   (const_int 24)
	   (eq (symbol_ref "flag_pic") (const_int 0))
	   (const_int 20)]
	  (const_int 28)))])

(define_insn ""
  [(set (pc) (label_ref (match_operand 2 "" "" )))
   (set (match_operand:SF 0 "ireg_operand" "=r")
	(match_operand:SF 1 "ireg_or_int5_operand" "rL"))]
  "reload_completed"
  "*
{
  return output_parallel_movb (operands, insn);
}"
[(set_attr "type" "parallel_branch")
 (set (attr "length")
    (cond [(lt (abs (minus (match_dup 2) (plus (pc) (const_int 8))))
	       (const_int MAX_12BIT_OFFSET))
	   (const_int 4)
	   (lt (abs (minus (match_dup 2) (plus (pc) (const_int 8))))
	       (const_int MAX_17BIT_OFFSET))
	   (const_int 8)
	   (ne (symbol_ref "TARGET_PORTABLE_RUNTIME") (const_int 0))
	   (const_int 24)
	   (eq (symbol_ref "flag_pic") (const_int 0))
	   (const_int 20)]
	  (const_int 28)))])

(define_insn ""
  [(set (pc) (label_ref (match_operand 2 "" "" )))
   (set (match_operand:SI 0 "ireg_operand" "=r")
	(match_operand:SI 1 "ireg_or_int5_operand" "rL"))]
  "reload_completed"
  "*
{
  return output_parallel_movb (operands, insn);
}"
[(set_attr "type" "parallel_branch")
 (set (attr "length")
    (cond [(lt (abs (minus (match_dup 2) (plus (pc) (const_int 8))))
	       (const_int MAX_12BIT_OFFSET))
	   (const_int 4)
	   (lt (abs (minus (match_dup 2) (plus (pc) (const_int 8))))
	       (const_int MAX_17BIT_OFFSET))
	   (const_int 8)
	   (ne (symbol_ref "TARGET_PORTABLE_RUNTIME") (const_int 0))
	   (const_int 24)
	   (eq (symbol_ref "flag_pic") (const_int 0))
	   (const_int 20)]
	  (const_int 28)))])

(define_insn ""
  [(set (pc) (label_ref (match_operand 2 "" "" )))
   (set (match_operand:HI 0 "ireg_operand" "=r")
	(match_operand:HI 1 "ireg_or_int5_operand" "rL"))]
  "reload_completed"
  "*
{
  return output_parallel_movb (operands, insn);
}"
[(set_attr "type" "parallel_branch")
 (set (attr "length")
    (cond [(lt (abs (minus (match_dup 2) (plus (pc) (const_int 8))))
	       (const_int MAX_12BIT_OFFSET))
	   (const_int 4)
	   (lt (abs (minus (match_dup 2) (plus (pc) (const_int 8))))
	       (const_int MAX_17BIT_OFFSET))
	   (const_int 8)
	   (ne (symbol_ref "TARGET_PORTABLE_RUNTIME") (const_int 0))
	   (const_int 24)
	   (eq (symbol_ref "flag_pic") (const_int 0))
	   (const_int 20)]
	  (const_int 28)))])

(define_insn ""
  [(set (pc) (label_ref (match_operand 2 "" "" )))
   (set (match_operand:QI 0 "ireg_operand" "=r")
	(match_operand:QI 1 "ireg_or_int5_operand" "rL"))]
  "reload_completed"
  "*
{
  return output_parallel_movb (operands, insn);
}"
[(set_attr "type" "parallel_branch")
 (set (attr "length")
    (cond [(lt (abs (minus (match_dup 2) (plus (pc) (const_int 8))))
	       (const_int MAX_12BIT_OFFSET))
	   (const_int 4)
	   (lt (abs (minus (match_dup 2) (plus (pc) (const_int 8))))
	       (const_int MAX_17BIT_OFFSET))
	   (const_int 8)
	   (ne (symbol_ref "TARGET_PORTABLE_RUNTIME") (const_int 0))
	   (const_int 24)
	   (eq (symbol_ref "flag_pic") (const_int 0))
	   (const_int 20)]
	  (const_int 28)))])

(define_insn ""
  [(set (match_operand 0 "register_operand" "=f")
	(mult (match_operand 1 "register_operand" "f")
	      (match_operand 2 "register_operand" "f")))
   (set (match_operand 3 "register_operand" "+f")
	(plus (match_operand 4 "register_operand" "f")
	      (match_operand 5 "register_operand" "f")))]
  "TARGET_PA_11 && ! TARGET_SOFT_FLOAT
   && reload_completed && fmpyaddoperands (operands)"
  "*
{
  if (GET_MODE (operands[0]) == DFmode)
    {
      if (rtx_equal_p (operands[3], operands[5]))
	return \"fmpyadd,dbl %1,%2,%0,%4,%3\";
      else
	return \"fmpyadd,dbl %1,%2,%0,%5,%3\";
    }
  else
    {
      if (rtx_equal_p (operands[3], operands[5]))
	return \"fmpyadd,sgl %1,%2,%0,%4,%3\";
      else
	return \"fmpyadd,sgl %1,%2,%0,%5,%3\";
    }
}"
  [(set_attr "type" "fpalu")
   (set_attr "length" "4")])

(define_insn ""
  [(set (match_operand 3 "register_operand" "+f")
	(plus (match_operand 4 "register_operand" "f")
	      (match_operand 5 "register_operand" "f")))
   (set (match_operand 0 "register_operand" "=f")
	(mult (match_operand 1 "register_operand" "f")
	      (match_operand 2 "register_operand" "f")))]
  "TARGET_PA_11 && ! TARGET_SOFT_FLOAT
   && reload_completed && fmpyaddoperands (operands)"
  "*
{
  if (GET_MODE (operands[0]) == DFmode)
    {
      if (rtx_equal_p (operands[3], operands[5]))
	return \"fmpyadd,dbl %1,%2,%0,%4,%3\";
      else
	return \"fmpyadd,dbl %1,%2,%0,%5,%3\";
    }
  else
    {
      if (rtx_equal_p (operands[3], operands[5]))
	return \"fmpyadd,sgl %1,%2,%0,%4,%3\";
      else
	return \"fmpyadd,sgl %1,%2,%0,%5,%3\";
    }
}"
  [(set_attr "type" "fpalu")
   (set_attr "length" "4")])

(define_insn ""
  [(set (match_operand 0 "register_operand" "=f")
	(mult (match_operand 1 "register_operand" "f")
	      (match_operand 2 "register_operand" "f")))
   (set (match_operand 3 "register_operand" "+f")
	(minus (match_operand 4 "register_operand" "f")
	       (match_operand 5 "register_operand" "f")))]
  "TARGET_PA_11 && ! TARGET_SOFT_FLOAT
   && reload_completed && fmpysuboperands (operands)"
  "*
{
  if (GET_MODE (operands[0]) == DFmode)
    return \"fmpysub,dbl %1,%2,%0,%5,%3\";
  else
    return \"fmpysub,sgl %1,%2,%0,%5,%3\";
}"
  [(set_attr "type" "fpalu")
   (set_attr "length" "4")])

(define_insn ""
  [(set (match_operand 3 "register_operand" "+f")
	(minus (match_operand 4 "register_operand" "f")
	       (match_operand 5 "register_operand" "f")))
   (set (match_operand 0 "register_operand" "=f")
	(mult (match_operand 1 "register_operand" "f")
	      (match_operand 2 "register_operand" "f")))]
  "TARGET_PA_11 && ! TARGET_SOFT_FLOAT
   && reload_completed && fmpysuboperands (operands)"
  "*
{
  if (GET_MODE (operands[0]) == DFmode)
    return \"fmpysub,dbl %1,%2,%0,%5,%3\";
  else
    return \"fmpysub,sgl %1,%2,%0,%5,%3\";
}"
  [(set_attr "type" "fpalu")
   (set_attr "length" "4")])

;; Flush the I and D cache lines from the start address (operand0)
;; to the end address (operand1).  No lines are flushed if the end
;; address is less than the start address (unsigned).
;;
;; Because the range of memory flushed is variable and the size of
;; a MEM can only be a CONST_INT, the patterns specify that they
;; perform an unspecified volatile operation on all memory.
;;
;; The address range for an icache flush must lie within a single
;; space on targets with non-equivalent space registers.
;;
;; This is used by the trampoline code for nested functions.
;;
;; Operand 0 contains the start address.
;; Operand 1 contains the end address.
;; Operand 2 contains the line length to use.
;; Operands 3 and 4 (icacheflush) are clobbered scratch registers.
(define_insn "dcacheflush"
  [(const_int 1)
   (unspec_volatile [(mem:BLK (scratch))] UNSPECV_DCACHE)
   (use (match_operand 0 "pmode_register_operand" "r"))
   (use (match_operand 1 "pmode_register_operand" "r"))
   (use (match_operand 2 "pmode_register_operand" "r"))
   (clobber (match_scratch 3 "=&0"))]
  ""
  "*
{
  if (TARGET_64BIT)
    return \"cmpb,*<<=,n %3,%1,.\;fdc,m %2(%3)\;sync\";
  else
    return \"cmpb,<<=,n %3,%1,.\;fdc,m %2(%3)\;sync\";
}"
  [(set_attr "type" "multi")
   (set_attr "length" "12")])

(define_insn "icacheflush"
  [(const_int 2)
   (unspec_volatile [(mem:BLK (scratch))] UNSPECV_ICACHE)
   (use (match_operand 0 "pmode_register_operand" "r"))
   (use (match_operand 1 "pmode_register_operand" "r"))
   (use (match_operand 2 "pmode_register_operand" "r"))
   (clobber (match_operand 3 "pmode_register_operand" "=&r"))
   (clobber (match_operand 4 "pmode_register_operand" "=&r"))
   (clobber (match_scratch 5 "=&0"))]
  ""
  "*
{
  if (TARGET_64BIT)
    return \"mfsp %%sr0,%4\;ldsid (%5),%3\;mtsp %3,%%sr0\;cmpb,*<<=,n %5,%1,.\;fic,m %2(%%sr0,%5)\;sync\;mtsp %4,%%sr0\;nop\;nop\;nop\;nop\;nop\;nop\";
  else
    return \"mfsp %%sr0,%4\;ldsid (%5),%3\;mtsp %3,%%sr0\;cmpb,<<=,n %5,%1,.\;fic,m %2(%%sr0,%5)\;sync\;mtsp %4,%%sr0\;nop\;nop\;nop\;nop\;nop\;nop\";
}"
  [(set_attr "type" "multi")
   (set_attr "length" "52")])

;; An out-of-line prologue.
(define_insn "outline_prologue_call"
  [(unspec_volatile [(const_int 0)] UNSPECV_OPC)
   (clobber (reg:SI 31))
   (clobber (reg:SI 22))
   (clobber (reg:SI 21))
   (clobber (reg:SI 20))
   (clobber (reg:SI 19))
   (clobber (reg:SI 1))]
  ""
  "*
{
  extern int frame_pointer_needed;

  /* We need two different versions depending on whether or not we
     need a frame pointer.   Also note that we return to the instruction
     immediately after the branch rather than two instructions after the
     break as normally is the case.  */
  if (frame_pointer_needed)
    {
      /* Must import the magic millicode routine(s).  */
      output_asm_insn (\".IMPORT __outline_prologue_fp,MILLICODE\", NULL);

      if (TARGET_PORTABLE_RUNTIME)
	{
	  output_asm_insn (\"ldil L'__outline_prologue_fp,%%r31\", NULL);
	  output_asm_insn (\"ble,n R'__outline_prologue_fp(%%sr0,%%r31)\",
			   NULL);
	}
      else
	output_asm_insn (\"{bl|b,l},n __outline_prologue_fp,%%r31\", NULL);
    }
  else
    {
      /* Must import the magic millicode routine(s).  */
      output_asm_insn (\".IMPORT __outline_prologue,MILLICODE\", NULL);

      if (TARGET_PORTABLE_RUNTIME)
	{
	  output_asm_insn (\"ldil L'__outline_prologue,%%r31\", NULL);
	  output_asm_insn (\"ble,n R'__outline_prologue(%%sr0,%%r31)\", NULL);
	}
      else
	output_asm_insn (\"{bl|b,l},n __outline_prologue,%%r31\", NULL);
    }
  return \"\";
}"
  [(set_attr "type" "multi")
   (set_attr "length" "8")])

;; An out-of-line epilogue.
(define_insn "outline_epilogue_call"
  [(unspec_volatile [(const_int 1)] UNSPECV_OEC)
   (use (reg:SI 29))
   (use (reg:SI 28))
   (clobber (reg:SI 31))
   (clobber (reg:SI 22))
   (clobber (reg:SI 21))
   (clobber (reg:SI 20))
   (clobber (reg:SI 19))
   (clobber (reg:SI 2))
   (clobber (reg:SI 1))]
  ""
  "*
{
  extern int frame_pointer_needed;

  /* We need two different versions depending on whether or not we
     need a frame pointer.   Also note that we return to the instruction
     immediately after the branch rather than two instructions after the
     break as normally is the case.  */
  if (frame_pointer_needed)
    {
      /* Must import the magic millicode routine.  */
      output_asm_insn (\".IMPORT __outline_epilogue_fp,MILLICODE\", NULL);

      /* The out-of-line prologue will make sure we return to the right
	 instruction.  */
      if (TARGET_PORTABLE_RUNTIME)
	{
	  output_asm_insn (\"ldil L'__outline_epilogue_fp,%%r31\", NULL);
	  output_asm_insn (\"ble,n R'__outline_epilogue_fp(%%sr0,%%r31)\",
			   NULL);
	}
      else
	output_asm_insn (\"{bl|b,l},n __outline_epilogue_fp,%%r31\", NULL);
    }
  else
    {
      /* Must import the magic millicode routine.  */
      output_asm_insn (\".IMPORT __outline_epilogue,MILLICODE\", NULL);

      /* The out-of-line prologue will make sure we return to the right
	 instruction.  */
      if (TARGET_PORTABLE_RUNTIME)
	{
	  output_asm_insn (\"ldil L'__outline_epilogue,%%r31\", NULL);
	  output_asm_insn (\"ble,n R'__outline_epilogue(%%sr0,%%r31)\", NULL);
	}
      else
	output_asm_insn (\"{bl|b,l},n __outline_epilogue,%%r31\", NULL);
    }
  return \"\";
}"
  [(set_attr "type" "multi")
   (set_attr "length" "8")])

;; Given a function pointer, canonicalize it so it can be 
;; reliably compared to another function pointer.  */
(define_expand "canonicalize_funcptr_for_compare"
  [(set (reg:SI 26) (match_operand:SI 1 "register_operand" ""))
   (parallel [(set (reg:SI 29) (unspec:SI [(reg:SI 26)] UNSPEC_CFFC))
	      (clobber (match_dup 2))
	      (clobber (reg:SI 26))
	      (clobber (reg:SI 22))
	      (clobber (reg:SI 31))])
   (set (match_operand:SI 0 "register_operand" "")
	(reg:SI 29))]
  "!TARGET_PORTABLE_RUNTIME && !TARGET_64BIT"
  "
{
  if (TARGET_ELF32)
    {
      rtx canonicalize_funcptr_for_compare_libfunc
        = init_one_libfunc (CANONICALIZE_FUNCPTR_FOR_COMPARE_LIBCALL);

      emit_library_call_value (canonicalize_funcptr_for_compare_libfunc,
      			       operands[0], LCT_NORMAL, Pmode,
			       1, operands[1], Pmode);
      DONE;
    }

  operands[2] = gen_reg_rtx (SImode);
  if (GET_CODE (operands[1]) != REG)
    {
      rtx tmp = gen_reg_rtx (Pmode);
      emit_move_insn (tmp, operands[1]);
      operands[1] = tmp;
    }
}")

(define_insn "*$$sh_func_adrs"
  [(set (reg:SI 29) (unspec:SI [(reg:SI 26)] UNSPEC_CFFC))
   (clobber (match_operand:SI 0 "register_operand" "=a"))
   (clobber (reg:SI 26))
   (clobber (reg:SI 22))
   (clobber (reg:SI 31))]
  "!TARGET_64BIT"
  "*
{
  int length = get_attr_length (insn);
  rtx xoperands[2];

  xoperands[0] = GEN_INT (length - 8);
  xoperands[1] = GEN_INT (length - 16);

  /* Must import the magic millicode routine.  */
  output_asm_insn (\".IMPORT $$sh_func_adrs,MILLICODE\", NULL);

  /* This is absolutely amazing.

     First, copy our input parameter into %r29 just in case we don't
     need to call $$sh_func_adrs.  */
  output_asm_insn (\"copy %%r26,%%r29\", NULL);
  output_asm_insn (\"{extru|extrw,u} %%r26,31,2,%%r31\", NULL);

  /* Next, examine the low two bits in %r26, if they aren't 0x2, then
     we use %r26 unchanged.  */
  output_asm_insn (\"{comib|cmpib},<>,n 2,%%r31,.+%0\", xoperands);
  output_asm_insn (\"ldi 4096,%%r31\", NULL);

  /* Next, compare %r26 with 4096, if %r26 is less than or equal to
     4096, then again we use %r26 unchanged.  */
  output_asm_insn (\"{comb|cmpb},<<,n %%r26,%%r31,.+%1\", xoperands);

  /* Finally, call $$sh_func_adrs to extract the function's real add24.  */
  return output_millicode_call (insn,
				gen_rtx_SYMBOL_REF (SImode,
						    \"$$sh_func_adrs\"));
}"
  [(set_attr "type" "multi")
   (set (attr "length")
	(plus (symbol_ref "attr_length_millicode_call (insn)")
	      (const_int 20)))])

;; On the PA, the PIC register is call clobbered, so it must
;; be saved & restored around calls by the caller.  If the call
;; doesn't return normally (nonlocal goto, or an exception is
;; thrown), then the code at the exception handler label must
;; restore the PIC register.
(define_expand "exception_receiver"
  [(const_int 4)]
  "flag_pic"
  "
{
  /* On the 64-bit port, we need a blockage because there is
     confusion regarding the dependence of the restore on the
     frame pointer.  As a result, the frame pointer and pic
     register restores sometimes are interchanged erroneously.  */
  if (TARGET_64BIT)
    emit_insn (gen_blockage ());
  /* Restore the PIC register using hppa_pic_save_rtx ().  The
     PIC register is not saved in the frame in 64-bit ABI.  */
  emit_move_insn (pic_offset_table_rtx, hppa_pic_save_rtx ());
  emit_insn (gen_blockage ());
  DONE;
}")

(define_expand "builtin_setjmp_receiver"
  [(label_ref (match_operand 0 "" ""))]
  "flag_pic"
  "
{
  if (TARGET_64BIT)
    emit_insn (gen_blockage ());
  /* Restore the PIC register.  Hopefully, this will always be from
     a stack slot.  The only registers that are valid after a
     builtin_longjmp are the stack and frame pointers.  */
  emit_move_insn (pic_offset_table_rtx, hppa_pic_save_rtx ());
  emit_insn (gen_blockage ());
  DONE;
}")

;; Allocate new stack space and update the saved stack pointer in the
;; frame marker.  The HP C compilers also copy additional words in the
;; frame marker.  The 64-bit compiler copies words at -48, -32 and -24.
;; The 32-bit compiler copies the word at -16 (Static Link).  We
;; currently don't copy these values.
;;
;; Since the copy of the frame marker can't be done atomically, I
;; suspect that using it for unwind purposes may be somewhat unreliable.
;; The HP compilers appear to raise the stack and copy the frame
;; marker in a strict instruction sequence.  This suggests that the
;; unwind library may check for an alloca sequence when ALLOCA_FRAME
;; is set in the callinfo data.  We currently don't set ALLOCA_FRAME
;; as GAS doesn't support it, or try to keep the instructions emitted
;; here in strict sequence.
(define_expand "allocate_stack"
  [(match_operand 0 "" "")
   (match_operand 1 "" "")]
  ""
  "
{
  rtx addr;

  /* Since the stack grows upward, we need to store virtual_stack_dynamic_rtx
     in operand 0 before adjusting the stack.  */
  emit_move_insn (operands[0], virtual_stack_dynamic_rtx);
  anti_adjust_stack (operands[1]);
  if (TARGET_HPUX_UNWIND_LIBRARY)
    {
      addr = gen_rtx_PLUS (word_mode, stack_pointer_rtx,
			   GEN_INT (TARGET_64BIT ? -8 : -4));
      emit_move_insn (gen_rtx_MEM (word_mode, addr), frame_pointer_rtx);
    }
  if (!TARGET_64BIT && flag_pic)
    {
      rtx addr = gen_rtx_PLUS (word_mode, stack_pointer_rtx, GEN_INT (-32));
      emit_move_insn (gen_rtx_MEM (word_mode, addr), pic_offset_table_rtx);
    }
  DONE;
}")

(define_expand "prefetch"
  [(match_operand 0 "address_operand" "")
   (match_operand 1 "const_int_operand" "")
   (match_operand 2 "const_int_operand" "")]
  "TARGET_PA_20"
{
  int locality = INTVAL (operands[2]);

  gcc_assert (locality >= 0 && locality <= 3);

  /* Change operand[0] to a MEM as we don't have the infrastructure
     to output all the supported address modes for ldw/ldd when we use
     the address directly.  However, we do have it for MEMs.  */
  operands[0] = gen_rtx_MEM (QImode, operands[0]);

  /* If the address isn't valid for the prefetch, replace it.  */
  if (locality)
    {
      if (!prefetch_nocc_operand (operands[0], QImode))
	operands[0]
	  = replace_equiv_address (operands[0],
				   copy_to_mode_reg (Pmode,
						     XEXP (operands[0], 0)));
      emit_insn (gen_prefetch_nocc (operands[0], operands[1], operands[2]));
    }
  else
    {
      if (!prefetch_cc_operand (operands[0], QImode))
	operands[0]
	  = replace_equiv_address (operands[0],
				   copy_to_mode_reg (Pmode,
						     XEXP (operands[0], 0)));
      emit_insn (gen_prefetch_cc (operands[0], operands[1], operands[2]));
    }
  DONE;
})

(define_insn "prefetch_cc"
  [(prefetch (match_operand:QI 0 "prefetch_cc_operand" "RW")
	     (match_operand:SI 1 "const_int_operand" "n")
	     (match_operand:SI 2 "const_int_operand" "n"))]
  "TARGET_PA_20 && operands[2] == const0_rtx"
{
  /* The SL cache-control completor indicates good spatial locality but
     poor temporal locality.  The ldw instruction with a target of general
     register 0 prefetches a cache line for a read.  The ldd instruction
     prefetches a cache line for a write.  */
  static const char * const instr[2] = {
    "ldw%M0,sl %0,%%r0",
    "ldd%M0,sl %0,%%r0"
  };
  int read_or_write = INTVAL (operands[1]);

  gcc_assert (read_or_write >= 0 && read_or_write <= 1);

  return instr [read_or_write];
}
  [(set_attr "type" "load")
   (set_attr "length" "4")])

(define_insn "prefetch_nocc"
  [(prefetch (match_operand:QI 0 "prefetch_nocc_operand" "A,RQ")
	     (match_operand:SI 1 "const_int_operand" "n,n")
	     (match_operand:SI 2 "const_int_operand" "n,n"))]
  "TARGET_PA_20 && operands[2] != const0_rtx"
{
  /* The ldw instruction with a target of general register 0 prefetches
     a cache line for a read.  The ldd instruction prefetches a cache line
     for a write.  */
  static const char * const instr[2][2] = {
    {
      "ldw RT'%A0,%%r0",
      "ldd RT'%A0,%%r0",
    },
    {
      "ldw%M0 %0,%%r0",
      "ldd%M0 %0,%%r0",
    }
  };
  int read_or_write = INTVAL (operands[1]);

  gcc_assert (which_alternative == 0 || which_alternative == 1);
  gcc_assert (read_or_write >= 0 && read_or_write <= 1);

  return instr [which_alternative][read_or_write];
}
  [(set_attr "type" "load")
   (set_attr "length" "4")])


;; TLS Support
(define_insn "tgd_load"
 [(set (match_operand:SI 0 "register_operand" "=r")
       (unspec:SI [(match_operand 1 "tgd_symbolic_operand" "")] UNSPEC_TLSGD))
<<<<<<< HEAD
  (clobber (reg:SI 1))]
  ""
  "*
{
  if (flag_pic)
    return \"addil LT'%1-$tls_gdidx$,%%r19\;ldo RT'%1-$tls_gdidx$(%%r1),%0\";
  else
    return \"addil LR'%1-$tls_gdidx$,%%r27\;ldo RR'%1-$tls_gdidx$(%%r1),%0\";
=======
  (clobber (reg:SI 1))
  (use (reg:SI 27))]
  ""
  "*
{
  return \"addil LR'%1-$tls_gdidx$,%%r27\;ldo RR'%1-$tls_gdidx$(%%r1),%0\";
}"
  [(set_attr "type" "multi")
   (set_attr "length" "8")])

(define_insn "tgd_load_pic"
 [(set (match_operand:SI 0 "register_operand" "=r")
       (unspec:SI [(match_operand 1 "tgd_symbolic_operand" "")] UNSPEC_TLSGD_PIC))
  (clobber (reg:SI 1))
  (use (reg:SI 19))]
  ""
  "*
{
  return \"addil LT'%1-$tls_gdidx$,%%r19\;ldo RT'%1-$tls_gdidx$(%%r1),%0\";
>>>>>>> 751ff693
}"
  [(set_attr "type" "multi")
   (set_attr "length" "8")])

(define_insn "tld_load"
 [(set (match_operand:SI 0 "register_operand" "=r")
       (unspec:SI [(match_operand 1 "tld_symbolic_operand" "")] UNSPEC_TLSLDM))
<<<<<<< HEAD
  (clobber (reg:SI 1))]
  ""
  "*
{
  if (flag_pic)
    return \"addil LT'%1-$tls_ldidx$,%%r19\;ldo RT'%1-$tls_ldidx$(%%r1),%0\";
  else
    return \"addil LR'%1-$tls_ldidx$,%%r27\;ldo RR'%1-$tls_ldidx$(%%r1),%0\";
=======
  (clobber (reg:SI 1))
  (use (reg:SI 27))]
  ""
  "*
{
  return \"addil LR'%1-$tls_ldidx$,%%r27\;ldo RR'%1-$tls_ldidx$(%%r1),%0\";
}"
  [(set_attr "type" "multi")
   (set_attr "length" "8")])

(define_insn "tld_load_pic"
 [(set (match_operand:SI 0 "register_operand" "=r")
       (unspec:SI [(match_operand 1 "tld_symbolic_operand" "")] UNSPEC_TLSLDM_PIC))
  (clobber (reg:SI 1))
  (use (reg:SI 19))]
  ""
  "*
{
  return \"addil LT'%1-$tls_ldidx$,%%r19\;ldo RT'%1-$tls_ldidx$(%%r1),%0\";
>>>>>>> 751ff693
}"
  [(set_attr "type" "multi")
   (set_attr "length" "8")])

(define_insn "tld_offset_load"
  [(set (match_operand:SI 0 "register_operand" "=r")
        (plus:SI (unspec:SI [(match_operand 1 "tld_symbolic_operand" "")] 
		 	    UNSPEC_TLSLDO)
		 (match_operand:SI 2 "register_operand" "r")))
   (clobber (reg:SI 1))]
  ""
  "*
{
  return \"addil LR'%1-$tls_dtpoff$,%2\;ldo RR'%1-$tls_dtpoff$(%%r1),%0\"; 
}"
  [(set_attr "type" "multi")
   (set_attr "length" "8")])

(define_insn "tp_load"
  [(set (match_operand:SI 0 "register_operand" "=r")
	(unspec:SI [(const_int 0)] UNSPEC_TP))]
  ""
  "mfctl %%cr27,%0"
  [(set_attr "type" "multi")
   (set_attr "length" "4")])

(define_insn "tie_load"
  [(set (match_operand:SI 0 "register_operand" "=r")
        (unspec:SI [(match_operand 1 "tie_symbolic_operand" "")] UNSPEC_TLSIE))
<<<<<<< HEAD
   (clobber (reg:SI 1))]
  ""
  "*
{
  if (flag_pic)
    return \"addil LT'%1-$tls_ieoff$,%%r19\;ldw RT'%1-$tls_ieoff$(%%r1),%0\";
  else
    return \"addil LR'%1-$tls_ieoff$,%%r27\;ldw RR'%1-$tls_ieoff$(%%r1),%0\";
=======
   (clobber (reg:SI 1))
   (use (reg:SI 27))]
  ""
  "*
{
  return \"addil LR'%1-$tls_ieoff$,%%r27\;ldw RR'%1-$tls_ieoff$(%%r1),%0\";
}"
  [(set_attr "type" "multi")
   (set_attr "length" "8")])

(define_insn "tie_load_pic"
  [(set (match_operand:SI 0 "register_operand" "=r")
        (unspec:SI [(match_operand 1 "tie_symbolic_operand" "")] UNSPEC_TLSIE_PIC))
   (clobber (reg:SI 1))
   (use (reg:SI 19))]
  ""
  "*
{
  return \"addil LT'%1-$tls_ieoff$,%%r19\;ldw RT'%1-$tls_ieoff$(%%r1),%0\";
>>>>>>> 751ff693
}"
  [(set_attr "type" "multi")
   (set_attr "length" "8")])

(define_insn "tle_load"
  [(set (match_operand:SI 0 "register_operand" "=r")
        (plus:SI (unspec:SI [(match_operand 1 "tle_symbolic_operand" "")] 
		 	    UNSPEC_TLSLE)
		 (match_operand:SI 2 "register_operand" "r")))
   (clobber (reg:SI 1))]
  ""
  "addil LR'%1-$tls_leoff$,%2\;ldo RR'%1-$tls_leoff$(%%r1),%0"
  [(set_attr "type" "multi")
   (set_attr "length" "8")])<|MERGE_RESOLUTION|>--- conflicted
+++ resolved
@@ -1,10 +1,6 @@
 ;;- Machine description for HP PA-RISC architecture for GCC compiler
 ;;   Copyright (C) 1992, 1993, 1994, 1995, 1996, 1997, 1998, 1999, 2000, 2001,
-<<<<<<< HEAD
-;;   2002, 2003, 2004, 2005, 2006 Free Software Foundation, Inc.
-=======
 ;;   2002, 2003, 2004, 2005, 2006, 2007 Free Software Foundation, Inc.
->>>>>>> 751ff693
 ;;   Contributed by the Center for Software Science at the University
 ;;   of Utah.
 
@@ -21,14 +17,8 @@
 ;; GNU General Public License for more details.
 
 ;; You should have received a copy of the GNU General Public License
-<<<<<<< HEAD
-;; along with GCC; see the file COPYING.  If not, write to
-;; the Free Software Foundation, 51 Franklin Street, Fifth Floor,
-;; Boston, MA 02110-1301, USA.
-=======
 ;; along with GCC; see the file COPYING3.  If not see
 ;; <http://www.gnu.org/licenses/>.
->>>>>>> 751ff693
 
 ;; This gcc Version 2 machine description is inspired by sparc.md and
 ;; mips.md.
@@ -48,12 +38,9 @@
    (UNSPEC_TLSLDBASE	7)
    (UNSPEC_TLSIE	8)
    (UNSPEC_TLSLE 	9)
-<<<<<<< HEAD
-=======
    (UNSPEC_TLSGD_PIC   10)
    (UNSPEC_TLSLDM_PIC  11)
    (UNSPEC_TLSIE_PIC   12)
->>>>>>> 751ff693
   ])
 
 ;; UNSPEC_VOLATILE:
@@ -648,14 +635,10 @@
    (eq_attr "cpu" "8000"))
  "inm_8000,fdivsqrt_8000*6,rnm_8000")
 
-<<<<<<< HEAD
-(include "predicates.md")
-=======
 ;; Operand and operator predicates and constraints
 
 (include "predicates.md")
 (include "constraints.md")
->>>>>>> 751ff693
  
 ;; Compare instructions.
@@ -2427,7 +2410,6 @@
       xdelay = 0;
       xoperands[0] = GEN_INT (length - 8);
     }
-<<<<<<< HEAD
   else
     {
       nullify = 0;
@@ -2438,18 +2420,6 @@
   if (nullify)
     output_asm_insn (\"ftest\;add,tr %%r0,%%r0,%%r0\;b,n .+%0\", xoperands);
   else
-=======
-  else
-    {
-      nullify = 0;
-      xdelay = 1;
-      xoperands[0] = GEN_INT (length - 4);
-    }
-
-  if (nullify)
-    output_asm_insn (\"ftest\;add,tr %%r0,%%r0,%%r0\;b,n .+%0\", xoperands);
-  else
->>>>>>> 751ff693
     output_asm_insn (\"ftest\;add,tr %%r0,%%r0,%%r0\;b .+%0\", xoperands);
   return output_lbranch (operands[0], insn, xdelay);
 }"
@@ -3214,14 +3184,11 @@
 
 (define_insn ""
   [(set (match_operand:HI 0 "move_dest_operand"
-<<<<<<< HEAD
-	 		  "=r,r,r,r,r,Q,!*q,!r,!*f,?r,?*f")
+	 		  "=r,r,r,r,r,Q,!*q,!r")
 	(match_operand:HI 1 "move_src_operand"
-			  "r,J,N,K,RQ,rM,!rM,!*q,!*fM,*f,r"))]
+			  "r,J,N,K,RQ,rM,!rM,!*q"))]
   "(register_operand (operands[0], HImode)
-    || reg_or_0_operand (operands[1], HImode))
-   && !TARGET_SOFT_FLOAT
-   && !TARGET_64BIT"
+    || reg_or_0_operand (operands[1], HImode))"
   "@
    copy %1,%0
    ldi %1,%0
@@ -3230,63 +3197,6 @@
    ldh%M1 %1,%0
    sth%M0 %r1,%0
    mtsar %r1
-   {mfctl|mfctl,w} %sar,%0
-   fcpy,sgl %f1,%0
-   {fstws|fstw} %1,-16(%%sp)\n\t{ldws|ldw} -16(%%sp),%0
-   {stws|stw} %1,-16(%%sp)\n\t{fldws|fldw} -16(%%sp),%0"
-  [(set_attr "type" "move,move,move,shift,load,store,move,move,move,fpstore_load,store_fpload")
-   (set_attr "pa_combine_type" "addmove")
-   (set_attr "length" "4,4,4,4,4,4,4,4,4,8,8")])
-
-(define_insn ""
-  [(set (match_operand:HI 0 "move_dest_operand"
-	 		  "=r,r,r,r,r,Q,!*q,!r,!*f")
-	(match_operand:HI 1 "move_src_operand"
-			  "r,J,N,K,RQ,rM,!rM,!*q,!*fM"))]
-  "(register_operand (operands[0], HImode)
-    || reg_or_0_operand (operands[1], HImode))
-   && !TARGET_SOFT_FLOAT
-   && TARGET_64BIT"
-=======
-	 		  "=r,r,r,r,r,Q,!*q,!r")
-	(match_operand:HI 1 "move_src_operand"
-			  "r,J,N,K,RQ,rM,!rM,!*q"))]
-  "(register_operand (operands[0], HImode)
-    || reg_or_0_operand (operands[1], HImode))"
->>>>>>> 751ff693
-  "@
-   copy %1,%0
-   ldi %1,%0
-   ldil L'%1,%0
-   {zdepi|depwi,z} %Z1,%0
-   ldh%M1 %1,%0
-   sth%M0 %r1,%0
-   mtsar %r1
-<<<<<<< HEAD
-   {mfctl|mfctl,w} %sar,%0
-   fcpy,sgl %f1,%0"
-  [(set_attr "type" "move,move,move,shift,load,store,move,move,move")
-   (set_attr "pa_combine_type" "addmove")
-   (set_attr "length" "4,4,4,4,4,4,4,4,4")])
-
-(define_insn ""
-  [(set (match_operand:HI 0 "move_dest_operand"
-	 		  "=r,r,r,r,r,Q,!*q,!r")
-	(match_operand:HI 1 "move_src_operand"
-			  "r,J,N,K,RQ,rM,!rM,!*q"))]
-  "(register_operand (operands[0], HImode)
-    || reg_or_0_operand (operands[1], HImode))
-   && TARGET_SOFT_FLOAT"
-  "@
-   copy %1,%0
-   ldi %1,%0
-   ldil L'%1,%0
-   {zdepi|depwi,z} %Z1,%0
-   ldh%M1 %1,%0
-   sth%M0 %r1,%0
-   mtsar %r1
-=======
->>>>>>> 751ff693
    {mfctl|mfctl,w} %sar,%0"
   [(set_attr "type" "move,move,move,shift,load,store,move,move")
    (set_attr "pa_combine_type" "addmove")
@@ -3398,14 +3308,11 @@
 
 (define_insn ""
   [(set (match_operand:QI 0 "move_dest_operand"
-<<<<<<< HEAD
-			  "=r,r,r,r,r,Q,!*q,!r,!*f,?r,?*f")
+			  "=r,r,r,r,r,Q,!*q,!r")
 	(match_operand:QI 1 "move_src_operand"
-			  "r,J,N,K,RQ,rM,!rM,!*q,!*fM,*f,r"))]
+			  "r,J,N,K,RQ,rM,!rM,!*q"))]
   "(register_operand (operands[0], QImode)
-    || reg_or_0_operand (operands[1], QImode))
-   && !TARGET_SOFT_FLOAT
-   && !TARGET_64BIT"
+    || reg_or_0_operand (operands[1], QImode))"
   "@
    copy %1,%0
    ldi %1,%0
@@ -3414,63 +3321,6 @@
    ldb%M1 %1,%0
    stb%M0 %r1,%0
    mtsar %r1
-   {mfctl|mfctl,w} %%sar,%0
-   fcpy,sgl %f1,%0
-   {fstws|fstw} %1,-16(%%sp)\n\t{ldws|ldw} -16(%%sp),%0
-   {stws|stw} %1,-16(%%sp)\n\t{fldws|fldw} -16(%%sp),%0"
-  [(set_attr "type" "move,move,move,shift,load,store,move,move,move,fpstore_load,store_fpload")
-   (set_attr "pa_combine_type" "addmove")
-   (set_attr "length" "4,4,4,4,4,4,4,4,4,8,8")])
-
-(define_insn ""
-  [(set (match_operand:QI 0 "move_dest_operand"
-			  "=r,r,r,r,r,Q,!*q,!r,!*f")
-	(match_operand:QI 1 "move_src_operand"
-			  "r,J,N,K,RQ,rM,!rM,!*q,!*fM"))]
-  "(register_operand (operands[0], QImode)
-    || reg_or_0_operand (operands[1], QImode))
-   && !TARGET_SOFT_FLOAT
-   && TARGET_64BIT"
-=======
-			  "=r,r,r,r,r,Q,!*q,!r")
-	(match_operand:QI 1 "move_src_operand"
-			  "r,J,N,K,RQ,rM,!rM,!*q"))]
-  "(register_operand (operands[0], QImode)
-    || reg_or_0_operand (operands[1], QImode))"
->>>>>>> 751ff693
-  "@
-   copy %1,%0
-   ldi %1,%0
-   ldil L'%1,%0
-   {zdepi|depwi,z} %Z1,%0
-   ldb%M1 %1,%0
-   stb%M0 %r1,%0
-   mtsar %r1
-<<<<<<< HEAD
-   {mfctl|mfctl,w} %%sar,%0
-   fcpy,sgl %f1,%0"
-  [(set_attr "type" "move,move,move,shift,load,store,move,move,move")
-   (set_attr "pa_combine_type" "addmove")
-   (set_attr "length" "4,4,4,4,4,4,4,4,4")])
-
-(define_insn ""
-  [(set (match_operand:QI 0 "move_dest_operand"
-			  "=r,r,r,r,r,Q,!*q,!r")
-	(match_operand:QI 1 "move_src_operand"
-			  "r,J,N,K,RQ,rM,!rM,!*q"))]
-  "(register_operand (operands[0], QImode)
-    || reg_or_0_operand (operands[1], QImode))
-   && TARGET_SOFT_FLOAT"
-  "@
-   copy %1,%0
-   ldi %1,%0
-   ldil L'%1,%0
-   {zdepi|depwi,z} %Z1,%0
-   ldb%M1 %1,%0
-   stb%M0 %r1,%0
-   mtsar %r1
-=======
->>>>>>> 751ff693
    {mfctl|mfctl,w} %%sar,%0"
   [(set_attr "type" "move,move,move,shift,load,store,move,move")
    (set_attr "pa_combine_type" "addmove")
@@ -3671,7 +3521,6 @@
   "!TARGET_64BIT"
   "#"
   [(set_attr "type" "multi,multi")])
-<<<<<<< HEAD
 
 (define_split
   [(parallel [(set (match_operand:BLK 0 "memory_operand" "")
@@ -3708,10 +3557,6 @@
 }")
 
 (define_peephole2
-=======
-
-(define_split
->>>>>>> 751ff693
   [(parallel [(set (match_operand:BLK 0 "memory_operand" "")
 		   (match_operand:BLK 1 "memory_operand" ""))
 	      (clobber (match_operand:SI 2 "register_operand" ""))
@@ -3721,22 +3566,12 @@
 	      (clobber (match_operand:SI 8 "register_operand" ""))
 	      (use (match_operand:SI 4 "arith_operand" ""))
 	      (use (match_operand:SI 5 "const_int_operand" ""))])]
-<<<<<<< HEAD
   "!TARGET_64BIT
-=======
-  "!TARGET_64BIT && reload_completed && !flag_peephole2
->>>>>>> 751ff693
    && GET_CODE (operands[0]) == MEM
    && register_operand (XEXP (operands[0], 0), SImode)
    && GET_CODE (operands[1]) == MEM
    && register_operand (XEXP (operands[1], 0), SImode)"
-<<<<<<< HEAD
   [(parallel [(set (match_dup 0) (match_dup 1))
-=======
-  [(set (match_dup 7) (match_dup 9))
-   (set (match_dup 8) (match_dup 10))
-   (parallel [(set (match_dup 0) (match_dup 1))
->>>>>>> 751ff693
    	      (clobber (match_dup 2))
    	      (clobber (match_dup 3))
    	      (clobber (match_dup 6))
@@ -3747,7 +3582,6 @@
 	      (const_int 0)])]
   "
 {
-<<<<<<< HEAD
   rtx addr = XEXP (operands[0], 0);
   if (dead_or_set_p (curr_insn, addr))
     operands[7] = addr;
@@ -3945,49 +3779,6 @@
       operands[0] = replace_equiv_address (operands[0], operands[7]);
     }
 
-=======
-  operands[9] = XEXP (operands[0], 0);
-  operands[10] = XEXP (operands[1], 0);
-  operands[0] = replace_equiv_address (operands[0], operands[7]);
-  operands[1] = replace_equiv_address (operands[1], operands[8]);
-}")
-
-(define_peephole2
-  [(parallel [(set (match_operand:BLK 0 "memory_operand" "")
-		   (match_operand:BLK 1 "memory_operand" ""))
-	      (clobber (match_operand:SI 2 "register_operand" ""))
-	      (clobber (match_operand:SI 3 "register_operand" ""))
-	      (clobber (match_operand:SI 6 "register_operand" ""))
-	      (clobber (match_operand:SI 7 "register_operand" ""))
-	      (clobber (match_operand:SI 8 "register_operand" ""))
-	      (use (match_operand:SI 4 "arith_operand" ""))
-	      (use (match_operand:SI 5 "const_int_operand" ""))])]
-  "!TARGET_64BIT
-   && GET_CODE (operands[0]) == MEM
-   && register_operand (XEXP (operands[0], 0), SImode)
-   && GET_CODE (operands[1]) == MEM
-   && register_operand (XEXP (operands[1], 0), SImode)"
-  [(parallel [(set (match_dup 0) (match_dup 1))
-   	      (clobber (match_dup 2))
-   	      (clobber (match_dup 3))
-   	      (clobber (match_dup 6))
-   	      (clobber (match_dup 7))
-   	      (clobber (match_dup 8))
-   	      (use (match_dup 4))
-   	      (use (match_dup 5))
-	      (const_int 0)])]
-  "
-{
-  rtx addr = XEXP (operands[0], 0);
-  if (dead_or_set_p (curr_insn, addr))
-    operands[7] = addr;
-  else
-    {
-      emit_insn (gen_rtx_SET (VOIDmode, operands[7], addr));
-      operands[0] = replace_equiv_address (operands[0], operands[7]);
-    }
-
->>>>>>> 751ff693
   addr = XEXP (operands[1], 0);
   if (dead_or_set_p (curr_insn, addr))
     operands[8] = addr;
@@ -3996,7 +3787,6 @@
       emit_insn (gen_rtx_SET (VOIDmode, operands[8], addr));
       operands[1] = replace_equiv_address (operands[1], operands[8]);
     }
-<<<<<<< HEAD
 }")
 
 (define_insn "movmemdi_postreload"
@@ -4315,44 +4105,16 @@
 	(match_operand:DF 1  "register_operand" "Z"))
    (clobber (match_operand:DF 2 "register_operand" "=&r"))]
   ""
-=======
+  "
+{
+  if (emit_move_sequence (operands, DFmode, operands[2]))
+    DONE;
+
+  /* We don't want the clobber emitted, so handle this ourselves.  */
+  emit_insn (gen_rtx_SET (VOIDmode, operands[0], operands[1]));
+  DONE;
 }")
 
-(define_insn "movmemsi_postreload"
-  [(set (mem:BLK (match_operand:SI 0 "register_operand" "+r,r"))
-	(mem:BLK (match_operand:SI 1 "register_operand" "+r,r")))
-   (clobber (match_operand:SI 2 "register_operand" "=&r,&r"))	;loop cnt/tmp
-   (clobber (match_operand:SI 3 "register_operand" "=&r,&r"))	;item tmp1
-   (clobber (match_operand:SI 6 "register_operand" "=&r,&r"))	;item tmp2
-   (clobber (match_dup 0))
-   (clobber (match_dup 1))
-   (use (match_operand:SI 4 "arith_operand" "J,2"))	 ;byte count
-   (use (match_operand:SI 5 "const_int_operand" "n,n"))  ;alignment
-   (const_int 0)]
-  "!TARGET_64BIT && reload_completed"
-  "* return output_block_move (operands, !which_alternative);"
-  [(set_attr "type" "multi,multi")])
-
-(define_expand "movmemdi"
-  [(parallel [(set (match_operand:BLK 0 "" "")
-		   (match_operand:BLK 1 "" ""))
-	      (clobber (match_dup 4))
-	      (clobber (match_dup 5))
-	      (clobber (match_dup 6))
-	      (clobber (match_dup 7))
-	      (clobber (match_dup 8))
-	      (use (match_operand:DI 2 "arith_operand" ""))
-	      (use (match_operand:DI 3 "const_int_operand" ""))])]
-  "TARGET_64BIT && optimize > 0"
->>>>>>> 751ff693
-  "
-{
-  int size, align;
-
-  /* HP provides very fast block move library routine for the PA;
-     this routine includes:
-
-<<<<<<< HEAD
 (define_insn ""
   [(set (match_operand:DF 0 "move_dest_operand"
 			  "=f,*r,Q,?o,?Q,f,*r,*r,?*r,?f")
@@ -4550,686 +4312,6 @@
 			  "!*r,J,N,K,RQ,*rG,fG,RT,f"))]
   "(register_operand (operands[0], DFmode)
     || reg_or_0_operand (operands[1], DFmode))
-=======
-	4x4 byte at a time block moves,
-	1x4 byte at a time with alignment checked at runtime with
-	    attempts to align the source and destination as needed
-	1x1 byte loop
-
-     With that in mind, here's the heuristics to try and guess when
-     the inlined block move will be better than the library block
-     move:
-
-	If the size isn't constant, then always use the library routines.
-
-	If the size is large in respect to the known alignment, then use
-	the library routines.
-
-	If the size is small in respect to the known alignment, then open
-	code the copy (since that will lead to better scheduling).
-
-        Else use the block move pattern.   */
-
-  /* Undetermined size, use the library routine.  */
-  if (GET_CODE (operands[2]) != CONST_INT)
-    FAIL;
-
-  size = INTVAL (operands[2]);
-  align = INTVAL (operands[3]);
-  align = align > 8 ? 8 : align;
-
-  /* If size/alignment is large, then use the library routines.  */
-  if (size / align > 16)
-    FAIL;
-
-  /* This does happen, but not often enough to worry much about.  */
-  if (size / align < MOVE_RATIO)
-    FAIL;
-  
-  /* Fall through means we're going to use our block move pattern.  */
-  operands[0]
-    = replace_equiv_address (operands[0],
-			     copy_to_mode_reg (DImode, XEXP (operands[0], 0)));
-  operands[1]
-    = replace_equiv_address (operands[1],
-			     copy_to_mode_reg (DImode, XEXP (operands[1], 0)));
-  operands[4] = gen_reg_rtx (DImode);
-  operands[5] = gen_reg_rtx (DImode);
-  operands[6] = gen_reg_rtx (DImode);
-  operands[7] = gen_reg_rtx (DImode);
-  operands[8] = gen_reg_rtx (DImode);
-}")
-
-;; The operand constraints are written like this to support both compile-time
-;; and run-time determined byte counts.  The expander and output_block_move
-;; only support compile-time determined counts at this time.
-;;
-;; If the count is run-time determined, the register with the byte count
-;; is clobbered by the copying code, and therefore it is forced to operand 2.
-;;
-;; We used to clobber operands 0 and 1.  However, a change to regrename.c
-;; broke this semantic for pseudo registers.  We can't use match_scratch
-;; as this requires two registers in the class R1_REGS when the MEMs for
-;; operands 0 and 1 are both equivalent to symbolic MEMs.  Thus, we are
-;; forced to internally copy operands 0 and 1 to operands 7 and 8,
-;; respectively.  We then split or peephole optimize after reload.
-(define_insn "movmemdi_prereload"
-  [(set (mem:BLK (match_operand:DI 0 "register_operand" "r,r"))
-	(mem:BLK (match_operand:DI 1 "register_operand" "r,r")))
-   (clobber (match_operand:DI 2 "register_operand" "=&r,&r"))	;loop cnt/tmp
-   (clobber (match_operand:DI 3 "register_operand" "=&r,&r"))	;item tmp1
-   (clobber (match_operand:DI 6 "register_operand" "=&r,&r"))	;item tmp2
-   (clobber (match_operand:DI 7 "register_operand" "=&r,&r"))	;item tmp3
-   (clobber (match_operand:DI 8 "register_operand" "=&r,&r"))	;item tmp4
-   (use (match_operand:DI 4 "arith_operand" "J,2"))	 ;byte count
-   (use (match_operand:DI 5 "const_int_operand" "n,n"))] ;alignment
-  "TARGET_64BIT"
-  "#"
-  [(set_attr "type" "multi,multi")])
-
-(define_split
-  [(parallel [(set (match_operand:BLK 0 "memory_operand" "")
-		   (match_operand:BLK 1 "memory_operand" ""))
-	      (clobber (match_operand:DI 2 "register_operand" ""))
-	      (clobber (match_operand:DI 3 "register_operand" ""))
-	      (clobber (match_operand:DI 6 "register_operand" ""))
-	      (clobber (match_operand:DI 7 "register_operand" ""))
-	      (clobber (match_operand:DI 8 "register_operand" ""))
-	      (use (match_operand:DI 4 "arith_operand" ""))
-	      (use (match_operand:DI 5 "const_int_operand" ""))])]
-  "TARGET_64BIT && reload_completed && !flag_peephole2
-   && GET_CODE (operands[0]) == MEM
-   && register_operand (XEXP (operands[0], 0), DImode)
-   && GET_CODE (operands[1]) == MEM
-   && register_operand (XEXP (operands[1], 0), DImode)"
-  [(set (match_dup 7) (match_dup 9))
-   (set (match_dup 8) (match_dup 10))
-   (parallel [(set (match_dup 0) (match_dup 1))
-   	      (clobber (match_dup 2))
-   	      (clobber (match_dup 3))
-   	      (clobber (match_dup 6))
-   	      (clobber (match_dup 7))
-   	      (clobber (match_dup 8))
-   	      (use (match_dup 4))
-   	      (use (match_dup 5))
-	      (const_int 0)])]
-  "
-{
-  operands[9] = XEXP (operands[0], 0);
-  operands[10] = XEXP (operands[1], 0);
-  operands[0] = replace_equiv_address (operands[0], operands[7]);
-  operands[1] = replace_equiv_address (operands[1], operands[8]);
-}")
-
-(define_peephole2
-  [(parallel [(set (match_operand:BLK 0 "memory_operand" "")
-		   (match_operand:BLK 1 "memory_operand" ""))
-	      (clobber (match_operand:DI 2 "register_operand" ""))
-	      (clobber (match_operand:DI 3 "register_operand" ""))
-	      (clobber (match_operand:DI 6 "register_operand" ""))
-	      (clobber (match_operand:DI 7 "register_operand" ""))
-	      (clobber (match_operand:DI 8 "register_operand" ""))
-	      (use (match_operand:DI 4 "arith_operand" ""))
-	      (use (match_operand:DI 5 "const_int_operand" ""))])]
-  "TARGET_64BIT
-   && GET_CODE (operands[0]) == MEM
-   && register_operand (XEXP (operands[0], 0), DImode)
-   && GET_CODE (operands[1]) == MEM
-   && register_operand (XEXP (operands[1], 0), DImode)"
-  [(parallel [(set (match_dup 0) (match_dup 1))
-   	      (clobber (match_dup 2))
-   	      (clobber (match_dup 3))
-   	      (clobber (match_dup 6))
-   	      (clobber (match_dup 7))
-   	      (clobber (match_dup 8))
-   	      (use (match_dup 4))
-   	      (use (match_dup 5))
-	      (const_int 0)])]
-  "
-{
-  rtx addr = XEXP (operands[0], 0);
-  if (dead_or_set_p (curr_insn, addr))
-    operands[7] = addr;
-  else
-    {
-      emit_insn (gen_rtx_SET (VOIDmode, operands[7], addr));
-      operands[0] = replace_equiv_address (operands[0], operands[7]);
-    }
-
-  addr = XEXP (operands[1], 0);
-  if (dead_or_set_p (curr_insn, addr))
-    operands[8] = addr;
-  else
-    {
-      emit_insn (gen_rtx_SET (VOIDmode, operands[8], addr));
-      operands[1] = replace_equiv_address (operands[1], operands[8]);
-    }
-}")
-
-(define_insn "movmemdi_postreload"
-  [(set (mem:BLK (match_operand:DI 0 "register_operand" "+r,r"))
-	(mem:BLK (match_operand:DI 1 "register_operand" "+r,r")))
-   (clobber (match_operand:DI 2 "register_operand" "=&r,&r"))	;loop cnt/tmp
-   (clobber (match_operand:DI 3 "register_operand" "=&r,&r"))	;item tmp1
-   (clobber (match_operand:DI 6 "register_operand" "=&r,&r"))	;item tmp2
-   (clobber (match_dup 0))
-   (clobber (match_dup 1))
-   (use (match_operand:DI 4 "arith_operand" "J,2"))	 ;byte count
-   (use (match_operand:DI 5 "const_int_operand" "n,n"))  ;alignment
-   (const_int 0)]
-  "TARGET_64BIT && reload_completed"
-  "* return output_block_move (operands, !which_alternative);"
-  [(set_attr "type" "multi,multi")])
-
-(define_expand "setmemsi"
-  [(parallel [(set (match_operand:BLK 0 "" "")
-		   (match_operand 2 "const_int_operand" ""))
-	      (clobber (match_dup 4))
-	      (clobber (match_dup 5))
-	      (use (match_operand:SI 1 "arith_operand" ""))
-	      (use (match_operand:SI 3 "const_int_operand" ""))])]
-  "!TARGET_64BIT && optimize > 0"
-  "
-{
-  int size, align;
-
-  /* If value to set is not zero, use the library routine.  */
-  if (operands[2] != const0_rtx)
-    FAIL;
-
-  /* Undetermined size, use the library routine.  */
-  if (GET_CODE (operands[1]) != CONST_INT)
-    FAIL;
-
-  size = INTVAL (operands[1]);
-  align = INTVAL (operands[3]);
-  align = align > 4 ? 4 : align;
-
-  /* If size/alignment is large, then use the library routines.  */
-  if (size / align > 16)
-    FAIL;
-
-  /* This does happen, but not often enough to worry much about.  */
-  if (size / align < MOVE_RATIO)
-    FAIL;
-  
-  /* Fall through means we're going to use our block clear pattern.  */
-  operands[0]
-    = replace_equiv_address (operands[0],
-			     copy_to_mode_reg (SImode, XEXP (operands[0], 0)));
-  operands[4] = gen_reg_rtx (SImode);
-  operands[5] = gen_reg_rtx (SImode);
-}")
-
-(define_insn "clrmemsi_prereload"
-  [(set (mem:BLK (match_operand:SI 0 "register_operand" "r,r"))
-	(const_int 0))
-   (clobber (match_operand:SI 1 "register_operand" "=&r,&r"))	;loop cnt/tmp
-   (clobber (match_operand:SI 4 "register_operand" "=&r,&r"))	;tmp1
-   (use (match_operand:SI 2 "arith_operand" "J,1"))	 ;byte count
-   (use (match_operand:SI 3 "const_int_operand" "n,n"))] ;alignment
-  "!TARGET_64BIT"
-  "#"
-  [(set_attr "type" "multi,multi")])
-
-(define_split
-  [(parallel [(set (match_operand:BLK 0 "memory_operand" "")
-		   (const_int 0))
-	      (clobber (match_operand:SI 1 "register_operand" ""))
-	      (clobber (match_operand:SI 4 "register_operand" ""))
-	      (use (match_operand:SI 2 "arith_operand" ""))
-	      (use (match_operand:SI 3 "const_int_operand" ""))])]
-  "!TARGET_64BIT && reload_completed && !flag_peephole2
-   && GET_CODE (operands[0]) == MEM
-   && register_operand (XEXP (operands[0], 0), SImode)"
-  [(set (match_dup 4) (match_dup 5))
-   (parallel [(set (match_dup 0) (const_int 0))
-   	      (clobber (match_dup 1))
-   	      (clobber (match_dup 4))
-   	      (use (match_dup 2))
-   	      (use (match_dup 3))
-	      (const_int 0)])]
-  "
-{
-  operands[5] = XEXP (operands[0], 0);
-  operands[0] = replace_equiv_address (operands[0], operands[4]);
-}")
-
-(define_peephole2
-  [(parallel [(set (match_operand:BLK 0 "memory_operand" "")
-		   (const_int 0))
-	      (clobber (match_operand:SI 1 "register_operand" ""))
-	      (clobber (match_operand:SI 4 "register_operand" ""))
-	      (use (match_operand:SI 2 "arith_operand" ""))
-	      (use (match_operand:SI 3 "const_int_operand" ""))])]
-  "!TARGET_64BIT
-   && GET_CODE (operands[0]) == MEM
-   && register_operand (XEXP (operands[0], 0), SImode)"
-  [(parallel [(set (match_dup 0) (const_int 0))
-   	      (clobber (match_dup 1))
-   	      (clobber (match_dup 4))
-   	      (use (match_dup 2))
-   	      (use (match_dup 3))
-	      (const_int 0)])]
-  "
-{
-  rtx addr = XEXP (operands[0], 0);
-  if (dead_or_set_p (curr_insn, addr))
-    operands[4] = addr;
-  else
-    {
-      emit_insn (gen_rtx_SET (VOIDmode, operands[4], addr));
-      operands[0] = replace_equiv_address (operands[0], operands[4]);
-    }
-}")
-
-(define_insn "clrmemsi_postreload"
-  [(set (mem:BLK (match_operand:SI 0 "register_operand" "+r,r"))
-	(const_int 0))
-   (clobber (match_operand:SI 1 "register_operand" "=&r,&r"))	;loop cnt/tmp
-   (clobber (match_dup 0))
-   (use (match_operand:SI 2 "arith_operand" "J,1"))	 ;byte count
-   (use (match_operand:SI 3 "const_int_operand" "n,n"))  ;alignment
-   (const_int 0)]
-  "!TARGET_64BIT && reload_completed"
-  "* return output_block_clear (operands, !which_alternative);"
-  [(set_attr "type" "multi,multi")])
-
-(define_expand "setmemdi"
-  [(parallel [(set (match_operand:BLK 0 "" "")
-		   (match_operand 2 "const_int_operand" ""))
-	      (clobber (match_dup 4))
-	      (clobber (match_dup 5))
-	      (use (match_operand:DI 1 "arith_operand" ""))
-	      (use (match_operand:DI 3 "const_int_operand" ""))])]
-  "TARGET_64BIT && optimize > 0"
-  "
-{
-  int size, align;
-
-  /* If value to set is not zero, use the library routine.  */
-  if (operands[2] != const0_rtx)
-    FAIL;
-
-  /* Undetermined size, use the library routine.  */
-  if (GET_CODE (operands[1]) != CONST_INT)
-    FAIL;
-
-  size = INTVAL (operands[1]);
-  align = INTVAL (operands[3]);
-  align = align > 8 ? 8 : align;
-
-  /* If size/alignment is large, then use the library routines.  */
-  if (size / align > 16)
-    FAIL;
-
-  /* This does happen, but not often enough to worry much about.  */
-  if (size / align < MOVE_RATIO)
-    FAIL;
-  
-  /* Fall through means we're going to use our block clear pattern.  */
-  operands[0]
-    = replace_equiv_address (operands[0],
-			     copy_to_mode_reg (DImode, XEXP (operands[0], 0)));
-  operands[4] = gen_reg_rtx (DImode);
-  operands[5] = gen_reg_rtx (DImode);
-}")
-
-(define_insn "clrmemdi_prereload"
-  [(set (mem:BLK (match_operand:DI 0 "register_operand" "r,r"))
-	(const_int 0))
-   (clobber (match_operand:DI 1 "register_operand" "=&r,&r"))	;loop cnt/tmp
-   (clobber (match_operand:DI 4 "register_operand" "=&r,&r"))	;item tmp1
-   (use (match_operand:DI 2 "arith_operand" "J,1"))	 ;byte count
-   (use (match_operand:DI 3 "const_int_operand" "n,n"))] ;alignment
-  "TARGET_64BIT"
-  "#"
-  [(set_attr "type" "multi,multi")])
-
-(define_split
-  [(parallel [(set (match_operand:BLK 0 "memory_operand" "")
-		   (const_int 0))
-	      (clobber (match_operand:DI 1 "register_operand" ""))
-	      (clobber (match_operand:DI 4 "register_operand" ""))
-	      (use (match_operand:DI 2 "arith_operand" ""))
-	      (use (match_operand:DI 3 "const_int_operand" ""))])]
-  "TARGET_64BIT && reload_completed && !flag_peephole2
-   && GET_CODE (operands[0]) == MEM
-   && register_operand (XEXP (operands[0], 0), DImode)"
-  [(set (match_dup 4) (match_dup 5))
-   (parallel [(set (match_dup 0) (const_int 0))
-   	      (clobber (match_dup 1))
-   	      (clobber (match_dup 4))
-   	      (use (match_dup 2))
-   	      (use (match_dup 3))
-	      (const_int 0)])]
-  "
-{
-  operands[5] = XEXP (operands[0], 0);
-  operands[0] = replace_equiv_address (operands[0], operands[4]);
-}")
-
-(define_peephole2
-  [(parallel [(set (match_operand:BLK 0 "memory_operand" "")
-		   (const_int 0))
-	      (clobber (match_operand:DI 1 "register_operand" ""))
-	      (clobber (match_operand:DI 4 "register_operand" ""))
-	      (use (match_operand:DI 2 "arith_operand" ""))
-	      (use (match_operand:DI 3 "const_int_operand" ""))])]
-  "TARGET_64BIT
-   && GET_CODE (operands[0]) == MEM
-   && register_operand (XEXP (operands[0], 0), DImode)"
-  [(parallel [(set (match_dup 0) (const_int 0))
-   	      (clobber (match_dup 1))
-   	      (clobber (match_dup 4))
-   	      (use (match_dup 2))
-   	      (use (match_dup 3))
-	      (const_int 0)])]
-  "
-{  
-  rtx addr = XEXP (operands[0], 0);
-  if (dead_or_set_p (curr_insn, addr))
-    operands[4] = addr;
-  else
-    {
-      emit_insn (gen_rtx_SET (VOIDmode, operands[4], addr));
-      operands[0] = replace_equiv_address (operands[0], operands[4]);
-    }
-}")
-
-(define_insn "clrmemdi_postreload"
-  [(set (mem:BLK (match_operand:DI 0 "register_operand" "+r,r"))
-	(const_int 0))
-   (clobber (match_operand:DI 1 "register_operand" "=&r,&r"))	;loop cnt/tmp
-   (clobber (match_dup 0))
-   (use (match_operand:DI 2 "arith_operand" "J,1"))	 ;byte count
-   (use (match_operand:DI 3 "const_int_operand" "n,n"))  ;alignment
-   (const_int 0)]
-  "TARGET_64BIT && reload_completed"
-  "* return output_block_clear (operands, !which_alternative);"
-  [(set_attr "type" "multi,multi")])
--
-;; Floating point move insns
-
-;; This pattern forces (set (reg:DF ...) (const_double ...))
-;; to be reloaded by putting the constant into memory when
-;; reg is a floating point register.
-;;
-;; For integer registers we use ldil;ldo to set the appropriate
-;; value.
-;;
-;; This must come before the movdf pattern, and it must be present
-;; to handle obscure reloading cases.
-(define_insn ""
-  [(set (match_operand:DF 0 "register_operand" "=?r,f")
-	(match_operand:DF 1 "" "?F,m"))]
-  "GET_CODE (operands[1]) == CONST_DOUBLE
-   && operands[1] != CONST0_RTX (DFmode)
-   && !TARGET_64BIT
-   && !TARGET_SOFT_FLOAT"
-  "* return (which_alternative == 0 ? output_move_double (operands)
-				    : \"fldd%F1 %1,%0\");"
-  [(set_attr "type" "move,fpload")
-   (set_attr "length" "16,4")])
-
-(define_expand "movdf"
-  [(set (match_operand:DF 0 "general_operand" "")
-	(match_operand:DF 1 "general_operand" ""))]
-  ""
-  "
-{
-  if (GET_CODE (operands[1]) == CONST_DOUBLE
-      && operands[1] != CONST0_RTX (DFmode))
-    {
-      /* Reject CONST_DOUBLE loads to all hard registers when
-	 generating 64-bit code and to floating point registers
-	 when generating 32-bit code.  */
-      if (REG_P (operands[0])
-	  && HARD_REGISTER_P (operands[0])
-	  && (TARGET_64BIT || REGNO (operands[0]) >= 32))
-	FAIL;
-
-      if (TARGET_64BIT)
-	operands[1] = force_const_mem (DFmode, operands[1]);
-    }
-
-  if (emit_move_sequence (operands, DFmode, 0))
-    DONE;
-}")
-
-;; Handle DFmode input reloads requiring a general register as a
-;; scratch register.
-(define_expand "reload_indf"
-  [(set (match_operand:DF 0 "register_operand" "=Z")
-	(match_operand:DF 1 "non_hard_reg_operand" ""))
-   (clobber (match_operand:DF 2 "register_operand" "=&r"))]
-  ""
-  "
-{
-  if (emit_move_sequence (operands, DFmode, operands[2]))
-    DONE;
-
-  /* We don't want the clobber emitted, so handle this ourselves.  */
-  emit_insn (gen_rtx_SET (VOIDmode, operands[0], operands[1]));
-  DONE;
-}")
-
-;; Handle DFmode output reloads requiring a general register as a
-;; scratch register.
-(define_expand "reload_outdf" 
- [(set (match_operand:DF 0 "non_hard_reg_operand" "")
-	(match_operand:DF 1  "register_operand" "Z"))
-   (clobber (match_operand:DF 2 "register_operand" "=&r"))]
-  ""
-  "
-{
-  if (emit_move_sequence (operands, DFmode, operands[2]))
-    DONE;
-
-  /* We don't want the clobber emitted, so handle this ourselves.  */
-  emit_insn (gen_rtx_SET (VOIDmode, operands[0], operands[1]));
-  DONE;
-}")
-
-(define_insn ""
-  [(set (match_operand:DF 0 "move_dest_operand"
-			  "=f,*r,Q,?o,?Q,f,*r,*r,?*r,?f")
-	(match_operand:DF 1 "reg_or_0_or_nonsymb_mem_operand"
-			  "fG,*rG,f,*r,*r,RQ,o,RQ,f,*r"))]
-  "(register_operand (operands[0], DFmode)
-    || reg_or_0_operand (operands[1], DFmode))
-   && !(GET_CODE (operands[1]) == CONST_DOUBLE
-	&& GET_CODE (operands[0]) == MEM)
-   && !TARGET_64BIT
-   && !TARGET_SOFT_FLOAT"
-  "*
-{
-  if ((FP_REG_P (operands[0]) || FP_REG_P (operands[1])
-       || operands[1] == CONST0_RTX (DFmode))
-      && !(REG_P (operands[0]) && REG_P (operands[1])
-	   && FP_REG_P (operands[0]) ^ FP_REG_P (operands[1])))
-    return output_fp_move_double (operands);
-  return output_move_double (operands);
-}"
-  [(set_attr "type" "fpalu,move,fpstore,store,store,fpload,load,load,fpstore_load,store_fpload")
-   (set_attr "length" "4,8,4,8,16,4,8,16,12,12")])
-
-(define_insn ""
-  [(set (match_operand:DF 0 "indexed_memory_operand" "=R")
-	(match_operand:DF 1 "reg_or_0_operand" "f"))]
-  "!TARGET_SOFT_FLOAT
-   && !TARGET_DISABLE_INDEXING
-   && reload_completed"
-  "fstd%F0 %1,%0"
-  [(set_attr "type" "fpstore")
-   (set_attr "pa_combine_type" "addmove")
-   (set_attr "length" "4")])
-
-(define_peephole2
-  [(set (match_operand:SI 0 "register_operand" "")
-	(plus:SI (mult:SI (match_operand:SI 1 "register_operand" "")
-			  (const_int 8))
-		 (match_operand:SI 2 "register_operand" "")))
-   (set (mem:DF (match_dup 0))
-        (match_operand:DF 3 "register_operand" ""))]
-  "!TARGET_SOFT_FLOAT
-   && !TARGET_DISABLE_INDEXING
-   && REG_OK_FOR_BASE_P (operands[2])
-   && FP_REGNO_P (REGNO (operands[3]))"
-  [(set (mem:DF (plus:SI (mult:SI (match_dup 1) (const_int 8)) (match_dup 2)))
-	(match_dup 3))
-   (set (match_dup 0) (plus:SI (mult:SI (match_dup 1) (const_int 8))
-			       (match_dup 2)))]
-  "")
-
-(define_peephole2
-  [(set (match_operand:SI 0 "register_operand" "")
-	(plus:SI (match_operand:SI 2 "register_operand" "")
-		 (mult:SI (match_operand:SI 1 "register_operand" "")
-			  (const_int 8))))
-   (set (mem:DF (match_dup 0))
-        (match_operand:DF 3 "register_operand" ""))]
-  "!TARGET_SOFT_FLOAT
-   && !TARGET_DISABLE_INDEXING
-   && REG_OK_FOR_BASE_P (operands[2])
-   && FP_REGNO_P (REGNO (operands[3]))"
-  [(set (mem:DF (plus:SI (mult:SI (match_dup 1) (const_int 8)) (match_dup 2)))
-	(match_dup 3))
-   (set (match_dup 0) (plus:SI (mult:SI (match_dup 1) (const_int 8))
-			       (match_dup 2)))]
-  "")
-
-(define_peephole2
-  [(set (match_operand:DI 0 "register_operand" "")
-	(plus:DI (mult:DI (match_operand:DI 1 "register_operand" "")
-			  (const_int 8))
-		 (match_operand:DI 2 "register_operand" "")))
-   (set (mem:DF (match_dup 0))
-        (match_operand:DF 3 "register_operand" ""))]
-  "!TARGET_SOFT_FLOAT
-   && !TARGET_DISABLE_INDEXING
-   && TARGET_64BIT
-   && REG_OK_FOR_BASE_P (operands[2])
-   && FP_REGNO_P (REGNO (operands[3]))"
-  [(set (mem:DF (plus:DI (mult:DI (match_dup 1) (const_int 8)) (match_dup 2)))
-	(match_dup 3))
-   (set (match_dup 0) (plus:DI (mult:DI (match_dup 1) (const_int 8))
-			       (match_dup 2)))]
-  "")
-
-(define_peephole2
-  [(set (match_operand:DI 0 "register_operand" "")
-	(plus:DI (match_operand:DI 2 "register_operand" "")
-		 (mult:DI (match_operand:DI 1 "register_operand" "")
-			  (const_int 8))))
-   (set (mem:DF (match_dup 0))
-        (match_operand:DF 3 "register_operand" ""))]
-  "!TARGET_SOFT_FLOAT
-   && !TARGET_DISABLE_INDEXING
-   && TARGET_64BIT
-   && REG_OK_FOR_BASE_P (operands[2])
-   && FP_REGNO_P (REGNO (operands[3]))"
-  [(set (mem:DF (plus:DI (mult:DI (match_dup 1) (const_int 8)) (match_dup 2)))
-	(match_dup 3))
-   (set (match_dup 0) (plus:DI (mult:DI (match_dup 1) (const_int 8))
-			       (match_dup 2)))]
-  "")
-
-(define_peephole2
-  [(set (match_operand:SI 0 "register_operand" "")
-	(plus:SI (match_operand:SI 1 "register_operand" "")
-		 (match_operand:SI 2 "register_operand" "")))
-   (set (mem:DF (match_dup 0))
-        (match_operand:DF 3 "register_operand" ""))]
-  "!TARGET_SOFT_FLOAT
-   && !TARGET_DISABLE_INDEXING
-   && TARGET_NO_SPACE_REGS
-   && REG_OK_FOR_INDEX_P (operands[1])
-   && REG_OK_FOR_BASE_P (operands[2])
-   && FP_REGNO_P (REGNO (operands[3]))"
-  [(set (mem:DF (plus:SI (match_dup 1) (match_dup 2)))
-	(match_dup 3))
-   (set (match_dup 0) (plus:SI (match_dup 1) (match_dup 2)))]
-  "")
-
-(define_peephole2
-  [(set (match_operand:SI 0 "register_operand" "")
-	(plus:SI (match_operand:SI 1 "register_operand" "")
-		 (match_operand:SI 2 "register_operand" "")))
-   (set (mem:DF (match_dup 0))
-        (match_operand:DF 3 "register_operand" ""))]
-  "!TARGET_SOFT_FLOAT
-   && !TARGET_DISABLE_INDEXING
-   && TARGET_NO_SPACE_REGS
-   && REG_OK_FOR_BASE_P (operands[1])
-   && REG_OK_FOR_INDEX_P (operands[2])
-   && FP_REGNO_P (REGNO (operands[3]))"
-  [(set (mem:DF (plus:SI (match_dup 2) (match_dup 1)))
-	(match_dup 3))
-   (set (match_dup 0) (plus:SI (match_dup 2) (match_dup 1)))]
-  "")
-
-(define_peephole2
-  [(set (match_operand:DI 0 "register_operand" "")
-	(plus:DI (match_operand:DI 1 "register_operand" "")
-		 (match_operand:DI 2 "register_operand" "")))
-   (set (mem:DF (match_dup 0))
-        (match_operand:DF 3 "register_operand" ""))]
-  "!TARGET_SOFT_FLOAT
-   && !TARGET_DISABLE_INDEXING
-   && TARGET_64BIT
-   && TARGET_NO_SPACE_REGS
-   && REG_OK_FOR_INDEX_P (operands[1])
-   && REG_OK_FOR_BASE_P (operands[2])
-   && FP_REGNO_P (REGNO (operands[3]))"
-  [(set (mem:DF (plus:DI (match_dup 1) (match_dup 2)))
-	(match_dup 3))
-   (set (match_dup 0) (plus:DI (match_dup 1) (match_dup 2)))]
-  "")
-
-(define_peephole2
-  [(set (match_operand:DI 0 "register_operand" "")
-	(plus:DI (match_operand:DI 1 "register_operand" "")
-		 (match_operand:DI 2 "register_operand" "")))
-   (set (mem:DF (match_dup 0))
-        (match_operand:DF 3 "register_operand" ""))]
-  "!TARGET_SOFT_FLOAT
-   && !TARGET_DISABLE_INDEXING
-   && TARGET_64BIT
-   && TARGET_NO_SPACE_REGS
-   && REG_OK_FOR_BASE_P (operands[1])
-   && REG_OK_FOR_INDEX_P (operands[2])
-   && FP_REGNO_P (REGNO (operands[3]))"
-  [(set (mem:DF (plus:DI (match_dup 2) (match_dup 1)))
-	(match_dup 3))
-   (set (match_dup 0) (plus:DI (match_dup 2) (match_dup 1)))]
-  "")
-
-(define_insn ""
-  [(set (match_operand:DF 0 "move_dest_operand"
-			  "=r,?o,?Q,r,r")
-	(match_operand:DF 1 "reg_or_0_or_nonsymb_mem_operand"
-			  "rG,r,r,o,RQ"))]
-  "(register_operand (operands[0], DFmode)
-    || reg_or_0_operand (operands[1], DFmode))
-   && !TARGET_64BIT
-   && TARGET_SOFT_FLOAT"
-  "*
-{
-  return output_move_double (operands);
-}"
-  [(set_attr "type" "move,store,store,load,load")
-   (set_attr "length" "8,8,16,8,16")])
-
-(define_insn ""
-  [(set (match_operand:DF 0 "move_dest_operand"
-			  "=!*r,*r,*r,*r,*r,Q,f,f,T")
-	(match_operand:DF 1 "move_src_operand"
-			  "!*r,J,N,K,RQ,*rG,fG,RT,f"))]
-  "(register_operand (operands[0], DFmode)
-    || reg_or_0_operand (operands[1], DFmode))
->>>>>>> 751ff693
    && !TARGET_SOFT_FLOAT && TARGET_64BIT"
   "@
    copy %1,%0
@@ -5256,11 +4338,7 @@
   /* Except for zero, we don't support loading a CONST_INT directly
      to a hard floating-point register since a scratch register is
      needed for the operation.  While the operation could be handled
-<<<<<<< HEAD
-     before no_new_pseudos is true, the simplest solution is to fail.  */
-=======
      before register allocation, the simplest solution is to fail.  */
->>>>>>> 751ff693
   if (TARGET_64BIT
       && GET_CODE (operands[1]) == CONST_INT
       && operands[1] != CONST0_RTX (DImode)
@@ -5270,8 +4348,6 @@
     FAIL;
 
   if (emit_move_sequence (operands, DImode, 0))
-<<<<<<< HEAD
-=======
     DONE;
 }")
 
@@ -5284,7 +4360,6 @@
   "
 {
   if (emit_move_sequence (operands, DImode, operands[2]))
->>>>>>> 751ff693
     DONE;
 
   /* We don't want the clobber emitted, so handle this ourselves.  */
@@ -5292,25 +4367,6 @@
   DONE;
 }")
 
-<<<<<<< HEAD
-;; Handle DImode input reloads requiring %r1 as a scratch register.
-(define_expand "reload_indi_r1"
-  [(set (match_operand:DI 0 "register_operand" "=Z")
-	(match_operand:DI 1 "non_hard_reg_operand" ""))
-   (clobber (match_operand:SI 2 "register_operand" "=&a"))]
-  ""
-  "
-{
-  if (emit_move_sequence (operands, DImode, operands[2]))
-    DONE;
-
-  /* We don't want the clobber emitted, so handle this ourselves.  */
-  emit_insn (gen_rtx_SET (VOIDmode, operands[0], operands[1]));
-  DONE;
-}")
-
-=======
->>>>>>> 751ff693
 ;; Handle DImode input reloads requiring a general register as a
 ;; scratch register.
 (define_expand "reload_indi"
@@ -6440,7 +5496,6 @@
   [(set (match_operand:DI 0 "register_operand" "")
 	(minus:DI (match_operand:DI 1 "arith11_operand" "")
 		  (match_operand:DI 2 "reg_or_0_operand" "")))]
-<<<<<<< HEAD
   ""
   "")
 
@@ -6455,99 +5510,6 @@
    mtsarcm %2"
   [(set_attr "type" "binary,binary,move")
   (set_attr "length" "4,4,4")])
-
-(define_insn ""
-  [(set (match_operand:DI 0 "register_operand" "=r,&r")
-	(minus:DI (match_operand:DI 1 "arith11_operand" "r,I")
-		  (match_operand:DI 2 "reg_or_0_operand" "rM,rM")))]
-  "!TARGET_64BIT"
-  "*
-{
-  if (GET_CODE (operands[1]) == CONST_INT)
-    {
-      if (INTVAL (operands[1]) >= 0)
-	return \"subi %1,%R2,%R0\;{subb|sub,b} %%r0,%2,%0\";
-      else
-	return \"ldi -1,%0\;subi %1,%R2,%R0\;{subb|sub,b} %0,%2,%0\";
-    }
-  else
-    return \"sub %R1,%R2,%R0\;{subb|sub,b} %1,%2,%0\";
-}"
-  [(set_attr "type" "binary")
-   (set (attr "length")
-	(if_then_else (eq_attr "alternative" "0")
-	  (const_int 8)
-	  (if_then_else (ge (symbol_ref "INTVAL (operands[1])")
-			    (const_int 0))
-	    (const_int 8)
-	    (const_int 12))))])
-
-(define_expand "subvdi3"
-  [(parallel [(set (match_operand:DI 0 "register_operand" "")
-		   (minus:DI (match_operand:DI 1 "arith11_operand" "")
-			     (match_operand:DI 2 "reg_or_0_operand" "")))
-	      (trap_if (ne (minus:TI (sign_extend:TI (match_dup 1))
-				     (sign_extend:TI (match_dup 2)))
-			   (sign_extend:TI (minus:DI (match_dup 1)
-						     (match_dup 2))))
-		       (const_int 0))])]
-=======
->>>>>>> 751ff693
-  ""
-  "")
-
-(define_insn ""
-<<<<<<< HEAD
-  [(set (match_operand:DI 0 "register_operand" "=r,r")
-	(minus:DI (match_operand:DI 1 "arith11_operand" "r,I")
-		  (match_operand:DI 2 "reg_or_0_operand" "rM,rM")))
-   (trap_if (ne (minus:TI (sign_extend:TI (match_dup 1))
-			  (sign_extend:TI (match_dup 2)))
-		(sign_extend:TI (minus:DI (match_dup 1)
-					  (match_dup 2))))
-	    (const_int 0))]
-=======
-  [(set (match_operand:DI 0 "register_operand" "=r,r,!q")
-	(minus:DI (match_operand:DI 1 "arith11_operand" "r,I,!U")
-		  (match_operand:DI 2 "reg_or_0_operand" "rM,rM,!rM")))]
->>>>>>> 751ff693
-  "TARGET_64BIT"
-  "@
-  {subo|sub,tsv} %1,%2,%0
-  {subio|subi,tsv} %1,%2,%0"
-  [(set_attr "type" "binary,binary")
-   (set_attr "length" "4,4")])
-
-(define_insn ""
-  [(set (match_operand:DI 0 "register_operand" "=r,&r")
-	(minus:DI (match_operand:DI 1 "arith11_operand" "r,I")
-		  (match_operand:DI 2 "reg_or_0_operand" "rM,rM")))
-   (trap_if (ne (minus:TI (sign_extend:TI (match_dup 1))
-			  (sign_extend:TI (match_dup 2)))
-		(sign_extend:TI (minus:DI (match_dup 1)
-					  (match_dup 2))))
-	    (const_int 0))]
-  "!TARGET_64BIT"
-  "*
-{
-  if (GET_CODE (operands[1]) == CONST_INT)
-    {
-      if (INTVAL (operands[1]) >= 0)
-	return \"subi %1,%R2,%R0\;{subbo|sub,b,tsv} %%r0,%2,%0\";
-      else
-	return \"ldi -1,%0\;subi %1,%R2,%R0\;{subbo|sub,b,tsv} %0,%2,%0\";
-    }
-  else
-    return \"sub %R1,%R2,%R0\;{subbo|sub,b,tsv} %1,%2,%0\";
-}"
-  [(set_attr "type" "binary,binary")
-   (set (attr "length")
-	(if_then_else (eq_attr "alternative" "0")
-	  (const_int 8)
-	  (if_then_else (ge (symbol_ref "INTVAL (operands[1])")
-			    (const_int 0))
-	    (const_int 8)
-	    (const_int 12))))])
 
 (define_insn ""
   [(set (match_operand:DI 0 "register_operand" "=r,&r")
@@ -8294,12 +7256,7 @@
 ;; This is used for most returns.
 (define_insn "return_internal"
   [(return)
-<<<<<<< HEAD
-   (use (reg:SI 2))
-   (const_int 1)]
-=======
    (use (reg:SI 2))]
->>>>>>> 751ff693
   ""
   "*
 {
@@ -8363,11 +7320,6 @@
 	x = gen_return_external_pic ();
       else
 	x = gen_return_internal ();
-<<<<<<< HEAD
-
-      emit_jump_insn (x);
-=======
->>>>>>> 751ff693
     }
   emit_jump_insn (x);
   DONE;
@@ -8584,35 +7536,11 @@
   if (TARGET_BIG_SWITCH)
     {
       if (TARGET_64BIT)
-<<<<<<< HEAD
-	{
-          rtx tmp1 = gen_reg_rtx (DImode);
-          rtx tmp2 = gen_reg_rtx (DImode);
-
-          emit_jump_insn (gen_casesi64p (operands[0], operands[3],
-                                         tmp1, tmp2));
-	}
-      else
-	{
-	  rtx tmp1 = gen_reg_rtx (SImode);
-
-	  if (flag_pic)
-	    {
-	      rtx tmp2 = gen_reg_rtx (SImode);
-
-	      emit_jump_insn (gen_casesi32p (operands[0], operands[3],
-					     tmp1, tmp2));
-	    }
-	  else
-	    emit_jump_insn (gen_casesi32 (operands[0], operands[3], tmp1));
-	}
-=======
 	emit_jump_insn (gen_casesi64p (operands[0], operands[3]));
       else if (flag_pic)
 	emit_jump_insn (gen_casesi32p (operands[0], operands[3]));
       else
 	emit_jump_insn (gen_casesi32 (operands[0], operands[3]));
->>>>>>> 751ff693
     }
   else
     emit_jump_insn (gen_casesi0 (operands[0], operands[3]));
@@ -8639,13 +7567,8 @@
 		       (mult:SI (match_operand:SI 0 "register_operand" "r")
 				(const_int 4))
 		       (label_ref (match_operand 1 "" "")))))
-<<<<<<< HEAD
-   (clobber (match_operand:SI 2 "register_operand" "=&r"))]
-  "!TARGET_64BIT && TARGET_BIG_SWITCH"
-=======
    (clobber (match_scratch:SI 2 "=&r"))]
   "!flag_pic"
->>>>>>> 751ff693
   "ldil L'%l1,%2\;ldo R'%l1(%2),%2\;{ldwx|ldw},s %0(%2),%2\;bv,n %%r0(%2)"
   [(set_attr "type" "multi")
    (set_attr "length" "16")])
@@ -8656,15 +7579,9 @@
 		       (mult:SI (match_operand:SI 0 "register_operand" "r")
 				(const_int 4))
 		       (label_ref (match_operand 1 "" "")))))
-<<<<<<< HEAD
-   (clobber (match_operand:SI 2 "register_operand" "=&a"))
-   (clobber (match_operand:SI 3 "register_operand" "=&r"))]
-  "!TARGET_64BIT && TARGET_BIG_SWITCH"
-=======
    (clobber (match_scratch:SI 2 "=&r"))
    (clobber (match_scratch:SI 3 "=&r"))]
   "flag_pic"
->>>>>>> 751ff693
   "{bl .+8,%2\;depi 0,31,2,%2|mfia %2}\;ldo {16|20}(%2),%2\;\
 {ldwx|ldw},s %0(%2),%3\;{addl|add,l} %2,%3,%3\;bv,n %%r0(%3)"
   [(set_attr "type" "multi")
@@ -8680,15 +7597,9 @@
 				  (match_operand:SI 0 "register_operand" "r"))
 				(const_int 8))
 		       (label_ref (match_operand 1 "" "")))))
-<<<<<<< HEAD
-   (clobber (match_operand:DI 2 "register_operand" "=&r"))
-   (clobber (match_operand:DI 3 "register_operand" "=&r"))]
-  "TARGET_64BIT && TARGET_BIG_SWITCH"
-=======
    (clobber (match_scratch:DI 2 "=&r"))
    (clobber (match_scratch:DI 3 "=&r"))]
   ""
->>>>>>> 751ff693
   "mfia %2\;ldo 24(%2),%2\;ldw,s %0(%2),%3\;extrd,s %3,63,32,%3\;\
 add,l %2,%3,%3\;bv,n %%r0(%3)"
   [(set_attr "type" "multi")
@@ -8930,8 +7841,6 @@
 ;; This pattern is split if it is necessary to save and restore the
 ;; PIC register.
 (define_insn "call_symref_64bit"
-<<<<<<< HEAD
-=======
   [(call (mem:SI (match_operand 0 "call_operand_address" ""))
 	 (match_operand 1 "" "i"))
    (clobber (reg:DI 1))
@@ -9003,82 +7912,6 @@
   "")
 
 (define_insn "*call_symref_64bit_post_reload"
->>>>>>> 751ff693
-  [(call (mem:SI (match_operand 0 "call_operand_address" ""))
-	 (match_operand 1 "" "i"))
-   (clobber (reg:DI 1))
-   (clobber (reg:DI 2))
-<<<<<<< HEAD
-   (clobber (reg:DI 4))
-=======
->>>>>>> 751ff693
-   (use (reg:DI 27))
-   (use (reg:DI 29))
-   (use (const_int 0))]
-  "TARGET_64BIT"
-  "*
-{
-  output_arg_descriptor (insn);
-  return output_call (insn, operands[0], 0);
-}"
-  [(set_attr "type" "call")
-<<<<<<< HEAD
-   (set (attr "length")
-	(plus (symbol_ref "attr_length_call (insn, 0)")
-	      (symbol_ref "attr_length_save_restore_dltp (insn)")))])
-
-;; Split out the PIC register save and restore after reload.  This is
-;; done only if the function returns.  As the split is done after reload,
-;; there are some situations in which we unnecessarily save and restore
-;; %r4.  This happens when there is a single call and the PIC register
-;; is "dead" after the call.  This isn't easy to fix as the usage of
-;; the PIC register isn't completely determined until the reload pass.
-(define_split
-  [(parallel [(call (mem:SI (match_operand 0 "call_operand_address" ""))
-		    (match_operand 1 "" ""))
-	      (clobber (reg:DI 1))
-	      (clobber (reg:DI 2))
-	      (clobber (reg:DI 4))
-	      (use (reg:DI 27))
-	      (use (reg:DI 29))
-	      (use (const_int 0))])]
-  "TARGET_64BIT
-   && reload_completed
-   && !find_reg_note (insn, REG_NORETURN, NULL_RTX)"
-  [(set (reg:DI 4) (reg:DI 27))
-   (parallel [(call (mem:SI (match_dup 0))
-		    (match_dup 1))
-	      (clobber (reg:DI 1))
-	      (clobber (reg:DI 2))
-	      (use (reg:DI 27))
-	      (use (reg:DI 29))
-	      (use (const_int 0))])
-   (set (reg:DI 27) (reg:DI 4))]
-  "")
-
-;; Remove the clobber of register 4 when optimizing.  This has to be
-;; done with a peephole optimization rather than a split because the
-;; split sequence for a call must be longer than one instruction.
-(define_peephole2
-  [(parallel [(call (mem:SI (match_operand 0 "call_operand_address" ""))
-		    (match_operand 1 "" ""))
-	      (clobber (reg:DI 1))
-	      (clobber (reg:DI 2))
-	      (clobber (reg:DI 4))
-	      (use (reg:DI 27))
-	      (use (reg:DI 29))
-	      (use (const_int 0))])]
-  "TARGET_64BIT && reload_completed"
-  [(parallel [(call (mem:SI (match_dup 0))
-		    (match_dup 1))
-	      (clobber (reg:DI 1))
-	      (clobber (reg:DI 2))
-	      (use (reg:DI 27))
-	      (use (reg:DI 29))
-	      (use (const_int 0))])]
-  "")
-
-(define_insn "*call_symref_64bit_post_reload"
   [(call (mem:SI (match_operand 0 "call_operand_address" ""))
 	 (match_operand 1 "" "i"))
    (clobber (reg:DI 1))
@@ -9093,8 +7926,6 @@
   return output_call (insn, operands[0], 0);
 }"
   [(set_attr "type" "call")
-=======
->>>>>>> 751ff693
    (set (attr "length") (symbol_ref "attr_length_call (insn, 0)"))])
 
 (define_insn "call_reg"
@@ -9560,7 +8391,6 @@
 	      (use (reg:DI 29))
 	      (use (const_int 0))])]
   "")
-<<<<<<< HEAD
 
 (define_insn "*call_val_symref_64bit_post_reload"
   [(set (match_operand 0 "" "")
@@ -9580,27 +8410,6 @@
   [(set_attr "type" "call")
    (set (attr "length") (symbol_ref "attr_length_call (insn, 0)"))])
 
-=======
-
-(define_insn "*call_val_symref_64bit_post_reload"
-  [(set (match_operand 0 "" "")
-	(call (mem:SI (match_operand 1 "call_operand_address" ""))
-	      (match_operand 2 "" "i")))
-   (clobber (reg:DI 1))
-   (clobber (reg:DI 2))
-   (use (reg:DI 27))
-   (use (reg:DI 29))
-   (use (const_int 0))]
-  "TARGET_64BIT"
-  "*
-{
-  output_arg_descriptor (insn);
-  return output_call (insn, operands[1], 0);
-}"
-  [(set_attr "type" "call")
-   (set (attr "length") (symbol_ref "attr_length_call (insn, 0)"))])
-
->>>>>>> 751ff693
 (define_insn "call_val_reg"
   [(set (match_operand 0 "" "")
 	(call (mem:SI (reg:SI 22))
@@ -9860,17 +8669,10 @@
     call_insn = gen_sibcall_internal_symref (op, operands[1]);
 
   call_insn = emit_call_insn (call_insn);
-<<<<<<< HEAD
 
   if (TARGET_64BIT)
     use_reg (&CALL_INSN_FUNCTION_USAGE (call_insn), arg_pointer_rtx);
 
-=======
-
-  if (TARGET_64BIT)
-    use_reg (&CALL_INSN_FUNCTION_USAGE (call_insn), arg_pointer_rtx);
-
->>>>>>> 751ff693
   /* We don't have to restore the PIC register.  */
   if (flag_pic)
     use_reg (&CALL_INSN_FUNCTION_USAGE (call_insn), pic_offset_table_rtx);
@@ -11229,16 +10031,6 @@
 (define_insn "tgd_load"
  [(set (match_operand:SI 0 "register_operand" "=r")
        (unspec:SI [(match_operand 1 "tgd_symbolic_operand" "")] UNSPEC_TLSGD))
-<<<<<<< HEAD
-  (clobber (reg:SI 1))]
-  ""
-  "*
-{
-  if (flag_pic)
-    return \"addil LT'%1-$tls_gdidx$,%%r19\;ldo RT'%1-$tls_gdidx$(%%r1),%0\";
-  else
-    return \"addil LR'%1-$tls_gdidx$,%%r27\;ldo RR'%1-$tls_gdidx$(%%r1),%0\";
-=======
   (clobber (reg:SI 1))
   (use (reg:SI 27))]
   ""
@@ -11258,7 +10050,6 @@
   "*
 {
   return \"addil LT'%1-$tls_gdidx$,%%r19\;ldo RT'%1-$tls_gdidx$(%%r1),%0\";
->>>>>>> 751ff693
 }"
   [(set_attr "type" "multi")
    (set_attr "length" "8")])
@@ -11266,16 +10057,6 @@
 (define_insn "tld_load"
  [(set (match_operand:SI 0 "register_operand" "=r")
        (unspec:SI [(match_operand 1 "tld_symbolic_operand" "")] UNSPEC_TLSLDM))
-<<<<<<< HEAD
-  (clobber (reg:SI 1))]
-  ""
-  "*
-{
-  if (flag_pic)
-    return \"addil LT'%1-$tls_ldidx$,%%r19\;ldo RT'%1-$tls_ldidx$(%%r1),%0\";
-  else
-    return \"addil LR'%1-$tls_ldidx$,%%r27\;ldo RR'%1-$tls_ldidx$(%%r1),%0\";
-=======
   (clobber (reg:SI 1))
   (use (reg:SI 27))]
   ""
@@ -11295,7 +10076,6 @@
   "*
 {
   return \"addil LT'%1-$tls_ldidx$,%%r19\;ldo RT'%1-$tls_ldidx$(%%r1),%0\";
->>>>>>> 751ff693
 }"
   [(set_attr "type" "multi")
    (set_attr "length" "8")])
@@ -11325,16 +10105,6 @@
 (define_insn "tie_load"
   [(set (match_operand:SI 0 "register_operand" "=r")
         (unspec:SI [(match_operand 1 "tie_symbolic_operand" "")] UNSPEC_TLSIE))
-<<<<<<< HEAD
-   (clobber (reg:SI 1))]
-  ""
-  "*
-{
-  if (flag_pic)
-    return \"addil LT'%1-$tls_ieoff$,%%r19\;ldw RT'%1-$tls_ieoff$(%%r1),%0\";
-  else
-    return \"addil LR'%1-$tls_ieoff$,%%r27\;ldw RR'%1-$tls_ieoff$(%%r1),%0\";
-=======
    (clobber (reg:SI 1))
    (use (reg:SI 27))]
   ""
@@ -11354,7 +10124,6 @@
   "*
 {
   return \"addil LT'%1-$tls_ieoff$,%%r19\;ldw RT'%1-$tls_ieoff$(%%r1),%0\";
->>>>>>> 751ff693
 }"
   [(set_attr "type" "multi")
    (set_attr "length" "8")])

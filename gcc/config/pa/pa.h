/* Definitions of target machine for GNU compiler, for the HP Spectrum.
   Copyright (C) 1992-2018 Free Software Foundation, Inc.
   Contributed by Michael Tiemann (tiemann@cygnus.com) of Cygnus Support
   and Tim Moore (moore@defmacro.cs.utah.edu) of the Center for
   Software Science at the University of Utah.

This file is part of GCC.

GCC is free software; you can redistribute it and/or modify
it under the terms of the GNU General Public License as published by
the Free Software Foundation; either version 3, or (at your option)
any later version.

GCC is distributed in the hope that it will be useful,
but WITHOUT ANY WARRANTY; without even the implied warranty of
MERCHANTABILITY or FITNESS FOR A PARTICULAR PURPOSE.  See the
GNU General Public License for more details.

You should have received a copy of the GNU General Public License
along with GCC; see the file COPYING3.  If not see
<http://www.gnu.org/licenses/>.  */

/* For long call handling.  */
extern unsigned long total_code_bytes;

#define pa_cpu_attr ((enum attr_cpu)pa_cpu)

#define TARGET_PA_10 (!TARGET_PA_11 && !TARGET_PA_20)

/* Generate code for the HPPA 2.0 architecture in 64bit mode.  */
#ifndef TARGET_64BIT
#define TARGET_64BIT 0
#endif

/* Generate code for ELF32 ABI.  */
#ifndef TARGET_ELF32
#define TARGET_ELF32 0
#endif

/* Generate code for SOM 32bit ABI.  */
#ifndef TARGET_SOM
#define TARGET_SOM 0
#endif

/* HP-UX UNIX features.  */
#ifndef TARGET_HPUX
#define TARGET_HPUX 0
#endif

/* HP-UX 10.10 UNIX 95 features.  */
#ifndef TARGET_HPUX_10_10
#define TARGET_HPUX_10_10 0
#endif

/* HP-UX 11.* features (11.00, 11.11, 11.23, etc.)  */
#ifndef TARGET_HPUX_11
#define TARGET_HPUX_11 0
#endif

/* HP-UX 11i multibyte and UNIX 98 extensions.  */
#ifndef TARGET_HPUX_11_11
#define TARGET_HPUX_11_11 0
#endif

/* HP-UX 11i multibyte and UNIX 2003 extensions.  */
#ifndef TARGET_HPUX_11_31
#define TARGET_HPUX_11_31 0
#endif

/* HP-UX long double library.  */
#ifndef HPUX_LONG_DOUBLE_LIBRARY
#define HPUX_LONG_DOUBLE_LIBRARY 0
#endif

/* Linux kernel atomic operation support.  */
#ifndef TARGET_SYNC_LIBCALL
#define TARGET_SYNC_LIBCALL 0
#endif

/* The following three defines are potential target switches.  The current
   defines are optimal given the current capabilities of GAS and GNU ld.  */

/* Define to a C expression evaluating to true to use long absolute calls.
   Currently, only the HP assembler and SOM linker support long absolute
   calls.  They are used only in non-pic code.  */
#define TARGET_LONG_ABS_CALL (TARGET_SOM && !TARGET_GAS)

/* Define to a C expression evaluating to true to use long PIC symbol
   difference calls.  Long PIC symbol difference calls are only used with
   the HP assembler and linker.  The HP assembler detects this instruction
   sequence and treats it as long pc-relative call.  Currently, GAS only
   allows a difference of two symbols in the same subspace, and it doesn't
   detect the sequence as a pc-relative call.  */
#define TARGET_LONG_PIC_SDIFF_CALL (!TARGET_GAS && TARGET_HPUX)

/* Define to a C expression evaluating to true to use SOM secondary
   definition symbols for weak support.  Linker support for secondary
   definition symbols is buggy prior to HP-UX 11.X.  */
#define TARGET_SOM_SDEF 0

/* Define to a C expression evaluating to true to save the entry value
   of SP in the current frame marker.  This is normally unnecessary.
   However, the HP-UX unwind library looks at the SAVE_SP callinfo flag.
   HP compilers don't use this flag but it is supported by the assembler.
   We set this flag to indicate that register %r3 has been saved at the
   start of the frame.  Thus, when the HP unwind library is used, we
   need to generate additional code to save SP into the frame marker.  */
#define TARGET_HPUX_UNWIND_LIBRARY 0

#ifndef TARGET_DEFAULT
#define TARGET_DEFAULT MASK_GAS
#endif

#ifndef TARGET_CPU_DEFAULT
#define TARGET_CPU_DEFAULT 0
#endif

#ifndef TARGET_SCHED_DEFAULT
#define TARGET_SCHED_DEFAULT PROCESSOR_8000
#endif

/* Support for a compile-time default CPU, et cetera.  The rules are:
   --with-schedule is ignored if -mschedule is specified.
   --with-arch is ignored if -march is specified.  */
#define OPTION_DEFAULT_SPECS \
  {"arch", "%{!march=*:-march=%(VALUE)}" }, \
  {"schedule", "%{!mschedule=*:-mschedule=%(VALUE)}" }

/* Specify the dialect of assembler to use.  New mnemonics is dialect one
   and the old mnemonics are dialect zero.  */
#define ASSEMBLER_DIALECT (TARGET_PA_20 ? 1 : 0)

/* Override some settings from dbxelf.h.  */

/* We do not have to be compatible with dbx, so we enable gdb extensions
   by default.  */
#define DEFAULT_GDB_EXTENSIONS 1

/* This used to be zero (no max length), but big enums and such can
   cause huge strings which killed gas.

   We also have to avoid lossage in dbxout.c -- it does not compute the
   string size accurately, so we are real conservative here.  */
#undef DBX_CONTIN_LENGTH
#define DBX_CONTIN_LENGTH 3000

/* GDB always assumes the current function's frame begins at the value
   of the stack pointer upon entry to the current function.  Accessing
   local variables and parameters passed on the stack is done using the
   base of the frame + an offset provided by GCC.

   For functions which have frame pointers this method works fine;
   the (frame pointer) == (stack pointer at function entry) and GCC provides
   an offset relative to the frame pointer.

   This loses for functions without a frame pointer; GCC provides an offset
   which is relative to the stack pointer after adjusting for the function's
   frame size.  GDB would prefer the offset to be relative to the value of
   the stack pointer at the function's entry.  Yuk!  */
#define DEBUGGER_AUTO_OFFSET(X) \
  ((GET_CODE (X) == PLUS ? INTVAL (XEXP (X, 1)) : 0) \
    + (frame_pointer_needed ? 0 : pa_compute_frame_size (get_frame_size (), 0)))

#define DEBUGGER_ARG_OFFSET(OFFSET, X) \
  ((GET_CODE (X) == PLUS ? OFFSET : 0) \
    + (frame_pointer_needed ? 0 : pa_compute_frame_size (get_frame_size (), 0)))

#define TARGET_CPU_CPP_BUILTINS()				\
do {								\
     builtin_assert("cpu=hppa");				\
     builtin_assert("machine=hppa");				\
     builtin_define("__hppa");					\
     builtin_define("__hppa__");				\
     if (TARGET_PA_20)						\
       builtin_define("_PA_RISC2_0");				\
     else if (TARGET_PA_11)					\
       builtin_define("_PA_RISC1_1");				\
     else							\
       builtin_define("_PA_RISC1_0");				\
     if (HPUX_LONG_DOUBLE_LIBRARY)				\
       builtin_define("__SIZEOF_FLOAT128__=16");		\
} while (0)

/* An old set of OS defines for various BSD-like systems.  */
#define TARGET_OS_CPP_BUILTINS()				\
  do								\
    {								\
	builtin_define_std ("REVARGV");				\
	builtin_define_std ("hp800");				\
	builtin_define_std ("hp9000");				\
	builtin_define_std ("hp9k8");				\
	if (!c_dialect_cxx () && !flag_iso)			\
	  builtin_define ("hppa");				\
	builtin_define_std ("spectrum");			\
	builtin_define_std ("unix");				\
	builtin_assert ("system=bsd");				\
	builtin_assert ("system=unix");				\
    }								\
  while (0)

#define CC1_SPEC "%{pg:} %{p:}"

#define LINK_SPEC "%{mlinker-opt:-O} %{!shared:-u main} %{shared:-b}"

/* We don't want -lg.  */
#ifndef LIB_SPEC
#define LIB_SPEC "%{!p:%{!pg:-lc}}%{p:-lc_p}%{pg:-lc_p}"
#endif

/* Make gcc agree with <machine/ansi.h> */

#define SIZE_TYPE "unsigned int"
#define PTRDIFF_TYPE "int"
#define WCHAR_TYPE "unsigned int"
#define WCHAR_TYPE_SIZE 32

/* target machine storage layout */
typedef struct GTY(()) machine_function
{
  /* Flag indicating that a .NSUBSPA directive has been output for
     this function.  */
  int in_nsubspa;
} machine_function;

/* Define this macro if it is advisable to hold scalars in registers
   in a wider mode than that declared by the program.  In such cases, 
   the value is constrained to be within the bounds of the declared
   type, but kept valid in the wider mode.  The signedness of the
   extension may differ from that of the type.  */

#define PROMOTE_MODE(MODE,UNSIGNEDP,TYPE)  \
  if (GET_MODE_CLASS (MODE) == MODE_INT	\
      && GET_MODE_SIZE (MODE) < UNITS_PER_WORD)  	\
    (MODE) = word_mode;

/* Define this if most significant bit is lowest numbered
   in instructions that operate on numbered bit-fields.  */
#define BITS_BIG_ENDIAN 1

/* Define this if most significant byte of a word is the lowest numbered.  */
/* That is true on the HP-PA.  */
#define BYTES_BIG_ENDIAN 1

/* Define this if most significant word of a multiword number is lowest
   numbered.  */
#define WORDS_BIG_ENDIAN 1

#define MAX_BITS_PER_WORD 64

/* Width of a word, in units (bytes).  */
#define UNITS_PER_WORD (TARGET_64BIT ? 8 : 4)

/* Minimum number of units in a word.  If this is undefined, the default
   is UNITS_PER_WORD.  Otherwise, it is the constant value that is the
   smallest value that UNITS_PER_WORD can have at run-time.

   FIXME: This needs to be 4 when TARGET_64BIT is true to suppress the
   building of various TImode routines in libgcc.  The HP runtime
   specification doesn't provide the alignment requirements and calling
   conventions for TImode variables.  */
#define MIN_UNITS_PER_WORD 4

/* The widest floating point format supported by the hardware.  Note that
   setting this influences some Ada floating point type sizes, currently
   required for GNAT to operate properly.  */
#define WIDEST_HARDWARE_FP_SIZE 64

/* Allocation boundary (in *bits*) for storing arguments in argument list.  */
#define PARM_BOUNDARY BITS_PER_WORD

/* Largest alignment required for any stack parameter, in bits.
   Don't define this if it is equal to PARM_BOUNDARY */
#define MAX_PARM_BOUNDARY BIGGEST_ALIGNMENT

/* Boundary (in *bits*) on which stack pointer is always aligned;
   certain optimizations in combine depend on this.

   The HP-UX runtime documents mandate 64-byte and 16-byte alignment for
   the stack on the 32 and 64-bit ports, respectively.  However, we
   are only guaranteed that the stack is aligned to BIGGEST_ALIGNMENT
   in main.  Thus, we treat the former as the preferred alignment.  */
#define STACK_BOUNDARY BIGGEST_ALIGNMENT
#define PREFERRED_STACK_BOUNDARY (TARGET_64BIT ? 128 : 512)

/* Allocation boundary (in *bits*) for the code of a function.  */
#define FUNCTION_BOUNDARY BITS_PER_WORD

/* Alignment of field after `int : 0' in a structure.  */
#define EMPTY_FIELD_BOUNDARY 32

/* Every structure's size must be a multiple of this.  */
#define STRUCTURE_SIZE_BOUNDARY 8

/* A bit-field declared as `int' forces `int' alignment for the struct.  */
#define PCC_BITFIELD_TYPE_MATTERS 1

/* No data type wants to be aligned rounder than this.  The long double
   type has 16-byte alignment on the 64-bit target even though it was never
   implemented in hardware.  The software implementation only needs 8-byte
   alignment.  This matches the biggest alignment of the HP compilers.  */
#define BIGGEST_ALIGNMENT (2 * BITS_PER_WORD)

/* Alignment, in bits, a C conformant malloc implementation has to provide.
   The HP-UX malloc implementation provides a default alignment of 8 bytes.
   It should be 16 bytes on the 64-bit target since long double has 16-byte
   alignment.  It can be increased with mallopt but it's non critical since
   long double was never implemented in hardware.  The glibc implementation
   currently provides 8-byte alignment.  It should be 16 bytes since various
   POSIX types such as pthread_mutex_t require 16-byte alignment.  Again,
   this is non critical since 16-byte alignment is no longer needed for
   atomic operations.  */
#define MALLOC_ABI_ALIGNMENT (TARGET_64BIT ? 128 : 64)

/* Make arrays of chars word-aligned for the same reasons.  */
#define DATA_ALIGNMENT(TYPE, ALIGN)		\
  (TREE_CODE (TYPE) == ARRAY_TYPE		\
   && TYPE_MODE (TREE_TYPE (TYPE)) == QImode	\
   && (ALIGN) < BITS_PER_WORD ? BITS_PER_WORD : (ALIGN))

/* Set this nonzero if move instructions will actually fail to work
   when given unaligned data.  */
#define STRICT_ALIGNMENT 1

/* Specify the registers used for certain standard purposes.
   The values of these macros are register numbers.  */

/* The HP-PA pc isn't overloaded on a register that the compiler knows about.  */
/* #define PC_REGNUM  */

/* Register to use for pushing function arguments.  */
#define STACK_POINTER_REGNUM 30

/* Fixed register for local variable access.  Always eliminated.  */
#define FRAME_POINTER_REGNUM (TARGET_64BIT ? 61 : 89)

/* Base register for access to local variables of the function.  */
#define HARD_FRAME_POINTER_REGNUM 3

/* Don't allow hard registers to be renamed into r2 unless r2
   is already live or already being saved (due to eh).  */

#define HARD_REGNO_RENAME_OK(OLD_REG, NEW_REG) \
  ((NEW_REG) != 2 || df_regs_ever_live_p (2) || crtl->calls_eh_return)

/* Base register for access to arguments of the function.  */
#define ARG_POINTER_REGNUM (TARGET_64BIT ? 29 : 3)

/* Register in which static-chain is passed to a function.  */
#define STATIC_CHAIN_REGNUM (TARGET_64BIT ? 31 : 29)

/* Register used to address the offset table for position-independent
   data references.  */
#define PIC_OFFSET_TABLE_REGNUM \
  (flag_pic ? (TARGET_64BIT ? 27 : 19) : INVALID_REGNUM)

#define PIC_OFFSET_TABLE_REG_CALL_CLOBBERED 1

/* Function to return the rtx used to save the pic offset table register
   across function calls.  */
extern rtx hppa_pic_save_rtx (void);

#define DEFAULT_PCC_STRUCT_RETURN 0

/* Register in which address to store a structure value
   is passed to a function.  */
#define PA_STRUCT_VALUE_REGNUM 28

/* Definitions for register eliminations.

   We have two registers that can be eliminated.  First, the frame pointer
   register can often be eliminated in favor of the stack pointer register.
   Secondly, the argument pointer register can always be eliminated in the
   32-bit runtimes.  */

/* This is an array of structures.  Each structure initializes one pair
   of eliminable registers.  The "from" register number is given first,
   followed by "to".  Eliminations of the same "from" register are listed
   in order of preference.

   The argument pointer cannot be eliminated in the 64-bit runtime.  It
   is the same register as the hard frame pointer in the 32-bit runtime.
   So, it does not need to be listed.  */
#define ELIMINABLE_REGS                                 \
{{ HARD_FRAME_POINTER_REGNUM, STACK_POINTER_REGNUM},    \
 { FRAME_POINTER_REGNUM, STACK_POINTER_REGNUM},         \
 { FRAME_POINTER_REGNUM, HARD_FRAME_POINTER_REGNUM} }

/* Define the offset between two registers, one to be eliminated,
   and the other its replacement, at the start of a routine.  */
#define INITIAL_ELIMINATION_OFFSET(FROM, TO, OFFSET) \
  ((OFFSET) = pa_initial_elimination_offset(FROM, TO))

/* Describe how we implement __builtin_eh_return.  */
#define EH_RETURN_DATA_REGNO(N)	\
  ((N) < 3 ? (N) + 20 : (N) == 3 ? 31 : INVALID_REGNUM)
#define EH_RETURN_STACKADJ_RTX	gen_rtx_REG (Pmode, 29)
#define EH_RETURN_HANDLER_RTX pa_eh_return_handler_rtx ()

/* Offset from the frame pointer register value to the top of stack.  */
#define FRAME_POINTER_CFA_OFFSET(FNDECL) 0

/* The maximum number of hard registers that can be saved in the call
   frame.  The soft frame pointer is not included.  */
#define DWARF_FRAME_REGISTERS (FIRST_PSEUDO_REGISTER - 1)

/* A C expression whose value is RTL representing the location of the
   incoming return address at the beginning of any function, before the
   prologue.  You only need to define this macro if you want to support
   call frame debugging information like that provided by DWARF 2.  */
#define INCOMING_RETURN_ADDR_RTX (gen_rtx_REG (word_mode, 2))
#define DWARF_FRAME_RETURN_COLUMN (DWARF_FRAME_REGNUM (2))

/* A C expression whose value is an integer giving a DWARF 2 column
   number that may be used as an alternate return column.  This should
   be defined only if DWARF_FRAME_RETURN_COLUMN is set to a general
   register, but an alternate column needs to be used for signal frames.

   Column 0 is not used but unfortunately its register size is set to
   4 bytes (sizeof CCmode) so it can't be used on 64-bit targets.  */
#define DWARF_ALT_FRAME_RETURN_COLUMN (FIRST_PSEUDO_REGISTER - 1)

/* This macro chooses the encoding of pointers embedded in the exception
   handling sections.  If at all possible, this should be defined such
   that the exception handling section will not require dynamic relocations,
   and so may be read-only.

   Because the HP assembler auto aligns, it is necessary to use
   DW_EH_PE_aligned.  It's not possible to make the data read-only
   on the HP-UX SOM port since the linker requires fixups for label
   differences in different sections to be word aligned.  However,
   the SOM linker can do unaligned fixups for absolute pointers.
   We also need aligned pointers for global and function pointers.

   Although the HP-UX 64-bit ELF linker can handle unaligned pc-relative
   fixups, the runtime doesn't have a consistent relationship between
   text and data for dynamically loaded objects.  Thus, it's not possible
   to use pc-relative encoding for pointers on this target.  It may be
   possible to use segment relative encodings but GAS doesn't currently
   have a mechanism to generate these encodings.  For other targets, we
   use pc-relative encoding for pointers.  If the pointer might require
   dynamic relocation, we make it indirect.  */
#define ASM_PREFERRED_EH_DATA_FORMAT(CODE,GLOBAL)			\
  (TARGET_GAS && !TARGET_HPUX						\
   ? (DW_EH_PE_pcrel							\
      | ((GLOBAL) || (CODE) == 2 ? DW_EH_PE_indirect : 0)		\
      | (TARGET_64BIT ? DW_EH_PE_sdata8 : DW_EH_PE_sdata4))		\
   : (!TARGET_GAS || (GLOBAL) || (CODE) == 2				\
      ? DW_EH_PE_aligned : DW_EH_PE_absptr))

/* Handle special EH pointer encodings.  Absolute, pc-relative, and
   indirect are handled automatically.  We output pc-relative, and
   indirect pc-relative ourself since we need some special magic to
   generate pc-relative relocations, and to handle indirect function
   pointers.  */
#define ASM_MAYBE_OUTPUT_ENCODED_ADDR_RTX(FILE, ENCODING, SIZE, ADDR, DONE) \
  do {									\
    if (((ENCODING) & 0x70) == DW_EH_PE_pcrel)				\
      {									\
	fputs (integer_asm_op (SIZE, FALSE), FILE);			\
	if ((ENCODING) & DW_EH_PE_indirect)				\
	  output_addr_const (FILE, pa_get_deferred_plabel (ADDR));	\
	else								\
	  assemble_name (FILE, XSTR ((ADDR), 0));			\
	fputs ("+8-$PIC_pcrel$0", FILE);				\
	goto DONE;							\
      }									\
    } while (0)


/* The class value for index registers, and the one for base regs.  */
#define INDEX_REG_CLASS GENERAL_REGS
#define BASE_REG_CLASS GENERAL_REGS

#define FP_REG_CLASS_P(CLASS) \
  ((CLASS) == FP_REGS || (CLASS) == FPUPPER_REGS)

/* True if register is floating-point.  */
#define FP_REGNO_P(N) ((N) >= FP_REG_FIRST && (N) <= FP_REG_LAST)

#define MAYBE_FP_REG_CLASS_P(CLASS) \
  reg_classes_intersect_p ((CLASS), FP_REGS)


/* Stack layout; function entry, exit and calling.  */

/* Define this if pushing a word on the stack
   makes the stack pointer a smaller address.  */
/* #define STACK_GROWS_DOWNWARD */

/* Believe it or not.  */
#define ARGS_GROW_DOWNWARD 1

/* Define this to nonzero if the nominal address of the stack frame
   is at the high-address end of the local variables;
   that is, each additional local variable allocated
   goes at a more negative offset in the frame.  */
#define FRAME_GROWS_DOWNWARD 0

/* Define STACK_ALIGNMENT_NEEDED to zero to disable final alignment
   of the stack.  The default is to align it to STACK_BOUNDARY.  */
#define STACK_ALIGNMENT_NEEDED 0

/* If we generate an insn to push BYTES bytes,
   this says how many the stack pointer really advances by.
   On the HP-PA, don't define this because there are no push insns.  */
/*  #define PUSH_ROUNDING(BYTES) */

/* Offset of first parameter from the argument pointer register value.
   This value will be negated because the arguments grow down.
   Also note that on STACK_GROWS_UPWARD machines (such as this one)
   this is the distance from the frame pointer to the end of the first
   argument, not it's beginning.  To get the real offset of the first
   argument, the size of the argument must be added.  */

#define FIRST_PARM_OFFSET(FNDECL) (TARGET_64BIT ? -64 : -32)

/* When a parameter is passed in a register, stack space is still
   allocated for it.  */
#define REG_PARM_STACK_SPACE(DECL) (TARGET_64BIT ? 64 : 16)

/* Define this if the above stack space is to be considered part of the
   space allocated by the caller.  */
#define OUTGOING_REG_PARM_STACK_SPACE(FNTYPE) 1

/* Keep the stack pointer constant throughout the function.
   This is both an optimization and a necessity: longjmp
   doesn't behave itself when the stack pointer moves within
   the function!  */
#define ACCUMULATE_OUTGOING_ARGS 1

/* The weird HPPA calling conventions require a minimum of 48 bytes on
   the stack: 16 bytes for register saves, and 32 bytes for magic.
   This is the difference between the logical top of stack and the
   actual sp.

   On the 64-bit port, the HP C compiler allocates a 48-byte frame
   marker, although the runtime documentation only describes a 16
   byte marker.  For compatibility, we allocate 48 bytes.  */
#define STACK_POINTER_OFFSET \
  (TARGET_64BIT ? -(crtl->outgoing_args_size + 48) : poly_int64 (-32))

#define STACK_DYNAMIC_OFFSET(FNDECL)	\
  (TARGET_64BIT				\
   ? (STACK_POINTER_OFFSET)		\
   : ((STACK_POINTER_OFFSET) - crtl->outgoing_args_size))


/* Define a data type for recording info about an argument list
   during the scan of that argument list.  This data type should
   hold all necessary information about the function itself
   and about the args processed so far, enough to enable macros
   such as FUNCTION_ARG to determine where the next arg should go.

   On the HP-PA, the WORDS field holds the number of words
   of arguments scanned so far (including the invisible argument,
   if any, which holds the structure-value-address).  Thus, 4 or
   more means all following args should go on the stack.
   
   The INCOMING field tracks whether this is an "incoming" or
   "outgoing" argument.
   
   The INDIRECT field indicates whether this is an indirect
   call or not.
   
   The NARGS_PROTOTYPE field indicates that an argument does not
   have a prototype when it less than or equal to 0.  */

struct hppa_args {int words, nargs_prototype, incoming, indirect; };

#define CUMULATIVE_ARGS struct hppa_args

/* Initialize a variable CUM of type CUMULATIVE_ARGS
   for a call to a function whose data type is FNTYPE.
   For a library call, FNTYPE is 0.  */

#define INIT_CUMULATIVE_ARGS(CUM, FNTYPE, LIBNAME, FNDECL, N_NAMED_ARGS) \
  (CUM).words = 0, 							\
  (CUM).incoming = 0,							\
  (CUM).indirect = (FNTYPE) && !(FNDECL),				\
  (CUM).nargs_prototype = (FNTYPE && prototype_p (FNTYPE)		\
			   ? (list_length (TYPE_ARG_TYPES (FNTYPE)) - 1	\
			      + (TYPE_MODE (TREE_TYPE (FNTYPE)) == BLKmode \
				 || pa_return_in_memory (TREE_TYPE (FNTYPE), 0))) \
			   : 0)



/* Similar, but when scanning the definition of a procedure.  We always
   set NARGS_PROTOTYPE large so we never return a PARALLEL.  */

#define INIT_CUMULATIVE_INCOMING_ARGS(CUM,FNTYPE,IGNORE) \
  (CUM).words = 0,				\
  (CUM).incoming = 1,				\
  (CUM).indirect = 0,				\
  (CUM).nargs_prototype = 1000

/* Determine where to put an argument to a function.
   Value is zero to push the argument on the stack,
   or a hard register in which to store the argument.

   MODE is the argument's machine mode.
   TYPE is the data type of the argument (as a tree).
    This is null for libcalls where that information may
    not be available.
   CUM is a variable of type CUMULATIVE_ARGS which gives info about
    the preceding args and about the function being called.
   NAMED is nonzero if this argument is a named parameter
    (otherwise it is an extra parameter matching an ellipsis).

   On the HP-PA the first four words of args are normally in registers
   and the rest are pushed.  But any arg that won't entirely fit in regs
   is pushed.

   Arguments passed in registers are either 1 or 2 words long.

   The caller must make a distinction between calls to explicitly named
   functions and calls through pointers to functions -- the conventions
   are different!  Calls through pointers to functions only use general
   registers for the first four argument words.

   Of course all this is different for the portable runtime model
   HP wants everyone to use for ELF.  Ugh.  Here's a quick description
   of how it's supposed to work.

   1) callee side remains unchanged.  It expects integer args to be
   in the integer registers, float args in the float registers and
   unnamed args in integer registers.

   2) caller side now depends on if the function being called has
   a prototype in scope (rather than if it's being called indirectly).

      2a) If there is a prototype in scope, then arguments are passed
      according to their type (ints in integer registers, floats in float
      registers, unnamed args in integer registers.

      2b) If there is no prototype in scope, then floating point arguments
      are passed in both integer and float registers.  egad.

  FYI: The portable parameter passing conventions are almost exactly like
  the standard parameter passing conventions on the RS6000.  That's why
  you'll see lots of similar code in rs6000.h.  */

/* Specify padding for the last element of a block move between registers
   and memory.

   The 64-bit runtime specifies that objects need to be left justified
   (i.e., the normal justification for a big endian target).  The 32-bit
   runtime specifies right justification for objects smaller than 64 bits.
   We use a DImode register in the parallel for 5 to 7 byte structures
   so that there is only one element.  This allows the object to be
   correctly padded.  */
#define BLOCK_REG_PADDING(MODE, TYPE, FIRST) \
  targetm.calls.function_arg_padding ((MODE), (TYPE))


/* On HPPA, we emit profiling code as rtl via PROFILE_HOOK rather than
   as assembly via FUNCTION_PROFILER.  Just output a local label.
   We can't use the function label because the GAS SOM target can't
   handle the difference of a global symbol and a local symbol.  */

#ifndef FUNC_BEGIN_PROLOG_LABEL
#define FUNC_BEGIN_PROLOG_LABEL        "LFBP"
#endif

#define FUNCTION_PROFILER(FILE, LABEL) \
  (*targetm.asm_out.internal_label) (FILE, FUNC_BEGIN_PROLOG_LABEL, LABEL)

#define PROFILE_HOOK(label_no) hppa_profile_hook (label_no)
void hppa_profile_hook (int label_no);

/* The profile counter if emitted must come before the prologue.  */
#define PROFILE_BEFORE_PROLOGUE 1

/* We never want final.c to emit profile counters.  When profile
   counters are required, we have to defer emitting them to the end
   of the current file.  */
#define NO_PROFILE_COUNTERS 1

/* EXIT_IGNORE_STACK should be nonzero if, when returning from a function,
   the stack pointer does not matter.  The value is tested only in
   functions that have frame pointers.
   No definition is equivalent to always zero.  */

extern int may_call_alloca;

#define EXIT_IGNORE_STACK	\
<<<<<<< HEAD
 (may_ne (get_frame_size (), 0)	\
  || cfun->calls_alloca || may_ne (crtl->outgoing_args_size, 0))
=======
 (maybe_ne (get_frame_size (), 0)	\
  || cfun->calls_alloca || maybe_ne (crtl->outgoing_args_size, 0))
>>>>>>> 70783a86

/* Length in units of the trampoline for entering a nested function.  */

#define TRAMPOLINE_SIZE (TARGET_64BIT ? 72 : 52)

/* Alignment required by the trampoline.  */

#define TRAMPOLINE_ALIGNMENT BITS_PER_WORD

/* Minimum length of a cache line.  A length of 16 will work on all
   PA-RISC processors.  All PA 1.1 processors have a cache line of
   32 bytes.  Most but not all PA 2.0 processors have a cache line
   of 64 bytes.  As cache flushes are expensive and we don't support
   PA 1.0, we use a minimum length of 32.  */

#define MIN_CACHELINE_SIZE 32


/* Addressing modes, and classification of registers for them. 

   Using autoincrement addressing modes on PA8000 class machines is
   not profitable.  */

#define HAVE_POST_INCREMENT (pa_cpu < PROCESSOR_8000)
#define HAVE_POST_DECREMENT (pa_cpu < PROCESSOR_8000)

#define HAVE_PRE_DECREMENT (pa_cpu < PROCESSOR_8000)
#define HAVE_PRE_INCREMENT (pa_cpu < PROCESSOR_8000)

/* Macros to check register numbers against specific register classes.  */

/* The following macros assume that X is a hard or pseudo reg number.
   They give nonzero only if X is a hard reg of the suitable class
   or a pseudo reg currently allocated to a suitable hard reg.
   Since they use reg_renumber, they are safe only once reg_renumber
   has been allocated, which happens in reginfo.c during register
   allocation.  */

#define REGNO_OK_FOR_INDEX_P(X) \
  ((X) && ((X) < 32							\
   || ((X) == FRAME_POINTER_REGNUM)					\
   || ((X) >= FIRST_PSEUDO_REGISTER					\
       && reg_renumber							\
       && (unsigned) reg_renumber[X] < 32)))
#define REGNO_OK_FOR_BASE_P(X) \
  ((X) && ((X) < 32							\
   || ((X) == FRAME_POINTER_REGNUM)					\
   || ((X) >= FIRST_PSEUDO_REGISTER					\
       && reg_renumber							\
       && (unsigned) reg_renumber[X] < 32)))
#define REGNO_OK_FOR_FP_P(X) \
  (FP_REGNO_P (X)							\
   || (X >= FIRST_PSEUDO_REGISTER					\
       && reg_renumber							\
       && FP_REGNO_P (reg_renumber[X])))

/* Now macros that check whether X is a register and also,
   strictly, whether it is in a specified class.

   These macros are specific to the HP-PA, and may be used only
   in code for printing assembler insns and in conditions for
   define_optimization.  */

/* 1 if X is an fp register.  */

#define FP_REG_P(X) (REG_P (X) && REGNO_OK_FOR_FP_P (REGNO (X)))

/* Maximum number of registers that can appear in a valid memory address.  */

#define MAX_REGS_PER_ADDRESS 2

/* TLS symbolic reference.  */
#define PA_SYMBOL_REF_TLS_P(X) \
  (GET_CODE (X) == SYMBOL_REF && SYMBOL_REF_TLS_MODEL (X) != 0)

/* Recognize any constant value that is a valid address except
   for symbolic addresses.  We get better CSE by rejecting them
   here and allowing hppa_legitimize_address to break them up.  We
   use most of the constants accepted by CONSTANT_P, except CONST_DOUBLE.  */

#define CONSTANT_ADDRESS_P(X) \
  ((GET_CODE (X) == LABEL_REF 						\
   || (GET_CODE (X) == SYMBOL_REF && !SYMBOL_REF_TLS_MODEL (X))		\
   || GET_CODE (X) == CONST_INT						\
   || (GET_CODE (X) == CONST && !tls_referenced_p (X))			\
   || GET_CODE (X) == HIGH) 						\
   && (reload_in_progress || reload_completed				\
       || ! pa_symbolic_expression_p (X)))

/* A C expression that is nonzero if we are using the new HP assembler.  */

#ifndef NEW_HP_ASSEMBLER
#define NEW_HP_ASSEMBLER 0
#endif

/* The macros below define the immediate range for CONST_INTS on
   the 64-bit port.  Constants in this range can be loaded in three
   instructions using a ldil/ldo/depdi sequence.  Constants outside
   this range are forced to the constant pool prior to reload.  */

#define MAX_LEGIT_64BIT_CONST_INT ((HOST_WIDE_INT) 32 << 31)
#define MIN_LEGIT_64BIT_CONST_INT \
  ((HOST_WIDE_INT)((unsigned HOST_WIDE_INT) -32 << 31))
#define LEGITIMATE_64BIT_CONST_INT_P(X) \
  ((X) >= MIN_LEGIT_64BIT_CONST_INT && (X) < MAX_LEGIT_64BIT_CONST_INT)

/* Target flags set on a symbol_ref.  */

/* Set by ASM_OUTPUT_SYMBOL_REF when a symbol_ref is output.  */
#define SYMBOL_FLAG_REFERENCED (1 << SYMBOL_FLAG_MACH_DEP_SHIFT)
#define SYMBOL_REF_REFERENCED_P(RTX) \
  ((SYMBOL_REF_FLAGS (RTX) & SYMBOL_FLAG_REFERENCED) != 0)

/* Defines for constraints.md.  */

/* Return 1 iff OP is a scaled or unscaled index address.  */
#define IS_INDEX_ADDR_P(OP) \
  (GET_CODE (OP) == PLUS				\
   && GET_MODE (OP) == Pmode				\
   && (GET_CODE (XEXP (OP, 0)) == MULT			\
       || GET_CODE (XEXP (OP, 1)) == MULT		\
       || (REG_P (XEXP (OP, 0))				\
	   && REG_P (XEXP (OP, 1)))))

/* Return 1 iff OP is a LO_SUM DLT address.  */
#define IS_LO_SUM_DLT_ADDR_P(OP) \
  (GET_CODE (OP) == LO_SUM				\
   && GET_MODE (OP) == Pmode				\
   && REG_P (XEXP (OP, 0))				\
   && REG_OK_FOR_BASE_P (XEXP (OP, 0))			\
   && GET_CODE (XEXP (OP, 1)) == UNSPEC)

/* Nonzero if 14-bit offsets can be used for all loads and stores.
   This is not possible when generating PA 1.x code as floating point
   loads and stores only support 5-bit offsets.  Note that we do not
   forbid the use of 14-bit offsets for integer modes.  Instead, we
   use secondary reloads to fix REG+D memory addresses for integer
   mode floating-point loads and stores.

   FIXME: the ELF32 linker clobbers the LSB of the FP register number
   in PA 2.0 floating-point insns with long displacements.  This is
   because R_PARISC_DPREL14WR and other relocations like it are not
   yet supported by GNU ld.  For now, we reject long displacements
   on this target.  */

#define INT14_OK_STRICT \
  (TARGET_SOFT_FLOAT                                                   \
   || TARGET_DISABLE_FPREGS                                            \
   || (TARGET_PA_20 && !TARGET_ELF32))

/* The macros REG_OK_FOR..._P assume that the arg is a REG rtx
   and check its validity for a certain class.
   We have two alternate definitions for each of them.
   The usual definition accepts all pseudo regs; the other rejects
   them unless they have been allocated suitable hard regs.

   Most source files want to accept pseudo regs in the hope that
   they will get allocated to the class that the insn wants them to be in.
   Source files for reload pass need to be strict.
   After reload, it makes no difference, since pseudo regs have
   been eliminated by then.  */

/* Nonzero if X is a hard reg that can be used as an index
   or if it is a pseudo reg.  */
#define REG_OK_FOR_INDEX_P(X) \
  (REGNO (X) && (REGNO (X) < 32 				\
   || REGNO (X) == FRAME_POINTER_REGNUM				\
   || REGNO (X) >= FIRST_PSEUDO_REGISTER))

/* Nonzero if X is a hard reg that can be used as a base reg
   or if it is a pseudo reg.  */
#define REG_OK_FOR_BASE_P(X) \
  (REGNO (X) && (REGNO (X) < 32 				\
   || REGNO (X) == FRAME_POINTER_REGNUM				\
   || REGNO (X) >= FIRST_PSEUDO_REGISTER))

/* Nonzero if X is a hard reg that can be used as an index.  */
#define STRICT_REG_OK_FOR_INDEX_P(X) REGNO_OK_FOR_INDEX_P (REGNO (X))

/* Nonzero if X is a hard reg that can be used as a base reg.  */
#define STRICT_REG_OK_FOR_BASE_P(X) REGNO_OK_FOR_BASE_P (REGNO (X))

#define VAL_5_BITS_P(X) ((unsigned HOST_WIDE_INT)(X) + 0x10 < 0x20)
#define INT_5_BITS(X) VAL_5_BITS_P (INTVAL (X))

#define VAL_U5_BITS_P(X) ((unsigned HOST_WIDE_INT)(X) < 0x20)
#define INT_U5_BITS(X) VAL_U5_BITS_P (INTVAL (X))

#define VAL_U6_BITS_P(X) ((unsigned HOST_WIDE_INT)(X) < 0x40)
#define INT_U6_BITS(X) VAL_U6_BITS_P (INTVAL (X))

#define VAL_11_BITS_P(X) ((unsigned HOST_WIDE_INT)(X) + 0x400 < 0x800)
#define INT_11_BITS(X) VAL_11_BITS_P (INTVAL (X))

#define VAL_14_BITS_P(X) ((unsigned HOST_WIDE_INT)(X) + 0x2000 < 0x4000)
#define INT_14_BITS(X) VAL_14_BITS_P (INTVAL (X))

#if HOST_BITS_PER_WIDE_INT > 32
#define VAL_32_BITS_P(X) \
  ((unsigned HOST_WIDE_INT)(X) + ((unsigned HOST_WIDE_INT) 1 << 31)    \
   < (unsigned HOST_WIDE_INT) 2 << 31)
#else
#define VAL_32_BITS_P(X) 1
#endif
#define INT_32_BITS(X) VAL_32_BITS_P (INTVAL (X))

/* These are the modes that we allow for scaled indexing.  */
#define MODE_OK_FOR_SCALED_INDEXING_P(MODE) \
  ((TARGET_64BIT && (MODE) == DImode)					\
   || (MODE) == SImode							\
   || (MODE) == HImode							\
   || (MODE) == SFmode							\
   || (MODE) == DFmode)

/* These are the modes that we allow for unscaled indexing.  */
#define MODE_OK_FOR_UNSCALED_INDEXING_P(MODE) \
  ((TARGET_64BIT && (MODE) == DImode)					\
   || (MODE) == SImode							\
   || (MODE) == HImode							\
   || (MODE) == QImode							\
   || (MODE) == SFmode							\
   || (MODE) == DFmode)

/* Try a machine-dependent way of reloading an illegitimate address
   operand.  If we find one, push the reload and jump to WIN.  This
   macro is used in only one place: `find_reloads_address' in reload.c.  */

#define LEGITIMIZE_RELOAD_ADDRESS(AD, MODE, OPNUM, TYPE, IND_L, WIN) 	     \
do {									     \
  rtx new_ad = pa_legitimize_reload_address (AD, MODE, OPNUM, TYPE, IND_L);  \
  if (new_ad)								     \
    {									     \
      AD = new_ad;							     \
      goto WIN;								     \
    }									     \
} while (0)


#define TARGET_ASM_SELECT_SECTION  pa_select_section

/* Return a nonzero value if DECL has a section attribute.  */
#define IN_NAMED_SECTION_P(DECL) \
  ((TREE_CODE (DECL) == FUNCTION_DECL || TREE_CODE (DECL) == VAR_DECL) \
   && DECL_SECTION_NAME (DECL) != NULL)

/* Define this macro if references to a symbol must be treated
   differently depending on something about the variable or
   function named by the symbol (such as what section it is in).

   The macro definition, if any, is executed immediately after the
   rtl for DECL or other node is created.
   The value of the rtl will be a `mem' whose address is a
   `symbol_ref'.

   The usual thing for this macro to do is to a flag in the
   `symbol_ref' (such as `SYMBOL_REF_FLAG') or to store a modified
   name string in the `symbol_ref' (if one bit is not enough
   information).

   On the HP-PA we use this to indicate if a symbol is in text or
   data space.  Also, function labels need special treatment.  */

#define TEXT_SPACE_P(DECL)\
  (TREE_CODE (DECL) == FUNCTION_DECL					\
   || (TREE_CODE (DECL) == VAR_DECL					\
       && TREE_READONLY (DECL) && ! TREE_SIDE_EFFECTS (DECL)		\
       && (! DECL_INITIAL (DECL) || ! pa_reloc_needed (DECL_INITIAL (DECL))) \
       && !flag_pic)							\
   || CONSTANT_CLASS_P (DECL))

#define FUNCTION_NAME_P(NAME)  (*(NAME) == '@')

/* Specify the machine mode that this machine uses for the index in the
   tablejump instruction.  We use a 32-bit absolute address for non-pic code,
   and a 32-bit offset for 32 and 64-bit pic code.  */
#define CASE_VECTOR_MODE SImode

/* Jump tables must be 32-bit aligned, no matter the size of the element.  */
#define ADDR_VEC_ALIGN(ADDR_VEC) 2

/* Define this as 1 if `char' should by default be signed; else as 0.  */
#define DEFAULT_SIGNED_CHAR 1

/* Max number of bytes we can move from memory to memory
   in one reasonably fast instruction.  */
#define MOVE_MAX 8

/* Higher than the default as we prefer to use simple move insns
   (better scheduling and delay slot filling) and because our
   built-in block move is really a 2X unrolled loop. 

   Believe it or not, this has to be big enough to allow for copying all
   arguments passed in registers to avoid infinite recursion during argument
   setup for a function call.  Why?  Consider how we copy the stack slots
   reserved for parameters when they may be trashed by a call.  */
#define MOVE_RATIO(speed) (TARGET_64BIT ? 8 : 4)

/* Define if operations between registers always perform the operation
   on the full register even if a narrower mode is specified.  */
#define WORD_REGISTER_OPERATIONS 1

/* Define if loading in MODE, an integral mode narrower than BITS_PER_WORD
   will either zero-extend or sign-extend.  The value of this macro should
   be the code that says which one of the two operations is implicitly
   done, UNKNOWN if none.  */
#define LOAD_EXTEND_OP(MODE) ZERO_EXTEND

/* Nonzero if access to memory by bytes is slow and undesirable.  */
#define SLOW_BYTE_ACCESS 1

/* Specify the machine mode that pointers have.
   After generation of rtl, the compiler makes no further distinction
   between pointers and any other objects of this machine mode.  */
#define Pmode word_mode

/* Given a comparison code (EQ, NE, etc.) and the first operand of a COMPARE,
   return the mode to be used for the comparison.  For floating-point, CCFPmode
   should be used.  CC_NOOVmode should be used when the first operand is a
   PLUS, MINUS, or NEG.  CCmode should be used when no special processing is
   needed.  */
#define SELECT_CC_MODE(OP,X,Y) \
  (GET_MODE_CLASS (GET_MODE (X)) == MODE_FLOAT ? CCFPmode : CCmode)    \

/* A function address in a call instruction
   is a byte address (for indexing purposes)
   so give the MEM rtx a byte's mode.  */
#define FUNCTION_MODE SImode

/* Define this if addresses of constant functions
   shouldn't be put through pseudo regs where they can be cse'd.
   Desirable on machines where ordinary constants are expensive
   but a CALL with constant address is cheap.  */
#define NO_FUNCTION_CSE 1

/* Define this to be nonzero if shift instructions ignore all but the low-order
   few bits.  */
#define SHIFT_COUNT_TRUNCATED 1

/* Adjust the cost of branches.  */
#define BRANCH_COST(speed_p, predictable_p) (pa_cpu == PROCESSOR_8000 ? 2 : 1)

/* Handling the special cases is going to get too complicated for a macro,
   just call `pa_adjust_insn_length' to do the real work.  */
#define ADJUST_INSN_LENGTH(INSN, LENGTH) \
  ((LENGTH) = pa_adjust_insn_length ((INSN), (LENGTH)))

/* Millicode insns are actually function calls with some special
   constraints on arguments and register usage.

   Millicode calls always expect their arguments in the integer argument
   registers, and always return their result in %r29 (ret1).  They
   are expected to clobber their arguments, %r1, %r29, and the return
   pointer which is %r31 on 32-bit and %r2 on 64-bit, and nothing else.

   This macro tells reorg that the references to arguments and
   millicode calls do not appear to happen until after the millicode call.
   This allows reorg to put insns which set the argument registers into the
   delay slot of the millicode call -- thus they act more like traditional
   CALL_INSNs.

   Note we cannot consider side effects of the insn to be delayed because
   the branch and link insn will clobber the return pointer.  If we happened
   to use the return pointer in the delay slot of the call, then we lose.

   get_attr_type will try to recognize the given insn, so make sure to
   filter out things it will not accept -- SEQUENCE, USE and CLOBBER insns
   in particular.  */
#define INSN_REFERENCES_ARE_DELAYED(X) (pa_insn_refs_are_delayed (X))


/* Control the assembler format that we output.  */

/* A C string constant describing how to begin a comment in the target
   assembler language.  The compiler assumes that the comment will end at
   the end of the line.  */

#define ASM_COMMENT_START ";"

/* Output to assembler file text saying following lines
   may contain character constants, extra white space, comments, etc.  */

#define ASM_APP_ON ""

/* Output to assembler file text saying following lines
   no longer contain unusual constructs.  */

#define ASM_APP_OFF ""

/* This is how to output the definition of a user-level label named NAME,
   such as the label on a static function or variable NAME.  */

#define ASM_OUTPUT_LABEL(FILE,NAME) \
  do {							\
    assemble_name ((FILE), (NAME));			\
    if (TARGET_GAS)					\
      fputs (":\n", (FILE));				\
    else						\
      fputc ('\n', (FILE));				\
  } while (0)

/* This is how to output a reference to a user-level label named NAME.
   `assemble_name' uses this.  */

#define ASM_OUTPUT_LABELREF(FILE,NAME)	\
  do {					\
    const char *xname = (NAME);		\
    if (FUNCTION_NAME_P (NAME))		\
      xname += 1;			\
    if (xname[0] == '*')		\
      xname += 1;			\
    else				\
      fputs (user_label_prefix, FILE);	\
    fputs (xname, FILE);		\
  } while (0)

/* This how we output the symbol_ref X.  */

#define ASM_OUTPUT_SYMBOL_REF(FILE,X) \
  do {                                                 \
    SYMBOL_REF_FLAGS (X) |= SYMBOL_FLAG_REFERENCED;    \
    assemble_name (FILE, XSTR (X, 0));                 \
  } while (0)

/* This is how to store into the string LABEL
   the symbol_ref name of an internal numbered label where
   PREFIX is the class of label and NUM is the number within the class.
   This is suitable for output with `assemble_name'.  */

#define ASM_GENERATE_INTERNAL_LABEL(LABEL, PREFIX, NUM)		\
  do								\
    {								\
      char *__p;						\
      (LABEL)[0] = '*';						\
      (LABEL)[1] = (PREFIX)[0];					\
      (LABEL)[2] = '$';						\
      __p = stpcpy (&(LABEL)[3], &(PREFIX)[1]);			\
      sprint_ul (__p, (unsigned long) (NUM));			\
    }								\
  while (0)


/* Output the definition of a compiler-generated label named NAME.  */

#define ASM_OUTPUT_INTERNAL_LABEL(FILE,NAME) \
  do {							\
    assemble_name_raw ((FILE), (NAME));			\
    if (TARGET_GAS)					\
      fputs (":\n", (FILE));				\
    else						\
      fputc ('\n', (FILE));				\
  } while (0)

#define TARGET_ASM_GLOBALIZE_LABEL pa_globalize_label

#define ASM_OUTPUT_ASCII(FILE, P, SIZE)  \
  pa_output_ascii ((FILE), (P), (SIZE))

/* Jump tables are always placed in the text section.  Technically, it
   is possible to put them in the readonly data section.  This has the
   benefit of getting the table out of .text and reducing branch lengths
   as a result.

   The downside is that an additional insn (addil) is needed to access
   the table when generating PIC code.  The address difference table
   also has to use 32-bit pc-relative relocations.  Currently, GAS does
   not support these relocations, although it is easily modified to do
   this operation.

   The table entries need to look like "$L1+(.+8-$L0)-$PIC_pcrel$0"
   when using ELF GAS.  A simple difference can be used when using
   SOM GAS or the HP assembler.  The final downside is GDB complains
   about the nesting of the label for the table when debugging.  */

#define JUMP_TABLES_IN_TEXT_SECTION 1

/* This is how to output an element of a case-vector that is absolute.  */

#define ASM_OUTPUT_ADDR_VEC_ELT(FILE, VALUE)  \
  fprintf (FILE, "\t.word L$%d\n", VALUE)

/* This is how to output an element of a case-vector that is relative. 
   Since we always place jump tables in the text section, the difference
   is absolute and requires no relocation.  */

#define ASM_OUTPUT_ADDR_DIFF_ELT(FILE, BODY, VALUE, REL)  \
  fprintf (FILE, "\t.word L$%d-L$%d\n", VALUE, REL)

/* This is how to output an absolute case-vector.  */

#define ASM_OUTPUT_ADDR_VEC(LAB,BODY)	\
  pa_output_addr_vec ((LAB),(BODY))

/* This is how to output a relative case-vector.  */

#define ASM_OUTPUT_ADDR_DIFF_VEC(LAB,BODY)	\
  pa_output_addr_diff_vec ((LAB),(BODY))

/* This is how to output an assembler line that says to advance the
   location counter to a multiple of 2**LOG bytes.  */

#define ASM_OUTPUT_ALIGN(FILE,LOG)	\
    fprintf (FILE, "\t.align %d\n", (1<<(LOG)))

#define ASM_OUTPUT_SKIP(FILE,SIZE)  \
  fprintf (FILE, "\t.blockz " HOST_WIDE_INT_PRINT_UNSIGNED"\n",		\
	   (unsigned HOST_WIDE_INT)(SIZE))

/* This says how to output an assembler line to define an uninitialized
   global variable with size SIZE (in bytes) and alignment ALIGN (in bits).
   This macro exists to properly support languages like C++ which do not
   have common data.  */

#define ASM_OUTPUT_ALIGNED_BSS(FILE, DECL, NAME, SIZE, ALIGN)		\
  pa_asm_output_aligned_bss (FILE, NAME, SIZE, ALIGN)
  
/* This says how to output an assembler line to define a global common symbol
   with size SIZE (in bytes) and alignment ALIGN (in bits).  */

#define ASM_OUTPUT_ALIGNED_COMMON(FILE, NAME, SIZE, ALIGN)  		\
  pa_asm_output_aligned_common (FILE, NAME, SIZE, ALIGN)

/* This says how to output an assembler line to define a local common symbol
   with size SIZE (in bytes) and alignment ALIGN (in bits).  This macro
   controls how the assembler definitions of uninitialized static variables
   are output.  */

#define ASM_OUTPUT_ALIGNED_LOCAL(FILE, NAME, SIZE, ALIGN)		\
  pa_asm_output_aligned_local (FILE, NAME, SIZE, ALIGN)
  
/* All HP assemblers use "!" to separate logical lines.  */
#define IS_ASM_LOGICAL_LINE_SEPARATOR(C, STR) ((C) == '!')

/* Print operand X (an rtx) in assembler syntax to file FILE.
   CODE is a letter or dot (`z' in `%z0') or 0 if no letter was specified.
   For `%' followed by punctuation, CODE is the punctuation and X is null.

   On the HP-PA, the CODE can be `r', meaning this is a register-only operand
   and an immediate zero should be represented as `r0'.

   Several % codes are defined:
   O an operation
   C compare conditions
   N extract conditions
   M modifier to handle preincrement addressing for memory refs.
   F modifier to handle preincrement addressing for fp memory refs */

#define PRINT_OPERAND(FILE, X, CODE) pa_print_operand (FILE, X, CODE)


/* Print a memory address as an operand to reference that memory location.  */

#define PRINT_OPERAND_ADDRESS(FILE, ADDR)  \
{ rtx addr = ADDR;							\
  switch (GET_CODE (addr))						\
    {									\
    case REG:								\
      fprintf (FILE, "0(%s)", reg_names [REGNO (addr)]);		\
      break;								\
    case PLUS:								\
      gcc_assert (GET_CODE (XEXP (addr, 1)) == CONST_INT);		\
      fprintf (FILE, "%d(%s)", (int)INTVAL (XEXP (addr, 1)),		\
	       reg_names [REGNO (XEXP (addr, 0))]);			\
      break;								\
    case LO_SUM:							\
      if (!symbolic_operand (XEXP (addr, 1), VOIDmode))			\
	fputs ("R'", FILE);						\
      else if (flag_pic == 0)						\
	fputs ("RR'", FILE);						\
      else								\
	fputs ("RT'", FILE);						\
      pa_output_global_address (FILE, XEXP (addr, 1), 0);		\
      fputs ("(", FILE);						\
      output_operand (XEXP (addr, 0), 0);				\
      fputs (")", FILE);						\
      break;								\
    case CONST_INT:							\
      fprintf (FILE, HOST_WIDE_INT_PRINT_DEC "(%%r0)", INTVAL (addr));	\
      break;								\
    default:								\
      output_addr_const (FILE, addr);					\
    }}


/* Find the return address associated with the frame given by
   FRAMEADDR.  */
#define RETURN_ADDR_RTX(COUNT, FRAMEADDR)				 \
  (pa_return_addr_rtx (COUNT, FRAMEADDR))

/* Used to mask out junk bits from the return address, such as
   processor state, interrupt status, condition codes and the like.  */
#define MASK_RETURN_ADDR						\
  /* The privilege level is in the two low order bits, mask em out	\
     of the return address.  */						\
  (GEN_INT (-4))

/* We need a libcall to canonicalize function pointers on TARGET_ELF32.  */
#define CANONICALIZE_FUNCPTR_FOR_COMPARE_LIBCALL \
  "__canonicalize_funcptr_for_compare"

#ifdef HAVE_AS_TLS
#undef TARGET_HAVE_TLS
#define TARGET_HAVE_TLS true
#endif

/* The maximum offset in bytes for a PA 1.X pc-relative call to the
   head of the preceding stub table.  The selected offsets have been
   chosen so that approximately one call stub is allocated for every
   86.7 instructions.  A long branch stub is two instructions when
   not generating PIC code.  For HP-UX and ELF targets, PIC stubs are
   seven and four instructions, respectively.  */  
#define MAX_PCREL17F_OFFSET \
  (flag_pic ? (TARGET_HPUX ? 198164 : 221312) : 240000)

#define NEED_INDICATE_EXEC_STACK 0<|MERGE_RESOLUTION|>--- conflicted
+++ resolved
@@ -689,13 +689,8 @@
 extern int may_call_alloca;
 
 #define EXIT_IGNORE_STACK	\
-<<<<<<< HEAD
- (may_ne (get_frame_size (), 0)	\
-  || cfun->calls_alloca || may_ne (crtl->outgoing_args_size, 0))
-=======
  (maybe_ne (get_frame_size (), 0)	\
   || cfun->calls_alloca || maybe_ne (crtl->outgoing_args_size, 0))
->>>>>>> 70783a86
 
 /* Length in units of the trampoline for entering a nested function.  */
 

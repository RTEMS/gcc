--- conflicted
+++ resolved
@@ -1,11 +1,6 @@
 /* Definitions of target machine for GNU compiler, for the HP Spectrum.
-<<<<<<< HEAD
-   Copyright (C) 1992, 1993, 1994, 1995, 1996, 1997, 1998, 1999, 2000,
-   2001, 2002, 2003, 2004, 2005, 2007 Free Software Foundation, Inc.
-=======
    Copyright (C) 1992, 1993, 1994, 1995, 1996, 1997, 1998, 1999, 2000, 2001,
    2002, 2003, 2004, 2005, 2006, 2007, 2008 Free Software Foundation, Inc.
->>>>>>> 42bae686
    Contributed by Michael Tiemann (tiemann@cygnus.com) of Cygnus Support
    and Tim Moore (moore@defmacro.cs.utah.edu) of the Center for
    Software Science at the University of Utah.

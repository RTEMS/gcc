--- conflicted
+++ resolved
@@ -350,12 +350,9 @@
 /* Fixed register for local variable access.  Always eliminated.  */
 #define FRAME_POINTER_REGNUM (TARGET_64BIT ? 61 : 89)
 
-<<<<<<< HEAD
-=======
 /* Base register for access to local variables of the function.  */
 #define HARD_FRAME_POINTER_REGNUM 3
 
->>>>>>> 03d20231
 /* Don't allow hard registers to be renamed into r2 unless r2
    is already live or already being saved (due to eh).  */
 
@@ -577,23 +574,6 @@
    ? (STACK_POINTER_OFFSET)		\
    : ((STACK_POINTER_OFFSET) - crtl->outgoing_args_size))
 
-<<<<<<< HEAD
-/* Define how to find the value returned by a library function
-   assuming the value has mode MODE.  */
-
-#define LIBCALL_VALUE(MODE)	\
-  gen_rtx_REG (MODE,							\
-	       (! TARGET_SOFT_FLOAT					\
-		&& ((MODE) == SFmode || (MODE) == DFmode) ? 32 : 28))
-
-/* 1 if N is a possible register number for a function value
-   as seen by the caller.  */
-
-#define FUNCTION_VALUE_REGNO_P(N) \
-  ((N) == 28 || (! TARGET_SOFT_FLOAT && (N) == 32))
-
-=======
->>>>>>> 03d20231
  
 /* Define a data type for recording info about an argument list

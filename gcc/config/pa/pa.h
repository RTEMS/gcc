--- conflicted
+++ resolved
@@ -1,10 +1,6 @@
 /* Definitions of target machine for GNU compiler, for the HP Spectrum.
    Copyright (C) 1992, 1993, 1994, 1995, 1996, 1997, 1998, 1999, 2000,
-<<<<<<< HEAD
-   2001, 2002, 2003, 2004, 2005 Free Software Foundation, Inc.
-=======
    2001, 2002, 2003, 2004, 2005, 2006, 2007 Free Software Foundation, Inc.
->>>>>>> 751ff693
    Contributed by Michael Tiemann (tiemann@cygnus.com) of Cygnus Support
    and Tim Moore (moore@defmacro.cs.utah.edu) of the Center for
    Software Science at the University of Utah.
@@ -22,14 +18,8 @@
 GNU General Public License for more details.
 
 You should have received a copy of the GNU General Public License
-<<<<<<< HEAD
-along with GCC; see the file COPYING.  If not, write to
-the Free Software Foundation, 51 Franklin Street, Fifth Floor,
-Boston, MA 02110-1301, USA.  */
-=======
 along with GCC; see the file COPYING3.  If not see
 <http://www.gnu.org/licenses/>.  */
->>>>>>> 751ff693
 
 enum cmp_type				/* comparison type */
 {
@@ -382,11 +372,7 @@
    is already live or already being saved (due to eh).  */
 
 #define HARD_REGNO_RENAME_OK(OLD_REG, NEW_REG) \
-<<<<<<< HEAD
-  ((NEW_REG) != 2 || regs_ever_live[2] || current_function_calls_eh_return)
-=======
   ((NEW_REG) != 2 || df_regs_ever_live_p (2) || current_function_calls_eh_return)
->>>>>>> 751ff693
 
 /* C statement to store the difference between the frame pointer
    and the stack pointer values immediately after the function prologue.
@@ -424,14 +410,7 @@
 #define EH_RETURN_DATA_REGNO(N)	\
   ((N) < 3 ? (N) + 20 : (N) == 3 ? 31 : INVALID_REGNUM)
 #define EH_RETURN_STACKADJ_RTX	gen_rtx_REG (Pmode, 29)
-<<<<<<< HEAD
-#define EH_RETURN_HANDLER_RTX \
-  gen_rtx_MEM (word_mode,						\
-	       gen_rtx_PLUS (word_mode, frame_pointer_rtx,		\
-			     TARGET_64BIT ? GEN_INT (-16) : GEN_INT (-20)))
-=======
 #define EH_RETURN_HANDLER_RTX pa_eh_return_handler_rtx ()
->>>>>>> 751ff693
 
 /* Offset from the frame pointer register value to the top of stack.  */
 #define FRAME_POINTER_CFA_OFFSET(FNDECL) 0
@@ -500,48 +479,6 @@
     } while (0)
  
-<<<<<<< HEAD
-/* The letters I, J, K, L and M in a register constraint string
-   can be used to stand for particular ranges of immediate operands.
-   This macro defines what the ranges are.
-   C is the letter, and VALUE is a constant value.
-   Return 1 if VALUE is in the range specified by C.
-
-   `I' is used for the 11-bit constants.
-   `J' is used for the 14-bit constants.
-   `K' is used for values that can be moved with a zdepi insn.
-   `L' is used for the 5-bit constants.
-   `M' is used for 0.
-   `N' is used for values with the least significant 11 bits equal to zero
-	                  and when sign extended from 32 to 64 bits the
-			  value does not change.
-   `O' is used for numbers n such that n+1 is a power of 2.
-   */
-
-#define CONST_OK_FOR_LETTER_P(VALUE, C)  \
-  ((C) == 'I' ? VAL_11_BITS_P (VALUE)					\
-   : (C) == 'J' ? VAL_14_BITS_P (VALUE)					\
-   : (C) == 'K' ? zdepi_cint_p (VALUE)					\
-   : (C) == 'L' ? VAL_5_BITS_P (VALUE)					\
-   : (C) == 'M' ? (VALUE) == 0						\
-   : (C) == 'N' ? (((VALUE) & (((HOST_WIDE_INT) -1 << 31) | 0x7ff)) == 0 \
-		   || (((VALUE) & (((HOST_WIDE_INT) -1 << 31) | 0x7ff))	\
-		       == (HOST_WIDE_INT) -1 << 31))			\
-   : (C) == 'O' ? (((VALUE) & ((VALUE) + 1)) == 0)			\
-   : (C) == 'P' ? and_mask_p (VALUE)					\
-   : 0)
-
-/* Similar, but for floating or large integer constants, and defining letters
-   G and H.   Here VALUE is the CONST_DOUBLE rtx itself.
-
-   For PA, `G' is the floating-point constant zero.  `H' is undefined.  */
-
-#define CONST_DOUBLE_OK_FOR_LETTER_P(VALUE, C)  			\
-  ((C) == 'G' ? (GET_MODE_CLASS (GET_MODE (VALUE)) == MODE_FLOAT	\
-		 && (VALUE) == CONST0_RTX (GET_MODE (VALUE)))		\
-   : 0)
-=======
->>>>>>> 751ff693
 
 /* The class value for index registers, and the one for base regs.  */
 #define INDEX_REG_CLASS GENERAL_REGS
@@ -561,20 +498,6 @@
 
 #define MAYBE_FP_REG_CLASS_P(CLASS) \
   reg_classes_intersect_p ((CLASS), FP_REGS)
-<<<<<<< HEAD
-
-/* On the PA it is not possible to directly move data between
-   GENERAL_REGS and FP_REGS.  On the 32-bit port, we use the
-   location at SP-16.  We don't expose this location in the RTL to
-   avoid scheduling related problems.  For example, the store and
-   load could be separated by a call to a pure or const function
-   which has no frame and uses SP-16.  */
-#define SECONDARY_MEMORY_NEEDED(CLASS1, CLASS2, MODE)			\
-  (TARGET_64BIT								\
-   && (MAYBE_FP_REG_CLASS_P (CLASS1) != FP_REG_CLASS_P (CLASS2)		\
-       || MAYBE_FP_REG_CLASS_P (CLASS2) != FP_REG_CLASS_P (CLASS1)))
-=======
->>>>>>> 751ff693
 
  
@@ -1047,14 +970,6 @@
    
 #define TRAMPOLINE_ADJUST_ADDRESS(ADDR) \
   if (!TARGET_64BIT) (ADDR) = memory_address (Pmode, plus_constant ((ADDR), 46))
-<<<<<<< HEAD
-
-/* Implement `va_start' for varargs and stdarg.  */
-
-#define EXPAND_BUILTIN_VA_START(valist, nextarg) \
-  hppa_va_start (valist, nextarg)
-=======
->>>>>>> 751ff693
  
 /* Addressing modes, and classification of registers for them. 
@@ -1178,19 +1093,7 @@
 #define SYMBOL_REF_REFERENCED_P(RTX) \
   ((SYMBOL_REF_FLAGS (RTX) & SYMBOL_FLAG_REFERENCED) != 0)
 
-<<<<<<< HEAD
-/* Subroutines for EXTRA_CONSTRAINT.
-
-   Return 1 iff OP is a pseudo which did not get a hard register and
-   we are running the reload pass.  */
-#define IS_RELOADING_PSEUDO_P(OP) \
-  ((reload_in_progress					\
-    && GET_CODE (OP) == REG				\
-    && REGNO (OP) >= FIRST_PSEUDO_REGISTER		\
-    && reg_renumber [REGNO (OP)] < 0))
-=======
 /* Defines for constraints.md.  */
->>>>>>> 751ff693
 
 /* Return 1 iff OP is a scaled or unscaled index address.  */
 #define IS_INDEX_ADDR_P(OP) \
@@ -1209,75 +1112,6 @@
    && REG_OK_FOR_BASE_P (XEXP (OP, 0))			\
    && GET_CODE (XEXP (OP, 1)) == UNSPEC)
 
-<<<<<<< HEAD
-/* Optional extra constraints for this machine. Borrowed from sparc.h.
-
-   `A' is a LO_SUM DLT memory operand.
-
-   `Q' is any memory operand that isn't a symbolic, indexed or lo_sum
-       memory operand.  Note that an unassigned pseudo register is such a
-       memory operand.  Needed because reload will generate these things
-       and then not re-recognize the insn, causing constrain_operands to
-       fail.
-
-   `R' is a scaled/unscaled indexed memory operand.
-
-   `S' is the constant 31.
-
-   `T' is for floating-point loads and stores.
-
-   `U' is the constant 63.
-
-   `W' is a register indirect memory operand.  We could allow short
-       displacements but GO_IF_LEGITIMATE_ADDRESS can't tell when a
-       long displacement is valid.  This is only used for prefetch
-       instructions with the `sl' completer.  */
-
-#define EXTRA_CONSTRAINT(OP, C) \
-  ((C) == 'Q' ?								\
-   (IS_RELOADING_PSEUDO_P (OP)						\
-    || (GET_CODE (OP) == MEM						\
-	&& (reload_in_progress						\
-	    || memory_address_p (GET_MODE (OP), XEXP (OP, 0)))		\
-	&& !symbolic_memory_operand (OP, VOIDmode)			\
-	&& !IS_LO_SUM_DLT_ADDR_P (XEXP (OP, 0))				\
-	&& !IS_INDEX_ADDR_P (XEXP (OP, 0))))				\
-   : ((C) == 'W' ?							\
-      (GET_CODE (OP) == MEM						\
-       && REG_P (XEXP (OP, 0))						\
-       && REG_OK_FOR_BASE_P (XEXP (OP, 0)))				\
-   : ((C) == 'A' ?							\
-      (GET_CODE (OP) == MEM						\
-       && IS_LO_SUM_DLT_ADDR_P (XEXP (OP, 0)))				\
-   : ((C) == 'R' ?							\
-      (GET_CODE (OP) == MEM						\
-       && IS_INDEX_ADDR_P (XEXP (OP, 0)))				\
-   : ((C) == 'T' ? 							\
-      (GET_CODE (OP) == MEM						\
-       && !IS_LO_SUM_DLT_ADDR_P (XEXP (OP, 0))				\
-       && !IS_INDEX_ADDR_P (XEXP (OP, 0))				\
-       /* Floating-point loads and stores are used to load		\
-	  integer values as well as floating-point values.		\
-	  They don't have the same set of REG+D address modes		\
-	  as integer loads and stores.  PA 1.x supports only		\
-	  short displacements.  PA 2.0 supports long displacements	\
-	  but the base register needs to be aligned.			\
-									\
-	  The checks in GO_IF_LEGITIMATE_ADDRESS for SFmode and		\
-	  DFmode test the validity of an address for use in a		\
-	  floating point load or store.  So, we use SFmode/DFmode	\
-	  to see if the address is valid for a floating-point		\
-	  load/store operation.  */					\
-       && memory_address_p ((GET_MODE_SIZE (GET_MODE (OP)) == 4		\
-			     ? SFmode					\
-			     : DFmode),					\
-			    XEXP (OP, 0)))				\
-   : ((C) == 'S' ?							\
-      (GET_CODE (OP) == CONST_INT && INTVAL (OP) == 31)			\
-   : ((C) == 'U' ?							\
-      (GET_CODE (OP) == CONST_INT && INTVAL (OP) == 63) : 0)))))))
-	
-=======
 /* Nonzero if 14-bit offsets can be used for all loads and stores.
    This is not possible when generating PA 1.x code as floating point
    loads and stores only support 5-bit offsets.  Note that we do not
@@ -1295,7 +1129,6 @@
   (TARGET_SOFT_FLOAT                                                   \
    || TARGET_DISABLE_FPREGS                                            \
    || (TARGET_PA_20 && !TARGET_ELF32))
->>>>>>> 751ff693
 
 /* The macros REG_OK_FOR..._P assume that the arg is a REG rtx
    and check its validity for a certain class.
@@ -1379,15 +1212,7 @@
 
    We treat a SYMBOL_REF as legitimate if it is part of the current
    function's constant-pool, because such addresses can actually be
-<<<<<<< HEAD
-   output as REG+SMALLINT. 
-
-   Note we only allow 5-bit immediates for access to a constant address;
-   doing so avoids losing for loading/storing a FP register at an address
-   which will not fit in 5 bits.  */
-=======
    output as REG+SMALLINT.  */
->>>>>>> 751ff693
 
 #define VAL_5_BITS_P(X) ((unsigned HOST_WIDE_INT)(X) + 0x10 < 0x20)
 #define INT_5_BITS(X) VAL_5_BITS_P (INTVAL (X))
@@ -1415,12 +1240,8 @@
   ((TARGET_64BIT && (MODE) == DImode)					\
    || (MODE) == SImode							\
    || (MODE) == HImode							\
-<<<<<<< HEAD
-   || (!TARGET_SOFT_FLOAT && ((MODE) == DFmode || (MODE) == SFmode)))
-=======
    || (MODE) == SFmode							\
    || (MODE) == DFmode)
->>>>>>> 751ff693
 
 /* These are the modes that we allow for unscaled indexing.  */
 #define MODE_OK_FOR_UNSCALED_INDEXING_P(MODE) \
@@ -1428,12 +1249,8 @@
    || (MODE) == SImode							\
    || (MODE) == HImode							\
    || (MODE) == QImode							\
-<<<<<<< HEAD
-   || (!TARGET_SOFT_FLOAT && ((MODE) == DFmode || (MODE) == SFmode)))
-=======
    || (MODE) == SFmode							\
    || (MODE) == DFmode)
->>>>>>> 751ff693
 
 #define GO_IF_LEGITIMATE_ADDRESS(MODE, X, ADDR) \
 {									\
@@ -1467,27 +1284,10 @@
 			   || (INTVAL (index) % 8) == 0))		\
 		   /* Similarly, the base register for SFmode/DFmode	\
 		      loads and stores with long displacements must	\
-<<<<<<< HEAD
-		      be aligned.					\
-									\
-		      FIXME: the ELF32 linker clobbers the LSB of	\
-		      the FP register number in PA 2.0 floating-point	\
-		      insns with long displacements.  This is because	\
-		      R_PARISC_DPREL14WR and other relocations like	\
-		      it are not supported.  For now, we reject long	\
-		      displacements on this target.  */			\
-		   || (((MODE) == SFmode || (MODE) == DFmode)		\
-		       && (TARGET_SOFT_FLOAT				\
-			   || (TARGET_PA_20				\
-			       && !TARGET_ELF32				\
-			       && (INTVAL (index)			\
-				   % GET_MODE_SIZE (MODE)) == 0)))))	\
-=======
 		      be aligned.  */					\
 		   || (((MODE) == SFmode || (MODE) == DFmode)		\
 		       && INT14_OK_STRICT				\
 		       && (INTVAL (index) % GET_MODE_SIZE (MODE)) == 0))) \
->>>>>>> 751ff693
 	       || INT_5_BITS (index)))					\
 	goto ADDR;							\
       if (!TARGET_DISABLE_INDEXING					\
@@ -1587,11 +1387,7 @@
   rtx new, temp = NULL_RTX;						\
 									\
   mask = (GET_MODE_CLASS (MODE) == MODE_FLOAT				\
-<<<<<<< HEAD
-	  ? (TARGET_PA_20 && !TARGET_ELF32 ? 0x3fff : 0x1f) : 0x3fff);	\
-=======
 	  ? (INT14_OK_STRICT ? 0x3fff : 0x1f) : 0x3fff);		\
->>>>>>> 751ff693
 									\
   if (optimize && GET_CODE (AD) == PLUS)				\
     temp = simplify_binary_operation (PLUS, Pmode,			\
@@ -1613,16 +1409,10 @@
 	newoffset = offset & ~mask;					\
 									\
       /* Ensure that long displacements are aligned.  */		\
-<<<<<<< HEAD
-      if (!VAL_5_BITS_P (newoffset)					\
-	  && GET_MODE_CLASS (MODE) == MODE_FLOAT)			\
-	newoffset &= ~(GET_MODE_SIZE (MODE) -1);			\
-=======
       if (mask == 0x3fff						\
 	  && (GET_MODE_CLASS (MODE) == MODE_FLOAT			\
 	      || (TARGET_64BIT && (MODE) == DImode)))			\
 	newoffset &= ~(GET_MODE_SIZE (MODE) - 1);			\
->>>>>>> 751ff693
 									\
       if (newoffset != 0 && VAL_14_BITS_P (newoffset))			\
 	{								\
@@ -1914,7 +1704,6 @@
 #define JUMP_TABLES_IN_TEXT_SECTION 1
 
 /* This is how to output an element of a case-vector that is absolute.  */
-<<<<<<< HEAD
 
 #define ASM_OUTPUT_ADDR_VEC_ELT(FILE, VALUE)  \
   if (TARGET_BIG_SWITCH)						\
@@ -1922,15 +1711,6 @@
   else									\
     fprintf (FILE, "\tb L$%04d\n\tnop\n", VALUE)
 
-=======
-
-#define ASM_OUTPUT_ADDR_VEC_ELT(FILE, VALUE)  \
-  if (TARGET_BIG_SWITCH)						\
-    fprintf (FILE, "\t.word L$%04d\n", VALUE);				\
-  else									\
-    fprintf (FILE, "\tb L$%04d\n\tnop\n", VALUE)
-
->>>>>>> 751ff693
 /* This is how to output an element of a case-vector that is relative. 
    Since we always place jump tables in the text section, the difference
    is absolute and requires no relocation.  */
@@ -1973,12 +1753,6 @@
 #define ASM_OUTPUT_ALIGNED_LOCAL(FILE, NAME, SIZE, ALIGN)		\
   pa_asm_output_aligned_local (FILE, NAME, SIZE, ALIGN)
   
-<<<<<<< HEAD
-  
-#define ASM_PN_FORMAT "%s___%lu"
-
-=======
->>>>>>> 751ff693
 /* All HP assemblers use "!" to separate logical lines.  */
 #define IS_ASM_LOGICAL_LINE_SEPARATOR(C, STR) ((C) == '!')
 

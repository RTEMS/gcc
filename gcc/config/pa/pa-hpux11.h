/* Definitions of target machine for GNU compiler, for HP PA-RISC
   Copyright (C) 1998, 1999, 2000, 2002, 2003, 2004, 2005, 2007, 2008, 2010
   Free Software Foundation, Inc.

This file is part of GCC.

GCC is free software; you can redistribute it and/or modify
it under the terms of the GNU General Public License as published by
the Free Software Foundation; either version 3, or (at your option)
any later version.

GCC is distributed in the hope that it will be useful,
but WITHOUT ANY WARRANTY; without even the implied warranty of
MERCHANTABILITY or FITNESS FOR A PARTICULAR PURPOSE.  See the
GNU General Public License for more details.

You should have received a copy of the GNU General Public License
along with GCC; see the file COPYING3.  If not see
<http://www.gnu.org/licenses/>.  */

/* GCC always defines __STDC__.  HP C++ compilers don't define it.  This
   causes trouble when sys/stdsyms.h is included.  As a work around,
   we define __STDC_EXT__.  A similar situation exists with respect to
   the definition of __cplusplus.  We define _INCLUDE_LONGLONG
   to prevent nlist.h from defining __STDC_32_MODE__ (no longlong
   support).  We define __STDCPP__ to get certain system headers
   (notably assert.h) to assume standard preprocessor behavior in C++.  */
#undef TARGET_OS_CPP_BUILTINS
#define TARGET_OS_CPP_BUILTINS()					\
  do									\
    {									\
	builtin_assert ("system=hpux");					\
	builtin_assert ("system=unix");					\
	builtin_define ("__hp9000s800");				\
	builtin_define ("__hp9000s800__");				\
	builtin_define ("__hpux");					\
	builtin_define ("__hpux__");					\
	builtin_define ("__unix");					\
	builtin_define ("__unix__");					\
	builtin_define ("__STDC_EXT__");				\
	if (c_dialect_cxx ())						\
	  {								\
	    builtin_define ("_HPUX_SOURCE");				\
	    builtin_define ("_INCLUDE_LONGLONG");			\
	    builtin_define ("__STDCPP__");				\
	  }								\
	else								\
	  {								\
	    if (!flag_iso)						\
	      {								\
		builtin_define ("_HPUX_SOURCE");			\
		if (preprocessing_trad_p ())				\
		  {							\
		    builtin_define ("hp9000s800");			\
		    builtin_define ("hppa");				\
		    builtin_define ("hpux");				\
		    builtin_define ("unix");				\
		    builtin_define ("__CLASSIC_C__");			\
		    builtin_define ("_PWB");				\
		    builtin_define ("PWB");				\
		  }							\
	      }								\
	  }								\
	if (!TARGET_64BIT)						\
	  builtin_define ("_ILP32");					\
	if (flag_pa_unix >= 1995 && !flag_iso)				\
	  {								\
	    builtin_define ("_XOPEN_UNIX");				\
	    builtin_define ("_XOPEN_SOURCE_EXTENDED");			\
	  }								\
	if (TARGET_HPUX_11_11)						\
	  {								\
	    if (flag_pa_unix >= 1998)					\
	      {								\
		if (flag_isoc94 || flag_isoc99 || c_dialect_cxx()	\
		    || !flag_iso)					\
		  builtin_define ("_INCLUDE__STDC_A1_SOURCE");		\
		if (!flag_iso)						\
		  builtin_define ("_INCLUDE_XOPEN_SOURCE_500");		\
	      }								\
	    else if (flag_isoc94 || flag_isoc99 || c_dialect_cxx ())	\
	      warning (0, "-munix=98 option required for C89 "		\
		       "Amendment 1 features.\n");			\
	  }								\
	if (TARGET_SIO)							\
	  builtin_define ("_SIO");					\
	else								\
	  {								\
	    builtin_define ("__hp9000s700");				\
	    builtin_define ("__hp9000s700__");				\
	    builtin_define ("_WSIO");					\
	  }								\
    }									\
  while (0)

#undef CPP_SPEC
#define CPP_SPEC \
  "%{mt|pthread:-D_REENTRANT -D_THREAD_SAFE -D_POSIX_C_SOURCE=199506L}"
/* aCC defines also -DRWSTD_MULTI_THREAD, -DRW_MULTI_THREAD.  These
   affect only aCC's C++ library (Rogue Wave-derived) which we do not
   use, and they violate the user's name space.  */

/* We can debug dynamically linked executables on hpux11; we also
   want dereferencing of a NULL pointer to cause a SEGV.  */
#undef LINK_SPEC
#define LINK_SPEC \
  "%{!shared:%{p:-L/lib/libp -L/usr/lib/libp %{!static:\
<<<<<<< HEAD
     %nWarning: consider linking with `-static' as system libraries with\n\
=======
     %nwarning: consider linking with '-static' as system libraries with\n\
>>>>>>> b56a5220
     %n  profiling support are only provided in archive format}}}\
   %{!shared:%{pg:-L/lib/libp -L/usr/lib/libp %{!static:\
     %nwarning: consider linking with '-static' as system libraries with\n\
     %n  profiling support are only provided in archive format}}}\
   %{!shared:%{!static:%{rdynamic:-E}}}\
   -z %{mlinker-opt:-O} %{!shared:-u main -u __gcc_plt_call}\
   %{static:-a archive} %{shared:-b}"

/* HP-UX 11 has posix threads.  HP libc contains pthread stubs so that
   non-threaded applications can be linked with a thread-safe libc
   without a subsequent loss of performance.  For more details, see
   <http://docs.hp.com/en/1896/pthreads.html>.  */
#undef LIB_SPEC
#define LIB_SPEC \
  "%{!shared:\
     %{fopenmp:%{static:-a archive_shared} -lrt %{static:-a archive}}\
     %{mt|pthread:-lpthread} -lc\
     %{static:%{!nolibdld:-a archive_shared -ldld -a archive -lc}}}\
   %{shared:%{mt|pthread:-lpthread}}"

/* The libgcc_stub.a library needs to come last.  */
#undef LINK_GCC_C_SEQUENCE_SPEC
#define LINK_GCC_C_SEQUENCE_SPEC \
  "%G %L %G %{!nostdlib:%{!nodefaultlibs:%{!shared:-lgcc_stub}}}"

#undef STARTFILE_SPEC
#define STARTFILE_SPEC \
  "%{!shared:%{pg:gcrt0%O%s}%{!pg:%{p:mcrt0%O%s}%{!p:crt0%O%s}} \
     %{!munix=93:unix95%O%s}}"

/* Under hpux11, the normal location of the `ld' and `as' programs is the
   /usr/ccs/bin directory.  */

#ifndef CROSS_DIRECTORY_STRUCTURE
#undef MD_EXEC_PREFIX
#define MD_EXEC_PREFIX "/usr/ccs/bin/"
#endif

/* Under hpux11 the normal location of the various *crt*.o files is
   the /usr/ccs/lib directory.  However, the profiling files are in
   /opt/langtools/lib.  */

#ifndef CROSS_DIRECTORY_STRUCTURE
#undef MD_STARTFILE_PREFIX
#define MD_STARTFILE_PREFIX "/usr/ccs/lib/"
#define MD_STARTFILE_PREFIX_1 "/opt/langtools/lib/"
#endif

/* hpux11 has the new HP assembler.  It's still lousy, but it's a whole lot
   better than the assembler shipped with older versions of hpux.  */
#undef NEW_HP_ASSEMBLER
#define NEW_HP_ASSEMBLER 1

/* Make GCC agree with types.h.  */
#undef SIZE_TYPE
#undef PTRDIFF_TYPE

#define SIZE_TYPE "long unsigned int"
#define PTRDIFF_TYPE "long int"

/* HP-UX 11.0 and above provides initialization and finalization function
   support from linker command line.  We don't need to invoke __main to run
   constructors.  We also don't need chatr to determine the dependencies of
   dynamically linked executables and shared libraries.  */
#undef LDD_SUFFIX
#undef PARSE_LDD_OUTPUT
#undef HAS_INIT_SECTION
#define HAS_INIT_SECTION 1
#undef LD_INIT_SWITCH
#define LD_INIT_SWITCH "+init"
#undef LD_FINI_SWITCH
#define LD_FINI_SWITCH "+fini"

/* The HP-UX 11.X SOM linker (ld32) can successfully link shared libraries
   with secondary definition (weak) symbols.  */
#undef TARGET_SOM_SDEF
#define TARGET_SOM_SDEF 1

#undef TARGET_HPUX_11
#define TARGET_HPUX_11 1<|MERGE_RESOLUTION|>--- conflicted
+++ resolved
@@ -105,11 +105,7 @@
 #undef LINK_SPEC
 #define LINK_SPEC \
   "%{!shared:%{p:-L/lib/libp -L/usr/lib/libp %{!static:\
-<<<<<<< HEAD
-     %nWarning: consider linking with `-static' as system libraries with\n\
-=======
      %nwarning: consider linking with '-static' as system libraries with\n\
->>>>>>> b56a5220
      %n  profiling support are only provided in archive format}}}\
    %{!shared:%{pg:-L/lib/libp -L/usr/lib/libp %{!static:\
      %nwarning: consider linking with '-static' as system libraries with\n\

--- conflicted
+++ resolved
@@ -1,9 +1,5 @@
 /* Definitions of target machine for GNU compiler, for HP PA-RISC
-<<<<<<< HEAD
-   Copyright (C) 1998, 1999, 2000, 2002, 2003, 2004, 2005, 2007
-=======
    Copyright (C) 1998, 1999, 2000, 2002, 2003, 2004, 2005, 2007, 2008
->>>>>>> 42bae686
    Free Software Foundation, Inc.
 
 This file is part of GCC.

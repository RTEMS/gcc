--- conflicted
+++ resolved
@@ -1,9 +1,5 @@
 /* Definitions of target machine for GNU compiler, for HP PA-RISC
-<<<<<<< HEAD
-   Copyright (C) 1998, 1999, 2000, 2002, 2003, 2004, 2005
-=======
    Copyright (C) 1998, 1999, 2000, 2002, 2003, 2004, 2005, 2007
->>>>>>> 751ff693
    Free Software Foundation, Inc.
 
 This file is part of GCC.
@@ -19,14 +15,8 @@
 GNU General Public License for more details.
 
 You should have received a copy of the GNU General Public License
-<<<<<<< HEAD
-along with GCC; see the file COPYING.  If not, write to
-the Free Software Foundation, 51 Franklin Street, Fifth Floor,
-Boston, MA 02110-1301, USA.  */
-=======
 along with GCC; see the file COPYING3.  If not see
 <http://www.gnu.org/licenses/>.  */
->>>>>>> 751ff693
 
 /* GCC always defines __STDC__.  HP C++ compilers don't define it.  This
    causes trouble when sys/stdsyms.h is included.  As a work around,
@@ -115,23 +105,7 @@
 /* We can debug dynamically linked executables on hpux11; we also
    want dereferencing of a NULL pointer to cause a SEGV.  */
 #undef LINK_SPEC
-<<<<<<< HEAD
-#if ((TARGET_DEFAULT | TARGET_CPU_DEFAULT) & MASK_PA_11)
 #define LINK_SPEC \
-  "%{!mpa-risc-1-0:%{!march=1.0:%{!shared:-L/lib/pa1.1 -L/usr/lib/pa1.1 }}}\
-   %{!shared:%{p:-L/lib/libp -L/usr/lib/libp %{!static:\
-     %nWarning: consider linking with `-static' as system libraries with\n\
-     %n  profiling support are only provided in archive format}}}\
-   %{!shared:%{pg:-L/lib/libp -L/usr/lib/libp %{!static:\
-     %nWarning: consider linking with `-static' as system libraries with\n\
-     %n  profiling support are only provided in archive format}}}\
-   -z %{mlinker-opt:-O} %{!shared:-u main -u __gcc_plt_call}\
-   %{static:-a archive} %{shared:-b}"
-#else
-#define LINK_SPEC \
-=======
-#define LINK_SPEC \
->>>>>>> 751ff693
   "%{!shared:%{p:-L/lib/libp -L/usr/lib/libp %{!static:\
      %nWarning: consider linking with `-static' as system libraries with\n\
      %n  profiling support are only provided in archive format}}}\
@@ -140,10 +114,6 @@
      %n  profiling support are only provided in archive format}}}\
    -z %{mlinker-opt:-O} %{!shared:-u main -u __gcc_plt_call}\
    %{static:-a archive} %{shared:-b}"
-<<<<<<< HEAD
-#endif
-=======
->>>>>>> 751ff693
 
 /* HP-UX 11 has posix threads.  HP libc contains pthread stubs so that
    non-threaded applications can be linked with a thread-safe libc
@@ -153,12 +123,8 @@
 #define LIB_SPEC \
   "%{!shared:\
      %{mt|pthread:-lpthread} -lc \
-<<<<<<< HEAD
-     %{static:%{!nolibdld:-a shared -ldld -a archive -lpthread -lc}}}"
-=======
      %{static:%{!nolibdld:-a shared -ldld -a archive -lpthread -lc}}}\
    %{shared:%{mt|pthread:-lpthread}}"
->>>>>>> 751ff693
 
 #undef STARTFILE_SPEC
 #define STARTFILE_SPEC \

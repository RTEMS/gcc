/* Subroutines for insn-output.c for SPARC.
   Copyright (C) 1987, 1988, 1989, 1992, 1993, 1994, 1995, 1996, 1997, 1998,
<<<<<<< HEAD
   1999, 2000, 2001, 2002, 2003, 2004, 2005 Free Software Foundation, Inc.
=======
   1999, 2000, 2001, 2002, 2003, 2004, 2005, 2006
   Free Software Foundation, Inc.
>>>>>>> c355071f
   Contributed by Michael Tiemann (tiemann@cygnus.com)
   64-bit SPARC-V9 support by Michael Tiemann, Jim Wilson, and Doug Evans,
   at Cygnus Support.

This file is part of GCC.

GCC is free software; you can redistribute it and/or modify
it under the terms of the GNU General Public License as published by
the Free Software Foundation; either version 2, or (at your option)
any later version.

GCC is distributed in the hope that it will be useful,
but WITHOUT ANY WARRANTY; without even the implied warranty of
MERCHANTABILITY or FITNESS FOR A PARTICULAR PURPOSE.  See the
GNU General Public License for more details.

You should have received a copy of the GNU General Public License
along with GCC; see the file COPYING.  If not, write to
the Free Software Foundation, 51 Franklin Street, Fifth Floor,
Boston, MA 02110-1301, USA.  */

#include "config.h"
#include "system.h"
#include "coretypes.h"
#include "tm.h"
#include "tree.h"
#include "rtl.h"
#include "regs.h"
#include "hard-reg-set.h"
#include "real.h"
#include "insn-config.h"
#include "insn-codes.h"
#include "conditions.h"
#include "output.h"
#include "insn-attr.h"
#include "flags.h"
#include "function.h"
#include "expr.h"
#include "optabs.h"
#include "recog.h"
#include "toplev.h"
#include "ggc.h"
#include "tm_p.h"
#include "debug.h"
#include "target.h"
#include "target-def.h"
#include "cfglayout.h"
#include "tree-gimple.h"
#include "langhooks.h"
<<<<<<< HEAD
=======
#include "params.h"
>>>>>>> c355071f

/* Processor costs */
static const
struct processor_costs cypress_costs = {
  COSTS_N_INSNS (2), /* int load */
  COSTS_N_INSNS (2), /* int signed load */
  COSTS_N_INSNS (2), /* int zeroed load */
  COSTS_N_INSNS (2), /* float load */
  COSTS_N_INSNS (5), /* fmov, fneg, fabs */
  COSTS_N_INSNS (5), /* fadd, fsub */
  COSTS_N_INSNS (1), /* fcmp */
  COSTS_N_INSNS (1), /* fmov, fmovr */
  COSTS_N_INSNS (7), /* fmul */
  COSTS_N_INSNS (37), /* fdivs */
  COSTS_N_INSNS (37), /* fdivd */
  COSTS_N_INSNS (63), /* fsqrts */
  COSTS_N_INSNS (63), /* fsqrtd */
  COSTS_N_INSNS (1), /* imul */
  COSTS_N_INSNS (1), /* imulX */
  0, /* imul bit factor */
  COSTS_N_INSNS (1), /* idiv */
  COSTS_N_INSNS (1), /* idivX */
  COSTS_N_INSNS (1), /* movcc/movr */
  0, /* shift penalty */
};

static const
struct processor_costs supersparc_costs = {
  COSTS_N_INSNS (1), /* int load */
  COSTS_N_INSNS (1), /* int signed load */
  COSTS_N_INSNS (1), /* int zeroed load */
  COSTS_N_INSNS (0), /* float load */
  COSTS_N_INSNS (3), /* fmov, fneg, fabs */
  COSTS_N_INSNS (3), /* fadd, fsub */
  COSTS_N_INSNS (3), /* fcmp */
  COSTS_N_INSNS (1), /* fmov, fmovr */
  COSTS_N_INSNS (3), /* fmul */
  COSTS_N_INSNS (6), /* fdivs */
  COSTS_N_INSNS (9), /* fdivd */
  COSTS_N_INSNS (12), /* fsqrts */
  COSTS_N_INSNS (12), /* fsqrtd */
  COSTS_N_INSNS (4), /* imul */
  COSTS_N_INSNS (4), /* imulX */
  0, /* imul bit factor */
  COSTS_N_INSNS (4), /* idiv */
  COSTS_N_INSNS (4), /* idivX */
  COSTS_N_INSNS (1), /* movcc/movr */
  1, /* shift penalty */
};

static const
struct processor_costs hypersparc_costs = {
  COSTS_N_INSNS (1), /* int load */
  COSTS_N_INSNS (1), /* int signed load */
  COSTS_N_INSNS (1), /* int zeroed load */
  COSTS_N_INSNS (1), /* float load */
  COSTS_N_INSNS (1), /* fmov, fneg, fabs */
  COSTS_N_INSNS (1), /* fadd, fsub */
  COSTS_N_INSNS (1), /* fcmp */
  COSTS_N_INSNS (1), /* fmov, fmovr */
  COSTS_N_INSNS (1), /* fmul */
  COSTS_N_INSNS (8), /* fdivs */
  COSTS_N_INSNS (12), /* fdivd */
  COSTS_N_INSNS (17), /* fsqrts */
  COSTS_N_INSNS (17), /* fsqrtd */
  COSTS_N_INSNS (17), /* imul */
  COSTS_N_INSNS (17), /* imulX */
  0, /* imul bit factor */
  COSTS_N_INSNS (17), /* idiv */
  COSTS_N_INSNS (17), /* idivX */
  COSTS_N_INSNS (1), /* movcc/movr */
  0, /* shift penalty */
};

static const
struct processor_costs sparclet_costs = {
  COSTS_N_INSNS (3), /* int load */
  COSTS_N_INSNS (3), /* int signed load */
  COSTS_N_INSNS (1), /* int zeroed load */
  COSTS_N_INSNS (1), /* float load */
  COSTS_N_INSNS (1), /* fmov, fneg, fabs */
  COSTS_N_INSNS (1), /* fadd, fsub */
  COSTS_N_INSNS (1), /* fcmp */
  COSTS_N_INSNS (1), /* fmov, fmovr */
  COSTS_N_INSNS (1), /* fmul */
  COSTS_N_INSNS (1), /* fdivs */
  COSTS_N_INSNS (1), /* fdivd */
  COSTS_N_INSNS (1), /* fsqrts */
  COSTS_N_INSNS (1), /* fsqrtd */
  COSTS_N_INSNS (5), /* imul */
  COSTS_N_INSNS (5), /* imulX */
  0, /* imul bit factor */
  COSTS_N_INSNS (5), /* idiv */
  COSTS_N_INSNS (5), /* idivX */
  COSTS_N_INSNS (1), /* movcc/movr */
  0, /* shift penalty */
};

static const
struct processor_costs ultrasparc_costs = {
  COSTS_N_INSNS (2), /* int load */
  COSTS_N_INSNS (3), /* int signed load */
  COSTS_N_INSNS (2), /* int zeroed load */
  COSTS_N_INSNS (2), /* float load */
  COSTS_N_INSNS (1), /* fmov, fneg, fabs */
  COSTS_N_INSNS (4), /* fadd, fsub */
  COSTS_N_INSNS (1), /* fcmp */
  COSTS_N_INSNS (2), /* fmov, fmovr */
  COSTS_N_INSNS (4), /* fmul */
  COSTS_N_INSNS (13), /* fdivs */
  COSTS_N_INSNS (23), /* fdivd */
  COSTS_N_INSNS (13), /* fsqrts */
  COSTS_N_INSNS (23), /* fsqrtd */
  COSTS_N_INSNS (4), /* imul */
  COSTS_N_INSNS (4), /* imulX */
  2, /* imul bit factor */
  COSTS_N_INSNS (37), /* idiv */
  COSTS_N_INSNS (68), /* idivX */
  COSTS_N_INSNS (2), /* movcc/movr */
  2, /* shift penalty */
};

static const
struct processor_costs ultrasparc3_costs = {
  COSTS_N_INSNS (2), /* int load */
  COSTS_N_INSNS (3), /* int signed load */
  COSTS_N_INSNS (3), /* int zeroed load */
  COSTS_N_INSNS (2), /* float load */
  COSTS_N_INSNS (3), /* fmov, fneg, fabs */
  COSTS_N_INSNS (4), /* fadd, fsub */
  COSTS_N_INSNS (5), /* fcmp */
  COSTS_N_INSNS (3), /* fmov, fmovr */
  COSTS_N_INSNS (4), /* fmul */
  COSTS_N_INSNS (17), /* fdivs */
  COSTS_N_INSNS (20), /* fdivd */
  COSTS_N_INSNS (20), /* fsqrts */
  COSTS_N_INSNS (29), /* fsqrtd */
  COSTS_N_INSNS (6), /* imul */
  COSTS_N_INSNS (6), /* imulX */
  0, /* imul bit factor */
  COSTS_N_INSNS (40), /* idiv */
  COSTS_N_INSNS (71), /* idivX */
  COSTS_N_INSNS (2), /* movcc/movr */
  0, /* shift penalty */
};

static const
struct processor_costs niagara_costs = {
  COSTS_N_INSNS (3), /* int load */
  COSTS_N_INSNS (3), /* int signed load */
  COSTS_N_INSNS (3), /* int zeroed load */
  COSTS_N_INSNS (9), /* float load */
  COSTS_N_INSNS (8), /* fmov, fneg, fabs */
  COSTS_N_INSNS (8), /* fadd, fsub */
  COSTS_N_INSNS (26), /* fcmp */
  COSTS_N_INSNS (8), /* fmov, fmovr */
  COSTS_N_INSNS (29), /* fmul */
  COSTS_N_INSNS (54), /* fdivs */
  COSTS_N_INSNS (83), /* fdivd */
  COSTS_N_INSNS (100), /* fsqrts - not implemented in hardware */
  COSTS_N_INSNS (100), /* fsqrtd - not implemented in hardware */
  COSTS_N_INSNS (11), /* imul */
  COSTS_N_INSNS (11), /* imulX */
  0, /* imul bit factor */
  COSTS_N_INSNS (72), /* idiv */
  COSTS_N_INSNS (72), /* idivX */
  COSTS_N_INSNS (1), /* movcc/movr */
  0, /* shift penalty */
};

const struct processor_costs *sparc_costs = &cypress_costs;

#ifdef HAVE_AS_RELAX_OPTION
/* If 'as' and 'ld' are relaxing tail call insns into branch always, use
   "or %o7,%g0,X; call Y; or X,%g0,%o7" always, so that it can be optimized.
   With sethi/jmp, neither 'as' nor 'ld' has an easy way how to find out if
   somebody does not branch between the sethi and jmp.  */
#define LEAF_SIBCALL_SLOT_RESERVED_P 1
#else
#define LEAF_SIBCALL_SLOT_RESERVED_P \
  ((TARGET_ARCH64 && !TARGET_CM_MEDLOW) || flag_pic)
#endif

/* Global variables for machine-dependent things.  */

/* Size of frame.  Need to know this to emit return insns from leaf procedures.
   ACTUAL_FSIZE is set by sparc_compute_frame_size() which is called during the
   reload pass.  This is important as the value is later used for scheduling
   (to see what can go in a delay slot).
   APPARENT_FSIZE is the size of the stack less the register save area and less
   the outgoing argument area.  It is used when saving call preserved regs.  */
static HOST_WIDE_INT apparent_fsize;
static HOST_WIDE_INT actual_fsize;

/* Number of live general or floating point registers needed to be
   saved (as 4-byte quantities).  */
static int num_gfregs;

/* The alias set for prologue/epilogue register save/restore.  */
static GTY(()) int sparc_sr_alias_set;

/* The alias set for the structure return value.  */
static GTY(()) int struct_value_alias_set;

/* Save the operands last given to a compare for use when we
   generate a scc or bcc insn.  */
rtx sparc_compare_op0, sparc_compare_op1, sparc_compare_emitted;

/* Vector to say how input registers are mapped to output registers.
   HARD_FRAME_POINTER_REGNUM cannot be remapped by this function to
   eliminate it.  You must use -fomit-frame-pointer to get that.  */
char leaf_reg_remap[] =
{ 0, 1, 2, 3, 4, 5, 6, 7,
  -1, -1, -1, -1, -1, -1, 14, -1,
  -1, -1, -1, -1, -1, -1, -1, -1,
  8, 9, 10, 11, 12, 13, -1, 15,

  32, 33, 34, 35, 36, 37, 38, 39,
  40, 41, 42, 43, 44, 45, 46, 47,
  48, 49, 50, 51, 52, 53, 54, 55,
  56, 57, 58, 59, 60, 61, 62, 63,
  64, 65, 66, 67, 68, 69, 70, 71,
  72, 73, 74, 75, 76, 77, 78, 79,
  80, 81, 82, 83, 84, 85, 86, 87,
  88, 89, 90, 91, 92, 93, 94, 95,
  96, 97, 98, 99, 100};

/* Vector, indexed by hard register number, which contains 1
   for a register that is allowable in a candidate for leaf
   function treatment.  */
char sparc_leaf_regs[] =
{ 1, 1, 1, 1, 1, 1, 1, 1,
  0, 0, 0, 0, 0, 0, 1, 0,
  0, 0, 0, 0, 0, 0, 0, 0,
  1, 1, 1, 1, 1, 1, 0, 1,
  1, 1, 1, 1, 1, 1, 1, 1,
  1, 1, 1, 1, 1, 1, 1, 1,
  1, 1, 1, 1, 1, 1, 1, 1,
  1, 1, 1, 1, 1, 1, 1, 1,
  1, 1, 1, 1, 1, 1, 1, 1,
  1, 1, 1, 1, 1, 1, 1, 1,
  1, 1, 1, 1, 1, 1, 1, 1,
  1, 1, 1, 1, 1, 1, 1, 1,
  1, 1, 1, 1, 1};

struct machine_function GTY(())
{
  /* Some local-dynamic TLS symbol name.  */
  const char *some_ld_name;

  /* True if the current function is leaf and uses only leaf regs,
     so that the SPARC leaf function optimization can be applied.
     Private version of current_function_uses_only_leaf_regs, see
     sparc_expand_prologue for the rationale.  */
  int leaf_function_p;

  /* True if the data calculated by sparc_expand_prologue are valid.  */
  bool prologue_data_valid_p;
};

#define sparc_leaf_function_p  cfun->machine->leaf_function_p
#define sparc_prologue_data_valid_p  cfun->machine->prologue_data_valid_p

/* Register we pretend to think the frame pointer is allocated to.
   Normally, this is %fp, but if we are in a leaf procedure, this
   is %sp+"something".  We record "something" separately as it may
   be too big for reg+constant addressing.  */
static rtx frame_base_reg;
static HOST_WIDE_INT frame_base_offset;

/* 1 if the next opcode is to be specially indented.  */
int sparc_indent_opcode = 0;

static bool sparc_handle_option (size_t, const char *, int);
static void sparc_init_modes (void);
static void scan_record_type (tree, int *, int *, int *);
static int function_arg_slotno (const CUMULATIVE_ARGS *, enum machine_mode,
				tree, int, int, int *, int *);

static int supersparc_adjust_cost (rtx, rtx, rtx, int);
static int hypersparc_adjust_cost (rtx, rtx, rtx, int);

static void sparc_output_addr_vec (rtx);
static void sparc_output_addr_diff_vec (rtx);
static void sparc_output_deferred_case_vectors (void);
static rtx sparc_builtin_saveregs (void);
static int epilogue_renumber (rtx *, int);
static bool sparc_assemble_integer (rtx, unsigned int, int);
static int set_extends (rtx);
static void emit_pic_helper (void);
static void load_pic_register (bool);
static int save_or_restore_regs (int, int, rtx, int, int);
static void emit_save_or_restore_regs (int);
static void sparc_asm_function_prologue (FILE *, HOST_WIDE_INT);
static void sparc_asm_function_epilogue (FILE *, HOST_WIDE_INT);
#ifdef OBJECT_FORMAT_ELF
static void sparc_elf_asm_named_section (const char *, unsigned int, tree);
#endif

static int sparc_adjust_cost (rtx, rtx, rtx, int);
static int sparc_issue_rate (void);
static void sparc_sched_init (FILE *, int, int);
static int sparc_use_sched_lookahead (void);

static void emit_soft_tfmode_libcall (const char *, int, rtx *);
static void emit_soft_tfmode_binop (enum rtx_code, rtx *);
static void emit_soft_tfmode_unop (enum rtx_code, rtx *);
static void emit_soft_tfmode_cvt (enum rtx_code, rtx *);
static void emit_hard_tfmode_operation (enum rtx_code, rtx *);

static bool sparc_function_ok_for_sibcall (tree, tree);
static void sparc_init_libfuncs (void);
static void sparc_init_builtins (void);
static void sparc_vis_init_builtins (void);
static rtx sparc_expand_builtin (tree, rtx, rtx, enum machine_mode, int);
static tree sparc_fold_builtin (tree, tree, bool);
static int sparc_vis_mul8x16 (int, int);
static tree sparc_handle_vis_mul8x16 (int, tree, tree, tree);
static void sparc_output_mi_thunk (FILE *, tree, HOST_WIDE_INT,
				   HOST_WIDE_INT, tree);
static bool sparc_can_output_mi_thunk (tree, HOST_WIDE_INT,
				       HOST_WIDE_INT, tree);
static struct machine_function * sparc_init_machine_status (void);
static bool sparc_cannot_force_const_mem (rtx);
static rtx sparc_tls_get_addr (void);
static rtx sparc_tls_got (void);
static const char *get_some_local_dynamic_name (void);
static int get_some_local_dynamic_name_1 (rtx *, void *);
static bool sparc_rtx_costs (rtx, int, int, int *);
static bool sparc_promote_prototypes (tree);
static rtx sparc_struct_value_rtx (tree, int);
static bool sparc_return_in_memory (tree, tree);
static bool sparc_strict_argument_naming (CUMULATIVE_ARGS *);
static tree sparc_gimplify_va_arg (tree, tree, tree *, tree *);
static bool sparc_vector_mode_supported_p (enum machine_mode);
static bool sparc_pass_by_reference (CUMULATIVE_ARGS *,
				     enum machine_mode, tree, bool);
static int sparc_arg_partial_bytes (CUMULATIVE_ARGS *,
				    enum machine_mode, tree, bool);
static void sparc_dwarf_handle_frame_unspec (const char *, rtx, int);
static void sparc_output_dwarf_dtprel (FILE *, int, rtx) ATTRIBUTE_UNUSED;
static void sparc_file_end (void);
<<<<<<< HEAD
=======
#ifdef TARGET_ALTERNATE_LONG_DOUBLE_MANGLING
static const char *sparc_mangle_fundamental_type (tree);
#endif
>>>>>>> c355071f
#ifdef SUBTARGET_ATTRIBUTE_TABLE
const struct attribute_spec sparc_attribute_table[];
#endif

/* Option handling.  */

/* Parsed value.  */
enum cmodel sparc_cmodel;

char sparc_hard_reg_printed[8];

struct sparc_cpu_select sparc_select[] =
{
  /* switch	name,		tune	arch */
  { (char *)0,	"default",	1,	1 },
  { (char *)0,	"-mcpu=",	1,	1 },
  { (char *)0,	"-mtune=",	1,	0 },
  { 0, 0, 0, 0 }
};

/* CPU type.  This is set from TARGET_CPU_DEFAULT and -m{cpu,tune}=xxx.  */
enum processor_type sparc_cpu;

/* Whetheran FPU option was specified.  */
static bool fpu_option_set = false;

/* Initialize the GCC target structure.  */

/* The sparc default is to use .half rather than .short for aligned
   HI objects.  Use .word instead of .long on non-ELF systems.  */
#undef TARGET_ASM_ALIGNED_HI_OP
#define TARGET_ASM_ALIGNED_HI_OP "\t.half\t"
#ifndef OBJECT_FORMAT_ELF
#undef TARGET_ASM_ALIGNED_SI_OP
#define TARGET_ASM_ALIGNED_SI_OP "\t.word\t"
#endif

#undef TARGET_ASM_UNALIGNED_HI_OP
#define TARGET_ASM_UNALIGNED_HI_OP "\t.uahalf\t"
#undef TARGET_ASM_UNALIGNED_SI_OP
#define TARGET_ASM_UNALIGNED_SI_OP "\t.uaword\t"
#undef TARGET_ASM_UNALIGNED_DI_OP
#define TARGET_ASM_UNALIGNED_DI_OP "\t.uaxword\t"

/* The target hook has to handle DI-mode values.  */
#undef TARGET_ASM_INTEGER
#define TARGET_ASM_INTEGER sparc_assemble_integer

#undef TARGET_ASM_FUNCTION_PROLOGUE
#define TARGET_ASM_FUNCTION_PROLOGUE sparc_asm_function_prologue
#undef TARGET_ASM_FUNCTION_EPILOGUE
#define TARGET_ASM_FUNCTION_EPILOGUE sparc_asm_function_epilogue

#undef TARGET_SCHED_ADJUST_COST
#define TARGET_SCHED_ADJUST_COST sparc_adjust_cost
#undef TARGET_SCHED_ISSUE_RATE
#define TARGET_SCHED_ISSUE_RATE sparc_issue_rate
#undef TARGET_SCHED_INIT
#define TARGET_SCHED_INIT sparc_sched_init
#undef TARGET_SCHED_FIRST_CYCLE_MULTIPASS_DFA_LOOKAHEAD
#define TARGET_SCHED_FIRST_CYCLE_MULTIPASS_DFA_LOOKAHEAD sparc_use_sched_lookahead

#undef TARGET_FUNCTION_OK_FOR_SIBCALL
#define TARGET_FUNCTION_OK_FOR_SIBCALL sparc_function_ok_for_sibcall

#undef TARGET_INIT_LIBFUNCS
#define TARGET_INIT_LIBFUNCS sparc_init_libfuncs
#undef TARGET_INIT_BUILTINS
#define TARGET_INIT_BUILTINS sparc_init_builtins
<<<<<<< HEAD

#undef TARGET_EXPAND_BUILTIN
#define TARGET_EXPAND_BUILTIN sparc_expand_builtin
#undef TARGET_FOLD_BUILTIN
#define TARGET_FOLD_BUILTIN sparc_fold_builtin

=======

#undef TARGET_EXPAND_BUILTIN
#define TARGET_EXPAND_BUILTIN sparc_expand_builtin
#undef TARGET_FOLD_BUILTIN
#define TARGET_FOLD_BUILTIN sparc_fold_builtin

>>>>>>> c355071f
#if TARGET_TLS
#undef TARGET_HAVE_TLS
#define TARGET_HAVE_TLS true
#endif

#undef TARGET_CANNOT_FORCE_CONST_MEM
#define TARGET_CANNOT_FORCE_CONST_MEM sparc_cannot_force_const_mem

#undef TARGET_ASM_OUTPUT_MI_THUNK
#define TARGET_ASM_OUTPUT_MI_THUNK sparc_output_mi_thunk
#undef TARGET_ASM_CAN_OUTPUT_MI_THUNK
#define TARGET_ASM_CAN_OUTPUT_MI_THUNK sparc_can_output_mi_thunk

#undef TARGET_RTX_COSTS
#define TARGET_RTX_COSTS sparc_rtx_costs
#undef TARGET_ADDRESS_COST
#define TARGET_ADDRESS_COST hook_int_rtx_0

/* This is only needed for TARGET_ARCH64, but since PROMOTE_FUNCTION_MODE is a
   no-op for TARGET_ARCH32 this is ok.  Otherwise we'd need to add a runtime
   test for this value.  */
#undef TARGET_PROMOTE_FUNCTION_ARGS
#define TARGET_PROMOTE_FUNCTION_ARGS hook_bool_tree_true

/* This is only needed for TARGET_ARCH64, but since PROMOTE_FUNCTION_MODE is a
   no-op for TARGET_ARCH32 this is ok.  Otherwise we'd need to add a runtime
   test for this value.  */
#undef TARGET_PROMOTE_FUNCTION_RETURN
#define TARGET_PROMOTE_FUNCTION_RETURN hook_bool_tree_true

#undef TARGET_PROMOTE_PROTOTYPES
#define TARGET_PROMOTE_PROTOTYPES sparc_promote_prototypes

#undef TARGET_STRUCT_VALUE_RTX
#define TARGET_STRUCT_VALUE_RTX sparc_struct_value_rtx
#undef TARGET_RETURN_IN_MEMORY
#define TARGET_RETURN_IN_MEMORY sparc_return_in_memory
#undef TARGET_MUST_PASS_IN_STACK
#define TARGET_MUST_PASS_IN_STACK must_pass_in_stack_var_size
#undef TARGET_PASS_BY_REFERENCE
#define TARGET_PASS_BY_REFERENCE sparc_pass_by_reference
#undef TARGET_ARG_PARTIAL_BYTES
#define TARGET_ARG_PARTIAL_BYTES sparc_arg_partial_bytes

#undef TARGET_EXPAND_BUILTIN_SAVEREGS
#define TARGET_EXPAND_BUILTIN_SAVEREGS sparc_builtin_saveregs
#undef TARGET_STRICT_ARGUMENT_NAMING
#define TARGET_STRICT_ARGUMENT_NAMING sparc_strict_argument_naming

#undef TARGET_GIMPLIFY_VA_ARG_EXPR
#define TARGET_GIMPLIFY_VA_ARG_EXPR sparc_gimplify_va_arg

#undef TARGET_VECTOR_MODE_SUPPORTED_P
#define TARGET_VECTOR_MODE_SUPPORTED_P sparc_vector_mode_supported_p

#undef TARGET_DWARF_HANDLE_FRAME_UNSPEC
#define TARGET_DWARF_HANDLE_FRAME_UNSPEC sparc_dwarf_handle_frame_unspec

#ifdef SUBTARGET_INSERT_ATTRIBUTES
#undef TARGET_INSERT_ATTRIBUTES
#define TARGET_INSERT_ATTRIBUTES SUBTARGET_INSERT_ATTRIBUTES
#endif

#ifdef SUBTARGET_ATTRIBUTE_TABLE
#undef TARGET_ATTRIBUTE_TABLE
#define TARGET_ATTRIBUTE_TABLE sparc_attribute_table
#endif

#undef TARGET_RELAXED_ORDERING
#define TARGET_RELAXED_ORDERING SPARC_RELAXED_ORDERING

#undef TARGET_DEFAULT_TARGET_FLAGS
#define TARGET_DEFAULT_TARGET_FLAGS TARGET_DEFAULT
#undef TARGET_HANDLE_OPTION
#define TARGET_HANDLE_OPTION sparc_handle_option

#if TARGET_GNU_TLS
#undef TARGET_ASM_OUTPUT_DWARF_DTPREL
#define TARGET_ASM_OUTPUT_DWARF_DTPREL sparc_output_dwarf_dtprel
#endif

#undef TARGET_ASM_FILE_END
#define TARGET_ASM_FILE_END sparc_file_end

<<<<<<< HEAD
=======
#ifdef TARGET_ALTERNATE_LONG_DOUBLE_MANGLING
#undef TARGET_MANGLE_FUNDAMENTAL_TYPE
#define TARGET_MANGLE_FUNDAMENTAL_TYPE sparc_mangle_fundamental_type
#endif

>>>>>>> c355071f
struct gcc_target targetm = TARGET_INITIALIZER;

/* Implement TARGET_HANDLE_OPTION.  */

static bool
sparc_handle_option (size_t code, const char *arg, int value ATTRIBUTE_UNUSED)
{
  switch (code)
    {
    case OPT_mfpu:
    case OPT_mhard_float:
    case OPT_msoft_float:
      fpu_option_set = true;
      break;

    case OPT_mcpu_:
      sparc_select[1].string = arg;
      break;

    case OPT_mtune_:
      sparc_select[2].string = arg;
      break;
    }

  return true;
}

/* Validate and override various options, and do some machine dependent
   initialization.  */

void
sparc_override_options (void)
{
  static struct code_model {
    const char *const name;
    const int value;
  } const cmodels[] = {
    { "32", CM_32 },
    { "medlow", CM_MEDLOW },
    { "medmid", CM_MEDMID },
    { "medany", CM_MEDANY },
    { "embmedany", CM_EMBMEDANY },
    { 0, 0 }
  };
  const struct code_model *cmodel;
  /* Map TARGET_CPU_DEFAULT to value for -m{arch,tune}=.  */
  static struct cpu_default {
    const int cpu;
    const char *const name;
  } const cpu_default[] = {
    /* There must be one entry here for each TARGET_CPU value.  */
    { TARGET_CPU_sparc, "cypress" },
    { TARGET_CPU_sparclet, "tsc701" },
    { TARGET_CPU_sparclite, "f930" },
    { TARGET_CPU_v8, "v8" },
    { TARGET_CPU_hypersparc, "hypersparc" },
    { TARGET_CPU_sparclite86x, "sparclite86x" },
    { TARGET_CPU_supersparc, "supersparc" },
    { TARGET_CPU_v9, "v9" },
    { TARGET_CPU_ultrasparc, "ultrasparc" },
    { TARGET_CPU_ultrasparc3, "ultrasparc3" },
    { TARGET_CPU_niagara, "niagara" },
    { 0, 0 }
  };
  const struct cpu_default *def;
  /* Table of values for -m{cpu,tune}=.  */
  static struct cpu_table {
    const char *const name;
    const enum processor_type processor;
    const int disable;
    const int enable;
  } const cpu_table[] = {
    { "v7",         PROCESSOR_V7, MASK_ISA, 0 },
    { "cypress",    PROCESSOR_CYPRESS, MASK_ISA, 0 },
    { "v8",         PROCESSOR_V8, MASK_ISA, MASK_V8 },
    /* TI TMS390Z55 supersparc */
    { "supersparc", PROCESSOR_SUPERSPARC, MASK_ISA, MASK_V8 },
    { "sparclite",  PROCESSOR_SPARCLITE, MASK_ISA, MASK_SPARCLITE },
    /* The Fujitsu MB86930 is the original sparclite chip, with no fpu.
       The Fujitsu MB86934 is the recent sparclite chip, with an fpu.  */
    { "f930",       PROCESSOR_F930, MASK_ISA|MASK_FPU, MASK_SPARCLITE },
    { "f934",       PROCESSOR_F934, MASK_ISA, MASK_SPARCLITE|MASK_FPU },
    { "hypersparc", PROCESSOR_HYPERSPARC, MASK_ISA, MASK_V8|MASK_FPU },
    { "sparclite86x",  PROCESSOR_SPARCLITE86X, MASK_ISA|MASK_FPU,
      MASK_SPARCLITE },
    { "sparclet",   PROCESSOR_SPARCLET, MASK_ISA, MASK_SPARCLET },
    /* TEMIC sparclet */
    { "tsc701",     PROCESSOR_TSC701, MASK_ISA, MASK_SPARCLET },
    { "v9",         PROCESSOR_V9, MASK_ISA, MASK_V9 },
    /* TI ultrasparc I, II, IIi */
    { "ultrasparc", PROCESSOR_ULTRASPARC, MASK_ISA, MASK_V9
    /* Although insns using %y are deprecated, it is a clear win on current
       ultrasparcs.  */
    						    |MASK_DEPRECATED_V8_INSNS},
    /* TI ultrasparc III */
    /* ??? Check if %y issue still holds true in ultra3.  */
    { "ultrasparc3", PROCESSOR_ULTRASPARC3, MASK_ISA, MASK_V9|MASK_DEPRECATED_V8_INSNS},
    /* UltraSPARC T1 */
    { "niagara", PROCESSOR_NIAGARA, MASK_ISA, MASK_V9|MASK_DEPRECATED_V8_INSNS},
    { 0, 0, 0, 0 }
  };
  const struct cpu_table *cpu;
  const struct sparc_cpu_select *sel;
  int fpu;
  
#ifndef SPARC_BI_ARCH
  /* Check for unsupported architecture size.  */
  if (! TARGET_64BIT != DEFAULT_ARCH32_P)
    error ("%s is not supported by this configuration",
	   DEFAULT_ARCH32_P ? "-m64" : "-m32");
#endif

  /* We force all 64bit archs to use 128 bit long double */
  if (TARGET_64BIT && ! TARGET_LONG_DOUBLE_128)
    {
      error ("-mlong-double-64 not allowed with -m64");
      target_flags |= MASK_LONG_DOUBLE_128;
    }

  /* Code model selection.  */
  sparc_cmodel = SPARC_DEFAULT_CMODEL;
  
#ifdef SPARC_BI_ARCH
  if (TARGET_ARCH32)
    sparc_cmodel = CM_32;
#endif

  if (sparc_cmodel_string != NULL)
    {
      if (TARGET_ARCH64)
	{
	  for (cmodel = &cmodels[0]; cmodel->name; cmodel++)
	    if (strcmp (sparc_cmodel_string, cmodel->name) == 0)
	      break;
	  if (cmodel->name == NULL)
	    error ("bad value (%s) for -mcmodel= switch", sparc_cmodel_string);
	  else
	    sparc_cmodel = cmodel->value;
	}
      else
	error ("-mcmodel= is not supported on 32 bit systems");
    }

  fpu = TARGET_FPU; /* save current -mfpu status */

  /* Set the default CPU.  */
  for (def = &cpu_default[0]; def->name; ++def)
    if (def->cpu == TARGET_CPU_DEFAULT)
      break;
  gcc_assert (def->name);
  sparc_select[0].string = def->name;

  for (sel = &sparc_select[0]; sel->name; ++sel)
    {
      if (sel->string)
	{
	  for (cpu = &cpu_table[0]; cpu->name; ++cpu)
	    if (! strcmp (sel->string, cpu->name))
	      {
		if (sel->set_tune_p)
		  sparc_cpu = cpu->processor;

		if (sel->set_arch_p)
		  {
		    target_flags &= ~cpu->disable;
		    target_flags |= cpu->enable;
		  }
		break;
	      }

	  if (! cpu->name)
	    error ("bad value (%s) for %s switch", sel->string, sel->name);
	}
    }

  /* If -mfpu or -mno-fpu was explicitly used, don't override with
     the processor default.  */
  if (fpu_option_set)
    target_flags = (target_flags & ~MASK_FPU) | fpu;

  /* Don't allow -mvis if FPU is disabled.  */
  if (! TARGET_FPU)
    target_flags &= ~MASK_VIS;

  /* -mvis assumes UltraSPARC+, so we are sure v9 instructions
     are available.
     -m64 also implies v9.  */
  if (TARGET_VIS || TARGET_ARCH64)
    {
      target_flags |= MASK_V9;
      target_flags &= ~(MASK_V8 | MASK_SPARCLET | MASK_SPARCLITE);
    }

  /* Use the deprecated v8 insns for sparc64 in 32 bit mode.  */
  if (TARGET_V9 && TARGET_ARCH32)
    target_flags |= MASK_DEPRECATED_V8_INSNS;

  /* V8PLUS requires V9, makes no sense in 64 bit mode.  */
  if (! TARGET_V9 || TARGET_ARCH64)
    target_flags &= ~MASK_V8PLUS;

  /* Don't use stack biasing in 32 bit mode.  */
  if (TARGET_ARCH32)
    target_flags &= ~MASK_STACK_BIAS;
    
  /* Supply a default value for align_functions.  */
  if (align_functions == 0
      && (sparc_cpu == PROCESSOR_ULTRASPARC
	  || sparc_cpu == PROCESSOR_ULTRASPARC3
	  || sparc_cpu == PROCESSOR_NIAGARA))
    align_functions = 32;

  /* Validate PCC_STRUCT_RETURN.  */
  if (flag_pcc_struct_return == DEFAULT_PCC_STRUCT_RETURN)
    flag_pcc_struct_return = (TARGET_ARCH64 ? 0 : 1);

  /* Only use .uaxword when compiling for a 64-bit target.  */
  if (!TARGET_ARCH64)
    targetm.asm_out.unaligned_op.di = NULL;

  /* Do various machine dependent initializations.  */
  sparc_init_modes ();

  /* Acquire unique alias sets for our private stuff.  */
  sparc_sr_alias_set = new_alias_set ();
  struct_value_alias_set = new_alias_set ();

  /* Set up function hooks.  */
  init_machine_status = sparc_init_machine_status;

  switch (sparc_cpu)
    {
    case PROCESSOR_V7:
    case PROCESSOR_CYPRESS:
      sparc_costs = &cypress_costs;
      break;
    case PROCESSOR_V8:
    case PROCESSOR_SPARCLITE:
    case PROCESSOR_SUPERSPARC:
      sparc_costs = &supersparc_costs;
      break;
    case PROCESSOR_F930:
    case PROCESSOR_F934:
    case PROCESSOR_HYPERSPARC:
    case PROCESSOR_SPARCLITE86X:
      sparc_costs = &hypersparc_costs;
      break;
    case PROCESSOR_SPARCLET:
    case PROCESSOR_TSC701:
      sparc_costs = &sparclet_costs;
      break;
    case PROCESSOR_V9:
    case PROCESSOR_ULTRASPARC:
      sparc_costs = &ultrasparc_costs;
      break;
    case PROCESSOR_ULTRASPARC3:
      sparc_costs = &ultrasparc3_costs;
      break;
    case PROCESSOR_NIAGARA:
      sparc_costs = &niagara_costs;
      break;
    };

#ifdef TARGET_DEFAULT_LONG_DOUBLE_128
  if (!(target_flags_explicit & MASK_LONG_DOUBLE_128))
    target_flags |= MASK_LONG_DOUBLE_128;
#endif

  if (!PARAM_SET_P (PARAM_SIMULTANEOUS_PREFETCHES))
    set_param_value ("simultaneous-prefetches",
		     ((sparc_cpu == PROCESSOR_ULTRASPARC
		       || sparc_cpu == PROCESSOR_NIAGARA)
		      ? 2
		      : (sparc_cpu == PROCESSOR_ULTRASPARC3
			 ? 8 : 3)));
  if (!PARAM_SET_P (PARAM_L1_CACHE_LINE_SIZE))
    set_param_value ("l1-cache-line-size", 
		     ((sparc_cpu == PROCESSOR_ULTRASPARC
		       || sparc_cpu == PROCESSOR_ULTRASPARC3
		       || sparc_cpu == PROCESSOR_NIAGARA)
		      ? 64 : 32));
}

#ifdef SUBTARGET_ATTRIBUTE_TABLE
/* Table of valid machine attributes.  */
const struct attribute_spec sparc_attribute_table[] =
{
  /* { name, min_len, max_len, decl_req, type_req, fn_type_req, handler } */
  SUBTARGET_ATTRIBUTE_TABLE,
  { NULL,        0, 0, false, false, false, NULL }
};
#endif

/* Miscellaneous utilities.  */

/* Nonzero if CODE, a comparison, is suitable for use in v9 conditional move
   or branch on register contents instructions.  */

int
v9_regcmp_p (enum rtx_code code)
{
  return (code == EQ || code == NE || code == GE || code == LT
	  || code == LE || code == GT);
}

/* Nonzero if OP is a floating point constant which can
   be loaded into an integer register using a single
   sethi instruction.  */

int
fp_sethi_p (rtx op)
{
  if (GET_CODE (op) == CONST_DOUBLE)
    {
      REAL_VALUE_TYPE r;
      long i;

      REAL_VALUE_FROM_CONST_DOUBLE (r, op);
      REAL_VALUE_TO_TARGET_SINGLE (r, i);
      return !SPARC_SIMM13_P (i) && SPARC_SETHI_P (i);
    }

  return 0;
}

/* Nonzero if OP is a floating point constant which can
   be loaded into an integer register using a single
   mov instruction.  */

int
fp_mov_p (rtx op)
{
  if (GET_CODE (op) == CONST_DOUBLE)
    {
      REAL_VALUE_TYPE r;
      long i;
<<<<<<< HEAD

      REAL_VALUE_FROM_CONST_DOUBLE (r, op);
      REAL_VALUE_TO_TARGET_SINGLE (r, i);
      return SPARC_SIMM13_P (i);
    }

  return 0;
}

/* Nonzero if OP is a floating point constant which can
   be loaded into an integer register using a high/losum
   instruction sequence.  */

int
fp_high_losum_p (rtx op)
{
  /* The constraints calling this should only be in
     SFmode move insns, so any constant which cannot
     be moved using a single insn will do.  */
  if (GET_CODE (op) == CONST_DOUBLE)
    {
      REAL_VALUE_TYPE r;
      long i;

      REAL_VALUE_FROM_CONST_DOUBLE (r, op);
      REAL_VALUE_TO_TARGET_SINGLE (r, i);
      return !SPARC_SIMM13_P (i) && !SPARC_SETHI_P (i);
    }

  return 0;
}

/* Expand a move instruction.  Return true if all work is done.  */

bool
sparc_expand_move (enum machine_mode mode, rtx *operands)
{
  /* Handle sets of MEM first.  */
  if (GET_CODE (operands[0]) == MEM)
    {
      /* 0 is a register (or a pair of registers) on SPARC.  */
      if (register_or_zero_operand (operands[1], mode))
	return false;

      if (!reload_in_progress)
	{
	  operands[0] = validize_mem (operands[0]);
	  operands[1] = force_reg (mode, operands[1]);
	}
    }

  /* Fixup TLS cases.  */
  if (TARGET_HAVE_TLS
      && CONSTANT_P (operands[1])
      && GET_CODE (operands[1]) != HIGH
      && sparc_tls_referenced_p (operands [1]))
    {
      rtx sym = operands[1];
      rtx addend = NULL;

      if (GET_CODE (sym) == CONST && GET_CODE (XEXP (sym, 0)) == PLUS)
	{
	  addend = XEXP (XEXP (sym, 0), 1);
	  sym = XEXP (XEXP (sym, 0), 0);
	}

      gcc_assert (SPARC_SYMBOL_REF_TLS_P (sym));

      sym = legitimize_tls_address (sym);
      if (addend)
	{
	  sym = gen_rtx_PLUS (mode, sym, addend);
	  sym = force_operand (sym, operands[0]);
	}
      operands[1] = sym;
    }
 
  /* Fixup PIC cases.  */
  if (flag_pic && CONSTANT_P (operands[1]))
    {
      if (pic_address_needs_scratch (operands[1]))
	operands[1] = legitimize_pic_address (operands[1], mode, 0);

      if (GET_CODE (operands[1]) == LABEL_REF && mode == SImode)
	{
	  emit_insn (gen_movsi_pic_label_ref (operands[0], operands[1]));
	  return true;
	}

      if (GET_CODE (operands[1]) == LABEL_REF && mode == DImode)
	{
	  gcc_assert (TARGET_ARCH64);
	  emit_insn (gen_movdi_pic_label_ref (operands[0], operands[1]));
	  return true;
	}

      if (symbolic_operand (operands[1], mode))
	{
	  operands[1] = legitimize_pic_address (operands[1],
						mode,
						(reload_in_progress ?
						 operands[0] :
						 NULL_RTX));
	  return false;
	}
    }

  /* If we are trying to toss an integer constant into FP registers,
     or loading a FP or vector constant, force it into memory.  */
  if (CONSTANT_P (operands[1])
      && REG_P (operands[0])
      && (SPARC_FP_REG_P (REGNO (operands[0]))
	  || SCALAR_FLOAT_MODE_P (mode)
	  || VECTOR_MODE_P (mode)))
    {
      /* emit_group_store will send such bogosity to us when it is
         not storing directly into memory.  So fix this up to avoid
         crashes in output_constant_pool.  */
      if (operands [1] == const0_rtx)
	operands[1] = CONST0_RTX (mode);

      /* We can clear FP registers if TARGET_VIS, and always other regs.  */
      if ((TARGET_VIS || REGNO (operands[0]) < SPARC_FIRST_FP_REG)
	  && const_zero_operand (operands[1], mode))
	return false;

      if (REGNO (operands[0]) < SPARC_FIRST_FP_REG
	  /* We are able to build any SF constant in integer registers
	     with at most 2 instructions.  */
	  && (mode == SFmode
	      /* And any DF constant in integer registers.  */
	      || (mode == DFmode
		  && (reload_completed || reload_in_progress))))
	return false;

      operands[1] = force_const_mem (mode, operands[1]);
      if (!reload_in_progress)
	operands[1] = validize_mem (operands[1]);
      return false;
    }

  /* Accept non-constants and valid constants unmodified.  */
  if (!CONSTANT_P (operands[1])
      || GET_CODE (operands[1]) == HIGH
      || input_operand (operands[1], mode))
    return false;

  switch (mode)
    {
    case QImode:
      /* All QImode constants require only one insn, so proceed.  */
      break;

    case HImode:
    case SImode:
      sparc_emit_set_const32 (operands[0], operands[1]);
      return true;

    case DImode:
      /* input_operand should have filtered out 32-bit mode.  */
      sparc_emit_set_const64 (operands[0], operands[1]);
      return true;
    
    default:
      gcc_unreachable ();
    }

  return false;
}

/* Load OP1, a 32-bit constant, into OP0, a register.
   We know it can't be done in one insn when we get
   here, the move expander guarantees this.  */

=======

      REAL_VALUE_FROM_CONST_DOUBLE (r, op);
      REAL_VALUE_TO_TARGET_SINGLE (r, i);
      return SPARC_SIMM13_P (i);
    }

  return 0;
}

/* Nonzero if OP is a floating point constant which can
   be loaded into an integer register using a high/losum
   instruction sequence.  */

int
fp_high_losum_p (rtx op)
{
  /* The constraints calling this should only be in
     SFmode move insns, so any constant which cannot
     be moved using a single insn will do.  */
  if (GET_CODE (op) == CONST_DOUBLE)
    {
      REAL_VALUE_TYPE r;
      long i;

      REAL_VALUE_FROM_CONST_DOUBLE (r, op);
      REAL_VALUE_TO_TARGET_SINGLE (r, i);
      return !SPARC_SIMM13_P (i) && !SPARC_SETHI_P (i);
    }

  return 0;
}

/* Expand a move instruction.  Return true if all work is done.  */

bool
sparc_expand_move (enum machine_mode mode, rtx *operands)
{
  /* Handle sets of MEM first.  */
  if (GET_CODE (operands[0]) == MEM)
    {
      /* 0 is a register (or a pair of registers) on SPARC.  */
      if (register_or_zero_operand (operands[1], mode))
	return false;

      if (!reload_in_progress)
	{
	  operands[0] = validize_mem (operands[0]);
	  operands[1] = force_reg (mode, operands[1]);
	}
    }

  /* Fixup TLS cases.  */
  if (TARGET_HAVE_TLS
      && CONSTANT_P (operands[1])
      && GET_CODE (operands[1]) != HIGH
      && sparc_tls_referenced_p (operands [1]))
    {
      rtx sym = operands[1];
      rtx addend = NULL;

      if (GET_CODE (sym) == CONST && GET_CODE (XEXP (sym, 0)) == PLUS)
	{
	  addend = XEXP (XEXP (sym, 0), 1);
	  sym = XEXP (XEXP (sym, 0), 0);
	}

      gcc_assert (SPARC_SYMBOL_REF_TLS_P (sym));

      sym = legitimize_tls_address (sym);
      if (addend)
	{
	  sym = gen_rtx_PLUS (mode, sym, addend);
	  sym = force_operand (sym, operands[0]);
	}
      operands[1] = sym;
    }
 
  /* Fixup PIC cases.  */
  if (flag_pic && CONSTANT_P (operands[1]))
    {
      if (pic_address_needs_scratch (operands[1]))
	operands[1] = legitimize_pic_address (operands[1], mode, 0);

      if (GET_CODE (operands[1]) == LABEL_REF && mode == SImode)
	{
	  emit_insn (gen_movsi_pic_label_ref (operands[0], operands[1]));
	  return true;
	}

      if (GET_CODE (operands[1]) == LABEL_REF && mode == DImode)
	{
	  gcc_assert (TARGET_ARCH64);
	  emit_insn (gen_movdi_pic_label_ref (operands[0], operands[1]));
	  return true;
	}

      if (symbolic_operand (operands[1], mode))
	{
	  operands[1] = legitimize_pic_address (operands[1],
						mode,
						(reload_in_progress ?
						 operands[0] :
						 NULL_RTX));
	  return false;
	}
    }

  /* If we are trying to toss an integer constant into FP registers,
     or loading a FP or vector constant, force it into memory.  */
  if (CONSTANT_P (operands[1])
      && REG_P (operands[0])
      && (SPARC_FP_REG_P (REGNO (operands[0]))
	  || SCALAR_FLOAT_MODE_P (mode)
	  || VECTOR_MODE_P (mode)))
    {
      /* emit_group_store will send such bogosity to us when it is
         not storing directly into memory.  So fix this up to avoid
         crashes in output_constant_pool.  */
      if (operands [1] == const0_rtx)
	operands[1] = CONST0_RTX (mode);

      /* We can clear FP registers if TARGET_VIS, and always other regs.  */
      if ((TARGET_VIS || REGNO (operands[0]) < SPARC_FIRST_FP_REG)
	  && const_zero_operand (operands[1], mode))
	return false;

      if (REGNO (operands[0]) < SPARC_FIRST_FP_REG
	  /* We are able to build any SF constant in integer registers
	     with at most 2 instructions.  */
	  && (mode == SFmode
	      /* And any DF constant in integer registers.  */
	      || (mode == DFmode
		  && (reload_completed || reload_in_progress))))
	return false;

      operands[1] = force_const_mem (mode, operands[1]);
      if (!reload_in_progress)
	operands[1] = validize_mem (operands[1]);
      return false;
    }

  /* Accept non-constants and valid constants unmodified.  */
  if (!CONSTANT_P (operands[1])
      || GET_CODE (operands[1]) == HIGH
      || input_operand (operands[1], mode))
    return false;

  switch (mode)
    {
    case QImode:
      /* All QImode constants require only one insn, so proceed.  */
      break;

    case HImode:
    case SImode:
      sparc_emit_set_const32 (operands[0], operands[1]);
      return true;

    case DImode:
      /* input_operand should have filtered out 32-bit mode.  */
      sparc_emit_set_const64 (operands[0], operands[1]);
      return true;
    
    default:
      gcc_unreachable ();
    }

  return false;
}

/* Load OP1, a 32-bit constant, into OP0, a register.
   We know it can't be done in one insn when we get
   here, the move expander guarantees this.  */

>>>>>>> c355071f
void
sparc_emit_set_const32 (rtx op0, rtx op1)
{
  enum machine_mode mode = GET_MODE (op0);
  rtx temp;

  if (reload_in_progress || reload_completed)
    temp = op0;
  else
    temp = gen_reg_rtx (mode);

  if (GET_CODE (op1) == CONST_INT)
    {
      gcc_assert (!small_int_operand (op1, mode)
		  && !const_high_operand (op1, mode));

      /* Emit them as real moves instead of a HIGH/LO_SUM,
	 this way CSE can see everything and reuse intermediate
	 values if it wants.  */
      emit_insn (gen_rtx_SET (VOIDmode, temp,
			      GEN_INT (INTVAL (op1)
			        & ~(HOST_WIDE_INT)0x3ff)));

      emit_insn (gen_rtx_SET (VOIDmode,
			      op0,
			      gen_rtx_IOR (mode, temp,
					   GEN_INT (INTVAL (op1) & 0x3ff))));
    }
  else
    {
      /* A symbol, emit in the traditional way.  */
      emit_insn (gen_rtx_SET (VOIDmode, temp,
			      gen_rtx_HIGH (mode, op1)));
      emit_insn (gen_rtx_SET (VOIDmode,
			      op0, gen_rtx_LO_SUM (mode, temp, op1)));
    }
}

/* Load OP1, a symbolic 64-bit constant, into OP0, a DImode register.
   If TEMP is nonzero, we are forbidden to use any other scratch
   registers.  Otherwise, we are allowed to generate them as needed.

   Note that TEMP may have TImode if the code model is TARGET_CM_MEDANY
   or TARGET_CM_EMBMEDANY (see the reload_indi and reload_outdi patterns).  */

void
sparc_emit_set_symbolic_const64 (rtx op0, rtx op1, rtx temp)
{
  rtx temp1, temp2, temp3, temp4, temp5;
  rtx ti_temp = 0;

  if (temp && GET_MODE (temp) == TImode)
    {
      ti_temp = temp;
      temp = gen_rtx_REG (DImode, REGNO (temp));
    }

  /* SPARC-V9 code-model support.  */
  switch (sparc_cmodel)
    {
    case CM_MEDLOW:
      /* The range spanned by all instructions in the object is less
	 than 2^31 bytes (2GB) and the distance from any instruction
	 to the location of the label _GLOBAL_OFFSET_TABLE_ is less
	 than 2^31 bytes (2GB).

	 The executable must be in the low 4TB of the virtual address
	 space.

	 sethi	%hi(symbol), %temp1
	 or	%temp1, %lo(symbol), %reg  */
      if (temp)
	temp1 = temp;  /* op0 is allowed.  */
      else
	temp1 = gen_reg_rtx (DImode);

      emit_insn (gen_rtx_SET (VOIDmode, temp1, gen_rtx_HIGH (DImode, op1)));
      emit_insn (gen_rtx_SET (VOIDmode, op0, gen_rtx_LO_SUM (DImode, temp1, op1)));
      break;

    case CM_MEDMID:
      /* The range spanned by all instructions in the object is less
	 than 2^31 bytes (2GB) and the distance from any instruction
	 to the location of the label _GLOBAL_OFFSET_TABLE_ is less
	 than 2^31 bytes (2GB).

	 The executable must be in the low 16TB of the virtual address
	 space.

	 sethi	%h44(symbol), %temp1
	 or	%temp1, %m44(symbol), %temp2
	 sllx	%temp2, 12, %temp3
	 or	%temp3, %l44(symbol), %reg  */
      if (temp)
	{
	  temp1 = op0;
	  temp2 = op0;
	  temp3 = temp;  /* op0 is allowed.  */
	}
      else
	{
	  temp1 = gen_reg_rtx (DImode);
	  temp2 = gen_reg_rtx (DImode);
	  temp3 = gen_reg_rtx (DImode);
	}

      emit_insn (gen_seth44 (temp1, op1));
      emit_insn (gen_setm44 (temp2, temp1, op1));
      emit_insn (gen_rtx_SET (VOIDmode, temp3,
			      gen_rtx_ASHIFT (DImode, temp2, GEN_INT (12))));
      emit_insn (gen_setl44 (op0, temp3, op1));
      break;

    case CM_MEDANY:
      /* The range spanned by all instructions in the object is less
	 than 2^31 bytes (2GB) and the distance from any instruction
	 to the location of the label _GLOBAL_OFFSET_TABLE_ is less
	 than 2^31 bytes (2GB).

	 The executable can be placed anywhere in the virtual address
	 space.

	 sethi	%hh(symbol), %temp1
	 sethi	%lm(symbol), %temp2
	 or	%temp1, %hm(symbol), %temp3
	 sllx	%temp3, 32, %temp4
	 or	%temp4, %temp2, %temp5
	 or	%temp5, %lo(symbol), %reg  */
      if (temp)
	{
	  /* It is possible that one of the registers we got for operands[2]
	     might coincide with that of operands[0] (which is why we made
	     it TImode).  Pick the other one to use as our scratch.  */
	  if (rtx_equal_p (temp, op0))
	    {
	      gcc_assert (ti_temp);
	      temp = gen_rtx_REG (DImode, REGNO (temp) + 1);
	    }
	  temp1 = op0;
	  temp2 = temp;  /* op0 is _not_ allowed, see above.  */
	  temp3 = op0;
	  temp4 = op0;
	  temp5 = op0;
	}
      else
	{
	  temp1 = gen_reg_rtx (DImode);
	  temp2 = gen_reg_rtx (DImode);
	  temp3 = gen_reg_rtx (DImode);
	  temp4 = gen_reg_rtx (DImode);
	  temp5 = gen_reg_rtx (DImode);
	}

      emit_insn (gen_sethh (temp1, op1));
      emit_insn (gen_setlm (temp2, op1));
      emit_insn (gen_sethm (temp3, temp1, op1));
      emit_insn (gen_rtx_SET (VOIDmode, temp4,
			      gen_rtx_ASHIFT (DImode, temp3, GEN_INT (32))));
      emit_insn (gen_rtx_SET (VOIDmode, temp5,
			      gen_rtx_PLUS (DImode, temp4, temp2)));
      emit_insn (gen_setlo (op0, temp5, op1));
      break;

    case CM_EMBMEDANY:
      /* Old old old backwards compatibility kruft here.
	 Essentially it is MEDLOW with a fixed 64-bit
	 virtual base added to all data segment addresses.
	 Text-segment stuff is computed like MEDANY, we can't
	 reuse the code above because the relocation knobs
	 look different.

	 Data segment:	sethi	%hi(symbol), %temp1
			add	%temp1, EMBMEDANY_BASE_REG, %temp2
			or	%temp2, %lo(symbol), %reg  */
      if (data_segment_operand (op1, GET_MODE (op1)))
	{
	  if (temp)
	    {
	      temp1 = temp;  /* op0 is allowed.  */
	      temp2 = op0;
	    }
	  else
	    {
	      temp1 = gen_reg_rtx (DImode);
	      temp2 = gen_reg_rtx (DImode);
	    }

	  emit_insn (gen_embmedany_sethi (temp1, op1));
	  emit_insn (gen_embmedany_brsum (temp2, temp1));
	  emit_insn (gen_embmedany_losum (op0, temp2, op1));
	}

      /* Text segment:	sethi	%uhi(symbol), %temp1
			sethi	%hi(symbol), %temp2
			or	%temp1, %ulo(symbol), %temp3
			sllx	%temp3, 32, %temp4
			or	%temp4, %temp2, %temp5
			or	%temp5, %lo(symbol), %reg  */
      else
	{
	  if (temp)
	    {
	      /* It is possible that one of the registers we got for operands[2]
		 might coincide with that of operands[0] (which is why we made
		 it TImode).  Pick the other one to use as our scratch.  */
	      if (rtx_equal_p (temp, op0))
		{
		  gcc_assert (ti_temp);
		  temp = gen_rtx_REG (DImode, REGNO (temp) + 1);
		}
	      temp1 = op0;
	      temp2 = temp;  /* op0 is _not_ allowed, see above.  */
	      temp3 = op0;
	      temp4 = op0;
	      temp5 = op0;
	    }
	  else
	    {
	      temp1 = gen_reg_rtx (DImode);
	      temp2 = gen_reg_rtx (DImode);
	      temp3 = gen_reg_rtx (DImode);
	      temp4 = gen_reg_rtx (DImode);
	      temp5 = gen_reg_rtx (DImode);
	    }

	  emit_insn (gen_embmedany_textuhi (temp1, op1));
	  emit_insn (gen_embmedany_texthi  (temp2, op1));
	  emit_insn (gen_embmedany_textulo (temp3, temp1, op1));
	  emit_insn (gen_rtx_SET (VOIDmode, temp4,
				  gen_rtx_ASHIFT (DImode, temp3, GEN_INT (32))));
	  emit_insn (gen_rtx_SET (VOIDmode, temp5,
				  gen_rtx_PLUS (DImode, temp4, temp2)));
	  emit_insn (gen_embmedany_textlo  (op0, temp5, op1));
	}
      break;

    default:
      gcc_unreachable ();
    }
}

#if HOST_BITS_PER_WIDE_INT == 32
void
sparc_emit_set_const64 (rtx op0 ATTRIBUTE_UNUSED, rtx op1 ATTRIBUTE_UNUSED)
{
  gcc_unreachable ();
}
#else
/* These avoid problems when cross compiling.  If we do not
   go through all this hair then the optimizer will see
   invalid REG_EQUAL notes or in some cases none at all.  */
static rtx gen_safe_HIGH64 (rtx, HOST_WIDE_INT);
static rtx gen_safe_SET64 (rtx, HOST_WIDE_INT);
static rtx gen_safe_OR64 (rtx, HOST_WIDE_INT);
static rtx gen_safe_XOR64 (rtx, HOST_WIDE_INT);

/* The optimizer is not to assume anything about exactly
   which bits are set for a HIGH, they are unspecified.
   Unfortunately this leads to many missed optimizations
   during CSE.  We mask out the non-HIGH bits, and matches
   a plain movdi, to alleviate this problem.  */
static rtx
gen_safe_HIGH64 (rtx dest, HOST_WIDE_INT val)
{
  return gen_rtx_SET (VOIDmode, dest, GEN_INT (val & ~(HOST_WIDE_INT)0x3ff));
}

static rtx
gen_safe_SET64 (rtx dest, HOST_WIDE_INT val)
{
  return gen_rtx_SET (VOIDmode, dest, GEN_INT (val));
}

static rtx
gen_safe_OR64 (rtx src, HOST_WIDE_INT val)
{
  return gen_rtx_IOR (DImode, src, GEN_INT (val));
}

static rtx
gen_safe_XOR64 (rtx src, HOST_WIDE_INT val)
{
  return gen_rtx_XOR (DImode, src, GEN_INT (val));
}

/* Worker routines for 64-bit constant formation on arch64.
   One of the key things to be doing in these emissions is
   to create as many temp REGs as possible.  This makes it
   possible for half-built constants to be used later when
   such values are similar to something required later on.
   Without doing this, the optimizer cannot see such
   opportunities.  */

static void sparc_emit_set_const64_quick1 (rtx, rtx,
					   unsigned HOST_WIDE_INT, int);

static void
sparc_emit_set_const64_quick1 (rtx op0, rtx temp,
			       unsigned HOST_WIDE_INT low_bits, int is_neg)
{
  unsigned HOST_WIDE_INT high_bits;

  if (is_neg)
    high_bits = (~low_bits) & 0xffffffff;
  else
    high_bits = low_bits;

  emit_insn (gen_safe_HIGH64 (temp, high_bits));
  if (!is_neg)
    {
      emit_insn (gen_rtx_SET (VOIDmode, op0,
			      gen_safe_OR64 (temp, (high_bits & 0x3ff))));
    }
  else
    {
      /* If we are XOR'ing with -1, then we should emit a one's complement
	 instead.  This way the combiner will notice logical operations
	 such as ANDN later on and substitute.  */
      if ((low_bits & 0x3ff) == 0x3ff)
	{
	  emit_insn (gen_rtx_SET (VOIDmode, op0,
				  gen_rtx_NOT (DImode, temp)));
	}
      else
	{
	  emit_insn (gen_rtx_SET (VOIDmode, op0,
				  gen_safe_XOR64 (temp,
						  (-(HOST_WIDE_INT)0x400
						   | (low_bits & 0x3ff)))));
	}
    }
}

static void sparc_emit_set_const64_quick2 (rtx, rtx, unsigned HOST_WIDE_INT,
					   unsigned HOST_WIDE_INT, int);

static void
sparc_emit_set_const64_quick2 (rtx op0, rtx temp,
			       unsigned HOST_WIDE_INT high_bits,
			       unsigned HOST_WIDE_INT low_immediate,
			       int shift_count)
{
  rtx temp2 = op0;

  if ((high_bits & 0xfffffc00) != 0)
    {
      emit_insn (gen_safe_HIGH64 (temp, high_bits));
      if ((high_bits & ~0xfffffc00) != 0)
	emit_insn (gen_rtx_SET (VOIDmode, op0,
				gen_safe_OR64 (temp, (high_bits & 0x3ff))));
      else
	temp2 = temp;
    }
  else
    {
      emit_insn (gen_safe_SET64 (temp, high_bits));
      temp2 = temp;
    }

  /* Now shift it up into place.  */
  emit_insn (gen_rtx_SET (VOIDmode, op0,
			  gen_rtx_ASHIFT (DImode, temp2,
					  GEN_INT (shift_count))));

  /* If there is a low immediate part piece, finish up by
     putting that in as well.  */
  if (low_immediate != 0)
    emit_insn (gen_rtx_SET (VOIDmode, op0,
			    gen_safe_OR64 (op0, low_immediate)));
}

static void sparc_emit_set_const64_longway (rtx, rtx, unsigned HOST_WIDE_INT,
					    unsigned HOST_WIDE_INT);

/* Full 64-bit constant decomposition.  Even though this is the
   'worst' case, we still optimize a few things away.  */
static void
sparc_emit_set_const64_longway (rtx op0, rtx temp,
				unsigned HOST_WIDE_INT high_bits,
				unsigned HOST_WIDE_INT low_bits)
{
  rtx sub_temp;

  if (reload_in_progress || reload_completed)
    sub_temp = op0;
  else
    sub_temp = gen_reg_rtx (DImode);

  if ((high_bits & 0xfffffc00) != 0)
    {
      emit_insn (gen_safe_HIGH64 (temp, high_bits));
      if ((high_bits & ~0xfffffc00) != 0)
	emit_insn (gen_rtx_SET (VOIDmode,
				sub_temp,
				gen_safe_OR64 (temp, (high_bits & 0x3ff))));
      else
	sub_temp = temp;
    }
  else
    {
      emit_insn (gen_safe_SET64 (temp, high_bits));
      sub_temp = temp;
    }

  if (!reload_in_progress && !reload_completed)
    {
      rtx temp2 = gen_reg_rtx (DImode);
      rtx temp3 = gen_reg_rtx (DImode);
      rtx temp4 = gen_reg_rtx (DImode);

      emit_insn (gen_rtx_SET (VOIDmode, temp4,
			      gen_rtx_ASHIFT (DImode, sub_temp,
					      GEN_INT (32))));

      emit_insn (gen_safe_HIGH64 (temp2, low_bits));
      if ((low_bits & ~0xfffffc00) != 0)
	{
	  emit_insn (gen_rtx_SET (VOIDmode, temp3,
				  gen_safe_OR64 (temp2, (low_bits & 0x3ff))));
	  emit_insn (gen_rtx_SET (VOIDmode, op0,
				  gen_rtx_PLUS (DImode, temp4, temp3)));
	}
      else
	{
	  emit_insn (gen_rtx_SET (VOIDmode, op0,
				  gen_rtx_PLUS (DImode, temp4, temp2)));
	}
    }
  else
    {
      rtx low1 = GEN_INT ((low_bits >> (32 - 12))          & 0xfff);
      rtx low2 = GEN_INT ((low_bits >> (32 - 12 - 12))     & 0xfff);
      rtx low3 = GEN_INT ((low_bits >> (32 - 12 - 12 - 8)) & 0x0ff);
      int to_shift = 12;

      /* We are in the middle of reload, so this is really
	 painful.  However we do still make an attempt to
	 avoid emitting truly stupid code.  */
      if (low1 != const0_rtx)
	{
	  emit_insn (gen_rtx_SET (VOIDmode, op0,
				  gen_rtx_ASHIFT (DImode, sub_temp,
						  GEN_INT (to_shift))));
	  emit_insn (gen_rtx_SET (VOIDmode, op0,
				  gen_rtx_IOR (DImode, op0, low1)));
	  sub_temp = op0;
	  to_shift = 12;
	}
      else
	{
	  to_shift += 12;
	}
      if (low2 != const0_rtx)
	{
	  emit_insn (gen_rtx_SET (VOIDmode, op0,
				  gen_rtx_ASHIFT (DImode, sub_temp,
						  GEN_INT (to_shift))));
	  emit_insn (gen_rtx_SET (VOIDmode, op0,
				  gen_rtx_IOR (DImode, op0, low2)));
	  sub_temp = op0;
	  to_shift = 8;
	}
      else
	{
	  to_shift += 8;
	}
      emit_insn (gen_rtx_SET (VOIDmode, op0,
			      gen_rtx_ASHIFT (DImode, sub_temp,
					      GEN_INT (to_shift))));
      if (low3 != const0_rtx)
	emit_insn (gen_rtx_SET (VOIDmode, op0,
				gen_rtx_IOR (DImode, op0, low3)));
      /* phew...  */
    }
}

/* Analyze a 64-bit constant for certain properties.  */
static void analyze_64bit_constant (unsigned HOST_WIDE_INT,
				    unsigned HOST_WIDE_INT,
				    int *, int *, int *);

static void
analyze_64bit_constant (unsigned HOST_WIDE_INT high_bits,
			unsigned HOST_WIDE_INT low_bits,
			int *hbsp, int *lbsp, int *abbasp)
{
  int lowest_bit_set, highest_bit_set, all_bits_between_are_set;
  int i;

  lowest_bit_set = highest_bit_set = -1;
  i = 0;
  do
    {
      if ((lowest_bit_set == -1)
	  && ((low_bits >> i) & 1))
	lowest_bit_set = i;
      if ((highest_bit_set == -1)
	  && ((high_bits >> (32 - i - 1)) & 1))
	highest_bit_set = (64 - i - 1);
    }
  while (++i < 32
	 && ((highest_bit_set == -1)
	     || (lowest_bit_set == -1)));
  if (i == 32)
    {
      i = 0;
      do
	{
	  if ((lowest_bit_set == -1)
	      && ((high_bits >> i) & 1))
	    lowest_bit_set = i + 32;
	  if ((highest_bit_set == -1)
	      && ((low_bits >> (32 - i - 1)) & 1))
	    highest_bit_set = 32 - i - 1;
	}
      while (++i < 32
	     && ((highest_bit_set == -1)
		 || (lowest_bit_set == -1)));
    }
  /* If there are no bits set this should have gone out
     as one instruction!  */
  gcc_assert (lowest_bit_set != -1 && highest_bit_set != -1);
  all_bits_between_are_set = 1;
  for (i = lowest_bit_set; i <= highest_bit_set; i++)
    {
      if (i < 32)
	{
	  if ((low_bits & (1 << i)) != 0)
	    continue;
	}
      else
	{
	  if ((high_bits & (1 << (i - 32))) != 0)
	    continue;
	}
      all_bits_between_are_set = 0;
      break;
    }
  *hbsp = highest_bit_set;
  *lbsp = lowest_bit_set;
  *abbasp = all_bits_between_are_set;
}

static int const64_is_2insns (unsigned HOST_WIDE_INT, unsigned HOST_WIDE_INT);

static int
const64_is_2insns (unsigned HOST_WIDE_INT high_bits,
		   unsigned HOST_WIDE_INT low_bits)
{
  int highest_bit_set, lowest_bit_set, all_bits_between_are_set;

  if (high_bits == 0
      || high_bits == 0xffffffff)
    return 1;

  analyze_64bit_constant (high_bits, low_bits,
			  &highest_bit_set, &lowest_bit_set,
			  &all_bits_between_are_set);

  if ((highest_bit_set == 63
       || lowest_bit_set == 0)
      && all_bits_between_are_set != 0)
    return 1;

  if ((highest_bit_set - lowest_bit_set) < 21)
    return 1;

  return 0;
}

static unsigned HOST_WIDE_INT create_simple_focus_bits (unsigned HOST_WIDE_INT,
							unsigned HOST_WIDE_INT,
							int, int);

static unsigned HOST_WIDE_INT
create_simple_focus_bits (unsigned HOST_WIDE_INT high_bits,
			  unsigned HOST_WIDE_INT low_bits,
			  int lowest_bit_set, int shift)
{
  HOST_WIDE_INT hi, lo;

  if (lowest_bit_set < 32)
    {
      lo = (low_bits >> lowest_bit_set) << shift;
      hi = ((high_bits << (32 - lowest_bit_set)) << shift);
    }
  else
    {
      lo = 0;
      hi = ((high_bits >> (lowest_bit_set - 32)) << shift);
    }
  gcc_assert (! (hi & lo));
  return (hi | lo);
}

/* Here we are sure to be arch64 and this is an integer constant
   being loaded into a register.  Emit the most efficient
   insn sequence possible.  Detection of all the 1-insn cases
   has been done already.  */
void
sparc_emit_set_const64 (rtx op0, rtx op1)
{
  unsigned HOST_WIDE_INT high_bits, low_bits;
  int lowest_bit_set, highest_bit_set;
  int all_bits_between_are_set;
  rtx temp = 0;

  /* Sanity check that we know what we are working with.  */
  gcc_assert (TARGET_ARCH64
	      && (GET_CODE (op0) == SUBREG
		  || (REG_P (op0) && ! SPARC_FP_REG_P (REGNO (op0)))));

  if (reload_in_progress || reload_completed)
    temp = op0;

  if (GET_CODE (op1) != CONST_INT)
    {
      sparc_emit_set_symbolic_const64 (op0, op1, temp);
      return;
    }

  if (! temp)
    temp = gen_reg_rtx (DImode);

  high_bits = ((INTVAL (op1) >> 32) & 0xffffffff);
  low_bits = (INTVAL (op1) & 0xffffffff);

  /* low_bits	bits 0  --> 31
     high_bits	bits 32 --> 63  */

  analyze_64bit_constant (high_bits, low_bits,
			  &highest_bit_set, &lowest_bit_set,
			  &all_bits_between_are_set);

  /* First try for a 2-insn sequence.  */

  /* These situations are preferred because the optimizer can
   * do more things with them:
   * 1) mov	-1, %reg
   *    sllx	%reg, shift, %reg
   * 2) mov	-1, %reg
   *    srlx	%reg, shift, %reg
   * 3) mov	some_small_const, %reg
   *    sllx	%reg, shift, %reg
   */
  if (((highest_bit_set == 63
	|| lowest_bit_set == 0)
       && all_bits_between_are_set != 0)
      || ((highest_bit_set - lowest_bit_set) < 12))
    {
      HOST_WIDE_INT the_const = -1;
      int shift = lowest_bit_set;

      if ((highest_bit_set != 63
	   && lowest_bit_set != 0)
	  || all_bits_between_are_set == 0)
	{
	  the_const =
	    create_simple_focus_bits (high_bits, low_bits,
				      lowest_bit_set, 0);
	}
      else if (lowest_bit_set == 0)
	shift = -(63 - highest_bit_set);

      gcc_assert (SPARC_SIMM13_P (the_const));
      gcc_assert (shift != 0);

      emit_insn (gen_safe_SET64 (temp, the_const));
      if (shift > 0)
	emit_insn (gen_rtx_SET (VOIDmode,
				op0,
				gen_rtx_ASHIFT (DImode,
						temp,
						GEN_INT (shift))));
      else if (shift < 0)
	emit_insn (gen_rtx_SET (VOIDmode,
				op0,
				gen_rtx_LSHIFTRT (DImode,
						  temp,
						  GEN_INT (-shift))));
      return;
    }

  /* Now a range of 22 or less bits set somewhere.
   * 1) sethi	%hi(focus_bits), %reg
   *    sllx	%reg, shift, %reg
   * 2) sethi	%hi(focus_bits), %reg
   *    srlx	%reg, shift, %reg
   */
  if ((highest_bit_set - lowest_bit_set) < 21)
    {
      unsigned HOST_WIDE_INT focus_bits =
	create_simple_focus_bits (high_bits, low_bits,
				  lowest_bit_set, 10);

      gcc_assert (SPARC_SETHI_P (focus_bits));
      gcc_assert (lowest_bit_set != 10);

      emit_insn (gen_safe_HIGH64 (temp, focus_bits));

      /* If lowest_bit_set == 10 then a sethi alone could have done it.  */
      if (lowest_bit_set < 10)
	emit_insn (gen_rtx_SET (VOIDmode,
				op0,
				gen_rtx_LSHIFTRT (DImode, temp,
						  GEN_INT (10 - lowest_bit_set))));
      else if (lowest_bit_set > 10)
	emit_insn (gen_rtx_SET (VOIDmode,
				op0,
				gen_rtx_ASHIFT (DImode, temp,
						GEN_INT (lowest_bit_set - 10))));
      return;
    }

  /* 1) sethi	%hi(low_bits), %reg
   *    or	%reg, %lo(low_bits), %reg
   * 2) sethi	%hi(~low_bits), %reg
   *	xor	%reg, %lo(-0x400 | (low_bits & 0x3ff)), %reg
   */
  if (high_bits == 0
      || high_bits == 0xffffffff)
    {
      sparc_emit_set_const64_quick1 (op0, temp, low_bits,
				     (high_bits == 0xffffffff));
      return;
    }

  /* Now, try 3-insn sequences.  */

  /* 1) sethi	%hi(high_bits), %reg
   *    or	%reg, %lo(high_bits), %reg
   *    sllx	%reg, 32, %reg
   */
  if (low_bits == 0)
    {
      sparc_emit_set_const64_quick2 (op0, temp, high_bits, 0, 32);
      return;
    }

  /* We may be able to do something quick
     when the constant is negated, so try that.  */
  if (const64_is_2insns ((~high_bits) & 0xffffffff,
			 (~low_bits) & 0xfffffc00))
    {
      /* NOTE: The trailing bits get XOR'd so we need the
	 non-negated bits, not the negated ones.  */
      unsigned HOST_WIDE_INT trailing_bits = low_bits & 0x3ff;

      if ((((~high_bits) & 0xffffffff) == 0
	   && ((~low_bits) & 0x80000000) == 0)
	  || (((~high_bits) & 0xffffffff) == 0xffffffff
	      && ((~low_bits) & 0x80000000) != 0))
	{
	  unsigned HOST_WIDE_INT fast_int = (~low_bits & 0xffffffff);

	  if ((SPARC_SETHI_P (fast_int)
	       && (~high_bits & 0xffffffff) == 0)
	      || SPARC_SIMM13_P (fast_int))
	    emit_insn (gen_safe_SET64 (temp, fast_int));
	  else
	    sparc_emit_set_const64 (temp, GEN_INT (fast_int));
	}
      else
	{
	  rtx negated_const;
	  negated_const = GEN_INT (((~low_bits) & 0xfffffc00) |
				   (((HOST_WIDE_INT)((~high_bits) & 0xffffffff))<<32));
	  sparc_emit_set_const64 (temp, negated_const);
	}

      /* If we are XOR'ing with -1, then we should emit a one's complement
	 instead.  This way the combiner will notice logical operations
	 such as ANDN later on and substitute.  */
      if (trailing_bits == 0x3ff)
	{
	  emit_insn (gen_rtx_SET (VOIDmode, op0,
				  gen_rtx_NOT (DImode, temp)));
	}
      else
	{
	  emit_insn (gen_rtx_SET (VOIDmode,
				  op0,
				  gen_safe_XOR64 (temp,
						  (-0x400 | trailing_bits))));
	}
      return;
    }

  /* 1) sethi	%hi(xxx), %reg
   *    or	%reg, %lo(xxx), %reg
   *	sllx	%reg, yyy, %reg
   *
   * ??? This is just a generalized version of the low_bits==0
   * thing above, FIXME...
   */
  if ((highest_bit_set - lowest_bit_set) < 32)
    {
      unsigned HOST_WIDE_INT focus_bits =
	create_simple_focus_bits (high_bits, low_bits,
				  lowest_bit_set, 0);

      /* We can't get here in this state.  */
      gcc_assert (highest_bit_set >= 32 && lowest_bit_set < 32);

      /* So what we know is that the set bits straddle the
	 middle of the 64-bit word.  */
      sparc_emit_set_const64_quick2 (op0, temp,
				     focus_bits, 0,
				     lowest_bit_set);
      return;
    }

  /* 1) sethi	%hi(high_bits), %reg
   *    or	%reg, %lo(high_bits), %reg
   *    sllx	%reg, 32, %reg
   *	or	%reg, low_bits, %reg
   */
  if (SPARC_SIMM13_P(low_bits)
      && ((int)low_bits > 0))
    {
      sparc_emit_set_const64_quick2 (op0, temp, high_bits, low_bits, 32);
      return;
    }

  /* The easiest way when all else fails, is full decomposition.  */
#if 0
  printf ("sparc_emit_set_const64: Hard constant [%08lx%08lx] neg[%08lx%08lx]\n",
	  high_bits, low_bits, ~high_bits, ~low_bits);
#endif
  sparc_emit_set_const64_longway (op0, temp, high_bits, low_bits);
}
#endif /* HOST_BITS_PER_WIDE_INT == 32 */

/* Given a comparison code (EQ, NE, etc.) and the first operand of a COMPARE,
   return the mode to be used for the comparison.  For floating-point,
   CCFP[E]mode is used.  CC_NOOVmode should be used when the first operand
   is a PLUS, MINUS, NEG, or ASHIFT.  CCmode should be used when no special
   processing is needed.  */

enum machine_mode
select_cc_mode (enum rtx_code op, rtx x, rtx y ATTRIBUTE_UNUSED)
{
  if (GET_MODE_CLASS (GET_MODE (x)) == MODE_FLOAT)
    {
      switch (op)
	{
	case EQ:
	case NE:
	case UNORDERED:
	case ORDERED:
	case UNLT:
	case UNLE:
	case UNGT:
	case UNGE:
	case UNEQ:
	case LTGT:
	  return CCFPmode;

	case LT:
	case LE:
	case GT:
	case GE:
	  return CCFPEmode;

	default:
	  gcc_unreachable ();
	}
    }
  else if (GET_CODE (x) == PLUS || GET_CODE (x) == MINUS
	   || GET_CODE (x) == NEG || GET_CODE (x) == ASHIFT)
    {
      if (TARGET_ARCH64 && GET_MODE (x) == DImode)
	return CCX_NOOVmode;
      else
	return CC_NOOVmode;
    }
  else
    {
      if (TARGET_ARCH64 && GET_MODE (x) == DImode)
	return CCXmode;
      else
	return CCmode;
    }
}

/* X and Y are two things to compare using CODE.  Emit the compare insn and
   return the rtx for the cc reg in the proper mode.  */

rtx
gen_compare_reg (enum rtx_code code)
{
  rtx x = sparc_compare_op0;
  rtx y = sparc_compare_op1;
  enum machine_mode mode = SELECT_CC_MODE (code, x, y);
  rtx cc_reg;

  if (sparc_compare_emitted != NULL_RTX)
    {
      cc_reg = sparc_compare_emitted;
      sparc_compare_emitted = NULL_RTX;
      return cc_reg;
    }

  /* ??? We don't have movcc patterns so we cannot generate pseudo regs for the
     fcc regs (cse can't tell they're really call clobbered regs and will
     remove a duplicate comparison even if there is an intervening function
     call - it will then try to reload the cc reg via an int reg which is why
     we need the movcc patterns).  It is possible to provide the movcc
     patterns by using the ldxfsr/stxfsr v9 insns.  I tried it: you need two
     registers (say %g1,%g5) and it takes about 6 insns.  A better fix would be
     to tell cse that CCFPE mode registers (even pseudos) are call
     clobbered.  */

  /* ??? This is an experiment.  Rather than making changes to cse which may
     or may not be easy/clean, we do our own cse.  This is possible because
     we will generate hard registers.  Cse knows they're call clobbered (it
     doesn't know the same thing about pseudos). If we guess wrong, no big
     deal, but if we win, great!  */

  if (TARGET_V9 && GET_MODE_CLASS (GET_MODE (x)) == MODE_FLOAT)
#if 1 /* experiment */
    {
      int reg;
      /* We cycle through the registers to ensure they're all exercised.  */
      static int next_fcc_reg = 0;
      /* Previous x,y for each fcc reg.  */
      static rtx prev_args[4][2];

      /* Scan prev_args for x,y.  */
      for (reg = 0; reg < 4; reg++)
	if (prev_args[reg][0] == x && prev_args[reg][1] == y)
	  break;
      if (reg == 4)
	{
	  reg = next_fcc_reg;
	  prev_args[reg][0] = x;
	  prev_args[reg][1] = y;
	  next_fcc_reg = (next_fcc_reg + 1) & 3;
	}
      cc_reg = gen_rtx_REG (mode, reg + SPARC_FIRST_V9_FCC_REG);
    }
#else
    cc_reg = gen_reg_rtx (mode);
#endif /* ! experiment */
  else if (GET_MODE_CLASS (GET_MODE (x)) == MODE_FLOAT)
    cc_reg = gen_rtx_REG (mode, SPARC_FCC_REG);
  else
    cc_reg = gen_rtx_REG (mode, SPARC_ICC_REG);

  emit_insn (gen_rtx_SET (VOIDmode, cc_reg,
			  gen_rtx_COMPARE (mode, x, y)));

  return cc_reg;
}

/* This function is used for v9 only.
   CODE is the code for an Scc's comparison.
   OPERANDS[0] is the target of the Scc insn.
   OPERANDS[1] is the value we compare against const0_rtx (which hasn't
   been generated yet).

   This function is needed to turn

	   (set (reg:SI 110)
	       (gt (reg:CCX 100 %icc)
	           (const_int 0)))
   into
	   (set (reg:SI 110)
	       (gt:DI (reg:CCX 100 %icc)
	           (const_int 0)))

   IE: The instruction recognizer needs to see the mode of the comparison to
   find the right instruction. We could use "gt:DI" right in the
   define_expand, but leaving it out allows us to handle DI, SI, etc.

   We refer to the global sparc compare operands sparc_compare_op0 and
   sparc_compare_op1.  */

int
gen_v9_scc (enum rtx_code compare_code, register rtx *operands)
{
  if (! TARGET_ARCH64
      && (GET_MODE (sparc_compare_op0) == DImode
	  || GET_MODE (operands[0]) == DImode))
    return 0;

  /* Try to use the movrCC insns.  */
  if (TARGET_ARCH64
      && GET_MODE_CLASS (GET_MODE (sparc_compare_op0)) == MODE_INT
      && sparc_compare_op1 == const0_rtx
      && v9_regcmp_p (compare_code))
    {
      rtx op0 = sparc_compare_op0;
      rtx temp;

      /* Special case for op0 != 0.  This can be done with one instruction if
	 operands[0] == sparc_compare_op0.  */

      if (compare_code == NE
	  && GET_MODE (operands[0]) == DImode
	  && rtx_equal_p (op0, operands[0]))
	{
	  emit_insn (gen_rtx_SET (VOIDmode, operands[0],
			      gen_rtx_IF_THEN_ELSE (DImode,
				       gen_rtx_fmt_ee (compare_code, DImode,
						       op0, const0_rtx),
				       const1_rtx,
				       operands[0])));
	  return 1;
	}

      if (reg_overlap_mentioned_p (operands[0], op0))
	{
	  /* Handle the case where operands[0] == sparc_compare_op0.
	     We "early clobber" the result.  */
	  op0 = gen_reg_rtx (GET_MODE (sparc_compare_op0));
	  emit_move_insn (op0, sparc_compare_op0);
	}

      emit_insn (gen_rtx_SET (VOIDmode, operands[0], const0_rtx));
      if (GET_MODE (op0) != DImode)
	{
	  temp = gen_reg_rtx (DImode);
	  convert_move (temp, op0, 0);
	}
      else
	temp = op0;
      emit_insn (gen_rtx_SET (VOIDmode, operands[0],
			  gen_rtx_IF_THEN_ELSE (GET_MODE (operands[0]),
				   gen_rtx_fmt_ee (compare_code, DImode,
						   temp, const0_rtx),
				   const1_rtx,
				   operands[0])));
      return 1;
    }
  else
    {
      operands[1] = gen_compare_reg (compare_code);

      switch (GET_MODE (operands[1]))
	{
	  case CCmode :
	  case CCXmode :
	  case CCFPEmode :
	  case CCFPmode :
	    break;
	  default :
	    gcc_unreachable ();
	}
      emit_insn (gen_rtx_SET (VOIDmode, operands[0], const0_rtx));
      emit_insn (gen_rtx_SET (VOIDmode, operands[0],
			  gen_rtx_IF_THEN_ELSE (GET_MODE (operands[0]),
				   gen_rtx_fmt_ee (compare_code,
						   GET_MODE (operands[1]),
						   operands[1], const0_rtx),
				    const1_rtx, operands[0])));
      return 1;
    }
}

/* Emit a conditional jump insn for the v9 architecture using comparison code
   CODE and jump target LABEL.
   This function exists to take advantage of the v9 brxx insns.  */

void
emit_v9_brxx_insn (enum rtx_code code, rtx op0, rtx label)
{
  gcc_assert (sparc_compare_emitted == NULL_RTX);
  emit_jump_insn (gen_rtx_SET (VOIDmode,
			   pc_rtx,
			   gen_rtx_IF_THEN_ELSE (VOIDmode,
				    gen_rtx_fmt_ee (code, GET_MODE (op0),
						    op0, const0_rtx),
				    gen_rtx_LABEL_REF (VOIDmode, label),
				    pc_rtx)));
}

/* Generate a DFmode part of a hard TFmode register.
   REG is the TFmode hard register, LOW is 1 for the
   low 64bit of the register and 0 otherwise.
 */
rtx
gen_df_reg (rtx reg, int low)
{
  int regno = REGNO (reg);

  if ((WORDS_BIG_ENDIAN == 0) ^ (low != 0))
    regno += (TARGET_ARCH64 && regno < 32) ? 1 : 2;
  return gen_rtx_REG (DFmode, regno);
}

/* Generate a call to FUNC with OPERANDS.  Operand 0 is the return value.
   Unlike normal calls, TFmode operands are passed by reference.  It is
   assumed that no more than 3 operands are required.  */

static void
emit_soft_tfmode_libcall (const char *func_name, int nargs, rtx *operands)
{
  rtx ret_slot = NULL, arg[3], func_sym;
  int i;

  /* We only expect to be called for conversions, unary, and binary ops.  */
  gcc_assert (nargs == 2 || nargs == 3);

  for (i = 0; i < nargs; ++i)
    {
      rtx this_arg = operands[i];
      rtx this_slot;

      /* TFmode arguments and return values are passed by reference.  */
      if (GET_MODE (this_arg) == TFmode)
	{
	  int force_stack_temp;

	  force_stack_temp = 0;
	  if (TARGET_BUGGY_QP_LIB && i == 0)
	    force_stack_temp = 1;

	  if (GET_CODE (this_arg) == MEM
	      && ! force_stack_temp)
	    this_arg = XEXP (this_arg, 0);
	  else if (CONSTANT_P (this_arg)
		   && ! force_stack_temp)
	    {
	      this_slot = force_const_mem (TFmode, this_arg);
	      this_arg = XEXP (this_slot, 0);
	    }
	  else
	    {
	      this_slot = assign_stack_temp (TFmode, GET_MODE_SIZE (TFmode), 0);

	      /* Operand 0 is the return value.  We'll copy it out later.  */
	      if (i > 0)
		emit_move_insn (this_slot, this_arg);
	      else
		ret_slot = this_slot;

	      this_arg = XEXP (this_slot, 0);
	    }
	}

      arg[i] = this_arg;
    }

  func_sym = gen_rtx_SYMBOL_REF (Pmode, func_name);

  if (GET_MODE (operands[0]) == TFmode)
    {
      if (nargs == 2)
	emit_library_call (func_sym, LCT_NORMAL, VOIDmode, 2,
			   arg[0], GET_MODE (arg[0]),
			   arg[1], GET_MODE (arg[1]));
      else
	emit_library_call (func_sym, LCT_NORMAL, VOIDmode, 3,
			   arg[0], GET_MODE (arg[0]),
			   arg[1], GET_MODE (arg[1]),
			   arg[2], GET_MODE (arg[2]));

      if (ret_slot)
	emit_move_insn (operands[0], ret_slot);
    }
  else
    {
      rtx ret;

      gcc_assert (nargs == 2);

      ret = emit_library_call_value (func_sym, operands[0], LCT_NORMAL,
				     GET_MODE (operands[0]), 1,
				     arg[1], GET_MODE (arg[1]));

      if (ret != operands[0])
	emit_move_insn (operands[0], ret);
    }
}

/* Expand soft-float TFmode calls to sparc abi routines.  */

static void
emit_soft_tfmode_binop (enum rtx_code code, rtx *operands)
{
  const char *func;

  switch (code)
    {
    case PLUS:
      func = "_Qp_add";
      break;
    case MINUS:
      func = "_Qp_sub";
      break;
    case MULT:
      func = "_Qp_mul";
      break;
    case DIV:
      func = "_Qp_div";
      break;
    default:
      gcc_unreachable ();
    }

  emit_soft_tfmode_libcall (func, 3, operands);
}

static void
emit_soft_tfmode_unop (enum rtx_code code, rtx *operands)
{
  const char *func;

  gcc_assert (code == SQRT);
  func = "_Qp_sqrt";

  emit_soft_tfmode_libcall (func, 2, operands);
}

static void
emit_soft_tfmode_cvt (enum rtx_code code, rtx *operands)
{
  const char *func;

  switch (code)
    {
    case FLOAT_EXTEND:
      switch (GET_MODE (operands[1]))
	{
	case SFmode:
	  func = "_Qp_stoq";
	  break;
	case DFmode:
	  func = "_Qp_dtoq";
	  break;
	default:
	  gcc_unreachable ();
	}
      break;

    case FLOAT_TRUNCATE:
      switch (GET_MODE (operands[0]))
	{
	case SFmode:
	  func = "_Qp_qtos";
	  break;
	case DFmode:
	  func = "_Qp_qtod";
	  break;
	default:
	  gcc_unreachable ();
	}
      break;

    case FLOAT:
      switch (GET_MODE (operands[1]))
	{
	case SImode:
	  func = "_Qp_itoq";
	  break;
	case DImode:
	  func = "_Qp_xtoq";
	  break;
	default:
	  gcc_unreachable ();
	}
      break;

    case UNSIGNED_FLOAT:
      switch (GET_MODE (operands[1]))
	{
	case SImode:
	  func = "_Qp_uitoq";
	  break;
	case DImode:
	  func = "_Qp_uxtoq";
	  break;
	default:
	  gcc_unreachable ();
	}
      break;

    case FIX:
      switch (GET_MODE (operands[0]))
	{
	case SImode:
	  func = "_Qp_qtoi";
	  break;
	case DImode:
	  func = "_Qp_qtox";
	  break;
	default:
	  gcc_unreachable ();
	}
      break;

    case UNSIGNED_FIX:
      switch (GET_MODE (operands[0]))
	{
	case SImode:
	  func = "_Qp_qtoui";
	  break;
	case DImode:
	  func = "_Qp_qtoux";
	  break;
	default:
	  gcc_unreachable ();
	}
      break;

    default:
      gcc_unreachable ();
    }

  emit_soft_tfmode_libcall (func, 2, operands);
}

/* Expand a hard-float tfmode operation.  All arguments must be in
   registers.  */

static void
emit_hard_tfmode_operation (enum rtx_code code, rtx *operands)
{
  rtx op, dest;

  if (GET_RTX_CLASS (code) == RTX_UNARY)
    {
      operands[1] = force_reg (GET_MODE (operands[1]), operands[1]);
      op = gen_rtx_fmt_e (code, GET_MODE (operands[0]), operands[1]);
    }
  else
    {
      operands[1] = force_reg (GET_MODE (operands[1]), operands[1]);
      operands[2] = force_reg (GET_MODE (operands[2]), operands[2]);
      op = gen_rtx_fmt_ee (code, GET_MODE (operands[0]),
			   operands[1], operands[2]);
    }

  if (register_operand (operands[0], VOIDmode))
    dest = operands[0];
  else
    dest = gen_reg_rtx (GET_MODE (operands[0]));

  emit_insn (gen_rtx_SET (VOIDmode, dest, op));

  if (dest != operands[0])
    emit_move_insn (operands[0], dest);
}

void
emit_tfmode_binop (enum rtx_code code, rtx *operands)
{
  if (TARGET_HARD_QUAD)
    emit_hard_tfmode_operation (code, operands);
  else
    emit_soft_tfmode_binop (code, operands);
}

void
emit_tfmode_unop (enum rtx_code code, rtx *operands)
{
  if (TARGET_HARD_QUAD)
    emit_hard_tfmode_operation (code, operands);
  else
    emit_soft_tfmode_unop (code, operands);
}

void
emit_tfmode_cvt (enum rtx_code code, rtx *operands)
{
  if (TARGET_HARD_QUAD)
    emit_hard_tfmode_operation (code, operands);
  else
    emit_soft_tfmode_cvt (code, operands);
}

/* Return nonzero if a branch/jump/call instruction will be emitting
   nop into its delay slot.  */

int
empty_delay_slot (rtx insn)
{
  rtx seq;

  /* If no previous instruction (should not happen), return true.  */
  if (PREV_INSN (insn) == NULL)
    return 1;

  seq = NEXT_INSN (PREV_INSN (insn));
  if (GET_CODE (PATTERN (seq)) == SEQUENCE)
    return 0;

  return 1;
}

/* Return nonzero if TRIAL can go into the call delay slot.  */

int
tls_call_delay (rtx trial)
{
  rtx pat;

  /* Binutils allows
       call __tls_get_addr, %tgd_call (foo)
        add %l7, %o0, %o0, %tgd_add (foo)
     while Sun as/ld does not.  */
  if (TARGET_GNU_TLS || !TARGET_TLS)
    return 1;

  pat = PATTERN (trial);

  /* We must reject tgd_add{32|64}, i.e.
       (set (reg) (plus (reg) (unspec [(reg) (symbol_ref)] UNSPEC_TLSGD)))
     and tldm_add{32|64}, i.e.
       (set (reg) (plus (reg) (unspec [(reg) (symbol_ref)] UNSPEC_TLSLDM)))
     for Sun as/ld.  */
  if (GET_CODE (pat) == SET
      && GET_CODE (SET_SRC (pat)) == PLUS)
    {
      rtx unspec = XEXP (SET_SRC (pat), 1);

      if (GET_CODE (unspec) == UNSPEC
	  && (XINT (unspec, 1) == UNSPEC_TLSGD
	      || XINT (unspec, 1) == UNSPEC_TLSLDM))
	return 0;
    }

  return 1;
}

/* Return nonzero if TRIAL, an insn, can be combined with a 'restore'
   instruction.  RETURN_P is true if the v9 variant 'return' is to be
   considered in the test too.

   TRIAL must be a SET whose destination is a REG appropriate for the
   'restore' instruction or, if RETURN_P is true, for the 'return'
   instruction.  */

static int
eligible_for_restore_insn (rtx trial, bool return_p)
{
  rtx pat = PATTERN (trial);
  rtx src = SET_SRC (pat);

  /* The 'restore src,%g0,dest' pattern for word mode and below.  */
  if (GET_MODE_CLASS (GET_MODE (src)) != MODE_FLOAT
      && arith_operand (src, GET_MODE (src)))
    {
      if (TARGET_ARCH64)
        return GET_MODE_SIZE (GET_MODE (src)) <= GET_MODE_SIZE (DImode);
      else
        return GET_MODE_SIZE (GET_MODE (src)) <= GET_MODE_SIZE (SImode);
    }

  /* The 'restore src,%g0,dest' pattern for double-word mode.  */
  else if (GET_MODE_CLASS (GET_MODE (src)) != MODE_FLOAT
	   && arith_double_operand (src, GET_MODE (src)))
    return GET_MODE_SIZE (GET_MODE (src)) <= GET_MODE_SIZE (DImode);

  /* The 'restore src,%g0,dest' pattern for float if no FPU.  */
  else if (! TARGET_FPU && register_operand (src, SFmode))
    return 1;

  /* The 'restore src,%g0,dest' pattern for double if no FPU.  */
  else if (! TARGET_FPU && TARGET_ARCH64 && register_operand (src, DFmode))
    return 1;

  /* If we have the 'return' instruction, anything that does not use
     local or output registers and can go into a delay slot wins.  */
  else if (return_p && TARGET_V9 && ! epilogue_renumber (&pat, 1)
	   && (get_attr_in_uncond_branch_delay (trial)
	       == IN_UNCOND_BRANCH_DELAY_TRUE))
    return 1;

  /* The 'restore src1,src2,dest' pattern for SImode.  */
  else if (GET_CODE (src) == PLUS
	   && register_operand (XEXP (src, 0), SImode)
	   && arith_operand (XEXP (src, 1), SImode))
    return 1;

  /* The 'restore src1,src2,dest' pattern for DImode.  */
  else if (GET_CODE (src) == PLUS
	   && register_operand (XEXP (src, 0), DImode)
	   && arith_double_operand (XEXP (src, 1), DImode))
    return 1;

  /* The 'restore src1,%lo(src2),dest' pattern.  */
  else if (GET_CODE (src) == LO_SUM
	   && ! TARGET_CM_MEDMID
	   && ((register_operand (XEXP (src, 0), SImode)
	        && immediate_operand (XEXP (src, 1), SImode))
	       || (TARGET_ARCH64
		   && register_operand (XEXP (src, 0), DImode)
		   && immediate_operand (XEXP (src, 1), DImode))))
    return 1;

  /* The 'restore src,src,dest' pattern.  */
  else if (GET_CODE (src) == ASHIFT
	   && (register_operand (XEXP (src, 0), SImode)
	       || register_operand (XEXP (src, 0), DImode))
	   && XEXP (src, 1) == const1_rtx)
    return 1;

  return 0;
}

/* Return nonzero if TRIAL can go into the function return's
   delay slot.  */

int
eligible_for_return_delay (rtx trial)
{
  rtx pat;

  if (GET_CODE (trial) != INSN || GET_CODE (PATTERN (trial)) != SET)
    return 0;

  if (get_attr_length (trial) != 1)
    return 0;

  /* If there are any call-saved registers, we should scan TRIAL if it
     does not reference them.  For now just make it easy.  */
  if (num_gfregs)
    return 0;

  /* If the function uses __builtin_eh_return, the eh_return machinery
     occupies the delay slot.  */
  if (current_function_calls_eh_return)
    return 0;

  /* In the case of a true leaf function, anything can go into the slot.  */
  if (sparc_leaf_function_p)
    return get_attr_in_uncond_branch_delay (trial)
	   == IN_UNCOND_BRANCH_DELAY_TRUE;

  pat = PATTERN (trial);

  /* Otherwise, only operations which can be done in tandem with
     a `restore' or `return' insn can go into the delay slot.  */
  if (GET_CODE (SET_DEST (pat)) != REG
      || (REGNO (SET_DEST (pat)) >= 8 && REGNO (SET_DEST (pat)) < 24))
    return 0;

  /* If this instruction sets up floating point register and we have a return
     instruction, it can probably go in.  But restore will not work
     with FP_REGS.  */
  if (REGNO (SET_DEST (pat)) >= 32)
    return (TARGET_V9
	    && ! epilogue_renumber (&pat, 1)
	    && (get_attr_in_uncond_branch_delay (trial)
		== IN_UNCOND_BRANCH_DELAY_TRUE));

  return eligible_for_restore_insn (trial, true);
}

/* Return nonzero if TRIAL can go into the sibling call's
   delay slot.  */

int
eligible_for_sibcall_delay (rtx trial)
{
  rtx pat;

  if (GET_CODE (trial) != INSN || GET_CODE (PATTERN (trial)) != SET)
    return 0;

  if (get_attr_length (trial) != 1)
    return 0;

  pat = PATTERN (trial);

  if (sparc_leaf_function_p)
    {
      /* If the tail call is done using the call instruction,
	 we have to restore %o7 in the delay slot.  */
      if (LEAF_SIBCALL_SLOT_RESERVED_P)
	return 0;

      /* %g1 is used to build the function address */
      if (reg_mentioned_p (gen_rtx_REG (Pmode, 1), pat))
	return 0;

      return 1;
    }

  /* Otherwise, only operations which can be done in tandem with
     a `restore' insn can go into the delay slot.  */
  if (GET_CODE (SET_DEST (pat)) != REG
      || (REGNO (SET_DEST (pat)) >= 8 && REGNO (SET_DEST (pat)) < 24)
      || REGNO (SET_DEST (pat)) >= 32)
    return 0;

  /* If it mentions %o7, it can't go in, because sibcall will clobber it
     in most cases.  */
  if (reg_mentioned_p (gen_rtx_REG (Pmode, 15), pat))
    return 0;

  return eligible_for_restore_insn (trial, false);
}

int
short_branch (int uid1, int uid2)
{
  int delta = INSN_ADDRESSES (uid1) - INSN_ADDRESSES (uid2);

  /* Leave a few words of "slop".  */
  if (delta >= -1023 && delta <= 1022)
    return 1;

  return 0;
}

/* Return nonzero if REG is not used after INSN.
   We assume REG is a reload reg, and therefore does
   not live past labels or calls or jumps.  */
int
reg_unused_after (rtx reg, rtx insn)
{
  enum rtx_code code, prev_code = UNKNOWN;

  while ((insn = NEXT_INSN (insn)))
    {
      if (prev_code == CALL_INSN && call_used_regs[REGNO (reg)])
	return 1;

      code = GET_CODE (insn);
      if (GET_CODE (insn) == CODE_LABEL)
	return 1;

      if (INSN_P (insn))
	{
	  rtx set = single_set (insn);
	  int in_src = set && reg_overlap_mentioned_p (reg, SET_SRC (set));
	  if (set && in_src)
	    return 0;
	  if (set && reg_overlap_mentioned_p (reg, SET_DEST (set)))
	    return 1;
	  if (set == 0 && reg_overlap_mentioned_p (reg, PATTERN (insn)))
	    return 0;
	}
      prev_code = code;
    }
  return 1;
}

/* Determine if it's legal to put X into the constant pool.  This
   is not possible if X contains the address of a symbol that is
   not constant (TLS) or not known at final link time (PIC).  */

static bool
sparc_cannot_force_const_mem (rtx x)
{
  switch (GET_CODE (x))
    {
    case CONST_INT:
    case CONST_DOUBLE:
    case CONST_VECTOR:
      /* Accept all non-symbolic constants.  */
      return false;

    case LABEL_REF:
      /* Labels are OK iff we are non-PIC.  */
      return flag_pic != 0;

    case SYMBOL_REF:
      /* 'Naked' TLS symbol references are never OK,
	 non-TLS symbols are OK iff we are non-PIC.  */
      if (SYMBOL_REF_TLS_MODEL (x))
	return true;
      else
	return flag_pic != 0;

    case CONST:
      return sparc_cannot_force_const_mem (XEXP (x, 0));
    case PLUS:
    case MINUS:
      return sparc_cannot_force_const_mem (XEXP (x, 0))
         || sparc_cannot_force_const_mem (XEXP (x, 1));
    case UNSPEC:
      return true;
    default:
      gcc_unreachable ();
    }
}

/* PIC support.  */
static GTY(()) char pic_helper_symbol_name[256];
static GTY(()) rtx pic_helper_symbol;
static GTY(()) bool pic_helper_emitted_p = false;
static GTY(()) rtx global_offset_table;

/* Ensure that we are not using patterns that are not OK with PIC.  */

int
check_pic (int i)
{
  switch (flag_pic)
    {
    case 1:
      gcc_assert (GET_CODE (recog_data.operand[i]) != SYMBOL_REF
	  	  && (GET_CODE (recog_data.operand[i]) != CONST
	          || (GET_CODE (XEXP (recog_data.operand[i], 0)) == MINUS
		      && (XEXP (XEXP (recog_data.operand[i], 0), 0)
			  == global_offset_table)
		      && (GET_CODE (XEXP (XEXP (recog_data.operand[i], 0), 1))
			  == CONST))));
    case 2:
    default:
      return 1;
    }
}

/* Return true if X is an address which needs a temporary register when 
   reloaded while generating PIC code.  */

int
pic_address_needs_scratch (rtx x)
{
  /* An address which is a symbolic plus a non SMALL_INT needs a temp reg.  */
  if (GET_CODE (x) == CONST && GET_CODE (XEXP (x, 0)) == PLUS
      && GET_CODE (XEXP (XEXP (x, 0), 0)) == SYMBOL_REF
      && GET_CODE (XEXP (XEXP (x, 0), 1)) == CONST_INT
      && ! SMALL_INT (XEXP (XEXP (x, 0), 1)))
    return 1;

  return 0;
}

/* Determine if a given RTX is a valid constant.  We already know this
   satisfies CONSTANT_P.  */

bool
legitimate_constant_p (rtx x)
{
  rtx inner;

  switch (GET_CODE (x))
    {
    case SYMBOL_REF:
      /* TLS symbols are not constant.  */
      if (SYMBOL_REF_TLS_MODEL (x))
	return false;
      break;

    case CONST:
      inner = XEXP (x, 0);

      /* Offsets of TLS symbols are never valid.
	 Discourage CSE from creating them.  */
      if (GET_CODE (inner) == PLUS
	  && SPARC_SYMBOL_REF_TLS_P (XEXP (inner, 0)))
	return false;
      break;

    case CONST_DOUBLE:
      if (GET_MODE (x) == VOIDmode)
        return true;

      /* Floating point constants are generally not ok.
	 The only exception is 0.0 in VIS.  */
      if (TARGET_VIS
	  && SCALAR_FLOAT_MODE_P (GET_MODE (x))
	  && const_zero_operand (x, GET_MODE (x)))
	return true;

      return false;

    case CONST_VECTOR:
      /* Vector constants are generally not ok.
	 The only exception is 0 in VIS.  */
      if (TARGET_VIS
	  && const_zero_operand (x, GET_MODE (x)))
	return true;

      return false;

    default:
      break;
    }

  return true;
}

/* Determine if a given RTX is a valid constant address.  */

bool
constant_address_p (rtx x)
{
  switch (GET_CODE (x))
    {
    case LABEL_REF:
    case CONST_INT:
    case HIGH:
      return true;

    case CONST:
      if (flag_pic && pic_address_needs_scratch (x))
	return false;
      return legitimate_constant_p (x);

    case SYMBOL_REF:
      return !flag_pic && legitimate_constant_p (x);

    default:
      return false;
    }
}

/* Nonzero if the constant value X is a legitimate general operand
   when generating PIC code.  It is given that flag_pic is on and
   that X satisfies CONSTANT_P or is a CONST_DOUBLE.  */

bool
legitimate_pic_operand_p (rtx x)
{
  if (pic_address_needs_scratch (x))
    return false;
  if (SPARC_SYMBOL_REF_TLS_P (x)
      || (GET_CODE (x) == CONST
	  && GET_CODE (XEXP (x, 0)) == PLUS
	  && SPARC_SYMBOL_REF_TLS_P (XEXP (XEXP (x, 0), 0))))
    return false;
  return true;
}

/* Return nonzero if ADDR is a valid memory address.
   STRICT specifies whether strict register checking applies.  */
   
int
legitimate_address_p (enum machine_mode mode, rtx addr, int strict)
{
  rtx rs1 = NULL, rs2 = NULL, imm1 = NULL;

  if (REG_P (addr) || GET_CODE (addr) == SUBREG)
    rs1 = addr;
  else if (GET_CODE (addr) == PLUS)
    {
      rs1 = XEXP (addr, 0);
      rs2 = XEXP (addr, 1);

      /* Canonicalize.  REG comes first, if there are no regs,
	 LO_SUM comes first.  */
      if (!REG_P (rs1)
	  && GET_CODE (rs1) != SUBREG
	  && (REG_P (rs2)
	      || GET_CODE (rs2) == SUBREG
	      || (GET_CODE (rs2) == LO_SUM && GET_CODE (rs1) != LO_SUM)))
	{
	  rs1 = XEXP (addr, 1);
	  rs2 = XEXP (addr, 0);
	}

      if ((flag_pic == 1
	   && rs1 == pic_offset_table_rtx
	   && !REG_P (rs2)
	   && GET_CODE (rs2) != SUBREG
	   && GET_CODE (rs2) != LO_SUM
	   && GET_CODE (rs2) != MEM
	   && ! SPARC_SYMBOL_REF_TLS_P (rs2)
	   && (! symbolic_operand (rs2, VOIDmode) || mode == Pmode)
	   && (GET_CODE (rs2) != CONST_INT || SMALL_INT (rs2)))
	  || ((REG_P (rs1)
	       || GET_CODE (rs1) == SUBREG)
	      && RTX_OK_FOR_OFFSET_P (rs2)))
	{
	  imm1 = rs2;
	  rs2 = NULL;
	}
      else if ((REG_P (rs1) || GET_CODE (rs1) == SUBREG)
	       && (REG_P (rs2) || GET_CODE (rs2) == SUBREG))
	{
	  /* We prohibit REG + REG for TFmode when there are no quad move insns
	     and we consequently need to split.  We do this because REG+REG
	     is not an offsettable address.  If we get the situation in reload
	     where source and destination of a movtf pattern are both MEMs with
	     REG+REG address, then only one of them gets converted to an
	     offsettable address.  */
	  if (mode == TFmode
	      && ! (TARGET_FPU && TARGET_ARCH64 && TARGET_HARD_QUAD))
	    return 0;

	  /* We prohibit REG + REG on ARCH32 if not optimizing for
	     DFmode/DImode because then mem_min_alignment is likely to be zero
	     after reload and the  forced split would lack a matching splitter
	     pattern.  */
	  if (TARGET_ARCH32 && !optimize
	      && (mode == DFmode || mode == DImode))
	    return 0;
	}
      else if (USE_AS_OFFSETABLE_LO10
	       && GET_CODE (rs1) == LO_SUM
	       && TARGET_ARCH64
	       && ! TARGET_CM_MEDMID
	       && RTX_OK_FOR_OLO10_P (rs2))
	{
	  rs2 = NULL;
	  imm1 = XEXP (rs1, 1);
	  rs1 = XEXP (rs1, 0);
	  if (! CONSTANT_P (imm1) || SPARC_SYMBOL_REF_TLS_P (rs1))
	    return 0;
	}
    }
  else if (GET_CODE (addr) == LO_SUM)
    {
      rs1 = XEXP (addr, 0);
      imm1 = XEXP (addr, 1);

      if (! CONSTANT_P (imm1) || SPARC_SYMBOL_REF_TLS_P (rs1))
	return 0;

      /* We can't allow TFmode in 32-bit mode, because an offset greater
	 than the alignment (8) may cause the LO_SUM to overflow.  */
      if (mode == TFmode && TARGET_ARCH32)
	return 0;
    }
  else if (GET_CODE (addr) == CONST_INT && SMALL_INT (addr))
    return 1;
  else
    return 0;

  if (GET_CODE (rs1) == SUBREG)
    rs1 = SUBREG_REG (rs1);
  if (!REG_P (rs1))
    return 0;

  if (rs2)
    {
      if (GET_CODE (rs2) == SUBREG)
	rs2 = SUBREG_REG (rs2);
      if (!REG_P (rs2))
	return 0;
    }

  if (strict)
    {
      if (!REGNO_OK_FOR_BASE_P (REGNO (rs1))
	  || (rs2 && !REGNO_OK_FOR_BASE_P (REGNO (rs2))))
	return 0;
    }
  else
    {
      if ((REGNO (rs1) >= 32
	   && REGNO (rs1) != FRAME_POINTER_REGNUM
	   && REGNO (rs1) < FIRST_PSEUDO_REGISTER)
	  || (rs2
	      && (REGNO (rs2) >= 32
		  && REGNO (rs2) != FRAME_POINTER_REGNUM
		  && REGNO (rs2) < FIRST_PSEUDO_REGISTER)))
	return 0;
    }
  return 1;
}

/* Construct the SYMBOL_REF for the tls_get_offset function.  */

static GTY(()) rtx sparc_tls_symbol;

static rtx
sparc_tls_get_addr (void)
{
  if (!sparc_tls_symbol)
    sparc_tls_symbol = gen_rtx_SYMBOL_REF (Pmode, "__tls_get_addr");

  return sparc_tls_symbol;
}

static rtx
sparc_tls_got (void)
{
  rtx temp;
  if (flag_pic)
    {
      current_function_uses_pic_offset_table = 1;
      return pic_offset_table_rtx;
    }

  if (!global_offset_table)
    global_offset_table = gen_rtx_SYMBOL_REF (Pmode, "_GLOBAL_OFFSET_TABLE_");
  temp = gen_reg_rtx (Pmode);
  emit_move_insn (temp, global_offset_table);
  return temp;
}

/* Return 1 if *X is a thread-local symbol.  */

static int
sparc_tls_symbol_ref_1 (rtx *x, void *data ATTRIBUTE_UNUSED)
{
  return SPARC_SYMBOL_REF_TLS_P (*x);
}

/* Return 1 if X contains a thread-local symbol.  */

bool
sparc_tls_referenced_p (rtx x)
{
  if (!TARGET_HAVE_TLS)
    return false;

  return for_each_rtx (&x, &sparc_tls_symbol_ref_1, 0);
}

/* ADDR contains a thread-local SYMBOL_REF.  Generate code to compute
   this (thread-local) address.  */

rtx
legitimize_tls_address (rtx addr)
{
  rtx temp1, temp2, temp3, ret, o0, got, insn;

  gcc_assert (! no_new_pseudos);

  if (GET_CODE (addr) == SYMBOL_REF)
    switch (SYMBOL_REF_TLS_MODEL (addr))
      {
      case TLS_MODEL_GLOBAL_DYNAMIC:
	start_sequence ();
	temp1 = gen_reg_rtx (SImode);
	temp2 = gen_reg_rtx (SImode);
	ret = gen_reg_rtx (Pmode);
	o0 = gen_rtx_REG (Pmode, 8);
	got = sparc_tls_got ();
	emit_insn (gen_tgd_hi22 (temp1, addr));
	emit_insn (gen_tgd_lo10 (temp2, temp1, addr));
	if (TARGET_ARCH32)
	  {
	    emit_insn (gen_tgd_add32 (o0, got, temp2, addr));
	    insn = emit_call_insn (gen_tgd_call32 (o0, sparc_tls_get_addr (),
						   addr, const1_rtx));
	  }
	else
	  {
	    emit_insn (gen_tgd_add64 (o0, got, temp2, addr));
	    insn = emit_call_insn (gen_tgd_call64 (o0, sparc_tls_get_addr (),
						   addr, const1_rtx));
	  }
        CALL_INSN_FUNCTION_USAGE (insn)
	  = gen_rtx_EXPR_LIST (VOIDmode, gen_rtx_USE (VOIDmode, o0),
			       CALL_INSN_FUNCTION_USAGE (insn));
	insn = get_insns ();
	end_sequence ();
	emit_libcall_block (insn, ret, o0, addr);
	break;

      case TLS_MODEL_LOCAL_DYNAMIC:
	start_sequence ();
	temp1 = gen_reg_rtx (SImode);
	temp2 = gen_reg_rtx (SImode);
	temp3 = gen_reg_rtx (Pmode);
	ret = gen_reg_rtx (Pmode);
	o0 = gen_rtx_REG (Pmode, 8);
	got = sparc_tls_got ();
	emit_insn (gen_tldm_hi22 (temp1));
	emit_insn (gen_tldm_lo10 (temp2, temp1));
	if (TARGET_ARCH32)
	  {
	    emit_insn (gen_tldm_add32 (o0, got, temp2));
	    insn = emit_call_insn (gen_tldm_call32 (o0, sparc_tls_get_addr (),
						    const1_rtx));
	  }
	else
	  {
	    emit_insn (gen_tldm_add64 (o0, got, temp2));
	    insn = emit_call_insn (gen_tldm_call64 (o0, sparc_tls_get_addr (),
						    const1_rtx));
	  }
        CALL_INSN_FUNCTION_USAGE (insn)
	  = gen_rtx_EXPR_LIST (VOIDmode, gen_rtx_USE (VOIDmode, o0),
			       CALL_INSN_FUNCTION_USAGE (insn));
	insn = get_insns ();
	end_sequence ();
	emit_libcall_block (insn, temp3, o0,
			    gen_rtx_UNSPEC (Pmode, gen_rtvec (1, const0_rtx),
					    UNSPEC_TLSLD_BASE));
	temp1 = gen_reg_rtx (SImode);
	temp2 = gen_reg_rtx (SImode);
	emit_insn (gen_tldo_hix22 (temp1, addr));
	emit_insn (gen_tldo_lox10 (temp2, temp1, addr));
	if (TARGET_ARCH32)
	  emit_insn (gen_tldo_add32 (ret, temp3, temp2, addr));
	else
	  emit_insn (gen_tldo_add64 (ret, temp3, temp2, addr));
	break;

      case TLS_MODEL_INITIAL_EXEC:
	temp1 = gen_reg_rtx (SImode);
	temp2 = gen_reg_rtx (SImode);
	temp3 = gen_reg_rtx (Pmode);
	got = sparc_tls_got ();
	emit_insn (gen_tie_hi22 (temp1, addr));
	emit_insn (gen_tie_lo10 (temp2, temp1, addr));
	if (TARGET_ARCH32)
	  emit_insn (gen_tie_ld32 (temp3, got, temp2, addr));
	else
	  emit_insn (gen_tie_ld64 (temp3, got, temp2, addr));
        if (TARGET_SUN_TLS)
	  {
	    ret = gen_reg_rtx (Pmode);
	    if (TARGET_ARCH32)
	      emit_insn (gen_tie_add32 (ret, gen_rtx_REG (Pmode, 7),
					temp3, addr));
	    else
	      emit_insn (gen_tie_add64 (ret, gen_rtx_REG (Pmode, 7),
					temp3, addr));
	  }
	else
	  ret = gen_rtx_PLUS (Pmode, gen_rtx_REG (Pmode, 7), temp3);
	break;

      case TLS_MODEL_LOCAL_EXEC:
	temp1 = gen_reg_rtx (Pmode);
	temp2 = gen_reg_rtx (Pmode);
	if (TARGET_ARCH32)
	  {
	    emit_insn (gen_tle_hix22_sp32 (temp1, addr));
	    emit_insn (gen_tle_lox10_sp32 (temp2, temp1, addr));
	  }
	else
	  {
	    emit_insn (gen_tle_hix22_sp64 (temp1, addr));
	    emit_insn (gen_tle_lox10_sp64 (temp2, temp1, addr));
	  }
	ret = gen_rtx_PLUS (Pmode, gen_rtx_REG (Pmode, 7), temp2);
	break;

      default:
	gcc_unreachable ();
      }

  else
    gcc_unreachable ();  /* for now ... */

  return ret;
}


/* Legitimize PIC addresses.  If the address is already position-independent,
   we return ORIG.  Newly generated position-independent addresses go into a
   reg.  This is REG if nonzero, otherwise we allocate register(s) as
   necessary.  */

rtx
legitimize_pic_address (rtx orig, enum machine_mode mode ATTRIBUTE_UNUSED,
			rtx reg)
{
  if (GET_CODE (orig) == SYMBOL_REF)
    {
      rtx pic_ref, address;
      rtx insn;

      if (reg == 0)
	{
	  gcc_assert (! reload_in_progress && ! reload_completed);
	  reg = gen_reg_rtx (Pmode);
	}

      if (flag_pic == 2)
	{
	  /* If not during reload, allocate another temp reg here for loading
	     in the address, so that these instructions can be optimized
	     properly.  */
	  rtx temp_reg = ((reload_in_progress || reload_completed)
			  ? reg : gen_reg_rtx (Pmode));

	  /* Must put the SYMBOL_REF inside an UNSPEC here so that cse
	     won't get confused into thinking that these two instructions
	     are loading in the true address of the symbol.  If in the
	     future a PIC rtx exists, that should be used instead.  */
	  if (TARGET_ARCH64)
	    {
	      emit_insn (gen_movdi_high_pic (temp_reg, orig));
	      emit_insn (gen_movdi_lo_sum_pic (temp_reg, temp_reg, orig));
	    }
	  else
	    {
	      emit_insn (gen_movsi_high_pic (temp_reg, orig));
	      emit_insn (gen_movsi_lo_sum_pic (temp_reg, temp_reg, orig));
	    }
	  address = temp_reg;
	}
      else
	address = orig;

      pic_ref = gen_const_mem (Pmode,
			       gen_rtx_PLUS (Pmode,
					     pic_offset_table_rtx, address));
      current_function_uses_pic_offset_table = 1;
      insn = emit_move_insn (reg, pic_ref);
      /* Put a REG_EQUAL note on this insn, so that it can be optimized
	 by loop.  */
      set_unique_reg_note (insn, REG_EQUAL, orig);
      return reg;
    }
  else if (GET_CODE (orig) == CONST)
    {
      rtx base, offset;

      if (GET_CODE (XEXP (orig, 0)) == PLUS
	  && XEXP (XEXP (orig, 0), 0) == pic_offset_table_rtx)
	return orig;

      if (reg == 0)
	{
	  gcc_assert (! reload_in_progress && ! reload_completed);
	  reg = gen_reg_rtx (Pmode);
	}

      gcc_assert (GET_CODE (XEXP (orig, 0)) == PLUS);
      base = legitimize_pic_address (XEXP (XEXP (orig, 0), 0), Pmode, reg);
      offset = legitimize_pic_address (XEXP (XEXP (orig, 0), 1), Pmode,
			 	       base == reg ? 0 : reg);

      if (GET_CODE (offset) == CONST_INT)
	{
	  if (SMALL_INT (offset))
	    return plus_constant (base, INTVAL (offset));
	  else if (! reload_in_progress && ! reload_completed)
	    offset = force_reg (Pmode, offset);
	  else
	    /* If we reach here, then something is seriously wrong.  */
	    gcc_unreachable ();
	}
      return gen_rtx_PLUS (Pmode, base, offset);
    }
  else if (GET_CODE (orig) == LABEL_REF)
    /* ??? Why do we do this?  */
    /* Now movsi_pic_label_ref uses it, but we ought to be checking that
       the register is live instead, in case it is eliminated.  */
    current_function_uses_pic_offset_table = 1;

  return orig;
}

/* Try machine-dependent ways of modifying an illegitimate address X
   to be legitimate.  If we find one, return the new, valid address.

   OLDX is the address as it was before break_out_memory_refs was called.
   In some cases it is useful to look at this to decide what needs to be done.

   MODE is the mode of the operand pointed to by X.  */

rtx
legitimize_address (rtx x, rtx oldx ATTRIBUTE_UNUSED, enum machine_mode mode)
{
  rtx orig_x = x;

  if (GET_CODE (x) == PLUS && GET_CODE (XEXP (x, 0)) == MULT)
    x = gen_rtx_PLUS (Pmode, XEXP (x, 1),
		      force_operand (XEXP (x, 0), NULL_RTX));
  if (GET_CODE (x) == PLUS && GET_CODE (XEXP (x, 1)) == MULT)
    x = gen_rtx_PLUS (Pmode, XEXP (x, 0),
		      force_operand (XEXP (x, 1), NULL_RTX));
  if (GET_CODE (x) == PLUS && GET_CODE (XEXP (x, 0)) == PLUS)
    x = gen_rtx_PLUS (Pmode, force_operand (XEXP (x, 0), NULL_RTX),
		      XEXP (x, 1));
  if (GET_CODE (x) == PLUS && GET_CODE (XEXP (x, 1)) == PLUS)
    x = gen_rtx_PLUS (Pmode, XEXP (x, 0),
		      force_operand (XEXP (x, 1), NULL_RTX));

  if (x != orig_x && legitimate_address_p (mode, x, FALSE))
    return x;

  if (SPARC_SYMBOL_REF_TLS_P (x))
    x = legitimize_tls_address (x);
  else if (flag_pic)
    x = legitimize_pic_address (x, mode, 0);
  else if (GET_CODE (x) == PLUS && CONSTANT_ADDRESS_P (XEXP (x, 1)))
    x = gen_rtx_PLUS (Pmode, XEXP (x, 0),
		      copy_to_mode_reg (Pmode, XEXP (x, 1)));
  else if (GET_CODE (x) == PLUS && CONSTANT_ADDRESS_P (XEXP (x, 0)))
    x = gen_rtx_PLUS (Pmode, XEXP (x, 1),
		      copy_to_mode_reg (Pmode, XEXP (x, 0)));
  else if (GET_CODE (x) == SYMBOL_REF
	   || GET_CODE (x) == CONST
           || GET_CODE (x) == LABEL_REF)
    x = copy_to_suggested_reg (x, NULL_RTX, Pmode);
  return x;
}

/* Emit the special PIC helper function.  */

static void
emit_pic_helper (void)
{
  const char *pic_name = reg_names[REGNO (pic_offset_table_rtx)];
  int align;

  switch_to_section (text_section);

  align = floor_log2 (FUNCTION_BOUNDARY / BITS_PER_UNIT);
  if (align > 0)
    ASM_OUTPUT_ALIGN (asm_out_file, align);
  ASM_OUTPUT_LABEL (asm_out_file, pic_helper_symbol_name);
  if (flag_delayed_branch)
    fprintf (asm_out_file, "\tjmp\t%%o7+8\n\t add\t%%o7, %s, %s\n",
	    pic_name, pic_name);
  else
    fprintf (asm_out_file, "\tadd\t%%o7, %s, %s\n\tjmp\t%%o7+8\n\t nop\n",
	    pic_name, pic_name);

  pic_helper_emitted_p = true;
}

/* Emit code to load the PIC register.  */

static void
load_pic_register (bool delay_pic_helper)
{
  int orig_flag_pic = flag_pic;

  /* If we haven't initialized the special PIC symbols, do so now.  */
  if (!pic_helper_symbol_name[0])
    {
      ASM_GENERATE_INTERNAL_LABEL (pic_helper_symbol_name, "LADDPC", 0);
      pic_helper_symbol = gen_rtx_SYMBOL_REF (Pmode, pic_helper_symbol_name);
      global_offset_table = gen_rtx_SYMBOL_REF (Pmode, "_GLOBAL_OFFSET_TABLE_");
    }

  /* If we haven't emitted the special PIC helper function, do so now unless
     we are requested to delay it.  */
  if (!delay_pic_helper && !pic_helper_emitted_p)
    emit_pic_helper ();

  flag_pic = 0;
  if (TARGET_ARCH64)
    emit_insn (gen_load_pcrel_symdi (pic_offset_table_rtx, global_offset_table,
				     pic_helper_symbol));
  else
    emit_insn (gen_load_pcrel_symsi (pic_offset_table_rtx, global_offset_table,
				     pic_helper_symbol));
  flag_pic = orig_flag_pic;

  /* Need to emit this whether or not we obey regdecls,
     since setjmp/longjmp can cause life info to screw up.
     ??? In the case where we don't obey regdecls, this is not sufficient
     since we may not fall out the bottom.  */
  emit_insn (gen_rtx_USE (VOIDmode, pic_offset_table_rtx));
}

/* Return 1 if RTX is a MEM which is known to be aligned to at
   least a DESIRED byte boundary.  */

int
mem_min_alignment (rtx mem, int desired)
{
  rtx addr, base, offset;

  /* If it's not a MEM we can't accept it.  */
  if (GET_CODE (mem) != MEM)
    return 0;

  /* Obviously...  */
  if (!TARGET_UNALIGNED_DOUBLES
      && MEM_ALIGN (mem) / BITS_PER_UNIT >= (unsigned)desired)
    return 1;

  /* ??? The rest of the function predates MEM_ALIGN so
     there is probably a bit of redundancy.  */
  addr = XEXP (mem, 0);
  base = offset = NULL_RTX;
  if (GET_CODE (addr) == PLUS)
    {
      if (GET_CODE (XEXP (addr, 0)) == REG)
	{
	  base = XEXP (addr, 0);

	  /* What we are saying here is that if the base
	     REG is aligned properly, the compiler will make
	     sure any REG based index upon it will be so
	     as well.  */
	  if (GET_CODE (XEXP (addr, 1)) == CONST_INT)
	    offset = XEXP (addr, 1);
	  else
	    offset = const0_rtx;
	}
    }
  else if (GET_CODE (addr) == REG)
    {
      base = addr;
      offset = const0_rtx;
    }

  if (base != NULL_RTX)
    {
      int regno = REGNO (base);

      if (regno != HARD_FRAME_POINTER_REGNUM && regno != STACK_POINTER_REGNUM)
	{
	  /* Check if the compiler has recorded some information
	     about the alignment of the base REG.  If reload has
	     completed, we already matched with proper alignments.
	     If not running global_alloc, reload might give us
	     unaligned pointer to local stack though.  */
	  if (((cfun != 0
		&& REGNO_POINTER_ALIGN (regno) >= desired * BITS_PER_UNIT)
	       || (optimize && reload_completed))
	      && (INTVAL (offset) & (desired - 1)) == 0)
	    return 1;
	}
      else
	{
	  if (((INTVAL (offset) - SPARC_STACK_BIAS) & (desired - 1)) == 0)
	    return 1;
	}
    }
  else if (! TARGET_UNALIGNED_DOUBLES
	   || CONSTANT_P (addr)
	   || GET_CODE (addr) == LO_SUM)
    {
      /* Anything else we know is properly aligned unless TARGET_UNALIGNED_DOUBLES
	 is true, in which case we can only assume that an access is aligned if
	 it is to a constant address, or the address involves a LO_SUM.  */
      return 1;
    }
  
  /* An obviously unaligned address.  */
  return 0;
}


/* Vectors to keep interesting information about registers where it can easily
   be got.  We used to use the actual mode value as the bit number, but there
   are more than 32 modes now.  Instead we use two tables: one indexed by
   hard register number, and one indexed by mode.  */

/* The purpose of sparc_mode_class is to shrink the range of modes so that
   they all fit (as bit numbers) in a 32 bit word (again).  Each real mode is
   mapped into one sparc_mode_class mode.  */

enum sparc_mode_class {
  S_MODE, D_MODE, T_MODE, O_MODE,
  SF_MODE, DF_MODE, TF_MODE, OF_MODE,
  CC_MODE, CCFP_MODE
};

/* Modes for single-word and smaller quantities.  */
#define S_MODES ((1 << (int) S_MODE) | (1 << (int) SF_MODE))

/* Modes for double-word and smaller quantities.  */
#define D_MODES (S_MODES | (1 << (int) D_MODE) | (1 << DF_MODE))

/* Modes for quad-word and smaller quantities.  */
#define T_MODES (D_MODES | (1 << (int) T_MODE) | (1 << (int) TF_MODE))

/* Modes for 8-word and smaller quantities.  */
#define O_MODES (T_MODES | (1 << (int) O_MODE) | (1 << (int) OF_MODE))

/* Modes for single-float quantities.  We must allow any single word or
   smaller quantity.  This is because the fix/float conversion instructions
   take integer inputs/outputs from the float registers.  */
#define SF_MODES (S_MODES)

/* Modes for double-float and smaller quantities.  */
#define DF_MODES (S_MODES | D_MODES)

/* Modes for double-float only quantities.  */
#define DF_MODES_NO_S ((1 << (int) D_MODE) | (1 << (int) DF_MODE))

/* Modes for quad-float only quantities.  */
#define TF_ONLY_MODES (1 << (int) TF_MODE)

/* Modes for quad-float and smaller quantities.  */
#define TF_MODES (DF_MODES | TF_ONLY_MODES)

/* Modes for quad-float and double-float quantities.  */
#define TF_MODES_NO_S (DF_MODES_NO_S | TF_ONLY_MODES)

/* Modes for quad-float pair only quantities.  */
#define OF_ONLY_MODES (1 << (int) OF_MODE)

/* Modes for quad-float pairs and smaller quantities.  */
#define OF_MODES (TF_MODES | OF_ONLY_MODES)

#define OF_MODES_NO_S (TF_MODES_NO_S | OF_ONLY_MODES)

/* Modes for condition codes.  */
#define CC_MODES (1 << (int) CC_MODE)
#define CCFP_MODES (1 << (int) CCFP_MODE)

/* Value is 1 if register/mode pair is acceptable on sparc.
   The funny mixture of D and T modes is because integer operations
   do not specially operate on tetra quantities, so non-quad-aligned
   registers can hold quadword quantities (except %o4 and %i4 because
   they cross fixed registers).  */

/* This points to either the 32 bit or the 64 bit version.  */
const int *hard_regno_mode_classes;

static const int hard_32bit_mode_classes[] = {
  S_MODES, S_MODES, T_MODES, S_MODES, T_MODES, S_MODES, D_MODES, S_MODES,
  T_MODES, S_MODES, T_MODES, S_MODES, D_MODES, S_MODES, D_MODES, S_MODES,
  T_MODES, S_MODES, T_MODES, S_MODES, T_MODES, S_MODES, D_MODES, S_MODES,
  T_MODES, S_MODES, T_MODES, S_MODES, D_MODES, S_MODES, D_MODES, S_MODES,

  OF_MODES, SF_MODES, DF_MODES, SF_MODES, OF_MODES, SF_MODES, DF_MODES, SF_MODES,
  OF_MODES, SF_MODES, DF_MODES, SF_MODES, OF_MODES, SF_MODES, DF_MODES, SF_MODES,
  OF_MODES, SF_MODES, DF_MODES, SF_MODES, OF_MODES, SF_MODES, DF_MODES, SF_MODES,
  OF_MODES, SF_MODES, DF_MODES, SF_MODES, TF_MODES, SF_MODES, DF_MODES, SF_MODES,

  /* FP regs f32 to f63.  Only the even numbered registers actually exist,
     and none can hold SFmode/SImode values.  */
  OF_MODES_NO_S, 0, DF_MODES_NO_S, 0, OF_MODES_NO_S, 0, DF_MODES_NO_S, 0,
  OF_MODES_NO_S, 0, DF_MODES_NO_S, 0, OF_MODES_NO_S, 0, DF_MODES_NO_S, 0,
  OF_MODES_NO_S, 0, DF_MODES_NO_S, 0, OF_MODES_NO_S, 0, DF_MODES_NO_S, 0,
  OF_MODES_NO_S, 0, DF_MODES_NO_S, 0, TF_MODES_NO_S, 0, DF_MODES_NO_S, 0,

  /* %fcc[0123] */
  CCFP_MODES, CCFP_MODES, CCFP_MODES, CCFP_MODES,

  /* %icc */
  CC_MODES
};

static const int hard_64bit_mode_classes[] = {
  D_MODES, D_MODES, T_MODES, D_MODES, T_MODES, D_MODES, T_MODES, D_MODES,
  O_MODES, D_MODES, T_MODES, D_MODES, T_MODES, D_MODES, T_MODES, D_MODES,
  T_MODES, D_MODES, T_MODES, D_MODES, T_MODES, D_MODES, T_MODES, D_MODES,
  O_MODES, D_MODES, T_MODES, D_MODES, T_MODES, D_MODES, T_MODES, D_MODES,

  OF_MODES, SF_MODES, DF_MODES, SF_MODES, OF_MODES, SF_MODES, DF_MODES, SF_MODES,
  OF_MODES, SF_MODES, DF_MODES, SF_MODES, OF_MODES, SF_MODES, DF_MODES, SF_MODES,
  OF_MODES, SF_MODES, DF_MODES, SF_MODES, OF_MODES, SF_MODES, DF_MODES, SF_MODES,
  OF_MODES, SF_MODES, DF_MODES, SF_MODES, TF_MODES, SF_MODES, DF_MODES, SF_MODES,

  /* FP regs f32 to f63.  Only the even numbered registers actually exist,
     and none can hold SFmode/SImode values.  */
  OF_MODES_NO_S, 0, DF_MODES_NO_S, 0, OF_MODES_NO_S, 0, DF_MODES_NO_S, 0,
  OF_MODES_NO_S, 0, DF_MODES_NO_S, 0, OF_MODES_NO_S, 0, DF_MODES_NO_S, 0,
  OF_MODES_NO_S, 0, DF_MODES_NO_S, 0, OF_MODES_NO_S, 0, DF_MODES_NO_S, 0,
  OF_MODES_NO_S, 0, DF_MODES_NO_S, 0, TF_MODES_NO_S, 0, DF_MODES_NO_S, 0,

  /* %fcc[0123] */
  CCFP_MODES, CCFP_MODES, CCFP_MODES, CCFP_MODES,

  /* %icc */
  CC_MODES
};

int sparc_mode_class [NUM_MACHINE_MODES];

enum reg_class sparc_regno_reg_class[FIRST_PSEUDO_REGISTER];

static void
sparc_init_modes (void)
{
  int i;

  for (i = 0; i < NUM_MACHINE_MODES; i++)
    {
      switch (GET_MODE_CLASS (i))
	{
	case MODE_INT:
	case MODE_PARTIAL_INT:
	case MODE_COMPLEX_INT:
	  if (GET_MODE_SIZE (i) <= 4)
	    sparc_mode_class[i] = 1 << (int) S_MODE;
	  else if (GET_MODE_SIZE (i) == 8)
	    sparc_mode_class[i] = 1 << (int) D_MODE;
	  else if (GET_MODE_SIZE (i) == 16)
	    sparc_mode_class[i] = 1 << (int) T_MODE;
	  else if (GET_MODE_SIZE (i) == 32)
	    sparc_mode_class[i] = 1 << (int) O_MODE;
	  else 
	    sparc_mode_class[i] = 0;
	  break;
	case MODE_VECTOR_INT:
	  if (GET_MODE_SIZE (i) <= 4)
	    sparc_mode_class[i] = 1 << (int)SF_MODE;
	  else if (GET_MODE_SIZE (i) == 8)
	    sparc_mode_class[i] = 1 << (int)DF_MODE;
	  break;
	case MODE_FLOAT:
	case MODE_COMPLEX_FLOAT:
	  if (GET_MODE_SIZE (i) <= 4)
	    sparc_mode_class[i] = 1 << (int) SF_MODE;
	  else if (GET_MODE_SIZE (i) == 8)
	    sparc_mode_class[i] = 1 << (int) DF_MODE;
	  else if (GET_MODE_SIZE (i) == 16)
	    sparc_mode_class[i] = 1 << (int) TF_MODE;
	  else if (GET_MODE_SIZE (i) == 32)
	    sparc_mode_class[i] = 1 << (int) OF_MODE;
	  else 
	    sparc_mode_class[i] = 0;
	  break;
	case MODE_CC:
	  if (i == (int) CCFPmode || i == (int) CCFPEmode)
	    sparc_mode_class[i] = 1 << (int) CCFP_MODE;
	  else
	    sparc_mode_class[i] = 1 << (int) CC_MODE;
	  break;
	default:
	  sparc_mode_class[i] = 0;
	  break;
	}
    }

  if (TARGET_ARCH64)
    hard_regno_mode_classes = hard_64bit_mode_classes;
  else
    hard_regno_mode_classes = hard_32bit_mode_classes;

  /* Initialize the array used by REGNO_REG_CLASS.  */
  for (i = 0; i < FIRST_PSEUDO_REGISTER; i++)
    {
      if (i < 16 && TARGET_V8PLUS)
	sparc_regno_reg_class[i] = I64_REGS;
      else if (i < 32 || i == FRAME_POINTER_REGNUM)
	sparc_regno_reg_class[i] = GENERAL_REGS;
      else if (i < 64)
	sparc_regno_reg_class[i] = FP_REGS;
      else if (i < 96)
	sparc_regno_reg_class[i] = EXTRA_FP_REGS;
      else if (i < 100)
	sparc_regno_reg_class[i] = FPCC_REGS;
      else
	sparc_regno_reg_class[i] = NO_REGS;
    }
}

/* Compute the frame size required by the function.  This function is called
   during the reload pass and also by sparc_expand_prologue.  */

HOST_WIDE_INT
sparc_compute_frame_size (HOST_WIDE_INT size, int leaf_function_p)
{
  int outgoing_args_size = (current_function_outgoing_args_size
			    + REG_PARM_STACK_SPACE (current_function_decl));
  int n_regs = 0;  /* N_REGS is the number of 4-byte regs saved thus far.  */
  int i;

  if (TARGET_ARCH64)
    {
      for (i = 0; i < 8; i++)
	if (regs_ever_live[i] && ! call_used_regs[i])
	  n_regs += 2;
    }
  else
    {
      for (i = 0; i < 8; i += 2)
	if ((regs_ever_live[i] && ! call_used_regs[i])
	    || (regs_ever_live[i+1] && ! call_used_regs[i+1]))
	  n_regs += 2;
    }

  for (i = 32; i < (TARGET_V9 ? 96 : 64); i += 2)
    if ((regs_ever_live[i] && ! call_used_regs[i])
	|| (regs_ever_live[i+1] && ! call_used_regs[i+1]))
      n_regs += 2;

  /* Set up values for use in prologue and epilogue.  */
  num_gfregs = n_regs;

  if (leaf_function_p
      && n_regs == 0
      && size == 0
      && current_function_outgoing_args_size == 0)
    actual_fsize = apparent_fsize = 0;
  else
    {
      /* We subtract STARTING_FRAME_OFFSET, remember it's negative.  */
      apparent_fsize = (size - STARTING_FRAME_OFFSET + 7) & -8;
      apparent_fsize += n_regs * 4;
      actual_fsize = apparent_fsize + ((outgoing_args_size + 7) & -8);
    }

  /* Make sure nothing can clobber our register windows.
     If a SAVE must be done, or there is a stack-local variable,
     the register window area must be allocated.  */
  if (! leaf_function_p || size > 0)
    actual_fsize += FIRST_PARM_OFFSET (current_function_decl);

  return SPARC_STACK_ALIGN (actual_fsize);
}

/* Output any necessary .register pseudo-ops.  */

void
sparc_output_scratch_registers (FILE *file ATTRIBUTE_UNUSED)
{
#ifdef HAVE_AS_REGISTER_PSEUDO_OP
  int i;

  if (TARGET_ARCH32)
    return;

  /* Check if %g[2367] were used without
     .register being printed for them already.  */
  for (i = 2; i < 8; i++)
    {
      if (regs_ever_live [i]
	  && ! sparc_hard_reg_printed [i])
	{
	  sparc_hard_reg_printed [i] = 1;
	  /* %g7 is used as TLS base register, use #ignore
	     for it instead of #scratch.  */
	  fprintf (file, "\t.register\t%%g%d, #%s\n", i,
		   i == 7 ? "ignore" : "scratch");
	}
      if (i == 3) i = 5;
    }
#endif
}

/* Save/restore call-saved registers from LOW to HIGH at BASE+OFFSET
   as needed.  LOW should be double-word aligned for 32-bit registers.
   Return the new OFFSET.  */

#define SORR_SAVE    0
#define SORR_RESTORE 1

static int
save_or_restore_regs (int low, int high, rtx base, int offset, int action)
{
  rtx mem, insn;
  int i;

  if (TARGET_ARCH64 && high <= 32)
    {
      for (i = low; i < high; i++)
	{
	  if (regs_ever_live[i] && ! call_used_regs[i])
	    {
	      mem = gen_rtx_MEM (DImode, plus_constant (base, offset));
	      set_mem_alias_set (mem, sparc_sr_alias_set);
	      if (action == SORR_SAVE)
		{
		  insn = emit_move_insn (mem, gen_rtx_REG (DImode, i));
		  RTX_FRAME_RELATED_P (insn) = 1;
		}
	      else  /* action == SORR_RESTORE */
		emit_move_insn (gen_rtx_REG (DImode, i), mem);
	      offset += 8;
	    }
	}
    }
  else
    {
      for (i = low; i < high; i += 2)
	{
	  bool reg0 = regs_ever_live[i] && ! call_used_regs[i];
	  bool reg1 = regs_ever_live[i+1] && ! call_used_regs[i+1];
	  enum machine_mode mode;
	  int regno;

	  if (reg0 && reg1)
	    {
	      mode = i < 32 ? DImode : DFmode;
	      regno = i;
	    }
	  else if (reg0)
	    {
	      mode = i < 32 ? SImode : SFmode;
	      regno = i;
	    }
	  else if (reg1)
	    {
	      mode = i < 32 ? SImode : SFmode;
	      regno = i + 1;
	      offset += 4;
	    }
	  else
	    continue;

	  mem = gen_rtx_MEM (mode, plus_constant (base, offset));
	  set_mem_alias_set (mem, sparc_sr_alias_set);
	  if (action == SORR_SAVE)
	    {
	      insn = emit_move_insn (mem, gen_rtx_REG (mode, regno));
	      RTX_FRAME_RELATED_P (insn) = 1;
	    }
	  else  /* action == SORR_RESTORE */
	    emit_move_insn (gen_rtx_REG (mode, regno), mem);

	  /* Always preserve double-word alignment.  */
	  offset = (offset + 7) & -8;
	}
    }

  return offset;
}

/* Emit code to save call-saved registers.  */

static void
emit_save_or_restore_regs (int action)
{
  HOST_WIDE_INT offset;
  rtx base;

  offset = frame_base_offset - apparent_fsize;

  if (offset < -4096 || offset + num_gfregs * 4 > 4095)
    {
      /* ??? This might be optimized a little as %g1 might already have a
	 value close enough that a single add insn will do.  */
      /* ??? Although, all of this is probably only a temporary fix
	 because if %g1 can hold a function result, then
	 sparc_expand_epilogue will lose (the result will be
	 clobbered).  */
      base = gen_rtx_REG (Pmode, 1);
      emit_move_insn (base, GEN_INT (offset));
      emit_insn (gen_rtx_SET (VOIDmode,
			      base,
			      gen_rtx_PLUS (Pmode, frame_base_reg, base)));
      offset = 0;
    }
  else
    base = frame_base_reg;

  offset = save_or_restore_regs (0, 8, base, offset, action);
  save_or_restore_regs (32, TARGET_V9 ? 96 : 64, base, offset, action);
}

/* Generate a save_register_window insn.  */

static rtx
gen_save_register_window (rtx increment)
{
  if (TARGET_ARCH64)
    return gen_save_register_windowdi (increment);
  else
    return gen_save_register_windowsi (increment);
}

/* Generate an increment for the stack pointer.  */

static rtx
gen_stack_pointer_inc (rtx increment)
{
  return gen_rtx_SET (VOIDmode,
		      stack_pointer_rtx,
		      gen_rtx_PLUS (Pmode,
				    stack_pointer_rtx,
				    increment));
}

/* Generate a decrement for the stack pointer.  */

static rtx
gen_stack_pointer_dec (rtx decrement)
{
  return gen_rtx_SET (VOIDmode,
		      stack_pointer_rtx,
		      gen_rtx_MINUS (Pmode,
				     stack_pointer_rtx,
				     decrement));
}

/* Expand the function prologue.  The prologue is responsible for reserving
   storage for the frame, saving the call-saved registers and loading the
   PIC register if needed.  */

void
sparc_expand_prologue (void)
{
  rtx insn;
  int i;

  /* Compute a snapshot of current_function_uses_only_leaf_regs.  Relying
     on the final value of the flag means deferring the prologue/epilogue
     expansion until just before the second scheduling pass, which is too
     late to emit multiple epilogues or return insns.

     Of course we are making the assumption that the value of the flag
     will not change between now and its final value.  Of the three parts
     of the formula, only the last one can reasonably vary.  Let's take a
     closer look, after assuming that the first two ones are set to true
     (otherwise the last value is effectively silenced).

     If only_leaf_regs_used returns false, the global predicate will also
     be false so the actual frame size calculated below will be positive.
     As a consequence, the save_register_window insn will be emitted in
     the instruction stream; now this insn explicitly references %fp
     which is not a leaf register so only_leaf_regs_used will always
     return false subsequently.

     If only_leaf_regs_used returns true, we hope that the subsequent
     optimization passes won't cause non-leaf registers to pop up.  For
     example, the regrename pass has special provisions to not rename to
     non-leaf registers in a leaf function.  */
  sparc_leaf_function_p
    = optimize > 0 && leaf_function_p () && only_leaf_regs_used ();

  /* Need to use actual_fsize, since we are also allocating
     space for our callee (and our own register save area).  */
  actual_fsize
    = sparc_compute_frame_size (get_frame_size(), sparc_leaf_function_p);

  /* Advertise that the data calculated just above are now valid.  */
  sparc_prologue_data_valid_p = true;

  if (sparc_leaf_function_p)
    {
      frame_base_reg = stack_pointer_rtx;
      frame_base_offset = actual_fsize + SPARC_STACK_BIAS;
    }
  else
    {
      frame_base_reg = hard_frame_pointer_rtx;
      frame_base_offset = SPARC_STACK_BIAS;
    }

  if (actual_fsize == 0)
    /* do nothing.  */ ;
  else if (sparc_leaf_function_p)
    {
      if (actual_fsize <= 4096)
	insn = emit_insn (gen_stack_pointer_inc (GEN_INT (-actual_fsize)));
      else if (actual_fsize <= 8192)
	{
	  insn = emit_insn (gen_stack_pointer_inc (GEN_INT (-4096)));
	  /* %sp is still the CFA register.  */
	  RTX_FRAME_RELATED_P (insn) = 1;
	  insn
	    = emit_insn (gen_stack_pointer_inc (GEN_INT (4096-actual_fsize)));
	}
      else
	{
	  rtx reg = gen_rtx_REG (Pmode, 1);
	  emit_move_insn (reg, GEN_INT (-actual_fsize));
	  insn = emit_insn (gen_stack_pointer_inc (reg));
	  REG_NOTES (insn) =
	    gen_rtx_EXPR_LIST (REG_FRAME_RELATED_EXPR,
			       gen_stack_pointer_inc (GEN_INT (-actual_fsize)),
			       REG_NOTES (insn));
	}

      RTX_FRAME_RELATED_P (insn) = 1;
    }
  else
    {
      if (actual_fsize <= 4096)
	insn = emit_insn (gen_save_register_window (GEN_INT (-actual_fsize)));
      else if (actual_fsize <= 8192)
	{
	  insn = emit_insn (gen_save_register_window (GEN_INT (-4096)));
	  /* %sp is not the CFA register anymore.  */
	  emit_insn (gen_stack_pointer_inc (GEN_INT (4096-actual_fsize)));
	}
      else
	{
	  rtx reg = gen_rtx_REG (Pmode, 1);
	  emit_move_insn (reg, GEN_INT (-actual_fsize));
	  insn = emit_insn (gen_save_register_window (reg));
	}

      RTX_FRAME_RELATED_P (insn) = 1;
      for (i=0; i < XVECLEN (PATTERN (insn), 0); i++)
        RTX_FRAME_RELATED_P (XVECEXP (PATTERN (insn), 0, i)) = 1;
    }

  if (num_gfregs)
    emit_save_or_restore_regs (SORR_SAVE);

  /* Load the PIC register if needed.  */
  if (flag_pic && current_function_uses_pic_offset_table)
    load_pic_register (false);
}
 
/* This function generates the assembly code for function entry, which boils
   down to emitting the necessary .register directives.  */

static void
sparc_asm_function_prologue (FILE *file, HOST_WIDE_INT size ATTRIBUTE_UNUSED)
{
  /* Check that the assumption we made in sparc_expand_prologue is valid.  */
  gcc_assert (sparc_leaf_function_p == current_function_uses_only_leaf_regs);

  sparc_output_scratch_registers (file);
}

/* Expand the function epilogue, either normal or part of a sibcall.
   We emit all the instructions except the return or the call.  */

void
sparc_expand_epilogue (void)
{
  if (num_gfregs)
    emit_save_or_restore_regs (SORR_RESTORE);

  if (actual_fsize == 0)
    /* do nothing.  */ ;
  else if (sparc_leaf_function_p)
    {
      if (actual_fsize <= 4096)
	emit_insn (gen_stack_pointer_dec (GEN_INT (- actual_fsize)));
      else if (actual_fsize <= 8192)
	{
	  emit_insn (gen_stack_pointer_dec (GEN_INT (-4096)));
	  emit_insn (gen_stack_pointer_dec (GEN_INT (4096 - actual_fsize)));
	}
      else
	{
	  rtx reg = gen_rtx_REG (Pmode, 1);
	  emit_move_insn (reg, GEN_INT (-actual_fsize));
	  emit_insn (gen_stack_pointer_dec (reg));
	}
    }
}

/* Return true if it is appropriate to emit `return' instructions in the
   body of a function.  */

bool
sparc_can_use_return_insn_p (void)
{
  return sparc_prologue_data_valid_p
	 && (actual_fsize == 0 || !sparc_leaf_function_p);
}
  
/* This function generates the assembly code for function exit.  */
  
static void
sparc_asm_function_epilogue (FILE *file, HOST_WIDE_INT size ATTRIBUTE_UNUSED)
{
  /* If code does not drop into the epilogue, we have to still output
     a dummy nop for the sake of sane backtraces.  Otherwise, if the
     last two instructions of a function were "call foo; dslot;" this
     can make the return PC of foo (i.e. address of call instruction
     plus 8) point to the first instruction in the next function.  */

  rtx insn, last_real_insn;

  insn = get_last_insn ();

  last_real_insn = prev_real_insn (insn);
  if (last_real_insn
      && GET_CODE (last_real_insn) == INSN
      && GET_CODE (PATTERN (last_real_insn)) == SEQUENCE)
    last_real_insn = XVECEXP (PATTERN (last_real_insn), 0, 0);

  if (last_real_insn && GET_CODE (last_real_insn) == CALL_INSN)
    fputs("\tnop\n", file);

  sparc_output_deferred_case_vectors ();
}
  
/* Output a 'restore' instruction.  */
 
static void
output_restore (rtx pat)
{
  rtx operands[3];

  if (! pat)
    {
      fputs ("\t restore\n", asm_out_file);
      return;
    }

  gcc_assert (GET_CODE (pat) == SET);

  operands[0] = SET_DEST (pat);
  pat = SET_SRC (pat);

  switch (GET_CODE (pat))
    {
      case PLUS:
	operands[1] = XEXP (pat, 0);
	operands[2] = XEXP (pat, 1);
	output_asm_insn (" restore %r1, %2, %Y0", operands);
	break;
      case LO_SUM:
	operands[1] = XEXP (pat, 0);
	operands[2] = XEXP (pat, 1);
	output_asm_insn (" restore %r1, %%lo(%a2), %Y0", operands);
	break;
      case ASHIFT:
	operands[1] = XEXP (pat, 0);
	gcc_assert (XEXP (pat, 1) == const1_rtx);
	output_asm_insn (" restore %r1, %r1, %Y0", operands);
	break;
      default:
	operands[1] = pat;
	output_asm_insn (" restore %%g0, %1, %Y0", operands);
	break;
    }
}
  
/* Output a return.  */

const char *
output_return (rtx insn)
{
  if (sparc_leaf_function_p)
    {
      /* This is a leaf function so we don't have to bother restoring the
	 register window, which frees us from dealing with the convoluted
	 semantics of restore/return.  We simply output the jump to the
	 return address and the insn in the delay slot (if any).  */

      gcc_assert (! current_function_calls_eh_return);

      return "jmp\t%%o7+%)%#";
    }
  else
    {
      /* This is a regular function so we have to restore the register window.
	 We may have a pending insn for the delay slot, which will be either
	 combined with the 'restore' instruction or put in the delay slot of
	 the 'return' instruction.  */

      if (current_function_calls_eh_return)
	{
	  /* If the function uses __builtin_eh_return, the eh_return
	     machinery occupies the delay slot.  */
	  gcc_assert (! final_sequence);

	  if (! flag_delayed_branch)
	    fputs ("\tadd\t%fp, %g1, %fp\n", asm_out_file);

	  if (TARGET_V9)
	    fputs ("\treturn\t%i7+8\n", asm_out_file);
	  else
	    fputs ("\trestore\n\tjmp\t%o7+8\n", asm_out_file);

	  if (flag_delayed_branch)
	    fputs ("\t add\t%sp, %g1, %sp\n", asm_out_file);
	  else
	    fputs ("\t nop\n", asm_out_file);
	}
      else if (final_sequence)
	{
	  rtx delay, pat;

	  delay = NEXT_INSN (insn);
	  gcc_assert (delay);

	  pat = PATTERN (delay);

	  if (TARGET_V9 && ! epilogue_renumber (&pat, 1))
	    {
	      epilogue_renumber (&pat, 0);
	      return "return\t%%i7+%)%#";
	    }
	  else
	    {
	      output_asm_insn ("jmp\t%%i7+%)", NULL);
	      output_restore (pat);
	      PATTERN (delay) = gen_blockage ();
	      INSN_CODE (delay) = -1;
	    }
	}
      else
        {
	  /* The delay slot is empty.  */
	  if (TARGET_V9)
	    return "return\t%%i7+%)\n\t nop";
	  else if (flag_delayed_branch)
	    return "jmp\t%%i7+%)\n\t restore";
	  else
	    return "restore\n\tjmp\t%%o7+%)\n\t nop";
	}
    }

  return "";
}

/* Output a sibling call.  */

const char *
output_sibcall (rtx insn, rtx call_operand)
{
  rtx operands[1];

  gcc_assert (flag_delayed_branch);

  operands[0] = call_operand;

  if (sparc_leaf_function_p)
    {
      /* This is a leaf function so we don't have to bother restoring the
	 register window.  We simply output the jump to the function and
	 the insn in the delay slot (if any).  */

      gcc_assert (!(LEAF_SIBCALL_SLOT_RESERVED_P && final_sequence));

      if (final_sequence)
	output_asm_insn ("sethi\t%%hi(%a0), %%g1\n\tjmp\t%%g1 + %%lo(%a0)%#",
			 operands);
      else
	/* Use or with rs2 %%g0 instead of mov, so that as/ld can optimize
	   it into branch if possible.  */
	output_asm_insn ("or\t%%o7, %%g0, %%g1\n\tcall\t%a0, 0\n\t or\t%%g1, %%g0, %%o7",
			 operands);
    }
  else
    {
      /* This is a regular function so we have to restore the register window.
	 We may have a pending insn for the delay slot, which will be combined
	 with the 'restore' instruction.  */

      output_asm_insn ("call\t%a0, 0", operands);

      if (final_sequence)
	{
	  rtx delay = NEXT_INSN (insn);
	  gcc_assert (delay);

	  output_restore (PATTERN (delay));

	  PATTERN (delay) = gen_blockage ();
	  INSN_CODE (delay) = -1;
	}
      else
	output_restore (NULL_RTX);
    }

  return "";
}

/* Functions for handling argument passing.

   For 32-bit, the first 6 args are normally in registers and the rest are
   pushed.  Any arg that starts within the first 6 words is at least
   partially passed in a register unless its data type forbids.

   For 64-bit, the argument registers are laid out as an array of 16 elements
   and arguments are added sequentially.  The first 6 int args and up to the
   first 16 fp args (depending on size) are passed in regs.

   Slot    Stack   Integral   Float   Float in structure   Double   Long Double
   ----    -----   --------   -----   ------------------   ------   -----------
    15   [SP+248]              %f31       %f30,%f31         %d30
    14   [SP+240]              %f29       %f28,%f29         %d28       %q28
    13   [SP+232]              %f27       %f26,%f27         %d26
    12   [SP+224]              %f25       %f24,%f25         %d24       %q24
    11   [SP+216]              %f23       %f22,%f23         %d22
    10   [SP+208]              %f21       %f20,%f21         %d20       %q20
     9   [SP+200]              %f19       %f18,%f19         %d18
     8   [SP+192]              %f17       %f16,%f17         %d16       %q16
     7   [SP+184]              %f15       %f14,%f15         %d14
     6   [SP+176]              %f13       %f12,%f13         %d12       %q12
     5   [SP+168]     %o5      %f11       %f10,%f11         %d10
     4   [SP+160]     %o4       %f9        %f8,%f9           %d8        %q8
     3   [SP+152]     %o3       %f7        %f6,%f7           %d6
     2   [SP+144]     %o2       %f5        %f4,%f5           %d4        %q4
     1   [SP+136]     %o1       %f3        %f2,%f3           %d2
     0   [SP+128]     %o0       %f1        %f0,%f1           %d0        %q0

   Here SP = %sp if -mno-stack-bias or %sp+stack_bias otherwise.

   Integral arguments are always passed as 64-bit quantities appropriately
   extended.

   Passing of floating point values is handled as follows.
   If a prototype is in scope:
     If the value is in a named argument (i.e. not a stdarg function or a
     value not part of the `...') then the value is passed in the appropriate
     fp reg.
     If the value is part of the `...' and is passed in one of the first 6
     slots then the value is passed in the appropriate int reg.
     If the value is part of the `...' and is not passed in one of the first 6
     slots then the value is passed in memory.
   If a prototype is not in scope:
     If the value is one of the first 6 arguments the value is passed in the
     appropriate integer reg and the appropriate fp reg.
     If the value is not one of the first 6 arguments the value is passed in
     the appropriate fp reg and in memory.


   Summary of the calling conventions implemented by GCC on SPARC:

   32-bit ABI:
                                size      argument     return value

      small integer              <4       int. reg.      int. reg.
      word                        4       int. reg.      int. reg.
      double word                 8       int. reg.      int. reg.

      _Complex small integer     <8       int. reg.      int. reg.
      _Complex word               8       int. reg.      int. reg.
      _Complex double word       16        memory        int. reg.

      vector integer            <=8       int. reg.       FP reg.
      vector integer             >8        memory         memory

      float                       4       int. reg.       FP reg.
      double                      8       int. reg.       FP reg.
      long double                16        memory         memory

      _Complex float              8        memory         FP reg.
      _Complex double            16        memory         FP reg.
      _Complex long double       32        memory         FP reg.

      vector float              any        memory         memory

      aggregate                 any        memory         memory



    64-bit ABI:
                                size      argument     return value

      small integer              <8       int. reg.      int. reg.
      word                        8       int. reg.      int. reg.
      double word                16       int. reg.      int. reg.

      _Complex small integer    <16       int. reg.      int. reg.
      _Complex word              16       int. reg.      int. reg.
      _Complex double word       32        memory        int. reg.

      vector integer           <=16        FP reg.        FP reg.
      vector integer       16<s<=32        memory         FP reg.
      vector integer            >32        memory         memory

      float                       4        FP reg.        FP reg.
      double                      8        FP reg.        FP reg.
      long double                16        FP reg.        FP reg.

      _Complex float              8        FP reg.        FP reg.
      _Complex double            16        FP reg.        FP reg.
      _Complex long double       32        memory         FP reg.

      vector float             <=16        FP reg.        FP reg.
      vector float         16<s<=32        memory         FP reg.
      vector float              >32        memory         memory

      aggregate                <=16         reg.           reg.
      aggregate            16<s<=32        memory          reg.
      aggregate                 >32        memory         memory



Note #1: complex floating-point types follow the extended SPARC ABIs as
implemented by the Sun compiler.

Note #2: integral vector types follow the scalar floating-point types
conventions to match what is implemented by the Sun VIS SDK.

Note #3: floating-point vector types follow the aggregate types 
conventions.  */


/* Maximum number of int regs for args.  */
#define SPARC_INT_ARG_MAX 6
/* Maximum number of fp regs for args.  */
#define SPARC_FP_ARG_MAX 16

#define ROUND_ADVANCE(SIZE) (((SIZE) + UNITS_PER_WORD - 1) / UNITS_PER_WORD)

/* Handle the INIT_CUMULATIVE_ARGS macro.
   Initialize a variable CUM of type CUMULATIVE_ARGS
   for a call to a function whose data type is FNTYPE.
   For a library call, FNTYPE is 0.  */

void
init_cumulative_args (struct sparc_args *cum, tree fntype,
		      rtx libname ATTRIBUTE_UNUSED,
		      tree fndecl ATTRIBUTE_UNUSED)
{
  cum->words = 0;
  cum->prototype_p = fntype && TYPE_ARG_TYPES (fntype);
  cum->libcall_p = fntype == 0;
}

/* Handle the TARGET_PROMOTE_PROTOTYPES target hook.
   When a prototype says `char' or `short', really pass an `int'.  */

static bool
sparc_promote_prototypes (tree fntype ATTRIBUTE_UNUSED)
{
  return TARGET_ARCH32 ? true : false;
}

/* Handle the TARGET_STRICT_ARGUMENT_NAMING target hook.  */

static bool
sparc_strict_argument_naming (CUMULATIVE_ARGS *ca ATTRIBUTE_UNUSED)
{
  return TARGET_ARCH64 ? true : false;
}

/* Scan the record type TYPE and return the following predicates:
    - INTREGS_P: the record contains at least one field or sub-field
      that is eligible for promotion in integer registers.
    - FP_REGS_P: the record contains at least one field or sub-field
      that is eligible for promotion in floating-point registers.
    - PACKED_P: the record contains at least one field that is packed.

   Sub-fields are not taken into account for the PACKED_P predicate.  */

static void
scan_record_type (tree type, int *intregs_p, int *fpregs_p, int *packed_p)
{
  tree field;

  for (field = TYPE_FIELDS (type); field; field = TREE_CHAIN (field))
    {
      if (TREE_CODE (field) == FIELD_DECL)
	{
	  if (TREE_CODE (TREE_TYPE (field)) == RECORD_TYPE)
	    scan_record_type (TREE_TYPE (field), intregs_p, fpregs_p, 0);
	  else if ((FLOAT_TYPE_P (TREE_TYPE (field))
		   || TREE_CODE (TREE_TYPE (field)) == VECTOR_TYPE)
		  && TARGET_FPU)
	    *fpregs_p = 1;
	  else
	    *intregs_p = 1;

	  if (packed_p && DECL_PACKED (field))
	    *packed_p = 1;
	}
    }
}

/* Compute the slot number to pass an argument in.
   Return the slot number or -1 if passing on the stack.

   CUM is a variable of type CUMULATIVE_ARGS which gives info about
    the preceding args and about the function being called.
   MODE is the argument's machine mode.
   TYPE is the data type of the argument (as a tree).
    This is null for libcalls where that information may
    not be available.
   NAMED is nonzero if this argument is a named parameter
    (otherwise it is an extra parameter matching an ellipsis).
   INCOMING_P is zero for FUNCTION_ARG, nonzero for FUNCTION_INCOMING_ARG.
   *PREGNO records the register number to use if scalar type.
   *PPADDING records the amount of padding needed in words.  */

static int
function_arg_slotno (const struct sparc_args *cum, enum machine_mode mode,
		     tree type, int named, int incoming_p,
		     int *pregno, int *ppadding)
{
  int regbase = (incoming_p
		 ? SPARC_INCOMING_INT_ARG_FIRST
		 : SPARC_OUTGOING_INT_ARG_FIRST);
  int slotno = cum->words;
  enum mode_class mclass;
  int regno;

  *ppadding = 0;

  if (type && TREE_ADDRESSABLE (type))
    return -1;

  if (TARGET_ARCH32
      && mode == BLKmode
      && type
      && TYPE_ALIGN (type) % PARM_BOUNDARY != 0)
    return -1;

  /* For SPARC64, objects requiring 16-byte alignment get it.  */
  if (TARGET_ARCH64
      && (type ? TYPE_ALIGN (type) : GET_MODE_ALIGNMENT (mode)) >= 128
      && (slotno & 1) != 0)
    slotno++, *ppadding = 1;

  mclass = GET_MODE_CLASS (mode);
  if (type && TREE_CODE (type) == VECTOR_TYPE)
    {
      /* Vector types deserve special treatment because they are
	 polymorphic wrt their mode, depending upon whether VIS
	 instructions are enabled.  */
      if (TREE_CODE (TREE_TYPE (type)) == REAL_TYPE)
	{
	  /* The SPARC port defines no floating-point vector modes.  */
	  gcc_assert (mode == BLKmode);
	}
      else
	{
	  /* Integral vector types should either have a vector
	     mode or an integral mode, because we are guaranteed
	     by pass_by_reference that their size is not greater
	     than 16 bytes and TImode is 16-byte wide.  */
	  gcc_assert (mode != BLKmode);

	  /* Vector integers are handled like floats according to
	     the Sun VIS SDK.  */
	  mclass = MODE_FLOAT;
	}
    }

  switch (mclass)
    {
    case MODE_FLOAT:
    case MODE_COMPLEX_FLOAT:
      if (TARGET_ARCH64 && TARGET_FPU && named)
	{
	  if (slotno >= SPARC_FP_ARG_MAX)
	    return -1;
	  regno = SPARC_FP_ARG_FIRST + slotno * 2;
	  /* Arguments filling only one single FP register are
	     right-justified in the outer double FP register.  */
	  if (GET_MODE_SIZE (mode) <= 4)
	    regno++;
	  break;
	}
      /* fallthrough */

    case MODE_INT:
    case MODE_COMPLEX_INT:
      if (slotno >= SPARC_INT_ARG_MAX)
	return -1;
      regno = regbase + slotno;
      break;

    case MODE_RANDOM:
      if (mode == VOIDmode)
	/* MODE is VOIDmode when generating the actual call.  */
	return -1;

      gcc_assert (mode == BLKmode);

      if (TARGET_ARCH32
	  || !type
	  || (TREE_CODE (type) != VECTOR_TYPE
	      && TREE_CODE (type) != RECORD_TYPE))
	{
	  if (slotno >= SPARC_INT_ARG_MAX)
	    return -1;
	  regno = regbase + slotno;
	}
      else  /* TARGET_ARCH64 && type */
	{
	  int intregs_p = 0, fpregs_p = 0, packed_p = 0;

	  /* First see what kinds of registers we would need.  */
	  if (TREE_CODE (type) == VECTOR_TYPE)
	    fpregs_p = 1;
	  else
	    scan_record_type (type, &intregs_p, &fpregs_p, &packed_p);

	  /* The ABI obviously doesn't specify how packed structures
	     are passed.  These are defined to be passed in int regs
	     if possible, otherwise memory.  */
	  if (packed_p || !named)
	    fpregs_p = 0, intregs_p = 1;

	  /* If all arg slots are filled, then must pass on stack.  */
	  if (fpregs_p && slotno >= SPARC_FP_ARG_MAX)
	    return -1;

	  /* If there are only int args and all int arg slots are filled,
	     then must pass on stack.  */
	  if (!fpregs_p && intregs_p && slotno >= SPARC_INT_ARG_MAX)
	    return -1;

	  /* Note that even if all int arg slots are filled, fp members may
	     still be passed in regs if such regs are available.
	     *PREGNO isn't set because there may be more than one, it's up
	     to the caller to compute them.  */
	  return slotno;
	}
      break;

    default :
      gcc_unreachable ();
    }

  *pregno = regno;
  return slotno;
}

/* Handle recursive register counting for structure field layout.  */

struct function_arg_record_value_parms
{
  rtx ret;		/* return expression being built.  */
  int slotno;		/* slot number of the argument.  */
  int named;		/* whether the argument is named.  */
  int regbase;		/* regno of the base register.  */
  int stack;		/* 1 if part of the argument is on the stack.  */
  int intoffset;	/* offset of the first pending integer field.  */
  unsigned int nregs;	/* number of words passed in registers.  */
};

static void function_arg_record_value_3
 (HOST_WIDE_INT, struct function_arg_record_value_parms *);
static void function_arg_record_value_2
 (tree, HOST_WIDE_INT, struct function_arg_record_value_parms *, bool);
static void function_arg_record_value_1
 (tree, HOST_WIDE_INT, struct function_arg_record_value_parms *, bool);
static rtx function_arg_record_value (tree, enum machine_mode, int, int, int);
static rtx function_arg_union_value (int, enum machine_mode, int, int);

/* A subroutine of function_arg_record_value.  Traverse the structure
   recursively and determine how many registers will be required.  */

static void
function_arg_record_value_1 (tree type, HOST_WIDE_INT startbitpos,
			     struct function_arg_record_value_parms *parms,
			     bool packed_p)
{
  tree field;

  /* We need to compute how many registers are needed so we can
     allocate the PARALLEL but before we can do that we need to know
     whether there are any packed fields.  The ABI obviously doesn't
     specify how structures are passed in this case, so they are
     defined to be passed in int regs if possible, otherwise memory,
     regardless of whether there are fp values present.  */

  if (! packed_p)
    for (field = TYPE_FIELDS (type); field; field = TREE_CHAIN (field))
      {
	if (TREE_CODE (field) == FIELD_DECL && DECL_PACKED (field))
	  {
	    packed_p = true;
	    break;
	  }
      }

  /* Compute how many registers we need.  */
  for (field = TYPE_FIELDS (type); field; field = TREE_CHAIN (field))
    {
      if (TREE_CODE (field) == FIELD_DECL)
	{
	  HOST_WIDE_INT bitpos = startbitpos;

	  if (DECL_SIZE (field) != 0)
	    {
	      if (integer_zerop (DECL_SIZE (field)))
		continue;

	      if (host_integerp (bit_position (field), 1))
		bitpos += int_bit_position (field);
	    }

	  /* ??? FIXME: else assume zero offset.  */

	  if (TREE_CODE (TREE_TYPE (field)) == RECORD_TYPE)
	    function_arg_record_value_1 (TREE_TYPE (field),
	    				 bitpos,
					 parms,
					 packed_p);
	  else if ((FLOAT_TYPE_P (TREE_TYPE (field))
		    || TREE_CODE (TREE_TYPE (field)) == VECTOR_TYPE)
		   && TARGET_FPU
		   && parms->named
		   && ! packed_p)
	    {
	      if (parms->intoffset != -1)
		{
		  unsigned int startbit, endbit;
		  int intslots, this_slotno;

		  startbit = parms->intoffset & -BITS_PER_WORD;
		  endbit   = (bitpos + BITS_PER_WORD - 1) & -BITS_PER_WORD;

		  intslots = (endbit - startbit) / BITS_PER_WORD;
		  this_slotno = parms->slotno + parms->intoffset
		    / BITS_PER_WORD;

		  if (intslots > 0 && intslots > SPARC_INT_ARG_MAX - this_slotno)
		    {
		      intslots = MAX (0, SPARC_INT_ARG_MAX - this_slotno);
		      /* We need to pass this field on the stack.  */
		      parms->stack = 1;
		    }

		  parms->nregs += intslots;
		  parms->intoffset = -1;
		}

	      /* There's no need to check this_slotno < SPARC_FP_ARG MAX.
		 If it wasn't true we wouldn't be here.  */
	      if (TREE_CODE (TREE_TYPE (field)) == VECTOR_TYPE
		  && DECL_MODE (field) == BLKmode)
		parms->nregs += TYPE_VECTOR_SUBPARTS (TREE_TYPE (field));
	      else if (TREE_CODE (TREE_TYPE (field)) == COMPLEX_TYPE)
		parms->nregs += 2;
	      else
		parms->nregs += 1;
	    }
	  else
	    {
	      if (parms->intoffset == -1)
		parms->intoffset = bitpos;
	    }
	}
    }
}

/* A subroutine of function_arg_record_value.  Assign the bits of the
   structure between parms->intoffset and bitpos to integer registers.  */

static void 
function_arg_record_value_3 (HOST_WIDE_INT bitpos,
			     struct function_arg_record_value_parms *parms)
{
  enum machine_mode mode;
  unsigned int regno;
  unsigned int startbit, endbit;
  int this_slotno, intslots, intoffset;
  rtx reg;

  if (parms->intoffset == -1)
    return;

  intoffset = parms->intoffset;
  parms->intoffset = -1;

  startbit = intoffset & -BITS_PER_WORD;
  endbit = (bitpos + BITS_PER_WORD - 1) & -BITS_PER_WORD;
  intslots = (endbit - startbit) / BITS_PER_WORD;
  this_slotno = parms->slotno + intoffset / BITS_PER_WORD;

  intslots = MIN (intslots, SPARC_INT_ARG_MAX - this_slotno);
  if (intslots <= 0)
    return;

  /* If this is the trailing part of a word, only load that much into
     the register.  Otherwise load the whole register.  Note that in
     the latter case we may pick up unwanted bits.  It's not a problem
     at the moment but may wish to revisit.  */

  if (intoffset % BITS_PER_WORD != 0)
    mode = smallest_mode_for_size (BITS_PER_WORD - intoffset % BITS_PER_WORD,
			  	   MODE_INT);
  else
    mode = word_mode;

  intoffset /= BITS_PER_UNIT;
  do
    {
      regno = parms->regbase + this_slotno;
      reg = gen_rtx_REG (mode, regno);
      XVECEXP (parms->ret, 0, parms->stack + parms->nregs)
	= gen_rtx_EXPR_LIST (VOIDmode, reg, GEN_INT (intoffset));

      this_slotno += 1;
      intoffset = (intoffset | (UNITS_PER_WORD-1)) + 1;
      mode = word_mode;
      parms->nregs += 1;
      intslots -= 1;
    }
  while (intslots > 0);
}

/* A subroutine of function_arg_record_value.  Traverse the structure
   recursively and assign bits to floating point registers.  Track which
   bits in between need integer registers; invoke function_arg_record_value_3
   to make that happen.  */

static void
function_arg_record_value_2 (tree type, HOST_WIDE_INT startbitpos,
			     struct function_arg_record_value_parms *parms,
			     bool packed_p)
{
  tree field;

  if (! packed_p)
    for (field = TYPE_FIELDS (type); field; field = TREE_CHAIN (field))
      {
	if (TREE_CODE (field) == FIELD_DECL && DECL_PACKED (field))
	  {
	    packed_p = true;
	    break;
	  }
      }

  for (field = TYPE_FIELDS (type); field; field = TREE_CHAIN (field))
    {
      if (TREE_CODE (field) == FIELD_DECL)
	{
	  HOST_WIDE_INT bitpos = startbitpos;

	  if (DECL_SIZE (field) != 0)
	    {
	      if (integer_zerop (DECL_SIZE (field)))
		continue;

	      if (host_integerp (bit_position (field), 1))
		bitpos += int_bit_position (field);
	    }

	  /* ??? FIXME: else assume zero offset.  */

	  if (TREE_CODE (TREE_TYPE (field)) == RECORD_TYPE)
	    function_arg_record_value_2 (TREE_TYPE (field),
	    				 bitpos,
					 parms,
					 packed_p);
	  else if ((FLOAT_TYPE_P (TREE_TYPE (field))
		    || TREE_CODE (TREE_TYPE (field)) == VECTOR_TYPE)
		   && TARGET_FPU
		   && parms->named
		   && ! packed_p)
	    {
	      int this_slotno = parms->slotno + bitpos / BITS_PER_WORD;
	      int regno, nregs, pos;
	      enum machine_mode mode = DECL_MODE (field);
	      rtx reg;

	      function_arg_record_value_3 (bitpos, parms);

	      if (TREE_CODE (TREE_TYPE (field)) == VECTOR_TYPE
		  && mode == BLKmode)
	        {
		  mode = TYPE_MODE (TREE_TYPE (TREE_TYPE (field)));
		  nregs = TYPE_VECTOR_SUBPARTS (TREE_TYPE (field));
		}
	      else if (TREE_CODE (TREE_TYPE (field)) == COMPLEX_TYPE)
	        {
		  mode = TYPE_MODE (TREE_TYPE (TREE_TYPE (field)));
		  nregs = 2;
		}
	      else
	        nregs = 1;

	      regno = SPARC_FP_ARG_FIRST + this_slotno * 2;
	      if (GET_MODE_SIZE (mode) <= 4 && (bitpos & 32) != 0)
		regno++;
	      reg = gen_rtx_REG (mode, regno);
	      pos = bitpos / BITS_PER_UNIT;
	      XVECEXP (parms->ret, 0, parms->stack + parms->nregs)
		= gen_rtx_EXPR_LIST (VOIDmode, reg, GEN_INT (pos));
	      parms->nregs += 1;
	      while (--nregs > 0)
		{
		  regno += GET_MODE_SIZE (mode) / 4;
	  	  reg = gen_rtx_REG (mode, regno);
		  pos += GET_MODE_SIZE (mode);
		  XVECEXP (parms->ret, 0, parms->stack + parms->nregs)
		    = gen_rtx_EXPR_LIST (VOIDmode, reg, GEN_INT (pos));
		  parms->nregs += 1;
		}
	    }
	  else
	    {
	      if (parms->intoffset == -1)
		parms->intoffset = bitpos;
	    }
	}
    }
}

/* Used by function_arg and function_value to implement the complex
   conventions of the 64-bit ABI for passing and returning structures.
   Return an expression valid as a return value for the two macros
   FUNCTION_ARG and FUNCTION_VALUE.

   TYPE is the data type of the argument (as a tree).
    This is null for libcalls where that information may
    not be available.
   MODE is the argument's machine mode.
   SLOTNO is the index number of the argument's slot in the parameter array.
   NAMED is nonzero if this argument is a named parameter
    (otherwise it is an extra parameter matching an ellipsis).
   REGBASE is the regno of the base register for the parameter array.  */
   
static rtx
function_arg_record_value (tree type, enum machine_mode mode,
			   int slotno, int named, int regbase)
{
  HOST_WIDE_INT typesize = int_size_in_bytes (type);
  struct function_arg_record_value_parms parms;
  unsigned int nregs;

  parms.ret = NULL_RTX;
  parms.slotno = slotno;
  parms.named = named;
  parms.regbase = regbase;
  parms.stack = 0;

  /* Compute how many registers we need.  */
  parms.nregs = 0;
  parms.intoffset = 0;
  function_arg_record_value_1 (type, 0, &parms, false);

  /* Take into account pending integer fields.  */
  if (parms.intoffset != -1)
    {
      unsigned int startbit, endbit;
      int intslots, this_slotno;

      startbit = parms.intoffset & -BITS_PER_WORD;
      endbit = (typesize*BITS_PER_UNIT + BITS_PER_WORD - 1) & -BITS_PER_WORD;
      intslots = (endbit - startbit) / BITS_PER_WORD;
      this_slotno = slotno + parms.intoffset / BITS_PER_WORD;

      if (intslots > 0 && intslots > SPARC_INT_ARG_MAX - this_slotno)
        {
	  intslots = MAX (0, SPARC_INT_ARG_MAX - this_slotno);
	  /* We need to pass this field on the stack.  */
	  parms.stack = 1;
        }

      parms.nregs += intslots;
    }
  nregs = parms.nregs;

  /* Allocate the vector and handle some annoying special cases.  */
  if (nregs == 0)
    {
      /* ??? Empty structure has no value?  Duh?  */
      if (typesize <= 0)
	{
	  /* Though there's nothing really to store, return a word register
	     anyway so the rest of gcc doesn't go nuts.  Returning a PARALLEL
	     leads to breakage due to the fact that there are zero bytes to
	     load.  */
	  return gen_rtx_REG (mode, regbase);
	}
      else
	{
	  /* ??? C++ has structures with no fields, and yet a size.  Give up
	     for now and pass everything back in integer registers.  */
	  nregs = (typesize + UNITS_PER_WORD - 1) / UNITS_PER_WORD;
	}
      if (nregs + slotno > SPARC_INT_ARG_MAX)
	nregs = SPARC_INT_ARG_MAX - slotno;
    }
  gcc_assert (nregs != 0);

  parms.ret = gen_rtx_PARALLEL (mode, rtvec_alloc (parms.stack + nregs));

  /* If at least one field must be passed on the stack, generate
     (parallel [(expr_list (nil) ...) ...]) so that all fields will
     also be passed on the stack.  We can't do much better because the
     semantics of TARGET_ARG_PARTIAL_BYTES doesn't handle the case
     of structures for which the fields passed exclusively in registers
     are not at the beginning of the structure.  */
  if (parms.stack)
    XVECEXP (parms.ret, 0, 0)
      = gen_rtx_EXPR_LIST (VOIDmode, NULL_RTX, const0_rtx);

  /* Fill in the entries.  */
  parms.nregs = 0;
  parms.intoffset = 0;
  function_arg_record_value_2 (type, 0, &parms, false);
  function_arg_record_value_3 (typesize * BITS_PER_UNIT, &parms);

  gcc_assert (parms.nregs == nregs);

  return parms.ret;
}

/* Used by function_arg and function_value to implement the conventions
   of the 64-bit ABI for passing and returning unions.
   Return an expression valid as a return value for the two macros
   FUNCTION_ARG and FUNCTION_VALUE.

   SIZE is the size in bytes of the union.
   MODE is the argument's machine mode.
   REGNO is the hard register the union will be passed in.  */

static rtx
function_arg_union_value (int size, enum machine_mode mode, int slotno,
			  int regno)
{
  int nwords = ROUND_ADVANCE (size), i;
  rtx regs;

  /* See comment in previous function for empty structures.  */
  if (nwords == 0)
    return gen_rtx_REG (mode, regno);

  if (slotno == SPARC_INT_ARG_MAX - 1)
    nwords = 1;

  regs = gen_rtx_PARALLEL (mode, rtvec_alloc (nwords));

  for (i = 0; i < nwords; i++)
    {
      /* Unions are passed left-justified.  */
      XVECEXP (regs, 0, i)
	= gen_rtx_EXPR_LIST (VOIDmode,
			     gen_rtx_REG (word_mode, regno),
			     GEN_INT (UNITS_PER_WORD * i));
      regno++;
    }

  return regs;
}

/* Used by function_arg and function_value to implement the conventions
   for passing and returning large (BLKmode) vectors.
   Return an expression valid as a return value for the two macros
   FUNCTION_ARG and FUNCTION_VALUE.

   SIZE is the size in bytes of the vector.
   BASE_MODE is the argument's base machine mode.
   REGNO is the FP hard register the vector will be passed in.  */

static rtx
function_arg_vector_value (int size, enum machine_mode base_mode, int regno)
{
  unsigned short base_mode_size = GET_MODE_SIZE (base_mode);
  int nregs = size / base_mode_size, i;
  rtx regs;

  regs = gen_rtx_PARALLEL (BLKmode, rtvec_alloc (nregs));

  for (i = 0; i < nregs; i++)
    {
      XVECEXP (regs, 0, i)
	= gen_rtx_EXPR_LIST (VOIDmode,
			     gen_rtx_REG (base_mode, regno),
			     GEN_INT (base_mode_size * i));
      regno += base_mode_size / 4;
    }

  return regs;
}

/* Handle the FUNCTION_ARG macro.
   Determine where to put an argument to a function.
   Value is zero to push the argument on the stack,
   or a hard register in which to store the argument.

   CUM is a variable of type CUMULATIVE_ARGS which gives info about
    the preceding args and about the function being called.
   MODE is the argument's machine mode.
   TYPE is the data type of the argument (as a tree).
    This is null for libcalls where that information may
    not be available.
   NAMED is nonzero if this argument is a named parameter
    (otherwise it is an extra parameter matching an ellipsis).
   INCOMING_P is zero for FUNCTION_ARG, nonzero for FUNCTION_INCOMING_ARG.  */

rtx
function_arg (const struct sparc_args *cum, enum machine_mode mode,
	      tree type, int named, int incoming_p)
{
  int regbase = (incoming_p
		 ? SPARC_INCOMING_INT_ARG_FIRST
		 : SPARC_OUTGOING_INT_ARG_FIRST);
  int slotno, regno, padding;
  enum mode_class mclass = GET_MODE_CLASS (mode);

  slotno = function_arg_slotno (cum, mode, type, named, incoming_p,
				&regno, &padding);
  if (slotno == -1)
    return 0;

  /* Vector types deserve special treatment because they are polymorphic wrt
     their mode, depending upon whether VIS instructions are enabled.  */
  if (type && TREE_CODE (type) == VECTOR_TYPE)
    {
      HOST_WIDE_INT size = int_size_in_bytes (type);
      gcc_assert ((TARGET_ARCH32 && size <= 8)
		  || (TARGET_ARCH64 && size <= 16));

      if (mode == BLKmode)
	return function_arg_vector_value (size,
					  TYPE_MODE (TREE_TYPE (type)),
					  SPARC_FP_ARG_FIRST + 2*slotno);
      else
	mclass = MODE_FLOAT;
    }

<<<<<<< HEAD
      gcc_assert (int_size_in_bytes (type) <= 16);
=======
  if (TARGET_ARCH32)
    return gen_rtx_REG (mode, regno);
>>>>>>> c355071f

  /* Structures up to 16 bytes in size are passed in arg slots on the stack
     and are promoted to registers if possible.  */
  if (type && TREE_CODE (type) == RECORD_TYPE)
    {
      HOST_WIDE_INT size = int_size_in_bytes (type);
      gcc_assert (size <= 16);

<<<<<<< HEAD
      gcc_assert (size <= 16);

      return function_arg_union_value (size, mode, slotno, regno);
=======
      return function_arg_record_value (type, mode, slotno, named, regbase);
>>>>>>> c355071f
    }

  /* Unions up to 16 bytes in size are passed in integer registers.  */
  else if (type && TREE_CODE (type) == UNION_TYPE)
    {
      HOST_WIDE_INT size = int_size_in_bytes (type);
      gcc_assert (size <= 16);

<<<<<<< HEAD
      gcc_assert (size <= 16);

      if (mode == BLKmode)
	return function_arg_vector_value (size,
					  TYPE_MODE (TREE_TYPE (type)),
					  SPARC_FP_ARG_FIRST + 2*slotno);
      else
	mclass = MODE_FLOAT;
=======
      return function_arg_union_value (size, mode, slotno, regno);
>>>>>>> c355071f
    }

  /* v9 fp args in reg slots beyond the int reg slots get passed in regs
     but also have the slot allocated for them.
     If no prototype is in scope fp values in register slots get passed
     in two places, either fp regs and int regs or fp regs and memory.  */
  else if ((mclass == MODE_FLOAT || mclass == MODE_COMPLEX_FLOAT)
	   && SPARC_FP_REG_P (regno))
    {
      rtx reg = gen_rtx_REG (mode, regno);
      if (cum->prototype_p || cum->libcall_p)
	{
	  /* "* 2" because fp reg numbers are recorded in 4 byte
	     quantities.  */
#if 0
	  /* ??? This will cause the value to be passed in the fp reg and
	     in the stack.  When a prototype exists we want to pass the
	     value in the reg but reserve space on the stack.  That's an
	     optimization, and is deferred [for a bit].  */
	  if ((regno - SPARC_FP_ARG_FIRST) >= SPARC_INT_ARG_MAX * 2)
	    return gen_rtx_PARALLEL (mode,
			    gen_rtvec (2,
				       gen_rtx_EXPR_LIST (VOIDmode,
						NULL_RTX, const0_rtx),
				       gen_rtx_EXPR_LIST (VOIDmode,
						reg, const0_rtx)));
	  else
#else
	  /* ??? It seems that passing back a register even when past
	     the area declared by REG_PARM_STACK_SPACE will allocate
	     space appropriately, and will not copy the data onto the
	     stack, exactly as we desire.

	     This is due to locate_and_pad_parm being called in
	     expand_call whenever reg_parm_stack_space > 0, which
	     while beneficial to our example here, would seem to be
	     in error from what had been intended.  Ho hum...  -- r~ */
#endif
	    return reg;
	}
      else
	{
	  rtx v0, v1;

	  if ((regno - SPARC_FP_ARG_FIRST) < SPARC_INT_ARG_MAX * 2)
	    {
	      int intreg;

	      /* On incoming, we don't need to know that the value
		 is passed in %f0 and %i0, and it confuses other parts
		 causing needless spillage even on the simplest cases.  */
	      if (incoming_p)
		return reg;

	      intreg = (SPARC_OUTGOING_INT_ARG_FIRST
			+ (regno - SPARC_FP_ARG_FIRST) / 2);

	      v0 = gen_rtx_EXPR_LIST (VOIDmode, reg, const0_rtx);
	      v1 = gen_rtx_EXPR_LIST (VOIDmode, gen_rtx_REG (mode, intreg),
				      const0_rtx);
	      return gen_rtx_PARALLEL (mode, gen_rtvec (2, v0, v1));
	    }
	  else
	    {
	      v0 = gen_rtx_EXPR_LIST (VOIDmode, NULL_RTX, const0_rtx);
	      v1 = gen_rtx_EXPR_LIST (VOIDmode, reg, const0_rtx);
	      return gen_rtx_PARALLEL (mode, gen_rtvec (2, v0, v1));
	    }
	}
    }

  /* All other aggregate types are passed in an integer register in a mode
     corresponding to the size of the type.  */
  else if (type && AGGREGATE_TYPE_P (type))
    {
      HOST_WIDE_INT size = int_size_in_bytes (type);
      gcc_assert (size <= 16);

      mode = mode_for_size (size * BITS_PER_UNIT, MODE_INT, 0);
    }

  return gen_rtx_REG (mode, regno);
}

/* For an arg passed partly in registers and partly in memory,
   this is the number of bytes of registers used.
   For args passed entirely in registers or entirely in memory, zero.

   Any arg that starts in the first 6 regs but won't entirely fit in them
   needs partial registers on v8.  On v9, structures with integer
   values in arg slots 5,6 will be passed in %o5 and SP+176, and complex fp
   values that begin in the last fp reg [where "last fp reg" varies with the
   mode] will be split between that reg and memory.  */

static int
sparc_arg_partial_bytes (CUMULATIVE_ARGS *cum, enum machine_mode mode,
			 tree type, bool named)
{
  int slotno, regno, padding;

  /* We pass 0 for incoming_p here, it doesn't matter.  */
  slotno = function_arg_slotno (cum, mode, type, named, 0, &regno, &padding);

  if (slotno == -1)
    return 0;

  if (TARGET_ARCH32)
    {
      if ((slotno + (mode == BLKmode
		     ? ROUND_ADVANCE (int_size_in_bytes (type))
		     : ROUND_ADVANCE (GET_MODE_SIZE (mode))))
	  > SPARC_INT_ARG_MAX)
	return (SPARC_INT_ARG_MAX - slotno) * UNITS_PER_WORD;
    }
  else
    {
      /* We are guaranteed by pass_by_reference that the size of the
	 argument is not greater than 16 bytes, so we only need to return
	 one word if the argument is partially passed in registers.  */

      if (type && AGGREGATE_TYPE_P (type))
	{
	  int size = int_size_in_bytes (type);

	  if (size > UNITS_PER_WORD
	      && slotno == SPARC_INT_ARG_MAX - 1)
	    return UNITS_PER_WORD;
	}
      else if (GET_MODE_CLASS (mode) == MODE_COMPLEX_INT
	       || (GET_MODE_CLASS (mode) == MODE_COMPLEX_FLOAT
		   && ! (TARGET_FPU && named)))
	{
	  /* The complex types are passed as packed types.  */
	  if (GET_MODE_SIZE (mode) > UNITS_PER_WORD
	      && slotno == SPARC_INT_ARG_MAX - 1)
	    return UNITS_PER_WORD;
	}
      else if (GET_MODE_CLASS (mode) == MODE_COMPLEX_FLOAT)
	{
	  if ((slotno + GET_MODE_SIZE (mode) / UNITS_PER_WORD)
	      > SPARC_FP_ARG_MAX)
	    return UNITS_PER_WORD;
	}
    }

  return 0;
}

/* Handle the TARGET_PASS_BY_REFERENCE target hook.
   Specify whether to pass the argument by reference.  */

static bool
sparc_pass_by_reference (CUMULATIVE_ARGS *cum ATTRIBUTE_UNUSED,
			 enum machine_mode mode, tree type,
			 bool named ATTRIBUTE_UNUSED)
{
  if (TARGET_ARCH32)
    /* Original SPARC 32-bit ABI says that structures and unions,
       and quad-precision floats are passed by reference.  For Pascal,
       also pass arrays by reference.  All other base types are passed
       in registers.

       Extended ABI (as implemented by the Sun compiler) says that all
       complex floats are passed by reference.  Pass complex integers
       in registers up to 8 bytes.  More generally, enforce the 2-word
       cap for passing arguments in registers.

       Vector ABI (as implemented by the Sun VIS SDK) says that vector
       integers are passed like floats of the same size, that is in
       registers up to 8 bytes.  Pass all vector floats by reference
       like structure and unions.  */
    return ((type && (AGGREGATE_TYPE_P (type) || VECTOR_FLOAT_TYPE_P (type)))
	    || mode == SCmode
	    /* Catch CDImode, TFmode, DCmode and TCmode.  */
	    || GET_MODE_SIZE (mode) > 8
	    || (type
		&& TREE_CODE (type) == VECTOR_TYPE
		&& (unsigned HOST_WIDE_INT) int_size_in_bytes (type) > 8));
  else
    /* Original SPARC 64-bit ABI says that structures and unions
       smaller than 16 bytes are passed in registers, as well as
       all other base types.
       
       Extended ABI (as implemented by the Sun compiler) says that
       complex floats are passed in registers up to 16 bytes.  Pass
       all complex integers in registers up to 16 bytes.  More generally,
       enforce the 2-word cap for passing arguments in registers.

       Vector ABI (as implemented by the Sun VIS SDK) says that vector
       integers are passed like floats of the same size, that is in
       registers (up to 16 bytes).  Pass all vector floats like structure
       and unions.  */
    return ((type
	     && (AGGREGATE_TYPE_P (type) || TREE_CODE (type) == VECTOR_TYPE)
	     && (unsigned HOST_WIDE_INT) int_size_in_bytes (type) > 16)
	    /* Catch CTImode and TCmode.  */
	    || GET_MODE_SIZE (mode) > 16);
}

/* Handle the FUNCTION_ARG_ADVANCE macro.
   Update the data in CUM to advance over an argument
   of mode MODE and data type TYPE.
   TYPE is null for libcalls where that information may not be available.  */

void
function_arg_advance (struct sparc_args *cum, enum machine_mode mode,
		      tree type, int named)
{
  int slotno, regno, padding;

  /* We pass 0 for incoming_p here, it doesn't matter.  */
  slotno = function_arg_slotno (cum, mode, type, named, 0, &regno, &padding);

  /* If register required leading padding, add it.  */
  if (slotno != -1)
    cum->words += padding;

  if (TARGET_ARCH32)
    {
      cum->words += (mode != BLKmode
		     ? ROUND_ADVANCE (GET_MODE_SIZE (mode))
		     : ROUND_ADVANCE (int_size_in_bytes (type)));
    }
  else
    {
      if (type && AGGREGATE_TYPE_P (type))
	{
	  int size = int_size_in_bytes (type);

	  if (size <= 8)
	    ++cum->words;
	  else if (size <= 16)
	    cum->words += 2;
	  else /* passed by reference */
	    ++cum->words;
	}
      else
	{
	  cum->words += (mode != BLKmode
			 ? ROUND_ADVANCE (GET_MODE_SIZE (mode))
			 : ROUND_ADVANCE (int_size_in_bytes (type)));
	}
    }
}

/* Handle the FUNCTION_ARG_PADDING macro.
   For the 64 bit ABI structs are always stored left shifted in their
   argument slot.  */

enum direction
function_arg_padding (enum machine_mode mode, tree type)
{
  if (TARGET_ARCH64 && type != 0 && AGGREGATE_TYPE_P (type))
    return upward;

  /* Fall back to the default.  */
  return DEFAULT_FUNCTION_ARG_PADDING (mode, type);
}

/* Handle the TARGET_RETURN_IN_MEMORY target hook.
   Specify whether to return the return value in memory.  */

static bool
sparc_return_in_memory (tree type, tree fntype ATTRIBUTE_UNUSED)
{
  if (TARGET_ARCH32)
    /* Original SPARC 32-bit ABI says that structures and unions,
       and quad-precision floats are returned in memory.  All other
       base types are returned in registers.

       Extended ABI (as implemented by the Sun compiler) says that
       all complex floats are returned in registers (8 FP registers
       at most for '_Complex long double').  Return all complex integers
       in registers (4 at most for '_Complex long long').

       Vector ABI (as implemented by the Sun VIS SDK) says that vector
       integers are returned like floats of the same size, that is in
       registers up to 8 bytes and in memory otherwise.  Return all
       vector floats in memory like structure and unions; note that
       they always have BLKmode like the latter.  */
    return (TYPE_MODE (type) == BLKmode
	    || TYPE_MODE (type) == TFmode
	    || (TREE_CODE (type) == VECTOR_TYPE
		&& (unsigned HOST_WIDE_INT) int_size_in_bytes (type) > 8));
  else
    /* Original SPARC 64-bit ABI says that structures and unions
       smaller than 32 bytes are returned in registers, as well as
       all other base types.
       
       Extended ABI (as implemented by the Sun compiler) says that all
       complex floats are returned in registers (8 FP registers at most
       for '_Complex long double').  Return all complex integers in
       registers (4 at most for '_Complex TItype').

       Vector ABI (as implemented by the Sun VIS SDK) says that vector
       integers are returned like floats of the same size, that is in
       registers.  Return all vector floats like structure and unions;
       note that they always have BLKmode like the latter.  */
    return ((TYPE_MODE (type) == BLKmode
	     && (unsigned HOST_WIDE_INT) int_size_in_bytes (type) > 32));
}

/* Handle the TARGET_STRUCT_VALUE target hook.
   Return where to find the structure return value address.  */

static rtx
sparc_struct_value_rtx (tree fndecl, int incoming)
{
  if (TARGET_ARCH64)
    return 0;
  else
    {
      rtx mem;

      if (incoming)
	mem = gen_rtx_MEM (Pmode, plus_constant (frame_pointer_rtx,
						 STRUCT_VALUE_OFFSET));
      else
	mem = gen_rtx_MEM (Pmode, plus_constant (stack_pointer_rtx,
						 STRUCT_VALUE_OFFSET));

<<<<<<< HEAD
=======
      /* Only follow the SPARC ABI for fixed-size structure returns. 
         Variable size structure returns are handled per the normal 
         procedures in GCC. This is enabled by -mstd-struct-return */
      if (incoming == 2 
	  && sparc_std_struct_return
	  && TYPE_SIZE_UNIT (TREE_TYPE (fndecl))
	  && TREE_CODE (TYPE_SIZE_UNIT (TREE_TYPE (fndecl))) == INTEGER_CST)
	{
	  /* We must check and adjust the return address, as it is
	     optional as to whether the return object is really
	     provided.  */
	  rtx ret_rtx = gen_rtx_REG (Pmode, 31);
	  rtx scratch = gen_reg_rtx (SImode);
	  rtx endlab = gen_label_rtx (); 

	  /* Calculate the return object size */
	  tree size = TYPE_SIZE_UNIT (TREE_TYPE (fndecl));
	  rtx size_rtx = GEN_INT (TREE_INT_CST_LOW (size) & 0xfff);
	  /* Construct a temporary return value */
	  rtx temp_val = assign_stack_local (Pmode, TREE_INT_CST_LOW (size), 0);

	  /* Implement SPARC 32-bit psABI callee returns struck checking
	     requirements: 
	    
	      Fetch the instruction where we will return to and see if
	     it's an unimp instruction (the most significant 10 bits
	     will be zero).  */
	  emit_move_insn (scratch, gen_rtx_MEM (SImode,
						plus_constant (ret_rtx, 8)));
	  /* Assume the size is valid and pre-adjust */
	  emit_insn (gen_add3_insn (ret_rtx, ret_rtx, GEN_INT (4)));
	  emit_cmp_and_jump_insns (scratch, size_rtx, EQ, const0_rtx, SImode, 0, endlab);
	  emit_insn (gen_sub3_insn (ret_rtx, ret_rtx, GEN_INT (4)));
	  /* Assign stack temp: 
	     Write the address of the memory pointed to by temp_val into
	     the memory pointed to by mem */
	  emit_move_insn (mem, XEXP (temp_val, 0));
	  emit_label (endlab);
	}

>>>>>>> c355071f
      set_mem_alias_set (mem, struct_value_alias_set);
      return mem;
    }
}

/* Handle FUNCTION_VALUE, FUNCTION_OUTGOING_VALUE, and LIBCALL_VALUE macros.
   For v9, function return values are subject to the same rules as arguments,
   except that up to 32 bytes may be returned in registers.  */

rtx
function_value (tree type, enum machine_mode mode, int incoming_p)
{
  /* Beware that the two values are swapped here wrt function_arg.  */
  int regbase = (incoming_p
		 ? SPARC_OUTGOING_INT_ARG_FIRST
		 : SPARC_INCOMING_INT_ARG_FIRST);
  enum mode_class mclass = GET_MODE_CLASS (mode);
  int regno;

  /* Vector types deserve special treatment because they are polymorphic wrt
     their mode, depending upon whether VIS instructions are enabled.  */
  if (type && TREE_CODE (type) == VECTOR_TYPE)
    {
      HOST_WIDE_INT size = int_size_in_bytes (type);
<<<<<<< HEAD

=======
>>>>>>> c355071f
      gcc_assert ((TARGET_ARCH32 && size <= 8)
		  || (TARGET_ARCH64 && size <= 32));

      if (mode == BLKmode)
	return function_arg_vector_value (size,
					  TYPE_MODE (TREE_TYPE (type)),
					  SPARC_FP_ARG_FIRST);
      else
	mclass = MODE_FLOAT;
    }

  if (TARGET_ARCH64 && type)
    {
      /* Structures up to 32 bytes in size are returned in registers.  */
      if (TREE_CODE (type) == RECORD_TYPE)
	{
<<<<<<< HEAD
	  /* Structures up to 32 bytes in size are passed in registers,
	     promoted to fp registers where possible.  */

	  gcc_assert (int_size_in_bytes (type) <= 32);
=======
	  HOST_WIDE_INT size = int_size_in_bytes (type);
	  gcc_assert (size <= 32);
>>>>>>> c355071f

	  return function_arg_record_value (type, mode, 0, 1, regbase);
	}

      /* Unions up to 32 bytes in size are returned in integer registers.  */
      else if (TREE_CODE (type) == UNION_TYPE)
	{
	  HOST_WIDE_INT size = int_size_in_bytes (type);
	  gcc_assert (size <= 32);

<<<<<<< HEAD
	  gcc_assert (size <= 32);

=======
>>>>>>> c355071f
	  return function_arg_union_value (size, mode, 0, regbase);
	}

      /* Objects that require it are returned in FP registers.  */
      else if (mclass == MODE_FLOAT || mclass == MODE_COMPLEX_FLOAT)
	;

      /* All other aggregate types are returned in an integer register in a
	 mode corresponding to the size of the type.  */
      else if (AGGREGATE_TYPE_P (type))
	{
	  /* All other aggregate types are passed in an integer register
	     in a mode corresponding to the size of the type.  */
<<<<<<< HEAD
	  HOST_WIDE_INT bytes = int_size_in_bytes (type);

	  gcc_assert (bytes <= 32);
=======
	  HOST_WIDE_INT size = int_size_in_bytes (type);
	  gcc_assert (size <= 32);
>>>>>>> c355071f

	  mode = mode_for_size (size * BITS_PER_UNIT, MODE_INT, 0);

	  /* ??? We probably should have made the same ABI change in
	     3.4.0 as the one we made for unions.   The latter was
	     required by the SCD though, while the former is not
	     specified, so we favored compatibility and efficiency.

	     Now we're stuck for aggregates larger than 16 bytes,
	     because OImode vanished in the meantime.  Let's not
	     try to be unduly clever, and simply follow the ABI
	     for unions in that case.  */
	  if (mode == BLKmode)
<<<<<<< HEAD
	    return function_arg_union_value (bytes, mode, 0, regbase);
=======
	    return function_arg_union_value (size, mode, 0, regbase);
>>>>>>> c355071f
	  else
	    mclass = MODE_INT;
	}

      /* This must match PROMOTE_FUNCTION_MODE.  */
      else if (mclass == MODE_INT && GET_MODE_SIZE (mode) < UNITS_PER_WORD)
	mode = word_mode;
    }

  if ((mclass == MODE_FLOAT || mclass == MODE_COMPLEX_FLOAT) && TARGET_FPU)
    regno = SPARC_FP_ARG_FIRST;
  else
    regno = regbase;

  return gen_rtx_REG (mode, regno);
}

/* Do what is necessary for `va_start'.  We look at the current function
   to determine if stdarg or varargs is used and return the address of
   the first unnamed parameter.  */

static rtx
sparc_builtin_saveregs (void)
{
  int first_reg = current_function_args_info.words;
  rtx address;
  int regno;

  for (regno = first_reg; regno < SPARC_INT_ARG_MAX; regno++)
    emit_move_insn (gen_rtx_MEM (word_mode,
				 gen_rtx_PLUS (Pmode,
					       frame_pointer_rtx,
					       GEN_INT (FIRST_PARM_OFFSET (0)
							+ (UNITS_PER_WORD
							   * regno)))),
		    gen_rtx_REG (word_mode,
				 SPARC_INCOMING_INT_ARG_FIRST + regno));

  address = gen_rtx_PLUS (Pmode,
			  frame_pointer_rtx,
			  GEN_INT (FIRST_PARM_OFFSET (0)
				   + UNITS_PER_WORD * first_reg));

  return address;
}

/* Implement `va_start' for stdarg.  */

void
sparc_va_start (tree valist, rtx nextarg)
{
  nextarg = expand_builtin_saveregs ();
  std_expand_builtin_va_start (valist, nextarg);
}

/* Implement `va_arg' for stdarg.  */

static tree
sparc_gimplify_va_arg (tree valist, tree type, tree *pre_p, tree *post_p)
{
  HOST_WIDE_INT size, rsize, align;
  tree addr, incr;
  bool indirect;
  tree ptrtype = build_pointer_type (type);

  if (pass_by_reference (NULL, TYPE_MODE (type), type, false))
    {
      indirect = true;
      size = rsize = UNITS_PER_WORD;
      align = 0;
    }
  else
    {
      indirect = false;
      size = int_size_in_bytes (type);
      rsize = (size + UNITS_PER_WORD - 1) & -UNITS_PER_WORD;
      align = 0;
    
      if (TARGET_ARCH64)
	{
	  /* For SPARC64, objects requiring 16-byte alignment get it.  */
	  if (TYPE_ALIGN (type) >= 2 * (unsigned) BITS_PER_WORD)
	    align = 2 * UNITS_PER_WORD;

	  /* SPARC-V9 ABI states that structures up to 16 bytes in size
	     are left-justified in their slots.  */
	  if (AGGREGATE_TYPE_P (type))
	    {
	      if (size == 0)
		size = rsize = UNITS_PER_WORD;
	      else
		size = rsize;
	    }
	}
    }

  incr = valist;
  if (align)
    {
      incr = fold (build2 (PLUS_EXPR, ptr_type_node, incr,
			   ssize_int (align - 1)));
      incr = fold (build2 (BIT_AND_EXPR, ptr_type_node, incr,
			   ssize_int (-align)));
    }

  gimplify_expr (&incr, pre_p, post_p, is_gimple_val, fb_rvalue);
  addr = incr;

  if (BYTES_BIG_ENDIAN && size < rsize)
    addr = fold (build2 (PLUS_EXPR, ptr_type_node, incr,
			 ssize_int (rsize - size)));

  if (indirect)
    {
      addr = fold_convert (build_pointer_type (ptrtype), addr);
      addr = build_va_arg_indirect_ref (addr);
    }
  /* If the address isn't aligned properly for the type,
     we may need to copy to a temporary.  
     FIXME: This is inefficient.  Usually we can do this
     in registers.  */
  else if (align == 0
	   && TYPE_ALIGN (type) > BITS_PER_WORD)
    {
      tree tmp = create_tmp_var (type, "va_arg_tmp");
      tree dest_addr = build_fold_addr_expr (tmp);

      tree copy = build_function_call_expr
	(implicit_built_in_decls[BUILT_IN_MEMCPY],
	 tree_cons (NULL_TREE, dest_addr,
		    tree_cons (NULL_TREE, addr,
			       tree_cons (NULL_TREE, size_int (rsize),
					  NULL_TREE))));

      gimplify_and_add (copy, pre_p);
      addr = dest_addr;
    }
  else
    addr = fold_convert (ptrtype, addr);

  incr = fold (build2 (PLUS_EXPR, ptr_type_node, incr, ssize_int (rsize)));
  incr = build2 (GIMPLE_MODIFY_STMT, ptr_type_node, valist, incr);
  gimplify_and_add (incr, post_p);

  return build_va_arg_indirect_ref (addr);
}

/* Implement the TARGET_VECTOR_MODE_SUPPORTED_P target hook.
   Specify whether the vector mode is supported by the hardware.  */

static bool
sparc_vector_mode_supported_p (enum machine_mode mode)
{
  return TARGET_VIS && VECTOR_MODE_P (mode) ? true : false;
}

/* Return the string to output an unconditional branch to LABEL, which is
   the operand number of the label.

   DEST is the destination insn (i.e. the label), INSN is the source.  */

const char *
output_ubranch (rtx dest, int label, rtx insn)
{
  static char string[64];
  bool v9_form = false;
  char *p;

  if (TARGET_V9 && INSN_ADDRESSES_SET_P ())
    {
      int delta = (INSN_ADDRESSES (INSN_UID (dest))
		   - INSN_ADDRESSES (INSN_UID (insn)));
      /* Leave some instructions for "slop".  */
      if (delta >= -260000 && delta < 260000)
	v9_form = true;
    }

  if (v9_form)
    strcpy (string, "ba%*,pt\t%%xcc, ");
  else
    strcpy (string, "b%*\t");

  p = strchr (string, '\0');
  *p++ = '%';
  *p++ = 'l';
  *p++ = '0' + label;
  *p++ = '%';
  *p++ = '(';
  *p = '\0';

  return string;
}

/* Return the string to output a conditional branch to LABEL, which is
   the operand number of the label.  OP is the conditional expression.
   XEXP (OP, 0) is assumed to be a condition code register (integer or
   floating point) and its mode specifies what kind of comparison we made.

   DEST is the destination insn (i.e. the label), INSN is the source.

   REVERSED is nonzero if we should reverse the sense of the comparison.

   ANNUL is nonzero if we should generate an annulling branch.  */

const char *
output_cbranch (rtx op, rtx dest, int label, int reversed, int annul,
		rtx insn)
{
  static char string[64];
  enum rtx_code code = GET_CODE (op);
  rtx cc_reg = XEXP (op, 0);
  enum machine_mode mode = GET_MODE (cc_reg);
  const char *labelno, *branch;
  int spaces = 8, far;
  char *p;

  /* v9 branches are limited to +-1MB.  If it is too far away,
     change

     bne,pt %xcc, .LC30

     to

     be,pn %xcc, .+12
      nop
     ba .LC30

     and

     fbne,a,pn %fcc2, .LC29

     to

     fbe,pt %fcc2, .+16
      nop
     ba .LC29  */

  far = TARGET_V9 && (get_attr_length (insn) >= 3);
  if (reversed ^ far)
    {
      /* Reversal of FP compares takes care -- an ordered compare
	 becomes an unordered compare and vice versa.  */
      if (mode == CCFPmode || mode == CCFPEmode)
	code = reverse_condition_maybe_unordered (code);
      else
	code = reverse_condition (code);
    }

  /* Start by writing the branch condition.  */
  if (mode == CCFPmode || mode == CCFPEmode)
    {
      switch (code)
	{
	case NE:
	  branch = "fbne";
	  break;
	case EQ:
	  branch = "fbe";
	  break;
	case GE:
	  branch = "fbge";
	  break;
	case GT:
	  branch = "fbg";
	  break;
	case LE:
	  branch = "fble";
	  break;
	case LT:
	  branch = "fbl";
	  break;
	case UNORDERED:
	  branch = "fbu";
	  break;
	case ORDERED:
	  branch = "fbo";
	  break;
	case UNGT:
	  branch = "fbug";
	  break;
	case UNLT:
	  branch = "fbul";
	  break;
	case UNEQ:
	  branch = "fbue";
	  break;
	case UNGE:
	  branch = "fbuge";
	  break;
	case UNLE:
	  branch = "fbule";
	  break;
	case LTGT:
	  branch = "fblg";
	  break;

	default:
	  gcc_unreachable ();
	}

      /* ??? !v9: FP branches cannot be preceded by another floating point
	 insn.  Because there is currently no concept of pre-delay slots,
	 we can fix this only by always emitting a nop before a floating
	 point branch.  */

      string[0] = '\0';
      if (! TARGET_V9)
	strcpy (string, "nop\n\t");
      strcat (string, branch);
    }
  else
    {
      switch (code)
	{
	case NE:
	  branch = "bne";
	  break;
	case EQ:
	  branch = "be";
	  break;
	case GE:
	  if (mode == CC_NOOVmode || mode == CCX_NOOVmode)
	    branch = "bpos";
	  else
	    branch = "bge";
	  break;
	case GT:
	  branch = "bg";
	  break;
	case LE:
	  branch = "ble";
	  break;
	case LT:
	  if (mode == CC_NOOVmode || mode == CCX_NOOVmode)
	    branch = "bneg";
	  else
	    branch = "bl";
	  break;
	case GEU:
	  branch = "bgeu";
	  break;
	case GTU:
	  branch = "bgu";
	  break;
	case LEU:
	  branch = "bleu";
	  break;
	case LTU:
	  branch = "blu";
	  break;

	default:
	  gcc_unreachable ();
	}
      strcpy (string, branch);
    }
  spaces -= strlen (branch);
  p = strchr (string, '\0');

  /* Now add the annulling, the label, and a possible noop.  */
  if (annul && ! far)
    {
      strcpy (p, ",a");
      p += 2;
      spaces -= 2;
    }

  if (TARGET_V9)
    {
      rtx note;
      int v8 = 0;

      if (! far && insn && INSN_ADDRESSES_SET_P ())
	{
	  int delta = (INSN_ADDRESSES (INSN_UID (dest))
		       - INSN_ADDRESSES (INSN_UID (insn)));
	  /* Leave some instructions for "slop".  */
	  if (delta < -260000 || delta >= 260000)
	    v8 = 1;
	}

      if (mode == CCFPmode || mode == CCFPEmode)
	{
	  static char v9_fcc_labelno[] = "%%fccX, ";
	  /* Set the char indicating the number of the fcc reg to use.  */
	  v9_fcc_labelno[5] = REGNO (cc_reg) - SPARC_FIRST_V9_FCC_REG + '0';
	  labelno = v9_fcc_labelno;
	  if (v8)
	    {
	      gcc_assert (REGNO (cc_reg) == SPARC_FCC_REG);
	      labelno = "";
	    }
	}
      else if (mode == CCXmode || mode == CCX_NOOVmode)
	{
	  labelno = "%%xcc, ";
	  gcc_assert (! v8);
	}
      else
	{
	  labelno = "%%icc, ";
	  if (v8)
	    labelno = "";
	}

      if (*labelno && insn && (note = find_reg_note (insn, REG_BR_PROB, NULL_RTX)))
	{
	  strcpy (p,
		  ((INTVAL (XEXP (note, 0)) >= REG_BR_PROB_BASE / 2) ^ far)
		  ? ",pt" : ",pn");
	  p += 3;
	  spaces -= 3;
	}
    }
  else
    labelno = "";

  if (spaces > 0)
    *p++ = '\t';
  else
    *p++ = ' ';
  strcpy (p, labelno);
  p = strchr (p, '\0');
  if (far)
    {
      strcpy (p, ".+12\n\t nop\n\tb\t");
      /* Skip the next insn if requested or
	 if we know that it will be a nop.  */
      if (annul || ! final_sequence)
        p[3] = '6';
      p += 14;
    }
  *p++ = '%';
  *p++ = 'l';
  *p++ = label + '0';
  *p++ = '%';
  *p++ = '#';
  *p = '\0';

  return string;
}

/* Emit a library call comparison between floating point X and Y.
   COMPARISON is the rtl operator to compare with (EQ, NE, GT, etc.).
   TARGET_ARCH64 uses _Qp_* functions, which use pointers to TFmode
   values as arguments instead of the TFmode registers themselves,
   that's why we cannot call emit_float_lib_cmp.  */
void
sparc_emit_float_lib_cmp (rtx x, rtx y, enum rtx_code comparison)
{
  const char *qpfunc;
  rtx slot0, slot1, result, tem, tem2;
  enum machine_mode mode;

  switch (comparison)
    {
    case EQ:
      qpfunc = (TARGET_ARCH64) ? "_Qp_feq" : "_Q_feq";
      break;

    case NE:
      qpfunc = (TARGET_ARCH64) ? "_Qp_fne" : "_Q_fne";
      break;

    case GT:
      qpfunc = (TARGET_ARCH64) ? "_Qp_fgt" : "_Q_fgt";
      break;

    case GE:
      qpfunc = (TARGET_ARCH64) ? "_Qp_fge" : "_Q_fge";
      break;

    case LT:
      qpfunc = (TARGET_ARCH64) ? "_Qp_flt" : "_Q_flt";
      break;

    case LE:
      qpfunc = (TARGET_ARCH64) ? "_Qp_fle" : "_Q_fle";
      break;

    case ORDERED:
    case UNORDERED:
    case UNGT:
    case UNLT:
    case UNEQ:
    case UNGE:
    case UNLE:
    case LTGT:
      qpfunc = (TARGET_ARCH64) ? "_Qp_cmp" : "_Q_cmp";
      break;

    default:
      gcc_unreachable ();
    }

  if (TARGET_ARCH64)
    {
      if (GET_CODE (x) != MEM)
	{
	  slot0 = assign_stack_temp (TFmode, GET_MODE_SIZE(TFmode), 0);
	  emit_move_insn (slot0, x);
	}
      else
	slot0 = x;

      if (GET_CODE (y) != MEM)
	{
	  slot1 = assign_stack_temp (TFmode, GET_MODE_SIZE(TFmode), 0);
	  emit_move_insn (slot1, y);
	}
      else
	slot1 = y;

      emit_library_call (gen_rtx_SYMBOL_REF (Pmode, qpfunc), LCT_NORMAL,
			 DImode, 2,
			 XEXP (slot0, 0), Pmode,
			 XEXP (slot1, 0), Pmode);

      mode = DImode;
    }
  else
    {
      emit_library_call (gen_rtx_SYMBOL_REF (Pmode, qpfunc), LCT_NORMAL,
			 SImode, 2,
			 x, TFmode, y, TFmode);

      mode = SImode;
    }


  /* Immediately move the result of the libcall into a pseudo
     register so reload doesn't clobber the value if it needs
     the return register for a spill reg.  */
  result = gen_reg_rtx (mode);
  emit_move_insn (result, hard_libcall_value (mode));

  switch (comparison)
    {
    default:
      emit_cmp_insn (result, const0_rtx, NE, NULL_RTX, mode, 0);
      break;
    case ORDERED:
    case UNORDERED:
      emit_cmp_insn (result, GEN_INT(3), comparison == UNORDERED ? EQ : NE,
		     NULL_RTX, mode, 0);
      break;
    case UNGT:
    case UNGE:
      emit_cmp_insn (result, const1_rtx,
		     comparison == UNGT ? GT : NE, NULL_RTX, mode, 0);
      break;
    case UNLE:
      emit_cmp_insn (result, const2_rtx, NE, NULL_RTX, mode, 0);
      break;
    case UNLT:
      tem = gen_reg_rtx (mode);
      if (TARGET_ARCH32)
	emit_insn (gen_andsi3 (tem, result, const1_rtx));
      else
	emit_insn (gen_anddi3 (tem, result, const1_rtx));
      emit_cmp_insn (tem, const0_rtx, NE, NULL_RTX, mode, 0);
      break;
    case UNEQ:
    case LTGT:
      tem = gen_reg_rtx (mode);
      if (TARGET_ARCH32)
	emit_insn (gen_addsi3 (tem, result, const1_rtx));
      else
	emit_insn (gen_adddi3 (tem, result, const1_rtx));
      tem2 = gen_reg_rtx (mode);
      if (TARGET_ARCH32)
	emit_insn (gen_andsi3 (tem2, tem, const2_rtx));
      else
	emit_insn (gen_anddi3 (tem2, tem, const2_rtx));
      emit_cmp_insn (tem2, const0_rtx, comparison == UNEQ ? EQ : NE,
		     NULL_RTX, mode, 0);
      break;
    }
}

/* Generate an unsigned DImode to FP conversion.  This is the same code
   optabs would emit if we didn't have TFmode patterns.  */

void
sparc_emit_floatunsdi (rtx *operands, enum machine_mode mode)
{
  rtx neglab, donelab, i0, i1, f0, in, out;

  out = operands[0];
  in = force_reg (DImode, operands[1]);
  neglab = gen_label_rtx ();
  donelab = gen_label_rtx ();
  i0 = gen_reg_rtx (DImode);
  i1 = gen_reg_rtx (DImode);
  f0 = gen_reg_rtx (mode);

  emit_cmp_and_jump_insns (in, const0_rtx, LT, const0_rtx, DImode, 0, neglab);

  emit_insn (gen_rtx_SET (VOIDmode, out, gen_rtx_FLOAT (mode, in)));
  emit_jump_insn (gen_jump (donelab));
  emit_barrier ();

  emit_label (neglab);

  emit_insn (gen_lshrdi3 (i0, in, const1_rtx));
  emit_insn (gen_anddi3 (i1, in, const1_rtx));
  emit_insn (gen_iordi3 (i0, i0, i1));
  emit_insn (gen_rtx_SET (VOIDmode, f0, gen_rtx_FLOAT (mode, i0)));
  emit_insn (gen_rtx_SET (VOIDmode, out, gen_rtx_PLUS (mode, f0, f0)));

  emit_label (donelab);
}

/* Generate an FP to unsigned DImode conversion.  This is the same code
   optabs would emit if we didn't have TFmode patterns.  */

void
sparc_emit_fixunsdi (rtx *operands, enum machine_mode mode)
{
  rtx neglab, donelab, i0, i1, f0, in, out, limit;

  out = operands[0];
  in = force_reg (mode, operands[1]);
  neglab = gen_label_rtx ();
  donelab = gen_label_rtx ();
  i0 = gen_reg_rtx (DImode);
  i1 = gen_reg_rtx (DImode);
  limit = gen_reg_rtx (mode);
  f0 = gen_reg_rtx (mode);

  emit_move_insn (limit,
		  CONST_DOUBLE_FROM_REAL_VALUE (
		    REAL_VALUE_ATOF ("9223372036854775808.0", mode), mode));
  emit_cmp_and_jump_insns (in, limit, GE, NULL_RTX, mode, 0, neglab);

  emit_insn (gen_rtx_SET (VOIDmode,
			  out,
			  gen_rtx_FIX (DImode, gen_rtx_FIX (mode, in))));
  emit_jump_insn (gen_jump (donelab));
  emit_barrier ();

  emit_label (neglab);

  emit_insn (gen_rtx_SET (VOIDmode, f0, gen_rtx_MINUS (mode, in, limit)));
  emit_insn (gen_rtx_SET (VOIDmode,
			  i0,
			  gen_rtx_FIX (DImode, gen_rtx_FIX (mode, f0))));
  emit_insn (gen_movdi (i1, const1_rtx));
  emit_insn (gen_ashldi3 (i1, i1, GEN_INT (63)));
  emit_insn (gen_xordi3 (out, i0, i1));

  emit_label (donelab);
}

/* Return the string to output a conditional branch to LABEL, testing
   register REG.  LABEL is the operand number of the label; REG is the
   operand number of the reg.  OP is the conditional expression.  The mode
   of REG says what kind of comparison we made.

   DEST is the destination insn (i.e. the label), INSN is the source.

   REVERSED is nonzero if we should reverse the sense of the comparison.

   ANNUL is nonzero if we should generate an annulling branch.  */

const char *
output_v9branch (rtx op, rtx dest, int reg, int label, int reversed,
		 int annul, rtx insn)
{
  static char string[64];
  enum rtx_code code = GET_CODE (op);
  enum machine_mode mode = GET_MODE (XEXP (op, 0));
  rtx note;
  int far;
  char *p;

  /* branch on register are limited to +-128KB.  If it is too far away,
     change
     
     brnz,pt %g1, .LC30
     
     to
     
     brz,pn %g1, .+12
      nop
     ba,pt %xcc, .LC30
     
     and
     
     brgez,a,pn %o1, .LC29
     
     to
     
     brlz,pt %o1, .+16
      nop
     ba,pt %xcc, .LC29  */

  far = get_attr_length (insn) >= 3;

  /* If not floating-point or if EQ or NE, we can just reverse the code.  */
  if (reversed ^ far)
    code = reverse_condition (code);

  /* Only 64 bit versions of these instructions exist.  */
  gcc_assert (mode == DImode);

  /* Start by writing the branch condition.  */

  switch (code)
    {
    case NE:
      strcpy (string, "brnz");
      break;

    case EQ:
      strcpy (string, "brz");
      break;

    case GE:
      strcpy (string, "brgez");
      break;

    case LT:
      strcpy (string, "brlz");
      break;

    case LE:
      strcpy (string, "brlez");
      break;

    case GT:
      strcpy (string, "brgz");
      break;

    default:
      gcc_unreachable ();
    }

  p = strchr (string, '\0');

  /* Now add the annulling, reg, label, and nop.  */
  if (annul && ! far)
    {
      strcpy (p, ",a");
      p += 2;
    }

  if (insn && (note = find_reg_note (insn, REG_BR_PROB, NULL_RTX)))
    {
      strcpy (p,
	      ((INTVAL (XEXP (note, 0)) >= REG_BR_PROB_BASE / 2) ^ far)
	      ? ",pt" : ",pn");
      p += 3;
    }

  *p = p < string + 8 ? '\t' : ' ';
  p++;
  *p++ = '%';
  *p++ = '0' + reg;
  *p++ = ',';
  *p++ = ' ';
  if (far)
    {
      int veryfar = 1, delta;

      if (INSN_ADDRESSES_SET_P ())
	{
	  delta = (INSN_ADDRESSES (INSN_UID (dest))
		   - INSN_ADDRESSES (INSN_UID (insn)));
	  /* Leave some instructions for "slop".  */
	  if (delta >= -260000 && delta < 260000)
	    veryfar = 0;
	}

      strcpy (p, ".+12\n\t nop\n\t");
      /* Skip the next insn if requested or
	 if we know that it will be a nop.  */
      if (annul || ! final_sequence)
        p[3] = '6';
      p += 12;
      if (veryfar)
	{
	  strcpy (p, "b\t");
	  p += 2;
	}
      else
	{
	  strcpy (p, "ba,pt\t%%xcc, ");
	  p += 13;
	}
    }
  *p++ = '%';
  *p++ = 'l';
  *p++ = '0' + label;
  *p++ = '%';
  *p++ = '#';
  *p = '\0';

  return string;
}

/* Return 1, if any of the registers of the instruction are %l[0-7] or %o[0-7].
   Such instructions cannot be used in the delay slot of return insn on v9.
   If TEST is 0, also rename all %i[0-7] registers to their %o[0-7] counterparts.
 */

static int
epilogue_renumber (register rtx *where, int test)
{
  register const char *fmt;
  register int i;
  register enum rtx_code code;

  if (*where == 0)
    return 0;

  code = GET_CODE (*where);

  switch (code)
    {
    case REG:
      if (REGNO (*where) >= 8 && REGNO (*where) < 24)      /* oX or lX */
	return 1;
      if (! test && REGNO (*where) >= 24 && REGNO (*where) < 32)
	*where = gen_rtx_REG (GET_MODE (*where), OUTGOING_REGNO (REGNO(*where)));
    case SCRATCH:
    case CC0:
    case PC:
    case CONST_INT:
    case CONST_DOUBLE:
      return 0;

      /* Do not replace the frame pointer with the stack pointer because
	 it can cause the delayed instruction to load below the stack.
	 This occurs when instructions like:

	 (set (reg/i:SI 24 %i0)
	     (mem/f:SI (plus:SI (reg/f:SI 30 %fp)
                       (const_int -20 [0xffffffec])) 0))

	 are in the return delayed slot.  */
    case PLUS:
      if (GET_CODE (XEXP (*where, 0)) == REG
	  && REGNO (XEXP (*where, 0)) == HARD_FRAME_POINTER_REGNUM
	  && (GET_CODE (XEXP (*where, 1)) != CONST_INT
	      || INTVAL (XEXP (*where, 1)) < SPARC_STACK_BIAS))
	return 1;
      break;

    case MEM:
      if (SPARC_STACK_BIAS
	  && GET_CODE (XEXP (*where, 0)) == REG
	  && REGNO (XEXP (*where, 0)) == HARD_FRAME_POINTER_REGNUM)
	return 1;
      break;

    default:
      break;
    }

  fmt = GET_RTX_FORMAT (code);

  for (i = GET_RTX_LENGTH (code) - 1; i >= 0; i--)
    {
      if (fmt[i] == 'E')
	{
	  register int j;
	  for (j = XVECLEN (*where, i) - 1; j >= 0; j--)
	    if (epilogue_renumber (&(XVECEXP (*where, i, j)), test))
	      return 1;
	}
      else if (fmt[i] == 'e'
	       && epilogue_renumber (&(XEXP (*where, i)), test))
	return 1;
    }
  return 0;
}

/* Leaf functions and non-leaf functions have different needs.  */

static const int
reg_leaf_alloc_order[] = REG_LEAF_ALLOC_ORDER;

static const int
reg_nonleaf_alloc_order[] = REG_ALLOC_ORDER;

static const int *const reg_alloc_orders[] = {
  reg_leaf_alloc_order,
  reg_nonleaf_alloc_order};

void
order_regs_for_local_alloc (void)
{
  static int last_order_nonleaf = 1;

  if (regs_ever_live[15] != last_order_nonleaf)
    {
      last_order_nonleaf = !last_order_nonleaf;
      memcpy ((char *) reg_alloc_order,
	      (const char *) reg_alloc_orders[last_order_nonleaf],
	      FIRST_PSEUDO_REGISTER * sizeof (int));
    }
}

/* Return 1 if REG and MEM are legitimate enough to allow the various
   mem<-->reg splits to be run.  */

int
sparc_splitdi_legitimate (rtx reg, rtx mem)
{
  /* Punt if we are here by mistake.  */
  gcc_assert (reload_completed);

  /* We must have an offsettable memory reference.  */
  if (! offsettable_memref_p (mem))
    return 0;

  /* If we have legitimate args for ldd/std, we do not want
     the split to happen.  */
  if ((REGNO (reg) % 2) == 0
      && mem_min_alignment (mem, 8))
    return 0;

  /* Success.  */
  return 1;
}

/* Return 1 if x and y are some kind of REG and they refer to
   different hard registers.  This test is guaranteed to be
   run after reload.  */

int
sparc_absnegfloat_split_legitimate (rtx x, rtx y)
{
  if (GET_CODE (x) != REG)
    return 0;
  if (GET_CODE (y) != REG)
    return 0;
  if (REGNO (x) == REGNO (y))
    return 0;
  return 1;
}

/* Return 1 if REGNO (reg1) is even and REGNO (reg1) == REGNO (reg2) - 1.
   This makes them candidates for using ldd and std insns. 

   Note reg1 and reg2 *must* be hard registers.  */

int
registers_ok_for_ldd_peep (rtx reg1, rtx reg2)
{
  /* We might have been passed a SUBREG.  */
  if (GET_CODE (reg1) != REG || GET_CODE (reg2) != REG) 
    return 0;

  if (REGNO (reg1) % 2 != 0)
    return 0;

  /* Integer ldd is deprecated in SPARC V9 */ 
  if (TARGET_V9 && REGNO (reg1) < 32)                  
    return 0;                             

  return (REGNO (reg1) == REGNO (reg2) - 1);
}

/* Return 1 if the addresses in mem1 and mem2 are suitable for use in
   an ldd or std insn.
   
   This can only happen when addr1 and addr2, the addresses in mem1
   and mem2, are consecutive memory locations (addr1 + 4 == addr2).
   addr1 must also be aligned on a 64-bit boundary.

   Also iff dependent_reg_rtx is not null it should not be used to
   compute the address for mem1, i.e. we cannot optimize a sequence
   like:
   	ld [%o0], %o0
	ld [%o0 + 4], %o1
   to
   	ldd [%o0], %o0
   nor:
	ld [%g3 + 4], %g3
	ld [%g3], %g2
   to
        ldd [%g3], %g2

   But, note that the transformation from:
	ld [%g2 + 4], %g3
        ld [%g2], %g2
   to
	ldd [%g2], %g2
   is perfectly fine.  Thus, the peephole2 patterns always pass us
   the destination register of the first load, never the second one.

   For stores we don't have a similar problem, so dependent_reg_rtx is
   NULL_RTX.  */

int
mems_ok_for_ldd_peep (rtx mem1, rtx mem2, rtx dependent_reg_rtx)
{
  rtx addr1, addr2;
  unsigned int reg1;
  HOST_WIDE_INT offset1;

  /* The mems cannot be volatile.  */
  if (MEM_VOLATILE_P (mem1) || MEM_VOLATILE_P (mem2))
    return 0;

  /* MEM1 should be aligned on a 64-bit boundary.  */
  if (MEM_ALIGN (mem1) < 64)
    return 0;
  
  addr1 = XEXP (mem1, 0);
  addr2 = XEXP (mem2, 0);
  
  /* Extract a register number and offset (if used) from the first addr.  */
  if (GET_CODE (addr1) == PLUS)
    {
      /* If not a REG, return zero.  */
      if (GET_CODE (XEXP (addr1, 0)) != REG)
	return 0;
      else
	{
          reg1 = REGNO (XEXP (addr1, 0));
	  /* The offset must be constant!  */
	  if (GET_CODE (XEXP (addr1, 1)) != CONST_INT)
            return 0;
          offset1 = INTVAL (XEXP (addr1, 1));
	}
    }
  else if (GET_CODE (addr1) != REG)
    return 0;
  else
    {
      reg1 = REGNO (addr1);
      /* This was a simple (mem (reg)) expression.  Offset is 0.  */
      offset1 = 0;
    }

  /* Make sure the second address is a (mem (plus (reg) (const_int).  */
  if (GET_CODE (addr2) != PLUS)
    return 0;

  if (GET_CODE (XEXP (addr2, 0)) != REG
      || GET_CODE (XEXP (addr2, 1)) != CONST_INT)
    return 0;

  if (reg1 != REGNO (XEXP (addr2, 0)))
    return 0;

  if (dependent_reg_rtx != NULL_RTX && reg1 == REGNO (dependent_reg_rtx))
    return 0;
  
  /* The first offset must be evenly divisible by 8 to ensure the 
     address is 64 bit aligned.  */
  if (offset1 % 8 != 0)
    return 0;

  /* The offset for the second addr must be 4 more than the first addr.  */
  if (INTVAL (XEXP (addr2, 1)) != offset1 + 4)
    return 0;

  /* All the tests passed.  addr1 and addr2 are valid for ldd and std
     instructions.  */
  return 1;
}

/* Return 1 if reg is a pseudo, or is the first register in 
   a hard register pair.  This makes it a candidate for use in
   ldd and std insns.  */

int
register_ok_for_ldd (rtx reg)
{
  /* We might have been passed a SUBREG.  */
  if (GET_CODE (reg) != REG) 
    return 0;

  if (REGNO (reg) < FIRST_PSEUDO_REGISTER)
    return (REGNO (reg) % 2 == 0);
  else 
    return 1;
}

/* Print operand X (an rtx) in assembler syntax to file FILE.
   CODE is a letter or dot (`z' in `%z0') or 0 if no letter was specified.
   For `%' followed by punctuation, CODE is the punctuation and X is null.  */

void
print_operand (FILE *file, rtx x, int code)
{
  switch (code)
    {
    case '#':
      /* Output an insn in a delay slot.  */
      if (final_sequence)
        sparc_indent_opcode = 1;
      else
	fputs ("\n\t nop", file);
      return;
    case '*':
      /* Output an annul flag if there's nothing for the delay slot and we
	 are optimizing.  This is always used with '(' below.
         Sun OS 4.1.1 dbx can't handle an annulled unconditional branch;
	 this is a dbx bug.  So, we only do this when optimizing.
         On UltraSPARC, a branch in a delay slot causes a pipeline flush.
	 Always emit a nop in case the next instruction is a branch.  */
      if (! final_sequence && (optimize && (int)sparc_cpu < PROCESSOR_V9))
	fputs (",a", file);
      return;
    case '(':
      /* Output a 'nop' if there's nothing for the delay slot and we are
	 not optimizing.  This is always used with '*' above.  */
      if (! final_sequence && ! (optimize && (int)sparc_cpu < PROCESSOR_V9))
	fputs ("\n\t nop", file);
      else if (final_sequence)
        sparc_indent_opcode = 1;
      return;
    case ')':
      /* Output the right displacement from the saved PC on function return.
	 The caller may have placed an "unimp" insn immediately after the call
	 so we have to account for it.  This insn is used in the 32-bit ABI
	 when calling a function that returns a non zero-sized structure. The
	 64-bit ABI doesn't have it.  Be careful to have this test be the same
	 as that used on the call. The exception here is that when 
	 sparc_std_struct_return is enabled, the psABI is followed exactly
	 and the adjustment is made by the code in sparc_struct_value_rtx. 
	 The call emitted is the same when sparc_std_struct_return is 
	 present. */
     if (! TARGET_ARCH64
	 && current_function_returns_struct
	 && ! sparc_std_struct_return
	 && (TREE_CODE (DECL_SIZE (DECL_RESULT (current_function_decl)))
	     == INTEGER_CST)
	 && ! integer_zerop (DECL_SIZE (DECL_RESULT (current_function_decl))))
	fputs ("12", file);
      else
        fputc ('8', file);
      return;
    case '_':
      /* Output the Embedded Medium/Anywhere code model base register.  */
      fputs (EMBMEDANY_BASE_REG, file);
      return;
    case '&':
      /* Print some local dynamic TLS name.  */
      assemble_name (file, get_some_local_dynamic_name ());
      return;

    case 'Y':
      /* Adjust the operand to take into account a RESTORE operation.  */
      if (GET_CODE (x) == CONST_INT)
	break;
      else if (GET_CODE (x) != REG)
	output_operand_lossage ("invalid %%Y operand");
      else if (REGNO (x) < 8)
	fputs (reg_names[REGNO (x)], file);
      else if (REGNO (x) >= 24 && REGNO (x) < 32)
	fputs (reg_names[REGNO (x)-16], file);
      else
	output_operand_lossage ("invalid %%Y operand");
      return;
    case 'L':
      /* Print out the low order register name of a register pair.  */
      if (WORDS_BIG_ENDIAN)
	fputs (reg_names[REGNO (x)+1], file);
      else
	fputs (reg_names[REGNO (x)], file);
      return;
    case 'H':
      /* Print out the high order register name of a register pair.  */
      if (WORDS_BIG_ENDIAN)
	fputs (reg_names[REGNO (x)], file);
      else
	fputs (reg_names[REGNO (x)+1], file);
      return;
    case 'R':
      /* Print out the second register name of a register pair or quad.
	 I.e., R (%o0) => %o1.  */
      fputs (reg_names[REGNO (x)+1], file);
      return;
    case 'S':
      /* Print out the third register name of a register quad.
	 I.e., S (%o0) => %o2.  */
      fputs (reg_names[REGNO (x)+2], file);
      return;
    case 'T':
      /* Print out the fourth register name of a register quad.
	 I.e., T (%o0) => %o3.  */
      fputs (reg_names[REGNO (x)+3], file);
      return;
    case 'x':
      /* Print a condition code register.  */
      if (REGNO (x) == SPARC_ICC_REG)
	{
	  /* We don't handle CC[X]_NOOVmode because they're not supposed
	     to occur here.  */
	  if (GET_MODE (x) == CCmode)
	    fputs ("%icc", file);
	  else if (GET_MODE (x) == CCXmode)
	    fputs ("%xcc", file);
	  else
	    gcc_unreachable ();
	}
      else
	/* %fccN register */
	fputs (reg_names[REGNO (x)], file);
      return;
    case 'm':
      /* Print the operand's address only.  */
      output_address (XEXP (x, 0));
      return;
    case 'r':
      /* In this case we need a register.  Use %g0 if the
	 operand is const0_rtx.  */
      if (x == const0_rtx
	  || (GET_MODE (x) != VOIDmode && x == CONST0_RTX (GET_MODE (x))))
	{
	  fputs ("%g0", file);
	  return;
	}
      else
	break;

    case 'A':
      switch (GET_CODE (x))
	{
	case IOR: fputs ("or", file); break;
	case AND: fputs ("and", file); break;
	case XOR: fputs ("xor", file); break;
	default: output_operand_lossage ("invalid %%A operand");
	}
      return;

    case 'B':
      switch (GET_CODE (x))
	{
	case IOR: fputs ("orn", file); break;
	case AND: fputs ("andn", file); break;
	case XOR: fputs ("xnor", file); break;
	default: output_operand_lossage ("invalid %%B operand");
	}
      return;

      /* These are used by the conditional move instructions.  */
    case 'c' :
    case 'C':
      {
	enum rtx_code rc = GET_CODE (x);
	
	if (code == 'c')
	  {
	    enum machine_mode mode = GET_MODE (XEXP (x, 0));
	    if (mode == CCFPmode || mode == CCFPEmode)
	      rc = reverse_condition_maybe_unordered (GET_CODE (x));
	    else
	      rc = reverse_condition (GET_CODE (x));
	  }
	switch (rc)
	  {
	  case NE: fputs ("ne", file); break;
	  case EQ: fputs ("e", file); break;
	  case GE: fputs ("ge", file); break;
	  case GT: fputs ("g", file); break;
	  case LE: fputs ("le", file); break;
	  case LT: fputs ("l", file); break;
	  case GEU: fputs ("geu", file); break;
	  case GTU: fputs ("gu", file); break;
	  case LEU: fputs ("leu", file); break;
	  case LTU: fputs ("lu", file); break;
	  case LTGT: fputs ("lg", file); break;
	  case UNORDERED: fputs ("u", file); break;
	  case ORDERED: fputs ("o", file); break;
	  case UNLT: fputs ("ul", file); break;
	  case UNLE: fputs ("ule", file); break;
	  case UNGT: fputs ("ug", file); break;
	  case UNGE: fputs ("uge", file); break;
	  case UNEQ: fputs ("ue", file); break;
	  default: output_operand_lossage (code == 'c'
					   ? "invalid %%c operand"
					   : "invalid %%C operand");
	  }
	return;
      }

      /* These are used by the movr instruction pattern.  */
    case 'd':
    case 'D':
      {
	enum rtx_code rc = (code == 'd'
			    ? reverse_condition (GET_CODE (x))
			    : GET_CODE (x));
	switch (rc)
	  {
	  case NE: fputs ("ne", file); break;
	  case EQ: fputs ("e", file); break;
	  case GE: fputs ("gez", file); break;
	  case LT: fputs ("lz", file); break;
	  case LE: fputs ("lez", file); break;
	  case GT: fputs ("gz", file); break;
	  default: output_operand_lossage (code == 'd'
					   ? "invalid %%d operand"
					   : "invalid %%D operand");
	  }
	return;
      }

    case 'b':
      {
	/* Print a sign-extended character.  */
	int i = trunc_int_for_mode (INTVAL (x), QImode);
	fprintf (file, "%d", i);
	return;
      }

    case 'f':
      /* Operand must be a MEM; write its address.  */
      if (GET_CODE (x) != MEM)
	output_operand_lossage ("invalid %%f operand");
      output_address (XEXP (x, 0));
      return;

    case 's':
      {
	/* Print a sign-extended 32-bit value.  */
	HOST_WIDE_INT i;
	if (GET_CODE(x) == CONST_INT)
	  i = INTVAL (x);
	else if (GET_CODE(x) == CONST_DOUBLE)
	  i = CONST_DOUBLE_LOW (x);
	else
	  {
	    output_operand_lossage ("invalid %%s operand");
	    return;
	  }
	i = trunc_int_for_mode (i, SImode);
	fprintf (file, HOST_WIDE_INT_PRINT_DEC, i);
	return;
      }

    case 0:
      /* Do nothing special.  */
      break;

    default:
      /* Undocumented flag.  */
      output_operand_lossage ("invalid operand output code");
    }

  if (GET_CODE (x) == REG)
    fputs (reg_names[REGNO (x)], file);
  else if (GET_CODE (x) == MEM)
    {
      fputc ('[', file);
	/* Poor Sun assembler doesn't understand absolute addressing.  */
      if (CONSTANT_P (XEXP (x, 0)))
	fputs ("%g0+", file);
      output_address (XEXP (x, 0));
      fputc (']', file);
    }
  else if (GET_CODE (x) == HIGH)
    {
      fputs ("%hi(", file);
      output_addr_const (file, XEXP (x, 0));
      fputc (')', file);
    }
  else if (GET_CODE (x) == LO_SUM)
    {
      print_operand (file, XEXP (x, 0), 0);
      if (TARGET_CM_MEDMID)
	fputs ("+%l44(", file);
      else
	fputs ("+%lo(", file);
      output_addr_const (file, XEXP (x, 1));
      fputc (')', file);
    }
  else if (GET_CODE (x) == CONST_DOUBLE
	   && (GET_MODE (x) == VOIDmode
	       || GET_MODE_CLASS (GET_MODE (x)) == MODE_INT))
    {
      if (CONST_DOUBLE_HIGH (x) == 0)
	fprintf (file, "%u", (unsigned int) CONST_DOUBLE_LOW (x));
      else if (CONST_DOUBLE_HIGH (x) == -1
	       && CONST_DOUBLE_LOW (x) < 0)
	fprintf (file, "%d", (int) CONST_DOUBLE_LOW (x));
      else
	output_operand_lossage ("long long constant not a valid immediate operand");
    }
  else if (GET_CODE (x) == CONST_DOUBLE)
    output_operand_lossage ("floating point constant not a valid immediate operand");
  else { output_addr_const (file, x); }
}

/* Target hook for assembling integer objects.  The sparc version has
   special handling for aligned DI-mode objects.  */

static bool
sparc_assemble_integer (rtx x, unsigned int size, int aligned_p)
{
  /* ??? We only output .xword's for symbols and only then in environments
     where the assembler can handle them.  */
  if (aligned_p && size == 8
      && (GET_CODE (x) != CONST_INT && GET_CODE (x) != CONST_DOUBLE))
    {
      if (TARGET_V9)
	{
	  assemble_integer_with_op ("\t.xword\t", x);
	  return true;
	}
      else
	{
	  assemble_aligned_integer (4, const0_rtx);
	  assemble_aligned_integer (4, x);
	  return true;
	}
    }
  return default_assemble_integer (x, size, aligned_p);
}

/* Return the value of a code used in the .proc pseudo-op that says
   what kind of result this function returns.  For non-C types, we pick
   the closest C type.  */

#ifndef SHORT_TYPE_SIZE
#define SHORT_TYPE_SIZE (BITS_PER_UNIT * 2)
#endif

#ifndef INT_TYPE_SIZE
#define INT_TYPE_SIZE BITS_PER_WORD
#endif

#ifndef LONG_TYPE_SIZE
#define LONG_TYPE_SIZE BITS_PER_WORD
#endif

#ifndef LONG_LONG_TYPE_SIZE
#define LONG_LONG_TYPE_SIZE (BITS_PER_WORD * 2)
#endif

#ifndef FLOAT_TYPE_SIZE
#define FLOAT_TYPE_SIZE BITS_PER_WORD
#endif

#ifndef DOUBLE_TYPE_SIZE
#define DOUBLE_TYPE_SIZE (BITS_PER_WORD * 2)
#endif

#ifndef LONG_DOUBLE_TYPE_SIZE
#define LONG_DOUBLE_TYPE_SIZE (BITS_PER_WORD * 2)
#endif

unsigned long
sparc_type_code (register tree type)
{
  register unsigned long qualifiers = 0;
  register unsigned shift;

  /* Only the first 30 bits of the qualifier are valid.  We must refrain from
     setting more, since some assemblers will give an error for this.  Also,
     we must be careful to avoid shifts of 32 bits or more to avoid getting
     unpredictable results.  */

  for (shift = 6; shift < 30; shift += 2, type = TREE_TYPE (type))
    {
      switch (TREE_CODE (type))
	{
	case ERROR_MARK:
	  return qualifiers;
  
	case ARRAY_TYPE:
	  qualifiers |= (3 << shift);
	  break;

	case FUNCTION_TYPE:
	case METHOD_TYPE:
	  qualifiers |= (2 << shift);
	  break;

	case POINTER_TYPE:
	case REFERENCE_TYPE:
	case OFFSET_TYPE:
	  qualifiers |= (1 << shift);
	  break;

	case RECORD_TYPE:
	  return (qualifiers | 8);

	case UNION_TYPE:
	case QUAL_UNION_TYPE:
	  return (qualifiers | 9);

	case ENUMERAL_TYPE:
	  return (qualifiers | 10);

	case VOID_TYPE:
	  return (qualifiers | 16);

	case INTEGER_TYPE:
	  /* If this is a range type, consider it to be the underlying
	     type.  */
	  if (TREE_TYPE (type) != 0)
	    break;

	  /* Carefully distinguish all the standard types of C,
	     without messing up if the language is not C.  We do this by
	     testing TYPE_PRECISION and TYPE_UNSIGNED.  The old code used to
	     look at both the names and the above fields, but that's redundant.
	     Any type whose size is between two C types will be considered
	     to be the wider of the two types.  Also, we do not have a
	     special code to use for "long long", so anything wider than
	     long is treated the same.  Note that we can't distinguish
	     between "int" and "long" in this code if they are the same
	     size, but that's fine, since neither can the assembler.  */

	  if (TYPE_PRECISION (type) <= CHAR_TYPE_SIZE)
	    return (qualifiers | (TYPE_UNSIGNED (type) ? 12 : 2));
  
	  else if (TYPE_PRECISION (type) <= SHORT_TYPE_SIZE)
	    return (qualifiers | (TYPE_UNSIGNED (type) ? 13 : 3));
  
	  else if (TYPE_PRECISION (type) <= INT_TYPE_SIZE)
	    return (qualifiers | (TYPE_UNSIGNED (type) ? 14 : 4));
  
	  else
	    return (qualifiers | (TYPE_UNSIGNED (type) ? 15 : 5));
  
	case REAL_TYPE:
	  /* If this is a range type, consider it to be the underlying
	     type.  */
	  if (TREE_TYPE (type) != 0)
	    break;

	  /* Carefully distinguish all the standard types of C,
	     without messing up if the language is not C.  */

	  if (TYPE_PRECISION (type) == FLOAT_TYPE_SIZE)
	    return (qualifiers | 6);

	  else 
	    return (qualifiers | 7);
  
	case COMPLEX_TYPE:	/* GNU Fortran COMPLEX type.  */
	  /* ??? We need to distinguish between double and float complex types,
	     but I don't know how yet because I can't reach this code from
	     existing front-ends.  */
	  return (qualifiers | 7);	/* Who knows? */

	case VECTOR_TYPE:
<<<<<<< HEAD
	case CHAR_TYPE:		/* GNU Pascal CHAR type.  Not used in C.  */
	case BOOLEAN_TYPE:	/* GNU Fortran BOOLEAN type.  */
=======
	case BOOLEAN_TYPE:	/* Boolean truth value type.  */
>>>>>>> c355071f
	case LANG_TYPE:		/* ? */
	  return qualifiers;
  
	default:
	  gcc_unreachable ();		/* Not a type! */
        }
    }

  return qualifiers;
}

/* Nested function support.  */

/* Emit RTL insns to initialize the variable parts of a trampoline.
   FNADDR is an RTX for the address of the function's pure code.
   CXT is an RTX for the static chain value for the function.

   This takes 16 insns: 2 shifts & 2 ands (to split up addresses), 4 sethi
   (to load in opcodes), 4 iors (to merge address and opcodes), and 4 writes
   (to store insns).  This is a bit excessive.  Perhaps a different
   mechanism would be better here.

   Emit enough FLUSH insns to synchronize the data and instruction caches.  */

void
sparc_initialize_trampoline (rtx tramp, rtx fnaddr, rtx cxt)
{
  /* SPARC 32-bit trampoline:

 	sethi	%hi(fn), %g1
 	sethi	%hi(static), %g2
 	jmp	%g1+%lo(fn)
 	or	%g2, %lo(static), %g2

    SETHI i,r  = 00rr rrr1 00ii iiii iiii iiii iiii iiii
    JMPL r+i,d = 10dd ddd1 1100 0rrr rr1i iiii iiii iiii
   */

  emit_move_insn
    (gen_rtx_MEM (SImode, plus_constant (tramp, 0)),
     expand_binop (SImode, ior_optab,
		   expand_shift (RSHIFT_EXPR, SImode, fnaddr,
				 size_int (10), 0, 1),
		   GEN_INT (trunc_int_for_mode (0x03000000, SImode)),
		   NULL_RTX, 1, OPTAB_DIRECT));

  emit_move_insn
    (gen_rtx_MEM (SImode, plus_constant (tramp, 4)),
     expand_binop (SImode, ior_optab,
		   expand_shift (RSHIFT_EXPR, SImode, cxt,
				 size_int (10), 0, 1),
		   GEN_INT (trunc_int_for_mode (0x05000000, SImode)),
		   NULL_RTX, 1, OPTAB_DIRECT));

  emit_move_insn
    (gen_rtx_MEM (SImode, plus_constant (tramp, 8)),
     expand_binop (SImode, ior_optab,
		   expand_and (SImode, fnaddr, GEN_INT (0x3ff), NULL_RTX),
		   GEN_INT (trunc_int_for_mode (0x81c06000, SImode)),
		   NULL_RTX, 1, OPTAB_DIRECT));

  emit_move_insn
    (gen_rtx_MEM (SImode, plus_constant (tramp, 12)),
     expand_binop (SImode, ior_optab,
		   expand_and (SImode, cxt, GEN_INT (0x3ff), NULL_RTX),
		   GEN_INT (trunc_int_for_mode (0x8410a000, SImode)),
		   NULL_RTX, 1, OPTAB_DIRECT));

  /* On UltraSPARC a flush flushes an entire cache line.  The trampoline is
     aligned on a 16 byte boundary so one flush clears it all.  */
  emit_insn (gen_flush (validize_mem (gen_rtx_MEM (SImode, tramp))));
  if (sparc_cpu != PROCESSOR_ULTRASPARC
      && sparc_cpu != PROCESSOR_ULTRASPARC3
      && sparc_cpu != PROCESSOR_NIAGARA)
    emit_insn (gen_flush (validize_mem (gen_rtx_MEM (SImode,
						     plus_constant (tramp, 8)))));

  /* Call __enable_execute_stack after writing onto the stack to make sure
     the stack address is accessible.  */
#ifdef ENABLE_EXECUTE_STACK
  emit_library_call (gen_rtx_SYMBOL_REF (Pmode, "__enable_execute_stack"),
                     LCT_NORMAL, VOIDmode, 1, tramp, Pmode);
#endif

}

/* The 64-bit version is simpler because it makes more sense to load the
   values as "immediate" data out of the trampoline.  It's also easier since
   we can read the PC without clobbering a register.  */

void
sparc64_initialize_trampoline (rtx tramp, rtx fnaddr, rtx cxt)
{
  /* SPARC 64-bit trampoline:

	rd	%pc, %g1
	ldx	[%g1+24], %g5
	jmp	%g5
	ldx	[%g1+16], %g5
	+16 bytes data
   */

  emit_move_insn (gen_rtx_MEM (SImode, tramp),
		  GEN_INT (trunc_int_for_mode (0x83414000, SImode)));
  emit_move_insn (gen_rtx_MEM (SImode, plus_constant (tramp, 4)),
		  GEN_INT (trunc_int_for_mode (0xca586018, SImode)));
  emit_move_insn (gen_rtx_MEM (SImode, plus_constant (tramp, 8)),
		  GEN_INT (trunc_int_for_mode (0x81c14000, SImode)));
  emit_move_insn (gen_rtx_MEM (SImode, plus_constant (tramp, 12)),
		  GEN_INT (trunc_int_for_mode (0xca586010, SImode)));
  emit_move_insn (gen_rtx_MEM (DImode, plus_constant (tramp, 16)), cxt);
  emit_move_insn (gen_rtx_MEM (DImode, plus_constant (tramp, 24)), fnaddr);
  emit_insn (gen_flushdi (validize_mem (gen_rtx_MEM (DImode, tramp))));

  if (sparc_cpu != PROCESSOR_ULTRASPARC
      && sparc_cpu != PROCESSOR_ULTRASPARC3
      && sparc_cpu != PROCESSOR_NIAGARA)
    emit_insn (gen_flushdi (validize_mem (gen_rtx_MEM (DImode, plus_constant (tramp, 8)))));

  /* Call __enable_execute_stack after writing onto the stack to make sure
     the stack address is accessible.  */
#ifdef ENABLE_EXECUTE_STACK
  emit_library_call (gen_rtx_SYMBOL_REF (Pmode, "__enable_execute_stack"),
                     LCT_NORMAL, VOIDmode, 1, tramp, Pmode);
#endif
}

/* Adjust the cost of a scheduling dependency.  Return the new cost of
   a dependency LINK or INSN on DEP_INSN.  COST is the current cost.  */

static int
supersparc_adjust_cost (rtx insn, rtx link, rtx dep_insn, int cost)
{
  enum attr_type insn_type;

  if (! recog_memoized (insn))
    return 0;

  insn_type = get_attr_type (insn);

  if (REG_NOTE_KIND (link) == 0)
    {
      /* Data dependency; DEP_INSN writes a register that INSN reads some
	 cycles later.  */

      /* if a load, then the dependence must be on the memory address;
	 add an extra "cycle".  Note that the cost could be two cycles
	 if the reg was written late in an instruction group; we ca not tell
	 here.  */
      if (insn_type == TYPE_LOAD || insn_type == TYPE_FPLOAD)
	return cost + 3;

      /* Get the delay only if the address of the store is the dependence.  */
      if (insn_type == TYPE_STORE || insn_type == TYPE_FPSTORE)
	{
	  rtx pat = PATTERN(insn);
	  rtx dep_pat = PATTERN (dep_insn);

	  if (GET_CODE (pat) != SET || GET_CODE (dep_pat) != SET)
	    return cost;  /* This should not happen!  */

	  /* The dependency between the two instructions was on the data that
	     is being stored.  Assume that this implies that the address of the
	     store is not dependent.  */
	  if (rtx_equal_p (SET_DEST (dep_pat), SET_SRC (pat)))
	    return cost;

	  return cost + 3;  /* An approximation.  */
	}

      /* A shift instruction cannot receive its data from an instruction
	 in the same cycle; add a one cycle penalty.  */
      if (insn_type == TYPE_SHIFT)
	return cost + 3;   /* Split before cascade into shift.  */
    }
  else
    {
      /* Anti- or output- dependency; DEP_INSN reads/writes a register that
	 INSN writes some cycles later.  */

      /* These are only significant for the fpu unit; writing a fp reg before
         the fpu has finished with it stalls the processor.  */

      /* Reusing an integer register causes no problems.  */
      if (insn_type == TYPE_IALU || insn_type == TYPE_SHIFT)
	return 0;
    }
	
  return cost;
}

static int
hypersparc_adjust_cost (rtx insn, rtx link, rtx dep_insn, int cost)
{
  enum attr_type insn_type, dep_type;
  rtx pat = PATTERN(insn);
  rtx dep_pat = PATTERN (dep_insn);

  if (recog_memoized (insn) < 0 || recog_memoized (dep_insn) < 0)
    return cost;

  insn_type = get_attr_type (insn);
  dep_type = get_attr_type (dep_insn);

  switch (REG_NOTE_KIND (link))
    {
    case 0:
      /* Data dependency; DEP_INSN writes a register that INSN reads some
	 cycles later.  */

      switch (insn_type)
	{
	case TYPE_STORE:
	case TYPE_FPSTORE:
	  /* Get the delay iff the address of the store is the dependence.  */
	  if (GET_CODE (pat) != SET || GET_CODE (dep_pat) != SET)
	    return cost;

	  if (rtx_equal_p (SET_DEST (dep_pat), SET_SRC (pat)))
	    return cost;
	  return cost + 3;

	case TYPE_LOAD:
	case TYPE_SLOAD:
	case TYPE_FPLOAD:
	  /* If a load, then the dependence must be on the memory address.  If
	     the addresses aren't equal, then it might be a false dependency */
	  if (dep_type == TYPE_STORE || dep_type == TYPE_FPSTORE)
	    {
	      if (GET_CODE (pat) != SET || GET_CODE (dep_pat) != SET
		  || GET_CODE (SET_DEST (dep_pat)) != MEM        
		  || GET_CODE (SET_SRC (pat)) != MEM
		  || ! rtx_equal_p (XEXP (SET_DEST (dep_pat), 0),
				    XEXP (SET_SRC (pat), 0)))
		return cost + 2;

	      return cost + 8;        
	    }
	  break;

	case TYPE_BRANCH:
	  /* Compare to branch latency is 0.  There is no benefit from
	     separating compare and branch.  */
	  if (dep_type == TYPE_COMPARE)
	    return 0;
	  /* Floating point compare to branch latency is less than
	     compare to conditional move.  */
	  if (dep_type == TYPE_FPCMP)
	    return cost - 1;
	  break;
	default:
	  break;
	}
	break;

    case REG_DEP_ANTI:
      /* Anti-dependencies only penalize the fpu unit.  */
      if (insn_type == TYPE_IALU || insn_type == TYPE_SHIFT)
        return 0;
      break;

    default:
      break;
    }    

  return cost;
}

static int
sparc_adjust_cost(rtx insn, rtx link, rtx dep, int cost)
{
  switch (sparc_cpu)
    {
    case PROCESSOR_SUPERSPARC:
      cost = supersparc_adjust_cost (insn, link, dep, cost);
      break;
    case PROCESSOR_HYPERSPARC:
    case PROCESSOR_SPARCLITE86X:
      cost = hypersparc_adjust_cost (insn, link, dep, cost);
      break;
    default:
      break;
    }
  return cost;
}

static void
sparc_sched_init (FILE *dump ATTRIBUTE_UNUSED,
		  int sched_verbose ATTRIBUTE_UNUSED,
		  int max_ready ATTRIBUTE_UNUSED)
{
}
  
static int
sparc_use_sched_lookahead (void)
{
  if (sparc_cpu == PROCESSOR_NIAGARA)
    return 0;
  if (sparc_cpu == PROCESSOR_ULTRASPARC
      || sparc_cpu == PROCESSOR_ULTRASPARC3)
    return 4;
  if ((1 << sparc_cpu) &
      ((1 << PROCESSOR_SUPERSPARC) | (1 << PROCESSOR_HYPERSPARC) |
       (1 << PROCESSOR_SPARCLITE86X)))
    return 3;
  return 0;
}

static int
sparc_issue_rate (void)
{
  switch (sparc_cpu)
    {
    case PROCESSOR_NIAGARA:
    default:
      return 1;
    case PROCESSOR_V9:
      /* Assume V9 processors are capable of at least dual-issue.  */
      return 2;
    case PROCESSOR_SUPERSPARC:
      return 3;
    case PROCESSOR_HYPERSPARC:
    case PROCESSOR_SPARCLITE86X:
      return 2;
    case PROCESSOR_ULTRASPARC:
    case PROCESSOR_ULTRASPARC3:
      return 4;
    }
}

static int
set_extends (rtx insn)
{
  register rtx pat = PATTERN (insn);

  switch (GET_CODE (SET_SRC (pat)))
    {
      /* Load and some shift instructions zero extend.  */
    case MEM:
    case ZERO_EXTEND:
      /* sethi clears the high bits */
    case HIGH:
      /* LO_SUM is used with sethi.  sethi cleared the high
	 bits and the values used with lo_sum are positive */
    case LO_SUM:
      /* Store flag stores 0 or 1 */
    case LT: case LTU:
    case GT: case GTU:
    case LE: case LEU:
    case GE: case GEU:
    case EQ:
    case NE:
      return 1;
    case AND:
      {
	rtx op0 = XEXP (SET_SRC (pat), 0);
	rtx op1 = XEXP (SET_SRC (pat), 1);
	if (GET_CODE (op1) == CONST_INT)
	  return INTVAL (op1) >= 0;
	if (GET_CODE (op0) != REG)
	  return 0;
	if (sparc_check_64 (op0, insn) == 1)
	  return 1;
	return (GET_CODE (op1) == REG && sparc_check_64 (op1, insn) == 1);
      }
    case IOR:
    case XOR:
      {
	rtx op0 = XEXP (SET_SRC (pat), 0);
	rtx op1 = XEXP (SET_SRC (pat), 1);
	if (GET_CODE (op0) != REG || sparc_check_64 (op0, insn) <= 0)
	  return 0;
	if (GET_CODE (op1) == CONST_INT)
	  return INTVAL (op1) >= 0;
	return (GET_CODE (op1) == REG && sparc_check_64 (op1, insn) == 1);
      }
    case LSHIFTRT:
      return GET_MODE (SET_SRC (pat)) == SImode;
      /* Positive integers leave the high bits zero.  */
    case CONST_DOUBLE:
      return ! (CONST_DOUBLE_LOW (SET_SRC (pat)) & 0x80000000);
    case CONST_INT:
      return ! (INTVAL (SET_SRC (pat)) & 0x80000000);
    case ASHIFTRT:
    case SIGN_EXTEND:
      return - (GET_MODE (SET_SRC (pat)) == SImode);
    case REG:
      return sparc_check_64 (SET_SRC (pat), insn);
    default:
      return 0;
    }
}

/* We _ought_ to have only one kind per function, but...  */
static GTY(()) rtx sparc_addr_diff_list;
static GTY(()) rtx sparc_addr_list;

void
sparc_defer_case_vector (rtx lab, rtx vec, int diff)
{
  vec = gen_rtx_EXPR_LIST (VOIDmode, lab, vec);
  if (diff)
    sparc_addr_diff_list
      = gen_rtx_EXPR_LIST (VOIDmode, vec, sparc_addr_diff_list);
  else
    sparc_addr_list = gen_rtx_EXPR_LIST (VOIDmode, vec, sparc_addr_list);
}

static void 
sparc_output_addr_vec (rtx vec)
{
  rtx lab = XEXP (vec, 0), body = XEXP (vec, 1);
  int idx, vlen = XVECLEN (body, 0);

#ifdef ASM_OUTPUT_ADDR_VEC_START  
  ASM_OUTPUT_ADDR_VEC_START (asm_out_file);
#endif

#ifdef ASM_OUTPUT_CASE_LABEL
  ASM_OUTPUT_CASE_LABEL (asm_out_file, "L", CODE_LABEL_NUMBER (lab),
			 NEXT_INSN (lab));
#else
  (*targetm.asm_out.internal_label) (asm_out_file, "L", CODE_LABEL_NUMBER (lab));
#endif

  for (idx = 0; idx < vlen; idx++)
    {
      ASM_OUTPUT_ADDR_VEC_ELT
	(asm_out_file, CODE_LABEL_NUMBER (XEXP (XVECEXP (body, 0, idx), 0)));
    }
    
#ifdef ASM_OUTPUT_ADDR_VEC_END
  ASM_OUTPUT_ADDR_VEC_END (asm_out_file);
#endif
}

static void 
sparc_output_addr_diff_vec (rtx vec)
{
  rtx lab = XEXP (vec, 0), body = XEXP (vec, 1);
  rtx base = XEXP (XEXP (body, 0), 0);
  int idx, vlen = XVECLEN (body, 1);

#ifdef ASM_OUTPUT_ADDR_VEC_START  
  ASM_OUTPUT_ADDR_VEC_START (asm_out_file);
#endif

#ifdef ASM_OUTPUT_CASE_LABEL
  ASM_OUTPUT_CASE_LABEL (asm_out_file, "L", CODE_LABEL_NUMBER (lab),
			 NEXT_INSN (lab));
#else
  (*targetm.asm_out.internal_label) (asm_out_file, "L", CODE_LABEL_NUMBER (lab));
#endif

  for (idx = 0; idx < vlen; idx++)
    {
      ASM_OUTPUT_ADDR_DIFF_ELT
        (asm_out_file,
         body,
         CODE_LABEL_NUMBER (XEXP (XVECEXP (body, 1, idx), 0)),
         CODE_LABEL_NUMBER (base));
    }
    
#ifdef ASM_OUTPUT_ADDR_VEC_END
  ASM_OUTPUT_ADDR_VEC_END (asm_out_file);
#endif
}

static void
sparc_output_deferred_case_vectors (void)
{
  rtx t;
  int align;

  if (sparc_addr_list == NULL_RTX
      && sparc_addr_diff_list == NULL_RTX)
    return;

  /* Align to cache line in the function's code section.  */
  switch_to_section (current_function_section ());

  align = floor_log2 (FUNCTION_BOUNDARY / BITS_PER_UNIT);
  if (align > 0)
    ASM_OUTPUT_ALIGN (asm_out_file, align);
  
  for (t = sparc_addr_list; t ; t = XEXP (t, 1))
    sparc_output_addr_vec (XEXP (t, 0));
  for (t = sparc_addr_diff_list; t ; t = XEXP (t, 1))
    sparc_output_addr_diff_vec (XEXP (t, 0));

  sparc_addr_list = sparc_addr_diff_list = NULL_RTX;
}

/* Return 0 if the high 32 bits of X (the low word of X, if DImode) are
   unknown.  Return 1 if the high bits are zero, -1 if the register is
   sign extended.  */
int
sparc_check_64 (rtx x, rtx insn)
{
  /* If a register is set only once it is safe to ignore insns this
     code does not know how to handle.  The loop will either recognize
     the single set and return the correct value or fail to recognize
     it and return 0.  */
  int set_once = 0;
  rtx y = x;

  gcc_assert (GET_CODE (x) == REG);

  if (GET_MODE (x) == DImode)
    y = gen_rtx_REG (SImode, REGNO (x) + WORDS_BIG_ENDIAN);

  if (flag_expensive_optimizations
      && REG_N_SETS (REGNO (y)) == 1)
    set_once = 1;

  if (insn == 0)
    {
      if (set_once)
	insn = get_last_insn_anywhere ();
      else
	return 0;
    }

  while ((insn = PREV_INSN (insn)))
    {
      switch (GET_CODE (insn))
	{
	case JUMP_INSN:
	case NOTE:
	  break;
	case CODE_LABEL:
	case CALL_INSN:
	default:
	  if (! set_once)
	    return 0;
	  break;
	case INSN:
	  {
	    rtx pat = PATTERN (insn);
	    if (GET_CODE (pat) != SET)
	      return 0;
	    if (rtx_equal_p (x, SET_DEST (pat)))
	      return set_extends (insn);
	    if (y && rtx_equal_p (y, SET_DEST (pat)))
	      return set_extends (insn);
	    if (reg_overlap_mentioned_p (SET_DEST (pat), y))
	      return 0;
	  }
	}
    }
  return 0;
}

/* Returns assembly code to perform a DImode shift using
   a 64-bit global or out register on SPARC-V8+.  */
const char *
output_v8plus_shift (rtx *operands, rtx insn, const char *opcode)
{
  static char asm_code[60];

  /* The scratch register is only required when the destination
     register is not a 64-bit global or out register.  */
  if (which_alternative != 2)
    operands[3] = operands[0];

  /* We can only shift by constants <= 63. */
  if (GET_CODE (operands[2]) == CONST_INT)
    operands[2] = GEN_INT (INTVAL (operands[2]) & 0x3f);

  if (GET_CODE (operands[1]) == CONST_INT)
    {
      output_asm_insn ("mov\t%1, %3", operands);
    }
  else
    {
      output_asm_insn ("sllx\t%H1, 32, %3", operands);
      if (sparc_check_64 (operands[1], insn) <= 0)
	output_asm_insn ("srl\t%L1, 0, %L1", operands);
      output_asm_insn ("or\t%L1, %3, %3", operands);
    }

  strcpy(asm_code, opcode);

  if (which_alternative != 2)
    return strcat (asm_code, "\t%0, %2, %L0\n\tsrlx\t%L0, 32, %H0");
  else
    return strcat (asm_code, "\t%3, %2, %3\n\tsrlx\t%3, 32, %H0\n\tmov\t%3, %L0");
}

/* Output rtl to increment the profiler label LABELNO
   for profiling a function entry.  */

void
sparc_profile_hook (int labelno)
{
  char buf[32];
  rtx lab, fun;

  ASM_GENERATE_INTERNAL_LABEL (buf, "LP", labelno);
  lab = gen_rtx_SYMBOL_REF (Pmode, ggc_strdup (buf));
  fun = gen_rtx_SYMBOL_REF (Pmode, MCOUNT_FUNCTION);

  emit_library_call (fun, LCT_NORMAL, VOIDmode, 1, lab, Pmode);
}

#ifdef OBJECT_FORMAT_ELF
static void
sparc_elf_asm_named_section (const char *name, unsigned int flags,
			     tree decl)
{
  if (flags & SECTION_MERGE)
    {
      /* entsize cannot be expressed in this section attributes
	 encoding style.  */
      default_elf_asm_named_section (name, flags, decl);
      return;
    }

  fprintf (asm_out_file, "\t.section\t\"%s\"", name);

  if (!(flags & SECTION_DEBUG))
    fputs (",#alloc", asm_out_file);
  if (flags & SECTION_WRITE)
    fputs (",#write", asm_out_file);
  if (flags & SECTION_TLS)
    fputs (",#tls", asm_out_file);
  if (flags & SECTION_CODE)
    fputs (",#execinstr", asm_out_file);

  /* ??? Handle SECTION_BSS.  */

  fputc ('\n', asm_out_file);
}
#endif /* OBJECT_FORMAT_ELF */

/* We do not allow indirect calls to be optimized into sibling calls.

   We cannot use sibling calls when delayed branches are disabled
   because they will likely require the call delay slot to be filled.

   Also, on SPARC 32-bit we cannot emit a sibling call when the
   current function returns a structure.  This is because the "unimp
   after call" convention would cause the callee to return to the
   wrong place.  The generic code already disallows cases where the
   function being called returns a structure.

   It may seem strange how this last case could occur.  Usually there
   is code after the call which jumps to epilogue code which dumps the
   return value into the struct return area.  That ought to invalidate
   the sibling call right?  Well, in the C++ case we can end up passing
   the pointer to the struct return area to a constructor (which returns
   void) and then nothing else happens.  Such a sibling call would look
   valid without the added check here.  */
static bool
sparc_function_ok_for_sibcall (tree decl, tree exp ATTRIBUTE_UNUSED)
{
  return (decl
	  && flag_delayed_branch
	  && (TARGET_ARCH64 || ! current_function_returns_struct));
}

/* libfunc renaming.  */
#include "config/gofast.h"

static void
sparc_init_libfuncs (void)
{
  if (TARGET_ARCH32)
    {
      /* Use the subroutines that Sun's library provides for integer
	 multiply and divide.  The `*' prevents an underscore from
	 being prepended by the compiler. .umul is a little faster
	 than .mul.  */
      set_optab_libfunc (smul_optab, SImode, "*.umul");
      set_optab_libfunc (sdiv_optab, SImode, "*.div");
      set_optab_libfunc (udiv_optab, SImode, "*.udiv");
      set_optab_libfunc (smod_optab, SImode, "*.rem");
      set_optab_libfunc (umod_optab, SImode, "*.urem");

      /* TFmode arithmetic.  These names are part of the SPARC 32bit ABI.  */
      set_optab_libfunc (add_optab, TFmode, "_Q_add");
      set_optab_libfunc (sub_optab, TFmode, "_Q_sub");
      set_optab_libfunc (neg_optab, TFmode, "_Q_neg");
      set_optab_libfunc (smul_optab, TFmode, "_Q_mul");
      set_optab_libfunc (sdiv_optab, TFmode, "_Q_div");

      /* We can define the TFmode sqrt optab only if TARGET_FPU.  This
	 is because with soft-float, the SFmode and DFmode sqrt
	 instructions will be absent, and the compiler will notice and
	 try to use the TFmode sqrt instruction for calls to the
	 builtin function sqrt, but this fails.  */
      if (TARGET_FPU)
	set_optab_libfunc (sqrt_optab, TFmode, "_Q_sqrt");

      set_optab_libfunc (eq_optab, TFmode, "_Q_feq");
      set_optab_libfunc (ne_optab, TFmode, "_Q_fne");
      set_optab_libfunc (gt_optab, TFmode, "_Q_fgt");
      set_optab_libfunc (ge_optab, TFmode, "_Q_fge");
      set_optab_libfunc (lt_optab, TFmode, "_Q_flt");
      set_optab_libfunc (le_optab, TFmode, "_Q_fle");

      set_conv_libfunc (sext_optab,   TFmode, SFmode, "_Q_stoq");
      set_conv_libfunc (sext_optab,   TFmode, DFmode, "_Q_dtoq");
      set_conv_libfunc (trunc_optab,  SFmode, TFmode, "_Q_qtos");
      set_conv_libfunc (trunc_optab,  DFmode, TFmode, "_Q_qtod");

      set_conv_libfunc (sfix_optab,   SImode, TFmode, "_Q_qtoi");
      set_conv_libfunc (ufix_optab,   SImode, TFmode, "_Q_qtou");
      set_conv_libfunc (sfloat_optab, TFmode, SImode, "_Q_itoq");
      set_conv_libfunc (ufloat_optab, TFmode, SImode, "_Q_utoq");

      if (DITF_CONVERSION_LIBFUNCS)
	{
	  set_conv_libfunc (sfix_optab,   DImode, TFmode, "_Q_qtoll");
	  set_conv_libfunc (ufix_optab,   DImode, TFmode, "_Q_qtoull");
	  set_conv_libfunc (sfloat_optab, TFmode, DImode, "_Q_lltoq");
	  set_conv_libfunc (ufloat_optab, TFmode, DImode, "_Q_ulltoq");
	}

      if (SUN_CONVERSION_LIBFUNCS)
	{
	  set_conv_libfunc (sfix_optab, DImode, SFmode, "__ftoll");
	  set_conv_libfunc (ufix_optab, DImode, SFmode, "__ftoull");
	  set_conv_libfunc (sfix_optab, DImode, DFmode, "__dtoll");
	  set_conv_libfunc (ufix_optab, DImode, DFmode, "__dtoull");
	}
    }
  if (TARGET_ARCH64)
    {
      /* In the SPARC 64bit ABI, SImode multiply and divide functions
	 do not exist in the library.  Make sure the compiler does not
	 emit calls to them by accident.  (It should always use the
         hardware instructions.)  */
      set_optab_libfunc (smul_optab, SImode, 0);
      set_optab_libfunc (sdiv_optab, SImode, 0);
      set_optab_libfunc (udiv_optab, SImode, 0);
      set_optab_libfunc (smod_optab, SImode, 0);
      set_optab_libfunc (umod_optab, SImode, 0);

      if (SUN_INTEGER_MULTIPLY_64)
	{
	  set_optab_libfunc (smul_optab, DImode, "__mul64");
	  set_optab_libfunc (sdiv_optab, DImode, "__div64");
	  set_optab_libfunc (udiv_optab, DImode, "__udiv64");
	  set_optab_libfunc (smod_optab, DImode, "__rem64");
	  set_optab_libfunc (umod_optab, DImode, "__urem64");
	}

      if (SUN_CONVERSION_LIBFUNCS)
	{
	  set_conv_libfunc (sfix_optab, DImode, SFmode, "__ftol");
	  set_conv_libfunc (ufix_optab, DImode, SFmode, "__ftoul");
	  set_conv_libfunc (sfix_optab, DImode, DFmode, "__dtol");
	  set_conv_libfunc (ufix_optab, DImode, DFmode, "__dtoul");
	}
    }

  gofast_maybe_init_libfuncs ();
}

#define def_builtin(NAME, CODE, TYPE) \
<<<<<<< HEAD
  lang_hooks.builtin_function((NAME), (TYPE), (CODE), BUILT_IN_MD, NULL, \
                              NULL_TREE)
=======
  add_builtin_function((NAME), (TYPE), (CODE), BUILT_IN_MD, NULL, \
                       NULL_TREE)
>>>>>>> c355071f

/* Implement the TARGET_INIT_BUILTINS target hook.
   Create builtin functions for special SPARC instructions.  */

static void
sparc_init_builtins (void)
{
  if (TARGET_VIS)
    sparc_vis_init_builtins ();
}

/* Create builtin functions for VIS 1.0 instructions.  */

static void
sparc_vis_init_builtins (void)
{
  tree v4qi = build_vector_type (unsigned_intQI_type_node, 4);
  tree v8qi = build_vector_type (unsigned_intQI_type_node, 8);
  tree v4hi = build_vector_type (intHI_type_node, 4);
  tree v2hi = build_vector_type (intHI_type_node, 2);
  tree v2si = build_vector_type (intSI_type_node, 2);

  tree v4qi_ftype_v4hi = build_function_type_list (v4qi, v4hi, 0);
  tree v8qi_ftype_v2si_v8qi = build_function_type_list (v8qi, v2si, v8qi, 0);
  tree v2hi_ftype_v2si = build_function_type_list (v2hi, v2si, 0);
  tree v4hi_ftype_v4qi = build_function_type_list (v4hi, v4qi, 0);
  tree v8qi_ftype_v4qi_v4qi = build_function_type_list (v8qi, v4qi, v4qi, 0);
  tree v4hi_ftype_v4qi_v4hi = build_function_type_list (v4hi, v4qi, v4hi, 0);
  tree v4hi_ftype_v4qi_v2hi = build_function_type_list (v4hi, v4qi, v2hi, 0);
  tree v2si_ftype_v4qi_v2hi = build_function_type_list (v2si, v4qi, v2hi, 0);
  tree v4hi_ftype_v8qi_v4hi = build_function_type_list (v4hi, v8qi, v4hi, 0);
  tree v4hi_ftype_v4hi_v4hi = build_function_type_list (v4hi, v4hi, v4hi, 0);
  tree v2si_ftype_v2si_v2si = build_function_type_list (v2si, v2si, v2si, 0);
  tree v8qi_ftype_v8qi_v8qi = build_function_type_list (v8qi, v8qi, v8qi, 0);
  tree di_ftype_v8qi_v8qi_di = build_function_type_list (intDI_type_node,
							 v8qi, v8qi,
							 intDI_type_node, 0);
  tree di_ftype_di_di = build_function_type_list (intDI_type_node,
						  intDI_type_node,
						  intDI_type_node, 0);
  tree ptr_ftype_ptr_si = build_function_type_list (ptr_type_node,
		        			    ptr_type_node,
					            intSI_type_node, 0);
  tree ptr_ftype_ptr_di = build_function_type_list (ptr_type_node,
		        			    ptr_type_node,
					            intDI_type_node, 0);

  /* Packing and expanding vectors.  */
  def_builtin ("__builtin_vis_fpack16", CODE_FOR_fpack16_vis, v4qi_ftype_v4hi);
  def_builtin ("__builtin_vis_fpack32", CODE_FOR_fpack32_vis,
	       v8qi_ftype_v2si_v8qi);
  def_builtin ("__builtin_vis_fpackfix", CODE_FOR_fpackfix_vis,
	       v2hi_ftype_v2si);
  def_builtin ("__builtin_vis_fexpand", CODE_FOR_fexpand_vis, v4hi_ftype_v4qi);
  def_builtin ("__builtin_vis_fpmerge", CODE_FOR_fpmerge_vis,
	       v8qi_ftype_v4qi_v4qi);

  /* Multiplications.  */
  def_builtin ("__builtin_vis_fmul8x16", CODE_FOR_fmul8x16_vis,
	       v4hi_ftype_v4qi_v4hi);
  def_builtin ("__builtin_vis_fmul8x16au", CODE_FOR_fmul8x16au_vis,
	       v4hi_ftype_v4qi_v2hi);
  def_builtin ("__builtin_vis_fmul8x16al", CODE_FOR_fmul8x16al_vis,
	       v4hi_ftype_v4qi_v2hi);
  def_builtin ("__builtin_vis_fmul8sux16", CODE_FOR_fmul8sux16_vis,
	       v4hi_ftype_v8qi_v4hi);
  def_builtin ("__builtin_vis_fmul8ulx16", CODE_FOR_fmul8ulx16_vis,
	       v4hi_ftype_v8qi_v4hi);
  def_builtin ("__builtin_vis_fmuld8sux16", CODE_FOR_fmuld8sux16_vis,
	       v2si_ftype_v4qi_v2hi);
  def_builtin ("__builtin_vis_fmuld8ulx16", CODE_FOR_fmuld8ulx16_vis,
	       v2si_ftype_v4qi_v2hi);

  /* Data aligning.  */
  def_builtin ("__builtin_vis_faligndatav4hi", CODE_FOR_faligndatav4hi_vis,
	       v4hi_ftype_v4hi_v4hi);
  def_builtin ("__builtin_vis_faligndatav8qi", CODE_FOR_faligndatav8qi_vis,
	       v8qi_ftype_v8qi_v8qi);
  def_builtin ("__builtin_vis_faligndatav2si", CODE_FOR_faligndatav2si_vis,
	       v2si_ftype_v2si_v2si);
  def_builtin ("__builtin_vis_faligndatadi", CODE_FOR_faligndatadi_vis,
               di_ftype_di_di);
  if (TARGET_ARCH64)
    def_builtin ("__builtin_vis_alignaddr", CODE_FOR_alignaddrdi_vis,
	         ptr_ftype_ptr_di);
  else
    def_builtin ("__builtin_vis_alignaddr", CODE_FOR_alignaddrsi_vis,
	         ptr_ftype_ptr_si);

  /* Pixel distance.  */
  def_builtin ("__builtin_vis_pdist", CODE_FOR_pdist_vis,
	       di_ftype_v8qi_v8qi_di);
}

/* Handle TARGET_EXPAND_BUILTIN target hook.
   Expand builtin functions for sparc intrinsics.  */

static rtx
sparc_expand_builtin (tree exp, rtx target, rtx subtarget ATTRIBUTE_UNUSED,
		      enum machine_mode tmode, int ignore ATTRIBUTE_UNUSED)
{
  tree arglist;
  tree fndecl = TREE_OPERAND (TREE_OPERAND (exp, 0), 0);
  unsigned int icode = DECL_FUNCTION_CODE (fndecl);
  rtx pat, op[4];
  enum machine_mode mode[4];
  int arg_count = 0;

  mode[arg_count] = tmode;

  if (target == 0
      || GET_MODE (target) != tmode
      || ! (*insn_data[icode].operand[0].predicate) (target, tmode))
    op[arg_count] = gen_reg_rtx (tmode);
  else
    op[arg_count] = target;

  for (arglist = TREE_OPERAND (exp, 1); arglist;
       arglist = TREE_CHAIN (arglist))
    {
      tree arg = TREE_VALUE (arglist);

      arg_count++;
      mode[arg_count] = insn_data[icode].operand[arg_count].mode;
<<<<<<< HEAD
      op[arg_count] = expand_expr (arg, NULL_RTX, VOIDmode, 0);
=======
      op[arg_count] = expand_normal (arg);
>>>>>>> c355071f

      if (! (*insn_data[icode].operand[arg_count].predicate) (op[arg_count],
							      mode[arg_count]))
	op[arg_count] = copy_to_mode_reg (mode[arg_count], op[arg_count]);
    }

  switch (arg_count)
    {
    case 1:
      pat = GEN_FCN (icode) (op[0], op[1]);
      break;
    case 2:
      pat = GEN_FCN (icode) (op[0], op[1], op[2]);
      break;
    case 3:
      pat = GEN_FCN (icode) (op[0], op[1], op[2], op[3]);
      break;
    default:
      gcc_unreachable ();
    }

  if (!pat)
    return NULL_RTX;

  emit_insn (pat);

  return op[0];
}

static int
sparc_vis_mul8x16 (int e8, int e16)
{
  return (e8 * e16 + 128) / 256;
}

/* Multiply the vector elements in ELTS0 to the elements in ELTS1 as specified
   by FNCODE.  All of the elements in ELTS0 and ELTS1 lists must be integer
   constants.  A tree list with the results of the multiplications is returned,
   and each element in the list is of INNER_TYPE.  */

static tree
sparc_handle_vis_mul8x16 (int fncode, tree inner_type, tree elts0, tree elts1)
{
  tree n_elts = NULL_TREE;
  int scale;

  switch (fncode)
    {
    case CODE_FOR_fmul8x16_vis:
      for (; elts0 && elts1;
	   elts0 = TREE_CHAIN (elts0), elts1 = TREE_CHAIN (elts1))
	{
	  int val
	    = sparc_vis_mul8x16 (TREE_INT_CST_LOW (TREE_VALUE (elts0)),
				 TREE_INT_CST_LOW (TREE_VALUE (elts1)));
	  n_elts = tree_cons (NULL_TREE,
			      build_int_cst (inner_type, val),
			      n_elts);
	}
      break;

    case CODE_FOR_fmul8x16au_vis:
      scale = TREE_INT_CST_LOW (TREE_VALUE (elts1));

      for (; elts0; elts0 = TREE_CHAIN (elts0))
	{
	  int val
	    = sparc_vis_mul8x16 (TREE_INT_CST_LOW (TREE_VALUE (elts0)),
				 scale);
	  n_elts = tree_cons (NULL_TREE,
			      build_int_cst (inner_type, val),
			      n_elts);
	}
      break;

    case CODE_FOR_fmul8x16al_vis:
      scale = TREE_INT_CST_LOW (TREE_VALUE (TREE_CHAIN (elts1)));

      for (; elts0; elts0 = TREE_CHAIN (elts0))
	{
	  int val
	    = sparc_vis_mul8x16 (TREE_INT_CST_LOW (TREE_VALUE (elts0)),
				 scale);
	  n_elts = tree_cons (NULL_TREE,
			      build_int_cst (inner_type, val),
			      n_elts);
	}
      break;

    default:
      gcc_unreachable ();
    }

  return nreverse (n_elts);

}
/* Handle TARGET_FOLD_BUILTIN target hook.
   Fold builtin functions for SPARC intrinsics.  If IGNORE is true the
   result of the function call is ignored.  NULL_TREE is returned if the
   function could not be folded.  */

static tree
sparc_fold_builtin (tree fndecl, tree arglist, bool ignore)
{
  tree arg0, arg1, arg2;
  tree rtype = TREE_TYPE (TREE_TYPE (fndecl));
  

  if (ignore && DECL_FUNCTION_CODE (fndecl) != CODE_FOR_alignaddrsi_vis
      && DECL_FUNCTION_CODE (fndecl) != CODE_FOR_alignaddrdi_vis)
    return build_int_cst (rtype, 0);

  switch (DECL_FUNCTION_CODE (fndecl))
    {
    case CODE_FOR_fexpand_vis:
      arg0 = TREE_VALUE (arglist);
      STRIP_NOPS (arg0);

      if (TREE_CODE (arg0) == VECTOR_CST)
	{
	  tree inner_type = TREE_TYPE (rtype);
	  tree elts = TREE_VECTOR_CST_ELTS (arg0);
	  tree n_elts = NULL_TREE;

	  for (; elts; elts = TREE_CHAIN (elts))
	    {
	      unsigned int val = TREE_INT_CST_LOW (TREE_VALUE (elts)) << 4;
	      n_elts = tree_cons (NULL_TREE,
				  build_int_cst (inner_type, val),
				  n_elts);
	    }
	  return build_vector (rtype, nreverse (n_elts));
	}
      break;

    case CODE_FOR_fmul8x16_vis:
    case CODE_FOR_fmul8x16au_vis:
    case CODE_FOR_fmul8x16al_vis:
      arg0 = TREE_VALUE (arglist);
      arg1 = TREE_VALUE (TREE_CHAIN (arglist));
      STRIP_NOPS (arg0);
      STRIP_NOPS (arg1);

      if (TREE_CODE (arg0) == VECTOR_CST && TREE_CODE (arg1) == VECTOR_CST)
	{
	  tree inner_type = TREE_TYPE (rtype);
	  tree elts0 = TREE_VECTOR_CST_ELTS (arg0);
	  tree elts1 = TREE_VECTOR_CST_ELTS (arg1);
	  tree n_elts = sparc_handle_vis_mul8x16 (DECL_FUNCTION_CODE (fndecl),
						  inner_type, elts0, elts1);

	  return build_vector (rtype, n_elts);
	}
      break;

    case CODE_FOR_fpmerge_vis:
      arg0 = TREE_VALUE (arglist);
      arg1 = TREE_VALUE (TREE_CHAIN (arglist));
      STRIP_NOPS (arg0);
      STRIP_NOPS (arg1);

      if (TREE_CODE (arg0) == VECTOR_CST && TREE_CODE (arg1) == VECTOR_CST)
	{
	  tree elts0 = TREE_VECTOR_CST_ELTS (arg0);
	  tree elts1 = TREE_VECTOR_CST_ELTS (arg1);
	  tree n_elts = NULL_TREE;

	  for (; elts0 && elts1;
	       elts0 = TREE_CHAIN (elts0), elts1 = TREE_CHAIN (elts1))
	    {
	      n_elts = tree_cons (NULL_TREE, TREE_VALUE (elts0), n_elts);
	      n_elts = tree_cons (NULL_TREE, TREE_VALUE (elts1), n_elts);
	    }

	  return build_vector (rtype, nreverse (n_elts));
	}
      break;

    case CODE_FOR_pdist_vis:
      arg0 = TREE_VALUE (arglist);
      arg1 = TREE_VALUE (TREE_CHAIN (arglist));
      arg2 = TREE_VALUE (TREE_CHAIN (TREE_CHAIN (arglist)));
      STRIP_NOPS (arg0);
      STRIP_NOPS (arg1);
      STRIP_NOPS (arg2);

      if (TREE_CODE (arg0) == VECTOR_CST
	  && TREE_CODE (arg1) == VECTOR_CST
	  && TREE_CODE (arg2) == INTEGER_CST)
	{
	  int overflow = 0;
	  unsigned HOST_WIDE_INT low = TREE_INT_CST_LOW (arg2);
	  HOST_WIDE_INT high = TREE_INT_CST_HIGH (arg2);
	  tree elts0 = TREE_VECTOR_CST_ELTS (arg0);
	  tree elts1 = TREE_VECTOR_CST_ELTS (arg1);

	  for (; elts0 && elts1;
	       elts0 = TREE_CHAIN (elts0), elts1 = TREE_CHAIN (elts1))
	    {
	      unsigned HOST_WIDE_INT
		low0 = TREE_INT_CST_LOW (TREE_VALUE (elts0)),
		low1 = TREE_INT_CST_LOW (TREE_VALUE (elts1));
	      HOST_WIDE_INT high0 = TREE_INT_CST_HIGH (TREE_VALUE (elts0));
	      HOST_WIDE_INT high1 = TREE_INT_CST_HIGH (TREE_VALUE (elts1));

	      unsigned HOST_WIDE_INT l;
	      HOST_WIDE_INT h;

	      overflow |= neg_double (low1, high1, &l, &h);
	      overflow |= add_double (low0, high0, l, h, &l, &h);
	      if (h < 0)
		overflow |= neg_double (l, h, &l, &h);

	      overflow |= add_double (low, high, l, h, &low, &high);
	    }

	  gcc_assert (overflow == 0);

	  return build_int_cst_wide (rtype, low, high);
	}

    default:
      break;
    }
  return NULL_TREE;
}

int
sparc_extra_constraint_check (rtx op, int c, int strict)
{
  int reload_ok_mem;

  if (TARGET_ARCH64
      && (c == 'T' || c == 'U'))
    return 0;

  switch (c)
    {
    case 'Q':
      return fp_sethi_p (op);

    case 'R':
      return fp_mov_p (op);

    case 'S':
      return fp_high_losum_p (op);

    case 'U':
      if (! strict
	  || (GET_CODE (op) == REG
	      && (REGNO (op) < FIRST_PSEUDO_REGISTER
		  || reg_renumber[REGNO (op)] >= 0)))
	return register_ok_for_ldd (op);

      return 0;

    case 'W':
    case 'T':
      break;

    case 'Y':
      return const_zero_operand (op, GET_MODE (op));

    default:
      return 0;
    }

  /* Our memory extra constraints have to emulate the
     behavior of 'm' and 'o' in order for reload to work
     correctly.  */
  if (GET_CODE (op) == MEM)
    {
      reload_ok_mem = 0;
      if ((TARGET_ARCH64 || mem_min_alignment (op, 8))
	  && (! strict
	      || strict_memory_address_p (Pmode, XEXP (op, 0))))
	reload_ok_mem = 1;
    }
  else
    {
      reload_ok_mem = (reload_in_progress
		       && GET_CODE (op) == REG
		       && REGNO (op) >= FIRST_PSEUDO_REGISTER
		       && reg_renumber [REGNO (op)] < 0);
    }

  return reload_ok_mem;
}

/* ??? This duplicates information provided to the compiler by the
   ??? scheduler description.  Some day, teach genautomata to output
   ??? the latencies and then CSE will just use that.  */

static bool
sparc_rtx_costs (rtx x, int code, int outer_code, int *total)
{
  enum machine_mode mode = GET_MODE (x);
  bool float_mode_p = FLOAT_MODE_P (mode);

  switch (code)
    {
    case CONST_INT:
      if (INTVAL (x) < 0x1000 && INTVAL (x) >= -0x1000)
	{
	  *total = 0;
	  return true;
	}
      /* FALLTHRU */

    case HIGH:
      *total = 2;
      return true;

    case CONST:
    case LABEL_REF:
    case SYMBOL_REF:
      *total = 4;
      return true;

    case CONST_DOUBLE:
      if (GET_MODE (x) == VOIDmode
	  && ((CONST_DOUBLE_HIGH (x) == 0
	       && CONST_DOUBLE_LOW (x) < 0x1000)
	      || (CONST_DOUBLE_HIGH (x) == -1
		  && CONST_DOUBLE_LOW (x) < 0
		  && CONST_DOUBLE_LOW (x) >= -0x1000)))
	*total = 0;
      else
	*total = 8;
      return true;

    case MEM:
      /* If outer-code was a sign or zero extension, a cost
	 of COSTS_N_INSNS (1) was already added in.  This is
	 why we are subtracting it back out.  */
      if (outer_code == ZERO_EXTEND)
	{
	  *total = sparc_costs->int_zload - COSTS_N_INSNS (1);
	}
      else if (outer_code == SIGN_EXTEND)
	{
	  *total = sparc_costs->int_sload - COSTS_N_INSNS (1);
	}
      else if (float_mode_p)
	{
	  *total = sparc_costs->float_load;
	}
      else
	{
	  *total = sparc_costs->int_load;
	}

      return true;

    case PLUS:
    case MINUS:
      if (float_mode_p)
	*total = sparc_costs->float_plusminus;
      else
	*total = COSTS_N_INSNS (1);
      return false;

    case MULT:
      if (float_mode_p)
	*total = sparc_costs->float_mul;
      else if (! TARGET_HARD_MUL)
	*total = COSTS_N_INSNS (25);
      else
	{
	  int bit_cost;

	  bit_cost = 0;
	  if (sparc_costs->int_mul_bit_factor)
	    {
	      int nbits;

	      if (GET_CODE (XEXP (x, 1)) == CONST_INT)
		{
		  unsigned HOST_WIDE_INT value = INTVAL (XEXP (x, 1));
		  for (nbits = 0; value != 0; value &= value - 1)
		    nbits++;
		}
	      else if (GET_CODE (XEXP (x, 1)) == CONST_DOUBLE
		       && GET_MODE (XEXP (x, 1)) == VOIDmode)
		{
		  rtx x1 = XEXP (x, 1);
		  unsigned HOST_WIDE_INT value1 = CONST_DOUBLE_LOW (x1);
		  unsigned HOST_WIDE_INT value2 = CONST_DOUBLE_HIGH (x1);

		  for (nbits = 0; value1 != 0; value1 &= value1 - 1)
		    nbits++;
		  for (; value2 != 0; value2 &= value2 - 1)
		    nbits++;
		}
	      else
		nbits = 7;

	      if (nbits < 3)
		nbits = 3;
	      bit_cost = (nbits - 3) / sparc_costs->int_mul_bit_factor;
	      bit_cost = COSTS_N_INSNS (bit_cost);
	    }

	  if (mode == DImode)
	    *total = sparc_costs->int_mulX + bit_cost;
	  else
	    *total = sparc_costs->int_mul + bit_cost;
	}
      return false;

    case ASHIFT:
    case ASHIFTRT:
    case LSHIFTRT:
      *total = COSTS_N_INSNS (1) + sparc_costs->shift_penalty;
      return false;

    case DIV:
    case UDIV:
    case MOD:
    case UMOD:
      if (float_mode_p)
	{
	  if (mode == DFmode)
	    *total = sparc_costs->float_div_df;
	  else
	    *total = sparc_costs->float_div_sf;
	}
      else
	{
	  if (mode == DImode)
	    *total = sparc_costs->int_divX;
	  else
	    *total = sparc_costs->int_div;
	}
      return false;

    case NEG:
      if (! float_mode_p)
	{
	  *total = COSTS_N_INSNS (1);
	  return false;
	}
      /* FALLTHRU */

    case ABS:
    case FLOAT:
    case UNSIGNED_FLOAT:
    case FIX:
    case UNSIGNED_FIX:
    case FLOAT_EXTEND:
    case FLOAT_TRUNCATE:
      *total = sparc_costs->float_move;
      return false;

    case SQRT:
      if (mode == DFmode)
	*total = sparc_costs->float_sqrt_df;
      else
	*total = sparc_costs->float_sqrt_sf;
      return false;

    case COMPARE:
      if (float_mode_p)
	*total = sparc_costs->float_cmp;
      else
	*total = COSTS_N_INSNS (1);
      return false;

    case IF_THEN_ELSE:
      if (float_mode_p)
	*total = sparc_costs->float_cmove;
      else
	*total = sparc_costs->int_cmove;
      return false;

    case IOR:
      /* Handle the NAND vector patterns.  */
      if (sparc_vector_mode_supported_p (GET_MODE (x))
	  && GET_CODE (XEXP (x, 0)) == NOT
	  && GET_CODE (XEXP (x, 1)) == NOT)
	{
	  *total = COSTS_N_INSNS (1);
	  return true;
	}
      else
        return false;

    default:
      return false;
    }
}

<<<<<<< HEAD
/* Emit the sequence of insns SEQ while preserving the registers.  */
=======
/* Emit the sequence of insns SEQ while preserving the registers REG and REG2.
   This is achieved by means of a manual dynamic stack space allocation in
   the current frame.  We make the assumption that SEQ doesn't contain any
   function calls, with the possible exception of calls to the PIC helper.  */
>>>>>>> c355071f

static void
emit_and_preserve (rtx seq, rtx reg, rtx reg2)
{
<<<<<<< HEAD
  /* STACK_BOUNDARY guarantees that this is a 2-word slot.  */
  rtx slot = gen_rtx_MEM (word_mode,
			  plus_constant (stack_pointer_rtx, SPARC_STACK_BIAS));

  emit_insn (gen_stack_pointer_dec (GEN_INT (STACK_BOUNDARY/BITS_PER_UNIT)));
=======
  /* We must preserve the lowest 16 words for the register save area.  */
  HOST_WIDE_INT offset = 16*UNITS_PER_WORD;
  /* We really need only 2 words of fresh stack space.  */
  HOST_WIDE_INT size = SPARC_STACK_ALIGN (offset + 2*UNITS_PER_WORD);

  rtx slot
    = gen_rtx_MEM (word_mode, plus_constant (stack_pointer_rtx,
					     SPARC_STACK_BIAS + offset));

  emit_insn (gen_stack_pointer_dec (GEN_INT (size)));
>>>>>>> c355071f
  emit_insn (gen_rtx_SET (VOIDmode, slot, reg));
  if (reg2)
    emit_insn (gen_rtx_SET (VOIDmode,
			    adjust_address (slot, word_mode, UNITS_PER_WORD),
			    reg2));
  emit_insn (seq);
  if (reg2)
    emit_insn (gen_rtx_SET (VOIDmode,
			    reg2,
			    adjust_address (slot, word_mode, UNITS_PER_WORD)));
  emit_insn (gen_rtx_SET (VOIDmode, reg, slot));
<<<<<<< HEAD
  emit_insn (gen_stack_pointer_inc (GEN_INT (STACK_BOUNDARY/BITS_PER_UNIT)));
=======
  emit_insn (gen_stack_pointer_inc (GEN_INT (size)));
>>>>>>> c355071f
}

/* Output the assembler code for a thunk function.  THUNK_DECL is the
   declaration for the thunk function itself, FUNCTION is the decl for
   the target function.  DELTA is an immediate constant offset to be
   added to THIS.  If VCALL_OFFSET is nonzero, the word at address
   (*THIS + VCALL_OFFSET) should be additionally added to THIS.  */

static void
sparc_output_mi_thunk (FILE *file, tree thunk_fndecl ATTRIBUTE_UNUSED,
		       HOST_WIDE_INT delta, HOST_WIDE_INT vcall_offset,
		       tree function)
{
  rtx this, insn, funexp;
  unsigned int int_arg_first;

  reload_completed = 1;
  epilogue_completed = 1;
  no_new_pseudos = 1;
  reset_block_changes ();

  emit_note (NOTE_INSN_PROLOGUE_END);

  if (flag_delayed_branch)
    {
      /* We will emit a regular sibcall below, so we need to instruct
	 output_sibcall that we are in a leaf function.  */
      sparc_leaf_function_p = current_function_uses_only_leaf_regs = 1;

      /* This will cause final.c to invoke leaf_renumber_regs so we
	 must behave as if we were in a not-yet-leafified function.  */
      int_arg_first = SPARC_INCOMING_INT_ARG_FIRST;
    }
  else
    {
      /* We will emit the sibcall manually below, so we will need to
	 manually spill non-leaf registers.  */
      sparc_leaf_function_p = current_function_uses_only_leaf_regs = 0;

      /* We really are in a leaf function.  */
      int_arg_first = SPARC_OUTGOING_INT_ARG_FIRST;
    }

  /* Find the "this" pointer.  Normally in %o0, but in ARCH64 if the function
     returns a structure, the structure return pointer is there instead.  */
  if (TARGET_ARCH64 && aggregate_value_p (TREE_TYPE (TREE_TYPE (function)), function))
    this = gen_rtx_REG (Pmode, int_arg_first + 1);
  else
    this = gen_rtx_REG (Pmode, int_arg_first);

  /* Add DELTA.  When possible use a plain add, otherwise load it into
     a register first.  */
  if (delta)
    {
      rtx delta_rtx = GEN_INT (delta);

      if (! SPARC_SIMM13_P (delta))
	{
	  rtx scratch = gen_rtx_REG (Pmode, 1);
	  emit_move_insn (scratch, delta_rtx);
	  delta_rtx = scratch;
	}

      /* THIS += DELTA.  */
      emit_insn (gen_add2_insn (this, delta_rtx));
    }

  /* Add the word at address (*THIS + VCALL_OFFSET).  */
  if (vcall_offset)
    {
      rtx vcall_offset_rtx = GEN_INT (vcall_offset);
      rtx scratch = gen_rtx_REG (Pmode, 1);

      gcc_assert (vcall_offset < 0);

      /* SCRATCH = *THIS.  */
      emit_move_insn (scratch, gen_rtx_MEM (Pmode, this));

      /* Prepare for adding VCALL_OFFSET.  The difficulty is that we
	 may not have any available scratch register at this point.  */
      if (SPARC_SIMM13_P (vcall_offset))
	;
      /* This is the case if ARCH64 (unless -ffixed-g5 is passed).  */
      else if (! fixed_regs[5]
	       /* The below sequence is made up of at least 2 insns,
		  while the default method may need only one.  */
	       && vcall_offset < -8192)
	{
	  rtx scratch2 = gen_rtx_REG (Pmode, 5);
	  emit_move_insn (scratch2, vcall_offset_rtx);
	  vcall_offset_rtx = scratch2;
	}
      else
	{
	  rtx increment = GEN_INT (-4096);

	  /* VCALL_OFFSET is a negative number whose typical range can be
	     estimated as -32768..0 in 32-bit mode.  In almost all cases
	     it is therefore cheaper to emit multiple add insns than
	     spilling and loading the constant into a register (at least
	     6 insns).  */
	  while (! SPARC_SIMM13_P (vcall_offset))
	    {
	      emit_insn (gen_add2_insn (scratch, increment));
	      vcall_offset += 4096;
	    }
	  vcall_offset_rtx = GEN_INT (vcall_offset); /* cannot be 0 */
	}

      /* SCRATCH = *(*THIS + VCALL_OFFSET).  */
      emit_move_insn (scratch, gen_rtx_MEM (Pmode,
					    gen_rtx_PLUS (Pmode,
							  scratch,
							  vcall_offset_rtx)));

      /* THIS += *(*THIS + VCALL_OFFSET).  */
      emit_insn (gen_add2_insn (this, scratch));
    }

  /* Generate a tail call to the target function.  */
  if (! TREE_USED (function))
    {
      assemble_external (function);
      TREE_USED (function) = 1;
    }
  funexp = XEXP (DECL_RTL (function), 0);

  if (flag_delayed_branch)
    {
      funexp = gen_rtx_MEM (FUNCTION_MODE, funexp);
      insn = emit_call_insn (gen_sibcall (funexp));
      SIBLING_CALL_P (insn) = 1;
    }
  else
    {
      /* The hoops we have to jump through in order to generate a sibcall
	 without using delay slots...  */
      rtx spill_reg, spill_reg2, seq, scratch = gen_rtx_REG (Pmode, 1);

      if (flag_pic)
        {
	  spill_reg = gen_rtx_REG (word_mode, 15);  /* %o7 */
	  spill_reg2 = gen_rtx_REG (word_mode, PIC_OFFSET_TABLE_REGNUM);
	  start_sequence ();
	  /* Delay emitting the PIC helper function because it needs to
	     change the section and we are emitting assembly code.  */
	  load_pic_register (true);  /* clobbers %o7 */
	  scratch = legitimize_pic_address (funexp, Pmode, scratch);
	  seq = get_insns ();
	  end_sequence ();
	  emit_and_preserve (seq, spill_reg, spill_reg2);
	}
      else if (TARGET_ARCH32)
	{
	  emit_insn (gen_rtx_SET (VOIDmode,
				  scratch,
				  gen_rtx_HIGH (SImode, funexp)));
	  emit_insn (gen_rtx_SET (VOIDmode,
				  scratch,
				  gen_rtx_LO_SUM (SImode, scratch, funexp)));
	}
      else  /* TARGET_ARCH64 */
        {
	  switch (sparc_cmodel)
	    {
	    case CM_MEDLOW:
	    case CM_MEDMID:
	      /* The destination can serve as a temporary.  */
	      sparc_emit_set_symbolic_const64 (scratch, funexp, scratch);
	      break;

	    case CM_MEDANY:
	    case CM_EMBMEDANY:
	      /* The destination cannot serve as a temporary.  */
	      spill_reg = gen_rtx_REG (DImode, 15);  /* %o7 */
	      start_sequence ();
	      sparc_emit_set_symbolic_const64 (scratch, funexp, spill_reg);
	      seq = get_insns ();
	      end_sequence ();
	      emit_and_preserve (seq, spill_reg, 0);
	      break;

	    default:
	      gcc_unreachable ();
	    }
	}

      emit_jump_insn (gen_indirect_jump (scratch));
    }

  emit_barrier ();

  /* Run just enough of rest_of_compilation to get the insns emitted.
     There's not really enough bulk here to make other passes such as
     instruction scheduling worth while.  Note that use_thunk calls
     assemble_start_function and assemble_end_function.  */
  insn = get_insns ();
  insn_locators_initialize ();
  shorten_branches (insn);
  final_start_function (insn, file, 1);
  final (insn, file, 1);
  final_end_function ();

  reload_completed = 0;
  epilogue_completed = 0;
  no_new_pseudos = 0;
}

/* Return true if sparc_output_mi_thunk would be able to output the
   assembler code for the thunk function specified by the arguments
   it is passed, and false otherwise.  */
static bool
sparc_can_output_mi_thunk (tree thunk_fndecl ATTRIBUTE_UNUSED,
			   HOST_WIDE_INT delta ATTRIBUTE_UNUSED,
			   HOST_WIDE_INT vcall_offset,
			   tree function ATTRIBUTE_UNUSED)
{
  /* Bound the loop used in the default method above.  */
  return (vcall_offset >= -32768 || ! fixed_regs[5]);
}

/* How to allocate a 'struct machine_function'.  */

static struct machine_function *
sparc_init_machine_status (void)
{
  return ggc_alloc_cleared (sizeof (struct machine_function));
}

/* Locate some local-dynamic symbol still in use by this function
   so that we can print its name in local-dynamic base patterns.  */

static const char *
get_some_local_dynamic_name (void)
{
  rtx insn;

  if (cfun->machine->some_ld_name)
    return cfun->machine->some_ld_name;

  for (insn = get_insns (); insn ; insn = NEXT_INSN (insn))
    if (INSN_P (insn)
	&& for_each_rtx (&PATTERN (insn), get_some_local_dynamic_name_1, 0))
      return cfun->machine->some_ld_name;

  gcc_unreachable ();
}

static int
get_some_local_dynamic_name_1 (rtx *px, void *data ATTRIBUTE_UNUSED)
{
  rtx x = *px;

  if (x
      && GET_CODE (x) == SYMBOL_REF
      && SYMBOL_REF_TLS_MODEL (x) == TLS_MODEL_LOCAL_DYNAMIC)
    {
      cfun->machine->some_ld_name = XSTR (x, 0);
      return 1;
    }

  return 0;
}

/* Handle the TARGET_DWARF_HANDLE_FRAME_UNSPEC hook.
   This is called from dwarf2out.c to emit call frame instructions
   for frame-related insns containing UNSPECs and UNSPEC_VOLATILEs. */
static void
sparc_dwarf_handle_frame_unspec (const char *label,
				 rtx pattern ATTRIBUTE_UNUSED,
				 int index ATTRIBUTE_UNUSED)
{
  gcc_assert (index == UNSPECV_SAVEW);
  dwarf2out_window_save (label);
}

/* This is called from dwarf2out.c via TARGET_ASM_OUTPUT_DWARF_DTPREL.
   We need to emit DTP-relative relocations.  */

static void
sparc_output_dwarf_dtprel (FILE *file, int size, rtx x)
{
  switch (size)
    {
    case 4:
      fputs ("\t.word\t%r_tls_dtpoff32(", file);
      break;
    case 8:
      fputs ("\t.xword\t%r_tls_dtpoff64(", file);
      break;
    default:
      gcc_unreachable ();
    }
  output_addr_const (file, x);
  fputs (")", file);
}

/* Do whatever processing is required at the end of a file.  */

static void
sparc_file_end (void)
{
  /* If we haven't emitted the special PIC helper function, do so now.  */
  if (pic_helper_symbol_name[0] && !pic_helper_emitted_p)
    emit_pic_helper ();

  if (NEED_INDICATE_EXEC_STACK)
    file_end_indicate_exec_stack ();
}

<<<<<<< HEAD
=======
#ifdef TARGET_ALTERNATE_LONG_DOUBLE_MANGLING
/* Implement TARGET_MANGLE_FUNDAMENTAL_TYPE.  */

static const char *
sparc_mangle_fundamental_type (tree type)
{
  if (!TARGET_64BIT
      && TYPE_MAIN_VARIANT (type) == long_double_type_node
      && TARGET_LONG_DOUBLE_128)
    return "g";

  /* For all other types, use normal C++ mangling.  */
  return NULL;
}
#endif

/* Expand code to perform a 8 or 16-bit compare and swap by doing 32-bit
   compare and swap on the word containing the byte or half-word.  */

void
sparc_expand_compare_and_swap_12 (rtx result, rtx mem, rtx oldval, rtx newval)
{
  rtx addr1 = force_reg (Pmode, XEXP (mem, 0));
  rtx addr = gen_reg_rtx (Pmode);
  rtx off = gen_reg_rtx (SImode);
  rtx oldv = gen_reg_rtx (SImode);
  rtx newv = gen_reg_rtx (SImode);
  rtx oldvalue = gen_reg_rtx (SImode);
  rtx newvalue = gen_reg_rtx (SImode);
  rtx res = gen_reg_rtx (SImode);
  rtx resv = gen_reg_rtx (SImode);
  rtx memsi, val, mask, end_label, loop_label, cc;

  emit_insn (gen_rtx_SET (VOIDmode, addr,
			  gen_rtx_AND (Pmode, addr1, GEN_INT (-4))));

  if (Pmode != SImode)
    addr1 = gen_lowpart (SImode, addr1);
  emit_insn (gen_rtx_SET (VOIDmode, off,
			  gen_rtx_AND (SImode, addr1, GEN_INT (3))));

  memsi = gen_rtx_MEM (SImode, addr);
  set_mem_alias_set (memsi, ALIAS_SET_MEMORY_BARRIER);
  MEM_VOLATILE_P (memsi) = MEM_VOLATILE_P (mem);

  val = force_reg (SImode, memsi);

  emit_insn (gen_rtx_SET (VOIDmode, off,
			  gen_rtx_XOR (SImode, off,
				       GEN_INT (GET_MODE (mem) == QImode
						? 3 : 2))));

  emit_insn (gen_rtx_SET (VOIDmode, off,
			  gen_rtx_ASHIFT (SImode, off, GEN_INT (3))));

  if (GET_MODE (mem) == QImode)
    mask = force_reg (SImode, GEN_INT (0xff));
  else
    mask = force_reg (SImode, GEN_INT (0xffff));

  emit_insn (gen_rtx_SET (VOIDmode, mask,
			  gen_rtx_ASHIFT (SImode, mask, off)));

  emit_insn (gen_rtx_SET (VOIDmode, val,
			  gen_rtx_AND (SImode, gen_rtx_NOT (SImode, mask),
				       val)));

  oldval = gen_lowpart (SImode, oldval);
  emit_insn (gen_rtx_SET (VOIDmode, oldv,
			  gen_rtx_ASHIFT (SImode, oldval, off)));

  newval = gen_lowpart_common (SImode, newval);
  emit_insn (gen_rtx_SET (VOIDmode, newv,
			  gen_rtx_ASHIFT (SImode, newval, off)));

  emit_insn (gen_rtx_SET (VOIDmode, oldv,
			  gen_rtx_AND (SImode, oldv, mask)));

  emit_insn (gen_rtx_SET (VOIDmode, newv,
			  gen_rtx_AND (SImode, newv, mask)));

  end_label = gen_label_rtx ();
  loop_label = gen_label_rtx ();
  emit_label (loop_label);

  emit_insn (gen_rtx_SET (VOIDmode, oldvalue,
			  gen_rtx_IOR (SImode, oldv, val)));

  emit_insn (gen_rtx_SET (VOIDmode, newvalue,
			  gen_rtx_IOR (SImode, newv, val)));

  emit_insn (gen_sync_compare_and_swapsi (res, memsi, oldvalue, newvalue));

  emit_cmp_and_jump_insns (res, oldvalue, EQ, NULL, SImode, 0, end_label);

  emit_insn (gen_rtx_SET (VOIDmode, resv,
			  gen_rtx_AND (SImode, gen_rtx_NOT (SImode, mask),
				       res)));

  sparc_compare_op0 = resv;
  sparc_compare_op1 = val;
  cc = gen_compare_reg (NE);

  emit_insn (gen_rtx_SET (VOIDmode, val, resv));

  sparc_compare_emitted = cc;
  emit_jump_insn (gen_bne (loop_label));

  emit_label (end_label);

  emit_insn (gen_rtx_SET (VOIDmode, res,
			  gen_rtx_AND (SImode, res, mask)));

  emit_insn (gen_rtx_SET (VOIDmode, res,
			  gen_rtx_LSHIFTRT (SImode, res, off)));

  emit_move_insn (result, gen_lowpart (GET_MODE (result), res));
}

>>>>>>> c355071f
#include "gt-sparc.h"<|MERGE_RESOLUTION|>--- conflicted
+++ resolved
@@ -1,11 +1,7 @@
 /* Subroutines for insn-output.c for SPARC.
    Copyright (C) 1987, 1988, 1989, 1992, 1993, 1994, 1995, 1996, 1997, 1998,
-<<<<<<< HEAD
-   1999, 2000, 2001, 2002, 2003, 2004, 2005 Free Software Foundation, Inc.
-=======
    1999, 2000, 2001, 2002, 2003, 2004, 2005, 2006
    Free Software Foundation, Inc.
->>>>>>> c355071f
    Contributed by Michael Tiemann (tiemann@cygnus.com)
    64-bit SPARC-V9 support by Michael Tiemann, Jim Wilson, and Doug Evans,
    at Cygnus Support.
@@ -55,10 +51,7 @@
 #include "cfglayout.h"
 #include "tree-gimple.h"
 #include "langhooks.h"
-<<<<<<< HEAD
-=======
 #include "params.h"
->>>>>>> c355071f
 
 /* Processor costs */
 static const
@@ -401,12 +394,9 @@
 static void sparc_dwarf_handle_frame_unspec (const char *, rtx, int);
 static void sparc_output_dwarf_dtprel (FILE *, int, rtx) ATTRIBUTE_UNUSED;
 static void sparc_file_end (void);
-<<<<<<< HEAD
-=======
 #ifdef TARGET_ALTERNATE_LONG_DOUBLE_MANGLING
 static const char *sparc_mangle_fundamental_type (tree);
 #endif
->>>>>>> c355071f
 #ifdef SUBTARGET_ATTRIBUTE_TABLE
 const struct attribute_spec sparc_attribute_table[];
 #endif
@@ -478,21 +468,12 @@
 #define TARGET_INIT_LIBFUNCS sparc_init_libfuncs
 #undef TARGET_INIT_BUILTINS
 #define TARGET_INIT_BUILTINS sparc_init_builtins
-<<<<<<< HEAD
 
 #undef TARGET_EXPAND_BUILTIN
 #define TARGET_EXPAND_BUILTIN sparc_expand_builtin
 #undef TARGET_FOLD_BUILTIN
 #define TARGET_FOLD_BUILTIN sparc_fold_builtin
 
-=======
-
-#undef TARGET_EXPAND_BUILTIN
-#define TARGET_EXPAND_BUILTIN sparc_expand_builtin
-#undef TARGET_FOLD_BUILTIN
-#define TARGET_FOLD_BUILTIN sparc_fold_builtin
-
->>>>>>> c355071f
 #if TARGET_TLS
 #undef TARGET_HAVE_TLS
 #define TARGET_HAVE_TLS true
@@ -577,14 +558,11 @@
 #undef TARGET_ASM_FILE_END
 #define TARGET_ASM_FILE_END sparc_file_end
 
-<<<<<<< HEAD
-=======
 #ifdef TARGET_ALTERNATE_LONG_DOUBLE_MANGLING
 #undef TARGET_MANGLE_FUNDAMENTAL_TYPE
 #define TARGET_MANGLE_FUNDAMENTAL_TYPE sparc_mangle_fundamental_type
 #endif
 
->>>>>>> c355071f
 struct gcc_target targetm = TARGET_INITIALIZER;
 
 /* Implement TARGET_HANDLE_OPTION.  */
@@ -923,7 +901,6 @@
     {
       REAL_VALUE_TYPE r;
       long i;
-<<<<<<< HEAD
 
       REAL_VALUE_FROM_CONST_DOUBLE (r, op);
       REAL_VALUE_TO_TARGET_SINGLE (r, i);
@@ -1098,182 +1075,6 @@
    We know it can't be done in one insn when we get
    here, the move expander guarantees this.  */
 
-=======
-
-      REAL_VALUE_FROM_CONST_DOUBLE (r, op);
-      REAL_VALUE_TO_TARGET_SINGLE (r, i);
-      return SPARC_SIMM13_P (i);
-    }
-
-  return 0;
-}
-
-/* Nonzero if OP is a floating point constant which can
-   be loaded into an integer register using a high/losum
-   instruction sequence.  */
-
-int
-fp_high_losum_p (rtx op)
-{
-  /* The constraints calling this should only be in
-     SFmode move insns, so any constant which cannot
-     be moved using a single insn will do.  */
-  if (GET_CODE (op) == CONST_DOUBLE)
-    {
-      REAL_VALUE_TYPE r;
-      long i;
-
-      REAL_VALUE_FROM_CONST_DOUBLE (r, op);
-      REAL_VALUE_TO_TARGET_SINGLE (r, i);
-      return !SPARC_SIMM13_P (i) && !SPARC_SETHI_P (i);
-    }
-
-  return 0;
-}
-
-/* Expand a move instruction.  Return true if all work is done.  */
-
-bool
-sparc_expand_move (enum machine_mode mode, rtx *operands)
-{
-  /* Handle sets of MEM first.  */
-  if (GET_CODE (operands[0]) == MEM)
-    {
-      /* 0 is a register (or a pair of registers) on SPARC.  */
-      if (register_or_zero_operand (operands[1], mode))
-	return false;
-
-      if (!reload_in_progress)
-	{
-	  operands[0] = validize_mem (operands[0]);
-	  operands[1] = force_reg (mode, operands[1]);
-	}
-    }
-
-  /* Fixup TLS cases.  */
-  if (TARGET_HAVE_TLS
-      && CONSTANT_P (operands[1])
-      && GET_CODE (operands[1]) != HIGH
-      && sparc_tls_referenced_p (operands [1]))
-    {
-      rtx sym = operands[1];
-      rtx addend = NULL;
-
-      if (GET_CODE (sym) == CONST && GET_CODE (XEXP (sym, 0)) == PLUS)
-	{
-	  addend = XEXP (XEXP (sym, 0), 1);
-	  sym = XEXP (XEXP (sym, 0), 0);
-	}
-
-      gcc_assert (SPARC_SYMBOL_REF_TLS_P (sym));
-
-      sym = legitimize_tls_address (sym);
-      if (addend)
-	{
-	  sym = gen_rtx_PLUS (mode, sym, addend);
-	  sym = force_operand (sym, operands[0]);
-	}
-      operands[1] = sym;
-    }
- 
-  /* Fixup PIC cases.  */
-  if (flag_pic && CONSTANT_P (operands[1]))
-    {
-      if (pic_address_needs_scratch (operands[1]))
-	operands[1] = legitimize_pic_address (operands[1], mode, 0);
-
-      if (GET_CODE (operands[1]) == LABEL_REF && mode == SImode)
-	{
-	  emit_insn (gen_movsi_pic_label_ref (operands[0], operands[1]));
-	  return true;
-	}
-
-      if (GET_CODE (operands[1]) == LABEL_REF && mode == DImode)
-	{
-	  gcc_assert (TARGET_ARCH64);
-	  emit_insn (gen_movdi_pic_label_ref (operands[0], operands[1]));
-	  return true;
-	}
-
-      if (symbolic_operand (operands[1], mode))
-	{
-	  operands[1] = legitimize_pic_address (operands[1],
-						mode,
-						(reload_in_progress ?
-						 operands[0] :
-						 NULL_RTX));
-	  return false;
-	}
-    }
-
-  /* If we are trying to toss an integer constant into FP registers,
-     or loading a FP or vector constant, force it into memory.  */
-  if (CONSTANT_P (operands[1])
-      && REG_P (operands[0])
-      && (SPARC_FP_REG_P (REGNO (operands[0]))
-	  || SCALAR_FLOAT_MODE_P (mode)
-	  || VECTOR_MODE_P (mode)))
-    {
-      /* emit_group_store will send such bogosity to us when it is
-         not storing directly into memory.  So fix this up to avoid
-         crashes in output_constant_pool.  */
-      if (operands [1] == const0_rtx)
-	operands[1] = CONST0_RTX (mode);
-
-      /* We can clear FP registers if TARGET_VIS, and always other regs.  */
-      if ((TARGET_VIS || REGNO (operands[0]) < SPARC_FIRST_FP_REG)
-	  && const_zero_operand (operands[1], mode))
-	return false;
-
-      if (REGNO (operands[0]) < SPARC_FIRST_FP_REG
-	  /* We are able to build any SF constant in integer registers
-	     with at most 2 instructions.  */
-	  && (mode == SFmode
-	      /* And any DF constant in integer registers.  */
-	      || (mode == DFmode
-		  && (reload_completed || reload_in_progress))))
-	return false;
-
-      operands[1] = force_const_mem (mode, operands[1]);
-      if (!reload_in_progress)
-	operands[1] = validize_mem (operands[1]);
-      return false;
-    }
-
-  /* Accept non-constants and valid constants unmodified.  */
-  if (!CONSTANT_P (operands[1])
-      || GET_CODE (operands[1]) == HIGH
-      || input_operand (operands[1], mode))
-    return false;
-
-  switch (mode)
-    {
-    case QImode:
-      /* All QImode constants require only one insn, so proceed.  */
-      break;
-
-    case HImode:
-    case SImode:
-      sparc_emit_set_const32 (operands[0], operands[1]);
-      return true;
-
-    case DImode:
-      /* input_operand should have filtered out 32-bit mode.  */
-      sparc_emit_set_const64 (operands[0], operands[1]);
-      return true;
-    
-    default:
-      gcc_unreachable ();
-    }
-
-  return false;
-}
-
-/* Load OP1, a 32-bit constant, into OP0, a register.
-   We know it can't be done in one insn when we get
-   here, the move expander guarantees this.  */
-
->>>>>>> c355071f
 void
 sparc_emit_set_const32 (rtx op0, rtx op1)
 {
@@ -5323,12 +5124,8 @@
 	mclass = MODE_FLOAT;
     }
 
-<<<<<<< HEAD
-      gcc_assert (int_size_in_bytes (type) <= 16);
-=======
   if (TARGET_ARCH32)
     return gen_rtx_REG (mode, regno);
->>>>>>> c355071f
 
   /* Structures up to 16 bytes in size are passed in arg slots on the stack
      and are promoted to registers if possible.  */
@@ -5337,13 +5134,7 @@
       HOST_WIDE_INT size = int_size_in_bytes (type);
       gcc_assert (size <= 16);
 
-<<<<<<< HEAD
-      gcc_assert (size <= 16);
-
-      return function_arg_union_value (size, mode, slotno, regno);
-=======
       return function_arg_record_value (type, mode, slotno, named, regbase);
->>>>>>> c355071f
     }
 
   /* Unions up to 16 bytes in size are passed in integer registers.  */
@@ -5352,18 +5143,7 @@
       HOST_WIDE_INT size = int_size_in_bytes (type);
       gcc_assert (size <= 16);
 
-<<<<<<< HEAD
-      gcc_assert (size <= 16);
-
-      if (mode == BLKmode)
-	return function_arg_vector_value (size,
-					  TYPE_MODE (TREE_TYPE (type)),
-					  SPARC_FP_ARG_FIRST + 2*slotno);
-      else
-	mclass = MODE_FLOAT;
-=======
       return function_arg_union_value (size, mode, slotno, regno);
->>>>>>> c355071f
     }
 
   /* v9 fp args in reg slots beyond the int reg slots get passed in regs
@@ -5685,8 +5465,6 @@
 	mem = gen_rtx_MEM (Pmode, plus_constant (stack_pointer_rtx,
 						 STRUCT_VALUE_OFFSET));
 
-<<<<<<< HEAD
-=======
       /* Only follow the SPARC ABI for fixed-size structure returns. 
          Variable size structure returns are handled per the normal 
          procedures in GCC. This is enabled by -mstd-struct-return */
@@ -5727,7 +5505,6 @@
 	  emit_label (endlab);
 	}
 
->>>>>>> c355071f
       set_mem_alias_set (mem, struct_value_alias_set);
       return mem;
     }
@@ -5752,10 +5529,6 @@
   if (type && TREE_CODE (type) == VECTOR_TYPE)
     {
       HOST_WIDE_INT size = int_size_in_bytes (type);
-<<<<<<< HEAD
-
-=======
->>>>>>> c355071f
       gcc_assert ((TARGET_ARCH32 && size <= 8)
 		  || (TARGET_ARCH64 && size <= 32));
 
@@ -5772,15 +5545,8 @@
       /* Structures up to 32 bytes in size are returned in registers.  */
       if (TREE_CODE (type) == RECORD_TYPE)
 	{
-<<<<<<< HEAD
-	  /* Structures up to 32 bytes in size are passed in registers,
-	     promoted to fp registers where possible.  */
-
-	  gcc_assert (int_size_in_bytes (type) <= 32);
-=======
 	  HOST_WIDE_INT size = int_size_in_bytes (type);
 	  gcc_assert (size <= 32);
->>>>>>> c355071f
 
 	  return function_arg_record_value (type, mode, 0, 1, regbase);
 	}
@@ -5791,11 +5557,6 @@
 	  HOST_WIDE_INT size = int_size_in_bytes (type);
 	  gcc_assert (size <= 32);
 
-<<<<<<< HEAD
-	  gcc_assert (size <= 32);
-
-=======
->>>>>>> c355071f
 	  return function_arg_union_value (size, mode, 0, regbase);
 	}
 
@@ -5809,14 +5570,8 @@
 	{
 	  /* All other aggregate types are passed in an integer register
 	     in a mode corresponding to the size of the type.  */
-<<<<<<< HEAD
-	  HOST_WIDE_INT bytes = int_size_in_bytes (type);
-
-	  gcc_assert (bytes <= 32);
-=======
 	  HOST_WIDE_INT size = int_size_in_bytes (type);
 	  gcc_assert (size <= 32);
->>>>>>> c355071f
 
 	  mode = mode_for_size (size * BITS_PER_UNIT, MODE_INT, 0);
 
@@ -5830,11 +5585,7 @@
 	     try to be unduly clever, and simply follow the ABI
 	     for unions in that case.  */
 	  if (mode == BLKmode)
-<<<<<<< HEAD
-	    return function_arg_union_value (bytes, mode, 0, regbase);
-=======
 	    return function_arg_union_value (size, mode, 0, regbase);
->>>>>>> c355071f
 	  else
 	    mclass = MODE_INT;
 	}
@@ -7388,12 +7139,7 @@
 	  return (qualifiers | 7);	/* Who knows? */
 
 	case VECTOR_TYPE:
-<<<<<<< HEAD
-	case CHAR_TYPE:		/* GNU Pascal CHAR type.  Not used in C.  */
-	case BOOLEAN_TYPE:	/* GNU Fortran BOOLEAN type.  */
-=======
 	case BOOLEAN_TYPE:	/* Boolean truth value type.  */
->>>>>>> c355071f
 	case LANG_TYPE:		/* ? */
 	  return qualifiers;
   
@@ -8161,13 +7907,8 @@
  
 #define def_builtin(NAME, CODE, TYPE) \
-<<<<<<< HEAD
-  lang_hooks.builtin_function((NAME), (TYPE), (CODE), BUILT_IN_MD, NULL, \
-                              NULL_TREE)
-=======
   add_builtin_function((NAME), (TYPE), (CODE), BUILT_IN_MD, NULL, \
                        NULL_TREE)
->>>>>>> c355071f
 
 /* Implement the TARGET_INIT_BUILTINS target hook.
    Create builtin functions for special SPARC instructions.  */
@@ -8292,11 +8033,7 @@
 
       arg_count++;
       mode[arg_count] = insn_data[icode].operand[arg_count].mode;
-<<<<<<< HEAD
-      op[arg_count] = expand_expr (arg, NULL_RTX, VOIDmode, 0);
-=======
       op[arg_count] = expand_normal (arg);
->>>>>>> c355071f
 
       if (! (*insn_data[icode].operand[arg_count].predicate) (op[arg_count],
 							      mode[arg_count]))
@@ -8790,25 +8527,14 @@
     }
 }
 
-<<<<<<< HEAD
-/* Emit the sequence of insns SEQ while preserving the registers.  */
-=======
 /* Emit the sequence of insns SEQ while preserving the registers REG and REG2.
    This is achieved by means of a manual dynamic stack space allocation in
    the current frame.  We make the assumption that SEQ doesn't contain any
    function calls, with the possible exception of calls to the PIC helper.  */
->>>>>>> c355071f
 
 static void
 emit_and_preserve (rtx seq, rtx reg, rtx reg2)
 {
-<<<<<<< HEAD
-  /* STACK_BOUNDARY guarantees that this is a 2-word slot.  */
-  rtx slot = gen_rtx_MEM (word_mode,
-			  plus_constant (stack_pointer_rtx, SPARC_STACK_BIAS));
-
-  emit_insn (gen_stack_pointer_dec (GEN_INT (STACK_BOUNDARY/BITS_PER_UNIT)));
-=======
   /* We must preserve the lowest 16 words for the register save area.  */
   HOST_WIDE_INT offset = 16*UNITS_PER_WORD;
   /* We really need only 2 words of fresh stack space.  */
@@ -8819,7 +8545,6 @@
 					     SPARC_STACK_BIAS + offset));
 
   emit_insn (gen_stack_pointer_dec (GEN_INT (size)));
->>>>>>> c355071f
   emit_insn (gen_rtx_SET (VOIDmode, slot, reg));
   if (reg2)
     emit_insn (gen_rtx_SET (VOIDmode,
@@ -8831,11 +8556,7 @@
 			    reg2,
 			    adjust_address (slot, word_mode, UNITS_PER_WORD)));
   emit_insn (gen_rtx_SET (VOIDmode, reg, slot));
-<<<<<<< HEAD
-  emit_insn (gen_stack_pointer_inc (GEN_INT (STACK_BOUNDARY/BITS_PER_UNIT)));
-=======
   emit_insn (gen_stack_pointer_inc (GEN_INT (size)));
->>>>>>> c355071f
 }
 
 /* Output the assembler code for a thunk function.  THUNK_DECL is the
@@ -9146,8 +8867,6 @@
     file_end_indicate_exec_stack ();
 }
 
-<<<<<<< HEAD
-=======
 #ifdef TARGET_ALTERNATE_LONG_DOUBLE_MANGLING
 /* Implement TARGET_MANGLE_FUNDAMENTAL_TYPE.  */
 
@@ -9267,5 +8986,4 @@
   emit_move_insn (result, gen_lowpart (GET_MODE (result), res));
 }
 
->>>>>>> c355071f
 #include "gt-sparc.h"
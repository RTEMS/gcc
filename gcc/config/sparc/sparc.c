/* Subroutines for insn-output.c for SPARC.
   Copyright (C) 1987, 1988, 1989, 1992, 1993, 1994, 1995, 1996, 1997, 1998,
   1999, 2000, 2001, 2002, 2003, 2004, 2005, 2006
   Free Software Foundation, Inc.
   Contributed by Michael Tiemann (tiemann@cygnus.com)
   64-bit SPARC-V9 support by Michael Tiemann, Jim Wilson, and Doug Evans,
   at Cygnus Support.

This file is part of GCC.

GCC is free software; you can redistribute it and/or modify
it under the terms of the GNU General Public License as published by
the Free Software Foundation; either version 2, or (at your option)
any later version.

GCC is distributed in the hope that it will be useful,
but WITHOUT ANY WARRANTY; without even the implied warranty of
MERCHANTABILITY or FITNESS FOR A PARTICULAR PURPOSE.  See the
GNU General Public License for more details.

You should have received a copy of the GNU General Public License
along with GCC; see the file COPYING.  If not, write to
the Free Software Foundation, 51 Franklin Street, Fifth Floor,
Boston, MA 02110-1301, USA.  */

#include "config.h"
#include "system.h"
#include "coretypes.h"
#include "tm.h"
#include "tree.h"
#include "rtl.h"
#include "regs.h"
#include "hard-reg-set.h"
#include "real.h"
#include "insn-config.h"
#include "insn-codes.h"
#include "conditions.h"
#include "output.h"
#include "insn-attr.h"
#include "flags.h"
#include "function.h"
#include "expr.h"
#include "optabs.h"
#include "recog.h"
#include "toplev.h"
#include "ggc.h"
#include "tm_p.h"
#include "debug.h"
#include "target.h"
#include "target-def.h"
#include "cfglayout.h"
#include "tree-gimple.h"
#include "langhooks.h"
#include "params.h"

/* Processor costs */
static const
struct processor_costs cypress_costs = {
  COSTS_N_INSNS (2), /* int load */
  COSTS_N_INSNS (2), /* int signed load */
  COSTS_N_INSNS (2), /* int zeroed load */
  COSTS_N_INSNS (2), /* float load */
  COSTS_N_INSNS (5), /* fmov, fneg, fabs */
  COSTS_N_INSNS (5), /* fadd, fsub */
  COSTS_N_INSNS (1), /* fcmp */
  COSTS_N_INSNS (1), /* fmov, fmovr */
  COSTS_N_INSNS (7), /* fmul */
  COSTS_N_INSNS (37), /* fdivs */
  COSTS_N_INSNS (37), /* fdivd */
  COSTS_N_INSNS (63), /* fsqrts */
  COSTS_N_INSNS (63), /* fsqrtd */
  COSTS_N_INSNS (1), /* imul */
  COSTS_N_INSNS (1), /* imulX */
  0, /* imul bit factor */
  COSTS_N_INSNS (1), /* idiv */
  COSTS_N_INSNS (1), /* idivX */
  COSTS_N_INSNS (1), /* movcc/movr */
  0, /* shift penalty */
};

static const
struct processor_costs supersparc_costs = {
  COSTS_N_INSNS (1), /* int load */
  COSTS_N_INSNS (1), /* int signed load */
  COSTS_N_INSNS (1), /* int zeroed load */
  COSTS_N_INSNS (0), /* float load */
  COSTS_N_INSNS (3), /* fmov, fneg, fabs */
  COSTS_N_INSNS (3), /* fadd, fsub */
  COSTS_N_INSNS (3), /* fcmp */
  COSTS_N_INSNS (1), /* fmov, fmovr */
  COSTS_N_INSNS (3), /* fmul */
  COSTS_N_INSNS (6), /* fdivs */
  COSTS_N_INSNS (9), /* fdivd */
  COSTS_N_INSNS (12), /* fsqrts */
  COSTS_N_INSNS (12), /* fsqrtd */
  COSTS_N_INSNS (4), /* imul */
  COSTS_N_INSNS (4), /* imulX */
  0, /* imul bit factor */
  COSTS_N_INSNS (4), /* idiv */
  COSTS_N_INSNS (4), /* idivX */
  COSTS_N_INSNS (1), /* movcc/movr */
  1, /* shift penalty */
};

static const
struct processor_costs hypersparc_costs = {
  COSTS_N_INSNS (1), /* int load */
  COSTS_N_INSNS (1), /* int signed load */
  COSTS_N_INSNS (1), /* int zeroed load */
  COSTS_N_INSNS (1), /* float load */
  COSTS_N_INSNS (1), /* fmov, fneg, fabs */
  COSTS_N_INSNS (1), /* fadd, fsub */
  COSTS_N_INSNS (1), /* fcmp */
  COSTS_N_INSNS (1), /* fmov, fmovr */
  COSTS_N_INSNS (1), /* fmul */
  COSTS_N_INSNS (8), /* fdivs */
  COSTS_N_INSNS (12), /* fdivd */
  COSTS_N_INSNS (17), /* fsqrts */
  COSTS_N_INSNS (17), /* fsqrtd */
  COSTS_N_INSNS (17), /* imul */
  COSTS_N_INSNS (17), /* imulX */
  0, /* imul bit factor */
  COSTS_N_INSNS (17), /* idiv */
  COSTS_N_INSNS (17), /* idivX */
  COSTS_N_INSNS (1), /* movcc/movr */
  0, /* shift penalty */
};

static const
struct processor_costs sparclet_costs = {
  COSTS_N_INSNS (3), /* int load */
  COSTS_N_INSNS (3), /* int signed load */
  COSTS_N_INSNS (1), /* int zeroed load */
  COSTS_N_INSNS (1), /* float load */
  COSTS_N_INSNS (1), /* fmov, fneg, fabs */
  COSTS_N_INSNS (1), /* fadd, fsub */
  COSTS_N_INSNS (1), /* fcmp */
  COSTS_N_INSNS (1), /* fmov, fmovr */
  COSTS_N_INSNS (1), /* fmul */
  COSTS_N_INSNS (1), /* fdivs */
  COSTS_N_INSNS (1), /* fdivd */
  COSTS_N_INSNS (1), /* fsqrts */
  COSTS_N_INSNS (1), /* fsqrtd */
  COSTS_N_INSNS (5), /* imul */
  COSTS_N_INSNS (5), /* imulX */
  0, /* imul bit factor */
  COSTS_N_INSNS (5), /* idiv */
  COSTS_N_INSNS (5), /* idivX */
  COSTS_N_INSNS (1), /* movcc/movr */
  0, /* shift penalty */
};

static const
struct processor_costs ultrasparc_costs = {
  COSTS_N_INSNS (2), /* int load */
  COSTS_N_INSNS (3), /* int signed load */
  COSTS_N_INSNS (2), /* int zeroed load */
  COSTS_N_INSNS (2), /* float load */
  COSTS_N_INSNS (1), /* fmov, fneg, fabs */
  COSTS_N_INSNS (4), /* fadd, fsub */
  COSTS_N_INSNS (1), /* fcmp */
  COSTS_N_INSNS (2), /* fmov, fmovr */
  COSTS_N_INSNS (4), /* fmul */
  COSTS_N_INSNS (13), /* fdivs */
  COSTS_N_INSNS (23), /* fdivd */
  COSTS_N_INSNS (13), /* fsqrts */
  COSTS_N_INSNS (23), /* fsqrtd */
  COSTS_N_INSNS (4), /* imul */
  COSTS_N_INSNS (4), /* imulX */
  2, /* imul bit factor */
  COSTS_N_INSNS (37), /* idiv */
  COSTS_N_INSNS (68), /* idivX */
  COSTS_N_INSNS (2), /* movcc/movr */
  2, /* shift penalty */
};

static const
struct processor_costs ultrasparc3_costs = {
  COSTS_N_INSNS (2), /* int load */
  COSTS_N_INSNS (3), /* int signed load */
  COSTS_N_INSNS (3), /* int zeroed load */
  COSTS_N_INSNS (2), /* float load */
  COSTS_N_INSNS (3), /* fmov, fneg, fabs */
  COSTS_N_INSNS (4), /* fadd, fsub */
  COSTS_N_INSNS (5), /* fcmp */
  COSTS_N_INSNS (3), /* fmov, fmovr */
  COSTS_N_INSNS (4), /* fmul */
  COSTS_N_INSNS (17), /* fdivs */
  COSTS_N_INSNS (20), /* fdivd */
  COSTS_N_INSNS (20), /* fsqrts */
  COSTS_N_INSNS (29), /* fsqrtd */
  COSTS_N_INSNS (6), /* imul */
  COSTS_N_INSNS (6), /* imulX */
  0, /* imul bit factor */
  COSTS_N_INSNS (40), /* idiv */
  COSTS_N_INSNS (71), /* idivX */
  COSTS_N_INSNS (2), /* movcc/movr */
  0, /* shift penalty */
};

static const
struct processor_costs niagara_costs = {
  COSTS_N_INSNS (3), /* int load */
  COSTS_N_INSNS (3), /* int signed load */
  COSTS_N_INSNS (3), /* int zeroed load */
  COSTS_N_INSNS (9), /* float load */
  COSTS_N_INSNS (8), /* fmov, fneg, fabs */
  COSTS_N_INSNS (8), /* fadd, fsub */
  COSTS_N_INSNS (26), /* fcmp */
  COSTS_N_INSNS (8), /* fmov, fmovr */
  COSTS_N_INSNS (29), /* fmul */
  COSTS_N_INSNS (54), /* fdivs */
  COSTS_N_INSNS (83), /* fdivd */
  COSTS_N_INSNS (100), /* fsqrts - not implemented in hardware */
  COSTS_N_INSNS (100), /* fsqrtd - not implemented in hardware */
  COSTS_N_INSNS (11), /* imul */
  COSTS_N_INSNS (11), /* imulX */
  0, /* imul bit factor */
  COSTS_N_INSNS (72), /* idiv */
  COSTS_N_INSNS (72), /* idivX */
  COSTS_N_INSNS (1), /* movcc/movr */
  0, /* shift penalty */
};

const struct processor_costs *sparc_costs = &cypress_costs;

#ifdef HAVE_AS_RELAX_OPTION
/* If 'as' and 'ld' are relaxing tail call insns into branch always, use
   "or %o7,%g0,X; call Y; or X,%g0,%o7" always, so that it can be optimized.
   With sethi/jmp, neither 'as' nor 'ld' has an easy way how to find out if
   somebody does not branch between the sethi and jmp.  */
#define LEAF_SIBCALL_SLOT_RESERVED_P 1
#else
#define LEAF_SIBCALL_SLOT_RESERVED_P \
  ((TARGET_ARCH64 && !TARGET_CM_MEDLOW) || flag_pic)
#endif

/* Global variables for machine-dependent things.  */

/* Size of frame.  Need to know this to emit return insns from leaf procedures.
   ACTUAL_FSIZE is set by sparc_compute_frame_size() which is called during the
   reload pass.  This is important as the value is later used for scheduling
   (to see what can go in a delay slot).
   APPARENT_FSIZE is the size of the stack less the register save area and less
   the outgoing argument area.  It is used when saving call preserved regs.  */
static HOST_WIDE_INT apparent_fsize;
static HOST_WIDE_INT actual_fsize;

/* Number of live general or floating point registers needed to be
   saved (as 4-byte quantities).  */
static int num_gfregs;

/* The alias set for prologue/epilogue register save/restore.  */
static GTY(()) int sparc_sr_alias_set;

/* The alias set for the structure return value.  */
static GTY(()) int struct_value_alias_set;

/* Save the operands last given to a compare for use when we
   generate a scc or bcc insn.  */
rtx sparc_compare_op0, sparc_compare_op1, sparc_compare_emitted;

/* Vector to say how input registers are mapped to output registers.
   HARD_FRAME_POINTER_REGNUM cannot be remapped by this function to
   eliminate it.  You must use -fomit-frame-pointer to get that.  */
char leaf_reg_remap[] =
{ 0, 1, 2, 3, 4, 5, 6, 7,
  -1, -1, -1, -1, -1, -1, 14, -1,
  -1, -1, -1, -1, -1, -1, -1, -1,
  8, 9, 10, 11, 12, 13, -1, 15,

  32, 33, 34, 35, 36, 37, 38, 39,
  40, 41, 42, 43, 44, 45, 46, 47,
  48, 49, 50, 51, 52, 53, 54, 55,
  56, 57, 58, 59, 60, 61, 62, 63,
  64, 65, 66, 67, 68, 69, 70, 71,
  72, 73, 74, 75, 76, 77, 78, 79,
  80, 81, 82, 83, 84, 85, 86, 87,
  88, 89, 90, 91, 92, 93, 94, 95,
  96, 97, 98, 99, 100};

/* Vector, indexed by hard register number, which contains 1
   for a register that is allowable in a candidate for leaf
   function treatment.  */
char sparc_leaf_regs[] =
{ 1, 1, 1, 1, 1, 1, 1, 1,
  0, 0, 0, 0, 0, 0, 1, 0,
  0, 0, 0, 0, 0, 0, 0, 0,
  1, 1, 1, 1, 1, 1, 0, 1,
  1, 1, 1, 1, 1, 1, 1, 1,
  1, 1, 1, 1, 1, 1, 1, 1,
  1, 1, 1, 1, 1, 1, 1, 1,
  1, 1, 1, 1, 1, 1, 1, 1,
  1, 1, 1, 1, 1, 1, 1, 1,
  1, 1, 1, 1, 1, 1, 1, 1,
  1, 1, 1, 1, 1, 1, 1, 1,
  1, 1, 1, 1, 1, 1, 1, 1,
  1, 1, 1, 1, 1};

struct machine_function GTY(())
{
  /* Some local-dynamic TLS symbol name.  */
  const char *some_ld_name;

  /* True if the current function is leaf and uses only leaf regs,
     so that the SPARC leaf function optimization can be applied.
     Private version of current_function_uses_only_leaf_regs, see
     sparc_expand_prologue for the rationale.  */
  int leaf_function_p;

  /* True if the data calculated by sparc_expand_prologue are valid.  */
  bool prologue_data_valid_p;
};

#define sparc_leaf_function_p  cfun->machine->leaf_function_p
#define sparc_prologue_data_valid_p  cfun->machine->prologue_data_valid_p

/* Register we pretend to think the frame pointer is allocated to.
   Normally, this is %fp, but if we are in a leaf procedure, this
   is %sp+"something".  We record "something" separately as it may
   be too big for reg+constant addressing.  */
static rtx frame_base_reg;
static HOST_WIDE_INT frame_base_offset;

/* 1 if the next opcode is to be specially indented.  */
int sparc_indent_opcode = 0;

static bool sparc_handle_option (size_t, const char *, int);
static void sparc_init_modes (void);
static void scan_record_type (tree, int *, int *, int *);
static int function_arg_slotno (const CUMULATIVE_ARGS *, enum machine_mode,
				tree, int, int, int *, int *);

static int supersparc_adjust_cost (rtx, rtx, rtx, int);
static int hypersparc_adjust_cost (rtx, rtx, rtx, int);

static void sparc_output_addr_vec (rtx);
static void sparc_output_addr_diff_vec (rtx);
static void sparc_output_deferred_case_vectors (void);
static rtx sparc_builtin_saveregs (void);
static int epilogue_renumber (rtx *, int);
static bool sparc_assemble_integer (rtx, unsigned int, int);
static int set_extends (rtx);
static void emit_pic_helper (void);
static void load_pic_register (bool);
static int save_or_restore_regs (int, int, rtx, int, int);
static void emit_save_or_restore_regs (int);
static void sparc_asm_function_prologue (FILE *, HOST_WIDE_INT);
static void sparc_asm_function_epilogue (FILE *, HOST_WIDE_INT);
#ifdef OBJECT_FORMAT_ELF
static void sparc_elf_asm_named_section (const char *, unsigned int, tree);
#endif

static int sparc_adjust_cost (rtx, rtx, rtx, int);
static int sparc_issue_rate (void);
static void sparc_sched_init (FILE *, int, int);
static int sparc_use_sched_lookahead (void);

static void emit_soft_tfmode_libcall (const char *, int, rtx *);
static void emit_soft_tfmode_binop (enum rtx_code, rtx *);
static void emit_soft_tfmode_unop (enum rtx_code, rtx *);
static void emit_soft_tfmode_cvt (enum rtx_code, rtx *);
static void emit_hard_tfmode_operation (enum rtx_code, rtx *);

static bool sparc_function_ok_for_sibcall (tree, tree);
static void sparc_init_libfuncs (void);
static void sparc_init_builtins (void);
static void sparc_vis_init_builtins (void);
static rtx sparc_expand_builtin (tree, rtx, rtx, enum machine_mode, int);
static tree sparc_fold_builtin (tree, tree, bool);
static int sparc_vis_mul8x16 (int, int);
static tree sparc_handle_vis_mul8x16 (int, tree, tree, tree);
static void sparc_output_mi_thunk (FILE *, tree, HOST_WIDE_INT,
				   HOST_WIDE_INT, tree);
static bool sparc_can_output_mi_thunk (tree, HOST_WIDE_INT,
				       HOST_WIDE_INT, tree);
static struct machine_function * sparc_init_machine_status (void);
static bool sparc_cannot_force_const_mem (rtx);
static rtx sparc_tls_get_addr (void);
static rtx sparc_tls_got (void);
static const char *get_some_local_dynamic_name (void);
static int get_some_local_dynamic_name_1 (rtx *, void *);
static bool sparc_rtx_costs (rtx, int, int, int *);
static bool sparc_promote_prototypes (tree);
static rtx sparc_struct_value_rtx (tree, int);
static bool sparc_return_in_memory (tree, tree);
static bool sparc_strict_argument_naming (CUMULATIVE_ARGS *);
static tree sparc_gimplify_va_arg (tree, tree, tree *, tree *);
static bool sparc_vector_mode_supported_p (enum machine_mode);
static bool sparc_pass_by_reference (CUMULATIVE_ARGS *,
				     enum machine_mode, tree, bool);
static int sparc_arg_partial_bytes (CUMULATIVE_ARGS *,
				    enum machine_mode, tree, bool);
static void sparc_dwarf_handle_frame_unspec (const char *, rtx, int);
static void sparc_output_dwarf_dtprel (FILE *, int, rtx) ATTRIBUTE_UNUSED;
static void sparc_file_end (void);
#ifdef TARGET_ALTERNATE_LONG_DOUBLE_MANGLING
static const char *sparc_mangle_fundamental_type (tree);
#endif
#ifdef SUBTARGET_ATTRIBUTE_TABLE
const struct attribute_spec sparc_attribute_table[];
#endif

/* Option handling.  */

/* Parsed value.  */
enum cmodel sparc_cmodel;

char sparc_hard_reg_printed[8];

struct sparc_cpu_select sparc_select[] =
{
  /* switch	name,		tune	arch */
  { (char *)0,	"default",	1,	1 },
  { (char *)0,	"-mcpu=",	1,	1 },
  { (char *)0,	"-mtune=",	1,	0 },
  { 0, 0, 0, 0 }
};

/* CPU type.  This is set from TARGET_CPU_DEFAULT and -m{cpu,tune}=xxx.  */
enum processor_type sparc_cpu;

/* Whetheran FPU option was specified.  */
static bool fpu_option_set = false;

/* Initialize the GCC target structure.  */

/* The sparc default is to use .half rather than .short for aligned
   HI objects.  Use .word instead of .long on non-ELF systems.  */
#undef TARGET_ASM_ALIGNED_HI_OP
#define TARGET_ASM_ALIGNED_HI_OP "\t.half\t"
#ifndef OBJECT_FORMAT_ELF
#undef TARGET_ASM_ALIGNED_SI_OP
#define TARGET_ASM_ALIGNED_SI_OP "\t.word\t"
#endif

#undef TARGET_ASM_UNALIGNED_HI_OP
#define TARGET_ASM_UNALIGNED_HI_OP "\t.uahalf\t"
#undef TARGET_ASM_UNALIGNED_SI_OP
#define TARGET_ASM_UNALIGNED_SI_OP "\t.uaword\t"
#undef TARGET_ASM_UNALIGNED_DI_OP
#define TARGET_ASM_UNALIGNED_DI_OP "\t.uaxword\t"

/* The target hook has to handle DI-mode values.  */
#undef TARGET_ASM_INTEGER
#define TARGET_ASM_INTEGER sparc_assemble_integer

#undef TARGET_ASM_FUNCTION_PROLOGUE
#define TARGET_ASM_FUNCTION_PROLOGUE sparc_asm_function_prologue
#undef TARGET_ASM_FUNCTION_EPILOGUE
#define TARGET_ASM_FUNCTION_EPILOGUE sparc_asm_function_epilogue

#undef TARGET_SCHED_ADJUST_COST
#define TARGET_SCHED_ADJUST_COST sparc_adjust_cost
#undef TARGET_SCHED_ISSUE_RATE
#define TARGET_SCHED_ISSUE_RATE sparc_issue_rate
#undef TARGET_SCHED_INIT
#define TARGET_SCHED_INIT sparc_sched_init
#undef TARGET_SCHED_FIRST_CYCLE_MULTIPASS_DFA_LOOKAHEAD
#define TARGET_SCHED_FIRST_CYCLE_MULTIPASS_DFA_LOOKAHEAD sparc_use_sched_lookahead

#undef TARGET_FUNCTION_OK_FOR_SIBCALL
#define TARGET_FUNCTION_OK_FOR_SIBCALL sparc_function_ok_for_sibcall

#undef TARGET_INIT_LIBFUNCS
#define TARGET_INIT_LIBFUNCS sparc_init_libfuncs
#undef TARGET_INIT_BUILTINS
#define TARGET_INIT_BUILTINS sparc_init_builtins

#undef TARGET_EXPAND_BUILTIN
#define TARGET_EXPAND_BUILTIN sparc_expand_builtin
#undef TARGET_FOLD_BUILTIN
#define TARGET_FOLD_BUILTIN sparc_fold_builtin

#if TARGET_TLS
#undef TARGET_HAVE_TLS
#define TARGET_HAVE_TLS true
#endif

#undef TARGET_CANNOT_FORCE_CONST_MEM
#define TARGET_CANNOT_FORCE_CONST_MEM sparc_cannot_force_const_mem

#undef TARGET_ASM_OUTPUT_MI_THUNK
#define TARGET_ASM_OUTPUT_MI_THUNK sparc_output_mi_thunk
#undef TARGET_ASM_CAN_OUTPUT_MI_THUNK
#define TARGET_ASM_CAN_OUTPUT_MI_THUNK sparc_can_output_mi_thunk

#undef TARGET_RTX_COSTS
#define TARGET_RTX_COSTS sparc_rtx_costs
#undef TARGET_ADDRESS_COST
#define TARGET_ADDRESS_COST hook_int_rtx_0

/* This is only needed for TARGET_ARCH64, but since PROMOTE_FUNCTION_MODE is a
   no-op for TARGET_ARCH32 this is ok.  Otherwise we'd need to add a runtime
   test for this value.  */
#undef TARGET_PROMOTE_FUNCTION_ARGS
#define TARGET_PROMOTE_FUNCTION_ARGS hook_bool_tree_true

/* This is only needed for TARGET_ARCH64, but since PROMOTE_FUNCTION_MODE is a
   no-op for TARGET_ARCH32 this is ok.  Otherwise we'd need to add a runtime
   test for this value.  */
#undef TARGET_PROMOTE_FUNCTION_RETURN
#define TARGET_PROMOTE_FUNCTION_RETURN hook_bool_tree_true

#undef TARGET_PROMOTE_PROTOTYPES
#define TARGET_PROMOTE_PROTOTYPES sparc_promote_prototypes

#undef TARGET_STRUCT_VALUE_RTX
#define TARGET_STRUCT_VALUE_RTX sparc_struct_value_rtx
#undef TARGET_RETURN_IN_MEMORY
#define TARGET_RETURN_IN_MEMORY sparc_return_in_memory
#undef TARGET_MUST_PASS_IN_STACK
#define TARGET_MUST_PASS_IN_STACK must_pass_in_stack_var_size
#undef TARGET_PASS_BY_REFERENCE
#define TARGET_PASS_BY_REFERENCE sparc_pass_by_reference
#undef TARGET_ARG_PARTIAL_BYTES
#define TARGET_ARG_PARTIAL_BYTES sparc_arg_partial_bytes

#undef TARGET_EXPAND_BUILTIN_SAVEREGS
#define TARGET_EXPAND_BUILTIN_SAVEREGS sparc_builtin_saveregs
#undef TARGET_STRICT_ARGUMENT_NAMING
#define TARGET_STRICT_ARGUMENT_NAMING sparc_strict_argument_naming

#undef TARGET_GIMPLIFY_VA_ARG_EXPR
#define TARGET_GIMPLIFY_VA_ARG_EXPR sparc_gimplify_va_arg

#undef TARGET_VECTOR_MODE_SUPPORTED_P
#define TARGET_VECTOR_MODE_SUPPORTED_P sparc_vector_mode_supported_p

#undef TARGET_DWARF_HANDLE_FRAME_UNSPEC
#define TARGET_DWARF_HANDLE_FRAME_UNSPEC sparc_dwarf_handle_frame_unspec

#ifdef SUBTARGET_INSERT_ATTRIBUTES
#undef TARGET_INSERT_ATTRIBUTES
#define TARGET_INSERT_ATTRIBUTES SUBTARGET_INSERT_ATTRIBUTES
#endif

#ifdef SUBTARGET_ATTRIBUTE_TABLE
#undef TARGET_ATTRIBUTE_TABLE
#define TARGET_ATTRIBUTE_TABLE sparc_attribute_table
#endif

#undef TARGET_RELAXED_ORDERING
#define TARGET_RELAXED_ORDERING SPARC_RELAXED_ORDERING

#undef TARGET_DEFAULT_TARGET_FLAGS
#define TARGET_DEFAULT_TARGET_FLAGS TARGET_DEFAULT
#undef TARGET_HANDLE_OPTION
#define TARGET_HANDLE_OPTION sparc_handle_option

#if TARGET_GNU_TLS
#undef TARGET_ASM_OUTPUT_DWARF_DTPREL
#define TARGET_ASM_OUTPUT_DWARF_DTPREL sparc_output_dwarf_dtprel
#endif

#undef TARGET_ASM_FILE_END
#define TARGET_ASM_FILE_END sparc_file_end

#ifdef TARGET_ALTERNATE_LONG_DOUBLE_MANGLING
#undef TARGET_MANGLE_FUNDAMENTAL_TYPE
#define TARGET_MANGLE_FUNDAMENTAL_TYPE sparc_mangle_fundamental_type
#endif

struct gcc_target targetm = TARGET_INITIALIZER;

/* Implement TARGET_HANDLE_OPTION.  */

static bool
sparc_handle_option (size_t code, const char *arg, int value ATTRIBUTE_UNUSED)
{
  switch (code)
    {
    case OPT_mfpu:
    case OPT_mhard_float:
    case OPT_msoft_float:
      fpu_option_set = true;
      break;

    case OPT_mcpu_:
      sparc_select[1].string = arg;
      break;

    case OPT_mtune_:
      sparc_select[2].string = arg;
      break;
    }

  return true;
}

/* Validate and override various options, and do some machine dependent
   initialization.  */

void
sparc_override_options (void)
{
  static struct code_model {
    const char *const name;
    const int value;
  } const cmodels[] = {
    { "32", CM_32 },
    { "medlow", CM_MEDLOW },
    { "medmid", CM_MEDMID },
    { "medany", CM_MEDANY },
    { "embmedany", CM_EMBMEDANY },
    { 0, 0 }
  };
  const struct code_model *cmodel;
  /* Map TARGET_CPU_DEFAULT to value for -m{arch,tune}=.  */
  static struct cpu_default {
    const int cpu;
    const char *const name;
  } const cpu_default[] = {
    /* There must be one entry here for each TARGET_CPU value.  */
    { TARGET_CPU_sparc, "cypress" },
    { TARGET_CPU_sparclet, "tsc701" },
    { TARGET_CPU_sparclite, "f930" },
    { TARGET_CPU_v8, "v8" },
    { TARGET_CPU_hypersparc, "hypersparc" },
    { TARGET_CPU_sparclite86x, "sparclite86x" },
    { TARGET_CPU_supersparc, "supersparc" },
    { TARGET_CPU_v9, "v9" },
    { TARGET_CPU_ultrasparc, "ultrasparc" },
    { TARGET_CPU_ultrasparc3, "ultrasparc3" },
    { TARGET_CPU_niagara, "niagara" },
    { 0, 0 }
  };
  const struct cpu_default *def;
  /* Table of values for -m{cpu,tune}=.  */
  static struct cpu_table {
    const char *const name;
    const enum processor_type processor;
    const int disable;
    const int enable;
  } const cpu_table[] = {
    { "v7",         PROCESSOR_V7, MASK_ISA, 0 },
    { "cypress",    PROCESSOR_CYPRESS, MASK_ISA, 0 },
    { "v8",         PROCESSOR_V8, MASK_ISA, MASK_V8 },
    /* TI TMS390Z55 supersparc */
    { "supersparc", PROCESSOR_SUPERSPARC, MASK_ISA, MASK_V8 },
    { "sparclite",  PROCESSOR_SPARCLITE, MASK_ISA, MASK_SPARCLITE },
    /* The Fujitsu MB86930 is the original sparclite chip, with no fpu.
       The Fujitsu MB86934 is the recent sparclite chip, with an fpu.  */
    { "f930",       PROCESSOR_F930, MASK_ISA|MASK_FPU, MASK_SPARCLITE },
    { "f934",       PROCESSOR_F934, MASK_ISA, MASK_SPARCLITE|MASK_FPU },
    { "hypersparc", PROCESSOR_HYPERSPARC, MASK_ISA, MASK_V8|MASK_FPU },
    { "sparclite86x",  PROCESSOR_SPARCLITE86X, MASK_ISA|MASK_FPU,
      MASK_SPARCLITE },
    { "sparclet",   PROCESSOR_SPARCLET, MASK_ISA, MASK_SPARCLET },
    /* TEMIC sparclet */
    { "tsc701",     PROCESSOR_TSC701, MASK_ISA, MASK_SPARCLET },
    { "v9",         PROCESSOR_V9, MASK_ISA, MASK_V9 },
    /* TI ultrasparc I, II, IIi */
    { "ultrasparc", PROCESSOR_ULTRASPARC, MASK_ISA, MASK_V9
    /* Although insns using %y are deprecated, it is a clear win on current
       ultrasparcs.  */
    						    |MASK_DEPRECATED_V8_INSNS},
    /* TI ultrasparc III */
    /* ??? Check if %y issue still holds true in ultra3.  */
    { "ultrasparc3", PROCESSOR_ULTRASPARC3, MASK_ISA, MASK_V9|MASK_DEPRECATED_V8_INSNS},
    /* UltraSPARC T1 */
    { "niagara", PROCESSOR_NIAGARA, MASK_ISA, MASK_V9|MASK_DEPRECATED_V8_INSNS},
    { 0, 0, 0, 0 }
  };
  const struct cpu_table *cpu;
  const struct sparc_cpu_select *sel;
  int fpu;
  
#ifndef SPARC_BI_ARCH
  /* Check for unsupported architecture size.  */
  if (! TARGET_64BIT != DEFAULT_ARCH32_P)
    error ("%s is not supported by this configuration",
	   DEFAULT_ARCH32_P ? "-m64" : "-m32");
#endif

  /* We force all 64bit archs to use 128 bit long double */
  if (TARGET_64BIT && ! TARGET_LONG_DOUBLE_128)
    {
      error ("-mlong-double-64 not allowed with -m64");
      target_flags |= MASK_LONG_DOUBLE_128;
    }

  /* Code model selection.  */
  sparc_cmodel = SPARC_DEFAULT_CMODEL;
  
#ifdef SPARC_BI_ARCH
  if (TARGET_ARCH32)
    sparc_cmodel = CM_32;
#endif

  if (sparc_cmodel_string != NULL)
    {
      if (TARGET_ARCH64)
	{
	  for (cmodel = &cmodels[0]; cmodel->name; cmodel++)
	    if (strcmp (sparc_cmodel_string, cmodel->name) == 0)
	      break;
	  if (cmodel->name == NULL)
	    error ("bad value (%s) for -mcmodel= switch", sparc_cmodel_string);
	  else
	    sparc_cmodel = cmodel->value;
	}
      else
	error ("-mcmodel= is not supported on 32 bit systems");
    }

  fpu = TARGET_FPU; /* save current -mfpu status */

  /* Set the default CPU.  */
  for (def = &cpu_default[0]; def->name; ++def)
    if (def->cpu == TARGET_CPU_DEFAULT)
      break;
  gcc_assert (def->name);
  sparc_select[0].string = def->name;

  for (sel = &sparc_select[0]; sel->name; ++sel)
    {
      if (sel->string)
	{
	  for (cpu = &cpu_table[0]; cpu->name; ++cpu)
	    if (! strcmp (sel->string, cpu->name))
	      {
		if (sel->set_tune_p)
		  sparc_cpu = cpu->processor;

		if (sel->set_arch_p)
		  {
		    target_flags &= ~cpu->disable;
		    target_flags |= cpu->enable;
		  }
		break;
	      }

	  if (! cpu->name)
	    error ("bad value (%s) for %s switch", sel->string, sel->name);
	}
    }

  /* If -mfpu or -mno-fpu was explicitly used, don't override with
     the processor default.  */
  if (fpu_option_set)
    target_flags = (target_flags & ~MASK_FPU) | fpu;

  /* Don't allow -mvis if FPU is disabled.  */
  if (! TARGET_FPU)
    target_flags &= ~MASK_VIS;

  /* -mvis assumes UltraSPARC+, so we are sure v9 instructions
     are available.
     -m64 also implies v9.  */
  if (TARGET_VIS || TARGET_ARCH64)
    {
      target_flags |= MASK_V9;
      target_flags &= ~(MASK_V8 | MASK_SPARCLET | MASK_SPARCLITE);
    }

  /* Use the deprecated v8 insns for sparc64 in 32 bit mode.  */
  if (TARGET_V9 && TARGET_ARCH32)
    target_flags |= MASK_DEPRECATED_V8_INSNS;

  /* V8PLUS requires V9, makes no sense in 64 bit mode.  */
  if (! TARGET_V9 || TARGET_ARCH64)
    target_flags &= ~MASK_V8PLUS;

  /* Don't use stack biasing in 32 bit mode.  */
  if (TARGET_ARCH32)
    target_flags &= ~MASK_STACK_BIAS;
    
  /* Supply a default value for align_functions.  */
  if (align_functions == 0
      && (sparc_cpu == PROCESSOR_ULTRASPARC
	  || sparc_cpu == PROCESSOR_ULTRASPARC3
	  || sparc_cpu == PROCESSOR_NIAGARA))
    align_functions = 32;

  /* Validate PCC_STRUCT_RETURN.  */
  if (flag_pcc_struct_return == DEFAULT_PCC_STRUCT_RETURN)
    flag_pcc_struct_return = (TARGET_ARCH64 ? 0 : 1);

  /* Only use .uaxword when compiling for a 64-bit target.  */
  if (!TARGET_ARCH64)
    targetm.asm_out.unaligned_op.di = NULL;

  /* Do various machine dependent initializations.  */
  sparc_init_modes ();

  /* Acquire unique alias sets for our private stuff.  */
  sparc_sr_alias_set = new_alias_set ();
  struct_value_alias_set = new_alias_set ();

  /* Set up function hooks.  */
  init_machine_status = sparc_init_machine_status;

  switch (sparc_cpu)
    {
    case PROCESSOR_V7:
    case PROCESSOR_CYPRESS:
      sparc_costs = &cypress_costs;
      break;
    case PROCESSOR_V8:
    case PROCESSOR_SPARCLITE:
    case PROCESSOR_SUPERSPARC:
      sparc_costs = &supersparc_costs;
      break;
    case PROCESSOR_F930:
    case PROCESSOR_F934:
    case PROCESSOR_HYPERSPARC:
    case PROCESSOR_SPARCLITE86X:
      sparc_costs = &hypersparc_costs;
      break;
    case PROCESSOR_SPARCLET:
    case PROCESSOR_TSC701:
      sparc_costs = &sparclet_costs;
      break;
    case PROCESSOR_V9:
    case PROCESSOR_ULTRASPARC:
      sparc_costs = &ultrasparc_costs;
      break;
    case PROCESSOR_ULTRASPARC3:
      sparc_costs = &ultrasparc3_costs;
      break;
    case PROCESSOR_NIAGARA:
      sparc_costs = &niagara_costs;
      break;
    };

#ifdef TARGET_DEFAULT_LONG_DOUBLE_128
  if (!(target_flags_explicit & MASK_LONG_DOUBLE_128))
    target_flags |= MASK_LONG_DOUBLE_128;
#endif

  if (!PARAM_SET_P (PARAM_SIMULTANEOUS_PREFETCHES))
    set_param_value ("simultaneous-prefetches",
		     ((sparc_cpu == PROCESSOR_ULTRASPARC
		       || sparc_cpu == PROCESSOR_NIAGARA)
		      ? 2
		      : (sparc_cpu == PROCESSOR_ULTRASPARC3
			 ? 8 : 3)));
  if (!PARAM_SET_P (PARAM_L1_CACHE_LINE_SIZE))
    set_param_value ("l1-cache-line-size", 
		     ((sparc_cpu == PROCESSOR_ULTRASPARC
		       || sparc_cpu == PROCESSOR_ULTRASPARC3
		       || sparc_cpu == PROCESSOR_NIAGARA)
		      ? 64 : 32));
}

#ifdef SUBTARGET_ATTRIBUTE_TABLE
/* Table of valid machine attributes.  */
const struct attribute_spec sparc_attribute_table[] =
{
  /* { name, min_len, max_len, decl_req, type_req, fn_type_req, handler } */
  SUBTARGET_ATTRIBUTE_TABLE,
  { NULL,        0, 0, false, false, false, NULL }
};
#endif

/* Miscellaneous utilities.  */

/* Nonzero if CODE, a comparison, is suitable for use in v9 conditional move
   or branch on register contents instructions.  */

int
v9_regcmp_p (enum rtx_code code)
{
  return (code == EQ || code == NE || code == GE || code == LT
	  || code == LE || code == GT);
}

/* Nonzero if OP is a floating point constant which can
   be loaded into an integer register using a single
   sethi instruction.  */

int
fp_sethi_p (rtx op)
{
  if (GET_CODE (op) == CONST_DOUBLE)
    {
      REAL_VALUE_TYPE r;
      long i;

      REAL_VALUE_FROM_CONST_DOUBLE (r, op);
      REAL_VALUE_TO_TARGET_SINGLE (r, i);
      return !SPARC_SIMM13_P (i) && SPARC_SETHI_P (i);
    }

  return 0;
}

/* Nonzero if OP is a floating point constant which can
   be loaded into an integer register using a single
   mov instruction.  */

int
fp_mov_p (rtx op)
{
  if (GET_CODE (op) == CONST_DOUBLE)
    {
      REAL_VALUE_TYPE r;
      long i;

      REAL_VALUE_FROM_CONST_DOUBLE (r, op);
      REAL_VALUE_TO_TARGET_SINGLE (r, i);
      return SPARC_SIMM13_P (i);
    }

  return 0;
}

/* Nonzero if OP is a floating point constant which can
   be loaded into an integer register using a high/losum
   instruction sequence.  */

int
fp_high_losum_p (rtx op)
{
  /* The constraints calling this should only be in
     SFmode move insns, so any constant which cannot
     be moved using a single insn will do.  */
  if (GET_CODE (op) == CONST_DOUBLE)
    {
      REAL_VALUE_TYPE r;
      long i;

      REAL_VALUE_FROM_CONST_DOUBLE (r, op);
      REAL_VALUE_TO_TARGET_SINGLE (r, i);
      return !SPARC_SIMM13_P (i) && !SPARC_SETHI_P (i);
    }

  return 0;
}

/* Expand a move instruction.  Return true if all work is done.  */

bool
sparc_expand_move (enum machine_mode mode, rtx *operands)
{
  /* Handle sets of MEM first.  */
  if (GET_CODE (operands[0]) == MEM)
    {
      /* 0 is a register (or a pair of registers) on SPARC.  */
      if (register_or_zero_operand (operands[1], mode))
	return false;

      if (!reload_in_progress)
	{
	  operands[0] = validize_mem (operands[0]);
	  operands[1] = force_reg (mode, operands[1]);
	}
    }

  /* Fixup TLS cases.  */
  if (TARGET_HAVE_TLS
      && CONSTANT_P (operands[1])
      && GET_CODE (operands[1]) != HIGH
      && sparc_tls_referenced_p (operands [1]))
    {
      rtx sym = operands[1];
      rtx addend = NULL;

      if (GET_CODE (sym) == CONST && GET_CODE (XEXP (sym, 0)) == PLUS)
	{
	  addend = XEXP (XEXP (sym, 0), 1);
	  sym = XEXP (XEXP (sym, 0), 0);
	}

      gcc_assert (SPARC_SYMBOL_REF_TLS_P (sym));

      sym = legitimize_tls_address (sym);
      if (addend)
	{
	  sym = gen_rtx_PLUS (mode, sym, addend);
	  sym = force_operand (sym, operands[0]);
	}
      operands[1] = sym;
    }
 
  /* Fixup PIC cases.  */
  if (flag_pic && CONSTANT_P (operands[1]))
    {
      if (pic_address_needs_scratch (operands[1]))
	operands[1] = legitimize_pic_address (operands[1], mode, 0);

      if (GET_CODE (operands[1]) == LABEL_REF && mode == SImode)
	{
	  emit_insn (gen_movsi_pic_label_ref (operands[0], operands[1]));
	  return true;
	}

      if (GET_CODE (operands[1]) == LABEL_REF && mode == DImode)
	{
	  gcc_assert (TARGET_ARCH64);
	  emit_insn (gen_movdi_pic_label_ref (operands[0], operands[1]));
	  return true;
	}

      if (symbolic_operand (operands[1], mode))
	{
	  operands[1] = legitimize_pic_address (operands[1],
						mode,
						(reload_in_progress ?
						 operands[0] :
						 NULL_RTX));
	  return false;
	}
    }

  /* If we are trying to toss an integer constant into FP registers,
     or loading a FP or vector constant, force it into memory.  */
  if (CONSTANT_P (operands[1])
      && REG_P (operands[0])
      && (SPARC_FP_REG_P (REGNO (operands[0]))
	  || SCALAR_FLOAT_MODE_P (mode)
	  || VECTOR_MODE_P (mode)))
    {
      /* emit_group_store will send such bogosity to us when it is
         not storing directly into memory.  So fix this up to avoid
         crashes in output_constant_pool.  */
      if (operands [1] == const0_rtx)
	operands[1] = CONST0_RTX (mode);

      /* We can clear FP registers if TARGET_VIS, and always other regs.  */
      if ((TARGET_VIS || REGNO (operands[0]) < SPARC_FIRST_FP_REG)
	  && const_zero_operand (operands[1], mode))
	return false;

      if (REGNO (operands[0]) < SPARC_FIRST_FP_REG
	  /* We are able to build any SF constant in integer registers
	     with at most 2 instructions.  */
	  && (mode == SFmode
	      /* And any DF constant in integer registers.  */
	      || (mode == DFmode
		  && (reload_completed || reload_in_progress))))
	return false;

      operands[1] = force_const_mem (mode, operands[1]);
      if (!reload_in_progress)
	operands[1] = validize_mem (operands[1]);
      return false;
    }

  /* Accept non-constants and valid constants unmodified.  */
  if (!CONSTANT_P (operands[1])
      || GET_CODE (operands[1]) == HIGH
      || input_operand (operands[1], mode))
    return false;

  switch (mode)
    {
    case QImode:
      /* All QImode constants require only one insn, so proceed.  */
      break;

    case HImode:
    case SImode:
      sparc_emit_set_const32 (operands[0], operands[1]);
      return true;

    case DImode:
      /* input_operand should have filtered out 32-bit mode.  */
      sparc_emit_set_const64 (operands[0], operands[1]);
      return true;
    
    default:
      gcc_unreachable ();
    }

  return false;
}

/* Load OP1, a 32-bit constant, into OP0, a register.
   We know it can't be done in one insn when we get
   here, the move expander guarantees this.  */

void
sparc_emit_set_const32 (rtx op0, rtx op1)
{
  enum machine_mode mode = GET_MODE (op0);
  rtx temp;

  if (reload_in_progress || reload_completed)
    temp = op0;
  else
    temp = gen_reg_rtx (mode);

  if (GET_CODE (op1) == CONST_INT)
    {
      gcc_assert (!small_int_operand (op1, mode)
		  && !const_high_operand (op1, mode));

      /* Emit them as real moves instead of a HIGH/LO_SUM,
	 this way CSE can see everything and reuse intermediate
	 values if it wants.  */
      emit_insn (gen_rtx_SET (VOIDmode, temp,
			      GEN_INT (INTVAL (op1)
			        & ~(HOST_WIDE_INT)0x3ff)));

      emit_insn (gen_rtx_SET (VOIDmode,
			      op0,
			      gen_rtx_IOR (mode, temp,
					   GEN_INT (INTVAL (op1) & 0x3ff))));
    }
  else
    {
      /* A symbol, emit in the traditional way.  */
      emit_insn (gen_rtx_SET (VOIDmode, temp,
			      gen_rtx_HIGH (mode, op1)));
      emit_insn (gen_rtx_SET (VOIDmode,
			      op0, gen_rtx_LO_SUM (mode, temp, op1)));
    }
}

/* Load OP1, a symbolic 64-bit constant, into OP0, a DImode register.
   If TEMP is nonzero, we are forbidden to use any other scratch
   registers.  Otherwise, we are allowed to generate them as needed.

   Note that TEMP may have TImode if the code model is TARGET_CM_MEDANY
   or TARGET_CM_EMBMEDANY (see the reload_indi and reload_outdi patterns).  */

void
sparc_emit_set_symbolic_const64 (rtx op0, rtx op1, rtx temp)
{
  rtx temp1, temp2, temp3, temp4, temp5;
  rtx ti_temp = 0;

  if (temp && GET_MODE (temp) == TImode)
    {
      ti_temp = temp;
      temp = gen_rtx_REG (DImode, REGNO (temp));
    }

  /* SPARC-V9 code-model support.  */
  switch (sparc_cmodel)
    {
    case CM_MEDLOW:
      /* The range spanned by all instructions in the object is less
	 than 2^31 bytes (2GB) and the distance from any instruction
	 to the location of the label _GLOBAL_OFFSET_TABLE_ is less
	 than 2^31 bytes (2GB).

	 The executable must be in the low 4TB of the virtual address
	 space.

	 sethi	%hi(symbol), %temp1
	 or	%temp1, %lo(symbol), %reg  */
      if (temp)
	temp1 = temp;  /* op0 is allowed.  */
      else
	temp1 = gen_reg_rtx (DImode);

      emit_insn (gen_rtx_SET (VOIDmode, temp1, gen_rtx_HIGH (DImode, op1)));
      emit_insn (gen_rtx_SET (VOIDmode, op0, gen_rtx_LO_SUM (DImode, temp1, op1)));
      break;

    case CM_MEDMID:
      /* The range spanned by all instructions in the object is less
	 than 2^31 bytes (2GB) and the distance from any instruction
	 to the location of the label _GLOBAL_OFFSET_TABLE_ is less
	 than 2^31 bytes (2GB).

	 The executable must be in the low 16TB of the virtual address
	 space.

	 sethi	%h44(symbol), %temp1
	 or	%temp1, %m44(symbol), %temp2
	 sllx	%temp2, 12, %temp3
	 or	%temp3, %l44(symbol), %reg  */
      if (temp)
	{
	  temp1 = op0;
	  temp2 = op0;
	  temp3 = temp;  /* op0 is allowed.  */
	}
      else
	{
	  temp1 = gen_reg_rtx (DImode);
	  temp2 = gen_reg_rtx (DImode);
	  temp3 = gen_reg_rtx (DImode);
	}

      emit_insn (gen_seth44 (temp1, op1));
      emit_insn (gen_setm44 (temp2, temp1, op1));
      emit_insn (gen_rtx_SET (VOIDmode, temp3,
			      gen_rtx_ASHIFT (DImode, temp2, GEN_INT (12))));
      emit_insn (gen_setl44 (op0, temp3, op1));
      break;

    case CM_MEDANY:
      /* The range spanned by all instructions in the object is less
	 than 2^31 bytes (2GB) and the distance from any instruction
	 to the location of the label _GLOBAL_OFFSET_TABLE_ is less
	 than 2^31 bytes (2GB).

	 The executable can be placed anywhere in the virtual address
	 space.

	 sethi	%hh(symbol), %temp1
	 sethi	%lm(symbol), %temp2
	 or	%temp1, %hm(symbol), %temp3
	 sllx	%temp3, 32, %temp4
	 or	%temp4, %temp2, %temp5
	 or	%temp5, %lo(symbol), %reg  */
      if (temp)
	{
	  /* It is possible that one of the registers we got for operands[2]
	     might coincide with that of operands[0] (which is why we made
	     it TImode).  Pick the other one to use as our scratch.  */
	  if (rtx_equal_p (temp, op0))
	    {
	      gcc_assert (ti_temp);
	      temp = gen_rtx_REG (DImode, REGNO (temp) + 1);
	    }
	  temp1 = op0;
	  temp2 = temp;  /* op0 is _not_ allowed, see above.  */
	  temp3 = op0;
	  temp4 = op0;
	  temp5 = op0;
	}
      else
	{
	  temp1 = gen_reg_rtx (DImode);
	  temp2 = gen_reg_rtx (DImode);
	  temp3 = gen_reg_rtx (DImode);
	  temp4 = gen_reg_rtx (DImode);
	  temp5 = gen_reg_rtx (DImode);
	}

      emit_insn (gen_sethh (temp1, op1));
      emit_insn (gen_setlm (temp2, op1));
      emit_insn (gen_sethm (temp3, temp1, op1));
      emit_insn (gen_rtx_SET (VOIDmode, temp4,
			      gen_rtx_ASHIFT (DImode, temp3, GEN_INT (32))));
      emit_insn (gen_rtx_SET (VOIDmode, temp5,
			      gen_rtx_PLUS (DImode, temp4, temp2)));
      emit_insn (gen_setlo (op0, temp5, op1));
      break;

    case CM_EMBMEDANY:
      /* Old old old backwards compatibility kruft here.
	 Essentially it is MEDLOW with a fixed 64-bit
	 virtual base added to all data segment addresses.
	 Text-segment stuff is computed like MEDANY, we can't
	 reuse the code above because the relocation knobs
	 look different.

	 Data segment:	sethi	%hi(symbol), %temp1
			add	%temp1, EMBMEDANY_BASE_REG, %temp2
			or	%temp2, %lo(symbol), %reg  */
      if (data_segment_operand (op1, GET_MODE (op1)))
	{
	  if (temp)
	    {
	      temp1 = temp;  /* op0 is allowed.  */
	      temp2 = op0;
	    }
	  else
	    {
	      temp1 = gen_reg_rtx (DImode);
	      temp2 = gen_reg_rtx (DImode);
	    }

	  emit_insn (gen_embmedany_sethi (temp1, op1));
	  emit_insn (gen_embmedany_brsum (temp2, temp1));
	  emit_insn (gen_embmedany_losum (op0, temp2, op1));
	}

      /* Text segment:	sethi	%uhi(symbol), %temp1
			sethi	%hi(symbol), %temp2
			or	%temp1, %ulo(symbol), %temp3
			sllx	%temp3, 32, %temp4
			or	%temp4, %temp2, %temp5
			or	%temp5, %lo(symbol), %reg  */
      else
	{
	  if (temp)
	    {
	      /* It is possible that one of the registers we got for operands[2]
		 might coincide with that of operands[0] (which is why we made
		 it TImode).  Pick the other one to use as our scratch.  */
	      if (rtx_equal_p (temp, op0))
		{
		  gcc_assert (ti_temp);
		  temp = gen_rtx_REG (DImode, REGNO (temp) + 1);
		}
	      temp1 = op0;
	      temp2 = temp;  /* op0 is _not_ allowed, see above.  */
	      temp3 = op0;
	      temp4 = op0;
	      temp5 = op0;
	    }
	  else
	    {
	      temp1 = gen_reg_rtx (DImode);
	      temp2 = gen_reg_rtx (DImode);
	      temp3 = gen_reg_rtx (DImode);
	      temp4 = gen_reg_rtx (DImode);
	      temp5 = gen_reg_rtx (DImode);
	    }

	  emit_insn (gen_embmedany_textuhi (temp1, op1));
	  emit_insn (gen_embmedany_texthi  (temp2, op1));
	  emit_insn (gen_embmedany_textulo (temp3, temp1, op1));
	  emit_insn (gen_rtx_SET (VOIDmode, temp4,
				  gen_rtx_ASHIFT (DImode, temp3, GEN_INT (32))));
	  emit_insn (gen_rtx_SET (VOIDmode, temp5,
				  gen_rtx_PLUS (DImode, temp4, temp2)));
	  emit_insn (gen_embmedany_textlo  (op0, temp5, op1));
	}
      break;

    default:
      gcc_unreachable ();
    }
}

#if HOST_BITS_PER_WIDE_INT == 32
void
sparc_emit_set_const64 (rtx op0 ATTRIBUTE_UNUSED, rtx op1 ATTRIBUTE_UNUSED)
{
  gcc_unreachable ();
}
#else
/* These avoid problems when cross compiling.  If we do not
   go through all this hair then the optimizer will see
   invalid REG_EQUAL notes or in some cases none at all.  */
static rtx gen_safe_HIGH64 (rtx, HOST_WIDE_INT);
static rtx gen_safe_SET64 (rtx, HOST_WIDE_INT);
static rtx gen_safe_OR64 (rtx, HOST_WIDE_INT);
static rtx gen_safe_XOR64 (rtx, HOST_WIDE_INT);

/* The optimizer is not to assume anything about exactly
   which bits are set for a HIGH, they are unspecified.
   Unfortunately this leads to many missed optimizations
   during CSE.  We mask out the non-HIGH bits, and matches
   a plain movdi, to alleviate this problem.  */
static rtx
gen_safe_HIGH64 (rtx dest, HOST_WIDE_INT val)
{
  return gen_rtx_SET (VOIDmode, dest, GEN_INT (val & ~(HOST_WIDE_INT)0x3ff));
}

static rtx
gen_safe_SET64 (rtx dest, HOST_WIDE_INT val)
{
  return gen_rtx_SET (VOIDmode, dest, GEN_INT (val));
}

static rtx
gen_safe_OR64 (rtx src, HOST_WIDE_INT val)
{
  return gen_rtx_IOR (DImode, src, GEN_INT (val));
}

static rtx
gen_safe_XOR64 (rtx src, HOST_WIDE_INT val)
{
  return gen_rtx_XOR (DImode, src, GEN_INT (val));
}

/* Worker routines for 64-bit constant formation on arch64.
   One of the key things to be doing in these emissions is
   to create as many temp REGs as possible.  This makes it
   possible for half-built constants to be used later when
   such values are similar to something required later on.
   Without doing this, the optimizer cannot see such
   opportunities.  */

static void sparc_emit_set_const64_quick1 (rtx, rtx,
					   unsigned HOST_WIDE_INT, int);

static void
sparc_emit_set_const64_quick1 (rtx op0, rtx temp,
			       unsigned HOST_WIDE_INT low_bits, int is_neg)
{
  unsigned HOST_WIDE_INT high_bits;

  if (is_neg)
    high_bits = (~low_bits) & 0xffffffff;
  else
    high_bits = low_bits;

  emit_insn (gen_safe_HIGH64 (temp, high_bits));
  if (!is_neg)
    {
      emit_insn (gen_rtx_SET (VOIDmode, op0,
			      gen_safe_OR64 (temp, (high_bits & 0x3ff))));
    }
  else
    {
      /* If we are XOR'ing with -1, then we should emit a one's complement
	 instead.  This way the combiner will notice logical operations
	 such as ANDN later on and substitute.  */
      if ((low_bits & 0x3ff) == 0x3ff)
	{
	  emit_insn (gen_rtx_SET (VOIDmode, op0,
				  gen_rtx_NOT (DImode, temp)));
	}
      else
	{
	  emit_insn (gen_rtx_SET (VOIDmode, op0,
				  gen_safe_XOR64 (temp,
						  (-(HOST_WIDE_INT)0x400
						   | (low_bits & 0x3ff)))));
	}
    }
}

static void sparc_emit_set_const64_quick2 (rtx, rtx, unsigned HOST_WIDE_INT,
					   unsigned HOST_WIDE_INT, int);

static void
sparc_emit_set_const64_quick2 (rtx op0, rtx temp,
			       unsigned HOST_WIDE_INT high_bits,
			       unsigned HOST_WIDE_INT low_immediate,
			       int shift_count)
{
  rtx temp2 = op0;

  if ((high_bits & 0xfffffc00) != 0)
    {
      emit_insn (gen_safe_HIGH64 (temp, high_bits));
      if ((high_bits & ~0xfffffc00) != 0)
	emit_insn (gen_rtx_SET (VOIDmode, op0,
				gen_safe_OR64 (temp, (high_bits & 0x3ff))));
      else
	temp2 = temp;
    }
  else
    {
      emit_insn (gen_safe_SET64 (temp, high_bits));
      temp2 = temp;
    }

  /* Now shift it up into place.  */
  emit_insn (gen_rtx_SET (VOIDmode, op0,
			  gen_rtx_ASHIFT (DImode, temp2,
					  GEN_INT (shift_count))));

  /* If there is a low immediate part piece, finish up by
     putting that in as well.  */
  if (low_immediate != 0)
    emit_insn (gen_rtx_SET (VOIDmode, op0,
			    gen_safe_OR64 (op0, low_immediate)));
}

static void sparc_emit_set_const64_longway (rtx, rtx, unsigned HOST_WIDE_INT,
					    unsigned HOST_WIDE_INT);

/* Full 64-bit constant decomposition.  Even though this is the
   'worst' case, we still optimize a few things away.  */
static void
sparc_emit_set_const64_longway (rtx op0, rtx temp,
				unsigned HOST_WIDE_INT high_bits,
				unsigned HOST_WIDE_INT low_bits)
{
  rtx sub_temp;

  if (reload_in_progress || reload_completed)
    sub_temp = op0;
  else
    sub_temp = gen_reg_rtx (DImode);

  if ((high_bits & 0xfffffc00) != 0)
    {
      emit_insn (gen_safe_HIGH64 (temp, high_bits));
      if ((high_bits & ~0xfffffc00) != 0)
	emit_insn (gen_rtx_SET (VOIDmode,
				sub_temp,
				gen_safe_OR64 (temp, (high_bits & 0x3ff))));
      else
	sub_temp = temp;
    }
  else
    {
      emit_insn (gen_safe_SET64 (temp, high_bits));
      sub_temp = temp;
    }

  if (!reload_in_progress && !reload_completed)
    {
      rtx temp2 = gen_reg_rtx (DImode);
      rtx temp3 = gen_reg_rtx (DImode);
      rtx temp4 = gen_reg_rtx (DImode);

      emit_insn (gen_rtx_SET (VOIDmode, temp4,
			      gen_rtx_ASHIFT (DImode, sub_temp,
					      GEN_INT (32))));

      emit_insn (gen_safe_HIGH64 (temp2, low_bits));
      if ((low_bits & ~0xfffffc00) != 0)
	{
	  emit_insn (gen_rtx_SET (VOIDmode, temp3,
				  gen_safe_OR64 (temp2, (low_bits & 0x3ff))));
	  emit_insn (gen_rtx_SET (VOIDmode, op0,
				  gen_rtx_PLUS (DImode, temp4, temp3)));
	}
      else
	{
	  emit_insn (gen_rtx_SET (VOIDmode, op0,
				  gen_rtx_PLUS (DImode, temp4, temp2)));
	}
    }
  else
    {
      rtx low1 = GEN_INT ((low_bits >> (32 - 12))          & 0xfff);
      rtx low2 = GEN_INT ((low_bits >> (32 - 12 - 12))     & 0xfff);
      rtx low3 = GEN_INT ((low_bits >> (32 - 12 - 12 - 8)) & 0x0ff);
      int to_shift = 12;

      /* We are in the middle of reload, so this is really
	 painful.  However we do still make an attempt to
	 avoid emitting truly stupid code.  */
      if (low1 != const0_rtx)
	{
	  emit_insn (gen_rtx_SET (VOIDmode, op0,
				  gen_rtx_ASHIFT (DImode, sub_temp,
						  GEN_INT (to_shift))));
	  emit_insn (gen_rtx_SET (VOIDmode, op0,
				  gen_rtx_IOR (DImode, op0, low1)));
	  sub_temp = op0;
	  to_shift = 12;
	}
      else
	{
	  to_shift += 12;
	}
      if (low2 != const0_rtx)
	{
	  emit_insn (gen_rtx_SET (VOIDmode, op0,
				  gen_rtx_ASHIFT (DImode, sub_temp,
						  GEN_INT (to_shift))));
	  emit_insn (gen_rtx_SET (VOIDmode, op0,
				  gen_rtx_IOR (DImode, op0, low2)));
	  sub_temp = op0;
	  to_shift = 8;
	}
      else
	{
	  to_shift += 8;
	}
      emit_insn (gen_rtx_SET (VOIDmode, op0,
			      gen_rtx_ASHIFT (DImode, sub_temp,
					      GEN_INT (to_shift))));
      if (low3 != const0_rtx)
	emit_insn (gen_rtx_SET (VOIDmode, op0,
				gen_rtx_IOR (DImode, op0, low3)));
      /* phew...  */
    }
}

/* Analyze a 64-bit constant for certain properties.  */
static void analyze_64bit_constant (unsigned HOST_WIDE_INT,
				    unsigned HOST_WIDE_INT,
				    int *, int *, int *);

static void
analyze_64bit_constant (unsigned HOST_WIDE_INT high_bits,
			unsigned HOST_WIDE_INT low_bits,
			int *hbsp, int *lbsp, int *abbasp)
{
  int lowest_bit_set, highest_bit_set, all_bits_between_are_set;
  int i;

  lowest_bit_set = highest_bit_set = -1;
  i = 0;
  do
    {
      if ((lowest_bit_set == -1)
	  && ((low_bits >> i) & 1))
	lowest_bit_set = i;
      if ((highest_bit_set == -1)
	  && ((high_bits >> (32 - i - 1)) & 1))
	highest_bit_set = (64 - i - 1);
    }
  while (++i < 32
	 && ((highest_bit_set == -1)
	     || (lowest_bit_set == -1)));
  if (i == 32)
    {
      i = 0;
      do
	{
	  if ((lowest_bit_set == -1)
	      && ((high_bits >> i) & 1))
	    lowest_bit_set = i + 32;
	  if ((highest_bit_set == -1)
	      && ((low_bits >> (32 - i - 1)) & 1))
	    highest_bit_set = 32 - i - 1;
	}
      while (++i < 32
	     && ((highest_bit_set == -1)
		 || (lowest_bit_set == -1)));
    }
  /* If there are no bits set this should have gone out
     as one instruction!  */
  gcc_assert (lowest_bit_set != -1 && highest_bit_set != -1);
  all_bits_between_are_set = 1;
  for (i = lowest_bit_set; i <= highest_bit_set; i++)
    {
      if (i < 32)
	{
	  if ((low_bits & (1 << i)) != 0)
	    continue;
	}
      else
	{
	  if ((high_bits & (1 << (i - 32))) != 0)
	    continue;
	}
      all_bits_between_are_set = 0;
      break;
    }
  *hbsp = highest_bit_set;
  *lbsp = lowest_bit_set;
  *abbasp = all_bits_between_are_set;
}

static int const64_is_2insns (unsigned HOST_WIDE_INT, unsigned HOST_WIDE_INT);

static int
const64_is_2insns (unsigned HOST_WIDE_INT high_bits,
		   unsigned HOST_WIDE_INT low_bits)
{
  int highest_bit_set, lowest_bit_set, all_bits_between_are_set;

  if (high_bits == 0
      || high_bits == 0xffffffff)
    return 1;

  analyze_64bit_constant (high_bits, low_bits,
			  &highest_bit_set, &lowest_bit_set,
			  &all_bits_between_are_set);

  if ((highest_bit_set == 63
       || lowest_bit_set == 0)
      && all_bits_between_are_set != 0)
    return 1;

  if ((highest_bit_set - lowest_bit_set) < 21)
    return 1;

  return 0;
}

static unsigned HOST_WIDE_INT create_simple_focus_bits (unsigned HOST_WIDE_INT,
							unsigned HOST_WIDE_INT,
							int, int);

static unsigned HOST_WIDE_INT
create_simple_focus_bits (unsigned HOST_WIDE_INT high_bits,
			  unsigned HOST_WIDE_INT low_bits,
			  int lowest_bit_set, int shift)
{
  HOST_WIDE_INT hi, lo;

  if (lowest_bit_set < 32)
    {
      lo = (low_bits >> lowest_bit_set) << shift;
      hi = ((high_bits << (32 - lowest_bit_set)) << shift);
    }
  else
    {
      lo = 0;
      hi = ((high_bits >> (lowest_bit_set - 32)) << shift);
    }
  gcc_assert (! (hi & lo));
  return (hi | lo);
}

/* Here we are sure to be arch64 and this is an integer constant
   being loaded into a register.  Emit the most efficient
   insn sequence possible.  Detection of all the 1-insn cases
   has been done already.  */
void
sparc_emit_set_const64 (rtx op0, rtx op1)
{
  unsigned HOST_WIDE_INT high_bits, low_bits;
  int lowest_bit_set, highest_bit_set;
  int all_bits_between_are_set;
  rtx temp = 0;

  /* Sanity check that we know what we are working with.  */
  gcc_assert (TARGET_ARCH64
	      && (GET_CODE (op0) == SUBREG
		  || (REG_P (op0) && ! SPARC_FP_REG_P (REGNO (op0)))));

  if (reload_in_progress || reload_completed)
    temp = op0;

  if (GET_CODE (op1) != CONST_INT)
    {
      sparc_emit_set_symbolic_const64 (op0, op1, temp);
      return;
    }

  if (! temp)
    temp = gen_reg_rtx (DImode);

  high_bits = ((INTVAL (op1) >> 32) & 0xffffffff);
  low_bits = (INTVAL (op1) & 0xffffffff);

  /* low_bits	bits 0  --> 31
     high_bits	bits 32 --> 63  */

  analyze_64bit_constant (high_bits, low_bits,
			  &highest_bit_set, &lowest_bit_set,
			  &all_bits_between_are_set);

  /* First try for a 2-insn sequence.  */

  /* These situations are preferred because the optimizer can
   * do more things with them:
   * 1) mov	-1, %reg
   *    sllx	%reg, shift, %reg
   * 2) mov	-1, %reg
   *    srlx	%reg, shift, %reg
   * 3) mov	some_small_const, %reg
   *    sllx	%reg, shift, %reg
   */
  if (((highest_bit_set == 63
	|| lowest_bit_set == 0)
       && all_bits_between_are_set != 0)
      || ((highest_bit_set - lowest_bit_set) < 12))
    {
      HOST_WIDE_INT the_const = -1;
      int shift = lowest_bit_set;

      if ((highest_bit_set != 63
	   && lowest_bit_set != 0)
	  || all_bits_between_are_set == 0)
	{
	  the_const =
	    create_simple_focus_bits (high_bits, low_bits,
				      lowest_bit_set, 0);
	}
      else if (lowest_bit_set == 0)
	shift = -(63 - highest_bit_set);

      gcc_assert (SPARC_SIMM13_P (the_const));
      gcc_assert (shift != 0);

      emit_insn (gen_safe_SET64 (temp, the_const));
      if (shift > 0)
	emit_insn (gen_rtx_SET (VOIDmode,
				op0,
				gen_rtx_ASHIFT (DImode,
						temp,
						GEN_INT (shift))));
      else if (shift < 0)
	emit_insn (gen_rtx_SET (VOIDmode,
				op0,
				gen_rtx_LSHIFTRT (DImode,
						  temp,
						  GEN_INT (-shift))));
      return;
    }

  /* Now a range of 22 or less bits set somewhere.
   * 1) sethi	%hi(focus_bits), %reg
   *    sllx	%reg, shift, %reg
   * 2) sethi	%hi(focus_bits), %reg
   *    srlx	%reg, shift, %reg
   */
  if ((highest_bit_set - lowest_bit_set) < 21)
    {
      unsigned HOST_WIDE_INT focus_bits =
	create_simple_focus_bits (high_bits, low_bits,
				  lowest_bit_set, 10);

      gcc_assert (SPARC_SETHI_P (focus_bits));
      gcc_assert (lowest_bit_set != 10);

      emit_insn (gen_safe_HIGH64 (temp, focus_bits));

      /* If lowest_bit_set == 10 then a sethi alone could have done it.  */
      if (lowest_bit_set < 10)
	emit_insn (gen_rtx_SET (VOIDmode,
				op0,
				gen_rtx_LSHIFTRT (DImode, temp,
						  GEN_INT (10 - lowest_bit_set))));
      else if (lowest_bit_set > 10)
	emit_insn (gen_rtx_SET (VOIDmode,
				op0,
				gen_rtx_ASHIFT (DImode, temp,
						GEN_INT (lowest_bit_set - 10))));
      return;
    }

  /* 1) sethi	%hi(low_bits), %reg
   *    or	%reg, %lo(low_bits), %reg
   * 2) sethi	%hi(~low_bits), %reg
   *	xor	%reg, %lo(-0x400 | (low_bits & 0x3ff)), %reg
   */
  if (high_bits == 0
      || high_bits == 0xffffffff)
    {
      sparc_emit_set_const64_quick1 (op0, temp, low_bits,
				     (high_bits == 0xffffffff));
      return;
    }

  /* Now, try 3-insn sequences.  */

  /* 1) sethi	%hi(high_bits), %reg
   *    or	%reg, %lo(high_bits), %reg
   *    sllx	%reg, 32, %reg
   */
  if (low_bits == 0)
    {
      sparc_emit_set_const64_quick2 (op0, temp, high_bits, 0, 32);
      return;
    }

  /* We may be able to do something quick
     when the constant is negated, so try that.  */
  if (const64_is_2insns ((~high_bits) & 0xffffffff,
			 (~low_bits) & 0xfffffc00))
    {
      /* NOTE: The trailing bits get XOR'd so we need the
	 non-negated bits, not the negated ones.  */
      unsigned HOST_WIDE_INT trailing_bits = low_bits & 0x3ff;

      if ((((~high_bits) & 0xffffffff) == 0
	   && ((~low_bits) & 0x80000000) == 0)
	  || (((~high_bits) & 0xffffffff) == 0xffffffff
	      && ((~low_bits) & 0x80000000) != 0))
	{
	  unsigned HOST_WIDE_INT fast_int = (~low_bits & 0xffffffff);

	  if ((SPARC_SETHI_P (fast_int)
	       && (~high_bits & 0xffffffff) == 0)
	      || SPARC_SIMM13_P (fast_int))
	    emit_insn (gen_safe_SET64 (temp, fast_int));
	  else
	    sparc_emit_set_const64 (temp, GEN_INT (fast_int));
	}
      else
	{
	  rtx negated_const;
	  negated_const = GEN_INT (((~low_bits) & 0xfffffc00) |
				   (((HOST_WIDE_INT)((~high_bits) & 0xffffffff))<<32));
	  sparc_emit_set_const64 (temp, negated_const);
	}

      /* If we are XOR'ing with -1, then we should emit a one's complement
	 instead.  This way the combiner will notice logical operations
	 such as ANDN later on and substitute.  */
      if (trailing_bits == 0x3ff)
	{
	  emit_insn (gen_rtx_SET (VOIDmode, op0,
				  gen_rtx_NOT (DImode, temp)));
	}
      else
	{
	  emit_insn (gen_rtx_SET (VOIDmode,
				  op0,
				  gen_safe_XOR64 (temp,
						  (-0x400 | trailing_bits))));
	}
      return;
    }

  /* 1) sethi	%hi(xxx), %reg
   *    or	%reg, %lo(xxx), %reg
   *	sllx	%reg, yyy, %reg
   *
   * ??? This is just a generalized version of the low_bits==0
   * thing above, FIXME...
   */
  if ((highest_bit_set - lowest_bit_set) < 32)
    {
      unsigned HOST_WIDE_INT focus_bits =
	create_simple_focus_bits (high_bits, low_bits,
				  lowest_bit_set, 0);

      /* We can't get here in this state.  */
      gcc_assert (highest_bit_set >= 32 && lowest_bit_set < 32);

      /* So what we know is that the set bits straddle the
	 middle of the 64-bit word.  */
      sparc_emit_set_const64_quick2 (op0, temp,
				     focus_bits, 0,
				     lowest_bit_set);
      return;
    }

  /* 1) sethi	%hi(high_bits), %reg
   *    or	%reg, %lo(high_bits), %reg
   *    sllx	%reg, 32, %reg
   *	or	%reg, low_bits, %reg
   */
  if (SPARC_SIMM13_P(low_bits)
      && ((int)low_bits > 0))
    {
      sparc_emit_set_const64_quick2 (op0, temp, high_bits, low_bits, 32);
      return;
    }

  /* The easiest way when all else fails, is full decomposition.  */
#if 0
  printf ("sparc_emit_set_const64: Hard constant [%08lx%08lx] neg[%08lx%08lx]\n",
	  high_bits, low_bits, ~high_bits, ~low_bits);
#endif
  sparc_emit_set_const64_longway (op0, temp, high_bits, low_bits);
}
#endif /* HOST_BITS_PER_WIDE_INT == 32 */

/* Given a comparison code (EQ, NE, etc.) and the first operand of a COMPARE,
   return the mode to be used for the comparison.  For floating-point,
   CCFP[E]mode is used.  CC_NOOVmode should be used when the first operand
   is a PLUS, MINUS, NEG, or ASHIFT.  CCmode should be used when no special
   processing is needed.  */

enum machine_mode
select_cc_mode (enum rtx_code op, rtx x, rtx y ATTRIBUTE_UNUSED)
{
  if (GET_MODE_CLASS (GET_MODE (x)) == MODE_FLOAT)
    {
      switch (op)
	{
	case EQ:
	case NE:
	case UNORDERED:
	case ORDERED:
	case UNLT:
	case UNLE:
	case UNGT:
	case UNGE:
	case UNEQ:
	case LTGT:
	  return CCFPmode;

	case LT:
	case LE:
	case GT:
	case GE:
	  return CCFPEmode;

	default:
	  gcc_unreachable ();
	}
    }
  else if (GET_CODE (x) == PLUS || GET_CODE (x) == MINUS
	   || GET_CODE (x) == NEG || GET_CODE (x) == ASHIFT)
    {
      if (TARGET_ARCH64 && GET_MODE (x) == DImode)
	return CCX_NOOVmode;
      else
	return CC_NOOVmode;
    }
  else
    {
      if (TARGET_ARCH64 && GET_MODE (x) == DImode)
	return CCXmode;
      else
	return CCmode;
    }
}

/* X and Y are two things to compare using CODE.  Emit the compare insn and
   return the rtx for the cc reg in the proper mode.  */

rtx
gen_compare_reg (enum rtx_code code)
{
  rtx x = sparc_compare_op0;
  rtx y = sparc_compare_op1;
  enum machine_mode mode = SELECT_CC_MODE (code, x, y);
  rtx cc_reg;

  if (sparc_compare_emitted != NULL_RTX)
    {
      cc_reg = sparc_compare_emitted;
      sparc_compare_emitted = NULL_RTX;
      return cc_reg;
    }

  /* ??? We don't have movcc patterns so we cannot generate pseudo regs for the
     fcc regs (cse can't tell they're really call clobbered regs and will
     remove a duplicate comparison even if there is an intervening function
     call - it will then try to reload the cc reg via an int reg which is why
     we need the movcc patterns).  It is possible to provide the movcc
     patterns by using the ldxfsr/stxfsr v9 insns.  I tried it: you need two
     registers (say %g1,%g5) and it takes about 6 insns.  A better fix would be
     to tell cse that CCFPE mode registers (even pseudos) are call
     clobbered.  */

  /* ??? This is an experiment.  Rather than making changes to cse which may
     or may not be easy/clean, we do our own cse.  This is possible because
     we will generate hard registers.  Cse knows they're call clobbered (it
     doesn't know the same thing about pseudos). If we guess wrong, no big
     deal, but if we win, great!  */

  if (TARGET_V9 && GET_MODE_CLASS (GET_MODE (x)) == MODE_FLOAT)
#if 1 /* experiment */
    {
      int reg;
      /* We cycle through the registers to ensure they're all exercised.  */
      static int next_fcc_reg = 0;
      /* Previous x,y for each fcc reg.  */
      static rtx prev_args[4][2];

      /* Scan prev_args for x,y.  */
      for (reg = 0; reg < 4; reg++)
	if (prev_args[reg][0] == x && prev_args[reg][1] == y)
	  break;
      if (reg == 4)
	{
	  reg = next_fcc_reg;
	  prev_args[reg][0] = x;
	  prev_args[reg][1] = y;
	  next_fcc_reg = (next_fcc_reg + 1) & 3;
	}
      cc_reg = gen_rtx_REG (mode, reg + SPARC_FIRST_V9_FCC_REG);
    }
#else
    cc_reg = gen_reg_rtx (mode);
#endif /* ! experiment */
  else if (GET_MODE_CLASS (GET_MODE (x)) == MODE_FLOAT)
    cc_reg = gen_rtx_REG (mode, SPARC_FCC_REG);
  else
    cc_reg = gen_rtx_REG (mode, SPARC_ICC_REG);

  emit_insn (gen_rtx_SET (VOIDmode, cc_reg,
			  gen_rtx_COMPARE (mode, x, y)));

  return cc_reg;
}

/* This function is used for v9 only.
   CODE is the code for an Scc's comparison.
   OPERANDS[0] is the target of the Scc insn.
   OPERANDS[1] is the value we compare against const0_rtx (which hasn't
   been generated yet).

   This function is needed to turn

	   (set (reg:SI 110)
	       (gt (reg:CCX 100 %icc)
	           (const_int 0)))
   into
	   (set (reg:SI 110)
	       (gt:DI (reg:CCX 100 %icc)
	           (const_int 0)))

   IE: The instruction recognizer needs to see the mode of the comparison to
   find the right instruction. We could use "gt:DI" right in the
   define_expand, but leaving it out allows us to handle DI, SI, etc.

   We refer to the global sparc compare operands sparc_compare_op0 and
   sparc_compare_op1.  */

int
gen_v9_scc (enum rtx_code compare_code, register rtx *operands)
{
  if (! TARGET_ARCH64
      && (GET_MODE (sparc_compare_op0) == DImode
	  || GET_MODE (operands[0]) == DImode))
    return 0;

  /* Try to use the movrCC insns.  */
  if (TARGET_ARCH64
      && GET_MODE_CLASS (GET_MODE (sparc_compare_op0)) == MODE_INT
      && sparc_compare_op1 == const0_rtx
      && v9_regcmp_p (compare_code))
    {
      rtx op0 = sparc_compare_op0;
      rtx temp;

      /* Special case for op0 != 0.  This can be done with one instruction if
	 operands[0] == sparc_compare_op0.  */

      if (compare_code == NE
	  && GET_MODE (operands[0]) == DImode
	  && rtx_equal_p (op0, operands[0]))
	{
	  emit_insn (gen_rtx_SET (VOIDmode, operands[0],
			      gen_rtx_IF_THEN_ELSE (DImode,
				       gen_rtx_fmt_ee (compare_code, DImode,
						       op0, const0_rtx),
				       const1_rtx,
				       operands[0])));
	  return 1;
	}

      if (reg_overlap_mentioned_p (operands[0], op0))
	{
	  /* Handle the case where operands[0] == sparc_compare_op0.
	     We "early clobber" the result.  */
	  op0 = gen_reg_rtx (GET_MODE (sparc_compare_op0));
	  emit_move_insn (op0, sparc_compare_op0);
	}

      emit_insn (gen_rtx_SET (VOIDmode, operands[0], const0_rtx));
      if (GET_MODE (op0) != DImode)
	{
	  temp = gen_reg_rtx (DImode);
	  convert_move (temp, op0, 0);
	}
      else
	temp = op0;
      emit_insn (gen_rtx_SET (VOIDmode, operands[0],
			  gen_rtx_IF_THEN_ELSE (GET_MODE (operands[0]),
				   gen_rtx_fmt_ee (compare_code, DImode,
						   temp, const0_rtx),
				   const1_rtx,
				   operands[0])));
      return 1;
    }
  else
    {
      operands[1] = gen_compare_reg (compare_code);

      switch (GET_MODE (operands[1]))
	{
	  case CCmode :
	  case CCXmode :
	  case CCFPEmode :
	  case CCFPmode :
	    break;
	  default :
	    gcc_unreachable ();
	}
      emit_insn (gen_rtx_SET (VOIDmode, operands[0], const0_rtx));
      emit_insn (gen_rtx_SET (VOIDmode, operands[0],
			  gen_rtx_IF_THEN_ELSE (GET_MODE (operands[0]),
				   gen_rtx_fmt_ee (compare_code,
						   GET_MODE (operands[1]),
						   operands[1], const0_rtx),
				    const1_rtx, operands[0])));
      return 1;
    }
}

/* Emit a conditional jump insn for the v9 architecture using comparison code
   CODE and jump target LABEL.
   This function exists to take advantage of the v9 brxx insns.  */

void
emit_v9_brxx_insn (enum rtx_code code, rtx op0, rtx label)
{
  gcc_assert (sparc_compare_emitted == NULL_RTX);
  emit_jump_insn (gen_rtx_SET (VOIDmode,
			   pc_rtx,
			   gen_rtx_IF_THEN_ELSE (VOIDmode,
				    gen_rtx_fmt_ee (code, GET_MODE (op0),
						    op0, const0_rtx),
				    gen_rtx_LABEL_REF (VOIDmode, label),
				    pc_rtx)));
}

/* Generate a DFmode part of a hard TFmode register.
   REG is the TFmode hard register, LOW is 1 for the
   low 64bit of the register and 0 otherwise.
 */
rtx
gen_df_reg (rtx reg, int low)
{
  int regno = REGNO (reg);

  if ((WORDS_BIG_ENDIAN == 0) ^ (low != 0))
    regno += (TARGET_ARCH64 && regno < 32) ? 1 : 2;
  return gen_rtx_REG (DFmode, regno);
}

/* Generate a call to FUNC with OPERANDS.  Operand 0 is the return value.
   Unlike normal calls, TFmode operands are passed by reference.  It is
   assumed that no more than 3 operands are required.  */

static void
emit_soft_tfmode_libcall (const char *func_name, int nargs, rtx *operands)
{
  rtx ret_slot = NULL, arg[3], func_sym;
  int i;

  /* We only expect to be called for conversions, unary, and binary ops.  */
  gcc_assert (nargs == 2 || nargs == 3);

  for (i = 0; i < nargs; ++i)
    {
      rtx this_arg = operands[i];
      rtx this_slot;

      /* TFmode arguments and return values are passed by reference.  */
      if (GET_MODE (this_arg) == TFmode)
	{
	  int force_stack_temp;

	  force_stack_temp = 0;
	  if (TARGET_BUGGY_QP_LIB && i == 0)
	    force_stack_temp = 1;

	  if (GET_CODE (this_arg) == MEM
	      && ! force_stack_temp)
	    this_arg = XEXP (this_arg, 0);
	  else if (CONSTANT_P (this_arg)
		   && ! force_stack_temp)
	    {
	      this_slot = force_const_mem (TFmode, this_arg);
	      this_arg = XEXP (this_slot, 0);
	    }
	  else
	    {
	      this_slot = assign_stack_temp (TFmode, GET_MODE_SIZE (TFmode), 0);

	      /* Operand 0 is the return value.  We'll copy it out later.  */
	      if (i > 0)
		emit_move_insn (this_slot, this_arg);
	      else
		ret_slot = this_slot;

	      this_arg = XEXP (this_slot, 0);
	    }
	}

      arg[i] = this_arg;
    }

  func_sym = gen_rtx_SYMBOL_REF (Pmode, func_name);

  if (GET_MODE (operands[0]) == TFmode)
    {
      if (nargs == 2)
	emit_library_call (func_sym, LCT_NORMAL, VOIDmode, 2,
			   arg[0], GET_MODE (arg[0]),
			   arg[1], GET_MODE (arg[1]));
      else
	emit_library_call (func_sym, LCT_NORMAL, VOIDmode, 3,
			   arg[0], GET_MODE (arg[0]),
			   arg[1], GET_MODE (arg[1]),
			   arg[2], GET_MODE (arg[2]));

      if (ret_slot)
	emit_move_insn (operands[0], ret_slot);
    }
  else
    {
      rtx ret;

      gcc_assert (nargs == 2);

      ret = emit_library_call_value (func_sym, operands[0], LCT_NORMAL,
				     GET_MODE (operands[0]), 1,
				     arg[1], GET_MODE (arg[1]));

      if (ret != operands[0])
	emit_move_insn (operands[0], ret);
    }
}

/* Expand soft-float TFmode calls to sparc abi routines.  */

static void
emit_soft_tfmode_binop (enum rtx_code code, rtx *operands)
{
  const char *func;

  switch (code)
    {
    case PLUS:
      func = "_Qp_add";
      break;
    case MINUS:
      func = "_Qp_sub";
      break;
    case MULT:
      func = "_Qp_mul";
      break;
    case DIV:
      func = "_Qp_div";
      break;
    default:
      gcc_unreachable ();
    }

  emit_soft_tfmode_libcall (func, 3, operands);
}

static void
emit_soft_tfmode_unop (enum rtx_code code, rtx *operands)
{
  const char *func;

  gcc_assert (code == SQRT);
  func = "_Qp_sqrt";

  emit_soft_tfmode_libcall (func, 2, operands);
}

static void
emit_soft_tfmode_cvt (enum rtx_code code, rtx *operands)
{
  const char *func;

  switch (code)
    {
    case FLOAT_EXTEND:
      switch (GET_MODE (operands[1]))
	{
	case SFmode:
	  func = "_Qp_stoq";
	  break;
	case DFmode:
	  func = "_Qp_dtoq";
	  break;
	default:
	  gcc_unreachable ();
	}
      break;

    case FLOAT_TRUNCATE:
      switch (GET_MODE (operands[0]))
	{
	case SFmode:
	  func = "_Qp_qtos";
	  break;
	case DFmode:
	  func = "_Qp_qtod";
	  break;
	default:
	  gcc_unreachable ();
	}
      break;

    case FLOAT:
      switch (GET_MODE (operands[1]))
	{
	case SImode:
	  func = "_Qp_itoq";
	  break;
	case DImode:
	  func = "_Qp_xtoq";
	  break;
	default:
	  gcc_unreachable ();
	}
      break;

    case UNSIGNED_FLOAT:
      switch (GET_MODE (operands[1]))
	{
	case SImode:
	  func = "_Qp_uitoq";
	  break;
	case DImode:
	  func = "_Qp_uxtoq";
	  break;
	default:
	  gcc_unreachable ();
	}
      break;

    case FIX:
      switch (GET_MODE (operands[0]))
	{
	case SImode:
	  func = "_Qp_qtoi";
	  break;
	case DImode:
	  func = "_Qp_qtox";
	  break;
	default:
	  gcc_unreachable ();
	}
      break;

    case UNSIGNED_FIX:
      switch (GET_MODE (operands[0]))
	{
	case SImode:
	  func = "_Qp_qtoui";
	  break;
	case DImode:
	  func = "_Qp_qtoux";
	  break;
	default:
	  gcc_unreachable ();
	}
      break;

    default:
      gcc_unreachable ();
    }

  emit_soft_tfmode_libcall (func, 2, operands);
}

/* Expand a hard-float tfmode operation.  All arguments must be in
   registers.  */

static void
emit_hard_tfmode_operation (enum rtx_code code, rtx *operands)
{
  rtx op, dest;

  if (GET_RTX_CLASS (code) == RTX_UNARY)
    {
      operands[1] = force_reg (GET_MODE (operands[1]), operands[1]);
      op = gen_rtx_fmt_e (code, GET_MODE (operands[0]), operands[1]);
    }
  else
    {
      operands[1] = force_reg (GET_MODE (operands[1]), operands[1]);
      operands[2] = force_reg (GET_MODE (operands[2]), operands[2]);
      op = gen_rtx_fmt_ee (code, GET_MODE (operands[0]),
			   operands[1], operands[2]);
    }

  if (register_operand (operands[0], VOIDmode))
    dest = operands[0];
  else
    dest = gen_reg_rtx (GET_MODE (operands[0]));

  emit_insn (gen_rtx_SET (VOIDmode, dest, op));

  if (dest != operands[0])
    emit_move_insn (operands[0], dest);
}

void
emit_tfmode_binop (enum rtx_code code, rtx *operands)
{
  if (TARGET_HARD_QUAD)
    emit_hard_tfmode_operation (code, operands);
  else
    emit_soft_tfmode_binop (code, operands);
}

void
emit_tfmode_unop (enum rtx_code code, rtx *operands)
{
  if (TARGET_HARD_QUAD)
    emit_hard_tfmode_operation (code, operands);
  else
    emit_soft_tfmode_unop (code, operands);
}

void
emit_tfmode_cvt (enum rtx_code code, rtx *operands)
{
  if (TARGET_HARD_QUAD)
    emit_hard_tfmode_operation (code, operands);
  else
    emit_soft_tfmode_cvt (code, operands);
}

/* Return nonzero if a branch/jump/call instruction will be emitting
   nop into its delay slot.  */

int
empty_delay_slot (rtx insn)
{
  rtx seq;

  /* If no previous instruction (should not happen), return true.  */
  if (PREV_INSN (insn) == NULL)
    return 1;

  seq = NEXT_INSN (PREV_INSN (insn));
  if (GET_CODE (PATTERN (seq)) == SEQUENCE)
    return 0;

  return 1;
}

/* Return nonzero if TRIAL can go into the call delay slot.  */

int
tls_call_delay (rtx trial)
{
  rtx pat;

  /* Binutils allows
       call __tls_get_addr, %tgd_call (foo)
        add %l7, %o0, %o0, %tgd_add (foo)
     while Sun as/ld does not.  */
  if (TARGET_GNU_TLS || !TARGET_TLS)
    return 1;

  pat = PATTERN (trial);

  /* We must reject tgd_add{32|64}, i.e.
       (set (reg) (plus (reg) (unspec [(reg) (symbol_ref)] UNSPEC_TLSGD)))
     and tldm_add{32|64}, i.e.
       (set (reg) (plus (reg) (unspec [(reg) (symbol_ref)] UNSPEC_TLSLDM)))
     for Sun as/ld.  */
  if (GET_CODE (pat) == SET
      && GET_CODE (SET_SRC (pat)) == PLUS)
    {
      rtx unspec = XEXP (SET_SRC (pat), 1);

      if (GET_CODE (unspec) == UNSPEC
	  && (XINT (unspec, 1) == UNSPEC_TLSGD
	      || XINT (unspec, 1) == UNSPEC_TLSLDM))
	return 0;
    }

  return 1;
}

/* Return nonzero if TRIAL, an insn, can be combined with a 'restore'
   instruction.  RETURN_P is true if the v9 variant 'return' is to be
   considered in the test too.

   TRIAL must be a SET whose destination is a REG appropriate for the
   'restore' instruction or, if RETURN_P is true, for the 'return'
   instruction.  */

static int
eligible_for_restore_insn (rtx trial, bool return_p)
{
  rtx pat = PATTERN (trial);
  rtx src = SET_SRC (pat);

  /* The 'restore src,%g0,dest' pattern for word mode and below.  */
  if (GET_MODE_CLASS (GET_MODE (src)) != MODE_FLOAT
      && arith_operand (src, GET_MODE (src)))
    {
      if (TARGET_ARCH64)
        return GET_MODE_SIZE (GET_MODE (src)) <= GET_MODE_SIZE (DImode);
      else
        return GET_MODE_SIZE (GET_MODE (src)) <= GET_MODE_SIZE (SImode);
    }

  /* The 'restore src,%g0,dest' pattern for double-word mode.  */
  else if (GET_MODE_CLASS (GET_MODE (src)) != MODE_FLOAT
	   && arith_double_operand (src, GET_MODE (src)))
    return GET_MODE_SIZE (GET_MODE (src)) <= GET_MODE_SIZE (DImode);

  /* The 'restore src,%g0,dest' pattern for float if no FPU.  */
  else if (! TARGET_FPU && register_operand (src, SFmode))
    return 1;

  /* The 'restore src,%g0,dest' pattern for double if no FPU.  */
  else if (! TARGET_FPU && TARGET_ARCH64 && register_operand (src, DFmode))
    return 1;

  /* If we have the 'return' instruction, anything that does not use
     local or output registers and can go into a delay slot wins.  */
  else if (return_p && TARGET_V9 && ! epilogue_renumber (&pat, 1)
	   && (get_attr_in_uncond_branch_delay (trial)
	       == IN_UNCOND_BRANCH_DELAY_TRUE))
    return 1;

  /* The 'restore src1,src2,dest' pattern for SImode.  */
  else if (GET_CODE (src) == PLUS
	   && register_operand (XEXP (src, 0), SImode)
	   && arith_operand (XEXP (src, 1), SImode))
    return 1;

  /* The 'restore src1,src2,dest' pattern for DImode.  */
  else if (GET_CODE (src) == PLUS
	   && register_operand (XEXP (src, 0), DImode)
	   && arith_double_operand (XEXP (src, 1), DImode))
    return 1;

  /* The 'restore src1,%lo(src2),dest' pattern.  */
  else if (GET_CODE (src) == LO_SUM
	   && ! TARGET_CM_MEDMID
	   && ((register_operand (XEXP (src, 0), SImode)
	        && immediate_operand (XEXP (src, 1), SImode))
	       || (TARGET_ARCH64
		   && register_operand (XEXP (src, 0), DImode)
		   && immediate_operand (XEXP (src, 1), DImode))))
    return 1;

  /* The 'restore src,src,dest' pattern.  */
  else if (GET_CODE (src) == ASHIFT
	   && (register_operand (XEXP (src, 0), SImode)
	       || register_operand (XEXP (src, 0), DImode))
	   && XEXP (src, 1) == const1_rtx)
    return 1;

  return 0;
}

/* Return nonzero if TRIAL can go into the function return's
   delay slot.  */

int
eligible_for_return_delay (rtx trial)
{
  rtx pat;

  if (GET_CODE (trial) != INSN || GET_CODE (PATTERN (trial)) != SET)
    return 0;

  if (get_attr_length (trial) != 1)
    return 0;

  /* If there are any call-saved registers, we should scan TRIAL if it
     does not reference them.  For now just make it easy.  */
  if (num_gfregs)
    return 0;

  /* If the function uses __builtin_eh_return, the eh_return machinery
     occupies the delay slot.  */
  if (current_function_calls_eh_return)
    return 0;

  /* In the case of a true leaf function, anything can go into the slot.  */
  if (sparc_leaf_function_p)
    return get_attr_in_uncond_branch_delay (trial)
	   == IN_UNCOND_BRANCH_DELAY_TRUE;

  pat = PATTERN (trial);

  /* Otherwise, only operations which can be done in tandem with
     a `restore' or `return' insn can go into the delay slot.  */
  if (GET_CODE (SET_DEST (pat)) != REG
      || (REGNO (SET_DEST (pat)) >= 8 && REGNO (SET_DEST (pat)) < 24))
    return 0;

  /* If this instruction sets up floating point register and we have a return
     instruction, it can probably go in.  But restore will not work
     with FP_REGS.  */
  if (REGNO (SET_DEST (pat)) >= 32)
    return (TARGET_V9
	    && ! epilogue_renumber (&pat, 1)
	    && (get_attr_in_uncond_branch_delay (trial)
		== IN_UNCOND_BRANCH_DELAY_TRUE));

  return eligible_for_restore_insn (trial, true);
}

/* Return nonzero if TRIAL can go into the sibling call's
   delay slot.  */

int
eligible_for_sibcall_delay (rtx trial)
{
  rtx pat;

  if (GET_CODE (trial) != INSN || GET_CODE (PATTERN (trial)) != SET)
    return 0;

  if (get_attr_length (trial) != 1)
    return 0;

  pat = PATTERN (trial);

  if (sparc_leaf_function_p)
    {
      /* If the tail call is done using the call instruction,
	 we have to restore %o7 in the delay slot.  */
      if (LEAF_SIBCALL_SLOT_RESERVED_P)
	return 0;

      /* %g1 is used to build the function address */
      if (reg_mentioned_p (gen_rtx_REG (Pmode, 1), pat))
	return 0;

      return 1;
    }

  /* Otherwise, only operations which can be done in tandem with
     a `restore' insn can go into the delay slot.  */
  if (GET_CODE (SET_DEST (pat)) != REG
      || (REGNO (SET_DEST (pat)) >= 8 && REGNO (SET_DEST (pat)) < 24)
      || REGNO (SET_DEST (pat)) >= 32)
    return 0;

  /* If it mentions %o7, it can't go in, because sibcall will clobber it
     in most cases.  */
  if (reg_mentioned_p (gen_rtx_REG (Pmode, 15), pat))
    return 0;

  return eligible_for_restore_insn (trial, false);
}

int
short_branch (int uid1, int uid2)
{
  int delta = INSN_ADDRESSES (uid1) - INSN_ADDRESSES (uid2);

  /* Leave a few words of "slop".  */
  if (delta >= -1023 && delta <= 1022)
    return 1;

  return 0;
}

/* Return nonzero if REG is not used after INSN.
   We assume REG is a reload reg, and therefore does
   not live past labels or calls or jumps.  */
int
reg_unused_after (rtx reg, rtx insn)
{
  enum rtx_code code, prev_code = UNKNOWN;

  while ((insn = NEXT_INSN (insn)))
    {
      if (prev_code == CALL_INSN && call_used_regs[REGNO (reg)])
	return 1;

      code = GET_CODE (insn);
      if (GET_CODE (insn) == CODE_LABEL)
	return 1;

      if (INSN_P (insn))
	{
	  rtx set = single_set (insn);
	  int in_src = set && reg_overlap_mentioned_p (reg, SET_SRC (set));
	  if (set && in_src)
	    return 0;
	  if (set && reg_overlap_mentioned_p (reg, SET_DEST (set)))
	    return 1;
	  if (set == 0 && reg_overlap_mentioned_p (reg, PATTERN (insn)))
	    return 0;
	}
      prev_code = code;
    }
  return 1;
}

/* Determine if it's legal to put X into the constant pool.  This
   is not possible if X contains the address of a symbol that is
   not constant (TLS) or not known at final link time (PIC).  */

static bool
sparc_cannot_force_const_mem (rtx x)
{
  switch (GET_CODE (x))
    {
    case CONST_INT:
    case CONST_DOUBLE:
    case CONST_VECTOR:
      /* Accept all non-symbolic constants.  */
      return false;

    case LABEL_REF:
      /* Labels are OK iff we are non-PIC.  */
      return flag_pic != 0;

    case SYMBOL_REF:
      /* 'Naked' TLS symbol references are never OK,
	 non-TLS symbols are OK iff we are non-PIC.  */
      if (SYMBOL_REF_TLS_MODEL (x))
	return true;
      else
	return flag_pic != 0;

    case CONST:
      return sparc_cannot_force_const_mem (XEXP (x, 0));
    case PLUS:
    case MINUS:
      return sparc_cannot_force_const_mem (XEXP (x, 0))
         || sparc_cannot_force_const_mem (XEXP (x, 1));
    case UNSPEC:
      return true;
    default:
      gcc_unreachable ();
    }
}

/* PIC support.  */
static GTY(()) char pic_helper_symbol_name[256];
static GTY(()) rtx pic_helper_symbol;
static GTY(()) bool pic_helper_emitted_p = false;
static GTY(()) rtx global_offset_table;

/* Ensure that we are not using patterns that are not OK with PIC.  */

int
check_pic (int i)
{
  switch (flag_pic)
    {
    case 1:
      gcc_assert (GET_CODE (recog_data.operand[i]) != SYMBOL_REF
	  	  && (GET_CODE (recog_data.operand[i]) != CONST
	          || (GET_CODE (XEXP (recog_data.operand[i], 0)) == MINUS
		      && (XEXP (XEXP (recog_data.operand[i], 0), 0)
			  == global_offset_table)
		      && (GET_CODE (XEXP (XEXP (recog_data.operand[i], 0), 1))
			  == CONST))));
    case 2:
    default:
      return 1;
    }
}

/* Return true if X is an address which needs a temporary register when 
   reloaded while generating PIC code.  */

int
pic_address_needs_scratch (rtx x)
{
  /* An address which is a symbolic plus a non SMALL_INT needs a temp reg.  */
  if (GET_CODE (x) == CONST && GET_CODE (XEXP (x, 0)) == PLUS
      && GET_CODE (XEXP (XEXP (x, 0), 0)) == SYMBOL_REF
      && GET_CODE (XEXP (XEXP (x, 0), 1)) == CONST_INT
      && ! SMALL_INT (XEXP (XEXP (x, 0), 1)))
    return 1;

  return 0;
}

/* Determine if a given RTX is a valid constant.  We already know this
   satisfies CONSTANT_P.  */

bool
legitimate_constant_p (rtx x)
{
  rtx inner;

  switch (GET_CODE (x))
    {
    case SYMBOL_REF:
      /* TLS symbols are not constant.  */
      if (SYMBOL_REF_TLS_MODEL (x))
	return false;
      break;

    case CONST:
      inner = XEXP (x, 0);

      /* Offsets of TLS symbols are never valid.
	 Discourage CSE from creating them.  */
      if (GET_CODE (inner) == PLUS
	  && SPARC_SYMBOL_REF_TLS_P (XEXP (inner, 0)))
	return false;
      break;

    case CONST_DOUBLE:
      if (GET_MODE (x) == VOIDmode)
        return true;

      /* Floating point constants are generally not ok.
	 The only exception is 0.0 in VIS.  */
      if (TARGET_VIS
	  && SCALAR_FLOAT_MODE_P (GET_MODE (x))
	  && const_zero_operand (x, GET_MODE (x)))
	return true;

      return false;

    case CONST_VECTOR:
      /* Vector constants are generally not ok.
	 The only exception is 0 in VIS.  */
      if (TARGET_VIS
	  && const_zero_operand (x, GET_MODE (x)))
	return true;

      return false;

    default:
      break;
    }

  return true;
}

/* Determine if a given RTX is a valid constant address.  */

bool
constant_address_p (rtx x)
{
  switch (GET_CODE (x))
    {
    case LABEL_REF:
    case CONST_INT:
    case HIGH:
      return true;

    case CONST:
      if (flag_pic && pic_address_needs_scratch (x))
	return false;
      return legitimate_constant_p (x);

    case SYMBOL_REF:
      return !flag_pic && legitimate_constant_p (x);

    default:
      return false;
    }
}

/* Nonzero if the constant value X is a legitimate general operand
   when generating PIC code.  It is given that flag_pic is on and
   that X satisfies CONSTANT_P or is a CONST_DOUBLE.  */

bool
legitimate_pic_operand_p (rtx x)
{
  if (pic_address_needs_scratch (x))
    return false;
  if (SPARC_SYMBOL_REF_TLS_P (x)
      || (GET_CODE (x) == CONST
	  && GET_CODE (XEXP (x, 0)) == PLUS
	  && SPARC_SYMBOL_REF_TLS_P (XEXP (XEXP (x, 0), 0))))
    return false;
  return true;
}

/* Return nonzero if ADDR is a valid memory address.
   STRICT specifies whether strict register checking applies.  */
   
int
legitimate_address_p (enum machine_mode mode, rtx addr, int strict)
{
  rtx rs1 = NULL, rs2 = NULL, imm1 = NULL;

  if (REG_P (addr) || GET_CODE (addr) == SUBREG)
    rs1 = addr;
  else if (GET_CODE (addr) == PLUS)
    {
      rs1 = XEXP (addr, 0);
      rs2 = XEXP (addr, 1);

      /* Canonicalize.  REG comes first, if there are no regs,
	 LO_SUM comes first.  */
      if (!REG_P (rs1)
	  && GET_CODE (rs1) != SUBREG
	  && (REG_P (rs2)
	      || GET_CODE (rs2) == SUBREG
	      || (GET_CODE (rs2) == LO_SUM && GET_CODE (rs1) != LO_SUM)))
	{
	  rs1 = XEXP (addr, 1);
	  rs2 = XEXP (addr, 0);
	}

      if ((flag_pic == 1
	   && rs1 == pic_offset_table_rtx
	   && !REG_P (rs2)
	   && GET_CODE (rs2) != SUBREG
	   && GET_CODE (rs2) != LO_SUM
	   && GET_CODE (rs2) != MEM
	   && ! SPARC_SYMBOL_REF_TLS_P (rs2)
	   && (! symbolic_operand (rs2, VOIDmode) || mode == Pmode)
	   && (GET_CODE (rs2) != CONST_INT || SMALL_INT (rs2)))
	  || ((REG_P (rs1)
	       || GET_CODE (rs1) == SUBREG)
	      && RTX_OK_FOR_OFFSET_P (rs2)))
	{
	  imm1 = rs2;
	  rs2 = NULL;
	}
      else if ((REG_P (rs1) || GET_CODE (rs1) == SUBREG)
	       && (REG_P (rs2) || GET_CODE (rs2) == SUBREG))
	{
	  /* We prohibit REG + REG for TFmode when there are no quad move insns
	     and we consequently need to split.  We do this because REG+REG
	     is not an offsettable address.  If we get the situation in reload
	     where source and destination of a movtf pattern are both MEMs with
	     REG+REG address, then only one of them gets converted to an
	     offsettable address.  */
	  if (mode == TFmode
	      && ! (TARGET_FPU && TARGET_ARCH64 && TARGET_HARD_QUAD))
	    return 0;

	  /* We prohibit REG + REG on ARCH32 if not optimizing for
	     DFmode/DImode because then mem_min_alignment is likely to be zero
	     after reload and the  forced split would lack a matching splitter
	     pattern.  */
	  if (TARGET_ARCH32 && !optimize
	      && (mode == DFmode || mode == DImode))
	    return 0;
	}
      else if (USE_AS_OFFSETABLE_LO10
	       && GET_CODE (rs1) == LO_SUM
	       && TARGET_ARCH64
	       && ! TARGET_CM_MEDMID
	       && RTX_OK_FOR_OLO10_P (rs2))
	{
	  rs2 = NULL;
	  imm1 = XEXP (rs1, 1);
	  rs1 = XEXP (rs1, 0);
	  if (! CONSTANT_P (imm1) || SPARC_SYMBOL_REF_TLS_P (rs1))
	    return 0;
	}
    }
  else if (GET_CODE (addr) == LO_SUM)
    {
      rs1 = XEXP (addr, 0);
      imm1 = XEXP (addr, 1);

      if (! CONSTANT_P (imm1) || SPARC_SYMBOL_REF_TLS_P (rs1))
	return 0;

      /* We can't allow TFmode in 32-bit mode, because an offset greater
	 than the alignment (8) may cause the LO_SUM to overflow.  */
      if (mode == TFmode && TARGET_ARCH32)
	return 0;
    }
  else if (GET_CODE (addr) == CONST_INT && SMALL_INT (addr))
    return 1;
  else
    return 0;

  if (GET_CODE (rs1) == SUBREG)
    rs1 = SUBREG_REG (rs1);
  if (!REG_P (rs1))
    return 0;

  if (rs2)
    {
      if (GET_CODE (rs2) == SUBREG)
	rs2 = SUBREG_REG (rs2);
      if (!REG_P (rs2))
	return 0;
    }

  if (strict)
    {
      if (!REGNO_OK_FOR_BASE_P (REGNO (rs1))
	  || (rs2 && !REGNO_OK_FOR_BASE_P (REGNO (rs2))))
	return 0;
    }
  else
    {
      if ((REGNO (rs1) >= 32
	   && REGNO (rs1) != FRAME_POINTER_REGNUM
	   && REGNO (rs1) < FIRST_PSEUDO_REGISTER)
	  || (rs2
	      && (REGNO (rs2) >= 32
		  && REGNO (rs2) != FRAME_POINTER_REGNUM
		  && REGNO (rs2) < FIRST_PSEUDO_REGISTER)))
	return 0;
    }
  return 1;
}

/* Construct the SYMBOL_REF for the tls_get_offset function.  */

static GTY(()) rtx sparc_tls_symbol;

static rtx
sparc_tls_get_addr (void)
{
  if (!sparc_tls_symbol)
    sparc_tls_symbol = gen_rtx_SYMBOL_REF (Pmode, "__tls_get_addr");

  return sparc_tls_symbol;
}

static rtx
sparc_tls_got (void)
{
  rtx temp;
  if (flag_pic)
    {
      current_function_uses_pic_offset_table = 1;
      return pic_offset_table_rtx;
    }

  if (!global_offset_table)
    global_offset_table = gen_rtx_SYMBOL_REF (Pmode, "_GLOBAL_OFFSET_TABLE_");
  temp = gen_reg_rtx (Pmode);
  emit_move_insn (temp, global_offset_table);
  return temp;
}

/* Return 1 if *X is a thread-local symbol.  */

static int
sparc_tls_symbol_ref_1 (rtx *x, void *data ATTRIBUTE_UNUSED)
{
  return SPARC_SYMBOL_REF_TLS_P (*x);
}

/* Return 1 if X contains a thread-local symbol.  */

bool
sparc_tls_referenced_p (rtx x)
{
  if (!TARGET_HAVE_TLS)
    return false;

  return for_each_rtx (&x, &sparc_tls_symbol_ref_1, 0);
}

/* ADDR contains a thread-local SYMBOL_REF.  Generate code to compute
   this (thread-local) address.  */

rtx
legitimize_tls_address (rtx addr)
{
  rtx temp1, temp2, temp3, ret, o0, got, insn;

  gcc_assert (! no_new_pseudos);

  if (GET_CODE (addr) == SYMBOL_REF)
    switch (SYMBOL_REF_TLS_MODEL (addr))
      {
      case TLS_MODEL_GLOBAL_DYNAMIC:
	start_sequence ();
	temp1 = gen_reg_rtx (SImode);
	temp2 = gen_reg_rtx (SImode);
	ret = gen_reg_rtx (Pmode);
	o0 = gen_rtx_REG (Pmode, 8);
	got = sparc_tls_got ();
	emit_insn (gen_tgd_hi22 (temp1, addr));
	emit_insn (gen_tgd_lo10 (temp2, temp1, addr));
	if (TARGET_ARCH32)
	  {
	    emit_insn (gen_tgd_add32 (o0, got, temp2, addr));
	    insn = emit_call_insn (gen_tgd_call32 (o0, sparc_tls_get_addr (),
						   addr, const1_rtx));
	  }
	else
	  {
	    emit_insn (gen_tgd_add64 (o0, got, temp2, addr));
	    insn = emit_call_insn (gen_tgd_call64 (o0, sparc_tls_get_addr (),
						   addr, const1_rtx));
	  }
        CALL_INSN_FUNCTION_USAGE (insn)
	  = gen_rtx_EXPR_LIST (VOIDmode, gen_rtx_USE (VOIDmode, o0),
			       CALL_INSN_FUNCTION_USAGE (insn));
	insn = get_insns ();
	end_sequence ();
	emit_libcall_block (insn, ret, o0, addr);
	break;

      case TLS_MODEL_LOCAL_DYNAMIC:
	start_sequence ();
	temp1 = gen_reg_rtx (SImode);
	temp2 = gen_reg_rtx (SImode);
	temp3 = gen_reg_rtx (Pmode);
	ret = gen_reg_rtx (Pmode);
	o0 = gen_rtx_REG (Pmode, 8);
	got = sparc_tls_got ();
	emit_insn (gen_tldm_hi22 (temp1));
	emit_insn (gen_tldm_lo10 (temp2, temp1));
	if (TARGET_ARCH32)
	  {
	    emit_insn (gen_tldm_add32 (o0, got, temp2));
	    insn = emit_call_insn (gen_tldm_call32 (o0, sparc_tls_get_addr (),
						    const1_rtx));
	  }
	else
	  {
	    emit_insn (gen_tldm_add64 (o0, got, temp2));
	    insn = emit_call_insn (gen_tldm_call64 (o0, sparc_tls_get_addr (),
						    const1_rtx));
	  }
        CALL_INSN_FUNCTION_USAGE (insn)
	  = gen_rtx_EXPR_LIST (VOIDmode, gen_rtx_USE (VOIDmode, o0),
			       CALL_INSN_FUNCTION_USAGE (insn));
	insn = get_insns ();
	end_sequence ();
	emit_libcall_block (insn, temp3, o0,
			    gen_rtx_UNSPEC (Pmode, gen_rtvec (1, const0_rtx),
					    UNSPEC_TLSLD_BASE));
	temp1 = gen_reg_rtx (SImode);
	temp2 = gen_reg_rtx (SImode);
	emit_insn (gen_tldo_hix22 (temp1, addr));
	emit_insn (gen_tldo_lox10 (temp2, temp1, addr));
	if (TARGET_ARCH32)
	  emit_insn (gen_tldo_add32 (ret, temp3, temp2, addr));
	else
	  emit_insn (gen_tldo_add64 (ret, temp3, temp2, addr));
	break;

      case TLS_MODEL_INITIAL_EXEC:
	temp1 = gen_reg_rtx (SImode);
	temp2 = gen_reg_rtx (SImode);
	temp3 = gen_reg_rtx (Pmode);
	got = sparc_tls_got ();
	emit_insn (gen_tie_hi22 (temp1, addr));
	emit_insn (gen_tie_lo10 (temp2, temp1, addr));
	if (TARGET_ARCH32)
	  emit_insn (gen_tie_ld32 (temp3, got, temp2, addr));
	else
	  emit_insn (gen_tie_ld64 (temp3, got, temp2, addr));
        if (TARGET_SUN_TLS)
	  {
	    ret = gen_reg_rtx (Pmode);
	    if (TARGET_ARCH32)
	      emit_insn (gen_tie_add32 (ret, gen_rtx_REG (Pmode, 7),
					temp3, addr));
	    else
	      emit_insn (gen_tie_add64 (ret, gen_rtx_REG (Pmode, 7),
					temp3, addr));
	  }
	else
	  ret = gen_rtx_PLUS (Pmode, gen_rtx_REG (Pmode, 7), temp3);
	break;

      case TLS_MODEL_LOCAL_EXEC:
	temp1 = gen_reg_rtx (Pmode);
	temp2 = gen_reg_rtx (Pmode);
	if (TARGET_ARCH32)
	  {
	    emit_insn (gen_tle_hix22_sp32 (temp1, addr));
	    emit_insn (gen_tle_lox10_sp32 (temp2, temp1, addr));
	  }
	else
	  {
	    emit_insn (gen_tle_hix22_sp64 (temp1, addr));
	    emit_insn (gen_tle_lox10_sp64 (temp2, temp1, addr));
	  }
	ret = gen_rtx_PLUS (Pmode, gen_rtx_REG (Pmode, 7), temp2);
	break;

      default:
	gcc_unreachable ();
      }

  else
    gcc_unreachable ();  /* for now ... */

  return ret;
}


/* Legitimize PIC addresses.  If the address is already position-independent,
   we return ORIG.  Newly generated position-independent addresses go into a
   reg.  This is REG if nonzero, otherwise we allocate register(s) as
   necessary.  */

rtx
legitimize_pic_address (rtx orig, enum machine_mode mode ATTRIBUTE_UNUSED,
			rtx reg)
{
  if (GET_CODE (orig) == SYMBOL_REF)
    {
      rtx pic_ref, address;
      rtx insn;

      if (reg == 0)
	{
	  gcc_assert (! reload_in_progress && ! reload_completed);
	  reg = gen_reg_rtx (Pmode);
	}

      if (flag_pic == 2)
	{
	  /* If not during reload, allocate another temp reg here for loading
	     in the address, so that these instructions can be optimized
	     properly.  */
	  rtx temp_reg = ((reload_in_progress || reload_completed)
			  ? reg : gen_reg_rtx (Pmode));

	  /* Must put the SYMBOL_REF inside an UNSPEC here so that cse
	     won't get confused into thinking that these two instructions
	     are loading in the true address of the symbol.  If in the
	     future a PIC rtx exists, that should be used instead.  */
	  if (TARGET_ARCH64)
	    {
	      emit_insn (gen_movdi_high_pic (temp_reg, orig));
	      emit_insn (gen_movdi_lo_sum_pic (temp_reg, temp_reg, orig));
	    }
	  else
	    {
	      emit_insn (gen_movsi_high_pic (temp_reg, orig));
	      emit_insn (gen_movsi_lo_sum_pic (temp_reg, temp_reg, orig));
	    }
	  address = temp_reg;
	}
      else
	address = orig;

      pic_ref = gen_const_mem (Pmode,
			       gen_rtx_PLUS (Pmode,
					     pic_offset_table_rtx, address));
      current_function_uses_pic_offset_table = 1;
      insn = emit_move_insn (reg, pic_ref);
      /* Put a REG_EQUAL note on this insn, so that it can be optimized
	 by loop.  */
      set_unique_reg_note (insn, REG_EQUAL, orig);
      return reg;
    }
  else if (GET_CODE (orig) == CONST)
    {
      rtx base, offset;

      if (GET_CODE (XEXP (orig, 0)) == PLUS
	  && XEXP (XEXP (orig, 0), 0) == pic_offset_table_rtx)
	return orig;

      if (reg == 0)
	{
	  gcc_assert (! reload_in_progress && ! reload_completed);
	  reg = gen_reg_rtx (Pmode);
	}

      gcc_assert (GET_CODE (XEXP (orig, 0)) == PLUS);
      base = legitimize_pic_address (XEXP (XEXP (orig, 0), 0), Pmode, reg);
      offset = legitimize_pic_address (XEXP (XEXP (orig, 0), 1), Pmode,
			 	       base == reg ? 0 : reg);

      if (GET_CODE (offset) == CONST_INT)
	{
	  if (SMALL_INT (offset))
	    return plus_constant (base, INTVAL (offset));
	  else if (! reload_in_progress && ! reload_completed)
	    offset = force_reg (Pmode, offset);
	  else
	    /* If we reach here, then something is seriously wrong.  */
	    gcc_unreachable ();
	}
      return gen_rtx_PLUS (Pmode, base, offset);
    }
  else if (GET_CODE (orig) == LABEL_REF)
    /* ??? Why do we do this?  */
    /* Now movsi_pic_label_ref uses it, but we ought to be checking that
       the register is live instead, in case it is eliminated.  */
    current_function_uses_pic_offset_table = 1;

  return orig;
}

/* Try machine-dependent ways of modifying an illegitimate address X
   to be legitimate.  If we find one, return the new, valid address.

   OLDX is the address as it was before break_out_memory_refs was called.
   In some cases it is useful to look at this to decide what needs to be done.

   MODE is the mode of the operand pointed to by X.  */

rtx
legitimize_address (rtx x, rtx oldx ATTRIBUTE_UNUSED, enum machine_mode mode)
{
  rtx orig_x = x;

  if (GET_CODE (x) == PLUS && GET_CODE (XEXP (x, 0)) == MULT)
    x = gen_rtx_PLUS (Pmode, XEXP (x, 1),
		      force_operand (XEXP (x, 0), NULL_RTX));
  if (GET_CODE (x) == PLUS && GET_CODE (XEXP (x, 1)) == MULT)
    x = gen_rtx_PLUS (Pmode, XEXP (x, 0),
		      force_operand (XEXP (x, 1), NULL_RTX));
  if (GET_CODE (x) == PLUS && GET_CODE (XEXP (x, 0)) == PLUS)
    x = gen_rtx_PLUS (Pmode, force_operand (XEXP (x, 0), NULL_RTX),
		      XEXP (x, 1));
  if (GET_CODE (x) == PLUS && GET_CODE (XEXP (x, 1)) == PLUS)
    x = gen_rtx_PLUS (Pmode, XEXP (x, 0),
		      force_operand (XEXP (x, 1), NULL_RTX));

  if (x != orig_x && legitimate_address_p (mode, x, FALSE))
    return x;

  if (SPARC_SYMBOL_REF_TLS_P (x))
    x = legitimize_tls_address (x);
  else if (flag_pic)
    x = legitimize_pic_address (x, mode, 0);
  else if (GET_CODE (x) == PLUS && CONSTANT_ADDRESS_P (XEXP (x, 1)))
    x = gen_rtx_PLUS (Pmode, XEXP (x, 0),
		      copy_to_mode_reg (Pmode, XEXP (x, 1)));
  else if (GET_CODE (x) == PLUS && CONSTANT_ADDRESS_P (XEXP (x, 0)))
    x = gen_rtx_PLUS (Pmode, XEXP (x, 1),
		      copy_to_mode_reg (Pmode, XEXP (x, 0)));
  else if (GET_CODE (x) == SYMBOL_REF
	   || GET_CODE (x) == CONST
           || GET_CODE (x) == LABEL_REF)
    x = copy_to_suggested_reg (x, NULL_RTX, Pmode);
  return x;
}

/* Emit the special PIC helper function.  */

static void
emit_pic_helper (void)
{
  const char *pic_name = reg_names[REGNO (pic_offset_table_rtx)];
  int align;

  switch_to_section (text_section);

  align = floor_log2 (FUNCTION_BOUNDARY / BITS_PER_UNIT);
  if (align > 0)
    ASM_OUTPUT_ALIGN (asm_out_file, align);
  ASM_OUTPUT_LABEL (asm_out_file, pic_helper_symbol_name);
  if (flag_delayed_branch)
    fprintf (asm_out_file, "\tjmp\t%%o7+8\n\t add\t%%o7, %s, %s\n",
	    pic_name, pic_name);
  else
    fprintf (asm_out_file, "\tadd\t%%o7, %s, %s\n\tjmp\t%%o7+8\n\t nop\n",
	    pic_name, pic_name);

  pic_helper_emitted_p = true;
}

/* Emit code to load the PIC register.  */

static void
load_pic_register (bool delay_pic_helper)
{
  int orig_flag_pic = flag_pic;

  /* If we haven't initialized the special PIC symbols, do so now.  */
  if (!pic_helper_symbol_name[0])
    {
      ASM_GENERATE_INTERNAL_LABEL (pic_helper_symbol_name, "LADDPC", 0);
      pic_helper_symbol = gen_rtx_SYMBOL_REF (Pmode, pic_helper_symbol_name);
      global_offset_table = gen_rtx_SYMBOL_REF (Pmode, "_GLOBAL_OFFSET_TABLE_");
    }

  /* If we haven't emitted the special PIC helper function, do so now unless
     we are requested to delay it.  */
  if (!delay_pic_helper && !pic_helper_emitted_p)
    emit_pic_helper ();

  flag_pic = 0;
  if (TARGET_ARCH64)
    emit_insn (gen_load_pcrel_symdi (pic_offset_table_rtx, global_offset_table,
				     pic_helper_symbol));
  else
    emit_insn (gen_load_pcrel_symsi (pic_offset_table_rtx, global_offset_table,
				     pic_helper_symbol));
  flag_pic = orig_flag_pic;

  /* Need to emit this whether or not we obey regdecls,
     since setjmp/longjmp can cause life info to screw up.
     ??? In the case where we don't obey regdecls, this is not sufficient
     since we may not fall out the bottom.  */
  emit_insn (gen_rtx_USE (VOIDmode, pic_offset_table_rtx));
}

/* Return 1 if RTX is a MEM which is known to be aligned to at
   least a DESIRED byte boundary.  */

int
mem_min_alignment (rtx mem, int desired)
{
  rtx addr, base, offset;

  /* If it's not a MEM we can't accept it.  */
  if (GET_CODE (mem) != MEM)
    return 0;

  /* Obviously...  */
  if (!TARGET_UNALIGNED_DOUBLES
      && MEM_ALIGN (mem) / BITS_PER_UNIT >= (unsigned)desired)
    return 1;

  /* ??? The rest of the function predates MEM_ALIGN so
     there is probably a bit of redundancy.  */
  addr = XEXP (mem, 0);
  base = offset = NULL_RTX;
  if (GET_CODE (addr) == PLUS)
    {
      if (GET_CODE (XEXP (addr, 0)) == REG)
	{
	  base = XEXP (addr, 0);

	  /* What we are saying here is that if the base
	     REG is aligned properly, the compiler will make
	     sure any REG based index upon it will be so
	     as well.  */
	  if (GET_CODE (XEXP (addr, 1)) == CONST_INT)
	    offset = XEXP (addr, 1);
	  else
	    offset = const0_rtx;
	}
    }
  else if (GET_CODE (addr) == REG)
    {
      base = addr;
      offset = const0_rtx;
    }

  if (base != NULL_RTX)
    {
      int regno = REGNO (base);

      if (regno != HARD_FRAME_POINTER_REGNUM && regno != STACK_POINTER_REGNUM)
	{
	  /* Check if the compiler has recorded some information
	     about the alignment of the base REG.  If reload has
	     completed, we already matched with proper alignments.
	     If not running global_alloc, reload might give us
	     unaligned pointer to local stack though.  */
	  if (((cfun != 0
		&& REGNO_POINTER_ALIGN (regno) >= desired * BITS_PER_UNIT)
	       || (optimize && reload_completed))
	      && (INTVAL (offset) & (desired - 1)) == 0)
	    return 1;
	}
      else
	{
	  if (((INTVAL (offset) - SPARC_STACK_BIAS) & (desired - 1)) == 0)
	    return 1;
	}
    }
  else if (! TARGET_UNALIGNED_DOUBLES
	   || CONSTANT_P (addr)
	   || GET_CODE (addr) == LO_SUM)
    {
      /* Anything else we know is properly aligned unless TARGET_UNALIGNED_DOUBLES
	 is true, in which case we can only assume that an access is aligned if
	 it is to a constant address, or the address involves a LO_SUM.  */
      return 1;
    }
  
  /* An obviously unaligned address.  */
  return 0;
}


/* Vectors to keep interesting information about registers where it can easily
   be got.  We used to use the actual mode value as the bit number, but there
   are more than 32 modes now.  Instead we use two tables: one indexed by
   hard register number, and one indexed by mode.  */

/* The purpose of sparc_mode_class is to shrink the range of modes so that
   they all fit (as bit numbers) in a 32-bit word (again).  Each real mode is
   mapped into one sparc_mode_class mode.  */

enum sparc_mode_class {
  S_MODE, D_MODE, T_MODE, O_MODE,
  SF_MODE, DF_MODE, TF_MODE, OF_MODE,
  CC_MODE, CCFP_MODE
};

/* Modes for single-word and smaller quantities.  */
#define S_MODES ((1 << (int) S_MODE) | (1 << (int) SF_MODE))

/* Modes for double-word and smaller quantities.  */
#define D_MODES (S_MODES | (1 << (int) D_MODE) | (1 << DF_MODE))

/* Modes for quad-word and smaller quantities.  */
#define T_MODES (D_MODES | (1 << (int) T_MODE) | (1 << (int) TF_MODE))

/* Modes for 8-word and smaller quantities.  */
#define O_MODES (T_MODES | (1 << (int) O_MODE) | (1 << (int) OF_MODE))

/* Modes for single-float quantities.  We must allow any single word or
   smaller quantity.  This is because the fix/float conversion instructions
   take integer inputs/outputs from the float registers.  */
#define SF_MODES (S_MODES)

/* Modes for double-float and smaller quantities.  */
#define DF_MODES (S_MODES | D_MODES)

/* Modes for double-float only quantities.  */
#define DF_MODES_NO_S ((1 << (int) D_MODE) | (1 << (int) DF_MODE))

/* Modes for quad-float only quantities.  */
#define TF_ONLY_MODES (1 << (int) TF_MODE)

/* Modes for quad-float and smaller quantities.  */
#define TF_MODES (DF_MODES | TF_ONLY_MODES)

/* Modes for quad-float and double-float quantities.  */
#define TF_MODES_NO_S (DF_MODES_NO_S | TF_ONLY_MODES)

/* Modes for quad-float pair only quantities.  */
#define OF_ONLY_MODES (1 << (int) OF_MODE)

/* Modes for quad-float pairs and smaller quantities.  */
#define OF_MODES (TF_MODES | OF_ONLY_MODES)

#define OF_MODES_NO_S (TF_MODES_NO_S | OF_ONLY_MODES)

/* Modes for condition codes.  */
#define CC_MODES (1 << (int) CC_MODE)
#define CCFP_MODES (1 << (int) CCFP_MODE)

/* Value is 1 if register/mode pair is acceptable on sparc.
   The funny mixture of D and T modes is because integer operations
   do not specially operate on tetra quantities, so non-quad-aligned
   registers can hold quadword quantities (except %o4 and %i4 because
   they cross fixed registers).  */

/* This points to either the 32 bit or the 64 bit version.  */
const int *hard_regno_mode_classes;

static const int hard_32bit_mode_classes[] = {
  S_MODES, S_MODES, T_MODES, S_MODES, T_MODES, S_MODES, D_MODES, S_MODES,
  T_MODES, S_MODES, T_MODES, S_MODES, D_MODES, S_MODES, D_MODES, S_MODES,
  T_MODES, S_MODES, T_MODES, S_MODES, T_MODES, S_MODES, D_MODES, S_MODES,
  T_MODES, S_MODES, T_MODES, S_MODES, D_MODES, S_MODES, D_MODES, S_MODES,

  OF_MODES, SF_MODES, DF_MODES, SF_MODES, OF_MODES, SF_MODES, DF_MODES, SF_MODES,
  OF_MODES, SF_MODES, DF_MODES, SF_MODES, OF_MODES, SF_MODES, DF_MODES, SF_MODES,
  OF_MODES, SF_MODES, DF_MODES, SF_MODES, OF_MODES, SF_MODES, DF_MODES, SF_MODES,
  OF_MODES, SF_MODES, DF_MODES, SF_MODES, TF_MODES, SF_MODES, DF_MODES, SF_MODES,

  /* FP regs f32 to f63.  Only the even numbered registers actually exist,
     and none can hold SFmode/SImode values.  */
  OF_MODES_NO_S, 0, DF_MODES_NO_S, 0, OF_MODES_NO_S, 0, DF_MODES_NO_S, 0,
  OF_MODES_NO_S, 0, DF_MODES_NO_S, 0, OF_MODES_NO_S, 0, DF_MODES_NO_S, 0,
  OF_MODES_NO_S, 0, DF_MODES_NO_S, 0, OF_MODES_NO_S, 0, DF_MODES_NO_S, 0,
  OF_MODES_NO_S, 0, DF_MODES_NO_S, 0, TF_MODES_NO_S, 0, DF_MODES_NO_S, 0,

  /* %fcc[0123] */
  CCFP_MODES, CCFP_MODES, CCFP_MODES, CCFP_MODES,

  /* %icc */
  CC_MODES
};

static const int hard_64bit_mode_classes[] = {
  D_MODES, D_MODES, T_MODES, D_MODES, T_MODES, D_MODES, T_MODES, D_MODES,
  O_MODES, D_MODES, T_MODES, D_MODES, T_MODES, D_MODES, T_MODES, D_MODES,
  T_MODES, D_MODES, T_MODES, D_MODES, T_MODES, D_MODES, T_MODES, D_MODES,
  O_MODES, D_MODES, T_MODES, D_MODES, T_MODES, D_MODES, T_MODES, D_MODES,

  OF_MODES, SF_MODES, DF_MODES, SF_MODES, OF_MODES, SF_MODES, DF_MODES, SF_MODES,
  OF_MODES, SF_MODES, DF_MODES, SF_MODES, OF_MODES, SF_MODES, DF_MODES, SF_MODES,
  OF_MODES, SF_MODES, DF_MODES, SF_MODES, OF_MODES, SF_MODES, DF_MODES, SF_MODES,
  OF_MODES, SF_MODES, DF_MODES, SF_MODES, TF_MODES, SF_MODES, DF_MODES, SF_MODES,

  /* FP regs f32 to f63.  Only the even numbered registers actually exist,
     and none can hold SFmode/SImode values.  */
  OF_MODES_NO_S, 0, DF_MODES_NO_S, 0, OF_MODES_NO_S, 0, DF_MODES_NO_S, 0,
  OF_MODES_NO_S, 0, DF_MODES_NO_S, 0, OF_MODES_NO_S, 0, DF_MODES_NO_S, 0,
  OF_MODES_NO_S, 0, DF_MODES_NO_S, 0, OF_MODES_NO_S, 0, DF_MODES_NO_S, 0,
  OF_MODES_NO_S, 0, DF_MODES_NO_S, 0, TF_MODES_NO_S, 0, DF_MODES_NO_S, 0,

  /* %fcc[0123] */
  CCFP_MODES, CCFP_MODES, CCFP_MODES, CCFP_MODES,

  /* %icc */
  CC_MODES
};

int sparc_mode_class [NUM_MACHINE_MODES];

enum reg_class sparc_regno_reg_class[FIRST_PSEUDO_REGISTER];

static void
sparc_init_modes (void)
{
  int i;

  for (i = 0; i < NUM_MACHINE_MODES; i++)
    {
      switch (GET_MODE_CLASS (i))
	{
	case MODE_INT:
	case MODE_PARTIAL_INT:
	case MODE_COMPLEX_INT:
	  if (GET_MODE_SIZE (i) <= 4)
	    sparc_mode_class[i] = 1 << (int) S_MODE;
	  else if (GET_MODE_SIZE (i) == 8)
	    sparc_mode_class[i] = 1 << (int) D_MODE;
	  else if (GET_MODE_SIZE (i) == 16)
	    sparc_mode_class[i] = 1 << (int) T_MODE;
	  else if (GET_MODE_SIZE (i) == 32)
	    sparc_mode_class[i] = 1 << (int) O_MODE;
	  else 
	    sparc_mode_class[i] = 0;
	  break;
	case MODE_VECTOR_INT:
	  if (GET_MODE_SIZE (i) <= 4)
	    sparc_mode_class[i] = 1 << (int)SF_MODE;
	  else if (GET_MODE_SIZE (i) == 8)
	    sparc_mode_class[i] = 1 << (int)DF_MODE;
	  break;
	case MODE_FLOAT:
	case MODE_COMPLEX_FLOAT:
	  if (GET_MODE_SIZE (i) <= 4)
	    sparc_mode_class[i] = 1 << (int) SF_MODE;
	  else if (GET_MODE_SIZE (i) == 8)
	    sparc_mode_class[i] = 1 << (int) DF_MODE;
	  else if (GET_MODE_SIZE (i) == 16)
	    sparc_mode_class[i] = 1 << (int) TF_MODE;
	  else if (GET_MODE_SIZE (i) == 32)
	    sparc_mode_class[i] = 1 << (int) OF_MODE;
	  else 
	    sparc_mode_class[i] = 0;
	  break;
	case MODE_CC:
	  if (i == (int) CCFPmode || i == (int) CCFPEmode)
	    sparc_mode_class[i] = 1 << (int) CCFP_MODE;
	  else
	    sparc_mode_class[i] = 1 << (int) CC_MODE;
	  break;
	default:
	  sparc_mode_class[i] = 0;
	  break;
	}
    }

  if (TARGET_ARCH64)
    hard_regno_mode_classes = hard_64bit_mode_classes;
  else
    hard_regno_mode_classes = hard_32bit_mode_classes;

  /* Initialize the array used by REGNO_REG_CLASS.  */
  for (i = 0; i < FIRST_PSEUDO_REGISTER; i++)
    {
      if (i < 16 && TARGET_V8PLUS)
	sparc_regno_reg_class[i] = I64_REGS;
      else if (i < 32 || i == FRAME_POINTER_REGNUM)
	sparc_regno_reg_class[i] = GENERAL_REGS;
      else if (i < 64)
	sparc_regno_reg_class[i] = FP_REGS;
      else if (i < 96)
	sparc_regno_reg_class[i] = EXTRA_FP_REGS;
      else if (i < 100)
	sparc_regno_reg_class[i] = FPCC_REGS;
      else
	sparc_regno_reg_class[i] = NO_REGS;
    }
}

/* Compute the frame size required by the function.  This function is called
   during the reload pass and also by sparc_expand_prologue.  */

HOST_WIDE_INT
sparc_compute_frame_size (HOST_WIDE_INT size, int leaf_function_p)
{
  int outgoing_args_size = (current_function_outgoing_args_size
			    + REG_PARM_STACK_SPACE (current_function_decl));
  int n_regs = 0;  /* N_REGS is the number of 4-byte regs saved thus far.  */
  int i;

  if (TARGET_ARCH64)
    {
      for (i = 0; i < 8; i++)
	if (regs_ever_live[i] && ! call_used_regs[i])
	  n_regs += 2;
    }
  else
    {
      for (i = 0; i < 8; i += 2)
	if ((regs_ever_live[i] && ! call_used_regs[i])
	    || (regs_ever_live[i+1] && ! call_used_regs[i+1]))
	  n_regs += 2;
    }

  for (i = 32; i < (TARGET_V9 ? 96 : 64); i += 2)
    if ((regs_ever_live[i] && ! call_used_regs[i])
	|| (regs_ever_live[i+1] && ! call_used_regs[i+1]))
      n_regs += 2;

  /* Set up values for use in prologue and epilogue.  */
  num_gfregs = n_regs;

  if (leaf_function_p
      && n_regs == 0
      && size == 0
      && current_function_outgoing_args_size == 0)
    actual_fsize = apparent_fsize = 0;
  else
    {
      /* We subtract STARTING_FRAME_OFFSET, remember it's negative.  */
      apparent_fsize = (size - STARTING_FRAME_OFFSET + 7) & -8;
      apparent_fsize += n_regs * 4;
      actual_fsize = apparent_fsize + ((outgoing_args_size + 7) & -8);
    }

  /* Make sure nothing can clobber our register windows.
     If a SAVE must be done, or there is a stack-local variable,
     the register window area must be allocated.  */
  if (! leaf_function_p || size > 0)
    actual_fsize += FIRST_PARM_OFFSET (current_function_decl);

  return SPARC_STACK_ALIGN (actual_fsize);
}

/* Output any necessary .register pseudo-ops.  */

void
sparc_output_scratch_registers (FILE *file ATTRIBUTE_UNUSED)
{
#ifdef HAVE_AS_REGISTER_PSEUDO_OP
  int i;

  if (TARGET_ARCH32)
    return;

  /* Check if %g[2367] were used without
     .register being printed for them already.  */
  for (i = 2; i < 8; i++)
    {
      if (regs_ever_live [i]
	  && ! sparc_hard_reg_printed [i])
	{
	  sparc_hard_reg_printed [i] = 1;
	  /* %g7 is used as TLS base register, use #ignore
	     for it instead of #scratch.  */
	  fprintf (file, "\t.register\t%%g%d, #%s\n", i,
		   i == 7 ? "ignore" : "scratch");
	}
      if (i == 3) i = 5;
    }
#endif
}

/* Save/restore call-saved registers from LOW to HIGH at BASE+OFFSET
   as needed.  LOW should be double-word aligned for 32-bit registers.
   Return the new OFFSET.  */

#define SORR_SAVE    0
#define SORR_RESTORE 1

static int
save_or_restore_regs (int low, int high, rtx base, int offset, int action)
{
  rtx mem, insn;
  int i;

  if (TARGET_ARCH64 && high <= 32)
    {
      for (i = low; i < high; i++)
	{
	  if (regs_ever_live[i] && ! call_used_regs[i])
	    {
	      mem = gen_rtx_MEM (DImode, plus_constant (base, offset));
	      set_mem_alias_set (mem, sparc_sr_alias_set);
	      if (action == SORR_SAVE)
		{
		  insn = emit_move_insn (mem, gen_rtx_REG (DImode, i));
		  RTX_FRAME_RELATED_P (insn) = 1;
		}
	      else  /* action == SORR_RESTORE */
		emit_move_insn (gen_rtx_REG (DImode, i), mem);
	      offset += 8;
	    }
	}
    }
  else
    {
      for (i = low; i < high; i += 2)
	{
	  bool reg0 = regs_ever_live[i] && ! call_used_regs[i];
	  bool reg1 = regs_ever_live[i+1] && ! call_used_regs[i+1];
	  enum machine_mode mode;
	  int regno;

	  if (reg0 && reg1)
	    {
	      mode = i < 32 ? DImode : DFmode;
	      regno = i;
	    }
	  else if (reg0)
	    {
	      mode = i < 32 ? SImode : SFmode;
	      regno = i;
	    }
	  else if (reg1)
	    {
	      mode = i < 32 ? SImode : SFmode;
	      regno = i + 1;
	      offset += 4;
	    }
	  else
	    continue;

	  mem = gen_rtx_MEM (mode, plus_constant (base, offset));
	  set_mem_alias_set (mem, sparc_sr_alias_set);
	  if (action == SORR_SAVE)
	    {
	      insn = emit_move_insn (mem, gen_rtx_REG (mode, regno));
	      RTX_FRAME_RELATED_P (insn) = 1;
	    }
	  else  /* action == SORR_RESTORE */
	    emit_move_insn (gen_rtx_REG (mode, regno), mem);

	  /* Always preserve double-word alignment.  */
	  offset = (offset + 7) & -8;
	}
    }

  return offset;
}

/* Emit code to save call-saved registers.  */

static void
emit_save_or_restore_regs (int action)
{
  HOST_WIDE_INT offset;
  rtx base;

  offset = frame_base_offset - apparent_fsize;

  if (offset < -4096 || offset + num_gfregs * 4 > 4095)
    {
      /* ??? This might be optimized a little as %g1 might already have a
	 value close enough that a single add insn will do.  */
      /* ??? Although, all of this is probably only a temporary fix
	 because if %g1 can hold a function result, then
	 sparc_expand_epilogue will lose (the result will be
	 clobbered).  */
      base = gen_rtx_REG (Pmode, 1);
      emit_move_insn (base, GEN_INT (offset));
      emit_insn (gen_rtx_SET (VOIDmode,
			      base,
			      gen_rtx_PLUS (Pmode, frame_base_reg, base)));
      offset = 0;
    }
  else
    base = frame_base_reg;

  offset = save_or_restore_regs (0, 8, base, offset, action);
  save_or_restore_regs (32, TARGET_V9 ? 96 : 64, base, offset, action);
}

/* Generate a save_register_window insn.  */

static rtx
gen_save_register_window (rtx increment)
{
  if (TARGET_ARCH64)
    return gen_save_register_windowdi (increment);
  else
    return gen_save_register_windowsi (increment);
}

/* Generate an increment for the stack pointer.  */

static rtx
gen_stack_pointer_inc (rtx increment)
{
  return gen_rtx_SET (VOIDmode,
		      stack_pointer_rtx,
		      gen_rtx_PLUS (Pmode,
				    stack_pointer_rtx,
				    increment));
}

/* Generate a decrement for the stack pointer.  */

static rtx
gen_stack_pointer_dec (rtx decrement)
{
  return gen_rtx_SET (VOIDmode,
		      stack_pointer_rtx,
		      gen_rtx_MINUS (Pmode,
				     stack_pointer_rtx,
				     decrement));
}

/* Expand the function prologue.  The prologue is responsible for reserving
   storage for the frame, saving the call-saved registers and loading the
   PIC register if needed.  */

void
sparc_expand_prologue (void)
{
  rtx insn;
  int i;

  /* Compute a snapshot of current_function_uses_only_leaf_regs.  Relying
     on the final value of the flag means deferring the prologue/epilogue
     expansion until just before the second scheduling pass, which is too
     late to emit multiple epilogues or return insns.

     Of course we are making the assumption that the value of the flag
     will not change between now and its final value.  Of the three parts
     of the formula, only the last one can reasonably vary.  Let's take a
     closer look, after assuming that the first two ones are set to true
     (otherwise the last value is effectively silenced).

     If only_leaf_regs_used returns false, the global predicate will also
     be false so the actual frame size calculated below will be positive.
     As a consequence, the save_register_window insn will be emitted in
     the instruction stream; now this insn explicitly references %fp
     which is not a leaf register so only_leaf_regs_used will always
     return false subsequently.

     If only_leaf_regs_used returns true, we hope that the subsequent
     optimization passes won't cause non-leaf registers to pop up.  For
     example, the regrename pass has special provisions to not rename to
     non-leaf registers in a leaf function.  */
  sparc_leaf_function_p
    = optimize > 0 && leaf_function_p () && only_leaf_regs_used ();

  /* Need to use actual_fsize, since we are also allocating
     space for our callee (and our own register save area).  */
  actual_fsize
    = sparc_compute_frame_size (get_frame_size(), sparc_leaf_function_p);

  /* Advertise that the data calculated just above are now valid.  */
  sparc_prologue_data_valid_p = true;

  if (sparc_leaf_function_p)
    {
      frame_base_reg = stack_pointer_rtx;
      frame_base_offset = actual_fsize + SPARC_STACK_BIAS;
    }
  else
    {
      frame_base_reg = hard_frame_pointer_rtx;
      frame_base_offset = SPARC_STACK_BIAS;
    }

  if (actual_fsize == 0)
    /* do nothing.  */ ;
  else if (sparc_leaf_function_p)
    {
      if (actual_fsize <= 4096)
	insn = emit_insn (gen_stack_pointer_inc (GEN_INT (-actual_fsize)));
      else if (actual_fsize <= 8192)
	{
	  insn = emit_insn (gen_stack_pointer_inc (GEN_INT (-4096)));
	  /* %sp is still the CFA register.  */
	  RTX_FRAME_RELATED_P (insn) = 1;
	  insn
	    = emit_insn (gen_stack_pointer_inc (GEN_INT (4096-actual_fsize)));
	}
      else
	{
	  rtx reg = gen_rtx_REG (Pmode, 1);
	  emit_move_insn (reg, GEN_INT (-actual_fsize));
	  insn = emit_insn (gen_stack_pointer_inc (reg));
	  REG_NOTES (insn) =
	    gen_rtx_EXPR_LIST (REG_FRAME_RELATED_EXPR,
			       gen_stack_pointer_inc (GEN_INT (-actual_fsize)),
			       REG_NOTES (insn));
	}

      RTX_FRAME_RELATED_P (insn) = 1;
    }
  else
    {
      if (actual_fsize <= 4096)
	insn = emit_insn (gen_save_register_window (GEN_INT (-actual_fsize)));
      else if (actual_fsize <= 8192)
	{
	  insn = emit_insn (gen_save_register_window (GEN_INT (-4096)));
	  /* %sp is not the CFA register anymore.  */
	  emit_insn (gen_stack_pointer_inc (GEN_INT (4096-actual_fsize)));
	}
      else
	{
	  rtx reg = gen_rtx_REG (Pmode, 1);
	  emit_move_insn (reg, GEN_INT (-actual_fsize));
	  insn = emit_insn (gen_save_register_window (reg));
	}

      RTX_FRAME_RELATED_P (insn) = 1;
      for (i=0; i < XVECLEN (PATTERN (insn), 0); i++)
        RTX_FRAME_RELATED_P (XVECEXP (PATTERN (insn), 0, i)) = 1;
    }

  if (num_gfregs)
    emit_save_or_restore_regs (SORR_SAVE);

  /* Load the PIC register if needed.  */
  if (flag_pic && current_function_uses_pic_offset_table)
    load_pic_register (false);
}
 
/* This function generates the assembly code for function entry, which boils
   down to emitting the necessary .register directives.  */

static void
sparc_asm_function_prologue (FILE *file, HOST_WIDE_INT size ATTRIBUTE_UNUSED)
{
  /* Check that the assumption we made in sparc_expand_prologue is valid.  */
  gcc_assert (sparc_leaf_function_p == current_function_uses_only_leaf_regs);

  sparc_output_scratch_registers (file);
}

/* Expand the function epilogue, either normal or part of a sibcall.
   We emit all the instructions except the return or the call.  */

void
sparc_expand_epilogue (void)
{
  if (num_gfregs)
    emit_save_or_restore_regs (SORR_RESTORE);

  if (actual_fsize == 0)
    /* do nothing.  */ ;
  else if (sparc_leaf_function_p)
    {
      if (actual_fsize <= 4096)
	emit_insn (gen_stack_pointer_dec (GEN_INT (- actual_fsize)));
      else if (actual_fsize <= 8192)
	{
	  emit_insn (gen_stack_pointer_dec (GEN_INT (-4096)));
	  emit_insn (gen_stack_pointer_dec (GEN_INT (4096 - actual_fsize)));
	}
      else
	{
	  rtx reg = gen_rtx_REG (Pmode, 1);
	  emit_move_insn (reg, GEN_INT (-actual_fsize));
	  emit_insn (gen_stack_pointer_dec (reg));
	}
    }
}

/* Return true if it is appropriate to emit `return' instructions in the
   body of a function.  */

bool
sparc_can_use_return_insn_p (void)
{
  return sparc_prologue_data_valid_p
	 && (actual_fsize == 0 || !sparc_leaf_function_p);
}
  
/* This function generates the assembly code for function exit.  */
  
static void
sparc_asm_function_epilogue (FILE *file, HOST_WIDE_INT size ATTRIBUTE_UNUSED)
{
  /* If code does not drop into the epilogue, we have to still output
     a dummy nop for the sake of sane backtraces.  Otherwise, if the
     last two instructions of a function were "call foo; dslot;" this
     can make the return PC of foo (i.e. address of call instruction
     plus 8) point to the first instruction in the next function.  */

  rtx insn, last_real_insn;

  insn = get_last_insn ();

  last_real_insn = prev_real_insn (insn);
  if (last_real_insn
      && GET_CODE (last_real_insn) == INSN
      && GET_CODE (PATTERN (last_real_insn)) == SEQUENCE)
    last_real_insn = XVECEXP (PATTERN (last_real_insn), 0, 0);

  if (last_real_insn && GET_CODE (last_real_insn) == CALL_INSN)
    fputs("\tnop\n", file);

  sparc_output_deferred_case_vectors ();
}
  
/* Output a 'restore' instruction.  */
 
static void
output_restore (rtx pat)
{
  rtx operands[3];

  if (! pat)
    {
      fputs ("\t restore\n", asm_out_file);
      return;
    }

  gcc_assert (GET_CODE (pat) == SET);

  operands[0] = SET_DEST (pat);
  pat = SET_SRC (pat);

  switch (GET_CODE (pat))
    {
      case PLUS:
	operands[1] = XEXP (pat, 0);
	operands[2] = XEXP (pat, 1);
	output_asm_insn (" restore %r1, %2, %Y0", operands);
	break;
      case LO_SUM:
	operands[1] = XEXP (pat, 0);
	operands[2] = XEXP (pat, 1);
	output_asm_insn (" restore %r1, %%lo(%a2), %Y0", operands);
	break;
      case ASHIFT:
	operands[1] = XEXP (pat, 0);
	gcc_assert (XEXP (pat, 1) == const1_rtx);
	output_asm_insn (" restore %r1, %r1, %Y0", operands);
	break;
      default:
	operands[1] = pat;
	output_asm_insn (" restore %%g0, %1, %Y0", operands);
	break;
    }
}
  
/* Output a return.  */

const char *
output_return (rtx insn)
{
  if (sparc_leaf_function_p)
    {
      /* This is a leaf function so we don't have to bother restoring the
	 register window, which frees us from dealing with the convoluted
	 semantics of restore/return.  We simply output the jump to the
	 return address and the insn in the delay slot (if any).  */

      gcc_assert (! current_function_calls_eh_return);

      return "jmp\t%%o7+%)%#";
    }
  else
    {
      /* This is a regular function so we have to restore the register window.
	 We may have a pending insn for the delay slot, which will be either
	 combined with the 'restore' instruction or put in the delay slot of
	 the 'return' instruction.  */

      if (current_function_calls_eh_return)
	{
	  /* If the function uses __builtin_eh_return, the eh_return
	     machinery occupies the delay slot.  */
	  gcc_assert (! final_sequence);

	  if (! flag_delayed_branch)
	    fputs ("\tadd\t%fp, %g1, %fp\n", asm_out_file);

	  if (TARGET_V9)
	    fputs ("\treturn\t%i7+8\n", asm_out_file);
	  else
	    fputs ("\trestore\n\tjmp\t%o7+8\n", asm_out_file);

	  if (flag_delayed_branch)
	    fputs ("\t add\t%sp, %g1, %sp\n", asm_out_file);
	  else
	    fputs ("\t nop\n", asm_out_file);
	}
      else if (final_sequence)
	{
	  rtx delay, pat;

	  delay = NEXT_INSN (insn);
	  gcc_assert (delay);

	  pat = PATTERN (delay);

	  if (TARGET_V9 && ! epilogue_renumber (&pat, 1))
	    {
	      epilogue_renumber (&pat, 0);
	      return "return\t%%i7+%)%#";
	    }
	  else
	    {
	      output_asm_insn ("jmp\t%%i7+%)", NULL);
	      output_restore (pat);
	      PATTERN (delay) = gen_blockage ();
	      INSN_CODE (delay) = -1;
	    }
	}
      else
        {
	  /* The delay slot is empty.  */
	  if (TARGET_V9)
	    return "return\t%%i7+%)\n\t nop";
	  else if (flag_delayed_branch)
	    return "jmp\t%%i7+%)\n\t restore";
	  else
	    return "restore\n\tjmp\t%%o7+%)\n\t nop";
	}
    }

  return "";
}

/* Output a sibling call.  */

const char *
output_sibcall (rtx insn, rtx call_operand)
{
  rtx operands[1];

  gcc_assert (flag_delayed_branch);

  operands[0] = call_operand;

  if (sparc_leaf_function_p)
    {
      /* This is a leaf function so we don't have to bother restoring the
	 register window.  We simply output the jump to the function and
	 the insn in the delay slot (if any).  */

      gcc_assert (!(LEAF_SIBCALL_SLOT_RESERVED_P && final_sequence));

      if (final_sequence)
	output_asm_insn ("sethi\t%%hi(%a0), %%g1\n\tjmp\t%%g1 + %%lo(%a0)%#",
			 operands);
      else
	/* Use or with rs2 %%g0 instead of mov, so that as/ld can optimize
	   it into branch if possible.  */
	output_asm_insn ("or\t%%o7, %%g0, %%g1\n\tcall\t%a0, 0\n\t or\t%%g1, %%g0, %%o7",
			 operands);
    }
  else
    {
      /* This is a regular function so we have to restore the register window.
	 We may have a pending insn for the delay slot, which will be combined
	 with the 'restore' instruction.  */

      output_asm_insn ("call\t%a0, 0", operands);

      if (final_sequence)
	{
	  rtx delay = NEXT_INSN (insn);
	  gcc_assert (delay);

	  output_restore (PATTERN (delay));

	  PATTERN (delay) = gen_blockage ();
	  INSN_CODE (delay) = -1;
	}
      else
	output_restore (NULL_RTX);
    }

  return "";
}

/* Functions for handling argument passing.

   For 32-bit, the first 6 args are normally in registers and the rest are
   pushed.  Any arg that starts within the first 6 words is at least
   partially passed in a register unless its data type forbids.

   For 64-bit, the argument registers are laid out as an array of 16 elements
   and arguments are added sequentially.  The first 6 int args and up to the
   first 16 fp args (depending on size) are passed in regs.

   Slot    Stack   Integral   Float   Float in structure   Double   Long Double
   ----    -----   --------   -----   ------------------   ------   -----------
    15   [SP+248]              %f31       %f30,%f31         %d30
    14   [SP+240]              %f29       %f28,%f29         %d28       %q28
    13   [SP+232]              %f27       %f26,%f27         %d26
    12   [SP+224]              %f25       %f24,%f25         %d24       %q24
    11   [SP+216]              %f23       %f22,%f23         %d22
    10   [SP+208]              %f21       %f20,%f21         %d20       %q20
     9   [SP+200]              %f19       %f18,%f19         %d18
     8   [SP+192]              %f17       %f16,%f17         %d16       %q16
     7   [SP+184]              %f15       %f14,%f15         %d14
     6   [SP+176]              %f13       %f12,%f13         %d12       %q12
     5   [SP+168]     %o5      %f11       %f10,%f11         %d10
     4   [SP+160]     %o4       %f9        %f8,%f9           %d8        %q8
     3   [SP+152]     %o3       %f7        %f6,%f7           %d6
     2   [SP+144]     %o2       %f5        %f4,%f5           %d4        %q4
     1   [SP+136]     %o1       %f3        %f2,%f3           %d2
     0   [SP+128]     %o0       %f1        %f0,%f1           %d0        %q0

   Here SP = %sp if -mno-stack-bias or %sp+stack_bias otherwise.

   Integral arguments are always passed as 64-bit quantities appropriately
   extended.

   Passing of floating point values is handled as follows.
   If a prototype is in scope:
     If the value is in a named argument (i.e. not a stdarg function or a
     value not part of the `...') then the value is passed in the appropriate
     fp reg.
     If the value is part of the `...' and is passed in one of the first 6
     slots then the value is passed in the appropriate int reg.
     If the value is part of the `...' and is not passed in one of the first 6
     slots then the value is passed in memory.
   If a prototype is not in scope:
     If the value is one of the first 6 arguments the value is passed in the
     appropriate integer reg and the appropriate fp reg.
     If the value is not one of the first 6 arguments the value is passed in
     the appropriate fp reg and in memory.


   Summary of the calling conventions implemented by GCC on SPARC:

   32-bit ABI:
                                size      argument     return value

      small integer              <4       int. reg.      int. reg.
      word                        4       int. reg.      int. reg.
      double word                 8       int. reg.      int. reg.

      _Complex small integer     <8       int. reg.      int. reg.
      _Complex word               8       int. reg.      int. reg.
      _Complex double word       16        memory        int. reg.

      vector integer            <=8       int. reg.       FP reg.
      vector integer             >8        memory         memory

      float                       4       int. reg.       FP reg.
      double                      8       int. reg.       FP reg.
      long double                16        memory         memory

      _Complex float              8        memory         FP reg.
      _Complex double            16        memory         FP reg.
      _Complex long double       32        memory         FP reg.

      vector float              any        memory         memory

      aggregate                 any        memory         memory



    64-bit ABI:
                                size      argument     return value

      small integer              <8       int. reg.      int. reg.
      word                        8       int. reg.      int. reg.
      double word                16       int. reg.      int. reg.

      _Complex small integer    <16       int. reg.      int. reg.
      _Complex word              16       int. reg.      int. reg.
      _Complex double word       32        memory        int. reg.

      vector integer           <=16        FP reg.        FP reg.
      vector integer       16<s<=32        memory         FP reg.
      vector integer            >32        memory         memory

      float                       4        FP reg.        FP reg.
      double                      8        FP reg.        FP reg.
      long double                16        FP reg.        FP reg.

      _Complex float              8        FP reg.        FP reg.
      _Complex double            16        FP reg.        FP reg.
      _Complex long double       32        memory         FP reg.

      vector float             <=16        FP reg.        FP reg.
      vector float         16<s<=32        memory         FP reg.
      vector float              >32        memory         memory

      aggregate                <=16         reg.           reg.
      aggregate            16<s<=32        memory          reg.
      aggregate                 >32        memory         memory



Note #1: complex floating-point types follow the extended SPARC ABIs as
implemented by the Sun compiler.

Note #2: integral vector types follow the scalar floating-point types
conventions to match what is implemented by the Sun VIS SDK.

Note #3: floating-point vector types follow the aggregate types 
conventions.  */


/* Maximum number of int regs for args.  */
#define SPARC_INT_ARG_MAX 6
/* Maximum number of fp regs for args.  */
#define SPARC_FP_ARG_MAX 16

#define ROUND_ADVANCE(SIZE) (((SIZE) + UNITS_PER_WORD - 1) / UNITS_PER_WORD)

/* Handle the INIT_CUMULATIVE_ARGS macro.
   Initialize a variable CUM of type CUMULATIVE_ARGS
   for a call to a function whose data type is FNTYPE.
   For a library call, FNTYPE is 0.  */

void
init_cumulative_args (struct sparc_args *cum, tree fntype,
		      rtx libname ATTRIBUTE_UNUSED,
		      tree fndecl ATTRIBUTE_UNUSED)
{
  cum->words = 0;
  cum->prototype_p = fntype && TYPE_ARG_TYPES (fntype);
  cum->libcall_p = fntype == 0;
}

/* Handle the TARGET_PROMOTE_PROTOTYPES target hook.
   When a prototype says `char' or `short', really pass an `int'.  */

static bool
sparc_promote_prototypes (tree fntype ATTRIBUTE_UNUSED)
{
  return TARGET_ARCH32 ? true : false;
}

/* Handle the TARGET_STRICT_ARGUMENT_NAMING target hook.  */

static bool
sparc_strict_argument_naming (CUMULATIVE_ARGS *ca ATTRIBUTE_UNUSED)
{
  return TARGET_ARCH64 ? true : false;
}

/* Scan the record type TYPE and return the following predicates:
    - INTREGS_P: the record contains at least one field or sub-field
      that is eligible for promotion in integer registers.
    - FP_REGS_P: the record contains at least one field or sub-field
      that is eligible for promotion in floating-point registers.
    - PACKED_P: the record contains at least one field that is packed.

   Sub-fields are not taken into account for the PACKED_P predicate.  */

static void
scan_record_type (tree type, int *intregs_p, int *fpregs_p, int *packed_p)
{
  tree field;

  for (field = TYPE_FIELDS (type); field; field = TREE_CHAIN (field))
    {
      if (TREE_CODE (field) == FIELD_DECL)
	{
	  if (TREE_CODE (TREE_TYPE (field)) == RECORD_TYPE)
	    scan_record_type (TREE_TYPE (field), intregs_p, fpregs_p, 0);
	  else if ((FLOAT_TYPE_P (TREE_TYPE (field))
		   || TREE_CODE (TREE_TYPE (field)) == VECTOR_TYPE)
		  && TARGET_FPU)
	    *fpregs_p = 1;
	  else
	    *intregs_p = 1;

	  if (packed_p && DECL_PACKED (field))
	    *packed_p = 1;
	}
    }
}

/* Compute the slot number to pass an argument in.
   Return the slot number or -1 if passing on the stack.

   CUM is a variable of type CUMULATIVE_ARGS which gives info about
    the preceding args and about the function being called.
   MODE is the argument's machine mode.
   TYPE is the data type of the argument (as a tree).
    This is null for libcalls where that information may
    not be available.
   NAMED is nonzero if this argument is a named parameter
    (otherwise it is an extra parameter matching an ellipsis).
   INCOMING_P is zero for FUNCTION_ARG, nonzero for FUNCTION_INCOMING_ARG.
   *PREGNO records the register number to use if scalar type.
   *PPADDING records the amount of padding needed in words.  */

static int
function_arg_slotno (const struct sparc_args *cum, enum machine_mode mode,
		     tree type, int named, int incoming_p,
		     int *pregno, int *ppadding)
{
  int regbase = (incoming_p
		 ? SPARC_INCOMING_INT_ARG_FIRST
		 : SPARC_OUTGOING_INT_ARG_FIRST);
  int slotno = cum->words;
  enum mode_class mclass;
  int regno;

  *ppadding = 0;

  if (type && TREE_ADDRESSABLE (type))
    return -1;

  if (TARGET_ARCH32
      && mode == BLKmode
      && type
      && TYPE_ALIGN (type) % PARM_BOUNDARY != 0)
    return -1;

  /* For SPARC64, objects requiring 16-byte alignment get it.  */
  if (TARGET_ARCH64
      && (type ? TYPE_ALIGN (type) : GET_MODE_ALIGNMENT (mode)) >= 128
      && (slotno & 1) != 0)
    slotno++, *ppadding = 1;

  mclass = GET_MODE_CLASS (mode);
  if (type && TREE_CODE (type) == VECTOR_TYPE)
    {
      /* Vector types deserve special treatment because they are
	 polymorphic wrt their mode, depending upon whether VIS
	 instructions are enabled.  */
      if (TREE_CODE (TREE_TYPE (type)) == REAL_TYPE)
	{
	  /* The SPARC port defines no floating-point vector modes.  */
	  gcc_assert (mode == BLKmode);
	}
      else
	{
	  /* Integral vector types should either have a vector
	     mode or an integral mode, because we are guaranteed
	     by pass_by_reference that their size is not greater
	     than 16 bytes and TImode is 16-byte wide.  */
	  gcc_assert (mode != BLKmode);

	  /* Vector integers are handled like floats according to
	     the Sun VIS SDK.  */
	  mclass = MODE_FLOAT;
	}
    }

  switch (mclass)
    {
    case MODE_FLOAT:
    case MODE_COMPLEX_FLOAT:
      if (TARGET_ARCH64 && TARGET_FPU && named)
	{
	  if (slotno >= SPARC_FP_ARG_MAX)
	    return -1;
	  regno = SPARC_FP_ARG_FIRST + slotno * 2;
	  /* Arguments filling only one single FP register are
	     right-justified in the outer double FP register.  */
	  if (GET_MODE_SIZE (mode) <= 4)
	    regno++;
	  break;
	}
      /* fallthrough */

    case MODE_INT:
    case MODE_COMPLEX_INT:
      if (slotno >= SPARC_INT_ARG_MAX)
	return -1;
      regno = regbase + slotno;
      break;

    case MODE_RANDOM:
      if (mode == VOIDmode)
	/* MODE is VOIDmode when generating the actual call.  */
	return -1;

      gcc_assert (mode == BLKmode);

      if (TARGET_ARCH32
	  || !type
	  || (TREE_CODE (type) != VECTOR_TYPE
	      && TREE_CODE (type) != RECORD_TYPE))
	{
	  if (slotno >= SPARC_INT_ARG_MAX)
	    return -1;
	  regno = regbase + slotno;
	}
      else  /* TARGET_ARCH64 && type */
	{
	  int intregs_p = 0, fpregs_p = 0, packed_p = 0;

	  /* First see what kinds of registers we would need.  */
	  if (TREE_CODE (type) == VECTOR_TYPE)
	    fpregs_p = 1;
	  else
	    scan_record_type (type, &intregs_p, &fpregs_p, &packed_p);

	  /* The ABI obviously doesn't specify how packed structures
	     are passed.  These are defined to be passed in int regs
	     if possible, otherwise memory.  */
	  if (packed_p || !named)
	    fpregs_p = 0, intregs_p = 1;

	  /* If all arg slots are filled, then must pass on stack.  */
	  if (fpregs_p && slotno >= SPARC_FP_ARG_MAX)
	    return -1;

	  /* If there are only int args and all int arg slots are filled,
	     then must pass on stack.  */
	  if (!fpregs_p && intregs_p && slotno >= SPARC_INT_ARG_MAX)
	    return -1;

	  /* Note that even if all int arg slots are filled, fp members may
	     still be passed in regs if such regs are available.
	     *PREGNO isn't set because there may be more than one, it's up
	     to the caller to compute them.  */
	  return slotno;
	}
      break;

    default :
      gcc_unreachable ();
    }

  *pregno = regno;
  return slotno;
}

/* Handle recursive register counting for structure field layout.  */

struct function_arg_record_value_parms
{
  rtx ret;		/* return expression being built.  */
  int slotno;		/* slot number of the argument.  */
  int named;		/* whether the argument is named.  */
  int regbase;		/* regno of the base register.  */
  int stack;		/* 1 if part of the argument is on the stack.  */
  int intoffset;	/* offset of the first pending integer field.  */
  unsigned int nregs;	/* number of words passed in registers.  */
};

static void function_arg_record_value_3
 (HOST_WIDE_INT, struct function_arg_record_value_parms *);
static void function_arg_record_value_2
 (tree, HOST_WIDE_INT, struct function_arg_record_value_parms *, bool);
static void function_arg_record_value_1
 (tree, HOST_WIDE_INT, struct function_arg_record_value_parms *, bool);
static rtx function_arg_record_value (tree, enum machine_mode, int, int, int);
static rtx function_arg_union_value (int, enum machine_mode, int, int);

/* A subroutine of function_arg_record_value.  Traverse the structure
   recursively and determine how many registers will be required.  */

static void
function_arg_record_value_1 (tree type, HOST_WIDE_INT startbitpos,
			     struct function_arg_record_value_parms *parms,
			     bool packed_p)
{
  tree field;

  /* We need to compute how many registers are needed so we can
     allocate the PARALLEL but before we can do that we need to know
     whether there are any packed fields.  The ABI obviously doesn't
     specify how structures are passed in this case, so they are
     defined to be passed in int regs if possible, otherwise memory,
     regardless of whether there are fp values present.  */

  if (! packed_p)
    for (field = TYPE_FIELDS (type); field; field = TREE_CHAIN (field))
      {
	if (TREE_CODE (field) == FIELD_DECL && DECL_PACKED (field))
	  {
	    packed_p = true;
	    break;
	  }
      }

  /* Compute how many registers we need.  */
  for (field = TYPE_FIELDS (type); field; field = TREE_CHAIN (field))
    {
      if (TREE_CODE (field) == FIELD_DECL)
	{
	  HOST_WIDE_INT bitpos = startbitpos;

	  if (DECL_SIZE (field) != 0)
	    {
	      if (integer_zerop (DECL_SIZE (field)))
		continue;

	      if (host_integerp (bit_position (field), 1))
		bitpos += int_bit_position (field);
	    }

	  /* ??? FIXME: else assume zero offset.  */

	  if (TREE_CODE (TREE_TYPE (field)) == RECORD_TYPE)
	    function_arg_record_value_1 (TREE_TYPE (field),
	    				 bitpos,
					 parms,
					 packed_p);
	  else if ((FLOAT_TYPE_P (TREE_TYPE (field))
		    || TREE_CODE (TREE_TYPE (field)) == VECTOR_TYPE)
		   && TARGET_FPU
		   && parms->named
		   && ! packed_p)
	    {
	      if (parms->intoffset != -1)
		{
		  unsigned int startbit, endbit;
		  int intslots, this_slotno;

		  startbit = parms->intoffset & -BITS_PER_WORD;
		  endbit   = (bitpos + BITS_PER_WORD - 1) & -BITS_PER_WORD;

		  intslots = (endbit - startbit) / BITS_PER_WORD;
		  this_slotno = parms->slotno + parms->intoffset
		    / BITS_PER_WORD;

		  if (intslots > 0 && intslots > SPARC_INT_ARG_MAX - this_slotno)
		    {
		      intslots = MAX (0, SPARC_INT_ARG_MAX - this_slotno);
		      /* We need to pass this field on the stack.  */
		      parms->stack = 1;
		    }

		  parms->nregs += intslots;
		  parms->intoffset = -1;
		}

	      /* There's no need to check this_slotno < SPARC_FP_ARG MAX.
		 If it wasn't true we wouldn't be here.  */
	      if (TREE_CODE (TREE_TYPE (field)) == VECTOR_TYPE
		  && DECL_MODE (field) == BLKmode)
		parms->nregs += TYPE_VECTOR_SUBPARTS (TREE_TYPE (field));
	      else if (TREE_CODE (TREE_TYPE (field)) == COMPLEX_TYPE)
		parms->nregs += 2;
	      else
		parms->nregs += 1;
	    }
	  else
	    {
	      if (parms->intoffset == -1)
		parms->intoffset = bitpos;
	    }
	}
    }
}

/* A subroutine of function_arg_record_value.  Assign the bits of the
   structure between parms->intoffset and bitpos to integer registers.  */

static void 
function_arg_record_value_3 (HOST_WIDE_INT bitpos,
			     struct function_arg_record_value_parms *parms)
{
  enum machine_mode mode;
  unsigned int regno;
  unsigned int startbit, endbit;
  int this_slotno, intslots, intoffset;
  rtx reg;

  if (parms->intoffset == -1)
    return;

  intoffset = parms->intoffset;
  parms->intoffset = -1;

  startbit = intoffset & -BITS_PER_WORD;
  endbit = (bitpos + BITS_PER_WORD - 1) & -BITS_PER_WORD;
  intslots = (endbit - startbit) / BITS_PER_WORD;
  this_slotno = parms->slotno + intoffset / BITS_PER_WORD;

  intslots = MIN (intslots, SPARC_INT_ARG_MAX - this_slotno);
  if (intslots <= 0)
    return;

  /* If this is the trailing part of a word, only load that much into
     the register.  Otherwise load the whole register.  Note that in
     the latter case we may pick up unwanted bits.  It's not a problem
     at the moment but may wish to revisit.  */

  if (intoffset % BITS_PER_WORD != 0)
    mode = smallest_mode_for_size (BITS_PER_WORD - intoffset % BITS_PER_WORD,
			  	   MODE_INT);
  else
    mode = word_mode;

  intoffset /= BITS_PER_UNIT;
  do
    {
      regno = parms->regbase + this_slotno;
      reg = gen_rtx_REG (mode, regno);
      XVECEXP (parms->ret, 0, parms->stack + parms->nregs)
	= gen_rtx_EXPR_LIST (VOIDmode, reg, GEN_INT (intoffset));

      this_slotno += 1;
      intoffset = (intoffset | (UNITS_PER_WORD-1)) + 1;
      mode = word_mode;
      parms->nregs += 1;
      intslots -= 1;
    }
  while (intslots > 0);
}

/* A subroutine of function_arg_record_value.  Traverse the structure
   recursively and assign bits to floating point registers.  Track which
   bits in between need integer registers; invoke function_arg_record_value_3
   to make that happen.  */

static void
function_arg_record_value_2 (tree type, HOST_WIDE_INT startbitpos,
			     struct function_arg_record_value_parms *parms,
			     bool packed_p)
{
  tree field;

  if (! packed_p)
    for (field = TYPE_FIELDS (type); field; field = TREE_CHAIN (field))
      {
	if (TREE_CODE (field) == FIELD_DECL && DECL_PACKED (field))
	  {
	    packed_p = true;
	    break;
	  }
      }

  for (field = TYPE_FIELDS (type); field; field = TREE_CHAIN (field))
    {
      if (TREE_CODE (field) == FIELD_DECL)
	{
	  HOST_WIDE_INT bitpos = startbitpos;

	  if (DECL_SIZE (field) != 0)
	    {
	      if (integer_zerop (DECL_SIZE (field)))
		continue;

	      if (host_integerp (bit_position (field), 1))
		bitpos += int_bit_position (field);
	    }

	  /* ??? FIXME: else assume zero offset.  */

	  if (TREE_CODE (TREE_TYPE (field)) == RECORD_TYPE)
	    function_arg_record_value_2 (TREE_TYPE (field),
	    				 bitpos,
					 parms,
					 packed_p);
	  else if ((FLOAT_TYPE_P (TREE_TYPE (field))
		    || TREE_CODE (TREE_TYPE (field)) == VECTOR_TYPE)
		   && TARGET_FPU
		   && parms->named
		   && ! packed_p)
	    {
	      int this_slotno = parms->slotno + bitpos / BITS_PER_WORD;
	      int regno, nregs, pos;
	      enum machine_mode mode = DECL_MODE (field);
	      rtx reg;

	      function_arg_record_value_3 (bitpos, parms);

	      if (TREE_CODE (TREE_TYPE (field)) == VECTOR_TYPE
		  && mode == BLKmode)
	        {
		  mode = TYPE_MODE (TREE_TYPE (TREE_TYPE (field)));
		  nregs = TYPE_VECTOR_SUBPARTS (TREE_TYPE (field));
		}
	      else if (TREE_CODE (TREE_TYPE (field)) == COMPLEX_TYPE)
	        {
		  mode = TYPE_MODE (TREE_TYPE (TREE_TYPE (field)));
		  nregs = 2;
		}
	      else
	        nregs = 1;

	      regno = SPARC_FP_ARG_FIRST + this_slotno * 2;
	      if (GET_MODE_SIZE (mode) <= 4 && (bitpos & 32) != 0)
		regno++;
	      reg = gen_rtx_REG (mode, regno);
	      pos = bitpos / BITS_PER_UNIT;
	      XVECEXP (parms->ret, 0, parms->stack + parms->nregs)
		= gen_rtx_EXPR_LIST (VOIDmode, reg, GEN_INT (pos));
	      parms->nregs += 1;
	      while (--nregs > 0)
		{
		  regno += GET_MODE_SIZE (mode) / 4;
	  	  reg = gen_rtx_REG (mode, regno);
		  pos += GET_MODE_SIZE (mode);
		  XVECEXP (parms->ret, 0, parms->stack + parms->nregs)
		    = gen_rtx_EXPR_LIST (VOIDmode, reg, GEN_INT (pos));
		  parms->nregs += 1;
		}
	    }
	  else
	    {
	      if (parms->intoffset == -1)
		parms->intoffset = bitpos;
	    }
	}
    }
}

/* Used by function_arg and function_value to implement the complex
   conventions of the 64-bit ABI for passing and returning structures.
   Return an expression valid as a return value for the two macros
   FUNCTION_ARG and FUNCTION_VALUE.

   TYPE is the data type of the argument (as a tree).
    This is null for libcalls where that information may
    not be available.
   MODE is the argument's machine mode.
   SLOTNO is the index number of the argument's slot in the parameter array.
   NAMED is nonzero if this argument is a named parameter
    (otherwise it is an extra parameter matching an ellipsis).
   REGBASE is the regno of the base register for the parameter array.  */
   
static rtx
function_arg_record_value (tree type, enum machine_mode mode,
			   int slotno, int named, int regbase)
{
  HOST_WIDE_INT typesize = int_size_in_bytes (type);
  struct function_arg_record_value_parms parms;
  unsigned int nregs;

  parms.ret = NULL_RTX;
  parms.slotno = slotno;
  parms.named = named;
  parms.regbase = regbase;
  parms.stack = 0;

  /* Compute how many registers we need.  */
  parms.nregs = 0;
  parms.intoffset = 0;
  function_arg_record_value_1 (type, 0, &parms, false);

  /* Take into account pending integer fields.  */
  if (parms.intoffset != -1)
    {
      unsigned int startbit, endbit;
      int intslots, this_slotno;

      startbit = parms.intoffset & -BITS_PER_WORD;
      endbit = (typesize*BITS_PER_UNIT + BITS_PER_WORD - 1) & -BITS_PER_WORD;
      intslots = (endbit - startbit) / BITS_PER_WORD;
      this_slotno = slotno + parms.intoffset / BITS_PER_WORD;

      if (intslots > 0 && intslots > SPARC_INT_ARG_MAX - this_slotno)
        {
	  intslots = MAX (0, SPARC_INT_ARG_MAX - this_slotno);
	  /* We need to pass this field on the stack.  */
	  parms.stack = 1;
        }

      parms.nregs += intslots;
    }
  nregs = parms.nregs;

  /* Allocate the vector and handle some annoying special cases.  */
  if (nregs == 0)
    {
      /* ??? Empty structure has no value?  Duh?  */
      if (typesize <= 0)
	{
	  /* Though there's nothing really to store, return a word register
	     anyway so the rest of gcc doesn't go nuts.  Returning a PARALLEL
	     leads to breakage due to the fact that there are zero bytes to
	     load.  */
	  return gen_rtx_REG (mode, regbase);
	}
      else
	{
	  /* ??? C++ has structures with no fields, and yet a size.  Give up
	     for now and pass everything back in integer registers.  */
	  nregs = (typesize + UNITS_PER_WORD - 1) / UNITS_PER_WORD;
	}
      if (nregs + slotno > SPARC_INT_ARG_MAX)
	nregs = SPARC_INT_ARG_MAX - slotno;
    }
  gcc_assert (nregs != 0);

  parms.ret = gen_rtx_PARALLEL (mode, rtvec_alloc (parms.stack + nregs));

  /* If at least one field must be passed on the stack, generate
     (parallel [(expr_list (nil) ...) ...]) so that all fields will
     also be passed on the stack.  We can't do much better because the
     semantics of TARGET_ARG_PARTIAL_BYTES doesn't handle the case
     of structures for which the fields passed exclusively in registers
     are not at the beginning of the structure.  */
  if (parms.stack)
    XVECEXP (parms.ret, 0, 0)
      = gen_rtx_EXPR_LIST (VOIDmode, NULL_RTX, const0_rtx);

  /* Fill in the entries.  */
  parms.nregs = 0;
  parms.intoffset = 0;
  function_arg_record_value_2 (type, 0, &parms, false);
  function_arg_record_value_3 (typesize * BITS_PER_UNIT, &parms);

  gcc_assert (parms.nregs == nregs);

  return parms.ret;
}

/* Used by function_arg and function_value to implement the conventions
   of the 64-bit ABI for passing and returning unions.
   Return an expression valid as a return value for the two macros
   FUNCTION_ARG and FUNCTION_VALUE.

   SIZE is the size in bytes of the union.
   MODE is the argument's machine mode.
   REGNO is the hard register the union will be passed in.  */

static rtx
function_arg_union_value (int size, enum machine_mode mode, int slotno,
			  int regno)
{
  int nwords = ROUND_ADVANCE (size), i;
  rtx regs;

  /* See comment in previous function for empty structures.  */
  if (nwords == 0)
    return gen_rtx_REG (mode, regno);

  if (slotno == SPARC_INT_ARG_MAX - 1)
    nwords = 1;

  regs = gen_rtx_PARALLEL (mode, rtvec_alloc (nwords));

  for (i = 0; i < nwords; i++)
    {
      /* Unions are passed left-justified.  */
      XVECEXP (regs, 0, i)
	= gen_rtx_EXPR_LIST (VOIDmode,
			     gen_rtx_REG (word_mode, regno),
			     GEN_INT (UNITS_PER_WORD * i));
      regno++;
    }

  return regs;
}

/* Used by function_arg and function_value to implement the conventions
   for passing and returning large (BLKmode) vectors.
   Return an expression valid as a return value for the two macros
   FUNCTION_ARG and FUNCTION_VALUE.

   SIZE is the size in bytes of the vector.
   BASE_MODE is the argument's base machine mode.
   REGNO is the FP hard register the vector will be passed in.  */

static rtx
function_arg_vector_value (int size, enum machine_mode base_mode, int regno)
{
  unsigned short base_mode_size = GET_MODE_SIZE (base_mode);
  int nregs = size / base_mode_size, i;
  rtx regs;

  regs = gen_rtx_PARALLEL (BLKmode, rtvec_alloc (nregs));

  for (i = 0; i < nregs; i++)
    {
      XVECEXP (regs, 0, i)
	= gen_rtx_EXPR_LIST (VOIDmode,
			     gen_rtx_REG (base_mode, regno),
			     GEN_INT (base_mode_size * i));
      regno += base_mode_size / 4;
    }

  return regs;
}

/* Handle the FUNCTION_ARG macro.
   Determine where to put an argument to a function.
   Value is zero to push the argument on the stack,
   or a hard register in which to store the argument.

   CUM is a variable of type CUMULATIVE_ARGS which gives info about
    the preceding args and about the function being called.
   MODE is the argument's machine mode.
   TYPE is the data type of the argument (as a tree).
    This is null for libcalls where that information may
    not be available.
   NAMED is nonzero if this argument is a named parameter
    (otherwise it is an extra parameter matching an ellipsis).
   INCOMING_P is zero for FUNCTION_ARG, nonzero for FUNCTION_INCOMING_ARG.  */

rtx
function_arg (const struct sparc_args *cum, enum machine_mode mode,
	      tree type, int named, int incoming_p)
{
  int regbase = (incoming_p
		 ? SPARC_INCOMING_INT_ARG_FIRST
		 : SPARC_OUTGOING_INT_ARG_FIRST);
  int slotno, regno, padding;
  enum mode_class mclass = GET_MODE_CLASS (mode);

  slotno = function_arg_slotno (cum, mode, type, named, incoming_p,
				&regno, &padding);
  if (slotno == -1)
    return 0;

  /* Vector types deserve special treatment because they are polymorphic wrt
     their mode, depending upon whether VIS instructions are enabled.  */
  if (type && TREE_CODE (type) == VECTOR_TYPE)
    {
      HOST_WIDE_INT size = int_size_in_bytes (type);
      gcc_assert ((TARGET_ARCH32 && size <= 8)
		  || (TARGET_ARCH64 && size <= 16));

      if (mode == BLKmode)
	return function_arg_vector_value (size,
					  TYPE_MODE (TREE_TYPE (type)),
					  SPARC_FP_ARG_FIRST + 2*slotno);
      else
	mclass = MODE_FLOAT;
    }

  if (TARGET_ARCH32)
    return gen_rtx_REG (mode, regno);

  /* Structures up to 16 bytes in size are passed in arg slots on the stack
     and are promoted to registers if possible.  */
  if (type && TREE_CODE (type) == RECORD_TYPE)
    {
      HOST_WIDE_INT size = int_size_in_bytes (type);
      gcc_assert (size <= 16);

      return function_arg_record_value (type, mode, slotno, named, regbase);
    }

  /* Unions up to 16 bytes in size are passed in integer registers.  */
  else if (type && TREE_CODE (type) == UNION_TYPE)
    {
      HOST_WIDE_INT size = int_size_in_bytes (type);
      gcc_assert (size <= 16);

      return function_arg_union_value (size, mode, slotno, regno);
    }

  /* v9 fp args in reg slots beyond the int reg slots get passed in regs
     but also have the slot allocated for them.
     If no prototype is in scope fp values in register slots get passed
     in two places, either fp regs and int regs or fp regs and memory.  */
  else if ((mclass == MODE_FLOAT || mclass == MODE_COMPLEX_FLOAT)
	   && SPARC_FP_REG_P (regno))
    {
      rtx reg = gen_rtx_REG (mode, regno);
      if (cum->prototype_p || cum->libcall_p)
	{
	  /* "* 2" because fp reg numbers are recorded in 4 byte
	     quantities.  */
#if 0
	  /* ??? This will cause the value to be passed in the fp reg and
	     in the stack.  When a prototype exists we want to pass the
	     value in the reg but reserve space on the stack.  That's an
	     optimization, and is deferred [for a bit].  */
	  if ((regno - SPARC_FP_ARG_FIRST) >= SPARC_INT_ARG_MAX * 2)
	    return gen_rtx_PARALLEL (mode,
			    gen_rtvec (2,
				       gen_rtx_EXPR_LIST (VOIDmode,
						NULL_RTX, const0_rtx),
				       gen_rtx_EXPR_LIST (VOIDmode,
						reg, const0_rtx)));
	  else
#else
	  /* ??? It seems that passing back a register even when past
	     the area declared by REG_PARM_STACK_SPACE will allocate
	     space appropriately, and will not copy the data onto the
	     stack, exactly as we desire.

	     This is due to locate_and_pad_parm being called in
	     expand_call whenever reg_parm_stack_space > 0, which
	     while beneficial to our example here, would seem to be
	     in error from what had been intended.  Ho hum...  -- r~ */
#endif
	    return reg;
	}
      else
	{
	  rtx v0, v1;

	  if ((regno - SPARC_FP_ARG_FIRST) < SPARC_INT_ARG_MAX * 2)
	    {
	      int intreg;

	      /* On incoming, we don't need to know that the value
		 is passed in %f0 and %i0, and it confuses other parts
		 causing needless spillage even on the simplest cases.  */
	      if (incoming_p)
		return reg;

	      intreg = (SPARC_OUTGOING_INT_ARG_FIRST
			+ (regno - SPARC_FP_ARG_FIRST) / 2);

	      v0 = gen_rtx_EXPR_LIST (VOIDmode, reg, const0_rtx);
	      v1 = gen_rtx_EXPR_LIST (VOIDmode, gen_rtx_REG (mode, intreg),
				      const0_rtx);
	      return gen_rtx_PARALLEL (mode, gen_rtvec (2, v0, v1));
	    }
	  else
	    {
	      v0 = gen_rtx_EXPR_LIST (VOIDmode, NULL_RTX, const0_rtx);
	      v1 = gen_rtx_EXPR_LIST (VOIDmode, reg, const0_rtx);
	      return gen_rtx_PARALLEL (mode, gen_rtvec (2, v0, v1));
	    }
	}
    }

  /* All other aggregate types are passed in an integer register in a mode
     corresponding to the size of the type.  */
  else if (type && AGGREGATE_TYPE_P (type))
    {
      HOST_WIDE_INT size = int_size_in_bytes (type);
      gcc_assert (size <= 16);

      mode = mode_for_size (size * BITS_PER_UNIT, MODE_INT, 0);
    }

  return gen_rtx_REG (mode, regno);
}

/* For an arg passed partly in registers and partly in memory,
   this is the number of bytes of registers used.
   For args passed entirely in registers or entirely in memory, zero.

   Any arg that starts in the first 6 regs but won't entirely fit in them
   needs partial registers on v8.  On v9, structures with integer
   values in arg slots 5,6 will be passed in %o5 and SP+176, and complex fp
   values that begin in the last fp reg [where "last fp reg" varies with the
   mode] will be split between that reg and memory.  */

static int
sparc_arg_partial_bytes (CUMULATIVE_ARGS *cum, enum machine_mode mode,
			 tree type, bool named)
{
  int slotno, regno, padding;

  /* We pass 0 for incoming_p here, it doesn't matter.  */
  slotno = function_arg_slotno (cum, mode, type, named, 0, &regno, &padding);

  if (slotno == -1)
    return 0;

  if (TARGET_ARCH32)
    {
      if ((slotno + (mode == BLKmode
		     ? ROUND_ADVANCE (int_size_in_bytes (type))
		     : ROUND_ADVANCE (GET_MODE_SIZE (mode))))
	  > SPARC_INT_ARG_MAX)
	return (SPARC_INT_ARG_MAX - slotno) * UNITS_PER_WORD;
    }
  else
    {
      /* We are guaranteed by pass_by_reference that the size of the
	 argument is not greater than 16 bytes, so we only need to return
	 one word if the argument is partially passed in registers.  */

      if (type && AGGREGATE_TYPE_P (type))
	{
	  int size = int_size_in_bytes (type);

	  if (size > UNITS_PER_WORD
	      && slotno == SPARC_INT_ARG_MAX - 1)
	    return UNITS_PER_WORD;
	}
      else if (GET_MODE_CLASS (mode) == MODE_COMPLEX_INT
	       || (GET_MODE_CLASS (mode) == MODE_COMPLEX_FLOAT
		   && ! (TARGET_FPU && named)))
	{
	  /* The complex types are passed as packed types.  */
	  if (GET_MODE_SIZE (mode) > UNITS_PER_WORD
	      && slotno == SPARC_INT_ARG_MAX - 1)
	    return UNITS_PER_WORD;
	}
      else if (GET_MODE_CLASS (mode) == MODE_COMPLEX_FLOAT)
	{
	  if ((slotno + GET_MODE_SIZE (mode) / UNITS_PER_WORD)
	      > SPARC_FP_ARG_MAX)
	    return UNITS_PER_WORD;
	}
    }

  return 0;
}

/* Handle the TARGET_PASS_BY_REFERENCE target hook.
   Specify whether to pass the argument by reference.  */

static bool
sparc_pass_by_reference (CUMULATIVE_ARGS *cum ATTRIBUTE_UNUSED,
			 enum machine_mode mode, tree type,
			 bool named ATTRIBUTE_UNUSED)
{
  if (TARGET_ARCH32)
    /* Original SPARC 32-bit ABI says that structures and unions,
       and quad-precision floats are passed by reference.  For Pascal,
       also pass arrays by reference.  All other base types are passed
       in registers.

       Extended ABI (as implemented by the Sun compiler) says that all
       complex floats are passed by reference.  Pass complex integers
       in registers up to 8 bytes.  More generally, enforce the 2-word
       cap for passing arguments in registers.

       Vector ABI (as implemented by the Sun VIS SDK) says that vector
       integers are passed like floats of the same size, that is in
       registers up to 8 bytes.  Pass all vector floats by reference
       like structure and unions.  */
    return ((type && (AGGREGATE_TYPE_P (type) || VECTOR_FLOAT_TYPE_P (type)))
	    || mode == SCmode
	    /* Catch CDImode, TFmode, DCmode and TCmode.  */
	    || GET_MODE_SIZE (mode) > 8
	    || (type
		&& TREE_CODE (type) == VECTOR_TYPE
		&& (unsigned HOST_WIDE_INT) int_size_in_bytes (type) > 8));
  else
    /* Original SPARC 64-bit ABI says that structures and unions
       smaller than 16 bytes are passed in registers, as well as
       all other base types.
       
       Extended ABI (as implemented by the Sun compiler) says that
       complex floats are passed in registers up to 16 bytes.  Pass
       all complex integers in registers up to 16 bytes.  More generally,
       enforce the 2-word cap for passing arguments in registers.

       Vector ABI (as implemented by the Sun VIS SDK) says that vector
       integers are passed like floats of the same size, that is in
       registers (up to 16 bytes).  Pass all vector floats like structure
       and unions.  */
    return ((type
	     && (AGGREGATE_TYPE_P (type) || TREE_CODE (type) == VECTOR_TYPE)
	     && (unsigned HOST_WIDE_INT) int_size_in_bytes (type) > 16)
	    /* Catch CTImode and TCmode.  */
	    || GET_MODE_SIZE (mode) > 16);
}

/* Handle the FUNCTION_ARG_ADVANCE macro.
   Update the data in CUM to advance over an argument
   of mode MODE and data type TYPE.
   TYPE is null for libcalls where that information may not be available.  */

void
function_arg_advance (struct sparc_args *cum, enum machine_mode mode,
		      tree type, int named)
{
  int slotno, regno, padding;

  /* We pass 0 for incoming_p here, it doesn't matter.  */
  slotno = function_arg_slotno (cum, mode, type, named, 0, &regno, &padding);

  /* If register required leading padding, add it.  */
  if (slotno != -1)
    cum->words += padding;

  if (TARGET_ARCH32)
    {
      cum->words += (mode != BLKmode
		     ? ROUND_ADVANCE (GET_MODE_SIZE (mode))
		     : ROUND_ADVANCE (int_size_in_bytes (type)));
    }
  else
    {
      if (type && AGGREGATE_TYPE_P (type))
	{
	  int size = int_size_in_bytes (type);

	  if (size <= 8)
	    ++cum->words;
	  else if (size <= 16)
	    cum->words += 2;
	  else /* passed by reference */
	    ++cum->words;
	}
      else
	{
	  cum->words += (mode != BLKmode
			 ? ROUND_ADVANCE (GET_MODE_SIZE (mode))
			 : ROUND_ADVANCE (int_size_in_bytes (type)));
	}
    }
}

/* Handle the FUNCTION_ARG_PADDING macro.
   For the 64 bit ABI structs are always stored left shifted in their
   argument slot.  */

enum direction
function_arg_padding (enum machine_mode mode, tree type)
{
  if (TARGET_ARCH64 && type != 0 && AGGREGATE_TYPE_P (type))
    return upward;

  /* Fall back to the default.  */
  return DEFAULT_FUNCTION_ARG_PADDING (mode, type);
}

/* Handle the TARGET_RETURN_IN_MEMORY target hook.
   Specify whether to return the return value in memory.  */

static bool
sparc_return_in_memory (tree type, tree fntype ATTRIBUTE_UNUSED)
{
  if (TARGET_ARCH32)
    /* Original SPARC 32-bit ABI says that structures and unions,
       and quad-precision floats are returned in memory.  All other
       base types are returned in registers.

       Extended ABI (as implemented by the Sun compiler) says that
       all complex floats are returned in registers (8 FP registers
       at most for '_Complex long double').  Return all complex integers
       in registers (4 at most for '_Complex long long').

       Vector ABI (as implemented by the Sun VIS SDK) says that vector
       integers are returned like floats of the same size, that is in
       registers up to 8 bytes and in memory otherwise.  Return all
       vector floats in memory like structure and unions; note that
       they always have BLKmode like the latter.  */
    return (TYPE_MODE (type) == BLKmode
	    || TYPE_MODE (type) == TFmode
	    || (TREE_CODE (type) == VECTOR_TYPE
		&& (unsigned HOST_WIDE_INT) int_size_in_bytes (type) > 8));
  else
    /* Original SPARC 64-bit ABI says that structures and unions
       smaller than 32 bytes are returned in registers, as well as
       all other base types.
       
       Extended ABI (as implemented by the Sun compiler) says that all
       complex floats are returned in registers (8 FP registers at most
       for '_Complex long double').  Return all complex integers in
       registers (4 at most for '_Complex TItype').

       Vector ABI (as implemented by the Sun VIS SDK) says that vector
       integers are returned like floats of the same size, that is in
       registers.  Return all vector floats like structure and unions;
       note that they always have BLKmode like the latter.  */
    return ((TYPE_MODE (type) == BLKmode
	     && (unsigned HOST_WIDE_INT) int_size_in_bytes (type) > 32));
}

/* Handle the TARGET_STRUCT_VALUE target hook.
   Return where to find the structure return value address.  */

static rtx
sparc_struct_value_rtx (tree fndecl, int incoming)
{
  if (TARGET_ARCH64)
    return 0;
  else
    {
      rtx mem;

      if (incoming)
	mem = gen_rtx_MEM (Pmode, plus_constant (frame_pointer_rtx,
						 STRUCT_VALUE_OFFSET));
      else
	mem = gen_rtx_MEM (Pmode, plus_constant (stack_pointer_rtx,
						 STRUCT_VALUE_OFFSET));

      /* Only follow the SPARC ABI for fixed-size structure returns. 
         Variable size structure returns are handled per the normal 
         procedures in GCC. This is enabled by -mstd-struct-return */
      if (incoming == 2 
	  && sparc_std_struct_return
	  && TYPE_SIZE_UNIT (TREE_TYPE (fndecl))
	  && TREE_CODE (TYPE_SIZE_UNIT (TREE_TYPE (fndecl))) == INTEGER_CST)
	{
	  /* We must check and adjust the return address, as it is
	     optional as to whether the return object is really
	     provided.  */
	  rtx ret_rtx = gen_rtx_REG (Pmode, 31);
	  rtx scratch = gen_reg_rtx (SImode);
	  rtx endlab = gen_label_rtx (); 

	  /* Calculate the return object size */
	  tree size = TYPE_SIZE_UNIT (TREE_TYPE (fndecl));
	  rtx size_rtx = GEN_INT (TREE_INT_CST_LOW (size) & 0xfff);
	  /* Construct a temporary return value */
	  rtx temp_val = assign_stack_local (Pmode, TREE_INT_CST_LOW (size), 0);

	  /* Implement SPARC 32-bit psABI callee returns struck checking
	     requirements: 
	    
	      Fetch the instruction where we will return to and see if
	     it's an unimp instruction (the most significant 10 bits
	     will be zero).  */
	  emit_move_insn (scratch, gen_rtx_MEM (SImode,
						plus_constant (ret_rtx, 8)));
	  /* Assume the size is valid and pre-adjust */
	  emit_insn (gen_add3_insn (ret_rtx, ret_rtx, GEN_INT (4)));
	  emit_cmp_and_jump_insns (scratch, size_rtx, EQ, const0_rtx, SImode, 0, endlab);
	  emit_insn (gen_sub3_insn (ret_rtx, ret_rtx, GEN_INT (4)));
	  /* Assign stack temp: 
	     Write the address of the memory pointed to by temp_val into
	     the memory pointed to by mem */
	  emit_move_insn (mem, XEXP (temp_val, 0));
	  emit_label (endlab);
	}

      set_mem_alias_set (mem, struct_value_alias_set);
      return mem;
    }
}

/* Handle FUNCTION_VALUE, FUNCTION_OUTGOING_VALUE, and LIBCALL_VALUE macros.
   For v9, function return values are subject to the same rules as arguments,
   except that up to 32 bytes may be returned in registers.  */

rtx
function_value (tree type, enum machine_mode mode, int incoming_p)
{
  /* Beware that the two values are swapped here wrt function_arg.  */
  int regbase = (incoming_p
		 ? SPARC_OUTGOING_INT_ARG_FIRST
		 : SPARC_INCOMING_INT_ARG_FIRST);
  enum mode_class mclass = GET_MODE_CLASS (mode);
  int regno;

  /* Vector types deserve special treatment because they are polymorphic wrt
     their mode, depending upon whether VIS instructions are enabled.  */
  if (type && TREE_CODE (type) == VECTOR_TYPE)
    {
      HOST_WIDE_INT size = int_size_in_bytes (type);
      gcc_assert ((TARGET_ARCH32 && size <= 8)
		  || (TARGET_ARCH64 && size <= 32));

      if (mode == BLKmode)
	return function_arg_vector_value (size,
					  TYPE_MODE (TREE_TYPE (type)),
					  SPARC_FP_ARG_FIRST);
      else
	mclass = MODE_FLOAT;
    }

  if (TARGET_ARCH64 && type)
    {
      /* Structures up to 32 bytes in size are returned in registers.  */
      if (TREE_CODE (type) == RECORD_TYPE)
	{
	  HOST_WIDE_INT size = int_size_in_bytes (type);
	  gcc_assert (size <= 32);

	  return function_arg_record_value (type, mode, 0, 1, regbase);
	}

      /* Unions up to 32 bytes in size are returned in integer registers.  */
      else if (TREE_CODE (type) == UNION_TYPE)
	{
	  HOST_WIDE_INT size = int_size_in_bytes (type);
	  gcc_assert (size <= 32);

	  return function_arg_union_value (size, mode, 0, regbase);
	}

      /* Objects that require it are returned in FP registers.  */
      else if (mclass == MODE_FLOAT || mclass == MODE_COMPLEX_FLOAT)
	;

      /* All other aggregate types are returned in an integer register in a
	 mode corresponding to the size of the type.  */
      else if (AGGREGATE_TYPE_P (type))
	{
	  /* All other aggregate types are passed in an integer register
	     in a mode corresponding to the size of the type.  */
	  HOST_WIDE_INT size = int_size_in_bytes (type);
	  gcc_assert (size <= 32);

	  mode = mode_for_size (size * BITS_PER_UNIT, MODE_INT, 0);

	  /* ??? We probably should have made the same ABI change in
	     3.4.0 as the one we made for unions.   The latter was
	     required by the SCD though, while the former is not
	     specified, so we favored compatibility and efficiency.

	     Now we're stuck for aggregates larger than 16 bytes,
	     because OImode vanished in the meantime.  Let's not
	     try to be unduly clever, and simply follow the ABI
	     for unions in that case.  */
	  if (mode == BLKmode)
	    return function_arg_union_value (size, mode, 0, regbase);
	  else
	    mclass = MODE_INT;
	}

      /* This must match PROMOTE_FUNCTION_MODE.  */
      else if (mclass == MODE_INT && GET_MODE_SIZE (mode) < UNITS_PER_WORD)
	mode = word_mode;
    }

  if ((mclass == MODE_FLOAT || mclass == MODE_COMPLEX_FLOAT) && TARGET_FPU)
    regno = SPARC_FP_ARG_FIRST;
  else
    regno = regbase;

  return gen_rtx_REG (mode, regno);
}

/* Do what is necessary for `va_start'.  We look at the current function
   to determine if stdarg or varargs is used and return the address of
   the first unnamed parameter.  */

static rtx
sparc_builtin_saveregs (void)
{
  int first_reg = current_function_args_info.words;
  rtx address;
  int regno;

  for (regno = first_reg; regno < SPARC_INT_ARG_MAX; regno++)
    emit_move_insn (gen_rtx_MEM (word_mode,
				 gen_rtx_PLUS (Pmode,
					       frame_pointer_rtx,
					       GEN_INT (FIRST_PARM_OFFSET (0)
							+ (UNITS_PER_WORD
							   * regno)))),
		    gen_rtx_REG (word_mode,
				 SPARC_INCOMING_INT_ARG_FIRST + regno));

  address = gen_rtx_PLUS (Pmode,
			  frame_pointer_rtx,
			  GEN_INT (FIRST_PARM_OFFSET (0)
				   + UNITS_PER_WORD * first_reg));

  return address;
}

/* Implement `va_start' for stdarg.  */

void
sparc_va_start (tree valist, rtx nextarg)
{
  nextarg = expand_builtin_saveregs ();
  std_expand_builtin_va_start (valist, nextarg);
}

/* Implement `va_arg' for stdarg.  */

static tree
sparc_gimplify_va_arg (tree valist, tree type, tree *pre_p, tree *post_p)
{
  HOST_WIDE_INT size, rsize, align;
  tree addr, incr;
  bool indirect;
  tree ptrtype = build_pointer_type (type);

  if (pass_by_reference (NULL, TYPE_MODE (type), type, false))
    {
      indirect = true;
      size = rsize = UNITS_PER_WORD;
      align = 0;
    }
  else
    {
      indirect = false;
      size = int_size_in_bytes (type);
      rsize = (size + UNITS_PER_WORD - 1) & -UNITS_PER_WORD;
      align = 0;
    
      if (TARGET_ARCH64)
	{
	  /* For SPARC64, objects requiring 16-byte alignment get it.  */
	  if (TYPE_ALIGN (type) >= 2 * (unsigned) BITS_PER_WORD)
	    align = 2 * UNITS_PER_WORD;

	  /* SPARC-V9 ABI states that structures up to 16 bytes in size
	     are left-justified in their slots.  */
	  if (AGGREGATE_TYPE_P (type))
	    {
	      if (size == 0)
		size = rsize = UNITS_PER_WORD;
	      else
		size = rsize;
	    }
	}
    }

  incr = valist;
  if (align)
    {
      incr = fold_build2 (PLUS_EXPR, ptr_type_node, incr,
			  ssize_int (align - 1));
      incr = fold_build2 (BIT_AND_EXPR, ptr_type_node, incr,
			  ssize_int (-align));
    }

  gimplify_expr (&incr, pre_p, post_p, is_gimple_val, fb_rvalue);
  addr = incr;

  if (BYTES_BIG_ENDIAN && size < rsize)
    addr = fold_build2 (PLUS_EXPR, ptr_type_node, incr,
			ssize_int (rsize - size));

  if (indirect)
    {
      addr = fold_convert (build_pointer_type (ptrtype), addr);
      addr = build_va_arg_indirect_ref (addr);
    }
  /* If the address isn't aligned properly for the type,
     we may need to copy to a temporary.  
     FIXME: This is inefficient.  Usually we can do this
     in registers.  */
  else if (align == 0
	   && TYPE_ALIGN (type) > BITS_PER_WORD)
    {
      tree tmp = create_tmp_var (type, "va_arg_tmp");
      tree dest_addr = build_fold_addr_expr (tmp);

      tree copy = build_call_expr (implicit_built_in_decls[BUILT_IN_MEMCPY], 3,
				   dest_addr,
				   addr,
				   size_int (rsize));

      gimplify_and_add (copy, pre_p);
      addr = dest_addr;
    }
  else
    addr = fold_convert (ptrtype, addr);

<<<<<<< HEAD
  incr = fold (build2 (PLUS_EXPR, ptr_type_node, incr, ssize_int (rsize)));
=======
  incr = fold_build2 (PLUS_EXPR, ptr_type_node, incr, ssize_int (rsize));
>>>>>>> 1177f497
  incr = build2 (GIMPLE_MODIFY_STMT, ptr_type_node, valist, incr);
  gimplify_and_add (incr, post_p);

  return build_va_arg_indirect_ref (addr);
}

/* Implement the TARGET_VECTOR_MODE_SUPPORTED_P target hook.
   Specify whether the vector mode is supported by the hardware.  */

static bool
sparc_vector_mode_supported_p (enum machine_mode mode)
{
  return TARGET_VIS && VECTOR_MODE_P (mode) ? true : false;
}

/* Return the string to output an unconditional branch to LABEL, which is
   the operand number of the label.

   DEST is the destination insn (i.e. the label), INSN is the source.  */

const char *
output_ubranch (rtx dest, int label, rtx insn)
{
  static char string[64];
  bool v9_form = false;
  char *p;

  if (TARGET_V9 && INSN_ADDRESSES_SET_P ())
    {
      int delta = (INSN_ADDRESSES (INSN_UID (dest))
		   - INSN_ADDRESSES (INSN_UID (insn)));
      /* Leave some instructions for "slop".  */
      if (delta >= -260000 && delta < 260000)
	v9_form = true;
    }

  if (v9_form)
    strcpy (string, "ba%*,pt\t%%xcc, ");
  else
    strcpy (string, "b%*\t");

  p = strchr (string, '\0');
  *p++ = '%';
  *p++ = 'l';
  *p++ = '0' + label;
  *p++ = '%';
  *p++ = '(';
  *p = '\0';

  return string;
}

/* Return the string to output a conditional branch to LABEL, which is
   the operand number of the label.  OP is the conditional expression.
   XEXP (OP, 0) is assumed to be a condition code register (integer or
   floating point) and its mode specifies what kind of comparison we made.

   DEST is the destination insn (i.e. the label), INSN is the source.

   REVERSED is nonzero if we should reverse the sense of the comparison.

   ANNUL is nonzero if we should generate an annulling branch.  */

const char *
output_cbranch (rtx op, rtx dest, int label, int reversed, int annul,
		rtx insn)
{
  static char string[64];
  enum rtx_code code = GET_CODE (op);
  rtx cc_reg = XEXP (op, 0);
  enum machine_mode mode = GET_MODE (cc_reg);
  const char *labelno, *branch;
  int spaces = 8, far;
  char *p;

  /* v9 branches are limited to +-1MB.  If it is too far away,
     change

     bne,pt %xcc, .LC30

     to

     be,pn %xcc, .+12
      nop
     ba .LC30

     and

     fbne,a,pn %fcc2, .LC29

     to

     fbe,pt %fcc2, .+16
      nop
     ba .LC29  */

  far = TARGET_V9 && (get_attr_length (insn) >= 3);
  if (reversed ^ far)
    {
      /* Reversal of FP compares takes care -- an ordered compare
	 becomes an unordered compare and vice versa.  */
      if (mode == CCFPmode || mode == CCFPEmode)
	code = reverse_condition_maybe_unordered (code);
      else
	code = reverse_condition (code);
    }

  /* Start by writing the branch condition.  */
  if (mode == CCFPmode || mode == CCFPEmode)
    {
      switch (code)
	{
	case NE:
	  branch = "fbne";
	  break;
	case EQ:
	  branch = "fbe";
	  break;
	case GE:
	  branch = "fbge";
	  break;
	case GT:
	  branch = "fbg";
	  break;
	case LE:
	  branch = "fble";
	  break;
	case LT:
	  branch = "fbl";
	  break;
	case UNORDERED:
	  branch = "fbu";
	  break;
	case ORDERED:
	  branch = "fbo";
	  break;
	case UNGT:
	  branch = "fbug";
	  break;
	case UNLT:
	  branch = "fbul";
	  break;
	case UNEQ:
	  branch = "fbue";
	  break;
	case UNGE:
	  branch = "fbuge";
	  break;
	case UNLE:
	  branch = "fbule";
	  break;
	case LTGT:
	  branch = "fblg";
	  break;

	default:
	  gcc_unreachable ();
	}

      /* ??? !v9: FP branches cannot be preceded by another floating point
	 insn.  Because there is currently no concept of pre-delay slots,
	 we can fix this only by always emitting a nop before a floating
	 point branch.  */

      string[0] = '\0';
      if (! TARGET_V9)
	strcpy (string, "nop\n\t");
      strcat (string, branch);
    }
  else
    {
      switch (code)
	{
	case NE:
	  branch = "bne";
	  break;
	case EQ:
	  branch = "be";
	  break;
	case GE:
	  if (mode == CC_NOOVmode || mode == CCX_NOOVmode)
	    branch = "bpos";
	  else
	    branch = "bge";
	  break;
	case GT:
	  branch = "bg";
	  break;
	case LE:
	  branch = "ble";
	  break;
	case LT:
	  if (mode == CC_NOOVmode || mode == CCX_NOOVmode)
	    branch = "bneg";
	  else
	    branch = "bl";
	  break;
	case GEU:
	  branch = "bgeu";
	  break;
	case GTU:
	  branch = "bgu";
	  break;
	case LEU:
	  branch = "bleu";
	  break;
	case LTU:
	  branch = "blu";
	  break;

	default:
	  gcc_unreachable ();
	}
      strcpy (string, branch);
    }
  spaces -= strlen (branch);
  p = strchr (string, '\0');

  /* Now add the annulling, the label, and a possible noop.  */
  if (annul && ! far)
    {
      strcpy (p, ",a");
      p += 2;
      spaces -= 2;
    }

  if (TARGET_V9)
    {
      rtx note;
      int v8 = 0;

      if (! far && insn && INSN_ADDRESSES_SET_P ())
	{
	  int delta = (INSN_ADDRESSES (INSN_UID (dest))
		       - INSN_ADDRESSES (INSN_UID (insn)));
	  /* Leave some instructions for "slop".  */
	  if (delta < -260000 || delta >= 260000)
	    v8 = 1;
	}

      if (mode == CCFPmode || mode == CCFPEmode)
	{
	  static char v9_fcc_labelno[] = "%%fccX, ";
	  /* Set the char indicating the number of the fcc reg to use.  */
	  v9_fcc_labelno[5] = REGNO (cc_reg) - SPARC_FIRST_V9_FCC_REG + '0';
	  labelno = v9_fcc_labelno;
	  if (v8)
	    {
	      gcc_assert (REGNO (cc_reg) == SPARC_FCC_REG);
	      labelno = "";
	    }
	}
      else if (mode == CCXmode || mode == CCX_NOOVmode)
	{
	  labelno = "%%xcc, ";
	  gcc_assert (! v8);
	}
      else
	{
	  labelno = "%%icc, ";
	  if (v8)
	    labelno = "";
	}

      if (*labelno && insn && (note = find_reg_note (insn, REG_BR_PROB, NULL_RTX)))
	{
	  strcpy (p,
		  ((INTVAL (XEXP (note, 0)) >= REG_BR_PROB_BASE / 2) ^ far)
		  ? ",pt" : ",pn");
	  p += 3;
	  spaces -= 3;
	}
    }
  else
    labelno = "";

  if (spaces > 0)
    *p++ = '\t';
  else
    *p++ = ' ';
  strcpy (p, labelno);
  p = strchr (p, '\0');
  if (far)
    {
      strcpy (p, ".+12\n\t nop\n\tb\t");
      /* Skip the next insn if requested or
	 if we know that it will be a nop.  */
      if (annul || ! final_sequence)
        p[3] = '6';
      p += 14;
    }
  *p++ = '%';
  *p++ = 'l';
  *p++ = label + '0';
  *p++ = '%';
  *p++ = '#';
  *p = '\0';

  return string;
}

/* Emit a library call comparison between floating point X and Y.
   COMPARISON is the rtl operator to compare with (EQ, NE, GT, etc.).
   TARGET_ARCH64 uses _Qp_* functions, which use pointers to TFmode
   values as arguments instead of the TFmode registers themselves,
   that's why we cannot call emit_float_lib_cmp.  */
void
sparc_emit_float_lib_cmp (rtx x, rtx y, enum rtx_code comparison)
{
  const char *qpfunc;
  rtx slot0, slot1, result, tem, tem2;
  enum machine_mode mode;

  switch (comparison)
    {
    case EQ:
      qpfunc = (TARGET_ARCH64) ? "_Qp_feq" : "_Q_feq";
      break;

    case NE:
      qpfunc = (TARGET_ARCH64) ? "_Qp_fne" : "_Q_fne";
      break;

    case GT:
      qpfunc = (TARGET_ARCH64) ? "_Qp_fgt" : "_Q_fgt";
      break;

    case GE:
      qpfunc = (TARGET_ARCH64) ? "_Qp_fge" : "_Q_fge";
      break;

    case LT:
      qpfunc = (TARGET_ARCH64) ? "_Qp_flt" : "_Q_flt";
      break;

    case LE:
      qpfunc = (TARGET_ARCH64) ? "_Qp_fle" : "_Q_fle";
      break;

    case ORDERED:
    case UNORDERED:
    case UNGT:
    case UNLT:
    case UNEQ:
    case UNGE:
    case UNLE:
    case LTGT:
      qpfunc = (TARGET_ARCH64) ? "_Qp_cmp" : "_Q_cmp";
      break;

    default:
      gcc_unreachable ();
    }

  if (TARGET_ARCH64)
    {
      if (GET_CODE (x) != MEM)
	{
	  slot0 = assign_stack_temp (TFmode, GET_MODE_SIZE(TFmode), 0);
	  emit_move_insn (slot0, x);
	}
      else
	slot0 = x;

      if (GET_CODE (y) != MEM)
	{
	  slot1 = assign_stack_temp (TFmode, GET_MODE_SIZE(TFmode), 0);
	  emit_move_insn (slot1, y);
	}
      else
	slot1 = y;

      emit_library_call (gen_rtx_SYMBOL_REF (Pmode, qpfunc), LCT_NORMAL,
			 DImode, 2,
			 XEXP (slot0, 0), Pmode,
			 XEXP (slot1, 0), Pmode);

      mode = DImode;
    }
  else
    {
      emit_library_call (gen_rtx_SYMBOL_REF (Pmode, qpfunc), LCT_NORMAL,
			 SImode, 2,
			 x, TFmode, y, TFmode);

      mode = SImode;
    }


  /* Immediately move the result of the libcall into a pseudo
     register so reload doesn't clobber the value if it needs
     the return register for a spill reg.  */
  result = gen_reg_rtx (mode);
  emit_move_insn (result, hard_libcall_value (mode));

  switch (comparison)
    {
    default:
      emit_cmp_insn (result, const0_rtx, NE, NULL_RTX, mode, 0);
      break;
    case ORDERED:
    case UNORDERED:
      emit_cmp_insn (result, GEN_INT(3), comparison == UNORDERED ? EQ : NE,
		     NULL_RTX, mode, 0);
      break;
    case UNGT:
    case UNGE:
      emit_cmp_insn (result, const1_rtx,
		     comparison == UNGT ? GT : NE, NULL_RTX, mode, 0);
      break;
    case UNLE:
      emit_cmp_insn (result, const2_rtx, NE, NULL_RTX, mode, 0);
      break;
    case UNLT:
      tem = gen_reg_rtx (mode);
      if (TARGET_ARCH32)
	emit_insn (gen_andsi3 (tem, result, const1_rtx));
      else
	emit_insn (gen_anddi3 (tem, result, const1_rtx));
      emit_cmp_insn (tem, const0_rtx, NE, NULL_RTX, mode, 0);
      break;
    case UNEQ:
    case LTGT:
      tem = gen_reg_rtx (mode);
      if (TARGET_ARCH32)
	emit_insn (gen_addsi3 (tem, result, const1_rtx));
      else
	emit_insn (gen_adddi3 (tem, result, const1_rtx));
      tem2 = gen_reg_rtx (mode);
      if (TARGET_ARCH32)
	emit_insn (gen_andsi3 (tem2, tem, const2_rtx));
      else
	emit_insn (gen_anddi3 (tem2, tem, const2_rtx));
      emit_cmp_insn (tem2, const0_rtx, comparison == UNEQ ? EQ : NE,
		     NULL_RTX, mode, 0);
      break;
    }
}

/* Generate an unsigned DImode to FP conversion.  This is the same code
   optabs would emit if we didn't have TFmode patterns.  */

void
sparc_emit_floatunsdi (rtx *operands, enum machine_mode mode)
{
  rtx neglab, donelab, i0, i1, f0, in, out;

  out = operands[0];
  in = force_reg (DImode, operands[1]);
  neglab = gen_label_rtx ();
  donelab = gen_label_rtx ();
  i0 = gen_reg_rtx (DImode);
  i1 = gen_reg_rtx (DImode);
  f0 = gen_reg_rtx (mode);

  emit_cmp_and_jump_insns (in, const0_rtx, LT, const0_rtx, DImode, 0, neglab);

  emit_insn (gen_rtx_SET (VOIDmode, out, gen_rtx_FLOAT (mode, in)));
  emit_jump_insn (gen_jump (donelab));
  emit_barrier ();

  emit_label (neglab);

  emit_insn (gen_lshrdi3 (i0, in, const1_rtx));
  emit_insn (gen_anddi3 (i1, in, const1_rtx));
  emit_insn (gen_iordi3 (i0, i0, i1));
  emit_insn (gen_rtx_SET (VOIDmode, f0, gen_rtx_FLOAT (mode, i0)));
  emit_insn (gen_rtx_SET (VOIDmode, out, gen_rtx_PLUS (mode, f0, f0)));

  emit_label (donelab);
}

/* Generate an FP to unsigned DImode conversion.  This is the same code
   optabs would emit if we didn't have TFmode patterns.  */

void
sparc_emit_fixunsdi (rtx *operands, enum machine_mode mode)
{
  rtx neglab, donelab, i0, i1, f0, in, out, limit;

  out = operands[0];
  in = force_reg (mode, operands[1]);
  neglab = gen_label_rtx ();
  donelab = gen_label_rtx ();
  i0 = gen_reg_rtx (DImode);
  i1 = gen_reg_rtx (DImode);
  limit = gen_reg_rtx (mode);
  f0 = gen_reg_rtx (mode);

  emit_move_insn (limit,
		  CONST_DOUBLE_FROM_REAL_VALUE (
		    REAL_VALUE_ATOF ("9223372036854775808.0", mode), mode));
  emit_cmp_and_jump_insns (in, limit, GE, NULL_RTX, mode, 0, neglab);

  emit_insn (gen_rtx_SET (VOIDmode,
			  out,
			  gen_rtx_FIX (DImode, gen_rtx_FIX (mode, in))));
  emit_jump_insn (gen_jump (donelab));
  emit_barrier ();

  emit_label (neglab);

  emit_insn (gen_rtx_SET (VOIDmode, f0, gen_rtx_MINUS (mode, in, limit)));
  emit_insn (gen_rtx_SET (VOIDmode,
			  i0,
			  gen_rtx_FIX (DImode, gen_rtx_FIX (mode, f0))));
  emit_insn (gen_movdi (i1, const1_rtx));
  emit_insn (gen_ashldi3 (i1, i1, GEN_INT (63)));
  emit_insn (gen_xordi3 (out, i0, i1));

  emit_label (donelab);
}

/* Return the string to output a conditional branch to LABEL, testing
   register REG.  LABEL is the operand number of the label; REG is the
   operand number of the reg.  OP is the conditional expression.  The mode
   of REG says what kind of comparison we made.

   DEST is the destination insn (i.e. the label), INSN is the source.

   REVERSED is nonzero if we should reverse the sense of the comparison.

   ANNUL is nonzero if we should generate an annulling branch.  */

const char *
output_v9branch (rtx op, rtx dest, int reg, int label, int reversed,
		 int annul, rtx insn)
{
  static char string[64];
  enum rtx_code code = GET_CODE (op);
  enum machine_mode mode = GET_MODE (XEXP (op, 0));
  rtx note;
  int far;
  char *p;

  /* branch on register are limited to +-128KB.  If it is too far away,
     change
     
     brnz,pt %g1, .LC30
     
     to
     
     brz,pn %g1, .+12
      nop
     ba,pt %xcc, .LC30
     
     and
     
     brgez,a,pn %o1, .LC29
     
     to
     
     brlz,pt %o1, .+16
      nop
     ba,pt %xcc, .LC29  */

  far = get_attr_length (insn) >= 3;

  /* If not floating-point or if EQ or NE, we can just reverse the code.  */
  if (reversed ^ far)
    code = reverse_condition (code);

  /* Only 64 bit versions of these instructions exist.  */
  gcc_assert (mode == DImode);

  /* Start by writing the branch condition.  */

  switch (code)
    {
    case NE:
      strcpy (string, "brnz");
      break;

    case EQ:
      strcpy (string, "brz");
      break;

    case GE:
      strcpy (string, "brgez");
      break;

    case LT:
      strcpy (string, "brlz");
      break;

    case LE:
      strcpy (string, "brlez");
      break;

    case GT:
      strcpy (string, "brgz");
      break;

    default:
      gcc_unreachable ();
    }

  p = strchr (string, '\0');

  /* Now add the annulling, reg, label, and nop.  */
  if (annul && ! far)
    {
      strcpy (p, ",a");
      p += 2;
    }

  if (insn && (note = find_reg_note (insn, REG_BR_PROB, NULL_RTX)))
    {
      strcpy (p,
	      ((INTVAL (XEXP (note, 0)) >= REG_BR_PROB_BASE / 2) ^ far)
	      ? ",pt" : ",pn");
      p += 3;
    }

  *p = p < string + 8 ? '\t' : ' ';
  p++;
  *p++ = '%';
  *p++ = '0' + reg;
  *p++ = ',';
  *p++ = ' ';
  if (far)
    {
      int veryfar = 1, delta;

      if (INSN_ADDRESSES_SET_P ())
	{
	  delta = (INSN_ADDRESSES (INSN_UID (dest))
		   - INSN_ADDRESSES (INSN_UID (insn)));
	  /* Leave some instructions for "slop".  */
	  if (delta >= -260000 && delta < 260000)
	    veryfar = 0;
	}

      strcpy (p, ".+12\n\t nop\n\t");
      /* Skip the next insn if requested or
	 if we know that it will be a nop.  */
      if (annul || ! final_sequence)
        p[3] = '6';
      p += 12;
      if (veryfar)
	{
	  strcpy (p, "b\t");
	  p += 2;
	}
      else
	{
	  strcpy (p, "ba,pt\t%%xcc, ");
	  p += 13;
	}
    }
  *p++ = '%';
  *p++ = 'l';
  *p++ = '0' + label;
  *p++ = '%';
  *p++ = '#';
  *p = '\0';

  return string;
}

/* Return 1, if any of the registers of the instruction are %l[0-7] or %o[0-7].
   Such instructions cannot be used in the delay slot of return insn on v9.
   If TEST is 0, also rename all %i[0-7] registers to their %o[0-7] counterparts.
 */

static int
epilogue_renumber (register rtx *where, int test)
{
  register const char *fmt;
  register int i;
  register enum rtx_code code;

  if (*where == 0)
    return 0;

  code = GET_CODE (*where);

  switch (code)
    {
    case REG:
      if (REGNO (*where) >= 8 && REGNO (*where) < 24)      /* oX or lX */
	return 1;
      if (! test && REGNO (*where) >= 24 && REGNO (*where) < 32)
	*where = gen_rtx_REG (GET_MODE (*where), OUTGOING_REGNO (REGNO(*where)));
    case SCRATCH:
    case CC0:
    case PC:
    case CONST_INT:
    case CONST_DOUBLE:
      return 0;

      /* Do not replace the frame pointer with the stack pointer because
	 it can cause the delayed instruction to load below the stack.
	 This occurs when instructions like:

	 (set (reg/i:SI 24 %i0)
	     (mem/f:SI (plus:SI (reg/f:SI 30 %fp)
                       (const_int -20 [0xffffffec])) 0))

	 are in the return delayed slot.  */
    case PLUS:
      if (GET_CODE (XEXP (*where, 0)) == REG
	  && REGNO (XEXP (*where, 0)) == HARD_FRAME_POINTER_REGNUM
	  && (GET_CODE (XEXP (*where, 1)) != CONST_INT
	      || INTVAL (XEXP (*where, 1)) < SPARC_STACK_BIAS))
	return 1;
      break;

    case MEM:
      if (SPARC_STACK_BIAS
	  && GET_CODE (XEXP (*where, 0)) == REG
	  && REGNO (XEXP (*where, 0)) == HARD_FRAME_POINTER_REGNUM)
	return 1;
      break;

    default:
      break;
    }

  fmt = GET_RTX_FORMAT (code);

  for (i = GET_RTX_LENGTH (code) - 1; i >= 0; i--)
    {
      if (fmt[i] == 'E')
	{
	  register int j;
	  for (j = XVECLEN (*where, i) - 1; j >= 0; j--)
	    if (epilogue_renumber (&(XVECEXP (*where, i, j)), test))
	      return 1;
	}
      else if (fmt[i] == 'e'
	       && epilogue_renumber (&(XEXP (*where, i)), test))
	return 1;
    }
  return 0;
}

/* Leaf functions and non-leaf functions have different needs.  */

static const int
reg_leaf_alloc_order[] = REG_LEAF_ALLOC_ORDER;

static const int
reg_nonleaf_alloc_order[] = REG_ALLOC_ORDER;

static const int *const reg_alloc_orders[] = {
  reg_leaf_alloc_order,
  reg_nonleaf_alloc_order};

void
order_regs_for_local_alloc (void)
{
  static int last_order_nonleaf = 1;

  if (regs_ever_live[15] != last_order_nonleaf)
    {
      last_order_nonleaf = !last_order_nonleaf;
      memcpy ((char *) reg_alloc_order,
	      (const char *) reg_alloc_orders[last_order_nonleaf],
	      FIRST_PSEUDO_REGISTER * sizeof (int));
    }
}

/* Return 1 if REG and MEM are legitimate enough to allow the various
   mem<-->reg splits to be run.  */

int
sparc_splitdi_legitimate (rtx reg, rtx mem)
{
  /* Punt if we are here by mistake.  */
  gcc_assert (reload_completed);

  /* We must have an offsettable memory reference.  */
  if (! offsettable_memref_p (mem))
    return 0;

  /* If we have legitimate args for ldd/std, we do not want
     the split to happen.  */
  if ((REGNO (reg) % 2) == 0
      && mem_min_alignment (mem, 8))
    return 0;

  /* Success.  */
  return 1;
}

/* Return 1 if x and y are some kind of REG and they refer to
   different hard registers.  This test is guaranteed to be
   run after reload.  */

int
sparc_absnegfloat_split_legitimate (rtx x, rtx y)
{
  if (GET_CODE (x) != REG)
    return 0;
  if (GET_CODE (y) != REG)
    return 0;
  if (REGNO (x) == REGNO (y))
    return 0;
  return 1;
}

/* Return 1 if REGNO (reg1) is even and REGNO (reg1) == REGNO (reg2) - 1.
   This makes them candidates for using ldd and std insns. 

   Note reg1 and reg2 *must* be hard registers.  */

int
registers_ok_for_ldd_peep (rtx reg1, rtx reg2)
{
  /* We might have been passed a SUBREG.  */
  if (GET_CODE (reg1) != REG || GET_CODE (reg2) != REG) 
    return 0;

  if (REGNO (reg1) % 2 != 0)
    return 0;

  /* Integer ldd is deprecated in SPARC V9 */ 
  if (TARGET_V9 && REGNO (reg1) < 32)                  
    return 0;                             

  return (REGNO (reg1) == REGNO (reg2) - 1);
}

/* Return 1 if the addresses in mem1 and mem2 are suitable for use in
   an ldd or std insn.
   
   This can only happen when addr1 and addr2, the addresses in mem1
   and mem2, are consecutive memory locations (addr1 + 4 == addr2).
   addr1 must also be aligned on a 64-bit boundary.

   Also iff dependent_reg_rtx is not null it should not be used to
   compute the address for mem1, i.e. we cannot optimize a sequence
   like:
   	ld [%o0], %o0
	ld [%o0 + 4], %o1
   to
   	ldd [%o0], %o0
   nor:
	ld [%g3 + 4], %g3
	ld [%g3], %g2
   to
        ldd [%g3], %g2

   But, note that the transformation from:
	ld [%g2 + 4], %g3
        ld [%g2], %g2
   to
	ldd [%g2], %g2
   is perfectly fine.  Thus, the peephole2 patterns always pass us
   the destination register of the first load, never the second one.

   For stores we don't have a similar problem, so dependent_reg_rtx is
   NULL_RTX.  */

int
mems_ok_for_ldd_peep (rtx mem1, rtx mem2, rtx dependent_reg_rtx)
{
  rtx addr1, addr2;
  unsigned int reg1;
  HOST_WIDE_INT offset1;

  /* The mems cannot be volatile.  */
  if (MEM_VOLATILE_P (mem1) || MEM_VOLATILE_P (mem2))
    return 0;

  /* MEM1 should be aligned on a 64-bit boundary.  */
  if (MEM_ALIGN (mem1) < 64)
    return 0;
  
  addr1 = XEXP (mem1, 0);
  addr2 = XEXP (mem2, 0);
  
  /* Extract a register number and offset (if used) from the first addr.  */
  if (GET_CODE (addr1) == PLUS)
    {
      /* If not a REG, return zero.  */
      if (GET_CODE (XEXP (addr1, 0)) != REG)
	return 0;
      else
	{
          reg1 = REGNO (XEXP (addr1, 0));
	  /* The offset must be constant!  */
	  if (GET_CODE (XEXP (addr1, 1)) != CONST_INT)
            return 0;
          offset1 = INTVAL (XEXP (addr1, 1));
	}
    }
  else if (GET_CODE (addr1) != REG)
    return 0;
  else
    {
      reg1 = REGNO (addr1);
      /* This was a simple (mem (reg)) expression.  Offset is 0.  */
      offset1 = 0;
    }

  /* Make sure the second address is a (mem (plus (reg) (const_int).  */
  if (GET_CODE (addr2) != PLUS)
    return 0;

  if (GET_CODE (XEXP (addr2, 0)) != REG
      || GET_CODE (XEXP (addr2, 1)) != CONST_INT)
    return 0;

  if (reg1 != REGNO (XEXP (addr2, 0)))
    return 0;

  if (dependent_reg_rtx != NULL_RTX && reg1 == REGNO (dependent_reg_rtx))
    return 0;
  
  /* The first offset must be evenly divisible by 8 to ensure the 
     address is 64 bit aligned.  */
  if (offset1 % 8 != 0)
    return 0;

  /* The offset for the second addr must be 4 more than the first addr.  */
  if (INTVAL (XEXP (addr2, 1)) != offset1 + 4)
    return 0;

  /* All the tests passed.  addr1 and addr2 are valid for ldd and std
     instructions.  */
  return 1;
}

/* Return 1 if reg is a pseudo, or is the first register in 
   a hard register pair.  This makes it a candidate for use in
   ldd and std insns.  */

int
register_ok_for_ldd (rtx reg)
{
  /* We might have been passed a SUBREG.  */
  if (GET_CODE (reg) != REG) 
    return 0;

  if (REGNO (reg) < FIRST_PSEUDO_REGISTER)
    return (REGNO (reg) % 2 == 0);
  else 
    return 1;
}

/* Print operand X (an rtx) in assembler syntax to file FILE.
   CODE is a letter or dot (`z' in `%z0') or 0 if no letter was specified.
   For `%' followed by punctuation, CODE is the punctuation and X is null.  */

void
print_operand (FILE *file, rtx x, int code)
{
  switch (code)
    {
    case '#':
      /* Output an insn in a delay slot.  */
      if (final_sequence)
        sparc_indent_opcode = 1;
      else
	fputs ("\n\t nop", file);
      return;
    case '*':
      /* Output an annul flag if there's nothing for the delay slot and we
	 are optimizing.  This is always used with '(' below.
         Sun OS 4.1.1 dbx can't handle an annulled unconditional branch;
	 this is a dbx bug.  So, we only do this when optimizing.
         On UltraSPARC, a branch in a delay slot causes a pipeline flush.
	 Always emit a nop in case the next instruction is a branch.  */
      if (! final_sequence && (optimize && (int)sparc_cpu < PROCESSOR_V9))
	fputs (",a", file);
      return;
    case '(':
      /* Output a 'nop' if there's nothing for the delay slot and we are
	 not optimizing.  This is always used with '*' above.  */
      if (! final_sequence && ! (optimize && (int)sparc_cpu < PROCESSOR_V9))
	fputs ("\n\t nop", file);
      else if (final_sequence)
        sparc_indent_opcode = 1;
      return;
    case ')':
      /* Output the right displacement from the saved PC on function return.
	 The caller may have placed an "unimp" insn immediately after the call
	 so we have to account for it.  This insn is used in the 32-bit ABI
	 when calling a function that returns a non zero-sized structure. The
	 64-bit ABI doesn't have it.  Be careful to have this test be the same
	 as that used on the call. The exception here is that when 
	 sparc_std_struct_return is enabled, the psABI is followed exactly
	 and the adjustment is made by the code in sparc_struct_value_rtx. 
	 The call emitted is the same when sparc_std_struct_return is 
	 present. */
     if (! TARGET_ARCH64
	 && current_function_returns_struct
	 && ! sparc_std_struct_return
	 && (TREE_CODE (DECL_SIZE (DECL_RESULT (current_function_decl)))
	     == INTEGER_CST)
	 && ! integer_zerop (DECL_SIZE (DECL_RESULT (current_function_decl))))
	fputs ("12", file);
      else
        fputc ('8', file);
      return;
    case '_':
      /* Output the Embedded Medium/Anywhere code model base register.  */
      fputs (EMBMEDANY_BASE_REG, file);
      return;
    case '&':
      /* Print some local dynamic TLS name.  */
      assemble_name (file, get_some_local_dynamic_name ());
      return;

    case 'Y':
      /* Adjust the operand to take into account a RESTORE operation.  */
      if (GET_CODE (x) == CONST_INT)
	break;
      else if (GET_CODE (x) != REG)
	output_operand_lossage ("invalid %%Y operand");
      else if (REGNO (x) < 8)
	fputs (reg_names[REGNO (x)], file);
      else if (REGNO (x) >= 24 && REGNO (x) < 32)
	fputs (reg_names[REGNO (x)-16], file);
      else
	output_operand_lossage ("invalid %%Y operand");
      return;
    case 'L':
      /* Print out the low order register name of a register pair.  */
      if (WORDS_BIG_ENDIAN)
	fputs (reg_names[REGNO (x)+1], file);
      else
	fputs (reg_names[REGNO (x)], file);
      return;
    case 'H':
      /* Print out the high order register name of a register pair.  */
      if (WORDS_BIG_ENDIAN)
	fputs (reg_names[REGNO (x)], file);
      else
	fputs (reg_names[REGNO (x)+1], file);
      return;
    case 'R':
      /* Print out the second register name of a register pair or quad.
	 I.e., R (%o0) => %o1.  */
      fputs (reg_names[REGNO (x)+1], file);
      return;
    case 'S':
      /* Print out the third register name of a register quad.
	 I.e., S (%o0) => %o2.  */
      fputs (reg_names[REGNO (x)+2], file);
      return;
    case 'T':
      /* Print out the fourth register name of a register quad.
	 I.e., T (%o0) => %o3.  */
      fputs (reg_names[REGNO (x)+3], file);
      return;
    case 'x':
      /* Print a condition code register.  */
      if (REGNO (x) == SPARC_ICC_REG)
	{
	  /* We don't handle CC[X]_NOOVmode because they're not supposed
	     to occur here.  */
	  if (GET_MODE (x) == CCmode)
	    fputs ("%icc", file);
	  else if (GET_MODE (x) == CCXmode)
	    fputs ("%xcc", file);
	  else
	    gcc_unreachable ();
	}
      else
	/* %fccN register */
	fputs (reg_names[REGNO (x)], file);
      return;
    case 'm':
      /* Print the operand's address only.  */
      output_address (XEXP (x, 0));
      return;
    case 'r':
      /* In this case we need a register.  Use %g0 if the
	 operand is const0_rtx.  */
      if (x == const0_rtx
	  || (GET_MODE (x) != VOIDmode && x == CONST0_RTX (GET_MODE (x))))
	{
	  fputs ("%g0", file);
	  return;
	}
      else
	break;

    case 'A':
      switch (GET_CODE (x))
	{
	case IOR: fputs ("or", file); break;
	case AND: fputs ("and", file); break;
	case XOR: fputs ("xor", file); break;
	default: output_operand_lossage ("invalid %%A operand");
	}
      return;

    case 'B':
      switch (GET_CODE (x))
	{
	case IOR: fputs ("orn", file); break;
	case AND: fputs ("andn", file); break;
	case XOR: fputs ("xnor", file); break;
	default: output_operand_lossage ("invalid %%B operand");
	}
      return;

      /* These are used by the conditional move instructions.  */
    case 'c' :
    case 'C':
      {
	enum rtx_code rc = GET_CODE (x);
	
	if (code == 'c')
	  {
	    enum machine_mode mode = GET_MODE (XEXP (x, 0));
	    if (mode == CCFPmode || mode == CCFPEmode)
	      rc = reverse_condition_maybe_unordered (GET_CODE (x));
	    else
	      rc = reverse_condition (GET_CODE (x));
	  }
	switch (rc)
	  {
	  case NE: fputs ("ne", file); break;
	  case EQ: fputs ("e", file); break;
	  case GE: fputs ("ge", file); break;
	  case GT: fputs ("g", file); break;
	  case LE: fputs ("le", file); break;
	  case LT: fputs ("l", file); break;
	  case GEU: fputs ("geu", file); break;
	  case GTU: fputs ("gu", file); break;
	  case LEU: fputs ("leu", file); break;
	  case LTU: fputs ("lu", file); break;
	  case LTGT: fputs ("lg", file); break;
	  case UNORDERED: fputs ("u", file); break;
	  case ORDERED: fputs ("o", file); break;
	  case UNLT: fputs ("ul", file); break;
	  case UNLE: fputs ("ule", file); break;
	  case UNGT: fputs ("ug", file); break;
	  case UNGE: fputs ("uge", file); break;
	  case UNEQ: fputs ("ue", file); break;
	  default: output_operand_lossage (code == 'c'
					   ? "invalid %%c operand"
					   : "invalid %%C operand");
	  }
	return;
      }

      /* These are used by the movr instruction pattern.  */
    case 'd':
    case 'D':
      {
	enum rtx_code rc = (code == 'd'
			    ? reverse_condition (GET_CODE (x))
			    : GET_CODE (x));
	switch (rc)
	  {
	  case NE: fputs ("ne", file); break;
	  case EQ: fputs ("e", file); break;
	  case GE: fputs ("gez", file); break;
	  case LT: fputs ("lz", file); break;
	  case LE: fputs ("lez", file); break;
	  case GT: fputs ("gz", file); break;
	  default: output_operand_lossage (code == 'd'
					   ? "invalid %%d operand"
					   : "invalid %%D operand");
	  }
	return;
      }

    case 'b':
      {
	/* Print a sign-extended character.  */
	int i = trunc_int_for_mode (INTVAL (x), QImode);
	fprintf (file, "%d", i);
	return;
      }

    case 'f':
      /* Operand must be a MEM; write its address.  */
      if (GET_CODE (x) != MEM)
	output_operand_lossage ("invalid %%f operand");
      output_address (XEXP (x, 0));
      return;

    case 's':
      {
	/* Print a sign-extended 32-bit value.  */
	HOST_WIDE_INT i;
	if (GET_CODE(x) == CONST_INT)
	  i = INTVAL (x);
	else if (GET_CODE(x) == CONST_DOUBLE)
	  i = CONST_DOUBLE_LOW (x);
	else
	  {
	    output_operand_lossage ("invalid %%s operand");
	    return;
	  }
	i = trunc_int_for_mode (i, SImode);
	fprintf (file, HOST_WIDE_INT_PRINT_DEC, i);
	return;
      }

    case 0:
      /* Do nothing special.  */
      break;

    default:
      /* Undocumented flag.  */
      output_operand_lossage ("invalid operand output code");
    }

  if (GET_CODE (x) == REG)
    fputs (reg_names[REGNO (x)], file);
  else if (GET_CODE (x) == MEM)
    {
      fputc ('[', file);
	/* Poor Sun assembler doesn't understand absolute addressing.  */
      if (CONSTANT_P (XEXP (x, 0)))
	fputs ("%g0+", file);
      output_address (XEXP (x, 0));
      fputc (']', file);
    }
  else if (GET_CODE (x) == HIGH)
    {
      fputs ("%hi(", file);
      output_addr_const (file, XEXP (x, 0));
      fputc (')', file);
    }
  else if (GET_CODE (x) == LO_SUM)
    {
      print_operand (file, XEXP (x, 0), 0);
      if (TARGET_CM_MEDMID)
	fputs ("+%l44(", file);
      else
	fputs ("+%lo(", file);
      output_addr_const (file, XEXP (x, 1));
      fputc (')', file);
    }
  else if (GET_CODE (x) == CONST_DOUBLE
	   && (GET_MODE (x) == VOIDmode
	       || GET_MODE_CLASS (GET_MODE (x)) == MODE_INT))
    {
      if (CONST_DOUBLE_HIGH (x) == 0)
	fprintf (file, "%u", (unsigned int) CONST_DOUBLE_LOW (x));
      else if (CONST_DOUBLE_HIGH (x) == -1
	       && CONST_DOUBLE_LOW (x) < 0)
	fprintf (file, "%d", (int) CONST_DOUBLE_LOW (x));
      else
	output_operand_lossage ("long long constant not a valid immediate operand");
    }
  else if (GET_CODE (x) == CONST_DOUBLE)
    output_operand_lossage ("floating point constant not a valid immediate operand");
  else { output_addr_const (file, x); }
}

/* Target hook for assembling integer objects.  The sparc version has
   special handling for aligned DI-mode objects.  */

static bool
sparc_assemble_integer (rtx x, unsigned int size, int aligned_p)
{
  /* ??? We only output .xword's for symbols and only then in environments
     where the assembler can handle them.  */
  if (aligned_p && size == 8
      && (GET_CODE (x) != CONST_INT && GET_CODE (x) != CONST_DOUBLE))
    {
      if (TARGET_V9)
	{
	  assemble_integer_with_op ("\t.xword\t", x);
	  return true;
	}
      else
	{
	  assemble_aligned_integer (4, const0_rtx);
	  assemble_aligned_integer (4, x);
	  return true;
	}
    }
  return default_assemble_integer (x, size, aligned_p);
}

/* Return the value of a code used in the .proc pseudo-op that says
   what kind of result this function returns.  For non-C types, we pick
   the closest C type.  */

#ifndef SHORT_TYPE_SIZE
#define SHORT_TYPE_SIZE (BITS_PER_UNIT * 2)
#endif

#ifndef INT_TYPE_SIZE
#define INT_TYPE_SIZE BITS_PER_WORD
#endif

#ifndef LONG_TYPE_SIZE
#define LONG_TYPE_SIZE BITS_PER_WORD
#endif

#ifndef LONG_LONG_TYPE_SIZE
#define LONG_LONG_TYPE_SIZE (BITS_PER_WORD * 2)
#endif

#ifndef FLOAT_TYPE_SIZE
#define FLOAT_TYPE_SIZE BITS_PER_WORD
#endif

#ifndef DOUBLE_TYPE_SIZE
#define DOUBLE_TYPE_SIZE (BITS_PER_WORD * 2)
#endif

#ifndef LONG_DOUBLE_TYPE_SIZE
#define LONG_DOUBLE_TYPE_SIZE (BITS_PER_WORD * 2)
#endif

unsigned long
sparc_type_code (register tree type)
{
  register unsigned long qualifiers = 0;
  register unsigned shift;

  /* Only the first 30 bits of the qualifier are valid.  We must refrain from
     setting more, since some assemblers will give an error for this.  Also,
     we must be careful to avoid shifts of 32 bits or more to avoid getting
     unpredictable results.  */

  for (shift = 6; shift < 30; shift += 2, type = TREE_TYPE (type))
    {
      switch (TREE_CODE (type))
	{
	case ERROR_MARK:
	  return qualifiers;
  
	case ARRAY_TYPE:
	  qualifiers |= (3 << shift);
	  break;

	case FUNCTION_TYPE:
	case METHOD_TYPE:
	  qualifiers |= (2 << shift);
	  break;

	case POINTER_TYPE:
	case REFERENCE_TYPE:
	case OFFSET_TYPE:
	  qualifiers |= (1 << shift);
	  break;

	case RECORD_TYPE:
	  return (qualifiers | 8);

	case UNION_TYPE:
	case QUAL_UNION_TYPE:
	  return (qualifiers | 9);

	case ENUMERAL_TYPE:
	  return (qualifiers | 10);

	case VOID_TYPE:
	  return (qualifiers | 16);

	case INTEGER_TYPE:
	  /* If this is a range type, consider it to be the underlying
	     type.  */
	  if (TREE_TYPE (type) != 0)
	    break;

	  /* Carefully distinguish all the standard types of C,
	     without messing up if the language is not C.  We do this by
	     testing TYPE_PRECISION and TYPE_UNSIGNED.  The old code used to
	     look at both the names and the above fields, but that's redundant.
	     Any type whose size is between two C types will be considered
	     to be the wider of the two types.  Also, we do not have a
	     special code to use for "long long", so anything wider than
	     long is treated the same.  Note that we can't distinguish
	     between "int" and "long" in this code if they are the same
	     size, but that's fine, since neither can the assembler.  */

	  if (TYPE_PRECISION (type) <= CHAR_TYPE_SIZE)
	    return (qualifiers | (TYPE_UNSIGNED (type) ? 12 : 2));
  
	  else if (TYPE_PRECISION (type) <= SHORT_TYPE_SIZE)
	    return (qualifiers | (TYPE_UNSIGNED (type) ? 13 : 3));
  
	  else if (TYPE_PRECISION (type) <= INT_TYPE_SIZE)
	    return (qualifiers | (TYPE_UNSIGNED (type) ? 14 : 4));
  
	  else
	    return (qualifiers | (TYPE_UNSIGNED (type) ? 15 : 5));
  
	case REAL_TYPE:
	  /* If this is a range type, consider it to be the underlying
	     type.  */
	  if (TREE_TYPE (type) != 0)
	    break;

	  /* Carefully distinguish all the standard types of C,
	     without messing up if the language is not C.  */

	  if (TYPE_PRECISION (type) == FLOAT_TYPE_SIZE)
	    return (qualifiers | 6);

	  else 
	    return (qualifiers | 7);
  
	case COMPLEX_TYPE:	/* GNU Fortran COMPLEX type.  */
	  /* ??? We need to distinguish between double and float complex types,
	     but I don't know how yet because I can't reach this code from
	     existing front-ends.  */
	  return (qualifiers | 7);	/* Who knows? */

	case VECTOR_TYPE:
	case BOOLEAN_TYPE:	/* Boolean truth value type.  */
	case LANG_TYPE:		/* ? */
	  return qualifiers;
  
	default:
	  gcc_unreachable ();		/* Not a type! */
        }
    }

  return qualifiers;
}

/* Nested function support.  */

/* Emit RTL insns to initialize the variable parts of a trampoline.
   FNADDR is an RTX for the address of the function's pure code.
   CXT is an RTX for the static chain value for the function.

   This takes 16 insns: 2 shifts & 2 ands (to split up addresses), 4 sethi
   (to load in opcodes), 4 iors (to merge address and opcodes), and 4 writes
   (to store insns).  This is a bit excessive.  Perhaps a different
   mechanism would be better here.

   Emit enough FLUSH insns to synchronize the data and instruction caches.  */

void
sparc_initialize_trampoline (rtx tramp, rtx fnaddr, rtx cxt)
{
  /* SPARC 32-bit trampoline:

 	sethi	%hi(fn), %g1
 	sethi	%hi(static), %g2
 	jmp	%g1+%lo(fn)
 	or	%g2, %lo(static), %g2

    SETHI i,r  = 00rr rrr1 00ii iiii iiii iiii iiii iiii
    JMPL r+i,d = 10dd ddd1 1100 0rrr rr1i iiii iiii iiii
   */

  emit_move_insn
    (gen_rtx_MEM (SImode, plus_constant (tramp, 0)),
     expand_binop (SImode, ior_optab,
		   expand_shift (RSHIFT_EXPR, SImode, fnaddr,
				 size_int (10), 0, 1),
		   GEN_INT (trunc_int_for_mode (0x03000000, SImode)),
		   NULL_RTX, 1, OPTAB_DIRECT));

  emit_move_insn
    (gen_rtx_MEM (SImode, plus_constant (tramp, 4)),
     expand_binop (SImode, ior_optab,
		   expand_shift (RSHIFT_EXPR, SImode, cxt,
				 size_int (10), 0, 1),
		   GEN_INT (trunc_int_for_mode (0x05000000, SImode)),
		   NULL_RTX, 1, OPTAB_DIRECT));

  emit_move_insn
    (gen_rtx_MEM (SImode, plus_constant (tramp, 8)),
     expand_binop (SImode, ior_optab,
		   expand_and (SImode, fnaddr, GEN_INT (0x3ff), NULL_RTX),
		   GEN_INT (trunc_int_for_mode (0x81c06000, SImode)),
		   NULL_RTX, 1, OPTAB_DIRECT));

  emit_move_insn
    (gen_rtx_MEM (SImode, plus_constant (tramp, 12)),
     expand_binop (SImode, ior_optab,
		   expand_and (SImode, cxt, GEN_INT (0x3ff), NULL_RTX),
		   GEN_INT (trunc_int_for_mode (0x8410a000, SImode)),
		   NULL_RTX, 1, OPTAB_DIRECT));

  /* On UltraSPARC a flush flushes an entire cache line.  The trampoline is
     aligned on a 16 byte boundary so one flush clears it all.  */
  emit_insn (gen_flush (validize_mem (gen_rtx_MEM (SImode, tramp))));
  if (sparc_cpu != PROCESSOR_ULTRASPARC
      && sparc_cpu != PROCESSOR_ULTRASPARC3
      && sparc_cpu != PROCESSOR_NIAGARA)
    emit_insn (gen_flush (validize_mem (gen_rtx_MEM (SImode,
						     plus_constant (tramp, 8)))));

  /* Call __enable_execute_stack after writing onto the stack to make sure
     the stack address is accessible.  */
#ifdef ENABLE_EXECUTE_STACK
  emit_library_call (gen_rtx_SYMBOL_REF (Pmode, "__enable_execute_stack"),
                     LCT_NORMAL, VOIDmode, 1, tramp, Pmode);
#endif

}

/* The 64-bit version is simpler because it makes more sense to load the
   values as "immediate" data out of the trampoline.  It's also easier since
   we can read the PC without clobbering a register.  */

void
sparc64_initialize_trampoline (rtx tramp, rtx fnaddr, rtx cxt)
{
  /* SPARC 64-bit trampoline:

	rd	%pc, %g1
	ldx	[%g1+24], %g5
	jmp	%g5
	ldx	[%g1+16], %g5
	+16 bytes data
   */

  emit_move_insn (gen_rtx_MEM (SImode, tramp),
		  GEN_INT (trunc_int_for_mode (0x83414000, SImode)));
  emit_move_insn (gen_rtx_MEM (SImode, plus_constant (tramp, 4)),
		  GEN_INT (trunc_int_for_mode (0xca586018, SImode)));
  emit_move_insn (gen_rtx_MEM (SImode, plus_constant (tramp, 8)),
		  GEN_INT (trunc_int_for_mode (0x81c14000, SImode)));
  emit_move_insn (gen_rtx_MEM (SImode, plus_constant (tramp, 12)),
		  GEN_INT (trunc_int_for_mode (0xca586010, SImode)));
  emit_move_insn (gen_rtx_MEM (DImode, plus_constant (tramp, 16)), cxt);
  emit_move_insn (gen_rtx_MEM (DImode, plus_constant (tramp, 24)), fnaddr);
  emit_insn (gen_flushdi (validize_mem (gen_rtx_MEM (DImode, tramp))));

  if (sparc_cpu != PROCESSOR_ULTRASPARC
      && sparc_cpu != PROCESSOR_ULTRASPARC3
      && sparc_cpu != PROCESSOR_NIAGARA)
    emit_insn (gen_flushdi (validize_mem (gen_rtx_MEM (DImode, plus_constant (tramp, 8)))));

  /* Call __enable_execute_stack after writing onto the stack to make sure
     the stack address is accessible.  */
#ifdef ENABLE_EXECUTE_STACK
  emit_library_call (gen_rtx_SYMBOL_REF (Pmode, "__enable_execute_stack"),
                     LCT_NORMAL, VOIDmode, 1, tramp, Pmode);
#endif
}

/* Adjust the cost of a scheduling dependency.  Return the new cost of
   a dependency LINK or INSN on DEP_INSN.  COST is the current cost.  */

static int
supersparc_adjust_cost (rtx insn, rtx link, rtx dep_insn, int cost)
{
  enum attr_type insn_type;

  if (! recog_memoized (insn))
    return 0;

  insn_type = get_attr_type (insn);

  if (REG_NOTE_KIND (link) == 0)
    {
      /* Data dependency; DEP_INSN writes a register that INSN reads some
	 cycles later.  */

      /* if a load, then the dependence must be on the memory address;
	 add an extra "cycle".  Note that the cost could be two cycles
	 if the reg was written late in an instruction group; we ca not tell
	 here.  */
      if (insn_type == TYPE_LOAD || insn_type == TYPE_FPLOAD)
	return cost + 3;

      /* Get the delay only if the address of the store is the dependence.  */
      if (insn_type == TYPE_STORE || insn_type == TYPE_FPSTORE)
	{
	  rtx pat = PATTERN(insn);
	  rtx dep_pat = PATTERN (dep_insn);

	  if (GET_CODE (pat) != SET || GET_CODE (dep_pat) != SET)
	    return cost;  /* This should not happen!  */

	  /* The dependency between the two instructions was on the data that
	     is being stored.  Assume that this implies that the address of the
	     store is not dependent.  */
	  if (rtx_equal_p (SET_DEST (dep_pat), SET_SRC (pat)))
	    return cost;

	  return cost + 3;  /* An approximation.  */
	}

      /* A shift instruction cannot receive its data from an instruction
	 in the same cycle; add a one cycle penalty.  */
      if (insn_type == TYPE_SHIFT)
	return cost + 3;   /* Split before cascade into shift.  */
    }
  else
    {
      /* Anti- or output- dependency; DEP_INSN reads/writes a register that
	 INSN writes some cycles later.  */

      /* These are only significant for the fpu unit; writing a fp reg before
         the fpu has finished with it stalls the processor.  */

      /* Reusing an integer register causes no problems.  */
      if (insn_type == TYPE_IALU || insn_type == TYPE_SHIFT)
	return 0;
    }
	
  return cost;
}

static int
hypersparc_adjust_cost (rtx insn, rtx link, rtx dep_insn, int cost)
{
  enum attr_type insn_type, dep_type;
  rtx pat = PATTERN(insn);
  rtx dep_pat = PATTERN (dep_insn);

  if (recog_memoized (insn) < 0 || recog_memoized (dep_insn) < 0)
    return cost;

  insn_type = get_attr_type (insn);
  dep_type = get_attr_type (dep_insn);

  switch (REG_NOTE_KIND (link))
    {
    case 0:
      /* Data dependency; DEP_INSN writes a register that INSN reads some
	 cycles later.  */

      switch (insn_type)
	{
	case TYPE_STORE:
	case TYPE_FPSTORE:
	  /* Get the delay iff the address of the store is the dependence.  */
	  if (GET_CODE (pat) != SET || GET_CODE (dep_pat) != SET)
	    return cost;

	  if (rtx_equal_p (SET_DEST (dep_pat), SET_SRC (pat)))
	    return cost;
	  return cost + 3;

	case TYPE_LOAD:
	case TYPE_SLOAD:
	case TYPE_FPLOAD:
	  /* If a load, then the dependence must be on the memory address.  If
	     the addresses aren't equal, then it might be a false dependency */
	  if (dep_type == TYPE_STORE || dep_type == TYPE_FPSTORE)
	    {
	      if (GET_CODE (pat) != SET || GET_CODE (dep_pat) != SET
		  || GET_CODE (SET_DEST (dep_pat)) != MEM        
		  || GET_CODE (SET_SRC (pat)) != MEM
		  || ! rtx_equal_p (XEXP (SET_DEST (dep_pat), 0),
				    XEXP (SET_SRC (pat), 0)))
		return cost + 2;

	      return cost + 8;        
	    }
	  break;

	case TYPE_BRANCH:
	  /* Compare to branch latency is 0.  There is no benefit from
	     separating compare and branch.  */
	  if (dep_type == TYPE_COMPARE)
	    return 0;
	  /* Floating point compare to branch latency is less than
	     compare to conditional move.  */
	  if (dep_type == TYPE_FPCMP)
	    return cost - 1;
	  break;
	default:
	  break;
	}
	break;

    case REG_DEP_ANTI:
      /* Anti-dependencies only penalize the fpu unit.  */
      if (insn_type == TYPE_IALU || insn_type == TYPE_SHIFT)
        return 0;
      break;

    default:
      break;
    }    

  return cost;
}

static int
sparc_adjust_cost(rtx insn, rtx link, rtx dep, int cost)
{
  switch (sparc_cpu)
    {
    case PROCESSOR_SUPERSPARC:
      cost = supersparc_adjust_cost (insn, link, dep, cost);
      break;
    case PROCESSOR_HYPERSPARC:
    case PROCESSOR_SPARCLITE86X:
      cost = hypersparc_adjust_cost (insn, link, dep, cost);
      break;
    default:
      break;
    }
  return cost;
}

static void
sparc_sched_init (FILE *dump ATTRIBUTE_UNUSED,
		  int sched_verbose ATTRIBUTE_UNUSED,
		  int max_ready ATTRIBUTE_UNUSED)
{
}
  
static int
sparc_use_sched_lookahead (void)
{
  if (sparc_cpu == PROCESSOR_NIAGARA)
    return 0;
  if (sparc_cpu == PROCESSOR_ULTRASPARC
      || sparc_cpu == PROCESSOR_ULTRASPARC3)
    return 4;
  if ((1 << sparc_cpu) &
      ((1 << PROCESSOR_SUPERSPARC) | (1 << PROCESSOR_HYPERSPARC) |
       (1 << PROCESSOR_SPARCLITE86X)))
    return 3;
  return 0;
}

static int
sparc_issue_rate (void)
{
  switch (sparc_cpu)
    {
    case PROCESSOR_NIAGARA:
    default:
      return 1;
    case PROCESSOR_V9:
      /* Assume V9 processors are capable of at least dual-issue.  */
      return 2;
    case PROCESSOR_SUPERSPARC:
      return 3;
    case PROCESSOR_HYPERSPARC:
    case PROCESSOR_SPARCLITE86X:
      return 2;
    case PROCESSOR_ULTRASPARC:
    case PROCESSOR_ULTRASPARC3:
      return 4;
    }
}

static int
set_extends (rtx insn)
{
  register rtx pat = PATTERN (insn);

  switch (GET_CODE (SET_SRC (pat)))
    {
      /* Load and some shift instructions zero extend.  */
    case MEM:
    case ZERO_EXTEND:
      /* sethi clears the high bits */
    case HIGH:
      /* LO_SUM is used with sethi.  sethi cleared the high
	 bits and the values used with lo_sum are positive */
    case LO_SUM:
      /* Store flag stores 0 or 1 */
    case LT: case LTU:
    case GT: case GTU:
    case LE: case LEU:
    case GE: case GEU:
    case EQ:
    case NE:
      return 1;
    case AND:
      {
	rtx op0 = XEXP (SET_SRC (pat), 0);
	rtx op1 = XEXP (SET_SRC (pat), 1);
	if (GET_CODE (op1) == CONST_INT)
	  return INTVAL (op1) >= 0;
	if (GET_CODE (op0) != REG)
	  return 0;
	if (sparc_check_64 (op0, insn) == 1)
	  return 1;
	return (GET_CODE (op1) == REG && sparc_check_64 (op1, insn) == 1);
      }
    case IOR:
    case XOR:
      {
	rtx op0 = XEXP (SET_SRC (pat), 0);
	rtx op1 = XEXP (SET_SRC (pat), 1);
	if (GET_CODE (op0) != REG || sparc_check_64 (op0, insn) <= 0)
	  return 0;
	if (GET_CODE (op1) == CONST_INT)
	  return INTVAL (op1) >= 0;
	return (GET_CODE (op1) == REG && sparc_check_64 (op1, insn) == 1);
      }
    case LSHIFTRT:
      return GET_MODE (SET_SRC (pat)) == SImode;
      /* Positive integers leave the high bits zero.  */
    case CONST_DOUBLE:
      return ! (CONST_DOUBLE_LOW (SET_SRC (pat)) & 0x80000000);
    case CONST_INT:
      return ! (INTVAL (SET_SRC (pat)) & 0x80000000);
    case ASHIFTRT:
    case SIGN_EXTEND:
      return - (GET_MODE (SET_SRC (pat)) == SImode);
    case REG:
      return sparc_check_64 (SET_SRC (pat), insn);
    default:
      return 0;
    }
}

/* We _ought_ to have only one kind per function, but...  */
static GTY(()) rtx sparc_addr_diff_list;
static GTY(()) rtx sparc_addr_list;

void
sparc_defer_case_vector (rtx lab, rtx vec, int diff)
{
  vec = gen_rtx_EXPR_LIST (VOIDmode, lab, vec);
  if (diff)
    sparc_addr_diff_list
      = gen_rtx_EXPR_LIST (VOIDmode, vec, sparc_addr_diff_list);
  else
    sparc_addr_list = gen_rtx_EXPR_LIST (VOIDmode, vec, sparc_addr_list);
}

static void 
sparc_output_addr_vec (rtx vec)
{
  rtx lab = XEXP (vec, 0), body = XEXP (vec, 1);
  int idx, vlen = XVECLEN (body, 0);

#ifdef ASM_OUTPUT_ADDR_VEC_START  
  ASM_OUTPUT_ADDR_VEC_START (asm_out_file);
#endif

#ifdef ASM_OUTPUT_CASE_LABEL
  ASM_OUTPUT_CASE_LABEL (asm_out_file, "L", CODE_LABEL_NUMBER (lab),
			 NEXT_INSN (lab));
#else
  (*targetm.asm_out.internal_label) (asm_out_file, "L", CODE_LABEL_NUMBER (lab));
#endif

  for (idx = 0; idx < vlen; idx++)
    {
      ASM_OUTPUT_ADDR_VEC_ELT
	(asm_out_file, CODE_LABEL_NUMBER (XEXP (XVECEXP (body, 0, idx), 0)));
    }
    
#ifdef ASM_OUTPUT_ADDR_VEC_END
  ASM_OUTPUT_ADDR_VEC_END (asm_out_file);
#endif
}

static void 
sparc_output_addr_diff_vec (rtx vec)
{
  rtx lab = XEXP (vec, 0), body = XEXP (vec, 1);
  rtx base = XEXP (XEXP (body, 0), 0);
  int idx, vlen = XVECLEN (body, 1);

#ifdef ASM_OUTPUT_ADDR_VEC_START  
  ASM_OUTPUT_ADDR_VEC_START (asm_out_file);
#endif

#ifdef ASM_OUTPUT_CASE_LABEL
  ASM_OUTPUT_CASE_LABEL (asm_out_file, "L", CODE_LABEL_NUMBER (lab),
			 NEXT_INSN (lab));
#else
  (*targetm.asm_out.internal_label) (asm_out_file, "L", CODE_LABEL_NUMBER (lab));
#endif

  for (idx = 0; idx < vlen; idx++)
    {
      ASM_OUTPUT_ADDR_DIFF_ELT
        (asm_out_file,
         body,
         CODE_LABEL_NUMBER (XEXP (XVECEXP (body, 1, idx), 0)),
         CODE_LABEL_NUMBER (base));
    }
    
#ifdef ASM_OUTPUT_ADDR_VEC_END
  ASM_OUTPUT_ADDR_VEC_END (asm_out_file);
#endif
}

static void
sparc_output_deferred_case_vectors (void)
{
  rtx t;
  int align;

  if (sparc_addr_list == NULL_RTX
      && sparc_addr_diff_list == NULL_RTX)
    return;

  /* Align to cache line in the function's code section.  */
  switch_to_section (current_function_section ());

  align = floor_log2 (FUNCTION_BOUNDARY / BITS_PER_UNIT);
  if (align > 0)
    ASM_OUTPUT_ALIGN (asm_out_file, align);
  
  for (t = sparc_addr_list; t ; t = XEXP (t, 1))
    sparc_output_addr_vec (XEXP (t, 0));
  for (t = sparc_addr_diff_list; t ; t = XEXP (t, 1))
    sparc_output_addr_diff_vec (XEXP (t, 0));

  sparc_addr_list = sparc_addr_diff_list = NULL_RTX;
}

/* Return 0 if the high 32 bits of X (the low word of X, if DImode) are
   unknown.  Return 1 if the high bits are zero, -1 if the register is
   sign extended.  */
int
sparc_check_64 (rtx x, rtx insn)
{
  /* If a register is set only once it is safe to ignore insns this
     code does not know how to handle.  The loop will either recognize
     the single set and return the correct value or fail to recognize
     it and return 0.  */
  int set_once = 0;
  rtx y = x;

  gcc_assert (GET_CODE (x) == REG);

  if (GET_MODE (x) == DImode)
    y = gen_rtx_REG (SImode, REGNO (x) + WORDS_BIG_ENDIAN);

  if (flag_expensive_optimizations
      && REG_N_SETS (REGNO (y)) == 1)
    set_once = 1;

  if (insn == 0)
    {
      if (set_once)
	insn = get_last_insn_anywhere ();
      else
	return 0;
    }

  while ((insn = PREV_INSN (insn)))
    {
      switch (GET_CODE (insn))
	{
	case JUMP_INSN:
	case NOTE:
	  break;
	case CODE_LABEL:
	case CALL_INSN:
	default:
	  if (! set_once)
	    return 0;
	  break;
	case INSN:
	  {
	    rtx pat = PATTERN (insn);
	    if (GET_CODE (pat) != SET)
	      return 0;
	    if (rtx_equal_p (x, SET_DEST (pat)))
	      return set_extends (insn);
	    if (y && rtx_equal_p (y, SET_DEST (pat)))
	      return set_extends (insn);
	    if (reg_overlap_mentioned_p (SET_DEST (pat), y))
	      return 0;
	  }
	}
    }
  return 0;
}

/* Returns assembly code to perform a DImode shift using
   a 64-bit global or out register on SPARC-V8+.  */
const char *
output_v8plus_shift (rtx *operands, rtx insn, const char *opcode)
{
  static char asm_code[60];

  /* The scratch register is only required when the destination
     register is not a 64-bit global or out register.  */
  if (which_alternative != 2)
    operands[3] = operands[0];

  /* We can only shift by constants <= 63. */
  if (GET_CODE (operands[2]) == CONST_INT)
    operands[2] = GEN_INT (INTVAL (operands[2]) & 0x3f);

  if (GET_CODE (operands[1]) == CONST_INT)
    {
      output_asm_insn ("mov\t%1, %3", operands);
    }
  else
    {
      output_asm_insn ("sllx\t%H1, 32, %3", operands);
      if (sparc_check_64 (operands[1], insn) <= 0)
	output_asm_insn ("srl\t%L1, 0, %L1", operands);
      output_asm_insn ("or\t%L1, %3, %3", operands);
    }

  strcpy(asm_code, opcode);

  if (which_alternative != 2)
    return strcat (asm_code, "\t%0, %2, %L0\n\tsrlx\t%L0, 32, %H0");
  else
    return strcat (asm_code, "\t%3, %2, %3\n\tsrlx\t%3, 32, %H0\n\tmov\t%3, %L0");
}

/* Output rtl to increment the profiler label LABELNO
   for profiling a function entry.  */

void
sparc_profile_hook (int labelno)
{
  char buf[32];
  rtx lab, fun;

  ASM_GENERATE_INTERNAL_LABEL (buf, "LP", labelno);
  lab = gen_rtx_SYMBOL_REF (Pmode, ggc_strdup (buf));
  fun = gen_rtx_SYMBOL_REF (Pmode, MCOUNT_FUNCTION);

  emit_library_call (fun, LCT_NORMAL, VOIDmode, 1, lab, Pmode);
}

#ifdef OBJECT_FORMAT_ELF
static void
sparc_elf_asm_named_section (const char *name, unsigned int flags,
			     tree decl)
{
  if (flags & SECTION_MERGE)
    {
      /* entsize cannot be expressed in this section attributes
	 encoding style.  */
      default_elf_asm_named_section (name, flags, decl);
      return;
    }

  fprintf (asm_out_file, "\t.section\t\"%s\"", name);

  if (!(flags & SECTION_DEBUG))
    fputs (",#alloc", asm_out_file);
  if (flags & SECTION_WRITE)
    fputs (",#write", asm_out_file);
  if (flags & SECTION_TLS)
    fputs (",#tls", asm_out_file);
  if (flags & SECTION_CODE)
    fputs (",#execinstr", asm_out_file);

  /* ??? Handle SECTION_BSS.  */

  fputc ('\n', asm_out_file);
}
#endif /* OBJECT_FORMAT_ELF */

/* We do not allow indirect calls to be optimized into sibling calls.

   We cannot use sibling calls when delayed branches are disabled
   because they will likely require the call delay slot to be filled.

   Also, on SPARC 32-bit we cannot emit a sibling call when the
   current function returns a structure.  This is because the "unimp
   after call" convention would cause the callee to return to the
   wrong place.  The generic code already disallows cases where the
   function being called returns a structure.

   It may seem strange how this last case could occur.  Usually there
   is code after the call which jumps to epilogue code which dumps the
   return value into the struct return area.  That ought to invalidate
   the sibling call right?  Well, in the C++ case we can end up passing
   the pointer to the struct return area to a constructor (which returns
   void) and then nothing else happens.  Such a sibling call would look
   valid without the added check here.  */
static bool
sparc_function_ok_for_sibcall (tree decl, tree exp ATTRIBUTE_UNUSED)
{
  return (decl
	  && flag_delayed_branch
	  && (TARGET_ARCH64 || ! current_function_returns_struct));
}

/* libfunc renaming.  */
#include "config/gofast.h"

static void
sparc_init_libfuncs (void)
{
  if (TARGET_ARCH32)
    {
      /* Use the subroutines that Sun's library provides for integer
	 multiply and divide.  The `*' prevents an underscore from
	 being prepended by the compiler. .umul is a little faster
	 than .mul.  */
      set_optab_libfunc (smul_optab, SImode, "*.umul");
      set_optab_libfunc (sdiv_optab, SImode, "*.div");
      set_optab_libfunc (udiv_optab, SImode, "*.udiv");
      set_optab_libfunc (smod_optab, SImode, "*.rem");
      set_optab_libfunc (umod_optab, SImode, "*.urem");

      /* TFmode arithmetic.  These names are part of the SPARC 32bit ABI.  */
      set_optab_libfunc (add_optab, TFmode, "_Q_add");
      set_optab_libfunc (sub_optab, TFmode, "_Q_sub");
      set_optab_libfunc (neg_optab, TFmode, "_Q_neg");
      set_optab_libfunc (smul_optab, TFmode, "_Q_mul");
      set_optab_libfunc (sdiv_optab, TFmode, "_Q_div");

      /* We can define the TFmode sqrt optab only if TARGET_FPU.  This
	 is because with soft-float, the SFmode and DFmode sqrt
	 instructions will be absent, and the compiler will notice and
	 try to use the TFmode sqrt instruction for calls to the
	 builtin function sqrt, but this fails.  */
      if (TARGET_FPU)
	set_optab_libfunc (sqrt_optab, TFmode, "_Q_sqrt");

      set_optab_libfunc (eq_optab, TFmode, "_Q_feq");
      set_optab_libfunc (ne_optab, TFmode, "_Q_fne");
      set_optab_libfunc (gt_optab, TFmode, "_Q_fgt");
      set_optab_libfunc (ge_optab, TFmode, "_Q_fge");
      set_optab_libfunc (lt_optab, TFmode, "_Q_flt");
      set_optab_libfunc (le_optab, TFmode, "_Q_fle");

      set_conv_libfunc (sext_optab,   TFmode, SFmode, "_Q_stoq");
      set_conv_libfunc (sext_optab,   TFmode, DFmode, "_Q_dtoq");
      set_conv_libfunc (trunc_optab,  SFmode, TFmode, "_Q_qtos");
      set_conv_libfunc (trunc_optab,  DFmode, TFmode, "_Q_qtod");

      set_conv_libfunc (sfix_optab,   SImode, TFmode, "_Q_qtoi");
      set_conv_libfunc (ufix_optab,   SImode, TFmode, "_Q_qtou");
      set_conv_libfunc (sfloat_optab, TFmode, SImode, "_Q_itoq");
      set_conv_libfunc (ufloat_optab, TFmode, SImode, "_Q_utoq");

      if (DITF_CONVERSION_LIBFUNCS)
	{
	  set_conv_libfunc (sfix_optab,   DImode, TFmode, "_Q_qtoll");
	  set_conv_libfunc (ufix_optab,   DImode, TFmode, "_Q_qtoull");
	  set_conv_libfunc (sfloat_optab, TFmode, DImode, "_Q_lltoq");
	  set_conv_libfunc (ufloat_optab, TFmode, DImode, "_Q_ulltoq");
	}

      if (SUN_CONVERSION_LIBFUNCS)
	{
	  set_conv_libfunc (sfix_optab, DImode, SFmode, "__ftoll");
	  set_conv_libfunc (ufix_optab, DImode, SFmode, "__ftoull");
	  set_conv_libfunc (sfix_optab, DImode, DFmode, "__dtoll");
	  set_conv_libfunc (ufix_optab, DImode, DFmode, "__dtoull");
	}
    }
  if (TARGET_ARCH64)
    {
      /* In the SPARC 64bit ABI, SImode multiply and divide functions
	 do not exist in the library.  Make sure the compiler does not
	 emit calls to them by accident.  (It should always use the
         hardware instructions.)  */
      set_optab_libfunc (smul_optab, SImode, 0);
      set_optab_libfunc (sdiv_optab, SImode, 0);
      set_optab_libfunc (udiv_optab, SImode, 0);
      set_optab_libfunc (smod_optab, SImode, 0);
      set_optab_libfunc (umod_optab, SImode, 0);

      if (SUN_INTEGER_MULTIPLY_64)
	{
	  set_optab_libfunc (smul_optab, DImode, "__mul64");
	  set_optab_libfunc (sdiv_optab, DImode, "__div64");
	  set_optab_libfunc (udiv_optab, DImode, "__udiv64");
	  set_optab_libfunc (smod_optab, DImode, "__rem64");
	  set_optab_libfunc (umod_optab, DImode, "__urem64");
	}

      if (SUN_CONVERSION_LIBFUNCS)
	{
	  set_conv_libfunc (sfix_optab, DImode, SFmode, "__ftol");
	  set_conv_libfunc (ufix_optab, DImode, SFmode, "__ftoul");
	  set_conv_libfunc (sfix_optab, DImode, DFmode, "__dtol");
	  set_conv_libfunc (ufix_optab, DImode, DFmode, "__dtoul");
	}
    }

  gofast_maybe_init_libfuncs ();
}

#define def_builtin(NAME, CODE, TYPE) \
  add_builtin_function((NAME), (TYPE), (CODE), BUILT_IN_MD, NULL, \
                       NULL_TREE)

/* Implement the TARGET_INIT_BUILTINS target hook.
   Create builtin functions for special SPARC instructions.  */

static void
sparc_init_builtins (void)
{
  if (TARGET_VIS)
    sparc_vis_init_builtins ();
}

/* Create builtin functions for VIS 1.0 instructions.  */

static void
sparc_vis_init_builtins (void)
{
  tree v4qi = build_vector_type (unsigned_intQI_type_node, 4);
  tree v8qi = build_vector_type (unsigned_intQI_type_node, 8);
  tree v4hi = build_vector_type (intHI_type_node, 4);
  tree v2hi = build_vector_type (intHI_type_node, 2);
  tree v2si = build_vector_type (intSI_type_node, 2);

  tree v4qi_ftype_v4hi = build_function_type_list (v4qi, v4hi, 0);
  tree v8qi_ftype_v2si_v8qi = build_function_type_list (v8qi, v2si, v8qi, 0);
  tree v2hi_ftype_v2si = build_function_type_list (v2hi, v2si, 0);
  tree v4hi_ftype_v4qi = build_function_type_list (v4hi, v4qi, 0);
  tree v8qi_ftype_v4qi_v4qi = build_function_type_list (v8qi, v4qi, v4qi, 0);
  tree v4hi_ftype_v4qi_v4hi = build_function_type_list (v4hi, v4qi, v4hi, 0);
  tree v4hi_ftype_v4qi_v2hi = build_function_type_list (v4hi, v4qi, v2hi, 0);
  tree v2si_ftype_v4qi_v2hi = build_function_type_list (v2si, v4qi, v2hi, 0);
  tree v4hi_ftype_v8qi_v4hi = build_function_type_list (v4hi, v8qi, v4hi, 0);
  tree v4hi_ftype_v4hi_v4hi = build_function_type_list (v4hi, v4hi, v4hi, 0);
  tree v2si_ftype_v2si_v2si = build_function_type_list (v2si, v2si, v2si, 0);
  tree v8qi_ftype_v8qi_v8qi = build_function_type_list (v8qi, v8qi, v8qi, 0);
  tree di_ftype_v8qi_v8qi_di = build_function_type_list (intDI_type_node,
							 v8qi, v8qi,
							 intDI_type_node, 0);
  tree di_ftype_di_di = build_function_type_list (intDI_type_node,
						  intDI_type_node,
						  intDI_type_node, 0);
  tree ptr_ftype_ptr_si = build_function_type_list (ptr_type_node,
		        			    ptr_type_node,
					            intSI_type_node, 0);
  tree ptr_ftype_ptr_di = build_function_type_list (ptr_type_node,
		        			    ptr_type_node,
					            intDI_type_node, 0);

  /* Packing and expanding vectors.  */
  def_builtin ("__builtin_vis_fpack16", CODE_FOR_fpack16_vis, v4qi_ftype_v4hi);
  def_builtin ("__builtin_vis_fpack32", CODE_FOR_fpack32_vis,
	       v8qi_ftype_v2si_v8qi);
  def_builtin ("__builtin_vis_fpackfix", CODE_FOR_fpackfix_vis,
	       v2hi_ftype_v2si);
  def_builtin ("__builtin_vis_fexpand", CODE_FOR_fexpand_vis, v4hi_ftype_v4qi);
  def_builtin ("__builtin_vis_fpmerge", CODE_FOR_fpmerge_vis,
	       v8qi_ftype_v4qi_v4qi);

  /* Multiplications.  */
  def_builtin ("__builtin_vis_fmul8x16", CODE_FOR_fmul8x16_vis,
	       v4hi_ftype_v4qi_v4hi);
  def_builtin ("__builtin_vis_fmul8x16au", CODE_FOR_fmul8x16au_vis,
	       v4hi_ftype_v4qi_v2hi);
  def_builtin ("__builtin_vis_fmul8x16al", CODE_FOR_fmul8x16al_vis,
	       v4hi_ftype_v4qi_v2hi);
  def_builtin ("__builtin_vis_fmul8sux16", CODE_FOR_fmul8sux16_vis,
	       v4hi_ftype_v8qi_v4hi);
  def_builtin ("__builtin_vis_fmul8ulx16", CODE_FOR_fmul8ulx16_vis,
	       v4hi_ftype_v8qi_v4hi);
  def_builtin ("__builtin_vis_fmuld8sux16", CODE_FOR_fmuld8sux16_vis,
	       v2si_ftype_v4qi_v2hi);
  def_builtin ("__builtin_vis_fmuld8ulx16", CODE_FOR_fmuld8ulx16_vis,
	       v2si_ftype_v4qi_v2hi);

  /* Data aligning.  */
  def_builtin ("__builtin_vis_faligndatav4hi", CODE_FOR_faligndatav4hi_vis,
	       v4hi_ftype_v4hi_v4hi);
  def_builtin ("__builtin_vis_faligndatav8qi", CODE_FOR_faligndatav8qi_vis,
	       v8qi_ftype_v8qi_v8qi);
  def_builtin ("__builtin_vis_faligndatav2si", CODE_FOR_faligndatav2si_vis,
	       v2si_ftype_v2si_v2si);
  def_builtin ("__builtin_vis_faligndatadi", CODE_FOR_faligndatadi_vis,
               di_ftype_di_di);
  if (TARGET_ARCH64)
    def_builtin ("__builtin_vis_alignaddr", CODE_FOR_alignaddrdi_vis,
	         ptr_ftype_ptr_di);
  else
    def_builtin ("__builtin_vis_alignaddr", CODE_FOR_alignaddrsi_vis,
	         ptr_ftype_ptr_si);

  /* Pixel distance.  */
  def_builtin ("__builtin_vis_pdist", CODE_FOR_pdist_vis,
	       di_ftype_v8qi_v8qi_di);
}

/* Handle TARGET_EXPAND_BUILTIN target hook.
   Expand builtin functions for sparc intrinsics.  */

static rtx
sparc_expand_builtin (tree exp, rtx target, rtx subtarget ATTRIBUTE_UNUSED,
		      enum machine_mode tmode, int ignore ATTRIBUTE_UNUSED)
{
  tree arg;
  call_expr_arg_iterator iter;
  tree fndecl = TREE_OPERAND (CALL_EXPR_FN (exp), 0);
  unsigned int icode = DECL_FUNCTION_CODE (fndecl);
  rtx pat, op[4];
  enum machine_mode mode[4];
  int arg_count = 0;

  mode[arg_count] = tmode;

  if (target == 0
      || GET_MODE (target) != tmode
      || ! (*insn_data[icode].operand[0].predicate) (target, tmode))
    op[arg_count] = gen_reg_rtx (tmode);
  else
    op[arg_count] = target;

  FOR_EACH_CALL_EXPR_ARG (arg, iter, exp)
    {
      arg_count++;
      mode[arg_count] = insn_data[icode].operand[arg_count].mode;
      op[arg_count] = expand_normal (arg);

      if (! (*insn_data[icode].operand[arg_count].predicate) (op[arg_count],
							      mode[arg_count]))
	op[arg_count] = copy_to_mode_reg (mode[arg_count], op[arg_count]);
    }

  switch (arg_count)
    {
    case 1:
      pat = GEN_FCN (icode) (op[0], op[1]);
      break;
    case 2:
      pat = GEN_FCN (icode) (op[0], op[1], op[2]);
      break;
    case 3:
      pat = GEN_FCN (icode) (op[0], op[1], op[2], op[3]);
      break;
    default:
      gcc_unreachable ();
    }

  if (!pat)
    return NULL_RTX;

  emit_insn (pat);

  return op[0];
}

static int
sparc_vis_mul8x16 (int e8, int e16)
{
  return (e8 * e16 + 128) / 256;
}

/* Multiply the vector elements in ELTS0 to the elements in ELTS1 as specified
   by FNCODE.  All of the elements in ELTS0 and ELTS1 lists must be integer
   constants.  A tree list with the results of the multiplications is returned,
   and each element in the list is of INNER_TYPE.  */

static tree
sparc_handle_vis_mul8x16 (int fncode, tree inner_type, tree elts0, tree elts1)
{
  tree n_elts = NULL_TREE;
  int scale;

  switch (fncode)
    {
    case CODE_FOR_fmul8x16_vis:
      for (; elts0 && elts1;
	   elts0 = TREE_CHAIN (elts0), elts1 = TREE_CHAIN (elts1))
	{
	  int val
	    = sparc_vis_mul8x16 (TREE_INT_CST_LOW (TREE_VALUE (elts0)),
				 TREE_INT_CST_LOW (TREE_VALUE (elts1)));
	  n_elts = tree_cons (NULL_TREE,
			      build_int_cst (inner_type, val),
			      n_elts);
	}
      break;

    case CODE_FOR_fmul8x16au_vis:
      scale = TREE_INT_CST_LOW (TREE_VALUE (elts1));

      for (; elts0; elts0 = TREE_CHAIN (elts0))
	{
	  int val
	    = sparc_vis_mul8x16 (TREE_INT_CST_LOW (TREE_VALUE (elts0)),
				 scale);
	  n_elts = tree_cons (NULL_TREE,
			      build_int_cst (inner_type, val),
			      n_elts);
	}
      break;

    case CODE_FOR_fmul8x16al_vis:
      scale = TREE_INT_CST_LOW (TREE_VALUE (TREE_CHAIN (elts1)));

      for (; elts0; elts0 = TREE_CHAIN (elts0))
	{
	  int val
	    = sparc_vis_mul8x16 (TREE_INT_CST_LOW (TREE_VALUE (elts0)),
				 scale);
	  n_elts = tree_cons (NULL_TREE,
			      build_int_cst (inner_type, val),
			      n_elts);
	}
      break;

    default:
      gcc_unreachable ();
    }

  return nreverse (n_elts);

}
/* Handle TARGET_FOLD_BUILTIN target hook.
   Fold builtin functions for SPARC intrinsics.  If IGNORE is true the
   result of the function call is ignored.  NULL_TREE is returned if the
   function could not be folded.  */

static tree
sparc_fold_builtin (tree fndecl, tree arglist, bool ignore)
{
  tree arg0, arg1, arg2;
  tree rtype = TREE_TYPE (TREE_TYPE (fndecl));
  

  if (ignore && DECL_FUNCTION_CODE (fndecl) != CODE_FOR_alignaddrsi_vis
      && DECL_FUNCTION_CODE (fndecl) != CODE_FOR_alignaddrdi_vis)
    return build_int_cst (rtype, 0);

  switch (DECL_FUNCTION_CODE (fndecl))
    {
    case CODE_FOR_fexpand_vis:
      arg0 = TREE_VALUE (arglist);
      STRIP_NOPS (arg0);

      if (TREE_CODE (arg0) == VECTOR_CST)
	{
	  tree inner_type = TREE_TYPE (rtype);
	  tree elts = TREE_VECTOR_CST_ELTS (arg0);
	  tree n_elts = NULL_TREE;

	  for (; elts; elts = TREE_CHAIN (elts))
	    {
	      unsigned int val = TREE_INT_CST_LOW (TREE_VALUE (elts)) << 4;
	      n_elts = tree_cons (NULL_TREE,
				  build_int_cst (inner_type, val),
				  n_elts);
	    }
	  return build_vector (rtype, nreverse (n_elts));
	}
      break;

    case CODE_FOR_fmul8x16_vis:
    case CODE_FOR_fmul8x16au_vis:
    case CODE_FOR_fmul8x16al_vis:
      arg0 = TREE_VALUE (arglist);
      arg1 = TREE_VALUE (TREE_CHAIN (arglist));
      STRIP_NOPS (arg0);
      STRIP_NOPS (arg1);

      if (TREE_CODE (arg0) == VECTOR_CST && TREE_CODE (arg1) == VECTOR_CST)
	{
	  tree inner_type = TREE_TYPE (rtype);
	  tree elts0 = TREE_VECTOR_CST_ELTS (arg0);
	  tree elts1 = TREE_VECTOR_CST_ELTS (arg1);
	  tree n_elts = sparc_handle_vis_mul8x16 (DECL_FUNCTION_CODE (fndecl),
						  inner_type, elts0, elts1);

	  return build_vector (rtype, n_elts);
	}
      break;

    case CODE_FOR_fpmerge_vis:
      arg0 = TREE_VALUE (arglist);
      arg1 = TREE_VALUE (TREE_CHAIN (arglist));
      STRIP_NOPS (arg0);
      STRIP_NOPS (arg1);

      if (TREE_CODE (arg0) == VECTOR_CST && TREE_CODE (arg1) == VECTOR_CST)
	{
	  tree elts0 = TREE_VECTOR_CST_ELTS (arg0);
	  tree elts1 = TREE_VECTOR_CST_ELTS (arg1);
	  tree n_elts = NULL_TREE;

	  for (; elts0 && elts1;
	       elts0 = TREE_CHAIN (elts0), elts1 = TREE_CHAIN (elts1))
	    {
	      n_elts = tree_cons (NULL_TREE, TREE_VALUE (elts0), n_elts);
	      n_elts = tree_cons (NULL_TREE, TREE_VALUE (elts1), n_elts);
	    }

	  return build_vector (rtype, nreverse (n_elts));
	}
      break;

    case CODE_FOR_pdist_vis:
      arg0 = TREE_VALUE (arglist);
      arg1 = TREE_VALUE (TREE_CHAIN (arglist));
      arg2 = TREE_VALUE (TREE_CHAIN (TREE_CHAIN (arglist)));
      STRIP_NOPS (arg0);
      STRIP_NOPS (arg1);
      STRIP_NOPS (arg2);

      if (TREE_CODE (arg0) == VECTOR_CST
	  && TREE_CODE (arg1) == VECTOR_CST
	  && TREE_CODE (arg2) == INTEGER_CST)
	{
	  int overflow = 0;
	  unsigned HOST_WIDE_INT low = TREE_INT_CST_LOW (arg2);
	  HOST_WIDE_INT high = TREE_INT_CST_HIGH (arg2);
	  tree elts0 = TREE_VECTOR_CST_ELTS (arg0);
	  tree elts1 = TREE_VECTOR_CST_ELTS (arg1);

	  for (; elts0 && elts1;
	       elts0 = TREE_CHAIN (elts0), elts1 = TREE_CHAIN (elts1))
	    {
	      unsigned HOST_WIDE_INT
		low0 = TREE_INT_CST_LOW (TREE_VALUE (elts0)),
		low1 = TREE_INT_CST_LOW (TREE_VALUE (elts1));
	      HOST_WIDE_INT high0 = TREE_INT_CST_HIGH (TREE_VALUE (elts0));
	      HOST_WIDE_INT high1 = TREE_INT_CST_HIGH (TREE_VALUE (elts1));

	      unsigned HOST_WIDE_INT l;
	      HOST_WIDE_INT h;

	      overflow |= neg_double (low1, high1, &l, &h);
	      overflow |= add_double (low0, high0, l, h, &l, &h);
	      if (h < 0)
		overflow |= neg_double (l, h, &l, &h);

	      overflow |= add_double (low, high, l, h, &low, &high);
	    }

	  gcc_assert (overflow == 0);

	  return build_int_cst_wide (rtype, low, high);
	}

    default:
      break;
    }
  return NULL_TREE;
}

int
sparc_extra_constraint_check (rtx op, int c, int strict)
{
  int reload_ok_mem;

  if (TARGET_ARCH64
      && (c == 'T' || c == 'U'))
    return 0;

  switch (c)
    {
    case 'Q':
      return fp_sethi_p (op);

    case 'R':
      return fp_mov_p (op);

    case 'S':
      return fp_high_losum_p (op);

    case 'U':
      if (! strict
	  || (GET_CODE (op) == REG
	      && (REGNO (op) < FIRST_PSEUDO_REGISTER
		  || reg_renumber[REGNO (op)] >= 0)))
	return register_ok_for_ldd (op);

      return 0;

    case 'W':
    case 'T':
      break;

    case 'Y':
      return const_zero_operand (op, GET_MODE (op));

    default:
      return 0;
    }

  /* Our memory extra constraints have to emulate the
     behavior of 'm' and 'o' in order for reload to work
     correctly.  */
  if (GET_CODE (op) == MEM)
    {
      reload_ok_mem = 0;
      if ((TARGET_ARCH64 || mem_min_alignment (op, 8))
	  && (! strict
	      || strict_memory_address_p (Pmode, XEXP (op, 0))))
	reload_ok_mem = 1;
    }
  else
    {
      reload_ok_mem = (reload_in_progress
		       && GET_CODE (op) == REG
		       && REGNO (op) >= FIRST_PSEUDO_REGISTER
		       && reg_renumber [REGNO (op)] < 0);
    }

  return reload_ok_mem;
}

/* ??? This duplicates information provided to the compiler by the
   ??? scheduler description.  Some day, teach genautomata to output
   ??? the latencies and then CSE will just use that.  */

static bool
sparc_rtx_costs (rtx x, int code, int outer_code, int *total)
{
  enum machine_mode mode = GET_MODE (x);
  bool float_mode_p = FLOAT_MODE_P (mode);

  switch (code)
    {
    case CONST_INT:
      if (INTVAL (x) < 0x1000 && INTVAL (x) >= -0x1000)
	{
	  *total = 0;
	  return true;
	}
      /* FALLTHRU */

    case HIGH:
      *total = 2;
      return true;

    case CONST:
    case LABEL_REF:
    case SYMBOL_REF:
      *total = 4;
      return true;

    case CONST_DOUBLE:
      if (GET_MODE (x) == VOIDmode
	  && ((CONST_DOUBLE_HIGH (x) == 0
	       && CONST_DOUBLE_LOW (x) < 0x1000)
	      || (CONST_DOUBLE_HIGH (x) == -1
		  && CONST_DOUBLE_LOW (x) < 0
		  && CONST_DOUBLE_LOW (x) >= -0x1000)))
	*total = 0;
      else
	*total = 8;
      return true;

    case MEM:
      /* If outer-code was a sign or zero extension, a cost
	 of COSTS_N_INSNS (1) was already added in.  This is
	 why we are subtracting it back out.  */
      if (outer_code == ZERO_EXTEND)
	{
	  *total = sparc_costs->int_zload - COSTS_N_INSNS (1);
	}
      else if (outer_code == SIGN_EXTEND)
	{
	  *total = sparc_costs->int_sload - COSTS_N_INSNS (1);
	}
      else if (float_mode_p)
	{
	  *total = sparc_costs->float_load;
	}
      else
	{
	  *total = sparc_costs->int_load;
	}

      return true;

    case PLUS:
    case MINUS:
      if (float_mode_p)
	*total = sparc_costs->float_plusminus;
      else
	*total = COSTS_N_INSNS (1);
      return false;

    case MULT:
      if (float_mode_p)
	*total = sparc_costs->float_mul;
      else if (! TARGET_HARD_MUL)
	*total = COSTS_N_INSNS (25);
      else
	{
	  int bit_cost;

	  bit_cost = 0;
	  if (sparc_costs->int_mul_bit_factor)
	    {
	      int nbits;

	      if (GET_CODE (XEXP (x, 1)) == CONST_INT)
		{
		  unsigned HOST_WIDE_INT value = INTVAL (XEXP (x, 1));
		  for (nbits = 0; value != 0; value &= value - 1)
		    nbits++;
		}
	      else if (GET_CODE (XEXP (x, 1)) == CONST_DOUBLE
		       && GET_MODE (XEXP (x, 1)) == VOIDmode)
		{
		  rtx x1 = XEXP (x, 1);
		  unsigned HOST_WIDE_INT value1 = CONST_DOUBLE_LOW (x1);
		  unsigned HOST_WIDE_INT value2 = CONST_DOUBLE_HIGH (x1);

		  for (nbits = 0; value1 != 0; value1 &= value1 - 1)
		    nbits++;
		  for (; value2 != 0; value2 &= value2 - 1)
		    nbits++;
		}
	      else
		nbits = 7;

	      if (nbits < 3)
		nbits = 3;
	      bit_cost = (nbits - 3) / sparc_costs->int_mul_bit_factor;
	      bit_cost = COSTS_N_INSNS (bit_cost);
	    }

	  if (mode == DImode)
	    *total = sparc_costs->int_mulX + bit_cost;
	  else
	    *total = sparc_costs->int_mul + bit_cost;
	}
      return false;

    case ASHIFT:
    case ASHIFTRT:
    case LSHIFTRT:
      *total = COSTS_N_INSNS (1) + sparc_costs->shift_penalty;
      return false;

    case DIV:
    case UDIV:
    case MOD:
    case UMOD:
      if (float_mode_p)
	{
	  if (mode == DFmode)
	    *total = sparc_costs->float_div_df;
	  else
	    *total = sparc_costs->float_div_sf;
	}
      else
	{
	  if (mode == DImode)
	    *total = sparc_costs->int_divX;
	  else
	    *total = sparc_costs->int_div;
	}
      return false;

    case NEG:
      if (! float_mode_p)
	{
	  *total = COSTS_N_INSNS (1);
	  return false;
	}
      /* FALLTHRU */

    case ABS:
    case FLOAT:
    case UNSIGNED_FLOAT:
    case FIX:
    case UNSIGNED_FIX:
    case FLOAT_EXTEND:
    case FLOAT_TRUNCATE:
      *total = sparc_costs->float_move;
      return false;

    case SQRT:
      if (mode == DFmode)
	*total = sparc_costs->float_sqrt_df;
      else
	*total = sparc_costs->float_sqrt_sf;
      return false;

    case COMPARE:
      if (float_mode_p)
	*total = sparc_costs->float_cmp;
      else
	*total = COSTS_N_INSNS (1);
      return false;

    case IF_THEN_ELSE:
      if (float_mode_p)
	*total = sparc_costs->float_cmove;
      else
	*total = sparc_costs->int_cmove;
      return false;

    case IOR:
      /* Handle the NAND vector patterns.  */
      if (sparc_vector_mode_supported_p (GET_MODE (x))
	  && GET_CODE (XEXP (x, 0)) == NOT
	  && GET_CODE (XEXP (x, 1)) == NOT)
	{
	  *total = COSTS_N_INSNS (1);
	  return true;
	}
      else
        return false;

    default:
      return false;
    }
}

/* Emit the sequence of insns SEQ while preserving the registers REG and REG2.
   This is achieved by means of a manual dynamic stack space allocation in
   the current frame.  We make the assumption that SEQ doesn't contain any
   function calls, with the possible exception of calls to the PIC helper.  */

static void
emit_and_preserve (rtx seq, rtx reg, rtx reg2)
{
  /* We must preserve the lowest 16 words for the register save area.  */
  HOST_WIDE_INT offset = 16*UNITS_PER_WORD;
  /* We really need only 2 words of fresh stack space.  */
  HOST_WIDE_INT size = SPARC_STACK_ALIGN (offset + 2*UNITS_PER_WORD);

  rtx slot
    = gen_rtx_MEM (word_mode, plus_constant (stack_pointer_rtx,
					     SPARC_STACK_BIAS + offset));

  emit_insn (gen_stack_pointer_dec (GEN_INT (size)));
  emit_insn (gen_rtx_SET (VOIDmode, slot, reg));
  if (reg2)
    emit_insn (gen_rtx_SET (VOIDmode,
			    adjust_address (slot, word_mode, UNITS_PER_WORD),
			    reg2));
  emit_insn (seq);
  if (reg2)
    emit_insn (gen_rtx_SET (VOIDmode,
			    reg2,
			    adjust_address (slot, word_mode, UNITS_PER_WORD)));
  emit_insn (gen_rtx_SET (VOIDmode, reg, slot));
  emit_insn (gen_stack_pointer_inc (GEN_INT (size)));
}

/* Output the assembler code for a thunk function.  THUNK_DECL is the
   declaration for the thunk function itself, FUNCTION is the decl for
   the target function.  DELTA is an immediate constant offset to be
   added to THIS.  If VCALL_OFFSET is nonzero, the word at address
   (*THIS + VCALL_OFFSET) should be additionally added to THIS.  */

static void
sparc_output_mi_thunk (FILE *file, tree thunk_fndecl ATTRIBUTE_UNUSED,
		       HOST_WIDE_INT delta, HOST_WIDE_INT vcall_offset,
		       tree function)
{
  rtx this, insn, funexp;
  unsigned int int_arg_first;

  reload_completed = 1;
  epilogue_completed = 1;
  no_new_pseudos = 1;
  reset_block_changes ();

  emit_note (NOTE_INSN_PROLOGUE_END);

  if (flag_delayed_branch)
    {
      /* We will emit a regular sibcall below, so we need to instruct
	 output_sibcall that we are in a leaf function.  */
      sparc_leaf_function_p = current_function_uses_only_leaf_regs = 1;

      /* This will cause final.c to invoke leaf_renumber_regs so we
	 must behave as if we were in a not-yet-leafified function.  */
      int_arg_first = SPARC_INCOMING_INT_ARG_FIRST;
    }
  else
    {
      /* We will emit the sibcall manually below, so we will need to
	 manually spill non-leaf registers.  */
      sparc_leaf_function_p = current_function_uses_only_leaf_regs = 0;

      /* We really are in a leaf function.  */
      int_arg_first = SPARC_OUTGOING_INT_ARG_FIRST;
    }

  /* Find the "this" pointer.  Normally in %o0, but in ARCH64 if the function
     returns a structure, the structure return pointer is there instead.  */
  if (TARGET_ARCH64 && aggregate_value_p (TREE_TYPE (TREE_TYPE (function)), function))
    this = gen_rtx_REG (Pmode, int_arg_first + 1);
  else
    this = gen_rtx_REG (Pmode, int_arg_first);

  /* Add DELTA.  When possible use a plain add, otherwise load it into
     a register first.  */
  if (delta)
    {
      rtx delta_rtx = GEN_INT (delta);

      if (! SPARC_SIMM13_P (delta))
	{
	  rtx scratch = gen_rtx_REG (Pmode, 1);
	  emit_move_insn (scratch, delta_rtx);
	  delta_rtx = scratch;
	}

      /* THIS += DELTA.  */
      emit_insn (gen_add2_insn (this, delta_rtx));
    }

  /* Add the word at address (*THIS + VCALL_OFFSET).  */
  if (vcall_offset)
    {
      rtx vcall_offset_rtx = GEN_INT (vcall_offset);
      rtx scratch = gen_rtx_REG (Pmode, 1);

      gcc_assert (vcall_offset < 0);

      /* SCRATCH = *THIS.  */
      emit_move_insn (scratch, gen_rtx_MEM (Pmode, this));

      /* Prepare for adding VCALL_OFFSET.  The difficulty is that we
	 may not have any available scratch register at this point.  */
      if (SPARC_SIMM13_P (vcall_offset))
	;
      /* This is the case if ARCH64 (unless -ffixed-g5 is passed).  */
      else if (! fixed_regs[5]
	       /* The below sequence is made up of at least 2 insns,
		  while the default method may need only one.  */
	       && vcall_offset < -8192)
	{
	  rtx scratch2 = gen_rtx_REG (Pmode, 5);
	  emit_move_insn (scratch2, vcall_offset_rtx);
	  vcall_offset_rtx = scratch2;
	}
      else
	{
	  rtx increment = GEN_INT (-4096);

	  /* VCALL_OFFSET is a negative number whose typical range can be
	     estimated as -32768..0 in 32-bit mode.  In almost all cases
	     it is therefore cheaper to emit multiple add insns than
	     spilling and loading the constant into a register (at least
	     6 insns).  */
	  while (! SPARC_SIMM13_P (vcall_offset))
	    {
	      emit_insn (gen_add2_insn (scratch, increment));
	      vcall_offset += 4096;
	    }
	  vcall_offset_rtx = GEN_INT (vcall_offset); /* cannot be 0 */
	}

      /* SCRATCH = *(*THIS + VCALL_OFFSET).  */
      emit_move_insn (scratch, gen_rtx_MEM (Pmode,
					    gen_rtx_PLUS (Pmode,
							  scratch,
							  vcall_offset_rtx)));

      /* THIS += *(*THIS + VCALL_OFFSET).  */
      emit_insn (gen_add2_insn (this, scratch));
    }

  /* Generate a tail call to the target function.  */
  if (! TREE_USED (function))
    {
      assemble_external (function);
      TREE_USED (function) = 1;
    }
  funexp = XEXP (DECL_RTL (function), 0);

  if (flag_delayed_branch)
    {
      funexp = gen_rtx_MEM (FUNCTION_MODE, funexp);
      insn = emit_call_insn (gen_sibcall (funexp));
      SIBLING_CALL_P (insn) = 1;
    }
  else
    {
      /* The hoops we have to jump through in order to generate a sibcall
	 without using delay slots...  */
      rtx spill_reg, spill_reg2, seq, scratch = gen_rtx_REG (Pmode, 1);

      if (flag_pic)
        {
	  spill_reg = gen_rtx_REG (word_mode, 15);  /* %o7 */
	  spill_reg2 = gen_rtx_REG (word_mode, PIC_OFFSET_TABLE_REGNUM);
	  start_sequence ();
	  /* Delay emitting the PIC helper function because it needs to
	     change the section and we are emitting assembly code.  */
	  load_pic_register (true);  /* clobbers %o7 */
	  scratch = legitimize_pic_address (funexp, Pmode, scratch);
	  seq = get_insns ();
	  end_sequence ();
	  emit_and_preserve (seq, spill_reg, spill_reg2);
	}
      else if (TARGET_ARCH32)
	{
	  emit_insn (gen_rtx_SET (VOIDmode,
				  scratch,
				  gen_rtx_HIGH (SImode, funexp)));
	  emit_insn (gen_rtx_SET (VOIDmode,
				  scratch,
				  gen_rtx_LO_SUM (SImode, scratch, funexp)));
	}
      else  /* TARGET_ARCH64 */
        {
	  switch (sparc_cmodel)
	    {
	    case CM_MEDLOW:
	    case CM_MEDMID:
	      /* The destination can serve as a temporary.  */
	      sparc_emit_set_symbolic_const64 (scratch, funexp, scratch);
	      break;

	    case CM_MEDANY:
	    case CM_EMBMEDANY:
	      /* The destination cannot serve as a temporary.  */
	      spill_reg = gen_rtx_REG (DImode, 15);  /* %o7 */
	      start_sequence ();
	      sparc_emit_set_symbolic_const64 (scratch, funexp, spill_reg);
	      seq = get_insns ();
	      end_sequence ();
	      emit_and_preserve (seq, spill_reg, 0);
	      break;

	    default:
	      gcc_unreachable ();
	    }
	}

      emit_jump_insn (gen_indirect_jump (scratch));
    }

  emit_barrier ();

  /* Run just enough of rest_of_compilation to get the insns emitted.
     There's not really enough bulk here to make other passes such as
     instruction scheduling worth while.  Note that use_thunk calls
     assemble_start_function and assemble_end_function.  */
  insn = get_insns ();
  insn_locators_initialize ();
  shorten_branches (insn);
  final_start_function (insn, file, 1);
  final (insn, file, 1);
  final_end_function ();

  reload_completed = 0;
  epilogue_completed = 0;
  no_new_pseudos = 0;
}

/* Return true if sparc_output_mi_thunk would be able to output the
   assembler code for the thunk function specified by the arguments
   it is passed, and false otherwise.  */
static bool
sparc_can_output_mi_thunk (tree thunk_fndecl ATTRIBUTE_UNUSED,
			   HOST_WIDE_INT delta ATTRIBUTE_UNUSED,
			   HOST_WIDE_INT vcall_offset,
			   tree function ATTRIBUTE_UNUSED)
{
  /* Bound the loop used in the default method above.  */
  return (vcall_offset >= -32768 || ! fixed_regs[5]);
}

/* How to allocate a 'struct machine_function'.  */

static struct machine_function *
sparc_init_machine_status (void)
{
  return ggc_alloc_cleared (sizeof (struct machine_function));
}

/* Locate some local-dynamic symbol still in use by this function
   so that we can print its name in local-dynamic base patterns.  */

static const char *
get_some_local_dynamic_name (void)
{
  rtx insn;

  if (cfun->machine->some_ld_name)
    return cfun->machine->some_ld_name;

  for (insn = get_insns (); insn ; insn = NEXT_INSN (insn))
    if (INSN_P (insn)
	&& for_each_rtx (&PATTERN (insn), get_some_local_dynamic_name_1, 0))
      return cfun->machine->some_ld_name;

  gcc_unreachable ();
}

static int
get_some_local_dynamic_name_1 (rtx *px, void *data ATTRIBUTE_UNUSED)
{
  rtx x = *px;

  if (x
      && GET_CODE (x) == SYMBOL_REF
      && SYMBOL_REF_TLS_MODEL (x) == TLS_MODEL_LOCAL_DYNAMIC)
    {
      cfun->machine->some_ld_name = XSTR (x, 0);
      return 1;
    }

  return 0;
}

/* Handle the TARGET_DWARF_HANDLE_FRAME_UNSPEC hook.
   This is called from dwarf2out.c to emit call frame instructions
   for frame-related insns containing UNSPECs and UNSPEC_VOLATILEs. */
static void
sparc_dwarf_handle_frame_unspec (const char *label,
				 rtx pattern ATTRIBUTE_UNUSED,
				 int index ATTRIBUTE_UNUSED)
{
  gcc_assert (index == UNSPECV_SAVEW);
  dwarf2out_window_save (label);
}

/* This is called from dwarf2out.c via TARGET_ASM_OUTPUT_DWARF_DTPREL.
   We need to emit DTP-relative relocations.  */

static void
sparc_output_dwarf_dtprel (FILE *file, int size, rtx x)
{
  switch (size)
    {
    case 4:
      fputs ("\t.word\t%r_tls_dtpoff32(", file);
      break;
    case 8:
      fputs ("\t.xword\t%r_tls_dtpoff64(", file);
      break;
    default:
      gcc_unreachable ();
    }
  output_addr_const (file, x);
  fputs (")", file);
}

/* Do whatever processing is required at the end of a file.  */

static void
sparc_file_end (void)
{
  /* If we haven't emitted the special PIC helper function, do so now.  */
  if (pic_helper_symbol_name[0] && !pic_helper_emitted_p)
    emit_pic_helper ();

  if (NEED_INDICATE_EXEC_STACK)
    file_end_indicate_exec_stack ();
}

#ifdef TARGET_ALTERNATE_LONG_DOUBLE_MANGLING
/* Implement TARGET_MANGLE_FUNDAMENTAL_TYPE.  */

static const char *
sparc_mangle_fundamental_type (tree type)
{
  if (!TARGET_64BIT
      && TYPE_MAIN_VARIANT (type) == long_double_type_node
      && TARGET_LONG_DOUBLE_128)
    return "g";

  /* For all other types, use normal C++ mangling.  */
  return NULL;
}
#endif

/* Expand code to perform a 8 or 16-bit compare and swap by doing 32-bit
   compare and swap on the word containing the byte or half-word.  */

void
sparc_expand_compare_and_swap_12 (rtx result, rtx mem, rtx oldval, rtx newval)
{
  rtx addr1 = force_reg (Pmode, XEXP (mem, 0));
  rtx addr = gen_reg_rtx (Pmode);
  rtx off = gen_reg_rtx (SImode);
  rtx oldv = gen_reg_rtx (SImode);
  rtx newv = gen_reg_rtx (SImode);
  rtx oldvalue = gen_reg_rtx (SImode);
  rtx newvalue = gen_reg_rtx (SImode);
  rtx res = gen_reg_rtx (SImode);
  rtx resv = gen_reg_rtx (SImode);
  rtx memsi, val, mask, end_label, loop_label, cc;

  emit_insn (gen_rtx_SET (VOIDmode, addr,
			  gen_rtx_AND (Pmode, addr1, GEN_INT (-4))));

  if (Pmode != SImode)
    addr1 = gen_lowpart (SImode, addr1);
  emit_insn (gen_rtx_SET (VOIDmode, off,
			  gen_rtx_AND (SImode, addr1, GEN_INT (3))));

  memsi = gen_rtx_MEM (SImode, addr);
  set_mem_alias_set (memsi, ALIAS_SET_MEMORY_BARRIER);
  MEM_VOLATILE_P (memsi) = MEM_VOLATILE_P (mem);

  val = force_reg (SImode, memsi);

  emit_insn (gen_rtx_SET (VOIDmode, off,
			  gen_rtx_XOR (SImode, off,
				       GEN_INT (GET_MODE (mem) == QImode
						? 3 : 2))));

  emit_insn (gen_rtx_SET (VOIDmode, off,
			  gen_rtx_ASHIFT (SImode, off, GEN_INT (3))));

  if (GET_MODE (mem) == QImode)
    mask = force_reg (SImode, GEN_INT (0xff));
  else
    mask = force_reg (SImode, GEN_INT (0xffff));

  emit_insn (gen_rtx_SET (VOIDmode, mask,
			  gen_rtx_ASHIFT (SImode, mask, off)));

  emit_insn (gen_rtx_SET (VOIDmode, val,
			  gen_rtx_AND (SImode, gen_rtx_NOT (SImode, mask),
				       val)));

  oldval = gen_lowpart (SImode, oldval);
  emit_insn (gen_rtx_SET (VOIDmode, oldv,
			  gen_rtx_ASHIFT (SImode, oldval, off)));

  newval = gen_lowpart_common (SImode, newval);
  emit_insn (gen_rtx_SET (VOIDmode, newv,
			  gen_rtx_ASHIFT (SImode, newval, off)));

  emit_insn (gen_rtx_SET (VOIDmode, oldv,
			  gen_rtx_AND (SImode, oldv, mask)));

  emit_insn (gen_rtx_SET (VOIDmode, newv,
			  gen_rtx_AND (SImode, newv, mask)));

  end_label = gen_label_rtx ();
  loop_label = gen_label_rtx ();
  emit_label (loop_label);

  emit_insn (gen_rtx_SET (VOIDmode, oldvalue,
			  gen_rtx_IOR (SImode, oldv, val)));

  emit_insn (gen_rtx_SET (VOIDmode, newvalue,
			  gen_rtx_IOR (SImode, newv, val)));

  emit_insn (gen_sync_compare_and_swapsi (res, memsi, oldvalue, newvalue));

  emit_cmp_and_jump_insns (res, oldvalue, EQ, NULL, SImode, 0, end_label);

  emit_insn (gen_rtx_SET (VOIDmode, resv,
			  gen_rtx_AND (SImode, gen_rtx_NOT (SImode, mask),
				       res)));

  sparc_compare_op0 = resv;
  sparc_compare_op1 = val;
  cc = gen_compare_reg (NE);

  emit_insn (gen_rtx_SET (VOIDmode, val, resv));

  sparc_compare_emitted = cc;
  emit_jump_insn (gen_bne (loop_label));

  emit_label (end_label);

  emit_insn (gen_rtx_SET (VOIDmode, res,
			  gen_rtx_AND (SImode, res, mask)));

  emit_insn (gen_rtx_SET (VOIDmode, res,
			  gen_rtx_LSHIFTRT (SImode, res, off)));

  emit_move_insn (result, gen_lowpart (GET_MODE (result), res));
}

#include "gt-sparc.h"<|MERGE_RESOLUTION|>--- conflicted
+++ resolved
@@ -5724,11 +5724,7 @@
   else
     addr = fold_convert (ptrtype, addr);
 
-<<<<<<< HEAD
-  incr = fold (build2 (PLUS_EXPR, ptr_type_node, incr, ssize_int (rsize)));
-=======
   incr = fold_build2 (PLUS_EXPR, ptr_type_node, incr, ssize_int (rsize));
->>>>>>> 1177f497
   incr = build2 (GIMPLE_MODIFY_STMT, ptr_type_node, valist, incr);
   gimplify_and_add (incr, post_p);
 

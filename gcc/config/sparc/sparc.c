/* Subroutines for insn-output.c for SPARC.
   Copyright (C) 1987, 1988, 1989, 1992, 1993, 1994, 1995, 1996, 1997, 1998,
   1999, 2000, 2001, 2002, 2003, 2004, 2005, 2006, 2007, 2008, 2009, 2010
   Free Software Foundation, Inc.
   Contributed by Michael Tiemann (tiemann@cygnus.com)
   64-bit SPARC-V9 support by Michael Tiemann, Jim Wilson, and Doug Evans,
   at Cygnus Support.

This file is part of GCC.

GCC is free software; you can redistribute it and/or modify
it under the terms of the GNU General Public License as published by
the Free Software Foundation; either version 3, or (at your option)
any later version.

GCC is distributed in the hope that it will be useful,
but WITHOUT ANY WARRANTY; without even the implied warranty of
MERCHANTABILITY or FITNESS FOR A PARTICULAR PURPOSE.  See the
GNU General Public License for more details.

You should have received a copy of the GNU General Public License
along with GCC; see the file COPYING3.  If not see
<http://www.gnu.org/licenses/>.  */

#include "config.h"
#include "system.h"
#include "coretypes.h"
#include "tm.h"
#include "tree.h"
#include "rtl.h"
#include "regs.h"
#include "hard-reg-set.h"
#include "insn-config.h"
#include "insn-codes.h"
#include "conditions.h"
#include "output.h"
#include "insn-attr.h"
#include "flags.h"
#include "function.h"
#include "except.h"
#include "expr.h"
#include "optabs.h"
#include "recog.h"
#include "diagnostic-core.h"
#include "ggc.h"
#include "tm_p.h"
#include "debug.h"
#include "target.h"
#include "target-def.h"
#include "cfglayout.h"
#include "gimple.h"
#include "langhooks.h"
#include "reload.h"
#include "params.h"
#include "df.h"
#include "dwarf2out.h"

/* Processor costs */
static const
struct processor_costs cypress_costs = {
  COSTS_N_INSNS (2), /* int load */
  COSTS_N_INSNS (2), /* int signed load */
  COSTS_N_INSNS (2), /* int zeroed load */
  COSTS_N_INSNS (2), /* float load */
  COSTS_N_INSNS (5), /* fmov, fneg, fabs */
  COSTS_N_INSNS (5), /* fadd, fsub */
  COSTS_N_INSNS (1), /* fcmp */
  COSTS_N_INSNS (1), /* fmov, fmovr */
  COSTS_N_INSNS (7), /* fmul */
  COSTS_N_INSNS (37), /* fdivs */
  COSTS_N_INSNS (37), /* fdivd */
  COSTS_N_INSNS (63), /* fsqrts */
  COSTS_N_INSNS (63), /* fsqrtd */
  COSTS_N_INSNS (1), /* imul */
  COSTS_N_INSNS (1), /* imulX */
  0, /* imul bit factor */
  COSTS_N_INSNS (1), /* idiv */
  COSTS_N_INSNS (1), /* idivX */
  COSTS_N_INSNS (1), /* movcc/movr */
  0, /* shift penalty */
};

static const
struct processor_costs supersparc_costs = {
  COSTS_N_INSNS (1), /* int load */
  COSTS_N_INSNS (1), /* int signed load */
  COSTS_N_INSNS (1), /* int zeroed load */
  COSTS_N_INSNS (0), /* float load */
  COSTS_N_INSNS (3), /* fmov, fneg, fabs */
  COSTS_N_INSNS (3), /* fadd, fsub */
  COSTS_N_INSNS (3), /* fcmp */
  COSTS_N_INSNS (1), /* fmov, fmovr */
  COSTS_N_INSNS (3), /* fmul */
  COSTS_N_INSNS (6), /* fdivs */
  COSTS_N_INSNS (9), /* fdivd */
  COSTS_N_INSNS (12), /* fsqrts */
  COSTS_N_INSNS (12), /* fsqrtd */
  COSTS_N_INSNS (4), /* imul */
  COSTS_N_INSNS (4), /* imulX */
  0, /* imul bit factor */
  COSTS_N_INSNS (4), /* idiv */
  COSTS_N_INSNS (4), /* idivX */
  COSTS_N_INSNS (1), /* movcc/movr */
  1, /* shift penalty */
};

static const
struct processor_costs hypersparc_costs = {
  COSTS_N_INSNS (1), /* int load */
  COSTS_N_INSNS (1), /* int signed load */
  COSTS_N_INSNS (1), /* int zeroed load */
  COSTS_N_INSNS (1), /* float load */
  COSTS_N_INSNS (1), /* fmov, fneg, fabs */
  COSTS_N_INSNS (1), /* fadd, fsub */
  COSTS_N_INSNS (1), /* fcmp */
  COSTS_N_INSNS (1), /* fmov, fmovr */
  COSTS_N_INSNS (1), /* fmul */
  COSTS_N_INSNS (8), /* fdivs */
  COSTS_N_INSNS (12), /* fdivd */
  COSTS_N_INSNS (17), /* fsqrts */
  COSTS_N_INSNS (17), /* fsqrtd */
  COSTS_N_INSNS (17), /* imul */
  COSTS_N_INSNS (17), /* imulX */
  0, /* imul bit factor */
  COSTS_N_INSNS (17), /* idiv */
  COSTS_N_INSNS (17), /* idivX */
  COSTS_N_INSNS (1), /* movcc/movr */
  0, /* shift penalty */
};

static const
struct processor_costs leon_costs = {
  COSTS_N_INSNS (1), /* int load */
  COSTS_N_INSNS (1), /* int signed load */
  COSTS_N_INSNS (1), /* int zeroed load */
  COSTS_N_INSNS (1), /* float load */
  COSTS_N_INSNS (1), /* fmov, fneg, fabs */
  COSTS_N_INSNS (1), /* fadd, fsub */
  COSTS_N_INSNS (1), /* fcmp */
  COSTS_N_INSNS (1), /* fmov, fmovr */
  COSTS_N_INSNS (1), /* fmul */
  COSTS_N_INSNS (15), /* fdivs */
  COSTS_N_INSNS (15), /* fdivd */
  COSTS_N_INSNS (23), /* fsqrts */
  COSTS_N_INSNS (23), /* fsqrtd */
  COSTS_N_INSNS (5), /* imul */
  COSTS_N_INSNS (5), /* imulX */
  0, /* imul bit factor */
  COSTS_N_INSNS (5), /* idiv */
  COSTS_N_INSNS (5), /* idivX */
  COSTS_N_INSNS (1), /* movcc/movr */
  0, /* shift penalty */
};

static const
struct processor_costs sparclet_costs = {
  COSTS_N_INSNS (3), /* int load */
  COSTS_N_INSNS (3), /* int signed load */
  COSTS_N_INSNS (1), /* int zeroed load */
  COSTS_N_INSNS (1), /* float load */
  COSTS_N_INSNS (1), /* fmov, fneg, fabs */
  COSTS_N_INSNS (1), /* fadd, fsub */
  COSTS_N_INSNS (1), /* fcmp */
  COSTS_N_INSNS (1), /* fmov, fmovr */
  COSTS_N_INSNS (1), /* fmul */
  COSTS_N_INSNS (1), /* fdivs */
  COSTS_N_INSNS (1), /* fdivd */
  COSTS_N_INSNS (1), /* fsqrts */
  COSTS_N_INSNS (1), /* fsqrtd */
  COSTS_N_INSNS (5), /* imul */
  COSTS_N_INSNS (5), /* imulX */
  0, /* imul bit factor */
  COSTS_N_INSNS (5), /* idiv */
  COSTS_N_INSNS (5), /* idivX */
  COSTS_N_INSNS (1), /* movcc/movr */
  0, /* shift penalty */
};

static const
struct processor_costs ultrasparc_costs = {
  COSTS_N_INSNS (2), /* int load */
  COSTS_N_INSNS (3), /* int signed load */
  COSTS_N_INSNS (2), /* int zeroed load */
  COSTS_N_INSNS (2), /* float load */
  COSTS_N_INSNS (1), /* fmov, fneg, fabs */
  COSTS_N_INSNS (4), /* fadd, fsub */
  COSTS_N_INSNS (1), /* fcmp */
  COSTS_N_INSNS (2), /* fmov, fmovr */
  COSTS_N_INSNS (4), /* fmul */
  COSTS_N_INSNS (13), /* fdivs */
  COSTS_N_INSNS (23), /* fdivd */
  COSTS_N_INSNS (13), /* fsqrts */
  COSTS_N_INSNS (23), /* fsqrtd */
  COSTS_N_INSNS (4), /* imul */
  COSTS_N_INSNS (4), /* imulX */
  2, /* imul bit factor */
  COSTS_N_INSNS (37), /* idiv */
  COSTS_N_INSNS (68), /* idivX */
  COSTS_N_INSNS (2), /* movcc/movr */
  2, /* shift penalty */
};

static const
struct processor_costs ultrasparc3_costs = {
  COSTS_N_INSNS (2), /* int load */
  COSTS_N_INSNS (3), /* int signed load */
  COSTS_N_INSNS (3), /* int zeroed load */
  COSTS_N_INSNS (2), /* float load */
  COSTS_N_INSNS (3), /* fmov, fneg, fabs */
  COSTS_N_INSNS (4), /* fadd, fsub */
  COSTS_N_INSNS (5), /* fcmp */
  COSTS_N_INSNS (3), /* fmov, fmovr */
  COSTS_N_INSNS (4), /* fmul */
  COSTS_N_INSNS (17), /* fdivs */
  COSTS_N_INSNS (20), /* fdivd */
  COSTS_N_INSNS (20), /* fsqrts */
  COSTS_N_INSNS (29), /* fsqrtd */
  COSTS_N_INSNS (6), /* imul */
  COSTS_N_INSNS (6), /* imulX */
  0, /* imul bit factor */
  COSTS_N_INSNS (40), /* idiv */
  COSTS_N_INSNS (71), /* idivX */
  COSTS_N_INSNS (2), /* movcc/movr */
  0, /* shift penalty */
};

static const
struct processor_costs niagara_costs = {
  COSTS_N_INSNS (3), /* int load */
  COSTS_N_INSNS (3), /* int signed load */
  COSTS_N_INSNS (3), /* int zeroed load */
  COSTS_N_INSNS (9), /* float load */
  COSTS_N_INSNS (8), /* fmov, fneg, fabs */
  COSTS_N_INSNS (8), /* fadd, fsub */
  COSTS_N_INSNS (26), /* fcmp */
  COSTS_N_INSNS (8), /* fmov, fmovr */
  COSTS_N_INSNS (29), /* fmul */
  COSTS_N_INSNS (54), /* fdivs */
  COSTS_N_INSNS (83), /* fdivd */
  COSTS_N_INSNS (100), /* fsqrts - not implemented in hardware */
  COSTS_N_INSNS (100), /* fsqrtd - not implemented in hardware */
  COSTS_N_INSNS (11), /* imul */
  COSTS_N_INSNS (11), /* imulX */
  0, /* imul bit factor */
  COSTS_N_INSNS (72), /* idiv */
  COSTS_N_INSNS (72), /* idivX */
  COSTS_N_INSNS (1), /* movcc/movr */
  0, /* shift penalty */
};

static const
struct processor_costs niagara2_costs = {
  COSTS_N_INSNS (3), /* int load */
  COSTS_N_INSNS (3), /* int signed load */
  COSTS_N_INSNS (3), /* int zeroed load */
  COSTS_N_INSNS (3), /* float load */
  COSTS_N_INSNS (6), /* fmov, fneg, fabs */
  COSTS_N_INSNS (6), /* fadd, fsub */
  COSTS_N_INSNS (6), /* fcmp */
  COSTS_N_INSNS (6), /* fmov, fmovr */
  COSTS_N_INSNS (6), /* fmul */
  COSTS_N_INSNS (19), /* fdivs */
  COSTS_N_INSNS (33), /* fdivd */
  COSTS_N_INSNS (19), /* fsqrts */
  COSTS_N_INSNS (33), /* fsqrtd */
  COSTS_N_INSNS (5), /* imul */
  COSTS_N_INSNS (5), /* imulX */
  0, /* imul bit factor */
  COSTS_N_INSNS (31), /* idiv, average of 12 - 41 cycle range */
  COSTS_N_INSNS (31), /* idivX, average of 12 - 41 cycle range */
  COSTS_N_INSNS (1), /* movcc/movr */
  0, /* shift penalty */
};

const struct processor_costs *sparc_costs = &cypress_costs;

#ifdef HAVE_AS_RELAX_OPTION
/* If 'as' and 'ld' are relaxing tail call insns into branch always, use
   "or %o7,%g0,X; call Y; or X,%g0,%o7" always, so that it can be optimized.
   With sethi/jmp, neither 'as' nor 'ld' has an easy way how to find out if
   somebody does not branch between the sethi and jmp.  */
#define LEAF_SIBCALL_SLOT_RESERVED_P 1
#else
#define LEAF_SIBCALL_SLOT_RESERVED_P \
  ((TARGET_ARCH64 && !TARGET_CM_MEDLOW) || flag_pic)
#endif

/* Global variables for machine-dependent things.  */

/* Size of frame.  Need to know this to emit return insns from leaf procedures.
   ACTUAL_FSIZE is set by sparc_compute_frame_size() which is called during the
   reload pass.  This is important as the value is later used for scheduling
   (to see what can go in a delay slot).
   APPARENT_FSIZE is the size of the stack less the register save area and less
   the outgoing argument area.  It is used when saving call preserved regs.  */
static HOST_WIDE_INT apparent_fsize;
static HOST_WIDE_INT actual_fsize;

/* Number of live general or floating point registers needed to be
   saved (as 4-byte quantities).  */
static int num_gfregs;

<<<<<<< HEAD
/* The alias set for prologue/epilogue register save/restore.  */
static GTY(()) alias_set_type sparc_sr_alias_set;

/* The alias set for the structure return value.  */
static GTY(()) alias_set_type struct_value_alias_set;

=======
>>>>>>> 03d20231
/* Vector to say how input registers are mapped to output registers.
   HARD_FRAME_POINTER_REGNUM cannot be remapped by this function to
   eliminate it.  You must use -fomit-frame-pointer to get that.  */
char leaf_reg_remap[] =
{ 0, 1, 2, 3, 4, 5, 6, 7,
  -1, -1, -1, -1, -1, -1, 14, -1,
  -1, -1, -1, -1, -1, -1, -1, -1,
  8, 9, 10, 11, 12, 13, -1, 15,

  32, 33, 34, 35, 36, 37, 38, 39,
  40, 41, 42, 43, 44, 45, 46, 47,
  48, 49, 50, 51, 52, 53, 54, 55,
  56, 57, 58, 59, 60, 61, 62, 63,
  64, 65, 66, 67, 68, 69, 70, 71,
  72, 73, 74, 75, 76, 77, 78, 79,
  80, 81, 82, 83, 84, 85, 86, 87,
  88, 89, 90, 91, 92, 93, 94, 95,
  96, 97, 98, 99, 100};

/* Vector, indexed by hard register number, which contains 1
   for a register that is allowable in a candidate for leaf
   function treatment.  */
char sparc_leaf_regs[] =
{ 1, 1, 1, 1, 1, 1, 1, 1,
  0, 0, 0, 0, 0, 0, 1, 0,
  0, 0, 0, 0, 0, 0, 0, 0,
  1, 1, 1, 1, 1, 1, 0, 1,
  1, 1, 1, 1, 1, 1, 1, 1,
  1, 1, 1, 1, 1, 1, 1, 1,
  1, 1, 1, 1, 1, 1, 1, 1,
  1, 1, 1, 1, 1, 1, 1, 1,
  1, 1, 1, 1, 1, 1, 1, 1,
  1, 1, 1, 1, 1, 1, 1, 1,
  1, 1, 1, 1, 1, 1, 1, 1,
  1, 1, 1, 1, 1, 1, 1, 1,
  1, 1, 1, 1, 1};

struct GTY(()) machine_function
{
  /* Some local-dynamic TLS symbol name.  */
  const char *some_ld_name;

  /* True if the current function is leaf and uses only leaf regs,
     so that the SPARC leaf function optimization can be applied.
     Private version of current_function_uses_only_leaf_regs, see
     sparc_expand_prologue for the rationale.  */
  int leaf_function_p;

  /* True if the data calculated by sparc_expand_prologue are valid.  */
  bool prologue_data_valid_p;
};

#define sparc_leaf_function_p  cfun->machine->leaf_function_p
#define sparc_prologue_data_valid_p  cfun->machine->prologue_data_valid_p

/* Register we pretend to think the frame pointer is allocated to.
   Normally, this is %fp, but if we are in a leaf procedure, this
   is %sp+"something".  We record "something" separately as it may
   be too big for reg+constant addressing.  */
static rtx frame_base_reg;
static HOST_WIDE_INT frame_base_offset;

/* 1 if the next opcode is to be specially indented.  */
int sparc_indent_opcode = 0;

static bool sparc_handle_option (size_t, const char *, int);
static void sparc_option_override (void);
static void sparc_init_modes (void);
static void scan_record_type (const_tree, int *, int *, int *);
static int function_arg_slotno (const CUMULATIVE_ARGS *, enum machine_mode,
				const_tree, bool, bool, int *, int *);

static int supersparc_adjust_cost (rtx, rtx, rtx, int);
static int hypersparc_adjust_cost (rtx, rtx, rtx, int);

static void sparc_emit_set_const32 (rtx, rtx);
static void sparc_emit_set_const64 (rtx, rtx);
static void sparc_output_addr_vec (rtx);
static void sparc_output_addr_diff_vec (rtx);
static void sparc_output_deferred_case_vectors (void);
static bool sparc_legitimate_address_p (enum machine_mode, rtx, bool);
static rtx sparc_builtin_saveregs (void);
static int epilogue_renumber (rtx *, int);
static bool sparc_assemble_integer (rtx, unsigned int, int);
static int set_extends (rtx);
<<<<<<< HEAD
static void load_pic_register (void);
=======
static void load_got_register (void);
>>>>>>> 03d20231
static int save_or_restore_regs (int, int, rtx, int, int);
static void emit_save_or_restore_regs (int);
static void sparc_asm_function_prologue (FILE *, HOST_WIDE_INT);
static void sparc_asm_function_epilogue (FILE *, HOST_WIDE_INT);
static void sparc_solaris_elf_asm_named_section (const char *, unsigned int,
						 tree) ATTRIBUTE_UNUSED;
static int sparc_adjust_cost (rtx, rtx, rtx, int);
static int sparc_issue_rate (void);
static void sparc_sched_init (FILE *, int, int);
static int sparc_use_sched_lookahead (void);

static void emit_soft_tfmode_libcall (const char *, int, rtx *);
static void emit_soft_tfmode_binop (enum rtx_code, rtx *);
static void emit_soft_tfmode_unop (enum rtx_code, rtx *);
static void emit_soft_tfmode_cvt (enum rtx_code, rtx *);
static void emit_hard_tfmode_operation (enum rtx_code, rtx *);

static bool sparc_function_ok_for_sibcall (tree, tree);
static void sparc_init_libfuncs (void);
static void sparc_init_builtins (void);
static void sparc_vis_init_builtins (void);
static rtx sparc_expand_builtin (tree, rtx, rtx, enum machine_mode, int);
static tree sparc_fold_builtin (tree, int, tree *, bool);
static int sparc_vis_mul8x16 (int, int);
static tree sparc_handle_vis_mul8x16 (int, tree, tree, tree);
static void sparc_output_mi_thunk (FILE *, tree, HOST_WIDE_INT,
				   HOST_WIDE_INT, tree);
static bool sparc_can_output_mi_thunk (const_tree, HOST_WIDE_INT,
				       HOST_WIDE_INT, const_tree);
static struct machine_function * sparc_init_machine_status (void);
static bool sparc_cannot_force_const_mem (rtx);
static rtx sparc_tls_get_addr (void);
static rtx sparc_tls_got (void);
static const char *get_some_local_dynamic_name (void);
static int get_some_local_dynamic_name_1 (rtx *, void *);
static bool sparc_rtx_costs (rtx, int, int, int *, bool);
<<<<<<< HEAD
static bool sparc_promote_prototypes (const_tree);
=======
>>>>>>> 03d20231
static rtx sparc_function_value (const_tree, const_tree, bool);
static rtx sparc_libcall_value (enum machine_mode, const_rtx);
static bool sparc_function_value_regno_p (const unsigned int);
static rtx sparc_struct_value_rtx (tree, int);
static enum machine_mode sparc_promote_function_mode (const_tree, enum machine_mode,
						      int *, const_tree, int);
static bool sparc_return_in_memory (const_tree, const_tree);
static bool sparc_strict_argument_naming (CUMULATIVE_ARGS *);
static void sparc_va_start (tree, rtx);
static tree sparc_gimplify_va_arg (tree, tree, gimple_seq *, gimple_seq *);
static bool sparc_vector_mode_supported_p (enum machine_mode);
static bool sparc_tls_referenced_p (rtx);
<<<<<<< HEAD
static rtx legitimize_tls_address (rtx);
static rtx legitimize_pic_address (rtx, rtx);
static rtx sparc_legitimize_address (rtx, rtx, enum machine_mode);
=======
static rtx sparc_legitimize_tls_address (rtx);
static rtx sparc_legitimize_pic_address (rtx, rtx);
static rtx sparc_legitimize_address (rtx, rtx, enum machine_mode);
static rtx sparc_delegitimize_address (rtx);
>>>>>>> 03d20231
static bool sparc_mode_dependent_address_p (const_rtx);
static bool sparc_pass_by_reference (CUMULATIVE_ARGS *,
				     enum machine_mode, const_tree, bool);
static void sparc_function_arg_advance (CUMULATIVE_ARGS *,
					enum machine_mode, const_tree, bool);
static rtx sparc_function_arg_1 (const CUMULATIVE_ARGS *,
				 enum machine_mode, const_tree, bool, bool);
static rtx sparc_function_arg (CUMULATIVE_ARGS *,
			       enum machine_mode, const_tree, bool);
static rtx sparc_function_incoming_arg (CUMULATIVE_ARGS *,
					enum machine_mode, const_tree, bool);
static unsigned int sparc_function_arg_boundary (enum machine_mode,
						 const_tree);
static int sparc_arg_partial_bytes (CUMULATIVE_ARGS *,
				    enum machine_mode, tree, bool);
static void sparc_dwarf_handle_frame_unspec (const char *, rtx, int);
static void sparc_output_dwarf_dtprel (FILE *, int, rtx) ATTRIBUTE_UNUSED;
static void sparc_file_end (void);
static bool sparc_frame_pointer_required (void);
static bool sparc_can_eliminate (const int, const int);
<<<<<<< HEAD
=======
static void sparc_conditional_register_usage (void);
>>>>>>> 03d20231
#ifdef TARGET_ALTERNATE_LONG_DOUBLE_MANGLING
static const char *sparc_mangle_type (const_tree);
#endif
static void sparc_trampoline_init (rtx, tree, rtx);
<<<<<<< HEAD
=======
static enum machine_mode sparc_preferred_simd_mode (enum machine_mode);
>>>>>>> 03d20231

#ifdef SUBTARGET_ATTRIBUTE_TABLE
/* Table of valid machine attributes.  */
static const struct attribute_spec sparc_attribute_table[] =
{
  /* { name, min_len, max_len, decl_req, type_req, fn_type_req, handler } */
  SUBTARGET_ATTRIBUTE_TABLE,
  { NULL,        0, 0, false, false, false, NULL }
};
#endif

/* Option handling.  */

/* Parsed value.  */
enum cmodel sparc_cmodel;

char sparc_hard_reg_printed[8];

struct sparc_cpu_select sparc_select[] =
{
  /* switch	name,		tune	arch */
  { (char *)0,	"default",	1,	1 },
  { (char *)0,	"-mcpu=",	1,	1 },
  { (char *)0,	"-mtune=",	1,	0 },
  { 0, 0, 0, 0 }
};

/* CPU type.  This is set from TARGET_CPU_DEFAULT and -m{cpu,tune}=xxx.  */
enum processor_type sparc_cpu;

/* Whetheran FPU option was specified.  */
static bool fpu_option_set = false;

/* Implement TARGET_OPTION_OPTIMIZATION_TABLE.  */
static const struct default_options sparc_option_optimization_table[] =
  {
    { OPT_LEVELS_1_PLUS, OPT_fomit_frame_pointer, NULL, 1 },
    { OPT_LEVELS_NONE, 0, NULL, 0 }
  };

/* Initialize the GCC target structure.  */

/* The default is to use .half rather than .short for aligned HI objects.  */
#undef TARGET_ASM_ALIGNED_HI_OP
#define TARGET_ASM_ALIGNED_HI_OP "\t.half\t"

#undef TARGET_ASM_UNALIGNED_HI_OP
#define TARGET_ASM_UNALIGNED_HI_OP "\t.uahalf\t"
#undef TARGET_ASM_UNALIGNED_SI_OP
#define TARGET_ASM_UNALIGNED_SI_OP "\t.uaword\t"
#undef TARGET_ASM_UNALIGNED_DI_OP
#define TARGET_ASM_UNALIGNED_DI_OP "\t.uaxword\t"

/* The target hook has to handle DI-mode values.  */
#undef TARGET_ASM_INTEGER
#define TARGET_ASM_INTEGER sparc_assemble_integer

#undef TARGET_ASM_FUNCTION_PROLOGUE
#define TARGET_ASM_FUNCTION_PROLOGUE sparc_asm_function_prologue
#undef TARGET_ASM_FUNCTION_EPILOGUE
#define TARGET_ASM_FUNCTION_EPILOGUE sparc_asm_function_epilogue

#undef TARGET_SCHED_ADJUST_COST
#define TARGET_SCHED_ADJUST_COST sparc_adjust_cost
#undef TARGET_SCHED_ISSUE_RATE
#define TARGET_SCHED_ISSUE_RATE sparc_issue_rate
#undef TARGET_SCHED_INIT
#define TARGET_SCHED_INIT sparc_sched_init
#undef TARGET_SCHED_FIRST_CYCLE_MULTIPASS_DFA_LOOKAHEAD
#define TARGET_SCHED_FIRST_CYCLE_MULTIPASS_DFA_LOOKAHEAD sparc_use_sched_lookahead

#undef TARGET_FUNCTION_OK_FOR_SIBCALL
#define TARGET_FUNCTION_OK_FOR_SIBCALL sparc_function_ok_for_sibcall

#undef TARGET_INIT_LIBFUNCS
#define TARGET_INIT_LIBFUNCS sparc_init_libfuncs
#undef TARGET_INIT_BUILTINS
#define TARGET_INIT_BUILTINS sparc_init_builtins

#undef TARGET_LEGITIMIZE_ADDRESS
#define TARGET_LEGITIMIZE_ADDRESS sparc_legitimize_address
<<<<<<< HEAD
=======
#undef TARGET_DELEGITIMIZE_ADDRESS
#define TARGET_DELEGITIMIZE_ADDRESS sparc_delegitimize_address
>>>>>>> 03d20231
#undef TARGET_MODE_DEPENDENT_ADDRESS_P
#define TARGET_MODE_DEPENDENT_ADDRESS_P sparc_mode_dependent_address_p

#undef TARGET_EXPAND_BUILTIN
#define TARGET_EXPAND_BUILTIN sparc_expand_builtin
#undef TARGET_FOLD_BUILTIN
#define TARGET_FOLD_BUILTIN sparc_fold_builtin

#if TARGET_TLS
#undef TARGET_HAVE_TLS
#define TARGET_HAVE_TLS true
#endif

#undef TARGET_CANNOT_FORCE_CONST_MEM
#define TARGET_CANNOT_FORCE_CONST_MEM sparc_cannot_force_const_mem

#undef TARGET_ASM_OUTPUT_MI_THUNK
#define TARGET_ASM_OUTPUT_MI_THUNK sparc_output_mi_thunk
#undef TARGET_ASM_CAN_OUTPUT_MI_THUNK
#define TARGET_ASM_CAN_OUTPUT_MI_THUNK sparc_can_output_mi_thunk

#undef TARGET_RTX_COSTS
#define TARGET_RTX_COSTS sparc_rtx_costs
#undef TARGET_ADDRESS_COST
#define TARGET_ADDRESS_COST hook_int_rtx_bool_0

#undef TARGET_PROMOTE_FUNCTION_MODE
#define TARGET_PROMOTE_FUNCTION_MODE sparc_promote_function_mode

#undef TARGET_FUNCTION_VALUE
#define TARGET_FUNCTION_VALUE sparc_function_value
#undef TARGET_LIBCALL_VALUE
#define TARGET_LIBCALL_VALUE sparc_libcall_value
#undef TARGET_FUNCTION_VALUE_REGNO_P
#define TARGET_FUNCTION_VALUE_REGNO_P sparc_function_value_regno_p

#undef TARGET_FUNCTION_VALUE
#define TARGET_FUNCTION_VALUE sparc_function_value
#undef TARGET_LIBCALL_VALUE
#define TARGET_LIBCALL_VALUE sparc_libcall_value
#undef TARGET_FUNCTION_VALUE_REGNO_P
#define TARGET_FUNCTION_VALUE_REGNO_P sparc_function_value_regno_p

#undef TARGET_STRUCT_VALUE_RTX
#define TARGET_STRUCT_VALUE_RTX sparc_struct_value_rtx
#undef TARGET_RETURN_IN_MEMORY
#define TARGET_RETURN_IN_MEMORY sparc_return_in_memory
#undef TARGET_MUST_PASS_IN_STACK
#define TARGET_MUST_PASS_IN_STACK must_pass_in_stack_var_size
#undef TARGET_PASS_BY_REFERENCE
#define TARGET_PASS_BY_REFERENCE sparc_pass_by_reference
#undef TARGET_ARG_PARTIAL_BYTES
#define TARGET_ARG_PARTIAL_BYTES sparc_arg_partial_bytes
#undef TARGET_FUNCTION_ARG_ADVANCE
#define TARGET_FUNCTION_ARG_ADVANCE sparc_function_arg_advance
#undef TARGET_FUNCTION_ARG
#define TARGET_FUNCTION_ARG sparc_function_arg
#undef TARGET_FUNCTION_INCOMING_ARG
#define TARGET_FUNCTION_INCOMING_ARG sparc_function_incoming_arg
#undef TARGET_FUNCTION_ARG_BOUNDARY
#define TARGET_FUNCTION_ARG_BOUNDARY sparc_function_arg_boundary

#undef TARGET_EXPAND_BUILTIN_SAVEREGS
#define TARGET_EXPAND_BUILTIN_SAVEREGS sparc_builtin_saveregs
#undef TARGET_STRICT_ARGUMENT_NAMING
#define TARGET_STRICT_ARGUMENT_NAMING sparc_strict_argument_naming

#undef TARGET_EXPAND_BUILTIN_VA_START
#define TARGET_EXPAND_BUILTIN_VA_START sparc_va_start
#undef TARGET_GIMPLIFY_VA_ARG_EXPR
#define TARGET_GIMPLIFY_VA_ARG_EXPR sparc_gimplify_va_arg

#undef TARGET_VECTOR_MODE_SUPPORTED_P
#define TARGET_VECTOR_MODE_SUPPORTED_P sparc_vector_mode_supported_p

#undef TARGET_VECTORIZE_PREFERRED_SIMD_MODE
#define TARGET_VECTORIZE_PREFERRED_SIMD_MODE sparc_preferred_simd_mode

#undef TARGET_DWARF_HANDLE_FRAME_UNSPEC
#define TARGET_DWARF_HANDLE_FRAME_UNSPEC sparc_dwarf_handle_frame_unspec

#ifdef SUBTARGET_INSERT_ATTRIBUTES
#undef TARGET_INSERT_ATTRIBUTES
#define TARGET_INSERT_ATTRIBUTES SUBTARGET_INSERT_ATTRIBUTES
#endif

#ifdef SUBTARGET_ATTRIBUTE_TABLE
#undef TARGET_ATTRIBUTE_TABLE
#define TARGET_ATTRIBUTE_TABLE sparc_attribute_table
#endif

#undef TARGET_RELAXED_ORDERING
#define TARGET_RELAXED_ORDERING SPARC_RELAXED_ORDERING

#undef TARGET_DEFAULT_TARGET_FLAGS
#define TARGET_DEFAULT_TARGET_FLAGS TARGET_DEFAULT
#undef TARGET_HANDLE_OPTION
#define TARGET_HANDLE_OPTION sparc_handle_option
#undef TARGET_OPTION_OVERRIDE
#define TARGET_OPTION_OVERRIDE sparc_option_override
#undef TARGET_OPTION_OPTIMIZATION_TABLE
#define TARGET_OPTION_OPTIMIZATION_TABLE sparc_option_optimization_table

#if TARGET_GNU_TLS && defined(HAVE_AS_SPARC_UA_PCREL)
#undef TARGET_ASM_OUTPUT_DWARF_DTPREL
#define TARGET_ASM_OUTPUT_DWARF_DTPREL sparc_output_dwarf_dtprel
#endif

#undef TARGET_ASM_FILE_END
#define TARGET_ASM_FILE_END sparc_file_end

#undef TARGET_FRAME_POINTER_REQUIRED
#define TARGET_FRAME_POINTER_REQUIRED sparc_frame_pointer_required

#undef TARGET_CAN_ELIMINATE
#define TARGET_CAN_ELIMINATE sparc_can_eliminate

<<<<<<< HEAD
=======
#undef TARGET_CONDITIONAL_REGISTER_USAGE
#define TARGET_CONDITIONAL_REGISTER_USAGE sparc_conditional_register_usage

>>>>>>> 03d20231
#ifdef TARGET_ALTERNATE_LONG_DOUBLE_MANGLING
#undef TARGET_MANGLE_TYPE
#define TARGET_MANGLE_TYPE sparc_mangle_type
#endif

#undef TARGET_LEGITIMATE_ADDRESS_P
#define TARGET_LEGITIMATE_ADDRESS_P sparc_legitimate_address_p

#undef TARGET_TRAMPOLINE_INIT
#define TARGET_TRAMPOLINE_INIT sparc_trampoline_init

struct gcc_target targetm = TARGET_INITIALIZER;

/* Implement TARGET_HANDLE_OPTION.  */

static bool
sparc_handle_option (size_t code, const char *arg, int value ATTRIBUTE_UNUSED)
{
  switch (code)
    {
    case OPT_mfpu:
    case OPT_mhard_float:
    case OPT_msoft_float:
      fpu_option_set = true;
      break;

    case OPT_mcpu_:
      sparc_select[1].string = arg;
      break;

    case OPT_mtune_:
      sparc_select[2].string = arg;
      break;
    }

  return true;
}

/* Validate and override various options, and do some machine dependent
   initialization.  */

static void
sparc_option_override (void)
{
  static struct code_model {
    const char *const name;
    const enum cmodel value;
  } const cmodels[] = {
    { "32", CM_32 },
    { "medlow", CM_MEDLOW },
    { "medmid", CM_MEDMID },
    { "medany", CM_MEDANY },
    { "embmedany", CM_EMBMEDANY },
    { NULL, (enum cmodel) 0 }
  };
  const struct code_model *cmodel;
  /* Map TARGET_CPU_DEFAULT to value for -m{cpu,tune}=.  */
  static struct cpu_default {
    const int cpu;
    const char *const name;
  } const cpu_default[] = {
    /* There must be one entry here for each TARGET_CPU value.  */
    { TARGET_CPU_sparc, "cypress" },
    { TARGET_CPU_v8, "v8" },
    { TARGET_CPU_supersparc, "supersparc" },
    { TARGET_CPU_hypersparc, "hypersparc" },
    { TARGET_CPU_leon, "leon" },
    { TARGET_CPU_sparclite, "f930" },
    { TARGET_CPU_sparclite86x, "sparclite86x" },
    { TARGET_CPU_sparclet, "tsc701" },
    { TARGET_CPU_v9, "v9" },
    { TARGET_CPU_ultrasparc, "ultrasparc" },
    { TARGET_CPU_ultrasparc3, "ultrasparc3" },
    { TARGET_CPU_niagara, "niagara" },
    { TARGET_CPU_niagara2, "niagara2" },
    { 0, 0 }
  };
  const struct cpu_default *def;
  /* Table of values for -m{cpu,tune}=.  */
  static struct cpu_table {
    const char *const name;
    const enum processor_type processor;
    const int disable;
    const int enable;
  } const cpu_table[] = {
    { "v7",         PROCESSOR_V7, MASK_ISA, 0 },
    { "cypress",    PROCESSOR_CYPRESS, MASK_ISA, 0 },
    { "v8",         PROCESSOR_V8, MASK_ISA, MASK_V8 },
    /* TI TMS390Z55 supersparc */
    { "supersparc", PROCESSOR_SUPERSPARC, MASK_ISA, MASK_V8 },
    { "hypersparc", PROCESSOR_HYPERSPARC, MASK_ISA, MASK_V8|MASK_FPU },
    /* LEON */
    { "leon",       PROCESSOR_LEON, MASK_ISA, MASK_V8|MASK_FPU },
    { "sparclite",  PROCESSOR_SPARCLITE, MASK_ISA, MASK_SPARCLITE },
    /* The Fujitsu MB86930 is the original sparclite chip, with no FPU.  */
    { "f930",       PROCESSOR_F930, MASK_ISA|MASK_FPU, MASK_SPARCLITE },
    /* The Fujitsu MB86934 is the recent sparclite chip, with an FPU.  */
    { "f934",       PROCESSOR_F934, MASK_ISA, MASK_SPARCLITE|MASK_FPU },
    { "sparclite86x",  PROCESSOR_SPARCLITE86X, MASK_ISA|MASK_FPU,
      MASK_SPARCLITE },
    { "sparclet",   PROCESSOR_SPARCLET, MASK_ISA, MASK_SPARCLET },
    /* TEMIC sparclet */
    { "tsc701",     PROCESSOR_TSC701, MASK_ISA, MASK_SPARCLET },
    { "v9",         PROCESSOR_V9, MASK_ISA, MASK_V9 },
    /* UltraSPARC I, II, IIi */
    { "ultrasparc", PROCESSOR_ULTRASPARC, MASK_ISA,
    /* Although insns using %y are deprecated, it is a clear win.  */
      MASK_V9|MASK_DEPRECATED_V8_INSNS},
    /* UltraSPARC III */
    /* ??? Check if %y issue still holds true.  */
    { "ultrasparc3", PROCESSOR_ULTRASPARC3, MASK_ISA,
      MASK_V9|MASK_DEPRECATED_V8_INSNS},
    /* UltraSPARC T1 */
    { "niagara", PROCESSOR_NIAGARA, MASK_ISA,
      MASK_V9|MASK_DEPRECATED_V8_INSNS},
    /* UltraSPARC T2 */
    { "niagara2", PROCESSOR_NIAGARA, MASK_ISA, MASK_V9},
    { 0, (enum processor_type) 0, 0, 0 }
  };
  const struct cpu_table *cpu;
  const struct sparc_cpu_select *sel;
  int fpu;

<<<<<<< HEAD
=======
#ifdef SUBTARGET_OVERRIDE_OPTIONS
  SUBTARGET_OVERRIDE_OPTIONS;
#endif

>>>>>>> 03d20231
#ifndef SPARC_BI_ARCH
  /* Check for unsupported architecture size.  */
  if (! TARGET_64BIT != DEFAULT_ARCH32_P)
    error ("%s is not supported by this configuration",
	   DEFAULT_ARCH32_P ? "-m64" : "-m32");
#endif

  /* We force all 64bit archs to use 128 bit long double */
  if (TARGET_64BIT && ! TARGET_LONG_DOUBLE_128)
    {
      error ("-mlong-double-64 not allowed with -m64");
      target_flags |= MASK_LONG_DOUBLE_128;
    }

  /* Code model selection.  */
  sparc_cmodel = SPARC_DEFAULT_CMODEL;

#ifdef SPARC_BI_ARCH
  if (TARGET_ARCH32)
    sparc_cmodel = CM_32;
#endif

  if (sparc_cmodel_string != NULL)
    {
      if (TARGET_ARCH64)
	{
	  for (cmodel = &cmodels[0]; cmodel->name; cmodel++)
	    if (strcmp (sparc_cmodel_string, cmodel->name) == 0)
	      break;
	  if (cmodel->name == NULL)
	    error ("bad value (%s) for -mcmodel= switch", sparc_cmodel_string);
	  else
	    sparc_cmodel = cmodel->value;
	}
      else
	error ("-mcmodel= is not supported on 32 bit systems");
    }

  fpu = target_flags & MASK_FPU; /* save current -mfpu status */

  /* Set the default CPU.  */
  for (def = &cpu_default[0]; def->name; ++def)
    if (def->cpu == TARGET_CPU_DEFAULT)
      break;
  gcc_assert (def->name);
  sparc_select[0].string = def->name;

  for (sel = &sparc_select[0]; sel->name; ++sel)
    {
      if (sel->string)
	{
	  for (cpu = &cpu_table[0]; cpu->name; ++cpu)
	    if (! strcmp (sel->string, cpu->name))
	      {
		if (sel->set_tune_p)
		  sparc_cpu = cpu->processor;

		if (sel->set_arch_p)
		  {
		    target_flags &= ~cpu->disable;
		    target_flags |= cpu->enable;
		  }
		break;
	      }

	  if (! cpu->name)
	    error ("bad value (%s) for %s switch", sel->string, sel->name);
	}
    }

  /* If -mfpu or -mno-fpu was explicitly used, don't override with
     the processor default.  */
  if (fpu_option_set)
    target_flags = (target_flags & ~MASK_FPU) | fpu;

  /* Don't allow -mvis if FPU is disabled.  */
  if (! TARGET_FPU)
    target_flags &= ~MASK_VIS;

  /* -mvis assumes UltraSPARC+, so we are sure v9 instructions
     are available.
     -m64 also implies v9.  */
  if (TARGET_VIS || TARGET_ARCH64)
    {
      target_flags |= MASK_V9;
      target_flags &= ~(MASK_V8 | MASK_SPARCLET | MASK_SPARCLITE);
    }

  /* Use the deprecated v8 insns for sparc64 in 32 bit mode.  */
  if (TARGET_V9 && TARGET_ARCH32)
    target_flags |= MASK_DEPRECATED_V8_INSNS;

  /* V8PLUS requires V9, makes no sense in 64 bit mode.  */
  if (! TARGET_V9 || TARGET_ARCH64)
    target_flags &= ~MASK_V8PLUS;

  /* Don't use stack biasing in 32 bit mode.  */
  if (TARGET_ARCH32)
    target_flags &= ~MASK_STACK_BIAS;

  /* Supply a default value for align_functions.  */
  if (align_functions == 0
      && (sparc_cpu == PROCESSOR_ULTRASPARC
	  || sparc_cpu == PROCESSOR_ULTRASPARC3
	  || sparc_cpu == PROCESSOR_NIAGARA
	  || sparc_cpu == PROCESSOR_NIAGARA2))
    align_functions = 32;

  /* Validate PCC_STRUCT_RETURN.  */
  if (flag_pcc_struct_return == DEFAULT_PCC_STRUCT_RETURN)
    flag_pcc_struct_return = (TARGET_ARCH64 ? 0 : 1);

  /* Only use .uaxword when compiling for a 64-bit target.  */
  if (!TARGET_ARCH64)
    targetm.asm_out.unaligned_op.di = NULL;

  /* Do various machine dependent initializations.  */
  sparc_init_modes ();

  /* Set up function hooks.  */
  init_machine_status = sparc_init_machine_status;

  switch (sparc_cpu)
    {
    case PROCESSOR_V7:
    case PROCESSOR_CYPRESS:
      sparc_costs = &cypress_costs;
      break;
    case PROCESSOR_V8:
    case PROCESSOR_SPARCLITE:
    case PROCESSOR_SUPERSPARC:
      sparc_costs = &supersparc_costs;
      break;
    case PROCESSOR_F930:
    case PROCESSOR_F934:
    case PROCESSOR_HYPERSPARC:
    case PROCESSOR_SPARCLITE86X:
      sparc_costs = &hypersparc_costs;
      break;
    case PROCESSOR_LEON:
      sparc_costs = &leon_costs;
      break;
    case PROCESSOR_SPARCLET:
    case PROCESSOR_TSC701:
      sparc_costs = &sparclet_costs;
      break;
    case PROCESSOR_V9:
    case PROCESSOR_ULTRASPARC:
      sparc_costs = &ultrasparc_costs;
      break;
    case PROCESSOR_ULTRASPARC3:
      sparc_costs = &ultrasparc3_costs;
      break;
    case PROCESSOR_NIAGARA:
      sparc_costs = &niagara_costs;
      break;
    case PROCESSOR_NIAGARA2:
      sparc_costs = &niagara2_costs;
      break;
    };

#ifdef TARGET_DEFAULT_LONG_DOUBLE_128
  if (!(target_flags_explicit & MASK_LONG_DOUBLE_128))
    target_flags |= MASK_LONG_DOUBLE_128;
#endif

<<<<<<< HEAD
  if (!PARAM_SET_P (PARAM_SIMULTANEOUS_PREFETCHES))
    set_param_value ("simultaneous-prefetches",
		     ((sparc_cpu == PROCESSOR_ULTRASPARC
		       || sparc_cpu == PROCESSOR_NIAGARA
		       || sparc_cpu == PROCESSOR_NIAGARA2)
		      ? 2
		      : (sparc_cpu == PROCESSOR_ULTRASPARC3
			 ? 8 : 3)));
  if (!PARAM_SET_P (PARAM_L1_CACHE_LINE_SIZE))
    set_param_value ("l1-cache-line-size",
		     ((sparc_cpu == PROCESSOR_ULTRASPARC
		       || sparc_cpu == PROCESSOR_ULTRASPARC3
		       || sparc_cpu == PROCESSOR_NIAGARA
		       || sparc_cpu == PROCESSOR_NIAGARA2)
		      ? 64 : 32));
=======
  maybe_set_param_value (PARAM_SIMULTANEOUS_PREFETCHES,
			 ((sparc_cpu == PROCESSOR_ULTRASPARC
			   || sparc_cpu == PROCESSOR_NIAGARA
			   || sparc_cpu == PROCESSOR_NIAGARA2)
			  ? 2
			  : (sparc_cpu == PROCESSOR_ULTRASPARC3
			     ? 8 : 3)),
			 global_options.x_param_values,
			 global_options_set.x_param_values);
  maybe_set_param_value (PARAM_L1_CACHE_LINE_SIZE,
			 ((sparc_cpu == PROCESSOR_ULTRASPARC
			   || sparc_cpu == PROCESSOR_ULTRASPARC3
			   || sparc_cpu == PROCESSOR_NIAGARA
			   || sparc_cpu == PROCESSOR_NIAGARA2)
			  ? 64 : 32),
			 global_options.x_param_values,
			 global_options_set.x_param_values);
>>>>>>> 03d20231
}

/* Miscellaneous utilities.  */

/* Nonzero if CODE, a comparison, is suitable for use in v9 conditional move
   or branch on register contents instructions.  */

int
v9_regcmp_p (enum rtx_code code)
{
  return (code == EQ || code == NE || code == GE || code == LT
	  || code == LE || code == GT);
}

/* Nonzero if OP is a floating point constant which can
   be loaded into an integer register using a single
   sethi instruction.  */

int
fp_sethi_p (rtx op)
{
  if (GET_CODE (op) == CONST_DOUBLE)
    {
      REAL_VALUE_TYPE r;
      long i;

      REAL_VALUE_FROM_CONST_DOUBLE (r, op);
      REAL_VALUE_TO_TARGET_SINGLE (r, i);
      return !SPARC_SIMM13_P (i) && SPARC_SETHI_P (i);
    }

  return 0;
}

/* Nonzero if OP is a floating point constant which can
   be loaded into an integer register using a single
   mov instruction.  */

int
fp_mov_p (rtx op)
{
  if (GET_CODE (op) == CONST_DOUBLE)
    {
      REAL_VALUE_TYPE r;
      long i;

      REAL_VALUE_FROM_CONST_DOUBLE (r, op);
      REAL_VALUE_TO_TARGET_SINGLE (r, i);
      return SPARC_SIMM13_P (i);
    }

  return 0;
}

/* Nonzero if OP is a floating point constant which can
   be loaded into an integer register using a high/losum
   instruction sequence.  */

int
fp_high_losum_p (rtx op)
{
  /* The constraints calling this should only be in
     SFmode move insns, so any constant which cannot
     be moved using a single insn will do.  */
  if (GET_CODE (op) == CONST_DOUBLE)
    {
      REAL_VALUE_TYPE r;
      long i;

      REAL_VALUE_FROM_CONST_DOUBLE (r, op);
      REAL_VALUE_TO_TARGET_SINGLE (r, i);
      return !SPARC_SIMM13_P (i) && !SPARC_SETHI_P (i);
    }

  return 0;
}

/* Return true if the address of LABEL can be loaded by means of the
   mov{si,di}_pic_label_ref patterns in PIC mode.  */

static bool
can_use_mov_pic_label_ref (rtx label)
{
  /* VxWorks does not impose a fixed gap between segments; the run-time
     gap can be different from the object-file gap.  We therefore can't
     assume X - _GLOBAL_OFFSET_TABLE_ is a link-time constant unless we
     are absolutely sure that X is in the same segment as the GOT.
     Unfortunately, the flexibility of linker scripts means that we
     can't be sure of that in general, so assume that GOT-relative
     accesses are never valid on VxWorks.  */
  if (TARGET_VXWORKS_RTP)
    return false;

  /* Similarly, if the label is non-local, it might end up being placed
     in a different section than the current one; now mov_pic_label_ref
     requires the label and the code to be in the same section.  */
  if (LABEL_REF_NONLOCAL_P (label))
    return false;

  /* Finally, if we are reordering basic blocks and partition into hot
     and cold sections, this might happen for any label.  */
  if (flag_reorder_blocks_and_partition)
    return false;

  return true;
}

/* Expand a move instruction.  Return true if all work is done.  */

bool
sparc_expand_move (enum machine_mode mode, rtx *operands)
{
  /* Handle sets of MEM first.  */
  if (GET_CODE (operands[0]) == MEM)
    {
      /* 0 is a register (or a pair of registers) on SPARC.  */
      if (register_or_zero_operand (operands[1], mode))
	return false;

      if (!reload_in_progress)
	{
	  operands[0] = validize_mem (operands[0]);
	  operands[1] = force_reg (mode, operands[1]);
	}
    }

  /* Fixup TLS cases.  */
  if (TARGET_HAVE_TLS
      && CONSTANT_P (operands[1])
      && sparc_tls_referenced_p (operands [1]))
    {
<<<<<<< HEAD
      operands[1] = legitimize_tls_address (operands[1]);
=======
      operands[1] = sparc_legitimize_tls_address (operands[1]);
>>>>>>> 03d20231
      return false;
    }

  /* Fixup PIC cases.  */
  if (flag_pic && CONSTANT_P (operands[1]))
    {
      if (pic_address_needs_scratch (operands[1]))
<<<<<<< HEAD
	operands[1] = legitimize_pic_address (operands[1], NULL_RTX);
=======
	operands[1] = sparc_legitimize_pic_address (operands[1], NULL_RTX);
>>>>>>> 03d20231

      /* We cannot use the mov{si,di}_pic_label_ref patterns in all cases.  */
      if (GET_CODE (operands[1]) == LABEL_REF
	  && can_use_mov_pic_label_ref (operands[1]))
	{
	  if (mode == SImode)
	    {
	      emit_insn (gen_movsi_pic_label_ref (operands[0], operands[1]));
	      return true;
	    }

	  if (mode == DImode)
	    {
	      gcc_assert (TARGET_ARCH64);
	      emit_insn (gen_movdi_pic_label_ref (operands[0], operands[1]));
	      return true;
	    }
	}

      if (symbolic_operand (operands[1], mode))
	{
<<<<<<< HEAD
	  operands[1] = legitimize_pic_address (operands[1],
						reload_in_progress
						? operands[0] : NULL_RTX);
=======
	  operands[1]
	    = sparc_legitimize_pic_address (operands[1],
					    reload_in_progress
					    ? operands[0] : NULL_RTX);
>>>>>>> 03d20231
	  return false;
	}
    }

  /* If we are trying to toss an integer constant into FP registers,
     or loading a FP or vector constant, force it into memory.  */
  if (CONSTANT_P (operands[1])
      && REG_P (operands[0])
      && (SPARC_FP_REG_P (REGNO (operands[0]))
	  || SCALAR_FLOAT_MODE_P (mode)
	  || VECTOR_MODE_P (mode)))
    {
      /* emit_group_store will send such bogosity to us when it is
         not storing directly into memory.  So fix this up to avoid
         crashes in output_constant_pool.  */
      if (operands [1] == const0_rtx)
	operands[1] = CONST0_RTX (mode);

      /* We can clear FP registers if TARGET_VIS, and always other regs.  */
      if ((TARGET_VIS || REGNO (operands[0]) < SPARC_FIRST_FP_REG)
	  && const_zero_operand (operands[1], mode))
	return false;

      if (REGNO (operands[0]) < SPARC_FIRST_FP_REG
	  /* We are able to build any SF constant in integer registers
	     with at most 2 instructions.  */
	  && (mode == SFmode
	      /* And any DF constant in integer registers.  */
	      || (mode == DFmode
		  && (reload_completed || reload_in_progress))))
	return false;

      operands[1] = force_const_mem (mode, operands[1]);
      if (!reload_in_progress)
	operands[1] = validize_mem (operands[1]);
      return false;
    }

  /* Accept non-constants and valid constants unmodified.  */
  if (!CONSTANT_P (operands[1])
      || GET_CODE (operands[1]) == HIGH
      || input_operand (operands[1], mode))
    return false;

  switch (mode)
    {
    case QImode:
      /* All QImode constants require only one insn, so proceed.  */
      break;

    case HImode:
    case SImode:
      sparc_emit_set_const32 (operands[0], operands[1]);
      return true;

    case DImode:
      /* input_operand should have filtered out 32-bit mode.  */
      sparc_emit_set_const64 (operands[0], operands[1]);
      return true;

    default:
      gcc_unreachable ();
    }

  return false;
}

/* Load OP1, a 32-bit constant, into OP0, a register.
   We know it can't be done in one insn when we get
   here, the move expander guarantees this.  */

static void
sparc_emit_set_const32 (rtx op0, rtx op1)
{
  enum machine_mode mode = GET_MODE (op0);
  rtx temp;

  if (reload_in_progress || reload_completed)
    temp = op0;
  else
    temp = gen_reg_rtx (mode);

  if (GET_CODE (op1) == CONST_INT)
    {
      gcc_assert (!small_int_operand (op1, mode)
		  && !const_high_operand (op1, mode));

      /* Emit them as real moves instead of a HIGH/LO_SUM,
	 this way CSE can see everything and reuse intermediate
	 values if it wants.  */
      emit_insn (gen_rtx_SET (VOIDmode, temp,
			      GEN_INT (INTVAL (op1)
			        & ~(HOST_WIDE_INT)0x3ff)));

      emit_insn (gen_rtx_SET (VOIDmode,
			      op0,
			      gen_rtx_IOR (mode, temp,
					   GEN_INT (INTVAL (op1) & 0x3ff))));
    }
  else
    {
      /* A symbol, emit in the traditional way.  */
      emit_insn (gen_rtx_SET (VOIDmode, temp,
			      gen_rtx_HIGH (mode, op1)));
      emit_insn (gen_rtx_SET (VOIDmode,
			      op0, gen_rtx_LO_SUM (mode, temp, op1)));
    }
}

/* Load OP1, a symbolic 64-bit constant, into OP0, a DImode register.
   If TEMP is nonzero, we are forbidden to use any other scratch
   registers.  Otherwise, we are allowed to generate them as needed.

   Note that TEMP may have TImode if the code model is TARGET_CM_MEDANY
   or TARGET_CM_EMBMEDANY (see the reload_indi and reload_outdi patterns).  */

void
sparc_emit_set_symbolic_const64 (rtx op0, rtx op1, rtx temp)
{
  rtx temp1, temp2, temp3, temp4, temp5;
  rtx ti_temp = 0;

  if (temp && GET_MODE (temp) == TImode)
    {
      ti_temp = temp;
      temp = gen_rtx_REG (DImode, REGNO (temp));
    }

  /* SPARC-V9 code-model support.  */
  switch (sparc_cmodel)
    {
    case CM_MEDLOW:
      /* The range spanned by all instructions in the object is less
	 than 2^31 bytes (2GB) and the distance from any instruction
	 to the location of the label _GLOBAL_OFFSET_TABLE_ is less
	 than 2^31 bytes (2GB).

	 The executable must be in the low 4TB of the virtual address
	 space.

	 sethi	%hi(symbol), %temp1
	 or	%temp1, %lo(symbol), %reg  */
      if (temp)
	temp1 = temp;  /* op0 is allowed.  */
      else
	temp1 = gen_reg_rtx (DImode);

      emit_insn (gen_rtx_SET (VOIDmode, temp1, gen_rtx_HIGH (DImode, op1)));
      emit_insn (gen_rtx_SET (VOIDmode, op0, gen_rtx_LO_SUM (DImode, temp1, op1)));
      break;

    case CM_MEDMID:
      /* The range spanned by all instructions in the object is less
	 than 2^31 bytes (2GB) and the distance from any instruction
	 to the location of the label _GLOBAL_OFFSET_TABLE_ is less
	 than 2^31 bytes (2GB).

	 The executable must be in the low 16TB of the virtual address
	 space.

	 sethi	%h44(symbol), %temp1
	 or	%temp1, %m44(symbol), %temp2
	 sllx	%temp2, 12, %temp3
	 or	%temp3, %l44(symbol), %reg  */
      if (temp)
	{
	  temp1 = op0;
	  temp2 = op0;
	  temp3 = temp;  /* op0 is allowed.  */
	}
      else
	{
	  temp1 = gen_reg_rtx (DImode);
	  temp2 = gen_reg_rtx (DImode);
	  temp3 = gen_reg_rtx (DImode);
	}

      emit_insn (gen_seth44 (temp1, op1));
      emit_insn (gen_setm44 (temp2, temp1, op1));
      emit_insn (gen_rtx_SET (VOIDmode, temp3,
			      gen_rtx_ASHIFT (DImode, temp2, GEN_INT (12))));
      emit_insn (gen_setl44 (op0, temp3, op1));
      break;

    case CM_MEDANY:
      /* The range spanned by all instructions in the object is less
	 than 2^31 bytes (2GB) and the distance from any instruction
	 to the location of the label _GLOBAL_OFFSET_TABLE_ is less
	 than 2^31 bytes (2GB).

	 The executable can be placed anywhere in the virtual address
	 space.

	 sethi	%hh(symbol), %temp1
	 sethi	%lm(symbol), %temp2
	 or	%temp1, %hm(symbol), %temp3
	 sllx	%temp3, 32, %temp4
	 or	%temp4, %temp2, %temp5
	 or	%temp5, %lo(symbol), %reg  */
      if (temp)
	{
	  /* It is possible that one of the registers we got for operands[2]
	     might coincide with that of operands[0] (which is why we made
	     it TImode).  Pick the other one to use as our scratch.  */
	  if (rtx_equal_p (temp, op0))
	    {
	      gcc_assert (ti_temp);
	      temp = gen_rtx_REG (DImode, REGNO (temp) + 1);
	    }
	  temp1 = op0;
	  temp2 = temp;  /* op0 is _not_ allowed, see above.  */
	  temp3 = op0;
	  temp4 = op0;
	  temp5 = op0;
	}
      else
	{
	  temp1 = gen_reg_rtx (DImode);
	  temp2 = gen_reg_rtx (DImode);
	  temp3 = gen_reg_rtx (DImode);
	  temp4 = gen_reg_rtx (DImode);
	  temp5 = gen_reg_rtx (DImode);
	}

      emit_insn (gen_sethh (temp1, op1));
      emit_insn (gen_setlm (temp2, op1));
      emit_insn (gen_sethm (temp3, temp1, op1));
      emit_insn (gen_rtx_SET (VOIDmode, temp4,
			      gen_rtx_ASHIFT (DImode, temp3, GEN_INT (32))));
      emit_insn (gen_rtx_SET (VOIDmode, temp5,
			      gen_rtx_PLUS (DImode, temp4, temp2)));
      emit_insn (gen_setlo (op0, temp5, op1));
      break;

    case CM_EMBMEDANY:
      /* Old old old backwards compatibility kruft here.
	 Essentially it is MEDLOW with a fixed 64-bit
	 virtual base added to all data segment addresses.
	 Text-segment stuff is computed like MEDANY, we can't
	 reuse the code above because the relocation knobs
	 look different.

	 Data segment:	sethi	%hi(symbol), %temp1
			add	%temp1, EMBMEDANY_BASE_REG, %temp2
			or	%temp2, %lo(symbol), %reg  */
      if (data_segment_operand (op1, GET_MODE (op1)))
	{
	  if (temp)
	    {
	      temp1 = temp;  /* op0 is allowed.  */
	      temp2 = op0;
	    }
	  else
	    {
	      temp1 = gen_reg_rtx (DImode);
	      temp2 = gen_reg_rtx (DImode);
	    }

	  emit_insn (gen_embmedany_sethi (temp1, op1));
	  emit_insn (gen_embmedany_brsum (temp2, temp1));
	  emit_insn (gen_embmedany_losum (op0, temp2, op1));
	}

      /* Text segment:	sethi	%uhi(symbol), %temp1
			sethi	%hi(symbol), %temp2
			or	%temp1, %ulo(symbol), %temp3
			sllx	%temp3, 32, %temp4
			or	%temp4, %temp2, %temp5
			or	%temp5, %lo(symbol), %reg  */
      else
	{
	  if (temp)
	    {
	      /* It is possible that one of the registers we got for operands[2]
		 might coincide with that of operands[0] (which is why we made
		 it TImode).  Pick the other one to use as our scratch.  */
	      if (rtx_equal_p (temp, op0))
		{
		  gcc_assert (ti_temp);
		  temp = gen_rtx_REG (DImode, REGNO (temp) + 1);
		}
	      temp1 = op0;
	      temp2 = temp;  /* op0 is _not_ allowed, see above.  */
	      temp3 = op0;
	      temp4 = op0;
	      temp5 = op0;
	    }
	  else
	    {
	      temp1 = gen_reg_rtx (DImode);
	      temp2 = gen_reg_rtx (DImode);
	      temp3 = gen_reg_rtx (DImode);
	      temp4 = gen_reg_rtx (DImode);
	      temp5 = gen_reg_rtx (DImode);
	    }

	  emit_insn (gen_embmedany_textuhi (temp1, op1));
	  emit_insn (gen_embmedany_texthi  (temp2, op1));
	  emit_insn (gen_embmedany_textulo (temp3, temp1, op1));
	  emit_insn (gen_rtx_SET (VOIDmode, temp4,
				  gen_rtx_ASHIFT (DImode, temp3, GEN_INT (32))));
	  emit_insn (gen_rtx_SET (VOIDmode, temp5,
				  gen_rtx_PLUS (DImode, temp4, temp2)));
	  emit_insn (gen_embmedany_textlo  (op0, temp5, op1));
	}
      break;

    default:
      gcc_unreachable ();
    }
}

#if HOST_BITS_PER_WIDE_INT == 32
static void
sparc_emit_set_const64 (rtx op0 ATTRIBUTE_UNUSED, rtx op1 ATTRIBUTE_UNUSED)
{
  gcc_unreachable ();
}
#else
/* These avoid problems when cross compiling.  If we do not
   go through all this hair then the optimizer will see
   invalid REG_EQUAL notes or in some cases none at all.  */
static rtx gen_safe_HIGH64 (rtx, HOST_WIDE_INT);
static rtx gen_safe_SET64 (rtx, HOST_WIDE_INT);
static rtx gen_safe_OR64 (rtx, HOST_WIDE_INT);
static rtx gen_safe_XOR64 (rtx, HOST_WIDE_INT);

/* The optimizer is not to assume anything about exactly
   which bits are set for a HIGH, they are unspecified.
   Unfortunately this leads to many missed optimizations
   during CSE.  We mask out the non-HIGH bits, and matches
   a plain movdi, to alleviate this problem.  */
static rtx
gen_safe_HIGH64 (rtx dest, HOST_WIDE_INT val)
{
  return gen_rtx_SET (VOIDmode, dest, GEN_INT (val & ~(HOST_WIDE_INT)0x3ff));
}

static rtx
gen_safe_SET64 (rtx dest, HOST_WIDE_INT val)
{
  return gen_rtx_SET (VOIDmode, dest, GEN_INT (val));
}

static rtx
gen_safe_OR64 (rtx src, HOST_WIDE_INT val)
{
  return gen_rtx_IOR (DImode, src, GEN_INT (val));
}

static rtx
gen_safe_XOR64 (rtx src, HOST_WIDE_INT val)
{
  return gen_rtx_XOR (DImode, src, GEN_INT (val));
}

/* Worker routines for 64-bit constant formation on arch64.
   One of the key things to be doing in these emissions is
   to create as many temp REGs as possible.  This makes it
   possible for half-built constants to be used later when
   such values are similar to something required later on.
   Without doing this, the optimizer cannot see such
   opportunities.  */

static void sparc_emit_set_const64_quick1 (rtx, rtx,
					   unsigned HOST_WIDE_INT, int);

static void
sparc_emit_set_const64_quick1 (rtx op0, rtx temp,
			       unsigned HOST_WIDE_INT low_bits, int is_neg)
{
  unsigned HOST_WIDE_INT high_bits;

  if (is_neg)
    high_bits = (~low_bits) & 0xffffffff;
  else
    high_bits = low_bits;

  emit_insn (gen_safe_HIGH64 (temp, high_bits));
  if (!is_neg)
    {
      emit_insn (gen_rtx_SET (VOIDmode, op0,
			      gen_safe_OR64 (temp, (high_bits & 0x3ff))));
    }
  else
    {
      /* If we are XOR'ing with -1, then we should emit a one's complement
	 instead.  This way the combiner will notice logical operations
	 such as ANDN later on and substitute.  */
      if ((low_bits & 0x3ff) == 0x3ff)
	{
	  emit_insn (gen_rtx_SET (VOIDmode, op0,
				  gen_rtx_NOT (DImode, temp)));
	}
      else
	{
	  emit_insn (gen_rtx_SET (VOIDmode, op0,
				  gen_safe_XOR64 (temp,
						  (-(HOST_WIDE_INT)0x400
						   | (low_bits & 0x3ff)))));
	}
    }
}

static void sparc_emit_set_const64_quick2 (rtx, rtx, unsigned HOST_WIDE_INT,
					   unsigned HOST_WIDE_INT, int);

static void
sparc_emit_set_const64_quick2 (rtx op0, rtx temp,
			       unsigned HOST_WIDE_INT high_bits,
			       unsigned HOST_WIDE_INT low_immediate,
			       int shift_count)
{
  rtx temp2 = op0;

  if ((high_bits & 0xfffffc00) != 0)
    {
      emit_insn (gen_safe_HIGH64 (temp, high_bits));
      if ((high_bits & ~0xfffffc00) != 0)
	emit_insn (gen_rtx_SET (VOIDmode, op0,
				gen_safe_OR64 (temp, (high_bits & 0x3ff))));
      else
	temp2 = temp;
    }
  else
    {
      emit_insn (gen_safe_SET64 (temp, high_bits));
      temp2 = temp;
    }

  /* Now shift it up into place.  */
  emit_insn (gen_rtx_SET (VOIDmode, op0,
			  gen_rtx_ASHIFT (DImode, temp2,
					  GEN_INT (shift_count))));

  /* If there is a low immediate part piece, finish up by
     putting that in as well.  */
  if (low_immediate != 0)
    emit_insn (gen_rtx_SET (VOIDmode, op0,
			    gen_safe_OR64 (op0, low_immediate)));
}

static void sparc_emit_set_const64_longway (rtx, rtx, unsigned HOST_WIDE_INT,
					    unsigned HOST_WIDE_INT);

/* Full 64-bit constant decomposition.  Even though this is the
   'worst' case, we still optimize a few things away.  */
static void
sparc_emit_set_const64_longway (rtx op0, rtx temp,
				unsigned HOST_WIDE_INT high_bits,
				unsigned HOST_WIDE_INT low_bits)
{
  rtx sub_temp;

  if (reload_in_progress || reload_completed)
    sub_temp = op0;
  else
    sub_temp = gen_reg_rtx (DImode);

  if ((high_bits & 0xfffffc00) != 0)
    {
      emit_insn (gen_safe_HIGH64 (temp, high_bits));
      if ((high_bits & ~0xfffffc00) != 0)
	emit_insn (gen_rtx_SET (VOIDmode,
				sub_temp,
				gen_safe_OR64 (temp, (high_bits & 0x3ff))));
      else
	sub_temp = temp;
    }
  else
    {
      emit_insn (gen_safe_SET64 (temp, high_bits));
      sub_temp = temp;
    }

  if (!reload_in_progress && !reload_completed)
    {
      rtx temp2 = gen_reg_rtx (DImode);
      rtx temp3 = gen_reg_rtx (DImode);
      rtx temp4 = gen_reg_rtx (DImode);

      emit_insn (gen_rtx_SET (VOIDmode, temp4,
			      gen_rtx_ASHIFT (DImode, sub_temp,
					      GEN_INT (32))));

      emit_insn (gen_safe_HIGH64 (temp2, low_bits));
      if ((low_bits & ~0xfffffc00) != 0)
	{
	  emit_insn (gen_rtx_SET (VOIDmode, temp3,
				  gen_safe_OR64 (temp2, (low_bits & 0x3ff))));
	  emit_insn (gen_rtx_SET (VOIDmode, op0,
				  gen_rtx_PLUS (DImode, temp4, temp3)));
	}
      else
	{
	  emit_insn (gen_rtx_SET (VOIDmode, op0,
				  gen_rtx_PLUS (DImode, temp4, temp2)));
	}
    }
  else
    {
      rtx low1 = GEN_INT ((low_bits >> (32 - 12))          & 0xfff);
      rtx low2 = GEN_INT ((low_bits >> (32 - 12 - 12))     & 0xfff);
      rtx low3 = GEN_INT ((low_bits >> (32 - 12 - 12 - 8)) & 0x0ff);
      int to_shift = 12;

      /* We are in the middle of reload, so this is really
	 painful.  However we do still make an attempt to
	 avoid emitting truly stupid code.  */
      if (low1 != const0_rtx)
	{
	  emit_insn (gen_rtx_SET (VOIDmode, op0,
				  gen_rtx_ASHIFT (DImode, sub_temp,
						  GEN_INT (to_shift))));
	  emit_insn (gen_rtx_SET (VOIDmode, op0,
				  gen_rtx_IOR (DImode, op0, low1)));
	  sub_temp = op0;
	  to_shift = 12;
	}
      else
	{
	  to_shift += 12;
	}
      if (low2 != const0_rtx)
	{
	  emit_insn (gen_rtx_SET (VOIDmode, op0,
				  gen_rtx_ASHIFT (DImode, sub_temp,
						  GEN_INT (to_shift))));
	  emit_insn (gen_rtx_SET (VOIDmode, op0,
				  gen_rtx_IOR (DImode, op0, low2)));
	  sub_temp = op0;
	  to_shift = 8;
	}
      else
	{
	  to_shift += 8;
	}
      emit_insn (gen_rtx_SET (VOIDmode, op0,
			      gen_rtx_ASHIFT (DImode, sub_temp,
					      GEN_INT (to_shift))));
      if (low3 != const0_rtx)
	emit_insn (gen_rtx_SET (VOIDmode, op0,
				gen_rtx_IOR (DImode, op0, low3)));
      /* phew...  */
    }
}

/* Analyze a 64-bit constant for certain properties.  */
static void analyze_64bit_constant (unsigned HOST_WIDE_INT,
				    unsigned HOST_WIDE_INT,
				    int *, int *, int *);

static void
analyze_64bit_constant (unsigned HOST_WIDE_INT high_bits,
			unsigned HOST_WIDE_INT low_bits,
			int *hbsp, int *lbsp, int *abbasp)
{
  int lowest_bit_set, highest_bit_set, all_bits_between_are_set;
  int i;

  lowest_bit_set = highest_bit_set = -1;
  i = 0;
  do
    {
      if ((lowest_bit_set == -1)
	  && ((low_bits >> i) & 1))
	lowest_bit_set = i;
      if ((highest_bit_set == -1)
	  && ((high_bits >> (32 - i - 1)) & 1))
	highest_bit_set = (64 - i - 1);
    }
  while (++i < 32
	 && ((highest_bit_set == -1)
	     || (lowest_bit_set == -1)));
  if (i == 32)
    {
      i = 0;
      do
	{
	  if ((lowest_bit_set == -1)
	      && ((high_bits >> i) & 1))
	    lowest_bit_set = i + 32;
	  if ((highest_bit_set == -1)
	      && ((low_bits >> (32 - i - 1)) & 1))
	    highest_bit_set = 32 - i - 1;
	}
      while (++i < 32
	     && ((highest_bit_set == -1)
		 || (lowest_bit_set == -1)));
    }
  /* If there are no bits set this should have gone out
     as one instruction!  */
  gcc_assert (lowest_bit_set != -1 && highest_bit_set != -1);
  all_bits_between_are_set = 1;
  for (i = lowest_bit_set; i <= highest_bit_set; i++)
    {
      if (i < 32)
	{
	  if ((low_bits & (1 << i)) != 0)
	    continue;
	}
      else
	{
	  if ((high_bits & (1 << (i - 32))) != 0)
	    continue;
	}
      all_bits_between_are_set = 0;
      break;
    }
  *hbsp = highest_bit_set;
  *lbsp = lowest_bit_set;
  *abbasp = all_bits_between_are_set;
}

static int const64_is_2insns (unsigned HOST_WIDE_INT, unsigned HOST_WIDE_INT);

static int
const64_is_2insns (unsigned HOST_WIDE_INT high_bits,
		   unsigned HOST_WIDE_INT low_bits)
{
  int highest_bit_set, lowest_bit_set, all_bits_between_are_set;

  if (high_bits == 0
      || high_bits == 0xffffffff)
    return 1;

  analyze_64bit_constant (high_bits, low_bits,
			  &highest_bit_set, &lowest_bit_set,
			  &all_bits_between_are_set);

  if ((highest_bit_set == 63
       || lowest_bit_set == 0)
      && all_bits_between_are_set != 0)
    return 1;

  if ((highest_bit_set - lowest_bit_set) < 21)
    return 1;

  return 0;
}

static unsigned HOST_WIDE_INT create_simple_focus_bits (unsigned HOST_WIDE_INT,
							unsigned HOST_WIDE_INT,
							int, int);

static unsigned HOST_WIDE_INT
create_simple_focus_bits (unsigned HOST_WIDE_INT high_bits,
			  unsigned HOST_WIDE_INT low_bits,
			  int lowest_bit_set, int shift)
{
  HOST_WIDE_INT hi, lo;

  if (lowest_bit_set < 32)
    {
      lo = (low_bits >> lowest_bit_set) << shift;
      hi = ((high_bits << (32 - lowest_bit_set)) << shift);
    }
  else
    {
      lo = 0;
      hi = ((high_bits >> (lowest_bit_set - 32)) << shift);
    }
  gcc_assert (! (hi & lo));
  return (hi | lo);
}

/* Here we are sure to be arch64 and this is an integer constant
   being loaded into a register.  Emit the most efficient
   insn sequence possible.  Detection of all the 1-insn cases
   has been done already.  */
static void
sparc_emit_set_const64 (rtx op0, rtx op1)
{
  unsigned HOST_WIDE_INT high_bits, low_bits;
  int lowest_bit_set, highest_bit_set;
  int all_bits_between_are_set;
  rtx temp = 0;

  /* Sanity check that we know what we are working with.  */
  gcc_assert (TARGET_ARCH64
	      && (GET_CODE (op0) == SUBREG
		  || (REG_P (op0) && ! SPARC_FP_REG_P (REGNO (op0)))));

  if (reload_in_progress || reload_completed)
    temp = op0;

  if (GET_CODE (op1) != CONST_INT)
    {
      sparc_emit_set_symbolic_const64 (op0, op1, temp);
      return;
    }

  if (! temp)
    temp = gen_reg_rtx (DImode);

  high_bits = ((INTVAL (op1) >> 32) & 0xffffffff);
  low_bits = (INTVAL (op1) & 0xffffffff);

  /* low_bits	bits 0  --> 31
     high_bits	bits 32 --> 63  */

  analyze_64bit_constant (high_bits, low_bits,
			  &highest_bit_set, &lowest_bit_set,
			  &all_bits_between_are_set);

  /* First try for a 2-insn sequence.  */

  /* These situations are preferred because the optimizer can
   * do more things with them:
   * 1) mov	-1, %reg
   *    sllx	%reg, shift, %reg
   * 2) mov	-1, %reg
   *    srlx	%reg, shift, %reg
   * 3) mov	some_small_const, %reg
   *    sllx	%reg, shift, %reg
   */
  if (((highest_bit_set == 63
	|| lowest_bit_set == 0)
       && all_bits_between_are_set != 0)
      || ((highest_bit_set - lowest_bit_set) < 12))
    {
      HOST_WIDE_INT the_const = -1;
      int shift = lowest_bit_set;

      if ((highest_bit_set != 63
	   && lowest_bit_set != 0)
	  || all_bits_between_are_set == 0)
	{
	  the_const =
	    create_simple_focus_bits (high_bits, low_bits,
				      lowest_bit_set, 0);
	}
      else if (lowest_bit_set == 0)
	shift = -(63 - highest_bit_set);

      gcc_assert (SPARC_SIMM13_P (the_const));
      gcc_assert (shift != 0);

      emit_insn (gen_safe_SET64 (temp, the_const));
      if (shift > 0)
	emit_insn (gen_rtx_SET (VOIDmode,
				op0,
				gen_rtx_ASHIFT (DImode,
						temp,
						GEN_INT (shift))));
      else if (shift < 0)
	emit_insn (gen_rtx_SET (VOIDmode,
				op0,
				gen_rtx_LSHIFTRT (DImode,
						  temp,
						  GEN_INT (-shift))));
      return;
    }

  /* Now a range of 22 or less bits set somewhere.
   * 1) sethi	%hi(focus_bits), %reg
   *    sllx	%reg, shift, %reg
   * 2) sethi	%hi(focus_bits), %reg
   *    srlx	%reg, shift, %reg
   */
  if ((highest_bit_set - lowest_bit_set) < 21)
    {
      unsigned HOST_WIDE_INT focus_bits =
	create_simple_focus_bits (high_bits, low_bits,
				  lowest_bit_set, 10);

      gcc_assert (SPARC_SETHI_P (focus_bits));
      gcc_assert (lowest_bit_set != 10);

      emit_insn (gen_safe_HIGH64 (temp, focus_bits));

      /* If lowest_bit_set == 10 then a sethi alone could have done it.  */
      if (lowest_bit_set < 10)
	emit_insn (gen_rtx_SET (VOIDmode,
				op0,
				gen_rtx_LSHIFTRT (DImode, temp,
						  GEN_INT (10 - lowest_bit_set))));
      else if (lowest_bit_set > 10)
	emit_insn (gen_rtx_SET (VOIDmode,
				op0,
				gen_rtx_ASHIFT (DImode, temp,
						GEN_INT (lowest_bit_set - 10))));
      return;
    }

  /* 1) sethi	%hi(low_bits), %reg
   *    or	%reg, %lo(low_bits), %reg
   * 2) sethi	%hi(~low_bits), %reg
   *	xor	%reg, %lo(-0x400 | (low_bits & 0x3ff)), %reg
   */
  if (high_bits == 0
      || high_bits == 0xffffffff)
    {
      sparc_emit_set_const64_quick1 (op0, temp, low_bits,
				     (high_bits == 0xffffffff));
      return;
    }

  /* Now, try 3-insn sequences.  */

  /* 1) sethi	%hi(high_bits), %reg
   *    or	%reg, %lo(high_bits), %reg
   *    sllx	%reg, 32, %reg
   */
  if (low_bits == 0)
    {
      sparc_emit_set_const64_quick2 (op0, temp, high_bits, 0, 32);
      return;
    }

  /* We may be able to do something quick
     when the constant is negated, so try that.  */
  if (const64_is_2insns ((~high_bits) & 0xffffffff,
			 (~low_bits) & 0xfffffc00))
    {
      /* NOTE: The trailing bits get XOR'd so we need the
	 non-negated bits, not the negated ones.  */
      unsigned HOST_WIDE_INT trailing_bits = low_bits & 0x3ff;

      if ((((~high_bits) & 0xffffffff) == 0
	   && ((~low_bits) & 0x80000000) == 0)
	  || (((~high_bits) & 0xffffffff) == 0xffffffff
	      && ((~low_bits) & 0x80000000) != 0))
	{
	  unsigned HOST_WIDE_INT fast_int = (~low_bits & 0xffffffff);

	  if ((SPARC_SETHI_P (fast_int)
	       && (~high_bits & 0xffffffff) == 0)
	      || SPARC_SIMM13_P (fast_int))
	    emit_insn (gen_safe_SET64 (temp, fast_int));
	  else
	    sparc_emit_set_const64 (temp, GEN_INT (fast_int));
	}
      else
	{
	  rtx negated_const;
	  negated_const = GEN_INT (((~low_bits) & 0xfffffc00) |
				   (((HOST_WIDE_INT)((~high_bits) & 0xffffffff))<<32));
	  sparc_emit_set_const64 (temp, negated_const);
	}

      /* If we are XOR'ing with -1, then we should emit a one's complement
	 instead.  This way the combiner will notice logical operations
	 such as ANDN later on and substitute.  */
      if (trailing_bits == 0x3ff)
	{
	  emit_insn (gen_rtx_SET (VOIDmode, op0,
				  gen_rtx_NOT (DImode, temp)));
	}
      else
	{
	  emit_insn (gen_rtx_SET (VOIDmode,
				  op0,
				  gen_safe_XOR64 (temp,
						  (-0x400 | trailing_bits))));
	}
      return;
    }

  /* 1) sethi	%hi(xxx), %reg
   *    or	%reg, %lo(xxx), %reg
   *	sllx	%reg, yyy, %reg
   *
   * ??? This is just a generalized version of the low_bits==0
   * thing above, FIXME...
   */
  if ((highest_bit_set - lowest_bit_set) < 32)
    {
      unsigned HOST_WIDE_INT focus_bits =
	create_simple_focus_bits (high_bits, low_bits,
				  lowest_bit_set, 0);

      /* We can't get here in this state.  */
      gcc_assert (highest_bit_set >= 32 && lowest_bit_set < 32);

      /* So what we know is that the set bits straddle the
	 middle of the 64-bit word.  */
      sparc_emit_set_const64_quick2 (op0, temp,
				     focus_bits, 0,
				     lowest_bit_set);
      return;
    }

  /* 1) sethi	%hi(high_bits), %reg
   *    or	%reg, %lo(high_bits), %reg
   *    sllx	%reg, 32, %reg
   *	or	%reg, low_bits, %reg
   */
  if (SPARC_SIMM13_P(low_bits)
      && ((int)low_bits > 0))
    {
      sparc_emit_set_const64_quick2 (op0, temp, high_bits, low_bits, 32);
      return;
    }

  /* The easiest way when all else fails, is full decomposition.  */
  sparc_emit_set_const64_longway (op0, temp, high_bits, low_bits);
}
#endif /* HOST_BITS_PER_WIDE_INT == 32 */

/* Given a comparison code (EQ, NE, etc.) and the first operand of a COMPARE,
   return the mode to be used for the comparison.  For floating-point,
   CCFP[E]mode is used.  CC_NOOVmode should be used when the first operand
   is a PLUS, MINUS, NEG, or ASHIFT.  CCmode should be used when no special
   processing is needed.  */

enum machine_mode
select_cc_mode (enum rtx_code op, rtx x, rtx y ATTRIBUTE_UNUSED)
{
  if (GET_MODE_CLASS (GET_MODE (x)) == MODE_FLOAT)
    {
      switch (op)
	{
	case EQ:
	case NE:
	case UNORDERED:
	case ORDERED:
	case UNLT:
	case UNLE:
	case UNGT:
	case UNGE:
	case UNEQ:
	case LTGT:
	  return CCFPmode;

	case LT:
	case LE:
	case GT:
	case GE:
	  return CCFPEmode;

	default:
	  gcc_unreachable ();
	}
    }
  else if (GET_CODE (x) == PLUS || GET_CODE (x) == MINUS
	   || GET_CODE (x) == NEG || GET_CODE (x) == ASHIFT)
    {
      if (TARGET_ARCH64 && GET_MODE (x) == DImode)
	return CCX_NOOVmode;
      else
	return CC_NOOVmode;
    }
  else
    {
      if (TARGET_ARCH64 && GET_MODE (x) == DImode)
	return CCXmode;
      else
	return CCmode;
    }
}

/* Emit the compare insn and return the CC reg for a CODE comparison
   with operands X and Y.  */

static rtx
gen_compare_reg_1 (enum rtx_code code, rtx x, rtx y)
{
  enum machine_mode mode;
  rtx cc_reg;

  if (GET_MODE_CLASS (GET_MODE (x)) == MODE_CC)
    return x;

  mode = SELECT_CC_MODE (code, x, y);

  /* ??? We don't have movcc patterns so we cannot generate pseudo regs for the
     fcc regs (cse can't tell they're really call clobbered regs and will
     remove a duplicate comparison even if there is an intervening function
     call - it will then try to reload the cc reg via an int reg which is why
     we need the movcc patterns).  It is possible to provide the movcc
     patterns by using the ldxfsr/stxfsr v9 insns.  I tried it: you need two
     registers (say %g1,%g5) and it takes about 6 insns.  A better fix would be
     to tell cse that CCFPE mode registers (even pseudos) are call
     clobbered.  */

  /* ??? This is an experiment.  Rather than making changes to cse which may
     or may not be easy/clean, we do our own cse.  This is possible because
     we will generate hard registers.  Cse knows they're call clobbered (it
     doesn't know the same thing about pseudos). If we guess wrong, no big
     deal, but if we win, great!  */

  if (TARGET_V9 && GET_MODE_CLASS (GET_MODE (x)) == MODE_FLOAT)
#if 1 /* experiment */
    {
      int reg;
      /* We cycle through the registers to ensure they're all exercised.  */
      static int next_fcc_reg = 0;
      /* Previous x,y for each fcc reg.  */
      static rtx prev_args[4][2];

      /* Scan prev_args for x,y.  */
      for (reg = 0; reg < 4; reg++)
	if (prev_args[reg][0] == x && prev_args[reg][1] == y)
	  break;
      if (reg == 4)
	{
	  reg = next_fcc_reg;
	  prev_args[reg][0] = x;
	  prev_args[reg][1] = y;
	  next_fcc_reg = (next_fcc_reg + 1) & 3;
	}
      cc_reg = gen_rtx_REG (mode, reg + SPARC_FIRST_V9_FCC_REG);
    }
#else
    cc_reg = gen_reg_rtx (mode);
#endif /* ! experiment */
  else if (GET_MODE_CLASS (GET_MODE (x)) == MODE_FLOAT)
    cc_reg = gen_rtx_REG (mode, SPARC_FCC_REG);
  else
    cc_reg = gen_rtx_REG (mode, SPARC_ICC_REG);

  /* We shouldn't get there for TFmode if !TARGET_HARD_QUAD.  If we do, this
     will only result in an unrecognizable insn so no point in asserting.  */
  emit_insn (gen_rtx_SET (VOIDmode, cc_reg, gen_rtx_COMPARE (mode, x, y)));

  return cc_reg;
}


/* Emit the compare insn and return the CC reg for the comparison in CMP.  */

rtx
gen_compare_reg (rtx cmp)
{
  return gen_compare_reg_1 (GET_CODE (cmp), XEXP (cmp, 0), XEXP (cmp, 1));
}

/* This function is used for v9 only.
   DEST is the target of the Scc insn.
   CODE is the code for an Scc's comparison.
   X and Y are the values we compare.

   This function is needed to turn

	   (set (reg:SI 110)
	       (gt (reg:CCX 100 %icc)
	           (const_int 0)))
   into
	   (set (reg:SI 110)
	       (gt:DI (reg:CCX 100 %icc)
	           (const_int 0)))

   IE: The instruction recognizer needs to see the mode of the comparison to
   find the right instruction. We could use "gt:DI" right in the
   define_expand, but leaving it out allows us to handle DI, SI, etc.  */

static int
gen_v9_scc (rtx dest, enum rtx_code compare_code, rtx x, rtx y)
{
  if (! TARGET_ARCH64
      && (GET_MODE (x) == DImode
	  || GET_MODE (dest) == DImode))
    return 0;

  /* Try to use the movrCC insns.  */
  if (TARGET_ARCH64
      && GET_MODE_CLASS (GET_MODE (x)) == MODE_INT
      && y == const0_rtx
      && v9_regcmp_p (compare_code))
    {
      rtx op0 = x;
      rtx temp;

      /* Special case for op0 != 0.  This can be done with one instruction if
	 dest == x.  */

      if (compare_code == NE
	  && GET_MODE (dest) == DImode
	  && rtx_equal_p (op0, dest))
	{
	  emit_insn (gen_rtx_SET (VOIDmode, dest,
			      gen_rtx_IF_THEN_ELSE (DImode,
				       gen_rtx_fmt_ee (compare_code, DImode,
						       op0, const0_rtx),
				       const1_rtx,
				       dest)));
	  return 1;
	}

      if (reg_overlap_mentioned_p (dest, op0))
	{
	  /* Handle the case where dest == x.
	     We "early clobber" the result.  */
	  op0 = gen_reg_rtx (GET_MODE (x));
	  emit_move_insn (op0, x);
	}

      emit_insn (gen_rtx_SET (VOIDmode, dest, const0_rtx));
      if (GET_MODE (op0) != DImode)
	{
	  temp = gen_reg_rtx (DImode);
	  convert_move (temp, op0, 0);
	}
      else
	temp = op0;
      emit_insn (gen_rtx_SET (VOIDmode, dest,
			  gen_rtx_IF_THEN_ELSE (GET_MODE (dest),
				   gen_rtx_fmt_ee (compare_code, DImode,
						   temp, const0_rtx),
				   const1_rtx,
				   dest)));
      return 1;
    }
  else
    {
      x = gen_compare_reg_1 (compare_code, x, y);
      y = const0_rtx;

      gcc_assert (GET_MODE (x) != CC_NOOVmode
		  && GET_MODE (x) != CCX_NOOVmode);

      emit_insn (gen_rtx_SET (VOIDmode, dest, const0_rtx));
      emit_insn (gen_rtx_SET (VOIDmode, dest,
			  gen_rtx_IF_THEN_ELSE (GET_MODE (dest),
				   gen_rtx_fmt_ee (compare_code,
						   GET_MODE (x), x, y),
				    const1_rtx, dest)));
      return 1;
    }
}


/* Emit an scc insn.  For seq, sne, sgeu, and sltu, we can do this
   without jumps using the addx/subx instructions.  */

bool
emit_scc_insn (rtx operands[])
{
  rtx tem;
  rtx x;
  rtx y;
  enum rtx_code code;

  /* The quad-word fp compare library routines all return nonzero to indicate
     true, which is different from the equivalent libgcc routines, so we must
     handle them specially here.  */
  if (GET_MODE (operands[2]) == TFmode && ! TARGET_HARD_QUAD)
    {
      operands[1] = sparc_emit_float_lib_cmp (operands[2], operands[3],
					      GET_CODE (operands[1]));
      operands[2] = XEXP (operands[1], 0);
      operands[3] = XEXP (operands[1], 1);
    }

  code = GET_CODE (operands[1]);
  x = operands[2];
  y = operands[3];

  /* For seq/sne on v9 we use the same code as v8 (the addx/subx method has
     more applications).  The exception to this is "reg != 0" which can
     be done in one instruction on v9 (so we do it).  */
  if (code == EQ)
    {
      if (GET_MODE (x) == SImode)
        {
          rtx pat = gen_seqsi_special (operands[0], x, y);
          emit_insn (pat);
          return true;
        }
      else if (GET_MODE (x) == DImode)
        {
          rtx pat = gen_seqdi_special (operands[0], x, y);
          emit_insn (pat);
          return true;
        }
    }

  if (code == NE)
    {
      if (GET_MODE (x) == SImode)
        {
          rtx pat = gen_snesi_special (operands[0], x, y);
          emit_insn (pat);
          return true;
        }
      else if (GET_MODE (x) == DImode)
        {
          rtx pat = gen_snedi_special (operands[0], x, y);
          emit_insn (pat);
          return true;
        }
    }

  /* For the rest, on v9 we can use conditional moves.  */

  if (TARGET_V9)
    {
      if (gen_v9_scc (operands[0], code, x, y))
        return true;
    }

  /* We can do LTU and GEU using the addx/subx instructions too.  And
     for GTU/LEU, if both operands are registers swap them and fall
     back to the easy case.  */
  if (code == GTU || code == LEU)
    {
      if ((GET_CODE (x) == REG || GET_CODE (x) == SUBREG)
          && (GET_CODE (y) == REG || GET_CODE (y) == SUBREG))
        {
          tem = x;
          x = y;
          y = tem;
          code = swap_condition (code);
        }
    }

  if (code == LTU || code == GEU)
    {
      emit_insn (gen_rtx_SET (VOIDmode, operands[0],
			      gen_rtx_fmt_ee (code, SImode,
					      gen_compare_reg_1 (code, x, y),
					      const0_rtx)));
      return true;
    }

  /* Nope, do branches.  */
  return false;
}

/* Emit a conditional jump insn for the v9 architecture using comparison code
   CODE and jump target LABEL.
   This function exists to take advantage of the v9 brxx insns.  */

static void
emit_v9_brxx_insn (enum rtx_code code, rtx op0, rtx label)
{
  emit_jump_insn (gen_rtx_SET (VOIDmode,
			   pc_rtx,
			   gen_rtx_IF_THEN_ELSE (VOIDmode,
				    gen_rtx_fmt_ee (code, GET_MODE (op0),
						    op0, const0_rtx),
				    gen_rtx_LABEL_REF (VOIDmode, label),
				    pc_rtx)));
}

void
emit_conditional_branch_insn (rtx operands[])
{
  /* The quad-word fp compare library routines all return nonzero to indicate
     true, which is different from the equivalent libgcc routines, so we must
     handle them specially here.  */
  if (GET_MODE (operands[1]) == TFmode && ! TARGET_HARD_QUAD)
    {
      operands[0] = sparc_emit_float_lib_cmp (operands[1], operands[2],
					      GET_CODE (operands[0]));
      operands[1] = XEXP (operands[0], 0);
      operands[2] = XEXP (operands[0], 1);
    }

  if (TARGET_ARCH64 && operands[2] == const0_rtx
      && GET_CODE (operands[1]) == REG
      && GET_MODE (operands[1]) == DImode)
    {
      emit_v9_brxx_insn (GET_CODE (operands[0]), operands[1], operands[3]);
      return;
    }

  operands[1] = gen_compare_reg (operands[0]);
  operands[2] = const0_rtx;
  operands[0] = gen_rtx_fmt_ee (GET_CODE (operands[0]), VOIDmode,
				operands[1], operands[2]);
  emit_jump_insn (gen_cbranchcc4 (operands[0], operands[1], operands[2],
				  operands[3]));
}


/* Generate a DFmode part of a hard TFmode register.
   REG is the TFmode hard register, LOW is 1 for the
   low 64bit of the register and 0 otherwise.
 */
rtx
gen_df_reg (rtx reg, int low)
{
  int regno = REGNO (reg);

  if ((WORDS_BIG_ENDIAN == 0) ^ (low != 0))
    regno += (TARGET_ARCH64 && regno < 32) ? 1 : 2;
  return gen_rtx_REG (DFmode, regno);
}

/* Generate a call to FUNC with OPERANDS.  Operand 0 is the return value.
   Unlike normal calls, TFmode operands are passed by reference.  It is
   assumed that no more than 3 operands are required.  */

static void
emit_soft_tfmode_libcall (const char *func_name, int nargs, rtx *operands)
{
  rtx ret_slot = NULL, arg[3], func_sym;
  int i;

  /* We only expect to be called for conversions, unary, and binary ops.  */
  gcc_assert (nargs == 2 || nargs == 3);

  for (i = 0; i < nargs; ++i)
    {
      rtx this_arg = operands[i];
      rtx this_slot;

      /* TFmode arguments and return values are passed by reference.  */
      if (GET_MODE (this_arg) == TFmode)
	{
	  int force_stack_temp;

	  force_stack_temp = 0;
	  if (TARGET_BUGGY_QP_LIB && i == 0)
	    force_stack_temp = 1;

	  if (GET_CODE (this_arg) == MEM
	      && ! force_stack_temp)
	    this_arg = XEXP (this_arg, 0);
	  else if (CONSTANT_P (this_arg)
		   && ! force_stack_temp)
	    {
	      this_slot = force_const_mem (TFmode, this_arg);
	      this_arg = XEXP (this_slot, 0);
	    }
	  else
	    {
	      this_slot = assign_stack_temp (TFmode, GET_MODE_SIZE (TFmode), 0);

	      /* Operand 0 is the return value.  We'll copy it out later.  */
	      if (i > 0)
		emit_move_insn (this_slot, this_arg);
	      else
		ret_slot = this_slot;

	      this_arg = XEXP (this_slot, 0);
	    }
	}

      arg[i] = this_arg;
    }

  func_sym = gen_rtx_SYMBOL_REF (Pmode, func_name);

  if (GET_MODE (operands[0]) == TFmode)
    {
      if (nargs == 2)
	emit_library_call (func_sym, LCT_NORMAL, VOIDmode, 2,
			   arg[0], GET_MODE (arg[0]),
			   arg[1], GET_MODE (arg[1]));
      else
	emit_library_call (func_sym, LCT_NORMAL, VOIDmode, 3,
			   arg[0], GET_MODE (arg[0]),
			   arg[1], GET_MODE (arg[1]),
			   arg[2], GET_MODE (arg[2]));

      if (ret_slot)
	emit_move_insn (operands[0], ret_slot);
    }
  else
    {
      rtx ret;

      gcc_assert (nargs == 2);

      ret = emit_library_call_value (func_sym, operands[0], LCT_NORMAL,
				     GET_MODE (operands[0]), 1,
				     arg[1], GET_MODE (arg[1]));

      if (ret != operands[0])
	emit_move_insn (operands[0], ret);
    }
}

/* Expand soft-float TFmode calls to sparc abi routines.  */

static void
emit_soft_tfmode_binop (enum rtx_code code, rtx *operands)
{
  const char *func;

  switch (code)
    {
    case PLUS:
      func = "_Qp_add";
      break;
    case MINUS:
      func = "_Qp_sub";
      break;
    case MULT:
      func = "_Qp_mul";
      break;
    case DIV:
      func = "_Qp_div";
      break;
    default:
      gcc_unreachable ();
    }

  emit_soft_tfmode_libcall (func, 3, operands);
}

static void
emit_soft_tfmode_unop (enum rtx_code code, rtx *operands)
{
  const char *func;

  gcc_assert (code == SQRT);
  func = "_Qp_sqrt";

  emit_soft_tfmode_libcall (func, 2, operands);
}

static void
emit_soft_tfmode_cvt (enum rtx_code code, rtx *operands)
{
  const char *func;

  switch (code)
    {
    case FLOAT_EXTEND:
      switch (GET_MODE (operands[1]))
	{
	case SFmode:
	  func = "_Qp_stoq";
	  break;
	case DFmode:
	  func = "_Qp_dtoq";
	  break;
	default:
	  gcc_unreachable ();
	}
      break;

    case FLOAT_TRUNCATE:
      switch (GET_MODE (operands[0]))
	{
	case SFmode:
	  func = "_Qp_qtos";
	  break;
	case DFmode:
	  func = "_Qp_qtod";
	  break;
	default:
	  gcc_unreachable ();
	}
      break;

    case FLOAT:
      switch (GET_MODE (operands[1]))
	{
	case SImode:
	  func = "_Qp_itoq";
	  if (TARGET_ARCH64)
	    operands[1] = gen_rtx_SIGN_EXTEND (DImode, operands[1]);
	  break;
	case DImode:
	  func = "_Qp_xtoq";
	  break;
	default:
	  gcc_unreachable ();
	}
      break;

    case UNSIGNED_FLOAT:
      switch (GET_MODE (operands[1]))
	{
	case SImode:
	  func = "_Qp_uitoq";
	  if (TARGET_ARCH64)
	    operands[1] = gen_rtx_ZERO_EXTEND (DImode, operands[1]);
	  break;
	case DImode:
	  func = "_Qp_uxtoq";
	  break;
	default:
	  gcc_unreachable ();
	}
      break;

    case FIX:
      switch (GET_MODE (operands[0]))
	{
	case SImode:
	  func = "_Qp_qtoi";
	  break;
	case DImode:
	  func = "_Qp_qtox";
	  break;
	default:
	  gcc_unreachable ();
	}
      break;

    case UNSIGNED_FIX:
      switch (GET_MODE (operands[0]))
	{
	case SImode:
	  func = "_Qp_qtoui";
	  break;
	case DImode:
	  func = "_Qp_qtoux";
	  break;
	default:
	  gcc_unreachable ();
	}
      break;

    default:
      gcc_unreachable ();
    }

  emit_soft_tfmode_libcall (func, 2, operands);
}

/* Expand a hard-float tfmode operation.  All arguments must be in
   registers.  */

static void
emit_hard_tfmode_operation (enum rtx_code code, rtx *operands)
{
  rtx op, dest;

  if (GET_RTX_CLASS (code) == RTX_UNARY)
    {
      operands[1] = force_reg (GET_MODE (operands[1]), operands[1]);
      op = gen_rtx_fmt_e (code, GET_MODE (operands[0]), operands[1]);
    }
  else
    {
      operands[1] = force_reg (GET_MODE (operands[1]), operands[1]);
      operands[2] = force_reg (GET_MODE (operands[2]), operands[2]);
      op = gen_rtx_fmt_ee (code, GET_MODE (operands[0]),
			   operands[1], operands[2]);
    }

  if (register_operand (operands[0], VOIDmode))
    dest = operands[0];
  else
    dest = gen_reg_rtx (GET_MODE (operands[0]));

  emit_insn (gen_rtx_SET (VOIDmode, dest, op));

  if (dest != operands[0])
    emit_move_insn (operands[0], dest);
}

void
emit_tfmode_binop (enum rtx_code code, rtx *operands)
{
  if (TARGET_HARD_QUAD)
    emit_hard_tfmode_operation (code, operands);
  else
    emit_soft_tfmode_binop (code, operands);
}

void
emit_tfmode_unop (enum rtx_code code, rtx *operands)
{
  if (TARGET_HARD_QUAD)
    emit_hard_tfmode_operation (code, operands);
  else
    emit_soft_tfmode_unop (code, operands);
}

void
emit_tfmode_cvt (enum rtx_code code, rtx *operands)
{
  if (TARGET_HARD_QUAD)
    emit_hard_tfmode_operation (code, operands);
  else
    emit_soft_tfmode_cvt (code, operands);
}

/* Return nonzero if a branch/jump/call instruction will be emitting
   nop into its delay slot.  */

int
empty_delay_slot (rtx insn)
{
  rtx seq;

  /* If no previous instruction (should not happen), return true.  */
  if (PREV_INSN (insn) == NULL)
    return 1;

  seq = NEXT_INSN (PREV_INSN (insn));
  if (GET_CODE (PATTERN (seq)) == SEQUENCE)
    return 0;

  return 1;
}

/* Return nonzero if TRIAL can go into the call delay slot.  */

int
tls_call_delay (rtx trial)
{
  rtx pat;

  /* Binutils allows
       call __tls_get_addr, %tgd_call (foo)
        add %l7, %o0, %o0, %tgd_add (foo)
     while Sun as/ld does not.  */
  if (TARGET_GNU_TLS || !TARGET_TLS)
    return 1;

  pat = PATTERN (trial);

  /* We must reject tgd_add{32|64}, i.e.
       (set (reg) (plus (reg) (unspec [(reg) (symbol_ref)] UNSPEC_TLSGD)))
     and tldm_add{32|64}, i.e.
       (set (reg) (plus (reg) (unspec [(reg) (symbol_ref)] UNSPEC_TLSLDM)))
     for Sun as/ld.  */
  if (GET_CODE (pat) == SET
      && GET_CODE (SET_SRC (pat)) == PLUS)
    {
      rtx unspec = XEXP (SET_SRC (pat), 1);

      if (GET_CODE (unspec) == UNSPEC
	  && (XINT (unspec, 1) == UNSPEC_TLSGD
	      || XINT (unspec, 1) == UNSPEC_TLSLDM))
	return 0;
    }

  return 1;
}

/* Return nonzero if TRIAL, an insn, can be combined with a 'restore'
   instruction.  RETURN_P is true if the v9 variant 'return' is to be
   considered in the test too.

   TRIAL must be a SET whose destination is a REG appropriate for the
   'restore' instruction or, if RETURN_P is true, for the 'return'
   instruction.  */

static int
eligible_for_restore_insn (rtx trial, bool return_p)
{
  rtx pat = PATTERN (trial);
  rtx src = SET_SRC (pat);

  /* The 'restore src,%g0,dest' pattern for word mode and below.  */
  if (GET_MODE_CLASS (GET_MODE (src)) != MODE_FLOAT
      && arith_operand (src, GET_MODE (src)))
    {
      if (TARGET_ARCH64)
        return GET_MODE_SIZE (GET_MODE (src)) <= GET_MODE_SIZE (DImode);
      else
        return GET_MODE_SIZE (GET_MODE (src)) <= GET_MODE_SIZE (SImode);
    }

  /* The 'restore src,%g0,dest' pattern for double-word mode.  */
  else if (GET_MODE_CLASS (GET_MODE (src)) != MODE_FLOAT
	   && arith_double_operand (src, GET_MODE (src)))
    return GET_MODE_SIZE (GET_MODE (src)) <= GET_MODE_SIZE (DImode);

  /* The 'restore src,%g0,dest' pattern for float if no FPU.  */
  else if (! TARGET_FPU && register_operand (src, SFmode))
    return 1;

  /* The 'restore src,%g0,dest' pattern for double if no FPU.  */
  else if (! TARGET_FPU && TARGET_ARCH64 && register_operand (src, DFmode))
    return 1;

  /* If we have the 'return' instruction, anything that does not use
     local or output registers and can go into a delay slot wins.  */
  else if (return_p && TARGET_V9 && ! epilogue_renumber (&pat, 1)
	   && (get_attr_in_uncond_branch_delay (trial)
	       == IN_UNCOND_BRANCH_DELAY_TRUE))
    return 1;

  /* The 'restore src1,src2,dest' pattern for SImode.  */
  else if (GET_CODE (src) == PLUS
	   && register_operand (XEXP (src, 0), SImode)
	   && arith_operand (XEXP (src, 1), SImode))
    return 1;

  /* The 'restore src1,src2,dest' pattern for DImode.  */
  else if (GET_CODE (src) == PLUS
	   && register_operand (XEXP (src, 0), DImode)
	   && arith_double_operand (XEXP (src, 1), DImode))
    return 1;

  /* The 'restore src1,%lo(src2),dest' pattern.  */
  else if (GET_CODE (src) == LO_SUM
	   && ! TARGET_CM_MEDMID
	   && ((register_operand (XEXP (src, 0), SImode)
	        && immediate_operand (XEXP (src, 1), SImode))
	       || (TARGET_ARCH64
		   && register_operand (XEXP (src, 0), DImode)
		   && immediate_operand (XEXP (src, 1), DImode))))
    return 1;

  /* The 'restore src,src,dest' pattern.  */
  else if (GET_CODE (src) == ASHIFT
	   && (register_operand (XEXP (src, 0), SImode)
	       || register_operand (XEXP (src, 0), DImode))
	   && XEXP (src, 1) == const1_rtx)
    return 1;

  return 0;
}

/* Return nonzero if TRIAL can go into the function return's
   delay slot.  */

int
eligible_for_return_delay (rtx trial)
{
  rtx pat;

  if (GET_CODE (trial) != INSN || GET_CODE (PATTERN (trial)) != SET)
    return 0;

  if (get_attr_length (trial) != 1)
    return 0;

  /* If there are any call-saved registers, we should scan TRIAL if it
     does not reference them.  For now just make it easy.  */
  if (num_gfregs)
    return 0;

  /* If the function uses __builtin_eh_return, the eh_return machinery
     occupies the delay slot.  */
  if (crtl->calls_eh_return)
    return 0;

  /* In the case of a true leaf function, anything can go into the slot.  */
  if (sparc_leaf_function_p)
    return get_attr_in_uncond_branch_delay (trial)
	   == IN_UNCOND_BRANCH_DELAY_TRUE;

  pat = PATTERN (trial);

  /* Otherwise, only operations which can be done in tandem with
     a `restore' or `return' insn can go into the delay slot.  */
  if (GET_CODE (SET_DEST (pat)) != REG
      || (REGNO (SET_DEST (pat)) >= 8 && REGNO (SET_DEST (pat)) < 24))
    return 0;

  /* If this instruction sets up floating point register and we have a return
     instruction, it can probably go in.  But restore will not work
     with FP_REGS.  */
  if (REGNO (SET_DEST (pat)) >= 32)
    return (TARGET_V9
	    && ! epilogue_renumber (&pat, 1)
	    && (get_attr_in_uncond_branch_delay (trial)
		== IN_UNCOND_BRANCH_DELAY_TRUE));

  return eligible_for_restore_insn (trial, true);
}

/* Return nonzero if TRIAL can go into the sibling call's
   delay slot.  */

int
eligible_for_sibcall_delay (rtx trial)
{
  rtx pat;

  if (GET_CODE (trial) != INSN || GET_CODE (PATTERN (trial)) != SET)
    return 0;

  if (get_attr_length (trial) != 1)
    return 0;

  pat = PATTERN (trial);

  if (sparc_leaf_function_p)
    {
      /* If the tail call is done using the call instruction,
	 we have to restore %o7 in the delay slot.  */
      if (LEAF_SIBCALL_SLOT_RESERVED_P)
	return 0;

      /* %g1 is used to build the function address */
      if (reg_mentioned_p (gen_rtx_REG (Pmode, 1), pat))
	return 0;

      return 1;
    }

  /* Otherwise, only operations which can be done in tandem with
     a `restore' insn can go into the delay slot.  */
  if (GET_CODE (SET_DEST (pat)) != REG
      || (REGNO (SET_DEST (pat)) >= 8 && REGNO (SET_DEST (pat)) < 24)
      || REGNO (SET_DEST (pat)) >= 32)
    return 0;

  /* If it mentions %o7, it can't go in, because sibcall will clobber it
     in most cases.  */
  if (reg_mentioned_p (gen_rtx_REG (Pmode, 15), pat))
    return 0;

  return eligible_for_restore_insn (trial, false);
}

int
short_branch (int uid1, int uid2)
{
  int delta = INSN_ADDRESSES (uid1) - INSN_ADDRESSES (uid2);

  /* Leave a few words of "slop".  */
  if (delta >= -1023 && delta <= 1022)
    return 1;

  return 0;
}

/* Return nonzero if REG is not used after INSN.
   We assume REG is a reload reg, and therefore does
   not live past labels or calls or jumps.  */
int
reg_unused_after (rtx reg, rtx insn)
{
  enum rtx_code code, prev_code = UNKNOWN;

  while ((insn = NEXT_INSN (insn)))
    {
      if (prev_code == CALL_INSN && call_used_regs[REGNO (reg)])
	return 1;

      code = GET_CODE (insn);
      if (GET_CODE (insn) == CODE_LABEL)
	return 1;

      if (INSN_P (insn))
	{
	  rtx set = single_set (insn);
	  int in_src = set && reg_overlap_mentioned_p (reg, SET_SRC (set));
	  if (set && in_src)
	    return 0;
	  if (set && reg_overlap_mentioned_p (reg, SET_DEST (set)))
	    return 1;
	  if (set == 0 && reg_overlap_mentioned_p (reg, PATTERN (insn)))
	    return 0;
	}
      prev_code = code;
    }
  return 1;
}

/* Determine if it's legal to put X into the constant pool.  This
   is not possible if X contains the address of a symbol that is
   not constant (TLS) or not known at final link time (PIC).  */

static bool
sparc_cannot_force_const_mem (rtx x)
{
  switch (GET_CODE (x))
    {
    case CONST_INT:
    case CONST_DOUBLE:
    case CONST_VECTOR:
      /* Accept all non-symbolic constants.  */
      return false;

    case LABEL_REF:
      /* Labels are OK iff we are non-PIC.  */
      return flag_pic != 0;

    case SYMBOL_REF:
      /* 'Naked' TLS symbol references are never OK,
	 non-TLS symbols are OK iff we are non-PIC.  */
      if (SYMBOL_REF_TLS_MODEL (x))
	return true;
      else
	return flag_pic != 0;

    case CONST:
      return sparc_cannot_force_const_mem (XEXP (x, 0));
    case PLUS:
    case MINUS:
      return sparc_cannot_force_const_mem (XEXP (x, 0))
         || sparc_cannot_force_const_mem (XEXP (x, 1));
    case UNSPEC:
      return true;
    default:
      gcc_unreachable ();
    }
}

<<<<<<< HEAD
/* PIC support.  */
static GTY(()) bool pic_helper_needed = false;
static GTY(()) rtx pic_helper_symbol;
static GTY(()) rtx global_offset_table;
=======
/* Global Offset Table support.  */
static GTY(()) rtx got_helper_rtx = NULL_RTX;
static GTY(()) rtx global_offset_table_rtx = NULL_RTX;

/* Return the SYMBOL_REF for the Global Offset Table.  */

static GTY(()) rtx sparc_got_symbol = NULL_RTX;

static rtx
sparc_got (void)
{
  if (!sparc_got_symbol)
    sparc_got_symbol = gen_rtx_SYMBOL_REF (Pmode, "_GLOBAL_OFFSET_TABLE_");

  return sparc_got_symbol;
}
>>>>>>> 03d20231

/* Ensure that we are not using patterns that are not OK with PIC.  */

int
check_pic (int i)
{
  rtx op;

  switch (flag_pic)
    {
    case 1:
      op = recog_data.operand[i];
      gcc_assert (GET_CODE (op) != SYMBOL_REF
	  	  && (GET_CODE (op) != CONST
		      || (GET_CODE (XEXP (op, 0)) == MINUS
			  && XEXP (XEXP (op, 0), 0) == sparc_got ()
			  && GET_CODE (XEXP (XEXP (op, 0), 1)) == CONST)));
    case 2:
    default:
      return 1;
    }
}

/* Return true if X is an address which needs a temporary register when
   reloaded while generating PIC code.  */

int
pic_address_needs_scratch (rtx x)
{
  /* An address which is a symbolic plus a non SMALL_INT needs a temp reg.  */
  if (GET_CODE (x) == CONST && GET_CODE (XEXP (x, 0)) == PLUS
      && GET_CODE (XEXP (XEXP (x, 0), 0)) == SYMBOL_REF
      && GET_CODE (XEXP (XEXP (x, 0), 1)) == CONST_INT
      && ! SMALL_INT (XEXP (XEXP (x, 0), 1)))
    return 1;

  return 0;
}

/* Determine if a given RTX is a valid constant.  We already know this
   satisfies CONSTANT_P.  */

bool
legitimate_constant_p (rtx x)
{
  switch (GET_CODE (x))
    {
    case CONST:
    case SYMBOL_REF:
      if (sparc_tls_referenced_p (x))
	return false;
      break;

    case CONST_DOUBLE:
      if (GET_MODE (x) == VOIDmode)
        return true;

      /* Floating point constants are generally not ok.
	 The only exception is 0.0 in VIS.  */
      if (TARGET_VIS
	  && SCALAR_FLOAT_MODE_P (GET_MODE (x))
	  && const_zero_operand (x, GET_MODE (x)))
	return true;

      return false;

    case CONST_VECTOR:
      /* Vector constants are generally not ok.
	 The only exception is 0 in VIS.  */
      if (TARGET_VIS
	  && const_zero_operand (x, GET_MODE (x)))
	return true;

      return false;

    default:
      break;
    }

  return true;
}

/* Determine if a given RTX is a valid constant address.  */

bool
constant_address_p (rtx x)
{
  switch (GET_CODE (x))
    {
    case LABEL_REF:
    case CONST_INT:
    case HIGH:
      return true;

    case CONST:
      if (flag_pic && pic_address_needs_scratch (x))
	return false;
      return legitimate_constant_p (x);

    case SYMBOL_REF:
      return !flag_pic && legitimate_constant_p (x);

    default:
      return false;
    }
}

/* Nonzero if the constant value X is a legitimate general operand
   when generating PIC code.  It is given that flag_pic is on and
   that X satisfies CONSTANT_P or is a CONST_DOUBLE.  */

bool
legitimate_pic_operand_p (rtx x)
{
  if (pic_address_needs_scratch (x))
    return false;
  if (sparc_tls_referenced_p (x))
    return false;
  return true;
}

/* Return nonzero if ADDR is a valid memory address.
   STRICT specifies whether strict register checking applies.  */

static bool
sparc_legitimate_address_p (enum machine_mode mode, rtx addr, bool strict)
{
  rtx rs1 = NULL, rs2 = NULL, imm1 = NULL;

  if (REG_P (addr) || GET_CODE (addr) == SUBREG)
    rs1 = addr;
  else if (GET_CODE (addr) == PLUS)
    {
      rs1 = XEXP (addr, 0);
      rs2 = XEXP (addr, 1);

      /* Canonicalize.  REG comes first, if there are no regs,
	 LO_SUM comes first.  */
      if (!REG_P (rs1)
	  && GET_CODE (rs1) != SUBREG
	  && (REG_P (rs2)
	      || GET_CODE (rs2) == SUBREG
	      || (GET_CODE (rs2) == LO_SUM && GET_CODE (rs1) != LO_SUM)))
	{
	  rs1 = XEXP (addr, 1);
	  rs2 = XEXP (addr, 0);
	}

      if ((flag_pic == 1
	   && rs1 == pic_offset_table_rtx
	   && !REG_P (rs2)
	   && GET_CODE (rs2) != SUBREG
	   && GET_CODE (rs2) != LO_SUM
	   && GET_CODE (rs2) != MEM
	   && !(GET_CODE (rs2) == SYMBOL_REF && SYMBOL_REF_TLS_MODEL (rs2))
	   && (! symbolic_operand (rs2, VOIDmode) || mode == Pmode)
	   && (GET_CODE (rs2) != CONST_INT || SMALL_INT (rs2)))
	  || ((REG_P (rs1)
	       || GET_CODE (rs1) == SUBREG)
	      && RTX_OK_FOR_OFFSET_P (rs2)))
	{
	  imm1 = rs2;
	  rs2 = NULL;
	}
      else if ((REG_P (rs1) || GET_CODE (rs1) == SUBREG)
	       && (REG_P (rs2) || GET_CODE (rs2) == SUBREG))
	{
	  /* We prohibit REG + REG for TFmode when there are no quad move insns
	     and we consequently need to split.  We do this because REG+REG
	     is not an offsettable address.  If we get the situation in reload
	     where source and destination of a movtf pattern are both MEMs with
	     REG+REG address, then only one of them gets converted to an
	     offsettable address.  */
	  if (mode == TFmode
	      && ! (TARGET_FPU && TARGET_ARCH64 && TARGET_HARD_QUAD))
	    return 0;

	  /* We prohibit REG + REG on ARCH32 if not optimizing for
	     DFmode/DImode because then mem_min_alignment is likely to be zero
	     after reload and the  forced split would lack a matching splitter
	     pattern.  */
	  if (TARGET_ARCH32 && !optimize
	      && (mode == DFmode || mode == DImode))
	    return 0;
	}
      else if (USE_AS_OFFSETABLE_LO10
	       && GET_CODE (rs1) == LO_SUM
	       && TARGET_ARCH64
	       && ! TARGET_CM_MEDMID
	       && RTX_OK_FOR_OLO10_P (rs2))
	{
	  rs2 = NULL;
	  imm1 = XEXP (rs1, 1);
	  rs1 = XEXP (rs1, 0);
	  if (!CONSTANT_P (imm1)
	      || (GET_CODE (rs1) == SYMBOL_REF && SYMBOL_REF_TLS_MODEL (rs1)))
	    return 0;
	}
    }
  else if (GET_CODE (addr) == LO_SUM)
    {
      rs1 = XEXP (addr, 0);
      imm1 = XEXP (addr, 1);

      if (!CONSTANT_P (imm1)
	  || (GET_CODE (rs1) == SYMBOL_REF && SYMBOL_REF_TLS_MODEL (rs1)))
	return 0;

      /* We can't allow TFmode in 32-bit mode, because an offset greater
	 than the alignment (8) may cause the LO_SUM to overflow.  */
      if (mode == TFmode && TARGET_ARCH32)
	return 0;
    }
  else if (GET_CODE (addr) == CONST_INT && SMALL_INT (addr))
    return 1;
  else
    return 0;

  if (GET_CODE (rs1) == SUBREG)
    rs1 = SUBREG_REG (rs1);
  if (!REG_P (rs1))
    return 0;

  if (rs2)
    {
      if (GET_CODE (rs2) == SUBREG)
	rs2 = SUBREG_REG (rs2);
      if (!REG_P (rs2))
	return 0;
    }

  if (strict)
    {
      if (!REGNO_OK_FOR_BASE_P (REGNO (rs1))
	  || (rs2 && !REGNO_OK_FOR_BASE_P (REGNO (rs2))))
	return 0;
    }
  else
    {
      if ((REGNO (rs1) >= 32
	   && REGNO (rs1) != FRAME_POINTER_REGNUM
	   && REGNO (rs1) < FIRST_PSEUDO_REGISTER)
	  || (rs2
	      && (REGNO (rs2) >= 32
		  && REGNO (rs2) != FRAME_POINTER_REGNUM
		  && REGNO (rs2) < FIRST_PSEUDO_REGISTER)))
	return 0;
    }
  return 1;
}

/* Return the SYMBOL_REF for the tls_get_addr function.  */

static GTY(()) rtx sparc_tls_symbol = NULL_RTX;

static rtx
sparc_tls_get_addr (void)
{
  if (!sparc_tls_symbol)
    sparc_tls_symbol = gen_rtx_SYMBOL_REF (Pmode, "__tls_get_addr");

  return sparc_tls_symbol;
}

/* Return the Global Offset Table to be used in TLS mode.  */

static rtx
sparc_tls_got (void)
{
  /* In PIC mode, this is just the PIC offset table.  */
  if (flag_pic)
    {
      crtl->uses_pic_offset_table = 1;
      return pic_offset_table_rtx;
    }

<<<<<<< HEAD
  if (!global_offset_table)
    global_offset_table = gen_rtx_SYMBOL_REF (Pmode, "_GLOBAL_OFFSET_TABLE_");
  temp = gen_reg_rtx (Pmode);
  emit_move_insn (temp, global_offset_table);
  return temp;
=======
  /* In non-PIC mode, Sun as (unlike GNU as) emits PC-relative relocations for
     the GOT symbol with the 32-bit ABI, so we reload the GOT register.  */
  if (TARGET_SUN_TLS && TARGET_ARCH32)
    {
      load_got_register ();
      return global_offset_table_rtx;
    }

  /* In all other cases, we load a new pseudo with the GOT symbol.  */
  return copy_to_reg (sparc_got ());
>>>>>>> 03d20231
}

/* Return true if X contains a thread-local symbol.  */

static bool
sparc_tls_referenced_p (rtx x)
{
  if (!TARGET_HAVE_TLS)
    return false;

  if (GET_CODE (x) == CONST && GET_CODE (XEXP (x, 0)) == PLUS)
    x = XEXP (XEXP (x, 0), 0);

  if (GET_CODE (x) == SYMBOL_REF && SYMBOL_REF_TLS_MODEL (x))
    return true;

<<<<<<< HEAD
  /* That's all we handle in legitimize_tls_address for now.  */
=======
  /* That's all we handle in sparc_legitimize_tls_address for now.  */
>>>>>>> 03d20231
  return false;
}

/* ADDR contains a thread-local SYMBOL_REF.  Generate code to compute
   this (thread-local) address.  */

static rtx
<<<<<<< HEAD
legitimize_tls_address (rtx addr)
=======
sparc_legitimize_tls_address (rtx addr)
>>>>>>> 03d20231
{
  rtx temp1, temp2, temp3, ret, o0, got, insn;

  gcc_assert (can_create_pseudo_p ());

  if (GET_CODE (addr) == SYMBOL_REF)
    switch (SYMBOL_REF_TLS_MODEL (addr))
      {
      case TLS_MODEL_GLOBAL_DYNAMIC:
	start_sequence ();
	temp1 = gen_reg_rtx (SImode);
	temp2 = gen_reg_rtx (SImode);
	ret = gen_reg_rtx (Pmode);
	o0 = gen_rtx_REG (Pmode, 8);
	got = sparc_tls_got ();
	emit_insn (gen_tgd_hi22 (temp1, addr));
	emit_insn (gen_tgd_lo10 (temp2, temp1, addr));
	if (TARGET_ARCH32)
	  {
	    emit_insn (gen_tgd_add32 (o0, got, temp2, addr));
	    insn = emit_call_insn (gen_tgd_call32 (o0, sparc_tls_get_addr (),
						   addr, const1_rtx));
	  }
	else
	  {
	    emit_insn (gen_tgd_add64 (o0, got, temp2, addr));
	    insn = emit_call_insn (gen_tgd_call64 (o0, sparc_tls_get_addr (),
						   addr, const1_rtx));
	  }
        CALL_INSN_FUNCTION_USAGE (insn)
	  = gen_rtx_EXPR_LIST (VOIDmode, gen_rtx_USE (VOIDmode, o0),
			       CALL_INSN_FUNCTION_USAGE (insn));
	insn = get_insns ();
	end_sequence ();
	emit_libcall_block (insn, ret, o0, addr);
	break;

      case TLS_MODEL_LOCAL_DYNAMIC:
	start_sequence ();
	temp1 = gen_reg_rtx (SImode);
	temp2 = gen_reg_rtx (SImode);
	temp3 = gen_reg_rtx (Pmode);
	ret = gen_reg_rtx (Pmode);
	o0 = gen_rtx_REG (Pmode, 8);
	got = sparc_tls_got ();
	emit_insn (gen_tldm_hi22 (temp1));
	emit_insn (gen_tldm_lo10 (temp2, temp1));
	if (TARGET_ARCH32)
	  {
	    emit_insn (gen_tldm_add32 (o0, got, temp2));
	    insn = emit_call_insn (gen_tldm_call32 (o0, sparc_tls_get_addr (),
						    const1_rtx));
	  }
	else
	  {
	    emit_insn (gen_tldm_add64 (o0, got, temp2));
	    insn = emit_call_insn (gen_tldm_call64 (o0, sparc_tls_get_addr (),
						    const1_rtx));
	  }
        CALL_INSN_FUNCTION_USAGE (insn)
	  = gen_rtx_EXPR_LIST (VOIDmode, gen_rtx_USE (VOIDmode, o0),
			       CALL_INSN_FUNCTION_USAGE (insn));
	insn = get_insns ();
	end_sequence ();
	emit_libcall_block (insn, temp3, o0,
			    gen_rtx_UNSPEC (Pmode, gen_rtvec (1, const0_rtx),
					    UNSPEC_TLSLD_BASE));
	temp1 = gen_reg_rtx (SImode);
	temp2 = gen_reg_rtx (SImode);
	emit_insn (gen_tldo_hix22 (temp1, addr));
	emit_insn (gen_tldo_lox10 (temp2, temp1, addr));
	if (TARGET_ARCH32)
	  emit_insn (gen_tldo_add32 (ret, temp3, temp2, addr));
	else
	  emit_insn (gen_tldo_add64 (ret, temp3, temp2, addr));
	break;

      case TLS_MODEL_INITIAL_EXEC:
	temp1 = gen_reg_rtx (SImode);
	temp2 = gen_reg_rtx (SImode);
	temp3 = gen_reg_rtx (Pmode);
	got = sparc_tls_got ();
	emit_insn (gen_tie_hi22 (temp1, addr));
	emit_insn (gen_tie_lo10 (temp2, temp1, addr));
	if (TARGET_ARCH32)
	  emit_insn (gen_tie_ld32 (temp3, got, temp2, addr));
	else
	  emit_insn (gen_tie_ld64 (temp3, got, temp2, addr));
        if (TARGET_SUN_TLS)
	  {
	    ret = gen_reg_rtx (Pmode);
	    if (TARGET_ARCH32)
	      emit_insn (gen_tie_add32 (ret, gen_rtx_REG (Pmode, 7),
					temp3, addr));
	    else
	      emit_insn (gen_tie_add64 (ret, gen_rtx_REG (Pmode, 7),
					temp3, addr));
	  }
	else
	  ret = gen_rtx_PLUS (Pmode, gen_rtx_REG (Pmode, 7), temp3);
	break;

      case TLS_MODEL_LOCAL_EXEC:
	temp1 = gen_reg_rtx (Pmode);
	temp2 = gen_reg_rtx (Pmode);
	if (TARGET_ARCH32)
	  {
	    emit_insn (gen_tle_hix22_sp32 (temp1, addr));
	    emit_insn (gen_tle_lox10_sp32 (temp2, temp1, addr));
	  }
	else
	  {
	    emit_insn (gen_tle_hix22_sp64 (temp1, addr));
	    emit_insn (gen_tle_lox10_sp64 (temp2, temp1, addr));
	  }
	ret = gen_rtx_PLUS (Pmode, gen_rtx_REG (Pmode, 7), temp2);
	break;

      default:
	gcc_unreachable ();
      }

  else if (GET_CODE (addr) == CONST)
    {
      rtx base, offset;

      gcc_assert (GET_CODE (XEXP (addr, 0)) == PLUS);

<<<<<<< HEAD
      base = legitimize_tls_address (XEXP (XEXP (addr, 0), 0));
=======
      base = sparc_legitimize_tls_address (XEXP (XEXP (addr, 0), 0));
>>>>>>> 03d20231
      offset = XEXP (XEXP (addr, 0), 1);

      base = force_operand (base, NULL_RTX);
      if (!(GET_CODE (offset) == CONST_INT && SMALL_INT (offset)))
	offset = force_reg (Pmode, offset);
      ret = gen_rtx_PLUS (Pmode, base, offset);
    }

  else
    gcc_unreachable ();  /* for now ... */

  return ret;
}

/* Legitimize PIC addresses.  If the address is already position-independent,
   we return ORIG.  Newly generated position-independent addresses go into a
   reg.  This is REG if nonzero, otherwise we allocate register(s) as
   necessary.  */

static rtx
<<<<<<< HEAD
legitimize_pic_address (rtx orig, rtx reg)
=======
sparc_legitimize_pic_address (rtx orig, rtx reg)
>>>>>>> 03d20231
{
  bool gotdata_op = false;

  if (GET_CODE (orig) == SYMBOL_REF
      /* See the comment in sparc_expand_move.  */
      || (GET_CODE (orig) == LABEL_REF && !can_use_mov_pic_label_ref (orig)))
    {
      rtx pic_ref, address;
      rtx insn;

      if (reg == 0)
	{
	  gcc_assert (! reload_in_progress && ! reload_completed);
	  reg = gen_reg_rtx (Pmode);
	}

      if (flag_pic == 2)
	{
	  /* If not during reload, allocate another temp reg here for loading
	     in the address, so that these instructions can be optimized
	     properly.  */
	  rtx temp_reg = ((reload_in_progress || reload_completed)
			  ? reg : gen_reg_rtx (Pmode));

	  /* Must put the SYMBOL_REF inside an UNSPEC here so that cse
	     won't get confused into thinking that these two instructions
	     are loading in the true address of the symbol.  If in the
	     future a PIC rtx exists, that should be used instead.  */
	  if (TARGET_ARCH64)
	    {
	      emit_insn (gen_movdi_high_pic (temp_reg, orig));
	      emit_insn (gen_movdi_lo_sum_pic (temp_reg, temp_reg, orig));
	    }
	  else
	    {
	      emit_insn (gen_movsi_high_pic (temp_reg, orig));
	      emit_insn (gen_movsi_lo_sum_pic (temp_reg, temp_reg, orig));
	    }
	  address = temp_reg;
	  gotdata_op = true;
	}
      else
	address = orig;

      crtl->uses_pic_offset_table = 1;
      if (gotdata_op)
	{
	  if (TARGET_ARCH64)
<<<<<<< HEAD
	    insn = emit_insn (gen_movdi_pic_gotdata_op (reg, pic_offset_table_rtx,
							address, orig));
	  else
	    insn = emit_insn (gen_movsi_pic_gotdata_op (reg, pic_offset_table_rtx,
=======
	    insn = emit_insn (gen_movdi_pic_gotdata_op (reg,
							pic_offset_table_rtx,
							address, orig));
	  else
	    insn = emit_insn (gen_movsi_pic_gotdata_op (reg,
							pic_offset_table_rtx,
>>>>>>> 03d20231
							address, orig));
	}
      else
	{
<<<<<<< HEAD
	  pic_ref = gen_const_mem (Pmode,
				   gen_rtx_PLUS (Pmode,
						 pic_offset_table_rtx, address));
	  insn = emit_move_insn (reg, pic_ref);
	}
=======
	  pic_ref
	    = gen_const_mem (Pmode,
			     gen_rtx_PLUS (Pmode,
					   pic_offset_table_rtx, address));
	  insn = emit_move_insn (reg, pic_ref);
	}

>>>>>>> 03d20231
      /* Put a REG_EQUAL note on this insn, so that it can be optimized
	 by loop.  */
      set_unique_reg_note (insn, REG_EQUAL, orig);
      return reg;
    }
  else if (GET_CODE (orig) == CONST)
    {
      rtx base, offset;

      if (GET_CODE (XEXP (orig, 0)) == PLUS
	  && XEXP (XEXP (orig, 0), 0) == pic_offset_table_rtx)
	return orig;

      if (reg == 0)
	{
	  gcc_assert (! reload_in_progress && ! reload_completed);
	  reg = gen_reg_rtx (Pmode);
	}

      gcc_assert (GET_CODE (XEXP (orig, 0)) == PLUS);
<<<<<<< HEAD
      base = legitimize_pic_address (XEXP (XEXP (orig, 0), 0), reg);
      offset = legitimize_pic_address (XEXP (XEXP (orig, 0), 1),
			 	       base == reg ? NULL_RTX : reg);
=======
      base = sparc_legitimize_pic_address (XEXP (XEXP (orig, 0), 0), reg);
      offset = sparc_legitimize_pic_address (XEXP (XEXP (orig, 0), 1),
			 		     base == reg ? NULL_RTX : reg);
>>>>>>> 03d20231

      if (GET_CODE (offset) == CONST_INT)
	{
	  if (SMALL_INT (offset))
	    return plus_constant (base, INTVAL (offset));
	  else if (! reload_in_progress && ! reload_completed)
	    offset = force_reg (Pmode, offset);
	  else
	    /* If we reach here, then something is seriously wrong.  */
	    gcc_unreachable ();
	}
      return gen_rtx_PLUS (Pmode, base, offset);
    }
  else if (GET_CODE (orig) == LABEL_REF)
    /* ??? We ought to be checking that the register is live instead, in case
       it is eliminated.  */
    crtl->uses_pic_offset_table = 1;

  return orig;
}

/* Try machine-dependent ways of modifying an illegitimate address X
   to be legitimate.  If we find one, return the new, valid address.

   OLDX is the address as it was before break_out_memory_refs was called.
   In some cases it is useful to look at this to decide what needs to be done.

   MODE is the mode of the operand pointed to by X.

   On SPARC, change REG+N into REG+REG, and REG+(X*Y) into REG+REG.  */

static rtx
sparc_legitimize_address (rtx x, rtx oldx ATTRIBUTE_UNUSED,
			  enum machine_mode mode)
{
  rtx orig_x = x;

  if (GET_CODE (x) == PLUS && GET_CODE (XEXP (x, 0)) == MULT)
    x = gen_rtx_PLUS (Pmode, XEXP (x, 1),
		      force_operand (XEXP (x, 0), NULL_RTX));
  if (GET_CODE (x) == PLUS && GET_CODE (XEXP (x, 1)) == MULT)
    x = gen_rtx_PLUS (Pmode, XEXP (x, 0),
		      force_operand (XEXP (x, 1), NULL_RTX));
  if (GET_CODE (x) == PLUS && GET_CODE (XEXP (x, 0)) == PLUS)
    x = gen_rtx_PLUS (Pmode, force_operand (XEXP (x, 0), NULL_RTX),
		      XEXP (x, 1));
  if (GET_CODE (x) == PLUS && GET_CODE (XEXP (x, 1)) == PLUS)
    x = gen_rtx_PLUS (Pmode, XEXP (x, 0),
		      force_operand (XEXP (x, 1), NULL_RTX));

  if (x != orig_x && sparc_legitimate_address_p (mode, x, FALSE))
    return x;

  if (sparc_tls_referenced_p (x))
<<<<<<< HEAD
    x = legitimize_tls_address (x);
  else if (flag_pic)
    x = legitimize_pic_address (x, NULL_RTX);
=======
    x = sparc_legitimize_tls_address (x);
  else if (flag_pic)
    x = sparc_legitimize_pic_address (x, NULL_RTX);
>>>>>>> 03d20231
  else if (GET_CODE (x) == PLUS && CONSTANT_ADDRESS_P (XEXP (x, 1)))
    x = gen_rtx_PLUS (Pmode, XEXP (x, 0),
		      copy_to_mode_reg (Pmode, XEXP (x, 1)));
  else if (GET_CODE (x) == PLUS && CONSTANT_ADDRESS_P (XEXP (x, 0)))
    x = gen_rtx_PLUS (Pmode, XEXP (x, 1),
		      copy_to_mode_reg (Pmode, XEXP (x, 0)));
  else if (GET_CODE (x) == SYMBOL_REF
	   || GET_CODE (x) == CONST
	   || GET_CODE (x) == LABEL_REF)
    x = copy_to_suggested_reg (x, NULL_RTX, Pmode);

  return x;
}

<<<<<<< HEAD
=======
/* Delegitimize an address that was legitimized by the above function.  */

static rtx
sparc_delegitimize_address (rtx x)
{
  x = delegitimize_mem_from_attrs (x);

  if (GET_CODE (x) == LO_SUM
      && GET_CODE (XEXP (x, 1)) == UNSPEC
      && XINT (XEXP (x, 1), 1) == UNSPEC_TLSLE)
    {
      x = XVECEXP (XEXP (x, 1), 0, 0);
      gcc_assert (GET_CODE (x) == SYMBOL_REF);
    }

  return x;
}

/* SPARC implementation of LEGITIMIZE_RELOAD_ADDRESS.  Returns a value to
   replace the input X, or the original X if no replacement is called for.
   The output parameter *WIN is 1 if the calling macro should goto WIN,
   0 if it should not.

   For SPARC, we wish to handle addresses by splitting them into
   HIGH+LO_SUM pairs, retaining the LO_SUM in the memory reference.
   This cuts the number of extra insns by one.

   Do nothing when generating PIC code and the address is a symbolic
   operand or requires a scratch register.  */

rtx
sparc_legitimize_reload_address (rtx x, enum machine_mode mode,
				 int opnum, int type,
				 int ind_levels ATTRIBUTE_UNUSED, int *win)
{
  /* Decompose SImode constants into HIGH+LO_SUM.  */
  if (CONSTANT_P (x)
      && (mode != TFmode || TARGET_ARCH64)
      && GET_MODE (x) == SImode
      && GET_CODE (x) != LO_SUM
      && GET_CODE (x) != HIGH
      && sparc_cmodel <= CM_MEDLOW
      && !(flag_pic
	   && (symbolic_operand (x, Pmode) || pic_address_needs_scratch (x))))
    {
      x = gen_rtx_LO_SUM (GET_MODE (x), gen_rtx_HIGH (GET_MODE (x), x), x);
      push_reload (XEXP (x, 0), NULL_RTX, &XEXP (x, 0), NULL,
		   BASE_REG_CLASS, GET_MODE (x), VOIDmode, 0, 0,
		   opnum, (enum reload_type)type);
      *win = 1;
      return x;
    }

  /* We have to recognize what we have already generated above.  */
  if (GET_CODE (x) == LO_SUM && GET_CODE (XEXP (x, 0)) == HIGH)
    {
      push_reload (XEXP (x, 0), NULL_RTX, &XEXP (x, 0), NULL,
		   BASE_REG_CLASS, GET_MODE (x), VOIDmode, 0, 0,
		   opnum, (enum reload_type)type);
      *win = 1;
      return x;
    }

  *win = 0;
  return x;
}

>>>>>>> 03d20231
/* Return true if ADDR (a legitimate address expression)
   has an effect that depends on the machine mode it is used for.

   In PIC mode,

      (mem:HI [%l7+a])

   is not equivalent to

      (mem:QI [%l7+a]) (mem:QI [%l7+a+1])

   because [%l7+a+1] is interpreted as the address of (a+1).  */


static bool
sparc_mode_dependent_address_p (const_rtx addr)
{
  if (flag_pic && GET_CODE (addr) == PLUS)
    {
      rtx op0 = XEXP (addr, 0);
      rtx op1 = XEXP (addr, 1);
      if (op0 == pic_offset_table_rtx
	  && SYMBOLIC_CONST (op1))
	return true;
    }

  return false;
}

#ifdef HAVE_GAS_HIDDEN
# define USE_HIDDEN_LINKONCE 1
#else
# define USE_HIDDEN_LINKONCE 0
#endif

static void
get_pc_thunk_name (char name[32], unsigned int regno)
{
<<<<<<< HEAD
  const char *pic_name = reg_names[regno];

  /* Skip the leading '%' as that cannot be used in a
     symbol name.  */
  pic_name += 1;

  if (USE_HIDDEN_LINKONCE)
    sprintf (name, "__sparc_get_pc_thunk.%s", pic_name);
  else
    ASM_GENERATE_INTERNAL_LABEL (name, "LADDPC", regno);
=======
  const char *reg_name = reg_names[regno];

  /* Skip the leading '%' as that cannot be used in a
     symbol name.  */
  reg_name += 1;

  if (USE_HIDDEN_LINKONCE)
    sprintf (name, "__sparc_get_pc_thunk.%s", reg_name);
  else
    ASM_GENERATE_INTERNAL_LABEL (name, "LADDPC", regno);
}

/* Wrapper around the load_pcrel_sym{si,di} patterns.  */

static rtx
gen_load_pcrel_sym (rtx op0, rtx op1, rtx op2, rtx op3)
{
  int orig_flag_pic = flag_pic;
  rtx insn;

  /* The load_pcrel_sym{si,di} patterns require absolute addressing.  */
  flag_pic = 0;
  if (TARGET_ARCH64)
    insn = gen_load_pcrel_symdi (op0, op1, op2, op3);
  else
    insn = gen_load_pcrel_symsi (op0, op1, op2, op3);
  flag_pic = orig_flag_pic;

  return insn;
>>>>>>> 03d20231
}

/* Emit code to load the GOT register.  */

static void
<<<<<<< HEAD
load_pic_register (void)
=======
load_got_register (void)
>>>>>>> 03d20231
{
  /* In PIC mode, this will retrieve pic_offset_table_rtx.  */
  if (!global_offset_table_rtx)
    global_offset_table_rtx = gen_rtx_REG (Pmode, GLOBAL_OFFSET_TABLE_REGNUM);

  if (TARGET_VXWORKS_RTP)
    emit_insn (gen_vxworks_load_got ());
  else
    {
      /* The GOT symbol is subject to a PC-relative relocation so we need a
	 helper function to add the PC value and thus get the final value.  */
      if (!got_helper_rtx)
	{
	  char name[32];
	  get_pc_thunk_name (name, GLOBAL_OFFSET_TABLE_REGNUM);
	  got_helper_rtx = gen_rtx_SYMBOL_REF (Pmode, ggc_strdup (name));
	}

<<<<<<< HEAD
  /* If we haven't initialized the special PIC symbols, do so now.  */
  if (!pic_helper_needed)
    {
      char name[32];

      pic_helper_needed = true;

      get_pc_thunk_name (name, REGNO (pic_offset_table_rtx));
      pic_helper_symbol = gen_rtx_SYMBOL_REF (Pmode, ggc_strdup (name));

      global_offset_table = gen_rtx_SYMBOL_REF (Pmode, "_GLOBAL_OFFSET_TABLE_");
    }

  flag_pic = 0;
  if (TARGET_ARCH64)
    emit_insn (gen_load_pcrel_symdi (pic_offset_table_rtx, global_offset_table,
				     pic_helper_symbol));
  else
    emit_insn (gen_load_pcrel_symsi (pic_offset_table_rtx, global_offset_table,
				     pic_helper_symbol));
  flag_pic = orig_flag_pic;

=======
      emit_insn (gen_load_pcrel_sym (global_offset_table_rtx, sparc_got (),
				     got_helper_rtx,
				     GEN_INT (GLOBAL_OFFSET_TABLE_REGNUM)));
    }

>>>>>>> 03d20231
  /* Need to emit this whether or not we obey regdecls,
     since setjmp/longjmp can cause life info to screw up.
     ??? In the case where we don't obey regdecls, this is not sufficient
     since we may not fall out the bottom.  */
  emit_use (global_offset_table_rtx);
}

/* Emit a call instruction with the pattern given by PAT.  ADDR is the
   address of the call target.  */

void
sparc_emit_call_insn (rtx pat, rtx addr)
{
  rtx insn;

  insn = emit_call_insn (pat);

  /* The PIC register is live on entry to VxWorks PIC PLT entries.  */
  if (TARGET_VXWORKS_RTP
      && flag_pic
      && GET_CODE (addr) == SYMBOL_REF
      && (SYMBOL_REF_DECL (addr)
	  ? !targetm.binds_local_p (SYMBOL_REF_DECL (addr))
	  : !SYMBOL_REF_LOCAL_P (addr)))
    {
      use_reg (&CALL_INSN_FUNCTION_USAGE (insn), pic_offset_table_rtx);
      crtl->uses_pic_offset_table = 1;
    }
}

/* Return 1 if RTX is a MEM which is known to be aligned to at
   least a DESIRED byte boundary.  */

int
mem_min_alignment (rtx mem, int desired)
{
  rtx addr, base, offset;

  /* If it's not a MEM we can't accept it.  */
  if (GET_CODE (mem) != MEM)
    return 0;

  /* Obviously...  */
  if (!TARGET_UNALIGNED_DOUBLES
      && MEM_ALIGN (mem) / BITS_PER_UNIT >= (unsigned)desired)
    return 1;

  /* ??? The rest of the function predates MEM_ALIGN so
     there is probably a bit of redundancy.  */
  addr = XEXP (mem, 0);
  base = offset = NULL_RTX;
  if (GET_CODE (addr) == PLUS)
    {
      if (GET_CODE (XEXP (addr, 0)) == REG)
	{
	  base = XEXP (addr, 0);

	  /* What we are saying here is that if the base
	     REG is aligned properly, the compiler will make
	     sure any REG based index upon it will be so
	     as well.  */
	  if (GET_CODE (XEXP (addr, 1)) == CONST_INT)
	    offset = XEXP (addr, 1);
	  else
	    offset = const0_rtx;
	}
    }
  else if (GET_CODE (addr) == REG)
    {
      base = addr;
      offset = const0_rtx;
    }

  if (base != NULL_RTX)
    {
      int regno = REGNO (base);

      if (regno != HARD_FRAME_POINTER_REGNUM && regno != STACK_POINTER_REGNUM)
	{
	  /* Check if the compiler has recorded some information
	     about the alignment of the base REG.  If reload has
	     completed, we already matched with proper alignments.
	     If not running global_alloc, reload might give us
	     unaligned pointer to local stack though.  */
	  if (((cfun != 0
		&& REGNO_POINTER_ALIGN (regno) >= desired * BITS_PER_UNIT)
	       || (optimize && reload_completed))
	      && (INTVAL (offset) & (desired - 1)) == 0)
	    return 1;
	}
      else
	{
	  if (((INTVAL (offset) - SPARC_STACK_BIAS) & (desired - 1)) == 0)
	    return 1;
	}
    }
  else if (! TARGET_UNALIGNED_DOUBLES
	   || CONSTANT_P (addr)
	   || GET_CODE (addr) == LO_SUM)
    {
      /* Anything else we know is properly aligned unless TARGET_UNALIGNED_DOUBLES
	 is true, in which case we can only assume that an access is aligned if
	 it is to a constant address, or the address involves a LO_SUM.  */
      return 1;
    }

  /* An obviously unaligned address.  */
  return 0;
}


/* Vectors to keep interesting information about registers where it can easily
   be got.  We used to use the actual mode value as the bit number, but there
   are more than 32 modes now.  Instead we use two tables: one indexed by
   hard register number, and one indexed by mode.  */

/* The purpose of sparc_mode_class is to shrink the range of modes so that
   they all fit (as bit numbers) in a 32-bit word (again).  Each real mode is
   mapped into one sparc_mode_class mode.  */

enum sparc_mode_class {
  S_MODE, D_MODE, T_MODE, O_MODE,
  SF_MODE, DF_MODE, TF_MODE, OF_MODE,
  CC_MODE, CCFP_MODE
};

/* Modes for single-word and smaller quantities.  */
#define S_MODES ((1 << (int) S_MODE) | (1 << (int) SF_MODE))

/* Modes for double-word and smaller quantities.  */
#define D_MODES (S_MODES | (1 << (int) D_MODE) | (1 << DF_MODE))

/* Modes for quad-word and smaller quantities.  */
#define T_MODES (D_MODES | (1 << (int) T_MODE) | (1 << (int) TF_MODE))

/* Modes for 8-word and smaller quantities.  */
#define O_MODES (T_MODES | (1 << (int) O_MODE) | (1 << (int) OF_MODE))

/* Modes for single-float quantities.  We must allow any single word or
   smaller quantity.  This is because the fix/float conversion instructions
   take integer inputs/outputs from the float registers.  */
#define SF_MODES (S_MODES)

/* Modes for double-float and smaller quantities.  */
#define DF_MODES (D_MODES)

/* Modes for quad-float and smaller quantities.  */
#define TF_MODES (DF_MODES | (1 << (int) TF_MODE))

/* Modes for quad-float pairs and smaller quantities.  */
#define OF_MODES (TF_MODES | (1 << (int) OF_MODE))

/* Modes for double-float only quantities.  */
#define DF_MODES_NO_S ((1 << (int) D_MODE) | (1 << (int) DF_MODE))

/* Modes for quad-float and double-float only quantities.  */
#define TF_MODES_NO_S (DF_MODES_NO_S | (1 << (int) TF_MODE))

/* Modes for quad-float pairs and double-float only quantities.  */
#define OF_MODES_NO_S (TF_MODES_NO_S | (1 << (int) OF_MODE))

/* Modes for condition codes.  */
#define CC_MODES (1 << (int) CC_MODE)
#define CCFP_MODES (1 << (int) CCFP_MODE)

/* Value is 1 if register/mode pair is acceptable on sparc.
   The funny mixture of D and T modes is because integer operations
   do not specially operate on tetra quantities, so non-quad-aligned
   registers can hold quadword quantities (except %o4 and %i4 because
   they cross fixed registers).  */

/* This points to either the 32 bit or the 64 bit version.  */
const int *hard_regno_mode_classes;

static const int hard_32bit_mode_classes[] = {
  S_MODES, S_MODES, T_MODES, S_MODES, T_MODES, S_MODES, D_MODES, S_MODES,
  T_MODES, S_MODES, T_MODES, S_MODES, D_MODES, S_MODES, D_MODES, S_MODES,
  T_MODES, S_MODES, T_MODES, S_MODES, T_MODES, S_MODES, D_MODES, S_MODES,
  T_MODES, S_MODES, T_MODES, S_MODES, D_MODES, S_MODES, D_MODES, S_MODES,

  OF_MODES, SF_MODES, DF_MODES, SF_MODES, OF_MODES, SF_MODES, DF_MODES, SF_MODES,
  OF_MODES, SF_MODES, DF_MODES, SF_MODES, OF_MODES, SF_MODES, DF_MODES, SF_MODES,
  OF_MODES, SF_MODES, DF_MODES, SF_MODES, OF_MODES, SF_MODES, DF_MODES, SF_MODES,
  OF_MODES, SF_MODES, DF_MODES, SF_MODES, TF_MODES, SF_MODES, DF_MODES, SF_MODES,

  /* FP regs f32 to f63.  Only the even numbered registers actually exist,
     and none can hold SFmode/SImode values.  */
  OF_MODES_NO_S, 0, DF_MODES_NO_S, 0, OF_MODES_NO_S, 0, DF_MODES_NO_S, 0,
  OF_MODES_NO_S, 0, DF_MODES_NO_S, 0, OF_MODES_NO_S, 0, DF_MODES_NO_S, 0,
  OF_MODES_NO_S, 0, DF_MODES_NO_S, 0, OF_MODES_NO_S, 0, DF_MODES_NO_S, 0,
  OF_MODES_NO_S, 0, DF_MODES_NO_S, 0, TF_MODES_NO_S, 0, DF_MODES_NO_S, 0,

  /* %fcc[0123] */
  CCFP_MODES, CCFP_MODES, CCFP_MODES, CCFP_MODES,

  /* %icc */
  CC_MODES
};

static const int hard_64bit_mode_classes[] = {
  D_MODES, D_MODES, T_MODES, D_MODES, T_MODES, D_MODES, T_MODES, D_MODES,
  O_MODES, D_MODES, T_MODES, D_MODES, T_MODES, D_MODES, T_MODES, D_MODES,
  T_MODES, D_MODES, T_MODES, D_MODES, T_MODES, D_MODES, T_MODES, D_MODES,
  O_MODES, D_MODES, T_MODES, D_MODES, T_MODES, D_MODES, T_MODES, D_MODES,

  OF_MODES, SF_MODES, DF_MODES, SF_MODES, OF_MODES, SF_MODES, DF_MODES, SF_MODES,
  OF_MODES, SF_MODES, DF_MODES, SF_MODES, OF_MODES, SF_MODES, DF_MODES, SF_MODES,
  OF_MODES, SF_MODES, DF_MODES, SF_MODES, OF_MODES, SF_MODES, DF_MODES, SF_MODES,
  OF_MODES, SF_MODES, DF_MODES, SF_MODES, TF_MODES, SF_MODES, DF_MODES, SF_MODES,

  /* FP regs f32 to f63.  Only the even numbered registers actually exist,
     and none can hold SFmode/SImode values.  */
  OF_MODES_NO_S, 0, DF_MODES_NO_S, 0, OF_MODES_NO_S, 0, DF_MODES_NO_S, 0,
  OF_MODES_NO_S, 0, DF_MODES_NO_S, 0, OF_MODES_NO_S, 0, DF_MODES_NO_S, 0,
  OF_MODES_NO_S, 0, DF_MODES_NO_S, 0, OF_MODES_NO_S, 0, DF_MODES_NO_S, 0,
  OF_MODES_NO_S, 0, DF_MODES_NO_S, 0, TF_MODES_NO_S, 0, DF_MODES_NO_S, 0,

  /* %fcc[0123] */
  CCFP_MODES, CCFP_MODES, CCFP_MODES, CCFP_MODES,

  /* %icc */
  CC_MODES
};

int sparc_mode_class [NUM_MACHINE_MODES];

enum reg_class sparc_regno_reg_class[FIRST_PSEUDO_REGISTER];

static void
sparc_init_modes (void)
{
  int i;

  for (i = 0; i < NUM_MACHINE_MODES; i++)
    {
      switch (GET_MODE_CLASS (i))
	{
	case MODE_INT:
	case MODE_PARTIAL_INT:
	case MODE_COMPLEX_INT:
	  if (GET_MODE_SIZE (i) <= 4)
	    sparc_mode_class[i] = 1 << (int) S_MODE;
	  else if (GET_MODE_SIZE (i) == 8)
	    sparc_mode_class[i] = 1 << (int) D_MODE;
	  else if (GET_MODE_SIZE (i) == 16)
	    sparc_mode_class[i] = 1 << (int) T_MODE;
	  else if (GET_MODE_SIZE (i) == 32)
	    sparc_mode_class[i] = 1 << (int) O_MODE;
	  else
	    sparc_mode_class[i] = 0;
	  break;
	case MODE_VECTOR_INT:
	  if (GET_MODE_SIZE (i) <= 4)
	    sparc_mode_class[i] = 1 << (int)SF_MODE;
	  else if (GET_MODE_SIZE (i) == 8)
	    sparc_mode_class[i] = 1 << (int)DF_MODE;
	  break;
	case MODE_FLOAT:
	case MODE_COMPLEX_FLOAT:
	  if (GET_MODE_SIZE (i) <= 4)
	    sparc_mode_class[i] = 1 << (int) SF_MODE;
	  else if (GET_MODE_SIZE (i) == 8)
	    sparc_mode_class[i] = 1 << (int) DF_MODE;
	  else if (GET_MODE_SIZE (i) == 16)
	    sparc_mode_class[i] = 1 << (int) TF_MODE;
	  else if (GET_MODE_SIZE (i) == 32)
	    sparc_mode_class[i] = 1 << (int) OF_MODE;
	  else
	    sparc_mode_class[i] = 0;
	  break;
	case MODE_CC:
	  if (i == (int) CCFPmode || i == (int) CCFPEmode)
	    sparc_mode_class[i] = 1 << (int) CCFP_MODE;
	  else
	    sparc_mode_class[i] = 1 << (int) CC_MODE;
	  break;
	default:
	  sparc_mode_class[i] = 0;
	  break;
	}
    }

  if (TARGET_ARCH64)
    hard_regno_mode_classes = hard_64bit_mode_classes;
  else
    hard_regno_mode_classes = hard_32bit_mode_classes;

  /* Initialize the array used by REGNO_REG_CLASS.  */
  for (i = 0; i < FIRST_PSEUDO_REGISTER; i++)
    {
      if (i < 16 && TARGET_V8PLUS)
	sparc_regno_reg_class[i] = I64_REGS;
      else if (i < 32 || i == FRAME_POINTER_REGNUM)
	sparc_regno_reg_class[i] = GENERAL_REGS;
      else if (i < 64)
	sparc_regno_reg_class[i] = FP_REGS;
      else if (i < 96)
	sparc_regno_reg_class[i] = EXTRA_FP_REGS;
      else if (i < 100)
	sparc_regno_reg_class[i] = FPCC_REGS;
      else
	sparc_regno_reg_class[i] = NO_REGS;
    }
}

/* Compute the frame size required by the function.  This function is called
   during the reload pass and also by sparc_expand_prologue.  */

HOST_WIDE_INT
sparc_compute_frame_size (HOST_WIDE_INT size, int leaf_function_p)
{
  int outgoing_args_size = (crtl->outgoing_args_size
			    + REG_PARM_STACK_SPACE (current_function_decl));
  int n_regs = 0;  /* N_REGS is the number of 4-byte regs saved thus far.  */
  int i;

  if (TARGET_ARCH64)
    {
      for (i = 0; i < 8; i++)
	if (df_regs_ever_live_p (i) && ! call_used_regs[i])
	  n_regs += 2;
    }
  else
    {
      for (i = 0; i < 8; i += 2)
	if ((df_regs_ever_live_p (i) && ! call_used_regs[i])
	    || (df_regs_ever_live_p (i+1) && ! call_used_regs[i+1]))
	  n_regs += 2;
    }

  for (i = 32; i < (TARGET_V9 ? 96 : 64); i += 2)
    if ((df_regs_ever_live_p (i) && ! call_used_regs[i])
	|| (df_regs_ever_live_p (i+1) && ! call_used_regs[i+1]))
      n_regs += 2;

  /* Set up values for use in prologue and epilogue.  */
  num_gfregs = n_regs;

  if (leaf_function_p
      && n_regs == 0
      && size == 0
      && crtl->outgoing_args_size == 0)
    actual_fsize = apparent_fsize = 0;
  else
    {
      /* We subtract STARTING_FRAME_OFFSET, remember it's negative.  */
      apparent_fsize = (size - STARTING_FRAME_OFFSET + 7) & -8;
      apparent_fsize += n_regs * 4;
      actual_fsize = apparent_fsize + ((outgoing_args_size + 7) & -8);
    }

  /* Make sure nothing can clobber our register windows.
     If a SAVE must be done, or there is a stack-local variable,
     the register window area must be allocated.  */
  if (! leaf_function_p || size > 0)
    actual_fsize += FIRST_PARM_OFFSET (current_function_decl);

  return SPARC_STACK_ALIGN (actual_fsize);
}

/* Output any necessary .register pseudo-ops.  */

void
sparc_output_scratch_registers (FILE *file ATTRIBUTE_UNUSED)
{
#ifdef HAVE_AS_REGISTER_PSEUDO_OP
  int i;

  if (TARGET_ARCH32)
    return;

  /* Check if %g[2367] were used without
     .register being printed for them already.  */
  for (i = 2; i < 8; i++)
    {
      if (df_regs_ever_live_p (i)
	  && ! sparc_hard_reg_printed [i])
	{
	  sparc_hard_reg_printed [i] = 1;
	  /* %g7 is used as TLS base register, use #ignore
	     for it instead of #scratch.  */
	  fprintf (file, "\t.register\t%%g%d, #%s\n", i,
		   i == 7 ? "ignore" : "scratch");
	}
      if (i == 3) i = 5;
    }
#endif
}

#define PROBE_INTERVAL (1 << STACK_CHECK_PROBE_INTERVAL_EXP)

#if PROBE_INTERVAL > 4096
#error Cannot use indexed addressing mode for stack probing
#endif

/* Emit code to probe a range of stack addresses from FIRST to FIRST+SIZE,
   inclusive.  These are offsets from the current stack pointer.

   Note that we don't use the REG+REG addressing mode for the probes because
   of the stack bias in 64-bit mode.  And it doesn't really buy us anything
   so the advantages of having a single code win here.  */

static void
sparc_emit_probe_stack_range (HOST_WIDE_INT first, HOST_WIDE_INT size)
{
  rtx g1 = gen_rtx_REG (Pmode, 1);

  /* See if we have a constant small number of probes to generate.  If so,
     that's the easy case.  */
  if (size <= PROBE_INTERVAL)
    {
      emit_move_insn (g1, GEN_INT (first));
      emit_insn (gen_rtx_SET (VOIDmode, g1,
			      gen_rtx_MINUS (Pmode, stack_pointer_rtx, g1)));
      emit_stack_probe (plus_constant (g1, -size));
    }

  /* The run-time loop is made up of 10 insns in the generic case while the
     compile-time loop is made up of 4+2*(n-2) insns for n # of intervals.  */
  else if (size <= 5 * PROBE_INTERVAL)
    {
      HOST_WIDE_INT i;

      emit_move_insn (g1, GEN_INT (first + PROBE_INTERVAL));
      emit_insn (gen_rtx_SET (VOIDmode, g1,
			      gen_rtx_MINUS (Pmode, stack_pointer_rtx, g1)));
      emit_stack_probe (g1);

      /* Probe at FIRST + N * PROBE_INTERVAL for values of N from 2 until
	 it exceeds SIZE.  If only two probes are needed, this will not
	 generate any code.  Then probe at FIRST + SIZE.  */
      for (i = 2 * PROBE_INTERVAL; i < size; i += PROBE_INTERVAL)
	{
	  emit_insn (gen_rtx_SET (VOIDmode, g1,
				  plus_constant (g1, -PROBE_INTERVAL)));
	  emit_stack_probe (g1);
	}

      emit_stack_probe (plus_constant (g1, (i - PROBE_INTERVAL) - size));
    }

  /* Otherwise, do the same as above, but in a loop.  Note that we must be
     extra careful with variables wrapping around because we might be at
     the very top (or the very bottom) of the address space and we have
     to be able to handle this case properly; in particular, we use an
     equality test for the loop condition.  */
  else
    {
      HOST_WIDE_INT rounded_size;
      rtx g4 = gen_rtx_REG (Pmode, 4);

      emit_move_insn (g1, GEN_INT (first));


      /* Step 1: round SIZE to the previous multiple of the interval.  */

      rounded_size = size & -PROBE_INTERVAL;
      emit_move_insn (g4, GEN_INT (rounded_size));


      /* Step 2: compute initial and final value of the loop counter.  */

      /* TEST_ADDR = SP + FIRST.  */
      emit_insn (gen_rtx_SET (VOIDmode, g1,
			      gen_rtx_MINUS (Pmode, stack_pointer_rtx, g1)));

      /* LAST_ADDR = SP + FIRST + ROUNDED_SIZE.  */
      emit_insn (gen_rtx_SET (VOIDmode, g4, gen_rtx_MINUS (Pmode, g1, g4)));


      /* Step 3: the loop

	 while (TEST_ADDR != LAST_ADDR)
	   {
	     TEST_ADDR = TEST_ADDR + PROBE_INTERVAL
	     probe at TEST_ADDR
	   }

	 probes at FIRST + N * PROBE_INTERVAL for values of N from 1
	 until it is equal to ROUNDED_SIZE.  */

      if (TARGET_64BIT)
	emit_insn (gen_probe_stack_rangedi (g1, g1, g4));
      else
	emit_insn (gen_probe_stack_rangesi (g1, g1, g4));


      /* Step 4: probe at FIRST + SIZE if we cannot assert at compile-time
	 that SIZE is equal to ROUNDED_SIZE.  */

      if (size != rounded_size)
	emit_stack_probe (plus_constant (g4, rounded_size - size));
    }

  /* Make sure nothing is scheduled before we are done.  */
  emit_insn (gen_blockage ());
}

/* Probe a range of stack addresses from REG1 to REG2 inclusive.  These are
   absolute addresses.  */

const char *
output_probe_stack_range (rtx reg1, rtx reg2)
{
  static int labelno = 0;
  char loop_lab[32], end_lab[32];
  rtx xops[2];

  ASM_GENERATE_INTERNAL_LABEL (loop_lab, "LPSRL", labelno);
  ASM_GENERATE_INTERNAL_LABEL (end_lab, "LPSRE", labelno++);

  ASM_OUTPUT_INTERNAL_LABEL (asm_out_file, loop_lab);

   /* Jump to END_LAB if TEST_ADDR == LAST_ADDR.  */
  xops[0] = reg1;
  xops[1] = reg2;
  output_asm_insn ("cmp\t%0, %1", xops);
  if (TARGET_ARCH64)
    fputs ("\tbe,pn\t%xcc,", asm_out_file);
  else
    fputs ("\tbe\t", asm_out_file);
  assemble_name_raw (asm_out_file, end_lab);
  fputc ('\n', asm_out_file);

  /* TEST_ADDR = TEST_ADDR + PROBE_INTERVAL.  */
  xops[1] = GEN_INT (-PROBE_INTERVAL);
  output_asm_insn (" add\t%0, %1, %0", xops);

  /* Probe at TEST_ADDR and branch.  */
  if (TARGET_ARCH64)
    fputs ("\tba,pt\t%xcc,", asm_out_file);
  else
    fputs ("\tba\t", asm_out_file);
  assemble_name_raw (asm_out_file, loop_lab);
  fputc ('\n', asm_out_file);
  xops[1] = GEN_INT (SPARC_STACK_BIAS);
  output_asm_insn (" st\t%%g0, [%0+%1]", xops);

  ASM_OUTPUT_INTERNAL_LABEL (asm_out_file, end_lab);

  return "";
}

/* Save/restore call-saved registers from LOW to HIGH at BASE+OFFSET
   as needed.  LOW should be double-word aligned for 32-bit registers.
   Return the new OFFSET.  */

#define SORR_SAVE    0
#define SORR_RESTORE 1

static int
save_or_restore_regs (int low, int high, rtx base, int offset, int action)
{
  rtx mem, insn;
  int i;

  if (TARGET_ARCH64 && high <= 32)
    {
      for (i = low; i < high; i++)
	{
	  if (df_regs_ever_live_p (i) && ! call_used_regs[i])
	    {
	      mem = gen_frame_mem (DImode, plus_constant (base, offset));
	      if (action == SORR_SAVE)
		{
		  insn = emit_move_insn (mem, gen_rtx_REG (DImode, i));
		  RTX_FRAME_RELATED_P (insn) = 1;
		}
	      else  /* action == SORR_RESTORE */
		emit_move_insn (gen_rtx_REG (DImode, i), mem);
	      offset += 8;
	    }
	}
    }
  else
    {
      for (i = low; i < high; i += 2)
	{
	  bool reg0 = df_regs_ever_live_p (i) && ! call_used_regs[i];
	  bool reg1 = df_regs_ever_live_p (i+1) && ! call_used_regs[i+1];
	  enum machine_mode mode;
	  int regno;

	  if (reg0 && reg1)
	    {
	      mode = i < 32 ? DImode : DFmode;
	      regno = i;
	    }
	  else if (reg0)
	    {
	      mode = i < 32 ? SImode : SFmode;
	      regno = i;
	    }
	  else if (reg1)
	    {
	      mode = i < 32 ? SImode : SFmode;
	      regno = i + 1;
	      offset += 4;
	    }
	  else
	    continue;

	  mem = gen_frame_mem (mode, plus_constant (base, offset));
	  if (action == SORR_SAVE)
	    {
	      insn = emit_move_insn (mem, gen_rtx_REG (mode, regno));
	      RTX_FRAME_RELATED_P (insn) = 1;
	    }
	  else  /* action == SORR_RESTORE */
	    emit_move_insn (gen_rtx_REG (mode, regno), mem);

	  /* Always preserve double-word alignment.  */
	  offset = (offset + 7) & -8;
	}
    }

  return offset;
}

/* Emit code to save call-saved registers.  */

static void
emit_save_or_restore_regs (int action)
{
  HOST_WIDE_INT offset;
  rtx base;

  offset = frame_base_offset - apparent_fsize;

  if (offset < -4096 || offset + num_gfregs * 4 > 4095)
    {
      /* ??? This might be optimized a little as %g1 might already have a
	 value close enough that a single add insn will do.  */
      /* ??? Although, all of this is probably only a temporary fix
	 because if %g1 can hold a function result, then
	 sparc_expand_epilogue will lose (the result will be
	 clobbered).  */
      base = gen_rtx_REG (Pmode, 1);
      emit_move_insn (base, GEN_INT (offset));
      emit_insn (gen_rtx_SET (VOIDmode,
			      base,
			      gen_rtx_PLUS (Pmode, frame_base_reg, base)));
      offset = 0;
    }
  else
    base = frame_base_reg;

  offset = save_or_restore_regs (0, 8, base, offset, action);
  save_or_restore_regs (32, TARGET_V9 ? 96 : 64, base, offset, action);
}

/* Generate a save_register_window insn.  */

static rtx
gen_save_register_window (rtx increment)
{
  if (TARGET_ARCH64)
    return gen_save_register_windowdi (increment);
  else
    return gen_save_register_windowsi (increment);
}

/* Generate an increment for the stack pointer.  */

static rtx
gen_stack_pointer_inc (rtx increment)
{
  return gen_rtx_SET (VOIDmode,
		      stack_pointer_rtx,
		      gen_rtx_PLUS (Pmode,
				    stack_pointer_rtx,
				    increment));
}

/* Generate a decrement for the stack pointer.  */

static rtx
gen_stack_pointer_dec (rtx decrement)
{
  return gen_rtx_SET (VOIDmode,
		      stack_pointer_rtx,
		      gen_rtx_MINUS (Pmode,
				     stack_pointer_rtx,
				     decrement));
}

/* Expand the function prologue.  The prologue is responsible for reserving
   storage for the frame, saving the call-saved registers and loading the
   GOT register if needed.  */

void
sparc_expand_prologue (void)
{
  rtx insn;
  int i;

  /* Compute a snapshot of current_function_uses_only_leaf_regs.  Relying
     on the final value of the flag means deferring the prologue/epilogue
     expansion until just before the second scheduling pass, which is too
     late to emit multiple epilogues or return insns.

     Of course we are making the assumption that the value of the flag
     will not change between now and its final value.  Of the three parts
     of the formula, only the last one can reasonably vary.  Let's take a
     closer look, after assuming that the first two ones are set to true
     (otherwise the last value is effectively silenced).

     If only_leaf_regs_used returns false, the global predicate will also
     be false so the actual frame size calculated below will be positive.
     As a consequence, the save_register_window insn will be emitted in
     the instruction stream; now this insn explicitly references %fp
     which is not a leaf register so only_leaf_regs_used will always
     return false subsequently.

     If only_leaf_regs_used returns true, we hope that the subsequent
     optimization passes won't cause non-leaf registers to pop up.  For
     example, the regrename pass has special provisions to not rename to
     non-leaf registers in a leaf function.  */
  sparc_leaf_function_p
    = optimize > 0 && leaf_function_p () && only_leaf_regs_used ();

  /* Need to use actual_fsize, since we are also allocating
     space for our callee (and our own register save area).  */
  actual_fsize
    = sparc_compute_frame_size (get_frame_size(), sparc_leaf_function_p);

  /* Advertise that the data calculated just above are now valid.  */
  sparc_prologue_data_valid_p = true;

  if (flag_stack_usage)
    current_function_static_stack_size = actual_fsize;

  if (flag_stack_check == STATIC_BUILTIN_STACK_CHECK && actual_fsize)
    sparc_emit_probe_stack_range (STACK_CHECK_PROTECT, actual_fsize);

  if (sparc_leaf_function_p)
    {
      frame_base_reg = stack_pointer_rtx;
      frame_base_offset = actual_fsize + SPARC_STACK_BIAS;
    }
  else
    {
      frame_base_reg = hard_frame_pointer_rtx;
      frame_base_offset = SPARC_STACK_BIAS;
    }

  if (actual_fsize == 0)
    /* do nothing.  */ ;
  else if (sparc_leaf_function_p)
    {
      if (actual_fsize <= 4096)
	insn = emit_insn (gen_stack_pointer_inc (GEN_INT (-actual_fsize)));
      else if (actual_fsize <= 8192)
	{
	  insn = emit_insn (gen_stack_pointer_inc (GEN_INT (-4096)));
	  /* %sp is still the CFA register.  */
	  RTX_FRAME_RELATED_P (insn) = 1;
	  insn
	    = emit_insn (gen_stack_pointer_inc (GEN_INT (4096-actual_fsize)));
	}
      else
	{
	  rtx reg = gen_rtx_REG (Pmode, 1);
	  emit_move_insn (reg, GEN_INT (-actual_fsize));
	  insn = emit_insn (gen_stack_pointer_inc (reg));
	  add_reg_note (insn, REG_FRAME_RELATED_EXPR,
			gen_stack_pointer_inc (GEN_INT (-actual_fsize)));
	}

      RTX_FRAME_RELATED_P (insn) = 1;
    }
  else
    {
      if (actual_fsize <= 4096)
	insn = emit_insn (gen_save_register_window (GEN_INT (-actual_fsize)));
      else if (actual_fsize <= 8192)
	{
	  insn = emit_insn (gen_save_register_window (GEN_INT (-4096)));
	  /* %sp is not the CFA register anymore.  */
	  emit_insn (gen_stack_pointer_inc (GEN_INT (4096-actual_fsize)));
	}
      else
	{
	  rtx reg = gen_rtx_REG (Pmode, 1);
	  emit_move_insn (reg, GEN_INT (-actual_fsize));
	  insn = emit_insn (gen_save_register_window (reg));
	}

      RTX_FRAME_RELATED_P (insn) = 1;
      for (i=0; i < XVECLEN (PATTERN (insn), 0); i++)
        RTX_FRAME_RELATED_P (XVECEXP (PATTERN (insn), 0, i)) = 1;
    }

  if (num_gfregs)
    emit_save_or_restore_regs (SORR_SAVE);

<<<<<<< HEAD
  /* Load the PIC register if needed.  */
  if (flag_pic && crtl->uses_pic_offset_table)
    load_pic_register ();
=======
  /* Load the GOT register if needed.  */
  if (crtl->uses_pic_offset_table)
    load_got_register ();
>>>>>>> 03d20231
}

/* This function generates the assembly code for function entry, which boils
   down to emitting the necessary .register directives.  */

static void
sparc_asm_function_prologue (FILE *file, HOST_WIDE_INT size ATTRIBUTE_UNUSED)
{
  /* Check that the assumption we made in sparc_expand_prologue is valid.  */
  gcc_assert (sparc_leaf_function_p == current_function_uses_only_leaf_regs);

  sparc_output_scratch_registers (file);
}

/* Expand the function epilogue, either normal or part of a sibcall.
   We emit all the instructions except the return or the call.  */

void
sparc_expand_epilogue (void)
{
  if (num_gfregs)
    emit_save_or_restore_regs (SORR_RESTORE);

  if (actual_fsize == 0)
    /* do nothing.  */ ;
  else if (sparc_leaf_function_p)
    {
      if (actual_fsize <= 4096)
	emit_insn (gen_stack_pointer_dec (GEN_INT (- actual_fsize)));
      else if (actual_fsize <= 8192)
	{
	  emit_insn (gen_stack_pointer_dec (GEN_INT (-4096)));
	  emit_insn (gen_stack_pointer_dec (GEN_INT (4096 - actual_fsize)));
	}
      else
	{
	  rtx reg = gen_rtx_REG (Pmode, 1);
	  emit_move_insn (reg, GEN_INT (-actual_fsize));
	  emit_insn (gen_stack_pointer_dec (reg));
	}
    }
}

/* Return true if it is appropriate to emit `return' instructions in the
   body of a function.  */

bool
sparc_can_use_return_insn_p (void)
{
  return sparc_prologue_data_valid_p
	 && (actual_fsize == 0 || !sparc_leaf_function_p);
}

/* This function generates the assembly code for function exit.  */

static void
sparc_asm_function_epilogue (FILE *file, HOST_WIDE_INT size ATTRIBUTE_UNUSED)
{
  /* If the last two instructions of a function are "call foo; dslot;"
     the return address might point to the first instruction in the next
     function and we have to output a dummy nop for the sake of sane
     backtraces in such cases.  This is pointless for sibling calls since
     the return address is explicitly adjusted.  */

  rtx insn, last_real_insn;

  insn = get_last_insn ();

  last_real_insn = prev_real_insn (insn);
  if (last_real_insn
      && GET_CODE (last_real_insn) == INSN
      && GET_CODE (PATTERN (last_real_insn)) == SEQUENCE)
    last_real_insn = XVECEXP (PATTERN (last_real_insn), 0, 0);

  if (last_real_insn
      && CALL_P (last_real_insn)
      && !SIBLING_CALL_P (last_real_insn))
    fputs("\tnop\n", file);

  sparc_output_deferred_case_vectors ();
}

/* Output a 'restore' instruction.  */

static void
output_restore (rtx pat)
{
  rtx operands[3];

  if (! pat)
    {
      fputs ("\t restore\n", asm_out_file);
      return;
    }

  gcc_assert (GET_CODE (pat) == SET);

  operands[0] = SET_DEST (pat);
  pat = SET_SRC (pat);

  switch (GET_CODE (pat))
    {
      case PLUS:
	operands[1] = XEXP (pat, 0);
	operands[2] = XEXP (pat, 1);
	output_asm_insn (" restore %r1, %2, %Y0", operands);
	break;
      case LO_SUM:
	operands[1] = XEXP (pat, 0);
	operands[2] = XEXP (pat, 1);
	output_asm_insn (" restore %r1, %%lo(%a2), %Y0", operands);
	break;
      case ASHIFT:
	operands[1] = XEXP (pat, 0);
	gcc_assert (XEXP (pat, 1) == const1_rtx);
	output_asm_insn (" restore %r1, %r1, %Y0", operands);
	break;
      default:
	operands[1] = pat;
	output_asm_insn (" restore %%g0, %1, %Y0", operands);
	break;
    }
}

/* Output a return.  */

const char *
output_return (rtx insn)
{
  if (sparc_leaf_function_p)
    {
      /* This is a leaf function so we don't have to bother restoring the
	 register window, which frees us from dealing with the convoluted
	 semantics of restore/return.  We simply output the jump to the
	 return address and the insn in the delay slot (if any).  */

      gcc_assert (! crtl->calls_eh_return);

      return "jmp\t%%o7+%)%#";
    }
  else
    {
      /* This is a regular function so we have to restore the register window.
	 We may have a pending insn for the delay slot, which will be either
	 combined with the 'restore' instruction or put in the delay slot of
	 the 'return' instruction.  */

      if (crtl->calls_eh_return)
	{
	  /* If the function uses __builtin_eh_return, the eh_return
	     machinery occupies the delay slot.  */
	  gcc_assert (! final_sequence);

	  if (! flag_delayed_branch)
	    fputs ("\tadd\t%fp, %g1, %fp\n", asm_out_file);

	  if (TARGET_V9)
	    fputs ("\treturn\t%i7+8\n", asm_out_file);
	  else
	    fputs ("\trestore\n\tjmp\t%o7+8\n", asm_out_file);

	  if (flag_delayed_branch)
	    fputs ("\t add\t%sp, %g1, %sp\n", asm_out_file);
	  else
	    fputs ("\t nop\n", asm_out_file);
	}
      else if (final_sequence)
	{
	  rtx delay, pat;

	  delay = NEXT_INSN (insn);
	  gcc_assert (delay);

	  pat = PATTERN (delay);

	  if (TARGET_V9 && ! epilogue_renumber (&pat, 1))
	    {
	      epilogue_renumber (&pat, 0);
	      return "return\t%%i7+%)%#";
	    }
	  else
	    {
	      output_asm_insn ("jmp\t%%i7+%)", NULL);
	      output_restore (pat);
	      PATTERN (delay) = gen_blockage ();
	      INSN_CODE (delay) = -1;
	    }
	}
      else
        {
	  /* The delay slot is empty.  */
	  if (TARGET_V9)
	    return "return\t%%i7+%)\n\t nop";
	  else if (flag_delayed_branch)
	    return "jmp\t%%i7+%)\n\t restore";
	  else
	    return "restore\n\tjmp\t%%o7+%)\n\t nop";
	}
    }

  return "";
}

/* Output a sibling call.  */

const char *
output_sibcall (rtx insn, rtx call_operand)
{
  rtx operands[1];

  gcc_assert (flag_delayed_branch);

  operands[0] = call_operand;

  if (sparc_leaf_function_p)
    {
      /* This is a leaf function so we don't have to bother restoring the
	 register window.  We simply output the jump to the function and
	 the insn in the delay slot (if any).  */

      gcc_assert (!(LEAF_SIBCALL_SLOT_RESERVED_P && final_sequence));

      if (final_sequence)
	output_asm_insn ("sethi\t%%hi(%a0), %%g1\n\tjmp\t%%g1 + %%lo(%a0)%#",
			 operands);
      else
	/* Use or with rs2 %%g0 instead of mov, so that as/ld can optimize
	   it into branch if possible.  */
	output_asm_insn ("or\t%%o7, %%g0, %%g1\n\tcall\t%a0, 0\n\t or\t%%g1, %%g0, %%o7",
			 operands);
    }
  else
    {
      /* This is a regular function so we have to restore the register window.
	 We may have a pending insn for the delay slot, which will be combined
	 with the 'restore' instruction.  */

      output_asm_insn ("call\t%a0, 0", operands);

      if (final_sequence)
	{
	  rtx delay = NEXT_INSN (insn);
	  gcc_assert (delay);

	  output_restore (PATTERN (delay));

	  PATTERN (delay) = gen_blockage ();
	  INSN_CODE (delay) = -1;
	}
      else
	output_restore (NULL_RTX);
    }

  return "";
}

/* Functions for handling argument passing.

   For 32-bit, the first 6 args are normally in registers and the rest are
   pushed.  Any arg that starts within the first 6 words is at least
   partially passed in a register unless its data type forbids.

   For 64-bit, the argument registers are laid out as an array of 16 elements
   and arguments are added sequentially.  The first 6 int args and up to the
   first 16 fp args (depending on size) are passed in regs.

   Slot    Stack   Integral   Float   Float in structure   Double   Long Double
   ----    -----   --------   -----   ------------------   ------   -----------
    15   [SP+248]              %f31       %f30,%f31         %d30
    14   [SP+240]              %f29       %f28,%f29         %d28       %q28
    13   [SP+232]              %f27       %f26,%f27         %d26
    12   [SP+224]              %f25       %f24,%f25         %d24       %q24
    11   [SP+216]              %f23       %f22,%f23         %d22
    10   [SP+208]              %f21       %f20,%f21         %d20       %q20
     9   [SP+200]              %f19       %f18,%f19         %d18
     8   [SP+192]              %f17       %f16,%f17         %d16       %q16
     7   [SP+184]              %f15       %f14,%f15         %d14
     6   [SP+176]              %f13       %f12,%f13         %d12       %q12
     5   [SP+168]     %o5      %f11       %f10,%f11         %d10
     4   [SP+160]     %o4       %f9        %f8,%f9           %d8        %q8
     3   [SP+152]     %o3       %f7        %f6,%f7           %d6
     2   [SP+144]     %o2       %f5        %f4,%f5           %d4        %q4
     1   [SP+136]     %o1       %f3        %f2,%f3           %d2
     0   [SP+128]     %o0       %f1        %f0,%f1           %d0        %q0

   Here SP = %sp if -mno-stack-bias or %sp+stack_bias otherwise.

   Integral arguments are always passed as 64-bit quantities appropriately
   extended.

   Passing of floating point values is handled as follows.
   If a prototype is in scope:
     If the value is in a named argument (i.e. not a stdarg function or a
     value not part of the `...') then the value is passed in the appropriate
     fp reg.
     If the value is part of the `...' and is passed in one of the first 6
     slots then the value is passed in the appropriate int reg.
     If the value is part of the `...' and is not passed in one of the first 6
     slots then the value is passed in memory.
   If a prototype is not in scope:
     If the value is one of the first 6 arguments the value is passed in the
     appropriate integer reg and the appropriate fp reg.
     If the value is not one of the first 6 arguments the value is passed in
     the appropriate fp reg and in memory.


   Summary of the calling conventions implemented by GCC on the SPARC:

   32-bit ABI:
                                size      argument     return value

      small integer              <4       int. reg.      int. reg.
      word                        4       int. reg.      int. reg.
      double word                 8       int. reg.      int. reg.

      _Complex small integer     <8       int. reg.      int. reg.
      _Complex word               8       int. reg.      int. reg.
      _Complex double word       16        memory        int. reg.

      vector integer            <=8       int. reg.       FP reg.
      vector integer             >8        memory         memory

      float                       4       int. reg.       FP reg.
      double                      8       int. reg.       FP reg.
      long double                16        memory         memory

      _Complex float              8        memory         FP reg.
      _Complex double            16        memory         FP reg.
      _Complex long double       32        memory         FP reg.

      vector float              any        memory         memory

      aggregate                 any        memory         memory



    64-bit ABI:
                                size      argument     return value

      small integer              <8       int. reg.      int. reg.
      word                        8       int. reg.      int. reg.
      double word                16       int. reg.      int. reg.

      _Complex small integer    <16       int. reg.      int. reg.
      _Complex word              16       int. reg.      int. reg.
      _Complex double word       32        memory        int. reg.

      vector integer           <=16        FP reg.        FP reg.
      vector integer       16<s<=32        memory         FP reg.
      vector integer            >32        memory         memory

      float                       4        FP reg.        FP reg.
      double                      8        FP reg.        FP reg.
      long double                16        FP reg.        FP reg.

      _Complex float              8        FP reg.        FP reg.
      _Complex double            16        FP reg.        FP reg.
      _Complex long double       32        memory         FP reg.

      vector float             <=16        FP reg.        FP reg.
      vector float         16<s<=32        memory         FP reg.
      vector float              >32        memory         memory

      aggregate                <=16         reg.           reg.
      aggregate            16<s<=32        memory          reg.
      aggregate                 >32        memory         memory



Note #1: complex floating-point types follow the extended SPARC ABIs as
implemented by the Sun compiler.

Note #2: integral vector types follow the scalar floating-point types
conventions to match what is implemented by the Sun VIS SDK.

Note #3: floating-point vector types follow the aggregate types
conventions.  */


/* Maximum number of int regs for args.  */
#define SPARC_INT_ARG_MAX 6
/* Maximum number of fp regs for args.  */
#define SPARC_FP_ARG_MAX 16

#define ROUND_ADVANCE(SIZE) (((SIZE) + UNITS_PER_WORD - 1) / UNITS_PER_WORD)

/* Handle the INIT_CUMULATIVE_ARGS macro.
   Initialize a variable CUM of type CUMULATIVE_ARGS
   for a call to a function whose data type is FNTYPE.
   For a library call, FNTYPE is 0.  */

void
init_cumulative_args (struct sparc_args *cum, tree fntype,
		      rtx libname ATTRIBUTE_UNUSED,
		      tree fndecl ATTRIBUTE_UNUSED)
{
  cum->words = 0;
  cum->prototype_p = fntype && prototype_p (fntype);
  cum->libcall_p = fntype == 0;
}

/* Handle promotion of pointer and integer arguments.  */

static enum machine_mode
sparc_promote_function_mode (const_tree type ATTRIBUTE_UNUSED,
                             enum machine_mode mode,
                             int *punsignedp ATTRIBUTE_UNUSED,
                             const_tree fntype ATTRIBUTE_UNUSED,
                             int for_return ATTRIBUTE_UNUSED)
{
  if (POINTER_TYPE_P (type))
    {
      *punsignedp = POINTERS_EXTEND_UNSIGNED;
      return Pmode;
    }

  /* Integral arguments are passed as full words, as per the ABI.  */
  if (GET_MODE_CLASS (mode) == MODE_INT
      && GET_MODE_SIZE (mode) < UNITS_PER_WORD)
    return word_mode;

  return mode;
}

/* Handle promotion of pointer and integer arguments.  */

static enum machine_mode
sparc_promote_function_mode (const_tree type ATTRIBUTE_UNUSED,
                             enum machine_mode mode,
                             int *punsignedp ATTRIBUTE_UNUSED,
                             const_tree fntype ATTRIBUTE_UNUSED,
                             int for_return ATTRIBUTE_UNUSED)
{
  if (POINTER_TYPE_P (type))
    {
      *punsignedp = POINTERS_EXTEND_UNSIGNED;
      return Pmode;
    }

  /* For TARGET_ARCH64 we need this, as we don't have instructions
     for arithmetic operations which do zero/sign extension at the same time,
     so without this we end up with a srl/sra after every assignment to an
     user variable,  which means very very bad code.  */
  if (TARGET_ARCH64
      && GET_MODE_CLASS (mode) == MODE_INT
      && GET_MODE_SIZE (mode) < UNITS_PER_WORD)
    return word_mode;

  return mode;
}

/* Handle the TARGET_STRICT_ARGUMENT_NAMING target hook.  */

static bool
sparc_strict_argument_naming (CUMULATIVE_ARGS *ca ATTRIBUTE_UNUSED)
{
  return TARGET_ARCH64 ? true : false;
}

/* Scan the record type TYPE and return the following predicates:
    - INTREGS_P: the record contains at least one field or sub-field
      that is eligible for promotion in integer registers.
    - FP_REGS_P: the record contains at least one field or sub-field
      that is eligible for promotion in floating-point registers.
    - PACKED_P: the record contains at least one field that is packed.

   Sub-fields are not taken into account for the PACKED_P predicate.  */

static void
scan_record_type (const_tree type, int *intregs_p, int *fpregs_p,
		  int *packed_p)
{
  tree field;

  for (field = TYPE_FIELDS (type); field; field = DECL_CHAIN (field))
    {
      if (TREE_CODE (field) == FIELD_DECL)
	{
	  if (TREE_CODE (TREE_TYPE (field)) == RECORD_TYPE)
	    scan_record_type (TREE_TYPE (field), intregs_p, fpregs_p, 0);
	  else if ((FLOAT_TYPE_P (TREE_TYPE (field))
		   || TREE_CODE (TREE_TYPE (field)) == VECTOR_TYPE)
		  && TARGET_FPU)
	    *fpregs_p = 1;
	  else
	    *intregs_p = 1;

	  if (packed_p && DECL_PACKED (field))
	    *packed_p = 1;
	}
    }
}

/* Compute the slot number to pass an argument in.
   Return the slot number or -1 if passing on the stack.

   CUM is a variable of type CUMULATIVE_ARGS which gives info about
    the preceding args and about the function being called.
   MODE is the argument's machine mode.
   TYPE is the data type of the argument (as a tree).
    This is null for libcalls where that information may
    not be available.
   NAMED is nonzero if this argument is a named parameter
    (otherwise it is an extra parameter matching an ellipsis).
   INCOMING_P is zero for FUNCTION_ARG, nonzero for FUNCTION_INCOMING_ARG.
   *PREGNO records the register number to use if scalar type.
   *PPADDING records the amount of padding needed in words.  */

static int
function_arg_slotno (const struct sparc_args *cum, enum machine_mode mode,
		     const_tree type, bool named, bool incoming_p,
		     int *pregno, int *ppadding)
{
  int regbase = (incoming_p
		 ? SPARC_INCOMING_INT_ARG_FIRST
		 : SPARC_OUTGOING_INT_ARG_FIRST);
  int slotno = cum->words;
  enum mode_class mclass;
  int regno;

  *ppadding = 0;

  if (type && TREE_ADDRESSABLE (type))
    return -1;

  if (TARGET_ARCH32
      && mode == BLKmode
      && type
      && TYPE_ALIGN (type) % PARM_BOUNDARY != 0)
    return -1;

  /* For SPARC64, objects requiring 16-byte alignment get it.  */
  if (TARGET_ARCH64
      && (type ? TYPE_ALIGN (type) : GET_MODE_ALIGNMENT (mode)) >= 128
      && (slotno & 1) != 0)
    slotno++, *ppadding = 1;

  mclass = GET_MODE_CLASS (mode);
  if (type && TREE_CODE (type) == VECTOR_TYPE)
    {
      /* Vector types deserve special treatment because they are
	 polymorphic wrt their mode, depending upon whether VIS
	 instructions are enabled.  */
      if (TREE_CODE (TREE_TYPE (type)) == REAL_TYPE)
	{
	  /* The SPARC port defines no floating-point vector modes.  */
	  gcc_assert (mode == BLKmode);
	}
      else
	{
	  /* Integral vector types should either have a vector
	     mode or an integral mode, because we are guaranteed
	     by pass_by_reference that their size is not greater
	     than 16 bytes and TImode is 16-byte wide.  */
	  gcc_assert (mode != BLKmode);

	  /* Vector integers are handled like floats according to
	     the Sun VIS SDK.  */
	  mclass = MODE_FLOAT;
	}
    }

  switch (mclass)
    {
    case MODE_FLOAT:
    case MODE_COMPLEX_FLOAT:
    case MODE_VECTOR_INT:
      if (TARGET_ARCH64 && TARGET_FPU && named)
	{
	  if (slotno >= SPARC_FP_ARG_MAX)
	    return -1;
	  regno = SPARC_FP_ARG_FIRST + slotno * 2;
	  /* Arguments filling only one single FP register are
	     right-justified in the outer double FP register.  */
	  if (GET_MODE_SIZE (mode) <= 4)
	    regno++;
	  break;
	}
      /* fallthrough */

    case MODE_INT:
    case MODE_COMPLEX_INT:
      if (slotno >= SPARC_INT_ARG_MAX)
	return -1;
      regno = regbase + slotno;
      break;

    case MODE_RANDOM:
      if (mode == VOIDmode)
	/* MODE is VOIDmode when generating the actual call.  */
	return -1;

      gcc_assert (mode == BLKmode);

      if (TARGET_ARCH32
	  || !type
	  || (TREE_CODE (type) != VECTOR_TYPE
	      && TREE_CODE (type) != RECORD_TYPE))
	{
	  if (slotno >= SPARC_INT_ARG_MAX)
	    return -1;
	  regno = regbase + slotno;
	}
      else  /* TARGET_ARCH64 && type */
	{
	  int intregs_p = 0, fpregs_p = 0, packed_p = 0;

	  /* First see what kinds of registers we would need.  */
	  if (TREE_CODE (type) == VECTOR_TYPE)
	    fpregs_p = 1;
	  else
	    scan_record_type (type, &intregs_p, &fpregs_p, &packed_p);

	  /* The ABI obviously doesn't specify how packed structures
	     are passed.  These are defined to be passed in int regs
	     if possible, otherwise memory.  */
	  if (packed_p || !named)
	    fpregs_p = 0, intregs_p = 1;

	  /* If all arg slots are filled, then must pass on stack.  */
	  if (fpregs_p && slotno >= SPARC_FP_ARG_MAX)
	    return -1;

	  /* If there are only int args and all int arg slots are filled,
	     then must pass on stack.  */
	  if (!fpregs_p && intregs_p && slotno >= SPARC_INT_ARG_MAX)
	    return -1;

	  /* Note that even if all int arg slots are filled, fp members may
	     still be passed in regs if such regs are available.
	     *PREGNO isn't set because there may be more than one, it's up
	     to the caller to compute them.  */
	  return slotno;
	}
      break;

    default :
      gcc_unreachable ();
    }

  *pregno = regno;
  return slotno;
}

/* Handle recursive register counting for structure field layout.  */

struct function_arg_record_value_parms
{
  rtx ret;		/* return expression being built.  */
  int slotno;		/* slot number of the argument.  */
  int named;		/* whether the argument is named.  */
  int regbase;		/* regno of the base register.  */
  int stack;		/* 1 if part of the argument is on the stack.  */
  int intoffset;	/* offset of the first pending integer field.  */
  unsigned int nregs;	/* number of words passed in registers.  */
};

static void function_arg_record_value_3
 (HOST_WIDE_INT, struct function_arg_record_value_parms *);
static void function_arg_record_value_2
 (const_tree, HOST_WIDE_INT, struct function_arg_record_value_parms *, bool);
static void function_arg_record_value_1
 (const_tree, HOST_WIDE_INT, struct function_arg_record_value_parms *, bool);
static rtx function_arg_record_value (const_tree, enum machine_mode, int, int, int);
static rtx function_arg_union_value (int, enum machine_mode, int, int);

/* A subroutine of function_arg_record_value.  Traverse the structure
   recursively and determine how many registers will be required.  */

static void
function_arg_record_value_1 (const_tree type, HOST_WIDE_INT startbitpos,
			     struct function_arg_record_value_parms *parms,
			     bool packed_p)
{
  tree field;

  /* We need to compute how many registers are needed so we can
     allocate the PARALLEL but before we can do that we need to know
     whether there are any packed fields.  The ABI obviously doesn't
     specify how structures are passed in this case, so they are
     defined to be passed in int regs if possible, otherwise memory,
     regardless of whether there are fp values present.  */

  if (! packed_p)
    for (field = TYPE_FIELDS (type); field; field = TREE_CHAIN (field))
      {
	if (TREE_CODE (field) == FIELD_DECL && DECL_PACKED (field))
	  {
	    packed_p = true;
	    break;
	  }
      }

  /* Compute how many registers we need.  */
  for (field = TYPE_FIELDS (type); field; field = DECL_CHAIN (field))
    {
      if (TREE_CODE (field) == FIELD_DECL)
	{
	  HOST_WIDE_INT bitpos = startbitpos;

	  if (DECL_SIZE (field) != 0)
	    {
	      if (integer_zerop (DECL_SIZE (field)))
		continue;

	      if (host_integerp (bit_position (field), 1))
		bitpos += int_bit_position (field);
	    }

	  /* ??? FIXME: else assume zero offset.  */

	  if (TREE_CODE (TREE_TYPE (field)) == RECORD_TYPE)
	    function_arg_record_value_1 (TREE_TYPE (field),
	    				 bitpos,
					 parms,
					 packed_p);
	  else if ((FLOAT_TYPE_P (TREE_TYPE (field))
		    || TREE_CODE (TREE_TYPE (field)) == VECTOR_TYPE)
		   && TARGET_FPU
		   && parms->named
		   && ! packed_p)
	    {
	      if (parms->intoffset != -1)
		{
		  unsigned int startbit, endbit;
		  int intslots, this_slotno;

		  startbit = parms->intoffset & -BITS_PER_WORD;
		  endbit   = (bitpos + BITS_PER_WORD - 1) & -BITS_PER_WORD;

		  intslots = (endbit - startbit) / BITS_PER_WORD;
		  this_slotno = parms->slotno + parms->intoffset
		    / BITS_PER_WORD;

		  if (intslots > 0 && intslots > SPARC_INT_ARG_MAX - this_slotno)
		    {
		      intslots = MAX (0, SPARC_INT_ARG_MAX - this_slotno);
		      /* We need to pass this field on the stack.  */
		      parms->stack = 1;
		    }

		  parms->nregs += intslots;
		  parms->intoffset = -1;
		}

	      /* There's no need to check this_slotno < SPARC_FP_ARG MAX.
		 If it wasn't true we wouldn't be here.  */
	      if (TREE_CODE (TREE_TYPE (field)) == VECTOR_TYPE
		  && DECL_MODE (field) == BLKmode)
		parms->nregs += TYPE_VECTOR_SUBPARTS (TREE_TYPE (field));
	      else if (TREE_CODE (TREE_TYPE (field)) == COMPLEX_TYPE)
		parms->nregs += 2;
	      else
		parms->nregs += 1;
	    }
	  else
	    {
	      if (parms->intoffset == -1)
		parms->intoffset = bitpos;
	    }
	}
    }
}

/* A subroutine of function_arg_record_value.  Assign the bits of the
   structure between parms->intoffset and bitpos to integer registers.  */

static void
function_arg_record_value_3 (HOST_WIDE_INT bitpos,
			     struct function_arg_record_value_parms *parms)
{
  enum machine_mode mode;
  unsigned int regno;
  unsigned int startbit, endbit;
  int this_slotno, intslots, intoffset;
  rtx reg;

  if (parms->intoffset == -1)
    return;

  intoffset = parms->intoffset;
  parms->intoffset = -1;

  startbit = intoffset & -BITS_PER_WORD;
  endbit = (bitpos + BITS_PER_WORD - 1) & -BITS_PER_WORD;
  intslots = (endbit - startbit) / BITS_PER_WORD;
  this_slotno = parms->slotno + intoffset / BITS_PER_WORD;

  intslots = MIN (intslots, SPARC_INT_ARG_MAX - this_slotno);
  if (intslots <= 0)
    return;

  /* If this is the trailing part of a word, only load that much into
     the register.  Otherwise load the whole register.  Note that in
     the latter case we may pick up unwanted bits.  It's not a problem
     at the moment but may wish to revisit.  */

  if (intoffset % BITS_PER_WORD != 0)
    mode = smallest_mode_for_size (BITS_PER_WORD - intoffset % BITS_PER_WORD,
			  	   MODE_INT);
  else
    mode = word_mode;

  intoffset /= BITS_PER_UNIT;
  do
    {
      regno = parms->regbase + this_slotno;
      reg = gen_rtx_REG (mode, regno);
      XVECEXP (parms->ret, 0, parms->stack + parms->nregs)
	= gen_rtx_EXPR_LIST (VOIDmode, reg, GEN_INT (intoffset));

      this_slotno += 1;
      intoffset = (intoffset | (UNITS_PER_WORD-1)) + 1;
      mode = word_mode;
      parms->nregs += 1;
      intslots -= 1;
    }
  while (intslots > 0);
}

/* A subroutine of function_arg_record_value.  Traverse the structure
   recursively and assign bits to floating point registers.  Track which
   bits in between need integer registers; invoke function_arg_record_value_3
   to make that happen.  */

static void
function_arg_record_value_2 (const_tree type, HOST_WIDE_INT startbitpos,
			     struct function_arg_record_value_parms *parms,
			     bool packed_p)
{
  tree field;

  if (! packed_p)
    for (field = TYPE_FIELDS (type); field; field = DECL_CHAIN (field))
      {
	if (TREE_CODE (field) == FIELD_DECL && DECL_PACKED (field))
	  {
	    packed_p = true;
	    break;
	  }
      }

  for (field = TYPE_FIELDS (type); field; field = DECL_CHAIN (field))
    {
      if (TREE_CODE (field) == FIELD_DECL)
	{
	  HOST_WIDE_INT bitpos = startbitpos;

	  if (DECL_SIZE (field) != 0)
	    {
	      if (integer_zerop (DECL_SIZE (field)))
		continue;

	      if (host_integerp (bit_position (field), 1))
		bitpos += int_bit_position (field);
	    }

	  /* ??? FIXME: else assume zero offset.  */

	  if (TREE_CODE (TREE_TYPE (field)) == RECORD_TYPE)
	    function_arg_record_value_2 (TREE_TYPE (field),
	    				 bitpos,
					 parms,
					 packed_p);
	  else if ((FLOAT_TYPE_P (TREE_TYPE (field))
		    || TREE_CODE (TREE_TYPE (field)) == VECTOR_TYPE)
		   && TARGET_FPU
		   && parms->named
		   && ! packed_p)
	    {
	      int this_slotno = parms->slotno + bitpos / BITS_PER_WORD;
	      int regno, nregs, pos;
	      enum machine_mode mode = DECL_MODE (field);
	      rtx reg;

	      function_arg_record_value_3 (bitpos, parms);

	      if (TREE_CODE (TREE_TYPE (field)) == VECTOR_TYPE
		  && mode == BLKmode)
	        {
		  mode = TYPE_MODE (TREE_TYPE (TREE_TYPE (field)));
		  nregs = TYPE_VECTOR_SUBPARTS (TREE_TYPE (field));
		}
	      else if (TREE_CODE (TREE_TYPE (field)) == COMPLEX_TYPE)
	        {
		  mode = TYPE_MODE (TREE_TYPE (TREE_TYPE (field)));
		  nregs = 2;
		}
	      else
	        nregs = 1;

	      regno = SPARC_FP_ARG_FIRST + this_slotno * 2;
	      if (GET_MODE_SIZE (mode) <= 4 && (bitpos & 32) != 0)
		regno++;
	      reg = gen_rtx_REG (mode, regno);
	      pos = bitpos / BITS_PER_UNIT;
	      XVECEXP (parms->ret, 0, parms->stack + parms->nregs)
		= gen_rtx_EXPR_LIST (VOIDmode, reg, GEN_INT (pos));
	      parms->nregs += 1;
	      while (--nregs > 0)
		{
		  regno += GET_MODE_SIZE (mode) / 4;
	  	  reg = gen_rtx_REG (mode, regno);
		  pos += GET_MODE_SIZE (mode);
		  XVECEXP (parms->ret, 0, parms->stack + parms->nregs)
		    = gen_rtx_EXPR_LIST (VOIDmode, reg, GEN_INT (pos));
		  parms->nregs += 1;
		}
	    }
	  else
	    {
	      if (parms->intoffset == -1)
		parms->intoffset = bitpos;
	    }
	}
    }
}

/* Used by function_arg and sparc_function_value_1 to implement the complex
   conventions of the 64-bit ABI for passing and returning structures.
   Return an expression valid as a return value for the FUNCTION_ARG
   and TARGET_FUNCTION_VALUE.

   TYPE is the data type of the argument (as a tree).
    This is null for libcalls where that information may
    not be available.
   MODE is the argument's machine mode.
   SLOTNO is the index number of the argument's slot in the parameter array.
   NAMED is nonzero if this argument is a named parameter
    (otherwise it is an extra parameter matching an ellipsis).
   REGBASE is the regno of the base register for the parameter array.  */

static rtx
function_arg_record_value (const_tree type, enum machine_mode mode,
			   int slotno, int named, int regbase)
{
  HOST_WIDE_INT typesize = int_size_in_bytes (type);
  struct function_arg_record_value_parms parms;
  unsigned int nregs;

  parms.ret = NULL_RTX;
  parms.slotno = slotno;
  parms.named = named;
  parms.regbase = regbase;
  parms.stack = 0;

  /* Compute how many registers we need.  */
  parms.nregs = 0;
  parms.intoffset = 0;
  function_arg_record_value_1 (type, 0, &parms, false);

  /* Take into account pending integer fields.  */
  if (parms.intoffset != -1)
    {
      unsigned int startbit, endbit;
      int intslots, this_slotno;

      startbit = parms.intoffset & -BITS_PER_WORD;
      endbit = (typesize*BITS_PER_UNIT + BITS_PER_WORD - 1) & -BITS_PER_WORD;
      intslots = (endbit - startbit) / BITS_PER_WORD;
      this_slotno = slotno + parms.intoffset / BITS_PER_WORD;

      if (intslots > 0 && intslots > SPARC_INT_ARG_MAX - this_slotno)
        {
	  intslots = MAX (0, SPARC_INT_ARG_MAX - this_slotno);
	  /* We need to pass this field on the stack.  */
	  parms.stack = 1;
        }

      parms.nregs += intslots;
    }
  nregs = parms.nregs;

  /* Allocate the vector and handle some annoying special cases.  */
  if (nregs == 0)
    {
      /* ??? Empty structure has no value?  Duh?  */
      if (typesize <= 0)
	{
	  /* Though there's nothing really to store, return a word register
	     anyway so the rest of gcc doesn't go nuts.  Returning a PARALLEL
	     leads to breakage due to the fact that there are zero bytes to
	     load.  */
	  return gen_rtx_REG (mode, regbase);
	}
      else
	{
	  /* ??? C++ has structures with no fields, and yet a size.  Give up
	     for now and pass everything back in integer registers.  */
	  nregs = (typesize + UNITS_PER_WORD - 1) / UNITS_PER_WORD;
	}
      if (nregs + slotno > SPARC_INT_ARG_MAX)
	nregs = SPARC_INT_ARG_MAX - slotno;
    }
  gcc_assert (nregs != 0);

  parms.ret = gen_rtx_PARALLEL (mode, rtvec_alloc (parms.stack + nregs));

  /* If at least one field must be passed on the stack, generate
     (parallel [(expr_list (nil) ...) ...]) so that all fields will
     also be passed on the stack.  We can't do much better because the
     semantics of TARGET_ARG_PARTIAL_BYTES doesn't handle the case
     of structures for which the fields passed exclusively in registers
     are not at the beginning of the structure.  */
  if (parms.stack)
    XVECEXP (parms.ret, 0, 0)
      = gen_rtx_EXPR_LIST (VOIDmode, NULL_RTX, const0_rtx);

  /* Fill in the entries.  */
  parms.nregs = 0;
  parms.intoffset = 0;
  function_arg_record_value_2 (type, 0, &parms, false);
  function_arg_record_value_3 (typesize * BITS_PER_UNIT, &parms);

  gcc_assert (parms.nregs == nregs);

  return parms.ret;
}

/* Used by function_arg and sparc_function_value_1 to implement the conventions
   of the 64-bit ABI for passing and returning unions.
   Return an expression valid as a return value for the FUNCTION_ARG
   and TARGET_FUNCTION_VALUE.

   SIZE is the size in bytes of the union.
   MODE is the argument's machine mode.
   REGNO is the hard register the union will be passed in.  */

static rtx
function_arg_union_value (int size, enum machine_mode mode, int slotno,
			  int regno)
{
  int nwords = ROUND_ADVANCE (size), i;
  rtx regs;

  /* See comment in previous function for empty structures.  */
  if (nwords == 0)
    return gen_rtx_REG (mode, regno);

  if (slotno == SPARC_INT_ARG_MAX - 1)
    nwords = 1;

  regs = gen_rtx_PARALLEL (mode, rtvec_alloc (nwords));

  for (i = 0; i < nwords; i++)
    {
      /* Unions are passed left-justified.  */
      XVECEXP (regs, 0, i)
	= gen_rtx_EXPR_LIST (VOIDmode,
			     gen_rtx_REG (word_mode, regno),
			     GEN_INT (UNITS_PER_WORD * i));
      regno++;
    }

  return regs;
}

/* Used by function_arg and sparc_function_value_1 to implement the conventions
   for passing and returning large (BLKmode) vectors.
   Return an expression valid as a return value for the FUNCTION_ARG
   and TARGET_FUNCTION_VALUE.

   SIZE is the size in bytes of the vector (at least 8 bytes).
   REGNO is the FP hard register the vector will be passed in.  */

static rtx
function_arg_vector_value (int size, int regno)
{
  int i, nregs = size / 8;
  rtx regs;

  regs = gen_rtx_PARALLEL (BLKmode, rtvec_alloc (nregs));

  for (i = 0; i < nregs; i++)
    {
      XVECEXP (regs, 0, i)
	= gen_rtx_EXPR_LIST (VOIDmode,
			     gen_rtx_REG (DImode, regno + 2*i),
			     GEN_INT (i*8));
    }

  return regs;
}

/* Determine where to put an argument to a function.
   Value is zero to push the argument on the stack,
   or a hard register in which to store the argument.

   CUM is a variable of type CUMULATIVE_ARGS which gives info about
    the preceding args and about the function being called.
   MODE is the argument's machine mode.
   TYPE is the data type of the argument (as a tree).
    This is null for libcalls where that information may
    not be available.
   NAMED is true if this argument is a named parameter
    (otherwise it is an extra parameter matching an ellipsis).
   INCOMING_P is false for TARGET_FUNCTION_ARG, true for
    TARGET_FUNCTION_INCOMING_ARG.  */

static rtx
sparc_function_arg_1 (const CUMULATIVE_ARGS *cum, enum machine_mode mode,
		      const_tree type, bool named, bool incoming_p)
{
  int regbase = (incoming_p
		 ? SPARC_INCOMING_INT_ARG_FIRST
		 : SPARC_OUTGOING_INT_ARG_FIRST);
  int slotno, regno, padding;
  enum mode_class mclass = GET_MODE_CLASS (mode);

  slotno = function_arg_slotno (cum, mode, type, named, incoming_p,
				&regno, &padding);
  if (slotno == -1)
    return 0;

  /* Vector types deserve special treatment because they are polymorphic wrt
     their mode, depending upon whether VIS instructions are enabled.  */
  if (type && TREE_CODE (type) == VECTOR_TYPE)
    {
      HOST_WIDE_INT size = int_size_in_bytes (type);
      gcc_assert ((TARGET_ARCH32 && size <= 8)
		  || (TARGET_ARCH64 && size <= 16));

      if (mode == BLKmode)
	return function_arg_vector_value (size,
					  SPARC_FP_ARG_FIRST + 2*slotno);
      else
	mclass = MODE_FLOAT;
    }

  if (TARGET_ARCH32)
    return gen_rtx_REG (mode, regno);

  /* Structures up to 16 bytes in size are passed in arg slots on the stack
     and are promoted to registers if possible.  */
  if (type && TREE_CODE (type) == RECORD_TYPE)
    {
      HOST_WIDE_INT size = int_size_in_bytes (type);
      gcc_assert (size <= 16);

      return function_arg_record_value (type, mode, slotno, named, regbase);
    }

  /* Unions up to 16 bytes in size are passed in integer registers.  */
  else if (type && TREE_CODE (type) == UNION_TYPE)
    {
      HOST_WIDE_INT size = int_size_in_bytes (type);
      gcc_assert (size <= 16);

      return function_arg_union_value (size, mode, slotno, regno);
    }

  /* v9 fp args in reg slots beyond the int reg slots get passed in regs
     but also have the slot allocated for them.
     If no prototype is in scope fp values in register slots get passed
     in two places, either fp regs and int regs or fp regs and memory.  */
  else if ((mclass == MODE_FLOAT || mclass == MODE_COMPLEX_FLOAT)
	   && SPARC_FP_REG_P (regno))
    {
      rtx reg = gen_rtx_REG (mode, regno);
      if (cum->prototype_p || cum->libcall_p)
	{
	  /* "* 2" because fp reg numbers are recorded in 4 byte
	     quantities.  */
#if 0
	  /* ??? This will cause the value to be passed in the fp reg and
	     in the stack.  When a prototype exists we want to pass the
	     value in the reg but reserve space on the stack.  That's an
	     optimization, and is deferred [for a bit].  */
	  if ((regno - SPARC_FP_ARG_FIRST) >= SPARC_INT_ARG_MAX * 2)
	    return gen_rtx_PARALLEL (mode,
			    gen_rtvec (2,
				       gen_rtx_EXPR_LIST (VOIDmode,
						NULL_RTX, const0_rtx),
				       gen_rtx_EXPR_LIST (VOIDmode,
						reg, const0_rtx)));
	  else
#else
	  /* ??? It seems that passing back a register even when past
	     the area declared by REG_PARM_STACK_SPACE will allocate
	     space appropriately, and will not copy the data onto the
	     stack, exactly as we desire.

	     This is due to locate_and_pad_parm being called in
	     expand_call whenever reg_parm_stack_space > 0, which
	     while beneficial to our example here, would seem to be
	     in error from what had been intended.  Ho hum...  -- r~ */
#endif
	    return reg;
	}
      else
	{
	  rtx v0, v1;

	  if ((regno - SPARC_FP_ARG_FIRST) < SPARC_INT_ARG_MAX * 2)
	    {
	      int intreg;

	      /* On incoming, we don't need to know that the value
		 is passed in %f0 and %i0, and it confuses other parts
		 causing needless spillage even on the simplest cases.  */
	      if (incoming_p)
		return reg;

	      intreg = (SPARC_OUTGOING_INT_ARG_FIRST
			+ (regno - SPARC_FP_ARG_FIRST) / 2);

	      v0 = gen_rtx_EXPR_LIST (VOIDmode, reg, const0_rtx);
	      v1 = gen_rtx_EXPR_LIST (VOIDmode, gen_rtx_REG (mode, intreg),
				      const0_rtx);
	      return gen_rtx_PARALLEL (mode, gen_rtvec (2, v0, v1));
	    }
	  else
	    {
	      v0 = gen_rtx_EXPR_LIST (VOIDmode, NULL_RTX, const0_rtx);
	      v1 = gen_rtx_EXPR_LIST (VOIDmode, reg, const0_rtx);
	      return gen_rtx_PARALLEL (mode, gen_rtvec (2, v0, v1));
	    }
	}
    }

  /* All other aggregate types are passed in an integer register in a mode
     corresponding to the size of the type.  */
  else if (type && AGGREGATE_TYPE_P (type))
    {
      HOST_WIDE_INT size = int_size_in_bytes (type);
      gcc_assert (size <= 16);

      mode = mode_for_size (size * BITS_PER_UNIT, MODE_INT, 0);
    }

  return gen_rtx_REG (mode, regno);
}

/* Handle the TARGET_FUNCTION_ARG target hook.  */

static rtx
sparc_function_arg (CUMULATIVE_ARGS *cum, enum machine_mode mode,
		    const_tree type, bool named)
{
  return sparc_function_arg_1 (cum, mode, type, named, false);
}

/* Handle the TARGET_FUNCTION_INCOMING_ARG target hook.  */

static rtx
sparc_function_incoming_arg (CUMULATIVE_ARGS *cum, enum machine_mode mode,
			     const_tree type, bool named)
{
  return sparc_function_arg_1 (cum, mode, type, named, true);
}

/* For sparc64, objects requiring 16 byte alignment are passed that way.  */

static unsigned int
sparc_function_arg_boundary (enum machine_mode mode, const_tree type)
{
  return ((TARGET_ARCH64
	   && (GET_MODE_ALIGNMENT (mode) == 128
	       || (type && TYPE_ALIGN (type) == 128)))
	  ? 128
	  : PARM_BOUNDARY);
}

/* For an arg passed partly in registers and partly in memory,
   this is the number of bytes of registers used.
   For args passed entirely in registers or entirely in memory, zero.

   Any arg that starts in the first 6 regs but won't entirely fit in them
   needs partial registers on v8.  On v9, structures with integer
   values in arg slots 5,6 will be passed in %o5 and SP+176, and complex fp
   values that begin in the last fp reg [where "last fp reg" varies with the
   mode] will be split between that reg and memory.  */

static int
sparc_arg_partial_bytes (CUMULATIVE_ARGS *cum, enum machine_mode mode,
			 tree type, bool named)
{
  int slotno, regno, padding;

  /* We pass false for incoming_p here, it doesn't matter.  */
  slotno = function_arg_slotno (cum, mode, type, named, false,
				&regno, &padding);

  if (slotno == -1)
    return 0;

  if (TARGET_ARCH32)
    {
      if ((slotno + (mode == BLKmode
		     ? ROUND_ADVANCE (int_size_in_bytes (type))
		     : ROUND_ADVANCE (GET_MODE_SIZE (mode))))
	  > SPARC_INT_ARG_MAX)
	return (SPARC_INT_ARG_MAX - slotno) * UNITS_PER_WORD;
    }
  else
    {
      /* We are guaranteed by pass_by_reference that the size of the
	 argument is not greater than 16 bytes, so we only need to return
	 one word if the argument is partially passed in registers.  */

      if (type && AGGREGATE_TYPE_P (type))
	{
	  int size = int_size_in_bytes (type);

	  if (size > UNITS_PER_WORD
	      && slotno == SPARC_INT_ARG_MAX - 1)
	    return UNITS_PER_WORD;
	}
      else if (GET_MODE_CLASS (mode) == MODE_COMPLEX_INT
	       || (GET_MODE_CLASS (mode) == MODE_COMPLEX_FLOAT
		   && ! (TARGET_FPU && named)))
	{
	  /* The complex types are passed as packed types.  */
	  if (GET_MODE_SIZE (mode) > UNITS_PER_WORD
	      && slotno == SPARC_INT_ARG_MAX - 1)
	    return UNITS_PER_WORD;
	}
      else if (GET_MODE_CLASS (mode) == MODE_COMPLEX_FLOAT)
	{
	  if ((slotno + GET_MODE_SIZE (mode) / UNITS_PER_WORD)
	      > SPARC_FP_ARG_MAX)
	    return UNITS_PER_WORD;
	}
    }

  return 0;
}

/* Handle the TARGET_PASS_BY_REFERENCE target hook.
   Specify whether to pass the argument by reference.  */

static bool
sparc_pass_by_reference (CUMULATIVE_ARGS *cum ATTRIBUTE_UNUSED,
			 enum machine_mode mode, const_tree type,
			 bool named ATTRIBUTE_UNUSED)
{
  if (TARGET_ARCH32)
    /* Original SPARC 32-bit ABI says that structures and unions,
       and quad-precision floats are passed by reference.  For Pascal,
       also pass arrays by reference.  All other base types are passed
       in registers.

       Extended ABI (as implemented by the Sun compiler) says that all
       complex floats are passed by reference.  Pass complex integers
       in registers up to 8 bytes.  More generally, enforce the 2-word
       cap for passing arguments in registers.

       Vector ABI (as implemented by the Sun VIS SDK) says that vector
       integers are passed like floats of the same size, that is in
       registers up to 8 bytes.  Pass all vector floats by reference
       like structure and unions.  */
    return ((type && (AGGREGATE_TYPE_P (type) || VECTOR_FLOAT_TYPE_P (type)))
	    || mode == SCmode
	    /* Catch CDImode, TFmode, DCmode and TCmode.  */
	    || GET_MODE_SIZE (mode) > 8
	    || (type
		&& TREE_CODE (type) == VECTOR_TYPE
		&& (unsigned HOST_WIDE_INT) int_size_in_bytes (type) > 8));
  else
    /* Original SPARC 64-bit ABI says that structures and unions
       smaller than 16 bytes are passed in registers, as well as
       all other base types.

       Extended ABI (as implemented by the Sun compiler) says that
       complex floats are passed in registers up to 16 bytes.  Pass
       all complex integers in registers up to 16 bytes.  More generally,
       enforce the 2-word cap for passing arguments in registers.

       Vector ABI (as implemented by the Sun VIS SDK) says that vector
       integers are passed like floats of the same size, that is in
       registers (up to 16 bytes).  Pass all vector floats like structure
       and unions.  */
    return ((type
	     && (AGGREGATE_TYPE_P (type) || TREE_CODE (type) == VECTOR_TYPE)
	     && (unsigned HOST_WIDE_INT) int_size_in_bytes (type) > 16)
	    /* Catch CTImode and TCmode.  */
	    || GET_MODE_SIZE (mode) > 16);
}

/* Handle the TARGET_FUNCTION_ARG_ADVANCE hook.
   Update the data in CUM to advance over an argument
   of mode MODE and data type TYPE.
   TYPE is null for libcalls where that information may not be available.  */

static void
sparc_function_arg_advance (struct sparc_args *cum, enum machine_mode mode,
			    const_tree type, bool named)
{
  int regno, padding;

  /* We pass false for incoming_p here, it doesn't matter.  */
  function_arg_slotno (cum, mode, type, named, false, &regno, &padding);

  /* If argument requires leading padding, add it.  */
  cum->words += padding;

  if (TARGET_ARCH32)
    {
      cum->words += (mode != BLKmode
		     ? ROUND_ADVANCE (GET_MODE_SIZE (mode))
		     : ROUND_ADVANCE (int_size_in_bytes (type)));
    }
  else
    {
      if (type && AGGREGATE_TYPE_P (type))
	{
	  int size = int_size_in_bytes (type);

	  if (size <= 8)
	    ++cum->words;
	  else if (size <= 16)
	    cum->words += 2;
	  else /* passed by reference */
	    ++cum->words;
	}
      else
	{
	  cum->words += (mode != BLKmode
			 ? ROUND_ADVANCE (GET_MODE_SIZE (mode))
			 : ROUND_ADVANCE (int_size_in_bytes (type)));
	}
    }
}

/* Handle the FUNCTION_ARG_PADDING macro.
   For the 64 bit ABI structs are always stored left shifted in their
   argument slot.  */

enum direction
function_arg_padding (enum machine_mode mode, const_tree type)
{
  if (TARGET_ARCH64 && type != 0 && AGGREGATE_TYPE_P (type))
    return upward;

  /* Fall back to the default.  */
  return DEFAULT_FUNCTION_ARG_PADDING (mode, type);
}

/* Handle the TARGET_RETURN_IN_MEMORY target hook.
   Specify whether to return the return value in memory.  */

static bool
sparc_return_in_memory (const_tree type, const_tree fntype ATTRIBUTE_UNUSED)
{
  if (TARGET_ARCH32)
    /* Original SPARC 32-bit ABI says that structures and unions,
       and quad-precision floats are returned in memory.  All other
       base types are returned in registers.

       Extended ABI (as implemented by the Sun compiler) says that
       all complex floats are returned in registers (8 FP registers
       at most for '_Complex long double').  Return all complex integers
       in registers (4 at most for '_Complex long long').

       Vector ABI (as implemented by the Sun VIS SDK) says that vector
       integers are returned like floats of the same size, that is in
       registers up to 8 bytes and in memory otherwise.  Return all
       vector floats in memory like structure and unions; note that
       they always have BLKmode like the latter.  */
    return (TYPE_MODE (type) == BLKmode
	    || TYPE_MODE (type) == TFmode
	    || (TREE_CODE (type) == VECTOR_TYPE
		&& (unsigned HOST_WIDE_INT) int_size_in_bytes (type) > 8));
  else
    /* Original SPARC 64-bit ABI says that structures and unions
       smaller than 32 bytes are returned in registers, as well as
       all other base types.

       Extended ABI (as implemented by the Sun compiler) says that all
       complex floats are returned in registers (8 FP registers at most
       for '_Complex long double').  Return all complex integers in
       registers (4 at most for '_Complex TItype').

       Vector ABI (as implemented by the Sun VIS SDK) says that vector
       integers are returned like floats of the same size, that is in
       registers.  Return all vector floats like structure and unions;
       note that they always have BLKmode like the latter.  */
    return (TYPE_MODE (type) == BLKmode
	    && (unsigned HOST_WIDE_INT) int_size_in_bytes (type) > 32);
}

/* Handle the TARGET_STRUCT_VALUE target hook.
   Return where to find the structure return value address.  */

static rtx
sparc_struct_value_rtx (tree fndecl, int incoming)
{
  if (TARGET_ARCH64)
    return 0;
  else
    {
      rtx mem;

      if (incoming)
	mem = gen_frame_mem (Pmode, plus_constant (frame_pointer_rtx,
						   STRUCT_VALUE_OFFSET));
      else
	mem = gen_frame_mem (Pmode, plus_constant (stack_pointer_rtx,
						   STRUCT_VALUE_OFFSET));

      /* Only follow the SPARC ABI for fixed-size structure returns.
         Variable size structure returns are handled per the normal
         procedures in GCC. This is enabled by -mstd-struct-return */
      if (incoming == 2
	  && sparc_std_struct_return
	  && TYPE_SIZE_UNIT (TREE_TYPE (fndecl))
	  && TREE_CODE (TYPE_SIZE_UNIT (TREE_TYPE (fndecl))) == INTEGER_CST)
	{
	  /* We must check and adjust the return address, as it is
	     optional as to whether the return object is really
	     provided.  */
	  rtx ret_rtx = gen_rtx_REG (Pmode, 31);
	  rtx scratch = gen_reg_rtx (SImode);
	  rtx endlab = gen_label_rtx ();

	  /* Calculate the return object size */
	  tree size = TYPE_SIZE_UNIT (TREE_TYPE (fndecl));
	  rtx size_rtx = GEN_INT (TREE_INT_CST_LOW (size) & 0xfff);
	  /* Construct a temporary return value */
	  rtx temp_val
	    = assign_stack_local (Pmode, TREE_INT_CST_LOW (size), 0);

	  /* Implement SPARC 32-bit psABI callee return struct checking:

<<<<<<< HEAD
	  /* Implement SPARC 32-bit psABI callee returns struck checking
	     requirements:

	      Fetch the instruction where we will return to and see if
=======
	     Fetch the instruction where we will return to and see if
>>>>>>> 03d20231
	     it's an unimp instruction (the most significant 10 bits
	     will be zero).  */
	  emit_move_insn (scratch, gen_rtx_MEM (SImode,
						plus_constant (ret_rtx, 8)));
	  /* Assume the size is valid and pre-adjust */
	  emit_insn (gen_add3_insn (ret_rtx, ret_rtx, GEN_INT (4)));
	  emit_cmp_and_jump_insns (scratch, size_rtx, EQ, const0_rtx, SImode,
				   0, endlab);
	  emit_insn (gen_sub3_insn (ret_rtx, ret_rtx, GEN_INT (4)));
<<<<<<< HEAD
	  /* Assign stack temp:
	     Write the address of the memory pointed to by temp_val into
=======
	  /* Write the address of the memory pointed to by temp_val into
>>>>>>> 03d20231
	     the memory pointed to by mem */
	  emit_move_insn (mem, XEXP (temp_val, 0));
	  emit_label (endlab);
	}

      return mem;
    }
}

/* Handle TARGET_FUNCTION_VALUE, and TARGET_LIBCALL_VALUE target hook.
   For v9, function return values are subject to the same rules as arguments,
   except that up to 32 bytes may be returned in registers.  */

static rtx
sparc_function_value_1 (const_tree type, enum machine_mode mode,
			bool outgoing)
{
  /* Beware that the two values are swapped here wrt function_arg.  */
  int regbase = (outgoing
		 ? SPARC_INCOMING_INT_ARG_FIRST
		 : SPARC_OUTGOING_INT_ARG_FIRST);
  enum mode_class mclass = GET_MODE_CLASS (mode);
  int regno;

  /* Vector types deserve special treatment because they are polymorphic wrt
     their mode, depending upon whether VIS instructions are enabled.  */
  if (type && TREE_CODE (type) == VECTOR_TYPE)
    {
      HOST_WIDE_INT size = int_size_in_bytes (type);
      gcc_assert ((TARGET_ARCH32 && size <= 8)
		  || (TARGET_ARCH64 && size <= 32));

      if (mode == BLKmode)
	return function_arg_vector_value (size,
					  SPARC_FP_ARG_FIRST);
      else
	mclass = MODE_FLOAT;
    }

  if (TARGET_ARCH64 && type)
    {
      /* Structures up to 32 bytes in size are returned in registers.  */
      if (TREE_CODE (type) == RECORD_TYPE)
	{
	  HOST_WIDE_INT size = int_size_in_bytes (type);
	  gcc_assert (size <= 32);

	  return function_arg_record_value (type, mode, 0, 1, regbase);
	}

      /* Unions up to 32 bytes in size are returned in integer registers.  */
      else if (TREE_CODE (type) == UNION_TYPE)
	{
	  HOST_WIDE_INT size = int_size_in_bytes (type);
	  gcc_assert (size <= 32);

	  return function_arg_union_value (size, mode, 0, regbase);
	}

      /* Objects that require it are returned in FP registers.  */
      else if (mclass == MODE_FLOAT || mclass == MODE_COMPLEX_FLOAT)
	;

      /* All other aggregate types are returned in an integer register in a
	 mode corresponding to the size of the type.  */
      else if (AGGREGATE_TYPE_P (type))
	{
	  /* All other aggregate types are passed in an integer register
	     in a mode corresponding to the size of the type.  */
	  HOST_WIDE_INT size = int_size_in_bytes (type);
	  gcc_assert (size <= 32);

	  mode = mode_for_size (size * BITS_PER_UNIT, MODE_INT, 0);

	  /* ??? We probably should have made the same ABI change in
	     3.4.0 as the one we made for unions.   The latter was
	     required by the SCD though, while the former is not
	     specified, so we favored compatibility and efficiency.

	     Now we're stuck for aggregates larger than 16 bytes,
	     because OImode vanished in the meantime.  Let's not
	     try to be unduly clever, and simply follow the ABI
	     for unions in that case.  */
	  if (mode == BLKmode)
	    return function_arg_union_value (size, mode, 0, regbase);
	  else
	    mclass = MODE_INT;
	}

<<<<<<< HEAD
      /* This must match sparc_promote_function_mode.
	 ??? Maybe 32-bit pointers should actually remain in Pmode?  */
=======
      /* We should only have pointer and integer types at this point.  This
	 must match sparc_promote_function_mode.  */
>>>>>>> 03d20231
      else if (mclass == MODE_INT && GET_MODE_SIZE (mode) < UNITS_PER_WORD)
	mode = word_mode;
    }

  /* We should only have pointer and integer types at this point.  This must
     match sparc_promote_function_mode.  */
  else if (TARGET_ARCH32
	   && mclass == MODE_INT
	   && GET_MODE_SIZE (mode) < UNITS_PER_WORD)
    mode = word_mode;

  if ((mclass == MODE_FLOAT || mclass == MODE_COMPLEX_FLOAT) && TARGET_FPU)
    regno = SPARC_FP_ARG_FIRST;
  else
    regno = regbase;

  return gen_rtx_REG (mode, regno);
}

/* Handle TARGET_FUNCTION_VALUE.
<<<<<<< HEAD

   On SPARC the value is found in the first "output" register, but the called
   function leaves it in the first "input" register.  */
=======
   On the SPARC, the value is found in the first "output" register, but the
   called function leaves it in the first "input" register.  */
>>>>>>> 03d20231

static rtx
sparc_function_value (const_tree valtype,
		      const_tree fn_decl_or_type ATTRIBUTE_UNUSED,
		      bool outgoing)
{
  return sparc_function_value_1 (valtype, TYPE_MODE (valtype), outgoing);
}

/* Handle TARGET_LIBCALL_VALUE.  */

static rtx
sparc_libcall_value (enum machine_mode mode,
		     const_rtx fun ATTRIBUTE_UNUSED)
{
  return sparc_function_value_1 (NULL_TREE, mode, false);
}

<<<<<<< HEAD
/* Handle FUNCTION_VALUE_REGNO_P.  
   On SPARC, the first "output" reg is used for integer values, and
   the first floating point register is used for floating point values.  */
=======
/* Handle FUNCTION_VALUE_REGNO_P.
   On the SPARC, the first "output" reg is used for integer values, and the
   first floating point register is used for floating point values.  */
>>>>>>> 03d20231

static bool
sparc_function_value_regno_p (const unsigned int regno)
{
  return (regno == 8 || regno == 32);
}

/* Do what is necessary for `va_start'.  We look at the current function
   to determine if stdarg or varargs is used and return the address of
   the first unnamed parameter.  */

static rtx
sparc_builtin_saveregs (void)
{
  int first_reg = crtl->args.info.words;
  rtx address;
  int regno;

  for (regno = first_reg; regno < SPARC_INT_ARG_MAX; regno++)
    emit_move_insn (gen_rtx_MEM (word_mode,
				 gen_rtx_PLUS (Pmode,
					       frame_pointer_rtx,
					       GEN_INT (FIRST_PARM_OFFSET (0)
							+ (UNITS_PER_WORD
							   * regno)))),
		    gen_rtx_REG (word_mode,
				 SPARC_INCOMING_INT_ARG_FIRST + regno));

  address = gen_rtx_PLUS (Pmode,
			  frame_pointer_rtx,
			  GEN_INT (FIRST_PARM_OFFSET (0)
				   + UNITS_PER_WORD * first_reg));

  return address;
}

/* Implement `va_start' for stdarg.  */

static void
sparc_va_start (tree valist, rtx nextarg)
{
  nextarg = expand_builtin_saveregs ();
  std_expand_builtin_va_start (valist, nextarg);
}

/* Implement `va_arg' for stdarg.  */

static tree
sparc_gimplify_va_arg (tree valist, tree type, gimple_seq *pre_p,
		       gimple_seq *post_p)
{
  HOST_WIDE_INT size, rsize, align;
  tree addr, incr;
  bool indirect;
  tree ptrtype = build_pointer_type (type);

  if (pass_by_reference (NULL, TYPE_MODE (type), type, false))
    {
      indirect = true;
      size = rsize = UNITS_PER_WORD;
      align = 0;
    }
  else
    {
      indirect = false;
      size = int_size_in_bytes (type);
      rsize = (size + UNITS_PER_WORD - 1) & -UNITS_PER_WORD;
      align = 0;

      if (TARGET_ARCH64)
	{
	  /* For SPARC64, objects requiring 16-byte alignment get it.  */
	  if (TYPE_ALIGN (type) >= 2 * (unsigned) BITS_PER_WORD)
	    align = 2 * UNITS_PER_WORD;

	  /* SPARC-V9 ABI states that structures up to 16 bytes in size
	     are left-justified in their slots.  */
	  if (AGGREGATE_TYPE_P (type))
	    {
	      if (size == 0)
		size = rsize = UNITS_PER_WORD;
	      else
		size = rsize;
	    }
	}
    }

  incr = valist;
  if (align)
    {
      incr = fold_build2 (POINTER_PLUS_EXPR, ptr_type_node, incr,
			  size_int (align - 1));
      incr = fold_convert (sizetype, incr);
      incr = fold_build2 (BIT_AND_EXPR, sizetype, incr,
			  size_int (-align));
      incr = fold_convert (ptr_type_node, incr);
    }

  gimplify_expr (&incr, pre_p, post_p, is_gimple_val, fb_rvalue);
  addr = incr;

  if (BYTES_BIG_ENDIAN && size < rsize)
    addr = fold_build2 (POINTER_PLUS_EXPR, ptr_type_node, incr,
			size_int (rsize - size));

  if (indirect)
    {
      addr = fold_convert (build_pointer_type (ptrtype), addr);
      addr = build_va_arg_indirect_ref (addr);
    }

  /* If the address isn't aligned properly for the type, we need a temporary.
     FIXME: This is inefficient, usually we can do this in registers.  */
  else if (align == 0 && TYPE_ALIGN (type) > BITS_PER_WORD)
    {
      tree tmp = create_tmp_var (type, "va_arg_tmp");
      tree dest_addr = build_fold_addr_expr (tmp);
      tree copy = build_call_expr (implicit_built_in_decls[BUILT_IN_MEMCPY],
				   3, dest_addr, addr, size_int (rsize));
      TREE_ADDRESSABLE (tmp) = 1;
      gimplify_and_add (copy, pre_p);
      addr = dest_addr;
    }

  else
    addr = fold_convert (ptrtype, addr);

  incr
    = fold_build2 (POINTER_PLUS_EXPR, ptr_type_node, incr, size_int (rsize));
  gimplify_assign (valist, incr, post_p);

  return build_va_arg_indirect_ref (addr);
}

/* Implement the TARGET_VECTOR_MODE_SUPPORTED_P target hook.
   Specify whether the vector mode is supported by the hardware.  */

static bool
sparc_vector_mode_supported_p (enum machine_mode mode)
{
  return TARGET_VIS && VECTOR_MODE_P (mode) ? true : false;
}

/* Implement the TARGET_VECTORIZE_PREFERRED_SIMD_MODE target hook.  */

static enum machine_mode
sparc_preferred_simd_mode (enum machine_mode mode)
{
  if (TARGET_VIS)
    switch (mode)
      {
      case SImode:
	return V2SImode;
      case HImode:
	return V4HImode;
      case QImode:
	return V8QImode;

      default:;
      }

  return word_mode;
}

/* Return the string to output an unconditional branch to LABEL, which is
   the operand number of the label.

   DEST is the destination insn (i.e. the label), INSN is the source.  */

const char *
output_ubranch (rtx dest, int label, rtx insn)
{
  static char string[64];
  bool v9_form = false;
  char *p;

  if (TARGET_V9 && INSN_ADDRESSES_SET_P ())
    {
      int delta = (INSN_ADDRESSES (INSN_UID (dest))
		   - INSN_ADDRESSES (INSN_UID (insn)));
      /* Leave some instructions for "slop".  */
      if (delta >= -260000 && delta < 260000)
	v9_form = true;
    }

  if (v9_form)
    strcpy (string, "ba%*,pt\t%%xcc, ");
  else
    strcpy (string, "b%*\t");

  p = strchr (string, '\0');
  *p++ = '%';
  *p++ = 'l';
  *p++ = '0' + label;
  *p++ = '%';
  *p++ = '(';
  *p = '\0';

  return string;
}

/* Return the string to output a conditional branch to LABEL, which is
   the operand number of the label.  OP is the conditional expression.
   XEXP (OP, 0) is assumed to be a condition code register (integer or
   floating point) and its mode specifies what kind of comparison we made.

   DEST is the destination insn (i.e. the label), INSN is the source.

   REVERSED is nonzero if we should reverse the sense of the comparison.

   ANNUL is nonzero if we should generate an annulling branch.  */

const char *
output_cbranch (rtx op, rtx dest, int label, int reversed, int annul,
		rtx insn)
{
  static char string[64];
  enum rtx_code code = GET_CODE (op);
  rtx cc_reg = XEXP (op, 0);
  enum machine_mode mode = GET_MODE (cc_reg);
  const char *labelno, *branch;
  int spaces = 8, far;
  char *p;

  /* v9 branches are limited to +-1MB.  If it is too far away,
     change

     bne,pt %xcc, .LC30

     to

     be,pn %xcc, .+12
      nop
     ba .LC30

     and

     fbne,a,pn %fcc2, .LC29

     to

     fbe,pt %fcc2, .+16
      nop
     ba .LC29  */

  far = TARGET_V9 && (get_attr_length (insn) >= 3);
  if (reversed ^ far)
    {
      /* Reversal of FP compares takes care -- an ordered compare
	 becomes an unordered compare and vice versa.  */
      if (mode == CCFPmode || mode == CCFPEmode)
	code = reverse_condition_maybe_unordered (code);
      else
	code = reverse_condition (code);
    }

  /* Start by writing the branch condition.  */
  if (mode == CCFPmode || mode == CCFPEmode)
    {
      switch (code)
	{
	case NE:
	  branch = "fbne";
	  break;
	case EQ:
	  branch = "fbe";
	  break;
	case GE:
	  branch = "fbge";
	  break;
	case GT:
	  branch = "fbg";
	  break;
	case LE:
	  branch = "fble";
	  break;
	case LT:
	  branch = "fbl";
	  break;
	case UNORDERED:
	  branch = "fbu";
	  break;
	case ORDERED:
	  branch = "fbo";
	  break;
	case UNGT:
	  branch = "fbug";
	  break;
	case UNLT:
	  branch = "fbul";
	  break;
	case UNEQ:
	  branch = "fbue";
	  break;
	case UNGE:
	  branch = "fbuge";
	  break;
	case UNLE:
	  branch = "fbule";
	  break;
	case LTGT:
	  branch = "fblg";
	  break;

	default:
	  gcc_unreachable ();
	}

      /* ??? !v9: FP branches cannot be preceded by another floating point
	 insn.  Because there is currently no concept of pre-delay slots,
	 we can fix this only by always emitting a nop before a floating
	 point branch.  */

      string[0] = '\0';
      if (! TARGET_V9)
	strcpy (string, "nop\n\t");
      strcat (string, branch);
    }
  else
    {
      switch (code)
	{
	case NE:
	  branch = "bne";
	  break;
	case EQ:
	  branch = "be";
	  break;
	case GE:
	  if (mode == CC_NOOVmode || mode == CCX_NOOVmode)
	    branch = "bpos";
	  else
	    branch = "bge";
	  break;
	case GT:
	  branch = "bg";
	  break;
	case LE:
	  branch = "ble";
	  break;
	case LT:
	  if (mode == CC_NOOVmode || mode == CCX_NOOVmode)
	    branch = "bneg";
	  else
	    branch = "bl";
	  break;
	case GEU:
	  branch = "bgeu";
	  break;
	case GTU:
	  branch = "bgu";
	  break;
	case LEU:
	  branch = "bleu";
	  break;
	case LTU:
	  branch = "blu";
	  break;

	default:
	  gcc_unreachable ();
	}
      strcpy (string, branch);
    }
  spaces -= strlen (branch);
  p = strchr (string, '\0');

  /* Now add the annulling, the label, and a possible noop.  */
  if (annul && ! far)
    {
      strcpy (p, ",a");
      p += 2;
      spaces -= 2;
    }

  if (TARGET_V9)
    {
      rtx note;
      int v8 = 0;

      if (! far && insn && INSN_ADDRESSES_SET_P ())
	{
	  int delta = (INSN_ADDRESSES (INSN_UID (dest))
		       - INSN_ADDRESSES (INSN_UID (insn)));
	  /* Leave some instructions for "slop".  */
	  if (delta < -260000 || delta >= 260000)
	    v8 = 1;
	}

      if (mode == CCFPmode || mode == CCFPEmode)
	{
	  static char v9_fcc_labelno[] = "%%fccX, ";
	  /* Set the char indicating the number of the fcc reg to use.  */
	  v9_fcc_labelno[5] = REGNO (cc_reg) - SPARC_FIRST_V9_FCC_REG + '0';
	  labelno = v9_fcc_labelno;
	  if (v8)
	    {
	      gcc_assert (REGNO (cc_reg) == SPARC_FCC_REG);
	      labelno = "";
	    }
	}
      else if (mode == CCXmode || mode == CCX_NOOVmode)
	{
	  labelno = "%%xcc, ";
	  gcc_assert (! v8);
	}
      else
	{
	  labelno = "%%icc, ";
	  if (v8)
	    labelno = "";
	}

      if (*labelno && insn && (note = find_reg_note (insn, REG_BR_PROB, NULL_RTX)))
	{
	  strcpy (p,
		  ((INTVAL (XEXP (note, 0)) >= REG_BR_PROB_BASE / 2) ^ far)
		  ? ",pt" : ",pn");
	  p += 3;
	  spaces -= 3;
	}
    }
  else
    labelno = "";

  if (spaces > 0)
    *p++ = '\t';
  else
    *p++ = ' ';
  strcpy (p, labelno);
  p = strchr (p, '\0');
  if (far)
    {
      strcpy (p, ".+12\n\t nop\n\tb\t");
      /* Skip the next insn if requested or
	 if we know that it will be a nop.  */
      if (annul || ! final_sequence)
        p[3] = '6';
      p += 14;
    }
  *p++ = '%';
  *p++ = 'l';
  *p++ = label + '0';
  *p++ = '%';
  *p++ = '#';
  *p = '\0';

  return string;
}

/* Emit a library call comparison between floating point X and Y.
   COMPARISON is the operator to compare with (EQ, NE, GT, etc).
   Return the new operator to be used in the comparison sequence.

   TARGET_ARCH64 uses _Qp_* functions, which use pointers to TFmode
   values as arguments instead of the TFmode registers themselves,
   that's why we cannot call emit_float_lib_cmp.  */

rtx
sparc_emit_float_lib_cmp (rtx x, rtx y, enum rtx_code comparison)
{
  const char *qpfunc;
  rtx slot0, slot1, result, tem, tem2, libfunc;
  enum machine_mode mode;
  enum rtx_code new_comparison;

  switch (comparison)
    {
    case EQ:
      qpfunc = (TARGET_ARCH64 ? "_Qp_feq" : "_Q_feq");
      break;

    case NE:
      qpfunc = (TARGET_ARCH64 ? "_Qp_fne" : "_Q_fne");
      break;

    case GT:
      qpfunc = (TARGET_ARCH64 ? "_Qp_fgt" : "_Q_fgt");
      break;

    case GE:
      qpfunc = (TARGET_ARCH64 ? "_Qp_fge" : "_Q_fge");
      break;

    case LT:
      qpfunc = (TARGET_ARCH64 ? "_Qp_flt" : "_Q_flt");
      break;

    case LE:
      qpfunc = (TARGET_ARCH64 ? "_Qp_fle" : "_Q_fle");
      break;

    case ORDERED:
    case UNORDERED:
    case UNGT:
    case UNLT:
    case UNEQ:
    case UNGE:
    case UNLE:
    case LTGT:
      qpfunc = (TARGET_ARCH64 ? "_Qp_cmp" : "_Q_cmp");
      break;

    default:
      gcc_unreachable ();
    }

  if (TARGET_ARCH64)
    {
      if (MEM_P (x))
	slot0 = x;
      else
	{
	  slot0 = assign_stack_temp (TFmode, GET_MODE_SIZE(TFmode), 0);
	  emit_move_insn (slot0, x);
	}

      if (MEM_P (y))
	slot1 = y;
      else
	{
	  slot1 = assign_stack_temp (TFmode, GET_MODE_SIZE(TFmode), 0);
	  emit_move_insn (slot1, y);
	}

      libfunc = gen_rtx_SYMBOL_REF (Pmode, qpfunc);
      emit_library_call (libfunc, LCT_NORMAL,
			 DImode, 2,
			 XEXP (slot0, 0), Pmode,
			 XEXP (slot1, 0), Pmode);
      mode = DImode;
    }
  else
    {
      libfunc = gen_rtx_SYMBOL_REF (Pmode, qpfunc);
      emit_library_call (libfunc, LCT_NORMAL,
			 SImode, 2,
			 x, TFmode, y, TFmode);
      mode = SImode;
    }


  /* Immediately move the result of the libcall into a pseudo
     register so reload doesn't clobber the value if it needs
     the return register for a spill reg.  */
  result = gen_reg_rtx (mode);
  emit_move_insn (result, hard_libcall_value (mode, libfunc));

  switch (comparison)
    {
    default:
      return gen_rtx_NE (VOIDmode, result, const0_rtx);
    case ORDERED:
    case UNORDERED:
      new_comparison = (comparison == UNORDERED ? EQ : NE);
      return gen_rtx_fmt_ee (new_comparison, VOIDmode, result, GEN_INT(3));
    case UNGT:
    case UNGE:
      new_comparison = (comparison == UNGT ? GT : NE);
      return gen_rtx_fmt_ee (new_comparison, VOIDmode, result, const1_rtx);
    case UNLE:
      return gen_rtx_NE (VOIDmode, result, const2_rtx);
    case UNLT:
      tem = gen_reg_rtx (mode);
      if (TARGET_ARCH32)
	emit_insn (gen_andsi3 (tem, result, const1_rtx));
      else
	emit_insn (gen_anddi3 (tem, result, const1_rtx));
      return gen_rtx_NE (VOIDmode, tem, const0_rtx);
    case UNEQ:
    case LTGT:
      tem = gen_reg_rtx (mode);
      if (TARGET_ARCH32)
	emit_insn (gen_addsi3 (tem, result, const1_rtx));
      else
	emit_insn (gen_adddi3 (tem, result, const1_rtx));
      tem2 = gen_reg_rtx (mode);
      if (TARGET_ARCH32)
	emit_insn (gen_andsi3 (tem2, tem, const2_rtx));
      else
	emit_insn (gen_anddi3 (tem2, tem, const2_rtx));
      new_comparison = (comparison == UNEQ ? EQ : NE);
      return gen_rtx_fmt_ee (new_comparison, VOIDmode, tem2, const0_rtx);
    }

  gcc_unreachable ();
}

/* Generate an unsigned DImode to FP conversion.  This is the same code
   optabs would emit if we didn't have TFmode patterns.  */

void
sparc_emit_floatunsdi (rtx *operands, enum machine_mode mode)
{
  rtx neglab, donelab, i0, i1, f0, in, out;

  out = operands[0];
  in = force_reg (DImode, operands[1]);
  neglab = gen_label_rtx ();
  donelab = gen_label_rtx ();
  i0 = gen_reg_rtx (DImode);
  i1 = gen_reg_rtx (DImode);
  f0 = gen_reg_rtx (mode);

  emit_cmp_and_jump_insns (in, const0_rtx, LT, const0_rtx, DImode, 0, neglab);

  emit_insn (gen_rtx_SET (VOIDmode, out, gen_rtx_FLOAT (mode, in)));
  emit_jump_insn (gen_jump (donelab));
  emit_barrier ();

  emit_label (neglab);

  emit_insn (gen_lshrdi3 (i0, in, const1_rtx));
  emit_insn (gen_anddi3 (i1, in, const1_rtx));
  emit_insn (gen_iordi3 (i0, i0, i1));
  emit_insn (gen_rtx_SET (VOIDmode, f0, gen_rtx_FLOAT (mode, i0)));
  emit_insn (gen_rtx_SET (VOIDmode, out, gen_rtx_PLUS (mode, f0, f0)));

  emit_label (donelab);
}

/* Generate an FP to unsigned DImode conversion.  This is the same code
   optabs would emit if we didn't have TFmode patterns.  */

void
sparc_emit_fixunsdi (rtx *operands, enum machine_mode mode)
{
  rtx neglab, donelab, i0, i1, f0, in, out, limit;

  out = operands[0];
  in = force_reg (mode, operands[1]);
  neglab = gen_label_rtx ();
  donelab = gen_label_rtx ();
  i0 = gen_reg_rtx (DImode);
  i1 = gen_reg_rtx (DImode);
  limit = gen_reg_rtx (mode);
  f0 = gen_reg_rtx (mode);

  emit_move_insn (limit,
		  CONST_DOUBLE_FROM_REAL_VALUE (
		    REAL_VALUE_ATOF ("9223372036854775808.0", mode), mode));
  emit_cmp_and_jump_insns (in, limit, GE, NULL_RTX, mode, 0, neglab);

  emit_insn (gen_rtx_SET (VOIDmode,
			  out,
			  gen_rtx_FIX (DImode, gen_rtx_FIX (mode, in))));
  emit_jump_insn (gen_jump (donelab));
  emit_barrier ();

  emit_label (neglab);

  emit_insn (gen_rtx_SET (VOIDmode, f0, gen_rtx_MINUS (mode, in, limit)));
  emit_insn (gen_rtx_SET (VOIDmode,
			  i0,
			  gen_rtx_FIX (DImode, gen_rtx_FIX (mode, f0))));
  emit_insn (gen_movdi (i1, const1_rtx));
  emit_insn (gen_ashldi3 (i1, i1, GEN_INT (63)));
  emit_insn (gen_xordi3 (out, i0, i1));

  emit_label (donelab);
}

/* Return the string to output a conditional branch to LABEL, testing
   register REG.  LABEL is the operand number of the label; REG is the
   operand number of the reg.  OP is the conditional expression.  The mode
   of REG says what kind of comparison we made.

   DEST is the destination insn (i.e. the label), INSN is the source.

   REVERSED is nonzero if we should reverse the sense of the comparison.

   ANNUL is nonzero if we should generate an annulling branch.  */

const char *
output_v9branch (rtx op, rtx dest, int reg, int label, int reversed,
		 int annul, rtx insn)
{
  static char string[64];
  enum rtx_code code = GET_CODE (op);
  enum machine_mode mode = GET_MODE (XEXP (op, 0));
  rtx note;
  int far;
  char *p;

  /* branch on register are limited to +-128KB.  If it is too far away,
     change

     brnz,pt %g1, .LC30

     to

     brz,pn %g1, .+12
      nop
     ba,pt %xcc, .LC30

     and

     brgez,a,pn %o1, .LC29

     to

     brlz,pt %o1, .+16
      nop
     ba,pt %xcc, .LC29  */

  far = get_attr_length (insn) >= 3;

  /* If not floating-point or if EQ or NE, we can just reverse the code.  */
  if (reversed ^ far)
    code = reverse_condition (code);

  /* Only 64 bit versions of these instructions exist.  */
  gcc_assert (mode == DImode);

  /* Start by writing the branch condition.  */

  switch (code)
    {
    case NE:
      strcpy (string, "brnz");
      break;

    case EQ:
      strcpy (string, "brz");
      break;

    case GE:
      strcpy (string, "brgez");
      break;

    case LT:
      strcpy (string, "brlz");
      break;

    case LE:
      strcpy (string, "brlez");
      break;

    case GT:
      strcpy (string, "brgz");
      break;

    default:
      gcc_unreachable ();
    }

  p = strchr (string, '\0');

  /* Now add the annulling, reg, label, and nop.  */
  if (annul && ! far)
    {
      strcpy (p, ",a");
      p += 2;
    }

  if (insn && (note = find_reg_note (insn, REG_BR_PROB, NULL_RTX)))
    {
      strcpy (p,
	      ((INTVAL (XEXP (note, 0)) >= REG_BR_PROB_BASE / 2) ^ far)
	      ? ",pt" : ",pn");
      p += 3;
    }

  *p = p < string + 8 ? '\t' : ' ';
  p++;
  *p++ = '%';
  *p++ = '0' + reg;
  *p++ = ',';
  *p++ = ' ';
  if (far)
    {
      int veryfar = 1, delta;

      if (INSN_ADDRESSES_SET_P ())
	{
	  delta = (INSN_ADDRESSES (INSN_UID (dest))
		   - INSN_ADDRESSES (INSN_UID (insn)));
	  /* Leave some instructions for "slop".  */
	  if (delta >= -260000 && delta < 260000)
	    veryfar = 0;
	}

      strcpy (p, ".+12\n\t nop\n\t");
      /* Skip the next insn if requested or
	 if we know that it will be a nop.  */
      if (annul || ! final_sequence)
        p[3] = '6';
      p += 12;
      if (veryfar)
	{
	  strcpy (p, "b\t");
	  p += 2;
	}
      else
	{
	  strcpy (p, "ba,pt\t%%xcc, ");
	  p += 13;
	}
    }
  *p++ = '%';
  *p++ = 'l';
  *p++ = '0' + label;
  *p++ = '%';
  *p++ = '#';
  *p = '\0';

  return string;
}

/* Return 1, if any of the registers of the instruction are %l[0-7] or %o[0-7].
   Such instructions cannot be used in the delay slot of return insn on v9.
   If TEST is 0, also rename all %i[0-7] registers to their %o[0-7] counterparts.
 */

static int
epilogue_renumber (register rtx *where, int test)
{
  register const char *fmt;
  register int i;
  register enum rtx_code code;

  if (*where == 0)
    return 0;

  code = GET_CODE (*where);

  switch (code)
    {
    case REG:
      if (REGNO (*where) >= 8 && REGNO (*where) < 24)      /* oX or lX */
	return 1;
      if (! test && REGNO (*where) >= 24 && REGNO (*where) < 32)
	*where = gen_rtx_REG (GET_MODE (*where), OUTGOING_REGNO (REGNO(*where)));
    case SCRATCH:
    case CC0:
    case PC:
    case CONST_INT:
    case CONST_DOUBLE:
      return 0;

      /* Do not replace the frame pointer with the stack pointer because
	 it can cause the delayed instruction to load below the stack.
	 This occurs when instructions like:

	 (set (reg/i:SI 24 %i0)
	     (mem/f:SI (plus:SI (reg/f:SI 30 %fp)
                       (const_int -20 [0xffffffec])) 0))

	 are in the return delayed slot.  */
    case PLUS:
      if (GET_CODE (XEXP (*where, 0)) == REG
	  && REGNO (XEXP (*where, 0)) == HARD_FRAME_POINTER_REGNUM
	  && (GET_CODE (XEXP (*where, 1)) != CONST_INT
	      || INTVAL (XEXP (*where, 1)) < SPARC_STACK_BIAS))
	return 1;
      break;

    case MEM:
      if (SPARC_STACK_BIAS
	  && GET_CODE (XEXP (*where, 0)) == REG
	  && REGNO (XEXP (*where, 0)) == HARD_FRAME_POINTER_REGNUM)
	return 1;
      break;

    default:
      break;
    }

  fmt = GET_RTX_FORMAT (code);

  for (i = GET_RTX_LENGTH (code) - 1; i >= 0; i--)
    {
      if (fmt[i] == 'E')
	{
	  register int j;
	  for (j = XVECLEN (*where, i) - 1; j >= 0; j--)
	    if (epilogue_renumber (&(XVECEXP (*where, i, j)), test))
	      return 1;
	}
      else if (fmt[i] == 'e'
	       && epilogue_renumber (&(XEXP (*where, i)), test))
	return 1;
    }
  return 0;
}

/* Leaf functions and non-leaf functions have different needs.  */

static const int
reg_leaf_alloc_order[] = REG_LEAF_ALLOC_ORDER;

static const int
reg_nonleaf_alloc_order[] = REG_ALLOC_ORDER;

static const int *const reg_alloc_orders[] = {
  reg_leaf_alloc_order,
  reg_nonleaf_alloc_order};

void
order_regs_for_local_alloc (void)
{
  static int last_order_nonleaf = 1;

  if (df_regs_ever_live_p (15) != last_order_nonleaf)
    {
      last_order_nonleaf = !last_order_nonleaf;
      memcpy ((char *) reg_alloc_order,
	      (const char *) reg_alloc_orders[last_order_nonleaf],
	      FIRST_PSEUDO_REGISTER * sizeof (int));
    }
}

/* Return 1 if REG and MEM are legitimate enough to allow the various
   mem<-->reg splits to be run.  */

int
sparc_splitdi_legitimate (rtx reg, rtx mem)
{
  /* Punt if we are here by mistake.  */
  gcc_assert (reload_completed);

  /* We must have an offsettable memory reference.  */
  if (! offsettable_memref_p (mem))
    return 0;

  /* If we have legitimate args for ldd/std, we do not want
     the split to happen.  */
  if ((REGNO (reg) % 2) == 0
      && mem_min_alignment (mem, 8))
    return 0;

  /* Success.  */
  return 1;
}

/* Return 1 if x and y are some kind of REG and they refer to
   different hard registers.  This test is guaranteed to be
   run after reload.  */

int
sparc_absnegfloat_split_legitimate (rtx x, rtx y)
{
  if (GET_CODE (x) != REG)
    return 0;
  if (GET_CODE (y) != REG)
    return 0;
  if (REGNO (x) == REGNO (y))
    return 0;
  return 1;
}

/* Return 1 if REGNO (reg1) is even and REGNO (reg1) == REGNO (reg2) - 1.
   This makes them candidates for using ldd and std insns.

   Note reg1 and reg2 *must* be hard registers.  */

int
registers_ok_for_ldd_peep (rtx reg1, rtx reg2)
{
  /* We might have been passed a SUBREG.  */
  if (GET_CODE (reg1) != REG || GET_CODE (reg2) != REG)
    return 0;

  if (REGNO (reg1) % 2 != 0)
    return 0;

  /* Integer ldd is deprecated in SPARC V9 */
  if (TARGET_V9 && REGNO (reg1) < 32)
    return 0;

  return (REGNO (reg1) == REGNO (reg2) - 1);
}

/* Return 1 if the addresses in mem1 and mem2 are suitable for use in
   an ldd or std insn.

   This can only happen when addr1 and addr2, the addresses in mem1
   and mem2, are consecutive memory locations (addr1 + 4 == addr2).
   addr1 must also be aligned on a 64-bit boundary.

   Also iff dependent_reg_rtx is not null it should not be used to
   compute the address for mem1, i.e. we cannot optimize a sequence
   like:
   	ld [%o0], %o0
	ld [%o0 + 4], %o1
   to
   	ldd [%o0], %o0
   nor:
	ld [%g3 + 4], %g3
	ld [%g3], %g2
   to
        ldd [%g3], %g2

   But, note that the transformation from:
	ld [%g2 + 4], %g3
        ld [%g2], %g2
   to
	ldd [%g2], %g2
   is perfectly fine.  Thus, the peephole2 patterns always pass us
   the destination register of the first load, never the second one.

   For stores we don't have a similar problem, so dependent_reg_rtx is
   NULL_RTX.  */

int
mems_ok_for_ldd_peep (rtx mem1, rtx mem2, rtx dependent_reg_rtx)
{
  rtx addr1, addr2;
  unsigned int reg1;
  HOST_WIDE_INT offset1;

  /* The mems cannot be volatile.  */
  if (MEM_VOLATILE_P (mem1) || MEM_VOLATILE_P (mem2))
    return 0;

  /* MEM1 should be aligned on a 64-bit boundary.  */
  if (MEM_ALIGN (mem1) < 64)
    return 0;

  addr1 = XEXP (mem1, 0);
  addr2 = XEXP (mem2, 0);

  /* Extract a register number and offset (if used) from the first addr.  */
  if (GET_CODE (addr1) == PLUS)
    {
      /* If not a REG, return zero.  */
      if (GET_CODE (XEXP (addr1, 0)) != REG)
	return 0;
      else
	{
          reg1 = REGNO (XEXP (addr1, 0));
	  /* The offset must be constant!  */
	  if (GET_CODE (XEXP (addr1, 1)) != CONST_INT)
            return 0;
          offset1 = INTVAL (XEXP (addr1, 1));
	}
    }
  else if (GET_CODE (addr1) != REG)
    return 0;
  else
    {
      reg1 = REGNO (addr1);
      /* This was a simple (mem (reg)) expression.  Offset is 0.  */
      offset1 = 0;
    }

  /* Make sure the second address is a (mem (plus (reg) (const_int).  */
  if (GET_CODE (addr2) != PLUS)
    return 0;

  if (GET_CODE (XEXP (addr2, 0)) != REG
      || GET_CODE (XEXP (addr2, 1)) != CONST_INT)
    return 0;

  if (reg1 != REGNO (XEXP (addr2, 0)))
    return 0;

  if (dependent_reg_rtx != NULL_RTX && reg1 == REGNO (dependent_reg_rtx))
    return 0;

  /* The first offset must be evenly divisible by 8 to ensure the
     address is 64 bit aligned.  */
  if (offset1 % 8 != 0)
    return 0;

  /* The offset for the second addr must be 4 more than the first addr.  */
  if (INTVAL (XEXP (addr2, 1)) != offset1 + 4)
    return 0;

  /* All the tests passed.  addr1 and addr2 are valid for ldd and std
     instructions.  */
  return 1;
}

/* Return 1 if reg is a pseudo, or is the first register in
   a hard register pair.  This makes it suitable for use in
   ldd and std insns.  */

int
register_ok_for_ldd (rtx reg)
{
  /* We might have been passed a SUBREG.  */
  if (!REG_P (reg))
    return 0;

  if (REGNO (reg) < FIRST_PSEUDO_REGISTER)
    return (REGNO (reg) % 2 == 0);

  return 1;
}

/* Return 1 if OP is a memory whose address is known to be
   aligned to 8-byte boundary, or a pseudo during reload.
   This makes it suitable for use in ldd and std insns.  */

int
memory_ok_for_ldd (rtx op)
{
  if (MEM_P (op))
    {
      /* In 64-bit mode, we assume that the address is word-aligned.  */
      if (TARGET_ARCH32 && !mem_min_alignment (op, 8))
	return 0;

      if ((reload_in_progress || reload_completed)
	  && !strict_memory_address_p (Pmode, XEXP (op, 0)))
	return 0;
    }
  else if (REG_P (op) && REGNO (op) >= FIRST_PSEUDO_REGISTER)
    {
      if (!(reload_in_progress && reg_renumber [REGNO (op)] < 0))
	return 0;
    }
  else
    return 0;

  return 1;
}

/* Print operand X (an rtx) in assembler syntax to file FILE.
   CODE is a letter or dot (`z' in `%z0') or 0 if no letter was specified.
   For `%' followed by punctuation, CODE is the punctuation and X is null.  */

void
print_operand (FILE *file, rtx x, int code)
{
  switch (code)
    {
    case '#':
      /* Output an insn in a delay slot.  */
      if (final_sequence)
        sparc_indent_opcode = 1;
      else
	fputs ("\n\t nop", file);
      return;
    case '*':
      /* Output an annul flag if there's nothing for the delay slot and we
	 are optimizing.  This is always used with '(' below.
         Sun OS 4.1.1 dbx can't handle an annulled unconditional branch;
	 this is a dbx bug.  So, we only do this when optimizing.
         On UltraSPARC, a branch in a delay slot causes a pipeline flush.
	 Always emit a nop in case the next instruction is a branch.  */
      if (! final_sequence && (optimize && (int)sparc_cpu < PROCESSOR_V9))
	fputs (",a", file);
      return;
    case '(':
      /* Output a 'nop' if there's nothing for the delay slot and we are
	 not optimizing.  This is always used with '*' above.  */
      if (! final_sequence && ! (optimize && (int)sparc_cpu < PROCESSOR_V9))
	fputs ("\n\t nop", file);
      else if (final_sequence)
        sparc_indent_opcode = 1;
      return;
    case ')':
      /* Output the right displacement from the saved PC on function return.
	 The caller may have placed an "unimp" insn immediately after the call
	 so we have to account for it.  This insn is used in the 32-bit ABI
	 when calling a function that returns a non zero-sized structure.  The
	 64-bit ABI doesn't have it.  Be careful to have this test be the same
	 as that for the call.  The exception is when sparc_std_struct_return
	 is enabled, the psABI is followed exactly and the adjustment is made
	 by the code in sparc_struct_value_rtx.  The call emitted is the same
	 when sparc_std_struct_return is enabled. */
     if (!TARGET_ARCH64
	 && cfun->returns_struct
	 && !sparc_std_struct_return
	 && DECL_SIZE (DECL_RESULT (current_function_decl))
	 && TREE_CODE (DECL_SIZE (DECL_RESULT (current_function_decl)))
	     == INTEGER_CST
	 && !integer_zerop (DECL_SIZE (DECL_RESULT (current_function_decl))))
	fputs ("12", file);
      else
        fputc ('8', file);
      return;
    case '_':
      /* Output the Embedded Medium/Anywhere code model base register.  */
      fputs (EMBMEDANY_BASE_REG, file);
      return;
    case '&':
      /* Print some local dynamic TLS name.  */
      assemble_name (file, get_some_local_dynamic_name ());
      return;

    case 'Y':
      /* Adjust the operand to take into account a RESTORE operation.  */
      if (GET_CODE (x) == CONST_INT)
	break;
      else if (GET_CODE (x) != REG)
	output_operand_lossage ("invalid %%Y operand");
      else if (REGNO (x) < 8)
	fputs (reg_names[REGNO (x)], file);
      else if (REGNO (x) >= 24 && REGNO (x) < 32)
	fputs (reg_names[REGNO (x)-16], file);
      else
	output_operand_lossage ("invalid %%Y operand");
      return;
    case 'L':
      /* Print out the low order register name of a register pair.  */
      if (WORDS_BIG_ENDIAN)
	fputs (reg_names[REGNO (x)+1], file);
      else
	fputs (reg_names[REGNO (x)], file);
      return;
    case 'H':
      /* Print out the high order register name of a register pair.  */
      if (WORDS_BIG_ENDIAN)
	fputs (reg_names[REGNO (x)], file);
      else
	fputs (reg_names[REGNO (x)+1], file);
      return;
    case 'R':
      /* Print out the second register name of a register pair or quad.
	 I.e., R (%o0) => %o1.  */
      fputs (reg_names[REGNO (x)+1], file);
      return;
    case 'S':
      /* Print out the third register name of a register quad.
	 I.e., S (%o0) => %o2.  */
      fputs (reg_names[REGNO (x)+2], file);
      return;
    case 'T':
      /* Print out the fourth register name of a register quad.
	 I.e., T (%o0) => %o3.  */
      fputs (reg_names[REGNO (x)+3], file);
      return;
    case 'x':
      /* Print a condition code register.  */
      if (REGNO (x) == SPARC_ICC_REG)
	{
	  /* We don't handle CC[X]_NOOVmode because they're not supposed
	     to occur here.  */
	  if (GET_MODE (x) == CCmode)
	    fputs ("%icc", file);
	  else if (GET_MODE (x) == CCXmode)
	    fputs ("%xcc", file);
	  else
	    gcc_unreachable ();
	}
      else
	/* %fccN register */
	fputs (reg_names[REGNO (x)], file);
      return;
    case 'm':
      /* Print the operand's address only.  */
      output_address (XEXP (x, 0));
      return;
    case 'r':
      /* In this case we need a register.  Use %g0 if the
	 operand is const0_rtx.  */
      if (x == const0_rtx
	  || (GET_MODE (x) != VOIDmode && x == CONST0_RTX (GET_MODE (x))))
	{
	  fputs ("%g0", file);
	  return;
	}
      else
	break;

    case 'A':
      switch (GET_CODE (x))
	{
	case IOR: fputs ("or", file); break;
	case AND: fputs ("and", file); break;
	case XOR: fputs ("xor", file); break;
	default: output_operand_lossage ("invalid %%A operand");
	}
      return;

    case 'B':
      switch (GET_CODE (x))
	{
	case IOR: fputs ("orn", file); break;
	case AND: fputs ("andn", file); break;
	case XOR: fputs ("xnor", file); break;
	default: output_operand_lossage ("invalid %%B operand");
	}
      return;

      /* These are used by the conditional move instructions.  */
    case 'c' :
    case 'C':
      {
	enum rtx_code rc = GET_CODE (x);
	
	if (code == 'c')
	  {
	    enum machine_mode mode = GET_MODE (XEXP (x, 0));
	    if (mode == CCFPmode || mode == CCFPEmode)
	      rc = reverse_condition_maybe_unordered (GET_CODE (x));
	    else
	      rc = reverse_condition (GET_CODE (x));
	  }
	switch (rc)
	  {
	  case NE: fputs ("ne", file); break;
	  case EQ: fputs ("e", file); break;
	  case GE: fputs ("ge", file); break;
	  case GT: fputs ("g", file); break;
	  case LE: fputs ("le", file); break;
	  case LT: fputs ("l", file); break;
	  case GEU: fputs ("geu", file); break;
	  case GTU: fputs ("gu", file); break;
	  case LEU: fputs ("leu", file); break;
	  case LTU: fputs ("lu", file); break;
	  case LTGT: fputs ("lg", file); break;
	  case UNORDERED: fputs ("u", file); break;
	  case ORDERED: fputs ("o", file); break;
	  case UNLT: fputs ("ul", file); break;
	  case UNLE: fputs ("ule", file); break;
	  case UNGT: fputs ("ug", file); break;
	  case UNGE: fputs ("uge", file); break;
	  case UNEQ: fputs ("ue", file); break;
	  default: output_operand_lossage (code == 'c'
					   ? "invalid %%c operand"
					   : "invalid %%C operand");
	  }
	return;
      }

      /* These are used by the movr instruction pattern.  */
    case 'd':
    case 'D':
      {
	enum rtx_code rc = (code == 'd'
			    ? reverse_condition (GET_CODE (x))
			    : GET_CODE (x));
	switch (rc)
	  {
	  case NE: fputs ("ne", file); break;
	  case EQ: fputs ("e", file); break;
	  case GE: fputs ("gez", file); break;
	  case LT: fputs ("lz", file); break;
	  case LE: fputs ("lez", file); break;
	  case GT: fputs ("gz", file); break;
	  default: output_operand_lossage (code == 'd'
					   ? "invalid %%d operand"
					   : "invalid %%D operand");
	  }
	return;
      }

    case 'b':
      {
	/* Print a sign-extended character.  */
	int i = trunc_int_for_mode (INTVAL (x), QImode);
	fprintf (file, "%d", i);
	return;
      }

    case 'f':
      /* Operand must be a MEM; write its address.  */
      if (GET_CODE (x) != MEM)
	output_operand_lossage ("invalid %%f operand");
      output_address (XEXP (x, 0));
      return;

    case 's':
      {
	/* Print a sign-extended 32-bit value.  */
	HOST_WIDE_INT i;
	if (GET_CODE(x) == CONST_INT)
	  i = INTVAL (x);
	else if (GET_CODE(x) == CONST_DOUBLE)
	  i = CONST_DOUBLE_LOW (x);
	else
	  {
	    output_operand_lossage ("invalid %%s operand");
	    return;
	  }
	i = trunc_int_for_mode (i, SImode);
	fprintf (file, HOST_WIDE_INT_PRINT_DEC, i);
	return;
      }

    case 0:
      /* Do nothing special.  */
      break;

    default:
      /* Undocumented flag.  */
      output_operand_lossage ("invalid operand output code");
    }

  if (GET_CODE (x) == REG)
    fputs (reg_names[REGNO (x)], file);
  else if (GET_CODE (x) == MEM)
    {
      fputc ('[', file);
	/* Poor Sun assembler doesn't understand absolute addressing.  */
      if (CONSTANT_P (XEXP (x, 0)))
	fputs ("%g0+", file);
      output_address (XEXP (x, 0));
      fputc (']', file);
    }
  else if (GET_CODE (x) == HIGH)
    {
      fputs ("%hi(", file);
      output_addr_const (file, XEXP (x, 0));
      fputc (')', file);
    }
  else if (GET_CODE (x) == LO_SUM)
    {
      print_operand (file, XEXP (x, 0), 0);
      if (TARGET_CM_MEDMID)
	fputs ("+%l44(", file);
      else
	fputs ("+%lo(", file);
      output_addr_const (file, XEXP (x, 1));
      fputc (')', file);
    }
  else if (GET_CODE (x) == CONST_DOUBLE
	   && (GET_MODE (x) == VOIDmode
	       || GET_MODE_CLASS (GET_MODE (x)) == MODE_INT))
    {
      if (CONST_DOUBLE_HIGH (x) == 0)
	fprintf (file, "%u", (unsigned int) CONST_DOUBLE_LOW (x));
      else if (CONST_DOUBLE_HIGH (x) == -1
	       && CONST_DOUBLE_LOW (x) < 0)
	fprintf (file, "%d", (int) CONST_DOUBLE_LOW (x));
      else
	output_operand_lossage ("long long constant not a valid immediate operand");
    }
  else if (GET_CODE (x) == CONST_DOUBLE)
    output_operand_lossage ("floating point constant not a valid immediate operand");
  else { output_addr_const (file, x); }
}

/* Target hook for assembling integer objects.  The sparc version has
   special handling for aligned DI-mode objects.  */

static bool
sparc_assemble_integer (rtx x, unsigned int size, int aligned_p)
{
  /* ??? We only output .xword's for symbols and only then in environments
     where the assembler can handle them.  */
  if (aligned_p && size == 8
      && (GET_CODE (x) != CONST_INT && GET_CODE (x) != CONST_DOUBLE))
    {
      if (TARGET_V9)
	{
	  assemble_integer_with_op ("\t.xword\t", x);
	  return true;
	}
      else
	{
	  assemble_aligned_integer (4, const0_rtx);
	  assemble_aligned_integer (4, x);
	  return true;
	}
    }
  return default_assemble_integer (x, size, aligned_p);
}

/* Return the value of a code used in the .proc pseudo-op that says
   what kind of result this function returns.  For non-C types, we pick
   the closest C type.  */

#ifndef SHORT_TYPE_SIZE
#define SHORT_TYPE_SIZE (BITS_PER_UNIT * 2)
#endif

#ifndef INT_TYPE_SIZE
#define INT_TYPE_SIZE BITS_PER_WORD
#endif

#ifndef LONG_TYPE_SIZE
#define LONG_TYPE_SIZE BITS_PER_WORD
#endif

#ifndef LONG_LONG_TYPE_SIZE
#define LONG_LONG_TYPE_SIZE (BITS_PER_WORD * 2)
#endif

#ifndef FLOAT_TYPE_SIZE
#define FLOAT_TYPE_SIZE BITS_PER_WORD
#endif

#ifndef DOUBLE_TYPE_SIZE
#define DOUBLE_TYPE_SIZE (BITS_PER_WORD * 2)
#endif

#ifndef LONG_DOUBLE_TYPE_SIZE
#define LONG_DOUBLE_TYPE_SIZE (BITS_PER_WORD * 2)
#endif

unsigned long
sparc_type_code (register tree type)
{
  register unsigned long qualifiers = 0;
  register unsigned shift;

  /* Only the first 30 bits of the qualifier are valid.  We must refrain from
     setting more, since some assemblers will give an error for this.  Also,
     we must be careful to avoid shifts of 32 bits or more to avoid getting
     unpredictable results.  */

  for (shift = 6; shift < 30; shift += 2, type = TREE_TYPE (type))
    {
      switch (TREE_CODE (type))
	{
	case ERROR_MARK:
	  return qualifiers;

	case ARRAY_TYPE:
	  qualifiers |= (3 << shift);
	  break;

	case FUNCTION_TYPE:
	case METHOD_TYPE:
	  qualifiers |= (2 << shift);
	  break;

	case POINTER_TYPE:
	case REFERENCE_TYPE:
	case OFFSET_TYPE:
	  qualifiers |= (1 << shift);
	  break;

	case RECORD_TYPE:
	  return (qualifiers | 8);

	case UNION_TYPE:
	case QUAL_UNION_TYPE:
	  return (qualifiers | 9);

	case ENUMERAL_TYPE:
	  return (qualifiers | 10);

	case VOID_TYPE:
	  return (qualifiers | 16);

	case INTEGER_TYPE:
	  /* If this is a range type, consider it to be the underlying
	     type.  */
	  if (TREE_TYPE (type) != 0)
	    break;

	  /* Carefully distinguish all the standard types of C,
	     without messing up if the language is not C.  We do this by
	     testing TYPE_PRECISION and TYPE_UNSIGNED.  The old code used to
	     look at both the names and the above fields, but that's redundant.
	     Any type whose size is between two C types will be considered
	     to be the wider of the two types.  Also, we do not have a
	     special code to use for "long long", so anything wider than
	     long is treated the same.  Note that we can't distinguish
	     between "int" and "long" in this code if they are the same
	     size, but that's fine, since neither can the assembler.  */

	  if (TYPE_PRECISION (type) <= CHAR_TYPE_SIZE)
	    return (qualifiers | (TYPE_UNSIGNED (type) ? 12 : 2));

	  else if (TYPE_PRECISION (type) <= SHORT_TYPE_SIZE)
	    return (qualifiers | (TYPE_UNSIGNED (type) ? 13 : 3));

	  else if (TYPE_PRECISION (type) <= INT_TYPE_SIZE)
	    return (qualifiers | (TYPE_UNSIGNED (type) ? 14 : 4));

	  else
	    return (qualifiers | (TYPE_UNSIGNED (type) ? 15 : 5));

	case REAL_TYPE:
	  /* If this is a range type, consider it to be the underlying
	     type.  */
	  if (TREE_TYPE (type) != 0)
	    break;

	  /* Carefully distinguish all the standard types of C,
	     without messing up if the language is not C.  */

	  if (TYPE_PRECISION (type) == FLOAT_TYPE_SIZE)
	    return (qualifiers | 6);

	  else
	    return (qualifiers | 7);

	case COMPLEX_TYPE:	/* GNU Fortran COMPLEX type.  */
	  /* ??? We need to distinguish between double and float complex types,
	     but I don't know how yet because I can't reach this code from
	     existing front-ends.  */
	  return (qualifiers | 7);	/* Who knows? */

	case VECTOR_TYPE:
	case BOOLEAN_TYPE:	/* Boolean truth value type.  */
	case LANG_TYPE:
	case NULLPTR_TYPE:
	  return qualifiers;

	default:
	  gcc_unreachable ();		/* Not a type! */
        }
    }

  return qualifiers;
}

/* Nested function support.  */

/* Emit RTL insns to initialize the variable parts of a trampoline.
   FNADDR is an RTX for the address of the function's pure code.
   CXT is an RTX for the static chain value for the function.

   This takes 16 insns: 2 shifts & 2 ands (to split up addresses), 4 sethi
   (to load in opcodes), 4 iors (to merge address and opcodes), and 4 writes
   (to store insns).  This is a bit excessive.  Perhaps a different
   mechanism would be better here.

   Emit enough FLUSH insns to synchronize the data and instruction caches.  */

static void
sparc32_initialize_trampoline (rtx m_tramp, rtx fnaddr, rtx cxt)
{
  /* SPARC 32-bit trampoline:

 	sethi	%hi(fn), %g1
 	sethi	%hi(static), %g2
 	jmp	%g1+%lo(fn)
 	or	%g2, %lo(static), %g2

    SETHI i,r  = 00rr rrr1 00ii iiii iiii iiii iiii iiii
    JMPL r+i,d = 10dd ddd1 1100 0rrr rr1i iiii iiii iiii
   */

  emit_move_insn
    (adjust_address (m_tramp, SImode, 0),
     expand_binop (SImode, ior_optab,
		   expand_shift (RSHIFT_EXPR, SImode, fnaddr,
				 size_int (10), 0, 1),
		   GEN_INT (trunc_int_for_mode (0x03000000, SImode)),
		   NULL_RTX, 1, OPTAB_DIRECT));

  emit_move_insn
    (adjust_address (m_tramp, SImode, 4),
     expand_binop (SImode, ior_optab,
		   expand_shift (RSHIFT_EXPR, SImode, cxt,
				 size_int (10), 0, 1),
		   GEN_INT (trunc_int_for_mode (0x05000000, SImode)),
		   NULL_RTX, 1, OPTAB_DIRECT));

  emit_move_insn
    (adjust_address (m_tramp, SImode, 8),
     expand_binop (SImode, ior_optab,
		   expand_and (SImode, fnaddr, GEN_INT (0x3ff), NULL_RTX),
		   GEN_INT (trunc_int_for_mode (0x81c06000, SImode)),
		   NULL_RTX, 1, OPTAB_DIRECT));

  emit_move_insn
    (adjust_address (m_tramp, SImode, 12),
     expand_binop (SImode, ior_optab,
		   expand_and (SImode, cxt, GEN_INT (0x3ff), NULL_RTX),
		   GEN_INT (trunc_int_for_mode (0x8410a000, SImode)),
		   NULL_RTX, 1, OPTAB_DIRECT));

  /* On UltraSPARC a flush flushes an entire cache line.  The trampoline is
     aligned on a 16 byte boundary so one flush clears it all.  */
  emit_insn (gen_flush (validize_mem (adjust_address (m_tramp, SImode, 0))));
  if (sparc_cpu != PROCESSOR_ULTRASPARC
      && sparc_cpu != PROCESSOR_ULTRASPARC3
      && sparc_cpu != PROCESSOR_NIAGARA
      && sparc_cpu != PROCESSOR_NIAGARA2)
    emit_insn (gen_flush (validize_mem (adjust_address (m_tramp, SImode, 8))));

  /* Call __enable_execute_stack after writing onto the stack to make sure
     the stack address is accessible.  */
#ifdef ENABLE_EXECUTE_STACK
  emit_library_call (gen_rtx_SYMBOL_REF (Pmode, "__enable_execute_stack"),
                     LCT_NORMAL, VOIDmode, 1, XEXP (m_tramp, 0), Pmode);
#endif

}

/* The 64-bit version is simpler because it makes more sense to load the
   values as "immediate" data out of the trampoline.  It's also easier since
   we can read the PC without clobbering a register.  */

static void
sparc64_initialize_trampoline (rtx m_tramp, rtx fnaddr, rtx cxt)
{
  /* SPARC 64-bit trampoline:

	rd	%pc, %g1
	ldx	[%g1+24], %g5
	jmp	%g5
	ldx	[%g1+16], %g5
	+16 bytes data
   */

  emit_move_insn (adjust_address (m_tramp, SImode, 0),
		  GEN_INT (trunc_int_for_mode (0x83414000, SImode)));
  emit_move_insn (adjust_address (m_tramp, SImode, 4),
		  GEN_INT (trunc_int_for_mode (0xca586018, SImode)));
  emit_move_insn (adjust_address (m_tramp, SImode, 8),
		  GEN_INT (trunc_int_for_mode (0x81c14000, SImode)));
  emit_move_insn (adjust_address (m_tramp, SImode, 12),
		  GEN_INT (trunc_int_for_mode (0xca586010, SImode)));
  emit_move_insn (adjust_address (m_tramp, DImode, 16), cxt);
  emit_move_insn (adjust_address (m_tramp, DImode, 24), fnaddr);
  emit_insn (gen_flushdi (validize_mem (adjust_address (m_tramp, DImode, 0))));

  if (sparc_cpu != PROCESSOR_ULTRASPARC
      && sparc_cpu != PROCESSOR_ULTRASPARC3
      && sparc_cpu != PROCESSOR_NIAGARA
      && sparc_cpu != PROCESSOR_NIAGARA2)
    emit_insn (gen_flushdi (validize_mem (adjust_address (m_tramp, DImode, 8))));

  /* Call __enable_execute_stack after writing onto the stack to make sure
     the stack address is accessible.  */
#ifdef ENABLE_EXECUTE_STACK
  emit_library_call (gen_rtx_SYMBOL_REF (Pmode, "__enable_execute_stack"),
                     LCT_NORMAL, VOIDmode, 1, XEXP (m_tramp, 0), Pmode);
#endif
}

/* Worker for TARGET_TRAMPOLINE_INIT.  */

static void
sparc_trampoline_init (rtx m_tramp, tree fndecl, rtx cxt)
{
  rtx fnaddr = force_reg (Pmode, XEXP (DECL_RTL (fndecl), 0));
  cxt = force_reg (Pmode, cxt);
  if (TARGET_ARCH64)
    sparc64_initialize_trampoline (m_tramp, fnaddr, cxt);
  else
    sparc32_initialize_trampoline (m_tramp, fnaddr, cxt);
}

/* Adjust the cost of a scheduling dependency.  Return the new cost of
   a dependency LINK or INSN on DEP_INSN.  COST is the current cost.  */

static int
supersparc_adjust_cost (rtx insn, rtx link, rtx dep_insn, int cost)
{
  enum attr_type insn_type;

  if (! recog_memoized (insn))
    return 0;

  insn_type = get_attr_type (insn);

  if (REG_NOTE_KIND (link) == 0)
    {
      /* Data dependency; DEP_INSN writes a register that INSN reads some
	 cycles later.  */

      /* if a load, then the dependence must be on the memory address;
	 add an extra "cycle".  Note that the cost could be two cycles
	 if the reg was written late in an instruction group; we ca not tell
	 here.  */
      if (insn_type == TYPE_LOAD || insn_type == TYPE_FPLOAD)
	return cost + 3;

      /* Get the delay only if the address of the store is the dependence.  */
      if (insn_type == TYPE_STORE || insn_type == TYPE_FPSTORE)
	{
	  rtx pat = PATTERN(insn);
	  rtx dep_pat = PATTERN (dep_insn);

	  if (GET_CODE (pat) != SET || GET_CODE (dep_pat) != SET)
	    return cost;  /* This should not happen!  */

	  /* The dependency between the two instructions was on the data that
	     is being stored.  Assume that this implies that the address of the
	     store is not dependent.  */
	  if (rtx_equal_p (SET_DEST (dep_pat), SET_SRC (pat)))
	    return cost;

	  return cost + 3;  /* An approximation.  */
	}

      /* A shift instruction cannot receive its data from an instruction
	 in the same cycle; add a one cycle penalty.  */
      if (insn_type == TYPE_SHIFT)
	return cost + 3;   /* Split before cascade into shift.  */
    }
  else
    {
      /* Anti- or output- dependency; DEP_INSN reads/writes a register that
	 INSN writes some cycles later.  */

      /* These are only significant for the fpu unit; writing a fp reg before
         the fpu has finished with it stalls the processor.  */

      /* Reusing an integer register causes no problems.  */
      if (insn_type == TYPE_IALU || insn_type == TYPE_SHIFT)
	return 0;
    }
	
  return cost;
}

static int
hypersparc_adjust_cost (rtx insn, rtx link, rtx dep_insn, int cost)
{
  enum attr_type insn_type, dep_type;
  rtx pat = PATTERN(insn);
  rtx dep_pat = PATTERN (dep_insn);

  if (recog_memoized (insn) < 0 || recog_memoized (dep_insn) < 0)
    return cost;

  insn_type = get_attr_type (insn);
  dep_type = get_attr_type (dep_insn);

  switch (REG_NOTE_KIND (link))
    {
    case 0:
      /* Data dependency; DEP_INSN writes a register that INSN reads some
	 cycles later.  */

      switch (insn_type)
	{
	case TYPE_STORE:
	case TYPE_FPSTORE:
	  /* Get the delay iff the address of the store is the dependence.  */
	  if (GET_CODE (pat) != SET || GET_CODE (dep_pat) != SET)
	    return cost;

	  if (rtx_equal_p (SET_DEST (dep_pat), SET_SRC (pat)))
	    return cost;
	  return cost + 3;

	case TYPE_LOAD:
	case TYPE_SLOAD:
	case TYPE_FPLOAD:
	  /* If a load, then the dependence must be on the memory address.  If
	     the addresses aren't equal, then it might be a false dependency */
	  if (dep_type == TYPE_STORE || dep_type == TYPE_FPSTORE)
	    {
	      if (GET_CODE (pat) != SET || GET_CODE (dep_pat) != SET
		  || GET_CODE (SET_DEST (dep_pat)) != MEM
		  || GET_CODE (SET_SRC (pat)) != MEM
		  || ! rtx_equal_p (XEXP (SET_DEST (dep_pat), 0),
				    XEXP (SET_SRC (pat), 0)))
		return cost + 2;

	      return cost + 8;
	    }
	  break;

	case TYPE_BRANCH:
	  /* Compare to branch latency is 0.  There is no benefit from
	     separating compare and branch.  */
	  if (dep_type == TYPE_COMPARE)
	    return 0;
	  /* Floating point compare to branch latency is less than
	     compare to conditional move.  */
	  if (dep_type == TYPE_FPCMP)
	    return cost - 1;
	  break;
	default:
	  break;
	}
	break;

    case REG_DEP_ANTI:
      /* Anti-dependencies only penalize the fpu unit.  */
      if (insn_type == TYPE_IALU || insn_type == TYPE_SHIFT)
        return 0;
      break;

    default:
      break;
    }

  return cost;
}

static int
sparc_adjust_cost(rtx insn, rtx link, rtx dep, int cost)
{
  switch (sparc_cpu)
    {
    case PROCESSOR_SUPERSPARC:
      cost = supersparc_adjust_cost (insn, link, dep, cost);
      break;
    case PROCESSOR_HYPERSPARC:
    case PROCESSOR_SPARCLITE86X:
      cost = hypersparc_adjust_cost (insn, link, dep, cost);
      break;
    default:
      break;
    }
  return cost;
}

static void
sparc_sched_init (FILE *dump ATTRIBUTE_UNUSED,
		  int sched_verbose ATTRIBUTE_UNUSED,
		  int max_ready ATTRIBUTE_UNUSED)
{}

static int
sparc_use_sched_lookahead (void)
{
  if (sparc_cpu == PROCESSOR_NIAGARA
      || sparc_cpu == PROCESSOR_NIAGARA2)
    return 0;
  if (sparc_cpu == PROCESSOR_ULTRASPARC
      || sparc_cpu == PROCESSOR_ULTRASPARC3)
    return 4;
  if ((1 << sparc_cpu) &
      ((1 << PROCESSOR_SUPERSPARC) | (1 << PROCESSOR_HYPERSPARC) |
       (1 << PROCESSOR_SPARCLITE86X)))
    return 3;
  return 0;
}

static int
sparc_issue_rate (void)
{
  switch (sparc_cpu)
    {
    case PROCESSOR_NIAGARA:
    case PROCESSOR_NIAGARA2:
    default:
      return 1;
    case PROCESSOR_V9:
      /* Assume V9 processors are capable of at least dual-issue.  */
      return 2;
    case PROCESSOR_SUPERSPARC:
      return 3;
    case PROCESSOR_HYPERSPARC:
    case PROCESSOR_SPARCLITE86X:
      return 2;
    case PROCESSOR_ULTRASPARC:
    case PROCESSOR_ULTRASPARC3:
      return 4;
    }
}

static int
set_extends (rtx insn)
{
  register rtx pat = PATTERN (insn);

  switch (GET_CODE (SET_SRC (pat)))
    {
      /* Load and some shift instructions zero extend.  */
    case MEM:
    case ZERO_EXTEND:
      /* sethi clears the high bits */
    case HIGH:
      /* LO_SUM is used with sethi.  sethi cleared the high
	 bits and the values used with lo_sum are positive */
    case LO_SUM:
      /* Store flag stores 0 or 1 */
    case LT: case LTU:
    case GT: case GTU:
    case LE: case LEU:
    case GE: case GEU:
    case EQ:
    case NE:
      return 1;
    case AND:
      {
	rtx op0 = XEXP (SET_SRC (pat), 0);
	rtx op1 = XEXP (SET_SRC (pat), 1);
	if (GET_CODE (op1) == CONST_INT)
	  return INTVAL (op1) >= 0;
	if (GET_CODE (op0) != REG)
	  return 0;
	if (sparc_check_64 (op0, insn) == 1)
	  return 1;
	return (GET_CODE (op1) == REG && sparc_check_64 (op1, insn) == 1);
      }
    case IOR:
    case XOR:
      {
	rtx op0 = XEXP (SET_SRC (pat), 0);
	rtx op1 = XEXP (SET_SRC (pat), 1);
	if (GET_CODE (op0) != REG || sparc_check_64 (op0, insn) <= 0)
	  return 0;
	if (GET_CODE (op1) == CONST_INT)
	  return INTVAL (op1) >= 0;
	return (GET_CODE (op1) == REG && sparc_check_64 (op1, insn) == 1);
      }
    case LSHIFTRT:
      return GET_MODE (SET_SRC (pat)) == SImode;
      /* Positive integers leave the high bits zero.  */
    case CONST_DOUBLE:
      return ! (CONST_DOUBLE_LOW (SET_SRC (pat)) & 0x80000000);
    case CONST_INT:
      return ! (INTVAL (SET_SRC (pat)) & 0x80000000);
    case ASHIFTRT:
    case SIGN_EXTEND:
      return - (GET_MODE (SET_SRC (pat)) == SImode);
    case REG:
      return sparc_check_64 (SET_SRC (pat), insn);
    default:
      return 0;
    }
}

/* We _ought_ to have only one kind per function, but...  */
static GTY(()) rtx sparc_addr_diff_list;
static GTY(()) rtx sparc_addr_list;

void
sparc_defer_case_vector (rtx lab, rtx vec, int diff)
{
  vec = gen_rtx_EXPR_LIST (VOIDmode, lab, vec);
  if (diff)
    sparc_addr_diff_list
      = gen_rtx_EXPR_LIST (VOIDmode, vec, sparc_addr_diff_list);
  else
    sparc_addr_list = gen_rtx_EXPR_LIST (VOIDmode, vec, sparc_addr_list);
}

static void
sparc_output_addr_vec (rtx vec)
{
  rtx lab = XEXP (vec, 0), body = XEXP (vec, 1);
  int idx, vlen = XVECLEN (body, 0);

#ifdef ASM_OUTPUT_ADDR_VEC_START
  ASM_OUTPUT_ADDR_VEC_START (asm_out_file);
#endif

#ifdef ASM_OUTPUT_CASE_LABEL
  ASM_OUTPUT_CASE_LABEL (asm_out_file, "L", CODE_LABEL_NUMBER (lab),
			 NEXT_INSN (lab));
#else
  (*targetm.asm_out.internal_label) (asm_out_file, "L", CODE_LABEL_NUMBER (lab));
#endif

  for (idx = 0; idx < vlen; idx++)
    {
      ASM_OUTPUT_ADDR_VEC_ELT
	(asm_out_file, CODE_LABEL_NUMBER (XEXP (XVECEXP (body, 0, idx), 0)));
    }

#ifdef ASM_OUTPUT_ADDR_VEC_END
  ASM_OUTPUT_ADDR_VEC_END (asm_out_file);
#endif
}

static void
sparc_output_addr_diff_vec (rtx vec)
{
  rtx lab = XEXP (vec, 0), body = XEXP (vec, 1);
  rtx base = XEXP (XEXP (body, 0), 0);
  int idx, vlen = XVECLEN (body, 1);

#ifdef ASM_OUTPUT_ADDR_VEC_START
  ASM_OUTPUT_ADDR_VEC_START (asm_out_file);
#endif

#ifdef ASM_OUTPUT_CASE_LABEL
  ASM_OUTPUT_CASE_LABEL (asm_out_file, "L", CODE_LABEL_NUMBER (lab),
			 NEXT_INSN (lab));
#else
  (*targetm.asm_out.internal_label) (asm_out_file, "L", CODE_LABEL_NUMBER (lab));
#endif

  for (idx = 0; idx < vlen; idx++)
    {
      ASM_OUTPUT_ADDR_DIFF_ELT
        (asm_out_file,
         body,
         CODE_LABEL_NUMBER (XEXP (XVECEXP (body, 1, idx), 0)),
         CODE_LABEL_NUMBER (base));
    }

#ifdef ASM_OUTPUT_ADDR_VEC_END
  ASM_OUTPUT_ADDR_VEC_END (asm_out_file);
#endif
}

static void
sparc_output_deferred_case_vectors (void)
{
  rtx t;
  int align;

  if (sparc_addr_list == NULL_RTX
      && sparc_addr_diff_list == NULL_RTX)
    return;

  /* Align to cache line in the function's code section.  */
  switch_to_section (current_function_section ());

  align = floor_log2 (FUNCTION_BOUNDARY / BITS_PER_UNIT);
  if (align > 0)
    ASM_OUTPUT_ALIGN (asm_out_file, align);

  for (t = sparc_addr_list; t ; t = XEXP (t, 1))
    sparc_output_addr_vec (XEXP (t, 0));
  for (t = sparc_addr_diff_list; t ; t = XEXP (t, 1))
    sparc_output_addr_diff_vec (XEXP (t, 0));

  sparc_addr_list = sparc_addr_diff_list = NULL_RTX;
}

/* Return 0 if the high 32 bits of X (the low word of X, if DImode) are
   unknown.  Return 1 if the high bits are zero, -1 if the register is
   sign extended.  */
int
sparc_check_64 (rtx x, rtx insn)
{
  /* If a register is set only once it is safe to ignore insns this
     code does not know how to handle.  The loop will either recognize
     the single set and return the correct value or fail to recognize
     it and return 0.  */
  int set_once = 0;
  rtx y = x;

  gcc_assert (GET_CODE (x) == REG);

  if (GET_MODE (x) == DImode)
    y = gen_rtx_REG (SImode, REGNO (x) + WORDS_BIG_ENDIAN);

  if (flag_expensive_optimizations
      && df && DF_REG_DEF_COUNT (REGNO (y)) == 1)
    set_once = 1;

  if (insn == 0)
    {
      if (set_once)
	insn = get_last_insn_anywhere ();
      else
	return 0;
    }

  while ((insn = PREV_INSN (insn)))
    {
      switch (GET_CODE (insn))
	{
	case JUMP_INSN:
	case NOTE:
	  break;
	case CODE_LABEL:
	case CALL_INSN:
	default:
	  if (! set_once)
	    return 0;
	  break;
	case INSN:
	  {
	    rtx pat = PATTERN (insn);
	    if (GET_CODE (pat) != SET)
	      return 0;
	    if (rtx_equal_p (x, SET_DEST (pat)))
	      return set_extends (insn);
	    if (y && rtx_equal_p (y, SET_DEST (pat)))
	      return set_extends (insn);
	    if (reg_overlap_mentioned_p (SET_DEST (pat), y))
	      return 0;
	  }
	}
    }
  return 0;
}

/* Returns assembly code to perform a DImode shift using
   a 64-bit global or out register on SPARC-V8+.  */
const char *
output_v8plus_shift (rtx *operands, rtx insn, const char *opcode)
{
  static char asm_code[60];

  /* The scratch register is only required when the destination
     register is not a 64-bit global or out register.  */
  if (which_alternative != 2)
    operands[3] = operands[0];

  /* We can only shift by constants <= 63. */
  if (GET_CODE (operands[2]) == CONST_INT)
    operands[2] = GEN_INT (INTVAL (operands[2]) & 0x3f);

  if (GET_CODE (operands[1]) == CONST_INT)
    {
      output_asm_insn ("mov\t%1, %3", operands);
    }
  else
    {
      output_asm_insn ("sllx\t%H1, 32, %3", operands);
      if (sparc_check_64 (operands[1], insn) <= 0)
	output_asm_insn ("srl\t%L1, 0, %L1", operands);
      output_asm_insn ("or\t%L1, %3, %3", operands);
    }

  strcpy(asm_code, opcode);

  if (which_alternative != 2)
    return strcat (asm_code, "\t%0, %2, %L0\n\tsrlx\t%L0, 32, %H0");
  else
    return strcat (asm_code, "\t%3, %2, %3\n\tsrlx\t%3, 32, %H0\n\tmov\t%3, %L0");
}

/* Output rtl to increment the profiler label LABELNO
   for profiling a function entry.  */

void
sparc_profile_hook (int labelno)
{
  char buf[32];
  rtx lab, fun;

  fun = gen_rtx_SYMBOL_REF (Pmode, MCOUNT_FUNCTION);
  if (NO_PROFILE_COUNTERS)
    {
      emit_library_call (fun, LCT_NORMAL, VOIDmode, 0);
    }
  else
    {
      ASM_GENERATE_INTERNAL_LABEL (buf, "LP", labelno);
      lab = gen_rtx_SYMBOL_REF (Pmode, ggc_strdup (buf));
      emit_library_call (fun, LCT_NORMAL, VOIDmode, 1, lab, Pmode);
    }
}

/* Solaris implementation of TARGET_ASM_NAMED_SECTION.  */

static void
sparc_solaris_elf_asm_named_section (const char *name, unsigned int flags,
				     tree decl ATTRIBUTE_UNUSED)
{
  fprintf (asm_out_file, "\t.section\t\"%s\"", name);

  if (!(flags & SECTION_DEBUG))
    fputs (",#alloc", asm_out_file);
  if (flags & SECTION_WRITE)
    fputs (",#write", asm_out_file);
  if (flags & SECTION_TLS)
    fputs (",#tls", asm_out_file);
  if (flags & SECTION_CODE)
    fputs (",#execinstr", asm_out_file);

  /* ??? Handle SECTION_BSS.  */

  fputc ('\n', asm_out_file);
}

/* We do not allow indirect calls to be optimized into sibling calls.

   We cannot use sibling calls when delayed branches are disabled
   because they will likely require the call delay slot to be filled.

   Also, on SPARC 32-bit we cannot emit a sibling call when the
   current function returns a structure.  This is because the "unimp
   after call" convention would cause the callee to return to the
   wrong place.  The generic code already disallows cases where the
   function being called returns a structure.

   It may seem strange how this last case could occur.  Usually there
   is code after the call which jumps to epilogue code which dumps the
   return value into the struct return area.  That ought to invalidate
   the sibling call right?  Well, in the C++ case we can end up passing
   the pointer to the struct return area to a constructor (which returns
   void) and then nothing else happens.  Such a sibling call would look
   valid without the added check here.

   VxWorks PIC PLT entries require the global pointer to be initialized
   on entry.  We therefore can't emit sibling calls to them.  */
static bool
sparc_function_ok_for_sibcall (tree decl, tree exp ATTRIBUTE_UNUSED)
{
  return (decl
	  && flag_delayed_branch
	  && (TARGET_ARCH64 || ! cfun->returns_struct)
	  && !(TARGET_VXWORKS_RTP
	       && flag_pic
	       && !targetm.binds_local_p (decl)));
}

/* libfunc renaming.  */

static void
sparc_init_libfuncs (void)
{
  if (TARGET_ARCH32)
    {
      /* Use the subroutines that Sun's library provides for integer
	 multiply and divide.  The `*' prevents an underscore from
	 being prepended by the compiler. .umul is a little faster
	 than .mul.  */
      set_optab_libfunc (smul_optab, SImode, "*.umul");
      set_optab_libfunc (sdiv_optab, SImode, "*.div");
      set_optab_libfunc (udiv_optab, SImode, "*.udiv");
      set_optab_libfunc (smod_optab, SImode, "*.rem");
      set_optab_libfunc (umod_optab, SImode, "*.urem");

      /* TFmode arithmetic.  These names are part of the SPARC 32bit ABI.  */
      set_optab_libfunc (add_optab, TFmode, "_Q_add");
      set_optab_libfunc (sub_optab, TFmode, "_Q_sub");
      set_optab_libfunc (neg_optab, TFmode, "_Q_neg");
      set_optab_libfunc (smul_optab, TFmode, "_Q_mul");
      set_optab_libfunc (sdiv_optab, TFmode, "_Q_div");

      /* We can define the TFmode sqrt optab only if TARGET_FPU.  This
	 is because with soft-float, the SFmode and DFmode sqrt
	 instructions will be absent, and the compiler will notice and
	 try to use the TFmode sqrt instruction for calls to the
	 builtin function sqrt, but this fails.  */
      if (TARGET_FPU)
	set_optab_libfunc (sqrt_optab, TFmode, "_Q_sqrt");

      set_optab_libfunc (eq_optab, TFmode, "_Q_feq");
      set_optab_libfunc (ne_optab, TFmode, "_Q_fne");
      set_optab_libfunc (gt_optab, TFmode, "_Q_fgt");
      set_optab_libfunc (ge_optab, TFmode, "_Q_fge");
      set_optab_libfunc (lt_optab, TFmode, "_Q_flt");
      set_optab_libfunc (le_optab, TFmode, "_Q_fle");

      set_conv_libfunc (sext_optab,   TFmode, SFmode, "_Q_stoq");
      set_conv_libfunc (sext_optab,   TFmode, DFmode, "_Q_dtoq");
      set_conv_libfunc (trunc_optab,  SFmode, TFmode, "_Q_qtos");
      set_conv_libfunc (trunc_optab,  DFmode, TFmode, "_Q_qtod");

      set_conv_libfunc (sfix_optab,   SImode, TFmode, "_Q_qtoi");
      set_conv_libfunc (ufix_optab,   SImode, TFmode, "_Q_qtou");
      set_conv_libfunc (sfloat_optab, TFmode, SImode, "_Q_itoq");
      set_conv_libfunc (ufloat_optab, TFmode, SImode, "_Q_utoq");

      if (DITF_CONVERSION_LIBFUNCS)
	{
	  set_conv_libfunc (sfix_optab,   DImode, TFmode, "_Q_qtoll");
	  set_conv_libfunc (ufix_optab,   DImode, TFmode, "_Q_qtoull");
	  set_conv_libfunc (sfloat_optab, TFmode, DImode, "_Q_lltoq");
	  set_conv_libfunc (ufloat_optab, TFmode, DImode, "_Q_ulltoq");
	}

      if (SUN_CONVERSION_LIBFUNCS)
	{
	  set_conv_libfunc (sfix_optab, DImode, SFmode, "__ftoll");
	  set_conv_libfunc (ufix_optab, DImode, SFmode, "__ftoull");
	  set_conv_libfunc (sfix_optab, DImode, DFmode, "__dtoll");
	  set_conv_libfunc (ufix_optab, DImode, DFmode, "__dtoull");
	}
    }
  if (TARGET_ARCH64)
    {
      /* In the SPARC 64bit ABI, SImode multiply and divide functions
	 do not exist in the library.  Make sure the compiler does not
	 emit calls to them by accident.  (It should always use the
         hardware instructions.)  */
      set_optab_libfunc (smul_optab, SImode, 0);
      set_optab_libfunc (sdiv_optab, SImode, 0);
      set_optab_libfunc (udiv_optab, SImode, 0);
      set_optab_libfunc (smod_optab, SImode, 0);
      set_optab_libfunc (umod_optab, SImode, 0);

      if (SUN_INTEGER_MULTIPLY_64)
	{
	  set_optab_libfunc (smul_optab, DImode, "__mul64");
	  set_optab_libfunc (sdiv_optab, DImode, "__div64");
	  set_optab_libfunc (udiv_optab, DImode, "__udiv64");
	  set_optab_libfunc (smod_optab, DImode, "__rem64");
	  set_optab_libfunc (umod_optab, DImode, "__urem64");
	}

      if (SUN_CONVERSION_LIBFUNCS)
	{
	  set_conv_libfunc (sfix_optab, DImode, SFmode, "__ftol");
	  set_conv_libfunc (ufix_optab, DImode, SFmode, "__ftoul");
	  set_conv_libfunc (sfix_optab, DImode, DFmode, "__dtol");
	  set_conv_libfunc (ufix_optab, DImode, DFmode, "__dtoul");
	}
    }
}

#define def_builtin(NAME, CODE, TYPE) \
  add_builtin_function((NAME), (TYPE), (CODE), BUILT_IN_MD, NULL, \
                       NULL_TREE)

/* Implement the TARGET_INIT_BUILTINS target hook.
   Create builtin functions for special SPARC instructions.  */

static void
sparc_init_builtins (void)
{
  if (TARGET_VIS)
    sparc_vis_init_builtins ();
}

/* Create builtin functions for VIS 1.0 instructions.  */

static void
sparc_vis_init_builtins (void)
{
  tree v4qi = build_vector_type (unsigned_intQI_type_node, 4);
  tree v8qi = build_vector_type (unsigned_intQI_type_node, 8);
  tree v4hi = build_vector_type (intHI_type_node, 4);
  tree v2hi = build_vector_type (intHI_type_node, 2);
  tree v2si = build_vector_type (intSI_type_node, 2);

  tree v4qi_ftype_v4hi = build_function_type_list (v4qi, v4hi, 0);
  tree v8qi_ftype_v2si_v8qi = build_function_type_list (v8qi, v2si, v8qi, 0);
  tree v2hi_ftype_v2si = build_function_type_list (v2hi, v2si, 0);
  tree v4hi_ftype_v4qi = build_function_type_list (v4hi, v4qi, 0);
  tree v8qi_ftype_v4qi_v4qi = build_function_type_list (v8qi, v4qi, v4qi, 0);
  tree v4hi_ftype_v4qi_v4hi = build_function_type_list (v4hi, v4qi, v4hi, 0);
  tree v4hi_ftype_v4qi_v2hi = build_function_type_list (v4hi, v4qi, v2hi, 0);
  tree v2si_ftype_v4qi_v2hi = build_function_type_list (v2si, v4qi, v2hi, 0);
  tree v4hi_ftype_v8qi_v4hi = build_function_type_list (v4hi, v8qi, v4hi, 0);
  tree v4hi_ftype_v4hi_v4hi = build_function_type_list (v4hi, v4hi, v4hi, 0);
  tree v2si_ftype_v2si_v2si = build_function_type_list (v2si, v2si, v2si, 0);
  tree v8qi_ftype_v8qi_v8qi = build_function_type_list (v8qi, v8qi, v8qi, 0);
  tree di_ftype_v8qi_v8qi_di = build_function_type_list (intDI_type_node,
							 v8qi, v8qi,
							 intDI_type_node, 0);
  tree di_ftype_di_di = build_function_type_list (intDI_type_node,
						  intDI_type_node,
						  intDI_type_node, 0);
  tree ptr_ftype_ptr_si = build_function_type_list (ptr_type_node,
		        			    ptr_type_node,
					            intSI_type_node, 0);
  tree ptr_ftype_ptr_di = build_function_type_list (ptr_type_node,
		        			    ptr_type_node,
					            intDI_type_node, 0);

  /* Packing and expanding vectors.  */
  def_builtin ("__builtin_vis_fpack16", CODE_FOR_fpack16_vis, v4qi_ftype_v4hi);
  def_builtin ("__builtin_vis_fpack32", CODE_FOR_fpack32_vis,
	       v8qi_ftype_v2si_v8qi);
  def_builtin ("__builtin_vis_fpackfix", CODE_FOR_fpackfix_vis,
	       v2hi_ftype_v2si);
  def_builtin ("__builtin_vis_fexpand", CODE_FOR_fexpand_vis, v4hi_ftype_v4qi);
  def_builtin ("__builtin_vis_fpmerge", CODE_FOR_fpmerge_vis,
	       v8qi_ftype_v4qi_v4qi);

  /* Multiplications.  */
  def_builtin ("__builtin_vis_fmul8x16", CODE_FOR_fmul8x16_vis,
	       v4hi_ftype_v4qi_v4hi);
  def_builtin ("__builtin_vis_fmul8x16au", CODE_FOR_fmul8x16au_vis,
	       v4hi_ftype_v4qi_v2hi);
  def_builtin ("__builtin_vis_fmul8x16al", CODE_FOR_fmul8x16al_vis,
	       v4hi_ftype_v4qi_v2hi);
  def_builtin ("__builtin_vis_fmul8sux16", CODE_FOR_fmul8sux16_vis,
	       v4hi_ftype_v8qi_v4hi);
  def_builtin ("__builtin_vis_fmul8ulx16", CODE_FOR_fmul8ulx16_vis,
	       v4hi_ftype_v8qi_v4hi);
  def_builtin ("__builtin_vis_fmuld8sux16", CODE_FOR_fmuld8sux16_vis,
	       v2si_ftype_v4qi_v2hi);
  def_builtin ("__builtin_vis_fmuld8ulx16", CODE_FOR_fmuld8ulx16_vis,
	       v2si_ftype_v4qi_v2hi);

  /* Data aligning.  */
  def_builtin ("__builtin_vis_faligndatav4hi", CODE_FOR_faligndatav4hi_vis,
	       v4hi_ftype_v4hi_v4hi);
  def_builtin ("__builtin_vis_faligndatav8qi", CODE_FOR_faligndatav8qi_vis,
	       v8qi_ftype_v8qi_v8qi);
  def_builtin ("__builtin_vis_faligndatav2si", CODE_FOR_faligndatav2si_vis,
	       v2si_ftype_v2si_v2si);
  def_builtin ("__builtin_vis_faligndatadi", CODE_FOR_faligndatadi_vis,
               di_ftype_di_di);
  if (TARGET_ARCH64)
    def_builtin ("__builtin_vis_alignaddr", CODE_FOR_alignaddrdi_vis,
	         ptr_ftype_ptr_di);
  else
    def_builtin ("__builtin_vis_alignaddr", CODE_FOR_alignaddrsi_vis,
	         ptr_ftype_ptr_si);

  /* Pixel distance.  */
  def_builtin ("__builtin_vis_pdist", CODE_FOR_pdist_vis,
	       di_ftype_v8qi_v8qi_di);
}

/* Handle TARGET_EXPAND_BUILTIN target hook.
   Expand builtin functions for sparc intrinsics.  */

static rtx
sparc_expand_builtin (tree exp, rtx target,
		      rtx subtarget ATTRIBUTE_UNUSED,
		      enum machine_mode tmode ATTRIBUTE_UNUSED,
		      int ignore ATTRIBUTE_UNUSED)
{
  tree arg;
  call_expr_arg_iterator iter;
  tree fndecl = TREE_OPERAND (CALL_EXPR_FN (exp), 0);
  unsigned int icode = DECL_FUNCTION_CODE (fndecl);
  rtx pat, op[4];
  enum machine_mode mode[4];
  int arg_count = 0;

  mode[0] = insn_data[icode].operand[0].mode;
  if (!target
      || GET_MODE (target) != mode[0]
      || ! (*insn_data[icode].operand[0].predicate) (target, mode[0]))
    op[0] = gen_reg_rtx (mode[0]);
  else
    op[0] = target;

  FOR_EACH_CALL_EXPR_ARG (arg, iter, exp)
    {
      arg_count++;
      mode[arg_count] = insn_data[icode].operand[arg_count].mode;
      op[arg_count] = expand_normal (arg);

      if (! (*insn_data[icode].operand[arg_count].predicate) (op[arg_count],
							      mode[arg_count]))
	op[arg_count] = copy_to_mode_reg (mode[arg_count], op[arg_count]);
    }

  switch (arg_count)
    {
    case 1:
      pat = GEN_FCN (icode) (op[0], op[1]);
      break;
    case 2:
      pat = GEN_FCN (icode) (op[0], op[1], op[2]);
      break;
    case 3:
      pat = GEN_FCN (icode) (op[0], op[1], op[2], op[3]);
      break;
    default:
      gcc_unreachable ();
    }

  if (!pat)
    return NULL_RTX;

  emit_insn (pat);

  return op[0];
}

static int
sparc_vis_mul8x16 (int e8, int e16)
{
  return (e8 * e16 + 128) / 256;
}

/* Multiply the vector elements in ELTS0 to the elements in ELTS1 as specified
   by FNCODE.  All of the elements in ELTS0 and ELTS1 lists must be integer
   constants.  A tree list with the results of the multiplications is returned,
   and each element in the list is of INNER_TYPE.  */

static tree
sparc_handle_vis_mul8x16 (int fncode, tree inner_type, tree elts0, tree elts1)
{
  tree n_elts = NULL_TREE;
  int scale;

  switch (fncode)
    {
    case CODE_FOR_fmul8x16_vis:
      for (; elts0 && elts1;
	   elts0 = TREE_CHAIN (elts0), elts1 = TREE_CHAIN (elts1))
	{
	  int val
	    = sparc_vis_mul8x16 (TREE_INT_CST_LOW (TREE_VALUE (elts0)),
				 TREE_INT_CST_LOW (TREE_VALUE (elts1)));
	  n_elts = tree_cons (NULL_TREE,
			      build_int_cst (inner_type, val),
			      n_elts);
	}
      break;

    case CODE_FOR_fmul8x16au_vis:
      scale = TREE_INT_CST_LOW (TREE_VALUE (elts1));

      for (; elts0; elts0 = TREE_CHAIN (elts0))
	{
	  int val
	    = sparc_vis_mul8x16 (TREE_INT_CST_LOW (TREE_VALUE (elts0)),
				 scale);
	  n_elts = tree_cons (NULL_TREE,
			      build_int_cst (inner_type, val),
			      n_elts);
	}
      break;

    case CODE_FOR_fmul8x16al_vis:
      scale = TREE_INT_CST_LOW (TREE_VALUE (TREE_CHAIN (elts1)));

      for (; elts0; elts0 = TREE_CHAIN (elts0))
	{
	  int val
	    = sparc_vis_mul8x16 (TREE_INT_CST_LOW (TREE_VALUE (elts0)),
				 scale);
	  n_elts = tree_cons (NULL_TREE,
			      build_int_cst (inner_type, val),
			      n_elts);
	}
      break;

    default:
      gcc_unreachable ();
    }

  return nreverse (n_elts);

}
/* Handle TARGET_FOLD_BUILTIN target hook.
   Fold builtin functions for SPARC intrinsics.  If IGNORE is true the
   result of the function call is ignored.  NULL_TREE is returned if the
   function could not be folded.  */

static tree
sparc_fold_builtin (tree fndecl, int n_args ATTRIBUTE_UNUSED,
		    tree *args, bool ignore)
{
  tree arg0, arg1, arg2;
  tree rtype = TREE_TYPE (TREE_TYPE (fndecl));
  enum insn_code icode = (enum insn_code) DECL_FUNCTION_CODE (fndecl);

  if (ignore
      && icode != CODE_FOR_alignaddrsi_vis
      && icode != CODE_FOR_alignaddrdi_vis)
<<<<<<< HEAD
    return fold_convert (rtype, integer_zero_node);
=======
    return build_zero_cst (rtype);
>>>>>>> 03d20231

  switch (icode)
    {
    case CODE_FOR_fexpand_vis:
      arg0 = args[0];
      STRIP_NOPS (arg0);

      if (TREE_CODE (arg0) == VECTOR_CST)
	{
	  tree inner_type = TREE_TYPE (rtype);
	  tree elts = TREE_VECTOR_CST_ELTS (arg0);
	  tree n_elts = NULL_TREE;

	  for (; elts; elts = TREE_CHAIN (elts))
	    {
	      unsigned int val = TREE_INT_CST_LOW (TREE_VALUE (elts)) << 4;
	      n_elts = tree_cons (NULL_TREE,
				  build_int_cst (inner_type, val),
				  n_elts);
	    }
	  return build_vector (rtype, nreverse (n_elts));
	}
      break;

    case CODE_FOR_fmul8x16_vis:
    case CODE_FOR_fmul8x16au_vis:
    case CODE_FOR_fmul8x16al_vis:
      arg0 = args[0];
      arg1 = args[1];
      STRIP_NOPS (arg0);
      STRIP_NOPS (arg1);

      if (TREE_CODE (arg0) == VECTOR_CST && TREE_CODE (arg1) == VECTOR_CST)
	{
	  tree inner_type = TREE_TYPE (rtype);
	  tree elts0 = TREE_VECTOR_CST_ELTS (arg0);
	  tree elts1 = TREE_VECTOR_CST_ELTS (arg1);
	  tree n_elts = sparc_handle_vis_mul8x16 (icode, inner_type, elts0,
						  elts1);

	  return build_vector (rtype, n_elts);
	}
      break;

    case CODE_FOR_fpmerge_vis:
      arg0 = args[0];
      arg1 = args[1];
      STRIP_NOPS (arg0);
      STRIP_NOPS (arg1);

      if (TREE_CODE (arg0) == VECTOR_CST && TREE_CODE (arg1) == VECTOR_CST)
	{
	  tree elts0 = TREE_VECTOR_CST_ELTS (arg0);
	  tree elts1 = TREE_VECTOR_CST_ELTS (arg1);
	  tree n_elts = NULL_TREE;

	  for (; elts0 && elts1;
	       elts0 = TREE_CHAIN (elts0), elts1 = TREE_CHAIN (elts1))
	    {
	      n_elts = tree_cons (NULL_TREE, TREE_VALUE (elts0), n_elts);
	      n_elts = tree_cons (NULL_TREE, TREE_VALUE (elts1), n_elts);
	    }

	  return build_vector (rtype, nreverse (n_elts));
	}
      break;

    case CODE_FOR_pdist_vis:
      arg0 = args[0];
      arg1 = args[1];
      arg2 = args[2];
      STRIP_NOPS (arg0);
      STRIP_NOPS (arg1);
      STRIP_NOPS (arg2);

      if (TREE_CODE (arg0) == VECTOR_CST
	  && TREE_CODE (arg1) == VECTOR_CST
	  && TREE_CODE (arg2) == INTEGER_CST)
	{
	  int overflow = 0;
	  unsigned HOST_WIDE_INT low = TREE_INT_CST_LOW (arg2);
	  HOST_WIDE_INT high = TREE_INT_CST_HIGH (arg2);
	  tree elts0 = TREE_VECTOR_CST_ELTS (arg0);
	  tree elts1 = TREE_VECTOR_CST_ELTS (arg1);

	  for (; elts0 && elts1;
	       elts0 = TREE_CHAIN (elts0), elts1 = TREE_CHAIN (elts1))
	    {
	      unsigned HOST_WIDE_INT
		low0 = TREE_INT_CST_LOW (TREE_VALUE (elts0)),
		low1 = TREE_INT_CST_LOW (TREE_VALUE (elts1));
	      HOST_WIDE_INT high0 = TREE_INT_CST_HIGH (TREE_VALUE (elts0));
	      HOST_WIDE_INT high1 = TREE_INT_CST_HIGH (TREE_VALUE (elts1));

	      unsigned HOST_WIDE_INT l;
	      HOST_WIDE_INT h;

	      overflow |= neg_double (low1, high1, &l, &h);
	      overflow |= add_double (low0, high0, l, h, &l, &h);
	      if (h < 0)
		overflow |= neg_double (l, h, &l, &h);

	      overflow |= add_double (low, high, l, h, &low, &high);
	    }

	  gcc_assert (overflow == 0);

	  return build_int_cst_wide (rtype, low, high);
	}

    default:
      break;
    }

  return NULL_TREE;
}

/* ??? This duplicates information provided to the compiler by the
   ??? scheduler description.  Some day, teach genautomata to output
   ??? the latencies and then CSE will just use that.  */

static bool
sparc_rtx_costs (rtx x, int code, int outer_code, int *total,
		 bool speed ATTRIBUTE_UNUSED)
{
  enum machine_mode mode = GET_MODE (x);
  bool float_mode_p = FLOAT_MODE_P (mode);

  switch (code)
    {
    case CONST_INT:
      if (INTVAL (x) < 0x1000 && INTVAL (x) >= -0x1000)
	{
	  *total = 0;
	  return true;
	}
      /* FALLTHRU */

    case HIGH:
      *total = 2;
      return true;

    case CONST:
    case LABEL_REF:
    case SYMBOL_REF:
      *total = 4;
      return true;

    case CONST_DOUBLE:
      if (GET_MODE (x) == VOIDmode
	  && ((CONST_DOUBLE_HIGH (x) == 0
	       && CONST_DOUBLE_LOW (x) < 0x1000)
	      || (CONST_DOUBLE_HIGH (x) == -1
		  && CONST_DOUBLE_LOW (x) < 0
		  && CONST_DOUBLE_LOW (x) >= -0x1000)))
	*total = 0;
      else
	*total = 8;
      return true;

    case MEM:
      /* If outer-code was a sign or zero extension, a cost
	 of COSTS_N_INSNS (1) was already added in.  This is
	 why we are subtracting it back out.  */
      if (outer_code == ZERO_EXTEND)
	{
	  *total = sparc_costs->int_zload - COSTS_N_INSNS (1);
	}
      else if (outer_code == SIGN_EXTEND)
	{
	  *total = sparc_costs->int_sload - COSTS_N_INSNS (1);
	}
      else if (float_mode_p)
	{
	  *total = sparc_costs->float_load;
	}
      else
	{
	  *total = sparc_costs->int_load;
	}

      return true;

    case PLUS:
    case MINUS:
      if (float_mode_p)
	*total = sparc_costs->float_plusminus;
      else
	*total = COSTS_N_INSNS (1);
      return false;

    case MULT:
      if (float_mode_p)
	*total = sparc_costs->float_mul;
      else if (! TARGET_HARD_MUL)
	*total = COSTS_N_INSNS (25);
      else
	{
	  int bit_cost;

	  bit_cost = 0;
	  if (sparc_costs->int_mul_bit_factor)
	    {
	      int nbits;

	      if (GET_CODE (XEXP (x, 1)) == CONST_INT)
		{
		  unsigned HOST_WIDE_INT value = INTVAL (XEXP (x, 1));
		  for (nbits = 0; value != 0; value &= value - 1)
		    nbits++;
		}
	      else if (GET_CODE (XEXP (x, 1)) == CONST_DOUBLE
		       && GET_MODE (XEXP (x, 1)) == VOIDmode)
		{
		  rtx x1 = XEXP (x, 1);
		  unsigned HOST_WIDE_INT value1 = CONST_DOUBLE_LOW (x1);
		  unsigned HOST_WIDE_INT value2 = CONST_DOUBLE_HIGH (x1);

		  for (nbits = 0; value1 != 0; value1 &= value1 - 1)
		    nbits++;
		  for (; value2 != 0; value2 &= value2 - 1)
		    nbits++;
		}
	      else
		nbits = 7;

	      if (nbits < 3)
		nbits = 3;
	      bit_cost = (nbits - 3) / sparc_costs->int_mul_bit_factor;
	      bit_cost = COSTS_N_INSNS (bit_cost);
	    }

	  if (mode == DImode)
	    *total = sparc_costs->int_mulX + bit_cost;
	  else
	    *total = sparc_costs->int_mul + bit_cost;
	}
      return false;

    case ASHIFT:
    case ASHIFTRT:
    case LSHIFTRT:
      *total = COSTS_N_INSNS (1) + sparc_costs->shift_penalty;
      return false;

    case DIV:
    case UDIV:
    case MOD:
    case UMOD:
      if (float_mode_p)
	{
	  if (mode == DFmode)
	    *total = sparc_costs->float_div_df;
	  else
	    *total = sparc_costs->float_div_sf;
	}
      else
	{
	  if (mode == DImode)
	    *total = sparc_costs->int_divX;
	  else
	    *total = sparc_costs->int_div;
	}
      return false;

    case NEG:
      if (! float_mode_p)
	{
	  *total = COSTS_N_INSNS (1);
	  return false;
	}
      /* FALLTHRU */

    case ABS:
    case FLOAT:
    case UNSIGNED_FLOAT:
    case FIX:
    case UNSIGNED_FIX:
    case FLOAT_EXTEND:
    case FLOAT_TRUNCATE:
      *total = sparc_costs->float_move;
      return false;

    case SQRT:
      if (mode == DFmode)
	*total = sparc_costs->float_sqrt_df;
      else
	*total = sparc_costs->float_sqrt_sf;
      return false;

    case COMPARE:
      if (float_mode_p)
	*total = sparc_costs->float_cmp;
      else
	*total = COSTS_N_INSNS (1);
      return false;

    case IF_THEN_ELSE:
      if (float_mode_p)
	*total = sparc_costs->float_cmove;
      else
	*total = sparc_costs->int_cmove;
      return false;

    case IOR:
      /* Handle the NAND vector patterns.  */
      if (sparc_vector_mode_supported_p (GET_MODE (x))
	  && GET_CODE (XEXP (x, 0)) == NOT
	  && GET_CODE (XEXP (x, 1)) == NOT)
	{
	  *total = COSTS_N_INSNS (1);
	  return true;
	}
      else
        return false;

    default:
      return false;
    }
}

/* Emit the sequence of insns SEQ while preserving the registers REG and REG2.
   This is achieved by means of a manual dynamic stack space allocation in
   the current frame.  We make the assumption that SEQ doesn't contain any
   function calls, with the possible exception of calls to the GOT helper.  */

static void
emit_and_preserve (rtx seq, rtx reg, rtx reg2)
{
  /* We must preserve the lowest 16 words for the register save area.  */
  HOST_WIDE_INT offset = 16*UNITS_PER_WORD;
  /* We really need only 2 words of fresh stack space.  */
  HOST_WIDE_INT size = SPARC_STACK_ALIGN (offset + 2*UNITS_PER_WORD);

  rtx slot
    = gen_rtx_MEM (word_mode, plus_constant (stack_pointer_rtx,
					     SPARC_STACK_BIAS + offset));

  emit_insn (gen_stack_pointer_dec (GEN_INT (size)));
  emit_insn (gen_rtx_SET (VOIDmode, slot, reg));
  if (reg2)
    emit_insn (gen_rtx_SET (VOIDmode,
			    adjust_address (slot, word_mode, UNITS_PER_WORD),
			    reg2));
  emit_insn (seq);
  if (reg2)
    emit_insn (gen_rtx_SET (VOIDmode,
			    reg2,
			    adjust_address (slot, word_mode, UNITS_PER_WORD)));
  emit_insn (gen_rtx_SET (VOIDmode, reg, slot));
  emit_insn (gen_stack_pointer_inc (GEN_INT (size)));
}

/* Output the assembler code for a thunk function.  THUNK_DECL is the
   declaration for the thunk function itself, FUNCTION is the decl for
   the target function.  DELTA is an immediate constant offset to be
   added to THIS.  If VCALL_OFFSET is nonzero, the word at address
   (*THIS + VCALL_OFFSET) should be additionally added to THIS.  */

static void
sparc_output_mi_thunk (FILE *file, tree thunk_fndecl ATTRIBUTE_UNUSED,
		       HOST_WIDE_INT delta, HOST_WIDE_INT vcall_offset,
		       tree function)
{
  rtx this_rtx, insn, funexp;
  unsigned int int_arg_first;

  reload_completed = 1;
  epilogue_completed = 1;

  emit_note (NOTE_INSN_PROLOGUE_END);

  if (flag_delayed_branch)
    {
      /* We will emit a regular sibcall below, so we need to instruct
	 output_sibcall that we are in a leaf function.  */
      sparc_leaf_function_p = current_function_uses_only_leaf_regs = 1;

      /* This will cause final.c to invoke leaf_renumber_regs so we
	 must behave as if we were in a not-yet-leafified function.  */
      int_arg_first = SPARC_INCOMING_INT_ARG_FIRST;
    }
  else
    {
      /* We will emit the sibcall manually below, so we will need to
	 manually spill non-leaf registers.  */
      sparc_leaf_function_p = current_function_uses_only_leaf_regs = 0;

      /* We really are in a leaf function.  */
      int_arg_first = SPARC_OUTGOING_INT_ARG_FIRST;
    }

  /* Find the "this" pointer.  Normally in %o0, but in ARCH64 if the function
     returns a structure, the structure return pointer is there instead.  */
  if (TARGET_ARCH64
      && aggregate_value_p (TREE_TYPE (TREE_TYPE (function)), function))
    this_rtx = gen_rtx_REG (Pmode, int_arg_first + 1);
  else
    this_rtx = gen_rtx_REG (Pmode, int_arg_first);

  /* Add DELTA.  When possible use a plain add, otherwise load it into
     a register first.  */
  if (delta)
    {
      rtx delta_rtx = GEN_INT (delta);

      if (! SPARC_SIMM13_P (delta))
	{
	  rtx scratch = gen_rtx_REG (Pmode, 1);
	  emit_move_insn (scratch, delta_rtx);
	  delta_rtx = scratch;
	}

      /* THIS_RTX += DELTA.  */
      emit_insn (gen_add2_insn (this_rtx, delta_rtx));
    }

  /* Add the word at address (*THIS_RTX + VCALL_OFFSET).  */
  if (vcall_offset)
    {
      rtx vcall_offset_rtx = GEN_INT (vcall_offset);
      rtx scratch = gen_rtx_REG (Pmode, 1);

      gcc_assert (vcall_offset < 0);

      /* SCRATCH = *THIS_RTX.  */
      emit_move_insn (scratch, gen_rtx_MEM (Pmode, this_rtx));

      /* Prepare for adding VCALL_OFFSET.  The difficulty is that we
	 may not have any available scratch register at this point.  */
      if (SPARC_SIMM13_P (vcall_offset))
	;
      /* This is the case if ARCH64 (unless -ffixed-g5 is passed).  */
      else if (! fixed_regs[5]
	       /* The below sequence is made up of at least 2 insns,
		  while the default method may need only one.  */
	       && vcall_offset < -8192)
	{
	  rtx scratch2 = gen_rtx_REG (Pmode, 5);
	  emit_move_insn (scratch2, vcall_offset_rtx);
	  vcall_offset_rtx = scratch2;
	}
      else
	{
	  rtx increment = GEN_INT (-4096);

	  /* VCALL_OFFSET is a negative number whose typical range can be
	     estimated as -32768..0 in 32-bit mode.  In almost all cases
	     it is therefore cheaper to emit multiple add insns than
	     spilling and loading the constant into a register (at least
	     6 insns).  */
	  while (! SPARC_SIMM13_P (vcall_offset))
	    {
	      emit_insn (gen_add2_insn (scratch, increment));
	      vcall_offset += 4096;
	    }
	  vcall_offset_rtx = GEN_INT (vcall_offset); /* cannot be 0 */
	}

      /* SCRATCH = *(*THIS_RTX + VCALL_OFFSET).  */
      emit_move_insn (scratch, gen_rtx_MEM (Pmode,
					    gen_rtx_PLUS (Pmode,
							  scratch,
							  vcall_offset_rtx)));

      /* THIS_RTX += *(*THIS_RTX + VCALL_OFFSET).  */
      emit_insn (gen_add2_insn (this_rtx, scratch));
    }

  /* Generate a tail call to the target function.  */
  if (! TREE_USED (function))
    {
      assemble_external (function);
      TREE_USED (function) = 1;
    }
  funexp = XEXP (DECL_RTL (function), 0);

  if (flag_delayed_branch)
    {
      funexp = gen_rtx_MEM (FUNCTION_MODE, funexp);
      insn = emit_call_insn (gen_sibcall (funexp));
      SIBLING_CALL_P (insn) = 1;
    }
  else
    {
      /* The hoops we have to jump through in order to generate a sibcall
	 without using delay slots...  */
      rtx spill_reg, seq, scratch = gen_rtx_REG (Pmode, 1);

      if (flag_pic)
        {
	  spill_reg = gen_rtx_REG (word_mode, 15);  /* %o7 */
	  start_sequence ();
	  /* Delay emitting the GOT helper function because it needs to
	     change the section and we are emitting assembly code.  */
<<<<<<< HEAD
	  load_pic_register ();  /* clobbers %o7 */
	  scratch = legitimize_pic_address (funexp, scratch);
=======
	  load_got_register ();  /* clobbers %o7 */
	  scratch = sparc_legitimize_pic_address (funexp, scratch);
>>>>>>> 03d20231
	  seq = get_insns ();
	  end_sequence ();
	  emit_and_preserve (seq, spill_reg, pic_offset_table_rtx);
	}
      else if (TARGET_ARCH32)
	{
	  emit_insn (gen_rtx_SET (VOIDmode,
				  scratch,
				  gen_rtx_HIGH (SImode, funexp)));
	  emit_insn (gen_rtx_SET (VOIDmode,
				  scratch,
				  gen_rtx_LO_SUM (SImode, scratch, funexp)));
	}
      else  /* TARGET_ARCH64 */
        {
	  switch (sparc_cmodel)
	    {
	    case CM_MEDLOW:
	    case CM_MEDMID:
	      /* The destination can serve as a temporary.  */
	      sparc_emit_set_symbolic_const64 (scratch, funexp, scratch);
	      break;

	    case CM_MEDANY:
	    case CM_EMBMEDANY:
	      /* The destination cannot serve as a temporary.  */
	      spill_reg = gen_rtx_REG (DImode, 15);  /* %o7 */
	      start_sequence ();
	      sparc_emit_set_symbolic_const64 (scratch, funexp, spill_reg);
	      seq = get_insns ();
	      end_sequence ();
	      emit_and_preserve (seq, spill_reg, 0);
	      break;

	    default:
	      gcc_unreachable ();
	    }
	}

      emit_jump_insn (gen_indirect_jump (scratch));
    }

  emit_barrier ();

  /* Run just enough of rest_of_compilation to get the insns emitted.
     There's not really enough bulk here to make other passes such as
     instruction scheduling worth while.  Note that use_thunk calls
     assemble_start_function and assemble_end_function.  */
  insn = get_insns ();
  insn_locators_alloc ();
  shorten_branches (insn);
  final_start_function (insn, file, 1);
  final (insn, file, 1);
  final_end_function ();

  reload_completed = 0;
  epilogue_completed = 0;
}

/* Return true if sparc_output_mi_thunk would be able to output the
   assembler code for the thunk function specified by the arguments
   it is passed, and false otherwise.  */
static bool
sparc_can_output_mi_thunk (const_tree thunk_fndecl ATTRIBUTE_UNUSED,
			   HOST_WIDE_INT delta ATTRIBUTE_UNUSED,
			   HOST_WIDE_INT vcall_offset,
			   const_tree function ATTRIBUTE_UNUSED)
{
  /* Bound the loop used in the default method above.  */
  return (vcall_offset >= -32768 || ! fixed_regs[5]);
}

/* How to allocate a 'struct machine_function'.  */

static struct machine_function *
sparc_init_machine_status (void)
{
  return ggc_alloc_cleared_machine_function ();
}

/* Locate some local-dynamic symbol still in use by this function
   so that we can print its name in local-dynamic base patterns.  */

static const char *
get_some_local_dynamic_name (void)
{
  rtx insn;

  if (cfun->machine->some_ld_name)
    return cfun->machine->some_ld_name;

  for (insn = get_insns (); insn ; insn = NEXT_INSN (insn))
    if (INSN_P (insn)
	&& for_each_rtx (&PATTERN (insn), get_some_local_dynamic_name_1, 0))
      return cfun->machine->some_ld_name;

  gcc_unreachable ();
}

static int
get_some_local_dynamic_name_1 (rtx *px, void *data ATTRIBUTE_UNUSED)
{
  rtx x = *px;

  if (x
      && GET_CODE (x) == SYMBOL_REF
      && SYMBOL_REF_TLS_MODEL (x) == TLS_MODEL_LOCAL_DYNAMIC)
    {
      cfun->machine->some_ld_name = XSTR (x, 0);
      return 1;
    }

  return 0;
}

/* Handle the TARGET_DWARF_HANDLE_FRAME_UNSPEC hook.
   This is called from dwarf2out.c to emit call frame instructions
   for frame-related insns containing UNSPECs and UNSPEC_VOLATILEs. */
static void
sparc_dwarf_handle_frame_unspec (const char *label,
				 rtx pattern ATTRIBUTE_UNUSED,
				 int index ATTRIBUTE_UNUSED)
{
  gcc_assert (index == UNSPECV_SAVEW);
  dwarf2out_window_save (label);
}

/* This is called from dwarf2out.c via TARGET_ASM_OUTPUT_DWARF_DTPREL.
   We need to emit DTP-relative relocations.  */

static void
sparc_output_dwarf_dtprel (FILE *file, int size, rtx x)
{
  switch (size)
    {
    case 4:
      fputs ("\t.word\t%r_tls_dtpoff32(", file);
      break;
    case 8:
      fputs ("\t.xword\t%r_tls_dtpoff64(", file);
      break;
    default:
      gcc_unreachable ();
    }
  output_addr_const (file, x);
  fputs (")", file);
}

/* Do whatever processing is required at the end of a file.  */

static void
sparc_file_end (void)
{
<<<<<<< HEAD
  /* If need to emit the special PIC helper function, do so now.  */
  if (pic_helper_needed)
    {
      unsigned int regno = REGNO (pic_offset_table_rtx);
      const char *pic_name = reg_names[regno];
      char name[32];
=======
  /* If we need to emit the special GOT helper function, do so now.  */
  if (got_helper_rtx)
    {
      const char *name = XSTR (got_helper_rtx, 0);
      const char *reg_name = reg_names[GLOBAL_OFFSET_TABLE_REGNUM];
>>>>>>> 03d20231
#ifdef DWARF2_UNWIND_INFO
      bool do_cfi;
#endif

<<<<<<< HEAD
      get_pc_thunk_name (name, regno);
=======
>>>>>>> 03d20231
      if (USE_HIDDEN_LINKONCE)
	{
	  tree decl = build_decl (BUILTINS_LOCATION, FUNCTION_DECL,
				  get_identifier (name),
				  build_function_type (void_type_node,
						       void_list_node));
	  DECL_RESULT (decl) = build_decl (BUILTINS_LOCATION, RESULT_DECL,
					   NULL_TREE, void_type_node);
	  TREE_STATIC (decl) = 1;
	  make_decl_one_only (decl, DECL_ASSEMBLER_NAME (decl));
	  DECL_VISIBILITY (decl) = VISIBILITY_HIDDEN;
	  DECL_VISIBILITY_SPECIFIED (decl) = 1;
<<<<<<< HEAD
	  allocate_struct_function (decl, true);
=======
	  resolve_unique_section (decl, 0, flag_function_sections);
	  allocate_struct_function (decl, true);
	  cfun->is_thunk = 1;
>>>>>>> 03d20231
	  current_function_decl = decl;
	  init_varasm_status ();
	  assemble_start_function (decl, name);
	}
      else
	{
	  const int align = floor_log2 (FUNCTION_BOUNDARY / BITS_PER_UNIT);
          switch_to_section (text_section);
	  if (align > 0)
	    ASM_OUTPUT_ALIGN (asm_out_file, align);
	  ASM_OUTPUT_LABEL (asm_out_file, name);
	}

#ifdef DWARF2_UNWIND_INFO
      do_cfi = dwarf2out_do_cfi_asm ();
      if (do_cfi)
	fprintf (asm_out_file, "\t.cfi_startproc\n");
#endif
      if (flag_delayed_branch)
	fprintf (asm_out_file, "\tjmp\t%%o7+8\n\t add\t%%o7, %s, %s\n",
<<<<<<< HEAD
		 pic_name, pic_name);
      else
	fprintf (asm_out_file, "\tadd\t%%o7, %s, %s\n\tjmp\t%%o7+8\n\t nop\n",
		 pic_name, pic_name);
=======
		 reg_name, reg_name);
      else
	fprintf (asm_out_file, "\tadd\t%%o7, %s, %s\n\tjmp\t%%o7+8\n\t nop\n",
		 reg_name, reg_name);
>>>>>>> 03d20231
#ifdef DWARF2_UNWIND_INFO
      if (do_cfi)
	fprintf (asm_out_file, "\t.cfi_endproc\n");
#endif
    }

  if (NEED_INDICATE_EXEC_STACK)
    file_end_indicate_exec_stack ();
}

#ifdef TARGET_ALTERNATE_LONG_DOUBLE_MANGLING
/* Implement TARGET_MANGLE_TYPE.  */

static const char *
sparc_mangle_type (const_tree type)
{
  if (!TARGET_64BIT
      && TYPE_MAIN_VARIANT (type) == long_double_type_node
      && TARGET_LONG_DOUBLE_128)
    return "g";

  /* For all other types, use normal C++ mangling.  */
  return NULL;
}
#endif

/* Expand code to perform a 8 or 16-bit compare and swap by doing 32-bit
   compare and swap on the word containing the byte or half-word.  */

void
sparc_expand_compare_and_swap_12 (rtx result, rtx mem, rtx oldval, rtx newval)
{
  rtx addr1 = force_reg (Pmode, XEXP (mem, 0));
  rtx addr = gen_reg_rtx (Pmode);
  rtx off = gen_reg_rtx (SImode);
  rtx oldv = gen_reg_rtx (SImode);
  rtx newv = gen_reg_rtx (SImode);
  rtx oldvalue = gen_reg_rtx (SImode);
  rtx newvalue = gen_reg_rtx (SImode);
  rtx res = gen_reg_rtx (SImode);
  rtx resv = gen_reg_rtx (SImode);
  rtx memsi, val, mask, end_label, loop_label, cc;

  emit_insn (gen_rtx_SET (VOIDmode, addr,
			  gen_rtx_AND (Pmode, addr1, GEN_INT (-4))));

  if (Pmode != SImode)
    addr1 = gen_lowpart (SImode, addr1);
  emit_insn (gen_rtx_SET (VOIDmode, off,
			  gen_rtx_AND (SImode, addr1, GEN_INT (3))));

  memsi = gen_rtx_MEM (SImode, addr);
  set_mem_alias_set (memsi, ALIAS_SET_MEMORY_BARRIER);
  MEM_VOLATILE_P (memsi) = MEM_VOLATILE_P (mem);

  val = force_reg (SImode, memsi);

  emit_insn (gen_rtx_SET (VOIDmode, off,
			  gen_rtx_XOR (SImode, off,
				       GEN_INT (GET_MODE (mem) == QImode
						? 3 : 2))));

  emit_insn (gen_rtx_SET (VOIDmode, off,
			  gen_rtx_ASHIFT (SImode, off, GEN_INT (3))));

  if (GET_MODE (mem) == QImode)
    mask = force_reg (SImode, GEN_INT (0xff));
  else
    mask = force_reg (SImode, GEN_INT (0xffff));

  emit_insn (gen_rtx_SET (VOIDmode, mask,
			  gen_rtx_ASHIFT (SImode, mask, off)));

  emit_insn (gen_rtx_SET (VOIDmode, val,
			  gen_rtx_AND (SImode, gen_rtx_NOT (SImode, mask),
				       val)));

  oldval = gen_lowpart (SImode, oldval);
  emit_insn (gen_rtx_SET (VOIDmode, oldv,
			  gen_rtx_ASHIFT (SImode, oldval, off)));

  newval = gen_lowpart_common (SImode, newval);
  emit_insn (gen_rtx_SET (VOIDmode, newv,
			  gen_rtx_ASHIFT (SImode, newval, off)));

  emit_insn (gen_rtx_SET (VOIDmode, oldv,
			  gen_rtx_AND (SImode, oldv, mask)));

  emit_insn (gen_rtx_SET (VOIDmode, newv,
			  gen_rtx_AND (SImode, newv, mask)));

  end_label = gen_label_rtx ();
  loop_label = gen_label_rtx ();
  emit_label (loop_label);

  emit_insn (gen_rtx_SET (VOIDmode, oldvalue,
			  gen_rtx_IOR (SImode, oldv, val)));

  emit_insn (gen_rtx_SET (VOIDmode, newvalue,
			  gen_rtx_IOR (SImode, newv, val)));

  emit_insn (gen_sync_compare_and_swapsi (res, memsi, oldvalue, newvalue));

  emit_cmp_and_jump_insns (res, oldvalue, EQ, NULL, SImode, 0, end_label);

  emit_insn (gen_rtx_SET (VOIDmode, resv,
			  gen_rtx_AND (SImode, gen_rtx_NOT (SImode, mask),
				       res)));

  cc = gen_compare_reg_1 (NE, resv, val);
  emit_insn (gen_rtx_SET (VOIDmode, val, resv));

  /* Use cbranchcc4 to separate the compare and branch!  */
  emit_jump_insn (gen_cbranchcc4 (gen_rtx_NE (VOIDmode, cc, const0_rtx),
				  cc, const0_rtx, loop_label));

  emit_label (end_label);

  emit_insn (gen_rtx_SET (VOIDmode, res,
			  gen_rtx_AND (SImode, res, mask)));

  emit_insn (gen_rtx_SET (VOIDmode, res,
			  gen_rtx_LSHIFTRT (SImode, res, off)));

  emit_move_insn (result, gen_lowpart (GET_MODE (result), res));
}

/* Implement TARGET_FRAME_POINTER_REQUIRED.  */

bool
sparc_frame_pointer_required (void)
{
  return !(leaf_function_p () && only_leaf_regs_used ());
}

/* The way this is structured, we can't eliminate SFP in favor of SP
   if the frame pointer is required: we want to use the SFP->HFP elimination
   in that case.  But the test in update_eliminables doesn't know we are
   assuming below that we only do the former elimination.  */

bool
sparc_can_eliminate (const int from ATTRIBUTE_UNUSED, const int to)
{
  return (to == HARD_FRAME_POINTER_REGNUM
          || !targetm.frame_pointer_required ());
}

<<<<<<< HEAD
=======
/* If !TARGET_FPU, then make the fp registers and fp cc regs fixed so that
   they won't be allocated.  */

static void
sparc_conditional_register_usage (void)
{
  if (PIC_OFFSET_TABLE_REGNUM != INVALID_REGNUM)
    {
      fixed_regs[PIC_OFFSET_TABLE_REGNUM] = 1;
      call_used_regs[PIC_OFFSET_TABLE_REGNUM] = 1;
    }
  /* If the user has passed -f{fixed,call-{used,saved}}-g5 */
  /* then honor it.  */
  if (TARGET_ARCH32 && fixed_regs[5])
    fixed_regs[5] = 1;
  else if (TARGET_ARCH64 && fixed_regs[5] == 2)
    fixed_regs[5] = 0;
  if (! TARGET_V9)
    {
      int regno;
      for (regno = SPARC_FIRST_V9_FP_REG;
	   regno <= SPARC_LAST_V9_FP_REG;
	   regno++)
	fixed_regs[regno] = 1;
      /* %fcc0 is used by v8 and v9.  */
      for (regno = SPARC_FIRST_V9_FCC_REG + 1;
	   regno <= SPARC_LAST_V9_FCC_REG;
	   regno++)
	fixed_regs[regno] = 1;
    }
  if (! TARGET_FPU)
    {
      int regno;
      for (regno = 32; regno < SPARC_LAST_V9_FCC_REG; regno++)
	fixed_regs[regno] = 1;
    }
  /* If the user has passed -f{fixed,call-{used,saved}}-g2 */
  /* then honor it.  Likewise with g3 and g4.  */
  if (fixed_regs[2] == 2)
    fixed_regs[2] = ! TARGET_APP_REGS;
  if (fixed_regs[3] == 2)
    fixed_regs[3] = ! TARGET_APP_REGS;
  if (TARGET_ARCH32 && fixed_regs[4] == 2)
    fixed_regs[4] = ! TARGET_APP_REGS;
  else if (TARGET_CM_EMBMEDANY)
    fixed_regs[4] = 1;
  else if (fixed_regs[4] == 2)
    fixed_regs[4] = 0;
}

>>>>>>> 03d20231
#include "gt-sparc.h"<|MERGE_RESOLUTION|>--- conflicted
+++ resolved
@@ -300,15 +300,6 @@
    saved (as 4-byte quantities).  */
 static int num_gfregs;
 
-<<<<<<< HEAD
-/* The alias set for prologue/epilogue register save/restore.  */
-static GTY(()) alias_set_type sparc_sr_alias_set;
-
-/* The alias set for the structure return value.  */
-static GTY(()) alias_set_type struct_value_alias_set;
-
-=======
->>>>>>> 03d20231
 /* Vector to say how input registers are mapped to output registers.
    HARD_FRAME_POINTER_REGNUM cannot be remapped by this function to
    eliminate it.  You must use -fomit-frame-pointer to get that.  */
@@ -394,11 +385,7 @@
 static int epilogue_renumber (rtx *, int);
 static bool sparc_assemble_integer (rtx, unsigned int, int);
 static int set_extends (rtx);
-<<<<<<< HEAD
-static void load_pic_register (void);
-=======
 static void load_got_register (void);
->>>>>>> 03d20231
 static int save_or_restore_regs (int, int, rtx, int, int);
 static void emit_save_or_restore_regs (int);
 static void sparc_asm_function_prologue (FILE *, HOST_WIDE_INT);
@@ -435,10 +422,6 @@
 static const char *get_some_local_dynamic_name (void);
 static int get_some_local_dynamic_name_1 (rtx *, void *);
 static bool sparc_rtx_costs (rtx, int, int, int *, bool);
-<<<<<<< HEAD
-static bool sparc_promote_prototypes (const_tree);
-=======
->>>>>>> 03d20231
 static rtx sparc_function_value (const_tree, const_tree, bool);
 static rtx sparc_libcall_value (enum machine_mode, const_rtx);
 static bool sparc_function_value_regno_p (const unsigned int);
@@ -451,16 +434,10 @@
 static tree sparc_gimplify_va_arg (tree, tree, gimple_seq *, gimple_seq *);
 static bool sparc_vector_mode_supported_p (enum machine_mode);
 static bool sparc_tls_referenced_p (rtx);
-<<<<<<< HEAD
-static rtx legitimize_tls_address (rtx);
-static rtx legitimize_pic_address (rtx, rtx);
-static rtx sparc_legitimize_address (rtx, rtx, enum machine_mode);
-=======
 static rtx sparc_legitimize_tls_address (rtx);
 static rtx sparc_legitimize_pic_address (rtx, rtx);
 static rtx sparc_legitimize_address (rtx, rtx, enum machine_mode);
 static rtx sparc_delegitimize_address (rtx);
->>>>>>> 03d20231
 static bool sparc_mode_dependent_address_p (const_rtx);
 static bool sparc_pass_by_reference (CUMULATIVE_ARGS *,
 				     enum machine_mode, const_tree, bool);
@@ -481,18 +458,12 @@
 static void sparc_file_end (void);
 static bool sparc_frame_pointer_required (void);
 static bool sparc_can_eliminate (const int, const int);
-<<<<<<< HEAD
-=======
 static void sparc_conditional_register_usage (void);
->>>>>>> 03d20231
 #ifdef TARGET_ALTERNATE_LONG_DOUBLE_MANGLING
 static const char *sparc_mangle_type (const_tree);
 #endif
 static void sparc_trampoline_init (rtx, tree, rtx);
-<<<<<<< HEAD
-=======
 static enum machine_mode sparc_preferred_simd_mode (enum machine_mode);
->>>>>>> 03d20231
  
 #ifdef SUBTARGET_ATTRIBUTE_TABLE
@@ -577,11 +548,8 @@
 
 #undef TARGET_LEGITIMIZE_ADDRESS
 #define TARGET_LEGITIMIZE_ADDRESS sparc_legitimize_address
-<<<<<<< HEAD
-=======
 #undef TARGET_DELEGITIMIZE_ADDRESS
 #define TARGET_DELEGITIMIZE_ADDRESS sparc_delegitimize_address
->>>>>>> 03d20231
 #undef TARGET_MODE_DEPENDENT_ADDRESS_P
 #define TARGET_MODE_DEPENDENT_ADDRESS_P sparc_mode_dependent_address_p
 
@@ -610,13 +578,6 @@
 
 #undef TARGET_PROMOTE_FUNCTION_MODE
 #define TARGET_PROMOTE_FUNCTION_MODE sparc_promote_function_mode
-
-#undef TARGET_FUNCTION_VALUE
-#define TARGET_FUNCTION_VALUE sparc_function_value
-#undef TARGET_LIBCALL_VALUE
-#define TARGET_LIBCALL_VALUE sparc_libcall_value
-#undef TARGET_FUNCTION_VALUE_REGNO_P
-#define TARGET_FUNCTION_VALUE_REGNO_P sparc_function_value_regno_p
 
 #undef TARGET_FUNCTION_VALUE
 #define TARGET_FUNCTION_VALUE sparc_function_value
@@ -699,12 +660,9 @@
 #undef TARGET_CAN_ELIMINATE
 #define TARGET_CAN_ELIMINATE sparc_can_eliminate
 
-<<<<<<< HEAD
-=======
 #undef TARGET_CONDITIONAL_REGISTER_USAGE
 #define TARGET_CONDITIONAL_REGISTER_USAGE sparc_conditional_register_usage
 
->>>>>>> 03d20231
 #ifdef TARGET_ALTERNATE_LONG_DOUBLE_MANGLING
 #undef TARGET_MANGLE_TYPE
 #define TARGET_MANGLE_TYPE sparc_mangle_type
@@ -828,13 +786,10 @@
   const struct sparc_cpu_select *sel;
   int fpu;
 
-<<<<<<< HEAD
-=======
 #ifdef SUBTARGET_OVERRIDE_OPTIONS
   SUBTARGET_OVERRIDE_OPTIONS;
 #endif
 
->>>>>>> 03d20231
 #ifndef SPARC_BI_ARCH
   /* Check for unsupported architecture size.  */
   if (! TARGET_64BIT != DEFAULT_ARCH32_P)
@@ -1001,23 +956,6 @@
     target_flags |= MASK_LONG_DOUBLE_128;
 #endif
 
-<<<<<<< HEAD
-  if (!PARAM_SET_P (PARAM_SIMULTANEOUS_PREFETCHES))
-    set_param_value ("simultaneous-prefetches",
-		     ((sparc_cpu == PROCESSOR_ULTRASPARC
-		       || sparc_cpu == PROCESSOR_NIAGARA
-		       || sparc_cpu == PROCESSOR_NIAGARA2)
-		      ? 2
-		      : (sparc_cpu == PROCESSOR_ULTRASPARC3
-			 ? 8 : 3)));
-  if (!PARAM_SET_P (PARAM_L1_CACHE_LINE_SIZE))
-    set_param_value ("l1-cache-line-size",
-		     ((sparc_cpu == PROCESSOR_ULTRASPARC
-		       || sparc_cpu == PROCESSOR_ULTRASPARC3
-		       || sparc_cpu == PROCESSOR_NIAGARA
-		       || sparc_cpu == PROCESSOR_NIAGARA2)
-		      ? 64 : 32));
-=======
   maybe_set_param_value (PARAM_SIMULTANEOUS_PREFETCHES,
 			 ((sparc_cpu == PROCESSOR_ULTRASPARC
 			   || sparc_cpu == PROCESSOR_NIAGARA
@@ -1035,7 +973,6 @@
 			  ? 64 : 32),
 			 global_options.x_param_values,
 			 global_options_set.x_param_values);
->>>>>>> 03d20231
 }
  
@@ -1168,11 +1105,7 @@
       && CONSTANT_P (operands[1])
       && sparc_tls_referenced_p (operands [1]))
     {
-<<<<<<< HEAD
-      operands[1] = legitimize_tls_address (operands[1]);
-=======
       operands[1] = sparc_legitimize_tls_address (operands[1]);
->>>>>>> 03d20231
       return false;
     }
 
@@ -1180,11 +1113,7 @@
   if (flag_pic && CONSTANT_P (operands[1]))
     {
       if (pic_address_needs_scratch (operands[1]))
-<<<<<<< HEAD
-	operands[1] = legitimize_pic_address (operands[1], NULL_RTX);
-=======
 	operands[1] = sparc_legitimize_pic_address (operands[1], NULL_RTX);
->>>>>>> 03d20231
 
       /* We cannot use the mov{si,di}_pic_label_ref patterns in all cases.  */
       if (GET_CODE (operands[1]) == LABEL_REF
@@ -1206,16 +1135,10 @@
 
       if (symbolic_operand (operands[1], mode))
 	{
-<<<<<<< HEAD
-	  operands[1] = legitimize_pic_address (operands[1],
-						reload_in_progress
-						? operands[0] : NULL_RTX);
-=======
 	  operands[1]
 	    = sparc_legitimize_pic_address (operands[1],
 					    reload_in_progress
 					    ? operands[0] : NULL_RTX);
->>>>>>> 03d20231
 	  return false;
 	}
     }
@@ -3095,12 +3018,6 @@
 }
  
-<<<<<<< HEAD
-/* PIC support.  */
-static GTY(()) bool pic_helper_needed = false;
-static GTY(()) rtx pic_helper_symbol;
-static GTY(()) rtx global_offset_table;
-=======
 /* Global Offset Table support.  */
 static GTY(()) rtx got_helper_rtx = NULL_RTX;
 static GTY(()) rtx global_offset_table_rtx = NULL_RTX;
@@ -3117,7 +3034,6 @@
 
   return sparc_got_symbol;
 }
->>>>>>> 03d20231
 
 /* Ensure that we are not using patterns that are not OK with PIC.  */
 
@@ -3394,13 +3310,6 @@
       return pic_offset_table_rtx;
     }
 
-<<<<<<< HEAD
-  if (!global_offset_table)
-    global_offset_table = gen_rtx_SYMBOL_REF (Pmode, "_GLOBAL_OFFSET_TABLE_");
-  temp = gen_reg_rtx (Pmode);
-  emit_move_insn (temp, global_offset_table);
-  return temp;
-=======
   /* In non-PIC mode, Sun as (unlike GNU as) emits PC-relative relocations for
      the GOT symbol with the 32-bit ABI, so we reload the GOT register.  */
   if (TARGET_SUN_TLS && TARGET_ARCH32)
@@ -3411,7 +3320,6 @@
 
   /* In all other cases, we load a new pseudo with the GOT symbol.  */
   return copy_to_reg (sparc_got ());
->>>>>>> 03d20231
 }
 
 /* Return true if X contains a thread-local symbol.  */
@@ -3428,11 +3336,7 @@
   if (GET_CODE (x) == SYMBOL_REF && SYMBOL_REF_TLS_MODEL (x))
     return true;
 
-<<<<<<< HEAD
-  /* That's all we handle in legitimize_tls_address for now.  */
-=======
   /* That's all we handle in sparc_legitimize_tls_address for now.  */
->>>>>>> 03d20231
   return false;
 }
 
@@ -3440,11 +3344,7 @@
    this (thread-local) address.  */
 
 static rtx
-<<<<<<< HEAD
-legitimize_tls_address (rtx addr)
-=======
 sparc_legitimize_tls_address (rtx addr)
->>>>>>> 03d20231
 {
   rtx temp1, temp2, temp3, ret, o0, got, insn;
 
@@ -3573,11 +3473,7 @@
 
       gcc_assert (GET_CODE (XEXP (addr, 0)) == PLUS);
 
-<<<<<<< HEAD
-      base = legitimize_tls_address (XEXP (XEXP (addr, 0), 0));
-=======
       base = sparc_legitimize_tls_address (XEXP (XEXP (addr, 0), 0));
->>>>>>> 03d20231
       offset = XEXP (XEXP (addr, 0), 1);
 
       base = force_operand (base, NULL_RTX);
@@ -3598,11 +3494,7 @@
    necessary.  */
 
 static rtx
-<<<<<<< HEAD
-legitimize_pic_address (rtx orig, rtx reg)
-=======
 sparc_legitimize_pic_address (rtx orig, rtx reg)
->>>>>>> 03d20231
 {
   bool gotdata_op = false;
 
@@ -3651,30 +3543,16 @@
       if (gotdata_op)
 	{
 	  if (TARGET_ARCH64)
-<<<<<<< HEAD
-	    insn = emit_insn (gen_movdi_pic_gotdata_op (reg, pic_offset_table_rtx,
-							address, orig));
-	  else
-	    insn = emit_insn (gen_movsi_pic_gotdata_op (reg, pic_offset_table_rtx,
-=======
 	    insn = emit_insn (gen_movdi_pic_gotdata_op (reg,
 							pic_offset_table_rtx,
 							address, orig));
 	  else
 	    insn = emit_insn (gen_movsi_pic_gotdata_op (reg,
 							pic_offset_table_rtx,
->>>>>>> 03d20231
 							address, orig));
 	}
       else
 	{
-<<<<<<< HEAD
-	  pic_ref = gen_const_mem (Pmode,
-				   gen_rtx_PLUS (Pmode,
-						 pic_offset_table_rtx, address));
-	  insn = emit_move_insn (reg, pic_ref);
-	}
-=======
 	  pic_ref
 	    = gen_const_mem (Pmode,
 			     gen_rtx_PLUS (Pmode,
@@ -3682,7 +3560,6 @@
 	  insn = emit_move_insn (reg, pic_ref);
 	}
 
->>>>>>> 03d20231
       /* Put a REG_EQUAL note on this insn, so that it can be optimized
 	 by loop.  */
       set_unique_reg_note (insn, REG_EQUAL, orig);
@@ -3703,15 +3580,9 @@
 	}
 
       gcc_assert (GET_CODE (XEXP (orig, 0)) == PLUS);
-<<<<<<< HEAD
-      base = legitimize_pic_address (XEXP (XEXP (orig, 0), 0), reg);
-      offset = legitimize_pic_address (XEXP (XEXP (orig, 0), 1),
-			 	       base == reg ? NULL_RTX : reg);
-=======
       base = sparc_legitimize_pic_address (XEXP (XEXP (orig, 0), 0), reg);
       offset = sparc_legitimize_pic_address (XEXP (XEXP (orig, 0), 1),
 			 		     base == reg ? NULL_RTX : reg);
->>>>>>> 03d20231
 
       if (GET_CODE (offset) == CONST_INT)
 	{
@@ -3766,15 +3637,9 @@
     return x;
 
   if (sparc_tls_referenced_p (x))
-<<<<<<< HEAD
-    x = legitimize_tls_address (x);
-  else if (flag_pic)
-    x = legitimize_pic_address (x, NULL_RTX);
-=======
     x = sparc_legitimize_tls_address (x);
   else if (flag_pic)
     x = sparc_legitimize_pic_address (x, NULL_RTX);
->>>>>>> 03d20231
   else if (GET_CODE (x) == PLUS && CONSTANT_ADDRESS_P (XEXP (x, 1)))
     x = gen_rtx_PLUS (Pmode, XEXP (x, 0),
 		      copy_to_mode_reg (Pmode, XEXP (x, 1)));
@@ -3789,8 +3654,6 @@
   return x;
 }
 
-<<<<<<< HEAD
-=======
 /* Delegitimize an address that was legitimized by the above function.  */
 
 static rtx
@@ -3858,7 +3721,6 @@
   return x;
 }
 
->>>>>>> 03d20231
 /* Return true if ADDR (a legitimate address expression)
    has an effect that depends on the machine mode it is used for.
 
@@ -3897,18 +3759,6 @@
 static void
 get_pc_thunk_name (char name[32], unsigned int regno)
 {
-<<<<<<< HEAD
-  const char *pic_name = reg_names[regno];
-
-  /* Skip the leading '%' as that cannot be used in a
-     symbol name.  */
-  pic_name += 1;
-
-  if (USE_HIDDEN_LINKONCE)
-    sprintf (name, "__sparc_get_pc_thunk.%s", pic_name);
-  else
-    ASM_GENERATE_INTERNAL_LABEL (name, "LADDPC", regno);
-=======
   const char *reg_name = reg_names[regno];
 
   /* Skip the leading '%' as that cannot be used in a
@@ -3938,17 +3788,12 @@
   flag_pic = orig_flag_pic;
 
   return insn;
->>>>>>> 03d20231
 }
 
 /* Emit code to load the GOT register.  */
 
 static void
-<<<<<<< HEAD
-load_pic_register (void)
-=======
 load_got_register (void)
->>>>>>> 03d20231
 {
   /* In PIC mode, this will retrieve pic_offset_table_rtx.  */
   if (!global_offset_table_rtx)
@@ -3967,36 +3812,11 @@
 	  got_helper_rtx = gen_rtx_SYMBOL_REF (Pmode, ggc_strdup (name));
 	}
 
-<<<<<<< HEAD
-  /* If we haven't initialized the special PIC symbols, do so now.  */
-  if (!pic_helper_needed)
-    {
-      char name[32];
-
-      pic_helper_needed = true;
-
-      get_pc_thunk_name (name, REGNO (pic_offset_table_rtx));
-      pic_helper_symbol = gen_rtx_SYMBOL_REF (Pmode, ggc_strdup (name));
-
-      global_offset_table = gen_rtx_SYMBOL_REF (Pmode, "_GLOBAL_OFFSET_TABLE_");
-    }
-
-  flag_pic = 0;
-  if (TARGET_ARCH64)
-    emit_insn (gen_load_pcrel_symdi (pic_offset_table_rtx, global_offset_table,
-				     pic_helper_symbol));
-  else
-    emit_insn (gen_load_pcrel_symsi (pic_offset_table_rtx, global_offset_table,
-				     pic_helper_symbol));
-  flag_pic = orig_flag_pic;
-
-=======
       emit_insn (gen_load_pcrel_sym (global_offset_table_rtx, sparc_got (),
 				     got_helper_rtx,
 				     GEN_INT (GLOBAL_OFFSET_TABLE_REGNUM)));
     }
 
->>>>>>> 03d20231
   /* Need to emit this whether or not we obey regdecls,
      since setjmp/longjmp can cause life info to screw up.
      ??? In the case where we don't obey regdecls, this is not sufficient
@@ -4796,15 +4616,9 @@
   if (num_gfregs)
     emit_save_or_restore_regs (SORR_SAVE);
 
-<<<<<<< HEAD
-  /* Load the PIC register if needed.  */
-  if (flag_pic && crtl->uses_pic_offset_table)
-    load_pic_register ();
-=======
   /* Load the GOT register if needed.  */
   if (crtl->uses_pic_offset_table)
     load_got_register ();
->>>>>>> 03d20231
 }
 
 /* This function generates the assembly code for function entry, which boils
@@ -5224,33 +5038,6 @@
 
   /* Integral arguments are passed as full words, as per the ABI.  */
   if (GET_MODE_CLASS (mode) == MODE_INT
-      && GET_MODE_SIZE (mode) < UNITS_PER_WORD)
-    return word_mode;
-
-  return mode;
-}
-
-/* Handle promotion of pointer and integer arguments.  */
-
-static enum machine_mode
-sparc_promote_function_mode (const_tree type ATTRIBUTE_UNUSED,
-                             enum machine_mode mode,
-                             int *punsignedp ATTRIBUTE_UNUSED,
-                             const_tree fntype ATTRIBUTE_UNUSED,
-                             int for_return ATTRIBUTE_UNUSED)
-{
-  if (POINTER_TYPE_P (type))
-    {
-      *punsignedp = POINTERS_EXTEND_UNSIGNED;
-      return Pmode;
-    }
-
-  /* For TARGET_ARCH64 we need this, as we don't have instructions
-     for arithmetic operations which do zero/sign extension at the same time,
-     so without this we end up with a srl/sra after every assignment to an
-     user variable,  which means very very bad code.  */
-  if (TARGET_ARCH64
-      && GET_MODE_CLASS (mode) == MODE_INT
       && GET_MODE_SIZE (mode) < UNITS_PER_WORD)
     return word_mode;
 
@@ -6330,14 +6117,7 @@
 
 	  /* Implement SPARC 32-bit psABI callee return struct checking:
 
-<<<<<<< HEAD
-	  /* Implement SPARC 32-bit psABI callee returns struck checking
-	     requirements:
-
-	      Fetch the instruction where we will return to and see if
-=======
 	     Fetch the instruction where we will return to and see if
->>>>>>> 03d20231
 	     it's an unimp instruction (the most significant 10 bits
 	     will be zero).  */
 	  emit_move_insn (scratch, gen_rtx_MEM (SImode,
@@ -6347,12 +6127,7 @@
 	  emit_cmp_and_jump_insns (scratch, size_rtx, EQ, const0_rtx, SImode,
 				   0, endlab);
 	  emit_insn (gen_sub3_insn (ret_rtx, ret_rtx, GEN_INT (4)));
-<<<<<<< HEAD
-	  /* Assign stack temp:
-	     Write the address of the memory pointed to by temp_val into
-=======
 	  /* Write the address of the memory pointed to by temp_val into
->>>>>>> 03d20231
 	     the memory pointed to by mem */
 	  emit_move_insn (mem, XEXP (temp_val, 0));
 	  emit_label (endlab);
@@ -6442,13 +6217,8 @@
 	    mclass = MODE_INT;
 	}
 
-<<<<<<< HEAD
-      /* This must match sparc_promote_function_mode.
-	 ??? Maybe 32-bit pointers should actually remain in Pmode?  */
-=======
       /* We should only have pointer and integer types at this point.  This
 	 must match sparc_promote_function_mode.  */
->>>>>>> 03d20231
       else if (mclass == MODE_INT && GET_MODE_SIZE (mode) < UNITS_PER_WORD)
 	mode = word_mode;
     }
@@ -6469,14 +6239,8 @@
 }
 
 /* Handle TARGET_FUNCTION_VALUE.
-<<<<<<< HEAD
-
-   On SPARC the value is found in the first "output" register, but the called
-   function leaves it in the first "input" register.  */
-=======
    On the SPARC, the value is found in the first "output" register, but the
    called function leaves it in the first "input" register.  */
->>>>>>> 03d20231
 
 static rtx
 sparc_function_value (const_tree valtype,
@@ -6495,15 +6259,9 @@
   return sparc_function_value_1 (NULL_TREE, mode, false);
 }
 
-<<<<<<< HEAD
-/* Handle FUNCTION_VALUE_REGNO_P.  
-   On SPARC, the first "output" reg is used for integer values, and
-   the first floating point register is used for floating point values.  */
-=======
 /* Handle FUNCTION_VALUE_REGNO_P.
    On the SPARC, the first "output" reg is used for integer values, and the
    first floating point register is used for floating point values.  */
->>>>>>> 03d20231
 
 static bool
 sparc_function_value_regno_p (const unsigned int regno)
@@ -9117,11 +8875,7 @@
   if (ignore
       && icode != CODE_FOR_alignaddrsi_vis
       && icode != CODE_FOR_alignaddrdi_vis)
-<<<<<<< HEAD
-    return fold_convert (rtype, integer_zero_node);
-=======
     return build_zero_cst (rtype);
->>>>>>> 03d20231
 
   switch (icode)
     {
@@ -9618,13 +9372,8 @@
 	  start_sequence ();
 	  /* Delay emitting the GOT helper function because it needs to
 	     change the section and we are emitting assembly code.  */
-<<<<<<< HEAD
-	  load_pic_register ();  /* clobbers %o7 */
-	  scratch = legitimize_pic_address (funexp, scratch);
-=======
 	  load_got_register ();  /* clobbers %o7 */
 	  scratch = sparc_legitimize_pic_address (funexp, scratch);
->>>>>>> 03d20231
 	  seq = get_insns ();
 	  end_sequence ();
 	  emit_and_preserve (seq, spill_reg, pic_offset_table_rtx);
@@ -9778,28 +9527,15 @@
 static void
 sparc_file_end (void)
 {
-<<<<<<< HEAD
-  /* If need to emit the special PIC helper function, do so now.  */
-  if (pic_helper_needed)
-    {
-      unsigned int regno = REGNO (pic_offset_table_rtx);
-      const char *pic_name = reg_names[regno];
-      char name[32];
-=======
   /* If we need to emit the special GOT helper function, do so now.  */
   if (got_helper_rtx)
     {
       const char *name = XSTR (got_helper_rtx, 0);
       const char *reg_name = reg_names[GLOBAL_OFFSET_TABLE_REGNUM];
->>>>>>> 03d20231
 #ifdef DWARF2_UNWIND_INFO
       bool do_cfi;
 #endif
 
-<<<<<<< HEAD
-      get_pc_thunk_name (name, regno);
-=======
->>>>>>> 03d20231
       if (USE_HIDDEN_LINKONCE)
 	{
 	  tree decl = build_decl (BUILTINS_LOCATION, FUNCTION_DECL,
@@ -9812,13 +9548,9 @@
 	  make_decl_one_only (decl, DECL_ASSEMBLER_NAME (decl));
 	  DECL_VISIBILITY (decl) = VISIBILITY_HIDDEN;
 	  DECL_VISIBILITY_SPECIFIED (decl) = 1;
-<<<<<<< HEAD
-	  allocate_struct_function (decl, true);
-=======
 	  resolve_unique_section (decl, 0, flag_function_sections);
 	  allocate_struct_function (decl, true);
 	  cfun->is_thunk = 1;
->>>>>>> 03d20231
 	  current_function_decl = decl;
 	  init_varasm_status ();
 	  assemble_start_function (decl, name);
@@ -9839,17 +9571,10 @@
 #endif
       if (flag_delayed_branch)
 	fprintf (asm_out_file, "\tjmp\t%%o7+8\n\t add\t%%o7, %s, %s\n",
-<<<<<<< HEAD
-		 pic_name, pic_name);
-      else
-	fprintf (asm_out_file, "\tadd\t%%o7, %s, %s\n\tjmp\t%%o7+8\n\t nop\n",
-		 pic_name, pic_name);
-=======
 		 reg_name, reg_name);
       else
 	fprintf (asm_out_file, "\tadd\t%%o7, %s, %s\n\tjmp\t%%o7+8\n\t nop\n",
 		 reg_name, reg_name);
->>>>>>> 03d20231
 #ifdef DWARF2_UNWIND_INFO
       if (do_cfi)
 	fprintf (asm_out_file, "\t.cfi_endproc\n");
@@ -9997,8 +9722,6 @@
           || !targetm.frame_pointer_required ());
 }
 
-<<<<<<< HEAD
-=======
 /* If !TARGET_FPU, then make the fp registers and fp cc regs fixed so that
    they won't be allocated.  */
 
@@ -10049,5 +9772,4 @@
     fixed_regs[4] = 0;
 }
 
->>>>>>> 03d20231
 #include "gt-sparc.h"
--- conflicted
+++ resolved
@@ -405,10 +405,6 @@
 static const char *get_some_local_dynamic_name (void);
 static int get_some_local_dynamic_name_1 (rtx *, void *);
 static bool sparc_rtx_costs (rtx, int, int, int *, bool);
-<<<<<<< HEAD
-static bool sparc_promote_prototypes (const_tree);
-=======
->>>>>>> 155d23aa
 static rtx sparc_function_value (const_tree, const_tree, bool);
 static rtx sparc_libcall_value (enum machine_mode, const_rtx);
 static bool sparc_function_value_regno_p (const unsigned int);
@@ -424,10 +420,7 @@
 static rtx sparc_legitimize_tls_address (rtx);
 static rtx sparc_legitimize_pic_address (rtx, rtx);
 static rtx sparc_legitimize_address (rtx, rtx, enum machine_mode);
-<<<<<<< HEAD
-=======
 static rtx sparc_delegitimize_address (rtx);
->>>>>>> 155d23aa
 static bool sparc_mode_dependent_address_p (const_rtx);
 static bool sparc_pass_by_reference (CUMULATIVE_ARGS *,
 				     enum machine_mode, const_tree, bool);
@@ -538,11 +531,8 @@
 
 #undef TARGET_LEGITIMIZE_ADDRESS
 #define TARGET_LEGITIMIZE_ADDRESS sparc_legitimize_address
-<<<<<<< HEAD
-=======
 #undef TARGET_DELEGITIMIZE_ADDRESS
 #define TARGET_DELEGITIMIZE_ADDRESS sparc_delegitimize_address
->>>>>>> 155d23aa
 #undef TARGET_MODE_DEPENDENT_ADDRESS_P
 #define TARGET_MODE_DEPENDENT_ADDRESS_P sparc_mode_dependent_address_p
 
@@ -571,13 +561,6 @@
 
 #undef TARGET_PROMOTE_FUNCTION_MODE
 #define TARGET_PROMOTE_FUNCTION_MODE sparc_promote_function_mode
-
-#undef TARGET_FUNCTION_VALUE
-#define TARGET_FUNCTION_VALUE sparc_function_value
-#undef TARGET_LIBCALL_VALUE
-#define TARGET_LIBCALL_VALUE sparc_libcall_value
-#undef TARGET_FUNCTION_VALUE_REGNO_P
-#define TARGET_FUNCTION_VALUE_REGNO_P sparc_function_value_regno_p
 
 #undef TARGET_FUNCTION_VALUE
 #define TARGET_FUNCTION_VALUE sparc_function_value
@@ -3604,8 +3587,6 @@
   return x;
 }
 
-<<<<<<< HEAD
-=======
 /* Delegitimize an address that was legitimized by the above function.  */
 
 static rtx
@@ -3673,7 +3654,6 @@
   return x;
 }
 
->>>>>>> 155d23aa
 /* Return true if ADDR (a legitimate address expression)
    has an effect that depends on the machine mode it is used for.
 
@@ -6185,14 +6165,8 @@
 }
 
 /* Handle TARGET_FUNCTION_VALUE.
-<<<<<<< HEAD
-
-   On SPARC the value is found in the first "output" register, but the called
-   function leaves it in the first "input" register.  */
-=======
    On the SPARC, the value is found in the first "output" register, but the
    called function leaves it in the first "input" register.  */
->>>>>>> 155d23aa
 
 static rtx
 sparc_function_value (const_tree valtype,
@@ -6211,15 +6185,9 @@
   return sparc_function_value_1 (NULL_TREE, mode, false);
 }
 
-<<<<<<< HEAD
-/* Handle FUNCTION_VALUE_REGNO_P.  
-   On SPARC, the first "output" reg is used for integer values, and
-   the first floating point register is used for floating point values.  */
-=======
 /* Handle FUNCTION_VALUE_REGNO_P.
    On the SPARC, the first "output" reg is used for integer values, and the
    first floating point register is used for floating point values.  */
->>>>>>> 155d23aa
 
 static bool
 sparc_function_value_regno_p (const unsigned int regno)
@@ -9335,11 +9303,7 @@
 	  /* Delay emitting the PIC helper function because it needs to
 	     change the section and we are emitting assembly code.  */
 	  load_pic_register ();  /* clobbers %o7 */
-<<<<<<< HEAD
-	  scratch = legitimize_pic_address (funexp, scratch);
-=======
 	  scratch = sparc_legitimize_pic_address (funexp, scratch);
->>>>>>> 155d23aa
 	  seq = get_insns ();
 	  end_sequence ();
 	  emit_and_preserve (seq, spill_reg, spill_reg2);

/* Prototypes of target machine for SPARC.
<<<<<<< HEAD
   Copyright (C) 1999, 2000, 2003, 2004, 2005, 2007 Free Software Foundation, Inc.
=======
   Copyright (C) 1999, 2000, 2003, 2004, 2005, 2007, 2008
   Free Software Foundation, Inc.
>>>>>>> 42bae686
   Contributed by Michael Tiemann (tiemann@cygnus.com).
   64-bit SPARC-V9 support by Michael Tiemann, Jim Wilson, and Doug Evans,
   at Cygnus Support.

This file is part of GCC.

GCC is free software; you can redistribute it and/or modify
it under the terms of the GNU General Public License as published by
the Free Software Foundation; either version 3, or (at your option)
any later version.

GCC is distributed in the hope that it will be useful,
but WITHOUT ANY WARRANTY; without even the implied warranty of
MERCHANTABILITY or FITNESS FOR A PARTICULAR PURPOSE.  See the
GNU General Public License for more details.

You should have received a copy of the GNU General Public License
along with GCC; see the file COPYING3.  If not see
<http://www.gnu.org/licenses/>.  */

#ifndef __SPARC_PROTOS_H__
#define __SPARC_PROTOS_H__

#ifdef TREE_CODE
extern struct rtx_def *function_value (const_tree, enum machine_mode, int);
extern void function_arg_advance (CUMULATIVE_ARGS *,
				  enum machine_mode, tree, int);
extern struct rtx_def *function_arg (const CUMULATIVE_ARGS *,
				     enum machine_mode, tree, int, int);
#ifdef RTX_CODE
extern void init_cumulative_args (CUMULATIVE_ARGS *, tree, rtx, tree);
#endif
extern unsigned long sparc_type_code (tree);
#ifdef ARGS_SIZE_RTX
/* expr.h defines ARGS_SIZE_RTX and `enum direction' */
extern enum direction function_arg_padding (enum machine_mode, const_tree);
#endif /* ARGS_SIZE_RTX */
#endif /* TREE_CODE */

extern void order_regs_for_local_alloc (void);
extern HOST_WIDE_INT sparc_compute_frame_size (HOST_WIDE_INT, int);
extern void sparc_expand_prologue (void);
extern void sparc_expand_epilogue (void);
extern bool sparc_can_use_return_insn_p (void);
extern int check_pic (int);
extern int short_branch (int, int);
extern void sparc_profile_hook (int);
extern void sparc_override_options (void);
extern void sparc_output_scratch_registers (FILE *);

#ifdef RTX_CODE
extern enum machine_mode select_cc_mode (enum rtx_code, rtx, rtx);
/* Define the function that build the compare insn for scc and bcc.  */
extern rtx gen_compare_reg (enum rtx_code code);
extern rtx gen_compare_operator (enum rtx_code code);
extern enum rtx_code sparc_emit_float_lib_cmp (rtx, rtx, enum rtx_code);
extern void sparc_emit_floatunsdi (rtx [2], enum machine_mode);
extern void sparc_emit_fixunsdi (rtx [2], enum machine_mode);
extern void emit_tfmode_binop (enum rtx_code, rtx *);
extern void emit_tfmode_unop (enum rtx_code, rtx *);
extern void emit_tfmode_cvt (enum rtx_code, rtx *);
/* This function handles all v9 scc insns */
extern int gen_v9_scc (enum rtx_code, rtx *);
extern void sparc_initialize_trampoline (rtx, rtx, rtx);
extern void sparc64_initialize_trampoline (rtx, rtx, rtx);
extern bool legitimate_constant_p (rtx);
extern bool constant_address_p (rtx);
extern bool legitimate_pic_operand_p (rtx);
extern int legitimate_address_p (enum machine_mode, rtx, int);
extern rtx legitimize_pic_address (rtx, enum machine_mode, rtx);
extern rtx legitimize_tls_address (rtx);
extern rtx legitimize_address (rtx, rtx, enum machine_mode);
extern void sparc_emit_call_insn (rtx, rtx);
extern void sparc_defer_case_vector (rtx, rtx, int);
extern bool sparc_expand_move (enum machine_mode, rtx *);
extern void sparc_emit_set_const32 (rtx, rtx);
extern void sparc_emit_set_const64 (rtx, rtx);
extern void sparc_emit_set_symbolic_const64 (rtx, rtx, rtx);
extern int sparc_splitdi_legitimate (rtx, rtx);
extern int sparc_absnegfloat_split_legitimate (rtx, rtx);
extern const char *output_ubranch (rtx, int, rtx);
extern const char *output_cbranch (rtx, rtx, int, int, int, rtx);
extern const char *output_return (rtx);
extern const char *output_sibcall (rtx, rtx);
extern const char *output_v8plus_shift (rtx *, rtx, const char *);
extern const char *output_v9branch (rtx, rtx, int, int, int, int, rtx);
extern void emit_v9_brxx_insn (enum rtx_code, rtx, rtx);
extern void print_operand (FILE *, rtx, int);
extern int mems_ok_for_ldd_peep (rtx, rtx, rtx);
extern int arith_double_4096_operand (rtx, enum machine_mode);
extern int arith_4096_operand (rtx, enum machine_mode);
extern int zero_operand (rtx, enum machine_mode);
extern int fp_zero_operand (rtx, enum machine_mode);
extern int reg_or_0_operand (rtx, enum machine_mode);
extern int empty_delay_slot (rtx);
extern int eligible_for_return_delay (rtx);
extern int eligible_for_sibcall_delay (rtx);
extern int tls_call_delay (rtx);
extern int emit_move_sequence (rtx, enum machine_mode);
extern int fp_sethi_p (rtx);
extern int fp_mov_p (rtx);
extern int fp_high_losum_p (rtx);
extern bool sparc_tls_referenced_p (rtx);
extern int mem_min_alignment (rtx, int);
extern int pic_address_needs_scratch (rtx);
extern int reg_unused_after (rtx, rtx);
extern int register_ok_for_ldd (rtx);
extern int memory_ok_for_ldd (rtx);
extern int registers_ok_for_ldd_peep (rtx, rtx);
extern int v9_regcmp_p (enum rtx_code);
/* Function used for V8+ code generation.  Returns 1 if the high
   32 bits of REG are 0 before INSN.  */   
extern int sparc_check_64 (rtx, rtx);
extern rtx gen_df_reg (rtx, int);
extern void sparc_expand_compare_and_swap_12 (rtx, rtx, rtx, rtx);
#endif /* RTX_CODE */

#endif /* __SPARC_PROTOS_H__ */<|MERGE_RESOLUTION|>--- conflicted
+++ resolved
@@ -1,10 +1,6 @@
 /* Prototypes of target machine for SPARC.
-<<<<<<< HEAD
-   Copyright (C) 1999, 2000, 2003, 2004, 2005, 2007 Free Software Foundation, Inc.
-=======
    Copyright (C) 1999, 2000, 2003, 2004, 2005, 2007, 2008
    Free Software Foundation, Inc.
->>>>>>> 42bae686
    Contributed by Michael Tiemann (tiemann@cygnus.com).
    64-bit SPARC-V9 support by Michael Tiemann, Jim Wilson, and Doug Evans,
    at Cygnus Support.

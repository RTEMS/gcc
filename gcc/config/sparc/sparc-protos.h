--- conflicted
+++ resolved
@@ -25,13 +25,6 @@
 #define __SPARC_PROTOS_H__
 
 #ifdef TREE_CODE
-<<<<<<< HEAD
-extern void function_arg_advance (CUMULATIVE_ARGS *,
-				  enum machine_mode, tree, int);
-extern struct rtx_def *function_arg (const CUMULATIVE_ARGS *,
-				     enum machine_mode, tree, int, int);
-=======
->>>>>>> 03d20231
 #ifdef RTX_CODE
 extern void init_cumulative_args (CUMULATIVE_ARGS *, tree, rtx, tree);
 #endif
@@ -66,11 +59,8 @@
 extern bool legitimate_constant_p (rtx);
 extern bool constant_address_p (rtx);
 extern bool legitimate_pic_operand_p (rtx);
-<<<<<<< HEAD
-=======
 extern rtx sparc_legitimize_reload_address (rtx, enum machine_mode, int, int,
 					    int, int *win);
->>>>>>> 03d20231
 extern void sparc_emit_call_insn (rtx, rtx);
 extern void sparc_defer_case_vector (rtx, rtx, int);
 extern bool sparc_expand_move (enum machine_mode, rtx *);
@@ -83,10 +73,7 @@
 extern const char *output_sibcall (rtx, rtx);
 extern const char *output_v8plus_shift (rtx *, rtx, const char *);
 extern const char *output_v9branch (rtx, rtx, int, int, int, int, rtx);
-<<<<<<< HEAD
-=======
 extern const char *output_probe_stack_range (rtx, rtx);
->>>>>>> 03d20231
 extern bool emit_scc_insn (rtx []);
 extern void emit_conditional_branch_insn (rtx []);
 extern void print_operand (FILE *, rtx, int);

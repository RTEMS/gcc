/* Prototypes of target machine for SPARC.
   Copyright (C) 1999, 2000, 2003, 2004, 2005, 2007, 2008, 2009, 2010
   Free Software Foundation, Inc.
   Contributed by Michael Tiemann (tiemann@cygnus.com).
   64-bit SPARC-V9 support by Michael Tiemann, Jim Wilson, and Doug Evans,
   at Cygnus Support.

This file is part of GCC.

GCC is free software; you can redistribute it and/or modify
it under the terms of the GNU General Public License as published by
the Free Software Foundation; either version 3, or (at your option)
any later version.

GCC is distributed in the hope that it will be useful,
but WITHOUT ANY WARRANTY; without even the implied warranty of
MERCHANTABILITY or FITNESS FOR A PARTICULAR PURPOSE.  See the
GNU General Public License for more details.

You should have received a copy of the GNU General Public License
along with GCC; see the file COPYING3.  If not see
<http://www.gnu.org/licenses/>.  */

#ifndef __SPARC_PROTOS_H__
#define __SPARC_PROTOS_H__

#ifdef TREE_CODE
#ifdef RTX_CODE
extern void init_cumulative_args (CUMULATIVE_ARGS *, tree, rtx, tree);
#endif
extern unsigned long sparc_type_code (tree);
#ifdef ARGS_SIZE_RTX
/* expr.h defines ARGS_SIZE_RTX and `enum direction' */
extern enum direction function_arg_padding (enum machine_mode, const_tree);
#endif /* ARGS_SIZE_RTX */
#endif /* TREE_CODE */

extern void order_regs_for_local_alloc (void);
extern HOST_WIDE_INT sparc_compute_frame_size (HOST_WIDE_INT, int);
extern void sparc_expand_prologue (void);
extern void sparc_flat_expand_prologue (void);
extern void sparc_expand_epilogue (bool);
extern void sparc_flat_expand_epilogue (bool);
extern bool sparc_can_use_return_insn_p (void);
extern int check_pic (int);
extern void sparc_profile_hook (int);
extern void sparc_override_options (void);
extern void sparc_output_scratch_registers (FILE *);
extern void sparc_target_macros (void);

#ifdef RTX_CODE
extern enum machine_mode select_cc_mode (enum rtx_code, rtx, rtx);
/* Define the function that build the compare insn for scc and bcc.  */
extern rtx gen_compare_reg (rtx cmp);
extern rtx sparc_emit_float_lib_cmp (rtx, rtx, enum rtx_code);
extern void sparc_emit_floatunsdi (rtx [2], enum machine_mode);
extern void sparc_emit_fixunsdi (rtx [2], enum machine_mode);
extern void emit_tfmode_binop (enum rtx_code, rtx *);
extern void emit_tfmode_unop (enum rtx_code, rtx *);
extern void emit_tfmode_cvt (enum rtx_code, rtx *);
extern bool constant_address_p (rtx);
extern bool legitimate_pic_operand_p (rtx);
extern rtx sparc_legitimize_reload_address (rtx, enum machine_mode, int, int,
					    int, int *win);
extern void load_got_register (void);
extern void sparc_emit_call_insn (rtx, rtx);
extern void sparc_defer_case_vector (rtx, rtx, int);
extern bool sparc_expand_move (enum machine_mode, rtx *);
extern void sparc_emit_set_symbolic_const64 (rtx, rtx, rtx);
extern int sparc_splitdi_legitimate (rtx, rtx);
extern int sparc_split_regreg_legitimate (rtx, rtx);
extern int sparc_absnegfloat_split_legitimate (rtx, rtx);
extern const char *output_ubranch (rtx, int, rtx);
extern const char *output_cbranch (rtx, rtx, int, int, int, rtx);
extern const char *output_return (rtx);
extern const char *output_sibcall (rtx, rtx);
extern const char *output_v8plus_shift (rtx, rtx *, const char *);
extern const char *output_v8plus_mult (rtx, rtx *, const char *);
extern const char *output_v9branch (rtx, rtx, int, int, int, int, rtx);
extern const char *output_probe_stack_range (rtx, rtx);
extern bool emit_scc_insn (rtx []);
extern void emit_conditional_branch_insn (rtx []);
extern int mems_ok_for_ldd_peep (rtx, rtx, rtx);
extern int arith_double_4096_operand (rtx, enum machine_mode);
extern int arith_4096_operand (rtx, enum machine_mode);
extern int zero_operand (rtx, enum machine_mode);
extern int fp_zero_operand (rtx, enum machine_mode);
extern int reg_or_0_operand (rtx, enum machine_mode);
extern int empty_delay_slot (rtx);
extern int eligible_for_return_delay (rtx);
extern int eligible_for_sibcall_delay (rtx);
extern int tls_call_delay (rtx);
extern int emit_move_sequence (rtx, enum machine_mode);
extern int fp_sethi_p (rtx);
extern int fp_mov_p (rtx);
extern int fp_high_losum_p (rtx);
extern int mem_min_alignment (rtx, int);
extern int pic_address_needs_scratch (rtx);
extern int register_ok_for_ldd (rtx);
extern int memory_ok_for_ldd (rtx);
extern int registers_ok_for_ldd_peep (rtx, rtx);
extern int v9_regcmp_p (enum rtx_code);
/* Function used for V8+ code generation.  Returns 1 if the high
   32 bits of REG are 0 before INSN.  */   
extern int sparc_check_64 (rtx, rtx);
extern rtx gen_df_reg (rtx, int);
<<<<<<< HEAD
extern void sparc_expand_compare_and_swap_12 (rtx, rtx, rtx, rtx);
=======
extern void sparc_expand_compare_and_swap (rtx op[]);
>>>>>>> c3b0c721
extern void sparc_expand_vector_init (rtx, rtx);
extern void sparc_expand_vec_perm_bmask(enum machine_mode, rtx);
extern bool sparc_expand_conditional_move (enum machine_mode, rtx *);
extern void sparc_expand_vcond (enum machine_mode, rtx *, int, int);
unsigned int sparc_regmode_natural_size (enum machine_mode);
bool sparc_modes_tieable_p (enum machine_mode, enum machine_mode);
#endif /* RTX_CODE */

extern void sparc_emit_membar_for_model (enum memmodel, int, int);

#endif /* __SPARC_PROTOS_H__ */<|MERGE_RESOLUTION|>--- conflicted
+++ resolved
@@ -104,11 +104,7 @@
    32 bits of REG are 0 before INSN.  */   
 extern int sparc_check_64 (rtx, rtx);
 extern rtx gen_df_reg (rtx, int);
-<<<<<<< HEAD
-extern void sparc_expand_compare_and_swap_12 (rtx, rtx, rtx, rtx);
-=======
 extern void sparc_expand_compare_and_swap (rtx op[]);
->>>>>>> c3b0c721
 extern void sparc_expand_vector_init (rtx, rtx);
 extern void sparc_expand_vec_perm_bmask(enum machine_mode, rtx);
 extern bool sparc_expand_conditional_move (enum machine_mode, rtx *);

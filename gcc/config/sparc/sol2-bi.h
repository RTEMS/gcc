--- conflicted
+++ resolved
@@ -1,10 +1,6 @@
 /* Definitions of target machine for GCC, for bi-arch SPARC
    running Solaris 2 using the system assembler and linker.
-<<<<<<< HEAD
-   Copyright (C) 2002, 2003, 2004, 2006, 2007, 2009, 2010
-=======
    Copyright (C) 2002, 2003, 2004, 2006, 2007, 2009, 2010, 2011
->>>>>>> 03d20231
    Free Software Foundation, Inc.
 
 This file is part of GCC.
@@ -233,13 +229,6 @@
 #undef	CC1_SPEC
 #if DEFAULT_ARCH32_P
 #define CC1_SPEC "\
-<<<<<<< HEAD
-%{sun4:} %{target:} \
-%{mcypress:-mcpu=cypress} \
-%{msparclite:-mcpu=sparclite} %{mf930:-mcpu=f930} %{mf934:-mcpu=f934} \
-%{mv8:-mcpu=v8} %{msupersparc:-mcpu=supersparc} \
-=======
->>>>>>> 03d20231
 %{m64:%{m32:%emay not use both -m32 and -m64}} \
 %{m64:-mptr64 -mstack-bias -mno-v8plus \
   %{!mcpu*:-%{!mv8plus:mcpu=v9}}} \
@@ -248,11 +237,7 @@
 #define CC1_SPEC "\
 %{m32:%{m64:%emay not use both -m32 and -m64}} \
 %{m32:-mptr32 -mno-stack-bias \
-<<<<<<< HEAD
-  %{!mcpu*:%{!mcypress:%{!msparclite:%{!mf930:%{!mf934:%{!mv8*:%{!msupersparc:-mcpu=v9}}}}}}}} \
-=======
   %{!mcpu*:%{!mv8plus:-mcpu=v9}}} \
->>>>>>> 03d20231
 %{mv8plus:-m32 -mptr32 -mno-stack-bias \
   %{!mcpu*:-mcpu=v9}} \
 "

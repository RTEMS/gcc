--- conflicted
+++ resolved
@@ -1548,16 +1548,6 @@
   && (GET_MODE_ALIGNMENT (MODE) == 128		\
       || ((TYPE) && TYPE_ALIGN (TYPE) == 128)))	\
  ? 128 : PARM_BOUNDARY)
-<<<<<<< HEAD
--
-/* Define the information needed to generate branch and scc insns.  This is
-   stored from the compare operation.  */
-
-extern GTY(()) rtx sparc_compare_op0;
-extern GTY(()) rtx sparc_compare_op1;
-=======
->>>>>>> 42a9ba1d
 
  

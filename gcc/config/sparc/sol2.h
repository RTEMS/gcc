/* Definitions of target machine for GCC, for SPARC running Solaris 2
   Copyright 1992, 1995, 1996, 1997, 1998, 1999, 2000, 2001, 2002, 2004, 2005,
   2006, 2007, 2008, 2010 Free Software Foundation, Inc.
   Contributed by Ron Guilmette (rfg@netcom.com).
   Additional changes by David V. Henkel-Wallace (gumby@cygnus.com).

This file is part of GCC.

GCC is free software; you can redistribute it and/or modify
it under the terms of the GNU General Public License as published by
the Free Software Foundation; either version 3, or (at your option)
any later version.

GCC is distributed in the hope that it will be useful,
but WITHOUT ANY WARRANTY; without even the implied warranty of
MERCHANTABILITY or FITNESS FOR A PARTICULAR PURPOSE.  See the
GNU General Public License for more details.

You should have received a copy of the GNU General Public License
along with GCC; see the file COPYING3.  If not see
<http://www.gnu.org/licenses/>.  */

/* Supposedly the same as vanilla sparc svr4, except for the stuff below: */

/* This is here rather than in sparc.h because it's not known what
   other assemblers will accept.  */

#if TARGET_CPU_DEFAULT == TARGET_CPU_v9
#undef ASM_CPU_DEFAULT_SPEC
#define ASM_CPU_DEFAULT_SPEC "-xarch=v8plus"
#endif

#if TARGET_CPU_DEFAULT == TARGET_CPU_ultrasparc
#undef ASM_CPU_DEFAULT_SPEC
#define ASM_CPU_DEFAULT_SPEC "-xarch=v8plusa"
#endif

#if TARGET_CPU_DEFAULT == TARGET_CPU_ultrasparc3
#undef ASM_CPU_DEFAULT_SPEC
#define ASM_CPU_DEFAULT_SPEC "-xarch=v8plusb"
#endif

#if TARGET_CPU_DEFAULT == TARGET_CPU_niagara
#undef ASM_CPU_DEFAULT_SPEC
#define ASM_CPU_DEFAULT_SPEC "-xarch=v8plusb"
#endif

#if TARGET_CPU_DEFAULT == TARGET_CPU_niagara2
#undef ASM_CPU_DEFAULT_SPEC
#define ASM_CPU_DEFAULT_SPEC "-xarch=v8plusb"
#endif

#undef ASM_CPU_SPEC
#define ASM_CPU_SPEC "\
%{mcpu=v9:-xarch=v8plus} \
%{mcpu=ultrasparc:-xarch=v8plusa} \
%{mcpu=ultrasparc3:-xarch=v8plusb} \
%{mcpu=niagara:-xarch=v8plusb} \
%{mcpu=niagara2:-xarch=v8plusb} \
%{!mcpu*:%(asm_cpu_default)} \
"

#undef SUBTARGET_EXTRA_SPECS
#define SUBTARGET_EXTRA_SPECS \
  { "startfile_arch",	STARTFILE_ARCH_SPEC },	\
  { "link_arch",	LINK_ARCH_SPEC }

/* However it appears that Solaris 2.0 uses the same reg numbering as
   the old BSD-style system did.  */

/* The Solaris 2 assembler uses .skip, not .zero, so put this back.  */
#undef ASM_OUTPUT_SKIP
#define ASM_OUTPUT_SKIP(FILE,SIZE)  \
  fprintf (FILE, "\t.skip %u\n", (int)(SIZE))

#undef  LOCAL_LABEL_PREFIX
#define LOCAL_LABEL_PREFIX  "."

/* This is how to store into the string LABEL
   the symbol_ref name of an internal numbered label where
   PREFIX is the class of label and NUM is the number within the class.
   This is suitable for output with `assemble_name'.  */

#undef  ASM_GENERATE_INTERNAL_LABEL
#define ASM_GENERATE_INTERNAL_LABEL(LABEL,PREFIX,NUM)	\
  sprintf ((LABEL), "*.L%s%lu", (PREFIX), (unsigned long)(NUM))

/* The native TLS-enabled assembler requires the directive #tls_object
   to be put on objects in TLS sections (as of v7.1).  This is not
   required by the GNU assembler but supported on SPARC.  */
#undef  ASM_DECLARE_OBJECT_NAME
#define ASM_DECLARE_OBJECT_NAME(FILE, NAME, DECL)		\
  do								\
    {								\
      HOST_WIDE_INT size;					\
								\
      if (targetm.have_tls && DECL_THREAD_LOCAL_P (DECL))	\
	ASM_OUTPUT_TYPE_DIRECTIVE (FILE, NAME, "tls_object");	\
      else							\
	ASM_OUTPUT_TYPE_DIRECTIVE (FILE, NAME, "object");	\
								\
      size_directive_output = 0;				\
      if (!flag_inhibit_size_directive				\
	  && (DECL) && DECL_SIZE (DECL))			\
	{							\
	  size_directive_output = 1;				\
	  size = int_size_in_bytes (TREE_TYPE (DECL));		\
	  ASM_OUTPUT_SIZE_DIRECTIVE (FILE, NAME, size);		\
	}							\
								\
      ASM_OUTPUT_LABEL (FILE, NAME);				\
    }								\
  while (0)

/* The Solaris assembler cannot grok .stabd directives.  */
#undef NO_DBX_BNSYM_ENSYM
#define NO_DBX_BNSYM_ENSYM 1


#undef  ENDFILE_SPEC
#define ENDFILE_SPEC \
  "%{ffast-math|funsafe-math-optimizations:crtfastmath.o%s} \
   crtend.o%s crtn.o%s"

/* Select a format to encode pointers in exception handling data.  CODE
   is 0 for data, 1 for code labels, 2 for function pointers.  GLOBAL is
   true if the symbol may be affected by dynamic relocations.

   Some Solaris dynamic linkers don't handle unaligned section relative
   relocs properly, so force them to be aligned.  */
#ifndef HAVE_AS_SPARC_UA_PCREL
#define ASM_PREFERRED_EH_DATA_FORMAT(CODE,GLOBAL)		\
  ((flag_pic || GLOBAL) ? DW_EH_PE_aligned : DW_EH_PE_absptr)
#endif


/* Define for support of TFmode long double.
   SPARC ABI says that long double is 4 words.  */
#define LONG_DOUBLE_TYPE_SIZE 128

/* Solaris's _Qp_* library routine implementation clobbers the output
   memory before the inputs are fully consumed.  */

#undef TARGET_BUGGY_QP_LIB
#define TARGET_BUGGY_QP_LIB	1

#undef SUN_CONVERSION_LIBFUNCS
#define SUN_CONVERSION_LIBFUNCS 1

#undef DITF_CONVERSION_LIBFUNCS
#define DITF_CONVERSION_LIBFUNCS 1

#undef SUN_INTEGER_MULTIPLY_64
#define SUN_INTEGER_MULTIPLY_64 1

/* Solaris allows 64 bit out and global registers in 32 bit mode.
   sparc_override_options will disable V8+ if not generating V9 code.  */
#undef TARGET_DEFAULT
#define TARGET_DEFAULT (MASK_V8PLUS + MASK_APP_REGS + MASK_FPU \
			+ MASK_LONG_DOUBLE_128)

/* Solaris-specific #pragmas are implemented on top of attributes.  Hook in
   the bits from config/sol2.c.  */
#define SUBTARGET_INSERT_ATTRIBUTES solaris_insert_attributes
#define SUBTARGET_ATTRIBUTE_TABLE SOLARIS_ATTRIBUTE_TABLE

/* Register the Solaris-specific #pragma directives.  */
#define REGISTER_TARGET_PRAGMAS() solaris_register_pragmas ()

/* Output a simple call for .init/.fini.  */
#define ASM_OUTPUT_CALL(FILE, FN)			        \
  do								\
    {								\
      fprintf (FILE, "\tcall\t");				\
      print_operand (FILE, XEXP (DECL_RTL (FN), 0), 0);	\
      fprintf (FILE, "\n\tnop\n");				\
    }								\
  while (0)

<<<<<<< HEAD
=======
/* This is how to output an assembler line that says to advance
   the location counter to a multiple of 2**LOG bytes using the
   NOP instruction as padding.  */
#define ASM_OUTPUT_ALIGN_WITH_NOP(FILE,LOG)   \
  if ((LOG) != 0)                             \
    fprintf (FILE, "\t.align %d,0x1000000\n", (1<<(LOG)))

>>>>>>> 155d23aa
/* Use Solaris ELF section syntax.  */
#undef TARGET_ASM_NAMED_SECTION
#define TARGET_ASM_NAMED_SECTION sparc_solaris_elf_asm_named_section

/* Solaris/SPARC as uses a non-standard .section/.pushsection syntax.
   While gas supports it, too, we prefer the standard variant.  */
#ifndef USE_GAS
#undef PUSHSECTION_FORMAT
#define PUSHSECTION_FORMAT	"\t.pushsection\t\"%s\"\n"
#endif
<<<<<<< HEAD
=======

/* Static stack checking is supported by means of probes.  */
#define STACK_CHECK_STATIC_BUILTIN 1
>>>>>>> 155d23aa

#define MD_UNWIND_SUPPORT "config/sparc/sol2-unwind.h"<|MERGE_RESOLUTION|>--- conflicted
+++ resolved
@@ -179,8 +179,6 @@
     }								\
   while (0)
 
-<<<<<<< HEAD
-=======
 /* This is how to output an assembler line that says to advance
    the location counter to a multiple of 2**LOG bytes using the
    NOP instruction as padding.  */
@@ -188,7 +186,6 @@
   if ((LOG) != 0)                             \
     fprintf (FILE, "\t.align %d,0x1000000\n", (1<<(LOG)))
 
->>>>>>> 155d23aa
 /* Use Solaris ELF section syntax.  */
 #undef TARGET_ASM_NAMED_SECTION
 #define TARGET_ASM_NAMED_SECTION sparc_solaris_elf_asm_named_section
@@ -199,11 +196,8 @@
 #undef PUSHSECTION_FORMAT
 #define PUSHSECTION_FORMAT	"\t.pushsection\t\"%s\"\n"
 #endif
-<<<<<<< HEAD
-=======
 
 /* Static stack checking is supported by means of probes.  */
 #define STACK_CHECK_STATIC_BUILTIN 1
->>>>>>> 155d23aa
 
 #define MD_UNWIND_SUPPORT "config/sparc/sol2-unwind.h"
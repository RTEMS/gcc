--- conflicted
+++ resolved
@@ -1,10 +1,6 @@
 /* Definitions of target machine for GCC, for SPARC running Solaris 2
    Copyright 1992, 1995, 1996, 1997, 1998, 1999, 2000, 2001, 2002, 2004, 2005,
-<<<<<<< HEAD
-   2006 Free Software Foundation, Inc.
-=======
    2006, 2007 Free Software Foundation, Inc.
->>>>>>> 60a98cce
    Contributed by Ron Guilmette (rfg@netcom.com).
    Additional changes by David V. Henkel-Wallace (gumby@cygnus.com).
 

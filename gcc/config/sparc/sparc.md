--- conflicted
+++ resolved
@@ -7458,14 +7458,9 @@
   else
     {
       emit_insn (gen_stack_protect_testsi (operands[0], operands[1]));
-<<<<<<< HEAD
-      sparc_compare_op0 = gen_rtx_REG (CCmode, SPARC_ICC_REG);
-      sparc_compare_op1 = const0_rtx;
-=======
       result = gen_rtx_REG (CCmode, SPARC_ICC_REG);
       test = gen_rtx_EQ (VOIDmode, result, const0_rtx);
       emit_jump_insn (gen_cbranchcc4 (test, result, const0_rtx, operands[2]));
->>>>>>> 42a9ba1d
     }
   DONE;
 })

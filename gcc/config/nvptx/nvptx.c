--- conflicted
+++ resolved
@@ -51,23 +51,21 @@
 #include "langhooks.h"
 #include "dbxout.h"
 #include "cfgrtl.h"
-<<<<<<< HEAD
+#include "gimple.h"
+#include "stor-layout.h"
+#include "builtins.h"
+#include "omp-low.h"
+#include "gomp-constants.h"
+#include "dumpfile.h"
 #include "cfghooks.h"
 #include "cfgloop.h"
-=======
-#include "gimple.h"
->>>>>>> a0e701d8
-#include "stor-layout.h"
 #include "dumpfile.h"
-#include "builtins.h"
 #include "dominance.h"
 #include "cfg.h"
 #include "tree-cfg.h"
-#include "omp-low.h"
 #include "fold-const.h"
 #include "stringpool.h"
 #include "internal-fn.h"
-#include "gimple.h"
 #include "gimple-iterator.h"
 #include "gimple-ssa.h"
 #include "gimplify.h"
@@ -75,8 +73,6 @@
 #include "ssa-iterators.h"
 #include "tree-ssanames.h"
 #include "tree-into-ssa.h"
-#include "gomp-constants.h"
-#include "dumpfile.h"
 
 /* This file should be included last.  */
 #include "target-def.h"
@@ -118,7 +114,6 @@
 #define worker_bcast_name "__worker_bcast"
 static GTY(()) rtx worker_bcast_sym;
 
-<<<<<<< HEAD
 /* Size of buffer needed for worker reductions.  This has to be
    distinct from the worker broadcast array, as both may be live
    concurrently.  */
@@ -127,8 +122,6 @@
 #define worker_red_name "__worker_red"
 static GTY(()) rtx worker_red_sym;
 
-=======
->>>>>>> a0e701d8
 /* Allocate a new, cleared machine_function structure.  */
 
 static struct machine_function *
@@ -162,12 +155,9 @@
 
   worker_bcast_sym = gen_rtx_SYMBOL_REF (Pmode, worker_bcast_name);
   worker_bcast_align = GET_MODE_ALIGNMENT (SImode) / BITS_PER_UNIT;
-<<<<<<< HEAD
 
   worker_red_sym = gen_rtx_SYMBOL_REF (Pmode, worker_red_name);
   worker_red_align = GET_MODE_ALIGNMENT (SImode) / BITS_PER_UNIT;
-=======
->>>>>>> a0e701d8
 }
 
 /* Return the mode to be used when declaring a ptx object for OBJ.
@@ -2016,10 +2006,7 @@
    A -- print an address space identifier for a MEM
    c -- print an opcode suffix for a comparison operator, including a type code
    f -- print a full reg even for something that must always be split
-<<<<<<< HEAD
    R -- print an address space specified by CONST_INT
-=======
->>>>>>> a0e701d8
    S -- print a shuffle kind specified by CONST_INT
    t -- print a type opcode suffix, promoting QImode to 32 bits
    T -- print a type size in bits
@@ -2072,7 +2059,6 @@
       fprintf (file, "%s", nvptx_ptx_type_from_mode (op_mode, false));
       break;
 
-<<<<<<< HEAD
     case 'R':
       {
 	addr_space_t as = UINTVAL (x);
@@ -2080,8 +2066,6 @@
       }
       break;
 
-=======
->>>>>>> a0e701d8
     case 'S':
       {
 	unsigned kind = UINTVAL (x);
@@ -2342,10 +2326,6 @@
     }
 }
 
-<<<<<<< HEAD
-/* Loop structure of the function.  The entire function is described
-   as a NULL loop.  */
-=======
 /* Loop structure of the function.  The entire function is described as
    a NULL loop.  */
 
@@ -2490,849 +2470,6 @@
 
       block = e->dest;
       map->get_or_insert (block) = elt->first;
-    }
-}
-
-/* BLOCK is a basic block containing a head or tail instruction.
-   Locate the associated prehead or pretail instruction, which must be
-   in the single predecessor block.  */
-
-static rtx_insn *
-nvptx_discover_pre (basic_block block, int expected)
-{
-  gcc_assert (block->preds->length () == 1);
-  basic_block pre_block = (*block->preds)[0]->src;
-  rtx_insn *pre_insn;
-
-  for (pre_insn = BB_END (pre_block); !INSN_P (pre_insn);
-       pre_insn = PREV_INSN (pre_insn))
-    gcc_assert (pre_insn != BB_HEAD (pre_block));
-
-  gcc_assert (recog_memoized (pre_insn) == expected);
-  return pre_insn;
-}
-
-/* Dump this parallel and all its inner parallels.  */
-
-static void
-nvptx_dump_pars (parallel *par, unsigned depth)
-{
-  fprintf (dump_file, "%u: mask %d head=%d, tail=%d\n",
-	   depth, par->mask,
-	   par->forked_block ? par->forked_block->index : -1,
-	   par->join_block ? par->join_block->index : -1);
-
-  fprintf (dump_file, "    blocks:");
-
-  basic_block block;
-  for (unsigned ix = 0; par->blocks.iterate (ix, &block); ix++)
-    fprintf (dump_file, " %d", block->index);
-  fprintf (dump_file, "\n");
-  if (par->inner)
-    nvptx_dump_pars (par->inner, depth + 1);
-
-  if (par->next)
-    nvptx_dump_pars (par->next, depth);
-}
-
-/* If BLOCK contains a fork/join marker, process it to create or
-   terminate a loop structure.  Add this block to the current loop,
-   and then walk successor blocks.   */
-
-static parallel *
-nvptx_find_par (bb_insn_map_t *map, parallel *par, basic_block block)
-{
-  if (block->flags & BB_VISITED)
-    return par;
-  block->flags |= BB_VISITED;
-
-  if (rtx_insn **endp = map->get (block))
-    {
-      rtx_insn *end = *endp;
-
-      /* This is a block head or tail, or return instruction.  */
-      switch (recog_memoized (end))
-	{
-	case CODE_FOR_return:
-	  /* Return instructions are in their own block, and we
-	     don't need to do anything more.  */
-	  return par;
-
-	case CODE_FOR_nvptx_forked:
-	  /* Loop head, create a new inner loop and add it into
-	     our parent's child list.  */
-	  {
-	    unsigned mask = UINTVAL (XVECEXP (PATTERN (end), 0, 0));
-
-	    gcc_assert (mask);
-	    par = new parallel (par, mask);
-	    par->forked_block = block;
-	    par->forked_insn = end;
-	    if (!(mask & GOMP_DIM_MASK (GOMP_DIM_MAX))
-		&& (mask & GOMP_DIM_MASK (GOMP_DIM_WORKER)))
-	      par->fork_insn
-		= nvptx_discover_pre (block, CODE_FOR_nvptx_fork);
-	  }
-	  break;
-
-	case CODE_FOR_nvptx_join:
-	  /* A loop tail.  Finish the current loop and return to
-	     parent.  */
-	  {
-	    unsigned mask = UINTVAL (XVECEXP (PATTERN (end), 0, 0));
-
-	    gcc_assert (par->mask == mask);
-	    par->join_block = block;
-	    par->join_insn = end;
-	    if (!(mask & GOMP_DIM_MASK (GOMP_DIM_MAX))
-		&& (mask & GOMP_DIM_MASK (GOMP_DIM_WORKER)))
-	      par->joining_insn
-		= nvptx_discover_pre (block, CODE_FOR_nvptx_joining);
-	    par = par->parent;
-	  }
-	  break;
-
-	default:
-	  gcc_unreachable ();
-	}
-    }
-
-  if (par)
-    /* Add this block onto the current loop's list of blocks.  */
-    par->blocks.safe_push (block);
-  else
-    /* This must be the entry block.  Create a NULL parallel.  */
-    par = new parallel (0, 0);
-
-  /* Walk successor blocks.  */
-  edge e;
-  edge_iterator ei;
-
-  FOR_EACH_EDGE (e, ei, block->succs)
-    nvptx_find_par (map, par, e->dest);
-
-  return par;
-}
-
-/* DFS walk the CFG looking for fork & join markers.  Construct
-   loop structures as we go.  MAP is a mapping of basic blocks
-   to head & tail markers, discovered when splitting blocks.  This
-   speeds up the discovery.  We rely on the BB visited flag having
-   been cleared when splitting blocks.  */
-
-static parallel *
-nvptx_discover_pars (bb_insn_map_t *map)
-{
-  basic_block block;
-
-  /* Mark exit blocks as visited.  */
-  block = EXIT_BLOCK_PTR_FOR_FN (cfun);
-  block->flags |= BB_VISITED;
-
-  /* And entry block as not.  */
-  block = ENTRY_BLOCK_PTR_FOR_FN (cfun);
-  block->flags &= ~BB_VISITED;
-
-  parallel *par = nvptx_find_par (map, 0, block);
-
-  if (dump_file)
-    {
-      fprintf (dump_file, "\nLoops\n");
-      nvptx_dump_pars (par, 0);
-      fprintf (dump_file, "\n");
-    }
-  
-  return par;
-}
-
-/* Propagate live state at the start of a partitioned region.  BLOCK
-   provides the live register information, and might not contain
-   INSN. Propagation is inserted just after INSN. RW indicates whether
-   we are reading and/or writing state.  This
-   separation is needed for worker-level proppagation where we
-   essentially do a spill & fill.  FN is the underlying worker
-   function to generate the propagation instructions for single
-   register.  DATA is user data.
-
-   We propagate the live register set and the entire frame.  We could
-   do better by (a) propagating just the live set that is used within
-   the partitioned regions and (b) only propagating stack entries that
-   are used.  The latter might be quite hard to determine.  */
-
-typedef rtx (*propagator_fn) (rtx, propagate_mask, unsigned, void *);
-
-static void
-nvptx_propagate (basic_block block, rtx_insn *insn, propagate_mask rw,
-		 propagator_fn fn, void *data)
-{
-  bitmap live = DF_LIVE_IN (block);
-  bitmap_iterator iterator;
-  unsigned ix;
-
-  /* Copy the frame array.  */
-  HOST_WIDE_INT fs = get_frame_size ();
-  if (fs)
-    {
-      rtx tmp = gen_reg_rtx (DImode);
-      rtx idx = NULL_RTX;
-      rtx ptr = gen_reg_rtx (Pmode);
-      rtx pred = NULL_RTX;
-      rtx_code_label *label = NULL;
-
-      gcc_assert (!(fs & (GET_MODE_SIZE (DImode) - 1)));
-      fs /= GET_MODE_SIZE (DImode);
-      /* Detect single iteration loop. */
-      if (fs == 1)
-	fs = 0;
-
-      start_sequence ();
-      emit_insn (gen_rtx_SET (ptr, frame_pointer_rtx));
-      if (fs)
-	{
-	  idx = gen_reg_rtx (SImode);
-	  pred = gen_reg_rtx (BImode);
-	  label = gen_label_rtx ();
-	  
-	  emit_insn (gen_rtx_SET (idx, GEN_INT (fs)));
-	  /* Allow worker function to initialize anything needed.  */
-	  rtx init = fn (tmp, PM_loop_begin, fs, data);
-	  if (init)
-	    emit_insn (init);
-	  emit_label (label);
-	  LABEL_NUSES (label)++;
-	  emit_insn (gen_addsi3 (idx, idx, GEN_INT (-1)));
-	}
-      if (rw & PM_read)
-	emit_insn (gen_rtx_SET (tmp, gen_rtx_MEM (DImode, ptr)));
-      emit_insn (fn (tmp, rw, fs, data));
-      if (rw & PM_write)
-	emit_insn (gen_rtx_SET (gen_rtx_MEM (DImode, ptr), tmp));
-      if (fs)
-	{
-	  emit_insn (gen_rtx_SET (pred, gen_rtx_NE (BImode, idx, const0_rtx)));
-	  emit_insn (gen_adddi3 (ptr, ptr, GEN_INT (GET_MODE_SIZE (DImode))));
-	  emit_insn (gen_br_true_uni (pred, label));
-	  rtx fini = fn (tmp, PM_loop_end, fs, data);
-	  if (fini)
-	    emit_insn (fini);
-	  emit_insn (gen_rtx_CLOBBER (GET_MODE (idx), idx));
-	}
-      emit_insn (gen_rtx_CLOBBER (GET_MODE (tmp), tmp));
-      emit_insn (gen_rtx_CLOBBER (GET_MODE (ptr), ptr));
-      rtx cpy = get_insns ();
-      end_sequence ();
-      insn = emit_insn_after (cpy, insn);
-    }
-
-  /* Copy live registers.  */
-  EXECUTE_IF_SET_IN_BITMAP (live, 0, ix, iterator)
-    {
-      rtx reg = regno_reg_rtx[ix];
-
-      if (REGNO (reg) >= FIRST_PSEUDO_REGISTER)
-	{
-	  rtx bcast = fn (reg, rw, 0, data);
-
-	  insn = emit_insn_after (bcast, insn);
-	}
-    }
-}
-
-/* Worker for nvptx_vpropagate.  */
-
-static rtx
-vprop_gen (rtx reg, propagate_mask pm,
-	   unsigned ARG_UNUSED (count), void *ARG_UNUSED (data))
-{
-  if (!(pm & PM_read_write))
-    return 0;
-  
-  return nvptx_gen_vcast (reg);
-}
-
-/* Propagate state that is live at start of BLOCK across the vectors
-   of a single warp.  Propagation is inserted just after INSN.   */
-
-static void
-nvptx_vpropagate (basic_block block, rtx_insn *insn)
-{
-  nvptx_propagate (block, insn, PM_read_write, vprop_gen, 0);
-}
-
-/* Worker for nvptx_wpropagate.  */
-
-static rtx
-wprop_gen (rtx reg, propagate_mask pm, unsigned rep, void *data_)
-{
-  wcast_data_t *data = (wcast_data_t *)data_;
-
-  if (pm & PM_loop_begin)
-    {
-      /* Starting a loop, initialize pointer.    */
-      unsigned align = GET_MODE_ALIGNMENT (GET_MODE (reg)) / BITS_PER_UNIT;
-
-      if (align > worker_bcast_align)
-	worker_bcast_align = align;
-      data->offset = (data->offset + align - 1) & ~(align - 1);
-
-      data->ptr = gen_reg_rtx (Pmode);
-
-      return gen_adddi3 (data->ptr, data->base, GEN_INT (data->offset));
-    }
-  else if (pm & PM_loop_end)
-    {
-      rtx clobber = gen_rtx_CLOBBER (GET_MODE (data->ptr), data->ptr);
-      data->ptr = NULL_RTX;
-      return clobber;
-    }
-  else
-    return nvptx_gen_wcast (reg, pm, rep, data);
-}
-
-/* Spill or fill live state that is live at start of BLOCK.  PRE_P
-   indicates if this is just before partitioned mode (do spill), or
-   just after it starts (do fill). Sequence is inserted just after
-   INSN.  */
-
-static void
-nvptx_wpropagate (bool pre_p, basic_block block, rtx_insn *insn)
-{
-  wcast_data_t data;
-
-  data.base = gen_reg_rtx (Pmode);
-  data.offset = 0;
-  data.ptr = NULL_RTX;
-
-  nvptx_propagate (block, insn, pre_p ? PM_read : PM_write, wprop_gen, &data);
-  if (data.offset)
-    {
-      /* Stuff was emitted, initialize the base pointer now.  */
-      rtx init = gen_rtx_SET (data.base, worker_bcast_sym);
-      emit_insn_after (init, insn);
-      
-      if (worker_bcast_size < data.offset)
-	worker_bcast_size = data.offset;
-    }
-}
-
-/* Emit a worker-level synchronization barrier.  We use different
-   markers for before and after synchronizations.  */
-
-static rtx
-nvptx_wsync (bool after)
-{
-  return gen_nvptx_barsync (GEN_INT (after));
-}
-
-/* Single neutering according to MASK.  FROM is the incoming block and
-   TO is the outgoing block.  These may be the same block. Insert at
-   start of FROM:
-   
-     if (tid.<axis>) goto end.
-
-   and insert before ending branch of TO (if there is such an insn):
-
-     end:
-     <possibly-broadcast-cond>
-     <branch>
-
-   We currently only use differnt FROM and TO when skipping an entire
-   loop.  We could do more if we detected superblocks.  */
-
-static void
-nvptx_single (unsigned mask, basic_block from, basic_block to)
-{
-  rtx_insn *head = BB_HEAD (from);
-  rtx_insn *tail = BB_END (to);
-  unsigned skip_mask = mask;
-
-  /* Find first insn of from block */
-  while (head != BB_END (from) && !INSN_P (head))
-    head = NEXT_INSN (head);
-
-  /* Find last insn of to block */
-  rtx_insn *limit = from == to ? head : BB_HEAD (to);
-  while (tail != limit && !INSN_P (tail) && !LABEL_P (tail))
-    tail = PREV_INSN (tail);
-
-  /* Detect if tail is a branch.  */
-  rtx tail_branch = NULL_RTX;
-  rtx cond_branch = NULL_RTX;
-  if (tail && INSN_P (tail))
-    {
-      tail_branch = PATTERN (tail);
-      if (GET_CODE (tail_branch) != SET || SET_DEST (tail_branch) != pc_rtx)
-	tail_branch = NULL_RTX;
-      else
-	{
-	  cond_branch = SET_SRC (tail_branch);
-	  if (GET_CODE (cond_branch) != IF_THEN_ELSE)
-	    cond_branch = NULL_RTX;
-	}
-    }
-
-  if (tail == head)
-    {
-      /* If this is empty, do nothing.  */
-      if (!head || !INSN_P (head))
-	return;
-
-      /* If this is a dummy insn, do nothing.  */
-      switch (recog_memoized (head))
-	{
-	default:
-	  break;
-	case CODE_FOR_nvptx_fork:
-	case CODE_FOR_nvptx_forked:
-	case CODE_FOR_nvptx_joining:
-	case CODE_FOR_nvptx_join:
-	  return;
-	}
-
-      if (cond_branch)
-	{
-	  /* If we're only doing vector single, there's no need to
-	     emit skip code because we'll not insert anything.  */
-	  if (!(mask & GOMP_DIM_MASK (GOMP_DIM_VECTOR)))
-	    skip_mask = 0;
-	}
-      else if (tail_branch)
-	/* Block with only unconditional branch.  Nothing to do.  */
-	return;
-    }
-
-  /* Insert the vector test inside the worker test.  */
-  unsigned mode;
-  rtx_insn *before = tail;
-  for (mode = GOMP_DIM_WORKER; mode <= GOMP_DIM_VECTOR; mode++)
-    if (GOMP_DIM_MASK (mode) & skip_mask)
-      {
-	rtx_code_label *label = gen_label_rtx ();
-	rtx pred = cfun->machine->axis_predicate[mode - GOMP_DIM_WORKER];
-
-	if (!pred)
-	  {
-	    pred = gen_reg_rtx (BImode);
-	    cfun->machine->axis_predicate[mode - GOMP_DIM_WORKER] = pred;
-	  }
-	
-	rtx br;
-	if (mode == GOMP_DIM_VECTOR)
-	  br = gen_br_true (pred, label);
-	else
-	  br = gen_br_true_uni (pred, label);
-	emit_insn_before (br, head);
-
-	LABEL_NUSES (label)++;
-	if (tail_branch)
-	  before = emit_label_before (label, before);
-	else
-	  emit_label_after (label, tail);
-      }
-
-  /* Now deal with propagating the branch condition.  */
-  if (cond_branch)
-    {
-      rtx pvar = XEXP (XEXP (cond_branch, 0), 0);
-
-      if (GOMP_DIM_MASK (GOMP_DIM_VECTOR) == mask)
-	{
-	  /* Vector mode only, do a shuffle.  */
-	  emit_insn_before (nvptx_gen_vcast (pvar), tail);
-	}
-      else
-	{
-	  /* Includes worker mode, do spill & fill.  By construction
-	     we should never have worker mode only. */
-	  wcast_data_t data;
-
-	  data.base = worker_bcast_sym;
-	  data.ptr = 0;
-
-	  if (worker_bcast_size < GET_MODE_SIZE (SImode))
-	    worker_bcast_size = GET_MODE_SIZE (SImode);
-
-	  data.offset = 0;
-	  emit_insn_before (nvptx_gen_wcast (pvar, PM_read, 0, &data),
-			    before);
-	  /* Barrier so other workers can see the write.  */
-	  emit_insn_before (nvptx_wsync (false), tail);
-	  data.offset = 0;
-	  emit_insn_before (nvptx_gen_wcast (pvar, PM_write, 0, &data), tail);
-	  /* This barrier is needed to avoid worker zero clobbering
-	     the broadcast buffer before all the other workers have
-	     had a chance to read this instance of it.  */
-	  emit_insn_before (nvptx_wsync (true), tail);
-	}
-
-      extract_insn (tail);
-      rtx unsp = gen_rtx_UNSPEC (BImode, gen_rtvec (1, pvar),
-				 UNSPEC_BR_UNIFIED);
-      validate_change (tail, recog_data.operand_loc[0], unsp, false);
-    }
-}
-
-/* PAR is a parallel that is being skipped in its entirety according to
-   MASK.  Treat this as skipping a superblock starting at forked
-   and ending at joining.  */
-
-static void
-nvptx_skip_par (unsigned mask, parallel *par)
-{
-  basic_block tail = par->join_block;
-  gcc_assert (tail->preds->length () == 1);
-
-  basic_block pre_tail = (*tail->preds)[0]->src;
-  gcc_assert (pre_tail->succs->length () == 1);
-
-  nvptx_single (mask, par->forked_block, pre_tail);
-}
-
-/* Process the parallel PAR and all its contained
-   parallels.  We do everything but the neutering.  Return mask of
-   partitioned modes used within this parallel.  */
-
-static unsigned
-nvptx_process_pars (parallel *par)
-{
-  unsigned inner_mask = par->mask;
-
-  /* Do the inner parallels first.  */
-  if (par->inner)
-    {
-      par->inner_mask = nvptx_process_pars (par->inner);
-      inner_mask |= par->inner_mask;
-    }
-
-  if (par->mask & GOMP_DIM_MASK (GOMP_DIM_MAX))
-    /* No propagation needed for a call.  */;
- else if (par->mask & GOMP_DIM_MASK (GOMP_DIM_WORKER))
-    {
-      nvptx_wpropagate (false, par->forked_block, par->forked_insn);
-      nvptx_wpropagate (true, par->forked_block, par->fork_insn);
-      /* Insert begin and end synchronizations.  */
-      emit_insn_after (nvptx_wsync (false), par->forked_insn);
-      emit_insn_before (nvptx_wsync (true), par->joining_insn);
-    }
-  else if (par->mask & GOMP_DIM_MASK (GOMP_DIM_VECTOR))
-    nvptx_vpropagate (par->forked_block, par->forked_insn);
-
-  /* Now do siblings.  */
-  if (par->next)
-    inner_mask |= nvptx_process_pars (par->next);
-  return inner_mask;
-}
-
-/* Neuter the parallel described by PAR.  We recurse in depth-first
-   order.  MODES are the partitioning of the execution and OUTER is
-   the partitioning of the parallels we are contained in.  */
-
-static void
-nvptx_neuter_pars (parallel *par, unsigned modes, unsigned outer)
-{
-  unsigned me = (par->mask
-		 & (GOMP_DIM_MASK (GOMP_DIM_WORKER)
-		    | GOMP_DIM_MASK (GOMP_DIM_VECTOR)));
-  unsigned  skip_mask = 0, neuter_mask = 0;
-  
-  if (par->inner)
-    nvptx_neuter_pars (par->inner, modes, outer | me);
-
-  for (unsigned mode = GOMP_DIM_WORKER; mode <= GOMP_DIM_VECTOR; mode++)
-    {
-      if ((outer | me) & GOMP_DIM_MASK (mode))
-	{} /* Mode is partitioned: no neutering.  */
-      else if (!(modes & GOMP_DIM_MASK (mode)))
-	{} /* Mode is not used: nothing to do.  */  
-      else if (par->inner_mask & GOMP_DIM_MASK (mode)
-	       || !par->forked_insn)
-	/* Partitioned in inner parallels, or we're not a partitioned
-	   at all: neuter individual blocks.  */
-	neuter_mask |= GOMP_DIM_MASK (mode);
-      else if (!par->parent || !par->parent->forked_insn
-	       || par->parent->inner_mask & GOMP_DIM_MASK (mode))
-	/* Parent isn't a parallel or contains this paralleling: skip
-	   parallel at this level.  */
-	skip_mask |= GOMP_DIM_MASK (mode);
-      else
-	{} /* Parent will skip this parallel itself.  */
-    }
-
-  if (neuter_mask)
-    {
-      int ix;
-      int len = par->blocks.length ();
-
-      for (ix = 0; ix != len; ix++)
-	{
-	  basic_block block = par->blocks[ix];
-
-	  nvptx_single (neuter_mask, block, block);
-	}
-    }
-
-  if (skip_mask)
-      nvptx_skip_par (skip_mask, par);
-  
-  if (par->next)
-    nvptx_neuter_pars (par->next, modes, outer);
-}
-
-/* PTX-specific reorganization
-   - Split blocks at fork and join instructions
-   - Compute live registers
-   - Mark now-unused registers, so function begin doesn't declare
-   unused registers.
-   - Insert state propagation when entering partitioned mode
-   - Insert neutering instructions when in single mode
-   - Replace subregs with suitable sequences.
-*/
->>>>>>> a0e701d8
-
-struct parallel
-{
-  /* Parent parallel.  */
-  parallel *parent;
-  
-  /* Next sibling parallel.  */
-  parallel *next;
-
-  /* First child parallel.  */
-  parallel *inner;
-
-<<<<<<< HEAD
-  /* Partitioning mask of the parallel.  */
-  unsigned mask;
-
-  /* Partitioning used within inner parallels. */
-  unsigned inner_mask;
-
-  /* Location of parallel forked and join.  The forked is the first
-     block in the parallel and the join is the first block after of
-     the partition.  */
-  basic_block forked_block;
-  basic_block join_block;
-
-  rtx_insn *forked_insn;
-  rtx_insn *join_insn;
-=======
-  /* Split blocks and record interesting unspecs.  */
-  bb_insn_map_t bb_insn_map;
-
-  nvptx_split_blocks (&bb_insn_map);
-
-  /* Compute live regs */
-  df_clear_flags (DF_LR_RUN_DCE);
-  df_set_flags (DF_NO_INSN_RESCAN | DF_NO_HARD_REGS);
-  df_live_add_problem ();
-  df_live_set_all_dirty ();
-  df_analyze ();
-  regstat_init_n_sets_and_refs ();
-
-  if (dump_file)
-    df_dump (dump_file);
-  
-  /* Mark unused regs as unused.  */
-  int max_regs = max_reg_num ();
-  for (int i = LAST_VIRTUAL_REGISTER + 1; i < max_regs; i++)
-    if (REG_N_SETS (i) == 0 && REG_N_REFS (i) == 0)
-      regno_reg_rtx[i] = const0_rtx;
-
-  /* Determine launch dimensions of the function.  If it is not an
-     offloaded function  (i.e. this is a regular compiler), the
-     function has no neutering.  */
-  tree attr = get_oacc_fn_attrib (current_function_decl);
-  if (attr)
-    {
-      /* If we determined this mask before RTL expansion, we could
-	 elide emission of some levels of forks and joins.  */
-      unsigned mask = 0;
-      tree dims = TREE_VALUE (attr);
-      unsigned ix;
-
-      for (ix = 0; ix != GOMP_DIM_MAX; ix++, dims = TREE_CHAIN (dims))
-	{
-	  int size = TREE_INT_CST_LOW (TREE_VALUE (dims));
-	  tree allowed = TREE_PURPOSE (dims);
-
-	  if (size != 1 && !(allowed && integer_zerop (allowed)))
-	    mask |= GOMP_DIM_MASK (ix);
-	}
-      /* If there is worker neutering, there must be vector
-	 neutering.  Otherwise the hardware will fail.  */
-      gcc_assert (!(mask & GOMP_DIM_MASK (GOMP_DIM_WORKER))
-		  || (mask & GOMP_DIM_MASK (GOMP_DIM_VECTOR)));
-
-      /* Discover & process partitioned regions.  */
-      parallel *pars = nvptx_discover_pars (&bb_insn_map);
-      nvptx_process_pars (pars);
-      nvptx_neuter_pars (pars, mask, 0);
-      delete pars;
-    }
-
-  /* Replace subregs.  */
-  nvptx_reorg_subreg ();
->>>>>>> a0e701d8
-
-  rtx_insn *fork_insn;
-  rtx_insn *joining_insn;
-
-  /* Basic blocks in this parallel, but not in child parallels.  The
-     FORKED and JOINING blocks are in the partition.  The FORK and JOIN
-     blocks are not.  */
-  auto_vec<basic_block> blocks;
-
-public:
-  parallel (parallel *parent, unsigned mode);
-  ~parallel ();
-};
-
-/* Constructor links the new parallel into it's parent's chain of
-   children.  */
-
-parallel::parallel (parallel *parent_, unsigned mask_)
-  :parent (parent_), next (0), inner (0), mask (mask_), inner_mask (0)
-{
-  forked_block = join_block = 0;
-  forked_insn = join_insn = 0;
-  fork_insn = joining_insn = 0;
-  
-  if (parent)
-    {
-      next = parent->inner;
-      parent->inner = this;
-    }
-}
-
-parallel::~parallel ()
-{
-  delete inner;
-  delete next;
-}
-
-/* Map of basic blocks to insns */
-typedef hash_map<basic_block, rtx_insn *> bb_insn_map_t;
-
-<<<<<<< HEAD
-/* A tuple of an insn of interest and the BB in which it resides.  */
-typedef std::pair<rtx_insn *, basic_block> insn_bb_t;
-typedef auto_vec<insn_bb_t> insn_bb_vec_t;
-
-/* Split basic blocks such that each forked and join unspecs are at
-   the start of their basic blocks.  Thus afterwards each block will
-   have a single partitioning mode.  We also do the same for return
-   insns, as they are executed by every thread.  Return the
-   partitioning mode of the function as a whole.  Populate MAP with
-   head and tail blocks.  We also clear the BB visited flag, which is
-   used when finding partitions.  */
-=======
-  return MIN (align, BIGGEST_ALIGNMENT);
-}
-
-/* Indicate that INSN cannot be duplicated.   */
-
-static bool
-nvptx_cannot_copy_insn_p (rtx_insn *insn)
-{
-  switch (recog_memoized (insn))
-    {
-    case CODE_FOR_nvptx_shufflesi:
-    case CODE_FOR_nvptx_shufflesf:
-    case CODE_FOR_nvptx_barsync:
-    case CODE_FOR_nvptx_fork:
-    case CODE_FOR_nvptx_forked:
-    case CODE_FOR_nvptx_joining:
-    case CODE_FOR_nvptx_join:
-      return true;
-    default:
-      return false;
-    }
-}
--
-/* Record a symbol for mkoffload to enter into the mapping table.  */
->>>>>>> a0e701d8
-
-static void
-nvptx_split_blocks (bb_insn_map_t *map)
-{
-  insn_bb_vec_t worklist;
-  basic_block block;
-  rtx_insn *insn;
-
-  /* Locate all the reorg instructions of interest.  */
-  FOR_ALL_BB_FN (block, cfun)
-    {
-      bool seen_insn = false;
-
-      /* Clear visited flag, for use by parallel locator  */
-      block->flags &= ~BB_VISITED;
-
-      FOR_BB_INSNS (block, insn)
-	{
-	  if (!INSN_P (insn))
-	    continue;
-	  switch (recog_memoized (insn))
-	    {
-	    default:
-	      seen_insn = true;
-	      continue;
-	    case CODE_FOR_nvptx_forked:
-	    case CODE_FOR_nvptx_join:
-	      break;
-
-	    case CODE_FOR_return:
-	      /* We also need to split just before return insns, as
-		 that insn needs executing by all threads, but the
-		 block it is in probably does not.  */
-	      break;
-	    }
-
-	  if (seen_insn)
-	    /* We've found an instruction that  must be at the start of
-	       a block, but isn't.  Add it to the worklist.  */
-	    worklist.safe_push (insn_bb_t (insn, block));
-	  else
-	    /* It was already the first instruction.  Just add it to
-	       the map.  */
-	    map->get_or_insert (block) = insn;
-	  seen_insn = true;
-	}
-    }
-
-  /* Split blocks on the worklist.  */
-  unsigned ix;
-  insn_bb_t *elt;
-  basic_block remap = 0;
-  for (ix = 0; worklist.iterate (ix, &elt); ix++)
-    {
-      if (remap != elt->second)
-	{
-	  block = elt->second;
-	  remap = block;
-	}
-      
-      /* Split block before insn. The insn is in the new block  */
-      edge e = split_block (block, PREV_INSN (elt->first));
-
-<<<<<<< HEAD
-      block = e->dest;
-      map->get_or_insert (block) = elt->first;
-=======
-		gcc_assert (!TREE_PURPOSE (dims));
-		dims = TREE_CHAIN (dims);
-	      }
-	    
-	    fprintf (asm_out_file, ", %#x", size);
-	  }
-
-	fprintf (asm_out_file, "\n");
-      }
-      break;
-
-    default:
-      gcc_unreachable ();
->>>>>>> a0e701d8
     }
 }
 
@@ -4563,7 +3700,7 @@
       if ((outer | me) & GOMP_DIM_MASK (mode))
 	{} /* Mode is partitioned: no neutering.  */
       else if (!(modes & GOMP_DIM_MASK (mode)))
-	{} /* Mode  is not used: nothing to do.  */
+	{} /* Mode is not used: nothing to do.  */
       else if (par->inner_mask & GOMP_DIM_MASK (mode)
 	       || !par->forked_insn)
 	/* Partitioned in inner parallels, or we're not a partitioned
@@ -4845,7 +3982,6 @@
 	       worker_bcast_align,
 	       worker_bcast_name, worker_bcast_size);
     }
-<<<<<<< HEAD
 
   if (worker_red_size)
     {
@@ -5034,8 +4170,6 @@
 
     default: gcc_unreachable ();
     }
-=======
->>>>>>> a0e701d8
 }
  
@@ -5052,7 +4186,6 @@
 {
   bool changed = false;
 
-<<<<<<< HEAD
   /* The vector size must be 32, unless this is a SEQ routine.  */
   if (fn_level <= GOMP_DIM_VECTOR
       && dims[GOMP_DIM_VECTOR] != PTX_VECTOR_LENGTH)
@@ -5076,15 +4209,10 @@
       dims[GOMP_DIM_WORKER] = PTX_WORKER_LENGTH;
       changed = true;
     }
-=======
-  /* TODO: Leave dimensions unaltered.  Reductions need
-     porting before filtering dimensions makes sense.  */
->>>>>>> a0e701d8
 
   return changed;
 }
 
-<<<<<<< HEAD
 /* Return maximum dimension size, or zero for unbounded.  */
 
 static unsigned
@@ -5103,8 +4231,6 @@
   return 0;
 }
 
-=======
->>>>>>> a0e701d8
 /* Determine whether fork & joins are needed.  */
 
 static bool
@@ -5125,7 +4251,6 @@
   return true;
 }
 
-<<<<<<< HEAD
 static tree
 nvptx_get_worker_red_addr (tree type, tree offset)
 {
@@ -5538,8 +4663,6 @@
 }
  
-=======
->>>>>>> a0e701d8
 #undef TARGET_OPTION_OVERRIDE
 #define TARGET_OPTION_OVERRIDE nvptx_option_override
 
@@ -5629,7 +4752,6 @@
 #undef TARGET_CANNOT_COPY_INSN_P
 #define TARGET_CANNOT_COPY_INSN_P nvptx_cannot_copy_insn_p
 
-<<<<<<< HEAD
 #undef TARGET_INIT_BUILTINS
 #define TARGET_INIT_BUILTINS nvptx_init_builtins
 #undef TARGET_EXPAND_BUILTIN
@@ -5652,14 +4774,6 @@
 #undef TARGET_USE_ANCHORS_FOR_SYMBOL_P
 #define TARGET_USE_ANCHORS_FOR_SYMBOL_P nvptx_use_anchors_for_symbol
 
-=======
-#undef TARGET_GOACC_VALIDATE_DIMS
-#define TARGET_GOACC_VALIDATE_DIMS nvptx_goacc_validate_dims
-
-#undef TARGET_GOACC_FORK_JOIN
-#define TARGET_GOACC_FORK_JOIN nvptx_goacc_fork_join
-
->>>>>>> a0e701d8
 struct gcc_target targetm = TARGET_INITIALIZER;
 
 #include "gt-nvptx.h"
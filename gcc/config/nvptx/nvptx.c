
/* Target code for NVPTX.
   Copyright (C) 2014-2015 Free Software Foundation, Inc.
   Contributed by Bernd Schmidt <bernds@codesourcery.com>

   This file is part of GCC.

   GCC is free software; you can redistribute it and/or modify it
   under the terms of the GNU General Public License as published
   by the Free Software Foundation; either version 3, or (at your
   option) any later version.

   GCC is distributed in the hope that it will be useful, but WITHOUT
   ANY WARRANTY; without even the implied warranty of MERCHANTABILITY
   or FITNESS FOR A PARTICULAR PURPOSE.  See the GNU General Public
   License for more details.

   You should have received a copy of the GNU General Public License
   along with GCC; see the file COPYING3.  If not see
   <http://www.gnu.org/licenses/>.  */

#include "config.h"
#include <sstream>
#include "system.h"
#include "coretypes.h"
#include "backend.h"
#include "tree.h"
#include "rtl.h"
<<<<<<< HEAD
#include "hash-map.h"
#include "hash-set.h"
#include "machmode.h"
#include "vec.h"
#include "double-int.h"
#include "input.h"
=======
#include "df.h"
>>>>>>> bb927664
#include "alias.h"
#include "insn-flags.h"
#include "output.h"
#include "insn-attr.h"
#include "insn-codes.h"
#include "flags.h"
#include "insn-config.h"
#include "expmed.h"
#include "dojump.h"
#include "explow.h"
#include "calls.h"
#include "emit-rtl.h"
#include "varasm.h"
#include "stmt.h"
#include "expr.h"
#include "regs.h"
#include "optabs.h"
#include "recog.h"
#include "timevar.h"
#include "tm_p.h"
#include "tm-preds.h"
#include "tm-constrs.h"
#include "langhooks.h"
#include "dbxout.h"
#include "target.h"
#include "diagnostic.h"
#include "cfgrtl.h"
#include "stor-layout.h"
<<<<<<< HEAD
#include "df.h"
#include "dumpfile.h"
=======
>>>>>>> bb927664
#include "builtins.h"
#include "dominance.h"
#include "cfg.h"
#include "omp-low.h"

/* This file should be included last.  */
#include "target-def.h"

/* Record the function decls we've written, and the libfuncs and function
   decls corresponding to them.  */
static std::stringstream func_decls;

struct declared_libfunc_hasher : ggc_cache_ptr_hash<rtx_def>
{
  static hashval_t hash (rtx x) { return htab_hash_pointer (x); }
  static bool equal (rtx a, rtx b) { return a == b; }
};

static GTY((cache))
  hash_table<declared_libfunc_hasher> *declared_libfuncs_htab;

struct tree_hasher : ggc_cache_ptr_hash<tree_node>
{
  static hashval_t hash (tree t) { return htab_hash_pointer (t); }
  static bool equal (tree a, tree b) { return a == b; }
};

static GTY((cache)) hash_table<tree_hasher> *declared_fndecls_htab;
static GTY((cache)) hash_table<tree_hasher> *needed_fndecls_htab;

/* Size of buffer needed to broadcast across workers.  This is used
   for both worker-neutering and worker broadcasting.   It is shared
   by all functions emitted.  The buffer is placed in shared memory.
   It'd be nice if PTX supported common blocks, because then this
   could be shared across TUs (taking the largest size).  */
static unsigned worker_bcast_hwm;
static unsigned worker_bcast_align;
#define worker_bcast_name "__worker_bcast"
static GTY(()) rtx worker_bcast_sym;

/* Allocate a new, cleared machine_function structure.  */

static struct machine_function *
nvptx_init_machine_status (void)
{
  struct machine_function *p = ggc_cleared_alloc<machine_function> ();
  p->ret_reg_mode = VOIDmode;
  return p;
}

/* Implement TARGET_OPTION_OVERRIDE.  */

static void
nvptx_option_override (void)
{
  init_machine_status = nvptx_init_machine_status;
  /* Gives us a predictable order, which we need especially for variables.  */
  flag_toplevel_reorder = 1;
  /* Assumes that it will see only hard registers.  */
  flag_var_tracking = 0;
  write_symbols = NO_DEBUG;
  debug_info_level = DINFO_LEVEL_NONE;

  declared_fndecls_htab = hash_table<tree_hasher>::create_ggc (17);
  needed_fndecls_htab = hash_table<tree_hasher>::create_ggc (17);
  declared_libfuncs_htab
    = hash_table<declared_libfunc_hasher>::create_ggc (17);

  worker_bcast_sym = gen_rtx_SYMBOL_REF (Pmode, worker_bcast_name);
}

/* Return the mode to be used when declaring a ptx object for OBJ.
   For objects with subparts such as complex modes this is the mode
   of the subpart.  */

machine_mode
nvptx_underlying_object_mode (rtx obj)
{
  if (GET_CODE (obj) == SUBREG)
    obj = SUBREG_REG (obj);
  machine_mode mode = GET_MODE (obj);
  if (mode == TImode)
    return DImode;
  if (COMPLEX_MODE_P (mode))
    return GET_MODE_INNER (mode);
  return mode;
}

/* Return a ptx type for MODE.  If PROMOTE, then use .u32 for QImode to
   deal with ptx ideosyncracies.  */

const char *
nvptx_ptx_type_from_mode (machine_mode mode, bool promote)
{
  switch (mode)
    {
    case BLKmode:
      return ".b8";
    case BImode:
      return ".pred";
    case QImode:
      if (promote)
	return ".u32";
      else
	return ".u8";
    case HImode:
      return ".u16";
    case SImode:
      return ".u32";
    case DImode:
      return ".u64";

    case SFmode:
      return ".f32";
    case DFmode:
      return ".f64";

    default:
      gcc_unreachable ();
    }
}

/* Return the number of pieces to use when dealing with a pseudo of *PMODE.
   Alter *PMODE if we return a number greater than one.  */

static int
maybe_split_mode (machine_mode *pmode)
{
  machine_mode mode = *pmode;

  if (COMPLEX_MODE_P (mode))
    {
      *pmode = GET_MODE_INNER (mode);
      return 2;
    }
  else if (mode == TImode)
    {
      *pmode = DImode;
      return 2;
    }
  return 1;
}

/* Like maybe_split_mode, but only return whether or not the mode
   needs to be split.  */
static bool
nvptx_split_reg_p (machine_mode mode)
{
  if (COMPLEX_MODE_P (mode))
    return true;
  if (mode == TImode)
    return true;
  return false;
}

#define PASS_IN_REG_P(MODE, TYPE)				\
  ((GET_MODE_CLASS (MODE) == MODE_INT				\
    || GET_MODE_CLASS (MODE) == MODE_FLOAT			\
    || ((GET_MODE_CLASS (MODE) == MODE_COMPLEX_INT		\
	 || GET_MODE_CLASS (MODE) == MODE_COMPLEX_FLOAT)	\
	&& !AGGREGATE_TYPE_P (TYPE)))				\
   && (MODE) != TImode)

#define RETURN_IN_REG_P(MODE)			\
  ((GET_MODE_CLASS (MODE) == MODE_INT		\
    || GET_MODE_CLASS (MODE) == MODE_FLOAT)	\
   && GET_MODE_SIZE (MODE) <= 8)

/* Perform a mode promotion for a function argument with MODE.  Return
   the promoted mode.  */

static machine_mode
arg_promotion (machine_mode mode)
{
  if (mode == QImode || mode == HImode)
    return SImode;
  return mode;
}

/* Write the declaration of a function arg of TYPE to S.  I is the index
   of the argument, MODE its mode.  NO_ARG_TYPES is true if this is for
   a decl with zero TYPE_ARG_TYPES, i.e. an old-style C decl.  */

static int
write_one_arg (std::stringstream &s, tree type, int i, machine_mode mode,
	       bool no_arg_types)
{
  if (!PASS_IN_REG_P (mode, type))
    mode = Pmode;

  int count = maybe_split_mode (&mode);

  if (count == 2)
    {
      write_one_arg (s, NULL_TREE, i, mode, false);
      write_one_arg (s, NULL_TREE, i + 1, mode, false);
      return i + 1;
    }

  if (no_arg_types && !AGGREGATE_TYPE_P (type))
    {
      if (mode == SFmode)
	mode = DFmode;
      mode = arg_promotion (mode);
    }

  if (i > 0)
    s << ", ";
  s << ".param" << nvptx_ptx_type_from_mode (mode, false) << " %in_ar"
    << (i + 1) << (mode == QImode || mode == HImode ? "[1]" : "");
  if (mode == BLKmode)
    s << "[" << int_size_in_bytes (type) << "]";
  return i;
}

/* Look for attributes in ATTRS that would indicate we must write a function
   as a .entry kernel rather than a .func.  Return true if one is found.  */

static bool
write_as_kernel (tree attrs)
{
  return (lookup_attribute ("kernel", attrs) != NULL_TREE
	  || lookup_attribute ("omp target entrypoint", attrs) != NULL_TREE);
}

/* Write a function decl for DECL to S, where NAME is the name to be used.  */

static void
nvptx_write_function_decl (std::stringstream &s, const char *name, const_tree decl)
{
  tree fntype = TREE_TYPE (decl);
  tree result_type = TREE_TYPE (fntype);
  tree args = TYPE_ARG_TYPES (fntype);
  tree attrs = DECL_ATTRIBUTES (decl);
  bool kernel = write_as_kernel (attrs);
  bool is_main = strcmp (name, "main") == 0;
  bool args_from_decl = false;

  /* We get:
     NULL in TYPE_ARG_TYPES, for old-style functions
     NULL in DECL_ARGUMENTS, for builtin functions without another
       declaration.
     So we have to pick the best one we have.  */
  if (args == 0)
    {
      args = DECL_ARGUMENTS (decl);
      args_from_decl = true;
    }

  if (DECL_EXTERNAL (decl))
    s << ".extern ";
  else if (TREE_PUBLIC (decl))
    s << ".visible ";

  if (kernel)
    s << ".entry ";
  else
    s << ".func ";

  /* Declare the result.  */
  bool return_in_mem = false;
  if (TYPE_MODE (result_type) != VOIDmode)
    {
      machine_mode mode = TYPE_MODE (result_type);
      if (!RETURN_IN_REG_P (mode))
	return_in_mem = true;
      else
	{
	  mode = arg_promotion (mode);
	  s << "(.param" << nvptx_ptx_type_from_mode (mode, false)
	    << " %out_retval)";
	}
    }

  if (name[0] == '*')
    s << (name + 1);
  else
    s << name;

  /* Declare argument types.  */
  if ((args != NULL_TREE
       && !(TREE_CODE (args) == TREE_LIST && TREE_VALUE (args) == void_type_node))
      || is_main
      || return_in_mem
      || DECL_STATIC_CHAIN (decl))
    {
      s << "(";
      int i = 0;
      bool any_args = false;
      if (return_in_mem)
	{
	  s << ".param.u" << GET_MODE_BITSIZE (Pmode) << " %in_ar1";
	  i++;
	}
      while (args != NULL_TREE)
	{
	  tree type = args_from_decl ? TREE_TYPE (args) : TREE_VALUE (args);
	  machine_mode mode = TYPE_MODE (type);

	  if (mode != VOIDmode)
	    {
	      i = write_one_arg (s, type, i, mode,
				 TYPE_ARG_TYPES (fntype) == 0);
	      any_args = true;
	      i++;
	    }
	  args = TREE_CHAIN (args);
	}
      if (stdarg_p (fntype))
	{
	  gcc_assert (i > 0);
	  s << ", .param.u" << GET_MODE_BITSIZE (Pmode) << " %in_argp";
	}
      if (DECL_STATIC_CHAIN (decl))
	{
	  if (i > 0)
	    s << ", ";
	  s << ".reg.u" << GET_MODE_BITSIZE (Pmode)
	    << reg_names [STATIC_CHAIN_REGNUM];
	}
      if (!any_args && is_main)
	s << ".param.u32 %argc, .param.u" << GET_MODE_BITSIZE (Pmode)
	  << " %argv";
      s << ")";
    }
}

/* Walk either ARGTYPES or ARGS if the former is null, and write out part of
   the function header to FILE.  If WRITE_COPY is false, write reg
   declarations, otherwise write the copy from the incoming argument to that
   reg.  RETURN_IN_MEM indicates whether to start counting arg numbers at 1
   instead of 0.  */

static void
walk_args_for_param (FILE *file, tree argtypes, tree args, bool write_copy,
		     bool return_in_mem)
{
  int i;

  bool args_from_decl = false;
  if (argtypes == 0)
    args_from_decl = true;
  else
    args = argtypes;

  for (i = return_in_mem ? 1 : 0; args != NULL_TREE; args = TREE_CHAIN (args))
    {
      tree type = args_from_decl ? TREE_TYPE (args) : TREE_VALUE (args);
      machine_mode mode = TYPE_MODE (type);

      if (mode == VOIDmode)
	break;

      if (!PASS_IN_REG_P (mode, type))
	mode = Pmode;

      int count = maybe_split_mode (&mode);
      if (count == 1)
	{
	  if (argtypes == NULL && !AGGREGATE_TYPE_P (type))
	    {
	      if (mode == SFmode)
		mode = DFmode;

	    }
	  mode = arg_promotion (mode);
	}
      while (count-- > 0)
	{
	  i++;
	  if (write_copy)
	    fprintf (file, "\tld.param%s %%ar%d, [%%in_ar%d];\n",
		     nvptx_ptx_type_from_mode (mode, false), i, i);
	  else
	    fprintf (file, "\t.reg%s %%ar%d;\n",
		     nvptx_ptx_type_from_mode (mode, false), i);
	}
    }
}

/* Write a .func or .kernel declaration (not a definition) along with
   a helper comment for use by ld.  S is the stream to write to, DECL
   the decl for the function with name NAME.  */

static void
write_function_decl_and_comment (std::stringstream &s, const char *name, const_tree decl)
{
  s << "// BEGIN";
  if (TREE_PUBLIC (decl))
    s << " GLOBAL";
  s << " FUNCTION DECL: ";
  if (name[0] == '*')
    s << (name + 1);
  else
    s << name;
  s << "\n";
  nvptx_write_function_decl (s, name, decl);
  s << ";\n";
}

/* Check NAME for special function names and redirect them by returning a
   replacement.  This applies to malloc, free and realloc, for which we
   want to use libgcc wrappers, and call, which triggers a bug in ptxas.  */

static const char *
nvptx_name_replacement (const char *name)
{
  if (strcmp (name, "call") == 0)
    return "__nvptx_call";
  if (strcmp (name, "malloc") == 0)
    return "__nvptx_malloc";
  if (strcmp (name, "free") == 0)
    return "__nvptx_free";
  if (strcmp (name, "realloc") == 0)
    return "__nvptx_realloc";
  return name;
}

/* If DECL is a FUNCTION_DECL, check the hash table to see if we
   already encountered it, and if not, insert it and write a ptx
   declarations that will be output at the end of compilation.  */

static bool
nvptx_record_fndecl (tree decl, bool force = false)
{
  if (decl == NULL_TREE || TREE_CODE (decl) != FUNCTION_DECL
      || !DECL_EXTERNAL (decl))
    return true;

  if (!force && TYPE_ARG_TYPES (TREE_TYPE (decl)) == NULL_TREE)
    return false;

  tree *slot = declared_fndecls_htab->find_slot (decl, INSERT);
  if (*slot == NULL)
    {
      *slot = decl;
      const char *name = get_fnname_from_decl (decl);
      name = nvptx_name_replacement (name);
      write_function_decl_and_comment (func_decls, name, decl);
    }
  return true;
}

/* Record that we need to emit a ptx decl for DECL.  Either do it now, or
   record it for later in case we have no argument information at this
   point.  */

void
nvptx_record_needed_fndecl (tree decl)
{
  if (nvptx_record_fndecl (decl))
    return;

  tree *slot = needed_fndecls_htab->find_slot (decl, INSERT);
  if (*slot == NULL)
    *slot = decl;
}

/* Implement ASM_DECLARE_FUNCTION_NAME.  Writes the start of a ptx
   function, including local var decls and copies from the arguments to
   local regs.  */

void
nvptx_declare_function_name (FILE *file, const char *name, const_tree decl)
{
  tree fntype = TREE_TYPE (decl);
  tree result_type = TREE_TYPE (fntype);

  name = nvptx_name_replacement (name);

  std::stringstream s;
  write_function_decl_and_comment (s, name, decl);
  s << "// BEGIN";
  if (TREE_PUBLIC (decl))
    s << " GLOBAL";
  s << " FUNCTION DEF: ";

  if (name[0] == '*')
    s << (name + 1);
  else
    s << name;
  s << "\n";

  nvptx_write_function_decl (s, name, decl);
  fprintf (file, "%s", s.str().c_str());

  bool return_in_mem = false;
  if (TYPE_MODE (result_type) != VOIDmode)
    {
      machine_mode mode = TYPE_MODE (result_type);
      if (!RETURN_IN_REG_P (mode))
	return_in_mem = true;
    }

  fprintf (file, "\n{\n");

  /* Ensure all arguments that should live in a register have one
     declared.  We'll emit the copies below.  */
  walk_args_for_param (file, TYPE_ARG_TYPES (fntype), DECL_ARGUMENTS (decl),
		       false, return_in_mem);
  if (return_in_mem)
    fprintf (file, "\t.reg.u%d %%ar1;\n", GET_MODE_BITSIZE (Pmode));
  else if (TYPE_MODE (result_type) != VOIDmode)
    {
      machine_mode mode = arg_promotion (TYPE_MODE (result_type));
      fprintf (file, ".reg%s %%retval;\n",
	       nvptx_ptx_type_from_mode (mode, false));
    }

  if (stdarg_p (fntype))
    fprintf (file, "\t.reg.u%d %%argp;\n", GET_MODE_BITSIZE (Pmode));

  fprintf (file, "\t.reg.u%d %s;\n", GET_MODE_BITSIZE (Pmode),
	   reg_names[OUTGOING_STATIC_CHAIN_REGNUM]);

  /* Declare the pseudos we have as ptx registers.  */
  int maxregs = max_reg_num ();
  for (int i = LAST_VIRTUAL_REGISTER + 1; i < maxregs; i++)
    {
      if (regno_reg_rtx[i] != const0_rtx)
	{
	  machine_mode mode = PSEUDO_REGNO_MODE (i);
	  int count = maybe_split_mode (&mode);
	  if (count > 1)
	    {
	      while (count-- > 0)
		fprintf (file, "\t.reg%s %%r%d$%d;\n",
			 nvptx_ptx_type_from_mode (mode, true),
			 i, count);
	    }
	  else
	    fprintf (file, "\t.reg%s %%r%d;\n",
		     nvptx_ptx_type_from_mode (mode, true),
		     i);
	}
    }

  /* The only reason we might be using outgoing args is if we call a stdargs
     function.  Allocate the space for this.  If we called varargs functions
     without passing any variadic arguments, we'll see a reference to outargs
     even with a zero outgoing_args_size.  */
  HOST_WIDE_INT sz = crtl->outgoing_args_size;
  if (sz == 0)
    sz = 1;
  if (cfun->machine->has_call_with_varargs)
    fprintf (file, "\t.reg.u%d %%outargs;\n"
	     "\t.local.align 8 .b8 %%outargs_ar[" HOST_WIDE_INT_PRINT_DEC"];\n",
	     BITS_PER_WORD, sz);
  if (cfun->machine->punning_buffer_size > 0)
    fprintf (file, "\t.reg.u%d %%punbuffer;\n"
	     "\t.local.align 8 .b8 %%punbuffer_ar[%d];\n",
	     BITS_PER_WORD, cfun->machine->punning_buffer_size);

  /* Declare a local variable for the frame.  */
  sz = get_frame_size ();
  if (sz > 0 || cfun->machine->has_call_with_sc)
    {
      fprintf (file, "\t.reg.u%d %%frame;\n"
	       "\t.local.align 8 .b8 %%farray[" HOST_WIDE_INT_PRINT_DEC"];\n",
	       BITS_PER_WORD, sz == 0 ? 1 : sz);
      fprintf (file, "\tcvta.local.u%d %%frame, %%farray;\n",
	       BITS_PER_WORD);
    }

  if (cfun->machine->has_call_with_varargs)
      fprintf (file, "\tcvta.local.u%d %%outargs, %%outargs_ar;\n",
	       BITS_PER_WORD);
  if (cfun->machine->punning_buffer_size > 0)
      fprintf (file, "\tcvta.local.u%d %%punbuffer, %%punbuffer_ar;\n",
	       BITS_PER_WORD);

  /* Now emit any copies necessary for arguments.  */
  walk_args_for_param (file, TYPE_ARG_TYPES (fntype), DECL_ARGUMENTS (decl),
		       true, return_in_mem);
  if (return_in_mem)
    fprintf (file, "ld.param.u%d %%ar1, [%%in_ar1];\n",
	     GET_MODE_BITSIZE (Pmode));
  if (stdarg_p (fntype))
    fprintf (file, "ld.param.u%d %%argp, [%%in_argp];\n",
	     GET_MODE_BITSIZE (Pmode));
}

/* Output a return instruction.  Also copy the return value to its outgoing
   location.  */

const char *
nvptx_output_return (void)
{
  tree fntype = TREE_TYPE (current_function_decl);
  tree result_type = TREE_TYPE (fntype);
  if (TYPE_MODE (result_type) != VOIDmode)
    {
      machine_mode mode = TYPE_MODE (result_type);
      if (RETURN_IN_REG_P (mode))
	{
	  mode = arg_promotion (mode);
	  fprintf (asm_out_file, "\tst.param%s\t[%%out_retval], %%retval;\n",
		   nvptx_ptx_type_from_mode (mode, false));
	}
    }

  return "ret;";
}

/* Construct a function declaration from a call insn.  This can be
   necessary for two reasons - either we have an indirect call which
   requires a .callprototype declaration, or we have a libcall
   generated by emit_library_call for which no decl exists.  */

static void
write_func_decl_from_insn (std::stringstream &s, rtx result, rtx pat,
			   rtx callee)
{
  bool callprototype = register_operand (callee, Pmode);
  const char *name = "_";
  if (!callprototype)
    {
      name = XSTR (callee, 0);
      name = nvptx_name_replacement (name);
      s << "// BEGIN GLOBAL FUNCTION DECL: " << name << "\n";
    }
  s << (callprototype ? "\t.callprototype\t" : "\t.extern .func ");

  if (result != NULL_RTX)
    {
      s << "(.param";
      s << nvptx_ptx_type_from_mode (arg_promotion (GET_MODE (result)),
				     false);
      s << " ";
      if (callprototype)
	s << "_";
      else
	s << "%out_retval";
      s << ")";
    }

  s << name;

  int nargs = XVECLEN (pat, 0) - 1;
  if (nargs > 0)
    {
      s << " (";
      for (int i = 0; i < nargs; i++)
	{
	  rtx t = XEXP (XVECEXP (pat, 0, i + 1), 0);
	  machine_mode mode = GET_MODE (t);
	  int count = maybe_split_mode (&mode);

	  while (count-- > 0)
	    {
	      s << ".param";
	      s << nvptx_ptx_type_from_mode (mode, false);
	      s << " ";
	      if (callprototype)
		s << "_";
	      else
		s << "%arg" << i;
	      if (mode == QImode || mode == HImode)
		s << "[1]";
	      if (i + 1 < nargs || count > 0)
		s << ", ";
	    }
	}
      s << ")";
    }
  s << ";\n";
}

/* Terminate a function by writing a closing brace to FILE.  */

void
nvptx_function_end (FILE *file)
{
  fprintf (file, "\t}\n");
}

/* Decide whether we can make a sibling call to a function.  For ptx, we
   can't.  */

static bool
nvptx_function_ok_for_sibcall (tree, tree)
{
  return false;
}

/* Implement the TARGET_CALL_ARGS hook.  Record information about one
   argument to the next call.  */

static void
nvptx_call_args (rtx arg, tree funtype)
{
  if (cfun->machine->start_call == NULL_RTX)
    {
      cfun->machine->call_args = NULL;
      cfun->machine->funtype = funtype;
      cfun->machine->start_call = const0_rtx;
    }
  if (arg == pc_rtx)
    return;

  rtx_expr_list *args_so_far = cfun->machine->call_args;
  if (REG_P (arg))
    cfun->machine->call_args = alloc_EXPR_LIST (VOIDmode, arg, args_so_far);
}

/* Implement the corresponding END_CALL_ARGS hook.  Clear and free the
   information we recorded.  */

static void
nvptx_end_call_args (void)
{
  cfun->machine->start_call = NULL_RTX;
  free_EXPR_LIST_list (&cfun->machine->call_args);
}

/* Emit the sequence for a call.  */

void
nvptx_expand_call (rtx retval, rtx address)
{
  int nargs;
  rtx callee = XEXP (address, 0);
  rtx pat, t;
  rtvec vec;
  bool external_decl = false;

  nargs = 0;
  for (t = cfun->machine->call_args; t; t = XEXP (t, 1))
    nargs++;

  bool has_varargs = false;
  tree decl_type = NULL_TREE;

  if (!call_insn_operand (callee, Pmode))
    {
      callee = force_reg (Pmode, callee);
      address = change_address (address, QImode, callee);
    }

  if (GET_CODE (callee) == SYMBOL_REF)
    {
      tree decl = SYMBOL_REF_DECL (callee);
      if (decl != NULL_TREE)
	{
	  decl_type = TREE_TYPE (decl);
	  if (DECL_STATIC_CHAIN (decl))
	    cfun->machine->has_call_with_sc = true;
	  if (DECL_EXTERNAL (decl))
	    external_decl = true;
	}
    }
  if (cfun->machine->funtype
      /* It's possible to construct testcases where we call a variable.
	 See compile/20020129-1.c.  stdarg_p will crash so avoid calling it
	 in such a case.  */
      && (TREE_CODE (cfun->machine->funtype) == FUNCTION_TYPE
	  || TREE_CODE (cfun->machine->funtype) == METHOD_TYPE)
      && stdarg_p (cfun->machine->funtype))
    {
      has_varargs = true;
      cfun->machine->has_call_with_varargs = true;
    }
  vec = rtvec_alloc (nargs + 1 + (has_varargs ? 1 : 0));
  pat = gen_rtx_PARALLEL (VOIDmode, vec);
  if (has_varargs)
    {
      rtx this_arg = gen_reg_rtx (Pmode);
      if (Pmode == DImode)
	emit_move_insn (this_arg, stack_pointer_rtx);
      else
	emit_move_insn (this_arg, stack_pointer_rtx);
      XVECEXP (pat, 0, nargs + 1) = gen_rtx_USE (VOIDmode, this_arg);
    }

  int i;
  rtx arg;
  for (i = 1, arg = cfun->machine->call_args; arg; arg = XEXP (arg, 1), i++)
    {
      rtx this_arg = XEXP (arg, 0);
      XVECEXP (pat, 0, i) = gen_rtx_USE (VOIDmode, this_arg);
    }

  rtx tmp_retval = retval;
  t = gen_rtx_CALL (VOIDmode, address, const0_rtx);
  if (retval != NULL_RTX)
    {
      if (!nvptx_register_operand (retval, GET_MODE (retval)))
	tmp_retval = gen_reg_rtx (GET_MODE (retval));
      t = gen_rtx_SET (tmp_retval, t);
    }
  XVECEXP (pat, 0, 0) = t;
  if (!REG_P (callee)
      && (decl_type == NULL_TREE
	  || (external_decl && TYPE_ARG_TYPES (decl_type) == NULL_TREE)))
    {
      rtx *slot = declared_libfuncs_htab->find_slot (callee, INSERT);
      if (*slot == NULL)
	{
	  *slot = callee;
	  write_func_decl_from_insn (func_decls, retval, pat, callee);
	}
    }
  emit_call_insn (pat);
  if (tmp_retval != retval)
    emit_move_insn (retval, tmp_retval);
}

/* Implement TARGET_FUNCTION_ARG.  */

static rtx
nvptx_function_arg (cumulative_args_t, machine_mode mode,
		    const_tree, bool named)
{
  if (mode == VOIDmode)
    return NULL_RTX;

  if (named)
    return gen_reg_rtx (mode);
  return NULL_RTX;
}

/* Implement TARGET_FUNCTION_INCOMING_ARG.  */

static rtx
nvptx_function_incoming_arg (cumulative_args_t cum_v, machine_mode mode,
			     const_tree, bool named)
{
  CUMULATIVE_ARGS *cum = get_cumulative_args (cum_v);
  if (mode == VOIDmode)
    return NULL_RTX;

  if (!named)
    return NULL_RTX;

  /* No need to deal with split modes here, the only case that can
     happen is complex modes and those are dealt with by
     TARGET_SPLIT_COMPLEX_ARG.  */
  return gen_rtx_UNSPEC (mode,
			 gen_rtvec (1, GEN_INT (1 + cum->count)),
			 UNSPEC_ARG_REG);
}

/* Implement TARGET_FUNCTION_ARG_ADVANCE.  */

static void
nvptx_function_arg_advance (cumulative_args_t cum_v, machine_mode mode,
			    const_tree type ATTRIBUTE_UNUSED,
			    bool named ATTRIBUTE_UNUSED)
{
  CUMULATIVE_ARGS *cum = get_cumulative_args (cum_v);
  if (mode == TImode)
    cum->count += 2;
  else
    cum->count++;
}

/* Handle the TARGET_STRICT_ARGUMENT_NAMING target hook.

   For nvptx, we know how to handle functions declared as stdarg: by
   passing an extra pointer to the unnamed arguments.  However, the
   Fortran frontend can produce a different situation, where a
   function pointer is declared with no arguments, but the actual
   function and calls to it take more arguments.  In that case, we
   want to ensure the call matches the definition of the function.  */

static bool
nvptx_strict_argument_naming (cumulative_args_t cum_v)
{
  CUMULATIVE_ARGS *cum = get_cumulative_args (cum_v);
  return cum->fntype == NULL_TREE || stdarg_p (cum->fntype);
}

/* Implement TARGET_FUNCTION_ARG_BOUNDARY.  */

static unsigned int
nvptx_function_arg_boundary (machine_mode mode, const_tree type)
{
  unsigned int boundary = type ? TYPE_ALIGN (type) : GET_MODE_BITSIZE (mode);

  if (boundary > BITS_PER_WORD)
    return 2 * BITS_PER_WORD;

  if (mode == BLKmode)
    {
      HOST_WIDE_INT size = int_size_in_bytes (type);
      if (size > 4)
        return 2 * BITS_PER_WORD;
      if (boundary < BITS_PER_WORD)
        {
          if (size >= 3)
            return BITS_PER_WORD;
          if (size >= 2)
            return 2 * BITS_PER_UNIT;
        }
    }
  return boundary;
}

/* TARGET_FUNCTION_VALUE implementation.  Returns an RTX representing the place
   where function FUNC returns or receives a value of data type TYPE.  */

static rtx
nvptx_function_value (const_tree type, const_tree func ATTRIBUTE_UNUSED,
		      bool outgoing)
{
  int unsignedp = TYPE_UNSIGNED (type);
  machine_mode orig_mode = TYPE_MODE (type);
  machine_mode mode = promote_function_mode (type, orig_mode,
					     &unsignedp, NULL_TREE, 1);
  if (outgoing)
    return gen_rtx_REG (mode, NVPTX_RETURN_REGNUM);
  if (cfun->machine->start_call == NULL_RTX)
    /* Pretend to return in a hard reg for early uses before pseudos can be
       generated.  */
    return gen_rtx_REG (mode, NVPTX_RETURN_REGNUM);
  return gen_reg_rtx (mode);
}

/* Implement TARGET_LIBCALL_VALUE.  */

static rtx
nvptx_libcall_value (machine_mode mode, const_rtx)
{
  if (cfun->machine->start_call == NULL_RTX)
    /* Pretend to return in a hard reg for early uses before pseudos can be
       generated.  */
    return gen_rtx_REG (mode, NVPTX_RETURN_REGNUM);
  return gen_reg_rtx (mode);
}

/* Implement TARGET_FUNCTION_VALUE_REGNO_P.  */

static bool
nvptx_function_value_regno_p (const unsigned int regno)
{
  return regno == NVPTX_RETURN_REGNUM;
}

/* Types with a mode other than those supported by the machine are passed by
   reference in memory.  */

static bool
nvptx_pass_by_reference (cumulative_args_t, machine_mode mode,
			 const_tree type, bool)
{
  return !PASS_IN_REG_P (mode, type);
}

/* Implement TARGET_RETURN_IN_MEMORY.  */

static bool
nvptx_return_in_memory (const_tree type, const_tree)
{
  machine_mode mode = TYPE_MODE (type);
  if (!RETURN_IN_REG_P (mode))
    return true;
  return false;
}

/* Implement TARGET_PROMOTE_FUNCTION_MODE.  */

static machine_mode
nvptx_promote_function_mode (const_tree type, machine_mode mode,
			     int *punsignedp,
			     const_tree funtype, int for_return)
{
  if (type == NULL_TREE)
    return mode;
  if (for_return)
    return promote_mode (type, mode, punsignedp);
  /* For K&R-style functions, try to match the language promotion rules to
     minimize type mismatches at assembly time.  */
  if (TYPE_ARG_TYPES (funtype) == NULL_TREE
      && type != NULL_TREE
      && !AGGREGATE_TYPE_P (type))
    {
      if (mode == SFmode)
	mode = DFmode;
      mode = arg_promotion (mode);
    }

  return mode;
}

/* Implement TARGET_STATIC_CHAIN.  */

static rtx
nvptx_static_chain (const_tree fndecl, bool incoming_p)
{
  if (!DECL_STATIC_CHAIN (fndecl))
    return NULL;

  if (incoming_p)
    return gen_rtx_REG (Pmode, STATIC_CHAIN_REGNUM);
  else
    return gen_rtx_REG (Pmode, OUTGOING_STATIC_CHAIN_REGNUM);
}

/* Emit a comparison COMPARE, and return the new test to be used in the
   jump.  */

rtx
nvptx_expand_compare (rtx compare)
{
  rtx pred = gen_reg_rtx (BImode);
  rtx cmp = gen_rtx_fmt_ee (GET_CODE (compare), BImode,
			    XEXP (compare, 0), XEXP (compare, 1));
  emit_insn (gen_rtx_SET (pred, cmp));
  return gen_rtx_NE (BImode, pred, const0_rtx);
}


/* Expand the oacc fork & join primitive into ptx-required unspecs.  */

void
nvptx_expand_oacc_fork (rtx mode)
{
  /* Emit fork for worker level.  */
  if (UINTVAL (mode) == OACC_worker)
    emit_insn (gen_nvptx_fork (mode));
}

void
nvptx_expand_oacc_join (rtx mode)
{
  /* Emit joining for all pars.  */
  emit_insn (gen_nvptx_joining (mode));
}

/* Generate instruction(s) to unpack a 64 bit object into 2 32 bit
   objects.  */

static rtx
nvptx_gen_unpack (rtx dst0, rtx dst1, rtx src)
{
  rtx res;
  
  switch (GET_MODE (src))
    {
    case DImode:
      res = gen_unpackdisi2 (dst0, dst1, src);
      break;
    case DFmode:
      res = gen_unpackdfsi2 (dst0, dst1, src);
      break;
    default: gcc_unreachable ();
    }
  return res;
}

/* Generate instruction(s) to pack 2 32 bit objects into a 64 bit
   object.  */

static rtx
nvptx_gen_pack (rtx dst, rtx src0, rtx src1)
{
  rtx res;
  
  switch (GET_MODE (dst))
    {
    case DImode:
      res = gen_packsidi2 (dst, src0, src1);
      break;
    case DFmode:
      res = gen_packsidf2 (dst, src0, src1);
      break;
    default: gcc_unreachable ();
    }
  return res;
}

/* Generate an instruction or sequence to broadcast register REG
   across the vectors of a single warp.  */

static rtx
nvptx_gen_vcast (rtx reg)
{
  rtx res;

  switch (GET_MODE (reg))
    {
    case SImode:
      res = gen_nvptx_broadcastsi (reg, reg);
      break;
    case SFmode:
      res = gen_nvptx_broadcastsf (reg, reg);
      break;
    case DImode:
    case DFmode:
      {
	rtx tmp0 = gen_reg_rtx (SImode);
	rtx tmp1 = gen_reg_rtx (SImode);

	start_sequence ();
	emit_insn (nvptx_gen_unpack (tmp0, tmp1, reg));
	emit_insn (nvptx_gen_vcast (tmp0));
	emit_insn (nvptx_gen_vcast (tmp1));
	emit_insn (nvptx_gen_pack (reg, tmp0, tmp1));
	res = get_insns ();
	end_sequence ();
      }
      break;
    case BImode:
      {
	rtx tmp = gen_reg_rtx (SImode);
	
	start_sequence ();
	emit_insn (gen_sel_truesi (tmp, reg, GEN_INT (1), const0_rtx));
	emit_insn (nvptx_gen_vcast (tmp));
	emit_insn (gen_rtx_SET (BImode, reg,
				gen_rtx_NE (BImode, tmp, const0_rtx)));
	res = get_insns ();
	end_sequence ();
      }
      break;
      
    case HImode:
    case QImode:
    default:debug_rtx (reg);gcc_unreachable ();
    }
  return res;
}

/* Structure used when generating a worker-level spill or fill.  */

struct wcast_data_t
{
  rtx base;
  rtx ptr;
  unsigned offset;
};

/* Direction of the spill/fill and looping setup/teardown indicator.  */

enum propagate_mask
  {
    PM_read = 1 << 0,
    PM_write = 1 << 1,
    PM_loop_begin = 1 << 2,
    PM_loop_end = 1 << 3,

    PM_read_write = PM_read | PM_write
  };

/* Generate instruction(s) to spill or fill register REG to/from the
   worker broadcast array.  PM indicates what is to be done, REP
   how many loop iterations will be executed (0 for not a loop).  */
   
static rtx
nvptx_gen_wcast (rtx reg, propagate_mask pm, unsigned rep, wcast_data_t *data)
{
  rtx  res;
  machine_mode mode = GET_MODE (reg);

  switch (mode)
    {
    case BImode:
      {
	rtx tmp = gen_reg_rtx (SImode);
	
	start_sequence ();
	if (pm & PM_read)
	  emit_insn (gen_sel_truesi (tmp, reg, GEN_INT (1), const0_rtx));
	emit_insn (nvptx_gen_wcast (tmp, pm, rep, data));
	if (pm & PM_write)
	  emit_insn (gen_rtx_SET (BImode, reg,
				  gen_rtx_NE (BImode, tmp, const0_rtx)));
	res = get_insns ();
	end_sequence ();
      }
      break;

    default:
      {
	rtx addr = data->ptr;

	if (!addr)
	  {
	    unsigned align = GET_MODE_ALIGNMENT (mode) / BITS_PER_UNIT;

	    if (align > worker_bcast_align)
	      worker_bcast_align = align;
	    data->offset = (data->offset + align - 1) & ~(align - 1);
	    addr = data->base;
	    if (data->offset)
	      addr = gen_rtx_PLUS (Pmode, addr, GEN_INT (data->offset));
	  }
	
	addr = gen_rtx_MEM (mode, addr);
	addr = gen_rtx_UNSPEC (mode, gen_rtvec (1, addr), UNSPEC_SHARED_DATA);
	if (pm & PM_read)
	  res = gen_rtx_SET (mode, addr, reg);
	if (pm & PM_write)
	  res = gen_rtx_SET (mode, reg, addr);

	if (data->ptr)
	  {
	    /* We're using a ptr, increment it.  */
	    start_sequence ();
	    
	    emit_insn (res);
	    emit_insn (gen_adddi3 (data->ptr, data->ptr,
				   GEN_INT (GET_MODE_SIZE (GET_MODE (res)))));
	    res = get_insns ();
	    end_sequence ();
	  }
	else
	  rep = 1;
	data->offset += rep * GET_MODE_SIZE (GET_MODE (reg));
      }
      break;
    }
  return res;
}

/* When loading an operand ORIG_OP, verify whether an address space
   conversion to generic is required, and if so, perform it.  Also
   check for SYMBOL_REFs for function decls and call
   nvptx_record_needed_fndecl as needed.
   Return either the original operand, or the converted one.  */

rtx
nvptx_maybe_convert_symbolic_operand (rtx orig_op)
{
  if (GET_MODE (orig_op) != Pmode)
    return orig_op;

  rtx op = orig_op;
  while (GET_CODE (op) == PLUS || GET_CODE (op) == CONST)
    op = XEXP (op, 0);
  if (GET_CODE (op) != SYMBOL_REF)
    return orig_op;

  tree decl = SYMBOL_REF_DECL (op);
  if (decl && TREE_CODE (decl) == FUNCTION_DECL)
    {
      nvptx_record_needed_fndecl (decl);
      return orig_op;
    }

  addr_space_t as = nvptx_addr_space_from_address (op);
  if (as == ADDR_SPACE_GENERIC)
    return orig_op;

  enum unspec code;
  code = (as == ADDR_SPACE_GLOBAL ? UNSPEC_FROM_GLOBAL
	  : as == ADDR_SPACE_LOCAL ? UNSPEC_FROM_LOCAL
	  : as == ADDR_SPACE_SHARED ? UNSPEC_FROM_SHARED
	  : as == ADDR_SPACE_CONST ? UNSPEC_FROM_CONST
	  : UNSPEC_FROM_PARAM);
  rtx dest = gen_reg_rtx (Pmode);
  emit_insn (gen_rtx_SET (dest, gen_rtx_UNSPEC (Pmode, gen_rtvec (1, orig_op),
						code)));
  return dest;
}

/* Returns true if X is a valid address for use in a memory reference.  */

static bool
nvptx_legitimate_address_p (machine_mode, rtx x, bool)
{
  enum rtx_code code = GET_CODE (x);

  switch (code)
    {
    case REG:
      return true;

    case PLUS:
      if (REG_P (XEXP (x, 0)) && CONST_INT_P (XEXP (x, 1)))
	return true;
      return false;

    case CONST:
    case SYMBOL_REF:
    case LABEL_REF:
      return true;

    default:
      return false;
    }
}

/* Implement HARD_REGNO_MODE_OK.  We barely use hard regs, but we want
   to ensure that the return register's mode isn't changed.  */

bool
nvptx_hard_regno_mode_ok (int regno, machine_mode mode)
{
  if (regno != NVPTX_RETURN_REGNUM
      || cfun == NULL || cfun->machine->ret_reg_mode == VOIDmode)
    return true;
  return mode == cfun->machine->ret_reg_mode;
}

/* Convert an address space AS to the corresponding ptx string.  */

const char *
nvptx_section_from_addr_space (addr_space_t as)
{
  switch (as)
    {
    case ADDR_SPACE_CONST:
      return ".const";

    case ADDR_SPACE_GLOBAL:
      return ".global";

    case ADDR_SPACE_SHARED:
      return ".shared";

    case ADDR_SPACE_GENERIC:
      return "";

    default:
      gcc_unreachable ();
    }
}

/* Determine whether DECL goes into .const or .global.  */

const char *
nvptx_section_for_decl (const_tree decl)
{
  bool is_const = (CONSTANT_CLASS_P (decl)
		   || TREE_CODE (decl) == CONST_DECL
		   || TREE_READONLY (decl));
  if (is_const)
    return ".const";

  return ".global";
}

/* Look for a SYMBOL_REF in ADDR and return the address space to be used
   for the insn referencing this address.  */

addr_space_t
nvptx_addr_space_from_address (rtx addr)
{
  while (GET_CODE (addr) == PLUS || GET_CODE (addr) == CONST)
    addr = XEXP (addr, 0);
  if (GET_CODE (addr) != SYMBOL_REF)
    return ADDR_SPACE_GENERIC;

  tree decl = SYMBOL_REF_DECL (addr);
  if (decl == NULL_TREE || TREE_CODE (decl) == FUNCTION_DECL)
    return ADDR_SPACE_GENERIC;

  bool is_const = (CONSTANT_CLASS_P (decl)
		   || TREE_CODE (decl) == CONST_DECL
		   || TREE_READONLY (decl));
  if (is_const)
    return ADDR_SPACE_CONST;

  return ADDR_SPACE_GLOBAL;
}

/* Machinery to output constant initializers.  */

/* Used when assembling integers to ensure data is emitted in
   pieces whose size matches the declaration we printed.  */
static unsigned int decl_chunk_size;
static machine_mode decl_chunk_mode;
/* Used in the same situation, to keep track of the byte offset
   into the initializer.  */
static unsigned HOST_WIDE_INT decl_offset;
/* The initializer part we are currently processing.  */
static HOST_WIDE_INT init_part;
/* The total size of the object.  */
static unsigned HOST_WIDE_INT object_size;
/* True if we found a skip extending to the end of the object.  Used to
   assert that no data follows.  */
static bool object_finished;

/* Write the necessary separator string to begin a new initializer value.  */

static void
begin_decl_field (void)
{
  /* We never see decl_offset at zero by the time we get here.  */
  if (decl_offset == decl_chunk_size)
    fprintf (asm_out_file, " = { ");
  else
    fprintf (asm_out_file, ", ");
}

/* Output the currently stored chunk as an initializer value.  */

static void
output_decl_chunk (void)
{
  begin_decl_field ();
  output_address (gen_int_mode (init_part, decl_chunk_mode));
  init_part = 0;
}

/* Add value VAL sized SIZE to the data we're emitting, and keep writing
   out chunks as they fill up.  */

static void
nvptx_assemble_value (HOST_WIDE_INT val, unsigned int size)
{
  unsigned HOST_WIDE_INT chunk_offset = decl_offset % decl_chunk_size;
  gcc_assert (!object_finished);
  while (size > 0)
    {
      int this_part = size;
      if (chunk_offset + this_part > decl_chunk_size)
	this_part = decl_chunk_size - chunk_offset;
      HOST_WIDE_INT val_part;
      HOST_WIDE_INT mask = 2;
      mask <<= this_part * BITS_PER_UNIT - 1;
      val_part = val & (mask - 1);
      init_part |= val_part << (BITS_PER_UNIT * chunk_offset);
      val >>= BITS_PER_UNIT * this_part;
      size -= this_part;
      decl_offset += this_part;
      if (decl_offset % decl_chunk_size == 0)
	output_decl_chunk ();

      chunk_offset = 0;
    }
}

/* Target hook for assembling integer object X of size SIZE.  */

static bool
nvptx_assemble_integer (rtx x, unsigned int size, int ARG_UNUSED (aligned_p))
{
  if (GET_CODE (x) == SYMBOL_REF || GET_CODE (x) == CONST)
    {
      gcc_assert (size = decl_chunk_size);
      if (decl_offset % decl_chunk_size != 0)
	sorry ("cannot emit unaligned pointers in ptx assembly");
      decl_offset += size;
      begin_decl_field ();

      HOST_WIDE_INT off = 0;
      if (GET_CODE (x) == CONST)
	x = XEXP (x, 0);
      if (GET_CODE (x) == PLUS)
	{
	  off = INTVAL (XEXP (x, 1));
	  x = XEXP (x, 0);
	}
      if (GET_CODE (x) == SYMBOL_REF)
	{
	  nvptx_record_needed_fndecl (SYMBOL_REF_DECL (x));
	  fprintf (asm_out_file, "generic(");
	  output_address (x);
	  fprintf (asm_out_file, ")");
	}
      if (off != 0)
	fprintf (asm_out_file, " + " HOST_WIDE_INT_PRINT_DEC, off);
      return true;
    }

  HOST_WIDE_INT val;
  switch (GET_CODE (x))
    {
    case CONST_INT:
      val = INTVAL (x);
      break;
    case CONST_DOUBLE:
      gcc_unreachable ();
      break;
    default:
      gcc_unreachable ();
    }

  nvptx_assemble_value (val, size);
  return true;
}

/* Output SIZE zero bytes.  We ignore the FILE argument since the
   functions we're calling to perform the output just use
   asm_out_file.  */

void
nvptx_output_skip (FILE *, unsigned HOST_WIDE_INT size)
{
  if (decl_offset + size >= object_size)
    {
      if (decl_offset % decl_chunk_size != 0)
	nvptx_assemble_value (0, decl_chunk_size);
      object_finished = true;
      return;
    }

  while (size > decl_chunk_size)
    {
      nvptx_assemble_value (0, decl_chunk_size);
      size -= decl_chunk_size;
    }
  while (size-- > 0)
    nvptx_assemble_value (0, 1);
}

/* Output a string STR with length SIZE.  As in nvptx_output_skip we
   ignore the FILE arg.  */

void
nvptx_output_ascii (FILE *, const char *str, unsigned HOST_WIDE_INT size)
{
  for (unsigned HOST_WIDE_INT i = 0; i < size; i++)
    nvptx_assemble_value (str[i], 1);
}

/* Called when the initializer for a decl has been completely output through
   combinations of the three functions above.  */

static void
nvptx_assemble_decl_end (void)
{
  if (decl_offset != 0)
    {
      if (!object_finished && decl_offset % decl_chunk_size != 0)
	nvptx_assemble_value (0, decl_chunk_size);

      fprintf (asm_out_file, " }");
    }
  fprintf (asm_out_file, ";\n");
}

/* Start a declaration of a variable of TYPE with NAME to
   FILE.  IS_PUBLIC says whether this will be externally visible.
   Here we just write the linker hint and decide on the chunk size
   to use.  */

static void
init_output_initializer (FILE *file, const char *name, const_tree type,
			 bool is_public)
{
  fprintf (file, "// BEGIN%s VAR DEF: ", is_public ? " GLOBAL" : "");
  assemble_name_raw (file, name);
  fputc ('\n', file);

  if (TREE_CODE (type) == ARRAY_TYPE)
    type = TREE_TYPE (type);
  int sz = int_size_in_bytes (type);
  if ((TREE_CODE (type) != INTEGER_TYPE
       && TREE_CODE (type) != ENUMERAL_TYPE
       && TREE_CODE (type) != REAL_TYPE)
      || sz < 0
      || sz > HOST_BITS_PER_WIDE_INT)
    type = ptr_type_node;
  decl_chunk_size = int_size_in_bytes (type);
  decl_chunk_mode = int_mode_for_mode (TYPE_MODE (type));
  decl_offset = 0;
  init_part = 0;
  object_finished = false;
}

/* Implement TARGET_ASM_DECLARE_CONSTANT_NAME.  Begin the process of
   writing a constant variable EXP with NAME and SIZE and its
   initializer to FILE.  */

static void
nvptx_asm_declare_constant_name (FILE *file, const char *name,
				 const_tree exp, HOST_WIDE_INT size)
{
  tree type = TREE_TYPE (exp);
  init_output_initializer (file, name, type, false);
  fprintf (file, "\t.const .align %d .u%d ",
	   TYPE_ALIGN (TREE_TYPE (exp)) / BITS_PER_UNIT,
	   decl_chunk_size * BITS_PER_UNIT);
  assemble_name (file, name);
  fprintf (file, "[" HOST_WIDE_INT_PRINT_DEC "]",
	   (size + decl_chunk_size - 1) / decl_chunk_size);
  object_size = size;
}

/* Implement the ASM_DECLARE_OBJECT_NAME macro.  Used to start writing
   a variable DECL with NAME to FILE.  */

void
nvptx_declare_object_name (FILE *file, const char *name, const_tree decl)
{
  if (decl && DECL_SIZE (decl))
    {
      tree type = TREE_TYPE (decl);
      unsigned HOST_WIDE_INT size;

      init_output_initializer (file, name, type, TREE_PUBLIC (decl));
      size = tree_to_uhwi (DECL_SIZE_UNIT (decl));
      const char *section = nvptx_section_for_decl (decl);
      fprintf (file, "\t%s%s .align %d .u%d ",
	       TREE_PUBLIC (decl) ? " .visible" : "", section,
	       DECL_ALIGN (decl) / BITS_PER_UNIT,
	       decl_chunk_size * BITS_PER_UNIT);
      assemble_name (file, name);
      if (size > 0)
	fprintf (file, "[" HOST_WIDE_INT_PRINT_DEC "]",
		 (size + decl_chunk_size - 1) / decl_chunk_size);
      else
	object_finished = true;
      object_size = size;
    }
}

/* Implement TARGET_ASM_GLOBALIZE_LABEL by doing nothing.  */

static void
nvptx_globalize_label (FILE *, const char *)
{
}

/* Implement TARGET_ASM_ASSEMBLE_UNDEFINED_DECL.  Write an extern
   declaration only for variable DECL with NAME to FILE.  */
static void
nvptx_assemble_undefined_decl (FILE *file, const char *name, const_tree decl)
{
  if (TREE_CODE (decl) != VAR_DECL)
    return;
  const char *section = nvptx_section_for_decl (decl);
  fprintf (file, "// BEGIN%s VAR DECL: ", TREE_PUBLIC (decl) ? " GLOBAL" : "");
  assemble_name_raw (file, name);
  fputs ("\n", file);
  HOST_WIDE_INT size = int_size_in_bytes (TREE_TYPE (decl));
  fprintf (file, ".extern %s .b8 ", section);
  assemble_name_raw (file, name);
  if (size > 0)
    fprintf (file, "[" HOST_WIDE_INT_PRINT_DEC"]", size);
  fprintf (file, ";\n\n");
}

/* Output INSN, which is a call to CALLEE with result RESULT.  For ptx, this
   involves writing .param declarations and in/out copies into them.  */

const char *
nvptx_output_call_insn (rtx_insn *insn, rtx result, rtx callee)
{
  char buf[256];
  static int labelno;
  bool needs_tgt = register_operand (callee, Pmode);
  rtx pat = PATTERN (insn);
  int nargs = XVECLEN (pat, 0) - 1;
  tree decl = NULL_TREE;

  fprintf (asm_out_file, "\t{\n");
  if (result != NULL)
    {
      fprintf (asm_out_file, "\t\t.param%s %%retval_in;\n",
	       nvptx_ptx_type_from_mode (arg_promotion (GET_MODE (result)),
					 false));
    }

  if (GET_CODE (callee) == SYMBOL_REF)
    {
      decl = SYMBOL_REF_DECL (callee);
      if (decl && DECL_EXTERNAL (decl))
	nvptx_record_fndecl (decl);
    }

  if (needs_tgt)
    {
      ASM_GENERATE_INTERNAL_LABEL (buf, "LCT", labelno);
      labelno++;
      ASM_OUTPUT_LABEL (asm_out_file, buf);
      std::stringstream s;
      write_func_decl_from_insn (s, result, pat, callee);
      fputs (s.str().c_str(), asm_out_file);
    }

  for (int i = 0, argno = 0; i < nargs; i++)
    {
      rtx t = XEXP (XVECEXP (pat, 0, i + 1), 0);
      machine_mode mode = GET_MODE (t);
      int count = maybe_split_mode (&mode);

      while (count-- > 0)
	fprintf (asm_out_file, "\t\t.param%s %%out_arg%d%s;\n",
		 nvptx_ptx_type_from_mode (mode, false), argno++,
		 mode == QImode || mode == HImode ? "[1]" : "");
    }
  for (int i = 0, argno = 0; i < nargs; i++)
    {
      rtx t = XEXP (XVECEXP (pat, 0, i + 1), 0);
      gcc_assert (REG_P (t));
      machine_mode mode = GET_MODE (t);
      int count = maybe_split_mode (&mode);

      if (count == 1)
	fprintf (asm_out_file, "\t\tst.param%s [%%out_arg%d], %%r%d;\n",
		 nvptx_ptx_type_from_mode (mode, false), argno++,
		 REGNO (t));
      else
	{
	  int n = 0;
	  while (count-- > 0)
	    fprintf (asm_out_file, "\t\tst.param%s [%%out_arg%d], %%r%d$%d;\n",
		     nvptx_ptx_type_from_mode (mode, false), argno++,
		     REGNO (t), n++);
	}
    }

  fprintf (asm_out_file, "\t\tcall ");
  if (result != NULL_RTX)
    fprintf (asm_out_file, "(%%retval_in), ");

  if (decl)
    {
      const char *name = get_fnname_from_decl (decl);
      name = nvptx_name_replacement (name);
      assemble_name (asm_out_file, name);
    }
  else
    output_address (callee);

  if (nargs > 0 || (decl && DECL_STATIC_CHAIN (decl)))
    {
      fprintf (asm_out_file, ", (");
      int i, argno;
      for (i = 0, argno = 0; i < nargs; i++)
	{
	  rtx t = XEXP (XVECEXP (pat, 0, i + 1), 0);
	  machine_mode mode = GET_MODE (t);
	  int count = maybe_split_mode (&mode);

	  while (count-- > 0)
	    {
	      fprintf (asm_out_file, "%%out_arg%d", argno++);
	      if (i + 1 < nargs || count > 0)
		fprintf (asm_out_file, ", ");
	    }
	}
      if (decl && DECL_STATIC_CHAIN (decl))
	{
	  if (i > 0)
	    fprintf (asm_out_file, ", ");
	  fprintf (asm_out_file, "%s",
		   reg_names [OUTGOING_STATIC_CHAIN_REGNUM]);
	}

      fprintf (asm_out_file, ")");
    }
  if (needs_tgt)
    {
      fprintf (asm_out_file, ", ");
      assemble_name (asm_out_file, buf);
    }
  fprintf (asm_out_file, ";\n");
  if (result != NULL_RTX)
    return "ld.param%t0\t%0, [%%retval_in];\n\t}";

  return "}";
}

/* Implement TARGET_PRINT_OPERAND_PUNCT_VALID_P.  */

static bool
nvptx_print_operand_punct_valid_p (unsigned char c)
{
  return c == '.' || c== '#';
}

static void nvptx_print_operand (FILE *, rtx, int);

/* Subroutine of nvptx_print_operand; used to print a memory reference X to FILE.  */

static void
nvptx_print_address_operand (FILE *file, rtx x, machine_mode)
{
  rtx off;
  if (GET_CODE (x) == CONST)
    x = XEXP (x, 0);
  switch (GET_CODE (x))
    {
    case PLUS:
      off = XEXP (x, 1);
      output_address (XEXP (x, 0));
      fprintf (file, "+");
      output_address (off);
      break;

    case SYMBOL_REF:
    case LABEL_REF:
      output_addr_const (file, x);
      break;

    default:
      gcc_assert (GET_CODE (x) != MEM);
      nvptx_print_operand (file, x, 0);
      break;
    }
}

/* Write assembly language output for the address ADDR to FILE.  */

static void
nvptx_print_operand_address (FILE *file, rtx addr)
{
  nvptx_print_address_operand (file, addr, VOIDmode);
}

/* Print an operand, X, to FILE, with an optional modifier in CODE.

   Meaning of CODE:
   . -- print the predicate for the instruction or an emptry string for an
        unconditional one.
   # -- print a rounding mode for the instruction

   A -- print an address space identifier for a MEM
   c -- print an opcode suffix for a comparison operator, including a type code
   f -- print a full reg even for something that must always be split
   t -- print a type opcode suffix, promoting QImode to 32 bits
   T -- print a type size in bits
   u -- print a type opcode suffix without promotions.  */

static void
nvptx_print_operand (FILE *file, rtx x, int code)
{
  rtx orig_x = x;
  machine_mode op_mode;

  if (code == '.')
    {
      x = current_insn_predicate;
      if (x)
	{
	  unsigned int regno = REGNO (XEXP (x, 0));
	  fputs ("[", file);
	  if (GET_CODE (x) == EQ)
	    fputs ("!", file);
	  fputs (reg_names [regno], file);
	  fputs ("]", file);
	}
      return;
    }
  else if (code == '#')
    {
      fputs (".rn", file);
      return;
    }

  enum rtx_code x_code = GET_CODE (x);

  switch (code)
    {
    case 'A':
      {
	addr_space_t as = nvptx_addr_space_from_address (XEXP (x, 0));
	fputs (nvptx_section_from_addr_space (as), file);
      }
      break;

    case 't':
      op_mode = nvptx_underlying_object_mode (x);
      fprintf (file, "%s", nvptx_ptx_type_from_mode (op_mode, true));
      break;

    case 'u':
      op_mode = nvptx_underlying_object_mode (x);
      fprintf (file, "%s", nvptx_ptx_type_from_mode (op_mode, false));
      break;

    case 'T':
      fprintf (file, "%d", GET_MODE_BITSIZE (GET_MODE (x)));
      break;

    case 'j':
      fprintf (file, "@");
      goto common;

    case 'J':
      fprintf (file, "@!");
      goto common;

    case 'c':
      op_mode = GET_MODE (XEXP (x, 0));
      switch (x_code)
	{
	case EQ:
	  fputs (".eq", file);
	  break;
	case NE:
	  if (FLOAT_MODE_P (op_mode))
	    fputs (".neu", file);
	  else
	    fputs (".ne", file);
	  break;
	case LE:
	  fputs (".le", file);
	  break;
	case GE:
	  fputs (".ge", file);
	  break;
	case LT:
	  fputs (".lt", file);
	  break;
	case GT:
	  fputs (".gt", file);
	  break;
	case LEU:
	  fputs (".ls", file);
	  break;
	case GEU:
	  fputs (".hs", file);
	  break;
	case LTU:
	  fputs (".lo", file);
	  break;
	case GTU:
	  fputs (".hi", file);
	  break;
	case LTGT:
	  fputs (".ne", file);
	  break;
	case UNEQ:
	  fputs (".equ", file);
	  break;
	case UNLE:
	  fputs (".leu", file);
	  break;
	case UNGE:
	  fputs (".geu", file);
	  break;
	case UNLT:
	  fputs (".ltu", file);
	  break;
	case UNGT:
	  fputs (".gtu", file);
	  break;
	case UNORDERED:
	  fputs (".nan", file);
	  break;
	case ORDERED:
	  fputs (".num", file);
	  break;
	default:
	  gcc_unreachable ();
	}
      if (FLOAT_MODE_P (op_mode)
	  || x_code == EQ || x_code == NE
	  || x_code == GEU || x_code == GTU
	  || x_code == LEU || x_code == LTU)
	fputs (nvptx_ptx_type_from_mode (op_mode, true), file);
      else
	fprintf (file, ".s%d", GET_MODE_BITSIZE (op_mode));
      break;
    default:
    common:
      switch (x_code)
	{
	case SUBREG:
	  x = SUBREG_REG (x);
	  /* fall through */

	case REG:
	  if (HARD_REGISTER_P (x))
	    fprintf (file, "%s", reg_names[REGNO (x)]);
	  else
	    fprintf (file, "%%r%d", REGNO (x));
	  if (code != 'f' && nvptx_split_reg_p (GET_MODE (x)))
	    {
	      gcc_assert (GET_CODE (orig_x) == SUBREG
			  && !nvptx_split_reg_p (GET_MODE (orig_x)));
	      fprintf (file, "$%d", SUBREG_BYTE (orig_x) / UNITS_PER_WORD);
	    }
	  break;

	case MEM:
	  fputc ('[', file);
	  nvptx_print_address_operand (file, XEXP (x, 0), GET_MODE (x));
	  fputc (']', file);
	  break;

	case CONST_INT:
	  output_addr_const (file, x);
	  break;

	case CONST:
	case SYMBOL_REF:
	case LABEL_REF:
	  /* We could use output_addr_const, but that can print things like
	     "x-8", which breaks ptxas.  Need to ensure it is output as
	     "x+-8".  */
	  nvptx_print_address_operand (file, x, VOIDmode);
	  break;

	case CONST_DOUBLE:
	  long vals[2];
	  REAL_VALUE_TYPE real;
	  REAL_VALUE_FROM_CONST_DOUBLE (real, x);
	  real_to_target (vals, &real, GET_MODE (x));
	  vals[0] &= 0xffffffff;
	  vals[1] &= 0xffffffff;
	  if (GET_MODE (x) == SFmode)
	    fprintf (file, "0f%08lx", vals[0]);
	  else
	    fprintf (file, "0d%08lx%08lx", vals[1], vals[0]);
	  break;

	default:
	  output_addr_const (file, x);
	}
    }
}

/* Record replacement regs used to deal with subreg operands.  */
struct reg_replace
{
  rtx replacement[MAX_RECOG_OPERANDS];
  machine_mode mode;
  int n_allocated;
  int n_in_use;
};

/* Allocate or reuse a replacement in R and return the rtx.  */

static rtx
get_replacement (struct reg_replace *r)
{
  if (r->n_allocated == r->n_in_use)
    r->replacement[r->n_allocated++] = gen_reg_rtx (r->mode);
  return r->replacement[r->n_in_use++];
}

/* Clean up subreg operands.  In ptx assembly, everything is typed, and
   the presence of subregs would break the rules for most instructions.
   Replace them with a suitable new register of the right size, plus
   conversion copyin/copyout instructions.  */

static void
<<<<<<< HEAD
nvptx_reorg_subreg ()
=======
nvptx_reorg_subreg (void)
>>>>>>> bb927664
{
  struct reg_replace qiregs, hiregs, siregs, diregs;
  rtx_insn *insn, *next;

  qiregs.n_allocated = 0;
  hiregs.n_allocated = 0;
  siregs.n_allocated = 0;
  diregs.n_allocated = 0;
  qiregs.mode = QImode;
  hiregs.mode = HImode;
  siregs.mode = SImode;
  diregs.mode = DImode;

  for (insn = get_insns (); insn; insn = next)
    {
      next = NEXT_INSN (insn);
      if (!NONDEBUG_INSN_P (insn)
	  || asm_noperands (insn) >= 0
	  || GET_CODE (PATTERN (insn)) == USE
	  || GET_CODE (PATTERN (insn)) == CLOBBER)
	continue;

      qiregs.n_in_use = 0;
      hiregs.n_in_use = 0;
      siregs.n_in_use = 0;
      diregs.n_in_use = 0;
      extract_insn (insn);

      enum attr_subregs_ok s_ok = get_attr_subregs_ok (insn);
      for (int i = 0; i < recog_data.n_operands; i++)
	{
	  rtx op = recog_data.operand[i];
	  if (GET_CODE (op) != SUBREG)
	    continue;

	  rtx inner = SUBREG_REG (op);

	  machine_mode outer_mode = GET_MODE (op);
	  machine_mode inner_mode = GET_MODE (inner);
	  gcc_assert (s_ok);
	  if (s_ok
	      && (GET_MODE_PRECISION (inner_mode)
		  >= GET_MODE_PRECISION (outer_mode)))
	    continue;
	  gcc_assert (SCALAR_INT_MODE_P (outer_mode));
	  struct reg_replace *r = (outer_mode == QImode ? &qiregs
				   : outer_mode == HImode ? &hiregs
				   : outer_mode == SImode ? &siregs
				   : &diregs);
	  rtx new_reg = get_replacement (r);

	  if (recog_data.operand_type[i] != OP_OUT)
	    {
	      enum rtx_code code;
	      if (GET_MODE_PRECISION (inner_mode)
		  < GET_MODE_PRECISION (outer_mode))
		code = ZERO_EXTEND;
	      else
		code = TRUNCATE;

	      rtx pat = gen_rtx_SET (new_reg,
				     gen_rtx_fmt_e (code, outer_mode, inner));
	      emit_insn_before (pat, insn);
	    }

	  if (recog_data.operand_type[i] != OP_IN)
	    {
	      enum rtx_code code;
	      if (GET_MODE_PRECISION (inner_mode)
		  < GET_MODE_PRECISION (outer_mode))
		code = TRUNCATE;
	      else
		code = ZERO_EXTEND;

	      rtx pat = gen_rtx_SET (inner,
				     gen_rtx_fmt_e (code, inner_mode, new_reg));
	      emit_insn_after (pat, insn);
	    }
	  validate_change (insn, recog_data.operand_loc[i], new_reg, false);
	}
    }
}

<<<<<<< HEAD
/* Loop structure of the function.The entire function is described as
   a NULL loop.  We should be able to extend this to represent
   superblocks.  */

#define OACC_null OACC_HWM

struct parallel
{
  /* Parent parallel.  */
  parallel *parent;
  
  /* Next sibling parallel.  */
  parallel *next;

  /* First child parallel.  */
  parallel *inner;

  /* Partitioning mode of the parallel.  */
  unsigned mode;

  /* Partitioning used within inner parallels. */
  unsigned inner_mask;

  /* Location of parallel forked and join.  The forked is the first
     block in the parallel and the join is the first block after of
     the partition.  */
  basic_block forked_block;
  basic_block join_block;

  rtx_insn *forked_insn;
  rtx_insn *join_insn;

  rtx_insn *fork_insn;
  rtx_insn *joining_insn;

  /* Basic blocks in this parallel, but not in child parallels.  The
     FORKED and JOINING blocks are in the partition.  The FORK and JOIN
     blocks are not.  */
  auto_vec<basic_block> blocks;

public:
  parallel (parallel *parent, unsigned mode);
  ~parallel ();
};

/* Constructor links the new parallel into it's parent's chain of
   children.  */

parallel::parallel (parallel *parent_, unsigned mode_)
  :parent (parent_), next (0), inner (0), mode (mode_), inner_mask (0)
{
  forked_block = join_block = 0;
  forked_insn = join_insn = 0;
  fork_insn = joining_insn = 0;
  
  if (parent)
    {
      next = parent->inner;
      parent->inner = this;
    }
}

parallel::~parallel ()
{
  delete inner;
  delete next;
}

/* Map of basic blocks to insns */
typedef hash_map<basic_block, rtx_insn *> bb_insn_map_t;

/* A tuple of an insn of interest and the BB in which it resides.  */
typedef std::pair<rtx_insn *, basic_block> insn_bb_t;
typedef auto_vec<insn_bb_t> insn_bb_vec_t;

/* Split basic blocks such that each forked and join unspecs are at
   the start of their basic blocks.  Thus afterwards each block will
   have a single partitioning mode.  We also do the same for return
   insns, as they are executed by every thread.  Return the
   partitioning mode of the function as a whole.  Populate MAP with
   head and tail blocks.  We also clear the BB visited flag, which is
   used when finding partitions.  */

static void
nvptx_split_blocks (bb_insn_map_t *map)
{
  insn_bb_vec_t worklist;
  basic_block block;
  rtx_insn *insn;

  /* Locate all the reorg instructions of interest.  */
  FOR_ALL_BB_FN (block, cfun)
    {
      bool seen_insn = false;

      // Clear visited flag, for use by parallel locator  */
      block->flags &= ~BB_VISITED;
      
      FOR_BB_INSNS (block, insn)
	{
	  if (!INSN_P (insn))
	    continue;
	  switch (recog_memoized (insn))
	    {
	    default:
	      seen_insn = true;
	      continue;
	    case CODE_FOR_nvptx_forked:
	    case CODE_FOR_nvptx_join:
	      break;
	      
	    case CODE_FOR_return:
	      /* We also need to split just before return insns, as
		 that insn needs executing by all threads, but the
		 block it is in probably does not.  */
	      break;
	    }

	  if (seen_insn)
	    /* We've found an instruction that  must be at the start of
	       a block, but isn't.  Add it to the worklist.  */
	    worklist.safe_push (insn_bb_t (insn, block));
	  else
	    /* It was already the first instruction.  Just add it to
	       the map.  */
	    map->get_or_insert (block) = insn;
	  seen_insn = true;
	}
    }

  /* Split blocks on the worklist.  */
  unsigned ix;
  insn_bb_t *elt;
  basic_block remap = 0;
  for (ix = 0; worklist.iterate (ix, &elt); ix++)
    {
      if (remap != elt->second)
	{
	  block = elt->second;
	  remap = block;
	}
      
      /* Split block before insn. The insn is in the new block  */
      edge e = split_block (block, PREV_INSN (elt->first));

      block = e->dest;
      map->get_or_insert (block) = elt->first;
    }
}

/* BLOCK is a basic block containing a head or tail instruction.
   Locate the associated prehead or pretail instruction, which must be
   in the single predecessor block.  */

static rtx_insn *
nvptx_discover_pre (basic_block block, int expected)
{
  gcc_assert (block->preds->length () == 1);
  basic_block pre_block = (*block->preds)[0]->src;
  rtx_insn *pre_insn;

  for (pre_insn = BB_END (pre_block); !INSN_P (pre_insn);
       pre_insn = PREV_INSN (pre_insn))
    gcc_assert (pre_insn != BB_HEAD (pre_block));

  gcc_assert (recog_memoized (pre_insn) == expected);
  return pre_insn;
}

/*  Dump this parallel and all its inner parallels.  */

static void
nvptx_dump_pars (parallel *par, unsigned depth)
{
  fprintf (dump_file, "%u: mode %d head=%d, tail=%d\n",
	   depth, par->mode,
	   par->forked_block ? par->forked_block->index : -1,
	   par->join_block ? par->join_block->index : -1);

  fprintf (dump_file, "    blocks:");

  basic_block block;
  for (unsigned ix = 0; par->blocks.iterate (ix, &block); ix++)
    fprintf (dump_file, " %d", block->index);
  fprintf (dump_file, "\n");
  if (par->inner)
    nvptx_dump_pars (par->inner, depth + 1);

  if (par->next)
    nvptx_dump_pars (par->next, depth);
}

typedef std::pair<basic_block, parallel *> bb_par_t;
typedef auto_vec<bb_par_t> bb_par_vec_t;

/* Walk the BBG looking for fork & join markers.  Construct a
   loop structure for the function.  MAP is a mapping of basic blocks
   to head & taiol markers, discoveded when splitting blocks.  This
   speeds up the discovery.  We rely on the BB visited flag having
   been cleared when splitting blocks.  */

static parallel *
nvptx_discover_pars (bb_insn_map_t *map)
{
  parallel *outer_par = new parallel (0, OACC_null);
  bb_par_vec_t worklist;
  basic_block block;

  // Mark entry and exit blocks as visited.
  block = EXIT_BLOCK_PTR_FOR_FN (cfun);
  block->flags |= BB_VISITED;
  block = ENTRY_BLOCK_PTR_FOR_FN (cfun);
  worklist.safe_push (bb_par_t (block, outer_par));

  while (worklist.length ())
    {
      bb_par_t bb_par = worklist.pop ();
      parallel *l = bb_par.second;

      block = bb_par.first;

      // Have we met this block?
      if (block->flags & BB_VISITED)
	continue;
      block->flags |= BB_VISITED;
      
      rtx_insn **endp = map->get (block);
      if (endp)
	{
	  rtx_insn *end = *endp;
	  
	  /* This is a block head or tail, or return instruction.  */
	  switch (recog_memoized (end))
	    {
	    case CODE_FOR_return:
	      /* Return instructions are in their own block, and we
		 don't need to do anything more.  */
	      continue;

	    case CODE_FOR_nvptx_forked:
	      /* Loop head, create a new inner loop and add it into
		 our parent's child list.  */
	      {
		unsigned mode = UINTVAL (XVECEXP (PATTERN (end), 0, 0));
		
		l = new parallel (l, mode);
		l->forked_block = block;
		l->forked_insn = end;
		if (mode == OACC_worker)
		  l->fork_insn
		    = nvptx_discover_pre (block, CODE_FOR_nvptx_fork);
	      }
	      break;

	    case CODE_FOR_nvptx_join:
	      /* A loop tail.  Finish the current loop and return to
		 parent.  */
	      {
		unsigned mode = UINTVAL (XVECEXP (PATTERN (end), 0, 0));

		gcc_assert (l->mode == mode);
		l->join_block = block;
		l->join_insn = end;
		if (mode == OACC_worker)
		  l->joining_insn
		    = nvptx_discover_pre (block, CODE_FOR_nvptx_joining);
		l = l->parent;
	      }
	      break;

	    default:
	      gcc_unreachable ();
	    }
	}

      /* Add this block onto the current loop's list of blocks.  */
      l->blocks.safe_push (block);

      /* Push each destination block onto the work list.  */
      edge e;
      edge_iterator ei;
      FOR_EACH_EDGE (e, ei, block->succs)
	worklist.safe_push (bb_par_t (e->dest, l));
    }

  if (dump_file)
    {
      fprintf (dump_file, "\nLoops\n");
      nvptx_dump_pars (outer_par, 0);
      fprintf (dump_file, "\n");
    }
  
  return outer_par;
}

/* Propagate live state at the start of a partitioned region.  BLOCK
   provides the live register information, and might not contain
   INSN. Propagation is inserted just after INSN. RW indicates whether
   we are reading and/or writing state.  This
   separation is needed for worker-level proppagation where we
   essentially do a spill & fill.  FN is the underlying worker
   function to generate the propagation instructions for single
   register.  DATA is user data.

   We propagate the live register set and the entire frame.  We could
   do better by (a) propagating just the live set that is used within
   the partitioned regions and (b) only propagating stack entries that
   are used.  The latter might be quite hard to determine.  */

static void
nvptx_propagate (basic_block block, rtx_insn *insn, propagate_mask rw,
		 rtx (*fn) (rtx, propagate_mask,
			    unsigned, void *), void *data)
{
  bitmap live = DF_LIVE_IN (block);
  bitmap_iterator iterator;
  unsigned ix;

  /* Copy the frame array.  */
  HOST_WIDE_INT fs = get_frame_size ();
  if (fs)
    {
      rtx tmp = gen_reg_rtx (DImode);
      rtx idx = NULL_RTX;
      rtx ptr = gen_reg_rtx (Pmode);
      rtx pred = NULL_RTX;
      rtx_code_label *label = NULL;

      gcc_assert (!(fs & (GET_MODE_SIZE (DImode) - 1)));
      fs /= GET_MODE_SIZE (DImode);
      /* Detect single iteration loop. */
      if (fs == 1)
	fs = 0;

      start_sequence ();
      emit_insn (gen_rtx_SET (Pmode, ptr, frame_pointer_rtx));
      if (fs)
	{
	  idx = gen_reg_rtx (SImode);
	  pred = gen_reg_rtx (BImode);
	  label = gen_label_rtx ();
	  
	  emit_insn (gen_rtx_SET (SImode, idx, GEN_INT (fs)));
	  /* Allow worker function to initialize anything needed */
	  rtx init = fn (tmp, PM_loop_begin, fs, data);
	  if (init)
	    emit_insn (init);
	  emit_label (label);
	  LABEL_NUSES (label)++;
	  emit_insn (gen_addsi3 (idx, idx, GEN_INT (-1)));
	}
      if (rw & PM_read)
	emit_insn (gen_rtx_SET (DImode, tmp, gen_rtx_MEM (DImode, ptr)));
      emit_insn (fn (tmp, rw, fs, data));
      if (rw & PM_write)
	emit_insn (gen_rtx_SET (DImode, gen_rtx_MEM (DImode, ptr), tmp));
      if (fs)
	{
	  emit_insn (gen_rtx_SET (SImode, pred,
				  gen_rtx_NE (BImode, idx, const0_rtx)));
	  emit_insn (gen_adddi3 (ptr, ptr, GEN_INT (GET_MODE_SIZE (DImode))));
	  emit_insn (gen_br_true_uni (pred, label));
	  rtx fini = fn (tmp, PM_loop_end, fs, data);
	  if (fini)
	    emit_insn (fini);
	  emit_insn (gen_rtx_CLOBBER (GET_MODE (idx), idx));
	}
      emit_insn (gen_rtx_CLOBBER (GET_MODE (tmp), tmp));
      emit_insn (gen_rtx_CLOBBER (GET_MODE (ptr), ptr));
      rtx cpy = get_insns ();
      end_sequence ();
      insn = emit_insn_after (cpy, insn);
    }

  /* Copy live registers.  */
  EXECUTE_IF_SET_IN_BITMAP (live, 0, ix, iterator)
    {
      rtx reg = regno_reg_rtx[ix];

      if (REGNO (reg) >= FIRST_PSEUDO_REGISTER)
	{
	  rtx bcast = fn (reg, rw, 0, data);

	  insn = emit_insn_after (bcast, insn);
	}
    }
}

/* Worker for nvptx_vpropagate.  */

static rtx
vprop_gen (rtx reg, propagate_mask pm,
	   unsigned ARG_UNUSED (count), void *ARG_UNUSED (data))
{
  if (!(pm & PM_read_write))
    return 0;
  
  return nvptx_gen_vcast (reg);
}

/* Propagate state that is live at start of BLOCK across the vectors
   of a single warp.  Propagation is inserted just after INSN.   */

static void
nvptx_vpropagate (basic_block block, rtx_insn *insn)
{
  nvptx_propagate (block, insn, PM_read_write, vprop_gen, 0);
}

/* Worker for nvptx_wpropagate.  */

static rtx
wprop_gen (rtx reg, propagate_mask pm, unsigned rep, void *data_)
{
  wcast_data_t *data = (wcast_data_t *)data_;

  if (pm & PM_loop_begin)
    {
      /* Starting a loop, initialize pointer.    */
      unsigned align = GET_MODE_ALIGNMENT (GET_MODE (reg)) / BITS_PER_UNIT;

      if (align > worker_bcast_align)
	worker_bcast_align = align;
      data->offset = (data->offset + align - 1) & ~(align - 1);

      data->ptr = gen_reg_rtx (Pmode);

      return gen_adddi3 (data->ptr, data->base, GEN_INT (data->offset));
    }
  else if (pm & PM_loop_end)
    {
      rtx clobber = gen_rtx_CLOBBER (GET_MODE (data->ptr), data->ptr);
      data->ptr = NULL_RTX;
      return clobber;
    }
  else
    return nvptx_gen_wcast (reg, pm, rep, data);
}

/* Spill or fill live state that is live at start of BLOCK.  PRE_P
   indicates if this is just before partitioned mode (do spill), or
   just after it starts (do fill). Sequence is inserted just after
   INSN.  */

static void
nvptx_wpropagate (bool pre_p, basic_block block, rtx_insn *insn)
{
  wcast_data_t data;

  data.base = gen_reg_rtx (Pmode);
  data.offset = 0;
  data.ptr = NULL_RTX;

  nvptx_propagate (block, insn, pre_p ? PM_read : PM_write, wprop_gen, &data);
  if (data.offset)
    {
      /* Stuff was emitted, initialize the base pointer now.  */
      rtx init = gen_rtx_SET (Pmode, data.base, worker_bcast_sym);
      emit_insn_after (init, insn);
      
      if (worker_bcast_hwm < data.offset)
	worker_bcast_hwm = data.offset;
    }
}

/* Emit a worker-level synchronization barrier.  */

static void
nvptx_wsync (bool tail_p, rtx_insn *insn)
{
  emit_insn_after (gen_nvptx_barsync (GEN_INT (tail_p)), insn);
}

/* Single neutering according to MASK.  FROM is the incoming block and
   TO is the outgoing block.  These may be the same block. Insert at
   start of FROM:
   
     if (tid.<axis>) goto end.

   and insert before ending branch of TO (if there is such an insn):

     end:
     <possibly-broadcast-cond>
     <branch>

   We currently only use differnt FROM and TO when skipping an entire
   loop.  We could do more if we detected superblocks.  */

static void
nvptx_single (unsigned mask, basic_block from, basic_block to)
{
  rtx_insn *head = BB_HEAD (from);
  rtx_insn *tail = BB_END (to);
  unsigned skip_mask = mask;

  /* Find first insn of from block */
  while (head != BB_END (from) && !INSN_P (head))
    head = NEXT_INSN (head);

  /* Find last insn of to block */
  rtx_insn *limit = from == to ? head : BB_HEAD (to);
  while (tail != limit && !INSN_P (tail) && !LABEL_P (tail))
    tail = PREV_INSN (tail);

  /* Detect if tail is a branch.  */
  rtx tail_branch = NULL_RTX;
  rtx cond_branch = NULL_RTX;
  if (tail && INSN_P (tail))
    {
      tail_branch = PATTERN (tail);
      if (GET_CODE (tail_branch) != SET || SET_DEST (tail_branch) != pc_rtx)
	tail_branch = NULL_RTX;
      else
	{
	  cond_branch = SET_SRC (tail_branch);
	  if (GET_CODE (cond_branch) != IF_THEN_ELSE)
	    cond_branch = NULL_RTX;
	}
    }

  if (tail == head)
    {
      /* If this is empty, do nothing.  */
      if (!head || !INSN_P (head))
	return;

      /* If this is a dummy insn, do nothing.  */
      switch (recog_memoized (head))
	{
	default:break;
	case CODE_FOR_nvptx_fork:
	case CODE_FOR_nvptx_forked:
	case CODE_FOR_nvptx_joining:
	case CODE_FOR_nvptx_join:
	  return;
	}

      if (cond_branch)
	{
	  /* If we're only doing vector single, there's no need to
	     emit skip code because we'll not insert anything.  */
	  if (!(mask & OACC_LOOP_MASK (OACC_vector)))
	    skip_mask = 0;
	}
      else if (tail_branch)
	/* Block with only unconditional branch.  Nothing to do.  */
	return;
    }

  /* Insert the vector test inside the worker test.  */
  unsigned mode;
  rtx_insn *before = tail;
  for (mode = OACC_worker; mode <= OACC_vector; mode++)
    if (OACC_LOOP_MASK (mode) & skip_mask)
      {
	rtx id = gen_reg_rtx (SImode);
	rtx pred = gen_reg_rtx (BImode);
	rtx_code_label *label = gen_label_rtx ();

	emit_insn_before (gen_oacc_id (id, GEN_INT (mode)), head);
	rtx cond = gen_rtx_SET (BImode, pred,
				gen_rtx_NE (BImode, id, const0_rtx));
	emit_insn_before (cond, head);
	rtx br;
	if (mode == OACC_vector)
	  br = gen_br_true (pred, label);
	else
	  br = gen_br_true_uni (pred, label);
	emit_insn_before (br, head);

	LABEL_NUSES (label)++;
	if (tail_branch)
	  before = emit_label_before (label, before);
	else
	  emit_label_after (label, tail);
      }

  /* Now deal with propagating the branch condition.  */
  if (cond_branch)
    {
      rtx pvar = XEXP (XEXP (cond_branch, 0), 0);

      if (OACC_LOOP_MASK (OACC_vector) == mask)
	{
	  /* Vector mode only, do a shuffle.  */
	  emit_insn_before (nvptx_gen_vcast (pvar), tail);
	}
      else
	{
	  /* Includes worker mode, do spill & fill.  by construction
	     we should never have worker mode only. */
	  wcast_data_t data;

	  data.base = worker_bcast_sym;
	  data.ptr = 0;

	  if (worker_bcast_hwm < GET_MODE_SIZE (SImode))
	    worker_bcast_hwm = GET_MODE_SIZE (SImode);

	  data.offset = 0;
	  emit_insn_before (nvptx_gen_wcast (pvar, PM_read, 0, &data),
			    before);
	  emit_insn_before (gen_nvptx_barsync (GEN_INT (2)), tail);
	  data.offset = 0;
	  emit_insn_before (nvptx_gen_wcast (pvar, PM_write, 0, &data),
			    tail);
	}

      extract_insn (tail);
      rtx unsp = gen_rtx_UNSPEC (BImode, gen_rtvec (1, pvar),
				 UNSPEC_BR_UNIFIED);
      validate_change (tail, recog_data.operand_loc[0], unsp, false);
    }
}

/* PAR is a parallel that is being skipped in its entirety according to
   MASK.  Treat this as skipping a superblock starting at forked
   and ending at joining.  */

static void
nvptx_skip_par (unsigned mask, parallel *par)
{
  basic_block tail = par->join_block;
  gcc_assert (tail->preds->length () == 1);

  basic_block pre_tail = (*tail->preds)[0]->src;
  gcc_assert (pre_tail->succs->length () == 1);

  nvptx_single (mask, par->forked_block, pre_tail);
}

/* Process the parallel PAR and all its contained
   parallels.  We do everything but the neutering.  Return mask of
   partitioned modes used within this parallel.  */

static unsigned
nvptx_process_pars (parallel *par)
{
  unsigned inner_mask = OACC_LOOP_MASK (par->mode);
  
  /* Do the inner parallels first.  */
  if (par->inner)
    {
      par->inner_mask = nvptx_process_pars (par->inner);
      inner_mask |= par->inner_mask;
    }
  
  switch (par->mode)
    {
    case OACC_null:
      /* Dummy parallel.  */
      break;

    case OACC_vector:
      nvptx_vpropagate (par->forked_block, par->forked_insn);
      break;
      
    case OACC_worker:
      {
	nvptx_wpropagate (false, par->forked_block,
			  par->forked_insn);
	nvptx_wpropagate (true, par->forked_block, par->fork_insn);
	/* Insert begin and end synchronizations.  */
	nvptx_wsync (false, par->forked_insn);
	nvptx_wsync (true, par->joining_insn);
      }
      break;

    case OACC_gang:
      break;

    default:gcc_unreachable ();
    }

  /* Now do siblings.  */
  if (par->next)
    inner_mask |= nvptx_process_pars (par->next);
  return inner_mask;
}

/* Neuter the parallel described by PAR.  We recurse in depth-first
   order.  MODES are the partitioning of the execution and OUTER is
   the partitioning of the parallels we are contained in.  */

static void
nvptx_neuter_pars (parallel *par, unsigned modes, unsigned outer)
{
  unsigned me = (OACC_LOOP_MASK (par->mode)
		 & (OACC_LOOP_MASK (OACC_worker)
		    | OACC_LOOP_MASK (OACC_vector)));
  unsigned  skip_mask = 0, neuter_mask = 0;
  
  if (par->inner)
    nvptx_neuter_pars (par->inner, modes, outer | me);

  for (unsigned mode = OACC_worker; mode <= OACC_vector; mode++)
    {
      if ((outer | me) & OACC_LOOP_MASK (mode))
	{ /* Mode is partitioned: no neutering.  */ }
      else if (!(modes & OACC_LOOP_MASK (mode)))
	{ /* Mode  is not used: nothing to do.  */ }
      else if (par->inner_mask & OACC_LOOP_MASK (mode)
	       || !par->forked_insn)
	/* Partitioned in inner parallels, or we're not a partitioned
	   at all: neuter individual blocks.  */
	neuter_mask |= OACC_LOOP_MASK (mode);
      else if (!par->parent || !par->parent->forked_insn
	       || par->parent->inner_mask & OACC_LOOP_MASK (mode))
	/* Parent isn't a parallel or contains this paralleling: skip
	   parallel at this level.  */
	skip_mask |= OACC_LOOP_MASK (mode);
      else
	{ /* Parent will skip this parallel itself.  */ }
    }

  if (neuter_mask)
    {
      basic_block block;

      for (unsigned ix = 0; par->blocks.iterate (ix, &block); ix++)
	nvptx_single (neuter_mask, block, block);
    }

  if (skip_mask)
      nvptx_skip_par (skip_mask, par);
  
  if (par->next)
    nvptx_neuter_pars (par->next, modes, outer);
}

/* NVPTX machine dependent reorg.
   Insert vector and worker single neutering code and state
   propagation when entering partioned mode.  Fixup subregs.  */
=======
/* PTX-specific reorganization
   1) mark now-unused registers, so function begin doesn't declare
   unused registers.
   2) replace subregs with suitable sequences.
*/
>>>>>>> bb927664

static void
nvptx_reorg (void)
{
  /* We are freeing block_for_insn in the toplev to keep compatibility
     with old MDEP_REORGS that are not CFG based.  Recompute it now.  */
  compute_bb_for_insn ();

  thread_prologue_and_epilogue_insns ();

<<<<<<< HEAD
  /* Split blocks and record interesting unspecs.  */
  bb_insn_map_t bb_insn_map;

  nvptx_split_blocks (&bb_insn_map);

  /* Compute live regs */
  df_clear_flags (DF_LR_RUN_DCE);
  df_set_flags (DF_NO_INSN_RESCAN | DF_NO_HARD_REGS);
  df_live_add_problem ();
  df_live_set_all_dirty ();
  df_analyze ();
  regstat_init_n_sets_and_refs ();

  if (dump_file)
    df_dump (dump_file);
  
  /* Mark unused regs as unused.  */
  int max_regs = max_reg_num ();
=======
  df_clear_flags (DF_LR_RUN_DCE);
  df_set_flags (DF_NO_INSN_RESCAN | DF_NO_HARD_REGS);
  df_analyze ();
  regstat_init_n_sets_and_refs ();

  int max_regs = max_reg_num ();

  /* Mark unused regs as unused.  */
>>>>>>> bb927664
  for (int i = LAST_VIRTUAL_REGISTER + 1; i < max_regs; i++)
    if (REG_N_SETS (i) == 0 && REG_N_REFS (i) == 0)
      regno_reg_rtx[i] = const0_rtx;

<<<<<<< HEAD
  parallel *pars = nvptx_discover_pars (&bb_insn_map);

  nvptx_process_pars (pars);
  nvptx_neuter_pars (pars, (OACC_LOOP_MASK (OACC_vector)
			    | OACC_LOOP_MASK (OACC_worker)), 0);

  delete pars;

  nvptx_reorg_subreg ();
  
=======
  /* Replace subregs.  */
  nvptx_reorg_subreg ();

>>>>>>> bb927664
  regstat_free_n_sets_and_refs ();

  df_finish_pass (true);
}

/* Handle a "kernel" attribute; arguments as in
   struct attribute_spec.handler.  */

static tree
nvptx_handle_kernel_attribute (tree *node, tree name, tree ARG_UNUSED (args),
			       int ARG_UNUSED (flags), bool *no_add_attrs)
{
  tree decl = *node;

  if (TREE_CODE (decl) != FUNCTION_DECL)
    {
      error ("%qE attribute only applies to functions", name);
      *no_add_attrs = true;
    }

  else if (TREE_TYPE (TREE_TYPE (decl)) != void_type_node)
    {
      error ("%qE attribute requires a void return type", name);
      *no_add_attrs = true;
    }

  return NULL_TREE;
}

/* Table of valid machine attributes.  */
static const struct attribute_spec nvptx_attribute_table[] =
{
  /* { name, min_len, max_len, decl_req, type_req, fn_type_req, handler,
       affects_type_identity } */
  { "kernel", 0, 0, true, false,  false, nvptx_handle_kernel_attribute, false },
  { NULL, 0, 0, false, false, false, NULL, false }
};

/* Limit vector alignments to BIGGEST_ALIGNMENT.  */

static HOST_WIDE_INT
nvptx_vector_alignment (const_tree type)
{
  HOST_WIDE_INT align = tree_to_shwi (TYPE_SIZE (type));

  return MIN (align, BIGGEST_ALIGNMENT);
}

/* Indicate that INSN cannot be duplicated.   */

static bool
nvptx_cannot_copy_insn_p (rtx_insn *insn)
{
  switch (recog_memoized (insn))
    {
    case CODE_FOR_nvptx_broadcastsi:
    case CODE_FOR_nvptx_broadcastsf:
    case CODE_FOR_nvptx_barsync:
    case CODE_FOR_nvptx_fork:
    case CODE_FOR_nvptx_forked:
    case CODE_FOR_nvptx_joining:
    case CODE_FOR_nvptx_join:
      return true;
    default:
      return false;
    }
}

/* Record a symbol for mkoffload to enter into the mapping table.  */

static void
nvptx_record_offload_symbol (tree decl)
{
  fprintf (asm_out_file, "//:%s_MAP %s\n",
	   TREE_CODE (decl) == VAR_DECL ? "VAR" : "FUNC",
	   IDENTIFIER_POINTER (DECL_ASSEMBLER_NAME (decl)));
}

/* Implement TARGET_ASM_FILE_START.  Write the kinds of things ptxas expects
   at the start of a file.  */

static void
nvptx_file_start (void)
{
  fputs ("// BEGIN PREAMBLE\n", asm_out_file);
  fputs ("\t.version\t3.1\n", asm_out_file);
  if (TARGET_SM35)
    fputs ("\t.target\tsm_35\n", asm_out_file);
  else
    fputs ("\t.target\tsm_30\n", asm_out_file);
  fprintf (asm_out_file, "\t.address_size %d\n", GET_MODE_BITSIZE (Pmode));
  fprintf (asm_out_file, "\t.extern .shared .u8 sdata[];\n");
  fputs ("// END PREAMBLE\n", asm_out_file);
}

/* Write out the function declarations we've collected.  */

static void
nvptx_file_end (void)
{
  hash_table<tree_hasher>::iterator iter;
  tree decl;
  FOR_EACH_HASH_TABLE_ELEMENT (*needed_fndecls_htab, decl, tree, iter)
    nvptx_record_fndecl (decl, true);
  fputs (func_decls.str().c_str(), asm_out_file);

  if (worker_bcast_hwm)
    {
      /* Define the broadcast buffer.  */

      if (worker_bcast_align < GET_MODE_SIZE (SImode))
	worker_bcast_align = GET_MODE_SIZE (SImode);
      worker_bcast_hwm = (worker_bcast_hwm + worker_bcast_align - 1)
	& ~(worker_bcast_align - 1);
      
      fprintf (asm_out_file, "// BEGIN VAR DEF: %s\n", worker_bcast_name);
      fprintf (asm_out_file, ".shared.align %d .u8 %s[%d];\n",
	       worker_bcast_align,
	       worker_bcast_name, worker_bcast_hwm);
    }
}

#undef TARGET_OPTION_OVERRIDE
#define TARGET_OPTION_OVERRIDE nvptx_option_override

#undef TARGET_ATTRIBUTE_TABLE
#define TARGET_ATTRIBUTE_TABLE nvptx_attribute_table

#undef TARGET_LEGITIMATE_ADDRESS_P
#define TARGET_LEGITIMATE_ADDRESS_P nvptx_legitimate_address_p

#undef  TARGET_PROMOTE_FUNCTION_MODE
#define TARGET_PROMOTE_FUNCTION_MODE nvptx_promote_function_mode

#undef TARGET_FUNCTION_ARG
#define TARGET_FUNCTION_ARG nvptx_function_arg
#undef TARGET_FUNCTION_INCOMING_ARG
#define TARGET_FUNCTION_INCOMING_ARG nvptx_function_incoming_arg
#undef TARGET_FUNCTION_ARG_ADVANCE
#define TARGET_FUNCTION_ARG_ADVANCE nvptx_function_arg_advance
#undef TARGET_FUNCTION_ARG_BOUNDARY
#define TARGET_FUNCTION_ARG_BOUNDARY nvptx_function_arg_boundary
#undef TARGET_FUNCTION_ARG_ROUND_BOUNDARY
#define TARGET_FUNCTION_ARG_ROUND_BOUNDARY nvptx_function_arg_boundary
#undef TARGET_PASS_BY_REFERENCE
#define TARGET_PASS_BY_REFERENCE nvptx_pass_by_reference
#undef TARGET_FUNCTION_VALUE_REGNO_P
#define TARGET_FUNCTION_VALUE_REGNO_P nvptx_function_value_regno_p
#undef TARGET_FUNCTION_VALUE
#define TARGET_FUNCTION_VALUE nvptx_function_value
#undef TARGET_LIBCALL_VALUE
#define TARGET_LIBCALL_VALUE nvptx_libcall_value
#undef TARGET_FUNCTION_OK_FOR_SIBCALL
#define TARGET_FUNCTION_OK_FOR_SIBCALL nvptx_function_ok_for_sibcall
#undef TARGET_SPLIT_COMPLEX_ARG
#define TARGET_SPLIT_COMPLEX_ARG hook_bool_const_tree_true
#undef TARGET_RETURN_IN_MEMORY
#define TARGET_RETURN_IN_MEMORY nvptx_return_in_memory
#undef TARGET_OMIT_STRUCT_RETURN_REG
#define TARGET_OMIT_STRUCT_RETURN_REG true
#undef TARGET_STRICT_ARGUMENT_NAMING
#define TARGET_STRICT_ARGUMENT_NAMING nvptx_strict_argument_naming
#undef TARGET_STATIC_CHAIN
#define TARGET_STATIC_CHAIN nvptx_static_chain

#undef TARGET_CALL_ARGS
#define TARGET_CALL_ARGS nvptx_call_args
#undef TARGET_END_CALL_ARGS
#define TARGET_END_CALL_ARGS nvptx_end_call_args

#undef TARGET_ASM_FILE_START
#define TARGET_ASM_FILE_START nvptx_file_start
#undef TARGET_ASM_FILE_END
#define TARGET_ASM_FILE_END nvptx_file_end
#undef TARGET_ASM_GLOBALIZE_LABEL
#define TARGET_ASM_GLOBALIZE_LABEL nvptx_globalize_label
#undef TARGET_ASM_ASSEMBLE_UNDEFINED_DECL
#define TARGET_ASM_ASSEMBLE_UNDEFINED_DECL nvptx_assemble_undefined_decl
#undef  TARGET_PRINT_OPERAND
#define TARGET_PRINT_OPERAND nvptx_print_operand
#undef  TARGET_PRINT_OPERAND_ADDRESS
#define TARGET_PRINT_OPERAND_ADDRESS nvptx_print_operand_address
#undef  TARGET_PRINT_OPERAND_PUNCT_VALID_P
#define TARGET_PRINT_OPERAND_PUNCT_VALID_P nvptx_print_operand_punct_valid_p
#undef TARGET_ASM_INTEGER
#define TARGET_ASM_INTEGER nvptx_assemble_integer
#undef TARGET_ASM_DECL_END
#define TARGET_ASM_DECL_END nvptx_assemble_decl_end
#undef TARGET_ASM_DECLARE_CONSTANT_NAME
#define TARGET_ASM_DECLARE_CONSTANT_NAME nvptx_asm_declare_constant_name
#undef TARGET_USE_BLOCKS_FOR_CONSTANT_P
#define TARGET_USE_BLOCKS_FOR_CONSTANT_P hook_bool_mode_const_rtx_true
#undef TARGET_ASM_NEED_VAR_DECL_BEFORE_USE
#define TARGET_ASM_NEED_VAR_DECL_BEFORE_USE true

#undef TARGET_MACHINE_DEPENDENT_REORG
#define TARGET_MACHINE_DEPENDENT_REORG nvptx_reorg
#undef TARGET_NO_REGISTER_ALLOCATION
#define TARGET_NO_REGISTER_ALLOCATION true

#undef TARGET_RECORD_OFFLOAD_SYMBOL
#define TARGET_RECORD_OFFLOAD_SYMBOL nvptx_record_offload_symbol

#undef TARGET_VECTOR_ALIGNMENT
#define TARGET_VECTOR_ALIGNMENT nvptx_vector_alignment

#undef TARGET_CANNOT_COPY_INSN_P
#define TARGET_CANNOT_COPY_INSN_P nvptx_cannot_copy_insn_p

struct gcc_target targetm = TARGET_INITIALIZER;

#include "gt-nvptx.h"<|MERGE_RESOLUTION|>--- conflicted
+++ resolved
@@ -1,4 +1,3 @@
-
 /* Target code for NVPTX.
    Copyright (C) 2014-2015 Free Software Foundation, Inc.
    Contributed by Bernd Schmidt <bernds@codesourcery.com>
@@ -26,16 +25,6 @@
 #include "backend.h"
 #include "tree.h"
 #include "rtl.h"
-<<<<<<< HEAD
-#include "hash-map.h"
-#include "hash-set.h"
-#include "machmode.h"
-#include "vec.h"
-#include "double-int.h"
-#include "input.h"
-=======
-#include "df.h"
->>>>>>> bb927664
 #include "alias.h"
 #include "insn-flags.h"
 #include "output.h"
@@ -64,11 +53,8 @@
 #include "diagnostic.h"
 #include "cfgrtl.h"
 #include "stor-layout.h"
-<<<<<<< HEAD
 #include "df.h"
 #include "dumpfile.h"
-=======
->>>>>>> bb927664
 #include "builtins.h"
 #include "dominance.h"
 #include "cfg.h"
@@ -1181,8 +1167,7 @@
 	start_sequence ();
 	emit_insn (gen_sel_truesi (tmp, reg, GEN_INT (1), const0_rtx));
 	emit_insn (nvptx_gen_vcast (tmp));
-	emit_insn (gen_rtx_SET (BImode, reg,
-				gen_rtx_NE (BImode, tmp, const0_rtx)));
+	emit_insn (gen_rtx_SET (reg, gen_rtx_NE (BImode, tmp, const0_rtx)));
 	res = get_insns ();
 	end_sequence ();
       }
@@ -1237,8 +1222,7 @@
 	  emit_insn (gen_sel_truesi (tmp, reg, GEN_INT (1), const0_rtx));
 	emit_insn (nvptx_gen_wcast (tmp, pm, rep, data));
 	if (pm & PM_write)
-	  emit_insn (gen_rtx_SET (BImode, reg,
-				  gen_rtx_NE (BImode, tmp, const0_rtx)));
+	  emit_insn (gen_rtx_SET (reg, gen_rtx_NE (BImode, tmp, const0_rtx)));
 	res = get_insns ();
 	end_sequence ();
       }
@@ -1263,9 +1247,9 @@
 	addr = gen_rtx_MEM (mode, addr);
 	addr = gen_rtx_UNSPEC (mode, gen_rtvec (1, addr), UNSPEC_SHARED_DATA);
 	if (pm & PM_read)
-	  res = gen_rtx_SET (mode, addr, reg);
+	  res = gen_rtx_SET (addr, reg);
 	if (pm & PM_write)
-	  res = gen_rtx_SET (mode, reg, addr);
+	  res = gen_rtx_SET (reg, addr);
 
 	if (data->ptr)
 	  {
@@ -2100,11 +2084,7 @@
    conversion copyin/copyout instructions.  */
 
 static void
-<<<<<<< HEAD
 nvptx_reorg_subreg ()
-=======
-nvptx_reorg_subreg (void)
->>>>>>> bb927664
 {
   struct reg_replace qiregs, hiregs, siregs, diregs;
   rtx_insn *insn, *next;
@@ -2188,7 +2168,6 @@
     }
 }
 
-<<<<<<< HEAD
 /* Loop structure of the function.The entire function is described as
    a NULL loop.  We should be able to extend this to represent
    superblocks.  */
@@ -2524,14 +2503,14 @@
 	fs = 0;
 
       start_sequence ();
-      emit_insn (gen_rtx_SET (Pmode, ptr, frame_pointer_rtx));
+      emit_insn (gen_rtx_SET (ptr, frame_pointer_rtx));
       if (fs)
 	{
 	  idx = gen_reg_rtx (SImode);
 	  pred = gen_reg_rtx (BImode);
 	  label = gen_label_rtx ();
 	  
-	  emit_insn (gen_rtx_SET (SImode, idx, GEN_INT (fs)));
+	  emit_insn (gen_rtx_SET (idx, GEN_INT (fs)));
 	  /* Allow worker function to initialize anything needed */
 	  rtx init = fn (tmp, PM_loop_begin, fs, data);
 	  if (init)
@@ -2541,14 +2520,13 @@
 	  emit_insn (gen_addsi3 (idx, idx, GEN_INT (-1)));
 	}
       if (rw & PM_read)
-	emit_insn (gen_rtx_SET (DImode, tmp, gen_rtx_MEM (DImode, ptr)));
+	emit_insn (gen_rtx_SET (tmp, gen_rtx_MEM (DImode, ptr)));
       emit_insn (fn (tmp, rw, fs, data));
       if (rw & PM_write)
-	emit_insn (gen_rtx_SET (DImode, gen_rtx_MEM (DImode, ptr), tmp));
+	emit_insn (gen_rtx_SET (gen_rtx_MEM (DImode, ptr), tmp));
       if (fs)
 	{
-	  emit_insn (gen_rtx_SET (SImode, pred,
-				  gen_rtx_NE (BImode, idx, const0_rtx)));
+	  emit_insn (gen_rtx_SET (pred, gen_rtx_NE (BImode, idx, const0_rtx)));
 	  emit_insn (gen_adddi3 (ptr, ptr, GEN_INT (GET_MODE_SIZE (DImode))));
 	  emit_insn (gen_br_true_uni (pred, label));
 	  rtx fini = fn (tmp, PM_loop_end, fs, data);
@@ -2646,7 +2624,7 @@
   if (data.offset)
     {
       /* Stuff was emitted, initialize the base pointer now.  */
-      rtx init = gen_rtx_SET (Pmode, data.base, worker_bcast_sym);
+      rtx init = gen_rtx_SET (data.base, worker_bcast_sym);
       emit_insn_after (init, insn);
       
       if (worker_bcast_hwm < data.offset)
@@ -2749,8 +2727,7 @@
 	rtx_code_label *label = gen_label_rtx ();
 
 	emit_insn_before (gen_oacc_id (id, GEN_INT (mode)), head);
-	rtx cond = gen_rtx_SET (BImode, pred,
-				gen_rtx_NE (BImode, id, const0_rtx));
+	rtx cond = gen_rtx_SET (pred, gen_rtx_NE (BImode, id, const0_rtx));
 	emit_insn_before (cond, head);
 	rtx br;
 	if (mode == OACC_vector)
@@ -2922,13 +2899,6 @@
 /* NVPTX machine dependent reorg.
    Insert vector and worker single neutering code and state
    propagation when entering partioned mode.  Fixup subregs.  */
-=======
-/* PTX-specific reorganization
-   1) mark now-unused registers, so function begin doesn't declare
-   unused registers.
-   2) replace subregs with suitable sequences.
-*/
->>>>>>> bb927664
 
 static void
 nvptx_reorg (void)
@@ -2939,7 +2909,6 @@
 
   thread_prologue_and_epilogue_insns ();
 
-<<<<<<< HEAD
   /* Split blocks and record interesting unspecs.  */
   bb_insn_map_t bb_insn_map;
 
@@ -2958,21 +2927,10 @@
   
   /* Mark unused regs as unused.  */
   int max_regs = max_reg_num ();
-=======
-  df_clear_flags (DF_LR_RUN_DCE);
-  df_set_flags (DF_NO_INSN_RESCAN | DF_NO_HARD_REGS);
-  df_analyze ();
-  regstat_init_n_sets_and_refs ();
-
-  int max_regs = max_reg_num ();
-
-  /* Mark unused regs as unused.  */
->>>>>>> bb927664
   for (int i = LAST_VIRTUAL_REGISTER + 1; i < max_regs; i++)
     if (REG_N_SETS (i) == 0 && REG_N_REFS (i) == 0)
       regno_reg_rtx[i] = const0_rtx;
 
-<<<<<<< HEAD
   parallel *pars = nvptx_discover_pars (&bb_insn_map);
 
   nvptx_process_pars (pars);
@@ -2983,11 +2941,6 @@
 
   nvptx_reorg_subreg ();
   
-=======
-  /* Replace subregs.  */
-  nvptx_reorg_subreg ();
-
->>>>>>> bb927664
   regstat_free_n_sets_and_refs ();
 
   df_finish_pass (true);

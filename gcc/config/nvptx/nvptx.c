--- conflicted
+++ resolved
@@ -4218,32 +4218,19 @@
 
 /* Return maximum dimension size, or zero for unbounded.  */
 
-<<<<<<< HEAD
-static unsigned
-nvptx_dim_limit (unsigned axis)
-=======
 static int
 nvptx_dim_limit (int axis)
->>>>>>> e1037942
 {
   switch (axis)
     {
     case GOMP_DIM_WORKER:
       return PTX_WORKER_LENGTH;
-<<<<<<< HEAD
-      break;
-    case GOMP_DIM_VECTOR:
-      return  PTX_VECTOR_LENGTH;
-      break;
-    default: break;
-=======
 
     case GOMP_DIM_VECTOR:
       return PTX_VECTOR_LENGTH;
 
     default:
       break;
->>>>>>> e1037942
     }
   return 0;
 }

--- conflicted
+++ resolved
@@ -147,6 +147,16 @@
   return p;
 }
 
+/* Issue a diagnostic when option OPTNAME is enabled (as indicated by OPTVAL)
+   and -fopenacc is also enabled.  */
+
+static void
+diagnose_openacc_conflict (bool optval, const char *optname)
+{
+  if (flag_openacc && optval)
+    error ("option %s is not supported together with -fopenacc", optname);
+}
+
 /* Implement TARGET_OPTION_OVERRIDE.  */
 
 static void
@@ -154,8 +164,6 @@
 {
   init_machine_status = nvptx_init_machine_status;
 
-<<<<<<< HEAD
-=======
   /* Set toplevel_reorder, unless explicitly disabled.  We need
      reordering so that we emit necessary assembler decls of
      undeclared variables. */
@@ -171,7 +179,6 @@
   /* Assumes that it will see only hard registers.  */
   flag_var_tracking = 0;
 
->>>>>>> cb419ccc
   if (nvptx_optimize < 0)
     nvptx_optimize = optimize > 0;
 
@@ -187,6 +194,10 @@
   worker_red_sym = gen_rtx_SYMBOL_REF (Pmode, "__worker_red");
   SET_SYMBOL_DATA_AREA (worker_red_sym, DATA_AREA_SHARED);
   worker_red_align = GET_MODE_ALIGNMENT (SImode) / BITS_PER_UNIT;
+
+  diagnose_openacc_conflict (TARGET_GOMP, "-mgomp");
+  diagnose_openacc_conflict (TARGET_SOFT_STACK, "-msoft-stack");
+  diagnose_openacc_conflict (TARGET_UNIFORM_SIMT, "-muniform-simt");
 
   if (TARGET_GOMP)
     target_flags |= MASK_SOFT_STACK | MASK_UNIFORM_SIMT;
@@ -289,14 +300,14 @@
 static const char *
 nvptx_name_replacement (const char *name)
 {
-  static const char *const replacements[] = {
-    "malloc", "__nvptx_malloc", "free", "__nvptx_free",
-    "realloc", "__nvptx_realloc", "call", "__nvptx_call",
-    "__nvptx_real_malloc", "malloc", "__nvptx_real_free", "free"
-  };
-  for (size_t i = 0; i < ARRAY_SIZE (replacements) / 2; i++)
-    if (!strcmp (name, replacements[2 * i]))
-      return replacements[2 * i + 1];
+  if (strcmp (name, "call") == 0)
+    return "__nvptx_call";
+  if (strcmp (name, "malloc") == 0)
+    return "__nvptx_malloc";
+  if (strcmp (name, "free") == 0)
+    return "__nvptx_free";
+  if (strcmp (name, "realloc") == 0)
+    return "__nvptx_realloc";
   return name;
 }
 
@@ -729,10 +740,10 @@
 write_as_kernel (tree attrs)
 {
   return (lookup_attribute ("kernel", attrs) != NULL_TREE
-	  || lookup_attribute ("omp acc target entrypoint", attrs) != NULL_TREE);
-  /* Ignore "omp target entrypoint" here: OpenMP target region functions are
-     called from gomp_nvptx_main.  The corresponding kernel entry is emitted
-     from write_omp_entry.  */
+	  || (lookup_attribute ("omp target entrypoint", attrs) != NULL_TREE
+	      && lookup_attribute ("oacc function", attrs) != NULL_TREE));
+  /* For OpenMP target regions, the corresponding kernel entry is emitted from
+     write_omp_entry as a separate function.  */
 }
 
 /* Emit a linker marker for a function decl or defn.  */
@@ -987,6 +998,67 @@
 	   POINTER_SIZE, reg_names[regno], reg_names[regno]);
 }
 
+/* Emit soft stack frame setup sequence.  */
+
+static void
+init_softstack_frame (FILE *file, unsigned alignment, HOST_WIDE_INT size)
+{
+  /* Maintain 64-bit stack alignment.  */
+  unsigned keep_align = BIGGEST_ALIGNMENT / BITS_PER_UNIT;
+  size = ROUND_UP (size, keep_align);
+  int bits = POINTER_SIZE;
+  const char *reg_stack = reg_names[STACK_POINTER_REGNUM];
+  const char *reg_frame = reg_names[FRAME_POINTER_REGNUM];
+  const char *reg_sspslot = reg_names[SOFTSTACK_SLOT_REGNUM];
+  const char *reg_sspprev = reg_names[SOFTSTACK_PREV_REGNUM];
+  fprintf (file, "\t.reg.u%d %s;\n", bits, reg_stack);
+  fprintf (file, "\t.reg.u%d %s;\n", bits, reg_frame);
+  fprintf (file, "\t.reg.u%d %s;\n", bits, reg_sspslot);
+  fprintf (file, "\t.reg.u%d %s;\n", bits, reg_sspprev);
+  fprintf (file, "\t{\n");
+  fprintf (file, "\t\t.reg.u32 %%fstmp0;\n");
+  fprintf (file, "\t\t.reg.u%d %%fstmp1;\n", bits);
+  fprintf (file, "\t\t.reg.u%d %%fstmp2;\n", bits);
+  fprintf (file, "\t\tmov.u32 %%fstmp0, %%tid.y;\n");
+  fprintf (file, "\t\tmul%s.u32 %%fstmp1, %%fstmp0, %d;\n",
+	   bits == 64 ? ".wide" : ".lo", bits / 8);
+  fprintf (file, "\t\tmov.u%d %%fstmp2, __nvptx_stacks;\n", bits);
+
+  /* Initialize %sspslot = &__nvptx_stacks[tid.y].  */
+  fprintf (file, "\t\tadd.u%d %s, %%fstmp2, %%fstmp1;\n", bits, reg_sspslot);
+
+  /* Initialize %sspprev = __nvptx_stacks[tid.y].  */
+  fprintf (file, "\t\tld.shared.u%d %s, [%s];\n",
+	   bits, reg_sspprev, reg_sspslot);
+
+  /* Initialize %frame = %sspprev - size.  */
+  fprintf (file, "\t\tsub.u%d %s, %s, " HOST_WIDE_INT_PRINT_DEC ";\n",
+	   bits, reg_frame, reg_sspprev, size);
+
+  /* Apply alignment, if larger than 64.  */
+  if (alignment > keep_align)
+    fprintf (file, "\t\tand.b%d %s, %s, %d;\n",
+	     bits, reg_frame, reg_frame, -alignment);
+
+  size = crtl->outgoing_args_size;
+  gcc_assert (size % keep_align == 0);
+
+  /* Initialize %stack.  */
+  fprintf (file, "\t\tsub.u%d %s, %s, " HOST_WIDE_INT_PRINT_DEC ";\n",
+	   bits, reg_stack, reg_frame, size);
+
+  /* Usually 'crtl->is_leaf' is computed during register allocator
+     initialization, which is not done on NVPTX.  Compute it now.  */
+  gcc_assert (!crtl->is_leaf);
+  crtl->is_leaf = leaf_function_p ();
+  if (!crtl->is_leaf)
+    fprintf (file, "\t\tst.shared.u%d [%s], %s;\n",
+	     bits, reg_sspslot, reg_stack);
+  fprintf (file, "\t}\n");
+  cfun->machine->has_softstack = true;
+  need_softstack_decl = true;
+}
+
 /* Emit code to initialize the REGNO predicate register to indicate
    whether we are not lane zero on the NAME axis.  */
 
@@ -1020,8 +1092,9 @@
   fprintf (file, "\t\tadd.u%d %%ustmp2, %%ustmp2, %%ustmp1;\n", bits);
   fprintf (file, "\t\tld.shared.u32 %%r%d, [%%ustmp2];\n", master);
   fprintf (file, "\t\tmov.u32 %%ustmp0, %%tid.x;\n");
-  /* rNN = tid.x & __nvptx_uni[tid.y];  */
+  /* Compute 'master lane index' as 'tid.x & __nvptx_uni[tid.y]'.  */
   fprintf (file, "\t\tand.b32 %%r%d, %%r%d, %%ustmp0;\n", master, master);
+  /* Compute predicate as 'tid.x == master'.  */
   fprintf (file, "\t\tsetp.eq.u32 %%r%d, %%r%d, %%ustmp0;\n", pred, master);
   fprintf (file, "\t}\n");
   need_unisimt_decl = true;
@@ -1101,8 +1174,8 @@
   tree result_type = TREE_TYPE (fntype);
   int argno = 0;
 
-  if (flag_openmp
-      && lookup_attribute ("omp target entrypoint", DECL_ATTRIBUTES (decl)))
+  if (lookup_attribute ("omp target entrypoint", DECL_ATTRIBUTES (decl))
+      && !lookup_attribute ("oacc function", DECL_ATTRIBUTES (decl)))
     {
       char *buf = (char *) alloca (strlen (name) + sizeof ("$impl"));
       sprintf (buf, "%s$impl", name);
@@ -1146,7 +1219,6 @@
 
   fprintf (file, "%s", s.str().c_str());
 
-<<<<<<< HEAD
   HOST_WIDE_INT sz = get_frame_size ();
   bool need_frameptr = sz || cfun->machine->has_chain;
   int alignment = crtl->stack_alignment_needed / BITS_PER_UNIT;
@@ -1157,61 +1229,14 @@
 	init_frame (file, STACK_POINTER_REGNUM,
 		    UNITS_PER_WORD, crtl->outgoing_args_size);
 
-      /* Declare a local variable for the frame.  */
+      /* Declare a local variable for the frame.  Force its size to be
+	 DImode-compatible.  */
       if (need_frameptr)
-	init_frame (file, FRAME_POINTER_REGNUM, alignment, sz);
+	init_frame (file, FRAME_POINTER_REGNUM, alignment,
+		    ROUND_UP (sz, GET_MODE_SIZE (DImode)));
     }
   else if (need_frameptr || cfun->machine->has_varadic || cfun->calls_alloca)
-    {
-      /* Maintain 64-bit stack alignment.  */
-      int keep_align = BIGGEST_ALIGNMENT / BITS_PER_UNIT;
-      sz = ROUND_UP (sz, keep_align);
-      int bits = POINTER_SIZE;
-      fprintf (file, "\t.reg.u%d %%frame;\n", bits);
-      fprintf (file, "\t.reg.u32 %%fstmp0;\n");
-      fprintf (file, "\t.reg.u%d %%fstmp1;\n", bits);
-      fprintf (file, "\t.reg.u%d %%fstmp2;\n", bits);
-      fprintf (file, "\tmov.u32 %%fstmp0, %%tid.y;\n");
-      fprintf (file, "\tmul%s.u32 %%fstmp1, %%fstmp0, %d;\n",
-	       bits == 64 ? ".wide" : ".lo", bits / 8);
-      fprintf (file, "\tmov.u%d %%fstmp2, __nvptx_stacks;\n", bits);
-      fprintf (file, "\tadd.u%d %%fstmp2, %%fstmp2, %%fstmp1;\n", bits);
-      /* Now %fstmp2 holds the value of '&__nvptx_stacks[%tid.y]'.  */
-      fprintf (file, "\tld.shared.u%d %%fstmp1, [%%fstmp2];\n", bits);
-      fprintf (file, "\tsub.u%d %%frame, %%fstmp1, "
-	       HOST_WIDE_INT_PRINT_DEC ";\n", bits, sz);
-      if (alignment > keep_align)
-	fprintf (file, "\tand.b%d %%frame, %%frame, %d;\n",
-		 bits, -alignment);
-      fprintf (file, "\t.reg.u%d %%stack;\n", bits);
-      sz = crtl->outgoing_args_size;
-      gcc_assert (sz % keep_align == 0);
-      fprintf (file, "\tsub.u%d %%stack, %%frame, "
-	       HOST_WIDE_INT_PRINT_DEC ";\n", bits, sz);
-      /* Ideally we'd use 'crtl->is_leaf' here, but it is computed during
-         register allocator initialization, which is not done on NVPTX.  */
-      if (!leaf_function_p ())
-	{
-	  fprintf (file, "\tst.shared.u%d [%%fstmp2], %%stack;\n", bits);
-	  cfun->machine->using_softstack = true;
-	}
-      need_softstack_decl = true;
-    }
-=======
-  /* Declare a local var for outgoing varargs.  */
-  if (cfun->machine->has_varadic)
-    init_frame (file, STACK_POINTER_REGNUM,
-		UNITS_PER_WORD, crtl->outgoing_args_size);
-
-  /* Declare a local variable for the frame.  Force its size to be
-     DImode-compatible.  */
-  HOST_WIDE_INT sz = get_frame_size ();
-  if (sz || cfun->machine->has_chain)
-    init_frame (file, FRAME_POINTER_REGNUM,
-		crtl->stack_alignment_needed / BITS_PER_UNIT,
-		(sz + GET_MODE_SIZE (DImode) - 1)
-		& ~(HOST_WIDE_INT)(GET_MODE_SIZE (DImode) - 1));
->>>>>>> cb419ccc
+    init_softstack_frame (file, alignment, sz);
 
   /* Declare the pseudos we have as ptx registers.  */
   int maxregs = max_reg_num ();
@@ -1241,6 +1266,21 @@
     nvptx_init_unisimt_predicate (file);
 }
 
+/* Output instruction that sets soft stack pointer in shared memory to the
+   value in register given by SRC_REGNO.  */
+
+const char *
+nvptx_output_set_softstack (unsigned src_regno)
+{
+  if (cfun->machine->has_softstack && !crtl->is_leaf)
+    {
+      fprintf (asm_out_file, "\tst.shared.u%d\t[%s], ",
+	       POINTER_SIZE, reg_names[SOFTSTACK_SLOT_REGNUM]);
+      output_reg (asm_out_file, src_regno, VOIDmode);
+      fprintf (asm_out_file, ";\n");
+    }
+  return "";
+}
 /* Output a return instruction.  Also copy the return value to its outgoing
    location.  */
 
@@ -1248,10 +1288,6 @@
 nvptx_output_return (void)
 {
   machine_mode mode = (machine_mode)cfun->machine->return_mode;
-
-  if (cfun->machine->using_softstack)
-    fprintf (asm_out_file, "\tst.shared.u%d [%%fstmp2], %%fstmp1;\n",
-	     POINTER_SIZE);
 
   if (mode != VOIDmode)
     fprintf (asm_out_file, "\tst.param%s\t[%s_out], %s;\n",
@@ -2068,6 +2104,7 @@
       fprintf (asm_out_file, ";\n");
     }
 
+  /* The '.' stands for the call's predicate, if any.  */
   nvptx_print_operand (asm_out_file, NULL_RTX, '.');
   fprintf (asm_out_file, "\t\tcall ");
   if (result != NULL_RTX)
@@ -2192,11 +2229,10 @@
       x = current_insn_predicate;
       if (x)
 	{
-	  unsigned int regno = REGNO (XEXP (x, 0));
 	  fputs ("@", file);
 	  if (GET_CODE (x) == EQ)
 	    fputs ("!", file);
-	  fprintf (file, "%%r%d", regno);
+	  output_reg (file, REGNO (XEXP (x, 0)), VOIDmode);
 	}
       return;
     }
@@ -2528,9 +2564,12 @@
   if (GET_CODE (addr) != SYMBOL_REF)
     return false;
   const char *name = XSTR (addr, 0);
-  return (!strcmp (name, "vprintf")
-	  || !strcmp (name, "__nvptx_real_malloc")
-	  || !strcmp (name, "__nvptx_real_free"));
+  /* Ordinary malloc/free are redirected to __nvptx_{malloc,free), so only the
+     references with forced assembler name refer to PTX syscalls.  For vprintf,
+     accept both normal and forced-assembler-name references.  */
+  return (!strcmp (name, "vprintf") || !strcmp (name, "*vprintf")
+	  || !strcmp (name, "*malloc")
+	  || !strcmp (name, "*free"));
 }
 
 /* If SET subexpression of INSN sets a register, emit a shuffle instruction to
@@ -2559,7 +2598,7 @@
       if (!(CALL_P (insn) && nvptx_call_insn_is_syscall_p (insn))
 	  && !(NONJUMP_INSN_P (insn)
 	       && GET_CODE (PATTERN (insn)) == PARALLEL
-	       && get_attr_divergent (insn)))
+	       && get_attr_atomic (insn)))
 	continue;
       rtx pat = PATTERN (insn);
       rtx master = nvptx_get_unisimt_master ();
@@ -3350,11 +3389,17 @@
   int ix;
 
   /* First clear each BB of the whole function.  */ 
-  FOR_ALL_BB_FN (block, cfun)
+  FOR_EACH_BB_FN (block, cfun)
     {
       block->flags &= ~BB_VISITED;
       BB_SET_SESE (block, 0);
     }
+  block = EXIT_BLOCK_PTR_FOR_FN (cfun);
+  block->flags &= ~BB_VISITED;
+  BB_SET_SESE (block, 0);
+  block = ENTRY_BLOCK_PTR_FOR_FN (cfun);
+  block->flags &= ~BB_VISITED;
+  BB_SET_SESE (block, 0);
 
   /* Mark blocks in the function that are in this graph.  */
   for (ix = 0; blocks.iterate (ix, &block); ix++)
@@ -3670,15 +3715,6 @@
   return gen_nvptx_barsync (GEN_INT (after));
 }
 
-/* Return a BImode "axis predicate" register, allocating on first use.  */
-
-static rtx
-nvptx_get_axis_predicate (int axis)
-{
-  rtx &pred = cfun->machine->axis_predicate[axis];
-  return pred ? pred : pred = gen_reg_rtx (BImode);
-}
-
 /* Single neutering according to MASK.  FROM is the incoming block and
    TO is the outgoing block.  These may be the same block. Insert at
    start of FROM:
@@ -3763,7 +3799,14 @@
     if (GOMP_DIM_MASK (mode) & skip_mask)
       {
 	rtx_code_label *label = gen_label_rtx ();
-	rtx pred = nvptx_get_axis_predicate (mode - GOMP_DIM_WORKER);
+	rtx pred = cfun->machine->axis_predicate[mode - GOMP_DIM_WORKER];
+
+	if (!pred)
+	  {
+	    pred = gen_reg_rtx (BImode);
+	    cfun->machine->axis_predicate[mode - GOMP_DIM_WORKER] = pred;
+	  }
+	
 	rtx br;
 	if (mode == GOMP_DIM_VECTOR)
 	  br = gen_br_true (pred, label);
@@ -4136,7 +4179,7 @@
       error ("%qE attribute only applies to variables", name);
       *no_add_attrs = true;
     }
-  else if (current_function_decl && !TREE_STATIC (decl))
+  else if (!(TREE_PUBLIC (decl) || TREE_STATIC (decl)))
     {
       error ("%qE attribute not allowed with auto storage class", name);
       *no_add_attrs = true;
@@ -4288,9 +4331,9 @@
       write_var_marker (asm_out_file, false, true, "__nvptx_stacks");
       /* 32 is the maximum number of warps in a block.  Even though it's an
          external declaration, emit the array size explicitly; otherwise, it
-        may fail at PTX JIT time if the definition is later in link order.  */
+         may fail at PTX JIT time if the definition is later in link order.  */
       fprintf (asm_out_file, ".extern .shared .u%d __nvptx_stacks[32];\n",
-              POINTER_SIZE);
+	       POINTER_SIZE);
     }
   if (need_unisimt_decl)
     {
@@ -4477,7 +4520,6 @@
     }
 }
 -
 
 /* Define dimension sizes for known hardware.  */
 #define PTX_VECTOR_LENGTH 32

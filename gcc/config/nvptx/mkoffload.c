/* Offload image generation tool for PTX.

   Copyright (C) 2014-2017 Free Software Foundation, Inc.

   Contributed by Nathan Sidwell <nathan@codesourcery.com> and
   Bernd Schmidt <bernds@codesourcery.com>.

   This file is part of GCC.

   GCC is free software; you can redistribute it and/or modify it
   under the terms of the GNU General Public License as published
   by the Free Software Foundation; either version 3, or (at your
   option) any later version.

   GCC is distributed in the hope that it will be useful, but WITHOUT
   ANY WARRANTY; without even the implied warranty of MERCHANTABILITY
   or FITNESS FOR A PARTICULAR PURPOSE.  See the GNU General Public
   License for more details.

   You should have received a copy of the GNU General Public License
   along with GCC; see the file COPYING3.  If not see
   <http://www.gnu.org/licenses/>.  */

/* Munges PTX assembly into a C source file defining the PTX code as a
   string.

   This is not a complete assembler.  We presume the source is well
   formed from the compiler and can die horribly if it is not.  */

#include "config.h"
#include "system.h"
#include "coretypes.h"
#include "obstack.h"
#include "diagnostic.h"
#include "intl.h"
#include <libgen.h>
#include "collect-utils.h"
#include "gomp-constants.h"

const char tool_name[] = "nvptx mkoffload";

#define COMMENT_PREFIX "#"

enum id_map_flag
  {
    /* All clear.  */
    ID_MAP_FLAG_NONE = 0,
    /* Avoid offloading.  For example, because there is no sufficient
       parallelism.  */
    ID_MAP_FLAG_AVOID_OFFLOADING = 1
  };

struct id_map
{
  id_map *next;
  int flags;
  char *ptx_name;
};

static id_map *func_ids, **funcs_tail = &func_ids;
static id_map *var_ids, **vars_tail = &var_ids;

/* Files to unlink.  */
static const char *ptx_name;
static const char *ptx_cfile_name;

enum offload_abi offload_abi = OFFLOAD_ABI_UNSET;

/* Delete tempfiles.  */

void
tool_cleanup (bool from_signal ATTRIBUTE_UNUSED)
{
  if (ptx_cfile_name)
    maybe_unlink (ptx_cfile_name);
  if (ptx_name)
    maybe_unlink (ptx_name);
}

static void
mkoffload_cleanup (void)
{
  tool_cleanup (false);
}

/* Unlink FILE unless requested otherwise.  */

void
maybe_unlink (const char *file)
{
  if (!save_temps)
    {
      if (unlink_if_ordinary (file)
	  && errno != ENOENT)
	fatal_error (input_location, "deleting file %s: %m", file);
    }
  else if (verbose)
    fprintf (stderr, "[Leaving %s]\n", file);
}

/* Add or change the value of an environment variable, outputting the
   change to standard error if in verbose mode.  */
static void
xputenv (const char *string)
{
  if (verbose)
    fprintf (stderr, "%s\n", string);
  putenv (CONST_CAST (char *, string));
}


static void
record_id (const char *p1, id_map ***where)
{
  const char *end = strchr (p1, '\n');
  if (!end)
    fatal_error (input_location, "malformed ptx file");

  id_map *v = XNEW (id_map);

  /* Do we have any flags?  */
  v->flags = ID_MAP_FLAG_NONE;
  if (p1[0] == '(')
    {
      /* Current flag.  */
      const char *cur = p1 + 1;

      /* Seek to the beginning of ") ".  */
      p1 = strchr (cur, ')');
      if (!p1 || p1 > end || p1[1] != ' ')
	fatal_error (input_location, "malformed ptx file: "
		     "expected \") \" at \"%s\"", cur);

      while (cur < p1)
	{
	  const char *next = strchr (cur, ',');
	  if (!next || next > p1)
	    next = p1;

	  if (strncmp (cur, "avoid offloading", next - cur - 1) == 0)
	    v->flags |= ID_MAP_FLAG_AVOID_OFFLOADING;
	  else
	    fatal_error (input_location, "malformed ptx file: "
			 "unknown flag at \"%s\"", cur);

	  cur = next;
	}

      /* Skip past ") ".  */
      p1 += 2;
    }
  size_t len = end - p1;
  v->ptx_name = XNEWVEC (char, len + 1);
  memcpy (v->ptx_name, p1, len);
  v->ptx_name[len] = '\0';
  v->next = NULL;
  id_map **tail = *where;
  *tail = v;
  *where = &v->next;
}

/* Read the whole input file.  It will be NUL terminated (but
   remember, there could be a NUL in the file itself.  */

static const char *
read_file (FILE *stream, size_t *plen)
{
  size_t alloc = 16384;
  size_t base = 0;
  char *buffer;

  if (!fseek (stream, 0, SEEK_END))
    {
      /* Get the file size.  */
      long s = ftell (stream);
      if (s >= 0)
	alloc = s + 100;
      fseek (stream, 0, SEEK_SET);
    }
  buffer = XNEWVEC (char, alloc);

  for (;;)
    {
      size_t n = fread (buffer + base, 1, alloc - base - 1, stream);

      if (!n)
	break;
      base += n;
      if (base + 1 == alloc)
	{
	  alloc *= 2;
	  buffer = XRESIZEVEC (char, buffer, alloc);
	}
    }
  buffer[base] = 0;
  *plen = base;
  return buffer;
}

/* Parse STR, saving found tokens into PVALUES and return their number.
   Tokens are assumed to be delimited by ':'.  */
static unsigned
parse_env_var (const char *str, char ***pvalues)
{
  const char *curval, *nextval;
  char **values;
  unsigned num = 1, i;

  curval = strchr (str, ':');
  while (curval)
    {
      num++;
      curval = strchr (curval + 1, ':');
    }

  values = (char **) xmalloc (num * sizeof (char *));
  curval = str;
  nextval = strchr (curval, ':');
  if (nextval == NULL)
    nextval = strchr (curval, '\0');

  for (i = 0; i < num; i++)
    {
      int l = nextval - curval;
      values[i] = (char *) xmalloc (l + 1);
      memcpy (values[i], curval, l);
      values[i][l] = 0;
      curval = nextval + 1;
      nextval = strchr (curval, ':');
      if (nextval == NULL)
	nextval = strchr (curval, '\0');
    }
  *pvalues = values;
  return num;
}

/* Auxiliary function that frees elements of PTR and PTR itself.
   N is number of elements to be freed.  If PTR is NULL, nothing is freed.
   If an element is NULL, subsequent elements are not freed.  */
static void
free_array_of_ptrs (void **ptr, unsigned n)
{
  unsigned i;
  if (!ptr)
    return;
  for (i = 0; i < n; i++)
    {
      if (!ptr[i])
	break;
      free (ptr[i]);
    }
  free (ptr);
  return;
}

/* Check whether NAME can be accessed in MODE.  This is like access,
   except that it never considers directories to be executable.  */
static int
access_check (const char *name, int mode)
{
  if (mode == X_OK)
    {
      struct stat st;

      if (stat (name, &st) < 0 || S_ISDIR (st.st_mode))
	return -1;
    }

  return access (name, mode);
}

static void
process (FILE *in, FILE *out)
{
  size_t len = 0;
  const char *input = read_file (in, &len);
  const char *comma;
  id_map const *id;
  unsigned obj_count = 0;
  unsigned ix;

  /* Dump out char arrays for each PTX object file.  These are
     terminated by a NUL.  */
  for (size_t i = 0; i != len;)
    {
      char c;

      fprintf (out, "static const char ptx_code_%u[] =\n\t\"", obj_count++);
      while ((c = input[i++]))
	{
	  switch (c)
	    {
	    case '\r':
	      continue;
	    case '\n':
	      fprintf (out, "\\n\"\n\t\"");
	      /* Look for mappings on subsequent lines.  */
	      while (strncmp (input + i, "//:", 3) == 0)
		{
		  i += 3;

		  if (strncmp (input + i, "VAR_MAP ", 8) == 0)
		    record_id (input + i + 8, &vars_tail);
		  else if (strncmp (input + i, "FUNC_MAP ", 9) == 0)
		    record_id (input + i + 9, &funcs_tail);
		  else
		    abort ();
		  /* Skip to next line. */
		  while (input[i++] != '\n')
		    continue;
		}
	      continue;
	    case '"':
	    case '\\':
	      putc ('\\', out);
	      break;
	    default:
	      break;
	    }
	  putc (c, out);
	}
      fprintf (out, "\";\n\n");
    }

  /* Dump out array of pointers to ptx object strings.  */
  fprintf (out, "static const struct ptx_obj {\n"
	   "  const char *code;\n"
	   "  __SIZE_TYPE__ size;\n"
	   "} ptx_objs[] = {");
  for (comma = "", ix = 0; ix != obj_count; comma = ",", ix++)
    fprintf (out, "%s\n\t{ptx_code_%u, sizeof (ptx_code_%u)}", comma, ix, ix);
  fprintf (out, "\n};\n\n");

  /* Dump out variable idents.  */
  fprintf (out, "static const char *const var_mappings[] = {");
  for (comma = "", id = var_ids; id; comma = ",", id = id->next)
    fprintf (out, "%s\n\t%s", comma, id->ptx_name);
  fprintf (out, "\n};\n\n");

  /* Dump out function idents.  */
  bool avoid_offloading_p = false;
  fprintf (out, "static const struct nvptx_fn {\n"
	   "  const char *name;\n"
	   "  unsigned short dim[%d];\n"
	   "} func_mappings[] = {\n", GOMP_DIM_MAX);
  for (comma = "", id = func_ids; id; comma = ",", id = id->next)
    {
      if (id->flags & ID_MAP_FLAG_AVOID_OFFLOADING)
	avoid_offloading_p = true;
      fprintf (out, "%s\n\t{%s}", comma, id->ptx_name);
    }
  fprintf (out, "\n};\n\n");

  fprintf (out,
	   "static const struct nvptx_tdata {\n"
	   "  const struct ptx_obj *ptx_objs;\n"
	   "  unsigned ptx_num;\n"
	   "  const char *const *var_names;\n"
	   "  unsigned var_num;\n"
	   "  const struct nvptx_fn *fn_names;\n"
	   "  unsigned fn_num;\n"
	   "} target_data = {\n"
	   "  ptx_objs, sizeof (ptx_objs) / sizeof (ptx_objs[0]),\n"
	   "  var_mappings,"
	   "  sizeof (var_mappings) / sizeof (var_mappings[0]),\n"
	   "  func_mappings,"
	   "  sizeof (func_mappings) / sizeof (func_mappings[0])\n"
	   "};\n");
  if (avoid_offloading_p)
    /* Need a unique handle for target_data.  */
    fprintf (out, "static int target_data_avoid_offloading;\n");
  fprintf (out, "\n");

  fprintf (out, "#ifdef __cplusplus\n"
	   "extern \"C\" {\n"
	   "#endif\n");

  fprintf (out, "extern void GOMP_offload_register_ver"
	   " (unsigned, const void *, int, const void *);\n");
  fprintf (out, "extern void GOMP_offload_unregister_ver"
	   " (unsigned, const void *, int, const void *);\n");

  fprintf (out, "#ifdef __cplusplus\n"
	   "}\n"
	   "#endif\n");

  fprintf (out, "extern const void *const __OFFLOAD_TABLE__[];\n\n");

  fprintf (out, "static __attribute__((constructor)) void init (void)\n"
	   "{\n"
	   "  GOMP_offload_register_ver (%#x, __OFFLOAD_TABLE__,"
<<<<<<< HEAD
	   "%d/*NVIDIA_PTX*/, &target_data);\n",
=======
	   " %d/*NVIDIA_PTX*/, &target_data);\n"
	   "};\n",
>>>>>>> 07bfa257
	   GOMP_VERSION_PACK (GOMP_VERSION, GOMP_VERSION_NVIDIA_PTX),
	   GOMP_DEVICE_NVIDIA_PTX);
  if (avoid_offloading_p)
    fprintf (out, "  GOMP_offload_register_ver (%#x, (void *) 0,"
	     "%d/*NVIDIA_PTX*/, &target_data_avoid_offloading);\n",
	     GOMP_VERSION_PACK (GOMP_VERSION, GOMP_VERSION_NVIDIA_PTX),
	     GOMP_DEVICE_NVIDIA_PTX);
  fprintf (out, "};\n");

  fprintf (out, "static __attribute__((destructor)) void fini (void)\n"
	   "{\n"
	   "  GOMP_offload_unregister_ver (%#x, __OFFLOAD_TABLE__,"
<<<<<<< HEAD
	   "%d/*NVIDIA_PTX*/, &target_data);\n",
=======
	   " %d/*NVIDIA_PTX*/, &target_data);\n"
	   "};\n",
>>>>>>> 07bfa257
	   GOMP_VERSION_PACK (GOMP_VERSION, GOMP_VERSION_NVIDIA_PTX),
	   GOMP_DEVICE_NVIDIA_PTX);
  if (avoid_offloading_p)
    fprintf (out, "  GOMP_offload_unregister_ver (%#x, (void *) 0,"
	     "%d/*NVIDIA_PTX*/, &target_data_avoid_offloading);\n",
	     GOMP_VERSION_PACK (GOMP_VERSION, GOMP_VERSION_NVIDIA_PTX),
	     GOMP_DEVICE_NVIDIA_PTX);
  fprintf (out, "};\n");
}

static void
compile_native (const char *infile, const char *outfile, const char *compiler)
{
  const char *collect_gcc_options = getenv ("COLLECT_GCC_OPTIONS");
  if (!collect_gcc_options)
    fatal_error (input_location,
		 "environment variable COLLECT_GCC_OPTIONS must be set");

  struct obstack argv_obstack;
  obstack_init (&argv_obstack);
  obstack_ptr_grow (&argv_obstack, compiler);
  if (save_temps)
    obstack_ptr_grow (&argv_obstack, "-save-temps");
  if (verbose)
    obstack_ptr_grow (&argv_obstack, "-v");
  switch (offload_abi)
    {
    case OFFLOAD_ABI_LP64:
      obstack_ptr_grow (&argv_obstack, "-m64");
      break;
    case OFFLOAD_ABI_ILP32:
      obstack_ptr_grow (&argv_obstack, "-m32");
      break;
    default:
      gcc_unreachable ();
    }
  obstack_ptr_grow (&argv_obstack, infile);
  obstack_ptr_grow (&argv_obstack, "-c");
  obstack_ptr_grow (&argv_obstack, "-o");
  obstack_ptr_grow (&argv_obstack, outfile);
  obstack_ptr_grow (&argv_obstack, NULL);

  const char **new_argv = XOBFINISH (&argv_obstack, const char **);
  fork_execute (new_argv[0], CONST_CAST (char **, new_argv), true);
  obstack_free (&argv_obstack, NULL);
}

int
main (int argc, char **argv)
{
  FILE *in = stdin;
  FILE *out = stdout;
  const char *outname = 0;

  progname = "mkoffload";
  diagnostic_initialize (global_dc, 0);

  if (atexit (mkoffload_cleanup) != 0)
    fatal_error (input_location, "atexit failed");

  char *collect_gcc = getenv ("COLLECT_GCC");
  if (collect_gcc == NULL)
    fatal_error (input_location, "COLLECT_GCC must be set.");
  const char *gcc_path = dirname (ASTRDUP (collect_gcc));
  const char *gcc_exec = basename (ASTRDUP (collect_gcc));

  size_t len = (strlen (gcc_path) + 1
		+ strlen (GCC_INSTALL_NAME)
		+ 1);
  char *driver = XALLOCAVEC (char, len);

  if (strcmp (gcc_exec, collect_gcc) == 0)
    /* collect_gcc has no path, so it was found in PATH.  Make sure we also
       find accel-gcc in PATH.  */
    gcc_path = NULL;

  int driver_used = 0;
  if (gcc_path != NULL)
    driver_used = sprintf (driver, "%s/", gcc_path);
  sprintf (driver + driver_used, "%s", GCC_INSTALL_NAME);

  bool found = false;
  if (gcc_path == NULL)
    found = true;
  else if (access_check (driver, X_OK) == 0)
    found = true;
  else
    {
      /* Don't use alloca pointer with XRESIZEVEC.  */
      driver = NULL;
      /* Look in all COMPILER_PATHs for GCC_INSTALL_NAME.  */
      char **paths = NULL;
      unsigned n_paths;
      n_paths = parse_env_var (getenv ("COMPILER_PATH"), &paths);
      for (unsigned i = 0; i < n_paths; i++)
	{
	  len = strlen (paths[i]) + 1 + strlen (GCC_INSTALL_NAME) + 1;
	  driver = XRESIZEVEC (char, driver, len);
	  sprintf (driver, "%s/%s", paths[i], GCC_INSTALL_NAME);
	  if (access_check (driver, X_OK) == 0)
	    {
	      found = true;
	      break;
	    }
	}
      free_array_of_ptrs ((void **) paths, n_paths);
    }

  if (!found)
    fatal_error (input_location,
		 "offload compiler %s not found", GCC_INSTALL_NAME);

  /* We may be called with all the arguments stored in some file and
     passed with @file.  Expand them into argv before processing.  */
  expandargv (&argc, &argv);

  /* Scan the argument vector.  */
  bool fopenmp = false;
  bool fopenacc = false;
  for (int i = 1; i < argc; i++)
    {
#define STR "-foffload-abi="
      if (strncmp (argv[i], STR, strlen (STR)) == 0)
	{
	  if (strcmp (argv[i] + strlen (STR), "lp64") == 0)
	    offload_abi = OFFLOAD_ABI_LP64;
	  else if (strcmp (argv[i] + strlen (STR), "ilp32") == 0)
	    offload_abi = OFFLOAD_ABI_ILP32;
	  else
	    fatal_error (input_location,
			 "unrecognizable argument of option " STR);
	}
#undef STR
      else if (strcmp (argv[i], "-fopenmp") == 0)
	fopenmp = true;
      else if (strcmp (argv[i], "-fopenacc") == 0)
	fopenacc = true;
      else if (strcmp (argv[i], "-save-temps") == 0)
	save_temps = true;
      else if (strcmp (argv[i], "-v") == 0)
	verbose = true;
    }
  if (!(fopenacc ^ fopenmp))
    fatal_error (input_location, "either -fopenacc or -fopenmp must be set");

  struct obstack argv_obstack;
  obstack_init (&argv_obstack);
  obstack_ptr_grow (&argv_obstack, driver);
  if (save_temps)
    obstack_ptr_grow (&argv_obstack, "-save-temps");
  if (verbose)
    obstack_ptr_grow (&argv_obstack, "-v");
  obstack_ptr_grow (&argv_obstack, "-xlto");
  switch (offload_abi)
    {
    case OFFLOAD_ABI_LP64:
      obstack_ptr_grow (&argv_obstack, "-m64");
      break;
    case OFFLOAD_ABI_ILP32:
      obstack_ptr_grow (&argv_obstack, "-m32");
      break;
    default:
      gcc_unreachable ();
    }
  if (fopenmp)
    obstack_ptr_grow (&argv_obstack, "-mgomp");
  char *collect_mkoffload_opts = getenv ("COLLECT_MKOFFLOAD_OPTIONS");
  if (collect_mkoffload_opts)
    {
      char *str = collect_mkoffload_opts;
      char *p;
      while ((p = strchr (str, ' ')) != 0)
	{
	  *p = '\0';
	  obstack_ptr_grow (&argv_obstack, str);
	  str = p + 1;
	}
      obstack_ptr_grow (&argv_obstack, str);
    }

  for (int ix = 1; ix != argc; ix++)
    {
      if (!strcmp (argv[ix], "-o") && ix + 1 != argc)
	outname = argv[++ix];
      else
	obstack_ptr_grow (&argv_obstack, argv[ix]);
    }

  ptx_cfile_name = make_temp_file (".c");

  out = fopen (ptx_cfile_name, "w");
  if (!out)
    fatal_error (input_location, "cannot open '%s'", ptx_cfile_name);

  /* PR libgomp/65099: Currently, we only support offloading in 64-bit
     configurations.  */
  if (offload_abi == OFFLOAD_ABI_LP64)
    {
      ptx_name = make_temp_file (".mkoffload");
      obstack_ptr_grow (&argv_obstack, "-o");
      obstack_ptr_grow (&argv_obstack, ptx_name);
      obstack_ptr_grow (&argv_obstack, NULL);
      const char **new_argv = XOBFINISH (&argv_obstack, const char **);

      char *execpath = getenv ("GCC_EXEC_PREFIX");
      char *cpath = getenv ("COMPILER_PATH");
      char *lpath = getenv ("LIBRARY_PATH");
      unsetenv ("GCC_EXEC_PREFIX");
      unsetenv ("COMPILER_PATH");
      unsetenv ("LIBRARY_PATH");

      fork_execute (new_argv[0], CONST_CAST (char **, new_argv), true);
      obstack_free (&argv_obstack, NULL);

      xputenv (concat ("GCC_EXEC_PREFIX=", execpath, NULL));
      xputenv (concat ("COMPILER_PATH=", cpath, NULL));
      xputenv (concat ("LIBRARY_PATH=", lpath, NULL));

      in = fopen (ptx_name, "r");
      if (!in)
	fatal_error (input_location, "cannot open intermediate ptx file");

      process (in, out);
    }

  fclose (out);

  compile_native (ptx_cfile_name, outname, collect_gcc);

  return 0;
}<|MERGE_RESOLUTION|>--- conflicted
+++ resolved
@@ -389,12 +389,7 @@
   fprintf (out, "static __attribute__((constructor)) void init (void)\n"
 	   "{\n"
 	   "  GOMP_offload_register_ver (%#x, __OFFLOAD_TABLE__,"
-<<<<<<< HEAD
-	   "%d/*NVIDIA_PTX*/, &target_data);\n",
-=======
-	   " %d/*NVIDIA_PTX*/, &target_data);\n"
-	   "};\n",
->>>>>>> 07bfa257
+	   " %d/*NVIDIA_PTX*/, &target_data);\n",
 	   GOMP_VERSION_PACK (GOMP_VERSION, GOMP_VERSION_NVIDIA_PTX),
 	   GOMP_DEVICE_NVIDIA_PTX);
   if (avoid_offloading_p)
@@ -407,12 +402,7 @@
   fprintf (out, "static __attribute__((destructor)) void fini (void)\n"
 	   "{\n"
 	   "  GOMP_offload_unregister_ver (%#x, __OFFLOAD_TABLE__,"
-<<<<<<< HEAD
-	   "%d/*NVIDIA_PTX*/, &target_data);\n",
-=======
-	   " %d/*NVIDIA_PTX*/, &target_data);\n"
-	   "};\n",
->>>>>>> 07bfa257
+	   " %d/*NVIDIA_PTX*/, &target_data);\n",
 	   GOMP_VERSION_PACK (GOMP_VERSION, GOMP_VERSION_NVIDIA_PTX),
 	   GOMP_DEVICE_NVIDIA_PTX);
   if (avoid_offloading_p)

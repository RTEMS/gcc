/* Definitions of target machine for GNU compiler, for MMIX.
   Copyright (C) 2000, 2001, 2002, 2003, 2004, 2005, 2006, 2007, 2008, 2009,
   2010
   Free Software Foundation, Inc.
   Contributed by Hans-Peter Nilsson (hp@bitrange.com)

This file is part of GCC.

GCC is free software; you can redistribute it and/or modify
it under the terms of the GNU General Public License as published by
the Free Software Foundation; either version 3, or (at your option)
any later version.

GCC is distributed in the hope that it will be useful,
but WITHOUT ANY WARRANTY; without even the implied warranty of
MERCHANTABILITY or FITNESS FOR A PARTICULAR PURPOSE.  See the
GNU General Public License for more details.

You should have received a copy of the GNU General Public License
along with GCC; see the file COPYING3.  If not see
<http://www.gnu.org/licenses/>.  */

#include "config.h"
#include "system.h"
#include "coretypes.h"
#include "tm.h"
#include "rtl.h"
#include "regs.h"
#include "hard-reg-set.h"
#include "hashtab.h"
#include "insn-config.h"
#include "output.h"
#include "basic-block.h"
#include "flags.h"
#include "tree.h"
#include "function.h"
#include "expr.h"
#include "diagnostic-core.h"
#include "toplev.h"
#include "recog.h"
#include "ggc.h"
#include "dwarf2.h"
#include "debug.h"
#include "tm_p.h"
#include "integrate.h"
#include "target.h"
#include "target-def.h"
<<<<<<< HEAD
=======
#include "df.h"
>>>>>>> 155d23aa

/* First some local helper definitions.  */
#define MMIX_FIRST_GLOBAL_REGNUM 32

/* We'd need a current_function_has_landing_pad.  It's marked as such when
   a nonlocal_goto_receiver is expanded.  Not just a C++ thing, but
   mostly.  */
#define MMIX_CFUN_HAS_LANDING_PAD (cfun->machine->has_landing_pad != 0)

/* We have no means to tell DWARF 2 about the register stack, so we need
   to store the return address on the stack if an exception can get into
   this function.  FIXME: Narrow condition.  Before any whole-function
   analysis, df_regs_ever_live_p () isn't initialized.  We know it's up-to-date
   after reload_completed; it may contain incorrect information some time
   before that.  Within a RTL sequence (after a call to start_sequence,
   such as in RTL expanders), leaf_function_p doesn't see all insns
   (perhaps any insn).  But regs_ever_live is up-to-date when
   leaf_function_p () isn't, so we "or" them together to get accurate
   information.  FIXME: Some tweak to leaf_function_p might be
   preferable.  */
#define MMIX_CFUN_NEEDS_SAVED_EH_RETURN_ADDRESS			\
 (flag_exceptions						\
  && ((reload_completed && df_regs_ever_live_p (MMIX_rJ_REGNUM))	\
      || !leaf_function_p ()))

#define IS_MMIX_EH_RETURN_DATA_REG(REGNO)	\
 (crtl->calls_eh_return		\
  && (EH_RETURN_DATA_REGNO (0) == REGNO		\
      || EH_RETURN_DATA_REGNO (1) == REGNO	\
      || EH_RETURN_DATA_REGNO (2) == REGNO	\
      || EH_RETURN_DATA_REGNO (3) == REGNO))

/* For the default ABI, we rename registers at output-time to fill the gap
   between the (statically partitioned) saved registers and call-clobbered
   registers.  In effect this makes unused call-saved registers to be used
   as call-clobbered registers.  The benefit comes from keeping the number
   of local registers (value of rL) low, since there's a cost of
   increasing rL and clearing unused (unset) registers with lower numbers.
   Don't translate while outputting the prologue.  */
#define MMIX_OUTPUT_REGNO(N)					\
 (TARGET_ABI_GNU 						\
  || (int) (N) < MMIX_RETURN_VALUE_REGNUM			\
  || (int) (N) > MMIX_LAST_STACK_REGISTER_REGNUM		\
  || cfun == NULL 						\
  || cfun->machine == NULL 					\
  || cfun->machine->in_prologue					\
  ? (N) : ((N) - MMIX_RETURN_VALUE_REGNUM			\
	   + cfun->machine->highest_saved_stack_register + 1))

/* The %d in "POP %d,0".  */
#define MMIX_POP_ARGUMENT()						\
 ((! TARGET_ABI_GNU							\
   && crtl->return_rtx != NULL				\
   && ! cfun->returns_struct)				\
  ? (GET_CODE (crtl->return_rtx) == PARALLEL			\
     ? GET_NUM_ELEM (XVEC (crtl->return_rtx, 0)) : 1)	\
  : 0)

/* The canonical saved comparison operands for non-cc0 machines, set in
   the compare expander.  */
rtx mmix_compare_op0;
rtx mmix_compare_op1;

/* Declarations of locals.  */

/* Intermediate for insn output.  */
static int mmix_output_destination_register;

static void mmix_option_override (void);
static void mmix_asm_output_source_filename (FILE *, const char *);
static void mmix_output_shiftvalue_op_from_str
  (FILE *, const char *, HOST_WIDEST_INT);
static void mmix_output_shifted_value (FILE *, HOST_WIDEST_INT);
static void mmix_output_condition (FILE *, rtx, int);
static HOST_WIDEST_INT mmix_intval (rtx);
static void mmix_output_octa (FILE *, HOST_WIDEST_INT, int);
static bool mmix_assemble_integer (rtx, unsigned int, int);
static struct machine_function *mmix_init_machine_status (void);
static void mmix_encode_section_info (tree, rtx, int);
static const char *mmix_strip_name_encoding (const char *);
static void mmix_emit_sp_add (HOST_WIDE_INT offset);
static void mmix_target_asm_function_prologue (FILE *, HOST_WIDE_INT);
static void mmix_target_asm_function_end_prologue (FILE *);
static void mmix_target_asm_function_epilogue (FILE *, HOST_WIDE_INT);
static bool mmix_legitimate_address_p (enum machine_mode, rtx, bool);
static void mmix_reorg (void);
static void mmix_asm_output_mi_thunk
  (FILE *, tree, HOST_WIDE_INT, HOST_WIDE_INT, tree);
static void mmix_setup_incoming_varargs
  (CUMULATIVE_ARGS *, enum machine_mode, tree, int *, int);
static void mmix_file_start (void);
static void mmix_file_end (void);
static bool mmix_rtx_costs (rtx, int, int, int *, bool);
static rtx mmix_struct_value_rtx (tree, int);
static enum machine_mode mmix_promote_function_mode (const_tree,
						     enum machine_mode,
	                                             int *, const_tree, int);
<<<<<<< HEAD
=======
static void mmix_function_arg_advance (CUMULATIVE_ARGS *, enum machine_mode,
				       const_tree, bool);
static rtx mmix_function_arg_1 (const CUMULATIVE_ARGS *, enum machine_mode,
				const_tree, bool, bool);
static rtx mmix_function_incoming_arg (CUMULATIVE_ARGS *, enum machine_mode,
				       const_tree, bool);
static rtx mmix_function_arg (CUMULATIVE_ARGS *, enum machine_mode,
			      const_tree, bool);
>>>>>>> 155d23aa
static rtx mmix_function_value (const_tree, const_tree, bool);
static rtx mmix_libcall_value (enum machine_mode, const_rtx);
static bool mmix_function_value_regno_p (const unsigned int);
static bool mmix_pass_by_reference (CUMULATIVE_ARGS *,
				    enum machine_mode, const_tree, bool);
static bool mmix_frame_pointer_required (void);
static void mmix_asm_trampoline_template (FILE *);
static void mmix_trampoline_init (rtx, tree, rtx);
static void mmix_conditional_register_usage (void);

/* TARGET_OPTION_OPTIMIZATION_TABLE.  */

static const struct default_options mmix_option_optimization_table[] =
  {
    { OPT_LEVELS_1_PLUS, OPT_fregmove, NULL, 1 },
    { OPT_LEVELS_2_PLUS, OPT_fomit_frame_pointer, NULL, 1 },
    { OPT_LEVELS_NONE, 0, NULL, 0 }
  };

/* Target structure macros.  Listed by node.  See `Using and Porting GCC'
   for a general description.  */

/* Node: Function Entry */

#undef TARGET_ASM_BYTE_OP
#define TARGET_ASM_BYTE_OP NULL
#undef TARGET_ASM_ALIGNED_HI_OP
#define TARGET_ASM_ALIGNED_HI_OP NULL
#undef TARGET_ASM_ALIGNED_SI_OP
#define TARGET_ASM_ALIGNED_SI_OP NULL
#undef TARGET_ASM_ALIGNED_DI_OP
#define TARGET_ASM_ALIGNED_DI_OP NULL
#undef TARGET_ASM_INTEGER
#define TARGET_ASM_INTEGER mmix_assemble_integer

#undef TARGET_ASM_FUNCTION_PROLOGUE
#define TARGET_ASM_FUNCTION_PROLOGUE mmix_target_asm_function_prologue

#undef TARGET_ASM_FUNCTION_END_PROLOGUE
#define TARGET_ASM_FUNCTION_END_PROLOGUE mmix_target_asm_function_end_prologue

#undef TARGET_ASM_FUNCTION_EPILOGUE
#define TARGET_ASM_FUNCTION_EPILOGUE mmix_target_asm_function_epilogue

#undef TARGET_ENCODE_SECTION_INFO
#define TARGET_ENCODE_SECTION_INFO  mmix_encode_section_info
#undef TARGET_STRIP_NAME_ENCODING
#define TARGET_STRIP_NAME_ENCODING  mmix_strip_name_encoding

#undef TARGET_ASM_OUTPUT_MI_THUNK
#define TARGET_ASM_OUTPUT_MI_THUNK mmix_asm_output_mi_thunk
#undef TARGET_ASM_CAN_OUTPUT_MI_THUNK
#define TARGET_ASM_CAN_OUTPUT_MI_THUNK default_can_output_mi_thunk_no_vcall
#undef TARGET_ASM_FILE_START
#define TARGET_ASM_FILE_START mmix_file_start
#undef TARGET_ASM_FILE_START_FILE_DIRECTIVE
#define TARGET_ASM_FILE_START_FILE_DIRECTIVE true
#undef TARGET_ASM_FILE_END
#define TARGET_ASM_FILE_END mmix_file_end
#undef TARGET_ASM_OUTPUT_SOURCE_FILENAME
#define TARGET_ASM_OUTPUT_SOURCE_FILENAME mmix_asm_output_source_filename

#undef TARGET_CONDITIONAL_REGISTER_USAGE
#define TARGET_CONDITIONAL_REGISTER_USAGE mmix_conditional_register_usage

#undef TARGET_RTX_COSTS
#define TARGET_RTX_COSTS mmix_rtx_costs
#undef TARGET_ADDRESS_COST
#define TARGET_ADDRESS_COST hook_int_rtx_bool_0

#undef TARGET_MACHINE_DEPENDENT_REORG
#define TARGET_MACHINE_DEPENDENT_REORG mmix_reorg

#undef TARGET_PROMOTE_FUNCTION_MODE
#define TARGET_PROMOTE_FUNCTION_MODE mmix_promote_function_mode

#undef TARGET_FUNCTION_VALUE
#define TARGET_FUNCTION_VALUE mmix_function_value
#undef TARGET_LIBCALL_VALUE
#define TARGET_LIBCALL_VALUE mmix_libcall_value
#undef TARGET_FUNCTION_VALUE_REGNO_P
#define TARGET_FUNCTION_VALUE_REGNO_P mmix_function_value_regno_p

<<<<<<< HEAD
=======
#undef TARGET_FUNCTION_ARG
#define TARGET_FUNCTION_ARG mmix_function_arg
#undef TARGET_FUNCTION_INCOMING_ARG
#define TARGET_FUNCTION_INCOMING_ARG mmix_function_incoming_arg
#undef TARGET_FUNCTION_ARG_ADVANCE
#define TARGET_FUNCTION_ARG_ADVANCE mmix_function_arg_advance
>>>>>>> 155d23aa
#undef TARGET_STRUCT_VALUE_RTX
#define TARGET_STRUCT_VALUE_RTX mmix_struct_value_rtx
#undef TARGET_SETUP_INCOMING_VARARGS
#define TARGET_SETUP_INCOMING_VARARGS mmix_setup_incoming_varargs
#undef TARGET_PASS_BY_REFERENCE
#define TARGET_PASS_BY_REFERENCE mmix_pass_by_reference
#undef TARGET_CALLEE_COPIES
#define TARGET_CALLEE_COPIES hook_bool_CUMULATIVE_ARGS_mode_tree_bool_true
#undef TARGET_DEFAULT_TARGET_FLAGS
#define TARGET_DEFAULT_TARGET_FLAGS TARGET_DEFAULT

#undef TARGET_LEGITIMATE_ADDRESS_P
#define TARGET_LEGITIMATE_ADDRESS_P	mmix_legitimate_address_p

#undef TARGET_FRAME_POINTER_REQUIRED
#define TARGET_FRAME_POINTER_REQUIRED mmix_frame_pointer_required

#undef TARGET_ASM_TRAMPOLINE_TEMPLATE
#define TARGET_ASM_TRAMPOLINE_TEMPLATE mmix_asm_trampoline_template
#undef TARGET_TRAMPOLINE_INIT
#define TARGET_TRAMPOLINE_INIT mmix_trampoline_init

#undef TARGET_OPTION_OVERRIDE
#define TARGET_OPTION_OVERRIDE mmix_option_override
#undef TARGET_OPTION_OPTIMIZATION_TABLE
#define TARGET_OPTION_OPTIMIZATION_TABLE mmix_option_optimization_table

struct gcc_target targetm = TARGET_INITIALIZER;

/* Functions that are expansions for target macros.
   See Target Macros in `Using and Porting GCC'.  */

/* TARGET_OPTION_OVERRIDE.  */

static void
mmix_option_override (void)
{
  /* Should we err or should we warn?  Hmm.  At least we must neutralize
     it.  For example the wrong kind of case-tables will be generated with
     PIC; we use absolute address items for mmixal compatibility.  FIXME:
     They could be relative if we just elide them to after all pertinent
     labels.  */
  if (flag_pic)
    {
      warning (0, "-f%s not supported: ignored", (flag_pic > 1) ? "PIC" : "pic");
      flag_pic = 0;
    }
}

/* INIT_EXPANDERS.  */

void
mmix_init_expanders (void)
{
  init_machine_status = mmix_init_machine_status;
}

/* Set the per-function data.  */

static struct machine_function *
mmix_init_machine_status (void)
{
  return ggc_alloc_cleared_machine_function ();
}

/* DATA_ALIGNMENT.
   We have trouble getting the address of stuff that is located at other
   than 32-bit alignments (GETA requirements), so try to give everything
   at least 32-bit alignment.  */

int
mmix_data_alignment (tree type ATTRIBUTE_UNUSED, int basic_align)
{
  if (basic_align < 32)
    return 32;

  return basic_align;
}

/* CONSTANT_ALIGNMENT.  */

int
mmix_constant_alignment (tree constant ATTRIBUTE_UNUSED, int basic_align)
{
  if (basic_align < 32)
    return 32;

  return basic_align;
}

/* LOCAL_ALIGNMENT.  */

unsigned
mmix_local_alignment (tree type ATTRIBUTE_UNUSED, unsigned basic_align)
{
  if (basic_align < 32)
    return 32;

  return basic_align;
}

/* TARGET_CONDITIONAL_REGISTER_USAGE.  */

static void
mmix_conditional_register_usage (void)
{
  int i;

  if (TARGET_ABI_GNU)
    {
      static const int gnu_abi_reg_alloc_order[]
	= MMIX_GNU_ABI_REG_ALLOC_ORDER;

      for (i = 0; i < FIRST_PSEUDO_REGISTER; i++)
	reg_alloc_order[i] = gnu_abi_reg_alloc_order[i];

      /* Change the default from the mmixware ABI.  For the GNU ABI,
	 $15..$30 are call-saved just as $0..$14.  There must be one
	 call-clobbered local register for the "hole" that holds the
	 number of saved local registers saved by PUSHJ/PUSHGO during the
	 function call, receiving the return value at return.  So best is
	 to use the highest, $31.  It's already marked call-clobbered for
	 the mmixware ABI.  */
      for (i = 15; i <= 30; i++)
	call_used_regs[i] = 0;

      /* "Unfix" the parameter registers.  */
      for (i = MMIX_RESERVED_GNU_ARG_0_REGNUM;
	   i < MMIX_RESERVED_GNU_ARG_0_REGNUM + MMIX_MAX_ARGS_IN_REGS;
	   i++)
	fixed_regs[i] = 0;
    }

  /* Step over the ":" in special register names.  */
  if (! TARGET_TOPLEVEL_SYMBOLS)
    for (i = 0; i < FIRST_PSEUDO_REGISTER; i++)
      if (reg_names[i][0] == ':')
	reg_names[i]++;
}

/* INCOMING_REGNO and OUTGOING_REGNO worker function.
   Those two macros must only be applied to function argument
   registers.  FIXME: for their current use in gcc, it'd be better
   with an explicit specific additional FUNCTION_INCOMING_ARG_REGNO_P
   a'la TARGET_FUNCTION_ARG / TARGET_FUNCTION_INCOMING_ARG instead of
   forcing the target to commit to a fixed mapping and for any
   unspecified register use.  */

int
mmix_opposite_regno (int regno, int incoming)
{
  if (!mmix_function_arg_regno_p (regno, incoming))
    return regno;

  return
    regno - (incoming
	     ? MMIX_FIRST_INCOMING_ARG_REGNUM - MMIX_FIRST_ARG_REGNUM
	     : MMIX_FIRST_ARG_REGNUM - MMIX_FIRST_INCOMING_ARG_REGNUM);
}

/* LOCAL_REGNO.
   All registers that are part of the register stack and that will be
   saved are local.  */

int
mmix_local_regno (int regno)
{
  return regno <= MMIX_LAST_STACK_REGISTER_REGNUM && !call_used_regs[regno];
}

/* PREFERRED_RELOAD_CLASS.
   We need to extend the reload class of REMAINDER_REG and HIMULT_REG.  */

enum reg_class
mmix_preferred_reload_class (rtx x ATTRIBUTE_UNUSED, enum reg_class rclass)
{
  /* FIXME: Revisit.  */
  return GET_CODE (x) == MOD && GET_MODE (x) == DImode
    ? REMAINDER_REG : rclass;
}

/* PREFERRED_OUTPUT_RELOAD_CLASS.
   We need to extend the reload class of REMAINDER_REG and HIMULT_REG.  */

enum reg_class
mmix_preferred_output_reload_class (rtx x ATTRIBUTE_UNUSED,
				    enum reg_class rclass)
{
  /* FIXME: Revisit.  */
  return GET_CODE (x) == MOD && GET_MODE (x) == DImode
    ? REMAINDER_REG : rclass;
}

/* SECONDARY_RELOAD_CLASS.
   We need to reload regs of REMAINDER_REG and HIMULT_REG elsewhere.  */

enum reg_class
mmix_secondary_reload_class (enum reg_class rclass,
			     enum machine_mode mode ATTRIBUTE_UNUSED,
			     rtx x ATTRIBUTE_UNUSED,
			     int in_p ATTRIBUTE_UNUSED)
{
  if (rclass == REMAINDER_REG
      || rclass == HIMULT_REG
      || rclass == SYSTEM_REGS)
    return GENERAL_REGS;

  return NO_REGS;
}

/* CONST_OK_FOR_LETTER_P.  */

int
mmix_const_ok_for_letter_p (HOST_WIDE_INT value, int c)
{
  return
    (c == 'I' ? value >= 0 && value <= 255
     : c == 'J' ? value >= 0 && value <= 65535
     : c == 'K' ? value <= 0 && value >= -255
     : c == 'L' ? mmix_shiftable_wyde_value (value)
     : c == 'M' ? value == 0
     : c == 'N' ? mmix_shiftable_wyde_value (~value)
     : c == 'O' ? (value == 3 || value == 5 || value == 9
		   || value == 17)
     : 0);
}

/* CONST_DOUBLE_OK_FOR_LETTER_P.  */

int
mmix_const_double_ok_for_letter_p (rtx value, int c)
{
  return
    (c == 'G' ? value == CONST0_RTX (GET_MODE (value))
     : 0);
}

/* EXTRA_CONSTRAINT.
   We need this since our constants are not always expressible as
   CONST_INT:s, but rather often as CONST_DOUBLE:s.  */

int
mmix_extra_constraint (rtx x, int c, int strict)
{
  HOST_WIDEST_INT value;

  /* When checking for an address, we need to handle strict vs. non-strict
     register checks.  Don't use address_operand, but instead its
     equivalent (its callee, which it is just a wrapper for),
     memory_operand_p and the strict-equivalent strict_memory_address_p.  */
  if (c == 'U')
    return
      strict
      ? strict_memory_address_p (Pmode, x)
      : memory_address_p (Pmode, x);

  /* R asks whether x is to be loaded with GETA or something else.  Right
     now, only a SYMBOL_REF and LABEL_REF can fit for
     TARGET_BASE_ADDRESSES.

     Only constant symbolic addresses apply.  With TARGET_BASE_ADDRESSES,
     we just allow straight LABEL_REF or SYMBOL_REFs with SYMBOL_REF_FLAG
     set right now; only function addresses and code labels.  If we change
     to let SYMBOL_REF_FLAG be set on other symbols, we have to check
     inside CONST expressions.  When TARGET_BASE_ADDRESSES is not in
     effect, a "raw" constant check together with mmix_constant_address_p
     is all that's needed; we want all constant addresses to be loaded
     with GETA then.  */
  if (c == 'R')
    return
      GET_CODE (x) != CONST_INT && GET_CODE (x) != CONST_DOUBLE
      && mmix_constant_address_p (x)
      && (! TARGET_BASE_ADDRESSES
	  || (GET_CODE (x) == LABEL_REF
	      || (GET_CODE (x) == SYMBOL_REF && SYMBOL_REF_FLAG (x))));

  if (GET_CODE (x) != CONST_DOUBLE || GET_MODE (x) != VOIDmode)
    return 0;

  value = mmix_intval (x);

  /* We used to map Q->J, R->K, S->L, T->N, U->O, but we don't have to any
     more ('U' taken for address_operand, 'R' similarly).  Some letters map
     outside of CONST_INT, though; we still use 'S' and 'T'.  */
  if (c == 'S')
    return mmix_shiftable_wyde_value (value);
  else if (c == 'T')
    return mmix_shiftable_wyde_value (~value);
  return 0;
}

/* DYNAMIC_CHAIN_ADDRESS.  */

rtx
mmix_dynamic_chain_address (rtx frame)
{
  /* FIXME: the frame-pointer is stored at offset -8 from the current
     frame-pointer.  Unfortunately, the caller assumes that a
     frame-pointer is present for *all* previous frames.  There should be
     a way to say that that cannot be done, like for RETURN_ADDR_RTX.  */
  return plus_constant (frame, -8);
}

/* STARTING_FRAME_OFFSET.  */

int
mmix_starting_frame_offset (void)
{
  /* The old frame pointer is in the slot below the new one, so
     FIRST_PARM_OFFSET does not need to depend on whether the
     frame-pointer is needed or not.  We have to adjust for the register
     stack pointer being located below the saved frame pointer.
     Similarly, we store the return address on the stack too, for
     exception handling, and always if we save the register stack pointer.  */
  return
    (-8
     + (MMIX_CFUN_HAS_LANDING_PAD
	? -16 : (MMIX_CFUN_NEEDS_SAVED_EH_RETURN_ADDRESS ? -8 : 0)));
}

/* RETURN_ADDR_RTX.  */

rtx
mmix_return_addr_rtx (int count, rtx frame ATTRIBUTE_UNUSED)
{
  return count == 0
    ? (MMIX_CFUN_NEEDS_SAVED_EH_RETURN_ADDRESS
       /* FIXME: Set frame_alias_set on the following.  (Why?)
	  See mmix_initial_elimination_offset for the reason we can't use
	  get_hard_reg_initial_val for both.  Always using a stack slot
	  and not a register would be suboptimal.  */
       ? validize_mem (gen_rtx_MEM (Pmode, plus_constant (frame_pointer_rtx, -16)))
       : get_hard_reg_initial_val (Pmode, MMIX_INCOMING_RETURN_ADDRESS_REGNUM))
    : NULL_RTX;
}

/* SETUP_FRAME_ADDRESSES.  */

void
mmix_setup_frame_addresses (void)
{
  /* Nothing needed at the moment.  */
}

/* The difference between the (imaginary) frame pointer and the stack
   pointer.  Used to eliminate the frame pointer.  */

int
mmix_initial_elimination_offset (int fromreg, int toreg)
{
  int regno;
  int fp_sp_offset
    = (get_frame_size () + crtl->outgoing_args_size + 7) & ~7;

  /* There is no actual offset between these two virtual values, but for
     the frame-pointer, we have the old one in the stack position below
     it, so the offset for the frame-pointer to the stack-pointer is one
     octabyte larger.  */
  if (fromreg == MMIX_ARG_POINTER_REGNUM
      && toreg == MMIX_FRAME_POINTER_REGNUM)
    return 0;

  /* The difference is the size of local variables plus the size of
     outgoing function arguments that would normally be passed as
     registers but must be passed on stack because we're out of
     function-argument registers.  Only global saved registers are
     counted; the others go on the register stack.

     The frame-pointer is counted too if it is what is eliminated, as we
     need to balance the offset for it from STARTING_FRAME_OFFSET.

     Also add in the slot for the register stack pointer we save if we
     have a landing pad.

     Unfortunately, we can't access $0..$14, from unwinder code easily, so
     store the return address in a frame slot too.  FIXME: Only for
     non-leaf functions.  FIXME: Always with a landing pad, because it's
     hard to know whether we need the other at the time we know we need
     the offset for one (and have to state it).  It's a kludge until we
     can express the register stack in the EH frame info.

     We have to do alignment here; get_frame_size will not return a
     multiple of STACK_BOUNDARY.  FIXME: Add note in manual.  */

  for (regno = MMIX_FIRST_GLOBAL_REGNUM;
       regno <= 255;
       regno++)
    if ((df_regs_ever_live_p (regno) && ! call_used_regs[regno])
	|| IS_MMIX_EH_RETURN_DATA_REG (regno))
      fp_sp_offset += 8;

  return fp_sp_offset
    + (MMIX_CFUN_HAS_LANDING_PAD
       ? 16 : (MMIX_CFUN_NEEDS_SAVED_EH_RETURN_ADDRESS ? 8 : 0))
    + (fromreg == MMIX_ARG_POINTER_REGNUM ? 0 : 8);
}

static void
mmix_function_arg_advance (CUMULATIVE_ARGS *argsp, enum machine_mode mode,
			   const_tree type, bool named ATTRIBUTE_UNUSED)
{
  int arg_size = MMIX_FUNCTION_ARG_SIZE (mode, type);

  argsp->regs = ((targetm.calls.must_pass_in_stack (mode, type)
		  || (arg_size > 8
		      && !TARGET_LIBFUNC
		      && !argsp->lib))
		 ? (MMIX_MAX_ARGS_IN_REGS) + 1
		 : argsp->regs + (7 + arg_size) / 8);
}

/* Helper function for mmix_function_arg and mmix_function_incoming_arg.  */

static rtx
mmix_function_arg_1 (const CUMULATIVE_ARGS *argsp,
		     enum machine_mode mode,
		     const_tree type,
		     bool named ATTRIBUTE_UNUSED,
		     bool incoming)
{
  /* Last-argument marker.  */
  if (type == void_type_node)
    return (argsp->regs < MMIX_MAX_ARGS_IN_REGS)
      ? gen_rtx_REG (mode,
		     (incoming
		      ? MMIX_FIRST_INCOMING_ARG_REGNUM
		      : MMIX_FIRST_ARG_REGNUM) + argsp->regs)
      : NULL_RTX;

  return (argsp->regs < MMIX_MAX_ARGS_IN_REGS
	  && !targetm.calls.must_pass_in_stack (mode, type)
	  && (GET_MODE_BITSIZE (mode) <= 64
	      || argsp->lib
	      || TARGET_LIBFUNC))
    ? gen_rtx_REG (mode,
		   (incoming
		    ? MMIX_FIRST_INCOMING_ARG_REGNUM
		    : MMIX_FIRST_ARG_REGNUM)
		   + argsp->regs)
    : NULL_RTX;
}

/* Return an rtx for a function argument to go in a register, and 0 for
   one that must go on stack.  */

static rtx
mmix_function_arg (CUMULATIVE_ARGS *argsp,
		   enum machine_mode mode,
		   const_tree type,
		   bool named)
{
  return mmix_function_arg_1 (argsp, mode, type, named, false);
}

static rtx
mmix_function_incoming_arg (CUMULATIVE_ARGS *argsp,
			    enum machine_mode mode,
			    const_tree type,
			    bool named)
{
  return mmix_function_arg_1 (argsp, mode, type, named, true);
}

/* Returns nonzero for everything that goes by reference, 0 for
   everything that goes by value.  */

static bool
mmix_pass_by_reference (CUMULATIVE_ARGS *argsp, enum machine_mode mode,
			const_tree type, bool named ATTRIBUTE_UNUSED)
{
  /* FIXME: Check: I'm not sure the must_pass_in_stack check is
     necessary.  */
  if (targetm.calls.must_pass_in_stack (mode, type))
    return true;

  if (MMIX_FUNCTION_ARG_SIZE (mode, type) > 8
      && !TARGET_LIBFUNC
      && (!argsp || !argsp->lib))
    return true;

  return false;
}

/* Return nonzero if regno is a register number where a parameter is
   passed, and 0 otherwise.  */

int
mmix_function_arg_regno_p (int regno, int incoming)
{
  int first_arg_regnum
    = incoming ? MMIX_FIRST_INCOMING_ARG_REGNUM : MMIX_FIRST_ARG_REGNUM;

  return regno >= first_arg_regnum
    && regno < first_arg_regnum + MMIX_MAX_ARGS_IN_REGS;
}

/* Implements TARGET_FUNCTION_VALUE.  */

static rtx
mmix_function_value (const_tree valtype,
		     const_tree func ATTRIBUTE_UNUSED,
		     bool outgoing)
{
  enum machine_mode mode = TYPE_MODE (valtype);
  enum machine_mode cmode;
  int first_val_regnum = MMIX_OUTGOING_RETURN_VALUE_REGNUM;
  rtx vec[MMIX_MAX_REGS_FOR_VALUE];
  int i;
  int nregs;

  if (!outgoing)
    return gen_rtx_REG (mode, MMIX_RETURN_VALUE_REGNUM);
  
  /* Return values that fit in a register need no special handling.
     There's no register hole when parameters are passed in global
     registers.  */
  if (TARGET_ABI_GNU
      || GET_MODE_BITSIZE (mode) <= BITS_PER_WORD)
    return
      gen_rtx_REG (mode, MMIX_OUTGOING_RETURN_VALUE_REGNUM);

  if (COMPLEX_MODE_P (mode))
    /* A complex type, made up of components.  */
    cmode = TYPE_MODE (TREE_TYPE (valtype));
  else
    {
      /* Of the other larger-than-register modes, we only support
	 scalar mode TImode.  (At least, that's the only one that's
	 been rudimentally tested.)  Make sure we're alerted for
	 unexpected cases.  */
      if (mode != TImode)
	sorry ("support for mode %qs", GET_MODE_NAME (mode));

      /* In any case, we will fill registers to the natural size.  */
      cmode = DImode;
    }

  nregs = ((GET_MODE_BITSIZE (mode) + BITS_PER_WORD - 1) / BITS_PER_WORD);

  /* We need to take care of the effect of the register hole on return
     values of large sizes; the last register will appear as the first
     register, with the rest shifted.  (For complex modes, this is just
     swapped registers.)  */

  if (nregs > MMIX_MAX_REGS_FOR_VALUE)
    internal_error ("too large function value type, needs %d registers,\
 have only %d registers for this", nregs, MMIX_MAX_REGS_FOR_VALUE);

  /* FIXME: Maybe we should handle structure values like this too
     (adjusted for BLKmode), perhaps for both ABI:s.  */
  for (i = 0; i < nregs - 1; i++)
    vec[i]
      = gen_rtx_EXPR_LIST (VOIDmode,
			   gen_rtx_REG (cmode, first_val_regnum + i),
			   GEN_INT ((i + 1) * BITS_PER_UNIT));

  vec[nregs - 1]
    = gen_rtx_EXPR_LIST (VOIDmode,
			 gen_rtx_REG (cmode, first_val_regnum + nregs - 1),
			 const0_rtx);

  return gen_rtx_PARALLEL (VOIDmode, gen_rtvec_v (nregs, vec));
}

/* Implements TARGET_LIBCALL_VALUE.  */

static rtx
mmix_libcall_value (enum machine_mode mode,
		    const_rtx fun ATTRIBUTE_UNUSED)
{
  return gen_rtx_REG (mode, MMIX_RETURN_VALUE_REGNUM);
}

/* Implements TARGET_FUNCTION_VALUE_REGNO_P.  */

static bool
mmix_function_value_regno_p (const unsigned int regno)
{
  return regno == MMIX_RETURN_VALUE_REGNUM;
}

/* EH_RETURN_DATA_REGNO. */

int
mmix_eh_return_data_regno (int n)
{
  if (n >= 0 && n < 4)
    return MMIX_EH_RETURN_DATA_REGNO_START + n;

  return INVALID_REGNUM;
}

/* EH_RETURN_STACKADJ_RTX. */

rtx
mmix_eh_return_stackadj_rtx (void)
{
  return gen_rtx_REG (Pmode, MMIX_EH_RETURN_STACKADJ_REGNUM);
}

/* EH_RETURN_HANDLER_RTX.  */

rtx
mmix_eh_return_handler_rtx (void)
{
  return gen_rtx_REG (Pmode, MMIX_INCOMING_RETURN_ADDRESS_REGNUM);
}

/* ASM_PREFERRED_EH_DATA_FORMAT. */

int
mmix_asm_preferred_eh_data_format (int code ATTRIBUTE_UNUSED,
				   int global ATTRIBUTE_UNUSED)
{
  /* This is the default (was at 2001-07-20).  Revisit when needed.  */
  return DW_EH_PE_absptr;
}

/* Make a note that we've seen the beginning of the prologue.  This
   matters to whether we'll translate register numbers as calculated by
   mmix_reorg.  */

static void
mmix_target_asm_function_prologue (FILE *stream ATTRIBUTE_UNUSED,
				   HOST_WIDE_INT framesize ATTRIBUTE_UNUSED)
{
  cfun->machine->in_prologue = 1;
}

/* Make a note that we've seen the end of the prologue.  */

static void
mmix_target_asm_function_end_prologue (FILE *stream ATTRIBUTE_UNUSED)
{
  cfun->machine->in_prologue = 0;
}

/* Implement TARGET_MACHINE_DEPENDENT_REORG.  No actual rearrangements
   done here; just virtually by calculating the highest saved stack
   register number used to modify the register numbers at output time.  */

static void
mmix_reorg (void)
{
  int regno;

  /* We put the number of the highest saved register-file register in a
     location convenient for the call-patterns to output.  Note that we
     don't tell dwarf2 about these registers, since it can't restore them
     anyway.  */
  for (regno = MMIX_LAST_STACK_REGISTER_REGNUM;
       regno >= 0;
       regno--)
    if ((df_regs_ever_live_p (regno) && !call_used_regs[regno])
	|| (regno == MMIX_FRAME_POINTER_REGNUM && frame_pointer_needed))
      break;

  /* Regardless of whether they're saved (they might be just read), we
     mustn't include registers that carry parameters.  We could scan the
     insns to see whether they're actually used (and indeed do other less
     trivial register usage analysis and transformations), but it seems
     wasteful to optimize for unused parameter registers.  As of
     2002-04-30, df_regs_ever_live_p (n) seems to be set for only-reads too, but
     that might change.  */
  if (!TARGET_ABI_GNU && regno < crtl->args.info.regs - 1)
    {
      regno = crtl->args.info.regs - 1;

      /* We don't want to let this cause us to go over the limit and make
	 incoming parameter registers be misnumbered and treating the last
	 parameter register and incoming return value register call-saved.
	 Stop things at the unmodified scheme.  */
      if (regno > MMIX_RETURN_VALUE_REGNUM - 1)
	regno = MMIX_RETURN_VALUE_REGNUM - 1;
    }

  cfun->machine->highest_saved_stack_register = regno;
}

/* TARGET_ASM_FUNCTION_EPILOGUE.  */

static void
mmix_target_asm_function_epilogue (FILE *stream,
				   HOST_WIDE_INT locals_size ATTRIBUTE_UNUSED)
{
  /* Emit an \n for readability of the generated assembly.  */
  fputc ('\n', stream);
}

/* TARGET_ASM_OUTPUT_MI_THUNK.  */

static void
mmix_asm_output_mi_thunk (FILE *stream,
			  tree fndecl ATTRIBUTE_UNUSED,
			  HOST_WIDE_INT delta,
			  HOST_WIDE_INT vcall_offset ATTRIBUTE_UNUSED,
			  tree func)
{
  /* If you define TARGET_STRUCT_VALUE_RTX that returns 0 (i.e. pass
     location of structure to return as invisible first argument), you
     need to tweak this code too.  */
  const char *regname = reg_names[MMIX_FIRST_INCOMING_ARG_REGNUM];

  if (delta >= 0 && delta < 65536)
    fprintf (stream, "\tINCL %s,%d\n", regname, (int)delta);
  else if (delta < 0 && delta >= -255)
    fprintf (stream, "\tSUBU %s,%s,%d\n", regname, regname, (int)-delta);
  else
    {
      mmix_output_register_setting (stream, 255, delta, 1);
      fprintf (stream, "\tADDU %s,%s,$255\n", regname, regname);
    }

  fprintf (stream, "\tJMP ");
  assemble_name (stream, XSTR (XEXP (DECL_RTL (func), 0), 0));
  fprintf (stream, "\n");
}

/* FUNCTION_PROFILER.  */

void
mmix_function_profiler (FILE *stream ATTRIBUTE_UNUSED,
			int labelno ATTRIBUTE_UNUSED)
{
  sorry ("function_profiler support for MMIX");
}

/* Worker function for TARGET_SETUP_INCOMING_VARARGS.  For the moment,
   let's stick to pushing argument registers on the stack.  Later, we
   can parse all arguments in registers, to improve performance.  */

static void
mmix_setup_incoming_varargs (CUMULATIVE_ARGS *args_so_farp,
			     enum machine_mode mode,
			     tree vartype,
			     int *pretend_sizep,
			     int second_time ATTRIBUTE_UNUSED)
{
  /* The last named variable has been handled, but
     args_so_farp has not been advanced for it.  */
  if (args_so_farp->regs + 1 < MMIX_MAX_ARGS_IN_REGS)
    *pretend_sizep = (MMIX_MAX_ARGS_IN_REGS - (args_so_farp->regs + 1)) * 8;

  /* We assume that one argument takes up one register here.  That should
     be true until we start messing with multi-reg parameters.  */
  if ((7 + (MMIX_FUNCTION_ARG_SIZE (mode, vartype))) / 8 != 1)
    internal_error ("MMIX Internal: Last named vararg would not fit in a register");
}

/* TARGET_ASM_TRAMPOLINE_TEMPLATE.  */

static void
mmix_asm_trampoline_template (FILE *stream)
{
  /* Read a value into the static-chain register and jump somewhere.  The
     static chain is stored at offset 16, and the function address is
     stored at offset 24.  */

  fprintf (stream, "\tGETA $255,1F\n\t");
  fprintf (stream, "LDOU %s,$255,0\n\t", reg_names[MMIX_STATIC_CHAIN_REGNUM]);
  fprintf (stream, "LDOU $255,$255,8\n\t");
  fprintf (stream, "GO $255,$255,0\n");
  fprintf (stream, "1H\tOCTA 0\n\t");
  fprintf (stream, "OCTA 0\n");
}

/* TARGET_TRAMPOLINE_INIT.  */
/* Set the static chain and function pointer field in the trampoline.
   We also SYNCID here to be sure (doesn't matter in the simulator, but
   some day it will).  */

static void
mmix_trampoline_init (rtx m_tramp, tree fndecl, rtx static_chain)
{
  rtx fnaddr = XEXP (DECL_RTL (fndecl), 0);
  rtx mem;

  emit_block_move (m_tramp, assemble_trampoline_template (),
		   GEN_INT (2*UNITS_PER_WORD), BLOCK_OP_NORMAL);

  mem = adjust_address (m_tramp, DImode, 2*UNITS_PER_WORD);
  emit_move_insn (mem, static_chain);
  mem = adjust_address (m_tramp, DImode, 3*UNITS_PER_WORD);
  emit_move_insn (mem, fnaddr);

  mem = adjust_address (m_tramp, DImode, 0);
  emit_insn (gen_sync_icache (mem, GEN_INT (TRAMPOLINE_SIZE - 1)));
}

/* We must exclude constant addresses that have an increment that is not a
   multiple of four bytes because of restrictions of the GETA
   instruction, unless TARGET_BASE_ADDRESSES.  */

int
mmix_constant_address_p (rtx x)
{
  RTX_CODE code = GET_CODE (x);
  int addend = 0;
  /* When using "base addresses", anything constant goes.  */
  int constant_ok = TARGET_BASE_ADDRESSES != 0;

  switch (code)
    {
    case LABEL_REF:
    case SYMBOL_REF:
      return 1;

    case HIGH:
      /* FIXME: Don't know how to dissect these.  Avoid them for now,
	 except we know they're constants.  */
      return constant_ok;

    case CONST_INT:
      addend = INTVAL (x);
      break;

    case CONST_DOUBLE:
      if (GET_MODE (x) != VOIDmode)
	/* Strange that we got here.  FIXME: Check if we do.  */
	return constant_ok;
      addend = CONST_DOUBLE_LOW (x);
      break;

    case CONST:
      /* Note that expressions with arithmetic on forward references don't
	 work in mmixal.  People using gcc assembly code with mmixal might
	 need to move arrays and such to before the point of use.  */
      if (GET_CODE (XEXP (x, 0)) == PLUS)
	{
	  rtx x0 = XEXP (XEXP (x, 0), 0);
	  rtx x1 = XEXP (XEXP (x, 0), 1);

	  if ((GET_CODE (x0) == SYMBOL_REF
	       || GET_CODE (x0) == LABEL_REF)
	      && (GET_CODE (x1) == CONST_INT
		  || (GET_CODE (x1) == CONST_DOUBLE
		      && GET_MODE (x1) == VOIDmode)))
	    addend = mmix_intval (x1);
	  else
	    return constant_ok;
	}
      else
	return constant_ok;
      break;

    default:
      return 0;
    }

  return constant_ok || (addend & 3) == 0;
}

/* Return 1 if the address is OK, otherwise 0.  */

bool
mmix_legitimate_address_p (enum machine_mode mode ATTRIBUTE_UNUSED,
			   rtx x,
			   bool strict_checking)
{
#define MMIX_REG_OK(X)							\
  ((strict_checking							\
    && (REGNO (X) <= MMIX_LAST_GENERAL_REGISTER				\
	|| (reg_renumber[REGNO (X)] > 0					\
	    && reg_renumber[REGNO (X)] <= MMIX_LAST_GENERAL_REGISTER)))	\
   || (!strict_checking							\
       && (REGNO (X) <= MMIX_LAST_GENERAL_REGISTER			\
	   || REGNO (X) >= FIRST_PSEUDO_REGISTER			\
	   || REGNO (X) == ARG_POINTER_REGNUM)))

  /* We only accept:
     (mem reg)
     (mem (plus reg reg))
     (mem (plus reg 0..255)).
     unless TARGET_BASE_ADDRESSES, in which case we accept all
     (mem constant_address) too.  */


    /* (mem reg) */
  if (REG_P (x) && MMIX_REG_OK (x))
    return 1;

  if (GET_CODE(x) == PLUS)
    {
      rtx x1 = XEXP (x, 0);
      rtx x2 = XEXP (x, 1);

      /* Try swapping the order.  FIXME: Do we need this?  */
      if (! REG_P (x1))
	{
	  rtx tem = x1;
	  x1 = x2;
	  x2 = tem;
	}

      /* (mem (plus (reg?) (?))) */
      if (!REG_P (x1) || !MMIX_REG_OK (x1))
	return TARGET_BASE_ADDRESSES && mmix_constant_address_p (x);

      /* (mem (plus (reg) (reg?))) */
      if (REG_P (x2) && MMIX_REG_OK (x2))
	return 1;

      /* (mem (plus (reg) (0..255?))) */
      if (GET_CODE (x2) == CONST_INT
	  && CONST_OK_FOR_LETTER_P (INTVAL (x2), 'I'))
	return 1;

      return 0;
    }

  return TARGET_BASE_ADDRESSES && mmix_constant_address_p (x);
}

/* LEGITIMATE_CONSTANT_P.  */

int
mmix_legitimate_constant_p (rtx x)
{
  RTX_CODE code = GET_CODE (x);

  /* We must allow any number due to the way the cse passes works; if we
     do not allow any number here, general_operand will fail, and insns
     will fatally fail recognition instead of "softly".  */
  if (code == CONST_INT || code == CONST_DOUBLE)
    return 1;

  return CONSTANT_ADDRESS_P (x);
}

/* SELECT_CC_MODE.  */

enum machine_mode
mmix_select_cc_mode (RTX_CODE op, rtx x, rtx y ATTRIBUTE_UNUSED)
{
  /* We use CCmode, CC_UNSmode, CC_FPmode, CC_FPEQmode and CC_FUNmode to
     output different compare insns.  Note that we do not check the
     validity of the comparison here.  */

  if (GET_MODE_CLASS (GET_MODE (x)) == MODE_FLOAT)
    {
      if (op == ORDERED || op == UNORDERED || op == UNGE
	  || op == UNGT || op == UNLE || op == UNLT)
	return CC_FUNmode;

      if (op == EQ || op == NE)
	return CC_FPEQmode;

      return CC_FPmode;
    }

  if (op == GTU || op == LTU || op == GEU || op == LEU)
    return CC_UNSmode;

  return CCmode;
}

/* REVERSIBLE_CC_MODE.  */

int
mmix_reversible_cc_mode (enum machine_mode mode)
{
  /* That is, all integer and the EQ, NE, ORDERED and UNORDERED float
     compares.  */
  return mode != CC_FPmode;
}

/* TARGET_RTX_COSTS.  */

static bool
mmix_rtx_costs (rtx x ATTRIBUTE_UNUSED,
		int code ATTRIBUTE_UNUSED,
		int outer_code ATTRIBUTE_UNUSED,
		int *total ATTRIBUTE_UNUSED,
		bool speed ATTRIBUTE_UNUSED)
{
  /* For the time being, this is just a stub and we'll accept the
     generic calculations, until we can do measurements, at least.
     Say we did not modify any calculated costs.  */
  return false;
}

/* REGISTER_MOVE_COST.  */

int
mmix_register_move_cost (enum machine_mode mode ATTRIBUTE_UNUSED,
			 enum reg_class from,
			 enum reg_class to)
{
  return (from == GENERAL_REGS && from == to) ? 2 : 3;
}

/* Note that we don't have a TEXT_SECTION_ASM_OP, because it has to be a
   compile-time constant; it's used in an asm in crtstuff.c, compiled for
   the target.  */

/* DATA_SECTION_ASM_OP.  */

const char *
mmix_data_section_asm_op (void)
{
  return "\t.data ! mmixal:= 8H LOC 9B";
}

static void
mmix_encode_section_info (tree decl, rtx rtl, int first)
{
  /* Test for an external declaration, and do nothing if it is one.  */
  if ((TREE_CODE (decl) == VAR_DECL
       && (DECL_EXTERNAL (decl) || TREE_PUBLIC (decl)))
      || (TREE_CODE (decl) == FUNCTION_DECL && TREE_PUBLIC (decl)))
    ;
  else if (first && DECL_P (decl))
    {
      /* For non-visible declarations, add a "@" prefix, which we skip
	 when the label is output.  If the label does not have this
	 prefix, a ":" is output if -mtoplevel-symbols.

	 Note that this does not work for data that is declared extern and
	 later defined as static.  If there's code in between, that code
	 will refer to the extern declaration, and vice versa.  This just
	 means that when -mtoplevel-symbols is in use, we can just handle
	 well-behaved ISO-compliant code.  */

      const char *str = XSTR (XEXP (rtl, 0), 0);
      int len = strlen (str);
      char *newstr = XALLOCAVEC (char, len + 2);
      newstr[0] = '@';
      strcpy (newstr + 1, str);
      XSTR (XEXP (rtl, 0), 0) = ggc_alloc_string (newstr, len + 1);
    }

  /* Set SYMBOL_REF_FLAG for things that we want to access with GETA.  We
     may need different options to reach for different things with GETA.
     For now, functions and things we know or have been told are constant.  */
  if (TREE_CODE (decl) == FUNCTION_DECL
      || TREE_CONSTANT (decl)
      || (TREE_CODE (decl) == VAR_DECL
	  && TREE_READONLY (decl)
	  && !TREE_SIDE_EFFECTS (decl)
	  && (!DECL_INITIAL (decl)
	      || TREE_CONSTANT (DECL_INITIAL (decl)))))
    SYMBOL_REF_FLAG (XEXP (rtl, 0)) = 1;
}

static const char *
mmix_strip_name_encoding (const char *name)
{
  for (; (*name == '@' || *name == '*'); name++)
    ;

  return name;
}

/* TARGET_ASM_FILE_START.
   We just emit a little comment for the time being.  */

static void
mmix_file_start (void)
{
  default_file_start ();

  fputs ("! mmixal:= 8H LOC Data_Section\n", asm_out_file);

  /* Make sure each file starts with the text section.  */
  switch_to_section (text_section);
}

/* TARGET_ASM_FILE_END.  */

static void
mmix_file_end (void)
{
  /* Make sure each file ends with the data section.  */
  switch_to_section (data_section);
}

/* TARGET_ASM_OUTPUT_SOURCE_FILENAME.  */

static void
mmix_asm_output_source_filename (FILE *stream, const char *name)
{
  fprintf (stream, "# 1 ");
  OUTPUT_QUOTED_STRING (stream, name);
  fprintf (stream, "\n");
}

/* OUTPUT_QUOTED_STRING.  */

void
mmix_output_quoted_string (FILE *stream, const char *string, int length)
{
  const char * string_end = string + length;
  static const char *const unwanted_chars = "\"[]\\";

  /* Output "any character except newline and double quote character".  We
     play it safe and avoid all control characters too.  We also do not
     want [] as characters, should input be passed through m4 with [] as
     quotes.  Further, we avoid "\", because the GAS port handles it as a
     quoting character.  */
  while (string < string_end)
    {
      if (*string
	  && (unsigned char) *string < 128
	  && !ISCNTRL (*string)
	  && strchr (unwanted_chars, *string) == NULL)
	{
	  fputc ('"', stream);
	  while (*string
		 && (unsigned char) *string < 128
		 && !ISCNTRL (*string)
		 && strchr (unwanted_chars, *string) == NULL
		 && string < string_end)
	    {
	      fputc (*string, stream);
	      string++;
	    }
	  fputc ('"', stream);
	  if (string < string_end)
	    fprintf (stream, ",");
	}
      if (string < string_end)
	{
	  fprintf (stream, "#%x", *string & 255);
	  string++;
	  if (string < string_end)
	    fprintf (stream, ",");
	}
    }
}

/* Target hook for assembling integer objects.  Use mmix_print_operand
   for WYDE and TETRA.  Use mmix_output_octa to output 8-byte
   CONST_DOUBLEs.  */

static bool
mmix_assemble_integer (rtx x, unsigned int size, int aligned_p)
{
  if (aligned_p)
    switch (size)
      {
	/* We handle a limited number of types of operands in here.  But
	   that's ok, because we can punt to generic functions.  We then
	   pretend that aligned data isn't needed, so the usual .<pseudo>
	   syntax is used (which works for aligned data too).  We actually
	   *must* do that, since we say we don't have simple aligned
	   pseudos, causing this function to be called.  We just try and
	   keep as much compatibility as possible with mmixal syntax for
	   normal cases (i.e. without GNU extensions and C only).  */
      case 1:
	if (GET_CODE (x) != CONST_INT)
	  {
	    aligned_p = 0;
	    break;
	  }
	fputs ("\tBYTE\t", asm_out_file);
	mmix_print_operand (asm_out_file, x, 'B');
	fputc ('\n', asm_out_file);
	return true;

      case 2:
	if (GET_CODE (x) != CONST_INT)
	  {
	    aligned_p = 0;
	    break;
	  }
	fputs ("\tWYDE\t", asm_out_file);
	mmix_print_operand (asm_out_file, x, 'W');
	fputc ('\n', asm_out_file);
	return true;

      case 4:
	if (GET_CODE (x) != CONST_INT)
	  {
	    aligned_p = 0;
	    break;
	  }
	fputs ("\tTETRA\t", asm_out_file);
	mmix_print_operand (asm_out_file, x, 'L');
	fputc ('\n', asm_out_file);
	return true;

      case 8:
	/* We don't get here anymore for CONST_DOUBLE, because DImode
	   isn't expressed as CONST_DOUBLE, and DFmode is handled
	   elsewhere.  */
	gcc_assert (GET_CODE (x) != CONST_DOUBLE);
	assemble_integer_with_op ("\tOCTA\t", x);
	return true;
      }
  return default_assemble_integer (x, size, aligned_p);
}

/* ASM_OUTPUT_ASCII.  */

void
mmix_asm_output_ascii (FILE *stream, const char *string, int length)
{
  while (length > 0)
    {
      int chunk_size = length > 60 ? 60 : length;
      fprintf (stream, "\tBYTE ");
      mmix_output_quoted_string (stream, string, chunk_size);
      string += chunk_size;
      length -= chunk_size;
      fprintf (stream, "\n");
    }
}

/* ASM_OUTPUT_ALIGNED_COMMON.  */

void
mmix_asm_output_aligned_common (FILE *stream,
				const char *name,
				int size,
				int align)
{
  /* This is mostly the elfos.h one.  There doesn't seem to be a way to
     express this in a mmixal-compatible way.  */
  fprintf (stream, "\t.comm\t");
  assemble_name (stream, name);
  fprintf (stream, ",%u,%u ! mmixal-incompatible COMMON\n",
	   size, align / BITS_PER_UNIT);
}

/* ASM_OUTPUT_ALIGNED_LOCAL.  */

void
mmix_asm_output_aligned_local (FILE *stream,
			       const char *name,
			       int size,
			       int align)
{
  switch_to_section (data_section);

  ASM_OUTPUT_ALIGN (stream, exact_log2 (align/BITS_PER_UNIT));
  assemble_name (stream, name);
  fprintf (stream, "\tLOC @+%d\n", size);
}

/* ASM_OUTPUT_LABEL.  */

void
mmix_asm_output_label (FILE *stream, const char *name)
{
  assemble_name (stream, name);
  fprintf (stream, "\tIS @\n");
}

/* ASM_OUTPUT_INTERNAL_LABEL.  */

void
mmix_asm_output_internal_label (FILE *stream, const char *name)
{
  assemble_name_raw (stream, name);
  fprintf (stream, "\tIS @\n");
}

/* ASM_DECLARE_REGISTER_GLOBAL.  */

void
mmix_asm_declare_register_global (FILE *stream ATTRIBUTE_UNUSED,
				  tree decl ATTRIBUTE_UNUSED,
				  int regno ATTRIBUTE_UNUSED,
				  const char *name ATTRIBUTE_UNUSED)
{
  /* Nothing to do here, but there *will* be, therefore the framework is
     here.  */
}

/* ASM_WEAKEN_LABEL.  */

void
mmix_asm_weaken_label (FILE *stream ATTRIBUTE_UNUSED,
		       const char *name ATTRIBUTE_UNUSED)
{
  fprintf (stream, "\t.weak ");
  assemble_name (stream, name);
  fprintf (stream, " ! mmixal-incompatible\n");
}

/* MAKE_DECL_ONE_ONLY.  */

void
mmix_make_decl_one_only (tree decl)
{
  DECL_WEAK (decl) = 1;
}

/* ASM_OUTPUT_LABELREF.
   Strip GCC's '*' and our own '@'.  No order is assumed.  */

void
mmix_asm_output_labelref (FILE *stream, const char *name)
{
  int is_extern = 1;

  for (; (*name == '@' || *name == '*'); name++)
    if (*name == '@')
      is_extern = 0;

  asm_fprintf (stream, "%s%U%s",
	       is_extern && TARGET_TOPLEVEL_SYMBOLS ? ":" : "",
	       name);
}

/* ASM_OUTPUT_DEF.  */

void
mmix_asm_output_def (FILE *stream, const char *name, const char *value)
{
  assemble_name (stream, name);
  fprintf (stream, "\tIS ");
  assemble_name (stream, value);
  fputc ('\n', stream);
}

/* PRINT_OPERAND.  */

void
mmix_print_operand (FILE *stream, rtx x, int code)
{
  /* When we add support for different codes later, we can, when needed,
     drop through to the main handler with a modified operand.  */
  rtx modified_x = x;
  int regno = x != NULL_RTX && REG_P (x) ? REGNO (x) : 0;

  switch (code)
    {
      /* Unrelated codes are in alphabetic order.  */

    case '+':
      /* For conditional branches, output "P" for a probable branch.  */
      if (TARGET_BRANCH_PREDICT)
	{
	  x = find_reg_note (current_output_insn, REG_BR_PROB, 0);
	  if (x && INTVAL (XEXP (x, 0)) > REG_BR_PROB_BASE / 2)
	    putc ('P', stream);
	}
      return;

    case '.':
      /* For the %d in POP %d,0.  */
      fprintf (stream, "%d", MMIX_POP_ARGUMENT ());
      return;

    case 'B':
      if (GET_CODE (x) != CONST_INT)
	fatal_insn ("MMIX Internal: Expected a CONST_INT, not this", x);
      fprintf (stream, "%d", (int) (INTVAL (x) & 0xff));
      return;

    case 'H':
      /* Highpart.  Must be general register, and not the last one, as
	 that one cannot be part of a consecutive register pair.  */
      if (regno > MMIX_LAST_GENERAL_REGISTER - 1)
	internal_error ("MMIX Internal: Bad register: %d", regno);

      /* This is big-endian, so the high-part is the first one.  */
      fprintf (stream, "%s", reg_names[MMIX_OUTPUT_REGNO (regno)]);
      return;

    case 'L':
      /* Lowpart.  Must be CONST_INT or general register, and not the last
	 one, as that one cannot be part of a consecutive register pair.  */
      if (GET_CODE (x) == CONST_INT)
	{
	  fprintf (stream, "#%lx",
		   (unsigned long) (INTVAL (x)
				    & ((unsigned int) 0x7fffffff * 2 + 1)));
	  return;
	}

      if (GET_CODE (x) == SYMBOL_REF)
	{
	  output_addr_const (stream, x);
	  return;
	}

      if (regno > MMIX_LAST_GENERAL_REGISTER - 1)
	internal_error ("MMIX Internal: Bad register: %d", regno);

      /* This is big-endian, so the low-part is + 1.  */
      fprintf (stream, "%s", reg_names[MMIX_OUTPUT_REGNO (regno) + 1]);
      return;

      /* Can't use 'a' because that's a generic modifier for address
	 output.  */
    case 'A':
      mmix_output_shiftvalue_op_from_str (stream, "ANDN",
					  ~(unsigned HOST_WIDEST_INT)
					  mmix_intval (x));
      return;

    case 'i':
      mmix_output_shiftvalue_op_from_str (stream, "INC",
					  (unsigned HOST_WIDEST_INT)
					  mmix_intval (x));
      return;

    case 'o':
      mmix_output_shiftvalue_op_from_str (stream, "OR",
					  (unsigned HOST_WIDEST_INT)
					  mmix_intval (x));
      return;

    case 's':
      mmix_output_shiftvalue_op_from_str (stream, "SET",
					  (unsigned HOST_WIDEST_INT)
					  mmix_intval (x));
      return;

    case 'd':
    case 'D':
      mmix_output_condition (stream, x, (code == 'D'));
      return;

    case 'e':
      /* Output an extra "e" to make fcmpe, fune.  */
      if (TARGET_FCMP_EPSILON)
	fprintf (stream, "e");
      return;

    case 'm':
      /* Output the number minus 1.  */
      if (GET_CODE (x) != CONST_INT)
	{
	  fatal_insn ("MMIX Internal: Bad value for 'm', not a CONST_INT",
		      x);
	}
      fprintf (stream, HOST_WIDEST_INT_PRINT_DEC,
	       (HOST_WIDEST_INT) (mmix_intval (x) - 1));
      return;

    case 'p':
      /* Store the number of registers we want to save.  This was setup
	 by the prologue.  The actual operand contains the number of
	 registers to pass, but we don't use it currently.  Anyway, we
	 need to output the number of saved registers here.  */
      fprintf (stream, "%d",
	       cfun->machine->highest_saved_stack_register + 1);
      return;

    case 'r':
      /* Store the register to output a constant to.  */
      if (! REG_P (x))
	fatal_insn ("MMIX Internal: Expected a register, not this", x);
      mmix_output_destination_register = MMIX_OUTPUT_REGNO (regno);
      return;

    case 'I':
      /* Output the constant.  Note that we use this for floats as well.  */
      if (GET_CODE (x) != CONST_INT
	  && (GET_CODE (x) != CONST_DOUBLE
	      || (GET_MODE (x) != VOIDmode && GET_MODE (x) != DFmode
		  && GET_MODE (x) != SFmode)))
	fatal_insn ("MMIX Internal: Expected a constant, not this", x);
      mmix_output_register_setting (stream,
				    mmix_output_destination_register,
				    mmix_intval (x), 0);
      return;

    case 'U':
      /* An U for unsigned, if TARGET_ZERO_EXTEND.  Ignore the operand.  */
      if (TARGET_ZERO_EXTEND)
	putc ('U', stream);
      return;

    case 'v':
      mmix_output_shifted_value (stream, (HOST_WIDEST_INT) mmix_intval (x));
      return;

    case 'V':
      mmix_output_shifted_value (stream, (HOST_WIDEST_INT) ~mmix_intval (x));
      return;

    case 'W':
      if (GET_CODE (x) != CONST_INT)
	fatal_insn ("MMIX Internal: Expected a CONST_INT, not this", x);
      fprintf (stream, "#%x", (int) (INTVAL (x) & 0xffff));
      return;

    case 0:
      /* Nothing to do.  */
      break;

    default:
      /* Presumably there's a missing case above if we get here.  */
      internal_error ("MMIX Internal: Missing %qc case in mmix_print_operand", code);
    }

  switch (GET_CODE (modified_x))
    {
    case REG:
      regno = REGNO (modified_x);
      if (regno >= FIRST_PSEUDO_REGISTER)
	internal_error ("MMIX Internal: Bad register: %d", regno);
      fprintf (stream, "%s", reg_names[MMIX_OUTPUT_REGNO (regno)]);
      return;

    case MEM:
      output_address (XEXP (modified_x, 0));
      return;

    case CONST_INT:
      /* For -2147483648, mmixal complains that the constant does not fit
	 in 4 bytes, so let's output it as hex.  Take care to handle hosts
	 where HOST_WIDE_INT is longer than an int.

	 Print small constants +-255 using decimal.  */

      if (INTVAL (modified_x) > -256 && INTVAL (modified_x) < 256)
	fprintf (stream, "%d", (int) (INTVAL (modified_x)));
      else
	fprintf (stream, "#%x",
		 (int) (INTVAL (modified_x)) & (unsigned int) ~0);
      return;

    case CONST_DOUBLE:
      /* Do somewhat as CONST_INT.  */
      mmix_output_octa (stream, mmix_intval (modified_x), 0);
      return;

    case CONST:
      output_addr_const (stream, modified_x);
      return;

    default:
      /* No need to test for all strange things.  Let output_addr_const do
	 it for us.  */
      if (CONSTANT_P (modified_x)
	  /* Strangely enough, this is not included in CONSTANT_P.
	     FIXME: Ask/check about sanity here.  */
	  || GET_CODE (modified_x) == CODE_LABEL)
	{
	  output_addr_const (stream, modified_x);
	  return;
	}

      /* We need the original here.  */
      fatal_insn ("MMIX Internal: Cannot decode this operand", x);
    }
}

/* PRINT_OPERAND_PUNCT_VALID_P.  */

int
mmix_print_operand_punct_valid_p (int code ATTRIBUTE_UNUSED)
{
  /* A '+' is used for branch prediction, similar to other ports.  */
  return code == '+'
    /* A '.' is used for the %d in the POP %d,0 return insn.  */
    || code == '.';
}

/* PRINT_OPERAND_ADDRESS.  */

void
mmix_print_operand_address (FILE *stream, rtx x)
{
  if (REG_P (x))
    {
      /* I find the generated assembly code harder to read without
	 the ",0".  */
      fprintf (stream, "%s,0", reg_names[MMIX_OUTPUT_REGNO (REGNO (x))]);
      return;
    }
  else if (GET_CODE (x) == PLUS)
    {
      rtx x1 = XEXP (x, 0);
      rtx x2 = XEXP (x, 1);

      if (REG_P (x1))
	{
	  fprintf (stream, "%s,", reg_names[MMIX_OUTPUT_REGNO (REGNO (x1))]);

	  if (REG_P (x2))
	    {
	      fprintf (stream, "%s",
		       reg_names[MMIX_OUTPUT_REGNO (REGNO (x2))]);
	      return;
	    }
	  else if (GET_CODE (x2) == CONST_INT
		   && CONST_OK_FOR_LETTER_P (INTVAL (x2), 'I'))
	    {
	      output_addr_const (stream, x2);
	      return;
	    }
	}
    }

  if (TARGET_BASE_ADDRESSES && mmix_legitimate_constant_p (x))
    {
      output_addr_const (stream, x);
      return;
    }

  fatal_insn ("MMIX Internal: This is not a recognized address", x);
}

/* ASM_OUTPUT_REG_PUSH.  */

void
mmix_asm_output_reg_push (FILE *stream, int regno)
{
  fprintf (stream, "\tSUBU %s,%s,8\n\tSTOU %s,%s,0\n",
	   reg_names[MMIX_STACK_POINTER_REGNUM],
	   reg_names[MMIX_STACK_POINTER_REGNUM],
	   reg_names[MMIX_OUTPUT_REGNO (regno)],
	   reg_names[MMIX_STACK_POINTER_REGNUM]);
}

/* ASM_OUTPUT_REG_POP.  */

void
mmix_asm_output_reg_pop (FILE *stream, int regno)
{
  fprintf (stream, "\tLDOU %s,%s,0\n\tINCL %s,8\n",
	   reg_names[MMIX_OUTPUT_REGNO (regno)],
	   reg_names[MMIX_STACK_POINTER_REGNUM],
	   reg_names[MMIX_STACK_POINTER_REGNUM]);
}

/* ASM_OUTPUT_ADDR_DIFF_ELT.  */

void
mmix_asm_output_addr_diff_elt (FILE *stream,
			       rtx body ATTRIBUTE_UNUSED,
			       int value,
			       int rel)
{
  fprintf (stream, "\tTETRA L%d-L%d\n", value, rel);
}

/* ASM_OUTPUT_ADDR_VEC_ELT.  */

void
mmix_asm_output_addr_vec_elt (FILE *stream, int value)
{
  fprintf (stream, "\tOCTA L:%d\n", value);
}

/* ASM_OUTPUT_SKIP.  */

void
mmix_asm_output_skip (FILE *stream, int nbytes)
{
  fprintf (stream, "\tLOC @+%d\n", nbytes);
}

/* ASM_OUTPUT_ALIGN.  */

void
mmix_asm_output_align (FILE *stream, int power)
{
  /* We need to record the needed alignment of this section in the object,
     so we have to output an alignment directive.  Use a .p2align (not
     .align) so people will never have to wonder about whether the
     argument is in number of bytes or the log2 thereof.  We do it in
     addition to the LOC directive, so nothing needs tweaking when
     copy-pasting assembly into mmixal.  */
 fprintf (stream, "\t.p2align %d\n", power);
 fprintf (stream, "\tLOC @+(%d-@)&%d\n", 1 << power, (1 << power) - 1);
}

/* DBX_REGISTER_NUMBER.  */

unsigned
mmix_dbx_register_number (unsigned regno)
{
  /* Adjust the register number to the one it will be output as, dammit.
     It'd be nice if we could check the assumption that we're filling a
     gap, but every register between the last saved register and parameter
     registers might be a valid parameter register.  */
  regno = MMIX_OUTPUT_REGNO (regno);

  /* We need to renumber registers to get the number of the return address
     register in the range 0..255.  It is also space-saving if registers
     mentioned in the call-frame information (which uses this function by
     defaulting DWARF_FRAME_REGNUM to DBX_REGISTER_NUMBER) are numbered
     0 .. 63.  So map 224 .. 256+15 -> 0 .. 47 and 0 .. 223 -> 48..223+48.  */
  return regno >= 224 ? (regno - 224) : (regno + 48);
}

/* End of target macro support functions.

   Now the MMIX port's own functions.  First the exported ones.  */

/* Wrapper for get_hard_reg_initial_val since integrate.h isn't included
   from insn-emit.c.  */

rtx
mmix_get_hard_reg_initial_val (enum machine_mode mode, int regno)
{
  return get_hard_reg_initial_val (mode, regno);
}

/* Nonzero when the function epilogue is simple enough that a single
   "POP %d,0" should be used even within the function.  */

int
mmix_use_simple_return (void)
{
  int regno;

  int stack_space_to_allocate
    = (crtl->outgoing_args_size
       + crtl->args.pretend_args_size
       + get_frame_size () + 7) & ~7;

  if (!TARGET_USE_RETURN_INSN || !reload_completed)
    return 0;

  for (regno = 255;
       regno >= MMIX_FIRST_GLOBAL_REGNUM;
       regno--)
    /* Note that we assume that the frame-pointer-register is one of these
       registers, in which case we don't count it here.  */
    if ((((regno != MMIX_FRAME_POINTER_REGNUM || !frame_pointer_needed)
	  && df_regs_ever_live_p (regno) && !call_used_regs[regno]))
	|| IS_MMIX_EH_RETURN_DATA_REG (regno))
      return 0;

  if (frame_pointer_needed)
    stack_space_to_allocate += 8;

  if (MMIX_CFUN_HAS_LANDING_PAD)
    stack_space_to_allocate += 16;
  else if (MMIX_CFUN_NEEDS_SAVED_EH_RETURN_ADDRESS)
    stack_space_to_allocate += 8;

  return stack_space_to_allocate == 0;
}


/* Expands the function prologue into RTX.  */

void
mmix_expand_prologue (void)
{
  HOST_WIDE_INT locals_size = get_frame_size ();
  int regno;
  HOST_WIDE_INT stack_space_to_allocate
    = (crtl->outgoing_args_size
       + crtl->args.pretend_args_size
       + locals_size + 7) & ~7;
  HOST_WIDE_INT offset = -8;

  /* Add room needed to save global non-register-stack registers.  */
  for (regno = 255;
       regno >= MMIX_FIRST_GLOBAL_REGNUM;
       regno--)
    /* Note that we assume that the frame-pointer-register is one of these
       registers, in which case we don't count it here.  */
    if ((((regno != MMIX_FRAME_POINTER_REGNUM || !frame_pointer_needed)
	  && df_regs_ever_live_p (regno) && !call_used_regs[regno]))
	|| IS_MMIX_EH_RETURN_DATA_REG (regno))
      stack_space_to_allocate += 8;

  /* If we do have a frame-pointer, add room for it.  */
  if (frame_pointer_needed)
    stack_space_to_allocate += 8;

  /* If we have a non-local label, we need to be able to unwind to it, so
     store the current register stack pointer.  Also store the return
     address if we do that.  */
  if (MMIX_CFUN_HAS_LANDING_PAD)
    stack_space_to_allocate += 16;
  else if (MMIX_CFUN_NEEDS_SAVED_EH_RETURN_ADDRESS)
    /* If we do have a saved return-address slot, add room for it.  */
    stack_space_to_allocate += 8;

  /* Make sure we don't get an unaligned stack.  */
  if ((stack_space_to_allocate % 8) != 0)
    internal_error ("stack frame not a multiple of 8 bytes: %wd",
		    stack_space_to_allocate);

  if (crtl->args.pretend_args_size)
    {
      int mmix_first_vararg_reg
	= (MMIX_FIRST_INCOMING_ARG_REGNUM
	   + (MMIX_MAX_ARGS_IN_REGS
	      - crtl->args.pretend_args_size / 8));

      for (regno
	     = MMIX_FIRST_INCOMING_ARG_REGNUM + MMIX_MAX_ARGS_IN_REGS - 1;
	   regno >= mmix_first_vararg_reg;
	   regno--)
	{
	  if (offset < 0)
	    {
	      HOST_WIDE_INT stack_chunk
		= stack_space_to_allocate > (256 - 8)
		? (256 - 8) : stack_space_to_allocate;

	      mmix_emit_sp_add (-stack_chunk);
	      offset += stack_chunk;
	      stack_space_to_allocate -= stack_chunk;
	    }

	  /* These registers aren't actually saved (as in "will be
	     restored"), so don't tell DWARF2 they're saved.  */
	  emit_move_insn (gen_rtx_MEM (DImode,
				       plus_constant (stack_pointer_rtx,
						      offset)),
			  gen_rtx_REG (DImode, regno));
	  offset -= 8;
	}
    }

  /* Store the frame-pointer.  */

  if (frame_pointer_needed)
    {
      rtx insn;

      if (offset < 0)
	{
	  /* Get 8 less than otherwise, since we need to reach offset + 8.  */
	  HOST_WIDE_INT stack_chunk
	    = stack_space_to_allocate > (256 - 8 - 8)
	    ? (256 - 8 - 8) : stack_space_to_allocate;

	  mmix_emit_sp_add (-stack_chunk);

	  offset += stack_chunk;
	  stack_space_to_allocate -= stack_chunk;
	}

      insn = emit_move_insn (gen_rtx_MEM (DImode,
					  plus_constant (stack_pointer_rtx,
							 offset)),
			     hard_frame_pointer_rtx);
      RTX_FRAME_RELATED_P (insn) = 1;
      insn = emit_insn (gen_adddi3 (hard_frame_pointer_rtx,
				    stack_pointer_rtx,
				    GEN_INT (offset + 8)));
      RTX_FRAME_RELATED_P (insn) = 1;
      offset -= 8;
    }

  if (MMIX_CFUN_NEEDS_SAVED_EH_RETURN_ADDRESS)
    {
      rtx tmpreg, retreg;
      rtx insn;

      /* Store the return-address, if one is needed on the stack.  We
	 usually store it in a register when needed, but that doesn't work
	 with -fexceptions.  */

      if (offset < 0)
	{
	  /* Get 8 less than otherwise, since we need to reach offset + 8.  */
	  HOST_WIDE_INT stack_chunk
	    = stack_space_to_allocate > (256 - 8 - 8)
	    ? (256 - 8 - 8) : stack_space_to_allocate;

	  mmix_emit_sp_add (-stack_chunk);

	  offset += stack_chunk;
	  stack_space_to_allocate -= stack_chunk;
	}

      tmpreg = gen_rtx_REG (DImode, 255);
      retreg = gen_rtx_REG (DImode, MMIX_rJ_REGNUM);

      /* Dwarf2 code is confused by the use of a temporary register for
	 storing the return address, so we have to express it as a note,
	 which we attach to the actual store insn.  */
      emit_move_insn (tmpreg, retreg);

      insn = emit_move_insn (gen_rtx_MEM (DImode,
					  plus_constant (stack_pointer_rtx,
							 offset)),
			     tmpreg);
      RTX_FRAME_RELATED_P (insn) = 1;
      add_reg_note (insn, REG_FRAME_RELATED_EXPR,
		    gen_rtx_SET (VOIDmode,
				 gen_rtx_MEM (DImode,
					      plus_constant (stack_pointer_rtx,
							     offset)),
				 retreg));

      offset -= 8;
    }
  else if (MMIX_CFUN_HAS_LANDING_PAD)
    offset -= 8;

  if (MMIX_CFUN_HAS_LANDING_PAD)
    {
      /* Store the register defining the numbering of local registers, so
	 we know how long to unwind the register stack.  */

      if (offset < 0)
	{
	  /* Get 8 less than otherwise, since we need to reach offset + 8.  */
	  HOST_WIDE_INT stack_chunk
	    = stack_space_to_allocate > (256 - 8 - 8)
	    ? (256 - 8 - 8) : stack_space_to_allocate;

	  mmix_emit_sp_add (-stack_chunk);

	  offset += stack_chunk;
	  stack_space_to_allocate -= stack_chunk;
	}

      /* We don't tell dwarf2 about this one; we just have it to unwind
	 the register stack at landing pads.  FIXME: It's a kludge because
	 we can't describe the effect of the PUSHJ and PUSHGO insns on the
	 register stack at the moment.  Best thing would be to handle it
	 like stack-pointer offsets.  Better: some hook into dwarf2out.c
	 to produce DW_CFA_expression:s that specify the increment of rO,
	 and unwind it at eh_return (preferred) or at the landing pad.
	 Then saves to $0..$G-1 could be specified through that register.  */

      emit_move_insn (gen_rtx_REG (DImode, 255),
		      gen_rtx_REG (DImode,
				   MMIX_rO_REGNUM));
      emit_move_insn (gen_rtx_MEM (DImode,
				   plus_constant (stack_pointer_rtx, offset)),
		      gen_rtx_REG (DImode, 255));
      offset -= 8;
    }

  /* After the return-address and the frame-pointer, we have the local
     variables.  They're the ones that may have an "unaligned" size.  */
  offset -= (locals_size + 7) & ~7;

  /* Now store all registers that are global, i.e. not saved by the
     register file machinery.

     It is assumed that the frame-pointer is one of these registers, so it
     is explicitly excluded in the count.  */

  for (regno = 255;
       regno >= MMIX_FIRST_GLOBAL_REGNUM;
       regno--)
    if (((regno != MMIX_FRAME_POINTER_REGNUM || !frame_pointer_needed)
	 && df_regs_ever_live_p (regno) && ! call_used_regs[regno])
	|| IS_MMIX_EH_RETURN_DATA_REG (regno))
      {
	rtx insn;

	if (offset < 0)
	  {
	    HOST_WIDE_INT stack_chunk
	      = (stack_space_to_allocate > (256 - offset - 8)
		 ? (256 - offset - 8) : stack_space_to_allocate);

	    mmix_emit_sp_add (-stack_chunk);
	    offset += stack_chunk;
	    stack_space_to_allocate -= stack_chunk;
	  }

	insn = emit_move_insn (gen_rtx_MEM (DImode,
					    plus_constant (stack_pointer_rtx,
							   offset)),
			       gen_rtx_REG (DImode, regno));
	RTX_FRAME_RELATED_P (insn) = 1;
	offset -= 8;
      }

  /* Finally, allocate room for outgoing args and local vars if room
     wasn't allocated above.  */
  if (stack_space_to_allocate)
    mmix_emit_sp_add (-stack_space_to_allocate);
}

/* Expands the function epilogue into RTX.  */

void
mmix_expand_epilogue (void)
{
  HOST_WIDE_INT locals_size = get_frame_size ();
  int regno;
  HOST_WIDE_INT stack_space_to_deallocate
    = (crtl->outgoing_args_size
       + crtl->args.pretend_args_size
       + locals_size + 7) & ~7;

  /* The first address to access is beyond the outgoing_args area.  */
  HOST_WIDE_INT offset = crtl->outgoing_args_size;

  /* Add the space for global non-register-stack registers.
     It is assumed that the frame-pointer register can be one of these
     registers, in which case it is excluded from the count when needed.  */
  for (regno = 255;
       regno >= MMIX_FIRST_GLOBAL_REGNUM;
       regno--)
    if (((regno != MMIX_FRAME_POINTER_REGNUM || !frame_pointer_needed)
	 && df_regs_ever_live_p (regno) && !call_used_regs[regno])
	|| IS_MMIX_EH_RETURN_DATA_REG (regno))
      stack_space_to_deallocate += 8;

  /* Add in the space for register stack-pointer.  If so, always add room
     for the saved PC.  */
  if (MMIX_CFUN_HAS_LANDING_PAD)
    stack_space_to_deallocate += 16;
  else if (MMIX_CFUN_NEEDS_SAVED_EH_RETURN_ADDRESS)
    /* If we have a saved return-address slot, add it in.  */
    stack_space_to_deallocate += 8;

  /* Add in the frame-pointer.  */
  if (frame_pointer_needed)
    stack_space_to_deallocate += 8;

  /* Make sure we don't get an unaligned stack.  */
  if ((stack_space_to_deallocate % 8) != 0)
    internal_error ("stack frame not a multiple of octabyte: %wd",
		    stack_space_to_deallocate);

  /* We will add back small offsets to the stack pointer as we go.
     First, we restore all registers that are global, i.e. not saved by
     the register file machinery.  */

  for (regno = MMIX_FIRST_GLOBAL_REGNUM;
       regno <= 255;
       regno++)
    if (((regno != MMIX_FRAME_POINTER_REGNUM || !frame_pointer_needed)
	 && df_regs_ever_live_p (regno) && !call_used_regs[regno])
	|| IS_MMIX_EH_RETURN_DATA_REG (regno))
      {
	if (offset > 255)
	  {
	    mmix_emit_sp_add (offset);
	    stack_space_to_deallocate -= offset;
	    offset = 0;
	  }

	emit_move_insn (gen_rtx_REG (DImode, regno),
			gen_rtx_MEM (DImode,
				     plus_constant (stack_pointer_rtx,
						    offset)));
	offset += 8;
      }

  /* Here is where the local variables were.  As in the prologue, they
     might be of an unaligned size.  */
  offset += (locals_size + 7) & ~7;

  /* The saved register stack pointer is just below the frame-pointer
     register.  We don't need to restore it "manually"; the POP
     instruction does that.  */
  if (MMIX_CFUN_HAS_LANDING_PAD)
    offset += 16;
  else if (MMIX_CFUN_NEEDS_SAVED_EH_RETURN_ADDRESS)
    /* The return-address slot is just below the frame-pointer register.
       We don't need to restore it because we don't really use it.  */
    offset += 8;

  /* Get back the old frame-pointer-value.  */
  if (frame_pointer_needed)
    {
      if (offset > 255)
	{
	  mmix_emit_sp_add (offset);

	  stack_space_to_deallocate -= offset;
	  offset = 0;
	}

      emit_move_insn (hard_frame_pointer_rtx,
		      gen_rtx_MEM (DImode,
				   plus_constant (stack_pointer_rtx,
						  offset)));
      offset += 8;
    }

  /* We do not need to restore pretended incoming args, just add back
     offset to sp.  */
  if (stack_space_to_deallocate != 0)
    mmix_emit_sp_add (stack_space_to_deallocate);

  if (crtl->calls_eh_return)
    /* Adjust the (normal) stack-pointer to that of the receiver.
       FIXME: It would be nice if we could also adjust the register stack
       here, but we need to express it through DWARF 2 too.  */
    emit_insn (gen_adddi3 (stack_pointer_rtx, stack_pointer_rtx,
			   gen_rtx_REG (DImode,
					MMIX_EH_RETURN_STACKADJ_REGNUM)));
}

/* Output an optimal sequence for setting a register to a specific
   constant.  Used in an alternative for const_ints in movdi, and when
   using large stack-frame offsets.

   Use do_begin_end to say if a line-starting TAB and newline before the
   first insn and after the last insn is wanted.  */

void
mmix_output_register_setting (FILE *stream,
			      int regno,
			      HOST_WIDEST_INT value,
			      int do_begin_end)
{
  if (do_begin_end)
    fprintf (stream, "\t");

  if (mmix_shiftable_wyde_value ((unsigned HOST_WIDEST_INT) value))
    {
      /* First, the one-insn cases.  */
      mmix_output_shiftvalue_op_from_str (stream, "SET",
					  (unsigned HOST_WIDEST_INT)
					  value);
      fprintf (stream, " %s,", reg_names[regno]);
      mmix_output_shifted_value (stream, (unsigned HOST_WIDEST_INT) value);
    }
  else if (mmix_shiftable_wyde_value (-(unsigned HOST_WIDEST_INT) value))
    {
      /* We do this to get a bit more legible assembly code.  The next
	 alternative is mostly redundant with this.  */

      mmix_output_shiftvalue_op_from_str (stream, "SET",
					  -(unsigned HOST_WIDEST_INT)
					  value);
      fprintf (stream, " %s,", reg_names[regno]);
      mmix_output_shifted_value (stream, -(unsigned HOST_WIDEST_INT) value);
      fprintf (stream, "\n\tNEGU %s,0,%s", reg_names[regno],
	       reg_names[regno]);
    }
  else if (mmix_shiftable_wyde_value (~(unsigned HOST_WIDEST_INT) value))
    {
      /* Slightly more expensive, the two-insn cases.  */

      /* FIXME: We could of course also test if 0..255-N or ~(N | 1..255)
	 is shiftable, or any other one-insn transformation of the value.
	 FIXME: Check first if the value is "shiftable" by two loading
	 with two insns, since it makes more readable assembly code (if
	 anyone else cares).  */

      mmix_output_shiftvalue_op_from_str (stream, "SET",
					  ~(unsigned HOST_WIDEST_INT)
					  value);
      fprintf (stream, " %s,", reg_names[regno]);
      mmix_output_shifted_value (stream, ~(unsigned HOST_WIDEST_INT) value);
      fprintf (stream, "\n\tNOR %s,%s,0", reg_names[regno],
	       reg_names[regno]);
    }
  else
    {
      /* The generic case.  2..4 insns.  */
      static const char *const higher_parts[] = {"L", "ML", "MH", "H"};
      const char *op = "SET";
      const char *line_begin = "";
      int insns = 0;
      int i;
      HOST_WIDEST_INT tmpvalue = value;

      /* Compute the number of insns needed to output this constant.  */
      for (i = 0; i < 4 && tmpvalue != 0; i++)
	{
	  if (tmpvalue & 65535)
	    insns++;
	  tmpvalue >>= 16;
	}
      if (TARGET_BASE_ADDRESSES && insns == 3)
	{
	  /* The number three is based on a static observation on
	     ghostscript-6.52.  Two and four are excluded because there
	     are too many such constants, and each unique constant (maybe
	     offset by 1..255) were used few times compared to other uses,
	     e.g. addresses.

	     We use base-plus-offset addressing to force it into a global
	     register; we just use a "LDA reg,VALUE", which will cause the
	     assembler and linker to DTRT (for constants as well as
	     addresses).  */
	  fprintf (stream, "LDA %s,", reg_names[regno]);
	  mmix_output_octa (stream, value, 0);
	}
      else
	{
	  /* Output pertinent parts of the 4-wyde sequence.
	     Still more to do if we want this to be optimal, but hey...
	     Note that the zero case has been handled above.  */
	  for (i = 0; i < 4 && value != 0; i++)
	    {
	      if (value & 65535)
		{
		  fprintf (stream, "%s%s%s %s,#%x", line_begin, op,
			   higher_parts[i], reg_names[regno],
			   (int) (value & 65535));
		  /* The first one sets the rest of the bits to 0, the next
		     ones add set bits.  */
		  op = "INC";
		  line_begin = "\n\t";
		}

	      value >>= 16;
	    }
	}
    }

  if (do_begin_end)
    fprintf (stream, "\n");
}

/* Return 1 if value is 0..65535*2**(16*N) for N=0..3.
   else return 0.  */

int
mmix_shiftable_wyde_value (unsigned HOST_WIDEST_INT value)
{
  /* Shift by 16 bits per group, stop when we've found two groups with
     nonzero bits.  */
  int i;
  int has_candidate = 0;

  for (i = 0; i < 4; i++)
    {
      if (value & 65535)
	{
	  if (has_candidate)
	    return 0;
	  else
	    has_candidate = 1;
	}

      value >>= 16;
    }

  return 1;
}

/* X and Y are two things to compare using CODE.  Return the rtx for
   the cc-reg in the proper mode.  */

rtx
mmix_gen_compare_reg (RTX_CODE code, rtx x, rtx y)
{
  enum machine_mode ccmode = SELECT_CC_MODE (code, x, y);
  return gen_reg_rtx (ccmode);
}

/* Local (static) helper functions.  */

static void
mmix_emit_sp_add (HOST_WIDE_INT offset)
{
  rtx insn;

  if (offset < 0)
    {
      /* Negative stack-pointer adjustments are allocations and appear in
	 the prologue only.  We mark them as frame-related so unwind and
	 debug info is properly emitted for them.  */
      if (offset > -255)
	insn = emit_insn (gen_adddi3 (stack_pointer_rtx,
				      stack_pointer_rtx,
				      GEN_INT (offset)));
      else
	{
	  rtx tmpr = gen_rtx_REG (DImode, 255);
	  RTX_FRAME_RELATED_P (emit_move_insn (tmpr, GEN_INT (offset))) = 1;
	  insn = emit_insn (gen_adddi3 (stack_pointer_rtx,
					stack_pointer_rtx, tmpr));
	}
      RTX_FRAME_RELATED_P (insn) = 1;
    }
  else
    {
      /* Positive adjustments are in the epilogue only.  Don't mark them
	 as "frame-related" for unwind info.  */
      if (CONST_OK_FOR_LETTER_P (offset, 'L'))
	emit_insn (gen_adddi3 (stack_pointer_rtx,
			       stack_pointer_rtx,
			       GEN_INT (offset)));
      else
	{
	  rtx tmpr = gen_rtx_REG (DImode, 255);
	  emit_move_insn (tmpr, GEN_INT (offset));
	  insn = emit_insn (gen_adddi3 (stack_pointer_rtx,
					stack_pointer_rtx, tmpr));
	}
    }
}

/* Print operator suitable for doing something with a shiftable
   wyde.  The type of operator is passed as an asm output modifier.  */

static void
mmix_output_shiftvalue_op_from_str (FILE *stream,
				    const char *mainop,
				    HOST_WIDEST_INT value)
{
  static const char *const op_part[] = {"L", "ML", "MH", "H"};
  int i;

  if (! mmix_shiftable_wyde_value (value))
    {
      char s[sizeof ("0xffffffffffffffff")];
      sprintf (s, HOST_WIDEST_INT_PRINT_HEX, value);
      internal_error ("MMIX Internal: %s is not a shiftable int", s);
    }

  for (i = 0; i < 4; i++)
    {
      /* We know we're through when we find one-bits in the low
	 16 bits.  */
      if (value & 0xffff)
	{
	  fprintf (stream, "%s%s", mainop, op_part[i]);
	  return;
	}
      value >>= 16;
    }

  /* No bits set?  Then it must have been zero.  */
  fprintf (stream, "%sL", mainop);
}

/* Print a 64-bit value, optionally prefixed by assembly pseudo.  */

static void
mmix_output_octa (FILE *stream, HOST_WIDEST_INT value, int do_begin_end)
{
  /* Snipped from final.c:output_addr_const.  We need to avoid the
     presumed universal "0x" prefix.  We can do it by replacing "0x" with
     "#0" here; we must avoid a space in the operands and no, the zero
     won't cause the number to be assumed in octal format.  */
  char hex_format[sizeof (HOST_WIDEST_INT_PRINT_HEX)];

  if (do_begin_end)
    fprintf (stream, "\tOCTA ");

  strcpy (hex_format, HOST_WIDEST_INT_PRINT_HEX);
  hex_format[0] = '#';
  hex_format[1] = '0';

  /* Provide a few alternative output formats depending on the number, to
     improve legibility of assembler output.  */
  if ((value < (HOST_WIDEST_INT) 0 && value > (HOST_WIDEST_INT) -10000)
      || (value >= (HOST_WIDEST_INT) 0 && value <= (HOST_WIDEST_INT) 16384))
    fprintf (stream, "%d", (int) value);
  else if (value > (HOST_WIDEST_INT) 0
	   && value < ((HOST_WIDEST_INT) 1 << 31) * 2)
    fprintf (stream, "#%x", (unsigned int) value);
  else
    fprintf (stream, hex_format, value);

  if (do_begin_end)
    fprintf (stream, "\n");
}

/* Print the presumed shiftable wyde argument shifted into place (to
   be output with an operand).  */

static void
mmix_output_shifted_value (FILE *stream, HOST_WIDEST_INT value)
{
  int i;

  if (! mmix_shiftable_wyde_value (value))
    {
      char s[16+2+1];
      sprintf (s, HOST_WIDEST_INT_PRINT_HEX, value);
      internal_error ("MMIX Internal: %s is not a shiftable int", s);
    }

  for (i = 0; i < 4; i++)
    {
      /* We know we're through when we find one-bits in the low 16 bits.  */
      if (value & 0xffff)
	{
	  fprintf (stream, "#%x", (int) (value & 0xffff));
	  return;
	}

    value >>= 16;
  }

  /* No bits set?  Then it must have been zero.  */
  fprintf (stream, "0");
}

/* Output an MMIX condition name corresponding to an operator
   and operands:
   (comparison_operator [(comparison_operator ...) (const_int 0)])
   which means we have to look at *two* operators.

   The argument "reversed" refers to reversal of the condition (not the
   same as swapping the arguments).  */

static void
mmix_output_condition (FILE *stream, rtx x, int reversed)
{
  struct cc_conv
  {
    RTX_CODE cc;

    /* The normal output cc-code.  */
    const char *const normal;

    /* The reversed cc-code, or NULL if invalid.  */
    const char *const reversed;
  };

  struct cc_type_conv
  {
    enum machine_mode cc_mode;

    /* Terminated with {UNKNOWN, NULL, NULL} */
    const struct cc_conv *const convs;
  };

#undef CCEND
#define CCEND {UNKNOWN, NULL, NULL}

  static const struct cc_conv cc_fun_convs[]
    = {{ORDERED, "Z", "P"},
       {UNORDERED, "P", "Z"},
       CCEND};
  static const struct cc_conv cc_fp_convs[]
    = {{GT, "P", NULL},
       {LT, "N", NULL},
       CCEND};
  static const struct cc_conv cc_fpeq_convs[]
    = {{NE, "Z", "P"},
       {EQ, "P", "Z"},
       CCEND};
  static const struct cc_conv cc_uns_convs[]
    = {{GEU, "NN", "N"},
       {GTU, "P", "NP"},
       {LEU, "NP", "P"},
       {LTU, "N", "NN"},
       CCEND};
  static const struct cc_conv cc_signed_convs[]
    = {{NE, "NZ", "Z"},
       {EQ, "Z", "NZ"},
       {GE, "NN", "N"},
       {GT, "P", "NP"},
       {LE, "NP", "P"},
       {LT, "N", "NN"},
       CCEND};
  static const struct cc_conv cc_di_convs[]
    = {{NE, "NZ", "Z"},
       {EQ, "Z", "NZ"},
       {GE, "NN", "N"},
       {GT, "P", "NP"},
       {LE, "NP", "P"},
       {LT, "N", "NN"},
       {GTU, "NZ", "Z"},
       {LEU, "Z", "NZ"},
       CCEND};
#undef CCEND

  static const struct cc_type_conv cc_convs[]
    = {{CC_FUNmode, cc_fun_convs},
       {CC_FPmode, cc_fp_convs},
       {CC_FPEQmode, cc_fpeq_convs},
       {CC_UNSmode, cc_uns_convs},
       {CCmode, cc_signed_convs},
       {DImode, cc_di_convs}};

  size_t i;
  int j;

  enum machine_mode mode = GET_MODE (XEXP (x, 0));
  RTX_CODE cc = GET_CODE (x);

  for (i = 0; i < ARRAY_SIZE (cc_convs); i++)
    {
      if (mode == cc_convs[i].cc_mode)
	{
	  for (j = 0; cc_convs[i].convs[j].cc != UNKNOWN; j++)
	    if (cc == cc_convs[i].convs[j].cc)
	      {
		const char *mmix_cc
		  = (reversed ? cc_convs[i].convs[j].reversed
		     : cc_convs[i].convs[j].normal);

		if (mmix_cc == NULL)
		  fatal_insn ("MMIX Internal: Trying to output invalidly\
 reversed condition:", x);

		fprintf (stream, "%s", mmix_cc);
		return;
	      }

	  fatal_insn ("MMIX Internal: What's the CC of this?", x);
	}
    }

  fatal_insn ("MMIX Internal: What is the CC of this?", x);
}

/* Return the bit-value for a const_int or const_double.  */

static HOST_WIDEST_INT
mmix_intval (rtx x)
{
  unsigned HOST_WIDEST_INT retval;

  if (GET_CODE (x) == CONST_INT)
    return INTVAL (x);

  /* We make a little song and dance because converting to long long in
     gcc-2.7.2 is broken.  I still want people to be able to use it for
     cross-compilation to MMIX.  */
  if (GET_CODE (x) == CONST_DOUBLE && GET_MODE (x) == VOIDmode)
    {
      if (sizeof (HOST_WIDE_INT) < sizeof (HOST_WIDEST_INT))
	{
	  retval = (unsigned) CONST_DOUBLE_LOW (x) / 2;
	  retval *= 2;
	  retval |= CONST_DOUBLE_LOW (x) & 1;

	  retval |=
	    (unsigned HOST_WIDEST_INT) CONST_DOUBLE_HIGH (x)
	      << (HOST_BITS_PER_LONG);
	}
      else
	retval = CONST_DOUBLE_HIGH (x);

      return retval;
    }

  if (GET_CODE (x) == CONST_DOUBLE)
    {
      REAL_VALUE_TYPE value;

      /* FIXME:  This macro is not in the manual but should be.  */
      REAL_VALUE_FROM_CONST_DOUBLE (value, x);

      if (GET_MODE (x) == DFmode)
	{
	  long bits[2];

	  REAL_VALUE_TO_TARGET_DOUBLE (value, bits);

	  /* The double cast is necessary to avoid getting the long
	     sign-extended to unsigned long long(!) when they're of
	     different size (usually 32-bit hosts).  */
	  return
	    ((unsigned HOST_WIDEST_INT) (unsigned long) bits[0]
	     << (unsigned HOST_WIDEST_INT) 32U)
	    | (unsigned HOST_WIDEST_INT) (unsigned long) bits[1];
	}
      else if (GET_MODE (x) == SFmode)
	{
	  long bits;
	  REAL_VALUE_TO_TARGET_SINGLE (value, bits);

	  return (unsigned long) bits;
	}
    }

  fatal_insn ("MMIX Internal: This is not a constant:", x);
}

/* Worker function for TARGET_PROMOTE_FUNCTION_MODE.  */

enum machine_mode
mmix_promote_function_mode (const_tree type ATTRIBUTE_UNUSED,
                            enum machine_mode mode,
                            int *punsignedp ATTRIBUTE_UNUSED,
                            const_tree fntype ATTRIBUTE_UNUSED,
                            int for_return)
{
  /* Apparently not doing TRT if int < register-size.  FIXME: Perhaps
     FUNCTION_VALUE and LIBCALL_VALUE needs tweaking as some ports say.  */
  if (for_return == 1)
    return mode;

  /* Promotion of modes currently generates slow code, extending before
     operation, so we do it only for arguments.  */
  if (GET_MODE_CLASS (mode) == MODE_INT
      && GET_MODE_SIZE (mode) < 8)
    return DImode;
  else
    return mode;
}
/* Worker function for TARGET_STRUCT_VALUE_RTX.  */

static rtx
mmix_struct_value_rtx (tree fntype ATTRIBUTE_UNUSED,
		       int incoming ATTRIBUTE_UNUSED)
{
  return gen_rtx_REG (Pmode, MMIX_STRUCT_VALUE_REGNUM);
}

/* Worker function for TARGET_FRAME_POINTER_REQUIRED.

   FIXME: Is this requirement built-in?  Anyway, we should try to get rid
   of it; we can deduce the value.  */

bool
mmix_frame_pointer_required (void)
{
  return (cfun->has_nonlocal_label);
}

/*
 * Local variables:
 * eval: (c-set-style "gnu")
 * indent-tabs-mode: t
 * End:
 */<|MERGE_RESOLUTION|>--- conflicted
+++ resolved
@@ -45,10 +45,7 @@
 #include "integrate.h"
 #include "target.h"
 #include "target-def.h"
-<<<<<<< HEAD
-=======
 #include "df.h"
->>>>>>> 155d23aa
 
 /* First some local helper definitions.  */
 #define MMIX_FIRST_GLOBAL_REGNUM 32
@@ -146,8 +143,6 @@
 static enum machine_mode mmix_promote_function_mode (const_tree,
 						     enum machine_mode,
 	                                             int *, const_tree, int);
-<<<<<<< HEAD
-=======
 static void mmix_function_arg_advance (CUMULATIVE_ARGS *, enum machine_mode,
 				       const_tree, bool);
 static rtx mmix_function_arg_1 (const CUMULATIVE_ARGS *, enum machine_mode,
@@ -156,7 +151,6 @@
 				       const_tree, bool);
 static rtx mmix_function_arg (CUMULATIVE_ARGS *, enum machine_mode,
 			      const_tree, bool);
->>>>>>> 155d23aa
 static rtx mmix_function_value (const_tree, const_tree, bool);
 static rtx mmix_libcall_value (enum machine_mode, const_rtx);
 static bool mmix_function_value_regno_p (const unsigned int);
@@ -240,15 +234,12 @@
 #undef TARGET_FUNCTION_VALUE_REGNO_P
 #define TARGET_FUNCTION_VALUE_REGNO_P mmix_function_value_regno_p
 
-<<<<<<< HEAD
-=======
 #undef TARGET_FUNCTION_ARG
 #define TARGET_FUNCTION_ARG mmix_function_arg
 #undef TARGET_FUNCTION_INCOMING_ARG
 #define TARGET_FUNCTION_INCOMING_ARG mmix_function_incoming_arg
 #undef TARGET_FUNCTION_ARG_ADVANCE
 #define TARGET_FUNCTION_ARG_ADVANCE mmix_function_arg_advance
->>>>>>> 155d23aa
 #undef TARGET_STRUCT_VALUE_RTX
 #define TARGET_STRUCT_VALUE_RTX mmix_struct_value_rtx
 #undef TARGET_SETUP_INCOMING_VARARGS

--- conflicted
+++ resolved
@@ -1,9 +1,5 @@
 /* Definitions of target machine for GNU compiler, for MMIX.
-<<<<<<< HEAD
-   Copyright (C) 2000, 2001, 2002, 2004, 2005, 2007, 2008
-=======
    Copyright (C) 2000, 2001, 2002, 2004, 2005, 2007, 2008, 2009
->>>>>>> 42a9ba1d
    Free Software Foundation, Inc.
    Contributed by Hans-Peter Nilsson (hp@bitrange.com)
 

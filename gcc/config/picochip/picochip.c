--- conflicted
+++ resolved
@@ -1,10 +1,6 @@
 /* Subroutines used for code generation on picoChip processors.
    Copyright (C) 2001, 2008, 2009, 2010   Free Software Foundation, Inc.
-<<<<<<< HEAD
-   Contributed by picoChip Designs Ltd. (http://www.picochip.com)
-=======
    Contributed by Picochip Ltd. (http://www.picochip.com)
->>>>>>> 03d20231
    Maintained by Daniel Towner (daniel.towner@picochip.com) and
    Hariharan Sandanagobalane (hariharan@picochip.com)
 
@@ -118,11 +114,7 @@
 rtx picochip_struct_value_rtx(tree fntype ATTRIBUTE_UNUSED, int incoming ATTRIBUTE_UNUSED);
 rtx picochip_function_value (const_tree valtype, const_tree func ATTRIBUTE_UNUSED,
                          bool outgoing ATTRIBUTE_UNUSED);
-<<<<<<< HEAD
-reg_class_t
-=======
 static reg_class_t
->>>>>>> 03d20231
 picochip_secondary_reload (bool in_p,
 			   rtx x ATTRIBUTE_UNUSED,
 			   reg_class_t cla ATTRIBUTE_UNUSED,
@@ -135,11 +127,8 @@
 
 static rtx picochip_static_chain (const_tree, bool);
 
-<<<<<<< HEAD
-=======
 static void picochip_option_override (void);
 
->>>>>>> 03d20231
 /* Lookup table mapping a register number to the earliest containing
    class.  Used by REGNO_REG_CLASS.  */
 const enum reg_class picochip_regno_reg_class[FIRST_PSEUDO_REGISTER] =
@@ -292,8 +281,6 @@
 #undef TARGET_ARG_PARTIAL_BYTES
 #define TARGET_ARG_PARTIAL_BYTES picochip_arg_partial_bytes
 
-<<<<<<< HEAD
-=======
 #undef TARGET_FUNCTION_ARG
 #define TARGET_FUNCTION_ARG picochip_function_arg
 
@@ -306,7 +293,6 @@
 #undef TARGET_FUNCTION_ARG_BOUNDARY
 #define TARGET_FUNCTION_ARG_BOUNDARY picochip_function_arg_boundary
 
->>>>>>> 03d20231
 #undef TARGET_PROMOTE_FUNCTION_MODE
 #define TARGET_PROMOTE_FUNCTION_MODE default_promote_function_mode_always_promote
 #undef TARGET_PROMOTE_PROTOTYPES
@@ -348,8 +334,6 @@
 #undef TARGET_STATIC_CHAIN
 #define TARGET_STATIC_CHAIN picochip_static_chain
 
-<<<<<<< HEAD
-=======
 #undef TARGET_OPTION_OVERRIDE
 #define TARGET_OPTION_OVERRIDE picochip_option_override
 
@@ -362,7 +346,6 @@
 #undef TARGET_EXCEPT_UNWIND_INFO
 #define TARGET_EXCEPT_UNWIND_INFO sjlj_except_unwind_info
 
->>>>>>> 03d20231
 struct gcc_target targetm = TARGET_INITIALIZER;
  
@@ -388,12 +371,6 @@
   /* If we are optimizing for stack, dont let inliner to inline functions
      that could potentially increase stack size.*/
    if (flag_conserve_stack)
-<<<<<<< HEAD
-   {
-     PARAM_VALUE (PARAM_LARGE_STACK_FRAME) = 0;
-     PARAM_VALUE (PARAM_STACK_FRAME_GROWTH) = 0;
-   }
-=======
      {
        maybe_set_param_value (PARAM_LARGE_STACK_FRAME, 0,
 			      global_options.x_param_values,
@@ -402,7 +379,6 @@
 			      global_options.x_param_values,
 			      global_options_set.x_param_values);
      }
->>>>>>> 03d20231
 
   /* Turn off the elimination of unused types. The elaborator
      generates various interesting types to represent constants,
@@ -1486,20 +1462,12 @@
 picochip_legitimize_address (rtx x, rtx oldx ATTRIBUTE_UNUSED,
                              enum machine_mode mode)
 {
-<<<<<<< HEAD
+  unsigned mask_val;
+
   if (!optimize)
     return x;
 
-  unsigned mask_val;
-  // Depending on mode, the offsets allowed are either 16/32/64.
-=======
-  unsigned mask_val;
-
-  if (!optimize)
-    return x;
-
   /* Depending on mode, the offsets allowed are either 16/32/64.*/
->>>>>>> 03d20231
   switch (mode)
     {
       case QImode:
@@ -1519,14 +1487,6 @@
       && GET_CODE (XEXP (x, 0)) == REG
       && GET_CODE (XEXP (x, 1)) == CONST_INT)
     {
-<<<<<<< HEAD
-      int offset = INTVAL (XEXP (x, 1));
-      // Ignore cases with negative offsets.
-      if (offset < 0)
-        return x;
-      int high_val = offset & mask_val;
-      int low_val = offset - high_val;
-=======
       int high_val, low_val, offset;
       offset = INTVAL (XEXP (x, 1));
       /* Ignore cases with negative offsets.  */
@@ -1534,7 +1494,6 @@
         return x;
       high_val = offset & mask_val;
       low_val = offset - high_val;
->>>>>>> 03d20231
       if (high_val != 0)
         {
           rtx temp_reg = force_reg (Pmode, gen_rtx_PLUS (Pmode, XEXP (x, 0), GEN_INT(high_val)));
@@ -1564,11 +1523,8 @@
                                     int opnum, int type,
                                     int ind_levels ATTRIBUTE_UNUSED)
 {
-<<<<<<< HEAD
-=======
   unsigned mask_val;
 
->>>>>>> 03d20231
   if (picochip_symbol_offset(*x))
     {
       *x = gen_rtx_CONST(mode, *x);
@@ -1590,12 +1546,7 @@
       return 1;
     }
 
-<<<<<<< HEAD
-  unsigned mask_val;
-  // Depending on mode, the offsets allowed are either 16/32/64.
-=======
   /* Depending on mode, the offsets allowed are either 16/32/64.  */
->>>>>>> 03d20231
   switch (mode)
     {
       case QImode:
@@ -1615,14 +1566,6 @@
       && GET_CODE (XEXP (*x, 0)) == REG
       && GET_CODE (XEXP (*x, 1)) == CONST_INT)
     {
-<<<<<<< HEAD
-      int offset = INTVAL (XEXP (*x, 1));
-      // Ignore cases with negative offsets.
-      if (offset < 0)
-        return 0;
-      int high_val = offset & mask_val;
-      int low_val = offset - high_val;
-=======
       int high_val, low_val, offset;
       offset = INTVAL (XEXP (*x, 1));
       /* Ignore cases with negative offsets.  */
@@ -1630,7 +1573,6 @@
         return 0;
       high_val = offset & mask_val;
       low_val = offset - high_val;
->>>>>>> 03d20231
       if (high_val != 0)
         {
           rtx temp_reg = gen_rtx_PLUS (Pmode, XEXP (*x, 0), GEN_INT(high_val));
@@ -3274,33 +3216,6 @@
       rtx insn, next, last_insn = NULL_RTX;
       rtx queue = NULL_RTX;
 
-<<<<<<< HEAD
-      for (insn = BB_HEAD (bb); insn != BB_END (bb); insn = next)
-	{
-	  next = NEXT_INSN (insn);
-
-	  if (NONDEBUG_INSN_P (insn))
-	    {
-	      /* Emit queued up notes before the first instruction of a bundle.  */
-	      if (GET_MODE (insn) == TImode)
-		{
-		  while (queue)
-		    {
-		      rtx next_queue = PREV_INSN (queue);
-		      NEXT_INSN (PREV_INSN(insn)) = queue;
-		      PREV_INSN (queue) = PREV_INSN(insn);
-		      PREV_INSN (insn) = queue;
-		      NEXT_INSN (queue) = insn;
-		      queue = next_queue;
-		    }
-		}
-	    }
-	  else if (NOTE_P (insn) && NOTE_KIND (insn) == NOTE_INSN_VAR_LOCATION)
-	    {
-	       rtx prev = PREV_INSN (insn);
-	       PREV_INSN (next) = prev;
-	       NEXT_INSN (prev) = next;
-=======
       /* Iterate through the bb and find the last non-debug insn */
       for (insn = BB_HEAD (bb); insn != NEXT_INSN(BB_END (bb)); insn = NEXT_INSN(insn))
         {
@@ -3350,7 +3265,6 @@
                rtx prev = PREV_INSN (insn);
                PREV_INSN (next) = prev;
                NEXT_INSN (prev) = next;
->>>>>>> 03d20231
                PREV_INSN (insn) = queue;
                queue = insn;
             }
@@ -4043,11 +3957,7 @@
 
   /* Grab the incoming argument and emit its RTL. */
   arg0 = CALL_EXPR_ARG (call, 0);
-<<<<<<< HEAD
-  op0 = expand_expr (arg0, NULL_RTX, VOIDmode, 0);
-=======
   op0 = expand_expr (arg0, NULL_RTX, VOIDmode, EXPAND_NORMAL);
->>>>>>> 03d20231
 
   /* Determine the modes of the instruction operands. */
   tmode = insn_data[icode].operand[0].mode;
@@ -4310,11 +4220,7 @@
      it has to continue execution after the HALT.*/
   emit_barrier ();
 
-<<<<<<< HEAD
-  rtx insns = get_insns();
-=======
   insns = get_insns();
->>>>>>> 03d20231
   end_sequence();
   emit_insn (insns);
 
@@ -4345,11 +4251,7 @@
   tree long_ftype_int, long_ftype_int_int_int;
   tree void_ftype_int_long, int_ftype_int_int_int,
     void_ftype_long_int_int_int;
-<<<<<<< HEAD
-  tree void_ftype_void, void_ftype_int, unsigned_ftype_unsigned;
-=======
   tree void_ftype_void, unsigned_ftype_unsigned;
->>>>>>> 03d20231
 
   /* void func (void) */
   void_ftype_void = build_function_type (void_type_node, endlink);
@@ -4629,11 +4531,7 @@
    choice of two registers to choose from, so that we a guaranteed to
    get at least one register which is different to the output
    register.  This trick is taken from the alpha implementation. */
-<<<<<<< HEAD
-reg_class_t
-=======
 static reg_class_t
->>>>>>> 03d20231
 picochip_secondary_reload (bool in_p,
 			   rtx x ATTRIBUTE_UNUSED,
 			   reg_class_t cla ATTRIBUTE_UNUSED,

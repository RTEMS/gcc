/* Definitions of target machine for GNU compiler. NEC V850 series
   Copyright (C) 1996, 1997, 1998, 1999, 2000, 2001, 2002, 2003, 2004, 2005,
<<<<<<< HEAD
   2007, 2008, 2009  Free Software Foundation, Inc.
=======
   2007, 2008, 2009, 2010  Free Software Foundation, Inc.
>>>>>>> 03d20231
   Contributed by Jeff Law (law@cygnus.com).

   This file is part of GCC.

   GCC is free software; you can redistribute it and/or modify
   it under the terms of the GNU General Public License as published by
   the Free Software Foundation; either version 3, or (at your option)
   any later version.

   GCC is distributed in the hope that it will be useful,
   but WITHOUT ANY WARRANTY; without even the implied warranty of
   MERCHANTABILITY or FITNESS FOR A PARTICULAR PURPOSE.  See the
   GNU General Public License for more details.

   You should have received a copy of the GNU General Public License
   along with GCC; see the file COPYING3.  If not see
   <http://www.gnu.org/licenses/>.  */

#ifndef GCC_V850_H
#define GCC_V850_H

extern GTY(()) rtx v850_compare_op0;
extern GTY(()) rtx v850_compare_op1;

#undef LIB_SPEC
#define LIB_SPEC "%{!shared:%{!symbolic:--start-group -lc -lgcc --end-group}}"

#undef ENDFILE_SPEC
#undef LINK_SPEC
#undef STARTFILE_SPEC
#undef ASM_SPEC

#define TARGET_CPU_generic 	1
#define TARGET_CPU_v850e   	2
#define TARGET_CPU_v850e1	3
#define TARGET_CPU_v850e2	4
#define TARGET_CPU_v850e2v3	5


#ifndef TARGET_CPU_DEFAULT
#define TARGET_CPU_DEFAULT	TARGET_CPU_generic
#endif

#define MASK_DEFAULT            MASK_V850
#define SUBTARGET_ASM_SPEC 	"%{!mv*:-mv850}"
#define SUBTARGET_CPP_SPEC 	"%{!mv*:-D__v850__}"
#define TARGET_VERSION 		fprintf (stderr, " (NEC V850)");

/* Choose which processor will be the default.
   We must pass a -mv850xx option to the assembler if no explicit -mv* option
   is given, because the assembler's processor default may not be correct.  */
#if TARGET_CPU_DEFAULT == TARGET_CPU_v850e
#undef  MASK_DEFAULT
#define MASK_DEFAULT            MASK_V850E
#undef  SUBTARGET_ASM_SPEC
#define SUBTARGET_ASM_SPEC 	"%{!mv*:-mv850e}"
#undef  SUBTARGET_CPP_SPEC
#define SUBTARGET_CPP_SPEC 	"%{!mv*:-D__v850e__}"
#undef  TARGET_VERSION
#define TARGET_VERSION 		fprintf (stderr, " (NEC V850E)");
#endif

#if TARGET_CPU_DEFAULT == TARGET_CPU_v850e1
#undef  MASK_DEFAULT
#define MASK_DEFAULT            MASK_V850E     /* No practical difference.  */     
#undef  SUBTARGET_ASM_SPEC
#define SUBTARGET_ASM_SPEC	"%{!mv*:-mv850e1}"
#undef  SUBTARGET_CPP_SPEC
#define SUBTARGET_CPP_SPEC	"%{!mv*:-D__v850e1__} %{mv850e1:-D__v850e1__}"
#undef  TARGET_VERSION
#define TARGET_VERSION		fprintf (stderr, " (NEC V850E1)");
#endif

#if TARGET_CPU_DEFAULT == TARGET_CPU_v850e2
#undef  MASK_DEFAULT
#define MASK_DEFAULT            MASK_V850E2	
#undef  SUBTARGET_ASM_SPEC
#define SUBTARGET_ASM_SPEC 	"%{!mv*:-mv850e2}"
#undef  SUBTARGET_CPP_SPEC
#define SUBTARGET_CPP_SPEC 	"%{!mv*:-D__v850e2__} %{mv850e2:-D__v850e2__}"
#undef  TARGET_VERSION
#define TARGET_VERSION 		fprintf (stderr, " (NEC V850E2)");
#endif

#if TARGET_CPU_DEFAULT == TARGET_CPU_v850e2v3
#undef  MASK_DEFAULT
#define MASK_DEFAULT            MASK_V850E2V3
#undef  SUBTARGET_ASM_SPEC
#define SUBTARGET_ASM_SPEC	"%{!mv*:-mv850e2v3}"
#undef  SUBTARGET_CPP_SPEC
#define SUBTARGET_CPP_SPEC	"%{!mv*:-D__v850e2v3__} %{mv850e2v3:-D__v850e2v3__}"
#undef  TARGET_VERSION
#define TARGET_VERSION		fprintf (stderr, " (NEC V850E2V3)");
#endif

#define TARGET_V850E2_ALL      (TARGET_V850E2 || TARGET_V850E2V3) 

#define ASM_SPEC "%{mv850es:-mv850e1}%{!mv850es:%{mv*:-mv%*}}"
#define CPP_SPEC "\
  %{mv850e2v3:-D__v850e2v3__} \
  %{mv850e2:-D__v850e2__} \
  %{mv850es:-D__v850e1__} \
  %{mv850e1:-D__v850e1__} \
  %{mv850:-D__v850__} \
  %(subtarget_cpp_spec)" \
  " %{mep:-D__EP__}"

#define EXTRA_SPECS \
 { "subtarget_asm_spec", SUBTARGET_ASM_SPEC }, \
 { "subtarget_cpp_spec", SUBTARGET_CPP_SPEC } 

/* Names to predefine in the preprocessor for this target machine.  */
#define TARGET_CPU_CPP_BUILTINS() do {		\
  builtin_define( "__v851__" );                        \
  builtin_define( "__v850" );			\
  builtin_assert( "machine=v850" );		\
  builtin_assert( "cpu=v850" );			\
  if (TARGET_EP)				\
    builtin_define ("__EP__");			\
} while(0)

#define MASK_CPU (MASK_V850 | MASK_V850E)

/* Information about the various small memory areas.  */
struct small_memory_info {
  const char *name;
  long max;
  long physical_max;
};

enum small_memory_type {
  /* tiny data area, using EP as base register */
  SMALL_MEMORY_TDA = 0,
  /* small data area using dp as base register */
  SMALL_MEMORY_SDA,
  /* zero data area using r0 as base register */
  SMALL_MEMORY_ZDA,
  SMALL_MEMORY_max
};

extern struct small_memory_info small_memory[(int)SMALL_MEMORY_max];

/* Target machine storage layout */

/* Define this if most significant bit is lowest numbered
   in instructions that operate on numbered bit-fields.
   This is not true on the NEC V850.  */
#define BITS_BIG_ENDIAN 0

/* Define this if most significant byte of a word is the lowest numbered.  */
/* This is not true on the NEC V850.  */
#define BYTES_BIG_ENDIAN 0

/* Define this if most significant word of a multiword number is lowest
   numbered.
   This is not true on the NEC V850.  */
#define WORDS_BIG_ENDIAN 0

/* Width of a word, in units (bytes).  */
#define UNITS_PER_WORD		4

/* Define this macro if it is advisable to hold scalars in registers
   in a wider mode than that declared by the program.  In such cases,
   the value is constrained to be within the bounds of the declared
   type, but kept valid in the wider mode.  The signedness of the
   extension may differ from that of the type.

   Some simple experiments have shown that leaving UNSIGNEDP alone
   generates the best overall code.  */

#define PROMOTE_MODE(MODE,UNSIGNEDP,TYPE)  \
  if (GET_MODE_CLASS (MODE) == MODE_INT \
      && GET_MODE_SIZE (MODE) < 4)      \
    { (MODE) = SImode; }

/* Allocation boundary (in *bits*) for storing arguments in argument list.  */
#define PARM_BOUNDARY		32

/* The stack goes in 32-bit lumps.  */
#define STACK_BOUNDARY 		32

/* Allocation boundary (in *bits*) for the code of a function.
   16 is the minimum boundary; 32 would give better performance.  */
#define FUNCTION_BOUNDARY 16

/* No data type wants to be aligned rounder than this.  */
#define BIGGEST_ALIGNMENT	32

/* Alignment of field after `int : 0' in a structure.  */
#define EMPTY_FIELD_BOUNDARY 32

/* No structure field wants to be aligned rounder than this.  */
#define BIGGEST_FIELD_ALIGNMENT 32

/* Define this if move instructions will actually fail to work
   when given unaligned data.  */
#define STRICT_ALIGNMENT  (!TARGET_NO_STRICT_ALIGN)

/* Define this as 1 if `char' should by default be signed; else as 0.

   On the NEC V850, loads do sign extension, so make this default.  */
#define DEFAULT_SIGNED_CHAR 1

#undef  SIZE_TYPE
#define SIZE_TYPE "unsigned int"

#undef  PTRDIFF_TYPE
#define PTRDIFF_TYPE "int"

#undef  WCHAR_TYPE
#define WCHAR_TYPE "long int"

#undef  WCHAR_TYPE_SIZE
#define WCHAR_TYPE_SIZE BITS_PER_WORD

/* Standard register usage.  */

/* Number of actual hardware registers.
   The hardware registers are assigned numbers for the compiler
   from 0 to just below FIRST_PSEUDO_REGISTER.

   All registers that the compiler knows about must be given numbers,
   even those that are not normally considered general registers.  */

#define FIRST_PSEUDO_REGISTER 36

/* 1 for registers that have pervasive standard uses
   and are not available for the register allocator.  */

#define FIXED_REGISTERS \
  { 1, 1, 1, 1, 1, 1, 0, 0, \
    0, 0, 0, 0, 0, 0, 0, 0, \
    0, 0, 0, 0, 0, 0, 0, 0, \
    0, 0, 0, 0, 0, 0, 1, 0, \
    1, 1,	\
    1, 1}

/* 1 for registers not available across function calls.
   These must include the FIXED_REGISTERS and also any
   registers that can be used without being saved.
   The latter must include the registers where values are returned
   and the register where structure-value addresses are passed.
   Aside from that, you can include as many other registers as you
   like.  */

#define CALL_USED_REGISTERS \
  { 1, 1, 1, 1, 1, 1, 1, 1, \
    1, 1, 1, 1, 1, 1, 1, 1, \
    1, 1, 1, 1, 0, 0, 0, 0, \
    0, 0, 0, 0, 0, 0, 1, 1, \
    1, 1,	\
    1, 1}

/* List the order in which to allocate registers.  Each register must be
   listed once, even those in FIXED_REGISTERS.

   On the 850, we make the return registers first, then all of the volatile
   registers, then the saved registers in reverse order to better save the
   registers with an out of line function, and finally the fixed
   registers.  */

#define REG_ALLOC_ORDER							\
{									\
  10, 11,				/* return registers */		\
  12, 13, 14, 15, 16, 17, 18, 19,	/* scratch registers */		\
   6,  7,  8,  9, 31,			/* argument registers */	\
  29, 28, 27, 26, 25, 24, 23, 22,	/* saved registers */		\
  21, 20,  2,								\
   0,  1,  3,  4,  5, 30, 32, 33,      /* fixed registers */           \
  34, 35								\
}

/* Return number of consecutive hard regs needed starting at reg REGNO
   to hold something of mode MODE.

   This is ordinarily the length in words of a value of mode MODE
   but can be less for certain modes in special long registers.  */

#define HARD_REGNO_NREGS(REGNO, MODE)   \
  ((GET_MODE_SIZE (MODE) + UNITS_PER_WORD - 1) / UNITS_PER_WORD)

/* Value is 1 if hard register REGNO can hold a value of machine-mode
   MODE.  */

#define HARD_REGNO_MODE_OK(REGNO, MODE) \
 ((GET_MODE_SIZE (MODE) <= 4) || (((REGNO) & 1) == 0 && (REGNO) != 0))

/* Value is 1 if it is a good idea to tie two pseudo registers
   when one has mode MODE1 and one has mode MODE2.
   If HARD_REGNO_MODE_OK could produce different values for MODE1 and MODE2,
   for any hard reg, then this must be 0 for correct output.  */
#define MODES_TIEABLE_P(MODE1, MODE2) \
  (MODE1 == MODE2 || (GET_MODE_SIZE (MODE1) <= 4 && GET_MODE_SIZE (MODE2) <= 4))


/* Define the classes of registers for register constraints in the
   machine description.  Also define ranges of constants.

   One of the classes must always be named ALL_REGS and include all hard regs.
   If there is more than one class, another class must be named NO_REGS
   and contain no registers.

   The name GENERAL_REGS must be the name of a class (or an alias for
   another name such as ALL_REGS).  This is the class of registers
   that is allowed by "g" or "r" in a register constraint.
   Also, registers outside this class are allocated only when
   instructions express preferences for them.

   The classes must be numbered in nondecreasing order; that is,
   a larger-numbered class must never be contained completely
   in a smaller-numbered class.

   For any two classes, it is very desirable that there be another
   class that represents their union.  */
   
enum reg_class
{
  NO_REGS, GENERAL_REGS, EVEN_REGS, ALL_REGS, LIM_REG_CLASSES
};

#define N_REG_CLASSES (int) LIM_REG_CLASSES

#define IRA_COVER_CLASSES		\
{					\
  GENERAL_REGS, LIM_REG_CLASSES		\
}

/* Give names of register classes as strings for dump file.  */

#define REG_CLASS_NAMES \
{ "NO_REGS", "GENERAL_REGS", "EVEN_REGS", "ALL_REGS", "LIM_REGS" }

/* Define which registers fit in which classes.
   This is an initializer for a vector of HARD_REG_SET
   of length N_REG_CLASSES.  */

#define REG_CLASS_CONTENTS                     \
{                                              \
  { 0x00000000,0x0 }, /* NO_REGS      */       \
  { 0xffffffff,0x0 }, /* GENERAL_REGS */       \
  { 0x55555554,0x0 }, /* EVEN_REGS */          \
  { 0xffffffff,0x0 }, /* ALL_REGS      */      \
}

/* The same information, inverted:
   Return the class number of the smallest class containing
   reg number REGNO.  This could be a conditional expression
   or could index an array.  */

#define REGNO_REG_CLASS(REGNO)  ((REGNO == CC_REGNUM || REGNO == FCC_REGNUM) ? NO_REGS : GENERAL_REGS)

/* The class value for index registers, and the one for base regs.  */

#define INDEX_REG_CLASS NO_REGS
#define BASE_REG_CLASS  GENERAL_REGS

/* Macros to check register numbers against specific register classes.  */

/* These assume that REGNO is a hard or pseudo reg number.
   They give nonzero only if REGNO is a hard reg of the suitable class
   or a pseudo reg currently allocated to a suitable hard reg.
   Since they use reg_renumber, they are safe only once reg_renumber
   has been allocated, which happens in local-alloc.c.  */
 
#define REGNO_OK_FOR_BASE_P(regno)             \
  (((regno) < FIRST_PSEUDO_REGISTER            \
    && (regno) != CC_REGNUM                    \
    && (regno) != FCC_REGNUM)                  \
   || reg_renumber[regno] >= 0)

#define REGNO_OK_FOR_INDEX_P(regno) 0

/* Return the maximum number of consecutive registers
   needed to represent mode MODE in a register of class CLASS.  */

#define CLASS_MAX_NREGS(CLASS, MODE)	\
  ((GET_MODE_SIZE (MODE) + UNITS_PER_WORD - 1) / UNITS_PER_WORD)

/* Convenience wrappers around insn_const_int_ok_for_constraint.  */

#define CONST_OK_FOR_I(VALUE) \
  insn_const_int_ok_for_constraint (VALUE, CONSTRAINT_I)
#define CONST_OK_FOR_J(VALUE) \
  insn_const_int_ok_for_constraint (VALUE, CONSTRAINT_J)
#define CONST_OK_FOR_K(VALUE) \
  insn_const_int_ok_for_constraint (VALUE, CONSTRAINT_K)
#define CONST_OK_FOR_L(VALUE) \
  insn_const_int_ok_for_constraint (VALUE, CONSTRAINT_L)
#define CONST_OK_FOR_M(VALUE) \
  insn_const_int_ok_for_constraint (VALUE, CONSTRAINT_M)
#define CONST_OK_FOR_N(VALUE) \
  insn_const_int_ok_for_constraint (VALUE, CONSTRAINT_N)
#define CONST_OK_FOR_O(VALUE) \
  insn_const_int_ok_for_constraint (VALUE, CONSTRAINT_O)


/* Stack layout; function entry, exit and calling.  */

/* Define this if pushing a word on the stack
   makes the stack pointer a smaller address.  */

#define STACK_GROWS_DOWNWARD

/* Define this to nonzero if the nominal address of the stack frame
   is at the high-address end of the local variables;
   that is, each additional local variable allocated
   goes at a more negative offset in the frame.  */

#define FRAME_GROWS_DOWNWARD 1

/* Offset within stack frame to start allocating local variables at.
   If FRAME_GROWS_DOWNWARD, this is the offset to the END of the
   first local allocated.  Otherwise, it is the offset to the BEGINNING
   of the first local allocated.  */

#define STARTING_FRAME_OFFSET 0

/* Offset of first parameter from the argument pointer register value.  */
/* Is equal to the size of the saved fp + pc, even if an fp isn't
   saved since the value is used before we know.  */

#define FIRST_PARM_OFFSET(FNDECL) 0

/* Specify the registers used for certain standard purposes.
   The values of these macros are register numbers.  */

/* Register to use for pushing function arguments.  */
#define STACK_POINTER_REGNUM SP_REGNUM

/* Base register for access to local variables of the function.  */
#define FRAME_POINTER_REGNUM 34

/* Register containing return address from latest function call.  */
#define LINK_POINTER_REGNUM LP_REGNUM
     
/* On some machines the offset between the frame pointer and starting
   offset of the automatic variables is not known until after register
   allocation has been done (for example, because the saved registers
   are between these two locations).  On those machines, define
   `FRAME_POINTER_REGNUM' the number of a special, fixed register to
   be used internally until the offset is known, and define
   `HARD_FRAME_POINTER_REGNUM' to be actual the hard register number
   used for the frame pointer.

   You should define this macro only in the very rare circumstances
   when it is not possible to calculate the offset between the frame
   pointer and the automatic variables until after register
   allocation has been completed.  When this macro is defined, you
   must also indicate in your definition of `ELIMINABLE_REGS' how to
   eliminate `FRAME_POINTER_REGNUM' into either
   `HARD_FRAME_POINTER_REGNUM' or `STACK_POINTER_REGNUM'.

   Do not define this macro if it would be the same as
   `FRAME_POINTER_REGNUM'.  */
#undef  HARD_FRAME_POINTER_REGNUM 
#define HARD_FRAME_POINTER_REGNUM 29

/* Base register for access to arguments of the function.  */
#define ARG_POINTER_REGNUM 35

/* Register in which static-chain is passed to a function.  */
#define STATIC_CHAIN_REGNUM 20

/* If defined, this macro specifies a table of register pairs used to
   eliminate unneeded registers that point into the stack frame.  If
   it is not defined, the only elimination attempted by the compiler
   is to replace references to the frame pointer with references to
   the stack pointer.

   The definition of this macro is a list of structure
   initializations, each of which specifies an original and
   replacement register.

   On some machines, the position of the argument pointer is not
   known until the compilation is completed.  In such a case, a
   separate hard register must be used for the argument pointer.
   This register can be eliminated by replacing it with either the
   frame pointer or the argument pointer, depending on whether or not
   the frame pointer has been eliminated.

   In this case, you might specify:
        #define ELIMINABLE_REGS  \
        {{ARG_POINTER_REGNUM, STACK_POINTER_REGNUM}, \
         {ARG_POINTER_REGNUM, FRAME_POINTER_REGNUM}, \
         {FRAME_POINTER_REGNUM, STACK_POINTER_REGNUM}}

   Note that the elimination of the argument pointer with the stack
   pointer is specified first since that is the preferred elimination.  */

#define ELIMINABLE_REGS							\
{{ FRAME_POINTER_REGNUM, STACK_POINTER_REGNUM },			\
 { FRAME_POINTER_REGNUM, HARD_FRAME_POINTER_REGNUM },			\
 { ARG_POINTER_REGNUM,	 STACK_POINTER_REGNUM },			\
 { ARG_POINTER_REGNUM,   HARD_FRAME_POINTER_REGNUM }}			\

/* This macro is similar to `INITIAL_FRAME_POINTER_OFFSET'.  It
   specifies the initial difference between the specified pair of
   registers.  This macro must be defined if `ELIMINABLE_REGS' is
   defined.  */

#define INITIAL_ELIMINATION_OFFSET(FROM, TO, OFFSET)			\
{									\
  if ((FROM) == FRAME_POINTER_REGNUM)					\
    (OFFSET) = get_frame_size () + crtl->outgoing_args_size;	\
  else if ((FROM) == ARG_POINTER_REGNUM)				\
   (OFFSET) = compute_frame_size (get_frame_size (), (long *)0);	\
  else									\
    gcc_unreachable ();							\
}

/* Keep the stack pointer constant throughout the function.  */
#define ACCUMULATE_OUTGOING_ARGS 1

#define RETURN_ADDR_RTX(COUNT, FP) v850_return_addr (COUNT)

/* Define a data type for recording info about an argument list
   during the scan of that argument list.  This data type should
   hold all necessary information about the function itself
   and about the args processed so far, enough to enable macros
   such as FUNCTION_ARG to determine where the next arg should go.  */

#define CUMULATIVE_ARGS struct cum_arg
struct cum_arg { int nbytes; int anonymous_args; };

/* Initialize a variable CUM of type CUMULATIVE_ARGS
   for a call to a function whose data type is FNTYPE.
   For a library call, FNTYPE is 0.  */

#define INIT_CUMULATIVE_ARGS(CUM, FNTYPE, LIBNAME, INDIRECT, N_NAMED_ARGS) \
 ((CUM).nbytes = 0, (CUM).anonymous_args = 0)

/* When a parameter is passed in a register, stack space is still
   allocated for it.  */
#define REG_PARM_STACK_SPACE(DECL) 0

/* 1 if N is a possible register number for function argument passing.  */

#define FUNCTION_ARG_REGNO_P(N) (N >= 6 && N <= 9)

/* Define how to find the value returned by a library function
   assuming the value has mode MODE.  */

#define LIBCALL_VALUE(MODE) \
  gen_rtx_REG (MODE, 10)

#define DEFAULT_PCC_STRUCT_RETURN 0

/* EXIT_IGNORE_STACK should be nonzero if, when returning from a function,
   the stack pointer does not matter.  The value is tested only in
   functions that have frame pointers.
   No definition is equivalent to always zero.  */

#define EXIT_IGNORE_STACK 1

/* Define this macro as a C expression that is nonzero for registers
   used by the epilogue or the `return' pattern.  */

#define EPILOGUE_USES(REGNO) \
  (reload_completed && (REGNO) == LINK_POINTER_REGNUM)

/* Output assembler code to FILE to increment profiler label # LABELNO
   for profiling a function entry.  */

#define FUNCTION_PROFILER(FILE, LABELNO) ;

/* Length in units of the trampoline for entering a nested function.  */

#define TRAMPOLINE_SIZE 24

/* Addressing modes, and classification of registers for them.  */


/* 1 if X is an rtx for a constant that is a valid address.  */

/* ??? This seems too exclusive.  May get better code by accepting more
   possibilities here, in particular, should accept ZDA_NAME SYMBOL_REFs.  */

#define CONSTANT_ADDRESS_P(X) constraint_satisfied_p (X, CONSTRAINT_K)

/* Maximum number of registers that can appear in a valid memory address.  */

#define MAX_REGS_PER_ADDRESS 1

/* The macros REG_OK_FOR..._P assume that the arg is a REG rtx
   and check its validity for a certain class.
   We have two alternate definitions for each of them.
   The usual definition accepts all pseudo regs; the other rejects
   them unless they have been allocated suitable hard regs.
   The symbol REG_OK_STRICT causes the latter definition to be used.

   Most source files want to accept pseudo regs in the hope that
   they will get allocated to the class that the insn wants them to be in.
   Source files for reload pass need to be strict.
   After reload, it makes no difference, since pseudo regs have
   been eliminated by then.  */

#ifndef REG_OK_STRICT

/* Nonzero if X is a hard reg that can be used as an index
   or if it is a pseudo reg.  */
#define REG_OK_FOR_INDEX_P(X) 0
/* Nonzero if X is a hard reg that can be used as a base reg
   or if it is a pseudo reg.  */
#define REG_OK_FOR_BASE_P(X) 1
#define REG_OK_FOR_INDEX_P_STRICT(X) 0
#define REG_OK_FOR_BASE_P_STRICT(X) REGNO_OK_FOR_BASE_P (REGNO (X))
#define STRICT 0

#else

/* Nonzero if X is a hard reg that can be used as an index.  */
#define REG_OK_FOR_INDEX_P(X) 0
/* Nonzero if X is a hard reg that can be used as a base reg.  */
#define REG_OK_FOR_BASE_P(X) REGNO_OK_FOR_BASE_P (REGNO (X))
#define STRICT 1

#endif


/* GO_IF_LEGITIMATE_ADDRESS recognizes an RTL expression
   that is a valid memory address for an instruction.
   The MODE argument is the machine mode for the MEM expression
   that wants to use this address.

   The other macros defined here are used only in GO_IF_LEGITIMATE_ADDRESS,
   except for CONSTANT_ADDRESS_P which is actually
   machine-independent.  */

/* Accept either REG or SUBREG where a register is valid.  */
  
#define RTX_OK_FOR_BASE_P(X)						\
  ((REG_P (X) && REG_OK_FOR_BASE_P (X))					\
   || (GET_CODE (X) == SUBREG && REG_P (SUBREG_REG (X))			\
       && REG_OK_FOR_BASE_P (SUBREG_REG (X))))

#define GO_IF_LEGITIMATE_ADDRESS(MODE, X, ADDR)				\
do {									\
  if (RTX_OK_FOR_BASE_P (X)) 						\
    goto ADDR;								\
  if (CONSTANT_ADDRESS_P (X)						\
      && (MODE == QImode || INTVAL (X) % 2 == 0)			\
      && (GET_MODE_SIZE (MODE) <= 4 || INTVAL (X) % 4 == 0))		\
    goto ADDR;								\
  if (GET_CODE (X) == LO_SUM						\
      && REG_P (XEXP (X, 0))						\
      && REG_OK_FOR_BASE_P (XEXP (X, 0))				\
      && CONSTANT_P (XEXP (X, 1))					\
      && (GET_CODE (XEXP (X, 1)) != CONST_INT				\
	  || ((MODE == QImode || INTVAL (XEXP (X, 1)) % 2 == 0)		\
	      && CONST_OK_FOR_K (INTVAL (XEXP (X, 1)))))		\
      && GET_MODE_SIZE (MODE) <= GET_MODE_SIZE (word_mode))		\
    goto ADDR;								\
  if (special_symbolref_operand (X, MODE)				\
      && (GET_MODE_SIZE (MODE) <= GET_MODE_SIZE (word_mode)))		\
     goto ADDR;								\
  if (GET_CODE (X) == PLUS						\
      && RTX_OK_FOR_BASE_P (XEXP (X, 0)) 				\
      && constraint_satisfied_p (XEXP (X,1), CONSTRAINT_K)		\
      && ((MODE == QImode || INTVAL (XEXP (X, 1)) % 2 == 0)		\
	   && CONST_OK_FOR_K (INTVAL (XEXP (X, 1)) 			\
                              + (GET_MODE_NUNITS (MODE) * UNITS_PER_WORD)))) \
    goto ADDR;			\
} while (0)


/* Nonzero if the constant value X is a legitimate general operand.
   It is given that X satisfies CONSTANT_P or is a CONST_DOUBLE.  */

#define LEGITIMATE_CONSTANT_P(X)					\
  (GET_CODE (X) == CONST_DOUBLE						\
   || !(GET_CODE (X) == CONST						\
	&& GET_CODE (XEXP (X, 0)) == PLUS				\
	&& GET_CODE (XEXP (XEXP (X, 0), 0)) == SYMBOL_REF		\
	&& GET_CODE (XEXP (XEXP (X, 0), 1)) == CONST_INT		\
	&& ! CONST_OK_FOR_K (INTVAL (XEXP (XEXP (X, 0), 1)))))

/* Given a comparison code (EQ, NE, etc.) and the first operand of a COMPARE,
   return the mode to be used for the comparison.

   For floating-point equality comparisons, CCFPEQmode should be used.
   VOIDmode should be used in all other cases.

   For integer comparisons against zero, reduce to CCNOmode or CCZmode if
   possible, to allow for more combinations.  */

#define SELECT_CC_MODE(OP, X, Y)       v850_select_cc_mode (OP, X, Y)

/* Tell final.c how to eliminate redundant test instructions.  */

/* Here we define machine-dependent flags and fields in cc_status
   (see `conditions.h').  No extra ones are needed for the VAX.  */

/* Store in cc_status the expressions
   that the condition codes will describe
   after execution of an instruction whose pattern is EXP.
   Do not alter them if the instruction would not alter the cc's.  */

#define CC_OVERFLOW_UNUSABLE 0x200
#define CC_NO_CARRY CC_NO_OVERFLOW
#define NOTICE_UPDATE_CC(EXP, INSN) notice_update_cc(EXP, INSN)

/* Nonzero if access to memory by bytes or half words is no faster
   than accessing full words.  */
#define SLOW_BYTE_ACCESS 1

/* According expr.c, a value of around 6 should minimize code size, and
   for the V850 series, that's our primary concern.  */
#define MOVE_RATIO(speed) 6

/* Indirect calls are expensive, never turn a direct call
   into an indirect call.  */
#define NO_FUNCTION_CSE

/* The four different data regions on the v850.  */
typedef enum 
{
  DATA_AREA_NORMAL,
  DATA_AREA_SDA,
  DATA_AREA_TDA,
  DATA_AREA_ZDA
} v850_data_area;

#define TEXT_SECTION_ASM_OP  "\t.section .text"
#define DATA_SECTION_ASM_OP  "\t.section .data"
#define BSS_SECTION_ASM_OP   "\t.section .bss"
#define SDATA_SECTION_ASM_OP "\t.section .sdata,\"aw\""
#define SBSS_SECTION_ASM_OP  "\t.section .sbss,\"aw\""

#define SCOMMON_ASM_OP 	       "\t.scomm\t"
#define ZCOMMON_ASM_OP 	       "\t.zcomm\t"
#define TCOMMON_ASM_OP 	       "\t.tcomm\t"

#define ASM_COMMENT_START "#"

/* Output to assembler file text saying following lines
   may contain character constants, extra white space, comments, etc.  */

#define ASM_APP_ON "#APP\n"

/* Output to assembler file text saying following lines
   no longer contain unusual constructs.  */

#define ASM_APP_OFF "#NO_APP\n"

#undef  USER_LABEL_PREFIX
#define USER_LABEL_PREFIX "_"

#define OUTPUT_ADDR_CONST_EXTRA(FILE, X, FAIL)  \
  if (! v850_output_addr_const_extra (FILE, X)) \
     goto FAIL

/* This says how to output the assembler to define a global
   uninitialized but not common symbol.  */

#define ASM_OUTPUT_ALIGNED_BSS(FILE, DECL, NAME, SIZE, ALIGN) \
  asm_output_aligned_bss ((FILE), (DECL), (NAME), (SIZE), (ALIGN))

#undef  ASM_OUTPUT_ALIGNED_BSS 
#define ASM_OUTPUT_ALIGNED_BSS(FILE, DECL, NAME, SIZE, ALIGN) \
  v850_output_aligned_bss (FILE, DECL, NAME, SIZE, ALIGN)

/* This says how to output the assembler to define a global
   uninitialized, common symbol.  */
#undef  ASM_OUTPUT_ALIGNED_COMMON
#undef  ASM_OUTPUT_COMMON
#define ASM_OUTPUT_ALIGNED_DECL_COMMON(FILE, DECL, NAME, SIZE, ALIGN) \
     v850_output_common (FILE, DECL, NAME, SIZE, ALIGN)

/* This says how to output the assembler to define a local
   uninitialized symbol.  */
#undef  ASM_OUTPUT_ALIGNED_LOCAL
#undef  ASM_OUTPUT_LOCAL
#define ASM_OUTPUT_ALIGNED_DECL_LOCAL(FILE, DECL, NAME, SIZE, ALIGN) \
     v850_output_local (FILE, DECL, NAME, SIZE, ALIGN)
     
/* Globalizing directive for a label.  */
#define GLOBAL_ASM_OP "\t.global "

#define ASM_PN_FORMAT "%s___%lu"

/* This is how we tell the assembler that two symbols have the same value.  */

#define ASM_OUTPUT_DEF(FILE,NAME1,NAME2) \
  do { assemble_name(FILE, NAME1); 	 \
       fputs(" = ", FILE);		 \
       assemble_name(FILE, NAME2);	 \
       fputc('\n', FILE); } while (0)


/* How to refer to registers in assembler output.
   This sequence is indexed by compiler's hard-register-number (see above).  */

#define REGISTER_NAMES                                         \
{  "r0",  "r1",  "r2",  "sp",  "gp",  "r5",  "r6" , "r7",      \
   "r8",  "r9", "r10", "r11", "r12", "r13", "r14", "r15",      \
  "r16", "r17", "r18", "r19", "r20", "r21", "r22", "r23",      \
  "r24", "r25", "r26", "r27", "r28", "r29",  "ep", "r31",      \
  "psw", "fcc",      \
  ".fp", ".ap"}

<<<<<<< HEAD
#define ADDITIONAL_REGISTER_NAMES					\
{ { "zero",	0 },							\
  { "hp",	2 },							\
  { "r3",	3 },							\
  { "r4",	4 },							\
  { "tp",	5 },							\
  { "fp",	29 },							\
  { "r30",	30 },							\
  { "lp",	31} }

#define ASM_OUTPUT_REG_PUSH(FILE,REGNO)
#define ASM_OUTPUT_REG_POP(FILE,REGNO)
=======
/* Register numbers */

#define ADDITIONAL_REGISTER_NAMES              \
{ { "zero",    ZERO_REGNUM },                  \
  { "hp",      2 },                            \
  { "r3",      3 },                            \
  { "r4",      4 },                            \
  { "tp",      5 },                            \
  { "fp",      29 },                           \
  { "r30",     30 },                           \
  { "lp",      LP_REGNUM} }
>>>>>>> 03d20231

/* This is how to output an element of a case-vector that is absolute.  */

#define ASM_OUTPUT_ADDR_VEC_ELT(FILE, VALUE) \
  fprintf (FILE, "\t%s .L%d\n",					\
	   (TARGET_BIG_SWITCH ? ".long" : ".short"), VALUE)

/* This is how to output an element of a case-vector that is relative.  */

/* Disable the shift, which is for the currently disabled "switch"
   opcode.  Se casesi in v850.md.  */

#define ASM_OUTPUT_ADDR_DIFF_ELT(FILE, BODY, VALUE, REL) 		\
  fprintf (FILE, "\t%s %s.L%d-.L%d%s\n",				\
	   (TARGET_BIG_SWITCH ? ".long" : ".short"),			\
	   (0 && ! TARGET_BIG_SWITCH && (TARGET_V850E || TARGET_V850E2_ALL) ? "(" : ""),             \
	   VALUE, REL,							\
	   (0 && ! TARGET_BIG_SWITCH && (TARGET_V850E || TARGET_V850E2_ALL) ? ")>>1" : ""))

#define ASM_OUTPUT_ALIGN(FILE, LOG)	\
  if ((LOG) != 0)			\
    fprintf (FILE, "\t.align %d\n", (LOG))

/* We don't have to worry about dbx compatibility for the v850.  */
#define DEFAULT_GDB_EXTENSIONS 1

/* Use stabs debugging info by default.  */
#undef PREFERRED_DEBUGGING_TYPE
#define PREFERRED_DEBUGGING_TYPE DBX_DEBUG

/* Specify the machine mode that this machine uses
   for the index in the tablejump instruction.  */
#define CASE_VECTOR_MODE (TARGET_BIG_SWITCH ? SImode : HImode)

/* Define as C expression which evaluates to nonzero if the tablejump
   instruction expects the table to contain offsets from the address of the
   table.
   Do not define this if the table should contain absolute addresses.  */
#define CASE_VECTOR_PC_RELATIVE 1

/* The switch instruction requires that the jump table immediately follow
   it.  */
#define JUMP_TABLES_IN_TEXT_SECTION (!TARGET_JUMP_TABLES_IN_DATA_SECTION)

#undef ASM_OUTPUT_BEFORE_CASE_LABEL
#define ASM_OUTPUT_BEFORE_CASE_LABEL(FILE,PREFIX,NUM,TABLE) \
  ASM_OUTPUT_ALIGN ((FILE), (TARGET_BIG_SWITCH ? 2 : 1));

#define WORD_REGISTER_OPERATIONS

/* Byte and short loads sign extend the value to a word.  */
#define LOAD_EXTEND_OP(MODE) SIGN_EXTEND

/* This flag, if defined, says the same insns that convert to a signed fixnum
   also convert validly to an unsigned one.  */
#define FIXUNS_TRUNC_LIKE_FIX_TRUNC

/* Max number of bytes we can move from memory to memory
   in one reasonably fast instruction.  */
#define MOVE_MAX	4

/* Define if shifts truncate the shift count
   which implies one can omit a sign-extension or zero-extension
   of a shift count.  */
#define SHIFT_COUNT_TRUNCATED 1

/* Value is 1 if truncating an integer of INPREC bits to OUTPREC bits
   is done just by pretending it is already truncated.  */
#define TRULY_NOOP_TRUNCATION(OUTPREC, INPREC) 1

/* Specify the machine mode that pointers have.
   After generation of rtl, the compiler makes no further distinction
   between pointers and any other objects of this machine mode.  */
#define Pmode SImode

/* A function address in a call instruction
   is a byte address (for indexing purposes)
   so give the MEM rtx a byte's mode.  */
#define FUNCTION_MODE QImode

/* Tell compiler we want to support GHS pragmas */
#define REGISTER_TARGET_PRAGMAS() do {				\
  c_register_pragma ("ghs", "interrupt", ghs_pragma_interrupt);	\
  c_register_pragma ("ghs", "section",   ghs_pragma_section);	\
  c_register_pragma ("ghs", "starttda",  ghs_pragma_starttda);	\
  c_register_pragma ("ghs", "startsda",  ghs_pragma_startsda);	\
  c_register_pragma ("ghs", "startzda",  ghs_pragma_startzda);	\
  c_register_pragma ("ghs", "endtda",    ghs_pragma_endtda);	\
  c_register_pragma ("ghs", "endsda",    ghs_pragma_endsda);	\
  c_register_pragma ("ghs", "endzda",    ghs_pragma_endzda);	\
} while (0)

/* enum GHS_SECTION_KIND is an enumeration of the kinds of sections that
   can appear in the "ghs section" pragma.  These names are used to index
   into the GHS_default_section_names[] and GHS_current_section_names[]
   that are defined in v850.c, and so the ordering of each must remain
   consistent. 

   These arrays give the default and current names for each kind of 
   section defined by the GHS pragmas.  The current names can be changed
   by the "ghs section" pragma.  If the current names are null, use 
   the default names.  Note that the two arrays have different types.

   For the *normal* section kinds (like .data, .text, etc.) we do not
   want to explicitly force the name of these sections, but would rather
   let the linker (or at least the back end) choose the name of the 
   section, UNLESS the user has force a specific name for these section
   kinds.  To accomplish this set the name in ghs_default_section_names
   to null.  */

enum GHS_section_kind
{ 
  GHS_SECTION_KIND_DEFAULT,

  GHS_SECTION_KIND_TEXT,
  GHS_SECTION_KIND_DATA, 
  GHS_SECTION_KIND_RODATA,
  GHS_SECTION_KIND_BSS,
  GHS_SECTION_KIND_SDATA,
  GHS_SECTION_KIND_ROSDATA,
  GHS_SECTION_KIND_TDATA,
  GHS_SECTION_KIND_ZDATA,
  GHS_SECTION_KIND_ROZDATA,

  COUNT_OF_GHS_SECTION_KINDS  /* must be last */
};

/* The following code is for handling pragmas supported by the
   v850 compiler produced by Green Hills Software.  This is at
   the specific request of a customer.  */

typedef struct data_area_stack_element
{
  struct data_area_stack_element * prev;
  v850_data_area                   data_area; /* Current default data area.  */
} data_area_stack_element;

/* Track the current data area set by the
   data area pragma (which can be nested).  */
extern data_area_stack_element * data_area_stack;

/* Names of the various data areas used on the v850.  */
extern union tree_node * GHS_default_section_names [(int) COUNT_OF_GHS_SECTION_KINDS];
extern union tree_node * GHS_current_section_names [(int) COUNT_OF_GHS_SECTION_KINDS];

/* The assembler op to start the file.  */

#define FILE_ASM_OP "\t.file\n"

/* Enable the register move pass to improve code.  */
#define ENABLE_REGMOVE_PASS


/* Implement ZDA, TDA, and SDA */

#define EP_REGNUM 30	/* ep register number */

#define SYMBOL_FLAG_ZDA		(SYMBOL_FLAG_MACH_DEP << 0)
#define SYMBOL_FLAG_TDA		(SYMBOL_FLAG_MACH_DEP << 1)
#define SYMBOL_FLAG_SDA		(SYMBOL_FLAG_MACH_DEP << 2)
#define SYMBOL_REF_ZDA_P(X)	((SYMBOL_REF_FLAGS (X) & SYMBOL_FLAG_ZDA) != 0)
#define SYMBOL_REF_TDA_P(X)	((SYMBOL_REF_FLAGS (X) & SYMBOL_FLAG_TDA) != 0)
#define SYMBOL_REF_SDA_P(X)	((SYMBOL_REF_FLAGS (X) & SYMBOL_FLAG_SDA) != 0)

#define TARGET_ASM_INIT_SECTIONS v850_asm_init_sections

/* Define this so that the cc1plus will not think that system header files
   need an implicit 'extern "C" { ... }' assumed.  This breaks testing C++
   in a build directory where the libstdc++ header files are found via a
   -isystem <path-to-build-dir>.  */
#define NO_IMPLICIT_EXTERN_C

#endif /* ! GCC_V850_H */<|MERGE_RESOLUTION|>--- conflicted
+++ resolved
@@ -1,10 +1,6 @@
 /* Definitions of target machine for GNU compiler. NEC V850 series
    Copyright (C) 1996, 1997, 1998, 1999, 2000, 2001, 2002, 2003, 2004, 2005,
-<<<<<<< HEAD
-   2007, 2008, 2009  Free Software Foundation, Inc.
-=======
    2007, 2008, 2009, 2010  Free Software Foundation, Inc.
->>>>>>> 03d20231
    Contributed by Jeff Law (law@cygnus.com).
 
    This file is part of GCC.
@@ -813,20 +809,6 @@
   "psw", "fcc",      \
   ".fp", ".ap"}
 
-<<<<<<< HEAD
-#define ADDITIONAL_REGISTER_NAMES					\
-{ { "zero",	0 },							\
-  { "hp",	2 },							\
-  { "r3",	3 },							\
-  { "r4",	4 },							\
-  { "tp",	5 },							\
-  { "fp",	29 },							\
-  { "r30",	30 },							\
-  { "lp",	31} }
-
-#define ASM_OUTPUT_REG_PUSH(FILE,REGNO)
-#define ASM_OUTPUT_REG_POP(FILE,REGNO)
-=======
 /* Register numbers */
 
 #define ADDITIONAL_REGISTER_NAMES              \
@@ -838,7 +820,6 @@
   { "fp",      29 },                           \
   { "r30",     30 },                           \
   { "lp",      LP_REGNUM} }
->>>>>>> 03d20231
 
 /* This is how to output an element of a case-vector that is absolute.  */
 

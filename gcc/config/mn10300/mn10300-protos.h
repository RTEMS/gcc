/* Definitions of target machine for GNU compiler. Matsushita MN10300 series
   Copyright (C) 2000, 2003, 2004, 2005 Free Software Foundation, Inc.
   Contributed by Jeff Law (law@cygnus.com).

This file is part of GCC.

GCC is free software; you can redistribute it and/or modify
it under the terms of the GNU General Public License as published by
the Free Software Foundation; either version 2, or (at your option)
any later version.

GCC is distributed in the hope that it will be useful,
but WITHOUT ANY WARRANTY; without even the implied warranty of
MERCHANTABILITY or FITNESS FOR A PARTICULAR PURPOSE.  See the
GNU General Public License for more details.

You should have received a copy of the GNU General Public License
along with GCC; see the file COPYING.  If not, write to
the Free Software Foundation, 51 Franklin Street, Fifth Floor,
Boston, MA 02110-1301, USA.  */

#ifdef RTX_CODE

#ifdef TREE_CODE
extern void mn10300_va_start (tree, rtx);
#endif /* TREE_CODE */

extern void mn10300_override_options (void);
extern struct rtx_def *legitimize_address (rtx, rtx, enum machine_mode);
extern rtx legitimize_pic_address (rtx, rtx);
extern int legitimate_pic_operand_p (rtx);
extern bool legitimate_address_p (enum machine_mode, rtx, int);
extern void print_operand (FILE *, rtx, int);
extern void print_operand_address (FILE *, rtx);
extern void mn10300_print_reg_list (FILE *, int);
extern int mn10300_get_live_callee_saved_regs (void);
extern void mn10300_gen_multiple_store (int);
extern void notice_update_cc (rtx, rtx);
extern enum reg_class secondary_reload_class (enum reg_class,
					      enum machine_mode, rtx);
extern const char *output_tst (rtx, rtx);
extern int store_multiple_operation (rtx, enum machine_mode);
extern int symbolic_operand (rtx, enum machine_mode);
extern int impossible_plus_operand (rtx, enum machine_mode);

extern bool mn10300_wide_const_load_uses_clr (rtx operands[2]);
#endif /* RTX_CODE */

#ifdef TREE_CODE
extern struct rtx_def *function_arg (CUMULATIVE_ARGS *,
				     enum machine_mode, tree, int);
<<<<<<< HEAD
=======
extern rtx mn10300_function_value (tree, tree, int);
>>>>>>> 8c044a9c
#endif /* TREE_CODE */

extern void expand_prologue (void);
extern void expand_epilogue (void);
extern int initial_offset (int, int);
extern int can_use_return_insn (void);
extern int mask_ok_for_mem_btst (int, int);<|MERGE_RESOLUTION|>--- conflicted
+++ resolved
@@ -49,10 +49,7 @@
 #ifdef TREE_CODE
 extern struct rtx_def *function_arg (CUMULATIVE_ARGS *,
 				     enum machine_mode, tree, int);
-<<<<<<< HEAD
-=======
 extern rtx mn10300_function_value (tree, tree, int);
->>>>>>> 8c044a9c
 #endif /* TREE_CODE */
 
 extern void expand_prologue (void);

--- conflicted
+++ resolved
@@ -1,12 +1,7 @@
 /* Definitions of target machine for GNU compiler.
    Matsushita MN10300 series
-<<<<<<< HEAD
-   Copyright (C) 1996, 1997, 1998, 1999, 2000, 2001, 2002, 2003, 2004, 2005
-   Free Software Foundation, Inc.
-=======
    Copyright (C) 1996, 1997, 1998, 1999, 2000, 2001, 2002, 2003, 2004, 2005,
    2007 Free Software Foundation, Inc.
->>>>>>> 751ff693
    Contributed by Jeff Law (law@cygnus.com).
 
 This file is part of GCC.
@@ -22,14 +17,8 @@
 GNU General Public License for more details.
 
 You should have received a copy of the GNU General Public License
-<<<<<<< HEAD
-along with GCC; see the file COPYING.  If not, write to
-the Free Software Foundation, 51 Franklin Street, Fifth Floor,
-Boston, MA 02110-1301, USA.  */
-=======
 along with GCC; see the file COPYING3.  If not see
 <http://www.gnu.org/licenses/>.  */
->>>>>>> 751ff693
 
 
 #undef ASM_SPEC
@@ -269,11 +258,7 @@
   NO_REGS, DATA_REGS, ADDRESS_REGS, SP_REGS,
   DATA_OR_ADDRESS_REGS, SP_OR_ADDRESS_REGS,
   EXTENDED_REGS, DATA_OR_EXTENDED_REGS, ADDRESS_OR_EXTENDED_REGS,
-<<<<<<< HEAD
-  SP_OR_EXTENDED_REGS, SP_OR_ADDRESS_OR_EXTENDED_REGS, 
-=======
   SP_OR_EXTENDED_REGS, SP_OR_ADDRESS_OR_EXTENDED_REGS,
->>>>>>> 751ff693
   FP_REGS, FP_ACC_REGS,
   GENERAL_REGS, ALL_REGS, LIM_REG_CLASSES
 };
@@ -330,22 +315,6 @@
 #define INDEX_REG_CLASS DATA_OR_EXTENDED_REGS
 #define BASE_REG_CLASS  SP_OR_ADDRESS_REGS
 
-<<<<<<< HEAD
-/* Get reg_class from a letter such as appears in the machine description.  */
-
-#define REG_CLASS_FROM_LETTER(C) \
-  ((C) == 'd' ? DATA_REGS : \
-   (C) == 'a' ? ADDRESS_REGS : \
-   (C) == 'y' ? SP_REGS : \
-   ! TARGET_AM33 ? NO_REGS : \
-   (C) == 'x' ? EXTENDED_REGS : \
-   ! TARGET_AM33_2 ? NO_REGS : \
-   (C) == 'f' ? FP_REGS : \
-   (C) == 'A' ? FP_ACC_REGS : \
-   NO_REGS)
-
-=======
->>>>>>> 751ff693
 /* Macros to check register numbers against specific register classes.  */
 
 /* The macros REG_OK_FOR..._P assume that the arg is a REG rtx
@@ -460,15 +429,7 @@
    loaded the register.  */
 #define CLASS_CANNOT_CHANGE_SIZE FP_REGS
 
-<<<<<<< HEAD
-/* The letters I, J, K, L, M, N, O, P in a register constraint string
-   can be used to stand for particular ranges of immediate operands.
-   This macro defines what the ranges are.
-   C is the letter, and VALUE is a constant value.
-   Return 1 if VALUE is in the range specified by C.  */
-=======
 /* Return 1 if VALUE is in the range specified.  */
->>>>>>> 751ff693
 
 #define INT_8_BITS(VALUE) ((unsigned) (VALUE) + 0x80 < 0x100)
 #define INT_16_BITS(VALUE) ((unsigned) (VALUE) + 0x8000 < 0x10000)
@@ -668,58 +629,12 @@
   ((COUNT == 0)                         \
    ? gen_rtx_MEM (Pmode, arg_pointer_rtx) \
    : (rtx) 0)
-<<<<<<< HEAD
-
-/* Implement `va_start' for varargs and stdarg.  */
-#define EXPAND_BUILTIN_VA_START(valist, nextarg) \
-  mn10300_va_start (valist, nextarg)
-=======
->>>>>>> 751ff693
  
 /* 1 if X is an rtx for a constant that is a valid address.  */
 
 #define CONSTANT_ADDRESS_P(X)   CONSTANT_P (X)
 
-<<<<<<< HEAD
-/* Extra constraints.  */
- 
-#define OK_FOR_Q(OP) \
-   (GET_CODE (OP) == MEM && ! CONSTANT_ADDRESS_P (XEXP (OP, 0)))
-
-#define OK_FOR_R(OP) \
-   (GET_CODE (OP) == MEM					\
-    && GET_MODE (OP) == QImode					\
-    && (CONSTANT_ADDRESS_P (XEXP (OP, 0))			\
-	|| (GET_CODE (XEXP (OP, 0)) == REG			\
-	    && REG_OK_FOR_BIT_BASE_P (XEXP (OP, 0))		\
-	    && XEXP (OP, 0) != stack_pointer_rtx)		\
-	|| (GET_CODE (XEXP (OP, 0)) == PLUS			\
-	    && GET_CODE (XEXP (XEXP (OP, 0), 0)) == REG		\
-	    && REG_OK_FOR_BIT_BASE_P (XEXP (XEXP (OP, 0), 0))	\
-	    && XEXP (XEXP (OP, 0), 0) != stack_pointer_rtx	\
-	    && GET_CODE (XEXP (XEXP (OP, 0), 1)) == CONST_INT	\
-	    && INT_8_BITS (INTVAL (XEXP (XEXP (OP, 0), 1))))))
-	 
-#define OK_FOR_T(OP) \
-   (GET_CODE (OP) == MEM					\
-    && GET_MODE (OP) == QImode					\
-    && (GET_CODE (XEXP (OP, 0)) == REG				\
-	&& REG_OK_FOR_BIT_BASE_P (XEXP (OP, 0))			\
-	&& XEXP (OP, 0) != stack_pointer_rtx))
-
-#define EXTRA_CONSTRAINT(OP, C) \
- ((C) == 'R' ? OK_FOR_R (OP) \
-  : (C) == 'Q' ? OK_FOR_Q (OP) \
-  : (C) == 'S' && flag_pic \
-  ? GET_CODE (OP) == UNSPEC && (XINT (OP, 1) == UNSPEC_PLT \
-				|| XINT (OP, 1) == UNSPEC_PIC) \
-  : (C) == 'S' ? GET_CODE (OP) == SYMBOL_REF \
-  : (C) == 'T' ? OK_FOR_T (OP) \
-  : 0)
-
-=======
->>>>>>> 751ff693
 /* Maximum number of registers that can appear in a valid memory address.  */
 
 #define MAX_REGS_PER_ADDRESS 2
@@ -749,11 +664,7 @@
    function record_unscaled_index_insn_codes.  */
 
 /* Accept either REG or SUBREG where a register is valid.  */
-<<<<<<< HEAD
-  
-=======
-
->>>>>>> 751ff693
+
 #define RTX_OK_FOR_BASE_P(X, strict)				\
   ((REG_P (X) && REGNO_STRICT_OK_FOR_BASE_P (REGNO (X),		\
  					     (strict))) 	\
@@ -767,11 +678,7 @@
     if (legitimate_address_p ((MODE), (X), REG_STRICT))	\
       goto ADDR;					\
   }							\
-<<<<<<< HEAD
-while (0) 
-=======
 while (0)
->>>>>>> 751ff693
 
  
@@ -831,11 +738,7 @@
 	switch (XINT ((X), 1))						\
 	  {								\
 	  case UNSPEC_INT_LABEL:					\
-<<<<<<< HEAD
-	    asm_fprintf ((STREAM), ".%LLIL%d",				\
-=======
 	    asm_fprintf ((STREAM), ".%LLIL" HOST_WIDE_INT_PRINT_DEC,	\
->>>>>>> 751ff693
  			 INTVAL (XVECEXP ((X), 0, 0)));			\
 	    break;							\
 	  case UNSPEC_PIC:						\

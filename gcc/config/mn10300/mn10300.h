/* Definitions of target machine for GNU compiler.
   Matsushita MN10300 series
   Copyright (C) 1996, 1997, 1998, 1999, 2000, 2001, 2002, 2003, 2004, 2005,
   2007, 2008, 2009, 2010 Free Software Foundation, Inc.
   Contributed by Jeff Law (law@cygnus.com).

   This file is part of GCC.

   GCC is free software; you can redistribute it and/or modify
   it under the terms of the GNU General Public License as published by
   the Free Software Foundation; either version 3, or (at your option)
   any later version.

   GCC is distributed in the hope that it will be useful,
   but WITHOUT ANY WARRANTY; without even the implied warranty of
   MERCHANTABILITY or FITNESS FOR A PARTICULAR PURPOSE.  See the
   GNU General Public License for more details.

   You should have received a copy of the GNU General Public License
   along with GCC; see the file COPYING3.  If not see
   <http://www.gnu.org/licenses/>.  */

#undef ASM_SPEC
#undef LIB_SPEC
#undef ENDFILE_SPEC
#undef  LINK_SPEC
#define LINK_SPEC "%{mrelax:--relax}"
#undef  STARTFILE_SPEC
#define STARTFILE_SPEC "%{!mno-crt0:%{!shared:%{pg:gcrt0%O%s}%{!pg:%{p:mcrt0%O%s}%{!p:crt0%O%s}}}}"

/* Names to predefine in the preprocessor for this target machine.  */

#define TARGET_CPU_CPP_BUILTINS()		\
  do						\
    {						\
      builtin_define ("__mn10300__");		\
      builtin_define ("__MN10300__");		\
      builtin_assert ("cpu=mn10300");		\
      builtin_assert ("machine=mn10300");	\
						\
      if (TARGET_AM34)				\
        { 					\
          builtin_define ("__AM33__=4");	\
          builtin_define ("__AM34__");		\
        }					\
      else if (TARGET_AM33_2)			\
        { 					\
          builtin_define ("__AM33__=2");	\
          builtin_define ("__AM33_2__");	\
        }					\
      else if (TARGET_AM33)			\
        builtin_define ("__AM33__=1");		\
						\
      builtin_define (TARGET_ALLOW_LIW ?	\
		      "__LIW__" : "__NO_LIW__");\
						\
    }						\
  while (0)

enum processor_type
{
  PROCESSOR_MN10300,
  PROCESSOR_AM33,
  PROCESSOR_AM33_2,
  PROCESSOR_AM34
};

extern enum processor_type mn10300_processor;
extern enum processor_type mn10300_tune_cpu;

#define TARGET_AM33	(mn10300_processor >= PROCESSOR_AM33)
#define TARGET_AM33_2	(mn10300_processor >= PROCESSOR_AM33_2)
#define TARGET_AM34	(mn10300_processor >= PROCESSOR_AM34)

#ifndef PROCESSOR_DEFAULT
#define PROCESSOR_DEFAULT PROCESSOR_MN10300
#endif

/* Print subsidiary information on the compiler version in use.  */

#define TARGET_VERSION fprintf (stderr, " (MN10300)");


/* Target machine storage layout */

/* Define this if most significant bit is lowest numbered
   in instructions that operate on numbered bit-fields.
   This is not true on the Matsushita MN1003.  */
#define BITS_BIG_ENDIAN 0

/* Define this if most significant byte of a word is the lowest numbered.  */
/* This is not true on the Matsushita MN10300.  */
#define BYTES_BIG_ENDIAN 0

/* Define this if most significant word of a multiword number is lowest
   numbered.
   This is not true on the Matsushita MN10300.  */
#define WORDS_BIG_ENDIAN 0

/* Width of a word, in units (bytes).  */
#define UNITS_PER_WORD		4

/* Allocation boundary (in *bits*) for storing arguments in argument list.  */
#define PARM_BOUNDARY		32

/* The stack goes in 32-bit lumps.  */
#define STACK_BOUNDARY 		32

/* Allocation boundary (in *bits*) for the code of a function.
   8 is the minimum boundary; it's unclear if bigger alignments
   would improve performance.  */
#define FUNCTION_BOUNDARY 8

/* No data type wants to be aligned rounder than this.  */
#define BIGGEST_ALIGNMENT	32

/* Alignment of field after `int : 0' in a structure.  */
#define EMPTY_FIELD_BOUNDARY    32

/* Define this if move instructions will actually fail to work
   when given unaligned data.  */
#define STRICT_ALIGNMENT 1

/* Define this as 1 if `char' should by default be signed; else as 0.  */
#define DEFAULT_SIGNED_CHAR 0

#undef  SIZE_TYPE
#define SIZE_TYPE "unsigned int"

#undef  PTRDIFF_TYPE
#define PTRDIFF_TYPE "int"

#undef  WCHAR_TYPE
#define WCHAR_TYPE "long int"

#undef  WCHAR_TYPE_SIZE
#define WCHAR_TYPE_SIZE BITS_PER_WORD

/* Standard register usage.  */

/* Number of actual hardware registers.
   The hardware registers are assigned numbers for the compiler
   from 0 to just below FIRST_PSEUDO_REGISTER.

   All registers that the compiler knows about must be given numbers,
   even those that are not normally considered general registers.  */

#define FIRST_PSEUDO_REGISTER 52

/* Specify machine-specific register numbers.  The commented out entries
   are defined in mn10300.md.  */
#define FIRST_DATA_REGNUM      0
#define LAST_DATA_REGNUM       3
#define FIRST_ADDRESS_REGNUM   4
/* #define PIC_REG             6 */
#define LAST_ADDRESS_REGNUM    8
/* #define SP_REG              9 */
#define FIRST_EXTENDED_REGNUM 10
<<<<<<< HEAD
#define LAST_EXTENDED_REGNUM 17
#define FIRST_FP_REGNUM 18
#define LAST_FP_REGNUM 49
#define FIRST_ARGUMENT_REGNUM 0
=======
#define LAST_EXTENDED_REGNUM  17
#define FIRST_FP_REGNUM       18
#define LAST_FP_REGNUM        49
/* #define MDR_REG            50 */
/* #define CC_REG             51 */
#define FIRST_ARGUMENT_REGNUM  0
>>>>>>> 03d20231

/* Specify the registers used for certain standard purposes.
   The values of these macros are register numbers.  */

/* Register to use for pushing function arguments.  */
#define STACK_POINTER_REGNUM (LAST_ADDRESS_REGNUM + 1)

/* Base register for access to local variables of the function.  */
#define FRAME_POINTER_REGNUM (LAST_ADDRESS_REGNUM - 1)

/* Base register for access to arguments of the function.  This
   is a fake register and will be eliminated into either the frame
   pointer or stack pointer.  */
#define ARG_POINTER_REGNUM LAST_ADDRESS_REGNUM

/* Register in which static-chain is passed to a function.  */
#define STATIC_CHAIN_REGNUM (FIRST_ADDRESS_REGNUM + 1)

/* 1 for registers that have pervasive standard uses
   and are not available for the register allocator.  */

#define FIXED_REGISTERS \
  { 0, 0, 0, 0,				/* data regs */		\
    0, 0, 0, 0,				/* addr regs */		\
    1,					/* arg reg */		\
    1,					/* sp reg */		\
    0, 0, 0, 0, 0, 0, 0, 0,		/* extended regs */	\
    0, 0,				/* fp regs (18-19) */	\
    0, 0, 0, 0, 0, 0, 0, 0, 0, 0,	/* fp regs (20-29) */	\
    0, 0, 0, 0, 0, 0, 0, 0, 0, 0,	/* fp regs (30-39) */	\
    0, 0, 0, 0, 0, 0, 0, 0, 0, 0,	/* fp regs (40-49) */	\
    0,					/* mdr reg */		\
    1					/* cc reg */		\
  }

/* 1 for registers not available across function calls.
   These must include the FIXED_REGISTERS and also any
   registers that can be used without being saved.
   The latter must include the registers where values are returned
   and the register where structure-value addresses are passed.
   Aside from that, you can include as many other registers as you
   like.  */

#define CALL_USED_REGISTERS \
  { 1, 1, 0, 0,				/* data regs */		\
    1, 1, 0, 0,				/* addr regs */		\
    1,					/* arg reg */		\
    1,					/* sp reg */		\
    1, 1, 1, 1, 0, 0, 0, 0,		/* extended regs */	\
    1, 1,				/* fp regs (18-19) */	\
    1, 1, 0, 0, 0, 0, 0, 0, 0, 0,	/* fp regs (20-29) */	\
    0, 0, 0, 0, 0, 0, 0, 0, 1, 1,	/* fp regs (30-39) */	\
    1, 1, 1, 1, 1, 1, 1, 1, 1, 1,	/* fp regs (40-49) */	\
    1,					/* mdr reg */		\
    1					/* cc reg */		\
  }

/* Note: The definition of CALL_REALLY_USED_REGISTERS is not
   redundant.  It is needed when compiling in PIC mode because
   the a2 register becomes fixed (and hence must be marked as
   call_used) but in order to preserve the ABI it is not marked
   as call_really_used.  */
#define CALL_REALLY_USED_REGISTERS CALL_USED_REGISTERS

#define REG_ALLOC_ORDER \
  { 0, 1, 4, 5, 2, 3, 6, 7, 10, 11, 12, 13, 14, 15, 16, 17, 8, 9 \
  , 42, 43, 44, 45, 46, 47, 48, 49, 34, 35, 36, 37, 38, 39, 40, 41 \
  , 18, 19, 20, 21, 22, 23, 24, 25, 26, 27, 28, 29, 30, 31, 32, 33, 50, 51 \
  }

/* Return number of consecutive hard regs needed starting at reg REGNO
   to hold something of mode MODE.

   This is ordinarily the length in words of a value of mode MODE
   but can be less for certain modes in special long registers.  */

#define HARD_REGNO_NREGS(REGNO, MODE)   \
  ((GET_MODE_SIZE (MODE) + UNITS_PER_WORD - 1) / UNITS_PER_WORD)

/* Value is 1 if hard register REGNO can hold a value of machine-mode
   MODE.  */
#define HARD_REGNO_MODE_OK(REGNO, MODE) \
  mn10300_hard_regno_mode_ok ((REGNO), (MODE))

/* Value is 1 if it is a good idea to tie two pseudo registers
   when one has mode MODE1 and one has mode MODE2.
   If HARD_REGNO_MODE_OK could produce different values for MODE1 and MODE2,
   for any hard reg, then this must be 0 for correct output.  */
#define MODES_TIEABLE_P(MODE1, MODE2) \
  mn10300_modes_tieable ((MODE1), (MODE2))

/* 4 data, and effectively 3 address registers is small as far as I'm
   concerned.  */
#define TARGET_SMALL_REGISTER_CLASSES_FOR_MODE_P hook_bool_mode_true

/* Define the classes of registers for register constraints in the
   machine description.  Also define ranges of constants.

   One of the classes must always be named ALL_REGS and include all hard regs.
   If there is more than one class, another class must be named NO_REGS
   and contain no registers.

   The name GENERAL_REGS must be the name of a class (or an alias for
   another name such as ALL_REGS).  This is the class of registers
   that is allowed by "g" or "r" in a register constraint.
   Also, registers outside this class are allocated only when
   instructions express preferences for them.

   The classes must be numbered in nondecreasing order; that is,
   a larger-numbered class must never be contained completely
   in a smaller-numbered class.

   For any two classes, it is very desirable that there be another
   class that represents their union.  */

enum reg_class
{
  NO_REGS, DATA_REGS, ADDRESS_REGS, SP_REGS, SP_OR_ADDRESS_REGS,
  EXTENDED_REGS, FP_REGS, FP_ACC_REGS, CC_REGS, MDR_REGS,
  GENERAL_REGS, SP_OR_GENERAL_REGS, ALL_REGS, LIM_REG_CLASSES
};

#define N_REG_CLASSES (int) LIM_REG_CLASSES

/* Give names of register classes as strings for dump file.  */

#define REG_CLASS_NAMES					   		\
{ "NO_REGS", "DATA_REGS", "ADDRESS_REGS", "SP_REGS", "SP_OR_ADDRESS_REGS", \
  "EXTENDED_REGS", "FP_REGS", "FP_ACC_REGS", "CC_REGS", "MDR_REGS",	\
  "GENERAL_REGS", "SP_OR_GENERAL_REGS", "ALL_REGS", "LIM_REGS"		\
}

/* Define which registers fit in which classes.
   This is an initializer for a vector of HARD_REG_SET
   of length N_REG_CLASSES.  */

#define REG_CLASS_CONTENTS					\
{ { 0,	        0 },	  /* No regs */				\
  { 0x0000000f, 0 },	  /* DATA_REGS */			\
  { 0x000001f0, 0 },	  /* ADDRESS_REGS */			\
  { 0x00000200, 0 },	  /* SP_REGS */				\
  { 0x000003f0, 0 },	  /* SP_OR_ADDRESS_REGS */		\
  { 0x0003fc00, 0 },	  /* EXTENDED_REGS */			\
  { 0xfffc0000, 0x3ffff },/* FP_REGS */				\
  { 0x03fc0000, 0 },	  /* FP_ACC_REGS */			\
  { 0x00000000, 0x80000 },/* CC_REGS */				\
  { 0x00000000, 0x40000 },/* MDR_REGS */			\
  { 0x0003fdff, 0 }, 	  /* GENERAL_REGS */			\
  { 0x0003ffff, 0 },      /* SP_OR_GENERAL_REGS */		\
  { 0xffffffff, 0xfffff } /* ALL_REGS */			\
}

/* The following macro defines cover classes for Integrated Register
   Allocator.  Cover classes is a set of non-intersected register
   classes covering all hard registers used for register allocation
   purpose.  Any move between two registers of a cover class should be
   cheaper than load or store of the registers.  The macro value is
   array of register classes with LIM_REG_CLASSES used as the end
   marker.  */

#define IRA_COVER_CLASSES					\
{								\
  GENERAL_REGS, FP_REGS, MDR_REGS, LIM_REG_CLASSES		\
}

/* The same information, inverted:
   Return the class number of the smallest class containing
   reg number REGNO.  This could be a conditional expression
   or could index an array.  */

#define REGNO_REG_CLASS(REGNO)			     \
  ((REGNO) <= LAST_DATA_REGNUM ? DATA_REGS :	     \
   (REGNO) <= LAST_ADDRESS_REGNUM ? ADDRESS_REGS :   \
   (REGNO) == STACK_POINTER_REGNUM ? SP_REGS :	     \
   (REGNO) <= LAST_EXTENDED_REGNUM ? EXTENDED_REGS : \
   (REGNO) <= LAST_FP_REGNUM ? FP_REGS :	     \
   (REGNO) == MDR_REG ? MDR_REGS :		     \
   (REGNO) == CC_REG ? CC_REGS :		     \
   NO_REGS)

/* The class value for index registers, and the one for base regs.  */
#define INDEX_REG_CLASS \
  (TARGET_AM33 ? GENERAL_REGS : DATA_REGS)
#define BASE_REG_CLASS \
  (TARGET_AM33 ? SP_OR_GENERAL_REGS : SP_OR_ADDRESS_REGS)

/* Macros to check register numbers against specific register classes.  */

/* The macros REG_OK_FOR..._P assume that the arg is a REG rtx
   and check its validity for a certain class.
   We have two alternate definitions for each of them.
   The usual definition accepts all pseudo regs; the other rejects
   them unless they have been allocated suitable hard regs.
   The symbol REG_OK_STRICT causes the latter definition to be used.

   Most source files want to accept pseudo regs in the hope that
   they will get allocated to the class that the insn wants them to be in.
   Source files for reload pass need to be strict.
   After reload, it makes no difference, since pseudo regs have
   been eliminated by then.  */

/* These assume that REGNO is a hard or pseudo reg number.
   They give nonzero only if REGNO is a hard reg of the suitable class
   or a pseudo reg currently allocated to a suitable hard reg.
   Since they use reg_renumber, they are safe only once reg_renumber
   has been allocated, which happens in local-alloc.c.  */

#ifndef REG_OK_STRICT
# define REG_STRICT 0
#else
# define REG_STRICT 1
#endif

#define REGNO_DATA_P(regno, strict) \
  mn10300_regno_in_class_p (regno, DATA_REGS, strict)
#define REGNO_ADDRESS_P(regno, strict) \
  mn10300_regno_in_class_p (regno, ADDRESS_REGS, strict)
#define REGNO_EXTENDED_P(regno, strict) \
  mn10300_regno_in_class_p (regno, EXTENDED_REGS, strict)
#define REGNO_GENERAL_P(regno, strict) \
  mn10300_regno_in_class_p (regno, GENERAL_REGS, strict)

#define REGNO_STRICT_OK_FOR_BASE_P(regno, strict) \
  mn10300_regno_in_class_p (regno, BASE_REG_CLASS, strict)
#define REGNO_OK_FOR_BASE_P(regno) \
  (REGNO_STRICT_OK_FOR_BASE_P ((regno), REG_STRICT))
#define REG_OK_FOR_BASE_P(X) \
  (REGNO_OK_FOR_BASE_P (REGNO (X)))

#define REGNO_STRICT_OK_FOR_BIT_BASE_P(regno, strict) \
  mn10300_regno_in_class_p (regno, ADDRESS_REGS, strict)
#define REGNO_OK_FOR_BIT_BASE_P(regno) \
  (REGNO_STRICT_OK_FOR_BIT_BASE_P ((regno), REG_STRICT))
#define REG_OK_FOR_BIT_BASE_P(X) \
  (REGNO_OK_FOR_BIT_BASE_P (REGNO (X)))

#define REGNO_STRICT_OK_FOR_INDEX_P(regno, strict) \
  mn10300_regno_in_class_p (regno, INDEX_REG_CLASS, strict)
#define REGNO_OK_FOR_INDEX_P(regno) \
  (REGNO_STRICT_OK_FOR_INDEX_P ((regno), REG_STRICT))
#define REG_OK_FOR_INDEX_P(X) \
  (REGNO_OK_FOR_INDEX_P (REGNO (X)))

#define LIMIT_RELOAD_CLASS(MODE, CLASS) \
  (!TARGET_AM33 && (MODE == QImode || MODE == HImode) ? DATA_REGS : CLASS)

/* Return the maximum number of consecutive registers
   needed to represent mode MODE in a register of class CLASS.  */

#define CLASS_MAX_NREGS(CLASS, MODE)	\
  ((GET_MODE_SIZE (MODE) + UNITS_PER_WORD - 1) / UNITS_PER_WORD)

/* A class that contains registers which the compiler must always
   access in a mode that is the same size as the mode in which it
   loaded the register.  */
#define CLASS_CANNOT_CHANGE_SIZE FP_REGS

/* Return 1 if VALUE is in the range specified.  */

#define INT_8_BITS(VALUE) ((unsigned) (VALUE) + 0x80 < 0x100)
#define INT_16_BITS(VALUE) ((unsigned) (VALUE) + 0x8000 < 0x10000)


/* Stack layout; function entry, exit and calling.  */

/* Define this if pushing a word on the stack
   makes the stack pointer a smaller address.  */

#define STACK_GROWS_DOWNWARD

/* Define this to nonzero if the nominal address of the stack frame
   is at the high-address end of the local variables;
   that is, each additional local variable allocated
   goes at a more negative offset in the frame.  */

#define FRAME_GROWS_DOWNWARD 1

/* Offset within stack frame to start allocating local variables at.
   If FRAME_GROWS_DOWNWARD, this is the offset to the END of the
   first local allocated.  Otherwise, it is the offset to the BEGINNING
   of the first local allocated.  */

#define STARTING_FRAME_OFFSET 0

/* Offset of first parameter from the argument pointer register value.  */
/* Is equal to the size of the saved fp + pc, even if an fp isn't
   saved since the value is used before we know.  */

#define FIRST_PARM_OFFSET(FNDECL) 4

/* But the CFA is at the arg pointer directly, not at the first argument.  */
#define ARG_POINTER_CFA_OFFSET(FNDECL) 0

#define ELIMINABLE_REGS				\
{{ ARG_POINTER_REGNUM, STACK_POINTER_REGNUM},	\
 { ARG_POINTER_REGNUM, FRAME_POINTER_REGNUM},	\
 { FRAME_POINTER_REGNUM, STACK_POINTER_REGNUM}}

#define INITIAL_ELIMINATION_OFFSET(FROM, TO, OFFSET) \
<<<<<<< HEAD
  OFFSET = initial_offset (FROM, TO)

/* We can debug without frame pointers on the mn10300, so eliminate
   them whenever possible.  */
#define CAN_DEBUG_WITHOUT_FP
=======
  OFFSET = mn10300_initial_offset (FROM, TO)
>>>>>>> 03d20231

/* We use d0/d1 for passing parameters, so allocate 8 bytes of space
   for a register flushback area.  */
#define REG_PARM_STACK_SPACE(DECL) 8
#define OUTGOING_REG_PARM_STACK_SPACE(FNTYPE) 1
#define ACCUMULATE_OUTGOING_ARGS 1

/* So we can allocate space for return pointers once for the function
   instead of around every call.  */
#define STACK_POINTER_OFFSET 4

/* 1 if N is a possible register number for function argument passing.
   On the MN10300, d0 and d1 are used in this way.  */

#define FUNCTION_ARG_REGNO_P(N) ((N) <= 1)


/* Define a data type for recording info about an argument list
   during the scan of that argument list.  This data type should
   hold all necessary information about the function itself
   and about the args processed so far, enough to enable macros
   such as FUNCTION_ARG to determine where the next arg should go.

   On the MN10300, this is a single integer, which is a number of bytes
   of arguments scanned so far.  */

#define CUMULATIVE_ARGS struct cum_arg

struct cum_arg
{
  int nbytes;
};

/* Initialize a variable CUM of type CUMULATIVE_ARGS
   for a call to a function whose data type is FNTYPE.
   For a library call, FNTYPE is 0.

   On the MN10300, the offset starts at 0.  */

#define INIT_CUMULATIVE_ARGS(CUM, FNTYPE, LIBNAME, INDIRECT, N_NAMED_ARGS) \
 ((CUM).nbytes = 0)

<<<<<<< HEAD
/* Update the data in CUM to advance over an argument
   of mode MODE and data type TYPE.
   (TYPE is null for libcalls where that information may not be available.)  */

#define FUNCTION_ARG_ADVANCE(CUM, MODE, TYPE, NAMED)	\
 ((CUM).nbytes += ((MODE) != BLKmode			\
	           ? (GET_MODE_SIZE (MODE) + 3) & ~3	\
	           : (int_size_in_bytes (TYPE) + 3) & ~3))

/* Define where to put the arguments to a function.
   Value is zero to push the argument on the stack,
   or a hard register in which to store the argument.

   MODE is the argument's machine mode.
   TYPE is the data type of the argument (as a tree).
    This is null for libcalls where that information may
    not be available.
   CUM is a variable of type CUMULATIVE_ARGS which gives info about
    the preceding args and about the function being called.
   NAMED is nonzero if this argument is a named parameter
    (otherwise it is an extra parameter matching an ellipsis).  */

#define FUNCTION_ARG(CUM, MODE, TYPE, NAMED) \
  function_arg (&CUM, MODE, TYPE, NAMED)

=======
>>>>>>> 03d20231
#define FUNCTION_VALUE_REGNO_P(N)  mn10300_function_value_regno_p (N)

#define DEFAULT_PCC_STRUCT_RETURN 0

/* EXIT_IGNORE_STACK should be nonzero if, when returning from a function,
   the stack pointer does not matter.  The value is tested only in
   functions that have frame pointers.
   No definition is equivalent to always zero.  */

#define EXIT_IGNORE_STACK 1

/* Output assembler code to FILE to increment profiler label # LABELNO
   for profiling a function entry.  */

#define FUNCTION_PROFILER(FILE, LABELNO) ;

/* Length in units of the trampoline for entering a nested function.  */

#define TRAMPOLINE_SIZE		16
#define TRAMPOLINE_ALIGNMENT	32

/* A C expression whose value is RTL representing the value of the return
   address for the frame COUNT steps up from the current frame.

   On the mn10300, the return address is not at a constant location
   due to the frame layout.  Luckily, it is at a constant offset from
   the argument pointer, so we define RETURN_ADDR_RTX to return a
   MEM using arg_pointer_rtx.  Reload will replace arg_pointer_rtx
   with a reference to the stack/frame pointer + an appropriate offset.  */

#define RETURN_ADDR_RTX(COUNT, FRAME)   \
  ((COUNT == 0)                         \
   ? gen_rtx_MEM (Pmode, arg_pointer_rtx) \
   : (rtx) 0)
<<<<<<< HEAD
=======

/* The return address is saved both in the stack and in MDR.  Using
   the stack location is handiest for what unwinding needs.  */
#define INCOMING_RETURN_ADDR_RTX \
  gen_rtx_MEM (VOIDmode, gen_rtx_REG (VOIDmode, STACK_POINTER_REGNUM))
>>>>>>> 03d20231

/* Maximum number of registers that can appear in a valid memory address.  */

#define MAX_REGS_PER_ADDRESS 2


/* We have post-increments.  */
#define HAVE_POST_INCREMENT	TARGET_AM33
#define HAVE_POST_MODIFY_DISP	TARGET_AM33

<<<<<<< HEAD
=======
/* ... But we don't want to use them for block moves.  Small offsets are
   just as effective, at least for inline block move sizes, and appears
   to produce cleaner code.  */
#define USE_LOAD_POST_INCREMENT(M)	0
#define USE_STORE_POST_INCREMENT(M)	0

>>>>>>> 03d20231
/* Accept either REG or SUBREG where a register is valid.  */

#define RTX_OK_FOR_BASE_P(X, strict)				\
  ((REG_P (X) && REGNO_STRICT_OK_FOR_BASE_P (REGNO (X),		\
 					     (strict))) 	\
   || (GET_CODE (X) == SUBREG && REG_P (SUBREG_REG (X))		\
       && REGNO_STRICT_OK_FOR_BASE_P (REGNO (SUBREG_REG (X)),	\
 				      (strict))))

<<<<<<< HEAD
=======
#define LEGITIMIZE_RELOAD_ADDRESS(X,MODE,OPNUM,TYPE,IND_L,WIN)		     \
do {									     \
  rtx new_x = mn10300_legitimize_reload_address (X, MODE, OPNUM, TYPE, IND_L); \
  if (new_x)								     \
    {									     \
      X = new_x;							     \
      goto WIN;								     \
    }									     \
} while (0)
>>>>>>> 03d20231


/* Nonzero if the constant value X is a legitimate general operand.
   It is given that X satisfies CONSTANT_P or is a CONST_DOUBLE.  */
#define LEGITIMATE_CONSTANT_P(X) mn10300_legitimate_constant_p (X)

/* Zero if this needs fixing up to become PIC.  */

#define LEGITIMATE_PIC_OPERAND_P(X) \
  mn10300_legitimate_pic_operand_p (X)

/* Register to hold the addressing base for
   position independent code access to data items.  */
#define PIC_OFFSET_TABLE_REGNUM	PIC_REG

/* The name of the pseudo-symbol representing the Global Offset Table.  */
#define GOT_SYMBOL_NAME "*_GLOBAL_OFFSET_TABLE_"

#define SYMBOLIC_CONST_P(X)	\
((GET_CODE (X) == SYMBOL_REF || GET_CODE (X) == LABEL_REF)	\
  && ! LEGITIMATE_PIC_OPERAND_P (X))

/* Non-global SYMBOL_REFs have SYMBOL_REF_FLAG enabled.  */
#define MN10300_GLOBAL_P(X) (! SYMBOL_REF_FLAG (X))

#define SELECT_CC_MODE(OP, X, Y)  mn10300_select_cc_mode (OP, X, Y)
#define REVERSIBLE_CC_MODE(MODE)  0

/* Nonzero if access to memory by bytes or half words is no faster
   than accessing full words.  */
#define SLOW_BYTE_ACCESS 1

#define NO_FUNCTION_CSE

/* According expr.c, a value of around 6 should minimize code size, and
   for the MN10300 series, that's our primary concern.  */
#define MOVE_RATIO(speed) 6

#define TEXT_SECTION_ASM_OP "\t.section .text"
#define DATA_SECTION_ASM_OP "\t.section .data"
#define BSS_SECTION_ASM_OP  "\t.section .bss"

#define ASM_COMMENT_START "#"

/* Output to assembler file text saying following lines
   may contain character constants, extra white space, comments, etc.  */

#define ASM_APP_ON "#APP\n"

/* Output to assembler file text saying following lines
   no longer contain unusual constructs.  */

#define ASM_APP_OFF "#NO_APP\n"

#undef  USER_LABEL_PREFIX
#define USER_LABEL_PREFIX "_"

/* This says how to output the assembler to define a global
   uninitialized but not common symbol.
   Try to use asm_output_bss to implement this macro.  */

#define ASM_OUTPUT_ALIGNED_BSS(FILE, DECL, NAME, SIZE, ALIGN) \
  asm_output_aligned_bss ((FILE), (DECL), (NAME), (SIZE), (ALIGN))

/* Globalizing directive for a label.  */
#define GLOBAL_ASM_OP "\t.global "

/* This is how to output a reference to a user-level label named NAME.
   `assemble_name' uses this.  */

#undef  ASM_OUTPUT_LABELREF
#define ASM_OUTPUT_LABELREF(FILE, NAME) \
  asm_fprintf (FILE, "%U%s", (*targetm.strip_name_encoding) (NAME))
<<<<<<< HEAD

#define ASM_PN_FORMAT "%s___%lu"
=======
>>>>>>> 03d20231

/* This is how we tell the assembler that two symbols have the same value.  */

#define ASM_OUTPUT_DEF(FILE,NAME1,NAME2) \
  do					 \
    {					 \
      assemble_name (FILE, NAME1);	 \
      fputs (" = ", FILE);		 \
      assemble_name (FILE, NAME2);	 \
      fputc ('\n', FILE);		 \
    }					 \
  while (0)

/* How to refer to registers in assembler output.
   This sequence is indexed by compiler's hard-register-number (see above).  */

#define REGISTER_NAMES							\
{ "d0", "d1", "d2", "d3", "a0", "a1", "a2", "a3", "ap", "sp",		\
  "r0", "r1", "r2", "r3", "r4", "r5", "r6", "r7"			\
, "fs0", "fs1", "fs2", "fs3", "fs4", "fs5", "fs6", "fs7"		\
, "fs8", "fs9", "fs10", "fs11", "fs12", "fs13", "fs14", "fs15"		\
, "fs16", "fs17", "fs18", "fs19", "fs20", "fs21", "fs22", "fs23"	\
, "fs24", "fs25", "fs26", "fs27", "fs28", "fs29", "fs30", "fs31"	\
, "mdr", "EPSW"								\
}

#define ADDITIONAL_REGISTER_NAMES				\
{ {"r8",  4}, {"r9",  5}, {"r10", 6}, {"r11", 7},		\
  {"r12", 0}, {"r13", 1}, {"r14", 2}, {"r15", 3},		\
  {"e0", 10}, {"e1", 11}, {"e2", 12}, {"e3", 13},		\
  {"e4", 14}, {"e5", 15}, {"e6", 16}, {"e7", 17}		\
, {"fd0", 18}, {"fd2", 20}, {"fd4", 22}, {"fd6", 24}		\
, {"fd8", 26}, {"fd10", 28}, {"fd12", 30}, {"fd14", 32}		\
, {"fd16", 34}, {"fd18", 36}, {"fd20", 38}, {"fd22", 40}	\
, {"fd24", 42}, {"fd26", 44}, {"fd28", 46}, {"fd30", 48}	\
, {"cc", CC_REG}						\
}

/* Print an instruction operand X on file FILE.
   look in mn10300.c for details */

#define PRINT_OPERAND(FILE, X, CODE) \
  mn10300_print_operand (FILE, X, CODE)

/* Print a memory operand whose address is X, on file FILE.
   This uses a function in output-vax.c.  */

#define PRINT_OPERAND_ADDRESS(FILE, ADDR) \
  mn10300_print_operand_address (FILE, ADDR)

/* This is how to output an element of a case-vector that is absolute.  */

#define ASM_OUTPUT_ADDR_VEC_ELT(FILE, VALUE) \
  fprintf (FILE, "\t%s .L%d\n", ".long", VALUE)

/* This is how to output an element of a case-vector that is relative.  */

#define ASM_OUTPUT_ADDR_DIFF_ELT(FILE, BODY, VALUE, REL) \
  fprintf (FILE, "\t%s .L%d-.L%d\n", ".long", VALUE, REL)

#define ASM_OUTPUT_ALIGN(FILE,LOG)	\
  if ((LOG) != 0)			\
    fprintf (FILE, "\t.align %d\n", (LOG))

/* We don't have to worry about dbx compatibility for the mn10300.  */
#define DEFAULT_GDB_EXTENSIONS 1

/* Use dwarf2 debugging info by default.  */
#undef  PREFERRED_DEBUGGING_TYPE
#define PREFERRED_DEBUGGING_TYPE DWARF2_DEBUG
#define DWARF2_DEBUGGING_INFO 1
#define DWARF2_ASM_LINE_DEBUG_INFO 1

/* Specify the machine mode that this machine uses
   for the index in the tablejump instruction.  */
#define CASE_VECTOR_MODE Pmode

/* Define if operations between registers always perform the operation
   on the full register even if a narrower mode is specified.  */
#define WORD_REGISTER_OPERATIONS

#define LOAD_EXTEND_OP(MODE) ZERO_EXTEND

/* This flag, if defined, says the same insns that convert to a signed fixnum
   also convert validly to an unsigned one.  */
#define FIXUNS_TRUNC_LIKE_FIX_TRUNC

/* Max number of bytes we can move from memory to memory
   in one reasonably fast instruction.  */
#define MOVE_MAX	4

/* Define if shifts truncate the shift count
   which implies one can omit a sign-extension or zero-extension
   of a shift count.  */
#define SHIFT_COUNT_TRUNCATED 1

/* Value is 1 if truncating an integer of INPREC bits to OUTPREC bits
   is done just by pretending it is already truncated.  */
#define TRULY_NOOP_TRUNCATION(OUTPREC, INPREC) 1

/* Specify the machine mode that pointers have.
   After generation of rtl, the compiler makes no further distinction
   between pointers and any other objects of this machine mode.  */
#define Pmode SImode

/* A function address in a call instruction
   is a byte address (for indexing purposes)
   so give the MEM rtx a byte's mode.  */
#define FUNCTION_MODE QImode

/* The assembler op to get a word.  */

#define FILE_ASM_OP "\t.file\n"
<|MERGE_RESOLUTION|>--- conflicted
+++ resolved
@@ -158,19 +158,12 @@
 #define LAST_ADDRESS_REGNUM    8
 /* #define SP_REG              9 */
 #define FIRST_EXTENDED_REGNUM 10
-<<<<<<< HEAD
-#define LAST_EXTENDED_REGNUM 17
-#define FIRST_FP_REGNUM 18
-#define LAST_FP_REGNUM 49
-#define FIRST_ARGUMENT_REGNUM 0
-=======
 #define LAST_EXTENDED_REGNUM  17
 #define FIRST_FP_REGNUM       18
 #define LAST_FP_REGNUM        49
 /* #define MDR_REG            50 */
 /* #define CC_REG             51 */
 #define FIRST_ARGUMENT_REGNUM  0
->>>>>>> 03d20231
 
 /* Specify the registers used for certain standard purposes.
    The values of these macros are register numbers.  */
@@ -472,15 +465,7 @@
  { FRAME_POINTER_REGNUM, STACK_POINTER_REGNUM}}
 
 #define INITIAL_ELIMINATION_OFFSET(FROM, TO, OFFSET) \
-<<<<<<< HEAD
-  OFFSET = initial_offset (FROM, TO)
-
-/* We can debug without frame pointers on the mn10300, so eliminate
-   them whenever possible.  */
-#define CAN_DEBUG_WITHOUT_FP
-=======
   OFFSET = mn10300_initial_offset (FROM, TO)
->>>>>>> 03d20231
 
 /* We use d0/d1 for passing parameters, so allocate 8 bytes of space
    for a register flushback area.  */
@@ -524,34 +509,6 @@
 #define INIT_CUMULATIVE_ARGS(CUM, FNTYPE, LIBNAME, INDIRECT, N_NAMED_ARGS) \
  ((CUM).nbytes = 0)
 
-<<<<<<< HEAD
-/* Update the data in CUM to advance over an argument
-   of mode MODE and data type TYPE.
-   (TYPE is null for libcalls where that information may not be available.)  */
-
-#define FUNCTION_ARG_ADVANCE(CUM, MODE, TYPE, NAMED)	\
- ((CUM).nbytes += ((MODE) != BLKmode			\
-	           ? (GET_MODE_SIZE (MODE) + 3) & ~3	\
-	           : (int_size_in_bytes (TYPE) + 3) & ~3))
-
-/* Define where to put the arguments to a function.
-   Value is zero to push the argument on the stack,
-   or a hard register in which to store the argument.
-
-   MODE is the argument's machine mode.
-   TYPE is the data type of the argument (as a tree).
-    This is null for libcalls where that information may
-    not be available.
-   CUM is a variable of type CUMULATIVE_ARGS which gives info about
-    the preceding args and about the function being called.
-   NAMED is nonzero if this argument is a named parameter
-    (otherwise it is an extra parameter matching an ellipsis).  */
-
-#define FUNCTION_ARG(CUM, MODE, TYPE, NAMED) \
-  function_arg (&CUM, MODE, TYPE, NAMED)
-
-=======
->>>>>>> 03d20231
 #define FUNCTION_VALUE_REGNO_P(N)  mn10300_function_value_regno_p (N)
 
 #define DEFAULT_PCC_STRUCT_RETURN 0
@@ -586,14 +543,11 @@
   ((COUNT == 0)                         \
    ? gen_rtx_MEM (Pmode, arg_pointer_rtx) \
    : (rtx) 0)
-<<<<<<< HEAD
-=======
 
 /* The return address is saved both in the stack and in MDR.  Using
    the stack location is handiest for what unwinding needs.  */
 #define INCOMING_RETURN_ADDR_RTX \
   gen_rtx_MEM (VOIDmode, gen_rtx_REG (VOIDmode, STACK_POINTER_REGNUM))
->>>>>>> 03d20231
  
 /* Maximum number of registers that can appear in a valid memory address.  */
@@ -606,15 +560,12 @@
 #define HAVE_POST_INCREMENT	TARGET_AM33
 #define HAVE_POST_MODIFY_DISP	TARGET_AM33
 
-<<<<<<< HEAD
-=======
 /* ... But we don't want to use them for block moves.  Small offsets are
    just as effective, at least for inline block move sizes, and appears
    to produce cleaner code.  */
 #define USE_LOAD_POST_INCREMENT(M)	0
 #define USE_STORE_POST_INCREMENT(M)	0
 
->>>>>>> 03d20231
 /* Accept either REG or SUBREG where a register is valid.  */
 
 #define RTX_OK_FOR_BASE_P(X, strict)				\
@@ -624,8 +575,6 @@
        && REGNO_STRICT_OK_FOR_BASE_P (REGNO (SUBREG_REG (X)),	\
  				      (strict))))
 
-<<<<<<< HEAD
-=======
 #define LEGITIMIZE_RELOAD_ADDRESS(X,MODE,OPNUM,TYPE,IND_L,WIN)		     \
 do {									     \
   rtx new_x = mn10300_legitimize_reload_address (X, MODE, OPNUM, TYPE, IND_L); \
@@ -635,7 +584,6 @@
       goto WIN;								     \
     }									     \
 } while (0)
->>>>>>> 03d20231
  
 
@@ -712,11 +660,6 @@
 #undef  ASM_OUTPUT_LABELREF
 #define ASM_OUTPUT_LABELREF(FILE, NAME) \
   asm_fprintf (FILE, "%U%s", (*targetm.strip_name_encoding) (NAME))
-<<<<<<< HEAD
-
-#define ASM_PN_FORMAT "%s___%lu"
-=======
->>>>>>> 03d20231
 
 /* This is how we tell the assembler that two symbols have the same value.  */
 

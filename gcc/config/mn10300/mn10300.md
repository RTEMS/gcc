;; GCC machine description for Matsushita MN10300
<<<<<<< HEAD
;; Copyright (C) 1996, 1997, 1998, 1999, 2000, 2001, 2002, 2003, 2004, 2005
;; Free Software Foundation, Inc.
=======
;; Copyright (C) 1996, 1997, 1998, 1999, 2000, 2001, 2002, 2003, 2004, 2005,
;; 2007 Free Software Foundation, Inc.
>>>>>>> 751ff693
;; Contributed by Jeff Law (law@cygnus.com).

;; This file is part of GCC.

;; GCC is free software; you can redistribute it and/or modify
;; it under the terms of the GNU General Public License as published by
;; the Free Software Foundation; either version 3, or (at your option)
;; any later version.

;; GCC is distributed in the hope that it will be useful,
;; but WITHOUT ANY WARRANTY; without even the implied warranty of
;; MERCHANTABILITY or FITNESS FOR A PARTICULAR PURPOSE.  See the
;; GNU General Public License for more details.

;; You should have received a copy of the GNU General Public License
<<<<<<< HEAD
;; along with GCC; see the file COPYING.  If not, write to
;; the Free Software Foundation, 51 Franklin Street, Fifth Floor,
;; Boston, MA 02110-1301, USA.
=======
;; along with GCC; see the file COPYING3.  If not see
;; <http://www.gnu.org/licenses/>.
>>>>>>> 751ff693

;; The original PO technology requires these to be ordered by speed,
;; so that assigner will pick the fastest.

;; See file "rtl.def" for documentation on define_insn, match_*, et. al.

;; Condition code settings.
;; none - insn does not affect cc
;; none_0hit - insn does not affect cc but it does modify operand 0
;;	This attribute is used to keep track of when operand 0 changes.
;; 	See the description of NOTICE_UPDATE_CC for more info.
;; set_znv - insn sets z,n,v to usable values; c is unusable.
;; set_zn  - insn sets z,n to usable values; v,c are unusable.
;; compare - compare instruction
;; clobber - value of cc is unknown
(define_attr "cc" "none,none_0hit,set_znv,set_zn,compare,clobber"
  (const_string "clobber"))

(define_constants [
  (PIC_REG	6)
  (SP_REG	9)

  (UNSPEC_INT_LABEL	0)
  (UNSPEC_PIC		1)
  (UNSPEC_GOT		2)
  (UNSPEC_GOTOFF	3)
  (UNSPEC_PLT		4)
])

(include "predicates.md")
<<<<<<< HEAD
=======
(include "constraints.md")
>>>>>>> 751ff693

;; ----------------------------------------------------------------------
;; MOVE INSTRUCTIONS
;; ----------------------------------------------------------------------

;; movqi

(define_expand "movqi"
  [(set (match_operand:QI 0 "general_operand" "")
	(match_operand:QI 1 "general_operand" ""))]
  ""
  "
{
  /* One of the ops has to be in a register */
  if (!register_operand (operand0, QImode)
      && !register_operand (operand1, QImode))
    operands[1] = copy_to_mode_reg (QImode, operand1);
}")

(define_insn ""
  [(set (match_operand:QI 0 "nonimmediate_operand" "=d*x*a*f,d*x,d*x*a,d*x*a,m,*f,d*x*a")
	(match_operand:QI 1 "general_operand" "0,I,d*xai,m,d*xa,d*xa*f,*f"))]
  "TARGET_AM33
   && (register_operand (operands[0], QImode)
       || register_operand (operands[1], QImode))"
  "*
{
  switch (which_alternative)
    {
    case 0:
      return \"nop\";
    case 1:
      return \"clr %0\";
    case 2:
      if (GET_CODE (operands[1]) == CONST_DOUBLE)
	{
	  rtx xoperands[2];
	  xoperands[0] = operands[0];
	  xoperands[1] = GEN_INT (CONST_DOUBLE_LOW (operands[1]));
	  output_asm_insn (\"mov %1,%0\", xoperands);
	  return \"\";
	}

      if (REGNO_REG_CLASS (true_regnum (operands[0])) == EXTENDED_REGS
	  && GET_CODE (operands[1]) == CONST_INT)
	{
	  HOST_WIDE_INT val = INTVAL (operands[1]);

	  if (((val & 0x80) && ! (val & 0xffffff00))
	      || ((val & 0x800000) && ! (val & 0xff000000)))
	    return \"movu %1,%0\";
	}
      return \"mov %1,%0\";
    case 3:
    case 4:
      return \"movbu %1,%0\";
    case 5:
    case 6:
      return \"fmov %1,%0\";
    default:
      gcc_unreachable ();
    }
}"
  [(set_attr "cc" "none,clobber,none_0hit,none_0hit,none_0hit,none_0hit,none_0hit")])

(define_insn ""
  [(set (match_operand:QI 0 "nonimmediate_operand" "=d*a,d,d*a,d,m")
	(match_operand:QI 1 "general_operand" "0,I,dai,m,d"))]
  "register_operand (operands[0], QImode)
   || register_operand (operands[1], QImode)"
  "*
{
  switch (which_alternative)
    {
    case 0:
      return \"nop\";
    case 1:
      return \"clr %0\";
    case 2:
      if (GET_CODE (operands[1]) == CONST_DOUBLE)
	{
	  rtx xoperands[2];
	  xoperands[0] = operands[0];
	  xoperands[1] = GEN_INT (CONST_DOUBLE_LOW (operands[1]));
	  output_asm_insn (\"mov %1,%0\", xoperands);
	  return \"\";
	}

      return \"mov %1,%0\";
    case 3:
    case 4:
      return \"movbu %1,%0\";
    default:
      gcc_unreachable ();
    }
}"
  [(set_attr "cc" "none,clobber,none_0hit,none_0hit,none_0hit")])

;; movhi

(define_expand "movhi"
  [(set (match_operand:HI 0 "general_operand" "")
	(match_operand:HI 1 "general_operand" ""))]
  ""
  "
{
  /* One of the ops has to be in a register */
  if (!register_operand (operand1, HImode)
      && !register_operand (operand0, HImode))
    operands[1] = copy_to_mode_reg (HImode, operand1);
}")

(define_insn ""
  [(set (match_operand:HI 0 "nonimmediate_operand" "=d*x*a*f,d*x,d*x*a,d*x*a,m,*f,d*x*a")
	(match_operand:HI 1 "general_operand" "0,I,d*x*ai,m,d*x*a,d*x*a*f,*f"))]
  "TARGET_AM33
   && (register_operand (operands[0], HImode)
       || register_operand (operands[1], HImode))"
  "*
{
  switch (which_alternative)
    {
    case 0:
      return \"nop\";
    case 1:
      return \"clr %0\";
    case 2:
      if (GET_CODE (operands[1]) == CONST_DOUBLE)
	{
	  rtx xoperands[2];
	  xoperands[0] = operands[0];
	  xoperands[1] = GEN_INT (CONST_DOUBLE_LOW (operands[1]));
	  output_asm_insn (\"mov %1,%0\", xoperands);
	  return \"\";
	}

      if (REGNO_REG_CLASS (true_regnum (operands[0])) == EXTENDED_REGS
	  && GET_CODE (operands[1]) == CONST_INT)
	{
	  HOST_WIDE_INT val = INTVAL (operands[1]);

	  if (((val & 0x80) && ! (val & 0xffffff00))
	      || ((val & 0x800000) && ! (val & 0xff000000)))
	    return \"movu %1,%0\";
	}
      return \"mov %1,%0\";
    case 3:
    case 4:
      return \"movhu %1,%0\";
    case 5:
    case 6:
      return \"fmov %1,%0\";
    default:
      gcc_unreachable ();
    }
}"
  [(set_attr "cc" "none,clobber,none_0hit,none_0hit,none_0hit,none_0hit,none_0hit")])

(define_insn ""
  [(set (match_operand:HI 0 "nonimmediate_operand" "=d*a,d,d*a,d,m")
	(match_operand:HI 1 "general_operand" "0,I,dai,m,d"))]
  "register_operand (operands[0], HImode)
   || register_operand (operands[1], HImode)"
  "*
{
  switch (which_alternative)
    {
    case 0:
      return \"nop\";
    case 1:
      return \"clr %0\";
    case 2:
      if (GET_CODE (operands[1]) == CONST_DOUBLE)
	{
	  rtx xoperands[2];
	  xoperands[0] = operands[0];
	  xoperands[1] = GEN_INT (CONST_DOUBLE_LOW (operands[1]));
	  output_asm_insn (\"mov %1,%0\", xoperands);
	  return \"\";
	}
      return \"mov %1,%0\";
    case 3:
    case 4:
      return \"movhu %1,%0\";
    default:
      gcc_unreachable ();
    }
}"
  [(set_attr "cc" "none,clobber,none_0hit,none_0hit,none_0hit")])

;; movsi and helpers

;; We use this to handle addition of two values when one operand is the
;; stack pointer and the other is a memory reference of some kind.  Reload
;; does not handle them correctly without this expander.
(define_expand "reload_insi"
  [(set (match_operand:SI 0 "register_operand" "=a")
	(match_operand:SI 1 "impossible_plus_operand" ""))
   (clobber (match_operand:SI 2 "register_operand" "=&r"))]
  ""
  "
{
  if (XEXP (operands[1], 0) == stack_pointer_rtx)
    {
      if (GET_CODE (XEXP (operands[1], 1)) == SUBREG
	  && (GET_MODE_SIZE (GET_MODE (XEXP (operands[1], 1)))
	      > GET_MODE_SIZE (GET_MODE (SUBREG_REG (XEXP (operands[1], 1))))))
	emit_move_insn (operands[2],
			gen_rtx_ZERO_EXTEND
			(GET_MODE (XEXP (operands[1], 1)),
			 SUBREG_REG (XEXP (operands[1], 1))));
      else
	emit_move_insn (operands[2], XEXP (operands[1], 1));
      emit_move_insn (operands[0], XEXP (operands[1], 0));
    }
  else
    {
      if (GET_CODE (XEXP (operands[1], 0)) == SUBREG
	  && (GET_MODE_SIZE (GET_MODE (XEXP (operands[1], 0)))
	      > GET_MODE_SIZE (GET_MODE (SUBREG_REG (XEXP (operands[1], 0))))))
	emit_move_insn (operands[2],
			gen_rtx_ZERO_EXTEND
			(GET_MODE (XEXP (operands[1], 0)),
			 SUBREG_REG (XEXP (operands[1], 0))));
      else
	emit_move_insn (operands[2], XEXP (operands[1], 0));
      emit_move_insn (operands[0], XEXP (operands[1], 1));
    }
  emit_insn (gen_addsi3 (operands[0], operands[0], operands[2]));
  DONE;
}")

(define_insn "pop_pic_reg"
  [(set (reg:SI PIC_REG)
	(mem:SI (post_inc:SI (reg:SI SP_REG))))]
  "reload_completed"
  "movm (sp),[a2]")

(define_expand "movsi"
  [(set (match_operand:SI 0 "general_operand" "")
	(match_operand:SI 1 "general_operand" ""))]
  ""
  "
{
  /* One of the ops has to be in a register */
  if (!register_operand (operand1, SImode)
      && !register_operand (operand0, SImode))
    operands[1] = copy_to_mode_reg (SImode, operand1);
  if (flag_pic)
    {
      rtx temp;
      if (SYMBOLIC_CONST_P (operands[1]))
	{
	  if (GET_CODE (operands[0]) == MEM)
	    operands[1] = force_reg (Pmode, operands[1]);
	  else
	    {
<<<<<<< HEAD
	      temp = no_new_pseudos ? operands[0] : gen_reg_rtx (Pmode);
=======
	      temp = (!can_create_pseudo_p ()
		      ? operands[0]
		      : gen_reg_rtx (Pmode));
>>>>>>> 751ff693
	      operands[1] = legitimize_pic_address (operands[1], temp);
	    }
	}
      else if (GET_CODE (operands[1]) == CONST
	       && GET_CODE (XEXP (operands[1], 0)) == PLUS
	       && SYMBOLIC_CONST_P (XEXP (XEXP (operands[1], 0), 0)))
	{
<<<<<<< HEAD
	  temp = no_new_pseudos ? operands[0] : gen_reg_rtx (Pmode);
=======
	  temp = !can_create_pseudo_p () ? operands[0] : gen_reg_rtx (Pmode);
>>>>>>> 751ff693
	  temp = legitimize_pic_address (XEXP (XEXP (operands[1], 0), 0),
					 temp);
	  operands[1] = expand_binop (SImode, add_optab, temp,
				      XEXP (XEXP (operands[1], 0), 1),
<<<<<<< HEAD
				      no_new_pseudos ? temp
				      : gen_reg_rtx (Pmode),
=======
				      (!can_create_pseudo_p ()
				       ? temp
				       : gen_reg_rtx (Pmode)),
>>>>>>> 751ff693
				      0, OPTAB_LIB_WIDEN);
	}
    }
}")

(define_insn ""
  [(set (match_operand:SI 0 "nonimmediate_operand"
				"=dx,ax,dx,a,dxm,dxm,axm,axm,dx,dx,ax,ax,axR,!*y,*f,*f,dxaQ")
	(match_operand:SI 1 "general_operand"
				"0,0,I,I,dx,ax,dx,ax,dixm,aixm,dixm,aixm,!*y,axR,0,dxaQi*f,*f"))]
  "register_operand (operands[0], SImode)
   || register_operand (operands[1], SImode)"
  "*
{
  switch (which_alternative)
    {
    case 0:
    case 1:
      return \"nop\";
    case 2:
      return \"clr %0\";
    case 3:
    case 4:
    case 5:
    case 6:
    case 7:
    case 8:
    case 9:
    case 10:
    case 11:
    case 12:
    case 13:
      if (GET_CODE (operands[1]) == CONST_DOUBLE)
	{
	  rtx xoperands[2];
	  xoperands[0] = operands[0];
	  xoperands[1] = GEN_INT (CONST_DOUBLE_LOW (operands[1]));
	  output_asm_insn (\"mov %1,%0\", xoperands);
	  return \"\";
	}

      if (REGNO_REG_CLASS (true_regnum (operands[0])) == EXTENDED_REGS
	  && GET_CODE (operands[1]) == CONST_INT)
	{
	  HOST_WIDE_INT val = INTVAL (operands[1]);

	  if (((val & 0x80) && ! (val & 0xffffff00))
	      || ((val & 0x800000) && ! (val & 0xff000000)))
	    return \"movu %1,%0\";
	}
      return \"mov %1,%0\";
    case 14:
      return \"nop\";
    case 15:
    case 16:
      return \"fmov %1,%0\";
    default:
      gcc_unreachable ();
    }
}"
  [(set_attr "cc" "none,none,clobber,none_0hit,none_0hit,none_0hit,none_0hit,none_0hit,none_0hit,none_0hit,none_0hit,none_0hit,none_0hit,none_0hit,none,none_0hit,none_0hit")])

(define_expand "movsf"
  [(set (match_operand:SF 0 "general_operand" "")
	(match_operand:SF 1 "general_operand" ""))]
  ""
  "
{
  /* One of the ops has to be in a register */
  if (!register_operand (operand1, SFmode)
      && !register_operand (operand0, SFmode))
    operands[1] = copy_to_mode_reg (SFmode, operand1);
}")

(define_insn ""
  [(set (match_operand:SF 0 "nonimmediate_operand" "=f,dx,ax,dx,a,f,dxaQ,daxm,dax")
	(match_operand:SF 1 "general_operand" "0,0,0,G,G,fdxaQF,f,dax,daxFm"))]
  "register_operand (operands[0], SFmode)
   || register_operand (operands[1], SFmode)"
  "*
{
  switch (which_alternative)
    {
    case 0:
    case 1:
    case 2:
      return \"nop\";
    case 3:
      return \"clr %0\";
    /* case 4: below */
    case 5:
    case 6:
      return \"fmov %1, %0\";
    case 4:
    case 7:
    case 8:
      if (REGNO_REG_CLASS (true_regnum (operands[0])) == EXTENDED_REGS
	  && GET_CODE (operands[1]) == CONST_INT)
	{
	  HOST_WIDE_INT val = INTVAL (operands[1]);

	  if (((val & 0x80) && ! (val & 0xffffff00))
	      || ((val & 0x800000) && ! (val & 0xff000000)))
	    return \"movu %1,%0\";
	}
      return \"mov %1,%0\";
    default:
      gcc_unreachable ();
    }
}"
  [(set_attr "cc" "none,none,none,clobber,none_0hit,none_0hit,none_0hit,none_0hit,none_0hit")])

(define_expand "movdi"
  [(set (match_operand:DI 0 "general_operand" "")
	(match_operand:DI 1 "general_operand" ""))]
  ""
  "
{
  /* One of the ops has to be in a register */
  if (!register_operand (operand1, DImode)
      && !register_operand (operand0, DImode))
    operands[1] = copy_to_mode_reg (DImode, operand1);
}")

(define_insn ""
  [(set (match_operand:DI 0 "nonimmediate_operand"
				"=dx,ax,dx,a,dxm,dxm,axm,axm,dx,dx,ax,ax,*f,*f,*f,dxa,*f,Q")
	(match_operand:DI 1 "general_operand"
				"0,0,I,I,dx,ax,dx,ax,dxim,axim,dxim,axim,0,*f,dxai,*f,Q,*f"))]
  "register_operand (operands[0], DImode)
   || register_operand (operands[1], DImode)"
  "*
{
  long val[2];
  REAL_VALUE_TYPE rv;

  switch (which_alternative)
    {
      case 0:
      case 1:
	return \"nop\";

      case 2:
	return \"clr %L0\;clr %H0\";

      case 3:
	if (rtx_equal_p (operands[0], operands[1]))
	  return \"sub %L1,%L0\;mov %L0,%H0\";
	else
	  return \"mov %1,%L0\;mov %L0,%H0\";
      case 4:
      case 5:
      case 6:
      case 7:
      case 8:
      case 9:
      case 10:
      case 11:
	if (GET_CODE (operands[1]) == CONST_INT)
	  {
	    rtx low, high;
	    split_double (operands[1], &low, &high);
	    val[0] = INTVAL (low);
	    val[1] = INTVAL (high);
	  }
	if (GET_CODE (operands[1]) == CONST_DOUBLE)
	  {
	    if (GET_MODE (operands[1]) == DFmode)
	      {
		REAL_VALUE_FROM_CONST_DOUBLE (rv, operands[1]);
		REAL_VALUE_TO_TARGET_DOUBLE (rv, val);
	      }
	    else if (GET_MODE (operands[1]) == VOIDmode
		     || GET_MODE (operands[1]) == DImode)
	      {
		val[0] = CONST_DOUBLE_LOW (operands[1]);
		val[1] = CONST_DOUBLE_HIGH (operands[1]);
	      }
	  }

	if (GET_CODE (operands[1]) == MEM
	    && reg_overlap_mentioned_p (operands[0], XEXP (operands[1], 0)))
	  {
	    rtx temp = operands[0];

	    while (GET_CODE (temp) == SUBREG)
	      temp = SUBREG_REG (temp);

	    gcc_assert (GET_CODE (temp) == REG);

	    if (reg_overlap_mentioned_p (gen_rtx_REG (SImode, REGNO (temp)),
					 XEXP (operands[1], 0)))
	      return \"mov %H1,%H0\;mov %L1,%L0\";
	    else
	      return \"mov %L1,%L0\;mov %H1,%H0\";

	  }
	else if (GET_CODE (operands[1]) == MEM
		 && CONSTANT_ADDRESS_P (XEXP (operands[1], 0))
		 && REGNO_REG_CLASS (REGNO (operands[0])) == ADDRESS_REGS)
	  {
	    rtx xoperands[2];

	    xoperands[0] = operands[0];
	    xoperands[1] = XEXP (operands[1], 0);

	    output_asm_insn (\"mov %1,%L0\;mov (4,%L0),%H0\;mov (%L0),%L0\",
			     xoperands);
	    return \"\";
	  }
	else
	  {
	    if ((GET_CODE (operands[1]) == CONST_INT
		 || GET_CODE (operands[1]) == CONST_DOUBLE)
		&& val[0] == 0)
	      {
		if (REGNO_REG_CLASS (REGNO (operands[0])) == DATA_REGS)
		  output_asm_insn (\"clr %L0\", operands);
		else
		  output_asm_insn (\"mov %L1,%L0\", operands);
	      }
	    else if ((GET_CODE (operands[1]) == CONST_INT
		      || GET_CODE (operands[1]) == CONST_DOUBLE)
		     && (REGNO_REG_CLASS (true_regnum (operands[0]))
			 == EXTENDED_REGS)
		     && (((val[0] & 0x80) && ! (val[0] & 0xffffff00))
			 || ((val[0] & 0x800000) && ! (val[0] & 0xff000000))))
	      output_asm_insn (\"movu %L1,%L0\", operands);
	    else
	      output_asm_insn (\"mov %L1,%L0\", operands);

	    if ((GET_CODE (operands[1]) == CONST_INT
		 || GET_CODE (operands[1]) == CONST_DOUBLE)
		&& val[1] == 0)
	      {
		if (REGNO_REG_CLASS (REGNO (operands[0])) == DATA_REGS)
		  output_asm_insn (\"clr %H0\", operands);
		else
		  output_asm_insn (\"mov %H1,%H0\", operands);
	      }
	    else if ((GET_CODE (operands[1]) == CONST_INT
		      || GET_CODE (operands[1]) == CONST_DOUBLE)
		     && val[0] == val[1])
	      output_asm_insn (\"mov %L0,%H0\", operands);
	    else if ((GET_CODE (operands[1]) == CONST_INT
		      || GET_CODE (operands[1]) == CONST_DOUBLE)
		     && (REGNO_REG_CLASS (true_regnum (operands[0]))
			 == EXTENDED_REGS)
		     && (((val[1] & 0x80) && ! (val[1] & 0xffffff00))
			 || ((val[1] & 0x800000) && ! (val[1] & 0xff000000))))
	      output_asm_insn (\"movu %H1,%H0\", operands);
	    else
	      output_asm_insn (\"mov %H1,%H0\", operands);
	    return \"\";
	  }
      case 12:
        return \"nop\";
      case 13:
      case 14:
      case 15:
        return \"fmov %L1, %L0\;fmov %H1, %H0\";
      case 16:
	if (GET_CODE (operands[1]) == MEM
	    && GET_CODE (XEXP (operands[1], 0)) == CONST_INT
	    && (INTVAL (XEXP (operands[1], 0)) & 7) == 0)
	  return \"fmov %D1, %D0\";
	else
          return \"fmov %L1, %L0\;fmov %H1, %H0\";
      case 17:
	if (GET_CODE (operands[0]) == MEM
	    && GET_CODE (XEXP (operands[0], 0)) == CONST_INT
	    && (INTVAL (XEXP (operands[0], 0)) & 7) == 0)
	  return \"fmov %D1, %D0\";
	else
          return \"fmov %L1, %L0\;fmov %H1, %H0\";
    default:
      gcc_unreachable ();
    }
}"
  [(set (attr "cc")
	(cond
	 [
	 (ior (lt (symbol_ref "which_alternative") (const_int 2))
	      (eq (symbol_ref "which_alternative") (const_int 12))
	      ) (const_string "none")
	 (eq (symbol_ref "which_alternative") (const_int 2)
	     ) (const_string "clobber")
	 (eq (symbol_ref "which_alternative") (const_int 3)
	     ) (if_then_else
		(ne (symbol_ref "rtx_equal_p (operands[0], operands[1])")
		    (const_int 0)) (const_string "clobber")
		    (const_string "none_0hit"))
	 (ior (eq (symbol_ref "which_alternative") (const_int 8))
	      (eq (symbol_ref "which_alternative") (const_int 9))
	      ) (if_then_else
		 (ne (symbol_ref "mn10300_wide_const_load_uses_clr
				  (operands)")
		     (const_int 0)) (const_string "clobber")
		     (const_string "none_0hit"))
	 ] (const_string "none_0hit")))])

(define_expand "movdf"
  [(set (match_operand:DF 0 "general_operand" "")
	(match_operand:DF 1 "general_operand" ""))]
  ""
  "
{
  /* One of the ops has to be in a register */
  if (!register_operand (operand1, DFmode)
      && !register_operand (operand0, DFmode))
    operands[1] = copy_to_mode_reg (DFmode, operand1);
}")

(define_insn ""
  [(set (match_operand:DF 0 "nonimmediate_operand"
				"=f,dx,ax,dx,f,f,dxa,f,Q,a,dxm,dxm,axm,axm,dx,dx,ax,ax")
	(match_operand:DF 1 "general_operand"
				"0,0,0,G,f,dxaF,f,Q,f,G,dx,ax,dx,ax,dxFm,axFm,dxFm,axFm"))]
  "register_operand (operands[0], DFmode)
   || register_operand (operands[1], DFmode)"
  "*
{
  long val[2];
  REAL_VALUE_TYPE rv;

  switch (which_alternative)
    {
      case 0:
      case 1:
      case 2:
	return \"nop\";

      case 3:
	return \"clr %L0\;clr %H0\";

      case 4:
      case 5:
      case 6:
        return \"fmov %L1, %L0\;fmov %H1, %H0\";

      case 7:
	if (GET_CODE (operands[1]) == MEM
	    && GET_CODE (XEXP (operands[1], 0)) == CONST_INT
	    && (INTVAL (XEXP (operands[1], 0)) & 7) == 0)
	  return \"fmov %D1, %D0\";
	else
          return \"fmov %L1, %L0\;fmov %H1, %H0\";

      case 8:
	if (GET_CODE (operands[0]) == MEM
	    && GET_CODE (XEXP (operands[0], 0)) == CONST_INT
	    && (INTVAL (XEXP (operands[0], 0)) & 7) == 0)
	  return \"fmov %D1, %D0\";
	else
          return \"fmov %L1, %L0\;fmov %H1, %H0\";

      case 9:
	 if (rtx_equal_p (operands[0], operands[1]))
	   return \"sub %L1,%L0\;mov %L0,%H0\";
	 else
	   return \"mov %1,%L0\;mov %L0,%H0\";
      case 10:
      case 11:
      case 12:
      case 13:
      case 14:
      case 15:
      case 16:
      case 17:
	if (GET_CODE (operands[1]) == CONST_INT)
	  {
	    rtx low, high;
	    split_double (operands[1], &low, &high);
	    val[0] = INTVAL (low);
	    val[1] = INTVAL (high);
	  }
	if (GET_CODE (operands[1]) == CONST_DOUBLE)
	  {
	    if (GET_MODE (operands[1]) == DFmode)
	      {
		REAL_VALUE_FROM_CONST_DOUBLE (rv, operands[1]);
		REAL_VALUE_TO_TARGET_DOUBLE (rv, val);
	      }
	    else if (GET_MODE (operands[1]) == VOIDmode
		     || GET_MODE (operands[1]) == DImode)
	      {
		val[0] = CONST_DOUBLE_LOW (operands[1]);
		val[1] = CONST_DOUBLE_HIGH (operands[1]);
	      }
	  }

	if (GET_CODE (operands[1]) == MEM
	    && reg_overlap_mentioned_p (operands[0], XEXP (operands[1], 0)))
	  {
	    rtx temp = operands[0];

	    while (GET_CODE (temp) == SUBREG)
	      temp = SUBREG_REG (temp);

	    gcc_assert (GET_CODE (temp) == REG);

	    if (reg_overlap_mentioned_p (gen_rtx_REG (SImode, REGNO (temp)),
					 XEXP (operands[1], 0)))
	      return \"mov %H1,%H0\;mov %L1,%L0\";
	    else
	      return \"mov %L1,%L0\;mov %H1,%H0\";

	  }
	else if (GET_CODE (operands[1]) == MEM
		 && CONSTANT_ADDRESS_P (XEXP (operands[1], 0))
		 && REGNO_REG_CLASS (REGNO (operands[0])) == ADDRESS_REGS)
	  {
	    rtx xoperands[2];

	    xoperands[0] = operands[0];
	    xoperands[1] = XEXP (operands[1], 0);

	    output_asm_insn (\"mov %1,%L0\;mov (4,%L0),%H0\;mov (%L0),%L0\",
			     xoperands);
	    return \"\";
	  }
	else
	  {
	    if ((GET_CODE (operands[1]) == CONST_INT
		 || GET_CODE (operands[1]) == CONST_DOUBLE)
		&& val[0] == 0)
	      {
		if (REGNO_REG_CLASS (REGNO (operands[0])) == DATA_REGS)
		  output_asm_insn (\"clr %L0\", operands);
		else
		  output_asm_insn (\"mov %L1,%L0\", operands);
	      }
	    else if ((GET_CODE (operands[1]) == CONST_INT
		      || GET_CODE (operands[1]) == CONST_DOUBLE)
		     && (REGNO_REG_CLASS (true_regnum (operands[0]))
			 == EXTENDED_REGS)
		     && (((val[0] & 0x80) && ! (val[0] & 0xffffff00))
			 || ((val[0] & 0x800000) && ! (val[0] & 0xff000000))))
	      output_asm_insn (\"movu %L1,%L0\", operands);
	    else
	      output_asm_insn (\"mov %L1,%L0\", operands);

	    if ((GET_CODE (operands[1]) == CONST_INT
		 || GET_CODE (operands[1]) == CONST_DOUBLE)
		&& val[1] == 0)
	      {
		if (REGNO_REG_CLASS (REGNO (operands[0])) == DATA_REGS)
		  output_asm_insn (\"clr %H0\", operands);
		else
		  output_asm_insn (\"mov %H1,%H0\", operands);
	      }
	    else if ((GET_CODE (operands[1]) == CONST_INT
		      || GET_CODE (operands[1]) == CONST_DOUBLE)
		     && val[0] == val[1])
	      output_asm_insn (\"mov %L0,%H0\", operands);
	    else if ((GET_CODE (operands[1]) == CONST_INT
		      || GET_CODE (operands[1]) == CONST_DOUBLE)
		     && (REGNO_REG_CLASS (true_regnum (operands[0]))
			 == EXTENDED_REGS)
		     && (((val[1] & 0x80) && ! (val[1] & 0xffffff00))
			 || ((val[1] & 0x800000) && ! (val[1] & 0xff000000))))
	      output_asm_insn (\"movu %H1,%H0\", operands);
	    else
	      output_asm_insn (\"mov %H1,%H0\", operands);
	    return \"\";
	  }
    default:
      gcc_unreachable ();
    }
}"
  [(set (attr "cc")
	(cond
	 [
	 (lt (symbol_ref "which_alternative") (const_int 3)
	     ) (const_string "none")
	 (eq (symbol_ref "which_alternative") (const_int 3)
	     ) (const_string "clobber")
	 (eq (symbol_ref "which_alternative") (const_int 9)
	     ) (if_then_else
		(ne (symbol_ref "rtx_equal_p (operands[0], operands[1])")
		    (const_int 0)) (const_string "clobber")
		    (const_string "none_0hit"))
	 (ior (eq (symbol_ref "which_alternative") (const_int 14))
	      (eq (symbol_ref "which_alternative") (const_int 15))
	      ) (if_then_else
		 (ne (symbol_ref "mn10300_wide_const_load_uses_clr
				  (operands)")
		     (const_int 0)) (const_string "clobber")
		     (const_string "none_0hit"))
	 ] (const_string "none_0hit")))])



;; ----------------------------------------------------------------------
;; TEST INSTRUCTIONS
;; ----------------------------------------------------------------------

;; Go ahead and define tstsi so we can eliminate redundant tst insns
;; when we start trying to optimize this port.
(define_insn "tstsi"
  [(set (cc0) (match_operand:SI 0 "register_operand" "dax"))]
  ""
  "* return output_tst (operands[0], insn);"
  [(set_attr "cc" "set_znv")])

(define_insn ""
  [(set (cc0) (zero_extend:SI (match_operand:QI 0 "memory_operand" "dx,!a")))]
  "TARGET_AM33"
  "* return output_tst (operands[0], insn);"
  [(set_attr "cc" "set_znv")])

(define_insn ""
  [(set (cc0) (zero_extend:SI (match_operand:QI 0 "memory_operand" "dx")))]
  ""
  "* return output_tst (operands[0], insn);"
  [(set_attr "cc" "set_znv")])

(define_insn ""
  [(set (cc0) (zero_extend:SI (match_operand:HI 0 "memory_operand" "dx,!a")))]
  "TARGET_AM33"
  "* return output_tst (operands[0], insn);"
  [(set_attr "cc" "set_znv")])

(define_insn ""
  [(set (cc0) (zero_extend:SI (match_operand:HI 0 "memory_operand" "dx")))]
  ""
  "* return output_tst (operands[0], insn);"
  [(set_attr "cc" "set_znv")])

;; Ordinarily, the cmp instruction will set the Z bit of cc0 to 1 if
;; its operands hold equal values, but the operands of a cmp
;; instruction must be distinct registers.  In the case where we'd
;; like to compare a register to itself, we can achieve this effect
;; with a btst 0,d0 instead.  (This will not alter the contents of d0
;; but will have the proper effect on cc0.  Using d0 is arbitrary; any
;; data register would work.)

;; Even though the first alternative would be preferable if it can
;; possibly match, reload must not be given the opportunity to attempt
;; to use it.  It assumes that such matches can only occur when one of
;; the operands is used for input and the other for output.  Since
;; this is not the case, it abort()s.  Indeed, such a reload cannot be
;; possibly satisfied, so just mark the alternative with a `!', so
;; that it is not considered by reload.

(define_insn "cmpsi"
  [(set (cc0)
	(compare (match_operand:SI 0 "register_operand" "!*d*a*x,dax")
		 (match_operand:SI 1 "nonmemory_operand" "*0,daxi")))]
  ""
  "@
  btst 0,d0
  cmp %1,%0"
  [(set_attr "cc" "compare,compare")])

(define_insn "cmpsf"
  [(set (cc0)
	(compare (match_operand:SF 0 "register_operand" "f,f")
		 (match_operand:SF 1 "nonmemory_operand" "f,F")))]
  "TARGET_AM33_2"
  "fcmp %1,%0"
  [(set_attr "cc" "compare,compare")])

;; ----------------------------------------------------------------------
;; ADD INSTRUCTIONS
;; ----------------------------------------------------------------------

(define_expand "addsi3"
  [(set (match_operand:SI 0 "register_operand" "")
	(plus:SI (match_operand:SI 1 "register_operand" "")
		 (match_operand:SI 2 "nonmemory_operand" "")))]
  ""
  "")

(define_insn ""
  [(set (match_operand:SI 0 "register_operand" "=dx,a,x,a,dax,!*y,!dax")
	(plus:SI (match_operand:SI 1 "register_operand" "%0,0,0,0,0,0,dax")
		 (match_operand:SI 2 "nonmemory_operand" "J,J,L,L,daxi,i,dax")))]
  "TARGET_AM33"
  "*
{
  switch (which_alternative)
    {
    case 0:
    case 1:
      return \"inc %0\";
    case 2:
    case 3:
      return \"inc4 %0\";
    case 4:
    case 5:
      return \"add %2,%0\";
    case 6:
      {
	enum reg_class src1_class, src2_class, dst_class;

	src1_class = REGNO_REG_CLASS (true_regnum (operands[1]));
	src2_class = REGNO_REG_CLASS (true_regnum (operands[2]));
	dst_class = REGNO_REG_CLASS (true_regnum (operands[0]));

	/* I'm not sure if this can happen or not.  Might as well be prepared
	  and generate the best possible code if it does happen.  */
	if (true_regnum (operands[0]) == true_regnum (operands[1]))
	  return \"add %2,%0\";
	if (true_regnum (operands[0]) == true_regnum (operands[2]))
	  return \"add %1,%0\";

	/* Catch cases where no extended register was used.  These should be
	   handled just like the mn10300.  */
	if (src1_class != EXTENDED_REGS
	    && src2_class != EXTENDED_REGS
	    && dst_class != EXTENDED_REGS)
	  {
	    /* We have to copy one of the sources into the destination, then
	       add the other source to the destination.

	       Carefully select which source to copy to the destination; a naive
	       implementation will waste a byte when the source classes are
	       different and the destination is an address register.  Selecting
	       the lowest cost register copy will optimize this sequence.  */
	    if (REGNO_REG_CLASS (true_regnum (operands[1]))
		== REGNO_REG_CLASS (true_regnum (operands[0])))
	      return \"mov %1,%0\;add %2,%0\";
	    return \"mov %2,%0\;add %1,%0\";
	  }

	/* At least one register is an extended register.  */

	/* The three operand add instruction on the am33 is a win iff the
	   output register is an extended register, or if both source
	   registers are extended registers.  */
	if (dst_class == EXTENDED_REGS
	    || src1_class == src2_class)
	  return \"add %2,%1,%0\";

      /* It is better to copy one of the sources to the destination, then
	 perform a 2 address add.  The destination in this case must be
	 an address or data register and one of the sources must be an
	 extended register and the remaining source must not be an extended
	 register.

	 The best code for this case is to copy the extended reg to the
	 destination, then emit a two address add.  */
      if (src1_class == EXTENDED_REGS)
	return \"mov %1,%0\;add %2,%0\";
      return \"mov %2,%0\;add %1,%0\";
      }
    default:
      gcc_unreachable ();
    }
}"
  [(set_attr "cc" "set_zn,none_0hit,set_zn,none_0hit,set_zn,none_0hit,set_zn")])

(define_insn ""
  [(set (match_operand:SI 0 "register_operand" "=dx,a,a,dax,!*y,!dax")
	(plus:SI (match_operand:SI 1 "register_operand" "%0,0,0,0,0,dax")
		 (match_operand:SI 2 "nonmemory_operand" "J,J,L,daxi,i,dax")))]
  ""
  "*
{
  switch (which_alternative)
    {
    case 0:
    case 1:
      return \"inc %0\";
    case 2:
      return \"inc4 %0\";
    case 3:
    case 4:
      return \"add %2,%0\";
    case 5:
      /* I'm not sure if this can happen or not.  Might as well be prepared
	 and generate the best possible code if it does happen.  */
      if (true_regnum (operands[0]) == true_regnum (operands[1]))
	return \"add %2,%0\";
      if (true_regnum (operands[0]) == true_regnum (operands[2]))
	return \"add %1,%0\";

      /* We have to copy one of the sources into the destination, then add
	 the other source to the destination.

	 Carefully select which source to copy to the destination; a naive
	 implementation will waste a byte when the source classes are different
	 and the destination is an address register.  Selecting the lowest
	 cost register copy will optimize this sequence.  */
      if (REGNO_REG_CLASS (true_regnum (operands[1]))
	  == REGNO_REG_CLASS (true_regnum (operands[0])))
	return \"mov %1,%0\;add %2,%0\";
      return \"mov %2,%0\;add %1,%0\";
    default:
      gcc_unreachable ();
    }
}"
  [(set_attr "cc" "set_zn,none_0hit,none_0hit,set_zn,none_0hit,set_zn")])

;; ----------------------------------------------------------------------
;; SUBTRACT INSTRUCTIONS
;; ----------------------------------------------------------------------

(define_expand "subsi3"
  [(set (match_operand:SI 0 "register_operand" "")
	(minus:SI (match_operand:SI 1 "register_operand" "")
		  (match_operand:SI 2 "nonmemory_operand" "")))]
  ""
  "")

(define_insn ""
  [(set (match_operand:SI 0 "register_operand" "=dax,!dax")
	(minus:SI (match_operand:SI 1 "register_operand" "0,dax")
		  (match_operand:SI 2 "nonmemory_operand" "daxi,dax")))]
  "TARGET_AM33"
  "*
{
  if (true_regnum (operands[0]) == true_regnum (operands[1]))
    return \"sub %2,%0\";
  else
    {
      enum reg_class src1_class, src2_class, dst_class;

      src1_class = REGNO_REG_CLASS (true_regnum (operands[1]));
      src2_class = REGNO_REG_CLASS (true_regnum (operands[2]));
      dst_class = REGNO_REG_CLASS (true_regnum (operands[0]));

      /* If no extended registers are used, then the best way to handle
	 this is to copy the first source operand into the destination
	 and emit a two address subtraction.  */
      if (src1_class != EXTENDED_REGS
	  && src2_class != EXTENDED_REGS
	  && dst_class != EXTENDED_REGS
	  && true_regnum (operands[0]) != true_regnum (operands[2]))
	return \"mov %1,%0\;sub %2,%0\";
      return \"sub %2,%1,%0\";
    }
}"
  [(set_attr "cc" "set_zn")])

(define_insn ""
  [(set (match_operand:SI 0 "register_operand" "=dax")
	(minus:SI (match_operand:SI 1 "register_operand" "0")
		  (match_operand:SI 2 "nonmemory_operand" "daxi")))]
  ""
  "sub %2,%0"
  [(set_attr "cc" "set_zn")])

(define_expand "negsi2"
  [(set (match_operand:SI 0 "register_operand" "")
        (neg:SI (match_operand:SI 1 "register_operand" "")))]
  ""
  "
{
  rtx target = gen_reg_rtx (SImode);

  emit_move_insn (target, const0_rtx);
  emit_insn (gen_subsi3 (target, target, operands[1]));
  emit_move_insn (operands[0], target);
  DONE;
}")

;; ----------------------------------------------------------------------
;; MULTIPLY INSTRUCTIONS
;; ----------------------------------------------------------------------

(define_insn "mulsidi3"
  [(set (match_operand:DI 0 "register_operand" "=dax")
        (mult:DI (sign_extend:DI (match_operand:SI 1 "register_operand" "dax"))
                 (sign_extend:DI (match_operand:SI 2 "register_operand" "dax"))))]
  "TARGET_AM33"
  "mul %1,%2,%H0,%L0"
  [(set_attr "cc" "set_zn")])

(define_insn "umulsidi3"
  [(set (match_operand:DI 0 "register_operand" "=dax")
        (mult:DI (zero_extend:DI (match_operand:SI 1 "register_operand" "dax"))
                 (zero_extend:DI (match_operand:SI 2 "register_operand" "dax"))))]
  "TARGET_AM33"
  "mulu %1,%2,%H0,%L0"
  [(set_attr "cc" "set_zn")])

(define_expand "mulsi3"
  [(set (match_operand:SI 0 "register_operand" "")
	(mult:SI (match_operand:SI 1 "register_operand" "")
		 (match_operand:SI 2 "register_operand" "")))]
  ""
  "")

(define_insn ""
  [(set (match_operand:SI 0 "register_operand" "=dx,!dax")
	(mult:SI (match_operand:SI 1 "register_operand" "%0,0")
		 (match_operand:SI 2 "nonmemory_operand" "dx,daxi")))]
  "TARGET_AM33"
  "*
{
  if (TARGET_MULT_BUG)
    return \"nop\;nop\;mul %2,%0\";
  else
    return \"mul %2,%0\";
}"
  [(set_attr "cc" "set_zn")])

(define_insn ""
  [(set (match_operand:SI 0 "register_operand" "=dx")
	(mult:SI (match_operand:SI 1 "register_operand" "%0")
		 (match_operand:SI 2 "register_operand" "dx")))]
  ""
  "*
{
  if (TARGET_MULT_BUG)
    return \"nop\;nop\;mul %2,%0\";
  else
    return \"mul %2,%0\";
}"
  [(set_attr "cc" "set_zn")])

(define_insn "udivmodsi4"
  [(set (match_operand:SI 0 "nonimmediate_operand" "=dx")
	(udiv:SI (match_operand:SI 1 "general_operand" "0")
		 (match_operand:SI 2 "general_operand" "dx")))
   (set (match_operand:SI 3 "nonimmediate_operand" "=&d")
	(umod:SI (match_dup 1) (match_dup 2)))]
  ""
  "*
{
  output_asm_insn (\"sub %3,%3\;mov %3,mdr\", operands);

  if (find_reg_note (insn, REG_UNUSED, operands[3]))
    return \"divu %2,%0\";
  else
    return \"divu %2,%0\;mov mdr,%3\";
}"
  [(set_attr "cc" "set_zn")])

(define_insn "divmodsi4"
  [(set (match_operand:SI 0 "nonimmediate_operand" "=dx")
	(div:SI (match_operand:SI 1 "general_operand" "0")
		 (match_operand:SI 2 "general_operand" "dx")))
   (set (match_operand:SI 3 "nonimmediate_operand" "=d")
	(mod:SI (match_dup 1) (match_dup 2)))]
  ""
  "*
{
  if (find_reg_note (insn, REG_UNUSED, operands[3]))
    return \"ext %0\;div %2,%0\";
  else
    return \"ext %0\;div %2,%0\;mov mdr,%3\";
}"
  [(set_attr "cc" "set_zn")])


;; ----------------------------------------------------------------------
;; AND INSTRUCTIONS
;; ----------------------------------------------------------------------

(define_expand "andsi3"
  [(set (match_operand:SI 0 "register_operand" "")
	(and:SI (match_operand:SI 1 "register_operand" "")
		(match_operand:SI 2 "nonmemory_operand" "")))]
  ""
  "")

(define_insn ""
  [(set (match_operand:SI 0 "register_operand" "=dx,dx,!dax")
	(and:SI (match_operand:SI 1 "register_operand" "%0,0,dax")
		(match_operand:SI 2 "nonmemory_operand" "N,dxi,dax")))]
  "TARGET_AM33"
  "*
{
  if (GET_CODE (operands[2]) == CONST_INT && INTVAL (operands[2]) == 0xff)
    return \"extbu %0\";
  if (GET_CODE (operands[2]) == CONST_INT && INTVAL (operands[2]) == 0xffff)
    return \"exthu %0\";
  if (GET_CODE (operands[2]) == CONST_INT && INTVAL (operands[2]) == 0x7fffffff)
    return \"add %0,%0\;lsr 1,%0\";
  if (GET_CODE (operands[2]) == CONST_INT && INTVAL (operands[2]) == 0x3fffffff)
    return \"asl2 %0\;lsr 2,%0\";
  if (GET_CODE (operands[2]) == CONST_INT && INTVAL (operands[2]) == 0x1fffffff)
    return \"add %0,%0\;asl2 %0\;lsr 3,%0\";
  if (GET_CODE (operands[2]) == CONST_INT && INTVAL (operands[2]) == 0x0fffffff)
    return \"asl2 %0\;asl2 %0\;lsr 4,%0\";
  if (GET_CODE (operands[2]) == CONST_INT && INTVAL (operands[2]) == 0xfffffffe)
    return \"lsr 1,%0\;add %0,%0\";
  if (GET_CODE (operands[2]) == CONST_INT && INTVAL (operands[2]) == 0xfffffffc)
    return \"lsr 2,%0\;asl2 %0\";
  if (GET_CODE (operands[2]) == CONST_INT && INTVAL (operands[2]) == 0xfffffff8)
    return \"lsr 3,%0\;add %0,%0\;asl2 %0\";
  if (GET_CODE (operands[2]) == CONST_INT && INTVAL (operands[2]) == 0xfffffff0)
    return \"lsr 4,%0\;asl2 %0\;asl2 %0\";
  if (REG_P (operands[2]) && REG_P (operands[1])
      && true_regnum (operands[0]) != true_regnum (operands[1])
      && true_regnum (operands[0]) != true_regnum (operands[2])
      && REGNO_REG_CLASS (true_regnum (operands[0])) == DATA_REGS
      && REGNO_REG_CLASS (true_regnum (operands[1])) == DATA_REGS
      && REGNO_REG_CLASS (true_regnum (operands[2])) == DATA_REGS)
    return \"mov %1,%0\;and %2,%0\";
  if (REG_P (operands[2]) && REG_P (operands[1])
      && true_regnum (operands[0]) != true_regnum (operands[1])
      && true_regnum (operands[0]) != true_regnum (operands[2]))
    return \"and %1,%2,%0\";
  if (REG_P (operands[2]) && REG_P (operands[0])
      && true_regnum (operands[2]) == true_regnum (operands[0]))
    return \"and %1,%0\";
  return \"and %2,%0\";
}"
  [(set (attr "cc")
	(cond
	 [
	 (eq (symbol_ref "which_alternative") (const_int 0)
	     ) (const_string "none_0hit")
	 (ne (symbol_ref "GET_CODE (operands[2]) == CONST_INT
			  && (INTVAL (operands[2]) == 0x7fffffff
			      || INTVAL (operands[2]) == 0x3fffffff
			      || INTVAL (operands[2]) == 0x1fffffff
			      || INTVAL (operands[2]) == 0x0fffffff
			      || INTVAL (operands[2]) == 0xfffffffe
			      || INTVAL (operands[2]) == 0xfffffffc
			      || INTVAL (operands[2]) == 0xfffffff8
			      || INTVAL (operands[2]) == 0xfffffff0)")
	     (const_int 0)) (const_string "set_zn")
	  ] (const_string "set_znv")))])

(define_insn ""
  [(set (match_operand:SI 0 "register_operand" "=dx,dx")
	(and:SI (match_operand:SI 1 "register_operand" "%0,0")
		(match_operand:SI 2 "nonmemory_operand" "N,dxi")))]
  ""
  "*
{
  if (GET_CODE (operands[2]) == CONST_INT && INTVAL (operands[2]) == 0xff)
    return \"extbu %0\";
  if (GET_CODE (operands[2]) == CONST_INT && INTVAL (operands[2]) == 0xffff)
    return \"exthu %0\";
  if (GET_CODE (operands[2]) == CONST_INT && INTVAL (operands[2]) == 0x7fffffff)
    return \"add %0,%0\;lsr 1,%0\";
  if (GET_CODE (operands[2]) == CONST_INT && INTVAL (operands[2]) == 0x3fffffff)
    return \"asl2 %0\;lsr 2,%0\";
  if (GET_CODE (operands[2]) == CONST_INT && INTVAL (operands[2]) == 0x1fffffff)
    return \"add %0,%0\;asl2 %0\;lsr 3,%0\";
  if (GET_CODE (operands[2]) == CONST_INT && INTVAL (operands[2]) == 0x0fffffff)
    return \"asl2 %0\;asl2 %0\;lsr 4,%0\";
  if (GET_CODE (operands[2]) == CONST_INT && INTVAL (operands[2]) == 0xfffffffe)
    return \"lsr 1,%0\;add %0,%0\";
  if (GET_CODE (operands[2]) == CONST_INT && INTVAL (operands[2]) == 0xfffffffc)
    return \"lsr 2,%0\;asl2 %0\";
  if (GET_CODE (operands[2]) == CONST_INT && INTVAL (operands[2]) == 0xfffffff8)
    return \"lsr 3,%0\;add %0,%0\;asl2 %0\";
  if (GET_CODE (operands[2]) == CONST_INT && INTVAL (operands[2]) == 0xfffffff0)
    return \"lsr 4,%0\;asl2 %0\;asl2 %0\";
  return \"and %2,%0\";
}"
  [(set (attr "cc")
	(cond
	 [
	 (eq (symbol_ref "which_alternative") (const_int 0)
	     ) (const_string "none_0hit")
	 ;; Shifts don't set the V flag, but bitwise operations clear
	 ;; it (which correctly reflects the absence of overflow in a
	 ;; compare-with-zero that might follow).  As for the
	 ;; 0xfffffffe case, the add may overflow, so we can't use the
	 ;; V flag.
	 (ne (symbol_ref "GET_CODE (operands[2]) == CONST_INT
			  && (INTVAL (operands[2]) == 0x7fffffff
			      || INTVAL (operands[2]) == 0x3fffffff
			      || INTVAL (operands[2]) == 0x1fffffff
			      || INTVAL (operands[2]) == 0x0fffffff
			      || INTVAL (operands[2]) == 0xfffffffe
			      || INTVAL (operands[2]) == 0xfffffffc
			      || INTVAL (operands[2]) == 0xfffffff8
			      || INTVAL (operands[2]) == 0xfffffff0)")
	     (const_int 0)) (const_string "set_zn")
	  ] (const_string "set_znv")))])

;; ----------------------------------------------------------------------
;; OR INSTRUCTIONS
;; ----------------------------------------------------------------------

(define_expand "iorsi3"
  [(set (match_operand:SI 0 "register_operand" "")
	(ior:SI (match_operand:SI 1 "register_operand" "")
		(match_operand:SI 2 "nonmemory_operand" "")))]
  ""
  "")

(define_insn ""
  [(set (match_operand:SI 0 "register_operand" "=dx,!dax")
	(ior:SI (match_operand:SI 1 "register_operand" "%0,dax")
		(match_operand:SI 2 "nonmemory_operand" "dxi,dax")))]
  "TARGET_AM33"
  "*
{
  if (REG_P (operands[2]) && REG_P (operands[1])
      && true_regnum (operands[0]) != true_regnum (operands[1])
      && true_regnum (operands[0]) != true_regnum (operands[2])
      && REGNO_REG_CLASS (true_regnum (operands[0])) == DATA_REGS
      && REGNO_REG_CLASS (true_regnum (operands[1])) == DATA_REGS
      && REGNO_REG_CLASS (true_regnum (operands[2])) == DATA_REGS)
    return \"mov %1,%0\;or %2,%0\";
  if (REG_P (operands[2]) && REG_P (operands[1])
      && true_regnum (operands[0]) != true_regnum (operands[1])
      && true_regnum (operands[0]) != true_regnum (operands[2]))
    return \"or %1,%2,%0\";
  if (REG_P (operands[2]) && REG_P (operands[0])
      && true_regnum (operands[2]) == true_regnum (operands[0]))
    return \"or %1,%0\";
  return \"or %2,%0\";
}"
  [(set_attr "cc" "set_znv")])

(define_insn ""
  [(set (match_operand:SI 0 "register_operand" "=dx")
	(ior:SI (match_operand:SI 1 "register_operand" "%0")
		(match_operand:SI 2 "nonmemory_operand" "dxi")))]
  ""
  "or %2,%0"
  [(set_attr "cc" "set_znv")])

;; ----------------------------------------------------------------------
;; XOR INSTRUCTIONS
;; ----------------------------------------------------------------------

(define_expand "xorsi3"
  [(set (match_operand:SI 0 "register_operand" "")
	(xor:SI (match_operand:SI 1 "register_operand" "")
		(match_operand:SI 2 "nonmemory_operand" "")))]
  ""
  "")

(define_insn ""
  [(set (match_operand:SI 0 "register_operand" "=dx,!dax")
	(xor:SI (match_operand:SI 1 "register_operand" "%0,dax")
		(match_operand:SI 2 "nonmemory_operand" "dxi,dax")))]
  "TARGET_AM33"
  "*
{
  if (REG_P (operands[2]) && REG_P (operands[1])
      && true_regnum (operands[0]) != true_regnum (operands[1])
      && true_regnum (operands[0]) != true_regnum (operands[2])
      && REGNO_REG_CLASS (true_regnum (operands[0])) == DATA_REGS
      && REGNO_REG_CLASS (true_regnum (operands[1])) == DATA_REGS
      && REGNO_REG_CLASS (true_regnum (operands[2])) == DATA_REGS)
    return \"mov %1,%0\;xor %2,%0\";
  if (REG_P (operands[2]) && REG_P (operands[1])
      && true_regnum (operands[0]) != true_regnum (operands[1])
      && true_regnum (operands[0]) != true_regnum (operands[2]))
    return \"xor %1,%2,%0\";
  if (REG_P (operands[2]) && REG_P (operands[0])
      && true_regnum (operands[2]) == true_regnum (operands[0]))
    return \"xor %1,%0\";
  return \"xor %2,%0\";
}"
  [(set_attr "cc" "set_znv")])

(define_insn ""
  [(set (match_operand:SI 0 "register_operand" "=dx")
	(xor:SI (match_operand:SI 1 "register_operand" "%0")
		(match_operand:SI 2 "nonmemory_operand" "dxi")))]
  ""
  "xor %2,%0"
  [(set_attr "cc" "set_znv")])

;; ----------------------------------------------------------------------
;; NOT INSTRUCTIONS
;; ----------------------------------------------------------------------

(define_expand "one_cmplsi2"
  [(set (match_operand:SI 0 "register_operand" "")
	(not:SI (match_operand:SI 1 "register_operand" "")))]
  ""
  "")

(define_insn ""
  [(set (match_operand:SI 0 "register_operand" "=dx,!dax")
	(not:SI (match_operand:SI 1 "register_operand" "0,0")))]
  "TARGET_AM33"
  "not %0"
  [(set_attr "cc" "set_znv")])

(define_insn ""
  [(set (match_operand:SI 0 "register_operand" "=dx")
	(not:SI (match_operand:SI 1 "register_operand" "0")))]
  ""
  "not %0"
  [(set_attr "cc" "set_znv")])

;; -----------------------------------------------------------------
;; BIT FIELDS
;; -----------------------------------------------------------------


;; These set/clear memory in byte sized chunks.
;;
;; They are no smaller/faster than loading the value into a register
;; and storing the register, but they don't need a scratch register
;; which may allow for better code generation.
(define_insn ""
  [(set (match_operand:QI 0 "nonimmediate_operand" "=R,d") (const_int 0))]
  ""
  "@
  bclr 255,%A0
  clr %0"
  [(set_attr "cc" "clobber")])

(define_insn ""
  [(set (match_operand:QI 0 "nonimmediate_operand" "=R,d") (const_int -1))]
  ""
  "@
  bset 255,%A0
  mov -1,%0"
  [(set_attr "cc" "clobber,none_0hit")])

(define_insn ""
  [(set (match_operand:QI 0 "nonimmediate_operand" "+R,d")
	(subreg:QI
	  (and:SI (subreg:SI (match_dup 0) 0)
		  (match_operand:SI 1 "const_int_operand" "i,i")) 0))]
  ""
  "@
  bclr %N1,%A0
  and %1,%0"
  [(set_attr "cc" "clobber,set_znv")])

(define_insn ""
  [(set (match_operand:QI 0 "memory_operand" "=R,T")
	(and:QI
	 (match_dup 0)
	 (not:QI (match_operand:QI 1 "nonmemory_operand" "i,d"))))]
  ""
  "@
  bclr %U1,%A0
  bclr %1,%0"
  [(set_attr "cc" "clobber,clobber")])

(define_insn ""
  [(set (match_operand:QI 0 "nonimmediate_operand" "+R,d")
	(subreg:QI
	  (ior:SI (subreg:SI (match_dup 0) 0)
		  (match_operand:SI 1 "const_int_operand" "i,i")) 0))]
  ""
  "@
  bset %U1,%A0
  or %1,%0"
  [(set_attr "cc" "clobber,set_znv")])

(define_expand "iorqi3"
  [(set (match_operand:QI 0 "nonimmediate_operand" "")
	(ior:QI (match_operand:QI 1 "nonimmediate_operand" "")
		(match_operand:QI 2 "nonmemory_operand" "")))]
  ""
  "")

(define_insn ""
  [(set (match_operand:QI 0 "nonimmediate_operand" "=R,T,r")
	(ior:QI (match_operand:QI 1 "nonimmediate_operand" "%0,0,0")
		;; This constraint should really be nonmemory_operand,
		;; but making it general_operand, along with the
		;; condition that not both input operands are MEMs, it
		;; here helps combine do a better job.
		(match_operand:QI 2 "general_operand" "i,d,ir")))]
  "TARGET_AM33 &&
   (GET_CODE (operands[2]) != MEM || GET_CODE (operands[1]) != MEM)"
  "@
  bset %U2,%A0
  bset %2,%0
  or %2,%0"
  [(set_attr "cc" "clobber,clobber,set_znv")])

(define_insn ""
  [(set (match_operand:QI 0 "nonimmediate_operand" "=R,T,d")
	(ior:QI (match_operand:QI 1 "nonimmediate_operand" "%0,0,0")
		;; This constraint should really be nonmemory_operand,
		;; but making it general_operand, along with the
		;; condition that not both input operands are MEMs, it
		;; here helps combine do a better job.
		(match_operand:QI 2 "general_operand" "i,d,id")))]
  "GET_CODE (operands[2]) != MEM || GET_CODE (operands[1]) != MEM"
  "@
  bset %U2,%A0
  bset %2,%0
  or %2,%0"
  [(set_attr "cc" "clobber,clobber,set_znv")])

(define_insn ""
  [(set (cc0)
     (zero_extract:SI (match_operand:SI 0 "register_operand" "dx")
		      (match_operand 1 "const_int_operand" "")
		      (match_operand 2 "const_int_operand" "")))]
  ""
  "*
{
  int len = INTVAL (operands[1]);
  int bit = INTVAL (operands[2]);
  int mask = 0;
  rtx xoperands[2];

  while (len > 0)
    {
      mask |= (1 << bit);
      bit++;
      len--;
    }

  xoperands[0] = operands[0];
  xoperands[1] = GEN_INT (trunc_int_for_mode (mask, SImode));
  output_asm_insn (\"btst %1,%0\", xoperands);
  return \"\";
}"
  [(set_attr "cc" "clobber")])

(define_insn ""
  [(set (cc0)
     (zero_extract:SI (match_operand:QI 0 "general_operand" "R,dx")
		      (match_operand 1 "const_int_operand" "")
		      (match_operand 2 "const_int_operand" "")))]
  "mask_ok_for_mem_btst (INTVAL (operands[1]), INTVAL (operands[2]))"
  "*
{
  int len = INTVAL (operands[1]);
  int bit = INTVAL (operands[2]);
  int mask = 0;
  rtx xoperands[2];

  while (len > 0)
    {
      mask |= (1 << bit);
      bit++;
      len--;
    }

  /* If the source operand is not a reg (i.e. it is memory), then extract the
     bits from mask that we actually want to test.  Note that the mask will
     never cross a byte boundary.  */
  if (!REG_P (operands[0]))
    {
      if (mask & 0xff)
	mask = mask & 0xff;
      else if (mask & 0xff00)
	mask = (mask >> 8) & 0xff;
      else if (mask & 0xff0000)
	mask = (mask >> 16) & 0xff;
      else if (mask & 0xff000000)
	mask = (mask >> 24) & 0xff;
    }

  xoperands[0] = operands[0];
  xoperands[1] = GEN_INT (trunc_int_for_mode (mask, SImode));
  if (GET_CODE (operands[0]) == REG)
    output_asm_insn (\"btst %1,%0\", xoperands);
  else
    output_asm_insn (\"btst %U1,%A0\", xoperands);
  return \"\";
}"
  [(set_attr "cc" "clobber")])

(define_insn ""
  [(set (cc0) (and:SI (match_operand:SI 0 "register_operand" "dx")
		      (match_operand:SI 1 "const_int_operand" "")))]
  ""
  "btst %1,%0"
  [(set_attr "cc" "clobber")])

(define_insn ""
  [(set (cc0)
     (and:SI
       (subreg:SI (match_operand:QI 0 "general_operand" "R,dx") 0)
       (match_operand:SI 1 "const_8bit_operand" "")))]
  ""
  "@
  btst %U1,%A0
  btst %1,%0"
  [(set_attr "cc" "clobber")])


;; ----------------------------------------------------------------------
;; JUMP INSTRUCTIONS
;; ----------------------------------------------------------------------

;; Conditional jump instructions

(define_expand "ble"
  [(set (pc)
	(if_then_else (le (cc0)
			  (const_int 0))
		      (label_ref (match_operand 0 "" ""))
		      (pc)))]
  ""
  "")

(define_expand "bleu"
  [(set (pc)
	(if_then_else (leu (cc0)
			   (const_int 0))
		      (label_ref (match_operand 0 "" ""))
		      (pc)))]
  ""
  "")

(define_expand "bge"
  [(set (pc)
	(if_then_else (ge (cc0)
			  (const_int 0))
		      (label_ref (match_operand 0 "" ""))
		      (pc)))]
  ""
  "")

(define_expand "bgeu"
  [(set (pc)
	(if_then_else (geu (cc0)
			   (const_int 0))
		      (label_ref (match_operand 0 "" ""))
		      (pc)))]
  ""
  "")

(define_expand "blt"
  [(set (pc)
	(if_then_else (lt (cc0)
			  (const_int 0))
		      (label_ref (match_operand 0 "" ""))
		      (pc)))]
  ""
  "")

(define_expand "bltu"
  [(set (pc)
	(if_then_else (ltu (cc0)
			   (const_int 0))
		      (label_ref (match_operand 0 "" ""))
		      (pc)))]
  ""
  "")

(define_expand "bgt"
  [(set (pc)
	(if_then_else (gt (cc0)
			  (const_int 0))
		      (label_ref (match_operand 0 "" ""))
		      (pc)))]
  ""
  "")

(define_expand "bgtu"
  [(set (pc)
	(if_then_else (gtu (cc0)
			   (const_int 0))
		      (label_ref (match_operand 0 "" ""))
		      (pc)))]
  ""
  "")

(define_expand "beq"
  [(set (pc)
	(if_then_else (eq (cc0)
			  (const_int 0))
		      (label_ref (match_operand 0 "" ""))
		      (pc)))]
  ""
  "")

(define_expand "bne"
  [(set (pc)
	(if_then_else (ne (cc0)
			  (const_int 0))
		      (label_ref (match_operand 0 "" ""))
		      (pc)))]
  ""
  "")

(define_insn ""
  [(set (pc)
	(if_then_else (match_operator 1 "comparison_operator"
				      [(cc0) (const_int 0)])
		      (label_ref (match_operand 0 "" ""))
		      (pc)))]
  ""
  "*
{
  if (cc_status.mdep.fpCC)
    return \"fb%b1 %0\";
  if ((cc_status.flags & CC_OVERFLOW_UNUSABLE) != 0
      && (GET_CODE (operands[1]) == GT
	  || GET_CODE (operands[1]) == GE
	  || GET_CODE (operands[1]) == LE
	  || GET_CODE (operands[1]) == LT))
    return 0;
  return \"b%b1 %0\";
}"
 [(set_attr "cc" "none")])

(define_insn ""
  [(set (pc)
	(if_then_else (match_operator 1 "comparison_operator"
				      [(cc0) (const_int 0)])
		      (pc)
		      (label_ref (match_operand 0 "" ""))))]
  ""
  "*
{
  if (cc_status.mdep.fpCC)
    return \"fb%B1 %0\";
  if ((cc_status.flags & CC_OVERFLOW_UNUSABLE) != 0
      && (GET_CODE (operands[1]) == GT
	  || GET_CODE (operands[1]) == GE
	  || GET_CODE (operands[1]) == LE
	  || GET_CODE (operands[1]) == LT))
    return 0;
  return \"b%B1 %0\";
}"
 [(set_attr "cc" "none")])

;; Unconditional and other jump instructions.

(define_insn "jump"
  [(set (pc)
	(label_ref (match_operand 0 "" "")))]
  ""
  "jmp %l0"
 [(set_attr "cc" "none")])

(define_insn "indirect_jump"
  [(set (pc) (match_operand:SI 0 "register_operand" "a"))]
  ""
  "jmp (%0)"
  [(set_attr "cc" "none")])

(define_expand "builtin_setjmp_receiver"
  [(match_operand 0 "" "")]
  "flag_pic"
  "
{
  if (flag_pic)
    emit_insn (gen_GOTaddr2picreg ());

  DONE;
}")

(define_expand "casesi"
  [(match_operand:SI 0 "register_operand" "")
   (match_operand:SI 1 "immediate_operand" "")
   (match_operand:SI 2 "immediate_operand" "")
   (match_operand 3 "" "") (match_operand 4 "" "")]
  ""
  "
{
  rtx table = gen_reg_rtx (SImode);
  rtx index = gen_reg_rtx (SImode);
  rtx addr = gen_reg_rtx (Pmode);

  emit_move_insn (table, gen_rtx_LABEL_REF (VOIDmode, operands[3]));
  emit_move_insn (index, plus_constant (operands[0], - INTVAL (operands[1])));
  emit_insn (gen_cmpsi (index, operands[2]));
  emit_jump_insn (gen_bgtu (operands[4]));
  emit_move_insn (index, gen_rtx_ASHIFT (SImode, index, const2_rtx));
  emit_move_insn (addr, gen_rtx_MEM (SImode,
				     gen_rtx_PLUS (SImode, table, index)));
  if (flag_pic)
    emit_move_insn (addr, gen_rtx_PLUS (SImode, addr, table));

  emit_jump_insn (gen_tablejump (addr, operands[3]));
  DONE;
}")

(define_insn "tablejump"
  [(set (pc) (match_operand:SI 0 "register_operand" "a"))
   (use (label_ref (match_operand 1 "" "")))]
  ""
  "jmp (%0)"
  [(set_attr "cc" "none")])

;; Call subroutine with no return value.

(define_expand "call"
  [(call (match_operand:QI 0 "general_operand" "")
	 (match_operand:SI 1 "general_operand" ""))]
  ""
  "
{
  if (flag_pic && GET_CODE (XEXP (operands[0], 0)) == SYMBOL_REF)
    {
      if (MN10300_GLOBAL_P (XEXP (operands[0], 0)))
	{
	  /* The PLT code won't run on AM30, but then, there's no
	     shared library support for AM30 either, so we just assume
	     the linker is going to adjust all @PLT relocs to the
	     actual symbols.  */
	  emit_insn (gen_rtx_USE (VOIDmode, pic_offset_table_rtx));
	  XEXP (operands[0], 0) = gen_sym2PLT (XEXP (operands[0], 0));
	}
      else
	XEXP (operands[0], 0) = gen_sym2PIC (XEXP (operands[0], 0));
    }
  if (! call_address_operand (XEXP (operands[0], 0), VOIDmode))
    XEXP (operands[0], 0) = force_reg (SImode, XEXP (operands[0], 0));
  emit_call_insn (gen_call_internal (XEXP (operands[0], 0), operands[1]));
  DONE;
}")

;; NB: Mode on match_operand 0 deliberately omitted in
;;     order to be able to match UNSPECs in PIC mode.
(define_insn "call_internal"
  [(call (mem:QI (match_operand 0 "call_address_operand" "aS"))
	 (match_operand:SI 1 "general_operand" "g"))]
  ""
  "*
{
  if (REG_P (operands[0]))
    return \"calls %C0\";
  else
    return \"call %C0,[],0\";
}"
  [(set_attr "cc" "clobber")])

;; Call subroutine, returning value in operand 0
;; (which must be a hard register).

(define_expand "call_value"
  [(set (match_operand 0 "" "")
	(call (match_operand:QI 1 "general_operand" "")
	      (match_operand:SI 2 "general_operand" "")))]
  ""
  "
{
  if (flag_pic && GET_CODE (XEXP (operands[1], 0)) == SYMBOL_REF)
    {
      if (MN10300_GLOBAL_P (XEXP (operands[1], 0)))
	{
	  /* The PLT code won't run on AM30, but then, there's no
	     shared library support for AM30 either, so we just assume
	     the linker is going to adjust all @PLT relocs to the
	     actual symbols.  */
	  emit_insn (gen_rtx_USE (VOIDmode, pic_offset_table_rtx));
	  XEXP (operands[1], 0) = gen_sym2PLT (XEXP (operands[1], 0));
	}
      else
	XEXP (operands[1], 0) = gen_sym2PIC (XEXP (operands[1], 0));
    }
  if (! call_address_operand (XEXP (operands[1], 0), VOIDmode))
    XEXP (operands[1], 0) = force_reg (SImode, XEXP (operands[1], 0));
  emit_call_insn (gen_call_value_internal (operands[0],
					   XEXP (operands[1], 0),
					   operands[2]));
  DONE;
}")

;; NB: Mode on match_operands 0 and 1 deliberately omitted
;;     in order to be able to match UNSPECs in PIC mode.
(define_insn "call_value_internal"
  [(set (match_operand               0 "register_operand" "=dax")
	(call (mem:QI (match_operand 1 "call_address_operand" "aS"))
	      (match_operand:SI      2 "general_operand" "g")))]
  ""
  "*
{
  if (REG_P (operands[1]))
    return \"calls %C1\";
  else
    return \"call %C1,[],0\";
}"
  [(set_attr "cc" "clobber")])

(define_expand "untyped_call"
  [(parallel [(call (match_operand 0 "" "")
                    (const_int 0))
              (match_operand 1 "" "")
              (match_operand 2 "" "")])]
  ""
  "
{
  int i;

  emit_call_insn (gen_call (operands[0], const0_rtx));

  for (i = 0; i < XVECLEN (operands[2], 0); i++)
    {
      rtx set = XVECEXP (operands[2], 0, i);
      emit_move_insn (SET_DEST (set), SET_SRC (set));
    }
  DONE;
}")

(define_insn "nop"
  [(const_int 0)]
  ""
  "nop"
  [(set_attr "cc" "none")])

;; ----------------------------------------------------------------------
;; EXTEND INSTRUCTIONS
;; ----------------------------------------------------------------------

(define_expand "zero_extendqisi2"
  [(set (match_operand:SI 0 "general_operand" "")
	(zero_extend:SI
	 (match_operand:QI 1 "general_operand" "")))]
  ""
  "")

(define_insn ""
  [(set (match_operand:SI 0 "nonimmediate_operand" "=dx,dx,dx,!dax,!dax,!dax")
	(zero_extend:SI
	 (match_operand:QI 1 "general_operand" "0,dax,m,0,dax,m")))]
  "TARGET_AM33"
  "@
  extbu %0
  mov %1,%0\;extbu %0
  movbu %1,%0
  extbu %0
  mov %1,%0\;extbu %0
  movbu %1,%0"
  [(set_attr "cc" "none_0hit")])

(define_insn ""
  [(set (match_operand:SI 0 "nonimmediate_operand" "=dx,dx,dx")
	(zero_extend:SI
	 (match_operand:QI 1 "general_operand" "0,d,m")))]
  ""
  "@
  extbu %0
  mov %1,%0\;extbu %0
  movbu %1,%0"
  [(set_attr "cc" "none_0hit")])

(define_expand "zero_extendhisi2"
  [(set (match_operand:SI 0 "general_operand" "")
	(zero_extend:SI
	 (match_operand:HI 1 "general_operand" "")))]
  ""
  "")

(define_insn ""
  [(set (match_operand:SI 0 "nonimmediate_operand" "=dx,dx,dx,!dax,!dax,!dax")
	(zero_extend:SI
	 (match_operand:HI 1 "general_operand" "0,dax,m,0,dax,m")))]
  "TARGET_AM33"
  "@
  exthu %0
  mov %1,%0\;exthu %0
  movhu %1,%0
  exthu %0
  mov %1,%0\;exthu %0
  movhu %1,%0"
  [(set_attr "cc" "none_0hit")])

(define_insn ""
  [(set (match_operand:SI 0 "nonimmediate_operand" "=dx,dx,dx")
	(zero_extend:SI
	 (match_operand:HI 1 "general_operand" "0,dx,m")))]
  ""
  "@
  exthu %0
  mov %1,%0\;exthu %0
  movhu %1,%0"
  [(set_attr "cc" "none_0hit")])

;;- sign extension instructions

(define_expand "extendqisi2"
  [(set (match_operand:SI 0 "general_operand" "")
	(sign_extend:SI
	 (match_operand:QI 1 "general_operand" "")))]
  ""
  "")

(define_insn ""
  [(set (match_operand:SI 0 "nonimmediate_operand" "=dx,dx,!dax,!dax")
	(sign_extend:SI
	 (match_operand:QI 1 "general_operand" "0,dx,0,dax")))]
  "TARGET_AM33"
  "@
  extb %0
  mov %1,%0\;extb %0
  extb %0
  mov %1,%0\;extb %0"
  [(set_attr "cc" "none_0hit")])

(define_insn ""
  [(set (match_operand:SI 0 "nonimmediate_operand" "=dx,dx")
	(sign_extend:SI
	 (match_operand:QI 1 "general_operand" "0,dx")))]
  ""
  "@
  extb %0
  mov %1,%0\;extb %0"
  [(set_attr "cc" "none_0hit")])

(define_expand "extendhisi2"
  [(set (match_operand:SI 0 "general_operand" "")
	(sign_extend:SI
	 (match_operand:HI 1 "general_operand" "")))]
  ""
  "")

(define_insn ""
  [(set (match_operand:SI 0 "nonimmediate_operand" "=dx,dx,!dax,!dax")
	(sign_extend:SI
	 (match_operand:HI 1 "general_operand" "0,dax,0,dax")))]
  "TARGET_AM33"
  "@
  exth %0
  mov %1,%0\;exth %0
  exth %0
  mov %1,%0\;exth %0"
  [(set_attr "cc" "none_0hit")])

(define_insn ""
  [(set (match_operand:SI 0 "nonimmediate_operand" "=dx,dx")
	(sign_extend:SI
	 (match_operand:HI 1 "general_operand" "0,dx")))]
  ""
  "@
  exth %0
  mov %1,%0\;exth %0"
  [(set_attr "cc" "none_0hit")])

;; ----------------------------------------------------------------------
;; SHIFTS
;; ----------------------------------------------------------------------

(define_expand "ashlsi3"
  [(set (match_operand:SI 0 "register_operand" "")
	(ashift:SI
	 (match_operand:SI 1 "register_operand" "")
	 (match_operand:QI 2 "nonmemory_operand" "")))]
  ""
  "")

(define_insn ""
  [(set (match_operand:SI 0 "register_operand" "=dax,dx,!dax")
	(ashift:SI
	 (match_operand:SI 1 "register_operand" "0,0,dax")
	 (match_operand:QI 2 "nonmemory_operand" "J,dxi,dax")))]
  "TARGET_AM33"
  "*
{
  if (GET_CODE (operands[2]) == CONST_INT && INTVAL (operands[2]) == 1)
    return \"add %0,%0\";

  if (GET_CODE (operands[2]) == CONST_INT && INTVAL (operands[2]) == 2)
    return \"asl2 %0\";

  if (GET_CODE (operands[2]) == CONST_INT && INTVAL (operands[2]) == 3
      && REGNO_REG_CLASS (true_regnum (operands[0])) == DATA_REGS)
    return \"asl2 %0\;add %0,%0\";

  if (GET_CODE (operands[2]) == CONST_INT && INTVAL (operands[2]) == 4
      && REGNO_REG_CLASS (true_regnum (operands[0])) == DATA_REGS)
    return \"asl2 %0\;asl2 %0\";

  if (true_regnum (operands[1]) == true_regnum (operands[0]))
    return \"asl %S2,%0\";

  if (REGNO_REG_CLASS (true_regnum (operands[0])) == DATA_REGS
      && REGNO_REG_CLASS (true_regnum (operands[1])) == DATA_REGS
      && true_regnum (operands[0]) != true_regnum (operands[2]))
    return \"mov %1,%0\;asl %S2,%0\";
  return \"asl %2,%1,%0\";
}"
  [(set_attr "cc" "set_zn")])

(define_insn ""
  [(set (match_operand:SI 0 "register_operand" "=dax,dx,dx,dx,dx")
	(ashift:SI
	 (match_operand:SI 1 "register_operand" "0,0,0,0,0")
	 (match_operand:QI 2 "nonmemory_operand" "J,K,M,L,dxi")))]
  ""
  "@
  add %0,%0
  asl2 %0
  asl2 %0\;add %0,%0
  asl2 %0\;asl2 %0
  asl %S2,%0"
  [(set_attr "cc" "set_zn")])

(define_expand "lshrsi3"
  [(set (match_operand:SI 0 "register_operand" "")
	(lshiftrt:SI
	 (match_operand:SI 1 "register_operand" "")
	 (match_operand:QI 2 "nonmemory_operand" "")))]
  ""
  "")

(define_insn ""
  [(set (match_operand:SI 0 "register_operand" "=dx,!dax")
	(lshiftrt:SI
	 (match_operand:SI 1 "register_operand" "0,dax")
	 (match_operand:QI 2 "nonmemory_operand" "dxi,dax")))]
  "TARGET_AM33"
  "*
{
  if (true_regnum (operands[1]) == true_regnum (operands[0]))
    return \"lsr %S2,%0\";

  if (REGNO_REG_CLASS (true_regnum (operands[0])) == DATA_REGS
      && REGNO_REG_CLASS (true_regnum (operands[1])) == DATA_REGS
      && true_regnum (operands[0]) != true_regnum (operands[2]))
    return \"mov %1,%0\;lsr %S2,%0\";
  return \"lsr %2,%1,%0\";
}"
  [(set_attr "cc" "set_zn")])

(define_insn ""
  [(set (match_operand:SI 0 "register_operand" "=dx")
	(lshiftrt:SI
	 (match_operand:SI 1 "register_operand" "0")
	 (match_operand:QI 2 "nonmemory_operand" "dxi")))]
  ""
  "lsr %S2,%0"
  [(set_attr "cc" "set_zn")])

(define_expand "ashrsi3"
  [(set (match_operand:SI 0 "register_operand" "")
	(ashiftrt:SI
	 (match_operand:SI 1 "register_operand" "")
	 (match_operand:QI 2 "nonmemory_operand" "")))]
  ""
  "")

(define_insn ""
  [(set (match_operand:SI 0 "register_operand" "=dx,!dax")
	(ashiftrt:SI
	 (match_operand:SI 1 "register_operand" "0,dax")
	 (match_operand:QI 2 "nonmemory_operand" "dxi,dax")))]
  "TARGET_AM33"
  "*
{
  if (true_regnum (operands[1]) == true_regnum (operands[0]))
    return \"asr %S2,%0\";

  if (REGNO_REG_CLASS (true_regnum (operands[0])) == DATA_REGS
      && REGNO_REG_CLASS (true_regnum (operands[1])) == DATA_REGS
      && true_regnum (operands[0]) != true_regnum (operands[2]))
    return \"mov %1,%0\;asr %S2,%0\";
  return \"asr %2,%1,%0\";
}"
  [(set_attr "cc" "set_zn")])

(define_insn ""
  [(set (match_operand:SI 0 "register_operand" "=dx")
	(ashiftrt:SI
	 (match_operand:SI 1 "register_operand" "0")
	 (match_operand:QI 2 "nonmemory_operand" "dxi")))]
  ""
  "asr %S2,%0"
  [(set_attr "cc" "set_zn")])

;; ----------------------------------------------------------------------
;; FP INSTRUCTIONS
;; ----------------------------------------------------------------------
;;
;; The mn103 series does not have floating point instructions, but since
;; FP values are held in integer regs, we can clear the high bit easily
;; which gives us an efficient inline floating point absolute value.
;;
;; Similarly for negation of a FP value.
;;

(define_expand "absdf2"
  [(set (match_operand:DF 0 "register_operand" "")
        (abs:DF (match_operand:DF 1 "register_operand" "")))]
  ""
  "
{
  rtx target, result, insns;

  start_sequence ();
  target = operand_subword (operands[0], 1, 1, DFmode);
  result = expand_binop (SImode, and_optab,
			 operand_subword_force (operands[1], 1, DFmode),
			 GEN_INT (0x7fffffff), target, 0, OPTAB_WIDEN);

  gcc_assert (result);

  if (result != target)
    emit_move_insn (result, target);

  emit_move_insn (operand_subword (operands[0], 0, 1, DFmode),
		  operand_subword_force (operands[1], 0, DFmode));

  insns = get_insns ();
  end_sequence ();

  emit_no_conflict_block (insns, operands[0], operands[1], 0, 0);
  DONE;
}")

(define_expand "abssf2"
  [(set (match_operand:SF 0 "register_operand" "")
        (abs:SF (match_operand:SF 1 "register_operand" "")))]
  ""
  "
{
  rtx result;
  rtx target;

  if (TARGET_AM33_2)
    {
      emit_insn (gen_abssf2_am33_2 (operands[0], operands[1]));
      DONE;
    }

  target = operand_subword_force (operands[0], 0, SFmode);
  result = expand_binop (SImode, and_optab,
			 operand_subword_force (operands[1], 0, SFmode),
			 GEN_INT (0x7fffffff), target, 0, OPTAB_WIDEN);
  gcc_assert (result);

  if (result != target)
    emit_move_insn (result, target);

  /* Make a place for REG_EQUAL.  */
  emit_move_insn (operands[0], operands[0]);
  DONE;
}")


(define_insn "abssf2_am33_2"
  [(set (match_operand:SF 0 "register_operand" "=f,f")
	(abs:SF (match_operand:SF 1 "register_operand" "0,?f")))]
  "TARGET_AM33_2"
  "@
   fabs %0
   fabs %1, %0"
  [(set_attr "cc" "none_0hit")])

(define_expand "negdf2"
  [(set (match_operand:DF 0 "register_operand" "")
        (neg:DF (match_operand:DF 1 "register_operand" "")))]
  ""
  "
{
  rtx target, result, insns;

  start_sequence ();
  target = operand_subword (operands[0], 1, 1, DFmode);
  result = expand_binop (SImode, xor_optab,
			 operand_subword_force (operands[1], 1, DFmode),
			 GEN_INT (trunc_int_for_mode (0x80000000, SImode)),
			 target, 0, OPTAB_WIDEN);

  gcc_assert (result);

  if (result != target)
    emit_move_insn (result, target);

  emit_move_insn (operand_subword (operands[0], 0, 1, DFmode),
		  operand_subword_force (operands[1], 0, DFmode));

  insns = get_insns ();
  end_sequence ();

  emit_no_conflict_block (insns, operands[0], operands[1], 0, 0);
  DONE;
}")

(define_expand "negsf2"
  [(set (match_operand:SF 0 "register_operand" "")
        (neg:SF (match_operand:SF 1 "register_operand" "")))]
  ""
  "
{
  rtx result;
  rtx target;

  if (TARGET_AM33_2)
    {
      emit_insn (gen_negsf2_am33_2 (operands[0], operands[1]));
      DONE;
    }

  target = operand_subword_force (operands[0], 0, SFmode);
  result = expand_binop (SImode, xor_optab,
			 operand_subword_force (operands[1], 0, SFmode),
			 GEN_INT (trunc_int_for_mode (0x80000000, SImode)),
			 target, 0, OPTAB_WIDEN);
  gcc_assert (result);

  if (result != target)
    emit_move_insn (result, target);

  /* Make a place for REG_EQUAL.  */
  emit_move_insn (operands[0], operands[0]);
  DONE;
}")

(define_insn "negsf2_am33_2"
  [(set (match_operand:SF 0 "register_operand" "=f,f")
	(neg:SF (match_operand:SF 1 "register_operand" "0,?f")))]
  "TARGET_AM33_2"
  "@
   fneg %0
   fneg %1, %0"
  [(set_attr "cc" "none_0hit")])

(define_expand "sqrtsf2"
  [(set (match_operand:SF 0 "register_operand" "")
	(sqrt:SF (match_operand:SF 1 "register_operand" "")))]
  "TARGET_AM33_2 && flag_unsafe_math_optimizations"
  "
{
  rtx scratch = gen_reg_rtx (SFmode);
  emit_insn (gen_rsqrtsf2 (scratch, operands[1], CONST1_RTX (SFmode)));
  emit_insn (gen_divsf3 (operands[0], force_reg (SFmode, CONST1_RTX (SFmode)),
			 scratch));
  DONE;
}")

(define_insn "rsqrtsf2"
  [(set (match_operand:SF 0 "register_operand" "=f,f")
	(div:SF (match_operand:SF 2 "const_1f_operand" "F,F")
		(sqrt:SF (match_operand:SF 1 "register_operand" "0,?f"))))]
  "TARGET_AM33_2"
  "@
   frsqrt %0
   frsqrt %1, %0"
  [(set_attr "cc" "none_0hit")])

(define_insn "addsf3"
  [(set (match_operand:SF 0 "register_operand" "=f,f")
	(plus:SF (match_operand:SF 1 "register_operand" "%0,f")
		 (match_operand:SF 2 "general_operand" "f,?fF")))]
  "TARGET_AM33_2"
  "@
   fadd %2, %0
   fadd %2, %1, %0"
  [(set_attr "cc" "none_0hit")])

(define_insn "subsf3"
  [(set (match_operand:SF 0 "register_operand" "=f,f")
	(minus:SF (match_operand:SF 1 "register_operand" "0,f")
		  (match_operand:SF 2 "general_operand" "f,?fF")))]
  "TARGET_AM33_2"
  "@
   fsub %2, %0
   fsub %2, %1, %0"
  [(set_attr "cc" "none_0hit")])

(define_insn "mulsf3"
  [(set (match_operand:SF 0 "register_operand" "=f,f")
	(mult:SF (match_operand:SF 1 "register_operand" "%0,f")
		 (match_operand:SF 2 "general_operand" "f,?fF")))]
  "TARGET_AM33_2"
  "@
   fmul %2, %0
   fmul %2, %1, %0"
  [(set_attr "cc" "none_0hit")])

(define_insn "divsf3"
  [(set (match_operand:SF 0 "register_operand" "=f,f")
	(div:SF (match_operand:SF 1 "register_operand" "0,f")
		(match_operand:SF 2 "general_operand" "f,?fF")))]
  "TARGET_AM33_2"
  "@
   fdiv %2, %0
   fdiv %2, %1, %0"
  [(set_attr "cc" "none_0hit")])

(define_insn "fmaddsf4"
  [(set (match_operand:SF 0 "register_operand" "=A")
	(plus:SF (mult:SF (match_operand:SF 1 "register_operand" "%f")
			  (match_operand:SF 2 "register_operand" "f"))
		 (match_operand:SF 3 "register_operand" "f")))]
  "TARGET_AM33_2"
  "fmadd %1, %2, %3, %0"
  [(set_attr "cc" "none_0hit")])

(define_insn "fmsubsf4"
  [(set (match_operand:SF 0 "register_operand" "=A")
	(minus:SF (mult:SF (match_operand:SF 1 "register_operand" "%f")
			   (match_operand:SF 2 "register_operand" "f"))
		  (match_operand:SF 3 "register_operand" "f")))]
  "TARGET_AM33_2"
  "fmsub %1, %2, %3, %0"
  [(set_attr "cc" "none_0hit")])

(define_insn "fnmaddsf4"
  [(set (match_operand:SF 0 "register_operand" "=A")
	(minus:SF (match_operand:SF 3 "register_operand" "f")
		  (mult:SF (match_operand:SF 1 "register_operand" "%f")
			   (match_operand:SF 2 "register_operand" "f"))))]
  "TARGET_AM33_2"
  "fnmadd %1, %2, %3, %0"
  [(set_attr "cc" "none_0hit")])

(define_insn "fnmsubsf4"
  [(set (match_operand:SF 0 "register_operand" "=A")
	(minus:SF (neg:SF (mult:SF (match_operand:SF 1 "register_operand" "%f")
				   (match_operand:SF 2 "register_operand" "f")))
		  (match_operand:SF 3 "register_operand" "f")))]
  "TARGET_AM33_2"
  "fnmsub %1, %2, %3, %0"
  [(set_attr "cc" "none_0hit")])


;; ----------------------------------------------------------------------
;; PROLOGUE/EPILOGUE
;; ----------------------------------------------------------------------
(define_expand "prologue"
  [(const_int 0)]
  ""
  "expand_prologue (); DONE;")

(define_expand "epilogue"
  [(return)]
  ""
  "
{
  expand_epilogue ();
  DONE;
}")

(define_insn "return_internal"
  [(const_int 2)
   (return)]
  ""
  "rets"
  [(set_attr "cc" "clobber")])

;; This insn restores the callee saved registers and does a return, it
;; can also deallocate stack space.
(define_insn "return_internal_regs"
  [(const_int 0)
   (match_operand:SI 0  "const_int_operand" "i")
   (return)]
  ""
  "*
{
  fputs (\"\\tret \", asm_out_file);
  mn10300_print_reg_list (asm_out_file, mn10300_get_live_callee_saved_regs ());
  fprintf (asm_out_file, \",%d\\n\", (int) INTVAL (operands[0]));
  return \"\";
}"
  [(set_attr "cc" "clobber")])

;; This instruction matches one generated by mn10300_gen_multiple_store()
(define_insn "store_movm"
  [(match_parallel 0 "store_multiple_operation"
    [(set (reg:SI 9) (plus:SI (reg:SI 9) (match_operand 1 "" "")))])]
  ""
  "*
{
  fputs (\"\\tmovm \", asm_out_file);
  mn10300_print_reg_list (asm_out_file,
                          store_multiple_operation (operands[0], VOIDmode));
  fprintf (asm_out_file, \",(sp)\\n\");
  return \"\";
}"
  [(set_attr "cc" "clobber")])

(define_insn "return"
  [(return)]
  "can_use_return_insn ()"
  "*
{
  rtx next = next_active_insn (insn);

  if (next
      && GET_CODE (next) == JUMP_INSN
      && GET_CODE (PATTERN (next)) == RETURN)
    return \"\";
  else
    return \"rets\";
}"
  [(set_attr "cc" "clobber")])

;; Try to combine consecutive updates of the stack pointer (or any
;; other register for that matter).
(define_peephole
  [(set (match_operand:SI 0 "register_operand" "=dxay")
	(plus:SI (match_dup 0)
		 (match_operand 1 "const_int_operand" "")))
   (set (match_dup 0)
	(plus:SI (match_dup 0)
		 (match_operand 2 "const_int_operand" "")))]
  ""
  "*
{
  operands[1] = GEN_INT (INTVAL (operands[2]) + INTVAL (operands[1]));
  return \"add %1,%0\";
}"
  [(set_attr "cc" "clobber")])

;;
;; We had patterns to check eq/ne, but the they don't work because
;; 0x80000000 + 0x80000000 = 0x0 with a carry out.
;;
;; The Z flag and C flag would be set, and we have no way to
;; check for the Z flag set and C flag clear.
;;
;; This will work on the mn10200 because we can check the ZX flag
;; if the comparison is in HImode.
(define_peephole
  [(set (cc0) (match_operand:SI 0 "register_operand" "dx"))
   (set (pc) (if_then_else (ge (cc0) (const_int 0))
			   (match_operand 1 "" "")
			   (pc)))]
  "dead_or_set_p (ins1, operands[0]) && REG_OK_FOR_INDEX_P (operands[0])"
  "add %0,%0\;bcc %1"
  [(set_attr "cc" "clobber")])

(define_peephole
  [(set (cc0) (match_operand:SI 0 "register_operand" "dx"))
   (set (pc) (if_then_else (lt (cc0) (const_int 0))
			   (match_operand 1 "" "")
			   (pc)))]
  "dead_or_set_p (ins1, operands[0]) && REG_OK_FOR_INDEX_P (operands[0])"
  "add %0,%0\;bcs %1"
  [(set_attr "cc" "clobber")])

(define_peephole
  [(set (cc0) (match_operand:SI 0 "register_operand" "dx"))
   (set (pc) (if_then_else (ge (cc0) (const_int 0))
			   (pc)
			   (match_operand 1 "" "")))]
  "dead_or_set_p (ins1, operands[0]) && REG_OK_FOR_INDEX_P (operands[0])"
  "add %0,%0\;bcs %1"
  [(set_attr "cc" "clobber")])

(define_peephole
  [(set (cc0) (match_operand:SI 0 "register_operand" "dx"))
   (set (pc) (if_then_else (lt (cc0) (const_int 0))
			   (pc)
			   (match_operand 1 "" "")))]
  "dead_or_set_p (ins1, operands[0]) && REG_OK_FOR_INDEX_P (operands[0])"
  "add %0,%0\;bcc %1"
  [(set_attr "cc" "clobber")])

(define_expand "int_label"
  [(unspec [(match_operand:SI 0 "" "")] UNSPEC_INT_LABEL)]
  "" "")

(define_expand "GOTaddr2picreg"
  [(match_dup 0)]
  "" "
{
  /* It would be nice to be able to have int_label keep track of the
     counter and all, but if we add C code to it, we'll get an insn
     back, and we just want the pattern.  */
  operands[0] = gen_int_label (GEN_INT (mn10300_unspec_int_label_counter++));
  if (TARGET_AM33)
    emit_insn (gen_am33_loadPC (operands[0]));
  else
    emit_insn (gen_mn10300_loadPC (operands[0]));
<<<<<<< HEAD
  emit_insn (gen_add_GOT_to_pic_reg (operands[0]));
=======
  emit_insn (gen_add_GOT_to_pic_reg (copy_rtx (operands[0])));
>>>>>>> 751ff693
  DONE;
}
")

(define_insn "am33_loadPC"
  [(parallel
    [(set (reg:SI PIC_REG) (pc))
     (use (match_operand 0 "" ""))])]
  "TARGET_AM33"
  "%0:\;mov pc,a2")


(define_insn_and_split "mn10300_loadPC"
  [(parallel
    [(set (reg:SI PIC_REG) (pc))
     (use (match_operand 0 "" ""))])]
  ""
  "#"
  "reload_completed"
  [(match_operand 0 "" "")]
  "
{
  rtx sp_reg = gen_rtx_REG (SImode, SP_REG);
  int need_stack_space = (get_frame_size () == 0
			  && current_function_outgoing_args_size == 0);

  if (need_stack_space)
    emit_move_insn (sp_reg, plus_constant (sp_reg, -4));

  emit_insn (gen_call_next_insn (operands[0]));

  if (need_stack_space)
    emit_insn (gen_pop_pic_reg ());
  else
    emit_move_insn (pic_offset_table_rtx, gen_rtx_MEM (SImode, sp_reg));

  DONE;
}")

(define_insn "call_next_insn"
  [(parallel
    [(set (mem:SI (reg:SI SP_REG)) (pc))
     (use (match_operand 0 "" ""))])]
  "reload_completed"
  "calls %0\;%0:")

(define_expand "add_GOT_to_pic_reg"
  [(set (reg:SI PIC_REG)
	(plus:SI
	 (reg:SI PIC_REG)
	 (const
	  (unspec [(minus:SI
		    (match_dup 1)
		    (const (minus:SI
			    (const (match_operand:SI 0 "" ""))
			    (pc))))
		  ] UNSPEC_PIC))))]
  ""
  "
{
  operands[1] = gen_rtx_SYMBOL_REF (VOIDmode, GOT_SYMBOL_NAME);
}")

(define_expand "symGOT2reg"
  [(match_operand:SI 0 "" "")
   (match_operand:SI 1 "" "")]
  ""
  "
{
  rtx insn = emit_insn (gen_symGOT2reg_i (operands[0], operands[1]));

  MEM_READONLY_P (SET_SRC (PATTERN (insn))) = 1;

  set_unique_reg_note (insn, REG_EQUAL, operands[1]);

  DONE;
}")

(define_expand "symGOT2reg_i"
  [(set (match_operand:SI 0 "" "")
	(mem:SI (plus:SI (reg:SI PIC_REG)
			 (const (unspec [(match_operand:SI 1 "" "")]
					UNSPEC_GOT)))))]
  ""
  "")

(define_expand "symGOTOFF2reg"
  [(match_operand:SI 0 "" "") (match_operand:SI 1 "" "")]
  ""
  "
{
  rtx insn = emit_insn (gen_symGOTOFF2reg_i (operands[0], operands[1]));

  set_unique_reg_note (insn, REG_EQUAL, operands[1]);

  DONE;
}")

(define_expand "symGOTOFF2reg_i"
  [(set (match_operand:SI 0 "" "")
	(const (unspec [(match_operand:SI 1 "" "")] UNSPEC_GOTOFF)))
  (set (match_dup 0) (plus:SI (match_dup 0) (reg:SI PIC_REG)))]
  ""
  "")

(define_expand "sym2PIC"
  [(unspec [(match_operand:SI 0 "" "")] UNSPEC_PIC)]
  "" "")

(define_expand "sym2PLT"
  [(unspec [(match_operand:SI 0 "" "")] UNSPEC_PLT)]
  "" "")<|MERGE_RESOLUTION|>--- conflicted
+++ resolved
@@ -1,11 +1,6 @@
 ;; GCC machine description for Matsushita MN10300
-<<<<<<< HEAD
-;; Copyright (C) 1996, 1997, 1998, 1999, 2000, 2001, 2002, 2003, 2004, 2005
-;; Free Software Foundation, Inc.
-=======
 ;; Copyright (C) 1996, 1997, 1998, 1999, 2000, 2001, 2002, 2003, 2004, 2005,
 ;; 2007 Free Software Foundation, Inc.
->>>>>>> 751ff693
 ;; Contributed by Jeff Law (law@cygnus.com).
 
 ;; This file is part of GCC.
@@ -21,14 +16,8 @@
 ;; GNU General Public License for more details.
 
 ;; You should have received a copy of the GNU General Public License
-<<<<<<< HEAD
-;; along with GCC; see the file COPYING.  If not, write to
-;; the Free Software Foundation, 51 Franklin Street, Fifth Floor,
-;; Boston, MA 02110-1301, USA.
-=======
 ;; along with GCC; see the file COPYING3.  If not see
 ;; <http://www.gnu.org/licenses/>.
->>>>>>> 751ff693
 
 ;; The original PO technology requires these to be ordered by speed,
 ;; so that assigner will pick the fastest.
@@ -59,10 +48,7 @@
 ])
 
 (include "predicates.md")
-<<<<<<< HEAD
-=======
 (include "constraints.md")
->>>>>>> 751ff693
  
 ;; ----------------------------------------------------------------------
@@ -321,13 +307,9 @@
 	    operands[1] = force_reg (Pmode, operands[1]);
 	  else
 	    {
-<<<<<<< HEAD
-	      temp = no_new_pseudos ? operands[0] : gen_reg_rtx (Pmode);
-=======
 	      temp = (!can_create_pseudo_p ()
 		      ? operands[0]
 		      : gen_reg_rtx (Pmode));
->>>>>>> 751ff693
 	      operands[1] = legitimize_pic_address (operands[1], temp);
 	    }
 	}
@@ -335,23 +317,14 @@
 	       && GET_CODE (XEXP (operands[1], 0)) == PLUS
 	       && SYMBOLIC_CONST_P (XEXP (XEXP (operands[1], 0), 0)))
 	{
-<<<<<<< HEAD
-	  temp = no_new_pseudos ? operands[0] : gen_reg_rtx (Pmode);
-=======
 	  temp = !can_create_pseudo_p () ? operands[0] : gen_reg_rtx (Pmode);
->>>>>>> 751ff693
 	  temp = legitimize_pic_address (XEXP (XEXP (operands[1], 0), 0),
 					 temp);
 	  operands[1] = expand_binop (SImode, add_optab, temp,
 				      XEXP (XEXP (operands[1], 0), 1),
-<<<<<<< HEAD
-				      no_new_pseudos ? temp
-				      : gen_reg_rtx (Pmode),
-=======
 				      (!can_create_pseudo_p ()
 				       ? temp
 				       : gen_reg_rtx (Pmode)),
->>>>>>> 751ff693
 				      0, OPTAB_LIB_WIDEN);
 	}
     }
@@ -2599,11 +2572,7 @@
     emit_insn (gen_am33_loadPC (operands[0]));
   else
     emit_insn (gen_mn10300_loadPC (operands[0]));
-<<<<<<< HEAD
-  emit_insn (gen_add_GOT_to_pic_reg (operands[0]));
-=======
   emit_insn (gen_add_GOT_to_pic_reg (copy_rtx (operands[0])));
->>>>>>> 751ff693
   DONE;
 }
 ")

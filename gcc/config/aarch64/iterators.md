;; Machine description for AArch64 architecture.
;; Copyright (C) 2009-2017 Free Software Foundation, Inc.
;; Contributed by ARM Ltd.
;;
;; This file is part of GCC.
;;
;; GCC is free software; you can redistribute it and/or modify it
;; under the terms of the GNU General Public License as published by
;; the Free Software Foundation; either version 3, or (at your option)
;; any later version.
;;
;; GCC is distributed in the hope that it will be useful, but
;; WITHOUT ANY WARRANTY; without even the implied warranty of
;; MERCHANTABILITY or FITNESS FOR A PARTICULAR PURPOSE.  See the GNU
;; General Public License for more details.
;;
;; You should have received a copy of the GNU General Public License
;; along with GCC; see the file COPYING3.  If not see
;; <http://www.gnu.org/licenses/>.

;; -------------------------------------------------------------------
;; Mode Iterators
;; -------------------------------------------------------------------


;; Iterator for General Purpose Integer registers (32- and 64-bit modes)
(define_mode_iterator GPI [SI DI])

;; Iterator for HI, SI, DI, some instructions can only work on these modes.
(define_mode_iterator GPI_I16 [(HI "AARCH64_ISA_F16") SI DI])

;; Iterator for QI and HI modes
(define_mode_iterator SHORT [QI HI])

;; Iterator for all integer modes (up to 64-bit)
(define_mode_iterator ALLI [QI HI SI DI])

;; Iterator for all integer modes that can be extended (up to 64-bit)
(define_mode_iterator ALLX [QI HI SI])

;; Iterator for General Purpose Floating-point registers (32- and 64-bit modes)
(define_mode_iterator GPF [SF DF])

;; Iterator for all scalar floating point modes (HF, SF, DF)
(define_mode_iterator GPF_F16 [(HF "AARCH64_ISA_F16") SF DF])

;; Iterator for all scalar floating point modes (HF, SF, DF and TF)
(define_mode_iterator GPF_TF_F16 [HF SF DF TF])

;; Double vector modes.
(define_mode_iterator VDF [V2SF V4HF])

;; Iterator for all scalar floating point modes (SF, DF and TF)
(define_mode_iterator GPF_TF [SF DF TF])

;; Integer AdvSIMD modes.
(define_mode_iterator VDQ_I [V8QI V16QI V4HI V8HI V2SI V4SI V2DI])

;; AdvSIMD and scalar, 64 & 128-bit container, all integer modes
(define_mode_iterator VSDQ_I [V8QI V16QI V4HI V8HI V2SI V4SI V2DI QI HI SI DI])

;; AdvSIMD and scalar, 64 & 128-bit container: all AdvSIMD integer modes;
;; 64-bit scalar integer mode
(define_mode_iterator VSDQ_I_DI [V8QI V16QI V4HI V8HI V2SI V4SI V2DI DI])

;; Double vector modes.
(define_mode_iterator VD [V8QI V4HI V4HF V2SI V2SF])

;; AdvSIMD, 64-bit container, all integer modes
(define_mode_iterator VD_BHSI [V8QI V4HI V2SI])

;; 128 and 64-bit container; 8, 16, 32-bit vector integer modes
(define_mode_iterator VDQ_BHSI [V8QI V16QI V4HI V8HI V2SI V4SI])

;; Quad vector modes.
(define_mode_iterator VQ [V16QI V8HI V4SI V2DI V8HF V4SF V2DF])

;; VQ without 2 element modes.
(define_mode_iterator VQ_NO2E [V16QI V8HI V4SI V8HF V4SF])

;; Quad vector with only 2 element modes.
(define_mode_iterator VQ_2E [V2DI V2DF])

;; This mode iterator allows :P to be used for patterns that operate on
;; addresses in different modes.  In LP64, only DI will match, while in
;; ILP32, either can match.
(define_mode_iterator P [(SI "ptr_mode == SImode || Pmode == SImode")
			 (DI "ptr_mode == DImode || Pmode == DImode")])

;; This mode iterator allows :PTR to be used for patterns that operate on
;; pointer-sized quantities.  Exactly one of the two alternatives will match.
(define_mode_iterator PTR [(SI "ptr_mode == SImode") (DI "ptr_mode == DImode")])

;; AdvSIMD Float modes suitable for moving, loading and storing.
(define_mode_iterator VDQF_F16 [V4HF V8HF V2SF V4SF V2DF])

;; AdvSIMD Float modes.
(define_mode_iterator VDQF [V2SF V4SF V2DF])
(define_mode_iterator VHSDF [(V4HF "TARGET_SIMD_F16INST")
			     (V8HF "TARGET_SIMD_F16INST")
			     V2SF V4SF V2DF])

<<<<<<< HEAD
;; AdvSIMD Float modes, and DF.
(define_mode_iterator VDQF_DF [V2SF V4SF V2DF DF])
=======
;; Vector Float modes, and DF.
>>>>>>> 633c65dd
(define_mode_iterator VHSDF_DF [(V4HF "TARGET_SIMD_F16INST")
				(V8HF "TARGET_SIMD_F16INST")
				V2SF V4SF V2DF DF])
(define_mode_iterator VHSDF_HSDF [(V4HF "TARGET_SIMD_F16INST")
				  (V8HF "TARGET_SIMD_F16INST")
				  V2SF V4SF V2DF
				  (HF "TARGET_SIMD_F16INST")
				  SF DF])

;; AdvSIMD single Float modes.
(define_mode_iterator VDQSF [V2SF V4SF])

;; Quad vector Float modes with half/single elements.
(define_mode_iterator VQ_HSF [V8HF V4SF])

;; Modes suitable to use as the return type of a vcond expression.
(define_mode_iterator VDQF_COND [V2SF V2SI V4SF V4SI V2DF V2DI])

;; All scalar and AdvSIMD Float modes.
(define_mode_iterator VALLF [V2SF V4SF V2DF SF DF])

;; AdvSIMD Float modes with 2 elements.
(define_mode_iterator V2F [V2SF V2DF])

;; All AdvSIMD modes on which we support any arithmetic operations.
(define_mode_iterator VALL [V8QI V16QI V4HI V8HI V2SI V4SI V2DI V2SF V4SF V2DF])

;; All AdvSIMD modes suitable for moving, loading, and storing.
(define_mode_iterator VALL_F16 [V8QI V16QI V4HI V8HI V2SI V4SI V2DI
				V4HF V8HF V2SF V4SF V2DF])

<<<<<<< HEAD
;; All AdvSIMD modes barring HF modes, plus DI.
=======
;; The VALL_F16 modes except the 128-bit 2-element ones.
(define_mode_iterator VALL_F16_NO_V2Q [V8QI V16QI V4HI V8HI V2SI V4SI
				V4HF V8HF V2SF V4SF])

;; All vector modes barring HF modes, plus DI.
>>>>>>> 633c65dd
(define_mode_iterator VALLDI [V8QI V16QI V4HI V8HI V2SI V4SI V2DI V2SF V4SF V2DF DI])

;; All AdvSIMD modes and DI.
(define_mode_iterator VALLDI_F16 [V8QI V16QI V4HI V8HI V2SI V4SI V2DI
				  V4HF V8HF V2SF V4SF V2DF DI])

;; All AdvSIMD modes, plus DI and DF.
(define_mode_iterator VALLDIF [V8QI V16QI V4HI V8HI V2SI V4SI
			       V2DI V4HF V8HF V2SF V4SF V2DF DI DF])

;; AdvSIMD modes for Integer reduction across lanes.
(define_mode_iterator VDQV [V8QI V16QI V4HI V8HI V4SI V2DI])

;; AdvSIMD modes (except V2DI) for Integer reduction across lanes.
(define_mode_iterator VDQV_S [V8QI V16QI V4HI V8HI V4SI])

;; All double integer narrow-able modes.
(define_mode_iterator VDN [V4HI V2SI DI])

;; All quad integer narrow-able modes.
(define_mode_iterator VQN [V8HI V4SI V2DI])

;; AdvSIMD and scalar 128-bit container: narrowable 16, 32, 64-bit integer
;; modes
(define_mode_iterator VSQN_HSDI [V8HI V4SI V2DI HI SI DI])

;; All quad integer widen-able modes.
(define_mode_iterator VQW [V16QI V8HI V4SI])

;; Double vector modes for combines.
(define_mode_iterator VDC [V8QI V4HI V4HF V2SI V2SF DI DF])

;; AdvSIMD modes except double int.
(define_mode_iterator VDQIF [V8QI V16QI V4HI V8HI V2SI V4SI V2SF V4SF V2DF])
(define_mode_iterator VDQIF_F16 [V8QI V16QI V4HI V8HI V2SI V4SI
                                 V4HF V8HF V2SF V4SF V2DF])

;; AdvSIMD modes for S type.
(define_mode_iterator VDQ_SI [V2SI V4SI])

;; AdvSIMD modes for S and D
(define_mode_iterator VDQ_SDI [V2SI V4SI V2DI])

;; AdvSIMD modes for H, S and D
(define_mode_iterator VDQ_HSDI [(V4HI "TARGET_SIMD_F16INST")
				(V8HI "TARGET_SIMD_F16INST")
				V2SI V4SI V2DI])

;; Scalar and AdvSIMD modes for S and D
(define_mode_iterator VSDQ_SDI [V2SI V4SI V2DI SI DI])

;; Scalar and AdvSIMD modes for S and D, AdvSIMD modes for H.
(define_mode_iterator VSDQ_HSDI [(V4HI "TARGET_SIMD_F16INST")
				 (V8HI "TARGET_SIMD_F16INST")
				 V2SI V4SI V2DI
				 (HI "TARGET_SIMD_F16INST")
				 SI DI])

;; AdvSIMD modes for Q and H types.
(define_mode_iterator VDQQH [V8QI V16QI V4HI V8HI])

;; AdvSIMD modes for H and S types.
(define_mode_iterator VDQHS [V4HI V8HI V2SI V4SI])

;; AdvSIMD modes for H, S and D types.
(define_mode_iterator VDQHSD [V4HI V8HI V2SI V4SI V2DI])

;; AdvSIMD and scalar integer modes for H and S
(define_mode_iterator VSDQ_HSI [V4HI V8HI V2SI V4SI HI SI])

;; AdvSIMD and scalar 64-bit container: 16, 32-bit integer modes
(define_mode_iterator VSD_HSI [V4HI V2SI HI SI])

;; AdvSIMD 64-bit container: 16, 32-bit integer modes
(define_mode_iterator VD_HSI [V4HI V2SI])

;; Scalar 64-bit container: 16, 32-bit integer modes
(define_mode_iterator SD_HSI [HI SI])

;; AdvSIMD 64-bit container: 16, 32-bit integer modes
(define_mode_iterator VQ_HSI [V8HI V4SI])

;; All byte modes.
(define_mode_iterator VB [V8QI V16QI])

;; 2 and 4 lane SI modes.
(define_mode_iterator VS [V2SI V4SI])

(define_mode_iterator TX [TI TF])

;; AdvSIMD opaque structure modes.
(define_mode_iterator VSTRUCT [OI CI XI])

;; Double scalar modes
(define_mode_iterator DX [DI DF])

;; Modes available for AdvSIMD <f>mul lane operations.
(define_mode_iterator VMUL [V4HI V8HI V2SI V4SI
			    (V4HF "TARGET_SIMD_F16INST")
			    (V8HF "TARGET_SIMD_F16INST")
			    V2SF V4SF V2DF])

;; Modes available for AdvSIMD <f>mul lane operations changing lane count.
(define_mode_iterator VMUL_CHANGE_NLANES [V4HI V8HI V2SI V4SI V2SF V4SF])

;; All SVE vector modes.
(define_mode_iterator SVE_ALL [V32QI V16HI V8SI V4DI V8SF V4DF])

;; All SVE vector structure modes.
(define_mode_iterator SVE_STRUCT [V64QI V32HI V16SI V8DI V16SF V8DF
				  V96QI V48HI V24SI V12DI V24SF V12DF
				  V128QI V64HI V32SI V16DI V32SF V16DF])

;; All SVE vector modes that have 8-bit or 16-bit elements.
(define_mode_iterator SVE_BH [V32QI V16HI])

;; All SVE vector modes that have 8-bit, 16-bit or 32-bit elements.
(define_mode_iterator SVE_BHS [V32QI V16HI V8SI V8SF])

;; All SVE integer vector modes that have 8-bit, 16-bit or 32-bit elements.
(define_mode_iterator SVE_BHSI [V32QI V16HI V8SI])

;; All SVE vector modes that have 32-bit or 64-bit elements.
(define_mode_iterator SVE_SD [V8SI V4DI V8SF V4DF])

;; All SVE integer vector modes that have 32-bit or 64-bit elements.
(define_mode_iterator SVE_SDI [V8SI V4DI])

;; All SVE integer vector modes.
(define_mode_iterator SVE_I [V32QI V16HI V8SI V4DI])

;; All SVE floating-point vector modes.
(define_mode_iterator SVE_F [V8SF V4DF])

;; All SVE predicate modes.
(define_mode_iterator PRED_ALL [V32BI V16BI V8BI V4BI])

;; SVE predicate modes that control 8-bit, 16-bit or 32-bit elements.
(define_mode_iterator PRED_BHS [V32BI V16BI V8BI])

;; ------------------------------------------------------------------
;; Unspec enumerations for Advance SIMD. These could well go into
;; aarch64.md but for their use in int_iterators here.
;; ------------------------------------------------------------------

(define_c_enum "unspec"
 [
    UNSPEC_ASHIFT_SIGNED	; Used in aarch-simd.md.
    UNSPEC_ASHIFT_UNSIGNED	; Used in aarch64-simd.md.
    UNSPEC_ABS		; Used in aarch64-simd.md.
    UNSPEC_FMAX		; Used in aarch64-simd.md.
    UNSPEC_FMAXNMV	; Used in aarch64-simd.md.
    UNSPEC_FMAXV	; Used in aarch64-simd.md.
    UNSPEC_FMIN		; Used in aarch64-simd.md.
    UNSPEC_FMINNMV	; Used in aarch64-simd.md.
    UNSPEC_FMINV	; Used in aarch64-simd.md.
    UNSPEC_FADDV	; Used in aarch64-simd.md.
    UNSPEC_ADDV		; Used in aarch64-simd.md.
    UNSPEC_SMAXV	; Used in aarch64-simd.md.
    UNSPEC_SMINV	; Used in aarch64-simd.md.
    UNSPEC_UMAXV	; Used in aarch64-simd.md.
    UNSPEC_UMINV	; Used in aarch64-simd.md.
    UNSPEC_SHADD	; Used in aarch64-simd.md.
    UNSPEC_UHADD	; Used in aarch64-simd.md.
    UNSPEC_SRHADD	; Used in aarch64-simd.md.
    UNSPEC_URHADD	; Used in aarch64-simd.md.
    UNSPEC_SHSUB	; Used in aarch64-simd.md.
    UNSPEC_UHSUB	; Used in aarch64-simd.md.
    UNSPEC_SRHSUB	; Used in aarch64-simd.md.
    UNSPEC_URHSUB	; Used in aarch64-simd.md.
    UNSPEC_ADDHN	; Used in aarch64-simd.md.
    UNSPEC_RADDHN	; Used in aarch64-simd.md.
    UNSPEC_SUBHN	; Used in aarch64-simd.md.
    UNSPEC_RSUBHN	; Used in aarch64-simd.md.
    UNSPEC_ADDHN2	; Used in aarch64-simd.md.
    UNSPEC_RADDHN2	; Used in aarch64-simd.md.
    UNSPEC_SUBHN2	; Used in aarch64-simd.md.
    UNSPEC_RSUBHN2	; Used in aarch64-simd.md.
    UNSPEC_SQDMULH	; Used in aarch64-simd.md.
    UNSPEC_SQRDMULH	; Used in aarch64-simd.md.
    UNSPEC_PMUL		; Used in aarch64-simd.md.
    UNSPEC_FMULX	; Used in aarch64-simd.md.
    UNSPEC_USQADD	; Used in aarch64-simd.md.
    UNSPEC_SUQADD	; Used in aarch64-simd.md.
    UNSPEC_SQXTUN	; Used in aarch64-simd.md.
    UNSPEC_SQXTN	; Used in aarch64-simd.md.
    UNSPEC_UQXTN	; Used in aarch64-simd.md.
    UNSPEC_SSRA		; Used in aarch64-simd.md.
    UNSPEC_USRA		; Used in aarch64-simd.md.
    UNSPEC_SRSRA	; Used in aarch64-simd.md.
    UNSPEC_URSRA	; Used in aarch64-simd.md.
    UNSPEC_SRSHR	; Used in aarch64-simd.md.
    UNSPEC_URSHR	; Used in aarch64-simd.md.
    UNSPEC_SQSHLU	; Used in aarch64-simd.md.
    UNSPEC_SQSHL	; Used in aarch64-simd.md.
    UNSPEC_UQSHL	; Used in aarch64-simd.md.
    UNSPEC_SQSHRUN	; Used in aarch64-simd.md.
    UNSPEC_SQRSHRUN	; Used in aarch64-simd.md.
    UNSPEC_SQSHRN	; Used in aarch64-simd.md.
    UNSPEC_UQSHRN	; Used in aarch64-simd.md.
    UNSPEC_SQRSHRN	; Used in aarch64-simd.md.
    UNSPEC_UQRSHRN	; Used in aarch64-simd.md.
    UNSPEC_SSHL		; Used in aarch64-simd.md.
    UNSPEC_USHL		; Used in aarch64-simd.md.
    UNSPEC_SRSHL	; Used in aarch64-simd.md.
    UNSPEC_URSHL	; Used in aarch64-simd.md.
    UNSPEC_SQRSHL	; Used in aarch64-simd.md.
    UNSPEC_UQRSHL	; Used in aarch64-simd.md.
    UNSPEC_SSLI		; Used in aarch64-simd.md.
    UNSPEC_USLI		; Used in aarch64-simd.md.
    UNSPEC_SSRI		; Used in aarch64-simd.md.
    UNSPEC_USRI		; Used in aarch64-simd.md.
    UNSPEC_SSHLL	; Used in aarch64-simd.md.
    UNSPEC_USHLL	; Used in aarch64-simd.md.
    UNSPEC_ADDP		; Used in aarch64-simd.md.
    UNSPEC_TBL		; Used in vector permute patterns.
    UNSPEC_TBX		; Used in vector permute patterns.
    UNSPEC_CONCAT	; Used in vector permute patterns.
    UNSPEC_ZIP1		; Used in vector permute patterns.
    UNSPEC_ZIP2		; Used in vector permute patterns.
    UNSPEC_UZP1		; Used in vector permute patterns.
    UNSPEC_UZP2		; Used in vector permute patterns.
    UNSPEC_TRN1		; Used in vector permute patterns.
    UNSPEC_TRN2		; Used in vector permute patterns.
    UNSPEC_EXT		; Used in aarch64-simd.md.
    UNSPEC_REV64	; Used in vector reverse patterns (permute).
    UNSPEC_REV32	; Used in vector reverse patterns (permute).
    UNSPEC_REV16	; Used in vector reverse patterns (permute).
    UNSPEC_AESE		; Used in aarch64-simd.md.
    UNSPEC_AESD         ; Used in aarch64-simd.md.
    UNSPEC_AESMC        ; Used in aarch64-simd.md.
    UNSPEC_AESIMC       ; Used in aarch64-simd.md.
    UNSPEC_SHA1C	; Used in aarch64-simd.md.
    UNSPEC_SHA1M        ; Used in aarch64-simd.md.
    UNSPEC_SHA1P        ; Used in aarch64-simd.md.
    UNSPEC_SHA1H        ; Used in aarch64-simd.md.
    UNSPEC_SHA1SU0      ; Used in aarch64-simd.md.
    UNSPEC_SHA1SU1      ; Used in aarch64-simd.md.
    UNSPEC_SHA256H      ; Used in aarch64-simd.md.
    UNSPEC_SHA256H2     ; Used in aarch64-simd.md.
    UNSPEC_SHA256SU0    ; Used in aarch64-simd.md.
    UNSPEC_SHA256SU1    ; Used in aarch64-simd.md.
    UNSPEC_PMULL        ; Used in aarch64-simd.md.
    UNSPEC_PMULL2       ; Used in aarch64-simd.md.
    UNSPEC_REV_REGLIST  ; Used in aarch64-simd.md.
    UNSPEC_VEC_SHR      ; Used in aarch64-simd.md.
    UNSPEC_SQRDMLAH     ; Used in aarch64-simd.md.
    UNSPEC_SQRDMLSH     ; Used in aarch64-simd.md.
    UNSPEC_FMAXNM       ; Used in aarch64-simd.md.
    UNSPEC_FMINNM       ; Used in aarch64-simd.md.
    UNSPEC_SEL		; Used in aarch64-sve.md.
    UNSPEC_ANDV		; Used in aarch64-sve.md.
    UNSPEC_IORV		; Used in aarch64-sve.md.
    UNSPEC_XORV		; Used in aarch64-sve.md.
    UNSPEC_ANDF		; Used in aarch64-sve.md.
    UNSPEC_IORF		; Used in aarch64-sve.md.
    UNSPEC_XORF		; Used in aarch64-sve.md.
    UNSPEC_FADDA	; Used in aarch64-sve.md.
    UNSPEC_COND_ADD	; Used in aarch64-sve.md.
    UNSPEC_COND_SUB	; Used in aarch64-sve.md.
    UNSPEC_COND_SMAX	; Used in aarch64-sve.md.
    UNSPEC_COND_UMAX	; Used in aarch64-sve.md.
    UNSPEC_COND_SMIN	; Used in aarch64-sve.md.
    UNSPEC_COND_UMIN	; Used in aarch64-sve.md.
    UNSPEC_COND_AND	; Used in aarch64-sve.md.
    UNSPEC_COND_ORR	; Used in aarch64-sve.md.
    UNSPEC_COND_EOR	; Used in aarch64-sve.md.
    UNSPEC_COND_FMLA	; Used in aarch64-sve.md.
    UNSPEC_COND_FMLS	; Used in aarch64-sve.md.
    UNSPEC_COND_LT	; Used in aarch64-sve.md.
    UNSPEC_COND_LE	; Used in aarch64-sve.md.
    UNSPEC_COND_EQ	; Used in aarch64-sve.md.
    UNSPEC_COND_NE	; Used in aarch64-sve.md.
    UNSPEC_COND_GE	; Used in aarch64-sve.md.
    UNSPEC_COND_GT	; Used in aarch64-sve.md.
    UNSPEC_COND_LO	; Used in aarch64-sve.md.
    UNSPEC_COND_LS	; Used in aarch64-sve.md.
    UNSPEC_COND_HS	; Used in aarch64-sve.md.
    UNSPEC_COND_HI	; Used in aarch64-sve.md.
    UNSPEC_COND_UO	; Used in aarch64-sve.md.
    UNSPEC_LASTB	; Used in aarch64-sve.md.
    UNSPEC_BRKA		; Used in aarch64-sve.md.
])

;; ------------------------------------------------------------------
;; Unspec enumerations for Atomics.  They are here so that they can be
;; used in the int_iterators for atomic operations.
;; ------------------------------------------------------------------

(define_c_enum "unspecv"
 [
    UNSPECV_LX			; Represent a load-exclusive.
    UNSPECV_SX			; Represent a store-exclusive.
    UNSPECV_LDA			; Represent an atomic load or load-acquire.
    UNSPECV_STL			; Represent an atomic store or store-release.
    UNSPECV_ATOMIC_CMPSW	; Represent an atomic compare swap.
    UNSPECV_ATOMIC_EXCHG	; Represent an atomic exchange.
    UNSPECV_ATOMIC_CAS		; Represent an atomic CAS.
    UNSPECV_ATOMIC_SWP		; Represent an atomic SWP.
    UNSPECV_ATOMIC_OP		; Represent an atomic operation.
    UNSPECV_ATOMIC_LDOP		; Represent an atomic load-operation
    UNSPECV_ATOMIC_LDOP_OR	; Represent an atomic load-or
    UNSPECV_ATOMIC_LDOP_BIC	; Represent an atomic load-bic
    UNSPECV_ATOMIC_LDOP_XOR	; Represent an atomic load-xor
    UNSPECV_ATOMIC_LDOP_PLUS	; Represent an atomic load-add
])

;; -------------------------------------------------------------------
;; Mode attributes
;; -------------------------------------------------------------------

;; In GPI templates, a string like "%<w>0" will expand to "%w0" in the
;; 32-bit version and "%x0" in the 64-bit version.
(define_mode_attr w [(QI "w") (HI "w") (SI "w") (DI "x") (SF "s") (DF "d")])

;; For inequal width int to float conversion
(define_mode_attr w1 [(HF "w") (SF "w") (DF "x")])
(define_mode_attr w2 [(HF "x") (SF "x") (DF "w")])

(define_mode_attr short_mask [(HI "65535") (QI "255")])

;; For constraints used in scalar immediate vector moves
(define_mode_attr hq [(HI "h") (QI "q")])

;; For doubling width of an integer mode
(define_mode_attr DWI [(QI "HI") (HI "SI") (SI "DI") (DI "TI")])

;; For scalar usage of vector/FP registers
(define_mode_attr v [(QI "b") (HI "h") (SI "s") (DI "d")
		    (HF  "h") (SF "s") (DF "d")
		    (V8QI "") (V16QI "")
		    (V4HI "") (V8HI "")
		    (V2SI "") (V4SI  "")
		    (V2DI "") (V2SF "")
		    (V4SF "") (V4HF "")
		    (V8HF "") (V2DF "")])

;; For scalar usage of vector/FP registers, narrowing
(define_mode_attr vn2 [(QI "") (HI "b") (SI "h") (DI "s")
		    (V8QI "") (V16QI "")
		    (V4HI "") (V8HI "")
		    (V2SI "") (V4SI  "")
		    (V2DI "") (V2SF "")
		    (V4SF "") (V2DF "")])

;; For scalar usage of vector/FP registers, widening
(define_mode_attr vw2 [(DI "") (QI "h") (HI "s") (SI "d")
		    (V8QI "") (V16QI "")
		    (V4HI "") (V8HI "")
		    (V2SI "") (V4SI  "")
		    (V2DI "") (V2SF "")
		    (V4SF "") (V2DF "")])

;; Register Type Name and Vector Arrangement Specifier for when
;; we are doing scalar for DI and SIMD for SI (ignoring all but
;; lane 0).
(define_mode_attr rtn [(DI "d") (SI "")])
(define_mode_attr vas [(DI "") (SI ".2s")])

;; Map a vector to the number of units.
(define_mode_attr nunits [(V8QI "8") (V16QI "16")
			  (V4HI "4") (V8HI "8")
			  (V2SI "2") (V4SI "4")
				     (V2DI "2")
			  (V4HF "4") (V8HF "8")
			  (V2SF "2") (V4SF "4")
			  (V1DF "1") (V2DF "2")
			  (DI "1") (DF "1")])

;; Map a floating point mode to the appropriate register name prefix
(define_mode_attr s [(HF "h") (SF "s") (DF "d")])

;; Give the length suffix letter for a sign- or zero-extension.
(define_mode_attr size [(QI "b") (HI "h") (SI "w")])

;; Give the number of bits in the mode
(define_mode_attr sizen [(QI "8") (HI "16") (SI "32") (DI "64")])

;; Give the ordinal of the MSB in the mode
(define_mode_attr sizem1 [(QI "#7") (HI "#15") (SI "#31") (DI "#63")])

;; Attribute to describe constants acceptable in logical operations
(define_mode_attr lconst [(SI "K") (DI "L")])

;; Attribute to describe constants acceptable in logical and operations
(define_mode_attr lconst2 [(SI "UsO") (DI "UsP")])

;; Map a mode to a specific constraint character.
(define_mode_attr cmode [(QI "q") (HI "h") (SI "s") (DI "d")])

(define_mode_attr Vtype [(V8QI "8b") (V16QI "16b")
			 (V4HI "4h") (V8HI  "8h")
                         (V2SI "2s") (V4SI  "4s")
                         (DI   "1d") (DF    "1d")
                         (V2DI "2d") (V2SF "2s")
			 (V4SF "4s") (V2DF "2d")
			 (V4HF "4h") (V8HF "8h")])

(define_mode_attr Vrevsuff [(V4HI "16") (V8HI "16") (V2SI "32")
                            (V4SI "32") (V2DI "64")])

(define_mode_attr Vmtype [(V8QI ".8b") (V16QI ".16b")
			 (V4HI ".4h") (V8HI  ".8h")
			 (V2SI ".2s") (V4SI  ".4s")
			 (V2DI ".2d") (V4HF ".4h")
			 (V8HF ".8h") (V2SF ".2s")
			 (V4SF ".4s") (V2DF ".2d")
			 (DI   "")    (SI   "")
			 (HI   "")    (QI   "")
			 (TI   "")    (HF   "")
			 (SF   "")    (DF   "")])

;; Register suffix narrowed modes for VQN.
(define_mode_attr Vmntype [(V8HI ".8b") (V4SI ".4h")
			   (V2DI ".2s")
			   (DI   "")    (SI   "")
			   (HI   "")])

;; Mode-to-individual element type mapping.
(define_mode_attr Vetype [(V8QI "b") (V16QI "b") (V32QI "b") (V32BI "b")
			  (V4HI "h") (V8HI  "h") (V16HI "h") (V16BI "h")
			  (V2SI "s") (V4SI  "s") (V8SI  "s") (V8BI "s")
			  (V2DI "d") (V4DI  "d") (V4BI  "d")
			  (V4HF "h") (V8HF  "h")
			  (V2SF "s") (V4SF  "s") (V8SF  "s")
			  (V2DF "d") (V4DF  "d")
			  (HF   "h")
			  (SF   "s") (DF  "d")
			  (QI "b")   (HI "h")
			  (SI "s")   (DI "d")])

;; Equivalent of "size" for a vector element.
(define_mode_attr Vesize [(V32QI "b") (V16HI "h")
			  (V8SI  "w") (V8SF  "w")
			  (V4DI  "d") (V4DF  "d")])

;; Vetype is used everywhere in scheduling type and assembly output,
;; sometimes they are not the same, for example HF modes on some
;; instructions.  stype is defined to represent scheduling type
;; more accurately.
(define_mode_attr stype [(V8QI "b") (V16QI "b") (V4HI "s") (V8HI "s")
			 (V2SI "s") (V4SI "s") (V2DI "d") (V4HF "s")
			 (V8HF "s") (V2SF "s") (V4SF "s") (V2DF "d")
			 (HF "s") (SF "s") (DF "d") (QI "b") (HI "s")
			 (SI "s") (DI "d")])

;; Mode-to-bitwise operation type mapping.
(define_mode_attr Vbtype [(V8QI "8b")  (V16QI "16b")
			  (V4HI "8b") (V8HI  "16b")
			  (V2SI "8b") (V4SI  "16b")
			  (V2DI "16b") (V4HF "8b")
			  (V8HF "16b") (V2SF  "8b")
			  (V4SF "16b") (V2DF  "16b")
			  (DI   "8b")  (DF    "8b")
			  (SI   "8b")])

;; Define element mode for each vector mode.
(define_mode_attr VEL [(V8QI  "QI") (V16QI "QI") (V32QI "QI")
			(V4HI "HI") (V8HI  "HI") (V16HI "HI")
			(V2SI "SI") (V4SI  "SI") (V8SI  "SI")
			(DI   "DI") (V2DI  "DI") (V4DI  "DI")
			(V4HF "HF") (V8HF  "HF")
			(V2SF "SF") (V4SF  "SF") (V8SF  "SF")
			(DF   "DF") (V2DF  "DF") (V4DF  "DF")
			(SI   "SI") (HI    "HI")
			(QI   "QI")])

;; 64-bit container modes the inner or scalar source mode.
(define_mode_attr VCOND [(HI "V4HI") (SI "V2SI")
			 (V4HI "V4HI") (V8HI "V4HI")
			 (V2SI "V2SI") (V4SI "V2SI")
			 (DI   "DI") (V2DI "DI")
			 (V2SF "V2SF") (V4SF "V2SF")
			 (V2DF "DF")])

;; 128-bit container modes the inner or scalar source mode.
(define_mode_attr VCONQ [(V8QI "V16QI") (V16QI "V16QI")
			 (V4HI "V8HI") (V8HI "V8HI")
			 (V2SI "V4SI") (V4SI "V4SI")
			 (DI   "V2DI") (V2DI "V2DI")
			 (V4HF "V8HF") (V8HF "V8HF")
			 (V2SF "V2SF") (V4SF "V4SF")
			 (V2DF "V2DF") (SI   "V4SI")
			 (HI   "V8HI") (QI   "V16QI")])

;; Half modes of all vector modes.
(define_mode_attr VHALF [(V8QI "V4QI")  (V16QI "V8QI")
			 (V4HI "V2HI")  (V8HI  "V4HI")
			 (V2SI "SI")    (V4SI  "V2SI")
			 (V2DI "DI")    (V2SF  "SF")
			 (V4SF "V2SF")  (V4HF "V2HF")
			 (V8HF "V4HF")  (V2DF  "DF")])

;; Half modes of all vector modes, in lower-case.
(define_mode_attr Vhalf [(V8QI "v4qi")  (V16QI "v8qi")
			 (V4HI "v2hi")  (V8HI  "v4hi")
			 (V2SI "si")    (V4SI  "v2si")
			 (V2DI "di")    (V2SF  "sf")
			 (V4SF "v2sf")  (V2DF  "df")])

;; Double modes of vector modes.
(define_mode_attr VDBL [(V8QI "V16QI") (V4HI "V8HI")
			(V4HF "V8HF")
			(V2SI "V4SI")  (V2SF "V4SF")
			(SI   "V2SI")  (DI   "V2DI")
			(DF   "V2DF")])

;; Register suffix for double-length mode.
(define_mode_attr Vdtype [(V4HF "8h") (V2SF "4s")])

;; Double modes of vector modes (lower case).
(define_mode_attr Vdbl [(V8QI "v16qi") (V4HI "v8hi")
			(V4HF "v8hf")
			(V2SI "v4si")  (V2SF "v4sf")
			(SI   "v2si")  (DI   "v2di")
			(DF   "v2df")])

;; Modes with double-width elements.
(define_mode_attr VDBLW [(V8QI "V4HI") (V16QI "V8HI")
                  (V4HI "V2SI") (V8HI "V4SI")
                  (V2SI "DI")   (V4SI "V2DI")])

;; Narrowed modes for VDN.
(define_mode_attr VNARROWD [(V4HI "V8QI") (V2SI "V4HI")
			    (DI   "V2SI")])

;; Narrowed double-modes for VQN (Used for XTN).
(define_mode_attr VNARROWQ [(V8HI "V8QI") (V4SI "V4HI")
			    (V2DI "V2SI")
			    (DI	  "SI")	  (SI	"HI")
			    (HI	  "QI")])

;; Narrowed quad-modes for VQN (Used for XTN2).
(define_mode_attr VNARROWQ2 [(V8HI "V16QI") (V4SI "V8HI")
			     (V2DI "V4SI")])

;; Register suffix narrowed modes for VQN.
(define_mode_attr Vntype [(V8HI "8b") (V4SI "4h")
			  (V2DI "2s")])

;; Register suffix narrowed modes for VQN.
(define_mode_attr V2ntype [(V8HI "16b") (V4SI "8h")
			   (V2DI "4s")])

;; Widened modes of vector modes.
(define_mode_attr VWIDE [(V8QI  "V8HI")  (V4HI  "V4SI")
			 (V2SI  "V2DI")  (V16QI "V8HI")
			 (V8HI  "V4SI")  (V4SI  "V2DI")
			 (HI    "SI")    (SI    "DI")
			 (V8HF  "V4SF")  (V4SF  "V2DF")
			 (V4HF  "V4SF")  (V2SF  "V2DF")
			 (V32QI "V16HI") (V16HI "V8SI")
			 (V8SI  "V4DI")
			 (V32BI "V16BI") (V16BI "V8BI")
			 (V8BI  "V4BI")])

;; Widened modes of vector modes, lowercase
(define_mode_attr Vwide [(V2SF "v2df") (V4HF "v4sf")
			 (V32QI "v16hi") (V16HI "v8si")
			 (V8SI  "v4di")
			 (V32BI "v16bi") (V16BI "v8bi")
			 (V8BI  "v4bi")])

;; Widened mode register suffixes for VD_BHSI/VQW/VQ_HSF.
(define_mode_attr Vwtype [(V8QI "8h") (V4HI "4s")
			  (V2SI "2d") (V16QI "8h") 
			  (V8HI "4s") (V4SI "2d")
			  (V8HF "4s") (V4SF "2d")])

;; SVE vector after widening
(define_mode_attr Vewtype [(V32QI "h") (V16HI "s") (V8SI "d")])

;; Widened mode register suffixes for VDW/VQW.
(define_mode_attr Vmwtype [(V8QI ".8h") (V4HI ".4s")
			   (V2SI ".2d") (V16QI ".8h") 
			   (V8HI ".4s") (V4SI ".2d")
			   (V4HF ".4s") (V2SF ".2d")
			   (SI   "")    (HI   "")])

;; Lower part register suffixes for VQW/VQ_HSF.
(define_mode_attr Vhalftype [(V16QI "8b") (V8HI "4h")
			     (V4SI "2s") (V8HF "4h")
			     (V4SF "2s")])

;; Define corresponding core/FP element mode for each vector mode.
(define_mode_attr vw [(V8QI "w") (V16QI "w") (V32QI "w")
		      (V4HI "w") (V8HI "w") (V16HI "w")
		      (V2SI "w") (V4SI "w") (V8SI "w")
		      (DI   "x") (V2DI "x") (V4DI "x")
		      (V2SF "s") (V4SF "s") (V8SF "s")
		      (V2DF "d") (V4DF "d")])

;; Corresponding core element mode for each vector mode.  This is a
;; variation on <vw> mapping FP modes to GP regs.
(define_mode_attr vwcore [(V8QI "w") (V16QI "w") (V32QI "w")
			  (V4HI "w") (V8HI "w") (V16HI "w")
			  (V2SI "w") (V4SI "w") (V8SI "w")
			  (DI   "x") (V2DI "x") (V4DI "x")
			  (V4HF "w") (V8HF "w")
			  (V2SF "w") (V4SF "w") (V8SF "w")
			  (V2DF "x") (V4DF "x")])

;; Double vector types for ALLX.
(define_mode_attr Vallxd [(QI "8b") (HI "4h") (SI "2s")])

;; Mode with floating-point values replaced by like-sized integers.
(define_mode_attr V_INT_EQUIV [(V8QI "V8QI") (V16QI "V16QI") (V32QI "V32QI")
			       (V4HI "V4HI") (V8HI  "V8HI")  (V16HI "V16HI")
			       (V2SI "V2SI") (V4SI  "V4SI")  (V8SI  "V8SI")
			       (DI   "DI")   (V2DI  "V2DI")  (V4DI  "V4DI")
			       (V4HF "V4HI") (V8HF  "V8HI")
			       (V2SF "V2SI") (V4SF  "V4SI")  (V8SF  "V8SI")
			       (DF   "DI")   (V2DF  "V2DI")  (V4DF  "V4DI")
			       (SF   "SI")   (HF    "HI")])

;; Lower case mode with floating-point values replaced by like-sized integers.
(define_mode_attr v_int_equiv [(V8QI "v8qi") (V16QI "v16qi") (V32QI "v32qi")
			       (V4HI "v4hi") (V8HI  "v8hi")  (V16HI "v16hi")
			       (V2SI "v2si") (V4SI  "v4si")  (V8SI  "v8si")
			       (DI   "di")   (V2DI  "v2di")  (V4DI  "v4di")
			       (V4HF "v4hi") (V8HF  "v8hi")
			       (V2SF "v2si") (V4SF  "v4si")  (V8SF  "v8si")
			       (DF   "di")   (V2DF  "v2di")  (V4DF  "v4di")
			       (SF   "si")])

;; Floating-point equivalent of selected modes.
(define_mode_attr V_FP_EQUIV [(V8SI "V8SF") (V8SF "V8SF")
			      (V4DI "V4DF") (V4DF "V4DF")])
(define_mode_attr v_fp_equiv [(V8SI "v8sf") (V8SF "v8sf")
			      (V4DI "v4df") (V4DF "v4df")])

;; Mode for vector conditional operations where the comparison has
;; different type from the lhs.
(define_mode_attr V_cmp_mixed [(V2SI "V2SF") (V4SI "V4SF")
			       (V2DI "V2DF") (V2SF "V2SI")
			       (V4SF "V4SI") (V2DF "V2DI")])

(define_mode_attr v_cmp_mixed [(V2SI "v2sf") (V4SI "v4sf")
			       (V2DI "v2df") (V2SF "v2si")
			       (V4SF "v4si") (V2DF "v2di")])

;; Lower case element modes (as used in shift immediate patterns).
(define_mode_attr ve_mode [(V8QI "qi") (V16QI "qi")
			   (V4HI "hi") (V8HI  "hi")
			   (V2SI "si") (V4SI  "si")
			   (DI   "di") (V2DI  "di")
			   (QI   "qi") (HI    "hi")
			   (SI   "si")])

;; Vm for lane instructions is restricted to FP_LO_REGS.
(define_mode_attr vwx [(V4HI "x") (V8HI "x") (HI "x")
		       (V2SI "w") (V4SI "w") (SI "w")])

(define_mode_attr Vendreg [(OI "T") (CI "U") (XI "V")])

;; This is both the number of Q-Registers needed to hold the corresponding
;; opaque large integer mode, and the number of elements touched by the
;; ld..._lane and st..._lane operations.
(define_mode_attr nregs [(OI "2") (CI "3") (XI "4")])

;; Map the mode of a single vector to a list of two vectors.
(define_mode_attr VRL2 [(V32QI "V64QI") (V16HI "V32HI")
			(V8SI  "V16SI") (V8SF  "V16SF")
			(V4DI  "V8DI")  (V4DF  "V8DF")])

(define_mode_attr vrl2 [(V32QI "v64qi") (V16HI "v32hi")
			(V8SI  "v16si") (V8SF  "v16sf")
			(V4DI  "v8di")  (V4DF  "v8df")])

;; Map the mode of a single vector to a list of three vectors.
(define_mode_attr VRL3 [(V32QI "V96QI") (V16HI "V48HI")
			(V8SI  "V24SI") (V8SF  "V24SF")
			(V4DI  "V12DI") (V4DF  "V12DF")])

(define_mode_attr vrl3 [(V32QI "v96qi") (V16HI "v48hi")
			(V8SI  "v24si") (V8SF  "v24sf")
			(V4DI  "v12di") (V4DF  "v12df")])

;; Map the mode of a single vector to a list of four vectors.
(define_mode_attr VRL4 [(V32QI "V128QI") (V16HI "V64HI")
			(V8SI  "V32SI")  (V8SF  "V32SF")
			(V4DI  "V16DI")  (V4DF  "V16DF")])

(define_mode_attr vrl4 [(V32QI "v128qi") (V16HI "v64hi")
			(V8SI  "v32si")  (V8SF  "v32sf")
			(V4DI  "v16di")  (V4DF  "v16df")])

;; SVE gather
(define_mode_attr gather_unscaled_mods [(V8SI ", sxtw") (V8SF ", sxtw")
					(V4DI "") (V4DF "")])
(define_mode_attr gather_scaled_mods [(V8SI ", sxtw 2") (V8SF ", sxtw 2")
				      (V4DI ", lsl 3") (V4DF ", lsl 3")])
(define_mode_attr gather_unscaled_modu [(V8SI ", uxtw") (V8SF ", uxtw")
					(V4DI "") (V4DF "")])
(define_mode_attr gather_scaled_modu [(V8SI ", uxtw 2") (V8SF ", uxtw 2")
				      (V4DI ", lsl 3") (V4DF ", lsl 3")])

;; Mode for atomic operation suffixes
(define_mode_attr atomic_sfx
  [(QI "b") (HI "h") (SI "") (DI "")])

(define_mode_attr fcvt_target [(V2DF "v2di") (V4SF "v4si") (V2SF "v2si")
			       (V2DI "v2df") (V4SI "v4sf") (V2SI "v2sf")
			       (SF "si") (DF "di") (SI "sf") (DI "df")
			       (V4HF "v4hi") (V8HF "v8hi") (V4HI "v4hf")
			       (V8HI "v8hf") (HF "hi") (HI "hf")])
(define_mode_attr FCVT_TARGET [(V2DF "V2DI") (V4SF "V4SI") (V2SF "V2SI")
			       (V2DI "V2DF") (V4SI "V4SF") (V2SI "V2SF")
			       (SF "SI") (DF "DI") (SI "SF") (DI "DF")
			       (V4HF "V4HI") (V8HF "V8HI") (V4HI "V4HF")
			       (V8HI "V8HF") (HF "HI") (HI "HF")])


;; for the inequal width integer to fp conversions
(define_mode_attr fcvt_iesize [(HF "di") (SF "di") (DF "si")])
(define_mode_attr FCVT_IESIZE [(HF "DI") (SF "DI") (DF "SI")])

(define_mode_attr VSWAP_WIDTH [(V8QI "V16QI") (V16QI "V8QI")
				(V4HI "V8HI") (V8HI  "V4HI")
				(V2SI "V4SI") (V4SI  "V2SI")
				(DI   "V2DI") (V2DI  "DI")
				(V2SF "V4SF") (V4SF  "V2SF")
				(V4HF "V8HF") (V8HF  "V4HF")
				(DF   "V2DF") (V2DF  "DF")])

(define_mode_attr vswap_width_name [(V8QI "to_128") (V16QI "to_64")
				    (V4HI "to_128") (V8HI  "to_64")
				    (V2SI "to_128") (V4SI  "to_64")
				    (DI   "to_128") (V2DI  "to_64")
				    (V4HF "to_128") (V8HF  "to_64")
				    (V2SF "to_128") (V4SF  "to_64")
				    (DF   "to_128") (V2DF  "to_64")])

;; For certain vector-by-element multiplication instructions we must
;; constrain the 16-bit cases to use only V0-V15.  This is covered by
;; the 'x' constraint.  All other modes may use the 'w' constraint.
(define_mode_attr h_con [(V2SI "w") (V4SI "w")
			 (V4HI "x") (V8HI "x")
			 (V4HF "x") (V8HF "x")
			 (V2SF "w") (V4SF "w")
			 (V2DF "w") (DF "w")])

;; Defined to 'f' for types whose element type is a float type.
(define_mode_attr f [(V8QI "")  (V16QI "")
		     (V4HI "")  (V8HI  "")
		     (V2SI "")  (V4SI  "")
		     (DI   "")  (V2DI  "")
		     (V4HF "f") (V8HF  "f")
		     (V2SF "f") (V4SF  "f")
		     (V2DF "f") (DF    "f")])

;; Defined to '_fp' for types whose element type is a float type.
(define_mode_attr fp [(V8QI "")  (V16QI "")
		      (V4HI "")  (V8HI  "")
		      (V2SI "")  (V4SI  "")
		      (DI   "")  (V2DI  "")
		      (V4HF "_fp") (V8HF  "_fp")
		      (V2SF "_fp") (V4SF  "_fp")
		      (V2DF "_fp") (DF    "_fp")
		      (SF "_fp")])

;; Defined to '_q' for 128-bit types.
(define_mode_attr q [(V8QI "") (V16QI "_q")
		     (V4HI "") (V8HI  "_q")
		     (V2SI "") (V4SI  "_q")
		     (DI   "") (V2DI  "_q")
		     (V4HF "") (V8HF "_q")
		     (V2SF "") (V4SF  "_q")
			       (V2DF  "_q")
		     (QI "") (HI "") (SI "") (DI "") (HF "") (SF "") (DF "")])

(define_mode_attr vp [(V8QI "v") (V16QI "v")
		      (V4HI "v") (V8HI  "v")
		      (V2SI "p") (V4SI  "v")
		      (V2DI "p") (V2DF  "p")
		      (V2SF "p") (V4SF  "v")
		      (V4HF "v") (V8HF  "v")])

(define_mode_attr vsi2qi [(V2SI "v8qi") (V4SI "v16qi")])
(define_mode_attr VSI2QI [(V2SI "V8QI") (V4SI "V16QI")])

;; Sum of lengths of instructions needed to move vector registers of a mode.
(define_mode_attr insn_count [(OI "8") (CI "12") (XI "16")])

;; -fpic small model GOT reloc modifers: gotpage_lo15/lo14 for ILP64/32.
;; No need of iterator for -fPIC as it use got_lo12 for both modes.
(define_mode_attr got_modifier [(SI "gotpage_lo14") (DI "gotpage_lo15")])

;; The number of subvectors in an SVE_STRUCT.
(define_mode_attr vector_count [(V64QI "2") (V32HI "2") (V16SI "2")
				(V8DI "2") (V16SF "2") (V8DF "2")
				(V96QI "3") (V48HI "3") (V24SI "3")
				(V12DI "3") (V24SF "3") (V12DF "3")
				(V128QI "4") (V64HI "4") (V32SI "4")
				(V16DI "4") (V32SF "4") (V16DF "4")])

;; The number of instruction bytes needed for an SVE_STRUCT move.  This is
;; equal to vector_count * 4.
(define_mode_attr insn_length [(V64QI "8") (V32HI "8") (V16SI "8")
			       (V8DI "8") (V16SF "8") (V8DF "8")
			       (V96QI "12") (V48HI "12") (V24SI "12")
			       (V12DI "12") (V24SF "12") (V12DF "12")
			       (V128QI "16") (V64HI "16") (V32SI "16")
			       (V16DI "16") (V32SF "16") (V16DF "16")])

;; The type of a subvector in an SVE_STRUCT.
(define_mode_attr VSINGLE [(V64QI "V32QI") (V32HI "V16HI") (V16SI "V8SI")
			   (V8DI "V4DI") (V16SF "V8SF") (V8DF "V4DF")
			   (V96QI "V32QI") (V48HI "V16HI") (V24SI "V8SI")
			   (V12DI "V4DI") (V24SF "V8SF") (V12DF "V4DF")
			   (V128QI "V32QI") (V64HI "V16HI") (V32SI "V8SI")
			   (V16DI "V4DI") (V32SF "V8SF") (V16DF "V4DF")])

;; ...and again in lower case.
(define_mode_attr vsingle [(V64QI "v32qi") (V32HI "v16hi") (V16SI "v8si")
			   (V8DI "v4di") (V16SF "v8sf") (V8DF "v4df")
			   (V96QI "v32qi") (V48HI "v16hi") (V24SI "v8si")
			   (V12DI "v4di") (V24SF "v8sf") (V12DF "v4df")
			   (V128QI "v32qi") (V64HI "v16hi") (V32SI "v8si")
			   (V16DI "v4di") (V32SF "v8sf") (V16DF "v4df")])

;; The predicate mode associated with an SVE data mode.  For structure modes
;; this is equivalent to the <VPRED> of the subvector mode.
(define_mode_attr VPRED [(V32QI "V32BI")
			 (V16HI "V16BI")
			 (V8SI "V8BI") (V8SF "V8BI")
			 (V4DI "V4BI") (V4DF "V4BI")
			 (V64QI "V32BI")
			 (V32HI "V16BI")
			 (V16SI "V8BI") (V16SF "V8BI")
			 (V8DI "V4BI") (V8DF "V4BI")
			 (V96QI "V32BI")
			 (V48HI "V16BI")
			 (V24SI "V8BI") (V24SF "V8BI")
			 (V12DI "V4BI") (V12DF "V4BI")
			 (V128QI "V32BI")
			 (V64HI "V16BI")
			 (V32SI "V8BI") (V32SF "V8BI")
			 (V16DI "V4BI") (V16DF "V4BI")])

;; ...and again in lower case.
(define_mode_attr vpred [(V32QI "v32bi")
			 (V16HI "v16bi")
			 (V8SI "v8bi") (V8SF "v8bi")
			 (V4DI "v4bi") (V4DF "v4bi")
			 (V64QI "v32bi")
			 (V32HI "v16bi")
			 (V16SI "v8bi") (V16SF "v8bi")
			 (V8DI "v4bi") (V8DF "v4bi")
			 (V96QI "v32bi")
			 (V48HI "v16bi")
			 (V24SI "v8bi") (V24SF "v8bi")
			 (V12DI "v4bi") (V12DF "v4bi")
			 (V128QI "v32bi")
			 (V64HI "v16bi")
			 (V32SI "v8bi") (V32SF "v8bi")
			 (V16DI "v4bi") (V16DF "v4bi")])

;; -------------------------------------------------------------------
;; Code Iterators
;; -------------------------------------------------------------------

;; This code iterator allows the various shifts supported on the core
(define_code_iterator SHIFT [ashift ashiftrt lshiftrt rotatert])

;; This code iterator allows the shifts supported in arithmetic instructions
(define_code_iterator ASHIFT [ashift ashiftrt lshiftrt])

;; Code iterator for logical operations
(define_code_iterator LOGICAL [and ior xor])

;; LOGICAL without AND.
(define_code_iterator LOGICAL_OR [ior xor])

;; Code iterator for logical operations whose :nlogical works on SIMD registers.
(define_code_iterator NLOGICAL [and ior])

;; Code iterator for unary negate and bitwise complement.
(define_code_iterator NEG_NOT [neg not])

;; Code iterator for sign/zero extension
(define_code_iterator ANY_EXTEND [sign_extend zero_extend])

;; All division operations (signed/unsigned)
(define_code_iterator ANY_DIV [div udiv])

;; Code iterator for sign/zero extraction
(define_code_iterator ANY_EXTRACT [sign_extract zero_extract])

;; Code iterator for equality comparisons
(define_code_iterator EQL [eq ne])

;; Code iterator for less-than and greater/equal-to
(define_code_iterator LTGE [lt ge])

;; Iterator for __sync_<op> operations that where the operation can be
;; represented directly RTL.  This is all of the sync operations bar
;; nand.
(define_code_iterator atomic_op [plus minus ior xor and])

;; Iterator for integer conversions
(define_code_iterator FIXUORS [fix unsigned_fix])

;; Iterator for float conversions
(define_code_iterator FLOATUORS [float unsigned_float])

;; Code iterator for variants of vector max and min.
(define_code_iterator MAXMIN [smax smin umax umin])

(define_code_iterator FMAXMIN [smax smin])

;; Code iterator for variants of vector max and min.
(define_code_iterator ADDSUB [plus minus])

;; Code iterator for variants of vector saturating binary ops.
(define_code_iterator BINQOPS [ss_plus us_plus ss_minus us_minus])

;; Code iterator for variants of vector saturating unary ops.
(define_code_iterator UNQOPS [ss_neg ss_abs])

;; Code iterator for signed variants of vector saturating binary ops.
(define_code_iterator SBINQOPS [ss_plus ss_minus])

;; Comparison operators for <F>CM.
(define_code_iterator COMPARISONS [lt le eq ge gt])

;; Unsigned comparison operators.
(define_code_iterator UCOMPARISONS [ltu leu geu gtu])

;; Unsigned comparison operators.
(define_code_iterator FAC_COMPARISONS [lt le ge gt])

;; Predicated commutative SVE ops
(define_code_iterator sve_predicated_comm_int_op [plus smin smax umin umax
						  and ior xor])
(define_code_iterator sve_predicated_comm_fp_op [plus])

(define_code_iterator NONZERO_TEST_CODE [ne lt gt gtu])

;; SVE integer unary operations.
(define_code_iterator SVE_INT_UNARY [neg not popcount])

(define_code_iterator SVE_FP_UNARY [neg abs sqrt])

;; -------------------------------------------------------------------
;; Code Attributes
;; -------------------------------------------------------------------
;; Map rtl objects to optab names
(define_code_attr optab [(ashift "ashl")
			 (ashiftrt "ashr")
			 (lshiftrt "lshr")
			 (rotatert "rotr")
			 (sign_extend "extend")
			 (zero_extend "zero_extend")
			 (sign_extract "extv")
			 (zero_extract "extzv")
			 (fix "fix")
			 (unsigned_fix "fixuns")
			 (float "float")
			 (unsigned_float "floatuns")
			 (popcount "popcount")
			 (and "and")
			 (ior "ior")
			 (xor "xor")
			 (not "one_cmpl")
			 (neg "neg")
			 (plus "add")
			 (minus "sub")
			 (ss_plus "qadd")
			 (us_plus "qadd")
			 (ss_minus "qsub")
			 (us_minus "qsub")
			 (ss_neg "qneg")
			 (ss_abs "qabs")
			 (smin "smin")
			 (smax "smax")
			 (umin "umin")
			 (umax "umax")
			 (eq "eq")
			 (ne "ne")
			 (lt "lt")
			 (ge "ge")
			 (le "le")
			 (gt "gt")
			 (ltu "ltu")
			 (leu "leu")
			 (geu "geu")
			 (gtu "gtu")
			 (abs "abs")
			 (sqrt "sqrt")])

;; For comparison operators we use the FCM* and CM* instructions.
;; As there are no CMLE or CMLT instructions which act on 3 vector
;; operands, we must use CMGE or CMGT and swap the order of the
;; source operands.

(define_code_attr n_optab [(lt "gt") (le "ge") (eq "eq") (ge "ge") (gt "gt")
			   (ltu "hi") (leu "hs") (geu "hs") (gtu "hi")])
(define_code_attr cmp_1   [(lt "2") (le "2") (eq "1") (ge "1") (gt "1")
			   (ltu "2") (leu "2") (geu "1") (gtu "1")])
(define_code_attr cmp_2   [(lt "1") (le "1") (eq "2") (ge "2") (gt "2")
			   (ltu "1") (leu "1") (geu "2") (gtu "2")])

(define_code_attr CMP [(lt "LT") (le "LE") (eq "EQ") (ge "GE") (gt "GT")
			(ltu "LTU") (leu "LEU") (ne "NE") (geu "GEU")
			(gtu "GTU")])

(define_code_attr fix_trunc_optab [(fix "fix_trunc")
				   (unsigned_fix "fixuns_trunc")])

;; Optab prefix for sign/zero-extending operations
(define_code_attr su_optab [(sign_extend "") (zero_extend "u")
			    (div "") (udiv "u")
			    (fix "") (unsigned_fix "u")
			    (float "s") (unsigned_float "u")
			    (ss_plus "s") (us_plus "u")
			    (ss_minus "s") (us_minus "u")])

;; Similar for the instruction mnemonics
(define_code_attr shift [(ashift "lsl") (ashiftrt "asr")
			 (lshiftrt "lsr") (rotatert "ror")])

;; Map shift operators onto underlying bit-field instructions
(define_code_attr bfshift [(ashift "ubfiz") (ashiftrt "sbfx")
			   (lshiftrt "ubfx") (rotatert "extr")])

;; Logical operator instruction mnemonics
(define_code_attr logical [(and "and") (ior "orr") (xor "eor")])

;; Operation names for negate and bitwise complement.
(define_code_attr neg_not_op [(neg "neg") (not "not")])

;; Similar, but when the second operand is inverted.
(define_code_attr nlogical [(and "bic") (ior "orn") (xor "eon")])

;; Similar, but when both operands are inverted.
(define_code_attr logical_nn [(and "nor") (ior "nand")])

;; Sign- or zero-extending data-op
(define_code_attr su [(sign_extend "s") (zero_extend "u")
		      (sign_extract "s") (zero_extract "u")
		      (fix "s") (unsigned_fix "u")
		      (div "s") (udiv "u")
		      (smax "s") (umax "u")
		      (smin "s") (umin "u")])

;; Whether a shift is left or right.
(define_code_attr lr [(ashift "l") (ashiftrt "r") (lshiftrt "r")])

;; Emit conditional branch instructions.
(define_code_attr bcond [(eq "beq") (ne "bne") (lt "bne") (ge "beq")])

;; Emit cbz/cbnz depending on comparison type.
(define_code_attr cbz [(eq "cbz") (ne "cbnz") (lt "cbnz") (ge "cbz")])

;; Emit inverted cbz/cbnz depending on comparison type.
(define_code_attr inv_cb [(eq "cbnz") (ne "cbz") (lt "cbz") (ge "cbnz")])

;; Emit tbz/tbnz depending on comparison type.
(define_code_attr tbz [(eq "tbz") (ne "tbnz") (lt "tbnz") (ge "tbz")])

;; Emit inverted tbz/tbnz depending on comparison type.
(define_code_attr inv_tb [(eq "tbnz") (ne "tbz") (lt "tbz") (ge "tbnz")])

;; Max/min attributes.
(define_code_attr maxmin [(smax "max")
			  (smin "min")
			  (umax "max")
			  (umin "min")])

;; MLA/MLS attributes.
(define_code_attr as [(ss_plus "a") (ss_minus "s")])

;; Atomic operations
(define_code_attr atomic_optab
  [(ior "or") (xor "xor") (and "and") (plus "add") (minus "sub")])

(define_code_attr atomic_op_operand
  [(ior "aarch64_logical_operand")
   (xor "aarch64_logical_operand")
   (and "aarch64_logical_operand")
   (plus "aarch64_plus_operand")
   (minus "aarch64_plus_operand")])

;; Constants acceptable for atomic operations.
;; This definition must appear in this file before the iterators it refers to.
(define_code_attr const_atomic
 [(plus "IJ") (minus "IJ")
  (xor "<lconst_atomic>") (ior "<lconst_atomic>")
  (and "<lconst_atomic>")])

;; Attribute to describe constants acceptable in atomic logical operations
(define_mode_attr lconst_atomic [(QI "K") (HI "K") (SI "K") (DI "L")])

(define_code_attr sve_int_op [(plus "add")
			      (neg "neg")
			      (smin "smin")
			      (smax "smax")
			      (umin "umin")
			      (umax "umax")
			      (and "and")
			      (ior "orr")
			      (xor "eor")
			      (not "not")
			      (popcount "cnt")])

(define_code_attr sve_fp_op [(plus "fadd")
			     (neg "fneg")
			     (abs "fabs")
			     (sqrt "fsqrt")])

(define_code_attr nonzero_test_op [(ne "!= 0")
				  (lt "< 0")
				  (gt "> 0")
				  (gtu "!= 0")])

;; -------------------------------------------------------------------
;; Int Iterators.
;; -------------------------------------------------------------------
(define_int_iterator MAXMINV [UNSPEC_UMAXV UNSPEC_UMINV
			      UNSPEC_SMAXV UNSPEC_SMINV])

(define_int_iterator FMAXMINV [UNSPEC_FMAXV UNSPEC_FMINV
			       UNSPEC_FMAXNMV UNSPEC_FMINNMV])

(define_int_iterator FMAXMINNMV [UNSPEC_FMAXNMV UNSPEC_FMINNMV])

(define_int_iterator BITWISEV [UNSPEC_ANDV UNSPEC_IORV UNSPEC_XORV])

(define_int_iterator LOGICALF [UNSPEC_ANDF UNSPEC_IORF UNSPEC_XORF])

(define_int_iterator HADDSUB [UNSPEC_SHADD UNSPEC_UHADD
			      UNSPEC_SRHADD UNSPEC_URHADD
			      UNSPEC_SHSUB UNSPEC_UHSUB
			      UNSPEC_SRHSUB UNSPEC_URHSUB])


(define_int_iterator ADDSUBHN [UNSPEC_ADDHN UNSPEC_RADDHN
			       UNSPEC_SUBHN UNSPEC_RSUBHN])

(define_int_iterator ADDSUBHN2 [UNSPEC_ADDHN2 UNSPEC_RADDHN2
			        UNSPEC_SUBHN2 UNSPEC_RSUBHN2])

(define_int_iterator FMAXMIN_UNS [UNSPEC_FMAX UNSPEC_FMIN
				  UNSPEC_FMAXNM UNSPEC_FMINNM])

(define_int_iterator PAUTH_LR_SP [UNSPEC_PACISP UNSPEC_AUTISP])

(define_int_iterator PAUTH_17_16 [UNSPEC_PACI1716 UNSPEC_AUTI1716])

(define_int_iterator VQDMULH [UNSPEC_SQDMULH UNSPEC_SQRDMULH])

(define_int_iterator USSUQADD [UNSPEC_SUQADD UNSPEC_USQADD])

(define_int_iterator SUQMOVN [UNSPEC_SQXTN UNSPEC_UQXTN])

(define_int_iterator VSHL [UNSPEC_SSHL UNSPEC_USHL
		           UNSPEC_SRSHL UNSPEC_URSHL])

(define_int_iterator VSHLL [UNSPEC_SSHLL UNSPEC_USHLL])

(define_int_iterator VQSHL [UNSPEC_SQSHL UNSPEC_UQSHL
                            UNSPEC_SQRSHL UNSPEC_UQRSHL])

(define_int_iterator VSRA [UNSPEC_SSRA UNSPEC_USRA
			     UNSPEC_SRSRA UNSPEC_URSRA])

(define_int_iterator VSLRI [UNSPEC_SSLI UNSPEC_USLI
			      UNSPEC_SSRI UNSPEC_USRI])


(define_int_iterator VRSHR_N [UNSPEC_SRSHR UNSPEC_URSHR])

(define_int_iterator VQSHL_N [UNSPEC_SQSHLU UNSPEC_SQSHL UNSPEC_UQSHL])

(define_int_iterator VQSHRN_N [UNSPEC_SQSHRUN UNSPEC_SQRSHRUN
                               UNSPEC_SQSHRN UNSPEC_UQSHRN
                               UNSPEC_SQRSHRN UNSPEC_UQRSHRN])

(define_int_iterator SQRDMLH_AS [UNSPEC_SQRDMLAH UNSPEC_SQRDMLSH])

(define_int_iterator PERMUTE [UNSPEC_ZIP1 UNSPEC_ZIP2
			      UNSPEC_TRN1 UNSPEC_TRN2
			      UNSPEC_UZP1 UNSPEC_UZP2])

(define_int_iterator OPTAB_PERMUTE [UNSPEC_ZIP1 UNSPEC_ZIP2
				    UNSPEC_UZP1 UNSPEC_UZP2])

(define_int_iterator REVERSE [UNSPEC_REV64 UNSPEC_REV32 UNSPEC_REV16])

(define_int_iterator FRINT [UNSPEC_FRINTZ UNSPEC_FRINTP UNSPEC_FRINTM
			     UNSPEC_FRINTN UNSPEC_FRINTI UNSPEC_FRINTX
			     UNSPEC_FRINTA])

(define_int_iterator FCVT [UNSPEC_FRINTZ UNSPEC_FRINTP UNSPEC_FRINTM
			    UNSPEC_FRINTA UNSPEC_FRINTN])

(define_int_iterator FCVT_F2FIXED [UNSPEC_FCVTZS UNSPEC_FCVTZU])
(define_int_iterator FCVT_FIXED2F [UNSPEC_SCVTF UNSPEC_UCVTF])

(define_int_iterator FRECP [UNSPEC_FRECPE UNSPEC_FRECPX])

(define_int_iterator CRC [UNSPEC_CRC32B UNSPEC_CRC32H UNSPEC_CRC32W
                          UNSPEC_CRC32X UNSPEC_CRC32CB UNSPEC_CRC32CH
                          UNSPEC_CRC32CW UNSPEC_CRC32CX])

(define_int_iterator CRYPTO_AES [UNSPEC_AESE UNSPEC_AESD])
(define_int_iterator CRYPTO_AESMC [UNSPEC_AESMC UNSPEC_AESIMC])

(define_int_iterator CRYPTO_SHA1 [UNSPEC_SHA1C UNSPEC_SHA1M UNSPEC_SHA1P])

(define_int_iterator CRYPTO_SHA256 [UNSPEC_SHA256H UNSPEC_SHA256H2])

(define_int_iterator UNPACK [UNSPEC_UNPACKSHI UNSPEC_UNPACKUHI
			     UNSPEC_UNPACKSLO UNSPEC_UNPACKULO])

(define_int_iterator UNPACK_UNSIGNED [UNSPEC_UNPACKULO UNSPEC_UNPACKUHI])

(define_int_iterator SVE_COND_INT2_OP [UNSPEC_COND_ADD UNSPEC_COND_SUB
				       UNSPEC_COND_SMAX UNSPEC_COND_UMAX
				       UNSPEC_COND_SMIN UNSPEC_COND_UMIN
				       UNSPEC_COND_AND
				       UNSPEC_COND_ORR
				       UNSPEC_COND_EOR])

(define_int_iterator SVE_COND_FP2_OP [UNSPEC_COND_ADD UNSPEC_COND_SUB])

(define_int_iterator SVE_COND_FP3_OP [UNSPEC_COND_FMLA UNSPEC_COND_FMLS])

(define_int_iterator SVE_COND_INT_CMP [UNSPEC_COND_LT UNSPEC_COND_LE
				       UNSPEC_COND_EQ UNSPEC_COND_NE
				       UNSPEC_COND_GE UNSPEC_COND_GT
				       UNSPEC_COND_LO UNSPEC_COND_LS
				       UNSPEC_COND_HS UNSPEC_COND_HI])

(define_int_iterator SVE_COND_FP_CMP [UNSPEC_COND_LT UNSPEC_COND_LE
				      UNSPEC_COND_EQ UNSPEC_COND_NE
				      UNSPEC_COND_GE UNSPEC_COND_GT])

;; Iterators for atomic operations.

(define_int_iterator ATOMIC_LDOP
 [UNSPECV_ATOMIC_LDOP_OR UNSPECV_ATOMIC_LDOP_BIC
  UNSPECV_ATOMIC_LDOP_XOR UNSPECV_ATOMIC_LDOP_PLUS])

(define_int_attr atomic_ldop
 [(UNSPECV_ATOMIC_LDOP_OR "set") (UNSPECV_ATOMIC_LDOP_BIC "clr")
  (UNSPECV_ATOMIC_LDOP_XOR "eor") (UNSPECV_ATOMIC_LDOP_PLUS "add")])

;; -------------------------------------------------------------------
;; Int Iterators Attributes.
;; -------------------------------------------------------------------

(define_int_attr optab [(UNSPEC_ANDF "and")
			(UNSPEC_IORF "ior")
			(UNSPEC_XORF "xor")
			(UNSPEC_COND_ADD "add")
			(UNSPEC_COND_SUB "sub")
			(UNSPEC_COND_SMAX "smax")
			(UNSPEC_COND_UMAX "umax")
			(UNSPEC_COND_SMIN "smin")
			(UNSPEC_COND_UMIN "umin")
			(UNSPEC_COND_AND "and")
			(UNSPEC_COND_ORR "ior")
			(UNSPEC_COND_EOR "xor")
			(UNSPEC_COND_FMLA "fma_rev")
			(UNSPEC_COND_FMLS "fnma_rev")])

(define_int_attr  maxmin_uns [(UNSPEC_UMAXV "umax")
			      (UNSPEC_UMINV "umin")
			      (UNSPEC_SMAXV "smax")
			      (UNSPEC_SMINV "smin")
			      (UNSPEC_FMAX  "smax_nan")
			      (UNSPEC_FMAXNMV "smax")
			      (UNSPEC_FMAXV "smax_nan")
			      (UNSPEC_FMIN "smin_nan")
			      (UNSPEC_FMINNMV "smin")
			      (UNSPEC_FMINV "smin_nan")
			      (UNSPEC_FMAXNM "fmax")
			      (UNSPEC_FMINNM "fmin")])

(define_int_attr  maxmin_uns_op [(UNSPEC_UMAXV "umax")
				 (UNSPEC_UMINV "umin")
				 (UNSPEC_SMAXV "smax")
				 (UNSPEC_SMINV "smin")
				 (UNSPEC_FMAX "fmax")
				 (UNSPEC_FMAXNMV "fmaxnm")
				 (UNSPEC_FMAXV "fmax")
				 (UNSPEC_FMIN "fmin")
				 (UNSPEC_FMINNMV "fminnm")
				 (UNSPEC_FMINV "fmin")
				 (UNSPEC_FMAXNM "fmaxnm")
				 (UNSPEC_FMINNM "fminnm")])

(define_int_attr fmaxmin [(UNSPEC_FMAXNM "fmax")
			  (UNSPEC_FMINNM "fmin")
			  (UNSPEC_FMAXNMV "fmax")
			  (UNSPEC_FMINNMV "fmin")])

(define_int_attr bit_reduc [(UNSPEC_ANDV "and")
		 	    (UNSPEC_IORV "ior")
			    (UNSPEC_XORV "xor")])

(define_int_attr bit_reduc_op [(UNSPEC_ANDV "andv")
		 	       (UNSPEC_IORV "orv")
			       (UNSPEC_XORV "eorv")])

(define_int_attr logicalf_op [(UNSPEC_ANDF "and")
		 	      (UNSPEC_IORF "orr")
			      (UNSPEC_XORF "eor")])

(define_int_attr su [(UNSPEC_UNPACKSHI "s")
		     (UNSPEC_UNPACKUHI "u")
		     (UNSPEC_UNPACKSLO "s")
		     (UNSPEC_UNPACKULO "u")])

(define_int_attr sur [(UNSPEC_SHADD "s") (UNSPEC_UHADD "u")
		      (UNSPEC_SRHADD "sr") (UNSPEC_URHADD "ur")
		      (UNSPEC_SHSUB "s") (UNSPEC_UHSUB "u")
		      (UNSPEC_SRHSUB "sr") (UNSPEC_URHSUB "ur")
		      (UNSPEC_ADDHN "") (UNSPEC_RADDHN "r")
		      (UNSPEC_SUBHN "") (UNSPEC_RSUBHN "r")
		      (UNSPEC_ADDHN2 "") (UNSPEC_RADDHN2 "r")
		      (UNSPEC_SUBHN2 "") (UNSPEC_RSUBHN2 "r")
		      (UNSPEC_SQXTN "s") (UNSPEC_UQXTN "u")
		      (UNSPEC_USQADD "us") (UNSPEC_SUQADD "su")
		      (UNSPEC_SSLI  "s") (UNSPEC_USLI  "u")
		      (UNSPEC_SSRI  "s") (UNSPEC_USRI  "u")
		      (UNSPEC_USRA  "u") (UNSPEC_SSRA  "s")
		      (UNSPEC_URSRA  "ur") (UNSPEC_SRSRA  "sr")
		      (UNSPEC_URSHR  "ur") (UNSPEC_SRSHR  "sr")
		      (UNSPEC_SQSHLU "s") (UNSPEC_SQSHL   "s")
		      (UNSPEC_UQSHL  "u")
		      (UNSPEC_SQSHRUN "s") (UNSPEC_SQRSHRUN "s")
                      (UNSPEC_SQSHRN "s")  (UNSPEC_UQSHRN "u")
                      (UNSPEC_SQRSHRN "s") (UNSPEC_UQRSHRN "u")
		      (UNSPEC_USHL  "u")   (UNSPEC_SSHL  "s")
		      (UNSPEC_USHLL  "u")  (UNSPEC_SSHLL "s")
		      (UNSPEC_URSHL  "ur") (UNSPEC_SRSHL  "sr")
		      (UNSPEC_UQRSHL  "u") (UNSPEC_SQRSHL  "s")
])

(define_int_attr r [(UNSPEC_SQDMULH "") (UNSPEC_SQRDMULH "r")
		    (UNSPEC_SQSHRUN "") (UNSPEC_SQRSHRUN "r")
                    (UNSPEC_SQSHRN "")  (UNSPEC_UQSHRN "")
                    (UNSPEC_SQRSHRN "r") (UNSPEC_UQRSHRN "r")
                    (UNSPEC_SQSHL   "")  (UNSPEC_UQSHL  "")
                    (UNSPEC_SQRSHL   "r")(UNSPEC_UQRSHL  "r")
])

(define_int_attr lr [(UNSPEC_SSLI  "l") (UNSPEC_USLI  "l")
		     (UNSPEC_SSRI  "r") (UNSPEC_USRI  "r")])

(define_int_attr u [(UNSPEC_SQSHLU "u") (UNSPEC_SQSHL "") (UNSPEC_UQSHL "")
		    (UNSPEC_SQSHRUN "u") (UNSPEC_SQRSHRUN "u")
                    (UNSPEC_SQSHRN "")  (UNSPEC_UQSHRN "")
                    (UNSPEC_SQRSHRN "") (UNSPEC_UQRSHRN "")])

(define_int_attr addsub [(UNSPEC_SHADD "add")
			 (UNSPEC_UHADD "add")
			 (UNSPEC_SRHADD "add")
			 (UNSPEC_URHADD "add")
			 (UNSPEC_SHSUB "sub")
			 (UNSPEC_UHSUB "sub")
			 (UNSPEC_SRHSUB "sub")
			 (UNSPEC_URHSUB "sub")
			 (UNSPEC_ADDHN "add")
			 (UNSPEC_SUBHN "sub")
			 (UNSPEC_RADDHN "add")
			 (UNSPEC_RSUBHN "sub")
			 (UNSPEC_ADDHN2 "add")
			 (UNSPEC_SUBHN2 "sub")
			 (UNSPEC_RADDHN2 "add")
			 (UNSPEC_RSUBHN2 "sub")])

(define_int_attr offsetlr [(UNSPEC_SSLI "") (UNSPEC_USLI "")
			   (UNSPEC_SSRI "offset_")
			   (UNSPEC_USRI "offset_")])

;; Standard pattern names for floating-point rounding instructions.
(define_int_attr frint_pattern [(UNSPEC_FRINTZ "btrunc")
				(UNSPEC_FRINTP "ceil")
				(UNSPEC_FRINTM "floor")
				(UNSPEC_FRINTI "nearbyint")
				(UNSPEC_FRINTX "rint")
				(UNSPEC_FRINTA "round")
				(UNSPEC_FRINTN "frintn")])

;; frint suffix for floating-point rounding instructions.
(define_int_attr frint_suffix [(UNSPEC_FRINTZ "z") (UNSPEC_FRINTP "p")
			       (UNSPEC_FRINTM "m") (UNSPEC_FRINTI "i")
			       (UNSPEC_FRINTX "x") (UNSPEC_FRINTA "a")
			       (UNSPEC_FRINTN "n")])

(define_int_attr fcvt_pattern [(UNSPEC_FRINTZ "btrunc") (UNSPEC_FRINTA "round")
			       (UNSPEC_FRINTP "ceil") (UNSPEC_FRINTM "floor")
			       (UNSPEC_FRINTN "frintn")])

(define_int_attr fcvt_fixed_insn [(UNSPEC_SCVTF "scvtf")
				  (UNSPEC_UCVTF "ucvtf")
				  (UNSPEC_FCVTZS "fcvtzs")
				  (UNSPEC_FCVTZU "fcvtzu")])

;; Pointer authentication mnemonic prefix.
(define_int_attr pauth_mnem_prefix [(UNSPEC_PACISP "paci")
				    (UNSPEC_AUTISP "auti")
				    (UNSPEC_PACI1716 "paci")
				    (UNSPEC_AUTI1716 "auti")])

;; Pointer authentication HINT number for NOP space instructions using A Key.
(define_int_attr pauth_hint_num_a [(UNSPEC_PACISP "25")
				    (UNSPEC_AUTISP "29")
				    (UNSPEC_PACI1716 "8")
				    (UNSPEC_AUTI1716 "12")])

(define_int_attr perm_optab [(UNSPEC_ZIP1 "vec_interleave_hi")
			     (UNSPEC_ZIP2 "vec_interleave_lo")
			     (UNSPEC_UZP1 "vec_extract_even")
			     (UNSPEC_UZP2 "vec_extract_odd")])

(define_int_attr perm_insn [(UNSPEC_ZIP1 "zip") (UNSPEC_ZIP2 "zip")
			    (UNSPEC_TRN1 "trn") (UNSPEC_TRN2 "trn")
			    (UNSPEC_UZP1 "uzp") (UNSPEC_UZP2 "uzp")])

; op code for REV instructions (size within which elements are reversed).
(define_int_attr rev_op [(UNSPEC_REV64 "64") (UNSPEC_REV32 "32")
			 (UNSPEC_REV16 "16")])

(define_int_attr perm_hilo [(UNSPEC_ZIP1 "1") (UNSPEC_ZIP2 "2")
			    (UNSPEC_TRN1 "1") (UNSPEC_TRN2 "2")
			    (UNSPEC_UZP1 "1") (UNSPEC_UZP2 "2")
			    (UNSPEC_UNPACKSHI "hi") (UNSPEC_UNPACKUHI "hi")
			    (UNSPEC_UNPACKSLO "lo") (UNSPEC_UNPACKULO "lo")])

(define_int_attr frecp_suffix  [(UNSPEC_FRECPE "e") (UNSPEC_FRECPX "x")])

(define_int_attr crc_variant [(UNSPEC_CRC32B "crc32b") (UNSPEC_CRC32H "crc32h")
                        (UNSPEC_CRC32W "crc32w") (UNSPEC_CRC32X "crc32x")
                        (UNSPEC_CRC32CB "crc32cb") (UNSPEC_CRC32CH "crc32ch")
                        (UNSPEC_CRC32CW "crc32cw") (UNSPEC_CRC32CX "crc32cx")])

(define_int_attr crc_mode [(UNSPEC_CRC32B "QI") (UNSPEC_CRC32H "HI")
                        (UNSPEC_CRC32W "SI") (UNSPEC_CRC32X "DI")
                        (UNSPEC_CRC32CB "QI") (UNSPEC_CRC32CH "HI")
                        (UNSPEC_CRC32CW "SI") (UNSPEC_CRC32CX "DI")])

(define_int_attr aes_op [(UNSPEC_AESE "e") (UNSPEC_AESD "d")])
(define_int_attr aesmc_op [(UNSPEC_AESMC "mc") (UNSPEC_AESIMC "imc")])

(define_int_attr sha1_op [(UNSPEC_SHA1C "c") (UNSPEC_SHA1P "p")
			  (UNSPEC_SHA1M "m")])

(define_int_attr sha256_op [(UNSPEC_SHA256H "") (UNSPEC_SHA256H2 "2")])

(define_int_attr rdma_as [(UNSPEC_SQRDMLAH "a") (UNSPEC_SQRDMLSH "s")])

(define_int_attr cmp_op [(UNSPEC_COND_LT "lt")
			 (UNSPEC_COND_LE "le")
			 (UNSPEC_COND_EQ "eq")
			 (UNSPEC_COND_NE "ne")
			 (UNSPEC_COND_GE "ge")
			 (UNSPEC_COND_GT "gt")
			 (UNSPEC_COND_LO "lo")
			 (UNSPEC_COND_LS "ls")
			 (UNSPEC_COND_HS "hs")
			 (UNSPEC_COND_HI "hi")])

(define_int_attr imm_con [(UNSPEC_COND_EQ "vsc")
			  (UNSPEC_COND_NE "vsc")
			  (UNSPEC_COND_LT "vsc")
			  (UNSPEC_COND_GE "vsc")
			  (UNSPEC_COND_LE "vsc")
			  (UNSPEC_COND_GT "vsc")
			  (UNSPEC_COND_LO "vsd")
			  (UNSPEC_COND_LS "vsd")
			  (UNSPEC_COND_HS "vsd")
			  (UNSPEC_COND_HI "vsd")])

(define_int_attr sve_int_op [(UNSPEC_COND_ADD "add")
			     (UNSPEC_COND_SUB "sub")
			     (UNSPEC_COND_SMAX "smax")
			     (UNSPEC_COND_UMAX "umax")
			     (UNSPEC_COND_SMIN "smin")
			     (UNSPEC_COND_UMIN "umin")
			     (UNSPEC_COND_AND "and")
			     (UNSPEC_COND_ORR "orr")
			     (UNSPEC_COND_EOR "eor")])

(define_int_attr sve_fp_op [(UNSPEC_COND_ADD "fadd")
			    (UNSPEC_COND_SUB "fsub")
			    (UNSPEC_COND_FMLA "fmla")
			    (UNSPEC_COND_FMLS "fmls")])<|MERGE_RESOLUTION|>--- conflicted
+++ resolved
@@ -100,12 +100,7 @@
 			     (V8HF "TARGET_SIMD_F16INST")
 			     V2SF V4SF V2DF])
 
-<<<<<<< HEAD
 ;; AdvSIMD Float modes, and DF.
-(define_mode_iterator VDQF_DF [V2SF V4SF V2DF DF])
-=======
-;; Vector Float modes, and DF.
->>>>>>> 633c65dd
 (define_mode_iterator VHSDF_DF [(V4HF "TARGET_SIMD_F16INST")
 				(V8HF "TARGET_SIMD_F16INST")
 				V2SF V4SF V2DF DF])
@@ -137,15 +132,11 @@
 (define_mode_iterator VALL_F16 [V8QI V16QI V4HI V8HI V2SI V4SI V2DI
 				V4HF V8HF V2SF V4SF V2DF])
 
-<<<<<<< HEAD
-;; All AdvSIMD modes barring HF modes, plus DI.
-=======
 ;; The VALL_F16 modes except the 128-bit 2-element ones.
 (define_mode_iterator VALL_F16_NO_V2Q [V8QI V16QI V4HI V8HI V2SI V4SI
 				V4HF V8HF V2SF V4SF])
 
-;; All vector modes barring HF modes, plus DI.
->>>>>>> 633c65dd
+;; All AdvSIMD modes barring HF modes, plus DI.
 (define_mode_iterator VALLDI [V8QI V16QI V4HI V8HI V2SI V4SI V2DI V2SF V4SF V2DF DI])
 
 ;; All AdvSIMD modes and DI.

--- conflicted
+++ resolved
@@ -1080,8 +1080,6 @@
     = aarch64_general_add_builtin ("__builtin_aarch64_pacia1716",
 				   ftype_pointer_auth,
 				   AARCH64_PAUTH_BUILTIN_PACIA1716);
-<<<<<<< HEAD
-=======
   aarch64_builtin_decls[AARCH64_PAUTH_BUILTIN_AUTIB1716]
     = aarch64_general_add_builtin ("__builtin_aarch64_autib1716",
 				   ftype_pointer_auth,
@@ -1090,16 +1088,10 @@
     = aarch64_general_add_builtin ("__builtin_aarch64_pacib1716",
 				   ftype_pointer_auth,
 				   AARCH64_PAUTH_BUILTIN_PACIB1716);
->>>>>>> 3f7c8055
   aarch64_builtin_decls[AARCH64_PAUTH_BUILTIN_XPACLRI]
     = aarch64_general_add_builtin ("__builtin_aarch64_xpaclri",
 				   ftype_pointer_strip,
 				   AARCH64_PAUTH_BUILTIN_XPACLRI);
-<<<<<<< HEAD
-}
-
-/* Initialize all builtins in the AARCH64_BUILTIN_GENERAL group.  */
-=======
 }
 
 /* Initialize the transactional memory extension (TME) builtins.  */
@@ -1195,7 +1187,6 @@
 
 /* Initialize all builtins in the AARCH64_BUILTIN_GENERAL group.  */
 
->>>>>>> 3f7c8055
 void
 aarch64_general_init_builtins (void)
 {
@@ -1654,12 +1645,6 @@
   return target;
 }
 
-<<<<<<< HEAD
-/* Expand an expression EXP that calls built-in function FCODE,
-   with result going to TARGET if that's convenient.  */
-rtx
-aarch64_general_expand_builtin (unsigned int fcode, tree exp, rtx target)
-=======
 /* Function to expand an expression EXP which calls one of the Transactional
    Memory Extension (TME) builtins FCODE with the result going to TARGET.  */
 static rtx
@@ -1816,7 +1801,6 @@
 rtx
 aarch64_general_expand_builtin (unsigned int fcode, tree exp, rtx target,
 				int ignore)
->>>>>>> 3f7c8055
 {
   int icode;
   rtx pat, op0;
@@ -2117,11 +2101,7 @@
 }
 
 /* Try to fold STMT, given that it's a call to the built-in function with
-<<<<<<< HEAD
-   subcode FCODE.  Return the new statements on success and null on
-=======
    subcode FCODE.  Return the new statement on success and null on
->>>>>>> 3f7c8055
    failure.  */
 gimple *
 aarch64_general_gimple_fold_builtin (unsigned int fcode, gcall *stmt)

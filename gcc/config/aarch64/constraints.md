;; Machine description for AArch64 architecture.
;; Copyright (C) 2009-2017 Free Software Foundation, Inc.
;; Contributed by ARM Ltd.
;;
;; This file is part of GCC.
;;
;; GCC is free software; you can redistribute it and/or modify it
;; under the terms of the GNU General Public License as published by
;; the Free Software Foundation; either version 3, or (at your option)
;; any later version.
;;
;; GCC is distributed in the hope that it will be useful, but
;; WITHOUT ANY WARRANTY; without even the implied warranty of
;; MERCHANTABILITY or FITNESS FOR A PARTICULAR PURPOSE.  See the GNU
;; General Public License for more details.
;;
;; You should have received a copy of the GNU General Public License
;; along with GCC; see the file COPYING3.  If not see
;; <http://www.gnu.org/licenses/>.

(define_register_constraint "k" "STACK_REG"
  "@internal The stack register.")

(define_register_constraint "Ucs" "CALLER_SAVE_REGS"
  "@internal The caller save registers.")

(define_register_constraint "w" "FP_REGS"
  "Floating point and SIMD vector registers.")

(define_register_constraint "Upa" "PR_REGS"
  "SVE predicate registers p0 - p15.")

(define_register_constraint "Upl" "PR_LO_REGS"
  "SVE predicate registers p0 - p7.")

(define_register_constraint "x" "FP_LO_REGS"
  "Floating point and SIMD vector registers V0 - V15.")

(define_constraint "I"
 "A constant that can be used with an ADD operation."
 (and (match_code "const_int")
      (match_test "aarch64_uimm12_shift (ival)")))

(define_constraint "Uaa"
  "@internal A constant that matches two uses of add instructions."
  (and (match_code "const_int")
       (match_test "aarch64_pluslong_strict_immedate (op, VOIDmode)")))

(define_constraint "J"
 "A constant that can be used with a SUB operation (once negated)."
 (and (match_code "const_int")
      (match_test "aarch64_uimm12_shift (-ival)")))

;; We can't use the mode of a CONST_INT to determine the context in
;; which it is being used, so we must have a separate constraint for
;; each context.

(define_constraint "K"
 "A constant that can be used with a 32-bit logical operation."
 (and (match_code "const_int")
      (match_test "aarch64_bitmask_imm (ival, SImode)")))

(define_constraint "L"
 "A constant that can be used with a 64-bit logical operation."
 (and (match_code "const_int")
      (match_test "aarch64_bitmask_imm (ival, DImode)")))

(define_constraint "M"
 "A constant that can be used with a 32-bit MOV immediate operation."
 (and (match_code "const_int")
      (match_test "aarch64_move_imm (ival, SImode)")))

(define_constraint "N"
 "A constant that can be used with a 64-bit MOV immediate operation."
 (and (match_code "const_int")
      (match_test "aarch64_move_imm (ival, DImode)")))

(define_constraint "UsO"
 "A constant that can be used with a 32-bit and operation."
 (and (match_code "const_int")
      (match_test "aarch64_and_bitmask_imm (ival, SImode)")))

(define_constraint "UsP"
 "A constant that can be used with a 64-bit and operation."
 (and (match_code "const_int")
      (match_test "aarch64_and_bitmask_imm (ival, DImode)")))

(define_constraint "S"
  "A constraint that matches an absolute symbolic address."
  (and (match_code "const,symbol_ref,label_ref")
       (match_test "aarch64_symbolic_address_p (op)")))

(define_constraint "Y"
  "Floating point constant zero."
  (and (match_code "const_double")
       (match_test "aarch64_float_const_zero_rtx_p (op)")))

(define_constraint "Z"
  "Integer constant zero."
  (match_test "op == const0_rtx"))

(define_constraint "Ush"
  "A constraint that matches an absolute symbolic address high part."
  (and (match_code "high")
       (match_test "aarch64_valid_symref (XEXP (op, 0), GET_MODE (XEXP (op, 0)))")))

(define_constraint "Usa"
  "@internal
   A constraint that matches an absolute symbolic address that can be
   loaded by a single ADR."
  (and (match_code "const,symbol_ref,label_ref")
       (match_test "aarch64_symbolic_address_p (op)")
       (match_test "aarch64_mov_operand_p (op, GET_MODE (op))")))

(define_constraint "Uss"
  "@internal
  A constraint that matches an immediate shift constant in SImode."
  (and (match_code "const_int")
       (match_test "(unsigned HOST_WIDE_INT) ival < 32")))

(define_constraint "Usn"
 "A constant that can be used with a CCMN operation (once negated)."
 (and (match_code "const_int")
      (match_test "IN_RANGE (ival, -31, 0)")))

(define_constraint "Usd"
  "@internal
  A constraint that matches an immediate shift constant in DImode."
  (and (match_code "const_int")
       (match_test "(unsigned HOST_WIDE_INT) ival < 64")))

(define_constraint "Usf"
  "@internal Usf is a symbol reference under the context where plt stub allowed."
  (and (match_code "symbol_ref")
       (match_test "!(aarch64_is_noplt_call_p (op)
		      || aarch64_is_long_call_p (op))")))

(define_constraint "UsM"
  "@internal
  A constraint that matches the immediate constant -1."
  (match_test "op == constm1_rtx"))

(define_constraint "Ui1"
  "@internal
  A constraint that matches the immediate constant +1."
  (match_test "op == const1_rtx"))

(define_constraint "Ui3"
  "@internal
  A constraint that matches the integers 0...4."
  (and (match_code "const_int")
       (match_test "(unsigned HOST_WIDE_INT) ival <= 4")))

(define_constraint "Up3"
  "@internal
  A constraint that matches the integers 2^(0...4)."
  (and (match_code "const_int")
       (match_test "(unsigned) exact_log2 (ival) <= 4")))

;; "ad" for "(A)DDVL/ADDPL (D)irect".
(define_constraint "Uad"
  "@internal
 A constraint that matches a VG-based constant that can be added by
 a single ADDVL or ADDPL."
 (match_operand 0 "aarch64_sve_addvl_addpl_immediate"))

(define_constraint "Ua1"
  "@internal
 A constraint that matches a VG-based constant that can be added by
 using multiple instructions, with one temporary register."
 (match_operand 0 "aarch64_split_add_offset_immediate"))

(define_memory_constraint "Q"
 "A memory address which uses a single base register with no offset."
 (and (match_code "mem")
      (match_test "REG_P (XEXP (op, 0))")))

(define_memory_constraint "Ump"
  "@internal
  A memory address suitable for a load/store pair operation."
  (and (match_code "mem")
       (match_test "aarch64_legitimate_address_p (GET_MODE (op), XEXP (op, 0),
						  ADDR_QUERY_LDP_STP, 1)")))

(define_memory_constraint "Utf"
  "@internal
   An address valid for SVE LDFF1s."
  (and (match_code "mem")
       (match_test "aarch64_sve_ldff1_operand_p (op)")))

(define_memory_constraint "Utr"
  "@internal
   An address valid for SVE LDR and STR instructions (as distinct from
   LD[1234] and ST[1234] patterns)."
  (and (match_code "mem")
       (match_test "aarch64_sve_ldr_operand_p (op)")))

(define_memory_constraint "Utv"
  "@internal
   An address valid for loading/storing opaque structure
   types wider than TImode."
  (and (match_code "mem")
       (match_test "aarch64_simd_mem_operand_p (op)")))

(define_memory_constraint "Utw"
  "@internal
   An address valid for SVE LD1Rs."
  (and (match_code "mem")
       (match_test "aarch64_sve_ld1r_operand_p (op)")))

(define_memory_constraint "Utx"
  "@internal
   An address valid for SVE structure mov patterns (as distinct from
   LD[234] and ST[234] patterns)."
  (match_operand 0 "aarch64_sve_struct_memory_operand"))

(define_constraint "Ufc"
  "A floating point constant which can be used with an\
   FMOV immediate operation."
  (and (match_code "const_double")
       (match_test "aarch64_float_const_representable_p (op)")))

(define_constraint "Dn"
  "@internal
 A constraint that matches vector of immediates."
 (and (match_code "const,const_vector")
      (match_test "aarch64_simd_valid_immediate (op, NULL)")))

(define_constraint "Dh"
  "@internal
 A constraint that matches an immediate operand valid for\
 AdvSIMD scalar move in HImode."
 (and (match_code "const_int")
      (match_test "aarch64_simd_scalar_immediate_valid_for_move (op,
						 HImode)")))

(define_constraint "Di"
  "@internal
 A constraint that matches an immediate operand valid for
 the SVE INDEX instruction."
 (match_operand 0 "aarch64_sve_index_immediate"))

(define_constraint "Dq"
  "@internal
 A constraint that matches an immediate operand valid for\
 AdvSIMD scalar move in QImode."
 (and (match_code "const_int")
      (match_test "aarch64_simd_scalar_immediate_valid_for_move (op,
						 QImode)")))

(define_constraint "Dl"
  "@internal
 A constraint that matches vector of immediates for left shifts."
 (and (match_code "const,const_vector")
      (match_test "aarch64_simd_shift_imm_p (op, GET_MODE (op),
						 true)")))

(define_constraint "Dr"
  "@internal
 A constraint that matches vector of immediates for right shifts."
 (and (match_code "const,const_vector")
      (match_test "aarch64_simd_shift_imm_p (op, GET_MODE (op),
						 false)")))
(define_constraint "Dz"
  "@internal
 A constraint that matches a vector of immediate zero."
 (and (match_code "const,const_vector")
      (match_test "op == CONST0_RTX (GET_MODE (op))")))

(define_constraint "Dm"
  "@internal
 A constraint that matches a vector of immediate minus one."
 (and (match_code "const,const_vector")
      (match_test "op == CONST1_RTX (GET_MODE (op))")))

(define_constraint "Dd"
  "@internal
 A constraint that matches an immediate operand valid for AdvSIMD scalar."
 (and (match_code "const_int")
      (match_test "aarch64_simd_imm_scalar_p (op, GET_MODE (op))")))

<<<<<<< HEAD
(define_constraint "Dv"
  "@internal
 A constraint that matches a VG-based constant that can be loaded by
 a single CNT[BHWD]."
 (match_operand 0 "aarch64_sve_cnt_immediate"))

(define_constraint "vsa"
  "@internal
 A constraint that matches a signed immediate operand valid for SVE
 arithmetic instructions."
 (match_operand 0 "aarch64_sve_arith_immediate"))

(define_constraint "vsc"
  "@internal
 A constraint that matches a signed immediate operand valid for SVE
 CMP instructions."
 (match_operand 0 "aarch64_sve_cmp_vsc_immediate"))

(define_constraint "vsd"
  "@internal
 A constraint that matches an unsigned immediate operand valid for SVE
 CMP instructions."
 (match_operand 0 "aarch64_sve_cmp_vsd_immediate"))

(define_constraint "vsi"
  "@internal
 A constraint that matches a vector count operand valid for SVE INC and
 DEC instructions."
 (match_operand 0 "aarch64_sve_inc_dec_immediate"))

(define_constraint "vsn"
  "@internal
 A constraint that matches a signed immediate operand whose negative
 is valid for SVE SUB instructions."
 (match_operand 0 "aarch64_sve_sub_arith_immediate"))

(define_constraint "vsl"
  "@internal
 A constraint that matches an immediate operand valid for SVE logical
 operations."
 (match_operand 0 "aarch64_sve_logical_immediate"))

(define_constraint "vsm"
  "@internal
 A constraint that matches an immediate operand valid for SVE MUL
 operations."
 (match_operand 0 "aarch64_sve_mul_immediate"))

(define_constraint "vfa"
  "@internal
 A constraint that matches an immediate operand valid for SVE FADD
 and FSUB operations."
 (match_operand 0 "aarch64_sve_float_arith_immediate"))

(define_constraint "vfm"
  "@internal
 A constraint that matches an imediate operand valid for SVE FMUL
 operations."
 (match_operand 0 "aarch64_sve_float_mul_immediate"))

(define_constraint "vfn"
  "@internal
 A constraint that matches the negative of vfa"
 (match_operand 0 "aarch64_sve_float_arith_with_sub_immediate"))
=======
(define_address_constraint "Dp"
  "@internal
 An address valid for a prefetch instruction."
 (match_test "aarch64_address_valid_for_prefetch_p (op, true)"))
>>>>>>> 243c2883
<|MERGE_RESOLUTION|>--- conflicted
+++ resolved
@@ -279,7 +279,11 @@
  (and (match_code "const_int")
       (match_test "aarch64_simd_imm_scalar_p (op, GET_MODE (op))")))
 
-<<<<<<< HEAD
+(define_address_constraint "Dp"
+  "@internal
+ An address valid for a prefetch instruction."
+ (match_test "aarch64_address_valid_for_prefetch_p (op, true)"))
+
 (define_constraint "Dv"
   "@internal
  A constraint that matches a VG-based constant that can be loaded by
@@ -343,10 +347,4 @@
 (define_constraint "vfn"
   "@internal
  A constraint that matches the negative of vfa"
- (match_operand 0 "aarch64_sve_float_arith_with_sub_immediate"))
-=======
-(define_address_constraint "Dp"
-  "@internal
- An address valid for a prefetch instruction."
- (match_test "aarch64_address_valid_for_prefetch_p (op, true)"))
->>>>>>> 243c2883
+ (match_operand 0 "aarch64_sve_float_arith_with_sub_immediate"))
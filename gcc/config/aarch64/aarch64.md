--- conflicted
+++ resolved
@@ -152,7 +152,7 @@
     UNSPEC_RSQRTE
     UNSPEC_RSQRTS
     UNSPEC_NZCV
-<<<<<<< HEAD
+    UNSPEC_XPACLRI
     UNSPEC_GATHER_LOADS
     UNSPEC_GATHER_LOADU
     UNSPEC_PRED_GATHER_LOADS
@@ -177,9 +177,6 @@
     UNSPEC_WRITE_NF
     UNSPEC_CNTP
     UNSPEC_INSR
-=======
-    UNSPEC_XPACLRI
->>>>>>> 68b948d3
 ])
 
 (define_c_enum "unspecv" [
@@ -1672,26 +1669,16 @@
 	      (match_operand:GPI 2 "aarch64_pluslong_or_poly_operand" "")))]
   ""
 {
-<<<<<<< HEAD
-  if (aarch64_pluslong_strict_immedate (operands[2], <MODE>mode))
-    {
-      /* Give CSE the opportunity to share this constant across additions.  */
-      if (!cse_not_expected && can_create_pseudo_p ())
-        operands[2] = force_reg (<MODE>mode, operands[2]);
-
-      /* Split will refuse to operate on a modification to the stack pointer.
-	 Aid the prologue and epilogue expanders by splitting this now.  */
-      else if (reload_completed && operands[0] == stack_pointer_rtx)
-	{
-	  HOST_WIDE_INT i = INTVAL (operands[2]);
-	  HOST_WIDE_INT s = (i >= 0 ? i & 0xfff : -(-i & 0xfff));
-	  emit_insn (gen_rtx_SET (operands[0],
-				  gen_rtx_PLUS (<MODE>mode, operands[1],
-						GEN_INT (i - s))));
-	  operands[1] = operands[0];
-	  operands[2] = GEN_INT (s);
-	}
-    }
+  /* If operands[1] is a subreg extract the inner RTX.  */
+  rtx op1 = REG_P (operands[1]) ? operands[1] : SUBREG_REG (operands[1]);
+
+  /* If the constant is too large for a single instruction and isn't frame
+     based, split off the immediate so it is available for CSE.  */
+  if (!aarch64_plus_immediate (operands[2], <MODE>mode)
+      && can_create_pseudo_p ()
+      && (!REG_P (op1)
+	 || !REGNO_PTR_FRAME_P (REGNO (op1))))
+    operands[2] = force_reg (<MODE>mode, operands[2]);
   /* Expand polynomial additions now if the destination is the stack
      pointer, since we don't want to use that as a temporary.  */
   else if (operands[0] == stack_pointer_rtx
@@ -1701,18 +1688,6 @@
 				operands[1], operands[2]);
       DONE;
     }
-=======
-  /* If operands[1] is a subreg extract the inner RTX.  */
-  rtx op1 = REG_P (operands[1]) ? operands[1] : SUBREG_REG (operands[1]);
-
-  /* If the constant is too large for a single instruction and isn't frame
-     based, split off the immediate so it is available for CSE.  */
-  if (!aarch64_plus_immediate (operands[2], <MODE>mode)
-      && can_create_pseudo_p ()
-      && (!REG_P (op1)
-	 || !REGNO_PTR_FRAME_P (REGNO (op1))))
-    operands[2] = force_reg (<MODE>mode, operands[2]);
->>>>>>> 68b948d3
 })
 
 (define_insn "*add<mode>3_aarch64"

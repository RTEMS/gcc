--- conflicted
+++ resolved
@@ -581,7 +581,7 @@
   (match_code "const,const_vector"))
 
 (define_predicate "aarch64_sve_ld1r_operand"
-  (and (match_code "mem")
+  (and (match_operand 0 "memory_operand")
        (match_test "aarch64_sve_ld1r_operand_p (op)")))
 
 (define_predicate "aarch64_sve_ld1rq_operand"
@@ -643,19 +643,11 @@
        (match_test "aarch64_sve_arith_immediate_p (op, true)")))
 
 (define_predicate "aarch64_sve_qadd_immediate"
-<<<<<<< HEAD
   (and (match_code "const,const_vector")
        (match_test "aarch64_sve_sqadd_sqsub_immediate_p (op, false)")))
 
 (define_predicate "aarch64_sve_qsub_immediate"
   (and (match_code "const,const_vector")
-=======
-  (and (match_code "const,const_vector")
-       (match_test "aarch64_sve_sqadd_sqsub_immediate_p (op, false)")))
-
-(define_predicate "aarch64_sve_qsub_immediate"
-  (and (match_code "const,const_vector")
->>>>>>> 3f7c8055
        (match_test "aarch64_sve_sqadd_sqsub_immediate_p (op, true)")))
 
 (define_predicate "aarch64_sve_vector_inc_dec_immediate"
@@ -717,23 +709,10 @@
   (and (match_code "const,const_vector")
        (match_test "aarch64_const_vec_all_same_in_range_p (op, -128, 127)")))
 
-(define_predicate "aarch64_sve_umaxmin_immediate"
-  (and (match_code "const_vector")
-       (match_test "GET_MODE_INNER (GET_MODE (op)) == QImode
-		    ? aarch64_const_vec_all_same_in_range_p (op, -128, 127)
-		    : aarch64_const_vec_all_same_in_range_p (op, 0, 255)")))
-
 (define_predicate "aarch64_sve_dup_immediate"
   (and (match_code "const,const_vector")
        (ior (match_test "aarch64_sve_dup_immediate_p (op)")
 	    (match_test "aarch64_float_const_representable_p (op)"))))
-<<<<<<< HEAD
-
-(define_predicate "aarch64_sve_dup_reg_or_imm"
-  (ior (match_operand 0 "register_operand")
-       (match_operand 0 "aarch64_sve_dup_immediate")))
-=======
->>>>>>> 3f7c8055
 
 (define_predicate "aarch64_sve_cmp_vsc_immediate"
   (and (match_code "const_int,const_vector")
@@ -777,11 +756,7 @@
        (match_operand 0 "aarch64_sve_sub_arith_immediate")
        (match_operand 0 "aarch64_sve_vector_inc_dec_immediate")))
 
-<<<<<<< HEAD
-(define_predicate "aarch64_sve_svqadd_operand"
-=======
 (define_predicate "aarch64_sve_sqadd_operand"
->>>>>>> 3f7c8055
   (ior (match_operand 0 "register_operand")
        (match_operand 0 "aarch64_sve_qadd_immediate")
        (match_operand 0 "aarch64_sve_qsub_immediate")))
@@ -830,10 +805,6 @@
   (ior (match_operand 0 "register_operand")
        (match_operand 0 "aarch64_sve_dup_immediate")))
 
-(define_predicate "aarch64_sve_umaxmin_operand"
-  (ior (match_operand 0 "register_operand")
-       (match_operand 0 "aarch64_sve_umaxmin_immediate")))
-
 (define_predicate "aarch64_sve_cmp_vsc_operand"
   (ior (match_operand 0 "register_operand")
        (match_operand 0 "aarch64_sve_cmp_vsc_immediate")))
@@ -866,8 +837,6 @@
   (ior (match_operand 0 "register_operand")
        (match_operand 0 "aarch64_constant_vector_operand")))
 
-<<<<<<< HEAD
-=======
 (define_predicate "aarch64_sve_ptrue_flag"
   (and (match_code "const_int")
        (ior (match_test "INTVAL (op) == SVE_MAYBE_NOT_PTRUE")
@@ -878,7 +847,6 @@
        (ior (match_test "INTVAL (op) == SVE_RELAXED_GP")
 	    (match_test "INTVAL (op) == SVE_STRICT_GP"))))
 
->>>>>>> 3f7c8055
 (define_predicate "aarch64_gather_scale_operand_b"
   (and (match_code "const_int")
        (match_test "INTVAL (op) == 1")))

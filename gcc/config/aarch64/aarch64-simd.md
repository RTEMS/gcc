;; Machine description for AArch64 AdvSIMD architecture.
;; Copyright (C) 2011-2018 Free Software Foundation, Inc.
;; Contributed by ARM Ltd.
;;
;; This file is part of GCC.
;;
;; GCC is free software; you can redistribute it and/or modify it
;; under the terms of the GNU General Public License as published by
;; the Free Software Foundation; either version 3, or (at your option)
;; any later version.
;;
;; GCC is distributed in the hope that it will be useful, but
;; WITHOUT ANY WARRANTY; without even the implied warranty of
;; MERCHANTABILITY or FITNESS FOR A PARTICULAR PURPOSE.  See the GNU
;; General Public License for more details.
;;
;; You should have received a copy of the GNU General Public License
;; along with GCC; see the file COPYING3.  If not see
;; <http://www.gnu.org/licenses/>.

(define_expand "mov<mode>"
  [(set (match_operand:VALL_F16 0 "nonimmediate_operand" "")
	(match_operand:VALL_F16 1 "general_operand" ""))]
  "TARGET_SIMD"
  "
  /* Force the operand into a register if it is not an
     immediate whose use can be replaced with xzr.
     If the mode is 16 bytes wide, then we will be doing
     a stp in DI mode, so we check the validity of that.
     If the mode is 8 bytes wide, then we will do doing a
     normal str, so the check need not apply.  */
  if (GET_CODE (operands[0]) == MEM
      && !(aarch64_simd_imm_zero (operands[1], <MODE>mode)
<<<<<<< HEAD
	   && ((must_eq (GET_MODE_SIZE (<MODE>mode), 16)
		&& aarch64_mem_pair_operand (operands[0], DImode))
	       || must_eq (GET_MODE_SIZE (<MODE>mode), 8))))
=======
	   && ((known_eq (GET_MODE_SIZE (<MODE>mode), 16)
		&& aarch64_mem_pair_operand (operands[0], DImode))
	       || known_eq (GET_MODE_SIZE (<MODE>mode), 8))))
>>>>>>> 70783a86
      operands[1] = force_reg (<MODE>mode, operands[1]);
  "
)

(define_expand "movmisalign<mode>"
  [(set (match_operand:VALL 0 "nonimmediate_operand" "")
        (match_operand:VALL 1 "general_operand" ""))]
  "TARGET_SIMD"
{
  /* This pattern is not permitted to fail during expansion: if both arguments
     are non-registers (e.g. memory := constant, which can be created by the
     auto-vectorizer), force operand 1 into a register.  */
  if (!register_operand (operands[0], <MODE>mode)
      && !register_operand (operands[1], <MODE>mode))
    operands[1] = force_reg (<MODE>mode, operands[1]);
})

(define_insn "aarch64_simd_dup<mode>"
  [(set (match_operand:VDQ_I 0 "register_operand" "=w, w")
	(vec_duplicate:VDQ_I
	  (match_operand:<VEL> 1 "register_operand" "w,?r")))]
  "TARGET_SIMD"
  "@
   dup\\t%0.<Vtype>, %1.<Vetype>[0]
   dup\\t%0.<Vtype>, %<vw>1"
  [(set_attr "type" "neon_dup<q>, neon_from_gp<q>")]
)

(define_insn "aarch64_simd_dup<mode>"
  [(set (match_operand:VDQF_F16 0 "register_operand" "=w")
	(vec_duplicate:VDQF_F16
	  (match_operand:<VEL> 1 "register_operand" "w")))]
  "TARGET_SIMD"
  "dup\\t%0.<Vtype>, %1.<Vetype>[0]"
  [(set_attr "type" "neon_dup<q>")]
)

(define_insn "aarch64_dup_lane<mode>"
  [(set (match_operand:VALL_F16 0 "register_operand" "=w")
	(vec_duplicate:VALL_F16
	  (vec_select:<VEL>
	    (match_operand:VALL_F16 1 "register_operand" "w")
	    (parallel [(match_operand:SI 2 "immediate_operand" "i")])
          )))]
  "TARGET_SIMD"
  {
    operands[2] = aarch64_endian_lane_rtx (<MODE>mode, INTVAL (operands[2]));
    return "dup\\t%0.<Vtype>, %1.<Vetype>[%2]";
  }
  [(set_attr "type" "neon_dup<q>")]
)

(define_insn "aarch64_dup_lane_<vswap_width_name><mode>"
  [(set (match_operand:VALL_F16_NO_V2Q 0 "register_operand" "=w")
	(vec_duplicate:VALL_F16_NO_V2Q
	  (vec_select:<VEL>
	    (match_operand:<VSWAP_WIDTH> 1 "register_operand" "w")
	    (parallel [(match_operand:SI 2 "immediate_operand" "i")])
          )))]
  "TARGET_SIMD"
  {
    operands[2] = aarch64_endian_lane_rtx (<VSWAP_WIDTH>mode, INTVAL (operands[2]));
    return "dup\\t%0.<Vtype>, %1.<Vetype>[%2]";
  }
  [(set_attr "type" "neon_dup<q>")]
)

(define_insn "*aarch64_simd_mov<VD:mode>"
  [(set (match_operand:VD 0 "nonimmediate_operand"
		"=w, m,  m,  w, ?r, ?w, ?r, w")
	(match_operand:VD 1 "general_operand"
		"m,  Dz, w,  w,  w,  r,  r, Dn"))]
  "TARGET_SIMD
   && (register_operand (operands[0], <MODE>mode)
       || aarch64_simd_reg_or_zero (operands[1], <MODE>mode))"
{
   switch (which_alternative)
     {
     case 0: return "ldr\t%d0, %1";
     case 1: return "str\txzr, %0";
     case 2: return "str\t%d1, %0";
     case 3: return "mov\t%0.<Vbtype>, %1.<Vbtype>";
     case 4: return "umov\t%0, %1.d[0]";
     case 5: return "fmov\t%d0, %1";
     case 6: return "mov\t%0, %1";
     case 7:
	return aarch64_output_simd_mov_immediate (operands[1], 64);
     default: gcc_unreachable ();
     }
}
  [(set_attr "type" "neon_load1_1reg<q>, store_8, neon_store1_1reg<q>,\
		     neon_logic<q>, neon_to_gp<q>, f_mcr,\
		     mov_reg, neon_move<q>")]
)

(define_insn "*aarch64_simd_mov<VQ:mode>"
  [(set (match_operand:VQ 0 "nonimmediate_operand"
		"=w, Umq,  m,  w, ?r, ?w, ?r, w")
	(match_operand:VQ 1 "general_operand"
		"m,  Dz, w,  w,  w,  r,  r, Dn"))]
  "TARGET_SIMD
   && (register_operand (operands[0], <MODE>mode)
       || aarch64_simd_reg_or_zero (operands[1], <MODE>mode))"
{
  switch (which_alternative)
    {
    case 0:
	return "ldr\t%q0, %1";
    case 1:
	return "stp\txzr, xzr, %0";
    case 2:
	return "str\t%q1, %0";
    case 3:
	return "mov\t%0.<Vbtype>, %1.<Vbtype>";
    case 4:
    case 5:
    case 6:
	return "#";
    case 7:
	return aarch64_output_simd_mov_immediate (operands[1], 128);
    default:
	gcc_unreachable ();
    }
}
  [(set_attr "type" "neon_load1_1reg<q>, store_16, neon_store1_1reg<q>,\
		     neon_logic<q>, multiple, multiple,\
		     multiple, neon_move<q>")
   (set_attr "length" "4,4,4,4,8,8,8,4")]
)

;; When storing lane zero we can use the normal STR and its more permissive
;; addressing modes.

(define_insn "aarch64_store_lane0<mode>"
  [(set (match_operand:<VEL> 0 "memory_operand" "=m")
	(vec_select:<VEL> (match_operand:VALL_F16 1 "register_operand" "w")
			(parallel [(match_operand 2 "const_int_operand" "n")])))]
  "TARGET_SIMD
   && ENDIAN_LANE_N (<nunits>, INTVAL (operands[2])) == 0"
  "str\\t%<Vetype>1, %0"
  [(set_attr "type" "neon_store1_1reg<q>")]
)

(define_insn "load_pair<mode>"
  [(set (match_operand:VD 0 "register_operand" "=w")
	(match_operand:VD 1 "aarch64_mem_pair_operand" "Ump"))
   (set (match_operand:VD 2 "register_operand" "=w")
	(match_operand:VD 3 "memory_operand" "m"))]
  "TARGET_SIMD
   && rtx_equal_p (XEXP (operands[3], 0),
		   plus_constant (Pmode,
				  XEXP (operands[1], 0),
				  GET_MODE_SIZE (<MODE>mode)))"
  "ldp\\t%d0, %d2, %1"
  [(set_attr "type" "neon_ldp")]
)

(define_insn "store_pair<mode>"
  [(set (match_operand:VD 0 "aarch64_mem_pair_operand" "=Ump")
	(match_operand:VD 1 "register_operand" "w"))
   (set (match_operand:VD 2 "memory_operand" "=m")
	(match_operand:VD 3 "register_operand" "w"))]
  "TARGET_SIMD
   && rtx_equal_p (XEXP (operands[2], 0),
		   plus_constant (Pmode,
				  XEXP (operands[0], 0),
				  GET_MODE_SIZE (<MODE>mode)))"
  "stp\\t%d1, %d3, %0"
  [(set_attr "type" "neon_stp")]
)

(define_split
  [(set (match_operand:VQ 0 "register_operand" "")
      (match_operand:VQ 1 "register_operand" ""))]
  "TARGET_SIMD && reload_completed
   && GP_REGNUM_P (REGNO (operands[0]))
   && GP_REGNUM_P (REGNO (operands[1]))"
  [(const_int 0)]
{
  aarch64_simd_emit_reg_reg_move (operands, DImode, 2);
  DONE;
})

(define_split
  [(set (match_operand:VQ 0 "register_operand" "")
        (match_operand:VQ 1 "register_operand" ""))]
  "TARGET_SIMD && reload_completed
   && ((FP_REGNUM_P (REGNO (operands[0])) && GP_REGNUM_P (REGNO (operands[1])))
       || (GP_REGNUM_P (REGNO (operands[0])) && FP_REGNUM_P (REGNO (operands[1]))))"
  [(const_int 0)]
{
  aarch64_split_simd_move (operands[0], operands[1]);
  DONE;
})

(define_expand "aarch64_split_simd_mov<mode>"
  [(set (match_operand:VQ 0)
        (match_operand:VQ 1))]
  "TARGET_SIMD"
  {
    rtx dst = operands[0];
    rtx src = operands[1];

    if (GP_REGNUM_P (REGNO (src)))
      {
        rtx src_low_part = gen_lowpart (<VHALF>mode, src);
        rtx src_high_part = gen_highpart (<VHALF>mode, src);

        emit_insn
          (gen_move_lo_quad_<mode> (dst, src_low_part));
        emit_insn
          (gen_move_hi_quad_<mode> (dst, src_high_part));
      }

    else
      {
        rtx dst_low_part = gen_lowpart (<VHALF>mode, dst);
        rtx dst_high_part = gen_highpart (<VHALF>mode, dst);
	rtx lo = aarch64_simd_vect_par_cnst_half (<MODE>mode, <nunits>, false);
	rtx hi = aarch64_simd_vect_par_cnst_half (<MODE>mode, <nunits>, true);

        emit_insn
          (gen_aarch64_simd_mov_from_<mode>low (dst_low_part, src, lo));
        emit_insn
          (gen_aarch64_simd_mov_from_<mode>high (dst_high_part, src, hi));
      }
    DONE;
  }
)

(define_insn "aarch64_simd_mov_from_<mode>low"
  [(set (match_operand:<VHALF> 0 "register_operand" "=r")
        (vec_select:<VHALF>
          (match_operand:VQ 1 "register_operand" "w")
          (match_operand:VQ 2 "vect_par_cnst_lo_half" "")))]
  "TARGET_SIMD && reload_completed"
  "umov\t%0, %1.d[0]"
  [(set_attr "type" "neon_to_gp<q>")
   (set_attr "length" "4")
  ])

(define_insn "aarch64_simd_mov_from_<mode>high"
  [(set (match_operand:<VHALF> 0 "register_operand" "=r")
        (vec_select:<VHALF>
          (match_operand:VQ 1 "register_operand" "w")
          (match_operand:VQ 2 "vect_par_cnst_hi_half" "")))]
  "TARGET_SIMD && reload_completed"
  "umov\t%0, %1.d[1]"
  [(set_attr "type" "neon_to_gp<q>")
   (set_attr "length" "4")
  ])

(define_insn "orn<mode>3"
 [(set (match_operand:VDQ_I 0 "register_operand" "=w")
       (ior:VDQ_I (not:VDQ_I (match_operand:VDQ_I 1 "register_operand" "w"))
		(match_operand:VDQ_I 2 "register_operand" "w")))]
 "TARGET_SIMD"
 "orn\t%0.<Vbtype>, %2.<Vbtype>, %1.<Vbtype>"
  [(set_attr "type" "neon_logic<q>")]
)

(define_insn "bic<mode>3"
 [(set (match_operand:VDQ_I 0 "register_operand" "=w")
       (and:VDQ_I (not:VDQ_I (match_operand:VDQ_I 1 "register_operand" "w"))
		(match_operand:VDQ_I 2 "register_operand" "w")))]
 "TARGET_SIMD"
 "bic\t%0.<Vbtype>, %2.<Vbtype>, %1.<Vbtype>"
  [(set_attr "type" "neon_logic<q>")]
)

(define_insn "add<mode>3"
  [(set (match_operand:VDQ_I 0 "register_operand" "=w")
        (plus:VDQ_I (match_operand:VDQ_I 1 "register_operand" "w")
		  (match_operand:VDQ_I 2 "register_operand" "w")))]
  "TARGET_SIMD"
  "add\t%0.<Vtype>, %1.<Vtype>, %2.<Vtype>"
  [(set_attr "type" "neon_add<q>")]
)

(define_insn "sub<mode>3"
  [(set (match_operand:VDQ_I 0 "register_operand" "=w")
        (minus:VDQ_I (match_operand:VDQ_I 1 "register_operand" "w")
		   (match_operand:VDQ_I 2 "register_operand" "w")))]
  "TARGET_SIMD"
  "sub\t%0.<Vtype>, %1.<Vtype>, %2.<Vtype>"
  [(set_attr "type" "neon_sub<q>")]
)

(define_insn "mul<mode>3"
  [(set (match_operand:VDQ_BHSI 0 "register_operand" "=w")
        (mult:VDQ_BHSI (match_operand:VDQ_BHSI 1 "register_operand" "w")
		   (match_operand:VDQ_BHSI 2 "register_operand" "w")))]
  "TARGET_SIMD"
  "mul\t%0.<Vtype>, %1.<Vtype>, %2.<Vtype>"
  [(set_attr "type" "neon_mul_<Vetype><q>")]
)

(define_insn "bswap<mode>2"
  [(set (match_operand:VDQHSD 0 "register_operand" "=w")
        (bswap:VDQHSD (match_operand:VDQHSD 1 "register_operand" "w")))]
  "TARGET_SIMD"
  "rev<Vrevsuff>\\t%0.<Vbtype>, %1.<Vbtype>"
  [(set_attr "type" "neon_rev<q>")]
)

(define_insn "aarch64_rbit<mode>"
  [(set (match_operand:VB 0 "register_operand" "=w")
	(unspec:VB [(match_operand:VB 1 "register_operand" "w")]
		   UNSPEC_RBIT))]
  "TARGET_SIMD"
  "rbit\\t%0.<Vbtype>, %1.<Vbtype>"
  [(set_attr "type" "neon_rbit")]
)

(define_expand "ctz<mode>2"
  [(set (match_operand:VS 0 "register_operand")
        (ctz:VS (match_operand:VS 1 "register_operand")))]
  "TARGET_SIMD"
  {
     emit_insn (gen_bswap<mode>2 (operands[0], operands[1]));
     rtx op0_castsi2qi = simplify_gen_subreg(<VS:VSI2QI>mode, operands[0],
					     <MODE>mode, 0);
     emit_insn (gen_aarch64_rbit<VS:vsi2qi> (op0_castsi2qi, op0_castsi2qi));
     emit_insn (gen_clz<mode>2 (operands[0], operands[0]));
     DONE;
  }
)

(define_expand "xorsign<mode>3"
  [(match_operand:VHSDF 0 "register_operand")
   (match_operand:VHSDF 1 "register_operand")
   (match_operand:VHSDF 2 "register_operand")]
  "TARGET_SIMD"
{

  machine_mode imode = <V_INT_EQUIV>mode;
  rtx v_bitmask = gen_reg_rtx (imode);
  rtx op1x = gen_reg_rtx (imode);
  rtx op2x = gen_reg_rtx (imode);

  rtx arg1 = lowpart_subreg (imode, operands[1], <MODE>mode);
  rtx arg2 = lowpart_subreg (imode, operands[2], <MODE>mode);

  int bits = GET_MODE_UNIT_BITSIZE (<MODE>mode) - 1;

  emit_move_insn (v_bitmask,
		  aarch64_simd_gen_const_vector_dup (<V_INT_EQUIV>mode,
						     HOST_WIDE_INT_M1U << bits));

  emit_insn (gen_and<v_int_equiv>3 (op2x, v_bitmask, arg2));
  emit_insn (gen_xor<v_int_equiv>3 (op1x, arg1, op2x));
  emit_move_insn (operands[0],
		  lowpart_subreg (<MODE>mode, op1x, imode));
  DONE;
}
)

;; These instructions map to the __builtins for the Dot Product operations.
(define_insn "aarch64_<sur>dot<vsi2qi>"
  [(set (match_operand:VS 0 "register_operand" "=w")
	(plus:VS (match_operand:VS 1 "register_operand" "0")
		(unspec:VS [(match_operand:<VSI2QI> 2 "register_operand" "w")
			    (match_operand:<VSI2QI> 3 "register_operand" "w")]
		DOTPROD)))]
  "TARGET_DOTPROD"
  "<sur>dot\\t%0.<Vtype>, %2.<Vdottype>, %3.<Vdottype>"
  [(set_attr "type" "neon_dot")]
)

;; These expands map to the Dot Product optab the vectorizer checks for.
;; The auto-vectorizer expects a dot product builtin that also does an
;; accumulation into the provided register.
;; Given the following pattern
;;
;; for (i=0; i<len; i++) {
;;     c = a[i] * b[i];
;;     r += c;
;; }
;; return result;
;;
;; This can be auto-vectorized to
;; r  = a[0]*b[0] + a[1]*b[1] + a[2]*b[2] + a[3]*b[3];
;;
;; given enough iterations.  However the vectorizer can keep unrolling the loop
;; r += a[4]*b[4] + a[5]*b[5] + a[6]*b[6] + a[7]*b[7];
;; r += a[8]*b[8] + a[9]*b[9] + a[10]*b[10] + a[11]*b[11];
;; ...
;;
;; and so the vectorizer provides r, in which the result has to be accumulated.
(define_expand "<sur>dot_prod<vsi2qi>"
  [(set (match_operand:VS 0 "register_operand")
	(plus:VS (unspec:VS [(match_operand:<VSI2QI> 1 "register_operand")
			    (match_operand:<VSI2QI> 2 "register_operand")]
		 DOTPROD)
		(match_operand:VS 3 "register_operand")))]
  "TARGET_DOTPROD"
{
  emit_insn (
    gen_aarch64_<sur>dot<vsi2qi> (operands[3], operands[3], operands[1],
				    operands[2]));
  emit_insn (gen_rtx_SET (operands[0], operands[3]));
  DONE;
})

;; These instructions map to the __builtins for the Dot Product
;; indexed operations.
(define_insn "aarch64_<sur>dot_lane<vsi2qi>"
  [(set (match_operand:VS 0 "register_operand" "=w")
	(plus:VS (match_operand:VS 1 "register_operand" "0")
		(unspec:VS [(match_operand:<VSI2QI> 2 "register_operand" "w")
			    (match_operand:V8QI 3 "register_operand" "<h_con>")
			    (match_operand:SI 4 "immediate_operand" "i")]
		DOTPROD)))]
  "TARGET_DOTPROD"
  {
    operands[4] = aarch64_endian_lane_rtx (V8QImode, INTVAL (operands[4]));
    return "<sur>dot\\t%0.<Vtype>, %2.<Vdottype>, %3.4b[%4]";
  }
  [(set_attr "type" "neon_dot")]
)

(define_insn "aarch64_<sur>dot_laneq<vsi2qi>"
  [(set (match_operand:VS 0 "register_operand" "=w")
	(plus:VS (match_operand:VS 1 "register_operand" "0")
		(unspec:VS [(match_operand:<VSI2QI> 2 "register_operand" "w")
			    (match_operand:V16QI 3 "register_operand" "<h_con>")
			    (match_operand:SI 4 "immediate_operand" "i")]
		DOTPROD)))]
  "TARGET_DOTPROD"
  {
    operands[4] = aarch64_endian_lane_rtx (V16QImode, INTVAL (operands[4]));
    return "<sur>dot\\t%0.<Vtype>, %2.<Vdottype>, %3.4b[%4]";
  }
  [(set_attr "type" "neon_dot")]
)

(define_expand "copysign<mode>3"
  [(match_operand:VHSDF 0 "register_operand")
   (match_operand:VHSDF 1 "register_operand")
   (match_operand:VHSDF 2 "register_operand")]
  "TARGET_FLOAT && TARGET_SIMD"
{
  rtx v_bitmask = gen_reg_rtx (<V_INT_EQUIV>mode);
  int bits = GET_MODE_UNIT_BITSIZE (<MODE>mode) - 1;

  emit_move_insn (v_bitmask,
		  aarch64_simd_gen_const_vector_dup (<V_INT_EQUIV>mode,
						     HOST_WIDE_INT_M1U << bits));
  emit_insn (gen_aarch64_simd_bsl<mode> (operands[0], v_bitmask,
					 operands[2], operands[1]));
  DONE;
}
)

(define_insn "*aarch64_mul3_elt<mode>"
 [(set (match_operand:VMUL 0 "register_operand" "=w")
    (mult:VMUL
      (vec_duplicate:VMUL
	  (vec_select:<VEL>
	    (match_operand:VMUL 1 "register_operand" "<h_con>")
	    (parallel [(match_operand:SI 2 "immediate_operand")])))
      (match_operand:VMUL 3 "register_operand" "w")))]
  "TARGET_SIMD"
  {
    operands[2] = aarch64_endian_lane_rtx (<MODE>mode, INTVAL (operands[2]));
    return "<f>mul\\t%0.<Vtype>, %3.<Vtype>, %1.<Vetype>[%2]";
  }
  [(set_attr "type" "neon<fp>_mul_<stype>_scalar<q>")]
)

(define_insn "*aarch64_mul3_elt_<vswap_width_name><mode>"
  [(set (match_operand:VMUL_CHANGE_NLANES 0 "register_operand" "=w")
     (mult:VMUL_CHANGE_NLANES
       (vec_duplicate:VMUL_CHANGE_NLANES
	  (vec_select:<VEL>
	    (match_operand:<VSWAP_WIDTH> 1 "register_operand" "<h_con>")
	    (parallel [(match_operand:SI 2 "immediate_operand")])))
      (match_operand:VMUL_CHANGE_NLANES 3 "register_operand" "w")))]
  "TARGET_SIMD"
  {
    operands[2] = aarch64_endian_lane_rtx (<VSWAP_WIDTH>mode, INTVAL (operands[2]));
    return "<f>mul\\t%0.<Vtype>, %3.<Vtype>, %1.<Vetype>[%2]";
  }
  [(set_attr "type" "neon<fp>_mul_<Vetype>_scalar<q>")]
)

(define_insn "*aarch64_mul3_elt_from_dup<mode>"
 [(set (match_operand:VMUL 0 "register_operand" "=w")
    (mult:VMUL
      (vec_duplicate:VMUL
	    (match_operand:<VEL> 1 "register_operand" "<h_con>"))
      (match_operand:VMUL 2 "register_operand" "w")))]
  "TARGET_SIMD"
  "<f>mul\t%0.<Vtype>, %2.<Vtype>, %1.<Vetype>[0]";
  [(set_attr "type" "neon<fp>_mul_<stype>_scalar<q>")]
)

(define_insn "aarch64_rsqrte<mode>"
  [(set (match_operand:VHSDF_HSDF 0 "register_operand" "=w")
	(unspec:VHSDF_HSDF [(match_operand:VHSDF_HSDF 1 "register_operand" "w")]
		     UNSPEC_RSQRTE))]
  "TARGET_SIMD"
  "frsqrte\\t%<v>0<Vmtype>, %<v>1<Vmtype>"
  [(set_attr "type" "neon_fp_rsqrte_<stype><q>")])

(define_insn "aarch64_rsqrts<mode>"
  [(set (match_operand:VHSDF_HSDF 0 "register_operand" "=w")
	(unspec:VHSDF_HSDF [(match_operand:VHSDF_HSDF 1 "register_operand" "w")
			    (match_operand:VHSDF_HSDF 2 "register_operand" "w")]
	 UNSPEC_RSQRTS))]
  "TARGET_SIMD"
  "frsqrts\\t%<v>0<Vmtype>, %<v>1<Vmtype>, %<v>2<Vmtype>"
  [(set_attr "type" "neon_fp_rsqrts_<stype><q>")])

(define_expand "rsqrt<mode>2"
  [(set (match_operand:VALLF 0 "register_operand" "=w")
	(unspec:VALLF [(match_operand:VALLF 1 "register_operand" "w")]
		     UNSPEC_RSQRT))]
  "TARGET_SIMD"
{
  aarch64_emit_approx_sqrt (operands[0], operands[1], true);
  DONE;
})

(define_insn "*aarch64_mul3_elt_to_64v2df"
  [(set (match_operand:DF 0 "register_operand" "=w")
     (mult:DF
       (vec_select:DF
	 (match_operand:V2DF 1 "register_operand" "w")
	 (parallel [(match_operand:SI 2 "immediate_operand")]))
       (match_operand:DF 3 "register_operand" "w")))]
  "TARGET_SIMD"
  {
    operands[2] = aarch64_endian_lane_rtx (V2DFmode, INTVAL (operands[2]));
    return "fmul\\t%0.2d, %3.2d, %1.d[%2]";
  }
  [(set_attr "type" "neon_fp_mul_d_scalar_q")]
)

(define_insn "neg<mode>2"
  [(set (match_operand:VDQ_I 0 "register_operand" "=w")
	(neg:VDQ_I (match_operand:VDQ_I 1 "register_operand" "w")))]
  "TARGET_SIMD"
  "neg\t%0.<Vtype>, %1.<Vtype>"
  [(set_attr "type" "neon_neg<q>")]
)

(define_insn "abs<mode>2"
  [(set (match_operand:VDQ_I 0 "register_operand" "=w")
        (abs:VDQ_I (match_operand:VDQ_I 1 "register_operand" "w")))]
  "TARGET_SIMD"
  "abs\t%0.<Vtype>, %1.<Vtype>"
  [(set_attr "type" "neon_abs<q>")]
)

;; The intrinsic version of integer ABS must not be allowed to
;; combine with any operation with an integerated ABS step, such
;; as SABD.
(define_insn "aarch64_abs<mode>"
  [(set (match_operand:VSDQ_I_DI 0 "register_operand" "=w")
	  (unspec:VSDQ_I_DI
	    [(match_operand:VSDQ_I_DI 1 "register_operand" "w")]
	   UNSPEC_ABS))]
  "TARGET_SIMD"
  "abs\t%<v>0<Vmtype>, %<v>1<Vmtype>"
  [(set_attr "type" "neon_abs<q>")]
)

(define_insn "abd<mode>_3"
  [(set (match_operand:VDQ_BHSI 0 "register_operand" "=w")
	(abs:VDQ_BHSI (minus:VDQ_BHSI
		       (match_operand:VDQ_BHSI 1 "register_operand" "w")
		       (match_operand:VDQ_BHSI 2 "register_operand" "w"))))]
  "TARGET_SIMD"
  "sabd\t%0.<Vtype>, %1.<Vtype>, %2.<Vtype>"
  [(set_attr "type" "neon_abd<q>")]
)

(define_insn "aba<mode>_3"
  [(set (match_operand:VDQ_BHSI 0 "register_operand" "=w")
	(plus:VDQ_BHSI (abs:VDQ_BHSI (minus:VDQ_BHSI
			 (match_operand:VDQ_BHSI 1 "register_operand" "w")
			 (match_operand:VDQ_BHSI 2 "register_operand" "w")))
		       (match_operand:VDQ_BHSI 3 "register_operand" "0")))]
  "TARGET_SIMD"
  "saba\t%0.<Vtype>, %1.<Vtype>, %2.<Vtype>"
  [(set_attr "type" "neon_arith_acc<q>")]
)

(define_insn "fabd<mode>3"
  [(set (match_operand:VHSDF_HSDF 0 "register_operand" "=w")
	(abs:VHSDF_HSDF
	  (minus:VHSDF_HSDF
	    (match_operand:VHSDF_HSDF 1 "register_operand" "w")
	    (match_operand:VHSDF_HSDF 2 "register_operand" "w"))))]
  "TARGET_SIMD"
  "fabd\t%<v>0<Vmtype>, %<v>1<Vmtype>, %<v>2<Vmtype>"
  [(set_attr "type" "neon_fp_abd_<stype><q>")]
)

;; For AND (vector, register) and BIC (vector, immediate)
(define_insn "and<mode>3"
  [(set (match_operand:VDQ_I 0 "register_operand" "=w,w")
	(and:VDQ_I (match_operand:VDQ_I 1 "register_operand" "w,0")
		   (match_operand:VDQ_I 2 "aarch64_reg_or_bic_imm" "w,Db")))]
  "TARGET_SIMD"
  {
    switch (which_alternative)
      {
      case 0:
	return "and\t%0.<Vbtype>, %1.<Vbtype>, %2.<Vbtype>";
      case 1:
	return aarch64_output_simd_mov_immediate (operands[2], <bitsize>,
						  AARCH64_CHECK_BIC);
      default:
	gcc_unreachable ();
      }
  }
  [(set_attr "type" "neon_logic<q>")]
)

;; For ORR (vector, register) and ORR (vector, immediate)
(define_insn "ior<mode>3"
  [(set (match_operand:VDQ_I 0 "register_operand" "=w,w")
	(ior:VDQ_I (match_operand:VDQ_I 1 "register_operand" "w,0")
		   (match_operand:VDQ_I 2 "aarch64_reg_or_orr_imm" "w,Do")))]
  "TARGET_SIMD"
  {
    switch (which_alternative)
      {
      case 0:
	return "orr\t%0.<Vbtype>, %1.<Vbtype>, %2.<Vbtype>";
      case 1:
	return aarch64_output_simd_mov_immediate (operands[2], <bitsize>,
						  AARCH64_CHECK_ORR);
      default:
	gcc_unreachable ();
      }
  }
  [(set_attr "type" "neon_logic<q>")]
)

(define_insn "xor<mode>3"
  [(set (match_operand:VDQ_I 0 "register_operand" "=w")
        (xor:VDQ_I (match_operand:VDQ_I 1 "register_operand" "w")
		 (match_operand:VDQ_I 2 "register_operand" "w")))]
  "TARGET_SIMD"
  "eor\t%0.<Vbtype>, %1.<Vbtype>, %2.<Vbtype>"
  [(set_attr "type" "neon_logic<q>")]
)

(define_insn "one_cmpl<mode>2"
  [(set (match_operand:VDQ_I 0 "register_operand" "=w")
        (not:VDQ_I (match_operand:VDQ_I 1 "register_operand" "w")))]
  "TARGET_SIMD"
  "not\t%0.<Vbtype>, %1.<Vbtype>"
  [(set_attr "type" "neon_logic<q>")]
)

(define_insn "aarch64_simd_vec_set<mode>"
  [(set (match_operand:VDQ_BHSI 0 "register_operand" "=w,w,w")
        (vec_merge:VDQ_BHSI
	    (vec_duplicate:VDQ_BHSI
		(match_operand:<VEL> 1 "aarch64_simd_general_operand" "r,w,Utv"))
	    (match_operand:VDQ_BHSI 3 "register_operand" "0,0,0")
	    (match_operand:SI 2 "immediate_operand" "i,i,i")))]
  "TARGET_SIMD"
  {
   int elt = ENDIAN_LANE_N (<nunits>, exact_log2 (INTVAL (operands[2])));
   operands[2] = GEN_INT ((HOST_WIDE_INT) 1 << elt);
   switch (which_alternative)
     {
     case 0:
	return "ins\\t%0.<Vetype>[%p2], %w1";
     case 1:
	return "ins\\t%0.<Vetype>[%p2], %1.<Vetype>[0]";
     case 2:
        return "ld1\\t{%0.<Vetype>}[%p2], %1";
     default:
	gcc_unreachable ();
     }
  }
  [(set_attr "type" "neon_from_gp<q>, neon_ins<q>, neon_load1_one_lane<q>")]
)

(define_insn "*aarch64_simd_vec_copy_lane<mode>"
  [(set (match_operand:VALL_F16 0 "register_operand" "=w")
	(vec_merge:VALL_F16
	    (vec_duplicate:VALL_F16
	      (vec_select:<VEL>
		(match_operand:VALL_F16 3 "register_operand" "w")
		(parallel
		  [(match_operand:SI 4 "immediate_operand" "i")])))
	    (match_operand:VALL_F16 1 "register_operand" "0")
	    (match_operand:SI 2 "immediate_operand" "i")))]
  "TARGET_SIMD"
  {
    int elt = ENDIAN_LANE_N (<nunits>, exact_log2 (INTVAL (operands[2])));
    operands[2] = GEN_INT (HOST_WIDE_INT_1 << elt);
    operands[4] = aarch64_endian_lane_rtx (<MODE>mode, INTVAL (operands[4]));

    return "ins\t%0.<Vetype>[%p2], %3.<Vetype>[%4]";
  }
  [(set_attr "type" "neon_ins<q>")]
)

(define_insn "*aarch64_simd_vec_copy_lane_<vswap_width_name><mode>"
  [(set (match_operand:VALL_F16_NO_V2Q 0 "register_operand" "=w")
	(vec_merge:VALL_F16_NO_V2Q
	    (vec_duplicate:VALL_F16_NO_V2Q
	      (vec_select:<VEL>
		(match_operand:<VSWAP_WIDTH> 3 "register_operand" "w")
		(parallel
		  [(match_operand:SI 4 "immediate_operand" "i")])))
	    (match_operand:VALL_F16_NO_V2Q 1 "register_operand" "0")
	    (match_operand:SI 2 "immediate_operand" "i")))]
  "TARGET_SIMD"
  {
    int elt = ENDIAN_LANE_N (<nunits>, exact_log2 (INTVAL (operands[2])));
    operands[2] = GEN_INT (HOST_WIDE_INT_1 << elt);
    operands[4] = aarch64_endian_lane_rtx (<VSWAP_WIDTH>mode,
					   INTVAL (operands[4]));

    return "ins\t%0.<Vetype>[%p2], %3.<Vetype>[%4]";
  }
  [(set_attr "type" "neon_ins<q>")]
)

(define_insn "aarch64_simd_lshr<mode>"
 [(set (match_operand:VDQ_I 0 "register_operand" "=w")
       (lshiftrt:VDQ_I (match_operand:VDQ_I 1 "register_operand" "w")
		     (match_operand:VDQ_I  2 "aarch64_simd_rshift_imm" "Dr")))]
 "TARGET_SIMD"
 "ushr\t%0.<Vtype>, %1.<Vtype>, %2"
  [(set_attr "type" "neon_shift_imm<q>")]
)

(define_insn "aarch64_simd_ashr<mode>"
 [(set (match_operand:VDQ_I 0 "register_operand" "=w")
       (ashiftrt:VDQ_I (match_operand:VDQ_I 1 "register_operand" "w")
		     (match_operand:VDQ_I  2 "aarch64_simd_rshift_imm" "Dr")))]
 "TARGET_SIMD"
 "sshr\t%0.<Vtype>, %1.<Vtype>, %2"
  [(set_attr "type" "neon_shift_imm<q>")]
)

(define_insn "aarch64_simd_imm_shl<mode>"
 [(set (match_operand:VDQ_I 0 "register_operand" "=w")
       (ashift:VDQ_I (match_operand:VDQ_I 1 "register_operand" "w")
		   (match_operand:VDQ_I  2 "aarch64_simd_lshift_imm" "Dl")))]
 "TARGET_SIMD"
  "shl\t%0.<Vtype>, %1.<Vtype>, %2"
  [(set_attr "type" "neon_shift_imm<q>")]
)

(define_insn "aarch64_simd_reg_sshl<mode>"
 [(set (match_operand:VDQ_I 0 "register_operand" "=w")
       (ashift:VDQ_I (match_operand:VDQ_I 1 "register_operand" "w")
		   (match_operand:VDQ_I 2 "register_operand" "w")))]
 "TARGET_SIMD"
 "sshl\t%0.<Vtype>, %1.<Vtype>, %2.<Vtype>"
  [(set_attr "type" "neon_shift_reg<q>")]
)

(define_insn "aarch64_simd_reg_shl<mode>_unsigned"
 [(set (match_operand:VDQ_I 0 "register_operand" "=w")
       (unspec:VDQ_I [(match_operand:VDQ_I 1 "register_operand" "w")
		    (match_operand:VDQ_I 2 "register_operand" "w")]
		   UNSPEC_ASHIFT_UNSIGNED))]
 "TARGET_SIMD"
 "ushl\t%0.<Vtype>, %1.<Vtype>, %2.<Vtype>"
  [(set_attr "type" "neon_shift_reg<q>")]
)

(define_insn "aarch64_simd_reg_shl<mode>_signed"
 [(set (match_operand:VDQ_I 0 "register_operand" "=w")
       (unspec:VDQ_I [(match_operand:VDQ_I 1 "register_operand" "w")
		    (match_operand:VDQ_I 2 "register_operand" "w")]
		   UNSPEC_ASHIFT_SIGNED))]
 "TARGET_SIMD"
 "sshl\t%0.<Vtype>, %1.<Vtype>, %2.<Vtype>"
  [(set_attr "type" "neon_shift_reg<q>")]
)

(define_expand "ashl<mode>3"
  [(match_operand:VDQ_I 0 "register_operand" "")
   (match_operand:VDQ_I 1 "register_operand" "")
   (match_operand:SI  2 "general_operand" "")]
 "TARGET_SIMD"
{
  int bit_width = GET_MODE_UNIT_SIZE (<MODE>mode) * BITS_PER_UNIT;
  int shift_amount;

  if (CONST_INT_P (operands[2]))
    {
      shift_amount = INTVAL (operands[2]);
      if (shift_amount >= 0 && shift_amount < bit_width)
        {
	  rtx tmp = aarch64_simd_gen_const_vector_dup (<MODE>mode,
						       shift_amount);
	  emit_insn (gen_aarch64_simd_imm_shl<mode> (operands[0],
						     operands[1],
						     tmp));
          DONE;
        }
      else
        {
          operands[2] = force_reg (SImode, operands[2]);
        }
    }
  else if (MEM_P (operands[2]))
    {
      operands[2] = force_reg (SImode, operands[2]);
    }

  if (REG_P (operands[2]))
    {
      rtx tmp = gen_reg_rtx (<MODE>mode);
      emit_insn (gen_aarch64_simd_dup<mode> (tmp,
					     convert_to_mode (<VEL>mode,
							      operands[2],
							      0)));
      emit_insn (gen_aarch64_simd_reg_sshl<mode> (operands[0], operands[1],
						  tmp));
      DONE;
    }
  else
    FAIL;
}
)

(define_expand "lshr<mode>3"
  [(match_operand:VDQ_I 0 "register_operand" "")
   (match_operand:VDQ_I 1 "register_operand" "")
   (match_operand:SI  2 "general_operand" "")]
 "TARGET_SIMD"
{
  int bit_width = GET_MODE_UNIT_SIZE (<MODE>mode) * BITS_PER_UNIT;
  int shift_amount;

  if (CONST_INT_P (operands[2]))
    {
      shift_amount = INTVAL (operands[2]);
      if (shift_amount > 0 && shift_amount <= bit_width)
        {
	  rtx tmp = aarch64_simd_gen_const_vector_dup (<MODE>mode,
						       shift_amount);
          emit_insn (gen_aarch64_simd_lshr<mode> (operands[0],
						  operands[1],
						  tmp));
	  DONE;
	}
      else
        operands[2] = force_reg (SImode, operands[2]);
    }
  else if (MEM_P (operands[2]))
    {
      operands[2] = force_reg (SImode, operands[2]);
    }

  if (REG_P (operands[2]))
    {
      rtx tmp = gen_reg_rtx (SImode);
      rtx tmp1 = gen_reg_rtx (<MODE>mode);
      emit_insn (gen_negsi2 (tmp, operands[2]));
      emit_insn (gen_aarch64_simd_dup<mode> (tmp1,
					     convert_to_mode (<VEL>mode,
							      tmp, 0)));
      emit_insn (gen_aarch64_simd_reg_shl<mode>_unsigned (operands[0],
							  operands[1],
							  tmp1));
      DONE;
    }
  else
    FAIL;
}
)

(define_expand "ashr<mode>3"
  [(match_operand:VDQ_I 0 "register_operand" "")
   (match_operand:VDQ_I 1 "register_operand" "")
   (match_operand:SI  2 "general_operand" "")]
 "TARGET_SIMD"
{
  int bit_width = GET_MODE_UNIT_SIZE (<MODE>mode) * BITS_PER_UNIT;
  int shift_amount;

  if (CONST_INT_P (operands[2]))
    {
      shift_amount = INTVAL (operands[2]);
      if (shift_amount > 0 && shift_amount <= bit_width)
        {
	  rtx tmp = aarch64_simd_gen_const_vector_dup (<MODE>mode,
						       shift_amount);
          emit_insn (gen_aarch64_simd_ashr<mode> (operands[0],
						  operands[1],
						  tmp));
          DONE;
	}
      else
        operands[2] = force_reg (SImode, operands[2]);
    }
  else if (MEM_P (operands[2]))
    {
      operands[2] = force_reg (SImode, operands[2]);
    }

  if (REG_P (operands[2]))
    {
      rtx tmp = gen_reg_rtx (SImode);
      rtx tmp1 = gen_reg_rtx (<MODE>mode);
      emit_insn (gen_negsi2 (tmp, operands[2]));
      emit_insn (gen_aarch64_simd_dup<mode> (tmp1,
					     convert_to_mode (<VEL>mode,
							      tmp, 0)));
      emit_insn (gen_aarch64_simd_reg_shl<mode>_signed (operands[0],
							operands[1],
							tmp1));
      DONE;
    }
  else
    FAIL;
}
)

(define_expand "vashl<mode>3"
 [(match_operand:VDQ_I 0 "register_operand" "")
  (match_operand:VDQ_I 1 "register_operand" "")
  (match_operand:VDQ_I 2 "register_operand" "")]
 "TARGET_SIMD"
{
  emit_insn (gen_aarch64_simd_reg_sshl<mode> (operands[0], operands[1],
					      operands[2]));
  DONE;
})

;; Using mode VDQ_BHSI as there is no V2DImode neg!
;; Negating individual lanes most certainly offsets the
;; gain from vectorization.
(define_expand "vashr<mode>3"
 [(match_operand:VDQ_BHSI 0 "register_operand" "")
  (match_operand:VDQ_BHSI 1 "register_operand" "")
  (match_operand:VDQ_BHSI 2 "register_operand" "")]
 "TARGET_SIMD"
{
  rtx neg = gen_reg_rtx (<MODE>mode);
  emit (gen_neg<mode>2 (neg, operands[2]));
  emit_insn (gen_aarch64_simd_reg_shl<mode>_signed (operands[0], operands[1],
						    neg));
  DONE;
})

;; DI vector shift
(define_expand "aarch64_ashr_simddi"
  [(match_operand:DI 0 "register_operand" "=w")
   (match_operand:DI 1 "register_operand" "w")
   (match_operand:SI 2 "aarch64_shift_imm64_di" "")]
  "TARGET_SIMD"
  {
    /* An arithmetic shift right by 64 fills the result with copies of the sign
       bit, just like asr by 63 - however the standard pattern does not handle
       a shift by 64.  */
    if (INTVAL (operands[2]) == 64)
      operands[2] = GEN_INT (63);
    emit_insn (gen_ashrdi3 (operands[0], operands[1], operands[2]));
    DONE;
  }
)

(define_expand "vlshr<mode>3"
 [(match_operand:VDQ_BHSI 0 "register_operand" "")
  (match_operand:VDQ_BHSI 1 "register_operand" "")
  (match_operand:VDQ_BHSI 2 "register_operand" "")]
 "TARGET_SIMD"
{
  rtx neg = gen_reg_rtx (<MODE>mode);
  emit (gen_neg<mode>2 (neg, operands[2]));
  emit_insn (gen_aarch64_simd_reg_shl<mode>_unsigned (operands[0], operands[1],
						      neg));
  DONE;
})

(define_expand "aarch64_lshr_simddi"
  [(match_operand:DI 0 "register_operand" "=w")
   (match_operand:DI 1 "register_operand" "w")
   (match_operand:SI 2 "aarch64_shift_imm64_di" "")]
  "TARGET_SIMD"
  {
    if (INTVAL (operands[2]) == 64)
      emit_move_insn (operands[0], const0_rtx);
    else
      emit_insn (gen_lshrdi3 (operands[0], operands[1], operands[2]));
    DONE;
  }
)

(define_expand "vec_set<mode>"
  [(match_operand:VDQ_BHSI 0 "register_operand")
   (match_operand:<VEL> 1 "register_operand")
   (match_operand:SI 2 "immediate_operand")]
  "TARGET_SIMD"
  {
    HOST_WIDE_INT elem = (HOST_WIDE_INT) 1 << INTVAL (operands[2]);
    emit_insn (gen_aarch64_simd_vec_set<mode> (operands[0], operands[1],
					    GEN_INT (elem), operands[0]));
    DONE;
  }
)

;; For 64-bit modes we use ushl/r, as this does not require a SIMD zero.
(define_insn "vec_shr_<mode>"
  [(set (match_operand:VD 0 "register_operand" "=w")
        (unspec:VD [(match_operand:VD 1 "register_operand" "w")
		    (match_operand:SI 2 "immediate_operand" "i")]
		   UNSPEC_VEC_SHR))]
  "TARGET_SIMD"
  {
    if (BYTES_BIG_ENDIAN)
      return "shl %d0, %d1, %2";
    else
      return "ushr %d0, %d1, %2";
  }
  [(set_attr "type" "neon_shift_imm")]
)

(define_insn "aarch64_simd_vec_setv2di"
  [(set (match_operand:V2DI 0 "register_operand" "=w,w")
        (vec_merge:V2DI
	    (vec_duplicate:V2DI
		(match_operand:DI 1 "register_operand" "r,w"))
	    (match_operand:V2DI 3 "register_operand" "0,0")
	    (match_operand:SI 2 "immediate_operand" "i,i")))]
  "TARGET_SIMD"
  {
    int elt = ENDIAN_LANE_N (2, exact_log2 (INTVAL (operands[2])));
    operands[2] = GEN_INT ((HOST_WIDE_INT) 1 << elt);
    switch (which_alternative)
      {
      case 0:
	return "ins\\t%0.d[%p2], %1";
      case 1:
        return "ins\\t%0.d[%p2], %1.d[0]";
      default:
	gcc_unreachable ();
      }
  }
  [(set_attr "type" "neon_from_gp, neon_ins_q")]
)

(define_expand "vec_setv2di"
  [(match_operand:V2DI 0 "register_operand")
   (match_operand:DI 1 "register_operand")
   (match_operand:SI 2 "immediate_operand")]
  "TARGET_SIMD"
  {
    HOST_WIDE_INT elem = (HOST_WIDE_INT) 1 << INTVAL (operands[2]);
    emit_insn (gen_aarch64_simd_vec_setv2di (operands[0], operands[1],
					  GEN_INT (elem), operands[0]));
    DONE;
  }
)

(define_insn "aarch64_simd_vec_set<mode>"
  [(set (match_operand:VDQF_F16 0 "register_operand" "=w")
	(vec_merge:VDQF_F16
	    (vec_duplicate:VDQF_F16
		(match_operand:<VEL> 1 "register_operand" "w"))
	    (match_operand:VDQF_F16 3 "register_operand" "0")
	    (match_operand:SI 2 "immediate_operand" "i")))]
  "TARGET_SIMD"
  {
    int elt = ENDIAN_LANE_N (<nunits>, exact_log2 (INTVAL (operands[2])));

    operands[2] = GEN_INT ((HOST_WIDE_INT)1 << elt);
    return "ins\t%0.<Vetype>[%p2], %1.<Vetype>[0]";
  }
  [(set_attr "type" "neon_ins<q>")]
)

(define_expand "vec_set<mode>"
  [(match_operand:VDQF_F16 0 "register_operand" "+w")
   (match_operand:<VEL> 1 "register_operand" "w")
   (match_operand:SI 2 "immediate_operand" "")]
  "TARGET_SIMD"
  {
    HOST_WIDE_INT elem = (HOST_WIDE_INT) 1 << INTVAL (operands[2]);
    emit_insn (gen_aarch64_simd_vec_set<mode> (operands[0], operands[1],
					  GEN_INT (elem), operands[0]));
    DONE;
  }
)


(define_insn "aarch64_mla<mode>"
 [(set (match_operand:VDQ_BHSI 0 "register_operand" "=w")
       (plus:VDQ_BHSI (mult:VDQ_BHSI
			(match_operand:VDQ_BHSI 2 "register_operand" "w")
			(match_operand:VDQ_BHSI 3 "register_operand" "w"))
		      (match_operand:VDQ_BHSI 1 "register_operand" "0")))]
 "TARGET_SIMD"
 "mla\t%0.<Vtype>, %2.<Vtype>, %3.<Vtype>"
  [(set_attr "type" "neon_mla_<Vetype><q>")]
)

(define_insn "*aarch64_mla_elt<mode>"
 [(set (match_operand:VDQHS 0 "register_operand" "=w")
       (plus:VDQHS
	 (mult:VDQHS
	   (vec_duplicate:VDQHS
	      (vec_select:<VEL>
		(match_operand:VDQHS 1 "register_operand" "<h_con>")
		  (parallel [(match_operand:SI 2 "immediate_operand")])))
	   (match_operand:VDQHS 3 "register_operand" "w"))
	 (match_operand:VDQHS 4 "register_operand" "0")))]
 "TARGET_SIMD"
  {
    operands[2] = aarch64_endian_lane_rtx (<MODE>mode, INTVAL (operands[2]));
    return "mla\t%0.<Vtype>, %3.<Vtype>, %1.<Vtype>[%2]";
  }
  [(set_attr "type" "neon_mla_<Vetype>_scalar<q>")]
)

(define_insn "*aarch64_mla_elt_<vswap_width_name><mode>"
 [(set (match_operand:VDQHS 0 "register_operand" "=w")
       (plus:VDQHS
	 (mult:VDQHS
	   (vec_duplicate:VDQHS
	      (vec_select:<VEL>
		(match_operand:<VSWAP_WIDTH> 1 "register_operand" "<h_con>")
		  (parallel [(match_operand:SI 2 "immediate_operand")])))
	   (match_operand:VDQHS 3 "register_operand" "w"))
	 (match_operand:VDQHS 4 "register_operand" "0")))]
 "TARGET_SIMD"
  {
    operands[2] = aarch64_endian_lane_rtx (<VSWAP_WIDTH>mode, INTVAL (operands[2]));
    return "mla\t%0.<Vtype>, %3.<Vtype>, %1.<Vtype>[%2]";
  }
  [(set_attr "type" "neon_mla_<Vetype>_scalar<q>")]
)

(define_insn "*aarch64_mla_elt_merge<mode>"
  [(set (match_operand:VDQHS 0 "register_operand" "=w")
	(plus:VDQHS
	  (mult:VDQHS (vec_duplicate:VDQHS
		  (match_operand:<VEL> 1 "register_operand" "<h_con>"))
		(match_operand:VDQHS 2 "register_operand" "w"))
	  (match_operand:VDQHS 3 "register_operand" "0")))]
 "TARGET_SIMD"
 "mla\t%0.<Vtype>, %2.<Vtype>, %1.<Vetype>[0]"
  [(set_attr "type" "neon_mla_<Vetype>_scalar<q>")]
)

(define_insn "aarch64_mls<mode>"
 [(set (match_operand:VDQ_BHSI 0 "register_operand" "=w")
       (minus:VDQ_BHSI (match_operand:VDQ_BHSI 1 "register_operand" "0")
		   (mult:VDQ_BHSI (match_operand:VDQ_BHSI 2 "register_operand" "w")
			      (match_operand:VDQ_BHSI 3 "register_operand" "w"))))]
 "TARGET_SIMD"
 "mls\t%0.<Vtype>, %2.<Vtype>, %3.<Vtype>"
  [(set_attr "type" "neon_mla_<Vetype><q>")]
)

(define_insn "*aarch64_mls_elt<mode>"
 [(set (match_operand:VDQHS 0 "register_operand" "=w")
       (minus:VDQHS
	 (match_operand:VDQHS 4 "register_operand" "0")
	 (mult:VDQHS
	   (vec_duplicate:VDQHS
	      (vec_select:<VEL>
		(match_operand:VDQHS 1 "register_operand" "<h_con>")
		  (parallel [(match_operand:SI 2 "immediate_operand")])))
	   (match_operand:VDQHS 3 "register_operand" "w"))))]
 "TARGET_SIMD"
  {
    operands[2] = aarch64_endian_lane_rtx (<MODE>mode, INTVAL (operands[2]));
    return "mls\t%0.<Vtype>, %3.<Vtype>, %1.<Vtype>[%2]";
  }
  [(set_attr "type" "neon_mla_<Vetype>_scalar<q>")]
)

(define_insn "*aarch64_mls_elt_<vswap_width_name><mode>"
 [(set (match_operand:VDQHS 0 "register_operand" "=w")
       (minus:VDQHS
	 (match_operand:VDQHS 4 "register_operand" "0")
	 (mult:VDQHS
	   (vec_duplicate:VDQHS
	      (vec_select:<VEL>
		(match_operand:<VSWAP_WIDTH> 1 "register_operand" "<h_con>")
		  (parallel [(match_operand:SI 2 "immediate_operand")])))
	   (match_operand:VDQHS 3 "register_operand" "w"))))]
 "TARGET_SIMD"
  {
    operands[2] = aarch64_endian_lane_rtx (<VSWAP_WIDTH>mode, INTVAL (operands[2]));
    return "mls\t%0.<Vtype>, %3.<Vtype>, %1.<Vtype>[%2]";
  }
  [(set_attr "type" "neon_mla_<Vetype>_scalar<q>")]
)

(define_insn "*aarch64_mls_elt_merge<mode>"
  [(set (match_operand:VDQHS 0 "register_operand" "=w")
	(minus:VDQHS
	  (match_operand:VDQHS 1 "register_operand" "0")
	  (mult:VDQHS (vec_duplicate:VDQHS
		  (match_operand:<VEL> 2 "register_operand" "<h_con>"))
		(match_operand:VDQHS 3 "register_operand" "w"))))]
  "TARGET_SIMD"
  "mls\t%0.<Vtype>, %3.<Vtype>, %2.<Vetype>[0]"
  [(set_attr "type" "neon_mla_<Vetype>_scalar<q>")]
)

;; Max/Min operations.
(define_insn "<su><maxmin><mode>3"
 [(set (match_operand:VDQ_BHSI 0 "register_operand" "=w")
       (MAXMIN:VDQ_BHSI (match_operand:VDQ_BHSI 1 "register_operand" "w")
		    (match_operand:VDQ_BHSI 2 "register_operand" "w")))]
 "TARGET_SIMD"
 "<su><maxmin>\t%0.<Vtype>, %1.<Vtype>, %2.<Vtype>"
  [(set_attr "type" "neon_minmax<q>")]
)

(define_expand "<su><maxmin>v2di3"
 [(set (match_operand:V2DI 0 "register_operand" "")
       (MAXMIN:V2DI (match_operand:V2DI 1 "register_operand" "")
                    (match_operand:V2DI 2 "register_operand" "")))]
 "TARGET_SIMD"
{
  enum rtx_code cmp_operator;
  rtx cmp_fmt;

  switch (<CODE>)
    {
    case UMIN:
      cmp_operator = LTU;
      break;
    case SMIN:
      cmp_operator = LT;
      break;
    case UMAX:
      cmp_operator = GTU;
      break;
    case SMAX:
      cmp_operator = GT;
      break;
    default:
      gcc_unreachable ();
    }

  cmp_fmt = gen_rtx_fmt_ee (cmp_operator, V2DImode, operands[1], operands[2]);
  emit_insn (gen_vcondv2div2di (operands[0], operands[1],
              operands[2], cmp_fmt, operands[1], operands[2]));
  DONE;
})

;; Pairwise Integer Max/Min operations.
(define_insn "aarch64_<maxmin_uns>p<mode>"
 [(set (match_operand:VDQ_BHSI 0 "register_operand" "=w")
       (unspec:VDQ_BHSI [(match_operand:VDQ_BHSI 1 "register_operand" "w")
			 (match_operand:VDQ_BHSI 2 "register_operand" "w")]
			MAXMINV))]
 "TARGET_SIMD"
 "<maxmin_uns_op>p\t%0.<Vtype>, %1.<Vtype>, %2.<Vtype>"
  [(set_attr "type" "neon_minmax<q>")]
)

;; Pairwise FP Max/Min operations.
(define_insn "aarch64_<maxmin_uns>p<mode>"
 [(set (match_operand:VHSDF 0 "register_operand" "=w")
       (unspec:VHSDF [(match_operand:VHSDF 1 "register_operand" "w")
		      (match_operand:VHSDF 2 "register_operand" "w")]
		      FMAXMINV))]
 "TARGET_SIMD"
 "<maxmin_uns_op>p\t%0.<Vtype>, %1.<Vtype>, %2.<Vtype>"
  [(set_attr "type" "neon_minmax<q>")]
)

;; vec_concat gives a new vector with the low elements from operand 1, and
;; the high elements from operand 2.  That is to say, given op1 = { a, b }
;; op2 = { c, d }, vec_concat (op1, op2) = { a, b, c, d }.
;; What that means, is that the RTL descriptions of the below patterns
;; need to change depending on endianness.

;; Move to the low architectural bits of the register.
;; On little-endian this is { operand, zeroes }
;; On big-endian this is { zeroes, operand }

(define_insn "move_lo_quad_internal_<mode>"
  [(set (match_operand:VQ_NO2E 0 "register_operand" "=w,w,w")
	(vec_concat:VQ_NO2E
	  (match_operand:<VHALF> 1 "register_operand" "w,r,r")
	  (vec_duplicate:<VHALF> (const_int 0))))]
  "TARGET_SIMD && !BYTES_BIG_ENDIAN"
  "@
   dup\\t%d0, %1.d[0]
   fmov\\t%d0, %1
   dup\\t%d0, %1"
  [(set_attr "type" "neon_dup<q>,f_mcr,neon_dup<q>")
   (set_attr "simd" "yes,*,yes")
   (set_attr "fp" "*,yes,*")
   (set_attr "length" "4")]
)

(define_insn "move_lo_quad_internal_<mode>"
  [(set (match_operand:VQ_2E 0 "register_operand" "=w,w,w")
	(vec_concat:VQ_2E
	  (match_operand:<VHALF> 1 "register_operand" "w,r,r")
	  (const_int 0)))]
  "TARGET_SIMD && !BYTES_BIG_ENDIAN"
  "@
   dup\\t%d0, %1.d[0]
   fmov\\t%d0, %1
   dup\\t%d0, %1"
  [(set_attr "type" "neon_dup<q>,f_mcr,neon_dup<q>")
   (set_attr "simd" "yes,*,yes")
   (set_attr "fp" "*,yes,*")
   (set_attr "length" "4")]
)

(define_insn "move_lo_quad_internal_be_<mode>"
  [(set (match_operand:VQ_NO2E 0 "register_operand" "=w,w,w")
	(vec_concat:VQ_NO2E
	  (vec_duplicate:<VHALF> (const_int 0))
	  (match_operand:<VHALF> 1 "register_operand" "w,r,r")))]
  "TARGET_SIMD && BYTES_BIG_ENDIAN"
  "@
   dup\\t%d0, %1.d[0]
   fmov\\t%d0, %1
   dup\\t%d0, %1"
  [(set_attr "type" "neon_dup<q>,f_mcr,neon_dup<q>")
   (set_attr "simd" "yes,*,yes")
   (set_attr "fp" "*,yes,*")
   (set_attr "length" "4")]
)

(define_insn "move_lo_quad_internal_be_<mode>"
  [(set (match_operand:VQ_2E 0 "register_operand" "=w,w,w")
	(vec_concat:VQ_2E
	  (const_int 0)
	  (match_operand:<VHALF> 1 "register_operand" "w,r,r")))]
  "TARGET_SIMD && BYTES_BIG_ENDIAN"
  "@
   dup\\t%d0, %1.d[0]
   fmov\\t%d0, %1
   dup\\t%d0, %1"
  [(set_attr "type" "neon_dup<q>,f_mcr,neon_dup<q>")
   (set_attr "simd" "yes,*,yes")
   (set_attr "fp" "*,yes,*")
   (set_attr "length" "4")]
)

(define_expand "move_lo_quad_<mode>"
  [(match_operand:VQ 0 "register_operand")
   (match_operand:VQ 1 "register_operand")]
  "TARGET_SIMD"
{
  if (BYTES_BIG_ENDIAN)
    emit_insn (gen_move_lo_quad_internal_be_<mode> (operands[0], operands[1]));
  else
    emit_insn (gen_move_lo_quad_internal_<mode> (operands[0], operands[1]));
  DONE;
}
)

;; Move operand1 to the high architectural bits of the register, keeping
;; the low architectural bits of operand2.
;; For little-endian this is { operand2, operand1 }
;; For big-endian this is { operand1, operand2 }

(define_insn "aarch64_simd_move_hi_quad_<mode>"
  [(set (match_operand:VQ 0 "register_operand" "+w,w")
        (vec_concat:VQ
          (vec_select:<VHALF>
                (match_dup 0)
                (match_operand:VQ 2 "vect_par_cnst_lo_half" ""))
	  (match_operand:<VHALF> 1 "register_operand" "w,r")))]
  "TARGET_SIMD && !BYTES_BIG_ENDIAN"
  "@
   ins\\t%0.d[1], %1.d[0]
   ins\\t%0.d[1], %1"
  [(set_attr "type" "neon_ins")]
)

(define_insn "aarch64_simd_move_hi_quad_be_<mode>"
  [(set (match_operand:VQ 0 "register_operand" "+w,w")
        (vec_concat:VQ
	  (match_operand:<VHALF> 1 "register_operand" "w,r")
          (vec_select:<VHALF>
                (match_dup 0)
                (match_operand:VQ 2 "vect_par_cnst_lo_half" ""))))]
  "TARGET_SIMD && BYTES_BIG_ENDIAN"
  "@
   ins\\t%0.d[1], %1.d[0]
   ins\\t%0.d[1], %1"
  [(set_attr "type" "neon_ins")]
)

(define_expand "move_hi_quad_<mode>"
 [(match_operand:VQ 0 "register_operand" "")
  (match_operand:<VHALF> 1 "register_operand" "")]
 "TARGET_SIMD"
{
  rtx p = aarch64_simd_vect_par_cnst_half (<MODE>mode, <nunits>, false);
  if (BYTES_BIG_ENDIAN)
    emit_insn (gen_aarch64_simd_move_hi_quad_be_<mode> (operands[0],
		    operands[1], p));
  else
    emit_insn (gen_aarch64_simd_move_hi_quad_<mode> (operands[0],
		    operands[1], p));
  DONE;
})

;; Narrowing operations.

;; For doubles.
(define_insn "aarch64_simd_vec_pack_trunc_<mode>"
 [(set (match_operand:<VNARROWQ> 0 "register_operand" "=w")
       (truncate:<VNARROWQ> (match_operand:VQN 1 "register_operand" "w")))]
 "TARGET_SIMD"
 "xtn\\t%0.<Vntype>, %1.<Vtype>"
  [(set_attr "type" "neon_shift_imm_narrow_q")]
)

(define_expand "vec_pack_trunc_<mode>"
 [(match_operand:<VNARROWD> 0 "register_operand" "")
  (match_operand:VDN 1 "register_operand" "")
  (match_operand:VDN 2 "register_operand" "")]
 "TARGET_SIMD"
{
  rtx tempreg = gen_reg_rtx (<VDBL>mode);
  int lo = BYTES_BIG_ENDIAN ? 2 : 1;
  int hi = BYTES_BIG_ENDIAN ? 1 : 2;

  emit_insn (gen_move_lo_quad_<Vdbl> (tempreg, operands[lo]));
  emit_insn (gen_move_hi_quad_<Vdbl> (tempreg, operands[hi]));
  emit_insn (gen_aarch64_simd_vec_pack_trunc_<Vdbl> (operands[0], tempreg));
  DONE;
})

;; For quads.

(define_insn "vec_pack_trunc_<mode>"
 [(set (match_operand:<VNARROWQ2> 0 "register_operand" "=&w")
       (vec_concat:<VNARROWQ2>
	 (truncate:<VNARROWQ> (match_operand:VQN 1 "register_operand" "w"))
	 (truncate:<VNARROWQ> (match_operand:VQN 2 "register_operand" "w"))))]
 "TARGET_SIMD"
 {
   if (BYTES_BIG_ENDIAN)
     return "xtn\\t%0.<Vntype>, %2.<Vtype>\;xtn2\\t%0.<V2ntype>, %1.<Vtype>";
   else
     return "xtn\\t%0.<Vntype>, %1.<Vtype>\;xtn2\\t%0.<V2ntype>, %2.<Vtype>";
 }
  [(set_attr "type" "multiple")
   (set_attr "length" "8")]
)

;; Widening operations.

(define_insn "aarch64_simd_vec_unpack<su>_lo_<mode>"
  [(set (match_operand:<VWIDE> 0 "register_operand" "=w")
        (ANY_EXTEND:<VWIDE> (vec_select:<VHALF>
			       (match_operand:VQW 1 "register_operand" "w")
			       (match_operand:VQW 2 "vect_par_cnst_lo_half" "")
			    )))]
  "TARGET_SIMD"
  "<su>shll\t%0.<Vwtype>, %1.<Vhalftype>, 0"
  [(set_attr "type" "neon_shift_imm_long")]
)

(define_insn "aarch64_simd_vec_unpack<su>_hi_<mode>"
  [(set (match_operand:<VWIDE> 0 "register_operand" "=w")
        (ANY_EXTEND:<VWIDE> (vec_select:<VHALF>
			       (match_operand:VQW 1 "register_operand" "w")
			       (match_operand:VQW 2 "vect_par_cnst_hi_half" "")
			    )))]
  "TARGET_SIMD"
  "<su>shll2\t%0.<Vwtype>, %1.<Vtype>, 0"
  [(set_attr "type" "neon_shift_imm_long")]
)

(define_expand "vec_unpack<su>_hi_<mode>"
  [(match_operand:<VWIDE> 0 "register_operand" "")
   (ANY_EXTEND:<VWIDE> (match_operand:VQW 1 "register_operand"))]
  "TARGET_SIMD"
  {
    rtx p = aarch64_simd_vect_par_cnst_half (<MODE>mode, <nunits>, true);
    emit_insn (gen_aarch64_simd_vec_unpack<su>_hi_<mode> (operands[0],
							  operands[1], p));
    DONE;
  }
)

(define_expand "vec_unpack<su>_lo_<mode>"
  [(match_operand:<VWIDE> 0 "register_operand" "")
   (ANY_EXTEND:<VWIDE> (match_operand:VQW 1 "register_operand" ""))]
  "TARGET_SIMD"
  {
    rtx p = aarch64_simd_vect_par_cnst_half (<MODE>mode, <nunits>, false);
    emit_insn (gen_aarch64_simd_vec_unpack<su>_lo_<mode> (operands[0],
							  operands[1], p));
    DONE;
  }
)

;; Widening arithmetic.

(define_insn "*aarch64_<su>mlal_lo<mode>"
  [(set (match_operand:<VWIDE> 0 "register_operand" "=w")
        (plus:<VWIDE>
          (mult:<VWIDE>
              (ANY_EXTEND:<VWIDE> (vec_select:<VHALF>
                 (match_operand:VQW 2 "register_operand" "w")
                 (match_operand:VQW 3 "vect_par_cnst_lo_half" "")))
              (ANY_EXTEND:<VWIDE> (vec_select:<VHALF>
                 (match_operand:VQW 4 "register_operand" "w")
                 (match_dup 3))))
          (match_operand:<VWIDE> 1 "register_operand" "0")))]
  "TARGET_SIMD"
  "<su>mlal\t%0.<Vwtype>, %2.<Vhalftype>, %4.<Vhalftype>"
  [(set_attr "type" "neon_mla_<Vetype>_long")]
)

(define_insn "*aarch64_<su>mlal_hi<mode>"
  [(set (match_operand:<VWIDE> 0 "register_operand" "=w")
        (plus:<VWIDE>
          (mult:<VWIDE>
              (ANY_EXTEND:<VWIDE> (vec_select:<VHALF>
                 (match_operand:VQW 2 "register_operand" "w")
                 (match_operand:VQW 3 "vect_par_cnst_hi_half" "")))
              (ANY_EXTEND:<VWIDE> (vec_select:<VHALF>
                 (match_operand:VQW 4 "register_operand" "w")
                 (match_dup 3))))
          (match_operand:<VWIDE> 1 "register_operand" "0")))]
  "TARGET_SIMD"
  "<su>mlal2\t%0.<Vwtype>, %2.<Vtype>, %4.<Vtype>"
  [(set_attr "type" "neon_mla_<Vetype>_long")]
)

(define_insn "*aarch64_<su>mlsl_lo<mode>"
  [(set (match_operand:<VWIDE> 0 "register_operand" "=w")
        (minus:<VWIDE>
          (match_operand:<VWIDE> 1 "register_operand" "0")
          (mult:<VWIDE>
              (ANY_EXTEND:<VWIDE> (vec_select:<VHALF>
                 (match_operand:VQW 2 "register_operand" "w")
                 (match_operand:VQW 3 "vect_par_cnst_lo_half" "")))
              (ANY_EXTEND:<VWIDE> (vec_select:<VHALF>
                 (match_operand:VQW 4 "register_operand" "w")
                 (match_dup 3))))))]
  "TARGET_SIMD"
  "<su>mlsl\t%0.<Vwtype>, %2.<Vhalftype>, %4.<Vhalftype>"
  [(set_attr "type" "neon_mla_<Vetype>_long")]
)

(define_insn "*aarch64_<su>mlsl_hi<mode>"
  [(set (match_operand:<VWIDE> 0 "register_operand" "=w")
        (minus:<VWIDE>
          (match_operand:<VWIDE> 1 "register_operand" "0")
          (mult:<VWIDE>
              (ANY_EXTEND:<VWIDE> (vec_select:<VHALF>
                 (match_operand:VQW 2 "register_operand" "w")
                 (match_operand:VQW 3 "vect_par_cnst_hi_half" "")))
              (ANY_EXTEND:<VWIDE> (vec_select:<VHALF>
                 (match_operand:VQW 4 "register_operand" "w")
                 (match_dup 3))))))]
  "TARGET_SIMD"
  "<su>mlsl2\t%0.<Vwtype>, %2.<Vtype>, %4.<Vtype>"
  [(set_attr "type" "neon_mla_<Vetype>_long")]
)

(define_insn "*aarch64_<su>mlal<mode>"
  [(set (match_operand:<VWIDE> 0 "register_operand" "=w")
        (plus:<VWIDE>
          (mult:<VWIDE>
            (ANY_EXTEND:<VWIDE>
              (match_operand:VD_BHSI 1 "register_operand" "w"))
            (ANY_EXTEND:<VWIDE>
              (match_operand:VD_BHSI 2 "register_operand" "w")))
          (match_operand:<VWIDE> 3 "register_operand" "0")))]
  "TARGET_SIMD"
  "<su>mlal\t%0.<Vwtype>, %1.<Vtype>, %2.<Vtype>"
  [(set_attr "type" "neon_mla_<Vetype>_long")]
)

(define_insn "*aarch64_<su>mlsl<mode>"
  [(set (match_operand:<VWIDE> 0 "register_operand" "=w")
        (minus:<VWIDE>
          (match_operand:<VWIDE> 1 "register_operand" "0")
          (mult:<VWIDE>
            (ANY_EXTEND:<VWIDE>
              (match_operand:VD_BHSI 2 "register_operand" "w"))
            (ANY_EXTEND:<VWIDE>
              (match_operand:VD_BHSI 3 "register_operand" "w")))))]
  "TARGET_SIMD"
  "<su>mlsl\t%0.<Vwtype>, %2.<Vtype>, %3.<Vtype>"
  [(set_attr "type" "neon_mla_<Vetype>_long")]
)

(define_insn "aarch64_simd_vec_<su>mult_lo_<mode>"
 [(set (match_operand:<VWIDE> 0 "register_operand" "=w")
       (mult:<VWIDE> (ANY_EXTEND:<VWIDE> (vec_select:<VHALF>
			   (match_operand:VQW 1 "register_operand" "w")
                           (match_operand:VQW 3 "vect_par_cnst_lo_half" "")))
		     (ANY_EXTEND:<VWIDE> (vec_select:<VHALF>
                           (match_operand:VQW 2 "register_operand" "w")
                           (match_dup 3)))))]
  "TARGET_SIMD"
  "<su>mull\\t%0.<Vwtype>, %1.<Vhalftype>, %2.<Vhalftype>"
  [(set_attr "type" "neon_mul_<Vetype>_long")]
)

(define_expand "vec_widen_<su>mult_lo_<mode>"
  [(match_operand:<VWIDE> 0 "register_operand" "")
   (ANY_EXTEND:<VWIDE> (match_operand:VQW 1 "register_operand" ""))
   (ANY_EXTEND:<VWIDE> (match_operand:VQW 2 "register_operand" ""))]
 "TARGET_SIMD"
 {
   rtx p = aarch64_simd_vect_par_cnst_half (<MODE>mode, <nunits>, false);
   emit_insn (gen_aarch64_simd_vec_<su>mult_lo_<mode> (operands[0],
						       operands[1],
						       operands[2], p));
   DONE;
 }
)

(define_insn "aarch64_simd_vec_<su>mult_hi_<mode>"
 [(set (match_operand:<VWIDE> 0 "register_operand" "=w")
      (mult:<VWIDE> (ANY_EXTEND:<VWIDE> (vec_select:<VHALF>
			    (match_operand:VQW 1 "register_operand" "w")
			    (match_operand:VQW 3 "vect_par_cnst_hi_half" "")))
		    (ANY_EXTEND:<VWIDE> (vec_select:<VHALF>
			    (match_operand:VQW 2 "register_operand" "w")
			    (match_dup 3)))))]
  "TARGET_SIMD"
  "<su>mull2\\t%0.<Vwtype>, %1.<Vtype>, %2.<Vtype>"
  [(set_attr "type" "neon_mul_<Vetype>_long")]
)

(define_expand "vec_widen_<su>mult_hi_<mode>"
  [(match_operand:<VWIDE> 0 "register_operand" "")
   (ANY_EXTEND:<VWIDE> (match_operand:VQW 1 "register_operand" ""))
   (ANY_EXTEND:<VWIDE> (match_operand:VQW 2 "register_operand" ""))]
 "TARGET_SIMD"
 {
   rtx p = aarch64_simd_vect_par_cnst_half (<MODE>mode, <nunits>, true);
   emit_insn (gen_aarch64_simd_vec_<su>mult_hi_<mode> (operands[0],
						       operands[1],
						       operands[2], p));
   DONE;

 }
)

;; FP vector operations.
;; AArch64 AdvSIMD supports single-precision (32-bit) and 
;; double-precision (64-bit) floating-point data types and arithmetic as
;; defined by the IEEE 754-2008 standard.  This makes them vectorizable 
;; without the need for -ffast-math or -funsafe-math-optimizations.
;;
;; Floating-point operations can raise an exception.  Vectorizing such
;; operations are safe because of reasons explained below.
;;
;; ARMv8 permits an extension to enable trapped floating-point
;; exception handling, however this is an optional feature.  In the
;; event of a floating-point exception being raised by vectorised
;; code then:
;; 1.  If trapped floating-point exceptions are available, then a trap
;;     will be taken when any lane raises an enabled exception.  A trap
;;     handler may determine which lane raised the exception.
;; 2.  Alternatively a sticky exception flag is set in the
;;     floating-point status register (FPSR).  Software may explicitly
;;     test the exception flags, in which case the tests will either
;;     prevent vectorisation, allowing precise identification of the
;;     failing operation, or if tested outside of vectorisable regions
;;     then the specific operation and lane are not of interest.

;; FP arithmetic operations.

(define_insn "add<mode>3"
 [(set (match_operand:VHSDF 0 "register_operand" "=w")
       (plus:VHSDF (match_operand:VHSDF 1 "register_operand" "w")
		   (match_operand:VHSDF 2 "register_operand" "w")))]
 "TARGET_SIMD"
 "fadd\\t%0.<Vtype>, %1.<Vtype>, %2.<Vtype>"
  [(set_attr "type" "neon_fp_addsub_<stype><q>")]
)

(define_insn "sub<mode>3"
 [(set (match_operand:VHSDF 0 "register_operand" "=w")
       (minus:VHSDF (match_operand:VHSDF 1 "register_operand" "w")
		    (match_operand:VHSDF 2 "register_operand" "w")))]
 "TARGET_SIMD"
 "fsub\\t%0.<Vtype>, %1.<Vtype>, %2.<Vtype>"
  [(set_attr "type" "neon_fp_addsub_<stype><q>")]
)

(define_insn "mul<mode>3"
 [(set (match_operand:VHSDF 0 "register_operand" "=w")
       (mult:VHSDF (match_operand:VHSDF 1 "register_operand" "w")
		   (match_operand:VHSDF 2 "register_operand" "w")))]
 "TARGET_SIMD"
 "fmul\\t%0.<Vtype>, %1.<Vtype>, %2.<Vtype>"
  [(set_attr "type" "neon_fp_mul_<stype><q>")]
)

(define_expand "div<mode>3"
 [(set (match_operand:VHSDF 0 "register_operand" "=w")
       (div:VHSDF (match_operand:VHSDF 1 "register_operand" "w")
		  (match_operand:VHSDF 2 "register_operand" "w")))]
 "TARGET_SIMD"
{
  if (aarch64_emit_approx_div (operands[0], operands[1], operands[2]))
    DONE;

  operands[1] = force_reg (<MODE>mode, operands[1]);
})

(define_insn "*div<mode>3"
 [(set (match_operand:VHSDF 0 "register_operand" "=w")
       (div:VHSDF (match_operand:VHSDF 1 "register_operand" "w")
		 (match_operand:VHSDF 2 "register_operand" "w")))]
 "TARGET_SIMD"
 "fdiv\\t%0.<Vtype>, %1.<Vtype>, %2.<Vtype>"
  [(set_attr "type" "neon_fp_div_<stype><q>")]
)

(define_insn "neg<mode>2"
 [(set (match_operand:VHSDF 0 "register_operand" "=w")
       (neg:VHSDF (match_operand:VHSDF 1 "register_operand" "w")))]
 "TARGET_SIMD"
 "fneg\\t%0.<Vtype>, %1.<Vtype>"
  [(set_attr "type" "neon_fp_neg_<stype><q>")]
)

(define_insn "abs<mode>2"
 [(set (match_operand:VHSDF 0 "register_operand" "=w")
       (abs:VHSDF (match_operand:VHSDF 1 "register_operand" "w")))]
 "TARGET_SIMD"
 "fabs\\t%0.<Vtype>, %1.<Vtype>"
  [(set_attr "type" "neon_fp_abs_<stype><q>")]
)

(define_insn "fma<mode>4"
  [(set (match_operand:VHSDF 0 "register_operand" "=w")
       (fma:VHSDF (match_operand:VHSDF 1 "register_operand" "w")
		  (match_operand:VHSDF 2 "register_operand" "w")
		  (match_operand:VHSDF 3 "register_operand" "0")))]
  "TARGET_SIMD"
 "fmla\\t%0.<Vtype>, %1.<Vtype>, %2.<Vtype>"
  [(set_attr "type" "neon_fp_mla_<stype><q>")]
)

(define_insn "*aarch64_fma4_elt<mode>"
  [(set (match_operand:VDQF 0 "register_operand" "=w")
    (fma:VDQF
      (vec_duplicate:VDQF
	(vec_select:<VEL>
	  (match_operand:VDQF 1 "register_operand" "<h_con>")
	  (parallel [(match_operand:SI 2 "immediate_operand")])))
      (match_operand:VDQF 3 "register_operand" "w")
      (match_operand:VDQF 4 "register_operand" "0")))]
  "TARGET_SIMD"
  {
    operands[2] = aarch64_endian_lane_rtx (<MODE>mode, INTVAL (operands[2]));
    return "fmla\\t%0.<Vtype>, %3.<Vtype>, %1.<Vtype>[%2]";
  }
  [(set_attr "type" "neon_fp_mla_<Vetype>_scalar<q>")]
)

(define_insn "*aarch64_fma4_elt_<vswap_width_name><mode>"
  [(set (match_operand:VDQSF 0 "register_operand" "=w")
    (fma:VDQSF
      (vec_duplicate:VDQSF
	(vec_select:<VEL>
	  (match_operand:<VSWAP_WIDTH> 1 "register_operand" "<h_con>")
	  (parallel [(match_operand:SI 2 "immediate_operand")])))
      (match_operand:VDQSF 3 "register_operand" "w")
      (match_operand:VDQSF 4 "register_operand" "0")))]
  "TARGET_SIMD"
  {
    operands[2] = aarch64_endian_lane_rtx (<VSWAP_WIDTH>mode, INTVAL (operands[2]));
    return "fmla\\t%0.<Vtype>, %3.<Vtype>, %1.<Vtype>[%2]";
  }
  [(set_attr "type" "neon_fp_mla_<Vetype>_scalar<q>")]
)

(define_insn "*aarch64_fma4_elt_from_dup<mode>"
  [(set (match_operand:VMUL 0 "register_operand" "=w")
    (fma:VMUL
      (vec_duplicate:VMUL
	  (match_operand:<VEL> 1 "register_operand" "<h_con>"))
      (match_operand:VMUL 2 "register_operand" "w")
      (match_operand:VMUL 3 "register_operand" "0")))]
  "TARGET_SIMD"
  "fmla\t%0.<Vtype>, %2.<Vtype>, %1.<Vetype>[0]"
  [(set_attr "type" "neon<fp>_mla_<stype>_scalar<q>")]
)

(define_insn "*aarch64_fma4_elt_to_64v2df"
  [(set (match_operand:DF 0 "register_operand" "=w")
    (fma:DF
	(vec_select:DF
	  (match_operand:V2DF 1 "register_operand" "w")
	  (parallel [(match_operand:SI 2 "immediate_operand")]))
      (match_operand:DF 3 "register_operand" "w")
      (match_operand:DF 4 "register_operand" "0")))]
  "TARGET_SIMD"
  {
    operands[2] = aarch64_endian_lane_rtx (V2DFmode, INTVAL (operands[2]));
    return "fmla\\t%0.2d, %3.2d, %1.2d[%2]";
  }
  [(set_attr "type" "neon_fp_mla_d_scalar_q")]
)

(define_insn "fnma<mode>4"
  [(set (match_operand:VHSDF 0 "register_operand" "=w")
	(fma:VHSDF
	  (neg:VHSDF (match_operand:VHSDF 1 "register_operand" "w"))
	  (match_operand:VHSDF 2 "register_operand" "w")
	  (match_operand:VHSDF 3 "register_operand" "0")))]
  "TARGET_SIMD"
  "fmls\\t%0.<Vtype>, %1.<Vtype>, %2.<Vtype>"
  [(set_attr "type" "neon_fp_mla_<stype><q>")]
)

(define_insn "*aarch64_fnma4_elt<mode>"
  [(set (match_operand:VDQF 0 "register_operand" "=w")
    (fma:VDQF
      (neg:VDQF
        (match_operand:VDQF 3 "register_operand" "w"))
      (vec_duplicate:VDQF
	(vec_select:<VEL>
	  (match_operand:VDQF 1 "register_operand" "<h_con>")
	  (parallel [(match_operand:SI 2 "immediate_operand")])))
      (match_operand:VDQF 4 "register_operand" "0")))]
  "TARGET_SIMD"
  {
    operands[2] = aarch64_endian_lane_rtx (<MODE>mode, INTVAL (operands[2]));
    return "fmls\\t%0.<Vtype>, %3.<Vtype>, %1.<Vtype>[%2]";
  }
  [(set_attr "type" "neon_fp_mla_<Vetype>_scalar<q>")]
)

(define_insn "*aarch64_fnma4_elt_<vswap_width_name><mode>"
  [(set (match_operand:VDQSF 0 "register_operand" "=w")
    (fma:VDQSF
      (neg:VDQSF
        (match_operand:VDQSF 3 "register_operand" "w"))
      (vec_duplicate:VDQSF
	(vec_select:<VEL>
	  (match_operand:<VSWAP_WIDTH> 1 "register_operand" "<h_con>")
	  (parallel [(match_operand:SI 2 "immediate_operand")])))
      (match_operand:VDQSF 4 "register_operand" "0")))]
  "TARGET_SIMD"
  {
    operands[2] = aarch64_endian_lane_rtx (<VSWAP_WIDTH>mode, INTVAL (operands[2]));
    return "fmls\\t%0.<Vtype>, %3.<Vtype>, %1.<Vtype>[%2]";
  }
  [(set_attr "type" "neon_fp_mla_<Vetype>_scalar<q>")]
)

(define_insn "*aarch64_fnma4_elt_from_dup<mode>"
  [(set (match_operand:VMUL 0 "register_operand" "=w")
    (fma:VMUL
      (neg:VMUL
        (match_operand:VMUL 2 "register_operand" "w"))
      (vec_duplicate:VMUL
	(match_operand:<VEL> 1 "register_operand" "<h_con>"))
      (match_operand:VMUL 3 "register_operand" "0")))]
  "TARGET_SIMD"
  "fmls\t%0.<Vtype>, %2.<Vtype>, %1.<Vetype>[0]"
  [(set_attr "type" "neon<fp>_mla_<stype>_scalar<q>")]
)

(define_insn "*aarch64_fnma4_elt_to_64v2df"
  [(set (match_operand:DF 0 "register_operand" "=w")
    (fma:DF
      (vec_select:DF
	(match_operand:V2DF 1 "register_operand" "w")
	(parallel [(match_operand:SI 2 "immediate_operand")]))
      (neg:DF
        (match_operand:DF 3 "register_operand" "w"))
      (match_operand:DF 4 "register_operand" "0")))]
  "TARGET_SIMD"
  {
    operands[2] = aarch64_endian_lane_rtx (V2DFmode, INTVAL (operands[2]));
    return "fmls\\t%0.2d, %3.2d, %1.2d[%2]";
  }
  [(set_attr "type" "neon_fp_mla_d_scalar_q")]
)

;; Vector versions of the floating-point frint patterns.
;; Expands to btrunc, ceil, floor, nearbyint, rint, round, frintn.
(define_insn "<frint_pattern><mode>2"
  [(set (match_operand:VHSDF 0 "register_operand" "=w")
	(unspec:VHSDF [(match_operand:VHSDF 1 "register_operand" "w")]
		       FRINT))]
  "TARGET_SIMD"
  "frint<frint_suffix>\\t%0.<Vtype>, %1.<Vtype>"
  [(set_attr "type" "neon_fp_round_<stype><q>")]
)

;; Vector versions of the fcvt standard patterns.
;; Expands to lbtrunc, lround, lceil, lfloor
(define_insn "l<fcvt_pattern><su_optab><VHSDF:mode><fcvt_target>2"
  [(set (match_operand:<FCVT_TARGET> 0 "register_operand" "=w")
	(FIXUORS:<FCVT_TARGET> (unspec:<FCVT_TARGET>
			       [(match_operand:VHSDF 1 "register_operand" "w")]
			       FCVT)))]
  "TARGET_SIMD"
  "fcvt<frint_suffix><su>\\t%0.<Vtype>, %1.<Vtype>"
  [(set_attr "type" "neon_fp_to_int_<stype><q>")]
)

;; HF Scalar variants of related SIMD instructions.
(define_insn "l<fcvt_pattern><su_optab>hfhi2"
  [(set (match_operand:HI 0 "register_operand" "=w")
	(FIXUORS:HI (unspec:HF [(match_operand:HF 1 "register_operand" "w")]
		      FCVT)))]
  "TARGET_SIMD_F16INST"
  "fcvt<frint_suffix><su>\t%h0, %h1"
  [(set_attr "type" "neon_fp_to_int_s")]
)

(define_insn "<optab>_trunchfhi2"
  [(set (match_operand:HI 0 "register_operand" "=w")
	(FIXUORS:HI (match_operand:HF 1 "register_operand" "w")))]
  "TARGET_SIMD_F16INST"
  "fcvtz<su>\t%h0, %h1"
  [(set_attr "type" "neon_fp_to_int_s")]
)

(define_insn "<optab>hihf2"
  [(set (match_operand:HF 0 "register_operand" "=w")
	(FLOATUORS:HF (match_operand:HI 1 "register_operand" "w")))]
  "TARGET_SIMD_F16INST"
  "<su_optab>cvtf\t%h0, %h1"
  [(set_attr "type" "neon_int_to_fp_s")]
)

(define_insn "*aarch64_fcvt<su_optab><VDQF:mode><fcvt_target>2_mult"
  [(set (match_operand:<FCVT_TARGET> 0 "register_operand" "=w")
	(FIXUORS:<FCVT_TARGET> (unspec:<FCVT_TARGET>
			       [(mult:VDQF
	 (match_operand:VDQF 1 "register_operand" "w")
	 (match_operand:VDQF 2 "aarch64_fp_vec_pow2" ""))]
			       UNSPEC_FRINTZ)))]
  "TARGET_SIMD
   && IN_RANGE (aarch64_vec_fpconst_pow_of_2 (operands[2]), 1,
		GET_MODE_BITSIZE (GET_MODE_INNER (<VDQF:MODE>mode)))"
  {
    int fbits = aarch64_vec_fpconst_pow_of_2 (operands[2]);
    char buf[64];
    snprintf (buf, 64, "fcvtz<su>\\t%%0.<Vtype>, %%1.<Vtype>, #%d", fbits);
    output_asm_insn (buf, operands);
    return "";
  }
  [(set_attr "type" "neon_fp_to_int_<Vetype><q>")]
)

(define_expand "<optab><VHSDF:mode><fcvt_target>2"
  [(set (match_operand:<FCVT_TARGET> 0 "register_operand")
	(FIXUORS:<FCVT_TARGET> (unspec:<FCVT_TARGET>
			       [(match_operand:VHSDF 1 "register_operand")]
				UNSPEC_FRINTZ)))]
  "TARGET_SIMD"
  {})

(define_expand "<fix_trunc_optab><VHSDF:mode><fcvt_target>2"
  [(set (match_operand:<FCVT_TARGET> 0 "register_operand")
	(FIXUORS:<FCVT_TARGET> (unspec:<FCVT_TARGET>
			       [(match_operand:VHSDF 1 "register_operand")]
				UNSPEC_FRINTZ)))]
  "TARGET_SIMD"
  {})

(define_expand "ftrunc<VHSDF:mode>2"
  [(set (match_operand:VHSDF 0 "register_operand")
	(unspec:VHSDF [(match_operand:VHSDF 1 "register_operand")]
		       UNSPEC_FRINTZ))]
  "TARGET_SIMD"
  {})

(define_insn "<optab><fcvt_target><VHSDF:mode>2"
  [(set (match_operand:VHSDF 0 "register_operand" "=w")
	(FLOATUORS:VHSDF
	  (match_operand:<FCVT_TARGET> 1 "register_operand" "w")))]
  "TARGET_SIMD"
  "<su_optab>cvtf\\t%0.<Vtype>, %1.<Vtype>"
  [(set_attr "type" "neon_int_to_fp_<stype><q>")]
)

;; Conversions between vectors of floats and doubles.
;; Contains a mix of patterns to match standard pattern names
;; and those for intrinsics.

;; Float widening operations.

(define_insn "aarch64_simd_vec_unpacks_lo_<mode>"
  [(set (match_operand:<VWIDE> 0 "register_operand" "=w")
        (float_extend:<VWIDE> (vec_select:<VHALF>
			       (match_operand:VQ_HSF 1 "register_operand" "w")
			       (match_operand:VQ_HSF 2 "vect_par_cnst_lo_half" "")
			    )))]
  "TARGET_SIMD"
  "fcvtl\\t%0.<Vwtype>, %1.<Vhalftype>"
  [(set_attr "type" "neon_fp_cvt_widen_s")]
)

;; Convert between fixed-point and floating-point (vector modes)

(define_insn "<FCVT_F2FIXED:fcvt_fixed_insn><VHSDF:mode>3"
  [(set (match_operand:<VHSDF:FCVT_TARGET> 0 "register_operand" "=w")
	(unspec:<VHSDF:FCVT_TARGET>
	  [(match_operand:VHSDF 1 "register_operand" "w")
	   (match_operand:SI 2 "immediate_operand" "i")]
	 FCVT_F2FIXED))]
  "TARGET_SIMD"
  "<FCVT_F2FIXED:fcvt_fixed_insn>\t%<v>0<Vmtype>, %<v>1<Vmtype>, #%2"
  [(set_attr "type" "neon_fp_to_int_<VHSDF:stype><q>")]
)

(define_insn "<FCVT_FIXED2F:fcvt_fixed_insn><VDQ_HSDI:mode>3"
  [(set (match_operand:<VDQ_HSDI:FCVT_TARGET> 0 "register_operand" "=w")
	(unspec:<VDQ_HSDI:FCVT_TARGET>
	  [(match_operand:VDQ_HSDI 1 "register_operand" "w")
	   (match_operand:SI 2 "immediate_operand" "i")]
	 FCVT_FIXED2F))]
  "TARGET_SIMD"
  "<FCVT_FIXED2F:fcvt_fixed_insn>\t%<v>0<Vmtype>, %<v>1<Vmtype>, #%2"
  [(set_attr "type" "neon_int_to_fp_<VDQ_HSDI:stype><q>")]
)

;; ??? Note that the vectorizer usage of the vec_unpacks_[lo/hi] patterns
;; is inconsistent with vector ordering elsewhere in the compiler, in that
;; the meaning of HI and LO changes depending on the target endianness.
;; While elsewhere we map the higher numbered elements of a vector to
;; the lower architectural lanes of the vector, for these patterns we want
;; to always treat "hi" as referring to the higher architectural lanes.
;; Consequently, while the patterns below look inconsistent with our
;; other big-endian patterns their behavior is as required.

(define_expand "vec_unpacks_lo_<mode>"
  [(match_operand:<VWIDE> 0 "register_operand" "")
   (match_operand:VQ_HSF 1 "register_operand" "")]
  "TARGET_SIMD"
  {
    rtx p = aarch64_simd_vect_par_cnst_half (<MODE>mode, <nunits>, false);
    emit_insn (gen_aarch64_simd_vec_unpacks_lo_<mode> (operands[0],
						       operands[1], p));
    DONE;
  }
)

(define_insn "aarch64_simd_vec_unpacks_hi_<mode>"
  [(set (match_operand:<VWIDE> 0 "register_operand" "=w")
        (float_extend:<VWIDE> (vec_select:<VHALF>
			       (match_operand:VQ_HSF 1 "register_operand" "w")
			       (match_operand:VQ_HSF 2 "vect_par_cnst_hi_half" "")
			    )))]
  "TARGET_SIMD"
  "fcvtl2\\t%0.<Vwtype>, %1.<Vtype>"
  [(set_attr "type" "neon_fp_cvt_widen_s")]
)

(define_expand "vec_unpacks_hi_<mode>"
  [(match_operand:<VWIDE> 0 "register_operand" "")
   (match_operand:VQ_HSF 1 "register_operand" "")]
  "TARGET_SIMD"
  {
    rtx p = aarch64_simd_vect_par_cnst_half (<MODE>mode, <nunits>, true);
    emit_insn (gen_aarch64_simd_vec_unpacks_lo_<mode> (operands[0],
						       operands[1], p));
    DONE;
  }
)
(define_insn "aarch64_float_extend_lo_<Vwide>"
  [(set (match_operand:<VWIDE> 0 "register_operand" "=w")
	(float_extend:<VWIDE>
	  (match_operand:VDF 1 "register_operand" "w")))]
  "TARGET_SIMD"
  "fcvtl\\t%0<Vmwtype>, %1<Vmtype>"
  [(set_attr "type" "neon_fp_cvt_widen_s")]
)

;; Float narrowing operations.

(define_insn "aarch64_float_truncate_lo_<mode>"
  [(set (match_operand:VDF 0 "register_operand" "=w")
      (float_truncate:VDF
	(match_operand:<VWIDE> 1 "register_operand" "w")))]
  "TARGET_SIMD"
  "fcvtn\\t%0.<Vtype>, %1<Vmwtype>"
  [(set_attr "type" "neon_fp_cvt_narrow_d_q")]
)

(define_insn "aarch64_float_truncate_hi_<Vdbl>_le"
  [(set (match_operand:<VDBL> 0 "register_operand" "=w")
    (vec_concat:<VDBL>
      (match_operand:VDF 1 "register_operand" "0")
      (float_truncate:VDF
	(match_operand:<VWIDE> 2 "register_operand" "w"))))]
  "TARGET_SIMD && !BYTES_BIG_ENDIAN"
  "fcvtn2\\t%0.<Vdtype>, %2<Vmwtype>"
  [(set_attr "type" "neon_fp_cvt_narrow_d_q")]
)

(define_insn "aarch64_float_truncate_hi_<Vdbl>_be"
  [(set (match_operand:<VDBL> 0 "register_operand" "=w")
    (vec_concat:<VDBL>
      (float_truncate:VDF
	(match_operand:<VWIDE> 2 "register_operand" "w"))
      (match_operand:VDF 1 "register_operand" "0")))]
  "TARGET_SIMD && BYTES_BIG_ENDIAN"
  "fcvtn2\\t%0.<Vdtype>, %2<Vmwtype>"
  [(set_attr "type" "neon_fp_cvt_narrow_d_q")]
)

(define_expand "aarch64_float_truncate_hi_<Vdbl>"
  [(match_operand:<VDBL> 0 "register_operand" "=w")
   (match_operand:VDF 1 "register_operand" "0")
   (match_operand:<VWIDE> 2 "register_operand" "w")]
  "TARGET_SIMD"
{
  rtx (*gen) (rtx, rtx, rtx) = BYTES_BIG_ENDIAN
			     ? gen_aarch64_float_truncate_hi_<Vdbl>_be
			     : gen_aarch64_float_truncate_hi_<Vdbl>_le;
  emit_insn (gen (operands[0], operands[1], operands[2]));
  DONE;
}
)

(define_expand "vec_pack_trunc_v2df"
  [(set (match_operand:V4SF 0 "register_operand")
      (vec_concat:V4SF
	(float_truncate:V2SF
	    (match_operand:V2DF 1 "register_operand"))
	(float_truncate:V2SF
	    (match_operand:V2DF 2 "register_operand"))
	  ))]
  "TARGET_SIMD"
  {
    rtx tmp = gen_reg_rtx (V2SFmode);
    int lo = BYTES_BIG_ENDIAN ? 2 : 1;
    int hi = BYTES_BIG_ENDIAN ? 1 : 2;

    emit_insn (gen_aarch64_float_truncate_lo_v2sf (tmp, operands[lo]));
    emit_insn (gen_aarch64_float_truncate_hi_v4sf (operands[0],
						   tmp, operands[hi]));
    DONE;
  }
)

(define_expand "vec_pack_trunc_df"
  [(set (match_operand:V2SF 0 "register_operand")
      (vec_concat:V2SF
	(float_truncate:SF
	    (match_operand:DF 1 "register_operand"))
	(float_truncate:SF
	    (match_operand:DF 2 "register_operand"))
	  ))]
  "TARGET_SIMD"
  {
    rtx tmp = gen_reg_rtx (V2SFmode);
    int lo = BYTES_BIG_ENDIAN ? 2 : 1;
    int hi = BYTES_BIG_ENDIAN ? 1 : 2;

    emit_insn (gen_move_lo_quad_v2df (tmp, operands[lo]));
    emit_insn (gen_move_hi_quad_v2df (tmp, operands[hi]));
    emit_insn (gen_aarch64_float_truncate_lo_v2sf (operands[0], tmp));
    DONE;
  }
)

;; FP Max/Min
;; Max/Min are introduced by idiom recognition by GCC's mid-end.  An
;; expression like:
;;      a = (b < c) ? b : c;
;; is idiom-matched as MIN_EXPR<b,c> only if -ffinite-math-only is enabled
;; either explicitly or indirectly via -ffast-math.
;;
;; MIN_EXPR and MAX_EXPR eventually map to 'smin' and 'smax' in RTL.
;; The 'smax' and 'smin' RTL standard pattern names do not specify which
;; operand will be returned when both operands are zero (i.e. they may not
;; honour signed zeroes), or when either operand is NaN.  Therefore GCC
;; only introduces MIN_EXPR/MAX_EXPR in fast math mode or when not honouring
;; NaNs.

(define_insn "<su><maxmin><mode>3"
  [(set (match_operand:VHSDF 0 "register_operand" "=w")
	(FMAXMIN:VHSDF (match_operand:VHSDF 1 "register_operand" "w")
		       (match_operand:VHSDF 2 "register_operand" "w")))]
  "TARGET_SIMD"
  "f<maxmin>nm\\t%0.<Vtype>, %1.<Vtype>, %2.<Vtype>"
  [(set_attr "type" "neon_fp_minmax_<stype><q>")]
)

;; Vector forms for fmax, fmin, fmaxnm, fminnm.
;; fmaxnm and fminnm are used for the fmax<mode>3 standard pattern names,
;; which implement the IEEE fmax ()/fmin () functions.
(define_insn "<maxmin_uns><mode>3"
  [(set (match_operand:VHSDF 0 "register_operand" "=w")
       (unspec:VHSDF [(match_operand:VHSDF 1 "register_operand" "w")
		      (match_operand:VHSDF 2 "register_operand" "w")]
		      FMAXMIN_UNS))]
  "TARGET_SIMD"
  "<maxmin_uns_op>\\t%0.<Vtype>, %1.<Vtype>, %2.<Vtype>"
  [(set_attr "type" "neon_fp_minmax_<stype><q>")]
)

;; 'across lanes' add.

(define_expand "reduc_plus_scal_<mode>"
  [(match_operand:<VEL> 0 "register_operand" "=w")
   (unspec:VDQ_I [(match_operand:VDQ_I 1 "register_operand" "w")]
	       UNSPEC_ADDV)]
  "TARGET_SIMD"
  {
    rtx elt = aarch64_endian_lane_rtx (<MODE>mode, 0);
    rtx scratch = gen_reg_rtx (<MODE>mode);
    emit_insn (gen_aarch64_reduc_plus_internal<mode> (scratch, operands[1]));
    emit_insn (gen_aarch64_get_lane<mode> (operands[0], scratch, elt));
    DONE;
  }
)

(define_insn "aarch64_faddp<mode>"
 [(set (match_operand:VHSDF 0 "register_operand" "=w")
       (unspec:VHSDF [(match_operand:VHSDF 1 "register_operand" "w")
		      (match_operand:VHSDF 2 "register_operand" "w")]
	UNSPEC_FADDV))]
 "TARGET_SIMD"
 "faddp\t%0.<Vtype>, %1.<Vtype>, %2.<Vtype>"
  [(set_attr "type" "neon_fp_reduc_add_<stype><q>")]
)

(define_insn "aarch64_reduc_plus_internal<mode>"
 [(set (match_operand:VDQV 0 "register_operand" "=w")
       (unspec:VDQV [(match_operand:VDQV 1 "register_operand" "w")]
		    UNSPEC_ADDV))]
 "TARGET_SIMD"
 "add<VDQV:vp>\\t%<Vetype>0, %1.<Vtype>"
  [(set_attr "type" "neon_reduc_add<q>")]
)

(define_insn "aarch64_reduc_plus_internalv2si"
 [(set (match_operand:V2SI 0 "register_operand" "=w")
       (unspec:V2SI [(match_operand:V2SI 1 "register_operand" "w")]
		    UNSPEC_ADDV))]
 "TARGET_SIMD"
 "addp\\t%0.2s, %1.2s, %1.2s"
  [(set_attr "type" "neon_reduc_add")]
)

(define_insn "reduc_plus_scal_<mode>"
 [(set (match_operand:<VEL> 0 "register_operand" "=w")
       (unspec:<VEL> [(match_operand:V2F 1 "register_operand" "w")]
		   UNSPEC_FADDV))]
 "TARGET_SIMD"
 "faddp\\t%<Vetype>0, %1.<Vtype>"
  [(set_attr "type" "neon_fp_reduc_add_<Vetype><q>")]
)

(define_expand "reduc_plus_scal_v4sf"
 [(set (match_operand:SF 0 "register_operand")
       (unspec:V4SF [(match_operand:V4SF 1 "register_operand")]
		    UNSPEC_FADDV))]
 "TARGET_SIMD"
{
  rtx elt = aarch64_endian_lane_rtx (V4SFmode, 0);
  rtx scratch = gen_reg_rtx (V4SFmode);
  emit_insn (gen_aarch64_faddpv4sf (scratch, operands[1], operands[1]));
  emit_insn (gen_aarch64_faddpv4sf (scratch, scratch, scratch));
  emit_insn (gen_aarch64_get_lanev4sf (operands[0], scratch, elt));
  DONE;
})

(define_insn "clrsb<mode>2"
  [(set (match_operand:VDQ_BHSI 0 "register_operand" "=w")
        (clrsb:VDQ_BHSI (match_operand:VDQ_BHSI 1 "register_operand" "w")))]
  "TARGET_SIMD"
  "cls\\t%0.<Vtype>, %1.<Vtype>"
  [(set_attr "type" "neon_cls<q>")]
)

(define_insn "clz<mode>2"
 [(set (match_operand:VDQ_BHSI 0 "register_operand" "=w")
       (clz:VDQ_BHSI (match_operand:VDQ_BHSI 1 "register_operand" "w")))]
 "TARGET_SIMD"
 "clz\\t%0.<Vtype>, %1.<Vtype>"
  [(set_attr "type" "neon_cls<q>")]
)

(define_insn "popcount<mode>2"
  [(set (match_operand:VB 0 "register_operand" "=w")
        (popcount:VB (match_operand:VB 1 "register_operand" "w")))]
  "TARGET_SIMD"
  "cnt\\t%0.<Vbtype>, %1.<Vbtype>"
  [(set_attr "type" "neon_cnt<q>")]
)

;; 'across lanes' max and min ops.

;; Template for outputting a scalar, so we can create __builtins which can be
;; gimple_fold'd to the IFN_REDUC_(MAX|MIN) function.  (This is FP smax/smin).
(define_expand "reduc_<maxmin_uns>_scal_<mode>"
  [(match_operand:<VEL> 0 "register_operand")
   (unspec:VHSDF [(match_operand:VHSDF 1 "register_operand")]
		  FMAXMINV)]
  "TARGET_SIMD"
  {
    rtx elt = aarch64_endian_lane_rtx (<MODE>mode, 0);
    rtx scratch = gen_reg_rtx (<MODE>mode);
    emit_insn (gen_aarch64_reduc_<maxmin_uns>_internal<mode> (scratch,
							      operands[1]));
    emit_insn (gen_aarch64_get_lane<mode> (operands[0], scratch, elt));
    DONE;
  }
)

;; Likewise for integer cases, signed and unsigned.
(define_expand "reduc_<maxmin_uns>_scal_<mode>"
  [(match_operand:<VEL> 0 "register_operand")
   (unspec:VDQ_BHSI [(match_operand:VDQ_BHSI 1 "register_operand")]
		    MAXMINV)]
  "TARGET_SIMD"
  {
    rtx elt = aarch64_endian_lane_rtx (<MODE>mode, 0);
    rtx scratch = gen_reg_rtx (<MODE>mode);
    emit_insn (gen_aarch64_reduc_<maxmin_uns>_internal<mode> (scratch,
							      operands[1]));
    emit_insn (gen_aarch64_get_lane<mode> (operands[0], scratch, elt));
    DONE;
  }
)

(define_insn "aarch64_reduc_<maxmin_uns>_internal<mode>"
 [(set (match_operand:VDQV_S 0 "register_operand" "=w")
       (unspec:VDQV_S [(match_operand:VDQV_S 1 "register_operand" "w")]
		    MAXMINV))]
 "TARGET_SIMD"
 "<maxmin_uns_op>v\\t%<Vetype>0, %1.<Vtype>"
  [(set_attr "type" "neon_reduc_minmax<q>")]
)

(define_insn "aarch64_reduc_<maxmin_uns>_internalv2si"
 [(set (match_operand:V2SI 0 "register_operand" "=w")
       (unspec:V2SI [(match_operand:V2SI 1 "register_operand" "w")]
		    MAXMINV))]
 "TARGET_SIMD"
 "<maxmin_uns_op>p\\t%0.2s, %1.2s, %1.2s"
  [(set_attr "type" "neon_reduc_minmax")]
)

(define_insn "aarch64_reduc_<maxmin_uns>_internal<mode>"
 [(set (match_operand:VHSDF 0 "register_operand" "=w")
       (unspec:VHSDF [(match_operand:VHSDF 1 "register_operand" "w")]
		      FMAXMINV))]
 "TARGET_SIMD"
 "<maxmin_uns_op><vp>\\t%<Vetype>0, %1.<Vtype>"
  [(set_attr "type" "neon_fp_reduc_minmax_<stype><q>")]
)

;; aarch64_simd_bsl may compile to any of bsl/bif/bit depending on register
;; allocation.
;; Operand 1 is the mask, operands 2 and 3 are the bitfields from which
;; to select.
;;
;; Thus our BSL is of the form:
;;   op0 = bsl (mask, op2, op3)
;; We can use any of:
;;
;;   if (op0 = mask)
;;     bsl mask, op1, op2
;;   if (op0 = op1) (so 1-bits in mask choose bits from op2, else op0)
;;     bit op0, op2, mask
;;   if (op0 = op2) (so 0-bits in mask choose bits from op1, else op0)
;;     bif op0, op1, mask
;;
;; This pattern is expanded to by the aarch64_simd_bsl<mode> expander.
;; Some forms of straight-line code may generate the equivalent form
;; in *aarch64_simd_bsl<mode>_alt.

(define_insn "aarch64_simd_bsl<mode>_internal"
  [(set (match_operand:VDQ_I 0 "register_operand" "=w,w,w")
	(xor:VDQ_I
	   (and:VDQ_I
	     (xor:VDQ_I
	       (match_operand:<V_INT_EQUIV> 3 "register_operand" "w,0,w")
	       (match_operand:VDQ_I 2 "register_operand" "w,w,0"))
	     (match_operand:VDQ_I 1 "register_operand" "0,w,w"))
	  (match_dup:<V_INT_EQUIV> 3)
	))]
  "TARGET_SIMD"
  "@
  bsl\\t%0.<Vbtype>, %2.<Vbtype>, %3.<Vbtype>
  bit\\t%0.<Vbtype>, %2.<Vbtype>, %1.<Vbtype>
  bif\\t%0.<Vbtype>, %3.<Vbtype>, %1.<Vbtype>"
  [(set_attr "type" "neon_bsl<q>")]
)

;; We need this form in addition to the above pattern to match the case
;; when combine tries merging three insns such that the second operand of
;; the outer XOR matches the second operand of the inner XOR rather than
;; the first.  The two are equivalent but since recog doesn't try all
;; permutations of commutative operations, we have to have a separate pattern.

(define_insn "*aarch64_simd_bsl<mode>_alt"
  [(set (match_operand:VDQ_I 0 "register_operand" "=w,w,w")
	(xor:VDQ_I
	   (and:VDQ_I
	     (xor:VDQ_I
	       (match_operand:VDQ_I 3 "register_operand" "w,w,0")
	       (match_operand:<V_INT_EQUIV> 2 "register_operand" "w,0,w"))
	      (match_operand:VDQ_I 1 "register_operand" "0,w,w"))
	  (match_dup:<V_INT_EQUIV> 2)))]
  "TARGET_SIMD"
  "@
  bsl\\t%0.<Vbtype>, %3.<Vbtype>, %2.<Vbtype>
  bit\\t%0.<Vbtype>, %3.<Vbtype>, %1.<Vbtype>
  bif\\t%0.<Vbtype>, %2.<Vbtype>, %1.<Vbtype>"
  [(set_attr "type" "neon_bsl<q>")]
)

;; DImode is special, we want to avoid computing operations which are
;; more naturally computed in general purpose registers in the vector
;; registers.  If we do that, we need to move all three operands from general
;; purpose registers to vector registers, then back again.  However, we
;; don't want to make this pattern an UNSPEC as we'd lose scope for
;; optimizations based on the component operations of a BSL.
;;
;; That means we need a splitter back to the individual operations, if they
;; would be better calculated on the integer side.

(define_insn_and_split "aarch64_simd_bsldi_internal"
  [(set (match_operand:DI 0 "register_operand" "=w,w,w,&r")
	(xor:DI
	   (and:DI
	     (xor:DI
	       (match_operand:DI 3 "register_operand" "w,0,w,r")
	       (match_operand:DI 2 "register_operand" "w,w,0,r"))
	     (match_operand:DI 1 "register_operand" "0,w,w,r"))
	  (match_dup:DI 3)
	))]
  "TARGET_SIMD"
  "@
  bsl\\t%0.8b, %2.8b, %3.8b
  bit\\t%0.8b, %2.8b, %1.8b
  bif\\t%0.8b, %3.8b, %1.8b
  #"
  "&& REG_P (operands[0]) && GP_REGNUM_P (REGNO (operands[0]))"
  [(match_dup 1) (match_dup 1) (match_dup 2) (match_dup 3)]
{
  /* Split back to individual operations.  If we're before reload, and
     able to create a temporary register, do so.  If we're after reload,
     we've got an early-clobber destination register, so use that.
     Otherwise, we can't create pseudos and we can't yet guarantee that
     operands[0] is safe to write, so FAIL to split.  */

  rtx scratch;
  if (reload_completed)
    scratch = operands[0];
  else if (can_create_pseudo_p ())
    scratch = gen_reg_rtx (DImode);
  else
    FAIL;

  emit_insn (gen_xordi3 (scratch, operands[2], operands[3]));
  emit_insn (gen_anddi3 (scratch, scratch, operands[1]));
  emit_insn (gen_xordi3 (operands[0], scratch, operands[3]));
  DONE;
}
  [(set_attr "type" "neon_bsl,neon_bsl,neon_bsl,multiple")
   (set_attr "length" "4,4,4,12")]
)

(define_insn_and_split "aarch64_simd_bsldi_alt"
  [(set (match_operand:DI 0 "register_operand" "=w,w,w,&r")
	(xor:DI
	   (and:DI
	     (xor:DI
	       (match_operand:DI 3 "register_operand" "w,w,0,r")
	       (match_operand:DI 2 "register_operand" "w,0,w,r"))
	     (match_operand:DI 1 "register_operand" "0,w,w,r"))
	  (match_dup:DI 2)
	))]
  "TARGET_SIMD"
  "@
  bsl\\t%0.8b, %3.8b, %2.8b
  bit\\t%0.8b, %3.8b, %1.8b
  bif\\t%0.8b, %2.8b, %1.8b
  #"
  "&& REG_P (operands[0]) && GP_REGNUM_P (REGNO (operands[0]))"
  [(match_dup 0) (match_dup 1) (match_dup 2) (match_dup 3)]
{
  /* Split back to individual operations.  If we're before reload, and
     able to create a temporary register, do so.  If we're after reload,
     we've got an early-clobber destination register, so use that.
     Otherwise, we can't create pseudos and we can't yet guarantee that
     operands[0] is safe to write, so FAIL to split.  */

  rtx scratch;
  if (reload_completed)
    scratch = operands[0];
  else if (can_create_pseudo_p ())
    scratch = gen_reg_rtx (DImode);
  else
    FAIL;

  emit_insn (gen_xordi3 (scratch, operands[2], operands[3]));
  emit_insn (gen_anddi3 (scratch, scratch, operands[1]));
  emit_insn (gen_xordi3 (operands[0], scratch, operands[2]));
  DONE;
}
  [(set_attr "type" "neon_bsl,neon_bsl,neon_bsl,multiple")
   (set_attr "length" "4,4,4,12")]
)

(define_expand "aarch64_simd_bsl<mode>"
  [(match_operand:VALLDIF 0 "register_operand")
   (match_operand:<V_INT_EQUIV> 1 "register_operand")
   (match_operand:VALLDIF 2 "register_operand")
   (match_operand:VALLDIF 3 "register_operand")]
 "TARGET_SIMD"
{
  /* We can't alias operands together if they have different modes.  */
  rtx tmp = operands[0];
  if (FLOAT_MODE_P (<MODE>mode))
    {
      operands[2] = gen_lowpart (<V_INT_EQUIV>mode, operands[2]);
      operands[3] = gen_lowpart (<V_INT_EQUIV>mode, operands[3]);
      tmp = gen_reg_rtx (<V_INT_EQUIV>mode);
    }
  operands[1] = gen_lowpart (<V_INT_EQUIV>mode, operands[1]);
  emit_insn (gen_aarch64_simd_bsl<v_int_equiv>_internal (tmp,
							 operands[1],
							 operands[2],
							 operands[3]));
  if (tmp != operands[0])
    emit_move_insn (operands[0], gen_lowpart (<MODE>mode, tmp));

  DONE;
})

(define_expand "vcond_mask_<mode><v_int_equiv>"
  [(match_operand:VALLDI 0 "register_operand")
   (match_operand:VALLDI 1 "nonmemory_operand")
   (match_operand:VALLDI 2 "nonmemory_operand")
   (match_operand:<V_INT_EQUIV> 3 "register_operand")]
  "TARGET_SIMD"
{
  /* If we have (a = (P) ? -1 : 0);
     Then we can simply move the generated mask (result must be int).  */
  if (operands[1] == CONSTM1_RTX (<MODE>mode)
      && operands[2] == CONST0_RTX (<MODE>mode))
    emit_move_insn (operands[0], operands[3]);
  /* Similarly, (a = (P) ? 0 : -1) is just inverting the generated mask.  */
  else if (operands[1] == CONST0_RTX (<MODE>mode)
	   && operands[2] == CONSTM1_RTX (<MODE>mode))
    emit_insn (gen_one_cmpl<v_int_equiv>2 (operands[0], operands[3]));
  else
    {
      if (!REG_P (operands[1]))
	operands[1] = force_reg (<MODE>mode, operands[1]);
      if (!REG_P (operands[2]))
	operands[2] = force_reg (<MODE>mode, operands[2]);
      emit_insn (gen_aarch64_simd_bsl<mode> (operands[0], operands[3],
					     operands[1], operands[2]));
    }

  DONE;
})

;; Patterns comparing two vectors to produce a mask.

(define_expand "vec_cmp<mode><mode>"
  [(set (match_operand:VSDQ_I_DI 0 "register_operand")
	  (match_operator 1 "comparison_operator"
	    [(match_operand:VSDQ_I_DI 2 "register_operand")
	     (match_operand:VSDQ_I_DI 3 "nonmemory_operand")]))]
  "TARGET_SIMD"
{
  rtx mask = operands[0];
  enum rtx_code code = GET_CODE (operands[1]);

  switch (code)
    {
    case NE:
    case LE:
    case LT:
    case GE:
    case GT:
    case EQ:
      if (operands[3] == CONST0_RTX (<MODE>mode))
	break;

      /* Fall through.  */
    default:
      if (!REG_P (operands[3]))
	operands[3] = force_reg (<MODE>mode, operands[3]);

      break;
    }

  switch (code)
    {
    case LT:
      emit_insn (gen_aarch64_cmlt<mode> (mask, operands[2], operands[3]));
      break;

    case GE:
      emit_insn (gen_aarch64_cmge<mode> (mask, operands[2], operands[3]));
      break;

    case LE:
      emit_insn (gen_aarch64_cmle<mode> (mask, operands[2], operands[3]));
      break;

    case GT:
      emit_insn (gen_aarch64_cmgt<mode> (mask, operands[2], operands[3]));
      break;

    case LTU:
      emit_insn (gen_aarch64_cmgtu<mode> (mask, operands[3], operands[2]));
      break;

    case GEU:
      emit_insn (gen_aarch64_cmgeu<mode> (mask, operands[2], operands[3]));
      break;

    case LEU:
      emit_insn (gen_aarch64_cmgeu<mode> (mask, operands[3], operands[2]));
      break;

    case GTU:
      emit_insn (gen_aarch64_cmgtu<mode> (mask, operands[2], operands[3]));
      break;

    case NE:
      /* Handle NE as !EQ.  */
      emit_insn (gen_aarch64_cmeq<mode> (mask, operands[2], operands[3]));
      emit_insn (gen_one_cmpl<v_int_equiv>2 (mask, mask));
      break;

    case EQ:
      emit_insn (gen_aarch64_cmeq<mode> (mask, operands[2], operands[3]));
      break;

    default:
      gcc_unreachable ();
    }

  DONE;
})

(define_expand "vec_cmp<mode><v_int_equiv>"
  [(set (match_operand:<V_INT_EQUIV> 0 "register_operand")
	(match_operator 1 "comparison_operator"
	    [(match_operand:VDQF 2 "register_operand")
	     (match_operand:VDQF 3 "nonmemory_operand")]))]
  "TARGET_SIMD"
{
  int use_zero_form = 0;
  enum rtx_code code = GET_CODE (operands[1]);
  rtx tmp = gen_reg_rtx (<V_INT_EQUIV>mode);

  rtx (*comparison) (rtx, rtx, rtx) = NULL;

  switch (code)
    {
    case LE:
    case LT:
    case GE:
    case GT:
    case EQ:
      if (operands[3] == CONST0_RTX (<MODE>mode))
	{
	  use_zero_form = 1;
	  break;
	}
      /* Fall through.  */
    default:
      if (!REG_P (operands[3]))
	operands[3] = force_reg (<MODE>mode, operands[3]);

      break;
    }

  switch (code)
    {
    case LT:
      if (use_zero_form)
	{
	  comparison = gen_aarch64_cmlt<mode>;
	  break;
	}
      /* Fall through.  */
    case UNLT:
      std::swap (operands[2], operands[3]);
      /* Fall through.  */
    case UNGT:
    case GT:
      comparison = gen_aarch64_cmgt<mode>;
      break;
    case LE:
      if (use_zero_form)
	{
	  comparison = gen_aarch64_cmle<mode>;
	  break;
	}
      /* Fall through.  */
    case UNLE:
      std::swap (operands[2], operands[3]);
      /* Fall through.  */
    case UNGE:
    case GE:
      comparison = gen_aarch64_cmge<mode>;
      break;
    case NE:
    case EQ:
      comparison = gen_aarch64_cmeq<mode>;
      break;
    case UNEQ:
    case ORDERED:
    case UNORDERED:
    case LTGT:
      break;
    default:
      gcc_unreachable ();
    }

  switch (code)
    {
    case UNGE:
    case UNGT:
    case UNLE:
    case UNLT:
      {
	/* All of the above must not raise any FP exceptions.  Thus we first
	   check each operand for NaNs and force any elements containing NaN to
	   zero before using them in the compare.
	   Example: UN<cc> (a, b) -> UNORDERED (a, b) |
				     (cm<cc> (isnan (a) ? 0.0 : a,
					      isnan (b) ? 0.0 : b))
	   We use the following transformations for doing the comparisions:
	   a UNGE b -> a GE b
	   a UNGT b -> a GT b
	   a UNLE b -> b GE a
	   a UNLT b -> b GT a.  */

	rtx tmp0 = gen_reg_rtx (<V_INT_EQUIV>mode);
	rtx tmp1 = gen_reg_rtx (<V_INT_EQUIV>mode);
	rtx tmp2 = gen_reg_rtx (<V_INT_EQUIV>mode);
	emit_insn (gen_aarch64_cmeq<mode> (tmp0, operands[2], operands[2]));
	emit_insn (gen_aarch64_cmeq<mode> (tmp1, operands[3], operands[3]));
	emit_insn (gen_and<v_int_equiv>3 (tmp2, tmp0, tmp1));
	emit_insn (gen_and<v_int_equiv>3 (tmp0, tmp0,
					  lowpart_subreg (<V_INT_EQUIV>mode,
							  operands[2],
							  <MODE>mode)));
	emit_insn (gen_and<v_int_equiv>3 (tmp1, tmp1,
					  lowpart_subreg (<V_INT_EQUIV>mode,
							  operands[3],
							  <MODE>mode)));
	gcc_assert (comparison != NULL);
	emit_insn (comparison (operands[0],
			       lowpart_subreg (<MODE>mode,
					       tmp0, <V_INT_EQUIV>mode),
			       lowpart_subreg (<MODE>mode,
					       tmp1, <V_INT_EQUIV>mode)));
	emit_insn (gen_orn<v_int_equiv>3 (operands[0], tmp2, operands[0]));
      }
      break;

    case LT:
    case LE:
    case GT:
    case GE:
    case EQ:
    case NE:
      /* The easy case.  Here we emit one of FCMGE, FCMGT or FCMEQ.
	 As a LT b <=> b GE a && a LE b <=> b GT a.  Our transformations are:
	 a GE b -> a GE b
	 a GT b -> a GT b
	 a LE b -> b GE a
	 a LT b -> b GT a
	 a EQ b -> a EQ b
	 a NE b -> ~(a EQ b)  */
      gcc_assert (comparison != NULL);
      emit_insn (comparison (operands[0], operands[2], operands[3]));
      if (code == NE)
	emit_insn (gen_one_cmpl<v_int_equiv>2 (operands[0], operands[0]));
      break;

    case LTGT:
      /* LTGT is not guranteed to not generate a FP exception.  So let's
	 go the faster way : ((a > b) || (b > a)).  */
      emit_insn (gen_aarch64_cmgt<mode> (operands[0],
					 operands[2], operands[3]));
      emit_insn (gen_aarch64_cmgt<mode> (tmp, operands[3], operands[2]));
      emit_insn (gen_ior<v_int_equiv>3 (operands[0], operands[0], tmp));
      break;

    case ORDERED:
    case UNORDERED:
    case UNEQ:
      /* cmeq (a, a) & cmeq (b, b).  */
      emit_insn (gen_aarch64_cmeq<mode> (operands[0],
					 operands[2], operands[2]));
      emit_insn (gen_aarch64_cmeq<mode> (tmp, operands[3], operands[3]));
      emit_insn (gen_and<v_int_equiv>3 (operands[0], operands[0], tmp));

      if (code == UNORDERED)
	emit_insn (gen_one_cmpl<v_int_equiv>2 (operands[0], operands[0]));
      else if (code == UNEQ)
	{
	  emit_insn (gen_aarch64_cmeq<mode> (tmp, operands[2], operands[3]));
	  emit_insn (gen_orn<v_int_equiv>3 (operands[0], operands[0], tmp));
	}
      break;

    default:
      gcc_unreachable ();
    }

  DONE;
})

(define_expand "vec_cmpu<mode><mode>"
  [(set (match_operand:VSDQ_I_DI 0 "register_operand")
	  (match_operator 1 "comparison_operator"
	    [(match_operand:VSDQ_I_DI 2 "register_operand")
	     (match_operand:VSDQ_I_DI 3 "nonmemory_operand")]))]
  "TARGET_SIMD"
{
  emit_insn (gen_vec_cmp<mode><mode> (operands[0], operands[1],
				      operands[2], operands[3]));
  DONE;
})

(define_expand "vcond<mode><mode>"
  [(set (match_operand:VALLDI 0 "register_operand")
	(if_then_else:VALLDI
	  (match_operator 3 "comparison_operator"
	    [(match_operand:VALLDI 4 "register_operand")
	     (match_operand:VALLDI 5 "nonmemory_operand")])
	  (match_operand:VALLDI 1 "nonmemory_operand")
	  (match_operand:VALLDI 2 "nonmemory_operand")))]
  "TARGET_SIMD"
{
  rtx mask = gen_reg_rtx (<V_INT_EQUIV>mode);
  enum rtx_code code = GET_CODE (operands[3]);

  /* NE is handled as !EQ in vec_cmp patterns, we can explicitly invert
     it as well as switch operands 1/2 in order to avoid the additional
     NOT instruction.  */
  if (code == NE)
    {
      operands[3] = gen_rtx_fmt_ee (EQ, GET_MODE (operands[3]),
				    operands[4], operands[5]);
      std::swap (operands[1], operands[2]);
    }
  emit_insn (gen_vec_cmp<mode><v_int_equiv> (mask, operands[3],
					     operands[4], operands[5]));
  emit_insn (gen_vcond_mask_<mode><v_int_equiv> (operands[0], operands[1],
						 operands[2], mask));

  DONE;
})

(define_expand "vcond<v_cmp_mixed><mode>"
  [(set (match_operand:<V_cmp_mixed> 0 "register_operand")
	(if_then_else:<V_cmp_mixed>
	  (match_operator 3 "comparison_operator"
	    [(match_operand:VDQF_COND 4 "register_operand")
	     (match_operand:VDQF_COND 5 "nonmemory_operand")])
	  (match_operand:<V_cmp_mixed> 1 "nonmemory_operand")
	  (match_operand:<V_cmp_mixed> 2 "nonmemory_operand")))]
  "TARGET_SIMD"
{
  rtx mask = gen_reg_rtx (<V_INT_EQUIV>mode);
  enum rtx_code code = GET_CODE (operands[3]);

  /* NE is handled as !EQ in vec_cmp patterns, we can explicitly invert
     it as well as switch operands 1/2 in order to avoid the additional
     NOT instruction.  */
  if (code == NE)
    {
      operands[3] = gen_rtx_fmt_ee (EQ, GET_MODE (operands[3]),
				    operands[4], operands[5]);
      std::swap (operands[1], operands[2]);
    }
  emit_insn (gen_vec_cmp<mode><v_int_equiv> (mask, operands[3],
					     operands[4], operands[5]));
  emit_insn (gen_vcond_mask_<v_cmp_mixed><v_int_equiv> (
						operands[0], operands[1],
						operands[2], mask));

  DONE;
})

(define_expand "vcondu<mode><mode>"
  [(set (match_operand:VSDQ_I_DI 0 "register_operand")
	(if_then_else:VSDQ_I_DI
	  (match_operator 3 "comparison_operator"
	    [(match_operand:VSDQ_I_DI 4 "register_operand")
	     (match_operand:VSDQ_I_DI 5 "nonmemory_operand")])
	  (match_operand:VSDQ_I_DI 1 "nonmemory_operand")
	  (match_operand:VSDQ_I_DI 2 "nonmemory_operand")))]
  "TARGET_SIMD"
{
  rtx mask = gen_reg_rtx (<MODE>mode);
  enum rtx_code code = GET_CODE (operands[3]);

  /* NE is handled as !EQ in vec_cmp patterns, we can explicitly invert
     it as well as switch operands 1/2 in order to avoid the additional
     NOT instruction.  */
  if (code == NE)
    {
      operands[3] = gen_rtx_fmt_ee (EQ, GET_MODE (operands[3]),
				    operands[4], operands[5]);
      std::swap (operands[1], operands[2]);
    }
  emit_insn (gen_vec_cmp<mode><mode> (mask, operands[3],
				      operands[4], operands[5]));
  emit_insn (gen_vcond_mask_<mode><v_int_equiv> (operands[0], operands[1],
						 operands[2], mask));
  DONE;
})

(define_expand "vcondu<mode><v_cmp_mixed>"
  [(set (match_operand:VDQF 0 "register_operand")
	(if_then_else:VDQF
	  (match_operator 3 "comparison_operator"
	    [(match_operand:<V_cmp_mixed> 4 "register_operand")
	     (match_operand:<V_cmp_mixed> 5 "nonmemory_operand")])
	  (match_operand:VDQF 1 "nonmemory_operand")
	  (match_operand:VDQF 2 "nonmemory_operand")))]
  "TARGET_SIMD"
{
  rtx mask = gen_reg_rtx (<V_INT_EQUIV>mode);
  enum rtx_code code = GET_CODE (operands[3]);

  /* NE is handled as !EQ in vec_cmp patterns, we can explicitly invert
     it as well as switch operands 1/2 in order to avoid the additional
     NOT instruction.  */
  if (code == NE)
    {
      operands[3] = gen_rtx_fmt_ee (EQ, GET_MODE (operands[3]),
				    operands[4], operands[5]);
      std::swap (operands[1], operands[2]);
    }
  emit_insn (gen_vec_cmp<v_cmp_mixed><v_cmp_mixed> (
						  mask, operands[3],
						  operands[4], operands[5]));
  emit_insn (gen_vcond_mask_<mode><v_int_equiv> (operands[0], operands[1],
						 operands[2], mask));
  DONE;
})

;; Patterns for AArch64 SIMD Intrinsics.

;; Lane extraction with sign extension to general purpose register.
(define_insn "*aarch64_get_lane_extend<GPI:mode><VDQQH:mode>"
  [(set (match_operand:GPI 0 "register_operand" "=r")
	(sign_extend:GPI
	  (vec_select:<VEL>
	    (match_operand:VDQQH 1 "register_operand" "w")
	    (parallel [(match_operand:SI 2 "immediate_operand" "i")]))))]
  "TARGET_SIMD"
  {
    operands[2] = aarch64_endian_lane_rtx (<MODE>mode, INTVAL (operands[2]));
    return "smov\\t%<GPI:w>0, %1.<VDQQH:Vetype>[%2]";
  }
  [(set_attr "type" "neon_to_gp<q>")]
)

(define_insn "*aarch64_get_lane_zero_extendsi<mode>"
  [(set (match_operand:SI 0 "register_operand" "=r")
	(zero_extend:SI
	  (vec_select:<VEL>
	    (match_operand:VDQQH 1 "register_operand" "w")
	    (parallel [(match_operand:SI 2 "immediate_operand" "i")]))))]
  "TARGET_SIMD"
  {
    operands[2] = aarch64_endian_lane_rtx (<MODE>mode, INTVAL (operands[2]));
    return "umov\\t%w0, %1.<Vetype>[%2]";
  }
  [(set_attr "type" "neon_to_gp<q>")]
)

;; Lane extraction of a value, neither sign nor zero extension
;; is guaranteed so upper bits should be considered undefined.
;; RTL uses GCC vector extension indices throughout so flip only for assembly.
(define_insn "aarch64_get_lane<mode>"
  [(set (match_operand:<VEL> 0 "aarch64_simd_nonimmediate_operand" "=r, w, Utv")
	(vec_select:<VEL>
	  (match_operand:VALL_F16 1 "register_operand" "w, w, w")
	  (parallel [(match_operand:SI 2 "immediate_operand" "i, i, i")])))]
  "TARGET_SIMD"
  {
    operands[2] = aarch64_endian_lane_rtx (<MODE>mode, INTVAL (operands[2]));
    switch (which_alternative)
      {
	case 0:
	  return "umov\\t%<vwcore>0, %1.<Vetype>[%2]";
	case 1:
	  return "dup\\t%<Vetype>0, %1.<Vetype>[%2]";
	case 2:
	  return "st1\\t{%1.<Vetype>}[%2], %0";
	default:
	  gcc_unreachable ();
      }
  }
  [(set_attr "type" "neon_to_gp<q>, neon_dup<q>, neon_store1_one_lane<q>")]
)

(define_insn "load_pair_lanes<mode>"
  [(set (match_operand:<VDBL> 0 "register_operand" "=w")
	(vec_concat:<VDBL>
	   (match_operand:VDC 1 "memory_operand" "Utq")
	   (match_operand:VDC 2 "memory_operand" "m")))]
  "TARGET_SIMD && !STRICT_ALIGNMENT
   && rtx_equal_p (XEXP (operands[2], 0),
		   plus_constant (Pmode,
				  XEXP (operands[1], 0),
				  GET_MODE_SIZE (<MODE>mode)))"
  "ldr\\t%q0, %1"
  [(set_attr "type" "neon_load1_1reg_q")]
)

(define_insn "store_pair_lanes<mode>"
  [(set (match_operand:<VDBL> 0 "aarch64_mem_pair_lanes_operand" "=Uml, Uml")
	(vec_concat:<VDBL>
	   (match_operand:VDC 1 "register_operand" "w, r")
	   (match_operand:VDC 2 "register_operand" "w, r")))]
  "TARGET_SIMD"
  "@
   stp\\t%d1, %d2, %y0
   stp\\t%x1, %x2, %y0"
  [(set_attr "type" "neon_stp, store_16")]
)

;; In this insn, operand 1 should be low, and operand 2 the high part of the
;; dest vector.

(define_insn "*aarch64_combinez<mode>"
  [(set (match_operand:<VDBL> 0 "register_operand" "=w,w,w")
	(vec_concat:<VDBL>
	  (match_operand:VDC 1 "general_operand" "w,?r,m")
	  (match_operand:VDC 2 "aarch64_simd_or_scalar_imm_zero")))]
  "TARGET_SIMD && !BYTES_BIG_ENDIAN"
  "@
   mov\\t%0.8b, %1.8b
   fmov\t%d0, %1
   ldr\\t%d0, %1"
  [(set_attr "type" "neon_move<q>, neon_from_gp, neon_load1_1reg")
   (set_attr "simd" "yes,*,yes")
   (set_attr "fp" "*,yes,*")]
)

(define_insn "*aarch64_combinez_be<mode>"
  [(set (match_operand:<VDBL> 0 "register_operand" "=w,w,w")
        (vec_concat:<VDBL>
	  (match_operand:VDC 2 "aarch64_simd_or_scalar_imm_zero")
	  (match_operand:VDC 1 "general_operand" "w,?r,m")))]
  "TARGET_SIMD && BYTES_BIG_ENDIAN"
  "@
   mov\\t%0.8b, %1.8b
   fmov\t%d0, %1
   ldr\\t%d0, %1"
  [(set_attr "type" "neon_move<q>, neon_from_gp, neon_load1_1reg")
   (set_attr "simd" "yes,*,yes")
   (set_attr "fp" "*,yes,*")]
)

(define_expand "aarch64_combine<mode>"
  [(match_operand:<VDBL> 0 "register_operand")
   (match_operand:VDC 1 "register_operand")
   (match_operand:VDC 2 "register_operand")]
  "TARGET_SIMD"
{
  aarch64_split_simd_combine (operands[0], operands[1], operands[2]);

  DONE;
}
)

(define_expand "aarch64_simd_combine<mode>"
  [(match_operand:<VDBL> 0 "register_operand")
   (match_operand:VDC 1 "register_operand")
   (match_operand:VDC 2 "register_operand")]
  "TARGET_SIMD"
  {
    emit_insn (gen_move_lo_quad_<Vdbl> (operands[0], operands[1]));
    emit_insn (gen_move_hi_quad_<Vdbl> (operands[0], operands[2]));
    DONE;
  }
[(set_attr "type" "multiple")]
)

;; <su><addsub>l<q>.

(define_insn "aarch64_<ANY_EXTEND:su><ADDSUB:optab>l<mode>_hi_internal"
 [(set (match_operand:<VWIDE> 0 "register_operand" "=w")
       (ADDSUB:<VWIDE> (ANY_EXTEND:<VWIDE> (vec_select:<VHALF>
			   (match_operand:VQW 1 "register_operand" "w")
			   (match_operand:VQW 3 "vect_par_cnst_hi_half" "")))
		       (ANY_EXTEND:<VWIDE> (vec_select:<VHALF>
			   (match_operand:VQW 2 "register_operand" "w")
			   (match_dup 3)))))]
  "TARGET_SIMD"
  "<ANY_EXTEND:su><ADDSUB:optab>l2\t%0.<Vwtype>, %1.<Vtype>, %2.<Vtype>"
  [(set_attr "type" "neon_<ADDSUB:optab>_long")]
)

(define_insn "aarch64_<ANY_EXTEND:su><ADDSUB:optab>l<mode>_lo_internal"
 [(set (match_operand:<VWIDE> 0 "register_operand" "=w")
       (ADDSUB:<VWIDE> (ANY_EXTEND:<VWIDE> (vec_select:<VHALF>
                           (match_operand:VQW 1 "register_operand" "w")
                           (match_operand:VQW 3 "vect_par_cnst_lo_half" "")))
                       (ANY_EXTEND:<VWIDE> (vec_select:<VHALF>
                           (match_operand:VQW 2 "register_operand" "w")
                           (match_dup 3)))))]
  "TARGET_SIMD"
  "<ANY_EXTEND:su><ADDSUB:optab>l\t%0.<Vwtype>, %1.<Vhalftype>, %2.<Vhalftype>"
  [(set_attr "type" "neon_<ADDSUB:optab>_long")]
)


(define_expand "aarch64_saddl2<mode>"
  [(match_operand:<VWIDE> 0 "register_operand" "=w")
   (match_operand:VQW 1 "register_operand" "w")
   (match_operand:VQW 2 "register_operand" "w")]
  "TARGET_SIMD"
{
  rtx p = aarch64_simd_vect_par_cnst_half (<MODE>mode, <nunits>, true);
  emit_insn (gen_aarch64_saddl<mode>_hi_internal (operands[0], operands[1],
                                                  operands[2], p));
  DONE;
})

(define_expand "aarch64_uaddl2<mode>"
  [(match_operand:<VWIDE> 0 "register_operand" "=w")
   (match_operand:VQW 1 "register_operand" "w")
   (match_operand:VQW 2 "register_operand" "w")]
  "TARGET_SIMD"
{
  rtx p = aarch64_simd_vect_par_cnst_half (<MODE>mode, <nunits>, true);
  emit_insn (gen_aarch64_uaddl<mode>_hi_internal (operands[0], operands[1],
                                                  operands[2], p));
  DONE;
})

(define_expand "aarch64_ssubl2<mode>"
  [(match_operand:<VWIDE> 0 "register_operand" "=w")
   (match_operand:VQW 1 "register_operand" "w")
   (match_operand:VQW 2 "register_operand" "w")]
  "TARGET_SIMD"
{
  rtx p = aarch64_simd_vect_par_cnst_half (<MODE>mode, <nunits>, true);
  emit_insn (gen_aarch64_ssubl<mode>_hi_internal (operands[0], operands[1],
						operands[2], p));
  DONE;
})

(define_expand "aarch64_usubl2<mode>"
  [(match_operand:<VWIDE> 0 "register_operand" "=w")
   (match_operand:VQW 1 "register_operand" "w")
   (match_operand:VQW 2 "register_operand" "w")]
  "TARGET_SIMD"
{
  rtx p = aarch64_simd_vect_par_cnst_half (<MODE>mode, <nunits>, true);
  emit_insn (gen_aarch64_usubl<mode>_hi_internal (operands[0], operands[1],
						operands[2], p));
  DONE;
})

(define_insn "aarch64_<ANY_EXTEND:su><ADDSUB:optab>l<mode>"
 [(set (match_operand:<VWIDE> 0 "register_operand" "=w")
       (ADDSUB:<VWIDE> (ANY_EXTEND:<VWIDE>
			   (match_operand:VD_BHSI 1 "register_operand" "w"))
		       (ANY_EXTEND:<VWIDE>
			   (match_operand:VD_BHSI 2 "register_operand" "w"))))]
  "TARGET_SIMD"
  "<ANY_EXTEND:su><ADDSUB:optab>l\t%0.<Vwtype>, %1.<Vtype>, %2.<Vtype>"
  [(set_attr "type" "neon_<ADDSUB:optab>_long")]
)

;; <su><addsub>w<q>.

(define_expand "widen_ssum<mode>3"
  [(set (match_operand:<VDBLW> 0 "register_operand" "")
	(plus:<VDBLW> (sign_extend:<VDBLW> 
		        (match_operand:VQW 1 "register_operand" ""))
		      (match_operand:<VDBLW> 2 "register_operand" "")))]
  "TARGET_SIMD"
  {
    rtx p = aarch64_simd_vect_par_cnst_half (<MODE>mode, <nunits>, false);
    rtx temp = gen_reg_rtx (GET_MODE (operands[0]));

    emit_insn (gen_aarch64_saddw<mode>_internal (temp, operands[2],
						operands[1], p));
    emit_insn (gen_aarch64_saddw2<mode> (operands[0], temp, operands[1]));
    DONE;
  }
)

(define_expand "widen_ssum<mode>3"
  [(set (match_operand:<VWIDE> 0 "register_operand" "")
	(plus:<VWIDE> (sign_extend:<VWIDE>
		        (match_operand:VD_BHSI 1 "register_operand" ""))
		      (match_operand:<VWIDE> 2 "register_operand" "")))]
  "TARGET_SIMD"
{
  emit_insn (gen_aarch64_saddw<mode> (operands[0], operands[2], operands[1]));
  DONE;
})

(define_expand "widen_usum<mode>3"
  [(set (match_operand:<VDBLW> 0 "register_operand" "")
	(plus:<VDBLW> (zero_extend:<VDBLW> 
		        (match_operand:VQW 1 "register_operand" ""))
		      (match_operand:<VDBLW> 2 "register_operand" "")))]
  "TARGET_SIMD"
  {
    rtx p = aarch64_simd_vect_par_cnst_half (<MODE>mode, <nunits>, false);
    rtx temp = gen_reg_rtx (GET_MODE (operands[0]));

    emit_insn (gen_aarch64_uaddw<mode>_internal (temp, operands[2],
						 operands[1], p));
    emit_insn (gen_aarch64_uaddw2<mode> (operands[0], temp, operands[1]));
    DONE;
  }
)

(define_expand "widen_usum<mode>3"
  [(set (match_operand:<VWIDE> 0 "register_operand" "")
	(plus:<VWIDE> (zero_extend:<VWIDE>
		        (match_operand:VD_BHSI 1 "register_operand" ""))
		      (match_operand:<VWIDE> 2 "register_operand" "")))]
  "TARGET_SIMD"
{
  emit_insn (gen_aarch64_uaddw<mode> (operands[0], operands[2], operands[1]));
  DONE;
})

(define_insn "aarch64_<ANY_EXTEND:su><ADDSUB:optab>w<mode>"
  [(set (match_operand:<VWIDE> 0 "register_operand" "=w")
        (ADDSUB:<VWIDE> (match_operand:<VWIDE> 1 "register_operand" "w")
			(ANY_EXTEND:<VWIDE>
			  (match_operand:VD_BHSI 2 "register_operand" "w"))))]
  "TARGET_SIMD"
  "<ANY_EXTEND:su><ADDSUB:optab>w\\t%0.<Vwtype>, %1.<Vwtype>, %2.<Vtype>"
  [(set_attr "type" "neon_<ADDSUB:optab>_widen")]
)

(define_insn "aarch64_<ANY_EXTEND:su><ADDSUB:optab>w<mode>_internal"
  [(set (match_operand:<VWIDE> 0 "register_operand" "=w")
        (ADDSUB:<VWIDE> (match_operand:<VWIDE> 1 "register_operand" "w")
			(ANY_EXTEND:<VWIDE>
			  (vec_select:<VHALF>
			   (match_operand:VQW 2 "register_operand" "w")
			   (match_operand:VQW 3 "vect_par_cnst_lo_half" "")))))]
  "TARGET_SIMD"
  "<ANY_EXTEND:su><ADDSUB:optab>w\\t%0.<Vwtype>, %1.<Vwtype>, %2.<Vhalftype>"
  [(set_attr "type" "neon_<ADDSUB:optab>_widen")]
)

(define_insn "aarch64_<ANY_EXTEND:su><ADDSUB:optab>w2<mode>_internal"
  [(set (match_operand:<VWIDE> 0 "register_operand" "=w")
        (ADDSUB:<VWIDE> (match_operand:<VWIDE> 1 "register_operand" "w")
			(ANY_EXTEND:<VWIDE>
			  (vec_select:<VHALF>
			   (match_operand:VQW 2 "register_operand" "w")
			   (match_operand:VQW 3 "vect_par_cnst_hi_half" "")))))]
  "TARGET_SIMD"
  "<ANY_EXTEND:su><ADDSUB:optab>w2\\t%0.<Vwtype>, %1.<Vwtype>, %2.<Vtype>"
  [(set_attr "type" "neon_<ADDSUB:optab>_widen")]
)

(define_expand "aarch64_saddw2<mode>"
  [(match_operand:<VWIDE> 0 "register_operand" "=w")
   (match_operand:<VWIDE> 1 "register_operand" "w")
   (match_operand:VQW 2 "register_operand" "w")]
  "TARGET_SIMD"
{
  rtx p = aarch64_simd_vect_par_cnst_half (<MODE>mode, <nunits>, true);
  emit_insn (gen_aarch64_saddw2<mode>_internal (operands[0], operands[1],
						operands[2], p));
  DONE;
})

(define_expand "aarch64_uaddw2<mode>"
  [(match_operand:<VWIDE> 0 "register_operand" "=w")
   (match_operand:<VWIDE> 1 "register_operand" "w")
   (match_operand:VQW 2 "register_operand" "w")]
  "TARGET_SIMD"
{
  rtx p = aarch64_simd_vect_par_cnst_half (<MODE>mode, <nunits>, true);
  emit_insn (gen_aarch64_uaddw2<mode>_internal (operands[0], operands[1],
						operands[2], p));
  DONE;
})


(define_expand "aarch64_ssubw2<mode>"
  [(match_operand:<VWIDE> 0 "register_operand" "=w")
   (match_operand:<VWIDE> 1 "register_operand" "w")
   (match_operand:VQW 2 "register_operand" "w")]
  "TARGET_SIMD"
{
  rtx p = aarch64_simd_vect_par_cnst_half (<MODE>mode, <nunits>, true);
  emit_insn (gen_aarch64_ssubw2<mode>_internal (operands[0], operands[1],
						operands[2], p));
  DONE;
})

(define_expand "aarch64_usubw2<mode>"
  [(match_operand:<VWIDE> 0 "register_operand" "=w")
   (match_operand:<VWIDE> 1 "register_operand" "w")
   (match_operand:VQW 2 "register_operand" "w")]
  "TARGET_SIMD"
{
  rtx p = aarch64_simd_vect_par_cnst_half (<MODE>mode, <nunits>, true);
  emit_insn (gen_aarch64_usubw2<mode>_internal (operands[0], operands[1],
						operands[2], p));
  DONE;
})

;; <su><r>h<addsub>.

(define_insn "aarch64_<sur>h<addsub><mode>"
  [(set (match_operand:VDQ_BHSI 0 "register_operand" "=w")
        (unspec:VDQ_BHSI [(match_operand:VDQ_BHSI 1 "register_operand" "w")
		      (match_operand:VDQ_BHSI 2 "register_operand" "w")]
		     HADDSUB))]
  "TARGET_SIMD"
  "<sur>h<addsub>\\t%0.<Vtype>, %1.<Vtype>, %2.<Vtype>"
  [(set_attr "type" "neon_<addsub>_halve<q>")]
)

;; <r><addsub>hn<q>.

(define_insn "aarch64_<sur><addsub>hn<mode>"
  [(set (match_operand:<VNARROWQ> 0 "register_operand" "=w")
        (unspec:<VNARROWQ> [(match_operand:VQN 1 "register_operand" "w")
			    (match_operand:VQN 2 "register_operand" "w")]
                           ADDSUBHN))]
  "TARGET_SIMD"
  "<sur><addsub>hn\\t%0.<Vntype>, %1.<Vtype>, %2.<Vtype>"
  [(set_attr "type" "neon_<addsub>_halve_narrow_q")]
)

(define_insn "aarch64_<sur><addsub>hn2<mode>"
  [(set (match_operand:<VNARROWQ2> 0 "register_operand" "=w")
        (unspec:<VNARROWQ2> [(match_operand:<VNARROWQ> 1 "register_operand" "0")
			     (match_operand:VQN 2 "register_operand" "w")
			     (match_operand:VQN 3 "register_operand" "w")]
                            ADDSUBHN2))]
  "TARGET_SIMD"
  "<sur><addsub>hn2\\t%0.<V2ntype>, %2.<Vtype>, %3.<Vtype>"
  [(set_attr "type" "neon_<addsub>_halve_narrow_q")]
)

;; pmul.

(define_insn "aarch64_pmul<mode>"
  [(set (match_operand:VB 0 "register_operand" "=w")
        (unspec:VB [(match_operand:VB 1 "register_operand" "w")
		    (match_operand:VB 2 "register_operand" "w")]
		   UNSPEC_PMUL))]
 "TARGET_SIMD"
 "pmul\\t%0.<Vtype>, %1.<Vtype>, %2.<Vtype>"
  [(set_attr "type" "neon_mul_<Vetype><q>")]
)

;; fmulx.

(define_insn "aarch64_fmulx<mode>"
  [(set (match_operand:VHSDF_HSDF 0 "register_operand" "=w")
	(unspec:VHSDF_HSDF
	  [(match_operand:VHSDF_HSDF 1 "register_operand" "w")
	   (match_operand:VHSDF_HSDF 2 "register_operand" "w")]
	   UNSPEC_FMULX))]
 "TARGET_SIMD"
 "fmulx\t%<v>0<Vmtype>, %<v>1<Vmtype>, %<v>2<Vmtype>"
 [(set_attr "type" "neon_fp_mul_<stype>")]
)

;; vmulxq_lane_f32, and vmulx_laneq_f32

(define_insn "*aarch64_mulx_elt_<vswap_width_name><mode>"
  [(set (match_operand:VDQSF 0 "register_operand" "=w")
	(unspec:VDQSF
	 [(match_operand:VDQSF 1 "register_operand" "w")
	  (vec_duplicate:VDQSF
	   (vec_select:<VEL>
	    (match_operand:<VSWAP_WIDTH> 2 "register_operand" "w")
	    (parallel [(match_operand:SI 3 "immediate_operand" "i")])))]
	 UNSPEC_FMULX))]
  "TARGET_SIMD"
  {
    operands[3] = aarch64_endian_lane_rtx (<VSWAP_WIDTH>mode, INTVAL (operands[3]));
    return "fmulx\t%<v>0<Vmtype>, %<v>1<Vmtype>, %2.<Vetype>[%3]";
  }
  [(set_attr "type" "neon_fp_mul_<Vetype>_scalar<q>")]
)

;; vmulxq_laneq_f32, vmulxq_laneq_f64, vmulx_lane_f32

(define_insn "*aarch64_mulx_elt<mode>"
  [(set (match_operand:VDQF 0 "register_operand" "=w")
	(unspec:VDQF
	 [(match_operand:VDQF 1 "register_operand" "w")
	  (vec_duplicate:VDQF
	   (vec_select:<VEL>
	    (match_operand:VDQF 2 "register_operand" "w")
	    (parallel [(match_operand:SI 3 "immediate_operand" "i")])))]
	 UNSPEC_FMULX))]
  "TARGET_SIMD"
  {
    operands[3] = aarch64_endian_lane_rtx (<MODE>mode, INTVAL (operands[3]));
    return "fmulx\t%<v>0<Vmtype>, %<v>1<Vmtype>, %2.<Vetype>[%3]";
  }
  [(set_attr "type" "neon_fp_mul_<Vetype><q>")]
)

;; vmulxq_lane

(define_insn "*aarch64_mulx_elt_from_dup<mode>"
  [(set (match_operand:VHSDF 0 "register_operand" "=w")
	(unspec:VHSDF
	 [(match_operand:VHSDF 1 "register_operand" "w")
	  (vec_duplicate:VHSDF
	    (match_operand:<VEL> 2 "register_operand" "<h_con>"))]
	 UNSPEC_FMULX))]
  "TARGET_SIMD"
  "fmulx\t%0.<Vtype>, %1.<Vtype>, %2.<Vetype>[0]";
  [(set_attr "type" "neon<fp>_mul_<stype>_scalar<q>")]
)

;; vmulxs_lane_f32, vmulxs_laneq_f32
;; vmulxd_lane_f64 ==  vmulx_lane_f64
;; vmulxd_laneq_f64 == vmulx_laneq_f64

(define_insn "*aarch64_vgetfmulx<mode>"
  [(set (match_operand:<VEL> 0 "register_operand" "=w")
	(unspec:<VEL>
	 [(match_operand:<VEL> 1 "register_operand" "w")
	  (vec_select:<VEL>
	   (match_operand:VDQF 2 "register_operand" "w")
	    (parallel [(match_operand:SI 3 "immediate_operand" "i")]))]
	 UNSPEC_FMULX))]
  "TARGET_SIMD"
  {
    operands[3] = aarch64_endian_lane_rtx (<MODE>mode, INTVAL (operands[3]));
    return "fmulx\t%<Vetype>0, %<Vetype>1, %2.<Vetype>[%3]";
  }
  [(set_attr "type" "fmul<Vetype>")]
)
;; <su>q<addsub>

(define_insn "aarch64_<su_optab><optab><mode>"
  [(set (match_operand:VSDQ_I 0 "register_operand" "=w")
	(BINQOPS:VSDQ_I (match_operand:VSDQ_I 1 "register_operand" "w")
			  (match_operand:VSDQ_I 2 "register_operand" "w")))]
  "TARGET_SIMD"
  "<su_optab><optab>\\t%<v>0<Vmtype>, %<v>1<Vmtype>, %<v>2<Vmtype>"
  [(set_attr "type" "neon_<optab><q>")]
)

;; suqadd and usqadd

(define_insn "aarch64_<sur>qadd<mode>"
  [(set (match_operand:VSDQ_I 0 "register_operand" "=w")
	(unspec:VSDQ_I [(match_operand:VSDQ_I 1 "register_operand" "0")
			(match_operand:VSDQ_I 2 "register_operand" "w")]
		       USSUQADD))]
  "TARGET_SIMD"
  "<sur>qadd\\t%<v>0<Vmtype>, %<v>2<Vmtype>"
  [(set_attr "type" "neon_qadd<q>")]
)

;; sqmovun

(define_insn "aarch64_sqmovun<mode>"
  [(set (match_operand:<VNARROWQ> 0 "register_operand" "=w")
	(unspec:<VNARROWQ> [(match_operand:VSQN_HSDI 1 "register_operand" "w")]
                            UNSPEC_SQXTUN))]
   "TARGET_SIMD"
   "sqxtun\\t%<vn2>0<Vmntype>, %<v>1<Vmtype>"
   [(set_attr "type" "neon_sat_shift_imm_narrow_q")]
)

;; sqmovn and uqmovn

(define_insn "aarch64_<sur>qmovn<mode>"
  [(set (match_operand:<VNARROWQ> 0 "register_operand" "=w")
	(unspec:<VNARROWQ> [(match_operand:VSQN_HSDI 1 "register_operand" "w")]
                            SUQMOVN))]
  "TARGET_SIMD"
  "<sur>qxtn\\t%<vn2>0<Vmntype>, %<v>1<Vmtype>"
   [(set_attr "type" "neon_sat_shift_imm_narrow_q")]
)

;; <su>q<absneg>

(define_insn "aarch64_s<optab><mode>"
  [(set (match_operand:VSDQ_I 0 "register_operand" "=w")
	(UNQOPS:VSDQ_I
	  (match_operand:VSDQ_I 1 "register_operand" "w")))]
  "TARGET_SIMD"
  "s<optab>\\t%<v>0<Vmtype>, %<v>1<Vmtype>"
  [(set_attr "type" "neon_<optab><q>")]
)

;; sq<r>dmulh.

(define_insn "aarch64_sq<r>dmulh<mode>"
  [(set (match_operand:VSDQ_HSI 0 "register_operand" "=w")
	(unspec:VSDQ_HSI
	  [(match_operand:VSDQ_HSI 1 "register_operand" "w")
	   (match_operand:VSDQ_HSI 2 "register_operand" "w")]
	 VQDMULH))]
  "TARGET_SIMD"
  "sq<r>dmulh\\t%<v>0<Vmtype>, %<v>1<Vmtype>, %<v>2<Vmtype>"
  [(set_attr "type" "neon_sat_mul_<Vetype><q>")]
)

;; sq<r>dmulh_lane

(define_insn "aarch64_sq<r>dmulh_lane<mode>"
  [(set (match_operand:VDQHS 0 "register_operand" "=w")
        (unspec:VDQHS
	  [(match_operand:VDQHS 1 "register_operand" "w")
           (vec_select:<VEL>
             (match_operand:<VCOND> 2 "register_operand" "<vwx>")
             (parallel [(match_operand:SI 3 "immediate_operand" "i")]))]
	 VQDMULH))]
  "TARGET_SIMD"
  "*
   operands[3] = aarch64_endian_lane_rtx (<VCOND>mode, INTVAL (operands[3]));
   return \"sq<r>dmulh\\t%0.<Vtype>, %1.<Vtype>, %2.<Vetype>[%3]\";"
  [(set_attr "type" "neon_sat_mul_<Vetype>_scalar<q>")]
)

(define_insn "aarch64_sq<r>dmulh_laneq<mode>"
  [(set (match_operand:VDQHS 0 "register_operand" "=w")
        (unspec:VDQHS
	  [(match_operand:VDQHS 1 "register_operand" "w")
           (vec_select:<VEL>
             (match_operand:<VCONQ> 2 "register_operand" "<vwx>")
             (parallel [(match_operand:SI 3 "immediate_operand" "i")]))]
	 VQDMULH))]
  "TARGET_SIMD"
  "*
   operands[3] = aarch64_endian_lane_rtx (<VCONQ>mode, INTVAL (operands[3]));
   return \"sq<r>dmulh\\t%0.<Vtype>, %1.<Vtype>, %2.<Vetype>[%3]\";"
  [(set_attr "type" "neon_sat_mul_<Vetype>_scalar<q>")]
)

(define_insn "aarch64_sq<r>dmulh_lane<mode>"
  [(set (match_operand:SD_HSI 0 "register_operand" "=w")
        (unspec:SD_HSI
	  [(match_operand:SD_HSI 1 "register_operand" "w")
           (vec_select:<VEL>
             (match_operand:<VCOND> 2 "register_operand" "<vwx>")
             (parallel [(match_operand:SI 3 "immediate_operand" "i")]))]
	 VQDMULH))]
  "TARGET_SIMD"
  "*
   operands[3] = aarch64_endian_lane_rtx (<VCOND>mode, INTVAL (operands[3]));
   return \"sq<r>dmulh\\t%<v>0, %<v>1, %2.<v>[%3]\";"
  [(set_attr "type" "neon_sat_mul_<Vetype>_scalar<q>")]
)

(define_insn "aarch64_sq<r>dmulh_laneq<mode>"
  [(set (match_operand:SD_HSI 0 "register_operand" "=w")
        (unspec:SD_HSI
	  [(match_operand:SD_HSI 1 "register_operand" "w")
           (vec_select:<VEL>
             (match_operand:<VCONQ> 2 "register_operand" "<vwx>")
             (parallel [(match_operand:SI 3 "immediate_operand" "i")]))]
	 VQDMULH))]
  "TARGET_SIMD"
  "*
   operands[3] = aarch64_endian_lane_rtx (<VCONQ>mode, INTVAL (operands[3]));
   return \"sq<r>dmulh\\t%<v>0, %<v>1, %2.<v>[%3]\";"
  [(set_attr "type" "neon_sat_mul_<Vetype>_scalar<q>")]
)

;; sqrdml[as]h.

(define_insn "aarch64_sqrdml<SQRDMLH_AS:rdma_as>h<mode>"
  [(set (match_operand:VSDQ_HSI 0 "register_operand" "=w")
	(unspec:VSDQ_HSI
	  [(match_operand:VSDQ_HSI 1 "register_operand" "0")
	   (match_operand:VSDQ_HSI 2 "register_operand" "w")
	   (match_operand:VSDQ_HSI 3 "register_operand" "w")]
	  SQRDMLH_AS))]
   "TARGET_SIMD_RDMA"
   "sqrdml<SQRDMLH_AS:rdma_as>h\\t%<v>0<Vmtype>, %<v>2<Vmtype>, %<v>3<Vmtype>"
   [(set_attr "type" "neon_sat_mla_<Vetype>_long")]
)

;; sqrdml[as]h_lane.

(define_insn "aarch64_sqrdml<SQRDMLH_AS:rdma_as>h_lane<mode>"
  [(set (match_operand:VDQHS 0 "register_operand" "=w")
	(unspec:VDQHS
	  [(match_operand:VDQHS 1 "register_operand" "0")
	   (match_operand:VDQHS 2 "register_operand" "w")
	   (vec_select:<VEL>
	     (match_operand:<VCOND> 3 "register_operand" "<vwx>")
	     (parallel [(match_operand:SI 4 "immediate_operand" "i")]))]
	  SQRDMLH_AS))]
   "TARGET_SIMD_RDMA"
   {
     operands[4] = aarch64_endian_lane_rtx (<VCOND>mode, INTVAL (operands[4]));
     return
      "sqrdml<SQRDMLH_AS:rdma_as>h\\t%0.<Vtype>, %2.<Vtype>, %3.<Vetype>[%4]";
   }
   [(set_attr "type" "neon_sat_mla_<Vetype>_scalar_long")]
)

(define_insn "aarch64_sqrdml<SQRDMLH_AS:rdma_as>h_lane<mode>"
  [(set (match_operand:SD_HSI 0 "register_operand" "=w")
	(unspec:SD_HSI
	  [(match_operand:SD_HSI 1 "register_operand" "0")
	   (match_operand:SD_HSI 2 "register_operand" "w")
	   (vec_select:<VEL>
	     (match_operand:<VCOND> 3 "register_operand" "<vwx>")
	     (parallel [(match_operand:SI 4 "immediate_operand" "i")]))]
	  SQRDMLH_AS))]
   "TARGET_SIMD_RDMA"
   {
     operands[4] = aarch64_endian_lane_rtx (<VCOND>mode, INTVAL (operands[4]));
     return
      "sqrdml<SQRDMLH_AS:rdma_as>h\\t%<v>0, %<v>2, %3.<Vetype>[%4]";
   }
   [(set_attr "type" "neon_sat_mla_<Vetype>_scalar_long")]
)

;; sqrdml[as]h_laneq.

(define_insn "aarch64_sqrdml<SQRDMLH_AS:rdma_as>h_laneq<mode>"
  [(set (match_operand:VDQHS 0 "register_operand" "=w")
	(unspec:VDQHS
	  [(match_operand:VDQHS 1 "register_operand" "0")
	   (match_operand:VDQHS 2 "register_operand" "w")
	   (vec_select:<VEL>
	     (match_operand:<VCONQ> 3 "register_operand" "<vwx>")
	     (parallel [(match_operand:SI 4 "immediate_operand" "i")]))]
	  SQRDMLH_AS))]
   "TARGET_SIMD_RDMA"
   {
     operands[4] = aarch64_endian_lane_rtx (<VCONQ>mode, INTVAL (operands[4]));
     return
      "sqrdml<SQRDMLH_AS:rdma_as>h\\t%0.<Vtype>, %2.<Vtype>, %3.<Vetype>[%4]";
   }
   [(set_attr "type" "neon_sat_mla_<Vetype>_scalar_long")]
)

(define_insn "aarch64_sqrdml<SQRDMLH_AS:rdma_as>h_laneq<mode>"
  [(set (match_operand:SD_HSI 0 "register_operand" "=w")
	(unspec:SD_HSI
	  [(match_operand:SD_HSI 1 "register_operand" "0")
	   (match_operand:SD_HSI 2 "register_operand" "w")
	   (vec_select:<VEL>
	     (match_operand:<VCONQ> 3 "register_operand" "<vwx>")
	     (parallel [(match_operand:SI 4 "immediate_operand" "i")]))]
	  SQRDMLH_AS))]
   "TARGET_SIMD_RDMA"
   {
     operands[4] = aarch64_endian_lane_rtx (<VCONQ>mode, INTVAL (operands[4]));
     return
      "sqrdml<SQRDMLH_AS:rdma_as>h\\t%<v>0, %<v>2, %3.<v>[%4]";
   }
   [(set_attr "type" "neon_sat_mla_<Vetype>_scalar_long")]
)

;; vqdml[sa]l

(define_insn "aarch64_sqdml<SBINQOPS:as>l<mode>"
  [(set (match_operand:<VWIDE> 0 "register_operand" "=w")
        (SBINQOPS:<VWIDE>
	  (match_operand:<VWIDE> 1 "register_operand" "0")
	  (ss_ashift:<VWIDE>
	      (mult:<VWIDE>
		(sign_extend:<VWIDE>
		      (match_operand:VSD_HSI 2 "register_operand" "w"))
		(sign_extend:<VWIDE>
		      (match_operand:VSD_HSI 3 "register_operand" "w")))
	      (const_int 1))))]
  "TARGET_SIMD"
  "sqdml<SBINQOPS:as>l\\t%<vw2>0<Vmwtype>, %<v>2<Vmtype>, %<v>3<Vmtype>"
  [(set_attr "type" "neon_sat_mla_<Vetype>_long")]
)

;; vqdml[sa]l_lane

(define_insn "aarch64_sqdml<SBINQOPS:as>l_lane<mode>"
  [(set (match_operand:<VWIDE> 0 "register_operand" "=w")
        (SBINQOPS:<VWIDE>
	  (match_operand:<VWIDE> 1 "register_operand" "0")
	  (ss_ashift:<VWIDE>
	    (mult:<VWIDE>
	      (sign_extend:<VWIDE>
		(match_operand:VD_HSI 2 "register_operand" "w"))
	      (sign_extend:<VWIDE>
		(vec_duplicate:VD_HSI
		  (vec_select:<VEL>
		    (match_operand:<VCOND> 3 "register_operand" "<vwx>")
		    (parallel [(match_operand:SI 4 "immediate_operand" "i")])))
              ))
	    (const_int 1))))]
  "TARGET_SIMD"
  {
    operands[4] = aarch64_endian_lane_rtx (<VCOND>mode, INTVAL (operands[4]));
    return
      "sqdml<SBINQOPS:as>l\\t%<vw2>0<Vmwtype>, %<v>2<Vmtype>, %3.<Vetype>[%4]";
  }
  [(set_attr "type" "neon_sat_mla_<Vetype>_scalar_long")]
)

(define_insn "aarch64_sqdml<SBINQOPS:as>l_laneq<mode>"
  [(set (match_operand:<VWIDE> 0 "register_operand" "=w")
        (SBINQOPS:<VWIDE>
	  (match_operand:<VWIDE> 1 "register_operand" "0")
	  (ss_ashift:<VWIDE>
	    (mult:<VWIDE>
	      (sign_extend:<VWIDE>
		(match_operand:VD_HSI 2 "register_operand" "w"))
	      (sign_extend:<VWIDE>
		(vec_duplicate:VD_HSI
		  (vec_select:<VEL>
		    (match_operand:<VCONQ> 3 "register_operand" "<vwx>")
		    (parallel [(match_operand:SI 4 "immediate_operand" "i")])))
              ))
	    (const_int 1))))]
  "TARGET_SIMD"
  {
    operands[4] = aarch64_endian_lane_rtx (<VCONQ>mode, INTVAL (operands[4]));
    return
      "sqdml<SBINQOPS:as>l\\t%<vw2>0<Vmwtype>, %<v>2<Vmtype>, %3.<Vetype>[%4]";
  }
  [(set_attr "type" "neon_sat_mla_<Vetype>_scalar_long")]
)

(define_insn "aarch64_sqdml<SBINQOPS:as>l_lane<mode>"
  [(set (match_operand:<VWIDE> 0 "register_operand" "=w")
        (SBINQOPS:<VWIDE>
	  (match_operand:<VWIDE> 1 "register_operand" "0")
	  (ss_ashift:<VWIDE>
	    (mult:<VWIDE>
	      (sign_extend:<VWIDE>
		(match_operand:SD_HSI 2 "register_operand" "w"))
	      (sign_extend:<VWIDE>
		(vec_select:<VEL>
		  (match_operand:<VCOND> 3 "register_operand" "<vwx>")
		  (parallel [(match_operand:SI 4 "immediate_operand" "i")])))
              )
	    (const_int 1))))]
  "TARGET_SIMD"
  {
    operands[4] = aarch64_endian_lane_rtx (<VCOND>mode, INTVAL (operands[4]));
    return
      "sqdml<SBINQOPS:as>l\\t%<vw2>0<Vmwtype>, %<v>2<Vmtype>, %3.<Vetype>[%4]";
  }
  [(set_attr "type" "neon_sat_mla_<Vetype>_scalar_long")]
)

(define_insn "aarch64_sqdml<SBINQOPS:as>l_laneq<mode>"
  [(set (match_operand:<VWIDE> 0 "register_operand" "=w")
        (SBINQOPS:<VWIDE>
	  (match_operand:<VWIDE> 1 "register_operand" "0")
	  (ss_ashift:<VWIDE>
	    (mult:<VWIDE>
	      (sign_extend:<VWIDE>
		(match_operand:SD_HSI 2 "register_operand" "w"))
	      (sign_extend:<VWIDE>
		(vec_select:<VEL>
		  (match_operand:<VCONQ> 3 "register_operand" "<vwx>")
		  (parallel [(match_operand:SI 4 "immediate_operand" "i")])))
              )
	    (const_int 1))))]
  "TARGET_SIMD"
  {
    operands[4] = aarch64_endian_lane_rtx (<VCONQ>mode, INTVAL (operands[4]));
    return
      "sqdml<SBINQOPS:as>l\\t%<vw2>0<Vmwtype>, %<v>2<Vmtype>, %3.<Vetype>[%4]";
  }
  [(set_attr "type" "neon_sat_mla_<Vetype>_scalar_long")]
)

;; vqdml[sa]l_n

(define_insn "aarch64_sqdml<SBINQOPS:as>l_n<mode>"
  [(set (match_operand:<VWIDE> 0 "register_operand" "=w")
        (SBINQOPS:<VWIDE>
	  (match_operand:<VWIDE> 1 "register_operand" "0")
	  (ss_ashift:<VWIDE>
	      (mult:<VWIDE>
		(sign_extend:<VWIDE>
		      (match_operand:VD_HSI 2 "register_operand" "w"))
		(sign_extend:<VWIDE>
		  (vec_duplicate:VD_HSI
		    (match_operand:<VEL> 3 "register_operand" "<vwx>"))))
	      (const_int 1))))]
  "TARGET_SIMD"
  "sqdml<SBINQOPS:as>l\\t%<vw2>0<Vmwtype>, %<v>2<Vmtype>, %3.<Vetype>[0]"
  [(set_attr "type" "neon_sat_mla_<Vetype>_scalar_long")]
)

;; sqdml[as]l2

(define_insn "aarch64_sqdml<SBINQOPS:as>l2<mode>_internal"
  [(set (match_operand:<VWIDE> 0 "register_operand" "=w")
        (SBINQOPS:<VWIDE>
         (match_operand:<VWIDE> 1 "register_operand" "0")
         (ss_ashift:<VWIDE>
             (mult:<VWIDE>
               (sign_extend:<VWIDE>
                 (vec_select:<VHALF>
                     (match_operand:VQ_HSI 2 "register_operand" "w")
                     (match_operand:VQ_HSI 4 "vect_par_cnst_hi_half" "")))
               (sign_extend:<VWIDE>
                 (vec_select:<VHALF>
                     (match_operand:VQ_HSI 3 "register_operand" "w")
                     (match_dup 4))))
             (const_int 1))))]
  "TARGET_SIMD"
  "sqdml<SBINQOPS:as>l2\\t%<vw2>0<Vmwtype>, %<v>2<Vmtype>, %<v>3<Vmtype>"
  [(set_attr "type" "neon_sat_mla_<Vetype>_scalar_long")]
)

(define_expand "aarch64_sqdmlal2<mode>"
  [(match_operand:<VWIDE> 0 "register_operand" "=w")
   (match_operand:<VWIDE> 1 "register_operand" "w")
   (match_operand:VQ_HSI 2 "register_operand" "w")
   (match_operand:VQ_HSI 3 "register_operand" "w")]
  "TARGET_SIMD"
{
  rtx p = aarch64_simd_vect_par_cnst_half (<MODE>mode, <nunits>, true);
  emit_insn (gen_aarch64_sqdmlal2<mode>_internal (operands[0], operands[1],
						  operands[2], operands[3], p));
  DONE;
})

(define_expand "aarch64_sqdmlsl2<mode>"
  [(match_operand:<VWIDE> 0 "register_operand" "=w")
   (match_operand:<VWIDE> 1 "register_operand" "w")
   (match_operand:VQ_HSI 2 "register_operand" "w")
   (match_operand:VQ_HSI 3 "register_operand" "w")]
  "TARGET_SIMD"
{
  rtx p = aarch64_simd_vect_par_cnst_half (<MODE>mode, <nunits>, true);
  emit_insn (gen_aarch64_sqdmlsl2<mode>_internal (operands[0], operands[1],
						  operands[2], operands[3], p));
  DONE;
})

;; vqdml[sa]l2_lane

(define_insn "aarch64_sqdml<SBINQOPS:as>l2_lane<mode>_internal"
  [(set (match_operand:<VWIDE> 0 "register_operand" "=w")
        (SBINQOPS:<VWIDE>
	  (match_operand:<VWIDE> 1 "register_operand" "0")
	  (ss_ashift:<VWIDE>
	      (mult:<VWIDE>
		(sign_extend:<VWIDE>
                  (vec_select:<VHALF>
                    (match_operand:VQ_HSI 2 "register_operand" "w")
                    (match_operand:VQ_HSI 5 "vect_par_cnst_hi_half" "")))
		(sign_extend:<VWIDE>
                  (vec_duplicate:<VHALF>
		    (vec_select:<VEL>
		      (match_operand:<VCOND> 3 "register_operand" "<vwx>")
		      (parallel [(match_operand:SI 4 "immediate_operand" "i")])
		    ))))
	      (const_int 1))))]
  "TARGET_SIMD"
  {
    operands[4] = aarch64_endian_lane_rtx (<VCOND>mode, INTVAL (operands[4]));
    return
     "sqdml<SBINQOPS:as>l2\\t%<vw2>0<Vmwtype>, %<v>2<Vmtype>, %3.<Vetype>[%4]";
  }
  [(set_attr "type" "neon_sat_mla_<Vetype>_scalar_long")]
)

(define_insn "aarch64_sqdml<SBINQOPS:as>l2_laneq<mode>_internal"
  [(set (match_operand:<VWIDE> 0 "register_operand" "=w")
        (SBINQOPS:<VWIDE>
	  (match_operand:<VWIDE> 1 "register_operand" "0")
	  (ss_ashift:<VWIDE>
	      (mult:<VWIDE>
		(sign_extend:<VWIDE>
                  (vec_select:<VHALF>
                    (match_operand:VQ_HSI 2 "register_operand" "w")
                    (match_operand:VQ_HSI 5 "vect_par_cnst_hi_half" "")))
		(sign_extend:<VWIDE>
                  (vec_duplicate:<VHALF>
		    (vec_select:<VEL>
		      (match_operand:<VCONQ> 3 "register_operand" "<vwx>")
		      (parallel [(match_operand:SI 4 "immediate_operand" "i")])
		    ))))
	      (const_int 1))))]
  "TARGET_SIMD"
  {
    operands[4] = aarch64_endian_lane_rtx (<VCONQ>mode, INTVAL (operands[4]));
    return
     "sqdml<SBINQOPS:as>l2\\t%<vw2>0<Vmwtype>, %<v>2<Vmtype>, %3.<Vetype>[%4]";
  }
  [(set_attr "type" "neon_sat_mla_<Vetype>_scalar_long")]
)

(define_expand "aarch64_sqdmlal2_lane<mode>"
  [(match_operand:<VWIDE> 0 "register_operand" "=w")
   (match_operand:<VWIDE> 1 "register_operand" "w")
   (match_operand:VQ_HSI 2 "register_operand" "w")
   (match_operand:<VCOND> 3 "register_operand" "<vwx>")
   (match_operand:SI 4 "immediate_operand" "i")]
  "TARGET_SIMD"
{
  rtx p = aarch64_simd_vect_par_cnst_half (<MODE>mode, <nunits>, true);
  emit_insn (gen_aarch64_sqdmlal2_lane<mode>_internal (operands[0], operands[1],
						       operands[2], operands[3],
						       operands[4], p));
  DONE;
})

(define_expand "aarch64_sqdmlal2_laneq<mode>"
  [(match_operand:<VWIDE> 0 "register_operand" "=w")
   (match_operand:<VWIDE> 1 "register_operand" "w")
   (match_operand:VQ_HSI 2 "register_operand" "w")
   (match_operand:<VCONQ> 3 "register_operand" "<vwx>")
   (match_operand:SI 4 "immediate_operand" "i")]
  "TARGET_SIMD"
{
  rtx p = aarch64_simd_vect_par_cnst_half (<MODE>mode, <nunits>, true);
  emit_insn (gen_aarch64_sqdmlal2_laneq<mode>_internal (operands[0], operands[1],
						       operands[2], operands[3],
						       operands[4], p));
  DONE;
})

(define_expand "aarch64_sqdmlsl2_lane<mode>"
  [(match_operand:<VWIDE> 0 "register_operand" "=w")
   (match_operand:<VWIDE> 1 "register_operand" "w")
   (match_operand:VQ_HSI 2 "register_operand" "w")
   (match_operand:<VCOND> 3 "register_operand" "<vwx>")
   (match_operand:SI 4 "immediate_operand" "i")]
  "TARGET_SIMD"
{
  rtx p = aarch64_simd_vect_par_cnst_half (<MODE>mode, <nunits>, true);
  emit_insn (gen_aarch64_sqdmlsl2_lane<mode>_internal (operands[0], operands[1],
						       operands[2], operands[3],
						       operands[4], p));
  DONE;
})

(define_expand "aarch64_sqdmlsl2_laneq<mode>"
  [(match_operand:<VWIDE> 0 "register_operand" "=w")
   (match_operand:<VWIDE> 1 "register_operand" "w")
   (match_operand:VQ_HSI 2 "register_operand" "w")
   (match_operand:<VCONQ> 3 "register_operand" "<vwx>")
   (match_operand:SI 4 "immediate_operand" "i")]
  "TARGET_SIMD"
{
  rtx p = aarch64_simd_vect_par_cnst_half (<MODE>mode, <nunits>, true);
  emit_insn (gen_aarch64_sqdmlsl2_laneq<mode>_internal (operands[0], operands[1],
						       operands[2], operands[3],
						       operands[4], p));
  DONE;
})

(define_insn "aarch64_sqdml<SBINQOPS:as>l2_n<mode>_internal"
  [(set (match_operand:<VWIDE> 0 "register_operand" "=w")
        (SBINQOPS:<VWIDE>
	  (match_operand:<VWIDE> 1 "register_operand" "0")
	  (ss_ashift:<VWIDE>
	    (mult:<VWIDE>
	      (sign_extend:<VWIDE>
                (vec_select:<VHALF>
                  (match_operand:VQ_HSI 2 "register_operand" "w")
                  (match_operand:VQ_HSI 4 "vect_par_cnst_hi_half" "")))
	      (sign_extend:<VWIDE>
                (vec_duplicate:<VHALF>
		  (match_operand:<VEL> 3 "register_operand" "<vwx>"))))
	    (const_int 1))))]
  "TARGET_SIMD"
  "sqdml<SBINQOPS:as>l2\\t%<vw2>0<Vmwtype>, %<v>2<Vmtype>, %3.<Vetype>[0]"
  [(set_attr "type" "neon_sat_mla_<Vetype>_scalar_long")]
)

(define_expand "aarch64_sqdmlal2_n<mode>"
  [(match_operand:<VWIDE> 0 "register_operand" "=w")
   (match_operand:<VWIDE> 1 "register_operand" "w")
   (match_operand:VQ_HSI 2 "register_operand" "w")
   (match_operand:<VEL> 3 "register_operand" "w")]
  "TARGET_SIMD"
{
  rtx p = aarch64_simd_vect_par_cnst_half (<MODE>mode, <nunits>, true);
  emit_insn (gen_aarch64_sqdmlal2_n<mode>_internal (operands[0], operands[1],
						    operands[2], operands[3],
						    p));
  DONE;
})

(define_expand "aarch64_sqdmlsl2_n<mode>"
  [(match_operand:<VWIDE> 0 "register_operand" "=w")
   (match_operand:<VWIDE> 1 "register_operand" "w")
   (match_operand:VQ_HSI 2 "register_operand" "w")
   (match_operand:<VEL> 3 "register_operand" "w")]
  "TARGET_SIMD"
{
  rtx p = aarch64_simd_vect_par_cnst_half (<MODE>mode, <nunits>, true);
  emit_insn (gen_aarch64_sqdmlsl2_n<mode>_internal (operands[0], operands[1],
						    operands[2], operands[3],
						    p));
  DONE;
})

;; vqdmull

(define_insn "aarch64_sqdmull<mode>"
  [(set (match_operand:<VWIDE> 0 "register_operand" "=w")
        (ss_ashift:<VWIDE>
	     (mult:<VWIDE>
	       (sign_extend:<VWIDE>
		     (match_operand:VSD_HSI 1 "register_operand" "w"))
	       (sign_extend:<VWIDE>
		     (match_operand:VSD_HSI 2 "register_operand" "w")))
	     (const_int 1)))]
  "TARGET_SIMD"
  "sqdmull\\t%<vw2>0<Vmwtype>, %<v>1<Vmtype>, %<v>2<Vmtype>"
  [(set_attr "type" "neon_sat_mul_<Vetype>_long")]
)

;; vqdmull_lane

(define_insn "aarch64_sqdmull_lane<mode>"
  [(set (match_operand:<VWIDE> 0 "register_operand" "=w")
        (ss_ashift:<VWIDE>
	     (mult:<VWIDE>
	       (sign_extend:<VWIDE>
		 (match_operand:VD_HSI 1 "register_operand" "w"))
	       (sign_extend:<VWIDE>
                 (vec_duplicate:VD_HSI
                   (vec_select:<VEL>
		     (match_operand:<VCOND> 2 "register_operand" "<vwx>")
		     (parallel [(match_operand:SI 3 "immediate_operand" "i")])))
	       ))
	     (const_int 1)))]
  "TARGET_SIMD"
  {
    operands[3] = aarch64_endian_lane_rtx (<VCOND>mode, INTVAL (operands[3]));
    return "sqdmull\\t%<vw2>0<Vmwtype>, %<v>1<Vmtype>, %2.<Vetype>[%3]";
  }
  [(set_attr "type" "neon_sat_mul_<Vetype>_scalar_long")]
)

(define_insn "aarch64_sqdmull_laneq<mode>"
  [(set (match_operand:<VWIDE> 0 "register_operand" "=w")
        (ss_ashift:<VWIDE>
	     (mult:<VWIDE>
	       (sign_extend:<VWIDE>
		 (match_operand:VD_HSI 1 "register_operand" "w"))
	       (sign_extend:<VWIDE>
                 (vec_duplicate:VD_HSI
                   (vec_select:<VEL>
		     (match_operand:<VCONQ> 2 "register_operand" "<vwx>")
		     (parallel [(match_operand:SI 3 "immediate_operand" "i")])))
	       ))
	     (const_int 1)))]
  "TARGET_SIMD"
  {
    operands[3] = aarch64_endian_lane_rtx (<VCONQ>mode, INTVAL (operands[3]));
    return "sqdmull\\t%<vw2>0<Vmwtype>, %<v>1<Vmtype>, %2.<Vetype>[%3]";
  }
  [(set_attr "type" "neon_sat_mul_<Vetype>_scalar_long")]
)

(define_insn "aarch64_sqdmull_lane<mode>"
  [(set (match_operand:<VWIDE> 0 "register_operand" "=w")
        (ss_ashift:<VWIDE>
	     (mult:<VWIDE>
	       (sign_extend:<VWIDE>
		 (match_operand:SD_HSI 1 "register_operand" "w"))
	       (sign_extend:<VWIDE>
                 (vec_select:<VEL>
		   (match_operand:<VCOND> 2 "register_operand" "<vwx>")
		   (parallel [(match_operand:SI 3 "immediate_operand" "i")]))
	       ))
	     (const_int 1)))]
  "TARGET_SIMD"
  {
    operands[3] = aarch64_endian_lane_rtx (<VCOND>mode, INTVAL (operands[3]));
    return "sqdmull\\t%<vw2>0<Vmwtype>, %<v>1<Vmtype>, %2.<Vetype>[%3]";
  }
  [(set_attr "type" "neon_sat_mul_<Vetype>_scalar_long")]
)

(define_insn "aarch64_sqdmull_laneq<mode>"
  [(set (match_operand:<VWIDE> 0 "register_operand" "=w")
        (ss_ashift:<VWIDE>
	     (mult:<VWIDE>
	       (sign_extend:<VWIDE>
		 (match_operand:SD_HSI 1 "register_operand" "w"))
	       (sign_extend:<VWIDE>
                 (vec_select:<VEL>
		   (match_operand:<VCONQ> 2 "register_operand" "<vwx>")
		   (parallel [(match_operand:SI 3 "immediate_operand" "i")]))
	       ))
	     (const_int 1)))]
  "TARGET_SIMD"
  {
    operands[3] = aarch64_endian_lane_rtx (<VCONQ>mode, INTVAL (operands[3]));
    return "sqdmull\\t%<vw2>0<Vmwtype>, %<v>1<Vmtype>, %2.<Vetype>[%3]";
  }
  [(set_attr "type" "neon_sat_mul_<Vetype>_scalar_long")]
)

;; vqdmull_n

(define_insn "aarch64_sqdmull_n<mode>"
  [(set (match_operand:<VWIDE> 0 "register_operand" "=w")
        (ss_ashift:<VWIDE>
	     (mult:<VWIDE>
	       (sign_extend:<VWIDE>
		 (match_operand:VD_HSI 1 "register_operand" "w"))
	       (sign_extend:<VWIDE>
                 (vec_duplicate:VD_HSI
                   (match_operand:<VEL> 2 "register_operand" "<vwx>")))
	       )
	     (const_int 1)))]
  "TARGET_SIMD"
  "sqdmull\\t%<vw2>0<Vmwtype>, %<v>1<Vmtype>, %2.<Vetype>[0]"
  [(set_attr "type" "neon_sat_mul_<Vetype>_scalar_long")]
)

;; vqdmull2



(define_insn "aarch64_sqdmull2<mode>_internal"
  [(set (match_operand:<VWIDE> 0 "register_operand" "=w")
        (ss_ashift:<VWIDE>
	     (mult:<VWIDE>
	       (sign_extend:<VWIDE>
		 (vec_select:<VHALF>
                   (match_operand:VQ_HSI 1 "register_operand" "w")
                   (match_operand:VQ_HSI 3 "vect_par_cnst_hi_half" "")))
	       (sign_extend:<VWIDE>
		 (vec_select:<VHALF>
                   (match_operand:VQ_HSI 2 "register_operand" "w")
                   (match_dup 3)))
	       )
	     (const_int 1)))]
  "TARGET_SIMD"
  "sqdmull2\\t%<vw2>0<Vmwtype>, %<v>1<Vmtype>, %<v>2<Vmtype>"
  [(set_attr "type" "neon_sat_mul_<Vetype>_scalar_long")]
)

(define_expand "aarch64_sqdmull2<mode>"
  [(match_operand:<VWIDE> 0 "register_operand" "=w")
   (match_operand:VQ_HSI 1 "register_operand" "w")
   (match_operand:VQ_HSI 2 "register_operand" "w")]
  "TARGET_SIMD"
{
  rtx p = aarch64_simd_vect_par_cnst_half (<MODE>mode, <nunits>, true);
  emit_insn (gen_aarch64_sqdmull2<mode>_internal (operands[0], operands[1],
						  operands[2], p));
  DONE;
})

;; vqdmull2_lane

(define_insn "aarch64_sqdmull2_lane<mode>_internal"
  [(set (match_operand:<VWIDE> 0 "register_operand" "=w")
        (ss_ashift:<VWIDE>
	     (mult:<VWIDE>
	       (sign_extend:<VWIDE>
		 (vec_select:<VHALF>
                   (match_operand:VQ_HSI 1 "register_operand" "w")
                   (match_operand:VQ_HSI 4 "vect_par_cnst_hi_half" "")))
	       (sign_extend:<VWIDE>
                 (vec_duplicate:<VHALF>
                   (vec_select:<VEL>
		     (match_operand:<VCOND> 2 "register_operand" "<vwx>")
		     (parallel [(match_operand:SI 3 "immediate_operand" "i")])))
	       ))
	     (const_int 1)))]
  "TARGET_SIMD"
  {
    operands[3] = aarch64_endian_lane_rtx (<VCOND>mode, INTVAL (operands[3]));
    return "sqdmull2\\t%<vw2>0<Vmwtype>, %<v>1<Vmtype>, %2.<Vetype>[%3]";
  }
  [(set_attr "type" "neon_sat_mul_<Vetype>_scalar_long")]
)

(define_insn "aarch64_sqdmull2_laneq<mode>_internal"
  [(set (match_operand:<VWIDE> 0 "register_operand" "=w")
        (ss_ashift:<VWIDE>
	     (mult:<VWIDE>
	       (sign_extend:<VWIDE>
		 (vec_select:<VHALF>
                   (match_operand:VQ_HSI 1 "register_operand" "w")
                   (match_operand:VQ_HSI 4 "vect_par_cnst_hi_half" "")))
	       (sign_extend:<VWIDE>
                 (vec_duplicate:<VHALF>
                   (vec_select:<VEL>
		     (match_operand:<VCONQ> 2 "register_operand" "<vwx>")
		     (parallel [(match_operand:SI 3 "immediate_operand" "i")])))
	       ))
	     (const_int 1)))]
  "TARGET_SIMD"
  {
    operands[3] = aarch64_endian_lane_rtx (<VCONQ>mode, INTVAL (operands[3]));
    return "sqdmull2\\t%<vw2>0<Vmwtype>, %<v>1<Vmtype>, %2.<Vetype>[%3]";
  }
  [(set_attr "type" "neon_sat_mul_<Vetype>_scalar_long")]
)

(define_expand "aarch64_sqdmull2_lane<mode>"
  [(match_operand:<VWIDE> 0 "register_operand" "=w")
   (match_operand:VQ_HSI 1 "register_operand" "w")
   (match_operand:<VCOND> 2 "register_operand" "<vwx>")
   (match_operand:SI 3 "immediate_operand" "i")]
  "TARGET_SIMD"
{
  rtx p = aarch64_simd_vect_par_cnst_half (<MODE>mode, <nunits>, true);
  emit_insn (gen_aarch64_sqdmull2_lane<mode>_internal (operands[0], operands[1],
						       operands[2], operands[3],
						       p));
  DONE;
})

(define_expand "aarch64_sqdmull2_laneq<mode>"
  [(match_operand:<VWIDE> 0 "register_operand" "=w")
   (match_operand:VQ_HSI 1 "register_operand" "w")
   (match_operand:<VCONQ> 2 "register_operand" "<vwx>")
   (match_operand:SI 3 "immediate_operand" "i")]
  "TARGET_SIMD"
{
  rtx p = aarch64_simd_vect_par_cnst_half (<MODE>mode, <nunits>, true);
  emit_insn (gen_aarch64_sqdmull2_laneq<mode>_internal (operands[0], operands[1],
						       operands[2], operands[3],
						       p));
  DONE;
})

;; vqdmull2_n

(define_insn "aarch64_sqdmull2_n<mode>_internal"
  [(set (match_operand:<VWIDE> 0 "register_operand" "=w")
        (ss_ashift:<VWIDE>
	     (mult:<VWIDE>
	       (sign_extend:<VWIDE>
		 (vec_select:<VHALF>
                   (match_operand:VQ_HSI 1 "register_operand" "w")
                   (match_operand:VQ_HSI 3 "vect_par_cnst_hi_half" "")))
	       (sign_extend:<VWIDE>
                 (vec_duplicate:<VHALF>
                   (match_operand:<VEL> 2 "register_operand" "<vwx>")))
	       )
	     (const_int 1)))]
  "TARGET_SIMD"
  "sqdmull2\\t%<vw2>0<Vmwtype>, %<v>1<Vmtype>, %2.<Vetype>[0]"
  [(set_attr "type" "neon_sat_mul_<Vetype>_scalar_long")]
)

(define_expand "aarch64_sqdmull2_n<mode>"
  [(match_operand:<VWIDE> 0 "register_operand" "=w")
   (match_operand:VQ_HSI 1 "register_operand" "w")
   (match_operand:<VEL> 2 "register_operand" "w")]
  "TARGET_SIMD"
{
  rtx p = aarch64_simd_vect_par_cnst_half (<MODE>mode, <nunits>, true);
  emit_insn (gen_aarch64_sqdmull2_n<mode>_internal (operands[0], operands[1],
						    operands[2], p));
  DONE;
})

;; vshl

(define_insn "aarch64_<sur>shl<mode>"
  [(set (match_operand:VSDQ_I_DI 0 "register_operand" "=w")
        (unspec:VSDQ_I_DI
	  [(match_operand:VSDQ_I_DI 1 "register_operand" "w")
           (match_operand:VSDQ_I_DI 2 "register_operand" "w")]
         VSHL))]
  "TARGET_SIMD"
  "<sur>shl\\t%<v>0<Vmtype>, %<v>1<Vmtype>, %<v>2<Vmtype>";
  [(set_attr "type" "neon_shift_reg<q>")]
)


;; vqshl

(define_insn "aarch64_<sur>q<r>shl<mode>"
  [(set (match_operand:VSDQ_I 0 "register_operand" "=w")
        (unspec:VSDQ_I
	  [(match_operand:VSDQ_I 1 "register_operand" "w")
           (match_operand:VSDQ_I 2 "register_operand" "w")]
         VQSHL))]
  "TARGET_SIMD"
  "<sur>q<r>shl\\t%<v>0<Vmtype>, %<v>1<Vmtype>, %<v>2<Vmtype>";
  [(set_attr "type" "neon_sat_shift_reg<q>")]
)

;; vshll_n

(define_insn "aarch64_<sur>shll_n<mode>"
  [(set (match_operand:<VWIDE> 0 "register_operand" "=w")
	(unspec:<VWIDE> [(match_operand:VD_BHSI 1 "register_operand" "w")
			 (match_operand:SI 2
			   "aarch64_simd_shift_imm_bitsize_<ve_mode>" "i")]
                         VSHLL))]
  "TARGET_SIMD"
  {
    if (INTVAL (operands[2]) == GET_MODE_UNIT_BITSIZE (<MODE>mode))
      return "shll\\t%0.<Vwtype>, %1.<Vtype>, %2";
    else
      return "<sur>shll\\t%0.<Vwtype>, %1.<Vtype>, %2";
  }
  [(set_attr "type" "neon_shift_imm_long")]
)

;; vshll_high_n

(define_insn "aarch64_<sur>shll2_n<mode>"
  [(set (match_operand:<VWIDE> 0 "register_operand" "=w")
	(unspec:<VWIDE> [(match_operand:VQW 1 "register_operand" "w")
			 (match_operand:SI 2 "immediate_operand" "i")]
                         VSHLL))]
  "TARGET_SIMD"
  {
    if (INTVAL (operands[2]) == GET_MODE_UNIT_BITSIZE (<MODE>mode))
      return "shll2\\t%0.<Vwtype>, %1.<Vtype>, %2";
    else
      return "<sur>shll2\\t%0.<Vwtype>, %1.<Vtype>, %2";
  }
  [(set_attr "type" "neon_shift_imm_long")]
)

;; vrshr_n

(define_insn "aarch64_<sur>shr_n<mode>"
  [(set (match_operand:VSDQ_I_DI 0 "register_operand" "=w")
        (unspec:VSDQ_I_DI [(match_operand:VSDQ_I_DI 1 "register_operand" "w")
			   (match_operand:SI 2
			     "aarch64_simd_shift_imm_offset_<ve_mode>" "i")]
			  VRSHR_N))]
  "TARGET_SIMD"
  "<sur>shr\\t%<v>0<Vmtype>, %<v>1<Vmtype>, %2"
  [(set_attr "type" "neon_sat_shift_imm<q>")]
)

;; v(r)sra_n

(define_insn "aarch64_<sur>sra_n<mode>"
  [(set (match_operand:VSDQ_I_DI 0 "register_operand" "=w")
	(unspec:VSDQ_I_DI [(match_operand:VSDQ_I_DI 1 "register_operand" "0")
		       (match_operand:VSDQ_I_DI 2 "register_operand" "w")
                       (match_operand:SI 3
			 "aarch64_simd_shift_imm_offset_<ve_mode>" "i")]
                      VSRA))]
  "TARGET_SIMD"
  "<sur>sra\\t%<v>0<Vmtype>, %<v>2<Vmtype>, %3"
  [(set_attr "type" "neon_shift_acc<q>")]
)

;; vs<lr>i_n

(define_insn "aarch64_<sur>s<lr>i_n<mode>"
  [(set (match_operand:VSDQ_I_DI 0 "register_operand" "=w")
	(unspec:VSDQ_I_DI [(match_operand:VSDQ_I_DI 1 "register_operand" "0")
		       (match_operand:VSDQ_I_DI 2 "register_operand" "w")
                       (match_operand:SI 3
			 "aarch64_simd_shift_imm_<offsetlr><ve_mode>" "i")]
                      VSLRI))]
  "TARGET_SIMD"
  "s<lr>i\\t%<v>0<Vmtype>, %<v>2<Vmtype>, %3"
  [(set_attr "type" "neon_shift_imm<q>")]
)

;; vqshl(u)

(define_insn "aarch64_<sur>qshl<u>_n<mode>"
  [(set (match_operand:VSDQ_I 0 "register_operand" "=w")
	(unspec:VSDQ_I [(match_operand:VSDQ_I 1 "register_operand" "w")
		       (match_operand:SI 2
			 "aarch64_simd_shift_imm_<ve_mode>" "i")]
                      VQSHL_N))]
  "TARGET_SIMD"
  "<sur>qshl<u>\\t%<v>0<Vmtype>, %<v>1<Vmtype>, %2"
  [(set_attr "type" "neon_sat_shift_imm<q>")]
)


;; vq(r)shr(u)n_n

(define_insn "aarch64_<sur>q<r>shr<u>n_n<mode>"
  [(set (match_operand:<VNARROWQ> 0 "register_operand" "=w")
        (unspec:<VNARROWQ> [(match_operand:VSQN_HSDI 1 "register_operand" "w")
			    (match_operand:SI 2
			      "aarch64_simd_shift_imm_offset_<ve_mode>" "i")]
			   VQSHRN_N))]
  "TARGET_SIMD"
  "<sur>q<r>shr<u>n\\t%<vn2>0<Vmntype>, %<v>1<Vmtype>, %2"
  [(set_attr "type" "neon_sat_shift_imm_narrow_q")]
)


;; cm(eq|ge|gt|lt|le)
;; Note, we have constraints for Dz and Z as different expanders
;; have different ideas of what should be passed to this pattern.

(define_insn "aarch64_cm<optab><mode>"
  [(set (match_operand:<V_INT_EQUIV> 0 "register_operand" "=w,w")
	(neg:<V_INT_EQUIV>
	  (COMPARISONS:<V_INT_EQUIV>
	    (match_operand:VDQ_I 1 "register_operand" "w,w")
	    (match_operand:VDQ_I 2 "aarch64_simd_reg_or_zero" "w,ZDz")
	  )))]
  "TARGET_SIMD"
  "@
  cm<n_optab>\t%<v>0<Vmtype>, %<v><cmp_1><Vmtype>, %<v><cmp_2><Vmtype>
  cm<optab>\t%<v>0<Vmtype>, %<v>1<Vmtype>, #0"
  [(set_attr "type" "neon_compare<q>, neon_compare_zero<q>")]
)

(define_insn_and_split "aarch64_cm<optab>di"
  [(set (match_operand:DI 0 "register_operand" "=w,w,r")
	(neg:DI
	  (COMPARISONS:DI
	    (match_operand:DI 1 "register_operand" "w,w,r")
	    (match_operand:DI 2 "aarch64_simd_reg_or_zero" "w,ZDz,r")
	  )))
     (clobber (reg:CC CC_REGNUM))]
  "TARGET_SIMD"
  "#"
  "&& reload_completed"
  [(set (match_operand:DI 0 "register_operand")
	(neg:DI
	  (COMPARISONS:DI
	    (match_operand:DI 1 "register_operand")
	    (match_operand:DI 2 "aarch64_simd_reg_or_zero")
	  )))]
  {
    /* If we are in the general purpose register file,
       we split to a sequence of comparison and store.  */
    if (GP_REGNUM_P (REGNO (operands[0]))
	&& GP_REGNUM_P (REGNO (operands[1])))
      {
	machine_mode mode = SELECT_CC_MODE (<CMP>, operands[1], operands[2]);
	rtx cc_reg = aarch64_gen_compare_reg (<CMP>, operands[1], operands[2]);
	rtx comparison = gen_rtx_<CMP> (mode, operands[1], operands[2]);
	emit_insn (gen_cstoredi_neg (operands[0], comparison, cc_reg));
	DONE;
      }
    /* Otherwise, we expand to a similar pattern which does not
       clobber CC_REGNUM.  */
  }
  [(set_attr "type" "neon_compare, neon_compare_zero, multiple")]
)

(define_insn "*aarch64_cm<optab>di"
  [(set (match_operand:DI 0 "register_operand" "=w,w")
	(neg:DI
	  (COMPARISONS:DI
	    (match_operand:DI 1 "register_operand" "w,w")
	    (match_operand:DI 2 "aarch64_simd_reg_or_zero" "w,ZDz")
	  )))]
  "TARGET_SIMD && reload_completed"
  "@
  cm<n_optab>\t%d0, %d<cmp_1>, %d<cmp_2>
  cm<optab>\t%d0, %d1, #0"
  [(set_attr "type" "neon_compare, neon_compare_zero")]
)

;; cm(hs|hi)

(define_insn "aarch64_cm<optab><mode>"
  [(set (match_operand:<V_INT_EQUIV> 0 "register_operand" "=w")
	(neg:<V_INT_EQUIV>
	  (UCOMPARISONS:<V_INT_EQUIV>
	    (match_operand:VDQ_I 1 "register_operand" "w")
	    (match_operand:VDQ_I 2 "register_operand" "w")
	  )))]
  "TARGET_SIMD"
  "cm<n_optab>\t%<v>0<Vmtype>, %<v><cmp_1><Vmtype>, %<v><cmp_2><Vmtype>"
  [(set_attr "type" "neon_compare<q>")]
)

(define_insn_and_split "aarch64_cm<optab>di"
  [(set (match_operand:DI 0 "register_operand" "=w,r")
	(neg:DI
	  (UCOMPARISONS:DI
	    (match_operand:DI 1 "register_operand" "w,r")
	    (match_operand:DI 2 "aarch64_simd_reg_or_zero" "w,r")
	  )))
    (clobber (reg:CC CC_REGNUM))]
  "TARGET_SIMD"
  "#"
  "&& reload_completed"
  [(set (match_operand:DI 0 "register_operand")
	(neg:DI
	  (UCOMPARISONS:DI
	    (match_operand:DI 1 "register_operand")
	    (match_operand:DI 2 "aarch64_simd_reg_or_zero")
	  )))]
  {
    /* If we are in the general purpose register file,
       we split to a sequence of comparison and store.  */
    if (GP_REGNUM_P (REGNO (operands[0]))
	&& GP_REGNUM_P (REGNO (operands[1])))
      {
	machine_mode mode = CCmode;
	rtx cc_reg = aarch64_gen_compare_reg (<CMP>, operands[1], operands[2]);
	rtx comparison = gen_rtx_<CMP> (mode, operands[1], operands[2]);
	emit_insn (gen_cstoredi_neg (operands[0], comparison, cc_reg));
	DONE;
      }
    /* Otherwise, we expand to a similar pattern which does not
       clobber CC_REGNUM.  */
  }
  [(set_attr "type" "neon_compare,multiple")]
)

(define_insn "*aarch64_cm<optab>di"
  [(set (match_operand:DI 0 "register_operand" "=w")
	(neg:DI
	  (UCOMPARISONS:DI
	    (match_operand:DI 1 "register_operand" "w")
	    (match_operand:DI 2 "aarch64_simd_reg_or_zero" "w")
	  )))]
  "TARGET_SIMD && reload_completed"
  "cm<n_optab>\t%d0, %d<cmp_1>, %d<cmp_2>"
  [(set_attr "type" "neon_compare")]
)

;; cmtst

;; Although neg (ne (and x y) 0) is the natural way of expressing a cmtst,
;; we don't have any insns using ne, and aarch64_vcond outputs
;; not (neg (eq (and x y) 0))
;; which is rewritten by simplify_rtx as
;; plus (eq (and x y) 0) -1.

(define_insn "aarch64_cmtst<mode>"
  [(set (match_operand:<V_INT_EQUIV> 0 "register_operand" "=w")
	(plus:<V_INT_EQUIV>
	  (eq:<V_INT_EQUIV>
	    (and:VDQ_I
	      (match_operand:VDQ_I 1 "register_operand" "w")
	      (match_operand:VDQ_I 2 "register_operand" "w"))
	    (match_operand:VDQ_I 3 "aarch64_simd_imm_zero"))
	  (match_operand:<V_INT_EQUIV> 4 "aarch64_simd_imm_minus_one")))
  ]
  "TARGET_SIMD"
  "cmtst\t%<v>0<Vmtype>, %<v>1<Vmtype>, %<v>2<Vmtype>"
  [(set_attr "type" "neon_tst<q>")]
)

(define_insn_and_split "aarch64_cmtstdi"
  [(set (match_operand:DI 0 "register_operand" "=w,r")
	(neg:DI
	  (ne:DI
	    (and:DI
	      (match_operand:DI 1 "register_operand" "w,r")
	      (match_operand:DI 2 "register_operand" "w,r"))
	    (const_int 0))))
    (clobber (reg:CC CC_REGNUM))]
  "TARGET_SIMD"
  "#"
  "&& reload_completed"
  [(set (match_operand:DI 0 "register_operand")
	(neg:DI
	  (ne:DI
	    (and:DI
	      (match_operand:DI 1 "register_operand")
	      (match_operand:DI 2 "register_operand"))
	    (const_int 0))))]
  {
    /* If we are in the general purpose register file,
       we split to a sequence of comparison and store.  */
    if (GP_REGNUM_P (REGNO (operands[0]))
	&& GP_REGNUM_P (REGNO (operands[1])))
      {
	rtx and_tree = gen_rtx_AND (DImode, operands[1], operands[2]);
	machine_mode mode = SELECT_CC_MODE (NE, and_tree, const0_rtx);
	rtx cc_reg = aarch64_gen_compare_reg (NE, and_tree, const0_rtx);
	rtx comparison = gen_rtx_NE (mode, and_tree, const0_rtx);
	emit_insn (gen_cstoredi_neg (operands[0], comparison, cc_reg));
	DONE;
      }
    /* Otherwise, we expand to a similar pattern which does not
       clobber CC_REGNUM.  */
  }
  [(set_attr "type" "neon_tst,multiple")]
)

(define_insn "*aarch64_cmtstdi"
  [(set (match_operand:DI 0 "register_operand" "=w")
	(neg:DI
	  (ne:DI
	    (and:DI
	      (match_operand:DI 1 "register_operand" "w")
	      (match_operand:DI 2 "register_operand" "w"))
	    (const_int 0))))]
  "TARGET_SIMD"
  "cmtst\t%d0, %d1, %d2"
  [(set_attr "type" "neon_tst")]
)

;; fcm(eq|ge|gt|le|lt)

(define_insn "aarch64_cm<optab><mode>"
  [(set (match_operand:<V_INT_EQUIV> 0 "register_operand" "=w,w")
	(neg:<V_INT_EQUIV>
	  (COMPARISONS:<V_INT_EQUIV>
	    (match_operand:VHSDF_HSDF 1 "register_operand" "w,w")
	    (match_operand:VHSDF_HSDF 2 "aarch64_simd_reg_or_zero" "w,YDz")
	  )))]
  "TARGET_SIMD"
  "@
  fcm<n_optab>\t%<v>0<Vmtype>, %<v><cmp_1><Vmtype>, %<v><cmp_2><Vmtype>
  fcm<optab>\t%<v>0<Vmtype>, %<v>1<Vmtype>, 0"
  [(set_attr "type" "neon_fp_compare_<stype><q>")]
)

;; fac(ge|gt)
;; Note we can also handle what would be fac(le|lt) by
;; generating fac(ge|gt).

(define_insn "aarch64_fac<optab><mode>"
  [(set (match_operand:<V_INT_EQUIV> 0 "register_operand" "=w")
	(neg:<V_INT_EQUIV>
	  (FAC_COMPARISONS:<V_INT_EQUIV>
	    (abs:VHSDF_HSDF
	      (match_operand:VHSDF_HSDF 1 "register_operand" "w"))
	    (abs:VHSDF_HSDF
	      (match_operand:VHSDF_HSDF 2 "register_operand" "w"))
  )))]
  "TARGET_SIMD"
  "fac<n_optab>\t%<v>0<Vmtype>, %<v><cmp_1><Vmtype>, %<v><cmp_2><Vmtype>"
  [(set_attr "type" "neon_fp_compare_<stype><q>")]
)

;; addp

(define_insn "aarch64_addp<mode>"
  [(set (match_operand:VD_BHSI 0 "register_operand" "=w")
        (unspec:VD_BHSI
          [(match_operand:VD_BHSI 1 "register_operand" "w")
	   (match_operand:VD_BHSI 2 "register_operand" "w")]
          UNSPEC_ADDP))]
  "TARGET_SIMD"
  "addp\t%<v>0<Vmtype>, %<v>1<Vmtype>, %<v>2<Vmtype>"
  [(set_attr "type" "neon_reduc_add<q>")]
)

(define_insn "aarch64_addpdi"
  [(set (match_operand:DI 0 "register_operand" "=w")
        (unspec:DI
          [(match_operand:V2DI 1 "register_operand" "w")]
          UNSPEC_ADDP))]
  "TARGET_SIMD"
  "addp\t%d0, %1.2d"
  [(set_attr "type" "neon_reduc_add")]
)

;; sqrt

(define_expand "sqrt<mode>2"
  [(set (match_operand:VHSDF 0 "register_operand" "=w")
	(sqrt:VHSDF (match_operand:VHSDF 1 "register_operand" "w")))]
  "TARGET_SIMD"
{
  if (aarch64_emit_approx_sqrt (operands[0], operands[1], false))
    DONE;
})

(define_insn "*sqrt<mode>2"
  [(set (match_operand:VHSDF 0 "register_operand" "=w")
	(sqrt:VHSDF (match_operand:VHSDF 1 "register_operand" "w")))]
  "TARGET_SIMD"
  "fsqrt\\t%0.<Vtype>, %1.<Vtype>"
  [(set_attr "type" "neon_fp_sqrt_<stype><q>")]
)

;; Patterns for vector struct loads and stores.

(define_insn "aarch64_simd_ld2<mode>"
  [(set (match_operand:OI 0 "register_operand" "=w")
	(unspec:OI [(match_operand:OI 1 "aarch64_simd_struct_operand" "Utv")
		    (unspec:VQ [(const_int 0)] UNSPEC_VSTRUCTDUMMY)]
		   UNSPEC_LD2))]
  "TARGET_SIMD"
  "ld2\\t{%S0.<Vtype> - %T0.<Vtype>}, %1"
  [(set_attr "type" "neon_load2_2reg<q>")]
)

(define_insn "aarch64_simd_ld2r<mode>"
  [(set (match_operand:OI 0 "register_operand" "=w")
       (unspec:OI [(match_operand:BLK 1 "aarch64_simd_struct_operand" "Utv")
                   (unspec:VALLDIF [(const_int 0)] UNSPEC_VSTRUCTDUMMY) ]
                  UNSPEC_LD2_DUP))]
  "TARGET_SIMD"
  "ld2r\\t{%S0.<Vtype> - %T0.<Vtype>}, %1"
  [(set_attr "type" "neon_load2_all_lanes<q>")]
)

(define_insn "aarch64_vec_load_lanesoi_lane<mode>"
  [(set (match_operand:OI 0 "register_operand" "=w")
	(unspec:OI [(match_operand:BLK 1 "aarch64_simd_struct_operand" "Utv")
		    (match_operand:OI 2 "register_operand" "0")
		    (match_operand:SI 3 "immediate_operand" "i")
		    (unspec:VALLDIF [(const_int 0)] UNSPEC_VSTRUCTDUMMY) ]
		   UNSPEC_LD2_LANE))]
  "TARGET_SIMD"
  {
    operands[3] = aarch64_endian_lane_rtx (<MODE>mode, INTVAL (operands[3]));
    return "ld2\\t{%S0.<Vetype> - %T0.<Vetype>}[%3], %1";
  }
  [(set_attr "type" "neon_load2_one_lane")]
)

(define_expand "vec_load_lanesoi<mode>"
  [(set (match_operand:OI 0 "register_operand" "=w")
	(unspec:OI [(match_operand:OI 1 "aarch64_simd_struct_operand" "Utv")
		    (unspec:VQ [(const_int 0)] UNSPEC_VSTRUCTDUMMY)]
		   UNSPEC_LD2))]
  "TARGET_SIMD"
{
  if (BYTES_BIG_ENDIAN)
    {
      rtx tmp = gen_reg_rtx (OImode);
      rtx mask = aarch64_reverse_mask (<MODE>mode, <nunits>);
      emit_insn (gen_aarch64_simd_ld2<mode> (tmp, operands[1]));
      emit_insn (gen_aarch64_rev_reglistoi (operands[0], tmp, mask));
    }
  else
    emit_insn (gen_aarch64_simd_ld2<mode> (operands[0], operands[1]));
  DONE;
})

(define_insn "aarch64_simd_st2<mode>"
  [(set (match_operand:OI 0 "aarch64_simd_struct_operand" "=Utv")
	(unspec:OI [(match_operand:OI 1 "register_operand" "w")
                    (unspec:VQ [(const_int 0)] UNSPEC_VSTRUCTDUMMY)]
                   UNSPEC_ST2))]
  "TARGET_SIMD"
  "st2\\t{%S1.<Vtype> - %T1.<Vtype>}, %0"
  [(set_attr "type" "neon_store2_2reg<q>")]
)

;; RTL uses GCC vector extension indices, so flip only for assembly.
(define_insn "aarch64_vec_store_lanesoi_lane<mode>"
  [(set (match_operand:BLK 0 "aarch64_simd_struct_operand" "=Utv")
	(unspec:BLK [(match_operand:OI 1 "register_operand" "w")
		    (unspec:VALLDIF [(const_int 0)] UNSPEC_VSTRUCTDUMMY)
		    (match_operand:SI 2 "immediate_operand" "i")]
		   UNSPEC_ST2_LANE))]
  "TARGET_SIMD"
  {
    operands[2] = aarch64_endian_lane_rtx (<MODE>mode, INTVAL (operands[2]));
    return "st2\\t{%S1.<Vetype> - %T1.<Vetype>}[%2], %0";
  }
  [(set_attr "type" "neon_store2_one_lane<q>")]
)

(define_expand "vec_store_lanesoi<mode>"
  [(set (match_operand:OI 0 "aarch64_simd_struct_operand" "=Utv")
	(unspec:OI [(match_operand:OI 1 "register_operand" "w")
                    (unspec:VQ [(const_int 0)] UNSPEC_VSTRUCTDUMMY)]
                   UNSPEC_ST2))]
  "TARGET_SIMD"
{
  if (BYTES_BIG_ENDIAN)
    {
      rtx tmp = gen_reg_rtx (OImode);
      rtx mask = aarch64_reverse_mask (<MODE>mode, <nunits>);
      emit_insn (gen_aarch64_rev_reglistoi (tmp, operands[1], mask));
      emit_insn (gen_aarch64_simd_st2<mode> (operands[0], tmp));
    }
  else
    emit_insn (gen_aarch64_simd_st2<mode> (operands[0], operands[1]));
  DONE;
})

(define_insn "aarch64_simd_ld3<mode>"
  [(set (match_operand:CI 0 "register_operand" "=w")
	(unspec:CI [(match_operand:CI 1 "aarch64_simd_struct_operand" "Utv")
		    (unspec:VQ [(const_int 0)] UNSPEC_VSTRUCTDUMMY)]
		   UNSPEC_LD3))]
  "TARGET_SIMD"
  "ld3\\t{%S0.<Vtype> - %U0.<Vtype>}, %1"
  [(set_attr "type" "neon_load3_3reg<q>")]
)

(define_insn "aarch64_simd_ld3r<mode>"
  [(set (match_operand:CI 0 "register_operand" "=w")
       (unspec:CI [(match_operand:BLK 1 "aarch64_simd_struct_operand" "Utv")
                   (unspec:VALLDIF [(const_int 0)] UNSPEC_VSTRUCTDUMMY) ]
                  UNSPEC_LD3_DUP))]
  "TARGET_SIMD"
  "ld3r\\t{%S0.<Vtype> - %U0.<Vtype>}, %1"
  [(set_attr "type" "neon_load3_all_lanes<q>")]
)

(define_insn "aarch64_vec_load_lanesci_lane<mode>"
  [(set (match_operand:CI 0 "register_operand" "=w")
	(unspec:CI [(match_operand:BLK 1 "aarch64_simd_struct_operand" "Utv")
		    (match_operand:CI 2 "register_operand" "0")
		    (match_operand:SI 3 "immediate_operand" "i")
		    (unspec:VALLDIF [(const_int 0)] UNSPEC_VSTRUCTDUMMY)]
		   UNSPEC_LD3_LANE))]
  "TARGET_SIMD"
{
    operands[3] = aarch64_endian_lane_rtx (<MODE>mode, INTVAL (operands[3]));
    return "ld3\\t{%S0.<Vetype> - %U0.<Vetype>}[%3], %1";
}
  [(set_attr "type" "neon_load3_one_lane")]
)

(define_expand "vec_load_lanesci<mode>"
  [(set (match_operand:CI 0 "register_operand" "=w")
	(unspec:CI [(match_operand:CI 1 "aarch64_simd_struct_operand" "Utv")
		    (unspec:VQ [(const_int 0)] UNSPEC_VSTRUCTDUMMY)]
		   UNSPEC_LD3))]
  "TARGET_SIMD"
{
  if (BYTES_BIG_ENDIAN)
    {
      rtx tmp = gen_reg_rtx (CImode);
      rtx mask = aarch64_reverse_mask (<MODE>mode, <nunits>);
      emit_insn (gen_aarch64_simd_ld3<mode> (tmp, operands[1]));
      emit_insn (gen_aarch64_rev_reglistci (operands[0], tmp, mask));
    }
  else
    emit_insn (gen_aarch64_simd_ld3<mode> (operands[0], operands[1]));
  DONE;
})

(define_insn "aarch64_simd_st3<mode>"
  [(set (match_operand:CI 0 "aarch64_simd_struct_operand" "=Utv")
	(unspec:CI [(match_operand:CI 1 "register_operand" "w")
                    (unspec:VQ [(const_int 0)] UNSPEC_VSTRUCTDUMMY)]
                   UNSPEC_ST3))]
  "TARGET_SIMD"
  "st3\\t{%S1.<Vtype> - %U1.<Vtype>}, %0"
  [(set_attr "type" "neon_store3_3reg<q>")]
)

;; RTL uses GCC vector extension indices, so flip only for assembly.
(define_insn "aarch64_vec_store_lanesci_lane<mode>"
  [(set (match_operand:BLK 0 "aarch64_simd_struct_operand" "=Utv")
	(unspec:BLK [(match_operand:CI 1 "register_operand" "w")
		     (unspec:VALLDIF [(const_int 0)] UNSPEC_VSTRUCTDUMMY)
		     (match_operand:SI 2 "immediate_operand" "i")]
		    UNSPEC_ST3_LANE))]
  "TARGET_SIMD"
  {
    operands[2] = aarch64_endian_lane_rtx (<MODE>mode, INTVAL (operands[2]));
    return "st3\\t{%S1.<Vetype> - %U1.<Vetype>}[%2], %0";
  }
  [(set_attr "type" "neon_store3_one_lane<q>")]
)

(define_expand "vec_store_lanesci<mode>"
  [(set (match_operand:CI 0 "aarch64_simd_struct_operand" "=Utv")
	(unspec:CI [(match_operand:CI 1 "register_operand" "w")
                    (unspec:VQ [(const_int 0)] UNSPEC_VSTRUCTDUMMY)]
                   UNSPEC_ST3))]
  "TARGET_SIMD"
{
  if (BYTES_BIG_ENDIAN)
    {
      rtx tmp = gen_reg_rtx (CImode);
      rtx mask = aarch64_reverse_mask (<MODE>mode, <nunits>);
      emit_insn (gen_aarch64_rev_reglistci (tmp, operands[1], mask));
      emit_insn (gen_aarch64_simd_st3<mode> (operands[0], tmp));
    }
  else
    emit_insn (gen_aarch64_simd_st3<mode> (operands[0], operands[1]));
  DONE;
})

(define_insn "aarch64_simd_ld4<mode>"
  [(set (match_operand:XI 0 "register_operand" "=w")
	(unspec:XI [(match_operand:XI 1 "aarch64_simd_struct_operand" "Utv")
		    (unspec:VQ [(const_int 0)] UNSPEC_VSTRUCTDUMMY)]
		   UNSPEC_LD4))]
  "TARGET_SIMD"
  "ld4\\t{%S0.<Vtype> - %V0.<Vtype>}, %1"
  [(set_attr "type" "neon_load4_4reg<q>")]
)

(define_insn "aarch64_simd_ld4r<mode>"
  [(set (match_operand:XI 0 "register_operand" "=w")
       (unspec:XI [(match_operand:BLK 1 "aarch64_simd_struct_operand" "Utv")
                   (unspec:VALLDIF [(const_int 0)] UNSPEC_VSTRUCTDUMMY) ]
                  UNSPEC_LD4_DUP))]
  "TARGET_SIMD"
  "ld4r\\t{%S0.<Vtype> - %V0.<Vtype>}, %1"
  [(set_attr "type" "neon_load4_all_lanes<q>")]
)

(define_insn "aarch64_vec_load_lanesxi_lane<mode>"
  [(set (match_operand:XI 0 "register_operand" "=w")
	(unspec:XI [(match_operand:BLK 1 "aarch64_simd_struct_operand" "Utv")
		    (match_operand:XI 2 "register_operand" "0")
		    (match_operand:SI 3 "immediate_operand" "i")
		    (unspec:VALLDIF [(const_int 0)] UNSPEC_VSTRUCTDUMMY)]
		   UNSPEC_LD4_LANE))]
  "TARGET_SIMD"
{
    operands[3] = aarch64_endian_lane_rtx (<MODE>mode, INTVAL (operands[3]));
    return "ld4\\t{%S0.<Vetype> - %V0.<Vetype>}[%3], %1";
}
  [(set_attr "type" "neon_load4_one_lane")]
)

(define_expand "vec_load_lanesxi<mode>"
  [(set (match_operand:XI 0 "register_operand" "=w")
	(unspec:XI [(match_operand:XI 1 "aarch64_simd_struct_operand" "Utv")
		    (unspec:VQ [(const_int 0)] UNSPEC_VSTRUCTDUMMY)]
		   UNSPEC_LD4))]
  "TARGET_SIMD"
{
  if (BYTES_BIG_ENDIAN)
    {
      rtx tmp = gen_reg_rtx (XImode);
      rtx mask = aarch64_reverse_mask (<MODE>mode, <nunits>);
      emit_insn (gen_aarch64_simd_ld4<mode> (tmp, operands[1]));
      emit_insn (gen_aarch64_rev_reglistxi (operands[0], tmp, mask));
    }
  else
    emit_insn (gen_aarch64_simd_ld4<mode> (operands[0], operands[1]));
  DONE;
})

(define_insn "aarch64_simd_st4<mode>"
  [(set (match_operand:XI 0 "aarch64_simd_struct_operand" "=Utv")
	(unspec:XI [(match_operand:XI 1 "register_operand" "w")
                    (unspec:VQ [(const_int 0)] UNSPEC_VSTRUCTDUMMY)]
                   UNSPEC_ST4))]
  "TARGET_SIMD"
  "st4\\t{%S1.<Vtype> - %V1.<Vtype>}, %0"
  [(set_attr "type" "neon_store4_4reg<q>")]
)

;; RTL uses GCC vector extension indices, so flip only for assembly.
(define_insn "aarch64_vec_store_lanesxi_lane<mode>"
  [(set (match_operand:BLK 0 "aarch64_simd_struct_operand" "=Utv")
	(unspec:BLK [(match_operand:XI 1 "register_operand" "w")
		     (unspec:VALLDIF [(const_int 0)] UNSPEC_VSTRUCTDUMMY)
		     (match_operand:SI 2 "immediate_operand" "i")]
		    UNSPEC_ST4_LANE))]
  "TARGET_SIMD"
  {
    operands[2] = aarch64_endian_lane_rtx (<MODE>mode, INTVAL (operands[2]));
    return "st4\\t{%S1.<Vetype> - %V1.<Vetype>}[%2], %0";
  }
  [(set_attr "type" "neon_store4_one_lane<q>")]
)

(define_expand "vec_store_lanesxi<mode>"
  [(set (match_operand:XI 0 "aarch64_simd_struct_operand" "=Utv")
	(unspec:XI [(match_operand:XI 1 "register_operand" "w")
                    (unspec:VQ [(const_int 0)] UNSPEC_VSTRUCTDUMMY)]
                   UNSPEC_ST4))]
  "TARGET_SIMD"
{
  if (BYTES_BIG_ENDIAN)
    {
      rtx tmp = gen_reg_rtx (XImode);
      rtx mask = aarch64_reverse_mask (<MODE>mode, <nunits>);
      emit_insn (gen_aarch64_rev_reglistxi (tmp, operands[1], mask));
      emit_insn (gen_aarch64_simd_st4<mode> (operands[0], tmp));
    }
  else
    emit_insn (gen_aarch64_simd_st4<mode> (operands[0], operands[1]));
  DONE;
})

(define_insn_and_split "aarch64_rev_reglist<mode>"
[(set (match_operand:VSTRUCT 0 "register_operand" "=&w")
	(unspec:VSTRUCT
	           [(match_operand:VSTRUCT 1 "register_operand" "w")
		    (match_operand:V16QI 2 "register_operand" "w")]
                   UNSPEC_REV_REGLIST))]
  "TARGET_SIMD"
  "#"
  "&& reload_completed"
  [(const_int 0)]
{
  int i;
  int nregs = GET_MODE_SIZE (<MODE>mode) / UNITS_PER_VREG;
  for (i = 0; i < nregs; i++)
    {
      rtx op0 = gen_rtx_REG (V16QImode, REGNO (operands[0]) + i);
      rtx op1 = gen_rtx_REG (V16QImode, REGNO (operands[1]) + i);
      emit_insn (gen_aarch64_tbl1v16qi (op0, op1, operands[2]));
    }
  DONE;
}
  [(set_attr "type" "neon_tbl1_q")
   (set_attr "length" "<insn_count>")]
)

;; Reload patterns for AdvSIMD register list operands.

(define_expand "mov<mode>"
  [(set (match_operand:VSTRUCT 0 "nonimmediate_operand" "")
	(match_operand:VSTRUCT 1 "general_operand" ""))]
  "TARGET_SIMD"
{
  if (can_create_pseudo_p ())
    {
      if (GET_CODE (operands[0]) != REG)
	operands[1] = force_reg (<MODE>mode, operands[1]);
    }
})

(define_insn "*aarch64_mov<mode>"
  [(set (match_operand:VSTRUCT 0 "aarch64_simd_nonimmediate_operand" "=w,Utv,w")
	(match_operand:VSTRUCT 1 "aarch64_simd_general_operand" " w,w,Utv"))]
  "TARGET_SIMD && !BYTES_BIG_ENDIAN
   && (register_operand (operands[0], <MODE>mode)
       || register_operand (operands[1], <MODE>mode))"
  "@
   #
   st1\\t{%S1.16b - %<Vendreg>1.16b}, %0
   ld1\\t{%S0.16b - %<Vendreg>0.16b}, %1"
  [(set_attr "type" "multiple,neon_store<nregs>_<nregs>reg_q,\
		     neon_load<nregs>_<nregs>reg_q")
   (set_attr "length" "<insn_count>,4,4")]
)

(define_insn "aarch64_be_ld1<mode>"
  [(set (match_operand:VALLDI_F16 0	"register_operand" "=w")
	(unspec:VALLDI_F16 [(match_operand:VALLDI_F16 1
			     "aarch64_simd_struct_operand" "Utv")]
	UNSPEC_LD1))]
  "TARGET_SIMD"
  "ld1\\t{%0<Vmtype>}, %1"
  [(set_attr "type" "neon_load1_1reg<q>")]
)

(define_insn "aarch64_be_st1<mode>"
  [(set (match_operand:VALLDI_F16 0 "aarch64_simd_struct_operand" "=Utv")
	(unspec:VALLDI_F16 [(match_operand:VALLDI_F16 1 "register_operand" "w")]
	UNSPEC_ST1))]
  "TARGET_SIMD"
  "st1\\t{%1<Vmtype>}, %0"
  [(set_attr "type" "neon_store1_1reg<q>")]
)

(define_insn "*aarch64_be_movoi"
  [(set (match_operand:OI 0 "nonimmediate_operand" "=w,m,w")
	(match_operand:OI 1 "general_operand"      " w,w,m"))]
  "TARGET_SIMD && BYTES_BIG_ENDIAN
   && (register_operand (operands[0], OImode)
       || register_operand (operands[1], OImode))"
  "@
   #
   stp\\t%q1, %R1, %0
   ldp\\t%q0, %R0, %1"
  [(set_attr "type" "multiple,neon_stp_q,neon_ldp_q")
   (set_attr "length" "8,4,4")]
)

(define_insn "*aarch64_be_movci"
  [(set (match_operand:CI 0 "nonimmediate_operand" "=w,o,w")
	(match_operand:CI 1 "general_operand"      " w,w,o"))]
  "TARGET_SIMD && BYTES_BIG_ENDIAN
   && (register_operand (operands[0], CImode)
       || register_operand (operands[1], CImode))"
  "#"
  [(set_attr "type" "multiple")
   (set_attr "length" "12,4,4")]
)

(define_insn "*aarch64_be_movxi"
  [(set (match_operand:XI 0 "nonimmediate_operand" "=w,o,w")
	(match_operand:XI 1 "general_operand"      " w,w,o"))]
  "TARGET_SIMD && BYTES_BIG_ENDIAN
   && (register_operand (operands[0], XImode)
       || register_operand (operands[1], XImode))"
  "#"
  [(set_attr "type" "multiple")
   (set_attr "length" "16,4,4")]
)

(define_split
  [(set (match_operand:OI 0 "register_operand")
	(match_operand:OI 1 "register_operand"))]
  "TARGET_SIMD && reload_completed"
  [(const_int 0)]
{
  aarch64_simd_emit_reg_reg_move (operands, TImode, 2);
  DONE;
})

(define_split
  [(set (match_operand:CI 0 "nonimmediate_operand")
	(match_operand:CI 1 "general_operand"))]
  "TARGET_SIMD && reload_completed"
  [(const_int 0)]
{
  if (register_operand (operands[0], CImode)
      && register_operand (operands[1], CImode))
    {
      aarch64_simd_emit_reg_reg_move (operands, TImode, 3);
      DONE;
    }
  else if (BYTES_BIG_ENDIAN)
    {
      emit_move_insn (simplify_gen_subreg (OImode, operands[0], CImode, 0),
		      simplify_gen_subreg (OImode, operands[1], CImode, 0));
      emit_move_insn (gen_lowpart (V16QImode,
				   simplify_gen_subreg (TImode, operands[0],
							CImode, 32)),
		      gen_lowpart (V16QImode,
				   simplify_gen_subreg (TImode, operands[1],
							CImode, 32)));
      DONE;
    }
  else
    FAIL;
})

(define_split
  [(set (match_operand:XI 0 "nonimmediate_operand")
	(match_operand:XI 1 "general_operand"))]
  "TARGET_SIMD && reload_completed"
  [(const_int 0)]
{
  if (register_operand (operands[0], XImode)
      && register_operand (operands[1], XImode))
    {
      aarch64_simd_emit_reg_reg_move (operands, TImode, 4);
      DONE;
    }
  else if (BYTES_BIG_ENDIAN)
    {
      emit_move_insn (simplify_gen_subreg (OImode, operands[0], XImode, 0),
		      simplify_gen_subreg (OImode, operands[1], XImode, 0));
      emit_move_insn (simplify_gen_subreg (OImode, operands[0], XImode, 32),
		      simplify_gen_subreg (OImode, operands[1], XImode, 32));
      DONE;
    }
  else
    FAIL;
})

(define_expand "aarch64_ld<VSTRUCT:nregs>r<VALLDIF:mode>"
  [(match_operand:VSTRUCT 0 "register_operand" "=w")
   (match_operand:DI 1 "register_operand" "w")
   (unspec:VALLDIF [(const_int 0)] UNSPEC_VSTRUCTDUMMY)]
  "TARGET_SIMD"
{
  rtx mem = gen_rtx_MEM (BLKmode, operands[1]);
  set_mem_size (mem, GET_MODE_SIZE (GET_MODE_INNER (<VALLDIF:MODE>mode))
		     * <VSTRUCT:nregs>);

  emit_insn (gen_aarch64_simd_ld<VSTRUCT:nregs>r<VALLDIF:mode> (operands[0],
								mem));
  DONE;
})

(define_insn "aarch64_ld2<mode>_dreg"
  [(set (match_operand:OI 0 "register_operand" "=w")
	(unspec:OI [(match_operand:BLK 1 "aarch64_simd_struct_operand" "Utv")
		    (unspec:VD [(const_int 0)] UNSPEC_VSTRUCTDUMMY)]
		   UNSPEC_LD2_DREG))]
  "TARGET_SIMD"
  "ld2\\t{%S0.<Vtype> - %T0.<Vtype>}, %1"
  [(set_attr "type" "neon_load2_2reg<q>")]
)

(define_insn "aarch64_ld2<mode>_dreg"
  [(set (match_operand:OI 0 "register_operand" "=w")
	(unspec:OI [(match_operand:BLK 1 "aarch64_simd_struct_operand" "Utv")
		    (unspec:DX [(const_int 0)] UNSPEC_VSTRUCTDUMMY)]
		   UNSPEC_LD2_DREG))]
  "TARGET_SIMD"
  "ld1\\t{%S0.1d - %T0.1d}, %1"
  [(set_attr "type" "neon_load1_2reg<q>")]
)

(define_insn "aarch64_ld3<mode>_dreg"
  [(set (match_operand:CI 0 "register_operand" "=w")
	(unspec:CI [(match_operand:BLK 1 "aarch64_simd_struct_operand" "Utv")
		    (unspec:VD [(const_int 0)] UNSPEC_VSTRUCTDUMMY)]
		   UNSPEC_LD3_DREG))]
  "TARGET_SIMD"
  "ld3\\t{%S0.<Vtype> - %U0.<Vtype>}, %1"
  [(set_attr "type" "neon_load3_3reg<q>")]
)

(define_insn "aarch64_ld3<mode>_dreg"
  [(set (match_operand:CI 0 "register_operand" "=w")
	(unspec:CI [(match_operand:BLK 1 "aarch64_simd_struct_operand" "Utv")
		    (unspec:DX [(const_int 0)] UNSPEC_VSTRUCTDUMMY)]
		   UNSPEC_LD3_DREG))]
  "TARGET_SIMD"
  "ld1\\t{%S0.1d - %U0.1d}, %1"
  [(set_attr "type" "neon_load1_3reg<q>")]
)

(define_insn "aarch64_ld4<mode>_dreg"
  [(set (match_operand:XI 0 "register_operand" "=w")
	(unspec:XI [(match_operand:BLK 1 "aarch64_simd_struct_operand" "Utv")
		    (unspec:VD [(const_int 0)] UNSPEC_VSTRUCTDUMMY)]
		   UNSPEC_LD4_DREG))]
  "TARGET_SIMD"
  "ld4\\t{%S0.<Vtype> - %V0.<Vtype>}, %1"
  [(set_attr "type" "neon_load4_4reg<q>")]
)

(define_insn "aarch64_ld4<mode>_dreg"
  [(set (match_operand:XI 0 "register_operand" "=w")
	(unspec:XI [(match_operand:BLK 1 "aarch64_simd_struct_operand" "Utv")
		    (unspec:DX [(const_int 0)] UNSPEC_VSTRUCTDUMMY)]
		   UNSPEC_LD4_DREG))]
  "TARGET_SIMD"
  "ld1\\t{%S0.1d - %V0.1d}, %1"
  [(set_attr "type" "neon_load1_4reg<q>")]
)

(define_expand "aarch64_ld<VSTRUCT:nregs><VDC:mode>"
 [(match_operand:VSTRUCT 0 "register_operand" "=w")
  (match_operand:DI 1 "register_operand" "r")
  (unspec:VDC [(const_int 0)] UNSPEC_VSTRUCTDUMMY)]
  "TARGET_SIMD"
{
  rtx mem = gen_rtx_MEM (BLKmode, operands[1]);
  set_mem_size (mem, <VSTRUCT:nregs> * 8);

  emit_insn (gen_aarch64_ld<VSTRUCT:nregs><VDC:mode>_dreg (operands[0], mem));
  DONE;
})

(define_expand "aarch64_ld1<VALL_F16:mode>"
 [(match_operand:VALL_F16 0 "register_operand")
  (match_operand:DI 1 "register_operand")]
  "TARGET_SIMD"
{
  machine_mode mode = <VALL_F16:MODE>mode;
  rtx mem = gen_rtx_MEM (mode, operands[1]);

  if (BYTES_BIG_ENDIAN)
    emit_insn (gen_aarch64_be_ld1<VALL_F16:mode> (operands[0], mem));
  else
    emit_move_insn (operands[0], mem);
  DONE;
})

(define_expand "aarch64_ld<VSTRUCT:nregs><VQ:mode>"
 [(match_operand:VSTRUCT 0 "register_operand" "=w")
  (match_operand:DI 1 "register_operand" "r")
  (unspec:VQ [(const_int 0)] UNSPEC_VSTRUCTDUMMY)]
  "TARGET_SIMD"
{
  machine_mode mode = <VSTRUCT:MODE>mode;
  rtx mem = gen_rtx_MEM (mode, operands[1]);

  emit_insn (gen_aarch64_simd_ld<VSTRUCT:nregs><VQ:mode> (operands[0], mem));
  DONE;
})

(define_expand "aarch64_ld1x2<VQ:mode>"
 [(match_operand:OI 0 "register_operand" "=w")
  (match_operand:DI 1 "register_operand" "r")
  (unspec:VQ [(const_int 0)] UNSPEC_VSTRUCTDUMMY)]
  "TARGET_SIMD"
{
  machine_mode mode = OImode;
  rtx mem = gen_rtx_MEM (mode, operands[1]);

  emit_insn (gen_aarch64_simd_ld1<VQ:mode>_x2 (operands[0], mem));
  DONE;
})

(define_expand "aarch64_ld1x2<VDC:mode>"
 [(match_operand:OI 0 "register_operand" "=w")
  (match_operand:DI 1 "register_operand" "r")
  (unspec:VDC [(const_int 0)] UNSPEC_VSTRUCTDUMMY)]
  "TARGET_SIMD"
{
  machine_mode mode = OImode;
  rtx mem = gen_rtx_MEM (mode, operands[1]);

  emit_insn (gen_aarch64_simd_ld1<VDC:mode>_x2 (operands[0], mem));
  DONE;
})


(define_expand "aarch64_ld<VSTRUCT:nregs>_lane<VALLDIF:mode>"
  [(match_operand:VSTRUCT 0 "register_operand" "=w")
	(match_operand:DI 1 "register_operand" "w")
	(match_operand:VSTRUCT 2 "register_operand" "0")
	(match_operand:SI 3 "immediate_operand" "i")
	(unspec:VALLDIF [(const_int 0)] UNSPEC_VSTRUCTDUMMY)]
  "TARGET_SIMD"
{
  rtx mem = gen_rtx_MEM (BLKmode, operands[1]);
  set_mem_size (mem, GET_MODE_SIZE (GET_MODE_INNER (<VALLDIF:MODE>mode))
		     * <VSTRUCT:nregs>);

  aarch64_simd_lane_bounds (operands[3], 0, <VALLDIF:nunits>, NULL);
  emit_insn (gen_aarch64_vec_load_lanes<VSTRUCT:mode>_lane<VALLDIF:mode> (
	operands[0], mem, operands[2], operands[3]));
  DONE;
})

;; Expanders for builtins to extract vector registers from large
;; opaque integer modes.

;; D-register list.

(define_expand "aarch64_get_dreg<VSTRUCT:mode><VDC:mode>"
 [(match_operand:VDC 0 "register_operand" "=w")
  (match_operand:VSTRUCT 1 "register_operand" "w")
  (match_operand:SI 2 "immediate_operand" "i")]
  "TARGET_SIMD"
{
  int part = INTVAL (operands[2]);
  rtx temp = gen_reg_rtx (<VDC:VDBL>mode);
  int offset = part * 16;

  emit_move_insn (temp, gen_rtx_SUBREG (<VDC:VDBL>mode, operands[1], offset));
  emit_move_insn (operands[0], gen_lowpart (<VDC:MODE>mode, temp));
  DONE;
})

;; Q-register list.

(define_expand "aarch64_get_qreg<VSTRUCT:mode><VQ:mode>"
 [(match_operand:VQ 0 "register_operand" "=w")
  (match_operand:VSTRUCT 1 "register_operand" "w")
  (match_operand:SI 2 "immediate_operand" "i")]
  "TARGET_SIMD"
{
  int part = INTVAL (operands[2]);
  int offset = part * 16;

  emit_move_insn (operands[0],
		  gen_rtx_SUBREG (<VQ:MODE>mode, operands[1], offset));
  DONE;
})

;; Permuted-store expanders for neon intrinsics.

;; Permute instructions

;; vec_perm support

(define_expand "vec_perm<mode>"
  [(match_operand:VB 0 "register_operand")
   (match_operand:VB 1 "register_operand")
   (match_operand:VB 2 "register_operand")
   (match_operand:VB 3 "register_operand")]
  "TARGET_SIMD"
{
  aarch64_expand_vec_perm (operands[0], operands[1],
			   operands[2], operands[3], <nunits>);
  DONE;
})

(define_insn "aarch64_tbl1<mode>"
  [(set (match_operand:VB 0 "register_operand" "=w")
	(unspec:VB [(match_operand:V16QI 1 "register_operand" "w")
		    (match_operand:VB 2 "register_operand" "w")]
		   UNSPEC_TBL))]
  "TARGET_SIMD"
  "tbl\\t%0.<Vtype>, {%1.16b}, %2.<Vtype>"
  [(set_attr "type" "neon_tbl1<q>")]
)

;; Two source registers.

(define_insn "aarch64_tbl2v16qi"
  [(set (match_operand:V16QI 0 "register_operand" "=w")
	(unspec:V16QI [(match_operand:OI 1 "register_operand" "w")
		       (match_operand:V16QI 2 "register_operand" "w")]
		      UNSPEC_TBL))]
  "TARGET_SIMD"
  "tbl\\t%0.16b, {%S1.16b - %T1.16b}, %2.16b"
  [(set_attr "type" "neon_tbl2_q")]
)

(define_insn "aarch64_tbl3<mode>"
  [(set (match_operand:VB 0 "register_operand" "=w")
	(unspec:VB [(match_operand:OI 1 "register_operand" "w")
		      (match_operand:VB 2 "register_operand" "w")]
		      UNSPEC_TBL))]
  "TARGET_SIMD"
  "tbl\\t%S0.<Vbtype>, {%S1.16b - %T1.16b}, %S2.<Vbtype>"
  [(set_attr "type" "neon_tbl3")]
)

(define_insn "aarch64_tbx4<mode>"
  [(set (match_operand:VB 0 "register_operand" "=w")
	(unspec:VB [(match_operand:VB 1 "register_operand" "0")
		      (match_operand:OI 2 "register_operand" "w")
		      (match_operand:VB 3 "register_operand" "w")]
		      UNSPEC_TBX))]
  "TARGET_SIMD"
  "tbx\\t%S0.<Vbtype>, {%S2.16b - %T2.16b}, %S3.<Vbtype>"
  [(set_attr "type" "neon_tbl4")]
)

;; Three source registers.

(define_insn "aarch64_qtbl3<mode>"
  [(set (match_operand:VB 0 "register_operand" "=w")
	(unspec:VB [(match_operand:CI 1 "register_operand" "w")
		      (match_operand:VB 2 "register_operand" "w")]
		      UNSPEC_TBL))]
  "TARGET_SIMD"
  "tbl\\t%S0.<Vbtype>, {%S1.16b - %U1.16b}, %S2.<Vbtype>"
  [(set_attr "type" "neon_tbl3")]
)

(define_insn "aarch64_qtbx3<mode>"
  [(set (match_operand:VB 0 "register_operand" "=w")
	(unspec:VB [(match_operand:VB 1 "register_operand" "0")
		      (match_operand:CI 2 "register_operand" "w")
		      (match_operand:VB 3 "register_operand" "w")]
		      UNSPEC_TBX))]
  "TARGET_SIMD"
  "tbx\\t%S0.<Vbtype>, {%S2.16b - %U2.16b}, %S3.<Vbtype>"
  [(set_attr "type" "neon_tbl3")]
)

;; Four source registers.

(define_insn "aarch64_qtbl4<mode>"
  [(set (match_operand:VB 0 "register_operand" "=w")
	(unspec:VB [(match_operand:XI 1 "register_operand" "w")
		      (match_operand:VB 2 "register_operand" "w")]
		      UNSPEC_TBL))]
  "TARGET_SIMD"
  "tbl\\t%S0.<Vbtype>, {%S1.16b - %V1.16b}, %S2.<Vbtype>"
  [(set_attr "type" "neon_tbl4")]
)

(define_insn "aarch64_qtbx4<mode>"
  [(set (match_operand:VB 0 "register_operand" "=w")
	(unspec:VB [(match_operand:VB 1 "register_operand" "0")
		      (match_operand:XI 2 "register_operand" "w")
		      (match_operand:VB 3 "register_operand" "w")]
		      UNSPEC_TBX))]
  "TARGET_SIMD"
  "tbx\\t%S0.<Vbtype>, {%S2.16b - %V2.16b}, %S3.<Vbtype>"
  [(set_attr "type" "neon_tbl4")]
)

(define_insn_and_split "aarch64_combinev16qi"
  [(set (match_operand:OI 0 "register_operand" "=w")
	(unspec:OI [(match_operand:V16QI 1 "register_operand" "w")
		    (match_operand:V16QI 2 "register_operand" "w")]
		   UNSPEC_CONCAT))]
  "TARGET_SIMD"
  "#"
  "&& reload_completed"
  [(const_int 0)]
{
  aarch64_split_combinev16qi (operands);
  DONE;
}
[(set_attr "type" "multiple")]
)

;; This instruction's pattern is generated directly by
;; aarch64_expand_vec_perm_const, so any changes to the pattern would
;; need corresponding changes there.
(define_insn "aarch64_<PERMUTE:perm_insn><PERMUTE:perm_hilo><mode>"
  [(set (match_operand:VALL_F16 0 "register_operand" "=w")
	(unspec:VALL_F16 [(match_operand:VALL_F16 1 "register_operand" "w")
			  (match_operand:VALL_F16 2 "register_operand" "w")]
	 PERMUTE))]
  "TARGET_SIMD"
  "<PERMUTE:perm_insn><PERMUTE:perm_hilo>\\t%0.<Vtype>, %1.<Vtype>, %2.<Vtype>"
  [(set_attr "type" "neon_permute<q>")]
)

;; This instruction's pattern is generated directly by
;; aarch64_expand_vec_perm_const, so any changes to the pattern would
;; need corresponding changes there.  Note that the immediate (third)
;; operand is a lane index not a byte index.
(define_insn "aarch64_ext<mode>"
  [(set (match_operand:VALL_F16 0 "register_operand" "=w")
        (unspec:VALL_F16 [(match_operand:VALL_F16 1 "register_operand" "w")
			  (match_operand:VALL_F16 2 "register_operand" "w")
			  (match_operand:SI 3 "immediate_operand" "i")]
	 UNSPEC_EXT))]
  "TARGET_SIMD"
{
  operands[3] = GEN_INT (INTVAL (operands[3])
      * GET_MODE_UNIT_SIZE (<MODE>mode));
  return "ext\\t%0.<Vbtype>, %1.<Vbtype>, %2.<Vbtype>, #%3";
}
  [(set_attr "type" "neon_ext<q>")]
)

;; This instruction's pattern is generated directly by
;; aarch64_expand_vec_perm_const, so any changes to the pattern would
;; need corresponding changes there.
(define_insn "aarch64_rev<REVERSE:rev_op><mode>"
  [(set (match_operand:VALL_F16 0 "register_operand" "=w")
	(unspec:VALL_F16 [(match_operand:VALL_F16 1 "register_operand" "w")]
                    REVERSE))]
  "TARGET_SIMD"
  "rev<REVERSE:rev_op>\\t%0.<Vtype>, %1.<Vtype>"
  [(set_attr "type" "neon_rev<q>")]
)

(define_insn "aarch64_st2<mode>_dreg"
  [(set (match_operand:BLK 0 "aarch64_simd_struct_operand" "=Utv")
	(unspec:BLK [(match_operand:OI 1 "register_operand" "w")
                    (unspec:VD [(const_int 0)] UNSPEC_VSTRUCTDUMMY)]
                   UNSPEC_ST2))]
  "TARGET_SIMD"
  "st2\\t{%S1.<Vtype> - %T1.<Vtype>}, %0"
  [(set_attr "type" "neon_store2_2reg")]
)

(define_insn "aarch64_st2<mode>_dreg"
  [(set (match_operand:BLK 0 "aarch64_simd_struct_operand" "=Utv")
	(unspec:BLK [(match_operand:OI 1 "register_operand" "w")
                    (unspec:DX [(const_int 0)] UNSPEC_VSTRUCTDUMMY)]
                   UNSPEC_ST2))]
  "TARGET_SIMD"
  "st1\\t{%S1.1d - %T1.1d}, %0"
  [(set_attr "type" "neon_store1_2reg")]
)

(define_insn "aarch64_st3<mode>_dreg"
  [(set (match_operand:BLK 0 "aarch64_simd_struct_operand" "=Utv")
	(unspec:BLK [(match_operand:CI 1 "register_operand" "w")
                    (unspec:VD [(const_int 0)] UNSPEC_VSTRUCTDUMMY)]
                   UNSPEC_ST3))]
  "TARGET_SIMD"
  "st3\\t{%S1.<Vtype> - %U1.<Vtype>}, %0"
  [(set_attr "type" "neon_store3_3reg")]
)

(define_insn "aarch64_st3<mode>_dreg"
  [(set (match_operand:BLK 0 "aarch64_simd_struct_operand" "=Utv")
	(unspec:BLK [(match_operand:CI 1 "register_operand" "w")
                    (unspec:DX [(const_int 0)] UNSPEC_VSTRUCTDUMMY)]
                   UNSPEC_ST3))]
  "TARGET_SIMD"
  "st1\\t{%S1.1d - %U1.1d}, %0"
  [(set_attr "type" "neon_store1_3reg")]
)

(define_insn "aarch64_st4<mode>_dreg"
  [(set (match_operand:BLK 0 "aarch64_simd_struct_operand" "=Utv")
	(unspec:BLK [(match_operand:XI 1 "register_operand" "w")
                    (unspec:VD [(const_int 0)] UNSPEC_VSTRUCTDUMMY)]
                   UNSPEC_ST4))]
  "TARGET_SIMD"
  "st4\\t{%S1.<Vtype> - %V1.<Vtype>}, %0"
  [(set_attr "type" "neon_store4_4reg")]
)

(define_insn "aarch64_st4<mode>_dreg"
  [(set (match_operand:BLK 0 "aarch64_simd_struct_operand" "=Utv")
	(unspec:BLK [(match_operand:XI 1 "register_operand" "w")
                    (unspec:DX [(const_int 0)] UNSPEC_VSTRUCTDUMMY)]
                   UNSPEC_ST4))]
  "TARGET_SIMD"
  "st1\\t{%S1.1d - %V1.1d}, %0"
  [(set_attr "type" "neon_store1_4reg")]
)

(define_expand "aarch64_st<VSTRUCT:nregs><VDC:mode>"
 [(match_operand:DI 0 "register_operand" "r")
  (match_operand:VSTRUCT 1 "register_operand" "w")
  (unspec:VDC [(const_int 0)] UNSPEC_VSTRUCTDUMMY)]
  "TARGET_SIMD"
{
  rtx mem = gen_rtx_MEM (BLKmode, operands[0]);
  set_mem_size (mem, <VSTRUCT:nregs> * 8);

  emit_insn (gen_aarch64_st<VSTRUCT:nregs><VDC:mode>_dreg (mem, operands[1]));
  DONE;
})

(define_expand "aarch64_st<VSTRUCT:nregs><VQ:mode>"
 [(match_operand:DI 0 "register_operand" "r")
  (match_operand:VSTRUCT 1 "register_operand" "w")
  (unspec:VQ [(const_int 0)] UNSPEC_VSTRUCTDUMMY)]
  "TARGET_SIMD"
{
  machine_mode mode = <VSTRUCT:MODE>mode;
  rtx mem = gen_rtx_MEM (mode, operands[0]);

  emit_insn (gen_aarch64_simd_st<VSTRUCT:nregs><VQ:mode> (mem, operands[1]));
  DONE;
})

(define_expand "aarch64_st<VSTRUCT:nregs>_lane<VALLDIF:mode>"
 [(match_operand:DI 0 "register_operand" "r")
  (match_operand:VSTRUCT 1 "register_operand" "w")
  (unspec:VALLDIF [(const_int 0)] UNSPEC_VSTRUCTDUMMY)
  (match_operand:SI 2 "immediate_operand")]
  "TARGET_SIMD"
{
  rtx mem = gen_rtx_MEM (BLKmode, operands[0]);
  set_mem_size (mem, GET_MODE_SIZE (GET_MODE_INNER (<VALLDIF:MODE>mode))
		     * <VSTRUCT:nregs>);

  emit_insn (gen_aarch64_vec_store_lanes<VSTRUCT:mode>_lane<VALLDIF:mode> (
		mem, operands[1], operands[2]));
  DONE;
})

(define_expand "aarch64_st1<VALL_F16:mode>"
 [(match_operand:DI 0 "register_operand")
  (match_operand:VALL_F16 1 "register_operand")]
  "TARGET_SIMD"
{
  machine_mode mode = <VALL_F16:MODE>mode;
  rtx mem = gen_rtx_MEM (mode, operands[0]);

  if (BYTES_BIG_ENDIAN)
    emit_insn (gen_aarch64_be_st1<VALL_F16:mode> (mem, operands[1]));
  else
    emit_move_insn (mem, operands[1]);
  DONE;
})

;; Expander for builtins to insert vector registers into large
;; opaque integer modes.

;; Q-register list.  We don't need a D-reg inserter as we zero
;; extend them in arm_neon.h and insert the resulting Q-regs.

(define_expand "aarch64_set_qreg<VSTRUCT:mode><VQ:mode>"
 [(match_operand:VSTRUCT 0 "register_operand" "+w")
  (match_operand:VSTRUCT 1 "register_operand" "0")
  (match_operand:VQ 2 "register_operand" "w")
  (match_operand:SI 3 "immediate_operand" "i")]
  "TARGET_SIMD"
{
  int part = INTVAL (operands[3]);
  int offset = part * 16;

  emit_move_insn (operands[0], operands[1]);
  emit_move_insn (gen_rtx_SUBREG (<VQ:MODE>mode, operands[0], offset),
		  operands[2]);
  DONE;
})

;; Standard pattern name vec_init<mode><Vel>.

(define_expand "vec_init<mode><Vel>"
  [(match_operand:VALL_F16 0 "register_operand" "")
   (match_operand 1 "" "")]
  "TARGET_SIMD"
{
  aarch64_expand_vector_init (operands[0], operands[1]);
  DONE;
})

(define_insn "*aarch64_simd_ld1r<mode>"
  [(set (match_operand:VALL_F16 0 "register_operand" "=w")
	(vec_duplicate:VALL_F16
	  (match_operand:<VEL> 1 "aarch64_simd_struct_operand" "Utv")))]
  "TARGET_SIMD"
  "ld1r\\t{%0.<Vtype>}, %1"
  [(set_attr "type" "neon_load1_all_lanes")]
)

(define_insn "aarch64_simd_ld1<mode>_x2"
  [(set (match_operand:OI 0 "register_operand" "=w")
	(unspec:OI [(match_operand:OI 1 "aarch64_simd_struct_operand" "Utv")
		    (unspec:VQ [(const_int 0)] UNSPEC_VSTRUCTDUMMY)]
		   UNSPEC_LD1))]
  "TARGET_SIMD"
  "ld1\\t{%S0.<Vtype> - %T0.<Vtype>}, %1"
  [(set_attr "type" "neon_load1_2reg<q>")]
)

(define_insn "aarch64_simd_ld1<mode>_x2"
  [(set (match_operand:OI 0 "register_operand" "=w")
	(unspec:OI [(match_operand:OI 1 "aarch64_simd_struct_operand" "Utv")
		    (unspec:VDC [(const_int 0)] UNSPEC_VSTRUCTDUMMY)]
		   UNSPEC_LD1))]
  "TARGET_SIMD"
  "ld1\\t{%S0.<Vtype> - %T0.<Vtype>}, %1"
  [(set_attr "type" "neon_load1_2reg<q>")]
)


(define_insn "aarch64_frecpe<mode>"
  [(set (match_operand:VHSDF 0 "register_operand" "=w")
	(unspec:VHSDF [(match_operand:VHSDF 1 "register_operand" "w")]
	 UNSPEC_FRECPE))]
  "TARGET_SIMD"
  "frecpe\\t%0.<Vtype>, %1.<Vtype>"
  [(set_attr "type" "neon_fp_recpe_<stype><q>")]
)

(define_insn "aarch64_frecp<FRECP:frecp_suffix><mode>"
  [(set (match_operand:GPF_F16 0 "register_operand" "=w")
	(unspec:GPF_F16 [(match_operand:GPF_F16 1 "register_operand" "w")]
	 FRECP))]
  "TARGET_SIMD"
  "frecp<FRECP:frecp_suffix>\\t%<s>0, %<s>1"
  [(set_attr "type" "neon_fp_recp<FRECP:frecp_suffix>_<GPF_F16:stype>")]
)

(define_insn "aarch64_frecps<mode>"
  [(set (match_operand:VHSDF_HSDF 0 "register_operand" "=w")
	(unspec:VHSDF_HSDF
	  [(match_operand:VHSDF_HSDF 1 "register_operand" "w")
	  (match_operand:VHSDF_HSDF 2 "register_operand" "w")]
	  UNSPEC_FRECPS))]
  "TARGET_SIMD"
  "frecps\\t%<v>0<Vmtype>, %<v>1<Vmtype>, %<v>2<Vmtype>"
  [(set_attr "type" "neon_fp_recps_<stype><q>")]
)

(define_insn "aarch64_urecpe<mode>"
  [(set (match_operand:VDQ_SI 0 "register_operand" "=w")
        (unspec:VDQ_SI [(match_operand:VDQ_SI 1 "register_operand" "w")]
                UNSPEC_URECPE))]
 "TARGET_SIMD"
 "urecpe\\t%0.<Vtype>, %1.<Vtype>"
  [(set_attr "type" "neon_fp_recpe_<Vetype><q>")])

;; Standard pattern name vec_extract<mode><Vel>.

(define_expand "vec_extract<mode><Vel>"
  [(match_operand:<VEL> 0 "aarch64_simd_nonimmediate_operand" "")
   (match_operand:VALL_F16 1 "register_operand" "")
   (match_operand:SI 2 "immediate_operand" "")]
  "TARGET_SIMD"
{
    emit_insn
      (gen_aarch64_get_lane<mode> (operands[0], operands[1], operands[2]));
    DONE;
})

;; aes

(define_insn "aarch64_crypto_aes<aes_op>v16qi"
  [(set (match_operand:V16QI 0 "register_operand" "=w")
        (unspec:V16QI [(match_operand:V16QI 1 "register_operand" "0")
		       (match_operand:V16QI 2 "register_operand" "w")]
         CRYPTO_AES))]
  "TARGET_SIMD && TARGET_AES"
  "aes<aes_op>\\t%0.16b, %2.16b"
  [(set_attr "type" "crypto_aese")]
)

;; When AES/AESMC fusion is enabled we want the register allocation to
;; look like:
;;    AESE Vn, _
;;    AESMC Vn, Vn
;; So prefer to tie operand 1 to operand 0 when fusing.

(define_insn "aarch64_crypto_aes<aesmc_op>v16qi"
  [(set (match_operand:V16QI 0 "register_operand" "=w,w")
	(unspec:V16QI [(match_operand:V16QI 1 "register_operand" "0,w")]
	 CRYPTO_AESMC))]
  "TARGET_SIMD && TARGET_AES"
  "aes<aesmc_op>\\t%0.16b, %1.16b"
  [(set_attr "type" "crypto_aesmc")
   (set_attr_alternative "enabled"
     [(if_then_else (match_test
		       "aarch64_fusion_enabled_p (AARCH64_FUSE_AES_AESMC)")
		     (const_string "yes" )
		     (const_string "no"))
      (const_string "yes")])]
)

;; sha1

(define_insn "aarch64_crypto_sha1hsi"
  [(set (match_operand:SI 0 "register_operand" "=w")
        (unspec:SI [(match_operand:SI 1
                       "register_operand" "w")]
         UNSPEC_SHA1H))]
  "TARGET_SIMD && TARGET_SHA2"
  "sha1h\\t%s0, %s1"
  [(set_attr "type" "crypto_sha1_fast")]
)

(define_insn "aarch64_crypto_sha1hv4si"
  [(set (match_operand:SI 0 "register_operand" "=w")
	(unspec:SI [(vec_select:SI (match_operand:V4SI 1 "register_operand" "w")
		     (parallel [(const_int 0)]))]
	 UNSPEC_SHA1H))]
  "TARGET_SIMD && TARGET_SHA2 && !BYTES_BIG_ENDIAN"
  "sha1h\\t%s0, %s1"
  [(set_attr "type" "crypto_sha1_fast")]
)

(define_insn "aarch64_be_crypto_sha1hv4si"
  [(set (match_operand:SI 0 "register_operand" "=w")
	(unspec:SI [(vec_select:SI (match_operand:V4SI 1 "register_operand" "w")
		     (parallel [(const_int 3)]))]
	 UNSPEC_SHA1H))]
  "TARGET_SIMD && TARGET_SHA2 && BYTES_BIG_ENDIAN"
  "sha1h\\t%s0, %s1"
  [(set_attr "type" "crypto_sha1_fast")]
)

(define_insn "aarch64_crypto_sha1su1v4si"
  [(set (match_operand:V4SI 0 "register_operand" "=w")
        (unspec:V4SI [(match_operand:V4SI 1 "register_operand" "0")
                      (match_operand:V4SI 2 "register_operand" "w")]
         UNSPEC_SHA1SU1))]
  "TARGET_SIMD && TARGET_SHA2"
  "sha1su1\\t%0.4s, %2.4s"
  [(set_attr "type" "crypto_sha1_fast")]
)

(define_insn "aarch64_crypto_sha1<sha1_op>v4si"
  [(set (match_operand:V4SI 0 "register_operand" "=w")
        (unspec:V4SI [(match_operand:V4SI 1 "register_operand" "0")
                      (match_operand:SI 2 "register_operand" "w")
                      (match_operand:V4SI 3 "register_operand" "w")]
         CRYPTO_SHA1))]
  "TARGET_SIMD && TARGET_SHA2"
  "sha1<sha1_op>\\t%q0, %s2, %3.4s"
  [(set_attr "type" "crypto_sha1_slow")]
)

(define_insn "aarch64_crypto_sha1su0v4si"
  [(set (match_operand:V4SI 0 "register_operand" "=w")
        (unspec:V4SI [(match_operand:V4SI 1 "register_operand" "0")
                      (match_operand:V4SI 2 "register_operand" "w")
                      (match_operand:V4SI 3 "register_operand" "w")]
         UNSPEC_SHA1SU0))]
  "TARGET_SIMD && TARGET_SHA2"
  "sha1su0\\t%0.4s, %2.4s, %3.4s"
  [(set_attr "type" "crypto_sha1_xor")]
)

;; sha256

(define_insn "aarch64_crypto_sha256h<sha256_op>v4si"
  [(set (match_operand:V4SI 0 "register_operand" "=w")
        (unspec:V4SI [(match_operand:V4SI 1 "register_operand" "0")
                      (match_operand:V4SI 2 "register_operand" "w")
                      (match_operand:V4SI 3 "register_operand" "w")]
         CRYPTO_SHA256))]
  "TARGET_SIMD && TARGET_SHA2"
  "sha256h<sha256_op>\\t%q0, %q2, %3.4s"
  [(set_attr "type" "crypto_sha256_slow")]
)

(define_insn "aarch64_crypto_sha256su0v4si"
  [(set (match_operand:V4SI 0 "register_operand" "=w")
        (unspec:V4SI [(match_operand:V4SI 1 "register_operand" "0")
                      (match_operand:V4SI 2 "register_operand" "w")]
         UNSPEC_SHA256SU0))]
  "TARGET_SIMD && TARGET_SHA2"
  "sha256su0\\t%0.4s, %2.4s"
  [(set_attr "type" "crypto_sha256_fast")]
)

(define_insn "aarch64_crypto_sha256su1v4si"
  [(set (match_operand:V4SI 0 "register_operand" "=w")
        (unspec:V4SI [(match_operand:V4SI 1 "register_operand" "0")
                      (match_operand:V4SI 2 "register_operand" "w")
                      (match_operand:V4SI 3 "register_operand" "w")]
         UNSPEC_SHA256SU1))]
  "TARGET_SIMD && TARGET_SHA2"
  "sha256su1\\t%0.4s, %2.4s, %3.4s"
  [(set_attr "type" "crypto_sha256_slow")]
)

;; sha512

(define_insn "aarch64_crypto_sha512h<sha512_op>qv2di"
  [(set (match_operand:V2DI 0 "register_operand" "=w")
        (unspec:V2DI [(match_operand:V2DI 1 "register_operand" "0")
                      (match_operand:V2DI 2 "register_operand" "w")
                      (match_operand:V2DI 3 "register_operand" "w")]
         CRYPTO_SHA512))]
  "TARGET_SIMD && TARGET_SHA3"
  "sha512h<sha512_op>\\t%q0, %q2, %3.2d"
  [(set_attr "type" "crypto_sha512")]
)

(define_insn "aarch64_crypto_sha512su0qv2di"
  [(set (match_operand:V2DI 0 "register_operand" "=w")
        (unspec:V2DI [(match_operand:V2DI 1 "register_operand" "0")
                      (match_operand:V2DI 2 "register_operand" "w")]
         UNSPEC_SHA512SU0))]
  "TARGET_SIMD && TARGET_SHA3"
  "sha512su0\\t%0.2d, %2.2d"
  [(set_attr "type" "crypto_sha512")]
)

(define_insn "aarch64_crypto_sha512su1qv2di"
  [(set (match_operand:V2DI 0 "register_operand" "=w")
        (unspec:V2DI [(match_operand:V2DI 1 "register_operand" "0")
                      (match_operand:V2DI 2 "register_operand" "w")
                      (match_operand:V2DI 3 "register_operand" "w")]
         UNSPEC_SHA512SU1))]
  "TARGET_SIMD && TARGET_SHA3"
  "sha512su1\\t%0.2d, %2.2d, %3.2d"
  [(set_attr "type" "crypto_sha512")]
)

;; sha3

(define_insn "aarch64_eor3qv8hi"
  [(set (match_operand:V8HI 0 "register_operand" "=w")
	(xor:V8HI
	 (xor:V8HI
	  (match_operand:V8HI 2 "register_operand" "%w")
	  (match_operand:V8HI 3 "register_operand" "w"))
	 (match_operand:V8HI 1 "register_operand" "w")))]
  "TARGET_SIMD && TARGET_SHA3"
  "eor3\\t%0.16b, %1.16b, %2.16b, %3.16b"
  [(set_attr "type" "crypto_sha3")]
)

(define_insn "aarch64_rax1qv2di"
  [(set (match_operand:V2DI 0 "register_operand" "=w")
	(xor:V2DI
	 (rotate:V2DI
	  (match_operand:V2DI 2 "register_operand" "w")
	  (const_int 1))
	 (match_operand:V2DI 1 "register_operand" "w")))]
  "TARGET_SIMD && TARGET_SHA3"
  "rax1\\t%0.2d, %1.2d, %2.2d"
  [(set_attr "type" "crypto_sha3")]
)

(define_insn "aarch64_xarqv2di"
  [(set (match_operand:V2DI 0 "register_operand" "=w")
	(rotatert:V2DI
	 (xor:V2DI
	  (match_operand:V2DI 1 "register_operand" "%w")
	  (match_operand:V2DI 2 "register_operand" "w"))
	 (match_operand:SI 3 "aarch64_simd_shift_imm_di" "Usd")))]
  "TARGET_SIMD && TARGET_SHA3"
  "xar\\t%0.2d, %1.2d, %2.2d, %3"
  [(set_attr "type" "crypto_sha3")]
)

(define_insn "aarch64_bcaxqv8hi"
  [(set (match_operand:V8HI 0 "register_operand" "=w")
	(xor:V8HI
	 (and:V8HI
	  (not:V8HI (match_operand:V8HI 3 "register_operand" "w"))
	  (match_operand:V8HI 2 "register_operand" "w"))
	 (match_operand:V8HI 1 "register_operand" "w")))]
  "TARGET_SIMD && TARGET_SHA3"
  "bcax\\t%0.16b, %1.16b, %2.16b, %3.16b"
  [(set_attr "type" "crypto_sha3")]
)

;; SM3

(define_insn "aarch64_sm3ss1qv4si"
  [(set (match_operand:V4SI 0 "register_operand" "=w")
	(unspec:V4SI [(match_operand:V4SI 1 "register_operand" "w")
		      (match_operand:V4SI 2 "register_operand" "w")
		      (match_operand:V4SI 3 "register_operand" "w")]
	 UNSPEC_SM3SS1))]
  "TARGET_SIMD && TARGET_SM4"
  "sm3ss1\\t%0.4s, %1.4s, %2.4s, %3.4s"
  [(set_attr "type" "crypto_sm3")]
)


(define_insn "aarch64_sm3tt<sm3tt_op>qv4si"
  [(set (match_operand:V4SI 0 "register_operand" "=w")
	(unspec:V4SI [(match_operand:V4SI 1 "register_operand" "0")
		      (match_operand:V4SI 2 "register_operand" "w")
		      (match_operand:V4SI 3 "register_operand" "w")
		      (match_operand:SI 4 "aarch64_imm2" "Ui2")]
	 CRYPTO_SM3TT))]
  "TARGET_SIMD && TARGET_SM4"
  "sm3tt<sm3tt_op>\\t%0.4s, %2.4s, %3.4s[%4]"
  [(set_attr "type" "crypto_sm3")]
)

(define_insn "aarch64_sm3partw<sm3part_op>qv4si"
  [(set (match_operand:V4SI 0 "register_operand" "=w")
	(unspec:V4SI [(match_operand:V4SI 1 "register_operand" "0")
		      (match_operand:V4SI 2 "register_operand" "w")
		      (match_operand:V4SI 3 "register_operand" "w")]
	 CRYPTO_SM3PART))]
  "TARGET_SIMD && TARGET_SM4"
  "sm3partw<sm3part_op>\\t%0.4s, %2.4s, %3.4s"
  [(set_attr "type" "crypto_sm3")]
)

;; SM4

(define_insn "aarch64_sm4eqv4si"
  [(set (match_operand:V4SI 0 "register_operand" "=w")
	(unspec:V4SI [(match_operand:V4SI 1 "register_operand" "0")
		      (match_operand:V4SI 2 "register_operand" "w")]
	 UNSPEC_SM4E))]
  "TARGET_SIMD && TARGET_SM4"
  "sm4e\\t%0.4s, %2.4s"
  [(set_attr "type" "crypto_sm4")]
)

(define_insn "aarch64_sm4ekeyqv4si"
  [(set (match_operand:V4SI 0 "register_operand" "=w")
	(unspec:V4SI [(match_operand:V4SI 1 "register_operand" "w")
		      (match_operand:V4SI 2 "register_operand" "w")]
	 UNSPEC_SM4EKEY))]
  "TARGET_SIMD && TARGET_SM4"
  "sm4ekey\\t%0.4s, %1.4s, %2.4s"
  [(set_attr "type" "crypto_sm4")]
)

;; fp16fml

(define_expand "aarch64_fml<f16mac1>l<f16quad>_low<mode>"
  [(set (match_operand:VDQSF 0 "register_operand" "=w")
	(unspec:VDQSF
	 [(match_operand:VDQSF 1 "register_operand" "0")
	  (match_operand:<VFMLA_W> 2 "register_operand" "w")
	  (match_operand:<VFMLA_W> 3 "register_operand" "w")]
	 VFMLA16_LOW))]
  "TARGET_F16FML"
{
  rtx p1 = aarch64_simd_vect_par_cnst_half (<VFMLA_W>mode,
					    <nunits> * 2, false);
  rtx p2 = aarch64_simd_vect_par_cnst_half (<VFMLA_W>mode,
					    <nunits> * 2, false);

  emit_insn (gen_aarch64_simd_fml<f16mac1>l<f16quad>_low<mode> (operands[0],
								operands[1],
								operands[2],
								operands[3],
								p1, p2));
  DONE;

})

(define_expand "aarch64_fml<f16mac1>l<f16quad>_high<mode>"
  [(set (match_operand:VDQSF 0 "register_operand" "=w")
	(unspec:VDQSF
	 [(match_operand:VDQSF 1 "register_operand" "0")
	  (match_operand:<VFMLA_W> 2 "register_operand" "w")
	  (match_operand:<VFMLA_W> 3 "register_operand" "w")]
	 VFMLA16_HIGH))]
  "TARGET_F16FML"
{
  rtx p1 = aarch64_simd_vect_par_cnst_half (<VFMLA_W>mode, <nunits> * 2, true);
  rtx p2 = aarch64_simd_vect_par_cnst_half (<VFMLA_W>mode, <nunits> * 2, true);

  emit_insn (gen_aarch64_simd_fml<f16mac1>l<f16quad>_high<mode> (operands[0],
								 operands[1],
								 operands[2],
								 operands[3],
								 p1, p2));
  DONE;
})

(define_insn "aarch64_simd_fmlal<f16quad>_low<mode>"
  [(set (match_operand:VDQSF 0 "register_operand" "=w")
	(fma:VDQSF
	 (float_extend:VDQSF
	  (vec_select:<VFMLA_SEL_W>
	   (match_operand:<VFMLA_W> 2 "register_operand" "w")
	   (match_operand:<VFMLA_W> 4 "vect_par_cnst_lo_half" "")))
	 (float_extend:VDQSF
	  (vec_select:<VFMLA_SEL_W>
	   (match_operand:<VFMLA_W> 3 "register_operand" "w")
	   (match_operand:<VFMLA_W> 5 "vect_par_cnst_lo_half" "")))
	 (match_operand:VDQSF 1 "register_operand" "0")))]
  "TARGET_F16FML"
  "fmlal\\t%0.<nunits>s, %2.<nunits>h, %3.<nunits>h"
  [(set_attr "type" "neon_fp_mul_s")]
)

(define_insn "aarch64_simd_fmlsl<f16quad>_low<mode>"
  [(set (match_operand:VDQSF 0 "register_operand" "=w")
	(fma:VDQSF
	 (float_extend:VDQSF
	  (neg:<VFMLA_SEL_W>
	   (vec_select:<VFMLA_SEL_W>
	    (match_operand:<VFMLA_W> 2 "register_operand" "w")
	    (match_operand:<VFMLA_W> 4 "vect_par_cnst_lo_half" ""))))
	 (float_extend:VDQSF
	  (vec_select:<VFMLA_SEL_W>
	   (match_operand:<VFMLA_W> 3 "register_operand" "w")
	   (match_operand:<VFMLA_W> 5 "vect_par_cnst_lo_half" "")))
	 (match_operand:VDQSF 1 "register_operand" "0")))]
  "TARGET_F16FML"
  "fmlsl\\t%0.<nunits>s, %2.<nunits>h, %3.<nunits>h"
  [(set_attr "type" "neon_fp_mul_s")]
)

(define_insn "aarch64_simd_fmlal<f16quad>_high<mode>"
  [(set (match_operand:VDQSF 0 "register_operand" "=w")
	(fma:VDQSF
	 (float_extend:VDQSF
	  (vec_select:<VFMLA_SEL_W>
	   (match_operand:<VFMLA_W> 2 "register_operand" "w")
	   (match_operand:<VFMLA_W> 4 "vect_par_cnst_hi_half" "")))
	 (float_extend:VDQSF
	  (vec_select:<VFMLA_SEL_W>
	   (match_operand:<VFMLA_W> 3 "register_operand" "w")
	   (match_operand:<VFMLA_W> 5 "vect_par_cnst_hi_half" "")))
	 (match_operand:VDQSF 1 "register_operand" "0")))]
  "TARGET_F16FML"
  "fmlal2\\t%0.<nunits>s, %2.<nunits>h, %3.<nunits>h"
  [(set_attr "type" "neon_fp_mul_s")]
)

(define_insn "aarch64_simd_fmlsl<f16quad>_high<mode>"
  [(set (match_operand:VDQSF 0 "register_operand" "=w")
	(fma:VDQSF
	 (float_extend:VDQSF
	  (neg:<VFMLA_SEL_W>
	   (vec_select:<VFMLA_SEL_W>
	    (match_operand:<VFMLA_W> 2 "register_operand" "w")
	    (match_operand:<VFMLA_W> 4 "vect_par_cnst_hi_half" ""))))
	 (float_extend:VDQSF
	  (vec_select:<VFMLA_SEL_W>
	   (match_operand:<VFMLA_W> 3 "register_operand" "w")
	   (match_operand:<VFMLA_W> 5 "vect_par_cnst_hi_half" "")))
	 (match_operand:VDQSF 1 "register_operand" "0")))]
  "TARGET_F16FML"
  "fmlsl2\\t%0.<nunits>s, %2.<nunits>h, %3.<nunits>h"
  [(set_attr "type" "neon_fp_mul_s")]
)

(define_expand "aarch64_fml<f16mac1>l_lane_lowv2sf"
  [(set (match_operand:V2SF 0 "register_operand" "")
	(unspec:V2SF [(match_operand:V2SF 1 "register_operand" "")
			   (match_operand:V4HF 2 "register_operand" "")
			   (match_operand:V4HF 3 "register_operand" "")
			   (match_operand:SI 4 "aarch64_imm2" "")]
	 VFMLA16_LOW))]
  "TARGET_F16FML"
{
    rtx p1 = aarch64_simd_vect_par_cnst_half (V4HFmode, 4, false);
    rtx lane = aarch64_endian_lane_rtx (V4HFmode, INTVAL (operands[4]));

    emit_insn (gen_aarch64_simd_fml<f16mac1>l_lane_lowv2sf (operands[0],
							    operands[1],
							    operands[2],
							    operands[3],
							    p1, lane));
    DONE;
}
)

(define_expand "aarch64_fml<f16mac1>l_lane_highv2sf"
  [(set (match_operand:V2SF 0 "register_operand" "")
	(unspec:V2SF [(match_operand:V2SF 1 "register_operand" "")
			   (match_operand:V4HF 2 "register_operand" "")
			   (match_operand:V4HF 3 "register_operand" "")
			   (match_operand:SI 4 "aarch64_imm2" "")]
	 VFMLA16_HIGH))]
  "TARGET_F16FML"
{
    rtx p1 = aarch64_simd_vect_par_cnst_half (V4HFmode, 4, true);
    rtx lane = aarch64_endian_lane_rtx (V4HFmode, INTVAL (operands[4]));

    emit_insn (gen_aarch64_simd_fml<f16mac1>l_lane_highv2sf (operands[0],
							     operands[1],
							     operands[2],
							     operands[3],
							     p1, lane));
    DONE;
})

(define_insn "aarch64_simd_fmlal_lane_lowv2sf"
  [(set (match_operand:V2SF 0 "register_operand" "=w")
	(fma:V2SF
	 (float_extend:V2SF
	   (vec_select:V2HF
	    (match_operand:V4HF 2 "register_operand" "w")
	    (match_operand:V4HF 4 "vect_par_cnst_lo_half" "")))
	 (float_extend:V2SF
	   (vec_duplicate:V2HF
	    (vec_select:HF
	     (match_operand:V4HF 3 "register_operand" "x")
	     (parallel [(match_operand:SI 5 "aarch64_imm2" "Ui2")]))))
	 (match_operand:V2SF 1 "register_operand" "0")))]
  "TARGET_F16FML"
  "fmlal\\t%0.2s, %2.2h, %3.h[%5]"
  [(set_attr "type" "neon_fp_mul_s")]
)

(define_insn "aarch64_simd_fmlsl_lane_lowv2sf"
  [(set (match_operand:V2SF 0 "register_operand" "=w")
	(fma:V2SF
	 (float_extend:V2SF
	  (neg:V2HF
	   (vec_select:V2HF
	    (match_operand:V4HF 2 "register_operand" "w")
	    (match_operand:V4HF 4 "vect_par_cnst_lo_half" ""))))
	 (float_extend:V2SF
	  (vec_duplicate:V2HF
	   (vec_select:HF
	    (match_operand:V4HF 3 "register_operand" "x")
	    (parallel [(match_operand:SI 5 "aarch64_imm2" "Ui2")]))))
	 (match_operand:V2SF 1 "register_operand" "0")))]
  "TARGET_F16FML"
  "fmlsl\\t%0.2s, %2.2h, %3.h[%5]"
  [(set_attr "type" "neon_fp_mul_s")]
)

(define_insn "aarch64_simd_fmlal_lane_highv2sf"
  [(set (match_operand:V2SF 0 "register_operand" "=w")
	(fma:V2SF
	 (float_extend:V2SF
	   (vec_select:V2HF
	    (match_operand:V4HF 2 "register_operand" "w")
	    (match_operand:V4HF 4 "vect_par_cnst_hi_half" "")))
	 (float_extend:V2SF
	   (vec_duplicate:V2HF
	    (vec_select:HF
	     (match_operand:V4HF 3 "register_operand" "x")
	     (parallel [(match_operand:SI 5 "aarch64_imm2" "Ui2")]))))
	 (match_operand:V2SF 1 "register_operand" "0")))]
  "TARGET_F16FML"
  "fmlal2\\t%0.2s, %2.2h, %3.h[%5]"
  [(set_attr "type" "neon_fp_mul_s")]
)

(define_insn "aarch64_simd_fmlsl_lane_highv2sf"
  [(set (match_operand:V2SF 0 "register_operand" "=w")
	(fma:V2SF
	 (float_extend:V2SF
	   (neg:V2HF
	    (vec_select:V2HF
	     (match_operand:V4HF 2 "register_operand" "w")
	     (match_operand:V4HF 4 "vect_par_cnst_hi_half" ""))))
	 (float_extend:V2SF
	   (vec_duplicate:V2HF
	    (vec_select:HF
	     (match_operand:V4HF 3 "register_operand" "x")
	     (parallel [(match_operand:SI 5 "aarch64_imm2" "Ui2")]))))
	 (match_operand:V2SF 1 "register_operand" "0")))]
  "TARGET_F16FML"
  "fmlsl2\\t%0.2s, %2.2h, %3.h[%5]"
  [(set_attr "type" "neon_fp_mul_s")]
)

(define_expand "aarch64_fml<f16mac1>lq_laneq_lowv4sf"
  [(set (match_operand:V4SF 0 "register_operand" "")
	(unspec:V4SF [(match_operand:V4SF 1 "register_operand" "")
			   (match_operand:V8HF 2 "register_operand" "")
			   (match_operand:V8HF 3 "register_operand" "")
			   (match_operand:SI 4 "aarch64_lane_imm3" "")]
	 VFMLA16_LOW))]
  "TARGET_F16FML"
{
    rtx p1 = aarch64_simd_vect_par_cnst_half (V8HFmode, 8, false);
    rtx lane = aarch64_endian_lane_rtx (V8HFmode, INTVAL (operands[4]));

    emit_insn (gen_aarch64_simd_fml<f16mac1>lq_laneq_lowv4sf (operands[0],
							      operands[1],
							      operands[2],
							      operands[3],
							      p1, lane));
    DONE;
})

(define_expand "aarch64_fml<f16mac1>lq_laneq_highv4sf"
  [(set (match_operand:V4SF 0 "register_operand" "")
	(unspec:V4SF [(match_operand:V4SF 1 "register_operand" "")
			   (match_operand:V8HF 2 "register_operand" "")
			   (match_operand:V8HF 3 "register_operand" "")
			   (match_operand:SI 4 "aarch64_lane_imm3" "")]
	 VFMLA16_HIGH))]
  "TARGET_F16FML"
{
    rtx p1 = aarch64_simd_vect_par_cnst_half (V8HFmode, 8, true);
    rtx lane = aarch64_endian_lane_rtx (V8HFmode, INTVAL (operands[4]));

    emit_insn (gen_aarch64_simd_fml<f16mac1>lq_laneq_highv4sf (operands[0],
							       operands[1],
							       operands[2],
							       operands[3],
							       p1, lane));
    DONE;
})

(define_insn "aarch64_simd_fmlalq_laneq_lowv4sf"
  [(set (match_operand:V4SF 0 "register_operand" "=w")
	(fma:V4SF
	 (float_extend:V4SF
	  (vec_select:V4HF
	    (match_operand:V8HF 2 "register_operand" "w")
	    (match_operand:V8HF 4 "vect_par_cnst_lo_half" "")))
	 (float_extend:V4SF
	  (vec_duplicate:V4HF
	   (vec_select:HF
	    (match_operand:V8HF 3 "register_operand" "x")
	    (parallel [(match_operand:SI 5 "aarch64_lane_imm3" "Ui7")]))))
	 (match_operand:V4SF 1 "register_operand" "0")))]
  "TARGET_F16FML"
  "fmlal\\t%0.4s, %2.4h, %3.h[%5]"
  [(set_attr "type" "neon_fp_mul_s")]
)

(define_insn "aarch64_simd_fmlslq_laneq_lowv4sf"
  [(set (match_operand:V4SF 0 "register_operand" "=w")
	(fma:V4SF
	  (float_extend:V4SF
	   (neg:V4HF
	    (vec_select:V4HF
	     (match_operand:V8HF 2 "register_operand" "w")
	     (match_operand:V8HF 4 "vect_par_cnst_lo_half" ""))))
	 (float_extend:V4SF
	  (vec_duplicate:V4HF
	   (vec_select:HF
	    (match_operand:V8HF 3 "register_operand" "x")
	    (parallel [(match_operand:SI 5 "aarch64_lane_imm3" "Ui7")]))))
	 (match_operand:V4SF 1 "register_operand" "0")))]
  "TARGET_F16FML"
  "fmlsl\\t%0.4s, %2.4h, %3.h[%5]"
  [(set_attr "type" "neon_fp_mul_s")]
)

(define_insn "aarch64_simd_fmlalq_laneq_highv4sf"
  [(set (match_operand:V4SF 0 "register_operand" "=w")
	(fma:V4SF
	 (float_extend:V4SF
	  (vec_select:V4HF
	    (match_operand:V8HF 2 "register_operand" "w")
	    (match_operand:V8HF 4 "vect_par_cnst_hi_half" "")))
	 (float_extend:V4SF
	  (vec_duplicate:V4HF
	   (vec_select:HF
	    (match_operand:V8HF 3 "register_operand" "x")
	    (parallel [(match_operand:SI 5 "aarch64_lane_imm3" "Ui7")]))))
	 (match_operand:V4SF 1 "register_operand" "0")))]
  "TARGET_F16FML"
  "fmlal2\\t%0.4s, %2.4h, %3.h[%5]"
  [(set_attr "type" "neon_fp_mul_s")]
)

(define_insn "aarch64_simd_fmlslq_laneq_highv4sf"
  [(set (match_operand:V4SF 0 "register_operand" "=w")
	(fma:V4SF
	 (float_extend:V4SF
	  (neg:V4HF
	   (vec_select:V4HF
	    (match_operand:V8HF 2 "register_operand" "w")
	    (match_operand:V8HF 4 "vect_par_cnst_hi_half" ""))))
	 (float_extend:V4SF
	  (vec_duplicate:V4HF
	   (vec_select:HF
	    (match_operand:V8HF 3 "register_operand" "x")
	    (parallel [(match_operand:SI 5 "aarch64_lane_imm3" "Ui7")]))))
	 (match_operand:V4SF 1 "register_operand" "0")))]
  "TARGET_F16FML"
  "fmlsl2\\t%0.4s, %2.4h, %3.h[%5]"
  [(set_attr "type" "neon_fp_mul_s")]
)

(define_expand "aarch64_fml<f16mac1>l_laneq_lowv2sf"
  [(set (match_operand:V2SF 0 "register_operand" "")
	(unspec:V2SF [(match_operand:V2SF 1 "register_operand" "")
		      (match_operand:V4HF 2 "register_operand" "")
		      (match_operand:V8HF 3 "register_operand" "")
		      (match_operand:SI 4 "aarch64_lane_imm3" "")]
	 VFMLA16_LOW))]
  "TARGET_F16FML"
{
    rtx p1 = aarch64_simd_vect_par_cnst_half (V4HFmode, 4, false);
    rtx lane = aarch64_endian_lane_rtx (V8HFmode, INTVAL (operands[4]));

    emit_insn (gen_aarch64_simd_fml<f16mac1>l_laneq_lowv2sf (operands[0],
							     operands[1],
							     operands[2],
							     operands[3],
							     p1, lane));
    DONE;

})

(define_expand "aarch64_fml<f16mac1>l_laneq_highv2sf"
  [(set (match_operand:V2SF 0 "register_operand" "")
	(unspec:V2SF [(match_operand:V2SF 1 "register_operand" "")
		      (match_operand:V4HF 2 "register_operand" "")
		      (match_operand:V8HF 3 "register_operand" "")
		      (match_operand:SI 4 "aarch64_lane_imm3" "")]
	 VFMLA16_HIGH))]
  "TARGET_F16FML"
{
    rtx p1 = aarch64_simd_vect_par_cnst_half (V4HFmode, 4, true);
    rtx lane = aarch64_endian_lane_rtx (V8HFmode, INTVAL (operands[4]));

    emit_insn (gen_aarch64_simd_fml<f16mac1>l_laneq_highv2sf (operands[0],
							      operands[1],
							      operands[2],
							      operands[3],
							      p1, lane));
    DONE;

})

(define_insn "aarch64_simd_fmlal_laneq_lowv2sf"
  [(set (match_operand:V2SF 0 "register_operand" "=w")
	(fma:V2SF
	 (float_extend:V2SF
	   (vec_select:V2HF
	    (match_operand:V4HF 2 "register_operand" "w")
	    (match_operand:V4HF 4 "vect_par_cnst_lo_half" "")))
	 (float_extend:V2SF
	  (vec_duplicate:V2HF
	   (vec_select:HF
	    (match_operand:V8HF 3 "register_operand" "x")
	    (parallel [(match_operand:SI 5 "aarch64_lane_imm3" "Ui7")]))))
	 (match_operand:V2SF 1 "register_operand" "0")))]
  "TARGET_F16FML"
  "fmlal\\t%0.2s, %2.2h, %3.h[%5]"
  [(set_attr "type" "neon_fp_mul_s")]
)

(define_insn "aarch64_simd_fmlsl_laneq_lowv2sf"
  [(set (match_operand:V2SF 0 "register_operand" "=w")
	(fma:V2SF
	 (float_extend:V2SF
	  (neg:V2HF
	   (vec_select:V2HF
	    (match_operand:V4HF 2 "register_operand" "w")
	    (match_operand:V4HF 4 "vect_par_cnst_lo_half" ""))))
	 (float_extend:V2SF
	  (vec_duplicate:V2HF
	   (vec_select:HF
	    (match_operand:V8HF 3 "register_operand" "x")
	    (parallel [(match_operand:SI 5 "aarch64_lane_imm3" "Ui7")]))))
	 (match_operand:V2SF 1 "register_operand" "0")))]
  "TARGET_F16FML"
  "fmlsl\\t%0.2s, %2.2h, %3.h[%5]"
  [(set_attr "type" "neon_fp_mul_s")]
)

(define_insn "aarch64_simd_fmlal_laneq_highv2sf"
  [(set (match_operand:V2SF 0 "register_operand" "=w")
	(fma:V2SF
	 (float_extend:V2SF
	   (vec_select:V2HF
	    (match_operand:V4HF 2 "register_operand" "w")
	    (match_operand:V4HF 4 "vect_par_cnst_hi_half" "")))
	 (float_extend:V2SF
	  (vec_duplicate:V2HF
	   (vec_select:HF
	    (match_operand:V8HF 3 "register_operand" "x")
	    (parallel [(match_operand:SI 5 "aarch64_lane_imm3" "Ui7")]))))
	 (match_operand:V2SF 1 "register_operand" "0")))]
  "TARGET_F16FML"
  "fmlal2\\t%0.2s, %2.2h, %3.h[%5]"
  [(set_attr "type" "neon_fp_mul_s")]
)

(define_insn "aarch64_simd_fmlsl_laneq_highv2sf"
  [(set (match_operand:V2SF 0 "register_operand" "=w")
	(fma:V2SF
	 (float_extend:V2SF
	  (neg:V2HF
	   (vec_select:V2HF
	    (match_operand:V4HF 2 "register_operand" "w")
	    (match_operand:V4HF 4 "vect_par_cnst_hi_half" ""))))
	 (float_extend:V2SF
	  (vec_duplicate:V2HF
	   (vec_select:HF
	    (match_operand:V8HF 3 "register_operand" "x")
	    (parallel [(match_operand:SI 5 "aarch64_lane_imm3" "Ui7")]))))
	 (match_operand:V2SF 1 "register_operand" "0")))]
  "TARGET_F16FML"
  "fmlsl2\\t%0.2s, %2.2h, %3.h[%5]"
  [(set_attr "type" "neon_fp_mul_s")]
)

(define_expand "aarch64_fml<f16mac1>lq_lane_lowv4sf"
  [(set (match_operand:V4SF 0 "register_operand" "")
	(unspec:V4SF [(match_operand:V4SF 1 "register_operand" "")
		      (match_operand:V8HF 2 "register_operand" "")
		      (match_operand:V4HF 3 "register_operand" "")
		      (match_operand:SI 4 "aarch64_imm2" "")]
	 VFMLA16_LOW))]
  "TARGET_F16FML"
{
    rtx p1 = aarch64_simd_vect_par_cnst_half (V8HFmode, 8, false);
    rtx lane = aarch64_endian_lane_rtx (V4HFmode, INTVAL (operands[4]));

    emit_insn (gen_aarch64_simd_fml<f16mac1>lq_lane_lowv4sf (operands[0],
							     operands[1],
							     operands[2],
							     operands[3],
							     p1, lane));
    DONE;
})

(define_expand "aarch64_fml<f16mac1>lq_lane_highv4sf"
  [(set (match_operand:V4SF 0 "register_operand" "")
	(unspec:V4SF [(match_operand:V4SF 1 "register_operand" "")
		      (match_operand:V8HF 2 "register_operand" "")
		      (match_operand:V4HF 3 "register_operand" "")
		      (match_operand:SI 4 "aarch64_imm2" "")]
	 VFMLA16_HIGH))]
  "TARGET_F16FML"
{
    rtx p1 = aarch64_simd_vect_par_cnst_half (V8HFmode, 8, true);
    rtx lane = aarch64_endian_lane_rtx (V4HFmode, INTVAL (operands[4]));

    emit_insn (gen_aarch64_simd_fml<f16mac1>lq_lane_highv4sf (operands[0],
							      operands[1],
							      operands[2],
							      operands[3],
							      p1, lane));
    DONE;
})

(define_insn "aarch64_simd_fmlalq_lane_lowv4sf"
  [(set (match_operand:V4SF 0 "register_operand" "=w")
	(fma:V4SF
	 (float_extend:V4SF
	  (vec_select:V4HF
	   (match_operand:V8HF 2 "register_operand" "w")
	   (match_operand:V8HF 4 "vect_par_cnst_lo_half" "")))
	 (float_extend:V4SF
	  (vec_duplicate:V4HF
	   (vec_select:HF
	    (match_operand:V4HF 3 "register_operand" "x")
	    (parallel [(match_operand:SI 5 "aarch64_imm2" "Ui2")]))))
	 (match_operand:V4SF 1 "register_operand" "0")))]
  "TARGET_F16FML"
  "fmlal\\t%0.4s, %2.4h, %3.h[%5]"
  [(set_attr "type" "neon_fp_mul_s")]
)

(define_insn "aarch64_simd_fmlslq_lane_lowv4sf"
  [(set (match_operand:V4SF 0 "register_operand" "=w")
	(fma:V4SF
	 (float_extend:V4SF
	  (neg:V4HF
	   (vec_select:V4HF
	    (match_operand:V8HF 2 "register_operand" "w")
	    (match_operand:V8HF 4 "vect_par_cnst_lo_half" ""))))
	 (float_extend:V4SF
	  (vec_duplicate:V4HF
	   (vec_select:HF
	    (match_operand:V4HF 3 "register_operand" "x")
	    (parallel [(match_operand:SI 5 "aarch64_imm2" "Ui2")]))))
	 (match_operand:V4SF 1 "register_operand" "0")))]
  "TARGET_F16FML"
  "fmlsl\\t%0.4s, %2.4h, %3.h[%5]"
  [(set_attr "type" "neon_fp_mul_s")]
)

(define_insn "aarch64_simd_fmlalq_lane_highv4sf"
  [(set (match_operand:V4SF 0 "register_operand" "=w")
	(fma:V4SF
	 (float_extend:V4SF
	  (vec_select:V4HF
	   (match_operand:V8HF 2 "register_operand" "w")
	   (match_operand:V8HF 4 "vect_par_cnst_hi_half" "")))
	 (float_extend:V4SF
	  (vec_duplicate:V4HF
	   (vec_select:HF
	    (match_operand:V4HF 3 "register_operand" "x")
	    (parallel [(match_operand:SI 5 "aarch64_imm2" "Ui2")]))))
	 (match_operand:V4SF 1 "register_operand" "0")))]
  "TARGET_F16FML"
  "fmlal2\\t%0.4s, %2.4h, %3.h[%5]"
  [(set_attr "type" "neon_fp_mul_s")]
)

(define_insn "aarch64_simd_fmlslq_lane_highv4sf"
  [(set (match_operand:V4SF 0 "register_operand" "=w")
	(fma:V4SF
	 (float_extend:V4SF
	  (neg:V4HF
	   (vec_select:V4HF
	    (match_operand:V8HF 2 "register_operand" "w")
	    (match_operand:V8HF 4 "vect_par_cnst_hi_half" ""))))
	 (float_extend:V4SF
	  (vec_duplicate:V4HF
	   (vec_select:HF
	    (match_operand:V4HF 3 "register_operand" "x")
	    (parallel [(match_operand:SI 5 "aarch64_imm2" "Ui2")]))))
	 (match_operand:V4SF 1 "register_operand" "0")))]
  "TARGET_F16FML"
  "fmlsl2\\t%0.4s, %2.4h, %3.h[%5]"
  [(set_attr "type" "neon_fp_mul_s")]
)

;; pmull

(define_insn "aarch64_crypto_pmulldi"
  [(set (match_operand:TI 0 "register_operand" "=w")
        (unspec:TI  [(match_operand:DI 1 "register_operand" "w")
		     (match_operand:DI 2 "register_operand" "w")]
		    UNSPEC_PMULL))]
 "TARGET_SIMD && TARGET_AES"
 "pmull\\t%0.1q, %1.1d, %2.1d"
  [(set_attr "type" "crypto_pmull")]
)

(define_insn "aarch64_crypto_pmullv2di"
 [(set (match_operand:TI 0 "register_operand" "=w")
       (unspec:TI [(match_operand:V2DI 1 "register_operand" "w")
		   (match_operand:V2DI 2 "register_operand" "w")]
		  UNSPEC_PMULL2))]
  "TARGET_SIMD && TARGET_AES"
  "pmull2\\t%0.1q, %1.2d, %2.2d"
  [(set_attr "type" "crypto_pmull")]
)<|MERGE_RESOLUTION|>--- conflicted
+++ resolved
@@ -31,15 +31,9 @@
      normal str, so the check need not apply.  */
   if (GET_CODE (operands[0]) == MEM
       && !(aarch64_simd_imm_zero (operands[1], <MODE>mode)
-<<<<<<< HEAD
-	   && ((must_eq (GET_MODE_SIZE (<MODE>mode), 16)
-		&& aarch64_mem_pair_operand (operands[0], DImode))
-	       || must_eq (GET_MODE_SIZE (<MODE>mode), 8))))
-=======
 	   && ((known_eq (GET_MODE_SIZE (<MODE>mode), 16)
 		&& aarch64_mem_pair_operand (operands[0], DImode))
 	       || known_eq (GET_MODE_SIZE (<MODE>mode), 8))))
->>>>>>> 70783a86
       operands[1] = force_reg (<MODE>mode, operands[1]);
   "
 )

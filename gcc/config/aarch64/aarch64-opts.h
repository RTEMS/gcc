--- conflicted
+++ resolved
@@ -71,7 +71,16 @@
   AARCH64_CMODEL_LARGE
 };
 
-<<<<<<< HEAD
+/* Function types -msign-return-address should sign.  */
+enum aarch64_function_type {
+  /* Don't sign any function.  */
+  AARCH64_FUNCTION_NONE,
+  /* Non-leaf functions.  */
+  AARCH64_FUNCTION_NON_LEAF,
+  /* All functions.  */
+  AARCH64_FUNCTION_ALL
+};
+
 /* SVE vector register sizes.  */
 enum aarch64_sve_vector_bits_enum {
   SVE_SCALABLE,
@@ -80,16 +89,6 @@
   SVE_512 = 512,
   SVE_1024 = 1024,
   SVE_2048 = 2048
-=======
-/* Function types -msign-return-address should sign.  */
-enum aarch64_function_type {
-  /* Don't sign any function.  */
-  AARCH64_FUNCTION_NONE,
-  /* Non-leaf functions.  */
-  AARCH64_FUNCTION_NON_LEAF,
-  /* All functions.  */
-  AARCH64_FUNCTION_ALL
->>>>>>> 68b948d3
 };
 
 #endif
/* Machine description for AArch64 architecture.
   Copyright (C) 2009-2014 Free Software Foundation, Inc.
   Contributed by ARM Ltd.

   This file is part of GCC.

   GCC is free software; you can redistribute it and/or modify it
   under the terms of the GNU General Public License as published by
   the Free Software Foundation; either version 3, or (at your option)
   any later version.

   GCC is distributed in the hope that it will be useful, but
   WITHOUT ANY WARRANTY; without even the implied warranty of
   MERCHANTABILITY or FITNESS FOR A PARTICULAR PURPOSE.  See the GNU
   General Public License for more details.

   You should have received a copy of the GNU General Public License
   along with GCC; see the file COPYING3.  If not see
   <http://www.gnu.org/licenses/>.  */

#include "config.h"
#include "system.h"
#include "coretypes.h"
#include "tm.h"
#include "insn-codes.h"
#include "rtl.h"
#include "insn-attr.h"
#include "tree.h"
#include "stringpool.h"
#include "stor-layout.h"
#include "calls.h"
#include "varasm.h"
#include "regs.h"
#include "dominance.h"
#include "cfg.h"
#include "cfgrtl.h"
#include "cfganal.h"
#include "lcm.h"
#include "cfgbuild.h"
#include "cfgcleanup.h"
#include "predict.h"
#include "basic-block.h"
#include "df.h"
#include "hard-reg-set.h"
#include "output.h"
#include "expr.h"
#include "reload.h"
#include "toplev.h"
#include "target.h"
#include "target-def.h"
#include "targhooks.h"
#include "ggc.h"
#include "hashtab.h"
#include "hash-set.h"
#include "vec.h"
#include "machmode.h"
#include "input.h"
#include "function.h"
#include "tm_p.h"
#include "recog.h"
#include "langhooks.h"
#include "diagnostic-core.h"
#include "hash-table.h"
#include "tree-ssa-alias.h"
#include "internal-fn.h"
#include "gimple-fold.h"
#include "tree-eh.h"
#include "gimple-expr.h"
#include "is-a.h"
#include "gimple.h"
#include "gimplify.h"
#include "optabs.h"
#include "dwarf2.h"
#include "cfgloop.h"
#include "tree-vectorizer.h"
#include "aarch64-cost-tables.h"
#include "dumpfile.h"
#include "builtins.h"
#include "rtl-iter.h"

/* Defined for convenience.  */
#define POINTER_BYTES (POINTER_SIZE / BITS_PER_UNIT)

/* Classifies an address.

   ADDRESS_REG_IMM
       A simple base register plus immediate offset.

   ADDRESS_REG_WB
       A base register indexed by immediate offset with writeback.

   ADDRESS_REG_REG
       A base register indexed by (optionally scaled) register.

   ADDRESS_REG_UXTW
       A base register indexed by (optionally scaled) zero-extended register.

   ADDRESS_REG_SXTW
       A base register indexed by (optionally scaled) sign-extended register.

   ADDRESS_LO_SUM
       A LO_SUM rtx with a base register and "LO12" symbol relocation.

   ADDRESS_SYMBOLIC:
       A constant symbolic address, in pc-relative literal pool.  */

enum aarch64_address_type {
  ADDRESS_REG_IMM,
  ADDRESS_REG_WB,
  ADDRESS_REG_REG,
  ADDRESS_REG_UXTW,
  ADDRESS_REG_SXTW,
  ADDRESS_LO_SUM,
  ADDRESS_SYMBOLIC
};

struct aarch64_address_info {
  enum aarch64_address_type type;
  rtx base;
  rtx offset;
  int shift;
  enum aarch64_symbol_type symbol_type;
};

struct simd_immediate_info
{
  rtx value;
  int shift;
  int element_width;
  bool mvn;
  bool msl;
};

/* The current code model.  */
enum aarch64_code_model aarch64_cmodel;

#ifdef HAVE_AS_TLS
#undef TARGET_HAVE_TLS
#define TARGET_HAVE_TLS 1
#endif

static bool aarch64_lra_p (void);
static bool aarch64_composite_type_p (const_tree, machine_mode);
static bool aarch64_vfp_is_call_or_return_candidate (machine_mode,
						     const_tree,
						     machine_mode *, int *,
						     bool *);
static void aarch64_elf_asm_constructor (rtx, int) ATTRIBUTE_UNUSED;
static void aarch64_elf_asm_destructor (rtx, int) ATTRIBUTE_UNUSED;
static void aarch64_override_options_after_change (void);
static bool aarch64_vector_mode_supported_p (machine_mode);
static unsigned bit_count (unsigned HOST_WIDE_INT);
static bool aarch64_vectorize_vec_perm_const_ok (machine_mode vmode,
						 const unsigned char *sel);
<<<<<<< HEAD
static int aarch64_address_cost (rtx, enum machine_mode, addr_space_t, bool);
static bool aarch64_thunderx_macro_fusion_pair (rtx_insn *codegen, rtx_insn *);
=======
static int aarch64_address_cost (rtx, machine_mode, addr_space_t, bool);
>>>>>>> 47edca9a

/* The processor for which instructions should be scheduled.  */
enum aarch64_processor aarch64_tune = cortexa53;

/* The current tuning set.  */
const struct tune_params *aarch64_tune_params;

/* Mask to specify which instructions we are allowed to generate.  */
unsigned long aarch64_isa_flags = 0;

/* Mask to specify which instruction scheduling options should be used.  */
unsigned long aarch64_tune_flags = 0;

/* Tuning parameters.  */

#if HAVE_DESIGNATED_INITIALIZERS
#define NAMED_PARAM(NAME, VAL) .NAME = (VAL)
#else
#define NAMED_PARAM(NAME, VAL) (VAL)
#endif

#if HAVE_DESIGNATED_INITIALIZERS && GCC_VERSION >= 2007
__extension__
#endif

#if HAVE_DESIGNATED_INITIALIZERS && GCC_VERSION >= 2007
__extension__
#endif
static const struct cpu_addrcost_table generic_addrcost_table =
{
#if HAVE_DESIGNATED_INITIALIZERS
  .addr_scale_costs =
#endif
    {
      NAMED_PARAM (hi, 0),
      NAMED_PARAM (si, 0),
      NAMED_PARAM (di, 0),
      NAMED_PARAM (ti, 0),
    },
  NAMED_PARAM (pre_modify, 0),
  NAMED_PARAM (post_modify, 0),
  NAMED_PARAM (register_offset, 0),
  NAMED_PARAM (register_extend, 0),
  NAMED_PARAM (imm_offset, 0)
};

#if HAVE_DESIGNATED_INITIALIZERS && GCC_VERSION >= 2007
__extension__
#endif
static const struct cpu_addrcost_table cortexa57_addrcost_table =
{
#if HAVE_DESIGNATED_INITIALIZERS
  .addr_scale_costs =
#endif
    {
      NAMED_PARAM (hi, 1),
      NAMED_PARAM (si, 0),
      NAMED_PARAM (di, 0),
      NAMED_PARAM (ti, 1),
    },
  NAMED_PARAM (pre_modify, 0),
  NAMED_PARAM (post_modify, 0),
  NAMED_PARAM (register_offset, 0),
  NAMED_PARAM (register_extend, 0),
  NAMED_PARAM (imm_offset, 0),
};

#if HAVE_DESIGNATED_INITIALIZERS && GCC_VERSION >= 2007
__extension__
#endif
static const struct cpu_regmove_cost generic_regmove_cost =
{
  NAMED_PARAM (GP2GP, 1),
  NAMED_PARAM (GP2FP, 2),
  NAMED_PARAM (FP2GP, 2),
  NAMED_PARAM (FP2FP, 2)
};

static const struct cpu_regmove_cost cortexa57_regmove_cost =
{
  NAMED_PARAM (GP2GP, 1),
  /* Avoid the use of slow int<->fp moves for spilling by setting
     their cost higher than memmov_cost.  */
  NAMED_PARAM (GP2FP, 5),
  NAMED_PARAM (FP2GP, 5),
  NAMED_PARAM (FP2FP, 2)
};

static const struct cpu_regmove_cost cortexa53_regmove_cost =
{
  NAMED_PARAM (GP2GP, 1),
  /* Avoid the use of slow int<->fp moves for spilling by setting
     their cost higher than memmov_cost.  */
  NAMED_PARAM (GP2FP, 5),
  NAMED_PARAM (FP2GP, 5),
  NAMED_PARAM (FP2FP, 2)
};

static const struct cpu_regmove_cost thunderx_regmove_cost =
{
  NAMED_PARAM (GP2GP, 2),
  NAMED_PARAM (GP2FP, 2),
  NAMED_PARAM (FP2GP, 6),
  NAMED_PARAM (FP2FP, 4)
};

/* Generic costs for vector insn classes.  */
#if HAVE_DESIGNATED_INITIALIZERS && GCC_VERSION >= 2007
__extension__
#endif
static const struct cpu_vector_cost generic_vector_cost =
{
  NAMED_PARAM (scalar_stmt_cost, 1),
  NAMED_PARAM (scalar_load_cost, 1),
  NAMED_PARAM (scalar_store_cost, 1),
  NAMED_PARAM (vec_stmt_cost, 1),
  NAMED_PARAM (vec_to_scalar_cost, 1),
  NAMED_PARAM (scalar_to_vec_cost, 1),
  NAMED_PARAM (vec_align_load_cost, 1),
  NAMED_PARAM (vec_unalign_load_cost, 1),
  NAMED_PARAM (vec_unalign_store_cost, 1),
  NAMED_PARAM (vec_store_cost, 1),
  NAMED_PARAM (cond_taken_branch_cost, 3),
  NAMED_PARAM (cond_not_taken_branch_cost, 1)
};

/* Generic costs for vector insn classes.  */
#if HAVE_DESIGNATED_INITIALIZERS && GCC_VERSION >= 2007
__extension__
#endif
static const struct cpu_vector_cost cortexa57_vector_cost =
{
  NAMED_PARAM (scalar_stmt_cost, 1),
  NAMED_PARAM (scalar_load_cost, 4),
  NAMED_PARAM (scalar_store_cost, 1),
  NAMED_PARAM (vec_stmt_cost, 3),
  NAMED_PARAM (vec_to_scalar_cost, 8),
  NAMED_PARAM (scalar_to_vec_cost, 8),
  NAMED_PARAM (vec_align_load_cost, 5),
  NAMED_PARAM (vec_unalign_load_cost, 5),
  NAMED_PARAM (vec_unalign_store_cost, 1),
  NAMED_PARAM (vec_store_cost, 1),
  NAMED_PARAM (cond_taken_branch_cost, 1),
  NAMED_PARAM (cond_not_taken_branch_cost, 1)
};

static const struct prefetch_cost generic_prefetch_costs = {
  0,
  0,
  0,
  64,
  false
};

static const struct prefetch_cost thunderx_prefetch_costs = {
  8, /* 8 simultaneous loads can be happening  */
  32, /*L1D == 32k */
  16*1024, /* 16MB L2 */
  128, /* 128 byte cache line size */
  true /* Enable sw prefetching at -O3 */
};

#if HAVE_DESIGNATED_INITIALIZERS && GCC_VERSION >= 2007
__extension__
#endif
static const struct tune_params generic_tunings =
{
  &cortexa57_extra_costs,
  &generic_addrcost_table,
  &generic_regmove_cost,
  &generic_vector_cost,
  &generic_prefetch_costs,
  NAMED_PARAM (memmov_cost, 4),
  NAMED_PARAM (issue_rate, 2),
  NAMED_PARAM (align, 8),
  NAMED_PARAM (macro_fusion_pair, NULL)
};

static const struct tune_params cortexa53_tunings =
{
  &cortexa53_extra_costs,
  &generic_addrcost_table,
  &cortexa53_regmove_cost,
  &generic_vector_cost,
  &generic_prefetch_costs,
  NAMED_PARAM (memmov_cost, 4),
  NAMED_PARAM (issue_rate, 2),
  NAMED_PARAM (align, 8),
  NAMED_PARAM (macro_fusion_pair, NULL)
};

static const struct tune_params cortexa57_tunings =
{
  &cortexa57_extra_costs,
  &cortexa57_addrcost_table,
  &cortexa57_regmove_cost,
  &cortexa57_vector_cost,
  &generic_prefetch_costs,
  NAMED_PARAM (memmov_cost, 4),
  NAMED_PARAM (issue_rate, 3),
  NAMED_PARAM (align, 8),
  NAMED_PARAM (macro_fusion_pair, NULL)
};

static const struct tune_params thunderx_tunings =
{
  &thunderx_extra_costs,
  &generic_addrcost_table,
  &thunderx_regmove_cost,
  &generic_vector_cost,
  &thunderx_prefetch_costs,
  NAMED_PARAM (memmov_cost, 6),
  NAMED_PARAM (issue_rate, 2),
  NAMED_PARAM (align, 8),
  NAMED_PARAM (macro_fusion_pair, aarch64_thunderx_macro_fusion_pair)
};

/* A processor implementing AArch64.  */
struct processor
{
  const char *const name;
  enum aarch64_processor core;
  const char *arch;
  const unsigned long flags;
  const struct tune_params *const tune;
};

/* Processor cores implementing AArch64.  */
static const struct processor all_cores[] =
{
#define AARCH64_CORE(NAME, X, IDENT, ARCH, FLAGS, COSTS) \
  {NAME, IDENT, #ARCH, FLAGS | AARCH64_FL_FOR_ARCH##ARCH, &COSTS##_tunings},
#include "aarch64-cores.def"
#undef AARCH64_CORE
  {"generic", cortexa53, "8", AARCH64_FL_FPSIMD | AARCH64_FL_FOR_ARCH8, &generic_tunings},
  {NULL, aarch64_none, NULL, 0, NULL}
};

/* Architectures implementing AArch64.  */
static const struct processor all_architectures[] =
{
#define AARCH64_ARCH(NAME, CORE, ARCH, FLAGS) \
  {NAME, CORE, #ARCH, FLAGS, NULL},
#include "aarch64-arches.def"
#undef AARCH64_ARCH
  {NULL, aarch64_none, NULL, 0, NULL}
};

/* Target specification.  These are populated as commandline arguments
   are processed, or NULL if not specified.  */
static const struct processor *selected_arch;
static const struct processor *selected_cpu;
static const struct processor *selected_tune;

#define AARCH64_CPU_DEFAULT_FLAGS ((selected_cpu) ? selected_cpu->flags : 0)

/* An ISA extension in the co-processor and main instruction set space.  */
struct aarch64_option_extension
{
  const char *const name;
  const unsigned long flags_on;
  const unsigned long flags_off;
};

/* ISA extensions in AArch64.  */
static const struct aarch64_option_extension all_extensions[] =
{
#define AARCH64_OPT_EXTENSION(NAME, FLAGS_ON, FLAGS_OFF) \
  {NAME, FLAGS_ON, FLAGS_OFF},
#include "aarch64-option-extensions.def"
#undef AARCH64_OPT_EXTENSION
  {NULL, 0, 0}
};

/* Used to track the size of an address when generating a pre/post
   increment address.  */
static machine_mode aarch64_memory_reference_mode;

/* Used to force GTY into this file.  */
static GTY(()) int gty_dummy;

/* A table of valid AArch64 "bitmask immediate" values for
   logical instructions.  */

#define AARCH64_NUM_BITMASKS  5334
static unsigned HOST_WIDE_INT aarch64_bitmasks[AARCH64_NUM_BITMASKS];

typedef enum aarch64_cond_code
{
  AARCH64_EQ = 0, AARCH64_NE, AARCH64_CS, AARCH64_CC, AARCH64_MI, AARCH64_PL,
  AARCH64_VS, AARCH64_VC, AARCH64_HI, AARCH64_LS, AARCH64_GE, AARCH64_LT,
  AARCH64_GT, AARCH64_LE, AARCH64_AL, AARCH64_NV
}
aarch64_cc;

#define AARCH64_INVERSE_CONDITION_CODE(X) ((aarch64_cc) (((int) X) ^ 1))

/* The condition codes of the processor, and the inverse function.  */
static const char * const aarch64_condition_codes[] =
{
  "eq", "ne", "cs", "cc", "mi", "pl", "vs", "vc",
  "hi", "ls", "ge", "lt", "gt", "le", "al", "nv"
};

/* Provide a mapping from gcc register numbers to dwarf register numbers.  */
unsigned
aarch64_dbx_register_number (unsigned regno)
{
   if (GP_REGNUM_P (regno))
     return AARCH64_DWARF_R0 + regno - R0_REGNUM;
   else if (regno == SP_REGNUM)
     return AARCH64_DWARF_SP;
   else if (FP_REGNUM_P (regno))
     return AARCH64_DWARF_V0 + regno - V0_REGNUM;

   /* Return values >= DWARF_FRAME_REGISTERS indicate that there is no
      equivalent DWARF register.  */
   return DWARF_FRAME_REGISTERS;
}

/* Return TRUE if MODE is any of the large INT modes.  */
static bool
aarch64_vect_struct_mode_p (machine_mode mode)
{
  return mode == OImode || mode == CImode || mode == XImode;
}

/* Return TRUE if MODE is any of the vector modes.  */
static bool
aarch64_vector_mode_p (machine_mode mode)
{
  return aarch64_vector_mode_supported_p (mode)
	 || aarch64_vect_struct_mode_p (mode);
}

/* Implement target hook TARGET_ARRAY_MODE_SUPPORTED_P.  */
static bool
aarch64_array_mode_supported_p (machine_mode mode,
				unsigned HOST_WIDE_INT nelems)
{
  if (TARGET_SIMD
      && AARCH64_VALID_SIMD_QREG_MODE (mode)
      && (nelems >= 2 && nelems <= 4))
    return true;

  return false;
}

/* Implement HARD_REGNO_NREGS.  */

int
aarch64_hard_regno_nregs (unsigned regno, machine_mode mode)
{
  switch (aarch64_regno_regclass (regno))
    {
    case FP_REGS:
    case FP_LO_REGS:
      return (GET_MODE_SIZE (mode) + UNITS_PER_VREG - 1) / UNITS_PER_VREG;
    default:
      return (GET_MODE_SIZE (mode) + UNITS_PER_WORD - 1) / UNITS_PER_WORD;
    }
  gcc_unreachable ();
}

/* Implement HARD_REGNO_MODE_OK.  */

int
aarch64_hard_regno_mode_ok (unsigned regno, machine_mode mode)
{
  if (GET_MODE_CLASS (mode) == MODE_CC)
    return regno == CC_REGNUM;

  if (regno == SP_REGNUM)
    /* The purpose of comparing with ptr_mode is to support the
       global register variable associated with the stack pointer
       register via the syntax of asm ("wsp") in ILP32.  */
    return mode == Pmode || mode == ptr_mode;

  if (regno == FRAME_POINTER_REGNUM || regno == ARG_POINTER_REGNUM)
    return mode == Pmode;

  if (GP_REGNUM_P (regno) && ! aarch64_vect_struct_mode_p (mode))
    return 1;

  if (FP_REGNUM_P (regno))
    {
      if (aarch64_vect_struct_mode_p (mode))
	return
	  (regno + aarch64_hard_regno_nregs (regno, mode) - 1) <= V31_REGNUM;
      else
	return 1;
    }

  return 0;
}

/* Implement HARD_REGNO_CALLER_SAVE_MODE.  */
machine_mode
aarch64_hard_regno_caller_save_mode (unsigned regno, unsigned nregs,
				     machine_mode mode)
{
  /* Handle modes that fit within single registers.  */
  if (nregs == 1 && GET_MODE_SIZE (mode) <= 16)
    {
      if (GET_MODE_SIZE (mode) >= 4)
        return mode;
      else
        return SImode;
    }
  /* Fall back to generic for multi-reg and very large modes.  */
  else
    return choose_hard_reg_mode (regno, nregs, false);
}

/* Return true if calls to DECL should be treated as
   long-calls (ie called via a register).  */
static bool
aarch64_decl_is_long_call_p (const_tree decl ATTRIBUTE_UNUSED)
{
  return false;
}

/* Return true if calls to symbol-ref SYM should be treated as
   long-calls (ie called via a register).  */
bool
aarch64_is_long_call_p (rtx sym)
{
  return aarch64_decl_is_long_call_p (SYMBOL_REF_DECL (sym));
}

/* Return true if the offsets to a zero/sign-extract operation
   represent an expression that matches an extend operation.  The
   operands represent the paramters from

   (extract:MODE (mult (reg) (MULT_IMM)) (EXTRACT_IMM) (const_int 0)).  */
bool
aarch64_is_extend_from_extract (machine_mode mode, rtx mult_imm,
				rtx extract_imm)
{
  HOST_WIDE_INT mult_val, extract_val;

  if (! CONST_INT_P (mult_imm) || ! CONST_INT_P (extract_imm))
    return false;

  mult_val = INTVAL (mult_imm);
  extract_val = INTVAL (extract_imm);

  if (extract_val > 8
      && extract_val < GET_MODE_BITSIZE (mode)
      && exact_log2 (extract_val & ~7) > 0
      && (extract_val & 7) <= 4
      && mult_val == (1 << (extract_val & 7)))
    return true;

  return false;
}

/* Emit an insn that's a simple single-set.  Both the operands must be
   known to be valid.  */
inline static rtx
emit_set_insn (rtx x, rtx y)
{
  return emit_insn (gen_rtx_SET (VOIDmode, x, y));
}

/* X and Y are two things to compare using CODE.  Emit the compare insn and
   return the rtx for register 0 in the proper mode.  */
rtx
aarch64_gen_compare_reg (RTX_CODE code, rtx x, rtx y)
{
  machine_mode mode = SELECT_CC_MODE (code, x, y);
  rtx cc_reg = gen_rtx_REG (mode, CC_REGNUM);

  emit_set_insn (cc_reg, gen_rtx_COMPARE (mode, x, y));
  return cc_reg;
}

/* Build the SYMBOL_REF for __tls_get_addr.  */

static GTY(()) rtx tls_get_addr_libfunc;

rtx
aarch64_tls_get_addr (void)
{
  if (!tls_get_addr_libfunc)
    tls_get_addr_libfunc = init_one_libfunc ("__tls_get_addr");
  return tls_get_addr_libfunc;
}

/* Return the TLS model to use for ADDR.  */

static enum tls_model
tls_symbolic_operand_type (rtx addr)
{
  enum tls_model tls_kind = TLS_MODEL_NONE;
  rtx sym, addend;

  if (GET_CODE (addr) == CONST)
    {
      split_const (addr, &sym, &addend);
      if (GET_CODE (sym) == SYMBOL_REF)
	tls_kind = SYMBOL_REF_TLS_MODEL (sym);
    }
  else if (GET_CODE (addr) == SYMBOL_REF)
    tls_kind = SYMBOL_REF_TLS_MODEL (addr);

  return tls_kind;
}

/* We'll allow lo_sum's in addresses in our legitimate addresses
   so that combine would take care of combining addresses where
   necessary, but for generation purposes, we'll generate the address
   as :
   RTL                               Absolute
   tmp = hi (symbol_ref);            adrp  x1, foo
   dest = lo_sum (tmp, symbol_ref);  add dest, x1, :lo_12:foo
                                     nop

   PIC                               TLS
   adrp x1, :got:foo                 adrp tmp, :tlsgd:foo
   ldr  x1, [:got_lo12:foo]          add  dest, tmp, :tlsgd_lo12:foo
                                     bl   __tls_get_addr
                                     nop

   Load TLS symbol, depending on TLS mechanism and TLS access model.

   Global Dynamic - Traditional TLS:
   adrp tmp, :tlsgd:imm
   add  dest, tmp, #:tlsgd_lo12:imm
   bl   __tls_get_addr

   Global Dynamic - TLS Descriptors:
   adrp dest, :tlsdesc:imm
   ldr  tmp, [dest, #:tlsdesc_lo12:imm]
   add  dest, dest, #:tlsdesc_lo12:imm
   blr  tmp
   mrs  tp, tpidr_el0
   add  dest, dest, tp

   Initial Exec:
   mrs  tp, tpidr_el0
   adrp tmp, :gottprel:imm
   ldr  dest, [tmp, #:gottprel_lo12:imm]
   add  dest, dest, tp

   Local Exec:
   mrs  tp, tpidr_el0
   add  t0, tp, #:tprel_hi12:imm
   add  t0, #:tprel_lo12_nc:imm
*/

static void
aarch64_load_symref_appropriately (rtx dest, rtx imm,
				   enum aarch64_symbol_type type)
{
  switch (type)
    {
    case SYMBOL_SMALL_ABSOLUTE:
      {
	/* In ILP32, the mode of dest can be either SImode or DImode.  */
	rtx tmp_reg = dest;
	machine_mode mode = GET_MODE (dest);

	gcc_assert (mode == Pmode || mode == ptr_mode);

	if (can_create_pseudo_p ())
	  tmp_reg = gen_reg_rtx (mode);

	emit_move_insn (tmp_reg, gen_rtx_HIGH (mode, imm));
	emit_insn (gen_add_losym (dest, tmp_reg, imm));
	return;
      }

    case SYMBOL_TINY_ABSOLUTE:
      emit_insn (gen_rtx_SET (Pmode, dest, imm));
      return;

    case SYMBOL_SMALL_GOT:
      {
	/* In ILP32, the mode of dest can be either SImode or DImode,
	   while the got entry is always of SImode size.  The mode of
	   dest depends on how dest is used: if dest is assigned to a
	   pointer (e.g. in the memory), it has SImode; it may have
	   DImode if dest is dereferenced to access the memeory.
	   This is why we have to handle three different ldr_got_small
	   patterns here (two patterns for ILP32).  */
	rtx tmp_reg = dest;
	machine_mode mode = GET_MODE (dest);

	if (can_create_pseudo_p ())
	  tmp_reg = gen_reg_rtx (mode);

	emit_move_insn (tmp_reg, gen_rtx_HIGH (mode, imm));
	if (mode == ptr_mode)
	  {
	    if (mode == DImode)
	      emit_insn (gen_ldr_got_small_di (dest, tmp_reg, imm));
	    else
	      emit_insn (gen_ldr_got_small_si (dest, tmp_reg, imm));
	  }
	else
	  {
	    gcc_assert (mode == Pmode);
	    emit_insn (gen_ldr_got_small_sidi (dest, tmp_reg, imm));
	  }

	return;
      }

    case SYMBOL_SMALL_TLSGD:
      {
	rtx_insn *insns;
	rtx result = gen_rtx_REG (Pmode, R0_REGNUM);

	start_sequence ();
	aarch64_emit_call_insn (gen_tlsgd_small (result, imm));
	insns = get_insns ();
	end_sequence ();

	RTL_CONST_CALL_P (insns) = 1;
	emit_libcall_block (insns, dest, result, imm);
	return;
      }

    case SYMBOL_SMALL_TLSDESC:
      {
	machine_mode mode = GET_MODE (dest);
	rtx x0 = gen_rtx_REG (mode, R0_REGNUM);
	rtx tp;

	gcc_assert (mode == Pmode || mode == ptr_mode);

	/* In ILP32, the got entry is always of SImode size.  Unlike
	   small GOT, the dest is fixed at reg 0.  */
	if (TARGET_ILP32)
	  emit_insn (gen_tlsdesc_small_si (imm));
	else
	  emit_insn (gen_tlsdesc_small_di (imm));
	tp = aarch64_load_tp (NULL);

	if (mode != Pmode)
	  tp = gen_lowpart (mode, tp);

	emit_insn (gen_rtx_SET (mode, dest, gen_rtx_PLUS (mode, tp, x0)));
	set_unique_reg_note (get_last_insn (), REG_EQUIV, imm);
	return;
      }

    case SYMBOL_SMALL_GOTTPREL:
      {
	/* In ILP32, the mode of dest can be either SImode or DImode,
	   while the got entry is always of SImode size.  The mode of
	   dest depends on how dest is used: if dest is assigned to a
	   pointer (e.g. in the memory), it has SImode; it may have
	   DImode if dest is dereferenced to access the memeory.
	   This is why we have to handle three different tlsie_small
	   patterns here (two patterns for ILP32).  */
	machine_mode mode = GET_MODE (dest);
	rtx tmp_reg = gen_reg_rtx (mode);
	rtx tp = aarch64_load_tp (NULL);

	if (mode == ptr_mode)
	  {
	    if (mode == DImode)
	      emit_insn (gen_tlsie_small_di (tmp_reg, imm));
	    else
	      {
		emit_insn (gen_tlsie_small_si (tmp_reg, imm));
		tp = gen_lowpart (mode, tp);
	      }
	  }
	else
	  {
	    gcc_assert (mode == Pmode);
	    emit_insn (gen_tlsie_small_sidi (tmp_reg, imm));
	  }

	emit_insn (gen_rtx_SET (mode, dest, gen_rtx_PLUS (mode, tp, tmp_reg)));
	set_unique_reg_note (get_last_insn (), REG_EQUIV, imm);
	return;
      }

    case SYMBOL_SMALL_TPREL:
      {
	rtx tp = aarch64_load_tp (NULL);
	emit_insn (gen_tlsle_small (dest, tp, imm));
	set_unique_reg_note (get_last_insn (), REG_EQUIV, imm);
	return;
      }

    case SYMBOL_TINY_GOT:
      emit_insn (gen_ldr_got_tiny (dest, imm));
      return;

    default:
      gcc_unreachable ();
    }
}

/* Emit a move from SRC to DEST.  Assume that the move expanders can
   handle all moves if !can_create_pseudo_p ().  The distinction is
   important because, unlike emit_move_insn, the move expanders know
   how to force Pmode objects into the constant pool even when the
   constant pool address is not itself legitimate.  */
static rtx
aarch64_emit_move (rtx dest, rtx src)
{
  return (can_create_pseudo_p ()
	  ? emit_move_insn (dest, src)
	  : emit_move_insn_1 (dest, src));
}

/* Split a 128-bit move operation into two 64-bit move operations,
   taking care to handle partial overlap of register to register
   copies.  Special cases are needed when moving between GP regs and
   FP regs.  SRC can be a register, constant or memory; DST a register
   or memory.  If either operand is memory it must not have any side
   effects.  */
void
aarch64_split_128bit_move (rtx dst, rtx src)
{
  rtx dst_lo, dst_hi;
  rtx src_lo, src_hi;

  machine_mode mode = GET_MODE (dst);

  gcc_assert (mode == TImode || mode == TFmode);
  gcc_assert (!(side_effects_p (src) || side_effects_p (dst)));
  gcc_assert (mode == GET_MODE (src) || GET_MODE (src) == VOIDmode);

  if (REG_P (dst) && REG_P (src))
    {
      int src_regno = REGNO (src);
      int dst_regno = REGNO (dst);

      /* Handle FP <-> GP regs.  */
      if (FP_REGNUM_P (dst_regno) && GP_REGNUM_P (src_regno))
	{
	  src_lo = gen_lowpart (word_mode, src);
	  src_hi = gen_highpart (word_mode, src);

	  if (mode == TImode)
	    {
	      emit_insn (gen_aarch64_movtilow_di (dst, src_lo));
	      emit_insn (gen_aarch64_movtihigh_di (dst, src_hi));
	    }
	  else
	    {
	      emit_insn (gen_aarch64_movtflow_di (dst, src_lo));
	      emit_insn (gen_aarch64_movtfhigh_di (dst, src_hi));
	    }
	  return;
	}
      else if (GP_REGNUM_P (dst_regno) && FP_REGNUM_P (src_regno))
	{
	  dst_lo = gen_lowpart (word_mode, dst);
	  dst_hi = gen_highpart (word_mode, dst);

	  if (mode == TImode)
	    {
	      emit_insn (gen_aarch64_movdi_tilow (dst_lo, src));
	      emit_insn (gen_aarch64_movdi_tihigh (dst_hi, src));
	    }
	  else
	    {
	      emit_insn (gen_aarch64_movdi_tflow (dst_lo, src));
	      emit_insn (gen_aarch64_movdi_tfhigh (dst_hi, src));
	    }
	  return;
	}
    }

  dst_lo = gen_lowpart (word_mode, dst);
  dst_hi = gen_highpart (word_mode, dst);
  src_lo = gen_lowpart (word_mode, src);
  src_hi = gen_highpart_mode (word_mode, mode, src);

  /* At most one pairing may overlap.  */
  if (reg_overlap_mentioned_p (dst_lo, src_hi))
    {
      aarch64_emit_move (dst_hi, src_hi);
      aarch64_emit_move (dst_lo, src_lo);
    }
  else
    {
      aarch64_emit_move (dst_lo, src_lo);
      aarch64_emit_move (dst_hi, src_hi);
    }
}

bool
aarch64_split_128bit_move_p (rtx dst, rtx src)
{
  return (! REG_P (src)
	  || ! (FP_REGNUM_P (REGNO (dst)) && FP_REGNUM_P (REGNO (src))));
}

/* Split a complex SIMD combine.  */

void
aarch64_split_simd_combine (rtx dst, rtx src1, rtx src2)
{
  machine_mode src_mode = GET_MODE (src1);
  machine_mode dst_mode = GET_MODE (dst);

  gcc_assert (VECTOR_MODE_P (dst_mode));

  if (REG_P (dst) && REG_P (src1) && REG_P (src2))
    {
      rtx (*gen) (rtx, rtx, rtx);

      switch (src_mode)
	{
	case V8QImode:
	  gen = gen_aarch64_simd_combinev8qi;
	  break;
	case V4HImode:
	  gen = gen_aarch64_simd_combinev4hi;
	  break;
	case V2SImode:
	  gen = gen_aarch64_simd_combinev2si;
	  break;
	case V2SFmode:
	  gen = gen_aarch64_simd_combinev2sf;
	  break;
	case DImode:
	  gen = gen_aarch64_simd_combinedi;
	  break;
	case DFmode:
	  gen = gen_aarch64_simd_combinedf;
	  break;
	default:
	  gcc_unreachable ();
	}

      emit_insn (gen (dst, src1, src2));
      return;
    }
}

/* Split a complex SIMD move.  */

void
aarch64_split_simd_move (rtx dst, rtx src)
{
  machine_mode src_mode = GET_MODE (src);
  machine_mode dst_mode = GET_MODE (dst);

  gcc_assert (VECTOR_MODE_P (dst_mode));

  if (REG_P (dst) && REG_P (src))
    {
      rtx (*gen) (rtx, rtx);

      gcc_assert (VECTOR_MODE_P (src_mode));

      switch (src_mode)
	{
	case V16QImode:
	  gen = gen_aarch64_split_simd_movv16qi;
	  break;
	case V8HImode:
	  gen = gen_aarch64_split_simd_movv8hi;
	  break;
	case V4SImode:
	  gen = gen_aarch64_split_simd_movv4si;
	  break;
	case V2DImode:
	  gen = gen_aarch64_split_simd_movv2di;
	  break;
	case V4SFmode:
	  gen = gen_aarch64_split_simd_movv4sf;
	  break;
	case V2DFmode:
	  gen = gen_aarch64_split_simd_movv2df;
	  break;
	default:
	  gcc_unreachable ();
	}

      emit_insn (gen (dst, src));
      return;
    }
}

static rtx
aarch64_force_temporary (machine_mode mode, rtx x, rtx value)
{
  if (can_create_pseudo_p ())
    return force_reg (mode, value);
  else
    {
      x = aarch64_emit_move (x, value);
      return x;
    }
}


static rtx
aarch64_add_offset (machine_mode mode, rtx temp, rtx reg, HOST_WIDE_INT offset)
{
  if (!aarch64_plus_immediate (GEN_INT (offset), mode))
    {
      rtx high;
      /* Load the full offset into a register.  This
         might be improvable in the future.  */
      high = GEN_INT (offset);
      offset = 0;
      high = aarch64_force_temporary (mode, temp, high);
      reg = aarch64_force_temporary (mode, temp,
				     gen_rtx_PLUS (mode, high, reg));
    }
  return plus_constant (mode, reg, offset);
}

void
aarch64_expand_mov_immediate (rtx dest, rtx imm)
{
  machine_mode mode = GET_MODE (dest);
  unsigned HOST_WIDE_INT mask;
  int i;
  bool first;
  unsigned HOST_WIDE_INT val;
  bool subtargets;
  rtx subtarget;
  int one_match, zero_match, first_not_ffff_match;

  gcc_assert (mode == SImode || mode == DImode);

  /* Check on what type of symbol it is.  */
  if (GET_CODE (imm) == SYMBOL_REF
      || GET_CODE (imm) == LABEL_REF
      || GET_CODE (imm) == CONST)
    {
      rtx mem, base, offset;
      enum aarch64_symbol_type sty;

      /* If we have (const (plus symbol offset)), separate out the offset
	 before we start classifying the symbol.  */
      split_const (imm, &base, &offset);

      sty = aarch64_classify_symbol (base, SYMBOL_CONTEXT_ADR);
      switch (sty)
	{
	case SYMBOL_FORCE_TO_MEM:
	  if (offset != const0_rtx
	      && targetm.cannot_force_const_mem (mode, imm))
	    {
	      gcc_assert (can_create_pseudo_p ());
	      base = aarch64_force_temporary (mode, dest, base);
	      base = aarch64_add_offset (mode, NULL, base, INTVAL (offset));
	      aarch64_emit_move (dest, base);
	      return;
	    }
	  mem = force_const_mem (ptr_mode, imm);
	  gcc_assert (mem);
	  if (mode != ptr_mode)
	    mem = gen_rtx_ZERO_EXTEND (mode, mem);
	  emit_insn (gen_rtx_SET (VOIDmode, dest, mem));
	  return;

        case SYMBOL_SMALL_TLSGD:
        case SYMBOL_SMALL_TLSDESC:
        case SYMBOL_SMALL_GOTTPREL:
	case SYMBOL_SMALL_GOT:
	case SYMBOL_TINY_GOT:
	  if (offset != const0_rtx)
	    {
	      gcc_assert(can_create_pseudo_p ());
	      base = aarch64_force_temporary (mode, dest, base);
	      base = aarch64_add_offset (mode, NULL, base, INTVAL (offset));
	      aarch64_emit_move (dest, base);
	      return;
	    }
	  /* FALLTHRU */

        case SYMBOL_SMALL_TPREL:
	case SYMBOL_SMALL_ABSOLUTE:
	case SYMBOL_TINY_ABSOLUTE:
	  aarch64_load_symref_appropriately (dest, imm, sty);
	  return;

	default:
	  gcc_unreachable ();
	}
    }

  if (CONST_INT_P (imm) && aarch64_move_imm (INTVAL (imm), mode))
    {
      emit_insn (gen_rtx_SET (VOIDmode, dest, imm));
      return;
    }

  if (!CONST_INT_P (imm))
    {
      if (GET_CODE (imm) == HIGH)
	emit_insn (gen_rtx_SET (VOIDmode, dest, imm));
      else
        {
	  rtx mem = force_const_mem (mode, imm);
	  gcc_assert (mem);
	  emit_insn (gen_rtx_SET (VOIDmode, dest, mem));
	}

      return;
    }

  if (mode == SImode)
    {
      /* We know we can't do this in 1 insn, and we must be able to do it
	 in two; so don't mess around looking for sequences that don't buy
	 us anything.  */
      emit_insn (gen_rtx_SET (VOIDmode, dest, GEN_INT (INTVAL (imm) & 0xffff)));
      emit_insn (gen_insv_immsi (dest, GEN_INT (16),
				 GEN_INT ((INTVAL (imm) >> 16) & 0xffff)));
      return;
    }

  /* Remaining cases are all for DImode.  */

  val = INTVAL (imm);
  subtargets = optimize && can_create_pseudo_p ();

  one_match = 0;
  zero_match = 0;
  mask = 0xffff;
  first_not_ffff_match = -1;

  for (i = 0; i < 64; i += 16, mask <<= 16)
    {
      if ((val & mask) == mask)
	one_match++;
      else
	{
	  if (first_not_ffff_match < 0)
	    first_not_ffff_match = i;
	  if ((val & mask) == 0)
	    zero_match++;
	}
    }

  if (one_match == 2)
    {
      /* Set one of the quarters and then insert back into result.  */
      mask = 0xffffll << first_not_ffff_match;
      emit_insn (gen_rtx_SET (VOIDmode, dest, GEN_INT (val | mask)));
      emit_insn (gen_insv_immdi (dest, GEN_INT (first_not_ffff_match),
				 GEN_INT ((val >> first_not_ffff_match)
					  & 0xffff)));
      return;
    }

  if (zero_match == 2)
    goto simple_sequence;

  mask = 0x0ffff0000UL;
  for (i = 16; i < 64; i += 16, mask <<= 16)
    {
      HOST_WIDE_INT comp = mask & ~(mask - 1);

      if (aarch64_uimm12_shift (val - (val & mask)))
	{
	  subtarget = subtargets ? gen_reg_rtx (DImode) : dest;

	  emit_insn (gen_rtx_SET (VOIDmode, subtarget, GEN_INT (val & mask)));
	  emit_insn (gen_adddi3 (dest, subtarget,
				 GEN_INT (val - (val & mask))));
	  return;
	}
      else if (aarch64_uimm12_shift (-(val - ((val + comp) & mask))))
	{
	  subtarget = subtargets ? gen_reg_rtx (DImode) : dest;

	  emit_insn (gen_rtx_SET (VOIDmode, subtarget,
				  GEN_INT ((val + comp) & mask)));
	  emit_insn (gen_adddi3 (dest, subtarget,
				 GEN_INT (val - ((val + comp) & mask))));
	  return;
	}
      else if (aarch64_uimm12_shift (val - ((val - comp) | ~mask)))
	{
	  subtarget = subtargets ? gen_reg_rtx (DImode) : dest;

	  emit_insn (gen_rtx_SET (VOIDmode, subtarget,
				  GEN_INT ((val - comp) | ~mask)));
	  emit_insn (gen_adddi3 (dest, subtarget,
				 GEN_INT (val - ((val - comp) | ~mask))));
	  return;
	}
      else if (aarch64_uimm12_shift (-(val - (val | ~mask))))
	{
	  subtarget = subtargets ? gen_reg_rtx (DImode) : dest;

	  emit_insn (gen_rtx_SET (VOIDmode, subtarget,
				  GEN_INT (val | ~mask)));
	  emit_insn (gen_adddi3 (dest, subtarget,
				 GEN_INT (val - (val | ~mask))));
	  return;
	}
    }

  /* See if we can do it by arithmetically combining two
     immediates.  */
  for (i = 0; i < AARCH64_NUM_BITMASKS; i++)
    {
      int j;
      mask = 0xffff;

      if (aarch64_uimm12_shift (val - aarch64_bitmasks[i])
	  || aarch64_uimm12_shift (-val + aarch64_bitmasks[i]))
	{
	  subtarget = subtargets ? gen_reg_rtx (DImode) : dest;
	  emit_insn (gen_rtx_SET (VOIDmode, subtarget,
				  GEN_INT (aarch64_bitmasks[i])));
	  emit_insn (gen_adddi3 (dest, subtarget,
				 GEN_INT (val - aarch64_bitmasks[i])));
	  return;
	}

      for (j = 0; j < 64; j += 16, mask <<= 16)
	{
	  if ((aarch64_bitmasks[i] & ~mask) == (val & ~mask))
	    {
	      emit_insn (gen_rtx_SET (VOIDmode, dest,
				      GEN_INT (aarch64_bitmasks[i])));
	      emit_insn (gen_insv_immdi (dest, GEN_INT (j),
					 GEN_INT ((val >> j) & 0xffff)));
	      return;
	    }
	}
    }

  /* See if we can do it by logically combining two immediates.  */
  for (i = 0; i < AARCH64_NUM_BITMASKS; i++)
    {
      if ((aarch64_bitmasks[i] & val) == aarch64_bitmasks[i])
	{
	  int j;

	  for (j = i + 1; j < AARCH64_NUM_BITMASKS; j++)
	    if (val == (aarch64_bitmasks[i] | aarch64_bitmasks[j]))
	      {
		subtarget = subtargets ? gen_reg_rtx (mode) : dest;
		emit_insn (gen_rtx_SET (VOIDmode, subtarget,
					GEN_INT (aarch64_bitmasks[i])));
		emit_insn (gen_iordi3 (dest, subtarget,
				       GEN_INT (aarch64_bitmasks[j])));
		return;
	      }
	}
      else if ((val & aarch64_bitmasks[i]) == val)
	{
	  int j;

	  for (j = i + 1; j < AARCH64_NUM_BITMASKS; j++)
	    if (val == (aarch64_bitmasks[j] & aarch64_bitmasks[i]))
	      {

		subtarget = subtargets ? gen_reg_rtx (mode) : dest;
		emit_insn (gen_rtx_SET (VOIDmode, subtarget,
					GEN_INT (aarch64_bitmasks[j])));
		emit_insn (gen_anddi3 (dest, subtarget,
				       GEN_INT (aarch64_bitmasks[i])));
		return;
	      }
	}
    }

  if (one_match > zero_match)
    {
      /* Set either first three quarters or all but the third.	 */
      mask = 0xffffll << (16 - first_not_ffff_match);
      emit_insn (gen_rtx_SET (VOIDmode, dest,
			      GEN_INT (val | mask | 0xffffffff00000000ull)));

      /* Now insert other two quarters.	 */
      for (i = first_not_ffff_match + 16, mask <<= (first_not_ffff_match << 1);
	   i < 64; i += 16, mask <<= 16)
	{
	  if ((val & mask) != mask)
	    emit_insn (gen_insv_immdi (dest, GEN_INT (i),
				       GEN_INT ((val >> i) & 0xffff)));
	}
      return;
    }

 simple_sequence:
  first = true;
  mask = 0xffff;
  for (i = 0; i < 64; i += 16, mask <<= 16)
    {
      if ((val & mask) != 0)
	{
	  if (first)
	    {
	      emit_insn (gen_rtx_SET (VOIDmode, dest,
				      GEN_INT (val & mask)));
	      first = false;
	    }
	  else
	    emit_insn (gen_insv_immdi (dest, GEN_INT (i),
				       GEN_INT ((val >> i) & 0xffff)));
	}
    }
}

static bool
aarch64_function_ok_for_sibcall (tree decl ATTRIBUTE_UNUSED,
				 tree exp ATTRIBUTE_UNUSED)
{
  /* Currently, always true.  */
  return true;
}

/* Implement TARGET_PASS_BY_REFERENCE.  */

static bool
aarch64_pass_by_reference (cumulative_args_t pcum ATTRIBUTE_UNUSED,
			   machine_mode mode,
			   const_tree type,
			   bool named ATTRIBUTE_UNUSED)
{
  HOST_WIDE_INT size;
  machine_mode dummymode;
  int nregs;

  /* GET_MODE_SIZE (BLKmode) is useless since it is 0.  */
  size = (mode == BLKmode && type)
    ? int_size_in_bytes (type) : (int) GET_MODE_SIZE (mode);

  /* Aggregates are passed by reference based on their size.  */
  if (type && AGGREGATE_TYPE_P (type))
    {
      size = int_size_in_bytes (type);
    }

  /* Variable sized arguments are always returned by reference.  */
  if (size < 0)
    return true;

  /* Can this be a candidate to be passed in fp/simd register(s)?  */
  if (aarch64_vfp_is_call_or_return_candidate (mode, type,
					       &dummymode, &nregs,
					       NULL))
    return false;

  /* Arguments which are variable sized or larger than 2 registers are
     passed by reference unless they are a homogenous floating point
     aggregate.  */
  return size > 2 * UNITS_PER_WORD;
}

/* Return TRUE if VALTYPE is padded to its least significant bits.  */
static bool
aarch64_return_in_msb (const_tree valtype)
{
  machine_mode dummy_mode;
  int dummy_int;

  /* Never happens in little-endian mode.  */
  if (!BYTES_BIG_ENDIAN)
    return false;

  /* Only composite types smaller than or equal to 16 bytes can
     be potentially returned in registers.  */
  if (!aarch64_composite_type_p (valtype, TYPE_MODE (valtype))
      || int_size_in_bytes (valtype) <= 0
      || int_size_in_bytes (valtype) > 16)
    return false;

  /* But not a composite that is an HFA (Homogeneous Floating-point Aggregate)
     or an HVA (Homogeneous Short-Vector Aggregate); such a special composite
     is always passed/returned in the least significant bits of fp/simd
     register(s).  */
  if (aarch64_vfp_is_call_or_return_candidate (TYPE_MODE (valtype), valtype,
					       &dummy_mode, &dummy_int, NULL))
    return false;

  return true;
}

/* Implement TARGET_FUNCTION_VALUE.
   Define how to find the value returned by a function.  */

static rtx
aarch64_function_value (const_tree type, const_tree func,
			bool outgoing ATTRIBUTE_UNUSED)
{
  machine_mode mode;
  int unsignedp;
  int count;
  machine_mode ag_mode;

  mode = TYPE_MODE (type);
  if (INTEGRAL_TYPE_P (type))
    mode = promote_function_mode (type, mode, &unsignedp, func, 1);

  if (aarch64_return_in_msb (type))
    {
      HOST_WIDE_INT size = int_size_in_bytes (type);

      if (size % UNITS_PER_WORD != 0)
	{
	  size += UNITS_PER_WORD - size % UNITS_PER_WORD;
	  mode = mode_for_size (size * BITS_PER_UNIT, MODE_INT, 0);
	}
    }

  if (aarch64_vfp_is_call_or_return_candidate (mode, type,
					       &ag_mode, &count, NULL))
    {
      if (!aarch64_composite_type_p (type, mode))
	{
	  gcc_assert (count == 1 && mode == ag_mode);
	  return gen_rtx_REG (mode, V0_REGNUM);
	}
      else
	{
	  int i;
	  rtx par;

	  par = gen_rtx_PARALLEL (mode, rtvec_alloc (count));
	  for (i = 0; i < count; i++)
	    {
	      rtx tmp = gen_rtx_REG (ag_mode, V0_REGNUM + i);
	      tmp = gen_rtx_EXPR_LIST (VOIDmode, tmp,
				       GEN_INT (i * GET_MODE_SIZE (ag_mode)));
	      XVECEXP (par, 0, i) = tmp;
	    }
	  return par;
	}
    }
  else
    return gen_rtx_REG (mode, R0_REGNUM);
}

/* Implements TARGET_FUNCTION_VALUE_REGNO_P.
   Return true if REGNO is the number of a hard register in which the values
   of called function may come back.  */

static bool
aarch64_function_value_regno_p (const unsigned int regno)
{
  /* Maximum of 16 bytes can be returned in the general registers.  Examples
     of 16-byte return values are: 128-bit integers and 16-byte small
     structures (excluding homogeneous floating-point aggregates).  */
  if (regno == R0_REGNUM || regno == R1_REGNUM)
    return true;

  /* Up to four fp/simd registers can return a function value, e.g. a
     homogeneous floating-point aggregate having four members.  */
  if (regno >= V0_REGNUM && regno < V0_REGNUM + HA_MAX_NUM_FLDS)
    return !TARGET_GENERAL_REGS_ONLY;

  return false;
}

/* Implement TARGET_RETURN_IN_MEMORY.

   If the type T of the result of a function is such that
     void func (T arg)
   would require that arg be passed as a value in a register (or set of
   registers) according to the parameter passing rules, then the result
   is returned in the same registers as would be used for such an
   argument.  */

static bool
aarch64_return_in_memory (const_tree type, const_tree fndecl ATTRIBUTE_UNUSED)
{
  HOST_WIDE_INT size;
  machine_mode ag_mode;
  int count;

  if (!AGGREGATE_TYPE_P (type)
      && TREE_CODE (type) != COMPLEX_TYPE
      && TREE_CODE (type) != VECTOR_TYPE)
    /* Simple scalar types always returned in registers.  */
    return false;

  if (aarch64_vfp_is_call_or_return_candidate (TYPE_MODE (type),
					       type,
					       &ag_mode,
					       &count,
					       NULL))
    return false;

  /* Types larger than 2 registers returned in memory.  */
  size = int_size_in_bytes (type);
  return (size < 0 || size > 2 * UNITS_PER_WORD);
}

static bool
aarch64_vfp_is_call_candidate (cumulative_args_t pcum_v, machine_mode mode,
			       const_tree type, int *nregs)
{
  CUMULATIVE_ARGS *pcum = get_cumulative_args (pcum_v);
  return aarch64_vfp_is_call_or_return_candidate (mode,
						  type,
						  &pcum->aapcs_vfp_rmode,
						  nregs,
						  NULL);
}

/* Given MODE and TYPE of a function argument, return the alignment in
   bits.  The idea is to suppress any stronger alignment requested by
   the user and opt for the natural alignment (specified in AAPCS64 \S 4.1).
   This is a helper function for local use only.  */

static unsigned int
aarch64_function_arg_alignment (machine_mode mode, const_tree type)
{
  unsigned int alignment;

  if (type)
    {
      if (!integer_zerop (TYPE_SIZE (type)))
	{
	  if (TYPE_MODE (type) == mode)
	    alignment = TYPE_ALIGN (type);
	  else
	    alignment = GET_MODE_ALIGNMENT (mode);
	}
      else
	alignment = 0;
    }
  else
    alignment = GET_MODE_ALIGNMENT (mode);

  return alignment;
}

/* Layout a function argument according to the AAPCS64 rules.  The rule
   numbers refer to the rule numbers in the AAPCS64.  */

static void
aarch64_layout_arg (cumulative_args_t pcum_v, machine_mode mode,
		    const_tree type,
		    bool named ATTRIBUTE_UNUSED)
{
  CUMULATIVE_ARGS *pcum = get_cumulative_args (pcum_v);
  int ncrn, nvrn, nregs;
  bool allocate_ncrn, allocate_nvrn;
  HOST_WIDE_INT size;

  /* We need to do this once per argument.  */
  if (pcum->aapcs_arg_processed)
    return;

  pcum->aapcs_arg_processed = true;

  /* Size in bytes, rounded to the nearest multiple of 8 bytes.  */
  size
    = AARCH64_ROUND_UP (type ? int_size_in_bytes (type) : GET_MODE_SIZE (mode),
			UNITS_PER_WORD);

  allocate_ncrn = (type) ? !(FLOAT_TYPE_P (type)) : !FLOAT_MODE_P (mode);
  allocate_nvrn = aarch64_vfp_is_call_candidate (pcum_v,
						 mode,
						 type,
						 &nregs);

  /* allocate_ncrn may be false-positive, but allocate_nvrn is quite reliable.
     The following code thus handles passing by SIMD/FP registers first.  */

  nvrn = pcum->aapcs_nvrn;

  /* C1 - C5 for floating point, homogenous floating point aggregates (HFA)
     and homogenous short-vector aggregates (HVA).  */
  if (allocate_nvrn)
    {
      if (nvrn + nregs <= NUM_FP_ARG_REGS)
	{
	  pcum->aapcs_nextnvrn = nvrn + nregs;
	  if (!aarch64_composite_type_p (type, mode))
	    {
	      gcc_assert (nregs == 1);
	      pcum->aapcs_reg = gen_rtx_REG (mode, V0_REGNUM + nvrn);
	    }
	  else
	    {
	      rtx par;
	      int i;
	      par = gen_rtx_PARALLEL (mode, rtvec_alloc (nregs));
	      for (i = 0; i < nregs; i++)
		{
		  rtx tmp = gen_rtx_REG (pcum->aapcs_vfp_rmode,
					 V0_REGNUM + nvrn + i);
		  tmp = gen_rtx_EXPR_LIST
		    (VOIDmode, tmp,
		     GEN_INT (i * GET_MODE_SIZE (pcum->aapcs_vfp_rmode)));
		  XVECEXP (par, 0, i) = tmp;
		}
	      pcum->aapcs_reg = par;
	    }
	  return;
	}
      else
	{
	  /* C.3 NSRN is set to 8.  */
	  pcum->aapcs_nextnvrn = NUM_FP_ARG_REGS;
	  goto on_stack;
	}
    }

  ncrn = pcum->aapcs_ncrn;
  nregs = size / UNITS_PER_WORD;

  /* C6 - C9.  though the sign and zero extension semantics are
     handled elsewhere.  This is the case where the argument fits
     entirely general registers.  */
  if (allocate_ncrn && (ncrn + nregs <= NUM_ARG_REGS))
    {
      unsigned int alignment = aarch64_function_arg_alignment (mode, type);

      gcc_assert (nregs == 0 || nregs == 1 || nregs == 2);

      /* C.8 if the argument has an alignment of 16 then the NGRN is
         rounded up to the next even number.  */
      if (nregs == 2 && alignment == 16 * BITS_PER_UNIT && ncrn % 2)
	{
	  ++ncrn;
	  gcc_assert (ncrn + nregs <= NUM_ARG_REGS);
	}
      /* NREGS can be 0 when e.g. an empty structure is to be passed.
         A reg is still generated for it, but the caller should be smart
	 enough not to use it.  */
      if (nregs == 0 || nregs == 1 || GET_MODE_CLASS (mode) == MODE_INT)
	{
	  pcum->aapcs_reg = gen_rtx_REG (mode, R0_REGNUM + ncrn);
	}
      else
	{
	  rtx par;
	  int i;

	  par = gen_rtx_PARALLEL (mode, rtvec_alloc (nregs));
	  for (i = 0; i < nregs; i++)
	    {
	      rtx tmp = gen_rtx_REG (word_mode, R0_REGNUM + ncrn + i);
	      tmp = gen_rtx_EXPR_LIST (VOIDmode, tmp,
				       GEN_INT (i * UNITS_PER_WORD));
	      XVECEXP (par, 0, i) = tmp;
	    }
	  pcum->aapcs_reg = par;
	}

      pcum->aapcs_nextncrn = ncrn + nregs;
      return;
    }

  /* C.11  */
  pcum->aapcs_nextncrn = NUM_ARG_REGS;

  /* The argument is passed on stack; record the needed number of words for
     this argument and align the total size if necessary.  */
on_stack:
  pcum->aapcs_stack_words = size / UNITS_PER_WORD;
  if (aarch64_function_arg_alignment (mode, type) == 16 * BITS_PER_UNIT)
    pcum->aapcs_stack_size = AARCH64_ROUND_UP (pcum->aapcs_stack_size,
					       16 / UNITS_PER_WORD);
  return;
}

/* Implement TARGET_FUNCTION_ARG.  */

static rtx
aarch64_function_arg (cumulative_args_t pcum_v, machine_mode mode,
		      const_tree type, bool named)
{
  CUMULATIVE_ARGS *pcum = get_cumulative_args (pcum_v);
  gcc_assert (pcum->pcs_variant == ARM_PCS_AAPCS64);

  if (mode == VOIDmode)
    return NULL_RTX;

  aarch64_layout_arg (pcum_v, mode, type, named);
  return pcum->aapcs_reg;
}

void
aarch64_init_cumulative_args (CUMULATIVE_ARGS *pcum,
			   const_tree fntype ATTRIBUTE_UNUSED,
			   rtx libname ATTRIBUTE_UNUSED,
			   const_tree fndecl ATTRIBUTE_UNUSED,
			   unsigned n_named ATTRIBUTE_UNUSED)
{
  pcum->aapcs_ncrn = 0;
  pcum->aapcs_nvrn = 0;
  pcum->aapcs_nextncrn = 0;
  pcum->aapcs_nextnvrn = 0;
  pcum->pcs_variant = ARM_PCS_AAPCS64;
  pcum->aapcs_reg = NULL_RTX;
  pcum->aapcs_arg_processed = false;
  pcum->aapcs_stack_words = 0;
  pcum->aapcs_stack_size = 0;

  return;
}

static void
aarch64_function_arg_advance (cumulative_args_t pcum_v,
			      machine_mode mode,
			      const_tree type,
			      bool named)
{
  CUMULATIVE_ARGS *pcum = get_cumulative_args (pcum_v);
  if (pcum->pcs_variant == ARM_PCS_AAPCS64)
    {
      aarch64_layout_arg (pcum_v, mode, type, named);
      gcc_assert ((pcum->aapcs_reg != NULL_RTX)
		  != (pcum->aapcs_stack_words != 0));
      pcum->aapcs_arg_processed = false;
      pcum->aapcs_ncrn = pcum->aapcs_nextncrn;
      pcum->aapcs_nvrn = pcum->aapcs_nextnvrn;
      pcum->aapcs_stack_size += pcum->aapcs_stack_words;
      pcum->aapcs_stack_words = 0;
      pcum->aapcs_reg = NULL_RTX;
    }
}

bool
aarch64_function_arg_regno_p (unsigned regno)
{
  return ((GP_REGNUM_P (regno) && regno < R0_REGNUM + NUM_ARG_REGS)
	  || (FP_REGNUM_P (regno) && regno < V0_REGNUM + NUM_FP_ARG_REGS));
}

/* Implement FUNCTION_ARG_BOUNDARY.  Every parameter gets at least
   PARM_BOUNDARY bits of alignment, but will be given anything up
   to STACK_BOUNDARY bits if the type requires it.  This makes sure
   that both before and after the layout of each argument, the Next
   Stacked Argument Address (NSAA) will have a minimum alignment of
   8 bytes.  */

static unsigned int
aarch64_function_arg_boundary (machine_mode mode, const_tree type)
{
  unsigned int alignment = aarch64_function_arg_alignment (mode, type);

  if (alignment < PARM_BOUNDARY)
    alignment = PARM_BOUNDARY;
  if (alignment > STACK_BOUNDARY)
    alignment = STACK_BOUNDARY;
  return alignment;
}

/* For use by FUNCTION_ARG_PADDING (MODE, TYPE).

   Return true if an argument passed on the stack should be padded upwards,
   i.e. if the least-significant byte of the stack slot has useful data.

   Small aggregate types are placed in the lowest memory address.

   The related parameter passing rules are B.4, C.3, C.5 and C.14.  */

bool
aarch64_pad_arg_upward (machine_mode mode, const_tree type)
{
  /* On little-endian targets, the least significant byte of every stack
     argument is passed at the lowest byte address of the stack slot.  */
  if (!BYTES_BIG_ENDIAN)
    return true;

  /* Otherwise, integral, floating-point and pointer types are padded downward:
     the least significant byte of a stack argument is passed at the highest
     byte address of the stack slot.  */
  if (type
      ? (INTEGRAL_TYPE_P (type) || SCALAR_FLOAT_TYPE_P (type)
	 || POINTER_TYPE_P (type))
      : (SCALAR_INT_MODE_P (mode) || SCALAR_FLOAT_MODE_P (mode)))
    return false;

  /* Everything else padded upward, i.e. data in first byte of stack slot.  */
  return true;
}

/* Similarly, for use by BLOCK_REG_PADDING (MODE, TYPE, FIRST).

   It specifies padding for the last (may also be the only)
   element of a block move between registers and memory.  If
   assuming the block is in the memory, padding upward means that
   the last element is padded after its highest significant byte,
   while in downward padding, the last element is padded at the
   its least significant byte side.

   Small aggregates and small complex types are always padded
   upwards.

   We don't need to worry about homogeneous floating-point or
   short-vector aggregates; their move is not affected by the
   padding direction determined here.  Regardless of endianness,
   each element of such an aggregate is put in the least
   significant bits of a fp/simd register.

   Return !BYTES_BIG_ENDIAN if the least significant byte of the
   register has useful data, and return the opposite if the most
   significant byte does.  */

bool
aarch64_pad_reg_upward (machine_mode mode, const_tree type,
		     bool first ATTRIBUTE_UNUSED)
{

  /* Small composite types are always padded upward.  */
  if (BYTES_BIG_ENDIAN && aarch64_composite_type_p (type, mode))
    {
      HOST_WIDE_INT size = (type ? int_size_in_bytes (type)
			    : GET_MODE_SIZE (mode));
      if (size < 2 * UNITS_PER_WORD)
	return true;
    }

  /* Otherwise, use the default padding.  */
  return !BYTES_BIG_ENDIAN;
}

static machine_mode
aarch64_libgcc_cmp_return_mode (void)
{
  return SImode;
}

static bool
aarch64_frame_pointer_required (void)
{
  /* In aarch64_override_options_after_change
     flag_omit_leaf_frame_pointer turns off the frame pointer by
     default.  Turn it back on now if we've not got a leaf
     function.  */
  if (flag_omit_leaf_frame_pointer
      && (!crtl->is_leaf || df_regs_ever_live_p (LR_REGNUM)))
    return true;

  return false;
}

/* Mark the registers that need to be saved by the callee and calculate
   the size of the callee-saved registers area and frame record (both FP
   and LR may be omitted).  */
static void
aarch64_layout_frame (void)
{
  HOST_WIDE_INT offset = 0;
  int regno;

  if (reload_completed && cfun->machine->frame.laid_out)
    return;

#define SLOT_NOT_REQUIRED (-2)
#define SLOT_REQUIRED     (-1)

  cfun->machine->frame.wb_candidate1 = FIRST_PSEUDO_REGISTER;
  cfun->machine->frame.wb_candidate2 = FIRST_PSEUDO_REGISTER;

  /* First mark all the registers that really need to be saved...  */
  for (regno = R0_REGNUM; regno <= R30_REGNUM; regno++)
    cfun->machine->frame.reg_offset[regno] = SLOT_NOT_REQUIRED;

  for (regno = V0_REGNUM; regno <= V31_REGNUM; regno++)
    cfun->machine->frame.reg_offset[regno] = SLOT_NOT_REQUIRED;

  /* ... that includes the eh data registers (if needed)...  */
  if (crtl->calls_eh_return)
    for (regno = 0; EH_RETURN_DATA_REGNO (regno) != INVALID_REGNUM; regno++)
      cfun->machine->frame.reg_offset[EH_RETURN_DATA_REGNO (regno)]
	= SLOT_REQUIRED;

  /* ... and any callee saved register that dataflow says is live.  */
  for (regno = R0_REGNUM; regno <= R30_REGNUM; regno++)
    if (df_regs_ever_live_p (regno)
	&& !call_used_regs[regno])
      cfun->machine->frame.reg_offset[regno] = SLOT_REQUIRED;

  for (regno = V0_REGNUM; regno <= V31_REGNUM; regno++)
    if (df_regs_ever_live_p (regno)
	&& !call_used_regs[regno])
      cfun->machine->frame.reg_offset[regno] = SLOT_REQUIRED;

  if (frame_pointer_needed)
    {
      /* FP and LR are placed in the linkage record.  */
      cfun->machine->frame.reg_offset[R29_REGNUM] = 0;
      cfun->machine->frame.wb_candidate1 = R29_REGNUM;
      cfun->machine->frame.reg_offset[R30_REGNUM] = UNITS_PER_WORD;
      cfun->machine->frame.wb_candidate2 = R30_REGNUM;
      cfun->machine->frame.hardfp_offset = 2 * UNITS_PER_WORD;
      offset += 2 * UNITS_PER_WORD;
    }

  /* Now assign stack slots for them.  */
  for (regno = R0_REGNUM; regno <= R30_REGNUM; regno++)
    if (cfun->machine->frame.reg_offset[regno] == SLOT_REQUIRED)
      {
	cfun->machine->frame.reg_offset[regno] = offset;
	if (cfun->machine->frame.wb_candidate1 == FIRST_PSEUDO_REGISTER)
	  cfun->machine->frame.wb_candidate1 = regno;
	else if (cfun->machine->frame.wb_candidate2 == FIRST_PSEUDO_REGISTER)
	  cfun->machine->frame.wb_candidate2 = regno;
	offset += UNITS_PER_WORD;
      }

  for (regno = V0_REGNUM; regno <= V31_REGNUM; regno++)
    if (cfun->machine->frame.reg_offset[regno] == SLOT_REQUIRED)
      {
	cfun->machine->frame.reg_offset[regno] = offset;
	if (cfun->machine->frame.wb_candidate1 == FIRST_PSEUDO_REGISTER)
	  cfun->machine->frame.wb_candidate1 = regno;
	else if (cfun->machine->frame.wb_candidate2 == FIRST_PSEUDO_REGISTER
		 && cfun->machine->frame.wb_candidate1 >= V0_REGNUM)
	  cfun->machine->frame.wb_candidate2 = regno;
	offset += UNITS_PER_WORD;
      }

  cfun->machine->frame.padding0 =
    (AARCH64_ROUND_UP (offset, STACK_BOUNDARY / BITS_PER_UNIT) - offset);
  offset = AARCH64_ROUND_UP (offset, STACK_BOUNDARY / BITS_PER_UNIT);

  cfun->machine->frame.saved_regs_size = offset;

  cfun->machine->frame.hard_fp_offset
    = AARCH64_ROUND_UP (cfun->machine->frame.saved_varargs_size
			+ get_frame_size ()
			+ cfun->machine->frame.saved_regs_size,
			STACK_BOUNDARY / BITS_PER_UNIT);

  cfun->machine->frame.frame_size
    = AARCH64_ROUND_UP (cfun->machine->frame.hard_fp_offset
			+ crtl->outgoing_args_size,
			STACK_BOUNDARY / BITS_PER_UNIT);

  cfun->machine->frame.laid_out = true;
}

static bool
aarch64_register_saved_on_entry (int regno)
{
  return cfun->machine->frame.reg_offset[regno] >= 0;
}

static unsigned
aarch64_next_callee_save (unsigned regno, unsigned limit)
{
  while (regno <= limit && !aarch64_register_saved_on_entry (regno))
    regno ++;
  return regno;
}

static void
aarch64_pushwb_single_reg (machine_mode mode, unsigned regno,
			   HOST_WIDE_INT adjustment)
 {
  rtx base_rtx = stack_pointer_rtx;
  rtx insn, reg, mem;

  reg = gen_rtx_REG (mode, regno);
  mem = gen_rtx_PRE_MODIFY (Pmode, base_rtx,
			    plus_constant (Pmode, base_rtx, -adjustment));
  mem = gen_rtx_MEM (mode, mem);

  insn = emit_move_insn (mem, reg);
  RTX_FRAME_RELATED_P (insn) = 1;
}

static rtx
aarch64_gen_storewb_pair (machine_mode mode, rtx base, rtx reg, rtx reg2,
			  HOST_WIDE_INT adjustment)
{
  switch (mode)
    {
    case DImode:
      return gen_storewb_pairdi_di (base, base, reg, reg2,
				    GEN_INT (-adjustment),
				    GEN_INT (UNITS_PER_WORD - adjustment));
    case DFmode:
      return gen_storewb_pairdf_di (base, base, reg, reg2,
				    GEN_INT (-adjustment),
				    GEN_INT (UNITS_PER_WORD - adjustment));
    default:
      gcc_unreachable ();
    }
}

static void
aarch64_pushwb_pair_reg (machine_mode mode, unsigned regno1,
			 unsigned regno2, HOST_WIDE_INT adjustment)
{
  rtx_insn *insn;
  rtx reg1 = gen_rtx_REG (mode, regno1);
  rtx reg2 = gen_rtx_REG (mode, regno2);

  insn = emit_insn (aarch64_gen_storewb_pair (mode, stack_pointer_rtx, reg1,
					      reg2, adjustment));
  RTX_FRAME_RELATED_P (XVECEXP (PATTERN (insn), 0, 2)) = 1;
  RTX_FRAME_RELATED_P (XVECEXP (PATTERN (insn), 0, 1)) = 1;
  RTX_FRAME_RELATED_P (insn) = 1;
}

static rtx
aarch64_gen_loadwb_pair (machine_mode mode, rtx base, rtx reg, rtx reg2,
			 HOST_WIDE_INT adjustment)
{
  switch (mode)
    {
    case DImode:
      return gen_loadwb_pairdi_di (base, base, reg, reg2, GEN_INT (adjustment),
				   GEN_INT (UNITS_PER_WORD));
    case DFmode:
      return gen_loadwb_pairdf_di (base, base, reg, reg2, GEN_INT (adjustment),
				   GEN_INT (UNITS_PER_WORD));
    default:
      gcc_unreachable ();
    }
}

static rtx
aarch64_gen_store_pair (machine_mode mode, rtx mem1, rtx reg1, rtx mem2,
			rtx reg2)
{
  switch (mode)
    {
    case DImode:
      return gen_store_pairdi (mem1, reg1, mem2, reg2);

    case DFmode:
      return gen_store_pairdf (mem1, reg1, mem2, reg2);

    default:
      gcc_unreachable ();
    }
}

static rtx
aarch64_gen_load_pair (machine_mode mode, rtx reg1, rtx mem1, rtx reg2,
		       rtx mem2)
{
  switch (mode)
    {
    case DImode:
      return gen_load_pairdi (reg1, mem1, reg2, mem2);

    case DFmode:
      return gen_load_pairdf (reg1, mem1, reg2, mem2);

    default:
      gcc_unreachable ();
    }
}


static void
aarch64_save_callee_saves (machine_mode mode, HOST_WIDE_INT start_offset,
			   unsigned start, unsigned limit, bool skip_wb)
{
  rtx_insn *insn;
  rtx (*gen_mem_ref) (machine_mode, rtx) = (frame_pointer_needed
						 ? gen_frame_mem : gen_rtx_MEM);
  unsigned regno;
  unsigned regno2;

  for (regno = aarch64_next_callee_save (start, limit);
       regno <= limit;
       regno = aarch64_next_callee_save (regno + 1, limit))
    {
      rtx reg, mem;
      HOST_WIDE_INT offset;

      if (skip_wb
	  && (regno == cfun->machine->frame.wb_candidate1
	      || regno == cfun->machine->frame.wb_candidate2))
	continue;

      reg = gen_rtx_REG (mode, regno);
      offset = start_offset + cfun->machine->frame.reg_offset[regno];
      mem = gen_mem_ref (mode, plus_constant (Pmode, stack_pointer_rtx,
					      offset));

      regno2 = aarch64_next_callee_save (regno + 1, limit);

      if (regno2 <= limit
	  && ((cfun->machine->frame.reg_offset[regno] + UNITS_PER_WORD)
	      == cfun->machine->frame.reg_offset[regno2]))

	{
	  rtx reg2 = gen_rtx_REG (mode, regno2);
	  rtx mem2;

	  offset = start_offset + cfun->machine->frame.reg_offset[regno2];
	  mem2 = gen_mem_ref (mode, plus_constant (Pmode, stack_pointer_rtx,
						   offset));
	  insn = emit_insn (aarch64_gen_store_pair (mode, mem, reg, mem2,
						    reg2));

	  /* The first part of a frame-related parallel insn is
	     always assumed to be relevant to the frame
	     calculations; subsequent parts, are only
	     frame-related if explicitly marked.  */
	  RTX_FRAME_RELATED_P (XVECEXP (PATTERN (insn), 0, 1)) = 1;
	  regno = regno2;
	}
      else
	insn = emit_move_insn (mem, reg);

      RTX_FRAME_RELATED_P (insn) = 1;
    }
}

static void
aarch64_restore_callee_saves (machine_mode mode,
			      HOST_WIDE_INT start_offset, unsigned start,
			      unsigned limit, bool skip_wb, rtx *cfi_ops)
{
  rtx base_rtx = stack_pointer_rtx;
  rtx (*gen_mem_ref) (machine_mode, rtx) = (frame_pointer_needed
						 ? gen_frame_mem : gen_rtx_MEM);
  unsigned regno;
  unsigned regno2;
  HOST_WIDE_INT offset;

  for (regno = aarch64_next_callee_save (start, limit);
       regno <= limit;
       regno = aarch64_next_callee_save (regno + 1, limit))
    {
      rtx reg, mem;

      if (skip_wb
	  && (regno == cfun->machine->frame.wb_candidate1
	      || regno == cfun->machine->frame.wb_candidate2))
	continue;

      reg = gen_rtx_REG (mode, regno);
      offset = start_offset + cfun->machine->frame.reg_offset[regno];
      mem = gen_mem_ref (mode, plus_constant (Pmode, base_rtx, offset));

      regno2 = aarch64_next_callee_save (regno + 1, limit);

      if (regno2 <= limit
	  && ((cfun->machine->frame.reg_offset[regno] + UNITS_PER_WORD)
	      == cfun->machine->frame.reg_offset[regno2]))
	{
	  rtx reg2 = gen_rtx_REG (mode, regno2);
	  rtx mem2;

	  offset = start_offset + cfun->machine->frame.reg_offset[regno2];
	  mem2 = gen_mem_ref (mode, plus_constant (Pmode, base_rtx, offset));
	  emit_insn (aarch64_gen_load_pair (mode, reg, mem, reg2, mem2));

	  *cfi_ops = alloc_reg_note (REG_CFA_RESTORE, reg2, *cfi_ops);
	  regno = regno2;
	}
      else
	emit_move_insn (reg, mem);
      *cfi_ops = alloc_reg_note (REG_CFA_RESTORE, reg, *cfi_ops);
    }
}

/* AArch64 stack frames generated by this compiler look like:

	+-------------------------------+
	|                               |
	|  incoming stack arguments     |
	|                               |
	+-------------------------------+
	|                               | <-- incoming stack pointer (aligned)
	|  callee-allocated save area   |
	|  for register varargs         |
	|                               |
	+-------------------------------+
	|  local variables              | <-- frame_pointer_rtx
	|                               |
	+-------------------------------+
	|  padding0                     | \
	+-------------------------------+  |
	|  callee-saved registers       |  | frame.saved_regs_size
	+-------------------------------+  |
	|  LR'                          |  |
	+-------------------------------+  |
	|  FP'                          | / <- hard_frame_pointer_rtx (aligned)
        +-------------------------------+
	|  dynamic allocation           |
	+-------------------------------+
	|  padding                      |
	+-------------------------------+
	|  outgoing stack arguments     | <-- arg_pointer
        |                               |
	+-------------------------------+
	|                               | <-- stack_pointer_rtx (aligned)

   Dynamic stack allocations via alloca() decrease stack_pointer_rtx
   but leave frame_pointer_rtx and hard_frame_pointer_rtx
   unchanged.  */

/* Generate the prologue instructions for entry into a function.
   Establish the stack frame by decreasing the stack pointer with a
   properly calculated size and, if necessary, create a frame record
   filled with the values of LR and previous frame pointer.  The
   current FP is also set up if it is in use.  */

void
aarch64_expand_prologue (void)
{
  /* sub sp, sp, #<frame_size>
     stp {fp, lr}, [sp, #<frame_size> - 16]
     add fp, sp, #<frame_size> - hardfp_offset
     stp {cs_reg}, [fp, #-16] etc.

     sub sp, sp, <final_adjustment_if_any>
  */
  HOST_WIDE_INT frame_size, offset;
  HOST_WIDE_INT fp_offset;		/* Offset from hard FP to SP.  */
  HOST_WIDE_INT hard_fp_offset;
  rtx_insn *insn;

  aarch64_layout_frame ();

  offset = frame_size = cfun->machine->frame.frame_size;
  hard_fp_offset = cfun->machine->frame.hard_fp_offset;
  fp_offset = frame_size - hard_fp_offset;

  if (flag_stack_usage_info)
    current_function_static_stack_size = frame_size;

  /* Store pairs and load pairs have a range only -512 to 504.  */
  if (offset >= 512)
    {
      /* When the frame has a large size, an initial decrease is done on
	 the stack pointer to jump over the callee-allocated save area for
	 register varargs, the local variable area and/or the callee-saved
	 register area.  This will allow the pre-index write-back
	 store pair instructions to be used for setting up the stack frame
	 efficiently.  */
      offset = hard_fp_offset;
      if (offset >= 512)
	offset = cfun->machine->frame.saved_regs_size;

      frame_size -= (offset + crtl->outgoing_args_size);
      fp_offset = 0;

      if (frame_size >= 0x1000000)
	{
	  rtx op0 = gen_rtx_REG (Pmode, IP0_REGNUM);
	  emit_move_insn (op0, GEN_INT (-frame_size));
	  insn = emit_insn (gen_add2_insn (stack_pointer_rtx, op0));

	  add_reg_note (insn, REG_CFA_ADJUST_CFA,
			gen_rtx_SET (VOIDmode, stack_pointer_rtx,
				     plus_constant (Pmode, stack_pointer_rtx,
						    -frame_size)));
	  RTX_FRAME_RELATED_P (insn) = 1;
	}
      else if (frame_size > 0)
	{
	  int hi_ofs = frame_size & 0xfff000;
	  int lo_ofs = frame_size & 0x000fff;

	  if (hi_ofs)
	    {
	      insn = emit_insn (gen_add2_insn
				(stack_pointer_rtx, GEN_INT (-hi_ofs)));
	      RTX_FRAME_RELATED_P (insn) = 1;
	    }
	  if (lo_ofs)
	    {
	      insn = emit_insn (gen_add2_insn
				(stack_pointer_rtx, GEN_INT (-lo_ofs)));
	      RTX_FRAME_RELATED_P (insn) = 1;
	    }
	}
    }
  else
    frame_size = -1;

  if (offset > 0)
    {
      bool skip_wb = false;

      if (frame_pointer_needed)
	{
	  skip_wb = true;

	  if (fp_offset)
	    {
	      insn = emit_insn (gen_add2_insn (stack_pointer_rtx,
					       GEN_INT (-offset)));
	      RTX_FRAME_RELATED_P (insn) = 1;

	      aarch64_save_callee_saves (DImode, fp_offset, R29_REGNUM,
					 R30_REGNUM, false);
	    }
	  else
	    aarch64_pushwb_pair_reg (DImode, R29_REGNUM, R30_REGNUM, offset);

	  /* Set up frame pointer to point to the location of the
	     previous frame pointer on the stack.  */
	  insn = emit_insn (gen_add3_insn (hard_frame_pointer_rtx,
					   stack_pointer_rtx,
					   GEN_INT (fp_offset)));
	  RTX_FRAME_RELATED_P (insn) = 1;
	  emit_insn (gen_stack_tie (stack_pointer_rtx, hard_frame_pointer_rtx));
	}
      else
	{
	  unsigned reg1 = cfun->machine->frame.wb_candidate1;
	  unsigned reg2 = cfun->machine->frame.wb_candidate2;

	  if (fp_offset
	      || reg1 == FIRST_PSEUDO_REGISTER
	      || (reg2 == FIRST_PSEUDO_REGISTER
		  && offset >= 256))
	    {
	      insn = emit_insn (gen_add2_insn (stack_pointer_rtx,
					       GEN_INT (-offset)));
	      RTX_FRAME_RELATED_P (insn) = 1;
	    }
	  else
	    {
	      machine_mode mode1 = (reg1 <= R30_REGNUM) ? DImode : DFmode;

	      skip_wb = true;

	      if (reg2 == FIRST_PSEUDO_REGISTER)
		aarch64_pushwb_single_reg (mode1, reg1, offset);
	      else
		aarch64_pushwb_pair_reg (mode1, reg1, reg2, offset);
	    }
	}

      aarch64_save_callee_saves (DImode, fp_offset, R0_REGNUM, R30_REGNUM,
				 skip_wb);
      aarch64_save_callee_saves (DFmode, fp_offset, V0_REGNUM, V31_REGNUM,
				 skip_wb);
    }

  /* when offset >= 512,
     sub sp, sp, #<outgoing_args_size> */
  if (frame_size > -1)
    {
      if (crtl->outgoing_args_size > 0)
	{
	  insn = emit_insn (gen_add2_insn
			    (stack_pointer_rtx,
			     GEN_INT (- crtl->outgoing_args_size)));
	  RTX_FRAME_RELATED_P (insn) = 1;
	}
    }
}

/* Return TRUE if we can use a simple_return insn.

   This function checks whether the callee saved stack is empty, which
   means no restore actions are need. The pro_and_epilogue will use
   this to check whether shrink-wrapping opt is feasible.  */

bool
aarch64_use_return_insn_p (void)
{
  if (!reload_completed)
    return false;

  if (crtl->profile)
    return false;

  aarch64_layout_frame ();

  return cfun->machine->frame.frame_size == 0;
}

/* Generate the epilogue instructions for returning from a function.  */
void
aarch64_expand_epilogue (bool for_sibcall)
{
  HOST_WIDE_INT frame_size, offset;
  HOST_WIDE_INT fp_offset;
  HOST_WIDE_INT hard_fp_offset;
  rtx_insn *insn;

  aarch64_layout_frame ();

  offset = frame_size = cfun->machine->frame.frame_size;
  hard_fp_offset = cfun->machine->frame.hard_fp_offset;
  fp_offset = frame_size - hard_fp_offset;

  /* Store pairs and load pairs have a range only -512 to 504.  */
  if (offset >= 512)
    {
      offset = hard_fp_offset;
      if (offset >= 512)
	offset = cfun->machine->frame.saved_regs_size;

      frame_size -= (offset + crtl->outgoing_args_size);
      fp_offset = 0;
      if (!frame_pointer_needed && crtl->outgoing_args_size > 0)
	{
	  insn = emit_insn (gen_add2_insn
			    (stack_pointer_rtx,
			     GEN_INT (crtl->outgoing_args_size)));
	  RTX_FRAME_RELATED_P (insn) = 1;
	}
    }
  else
    frame_size = -1;

  /* If there were outgoing arguments or we've done dynamic stack
     allocation, then restore the stack pointer from the frame
     pointer.  This is at most one insn and more efficient than using
     GCC's internal mechanism.  */
  if (frame_pointer_needed
      && (crtl->outgoing_args_size || cfun->calls_alloca))
    {
      insn = emit_insn (gen_add3_insn (stack_pointer_rtx,
				       hard_frame_pointer_rtx,
				       GEN_INT (0)));
      offset = offset - fp_offset;
    }

  if (offset > 0)
    {
      unsigned reg1 = cfun->machine->frame.wb_candidate1;
      unsigned reg2 = cfun->machine->frame.wb_candidate2;
      bool skip_wb = true;
      rtx cfi_ops = NULL;

      if (frame_pointer_needed)
	fp_offset = 0;
      else if (fp_offset
	       || reg1 == FIRST_PSEUDO_REGISTER
	       || (reg2 == FIRST_PSEUDO_REGISTER
		   && offset >= 256))
	skip_wb = false;

      aarch64_restore_callee_saves (DImode, fp_offset, R0_REGNUM, R30_REGNUM,
				    skip_wb, &cfi_ops);
      aarch64_restore_callee_saves (DFmode, fp_offset, V0_REGNUM, V31_REGNUM,
				    skip_wb, &cfi_ops);

      if (skip_wb)
	{
	  machine_mode mode1 = (reg1 <= R30_REGNUM) ? DImode : DFmode;
	  rtx rreg1 = gen_rtx_REG (mode1, reg1);

	  cfi_ops = alloc_reg_note (REG_CFA_RESTORE, rreg1, cfi_ops);
	  if (reg2 == FIRST_PSEUDO_REGISTER)
	    {
	      rtx mem = plus_constant (Pmode, stack_pointer_rtx, offset);
	      mem = gen_rtx_POST_MODIFY (Pmode, stack_pointer_rtx, mem);
	      mem = gen_rtx_MEM (mode1, mem);
	      insn = emit_move_insn (rreg1, mem);
	    }
	  else
	    {
	      rtx rreg2 = gen_rtx_REG (mode1, reg2);

	      cfi_ops = alloc_reg_note (REG_CFA_RESTORE, rreg2, cfi_ops);
	      insn = emit_insn (aarch64_gen_loadwb_pair
				(mode1, stack_pointer_rtx, rreg1,
				 rreg2, offset));
	    }
	}
      else
	{
	  insn = emit_insn (gen_add2_insn (stack_pointer_rtx,
					   GEN_INT (offset)));
	}

      /* Reset the CFA to be SP + FRAME_SIZE.  */
      rtx new_cfa = stack_pointer_rtx;
      if (frame_size > 0)
	new_cfa = plus_constant (Pmode, new_cfa, frame_size);
      cfi_ops = alloc_reg_note (REG_CFA_DEF_CFA, new_cfa, cfi_ops);
      REG_NOTES (insn) = cfi_ops;
      RTX_FRAME_RELATED_P (insn) = 1;
    }

  if (frame_size > 0)
    {
      if (frame_size >= 0x1000000)
	{
	  rtx op0 = gen_rtx_REG (Pmode, IP0_REGNUM);
	  emit_move_insn (op0, GEN_INT (frame_size));
	  insn = emit_insn (gen_add2_insn (stack_pointer_rtx, op0));
	}
      else
	{
          int hi_ofs = frame_size & 0xfff000;
          int lo_ofs = frame_size & 0x000fff;

	  if (hi_ofs && lo_ofs)
	    {
	      insn = emit_insn (gen_add2_insn
				(stack_pointer_rtx, GEN_INT (hi_ofs)));
	      RTX_FRAME_RELATED_P (insn) = 1;
	      frame_size = lo_ofs;
	    }
	  insn = emit_insn (gen_add2_insn
			    (stack_pointer_rtx, GEN_INT (frame_size)));
	}

      /* Reset the CFA to be SP + 0.  */
      add_reg_note (insn, REG_CFA_DEF_CFA, stack_pointer_rtx);
      RTX_FRAME_RELATED_P (insn) = 1;
    }

  /* Stack adjustment for exception handler.  */
  if (crtl->calls_eh_return)
    {
      /* We need to unwind the stack by the offset computed by
	 EH_RETURN_STACKADJ_RTX.  We have already reset the CFA
	 to be SP; letting the CFA move during this adjustment
	 is just as correct as retaining the CFA from the body
	 of the function.  Therefore, do nothing special.  */
      emit_insn (gen_add2_insn (stack_pointer_rtx, EH_RETURN_STACKADJ_RTX));
    }

  emit_use (gen_rtx_REG (DImode, LR_REGNUM));
  if (!for_sibcall)
    emit_jump_insn (ret_rtx);
}

/* Return the place to copy the exception unwinding return address to.
   This will probably be a stack slot, but could (in theory be the
   return register).  */
rtx
aarch64_final_eh_return_addr (void)
{
  HOST_WIDE_INT fp_offset;

  aarch64_layout_frame ();

  fp_offset = cfun->machine->frame.frame_size
	      - cfun->machine->frame.hard_fp_offset;

  if (cfun->machine->frame.reg_offset[LR_REGNUM] < 0)
    return gen_rtx_REG (DImode, LR_REGNUM);

  /* DSE and CSELIB do not detect an alias between sp+k1 and fp+k2.  This can
     result in a store to save LR introduced by builtin_eh_return () being
     incorrectly deleted because the alias is not detected.
     So in the calculation of the address to copy the exception unwinding
     return address to, we note 2 cases.
     If FP is needed and the fp_offset is 0, it means that SP = FP and hence
     we return a SP-relative location since all the addresses are SP-relative
     in this case.  This prevents the store from being optimized away.
     If the fp_offset is not 0, then the addresses will be FP-relative and
     therefore we return a FP-relative location.  */

  if (frame_pointer_needed)
    {
      if (fp_offset)
        return gen_frame_mem (DImode,
			      plus_constant (Pmode, hard_frame_pointer_rtx, UNITS_PER_WORD));
      else
        return gen_frame_mem (DImode,
			      plus_constant (Pmode, stack_pointer_rtx, UNITS_PER_WORD));
    }

  /* If FP is not needed, we calculate the location of LR, which would be
     at the top of the saved registers block.  */

  return gen_frame_mem (DImode,
			plus_constant (Pmode,
				       stack_pointer_rtx,
				       fp_offset
				       + cfun->machine->frame.saved_regs_size
				       - 2 * UNITS_PER_WORD));
}

/* Possibly output code to build up a constant in a register.  For
   the benefit of the costs infrastructure, returns the number of
   instructions which would be emitted.  GENERATE inhibits or
   enables code generation.  */

static int
aarch64_build_constant (int regnum, HOST_WIDE_INT val, bool generate)
{
  int insns = 0;

  if (aarch64_bitmask_imm (val, DImode))
    {
      if (generate)
	emit_move_insn (gen_rtx_REG (Pmode, regnum), GEN_INT (val));
      insns = 1;
    }
  else
    {
      int i;
      int ncount = 0;
      int zcount = 0;
      HOST_WIDE_INT valp = val >> 16;
      HOST_WIDE_INT valm;
      HOST_WIDE_INT tval;

      for (i = 16; i < 64; i += 16)
	{
	  valm = (valp & 0xffff);

	  if (valm != 0)
	    ++ zcount;

	  if (valm != 0xffff)
	    ++ ncount;

	  valp >>= 16;
	}

      /* zcount contains the number of additional MOVK instructions
	 required if the constant is built up with an initial MOVZ instruction,
	 while ncount is the number of MOVK instructions required if starting
	 with a MOVN instruction.  Choose the sequence that yields the fewest
	 number of instructions, preferring MOVZ instructions when they are both
	 the same.  */
      if (ncount < zcount)
	{
	  if (generate)
	    emit_move_insn (gen_rtx_REG (Pmode, regnum),
			    GEN_INT (val | ~(HOST_WIDE_INT) 0xffff));
	  tval = 0xffff;
	  insns++;
	}
      else
	{
	  if (generate)
	    emit_move_insn (gen_rtx_REG (Pmode, regnum),
			    GEN_INT (val & 0xffff));
	  tval = 0;
	  insns++;
	}

      val >>= 16;

      for (i = 16; i < 64; i += 16)
	{
	  if ((val & 0xffff) != tval)
	    {
	      if (generate)
		emit_insn (gen_insv_immdi (gen_rtx_REG (Pmode, regnum),
					   GEN_INT (i),
					   GEN_INT (val & 0xffff)));
	      insns++;
	    }
	  val >>= 16;
	}
    }
  return insns;
}

static void
aarch64_add_constant (int regnum, int scratchreg, HOST_WIDE_INT delta)
{
  HOST_WIDE_INT mdelta = delta;
  rtx this_rtx = gen_rtx_REG (Pmode, regnum);
  rtx scratch_rtx = gen_rtx_REG (Pmode, scratchreg);

  if (mdelta < 0)
    mdelta = -mdelta;

  if (mdelta >= 4096 * 4096)
    {
      (void) aarch64_build_constant (scratchreg, delta, true);
      emit_insn (gen_add3_insn (this_rtx, this_rtx, scratch_rtx));
    }
  else if (mdelta > 0)
    {
      if (mdelta >= 4096)
	{
	  emit_insn (gen_rtx_SET (Pmode, scratch_rtx, GEN_INT (mdelta / 4096)));
	  rtx shift = gen_rtx_ASHIFT (Pmode, scratch_rtx, GEN_INT (12));
	  if (delta < 0)
	    emit_insn (gen_rtx_SET (Pmode, this_rtx,
				    gen_rtx_MINUS (Pmode, this_rtx, shift)));
	  else
	    emit_insn (gen_rtx_SET (Pmode, this_rtx,
				    gen_rtx_PLUS (Pmode, this_rtx, shift)));
	}
      if (mdelta % 4096 != 0)
	{
	  scratch_rtx = GEN_INT ((delta < 0 ? -1 : 1) * (mdelta % 4096));
	  emit_insn (gen_rtx_SET (Pmode, this_rtx,
				  gen_rtx_PLUS (Pmode, this_rtx, scratch_rtx)));
	}
    }
}

/* Output code to add DELTA to the first argument, and then jump
   to FUNCTION.  Used for C++ multiple inheritance.  */
static void
aarch64_output_mi_thunk (FILE *file, tree thunk ATTRIBUTE_UNUSED,
			 HOST_WIDE_INT delta,
			 HOST_WIDE_INT vcall_offset,
			 tree function)
{
  /* The this pointer is always in x0.  Note that this differs from
     Arm where the this pointer maybe bumped to r1 if r0 is required
     to return a pointer to an aggregate.  On AArch64 a result value
     pointer will be in x8.  */
  int this_regno = R0_REGNUM;
  rtx this_rtx, temp0, temp1, addr, funexp;
  rtx_insn *insn;

  reload_completed = 1;
  emit_note (NOTE_INSN_PROLOGUE_END);

  if (vcall_offset == 0)
    aarch64_add_constant (this_regno, IP1_REGNUM, delta);
  else
    {
      gcc_assert ((vcall_offset & (POINTER_BYTES - 1)) == 0);

      this_rtx = gen_rtx_REG (Pmode, this_regno);
      temp0 = gen_rtx_REG (Pmode, IP0_REGNUM);
      temp1 = gen_rtx_REG (Pmode, IP1_REGNUM);

      addr = this_rtx;
      if (delta != 0)
	{
	  if (delta >= -256 && delta < 256)
	    addr = gen_rtx_PRE_MODIFY (Pmode, this_rtx,
				       plus_constant (Pmode, this_rtx, delta));
	  else
	    aarch64_add_constant (this_regno, IP1_REGNUM, delta);
	}

      if (Pmode == ptr_mode)
	aarch64_emit_move (temp0, gen_rtx_MEM (ptr_mode, addr));
      else
	aarch64_emit_move (temp0,
			   gen_rtx_ZERO_EXTEND (Pmode,
						gen_rtx_MEM (ptr_mode, addr)));

      if (vcall_offset >= -256 && vcall_offset < 4096 * POINTER_BYTES)
	  addr = plus_constant (Pmode, temp0, vcall_offset);
      else
	{
	  (void) aarch64_build_constant (IP1_REGNUM, vcall_offset, true);
	  addr = gen_rtx_PLUS (Pmode, temp0, temp1);
	}

      if (Pmode == ptr_mode)
	aarch64_emit_move (temp1, gen_rtx_MEM (ptr_mode,addr));
      else
	aarch64_emit_move (temp1,
			   gen_rtx_SIGN_EXTEND (Pmode,
						gen_rtx_MEM (ptr_mode, addr)));

      emit_insn (gen_add2_insn (this_rtx, temp1));
    }

  /* Generate a tail call to the target function.  */
  if (!TREE_USED (function))
    {
      assemble_external (function);
      TREE_USED (function) = 1;
    }
  funexp = XEXP (DECL_RTL (function), 0);
  funexp = gen_rtx_MEM (FUNCTION_MODE, funexp);
  insn = emit_call_insn (gen_sibcall (funexp, const0_rtx, NULL_RTX));
  SIBLING_CALL_P (insn) = 1;

  insn = get_insns ();
  shorten_branches (insn);
  final_start_function (insn, file, 1);
  final (insn, file, 1);
  final_end_function ();

  /* Stop pretending to be a post-reload pass.  */
  reload_completed = 0;
}

static int
aarch64_tls_operand_p_1 (rtx *x, void *data ATTRIBUTE_UNUSED)
{
  if (GET_CODE (*x) == SYMBOL_REF)
    return SYMBOL_REF_TLS_MODEL (*x) != 0;

  /* Don't recurse into UNSPEC_TLS looking for TLS symbols; these are
     TLS offsets, not real symbol references.  */
  if (GET_CODE (*x) == UNSPEC
      && XINT (*x, 1) == UNSPEC_TLS)
    return -1;

  return 0;
}

static bool
aarch64_tls_referenced_p (rtx x)
{
  if (!TARGET_HAVE_TLS)
    return false;

  return for_each_rtx (&x, aarch64_tls_operand_p_1, NULL);
}


static int
aarch64_bitmasks_cmp (const void *i1, const void *i2)
{
  const unsigned HOST_WIDE_INT *imm1 = (const unsigned HOST_WIDE_INT *) i1;
  const unsigned HOST_WIDE_INT *imm2 = (const unsigned HOST_WIDE_INT *) i2;

  if (*imm1 < *imm2)
    return -1;
  if (*imm1 > *imm2)
    return +1;
  return 0;
}


static void
aarch64_build_bitmask_table (void)
{
  unsigned HOST_WIDE_INT mask, imm;
  unsigned int log_e, e, s, r;
  unsigned int nimms = 0;

  for (log_e = 1; log_e <= 6; log_e++)
    {
      e = 1 << log_e;
      if (e == 64)
	mask = ~(HOST_WIDE_INT) 0;
      else
	mask = ((HOST_WIDE_INT) 1 << e) - 1;
      for (s = 1; s < e; s++)
	{
	  for (r = 0; r < e; r++)
	    {
	      /* set s consecutive bits to 1 (s < 64) */
	      imm = ((unsigned HOST_WIDE_INT)1 << s) - 1;
	      /* rotate right by r */
	      if (r != 0)
		imm = ((imm >> r) | (imm << (e - r))) & mask;
	      /* replicate the constant depending on SIMD size */
	      switch (log_e) {
	      case 1: imm |= (imm <<  2);
	      case 2: imm |= (imm <<  4);
	      case 3: imm |= (imm <<  8);
	      case 4: imm |= (imm << 16);
	      case 5: imm |= (imm << 32);
	      case 6:
		break;
	      default:
		gcc_unreachable ();
	      }
	      gcc_assert (nimms < AARCH64_NUM_BITMASKS);
	      aarch64_bitmasks[nimms++] = imm;
	    }
	}
    }

  gcc_assert (nimms == AARCH64_NUM_BITMASKS);
  qsort (aarch64_bitmasks, nimms, sizeof (aarch64_bitmasks[0]),
	 aarch64_bitmasks_cmp);
}


/* Return true if val can be encoded as a 12-bit unsigned immediate with
   a left shift of 0 or 12 bits.  */
bool
aarch64_uimm12_shift (HOST_WIDE_INT val)
{
  return ((val & (((HOST_WIDE_INT) 0xfff) << 0)) == val
	  || (val & (((HOST_WIDE_INT) 0xfff) << 12)) == val
	  );
}


/* Return true if val is an immediate that can be loaded into a
   register by a MOVZ instruction.  */
static bool
aarch64_movw_imm (HOST_WIDE_INT val, machine_mode mode)
{
  if (GET_MODE_SIZE (mode) > 4)
    {
      if ((val & (((HOST_WIDE_INT) 0xffff) << 32)) == val
	  || (val & (((HOST_WIDE_INT) 0xffff) << 48)) == val)
	return 1;
    }
  else
    {
      /* Ignore sign extension.  */
      val &= (HOST_WIDE_INT) 0xffffffff;
    }
  return ((val & (((HOST_WIDE_INT) 0xffff) << 0)) == val
	  || (val & (((HOST_WIDE_INT) 0xffff) << 16)) == val);
}


/* Return true if val is a valid bitmask immediate.  */
bool
aarch64_bitmask_imm (HOST_WIDE_INT val, machine_mode mode)
{
  if (GET_MODE_SIZE (mode) < 8)
    {
      /* Replicate bit pattern.  */
      val &= (HOST_WIDE_INT) 0xffffffff;
      val |= val << 32;
    }
  return bsearch (&val, aarch64_bitmasks, AARCH64_NUM_BITMASKS,
		  sizeof (aarch64_bitmasks[0]), aarch64_bitmasks_cmp) != NULL;
}


/* Return true if val is an immediate that can be loaded into a
   register in a single instruction.  */
bool
aarch64_move_imm (HOST_WIDE_INT val, machine_mode mode)
{
  if (aarch64_movw_imm (val, mode) || aarch64_movw_imm (~val, mode))
    return 1;
  return aarch64_bitmask_imm (val, mode);
}

static bool
aarch64_cannot_force_const_mem (machine_mode mode ATTRIBUTE_UNUSED, rtx x)
{
  rtx base, offset;

  if (GET_CODE (x) == HIGH)
    return true;

  split_const (x, &base, &offset);
  if (GET_CODE (base) == SYMBOL_REF || GET_CODE (base) == LABEL_REF)
    {
      if (aarch64_classify_symbol (base, SYMBOL_CONTEXT_ADR)
	  != SYMBOL_FORCE_TO_MEM)
	return true;
      else
	/* Avoid generating a 64-bit relocation in ILP32; leave
	   to aarch64_expand_mov_immediate to handle it properly.  */
	return mode != ptr_mode;
    }

  return aarch64_tls_referenced_p (x);
}

/* Return true if register REGNO is a valid index register.
   STRICT_P is true if REG_OK_STRICT is in effect.  */

bool
aarch64_regno_ok_for_index_p (int regno, bool strict_p)
{
  if (!HARD_REGISTER_NUM_P (regno))
    {
      if (!strict_p)
	return true;

      if (!reg_renumber)
	return false;

      regno = reg_renumber[regno];
    }
  return GP_REGNUM_P (regno);
}

/* Return true if register REGNO is a valid base register for mode MODE.
   STRICT_P is true if REG_OK_STRICT is in effect.  */

bool
aarch64_regno_ok_for_base_p (int regno, bool strict_p)
{
  if (!HARD_REGISTER_NUM_P (regno))
    {
      if (!strict_p)
	return true;

      if (!reg_renumber)
	return false;

      regno = reg_renumber[regno];
    }

  /* The fake registers will be eliminated to either the stack or
     hard frame pointer, both of which are usually valid base registers.
     Reload deals with the cases where the eliminated form isn't valid.  */
  return (GP_REGNUM_P (regno)
	  || regno == SP_REGNUM
	  || regno == FRAME_POINTER_REGNUM
	  || regno == ARG_POINTER_REGNUM);
}

/* Return true if X is a valid base register for mode MODE.
   STRICT_P is true if REG_OK_STRICT is in effect.  */

static bool
aarch64_base_register_rtx_p (rtx x, bool strict_p)
{
  if (!strict_p && GET_CODE (x) == SUBREG)
    x = SUBREG_REG (x);

  return (REG_P (x) && aarch64_regno_ok_for_base_p (REGNO (x), strict_p));
}

/* Return true if address offset is a valid index.  If it is, fill in INFO
   appropriately.  STRICT_P is true if REG_OK_STRICT is in effect.  */

static bool
aarch64_classify_index (struct aarch64_address_info *info, rtx x,
			machine_mode mode, bool strict_p)
{
  enum aarch64_address_type type;
  rtx index;
  int shift;

  /* (reg:P) */
  if ((REG_P (x) || GET_CODE (x) == SUBREG)
      && GET_MODE (x) == Pmode)
    {
      type = ADDRESS_REG_REG;
      index = x;
      shift = 0;
    }
  /* (sign_extend:DI (reg:SI)) */
  else if ((GET_CODE (x) == SIGN_EXTEND
	    || GET_CODE (x) == ZERO_EXTEND)
	   && GET_MODE (x) == DImode
	   && GET_MODE (XEXP (x, 0)) == SImode)
    {
      type = (GET_CODE (x) == SIGN_EXTEND)
	? ADDRESS_REG_SXTW : ADDRESS_REG_UXTW;
      index = XEXP (x, 0);
      shift = 0;
    }
  /* (mult:DI (sign_extend:DI (reg:SI)) (const_int scale)) */
  else if (GET_CODE (x) == MULT
	   && (GET_CODE (XEXP (x, 0)) == SIGN_EXTEND
	       || GET_CODE (XEXP (x, 0)) == ZERO_EXTEND)
	   && GET_MODE (XEXP (x, 0)) == DImode
	   && GET_MODE (XEXP (XEXP (x, 0), 0)) == SImode
	   && CONST_INT_P (XEXP (x, 1)))
    {
      type = (GET_CODE (XEXP (x, 0)) == SIGN_EXTEND)
	? ADDRESS_REG_SXTW : ADDRESS_REG_UXTW;
      index = XEXP (XEXP (x, 0), 0);
      shift = exact_log2 (INTVAL (XEXP (x, 1)));
    }
  /* (ashift:DI (sign_extend:DI (reg:SI)) (const_int shift)) */
  else if (GET_CODE (x) == ASHIFT
	   && (GET_CODE (XEXP (x, 0)) == SIGN_EXTEND
	       || GET_CODE (XEXP (x, 0)) == ZERO_EXTEND)
	   && GET_MODE (XEXP (x, 0)) == DImode
	   && GET_MODE (XEXP (XEXP (x, 0), 0)) == SImode
	   && CONST_INT_P (XEXP (x, 1)))
    {
      type = (GET_CODE (XEXP (x, 0)) == SIGN_EXTEND)
	? ADDRESS_REG_SXTW : ADDRESS_REG_UXTW;
      index = XEXP (XEXP (x, 0), 0);
      shift = INTVAL (XEXP (x, 1));
    }
  /* (sign_extract:DI (mult:DI (reg:DI) (const_int scale)) 32+shift 0) */
  else if ((GET_CODE (x) == SIGN_EXTRACT
	    || GET_CODE (x) == ZERO_EXTRACT)
	   && GET_MODE (x) == DImode
	   && GET_CODE (XEXP (x, 0)) == MULT
	   && GET_MODE (XEXP (XEXP (x, 0), 0)) == DImode
	   && CONST_INT_P (XEXP (XEXP (x, 0), 1)))
    {
      type = (GET_CODE (x) == SIGN_EXTRACT)
	? ADDRESS_REG_SXTW : ADDRESS_REG_UXTW;
      index = XEXP (XEXP (x, 0), 0);
      shift = exact_log2 (INTVAL (XEXP (XEXP (x, 0), 1)));
      if (INTVAL (XEXP (x, 1)) != 32 + shift
	  || INTVAL (XEXP (x, 2)) != 0)
	shift = -1;
    }
  /* (and:DI (mult:DI (reg:DI) (const_int scale))
     (const_int 0xffffffff<<shift)) */
  else if (GET_CODE (x) == AND
	   && GET_MODE (x) == DImode
	   && GET_CODE (XEXP (x, 0)) == MULT
	   && GET_MODE (XEXP (XEXP (x, 0), 0)) == DImode
	   && CONST_INT_P (XEXP (XEXP (x, 0), 1))
	   && CONST_INT_P (XEXP (x, 1)))
    {
      type = ADDRESS_REG_UXTW;
      index = XEXP (XEXP (x, 0), 0);
      shift = exact_log2 (INTVAL (XEXP (XEXP (x, 0), 1)));
      if (INTVAL (XEXP (x, 1)) != (HOST_WIDE_INT)0xffffffff << shift)
	shift = -1;
    }
  /* (sign_extract:DI (ashift:DI (reg:DI) (const_int shift)) 32+shift 0) */
  else if ((GET_CODE (x) == SIGN_EXTRACT
	    || GET_CODE (x) == ZERO_EXTRACT)
	   && GET_MODE (x) == DImode
	   && GET_CODE (XEXP (x, 0)) == ASHIFT
	   && GET_MODE (XEXP (XEXP (x, 0), 0)) == DImode
	   && CONST_INT_P (XEXP (XEXP (x, 0), 1)))
    {
      type = (GET_CODE (x) == SIGN_EXTRACT)
	? ADDRESS_REG_SXTW : ADDRESS_REG_UXTW;
      index = XEXP (XEXP (x, 0), 0);
      shift = INTVAL (XEXP (XEXP (x, 0), 1));
      if (INTVAL (XEXP (x, 1)) != 32 + shift
	  || INTVAL (XEXP (x, 2)) != 0)
	shift = -1;
    }
  /* (and:DI (ashift:DI (reg:DI) (const_int shift))
     (const_int 0xffffffff<<shift)) */
  else if (GET_CODE (x) == AND
	   && GET_MODE (x) == DImode
	   && GET_CODE (XEXP (x, 0)) == ASHIFT
	   && GET_MODE (XEXP (XEXP (x, 0), 0)) == DImode
	   && CONST_INT_P (XEXP (XEXP (x, 0), 1))
	   && CONST_INT_P (XEXP (x, 1)))
    {
      type = ADDRESS_REG_UXTW;
      index = XEXP (XEXP (x, 0), 0);
      shift = INTVAL (XEXP (XEXP (x, 0), 1));
      if (INTVAL (XEXP (x, 1)) != (HOST_WIDE_INT)0xffffffff << shift)
	shift = -1;
    }
  /* (mult:P (reg:P) (const_int scale)) */
  else if (GET_CODE (x) == MULT
	   && GET_MODE (x) == Pmode
	   && GET_MODE (XEXP (x, 0)) == Pmode
	   && CONST_INT_P (XEXP (x, 1)))
    {
      type = ADDRESS_REG_REG;
      index = XEXP (x, 0);
      shift = exact_log2 (INTVAL (XEXP (x, 1)));
    }
  /* (ashift:P (reg:P) (const_int shift)) */
  else if (GET_CODE (x) == ASHIFT
	   && GET_MODE (x) == Pmode
	   && GET_MODE (XEXP (x, 0)) == Pmode
	   && CONST_INT_P (XEXP (x, 1)))
    {
      type = ADDRESS_REG_REG;
      index = XEXP (x, 0);
      shift = INTVAL (XEXP (x, 1));
    }
  else
    return false;

  if (GET_CODE (index) == SUBREG)
    index = SUBREG_REG (index);

  if ((shift == 0 ||
       (shift > 0 && shift <= 3
	&& (1 << shift) == GET_MODE_SIZE (mode)))
      && REG_P (index)
      && aarch64_regno_ok_for_index_p (REGNO (index), strict_p))
    {
      info->type = type;
      info->offset = index;
      info->shift = shift;
      return true;
    }

  return false;
}

bool
aarch64_offset_7bit_signed_scaled_p (machine_mode mode, HOST_WIDE_INT offset)
{
  return (offset >= -64 * GET_MODE_SIZE (mode)
	  && offset < 64 * GET_MODE_SIZE (mode)
	  && offset % GET_MODE_SIZE (mode) == 0);
}

static inline bool
offset_9bit_signed_unscaled_p (machine_mode mode ATTRIBUTE_UNUSED,
			       HOST_WIDE_INT offset)
{
  return offset >= -256 && offset < 256;
}

static inline bool
offset_12bit_unsigned_scaled_p (machine_mode mode, HOST_WIDE_INT offset)
{
  return (offset >= 0
	  && offset < 4096 * GET_MODE_SIZE (mode)
	  && offset % GET_MODE_SIZE (mode) == 0);
}

/* Return true if X is a valid address for machine mode MODE.  If it is,
   fill in INFO appropriately.  STRICT_P is true if REG_OK_STRICT is in
   effect.  OUTER_CODE is PARALLEL for a load/store pair.  */

static bool
aarch64_classify_address (struct aarch64_address_info *info,
			  rtx x, machine_mode mode,
			  RTX_CODE outer_code, bool strict_p)
{
  enum rtx_code code = GET_CODE (x);
  rtx op0, op1;
  bool allow_reg_index_p =
    outer_code != PARALLEL && (GET_MODE_SIZE (mode) != 16
			       || aarch64_vector_mode_supported_p (mode));
  /* Don't support anything other than POST_INC or REG addressing for
     AdvSIMD.  */
  if (aarch64_vect_struct_mode_p (mode)
      && (code != POST_INC && code != REG))
    return false;

  switch (code)
    {
    case REG:
    case SUBREG:
      info->type = ADDRESS_REG_IMM;
      info->base = x;
      info->offset = const0_rtx;
      return aarch64_base_register_rtx_p (x, strict_p);

    case PLUS:
      op0 = XEXP (x, 0);
      op1 = XEXP (x, 1);

      if (! strict_p
	  && REG_P (op0)
	  && (op0 == virtual_stack_vars_rtx
	      || op0 == frame_pointer_rtx
	      || op0 == arg_pointer_rtx)
	  && CONST_INT_P (op1))
	{
	  info->type = ADDRESS_REG_IMM;
	  info->base = op0;
	  info->offset = op1;

	  return true;
	}

      if (GET_MODE_SIZE (mode) != 0
	  && CONST_INT_P (op1)
	  && aarch64_base_register_rtx_p (op0, strict_p))
	{
	  HOST_WIDE_INT offset = INTVAL (op1);

	  info->type = ADDRESS_REG_IMM;
	  info->base = op0;
	  info->offset = op1;

	  /* TImode and TFmode values are allowed in both pairs of X
	     registers and individual Q registers.  The available
	     address modes are:
	     X,X: 7-bit signed scaled offset
	     Q:   9-bit signed offset
	     We conservatively require an offset representable in either mode.
	   */
	  if (mode == TImode || mode == TFmode)
	    return (aarch64_offset_7bit_signed_scaled_p (mode, offset)
		    && offset_9bit_signed_unscaled_p (mode, offset));

	  if (outer_code == PARALLEL)
	    return ((GET_MODE_SIZE (mode) == 4 || GET_MODE_SIZE (mode) == 8)
		    && aarch64_offset_7bit_signed_scaled_p (mode, offset));
	  else
	    return (offset_9bit_signed_unscaled_p (mode, offset)
		    || offset_12bit_unsigned_scaled_p (mode, offset));
	}

      if (allow_reg_index_p)
	{
	  /* Look for base + (scaled/extended) index register.  */
	  if (aarch64_base_register_rtx_p (op0, strict_p)
	      && aarch64_classify_index (info, op1, mode, strict_p))
	    {
	      info->base = op0;
	      return true;
	    }
	  if (aarch64_base_register_rtx_p (op1, strict_p)
	      && aarch64_classify_index (info, op0, mode, strict_p))
	    {
	      info->base = op1;
	      return true;
	    }
	}

      return false;

    case POST_INC:
    case POST_DEC:
    case PRE_INC:
    case PRE_DEC:
      info->type = ADDRESS_REG_WB;
      info->base = XEXP (x, 0);
      info->offset = NULL_RTX;
      return aarch64_base_register_rtx_p (info->base, strict_p);

    case POST_MODIFY:
    case PRE_MODIFY:
      info->type = ADDRESS_REG_WB;
      info->base = XEXP (x, 0);
      if (GET_CODE (XEXP (x, 1)) == PLUS
	  && CONST_INT_P (XEXP (XEXP (x, 1), 1))
	  && rtx_equal_p (XEXP (XEXP (x, 1), 0), info->base)
	  && aarch64_base_register_rtx_p (info->base, strict_p))
	{
	  HOST_WIDE_INT offset;
	  info->offset = XEXP (XEXP (x, 1), 1);
	  offset = INTVAL (info->offset);

	  /* TImode and TFmode values are allowed in both pairs of X
	     registers and individual Q registers.  The available
	     address modes are:
	     X,X: 7-bit signed scaled offset
	     Q:   9-bit signed offset
	     We conservatively require an offset representable in either mode.
	   */
	  if (mode == TImode || mode == TFmode)
	    return (aarch64_offset_7bit_signed_scaled_p (mode, offset)
		    && offset_9bit_signed_unscaled_p (mode, offset));

	  if (outer_code == PARALLEL)
	    return ((GET_MODE_SIZE (mode) == 4 || GET_MODE_SIZE (mode) == 8)
		    && aarch64_offset_7bit_signed_scaled_p (mode, offset));
	  else
	    return offset_9bit_signed_unscaled_p (mode, offset);
	}
      return false;

    case CONST:
    case SYMBOL_REF:
    case LABEL_REF:
      /* load literal: pc-relative constant pool entry.  Only supported
         for SI mode or larger.  */
      info->type = ADDRESS_SYMBOLIC;
      if (outer_code != PARALLEL && GET_MODE_SIZE (mode) >= 4)
	{
	  rtx sym, addend;

	  split_const (x, &sym, &addend);
	  return (GET_CODE (sym) == LABEL_REF
		  || (GET_CODE (sym) == SYMBOL_REF
		      && CONSTANT_POOL_ADDRESS_P (sym)));
	}
      return false;

    case LO_SUM:
      info->type = ADDRESS_LO_SUM;
      info->base = XEXP (x, 0);
      info->offset = XEXP (x, 1);
      if (allow_reg_index_p
	  && aarch64_base_register_rtx_p (info->base, strict_p))
	{
	  rtx sym, offs;
	  split_const (info->offset, &sym, &offs);
	  if (GET_CODE (sym) == SYMBOL_REF
	      && (aarch64_classify_symbol (sym, SYMBOL_CONTEXT_MEM)
		  == SYMBOL_SMALL_ABSOLUTE))
	    {
	      /* The symbol and offset must be aligned to the access size.  */
	      unsigned int align;
	      unsigned int ref_size;

	      if (CONSTANT_POOL_ADDRESS_P (sym))
		align = GET_MODE_ALIGNMENT (get_pool_mode (sym));
	      else if (TREE_CONSTANT_POOL_ADDRESS_P (sym))
		{
		  tree exp = SYMBOL_REF_DECL (sym);
		  align = TYPE_ALIGN (TREE_TYPE (exp));
		  align = CONSTANT_ALIGNMENT (exp, align);
		}
	      else if (SYMBOL_REF_DECL (sym))
		align = DECL_ALIGN (SYMBOL_REF_DECL (sym));
	      else if (SYMBOL_REF_HAS_BLOCK_INFO_P (sym)
		       && SYMBOL_REF_BLOCK (sym) != NULL)
		align = SYMBOL_REF_BLOCK (sym)->alignment;
	      else
		align = BITS_PER_UNIT;

	      ref_size = GET_MODE_SIZE (mode);
	      if (ref_size == 0)
		ref_size = GET_MODE_SIZE (DImode);

	      return ((INTVAL (offs) & (ref_size - 1)) == 0
		      && ((align / BITS_PER_UNIT) & (ref_size - 1)) == 0);
	    }
	}
      return false;

    default:
      return false;
    }
}

bool
aarch64_symbolic_address_p (rtx x)
{
  rtx offset;

  split_const (x, &x, &offset);
  return GET_CODE (x) == SYMBOL_REF || GET_CODE (x) == LABEL_REF;
}

/* Classify the base of symbolic expression X, given that X appears in
   context CONTEXT.  */

enum aarch64_symbol_type
aarch64_classify_symbolic_expression (rtx x,
				      enum aarch64_symbol_context context)
{
  rtx offset;

  split_const (x, &x, &offset);
  return aarch64_classify_symbol (x, context);
}


/* Return TRUE if X is a legitimate address for accessing memory in
   mode MODE.  */
static bool
aarch64_legitimate_address_hook_p (machine_mode mode, rtx x, bool strict_p)
{
  struct aarch64_address_info addr;

  return aarch64_classify_address (&addr, x, mode, MEM, strict_p);
}

/* Return TRUE if X is a legitimate address for accessing memory in
   mode MODE.  OUTER_CODE will be PARALLEL if this is a load/store
   pair operation.  */
bool
aarch64_legitimate_address_p (machine_mode mode, rtx x,
			      RTX_CODE outer_code, bool strict_p)
{
  struct aarch64_address_info addr;

  return aarch64_classify_address (&addr, x, mode, outer_code, strict_p);
}

/* Return TRUE if rtx X is immediate constant 0.0 */
bool
aarch64_float_const_zero_rtx_p (rtx x)
{
  REAL_VALUE_TYPE r;

  if (GET_MODE (x) == VOIDmode)
    return false;

  REAL_VALUE_FROM_CONST_DOUBLE (r, x);
  if (REAL_VALUE_MINUS_ZERO (r))
    return !HONOR_SIGNED_ZEROS (GET_MODE (x));
  return REAL_VALUES_EQUAL (r, dconst0);
}

/* Return the fixed registers used for condition codes.  */

static bool
aarch64_fixed_condition_code_regs (unsigned int *p1, unsigned int *p2)
{
  *p1 = CC_REGNUM;
  *p2 = INVALID_REGNUM;
  return true;
}

/* Emit call insn with PAT and do aarch64-specific handling.  */

void
aarch64_emit_call_insn (rtx pat)
{
  rtx insn = emit_call_insn (pat);

  rtx *fusage = &CALL_INSN_FUNCTION_USAGE (insn);
  clobber_reg (fusage, gen_rtx_REG (word_mode, IP0_REGNUM));
  clobber_reg (fusage, gen_rtx_REG (word_mode, IP1_REGNUM));
}

machine_mode
aarch64_select_cc_mode (RTX_CODE code, rtx x, rtx y)
{
  /* All floating point compares return CCFP if it is an equality
     comparison, and CCFPE otherwise.  */
  if (GET_MODE_CLASS (GET_MODE (x)) == MODE_FLOAT)
    {
      switch (code)
	{
	case EQ:
	case NE:
	case UNORDERED:
	case ORDERED:
	case UNLT:
	case UNLE:
	case UNGT:
	case UNGE:
	case UNEQ:
	case LTGT:
	  return CCFPmode;

	case LT:
	case LE:
	case GT:
	case GE:
	  return CCFPEmode;

	default:
	  gcc_unreachable ();
	}
    }

  if ((GET_MODE (x) == SImode || GET_MODE (x) == DImode)
      && y == const0_rtx
      && (code == EQ || code == NE || code == LT || code == GE)
      && (GET_CODE (x) == PLUS || GET_CODE (x) == MINUS || GET_CODE (x) == AND
	  || GET_CODE (x) == NEG))
    return CC_NZmode;

  /* A compare with a shifted operand.  Because of canonicalization,
     the comparison will have to be swapped when we emit the assembly
     code.  */
  if ((GET_MODE (x) == SImode || GET_MODE (x) == DImode)
      && (REG_P (y) || GET_CODE (y) == SUBREG)
      && (GET_CODE (x) == ASHIFT || GET_CODE (x) == ASHIFTRT
	  || GET_CODE (x) == LSHIFTRT
	  || GET_CODE (x) == ZERO_EXTEND || GET_CODE (x) == SIGN_EXTEND))
    return CC_SWPmode;

  /* Similarly for a negated operand, but we can only do this for
     equalities.  */
  if ((GET_MODE (x) == SImode || GET_MODE (x) == DImode)
      && (REG_P (y) || GET_CODE (y) == SUBREG)
      && (code == EQ || code == NE)
      && GET_CODE (x) == NEG)
    return CC_Zmode;

  /* A compare of a mode narrower than SI mode against zero can be done
     by extending the value in the comparison.  */
  if ((GET_MODE (x) == QImode || GET_MODE (x) == HImode)
      && y == const0_rtx)
    /* Only use sign-extension if we really need it.  */
    return ((code == GT || code == GE || code == LE || code == LT)
	    ? CC_SESWPmode : CC_ZESWPmode);

  /* For everything else, return CCmode.  */
  return CCmode;
}

static int
aarch64_get_condition_code_1 (enum machine_mode mode, enum rtx_code comp_code)
{
<<<<<<< HEAD
=======
  machine_mode mode = GET_MODE (XEXP (x, 0));
  enum rtx_code comp_code = GET_CODE (x);

  if (GET_MODE_CLASS (mode) != MODE_CC)
    mode = SELECT_CC_MODE (comp_code, XEXP (x, 0), XEXP (x, 1));

>>>>>>> 47edca9a
  switch (mode)
    {
    case CCFPmode:
    case CCFPEmode:
      switch (comp_code)
	{
	case GE: return AARCH64_GE;
	case GT: return AARCH64_GT;
	case LE: return AARCH64_LS;
	case LT: return AARCH64_MI;
	case NE: return AARCH64_NE;
	case EQ: return AARCH64_EQ;
	case ORDERED: return AARCH64_VC;
	case UNORDERED: return AARCH64_VS;
	case UNLT: return AARCH64_LT;
	case UNLE: return AARCH64_LE;
	case UNGT: return AARCH64_HI;
	case UNGE: return AARCH64_PL;
	default: return -1;
	}
      break;

    case CC_DNEmode:
      return comp_code == NE ? AARCH64_NE : AARCH64_EQ;
    case CC_DEQmode:
      return comp_code == NE ? AARCH64_EQ : AARCH64_NE;
    case CC_DGEmode:
      return comp_code == NE ? AARCH64_GE : AARCH64_LT;
    case CC_DLTmode:
      return comp_code == NE ? AARCH64_LT : AARCH64_GE;
    case CC_DGTmode:
      return comp_code == NE ? AARCH64_GT : AARCH64_LE;
    case CC_DLEmode:
      return comp_code == NE ? AARCH64_LE : AARCH64_GT;
    case CC_DGEUmode:
      return comp_code == NE ? AARCH64_CS : AARCH64_CC;
    case CC_DLTUmode:
      return comp_code == NE ? AARCH64_CC : AARCH64_CS;
    case CC_DGTUmode:
      return comp_code == NE ? AARCH64_HI : AARCH64_LS;
    case CC_DLEUmode:
      return comp_code == NE ? AARCH64_LS : AARCH64_HI;

    case CCmode:
      switch (comp_code)
	{
	case NE: return AARCH64_NE;
	case EQ: return AARCH64_EQ;
	case GE: return AARCH64_GE;
	case GT: return AARCH64_GT;
	case LE: return AARCH64_LE;
	case LT: return AARCH64_LT;
	case GEU: return AARCH64_CS;
	case GTU: return AARCH64_HI;
	case LEU: return AARCH64_LS;
	case LTU: return AARCH64_CC;
	default: return -1;
	}
      break;

    case CC_SWPmode:
    case CC_ZESWPmode:
    case CC_SESWPmode:
      switch (comp_code)
	{
	case NE: return AARCH64_NE;
	case EQ: return AARCH64_EQ;
	case GE: return AARCH64_LE;
	case GT: return AARCH64_LT;
	case LE: return AARCH64_GE;
	case LT: return AARCH64_GT;
	case GEU: return AARCH64_LS;
	case GTU: return AARCH64_CC;
	case LEU: return AARCH64_CS;
	case LTU: return AARCH64_HI;
	default: return -1;
	}
      break;

    case CC_NZmode:
      switch (comp_code)
	{
	case NE: return AARCH64_NE;
	case EQ: return AARCH64_EQ;
	case GE: return AARCH64_PL;
	case LT: return AARCH64_MI;
	default: return -1;
	}
      break;

    case CC_Zmode:
      switch (comp_code)
	{
	case NE: return AARCH64_NE;
	case EQ: return AARCH64_EQ;
	default: return -1;
	}
      break;

    default:
      return -1;
      break;
    }
}

int
aarch64_get_condition_code (rtx x)
{
  enum machine_mode mode = GET_MODE (XEXP (x, 0));
  enum rtx_code comp_code = GET_CODE (x);

  gcc_assert (!ccmp_cc_register (x, mode)
	      || (comp_code == NE || comp_code == EQ));

  if (GET_MODE_CLASS (mode) != MODE_CC)
    mode = SELECT_CC_MODE (comp_code, XEXP (x, 0), XEXP (x, 1));
  return aarch64_get_condition_code_1 (mode, comp_code);
}

bool
aarch64_const_vec_all_same_in_range_p (rtx x,
				  HOST_WIDE_INT minval,
				  HOST_WIDE_INT maxval)
{
  HOST_WIDE_INT firstval;
  int count, i;

  if (GET_CODE (x) != CONST_VECTOR
      || GET_MODE_CLASS (GET_MODE (x)) != MODE_VECTOR_INT)
    return false;

  firstval = INTVAL (CONST_VECTOR_ELT (x, 0));
  if (firstval < minval || firstval > maxval)
    return false;

  count = CONST_VECTOR_NUNITS (x);
  for (i = 1; i < count; i++)
    if (INTVAL (CONST_VECTOR_ELT (x, i)) != firstval)
      return false;

  return true;
}

bool
aarch64_const_vec_all_same_int_p (rtx x, HOST_WIDE_INT val)
{
  return aarch64_const_vec_all_same_in_range_p (x, val, val);
}

static unsigned
bit_count (unsigned HOST_WIDE_INT value)
{
  unsigned count = 0;

  while (value)
    {
      count++;
      value &= value - 1;
    }

  return count;
}

void
aarch64_print_operand (FILE *f, rtx x, char code)
{
  switch (code)
    {
    /* An integer or symbol address without a preceding # sign.  */
    case 'c':
      switch (GET_CODE (x))
	{
	case CONST_INT:
	  fprintf (f, HOST_WIDE_INT_PRINT_DEC, INTVAL (x));
	  break;

	case SYMBOL_REF:
	  output_addr_const (f, x);
	  break;

	case CONST:
	  if (GET_CODE (XEXP (x, 0)) == PLUS
	      && GET_CODE (XEXP (XEXP (x, 0), 0)) == SYMBOL_REF)
	    {
	      output_addr_const (f, x);
	      break;
	    }
	  /* Fall through.  */

	default:
	  output_operand_lossage ("Unsupported operand for code '%c'", code);
	}
      break;

    case 'e':
      /* Print the sign/zero-extend size as a character 8->b, 16->h, 32->w.  */
      {
	int n;

	if (!CONST_INT_P (x)
	    || (n = exact_log2 (INTVAL (x) & ~7)) <= 0)
	  {
	    output_operand_lossage ("invalid operand for '%%%c'", code);
	    return;
	  }

	switch (n)
	  {
	  case 3:
	    fputc ('b', f);
	    break;
	  case 4:
	    fputc ('h', f);
	    break;
	  case 5:
	    fputc ('w', f);
	    break;
	  default:
	    output_operand_lossage ("invalid operand for '%%%c'", code);
	    return;
	  }
      }
      break;

    case 'p':
      {
	int n;

	/* Print N such that 2^N == X.  */
	if (!CONST_INT_P (x) || (n = exact_log2 (INTVAL (x))) < 0)
	  {
	    output_operand_lossage ("invalid operand for '%%%c'", code);
	    return;
	  }

	asm_fprintf (f, "%d", n);
      }
      break;

    case 'P':
      /* Print the number of non-zero bits in X (a const_int).  */
      if (!CONST_INT_P (x))
	{
	  output_operand_lossage ("invalid operand for '%%%c'", code);
	  return;
	}

      asm_fprintf (f, "%u", bit_count (INTVAL (x)));
      break;

    case 'H':
      /* Print the higher numbered register of a pair (TImode) of regs.  */
      if (!REG_P (x) || !GP_REGNUM_P (REGNO (x) + 1))
	{
	  output_operand_lossage ("invalid operand for '%%%c'", code);
	  return;
	}

      asm_fprintf (f, "%s", reg_names [REGNO (x) + 1]);
      break;

    case 'm':
      {
        int cond_code;
        /* Print a condition (eq, ne, etc).  */

        /* CONST_TRUE_RTX means always -- that's the default.  */
        if (x == const_true_rtx)
	  return;

        if (!COMPARISON_P (x))
	  {
	    output_operand_lossage ("invalid operand for '%%%c'", code);
	    return;
	  }

        cond_code = aarch64_get_condition_code (x);
        gcc_assert (cond_code >= 0);
        fputs (aarch64_condition_codes[cond_code], f);
      }
      break;

    case 'M':
      {
        int cond_code;
        /* Print the inverse of a condition (eq <-> ne, etc).  */

        /* CONST_TRUE_RTX means never -- that's the default.  */
        if (x == const_true_rtx)
	  {
	    fputs ("nv", f);
	    return;
	  }

        if (!COMPARISON_P (x))
	  {
	    output_operand_lossage ("invalid operand for '%%%c'", code);
	    return;
	  }
        cond_code = aarch64_get_condition_code (x);
        gcc_assert (cond_code >= 0);
        fputs (aarch64_condition_codes[AARCH64_INVERSE_CONDITION_CODE
                                       (cond_code)], f);
      }
      break;

    case 'b':
    case 'h':
    case 's':
    case 'd':
    case 'q':
      /* Print a scalar FP/SIMD register name.  */
      if (!REG_P (x) || !FP_REGNUM_P (REGNO (x)))
	{
	  output_operand_lossage ("incompatible floating point / vector register operand for '%%%c'", code);
	  return;
	}
      asm_fprintf (f, "%c%d", code, REGNO (x) - V0_REGNUM);
      break;

    case 'S':
    case 'T':
    case 'U':
    case 'V':
      /* Print the first FP/SIMD register name in a list.  */
      if (!REG_P (x) || !FP_REGNUM_P (REGNO (x)))
	{
	  output_operand_lossage ("incompatible floating point / vector register operand for '%%%c'", code);
	  return;
	}
      asm_fprintf (f, "v%d", REGNO (x) - V0_REGNUM + (code - 'S'));
      break;

    case 'X':
      /* Print bottom 16 bits of integer constant in hex.  */
      if (!CONST_INT_P (x))
	{
	  output_operand_lossage ("invalid operand for '%%%c'", code);
	  return;
	}
      asm_fprintf (f, "0x%wx", UINTVAL (x) & 0xffff);
      break;

    case 'w':
    case 'x':
      /* Print a general register name or the zero register (32-bit or
         64-bit).  */
      if (x == const0_rtx
	  || (CONST_DOUBLE_P (x) && aarch64_float_const_zero_rtx_p (x)))
	{
	  asm_fprintf (f, "%czr", code);
	  break;
	}

      if (REG_P (x) && GP_REGNUM_P (REGNO (x)))
	{
	  asm_fprintf (f, "%c%d", code, REGNO (x) - R0_REGNUM);
	  break;
	}

      if (REG_P (x) && REGNO (x) == SP_REGNUM)
	{
	  asm_fprintf (f, "%ssp", code == 'w' ? "w" : "");
	  break;
	}

      /* Fall through */

    case 0:
      /* Print a normal operand, if it's a general register, then we
	 assume DImode.  */
      if (x == NULL)
	{
	  output_operand_lossage ("missing operand");
	  return;
	}

      switch (GET_CODE (x))
	{
	case REG:
	  asm_fprintf (f, "%s", reg_names [REGNO (x)]);
	  break;

	case MEM:
	  aarch64_memory_reference_mode = GET_MODE (x);
	  output_address (XEXP (x, 0));
	  break;

	case LABEL_REF:
	case SYMBOL_REF:
	  output_addr_const (asm_out_file, x);
	  break;

	case CONST_INT:
	  asm_fprintf (f, "%wd", INTVAL (x));
	  break;

	case CONST_VECTOR:
	  if (GET_MODE_CLASS (GET_MODE (x)) == MODE_VECTOR_INT)
	    {
	      gcc_assert (
		  aarch64_const_vec_all_same_in_range_p (x,
							 HOST_WIDE_INT_MIN,
							 HOST_WIDE_INT_MAX));
	      asm_fprintf (f, "%wd", INTVAL (CONST_VECTOR_ELT (x, 0)));
	    }
	  else if (aarch64_simd_imm_zero_p (x, GET_MODE (x)))
	    {
	      fputc ('0', f);
	    }
	  else
	    gcc_unreachable ();
	  break;

	case CONST_DOUBLE:
	  /* CONST_DOUBLE can represent a double-width integer.
	     In this case, the mode of x is VOIDmode.  */
	  if (GET_MODE (x) == VOIDmode)
	    ; /* Do Nothing.  */
	  else if (aarch64_float_const_zero_rtx_p (x))
	    {
	      fputc ('0', f);
	      break;
	    }
	  else if (aarch64_float_const_representable_p (x))
	    {
#define buf_size 20
	      char float_buf[buf_size] = {'\0'};
	      REAL_VALUE_TYPE r;
	      REAL_VALUE_FROM_CONST_DOUBLE (r, x);
	      real_to_decimal_for_mode (float_buf, &r,
					buf_size, buf_size,
					1, GET_MODE (x));
	      asm_fprintf (asm_out_file, "%s", float_buf);
	      break;
#undef buf_size
	    }
	  output_operand_lossage ("invalid constant");
	  return;
	default:
	  output_operand_lossage ("invalid operand");
	  return;
	}
      break;

    case 'A':
      if (GET_CODE (x) == HIGH)
	x = XEXP (x, 0);

      switch (aarch64_classify_symbolic_expression (x, SYMBOL_CONTEXT_ADR))
	{
	case SYMBOL_SMALL_GOT:
	  asm_fprintf (asm_out_file, ":got:");
	  break;

	case SYMBOL_SMALL_TLSGD:
	  asm_fprintf (asm_out_file, ":tlsgd:");
	  break;

	case SYMBOL_SMALL_TLSDESC:
	  asm_fprintf (asm_out_file, ":tlsdesc:");
	  break;

	case SYMBOL_SMALL_GOTTPREL:
	  asm_fprintf (asm_out_file, ":gottprel:");
	  break;

	case SYMBOL_SMALL_TPREL:
	  asm_fprintf (asm_out_file, ":tprel:");
	  break;

	case SYMBOL_TINY_GOT:
	  gcc_unreachable ();
	  break;

	default:
	  break;
	}
      output_addr_const (asm_out_file, x);
      break;

    case 'L':
      switch (aarch64_classify_symbolic_expression (x, SYMBOL_CONTEXT_ADR))
	{
	case SYMBOL_SMALL_GOT:
	  asm_fprintf (asm_out_file, ":lo12:");
	  break;

	case SYMBOL_SMALL_TLSGD:
	  asm_fprintf (asm_out_file, ":tlsgd_lo12:");
	  break;

	case SYMBOL_SMALL_TLSDESC:
	  asm_fprintf (asm_out_file, ":tlsdesc_lo12:");
	  break;

	case SYMBOL_SMALL_GOTTPREL:
	  asm_fprintf (asm_out_file, ":gottprel_lo12:");
	  break;

	case SYMBOL_SMALL_TPREL:
	  asm_fprintf (asm_out_file, ":tprel_lo12_nc:");
	  break;

	case SYMBOL_TINY_GOT:
	  asm_fprintf (asm_out_file, ":got:");
	  break;

	default:
	  break;
	}
      output_addr_const (asm_out_file, x);
      break;

    case 'G':

      switch (aarch64_classify_symbolic_expression (x, SYMBOL_CONTEXT_ADR))
	{
	case SYMBOL_SMALL_TPREL:
	  asm_fprintf (asm_out_file, ":tprel_hi12:");
	  break;
	default:
	  break;
	}
      output_addr_const (asm_out_file, x);
      break;

    case 'Q':
      {
        /* Print "a" if memory model requires ac'Q'uire semantics */
        if (GET_CODE (x) != CONST_INT)
  	{
  	  output_operand_lossage ("invalid operand for '%%%c'", code);
  	  return;
  	}
        enum memmodel model = (enum memmodel) INTVAL (x);
        bool is_acq = need_atomic_barrier_p (model, false);;
        if (is_acq)
          fputc ('a', f);
      }
      break;

    case 'R':
      {
        /* Print "l" if memory model requires 'R'elease semantics */
        if (GET_CODE (x) != CONST_INT)
  	{
  	  output_operand_lossage ("invalid operand for '%%%c'", code);
  	  return;
  	}
        enum memmodel model = (enum memmodel) INTVAL (x);
        bool is_rel = need_atomic_barrier_p (model, true);
        if (is_rel)
          fputc ('l', f);
      }
      break;

    default:
      output_operand_lossage ("invalid operand prefix '%%%c'", code);
      return;
    }
}

void
aarch64_print_operand_address (FILE *f, rtx x)
{
  struct aarch64_address_info addr;

  if (aarch64_classify_address (&addr, x, aarch64_memory_reference_mode,
			     MEM, true))
    switch (addr.type)
      {
      case ADDRESS_REG_IMM:
	if (addr.offset == const0_rtx)
	  asm_fprintf (f, "[%s]", reg_names [REGNO (addr.base)]);
	else
	  asm_fprintf (f, "[%s, %wd]", reg_names [REGNO (addr.base)],
		       INTVAL (addr.offset));
	return;

      case ADDRESS_REG_REG:
	if (addr.shift == 0)
	  asm_fprintf (f, "[%s, %s]", reg_names [REGNO (addr.base)],
		       reg_names [REGNO (addr.offset)]);
	else
	  asm_fprintf (f, "[%s, %s, lsl %u]", reg_names [REGNO (addr.base)],
		       reg_names [REGNO (addr.offset)], addr.shift);
	return;

      case ADDRESS_REG_UXTW:
	if (addr.shift == 0)
	  asm_fprintf (f, "[%s, w%d, uxtw]", reg_names [REGNO (addr.base)],
		       REGNO (addr.offset) - R0_REGNUM);
	else
	  asm_fprintf (f, "[%s, w%d, uxtw %u]", reg_names [REGNO (addr.base)],
		       REGNO (addr.offset) - R0_REGNUM, addr.shift);
	return;

      case ADDRESS_REG_SXTW:
	if (addr.shift == 0)
	  asm_fprintf (f, "[%s, w%d, sxtw]", reg_names [REGNO (addr.base)],
		       REGNO (addr.offset) - R0_REGNUM);
	else
	  asm_fprintf (f, "[%s, w%d, sxtw %u]", reg_names [REGNO (addr.base)],
		       REGNO (addr.offset) - R0_REGNUM, addr.shift);
	return;

      case ADDRESS_REG_WB:
	switch (GET_CODE (x))
	  {
	  case PRE_INC:
	    asm_fprintf (f, "[%s, %d]!", reg_names [REGNO (addr.base)],
			 GET_MODE_SIZE (aarch64_memory_reference_mode));
	    return;
	  case POST_INC:
	    asm_fprintf (f, "[%s], %d", reg_names [REGNO (addr.base)],
			 GET_MODE_SIZE (aarch64_memory_reference_mode));
	    return;
	  case PRE_DEC:
	    asm_fprintf (f, "[%s, -%d]!", reg_names [REGNO (addr.base)],
			 GET_MODE_SIZE (aarch64_memory_reference_mode));
	    return;
	  case POST_DEC:
	    asm_fprintf (f, "[%s], -%d", reg_names [REGNO (addr.base)],
			 GET_MODE_SIZE (aarch64_memory_reference_mode));
	    return;
	  case PRE_MODIFY:
	    asm_fprintf (f, "[%s, %wd]!", reg_names [REGNO (addr.base)],
			 INTVAL (addr.offset));
	    return;
	  case POST_MODIFY:
	    asm_fprintf (f, "[%s], %wd", reg_names [REGNO (addr.base)],
			 INTVAL (addr.offset));
	    return;
	  default:
	    break;
	  }
	break;

      case ADDRESS_LO_SUM:
	asm_fprintf (f, "[%s, #:lo12:", reg_names [REGNO (addr.base)]);
	output_addr_const (f, addr.offset);
	asm_fprintf (f, "]");
	return;

      case ADDRESS_SYMBOLIC:
	break;
      }

  output_addr_const (f, x);
}

bool
aarch64_label_mentioned_p (rtx x)
{
  const char *fmt;
  int i;

  if (GET_CODE (x) == LABEL_REF)
    return true;

  /* UNSPEC_TLS entries for a symbol include a LABEL_REF for the
     referencing instruction, but they are constant offsets, not
     symbols.  */
  if (GET_CODE (x) == UNSPEC && XINT (x, 1) == UNSPEC_TLS)
    return false;

  fmt = GET_RTX_FORMAT (GET_CODE (x));
  for (i = GET_RTX_LENGTH (GET_CODE (x)) - 1; i >= 0; i--)
    {
      if (fmt[i] == 'E')
	{
	  int j;

	  for (j = XVECLEN (x, i) - 1; j >= 0; j--)
	    if (aarch64_label_mentioned_p (XVECEXP (x, i, j)))
	      return 1;
	}
      else if (fmt[i] == 'e' && aarch64_label_mentioned_p (XEXP (x, i)))
	return 1;
    }

  return 0;
}

/* Implement REGNO_REG_CLASS.  */

enum reg_class
aarch64_regno_regclass (unsigned regno)
{
  if (GP_REGNUM_P (regno))
    return GENERAL_REGS;

  if (regno == SP_REGNUM)
    return STACK_REG;

  if (regno == FRAME_POINTER_REGNUM
      || regno == ARG_POINTER_REGNUM)
    return POINTER_REGS;

  if (FP_REGNUM_P (regno))
    return FP_LO_REGNUM_P (regno) ?  FP_LO_REGS : FP_REGS;

  return NO_REGS;
}

static rtx
aarch64_legitimize_address (rtx x, rtx /* orig_x  */, machine_mode mode)
{
  /* Try to split X+CONST into Y=X+(CONST & ~mask), Y+(CONST&mask),
     where mask is selected by alignment and size of the offset.
     We try to pick as large a range for the offset as possible to
     maximize the chance of a CSE.  However, for aligned addresses
     we limit the range to 4k so that structures with different sized
     elements are likely to use the same base.  */

  if (GET_CODE (x) == PLUS && CONST_INT_P (XEXP (x, 1)))
    {
      HOST_WIDE_INT offset = INTVAL (XEXP (x, 1));
      HOST_WIDE_INT base_offset;

      /* Does it look like we'll need a load/store-pair operation?  */
      if (GET_MODE_SIZE (mode) > 16
	  || mode == TImode)
	base_offset = ((offset + 64 * GET_MODE_SIZE (mode))
		       & ~((128 * GET_MODE_SIZE (mode)) - 1));
      /* For offsets aren't a multiple of the access size, the limit is
	 -256...255.  */
      else if (offset & (GET_MODE_SIZE (mode) - 1))
	base_offset = (offset + 0x100) & ~0x1ff;
      else
	base_offset = offset & ~0xfff;

      if (base_offset == 0)
	return x;

      offset -= base_offset;
      rtx base_reg = gen_reg_rtx (Pmode);
      rtx val = force_operand (plus_constant (Pmode, XEXP (x, 0), base_offset),
			   NULL_RTX);
      emit_move_insn (base_reg, val);
      x = plus_constant (Pmode, base_reg, offset);
    }

  return x;
}

/* Try a machine-dependent way of reloading an illegitimate address
   operand.  If we find one, push the reload and return the new rtx.  */

rtx
aarch64_legitimize_reload_address (rtx *x_p,
				   machine_mode mode,
				   int opnum, int type,
				   int ind_levels ATTRIBUTE_UNUSED)
{
  rtx x = *x_p;

  /* Do not allow mem (plus (reg, const)) if vector struct mode.  */
  if (aarch64_vect_struct_mode_p (mode)
      && GET_CODE (x) == PLUS
      && REG_P (XEXP (x, 0))
      && CONST_INT_P (XEXP (x, 1)))
    {
      rtx orig_rtx = x;
      x = copy_rtx (x);
      push_reload (orig_rtx, NULL_RTX, x_p, NULL,
		   BASE_REG_CLASS, GET_MODE (x), VOIDmode, 0, 0,
		   opnum, (enum reload_type) type);
      return x;
    }

  /* We must recognize output that we have already generated ourselves.  */
  if (GET_CODE (x) == PLUS
      && GET_CODE (XEXP (x, 0)) == PLUS
      && REG_P (XEXP (XEXP (x, 0), 0))
      && CONST_INT_P (XEXP (XEXP (x, 0), 1))
      && CONST_INT_P (XEXP (x, 1)))
    {
      push_reload (XEXP (x, 0), NULL_RTX, &XEXP (x, 0), NULL,
		   BASE_REG_CLASS, GET_MODE (x), VOIDmode, 0, 0,
		   opnum, (enum reload_type) type);
      return x;
    }

  /* We wish to handle large displacements off a base register by splitting
     the addend across an add and the mem insn.  This can cut the number of
     extra insns needed from 3 to 1.  It is only useful for load/store of a
     single register with 12 bit offset field.  */
  if (GET_CODE (x) == PLUS
      && REG_P (XEXP (x, 0))
      && CONST_INT_P (XEXP (x, 1))
      && HARD_REGISTER_P (XEXP (x, 0))
      && mode != TImode
      && mode != TFmode
      && aarch64_regno_ok_for_base_p (REGNO (XEXP (x, 0)), true))
    {
      HOST_WIDE_INT val = INTVAL (XEXP (x, 1));
      HOST_WIDE_INT low = val & 0xfff;
      HOST_WIDE_INT high = val - low;
      HOST_WIDE_INT offs;
      rtx cst;
      machine_mode xmode = GET_MODE (x);

      /* In ILP32, xmode can be either DImode or SImode.  */
      gcc_assert (xmode == DImode || xmode == SImode);

      /* Reload non-zero BLKmode offsets.  This is because we cannot ascertain
	 BLKmode alignment.  */
      if (GET_MODE_SIZE (mode) == 0)
	return NULL_RTX;

      offs = low % GET_MODE_SIZE (mode);

      /* Align misaligned offset by adjusting high part to compensate.  */
      if (offs != 0)
	{
	  if (aarch64_uimm12_shift (high + offs))
	    {
	      /* Align down.  */
	      low = low - offs;
	      high = high + offs;
	    }
	  else
	    {
	      /* Align up.  */
	      offs = GET_MODE_SIZE (mode) - offs;
	      low = low + offs;
	      high = high + (low & 0x1000) - offs;
	      low &= 0xfff;
	    }
	}

      /* Check for overflow.  */
      if (high + low != val)
	return NULL_RTX;

      cst = GEN_INT (high);
      if (!aarch64_uimm12_shift (high))
	cst = force_const_mem (xmode, cst);

      /* Reload high part into base reg, leaving the low part
	 in the mem instruction.
	 Note that replacing this gen_rtx_PLUS with plus_constant is
	 wrong in this case because we rely on the
	 (plus (plus reg c1) c2) structure being preserved so that
	 XEXP (*p, 0) in push_reload below uses the correct term.  */
      x = gen_rtx_PLUS (xmode,
			gen_rtx_PLUS (xmode, XEXP (x, 0), cst),
			GEN_INT (low));

      push_reload (XEXP (x, 0), NULL_RTX, &XEXP (x, 0), NULL,
		   BASE_REG_CLASS, xmode, VOIDmode, 0, 0,
		   opnum, (enum reload_type) type);
      return x;
    }

  return NULL_RTX;
}


static reg_class_t
aarch64_secondary_reload (bool in_p ATTRIBUTE_UNUSED, rtx x,
			  reg_class_t rclass,
			  machine_mode mode,
			  secondary_reload_info *sri)
{
  /* Without the TARGET_SIMD instructions we cannot move a Q register
     to a Q register directly.  We need a scratch.  */
  if (REG_P (x) && (mode == TFmode || mode == TImode) && mode == GET_MODE (x)
      && FP_REGNUM_P (REGNO (x)) && !TARGET_SIMD
      && reg_class_subset_p (rclass, FP_REGS))
    {
      if (mode == TFmode)
        sri->icode = CODE_FOR_aarch64_reload_movtf;
      else if (mode == TImode)
        sri->icode = CODE_FOR_aarch64_reload_movti;
      return NO_REGS;
    }

  /* A TFmode or TImode memory access should be handled via an FP_REGS
     because AArch64 has richer addressing modes for LDR/STR instructions
     than LDP/STP instructions.  */
  if (!TARGET_GENERAL_REGS_ONLY && rclass == GENERAL_REGS
      && GET_MODE_SIZE (mode) == 16 && MEM_P (x))
    return FP_REGS;

  if (rclass == FP_REGS && (mode == TImode || mode == TFmode) && CONSTANT_P(x))
      return GENERAL_REGS;

  return NO_REGS;
}

static bool
aarch64_can_eliminate (const int from, const int to)
{
  /* If we need a frame pointer, we must eliminate FRAME_POINTER_REGNUM into
     HARD_FRAME_POINTER_REGNUM and not into STACK_POINTER_REGNUM.  */

  if (frame_pointer_needed)
    {
      if (from == ARG_POINTER_REGNUM && to == HARD_FRAME_POINTER_REGNUM)
	return true;
      if (from == ARG_POINTER_REGNUM && to == STACK_POINTER_REGNUM)
	return false;
      if (from == FRAME_POINTER_REGNUM && to == STACK_POINTER_REGNUM
	  && !cfun->calls_alloca)
	return true;
      if (from == FRAME_POINTER_REGNUM && to == HARD_FRAME_POINTER_REGNUM)
	return true;

      return false;
    }

  return true;
}

HOST_WIDE_INT
aarch64_initial_elimination_offset (unsigned from, unsigned to)
{
  aarch64_layout_frame ();

  if (to == HARD_FRAME_POINTER_REGNUM)
    {
      if (from == ARG_POINTER_REGNUM)
	return cfun->machine->frame.frame_size - crtl->outgoing_args_size;

      if (from == FRAME_POINTER_REGNUM)
	return (cfun->machine->frame.hard_fp_offset
		- cfun->machine->frame.saved_varargs_size);
    }

  if (to == STACK_POINTER_REGNUM)
    {
      if (from == FRAME_POINTER_REGNUM)
	  return (cfun->machine->frame.frame_size
		  - cfun->machine->frame.saved_varargs_size);
    }

  return cfun->machine->frame.frame_size;
}

/* Implement RETURN_ADDR_RTX.  We do not support moving back to a
   previous frame.  */

rtx
aarch64_return_addr (int count, rtx frame ATTRIBUTE_UNUSED)
{
  if (count != 0)
    return const0_rtx;
  return get_hard_reg_initial_val (Pmode, LR_REGNUM);
}


static void
aarch64_asm_trampoline_template (FILE *f)
{
  if (TARGET_ILP32)
    {
      asm_fprintf (f, "\tldr\tw%d, .+16\n", IP1_REGNUM - R0_REGNUM);
      asm_fprintf (f, "\tldr\tw%d, .+16\n", STATIC_CHAIN_REGNUM - R0_REGNUM);
    }
  else
    {
      asm_fprintf (f, "\tldr\t%s, .+16\n", reg_names [IP1_REGNUM]);
      asm_fprintf (f, "\tldr\t%s, .+20\n", reg_names [STATIC_CHAIN_REGNUM]);
    }
  asm_fprintf (f, "\tbr\t%s\n", reg_names [IP1_REGNUM]);
  assemble_aligned_integer (4, const0_rtx);
  assemble_aligned_integer (POINTER_BYTES, const0_rtx);
  assemble_aligned_integer (POINTER_BYTES, const0_rtx);
}

static void
aarch64_trampoline_init (rtx m_tramp, tree fndecl, rtx chain_value)
{
  rtx fnaddr, mem, a_tramp;
  const int tramp_code_sz = 16;

  /* Don't need to copy the trailing D-words, we fill those in below.  */
  emit_block_move (m_tramp, assemble_trampoline_template (),
		   GEN_INT (tramp_code_sz), BLOCK_OP_NORMAL);
  mem = adjust_address (m_tramp, ptr_mode, tramp_code_sz);
  fnaddr = XEXP (DECL_RTL (fndecl), 0);
  if (GET_MODE (fnaddr) != ptr_mode)
    fnaddr = convert_memory_address (ptr_mode, fnaddr);
  emit_move_insn (mem, fnaddr);

  mem = adjust_address (m_tramp, ptr_mode, tramp_code_sz + POINTER_BYTES);
  emit_move_insn (mem, chain_value);

  /* XXX We should really define a "clear_cache" pattern and use
     gen_clear_cache().  */
  a_tramp = XEXP (m_tramp, 0);
  emit_library_call (gen_rtx_SYMBOL_REF (Pmode, "__clear_cache"),
		     LCT_NORMAL, VOIDmode, 2, a_tramp, ptr_mode,
		     plus_constant (ptr_mode, a_tramp, TRAMPOLINE_SIZE),
		     ptr_mode);
}

static unsigned char
aarch64_class_max_nregs (reg_class_t regclass, machine_mode mode)
{
  switch (regclass)
    {
    case CALLER_SAVE_REGS:
    case POINTER_REGS:
    case GENERAL_REGS:
    case ALL_REGS:
    case FP_REGS:
    case FP_LO_REGS:
      return
	aarch64_vector_mode_p (mode) ? (GET_MODE_SIZE (mode) + 15) / 16 :
				       (GET_MODE_SIZE (mode) + 7) / 8;
    case STACK_REG:
      return 1;

    case NO_REGS:
      return 0;

    default:
      break;
    }
  gcc_unreachable ();
}

static reg_class_t
aarch64_preferred_reload_class (rtx x, reg_class_t regclass)
{
  if (regclass == POINTER_REGS)
    return GENERAL_REGS;

  if (regclass == STACK_REG)
    {
      if (REG_P(x)
	  && reg_class_subset_p (REGNO_REG_CLASS (REGNO (x)), POINTER_REGS))
	  return regclass;

      return NO_REGS;
    }

  /* If it's an integer immediate that MOVI can't handle, then
     FP_REGS is not an option, so we return NO_REGS instead.  */
  if (CONST_INT_P (x) && reg_class_subset_p (regclass, FP_REGS)
      && !aarch64_simd_imm_scalar_p (x, GET_MODE (x)))
    return NO_REGS;

  /* Register eliminiation can result in a request for
     SP+constant->FP_REGS.  We cannot support such operations which
     use SP as source and an FP_REG as destination, so reject out
     right now.  */
  if (! reg_class_subset_p (regclass, GENERAL_REGS) && GET_CODE (x) == PLUS)
    {
      rtx lhs = XEXP (x, 0);

      /* Look through a possible SUBREG introduced by ILP32.  */
      if (GET_CODE (lhs) == SUBREG)
	lhs = SUBREG_REG (lhs);

      gcc_assert (REG_P (lhs));
      gcc_assert (reg_class_subset_p (REGNO_REG_CLASS (REGNO (lhs)),
				      POINTER_REGS));
      return NO_REGS;
    }

  return regclass;
}

void
aarch64_asm_output_labelref (FILE* f, const char *name)
{
  asm_fprintf (f, "%U%s", name);
}

static void
aarch64_elf_asm_constructor (rtx symbol, int priority)
{
  if (priority == DEFAULT_INIT_PRIORITY)
    default_ctor_section_asm_out_constructor (symbol, priority);
  else
    {
      section *s;
      char buf[18];
      snprintf (buf, sizeof (buf), ".init_array.%.5u", priority);
      s = get_section (buf, SECTION_WRITE, NULL);
      switch_to_section (s);
      assemble_align (POINTER_SIZE);
      assemble_aligned_integer (POINTER_BYTES, symbol);
    }
}

static void
aarch64_elf_asm_destructor (rtx symbol, int priority)
{
  if (priority == DEFAULT_INIT_PRIORITY)
    default_dtor_section_asm_out_destructor (symbol, priority);
  else
    {
      section *s;
      char buf[18];
      snprintf (buf, sizeof (buf), ".fini_array.%.5u", priority);
      s = get_section (buf, SECTION_WRITE, NULL);
      switch_to_section (s);
      assemble_align (POINTER_SIZE);
      assemble_aligned_integer (POINTER_BYTES, symbol);
    }
}

const char*
aarch64_output_casesi (rtx *operands)
{
  char buf[100];
  char label[100];
  rtx diff_vec = PATTERN (NEXT_INSN (as_a <rtx_insn *> (operands[2])));
  int index;
  static const char *const patterns[4][2] =
  {
    {
      "ldrb\t%w3, [%0,%w1,uxtw]",
      "add\t%3, %4, %w3, sxtb #2"
    },
    {
      "ldrh\t%w3, [%0,%w1,uxtw #1]",
      "add\t%3, %4, %w3, sxth #2"
    },
    {
      "ldr\t%w3, [%0,%w1,uxtw #2]",
      "add\t%3, %4, %w3, sxtw #2"
    },
    /* We assume that DImode is only generated when not optimizing and
       that we don't really need 64-bit address offsets.  That would
       imply an object file with 8GB of code in a single function!  */
    {
      "ldr\t%w3, [%0,%w1,uxtw #2]",
      "add\t%3, %4, %w3, sxtw #2"
    }
  };

  gcc_assert (GET_CODE (diff_vec) == ADDR_DIFF_VEC);

  index = exact_log2 (GET_MODE_SIZE (GET_MODE (diff_vec)));

  gcc_assert (index >= 0 && index <= 3);

  /* Need to implement table size reduction, by chaning the code below.  */
  output_asm_insn (patterns[index][0], operands);
  ASM_GENERATE_INTERNAL_LABEL (label, "Lrtx", CODE_LABEL_NUMBER (operands[2]));
  snprintf (buf, sizeof (buf),
	    "adr\t%%4, %s", targetm.strip_name_encoding (label));
  output_asm_insn (buf, operands);
  output_asm_insn (patterns[index][1], operands);
  output_asm_insn ("br\t%3", operands);
  assemble_label (asm_out_file, label);
  return "";
}


/* Return size in bits of an arithmetic operand which is shifted/scaled and
   masked such that it is suitable for a UXTB, UXTH, or UXTW extend
   operator.  */

int
aarch64_uxt_size (int shift, HOST_WIDE_INT mask)
{
  if (shift >= 0 && shift <= 3)
    {
      int size;
      for (size = 8; size <= 32; size *= 2)
	{
	  HOST_WIDE_INT bits = ((HOST_WIDE_INT)1U << size) - 1;
	  if (mask == bits << shift)
	    return size;
	}
    }
  return 0;
}

static bool
aarch64_use_blocks_for_constant_p (machine_mode mode ATTRIBUTE_UNUSED,
				   const_rtx x ATTRIBUTE_UNUSED)
{
  /* We can't use blocks for constants when we're using a per-function
     constant pool.  */
  return false;
}

static section *
aarch64_select_rtx_section (machine_mode mode ATTRIBUTE_UNUSED,
			    rtx x ATTRIBUTE_UNUSED,
			    unsigned HOST_WIDE_INT align ATTRIBUTE_UNUSED)
{
  /* Force all constant pool entries into the current function section.  */
  return function_section (current_function_decl);
}


/* Costs.  */

/* Helper function for rtx cost calculation.  Strip a shift expression
   from X.  Returns the inner operand if successful, or the original
   expression on failure.  */
static rtx
aarch64_strip_shift (rtx x)
{
  rtx op = x;

  /* We accept both ROTATERT and ROTATE: since the RHS must be a constant
     we can convert both to ROR during final output.  */
  if ((GET_CODE (op) == ASHIFT
       || GET_CODE (op) == ASHIFTRT
       || GET_CODE (op) == LSHIFTRT
       || GET_CODE (op) == ROTATERT
       || GET_CODE (op) == ROTATE)
      && CONST_INT_P (XEXP (op, 1)))
    return XEXP (op, 0);

  if (GET_CODE (op) == MULT
      && CONST_INT_P (XEXP (op, 1))
      && ((unsigned) exact_log2 (INTVAL (XEXP (op, 1)))) < 64)
    return XEXP (op, 0);

  return x;
}

/* Helper function for rtx cost calculation.  Strip an extend
   expression from X.  Returns the inner operand if successful, or the
   original expression on failure.  We deal with a number of possible
   canonicalization variations here.  */
static rtx
aarch64_strip_extend (rtx x)
{
  rtx op = x;

  /* Zero and sign extraction of a widened value.  */
  if ((GET_CODE (op) == ZERO_EXTRACT || GET_CODE (op) == SIGN_EXTRACT)
      && XEXP (op, 2) == const0_rtx
      && GET_CODE (XEXP (op, 0)) == MULT
      && aarch64_is_extend_from_extract (GET_MODE (op), XEXP (XEXP (op, 0), 1),
					 XEXP (op, 1)))
    return XEXP (XEXP (op, 0), 0);

  /* It can also be represented (for zero-extend) as an AND with an
     immediate.  */
  if (GET_CODE (op) == AND
      && GET_CODE (XEXP (op, 0)) == MULT
      && CONST_INT_P (XEXP (XEXP (op, 0), 1))
      && CONST_INT_P (XEXP (op, 1))
      && aarch64_uxt_size (exact_log2 (INTVAL (XEXP (XEXP (op, 0), 1))),
			   INTVAL (XEXP (op, 1))) != 0)
    return XEXP (XEXP (op, 0), 0);

  /* Now handle extended register, as this may also have an optional
     left shift by 1..4.  */
  if (GET_CODE (op) == ASHIFT
      && CONST_INT_P (XEXP (op, 1))
      && ((unsigned HOST_WIDE_INT) INTVAL (XEXP (op, 1))) <= 4)
    op = XEXP (op, 0);

  if (GET_CODE (op) == ZERO_EXTEND
      || GET_CODE (op) == SIGN_EXTEND)
    op = XEXP (op, 0);

  if (op != x)
    return op;

  return x;
}

/* Helper function for rtx cost calculation.  Calculate the cost of
   a MULT, which may be part of a multiply-accumulate rtx.  Return
   the calculated cost of the expression, recursing manually in to
   operands where needed.  */

static int
aarch64_rtx_mult_cost (rtx x, int code, int outer, bool speed)
{
  rtx op0, op1;
  const struct cpu_cost_table *extra_cost
    = aarch64_tune_params->insn_extra_cost;
  int cost = 0;
  bool maybe_fma = (outer == PLUS || outer == MINUS);
  machine_mode mode = GET_MODE (x);

  gcc_checking_assert (code == MULT);

  op0 = XEXP (x, 0);
  op1 = XEXP (x, 1);

  if (VECTOR_MODE_P (mode))
    mode = GET_MODE_INNER (mode);

  /* Integer multiply/fma.  */
  if (GET_MODE_CLASS (mode) == MODE_INT)
    {
      /* The multiply will be canonicalized as a shift, cost it as such.  */
      if (CONST_INT_P (op1)
	  && exact_log2 (INTVAL (op1)) > 0)
	{
	  if (speed)
	    {
	      if (maybe_fma)
		/* ADD (shifted register).  */
		cost += extra_cost->alu.arith_shift;
	      else
		/* LSL (immediate).  */
		cost += extra_cost->alu.shift;
	    }

	  cost += rtx_cost (op0, GET_CODE (op0), 0, speed);

	  return cost;
	}

      /* Integer multiplies or FMAs have zero/sign extending variants.  */
      if ((GET_CODE (op0) == ZERO_EXTEND
	   && GET_CODE (op1) == ZERO_EXTEND)
	  || (GET_CODE (op0) == SIGN_EXTEND
	      && GET_CODE (op1) == SIGN_EXTEND))
	{
	  cost += rtx_cost (XEXP (op0, 0), MULT, 0, speed)
		  + rtx_cost (XEXP (op1, 0), MULT, 1, speed);

	  if (speed)
	    {
	      if (maybe_fma)
		/* MADD/SMADDL/UMADDL.  */
		cost += extra_cost->mult[0].extend_add;
	      else
		/* MUL/SMULL/UMULL.  */
		cost += extra_cost->mult[0].extend;
	    }

	  return cost;
	}

      /* This is either an integer multiply or an FMA.  In both cases
	 we want to recurse and cost the operands.  */
      cost += rtx_cost (op0, MULT, 0, speed)
	      + rtx_cost (op1, MULT, 1, speed);

      if (speed)
	{
	  if (maybe_fma)
	    /* MADD.  */
	    cost += extra_cost->mult[mode == DImode].add;
	  else
	    /* MUL.  */
	    cost += extra_cost->mult[mode == DImode].simple;
	}

      return cost;
    }
  else
    {
      if (speed)
	{
	  /* Floating-point FMA/FMUL can also support negations of the
	     operands.  */
	  if (GET_CODE (op0) == NEG)
	    op0 = XEXP (op0, 0);
	  if (GET_CODE (op1) == NEG)
	    op1 = XEXP (op1, 0);

	  if (maybe_fma)
	    /* FMADD/FNMADD/FNMSUB/FMSUB.  */
	    cost += extra_cost->fp[mode == DFmode].fma;
	  else
	    /* FMUL/FNMUL.  */
	    cost += extra_cost->fp[mode == DFmode].mult;
	}

      cost += rtx_cost (op0, MULT, 0, speed)
	      + rtx_cost (op1, MULT, 1, speed);
      return cost;
    }
}

static int
aarch64_address_cost (rtx x,
		      machine_mode mode,
		      addr_space_t as ATTRIBUTE_UNUSED,
		      bool speed)
{
  enum rtx_code c = GET_CODE (x);
  const struct cpu_addrcost_table *addr_cost = aarch64_tune_params->addr_cost;
  struct aarch64_address_info info;
  int cost = 0;
  info.shift = 0;

  if (!aarch64_classify_address (&info, x, mode, c, false))
    {
      if (GET_CODE (x) == CONST || GET_CODE (x) == SYMBOL_REF)
	{
	  /* This is a CONST or SYMBOL ref which will be split
	     in a different way depending on the code model in use.
	     Cost it through the generic infrastructure.  */
	  int cost_symbol_ref = rtx_cost (x, MEM, 1, speed);
	  /* Divide through by the cost of one instruction to
	     bring it to the same units as the address costs.  */
	  cost_symbol_ref /= COSTS_N_INSNS (1);
	  /* The cost is then the cost of preparing the address,
	     followed by an immediate (possibly 0) offset.  */
	  return cost_symbol_ref + addr_cost->imm_offset;
	}
      else
	{
	  /* This is most likely a jump table from a case
	     statement.  */
	  return addr_cost->register_offset;
	}
    }

  switch (info.type)
    {
      case ADDRESS_LO_SUM:
      case ADDRESS_SYMBOLIC:
      case ADDRESS_REG_IMM:
	cost += addr_cost->imm_offset;
	break;

      case ADDRESS_REG_WB:
	if (c == PRE_INC || c == PRE_DEC || c == PRE_MODIFY)
	  cost += addr_cost->pre_modify;
	else if (c == POST_INC || c == POST_DEC || c == POST_MODIFY)
	  cost += addr_cost->post_modify;
	else
	  gcc_unreachable ();

	break;

      case ADDRESS_REG_REG:
	cost += addr_cost->register_offset;
	break;

      case ADDRESS_REG_UXTW:
      case ADDRESS_REG_SXTW:
	cost += addr_cost->register_extend;
	break;

      default:
	gcc_unreachable ();
    }


  if (info.shift > 0)
    {
      /* For the sake of calculating the cost of the shifted register
	 component, we can treat same sized modes in the same way.  */
      switch (GET_MODE_BITSIZE (mode))
	{
	  case 16:
	    cost += addr_cost->addr_scale_costs.hi;
	    break;

	  case 32:
	    cost += addr_cost->addr_scale_costs.si;
	    break;

	  case 64:
	    cost += addr_cost->addr_scale_costs.di;
	    break;

	  /* We can't tell, or this is a 128-bit vector.  */
	  default:
	    cost += addr_cost->addr_scale_costs.ti;
	    break;
	}
    }

  return cost;
}

/* Return true if the RTX X in mode MODE is a zero or sign extract
   usable in an ADD or SUB (extended register) instruction.  */
static bool
aarch64_rtx_arith_op_extract_p (rtx x, machine_mode mode)
{
  /* Catch add with a sign extract.
     This is add_<optab><mode>_multp2.  */
  if (GET_CODE (x) == SIGN_EXTRACT
      || GET_CODE (x) == ZERO_EXTRACT)
    {
      rtx op0 = XEXP (x, 0);
      rtx op1 = XEXP (x, 1);
      rtx op2 = XEXP (x, 2);

      if (GET_CODE (op0) == MULT
	  && CONST_INT_P (op1)
	  && op2 == const0_rtx
	  && CONST_INT_P (XEXP (op0, 1))
	  && aarch64_is_extend_from_extract (mode,
					     XEXP (op0, 1),
					     op1))
	{
	  return true;
	}
    }

  return false;
}

static bool
aarch64_frint_unspec_p (unsigned int u)
{
  switch (u)
    {
      case UNSPEC_FRINTZ:
      case UNSPEC_FRINTP:
      case UNSPEC_FRINTM:
      case UNSPEC_FRINTA:
      case UNSPEC_FRINTN:
      case UNSPEC_FRINTX:
      case UNSPEC_FRINTI:
        return true;

      default:
        return false;
    }
}

/* Calculate the cost of calculating (if_then_else (OP0) (OP1) (OP2)),
   storing it in *COST.  Result is true if the total cost of the operation
   has now been calculated.  */
static bool
aarch64_if_then_else_costs (rtx op0, rtx op1, rtx op2, int *cost, bool speed)
{
  rtx inner;
  rtx comparator;
  enum rtx_code cmpcode;

  if (COMPARISON_P (op0))
    {
      inner = XEXP (op0, 0);
      comparator = XEXP (op0, 1);
      cmpcode = GET_CODE (op0);
    }
  else
    {
      inner = op0;
      comparator = const0_rtx;
      cmpcode = NE;
    }

  if (GET_CODE (op1) == PC || GET_CODE (op2) == PC)
    {
      /* Conditional branch.  */
      if (GET_MODE_CLASS (GET_MODE (inner)) == MODE_CC)
	return true;
      else
	{
	  if (cmpcode == NE || cmpcode == EQ)
	    {
	      if (comparator == const0_rtx)
		{
		  /* TBZ/TBNZ/CBZ/CBNZ.  */
		  if (GET_CODE (inner) == ZERO_EXTRACT)
		    /* TBZ/TBNZ.  */
		    *cost += rtx_cost (XEXP (inner, 0), ZERO_EXTRACT,
			 	       0, speed);
		else
		  /* CBZ/CBNZ.  */
		  *cost += rtx_cost (inner, cmpcode, 0, speed);

	        return true;
	      }
	    }
	  else if (cmpcode == LT || cmpcode == GE)
	    {
	      /* TBZ/TBNZ.  */
	      if (comparator == const0_rtx)
		return true;
	    }
	}
    }
  else if (GET_MODE_CLASS (GET_MODE (inner)) == MODE_CC)
    {
      /* It's a conditional operation based on the status flags,
	 so it must be some flavor of CSEL.  */

      /* CSNEG, CSINV, and CSINC are handled for free as part of CSEL.  */
      if (GET_CODE (op1) == NEG
          || GET_CODE (op1) == NOT
          || (GET_CODE (op1) == PLUS && XEXP (op1, 1) == const1_rtx))
	op1 = XEXP (op1, 0);

      *cost += rtx_cost (op1, IF_THEN_ELSE, 1, speed);
      *cost += rtx_cost (op2, IF_THEN_ELSE, 2, speed);
      return true;
    }

  /* We don't know what this is, cost all operands.  */
  return false;
}

/* Calculate the cost of calculating X, storing it in *COST.  Result
   is true if the total cost of the operation has now been calculated.  */
static bool
aarch64_rtx_costs (rtx x, int code, int outer ATTRIBUTE_UNUSED,
		   int param ATTRIBUTE_UNUSED, int *cost, bool speed)
{
  rtx op0, op1, op2;
  const struct cpu_cost_table *extra_cost
    = aarch64_tune_params->insn_extra_cost;
  machine_mode mode = GET_MODE (x);

  /* By default, assume that everything has equivalent cost to the
     cheapest instruction.  Any additional costs are applied as a delta
     above this default.  */
  *cost = COSTS_N_INSNS (1);

  /* TODO: The cost infrastructure currently does not handle
     vector operations.  Assume that all vector operations
     are equally expensive.  */
  if (VECTOR_MODE_P (mode))
    {
      if (speed)
	*cost += extra_cost->vect.alu;
      return true;
    }

  switch (code)
    {
    case SET:
      /* The cost depends entirely on the operands to SET.  */
      *cost = 0;
      op0 = SET_DEST (x);
      op1 = SET_SRC (x);

      switch (GET_CODE (op0))
	{
	case MEM:
	  if (speed)
	    {
	      rtx address = XEXP (op0, 0);
	      if (GET_MODE_CLASS (mode) == MODE_INT)
		*cost += extra_cost->ldst.store;
	      else if (mode == SFmode)
		*cost += extra_cost->ldst.storef;
	      else if (mode == DFmode)
		*cost += extra_cost->ldst.stored;

	      *cost +=
		COSTS_N_INSNS (aarch64_address_cost (address, mode,
						     0, speed));
	    }

	  *cost += rtx_cost (op1, SET, 1, speed);
	  return true;

	case SUBREG:
	  if (! REG_P (SUBREG_REG (op0)))
	    *cost += rtx_cost (SUBREG_REG (op0), SET, 0, speed);

	  /* Fall through.  */
	case REG:
	  /* const0_rtx is in general free, but we will use an
	     instruction to set a register to 0.  */
          if (REG_P (op1) || op1 == const0_rtx)
            {
              /* The cost is 1 per register copied.  */
              int n_minus_1 = (GET_MODE_SIZE (GET_MODE (op0)) - 1)
			      / UNITS_PER_WORD;
              *cost = COSTS_N_INSNS (n_minus_1 + 1);
            }
          else
	    /* Cost is just the cost of the RHS of the set.  */
	    *cost += rtx_cost (op1, SET, 1, speed);
	  return true;

	case ZERO_EXTRACT:
	case SIGN_EXTRACT:
	  /* Bit-field insertion.  Strip any redundant widening of
	     the RHS to meet the width of the target.  */
	  if (GET_CODE (op1) == SUBREG)
	    op1 = SUBREG_REG (op1);
	  if ((GET_CODE (op1) == ZERO_EXTEND
	       || GET_CODE (op1) == SIGN_EXTEND)
	      && CONST_INT_P (XEXP (op0, 1))
	      && (GET_MODE_BITSIZE (GET_MODE (XEXP (op1, 0)))
		  >= INTVAL (XEXP (op0, 1))))
	    op1 = XEXP (op1, 0);

          if (CONST_INT_P (op1))
            {
              /* MOV immediate is assumed to always be cheap.  */
              *cost = COSTS_N_INSNS (1);
            }
          else
            {
              /* BFM.  */
	      if (speed)
		*cost += extra_cost->alu.bfi;
              *cost += rtx_cost (op1, (enum rtx_code) code, 1, speed);
            }

	  return true;

	default:
	  /* We can't make sense of this, assume default cost.  */
          *cost = COSTS_N_INSNS (1);
	  return false;
	}
      return false;

    case CONST_INT:
      /* If an instruction can incorporate a constant within the
	 instruction, the instruction's expression avoids calling
	 rtx_cost() on the constant.  If rtx_cost() is called on a
	 constant, then it is usually because the constant must be
	 moved into a register by one or more instructions.

	 The exception is constant 0, which can be expressed
	 as XZR/WZR and is therefore free.  The exception to this is
	 if we have (set (reg) (const0_rtx)) in which case we must cost
	 the move.  However, we can catch that when we cost the SET, so
	 we don't need to consider that here.  */
      if (x == const0_rtx)
	*cost = 0;
      else
	{
	  /* To an approximation, building any other constant is
	     proportionally expensive to the number of instructions
	     required to build that constant.  This is true whether we
	     are compiling for SPEED or otherwise.  */
	  *cost = COSTS_N_INSNS (aarch64_build_constant (0,
							 INTVAL (x),
							 false));
	}
      return true;

    case CONST_DOUBLE:
      if (speed)
	{
	  /* mov[df,sf]_aarch64.  */
	  if (aarch64_float_const_representable_p (x))
	    /* FMOV (scalar immediate).  */
	    *cost += extra_cost->fp[mode == DFmode].fpconst;
	  else if (!aarch64_float_const_zero_rtx_p (x))
	    {
	      /* This will be a load from memory.  */
	      if (mode == DFmode)
		*cost += extra_cost->ldst.loadd;
	      else
		*cost += extra_cost->ldst.loadf;
	    }
	  else
	    /* Otherwise this is +0.0.  We get this using MOVI d0, #0
	       or MOV v0.s[0], wzr - neither of which are modeled by the
	       cost tables.  Just use the default cost.  */
	    {
	    }
	}

      return true;

    case MEM:
      if (speed)
	{
	  /* For loads we want the base cost of a load, plus an
	     approximation for the additional cost of the addressing
	     mode.  */
	  rtx address = XEXP (x, 0);
	  if (GET_MODE_CLASS (mode) == MODE_INT)
	    *cost += extra_cost->ldst.load;
	  else if (mode == SFmode)
	    *cost += extra_cost->ldst.loadf;
	  else if (mode == DFmode)
	    *cost += extra_cost->ldst.loadd;

	  *cost +=
		COSTS_N_INSNS (aarch64_address_cost (address, mode,
						     0, speed));
	}

      return true;

    case NEG:
      op0 = XEXP (x, 0);

      if (GET_MODE_CLASS (GET_MODE (x)) == MODE_INT)
       {
          if (GET_RTX_CLASS (GET_CODE (op0)) == RTX_COMPARE
              || GET_RTX_CLASS (GET_CODE (op0)) == RTX_COMM_COMPARE)
            {
              /* CSETM.  */
              *cost += rtx_cost (XEXP (op0, 0), NEG, 0, speed);
              return true;
            }

	  /* Cost this as SUB wzr, X.  */
          op0 = CONST0_RTX (GET_MODE (x));
          op1 = XEXP (x, 0);
          goto cost_minus;
        }

      if (GET_MODE_CLASS (GET_MODE (x)) == MODE_FLOAT)
        {
          /* Support (neg(fma...)) as a single instruction only if
             sign of zeros is unimportant.  This matches the decision
             making in aarch64.md.  */
          if (GET_CODE (op0) == FMA && !HONOR_SIGNED_ZEROS (GET_MODE (op0)))
            {
	      /* FNMADD.  */
              *cost = rtx_cost (op0, NEG, 0, speed);
              return true;
            }
	  if (speed)
	    /* FNEG.  */
	    *cost += extra_cost->fp[mode == DFmode].neg;
          return false;
        }

      return false;

    case CLRSB:
    case CLZ:
      if (speed)
        *cost += extra_cost->alu.clz;

      return false;

    case COMPARE:
      op0 = XEXP (x, 0);
      op1 = XEXP (x, 1);

      if (op1 == const0_rtx
	  && GET_CODE (op0) == AND)
	{
	  x = op0;
	  goto cost_logic;
	}

      if (GET_MODE_CLASS (GET_MODE (op0)) == MODE_INT)
        {
          /* TODO: A write to the CC flags possibly costs extra, this
	     needs encoding in the cost tables.  */

          /* CC_ZESWPmode supports zero extend for free.  */
          if (GET_MODE (x) == CC_ZESWPmode && GET_CODE (op0) == ZERO_EXTEND)
            op0 = XEXP (op0, 0);

          /* ANDS.  */
          if (GET_CODE (op0) == AND)
            {
              x = op0;
              goto cost_logic;
            }

          if (GET_CODE (op0) == PLUS)
            {
	      /* ADDS (and CMN alias).  */
              x = op0;
              goto cost_plus;
            }

          if (GET_CODE (op0) == MINUS)
            {
	      /* SUBS.  */
              x = op0;
              goto cost_minus;
            }

          if (GET_CODE (op1) == NEG)
            {
	      /* CMN.  */
	      if (speed)
		*cost += extra_cost->alu.arith;

              *cost += rtx_cost (op0, COMPARE, 0, speed);
	      *cost += rtx_cost (XEXP (op1, 0), NEG, 1, speed);
              return true;
            }

          /* CMP.

	     Compare can freely swap the order of operands, and
             canonicalization puts the more complex operation first.
             But the integer MINUS logic expects the shift/extend
             operation in op1.  */
          if (! (REG_P (op0)
                 || (GET_CODE (op0) == SUBREG && REG_P (SUBREG_REG (op0)))))
          {
            op0 = XEXP (x, 1);
            op1 = XEXP (x, 0);
          }
          goto cost_minus;
        }

      if (GET_MODE_CLASS (GET_MODE (op0)) == MODE_FLOAT)
        {
	  /* FCMP.  */
	  if (speed)
	    *cost += extra_cost->fp[mode == DFmode].compare;

          if (CONST_DOUBLE_P (op1) && aarch64_float_const_zero_rtx_p (op1))
            {
              /* FCMP supports constant 0.0 for no extra cost. */
              return true;
            }
          return false;
        }

      return false;

    case MINUS:
      {
	op0 = XEXP (x, 0);
	op1 = XEXP (x, 1);

cost_minus:
	/* Detect valid immediates.  */
	if ((GET_MODE_CLASS (mode) == MODE_INT
	     || (GET_MODE_CLASS (mode) == MODE_CC
		 && GET_MODE_CLASS (GET_MODE (op0)) == MODE_INT))
	    && CONST_INT_P (op1)
	    && aarch64_uimm12_shift (INTVAL (op1)))
	  {
	    *cost += rtx_cost (op0, MINUS, 0, speed);

	    if (speed)
	      /* SUB(S) (immediate).  */
	      *cost += extra_cost->alu.arith;
	    return true;

	  }

	/* Look for SUB (extended register).  */
        if (aarch64_rtx_arith_op_extract_p (op1, mode))
	  {
	    if (speed)
	      *cost += extra_cost->alu.arith_shift;

	    *cost += rtx_cost (XEXP (XEXP (op1, 0), 0),
			       (enum rtx_code) GET_CODE (op1),
			       0, speed);
	    return true;
	  }

	rtx new_op1 = aarch64_strip_extend (op1);

	/* Cost this as an FMA-alike operation.  */
	if ((GET_CODE (new_op1) == MULT
	     || GET_CODE (new_op1) == ASHIFT)
	    && code != COMPARE)
	  {
	    *cost += aarch64_rtx_mult_cost (new_op1, MULT,
					    (enum rtx_code) code,
					    speed);
	    *cost += rtx_cost (op0, MINUS, 0, speed);
	    return true;
	  }

	*cost += rtx_cost (new_op1, MINUS, 1, speed);

	if (speed)
	  {
	    if (GET_MODE_CLASS (mode) == MODE_INT)
	      /* SUB(S).  */
	      *cost += extra_cost->alu.arith;
	    else if (GET_MODE_CLASS (mode) == MODE_FLOAT)
	      /* FSUB.  */
	      *cost += extra_cost->fp[mode == DFmode].addsub;
	  }
	return true;
      }

    case PLUS:
      {
	rtx new_op0;

	op0 = XEXP (x, 0);
	op1 = XEXP (x, 1);

cost_plus:
	if (GET_RTX_CLASS (GET_CODE (op0)) == RTX_COMPARE
	    || GET_RTX_CLASS (GET_CODE (op0)) == RTX_COMM_COMPARE)
	  {
	    /* CSINC.  */
	    *cost += rtx_cost (XEXP (op0, 0), PLUS, 0, speed);
	    *cost += rtx_cost (op1, PLUS, 1, speed);
	    return true;
	  }

	if (GET_MODE_CLASS (mode) == MODE_INT
	    && CONST_INT_P (op1)
	    && aarch64_uimm12_shift (INTVAL (op1)))
	  {
	    *cost += rtx_cost (op0, PLUS, 0, speed);

	    if (speed)
	      /* ADD (immediate).  */
	      *cost += extra_cost->alu.arith;
	    return true;
	  }

	/* Look for ADD (extended register).  */
        if (aarch64_rtx_arith_op_extract_p (op0, mode))
	  {
	    if (speed)
	      *cost += extra_cost->alu.arith_shift;

	    *cost += rtx_cost (XEXP (XEXP (op0, 0), 0),
			       (enum rtx_code) GET_CODE (op0),
			       0, speed);
	    return true;
	  }

	/* Strip any extend, leave shifts behind as we will
	   cost them through mult_cost.  */
	new_op0 = aarch64_strip_extend (op0);

	if (GET_CODE (new_op0) == MULT
	    || GET_CODE (new_op0) == ASHIFT)
	  {
	    *cost += aarch64_rtx_mult_cost (new_op0, MULT, PLUS,
					    speed);
	    *cost += rtx_cost (op1, PLUS, 1, speed);
	    return true;
	  }

	*cost += (rtx_cost (new_op0, PLUS, 0, speed)
		  + rtx_cost (op1, PLUS, 1, speed));

	if (speed)
	  {
	    if (GET_MODE_CLASS (mode) == MODE_INT)
	      /* ADD.  */
	      *cost += extra_cost->alu.arith;
	    else if (GET_MODE_CLASS (mode) == MODE_FLOAT)
	      /* FADD.  */
	      *cost += extra_cost->fp[mode == DFmode].addsub;
	  }
	return true;
      }

    case BSWAP:
      *cost = COSTS_N_INSNS (1);

      if (speed)
        *cost += extra_cost->alu.rev;

      return false;

    case IOR:
      if (aarch_rev16_p (x))
        {
          *cost = COSTS_N_INSNS (1);

          if (speed)
            *cost += extra_cost->alu.rev;

          return true;
        }
    /* Fall through.  */
    case XOR:
    case AND:
    cost_logic:
      op0 = XEXP (x, 0);
      op1 = XEXP (x, 1);

      if (code == AND
          && GET_CODE (op0) == MULT
          && CONST_INT_P (XEXP (op0, 1))
          && CONST_INT_P (op1)
          && aarch64_uxt_size (exact_log2 (INTVAL (XEXP (op0, 1))),
                               INTVAL (op1)) != 0)
        {
          /* This is a UBFM/SBFM.  */
          *cost += rtx_cost (XEXP (op0, 0), ZERO_EXTRACT, 0, speed);
	  if (speed)
	    *cost += extra_cost->alu.bfx;
          return true;
        }

      if (GET_MODE_CLASS (GET_MODE (x)) == MODE_INT)
	{
	  /* We possibly get the immediate for free, this is not
	     modelled.  */
	  if (CONST_INT_P (op1)
	      && aarch64_bitmask_imm (INTVAL (op1), GET_MODE (x)))
	    {
	      *cost += rtx_cost (op0, (enum rtx_code) code, 0, speed);

	      if (speed)
		*cost += extra_cost->alu.logical;

	      return true;
	    }
	  else
	    {
	      rtx new_op0 = op0;

	      /* Handle ORN, EON, or BIC.  */
	      if (GET_CODE (op0) == NOT)
		op0 = XEXP (op0, 0);

	      new_op0 = aarch64_strip_shift (op0);

	      /* If we had a shift on op0 then this is a logical-shift-
		 by-register/immediate operation.  Otherwise, this is just
		 a logical operation.  */
	      if (speed)
		{
		  if (new_op0 != op0)
		    {
		      /* Shift by immediate.  */
		      if (CONST_INT_P (XEXP (op0, 1)))
			*cost += extra_cost->alu.log_shift;
		      else
			*cost += extra_cost->alu.log_shift_reg;
		    }
		  else
		    *cost += extra_cost->alu.logical;
		}

	      /* In both cases we want to cost both operands.  */
	      *cost += rtx_cost (new_op0, (enum rtx_code) code, 0, speed)
		       + rtx_cost (op1, (enum rtx_code) code, 1, speed);

	      return true;
	    }
	}
      return false;

    case NOT:
      /* MVN.  */
      if (speed)
	*cost += extra_cost->alu.logical;

      /* The logical instruction could have the shifted register form,
         but the cost is the same if the shift is processed as a separate
         instruction, so we don't bother with it here.  */
      return false;

    case ZERO_EXTEND:

      op0 = XEXP (x, 0);
      /* If a value is written in SI mode, then zero extended to DI
	 mode, the operation will in general be free as a write to
	 a 'w' register implicitly zeroes the upper bits of an 'x'
	 register.  However, if this is

	   (set (reg) (zero_extend (reg)))

	 we must cost the explicit register move.  */
      if (mode == DImode
	  && GET_MODE (op0) == SImode
	  && outer == SET)
	{
	  int op_cost = rtx_cost (XEXP (x, 0), ZERO_EXTEND, 0, speed);

	  if (!op_cost && speed)
	    /* MOV.  */
	    *cost += extra_cost->alu.extend;
	  else
	    /* Free, the cost is that of the SI mode operation.  */
	    *cost = op_cost;

	  return true;
	}
      else if (MEM_P (XEXP (x, 0)))
	{
	  /* All loads can zero extend to any size for free.  */
	  *cost = rtx_cost (XEXP (x, 0), ZERO_EXTEND, param, speed);
	  return true;
	}

      /* UXTB/UXTH.  */
      if (speed)
	*cost += extra_cost->alu.extend;

      return false;

    case SIGN_EXTEND:
      if (MEM_P (XEXP (x, 0)))
	{
	  /* LDRSH.  */
	  if (speed)
	    {
	      rtx address = XEXP (XEXP (x, 0), 0);
	      *cost += extra_cost->ldst.load_sign_extend;

	      *cost +=
		COSTS_N_INSNS (aarch64_address_cost (address, mode,
						     0, speed));
	    }
	  return true;
	}

      if (speed)
	*cost += extra_cost->alu.extend;
      return false;

    case ASHIFT:
      op0 = XEXP (x, 0);
      op1 = XEXP (x, 1);

      if (CONST_INT_P (op1))
        {
	  /* LSL (immediate), UBMF, UBFIZ and friends.  These are all
	     aliases.  */
	  if (speed)
	    *cost += extra_cost->alu.shift;

          /* We can incorporate zero/sign extend for free.  */
          if (GET_CODE (op0) == ZERO_EXTEND
              || GET_CODE (op0) == SIGN_EXTEND)
            op0 = XEXP (op0, 0);

          *cost += rtx_cost (op0, ASHIFT, 0, speed);
          return true;
        }
      else
        {
	  /* LSLV.  */
	  if (speed)
	    *cost += extra_cost->alu.shift_reg;

	  return false;  /* All arguments need to be in registers.  */
        }

    case ROTATE:
    case ROTATERT:
    case LSHIFTRT:
    case ASHIFTRT:
      op0 = XEXP (x, 0);
      op1 = XEXP (x, 1);

      if (CONST_INT_P (op1))
	{
	  /* ASR (immediate) and friends.  */
	  if (speed)
	    *cost += extra_cost->alu.shift;

	  *cost += rtx_cost (op0, (enum rtx_code) code, 0, speed);
	  return true;
	}
      else
	{

	  /* ASR (register) and friends.  */
	  if (speed)
	    *cost += extra_cost->alu.shift_reg;

	  return false;  /* All arguments need to be in registers.  */
	}

    case SYMBOL_REF:

      if (aarch64_cmodel == AARCH64_CMODEL_LARGE)
	{
	  /* LDR.  */
	  if (speed)
	    *cost += extra_cost->ldst.load;
	}
      else if (aarch64_cmodel == AARCH64_CMODEL_SMALL
	       || aarch64_cmodel == AARCH64_CMODEL_SMALL_PIC)
	{
	  /* ADRP, followed by ADD.  */
	  *cost += COSTS_N_INSNS (1);
	  if (speed)
	    *cost += 2 * extra_cost->alu.arith;
	}
      else if (aarch64_cmodel == AARCH64_CMODEL_TINY
	       || aarch64_cmodel == AARCH64_CMODEL_TINY_PIC)
	{
	  /* ADR.  */
	  if (speed)
	    *cost += extra_cost->alu.arith;
	}

      if (flag_pic)
	{
	  /* One extra load instruction, after accessing the GOT.  */
	  *cost += COSTS_N_INSNS (1);
	  if (speed)
	    *cost += extra_cost->ldst.load;
	}
      return true;

    case HIGH:
    case LO_SUM:
      /* ADRP/ADD (immediate).  */
      if (speed)
	*cost += extra_cost->alu.arith;
      return true;

    case ZERO_EXTRACT:
    case SIGN_EXTRACT:
      /* UBFX/SBFX.  */
      if (speed)
	*cost += extra_cost->alu.bfx;

      /* We can trust that the immediates used will be correct (there
	 are no by-register forms), so we need only cost op0.  */
      *cost += rtx_cost (XEXP (x, 0), (enum rtx_code) code, 0, speed);
      return true;

    case MULT:
      *cost += aarch64_rtx_mult_cost (x, MULT, 0, speed);
      /* aarch64_rtx_mult_cost always handles recursion to its
	 operands.  */
      return true;

    case MOD:
    case UMOD:
      if (speed)
	{
	  if (GET_MODE_CLASS (GET_MODE (x)) == MODE_INT)
	    *cost += (extra_cost->mult[GET_MODE (x) == DImode].add
		      + extra_cost->mult[GET_MODE (x) == DImode].idiv);
	  else if (GET_MODE (x) == DFmode)
	    *cost += (extra_cost->fp[1].mult
		      + extra_cost->fp[1].div);
	  else if (GET_MODE (x) == SFmode)
	    *cost += (extra_cost->fp[0].mult
		      + extra_cost->fp[0].div);
	}
      return false;  /* All arguments need to be in registers.  */

    case DIV:
    case UDIV:
    case SQRT:
      if (speed)
	{
	  if (GET_MODE_CLASS (mode) == MODE_INT)
	    /* There is no integer SQRT, so only DIV and UDIV can get
	       here.  */
	    *cost += extra_cost->mult[mode == DImode].idiv;
	  else
	    *cost += extra_cost->fp[mode == DFmode].div;
	}
      return false;  /* All arguments need to be in registers.  */

    case IF_THEN_ELSE:
      return aarch64_if_then_else_costs (XEXP (x, 0), XEXP (x, 1),
					 XEXP (x, 2), cost, speed);

    case EQ:
    case NE:
    case GT:
    case GTU:
    case LT:
    case LTU:
    case GE:
    case GEU:
    case LE:
    case LEU:

      return false; /* All arguments must be in registers.  */

    case FMA:
      op0 = XEXP (x, 0);
      op1 = XEXP (x, 1);
      op2 = XEXP (x, 2);

      if (speed)
	*cost += extra_cost->fp[mode == DFmode].fma;

      /* FMSUB, FNMADD, and FNMSUB are free.  */
      if (GET_CODE (op0) == NEG)
        op0 = XEXP (op0, 0);

      if (GET_CODE (op2) == NEG)
        op2 = XEXP (op2, 0);

      /* aarch64_fnma4_elt_to_64v2df has the NEG as operand 1,
	 and the by-element operand as operand 0.  */
      if (GET_CODE (op1) == NEG)
        op1 = XEXP (op1, 0);

      /* Catch vector-by-element operations.  The by-element operand can
	 either be (vec_duplicate (vec_select (x))) or just
	 (vec_select (x)), depending on whether we are multiplying by
	 a vector or a scalar.

	 Canonicalization is not very good in these cases, FMA4 will put the
	 by-element operand as operand 0, FNMA4 will have it as operand 1.  */
      if (GET_CODE (op0) == VEC_DUPLICATE)
	op0 = XEXP (op0, 0);
      else if (GET_CODE (op1) == VEC_DUPLICATE)
	op1 = XEXP (op1, 0);

      if (GET_CODE (op0) == VEC_SELECT)
	op0 = XEXP (op0, 0);
      else if (GET_CODE (op1) == VEC_SELECT)
	op1 = XEXP (op1, 0);

      /* If the remaining parameters are not registers,
         get the cost to put them into registers.  */
      *cost += rtx_cost (op0, FMA, 0, speed);
      *cost += rtx_cost (op1, FMA, 1, speed);
      *cost += rtx_cost (op2, FMA, 2, speed);
      return true;

    case FLOAT_EXTEND:
      if (speed)
	*cost += extra_cost->fp[mode == DFmode].widen;
      return false;

    case FLOAT_TRUNCATE:
      if (speed)
	*cost += extra_cost->fp[mode == DFmode].narrow;
      return false;

    case FIX:
    case UNSIGNED_FIX:
      x = XEXP (x, 0);
      /* Strip the rounding part.  They will all be implemented
         by the fcvt* family of instructions anyway.  */
      if (GET_CODE (x) == UNSPEC)
        {
          unsigned int uns_code = XINT (x, 1);

          if (uns_code == UNSPEC_FRINTA
              || uns_code == UNSPEC_FRINTM
              || uns_code == UNSPEC_FRINTN
              || uns_code == UNSPEC_FRINTP
              || uns_code == UNSPEC_FRINTZ)
            x = XVECEXP (x, 0, 0);
        }

      if (speed)
        *cost += extra_cost->fp[GET_MODE (x) == DFmode].toint;

      *cost += rtx_cost (x, (enum rtx_code) code, 0, speed);
      return true;

    case ABS:
      if (GET_MODE_CLASS (mode) == MODE_FLOAT)
	{
	  /* FABS and FNEG are analogous.  */
	  if (speed)
	    *cost += extra_cost->fp[mode == DFmode].neg;
	}
      else
	{
	  /* Integer ABS will either be split to
	     two arithmetic instructions, or will be an ABS
	     (scalar), which we don't model.  */
	  *cost = COSTS_N_INSNS (2);
	  if (speed)
	    *cost += 2 * extra_cost->alu.arith;
	}
      return false;

    case SMAX:
    case SMIN:
      if (speed)
	{
	  /* FMAXNM/FMINNM/FMAX/FMIN.
	     TODO: This may not be accurate for all implementations, but
	     we do not model this in the cost tables.  */
	  *cost += extra_cost->fp[mode == DFmode].addsub;
	}
      return false;

    case UNSPEC:
      /* The floating point round to integer frint* instructions.  */
      if (aarch64_frint_unspec_p (XINT (x, 1)))
        {
          if (speed)
            *cost += extra_cost->fp[mode == DFmode].roundint;

          return false;
        }

      if (XINT (x, 1) == UNSPEC_RBIT)
        {
          if (speed)
            *cost += extra_cost->alu.rev;

          return false;
        }
      break;

    case TRUNCATE:

      /* Decompose <su>muldi3_highpart.  */
      if (/* (truncate:DI  */
	  mode == DImode
	  /*   (lshiftrt:TI  */
          && GET_MODE (XEXP (x, 0)) == TImode
          && GET_CODE (XEXP (x, 0)) == LSHIFTRT
	  /*      (mult:TI  */
          && GET_CODE (XEXP (XEXP (x, 0), 0)) == MULT
	  /*        (ANY_EXTEND:TI (reg:DI))
	            (ANY_EXTEND:TI (reg:DI)))  */
          && ((GET_CODE (XEXP (XEXP (XEXP (x, 0), 0), 0)) == ZERO_EXTEND
               && GET_CODE (XEXP (XEXP (XEXP (x, 0), 0), 1)) == ZERO_EXTEND)
              || (GET_CODE (XEXP (XEXP (XEXP (x, 0), 0), 0)) == SIGN_EXTEND
                  && GET_CODE (XEXP (XEXP (XEXP (x, 0), 0), 1)) == SIGN_EXTEND))
          && GET_MODE (XEXP (XEXP (XEXP (XEXP (x, 0), 0), 0), 0)) == DImode
          && GET_MODE (XEXP (XEXP (XEXP (XEXP (x, 0), 0), 1), 0)) == DImode
	  /*     (const_int 64)  */
          && CONST_INT_P (XEXP (XEXP (x, 0), 1))
          && UINTVAL (XEXP (XEXP (x, 0), 1)) == 64)
        {
          /* UMULH/SMULH.  */
	  if (speed)
	    *cost += extra_cost->mult[mode == DImode].extend;
          *cost += rtx_cost (XEXP (XEXP (XEXP (XEXP (x, 0), 0), 0), 0),
			     MULT, 0, speed);
          *cost += rtx_cost (XEXP (XEXP (XEXP (XEXP (x, 0), 0), 1), 0),
			     MULT, 1, speed);
          return true;
        }

      /* Fall through.  */
    default:
      break;
    }

  if (dump_file && (dump_flags & TDF_DETAILS))
    fprintf (dump_file,
      "\nFailed to cost RTX.  Assuming default cost.\n");

  return true;
}

/* Wrapper around aarch64_rtx_costs, dumps the partial, or total cost
   calculated for X.  This cost is stored in *COST.  Returns true
   if the total cost of X was calculated.  */
static bool
aarch64_rtx_costs_wrapper (rtx x, int code, int outer,
		   int param, int *cost, bool speed)
{
  bool result = aarch64_rtx_costs (x, code, outer, param, cost, speed);

  if (0 && dump_file && (dump_flags & TDF_DETAILS))
    {
      print_rtl_single (dump_file, x);
      fprintf (dump_file, "\n%s cost: %d (%s)\n",
	       speed ? "Hot" : "Cold",
	       *cost, result ? "final" : "partial");
    }

  return result;
}

static int
aarch64_register_move_cost (machine_mode mode,
			    reg_class_t from_i, reg_class_t to_i)
{
  enum reg_class from = (enum reg_class) from_i;
  enum reg_class to = (enum reg_class) to_i;
  const struct cpu_regmove_cost *regmove_cost
    = aarch64_tune_params->regmove_cost;

  /* Caller save and pointer regs are equivalent to GENERAL_REGS.  */
  if (to == CALLER_SAVE_REGS || to == POINTER_REGS)
    to = GENERAL_REGS;

  if (from == CALLER_SAVE_REGS || from == POINTER_REGS)
    from = GENERAL_REGS;

  /* Moving between GPR and stack cost is the same as GP2GP.  */
  if ((from == GENERAL_REGS && to == STACK_REG)
      || (to == GENERAL_REGS && from == STACK_REG))
    return regmove_cost->GP2GP;

  /* To/From the stack register, we move via the gprs.  */
  if (to == STACK_REG || from == STACK_REG)
    return aarch64_register_move_cost (mode, from, GENERAL_REGS)
            + aarch64_register_move_cost (mode, GENERAL_REGS, to);

  if (GET_MODE_SIZE (mode) == 16)
    {
      /* 128-bit operations on general registers require 2 instructions.  */
      if (from == GENERAL_REGS && to == GENERAL_REGS)
	return regmove_cost->GP2GP * 2;
      else if (from == GENERAL_REGS)
	return regmove_cost->GP2FP * 2;
      else if (to == GENERAL_REGS)
	return regmove_cost->FP2GP * 2;

      /* When AdvSIMD instructions are disabled it is not possible to move
	 a 128-bit value directly between Q registers.  This is handled in
	 secondary reload.  A general register is used as a scratch to move
	 the upper DI value and the lower DI value is moved directly,
	 hence the cost is the sum of three moves. */
      if (! TARGET_SIMD)
	return regmove_cost->GP2FP + regmove_cost->FP2GP + regmove_cost->FP2FP;

      return regmove_cost->FP2FP;
    }

  if (from == GENERAL_REGS && to == GENERAL_REGS)
    return regmove_cost->GP2GP;
  else if (from == GENERAL_REGS)
    return regmove_cost->GP2FP;
  else if (to == GENERAL_REGS)
    return regmove_cost->FP2GP;

  return regmove_cost->FP2FP;
}

static int
aarch64_memory_move_cost (machine_mode mode ATTRIBUTE_UNUSED,
			  reg_class_t rclass ATTRIBUTE_UNUSED,
			  bool in ATTRIBUTE_UNUSED)
{
  return aarch64_tune_params->memmov_cost;
}

/* Return the number of instructions that can be issued per cycle.  */
static int
aarch64_sched_issue_rate (void)
{
  return aarch64_tune_params->issue_rate;
}

/* Return true if the target can do macro fusion of compare and branch. */
static bool
aarch64_macro_fusion_p (void)
{
  return aarch64_tune_params->macro_fusion_pair != NULL;
}

/* Return is the pair of instructions are macro fusion pairs. */
static bool
aarch64_macro_fusion_pair (rtx_insn *condgen, rtx_insn *condjmp)
{
  gcc_assert (aarch64_tune_params->macro_fusion_pair);
  return aarch64_tune_params->macro_fusion_pair (condgen, condjmp);
}

static bool
aarch64_thunderx_macro_fusion_pair (rtx_insn *condgen, rtx_insn *)
{
  gcc_assert (aarch64_tune == thunderx);

  /* This misses some of them due to easy shift
     is not checked. */
  if (get_attr_type (condgen) == TYPE_ALUS_SREG
      || get_attr_type (condgen) == TYPE_ALUS_IMM
      || get_attr_type (condgen) == TYPE_LOGICS_REG
      || get_attr_type (condgen) == TYPE_LOGICS_IMM)
    return true;

  return false;
}


/* Vectorizer cost model target hooks.  */

/* Implement targetm.vectorize.builtin_vectorization_cost.  */
static int
aarch64_builtin_vectorization_cost (enum vect_cost_for_stmt type_of_cost,
				    tree vectype,
				    int misalign ATTRIBUTE_UNUSED)
{
  unsigned elements;

  switch (type_of_cost)
    {
      case scalar_stmt:
	return aarch64_tune_params->vec_costs->scalar_stmt_cost;

      case scalar_load:
	return aarch64_tune_params->vec_costs->scalar_load_cost;

      case scalar_store:
	return aarch64_tune_params->vec_costs->scalar_store_cost;

      case vector_stmt:
	return aarch64_tune_params->vec_costs->vec_stmt_cost;

      case vector_load:
	return aarch64_tune_params->vec_costs->vec_align_load_cost;

      case vector_store:
	return aarch64_tune_params->vec_costs->vec_store_cost;

      case vec_to_scalar:
	return aarch64_tune_params->vec_costs->vec_to_scalar_cost;

      case scalar_to_vec:
	return aarch64_tune_params->vec_costs->scalar_to_vec_cost;

      case unaligned_load:
	return aarch64_tune_params->vec_costs->vec_unalign_load_cost;

      case unaligned_store:
	return aarch64_tune_params->vec_costs->vec_unalign_store_cost;

      case cond_branch_taken:
	return aarch64_tune_params->vec_costs->cond_taken_branch_cost;

      case cond_branch_not_taken:
	return aarch64_tune_params->vec_costs->cond_not_taken_branch_cost;

      case vec_perm:
      case vec_promote_demote:
	return aarch64_tune_params->vec_costs->vec_stmt_cost;

      case vec_construct:
        elements = TYPE_VECTOR_SUBPARTS (vectype);
	return elements / 2 + 1;

      default:
	gcc_unreachable ();
    }
}

/* Implement targetm.vectorize.add_stmt_cost.  */
static unsigned
aarch64_add_stmt_cost (void *data, int count, enum vect_cost_for_stmt kind,
		       struct _stmt_vec_info *stmt_info, int misalign,
		       enum vect_cost_model_location where)
{
  unsigned *cost = (unsigned *) data;
  unsigned retval = 0;

  if (flag_vect_cost_model)
    {
      tree vectype = stmt_info ? stmt_vectype (stmt_info) : NULL_TREE;
      int stmt_cost =
	    aarch64_builtin_vectorization_cost (kind, vectype, misalign);

      /* Statements in an inner loop relative to the loop being
	 vectorized are weighted more heavily.  The value here is
	 a function (linear for now) of the loop nest level.  */
      if (where == vect_body && stmt_info && stmt_in_inner_loop_p (stmt_info))
	{
	  loop_vec_info loop_info = STMT_VINFO_LOOP_VINFO (stmt_info);
	  struct loop *loop =  LOOP_VINFO_LOOP (loop_info);
	  unsigned nest_level = loop_depth (loop);

	  count *= nest_level;
	}

      retval = (unsigned) (count * stmt_cost);
      cost[where] += retval;
    }

  return retval;
}

static void initialize_aarch64_code_model (void);

/* Parse the architecture extension string.  */

static void
aarch64_parse_extension (char *str)
{
  /* The extension string is parsed left to right.  */
  const struct aarch64_option_extension *opt = NULL;

  /* Flag to say whether we are adding or removing an extension.  */
  int adding_ext = -1;

  while (str != NULL && *str != 0)
    {
      char *ext;
      size_t len;

      str++;
      ext = strchr (str, '+');

      if (ext != NULL)
	len = ext - str;
      else
	len = strlen (str);

      if (len >= 2 && strncmp (str, "no", 2) == 0)
	{
	  adding_ext = 0;
	  len -= 2;
	  str += 2;
	}
      else if (len > 0)
	adding_ext = 1;

      if (len == 0)
	{
	  error ("missing feature modifier after %qs", "+no");
	  return;
	}

      /* Scan over the extensions table trying to find an exact match.  */
      for (opt = all_extensions; opt->name != NULL; opt++)
	{
	  if (strlen (opt->name) == len && strncmp (opt->name, str, len) == 0)
	    {
	      /* Add or remove the extension.  */
	      if (adding_ext)
		aarch64_isa_flags |= opt->flags_on;
	      else
		aarch64_isa_flags &= ~(opt->flags_off);
	      break;
	    }
	}

      if (opt->name == NULL)
	{
	  /* Extension not found in list.  */
	  error ("unknown feature modifier %qs", str);
	  return;
	}

      str = ext;
    };

  return;
}

/* Parse the ARCH string.  */

static void
aarch64_parse_arch (void)
{
  char *ext;
  const struct processor *arch;
  char *str = (char *) alloca (strlen (aarch64_arch_string) + 1);
  size_t len;

  strcpy (str, aarch64_arch_string);

  ext = strchr (str, '+');

  if (ext != NULL)
    len = ext - str;
  else
    len = strlen (str);

  if (len == 0)
    {
      error ("missing arch name in -march=%qs", str);
      return;
    }

  /* Loop through the list of supported ARCHs to find a match.  */
  for (arch = all_architectures; arch->name != NULL; arch++)
    {
      if (strlen (arch->name) == len && strncmp (arch->name, str, len) == 0)
	{
	  selected_arch = arch;
	  aarch64_isa_flags = selected_arch->flags;

	  if (!selected_cpu)
	    selected_cpu = &all_cores[selected_arch->core];

	  if (ext != NULL)
	    {
	      /* ARCH string contains at least one extension.  */
	      aarch64_parse_extension (ext);
	    }

	  if (strcmp (selected_arch->arch, selected_cpu->arch))
	    {
	      warning (0, "switch -mcpu=%s conflicts with -march=%s switch",
		       selected_cpu->name, selected_arch->name);
	    }

	  return;
	}
    }

  /* ARCH name not found in list.  */
  error ("unknown value %qs for -march", str);
  return;
}

/* Parse the CPU string.  */

static void
aarch64_parse_cpu (void)
{
  char *ext;
  const struct processor *cpu;
  char *str = (char *) alloca (strlen (aarch64_cpu_string) + 1);
  size_t len;

  strcpy (str, aarch64_cpu_string);

  ext = strchr (str, '+');

  if (ext != NULL)
    len = ext - str;
  else
    len = strlen (str);

  if (len == 0)
    {
      error ("missing cpu name in -mcpu=%qs", str);
      return;
    }

  /* Loop through the list of supported CPUs to find a match.  */
  for (cpu = all_cores; cpu->name != NULL; cpu++)
    {
      if (strlen (cpu->name) == len && strncmp (cpu->name, str, len) == 0)
	{
	  selected_cpu = cpu;
	  selected_tune = cpu;
	  aarch64_isa_flags = selected_cpu->flags;

	  if (ext != NULL)
	    {
	      /* CPU string contains at least one extension.  */
	      aarch64_parse_extension (ext);
	    }

	  return;
	}
    }

  /* CPU name not found in list.  */
  error ("unknown value %qs for -mcpu", str);
  return;
}

/* Parse the TUNE string.  */

static void
aarch64_parse_tune (void)
{
  const struct processor *cpu;
  char *str = (char *) alloca (strlen (aarch64_tune_string) + 1);
  strcpy (str, aarch64_tune_string);

  /* Loop through the list of supported CPUs to find a match.  */
  for (cpu = all_cores; cpu->name != NULL; cpu++)
    {
      if (strcmp (cpu->name, str) == 0)
	{
	  selected_tune = cpu;
	  return;
	}
    }

  /* CPU name not found in list.  */
  error ("unknown value %qs for -mtune", str);
  return;
}


/* Implement TARGET_OPTION_OVERRIDE.  */

static void
aarch64_override_options (void)
{
  /* -mcpu=CPU is shorthand for -march=ARCH_FOR_CPU, -mtune=CPU.
     If either of -march or -mtune is given, they override their
     respective component of -mcpu.

     So, first parse AARCH64_CPU_STRING, then the others, be careful
     with -march as, if -mcpu is not present on the command line, march
     must set a sensible default CPU.  */
  if (aarch64_cpu_string)
    {
      aarch64_parse_cpu ();
    }

  if (aarch64_arch_string)
    {
      aarch64_parse_arch ();
    }

  if (aarch64_tune_string)
    {
      aarch64_parse_tune ();
    }

#ifndef HAVE_AS_MABI_OPTION
  /* The compiler may have been configured with 2.23.* binutils, which does
     not have support for ILP32.  */
  if (TARGET_ILP32)
    error ("Assembler does not support -mabi=ilp32");
#endif

  initialize_aarch64_code_model ();

  aarch64_build_bitmask_table ();

  /* This target defaults to strict volatile bitfields.  */
  if (flag_strict_volatile_bitfields < 0 && abi_version_at_least (2))
    flag_strict_volatile_bitfields = 1;

  /* If the user did not specify a processor, choose the default
     one for them.  This will be the CPU set during configuration using
     --with-cpu, otherwise it is "generic".  */
  if (!selected_cpu)
    {
      selected_cpu = &all_cores[TARGET_CPU_DEFAULT & 0x3f];
      aarch64_isa_flags = TARGET_CPU_DEFAULT >> 6;
    }

  gcc_assert (selected_cpu);

  /* The selected cpu may be an architecture, so lookup tuning by core ID.  */
  if (!selected_tune)
    selected_tune = &all_cores[selected_cpu->core];

  aarch64_tune_flags = selected_tune->flags;
  aarch64_tune = selected_tune->core;
  aarch64_tune_params = selected_tune->tune;

  /* If not opzimizing for size, set the default
     alignment to what the target wants */
  if (!optimize_size)
    {
      if (align_loops <= 0)
	align_loops = aarch64_tune_params->align;
      if (align_jumps <= 0)
	align_jumps = aarch64_tune_params->align;
      if (align_functions <= 0)
	align_functions = aarch64_tune_params->align;
    }


  maybe_set_param_value (PARAM_SIMULTANEOUS_PREFETCHES,
			 aarch64_tune_params->prefetch_costs->simultaneous_prefetches,
			 global_options.x_param_values,
			 global_options_set.x_param_values);
  maybe_set_param_value (PARAM_L1_CACHE_LINE_SIZE,
			 aarch64_tune_params->prefetch_costs->cache_line_size,
			 global_options.x_param_values,
			 global_options_set.x_param_values);
  maybe_set_param_value (PARAM_L1_CACHE_SIZE,
			 aarch64_tune_params->prefetch_costs->l1_cache_size,
			 global_options.x_param_values,
			 global_options_set.x_param_values);
  maybe_set_param_value (PARAM_L2_CACHE_SIZE,
			 aarch64_tune_params->prefetch_costs->l2_cache_size,
			 global_options.x_param_values,
			 global_options_set.x_param_values);

  /* Enable sw prefetching at -O3 for CPUS that prefetching is helpful.  */
  if (global_options_set.x_flag_prefetch_loop_arrays < 0
      && !optimize_size
      && (global_options_set.x_optimize >= 3 || global_options_set.x_flag_profile_use)
      && aarch64_tune_params->prefetch_costs->prefetch_beneficial)
    global_options_set.x_flag_prefetch_loop_arrays = 1;

  if (aarch64_fix_a53_err835769 == 2)
    {
#ifdef TARGET_FIX_ERR_A53_835769_DEFAULT
      aarch64_fix_a53_err835769 = 1;
#else
      aarch64_fix_a53_err835769 = 0;
#endif
    }

  aarch64_override_options_after_change ();
}

/* Implement targetm.override_options_after_change.  */

static void
aarch64_override_options_after_change (void)
{
  if (flag_omit_frame_pointer)
    flag_omit_leaf_frame_pointer = false;
  else if (flag_omit_leaf_frame_pointer)
    flag_omit_frame_pointer = true;
}

static struct machine_function *
aarch64_init_machine_status (void)
{
  struct machine_function *machine;
  machine = ggc_cleared_alloc<machine_function> ();
  return machine;
}

void
aarch64_init_expanders (void)
{
  init_machine_status = aarch64_init_machine_status;
}

/* A checking mechanism for the implementation of the various code models.  */
static void
initialize_aarch64_code_model (void)
{
   if (flag_pic)
     {
       switch (aarch64_cmodel_var)
	 {
	 case AARCH64_CMODEL_TINY:
	   aarch64_cmodel = AARCH64_CMODEL_TINY_PIC;
	   break;
	 case AARCH64_CMODEL_SMALL:
	   aarch64_cmodel = AARCH64_CMODEL_SMALL_PIC;
	   break;
	 case AARCH64_CMODEL_LARGE:
	   sorry ("code model %qs with -f%s", "large",
		  flag_pic > 1 ? "PIC" : "pic");
	 default:
	   gcc_unreachable ();
	 }
     }
   else
     aarch64_cmodel = aarch64_cmodel_var;
}

/* Return true if SYMBOL_REF X binds locally.  */

static bool
aarch64_symbol_binds_local_p (const_rtx x)
{
  return (SYMBOL_REF_DECL (x)
	  ? targetm.binds_local_p (SYMBOL_REF_DECL (x))
	  : SYMBOL_REF_LOCAL_P (x));
}

/* Return true if SYMBOL_REF X is thread local */
static bool
aarch64_tls_symbol_p (rtx x)
{
  if (! TARGET_HAVE_TLS)
    return false;

  if (GET_CODE (x) != SYMBOL_REF)
    return false;

  return SYMBOL_REF_TLS_MODEL (x) != 0;
}

/* Classify a TLS symbol into one of the TLS kinds.  */
enum aarch64_symbol_type
aarch64_classify_tls_symbol (rtx x)
{
  enum tls_model tls_kind = tls_symbolic_operand_type (x);

  switch (tls_kind)
    {
    case TLS_MODEL_GLOBAL_DYNAMIC:
    case TLS_MODEL_LOCAL_DYNAMIC:
      return TARGET_TLS_DESC ? SYMBOL_SMALL_TLSDESC : SYMBOL_SMALL_TLSGD;

    case TLS_MODEL_INITIAL_EXEC:
      return SYMBOL_SMALL_GOTTPREL;

    case TLS_MODEL_LOCAL_EXEC:
      return SYMBOL_SMALL_TPREL;

    case TLS_MODEL_EMULATED:
    case TLS_MODEL_NONE:
      return SYMBOL_FORCE_TO_MEM;

    default:
      gcc_unreachable ();
    }
}

/* Return the method that should be used to access SYMBOL_REF or
   LABEL_REF X in context CONTEXT.  */

enum aarch64_symbol_type
aarch64_classify_symbol (rtx x,
			 enum aarch64_symbol_context context ATTRIBUTE_UNUSED)
{
  if (GET_CODE (x) == LABEL_REF)
    {
      switch (aarch64_cmodel)
	{
	case AARCH64_CMODEL_LARGE:
	  return SYMBOL_FORCE_TO_MEM;

	case AARCH64_CMODEL_TINY_PIC:
	case AARCH64_CMODEL_TINY:
	  return SYMBOL_TINY_ABSOLUTE;

	case AARCH64_CMODEL_SMALL_PIC:
	case AARCH64_CMODEL_SMALL:
	  return SYMBOL_SMALL_ABSOLUTE;

	default:
	  gcc_unreachable ();
	}
    }

  if (GET_CODE (x) == SYMBOL_REF)
    {
      /* Large coding model forces every symbol to memory and
	 then uses relative loads to read the constant from the text
	 section.  */
      if (aarch64_cmodel == AARCH64_CMODEL_LARGE)
	  return SYMBOL_FORCE_TO_MEM;

      if (aarch64_tls_symbol_p (x))
	return aarch64_classify_tls_symbol (x);

      switch (aarch64_cmodel)
	{
	case AARCH64_CMODEL_TINY:
	  /* Tiny uses relative relocations which
	     might not be able to resolve the abosulute value of 0.
	     But ignore decls which are in a comdat group set as
	     those will be resolved not to zero.  */
	  if (SYMBOL_REF_WEAK (x)
	      && !(SYMBOL_REF_DECL (x)
		   && DECL_COMDAT_GROUP (SYMBOL_REF_DECL (x))))
	    return SYMBOL_FORCE_TO_MEM;
	  return SYMBOL_TINY_ABSOLUTE;

	case AARCH64_CMODEL_SMALL:
	  /* Small uses relative relocations which
	     might not be able to resolve the abosulute value of 0.
	     But ignore decls which are in a comdat group set as
	     those will be resolved not to zero.
	     Note small uses adrp which is a relative with respect of
	     the page.  */
	  if (SYMBOL_REF_WEAK (x)
	      && !(SYMBOL_REF_DECL (x)
		   && DECL_COMDAT_GROUP (SYMBOL_REF_DECL (x))))
	    return SYMBOL_FORCE_TO_MEM;
	  return SYMBOL_SMALL_ABSOLUTE;

	case AARCH64_CMODEL_TINY_PIC:
	  if (!aarch64_symbol_binds_local_p (x))
	    return SYMBOL_TINY_GOT;
	  return SYMBOL_TINY_ABSOLUTE;

	case AARCH64_CMODEL_SMALL_PIC:
	  if (!aarch64_symbol_binds_local_p (x))
	    return SYMBOL_SMALL_GOT;
	  return SYMBOL_SMALL_ABSOLUTE;

	default:
	  gcc_unreachable ();
	}
    }

  /* By default push everything into the constant pool.  */
  return SYMBOL_FORCE_TO_MEM;
}

bool
aarch64_constant_address_p (rtx x)
{
  return (CONSTANT_P (x) && memory_address_p (DImode, x));
}

bool
aarch64_legitimate_pic_operand_p (rtx x)
{
  if (GET_CODE (x) == SYMBOL_REF
      || (GET_CODE (x) == CONST
	  && GET_CODE (XEXP (x, 0)) == PLUS
	  && GET_CODE (XEXP (XEXP (x, 0), 0)) == SYMBOL_REF))
     return false;

  return true;
}

/* Return true if X holds either a quarter-precision or
     floating-point +0.0 constant.  */
static bool
aarch64_valid_floating_const (machine_mode mode, rtx x)
{
  if (!CONST_DOUBLE_P (x))
    return false;

  /* TODO: We could handle moving 0.0 to a TFmode register,
     but first we would like to refactor the movtf_aarch64
     to be more amicable to split moves properly and
     correctly gate on TARGET_SIMD.  For now - reject all
     constants which are not to SFmode or DFmode registers.  */
  if (!(mode == SFmode || mode == DFmode))
    return false;

  if (aarch64_float_const_zero_rtx_p (x))
    return true;
  return aarch64_float_const_representable_p (x);
}

static bool
aarch64_legitimate_constant_p (machine_mode mode, rtx x)
{
  /* Do not allow vector struct mode constants.  We could support
     0 and -1 easily, but they need support in aarch64-simd.md.  */
  if (TARGET_SIMD && aarch64_vect_struct_mode_p (mode))
    return false;

  /* This could probably go away because
     we now decompose CONST_INTs according to expand_mov_immediate.  */
  if ((GET_CODE (x) == CONST_VECTOR
       && aarch64_simd_valid_immediate (x, mode, false, NULL))
      || CONST_INT_P (x) || aarch64_valid_floating_const (mode, x))
	return !targetm.cannot_force_const_mem (mode, x);

  if (GET_CODE (x) == HIGH
      && aarch64_valid_symref (XEXP (x, 0), GET_MODE (XEXP (x, 0))))
    return true;

  return aarch64_constant_address_p (x);
}

rtx
aarch64_load_tp (rtx target)
{
  if (!target
      || GET_MODE (target) != Pmode
      || !register_operand (target, Pmode))
    target = gen_reg_rtx (Pmode);

  /* Can return in any reg.  */
  emit_insn (gen_aarch64_load_tp_hard (target));
  return target;
}

/* On AAPCS systems, this is the "struct __va_list".  */
static GTY(()) tree va_list_type;

/* Implement TARGET_BUILD_BUILTIN_VA_LIST.
   Return the type to use as __builtin_va_list.

   AAPCS64 \S 7.1.4 requires that va_list be a typedef for a type defined as:

   struct __va_list
   {
     void *__stack;
     void *__gr_top;
     void *__vr_top;
     int   __gr_offs;
     int   __vr_offs;
   };  */

static tree
aarch64_build_builtin_va_list (void)
{
  tree va_list_name;
  tree f_stack, f_grtop, f_vrtop, f_groff, f_vroff;

  /* Create the type.  */
  va_list_type = lang_hooks.types.make_type (RECORD_TYPE);
  /* Give it the required name.  */
  va_list_name = build_decl (BUILTINS_LOCATION,
			     TYPE_DECL,
			     get_identifier ("__va_list"),
			     va_list_type);
  DECL_ARTIFICIAL (va_list_name) = 1;
  TYPE_NAME (va_list_type) = va_list_name;
  TYPE_STUB_DECL (va_list_type) = va_list_name;

  /* Create the fields.  */
  f_stack = build_decl (BUILTINS_LOCATION,
			FIELD_DECL, get_identifier ("__stack"),
			ptr_type_node);
  f_grtop = build_decl (BUILTINS_LOCATION,
			FIELD_DECL, get_identifier ("__gr_top"),
			ptr_type_node);
  f_vrtop = build_decl (BUILTINS_LOCATION,
			FIELD_DECL, get_identifier ("__vr_top"),
			ptr_type_node);
  f_groff = build_decl (BUILTINS_LOCATION,
			FIELD_DECL, get_identifier ("__gr_offs"),
			integer_type_node);
  f_vroff = build_decl (BUILTINS_LOCATION,
			FIELD_DECL, get_identifier ("__vr_offs"),
			integer_type_node);

  DECL_ARTIFICIAL (f_stack) = 1;
  DECL_ARTIFICIAL (f_grtop) = 1;
  DECL_ARTIFICIAL (f_vrtop) = 1;
  DECL_ARTIFICIAL (f_groff) = 1;
  DECL_ARTIFICIAL (f_vroff) = 1;

  DECL_FIELD_CONTEXT (f_stack) = va_list_type;
  DECL_FIELD_CONTEXT (f_grtop) = va_list_type;
  DECL_FIELD_CONTEXT (f_vrtop) = va_list_type;
  DECL_FIELD_CONTEXT (f_groff) = va_list_type;
  DECL_FIELD_CONTEXT (f_vroff) = va_list_type;

  TYPE_FIELDS (va_list_type) = f_stack;
  DECL_CHAIN (f_stack) = f_grtop;
  DECL_CHAIN (f_grtop) = f_vrtop;
  DECL_CHAIN (f_vrtop) = f_groff;
  DECL_CHAIN (f_groff) = f_vroff;

  /* Compute its layout.  */
  layout_type (va_list_type);

  return va_list_type;
}

/* Implement TARGET_EXPAND_BUILTIN_VA_START.  */
static void
aarch64_expand_builtin_va_start (tree valist, rtx nextarg ATTRIBUTE_UNUSED)
{
  const CUMULATIVE_ARGS *cum;
  tree f_stack, f_grtop, f_vrtop, f_groff, f_vroff;
  tree stack, grtop, vrtop, groff, vroff;
  tree t;
  int gr_save_area_size;
  int vr_save_area_size;
  int vr_offset;

  cum = &crtl->args.info;
  gr_save_area_size
    = (NUM_ARG_REGS - cum->aapcs_ncrn) * UNITS_PER_WORD;
  vr_save_area_size
    = (NUM_FP_ARG_REGS - cum->aapcs_nvrn) * UNITS_PER_VREG;

  if (TARGET_GENERAL_REGS_ONLY)
    {
      if (cum->aapcs_nvrn > 0)
	sorry ("%qs and floating point or vector arguments",
	       "-mgeneral-regs-only");
      vr_save_area_size = 0;
    }

  f_stack = TYPE_FIELDS (va_list_type_node);
  f_grtop = DECL_CHAIN (f_stack);
  f_vrtop = DECL_CHAIN (f_grtop);
  f_groff = DECL_CHAIN (f_vrtop);
  f_vroff = DECL_CHAIN (f_groff);

  stack = build3 (COMPONENT_REF, TREE_TYPE (f_stack), valist, f_stack,
		  NULL_TREE);
  grtop = build3 (COMPONENT_REF, TREE_TYPE (f_grtop), valist, f_grtop,
		  NULL_TREE);
  vrtop = build3 (COMPONENT_REF, TREE_TYPE (f_vrtop), valist, f_vrtop,
		  NULL_TREE);
  groff = build3 (COMPONENT_REF, TREE_TYPE (f_groff), valist, f_groff,
		  NULL_TREE);
  vroff = build3 (COMPONENT_REF, TREE_TYPE (f_vroff), valist, f_vroff,
		  NULL_TREE);

  /* Emit code to initialize STACK, which points to the next varargs stack
     argument.  CUM->AAPCS_STACK_SIZE gives the number of stack words used
     by named arguments.  STACK is 8-byte aligned.  */
  t = make_tree (TREE_TYPE (stack), virtual_incoming_args_rtx);
  if (cum->aapcs_stack_size > 0)
    t = fold_build_pointer_plus_hwi (t, cum->aapcs_stack_size * UNITS_PER_WORD);
  t = build2 (MODIFY_EXPR, TREE_TYPE (stack), stack, t);
  expand_expr (t, const0_rtx, VOIDmode, EXPAND_NORMAL);

  /* Emit code to initialize GRTOP, the top of the GR save area.
     virtual_incoming_args_rtx should have been 16 byte aligned.  */
  t = make_tree (TREE_TYPE (grtop), virtual_incoming_args_rtx);
  t = build2 (MODIFY_EXPR, TREE_TYPE (grtop), grtop, t);
  expand_expr (t, const0_rtx, VOIDmode, EXPAND_NORMAL);

  /* Emit code to initialize VRTOP, the top of the VR save area.
     This address is gr_save_area_bytes below GRTOP, rounded
     down to the next 16-byte boundary.  */
  t = make_tree (TREE_TYPE (vrtop), virtual_incoming_args_rtx);
  vr_offset = AARCH64_ROUND_UP (gr_save_area_size,
			     STACK_BOUNDARY / BITS_PER_UNIT);

  if (vr_offset)
    t = fold_build_pointer_plus_hwi (t, -vr_offset);
  t = build2 (MODIFY_EXPR, TREE_TYPE (vrtop), vrtop, t);
  expand_expr (t, const0_rtx, VOIDmode, EXPAND_NORMAL);

  /* Emit code to initialize GROFF, the offset from GRTOP of the
     next GPR argument.  */
  t = build2 (MODIFY_EXPR, TREE_TYPE (groff), groff,
	      build_int_cst (TREE_TYPE (groff), -gr_save_area_size));
  expand_expr (t, const0_rtx, VOIDmode, EXPAND_NORMAL);

  /* Likewise emit code to initialize VROFF, the offset from FTOP
     of the next VR argument.  */
  t = build2 (MODIFY_EXPR, TREE_TYPE (vroff), vroff,
	      build_int_cst (TREE_TYPE (vroff), -vr_save_area_size));
  expand_expr (t, const0_rtx, VOIDmode, EXPAND_NORMAL);
}

/* Implement TARGET_GIMPLIFY_VA_ARG_EXPR.  */

static tree
aarch64_gimplify_va_arg_expr (tree valist, tree type, gimple_seq *pre_p,
			      gimple_seq *post_p ATTRIBUTE_UNUSED)
{
  tree addr;
  bool indirect_p;
  bool is_ha;		/* is HFA or HVA.  */
  bool dw_align;	/* double-word align.  */
  machine_mode ag_mode = VOIDmode;
  int nregs;
  machine_mode mode;

  tree f_stack, f_grtop, f_vrtop, f_groff, f_vroff;
  tree stack, f_top, f_off, off, arg, roundup, on_stack;
  HOST_WIDE_INT size, rsize, adjust, align;
  tree t, u, cond1, cond2;

  indirect_p = pass_by_reference (NULL, TYPE_MODE (type), type, false);
  if (indirect_p)
    type = build_pointer_type (type);

  mode = TYPE_MODE (type);

  f_stack = TYPE_FIELDS (va_list_type_node);
  f_grtop = DECL_CHAIN (f_stack);
  f_vrtop = DECL_CHAIN (f_grtop);
  f_groff = DECL_CHAIN (f_vrtop);
  f_vroff = DECL_CHAIN (f_groff);

  stack = build3 (COMPONENT_REF, TREE_TYPE (f_stack), unshare_expr (valist),
		  f_stack, NULL_TREE);
  size = int_size_in_bytes (type);
  align = aarch64_function_arg_alignment (mode, type) / BITS_PER_UNIT;

  dw_align = false;
  adjust = 0;
  if (aarch64_vfp_is_call_or_return_candidate (mode,
					       type,
					       &ag_mode,
					       &nregs,
					       &is_ha))
    {
      /* TYPE passed in fp/simd registers.  */
      if (TARGET_GENERAL_REGS_ONLY)
	sorry ("%qs and floating point or vector arguments",
	       "-mgeneral-regs-only");

      f_top = build3 (COMPONENT_REF, TREE_TYPE (f_vrtop),
		      unshare_expr (valist), f_vrtop, NULL_TREE);
      f_off = build3 (COMPONENT_REF, TREE_TYPE (f_vroff),
		      unshare_expr (valist), f_vroff, NULL_TREE);

      rsize = nregs * UNITS_PER_VREG;

      if (is_ha)
	{
	  if (BYTES_BIG_ENDIAN && GET_MODE_SIZE (ag_mode) < UNITS_PER_VREG)
	    adjust = UNITS_PER_VREG - GET_MODE_SIZE (ag_mode);
	}
      else if (BLOCK_REG_PADDING (mode, type, 1) == downward
	       && size < UNITS_PER_VREG)
	{
	  adjust = UNITS_PER_VREG - size;
	}
    }
  else
    {
      /* TYPE passed in general registers.  */
      f_top = build3 (COMPONENT_REF, TREE_TYPE (f_grtop),
		      unshare_expr (valist), f_grtop, NULL_TREE);
      f_off = build3 (COMPONENT_REF, TREE_TYPE (f_groff),
		      unshare_expr (valist), f_groff, NULL_TREE);
      rsize = (size + UNITS_PER_WORD - 1) & -UNITS_PER_WORD;
      nregs = rsize / UNITS_PER_WORD;

      if (align > 8)
	dw_align = true;

      if (BLOCK_REG_PADDING (mode, type, 1) == downward
	  && size < UNITS_PER_WORD)
	{
	  adjust = UNITS_PER_WORD  - size;
	}
    }

  /* Get a local temporary for the field value.  */
  off = get_initialized_tmp_var (f_off, pre_p, NULL);

  /* Emit code to branch if off >= 0.  */
  t = build2 (GE_EXPR, boolean_type_node, off,
	      build_int_cst (TREE_TYPE (off), 0));
  cond1 = build3 (COND_EXPR, ptr_type_node, t, NULL_TREE, NULL_TREE);

  if (dw_align)
    {
      /* Emit: offs = (offs + 15) & -16.  */
      t = build2 (PLUS_EXPR, TREE_TYPE (off), off,
		  build_int_cst (TREE_TYPE (off), 15));
      t = build2 (BIT_AND_EXPR, TREE_TYPE (off), t,
		  build_int_cst (TREE_TYPE (off), -16));
      roundup = build2 (MODIFY_EXPR, TREE_TYPE (off), off, t);
    }
  else
    roundup = NULL;

  /* Update ap.__[g|v]r_offs  */
  t = build2 (PLUS_EXPR, TREE_TYPE (off), off,
	      build_int_cst (TREE_TYPE (off), rsize));
  t = build2 (MODIFY_EXPR, TREE_TYPE (f_off), unshare_expr (f_off), t);

  /* String up.  */
  if (roundup)
    t = build2 (COMPOUND_EXPR, TREE_TYPE (t), roundup, t);

  /* [cond2] if (ap.__[g|v]r_offs > 0)  */
  u = build2 (GT_EXPR, boolean_type_node, unshare_expr (f_off),
	      build_int_cst (TREE_TYPE (f_off), 0));
  cond2 = build3 (COND_EXPR, ptr_type_node, u, NULL_TREE, NULL_TREE);

  /* String up: make sure the assignment happens before the use.  */
  t = build2 (COMPOUND_EXPR, TREE_TYPE (cond2), t, cond2);
  COND_EXPR_ELSE (cond1) = t;

  /* Prepare the trees handling the argument that is passed on the stack;
     the top level node will store in ON_STACK.  */
  arg = get_initialized_tmp_var (stack, pre_p, NULL);
  if (align > 8)
    {
      /* if (alignof(type) > 8) (arg = arg + 15) & -16;  */
      t = fold_convert (intDI_type_node, arg);
      t = build2 (PLUS_EXPR, TREE_TYPE (t), t,
		  build_int_cst (TREE_TYPE (t), 15));
      t = build2 (BIT_AND_EXPR, TREE_TYPE (t), t,
		  build_int_cst (TREE_TYPE (t), -16));
      t = fold_convert (TREE_TYPE (arg), t);
      roundup = build2 (MODIFY_EXPR, TREE_TYPE (arg), arg, t);
    }
  else
    roundup = NULL;
  /* Advance ap.__stack  */
  t = fold_convert (intDI_type_node, arg);
  t = build2 (PLUS_EXPR, TREE_TYPE (t), t,
	      build_int_cst (TREE_TYPE (t), size + 7));
  t = build2 (BIT_AND_EXPR, TREE_TYPE (t), t,
	      build_int_cst (TREE_TYPE (t), -8));
  t = fold_convert (TREE_TYPE (arg), t);
  t = build2 (MODIFY_EXPR, TREE_TYPE (stack), unshare_expr (stack), t);
  /* String up roundup and advance.  */
  if (roundup)
    t = build2 (COMPOUND_EXPR, TREE_TYPE (t), roundup, t);
  /* String up with arg */
  on_stack = build2 (COMPOUND_EXPR, TREE_TYPE (arg), t, arg);
  /* Big-endianness related address adjustment.  */
  if (BLOCK_REG_PADDING (mode, type, 1) == downward
      && size < UNITS_PER_WORD)
  {
    t = build2 (POINTER_PLUS_EXPR, TREE_TYPE (arg), arg,
		size_int (UNITS_PER_WORD - size));
    on_stack = build2 (COMPOUND_EXPR, TREE_TYPE (arg), on_stack, t);
  }

  COND_EXPR_THEN (cond1) = unshare_expr (on_stack);
  COND_EXPR_THEN (cond2) = unshare_expr (on_stack);

  /* Adjustment to OFFSET in the case of BIG_ENDIAN.  */
  t = off;
  if (adjust)
    t = build2 (PREINCREMENT_EXPR, TREE_TYPE (off), off,
		build_int_cst (TREE_TYPE (off), adjust));

  t = fold_convert (sizetype, t);
  t = build2 (POINTER_PLUS_EXPR, TREE_TYPE (f_top), f_top, t);

  if (is_ha)
    {
      /* type ha; // treat as "struct {ftype field[n];}"
         ... [computing offs]
         for (i = 0; i <nregs; ++i, offs += 16)
	   ha.field[i] = *((ftype *)(ap.__vr_top + offs));
	 return ha;  */
      int i;
      tree tmp_ha, field_t, field_ptr_t;

      /* Declare a local variable.  */
      tmp_ha = create_tmp_var_raw (type, "ha");
      gimple_add_tmp_var (tmp_ha);

      /* Establish the base type.  */
      switch (ag_mode)
	{
	case SFmode:
	  field_t = float_type_node;
	  field_ptr_t = float_ptr_type_node;
	  break;
	case DFmode:
	  field_t = double_type_node;
	  field_ptr_t = double_ptr_type_node;
	  break;
	case TFmode:
	  field_t = long_double_type_node;
	  field_ptr_t = long_double_ptr_type_node;
	  break;
/* The half precision and quad precision are not fully supported yet.  Enable
   the following code after the support is complete.  Need to find the correct
   type node for __fp16 *.  */
#if 0
	case HFmode:
	  field_t = float_type_node;
	  field_ptr_t = float_ptr_type_node;
	  break;
#endif
	case V2SImode:
	case V4SImode:
	    {
	      tree innertype = make_signed_type (GET_MODE_PRECISION (SImode));
	      field_t = build_vector_type_for_mode (innertype, ag_mode);
	      field_ptr_t = build_pointer_type (field_t);
	    }
	  break;
	default:
	  gcc_assert (0);
	}

      /* *(field_ptr_t)&ha = *((field_ptr_t)vr_saved_area  */
      tmp_ha = build1 (ADDR_EXPR, field_ptr_t, tmp_ha);
      addr = t;
      t = fold_convert (field_ptr_t, addr);
      t = build2 (MODIFY_EXPR, field_t,
		  build1 (INDIRECT_REF, field_t, tmp_ha),
		  build1 (INDIRECT_REF, field_t, t));

      /* ha.field[i] = *((field_ptr_t)vr_saved_area + i)  */
      for (i = 1; i < nregs; ++i)
	{
	  addr = fold_build_pointer_plus_hwi (addr, UNITS_PER_VREG);
	  u = fold_convert (field_ptr_t, addr);
	  u = build2 (MODIFY_EXPR, field_t,
		      build2 (MEM_REF, field_t, tmp_ha,
			      build_int_cst (field_ptr_t,
					     (i *
					      int_size_in_bytes (field_t)))),
		      build1 (INDIRECT_REF, field_t, u));
	  t = build2 (COMPOUND_EXPR, TREE_TYPE (t), t, u);
	}

      u = fold_convert (TREE_TYPE (f_top), tmp_ha);
      t = build2 (COMPOUND_EXPR, TREE_TYPE (f_top), t, u);
    }

  COND_EXPR_ELSE (cond2) = t;
  addr = fold_convert (build_pointer_type (type), cond1);
  addr = build_va_arg_indirect_ref (addr);

  if (indirect_p)
    addr = build_va_arg_indirect_ref (addr);

  return addr;
}

/* Implement TARGET_SETUP_INCOMING_VARARGS.  */

static void
aarch64_setup_incoming_varargs (cumulative_args_t cum_v, machine_mode mode,
				tree type, int *pretend_size ATTRIBUTE_UNUSED,
				int no_rtl)
{
  CUMULATIVE_ARGS *cum = get_cumulative_args (cum_v);
  CUMULATIVE_ARGS local_cum;
  int gr_saved, vr_saved;

  /* The caller has advanced CUM up to, but not beyond, the last named
     argument.  Advance a local copy of CUM past the last "real" named
     argument, to find out how many registers are left over.  */
  local_cum = *cum;
  aarch64_function_arg_advance (pack_cumulative_args(&local_cum), mode, type, true);

  /* Found out how many registers we need to save.  */
  gr_saved = NUM_ARG_REGS - local_cum.aapcs_ncrn;
  vr_saved = NUM_FP_ARG_REGS - local_cum.aapcs_nvrn;

  if (TARGET_GENERAL_REGS_ONLY)
    {
      if (local_cum.aapcs_nvrn > 0)
	sorry ("%qs and floating point or vector arguments",
	       "-mgeneral-regs-only");
      vr_saved = 0;
    }

  if (!no_rtl)
    {
      if (gr_saved > 0)
	{
	  rtx ptr, mem;

	  /* virtual_incoming_args_rtx should have been 16-byte aligned.  */
	  ptr = plus_constant (Pmode, virtual_incoming_args_rtx,
			       - gr_saved * UNITS_PER_WORD);
	  mem = gen_frame_mem (BLKmode, ptr);
	  set_mem_alias_set (mem, get_varargs_alias_set ());

	  move_block_from_reg (local_cum.aapcs_ncrn + R0_REGNUM,
			       mem, gr_saved);
	}
      if (vr_saved > 0)
	{
	  /* We can't use move_block_from_reg, because it will use
	     the wrong mode, storing D regs only.  */
	  machine_mode mode = TImode;
	  int off, i;

	  /* Set OFF to the offset from virtual_incoming_args_rtx of
	     the first vector register.  The VR save area lies below
	     the GR one, and is aligned to 16 bytes.  */
	  off = -AARCH64_ROUND_UP (gr_saved * UNITS_PER_WORD,
				   STACK_BOUNDARY / BITS_PER_UNIT);
	  off -= vr_saved * UNITS_PER_VREG;

	  for (i = local_cum.aapcs_nvrn; i < NUM_FP_ARG_REGS; ++i)
	    {
	      rtx ptr, mem;

	      ptr = plus_constant (Pmode, virtual_incoming_args_rtx, off);
	      mem = gen_frame_mem (mode, ptr);
	      set_mem_alias_set (mem, get_varargs_alias_set ());
	      aarch64_emit_move (mem, gen_rtx_REG (mode, V0_REGNUM + i));
	      off += UNITS_PER_VREG;
	    }
	}
    }

  /* We don't save the size into *PRETEND_SIZE because we want to avoid
     any complication of having crtl->args.pretend_args_size changed.  */
  cfun->machine->frame.saved_varargs_size
    = (AARCH64_ROUND_UP (gr_saved * UNITS_PER_WORD,
		      STACK_BOUNDARY / BITS_PER_UNIT)
       + vr_saved * UNITS_PER_VREG);
}

static void
aarch64_conditional_register_usage (void)
{
  int i;
  if (!TARGET_FLOAT)
    {
      for (i = V0_REGNUM; i <= V31_REGNUM; i++)
	{
	  fixed_regs[i] = 1;
	  call_used_regs[i] = 1;
	}
    }
}

/* Walk down the type tree of TYPE counting consecutive base elements.
   If *MODEP is VOIDmode, then set it to the first valid floating point
   type.  If a non-floating point type is found, or if a floating point
   type that doesn't match a non-VOIDmode *MODEP is found, then return -1,
   otherwise return the count in the sub-tree.  */
static int
aapcs_vfp_sub_candidate (const_tree type, machine_mode *modep)
{
  machine_mode mode;
  HOST_WIDE_INT size;

  switch (TREE_CODE (type))
    {
    case REAL_TYPE:
      mode = TYPE_MODE (type);
      if (mode != DFmode && mode != SFmode && mode != TFmode)
	return -1;

      if (*modep == VOIDmode)
	*modep = mode;

      if (*modep == mode)
	return 1;

      break;

    case COMPLEX_TYPE:
      mode = TYPE_MODE (TREE_TYPE (type));
      if (mode != DFmode && mode != SFmode && mode != TFmode)
	return -1;

      if (*modep == VOIDmode)
	*modep = mode;

      if (*modep == mode)
	return 2;

      break;

    case VECTOR_TYPE:
      /* Use V2SImode and V4SImode as representatives of all 64-bit
	 and 128-bit vector types.  */
      size = int_size_in_bytes (type);
      switch (size)
	{
	case 8:
	  mode = V2SImode;
	  break;
	case 16:
	  mode = V4SImode;
	  break;
	default:
	  return -1;
	}

      if (*modep == VOIDmode)
	*modep = mode;

      /* Vector modes are considered to be opaque: two vectors are
	 equivalent for the purposes of being homogeneous aggregates
	 if they are the same size.  */
      if (*modep == mode)
	return 1;

      break;

    case ARRAY_TYPE:
      {
	int count;
	tree index = TYPE_DOMAIN (type);

	/* Can't handle incomplete types nor sizes that are not
	   fixed.  */
	if (!COMPLETE_TYPE_P (type)
	    || TREE_CODE (TYPE_SIZE (type)) != INTEGER_CST)
	  return -1;

	count = aapcs_vfp_sub_candidate (TREE_TYPE (type), modep);
	if (count == -1
	    || !index
	    || !TYPE_MAX_VALUE (index)
	    || !tree_fits_uhwi_p (TYPE_MAX_VALUE (index))
	    || !TYPE_MIN_VALUE (index)
	    || !tree_fits_uhwi_p (TYPE_MIN_VALUE (index))
	    || count < 0)
	  return -1;

	count *= (1 + tree_to_uhwi (TYPE_MAX_VALUE (index))
		      - tree_to_uhwi (TYPE_MIN_VALUE (index)));

	/* There must be no padding.  */
	if (wi::ne_p (TYPE_SIZE (type), count * GET_MODE_BITSIZE (*modep)))
	  return -1;

	return count;
      }

    case RECORD_TYPE:
      {
	int count = 0;
	int sub_count;
	tree field;

	/* Can't handle incomplete types nor sizes that are not
	   fixed.  */
	if (!COMPLETE_TYPE_P (type)
	    || TREE_CODE (TYPE_SIZE (type)) != INTEGER_CST)
	  return -1;

	for (field = TYPE_FIELDS (type); field; field = TREE_CHAIN (field))
	  {
	    if (TREE_CODE (field) != FIELD_DECL)
	      continue;

	    sub_count = aapcs_vfp_sub_candidate (TREE_TYPE (field), modep);
	    if (sub_count < 0)
	      return -1;
	    count += sub_count;
	  }

	/* There must be no padding.  */
	if (wi::ne_p (TYPE_SIZE (type), count * GET_MODE_BITSIZE (*modep)))
	  return -1;

	return count;
      }

    case UNION_TYPE:
    case QUAL_UNION_TYPE:
      {
	/* These aren't very interesting except in a degenerate case.  */
	int count = 0;
	int sub_count;
	tree field;

	/* Can't handle incomplete types nor sizes that are not
	   fixed.  */
	if (!COMPLETE_TYPE_P (type)
	    || TREE_CODE (TYPE_SIZE (type)) != INTEGER_CST)
	  return -1;

	for (field = TYPE_FIELDS (type); field; field = TREE_CHAIN (field))
	  {
	    if (TREE_CODE (field) != FIELD_DECL)
	      continue;

	    sub_count = aapcs_vfp_sub_candidate (TREE_TYPE (field), modep);
	    if (sub_count < 0)
	      return -1;
	    count = count > sub_count ? count : sub_count;
	  }

	/* There must be no padding.  */
	if (wi::ne_p (TYPE_SIZE (type), count * GET_MODE_BITSIZE (*modep)))
	  return -1;

	return count;
      }

    default:
      break;
    }

  return -1;
}

/* Return true if we use LRA instead of reload pass.  */
static bool
aarch64_lra_p (void)
{
  return aarch64_lra_flag;
}

/* Return TRUE if the type, as described by TYPE and MODE, is a composite
   type as described in AAPCS64 \S 4.3.  This includes aggregate, union and
   array types.  The C99 floating-point complex types are also considered
   as composite types, according to AAPCS64 \S 7.1.1.  The complex integer
   types, which are GCC extensions and out of the scope of AAPCS64, are
   treated as composite types here as well.

   Note that MODE itself is not sufficient in determining whether a type
   is such a composite type or not.  This is because
   stor-layout.c:compute_record_mode may have already changed the MODE
   (BLKmode) of a RECORD_TYPE TYPE to some other mode.  For example, a
   structure with only one field may have its MODE set to the mode of the
   field.  Also an integer mode whose size matches the size of the
   RECORD_TYPE type may be used to substitute the original mode
   (i.e. BLKmode) in certain circumstances.  In other words, MODE cannot be
   solely relied on.  */

static bool
aarch64_composite_type_p (const_tree type,
			  machine_mode mode)
{
  if (type && (AGGREGATE_TYPE_P (type) || TREE_CODE (type) == COMPLEX_TYPE))
    return true;

  if (mode == BLKmode
      || GET_MODE_CLASS (mode) == MODE_COMPLEX_FLOAT
      || GET_MODE_CLASS (mode) == MODE_COMPLEX_INT)
    return true;

  return false;
}

/* Return TRUE if the type, as described by TYPE and MODE, is a short vector
   type as described in AAPCS64 \S 4.1.2.

   See the comment above aarch64_composite_type_p for the notes on MODE.  */

static bool
aarch64_short_vector_p (const_tree type,
			machine_mode mode)
{
  HOST_WIDE_INT size = -1;

  if (type && TREE_CODE (type) == VECTOR_TYPE)
    size = int_size_in_bytes (type);
  else if (!aarch64_composite_type_p (type, mode)
	   && (GET_MODE_CLASS (mode) == MODE_VECTOR_INT
	       || GET_MODE_CLASS (mode) == MODE_VECTOR_FLOAT))
    size = GET_MODE_SIZE (mode);

  return (size == 8 || size == 16) ? true : false;
}

/* Return TRUE if an argument, whose type is described by TYPE and MODE,
   shall be passed or returned in simd/fp register(s) (providing these
   parameter passing registers are available).

   Upon successful return, *COUNT returns the number of needed registers,
   *BASE_MODE returns the mode of the individual register and when IS_HAF
   is not NULL, *IS_HA indicates whether or not the argument is a homogeneous
   floating-point aggregate or a homogeneous short-vector aggregate.  */

static bool
aarch64_vfp_is_call_or_return_candidate (machine_mode mode,
					 const_tree type,
					 machine_mode *base_mode,
					 int *count,
					 bool *is_ha)
{
  machine_mode new_mode = VOIDmode;
  bool composite_p = aarch64_composite_type_p (type, mode);

  if (is_ha != NULL) *is_ha = false;

  if ((!composite_p && GET_MODE_CLASS (mode) == MODE_FLOAT)
      || aarch64_short_vector_p (type, mode))
    {
      *count = 1;
      new_mode = mode;
    }
  else if (GET_MODE_CLASS (mode) == MODE_COMPLEX_FLOAT)
    {
      if (is_ha != NULL) *is_ha = true;
      *count = 2;
      new_mode = GET_MODE_INNER (mode);
    }
  else if (type && composite_p)
    {
      int ag_count = aapcs_vfp_sub_candidate (type, &new_mode);

      if (ag_count > 0 && ag_count <= HA_MAX_NUM_FLDS)
	{
	  if (is_ha != NULL) *is_ha = true;
	  *count = ag_count;
	}
      else
	return false;
    }
  else
    return false;

  *base_mode = new_mode;
  return true;
}

/* Implement TARGET_STRUCT_VALUE_RTX.  */

static rtx
aarch64_struct_value_rtx (tree fndecl ATTRIBUTE_UNUSED,
			  int incoming ATTRIBUTE_UNUSED)
{
  return gen_rtx_REG (Pmode, AARCH64_STRUCT_VALUE_REGNUM);
}

/* Implements target hook vector_mode_supported_p.  */
static bool
aarch64_vector_mode_supported_p (machine_mode mode)
{
  if (TARGET_SIMD
      && (mode == V4SImode  || mode == V8HImode
	  || mode == V16QImode || mode == V2DImode
	  || mode == V2SImode  || mode == V4HImode
	  || mode == V8QImode || mode == V2SFmode
	  || mode == V4SFmode || mode == V2DFmode
	  || mode == V1DFmode))
    return true;

  return false;
}

/* Return appropriate SIMD container
   for MODE within a vector of WIDTH bits.  */
static machine_mode
aarch64_simd_container_mode (machine_mode mode, unsigned width)
{
  gcc_assert (width == 64 || width == 128);
  if (TARGET_SIMD)
    {
      if (width == 128)
	switch (mode)
	  {
	  case DFmode:
	    return V2DFmode;
	  case SFmode:
	    return V4SFmode;
	  case SImode:
	    return V4SImode;
	  case HImode:
	    return V8HImode;
	  case QImode:
	    return V16QImode;
	  case DImode:
	    return V2DImode;
	  default:
	    break;
	  }
      else
	switch (mode)
	  {
	  case SFmode:
	    return V2SFmode;
	  case SImode:
	    return V2SImode;
	  case HImode:
	    return V4HImode;
	  case QImode:
	    return V8QImode;
	  default:
	    break;
	  }
    }
  return word_mode;
}

/* Return 128-bit container as the preferred SIMD mode for MODE.  */
static machine_mode
aarch64_preferred_simd_mode (machine_mode mode)
{
  return aarch64_simd_container_mode (mode, 128);
}

/* Return the bitmask of possible vector sizes for the vectorizer
   to iterate over.  */
static unsigned int
aarch64_autovectorize_vector_sizes (void)
{
  return (16 | 8);
}

/* A table to help perform AArch64-specific name mangling for AdvSIMD
   vector types in order to conform to the AAPCS64 (see "Procedure
   Call Standard for the ARM 64-bit Architecture", Appendix A).  To
   qualify for emission with the mangled names defined in that document,
   a vector type must not only be of the correct mode but also be
   composed of AdvSIMD vector element types (e.g.
   _builtin_aarch64_simd_qi); these types are registered by
   aarch64_init_simd_builtins ().  In other words, vector types defined
   in other ways e.g. via vector_size attribute will get default
   mangled names.  */
typedef struct
{
  machine_mode mode;
  const char *element_type_name;
  const char *mangled_name;
} aarch64_simd_mangle_map_entry;

static aarch64_simd_mangle_map_entry aarch64_simd_mangle_map[] = {
  /* 64-bit containerized types.  */
  { V8QImode,  "__builtin_aarch64_simd_qi",     "10__Int8x8_t" },
  { V8QImode,  "__builtin_aarch64_simd_uqi",    "11__Uint8x8_t" },
  { V4HImode,  "__builtin_aarch64_simd_hi",     "11__Int16x4_t" },
  { V4HImode,  "__builtin_aarch64_simd_uhi",    "12__Uint16x4_t" },
  { V2SImode,  "__builtin_aarch64_simd_si",     "11__Int32x2_t" },
  { V2SImode,  "__builtin_aarch64_simd_usi",    "12__Uint32x2_t" },
  { V2SFmode,  "__builtin_aarch64_simd_sf",     "13__Float32x2_t" },
  { DImode,    "__builtin_aarch64_simd_di",     "11__Int64x1_t" },
  { DImode,    "__builtin_aarch64_simd_udi",    "12__Uint64x1_t" },
  { V1DFmode,  "__builtin_aarch64_simd_df",	"13__Float64x1_t" },
  { V8QImode,  "__builtin_aarch64_simd_poly8",  "11__Poly8x8_t" },
  { V4HImode,  "__builtin_aarch64_simd_poly16", "12__Poly16x4_t" },
  /* 128-bit containerized types.  */
  { V16QImode, "__builtin_aarch64_simd_qi",     "11__Int8x16_t" },
  { V16QImode, "__builtin_aarch64_simd_uqi",    "12__Uint8x16_t" },
  { V8HImode,  "__builtin_aarch64_simd_hi",     "11__Int16x8_t" },
  { V8HImode,  "__builtin_aarch64_simd_uhi",    "12__Uint16x8_t" },
  { V4SImode,  "__builtin_aarch64_simd_si",     "11__Int32x4_t" },
  { V4SImode,  "__builtin_aarch64_simd_usi",    "12__Uint32x4_t" },
  { V2DImode,  "__builtin_aarch64_simd_di",     "11__Int64x2_t" },
  { V2DImode,  "__builtin_aarch64_simd_udi",    "12__Uint64x2_t" },
  { V4SFmode,  "__builtin_aarch64_simd_sf",     "13__Float32x4_t" },
  { V2DFmode,  "__builtin_aarch64_simd_df",     "13__Float64x2_t" },
  { V16QImode, "__builtin_aarch64_simd_poly8",  "12__Poly8x16_t" },
  { V8HImode,  "__builtin_aarch64_simd_poly16", "12__Poly16x8_t" },
  { V2DImode,  "__builtin_aarch64_simd_poly64", "12__Poly64x2_t" },
  { VOIDmode, NULL, NULL }
};

/* Implement TARGET_MANGLE_TYPE.  */

static const char *
aarch64_mangle_type (const_tree type)
{
  /* The AArch64 ABI documents say that "__va_list" has to be
     managled as if it is in the "std" namespace.  */
  if (lang_hooks.types_compatible_p (CONST_CAST_TREE (type), va_list_type))
    return "St9__va_list";

  /* Check the mode of the vector type, and the name of the vector
     element type, against the table.  */
  if (TREE_CODE (type) == VECTOR_TYPE)
    {
      aarch64_simd_mangle_map_entry *pos = aarch64_simd_mangle_map;

      while (pos->mode != VOIDmode)
	{
	  tree elt_type = TREE_TYPE (type);

	  if (pos->mode == TYPE_MODE (type)
	      && TREE_CODE (TYPE_NAME (elt_type)) == TYPE_DECL
	      && !strcmp (IDENTIFIER_POINTER (DECL_NAME (TYPE_NAME (elt_type))),
			  pos->element_type_name))
	    return pos->mangled_name;

	  pos++;
	}
    }

  /* Use the default mangling.  */
  return NULL;
}


/* Return true if the rtx_insn contains a MEM RTX somewhere
   in it.  */

static bool
has_memory_op (rtx_insn *mem_insn)
{
  subrtx_iterator::array_type array;
  FOR_EACH_SUBRTX (iter, array, PATTERN (mem_insn), ALL)
    if (MEM_P (*iter))
      return true;

  return false;
}

/* Find the first rtx_insn before insn that will generate an assembly
   instruction.  */

static rtx_insn *
aarch64_prev_real_insn (rtx_insn *insn)
{
  if (!insn)
    return NULL;

  do
    {
      insn = prev_real_insn (insn);
    }
  while (insn && recog_memoized (insn) < 0);

  return insn;
}

static bool
is_madd_op (enum attr_type t1)
{
  unsigned int i;
  /* A number of these may be AArch32 only.  */
  enum attr_type mlatypes[] = {
    TYPE_MLA, TYPE_MLAS, TYPE_SMLAD, TYPE_SMLADX, TYPE_SMLAL, TYPE_SMLALD,
    TYPE_SMLALS, TYPE_SMLALXY, TYPE_SMLAWX, TYPE_SMLAWY, TYPE_SMLAXY,
    TYPE_SMMLA, TYPE_UMLAL, TYPE_UMLALS,TYPE_SMLSD, TYPE_SMLSDX, TYPE_SMLSLD
  };

  for (i = 0; i < sizeof (mlatypes) / sizeof (enum attr_type); i++)
    {
      if (t1 == mlatypes[i])
	return true;
    }

  return false;
}

/* Check if there is a register dependency between a load and the insn
   for which we hold recog_data.  */

static bool
dep_between_memop_and_curr (rtx memop)
{
  rtx load_reg;
  int opno;

  gcc_assert (GET_CODE (memop) == SET);

  if (!REG_P (SET_DEST (memop)))
    return false;

  load_reg = SET_DEST (memop);
  for (opno = 1; opno < recog_data.n_operands; opno++)
    {
      rtx operand = recog_data.operand[opno];
      if (REG_P (operand)
          && reg_overlap_mentioned_p (load_reg, operand))
        return true;

    }
  return false;
}


/* When working around the Cortex-A53 erratum 835769,
   given rtx_insn INSN, return true if it is a 64-bit multiply-accumulate
   instruction and has a preceding memory instruction such that a NOP
   should be inserted between them.  */

bool
aarch64_madd_needs_nop (rtx_insn* insn)
{
  enum attr_type attr_type;
  rtx_insn *prev;
  rtx body;

  if (!aarch64_fix_a53_err835769)
    return false;

  if (recog_memoized (insn) < 0)
    return false;

  attr_type = get_attr_type (insn);
  if (!is_madd_op (attr_type))
    return false;

  prev = aarch64_prev_real_insn (insn);
  /* aarch64_prev_real_insn can call recog_memoized on insns other than INSN.
     Restore recog state to INSN to avoid state corruption.  */
  extract_constrain_insn_cached (insn);

  if (!prev || !has_memory_op (prev))
    return false;

  body = single_set (prev);

  /* If the previous insn is a memory op and there is no dependency between
     it and the DImode madd, emit a NOP between them.  If body is NULL then we
     have a complex memory operation, probably a load/store pair.
     Be conservative for now and emit a NOP.  */
  if (GET_MODE (recog_data.operand[0]) == DImode
      && (!body || !dep_between_memop_and_curr (body)))
    return true;

  return false;

}


/* Implement FINAL_PRESCAN_INSN.  */

void
aarch64_final_prescan_insn (rtx_insn *insn)
{
  if (aarch64_madd_needs_nop (insn))
    fprintf (asm_out_file, "\tnop // between mem op and mult-accumulate\n");
}


/* Return the equivalent letter for size.  */
static char
sizetochar (int size)
{
  switch (size)
    {
    case 64: return 'd';
    case 32: return 's';
    case 16: return 'h';
    case 8 : return 'b';
    default: gcc_unreachable ();
    }
}

/* Return true iff x is a uniform vector of floating-point
   constants, and the constant can be represented in
   quarter-precision form.  Note, as aarch64_float_const_representable
   rejects both +0.0 and -0.0, we will also reject +0.0 and -0.0.  */
static bool
aarch64_vect_float_const_representable_p (rtx x)
{
  int i = 0;
  REAL_VALUE_TYPE r0, ri;
  rtx x0, xi;

  if (GET_MODE_CLASS (GET_MODE (x)) != MODE_VECTOR_FLOAT)
    return false;

  x0 = CONST_VECTOR_ELT (x, 0);
  if (!CONST_DOUBLE_P (x0))
    return false;

  REAL_VALUE_FROM_CONST_DOUBLE (r0, x0);

  for (i = 1; i < CONST_VECTOR_NUNITS (x); i++)
    {
      xi = CONST_VECTOR_ELT (x, i);
      if (!CONST_DOUBLE_P (xi))
	return false;

      REAL_VALUE_FROM_CONST_DOUBLE (ri, xi);
      if (!REAL_VALUES_EQUAL (r0, ri))
	return false;
    }

  return aarch64_float_const_representable_p (x0);
}

/* Return true for valid and false for invalid.  */
bool
aarch64_simd_valid_immediate (rtx op, machine_mode mode, bool inverse,
			      struct simd_immediate_info *info)
{
#define CHECK(STRIDE, ELSIZE, CLASS, TEST, SHIFT, NEG)	\
  matches = 1;						\
  for (i = 0; i < idx; i += (STRIDE))			\
    if (!(TEST))					\
      matches = 0;					\
  if (matches)						\
    {							\
      immtype = (CLASS);				\
      elsize = (ELSIZE);				\
      eshift = (SHIFT);					\
      emvn = (NEG);					\
      break;						\
    }

  unsigned int i, elsize = 0, idx = 0, n_elts = CONST_VECTOR_NUNITS (op);
  unsigned int innersize = GET_MODE_SIZE (GET_MODE_INNER (mode));
  unsigned char bytes[16];
  int immtype = -1, matches;
  unsigned int invmask = inverse ? 0xff : 0;
  int eshift, emvn;

  if (GET_MODE_CLASS (mode) == MODE_VECTOR_FLOAT)
    {
      if (! (aarch64_simd_imm_zero_p (op, mode)
	     || aarch64_vect_float_const_representable_p (op)))
	return false;

      if (info)
	{
	  info->value = CONST_VECTOR_ELT (op, 0);
	  info->element_width = GET_MODE_BITSIZE (GET_MODE (info->value));
	  info->mvn = false;
	  info->shift = 0;
	}

      return true;
    }

  /* Splat vector constant out into a byte vector.  */
  for (i = 0; i < n_elts; i++)
    {
      /* The vector is provided in gcc endian-neutral fashion.  For aarch64_be,
         it must be laid out in the vector register in reverse order.  */
      rtx el = CONST_VECTOR_ELT (op, BYTES_BIG_ENDIAN ? (n_elts - 1 - i) : i);
      unsigned HOST_WIDE_INT elpart;
      unsigned int part, parts;

      if (CONST_INT_P (el))
        {
          elpart = INTVAL (el);
          parts = 1;
        }
      else if (GET_CODE (el) == CONST_DOUBLE)
        {
          elpart = CONST_DOUBLE_LOW (el);
          parts = 2;
        }
      else
        gcc_unreachable ();

      for (part = 0; part < parts; part++)
        {
          unsigned int byte;
          for (byte = 0; byte < innersize; byte++)
            {
              bytes[idx++] = (elpart & 0xff) ^ invmask;
              elpart >>= BITS_PER_UNIT;
            }
          if (GET_CODE (el) == CONST_DOUBLE)
            elpart = CONST_DOUBLE_HIGH (el);
        }
    }

  /* Sanity check.  */
  gcc_assert (idx == GET_MODE_SIZE (mode));

  do
    {
      CHECK (4, 32, 0, bytes[i] == bytes[0] && bytes[i + 1] == 0
	     && bytes[i + 2] == 0 && bytes[i + 3] == 0, 0, 0);

      CHECK (4, 32, 1, bytes[i] == 0 && bytes[i + 1] == bytes[1]
	     && bytes[i + 2] == 0 && bytes[i + 3] == 0, 8, 0);

      CHECK (4, 32, 2, bytes[i] == 0 && bytes[i + 1] == 0
	     && bytes[i + 2] == bytes[2] && bytes[i + 3] == 0, 16, 0);

      CHECK (4, 32, 3, bytes[i] == 0 && bytes[i + 1] == 0
	     && bytes[i + 2] == 0 && bytes[i + 3] == bytes[3], 24, 0);

      CHECK (2, 16, 4, bytes[i] == bytes[0] && bytes[i + 1] == 0, 0, 0);

      CHECK (2, 16, 5, bytes[i] == 0 && bytes[i + 1] == bytes[1], 8, 0);

      CHECK (4, 32, 6, bytes[i] == bytes[0] && bytes[i + 1] == 0xff
	     && bytes[i + 2] == 0xff && bytes[i + 3] == 0xff, 0, 1);

      CHECK (4, 32, 7, bytes[i] == 0xff && bytes[i + 1] == bytes[1]
	     && bytes[i + 2] == 0xff && bytes[i + 3] == 0xff, 8, 1);

      CHECK (4, 32, 8, bytes[i] == 0xff && bytes[i + 1] == 0xff
	     && bytes[i + 2] == bytes[2] && bytes[i + 3] == 0xff, 16, 1);

      CHECK (4, 32, 9, bytes[i] == 0xff && bytes[i + 1] == 0xff
	     && bytes[i + 2] == 0xff && bytes[i + 3] == bytes[3], 24, 1);

      CHECK (2, 16, 10, bytes[i] == bytes[0] && bytes[i + 1] == 0xff, 0, 1);

      CHECK (2, 16, 11, bytes[i] == 0xff && bytes[i + 1] == bytes[1], 8, 1);

      CHECK (4, 32, 12, bytes[i] == 0xff && bytes[i + 1] == bytes[1]
	     && bytes[i + 2] == 0 && bytes[i + 3] == 0, 8, 0);

      CHECK (4, 32, 13, bytes[i] == 0 && bytes[i + 1] == bytes[1]
	     && bytes[i + 2] == 0xff && bytes[i + 3] == 0xff, 8, 1);

      CHECK (4, 32, 14, bytes[i] == 0xff && bytes[i + 1] == 0xff
	     && bytes[i + 2] == bytes[2] && bytes[i + 3] == 0, 16, 0);

      CHECK (4, 32, 15, bytes[i] == 0 && bytes[i + 1] == 0
	     && bytes[i + 2] == bytes[2] && bytes[i + 3] == 0xff, 16, 1);

      CHECK (1, 8, 16, bytes[i] == bytes[0], 0, 0);

      CHECK (1, 64, 17, (bytes[i] == 0 || bytes[i] == 0xff)
	     && bytes[i] == bytes[(i + 8) % idx], 0, 0);
    }
  while (0);

  if (immtype == -1)
    return false;

  if (info)
    {
      info->element_width = elsize;
      info->mvn = emvn != 0;
      info->shift = eshift;

      unsigned HOST_WIDE_INT imm = 0;

      if (immtype >= 12 && immtype <= 15)
	info->msl = true;

      /* Un-invert bytes of recognized vector, if necessary.  */
      if (invmask != 0)
        for (i = 0; i < idx; i++)
          bytes[i] ^= invmask;

      if (immtype == 17)
        {
          /* FIXME: Broken on 32-bit H_W_I hosts.  */
          gcc_assert (sizeof (HOST_WIDE_INT) == 8);

          for (i = 0; i < 8; i++)
            imm |= (unsigned HOST_WIDE_INT) (bytes[i] ? 0xff : 0)
	      << (i * BITS_PER_UNIT);


	  info->value = GEN_INT (imm);
	}
      else
	{
	  for (i = 0; i < elsize / BITS_PER_UNIT; i++)
	    imm |= (unsigned HOST_WIDE_INT) bytes[i] << (i * BITS_PER_UNIT);

	  /* Construct 'abcdefgh' because the assembler cannot handle
	     generic constants.	 */
	  if (info->mvn)
	    imm = ~imm;
	  imm = (imm >> info->shift) & 0xff;
	  info->value = GEN_INT (imm);
	}
    }

  return true;
#undef CHECK
}

/* Check of immediate shift constants are within range.  */
bool
aarch64_simd_shift_imm_p (rtx x, machine_mode mode, bool left)
{
  int bit_width = GET_MODE_UNIT_SIZE (mode) * BITS_PER_UNIT;
  if (left)
    return aarch64_const_vec_all_same_in_range_p (x, 0, bit_width - 1);
  else
    return aarch64_const_vec_all_same_in_range_p (x, 1, bit_width);
}

/* Return true if X is a uniform vector where all elements
   are either the floating-point constant 0.0 or the
   integer constant 0.  */
bool
aarch64_simd_imm_zero_p (rtx x, machine_mode mode)
{
  return x == CONST0_RTX (mode);
}

bool
aarch64_simd_imm_scalar_p (rtx x, machine_mode mode ATTRIBUTE_UNUSED)
{
  HOST_WIDE_INT imm = INTVAL (x);
  int i;

  for (i = 0; i < 8; i++)
    {
      unsigned int byte = imm & 0xff;
      if (byte != 0xff && byte != 0)
       return false;
      imm >>= 8;
    }

  return true;
}

bool
aarch64_mov_operand_p (rtx x,
		       enum aarch64_symbol_context context,
		       machine_mode mode)
{
  if (GET_CODE (x) == HIGH
      && aarch64_valid_symref (XEXP (x, 0), GET_MODE (XEXP (x, 0))))
    return true;

  if (CONST_INT_P (x) && aarch64_move_imm (INTVAL (x), mode))
    return true;

  if (GET_CODE (x) == SYMBOL_REF && mode == DImode && CONSTANT_ADDRESS_P (x))
    return true;

  return aarch64_classify_symbolic_expression (x, context)
    == SYMBOL_TINY_ABSOLUTE;
}

/* Return a const_int vector of VAL.  */
rtx
aarch64_simd_gen_const_vector_dup (machine_mode mode, int val)
{
  int nunits = GET_MODE_NUNITS (mode);
  rtvec v = rtvec_alloc (nunits);
  int i;

  for (i=0; i < nunits; i++)
    RTVEC_ELT (v, i) = GEN_INT (val);

  return gen_rtx_CONST_VECTOR (mode, v);
}

/* Check OP is a legal scalar immediate for the MOVI instruction.  */

bool
aarch64_simd_scalar_immediate_valid_for_move (rtx op, machine_mode mode)
{
  machine_mode vmode;

  gcc_assert (!VECTOR_MODE_P (mode));
  vmode = aarch64_preferred_simd_mode (mode);
  rtx op_v = aarch64_simd_gen_const_vector_dup (vmode, INTVAL (op));
  return aarch64_simd_valid_immediate (op_v, vmode, false, NULL);
}

/* Construct and return a PARALLEL RTX vector with elements numbering the
   lanes of either the high (HIGH == TRUE) or low (HIGH == FALSE) half of
   the vector - from the perspective of the architecture.  This does not
   line up with GCC's perspective on lane numbers, so we end up with
   different masks depending on our target endian-ness.  The diagram
   below may help.  We must draw the distinction when building masks
   which select one half of the vector.  An instruction selecting
   architectural low-lanes for a big-endian target, must be described using
   a mask selecting GCC high-lanes.

                 Big-Endian             Little-Endian

GCC             0   1   2   3           3   2   1   0
              | x | x | x | x |       | x | x | x | x |
Architecture    3   2   1   0           3   2   1   0

Low Mask:         { 2, 3 }                { 0, 1 }
High Mask:        { 0, 1 }                { 2, 3 }
*/

rtx
aarch64_simd_vect_par_cnst_half (machine_mode mode, bool high)
{
  int nunits = GET_MODE_NUNITS (mode);
  rtvec v = rtvec_alloc (nunits / 2);
  int high_base = nunits / 2;
  int low_base = 0;
  int base;
  rtx t1;
  int i;

  if (BYTES_BIG_ENDIAN)
    base = high ? low_base : high_base;
  else
    base = high ? high_base : low_base;

  for (i = 0; i < nunits / 2; i++)
    RTVEC_ELT (v, i) = GEN_INT (base + i);

  t1 = gen_rtx_PARALLEL (mode, v);
  return t1;
}

/* Check OP for validity as a PARALLEL RTX vector with elements
   numbering the lanes of either the high (HIGH == TRUE) or low lanes,
   from the perspective of the architecture.  See the diagram above
   aarch64_simd_vect_par_cnst_half for more details.  */

bool
aarch64_simd_check_vect_par_cnst_half (rtx op, machine_mode mode,
				       bool high)
{
  rtx ideal = aarch64_simd_vect_par_cnst_half (mode, high);
  HOST_WIDE_INT count_op = XVECLEN (op, 0);
  HOST_WIDE_INT count_ideal = XVECLEN (ideal, 0);
  int i = 0;

  if (!VECTOR_MODE_P (mode))
    return false;

  if (count_op != count_ideal)
    return false;

  for (i = 0; i < count_ideal; i++)
    {
      rtx elt_op = XVECEXP (op, 0, i);
      rtx elt_ideal = XVECEXP (ideal, 0, i);

      if (!CONST_INT_P (elt_op)
	  || INTVAL (elt_ideal) != INTVAL (elt_op))
	return false;
    }
  return true;
}

/* Bounds-check lanes.  Ensure OPERAND lies between LOW (inclusive) and
   HIGH (exclusive).  */
void
aarch64_simd_lane_bounds (rtx operand, HOST_WIDE_INT low, HOST_WIDE_INT high)
{
  HOST_WIDE_INT lane;
  gcc_assert (CONST_INT_P (operand));
  lane = INTVAL (operand);

  if (lane < low || lane >= high)
    error ("lane out of range");
}

/* Emit code to place a AdvSIMD pair result in memory locations (with equal
   registers).  */
void
aarch64_simd_emit_pair_result_insn (machine_mode mode,
			    rtx (*intfn) (rtx, rtx, rtx), rtx destaddr,
                            rtx op1)
{
  rtx mem = gen_rtx_MEM (mode, destaddr);
  rtx tmp1 = gen_reg_rtx (mode);
  rtx tmp2 = gen_reg_rtx (mode);

  emit_insn (intfn (tmp1, op1, tmp2));

  emit_move_insn (mem, tmp1);
  mem = adjust_address (mem, mode, GET_MODE_SIZE (mode));
  emit_move_insn (mem, tmp2);
}

/* Return TRUE if OP is a valid vector addressing mode.  */
bool
aarch64_simd_mem_operand_p (rtx op)
{
  return MEM_P (op) && (GET_CODE (XEXP (op, 0)) == POST_INC
			|| REG_P (XEXP (op, 0)));
}

/* Set up OPERANDS for a register copy from SRC to DEST, taking care
   not to early-clobber SRC registers in the process.

   We assume that the operands described by SRC and DEST represent a
   decomposed copy of OPERANDS[1] into OPERANDS[0].  COUNT is the
   number of components into which the copy has been decomposed.  */
void
aarch64_simd_disambiguate_copy (rtx *operands, rtx *dest,
				rtx *src, unsigned int count)
{
  unsigned int i;

  if (!reg_overlap_mentioned_p (operands[0], operands[1])
      || REGNO (operands[0]) < REGNO (operands[1]))
    {
      for (i = 0; i < count; i++)
	{
	  operands[2 * i] = dest[i];
	  operands[2 * i + 1] = src[i];
	}
    }
  else
    {
      for (i = 0; i < count; i++)
	{
	  operands[2 * i] = dest[count - i - 1];
	  operands[2 * i + 1] = src[count - i - 1];
	}
    }
}

/* Compute and return the length of aarch64_simd_mov<mode>, where <mode> is
   one of VSTRUCT modes: OI, CI or XI.  */
int
aarch64_simd_attr_length_move (rtx_insn *insn)
{
  machine_mode mode;

  extract_insn_cached (insn);

  if (REG_P (recog_data.operand[0]) && REG_P (recog_data.operand[1]))
    {
      mode = GET_MODE (recog_data.operand[0]);
      switch (mode)
	{
	case OImode:
	  return 8;
	case CImode:
	  return 12;
	case XImode:
	  return 16;
	default:
	  gcc_unreachable ();
	}
    }
  return 4;
}

/* Implement target hook TARGET_VECTOR_ALIGNMENT.  The AAPCS64 sets the maximum
   alignment of a vector to 128 bits.  */
static HOST_WIDE_INT
aarch64_simd_vector_alignment (const_tree type)
{
  HOST_WIDE_INT align = tree_to_shwi (TYPE_SIZE (type));
  return MIN (align, 128);
}

/* Implement target hook TARGET_VECTORIZE_VECTOR_ALIGNMENT_REACHABLE.  */
static bool
aarch64_simd_vector_alignment_reachable (const_tree type, bool is_packed)
{
  if (is_packed)
    return false;

  /* We guarantee alignment for vectors up to 128-bits.  */
  if (tree_int_cst_compare (TYPE_SIZE (type),
			    bitsize_int (BIGGEST_ALIGNMENT)) > 0)
    return false;

  /* Vectors whose size is <= BIGGEST_ALIGNMENT are naturally aligned.  */
  return true;
}

/* If VALS is a vector constant that can be loaded into a register
   using DUP, generate instructions to do so and return an RTX to
   assign to the register.  Otherwise return NULL_RTX.  */
static rtx
aarch64_simd_dup_constant (rtx vals)
{
  machine_mode mode = GET_MODE (vals);
  machine_mode inner_mode = GET_MODE_INNER (mode);
  int n_elts = GET_MODE_NUNITS (mode);
  bool all_same = true;
  rtx x;
  int i;

  if (GET_CODE (vals) != CONST_VECTOR)
    return NULL_RTX;

  for (i = 1; i < n_elts; ++i)
    {
      x = CONST_VECTOR_ELT (vals, i);
      if (!rtx_equal_p (x, CONST_VECTOR_ELT (vals, 0)))
	all_same = false;
    }

  if (!all_same)
    return NULL_RTX;

  /* We can load this constant by using DUP and a constant in a
     single ARM register.  This will be cheaper than a vector
     load.  */
  x = copy_to_mode_reg (inner_mode, CONST_VECTOR_ELT (vals, 0));
  return gen_rtx_VEC_DUPLICATE (mode, x);
}


/* Generate code to load VALS, which is a PARALLEL containing only
   constants (for vec_init) or CONST_VECTOR, efficiently into a
   register.  Returns an RTX to copy into the register, or NULL_RTX
   for a PARALLEL that can not be converted into a CONST_VECTOR.  */
static rtx
aarch64_simd_make_constant (rtx vals)
{
  machine_mode mode = GET_MODE (vals);
  rtx const_dup;
  rtx const_vec = NULL_RTX;
  int n_elts = GET_MODE_NUNITS (mode);
  int n_const = 0;
  int i;

  if (GET_CODE (vals) == CONST_VECTOR)
    const_vec = vals;
  else if (GET_CODE (vals) == PARALLEL)
    {
      /* A CONST_VECTOR must contain only CONST_INTs and
	 CONST_DOUBLEs, but CONSTANT_P allows more (e.g. SYMBOL_REF).
	 Only store valid constants in a CONST_VECTOR.  */
      for (i = 0; i < n_elts; ++i)
	{
	  rtx x = XVECEXP (vals, 0, i);
	  if (CONST_INT_P (x) || CONST_DOUBLE_P (x))
	    n_const++;
	}
      if (n_const == n_elts)
	const_vec = gen_rtx_CONST_VECTOR (mode, XVEC (vals, 0));
    }
  else
    gcc_unreachable ();

  if (const_vec != NULL_RTX
      && aarch64_simd_valid_immediate (const_vec, mode, false, NULL))
    /* Load using MOVI/MVNI.  */
    return const_vec;
  else if ((const_dup = aarch64_simd_dup_constant (vals)) != NULL_RTX)
    /* Loaded using DUP.  */
    return const_dup;
  else if (const_vec != NULL_RTX)
    /* Load from constant pool. We can not take advantage of single-cycle
       LD1 because we need a PC-relative addressing mode.  */
    return const_vec;
  else
    /* A PARALLEL containing something not valid inside CONST_VECTOR.
       We can not construct an initializer.  */
    return NULL_RTX;
}

void
aarch64_expand_vector_init (rtx target, rtx vals)
{
  machine_mode mode = GET_MODE (target);
  machine_mode inner_mode = GET_MODE_INNER (mode);
  int n_elts = GET_MODE_NUNITS (mode);
  int n_var = 0, one_var = -1;
  bool all_same = true;
  rtx x, mem;
  int i;

  x = XVECEXP (vals, 0, 0);
  if (!CONST_INT_P (x) && !CONST_DOUBLE_P (x))
    n_var = 1, one_var = 0;
  
  for (i = 1; i < n_elts; ++i)
    {
      x = XVECEXP (vals, 0, i);
      if (!CONST_INT_P (x) && !CONST_DOUBLE_P (x))
	++n_var, one_var = i;

      if (!rtx_equal_p (x, XVECEXP (vals, 0, 0)))
	all_same = false;
    }

  if (n_var == 0)
    {
      rtx constant = aarch64_simd_make_constant (vals);
      if (constant != NULL_RTX)
	{
	  emit_move_insn (target, constant);
	  return;
	}
    }

  /* Splat a single non-constant element if we can.  */
  if (all_same)
    {
      x = copy_to_mode_reg (inner_mode, XVECEXP (vals, 0, 0));
      aarch64_emit_move (target, gen_rtx_VEC_DUPLICATE (mode, x));
      return;
    }

  /* One field is non-constant.  Load constant then overwrite varying
     field.  This is more efficient than using the stack.  */
  if (n_var == 1)
    {
      rtx copy = copy_rtx (vals);
      rtx index = GEN_INT (one_var);
      enum insn_code icode;

      /* Load constant part of vector, substitute neighboring value for
	 varying element.  */
      XVECEXP (copy, 0, one_var) = XVECEXP (vals, 0, one_var ^ 1);
      aarch64_expand_vector_init (target, copy);

      /* Insert variable.  */
      x = copy_to_mode_reg (inner_mode, XVECEXP (vals, 0, one_var));
      icode = optab_handler (vec_set_optab, mode);
      gcc_assert (icode != CODE_FOR_nothing);
      emit_insn (GEN_FCN (icode) (target, x, index));
      return;
    }

  /* Construct the vector in memory one field at a time
     and load the whole vector.  */
  mem = assign_stack_temp (mode, GET_MODE_SIZE (mode));
  for (i = 0; i < n_elts; i++)
    emit_move_insn (adjust_address_nv (mem, inner_mode,
				    i * GET_MODE_SIZE (inner_mode)),
		    XVECEXP (vals, 0, i));
  emit_move_insn (target, mem);

}

static unsigned HOST_WIDE_INT
aarch64_shift_truncation_mask (machine_mode mode)
{
  return
    (aarch64_vector_mode_supported_p (mode)
     || aarch64_vect_struct_mode_p (mode)) ? 0 : (GET_MODE_BITSIZE (mode) - 1);
}

#ifndef TLS_SECTION_ASM_FLAG
#define TLS_SECTION_ASM_FLAG 'T'
#endif

void
aarch64_elf_asm_named_section (const char *name, unsigned int flags,
			       tree decl ATTRIBUTE_UNUSED)
{
  char flagchars[10], *f = flagchars;

  /* If we have already declared this section, we can use an
     abbreviated form to switch back to it -- unless this section is
     part of a COMDAT groups, in which case GAS requires the full
     declaration every time.  */
  if (!(HAVE_COMDAT_GROUP && (flags & SECTION_LINKONCE))
      && (flags & SECTION_DECLARED))
    {
      fprintf (asm_out_file, "\t.section\t%s\n", name);
      return;
    }

  if (!(flags & SECTION_DEBUG))
    *f++ = 'a';
  if (flags & SECTION_WRITE)
    *f++ = 'w';
  if (flags & SECTION_CODE)
    *f++ = 'x';
  if (flags & SECTION_SMALL)
    *f++ = 's';
  if (flags & SECTION_MERGE)
    *f++ = 'M';
  if (flags & SECTION_STRINGS)
    *f++ = 'S';
  if (flags & SECTION_TLS)
    *f++ = TLS_SECTION_ASM_FLAG;
  if (HAVE_COMDAT_GROUP && (flags & SECTION_LINKONCE))
    *f++ = 'G';
  *f = '\0';

  fprintf (asm_out_file, "\t.section\t%s,\"%s\"", name, flagchars);

  if (!(flags & SECTION_NOTYPE))
    {
      const char *type;
      const char *format;

      if (flags & SECTION_BSS)
	type = "nobits";
      else
	type = "progbits";

#ifdef TYPE_OPERAND_FMT
      format = "," TYPE_OPERAND_FMT;
#else
      format = ",@%s";
#endif

      fprintf (asm_out_file, format, type);

      if (flags & SECTION_ENTSIZE)
	fprintf (asm_out_file, ",%d", flags & SECTION_ENTSIZE);
      if (HAVE_COMDAT_GROUP && (flags & SECTION_LINKONCE))
	{
	  if (TREE_CODE (decl) == IDENTIFIER_NODE)
	    fprintf (asm_out_file, ",%s,comdat", IDENTIFIER_POINTER (decl));
	  else
	    fprintf (asm_out_file, ",%s,comdat",
		     IDENTIFIER_POINTER (DECL_COMDAT_GROUP (decl)));
	}
    }

  putc ('\n', asm_out_file);
}

/* Select a format to encode pointers in exception handling data.  */
int
aarch64_asm_preferred_eh_data_format (int code ATTRIBUTE_UNUSED, int global)
{
   int type;
   switch (aarch64_cmodel)
     {
     case AARCH64_CMODEL_TINY:
     case AARCH64_CMODEL_TINY_PIC:
     case AARCH64_CMODEL_SMALL:
     case AARCH64_CMODEL_SMALL_PIC:
       /* text+got+data < 4Gb.  4-byte signed relocs are sufficient
	  for everything.  */
       type = DW_EH_PE_sdata4;
       break;
     default:
       /* No assumptions here.  8-byte relocs required.  */
       type = DW_EH_PE_sdata8;
       break;
     }
   return (global ? DW_EH_PE_indirect : 0) | DW_EH_PE_pcrel | type;
}

/* Emit load exclusive.  */

static void
aarch64_emit_load_exclusive (machine_mode mode, rtx rval,
			     rtx mem, rtx model_rtx)
{
  rtx (*gen) (rtx, rtx, rtx);

  switch (mode)
    {
    case QImode: gen = gen_aarch64_load_exclusiveqi; break;
    case HImode: gen = gen_aarch64_load_exclusivehi; break;
    case SImode: gen = gen_aarch64_load_exclusivesi; break;
    case DImode: gen = gen_aarch64_load_exclusivedi; break;
    default:
      gcc_unreachable ();
    }

  emit_insn (gen (rval, mem, model_rtx));
}

/* Emit store exclusive.  */

static void
aarch64_emit_store_exclusive (machine_mode mode, rtx bval,
			      rtx rval, rtx mem, rtx model_rtx)
{
  rtx (*gen) (rtx, rtx, rtx, rtx);

  switch (mode)
    {
    case QImode: gen = gen_aarch64_store_exclusiveqi; break;
    case HImode: gen = gen_aarch64_store_exclusivehi; break;
    case SImode: gen = gen_aarch64_store_exclusivesi; break;
    case DImode: gen = gen_aarch64_store_exclusivedi; break;
    default:
      gcc_unreachable ();
    }

  emit_insn (gen (bval, rval, mem, model_rtx));
}

/* Mark the previous jump instruction as unlikely.  */

static void
aarch64_emit_unlikely_jump (rtx insn)
{
  int very_unlikely = REG_BR_PROB_BASE / 100 - 1;

  insn = emit_jump_insn (insn);
  add_int_reg_note (insn, REG_BR_PROB, very_unlikely);
}

/* Expand a compare and swap pattern.  */

void
aarch64_expand_compare_and_swap (rtx operands[])
{
  rtx bval, rval, mem, oldval, newval, is_weak, mod_s, mod_f, x;
  machine_mode mode, cmp_mode;
  rtx (*gen) (rtx, rtx, rtx, rtx, rtx, rtx, rtx);

  bval = operands[0];
  rval = operands[1];
  mem = operands[2];
  oldval = operands[3];
  newval = operands[4];
  is_weak = operands[5];
  mod_s = operands[6];
  mod_f = operands[7];
  mode = GET_MODE (mem);
  cmp_mode = mode;

  /* Normally the succ memory model must be stronger than fail, but in the
     unlikely event of fail being ACQUIRE and succ being RELEASE we need to
     promote succ to ACQ_REL so that we don't lose the acquire semantics.  */

  if (INTVAL (mod_f) == MEMMODEL_ACQUIRE
      && INTVAL (mod_s) == MEMMODEL_RELEASE)
    mod_s = GEN_INT (MEMMODEL_ACQ_REL);

  switch (mode)
    {
    case QImode:
    case HImode:
      /* For short modes, we're going to perform the comparison in SImode,
	 so do the zero-extension now.  */
      if (!TARGET_ATOMIC) { /* atomic supports QI and HI directly */
        cmp_mode = SImode;
        rval = gen_reg_rtx (SImode);
        oldval = convert_modes (SImode, mode, oldval, true);
      }
      /* Fall through.  */

    case SImode:
    case DImode:
      /* Force the value into a register if needed.  */
      if (!aarch64_plus_operand (oldval, mode) || TARGET_ATOMIC)
	oldval = force_reg (cmp_mode, oldval);
      break;

    default:
      gcc_unreachable ();
    }

  if (TARGET_ATOMIC)
    {
      rtx (*gen) (rtx, rtx, rtx, rtx, rtx, rtx);
      rtx x;
      switch (mode)
        {
          case QImode: gen = gen_aarch64_atomic_CASqi; break;
          case HImode: gen = gen_aarch64_atomic_CAShi; break;
          case SImode: gen = gen_aarch64_atomic_CASsi; break;
          case DImode: gen = gen_aarch64_atomic_CASdi; break;
          default:
            gcc_unreachable ();
        }
      if (mode == QImode || mode == HImode)
        emit_move_insn (operands[1], gen_lowpart (mode, rval));

      emit_insn (gen (rval, mem, oldval, newval, mod_s, mod_f));

      x = emit_store_flag (bval, EQ, rval, oldval, mode, 1 /* unsignedp */,
                           1 /* normalizep (to 0 or 1) */);
      if (x != bval)
        convert_move (bval, x, 1 /* unsignedp */);
      return;
    }
  switch (mode)
    {
    case QImode: gen = gen_atomic_compare_and_swapqi_1; break;
    case HImode: gen = gen_atomic_compare_and_swaphi_1; break;
    case SImode: gen = gen_atomic_compare_and_swapsi_1; break;
    case DImode: gen = gen_atomic_compare_and_swapdi_1; break;
    default:
      gcc_unreachable ();
    }

  emit_insn (gen (rval, mem, oldval, newval, is_weak, mod_s, mod_f));

  if (mode == QImode || mode == HImode)
    emit_move_insn (operands[1], gen_lowpart (mode, rval));

  x = gen_rtx_REG (CCmode, CC_REGNUM);
  x = gen_rtx_EQ (SImode, x, const0_rtx);
  emit_insn (gen_rtx_SET (VOIDmode, bval, x));
}

/* Split a compare and swap pattern.  */

void
aarch64_split_compare_and_swap (rtx operands[])
{
  rtx rval, mem, oldval, newval, scratch;
  machine_mode mode;
  bool is_weak;
  rtx_code_label *label1, *label2;
  rtx x, cond;

  rval = operands[0];
  mem = operands[1];
  oldval = operands[2];
  newval = operands[3];
  is_weak = (operands[4] != const0_rtx);
  scratch = operands[7];
  mode = GET_MODE (mem);

  label1 = NULL;
  if (!is_weak)
    {
      label1 = gen_label_rtx ();
      emit_label (label1);
    }
  label2 = gen_label_rtx ();

  aarch64_emit_load_exclusive (mode, rval, mem, operands[5]);

  cond = aarch64_gen_compare_reg (NE, rval, oldval);
  x = gen_rtx_NE (VOIDmode, cond, const0_rtx);
  x = gen_rtx_IF_THEN_ELSE (VOIDmode, x,
			    gen_rtx_LABEL_REF (Pmode, label2), pc_rtx);
  aarch64_emit_unlikely_jump (gen_rtx_SET (VOIDmode, pc_rtx, x));

  aarch64_emit_store_exclusive (mode, scratch, mem, newval, operands[5]);

  if (!is_weak)
    {
      x = gen_rtx_NE (VOIDmode, scratch, const0_rtx);
      x = gen_rtx_IF_THEN_ELSE (VOIDmode, x,
				gen_rtx_LABEL_REF (Pmode, label1), pc_rtx);
      aarch64_emit_unlikely_jump (gen_rtx_SET (VOIDmode, pc_rtx, x));
    }
  else
    {
      cond = gen_rtx_REG (CCmode, CC_REGNUM);
      x = gen_rtx_COMPARE (CCmode, scratch, const0_rtx);
      emit_insn (gen_rtx_SET (VOIDmode, cond, x));
    }

  emit_label (label2);
}

/* Split an atomic operation.  */

void
aarch64_split_atomic_op (enum rtx_code code, rtx old_out, rtx new_out, rtx mem,
		     rtx value, rtx model_rtx, rtx cond)
{
  machine_mode mode = GET_MODE (mem);
  machine_mode wmode = (mode == DImode ? DImode : SImode);
  rtx_code_label *label;
  rtx x;

  label = gen_label_rtx ();
  emit_label (label);

  if (new_out)
    new_out = gen_lowpart (wmode, new_out);
  if (old_out)
    old_out = gen_lowpart (wmode, old_out);
  else
    old_out = new_out;
  value = simplify_gen_subreg (wmode, value, mode, 0);

  aarch64_emit_load_exclusive (mode, old_out, mem, model_rtx);

  switch (code)
    {
    case SET:
      new_out = value;
      break;

    case NOT:
      x = gen_rtx_AND (wmode, old_out, value);
      emit_insn (gen_rtx_SET (VOIDmode, new_out, x));
      x = gen_rtx_NOT (wmode, new_out);
      emit_insn (gen_rtx_SET (VOIDmode, new_out, x));
      break;

    case MINUS:
      if (CONST_INT_P (value))
	{
	  value = GEN_INT (-INTVAL (value));
	  code = PLUS;
	}
      /* Fall through.  */

    default:
      x = gen_rtx_fmt_ee (code, wmode, old_out, value);
      emit_insn (gen_rtx_SET (VOIDmode, new_out, x));
      break;
    }

  aarch64_emit_store_exclusive (mode, cond, mem,
				gen_lowpart (mode, new_out), model_rtx);

  x = gen_rtx_NE (VOIDmode, cond, const0_rtx);
  x = gen_rtx_IF_THEN_ELSE (VOIDmode, x,
			    gen_rtx_LABEL_REF (Pmode, label), pc_rtx);
  aarch64_emit_unlikely_jump (gen_rtx_SET (VOIDmode, pc_rtx, x));
}

static void
aarch64_print_extension (void)
{
  const struct aarch64_option_extension *opt = NULL;

  for (opt = all_extensions; opt->name != NULL; opt++)
    if ((aarch64_isa_flags & opt->flags_on) == opt->flags_on)
      asm_fprintf (asm_out_file, "+%s", opt->name);

  asm_fprintf (asm_out_file, "\n");
}

static void
aarch64_start_file (void)
{
  if (selected_arch)
    {
      asm_fprintf (asm_out_file, "\t.arch %s", selected_arch->name);
      aarch64_print_extension ();
    }
  else if (selected_cpu)
    {
      const char *truncated_name
	    = aarch64_rewrite_selected_cpu (selected_cpu->name);
      asm_fprintf (asm_out_file, "\t.cpu %s", truncated_name);
      aarch64_print_extension ();
    }
  default_file_start();
}

/* Target hook for c_mode_for_suffix.  */
static machine_mode
aarch64_c_mode_for_suffix (char suffix)
{
  if (suffix == 'q')
    return TFmode;

  return VOIDmode;
}

/* We can only represent floating point constants which will fit in
   "quarter-precision" values.  These values are characterised by
   a sign bit, a 4-bit mantissa and a 3-bit exponent.  And are given
   by:

   (-1)^s * (n/16) * 2^r

   Where:
     's' is the sign bit.
     'n' is an integer in the range 16 <= n <= 31.
     'r' is an integer in the range -3 <= r <= 4.  */

/* Return true iff X can be represented by a quarter-precision
   floating point immediate operand X.  Note, we cannot represent 0.0.  */
bool
aarch64_float_const_representable_p (rtx x)
{
  /* This represents our current view of how many bits
     make up the mantissa.  */
  int point_pos = 2 * HOST_BITS_PER_WIDE_INT - 1;
  int exponent;
  unsigned HOST_WIDE_INT mantissa, mask;
  REAL_VALUE_TYPE r, m;
  bool fail;

  if (!CONST_DOUBLE_P (x))
    return false;

  if (GET_MODE (x) == VOIDmode)
    return false;

  REAL_VALUE_FROM_CONST_DOUBLE (r, x);

  /* We cannot represent infinities, NaNs or +/-zero.  We won't
     know if we have +zero until we analyse the mantissa, but we
     can reject the other invalid values.  */
  if (REAL_VALUE_ISINF (r) || REAL_VALUE_ISNAN (r)
      || REAL_VALUE_MINUS_ZERO (r))
    return false;

  /* Extract exponent.  */
  r = real_value_abs (&r);
  exponent = REAL_EXP (&r);

  /* For the mantissa, we expand into two HOST_WIDE_INTS, apart from the
     highest (sign) bit, with a fixed binary point at bit point_pos.
     m1 holds the low part of the mantissa, m2 the high part.
     WARNING: If we ever have a representation using more than 2 * H_W_I - 1
     bits for the mantissa, this can fail (low bits will be lost).  */
  real_ldexp (&m, &r, point_pos - exponent);
  wide_int w = real_to_integer (&m, &fail, HOST_BITS_PER_WIDE_INT * 2);

  /* If the low part of the mantissa has bits set we cannot represent
     the value.  */
  if (w.elt (0) != 0)
    return false;
  /* We have rejected the lower HOST_WIDE_INT, so update our
     understanding of how many bits lie in the mantissa and
     look only at the high HOST_WIDE_INT.  */
  mantissa = w.elt (1);
  point_pos -= HOST_BITS_PER_WIDE_INT;

  /* We can only represent values with a mantissa of the form 1.xxxx.  */
  mask = ((unsigned HOST_WIDE_INT)1 << (point_pos - 5)) - 1;
  if ((mantissa & mask) != 0)
    return false;

  /* Having filtered unrepresentable values, we may now remove all
     but the highest 5 bits.  */
  mantissa >>= point_pos - 5;

  /* We cannot represent the value 0.0, so reject it.  This is handled
     elsewhere.  */
  if (mantissa == 0)
    return false;

  /* Then, as bit 4 is always set, we can mask it off, leaving
     the mantissa in the range [0, 15].  */
  mantissa &= ~(1 << 4);
  gcc_assert (mantissa <= 15);

  /* GCC internally does not use IEEE754-like encoding (where normalized
     significands are in the range [1, 2).  GCC uses [0.5, 1) (see real.c).
     Our mantissa values are shifted 4 places to the left relative to
     normalized IEEE754 so we must modify the exponent returned by REAL_EXP
     by 5 places to correct for GCC's representation.  */
  exponent = 5 - exponent;

  return (exponent >= 0 && exponent <= 7);
}

char*
aarch64_output_simd_mov_immediate (rtx const_vector,
				   machine_mode mode,
				   unsigned width)
{
  bool is_valid;
  static char templ[40];
  const char *mnemonic;
  const char *shift_op;
  unsigned int lane_count = 0;
  char element_char;

  struct simd_immediate_info info = { NULL_RTX, 0, 0, false, false };

  /* This will return true to show const_vector is legal for use as either
     a AdvSIMD MOVI instruction (or, implicitly, MVNI) immediate.  It will
     also update INFO to show how the immediate should be generated.  */
  is_valid = aarch64_simd_valid_immediate (const_vector, mode, false, &info);
  gcc_assert (is_valid);

  element_char = sizetochar (info.element_width);
  lane_count = width / info.element_width;

  mode = GET_MODE_INNER (mode);
  if (mode == SFmode || mode == DFmode)
    {
      gcc_assert (info.shift == 0 && ! info.mvn);
      if (aarch64_float_const_zero_rtx_p (info.value))
        info.value = GEN_INT (0);
      else
	{
#define buf_size 20
	  REAL_VALUE_TYPE r;
	  REAL_VALUE_FROM_CONST_DOUBLE (r, info.value);
	  char float_buf[buf_size] = {'\0'};
	  real_to_decimal_for_mode (float_buf, &r, buf_size, buf_size, 1, mode);
#undef buf_size

	  if (lane_count == 1)
	    snprintf (templ, sizeof (templ), "fmov\t%%d0, %s", float_buf);
	  else
	    snprintf (templ, sizeof (templ), "fmov\t%%0.%d%c, %s",
		      lane_count, element_char, float_buf);
	  return templ;
	}
    }

  mnemonic = info.mvn ? "mvni" : "movi";
  shift_op = info.msl ? "msl" : "lsl";

  if (lane_count == 1)
    snprintf (templ, sizeof (templ), "%s\t%%d0, " HOST_WIDE_INT_PRINT_HEX,
	      mnemonic, UINTVAL (info.value));
  else if (info.shift)
    snprintf (templ, sizeof (templ), "%s\t%%0.%d%c, " HOST_WIDE_INT_PRINT_HEX
	      ", %s %d", mnemonic, lane_count, element_char,
	      UINTVAL (info.value), shift_op, info.shift);
  else
    snprintf (templ, sizeof (templ), "%s\t%%0.%d%c, " HOST_WIDE_INT_PRINT_HEX,
	      mnemonic, lane_count, element_char, UINTVAL (info.value));
  return templ;
}

char*
aarch64_output_scalar_simd_mov_immediate (rtx immediate,
					  machine_mode mode)
{
  machine_mode vmode;

  gcc_assert (!VECTOR_MODE_P (mode));
  vmode = aarch64_simd_container_mode (mode, 64);
  rtx v_op = aarch64_simd_gen_const_vector_dup (vmode, INTVAL (immediate));
  return aarch64_output_simd_mov_immediate (v_op, vmode, 64);
}

/* Split operands into moves from op[1] + op[2] into op[0].  */

void
aarch64_split_combinev16qi (rtx operands[3])
{
  unsigned int dest = REGNO (operands[0]);
  unsigned int src1 = REGNO (operands[1]);
  unsigned int src2 = REGNO (operands[2]);
  machine_mode halfmode = GET_MODE (operands[1]);
  unsigned int halfregs = HARD_REGNO_NREGS (src1, halfmode);
  rtx destlo, desthi;

  gcc_assert (halfmode == V16QImode);

  if (src1 == dest && src2 == dest + halfregs)
    {
      /* No-op move.  Can't split to nothing; emit something.  */
      emit_note (NOTE_INSN_DELETED);
      return;
    }

  /* Preserve register attributes for variable tracking.  */
  destlo = gen_rtx_REG_offset (operands[0], halfmode, dest, 0);
  desthi = gen_rtx_REG_offset (operands[0], halfmode, dest + halfregs,
			       GET_MODE_SIZE (halfmode));

  /* Special case of reversed high/low parts.  */
  if (reg_overlap_mentioned_p (operands[2], destlo)
      && reg_overlap_mentioned_p (operands[1], desthi))
    {
      emit_insn (gen_xorv16qi3 (operands[1], operands[1], operands[2]));
      emit_insn (gen_xorv16qi3 (operands[2], operands[1], operands[2]));
      emit_insn (gen_xorv16qi3 (operands[1], operands[1], operands[2]));
    }
  else if (!reg_overlap_mentioned_p (operands[2], destlo))
    {
      /* Try to avoid unnecessary moves if part of the result
	 is in the right place already.  */
      if (src1 != dest)
	emit_move_insn (destlo, operands[1]);
      if (src2 != dest + halfregs)
	emit_move_insn (desthi, operands[2]);
    }
  else
    {
      if (src2 != dest + halfregs)
	emit_move_insn (desthi, operands[2]);
      if (src1 != dest)
	emit_move_insn (destlo, operands[1]);
    }
}

/* vec_perm support.  */

#define MAX_VECT_LEN 16

struct expand_vec_perm_d
{
  rtx target, op0, op1;
  unsigned char perm[MAX_VECT_LEN];
  machine_mode vmode;
  unsigned char nelt;
  bool one_vector_p;
  bool testing_p;
};

/* Generate a variable permutation.  */

static void
aarch64_expand_vec_perm_1 (rtx target, rtx op0, rtx op1, rtx sel)
{
  machine_mode vmode = GET_MODE (target);
  bool one_vector_p = rtx_equal_p (op0, op1);

  gcc_checking_assert (vmode == V8QImode || vmode == V16QImode);
  gcc_checking_assert (GET_MODE (op0) == vmode);
  gcc_checking_assert (GET_MODE (op1) == vmode);
  gcc_checking_assert (GET_MODE (sel) == vmode);
  gcc_checking_assert (TARGET_SIMD);

  if (one_vector_p)
    {
      if (vmode == V8QImode)
	{
	  /* Expand the argument to a V16QI mode by duplicating it.  */
	  rtx pair = gen_reg_rtx (V16QImode);
	  emit_insn (gen_aarch64_combinev8qi (pair, op0, op0));
	  emit_insn (gen_aarch64_tbl1v8qi (target, pair, sel));
	}
      else
	{
	  emit_insn (gen_aarch64_tbl1v16qi (target, op0, sel));
	}
    }
  else
    {
      rtx pair;

      if (vmode == V8QImode)
	{
	  pair = gen_reg_rtx (V16QImode);
	  emit_insn (gen_aarch64_combinev8qi (pair, op0, op1));
	  emit_insn (gen_aarch64_tbl1v8qi (target, pair, sel));
	}
      else
	{
	  pair = gen_reg_rtx (OImode);
	  emit_insn (gen_aarch64_combinev16qi (pair, op0, op1));
	  emit_insn (gen_aarch64_tbl2v16qi (target, pair, sel));
	}
    }
}

void
aarch64_expand_vec_perm (rtx target, rtx op0, rtx op1, rtx sel)
{
  machine_mode vmode = GET_MODE (target);
  unsigned int nelt = GET_MODE_NUNITS (vmode);
  bool one_vector_p = rtx_equal_p (op0, op1);
  rtx mask;

  /* The TBL instruction does not use a modulo index, so we must take care
     of that ourselves.  */
  mask = aarch64_simd_gen_const_vector_dup (vmode,
      one_vector_p ? nelt - 1 : 2 * nelt - 1);
  sel = expand_simple_binop (vmode, AND, sel, mask, NULL, 0, OPTAB_LIB_WIDEN);

  /* For big-endian, we also need to reverse the index within the vector
     (but not which vector).  */
  if (BYTES_BIG_ENDIAN)
    {
      /* If one_vector_p, mask is a vector of (nelt - 1)'s already.  */
      if (!one_vector_p)
        mask = aarch64_simd_gen_const_vector_dup (vmode, nelt - 1);
      sel = expand_simple_binop (vmode, XOR, sel, mask,
				 NULL, 0, OPTAB_LIB_WIDEN);
    }
  aarch64_expand_vec_perm_1 (target, op0, op1, sel);
}

/* Recognize patterns suitable for the TRN instructions.  */
static bool
aarch64_evpc_trn (struct expand_vec_perm_d *d)
{
  unsigned int i, odd, mask, nelt = d->nelt;
  rtx out, in0, in1, x;
  rtx (*gen) (rtx, rtx, rtx);
  machine_mode vmode = d->vmode;

  if (GET_MODE_UNIT_SIZE (vmode) > 8)
    return false;

  /* Note that these are little-endian tests.
     We correct for big-endian later.  */
  if (d->perm[0] == 0)
    odd = 0;
  else if (d->perm[0] == 1)
    odd = 1;
  else
    return false;
  mask = (d->one_vector_p ? nelt - 1 : 2 * nelt - 1);

  for (i = 0; i < nelt; i += 2)
    {
      if (d->perm[i] != i + odd)
	return false;
      if (d->perm[i + 1] != ((i + nelt + odd) & mask))
	return false;
    }

  /* Success!  */
  if (d->testing_p)
    return true;

  in0 = d->op0;
  in1 = d->op1;
  if (BYTES_BIG_ENDIAN)
    {
      x = in0, in0 = in1, in1 = x;
      odd = !odd;
    }
  out = d->target;

  if (odd)
    {
      switch (vmode)
	{
	case V16QImode: gen = gen_aarch64_trn2v16qi; break;
	case V8QImode: gen = gen_aarch64_trn2v8qi; break;
	case V8HImode: gen = gen_aarch64_trn2v8hi; break;
	case V4HImode: gen = gen_aarch64_trn2v4hi; break;
	case V4SImode: gen = gen_aarch64_trn2v4si; break;
	case V2SImode: gen = gen_aarch64_trn2v2si; break;
	case V2DImode: gen = gen_aarch64_trn2v2di; break;
	case V4SFmode: gen = gen_aarch64_trn2v4sf; break;
	case V2SFmode: gen = gen_aarch64_trn2v2sf; break;
	case V2DFmode: gen = gen_aarch64_trn2v2df; break;
	default:
	  return false;
	}
    }
  else
    {
      switch (vmode)
	{
	case V16QImode: gen = gen_aarch64_trn1v16qi; break;
	case V8QImode: gen = gen_aarch64_trn1v8qi; break;
	case V8HImode: gen = gen_aarch64_trn1v8hi; break;
	case V4HImode: gen = gen_aarch64_trn1v4hi; break;
	case V4SImode: gen = gen_aarch64_trn1v4si; break;
	case V2SImode: gen = gen_aarch64_trn1v2si; break;
	case V2DImode: gen = gen_aarch64_trn1v2di; break;
	case V4SFmode: gen = gen_aarch64_trn1v4sf; break;
	case V2SFmode: gen = gen_aarch64_trn1v2sf; break;
	case V2DFmode: gen = gen_aarch64_trn1v2df; break;
	default:
	  return false;
	}
    }

  emit_insn (gen (out, in0, in1));
  return true;
}

/* Recognize patterns suitable for the UZP instructions.  */
static bool
aarch64_evpc_uzp (struct expand_vec_perm_d *d)
{
  unsigned int i, odd, mask, nelt = d->nelt;
  rtx out, in0, in1, x;
  rtx (*gen) (rtx, rtx, rtx);
  machine_mode vmode = d->vmode;

  if (GET_MODE_UNIT_SIZE (vmode) > 8)
    return false;

  /* Note that these are little-endian tests.
     We correct for big-endian later.  */
  if (d->perm[0] == 0)
    odd = 0;
  else if (d->perm[0] == 1)
    odd = 1;
  else
    return false;
  mask = (d->one_vector_p ? nelt - 1 : 2 * nelt - 1);

  for (i = 0; i < nelt; i++)
    {
      unsigned elt = (i * 2 + odd) & mask;
      if (d->perm[i] != elt)
	return false;
    }

  /* Success!  */
  if (d->testing_p)
    return true;

  in0 = d->op0;
  in1 = d->op1;
  if (BYTES_BIG_ENDIAN)
    {
      x = in0, in0 = in1, in1 = x;
      odd = !odd;
    }
  out = d->target;

  if (odd)
    {
      switch (vmode)
	{
	case V16QImode: gen = gen_aarch64_uzp2v16qi; break;
	case V8QImode: gen = gen_aarch64_uzp2v8qi; break;
	case V8HImode: gen = gen_aarch64_uzp2v8hi; break;
	case V4HImode: gen = gen_aarch64_uzp2v4hi; break;
	case V4SImode: gen = gen_aarch64_uzp2v4si; break;
	case V2SImode: gen = gen_aarch64_uzp2v2si; break;
	case V2DImode: gen = gen_aarch64_uzp2v2di; break;
	case V4SFmode: gen = gen_aarch64_uzp2v4sf; break;
	case V2SFmode: gen = gen_aarch64_uzp2v2sf; break;
	case V2DFmode: gen = gen_aarch64_uzp2v2df; break;
	default:
	  return false;
	}
    }
  else
    {
      switch (vmode)
	{
	case V16QImode: gen = gen_aarch64_uzp1v16qi; break;
	case V8QImode: gen = gen_aarch64_uzp1v8qi; break;
	case V8HImode: gen = gen_aarch64_uzp1v8hi; break;
	case V4HImode: gen = gen_aarch64_uzp1v4hi; break;
	case V4SImode: gen = gen_aarch64_uzp1v4si; break;
	case V2SImode: gen = gen_aarch64_uzp1v2si; break;
	case V2DImode: gen = gen_aarch64_uzp1v2di; break;
	case V4SFmode: gen = gen_aarch64_uzp1v4sf; break;
	case V2SFmode: gen = gen_aarch64_uzp1v2sf; break;
	case V2DFmode: gen = gen_aarch64_uzp1v2df; break;
	default:
	  return false;
	}
    }

  emit_insn (gen (out, in0, in1));
  return true;
}

/* Recognize patterns suitable for the ZIP instructions.  */
static bool
aarch64_evpc_zip (struct expand_vec_perm_d *d)
{
  unsigned int i, high, mask, nelt = d->nelt;
  rtx out, in0, in1, x;
  rtx (*gen) (rtx, rtx, rtx);
  machine_mode vmode = d->vmode;

  if (GET_MODE_UNIT_SIZE (vmode) > 8)
    return false;

  /* Note that these are little-endian tests.
     We correct for big-endian later.  */
  high = nelt / 2;
  if (d->perm[0] == high)
    /* Do Nothing.  */
    ;
  else if (d->perm[0] == 0)
    high = 0;
  else
    return false;
  mask = (d->one_vector_p ? nelt - 1 : 2 * nelt - 1);

  for (i = 0; i < nelt / 2; i++)
    {
      unsigned elt = (i + high) & mask;
      if (d->perm[i * 2] != elt)
	return false;
      elt = (elt + nelt) & mask;
      if (d->perm[i * 2 + 1] != elt)
	return false;
    }

  /* Success!  */
  if (d->testing_p)
    return true;

  in0 = d->op0;
  in1 = d->op1;
  if (BYTES_BIG_ENDIAN)
    {
      x = in0, in0 = in1, in1 = x;
      high = !high;
    }
  out = d->target;

  if (high)
    {
      switch (vmode)
	{
	case V16QImode: gen = gen_aarch64_zip2v16qi; break;
	case V8QImode: gen = gen_aarch64_zip2v8qi; break;
	case V8HImode: gen = gen_aarch64_zip2v8hi; break;
	case V4HImode: gen = gen_aarch64_zip2v4hi; break;
	case V4SImode: gen = gen_aarch64_zip2v4si; break;
	case V2SImode: gen = gen_aarch64_zip2v2si; break;
	case V2DImode: gen = gen_aarch64_zip2v2di; break;
	case V4SFmode: gen = gen_aarch64_zip2v4sf; break;
	case V2SFmode: gen = gen_aarch64_zip2v2sf; break;
	case V2DFmode: gen = gen_aarch64_zip2v2df; break;
	default:
	  return false;
	}
    }
  else
    {
      switch (vmode)
	{
	case V16QImode: gen = gen_aarch64_zip1v16qi; break;
	case V8QImode: gen = gen_aarch64_zip1v8qi; break;
	case V8HImode: gen = gen_aarch64_zip1v8hi; break;
	case V4HImode: gen = gen_aarch64_zip1v4hi; break;
	case V4SImode: gen = gen_aarch64_zip1v4si; break;
	case V2SImode: gen = gen_aarch64_zip1v2si; break;
	case V2DImode: gen = gen_aarch64_zip1v2di; break;
	case V4SFmode: gen = gen_aarch64_zip1v4sf; break;
	case V2SFmode: gen = gen_aarch64_zip1v2sf; break;
	case V2DFmode: gen = gen_aarch64_zip1v2df; break;
	default:
	  return false;
	}
    }

  emit_insn (gen (out, in0, in1));
  return true;
}

/* Recognize patterns for the EXT insn.  */

static bool
aarch64_evpc_ext (struct expand_vec_perm_d *d)
{
  unsigned int i, nelt = d->nelt;
  rtx (*gen) (rtx, rtx, rtx, rtx);
  rtx offset;

  unsigned int location = d->perm[0]; /* Always < nelt.  */

  /* Check if the extracted indices are increasing by one.  */
  for (i = 1; i < nelt; i++)
    {
      unsigned int required = location + i;
      if (d->one_vector_p)
        {
          /* We'll pass the same vector in twice, so allow indices to wrap.  */
	  required &= (nelt - 1);
	}
      if (d->perm[i] != required)
        return false;
    }

  switch (d->vmode)
    {
    case V16QImode: gen = gen_aarch64_extv16qi; break;
    case V8QImode: gen = gen_aarch64_extv8qi; break;
    case V4HImode: gen = gen_aarch64_extv4hi; break;
    case V8HImode: gen = gen_aarch64_extv8hi; break;
    case V2SImode: gen = gen_aarch64_extv2si; break;
    case V4SImode: gen = gen_aarch64_extv4si; break;
    case V2SFmode: gen = gen_aarch64_extv2sf; break;
    case V4SFmode: gen = gen_aarch64_extv4sf; break;
    case V2DImode: gen = gen_aarch64_extv2di; break;
    case V2DFmode: gen = gen_aarch64_extv2df; break;
    default:
      return false;
    }

  /* Success! */
  if (d->testing_p)
    return true;

  /* The case where (location == 0) is a no-op for both big- and little-endian,
     and is removed by the mid-end at optimization levels -O1 and higher.  */

  if (BYTES_BIG_ENDIAN && (location != 0))
    {
      /* After setup, we want the high elements of the first vector (stored
         at the LSB end of the register), and the low elements of the second
         vector (stored at the MSB end of the register). So swap.  */
      rtx temp = d->op0;
      d->op0 = d->op1;
      d->op1 = temp;
      /* location != 0 (above), so safe to assume (nelt - location) < nelt.  */
      location = nelt - location;
    }

  offset = GEN_INT (location);
  emit_insn (gen (d->target, d->op0, d->op1, offset));
  return true;
}

/* Recognize patterns for the REV insns.  */

static bool
aarch64_evpc_rev (struct expand_vec_perm_d *d)
{
  unsigned int i, j, diff, nelt = d->nelt;
  rtx (*gen) (rtx, rtx);

  if (!d->one_vector_p)
    return false;

  diff = d->perm[0];
  switch (diff)
    {
    case 7:
      switch (d->vmode)
	{
	case V16QImode: gen = gen_aarch64_rev64v16qi; break;
	case V8QImode: gen = gen_aarch64_rev64v8qi;  break;
	default:
	  return false;
	}
      break;
    case 3:
      switch (d->vmode)
	{
	case V16QImode: gen = gen_aarch64_rev32v16qi; break;
	case V8QImode: gen = gen_aarch64_rev32v8qi;  break;
	case V8HImode: gen = gen_aarch64_rev64v8hi;  break;
	case V4HImode: gen = gen_aarch64_rev64v4hi;  break;
	default:
	  return false;
	}
      break;
    case 1:
      switch (d->vmode)
	{
	case V16QImode: gen = gen_aarch64_rev16v16qi; break;
	case V8QImode: gen = gen_aarch64_rev16v8qi;  break;
	case V8HImode: gen = gen_aarch64_rev32v8hi;  break;
	case V4HImode: gen = gen_aarch64_rev32v4hi;  break;
	case V4SImode: gen = gen_aarch64_rev64v4si;  break;
	case V2SImode: gen = gen_aarch64_rev64v2si;  break;
	case V4SFmode: gen = gen_aarch64_rev64v4sf;  break;
	case V2SFmode: gen = gen_aarch64_rev64v2sf;  break;
	default:
	  return false;
	}
      break;
    default:
      return false;
    }

  for (i = 0; i < nelt ; i += diff + 1)
    for (j = 0; j <= diff; j += 1)
      {
	/* This is guaranteed to be true as the value of diff
	   is 7, 3, 1 and we should have enough elements in the
	   queue to generate this.  Getting a vector mask with a
	   value of diff other than these values implies that
	   something is wrong by the time we get here.  */
	gcc_assert (i + j < nelt);
	if (d->perm[i + j] != i + diff - j)
	  return false;
      }

  /* Success! */
  if (d->testing_p)
    return true;

  emit_insn (gen (d->target, d->op0));
  return true;
}

static bool
aarch64_evpc_dup (struct expand_vec_perm_d *d)
{
  rtx (*gen) (rtx, rtx, rtx);
  rtx out = d->target;
  rtx in0;
  machine_mode vmode = d->vmode;
  unsigned int i, elt, nelt = d->nelt;
  rtx lane;

  elt = d->perm[0];
  for (i = 1; i < nelt; i++)
    {
      if (elt != d->perm[i])
	return false;
    }

  /* The generic preparation in aarch64_expand_vec_perm_const_1
     swaps the operand order and the permute indices if it finds
     d->perm[0] to be in the second operand.  Thus, we can always
     use d->op0 and need not do any extra arithmetic to get the
     correct lane number.  */
  in0 = d->op0;
  lane = GEN_INT (elt); /* The pattern corrects for big-endian.  */

  switch (vmode)
    {
    case V16QImode: gen = gen_aarch64_dup_lanev16qi; break;
    case V8QImode: gen = gen_aarch64_dup_lanev8qi; break;
    case V8HImode: gen = gen_aarch64_dup_lanev8hi; break;
    case V4HImode: gen = gen_aarch64_dup_lanev4hi; break;
    case V4SImode: gen = gen_aarch64_dup_lanev4si; break;
    case V2SImode: gen = gen_aarch64_dup_lanev2si; break;
    case V2DImode: gen = gen_aarch64_dup_lanev2di; break;
    case V4SFmode: gen = gen_aarch64_dup_lanev4sf; break;
    case V2SFmode: gen = gen_aarch64_dup_lanev2sf; break;
    case V2DFmode: gen = gen_aarch64_dup_lanev2df; break;
    default:
      return false;
    }

  emit_insn (gen (out, in0, lane));
  return true;
}

static bool
aarch64_evpc_tbl (struct expand_vec_perm_d *d)
{
  rtx rperm[MAX_VECT_LEN], sel;
  machine_mode vmode = d->vmode;
  unsigned int i, nelt = d->nelt;

  if (d->testing_p)
    return true;

  /* Generic code will try constant permutation twice.  Once with the
     original mode and again with the elements lowered to QImode.
     So wait and don't do the selector expansion ourselves.  */
  if (vmode != V8QImode && vmode != V16QImode)
    return false;

  for (i = 0; i < nelt; ++i)
    {
      int nunits = GET_MODE_NUNITS (vmode);

      /* If big-endian and two vectors we end up with a weird mixed-endian
	 mode on NEON.  Reverse the index within each word but not the word
	 itself.  */
      rperm[i] = GEN_INT (BYTES_BIG_ENDIAN ? d->perm[i] ^ (nunits - 1)
					   : d->perm[i]);
    }
  sel = gen_rtx_CONST_VECTOR (vmode, gen_rtvec_v (nelt, rperm));
  sel = force_reg (vmode, sel);

  aarch64_expand_vec_perm_1 (d->target, d->op0, d->op1, sel);
  return true;
}

static bool
aarch64_expand_vec_perm_const_1 (struct expand_vec_perm_d *d)
{
  /* The pattern matching functions above are written to look for a small
     number to begin the sequence (0, 1, N/2).  If we begin with an index
     from the second operand, we can swap the operands.  */
  if (d->perm[0] >= d->nelt)
    {
      unsigned i, nelt = d->nelt;
      rtx x;

      gcc_assert (nelt == (nelt & -nelt));
      for (i = 0; i < nelt; ++i)
	d->perm[i] ^= nelt; /* Keep the same index, but in the other vector.  */

      x = d->op0;
      d->op0 = d->op1;
      d->op1 = x;
    }

  if (TARGET_SIMD)
    {
      if (aarch64_evpc_rev (d))
	return true;
      else if (aarch64_evpc_ext (d))
	return true;
      else if (aarch64_evpc_dup (d))
	return true;
      else if (aarch64_evpc_zip (d))
	return true;
      else if (aarch64_evpc_uzp (d))
	return true;
      else if (aarch64_evpc_trn (d))
	return true;
      return aarch64_evpc_tbl (d);
    }
  return false;
}

/* Expand a vec_perm_const pattern.  */

bool
aarch64_expand_vec_perm_const (rtx target, rtx op0, rtx op1, rtx sel)
{
  struct expand_vec_perm_d d;
  int i, nelt, which;

  d.target = target;
  d.op0 = op0;
  d.op1 = op1;

  d.vmode = GET_MODE (target);
  gcc_assert (VECTOR_MODE_P (d.vmode));
  d.nelt = nelt = GET_MODE_NUNITS (d.vmode);
  d.testing_p = false;

  for (i = which = 0; i < nelt; ++i)
    {
      rtx e = XVECEXP (sel, 0, i);
      int ei = INTVAL (e) & (2 * nelt - 1);
      which |= (ei < nelt ? 1 : 2);
      d.perm[i] = ei;
    }

  switch (which)
    {
    default:
      gcc_unreachable ();

    case 3:
      d.one_vector_p = false;
      if (!rtx_equal_p (op0, op1))
	break;

      /* The elements of PERM do not suggest that only the first operand
	 is used, but both operands are identical.  Allow easier matching
	 of the permutation by folding the permutation into the single
	 input vector.  */
      /* Fall Through.  */
    case 2:
      for (i = 0; i < nelt; ++i)
	d.perm[i] &= nelt - 1;
      d.op0 = op1;
      d.one_vector_p = true;
      break;

    case 1:
      d.op1 = op0;
      d.one_vector_p = true;
      break;
    }

  return aarch64_expand_vec_perm_const_1 (&d);
}

static bool
aarch64_vectorize_vec_perm_const_ok (machine_mode vmode,
				     const unsigned char *sel)
{
  struct expand_vec_perm_d d;
  unsigned int i, nelt, which;
  bool ret;

  d.vmode = vmode;
  d.nelt = nelt = GET_MODE_NUNITS (d.vmode);
  d.testing_p = true;
  memcpy (d.perm, sel, nelt);

  /* Calculate whether all elements are in one vector.  */
  for (i = which = 0; i < nelt; ++i)
    {
      unsigned char e = d.perm[i];
      gcc_assert (e < 2 * nelt);
      which |= (e < nelt ? 1 : 2);
    }

  /* If all elements are from the second vector, reindex as if from the
     first vector.  */
  if (which == 2)
    for (i = 0; i < nelt; ++i)
      d.perm[i] -= nelt;

  /* Check whether the mask can be applied to a single vector.  */
  d.one_vector_p = (which != 3);

  d.target = gen_raw_REG (d.vmode, LAST_VIRTUAL_REGISTER + 1);
  d.op1 = d.op0 = gen_raw_REG (d.vmode, LAST_VIRTUAL_REGISTER + 2);
  if (!d.one_vector_p)
    d.op1 = gen_raw_REG (d.vmode, LAST_VIRTUAL_REGISTER + 3);

  start_sequence ();
  ret = aarch64_expand_vec_perm_const_1 (&d);
  end_sequence ();

  return ret;
}

/* Implement target hook CANNOT_CHANGE_MODE_CLASS.  */
bool
aarch64_cannot_change_mode_class (machine_mode from,
				  machine_mode to,
				  enum reg_class rclass)
{
  /* Full-reg subregs are allowed on general regs or any class if they are
     the same size.  */
  if (GET_MODE_SIZE (from) == GET_MODE_SIZE (to)
      || !reg_classes_intersect_p (FP_REGS, rclass))
    return false;

  /* Limited combinations of subregs are safe on FPREGs.  Particularly,
     1. Vector Mode to Scalar mode where 1 unit of the vector is accessed.
     2. Scalar to Scalar for integer modes or same size float modes.
     3. Vector to Vector modes.
     4. On little-endian only, Vector-Structure to Vector modes.  */
  if (GET_MODE_SIZE (from) > GET_MODE_SIZE (to))
    {
      if (aarch64_vector_mode_supported_p (from)
	  && GET_MODE_SIZE (GET_MODE_INNER (from)) == GET_MODE_SIZE (to))
	return false;

      if (GET_MODE_NUNITS (from) == 1
	  && GET_MODE_NUNITS (to) == 1
	  && (GET_MODE_CLASS (from) == MODE_INT
	      || from == to))
	return false;

      if (aarch64_vector_mode_supported_p (from)
	  && aarch64_vector_mode_supported_p (to))
	return false;

      /* Within an vector structure straddling multiple vector registers
	 we are in a mixed-endian representation.  As such, we can't
	 easily change modes for BYTES_BIG_ENDIAN.  Otherwise, we can
	 switch between vectors and vector structures cheaply.  */
      if (!BYTES_BIG_ENDIAN)
	if ((aarch64_vector_mode_supported_p (from)
	      && aarch64_vect_struct_mode_p (to))
	    || (aarch64_vector_mode_supported_p (to)
	      && aarch64_vect_struct_mode_p (from)))
	  return false;
    }

  return true;
}

/* Implement MODES_TIEABLE_P.  */

bool
aarch64_modes_tieable_p (machine_mode mode1, machine_mode mode2)
{
  if (GET_MODE_CLASS (mode1) == GET_MODE_CLASS (mode2))
    return true;

  /* We specifically want to allow elements of "structure" modes to
     be tieable to the structure.  This more general condition allows
     other rarer situations too.  */
  if (TARGET_SIMD
      && aarch64_vector_mode_p (mode1)
      && aarch64_vector_mode_p (mode2))
    return true;

  return false;
}

/* Return true if the registers are ok for a pair load instruction. */
bool
aarch64_registers_ok_for_load_pair_peep (rtx op0, rtx op1)
{
  return REG_P (op0) && REG_P (op1)
	 && REGNO (op0) != REGNO (op1)
	 && REGNO_REG_CLASS (REGNO (op0)) == REGNO_REG_CLASS (REGNO (op1));
}

/* Return true if the registers are ok for a pair store instruction. */
bool
aarch64_registers_ok_for_store_pair_peep (rtx op0, rtx op1)
{
  return REG_P (op0) && REG_P (op1)
	 && REGNO_REG_CLASS (REGNO (op0)) == REGNO_REG_CLASS (REGNO (op1));
}

/* Return 1 if the addresses in mem1 and mem2 are suitable for use in
   an ldp or sdp insn.

   This can only happen when addr1 and addr2, the addresses in mem1
   and mem2, are consecutive memory locations (addr1 + 4 == addr2).
   addr1 must also be aligned on a 64-bit boundary.

   Also iff dependent_reg_rtx is not null it should not be used to
   compute the address for mem1, i.e. we cannot optimize a sequence
   like:
   	ldr x0, [x0]
	ldr x1, [x0 + 4]
   to
   	ldp x0, x1, [x0]
   nor:
	ld x0, [x0 + 4]
	ld x1, [x0]
   to
        ldp x0, x1, [x0]

   But, note that the transformation from:
	ld x1, [x0 + 4]
        ld x0, [x0]
   to
	ldp x0, x1, [x0]
   is perfectly fine.  Thus, the peephole2 patterns always pass us
   the destination register of the first load, never the second one.

   For stores we don't have a similar problem, so dependent_reg_rtx is
   NULL_RTX.  */
bool
aarch64_mems_ok_for_pair_peep (rtx mem1, rtx mem2, rtx dependent_reg_rtx)
{
  rtx addr1, addr2;
  unsigned int reg1, reg2;
  HOST_WIDE_INT offset1, offset2;

  if (!MEM_P (mem1) || !MEM_P (mem2))
    return false;

  /* The mems cannot be volatile.  */
  if (MEM_VOLATILE_P (mem1) || MEM_VOLATILE_P (mem2))
    return false;

  addr1 = XEXP (mem1, 0);
  addr2 = XEXP (mem2, 0);

  /* Extract a register number and offset (if used) from the first addr.  */
  if (GET_CODE (addr1) == PLUS)
    {
      /* If not a REG, return zero.  */
      if (GET_CODE (XEXP (addr1, 0)) != REG)
	return 0;
      else
	{
          reg1 = REGNO (XEXP (addr1, 0));
	  /* The offset must be constant!  */
	  if (GET_CODE (XEXP (addr1, 1)) != CONST_INT)
            return 0;
          offset1 = INTVAL (XEXP (addr1, 1));
	}
    }
  else if (GET_CODE (addr1) != REG)
    return 0;
  else
    {
      reg1 = REGNO (addr1);
      /* This was a simple (mem (reg)) expression.  Offset is 0.  */
      offset1 = 0;
    }

  /* Extract a register number and offset (if used) from the second addr.  */
  if (GET_CODE (addr2) == PLUS)
    {
      /* If not a REG, return zero.  */
      if (GET_CODE (XEXP (addr2, 0)) != REG)
	return 0;
      else
	{
          reg2 = REGNO (XEXP (addr2, 0));
	  /* The offset must be constant!  */
	  if (GET_CODE (XEXP (addr2, 1)) != CONST_INT)
            return 0;
          offset2 = INTVAL (XEXP (addr2, 1));
	}
    }
  else if (GET_CODE (addr2) != REG)
    return 0;
  else
    {
      reg2 = REGNO (addr2);
      /* This was a simple (mem (reg)) expression.  Offset is 0.  */
      offset2 = 0;
    }

  if (reg1 != reg2)
    return 0;

  if (dependent_reg_rtx != NULL_RTX && reg1 == REGNO (dependent_reg_rtx))
    return 0;

  /* The offset for the second addr must be size offset more than the first addr.  */
  if (offset2 != offset1 + GET_MODE_SIZE (GET_MODE (mem1)))
    return 0;

  /* All the tests passed.  addr1 and addr2 are valid for ldp and stp
     instructions.  */
  return 1;
}


static enum machine_mode
aarch64_code_to_ccmode (enum rtx_code code)
{
  switch (code)
    {
    case NE:
      return CC_DNEmode;
    case EQ:
      return CC_DEQmode;
    case LE:
      return CC_DLEmode;
    case LT:
      return CC_DLTmode;
    case GE:
      return CC_DGEmode;
    case GT:
      return CC_DGTmode;
    case LEU:
      return CC_DLEUmode;
    case LTU:
      return CC_DLTUmode;
    case GEU:
      return CC_DGEUmode;
    case GTU:
      return CC_DGTUmode;
    default:
      return CCmode;
    }
}
/* N Z C V.  */
#define AARCH64_CC_V 1
#define AARCH64_CC_C (1 << 1)
#define AARCH64_CC_Z (1 << 2)
#define AARCH64_CC_N (1 << 3)

static unsigned int
aarch64_code_to_nzcv (enum rtx_code code, bool inverse)
{
  switch (code)
    {
    case NE: /* NE, Z == 0.  */
      return inverse ? AARCH64_CC_Z : 0;
    case EQ: /* EQ, Z == 1.  */
      return inverse ? 0 : AARCH64_CC_Z;
    case LE: /* LE, !(Z == 0 && N == V).  */
      return inverse ? AARCH64_CC_N | AARCH64_CC_V : AARCH64_CC_Z;
    case GT: /* GT, Z == 0 && N == V.  */
      return inverse ? AARCH64_CC_Z : AARCH64_CC_N | AARCH64_CC_V;
    case LT: /* LT, N != V.  */
      return inverse ? AARCH64_CC_N | AARCH64_CC_V : AARCH64_CC_N;
    case GE: /* GE, N == V.  */
      return inverse ? AARCH64_CC_N : AARCH64_CC_N | AARCH64_CC_V;
    case LEU: /* LS, !(C == 1 && Z == 0).  */
      return inverse ? AARCH64_CC_C: AARCH64_CC_Z;
    case GTU: /* HI, C ==1 && Z == 0.  */
      return inverse ? AARCH64_CC_Z : AARCH64_CC_C;
    case LTU: /* CC, C == 0.  */
      return inverse ? AARCH64_CC_C : 0;
    case GEU: /* CS, C == 1.  */
      return inverse ? 0 : AARCH64_CC_C;
    default:
      gcc_unreachable ();
      return 0;
    }
}

static unsigned
aarch64_mode_to_condition_code (enum machine_mode mode, bool inverse)
{
  switch (mode)
    {
    case CC_DNEmode:
      return inverse ? aarch64_get_condition_code_1 (CCmode, EQ)
		       : aarch64_get_condition_code_1 (CCmode, NE);
    case CC_DEQmode:
      return inverse ? aarch64_get_condition_code_1 (CCmode, NE)
		       : aarch64_get_condition_code_1 (CCmode, EQ);
    case CC_DLEmode:
      return inverse ? aarch64_get_condition_code_1 (CCmode, GT)
		       : aarch64_get_condition_code_1 (CCmode, LE);
    case CC_DGTmode:
      return inverse ? aarch64_get_condition_code_1 (CCmode, LE)
		       : aarch64_get_condition_code_1 (CCmode, GT);
    case CC_DLTmode:
      return inverse ? aarch64_get_condition_code_1 (CCmode, GE)
		       : aarch64_get_condition_code_1 (CCmode, LT);
    case CC_DGEmode:
      return inverse ? aarch64_get_condition_code_1 (CCmode, LT)
		       : aarch64_get_condition_code_1 (CCmode, GE);
    case CC_DLEUmode:
      return inverse ? aarch64_get_condition_code_1 (CCmode, GTU)
		       : aarch64_get_condition_code_1 (CCmode, LEU);
    case CC_DGTUmode:
      return inverse ? aarch64_get_condition_code_1 (CCmode, LEU)
		       : aarch64_get_condition_code_1 (CCmode, GTU);
    case CC_DLTUmode:
      return inverse ? aarch64_get_condition_code_1 (CCmode, GEU)
		       : aarch64_get_condition_code_1 (CCmode, LTU);
    case CC_DGEUmode:
      return inverse ? aarch64_get_condition_code_1 (CCmode, LTU)
		       : aarch64_get_condition_code_1 (CCmode, GEU);
    default:
      gcc_unreachable ();
    }
}

<<<<<<< HEAD
const char *
aarch64_output_ccmp (rtx *operands, bool is_and, int which_alternative)
=======
static void
aarch64_copy_one_block_and_progress_pointers (rtx *src, rtx *dst,
					      machine_mode mode)
>>>>>>> 47edca9a
{
  char buf[32];
  rtx cc = operands[0];
  enum rtx_code code = GET_CODE (operands[5]);
  unsigned char nzcv = aarch64_code_to_nzcv (code, is_and);
  enum machine_mode mode = GET_MODE (cc);
  unsigned int cond_code = aarch64_mode_to_condition_code (mode, !is_and);

  if (GET_MODE (operands[2]) == SImode)
    switch (which_alternative)
      {
      case 0:
	snprintf (buf, sizeof (buf), "ccmp\t%%w2, %%w3, #%u, %s",
		  nzcv, aarch64_condition_codes[cond_code]);
	break;
      case 1:
	snprintf (buf, sizeof (buf), "ccmp\t%%w2, #%%3, #%u, %s",
		  nzcv, aarch64_condition_codes[cond_code]);
	break;
      case 2:
	snprintf (buf, sizeof (buf), "ccmn\t%%w2, #%%n3, #%u, %s",
		  nzcv, aarch64_condition_codes[cond_code]);
	break;
      default:
	gcc_unreachable ();
      }
  else
    switch (which_alternative)
      {
      case 0:
	snprintf (buf, sizeof (buf), "ccmp\t%%x2, %%x3, #%u, %s",
		  nzcv, aarch64_condition_codes[cond_code]);
	break;
      case 1:
	snprintf (buf, sizeof (buf), "ccmp\t%%x2, #%%3, #%u, %s",
		  nzcv, aarch64_condition_codes[cond_code]);
	break;
      case 2:
	snprintf (buf, sizeof (buf), "ccmn\t%%x2, #%%n3, #%u, %s",
		  nzcv, aarch64_condition_codes[cond_code]);
	break;
      default:
	gcc_unreachable ();
      }

  output_asm_insn (buf, operands);
  return "";
}

/* Return true if val can be encoded as a 5-bit unsigned immediate.  */
bool
aarch64_uimm5 (HOST_WIDE_INT val)
{
  return (val & ((HOST_WIDE_INT) 0x1f)) == val;
}

static bool
aarch64_convert_mode (rtx* op0, rtx* op1, int unsignedp)
{
  enum machine_mode mode;

  mode = GET_MODE (*op0);
  if (mode == VOIDmode)
    mode = GET_MODE (*op1);

  if (mode == QImode || mode == HImode)
    {
      *op0 = convert_modes (SImode, mode, *op0, unsignedp);
      *op1 = convert_modes (SImode, mode, *op1, unsignedp);
    }
  else if (mode != SImode && mode != DImode)
    return false;

  return true;
}

static rtx
aarch64_gen_ccmp_first (int code, rtx op0, rtx op1)
{
  enum machine_mode mode;
  rtx cmp, target;
  int unsignedp = code == LTU || code == LEU || code == GTU || code == GEU;

  if (!aarch64_convert_mode (&op0, &op1, unsignedp)
      || !register_operand (op0, GET_MODE (op0)))
    return NULL_RTX;

  if (!aarch64_ccmp_operand (op1, GET_MODE (op1)))
    op1 = force_reg (GET_MODE (op0), op1);

  mode = aarch64_code_to_ccmode ((enum rtx_code) code);
  if (mode == CCmode)
    return NULL_RTX;

  cmp = gen_rtx_fmt_ee (COMPARE, CCmode, op0, op1);
  target = gen_rtx_REG (mode, CC_REGNUM);
  emit_insn (gen_rtx_SET (VOIDmode, gen_rtx_REG (CCmode, CC_REGNUM), cmp));
  return target;
}

static rtx
aarch64_gen_ccmp_next (rtx prev, int cmp_code, rtx op0, rtx op1, int bit_code)
{
  rtx cmp0, cmp1, target, bit_op;
  enum machine_mode mode = aarch64_code_to_ccmode ((enum rtx_code) cmp_code);
  int unsignedp = cmp_code == LTU || cmp_code == LEU
		  || cmp_code == GTU || cmp_code == GEU;

  if (!aarch64_convert_mode (&op0, &op1, unsignedp)
      || !register_operand (op0, GET_MODE (op0)))
    return NULL_RTX;

  if (!aarch64_ccmp_operand (op1, GET_MODE (op1)))
    op1 = force_reg (GET_MODE (op0), op1);

  cmp1 = gen_rtx_fmt_ee ((enum rtx_code) cmp_code, SImode, op0, op1);

  cmp0 = gen_rtx_fmt_ee (NE, SImode, prev, const0_rtx);

  bit_op = gen_rtx_fmt_ee ((enum rtx_code) bit_code, SImode, cmp0, cmp1);

  /* Generate insn to match ccmp_and/ccmp_ior.  */
  target = gen_rtx_REG (mode, CC_REGNUM);
  emit_insn (gen_rtx_SET (VOIDmode, target,
                          gen_rtx_fmt_ee (COMPARE, VOIDmode,
                                          bit_op, const0_rtx)));
  return target;
}

/* Return true if the unaligned access is slower than
   doing a byte loads and followed by inserts.  */
bool
aarch64_slow_unaligned_access (enum machine_mode mode, int align)
{
  if (TARGET_STRICT_ALIGN)
    return true;

  if (aarch64_tune != thunderx || optimize_size)
    return false;

  if (align >= (int)GET_MODE_ALIGNMENT (mode))
    return false;

  return true;
}

bool
aarch64_move_by_pieces_p (unsigned HOST_WIDE_INT size, int align)
{
   /* We should allow the tree-level optimisers to do such
      moves by pieces, as it often exposes other optimization
      opportunities. */
  if (!currently_expanding_to_rtl)
    {
      if (align < 32)
	return size < 4;
      return size <= MOVE_MAX * 4;
    }

  /* If we have slow unaligned access for DI mode, return
     something different than the default. */
  if (!TARGET_STRICT_ALIGN
      && aarch64_slow_unaligned_access (SImode, align))
    return size <= MOVE_MAX * 4;

  /* The default value.  If this becomes a target hook, we should
     call the default definition instead.  */
  return (move_by_pieces_ninsns (size, align, MOVE_MAX_PIECES + 1)
	  < (unsigned int) MOVE_RATIO (optimize_insn_for_speed_p ()));
}

#undef TARGET_GEN_CCMP_FIRST
#define TARGET_GEN_CCMP_FIRST aarch64_gen_ccmp_first

#undef TARGET_GEN_CCMP_NEXT
#define TARGET_GEN_CCMP_NEXT aarch64_gen_ccmp_next

/* Implement the TARGET_ASAN_SHADOW_OFFSET hook.  */

static unsigned HOST_WIDE_INT
aarch64_asan_shadow_offset (void)
{
  return (HOST_WIDE_INT_1 << 36);
}

#undef TARGET_ADDRESS_COST
#define TARGET_ADDRESS_COST aarch64_address_cost

/* This hook will determines whether unnamed bitfields affect the alignment
   of the containing structure.  The hook returns true if the structure
   should inherit the alignment requirements of an unnamed bitfield's
   type.  */
#undef TARGET_ALIGN_ANON_BITFIELD
#define TARGET_ALIGN_ANON_BITFIELD hook_bool_void_true

#undef TARGET_ASM_ALIGNED_DI_OP
#define TARGET_ASM_ALIGNED_DI_OP "\t.xword\t"

#undef TARGET_ASM_ALIGNED_HI_OP
#define TARGET_ASM_ALIGNED_HI_OP "\t.hword\t"

#undef TARGET_ASM_ALIGNED_SI_OP
#define TARGET_ASM_ALIGNED_SI_OP "\t.word\t"

#undef TARGET_ASM_CAN_OUTPUT_MI_THUNK
#define TARGET_ASM_CAN_OUTPUT_MI_THUNK \
  hook_bool_const_tree_hwi_hwi_const_tree_true

#undef TARGET_ASM_FILE_START
#define TARGET_ASM_FILE_START aarch64_start_file

#undef TARGET_ASM_OUTPUT_MI_THUNK
#define TARGET_ASM_OUTPUT_MI_THUNK aarch64_output_mi_thunk

#undef TARGET_ASM_SELECT_RTX_SECTION
#define TARGET_ASM_SELECT_RTX_SECTION aarch64_select_rtx_section

#undef TARGET_ASM_TRAMPOLINE_TEMPLATE
#define TARGET_ASM_TRAMPOLINE_TEMPLATE aarch64_asm_trampoline_template

#undef TARGET_BUILD_BUILTIN_VA_LIST
#define TARGET_BUILD_BUILTIN_VA_LIST aarch64_build_builtin_va_list

#undef TARGET_CALLEE_COPIES
#define TARGET_CALLEE_COPIES hook_bool_CUMULATIVE_ARGS_mode_tree_bool_false

#undef TARGET_CAN_ELIMINATE
#define TARGET_CAN_ELIMINATE aarch64_can_eliminate

#undef TARGET_CANNOT_FORCE_CONST_MEM
#define TARGET_CANNOT_FORCE_CONST_MEM aarch64_cannot_force_const_mem

#undef TARGET_CONDITIONAL_REGISTER_USAGE
#define TARGET_CONDITIONAL_REGISTER_USAGE aarch64_conditional_register_usage

/* Only the least significant bit is used for initialization guard
   variables.  */
#undef TARGET_CXX_GUARD_MASK_BIT
#define TARGET_CXX_GUARD_MASK_BIT hook_bool_void_true

#undef TARGET_C_MODE_FOR_SUFFIX
#define TARGET_C_MODE_FOR_SUFFIX aarch64_c_mode_for_suffix

#ifdef TARGET_BIG_ENDIAN_DEFAULT
#undef  TARGET_DEFAULT_TARGET_FLAGS
#define TARGET_DEFAULT_TARGET_FLAGS (MASK_BIG_END)
#endif

#undef TARGET_CLASS_MAX_NREGS
#define TARGET_CLASS_MAX_NREGS aarch64_class_max_nregs

#undef TARGET_BUILTIN_DECL
#define TARGET_BUILTIN_DECL aarch64_builtin_decl

#undef  TARGET_EXPAND_BUILTIN
#define TARGET_EXPAND_BUILTIN aarch64_expand_builtin

#undef TARGET_EXPAND_BUILTIN_VA_START
#define TARGET_EXPAND_BUILTIN_VA_START aarch64_expand_builtin_va_start

#undef TARGET_FOLD_BUILTIN
#define TARGET_FOLD_BUILTIN aarch64_fold_builtin

#undef TARGET_FUNCTION_ARG
#define TARGET_FUNCTION_ARG aarch64_function_arg

#undef TARGET_FUNCTION_ARG_ADVANCE
#define TARGET_FUNCTION_ARG_ADVANCE aarch64_function_arg_advance

#undef TARGET_FUNCTION_ARG_BOUNDARY
#define TARGET_FUNCTION_ARG_BOUNDARY aarch64_function_arg_boundary

#undef TARGET_FUNCTION_OK_FOR_SIBCALL
#define TARGET_FUNCTION_OK_FOR_SIBCALL aarch64_function_ok_for_sibcall

#undef TARGET_FUNCTION_VALUE
#define TARGET_FUNCTION_VALUE aarch64_function_value

#undef TARGET_FUNCTION_VALUE_REGNO_P
#define TARGET_FUNCTION_VALUE_REGNO_P aarch64_function_value_regno_p

#undef TARGET_FRAME_POINTER_REQUIRED
#define TARGET_FRAME_POINTER_REQUIRED aarch64_frame_pointer_required

#undef TARGET_GIMPLE_FOLD_BUILTIN
#define TARGET_GIMPLE_FOLD_BUILTIN aarch64_gimple_fold_builtin

#undef TARGET_GIMPLIFY_VA_ARG_EXPR
#define TARGET_GIMPLIFY_VA_ARG_EXPR aarch64_gimplify_va_arg_expr

#undef  TARGET_INIT_BUILTINS
#define TARGET_INIT_BUILTINS  aarch64_init_builtins

#undef TARGET_LEGITIMATE_ADDRESS_P
#define TARGET_LEGITIMATE_ADDRESS_P aarch64_legitimate_address_hook_p

#undef TARGET_LEGITIMATE_CONSTANT_P
#define TARGET_LEGITIMATE_CONSTANT_P aarch64_legitimate_constant_p

#undef TARGET_LIBGCC_CMP_RETURN_MODE
#define TARGET_LIBGCC_CMP_RETURN_MODE aarch64_libgcc_cmp_return_mode

#undef TARGET_LRA_P
#define TARGET_LRA_P aarch64_lra_p

#undef TARGET_MANGLE_TYPE
#define TARGET_MANGLE_TYPE aarch64_mangle_type

#undef TARGET_MEMORY_MOVE_COST
#define TARGET_MEMORY_MOVE_COST aarch64_memory_move_cost

#undef TARGET_MUST_PASS_IN_STACK
#define TARGET_MUST_PASS_IN_STACK must_pass_in_stack_var_size

/* This target hook should return true if accesses to volatile bitfields
   should use the narrowest mode possible.  It should return false if these
   accesses should use the bitfield container type.  */
#undef TARGET_NARROW_VOLATILE_BITFIELD
#define TARGET_NARROW_VOLATILE_BITFIELD hook_bool_void_false

#undef  TARGET_OPTION_OVERRIDE
#define TARGET_OPTION_OVERRIDE aarch64_override_options

#undef TARGET_OVERRIDE_OPTIONS_AFTER_CHANGE
#define TARGET_OVERRIDE_OPTIONS_AFTER_CHANGE \
  aarch64_override_options_after_change

#undef TARGET_PASS_BY_REFERENCE
#define TARGET_PASS_BY_REFERENCE aarch64_pass_by_reference

#undef TARGET_PREFERRED_RELOAD_CLASS
#define TARGET_PREFERRED_RELOAD_CLASS aarch64_preferred_reload_class

#undef TARGET_SECONDARY_RELOAD
#define TARGET_SECONDARY_RELOAD aarch64_secondary_reload

#undef TARGET_SHIFT_TRUNCATION_MASK
#define TARGET_SHIFT_TRUNCATION_MASK aarch64_shift_truncation_mask

#undef TARGET_SETUP_INCOMING_VARARGS
#define TARGET_SETUP_INCOMING_VARARGS aarch64_setup_incoming_varargs

#undef TARGET_STRUCT_VALUE_RTX
#define TARGET_STRUCT_VALUE_RTX   aarch64_struct_value_rtx

#undef TARGET_REGISTER_MOVE_COST
#define TARGET_REGISTER_MOVE_COST aarch64_register_move_cost

#undef TARGET_RETURN_IN_MEMORY
#define TARGET_RETURN_IN_MEMORY aarch64_return_in_memory

#undef TARGET_RETURN_IN_MSB
#define TARGET_RETURN_IN_MSB aarch64_return_in_msb

#undef TARGET_RTX_COSTS
#define TARGET_RTX_COSTS aarch64_rtx_costs_wrapper

#undef TARGET_SCHED_ISSUE_RATE
#define TARGET_SCHED_ISSUE_RATE aarch64_sched_issue_rate

#undef TARGET_TRAMPOLINE_INIT
#define TARGET_TRAMPOLINE_INIT aarch64_trampoline_init

#undef TARGET_USE_BLOCKS_FOR_CONSTANT_P
#define TARGET_USE_BLOCKS_FOR_CONSTANT_P aarch64_use_blocks_for_constant_p

#undef TARGET_VECTOR_MODE_SUPPORTED_P
#define TARGET_VECTOR_MODE_SUPPORTED_P aarch64_vector_mode_supported_p

#undef TARGET_ARRAY_MODE_SUPPORTED_P
#define TARGET_ARRAY_MODE_SUPPORTED_P aarch64_array_mode_supported_p

#undef TARGET_VECTORIZE_ADD_STMT_COST
#define TARGET_VECTORIZE_ADD_STMT_COST aarch64_add_stmt_cost

#undef TARGET_VECTORIZE_BUILTIN_VECTORIZATION_COST
#define TARGET_VECTORIZE_BUILTIN_VECTORIZATION_COST \
  aarch64_builtin_vectorization_cost

#undef TARGET_VECTORIZE_PREFERRED_SIMD_MODE
#define TARGET_VECTORIZE_PREFERRED_SIMD_MODE aarch64_preferred_simd_mode

#undef TARGET_VECTORIZE_BUILTINS
#define TARGET_VECTORIZE_BUILTINS

#undef TARGET_VECTORIZE_BUILTIN_VECTORIZED_FUNCTION
#define TARGET_VECTORIZE_BUILTIN_VECTORIZED_FUNCTION \
  aarch64_builtin_vectorized_function

#undef TARGET_VECTORIZE_AUTOVECTORIZE_VECTOR_SIZES
#define TARGET_VECTORIZE_AUTOVECTORIZE_VECTOR_SIZES \
  aarch64_autovectorize_vector_sizes

#undef TARGET_ATOMIC_ASSIGN_EXPAND_FENV
#define TARGET_ATOMIC_ASSIGN_EXPAND_FENV \
  aarch64_atomic_assign_expand_fenv

/* Section anchor support.  */

#undef TARGET_MIN_ANCHOR_OFFSET
#define TARGET_MIN_ANCHOR_OFFSET -256

/* Limit the maximum anchor offset to 4k-1, since that's the limit for a
   byte offset; we can do much more for larger data types, but have no way
   to determine the size of the access.  We assume accesses are aligned.  */
#undef TARGET_MAX_ANCHOR_OFFSET
#define TARGET_MAX_ANCHOR_OFFSET 4095

#undef TARGET_VECTOR_ALIGNMENT
#define TARGET_VECTOR_ALIGNMENT aarch64_simd_vector_alignment

#undef TARGET_VECTORIZE_VECTOR_ALIGNMENT_REACHABLE
#define TARGET_VECTORIZE_VECTOR_ALIGNMENT_REACHABLE \
  aarch64_simd_vector_alignment_reachable

/* vec_perm support.  */

#undef TARGET_VECTORIZE_VEC_PERM_CONST_OK
#define TARGET_VECTORIZE_VEC_PERM_CONST_OK \
  aarch64_vectorize_vec_perm_const_ok


#undef TARGET_FIXED_CONDITION_CODE_REGS
#define TARGET_FIXED_CONDITION_CODE_REGS aarch64_fixed_condition_code_regs

#undef TARGET_SCHED_MACRO_FUSION_P
#define TARGET_SCHED_MACRO_FUSION_P aarch64_macro_fusion_p

#undef TARGET_SCHED_MACRO_FUSION_PAIR_P
#define TARGET_SCHED_MACRO_FUSION_PAIR_P aarch64_macro_fusion_pair

#undef TARGET_FLAGS_REGNUM
#define TARGET_FLAGS_REGNUM CC_REGNUM

#undef TARGET_CALL_FUSAGE_CONTAINS_NON_CALLEE_CLOBBERS
#define TARGET_CALL_FUSAGE_CONTAINS_NON_CALLEE_CLOBBERS true

#undef TARGET_ASAN_SHADOW_OFFSET
#define TARGET_ASAN_SHADOW_OFFSET aarch64_asan_shadow_offset

#undef TARGET_LEGITIMIZE_ADDRESS
#define TARGET_LEGITIMIZE_ADDRESS aarch64_legitimize_address

struct gcc_target targetm = TARGET_INITIALIZER;

#include "gt-aarch64.h"<|MERGE_RESOLUTION|>--- conflicted
+++ resolved
@@ -152,12 +152,8 @@
 static unsigned bit_count (unsigned HOST_WIDE_INT);
 static bool aarch64_vectorize_vec_perm_const_ok (machine_mode vmode,
 						 const unsigned char *sel);
-<<<<<<< HEAD
-static int aarch64_address_cost (rtx, enum machine_mode, addr_space_t, bool);
+static int aarch64_address_cost (rtx, machine_mode, addr_space_t, bool);
 static bool aarch64_thunderx_macro_fusion_pair (rtx_insn *codegen, rtx_insn *);
-=======
-static int aarch64_address_cost (rtx, machine_mode, addr_space_t, bool);
->>>>>>> 47edca9a
 
 /* The processor for which instructions should be scheduled.  */
 enum aarch64_processor aarch64_tune = cortexa53;
@@ -3582,17 +3578,9 @@
 }
 
 static int
-aarch64_get_condition_code_1 (enum machine_mode mode, enum rtx_code comp_code)
-{
-<<<<<<< HEAD
-=======
-  machine_mode mode = GET_MODE (XEXP (x, 0));
-  enum rtx_code comp_code = GET_CODE (x);
-
-  if (GET_MODE_CLASS (mode) != MODE_CC)
-    mode = SELECT_CC_MODE (comp_code, XEXP (x, 0), XEXP (x, 1));
-
->>>>>>> 47edca9a
+aarch64_get_condition_code_1 (machine_mode mode, enum rtx_code comp_code)
+{
+
   switch (mode)
     {
     case CCFPmode:
@@ -3701,7 +3689,7 @@
 int
 aarch64_get_condition_code (rtx x)
 {
-  enum machine_mode mode = GET_MODE (XEXP (x, 0));
+  machine_mode mode = GET_MODE (XEXP (x, 0));
   enum rtx_code comp_code = GET_CODE (x);
 
   gcc_assert (!ccmp_cc_register (x, mode)
@@ -10176,7 +10164,7 @@
 }
 
 
-static enum machine_mode
+static machine_mode
 aarch64_code_to_ccmode (enum rtx_code code)
 {
   switch (code)
@@ -10243,7 +10231,7 @@
 }
 
 static unsigned
-aarch64_mode_to_condition_code (enum machine_mode mode, bool inverse)
+aarch64_mode_to_condition_code (machine_mode mode, bool inverse)
 {
   switch (mode)
     {
@@ -10282,20 +10270,14 @@
     }
 }
 
-<<<<<<< HEAD
 const char *
 aarch64_output_ccmp (rtx *operands, bool is_and, int which_alternative)
-=======
-static void
-aarch64_copy_one_block_and_progress_pointers (rtx *src, rtx *dst,
-					      machine_mode mode)
->>>>>>> 47edca9a
 {
   char buf[32];
   rtx cc = operands[0];
   enum rtx_code code = GET_CODE (operands[5]);
   unsigned char nzcv = aarch64_code_to_nzcv (code, is_and);
-  enum machine_mode mode = GET_MODE (cc);
+  machine_mode mode = GET_MODE (cc);
   unsigned int cond_code = aarch64_mode_to_condition_code (mode, !is_and);
 
   if (GET_MODE (operands[2]) == SImode)
@@ -10349,7 +10331,7 @@
 static bool
 aarch64_convert_mode (rtx* op0, rtx* op1, int unsignedp)
 {
-  enum machine_mode mode;
+  machine_mode mode;
 
   mode = GET_MODE (*op0);
   if (mode == VOIDmode)
@@ -10369,7 +10351,7 @@
 static rtx
 aarch64_gen_ccmp_first (int code, rtx op0, rtx op1)
 {
-  enum machine_mode mode;
+  machine_mode mode;
   rtx cmp, target;
   int unsignedp = code == LTU || code == LEU || code == GTU || code == GEU;
 
@@ -10394,7 +10376,7 @@
 aarch64_gen_ccmp_next (rtx prev, int cmp_code, rtx op0, rtx op1, int bit_code)
 {
   rtx cmp0, cmp1, target, bit_op;
-  enum machine_mode mode = aarch64_code_to_ccmode ((enum rtx_code) cmp_code);
+  machine_mode mode = aarch64_code_to_ccmode ((enum rtx_code) cmp_code);
   int unsignedp = cmp_code == LTU || cmp_code == LEU
 		  || cmp_code == GTU || cmp_code == GEU;
 
@@ -10422,7 +10404,7 @@
 /* Return true if the unaligned access is slower than
    doing a byte loads and followed by inserts.  */
 bool
-aarch64_slow_unaligned_access (enum machine_mode mode, int align)
+aarch64_slow_unaligned_access (machine_mode mode, int align)
 {
   if (TARGET_STRICT_ALIGN)
     return true;

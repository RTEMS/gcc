--- conflicted
+++ resolved
@@ -4271,8 +4271,6 @@
       && !aarch64_simd_imm_scalar_p (x, GET_MODE (x)))
     return NO_REGS;
 
-<<<<<<< HEAD
-=======
   /* Register eliminiation can result in a request for
      SP+constant->FP_REGS.  We cannot support such operations which
      use SP as source and an FP_REG as destination, so reject out
@@ -4291,7 +4289,6 @@
       return NO_REGS;
     }
 
->>>>>>> 66c14933
   return regclass;
 }
 

/* Machine description for AArch64 architecture.
   Copyright (C) 2009-2013 Free Software Foundation, Inc.
   Contributed by ARM Ltd.

   This file is part of GCC.

   GCC is free software; you can redistribute it and/or modify it
   under the terms of the GNU General Public License as published by
   the Free Software Foundation; either version 3, or (at your option)
   any later version.

   GCC is distributed in the hope that it will be useful, but
   WITHOUT ANY WARRANTY; without even the implied warranty of
   MERCHANTABILITY or FITNESS FOR A PARTICULAR PURPOSE.  See the GNU
   General Public License for more details.

   You should have received a copy of the GNU General Public License
   along with GCC; see the file COPYING3.  If not see
   <http://www.gnu.org/licenses/>.  */

#include "config.h"
#include "system.h"
#include "coretypes.h"
#include "tm.h"
#include "insn-codes.h"
#include "rtl.h"
#include "insn-attr.h"
#include "tree.h"
#include "regs.h"
#include "df.h"
#include "hard-reg-set.h"
#include "output.h"
#include "expr.h"
#include "reload.h"
#include "toplev.h"
#include "target.h"
#include "target-def.h"
#include "targhooks.h"
#include "ggc.h"
#include "function.h"
#include "tm_p.h"
#include "recog.h"
#include "langhooks.h"
#include "diagnostic-core.h"
#include "gimple.h"
#include "optabs.h"
#include "dwarf2.h"
#include "cfgloop.h"
#include "tree-vectorizer.h"

/* Defined for convenience.  */
#define POINTER_BYTES (POINTER_SIZE / BITS_PER_UNIT)

/* Classifies an address.

   ADDRESS_REG_IMM
       A simple base register plus immediate offset.

   ADDRESS_REG_WB
       A base register indexed by immediate offset with writeback.

   ADDRESS_REG_REG
       A base register indexed by (optionally scaled) register.

   ADDRESS_REG_UXTW
       A base register indexed by (optionally scaled) zero-extended register.

   ADDRESS_REG_SXTW
       A base register indexed by (optionally scaled) sign-extended register.

   ADDRESS_LO_SUM
       A LO_SUM rtx with a base register and "LO12" symbol relocation.

   ADDRESS_SYMBOLIC:
       A constant symbolic address, in pc-relative literal pool.  */

enum aarch64_address_type {
  ADDRESS_REG_IMM,
  ADDRESS_REG_WB,
  ADDRESS_REG_REG,
  ADDRESS_REG_UXTW,
  ADDRESS_REG_SXTW,
  ADDRESS_LO_SUM,
  ADDRESS_SYMBOLIC
};

struct aarch64_address_info {
  enum aarch64_address_type type;
  rtx base;
  rtx offset;
  int shift;
  enum aarch64_symbol_type symbol_type;
};

struct simd_immediate_info
{
  rtx value;
  int shift;
  int element_width;
  bool mvn;
  bool msl;
};

/* The current code model.  */
enum aarch64_code_model aarch64_cmodel;

#ifdef HAVE_AS_TLS
#undef TARGET_HAVE_TLS
#define TARGET_HAVE_TLS 1
#endif

static bool aarch64_lra_p (void);
static bool aarch64_composite_type_p (const_tree, enum machine_mode);
static bool aarch64_vfp_is_call_or_return_candidate (enum machine_mode,
						     const_tree,
						     enum machine_mode *, int *,
						     bool *);
static void aarch64_elf_asm_constructor (rtx, int) ATTRIBUTE_UNUSED;
static void aarch64_elf_asm_destructor (rtx, int) ATTRIBUTE_UNUSED;
static void aarch64_override_options_after_change (void);
static bool aarch64_vector_mode_supported_p (enum machine_mode);
static unsigned bit_count (unsigned HOST_WIDE_INT);
static bool aarch64_const_vec_all_same_int_p (rtx,
					      HOST_WIDE_INT, HOST_WIDE_INT);

static bool aarch64_vectorize_vec_perm_const_ok (enum machine_mode vmode,
						 const unsigned char *sel);

/* The processor for which instructions should be scheduled.  */
enum aarch64_processor aarch64_tune = generic;

/* The current tuning set.  */
const struct tune_params *aarch64_tune_params;

/* Mask to specify which instructions we are allowed to generate.  */
unsigned long aarch64_isa_flags = 0;

/* Mask to specify which instruction scheduling options should be used.  */
unsigned long aarch64_tune_flags = 0;

/* Tuning parameters.  */

#if HAVE_DESIGNATED_INITIALIZERS
#define NAMED_PARAM(NAME, VAL) .NAME = (VAL)
#else
#define NAMED_PARAM(NAME, VAL) (VAL)
#endif

#if HAVE_DESIGNATED_INITIALIZERS && GCC_VERSION >= 2007
__extension__
#endif
static const struct cpu_rtx_cost_table generic_rtx_cost_table =
{
  NAMED_PARAM (memory_load, COSTS_N_INSNS (1)),
  NAMED_PARAM (memory_store, COSTS_N_INSNS (0)),
  NAMED_PARAM (register_shift, COSTS_N_INSNS (1)),
  NAMED_PARAM (int_divide, COSTS_N_INSNS (6)),
  NAMED_PARAM (float_divide, COSTS_N_INSNS (2)),
  NAMED_PARAM (double_divide, COSTS_N_INSNS (6)),
  NAMED_PARAM (int_multiply, COSTS_N_INSNS (1)),
  NAMED_PARAM (int_multiply_extend, COSTS_N_INSNS (1)),
  NAMED_PARAM (int_multiply_add, COSTS_N_INSNS (1)),
  NAMED_PARAM (int_multiply_extend_add, COSTS_N_INSNS (1)),
  NAMED_PARAM (float_multiply, COSTS_N_INSNS (0)),
  NAMED_PARAM (double_multiply, COSTS_N_INSNS (1))
};

#if HAVE_DESIGNATED_INITIALIZERS && GCC_VERSION >= 2007
__extension__
#endif
static const struct cpu_addrcost_table generic_addrcost_table =
{
  NAMED_PARAM (pre_modify, 0),
  NAMED_PARAM (post_modify, 0),
  NAMED_PARAM (register_offset, 0),
  NAMED_PARAM (register_extend, 0),
  NAMED_PARAM (imm_offset, 0)
};

#if HAVE_DESIGNATED_INITIALIZERS && GCC_VERSION >= 2007
__extension__
#endif
static const struct cpu_regmove_cost generic_regmove_cost =
{
  NAMED_PARAM (GP2GP, 1),
  NAMED_PARAM (GP2FP, 2),
  NAMED_PARAM (FP2GP, 2),
  /* We currently do not provide direct support for TFmode Q->Q move.
     Therefore we need to raise the cost above 2 in order to have
     reload handle the situation.  */
  NAMED_PARAM (FP2FP, 4)
};

/* Generic costs for vector insn classes.  */
#if HAVE_DESIGNATED_INITIALIZERS && GCC_VERSION >= 2007
__extension__
#endif
static const struct cpu_vector_cost generic_vector_cost =
{
  NAMED_PARAM (scalar_stmt_cost, 1),
  NAMED_PARAM (scalar_load_cost, 1),
  NAMED_PARAM (scalar_store_cost, 1),
  NAMED_PARAM (vec_stmt_cost, 1),
  NAMED_PARAM (vec_to_scalar_cost, 1),
  NAMED_PARAM (scalar_to_vec_cost, 1),
  NAMED_PARAM (vec_align_load_cost, 1),
  NAMED_PARAM (vec_unalign_load_cost, 1),
  NAMED_PARAM (vec_unalign_store_cost, 1),
  NAMED_PARAM (vec_store_cost, 1),
  NAMED_PARAM (cond_taken_branch_cost, 3),
  NAMED_PARAM (cond_not_taken_branch_cost, 1)
};

#if HAVE_DESIGNATED_INITIALIZERS && GCC_VERSION >= 2007
__extension__
#endif
static const struct tune_params generic_tunings =
{
  &generic_rtx_cost_table,
  &generic_addrcost_table,
  &generic_regmove_cost,
  &generic_vector_cost,
  NAMED_PARAM (memmov_cost, 4)
};

/* A processor implementing AArch64.  */
struct processor
{
  const char *const name;
  enum aarch64_processor core;
  const char *arch;
  const unsigned long flags;
  const struct tune_params *const tune;
};

/* Processor cores implementing AArch64.  */
static const struct processor all_cores[] =
{
#define AARCH64_CORE(NAME, IDENT, ARCH, FLAGS, COSTS) \
  {NAME, IDENT, #ARCH, FLAGS | AARCH64_FL_FOR_ARCH##ARCH, &COSTS##_tunings},
#include "aarch64-cores.def"
#undef AARCH64_CORE
  {"generic", generic, "8", AARCH64_FL_FPSIMD | AARCH64_FL_FOR_ARCH8, &generic_tunings},
  {NULL, aarch64_none, NULL, 0, NULL}
};

/* Architectures implementing AArch64.  */
static const struct processor all_architectures[] =
{
#define AARCH64_ARCH(NAME, CORE, ARCH, FLAGS) \
  {NAME, CORE, #ARCH, FLAGS, NULL},
#include "aarch64-arches.def"
#undef AARCH64_ARCH
  {"generic", generic, "8", AARCH64_FL_FOR_ARCH8, NULL},
  {NULL, aarch64_none, NULL, 0, NULL}
};

/* Target specification.  These are populated as commandline arguments
   are processed, or NULL if not specified.  */
static const struct processor *selected_arch;
static const struct processor *selected_cpu;
static const struct processor *selected_tune;

#define AARCH64_CPU_DEFAULT_FLAGS ((selected_cpu) ? selected_cpu->flags : 0)

/* An ISA extension in the co-processor and main instruction set space.  */
struct aarch64_option_extension
{
  const char *const name;
  const unsigned long flags_on;
  const unsigned long flags_off;
};

/* ISA extensions in AArch64.  */
static const struct aarch64_option_extension all_extensions[] =
{
#define AARCH64_OPT_EXTENSION(NAME, FLAGS_ON, FLAGS_OFF) \
  {NAME, FLAGS_ON, FLAGS_OFF},
#include "aarch64-option-extensions.def"
#undef AARCH64_OPT_EXTENSION
  {NULL, 0, 0}
};

/* Used to track the size of an address when generating a pre/post
   increment address.  */
static enum machine_mode aarch64_memory_reference_mode;

/* Used to force GTY into this file.  */
static GTY(()) int gty_dummy;

/* A table of valid AArch64 "bitmask immediate" values for
   logical instructions.  */

#define AARCH64_NUM_BITMASKS  5334
static unsigned HOST_WIDE_INT aarch64_bitmasks[AARCH64_NUM_BITMASKS];

/* Did we set flag_omit_frame_pointer just so
   aarch64_frame_pointer_required would be called? */
static bool faked_omit_frame_pointer;

typedef enum aarch64_cond_code
{
  AARCH64_EQ = 0, AARCH64_NE, AARCH64_CS, AARCH64_CC, AARCH64_MI, AARCH64_PL,
  AARCH64_VS, AARCH64_VC, AARCH64_HI, AARCH64_LS, AARCH64_GE, AARCH64_LT,
  AARCH64_GT, AARCH64_LE, AARCH64_AL, AARCH64_NV
}
aarch64_cc;

#define AARCH64_INVERSE_CONDITION_CODE(X) ((aarch64_cc) (((int) X) ^ 1))

/* The condition codes of the processor, and the inverse function.  */
static const char * const aarch64_condition_codes[] =
{
  "eq", "ne", "cs", "cc", "mi", "pl", "vs", "vc",
  "hi", "ls", "ge", "lt", "gt", "le", "al", "nv"
};

/* Provide a mapping from gcc register numbers to dwarf register numbers.  */
unsigned
aarch64_dbx_register_number (unsigned regno)
{
   if (GP_REGNUM_P (regno))
     return AARCH64_DWARF_R0 + regno - R0_REGNUM;
   else if (regno == SP_REGNUM)
     return AARCH64_DWARF_SP;
   else if (FP_REGNUM_P (regno))
     return AARCH64_DWARF_V0 + regno - V0_REGNUM;

   /* Return values >= DWARF_FRAME_REGISTERS indicate that there is no
      equivalent DWARF register.  */
   return DWARF_FRAME_REGISTERS;
}

/* Return TRUE if MODE is any of the large INT modes.  */
static bool
aarch64_vect_struct_mode_p (enum machine_mode mode)
{
  return mode == OImode || mode == CImode || mode == XImode;
}

/* Return TRUE if MODE is any of the vector modes.  */
static bool
aarch64_vector_mode_p (enum machine_mode mode)
{
  return aarch64_vector_mode_supported_p (mode)
	 || aarch64_vect_struct_mode_p (mode);
}

/* Implement target hook TARGET_ARRAY_MODE_SUPPORTED_P.  */
static bool
aarch64_array_mode_supported_p (enum machine_mode mode,
				unsigned HOST_WIDE_INT nelems)
{
  if (TARGET_SIMD
      && AARCH64_VALID_SIMD_QREG_MODE (mode)
      && (nelems >= 2 && nelems <= 4))
    return true;

  return false;
}

/* Implement HARD_REGNO_NREGS.  */

int
aarch64_hard_regno_nregs (unsigned regno, enum machine_mode mode)
{
  switch (aarch64_regno_regclass (regno))
    {
    case FP_REGS:
    case FP_LO_REGS:
      return (GET_MODE_SIZE (mode) + UNITS_PER_VREG - 1) / UNITS_PER_VREG;
    default:
      return (GET_MODE_SIZE (mode) + UNITS_PER_WORD - 1) / UNITS_PER_WORD;
    }
  gcc_unreachable ();
}

/* Implement HARD_REGNO_MODE_OK.  */

int
aarch64_hard_regno_mode_ok (unsigned regno, enum machine_mode mode)
{
  if (GET_MODE_CLASS (mode) == MODE_CC)
    return regno == CC_REGNUM;

  if (regno == SP_REGNUM)
    /* The purpose of comparing with ptr_mode is to support the
       global register variable associated with the stack pointer
       register via the syntax of asm ("wsp") in ILP32.  */
    return mode == Pmode || mode == ptr_mode;

  if (regno == FRAME_POINTER_REGNUM || regno == ARG_POINTER_REGNUM)
    return mode == Pmode;

  if (GP_REGNUM_P (regno) && ! aarch64_vect_struct_mode_p (mode))
    return 1;

  if (FP_REGNUM_P (regno))
    {
      if (aarch64_vect_struct_mode_p (mode))
	return
	  (regno + aarch64_hard_regno_nregs (regno, mode) - 1) <= V31_REGNUM;
      else
	return 1;
    }

  return 0;
}

/* Return true if calls to DECL should be treated as
   long-calls (ie called via a register).  */
static bool
aarch64_decl_is_long_call_p (const_tree decl ATTRIBUTE_UNUSED)
{
  return false;
}

/* Return true if calls to symbol-ref SYM should be treated as
   long-calls (ie called via a register).  */
bool
aarch64_is_long_call_p (rtx sym)
{
  return aarch64_decl_is_long_call_p (SYMBOL_REF_DECL (sym));
}

/* Return true if the offsets to a zero/sign-extract operation
   represent an expression that matches an extend operation.  The
   operands represent the paramters from

   (extract (mult (reg) (mult_imm)) (extract_imm) (const_int 0)).  */
bool
aarch64_is_extend_from_extract (enum machine_mode mode, rtx mult_imm,
				rtx extract_imm)
{
  HOST_WIDE_INT mult_val, extract_val;

  if (! CONST_INT_P (mult_imm) || ! CONST_INT_P (extract_imm))
    return false;

  mult_val = INTVAL (mult_imm);
  extract_val = INTVAL (extract_imm);

  if (extract_val > 8
      && extract_val < GET_MODE_BITSIZE (mode)
      && exact_log2 (extract_val & ~7) > 0
      && (extract_val & 7) <= 4
      && mult_val == (1 << (extract_val & 7)))
    return true;

  return false;
}

/* Emit an insn that's a simple single-set.  Both the operands must be
   known to be valid.  */
inline static rtx
emit_set_insn (rtx x, rtx y)
{
  return emit_insn (gen_rtx_SET (VOIDmode, x, y));
}

/* X and Y are two things to compare using CODE.  Emit the compare insn and
   return the rtx for register 0 in the proper mode.  */
rtx
aarch64_gen_compare_reg (RTX_CODE code, rtx x, rtx y)
{
  enum machine_mode mode = SELECT_CC_MODE (code, x, y);
  rtx cc_reg = gen_rtx_REG (mode, CC_REGNUM);

  emit_set_insn (cc_reg, gen_rtx_COMPARE (mode, x, y));
  return cc_reg;
}

/* Build the SYMBOL_REF for __tls_get_addr.  */

static GTY(()) rtx tls_get_addr_libfunc;

rtx
aarch64_tls_get_addr (void)
{
  if (!tls_get_addr_libfunc)
    tls_get_addr_libfunc = init_one_libfunc ("__tls_get_addr");
  return tls_get_addr_libfunc;
}

/* Return the TLS model to use for ADDR.  */

static enum tls_model
tls_symbolic_operand_type (rtx addr)
{
  enum tls_model tls_kind = TLS_MODEL_NONE;
  rtx sym, addend;

  if (GET_CODE (addr) == CONST)
    {
      split_const (addr, &sym, &addend);
      if (GET_CODE (sym) == SYMBOL_REF)
	tls_kind = SYMBOL_REF_TLS_MODEL (sym);
    }
  else if (GET_CODE (addr) == SYMBOL_REF)
    tls_kind = SYMBOL_REF_TLS_MODEL (addr);

  return tls_kind;
}

/* We'll allow lo_sum's in addresses in our legitimate addresses
   so that combine would take care of combining addresses where
   necessary, but for generation purposes, we'll generate the address
   as :
   RTL                               Absolute
   tmp = hi (symbol_ref);            adrp  x1, foo
   dest = lo_sum (tmp, symbol_ref);  add dest, x1, :lo_12:foo
                                     nop

   PIC                               TLS
   adrp x1, :got:foo                 adrp tmp, :tlsgd:foo
   ldr  x1, [:got_lo12:foo]          add  dest, tmp, :tlsgd_lo12:foo
                                     bl   __tls_get_addr
                                     nop

   Load TLS symbol, depending on TLS mechanism and TLS access model.

   Global Dynamic - Traditional TLS:
   adrp tmp, :tlsgd:imm
   add  dest, tmp, #:tlsgd_lo12:imm
   bl   __tls_get_addr

   Global Dynamic - TLS Descriptors:
   adrp dest, :tlsdesc:imm
   ldr  tmp, [dest, #:tlsdesc_lo12:imm]
   add  dest, dest, #:tlsdesc_lo12:imm
   blr  tmp
   mrs  tp, tpidr_el0
   add  dest, dest, tp

   Initial Exec:
   mrs  tp, tpidr_el0
   adrp tmp, :gottprel:imm
   ldr  dest, [tmp, #:gottprel_lo12:imm]
   add  dest, dest, tp

   Local Exec:
   mrs  tp, tpidr_el0
   add  t0, tp, #:tprel_hi12:imm
   add  t0, #:tprel_lo12_nc:imm
*/

static void
aarch64_load_symref_appropriately (rtx dest, rtx imm,
				   enum aarch64_symbol_type type)
{
  switch (type)
    {
    case SYMBOL_SMALL_ABSOLUTE:
      {
	/* In ILP32, the mode of dest can be either SImode or DImode.  */
	rtx tmp_reg = dest;
	enum machine_mode mode = GET_MODE (dest);

	gcc_assert (mode == Pmode || mode == ptr_mode);

	if (can_create_pseudo_p ())
	  tmp_reg = gen_reg_rtx (mode);

	emit_move_insn (tmp_reg, gen_rtx_HIGH (mode, imm));
	emit_insn (gen_add_losym (dest, tmp_reg, imm));
	return;
      }

    case SYMBOL_TINY_ABSOLUTE:
      emit_insn (gen_rtx_SET (Pmode, dest, imm));
      return;

    case SYMBOL_SMALL_GOT:
      {
	/* In ILP32, the mode of dest can be either SImode or DImode,
	   while the got entry is always of SImode size.  The mode of
	   dest depends on how dest is used: if dest is assigned to a
	   pointer (e.g. in the memory), it has SImode; it may have
	   DImode if dest is dereferenced to access the memeory.
	   This is why we have to handle three different ldr_got_small
	   patterns here (two patterns for ILP32).  */
	rtx tmp_reg = dest;
	enum machine_mode mode = GET_MODE (dest);

	if (can_create_pseudo_p ())
	  tmp_reg = gen_reg_rtx (mode);

	emit_move_insn (tmp_reg, gen_rtx_HIGH (mode, imm));
	if (mode == ptr_mode)
	  {
	    if (mode == DImode)
	      emit_insn (gen_ldr_got_small_di (dest, tmp_reg, imm));
	    else
	      emit_insn (gen_ldr_got_small_si (dest, tmp_reg, imm));
	  }
	else
	  {
	    gcc_assert (mode == Pmode);
	    emit_insn (gen_ldr_got_small_sidi (dest, tmp_reg, imm));
	  }

	return;
      }

    case SYMBOL_SMALL_TLSGD:
      {
	rtx insns;
	rtx result = gen_rtx_REG (Pmode, R0_REGNUM);

	start_sequence ();
	emit_call_insn (gen_tlsgd_small (result, imm));
	insns = get_insns ();
	end_sequence ();

	RTL_CONST_CALL_P (insns) = 1;
	emit_libcall_block (insns, dest, result, imm);
	return;
      }

    case SYMBOL_SMALL_TLSDESC:
      {
	rtx x0 = gen_rtx_REG (Pmode, R0_REGNUM);
	rtx tp;

	emit_insn (gen_tlsdesc_small (imm));
	tp = aarch64_load_tp (NULL);
	emit_insn (gen_rtx_SET (Pmode, dest, gen_rtx_PLUS (Pmode, tp, x0)));
	set_unique_reg_note (get_last_insn (), REG_EQUIV, imm);
	return;
      }

    case SYMBOL_SMALL_GOTTPREL:
      {
	rtx tmp_reg = gen_reg_rtx (Pmode);
	rtx tp = aarch64_load_tp (NULL);
	emit_insn (gen_tlsie_small (tmp_reg, imm));
	emit_insn (gen_rtx_SET (Pmode, dest, gen_rtx_PLUS (Pmode, tp, tmp_reg)));
	set_unique_reg_note (get_last_insn (), REG_EQUIV, imm);
	return;
      }

    case SYMBOL_SMALL_TPREL:
      {
	rtx tp = aarch64_load_tp (NULL);
	emit_insn (gen_tlsle_small (dest, tp, imm));
	set_unique_reg_note (get_last_insn (), REG_EQUIV, imm);
	return;
      }

    case SYMBOL_TINY_GOT:
      emit_insn (gen_ldr_got_tiny (dest, imm));
      return;

    default:
      gcc_unreachable ();
    }
}

/* Emit a move from SRC to DEST.  Assume that the move expanders can
   handle all moves if !can_create_pseudo_p ().  The distinction is
   important because, unlike emit_move_insn, the move expanders know
   how to force Pmode objects into the constant pool even when the
   constant pool address is not itself legitimate.  */
static rtx
aarch64_emit_move (rtx dest, rtx src)
{
  return (can_create_pseudo_p ()
	  ? emit_move_insn (dest, src)
	  : emit_move_insn_1 (dest, src));
}

void
aarch64_split_128bit_move (rtx dst, rtx src)
{
  rtx low_dst;

  enum machine_mode src_mode = GET_MODE (src);
  enum machine_mode dst_mode = GET_MODE (dst);
  int src_regno = REGNO (src);
  int dst_regno = REGNO (dst);

  gcc_assert (dst_mode == TImode || dst_mode == TFmode);

  if (REG_P (dst) && REG_P (src))
    {
      gcc_assert (src_mode == TImode || src_mode == TFmode);

      /* Handle r -> w, w -> r.  */
      if (FP_REGNUM_P (dst_regno) && GP_REGNUM_P (src_regno))
	{
	  switch (src_mode) {
	  case TImode:
	    emit_insn
	      (gen_aarch64_movtilow_di (dst, gen_lowpart (word_mode, src)));
	    emit_insn
	      (gen_aarch64_movtihigh_di (dst, gen_highpart (word_mode, src)));
	    return;
	  case TFmode:
	    emit_insn
	      (gen_aarch64_movtflow_di (dst, gen_lowpart (word_mode, src)));
	    emit_insn
	      (gen_aarch64_movtfhigh_di (dst, gen_highpart (word_mode, src)));
	    return;
	  default:
	    gcc_unreachable ();
	  }
	}
      else if (GP_REGNUM_P (dst_regno) && FP_REGNUM_P (src_regno))
	{
	  switch (src_mode) {
	  case TImode:
	    emit_insn
	      (gen_aarch64_movdi_tilow (gen_lowpart (word_mode, dst), src));
	    emit_insn
	      (gen_aarch64_movdi_tihigh (gen_highpart (word_mode, dst), src));
	    return;
	  case TFmode:
	    emit_insn
	      (gen_aarch64_movdi_tflow (gen_lowpart (word_mode, dst), src));
	    emit_insn
	      (gen_aarch64_movdi_tfhigh (gen_highpart (word_mode, dst), src));
	    return;
	  default:
	    gcc_unreachable ();
	  }
	}
      /* Fall through to r -> r cases.  */
    }

  switch (dst_mode) {
  case TImode:
    low_dst = gen_lowpart (word_mode, dst);
    if (REG_P (low_dst)
	&& reg_overlap_mentioned_p (low_dst, src))
      {
	aarch64_emit_move (gen_highpart (word_mode, dst),
			   gen_highpart_mode (word_mode, TImode, src));
	aarch64_emit_move (low_dst, gen_lowpart (word_mode, src));
      }
    else
      {
	aarch64_emit_move (low_dst, gen_lowpart (word_mode, src));
	aarch64_emit_move (gen_highpart (word_mode, dst),
			   gen_highpart_mode (word_mode, TImode, src));
      }
    return;
  case TFmode:
    emit_move_insn (gen_rtx_REG (DFmode, dst_regno),
		    gen_rtx_REG (DFmode, src_regno));
    emit_move_insn (gen_rtx_REG (DFmode, dst_regno + 1),
		    gen_rtx_REG (DFmode, src_regno + 1));
    return;
  default:
    gcc_unreachable ();
  }
}

bool
aarch64_split_128bit_move_p (rtx dst, rtx src)
{
  return (! REG_P (src)
	  || ! (FP_REGNUM_P (REGNO (dst)) && FP_REGNUM_P (REGNO (src))));
}

/* Split a complex SIMD combine.  */

void
aarch64_split_simd_combine (rtx dst, rtx src1, rtx src2)
{
  enum machine_mode src_mode = GET_MODE (src1);
  enum machine_mode dst_mode = GET_MODE (dst);

  gcc_assert (VECTOR_MODE_P (dst_mode));

  if (REG_P (dst) && REG_P (src1) && REG_P (src2))
    {
      rtx (*gen) (rtx, rtx, rtx);

      switch (src_mode)
	{
	case V8QImode:
	  gen = gen_aarch64_simd_combinev8qi;
	  break;
	case V4HImode:
	  gen = gen_aarch64_simd_combinev4hi;
	  break;
	case V2SImode:
	  gen = gen_aarch64_simd_combinev2si;
	  break;
	case V2SFmode:
	  gen = gen_aarch64_simd_combinev2sf;
	  break;
	case DImode:
	  gen = gen_aarch64_simd_combinedi;
	  break;
	case DFmode:
	  gen = gen_aarch64_simd_combinedf;
	  break;
	default:
	  gcc_unreachable ();
	}

      emit_insn (gen (dst, src1, src2));
      return;
    }
}

/* Split a complex SIMD move.  */

void
aarch64_split_simd_move (rtx dst, rtx src)
{
  enum machine_mode src_mode = GET_MODE (src);
  enum machine_mode dst_mode = GET_MODE (dst);

  gcc_assert (VECTOR_MODE_P (dst_mode));

  if (REG_P (dst) && REG_P (src))
    {
      rtx (*gen) (rtx, rtx);

      gcc_assert (VECTOR_MODE_P (src_mode));

      switch (src_mode)
	{
	case V16QImode:
	  gen = gen_aarch64_split_simd_movv16qi;
	  break;
	case V8HImode:
	  gen = gen_aarch64_split_simd_movv8hi;
	  break;
	case V4SImode:
	  gen = gen_aarch64_split_simd_movv4si;
	  break;
	case V2DImode:
	  gen = gen_aarch64_split_simd_movv2di;
	  break;
	case V4SFmode:
	  gen = gen_aarch64_split_simd_movv4sf;
	  break;
	case V2DFmode:
	  gen = gen_aarch64_split_simd_movv2df;
	  break;
	default:
	  gcc_unreachable ();
	}

      emit_insn (gen (dst, src));
      return;
    }
}

static rtx
aarch64_force_temporary (enum machine_mode mode, rtx x, rtx value)
{
  if (can_create_pseudo_p ())
    return force_reg (mode, value);
  else
    {
      x = aarch64_emit_move (x, value);
      return x;
    }
}


static rtx
aarch64_add_offset (enum machine_mode mode, rtx temp, rtx reg, HOST_WIDE_INT offset)
{
  if (!aarch64_plus_immediate (GEN_INT (offset), mode))
    {
      rtx high;
      /* Load the full offset into a register.  This
         might be improvable in the future.  */
      high = GEN_INT (offset);
      offset = 0;
      high = aarch64_force_temporary (mode, temp, high);
      reg = aarch64_force_temporary (mode, temp,
				     gen_rtx_PLUS (mode, high, reg));
    }
  return plus_constant (mode, reg, offset);
}

void
aarch64_expand_mov_immediate (rtx dest, rtx imm)
{
  enum machine_mode mode = GET_MODE (dest);
  unsigned HOST_WIDE_INT mask;
  int i;
  bool first;
  unsigned HOST_WIDE_INT val;
  bool subtargets;
  rtx subtarget;
  int one_match, zero_match;

  gcc_assert (mode == SImode || mode == DImode);

  /* Check on what type of symbol it is.  */
  if (GET_CODE (imm) == SYMBOL_REF
      || GET_CODE (imm) == LABEL_REF
      || GET_CODE (imm) == CONST)
    {
      rtx mem, base, offset;
      enum aarch64_symbol_type sty;

      /* If we have (const (plus symbol offset)), separate out the offset
	 before we start classifying the symbol.  */
      split_const (imm, &base, &offset);

      sty = aarch64_classify_symbol (base, SYMBOL_CONTEXT_ADR);
      switch (sty)
	{
	case SYMBOL_FORCE_TO_MEM:
	  if (offset != const0_rtx
	      && targetm.cannot_force_const_mem (mode, imm))
	    {
	      gcc_assert(can_create_pseudo_p ());
	      base = aarch64_force_temporary (mode, dest, base);
	      base = aarch64_add_offset (mode, NULL, base, INTVAL (offset));
	      aarch64_emit_move (dest, base);
	      return;
	    }
	  mem = force_const_mem (ptr_mode, imm);
	  gcc_assert (mem);
	  if (mode != ptr_mode)
	    mem = gen_rtx_ZERO_EXTEND (mode, mem);
	  emit_insn (gen_rtx_SET (VOIDmode, dest, mem));
	  return;

        case SYMBOL_SMALL_TLSGD:
        case SYMBOL_SMALL_TLSDESC:
        case SYMBOL_SMALL_GOTTPREL:
	case SYMBOL_SMALL_GOT:
	case SYMBOL_TINY_GOT:
	  if (offset != const0_rtx)
	    {
	      gcc_assert(can_create_pseudo_p ());
	      base = aarch64_force_temporary (mode, dest, base);
	      base = aarch64_add_offset (mode, NULL, base, INTVAL (offset));
	      aarch64_emit_move (dest, base);
	      return;
	    }
	  /* FALLTHRU */

        case SYMBOL_SMALL_TPREL:
	case SYMBOL_SMALL_ABSOLUTE:
	case SYMBOL_TINY_ABSOLUTE:
	  aarch64_load_symref_appropriately (dest, imm, sty);
	  return;

	default:
	  gcc_unreachable ();
	}
    }

  if (CONST_INT_P (imm) && aarch64_move_imm (INTVAL (imm), mode))
    {
      emit_insn (gen_rtx_SET (VOIDmode, dest, imm));
      return;
    }

  if (!CONST_INT_P (imm))
    {
      if (GET_CODE (imm) == HIGH)
	emit_insn (gen_rtx_SET (VOIDmode, dest, imm));
      else
        {
	  rtx mem = force_const_mem (mode, imm);
	  gcc_assert (mem);
	  emit_insn (gen_rtx_SET (VOIDmode, dest, mem));
	}

      return;
    }

  if (mode == SImode)
    {
      /* We know we can't do this in 1 insn, and we must be able to do it
	 in two; so don't mess around looking for sequences that don't buy
	 us anything.  */
      emit_insn (gen_rtx_SET (VOIDmode, dest, GEN_INT (INTVAL (imm) & 0xffff)));
      emit_insn (gen_insv_immsi (dest, GEN_INT (16),
				 GEN_INT ((INTVAL (imm) >> 16) & 0xffff)));
      return;
    }

  /* Remaining cases are all for DImode.  */

  val = INTVAL (imm);
  subtargets = optimize && can_create_pseudo_p ();

  one_match = 0;
  zero_match = 0;
  mask = 0xffff;

  for (i = 0; i < 64; i += 16, mask <<= 16)
    {
      if ((val & mask) == 0)
	zero_match++;
      else if ((val & mask) == mask)
	one_match++;
    }

  if (one_match == 2)
    {
      mask = 0xffff;
      for (i = 0; i < 64; i += 16, mask <<= 16)
	{
	  if ((val & mask) != mask)
	    {
	      emit_insn (gen_rtx_SET (VOIDmode, dest, GEN_INT (val | mask)));
	      emit_insn (gen_insv_immdi (dest, GEN_INT (i),
					 GEN_INT ((val >> i) & 0xffff)));
	      return;
	    }
	}
      gcc_unreachable ();
    }

  if (zero_match == 2)
    goto simple_sequence;

  mask = 0x0ffff0000UL;
  for (i = 16; i < 64; i += 16, mask <<= 16)
    {
      HOST_WIDE_INT comp = mask & ~(mask - 1);

      if (aarch64_uimm12_shift (val - (val & mask)))
	{
	  subtarget = subtargets ? gen_reg_rtx (DImode) : dest;

	  emit_insn (gen_rtx_SET (VOIDmode, subtarget, GEN_INT (val & mask)));
	  emit_insn (gen_adddi3 (dest, subtarget,
				 GEN_INT (val - (val & mask))));
	  return;
	}
      else if (aarch64_uimm12_shift (-(val - ((val + comp) & mask))))
	{
	  subtarget = subtargets ? gen_reg_rtx (DImode) : dest;

	  emit_insn (gen_rtx_SET (VOIDmode, subtarget,
				  GEN_INT ((val + comp) & mask)));
	  emit_insn (gen_adddi3 (dest, subtarget,
				 GEN_INT (val - ((val + comp) & mask))));
	  return;
	}
      else if (aarch64_uimm12_shift (val - ((val - comp) | ~mask)))
	{
	  subtarget = subtargets ? gen_reg_rtx (DImode) : dest;

	  emit_insn (gen_rtx_SET (VOIDmode, subtarget,
				  GEN_INT ((val - comp) | ~mask)));
	  emit_insn (gen_adddi3 (dest, subtarget,
				 GEN_INT (val - ((val - comp) | ~mask))));
	  return;
	}
      else if (aarch64_uimm12_shift (-(val - (val | ~mask))))
	{
	  subtarget = subtargets ? gen_reg_rtx (DImode) : dest;

	  emit_insn (gen_rtx_SET (VOIDmode, subtarget,
				  GEN_INT (val | ~mask)));
	  emit_insn (gen_adddi3 (dest, subtarget,
				 GEN_INT (val - (val | ~mask))));
	  return;
	}
    }

  /* See if we can do it by arithmetically combining two
     immediates.  */
  for (i = 0; i < AARCH64_NUM_BITMASKS; i++)
    {
      int j;
      mask = 0xffff;

      if (aarch64_uimm12_shift (val - aarch64_bitmasks[i])
	  || aarch64_uimm12_shift (-val + aarch64_bitmasks[i]))
	{
	  subtarget = subtargets ? gen_reg_rtx (DImode) : dest;
	  emit_insn (gen_rtx_SET (VOIDmode, subtarget,
				  GEN_INT (aarch64_bitmasks[i])));
	  emit_insn (gen_adddi3 (dest, subtarget,
				 GEN_INT (val - aarch64_bitmasks[i])));
	  return;
	}

      for (j = 0; j < 64; j += 16, mask <<= 16)
	{
	  if ((aarch64_bitmasks[i] & ~mask) == (val & ~mask))
	    {
	      emit_insn (gen_rtx_SET (VOIDmode, dest,
				      GEN_INT (aarch64_bitmasks[i])));
	      emit_insn (gen_insv_immdi (dest, GEN_INT (j),
					 GEN_INT ((val >> j) & 0xffff)));
	      return;
	    }
	}
    }

  /* See if we can do it by logically combining two immediates.  */
  for (i = 0; i < AARCH64_NUM_BITMASKS; i++)
    {
      if ((aarch64_bitmasks[i] & val) == aarch64_bitmasks[i])
	{
	  int j;

	  for (j = i + 1; j < AARCH64_NUM_BITMASKS; j++)
	    if (val == (aarch64_bitmasks[i] | aarch64_bitmasks[j]))
	      {
		subtarget = subtargets ? gen_reg_rtx (mode) : dest;
		emit_insn (gen_rtx_SET (VOIDmode, subtarget,
					GEN_INT (aarch64_bitmasks[i])));
		emit_insn (gen_iordi3 (dest, subtarget,
				       GEN_INT (aarch64_bitmasks[j])));
		return;
	      }
	}
      else if ((val & aarch64_bitmasks[i]) == val)
	{
	  int j;

	  for (j = i + 1; j < AARCH64_NUM_BITMASKS; j++)
	    if (val == (aarch64_bitmasks[j] & aarch64_bitmasks[i]))
	      {

		subtarget = subtargets ? gen_reg_rtx (mode) : dest;
		emit_insn (gen_rtx_SET (VOIDmode, subtarget,
					GEN_INT (aarch64_bitmasks[j])));
		emit_insn (gen_anddi3 (dest, subtarget,
				       GEN_INT (aarch64_bitmasks[i])));
		return;
	      }
	}
    }

 simple_sequence:
  first = true;
  mask = 0xffff;
  for (i = 0; i < 64; i += 16, mask <<= 16)
    {
      if ((val & mask) != 0)
	{
	  if (first)
	    {
	      emit_insn (gen_rtx_SET (VOIDmode, dest,
				      GEN_INT (val & mask)));
	      first = false;
	    }
	  else
	    emit_insn (gen_insv_immdi (dest, GEN_INT (i),
				       GEN_INT ((val >> i) & 0xffff)));
	}
    }
}

static bool
aarch64_function_ok_for_sibcall (tree decl, tree exp ATTRIBUTE_UNUSED)
{
  /* Indirect calls are not currently supported.  */
  if (decl == NULL)
    return false;

  /* Cannot tail-call to long-calls, since these are outside of the
     range of a branch instruction (we could handle this if we added
     support for indirect tail-calls.  */
  if (aarch64_decl_is_long_call_p (decl))
    return false;

  return true;
}

/* Implement TARGET_PASS_BY_REFERENCE.  */

static bool
aarch64_pass_by_reference (cumulative_args_t pcum ATTRIBUTE_UNUSED,
			   enum machine_mode mode,
			   const_tree type,
			   bool named ATTRIBUTE_UNUSED)
{
  HOST_WIDE_INT size;
  enum machine_mode dummymode;
  int nregs;

  /* GET_MODE_SIZE (BLKmode) is useless since it is 0.  */
  size = (mode == BLKmode && type)
    ? int_size_in_bytes (type) : (int) GET_MODE_SIZE (mode);

  if (type)
    {
      /* Arrays always passed by reference.  */
      if (TREE_CODE (type) == ARRAY_TYPE)
	return true;
      /* Other aggregates based on their size.  */
      if (AGGREGATE_TYPE_P (type))
	size = int_size_in_bytes (type);
    }

  /* Variable sized arguments are always returned by reference.  */
  if (size < 0)
    return true;

  /* Can this be a candidate to be passed in fp/simd register(s)?  */
  if (aarch64_vfp_is_call_or_return_candidate (mode, type,
					       &dummymode, &nregs,
					       NULL))
    return false;

  /* Arguments which are variable sized or larger than 2 registers are
     passed by reference unless they are a homogenous floating point
     aggregate.  */
  return size > 2 * UNITS_PER_WORD;
}

/* Return TRUE if VALTYPE is padded to its least significant bits.  */
static bool
aarch64_return_in_msb (const_tree valtype)
{
  enum machine_mode dummy_mode;
  int dummy_int;

  /* Never happens in little-endian mode.  */
  if (!BYTES_BIG_ENDIAN)
    return false;

  /* Only composite types smaller than or equal to 16 bytes can
     be potentially returned in registers.  */
  if (!aarch64_composite_type_p (valtype, TYPE_MODE (valtype))
      || int_size_in_bytes (valtype) <= 0
      || int_size_in_bytes (valtype) > 16)
    return false;

  /* But not a composite that is an HFA (Homogeneous Floating-point Aggregate)
     or an HVA (Homogeneous Short-Vector Aggregate); such a special composite
     is always passed/returned in the least significant bits of fp/simd
     register(s).  */
  if (aarch64_vfp_is_call_or_return_candidate (TYPE_MODE (valtype), valtype,
					       &dummy_mode, &dummy_int, NULL))
    return false;

  return true;
}

/* Implement TARGET_FUNCTION_VALUE.
   Define how to find the value returned by a function.  */

static rtx
aarch64_function_value (const_tree type, const_tree func,
			bool outgoing ATTRIBUTE_UNUSED)
{
  enum machine_mode mode;
  int unsignedp;
  int count;
  enum machine_mode ag_mode;

  mode = TYPE_MODE (type);
  if (INTEGRAL_TYPE_P (type))
    mode = promote_function_mode (type, mode, &unsignedp, func, 1);

  if (aarch64_return_in_msb (type))
    {
      HOST_WIDE_INT size = int_size_in_bytes (type);

      if (size % UNITS_PER_WORD != 0)
	{
	  size += UNITS_PER_WORD - size % UNITS_PER_WORD;
	  mode = mode_for_size (size * BITS_PER_UNIT, MODE_INT, 0);
	}
    }

  if (aarch64_vfp_is_call_or_return_candidate (mode, type,
					       &ag_mode, &count, NULL))
    {
      if (!aarch64_composite_type_p (type, mode))
	{
	  gcc_assert (count == 1 && mode == ag_mode);
	  return gen_rtx_REG (mode, V0_REGNUM);
	}
      else
	{
	  int i;
	  rtx par;

	  par = gen_rtx_PARALLEL (mode, rtvec_alloc (count));
	  for (i = 0; i < count; i++)
	    {
	      rtx tmp = gen_rtx_REG (ag_mode, V0_REGNUM + i);
	      tmp = gen_rtx_EXPR_LIST (VOIDmode, tmp,
				       GEN_INT (i * GET_MODE_SIZE (ag_mode)));
	      XVECEXP (par, 0, i) = tmp;
	    }
	  return par;
	}
    }
  else
    return gen_rtx_REG (mode, R0_REGNUM);
}

/* Implements TARGET_FUNCTION_VALUE_REGNO_P.
   Return true if REGNO is the number of a hard register in which the values
   of called function may come back.  */

static bool
aarch64_function_value_regno_p (const unsigned int regno)
{
  /* Maximum of 16 bytes can be returned in the general registers.  Examples
     of 16-byte return values are: 128-bit integers and 16-byte small
     structures (excluding homogeneous floating-point aggregates).  */
  if (regno == R0_REGNUM || regno == R1_REGNUM)
    return true;

  /* Up to four fp/simd registers can return a function value, e.g. a
     homogeneous floating-point aggregate having four members.  */
  if (regno >= V0_REGNUM && regno < V0_REGNUM + HA_MAX_NUM_FLDS)
    return !TARGET_GENERAL_REGS_ONLY;

  return false;
}

/* Implement TARGET_RETURN_IN_MEMORY.

   If the type T of the result of a function is such that
     void func (T arg)
   would require that arg be passed as a value in a register (or set of
   registers) according to the parameter passing rules, then the result
   is returned in the same registers as would be used for such an
   argument.  */

static bool
aarch64_return_in_memory (const_tree type, const_tree fndecl ATTRIBUTE_UNUSED)
{
  HOST_WIDE_INT size;
  enum machine_mode ag_mode;
  int count;

  if (!AGGREGATE_TYPE_P (type)
      && TREE_CODE (type) != COMPLEX_TYPE
      && TREE_CODE (type) != VECTOR_TYPE)
    /* Simple scalar types always returned in registers.  */
    return false;

  if (aarch64_vfp_is_call_or_return_candidate (TYPE_MODE (type),
					       type,
					       &ag_mode,
					       &count,
					       NULL))
    return false;

  /* Types larger than 2 registers returned in memory.  */
  size = int_size_in_bytes (type);
  return (size < 0 || size > 2 * UNITS_PER_WORD);
}

static bool
aarch64_vfp_is_call_candidate (cumulative_args_t pcum_v, enum machine_mode mode,
			       const_tree type, int *nregs)
{
  CUMULATIVE_ARGS *pcum = get_cumulative_args (pcum_v);
  return aarch64_vfp_is_call_or_return_candidate (mode,
						  type,
						  &pcum->aapcs_vfp_rmode,
						  nregs,
						  NULL);
}

/* Given MODE and TYPE of a function argument, return the alignment in
   bits.  The idea is to suppress any stronger alignment requested by
   the user and opt for the natural alignment (specified in AAPCS64 \S 4.1).
   This is a helper function for local use only.  */

static unsigned int
aarch64_function_arg_alignment (enum machine_mode mode, const_tree type)
{
  unsigned int alignment;

  if (type)
    {
      if (!integer_zerop (TYPE_SIZE (type)))
	{
	  if (TYPE_MODE (type) == mode)
	    alignment = TYPE_ALIGN (type);
	  else
	    alignment = GET_MODE_ALIGNMENT (mode);
	}
      else
	alignment = 0;
    }
  else
    alignment = GET_MODE_ALIGNMENT (mode);

  return alignment;
}

/* Layout a function argument according to the AAPCS64 rules.  The rule
   numbers refer to the rule numbers in the AAPCS64.  */

static void
aarch64_layout_arg (cumulative_args_t pcum_v, enum machine_mode mode,
		    const_tree type,
		    bool named ATTRIBUTE_UNUSED)
{
  CUMULATIVE_ARGS *pcum = get_cumulative_args (pcum_v);
  int ncrn, nvrn, nregs;
  bool allocate_ncrn, allocate_nvrn;

  /* We need to do this once per argument.  */
  if (pcum->aapcs_arg_processed)
    return;

  pcum->aapcs_arg_processed = true;

  allocate_ncrn = (type) ? !(FLOAT_TYPE_P (type)) : !FLOAT_MODE_P (mode);
  allocate_nvrn = aarch64_vfp_is_call_candidate (pcum_v,
						 mode,
						 type,
						 &nregs);

  /* allocate_ncrn may be false-positive, but allocate_nvrn is quite reliable.
     The following code thus handles passing by SIMD/FP registers first.  */

  nvrn = pcum->aapcs_nvrn;

  /* C1 - C5 for floating point, homogenous floating point aggregates (HFA)
     and homogenous short-vector aggregates (HVA).  */
  if (allocate_nvrn)
    {
      if (nvrn + nregs <= NUM_FP_ARG_REGS)
	{
	  pcum->aapcs_nextnvrn = nvrn + nregs;
	  if (!aarch64_composite_type_p (type, mode))
	    {
	      gcc_assert (nregs == 1);
	      pcum->aapcs_reg = gen_rtx_REG (mode, V0_REGNUM + nvrn);
	    }
	  else
	    {
	      rtx par;
	      int i;
	      par = gen_rtx_PARALLEL (mode, rtvec_alloc (nregs));
	      for (i = 0; i < nregs; i++)
		{
		  rtx tmp = gen_rtx_REG (pcum->aapcs_vfp_rmode,
					 V0_REGNUM + nvrn + i);
		  tmp = gen_rtx_EXPR_LIST
		    (VOIDmode, tmp,
		     GEN_INT (i * GET_MODE_SIZE (pcum->aapcs_vfp_rmode)));
		  XVECEXP (par, 0, i) = tmp;
		}
	      pcum->aapcs_reg = par;
	    }
	  return;
	}
      else
	{
	  /* C.3 NSRN is set to 8.  */
	  pcum->aapcs_nextnvrn = NUM_FP_ARG_REGS;
	  goto on_stack;
	}
    }

  ncrn = pcum->aapcs_ncrn;
  nregs = ((type ? int_size_in_bytes (type) : GET_MODE_SIZE (mode))
	   + UNITS_PER_WORD - 1) / UNITS_PER_WORD;


  /* C6 - C9.  though the sign and zero extension semantics are
     handled elsewhere.  This is the case where the argument fits
     entirely general registers.  */
  if (allocate_ncrn && (ncrn + nregs <= NUM_ARG_REGS))
    {
      unsigned int alignment = aarch64_function_arg_alignment (mode, type);

      gcc_assert (nregs == 0 || nregs == 1 || nregs == 2);

      /* C.8 if the argument has an alignment of 16 then the NGRN is
         rounded up to the next even number.  */
      if (nregs == 2 && alignment == 16 * BITS_PER_UNIT && ncrn % 2)
	{
	  ++ncrn;
	  gcc_assert (ncrn + nregs <= NUM_ARG_REGS);
	}
      /* NREGS can be 0 when e.g. an empty structure is to be passed.
         A reg is still generated for it, but the caller should be smart
	 enough not to use it.  */
      if (nregs == 0 || nregs == 1 || GET_MODE_CLASS (mode) == MODE_INT)
	{
	  pcum->aapcs_reg = gen_rtx_REG (mode, R0_REGNUM + ncrn);
	}
      else
	{
	  rtx par;
	  int i;

	  par = gen_rtx_PARALLEL (mode, rtvec_alloc (nregs));
	  for (i = 0; i < nregs; i++)
	    {
	      rtx tmp = gen_rtx_REG (word_mode, R0_REGNUM + ncrn + i);
	      tmp = gen_rtx_EXPR_LIST (VOIDmode, tmp,
				       GEN_INT (i * UNITS_PER_WORD));
	      XVECEXP (par, 0, i) = tmp;
	    }
	  pcum->aapcs_reg = par;
	}

      pcum->aapcs_nextncrn = ncrn + nregs;
      return;
    }

  /* C.11  */
  pcum->aapcs_nextncrn = NUM_ARG_REGS;

  /* The argument is passed on stack; record the needed number of words for
     this argument (we can re-use NREGS) and align the total size if
     necessary.  */
on_stack:
  pcum->aapcs_stack_words = nregs;
  if (aarch64_function_arg_alignment (mode, type) == 16 * BITS_PER_UNIT)
    pcum->aapcs_stack_size = AARCH64_ROUND_UP (pcum->aapcs_stack_size,
					       16 / UNITS_PER_WORD) + 1;
  return;
}

/* Implement TARGET_FUNCTION_ARG.  */

static rtx
aarch64_function_arg (cumulative_args_t pcum_v, enum machine_mode mode,
		      const_tree type, bool named)
{
  CUMULATIVE_ARGS *pcum = get_cumulative_args (pcum_v);
  gcc_assert (pcum->pcs_variant == ARM_PCS_AAPCS64);

  if (mode == VOIDmode)
    return NULL_RTX;

  aarch64_layout_arg (pcum_v, mode, type, named);
  return pcum->aapcs_reg;
}

void
aarch64_init_cumulative_args (CUMULATIVE_ARGS *pcum,
			   const_tree fntype ATTRIBUTE_UNUSED,
			   rtx libname ATTRIBUTE_UNUSED,
			   const_tree fndecl ATTRIBUTE_UNUSED,
			   unsigned n_named ATTRIBUTE_UNUSED)
{
  pcum->aapcs_ncrn = 0;
  pcum->aapcs_nvrn = 0;
  pcum->aapcs_nextncrn = 0;
  pcum->aapcs_nextnvrn = 0;
  pcum->pcs_variant = ARM_PCS_AAPCS64;
  pcum->aapcs_reg = NULL_RTX;
  pcum->aapcs_arg_processed = false;
  pcum->aapcs_stack_words = 0;
  pcum->aapcs_stack_size = 0;

  return;
}

static void
aarch64_function_arg_advance (cumulative_args_t pcum_v,
			      enum machine_mode mode,
			      const_tree type,
			      bool named)
{
  CUMULATIVE_ARGS *pcum = get_cumulative_args (pcum_v);
  if (pcum->pcs_variant == ARM_PCS_AAPCS64)
    {
      aarch64_layout_arg (pcum_v, mode, type, named);
      gcc_assert ((pcum->aapcs_reg != NULL_RTX)
		  != (pcum->aapcs_stack_words != 0));
      pcum->aapcs_arg_processed = false;
      pcum->aapcs_ncrn = pcum->aapcs_nextncrn;
      pcum->aapcs_nvrn = pcum->aapcs_nextnvrn;
      pcum->aapcs_stack_size += pcum->aapcs_stack_words;
      pcum->aapcs_stack_words = 0;
      pcum->aapcs_reg = NULL_RTX;
    }
}

bool
aarch64_function_arg_regno_p (unsigned regno)
{
  return ((GP_REGNUM_P (regno) && regno < R0_REGNUM + NUM_ARG_REGS)
	  || (FP_REGNUM_P (regno) && regno < V0_REGNUM + NUM_FP_ARG_REGS));
}

/* Implement FUNCTION_ARG_BOUNDARY.  Every parameter gets at least
   PARM_BOUNDARY bits of alignment, but will be given anything up
   to STACK_BOUNDARY bits if the type requires it.  This makes sure
   that both before and after the layout of each argument, the Next
   Stacked Argument Address (NSAA) will have a minimum alignment of
   8 bytes.  */

static unsigned int
aarch64_function_arg_boundary (enum machine_mode mode, const_tree type)
{
  unsigned int alignment = aarch64_function_arg_alignment (mode, type);

  if (alignment < PARM_BOUNDARY)
    alignment = PARM_BOUNDARY;
  if (alignment > STACK_BOUNDARY)
    alignment = STACK_BOUNDARY;
  return alignment;
}

/* For use by FUNCTION_ARG_PADDING (MODE, TYPE).

   Return true if an argument passed on the stack should be padded upwards,
   i.e. if the least-significant byte of the stack slot has useful data.

   Small aggregate types are placed in the lowest memory address.

   The related parameter passing rules are B.4, C.3, C.5 and C.14.  */

bool
aarch64_pad_arg_upward (enum machine_mode mode, const_tree type)
{
  /* On little-endian targets, the least significant byte of every stack
     argument is passed at the lowest byte address of the stack slot.  */
  if (!BYTES_BIG_ENDIAN)
    return true;

  /* Otherwise, integral, floating-point and pointer types are padded downward:
     the least significant byte of a stack argument is passed at the highest
     byte address of the stack slot.  */
  if (type
      ? (INTEGRAL_TYPE_P (type) || SCALAR_FLOAT_TYPE_P (type)
	 || POINTER_TYPE_P (type))
      : (SCALAR_INT_MODE_P (mode) || SCALAR_FLOAT_MODE_P (mode)))
    return false;

  /* Everything else padded upward, i.e. data in first byte of stack slot.  */
  return true;
}

/* Similarly, for use by BLOCK_REG_PADDING (MODE, TYPE, FIRST).

   It specifies padding for the last (may also be the only)
   element of a block move between registers and memory.  If
   assuming the block is in the memory, padding upward means that
   the last element is padded after its highest significant byte,
   while in downward padding, the last element is padded at the
   its least significant byte side.

   Small aggregates and small complex types are always padded
   upwards.

   We don't need to worry about homogeneous floating-point or
   short-vector aggregates; their move is not affected by the
   padding direction determined here.  Regardless of endianness,
   each element of such an aggregate is put in the least
   significant bits of a fp/simd register.

   Return !BYTES_BIG_ENDIAN if the least significant byte of the
   register has useful data, and return the opposite if the most
   significant byte does.  */

bool
aarch64_pad_reg_upward (enum machine_mode mode, const_tree type,
		     bool first ATTRIBUTE_UNUSED)
{

  /* Small composite types are always padded upward.  */
  if (BYTES_BIG_ENDIAN && aarch64_composite_type_p (type, mode))
    {
      HOST_WIDE_INT size = (type ? int_size_in_bytes (type)
			    : GET_MODE_SIZE (mode));
      if (size < 2 * UNITS_PER_WORD)
	return true;
    }

  /* Otherwise, use the default padding.  */
  return !BYTES_BIG_ENDIAN;
}

static enum machine_mode
aarch64_libgcc_cmp_return_mode (void)
{
  return SImode;
}

static bool
aarch64_frame_pointer_required (void)
{
  /* If the function contains dynamic stack allocations, we need to
     use the frame pointer to access the static parts of the frame.  */
  if (cfun->calls_alloca)
    return true;

  /* We may have turned flag_omit_frame_pointer on in order to have this
     function called; if we did, we also set the 'faked_omit_frame_pointer' flag
     and we'll check it here.
     If we really did set flag_omit_frame_pointer normally, then we return false
     (no frame pointer required) in all cases.  */

  if (flag_omit_frame_pointer && !faked_omit_frame_pointer)
    return false;
  else if (flag_omit_leaf_frame_pointer)
    return !crtl->is_leaf;
  return true;
}

/* Mark the registers that need to be saved by the callee and calculate
   the size of the callee-saved registers area and frame record (both FP
   and LR may be omitted).  */
static void
aarch64_layout_frame (void)
{
  HOST_WIDE_INT offset = 0;
  int regno;

  if (reload_completed && cfun->machine->frame.laid_out)
    return;

  cfun->machine->frame.fp_lr_offset = 0;

  /* First mark all the registers that really need to be saved...  */
  for (regno = R0_REGNUM; regno <= R30_REGNUM; regno++)
    cfun->machine->frame.reg_offset[regno] = -1;

  for (regno = V0_REGNUM; regno <= V31_REGNUM; regno++)
    cfun->machine->frame.reg_offset[regno] = -1;

  /* ... that includes the eh data registers (if needed)...  */
  if (crtl->calls_eh_return)
    for (regno = 0; EH_RETURN_DATA_REGNO (regno) != INVALID_REGNUM; regno++)
      cfun->machine->frame.reg_offset[EH_RETURN_DATA_REGNO (regno)] = 0;

  /* ... and any callee saved register that dataflow says is live.  */
  for (regno = R0_REGNUM; regno <= R30_REGNUM; regno++)
    if (df_regs_ever_live_p (regno)
	&& !call_used_regs[regno])
      cfun->machine->frame.reg_offset[regno] = 0;

  for (regno = V0_REGNUM; regno <= V31_REGNUM; regno++)
    if (df_regs_ever_live_p (regno)
	&& !call_used_regs[regno])
      cfun->machine->frame.reg_offset[regno] = 0;

  if (frame_pointer_needed)
    {
      cfun->machine->frame.reg_offset[R30_REGNUM] = 0;
      cfun->machine->frame.reg_offset[R29_REGNUM] = 0;
      cfun->machine->frame.hardfp_offset = 2 * UNITS_PER_WORD;
    }

  /* Now assign stack slots for them.  */
  for (regno = R0_REGNUM; regno <= R28_REGNUM; regno++)
    if (cfun->machine->frame.reg_offset[regno] != -1)
      {
	cfun->machine->frame.reg_offset[regno] = offset;
	offset += UNITS_PER_WORD;
      }

  for (regno = V0_REGNUM; regno <= V31_REGNUM; regno++)
    if (cfun->machine->frame.reg_offset[regno] != -1)
      {
	cfun->machine->frame.reg_offset[regno] = offset;
	offset += UNITS_PER_WORD;
      }

  if (frame_pointer_needed)
    {
      cfun->machine->frame.reg_offset[R29_REGNUM] = offset;
      offset += UNITS_PER_WORD;
      cfun->machine->frame.fp_lr_offset = UNITS_PER_WORD;
    }

  if (cfun->machine->frame.reg_offset[R30_REGNUM] != -1)
    {
      cfun->machine->frame.reg_offset[R30_REGNUM] = offset;
      offset += UNITS_PER_WORD;
      cfun->machine->frame.fp_lr_offset += UNITS_PER_WORD;
    }

  cfun->machine->frame.padding0 =
    (AARCH64_ROUND_UP (offset, STACK_BOUNDARY / BITS_PER_UNIT) - offset);
  offset = AARCH64_ROUND_UP (offset, STACK_BOUNDARY / BITS_PER_UNIT);

  cfun->machine->frame.saved_regs_size = offset;
  cfun->machine->frame.laid_out = true;
}

/* Make the last instruction frame-related and note that it performs
   the operation described by FRAME_PATTERN.  */

static void
aarch64_set_frame_expr (rtx frame_pattern)
{
  rtx insn;

  insn = get_last_insn ();
  RTX_FRAME_RELATED_P (insn) = 1;
  RTX_FRAME_RELATED_P (frame_pattern) = 1;
  REG_NOTES (insn) = alloc_EXPR_LIST (REG_FRAME_RELATED_EXPR,
				      frame_pattern,
				      REG_NOTES (insn));
}

static bool
aarch64_register_saved_on_entry (int regno)
{
  return cfun->machine->frame.reg_offset[regno] != -1;
}


static void
aarch64_save_or_restore_fprs (int start_offset, int increment,
			      bool restore, rtx base_rtx)

{
  unsigned regno;
  unsigned regno2;
  rtx insn;
  rtx (*gen_mem_ref)(enum machine_mode, rtx) = (frame_pointer_needed)? gen_frame_mem : gen_rtx_MEM;


  for (regno = V0_REGNUM; regno <= V31_REGNUM; regno++)
    {
      if (aarch64_register_saved_on_entry (regno))
	{
	  rtx mem;
	  mem = gen_mem_ref (DFmode,
			     plus_constant (Pmode,
					    base_rtx,
					    start_offset));

	  for (regno2 = regno + 1;
	       regno2 <= V31_REGNUM
		 && !aarch64_register_saved_on_entry (regno2);
	       regno2++)
	    {
	      /* Empty loop.  */
	    }
	  if (regno2 <= V31_REGNUM &&
	      aarch64_register_saved_on_entry (regno2))
	    {
	      rtx mem2;
	      /* Next highest register to be saved.  */
	      mem2 = gen_mem_ref (DFmode,
				  plus_constant
				  (Pmode,
				   base_rtx,
				   start_offset + increment));
	      if (restore == false)
		{
		  insn = emit_insn
		    ( gen_store_pairdf (mem, gen_rtx_REG (DFmode, regno),
					mem2, gen_rtx_REG (DFmode, regno2)));

		}
	      else
		{
		  insn = emit_insn
		    ( gen_load_pairdf (gen_rtx_REG (DFmode, regno), mem,
				       gen_rtx_REG (DFmode, regno2), mem2));

		  add_reg_note (insn, REG_CFA_RESTORE, gen_rtx_REG (DFmode, regno));
		  add_reg_note (insn, REG_CFA_RESTORE, gen_rtx_REG (DFmode, regno2));
		}

		  /* The first part of a frame-related parallel insn
		     is always assumed to be relevant to the frame
		     calculations; subsequent parts, are only
		     frame-related if explicitly marked.  */
	      RTX_FRAME_RELATED_P (XVECEXP (PATTERN (insn), 0,
					    1)) = 1;
	      regno = regno2;
	      start_offset += increment * 2;
	    }
	  else
	    {
	      if (restore == false)
		insn = emit_move_insn (mem, gen_rtx_REG (DFmode, regno));
	      else
		{
		  insn = emit_move_insn (gen_rtx_REG (DFmode, regno), mem);
		  add_reg_note (insn, REG_CFA_RESTORE, gen_rtx_REG (DImode, regno));
		}
	      start_offset += increment;
	    }
	  RTX_FRAME_RELATED_P (insn) = 1;
	}
    }

}


/* offset from the stack pointer of where the saves and
   restore's have to happen.  */
static void
aarch64_save_or_restore_callee_save_registers (HOST_WIDE_INT offset,
					    bool restore)
{
  rtx insn;
  rtx base_rtx = stack_pointer_rtx;
  HOST_WIDE_INT start_offset = offset;
  HOST_WIDE_INT increment = UNITS_PER_WORD;
  rtx (*gen_mem_ref)(enum machine_mode, rtx) = (frame_pointer_needed)? gen_frame_mem : gen_rtx_MEM;
  unsigned limit = (frame_pointer_needed)? R28_REGNUM: R30_REGNUM;
  unsigned regno;
  unsigned regno2;

  for (regno = R0_REGNUM; regno <= limit; regno++)
    {
      if (aarch64_register_saved_on_entry (regno))
	{
	  rtx mem;
	  mem = gen_mem_ref (Pmode,
			     plus_constant (Pmode,
					    base_rtx,
					    start_offset));

	  for (regno2 = regno + 1;
	       regno2 <= limit
		 && !aarch64_register_saved_on_entry (regno2);
	       regno2++)
	    {
	      /* Empty loop.  */
	    }
	  if (regno2 <= limit &&
	      aarch64_register_saved_on_entry (regno2))
	    {
	      rtx mem2;
	      /* Next highest register to be saved.  */
	      mem2 = gen_mem_ref (Pmode,
				  plus_constant
				  (Pmode,
				   base_rtx,
				   start_offset + increment));
	      if (restore == false)
		{
		  insn = emit_insn
		    ( gen_store_pairdi (mem, gen_rtx_REG (DImode, regno),
					mem2, gen_rtx_REG (DImode, regno2)));

		}
	      else
		{
		  insn = emit_insn
		    ( gen_load_pairdi (gen_rtx_REG (DImode, regno), mem,
				     gen_rtx_REG (DImode, regno2), mem2));

		  add_reg_note (insn, REG_CFA_RESTORE, gen_rtx_REG (DImode, regno));
		  add_reg_note (insn, REG_CFA_RESTORE, gen_rtx_REG (DImode, regno2));
		}

		  /* The first part of a frame-related parallel insn
		     is always assumed to be relevant to the frame
		     calculations; subsequent parts, are only
		     frame-related if explicitly marked.  */
	      RTX_FRAME_RELATED_P (XVECEXP (PATTERN (insn), 0,
					    1)) = 1;
	      regno = regno2;
	      start_offset += increment * 2;
	    }
	  else
	    {
	      if (restore == false)
		insn = emit_move_insn (mem, gen_rtx_REG (DImode, regno));
	      else
		{
		  insn = emit_move_insn (gen_rtx_REG (DImode, regno), mem);
		  add_reg_note (insn, REG_CFA_RESTORE, gen_rtx_REG (DImode, regno));
		}
	      start_offset += increment;
	    }
	  RTX_FRAME_RELATED_P (insn) = 1;
	}
    }

  aarch64_save_or_restore_fprs (start_offset, increment, restore, base_rtx);

}

/* AArch64 stack frames generated by this compiler look like:

	+-------------------------------+
	|                               |
	|  incoming stack arguments     |
	|                               |
	+-------------------------------+ <-- arg_pointer_rtx
	|                               |
	|  callee-allocated save area   |
	|  for register varargs         |
	|                               |
	+-------------------------------+
	|                               |
	|  local variables              |
	|                               |
	+-------------------------------+ <-- frame_pointer_rtx
	|                               |
	|  callee-saved registers       |
	|                               |
	+-------------------------------+
	|  LR'                          |
	+-------------------------------+
	|  FP'                          |
      P +-------------------------------+ <-- hard_frame_pointer_rtx
	|  dynamic allocation           |
	+-------------------------------+
	|                               |
	|  outgoing stack arguments     |
	|                               |
	+-------------------------------+ <-- stack_pointer_rtx

   Dynamic stack allocations such as alloca insert data at point P.
   They decrease stack_pointer_rtx but leave frame_pointer_rtx and
   hard_frame_pointer_rtx unchanged.  */

/* Generate the prologue instructions for entry into a function.
   Establish the stack frame by decreasing the stack pointer with a
   properly calculated size and, if necessary, create a frame record
   filled with the values of LR and previous frame pointer.  The
   current FP is also set up is it is in use.  */

void
aarch64_expand_prologue (void)
{
  /* sub sp, sp, #<frame_size>
     stp {fp, lr}, [sp, #<frame_size> - 16]
     add fp, sp, #<frame_size> - hardfp_offset
     stp {cs_reg}, [fp, #-16] etc.

     sub sp, sp, <final_adjustment_if_any>
  */
  HOST_WIDE_INT original_frame_size;	/* local variables + vararg save */
  HOST_WIDE_INT frame_size, offset;
  HOST_WIDE_INT fp_offset;		/* FP offset from SP */
  rtx insn;

  aarch64_layout_frame ();
  original_frame_size = get_frame_size () + cfun->machine->saved_varargs_size;
  gcc_assert ((!cfun->machine->saved_varargs_size || cfun->stdarg)
	      && (cfun->stdarg || !cfun->machine->saved_varargs_size));
  frame_size = (original_frame_size + cfun->machine->frame.saved_regs_size
		+ crtl->outgoing_args_size);
  offset = frame_size = AARCH64_ROUND_UP (frame_size,
					  STACK_BOUNDARY / BITS_PER_UNIT);

  if (flag_stack_usage_info)
    current_function_static_stack_size = frame_size;

  fp_offset = (offset
	       - original_frame_size
	       - cfun->machine->frame.saved_regs_size);

  /* Store pairs and load pairs have a range only -512 to 504.  */
  if (offset >= 512)
    {
      /* When the frame has a large size, an initial decrease is done on
	 the stack pointer to jump over the callee-allocated save area for
	 register varargs, the local variable area and/or the callee-saved
	 register area.  This will allow the pre-index write-back
	 store pair instructions to be used for setting up the stack frame
	 efficiently.  */
      offset = original_frame_size + cfun->machine->frame.saved_regs_size;
      if (offset >= 512)
	offset = cfun->machine->frame.saved_regs_size;

      frame_size -= (offset + crtl->outgoing_args_size);
      fp_offset = 0;

      if (frame_size >= 0x1000000)
	{
	  rtx op0 = gen_rtx_REG (Pmode, IP0_REGNUM);
	  emit_move_insn (op0, GEN_INT (-frame_size));
	  emit_insn (gen_add2_insn (stack_pointer_rtx, op0));
	  aarch64_set_frame_expr (gen_rtx_SET
				  (Pmode, stack_pointer_rtx,
				   plus_constant (Pmode,
						  stack_pointer_rtx,
						  -frame_size)));
	}
      else if (frame_size > 0)
	{
	  if ((frame_size & 0xfff) != frame_size)
	    {
	      insn = emit_insn (gen_add2_insn
				(stack_pointer_rtx,
				 GEN_INT (-(frame_size
					    & ~(HOST_WIDE_INT)0xfff))));
	      RTX_FRAME_RELATED_P (insn) = 1;
	    }
	  if ((frame_size & 0xfff) != 0)
	    {
	      insn = emit_insn (gen_add2_insn
				(stack_pointer_rtx,
				 GEN_INT (-(frame_size
					    & (HOST_WIDE_INT)0xfff))));
	      RTX_FRAME_RELATED_P (insn) = 1;
	    }
	}
    }
  else
    frame_size = -1;

  if (offset > 0)
    {
      /* Save the frame pointer and lr if the frame pointer is needed
	 first.  Make the frame pointer point to the location of the
	 old frame pointer on the stack.  */
      if (frame_pointer_needed)
	{
	  rtx mem_fp, mem_lr;

	  if (fp_offset)
	    {
	      insn = emit_insn (gen_add2_insn (stack_pointer_rtx,
					       GEN_INT (-offset)));
	      RTX_FRAME_RELATED_P (insn) = 1;
	      aarch64_set_frame_expr (gen_rtx_SET
				      (Pmode, stack_pointer_rtx,
				       gen_rtx_MINUS (Pmode,
						      stack_pointer_rtx,
						      GEN_INT (offset))));
	      mem_fp = gen_frame_mem (DImode,
				      plus_constant (Pmode,
						     stack_pointer_rtx,
						     fp_offset));
	      mem_lr = gen_frame_mem (DImode,
				      plus_constant (Pmode,
						     stack_pointer_rtx,
						     fp_offset
						     + UNITS_PER_WORD));
	      insn = emit_insn (gen_store_pairdi (mem_fp,
						  hard_frame_pointer_rtx,
						  mem_lr,
						  gen_rtx_REG (DImode,
							       LR_REGNUM)));
	    }
	  else
	    {
	      insn = emit_insn (gen_storewb_pairdi_di
				(stack_pointer_rtx, stack_pointer_rtx,
				 hard_frame_pointer_rtx,
				 gen_rtx_REG (DImode, LR_REGNUM),
				 GEN_INT (-offset),
				 GEN_INT (GET_MODE_SIZE (DImode) - offset)));
	      RTX_FRAME_RELATED_P (XVECEXP (PATTERN (insn), 0, 2)) = 1;
	    }

	  /* The first part of a frame-related parallel insn is always
	     assumed to be relevant to the frame calculations;
	     subsequent parts, are only frame-related if explicitly
	     marked.  */
	  RTX_FRAME_RELATED_P (XVECEXP (PATTERN (insn), 0, 1)) = 1;
	  RTX_FRAME_RELATED_P (insn) = 1;

	  /* Set up frame pointer to point to the location of the
	     previous frame pointer on the stack.  */
	  insn = emit_insn (gen_add3_insn (hard_frame_pointer_rtx,
					   stack_pointer_rtx,
					   GEN_INT (fp_offset)));
	  aarch64_set_frame_expr (gen_rtx_SET
				  (Pmode, hard_frame_pointer_rtx,
				   plus_constant (Pmode,
						  stack_pointer_rtx,
						  fp_offset)));
	  RTX_FRAME_RELATED_P (insn) = 1;
	  insn = emit_insn (gen_stack_tie (stack_pointer_rtx,
					   hard_frame_pointer_rtx));
	}
      else
	{
	  insn = emit_insn (gen_add2_insn (stack_pointer_rtx,
					   GEN_INT (-offset)));
	  RTX_FRAME_RELATED_P (insn) = 1;
	}

      aarch64_save_or_restore_callee_save_registers
	(fp_offset + cfun->machine->frame.hardfp_offset, 0);
    }

  /* when offset >= 512,
     sub sp, sp, #<outgoing_args_size> */
  if (frame_size > -1)
    {
      if (crtl->outgoing_args_size > 0)
	{
	  insn = emit_insn (gen_add2_insn
			    (stack_pointer_rtx,
			     GEN_INT (- crtl->outgoing_args_size)));
	  RTX_FRAME_RELATED_P (insn) = 1;
	}
    }
}

/* Generate the epilogue instructions for returning from a function.  */
void
aarch64_expand_epilogue (bool for_sibcall)
{
  HOST_WIDE_INT original_frame_size, frame_size, offset;
  HOST_WIDE_INT fp_offset;
  rtx insn;
  rtx cfa_reg;

  aarch64_layout_frame ();
  original_frame_size = get_frame_size () + cfun->machine->saved_varargs_size;
  frame_size = (original_frame_size + cfun->machine->frame.saved_regs_size
		+ crtl->outgoing_args_size);
  offset = frame_size = AARCH64_ROUND_UP (frame_size,
					  STACK_BOUNDARY / BITS_PER_UNIT);

  fp_offset = (offset
	       - original_frame_size
	       - cfun->machine->frame.saved_regs_size);

  cfa_reg = frame_pointer_needed ? hard_frame_pointer_rtx : stack_pointer_rtx;

  /* Store pairs and load pairs have a range only -512 to 504.  */
  if (offset >= 512)
    {
      offset = original_frame_size + cfun->machine->frame.saved_regs_size;
      if (offset >= 512)
	offset = cfun->machine->frame.saved_regs_size;

      frame_size -= (offset + crtl->outgoing_args_size);
      fp_offset = 0;
      if (!frame_pointer_needed && crtl->outgoing_args_size > 0)
	{
	  insn = emit_insn (gen_add2_insn
			    (stack_pointer_rtx,
			     GEN_INT (crtl->outgoing_args_size)));
	  RTX_FRAME_RELATED_P (insn) = 1;
	}
    }
  else
    frame_size = -1;

  /* If there were outgoing arguments or we've done dynamic stack
     allocation, then restore the stack pointer from the frame
     pointer.  This is at most one insn and more efficient than using
     GCC's internal mechanism.  */
  if (frame_pointer_needed
      && (crtl->outgoing_args_size || cfun->calls_alloca))
    {
      insn = emit_insn (gen_add3_insn (stack_pointer_rtx,
				       hard_frame_pointer_rtx,
				       GEN_INT (- fp_offset)));
      RTX_FRAME_RELATED_P (insn) = 1;
      /* As SP is set to (FP - fp_offset), according to the rules in
	 dwarf2cfi.c:dwarf2out_frame_debug_expr, CFA should be calculated
	 from the value of SP from now on.  */
      cfa_reg = stack_pointer_rtx;
    }

  aarch64_save_or_restore_callee_save_registers
    (fp_offset + cfun->machine->frame.hardfp_offset, 1);

  /* Restore the frame pointer and lr if the frame pointer is needed.  */
  if (offset > 0)
    {
      if (frame_pointer_needed)
	{
	  rtx mem_fp, mem_lr;

	  if (fp_offset)
	    {
	      mem_fp = gen_frame_mem (DImode,
				      plus_constant (Pmode,
						     stack_pointer_rtx,
						     fp_offset));
	      mem_lr = gen_frame_mem (DImode,
				      plus_constant (Pmode,
						     stack_pointer_rtx,
						     fp_offset
						     + UNITS_PER_WORD));
	      insn = emit_insn (gen_load_pairdi (hard_frame_pointer_rtx,
						 mem_fp,
						 gen_rtx_REG (DImode,
							      LR_REGNUM),
						 mem_lr));
	    }
	  else
	    {
	      insn = emit_insn (gen_loadwb_pairdi_di
				(stack_pointer_rtx,
				 stack_pointer_rtx,
				 hard_frame_pointer_rtx,
				 gen_rtx_REG (DImode, LR_REGNUM),
				 GEN_INT (offset),
				 GEN_INT (GET_MODE_SIZE (DImode) + offset)));
	      RTX_FRAME_RELATED_P (XVECEXP (PATTERN (insn), 0, 2)) = 1;
	      add_reg_note (insn, REG_CFA_ADJUST_CFA,
			    (gen_rtx_SET (Pmode, stack_pointer_rtx,
					  plus_constant (Pmode, cfa_reg,
							 offset))));
	    }

	  /* The first part of a frame-related parallel insn
	     is always assumed to be relevant to the frame
	     calculations; subsequent parts, are only
	     frame-related if explicitly marked.  */
	  RTX_FRAME_RELATED_P (XVECEXP (PATTERN (insn), 0, 1)) = 1;
	  RTX_FRAME_RELATED_P (insn) = 1;
	  add_reg_note (insn, REG_CFA_RESTORE, hard_frame_pointer_rtx);
	  add_reg_note (insn, REG_CFA_RESTORE,
			gen_rtx_REG (DImode, LR_REGNUM));

	  if (fp_offset)
	    {
	      insn = emit_insn (gen_add2_insn (stack_pointer_rtx,
					       GEN_INT (offset)));
	      RTX_FRAME_RELATED_P (insn) = 1;
	    }
	}
      else
	{
	  insn = emit_insn (gen_add2_insn (stack_pointer_rtx,
					   GEN_INT (offset)));
	  RTX_FRAME_RELATED_P (insn) = 1;
	}
    }

  /* Stack adjustment for exception handler.  */
  if (crtl->calls_eh_return)
    {
      /* We need to unwind the stack by the offset computed by
	 EH_RETURN_STACKADJ_RTX.  However, at this point the CFA is
	 based on SP.  Ideally we would update the SP and define the
	 CFA along the lines of:

	 SP = SP + EH_RETURN_STACKADJ_RTX
	 (regnote CFA = SP - EH_RETURN_STACKADJ_RTX)

	 However the dwarf emitter only understands a constant
	 register offset.

	 The solution chosen here is to use the otherwise unused IP0
	 as a temporary register to hold the current SP value.  The
	 CFA is described using IP0 then SP is modified.  */

      rtx ip0 = gen_rtx_REG (DImode, IP0_REGNUM);

      insn = emit_move_insn (ip0, stack_pointer_rtx);
      add_reg_note (insn, REG_CFA_DEF_CFA, ip0);
      RTX_FRAME_RELATED_P (insn) = 1;

      emit_insn (gen_add2_insn (stack_pointer_rtx, EH_RETURN_STACKADJ_RTX));

      /* Ensure the assignment to IP0 does not get optimized away.  */
      emit_use (ip0);
    }

  if (frame_size > -1)
    {
      if (frame_size >= 0x1000000)
	{
	  rtx op0 = gen_rtx_REG (Pmode, IP0_REGNUM);
	  emit_move_insn (op0, GEN_INT (frame_size));
	  emit_insn (gen_add2_insn (stack_pointer_rtx, op0));
	  aarch64_set_frame_expr (gen_rtx_SET
				  (Pmode, stack_pointer_rtx,
				   plus_constant (Pmode,
						  stack_pointer_rtx,
						  frame_size)));
	}
      else if (frame_size > 0)
	{
	  if ((frame_size & 0xfff) != 0)
	    {
	      insn = emit_insn (gen_add2_insn
				(stack_pointer_rtx,
				 GEN_INT ((frame_size
					   & (HOST_WIDE_INT) 0xfff))));
	      RTX_FRAME_RELATED_P (insn) = 1;
	    }
	  if ((frame_size & 0xfff) != frame_size)
	    {
	      insn = emit_insn (gen_add2_insn
				(stack_pointer_rtx,
				 GEN_INT ((frame_size
					   & ~ (HOST_WIDE_INT) 0xfff))));
	      RTX_FRAME_RELATED_P (insn) = 1;
	    }
	}

        aarch64_set_frame_expr (gen_rtx_SET (Pmode, stack_pointer_rtx,
					     plus_constant (Pmode,
							    stack_pointer_rtx,
							    offset)));
    }

  emit_use (gen_rtx_REG (DImode, LR_REGNUM));
  if (!for_sibcall)
    emit_jump_insn (ret_rtx);
}

/* Return the place to copy the exception unwinding return address to.
   This will probably be a stack slot, but could (in theory be the
   return register).  */
rtx
aarch64_final_eh_return_addr (void)
{
  HOST_WIDE_INT original_frame_size, frame_size, offset, fp_offset;
  aarch64_layout_frame ();
  original_frame_size = get_frame_size () + cfun->machine->saved_varargs_size;
  frame_size = (original_frame_size + cfun->machine->frame.saved_regs_size
		+ crtl->outgoing_args_size);
  offset = frame_size = AARCH64_ROUND_UP (frame_size,
					  STACK_BOUNDARY / BITS_PER_UNIT);
  fp_offset = offset
    - original_frame_size
    - cfun->machine->frame.saved_regs_size;

  if (cfun->machine->frame.reg_offset[LR_REGNUM] < 0)
    return gen_rtx_REG (DImode, LR_REGNUM);

  /* DSE and CSELIB do not detect an alias between sp+k1 and fp+k2.  This can
     result in a store to save LR introduced by builtin_eh_return () being
     incorrectly deleted because the alias is not detected.
     So in the calculation of the address to copy the exception unwinding
     return address to, we note 2 cases.
     If FP is needed and the fp_offset is 0, it means that SP = FP and hence
     we return a SP-relative location since all the addresses are SP-relative
     in this case.  This prevents the store from being optimized away.
     If the fp_offset is not 0, then the addresses will be FP-relative and
     therefore we return a FP-relative location.  */

  if (frame_pointer_needed)
    {
      if (fp_offset)
        return gen_frame_mem (DImode,
			      plus_constant (Pmode, hard_frame_pointer_rtx, UNITS_PER_WORD));
      else
        return gen_frame_mem (DImode,
			      plus_constant (Pmode, stack_pointer_rtx, UNITS_PER_WORD));
    }

  /* If FP is not needed, we calculate the location of LR, which would be
     at the top of the saved registers block.  */

  return gen_frame_mem (DImode,
			plus_constant (Pmode,
				       stack_pointer_rtx,
				       fp_offset
				       + cfun->machine->frame.saved_regs_size
				       - 2 * UNITS_PER_WORD));
}

/* Output code to build up a constant in a register.  */
static void
aarch64_build_constant (int regnum, HOST_WIDE_INT val)
{
  if (aarch64_bitmask_imm (val, DImode))
    emit_move_insn (gen_rtx_REG (Pmode, regnum), GEN_INT (val));
  else
    {
      int i;
      int ncount = 0;
      int zcount = 0;
      HOST_WIDE_INT valp = val >> 16;
      HOST_WIDE_INT valm;
      HOST_WIDE_INT tval;

      for (i = 16; i < 64; i += 16)
	{
	  valm = (valp & 0xffff);

	  if (valm != 0)
	    ++ zcount;

	  if (valm != 0xffff)
	    ++ ncount;

	  valp >>= 16;
	}

      /* zcount contains the number of additional MOVK instructions
	 required if the constant is built up with an initial MOVZ instruction,
	 while ncount is the number of MOVK instructions required if starting
	 with a MOVN instruction.  Choose the sequence that yields the fewest
	 number of instructions, preferring MOVZ instructions when they are both
	 the same.  */
      if (ncount < zcount)
	{
	  emit_move_insn (gen_rtx_REG (Pmode, regnum),
			  GEN_INT ((~val) & 0xffff));
	  tval = 0xffff;
	}
      else
	{
	  emit_move_insn (gen_rtx_REG (Pmode, regnum),
			  GEN_INT (val & 0xffff));
	  tval = 0;
	}

      val >>= 16;

      for (i = 16; i < 64; i += 16)
	{
	  if ((val & 0xffff) != tval)
	    emit_insn (gen_insv_immdi (gen_rtx_REG (Pmode, regnum),
				       GEN_INT (i), GEN_INT (val & 0xffff)));
	  val >>= 16;
	}
    }
}

static void
aarch64_add_constant (int regnum, int scratchreg, HOST_WIDE_INT delta)
{
  HOST_WIDE_INT mdelta = delta;
  rtx this_rtx = gen_rtx_REG (Pmode, regnum);
  rtx scratch_rtx = gen_rtx_REG (Pmode, scratchreg);

  if (mdelta < 0)
    mdelta = -mdelta;

  if (mdelta >= 4096 * 4096)
    {
      aarch64_build_constant (scratchreg, delta);
      emit_insn (gen_add3_insn (this_rtx, this_rtx, scratch_rtx));
    }
  else if (mdelta > 0)
    {
      if (mdelta >= 4096)
	{
	  emit_insn (gen_rtx_SET (Pmode, scratch_rtx, GEN_INT (mdelta / 4096)));
	  rtx shift = gen_rtx_ASHIFT (Pmode, scratch_rtx, GEN_INT (12));
	  if (delta < 0)
	    emit_insn (gen_rtx_SET (Pmode, this_rtx,
				    gen_rtx_MINUS (Pmode, this_rtx, shift)));
	  else
	    emit_insn (gen_rtx_SET (Pmode, this_rtx,
				    gen_rtx_PLUS (Pmode, this_rtx, shift)));
	}
      if (mdelta % 4096 != 0)
	{
	  scratch_rtx = GEN_INT ((delta < 0 ? -1 : 1) * (mdelta % 4096));
	  emit_insn (gen_rtx_SET (Pmode, this_rtx,
				  gen_rtx_PLUS (Pmode, this_rtx, scratch_rtx)));
	}
    }
}

/* Output code to add DELTA to the first argument, and then jump
   to FUNCTION.  Used for C++ multiple inheritance.  */
static void
aarch64_output_mi_thunk (FILE *file, tree thunk ATTRIBUTE_UNUSED,
			 HOST_WIDE_INT delta,
			 HOST_WIDE_INT vcall_offset,
			 tree function)
{
  /* The this pointer is always in x0.  Note that this differs from
     Arm where the this pointer maybe bumped to r1 if r0 is required
     to return a pointer to an aggregate.  On AArch64 a result value
     pointer will be in x8.  */
  int this_regno = R0_REGNUM;
  rtx this_rtx, temp0, temp1, addr, insn, funexp;

  reload_completed = 1;
  emit_note (NOTE_INSN_PROLOGUE_END);

  if (vcall_offset == 0)
    aarch64_add_constant (this_regno, IP1_REGNUM, delta);
  else
    {
      gcc_assert ((vcall_offset & (POINTER_BYTES - 1)) == 0);

      this_rtx = gen_rtx_REG (Pmode, this_regno);
      temp0 = gen_rtx_REG (Pmode, IP0_REGNUM);
      temp1 = gen_rtx_REG (Pmode, IP1_REGNUM);

      addr = this_rtx;
      if (delta != 0)
	{
	  if (delta >= -256 && delta < 256)
	    addr = gen_rtx_PRE_MODIFY (Pmode, this_rtx,
				       plus_constant (Pmode, this_rtx, delta));
	  else
	    aarch64_add_constant (this_regno, IP1_REGNUM, delta);
	}

      if (Pmode == ptr_mode)
	aarch64_emit_move (temp0, gen_rtx_MEM (ptr_mode, addr));
      else
	aarch64_emit_move (temp0,
			   gen_rtx_ZERO_EXTEND (Pmode,
						gen_rtx_MEM (ptr_mode, addr)));

      if (vcall_offset >= -256 && vcall_offset < 4096 * POINTER_BYTES)
	  addr = plus_constant (Pmode, temp0, vcall_offset);
      else
	{
	  aarch64_build_constant (IP1_REGNUM, vcall_offset);
	  addr = gen_rtx_PLUS (Pmode, temp0, temp1);
	}

      if (Pmode == ptr_mode)
	aarch64_emit_move (temp1, gen_rtx_MEM (ptr_mode,addr));
      else
	aarch64_emit_move (temp1,
			   gen_rtx_SIGN_EXTEND (Pmode,
						gen_rtx_MEM (ptr_mode, addr)));

      emit_insn (gen_add2_insn (this_rtx, temp1));
    }

  /* Generate a tail call to the target function.  */
  if (!TREE_USED (function))
    {
      assemble_external (function);
      TREE_USED (function) = 1;
    }
  funexp = XEXP (DECL_RTL (function), 0);
  funexp = gen_rtx_MEM (FUNCTION_MODE, funexp);
  insn = emit_call_insn (gen_sibcall (funexp, const0_rtx, NULL_RTX));
  SIBLING_CALL_P (insn) = 1;

  insn = get_insns ();
  shorten_branches (insn);
  final_start_function (insn, file, 1);
  final (insn, file, 1);
  final_end_function ();

  /* Stop pretending to be a post-reload pass.  */
  reload_completed = 0;
}

static int
aarch64_tls_operand_p_1 (rtx *x, void *data ATTRIBUTE_UNUSED)
{
  if (GET_CODE (*x) == SYMBOL_REF)
    return SYMBOL_REF_TLS_MODEL (*x) != 0;

  /* Don't recurse into UNSPEC_TLS looking for TLS symbols; these are
     TLS offsets, not real symbol references.  */
  if (GET_CODE (*x) == UNSPEC
      && XINT (*x, 1) == UNSPEC_TLS)
    return -1;

  return 0;
}

static bool
aarch64_tls_referenced_p (rtx x)
{
  if (!TARGET_HAVE_TLS)
    return false;

  return for_each_rtx (&x, aarch64_tls_operand_p_1, NULL);
}


static int
aarch64_bitmasks_cmp (const void *i1, const void *i2)
{
  const unsigned HOST_WIDE_INT *imm1 = (const unsigned HOST_WIDE_INT *) i1;
  const unsigned HOST_WIDE_INT *imm2 = (const unsigned HOST_WIDE_INT *) i2;

  if (*imm1 < *imm2)
    return -1;
  if (*imm1 > *imm2)
    return +1;
  return 0;
}


static void
aarch64_build_bitmask_table (void)
{
  unsigned HOST_WIDE_INT mask, imm;
  unsigned int log_e, e, s, r;
  unsigned int nimms = 0;

  for (log_e = 1; log_e <= 6; log_e++)
    {
      e = 1 << log_e;
      if (e == 64)
	mask = ~(HOST_WIDE_INT) 0;
      else
	mask = ((HOST_WIDE_INT) 1 << e) - 1;
      for (s = 1; s < e; s++)
	{
	  for (r = 0; r < e; r++)
	    {
	      /* set s consecutive bits to 1 (s < 64) */
	      imm = ((unsigned HOST_WIDE_INT)1 << s) - 1;
	      /* rotate right by r */
	      if (r != 0)
		imm = ((imm >> r) | (imm << (e - r))) & mask;
	      /* replicate the constant depending on SIMD size */
	      switch (log_e) {
	      case 1: imm |= (imm <<  2);
	      case 2: imm |= (imm <<  4);
	      case 3: imm |= (imm <<  8);
	      case 4: imm |= (imm << 16);
	      case 5: imm |= (imm << 32);
	      case 6:
		break;
	      default:
		gcc_unreachable ();
	      }
	      gcc_assert (nimms < AARCH64_NUM_BITMASKS);
	      aarch64_bitmasks[nimms++] = imm;
	    }
	}
    }

  gcc_assert (nimms == AARCH64_NUM_BITMASKS);
  qsort (aarch64_bitmasks, nimms, sizeof (aarch64_bitmasks[0]),
	 aarch64_bitmasks_cmp);
}


/* Return true if val can be encoded as a 12-bit unsigned immediate with
   a left shift of 0 or 12 bits.  */
bool
aarch64_uimm12_shift (HOST_WIDE_INT val)
{
  return ((val & (((HOST_WIDE_INT) 0xfff) << 0)) == val
	  || (val & (((HOST_WIDE_INT) 0xfff) << 12)) == val
	  );
}


/* Return true if val is an immediate that can be loaded into a
   register by a MOVZ instruction.  */
static bool
aarch64_movw_imm (HOST_WIDE_INT val, enum machine_mode mode)
{
  if (GET_MODE_SIZE (mode) > 4)
    {
      if ((val & (((HOST_WIDE_INT) 0xffff) << 32)) == val
	  || (val & (((HOST_WIDE_INT) 0xffff) << 48)) == val)
	return 1;
    }
  else
    {
      /* Ignore sign extension.  */
      val &= (HOST_WIDE_INT) 0xffffffff;
    }
  return ((val & (((HOST_WIDE_INT) 0xffff) << 0)) == val
	  || (val & (((HOST_WIDE_INT) 0xffff) << 16)) == val);
}


/* Return true if val is a valid bitmask immediate.  */
bool
aarch64_bitmask_imm (HOST_WIDE_INT val, enum machine_mode mode)
{
  if (GET_MODE_SIZE (mode) < 8)
    {
      /* Replicate bit pattern.  */
      val &= (HOST_WIDE_INT) 0xffffffff;
      val |= val << 32;
    }
  return bsearch (&val, aarch64_bitmasks, AARCH64_NUM_BITMASKS,
		  sizeof (aarch64_bitmasks[0]), aarch64_bitmasks_cmp) != NULL;
}


/* Return true if val is an immediate that can be loaded into a
   register in a single instruction.  */
bool
aarch64_move_imm (HOST_WIDE_INT val, enum machine_mode mode)
{
  if (aarch64_movw_imm (val, mode) || aarch64_movw_imm (~val, mode))
    return 1;
  return aarch64_bitmask_imm (val, mode);
}

static bool
aarch64_cannot_force_const_mem (enum machine_mode mode ATTRIBUTE_UNUSED, rtx x)
{
  rtx base, offset;

  if (GET_CODE (x) == HIGH)
    return true;

  split_const (x, &base, &offset);
  if (GET_CODE (base) == SYMBOL_REF || GET_CODE (base) == LABEL_REF)
    {
      if (aarch64_classify_symbol (base, SYMBOL_CONTEXT_ADR)
	  != SYMBOL_FORCE_TO_MEM)
	return true;
      else
	/* Avoid generating a 64-bit relocation in ILP32; leave
	   to aarch64_expand_mov_immediate to handle it properly.  */
	return mode != ptr_mode;
    }

  return aarch64_tls_referenced_p (x);
}

/* Return true if register REGNO is a valid index register.
   STRICT_P is true if REG_OK_STRICT is in effect.  */

bool
aarch64_regno_ok_for_index_p (int regno, bool strict_p)
{
  if (!HARD_REGISTER_NUM_P (regno))
    {
      if (!strict_p)
	return true;

      if (!reg_renumber)
	return false;

      regno = reg_renumber[regno];
    }
  return GP_REGNUM_P (regno);
}

/* Return true if register REGNO is a valid base register for mode MODE.
   STRICT_P is true if REG_OK_STRICT is in effect.  */

bool
aarch64_regno_ok_for_base_p (int regno, bool strict_p)
{
  if (!HARD_REGISTER_NUM_P (regno))
    {
      if (!strict_p)
	return true;

      if (!reg_renumber)
	return false;

      regno = reg_renumber[regno];
    }

  /* The fake registers will be eliminated to either the stack or
     hard frame pointer, both of which are usually valid base registers.
     Reload deals with the cases where the eliminated form isn't valid.  */
  return (GP_REGNUM_P (regno)
	  || regno == SP_REGNUM
	  || regno == FRAME_POINTER_REGNUM
	  || regno == ARG_POINTER_REGNUM);
}

/* Return true if X is a valid base register for mode MODE.
   STRICT_P is true if REG_OK_STRICT is in effect.  */

static bool
aarch64_base_register_rtx_p (rtx x, bool strict_p)
{
  if (!strict_p && GET_CODE (x) == SUBREG)
    x = SUBREG_REG (x);

  return (REG_P (x) && aarch64_regno_ok_for_base_p (REGNO (x), strict_p));
}

/* Return true if address offset is a valid index.  If it is, fill in INFO
   appropriately.  STRICT_P is true if REG_OK_STRICT is in effect.  */

static bool
aarch64_classify_index (struct aarch64_address_info *info, rtx x,
			enum machine_mode mode, bool strict_p)
{
  enum aarch64_address_type type;
  rtx index;
  int shift;

  /* (reg:P) */
  if ((REG_P (x) || GET_CODE (x) == SUBREG)
      && GET_MODE (x) == Pmode)
    {
      type = ADDRESS_REG_REG;
      index = x;
      shift = 0;
    }
  /* (sign_extend:DI (reg:SI)) */
  else if ((GET_CODE (x) == SIGN_EXTEND
	    || GET_CODE (x) == ZERO_EXTEND)
	   && GET_MODE (x) == DImode
	   && GET_MODE (XEXP (x, 0)) == SImode)
    {
      type = (GET_CODE (x) == SIGN_EXTEND)
	? ADDRESS_REG_SXTW : ADDRESS_REG_UXTW;
      index = XEXP (x, 0);
      shift = 0;
    }
  /* (mult:DI (sign_extend:DI (reg:SI)) (const_int scale)) */
  else if (GET_CODE (x) == MULT
	   && (GET_CODE (XEXP (x, 0)) == SIGN_EXTEND
	       || GET_CODE (XEXP (x, 0)) == ZERO_EXTEND)
	   && GET_MODE (XEXP (x, 0)) == DImode
	   && GET_MODE (XEXP (XEXP (x, 0), 0)) == SImode
	   && CONST_INT_P (XEXP (x, 1)))
    {
      type = (GET_CODE (XEXP (x, 0)) == SIGN_EXTEND)
	? ADDRESS_REG_SXTW : ADDRESS_REG_UXTW;
      index = XEXP (XEXP (x, 0), 0);
      shift = exact_log2 (INTVAL (XEXP (x, 1)));
    }
  /* (ashift:DI (sign_extend:DI (reg:SI)) (const_int shift)) */
  else if (GET_CODE (x) == ASHIFT
	   && (GET_CODE (XEXP (x, 0)) == SIGN_EXTEND
	       || GET_CODE (XEXP (x, 0)) == ZERO_EXTEND)
	   && GET_MODE (XEXP (x, 0)) == DImode
	   && GET_MODE (XEXP (XEXP (x, 0), 0)) == SImode
	   && CONST_INT_P (XEXP (x, 1)))
    {
      type = (GET_CODE (XEXP (x, 0)) == SIGN_EXTEND)
	? ADDRESS_REG_SXTW : ADDRESS_REG_UXTW;
      index = XEXP (XEXP (x, 0), 0);
      shift = INTVAL (XEXP (x, 1));
    }
  /* (sign_extract:DI (mult:DI (reg:DI) (const_int scale)) 32+shift 0) */
  else if ((GET_CODE (x) == SIGN_EXTRACT
	    || GET_CODE (x) == ZERO_EXTRACT)
	   && GET_MODE (x) == DImode
	   && GET_CODE (XEXP (x, 0)) == MULT
	   && GET_MODE (XEXP (XEXP (x, 0), 0)) == DImode
	   && CONST_INT_P (XEXP (XEXP (x, 0), 1)))
    {
      type = (GET_CODE (x) == SIGN_EXTRACT)
	? ADDRESS_REG_SXTW : ADDRESS_REG_UXTW;
      index = XEXP (XEXP (x, 0), 0);
      shift = exact_log2 (INTVAL (XEXP (XEXP (x, 0), 1)));
      if (INTVAL (XEXP (x, 1)) != 32 + shift
	  || INTVAL (XEXP (x, 2)) != 0)
	shift = -1;
    }
  /* (and:DI (mult:DI (reg:DI) (const_int scale))
     (const_int 0xffffffff<<shift)) */
  else if (GET_CODE (x) == AND
	   && GET_MODE (x) == DImode
	   && GET_CODE (XEXP (x, 0)) == MULT
	   && GET_MODE (XEXP (XEXP (x, 0), 0)) == DImode
	   && CONST_INT_P (XEXP (XEXP (x, 0), 1))
	   && CONST_INT_P (XEXP (x, 1)))
    {
      type = ADDRESS_REG_UXTW;
      index = XEXP (XEXP (x, 0), 0);
      shift = exact_log2 (INTVAL (XEXP (XEXP (x, 0), 1)));
      if (INTVAL (XEXP (x, 1)) != (HOST_WIDE_INT)0xffffffff << shift)
	shift = -1;
    }
  /* (sign_extract:DI (ashift:DI (reg:DI) (const_int shift)) 32+shift 0) */
  else if ((GET_CODE (x) == SIGN_EXTRACT
	    || GET_CODE (x) == ZERO_EXTRACT)
	   && GET_MODE (x) == DImode
	   && GET_CODE (XEXP (x, 0)) == ASHIFT
	   && GET_MODE (XEXP (XEXP (x, 0), 0)) == DImode
	   && CONST_INT_P (XEXP (XEXP (x, 0), 1)))
    {
      type = (GET_CODE (x) == SIGN_EXTRACT)
	? ADDRESS_REG_SXTW : ADDRESS_REG_UXTW;
      index = XEXP (XEXP (x, 0), 0);
      shift = INTVAL (XEXP (XEXP (x, 0), 1));
      if (INTVAL (XEXP (x, 1)) != 32 + shift
	  || INTVAL (XEXP (x, 2)) != 0)
	shift = -1;
    }
  /* (and:DI (ashift:DI (reg:DI) (const_int shift))
     (const_int 0xffffffff<<shift)) */
  else if (GET_CODE (x) == AND
	   && GET_MODE (x) == DImode
	   && GET_CODE (XEXP (x, 0)) == ASHIFT
	   && GET_MODE (XEXP (XEXP (x, 0), 0)) == DImode
	   && CONST_INT_P (XEXP (XEXP (x, 0), 1))
	   && CONST_INT_P (XEXP (x, 1)))
    {
      type = ADDRESS_REG_UXTW;
      index = XEXP (XEXP (x, 0), 0);
      shift = INTVAL (XEXP (XEXP (x, 0), 1));
      if (INTVAL (XEXP (x, 1)) != (HOST_WIDE_INT)0xffffffff << shift)
	shift = -1;
    }
  /* (mult:P (reg:P) (const_int scale)) */
  else if (GET_CODE (x) == MULT
	   && GET_MODE (x) == Pmode
	   && GET_MODE (XEXP (x, 0)) == Pmode
	   && CONST_INT_P (XEXP (x, 1)))
    {
      type = ADDRESS_REG_REG;
      index = XEXP (x, 0);
      shift = exact_log2 (INTVAL (XEXP (x, 1)));
    }
  /* (ashift:P (reg:P) (const_int shift)) */
  else if (GET_CODE (x) == ASHIFT
	   && GET_MODE (x) == Pmode
	   && GET_MODE (XEXP (x, 0)) == Pmode
	   && CONST_INT_P (XEXP (x, 1)))
    {
      type = ADDRESS_REG_REG;
      index = XEXP (x, 0);
      shift = INTVAL (XEXP (x, 1));
    }
  else
    return false;

  if (GET_CODE (index) == SUBREG)
    index = SUBREG_REG (index);

  if ((shift == 0 ||
       (shift > 0 && shift <= 3
	&& (1 << shift) == GET_MODE_SIZE (mode)))
      && REG_P (index)
      && aarch64_regno_ok_for_index_p (REGNO (index), strict_p))
    {
      info->type = type;
      info->offset = index;
      info->shift = shift;
      return true;
    }

  return false;
}

static inline bool
offset_7bit_signed_scaled_p (enum machine_mode mode, HOST_WIDE_INT offset)
{
  return (offset >= -64 * GET_MODE_SIZE (mode)
	  && offset < 64 * GET_MODE_SIZE (mode)
	  && offset % GET_MODE_SIZE (mode) == 0);
}

static inline bool
offset_9bit_signed_unscaled_p (enum machine_mode mode ATTRIBUTE_UNUSED,
			       HOST_WIDE_INT offset)
{
  return offset >= -256 && offset < 256;
}

static inline bool
offset_12bit_unsigned_scaled_p (enum machine_mode mode, HOST_WIDE_INT offset)
{
  return (offset >= 0
	  && offset < 4096 * GET_MODE_SIZE (mode)
	  && offset % GET_MODE_SIZE (mode) == 0);
}

/* Return true if X is a valid address for machine mode MODE.  If it is,
   fill in INFO appropriately.  STRICT_P is true if REG_OK_STRICT is in
   effect.  OUTER_CODE is PARALLEL for a load/store pair.  */

static bool
aarch64_classify_address (struct aarch64_address_info *info,
			  rtx x, enum machine_mode mode,
			  RTX_CODE outer_code, bool strict_p)
{
  enum rtx_code code = GET_CODE (x);
  rtx op0, op1;
  bool allow_reg_index_p =
    outer_code != PARALLEL && GET_MODE_SIZE(mode) != 16;

  /* Don't support anything other than POST_INC or REG addressing for
     AdvSIMD.  */
  if (aarch64_vector_mode_p (mode)
      && (code != POST_INC && code != REG))
    return false;

  switch (code)
    {
    case REG:
    case SUBREG:
      info->type = ADDRESS_REG_IMM;
      info->base = x;
      info->offset = const0_rtx;
      return aarch64_base_register_rtx_p (x, strict_p);

    case PLUS:
      op0 = XEXP (x, 0);
      op1 = XEXP (x, 1);
      if (GET_MODE_SIZE (mode) != 0
	  && CONST_INT_P (op1)
	  && aarch64_base_register_rtx_p (op0, strict_p))
	{
	  HOST_WIDE_INT offset = INTVAL (op1);

	  info->type = ADDRESS_REG_IMM;
	  info->base = op0;
	  info->offset = op1;

	  /* TImode and TFmode values are allowed in both pairs of X
	     registers and individual Q registers.  The available
	     address modes are:
	     X,X: 7-bit signed scaled offset
	     Q:   9-bit signed offset
	     We conservatively require an offset representable in either mode.
	   */
	  if (mode == TImode || mode == TFmode)
	    return (offset_7bit_signed_scaled_p (mode, offset)
		    && offset_9bit_signed_unscaled_p (mode, offset));

	  if (outer_code == PARALLEL)
	    return ((GET_MODE_SIZE (mode) == 4 || GET_MODE_SIZE (mode) == 8)
		    && offset_7bit_signed_scaled_p (mode, offset));
	  else
	    return (offset_9bit_signed_unscaled_p (mode, offset)
		    || offset_12bit_unsigned_scaled_p (mode, offset));
	}

      if (allow_reg_index_p)
	{
	  /* Look for base + (scaled/extended) index register.  */
	  if (aarch64_base_register_rtx_p (op0, strict_p)
	      && aarch64_classify_index (info, op1, mode, strict_p))
	    {
	      info->base = op0;
	      return true;
	    }
	  if (aarch64_base_register_rtx_p (op1, strict_p)
	      && aarch64_classify_index (info, op0, mode, strict_p))
	    {
	      info->base = op1;
	      return true;
	    }
	}

      return false;

    case POST_INC:
    case POST_DEC:
    case PRE_INC:
    case PRE_DEC:
      info->type = ADDRESS_REG_WB;
      info->base = XEXP (x, 0);
      info->offset = NULL_RTX;
      return aarch64_base_register_rtx_p (info->base, strict_p);

    case POST_MODIFY:
    case PRE_MODIFY:
      info->type = ADDRESS_REG_WB;
      info->base = XEXP (x, 0);
      if (GET_CODE (XEXP (x, 1)) == PLUS
	  && CONST_INT_P (XEXP (XEXP (x, 1), 1))
	  && rtx_equal_p (XEXP (XEXP (x, 1), 0), info->base)
	  && aarch64_base_register_rtx_p (info->base, strict_p))
	{
	  HOST_WIDE_INT offset;
	  info->offset = XEXP (XEXP (x, 1), 1);
	  offset = INTVAL (info->offset);

	  /* TImode and TFmode values are allowed in both pairs of X
	     registers and individual Q registers.  The available
	     address modes are:
	     X,X: 7-bit signed scaled offset
	     Q:   9-bit signed offset
	     We conservatively require an offset representable in either mode.
	   */
	  if (mode == TImode || mode == TFmode)
	    return (offset_7bit_signed_scaled_p (mode, offset)
		    && offset_9bit_signed_unscaled_p (mode, offset));

	  if (outer_code == PARALLEL)
	    return ((GET_MODE_SIZE (mode) == 4 || GET_MODE_SIZE (mode) == 8)
		    && offset_7bit_signed_scaled_p (mode, offset));
	  else
	    return offset_9bit_signed_unscaled_p (mode, offset);
	}
      return false;

    case CONST:
    case SYMBOL_REF:
    case LABEL_REF:
      /* load literal: pc-relative constant pool entry.  Only supported
         for SI mode or larger.  */
      info->type = ADDRESS_SYMBOLIC;
      if (outer_code != PARALLEL && GET_MODE_SIZE (mode) >= 4)
	{
	  rtx sym, addend;

	  split_const (x, &sym, &addend);
	  return (GET_CODE (sym) == LABEL_REF
		  || (GET_CODE (sym) == SYMBOL_REF
		      && CONSTANT_POOL_ADDRESS_P (sym)));
	}
      return false;

    case LO_SUM:
      info->type = ADDRESS_LO_SUM;
      info->base = XEXP (x, 0);
      info->offset = XEXP (x, 1);
      if (allow_reg_index_p
	  && aarch64_base_register_rtx_p (info->base, strict_p))
	{
	  rtx sym, offs;
	  split_const (info->offset, &sym, &offs);
	  if (GET_CODE (sym) == SYMBOL_REF
	      && (aarch64_classify_symbol (sym, SYMBOL_CONTEXT_MEM)
		  == SYMBOL_SMALL_ABSOLUTE))
	    {
	      /* The symbol and offset must be aligned to the access size.  */
	      unsigned int align;
	      unsigned int ref_size;

	      if (CONSTANT_POOL_ADDRESS_P (sym))
		align = GET_MODE_ALIGNMENT (get_pool_mode (sym));
	      else if (TREE_CONSTANT_POOL_ADDRESS_P (sym))
		{
		  tree exp = SYMBOL_REF_DECL (sym);
		  align = TYPE_ALIGN (TREE_TYPE (exp));
		  align = CONSTANT_ALIGNMENT (exp, align);
		}
	      else if (SYMBOL_REF_DECL (sym))
		align = DECL_ALIGN (SYMBOL_REF_DECL (sym));
	      else
		align = BITS_PER_UNIT;

	      ref_size = GET_MODE_SIZE (mode);
	      if (ref_size == 0)
		ref_size = GET_MODE_SIZE (DImode);

	      return ((INTVAL (offs) & (ref_size - 1)) == 0
		      && ((align / BITS_PER_UNIT) & (ref_size - 1)) == 0);
	    }
	}
      return false;

    default:
      return false;
    }
}

bool
aarch64_symbolic_address_p (rtx x)
{
  rtx offset;

  split_const (x, &x, &offset);
  return GET_CODE (x) == SYMBOL_REF || GET_CODE (x) == LABEL_REF;
}

/* Classify the base of symbolic expression X, given that X appears in
   context CONTEXT.  */

enum aarch64_symbol_type
aarch64_classify_symbolic_expression (rtx x,
				      enum aarch64_symbol_context context)
{
  rtx offset;

  split_const (x, &x, &offset);
  return aarch64_classify_symbol (x, context);
}


/* Return TRUE if X is a legitimate address for accessing memory in
   mode MODE.  */
static bool
aarch64_legitimate_address_hook_p (enum machine_mode mode, rtx x, bool strict_p)
{
  struct aarch64_address_info addr;

  return aarch64_classify_address (&addr, x, mode, MEM, strict_p);
}

/* Return TRUE if X is a legitimate address for accessing memory in
   mode MODE.  OUTER_CODE will be PARALLEL if this is a load/store
   pair operation.  */
bool
aarch64_legitimate_address_p (enum machine_mode mode, rtx x,
			   RTX_CODE outer_code, bool strict_p)
{
  struct aarch64_address_info addr;

  return aarch64_classify_address (&addr, x, mode, outer_code, strict_p);
}

/* Return TRUE if rtx X is immediate constant 0.0 */
bool
aarch64_float_const_zero_rtx_p (rtx x)
{
  REAL_VALUE_TYPE r;

  if (GET_MODE (x) == VOIDmode)
    return false;

  REAL_VALUE_FROM_CONST_DOUBLE (r, x);
  if (REAL_VALUE_MINUS_ZERO (r))
    return !HONOR_SIGNED_ZEROS (GET_MODE (x));
  return REAL_VALUES_EQUAL (r, dconst0);
}

/* Return the fixed registers used for condition codes.  */

static bool
aarch64_fixed_condition_code_regs (unsigned int *p1, unsigned int *p2)
{
  *p1 = CC_REGNUM;
  *p2 = INVALID_REGNUM;
  return true;
}

enum machine_mode
aarch64_select_cc_mode (RTX_CODE code, rtx x, rtx y)
{
  /* All floating point compares return CCFP if it is an equality
     comparison, and CCFPE otherwise.  */
  if (GET_MODE_CLASS (GET_MODE (x)) == MODE_FLOAT)
    {
      switch (code)
	{
	case EQ:
	case NE:
	case UNORDERED:
	case ORDERED:
	case UNLT:
	case UNLE:
	case UNGT:
	case UNGE:
	case UNEQ:
	case LTGT:
	  return CCFPmode;

	case LT:
	case LE:
	case GT:
	case GE:
	  return CCFPEmode;

	default:
	  gcc_unreachable ();
	}
    }

  if ((GET_MODE (x) == SImode || GET_MODE (x) == DImode)
      && y == const0_rtx
      && (code == EQ || code == NE || code == LT || code == GE)
<<<<<<< HEAD
      && (GET_CODE (x) == PLUS || GET_CODE (x) == MINUS || GET_CODE (x) == AND))
=======
      && (GET_CODE (x) == PLUS || GET_CODE (x) == MINUS || GET_CODE (x) == AND
	  || GET_CODE (x) == NEG))
>>>>>>> 4d0aec87
    return CC_NZmode;

  /* A compare with a shifted or negated operand.  Because of canonicalization,
     the comparison will have to be swapped when we emit the assembly
     code.  */
  if ((GET_MODE (x) == SImode || GET_MODE (x) == DImode)
      && (GET_CODE (y) == REG || GET_CODE (y) == SUBREG)
      && (GET_CODE (x) == ASHIFT || GET_CODE (x) == ASHIFTRT
	  || GET_CODE (x) == LSHIFTRT
	  || GET_CODE (x) == ZERO_EXTEND || GET_CODE (x) == SIGN_EXTEND
	  || GET_CODE (x) == NEG))
    return CC_SWPmode;

  /* A compare of a mode narrower than SI mode against zero can be done
     by extending the value in the comparison.  */
  if ((GET_MODE (x) == QImode || GET_MODE (x) == HImode)
      && y == const0_rtx)
    /* Only use sign-extension if we really need it.  */
    return ((code == GT || code == GE || code == LE || code == LT)
	    ? CC_SESWPmode : CC_ZESWPmode);

  /* For everything else, return CCmode.  */
  return CCmode;
}

static unsigned
aarch64_get_condition_code (rtx x)
{
  enum machine_mode mode = GET_MODE (XEXP (x, 0));
  enum rtx_code comp_code = GET_CODE (x);

  if (GET_MODE_CLASS (mode) != MODE_CC)
    mode = SELECT_CC_MODE (comp_code, XEXP (x, 0), XEXP (x, 1));

  switch (mode)
    {
    case CCFPmode:
    case CCFPEmode:
      switch (comp_code)
	{
	case GE: return AARCH64_GE;
	case GT: return AARCH64_GT;
	case LE: return AARCH64_LS;
	case LT: return AARCH64_MI;
	case NE: return AARCH64_NE;
	case EQ: return AARCH64_EQ;
	case ORDERED: return AARCH64_VC;
	case UNORDERED: return AARCH64_VS;
	case UNLT: return AARCH64_LT;
	case UNLE: return AARCH64_LE;
	case UNGT: return AARCH64_HI;
	case UNGE: return AARCH64_PL;
	default: gcc_unreachable ();
	}
      break;

    case CCmode:
      switch (comp_code)
	{
	case NE: return AARCH64_NE;
	case EQ: return AARCH64_EQ;
	case GE: return AARCH64_GE;
	case GT: return AARCH64_GT;
	case LE: return AARCH64_LE;
	case LT: return AARCH64_LT;
	case GEU: return AARCH64_CS;
	case GTU: return AARCH64_HI;
	case LEU: return AARCH64_LS;
	case LTU: return AARCH64_CC;
	default: gcc_unreachable ();
	}
      break;

    case CC_SWPmode:
    case CC_ZESWPmode:
    case CC_SESWPmode:
      switch (comp_code)
	{
	case NE: return AARCH64_NE;
	case EQ: return AARCH64_EQ;
	case GE: return AARCH64_LE;
	case GT: return AARCH64_LT;
	case LE: return AARCH64_GE;
	case LT: return AARCH64_GT;
	case GEU: return AARCH64_LS;
	case GTU: return AARCH64_CC;
	case LEU: return AARCH64_CS;
	case LTU: return AARCH64_HI;
	default: gcc_unreachable ();
	}
      break;

    case CC_NZmode:
      switch (comp_code)
	{
	case NE: return AARCH64_NE;
	case EQ: return AARCH64_EQ;
	case GE: return AARCH64_PL;
	case LT: return AARCH64_MI;
	default: gcc_unreachable ();
	}
      break;

    default:
      gcc_unreachable ();
      break;
    }
}

static unsigned
bit_count (unsigned HOST_WIDE_INT value)
{
  unsigned count = 0;

  while (value)
    {
      count++;
      value &= value - 1;
    }

  return count;
}

void
aarch64_print_operand (FILE *f, rtx x, char code)
{
  switch (code)
    {
    /* An integer or symbol address without a preceding # sign.  */
    case 'c':
      switch (GET_CODE (x))
	{
	case CONST_INT:
	  fprintf (f, HOST_WIDE_INT_PRINT_DEC, INTVAL (x));
	  break;

	case SYMBOL_REF:
	  output_addr_const (f, x);
	  break;

	case CONST:
	  if (GET_CODE (XEXP (x, 0)) == PLUS
	      && GET_CODE (XEXP (XEXP (x, 0), 0)) == SYMBOL_REF)
	    {
	      output_addr_const (f, x);
	      break;
	    }
	  /* Fall through.  */

	default:
	  output_operand_lossage ("Unsupported operand for code '%c'", code);
	}
      break;

    case 'e':
      /* Print the sign/zero-extend size as a character 8->b, 16->h, 32->w.  */
      {
	int n;

	if (GET_CODE (x) != CONST_INT
	    || (n = exact_log2 (INTVAL (x) & ~7)) <= 0)
	  {
	    output_operand_lossage ("invalid operand for '%%%c'", code);
	    return;
	  }

	switch (n)
	  {
	  case 3:
	    fputc ('b', f);
	    break;
	  case 4:
	    fputc ('h', f);
	    break;
	  case 5:
	    fputc ('w', f);
	    break;
	  default:
	    output_operand_lossage ("invalid operand for '%%%c'", code);
	    return;
	  }
      }
      break;

    case 'p':
      {
	int n;

	/* Print N such that 2^N == X.  */
	if (GET_CODE (x) != CONST_INT || (n = exact_log2 (INTVAL (x))) < 0)
	  {
	    output_operand_lossage ("invalid operand for '%%%c'", code);
	    return;
	  }

	asm_fprintf (f, "%d", n);
      }
      break;

    case 'P':
      /* Print the number of non-zero bits in X (a const_int).  */
      if (GET_CODE (x) != CONST_INT)
	{
	  output_operand_lossage ("invalid operand for '%%%c'", code);
	  return;
	}

      asm_fprintf (f, "%u", bit_count (INTVAL (x)));
      break;

    case 'H':
      /* Print the higher numbered register of a pair (TImode) of regs.  */
      if (GET_CODE (x) != REG || !GP_REGNUM_P (REGNO (x) + 1))
	{
	  output_operand_lossage ("invalid operand for '%%%c'", code);
	  return;
	}

      asm_fprintf (f, "%s", reg_names [REGNO (x) + 1]);
      break;

    case 'm':
      /* Print a condition (eq, ne, etc).  */

      /* CONST_TRUE_RTX means always -- that's the default.  */
      if (x == const_true_rtx)
	return;

      if (!COMPARISON_P (x))
	{
	  output_operand_lossage ("invalid operand for '%%%c'", code);
	  return;
	}

      fputs (aarch64_condition_codes[aarch64_get_condition_code (x)], f);
      break;

    case 'M':
      /* Print the inverse of a condition (eq <-> ne, etc).  */

      /* CONST_TRUE_RTX means never -- that's the default.  */
      if (x == const_true_rtx)
	{
	  fputs ("nv", f);
	  return;
	}

      if (!COMPARISON_P (x))
	{
	  output_operand_lossage ("invalid operand for '%%%c'", code);
	  return;
	}

      fputs (aarch64_condition_codes[AARCH64_INVERSE_CONDITION_CODE
				  (aarch64_get_condition_code (x))], f);
      break;

    case 'b':
    case 'h':
    case 's':
    case 'd':
    case 'q':
      /* Print a scalar FP/SIMD register name.  */
      if (!REG_P (x) || !FP_REGNUM_P (REGNO (x)))
	{
	  output_operand_lossage ("incompatible floating point / vector register operand for '%%%c'", code);
	  return;
	}
      asm_fprintf (f, "%c%d", code, REGNO (x) - V0_REGNUM);
      break;

    case 'S':
    case 'T':
    case 'U':
    case 'V':
      /* Print the first FP/SIMD register name in a list.  */
      if (!REG_P (x) || !FP_REGNUM_P (REGNO (x)))
	{
	  output_operand_lossage ("incompatible floating point / vector register operand for '%%%c'", code);
	  return;
	}
      asm_fprintf (f, "v%d", REGNO (x) - V0_REGNUM + (code - 'S'));
      break;

    case 'X':
      /* Print bottom 16 bits of integer constant in hex.  */
      if (GET_CODE (x) != CONST_INT)
	{
	  output_operand_lossage ("invalid operand for '%%%c'", code);
	  return;
	}
      asm_fprintf (f, "0x%wx", UINTVAL (x) & 0xffff);
      break;

    case 'X':
      /* Print integer constant in hex.  */
      if (GET_CODE (x) != CONST_INT)
	{
	  output_operand_lossage ("invalid operand for '%%%c'", code);
	  return;
	}
      asm_fprintf (f, "0x%wx", UINTVAL (x));
      break;

    case 'w':
    case 'x':
      /* Print a general register name or the zero register (32-bit or
         64-bit).  */
      if (x == const0_rtx
	  || (CONST_DOUBLE_P (x) && aarch64_float_const_zero_rtx_p (x)))
	{
	  asm_fprintf (f, "%czr", code);
	  break;
	}

      if (REG_P (x) && GP_REGNUM_P (REGNO (x)))
	{
	  asm_fprintf (f, "%c%d", code, REGNO (x) - R0_REGNUM);
	  break;
	}

      if (REG_P (x) && REGNO (x) == SP_REGNUM)
	{
	  asm_fprintf (f, "%ssp", code == 'w' ? "w" : "");
	  break;
	}

      /* Fall through */

    case 0:
      /* Print a normal operand, if it's a general register, then we
	 assume DImode.  */
      if (x == NULL)
	{
	  output_operand_lossage ("missing operand");
	  return;
	}

      switch (GET_CODE (x))
	{
	case REG:
	  asm_fprintf (f, "%s", reg_names [REGNO (x)]);
	  break;

	case MEM:
	  aarch64_memory_reference_mode = GET_MODE (x);
	  output_address (XEXP (x, 0));
	  break;

	case LABEL_REF:
	case SYMBOL_REF:
	  output_addr_const (asm_out_file, x);
	  break;

	case CONST_INT:
	  asm_fprintf (f, "%wd", INTVAL (x));
	  break;

	case CONST_VECTOR:
	  if (GET_MODE_CLASS (GET_MODE (x)) == MODE_VECTOR_INT)
	    {
	      gcc_assert (aarch64_const_vec_all_same_int_p (x,
							    HOST_WIDE_INT_MIN,
							    HOST_WIDE_INT_MAX));
	      asm_fprintf (f, "%wd", INTVAL (CONST_VECTOR_ELT (x, 0)));
	    }
	  else if (aarch64_simd_imm_zero_p (x, GET_MODE (x)))
	    {
	      fputc ('0', f);
	    }
	  else
	    gcc_unreachable ();
	  break;

	case CONST_DOUBLE:
	  /* CONST_DOUBLE can represent a double-width integer.
	     In this case, the mode of x is VOIDmode.  */
	  if (GET_MODE (x) == VOIDmode)
	    ; /* Do Nothing.  */
	  else if (aarch64_float_const_zero_rtx_p (x))
	    {
	      fputc ('0', f);
	      break;
	    }
	  else if (aarch64_float_const_representable_p (x))
	    {
#define buf_size 20
	      char float_buf[buf_size] = {'\0'};
	      REAL_VALUE_TYPE r;
	      REAL_VALUE_FROM_CONST_DOUBLE (r, x);
	      real_to_decimal_for_mode (float_buf, &r,
					buf_size, buf_size,
					1, GET_MODE (x));
	      asm_fprintf (asm_out_file, "%s", float_buf);
	      break;
#undef buf_size
	    }
	  output_operand_lossage ("invalid constant");
	  return;
	default:
	  output_operand_lossage ("invalid operand");
	  return;
	}
      break;

    case 'A':
      if (GET_CODE (x) == HIGH)
	x = XEXP (x, 0);

      switch (aarch64_classify_symbolic_expression (x, SYMBOL_CONTEXT_ADR))
	{
	case SYMBOL_SMALL_GOT:
	  asm_fprintf (asm_out_file, ":got:");
	  break;

	case SYMBOL_SMALL_TLSGD:
	  asm_fprintf (asm_out_file, ":tlsgd:");
	  break;

	case SYMBOL_SMALL_TLSDESC:
	  asm_fprintf (asm_out_file, ":tlsdesc:");
	  break;

	case SYMBOL_SMALL_GOTTPREL:
	  asm_fprintf (asm_out_file, ":gottprel:");
	  break;

	case SYMBOL_SMALL_TPREL:
	  asm_fprintf (asm_out_file, ":tprel:");
	  break;

	case SYMBOL_TINY_GOT:
	  gcc_unreachable ();
	  break;

	default:
	  break;
	}
      output_addr_const (asm_out_file, x);
      break;

    case 'L':
      switch (aarch64_classify_symbolic_expression (x, SYMBOL_CONTEXT_ADR))
	{
	case SYMBOL_SMALL_GOT:
	  asm_fprintf (asm_out_file, ":lo12:");
	  break;

	case SYMBOL_SMALL_TLSGD:
	  asm_fprintf (asm_out_file, ":tlsgd_lo12:");
	  break;

	case SYMBOL_SMALL_TLSDESC:
	  asm_fprintf (asm_out_file, ":tlsdesc_lo12:");
	  break;

	case SYMBOL_SMALL_GOTTPREL:
	  asm_fprintf (asm_out_file, ":gottprel_lo12:");
	  break;

	case SYMBOL_SMALL_TPREL:
	  asm_fprintf (asm_out_file, ":tprel_lo12_nc:");
	  break;

	case SYMBOL_TINY_GOT:
	  asm_fprintf (asm_out_file, ":got:");
	  break;

	default:
	  break;
	}
      output_addr_const (asm_out_file, x);
      break;

    case 'G':

      switch (aarch64_classify_symbolic_expression (x, SYMBOL_CONTEXT_ADR))
	{
	case SYMBOL_SMALL_TPREL:
	  asm_fprintf (asm_out_file, ":tprel_hi12:");
	  break;
	default:
	  break;
	}
      output_addr_const (asm_out_file, x);
      break;

    default:
      output_operand_lossage ("invalid operand prefix '%%%c'", code);
      return;
    }
}

void
aarch64_print_operand_address (FILE *f, rtx x)
{
  struct aarch64_address_info addr;

  if (aarch64_classify_address (&addr, x, aarch64_memory_reference_mode,
			     MEM, true))
    switch (addr.type)
      {
      case ADDRESS_REG_IMM:
	if (addr.offset == const0_rtx)
	  asm_fprintf (f, "[%s]", reg_names [REGNO (addr.base)]);
	else
	  asm_fprintf (f, "[%s,%wd]", reg_names [REGNO (addr.base)],
		       INTVAL (addr.offset));
	return;

      case ADDRESS_REG_REG:
	if (addr.shift == 0)
	  asm_fprintf (f, "[%s,%s]", reg_names [REGNO (addr.base)],
		       reg_names [REGNO (addr.offset)]);
	else
	  asm_fprintf (f, "[%s,%s,lsl %u]", reg_names [REGNO (addr.base)],
		       reg_names [REGNO (addr.offset)], addr.shift);
	return;

      case ADDRESS_REG_UXTW:
	if (addr.shift == 0)
	  asm_fprintf (f, "[%s,w%d,uxtw]", reg_names [REGNO (addr.base)],
		       REGNO (addr.offset) - R0_REGNUM);
	else
	  asm_fprintf (f, "[%s,w%d,uxtw %u]", reg_names [REGNO (addr.base)],
		       REGNO (addr.offset) - R0_REGNUM, addr.shift);
	return;

      case ADDRESS_REG_SXTW:
	if (addr.shift == 0)
	  asm_fprintf (f, "[%s,w%d,sxtw]", reg_names [REGNO (addr.base)],
		       REGNO (addr.offset) - R0_REGNUM);
	else
	  asm_fprintf (f, "[%s,w%d,sxtw %u]", reg_names [REGNO (addr.base)],
		       REGNO (addr.offset) - R0_REGNUM, addr.shift);
	return;

      case ADDRESS_REG_WB:
	switch (GET_CODE (x))
	  {
	  case PRE_INC:
	    asm_fprintf (f, "[%s,%d]!", reg_names [REGNO (addr.base)], 
			 GET_MODE_SIZE (aarch64_memory_reference_mode));
	    return;
	  case POST_INC:
	    asm_fprintf (f, "[%s],%d", reg_names [REGNO (addr.base)],
			 GET_MODE_SIZE (aarch64_memory_reference_mode));
	    return;
	  case PRE_DEC:
	    asm_fprintf (f, "[%s,-%d]!", reg_names [REGNO (addr.base)],
			 GET_MODE_SIZE (aarch64_memory_reference_mode));
	    return;
	  case POST_DEC:
	    asm_fprintf (f, "[%s],-%d", reg_names [REGNO (addr.base)],
			 GET_MODE_SIZE (aarch64_memory_reference_mode));
	    return;
	  case PRE_MODIFY:
	    asm_fprintf (f, "[%s,%wd]!", reg_names [REGNO (addr.base)],
			 INTVAL (addr.offset));
	    return;
	  case POST_MODIFY:
	    asm_fprintf (f, "[%s],%wd", reg_names [REGNO (addr.base)],
			 INTVAL (addr.offset));
	    return;
	  default:
	    break;
	  }
	break;

      case ADDRESS_LO_SUM:
	asm_fprintf (f, "[%s,#:lo12:", reg_names [REGNO (addr.base)]);
	output_addr_const (f, addr.offset);
	asm_fprintf (f, "]");
	return;

      case ADDRESS_SYMBOLIC:
	break;
      }

  output_addr_const (f, x);
}

bool
aarch64_label_mentioned_p (rtx x)
{
  const char *fmt;
  int i;

  if (GET_CODE (x) == LABEL_REF)
    return true;

  /* UNSPEC_TLS entries for a symbol include a LABEL_REF for the
     referencing instruction, but they are constant offsets, not
     symbols.  */
  if (GET_CODE (x) == UNSPEC && XINT (x, 1) == UNSPEC_TLS)
    return false;

  fmt = GET_RTX_FORMAT (GET_CODE (x));
  for (i = GET_RTX_LENGTH (GET_CODE (x)) - 1; i >= 0; i--)
    {
      if (fmt[i] == 'E')
	{
	  int j;

	  for (j = XVECLEN (x, i) - 1; j >= 0; j--)
	    if (aarch64_label_mentioned_p (XVECEXP (x, i, j)))
	      return 1;
	}
      else if (fmt[i] == 'e' && aarch64_label_mentioned_p (XEXP (x, i)))
	return 1;
    }

  return 0;
}

/* Implement REGNO_REG_CLASS.  */

enum reg_class
aarch64_regno_regclass (unsigned regno)
{
  if (GP_REGNUM_P (regno))
    return CORE_REGS;

  if (regno == SP_REGNUM)
    return STACK_REG;

  if (regno == FRAME_POINTER_REGNUM
      || regno == ARG_POINTER_REGNUM)
    return POINTER_REGS;

  if (FP_REGNUM_P (regno))
    return FP_LO_REGNUM_P (regno) ?  FP_LO_REGS : FP_REGS;

  return NO_REGS;
}

/* Try a machine-dependent way of reloading an illegitimate address
   operand.  If we find one, push the reload and return the new rtx.  */

rtx
aarch64_legitimize_reload_address (rtx *x_p,
				   enum machine_mode mode,
				   int opnum, int type,
				   int ind_levels ATTRIBUTE_UNUSED)
{
  rtx x = *x_p;

  /* Do not allow mem (plus (reg, const)) if vector mode.  */
  if (aarch64_vector_mode_p (mode)
      && GET_CODE (x) == PLUS
      && REG_P (XEXP (x, 0))
      && CONST_INT_P (XEXP (x, 1)))
    {
      rtx orig_rtx = x;
      x = copy_rtx (x);
      push_reload (orig_rtx, NULL_RTX, x_p, NULL,
		   BASE_REG_CLASS, GET_MODE (x), VOIDmode, 0, 0,
		   opnum, (enum reload_type) type);
      return x;
    }

  /* We must recognize output that we have already generated ourselves.  */
  if (GET_CODE (x) == PLUS
      && GET_CODE (XEXP (x, 0)) == PLUS
      && REG_P (XEXP (XEXP (x, 0), 0))
      && CONST_INT_P (XEXP (XEXP (x, 0), 1))
      && CONST_INT_P (XEXP (x, 1)))
    {
      push_reload (XEXP (x, 0), NULL_RTX, &XEXP (x, 0), NULL,
		   BASE_REG_CLASS, GET_MODE (x), VOIDmode, 0, 0,
		   opnum, (enum reload_type) type);
      return x;
    }

  /* We wish to handle large displacements off a base register by splitting
     the addend across an add and the mem insn.  This can cut the number of
     extra insns needed from 3 to 1.  It is only useful for load/store of a
     single register with 12 bit offset field.  */
  if (GET_CODE (x) == PLUS
      && REG_P (XEXP (x, 0))
      && CONST_INT_P (XEXP (x, 1))
      && HARD_REGISTER_P (XEXP (x, 0))
      && mode != TImode
      && mode != TFmode
      && aarch64_regno_ok_for_base_p (REGNO (XEXP (x, 0)), true))
    {
      HOST_WIDE_INT val = INTVAL (XEXP (x, 1));
      HOST_WIDE_INT low = val & 0xfff;
      HOST_WIDE_INT high = val - low;
      HOST_WIDE_INT offs;
      rtx cst;
      enum machine_mode xmode = GET_MODE (x);

      /* In ILP32, xmode can be either DImode or SImode.  */
      gcc_assert (xmode == DImode || xmode == SImode);

      /* Reload non-zero BLKmode offsets.  This is because we cannot ascertain
	 BLKmode alignment.  */
      if (GET_MODE_SIZE (mode) == 0)
	return NULL_RTX;

      offs = low % GET_MODE_SIZE (mode);

      /* Align misaligned offset by adjusting high part to compensate.  */
      if (offs != 0)
	{
	  if (aarch64_uimm12_shift (high + offs))
	    {
	      /* Align down.  */
	      low = low - offs;
	      high = high + offs;
	    }
	  else
	    {
	      /* Align up.  */
	      offs = GET_MODE_SIZE (mode) - offs;
	      low = low + offs;
	      high = high + (low & 0x1000) - offs;
	      low &= 0xfff;
	    }
	}

      /* Check for overflow.  */
      if (high + low != val)
	return NULL_RTX;

      cst = GEN_INT (high);
      if (!aarch64_uimm12_shift (high))
	cst = force_const_mem (xmode, cst);

      /* Reload high part into base reg, leaving the low part
	 in the mem instruction.  */
      x = gen_rtx_PLUS (xmode,
			gen_rtx_PLUS (xmode, XEXP (x, 0), cst),
			GEN_INT (low));

      push_reload (XEXP (x, 0), NULL_RTX, &XEXP (x, 0), NULL,
		   BASE_REG_CLASS, xmode, VOIDmode, 0, 0,
		   opnum, (enum reload_type) type);
      return x;
    }

  return NULL_RTX;
}


static reg_class_t
aarch64_secondary_reload (bool in_p ATTRIBUTE_UNUSED, rtx x,
			  reg_class_t rclass,
			  enum machine_mode mode,
			  secondary_reload_info *sri)
{
  /* Without the TARGET_SIMD instructions we cannot move a Q register
     to a Q register directly.  We need a scratch.  */
  if (REG_P (x) && (mode == TFmode || mode == TImode) && mode == GET_MODE (x)
      && FP_REGNUM_P (REGNO (x)) && !TARGET_SIMD
      && reg_class_subset_p (rclass, FP_REGS))
    {
      if (mode == TFmode)
        sri->icode = CODE_FOR_aarch64_reload_movtf;
      else if (mode == TImode)
        sri->icode = CODE_FOR_aarch64_reload_movti;
      return NO_REGS;
    }

  /* A TFmode or TImode memory access should be handled via an FP_REGS
     because AArch64 has richer addressing modes for LDR/STR instructions
     than LDP/STP instructions.  */
  if (!TARGET_GENERAL_REGS_ONLY && rclass == CORE_REGS
      && GET_MODE_SIZE (mode) == 16 && MEM_P (x))
    return FP_REGS;

  if (rclass == FP_REGS && (mode == TImode || mode == TFmode) && CONSTANT_P(x))
      return CORE_REGS;

  return NO_REGS;
}

static bool
aarch64_can_eliminate (const int from, const int to)
{
  /* If we need a frame pointer, we must eliminate FRAME_POINTER_REGNUM into
     HARD_FRAME_POINTER_REGNUM and not into STACK_POINTER_REGNUM.  */

  if (frame_pointer_needed)
    {
      if (from == ARG_POINTER_REGNUM && to == HARD_FRAME_POINTER_REGNUM)
	return true;
      if (from == ARG_POINTER_REGNUM && to == STACK_POINTER_REGNUM)
	return false;
      if (from == FRAME_POINTER_REGNUM && to == STACK_POINTER_REGNUM
	  && !cfun->calls_alloca)
	return true;
      if (from == FRAME_POINTER_REGNUM && to == HARD_FRAME_POINTER_REGNUM)
	return true;
    return false;
    }
  else
    {
      /* If we decided that we didn't need a leaf frame pointer but then used
	 LR in the function, then we'll want a frame pointer after all, so
	 prevent this elimination to ensure a frame pointer is used.

	 NOTE: the original value of flag_omit_frame_pointer gets trashed
	 IFF flag_omit_leaf_frame_pointer is true, so we check the value
	 of faked_omit_frame_pointer here (which is true when we always
	 wish to keep non-leaf frame pointers but only wish to keep leaf frame
	 pointers when LR is clobbered).  */
      if (from == FRAME_POINTER_REGNUM && to == STACK_POINTER_REGNUM
	  && df_regs_ever_live_p (LR_REGNUM)
	  && faked_omit_frame_pointer)
	return false;
    }

  return true;
}

HOST_WIDE_INT
aarch64_initial_elimination_offset (unsigned from, unsigned to)
{
  HOST_WIDE_INT frame_size;
  HOST_WIDE_INT offset;

  aarch64_layout_frame ();
  frame_size = (get_frame_size () + cfun->machine->frame.saved_regs_size
		+ crtl->outgoing_args_size
		+ cfun->machine->saved_varargs_size);

   frame_size = AARCH64_ROUND_UP (frame_size, STACK_BOUNDARY / BITS_PER_UNIT);
   offset = frame_size;

   if (to == HARD_FRAME_POINTER_REGNUM)
     {
       if (from == ARG_POINTER_REGNUM)
	 return offset - crtl->outgoing_args_size;

       if (from == FRAME_POINTER_REGNUM)
	 return cfun->machine->frame.saved_regs_size;
     }

   if (to == STACK_POINTER_REGNUM)
     {
       if (from == FRAME_POINTER_REGNUM)
         {
           HOST_WIDE_INT elim = crtl->outgoing_args_size
                              + cfun->machine->frame.saved_regs_size
                              - cfun->machine->frame.fp_lr_offset;
           elim = AARCH64_ROUND_UP (elim, STACK_BOUNDARY / BITS_PER_UNIT);
           return elim;
         }
     }

   return offset;
}


/* Implement RETURN_ADDR_RTX.  We do not support moving back to a
   previous frame.  */

rtx
aarch64_return_addr (int count, rtx frame ATTRIBUTE_UNUSED)
{
  if (count != 0)
    return const0_rtx;
  return get_hard_reg_initial_val (Pmode, LR_REGNUM);
}


static void
aarch64_asm_trampoline_template (FILE *f)
{
  if (TARGET_ILP32)
    {
      asm_fprintf (f, "\tldr\tw%d, .+16\n", IP1_REGNUM - R0_REGNUM);
      asm_fprintf (f, "\tldr\tw%d, .+16\n", STATIC_CHAIN_REGNUM - R0_REGNUM);
    }
  else
    {
      asm_fprintf (f, "\tldr\t%s, .+16\n", reg_names [IP1_REGNUM]);
      asm_fprintf (f, "\tldr\t%s, .+20\n", reg_names [STATIC_CHAIN_REGNUM]);
    }
  asm_fprintf (f, "\tbr\t%s\n", reg_names [IP1_REGNUM]);
  assemble_aligned_integer (4, const0_rtx);
  assemble_aligned_integer (POINTER_BYTES, const0_rtx);
  assemble_aligned_integer (POINTER_BYTES, const0_rtx);
}

static void
aarch64_trampoline_init (rtx m_tramp, tree fndecl, rtx chain_value)
{
  rtx fnaddr, mem, a_tramp;
  const int tramp_code_sz = 16;

  /* Don't need to copy the trailing D-words, we fill those in below.  */
  emit_block_move (m_tramp, assemble_trampoline_template (),
		   GEN_INT (tramp_code_sz), BLOCK_OP_NORMAL);
  mem = adjust_address (m_tramp, ptr_mode, tramp_code_sz);
  fnaddr = XEXP (DECL_RTL (fndecl), 0);
  if (GET_MODE (fnaddr) != ptr_mode)
    fnaddr = convert_memory_address (ptr_mode, fnaddr);
  emit_move_insn (mem, fnaddr);

  mem = adjust_address (m_tramp, ptr_mode, tramp_code_sz + POINTER_BYTES);
  emit_move_insn (mem, chain_value);

  /* XXX We should really define a "clear_cache" pattern and use
     gen_clear_cache().  */
  a_tramp = XEXP (m_tramp, 0);
  emit_library_call (gen_rtx_SYMBOL_REF (Pmode, "__clear_cache"),
		     LCT_NORMAL, VOIDmode, 2, a_tramp, ptr_mode,
		     plus_constant (ptr_mode, a_tramp, TRAMPOLINE_SIZE),
		     ptr_mode);
}

static unsigned char
aarch64_class_max_nregs (reg_class_t regclass, enum machine_mode mode)
{
  switch (regclass)
    {
    case CORE_REGS:
    case POINTER_REGS:
    case GENERAL_REGS:
    case ALL_REGS:
    case FP_REGS:
    case FP_LO_REGS:
      return
	aarch64_vector_mode_p (mode) ? (GET_MODE_SIZE (mode) + 15) / 16 :
 				       (GET_MODE_SIZE (mode) + 7) / 8;
    case STACK_REG:
      return 1;

    case NO_REGS:
      return 0;

    default:
      break;
    }
  gcc_unreachable ();
}

static reg_class_t
aarch64_preferred_reload_class (rtx x, reg_class_t regclass)
{
  if (regclass == POINTER_REGS)
    return GENERAL_REGS;

  if (regclass == STACK_REG)
    {
      if (REG_P(x)
	  && reg_class_subset_p (REGNO_REG_CLASS (REGNO (x)), POINTER_REGS))
	  return regclass;

      return NO_REGS;
    }

  /* If it's an integer immediate that MOVI can't handle, then
     FP_REGS is not an option, so we return NO_REGS instead.  */
  if (CONST_INT_P (x) && reg_class_subset_p (regclass, FP_REGS)
      && !aarch64_simd_imm_scalar_p (x, GET_MODE (x)))
    return NO_REGS;

  /* Register eliminiation can result in a request for
     SP+constant->FP_REGS.  We cannot support such operations which
     use SP as source and an FP_REG as destination, so reject out
     right now.  */
  if (! reg_class_subset_p (regclass, GENERAL_REGS) && GET_CODE (x) == PLUS)
    {
      rtx lhs = XEXP (x, 0);

      /* Look through a possible SUBREG introduced by ILP32.  */
      if (GET_CODE (lhs) == SUBREG)
	lhs = SUBREG_REG (lhs);

      gcc_assert (REG_P (lhs));
      gcc_assert (reg_class_subset_p (REGNO_REG_CLASS (REGNO (lhs)),
				      POINTER_REGS));
      return NO_REGS;
    }

  return regclass;
}

void
aarch64_asm_output_labelref (FILE* f, const char *name)
{
  asm_fprintf (f, "%U%s", name);
}

static void
aarch64_elf_asm_constructor (rtx symbol, int priority)
{
  if (priority == DEFAULT_INIT_PRIORITY)
    default_ctor_section_asm_out_constructor (symbol, priority);
  else
    {
      section *s;
      char buf[18];
      snprintf (buf, sizeof (buf), ".init_array.%.5u", priority);
      s = get_section (buf, SECTION_WRITE, NULL);
      switch_to_section (s);
      assemble_align (POINTER_SIZE);
      assemble_aligned_integer (POINTER_BYTES, symbol);
    }
}

static void
aarch64_elf_asm_destructor (rtx symbol, int priority)
{
  if (priority == DEFAULT_INIT_PRIORITY)
    default_dtor_section_asm_out_destructor (symbol, priority);
  else
    {
      section *s;
      char buf[18];
      snprintf (buf, sizeof (buf), ".fini_array.%.5u", priority);
      s = get_section (buf, SECTION_WRITE, NULL);
      switch_to_section (s);
      assemble_align (POINTER_SIZE);
      assemble_aligned_integer (POINTER_BYTES, symbol);
    }
}

const char*
aarch64_output_casesi (rtx *operands)
{
  char buf[100];
  char label[100];
  rtx diff_vec = PATTERN (NEXT_INSN (operands[2]));
  int index;
  static const char *const patterns[4][2] =
  {
    {
      "ldrb\t%w3, [%0,%w1,uxtw]",
      "add\t%3, %4, %w3, sxtb #2"
    },
    {
      "ldrh\t%w3, [%0,%w1,uxtw #1]",
      "add\t%3, %4, %w3, sxth #2"
    },
    {
      "ldr\t%w3, [%0,%w1,uxtw #2]",
      "add\t%3, %4, %w3, sxtw #2"
    },
    /* We assume that DImode is only generated when not optimizing and
       that we don't really need 64-bit address offsets.  That would
       imply an object file with 8GB of code in a single function!  */
    {
      "ldr\t%w3, [%0,%w1,uxtw #2]",
      "add\t%3, %4, %w3, sxtw #2"
    }
  };

  gcc_assert (GET_CODE (diff_vec) == ADDR_DIFF_VEC);

  index = exact_log2 (GET_MODE_SIZE (GET_MODE (diff_vec)));

  gcc_assert (index >= 0 && index <= 3);

  /* Need to implement table size reduction, by chaning the code below.  */
  output_asm_insn (patterns[index][0], operands);
  ASM_GENERATE_INTERNAL_LABEL (label, "Lrtx", CODE_LABEL_NUMBER (operands[2]));
  snprintf (buf, sizeof (buf),
	    "adr\t%%4, %s", targetm.strip_name_encoding (label));
  output_asm_insn (buf, operands);
  output_asm_insn (patterns[index][1], operands);
  output_asm_insn ("br\t%3", operands);
  assemble_label (asm_out_file, label);
  return "";
}


/* Return size in bits of an arithmetic operand which is shifted/scaled and
   masked such that it is suitable for a UXTB, UXTH, or UXTW extend
   operator.  */

int
aarch64_uxt_size (int shift, HOST_WIDE_INT mask)
{
  if (shift >= 0 && shift <= 3)
    {
      int size;
      for (size = 8; size <= 32; size *= 2)
	{
	  HOST_WIDE_INT bits = ((HOST_WIDE_INT)1U << size) - 1;
	  if (mask == bits << shift)
	    return size;
	}
    }
  return 0;
}

static bool
aarch64_use_blocks_for_constant_p (enum machine_mode mode ATTRIBUTE_UNUSED,
				   const_rtx x ATTRIBUTE_UNUSED)
{
  /* We can't use blocks for constants when we're using a per-function
     constant pool.  */
  return false;
}

static section *
aarch64_select_rtx_section (enum machine_mode mode ATTRIBUTE_UNUSED,
			    rtx x ATTRIBUTE_UNUSED,
			    unsigned HOST_WIDE_INT align ATTRIBUTE_UNUSED)
{
  /* Force all constant pool entries into the current function section.  */
  return function_section (current_function_decl);
}


/* Costs.  */

/* Helper function for rtx cost calculation.  Strip a shift expression
   from X.  Returns the inner operand if successful, or the original
   expression on failure.  */
static rtx
aarch64_strip_shift (rtx x)
{
  rtx op = x;

  if ((GET_CODE (op) == ASHIFT
       || GET_CODE (op) == ASHIFTRT
       || GET_CODE (op) == LSHIFTRT)
      && CONST_INT_P (XEXP (op, 1)))
    return XEXP (op, 0);

  if (GET_CODE (op) == MULT
      && CONST_INT_P (XEXP (op, 1))
      && ((unsigned) exact_log2 (INTVAL (XEXP (op, 1)))) < 64)
    return XEXP (op, 0);

  return x;
}

/* Helper function for rtx cost calculation.  Strip a shift or extend
   expression from X.  Returns the inner operand if successful, or the
   original expression on failure.  We deal with a number of possible
   canonicalization variations here.  */
static rtx
aarch64_strip_shift_or_extend (rtx x)
{
  rtx op = x;

  /* Zero and sign extraction of a widened value.  */
  if ((GET_CODE (op) == ZERO_EXTRACT || GET_CODE (op) == SIGN_EXTRACT)
      && XEXP (op, 2) == const0_rtx
      && aarch64_is_extend_from_extract (GET_MODE (op), XEXP (XEXP (op, 0), 1),
					 XEXP (op, 1)))
    return XEXP (XEXP (op, 0), 0);

  /* It can also be represented (for zero-extend) as an AND with an
     immediate.  */
  if (GET_CODE (op) == AND
      && GET_CODE (XEXP (op, 0)) == MULT
      && CONST_INT_P (XEXP (XEXP (op, 0), 1))
      && CONST_INT_P (XEXP (op, 1))
      && aarch64_uxt_size (exact_log2 (INTVAL (XEXP (XEXP (op, 0), 1))),
			   INTVAL (XEXP (op, 1))) != 0)
    return XEXP (XEXP (op, 0), 0);

  /* Now handle extended register, as this may also have an optional
     left shift by 1..4.  */
  if (GET_CODE (op) == ASHIFT
      && CONST_INT_P (XEXP (op, 1))
      && ((unsigned HOST_WIDE_INT) INTVAL (XEXP (op, 1))) <= 4)
    op = XEXP (op, 0);

  if (GET_CODE (op) == ZERO_EXTEND
      || GET_CODE (op) == SIGN_EXTEND)
    op = XEXP (op, 0);

  if (op != x)
    return op;

  return aarch64_strip_shift (x);
}

/* Calculate the cost of calculating X, storing it in *COST.  Result
   is true if the total cost of the operation has now been calculated.  */
static bool
aarch64_rtx_costs (rtx x, int code, int outer ATTRIBUTE_UNUSED,
		   int param ATTRIBUTE_UNUSED, int *cost, bool speed)
{
  rtx op0, op1;
  const struct cpu_rtx_cost_table *extra_cost
    = aarch64_tune_params->insn_extra_cost;

  switch (code)
    {
    case SET:
      op0 = SET_DEST (x);
      op1 = SET_SRC (x);

      switch (GET_CODE (op0))
	{
	case MEM:
	  if (speed)
	    *cost += extra_cost->memory_store;

	  if (op1 != const0_rtx)
	    *cost += rtx_cost (op1, SET, 1, speed);
	  return true;

	case SUBREG:
	  if (! REG_P (SUBREG_REG (op0)))
	    *cost += rtx_cost (SUBREG_REG (op0), SET, 0, speed);
	  /* Fall through.  */
	case REG:
	  /* Cost is just the cost of the RHS of the set.  */
	  *cost += rtx_cost (op1, SET, 1, true);
	  return true;

	case ZERO_EXTRACT:  /* Bit-field insertion.  */
	case SIGN_EXTRACT:
	  /* Strip any redundant widening of the RHS to meet the width of
	     the target.  */
	  if (GET_CODE (op1) == SUBREG)
	    op1 = SUBREG_REG (op1);
	  if ((GET_CODE (op1) == ZERO_EXTEND
	       || GET_CODE (op1) == SIGN_EXTEND)
	      && GET_CODE (XEXP (op0, 1)) == CONST_INT
	      && (GET_MODE_BITSIZE (GET_MODE (XEXP (op1, 0)))
		  >= INTVAL (XEXP (op0, 1))))
	    op1 = XEXP (op1, 0);
	  *cost += rtx_cost (op1, SET, 1, speed);
	  return true;

	default:
	  break;
	}
      return false;

    case MEM:
      if (speed)
	*cost += extra_cost->memory_load;

      return true;

    case NEG:
      op0 = CONST0_RTX (GET_MODE (x));
      op1 = XEXP (x, 0);
      goto cost_minus;

    case COMPARE:
      op0 = XEXP (x, 0);
      op1 = XEXP (x, 1);

      if (op1 == const0_rtx
	  && GET_CODE (op0) == AND)
	{
	  x = op0;
	  goto cost_logic;
	}

      /* Comparisons can work if the order is swapped.
	 Canonicalization puts the more complex operation first, but
	 we want it in op1.  */
      if (! (REG_P (op0)
	     || (GET_CODE (op0) == SUBREG && REG_P (SUBREG_REG (op0)))))
	{
	  op0 = XEXP (x, 1);
	  op1 = XEXP (x, 0);
	}
      goto cost_minus;

    case MINUS:
      op0 = XEXP (x, 0);
      op1 = XEXP (x, 1);

    cost_minus:
      if (GET_MODE_CLASS (GET_MODE (x)) == MODE_INT
	  || (GET_MODE_CLASS (GET_MODE (x)) == MODE_CC
	      && GET_MODE_CLASS (GET_MODE (op0)) == MODE_INT))
	{
	  if (op0 != const0_rtx)
	    *cost += rtx_cost (op0, MINUS, 0, speed);

	  if (CONST_INT_P (op1))
	    {
	      if (!aarch64_uimm12_shift (INTVAL (op1)))
		*cost += rtx_cost (op1, MINUS, 1, speed);
	    }
	  else
	    {
	      op1 = aarch64_strip_shift_or_extend (op1);
	      *cost += rtx_cost (op1, MINUS, 1, speed);
	    }
	  return true;
	}

      return false;

    case PLUS:
      op0 = XEXP (x, 0);
      op1 = XEXP (x, 1);

      if (GET_MODE_CLASS (GET_MODE (x)) == MODE_INT)
	{
	  if (CONST_INT_P (op1) && aarch64_uimm12_shift (INTVAL (op1)))
	    {
	      *cost += rtx_cost (op0, PLUS, 0, speed);
	    }
	  else
	    {
	      rtx new_op0 = aarch64_strip_shift_or_extend (op0);

	      if (new_op0 == op0
		  && GET_CODE (op0) == MULT)
		{
		  if ((GET_CODE (XEXP (op0, 0)) == ZERO_EXTEND
		       && GET_CODE (XEXP (op0, 1)) == ZERO_EXTEND)
		      || (GET_CODE (XEXP (op0, 0)) == SIGN_EXTEND
			  && GET_CODE (XEXP (op0, 1)) == SIGN_EXTEND))
		    {
		      *cost += (rtx_cost (XEXP (XEXP (op0, 0), 0), MULT, 0,
					  speed)
				+ rtx_cost (XEXP (XEXP (op0, 1), 0), MULT, 1,
					    speed)
				+ rtx_cost (op1, PLUS, 1, speed));
		      if (speed)
			*cost += extra_cost->int_multiply_extend_add;
		      return true;
		    }
		  *cost += (rtx_cost (XEXP (op0, 0), MULT, 0, speed)
			    + rtx_cost (XEXP (op0, 1), MULT, 1, speed)
			    + rtx_cost (op1, PLUS, 1, speed));

		  if (speed)
		    *cost += extra_cost->int_multiply_add;
		}

	      *cost += (rtx_cost (new_op0, PLUS, 0, speed)
			+ rtx_cost (op1, PLUS, 1, speed));
	    }
	  return true;
	}

      return false;

    case IOR:
    case XOR:
    case AND:
    cost_logic:
      op0 = XEXP (x, 0);
      op1 = XEXP (x, 1);

      if (GET_MODE_CLASS (GET_MODE (x)) == MODE_INT)
	{
	  if (CONST_INT_P (op1)
	      && aarch64_bitmask_imm (INTVAL (op1), GET_MODE (x)))
	    {
	      *cost += rtx_cost (op0, AND, 0, speed);
	    }
	  else
	    {
	      if (GET_CODE (op0) == NOT)
		op0 = XEXP (op0, 0);
	      op0 = aarch64_strip_shift (op0);
	      *cost += (rtx_cost (op0, AND, 0, speed)
			+ rtx_cost (op1, AND, 1, speed));
	    }
	  return true;
	}
      return false;

    case ZERO_EXTEND:
      if ((GET_MODE (x) == DImode
	   && GET_MODE (XEXP (x, 0)) == SImode)
	  || GET_CODE (XEXP (x, 0)) == MEM)
	{
	  *cost += rtx_cost (XEXP (x, 0), ZERO_EXTEND, 0, speed);
	  return true;
	}
      return false;

    case SIGN_EXTEND:
      if (GET_CODE (XEXP (x, 0)) == MEM)
	{
	  *cost += rtx_cost (XEXP (x, 0), SIGN_EXTEND, 0, speed);
	  return true;
	}
      return false;

    case ROTATE:
      if (!CONST_INT_P (XEXP (x, 1)))
	*cost += COSTS_N_INSNS (2);
      /* Fall through.  */
    case ROTATERT:
    case LSHIFTRT:
    case ASHIFT:
    case ASHIFTRT:

      /* Shifting by a register often takes an extra cycle.  */
      if (speed && !CONST_INT_P (XEXP (x, 1)))
	*cost += extra_cost->register_shift;

      *cost += rtx_cost (XEXP (x, 0), ASHIFT, 0, speed);
      return true;

    case HIGH:
      if (!CONSTANT_P (XEXP (x, 0)))
	*cost += rtx_cost (XEXP (x, 0), HIGH, 0, speed);
      return true;

    case LO_SUM:
      if (!CONSTANT_P (XEXP (x, 1)))
	*cost += rtx_cost (XEXP (x, 1), LO_SUM, 1, speed);
      *cost += rtx_cost (XEXP (x, 0), LO_SUM, 0, speed);
      return true;

    case ZERO_EXTRACT:
    case SIGN_EXTRACT:
      *cost += rtx_cost (XEXP (x, 0), ZERO_EXTRACT, 0, speed);
      return true;

    case MULT:
      op0 = XEXP (x, 0);
      op1 = XEXP (x, 1);

      *cost = COSTS_N_INSNS (1);
      if (GET_MODE_CLASS (GET_MODE (x)) == MODE_INT)
	{
	  if (CONST_INT_P (op1)
	      && exact_log2 (INTVAL (op1)) > 0)
	    {
	      *cost += rtx_cost (op0, ASHIFT, 0, speed);
	      return true;
	    }

	  if ((GET_CODE (op0) == ZERO_EXTEND
	       && GET_CODE (op1) == ZERO_EXTEND)
	      || (GET_CODE (op0) == SIGN_EXTEND
		  && GET_CODE (op1) == SIGN_EXTEND))
	    {
	      *cost += (rtx_cost (XEXP (op0, 0), MULT, 0, speed)
			+ rtx_cost (XEXP (op1, 0), MULT, 1, speed));
	      if (speed)
		*cost += extra_cost->int_multiply_extend;
	      return true;
	    }

	  if (speed)
	    *cost += extra_cost->int_multiply;
	}
      else if (speed)
	{
	  if (GET_MODE (x) == DFmode)
	    *cost += extra_cost->double_multiply;
	  else if (GET_MODE (x) == SFmode)
	    *cost += extra_cost->float_multiply;
	}

      return false;  /* All arguments need to be in registers.  */

    case MOD:
    case UMOD:
      *cost = COSTS_N_INSNS (2);
      if (speed)
	{
	  if (GET_MODE_CLASS (GET_MODE (x)) == MODE_INT)
	    *cost += (extra_cost->int_multiply_add
		      + extra_cost->int_divide);
	  else if (GET_MODE (x) == DFmode)
	    *cost += (extra_cost->double_multiply
		      + extra_cost->double_divide);
	  else if (GET_MODE (x) == SFmode)
	    *cost += (extra_cost->float_multiply
		      + extra_cost->float_divide);
	}
      return false;  /* All arguments need to be in registers.  */

    case DIV:
    case UDIV:
      *cost = COSTS_N_INSNS (1);
      if (speed)
	{
	  if (GET_MODE_CLASS (GET_MODE (x)) == MODE_INT)
	    *cost += extra_cost->int_divide;
	  else if (GET_MODE (x) == DFmode)
	    *cost += extra_cost->double_divide;
	  else if (GET_MODE (x) == SFmode)
	    *cost += extra_cost->float_divide;
	}
      return false;  /* All arguments need to be in registers.  */

    default:
      break;
    }
  return false;
}

static int
aarch64_address_cost (rtx x ATTRIBUTE_UNUSED,
		  enum machine_mode mode ATTRIBUTE_UNUSED,
		  addr_space_t as ATTRIBUTE_UNUSED, bool speed ATTRIBUTE_UNUSED)
{
  enum rtx_code c  = GET_CODE (x);
  const struct cpu_addrcost_table *addr_cost = aarch64_tune_params->addr_cost;

  if (c == PRE_INC || c == PRE_DEC || c == PRE_MODIFY)
    return addr_cost->pre_modify;

  if (c == POST_INC || c == POST_DEC || c == POST_MODIFY)
    return addr_cost->post_modify;

  if (c == PLUS)
    {
      if (GET_CODE (XEXP (x, 1)) == CONST_INT)
	return addr_cost->imm_offset;
      else if (GET_CODE (XEXP (x, 0)) == MULT
	       || GET_CODE (XEXP (x, 0)) == ZERO_EXTEND
	       || GET_CODE (XEXP (x, 0)) == SIGN_EXTEND)
	return addr_cost->register_extend;

      return addr_cost->register_offset;
    }
  else if (c == MEM || c == LABEL_REF || c == SYMBOL_REF)
    return addr_cost->imm_offset;

  return 0;
}

static int
aarch64_register_move_cost (enum machine_mode mode ATTRIBUTE_UNUSED,
			    reg_class_t from, reg_class_t to)
{
  const struct cpu_regmove_cost *regmove_cost
    = aarch64_tune_params->regmove_cost;

  if (from == GENERAL_REGS && to == GENERAL_REGS)
    return regmove_cost->GP2GP;
  else if (from == GENERAL_REGS)
    return regmove_cost->GP2FP;
  else if (to == GENERAL_REGS)
    return regmove_cost->FP2GP;

  /* When AdvSIMD instructions are disabled it is not possible to move
     a 128-bit value directly between Q registers.  This is handled in
     secondary reload.  A general register is used as a scratch to move
     the upper DI value and the lower DI value is moved directly,
     hence the cost is the sum of three moves. */

  if (! TARGET_SIMD && GET_MODE_SIZE (from) == 128 && GET_MODE_SIZE (to) == 128)
    return regmove_cost->GP2FP + regmove_cost->FP2GP + regmove_cost->FP2FP;

  return regmove_cost->FP2FP;
}

static int
aarch64_memory_move_cost (enum machine_mode mode ATTRIBUTE_UNUSED,
			  reg_class_t rclass ATTRIBUTE_UNUSED,
			  bool in ATTRIBUTE_UNUSED)
{
  return aarch64_tune_params->memmov_cost;
}

/* Vectorizer cost model target hooks.  */

/* Implement targetm.vectorize.builtin_vectorization_cost.  */
static int
aarch64_builtin_vectorization_cost (enum vect_cost_for_stmt type_of_cost,
				    tree vectype,
				    int misalign ATTRIBUTE_UNUSED)
{
  unsigned elements;

  switch (type_of_cost)
    {
      case scalar_stmt:
	return aarch64_tune_params->vec_costs->scalar_stmt_cost;

      case scalar_load:
	return aarch64_tune_params->vec_costs->scalar_load_cost;

      case scalar_store:
	return aarch64_tune_params->vec_costs->scalar_store_cost;

      case vector_stmt:
	return aarch64_tune_params->vec_costs->vec_stmt_cost;

      case vector_load:
	return aarch64_tune_params->vec_costs->vec_align_load_cost;

      case vector_store:
	return aarch64_tune_params->vec_costs->vec_store_cost;

      case vec_to_scalar:
	return aarch64_tune_params->vec_costs->vec_to_scalar_cost;

      case scalar_to_vec:
	return aarch64_tune_params->vec_costs->scalar_to_vec_cost;

      case unaligned_load:
	return aarch64_tune_params->vec_costs->vec_unalign_load_cost;

      case unaligned_store:
	return aarch64_tune_params->vec_costs->vec_unalign_store_cost;

      case cond_branch_taken:
	return aarch64_tune_params->vec_costs->cond_taken_branch_cost;

      case cond_branch_not_taken:
	return aarch64_tune_params->vec_costs->cond_not_taken_branch_cost;

      case vec_perm:
      case vec_promote_demote:
	return aarch64_tune_params->vec_costs->vec_stmt_cost;

      case vec_construct:
        elements = TYPE_VECTOR_SUBPARTS (vectype);
	return elements / 2 + 1;

      default:
	gcc_unreachable ();
    }
}

/* Implement targetm.vectorize.add_stmt_cost.  */
static unsigned
aarch64_add_stmt_cost (void *data, int count, enum vect_cost_for_stmt kind,
		       struct _stmt_vec_info *stmt_info, int misalign,
		       enum vect_cost_model_location where)
{
  unsigned *cost = (unsigned *) data;
  unsigned retval = 0;

  if (flag_vect_cost_model)
    {
      tree vectype = stmt_info ? stmt_vectype (stmt_info) : NULL_TREE;
      int stmt_cost =
	    aarch64_builtin_vectorization_cost (kind, vectype, misalign);

      /* Statements in an inner loop relative to the loop being
	 vectorized are weighted more heavily.  The value here is
	 a function (linear for now) of the loop nest level.  */
      if (where == vect_body && stmt_info && stmt_in_inner_loop_p (stmt_info))
	{
	  loop_vec_info loop_info = STMT_VINFO_LOOP_VINFO (stmt_info);
	  struct loop *loop =  LOOP_VINFO_LOOP (loop_info);
	  unsigned nest_level = loop_depth (loop);

	  count *= nest_level;
	}

      retval = (unsigned) (count * stmt_cost);
      cost[where] += retval;
    }

  return retval;
}

static void initialize_aarch64_code_model (void);

/* Parse the architecture extension string.  */

static void
aarch64_parse_extension (char *str)
{
  /* The extension string is parsed left to right.  */
  const struct aarch64_option_extension *opt = NULL;

  /* Flag to say whether we are adding or removing an extension.  */
  int adding_ext = -1;

  while (str != NULL && *str != 0)
    {
      char *ext;
      size_t len;

      str++;
      ext = strchr (str, '+');

      if (ext != NULL)
	len = ext - str;
      else
	len = strlen (str);

      if (len >= 2 && strncmp (str, "no", 2) == 0)
	{
	  adding_ext = 0;
	  len -= 2;
	  str += 2;
	}
      else if (len > 0)
	adding_ext = 1;

      if (len == 0)
	{
	  error ("missing feature modifier after %qs", "+no");
	  return;
	}

      /* Scan over the extensions table trying to find an exact match.  */
      for (opt = all_extensions; opt->name != NULL; opt++)
	{
	  if (strlen (opt->name) == len && strncmp (opt->name, str, len) == 0)
	    {
	      /* Add or remove the extension.  */
	      if (adding_ext)
		aarch64_isa_flags |= opt->flags_on;
	      else
		aarch64_isa_flags &= ~(opt->flags_off);
	      break;
	    }
	}

      if (opt->name == NULL)
	{
	  /* Extension not found in list.  */
	  error ("unknown feature modifier %qs", str);
	  return;
	}

      str = ext;
    };

  return;
}

/* Parse the ARCH string.  */

static void
aarch64_parse_arch (void)
{
  char *ext;
  const struct processor *arch;
  char *str = (char *) alloca (strlen (aarch64_arch_string) + 1);
  size_t len;

  strcpy (str, aarch64_arch_string);

  ext = strchr (str, '+');

  if (ext != NULL)
    len = ext - str;
  else
    len = strlen (str);

  if (len == 0)
    {
      error ("missing arch name in -march=%qs", str);
      return;
    }

  /* Loop through the list of supported ARCHs to find a match.  */
  for (arch = all_architectures; arch->name != NULL; arch++)
    {
      if (strlen (arch->name) == len && strncmp (arch->name, str, len) == 0)
	{
	  selected_arch = arch;
	  aarch64_isa_flags = selected_arch->flags;
	  selected_cpu = &all_cores[selected_arch->core];

	  if (ext != NULL)
	    {
	      /* ARCH string contains at least one extension.  */
	      aarch64_parse_extension (ext);
	    }

	  return;
	}
    }

  /* ARCH name not found in list.  */
  error ("unknown value %qs for -march", str);
  return;
}

/* Parse the CPU string.  */

static void
aarch64_parse_cpu (void)
{
  char *ext;
  const struct processor *cpu;
  char *str = (char *) alloca (strlen (aarch64_cpu_string) + 1);
  size_t len;

  strcpy (str, aarch64_cpu_string);

  ext = strchr (str, '+');

  if (ext != NULL)
    len = ext - str;
  else
    len = strlen (str);

  if (len == 0)
    {
      error ("missing cpu name in -mcpu=%qs", str);
      return;
    }

  /* Loop through the list of supported CPUs to find a match.  */
  for (cpu = all_cores; cpu->name != NULL; cpu++)
    {
      if (strlen (cpu->name) == len && strncmp (cpu->name, str, len) == 0)
	{
	  selected_cpu = cpu;
	  aarch64_isa_flags = selected_cpu->flags;

	  if (ext != NULL)
	    {
	      /* CPU string contains at least one extension.  */
	      aarch64_parse_extension (ext);
	    }

	  return;
	}
    }

  /* CPU name not found in list.  */
  error ("unknown value %qs for -mcpu", str);
  return;
}

/* Parse the TUNE string.  */

static void
aarch64_parse_tune (void)
{
  const struct processor *cpu;
  char *str = (char *) alloca (strlen (aarch64_tune_string) + 1);
  strcpy (str, aarch64_tune_string);

  /* Loop through the list of supported CPUs to find a match.  */
  for (cpu = all_cores; cpu->name != NULL; cpu++)
    {
      if (strcmp (cpu->name, str) == 0)
	{
	  selected_tune = cpu;
	  return;
	}
    }

  /* CPU name not found in list.  */
  error ("unknown value %qs for -mtune", str);
  return;
}


/* Implement TARGET_OPTION_OVERRIDE.  */

static void
aarch64_override_options (void)
{
  /* march wins over mcpu, so when march is defined, mcpu takes the same value,
     otherwise march remains undefined.  mtune can be used with either march or
     mcpu.  */

  if (aarch64_arch_string)
    {
      aarch64_parse_arch ();
      aarch64_cpu_string = NULL;
    }

  if (aarch64_cpu_string)
    {
      aarch64_parse_cpu ();
      selected_arch = NULL;
    }

  if (aarch64_tune_string)
    {
      aarch64_parse_tune ();
    }

  initialize_aarch64_code_model ();

  aarch64_build_bitmask_table ();

  /* This target defaults to strict volatile bitfields.  */
  if (flag_strict_volatile_bitfields < 0 && abi_version_at_least (2))
    flag_strict_volatile_bitfields = 1;

  /* If the user did not specify a processor, choose the default
     one for them.  This will be the CPU set during configuration using
     --with-cpu, otherwise it is "generic".  */
  if (!selected_cpu)
    {
      selected_cpu = &all_cores[TARGET_CPU_DEFAULT & 0x3f];
      aarch64_isa_flags = TARGET_CPU_DEFAULT >> 6;
    }

  gcc_assert (selected_cpu);

  /* The selected cpu may be an architecture, so lookup tuning by core ID.  */
  if (!selected_tune)
    selected_tune = &all_cores[selected_cpu->core];

  aarch64_tune_flags = selected_tune->flags;
  aarch64_tune = selected_tune->core;
  aarch64_tune_params = selected_tune->tune;

  aarch64_override_options_after_change ();
}

/* Implement targetm.override_options_after_change.  */

static void
aarch64_override_options_after_change (void)
{
  faked_omit_frame_pointer = false;

  /* To omit leaf frame pointers, we need to turn flag_omit_frame_pointer on so
     that aarch64_frame_pointer_required will be called.  We need to remember
     whether flag_omit_frame_pointer was turned on normally or just faked.  */

  if (flag_omit_leaf_frame_pointer && !flag_omit_frame_pointer)
    {
      flag_omit_frame_pointer = true;
      faked_omit_frame_pointer = true;
    }
}

static struct machine_function *
aarch64_init_machine_status (void)
{
  struct machine_function *machine;
  machine = ggc_alloc_cleared_machine_function ();
  return machine;
}

void
aarch64_init_expanders (void)
{
  init_machine_status = aarch64_init_machine_status;
}

/* A checking mechanism for the implementation of the various code models.  */
static void
initialize_aarch64_code_model (void)
{
   if (flag_pic)
     {
       switch (aarch64_cmodel_var)
	 {
	 case AARCH64_CMODEL_TINY:
	   aarch64_cmodel = AARCH64_CMODEL_TINY_PIC;
	   break;
	 case AARCH64_CMODEL_SMALL:
	   aarch64_cmodel = AARCH64_CMODEL_SMALL_PIC;
	   break;
	 case AARCH64_CMODEL_LARGE:
	   sorry ("code model %qs with -f%s", "large",
		  flag_pic > 1 ? "PIC" : "pic");
	 default:
	   gcc_unreachable ();
	 }
     }
   else
     aarch64_cmodel = aarch64_cmodel_var;
}

/* Return true if SYMBOL_REF X binds locally.  */

static bool
aarch64_symbol_binds_local_p (const_rtx x)
{
  return (SYMBOL_REF_DECL (x)
	  ? targetm.binds_local_p (SYMBOL_REF_DECL (x))
	  : SYMBOL_REF_LOCAL_P (x));
}

/* Return true if SYMBOL_REF X is thread local */
static bool
aarch64_tls_symbol_p (rtx x)
{
  if (! TARGET_HAVE_TLS)
    return false;

  if (GET_CODE (x) != SYMBOL_REF)
    return false;

  return SYMBOL_REF_TLS_MODEL (x) != 0;
}

/* Classify a TLS symbol into one of the TLS kinds.  */
enum aarch64_symbol_type
aarch64_classify_tls_symbol (rtx x)
{
  enum tls_model tls_kind = tls_symbolic_operand_type (x);

  switch (tls_kind)
    {
    case TLS_MODEL_GLOBAL_DYNAMIC:
    case TLS_MODEL_LOCAL_DYNAMIC:
      return TARGET_TLS_DESC ? SYMBOL_SMALL_TLSDESC : SYMBOL_SMALL_TLSGD;

    case TLS_MODEL_INITIAL_EXEC:
      return SYMBOL_SMALL_GOTTPREL;

    case TLS_MODEL_LOCAL_EXEC:
      return SYMBOL_SMALL_TPREL;

    case TLS_MODEL_EMULATED:
    case TLS_MODEL_NONE:
      return SYMBOL_FORCE_TO_MEM;

    default:
      gcc_unreachable ();
    }
}

/* Return the method that should be used to access SYMBOL_REF or
   LABEL_REF X in context CONTEXT.  */

enum aarch64_symbol_type
aarch64_classify_symbol (rtx x,
			 enum aarch64_symbol_context context ATTRIBUTE_UNUSED)
{
  if (GET_CODE (x) == LABEL_REF)
    {
      switch (aarch64_cmodel)
	{
	case AARCH64_CMODEL_LARGE:
	  return SYMBOL_FORCE_TO_MEM;

	case AARCH64_CMODEL_TINY_PIC:
	case AARCH64_CMODEL_TINY:
	  return SYMBOL_TINY_ABSOLUTE;

	case AARCH64_CMODEL_SMALL_PIC:
	case AARCH64_CMODEL_SMALL:
	  return SYMBOL_SMALL_ABSOLUTE;

	default:
	  gcc_unreachable ();
	}
    }

  if (GET_CODE (x) == SYMBOL_REF)
    {
      if (aarch64_cmodel == AARCH64_CMODEL_LARGE
	  || CONSTANT_POOL_ADDRESS_P (x))
	return SYMBOL_FORCE_TO_MEM;

      if (aarch64_tls_symbol_p (x))
	return aarch64_classify_tls_symbol (x);

      switch (aarch64_cmodel)
	{
	case AARCH64_CMODEL_TINY:
	  if (SYMBOL_REF_WEAK (x))
	    return SYMBOL_FORCE_TO_MEM;
	  return SYMBOL_TINY_ABSOLUTE;

	case AARCH64_CMODEL_SMALL:
	  if (SYMBOL_REF_WEAK (x))
	    return SYMBOL_FORCE_TO_MEM;
	  return SYMBOL_SMALL_ABSOLUTE;

	case AARCH64_CMODEL_TINY_PIC:
	  if (!aarch64_symbol_binds_local_p (x))
	    return SYMBOL_TINY_GOT;
	  return SYMBOL_TINY_ABSOLUTE;

	case AARCH64_CMODEL_SMALL_PIC:
	  if (!aarch64_symbol_binds_local_p (x))
	    return SYMBOL_SMALL_GOT;
	  return SYMBOL_SMALL_ABSOLUTE;

	default:
	  gcc_unreachable ();
	}
    }

  /* By default push everything into the constant pool.  */
  return SYMBOL_FORCE_TO_MEM;
}

bool
aarch64_constant_address_p (rtx x)
{
  return (CONSTANT_P (x) && memory_address_p (DImode, x));
}

bool
aarch64_legitimate_pic_operand_p (rtx x)
{
  if (GET_CODE (x) == SYMBOL_REF
      || (GET_CODE (x) == CONST
	  && GET_CODE (XEXP (x, 0)) == PLUS
	  && GET_CODE (XEXP (XEXP (x, 0), 0)) == SYMBOL_REF))
     return false;

  return true;
}

/* Return true if X holds either a quarter-precision or
     floating-point +0.0 constant.  */
static bool
aarch64_valid_floating_const (enum machine_mode mode, rtx x)
{
  if (!CONST_DOUBLE_P (x))
    return false;

  /* TODO: We could handle moving 0.0 to a TFmode register,
     but first we would like to refactor the movtf_aarch64
     to be more amicable to split moves properly and
     correctly gate on TARGET_SIMD.  For now - reject all
     constants which are not to SFmode or DFmode registers.  */
  if (!(mode == SFmode || mode == DFmode))
    return false;

  if (aarch64_float_const_zero_rtx_p (x))
    return true;
  return aarch64_float_const_representable_p (x);
}

static bool
aarch64_legitimate_constant_p (enum machine_mode mode, rtx x)
{
  /* Do not allow vector struct mode constants.  We could support
     0 and -1 easily, but they need support in aarch64-simd.md.  */
  if (TARGET_SIMD && aarch64_vect_struct_mode_p (mode))
    return false;

  /* This could probably go away because
     we now decompose CONST_INTs according to expand_mov_immediate.  */
  if ((GET_CODE (x) == CONST_VECTOR
       && aarch64_simd_valid_immediate (x, mode, false, NULL))
      || CONST_INT_P (x) || aarch64_valid_floating_const (mode, x))
	return !targetm.cannot_force_const_mem (mode, x);

  if (GET_CODE (x) == HIGH
      && aarch64_valid_symref (XEXP (x, 0), GET_MODE (XEXP (x, 0))))
    return true;

  return aarch64_constant_address_p (x);
}

rtx
aarch64_load_tp (rtx target)
{
  if (!target
      || GET_MODE (target) != Pmode
      || !register_operand (target, Pmode))
    target = gen_reg_rtx (Pmode);

  /* Can return in any reg.  */
  emit_insn (gen_aarch64_load_tp_hard (target));
  return target;
}

/* On AAPCS systems, this is the "struct __va_list".  */
static GTY(()) tree va_list_type;

/* Implement TARGET_BUILD_BUILTIN_VA_LIST.
   Return the type to use as __builtin_va_list.

   AAPCS64 \S 7.1.4 requires that va_list be a typedef for a type defined as:

   struct __va_list
   {
     void *__stack;
     void *__gr_top;
     void *__vr_top;
     int   __gr_offs;
     int   __vr_offs;
   };  */

static tree
aarch64_build_builtin_va_list (void)
{
  tree va_list_name;
  tree f_stack, f_grtop, f_vrtop, f_groff, f_vroff;

  /* Create the type.  */
  va_list_type = lang_hooks.types.make_type (RECORD_TYPE);
  /* Give it the required name.  */
  va_list_name = build_decl (BUILTINS_LOCATION,
			     TYPE_DECL,
			     get_identifier ("__va_list"),
			     va_list_type);
  DECL_ARTIFICIAL (va_list_name) = 1;
  TYPE_NAME (va_list_type) = va_list_name;
  TYPE_STUB_DECL (va_list_type) = va_list_name;

  /* Create the fields.  */
  f_stack = build_decl (BUILTINS_LOCATION,
			FIELD_DECL, get_identifier ("__stack"),
			ptr_type_node);
  f_grtop = build_decl (BUILTINS_LOCATION,
			FIELD_DECL, get_identifier ("__gr_top"),
			ptr_type_node);
  f_vrtop = build_decl (BUILTINS_LOCATION,
			FIELD_DECL, get_identifier ("__vr_top"),
			ptr_type_node);
  f_groff = build_decl (BUILTINS_LOCATION,
			FIELD_DECL, get_identifier ("__gr_offs"),
			integer_type_node);
  f_vroff = build_decl (BUILTINS_LOCATION,
			FIELD_DECL, get_identifier ("__vr_offs"),
			integer_type_node);

  DECL_ARTIFICIAL (f_stack) = 1;
  DECL_ARTIFICIAL (f_grtop) = 1;
  DECL_ARTIFICIAL (f_vrtop) = 1;
  DECL_ARTIFICIAL (f_groff) = 1;
  DECL_ARTIFICIAL (f_vroff) = 1;

  DECL_FIELD_CONTEXT (f_stack) = va_list_type;
  DECL_FIELD_CONTEXT (f_grtop) = va_list_type;
  DECL_FIELD_CONTEXT (f_vrtop) = va_list_type;
  DECL_FIELD_CONTEXT (f_groff) = va_list_type;
  DECL_FIELD_CONTEXT (f_vroff) = va_list_type;

  TYPE_FIELDS (va_list_type) = f_stack;
  DECL_CHAIN (f_stack) = f_grtop;
  DECL_CHAIN (f_grtop) = f_vrtop;
  DECL_CHAIN (f_vrtop) = f_groff;
  DECL_CHAIN (f_groff) = f_vroff;

  /* Compute its layout.  */
  layout_type (va_list_type);

  return va_list_type;
}

/* Implement TARGET_EXPAND_BUILTIN_VA_START.  */
static void
aarch64_expand_builtin_va_start (tree valist, rtx nextarg ATTRIBUTE_UNUSED)
{
  const CUMULATIVE_ARGS *cum;
  tree f_stack, f_grtop, f_vrtop, f_groff, f_vroff;
  tree stack, grtop, vrtop, groff, vroff;
  tree t;
  int gr_save_area_size;
  int vr_save_area_size;
  int vr_offset;

  cum = &crtl->args.info;
  gr_save_area_size
    = (NUM_ARG_REGS - cum->aapcs_ncrn) * UNITS_PER_WORD;
  vr_save_area_size
    = (NUM_FP_ARG_REGS - cum->aapcs_nvrn) * UNITS_PER_VREG;

  if (TARGET_GENERAL_REGS_ONLY)
    {
      if (cum->aapcs_nvrn > 0)
	sorry ("%qs and floating point or vector arguments",
	       "-mgeneral-regs-only");
      vr_save_area_size = 0;
    }

  f_stack = TYPE_FIELDS (va_list_type_node);
  f_grtop = DECL_CHAIN (f_stack);
  f_vrtop = DECL_CHAIN (f_grtop);
  f_groff = DECL_CHAIN (f_vrtop);
  f_vroff = DECL_CHAIN (f_groff);

  stack = build3 (COMPONENT_REF, TREE_TYPE (f_stack), valist, f_stack,
		  NULL_TREE);
  grtop = build3 (COMPONENT_REF, TREE_TYPE (f_grtop), valist, f_grtop,
		  NULL_TREE);
  vrtop = build3 (COMPONENT_REF, TREE_TYPE (f_vrtop), valist, f_vrtop,
		  NULL_TREE);
  groff = build3 (COMPONENT_REF, TREE_TYPE (f_groff), valist, f_groff,
		  NULL_TREE);
  vroff = build3 (COMPONENT_REF, TREE_TYPE (f_vroff), valist, f_vroff,
		  NULL_TREE);

  /* Emit code to initialize STACK, which points to the next varargs stack
     argument.  CUM->AAPCS_STACK_SIZE gives the number of stack words used
     by named arguments.  STACK is 8-byte aligned.  */
  t = make_tree (TREE_TYPE (stack), virtual_incoming_args_rtx);
  if (cum->aapcs_stack_size > 0)
    t = fold_build_pointer_plus_hwi (t, cum->aapcs_stack_size * UNITS_PER_WORD);
  t = build2 (MODIFY_EXPR, TREE_TYPE (stack), stack, t);
  expand_expr (t, const0_rtx, VOIDmode, EXPAND_NORMAL);

  /* Emit code to initialize GRTOP, the top of the GR save area.
     virtual_incoming_args_rtx should have been 16 byte aligned.  */
  t = make_tree (TREE_TYPE (grtop), virtual_incoming_args_rtx);
  t = build2 (MODIFY_EXPR, TREE_TYPE (grtop), grtop, t);
  expand_expr (t, const0_rtx, VOIDmode, EXPAND_NORMAL);

  /* Emit code to initialize VRTOP, the top of the VR save area.
     This address is gr_save_area_bytes below GRTOP, rounded
     down to the next 16-byte boundary.  */
  t = make_tree (TREE_TYPE (vrtop), virtual_incoming_args_rtx);
  vr_offset = AARCH64_ROUND_UP (gr_save_area_size,
			     STACK_BOUNDARY / BITS_PER_UNIT);

  if (vr_offset)
    t = fold_build_pointer_plus_hwi (t, -vr_offset);
  t = build2 (MODIFY_EXPR, TREE_TYPE (vrtop), vrtop, t);
  expand_expr (t, const0_rtx, VOIDmode, EXPAND_NORMAL);

  /* Emit code to initialize GROFF, the offset from GRTOP of the
     next GPR argument.  */
  t = build2 (MODIFY_EXPR, TREE_TYPE (groff), groff,
	      build_int_cst (TREE_TYPE (groff), -gr_save_area_size));
  expand_expr (t, const0_rtx, VOIDmode, EXPAND_NORMAL);

  /* Likewise emit code to initialize VROFF, the offset from FTOP
     of the next VR argument.  */
  t = build2 (MODIFY_EXPR, TREE_TYPE (vroff), vroff,
	      build_int_cst (TREE_TYPE (vroff), -vr_save_area_size));
  expand_expr (t, const0_rtx, VOIDmode, EXPAND_NORMAL);
}

/* Implement TARGET_GIMPLIFY_VA_ARG_EXPR.  */

static tree
aarch64_gimplify_va_arg_expr (tree valist, tree type, gimple_seq *pre_p,
			      gimple_seq *post_p ATTRIBUTE_UNUSED)
{
  tree addr;
  bool indirect_p;
  bool is_ha;		/* is HFA or HVA.  */
  bool dw_align;	/* double-word align.  */
  enum machine_mode ag_mode = VOIDmode;
  int nregs;
  enum machine_mode mode;

  tree f_stack, f_grtop, f_vrtop, f_groff, f_vroff;
  tree stack, f_top, f_off, off, arg, roundup, on_stack;
  HOST_WIDE_INT size, rsize, adjust, align;
  tree t, u, cond1, cond2;

  indirect_p = pass_by_reference (NULL, TYPE_MODE (type), type, false);
  if (indirect_p)
    type = build_pointer_type (type);

  mode = TYPE_MODE (type);

  f_stack = TYPE_FIELDS (va_list_type_node);
  f_grtop = DECL_CHAIN (f_stack);
  f_vrtop = DECL_CHAIN (f_grtop);
  f_groff = DECL_CHAIN (f_vrtop);
  f_vroff = DECL_CHAIN (f_groff);

  stack = build3 (COMPONENT_REF, TREE_TYPE (f_stack), unshare_expr (valist),
		  f_stack, NULL_TREE);
  size = int_size_in_bytes (type);
  align = aarch64_function_arg_alignment (mode, type) / BITS_PER_UNIT;

  dw_align = false;
  adjust = 0;
  if (aarch64_vfp_is_call_or_return_candidate (mode,
					       type,
					       &ag_mode,
					       &nregs,
					       &is_ha))
    {
      /* TYPE passed in fp/simd registers.  */
      if (TARGET_GENERAL_REGS_ONLY)
	sorry ("%qs and floating point or vector arguments",
	       "-mgeneral-regs-only");

      f_top = build3 (COMPONENT_REF, TREE_TYPE (f_vrtop),
		      unshare_expr (valist), f_vrtop, NULL_TREE);
      f_off = build3 (COMPONENT_REF, TREE_TYPE (f_vroff),
		      unshare_expr (valist), f_vroff, NULL_TREE);

      rsize = nregs * UNITS_PER_VREG;

      if (is_ha)
	{
	  if (BYTES_BIG_ENDIAN && GET_MODE_SIZE (ag_mode) < UNITS_PER_VREG)
	    adjust = UNITS_PER_VREG - GET_MODE_SIZE (ag_mode);
	}
      else if (BLOCK_REG_PADDING (mode, type, 1) == downward
	       && size < UNITS_PER_VREG)
	{
	  adjust = UNITS_PER_VREG - size;
	}
    }
  else
    {
      /* TYPE passed in general registers.  */
      f_top = build3 (COMPONENT_REF, TREE_TYPE (f_grtop),
		      unshare_expr (valist), f_grtop, NULL_TREE);
      f_off = build3 (COMPONENT_REF, TREE_TYPE (f_groff),
		      unshare_expr (valist), f_groff, NULL_TREE);
      rsize = (size + UNITS_PER_WORD - 1) & -UNITS_PER_WORD;
      nregs = rsize / UNITS_PER_WORD;

      if (align > 8)
	dw_align = true;

      if (BLOCK_REG_PADDING (mode, type, 1) == downward
	  && size < UNITS_PER_WORD)
	{
	  adjust = UNITS_PER_WORD  - size;
	}
    }

  /* Get a local temporary for the field value.  */
  off = get_initialized_tmp_var (f_off, pre_p, NULL);

  /* Emit code to branch if off >= 0.  */
  t = build2 (GE_EXPR, boolean_type_node, off,
	      build_int_cst (TREE_TYPE (off), 0));
  cond1 = build3 (COND_EXPR, ptr_type_node, t, NULL_TREE, NULL_TREE);

  if (dw_align)
    {
      /* Emit: offs = (offs + 15) & -16.  */
      t = build2 (PLUS_EXPR, TREE_TYPE (off), off,
		  build_int_cst (TREE_TYPE (off), 15));
      t = build2 (BIT_AND_EXPR, TREE_TYPE (off), t,
		  build_int_cst (TREE_TYPE (off), -16));
      roundup = build2 (MODIFY_EXPR, TREE_TYPE (off), off, t);
    }
  else
    roundup = NULL;

  /* Update ap.__[g|v]r_offs  */
  t = build2 (PLUS_EXPR, TREE_TYPE (off), off,
	      build_int_cst (TREE_TYPE (off), rsize));
  t = build2 (MODIFY_EXPR, TREE_TYPE (f_off), unshare_expr (f_off), t);

  /* String up.  */
  if (roundup)
    t = build2 (COMPOUND_EXPR, TREE_TYPE (t), roundup, t);

  /* [cond2] if (ap.__[g|v]r_offs > 0)  */
  u = build2 (GT_EXPR, boolean_type_node, unshare_expr (f_off),
	      build_int_cst (TREE_TYPE (f_off), 0));
  cond2 = build3 (COND_EXPR, ptr_type_node, u, NULL_TREE, NULL_TREE);

  /* String up: make sure the assignment happens before the use.  */
  t = build2 (COMPOUND_EXPR, TREE_TYPE (cond2), t, cond2);
  COND_EXPR_ELSE (cond1) = t;

  /* Prepare the trees handling the argument that is passed on the stack;
     the top level node will store in ON_STACK.  */
  arg = get_initialized_tmp_var (stack, pre_p, NULL);
  if (align > 8)
    {
      /* if (alignof(type) > 8) (arg = arg + 15) & -16;  */
      t = fold_convert (intDI_type_node, arg);
      t = build2 (PLUS_EXPR, TREE_TYPE (t), t,
		  build_int_cst (TREE_TYPE (t), 15));
      t = build2 (BIT_AND_EXPR, TREE_TYPE (t), t,
		  build_int_cst (TREE_TYPE (t), -16));
      t = fold_convert (TREE_TYPE (arg), t);
      roundup = build2 (MODIFY_EXPR, TREE_TYPE (arg), arg, t);
    }
  else
    roundup = NULL;
  /* Advance ap.__stack  */
  t = fold_convert (intDI_type_node, arg);
  t = build2 (PLUS_EXPR, TREE_TYPE (t), t,
	      build_int_cst (TREE_TYPE (t), size + 7));
  t = build2 (BIT_AND_EXPR, TREE_TYPE (t), t,
	      build_int_cst (TREE_TYPE (t), -8));
  t = fold_convert (TREE_TYPE (arg), t);
  t = build2 (MODIFY_EXPR, TREE_TYPE (stack), unshare_expr (stack), t);
  /* String up roundup and advance.  */
  if (roundup)
    t = build2 (COMPOUND_EXPR, TREE_TYPE (t), roundup, t);
  /* String up with arg */
  on_stack = build2 (COMPOUND_EXPR, TREE_TYPE (arg), t, arg);
  /* Big-endianness related address adjustment.  */
  if (BLOCK_REG_PADDING (mode, type, 1) == downward
      && size < UNITS_PER_WORD)
  {
    t = build2 (POINTER_PLUS_EXPR, TREE_TYPE (arg), arg,
		size_int (UNITS_PER_WORD - size));
    on_stack = build2 (COMPOUND_EXPR, TREE_TYPE (arg), on_stack, t);
  }

  COND_EXPR_THEN (cond1) = unshare_expr (on_stack);
  COND_EXPR_THEN (cond2) = unshare_expr (on_stack);

  /* Adjustment to OFFSET in the case of BIG_ENDIAN.  */
  t = off;
  if (adjust)
    t = build2 (PREINCREMENT_EXPR, TREE_TYPE (off), off,
		build_int_cst (TREE_TYPE (off), adjust));

  t = fold_convert (sizetype, t);
  t = build2 (POINTER_PLUS_EXPR, TREE_TYPE (f_top), f_top, t);

  if (is_ha)
    {
      /* type ha; // treat as "struct {ftype field[n];}"
         ... [computing offs]
         for (i = 0; i <nregs; ++i, offs += 16)
	   ha.field[i] = *((ftype *)(ap.__vr_top + offs));
	 return ha;  */
      int i;
      tree tmp_ha, field_t, field_ptr_t;

      /* Declare a local variable.  */
      tmp_ha = create_tmp_var_raw (type, "ha");
      gimple_add_tmp_var (tmp_ha);

      /* Establish the base type.  */
      switch (ag_mode)
	{
	case SFmode:
	  field_t = float_type_node;
	  field_ptr_t = float_ptr_type_node;
	  break;
	case DFmode:
	  field_t = double_type_node;
	  field_ptr_t = double_ptr_type_node;
	  break;
	case TFmode:
	  field_t = long_double_type_node;
	  field_ptr_t = long_double_ptr_type_node;
	  break;
/* The half precision and quad precision are not fully supported yet.  Enable
   the following code after the support is complete.  Need to find the correct
   type node for __fp16 *.  */
#if 0
	case HFmode:
	  field_t = float_type_node;
	  field_ptr_t = float_ptr_type_node;
	  break;
#endif
	case V2SImode:
	case V4SImode:
	    {
	      tree innertype = make_signed_type (GET_MODE_PRECISION (SImode));
	      field_t = build_vector_type_for_mode (innertype, ag_mode);
	      field_ptr_t = build_pointer_type (field_t);
	    }
	  break;
	default:
	  gcc_assert (0);
	}

      /* *(field_ptr_t)&ha = *((field_ptr_t)vr_saved_area  */
      tmp_ha = build1 (ADDR_EXPR, field_ptr_t, tmp_ha);
      addr = t;
      t = fold_convert (field_ptr_t, addr);
      t = build2 (MODIFY_EXPR, field_t,
		  build1 (INDIRECT_REF, field_t, tmp_ha),
		  build1 (INDIRECT_REF, field_t, t));

      /* ha.field[i] = *((field_ptr_t)vr_saved_area + i)  */
      for (i = 1; i < nregs; ++i)
	{
	  addr = fold_build_pointer_plus_hwi (addr, UNITS_PER_VREG);
	  u = fold_convert (field_ptr_t, addr);
	  u = build2 (MODIFY_EXPR, field_t,
		      build2 (MEM_REF, field_t, tmp_ha,
			      build_int_cst (field_ptr_t,
					     (i *
					      int_size_in_bytes (field_t)))),
		      build1 (INDIRECT_REF, field_t, u));
	  t = build2 (COMPOUND_EXPR, TREE_TYPE (t), t, u);
	}

      u = fold_convert (TREE_TYPE (f_top), tmp_ha);
      t = build2 (COMPOUND_EXPR, TREE_TYPE (f_top), t, u);
    }

  COND_EXPR_ELSE (cond2) = t;
  addr = fold_convert (build_pointer_type (type), cond1);
  addr = build_va_arg_indirect_ref (addr);

  if (indirect_p)
    addr = build_va_arg_indirect_ref (addr);

  return addr;
}

/* Implement TARGET_SETUP_INCOMING_VARARGS.  */

static void
aarch64_setup_incoming_varargs (cumulative_args_t cum_v, enum machine_mode mode,
				tree type, int *pretend_size ATTRIBUTE_UNUSED,
				int no_rtl)
{
  CUMULATIVE_ARGS *cum = get_cumulative_args (cum_v);
  CUMULATIVE_ARGS local_cum;
  int gr_saved, vr_saved;

  /* The caller has advanced CUM up to, but not beyond, the last named
     argument.  Advance a local copy of CUM past the last "real" named
     argument, to find out how many registers are left over.  */
  local_cum = *cum;
  aarch64_function_arg_advance (pack_cumulative_args(&local_cum), mode, type, true);

  /* Found out how many registers we need to save.  */
  gr_saved = NUM_ARG_REGS - local_cum.aapcs_ncrn;
  vr_saved = NUM_FP_ARG_REGS - local_cum.aapcs_nvrn;

  if (TARGET_GENERAL_REGS_ONLY)
    {
      if (local_cum.aapcs_nvrn > 0)
	sorry ("%qs and floating point or vector arguments",
	       "-mgeneral-regs-only");
      vr_saved = 0;
    }

  if (!no_rtl)
    {
      if (gr_saved > 0)
	{
	  rtx ptr, mem;

	  /* virtual_incoming_args_rtx should have been 16-byte aligned.  */
	  ptr = plus_constant (Pmode, virtual_incoming_args_rtx,
			       - gr_saved * UNITS_PER_WORD);
	  mem = gen_frame_mem (BLKmode, ptr);
	  set_mem_alias_set (mem, get_varargs_alias_set ());

	  move_block_from_reg (local_cum.aapcs_ncrn + R0_REGNUM,
			       mem, gr_saved);
	}
      if (vr_saved > 0)
	{
	  /* We can't use move_block_from_reg, because it will use
	     the wrong mode, storing D regs only.  */
	  enum machine_mode mode = TImode;
	  int off, i;

	  /* Set OFF to the offset from virtual_incoming_args_rtx of
	     the first vector register.  The VR save area lies below
	     the GR one, and is aligned to 16 bytes.  */
	  off = -AARCH64_ROUND_UP (gr_saved * UNITS_PER_WORD,
				   STACK_BOUNDARY / BITS_PER_UNIT);
	  off -= vr_saved * UNITS_PER_VREG;

	  for (i = local_cum.aapcs_nvrn; i < NUM_FP_ARG_REGS; ++i)
	    {
	      rtx ptr, mem;

	      ptr = plus_constant (Pmode, virtual_incoming_args_rtx, off);
	      mem = gen_frame_mem (mode, ptr);
	      set_mem_alias_set (mem, get_varargs_alias_set ());
	      aarch64_emit_move (mem, gen_rtx_REG (mode, V0_REGNUM + i));
	      off += UNITS_PER_VREG;
	    }
	}
    }

  /* We don't save the size into *PRETEND_SIZE because we want to avoid
     any complication of having crtl->args.pretend_args_size changed.  */
  cfun->machine->saved_varargs_size
    = (AARCH64_ROUND_UP (gr_saved * UNITS_PER_WORD,
		      STACK_BOUNDARY / BITS_PER_UNIT)
       + vr_saved * UNITS_PER_VREG);
}

static void
aarch64_conditional_register_usage (void)
{
  int i;
  if (!TARGET_FLOAT)
    {
      for (i = V0_REGNUM; i <= V31_REGNUM; i++)
	{
	  fixed_regs[i] = 1;
	  call_used_regs[i] = 1;
	}
    }
}

/* Walk down the type tree of TYPE counting consecutive base elements.
   If *MODEP is VOIDmode, then set it to the first valid floating point
   type.  If a non-floating point type is found, or if a floating point
   type that doesn't match a non-VOIDmode *MODEP is found, then return -1,
   otherwise return the count in the sub-tree.  */
static int
aapcs_vfp_sub_candidate (const_tree type, enum machine_mode *modep)
{
  enum machine_mode mode;
  HOST_WIDE_INT size;

  switch (TREE_CODE (type))
    {
    case REAL_TYPE:
      mode = TYPE_MODE (type);
      if (mode != DFmode && mode != SFmode && mode != TFmode)
	return -1;

      if (*modep == VOIDmode)
	*modep = mode;

      if (*modep == mode)
	return 1;

      break;

    case COMPLEX_TYPE:
      mode = TYPE_MODE (TREE_TYPE (type));
      if (mode != DFmode && mode != SFmode && mode != TFmode)
	return -1;

      if (*modep == VOIDmode)
	*modep = mode;

      if (*modep == mode)
	return 2;

      break;

    case VECTOR_TYPE:
      /* Use V2SImode and V4SImode as representatives of all 64-bit
	 and 128-bit vector types.  */
      size = int_size_in_bytes (type);
      switch (size)
	{
	case 8:
	  mode = V2SImode;
	  break;
	case 16:
	  mode = V4SImode;
	  break;
	default:
	  return -1;
	}

      if (*modep == VOIDmode)
	*modep = mode;

      /* Vector modes are considered to be opaque: two vectors are
	 equivalent for the purposes of being homogeneous aggregates
	 if they are the same size.  */
      if (*modep == mode)
	return 1;

      break;

    case ARRAY_TYPE:
      {
	int count;
	tree index = TYPE_DOMAIN (type);

	/* Can't handle incomplete types.  */
	if (!COMPLETE_TYPE_P (type))
	  return -1;

	count = aapcs_vfp_sub_candidate (TREE_TYPE (type), modep);
	if (count == -1
	    || !index
	    || !TYPE_MAX_VALUE (index)
	    || !host_integerp (TYPE_MAX_VALUE (index), 1)
	    || !TYPE_MIN_VALUE (index)
	    || !host_integerp (TYPE_MIN_VALUE (index), 1)
	    || count < 0)
	  return -1;

	count *= (1 + tree_low_cst (TYPE_MAX_VALUE (index), 1)
		      - tree_low_cst (TYPE_MIN_VALUE (index), 1));

	/* There must be no padding.  */
	if (!host_integerp (TYPE_SIZE (type), 1)
	    || (tree_low_cst (TYPE_SIZE (type), 1)
		!= count * GET_MODE_BITSIZE (*modep)))
	  return -1;

	return count;
      }

    case RECORD_TYPE:
      {
	int count = 0;
	int sub_count;
	tree field;

	/* Can't handle incomplete types.  */
	if (!COMPLETE_TYPE_P (type))
	  return -1;

	for (field = TYPE_FIELDS (type); field; field = TREE_CHAIN (field))
	  {
	    if (TREE_CODE (field) != FIELD_DECL)
	      continue;

	    sub_count = aapcs_vfp_sub_candidate (TREE_TYPE (field), modep);
	    if (sub_count < 0)
	      return -1;
	    count += sub_count;
	  }

	/* There must be no padding.  */
	if (!host_integerp (TYPE_SIZE (type), 1)
	    || (tree_low_cst (TYPE_SIZE (type), 1)
		!= count * GET_MODE_BITSIZE (*modep)))
	  return -1;

	return count;
      }

    case UNION_TYPE:
    case QUAL_UNION_TYPE:
      {
	/* These aren't very interesting except in a degenerate case.  */
	int count = 0;
	int sub_count;
	tree field;

	/* Can't handle incomplete types.  */
	if (!COMPLETE_TYPE_P (type))
	  return -1;

	for (field = TYPE_FIELDS (type); field; field = TREE_CHAIN (field))
	  {
	    if (TREE_CODE (field) != FIELD_DECL)
	      continue;

	    sub_count = aapcs_vfp_sub_candidate (TREE_TYPE (field), modep);
	    if (sub_count < 0)
	      return -1;
	    count = count > sub_count ? count : sub_count;
	  }

	/* There must be no padding.  */
	if (!host_integerp (TYPE_SIZE (type), 1)
	    || (tree_low_cst (TYPE_SIZE (type), 1)
		!= count * GET_MODE_BITSIZE (*modep)))
	  return -1;

	return count;
      }

    default:
      break;
    }

  return -1;
}

/* Return true if we use LRA instead of reload pass.  */
static bool
aarch64_lra_p (void)
{
  return aarch64_lra_flag;
}

/* Return TRUE if the type, as described by TYPE and MODE, is a composite
   type as described in AAPCS64 \S 4.3.  This includes aggregate, union and
   array types.  The C99 floating-point complex types are also considered
   as composite types, according to AAPCS64 \S 7.1.1.  The complex integer
   types, which are GCC extensions and out of the scope of AAPCS64, are
   treated as composite types here as well.

   Note that MODE itself is not sufficient in determining whether a type
   is such a composite type or not.  This is because
   stor-layout.c:compute_record_mode may have already changed the MODE
   (BLKmode) of a RECORD_TYPE TYPE to some other mode.  For example, a
   structure with only one field may have its MODE set to the mode of the
   field.  Also an integer mode whose size matches the size of the
   RECORD_TYPE type may be used to substitute the original mode
   (i.e. BLKmode) in certain circumstances.  In other words, MODE cannot be
   solely relied on.  */

static bool
aarch64_composite_type_p (const_tree type,
			  enum machine_mode mode)
{
  if (type && (AGGREGATE_TYPE_P (type) || TREE_CODE (type) == COMPLEX_TYPE))
    return true;

  if (mode == BLKmode
      || GET_MODE_CLASS (mode) == MODE_COMPLEX_FLOAT
      || GET_MODE_CLASS (mode) == MODE_COMPLEX_INT)
    return true;

  return false;
}

/* Return TRUE if the type, as described by TYPE and MODE, is a short vector
   type as described in AAPCS64 \S 4.1.2.

   See the comment above aarch64_composite_type_p for the notes on MODE.  */

static bool
aarch64_short_vector_p (const_tree type,
			enum machine_mode mode)
{
  HOST_WIDE_INT size = -1;

  if (type && TREE_CODE (type) == VECTOR_TYPE)
    size = int_size_in_bytes (type);
  else if (!aarch64_composite_type_p (type, mode)
	   && (GET_MODE_CLASS (mode) == MODE_VECTOR_INT
	       || GET_MODE_CLASS (mode) == MODE_VECTOR_FLOAT))
    size = GET_MODE_SIZE (mode);

  return (size == 8 || size == 16) ? true : false;
}

/* Return TRUE if an argument, whose type is described by TYPE and MODE,
   shall be passed or returned in simd/fp register(s) (providing these
   parameter passing registers are available).

   Upon successful return, *COUNT returns the number of needed registers,
   *BASE_MODE returns the mode of the individual register and when IS_HAF
   is not NULL, *IS_HA indicates whether or not the argument is a homogeneous
   floating-point aggregate or a homogeneous short-vector aggregate.  */

static bool
aarch64_vfp_is_call_or_return_candidate (enum machine_mode mode,
					 const_tree type,
					 enum machine_mode *base_mode,
					 int *count,
					 bool *is_ha)
{
  enum machine_mode new_mode = VOIDmode;
  bool composite_p = aarch64_composite_type_p (type, mode);

  if (is_ha != NULL) *is_ha = false;

  if ((!composite_p && GET_MODE_CLASS (mode) == MODE_FLOAT)
      || aarch64_short_vector_p (type, mode))
    {
      *count = 1;
      new_mode = mode;
    }
  else if (GET_MODE_CLASS (mode) == MODE_COMPLEX_FLOAT)
    {
      if (is_ha != NULL) *is_ha = true;
      *count = 2;
      new_mode = GET_MODE_INNER (mode);
    }
  else if (type && composite_p)
    {
      int ag_count = aapcs_vfp_sub_candidate (type, &new_mode);

      if (ag_count > 0 && ag_count <= HA_MAX_NUM_FLDS)
	{
	  if (is_ha != NULL) *is_ha = true;
	  *count = ag_count;
	}
      else
	return false;
    }
  else
    return false;

  *base_mode = new_mode;
  return true;
}

/* Implement TARGET_STRUCT_VALUE_RTX.  */

static rtx
aarch64_struct_value_rtx (tree fndecl ATTRIBUTE_UNUSED,
			  int incoming ATTRIBUTE_UNUSED)
{
  return gen_rtx_REG (Pmode, AARCH64_STRUCT_VALUE_REGNUM);
}

/* Implements target hook vector_mode_supported_p.  */
static bool
aarch64_vector_mode_supported_p (enum machine_mode mode)
{
  if (TARGET_SIMD
      && (mode == V4SImode  || mode == V8HImode
	  || mode == V16QImode || mode == V2DImode
	  || mode == V2SImode  || mode == V4HImode
	  || mode == V8QImode || mode == V2SFmode
	  || mode == V4SFmode || mode == V2DFmode))
    return true;

  return false;
}

/* Return appropriate SIMD container
   for MODE within a vector of WIDTH bits.  */
static enum machine_mode
aarch64_simd_container_mode (enum machine_mode mode, unsigned width)
{
  gcc_assert (width == 64 || width == 128);
  if (TARGET_SIMD)
    {
      if (width == 128)
	switch (mode)
	  {
	  case DFmode:
	    return V2DFmode;
	  case SFmode:
	    return V4SFmode;
	  case SImode:
	    return V4SImode;
	  case HImode:
	    return V8HImode;
	  case QImode:
	    return V16QImode;
	  case DImode:
	    return V2DImode;
	  default:
	    break;
	  }
      else
	switch (mode)
	  {
	  case SFmode:
	    return V2SFmode;
	  case SImode:
	    return V2SImode;
	  case HImode:
	    return V4HImode;
	  case QImode:
	    return V8QImode;
	  default:
	    break;
	  }
    }
  return word_mode;
}

/* Return 128-bit container as the preferred SIMD mode for MODE.  */
static enum machine_mode
aarch64_preferred_simd_mode (enum machine_mode mode)
{
  return aarch64_simd_container_mode (mode, 128);
}

/* Return the bitmask of possible vector sizes for the vectorizer
   to iterate over.  */
static unsigned int
aarch64_autovectorize_vector_sizes (void)
{
  return (16 | 8);
}

/* A table to help perform AArch64-specific name mangling for AdvSIMD
   vector types in order to conform to the AAPCS64 (see "Procedure
   Call Standard for the ARM 64-bit Architecture", Appendix A).  To
   qualify for emission with the mangled names defined in that document,
   a vector type must not only be of the correct mode but also be
   composed of AdvSIMD vector element types (e.g.
   _builtin_aarch64_simd_qi); these types are registered by
   aarch64_init_simd_builtins ().  In other words, vector types defined
   in other ways e.g. via vector_size attribute will get default
   mangled names.  */
typedef struct
{
  enum machine_mode mode;
  const char *element_type_name;
  const char *mangled_name;
} aarch64_simd_mangle_map_entry;

static aarch64_simd_mangle_map_entry aarch64_simd_mangle_map[] = {
  /* 64-bit containerized types.  */
  { V8QImode,  "__builtin_aarch64_simd_qi",     "10__Int8x8_t" },
  { V8QImode,  "__builtin_aarch64_simd_uqi",    "11__Uint8x8_t" },
  { V4HImode,  "__builtin_aarch64_simd_hi",     "11__Int16x4_t" },
  { V4HImode,  "__builtin_aarch64_simd_uhi",    "12__Uint16x4_t" },
  { V2SImode,  "__builtin_aarch64_simd_si",     "11__Int32x2_t" },
  { V2SImode,  "__builtin_aarch64_simd_usi",    "12__Uint32x2_t" },
  { V2SFmode,  "__builtin_aarch64_simd_sf",     "13__Float32x2_t" },
  { V8QImode,  "__builtin_aarch64_simd_poly8",  "11__Poly8x8_t" },
  { V4HImode,  "__builtin_aarch64_simd_poly16", "12__Poly16x4_t" },
  /* 128-bit containerized types.  */
  { V16QImode, "__builtin_aarch64_simd_qi",     "11__Int8x16_t" },
  { V16QImode, "__builtin_aarch64_simd_uqi",    "12__Uint8x16_t" },
  { V8HImode,  "__builtin_aarch64_simd_hi",     "11__Int16x8_t" },
  { V8HImode,  "__builtin_aarch64_simd_uhi",    "12__Uint16x8_t" },
  { V4SImode,  "__builtin_aarch64_simd_si",     "11__Int32x4_t" },
  { V4SImode,  "__builtin_aarch64_simd_usi",    "12__Uint32x4_t" },
  { V2DImode,  "__builtin_aarch64_simd_di",     "11__Int64x2_t" },
  { V2DImode,  "__builtin_aarch64_simd_udi",    "12__Uint64x2_t" },
  { V4SFmode,  "__builtin_aarch64_simd_sf",     "13__Float32x4_t" },
  { V2DFmode,  "__builtin_aarch64_simd_df",     "13__Float64x2_t" },
  { V16QImode, "__builtin_aarch64_simd_poly8",  "12__Poly8x16_t" },
  { V8HImode,  "__builtin_aarch64_simd_poly16", "12__Poly16x8_t" },
  { VOIDmode, NULL, NULL }
};

/* Implement TARGET_MANGLE_TYPE.  */

static const char *
aarch64_mangle_type (const_tree type)
{
  /* The AArch64 ABI documents say that "__va_list" has to be
     managled as if it is in the "std" namespace.  */
  if (lang_hooks.types_compatible_p (CONST_CAST_TREE (type), va_list_type))
    return "St9__va_list";

  /* Check the mode of the vector type, and the name of the vector
     element type, against the table.  */
  if (TREE_CODE (type) == VECTOR_TYPE)
    {
      aarch64_simd_mangle_map_entry *pos = aarch64_simd_mangle_map;

      while (pos->mode != VOIDmode)
	{
	  tree elt_type = TREE_TYPE (type);

	  if (pos->mode == TYPE_MODE (type)
	      && TREE_CODE (TYPE_NAME (elt_type)) == TYPE_DECL
	      && !strcmp (IDENTIFIER_POINTER (DECL_NAME (TYPE_NAME (elt_type))),
			  pos->element_type_name))
	    return pos->mangled_name;

	  pos++;
	}
    }

  /* Use the default mangling.  */
  return NULL;
}

/* Return the equivalent letter for size.  */
static char
sizetochar (int size)
{
  switch (size)
    {
    case 64: return 'd';
    case 32: return 's';
    case 16: return 'h';
    case 8 : return 'b';
    default: gcc_unreachable ();
    }
}

/* Return true iff x is a uniform vector of floating-point
   constants, and the constant can be represented in
   quarter-precision form.  Note, as aarch64_float_const_representable
   rejects both +0.0 and -0.0, we will also reject +0.0 and -0.0.  */
static bool
aarch64_vect_float_const_representable_p (rtx x)
{
  int i = 0;
  REAL_VALUE_TYPE r0, ri;
  rtx x0, xi;

  if (GET_MODE_CLASS (GET_MODE (x)) != MODE_VECTOR_FLOAT)
    return false;

  x0 = CONST_VECTOR_ELT (x, 0);
  if (!CONST_DOUBLE_P (x0))
    return false;

  REAL_VALUE_FROM_CONST_DOUBLE (r0, x0);

  for (i = 1; i < CONST_VECTOR_NUNITS (x); i++)
    {
      xi = CONST_VECTOR_ELT (x, i);
      if (!CONST_DOUBLE_P (xi))
	return false;

      REAL_VALUE_FROM_CONST_DOUBLE (ri, xi);
      if (!REAL_VALUES_EQUAL (r0, ri))
	return false;
    }

  return aarch64_float_const_representable_p (x0);
}

/* Return true for valid and false for invalid.  */
bool
aarch64_simd_valid_immediate (rtx op, enum machine_mode mode, bool inverse,
			      struct simd_immediate_info *info)
{
#define CHECK(STRIDE, ELSIZE, CLASS, TEST, SHIFT, NEG)	\
  matches = 1;						\
  for (i = 0; i < idx; i += (STRIDE))			\
    if (!(TEST))					\
      matches = 0;					\
  if (matches)						\
    {							\
      immtype = (CLASS);				\
      elsize = (ELSIZE);				\
      eshift = (SHIFT);					\
      emvn = (NEG);					\
      break;						\
    }

  unsigned int i, elsize = 0, idx = 0, n_elts = CONST_VECTOR_NUNITS (op);
  unsigned int innersize = GET_MODE_SIZE (GET_MODE_INNER (mode));
  unsigned char bytes[16];
  int immtype = -1, matches;
  unsigned int invmask = inverse ? 0xff : 0;
  int eshift, emvn;

  if (GET_MODE_CLASS (mode) == MODE_VECTOR_FLOAT)
    {
      if (! (aarch64_simd_imm_zero_p (op, mode)
	     || aarch64_vect_float_const_representable_p (op)))
	return false;

      if (info)
	{
	  info->value = CONST_VECTOR_ELT (op, 0);
	  info->element_width = GET_MODE_BITSIZE (GET_MODE (info->value));
	  info->mvn = false;
	  info->shift = 0;
	}

      return true;
    }

  /* Splat vector constant out into a byte vector.  */
  for (i = 0; i < n_elts; i++)
    {
      rtx el = CONST_VECTOR_ELT (op, i);
      unsigned HOST_WIDE_INT elpart;
      unsigned int part, parts;

      if (GET_CODE (el) == CONST_INT)
        {
          elpart = INTVAL (el);
          parts = 1;
        }
      else if (GET_CODE (el) == CONST_DOUBLE)
        {
          elpart = CONST_DOUBLE_LOW (el);
          parts = 2;
        }
      else
        gcc_unreachable ();

      for (part = 0; part < parts; part++)
        {
          unsigned int byte;
          for (byte = 0; byte < innersize; byte++)
            {
              bytes[idx++] = (elpart & 0xff) ^ invmask;
              elpart >>= BITS_PER_UNIT;
            }
          if (GET_CODE (el) == CONST_DOUBLE)
            elpart = CONST_DOUBLE_HIGH (el);
        }
    }

  /* Sanity check.  */
  gcc_assert (idx == GET_MODE_SIZE (mode));

  do
    {
      CHECK (4, 32, 0, bytes[i] == bytes[0] && bytes[i + 1] == 0
	     && bytes[i + 2] == 0 && bytes[i + 3] == 0, 0, 0);

      CHECK (4, 32, 1, bytes[i] == 0 && bytes[i + 1] == bytes[1]
	     && bytes[i + 2] == 0 && bytes[i + 3] == 0, 8, 0);

      CHECK (4, 32, 2, bytes[i] == 0 && bytes[i + 1] == 0
	     && bytes[i + 2] == bytes[2] && bytes[i + 3] == 0, 16, 0);

      CHECK (4, 32, 3, bytes[i] == 0 && bytes[i + 1] == 0
	     && bytes[i + 2] == 0 && bytes[i + 3] == bytes[3], 24, 0);

      CHECK (2, 16, 4, bytes[i] == bytes[0] && bytes[i + 1] == 0, 0, 0);

      CHECK (2, 16, 5, bytes[i] == 0 && bytes[i + 1] == bytes[1], 8, 0);

      CHECK (4, 32, 6, bytes[i] == bytes[0] && bytes[i + 1] == 0xff
	     && bytes[i + 2] == 0xff && bytes[i + 3] == 0xff, 0, 1);

      CHECK (4, 32, 7, bytes[i] == 0xff && bytes[i + 1] == bytes[1]
	     && bytes[i + 2] == 0xff && bytes[i + 3] == 0xff, 8, 1);

      CHECK (4, 32, 8, bytes[i] == 0xff && bytes[i + 1] == 0xff
	     && bytes[i + 2] == bytes[2] && bytes[i + 3] == 0xff, 16, 1);

      CHECK (4, 32, 9, bytes[i] == 0xff && bytes[i + 1] == 0xff
	     && bytes[i + 2] == 0xff && bytes[i + 3] == bytes[3], 24, 1);

      CHECK (2, 16, 10, bytes[i] == bytes[0] && bytes[i + 1] == 0xff, 0, 1);

      CHECK (2, 16, 11, bytes[i] == 0xff && bytes[i + 1] == bytes[1], 8, 1);

      CHECK (4, 32, 12, bytes[i] == 0xff && bytes[i + 1] == bytes[1]
	     && bytes[i + 2] == 0 && bytes[i + 3] == 0, 8, 0);

      CHECK (4, 32, 13, bytes[i] == 0 && bytes[i + 1] == bytes[1]
	     && bytes[i + 2] == 0xff && bytes[i + 3] == 0xff, 8, 1);

      CHECK (4, 32, 14, bytes[i] == 0xff && bytes[i + 1] == 0xff
	     && bytes[i + 2] == bytes[2] && bytes[i + 3] == 0, 16, 0);

      CHECK (4, 32, 15, bytes[i] == 0 && bytes[i + 1] == 0
	     && bytes[i + 2] == bytes[2] && bytes[i + 3] == 0xff, 16, 1);

      CHECK (1, 8, 16, bytes[i] == bytes[0], 0, 0);

      CHECK (1, 64, 17, (bytes[i] == 0 || bytes[i] == 0xff)
	     && bytes[i] == bytes[(i + 8) % idx], 0, 0);
    }
  while (0);

  if (immtype == -1)
    return false;

  if (info)
    {
      info->element_width = elsize;
      info->mvn = emvn != 0;
      info->shift = eshift;

      unsigned HOST_WIDE_INT imm = 0;

      if (immtype >= 12 && immtype <= 15)
	info->msl = true;

      /* Un-invert bytes of recognized vector, if necessary.  */
      if (invmask != 0)
        for (i = 0; i < idx; i++)
          bytes[i] ^= invmask;

      if (immtype == 17)
        {
          /* FIXME: Broken on 32-bit H_W_I hosts.  */
          gcc_assert (sizeof (HOST_WIDE_INT) == 8);

          for (i = 0; i < 8; i++)
            imm |= (unsigned HOST_WIDE_INT) (bytes[i] ? 0xff : 0)
	      << (i * BITS_PER_UNIT);


	  info->value = GEN_INT (imm);
	}
      else
	{
	  for (i = 0; i < elsize / BITS_PER_UNIT; i++)
	    imm |= (unsigned HOST_WIDE_INT) bytes[i] << (i * BITS_PER_UNIT);

	  /* Construct 'abcdefgh' because the assembler cannot handle
	     generic constants.	 */
	  if (info->mvn)
	    imm = ~imm;
	  imm = (imm >> info->shift) & 0xff;
	  info->value = GEN_INT (imm);
	}
    }

  return true;
#undef CHECK
}

static bool
aarch64_const_vec_all_same_int_p (rtx x,
				  HOST_WIDE_INT minval,
				  HOST_WIDE_INT maxval)
{
  HOST_WIDE_INT firstval;
  int count, i;

  if (GET_CODE (x) != CONST_VECTOR
      || GET_MODE_CLASS (GET_MODE (x)) != MODE_VECTOR_INT)
    return false;

  firstval = INTVAL (CONST_VECTOR_ELT (x, 0));
  if (firstval < minval || firstval > maxval)
    return false;

  count = CONST_VECTOR_NUNITS (x);
  for (i = 1; i < count; i++)
    if (INTVAL (CONST_VECTOR_ELT (x, i)) != firstval)
      return false;

  return true;
}

/* Check of immediate shift constants are within range.  */
bool
aarch64_simd_shift_imm_p (rtx x, enum machine_mode mode, bool left)
{
  int bit_width = GET_MODE_UNIT_SIZE (mode) * BITS_PER_UNIT;
  if (left)
    return aarch64_const_vec_all_same_int_p (x, 0, bit_width - 1);
  else
    return aarch64_const_vec_all_same_int_p (x, 1, bit_width);
}

/* Return true if X is a uniform vector where all elements
   are either the floating-point constant 0.0 or the
   integer constant 0.  */
bool
aarch64_simd_imm_zero_p (rtx x, enum machine_mode mode)
{
  return x == CONST0_RTX (mode);
}

bool
aarch64_simd_imm_scalar_p (rtx x, enum machine_mode mode ATTRIBUTE_UNUSED)
{
  HOST_WIDE_INT imm = INTVAL (x);
  int i;

  for (i = 0; i < 8; i++)
    {
      unsigned int byte = imm & 0xff;
      if (byte != 0xff && byte != 0)
       return false;
      imm >>= 8;
    }

  return true;
}

bool
aarch64_mov_operand_p (rtx x,
		       enum aarch64_symbol_context context,
		       enum machine_mode mode)
{
  if (GET_CODE (x) == HIGH
      && aarch64_valid_symref (XEXP (x, 0), GET_MODE (XEXP (x, 0))))
    return true;

  if (CONST_INT_P (x) && aarch64_move_imm (INTVAL (x), mode))
    return true;

  if (GET_CODE (x) == SYMBOL_REF && mode == DImode && CONSTANT_ADDRESS_P (x))
    return true;

  return aarch64_classify_symbolic_expression (x, context)
    == SYMBOL_TINY_ABSOLUTE;
}

/* Return a const_int vector of VAL.  */
rtx
aarch64_simd_gen_const_vector_dup (enum machine_mode mode, int val)
{
  int nunits = GET_MODE_NUNITS (mode);
  rtvec v = rtvec_alloc (nunits);
  int i;

  for (i=0; i < nunits; i++)
    RTVEC_ELT (v, i) = GEN_INT (val);

  return gen_rtx_CONST_VECTOR (mode, v);
}

/* Check OP is a legal scalar immediate for the MOVI instruction.  */

bool
aarch64_simd_scalar_immediate_valid_for_move (rtx op, enum machine_mode mode)
{
  enum machine_mode vmode;

  gcc_assert (!VECTOR_MODE_P (mode));
  vmode = aarch64_preferred_simd_mode (mode);
  rtx op_v = aarch64_simd_gen_const_vector_dup (vmode, INTVAL (op));
  return aarch64_simd_valid_immediate (op_v, vmode, false, NULL);
}

/* Construct and return a PARALLEL RTX vector.  */
rtx
aarch64_simd_vect_par_cnst_half (enum machine_mode mode, bool high)
{
  int nunits = GET_MODE_NUNITS (mode);
  rtvec v = rtvec_alloc (nunits / 2);
  int base = high ? nunits / 2 : 0;
  rtx t1;
  int i;

  for (i=0; i < nunits / 2; i++)
    RTVEC_ELT (v, i) = GEN_INT (base + i);

  t1 = gen_rtx_PARALLEL (mode, v);
  return t1;
}

/* Bounds-check lanes.  Ensure OPERAND lies between LOW (inclusive) and
   HIGH (exclusive).  */
void
aarch64_simd_lane_bounds (rtx operand, HOST_WIDE_INT low, HOST_WIDE_INT high)
{
  HOST_WIDE_INT lane;
  gcc_assert (GET_CODE (operand) == CONST_INT);
  lane = INTVAL (operand);

  if (lane < low || lane >= high)
    error ("lane out of range");
}

void
aarch64_simd_const_bounds (rtx operand, HOST_WIDE_INT low, HOST_WIDE_INT high)
{
  gcc_assert (GET_CODE (operand) == CONST_INT);
  HOST_WIDE_INT lane = INTVAL (operand);

  if (lane < low || lane >= high)
    error ("constant out of range");
}

/* Emit code to reinterpret one AdvSIMD type as another,
   without altering bits.  */
void
aarch64_simd_reinterpret (rtx dest, rtx src)
{
  emit_move_insn (dest, gen_lowpart (GET_MODE (dest), src));
}

/* Emit code to place a AdvSIMD pair result in memory locations (with equal
   registers).  */
void
aarch64_simd_emit_pair_result_insn (enum machine_mode mode,
			    rtx (*intfn) (rtx, rtx, rtx), rtx destaddr,
                            rtx op1)
{
  rtx mem = gen_rtx_MEM (mode, destaddr);
  rtx tmp1 = gen_reg_rtx (mode);
  rtx tmp2 = gen_reg_rtx (mode);

  emit_insn (intfn (tmp1, op1, tmp2));

  emit_move_insn (mem, tmp1);
  mem = adjust_address (mem, mode, GET_MODE_SIZE (mode));
  emit_move_insn (mem, tmp2);
}

/* Return TRUE if OP is a valid vector addressing mode.  */
bool
aarch64_simd_mem_operand_p (rtx op)
{
  return MEM_P (op) && (GET_CODE (XEXP (op, 0)) == POST_INC
			|| GET_CODE (XEXP (op, 0)) == REG);
}

/* Set up OPERANDS for a register copy from SRC to DEST, taking care
   not to early-clobber SRC registers in the process.

   We assume that the operands described by SRC and DEST represent a
   decomposed copy of OPERANDS[1] into OPERANDS[0].  COUNT is the
   number of components into which the copy has been decomposed.  */
void
aarch64_simd_disambiguate_copy (rtx *operands, rtx *dest,
				rtx *src, unsigned int count)
{
  unsigned int i;

  if (!reg_overlap_mentioned_p (operands[0], operands[1])
      || REGNO (operands[0]) < REGNO (operands[1]))
    {
      for (i = 0; i < count; i++)
	{
	  operands[2 * i] = dest[i];
	  operands[2 * i + 1] = src[i];
	}
    }
  else
    {
      for (i = 0; i < count; i++)
	{
	  operands[2 * i] = dest[count - i - 1];
	  operands[2 * i + 1] = src[count - i - 1];
	}
    }
}

/* Compute and return the length of aarch64_simd_mov<mode>, where <mode> is
   one of VSTRUCT modes: OI, CI or XI.  */
int
aarch64_simd_attr_length_move (rtx insn)
{
  enum machine_mode mode;

  extract_insn_cached (insn);

  if (REG_P (recog_data.operand[0]) && REG_P (recog_data.operand[1]))
    {
      mode = GET_MODE (recog_data.operand[0]);
      switch (mode)
	{
	case OImode:
	  return 8;
	case CImode:
	  return 12;
	case XImode:
	  return 16;
	default:
	  gcc_unreachable ();
	}
    }
  return 4;
}

/* Implement target hook TARGET_VECTOR_ALIGNMENT.  The AAPCS64 sets the maximum
   alignment of a vector to 128 bits.  */
static HOST_WIDE_INT
aarch64_simd_vector_alignment (const_tree type)
{
  HOST_WIDE_INT align = tree_low_cst (TYPE_SIZE (type), 0);
  return MIN (align, 128);
}

/* Implement target hook TARGET_VECTORIZE_VECTOR_ALIGNMENT_REACHABLE.  */
static bool
aarch64_simd_vector_alignment_reachable (const_tree type, bool is_packed)
{
  if (is_packed)
    return false;

  /* We guarantee alignment for vectors up to 128-bits.  */
  if (tree_int_cst_compare (TYPE_SIZE (type),
			    bitsize_int (BIGGEST_ALIGNMENT)) > 0)
    return false;

  /* Vectors whose size is <= BIGGEST_ALIGNMENT are naturally aligned.  */
  return true;
}

/* If VALS is a vector constant that can be loaded into a register
   using DUP, generate instructions to do so and return an RTX to
   assign to the register.  Otherwise return NULL_RTX.  */
static rtx
aarch64_simd_dup_constant (rtx vals)
{
  enum machine_mode mode = GET_MODE (vals);
  enum machine_mode inner_mode = GET_MODE_INNER (mode);
  int n_elts = GET_MODE_NUNITS (mode);
  bool all_same = true;
  rtx x;
  int i;

  if (GET_CODE (vals) != CONST_VECTOR)
    return NULL_RTX;

  for (i = 1; i < n_elts; ++i)
    {
      x = CONST_VECTOR_ELT (vals, i);
      if (!rtx_equal_p (x, CONST_VECTOR_ELT (vals, 0)))
	all_same = false;
    }

  if (!all_same)
    return NULL_RTX;

  /* We can load this constant by using DUP and a constant in a
     single ARM register.  This will be cheaper than a vector
     load.  */
  x = copy_to_mode_reg (inner_mode, CONST_VECTOR_ELT (vals, 0));
  return gen_rtx_VEC_DUPLICATE (mode, x);
}


/* Generate code to load VALS, which is a PARALLEL containing only
   constants (for vec_init) or CONST_VECTOR, efficiently into a
   register.  Returns an RTX to copy into the register, or NULL_RTX
   for a PARALLEL that can not be converted into a CONST_VECTOR.  */
static rtx
aarch64_simd_make_constant (rtx vals)
{
  enum machine_mode mode = GET_MODE (vals);
  rtx const_dup;
  rtx const_vec = NULL_RTX;
  int n_elts = GET_MODE_NUNITS (mode);
  int n_const = 0;
  int i;

  if (GET_CODE (vals) == CONST_VECTOR)
    const_vec = vals;
  else if (GET_CODE (vals) == PARALLEL)
    {
      /* A CONST_VECTOR must contain only CONST_INTs and
	 CONST_DOUBLEs, but CONSTANT_P allows more (e.g. SYMBOL_REF).
	 Only store valid constants in a CONST_VECTOR.  */
      for (i = 0; i < n_elts; ++i)
	{
	  rtx x = XVECEXP (vals, 0, i);
	  if (CONST_INT_P (x) || CONST_DOUBLE_P (x))
	    n_const++;
	}
      if (n_const == n_elts)
	const_vec = gen_rtx_CONST_VECTOR (mode, XVEC (vals, 0));
    }
  else
    gcc_unreachable ();

  if (const_vec != NULL_RTX
      && aarch64_simd_valid_immediate (const_vec, mode, false, NULL))
    /* Load using MOVI/MVNI.  */
    return const_vec;
  else if ((const_dup = aarch64_simd_dup_constant (vals)) != NULL_RTX)
    /* Loaded using DUP.  */
    return const_dup;
  else if (const_vec != NULL_RTX)
    /* Load from constant pool. We can not take advantage of single-cycle
       LD1 because we need a PC-relative addressing mode.  */
    return const_vec;
  else
    /* A PARALLEL containing something not valid inside CONST_VECTOR.
       We can not construct an initializer.  */
    return NULL_RTX;
}

void
aarch64_expand_vector_init (rtx target, rtx vals)
{
  enum machine_mode mode = GET_MODE (target);
  enum machine_mode inner_mode = GET_MODE_INNER (mode);
  int n_elts = GET_MODE_NUNITS (mode);
  int n_var = 0, one_var = -1;
  bool all_same = true;
  rtx x, mem;
  int i;

  x = XVECEXP (vals, 0, 0);
  if (!CONST_INT_P (x) && !CONST_DOUBLE_P (x))
    n_var = 1, one_var = 0;
  
  for (i = 1; i < n_elts; ++i)
    {
      x = XVECEXP (vals, 0, i);
      if (!CONST_INT_P (x) && !CONST_DOUBLE_P (x))
	++n_var, one_var = i;

      if (!rtx_equal_p (x, XVECEXP (vals, 0, 0)))
	all_same = false;
    }

  if (n_var == 0)
    {
      rtx constant = aarch64_simd_make_constant (vals);
      if (constant != NULL_RTX)
	{
	  emit_move_insn (target, constant);
	  return;
	}
    }

  /* Splat a single non-constant element if we can.  */
  if (all_same)
    {
      x = copy_to_mode_reg (inner_mode, XVECEXP (vals, 0, 0));
      aarch64_emit_move (target, gen_rtx_VEC_DUPLICATE (mode, x));
      return;
    }

  /* One field is non-constant.  Load constant then overwrite varying
     field.  This is more efficient than using the stack.  */
  if (n_var == 1)
    {
      rtx copy = copy_rtx (vals);
      rtx index = GEN_INT (one_var);
      enum insn_code icode;

      /* Load constant part of vector, substitute neighboring value for
	 varying element.  */
      XVECEXP (copy, 0, one_var) = XVECEXP (vals, 0, one_var ^ 1);
      aarch64_expand_vector_init (target, copy);

      /* Insert variable.  */
      x = copy_to_mode_reg (inner_mode, XVECEXP (vals, 0, one_var));
      icode = optab_handler (vec_set_optab, mode);
      gcc_assert (icode != CODE_FOR_nothing);
      emit_insn (GEN_FCN (icode) (target, x, index));
      return;
    }

  /* Construct the vector in memory one field at a time
     and load the whole vector.  */
  mem = assign_stack_temp (mode, GET_MODE_SIZE (mode));
  for (i = 0; i < n_elts; i++)
    emit_move_insn (adjust_address_nv (mem, inner_mode,
				    i * GET_MODE_SIZE (inner_mode)),
		    XVECEXP (vals, 0, i));
  emit_move_insn (target, mem);

}

static unsigned HOST_WIDE_INT
aarch64_shift_truncation_mask (enum machine_mode mode)
{
  return
    (aarch64_vector_mode_supported_p (mode)
     || aarch64_vect_struct_mode_p (mode)) ? 0 : (GET_MODE_BITSIZE (mode) - 1);
}

#ifndef TLS_SECTION_ASM_FLAG
#define TLS_SECTION_ASM_FLAG 'T'
#endif

void
aarch64_elf_asm_named_section (const char *name, unsigned int flags,
			       tree decl ATTRIBUTE_UNUSED)
{
  char flagchars[10], *f = flagchars;

  /* If we have already declared this section, we can use an
     abbreviated form to switch back to it -- unless this section is
     part of a COMDAT groups, in which case GAS requires the full
     declaration every time.  */
  if (!(HAVE_COMDAT_GROUP && (flags & SECTION_LINKONCE))
      && (flags & SECTION_DECLARED))
    {
      fprintf (asm_out_file, "\t.section\t%s\n", name);
      return;
    }

  if (!(flags & SECTION_DEBUG))
    *f++ = 'a';
  if (flags & SECTION_WRITE)
    *f++ = 'w';
  if (flags & SECTION_CODE)
    *f++ = 'x';
  if (flags & SECTION_SMALL)
    *f++ = 's';
  if (flags & SECTION_MERGE)
    *f++ = 'M';
  if (flags & SECTION_STRINGS)
    *f++ = 'S';
  if (flags & SECTION_TLS)
    *f++ = TLS_SECTION_ASM_FLAG;
  if (HAVE_COMDAT_GROUP && (flags & SECTION_LINKONCE))
    *f++ = 'G';
  *f = '\0';

  fprintf (asm_out_file, "\t.section\t%s,\"%s\"", name, flagchars);

  if (!(flags & SECTION_NOTYPE))
    {
      const char *type;
      const char *format;

      if (flags & SECTION_BSS)
	type = "nobits";
      else
	type = "progbits";

#ifdef TYPE_OPERAND_FMT
      format = "," TYPE_OPERAND_FMT;
#else
      format = ",@%s";
#endif

      fprintf (asm_out_file, format, type);

      if (flags & SECTION_ENTSIZE)
	fprintf (asm_out_file, ",%d", flags & SECTION_ENTSIZE);
      if (HAVE_COMDAT_GROUP && (flags & SECTION_LINKONCE))
	{
	  if (TREE_CODE (decl) == IDENTIFIER_NODE)
	    fprintf (asm_out_file, ",%s,comdat", IDENTIFIER_POINTER (decl));
	  else
	    fprintf (asm_out_file, ",%s,comdat",
		     IDENTIFIER_POINTER (DECL_COMDAT_GROUP (decl)));
	}
    }

  putc ('\n', asm_out_file);
}

/* Select a format to encode pointers in exception handling data.  */
int
aarch64_asm_preferred_eh_data_format (int code ATTRIBUTE_UNUSED, int global)
{
   int type;
   switch (aarch64_cmodel)
     {
     case AARCH64_CMODEL_TINY:
     case AARCH64_CMODEL_TINY_PIC:
     case AARCH64_CMODEL_SMALL:
     case AARCH64_CMODEL_SMALL_PIC:
       /* text+got+data < 4Gb.  4-byte signed relocs are sufficient
	  for everything.  */
       type = DW_EH_PE_sdata4;
       break;
     default:
       /* No assumptions here.  8-byte relocs required.  */
       type = DW_EH_PE_sdata8;
       break;
     }
   return (global ? DW_EH_PE_indirect : 0) | DW_EH_PE_pcrel | type;
}

/* Emit load exclusive.  */

static void
aarch64_emit_load_exclusive (enum machine_mode mode, rtx rval,
			     rtx mem, rtx model_rtx)
{
  rtx (*gen) (rtx, rtx, rtx);

  switch (mode)
    {
    case QImode: gen = gen_aarch64_load_exclusiveqi; break;
    case HImode: gen = gen_aarch64_load_exclusivehi; break;
    case SImode: gen = gen_aarch64_load_exclusivesi; break;
    case DImode: gen = gen_aarch64_load_exclusivedi; break;
    default:
      gcc_unreachable ();
    }

  emit_insn (gen (rval, mem, model_rtx));
}

/* Emit store exclusive.  */

static void
aarch64_emit_store_exclusive (enum machine_mode mode, rtx bval,
			      rtx rval, rtx mem, rtx model_rtx)
{
  rtx (*gen) (rtx, rtx, rtx, rtx);

  switch (mode)
    {
    case QImode: gen = gen_aarch64_store_exclusiveqi; break;
    case HImode: gen = gen_aarch64_store_exclusivehi; break;
    case SImode: gen = gen_aarch64_store_exclusivesi; break;
    case DImode: gen = gen_aarch64_store_exclusivedi; break;
    default:
      gcc_unreachable ();
    }

  emit_insn (gen (bval, rval, mem, model_rtx));
}

/* Mark the previous jump instruction as unlikely.  */

static void
aarch64_emit_unlikely_jump (rtx insn)
{
  int very_unlikely = REG_BR_PROB_BASE / 100 - 1;

  insn = emit_jump_insn (insn);
  add_int_reg_note (insn, REG_BR_PROB, very_unlikely);
}

/* Expand a compare and swap pattern.  */

void
aarch64_expand_compare_and_swap (rtx operands[])
{
  rtx bval, rval, mem, oldval, newval, is_weak, mod_s, mod_f, x;
  enum machine_mode mode, cmp_mode;
  rtx (*gen) (rtx, rtx, rtx, rtx, rtx, rtx, rtx);

  bval = operands[0];
  rval = operands[1];
  mem = operands[2];
  oldval = operands[3];
  newval = operands[4];
  is_weak = operands[5];
  mod_s = operands[6];
  mod_f = operands[7];
  mode = GET_MODE (mem);
  cmp_mode = mode;

  /* Normally the succ memory model must be stronger than fail, but in the
     unlikely event of fail being ACQUIRE and succ being RELEASE we need to
     promote succ to ACQ_REL so that we don't lose the acquire semantics.  */

  if (INTVAL (mod_f) == MEMMODEL_ACQUIRE
      && INTVAL (mod_s) == MEMMODEL_RELEASE)
    mod_s = GEN_INT (MEMMODEL_ACQ_REL);

  switch (mode)
    {
    case QImode:
    case HImode:
      /* For short modes, we're going to perform the comparison in SImode,
	 so do the zero-extension now.  */
      cmp_mode = SImode;
      rval = gen_reg_rtx (SImode);
      oldval = convert_modes (SImode, mode, oldval, true);
      /* Fall through.  */

    case SImode:
    case DImode:
      /* Force the value into a register if needed.  */
      if (!aarch64_plus_operand (oldval, mode))
	oldval = force_reg (cmp_mode, oldval);
      break;

    default:
      gcc_unreachable ();
    }

  switch (mode)
    {
    case QImode: gen = gen_atomic_compare_and_swapqi_1; break;
    case HImode: gen = gen_atomic_compare_and_swaphi_1; break;
    case SImode: gen = gen_atomic_compare_and_swapsi_1; break;
    case DImode: gen = gen_atomic_compare_and_swapdi_1; break;
    default:
      gcc_unreachable ();
    }

  emit_insn (gen (rval, mem, oldval, newval, is_weak, mod_s, mod_f));

  if (mode == QImode || mode == HImode)
    emit_move_insn (operands[1], gen_lowpart (mode, rval));

  x = gen_rtx_REG (CCmode, CC_REGNUM);
  x = gen_rtx_EQ (SImode, x, const0_rtx);
  emit_insn (gen_rtx_SET (VOIDmode, bval, x));
}

/* Split a compare and swap pattern.  */

void
aarch64_split_compare_and_swap (rtx operands[])
{
  rtx rval, mem, oldval, newval, scratch;
  enum machine_mode mode;
  bool is_weak;
  rtx label1, label2, x, cond;

  rval = operands[0];
  mem = operands[1];
  oldval = operands[2];
  newval = operands[3];
  is_weak = (operands[4] != const0_rtx);
  scratch = operands[7];
  mode = GET_MODE (mem);

  label1 = NULL_RTX;
  if (!is_weak)
    {
      label1 = gen_label_rtx ();
      emit_label (label1);
    }
  label2 = gen_label_rtx ();

  aarch64_emit_load_exclusive (mode, rval, mem, operands[5]);

  cond = aarch64_gen_compare_reg (NE, rval, oldval);
  x = gen_rtx_NE (VOIDmode, cond, const0_rtx);
  x = gen_rtx_IF_THEN_ELSE (VOIDmode, x,
			    gen_rtx_LABEL_REF (Pmode, label2), pc_rtx);
  aarch64_emit_unlikely_jump (gen_rtx_SET (VOIDmode, pc_rtx, x));

  aarch64_emit_store_exclusive (mode, scratch, mem, newval, operands[5]);

  if (!is_weak)
    {
      x = gen_rtx_NE (VOIDmode, scratch, const0_rtx);
      x = gen_rtx_IF_THEN_ELSE (VOIDmode, x,
				gen_rtx_LABEL_REF (Pmode, label1), pc_rtx);
      aarch64_emit_unlikely_jump (gen_rtx_SET (VOIDmode, pc_rtx, x));
    }
  else
    {
      cond = gen_rtx_REG (CCmode, CC_REGNUM);
      x = gen_rtx_COMPARE (CCmode, scratch, const0_rtx);
      emit_insn (gen_rtx_SET (VOIDmode, cond, x));
    }

  emit_label (label2);
}

/* Split an atomic operation.  */

void
aarch64_split_atomic_op (enum rtx_code code, rtx old_out, rtx new_out, rtx mem,
		     rtx value, rtx model_rtx, rtx cond)
{
  enum machine_mode mode = GET_MODE (mem);
  enum machine_mode wmode = (mode == DImode ? DImode : SImode);
  rtx label, x;

  label = gen_label_rtx ();
  emit_label (label);

  if (new_out)
    new_out = gen_lowpart (wmode, new_out);
  if (old_out)
    old_out = gen_lowpart (wmode, old_out);
  else
    old_out = new_out;
  value = simplify_gen_subreg (wmode, value, mode, 0);

  aarch64_emit_load_exclusive (mode, old_out, mem, model_rtx);

  switch (code)
    {
    case SET:
      new_out = value;
      break;

    case NOT:
      x = gen_rtx_AND (wmode, old_out, value);
      emit_insn (gen_rtx_SET (VOIDmode, new_out, x));
      x = gen_rtx_NOT (wmode, new_out);
      emit_insn (gen_rtx_SET (VOIDmode, new_out, x));
      break;

    case MINUS:
      if (CONST_INT_P (value))
	{
	  value = GEN_INT (-INTVAL (value));
	  code = PLUS;
	}
      /* Fall through.  */

    default:
      x = gen_rtx_fmt_ee (code, wmode, old_out, value);
      emit_insn (gen_rtx_SET (VOIDmode, new_out, x));
      break;
    }

  aarch64_emit_store_exclusive (mode, cond, mem,
				gen_lowpart (mode, new_out), model_rtx);

  x = gen_rtx_NE (VOIDmode, cond, const0_rtx);
  x = gen_rtx_IF_THEN_ELSE (VOIDmode, x,
			    gen_rtx_LABEL_REF (Pmode, label), pc_rtx);
  aarch64_emit_unlikely_jump (gen_rtx_SET (VOIDmode, pc_rtx, x));
}

static void
aarch64_print_extension (void)
{
  const struct aarch64_option_extension *opt = NULL;

  for (opt = all_extensions; opt->name != NULL; opt++)
    if ((aarch64_isa_flags & opt->flags_on) == opt->flags_on)
      asm_fprintf (asm_out_file, "+%s", opt->name);

  asm_fprintf (asm_out_file, "\n");
}

static void
aarch64_start_file (void)
{
  if (selected_arch)
    {
      asm_fprintf (asm_out_file, "\t.arch %s", selected_arch->name);
      aarch64_print_extension ();
    }
  else if (selected_cpu)
    {
      asm_fprintf (asm_out_file, "\t.cpu %s", selected_cpu->name);
      aarch64_print_extension ();
    }
  default_file_start();
}

/* Target hook for c_mode_for_suffix.  */
static enum machine_mode
aarch64_c_mode_for_suffix (char suffix)
{
  if (suffix == 'q')
    return TFmode;

  return VOIDmode;
}

/* We can only represent floating point constants which will fit in
   "quarter-precision" values.  These values are characterised by
   a sign bit, a 4-bit mantissa and a 3-bit exponent.  And are given
   by:

   (-1)^s * (n/16) * 2^r

   Where:
     's' is the sign bit.
     'n' is an integer in the range 16 <= n <= 31.
     'r' is an integer in the range -3 <= r <= 4.  */

/* Return true iff X can be represented by a quarter-precision
   floating point immediate operand X.  Note, we cannot represent 0.0.  */
bool
aarch64_float_const_representable_p (rtx x)
{
  /* This represents our current view of how many bits
     make up the mantissa.  */
  int point_pos = 2 * HOST_BITS_PER_WIDE_INT - 1;
  int exponent;
  unsigned HOST_WIDE_INT mantissa, mask;
  HOST_WIDE_INT m1, m2;
  REAL_VALUE_TYPE r, m;

  if (!CONST_DOUBLE_P (x))
    return false;

  REAL_VALUE_FROM_CONST_DOUBLE (r, x);

  /* We cannot represent infinities, NaNs or +/-zero.  We won't
     know if we have +zero until we analyse the mantissa, but we
     can reject the other invalid values.  */
  if (REAL_VALUE_ISINF (r) || REAL_VALUE_ISNAN (r)
      || REAL_VALUE_MINUS_ZERO (r))
    return false;

  /* Extract exponent.  */
  r = real_value_abs (&r);
  exponent = REAL_EXP (&r);

  /* For the mantissa, we expand into two HOST_WIDE_INTS, apart from the
     highest (sign) bit, with a fixed binary point at bit point_pos.
     m1 holds the low part of the mantissa, m2 the high part.
     WARNING: If we ever have a representation using more than 2 * H_W_I - 1
     bits for the mantissa, this can fail (low bits will be lost).  */
  real_ldexp (&m, &r, point_pos - exponent);
  REAL_VALUE_TO_INT (&m1, &m2, m);

  /* If the low part of the mantissa has bits set we cannot represent
     the value.  */
  if (m1 != 0)
    return false;
  /* We have rejected the lower HOST_WIDE_INT, so update our
     understanding of how many bits lie in the mantissa and
     look only at the high HOST_WIDE_INT.  */
  mantissa = m2;
  point_pos -= HOST_BITS_PER_WIDE_INT;

  /* We can only represent values with a mantissa of the form 1.xxxx.  */
  mask = ((unsigned HOST_WIDE_INT)1 << (point_pos - 5)) - 1;
  if ((mantissa & mask) != 0)
    return false;

  /* Having filtered unrepresentable values, we may now remove all
     but the highest 5 bits.  */
  mantissa >>= point_pos - 5;

  /* We cannot represent the value 0.0, so reject it.  This is handled
     elsewhere.  */
  if (mantissa == 0)
    return false;

  /* Then, as bit 4 is always set, we can mask it off, leaving
     the mantissa in the range [0, 15].  */
  mantissa &= ~(1 << 4);
  gcc_assert (mantissa <= 15);

  /* GCC internally does not use IEEE754-like encoding (where normalized
     significands are in the range [1, 2).  GCC uses [0.5, 1) (see real.c).
     Our mantissa values are shifted 4 places to the left relative to
     normalized IEEE754 so we must modify the exponent returned by REAL_EXP
     by 5 places to correct for GCC's representation.  */
  exponent = 5 - exponent;

  return (exponent >= 0 && exponent <= 7);
}

char*
aarch64_output_simd_mov_immediate (rtx const_vector,
				   enum machine_mode mode,
				   unsigned width)
{
  bool is_valid;
  static char templ[40];
  const char *mnemonic;
  const char *shift_op;
  unsigned int lane_count = 0;
  char element_char;

  struct simd_immediate_info info = { NULL_RTX, 0, 0, false, false };

  /* This will return true to show const_vector is legal for use as either
     a AdvSIMD MOVI instruction (or, implicitly, MVNI) immediate.  It will
     also update INFO to show how the immediate should be generated.  */
  is_valid = aarch64_simd_valid_immediate (const_vector, mode, false, &info);
  gcc_assert (is_valid);

  element_char = sizetochar (info.element_width);
  lane_count = width / info.element_width;

  mode = GET_MODE_INNER (mode);
  if (mode == SFmode || mode == DFmode)
    {
      gcc_assert (info.shift == 0 && ! info.mvn);
      if (aarch64_float_const_zero_rtx_p (info.value))
        info.value = GEN_INT (0);
      else
	{
#define buf_size 20
	  REAL_VALUE_TYPE r;
	  REAL_VALUE_FROM_CONST_DOUBLE (r, info.value);
	  char float_buf[buf_size] = {'\0'};
	  real_to_decimal_for_mode (float_buf, &r, buf_size, buf_size, 1, mode);
#undef buf_size

	  if (lane_count == 1)
	    snprintf (templ, sizeof (templ), "fmov\t%%d0, %s", float_buf);
	  else
	    snprintf (templ, sizeof (templ), "fmov\t%%0.%d%c, %s",
		      lane_count, element_char, float_buf);
	  return templ;
	}
    }

  mnemonic = info.mvn ? "mvni" : "movi";
  shift_op = info.msl ? "msl" : "lsl";

  if (lane_count == 1)
    snprintf (templ, sizeof (templ), "%s\t%%d0, " HOST_WIDE_INT_PRINT_HEX,
	      mnemonic, UINTVAL (info.value));
  else if (info.shift)
    snprintf (templ, sizeof (templ), "%s\t%%0.%d%c, " HOST_WIDE_INT_PRINT_HEX
	      ", %s %d", mnemonic, lane_count, element_char,
	      UINTVAL (info.value), shift_op, info.shift);
  else
    snprintf (templ, sizeof (templ), "%s\t%%0.%d%c, " HOST_WIDE_INT_PRINT_HEX,
	      mnemonic, lane_count, element_char, UINTVAL (info.value));
  return templ;
}

char*
aarch64_output_scalar_simd_mov_immediate (rtx immediate,
					  enum machine_mode mode)
{
  enum machine_mode vmode;

  gcc_assert (!VECTOR_MODE_P (mode));
  vmode = aarch64_simd_container_mode (mode, 64);
  rtx v_op = aarch64_simd_gen_const_vector_dup (vmode, INTVAL (immediate));
  return aarch64_output_simd_mov_immediate (v_op, vmode, 64);
}

/* Split operands into moves from op[1] + op[2] into op[0].  */

void
aarch64_split_combinev16qi (rtx operands[3])
{
  unsigned int dest = REGNO (operands[0]);
  unsigned int src1 = REGNO (operands[1]);
  unsigned int src2 = REGNO (operands[2]);
  enum machine_mode halfmode = GET_MODE (operands[1]);
  unsigned int halfregs = HARD_REGNO_NREGS (src1, halfmode);
  rtx destlo, desthi;

  gcc_assert (halfmode == V16QImode);

  if (src1 == dest && src2 == dest + halfregs)
    {
      /* No-op move.  Can't split to nothing; emit something.  */
      emit_note (NOTE_INSN_DELETED);
      return;
    }

  /* Preserve register attributes for variable tracking.  */
  destlo = gen_rtx_REG_offset (operands[0], halfmode, dest, 0);
  desthi = gen_rtx_REG_offset (operands[0], halfmode, dest + halfregs,
			       GET_MODE_SIZE (halfmode));

  /* Special case of reversed high/low parts.  */
  if (reg_overlap_mentioned_p (operands[2], destlo)
      && reg_overlap_mentioned_p (operands[1], desthi))
    {
      emit_insn (gen_xorv16qi3 (operands[1], operands[1], operands[2]));
      emit_insn (gen_xorv16qi3 (operands[2], operands[1], operands[2]));
      emit_insn (gen_xorv16qi3 (operands[1], operands[1], operands[2]));
    }
  else if (!reg_overlap_mentioned_p (operands[2], destlo))
    {
      /* Try to avoid unnecessary moves if part of the result
	 is in the right place already.  */
      if (src1 != dest)
	emit_move_insn (destlo, operands[1]);
      if (src2 != dest + halfregs)
	emit_move_insn (desthi, operands[2]);
    }
  else
    {
      if (src2 != dest + halfregs)
	emit_move_insn (desthi, operands[2]);
      if (src1 != dest)
	emit_move_insn (destlo, operands[1]);
    }
}

/* vec_perm support.  */

#define MAX_VECT_LEN 16

struct expand_vec_perm_d
{
  rtx target, op0, op1;
  unsigned char perm[MAX_VECT_LEN];
  enum machine_mode vmode;
  unsigned char nelt;
  bool one_vector_p;
  bool testing_p;
};

/* Generate a variable permutation.  */

static void
aarch64_expand_vec_perm_1 (rtx target, rtx op0, rtx op1, rtx sel)
{
  enum machine_mode vmode = GET_MODE (target);
  bool one_vector_p = rtx_equal_p (op0, op1);

  gcc_checking_assert (vmode == V8QImode || vmode == V16QImode);
  gcc_checking_assert (GET_MODE (op0) == vmode);
  gcc_checking_assert (GET_MODE (op1) == vmode);
  gcc_checking_assert (GET_MODE (sel) == vmode);
  gcc_checking_assert (TARGET_SIMD);

  if (one_vector_p)
    {
      if (vmode == V8QImode)
	{
	  /* Expand the argument to a V16QI mode by duplicating it.  */
	  rtx pair = gen_reg_rtx (V16QImode);
	  emit_insn (gen_aarch64_combinev8qi (pair, op0, op0));
	  emit_insn (gen_aarch64_tbl1v8qi (target, pair, sel));
	}
      else
	{
	  emit_insn (gen_aarch64_tbl1v16qi (target, op0, sel));
	}
    }
  else
    {
      rtx pair;

      if (vmode == V8QImode)
	{
	  pair = gen_reg_rtx (V16QImode);
	  emit_insn (gen_aarch64_combinev8qi (pair, op0, op1));
	  emit_insn (gen_aarch64_tbl1v8qi (target, pair, sel));
	}
      else
	{
	  pair = gen_reg_rtx (OImode);
	  emit_insn (gen_aarch64_combinev16qi (pair, op0, op1));
	  emit_insn (gen_aarch64_tbl2v16qi (target, pair, sel));
	}
    }
}

void
aarch64_expand_vec_perm (rtx target, rtx op0, rtx op1, rtx sel)
{
  enum machine_mode vmode = GET_MODE (target);
  unsigned int i, nelt = GET_MODE_NUNITS (vmode);
  bool one_vector_p = rtx_equal_p (op0, op1);
  rtx rmask[MAX_VECT_LEN], mask;

  gcc_checking_assert (!BYTES_BIG_ENDIAN);

  /* The TBL instruction does not use a modulo index, so we must take care
     of that ourselves.  */
  mask = GEN_INT (one_vector_p ? nelt - 1 : 2 * nelt - 1);
  for (i = 0; i < nelt; ++i)
    rmask[i] = mask;
  mask = gen_rtx_CONST_VECTOR (vmode, gen_rtvec_v (nelt, rmask));
  sel = expand_simple_binop (vmode, AND, sel, mask, NULL, 0, OPTAB_LIB_WIDEN);

  aarch64_expand_vec_perm_1 (target, op0, op1, sel);
}

/* Recognize patterns suitable for the TRN instructions.  */
static bool
aarch64_evpc_trn (struct expand_vec_perm_d *d)
{
  unsigned int i, odd, mask, nelt = d->nelt;
  rtx out, in0, in1, x;
  rtx (*gen) (rtx, rtx, rtx);
  enum machine_mode vmode = d->vmode;

  if (GET_MODE_UNIT_SIZE (vmode) > 8)
    return false;

  /* Note that these are little-endian tests.
     We correct for big-endian later.  */
  if (d->perm[0] == 0)
    odd = 0;
  else if (d->perm[0] == 1)
    odd = 1;
  else
    return false;
  mask = (d->one_vector_p ? nelt - 1 : 2 * nelt - 1);

  for (i = 0; i < nelt; i += 2)
    {
      if (d->perm[i] != i + odd)
	return false;
      if (d->perm[i + 1] != ((i + nelt + odd) & mask))
	return false;
    }

  /* Success!  */
  if (d->testing_p)
    return true;

  in0 = d->op0;
  in1 = d->op1;
  if (BYTES_BIG_ENDIAN)
    {
      x = in0, in0 = in1, in1 = x;
      odd = !odd;
    }
  out = d->target;

  if (odd)
    {
      switch (vmode)
	{
	case V16QImode: gen = gen_aarch64_trn2v16qi; break;
	case V8QImode: gen = gen_aarch64_trn2v8qi; break;
	case V8HImode: gen = gen_aarch64_trn2v8hi; break;
	case V4HImode: gen = gen_aarch64_trn2v4hi; break;
	case V4SImode: gen = gen_aarch64_trn2v4si; break;
	case V2SImode: gen = gen_aarch64_trn2v2si; break;
	case V2DImode: gen = gen_aarch64_trn2v2di; break;
	case V4SFmode: gen = gen_aarch64_trn2v4sf; break;
	case V2SFmode: gen = gen_aarch64_trn2v2sf; break;
	case V2DFmode: gen = gen_aarch64_trn2v2df; break;
	default:
	  return false;
	}
    }
  else
    {
      switch (vmode)
	{
	case V16QImode: gen = gen_aarch64_trn1v16qi; break;
	case V8QImode: gen = gen_aarch64_trn1v8qi; break;
	case V8HImode: gen = gen_aarch64_trn1v8hi; break;
	case V4HImode: gen = gen_aarch64_trn1v4hi; break;
	case V4SImode: gen = gen_aarch64_trn1v4si; break;
	case V2SImode: gen = gen_aarch64_trn1v2si; break;
	case V2DImode: gen = gen_aarch64_trn1v2di; break;
	case V4SFmode: gen = gen_aarch64_trn1v4sf; break;
	case V2SFmode: gen = gen_aarch64_trn1v2sf; break;
	case V2DFmode: gen = gen_aarch64_trn1v2df; break;
	default:
	  return false;
	}
    }

  emit_insn (gen (out, in0, in1));
  return true;
}

/* Recognize patterns suitable for the UZP instructions.  */
static bool
aarch64_evpc_uzp (struct expand_vec_perm_d *d)
{
  unsigned int i, odd, mask, nelt = d->nelt;
  rtx out, in0, in1, x;
  rtx (*gen) (rtx, rtx, rtx);
  enum machine_mode vmode = d->vmode;

  if (GET_MODE_UNIT_SIZE (vmode) > 8)
    return false;

  /* Note that these are little-endian tests.
     We correct for big-endian later.  */
  if (d->perm[0] == 0)
    odd = 0;
  else if (d->perm[0] == 1)
    odd = 1;
  else
    return false;
  mask = (d->one_vector_p ? nelt - 1 : 2 * nelt - 1);

  for (i = 0; i < nelt; i++)
    {
      unsigned elt = (i * 2 + odd) & mask;
      if (d->perm[i] != elt)
	return false;
    }

  /* Success!  */
  if (d->testing_p)
    return true;

  in0 = d->op0;
  in1 = d->op1;
  if (BYTES_BIG_ENDIAN)
    {
      x = in0, in0 = in1, in1 = x;
      odd = !odd;
    }
  out = d->target;

  if (odd)
    {
      switch (vmode)
	{
	case V16QImode: gen = gen_aarch64_uzp2v16qi; break;
	case V8QImode: gen = gen_aarch64_uzp2v8qi; break;
	case V8HImode: gen = gen_aarch64_uzp2v8hi; break;
	case V4HImode: gen = gen_aarch64_uzp2v4hi; break;
	case V4SImode: gen = gen_aarch64_uzp2v4si; break;
	case V2SImode: gen = gen_aarch64_uzp2v2si; break;
	case V2DImode: gen = gen_aarch64_uzp2v2di; break;
	case V4SFmode: gen = gen_aarch64_uzp2v4sf; break;
	case V2SFmode: gen = gen_aarch64_uzp2v2sf; break;
	case V2DFmode: gen = gen_aarch64_uzp2v2df; break;
	default:
	  return false;
	}
    }
  else
    {
      switch (vmode)
	{
	case V16QImode: gen = gen_aarch64_uzp1v16qi; break;
	case V8QImode: gen = gen_aarch64_uzp1v8qi; break;
	case V8HImode: gen = gen_aarch64_uzp1v8hi; break;
	case V4HImode: gen = gen_aarch64_uzp1v4hi; break;
	case V4SImode: gen = gen_aarch64_uzp1v4si; break;
	case V2SImode: gen = gen_aarch64_uzp1v2si; break;
	case V2DImode: gen = gen_aarch64_uzp1v2di; break;
	case V4SFmode: gen = gen_aarch64_uzp1v4sf; break;
	case V2SFmode: gen = gen_aarch64_uzp1v2sf; break;
	case V2DFmode: gen = gen_aarch64_uzp1v2df; break;
	default:
	  return false;
	}
    }

  emit_insn (gen (out, in0, in1));
  return true;
}

/* Recognize patterns suitable for the ZIP instructions.  */
static bool
aarch64_evpc_zip (struct expand_vec_perm_d *d)
{
  unsigned int i, high, mask, nelt = d->nelt;
  rtx out, in0, in1, x;
  rtx (*gen) (rtx, rtx, rtx);
  enum machine_mode vmode = d->vmode;

  if (GET_MODE_UNIT_SIZE (vmode) > 8)
    return false;

  /* Note that these are little-endian tests.
     We correct for big-endian later.  */
  high = nelt / 2;
  if (d->perm[0] == high)
    /* Do Nothing.  */
    ;
  else if (d->perm[0] == 0)
    high = 0;
  else
    return false;
  mask = (d->one_vector_p ? nelt - 1 : 2 * nelt - 1);

  for (i = 0; i < nelt / 2; i++)
    {
      unsigned elt = (i + high) & mask;
      if (d->perm[i * 2] != elt)
	return false;
      elt = (elt + nelt) & mask;
      if (d->perm[i * 2 + 1] != elt)
	return false;
    }

  /* Success!  */
  if (d->testing_p)
    return true;

  in0 = d->op0;
  in1 = d->op1;
  if (BYTES_BIG_ENDIAN)
    {
      x = in0, in0 = in1, in1 = x;
      high = !high;
    }
  out = d->target;

  if (high)
    {
      switch (vmode)
	{
	case V16QImode: gen = gen_aarch64_zip2v16qi; break;
	case V8QImode: gen = gen_aarch64_zip2v8qi; break;
	case V8HImode: gen = gen_aarch64_zip2v8hi; break;
	case V4HImode: gen = gen_aarch64_zip2v4hi; break;
	case V4SImode: gen = gen_aarch64_zip2v4si; break;
	case V2SImode: gen = gen_aarch64_zip2v2si; break;
	case V2DImode: gen = gen_aarch64_zip2v2di; break;
	case V4SFmode: gen = gen_aarch64_zip2v4sf; break;
	case V2SFmode: gen = gen_aarch64_zip2v2sf; break;
	case V2DFmode: gen = gen_aarch64_zip2v2df; break;
	default:
	  return false;
	}
    }
  else
    {
      switch (vmode)
	{
	case V16QImode: gen = gen_aarch64_zip1v16qi; break;
	case V8QImode: gen = gen_aarch64_zip1v8qi; break;
	case V8HImode: gen = gen_aarch64_zip1v8hi; break;
	case V4HImode: gen = gen_aarch64_zip1v4hi; break;
	case V4SImode: gen = gen_aarch64_zip1v4si; break;
	case V2SImode: gen = gen_aarch64_zip1v2si; break;
	case V2DImode: gen = gen_aarch64_zip1v2di; break;
	case V4SFmode: gen = gen_aarch64_zip1v4sf; break;
	case V2SFmode: gen = gen_aarch64_zip1v2sf; break;
	case V2DFmode: gen = gen_aarch64_zip1v2df; break;
	default:
	  return false;
	}
    }

  emit_insn (gen (out, in0, in1));
  return true;
}

static bool
aarch64_evpc_dup (struct expand_vec_perm_d *d)
{
  rtx (*gen) (rtx, rtx, rtx);
  rtx out = d->target;
  rtx in0;
  enum machine_mode vmode = d->vmode;
  unsigned int i, elt, nelt = d->nelt;
  rtx lane;

  /* TODO: This may not be big-endian safe.  */
  if (BYTES_BIG_ENDIAN)
    return false;

  elt = d->perm[0];
  for (i = 1; i < nelt; i++)
    {
      if (elt != d->perm[i])
	return false;
    }

  /* The generic preparation in aarch64_expand_vec_perm_const_1
     swaps the operand order and the permute indices if it finds
     d->perm[0] to be in the second operand.  Thus, we can always
     use d->op0 and need not do any extra arithmetic to get the
     correct lane number.  */
  in0 = d->op0;
  lane = GEN_INT (elt);

  switch (vmode)
    {
    case V16QImode: gen = gen_aarch64_dup_lanev16qi; break;
    case V8QImode: gen = gen_aarch64_dup_lanev8qi; break;
    case V8HImode: gen = gen_aarch64_dup_lanev8hi; break;
    case V4HImode: gen = gen_aarch64_dup_lanev4hi; break;
    case V4SImode: gen = gen_aarch64_dup_lanev4si; break;
    case V2SImode: gen = gen_aarch64_dup_lanev2si; break;
    case V2DImode: gen = gen_aarch64_dup_lanev2di; break;
    case V4SFmode: gen = gen_aarch64_dup_lanev4sf; break;
    case V2SFmode: gen = gen_aarch64_dup_lanev2sf; break;
    case V2DFmode: gen = gen_aarch64_dup_lanev2df; break;
    default:
      return false;
    }

  emit_insn (gen (out, in0, lane));
  return true;
}

static bool
aarch64_evpc_tbl (struct expand_vec_perm_d *d)
{
  rtx rperm[MAX_VECT_LEN], sel;
  enum machine_mode vmode = d->vmode;
  unsigned int i, nelt = d->nelt;

  /* TODO: ARM's TBL indexing is little-endian.  In order to handle GCC's
     numbering of elements for big-endian, we must reverse the order.  */
  if (BYTES_BIG_ENDIAN)
    return false;

  if (d->testing_p)
    return true;

  /* Generic code will try constant permutation twice.  Once with the
     original mode and again with the elements lowered to QImode.
     So wait and don't do the selector expansion ourselves.  */
  if (vmode != V8QImode && vmode != V16QImode)
    return false;

  for (i = 0; i < nelt; ++i)
    rperm[i] = GEN_INT (d->perm[i]);
  sel = gen_rtx_CONST_VECTOR (vmode, gen_rtvec_v (nelt, rperm));
  sel = force_reg (vmode, sel);

  aarch64_expand_vec_perm_1 (d->target, d->op0, d->op1, sel);
  return true;
}

static bool
aarch64_expand_vec_perm_const_1 (struct expand_vec_perm_d *d)
{
  /* The pattern matching functions above are written to look for a small
     number to begin the sequence (0, 1, N/2).  If we begin with an index
     from the second operand, we can swap the operands.  */
  if (d->perm[0] >= d->nelt)
    {
      unsigned i, nelt = d->nelt;
      rtx x;

      for (i = 0; i < nelt; ++i)
	d->perm[i] = (d->perm[i] + nelt) & (2 * nelt - 1);

      x = d->op0;
      d->op0 = d->op1;
      d->op1 = x;
    }

  if (TARGET_SIMD)
    {
      if (aarch64_evpc_zip (d))
	return true;
      else if (aarch64_evpc_uzp (d))
	return true;
      else if (aarch64_evpc_trn (d))
	return true;
      else if (aarch64_evpc_dup (d))
	return true;
      return aarch64_evpc_tbl (d);
    }
  return false;
}

/* Expand a vec_perm_const pattern.  */

bool
aarch64_expand_vec_perm_const (rtx target, rtx op0, rtx op1, rtx sel)
{
  struct expand_vec_perm_d d;
  int i, nelt, which;

  d.target = target;
  d.op0 = op0;
  d.op1 = op1;

  d.vmode = GET_MODE (target);
  gcc_assert (VECTOR_MODE_P (d.vmode));
  d.nelt = nelt = GET_MODE_NUNITS (d.vmode);
  d.testing_p = false;

  for (i = which = 0; i < nelt; ++i)
    {
      rtx e = XVECEXP (sel, 0, i);
      int ei = INTVAL (e) & (2 * nelt - 1);
      which |= (ei < nelt ? 1 : 2);
      d.perm[i] = ei;
    }

  switch (which)
    {
    default:
      gcc_unreachable ();

    case 3:
      d.one_vector_p = false;
      if (!rtx_equal_p (op0, op1))
	break;

      /* The elements of PERM do not suggest that only the first operand
	 is used, but both operands are identical.  Allow easier matching
	 of the permutation by folding the permutation into the single
	 input vector.  */
      /* Fall Through.  */
    case 2:
      for (i = 0; i < nelt; ++i)
	d.perm[i] &= nelt - 1;
      d.op0 = op1;
      d.one_vector_p = true;
      break;

    case 1:
      d.op1 = op0;
      d.one_vector_p = true;
      break;
    }

  return aarch64_expand_vec_perm_const_1 (&d);
}

static bool
aarch64_vectorize_vec_perm_const_ok (enum machine_mode vmode,
				     const unsigned char *sel)
{
  struct expand_vec_perm_d d;
  unsigned int i, nelt, which;
  bool ret;

  d.vmode = vmode;
  d.nelt = nelt = GET_MODE_NUNITS (d.vmode);
  d.testing_p = true;
  memcpy (d.perm, sel, nelt);

  /* Calculate whether all elements are in one vector.  */
  for (i = which = 0; i < nelt; ++i)
    {
      unsigned char e = d.perm[i];
      gcc_assert (e < 2 * nelt);
      which |= (e < nelt ? 1 : 2);
    }

  /* If all elements are from the second vector, reindex as if from the
     first vector.  */
  if (which == 2)
    for (i = 0; i < nelt; ++i)
      d.perm[i] -= nelt;

  /* Check whether the mask can be applied to a single vector.  */
  d.one_vector_p = (which != 3);

  d.target = gen_raw_REG (d.vmode, LAST_VIRTUAL_REGISTER + 1);
  d.op1 = d.op0 = gen_raw_REG (d.vmode, LAST_VIRTUAL_REGISTER + 2);
  if (!d.one_vector_p)
    d.op1 = gen_raw_REG (d.vmode, LAST_VIRTUAL_REGISTER + 3);

  start_sequence ();
  ret = aarch64_expand_vec_perm_const_1 (&d);
  end_sequence ();

  return ret;
}

#undef TARGET_ADDRESS_COST
#define TARGET_ADDRESS_COST aarch64_address_cost

/* This hook will determines whether unnamed bitfields affect the alignment
   of the containing structure.  The hook returns true if the structure
   should inherit the alignment requirements of an unnamed bitfield's
   type.  */
#undef TARGET_ALIGN_ANON_BITFIELD
#define TARGET_ALIGN_ANON_BITFIELD hook_bool_void_true

#undef TARGET_ASM_ALIGNED_DI_OP
#define TARGET_ASM_ALIGNED_DI_OP "\t.xword\t"

#undef TARGET_ASM_ALIGNED_HI_OP
#define TARGET_ASM_ALIGNED_HI_OP "\t.hword\t"

#undef TARGET_ASM_ALIGNED_SI_OP
#define TARGET_ASM_ALIGNED_SI_OP "\t.word\t"

#undef TARGET_ASM_CAN_OUTPUT_MI_THUNK
#define TARGET_ASM_CAN_OUTPUT_MI_THUNK \
  hook_bool_const_tree_hwi_hwi_const_tree_true

#undef TARGET_ASM_FILE_START
#define TARGET_ASM_FILE_START aarch64_start_file

#undef TARGET_ASM_OUTPUT_MI_THUNK
#define TARGET_ASM_OUTPUT_MI_THUNK aarch64_output_mi_thunk

#undef TARGET_ASM_SELECT_RTX_SECTION
#define TARGET_ASM_SELECT_RTX_SECTION aarch64_select_rtx_section

#undef TARGET_ASM_TRAMPOLINE_TEMPLATE
#define TARGET_ASM_TRAMPOLINE_TEMPLATE aarch64_asm_trampoline_template

#undef TARGET_BUILD_BUILTIN_VA_LIST
#define TARGET_BUILD_BUILTIN_VA_LIST aarch64_build_builtin_va_list

#undef TARGET_CALLEE_COPIES
#define TARGET_CALLEE_COPIES hook_bool_CUMULATIVE_ARGS_mode_tree_bool_false

#undef TARGET_CAN_ELIMINATE
#define TARGET_CAN_ELIMINATE aarch64_can_eliminate

#undef TARGET_CANNOT_FORCE_CONST_MEM
#define TARGET_CANNOT_FORCE_CONST_MEM aarch64_cannot_force_const_mem

#undef TARGET_CONDITIONAL_REGISTER_USAGE
#define TARGET_CONDITIONAL_REGISTER_USAGE aarch64_conditional_register_usage

/* Only the least significant bit is used for initialization guard
   variables.  */
#undef TARGET_CXX_GUARD_MASK_BIT
#define TARGET_CXX_GUARD_MASK_BIT hook_bool_void_true

#undef TARGET_C_MODE_FOR_SUFFIX
#define TARGET_C_MODE_FOR_SUFFIX aarch64_c_mode_for_suffix

#ifdef TARGET_BIG_ENDIAN_DEFAULT
#undef  TARGET_DEFAULT_TARGET_FLAGS
#define TARGET_DEFAULT_TARGET_FLAGS (MASK_BIG_END)
#endif

#undef TARGET_CLASS_MAX_NREGS
#define TARGET_CLASS_MAX_NREGS aarch64_class_max_nregs

#undef TARGET_BUILTIN_DECL
#define TARGET_BUILTIN_DECL aarch64_builtin_decl

#undef  TARGET_EXPAND_BUILTIN
#define TARGET_EXPAND_BUILTIN aarch64_expand_builtin

#undef TARGET_EXPAND_BUILTIN_VA_START
#define TARGET_EXPAND_BUILTIN_VA_START aarch64_expand_builtin_va_start

#undef TARGET_FOLD_BUILTIN
#define TARGET_FOLD_BUILTIN aarch64_fold_builtin

#undef TARGET_FUNCTION_ARG
#define TARGET_FUNCTION_ARG aarch64_function_arg

#undef TARGET_FUNCTION_ARG_ADVANCE
#define TARGET_FUNCTION_ARG_ADVANCE aarch64_function_arg_advance

#undef TARGET_FUNCTION_ARG_BOUNDARY
#define TARGET_FUNCTION_ARG_BOUNDARY aarch64_function_arg_boundary

#undef TARGET_FUNCTION_OK_FOR_SIBCALL
#define TARGET_FUNCTION_OK_FOR_SIBCALL aarch64_function_ok_for_sibcall

#undef TARGET_FUNCTION_VALUE
#define TARGET_FUNCTION_VALUE aarch64_function_value

#undef TARGET_FUNCTION_VALUE_REGNO_P
#define TARGET_FUNCTION_VALUE_REGNO_P aarch64_function_value_regno_p

#undef TARGET_FRAME_POINTER_REQUIRED
#define TARGET_FRAME_POINTER_REQUIRED aarch64_frame_pointer_required

#undef TARGET_GIMPLE_FOLD_BUILTIN
#define TARGET_GIMPLE_FOLD_BUILTIN aarch64_gimple_fold_builtin

#undef TARGET_GIMPLIFY_VA_ARG_EXPR
#define TARGET_GIMPLIFY_VA_ARG_EXPR aarch64_gimplify_va_arg_expr

#undef  TARGET_INIT_BUILTINS
#define TARGET_INIT_BUILTINS  aarch64_init_builtins

#undef TARGET_LEGITIMATE_ADDRESS_P
#define TARGET_LEGITIMATE_ADDRESS_P aarch64_legitimate_address_hook_p

#undef TARGET_LEGITIMATE_CONSTANT_P
#define TARGET_LEGITIMATE_CONSTANT_P aarch64_legitimate_constant_p

#undef TARGET_LIBGCC_CMP_RETURN_MODE
#define TARGET_LIBGCC_CMP_RETURN_MODE aarch64_libgcc_cmp_return_mode

#undef TARGET_LRA_P
#define TARGET_LRA_P aarch64_lra_p

#undef TARGET_MANGLE_TYPE
#define TARGET_MANGLE_TYPE aarch64_mangle_type

#undef TARGET_MEMORY_MOVE_COST
#define TARGET_MEMORY_MOVE_COST aarch64_memory_move_cost

#undef TARGET_MUST_PASS_IN_STACK
#define TARGET_MUST_PASS_IN_STACK must_pass_in_stack_var_size

/* This target hook should return true if accesses to volatile bitfields
   should use the narrowest mode possible.  It should return false if these
   accesses should use the bitfield container type.  */
#undef TARGET_NARROW_VOLATILE_BITFIELD
#define TARGET_NARROW_VOLATILE_BITFIELD hook_bool_void_false

#undef  TARGET_OPTION_OVERRIDE
#define TARGET_OPTION_OVERRIDE aarch64_override_options

#undef TARGET_OVERRIDE_OPTIONS_AFTER_CHANGE
#define TARGET_OVERRIDE_OPTIONS_AFTER_CHANGE \
  aarch64_override_options_after_change

#undef TARGET_PASS_BY_REFERENCE
#define TARGET_PASS_BY_REFERENCE aarch64_pass_by_reference

#undef TARGET_PREFERRED_RELOAD_CLASS
#define TARGET_PREFERRED_RELOAD_CLASS aarch64_preferred_reload_class

#undef TARGET_SECONDARY_RELOAD
#define TARGET_SECONDARY_RELOAD aarch64_secondary_reload

#undef TARGET_SHIFT_TRUNCATION_MASK
#define TARGET_SHIFT_TRUNCATION_MASK aarch64_shift_truncation_mask

#undef TARGET_SETUP_INCOMING_VARARGS
#define TARGET_SETUP_INCOMING_VARARGS aarch64_setup_incoming_varargs

#undef TARGET_STRUCT_VALUE_RTX
#define TARGET_STRUCT_VALUE_RTX   aarch64_struct_value_rtx

#undef TARGET_REGISTER_MOVE_COST
#define TARGET_REGISTER_MOVE_COST aarch64_register_move_cost

#undef TARGET_RETURN_IN_MEMORY
#define TARGET_RETURN_IN_MEMORY aarch64_return_in_memory

#undef TARGET_RETURN_IN_MSB
#define TARGET_RETURN_IN_MSB aarch64_return_in_msb

#undef TARGET_RTX_COSTS
#define TARGET_RTX_COSTS aarch64_rtx_costs

#undef TARGET_TRAMPOLINE_INIT
#define TARGET_TRAMPOLINE_INIT aarch64_trampoline_init

#undef TARGET_USE_BLOCKS_FOR_CONSTANT_P
#define TARGET_USE_BLOCKS_FOR_CONSTANT_P aarch64_use_blocks_for_constant_p

#undef TARGET_VECTOR_MODE_SUPPORTED_P
#define TARGET_VECTOR_MODE_SUPPORTED_P aarch64_vector_mode_supported_p

#undef TARGET_ARRAY_MODE_SUPPORTED_P
#define TARGET_ARRAY_MODE_SUPPORTED_P aarch64_array_mode_supported_p

#undef TARGET_VECTORIZE_ADD_STMT_COST
#define TARGET_VECTORIZE_ADD_STMT_COST aarch64_add_stmt_cost

#undef TARGET_VECTORIZE_BUILTIN_VECTORIZATION_COST
#define TARGET_VECTORIZE_BUILTIN_VECTORIZATION_COST \
  aarch64_builtin_vectorization_cost

#undef TARGET_VECTORIZE_PREFERRED_SIMD_MODE
#define TARGET_VECTORIZE_PREFERRED_SIMD_MODE aarch64_preferred_simd_mode

#undef TARGET_VECTORIZE_BUILTINS
#define TARGET_VECTORIZE_BUILTINS

#undef TARGET_VECTORIZE_BUILTIN_VECTORIZED_FUNCTION
#define TARGET_VECTORIZE_BUILTIN_VECTORIZED_FUNCTION \
  aarch64_builtin_vectorized_function

#undef TARGET_VECTORIZE_AUTOVECTORIZE_VECTOR_SIZES
#define TARGET_VECTORIZE_AUTOVECTORIZE_VECTOR_SIZES \
  aarch64_autovectorize_vector_sizes

/* Section anchor support.  */

#undef TARGET_MIN_ANCHOR_OFFSET
#define TARGET_MIN_ANCHOR_OFFSET -256

/* Limit the maximum anchor offset to 4k-1, since that's the limit for a
   byte offset; we can do much more for larger data types, but have no way
   to determine the size of the access.  We assume accesses are aligned.  */
#undef TARGET_MAX_ANCHOR_OFFSET
#define TARGET_MAX_ANCHOR_OFFSET 4095

#undef TARGET_VECTOR_ALIGNMENT
#define TARGET_VECTOR_ALIGNMENT aarch64_simd_vector_alignment

#undef TARGET_VECTORIZE_VECTOR_ALIGNMENT_REACHABLE
#define TARGET_VECTORIZE_VECTOR_ALIGNMENT_REACHABLE \
  aarch64_simd_vector_alignment_reachable

/* vec_perm support.  */

#undef TARGET_VECTORIZE_VEC_PERM_CONST_OK
#define TARGET_VECTORIZE_VEC_PERM_CONST_OK \
  aarch64_vectorize_vec_perm_const_ok


#undef TARGET_FIXED_CONDITION_CODE_REGS
#define TARGET_FIXED_CONDITION_CODE_REGS aarch64_fixed_condition_code_regs

struct gcc_target targetm = TARGET_INITIALIZER;

#include "gt-aarch64.h"<|MERGE_RESOLUTION|>--- conflicted
+++ resolved
@@ -3310,12 +3310,8 @@
   if ((GET_MODE (x) == SImode || GET_MODE (x) == DImode)
       && y == const0_rtx
       && (code == EQ || code == NE || code == LT || code == GE)
-<<<<<<< HEAD
-      && (GET_CODE (x) == PLUS || GET_CODE (x) == MINUS || GET_CODE (x) == AND))
-=======
       && (GET_CODE (x) == PLUS || GET_CODE (x) == MINUS || GET_CODE (x) == AND
 	  || GET_CODE (x) == NEG))
->>>>>>> 4d0aec87
     return CC_NZmode;
 
   /* A compare with a shifted or negated operand.  Because of canonicalization,
@@ -3608,16 +3604,6 @@
 	  return;
 	}
       asm_fprintf (f, "0x%wx", UINTVAL (x) & 0xffff);
-      break;
-
-    case 'X':
-      /* Print integer constant in hex.  */
-      if (GET_CODE (x) != CONST_INT)
-	{
-	  output_operand_lossage ("invalid operand for '%%%c'", code);
-	  return;
-	}
-      asm_fprintf (f, "0x%wx", UINTVAL (x));
       break;
 
     case 'w':

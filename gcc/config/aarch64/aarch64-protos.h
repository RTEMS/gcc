/* Machine description for AArch64 architecture.
   Copyright (C) 2009-2019 Free Software Foundation, Inc.
   Contributed by ARM Ltd.

   This file is part of GCC.

   GCC is free software; you can redistribute it and/or modify it
   under the terms of the GNU General Public License as published by
   the Free Software Foundation; either version 3, or (at your option)
   any later version.

   GCC is distributed in the hope that it will be useful, but
   WITHOUT ANY WARRANTY; without even the implied warranty of
   MERCHANTABILITY or FITNESS FOR A PARTICULAR PURPOSE.  See the GNU
   General Public License for more details.

   You should have received a copy of the GNU General Public License
   along with GCC; see the file COPYING3.  If not see
   <http://www.gnu.org/licenses/>.  */


#ifndef GCC_AARCH64_PROTOS_H
#define GCC_AARCH64_PROTOS_H

#include "input.h"

/* SYMBOL_SMALL_ABSOLUTE: Generate symbol accesses through
   high and lo relocs that calculate the base address using a PC
   relative reloc.
   So to get the address of foo, we generate
   adrp x0, foo
   add  x0, x0, :lo12:foo

   To load or store something to foo, we could use the corresponding
   load store variants that generate an
   ldr x0, [x0,:lo12:foo]
   or
   str x1, [x0, :lo12:foo]

   This corresponds to the small code model of the compiler.

   SYMBOL_SMALL_GOT_4G: Similar to the one above but this
   gives us the GOT entry of the symbol being referred to :
   Thus calculating the GOT entry for foo is done using the
   following sequence of instructions.  The ADRP instruction
   gets us to the page containing the GOT entry of the symbol
   and the got_lo12 gets us the actual offset in it, together
   the base and offset, we can address 4G size GOT table.

   adrp  x0, :got:foo
   ldr   x0, [x0, :gotoff_lo12:foo]

   This corresponds to the small PIC model of the compiler.

   SYMBOL_SMALL_GOT_28K: Similar to SYMBOL_SMALL_GOT_4G, but used for symbol
   restricted within 28K GOT table size.

   ldr reg, [gp, #:gotpage_lo15:sym]

   This corresponds to -fpic model for small memory model of the compiler.

   SYMBOL_SMALL_TLSGD
   SYMBOL_SMALL_TLSDESC
   SYMBOL_SMALL_TLSIE
   SYMBOL_TINY_TLSIE
   SYMBOL_TLSLE12
   SYMBOL_TLSLE24
   SYMBOL_TLSLE32
   SYMBOL_TLSLE48
   Each of these represents a thread-local symbol, and corresponds to the
   thread local storage relocation operator for the symbol being referred to.

   SYMBOL_TINY_ABSOLUTE

   Generate symbol accesses as a PC relative address using a single
   instruction.  To compute the address of symbol foo, we generate:

   ADR x0, foo

   SYMBOL_TINY_GOT

   Generate symbol accesses via the GOT using a single PC relative
   instruction.  To compute the address of symbol foo, we generate:

   ldr t0, :got:foo

   The value of foo can subsequently read using:

   ldrb    t0, [t0]

   SYMBOL_FORCE_TO_MEM : Global variables are addressed using
   constant pool.  All variable addresses are spilled into constant
   pools.  The constant pools themselves are addressed using PC
   relative accesses.  This only works for the large code model.
 */
enum aarch64_symbol_type
{
  SYMBOL_SMALL_ABSOLUTE,
  SYMBOL_SMALL_GOT_28K,
  SYMBOL_SMALL_GOT_4G,
  SYMBOL_SMALL_TLSGD,
  SYMBOL_SMALL_TLSDESC,
  SYMBOL_SMALL_TLSIE,
  SYMBOL_TINY_ABSOLUTE,
  SYMBOL_TINY_GOT,
  SYMBOL_TINY_TLSIE,
  SYMBOL_TLSLE12,
  SYMBOL_TLSLE24,
  SYMBOL_TLSLE32,
  SYMBOL_TLSLE48,
  SYMBOL_FORCE_TO_MEM
};

/* Classifies the type of an address query.

   ADDR_QUERY_M
      Query what is valid for an "m" constraint and a memory_operand
      (the rules are the same for both).

   ADDR_QUERY_LDP_STP
      Query what is valid for a load/store pair.

   ADDR_QUERY_LDP_STP_N
      Query what is valid for a load/store pair, but narrow the incoming mode
      for address checking.  This is used for the store_pair_lanes patterns.

   ADDR_QUERY_ANY
      Query what is valid for at least one memory constraint, which may
      allow things that "m" doesn't.  For example, the SVE LDR and STR
      addressing modes allow a wider range of immediate offsets than "m"
      does.  */
enum aarch64_addr_query_type {
  ADDR_QUERY_M,
  ADDR_QUERY_LDP_STP,
  ADDR_QUERY_LDP_STP_N,
  ADDR_QUERY_ANY
};

/* A set of tuning parameters contains references to size and time
   cost models and vectors for address cost calculations, register
   move costs and memory move costs.  */

/* Scaled addressing modes can vary cost depending on the mode of the
   value to be loaded/stored.  QImode values cannot use scaled
   addressing modes.  */

struct scale_addr_mode_cost
{
  const int hi;
  const int si;
  const int di;
  const int ti;
};

/* Additional cost for addresses.  */
struct cpu_addrcost_table
{
  const struct scale_addr_mode_cost addr_scale_costs;
  const int pre_modify;
  const int post_modify;
  const int register_offset;
  const int register_sextend;
  const int register_zextend;
  const int imm_offset;
};

/* Additional costs for register copies.  Cost is for one register.  */
struct cpu_regmove_cost
{
  const int GP2GP;
  const int GP2FP;
  const int FP2GP;
  const int FP2FP;
};

/* Cost for vector insn classes.  */
struct cpu_vector_cost
{
  const int scalar_int_stmt_cost;	 /* Cost of any int scalar operation,
					    excluding load and store.  */
  const int scalar_fp_stmt_cost;	 /* Cost of any fp scalar operation,
					    excluding load and store.  */
  const int scalar_load_cost;		 /* Cost of scalar load.  */
  const int scalar_store_cost;		 /* Cost of scalar store.  */
  const int vec_int_stmt_cost;		 /* Cost of any int vector operation,
					    excluding load, store, permute,
					    vector-to-scalar and
					    scalar-to-vector operation.  */
  const int vec_fp_stmt_cost;		 /* Cost of any fp vector operation,
					    excluding load, store, permute,
					    vector-to-scalar and
					    scalar-to-vector operation.  */
  const int vec_permute_cost;		 /* Cost of permute operation.  */
  const int vec_to_scalar_cost;		 /* Cost of vec-to-scalar operation.  */
  const int scalar_to_vec_cost;		 /* Cost of scalar-to-vector
					    operation.  */
  const int vec_align_load_cost;	 /* Cost of aligned vector load.  */
  const int vec_unalign_load_cost;	 /* Cost of unaligned vector load.  */
  const int vec_unalign_store_cost;	 /* Cost of unaligned vector store.  */
  const int vec_store_cost;		 /* Cost of vector store.  */
  const int cond_taken_branch_cost;	 /* Cost of taken branch.  */
  const int cond_not_taken_branch_cost;  /* Cost of not taken branch.  */
};

/* Branch costs.  */
struct cpu_branch_cost
{
  const int predictable;    /* Predictable branch or optimizing for size.  */
  const int unpredictable;  /* Unpredictable branch or optimizing for speed.  */
};

/* Control approximate alternatives to certain FP operators.  */
#define AARCH64_APPROX_MODE(MODE) \
  ((MIN_MODE_FLOAT <= (MODE) && (MODE) <= MAX_MODE_FLOAT) \
   ? (1 << ((MODE) - MIN_MODE_FLOAT)) \
   : (MIN_MODE_VECTOR_FLOAT <= (MODE) && (MODE) <= MAX_MODE_VECTOR_FLOAT) \
     ? (1 << ((MODE) - MIN_MODE_VECTOR_FLOAT \
	      + MAX_MODE_FLOAT - MIN_MODE_FLOAT + 1)) \
     : (0))
#define AARCH64_APPROX_NONE (0)
#define AARCH64_APPROX_ALL (-1)

/* Allowed modes for approximations.  */
struct cpu_approx_modes
{
  const unsigned int division;		/* Division.  */
  const unsigned int sqrt;		/* Square root.  */
  const unsigned int recip_sqrt;	/* Reciprocal square root.  */
};

/* Cache prefetch settings for prefetch-loop-arrays.  */
struct cpu_prefetch_tune
{
  const int num_slots;
  const int l1_cache_size;
  const int l1_cache_line_size;
  const int l2_cache_size;
  /* Whether software prefetch hints should be issued for non-constant
     strides.  */
  const bool prefetch_dynamic_strides;
  /* The minimum constant stride beyond which we should use prefetch
     hints for.  */
  const int minimum_stride;
  const int default_opt_level;
};

struct tune_params
{
  const struct cpu_cost_table *insn_extra_cost;
  const struct cpu_addrcost_table *addr_cost;
  const struct cpu_regmove_cost *regmove_cost;
  const struct cpu_vector_cost *vec_costs;
  const struct cpu_branch_cost *branch_costs;
  const struct cpu_approx_modes *approx_modes;
  /* Width of the SVE registers or SVE_NOT_IMPLEMENTED if not applicable.
     Only used for tuning decisions, does not disable VLA
     vectorization.  */
  enum aarch64_sve_vector_bits_enum sve_width;
  int memmov_cost;
  int issue_rate;
  unsigned int fusible_ops;
  const char *function_align;
  const char *jump_align;
  const char *loop_align;
  int int_reassoc_width;
  int fp_reassoc_width;
  int vec_reassoc_width;
  int min_div_recip_mul_sf;
  int min_div_recip_mul_df;
  /* Value for aarch64_case_values_threshold; or 0 for the default.  */
  unsigned int max_case_values;
/* An enum specifying how to take into account CPU autoprefetch capabilities
   during instruction scheduling:
   - AUTOPREFETCHER_OFF: Do not take autoprefetch capabilities into account.
   - AUTOPREFETCHER_WEAK: Attempt to sort sequences of loads/store in order of
   offsets but allow the pipeline hazard recognizer to alter that order to
   maximize multi-issue opportunities.
   - AUTOPREFETCHER_STRONG: Attempt to sort sequences of loads/store in order of
   offsets and prefer this even if it restricts multi-issue opportunities.  */

  enum aarch64_autoprefetch_model
  {
    AUTOPREFETCHER_OFF,
    AUTOPREFETCHER_WEAK,
    AUTOPREFETCHER_STRONG
  } autoprefetcher_model;

  unsigned int extra_tuning_flags;

  /* Place prefetch struct pointer at the end to enable type checking
     errors when tune_params misses elements (e.g., from erroneous merges).  */
  const struct cpu_prefetch_tune *prefetch;
};

/* Classifies an address.

   ADDRESS_REG_IMM
       A simple base register plus immediate offset.

   ADDRESS_REG_WB
       A base register indexed by immediate offset with writeback.

   ADDRESS_REG_REG
       A base register indexed by (optionally scaled) register.

   ADDRESS_REG_UXTW
       A base register indexed by (optionally scaled) zero-extended register.

   ADDRESS_REG_SXTW
       A base register indexed by (optionally scaled) sign-extended register.

   ADDRESS_LO_SUM
       A LO_SUM rtx with a base register and "LO12" symbol relocation.

   ADDRESS_SYMBOLIC:
       A constant symbolic address, in pc-relative literal pool.  */

enum aarch64_address_type {
  ADDRESS_REG_IMM,
  ADDRESS_REG_WB,
  ADDRESS_REG_REG,
  ADDRESS_REG_UXTW,
  ADDRESS_REG_SXTW,
  ADDRESS_LO_SUM,
  ADDRESS_SYMBOLIC
};

/* Address information.  */
struct aarch64_address_info {
  enum aarch64_address_type type;
  rtx base;
  rtx offset;
  poly_int64 const_offset;
  int shift;
  enum aarch64_symbol_type symbol_type;
};

#define AARCH64_FUSION_PAIR(x, name) \
  AARCH64_FUSE_##name##_index, 
/* Supported fusion operations.  */
enum aarch64_fusion_pairs_index
{
#include "aarch64-fusion-pairs.def"
  AARCH64_FUSE_index_END
};

#define AARCH64_FUSION_PAIR(x, name) \
  AARCH64_FUSE_##name = (1u << AARCH64_FUSE_##name##_index),
/* Supported fusion operations.  */
enum aarch64_fusion_pairs
{
  AARCH64_FUSE_NOTHING = 0,
#include "aarch64-fusion-pairs.def"
  AARCH64_FUSE_ALL = (1u << AARCH64_FUSE_index_END) - 1
};

#define AARCH64_EXTRA_TUNING_OPTION(x, name) \
  AARCH64_EXTRA_TUNE_##name##_index,
/* Supported tuning flags indexes.  */
enum aarch64_extra_tuning_flags_index
{
#include "aarch64-tuning-flags.def"
  AARCH64_EXTRA_TUNE_index_END
};


#define AARCH64_EXTRA_TUNING_OPTION(x, name) \
  AARCH64_EXTRA_TUNE_##name = (1u << AARCH64_EXTRA_TUNE_##name##_index),
/* Supported tuning flags.  */
enum aarch64_extra_tuning_flags
{
  AARCH64_EXTRA_TUNE_NONE = 0,
#include "aarch64-tuning-flags.def"
  AARCH64_EXTRA_TUNE_ALL = (1u << AARCH64_EXTRA_TUNE_index_END) - 1
};

/* Enum describing the various ways that the
   aarch64_parse_{arch,tune,cpu,extension} functions can fail.
   This way their callers can choose what kind of error to give.  */

enum aarch64_parse_opt_result
{
  AARCH64_PARSE_OK,			/* Parsing was successful.  */
  AARCH64_PARSE_MISSING_ARG,		/* Missing argument.  */
  AARCH64_PARSE_INVALID_FEATURE,	/* Invalid feature modifier.  */
  AARCH64_PARSE_INVALID_ARG		/* Invalid arch, tune, cpu arg.  */
};

/* Enum to distinguish which type of check is to be done in
   aarch64_simd_valid_immediate.  This is used as a bitmask where
   AARCH64_CHECK_MOV has both bits set.  Thus AARCH64_CHECK_MOV will
   perform all checks.  Adding new types would require changes accordingly.  */
enum simd_immediate_check {
  AARCH64_CHECK_ORR  = 1 << 0,
  AARCH64_CHECK_BIC  = 1 << 1,
  AARCH64_CHECK_MOV  = AARCH64_CHECK_ORR | AARCH64_CHECK_BIC
};

/* The key type that -msign-return-address should use.  */
enum aarch64_key_type {
  AARCH64_KEY_A,
  AARCH64_KEY_B
};

extern enum aarch64_key_type aarch64_ra_sign_key;

extern struct tune_params aarch64_tune_params;

/* The available SVE predicate patterns, known in the ACLE as "svpattern".  */
#define AARCH64_FOR_SVPATTERN(T) \
  T (POW2, pow2, 0) \
  T (VL1, vl1, 1) \
  T (VL2, vl2, 2) \
  T (VL3, vl3, 3) \
  T (VL4, vl4, 4) \
  T (VL5, vl5, 5) \
  T (VL6, vl6, 6) \
  T (VL7, vl7, 7) \
  T (VL8, vl8, 8) \
  T (VL16, vl16, 9) \
  T (VL32, vl32, 10) \
  T (VL64, vl64, 11) \
  T (VL128, vl128, 12) \
  T (VL256, vl256, 13) \
  T (MUL4, mul4, 29) \
  T (MUL3, mul3, 30) \
  T (ALL, all, 31)

<<<<<<< HEAD
/* Bitmask of valid svpatterns.  */
const unsigned int aarch64_svpattern_mask = 0xe0003fff;

=======
>>>>>>> 3f7c8055
/* The available SVE prefetch operations, known in the ACLE as "svprfop".  */
#define AARCH64_FOR_SVPRFOP(T) \
  T (PLDL1KEEP, pldl1keep, 0) \
  T (PLDL1STRM, pldl1strm, 1) \
  T (PLDL2KEEP, pldl2keep, 2) \
  T (PLDL2STRM, pldl2strm, 3) \
  T (PLDL3KEEP, pldl3keep, 4) \
  T (PLDL3STRM, pldl3strm, 5) \
  T (PSTL1KEEP, pstl1keep, 8) \
  T (PSTL1STRM, pstl1strm, 9) \
  T (PSTL2KEEP, pstl2keep, 10) \
  T (PSTL2STRM, pstl2strm, 11) \
  T (PSTL3KEEP, pstl3keep, 12) \
  T (PSTL3STRM, pstl3strm, 13)

<<<<<<< HEAD
/* Bitmask of valid svprfops.  */
const unsigned int aarch64_svprfop_mask = 0x3f3f;

=======
>>>>>>> 3f7c8055
#define AARCH64_SVENUM(UPPER, LOWER, VALUE) AARCH64_SV_##UPPER = VALUE,
enum aarch64_svpattern {
  AARCH64_FOR_SVPATTERN (AARCH64_SVENUM)
  AARCH64_NUM_SVPATTERNS
};

enum aarch64_svprfop {
  AARCH64_FOR_SVPRFOP (AARCH64_SVENUM)
  AARCH64_NUM_SVPRFOPS
};
#undef AARCH64_SVENUM

/* It's convenient to divide the built-in function codes into groups,
   rather than having everything in a single enum.  This type enumerates
   those groups.  */
enum aarch64_builtin_class
{
  AARCH64_BUILTIN_GENERAL,
  AARCH64_BUILTIN_SVE
};

/* Built-in function codes are structured so that the low
   AARCH64_BUILTIN_SHIFT bits contain the aarch64_builtin_class
   and the upper bits contain a group-specific subcode.  */
const unsigned int AARCH64_BUILTIN_SHIFT = 1;

/* Mask that selects the aarch64_builtin_class part of a function code.  */
const unsigned int AARCH64_BUILTIN_CLASS = (1 << AARCH64_BUILTIN_SHIFT) - 1;

<<<<<<< HEAD
=======
void aarch64_post_cfi_startproc (void);
>>>>>>> 3f7c8055
poly_int64 aarch64_initial_elimination_offset (unsigned, unsigned);
int aarch64_get_condition_code (rtx);
bool aarch64_address_valid_for_prefetch_p (rtx, bool);
bool aarch64_bitmask_imm (HOST_WIDE_INT val, machine_mode);
unsigned HOST_WIDE_INT aarch64_and_split_imm1 (HOST_WIDE_INT val_in);
unsigned HOST_WIDE_INT aarch64_and_split_imm2 (HOST_WIDE_INT val_in);
bool aarch64_and_bitmask_imm (unsigned HOST_WIDE_INT val_in, machine_mode mode);
int aarch64_branch_cost (bool, bool);
enum aarch64_symbol_type aarch64_classify_symbolic_expression (rtx);
opt_machine_mode aarch64_vq_mode (scalar_mode);
opt_machine_mode aarch64_full_sve_mode (scalar_mode);
bool aarch64_can_const_movi_rtx_p (rtx x, machine_mode mode);
bool aarch64_const_vec_all_same_int_p (rtx, HOST_WIDE_INT);
bool aarch64_const_vec_all_same_in_range_p (rtx, HOST_WIDE_INT,
					    HOST_WIDE_INT);
bool aarch64_constant_address_p (rtx);
bool aarch64_emit_approx_div (rtx, rtx, rtx);
bool aarch64_emit_approx_sqrt (rtx, rtx, bool);
void aarch64_expand_call (rtx, rtx, rtx, bool);
bool aarch64_expand_cpymem (rtx *);
bool aarch64_float_const_zero_rtx_p (rtx);
bool aarch64_float_const_rtx_p (rtx);
bool aarch64_function_arg_regno_p (unsigned);
bool aarch64_fusion_enabled_p (enum aarch64_fusion_pairs);
<<<<<<< HEAD
bool aarch64_gen_movmemqi (rtx *);
=======
bool aarch64_gen_cpymemqi (rtx *);
>>>>>>> 3f7c8055
bool aarch64_is_extend_from_extract (scalar_int_mode, rtx, rtx);
bool aarch64_is_long_call_p (rtx);
bool aarch64_is_noplt_call_p (rtx);
bool aarch64_label_mentioned_p (rtx);
void aarch64_declare_function_name (FILE *, const char*, tree);
void aarch64_asm_output_alias (FILE *, const tree, const tree);
void aarch64_asm_output_external (FILE *, tree, const char*);
bool aarch64_legitimate_pic_operand_p (rtx);
bool aarch64_mask_and_shift_for_ubfiz_p (scalar_int_mode, rtx, rtx);
bool aarch64_masks_and_shift_for_bfi_p (scalar_int_mode, unsigned HOST_WIDE_INT,
					unsigned HOST_WIDE_INT,
					unsigned HOST_WIDE_INT);
bool aarch64_zero_extend_const_eq (machine_mode, rtx, machine_mode, rtx);
bool aarch64_move_imm (HOST_WIDE_INT, machine_mode);
<<<<<<< HEAD
scalar_int_mode aarch64_sve_element_int_mode (machine_mode);
machine_mode aarch64_sve_int_mode (machine_mode);
opt_machine_mode aarch64_sve_pred_mode (unsigned int);
opt_machine_mode aarch64_sve_data_mode (scalar_mode, poly_uint64);
bool aarch64_sve_mode_p (machine_mode);
bool aarch64_svpattern_immediate_p (HOST_WIDE_INT);
bool aarch64_svprfop_immediate_p (HOST_WIDE_INT);
=======
machine_mode aarch64_sve_int_mode (machine_mode);
opt_machine_mode aarch64_sve_pred_mode (unsigned int);
machine_mode aarch64_sve_pred_mode (machine_mode);
opt_machine_mode aarch64_sve_data_mode (scalar_mode, poly_uint64);
bool aarch64_sve_mode_p (machine_mode);
>>>>>>> 3f7c8055
HOST_WIDE_INT aarch64_fold_sve_cnt_pat (aarch64_svpattern, unsigned int);
bool aarch64_sve_cnt_immediate_p (rtx);
bool aarch64_sve_scalar_inc_dec_immediate_p (rtx);
bool aarch64_sve_addvl_addpl_immediate_p (rtx);
bool aarch64_sve_vector_inc_dec_immediate_p (rtx);
int aarch64_add_offset_temporaries (rtx);
void aarch64_split_add_offset (scalar_int_mode, rtx, rtx, rtx, rtx, rtx);
bool aarch64_mov_operand_p (rtx, machine_mode);
rtx aarch64_reverse_mask (machine_mode, unsigned int);
bool aarch64_offset_7bit_signed_scaled_p (machine_mode, poly_int64);
bool aarch64_offset_9bit_signed_unscaled_p (machine_mode, poly_int64);
char *aarch64_output_sve_prefetch (const char *, rtx, const char *);
char *aarch64_output_sve_cnt_immediate (const char *, const char *, rtx);
char *aarch64_output_sve_cnt_pat_immediate (const char *, const char *, rtx *);
char *aarch64_output_sve_scalar_inc_dec (rtx);
char *aarch64_output_sve_addvl_addpl (rtx);
char *aarch64_output_sve_vector_inc_dec (const char *, rtx);
char *aarch64_output_scalar_simd_mov_immediate (rtx, scalar_int_mode);
char *aarch64_output_simd_mov_immediate (rtx, unsigned,
			enum simd_immediate_check w = AARCH64_CHECK_MOV);
char *aarch64_output_sve_mov_immediate (rtx);
char *aarch64_output_sve_ptrues (rtx);
bool aarch64_pad_reg_upward (machine_mode, const_tree, bool);
bool aarch64_regno_ok_for_base_p (int, bool);
bool aarch64_regno_ok_for_index_p (int, bool);
bool aarch64_reinterpret_float_as_int (rtx value, unsigned HOST_WIDE_INT *fail);
bool aarch64_simd_check_vect_par_cnst_half (rtx op, machine_mode mode,
					    bool high);
bool aarch64_simd_scalar_immediate_valid_for_move (rtx, scalar_int_mode);
bool aarch64_simd_shift_imm_p (rtx, machine_mode, bool);
bool aarch64_sve_ptrue_svpattern_p (rtx, struct simd_immediate_info *);
<<<<<<< HEAD
bool aarch64_advsimd_valid_immediate (unsigned HOST_WIDE_INT,
				      simd_immediate_info *,
				      simd_immediate_check = AARCH64_CHECK_MOV);
=======
>>>>>>> 3f7c8055
bool aarch64_simd_valid_immediate (rtx, struct simd_immediate_info *,
			enum simd_immediate_check w = AARCH64_CHECK_MOV);
rtx aarch64_check_zero_based_sve_index_immediate (rtx);
bool aarch64_sve_index_immediate_p (rtx);
bool aarch64_sve_arith_immediate_p (rtx, bool);
bool aarch64_sve_sqadd_sqsub_immediate_p (rtx, bool);
bool aarch64_sve_bitmask_immediate_p (rtx);
bool aarch64_sve_dup_immediate_p (rtx);
bool aarch64_sve_cmp_immediate_p (rtx, bool);
bool aarch64_sve_float_arith_immediate_p (rtx, bool);
bool aarch64_sve_float_mul_immediate_p (rtx);
bool aarch64_split_dimode_const_store (rtx, rtx);
bool aarch64_symbolic_address_p (rtx);
bool aarch64_uimm12_shift (HOST_WIDE_INT);
bool aarch64_use_return_insn_p (void);
<<<<<<< HEAD
bool aarch64_use_simple_return_insn_p (void);
=======
>>>>>>> 3f7c8055
const char *aarch64_output_casesi (rtx *);

unsigned int aarch64_tlsdesc_abi_id ();
enum aarch64_symbol_type aarch64_classify_symbol (rtx, HOST_WIDE_INT);
enum aarch64_symbol_type aarch64_classify_tls_symbol (rtx);
enum reg_class aarch64_regno_regclass (unsigned);
int aarch64_asm_preferred_eh_data_format (int, int);
int aarch64_fpconst_pow_of_2 (rtx);
int aarch64_fpconst_pow2_recip (rtx);
machine_mode aarch64_hard_regno_caller_save_mode (unsigned, unsigned,
						       machine_mode);
int aarch64_uxt_size (int, HOST_WIDE_INT);
int aarch64_vec_fpconst_pow_of_2 (rtx);
rtx aarch64_eh_return_handler_rtx (void);
rtx aarch64_mask_from_zextract_ops (rtx, rtx);
const char *aarch64_output_move_struct (rtx *operands);
rtx aarch64_return_addr (int, rtx);
rtx aarch64_simd_gen_const_vector_dup (machine_mode, HOST_WIDE_INT);
bool aarch64_simd_mem_operand_p (rtx);
bool aarch64_sve_ld1r_operand_p (rtx);
bool aarch64_sve_ld1rq_operand_p (rtx);
bool aarch64_sve_ldff1_operand_p (rtx);
bool aarch64_sve_ldnf1_operand_p (rtx);
bool aarch64_sve_ldr_operand_p (rtx);
bool aarch64_sve_prefetch_operand_p (rtx, machine_mode);
bool aarch64_sve_struct_memory_operand_p (rtx);
rtx aarch64_simd_vect_par_cnst_half (machine_mode, int, bool);
rtx aarch64_gen_stepped_int_parallel (unsigned int, int, int);
bool aarch64_stepped_int_parallel_p (rtx, int);
rtx aarch64_tls_get_addr (void);
unsigned aarch64_dbx_register_number (unsigned);
unsigned aarch64_trampoline_size (void);
void aarch64_asm_output_labelref (FILE *, const char *);
void aarch64_cpu_cpp_builtins (cpp_reader *);
const char * aarch64_gen_far_branch (rtx *, int, const char *, const char *);
const char * aarch64_output_probe_stack_range (rtx, rtx);
const char * aarch64_output_probe_sve_stack_clash (rtx, rtx, rtx, rtx);
void aarch64_err_no_fpadvsimd (machine_mode);
void aarch64_expand_epilogue (bool);
<<<<<<< HEAD
machine_mode aarch64_widest_sve_pred_mode (rtx);
rtx aarch64_ptrue_all (unsigned int);
rtx aarch64_ptrue_reg (machine_mode);
rtx aarch64_pfalse_reg (machine_mode);
opt_machine_mode aarch64_ptrue_all_mode (rtx);
int aarch64_partial_ptrue_length (machine_mode, rtx);
rtx aarch64_convert_sve_data_to_pred (rtx, machine_mode, rtx);
rtx aarch64_expand_sve_dupq (rtx, machine_mode, rtx);
bool aarch64_move_float_via_int_p (rtx);
void aarch64_expand_mov_immediate (rtx, rtx);
=======
rtx aarch64_ptrue_all (unsigned int);
opt_machine_mode aarch64_ptrue_all_mode (rtx);
rtx aarch64_convert_sve_data_to_pred (rtx, machine_mode, rtx);
rtx aarch64_expand_sve_dupq (rtx, machine_mode, rtx);
void aarch64_expand_mov_immediate (rtx, rtx);
rtx aarch64_ptrue_reg (machine_mode);
rtx aarch64_pfalse_reg (machine_mode);
bool aarch64_sve_pred_dominates_p (rtx *, rtx);
bool aarch64_sve_same_pred_for_ptest_p (rtx *, rtx *);
>>>>>>> 3f7c8055
void aarch64_emit_sve_pred_move (rtx, rtx, rtx);
void aarch64_expand_sve_mem_move (rtx, rtx, machine_mode);
bool aarch64_maybe_expand_sve_subreg_move (rtx, rtx);
rtx aarch64_replace_reg_mode (rtx, machine_mode);
void aarch64_split_sve_subreg_move (rtx, rtx, rtx);
void aarch64_expand_prologue (void);
void aarch64_expand_vector_init (rtx, rtx);
void aarch64_sve_expand_vector_init (rtx, rtx);
void aarch64_init_cumulative_args (CUMULATIVE_ARGS *, const_tree, rtx,
				   const_tree, unsigned, bool = false);
void aarch64_init_expanders (void);
void aarch64_init_simd_builtins (void);
void aarch64_emit_call_insn (rtx);
void aarch64_register_pragmas (void);
void aarch64_relayout_simd_types (void);
void aarch64_reset_previous_fndecl (void);
bool aarch64_return_address_signing_enabled (void);
bool aarch64_bti_enabled (void);
void aarch64_save_restore_target_globals (tree);
void aarch64_addti_scratch_regs (rtx, rtx, rtx *,
				 rtx *, rtx *,
				 rtx *, rtx *,
				 rtx *);
void aarch64_subvti_scratch_regs (rtx, rtx, rtx *,
				  rtx *, rtx *,
				  rtx *, rtx *, rtx *);
void aarch64_expand_subvti (rtx, rtx, rtx,
			    rtx, rtx, rtx, rtx, bool);


/* Initialize builtins for SIMD intrinsics.  */
void init_aarch64_simd_builtins (void);

void aarch64_simd_emit_reg_reg_move (rtx *, machine_mode, unsigned int);

/* Expand builtins for SIMD intrinsics.  */
rtx aarch64_simd_expand_builtin (int, tree, rtx);

void aarch64_simd_lane_bounds (rtx, HOST_WIDE_INT, HOST_WIDE_INT, const_tree);
rtx aarch64_endian_lane_rtx (machine_mode, unsigned int);

void aarch64_split_128bit_move (rtx, rtx);

bool aarch64_split_128bit_move_p (rtx, rtx);

bool aarch64_mov128_immediate (rtx);

void aarch64_split_simd_combine (rtx, rtx, rtx);

void aarch64_split_simd_move (rtx, rtx);

/* Check for a legitimate floating point constant for FMOV.  */
bool aarch64_float_const_representable_p (rtx);

extern int aarch64_epilogue_uses (int);

#if defined (RTX_CODE)
void aarch64_gen_unlikely_cbranch (enum rtx_code, machine_mode cc_mode,
				   rtx label_ref);
bool aarch64_legitimate_address_p (machine_mode, rtx, bool,
				   aarch64_addr_query_type = ADDR_QUERY_M);
machine_mode aarch64_select_cc_mode (RTX_CODE, rtx, rtx);
rtx aarch64_gen_compare_reg (RTX_CODE, rtx, rtx);
rtx aarch64_load_tp (rtx);

void aarch64_expand_compare_and_swap (rtx op[]);
void aarch64_split_compare_and_swap (rtx op[]);

void aarch64_split_atomic_op (enum rtx_code, rtx, rtx, rtx, rtx, rtx, rtx);

bool aarch64_gen_adjusted_ldpstp (rtx *, bool, scalar_mode, RTX_CODE);

void aarch64_expand_sve_vec_cmp_int (rtx, rtx_code, rtx, rtx);
bool aarch64_expand_sve_vec_cmp_float (rtx, rtx_code, rtx, rtx, bool);
void aarch64_expand_sve_vcond (machine_mode, machine_mode, rtx *);

<<<<<<< HEAD
=======
bool aarch64_prepare_sve_int_fma (rtx *, rtx_code);
bool aarch64_prepare_sve_cond_int_fma (rtx *, rtx_code);
#endif /* RTX_CODE */

>>>>>>> 3f7c8055
bool aarch64_process_target_attr (tree);
void aarch64_override_options_internal (struct gcc_options *);

const char *aarch64_general_mangle_builtin_type (const_tree);
void aarch64_general_init_builtins (void);
tree aarch64_general_fold_builtin (unsigned int, tree, unsigned int, tree *);
gimple *aarch64_general_gimple_fold_builtin (unsigned int, gcall *);
<<<<<<< HEAD
rtx aarch64_general_expand_builtin (unsigned int, tree, rtx);
=======
rtx aarch64_general_expand_builtin (unsigned int, tree, rtx, int);
>>>>>>> 3f7c8055
tree aarch64_general_builtin_decl (unsigned, bool);
tree aarch64_general_builtin_rsqrt (unsigned int);
tree aarch64_builtin_vectorized_function (unsigned int, tree, tree);

namespace aarch64_sve {
  void init_builtins ();
  void handle_arm_sve_h ();
  tree builtin_decl (unsigned, bool);
  bool builtin_type_p (const_tree);
<<<<<<< HEAD
=======
  bool svbool_type_p (const_tree);
  unsigned int nvectors_if_data_type (const_tree);
>>>>>>> 3f7c8055
  const char *mangle_builtin_type (const_tree);
  tree resolve_overloaded_builtin (location_t, unsigned int,
				   vec<tree, va_gc> *);
  bool check_builtin_call (location_t, vec<location_t>, unsigned int,
			   tree, unsigned int, tree *);
  gimple *gimple_fold_builtin (unsigned int, gimple_stmt_iterator *, gcall *);
  rtx expand_builtin (unsigned int, tree, rtx);
<<<<<<< HEAD
=======
#ifdef GCC_TARGET_H
  bool verify_type_context (location_t, type_context_kind, const_tree, bool);
#endif
>>>>>>> 3f7c8055
}

extern void aarch64_split_combinev16qi (rtx operands[3]);
extern void aarch64_expand_vec_perm (rtx, rtx, rtx, rtx, unsigned int);
extern void aarch64_expand_sve_vec_perm (rtx, rtx, rtx, rtx);
extern bool aarch64_madd_needs_nop (rtx_insn *);
extern void aarch64_final_prescan_insn (rtx_insn *);
void aarch64_atomic_assign_expand_fenv (tree *, tree *, tree *);
int aarch64_ccmp_mode_to_code (machine_mode mode);

bool extract_base_offset_in_addr (rtx mem, rtx *base, rtx *offset);
bool aarch64_operands_ok_for_ldpstp (rtx *, bool, machine_mode);
bool aarch64_operands_adjust_ok_for_ldpstp (rtx *, bool, scalar_mode);
void aarch64_swap_ldrstr_operands (rtx *, bool);

extern void aarch64_asm_output_pool_epilogue (FILE *, const char *,
					      tree, HOST_WIDE_INT);


extern bool aarch64_classify_address (struct aarch64_address_info *, rtx,
				      machine_mode, bool,
				      aarch64_addr_query_type = ADDR_QUERY_M);

/* Defined in common/config/aarch64-common.c.  */
bool aarch64_handle_option (struct gcc_options *, struct gcc_options *,
			     const struct cl_decoded_option *, location_t);
const char *aarch64_rewrite_selected_cpu (const char *name);
enum aarch64_parse_opt_result aarch64_parse_extension (const char *,
						       uint64_t *,
						       std::string *);
void aarch64_get_all_extension_candidates (auto_vec<const char *> *candidates);
std::string aarch64_get_extension_string_for_isa_flags (uint64_t, uint64_t);

/* Defined in aarch64-d.c  */
extern void aarch64_d_target_versions (void);

rtl_opt_pass *make_pass_fma_steering (gcc::context *);
rtl_opt_pass *make_pass_track_speculation (gcc::context *);
rtl_opt_pass *make_pass_tag_collision_avoidance (gcc::context *);
rtl_opt_pass *make_pass_insert_bti (gcc::context *ctxt);

poly_uint64 aarch64_regmode_natural_size (machine_mode);

bool aarch64_high_bits_all_ones_p (HOST_WIDE_INT);

struct atomic_ool_names
{
    const char *str[5][4];
};

rtx aarch64_atomic_ool_func(machine_mode mode, rtx model_rtx,
			    const atomic_ool_names *names);
extern const atomic_ool_names aarch64_ool_swp_names;
extern const atomic_ool_names aarch64_ool_ldadd_names;
extern const atomic_ool_names aarch64_ool_ldset_names;
extern const atomic_ool_names aarch64_ool_ldclr_names;
extern const atomic_ool_names aarch64_ool_ldeor_names;

tree aarch64_resolve_overloaded_builtin_general (location_t, tree, void *);

#endif /* GCC_AARCH64_PROTOS_H */<|MERGE_RESOLUTION|>--- conflicted
+++ resolved
@@ -426,12 +426,6 @@
   T (MUL3, mul3, 30) \
   T (ALL, all, 31)
 
-<<<<<<< HEAD
-/* Bitmask of valid svpatterns.  */
-const unsigned int aarch64_svpattern_mask = 0xe0003fff;
-
-=======
->>>>>>> 3f7c8055
 /* The available SVE prefetch operations, known in the ACLE as "svprfop".  */
 #define AARCH64_FOR_SVPRFOP(T) \
   T (PLDL1KEEP, pldl1keep, 0) \
@@ -447,12 +441,6 @@
   T (PSTL3KEEP, pstl3keep, 12) \
   T (PSTL3STRM, pstl3strm, 13)
 
-<<<<<<< HEAD
-/* Bitmask of valid svprfops.  */
-const unsigned int aarch64_svprfop_mask = 0x3f3f;
-
-=======
->>>>>>> 3f7c8055
 #define AARCH64_SVENUM(UPPER, LOWER, VALUE) AARCH64_SV_##UPPER = VALUE,
 enum aarch64_svpattern {
   AARCH64_FOR_SVPATTERN (AARCH64_SVENUM)
@@ -482,10 +470,7 @@
 /* Mask that selects the aarch64_builtin_class part of a function code.  */
 const unsigned int AARCH64_BUILTIN_CLASS = (1 << AARCH64_BUILTIN_SHIFT) - 1;
 
-<<<<<<< HEAD
-=======
 void aarch64_post_cfi_startproc (void);
->>>>>>> 3f7c8055
 poly_int64 aarch64_initial_elimination_offset (unsigned, unsigned);
 int aarch64_get_condition_code (rtx);
 bool aarch64_address_valid_for_prefetch_p (rtx, bool);
@@ -510,11 +495,7 @@
 bool aarch64_float_const_rtx_p (rtx);
 bool aarch64_function_arg_regno_p (unsigned);
 bool aarch64_fusion_enabled_p (enum aarch64_fusion_pairs);
-<<<<<<< HEAD
-bool aarch64_gen_movmemqi (rtx *);
-=======
 bool aarch64_gen_cpymemqi (rtx *);
->>>>>>> 3f7c8055
 bool aarch64_is_extend_from_extract (scalar_int_mode, rtx, rtx);
 bool aarch64_is_long_call_p (rtx);
 bool aarch64_is_noplt_call_p (rtx);
@@ -529,21 +510,11 @@
 					unsigned HOST_WIDE_INT);
 bool aarch64_zero_extend_const_eq (machine_mode, rtx, machine_mode, rtx);
 bool aarch64_move_imm (HOST_WIDE_INT, machine_mode);
-<<<<<<< HEAD
-scalar_int_mode aarch64_sve_element_int_mode (machine_mode);
-machine_mode aarch64_sve_int_mode (machine_mode);
-opt_machine_mode aarch64_sve_pred_mode (unsigned int);
-opt_machine_mode aarch64_sve_data_mode (scalar_mode, poly_uint64);
-bool aarch64_sve_mode_p (machine_mode);
-bool aarch64_svpattern_immediate_p (HOST_WIDE_INT);
-bool aarch64_svprfop_immediate_p (HOST_WIDE_INT);
-=======
 machine_mode aarch64_sve_int_mode (machine_mode);
 opt_machine_mode aarch64_sve_pred_mode (unsigned int);
 machine_mode aarch64_sve_pred_mode (machine_mode);
 opt_machine_mode aarch64_sve_data_mode (scalar_mode, poly_uint64);
 bool aarch64_sve_mode_p (machine_mode);
->>>>>>> 3f7c8055
 HOST_WIDE_INT aarch64_fold_sve_cnt_pat (aarch64_svpattern, unsigned int);
 bool aarch64_sve_cnt_immediate_p (rtx);
 bool aarch64_sve_scalar_inc_dec_immediate_p (rtx);
@@ -575,12 +546,6 @@
 bool aarch64_simd_scalar_immediate_valid_for_move (rtx, scalar_int_mode);
 bool aarch64_simd_shift_imm_p (rtx, machine_mode, bool);
 bool aarch64_sve_ptrue_svpattern_p (rtx, struct simd_immediate_info *);
-<<<<<<< HEAD
-bool aarch64_advsimd_valid_immediate (unsigned HOST_WIDE_INT,
-				      simd_immediate_info *,
-				      simd_immediate_check = AARCH64_CHECK_MOV);
-=======
->>>>>>> 3f7c8055
 bool aarch64_simd_valid_immediate (rtx, struct simd_immediate_info *,
 			enum simd_immediate_check w = AARCH64_CHECK_MOV);
 rtx aarch64_check_zero_based_sve_index_immediate (rtx);
@@ -596,10 +561,6 @@
 bool aarch64_symbolic_address_p (rtx);
 bool aarch64_uimm12_shift (HOST_WIDE_INT);
 bool aarch64_use_return_insn_p (void);
-<<<<<<< HEAD
-bool aarch64_use_simple_return_insn_p (void);
-=======
->>>>>>> 3f7c8055
 const char *aarch64_output_casesi (rtx *);
 
 unsigned int aarch64_tlsdesc_abi_id ();
@@ -639,18 +600,6 @@
 const char * aarch64_output_probe_sve_stack_clash (rtx, rtx, rtx, rtx);
 void aarch64_err_no_fpadvsimd (machine_mode);
 void aarch64_expand_epilogue (bool);
-<<<<<<< HEAD
-machine_mode aarch64_widest_sve_pred_mode (rtx);
-rtx aarch64_ptrue_all (unsigned int);
-rtx aarch64_ptrue_reg (machine_mode);
-rtx aarch64_pfalse_reg (machine_mode);
-opt_machine_mode aarch64_ptrue_all_mode (rtx);
-int aarch64_partial_ptrue_length (machine_mode, rtx);
-rtx aarch64_convert_sve_data_to_pred (rtx, machine_mode, rtx);
-rtx aarch64_expand_sve_dupq (rtx, machine_mode, rtx);
-bool aarch64_move_float_via_int_p (rtx);
-void aarch64_expand_mov_immediate (rtx, rtx);
-=======
 rtx aarch64_ptrue_all (unsigned int);
 opt_machine_mode aarch64_ptrue_all_mode (rtx);
 rtx aarch64_convert_sve_data_to_pred (rtx, machine_mode, rtx);
@@ -660,7 +609,6 @@
 rtx aarch64_pfalse_reg (machine_mode);
 bool aarch64_sve_pred_dominates_p (rtx *, rtx);
 bool aarch64_sve_same_pred_for_ptest_p (rtx *, rtx *);
->>>>>>> 3f7c8055
 void aarch64_emit_sve_pred_move (rtx, rtx, rtx);
 void aarch64_expand_sve_mem_move (rtx, rtx, machine_mode);
 bool aarch64_maybe_expand_sve_subreg_move (rtx, rtx);
@@ -737,13 +685,10 @@
 bool aarch64_expand_sve_vec_cmp_float (rtx, rtx_code, rtx, rtx, bool);
 void aarch64_expand_sve_vcond (machine_mode, machine_mode, rtx *);
 
-<<<<<<< HEAD
-=======
 bool aarch64_prepare_sve_int_fma (rtx *, rtx_code);
 bool aarch64_prepare_sve_cond_int_fma (rtx *, rtx_code);
 #endif /* RTX_CODE */
 
->>>>>>> 3f7c8055
 bool aarch64_process_target_attr (tree);
 void aarch64_override_options_internal (struct gcc_options *);
 
@@ -751,11 +696,7 @@
 void aarch64_general_init_builtins (void);
 tree aarch64_general_fold_builtin (unsigned int, tree, unsigned int, tree *);
 gimple *aarch64_general_gimple_fold_builtin (unsigned int, gcall *);
-<<<<<<< HEAD
-rtx aarch64_general_expand_builtin (unsigned int, tree, rtx);
-=======
 rtx aarch64_general_expand_builtin (unsigned int, tree, rtx, int);
->>>>>>> 3f7c8055
 tree aarch64_general_builtin_decl (unsigned, bool);
 tree aarch64_general_builtin_rsqrt (unsigned int);
 tree aarch64_builtin_vectorized_function (unsigned int, tree, tree);
@@ -765,11 +706,8 @@
   void handle_arm_sve_h ();
   tree builtin_decl (unsigned, bool);
   bool builtin_type_p (const_tree);
-<<<<<<< HEAD
-=======
   bool svbool_type_p (const_tree);
   unsigned int nvectors_if_data_type (const_tree);
->>>>>>> 3f7c8055
   const char *mangle_builtin_type (const_tree);
   tree resolve_overloaded_builtin (location_t, unsigned int,
 				   vec<tree, va_gc> *);
@@ -777,12 +715,9 @@
 			   tree, unsigned int, tree *);
   gimple *gimple_fold_builtin (unsigned int, gimple_stmt_iterator *, gcall *);
   rtx expand_builtin (unsigned int, tree, rtx);
-<<<<<<< HEAD
-=======
 #ifdef GCC_TARGET_H
   bool verify_type_context (location_t, type_context_kind, const_tree, bool);
 #endif
->>>>>>> 3f7c8055
 }
 
 extern void aarch64_split_combinev16qi (rtx operands[3]);

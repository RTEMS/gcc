--- conflicted
+++ resolved
@@ -139,12 +139,9 @@
 /* ARMv8.2-A architecture extensions.  */
 #define AARCH64_FL_V8_2	      (1 << 8)  /* Has ARMv8.2-A features.  */
 #define AARCH64_FL_F16	      (1 << 9)  /* Has ARMv8.2-A FP16 extensions.  */
-<<<<<<< HEAD
 #define AARCH64_FL_SVE        (1 << 10) /* Has Scalable Vector Extensions.  */
-=======
 /* ARMv8.3-A architecture extensions.  */
-#define AARCH64_FL_V8_3	      (1 << 10)  /* Has ARMv8.3-A features.  */
->>>>>>> 68b948d3
+#define AARCH64_FL_V8_3	      (1 << 11)  /* Has ARMv8.3-A features.  */
 
 /* Has FP and SIMD.  */
 #define AARCH64_FL_FPSIMD     (AARCH64_FL_FP | AARCH64_FL_SIMD)
@@ -171,11 +168,8 @@
 #define AARCH64_ISA_RDMA	   (aarch64_isa_flags & AARCH64_FL_V8_1)
 #define AARCH64_ISA_V8_2	   (aarch64_isa_flags & AARCH64_FL_V8_2)
 #define AARCH64_ISA_F16		   (aarch64_isa_flags & AARCH64_FL_F16)
-<<<<<<< HEAD
 #define AARCH64_ISA_SVE            (aarch64_isa_flags & AARCH64_FL_SVE)
-=======
 #define AARCH64_ISA_V8_3	   (aarch64_isa_flags & AARCH64_FL_V8_3)
->>>>>>> 68b948d3
 
 /* Crypto is an optional extension to AdvSIMD.  */
 #define TARGET_CRYPTO (TARGET_SIMD && AARCH64_ISA_CRYPTO)
@@ -190,13 +184,11 @@
 #define TARGET_FP_F16INST (TARGET_FLOAT && AARCH64_ISA_F16)
 #define TARGET_SIMD_F16INST (TARGET_SIMD && AARCH64_ISA_F16)
 
-<<<<<<< HEAD
 /* SVE instructions, enabled through +sve.  */
 #define TARGET_SVE (AARCH64_ISA_SVE)
-=======
+
 /* ARMv8.3-A features.  */
 #define TARGET_ARMV8_3	(AARCH64_ISA_V8_3)
->>>>>>> 68b948d3
 
 /* Make sure this is always defined so we don't have to check for ifdefs
    but rather use normal ifs.  */

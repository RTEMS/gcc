--- conflicted
+++ resolved
@@ -1,9 +1,5 @@
 /* Prototypes.
-<<<<<<< HEAD
-   Copyright (C) 2001, 2002, 2003, 2004, 2005, 2007, 2008
-=======
    Copyright (C) 2001, 2002, 2003, 2004, 2005, 2007, 2008, 2010
->>>>>>> 03d20231
    Free Software Foundation, Inc.
 
 This file is part of GCC.
@@ -96,10 +92,6 @@
 					   const char *);
 extern void darwin_asm_output_dwarf_offset (FILE *, int, const char *,
 					    section *);
-<<<<<<< HEAD
-extern void darwin_asm_declare_constant_name (FILE *, const char *,
-					      const_tree, HOST_WIDE_INT);
-=======
 
 extern void darwin_asm_declare_object_name (FILE *, const char *, tree);
 extern void darwin_asm_declare_constant_name (FILE *, const char *,
@@ -115,7 +107,6 @@
 						   unsigned HOST_WIDE_INT, 
 						   unsigned int);
 
->>>>>>> 03d20231
 extern bool darwin_binds_local_p (const_tree);
 extern void darwin_cpp_builtins (struct cpp_reader *);
 

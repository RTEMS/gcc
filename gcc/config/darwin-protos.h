/* Prototypes.
<<<<<<< HEAD
   Copyright (C) 2001, 2002, 2003, 2004, 2005 Free Software Foundation, Inc.
=======
   Copyright (C) 2001, 2002, 2003, 2004, 2005, 2007 Free Software Foundation, Inc.
>>>>>>> 751ff693

This file is part of GCC.

GCC is free software; you can redistribute it and/or modify
it under the terms of the GNU General Public License as published by
the Free Software Foundation; either version 3, or (at your option)
any later version.

GCC is distributed in the hope that it will be useful,
but WITHOUT ANY WARRANTY; without even the implied warranty of
MERCHANTABILITY or FITNESS FOR A PARTICULAR PURPOSE.  See the
GNU General Public License for more details.

You should have received a copy of the GNU General Public License
<<<<<<< HEAD
along with GCC; see the file COPYING.  If not, write to
the Free Software Foundation, 51 Franklin Street, Fifth Floor,
Boston, MA 02110-1301, USA.  */
=======
along with GCC; see the file COPYING3.  If not see
<http://www.gnu.org/licenses/>.  */
>>>>>>> 751ff693

extern void darwin_init_sections (void);
extern int name_needs_quotes (const char *);

extern void machopic_validate_stub_or_non_lazy_ptr (const char *);

extern const char *machopic_function_base_name (void);
extern void machopic_output_function_base_name (FILE *);
extern const char *machopic_indirection_name (rtx, bool);
extern const char *machopic_mcount_stub_name (void);

#ifdef RTX_CODE

extern rtx machopic_function_base_sym (void);
extern int machopic_operand_p (rtx);
extern enum machopic_addr_class machopic_classify_symbol (rtx);

extern rtx machopic_indirect_data_reference (rtx, rtx);
extern rtx machopic_indirect_call_target (rtx);
extern rtx machopic_legitimize_pic_address (rtx, enum machine_mode, rtx);

extern void machopic_asm_out_constructor (rtx, int);
extern void machopic_asm_out_destructor (rtx, int);
#endif /* RTX_CODE */

#ifdef TREE_CODE

extern void machopic_define_symbol (rtx);
extern void darwin_encode_section_info (tree, rtx, int);
extern void darwin_set_default_type_attributes (tree);

#endif /* TREE_CODE */

extern void machopic_finish (FILE *);

extern int machopic_reloc_rw_mask (void);
extern section *machopic_select_section (tree, int, unsigned HOST_WIDE_INT);
extern section *machopic_select_rtx_section (enum machine_mode, rtx,
					     unsigned HOST_WIDE_INT);

extern void darwin_unique_section (tree decl, int reloc);
extern void darwin_asm_named_section (const char *, unsigned int, tree);
extern void darwin_non_lazy_pcrel (FILE *, rtx);

extern void darwin_emit_unwind_label (FILE *, tree, int, int);
extern void darwin_emit_except_table_label (FILE *);

extern void darwin_pragma_ignore (struct cpp_reader *);
extern void darwin_pragma_options (struct cpp_reader *);
extern void darwin_pragma_unused (struct cpp_reader *);
extern void darwin_pragma_ms_struct (struct cpp_reader *);

extern void darwin_file_start (void);
extern void darwin_file_end (void);

extern void darwin_mark_decl_preserved (const char *);

extern tree darwin_handle_kext_attribute (tree *, tree, tree, int, bool *);
extern tree darwin_handle_weak_import_attribute (tree *node, tree name,
						 tree args, int flags,
						 bool * no_add_attrs);
extern void machopic_output_stub (FILE *, const char *, const char *);
extern void darwin_globalize_label (FILE *, const char *);
extern void darwin_assemble_visibility (tree, int);
extern void darwin_asm_output_dwarf_delta (FILE *, int, const char *,
					   const char *);
extern void darwin_asm_output_dwarf_offset (FILE *, int, const char *,
					    section *);
<<<<<<< HEAD
extern bool darwin_binds_local_p (tree);
=======
extern bool darwin_binds_local_p (const_tree);
>>>>>>> 751ff693
extern void darwin_cpp_builtins (struct cpp_reader *);
extern void darwin_asm_output_anchor (rtx symbol);
extern bool darwin_kextabi_p (void);
extern void darwin_override_options (void);<|MERGE_RESOLUTION|>--- conflicted
+++ resolved
@@ -1,9 +1,5 @@
 /* Prototypes.
-<<<<<<< HEAD
-   Copyright (C) 2001, 2002, 2003, 2004, 2005 Free Software Foundation, Inc.
-=======
    Copyright (C) 2001, 2002, 2003, 2004, 2005, 2007 Free Software Foundation, Inc.
->>>>>>> 751ff693
 
 This file is part of GCC.
 
@@ -18,14 +14,8 @@
 GNU General Public License for more details.
 
 You should have received a copy of the GNU General Public License
-<<<<<<< HEAD
-along with GCC; see the file COPYING.  If not, write to
-the Free Software Foundation, 51 Franklin Street, Fifth Floor,
-Boston, MA 02110-1301, USA.  */
-=======
 along with GCC; see the file COPYING3.  If not see
 <http://www.gnu.org/licenses/>.  */
->>>>>>> 751ff693
 
 extern void darwin_init_sections (void);
 extern int name_needs_quotes (const char *);
@@ -94,11 +84,7 @@
 					   const char *);
 extern void darwin_asm_output_dwarf_offset (FILE *, int, const char *,
 					    section *);
-<<<<<<< HEAD
-extern bool darwin_binds_local_p (tree);
-=======
 extern bool darwin_binds_local_p (const_tree);
->>>>>>> 751ff693
 extern void darwin_cpp_builtins (struct cpp_reader *);
 extern void darwin_asm_output_anchor (rtx symbol);
 extern bool darwin_kextabi_p (void);

/* Prototypes for exported functions defined in m68hc11.c
   Copyright (C) 1999, 2000, 2001, 2002, 2003, 2004, 2005, 2007, 2009, 2010
   Free Software Foundation, Inc.
   Contributed by Stephane Carrez (stcarrez@nerim.fr)

This file is part of GCC.

GCC is free software; you can redistribute it and/or modify
it under the terms of the GNU General Public License as published by
the Free Software Foundation; either version 3, or (at your option)
any later version.

GCC is distributed in the hope that it will be useful,
but WITHOUT ANY WARRANTY; without even the implied warranty of
MERCHANTABILITY or FITNESS FOR A PARTICULAR PURPOSE.  See the
GNU General Public License for more details.

You should have received a copy of the GNU General Public License
along with GCC; see the file COPYING3.  If not see
<http://www.gnu.org/licenses/>.  */


extern int hard_regno_mode_ok (int, enum machine_mode);
extern int m68hc11_hard_regno_rename_ok (int, int);

extern int m68hc11_total_frame_size (void);
extern int m68hc11_initial_frame_pointer_offset (void);
extern int m68hc11_initial_elimination_offset (int, int);

extern void expand_prologue (void);
extern void expand_epilogue (void);

#ifdef RTX_CODE
extern int m68hc11_auto_inc_p (rtx);

extern rtx m68hc11_expand_compare_and_branch (enum rtx_code, rtx, rtx, rtx);
extern enum reg_class preferred_reload_class (rtx, enum reg_class);

extern void m68hc11_notice_update_cc (rtx, rtx);
extern void m68hc11_notice_keep_cc (rtx);

extern void m68hc11_gen_movqi (rtx, rtx*);
extern void m68hc11_gen_movhi (rtx, rtx*);
extern void m68hc11_gen_rotate (enum rtx_code, rtx, rtx*);

extern void m68hc11_output_swap (rtx, rtx*);

extern int next_insn_test_reg (rtx, rtx);

extern int m68hc11_reload_operands (rtx*);

extern int dead_register_here (rtx, rtx);

extern int push_pop_operand_p (rtx);
extern void m68hc11_split_move (rtx, rtx, rtx);
extern void m68hc11_split_compare_and_branch (enum rtx_code,
                                              rtx, rtx, rtx);

extern rtx m68hc11_gen_lowpart (enum machine_mode, rtx);
extern rtx m68hc11_gen_highpart (enum machine_mode, rtx);

#ifdef HAVE_MACHINE_MODES
extern int m68hc11_memory_move_cost (enum machine_mode, enum reg_class, int);
extern int m68hc11_register_move_cost (enum machine_mode,
                                       enum reg_class, enum reg_class);

extern void m68hc11_emit_libcall (const char*, enum rtx_code,
                                  enum machine_mode, enum machine_mode,
                                  int, rtx*);
extern int m68hc11_small_indexed_indirect_p (rtx, enum machine_mode);
extern int m68hc11_symbolic_p (rtx, enum machine_mode);
extern int m68hc11_indirect_p (rtx, enum machine_mode);
extern int go_if_legitimate_address2 (rtx, enum machine_mode, int);

extern int reg_or_indexed_operand (rtx,enum machine_mode);
extern int memory_indexed_operand (rtx, enum machine_mode);

#ifdef RTX_CODE
extern void m68hc11_split_logical (enum machine_mode, enum rtx_code, rtx*);
#endif

extern int m68hc11_register_indirect_p (rtx, enum machine_mode);
extern int m68hc11_valid_addressing_p (rtx, enum machine_mode, int);

extern int symbolic_memory_operand (rtx, enum machine_mode);

extern int memory_reload_operand (rtx, enum machine_mode);
extern int arith_src_operand (rtx, enum machine_mode);
extern int soft_reg_operand (rtx, enum machine_mode);

extern void m68hc11_init_cumulative_args (CUMULATIVE_ARGS*, tree, rtx);

<<<<<<< HEAD
extern rtx m68hc11_function_arg (const CUMULATIVE_ARGS* ,
                                 enum machine_mode,
                                 tree, int);
=======
>>>>>>> 03d20231
#ifdef ARGS_SIZE_RTX
extern enum direction m68hc11_function_arg_padding (enum machine_mode,
						    const_tree);
#endif

extern void m68hc11_function_epilogue (FILE*,int);

extern int m68hc11_is_far_symbol (rtx);
extern int m68hc11_is_trap_symbol (rtx);
extern int m68hc11_page0_symbol_p (rtx x);

extern HOST_WIDE_INT m68hc11_min_offset;
extern HOST_WIDE_INT m68hc11_max_offset;
extern int m68hc11_addr_mode;

#endif /* HAVE_MACHINE_MODES */
#endif /* RTX_CODE */<|MERGE_RESOLUTION|>--- conflicted
+++ resolved
@@ -90,12 +90,6 @@
 
 extern void m68hc11_init_cumulative_args (CUMULATIVE_ARGS*, tree, rtx);
 
-<<<<<<< HEAD
-extern rtx m68hc11_function_arg (const CUMULATIVE_ARGS* ,
-                                 enum machine_mode,
-                                 tree, int);
-=======
->>>>>>> 03d20231
 #ifdef ARGS_SIZE_RTX
 extern enum direction m68hc11_function_arg_padding (enum machine_mode,
 						    const_tree);

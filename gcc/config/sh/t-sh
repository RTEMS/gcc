--- conflicted
+++ resolved
@@ -29,13 +29,10 @@
   $(CONFIG_H) $(SYSTEM_H) $(TREE_H) $(TM_H) $(TM_P_H) coretypes.h
 	$(COMPILER) -c $(ALL_COMPILERFLAGS) $(ALL_CPPFLAGS) $(INCLUDES) $<
 
-<<<<<<< HEAD
-=======
 sh_optimize_sett_clrt.o: $(srcdir)/config/sh/sh_optimize_sett_clrt.cc \
   $(CONFIG_H) $(SYSTEM_H) $(TREE_H) $(TM_H) $(TM_P_H) coretypes.h
 	$(COMPILER) -c $(ALL_COMPILERFLAGS) $(ALL_CPPFLAGS) $(INCLUDES) $<
 
->>>>>>> 66c14933
 DEFAULT_ENDIAN = $(word 1,$(TM_ENDIAN_CONFIG))
 OTHER_ENDIAN = $(word 2,$(TM_ENDIAN_CONFIG))
 

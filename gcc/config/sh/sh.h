/* Definitions of target machine for GNU compiler for Renesas / SuperH SH.
   Copyright (C) 1993, 1994, 1995, 1996, 1997, 1998, 1999, 2000, 2001, 2002,
<<<<<<< HEAD
   2003, 2004, 2005 Free Software Foundation, Inc.
=======
   2003, 2004, 2005, 2006 Free Software Foundation, Inc.
>>>>>>> c355071f
   Contributed by Steve Chamberlain (sac@cygnus.com).
   Improved by Jim Wilson (wilson@cygnus.com).

This file is part of GCC.

GCC is free software; you can redistribute it and/or modify
it under the terms of the GNU General Public License as published by
the Free Software Foundation; either version 2, or (at your option)
any later version.

GCC is distributed in the hope that it will be useful,
but WITHOUT ANY WARRANTY; without even the implied warranty of
MERCHANTABILITY or FITNESS FOR A PARTICULAR PURPOSE.  See the
GNU General Public License for more details.

You should have received a copy of the GNU General Public License
along with GCC; see the file COPYING.  If not, write to
the Free Software Foundation, 51 Franklin Street, Fifth Floor,
Boston, MA 02110-1301, USA.  */

#ifndef GCC_SH_H
#define GCC_SH_H

#define TARGET_VERSION \
  fputs (" (Hitachi SH)", stderr);

/* Unfortunately, insn-attrtab.c doesn't include insn-codes.h.  We can't
   include it here, because bconfig.h is also included by gencodes.c .  */
/* ??? No longer true.  */
extern int code_for_indirect_jump_scratch;

#define TARGET_CPU_CPP_BUILTINS() \
do { \
  builtin_define ("__sh__"); \
  builtin_assert ("cpu=sh"); \
  builtin_assert ("machine=sh"); \
  switch ((int) sh_cpu) \
    { \
    case PROCESSOR_SH1: \
      builtin_define ("__sh1__"); \
      break; \
    case PROCESSOR_SH2: \
      builtin_define ("__sh2__"); \
      break; \
    case PROCESSOR_SH2E: \
      builtin_define ("__SH2E__"); \
      break; \
    case PROCESSOR_SH2A: \
      builtin_define ("__SH2A__"); \
      builtin_define (TARGET_SH2A_DOUBLE \
		      ? (TARGET_FPU_SINGLE ? "__SH2A_SINGLE__" : "__SH2A_DOUBLE__") \
		      : TARGET_FPU_ANY ? "__SH2A_SINGLE_ONLY__" \
		      : "__SH2A_NOFPU__"); \
      break; \
    case PROCESSOR_SH3: \
      builtin_define ("__sh3__"); \
      builtin_define ("__SH3__"); \
      if (TARGET_HARD_SH4) \
	builtin_define ("__SH4_NOFPU__"); \
      break; \
    case PROCESSOR_SH3E: \
      builtin_define (TARGET_HARD_SH4 ? "__SH4_SINGLE_ONLY__" : "__SH3E__"); \
      break; \
    case PROCESSOR_SH4: \
      builtin_define (TARGET_FPU_SINGLE ? "__SH4_SINGLE__" : "__SH4__"); \
      break; \
    case PROCESSOR_SH4A: \
      builtin_define ("__SH4A__"); \
      builtin_define (TARGET_SH4 \
		      ? (TARGET_FPU_SINGLE ? "__SH4_SINGLE__" : "__SH4__") \
		      : TARGET_FPU_ANY ? "__SH4_SINGLE_ONLY__" \
		      : "__SH4_NOFPU__"); \
      break; \
    case PROCESSOR_SH5: \
      { \
	builtin_define_with_value ("__SH5__", \
				   TARGET_SHMEDIA64 ? "64" : "32", 0); \
	builtin_define_with_value ("__SHMEDIA__", \
				   TARGET_SHMEDIA ? "1" : "0", 0); \
	if (! TARGET_FPU_DOUBLE) \
	  builtin_define ("__SH4_NOFPU__"); \
      } \
    } \
  if (TARGET_FPU_ANY) \
    builtin_define ("__SH_FPU_ANY__"); \
  if (TARGET_FPU_DOUBLE) \
    builtin_define ("__SH_FPU_DOUBLE__"); \
  if (TARGET_HITACHI) \
    builtin_define ("__HITACHI__"); \
  builtin_define (TARGET_LITTLE_ENDIAN \
		  ? "__LITTLE_ENDIAN__" : "__BIG_ENDIAN__"); \
} while (0)

/* We can not debug without a frame pointer.  */
/* #define CAN_DEBUG_WITHOUT_FP */

#define CONDITIONAL_REGISTER_USAGE do					\
{									\
  int regno;								\
  for (regno = 0; regno < FIRST_PSEUDO_REGISTER; regno ++)		\
    if (! VALID_REGISTER_P (regno))					\
      fixed_regs[regno] = call_used_regs[regno] = 1;			\
  /* R8 and R9 are call-clobbered on SH5, but not on earlier SH ABIs.  */ \
  if (TARGET_SH5)							\
    {									\
      call_used_regs[FIRST_GENERAL_REG + 8]				\
	= call_used_regs[FIRST_GENERAL_REG + 9] = 1;			\
      call_really_used_regs[FIRST_GENERAL_REG + 8]			\
	= call_really_used_regs[FIRST_GENERAL_REG + 9] = 1;		\
    }									\
  if (TARGET_SHMEDIA)							\
    {									\
      regno_reg_class[FIRST_GENERAL_REG] = GENERAL_REGS;		\
      CLEAR_HARD_REG_SET (reg_class_contents[FP0_REGS]);		\
      regno_reg_class[FIRST_FP_REG] = FP_REGS;				\
    }									\
  if (flag_pic)								\
    {									\
      fixed_regs[PIC_OFFSET_TABLE_REGNUM] = 1;				\
      call_used_regs[PIC_OFFSET_TABLE_REGNUM] = 1;			\
    }									\
  /* Renesas saves and restores mac registers on call.  */		\
  if (TARGET_HITACHI && ! TARGET_NOMACSAVE)				\
    {									\
      call_really_used_regs[MACH_REG] = 0;				\
      call_really_used_regs[MACL_REG] = 0;				\
    }									\
  for (regno = FIRST_FP_REG + (TARGET_LITTLE_ENDIAN != 0);		\
       regno <= LAST_FP_REG; regno += 2)				\
    SET_HARD_REG_BIT (reg_class_contents[DF_HI_REGS], regno);		\
  if (TARGET_SHMEDIA)							\
    {									\
      for (regno = FIRST_TARGET_REG; regno <= LAST_TARGET_REG; regno ++)\
	if (! fixed_regs[regno] && call_really_used_regs[regno])	\
	  SET_HARD_REG_BIT (reg_class_contents[SIBCALL_REGS], regno);	\
    }									\
  else									\
    for (regno = FIRST_GENERAL_REG; regno <= LAST_GENERAL_REG; regno++)	\
      if (! fixed_regs[regno] && call_really_used_regs[regno])		\
	SET_HARD_REG_BIT (reg_class_contents[SIBCALL_REGS], regno);	\
} while (0)

/* Nonzero if this is an ELF target - compile time only */
#define TARGET_ELF 0

/* Nonzero if we should generate code using type 2E insns.  */
#define TARGET_SH2E (TARGET_SH2 && TARGET_SH_E)

/* Nonzero if we should generate code using type 2A insns.  */
#define TARGET_SH2A TARGET_HARD_SH2A
/* Nonzero if we should generate code using type 2A SF insns.  */
#define TARGET_SH2A_SINGLE (TARGET_SH2A && TARGET_SH2E)
/* Nonzero if we should generate code using type 2A DF insns.  */
#define TARGET_SH2A_DOUBLE (TARGET_HARD_SH2A_DOUBLE && TARGET_SH2A)

/* Nonzero if we should generate code using type 3E insns.  */
#define TARGET_SH3E (TARGET_SH3 && TARGET_SH_E)

/* Nonzero if the cache line size is 32.  */
#define TARGET_CACHE32 (TARGET_HARD_SH4 || TARGET_SH5)

/* Nonzero if we schedule for a superscalar implementation.  */
#define TARGET_SUPERSCALAR TARGET_HARD_SH4

/* Nonzero if the target has separate instruction and data caches.  */
#define TARGET_HARVARD (TARGET_HARD_SH4 || TARGET_SH5)

/* Nonzero if a double-precision FPU is available.  */
#define TARGET_FPU_DOUBLE \
  ((target_flags & MASK_SH4) != 0 || TARGET_SH2A_DOUBLE)

/* Nonzero if an FPU is available.  */
#define TARGET_FPU_ANY (TARGET_SH2E || TARGET_FPU_DOUBLE)

/* Nonzero if we should generate code using type 4 insns.  */
#undef TARGET_SH4
#define TARGET_SH4 ((target_flags & MASK_SH4) != 0 && TARGET_SH1)

/* Nonzero if we're generating code for the common subset of
   instructions present on both SH4a and SH4al-dsp.  */
#define TARGET_SH4A_ARCH TARGET_SH4A

/* Nonzero if we're generating code for SH4a, unless the use of the
   FPU is disabled (which makes it compatible with SH4al-dsp).  */
#define TARGET_SH4A_FP (TARGET_SH4A_ARCH && TARGET_FPU_ANY)

/* Nonzero if we should generate code using the SHcompact instruction
   set and 32-bit ABI.  */
#define TARGET_SHCOMPACT (TARGET_SH5 && TARGET_SH1)

/* Nonzero if we should generate code using the SHmedia instruction
   set and ABI.  */
#define TARGET_SHMEDIA (TARGET_SH5 && ! TARGET_SH1)

/* Nonzero if we should generate code using the SHmedia ISA and 32-bit
   ABI.  */
#define TARGET_SHMEDIA32 (TARGET_SH5 && ! TARGET_SH1 && TARGET_SH_E)

/* Nonzero if we should generate code using the SHmedia ISA and 64-bit
   ABI.  */
#define TARGET_SHMEDIA64 (TARGET_SH5 && ! TARGET_SH1 && ! TARGET_SH_E)

/* Nonzero if we should generate code using SHmedia FPU instructions.  */
#define TARGET_SHMEDIA_FPU (TARGET_SHMEDIA && TARGET_FPU_DOUBLE)

/* This is not used by the SH2E calling convention  */
#define TARGET_VARARGS_PRETEND_ARGS(FUN_DECL) \
  (TARGET_SH1 && ! TARGET_SH2E && ! TARGET_SH5 \
   && ! (TARGET_HITACHI || sh_attr_renesas_p (FUN_DECL)))

#ifndef TARGET_CPU_DEFAULT
#define TARGET_CPU_DEFAULT SELECT_SH1
#define SUPPORT_SH1 1
#define SUPPORT_SH2E 1
#define SUPPORT_SH4 1
#define SUPPORT_SH4_SINGLE 1
#define SUPPORT_SH2A 1
#define SUPPORT_SH2A_SINGLE 1
<<<<<<< HEAD
#endif

#define TARGET_DIVIDE_INV \
  (sh_div_strategy == SH_DIV_INV || sh_div_strategy == SH_DIV_INV_MINLAT \
   || sh_div_strategy == SH_DIV_INV20U || sh_div_strategy == SH_DIV_INV20L \
   || sh_div_strategy == SH_DIV_INV_CALL \
   || sh_div_strategy == SH_DIV_INV_CALL2 || sh_div_strategy == SH_DIV_INV_FP)
#define TARGET_DIVIDE_FP (sh_div_strategy == SH_DIV_FP)
#define TARGET_DIVIDE_INV_FP (sh_div_strategy == SH_DIV_INV_FP)
#define TARGET_DIVIDE_CALL2 (sh_div_strategy == SH_DIV_CALL2)
#define TARGET_DIVIDE_INV_MINLAT (sh_div_strategy == SH_DIV_INV_MINLAT)
#define TARGET_DIVIDE_INV20U (sh_div_strategy == SH_DIV_INV20U)
#define TARGET_DIVIDE_INV20L (sh_div_strategy == SH_DIV_INV20L)
#define TARGET_DIVIDE_INV_CALL (sh_div_strategy == SH_DIV_INV_CALL)
#define TARGET_DIVIDE_INV_CALL2 (sh_div_strategy == SH_DIV_INV_CALL2)

#define SELECT_SH1               (MASK_SH1)
#define SELECT_SH2               (MASK_SH2 | SELECT_SH1)
#define SELECT_SH2E              (MASK_SH_E | MASK_SH2 | MASK_SH1 \
				  | MASK_FPU_SINGLE)
#define SELECT_SH2A              (MASK_SH_E | MASK_HARD_SH2A \
				  | MASK_HARD_SH2A_DOUBLE \
				  | MASK_SH2 | MASK_SH1)
#define SELECT_SH2A_NOFPU        (MASK_HARD_SH2A | MASK_SH2 | MASK_SH1)
#define SELECT_SH2A_SINGLE_ONLY  (MASK_SH_E | MASK_HARD_SH2A | MASK_SH2 \
				  | MASK_SH1 | MASK_FPU_SINGLE)
#define SELECT_SH2A_SINGLE       (MASK_SH_E | MASK_HARD_SH2A \
				  | MASK_FPU_SINGLE | MASK_HARD_SH2A_DOUBLE \
				  | MASK_SH2 | MASK_SH1)
#define SELECT_SH3               (MASK_SH3 | SELECT_SH2)
#define SELECT_SH3E              (MASK_SH_E | MASK_FPU_SINGLE | SELECT_SH3)
#define SELECT_SH4_NOFPU         (MASK_HARD_SH4 | SELECT_SH3)
#define SELECT_SH4_SINGLE_ONLY   (MASK_HARD_SH4 | SELECT_SH3E)
#define SELECT_SH4               (MASK_SH4 | MASK_SH_E | MASK_HARD_SH4 \
				  | SELECT_SH3)
#define SELECT_SH4_SINGLE        (MASK_FPU_SINGLE | SELECT_SH4)
#define SELECT_SH4A_NOFPU        (MASK_SH4A | SELECT_SH4_NOFPU)
#define SELECT_SH4A_SINGLE_ONLY  (MASK_SH4A | SELECT_SH4_SINGLE_ONLY)
#define SELECT_SH4A              (MASK_SH4A | SELECT_SH4)
#define SELECT_SH4A_SINGLE       (MASK_SH4A | SELECT_SH4_SINGLE)
#define SELECT_SH5_64MEDIA       (MASK_SH5 | MASK_SH4)
#define SELECT_SH5_64MEDIA_NOFPU (MASK_SH5)
#define SELECT_SH5_32MEDIA       (MASK_SH5 | MASK_SH4 | MASK_SH_E)
#define SELECT_SH5_32MEDIA_NOFPU (MASK_SH5 | MASK_SH_E)
#define SELECT_SH5_COMPACT       (MASK_SH5 | MASK_SH4 | SELECT_SH3E)
#define SELECT_SH5_COMPACT_NOFPU (MASK_SH5 | SELECT_SH3)

#if SUPPORT_SH1
#define SUPPORT_SH2 1
#endif
#if SUPPORT_SH2
#define SUPPORT_SH3 1
#endif
#if SUPPORT_SH3
#define SUPPORT_SH4_NOFPU 1
#endif
#if SUPPORT_SH4_NOFPU
#define SUPPORT_SH4A_NOFPU 1
#define SUPPORT_SH4AL 1
#define SUPPORT_SH2A_NOFPU 1
#endif

#if SUPPORT_SH2E
#define SUPPORT_SH3E 1
#endif
#if SUPPORT_SH3E
#define SUPPORT_SH4_SINGLE_ONLY 1
#define SUPPORT_SH4A_SINGLE_ONLY 1
#define SUPPORT_SH2A_SINGLE_ONLY 1
#endif

#if SUPPORT_SH4
#define SUPPORT_SH4A 1
#endif

#if SUPPORT_SH4_SINGLE
#define SUPPORT_SH4A_SINGLE 1
#endif

#if SUPPORT_SH5_COMPAT
#define SUPPORT_SH5_32MEDIA 1
#endif

#if SUPPORT_SH5_COMPACT_NOFPU
#define SUPPORT_SH5_32MEDIA_NOFPU 1
#endif

=======
#endif

#define TARGET_DIVIDE_INV \
  (sh_div_strategy == SH_DIV_INV || sh_div_strategy == SH_DIV_INV_MINLAT \
   || sh_div_strategy == SH_DIV_INV20U || sh_div_strategy == SH_DIV_INV20L \
   || sh_div_strategy == SH_DIV_INV_CALL \
   || sh_div_strategy == SH_DIV_INV_CALL2 || sh_div_strategy == SH_DIV_INV_FP)
#define TARGET_DIVIDE_FP (sh_div_strategy == SH_DIV_FP)
#define TARGET_DIVIDE_INV_FP (sh_div_strategy == SH_DIV_INV_FP)
#define TARGET_DIVIDE_CALL2 (sh_div_strategy == SH_DIV_CALL2)
#define TARGET_DIVIDE_INV_MINLAT (sh_div_strategy == SH_DIV_INV_MINLAT)
#define TARGET_DIVIDE_INV20U (sh_div_strategy == SH_DIV_INV20U)
#define TARGET_DIVIDE_INV20L (sh_div_strategy == SH_DIV_INV20L)
#define TARGET_DIVIDE_INV_CALL (sh_div_strategy == SH_DIV_INV_CALL)
#define TARGET_DIVIDE_INV_CALL2 (sh_div_strategy == SH_DIV_INV_CALL2)
#define TARGET_DIVIDE_CALL_DIV1 (sh_div_strategy == SH_DIV_CALL_DIV1)
#define TARGET_DIVIDE_CALL_FP (sh_div_strategy == SH_DIV_CALL_FP)
#define TARGET_DIVIDE_CALL_TABLE (sh_div_strategy == SH_DIV_CALL_TABLE)

#define SELECT_SH1               (MASK_SH1)
#define SELECT_SH2               (MASK_SH2 | SELECT_SH1)
#define SELECT_SH2E              (MASK_SH_E | MASK_SH2 | MASK_SH1 \
				  | MASK_FPU_SINGLE)
#define SELECT_SH2A              (MASK_SH_E | MASK_HARD_SH2A \
				  | MASK_HARD_SH2A_DOUBLE \
				  | MASK_SH2 | MASK_SH1)
#define SELECT_SH2A_NOFPU        (MASK_HARD_SH2A | MASK_SH2 | MASK_SH1)
#define SELECT_SH2A_SINGLE_ONLY  (MASK_SH_E | MASK_HARD_SH2A | MASK_SH2 \
				  | MASK_SH1 | MASK_FPU_SINGLE)
#define SELECT_SH2A_SINGLE       (MASK_SH_E | MASK_HARD_SH2A \
				  | MASK_FPU_SINGLE | MASK_HARD_SH2A_DOUBLE \
				  | MASK_SH2 | MASK_SH1)
#define SELECT_SH3               (MASK_SH3 | SELECT_SH2)
#define SELECT_SH3E              (MASK_SH_E | MASK_FPU_SINGLE | SELECT_SH3)
#define SELECT_SH4_NOFPU         (MASK_HARD_SH4 | SELECT_SH3)
#define SELECT_SH4_SINGLE_ONLY   (MASK_HARD_SH4 | SELECT_SH3E)
#define SELECT_SH4               (MASK_SH4 | MASK_SH_E | MASK_HARD_SH4 \
				  | SELECT_SH3)
#define SELECT_SH4_SINGLE        (MASK_FPU_SINGLE | SELECT_SH4)
#define SELECT_SH4A_NOFPU        (MASK_SH4A | SELECT_SH4_NOFPU)
#define SELECT_SH4A_SINGLE_ONLY  (MASK_SH4A | SELECT_SH4_SINGLE_ONLY)
#define SELECT_SH4A              (MASK_SH4A | SELECT_SH4)
#define SELECT_SH4A_SINGLE       (MASK_SH4A | SELECT_SH4_SINGLE)
#define SELECT_SH5_64MEDIA       (MASK_SH5 | MASK_SH4)
#define SELECT_SH5_64MEDIA_NOFPU (MASK_SH5)
#define SELECT_SH5_32MEDIA       (MASK_SH5 | MASK_SH4 | MASK_SH_E)
#define SELECT_SH5_32MEDIA_NOFPU (MASK_SH5 | MASK_SH_E)
#define SELECT_SH5_COMPACT       (MASK_SH5 | MASK_SH4 | SELECT_SH3E)
#define SELECT_SH5_COMPACT_NOFPU (MASK_SH5 | SELECT_SH3)

#if SUPPORT_SH1
#define SUPPORT_SH2 1
#endif
#if SUPPORT_SH2
#define SUPPORT_SH3 1
#define SUPPORT_SH2A_NOFPU 1
#endif
#if SUPPORT_SH3
#define SUPPORT_SH4_NOFPU 1
#endif
#if SUPPORT_SH4_NOFPU
#define SUPPORT_SH4A_NOFPU 1
#define SUPPORT_SH4AL 1
#endif

#if SUPPORT_SH2E
#define SUPPORT_SH3E 1
#define SUPPORT_SH2A_SINGLE_ONLY 1
#endif
#if SUPPORT_SH3E
#define SUPPORT_SH4_SINGLE_ONLY 1
#endif
#if SUPPORT_SH4_SINGLE_ONLY
#define SUPPORT_SH4A_SINGLE_ONLY 1
#endif

#if SUPPORT_SH4
#define SUPPORT_SH4A 1
#endif

#if SUPPORT_SH4_SINGLE
#define SUPPORT_SH4A_SINGLE 1
#endif

#if SUPPORT_SH5_COMPAT
#define SUPPORT_SH5_32MEDIA 1
#endif

#if SUPPORT_SH5_COMPACT_NOFPU
#define SUPPORT_SH5_32MEDIA_NOFPU 1
#endif

>>>>>>> c355071f
#define SUPPORT_ANY_SH5_32MEDIA \
  (SUPPORT_SH5_32MEDIA || SUPPORT_SH5_32MEDIA_NOFPU)
#define SUPPORT_ANY_SH5_64MEDIA \
  (SUPPORT_SH5_64MEDIA || SUPPORT_SH5_64MEDIA_NOFPU)
#define SUPPORT_ANY_SH5 \
  (SUPPORT_ANY_SH5_32MEDIA || SUPPORT_ANY_SH5_64MEDIA)

/* Reset all target-selection flags.  */
#define MASK_ARCH (MASK_SH1 | MASK_SH2 | MASK_SH3 | MASK_SH_E | MASK_SH4 \
		   | MASK_HARD_SH2A | MASK_HARD_SH2A_DOUBLE | MASK_SH4A \
		   | MASK_HARD_SH4 | MASK_FPU_SINGLE | MASK_SH5)

/* This defaults us to big-endian.  */
#ifndef TARGET_ENDIAN_DEFAULT
#define TARGET_ENDIAN_DEFAULT 0
#endif

#ifndef TARGET_OPT_DEFAULT
#define TARGET_OPT_DEFAULT  MASK_ADJUST_UNROLL
#endif

#define TARGET_DEFAULT \
  (TARGET_CPU_DEFAULT | TARGET_ENDIAN_DEFAULT | TARGET_OPT_DEFAULT)

#ifndef SH_MULTILIB_CPU_DEFAULT
#define SH_MULTILIB_CPU_DEFAULT "m1"
#endif

#if TARGET_ENDIAN_DEFAULT
#define MULTILIB_DEFAULTS { "ml", SH_MULTILIB_CPU_DEFAULT }
#else
#define MULTILIB_DEFAULTS { "mb", SH_MULTILIB_CPU_DEFAULT }
#endif

#define CPP_SPEC " %(subtarget_cpp_spec) "

#ifndef SUBTARGET_CPP_SPEC
#define SUBTARGET_CPP_SPEC ""
#endif

#ifndef SUBTARGET_EXTRA_SPECS
#define SUBTARGET_EXTRA_SPECS
#endif

#define EXTRA_SPECS						\
  { "subtarget_cpp_spec", SUBTARGET_CPP_SPEC },			\
  { "link_emul_prefix", LINK_EMUL_PREFIX },			\
  { "link_default_cpu_emul", LINK_DEFAULT_CPU_EMUL },		\
  { "subtarget_link_emul_suffix", SUBTARGET_LINK_EMUL_SUFFIX },	\
  { "subtarget_link_spec", SUBTARGET_LINK_SPEC },		\
  { "subtarget_asm_endian_spec", SUBTARGET_ASM_ENDIAN_SPEC },	\
  { "subtarget_asm_relax_spec", SUBTARGET_ASM_RELAX_SPEC },	\
  { "subtarget_asm_isa_spec", SUBTARGET_ASM_ISA_SPEC },		\
  { "subtarget_asm_spec", SUBTARGET_ASM_SPEC },			\
  SUBTARGET_EXTRA_SPECS

#if TARGET_CPU_DEFAULT & MASK_HARD_SH4
<<<<<<< HEAD
#define SUBTARGET_ASM_RELAX_SPEC "%{!m1:%{!m2:%{!m3*:%{!m5*:-isa=sh4}}}}"
=======
#define SUBTARGET_ASM_RELAX_SPEC "%{!m1:%{!m2:%{!m3*:%{!m5*:-isa=sh4-up}}}}"
>>>>>>> c355071f
#else
#define SUBTARGET_ASM_RELAX_SPEC "%{m4*:-isa=sh4-up}"
#endif

#define SH_ASM_SPEC \
 "%(subtarget_asm_endian_spec) %{mrelax:-relax %(subtarget_asm_relax_spec)}\
%(subtarget_asm_isa_spec) %(subtarget_asm_spec)\
%{m2a:--isa=sh2a} \
%{m2a-single:--isa=sh2a} \
%{m2a-single-only:--isa=sh2a} \
%{m2a-nofpu:--isa=sh2a-nofpu} \
%{m5-compact*:--isa=SHcompact} \
%{m5-32media*:--isa=SHmedia --abi=32} \
%{m5-64media*:--isa=SHmedia --abi=64} \
%{m4al:-dsp} %{mcut2-workaround:-cut2-workaround}"

#define ASM_SPEC SH_ASM_SPEC

#ifndef SUBTARGET_ASM_ENDIAN_SPEC
#if TARGET_ENDIAN_DEFAULT == MASK_LITTLE_ENDIAN
#define SUBTARGET_ASM_ENDIAN_SPEC "%{mb:-big} %{!mb:-little}"
#else
#define SUBTARGET_ASM_ENDIAN_SPEC "%{ml:-little} %{!ml:-big}"
#endif
#endif

#if STRICT_NOFPU == 1
/* Strict nofpu means that the compiler should tell the assembler
   to reject FPU instructions. E.g. from ASM inserts.  */
#if TARGET_CPU_DEFAULT & MASK_HARD_SH4 && !(TARGET_CPU_DEFAULT & MASK_SH_E)
#define SUBTARGET_ASM_ISA_SPEC "%{!m1:%{!m2:%{!m3*:%{m4-nofpu|!m4*:%{!m5:-isa=sh4-nofpu}}}}}"
#else
/* If there were an -isa option for sh5-nofpu then it would also go here. */
#define SUBTARGET_ASM_ISA_SPEC \
 "%{m4-nofpu:-isa=sh4-nofpu} " ASM_ISA_DEFAULT_SPEC
#endif
#else /* ! STRICT_NOFPU */
#define SUBTARGET_ASM_ISA_SPEC ASM_ISA_DEFAULT_SPEC
#endif

#ifndef SUBTARGET_ASM_SPEC
#define SUBTARGET_ASM_SPEC ""
#endif

#if TARGET_ENDIAN_DEFAULT == MASK_LITTLE_ENDIAN
#define LINK_EMUL_PREFIX "sh%{!mb:l}"
#else
#define LINK_EMUL_PREFIX "sh%{ml:l}"
#endif

#if TARGET_CPU_DEFAULT & MASK_SH5
#if TARGET_CPU_DEFAULT & MASK_SH_E
#define LINK_DEFAULT_CPU_EMUL "32"
#if TARGET_CPU_DEFAULT & MASK_SH1
#define ASM_ISA_SPEC_DEFAULT "--isa=SHcompact"
#else
#define ASM_ISA_SPEC_DEFAULT "--isa=SHmedia --abi=32"
#endif /* MASK_SH1 */
#else /* !MASK_SH_E */
#define LINK_DEFAULT_CPU_EMUL "64"
#define ASM_ISA_SPEC_DEFAULT "--isa=SHmedia --abi=64"
#endif /* MASK_SH_E */
#define ASM_ISA_DEFAULT_SPEC \
" %{!m1:%{!m2*:%{!m3*:%{!m4*:%{!m5*:" ASM_ISA_SPEC_DEFAULT "}}}}}"
#else /* !MASK_SH5 */
#define LINK_DEFAULT_CPU_EMUL ""
#define ASM_ISA_DEFAULT_SPEC ""
#endif /* MASK_SH5 */

#define SUBTARGET_LINK_EMUL_SUFFIX ""
#define SUBTARGET_LINK_SPEC ""

/* svr4.h redefines LINK_SPEC inappropriately, so go via SH_LINK_SPEC,
   so that we can undo the damage without code replication.  */
#define LINK_SPEC SH_LINK_SPEC

#define SH_LINK_SPEC "\
-m %(link_emul_prefix)\
%{m5-compact*|m5-32media*:32}\
%{m5-64media*:64}\
%{!m1:%{!m2:%{!m3*:%{!m4*:%{!m5*:%(link_default_cpu_emul)}}}}}\
%(subtarget_link_emul_suffix) \
%{mrelax:-relax} %(subtarget_link_spec)"

#ifndef SH_DIV_STR_FOR_SIZE
#define SH_DIV_STR_FOR_SIZE "call"
#endif

#define DRIVER_SELF_SPECS "%{m2a:%{ml:%eSH2a does not support little-endian}}"
#define OPTIMIZATION_OPTIONS(LEVEL,SIZE)				\
do {									\
  if (LEVEL)								\
    {									\
      flag_omit_frame_pointer = -1;					\
      if (! SIZE)							\
	sh_div_str = "inv:minlat";					\
    }									\
  if (SIZE)								\
    {									\
      target_flags |= MASK_SMALLCODE;					\
      sh_div_str = SH_DIV_STR_FOR_SIZE ;				\
    }									\
<<<<<<< HEAD
  /* We can't meaningfully test TARGET_SHMEDIA here, because -m options	\
     haven't been parsed yet, hence we';d read only the default.	\
=======
  else									\
    {									\
      TARGET_CBRANCHDI4 = 1;						\
      TARGET_EXPAND_CBRANCHDI4 = 1;					\
    }									\
  /* We can't meaningfully test TARGET_SHMEDIA here, because -m options	\
     haven't been parsed yet, hence we'd read only the default.	\
>>>>>>> c355071f
     sh_target_reg_class will return NO_REGS if this is not SHMEDIA, so	\
     it's OK to always set flag_branch_target_load_optimize.  */	\
  if (LEVEL > 1)							\
    {									\
      flag_branch_target_load_optimize = 1;				\
      if (! (SIZE))							\
	target_flags |= MASK_SAVE_ALL_TARGET_REGS;			\
    }									\
  /* Likewise, we can't meaningfully test TARGET_SH2E / TARGET_IEEE	\
     here, so leave it to OVERRIDE_OPTIONS to set			\
    flag_finite_math_only.  We set it to 2 here so we know if the user	\
    explicitly requested this to be on or off.  */			\
  flag_finite_math_only = 2;						\
  /* If flag_schedule_insns is 1, we set it to 2 here so we know if	\
     the user explicitly requested this to be on or off.  */		\
  if (flag_schedule_insns > 0)						\
    flag_schedule_insns = 2;						\
<<<<<<< HEAD
=======
									\
  set_param_value ("simultaneous-prefetches", 2);			\
>>>>>>> c355071f
} while (0)

#define ASSEMBLER_DIALECT assembler_dialect

extern int assembler_dialect;

enum sh_divide_strategy_e {
<<<<<<< HEAD
  SH_DIV_CALL,
  SH_DIV_CALL2,
  SH_DIV_FP,
=======
  /* SH5 strategies.  */
  SH_DIV_CALL,
  SH_DIV_CALL2,
  SH_DIV_FP, /* We could do this also for SH4.  */
>>>>>>> c355071f
  SH_DIV_INV,
  SH_DIV_INV_MINLAT,
  SH_DIV_INV20U,
  SH_DIV_INV20L,
  SH_DIV_INV_CALL,
  SH_DIV_INV_CALL2,
<<<<<<< HEAD
  SH_DIV_INV_FP
=======
  SH_DIV_INV_FP,
  /* SH1 .. SH4 strategies.  Because of the small number of registers
     available, the compiler uses knowledge of the actual set of registers
     being clobbered by the different functions called.  */
  SH_DIV_CALL_DIV1, /* No FPU, medium size, highest latency.  */
  SH_DIV_CALL_FP,     /* FPU needed, small size, high latency.  */
  SH_DIV_CALL_TABLE,  /* No FPU, large size, medium latency. */
  SH_DIV_INTRINSIC
>>>>>>> c355071f
};

extern enum sh_divide_strategy_e sh_div_strategy;

#ifndef SH_DIV_STRATEGY_DEFAULT
#define SH_DIV_STRATEGY_DEFAULT SH_DIV_CALL
#endif

#define OVERRIDE_OPTIONS 						\
do {									\
  int regno;								\
									\
  if (flag_finite_math_only == 2)					\
    flag_finite_math_only						\
      = !flag_signaling_nans && TARGET_SH2E && ! TARGET_IEEE;		\
  if (TARGET_SH2E && !flag_finite_math_only)				\
    target_flags |= MASK_IEEE;						\
  sh_cpu = CPU_SH1;							\
  assembler_dialect = 0;						\
  if (TARGET_SH2)							\
    sh_cpu = CPU_SH2;							\
  if (TARGET_SH2E)							\
    sh_cpu = CPU_SH2E;							\
  if (TARGET_SH2A)							\
    {									\
      sh_cpu = CPU_SH2A;						\
      if (TARGET_SH2A_DOUBLE)						\
        target_flags |= MASK_FMOVD;					\
    }									\
  if (TARGET_SH3)							\
    sh_cpu = CPU_SH3;							\
  if (TARGET_SH3E)							\
    sh_cpu = CPU_SH3E;							\
  if (TARGET_SH4)							\
    {									\
      assembler_dialect = 1;						\
      sh_cpu = CPU_SH4;							\
    }									\
  if (TARGET_SH4A_ARCH)							\
    {									\
      assembler_dialect = 1;						\
      sh_cpu = CPU_SH4A;						\
    }									\
  if (TARGET_SH5)							\
    {									\
      sh_cpu = CPU_SH5;							\
      target_flags |= MASK_ALIGN_DOUBLE;				\
      if (TARGET_SHMEDIA_FPU)						\
	target_flags |= MASK_FMOVD;					\
      if (TARGET_SHMEDIA)						\
	{								\
	  /* There are no delay slots on SHmedia.  */			\
	  flag_delayed_branch = 0;					\
	  /* Relaxation isn't yet supported for SHmedia */		\
	  target_flags &= ~MASK_RELAX;					\
	  /* After reload, if conversion does little good but can cause \
	     ICEs:							\
	     - find_if_block doesn't do anything for SH because we don't\
	       have conditional execution patterns.  (We use conditional\
	       move patterns, which are handled differently, and only	\
	       before reload).						\
	     - find_cond_trap doesn't do anything for the SH because we \	
	       don't have conditional traps.				\
	     - find_if_case_1 uses redirect_edge_and_branch_force in	\
	       the only path that does an optimization, and this causes	\
	       an ICE when branch targets are in registers.		\
	     - find_if_case_2 doesn't do anything for the SHmedia after	\
	       reload except when it can redirect a tablejump - and	\
	       that's rather rare.  */					\
	  flag_if_conversion2 = 0;					\
	  if (! strcmp (sh_div_str, "call"))				\
	    sh_div_strategy = SH_DIV_CALL;				\
	  else if (! strcmp (sh_div_str, "call2"))			\
	    sh_div_strategy = SH_DIV_CALL2;				\
	  if (! strcmp (sh_div_str, "fp") && TARGET_FPU_ANY)		\
	    sh_div_strategy = SH_DIV_FP;				\
	  else if (! strcmp (sh_div_str, "inv"))			\
	    sh_div_strategy = SH_DIV_INV;				\
	  else if (! strcmp (sh_div_str, "inv:minlat"))			\
	    sh_div_strategy = SH_DIV_INV_MINLAT;			\
	  else if (! strcmp (sh_div_str, "inv20u"))			\
	    sh_div_strategy = SH_DIV_INV20U;				\
	  else if (! strcmp (sh_div_str, "inv20l"))			\
	    sh_div_strategy = SH_DIV_INV20L;				\
	  else if (! strcmp (sh_div_str, "inv:call2"))			\
	    sh_div_strategy = SH_DIV_INV_CALL2;				\
	  else if (! strcmp (sh_div_str, "inv:call"))			\
	    sh_div_strategy = SH_DIV_INV_CALL;				\
	  else if (! strcmp (sh_div_str, "inv:fp"))			\
	    {								\
	      if (TARGET_FPU_ANY)					\
		sh_div_strategy = SH_DIV_INV_FP;			\
	      else							\
		sh_div_strategy = SH_DIV_INV;				\
	    }								\
<<<<<<< HEAD
=======
	  TARGET_CBRANCHDI4 = 0;					\
>>>>>>> c355071f
	}								\
      /* -fprofile-arcs needs a working libgcov .  In unified tree	\
	 configurations with newlib, this requires to configure with	\
	 --with-newlib --with-headers.  But there is no way to check	\
	 here we have a working libgcov, so just assume that we have.  */\
      if (profile_flag)							\
	warning (0, "profiling is still experimental for this target");\
    }									\
  else									\
    {									\
       /* Only the sh64-elf assembler fully supports .quad properly.  */\
       targetm.asm_out.aligned_op.di = NULL;				\
       targetm.asm_out.unaligned_op.di = NULL;				\
    }									\
<<<<<<< HEAD
  if (sh_divsi3_libfunc[0])						\
    ; /* User supplied - leave it alone.  */				\
  else if (TARGET_HARD_SH4 && TARGET_SH2E)				\
    sh_divsi3_libfunc = "__sdivsi3_i4";					\
  else if (TARGET_SH5)							\
    {									\
      if (TARGET_FPU_ANY && TARGET_SH1)					\
	sh_divsi3_libfunc = "__sdivsi3_i4";				\
      else								\
	sh_divsi3_libfunc = "__sdivsi3_1";				\
    }									\
  else									\
    sh_divsi3_libfunc = "__sdivsi3";					\
=======
  if (TARGET_SH1)							\
    {									\
      if (! strcmp (sh_div_str, "call-div1"))				\
	sh_div_strategy = SH_DIV_CALL_DIV1;				\
      else if (! strcmp (sh_div_str, "call-fp")				\
	       && (TARGET_FPU_DOUBLE					\
		   || (TARGET_HARD_SH4 && TARGET_SH2E)			\
		   || (TARGET_SHCOMPACT && TARGET_FPU_ANY)))		\
	sh_div_strategy = SH_DIV_CALL_FP;				\
      else if (! strcmp (sh_div_str, "call-table") && TARGET_SH2)	\
	sh_div_strategy = SH_DIV_CALL_TABLE;				\
      else								\
	/* Pick one that makes most sense for the target in general.	\
	   It is not much good to use different functions depending	\
	   on -Os, since then we'll end up with two different functions	\
	   when some of the code is compiled for size, and some for	\
	   speed.  */							\
									\
	/* SH4 tends to emphasize speed.  */				\
	if (TARGET_HARD_SH4)						\
	  sh_div_strategy = SH_DIV_CALL_TABLE;				\
	/* These have their own way of doing things.  */		\
	else if (TARGET_SH2A)						\
	  sh_div_strategy = SH_DIV_INTRINSIC;				\
	/* ??? Should we use the integer SHmedia function instead?  */	\
	else if (TARGET_SHCOMPACT && TARGET_FPU_ANY)			\
	  sh_div_strategy = SH_DIV_CALL_FP;				\
        /* SH1 .. SH3 cores often go into small-footprint systems, so	\
	   default to the smallest implementation available.  */	\
	else if (TARGET_SH2)	/* ??? EXPERIMENTAL */			\
	  sh_div_strategy = SH_DIV_CALL_TABLE;				\
	else								\
	  sh_div_strategy = SH_DIV_CALL_DIV1;				\
    }									\
  if (!TARGET_SH1)							\
    TARGET_PRETEND_CMOVE = 0;						\
  if (sh_divsi3_libfunc[0])						\
    ; /* User supplied - leave it alone.  */				\
  else if (TARGET_DIVIDE_CALL_FP)					\
    sh_divsi3_libfunc = "__sdivsi3_i4";					\
  else if (TARGET_DIVIDE_CALL_TABLE)					\
    sh_divsi3_libfunc = "__sdivsi3_i4i";				\
  else if (TARGET_SH5)							\
    sh_divsi3_libfunc = "__sdivsi3_1";					\
  else									\
    sh_divsi3_libfunc = "__sdivsi3";					\
  if (sh_branch_cost == -1)						\
    sh_branch_cost							\
      = TARGET_SH5 ? 1 : ! TARGET_SH2 || TARGET_HARD_SH4 ? 2 : 1;	\
>>>>>>> c355071f
  if (TARGET_FMOVD)							\
    reg_class_from_letter['e' - 'a'] = NO_REGS;				\
									\
  for (regno = 0; regno < FIRST_PSEUDO_REGISTER; regno++)		\
    if (! VALID_REGISTER_P (regno))					\
      sh_register_names[regno][0] = '\0';				\
									\
  for (regno = 0; regno < ADDREGNAMES_SIZE; regno++)			\
    if (! VALID_REGISTER_P (ADDREGNAMES_REGNO (regno)))			\
      sh_additional_register_names[regno][0] = '\0';			\
									\
  if (flag_omit_frame_pointer < 0)					\
   {									\
     /* The debugging information is sufficient,			\
        but gdb doesn't implement this yet */				\
     if (0)								\
      flag_omit_frame_pointer						\
        = (PREFERRED_DEBUGGING_TYPE == DWARF2_DEBUG);			\
     else								\
      flag_omit_frame_pointer = 0;					\
   }									\
									\
  if ((flag_pic && ! TARGET_PREFERGOT)					\
      || (TARGET_SHMEDIA && !TARGET_PT_FIXED))				\
    flag_no_function_cse = 1;						\
									\
  if (SMALL_REGISTER_CLASSES)						\
    {									\
      /* Never run scheduling before reload, since that can		\
	 break global alloc, and generates slower code anyway due	\
	 to the pressure on R0.  */					\
      /* Enable sched1 for SH4; ready queue will be reordered by	\
	 the target hooks when pressure is high. We can not do this for \
	 SH3 and lower as they give spill failures for R0.  */		\
      if (!TARGET_HARD_SH4) 						\
        flag_schedule_insns = 0;		 			\
      /* ??? Current exception handling places basic block boundaries	\
	 after call_insns.  It causes the high pressure on R0 and gives	\
	 spill failures for R0 in reload.  See PR 22553 and the thread	\
	 on gcc-patches							\
         <http://gcc.gnu.org/ml/gcc-patches/2005-10/msg00816.html>.  */	\
      else if (flag_exceptions)						\
	{								\
	  if (flag_schedule_insns == 1)		 			\
	    warning (0, "ignoring -fschedule-insns because of exception handling bug");	\
	  flag_schedule_insns = 0;		 			\
	}								\
    }									\
									\
  if (align_loops == 0)							\
    align_loops =  1 << (TARGET_SH5 ? 3 : 2);				\
  if (align_jumps == 0)							\
    align_jumps = 1 << CACHE_LOG;					\
  else if (align_jumps < (TARGET_SHMEDIA ? 4 : 2))			\
    align_jumps = TARGET_SHMEDIA ? 4 : 2;				\
									\
  /* Allocation boundary (in *bytes*) for the code of a function.	\
     SH1: 32 bit alignment is faster, because instructions are always	\
     fetched as a pair from a longword boundary.			\
     SH2 .. SH5 : align to cache line start.  */			\
  if (align_functions == 0)						\
    align_functions							\
      = TARGET_SMALLCODE ? FUNCTION_BOUNDARY/8 : (1 << CACHE_LOG);	\
  /* The linker relaxation code breaks when a function contains		\
     alignments that are larger than that at the start of a		\
     compilation unit.  */						\
  if (TARGET_RELAX)							\
    {									\
      int min_align							\
	= align_loops > align_jumps ? align_loops : align_jumps;	\
									\
      /* Also take possible .long constants / mova tables int account.	*/\
      if (min_align < 4)						\
	min_align = 4;							\
      if (align_functions < min_align)					\
	align_functions = min_align;					\
    }									\
} while (0)

/* Target machine storage layout.  */

/* Define this if most significant bit is lowest numbered
   in instructions that operate on numbered bit-fields.  */

#define BITS_BIG_ENDIAN  0

/* Define this if most significant byte of a word is the lowest numbered.  */
#define BYTES_BIG_ENDIAN (TARGET_LITTLE_ENDIAN == 0)

/* Define this if most significant word of a multiword number is the lowest
   numbered.  */
#define WORDS_BIG_ENDIAN (TARGET_LITTLE_ENDIAN == 0)

/* Define this to set the endianness to use in libgcc2.c, which can
   not depend on target_flags.  */
#if defined(__LITTLE_ENDIAN__)
#define LIBGCC2_WORDS_BIG_ENDIAN 0
#else
#define LIBGCC2_WORDS_BIG_ENDIAN 1
#endif

#define MAX_BITS_PER_WORD 64

/* Width in bits of an `int'.  We want just 32-bits, even if words are
   longer.  */
#define INT_TYPE_SIZE 32

/* Width in bits of a `long'.  */
#define LONG_TYPE_SIZE (TARGET_SHMEDIA64 ? 64 : 32)

/* Width in bits of a `long long'.  */
#define LONG_LONG_TYPE_SIZE 64

/* Width in bits of a `long double'.  */
#define LONG_DOUBLE_TYPE_SIZE 64

/* Width of a word, in units (bytes).  */
#define UNITS_PER_WORD	(TARGET_SHMEDIA ? 8 : 4)
#define MIN_UNITS_PER_WORD 4

/* Scaling factor for Dwarf data offsets for CFI information.
   The dwarf2out.c default would use -UNITS_PER_WORD, which is -8 for
   SHmedia; however, since we do partial register saves for the registers
   visible to SHcompact, and for target registers for SHMEDIA32, we have
   to allow saves that are only 4-byte aligned.  */
#define DWARF_CIE_DATA_ALIGNMENT -4

/* Width in bits of a pointer.
   See also the macro `Pmode' defined below.  */
#define POINTER_SIZE  (TARGET_SHMEDIA64 ? 64 : 32)

/* Allocation boundary (in *bits*) for storing arguments in argument list.  */
#define PARM_BOUNDARY  	(TARGET_SH5 ? 64 : 32)

/* Boundary (in *bits*) on which stack pointer should be aligned.  */
#define STACK_BOUNDARY  BIGGEST_ALIGNMENT

/* The log (base 2) of the cache line size, in bytes.  Processors prior to
   SH2 have no actual cache, but they fetch code in chunks of 4 bytes.
   The SH2/3 have 16 byte cache lines, and the SH4 has a 32 byte cache line */
#define CACHE_LOG (TARGET_CACHE32 ? 5 : TARGET_SH2 ? 4 : 2)

/* ABI given & required minimum allocation boundary (in *bits*) for the
   code of a function.  */
#define FUNCTION_BOUNDARY (16 << TARGET_SHMEDIA)

/* On SH5, the lowest bit is used to indicate SHmedia functions, so
   the vbit must go into the delta field of
   pointers-to-member-functions.  */
#define TARGET_PTRMEMFUNC_VBIT_LOCATION \
  (TARGET_SH5 ? ptrmemfunc_vbit_in_delta : ptrmemfunc_vbit_in_pfn)

/* Alignment of field after `int : 0' in a structure.  */
#define EMPTY_FIELD_BOUNDARY  32

/* No data type wants to be aligned rounder than this.  */
#define BIGGEST_ALIGNMENT  (TARGET_ALIGN_DOUBLE ? 64 : 32)

/* The best alignment to use in cases where we have a choice.  */
#define FASTEST_ALIGNMENT (TARGET_SH5 ? 64 : 32)

/* Make strings word-aligned so strcpy from constants will be faster.  */
#define CONSTANT_ALIGNMENT(EXP, ALIGN)	\
  ((TREE_CODE (EXP) == STRING_CST	\
    && (ALIGN) < FASTEST_ALIGNMENT)	\
    ? FASTEST_ALIGNMENT : (ALIGN))

/* get_mode_alignment assumes complex values are always held in multiple
   registers, but that is not the case on the SH; CQImode and CHImode are
   held in a single integer register.  SH5 also holds CSImode and SCmode
   values in integer registers.  This is relevant for argument passing on
   SHcompact as we use a stack temp in order to pass CSImode by reference.  */
#define LOCAL_ALIGNMENT(TYPE, ALIGN) \
  ((GET_MODE_CLASS (TYPE_MODE (TYPE)) == MODE_COMPLEX_INT \
    || GET_MODE_CLASS (TYPE_MODE (TYPE)) == MODE_COMPLEX_FLOAT) \
   ? (unsigned) MIN (BIGGEST_ALIGNMENT, GET_MODE_BITSIZE (TYPE_MODE (TYPE))) \
   : (unsigned) DATA_ALIGNMENT(TYPE, ALIGN))

/* Make arrays of chars word-aligned for the same reasons.  */
#define DATA_ALIGNMENT(TYPE, ALIGN)		\
  (TREE_CODE (TYPE) == ARRAY_TYPE		\
   && TYPE_MODE (TREE_TYPE (TYPE)) == QImode	\
   && (ALIGN) < FASTEST_ALIGNMENT ? FASTEST_ALIGNMENT : (ALIGN))

/* Number of bits which any structure or union's size must be a
   multiple of.  Each structure or union's size is rounded up to a
   multiple of this.  */
#define STRUCTURE_SIZE_BOUNDARY (TARGET_PADSTRUCT ? 32 : 8)

/* Set this nonzero if move instructions will actually fail to work
   when given unaligned data.  */
#define STRICT_ALIGNMENT 1

/* If LABEL_AFTER_BARRIER demands an alignment, return its base 2 logarithm.  */
#define LABEL_ALIGN_AFTER_BARRIER(LABEL_AFTER_BARRIER) \
  barrier_align (LABEL_AFTER_BARRIER)

#define LOOP_ALIGN(A_LABEL) \
  ((! optimize || TARGET_HARD_SH4 || TARGET_SMALLCODE) \
   ? 0 : sh_loop_align (A_LABEL))

#define LABEL_ALIGN(A_LABEL) \
(									\
  (PREV_INSN (A_LABEL)							\
   && GET_CODE (PREV_INSN (A_LABEL)) == INSN				\
   && GET_CODE (PATTERN (PREV_INSN (A_LABEL))) == UNSPEC_VOLATILE	\
   && XINT (PATTERN (PREV_INSN (A_LABEL)), 1) == UNSPECV_ALIGN)		\
   /* explicit alignment insn in constant tables.  */			\
  ? INTVAL (XVECEXP (PATTERN (PREV_INSN (A_LABEL)), 0, 0))		\
  : 0)

/* Jump tables must be 32 bit aligned, no matter the size of the element.  */
#define ADDR_VEC_ALIGN(ADDR_VEC) 2

/* The base two logarithm of the known minimum alignment of an insn length.  */
#define INSN_LENGTH_ALIGNMENT(A_INSN)					\
  (GET_CODE (A_INSN) == INSN						\
   ? 1 << TARGET_SHMEDIA						\
   : GET_CODE (A_INSN) == JUMP_INSN || GET_CODE (A_INSN) == CALL_INSN	\
   ? 1 << TARGET_SHMEDIA						\
   : CACHE_LOG)

/* Standard register usage.  */

/* Register allocation for the Renesas calling convention:

        r0		arg return
	r1..r3          scratch
	r4..r7		args in
	r8..r13		call saved
	r14		frame pointer/call saved
	r15		stack pointer
	ap		arg pointer (doesn't really exist, always eliminated)
	pr		subroutine return address
	t               t bit
	mach		multiply/accumulate result, high part
	macl		multiply/accumulate result, low part.
	fpul		fp/int communication register
	rap		return address pointer register
	fr0		fp arg return
	fr1..fr3	scratch floating point registers
	fr4..fr11	fp args in
	fr12..fr15	call saved floating point registers  */

#define MAX_REGISTER_NAME_LENGTH 5
extern char sh_register_names[][MAX_REGISTER_NAME_LENGTH + 1];

#define SH_REGISTER_NAMES_INITIALIZER					\
{				                   			\
  "r0",   "r1",   "r2",   "r3",   "r4",   "r5",   "r6",   "r7", 	\
  "r8",   "r9",   "r10",  "r11",  "r12",  "r13",  "r14",  "r15",	\
  "r16",  "r17",  "r18",  "r19",  "r20",  "r21",  "r22",  "r23",	\
  "r24",  "r25",  "r26",  "r27",  "r28",  "r29",  "r30",  "r31",	\
  "r32",  "r33",  "r34",  "r35",  "r36",  "r37",  "r38",  "r39", 	\
  "r40",  "r41",  "r42",  "r43",  "r44",  "r45",  "r46",  "r47",	\
  "r48",  "r49",  "r50",  "r51",  "r52",  "r53",  "r54",  "r55",	\
  "r56",  "r57",  "r58",  "r59",  "r60",  "r61",  "r62",  "r63",	\
  "fr0",  "fr1",  "fr2",  "fr3",  "fr4",  "fr5",  "fr6",  "fr7", 	\
  "fr8",  "fr9",  "fr10", "fr11", "fr12", "fr13", "fr14", "fr15",	\
  "fr16", "fr17", "fr18", "fr19", "fr20", "fr21", "fr22", "fr23",	\
  "fr24", "fr25", "fr26", "fr27", "fr28", "fr29", "fr30", "fr31",	\
  "fr32", "fr33", "fr34", "fr35", "fr36", "fr37", "fr38", "fr39", 	\
  "fr40", "fr41", "fr42", "fr43", "fr44", "fr45", "fr46", "fr47",	\
  "fr48", "fr49", "fr50", "fr51", "fr52", "fr53", "fr54", "fr55",	\
  "fr56", "fr57", "fr58", "fr59", "fr60", "fr61", "fr62", "fr63",	\
  "tr0",  "tr1",  "tr2",  "tr3",  "tr4",  "tr5",  "tr6",  "tr7", 	\
  "xd0",  "xd2",  "xd4",  "xd6",  "xd8",  "xd10", "xd12", "xd14",	\
  "gbr",  "ap",	  "pr",   "t",    "mach", "macl", "fpul", "fpscr",	\
  "rap",  "sfp"								\
}

#define REGNAMES_ARR_INDEX_1(index) \
  (sh_register_names[index])
#define REGNAMES_ARR_INDEX_2(index) \
  REGNAMES_ARR_INDEX_1 ((index)), REGNAMES_ARR_INDEX_1 ((index)+1)
#define REGNAMES_ARR_INDEX_4(index) \
  REGNAMES_ARR_INDEX_2 ((index)), REGNAMES_ARR_INDEX_2 ((index)+2)
#define REGNAMES_ARR_INDEX_8(index) \
  REGNAMES_ARR_INDEX_4 ((index)), REGNAMES_ARR_INDEX_4 ((index)+4)
#define REGNAMES_ARR_INDEX_16(index) \
  REGNAMES_ARR_INDEX_8 ((index)), REGNAMES_ARR_INDEX_8 ((index)+8)
#define REGNAMES_ARR_INDEX_32(index) \
  REGNAMES_ARR_INDEX_16 ((index)), REGNAMES_ARR_INDEX_16 ((index)+16)
#define REGNAMES_ARR_INDEX_64(index) \
  REGNAMES_ARR_INDEX_32 ((index)), REGNAMES_ARR_INDEX_32 ((index)+32)

#define REGISTER_NAMES \
{ \
  REGNAMES_ARR_INDEX_64 (0), \
  REGNAMES_ARR_INDEX_64 (64), \
  REGNAMES_ARR_INDEX_8 (128), \
  REGNAMES_ARR_INDEX_8 (136), \
  REGNAMES_ARR_INDEX_8 (144), \
  REGNAMES_ARR_INDEX_2 (152) \
}

#define ADDREGNAMES_SIZE 32
#define MAX_ADDITIONAL_REGISTER_NAME_LENGTH 4
extern char sh_additional_register_names[ADDREGNAMES_SIZE] \
  [MAX_ADDITIONAL_REGISTER_NAME_LENGTH + 1];

#define SH_ADDITIONAL_REGISTER_NAMES_INITIALIZER			\
{									\
  "dr0",  "dr2",  "dr4",  "dr6",  "dr8",  "dr10", "dr12", "dr14",	\
  "dr16", "dr18", "dr20", "dr22", "dr24", "dr26", "dr28", "dr30",	\
  "dr32", "dr34", "dr36", "dr38", "dr40", "dr42", "dr44", "dr46",	\
  "dr48", "dr50", "dr52", "dr54", "dr56", "dr58", "dr60", "dr62"	\
}

#define ADDREGNAMES_REGNO(index) \
  ((index < 32) ? (FIRST_FP_REG + (index) * 2) \
   : (-1))

#define ADDREGNAMES_ARR_INDEX_1(index) \
  { (sh_additional_register_names[index]), ADDREGNAMES_REGNO (index) }
#define ADDREGNAMES_ARR_INDEX_2(index) \
  ADDREGNAMES_ARR_INDEX_1 ((index)), ADDREGNAMES_ARR_INDEX_1 ((index)+1)
#define ADDREGNAMES_ARR_INDEX_4(index) \
  ADDREGNAMES_ARR_INDEX_2 ((index)), ADDREGNAMES_ARR_INDEX_2 ((index)+2)
#define ADDREGNAMES_ARR_INDEX_8(index) \
  ADDREGNAMES_ARR_INDEX_4 ((index)), ADDREGNAMES_ARR_INDEX_4 ((index)+4)
#define ADDREGNAMES_ARR_INDEX_16(index) \
  ADDREGNAMES_ARR_INDEX_8 ((index)), ADDREGNAMES_ARR_INDEX_8 ((index)+8)
#define ADDREGNAMES_ARR_INDEX_32(index) \
  ADDREGNAMES_ARR_INDEX_16 ((index)), ADDREGNAMES_ARR_INDEX_16 ((index)+16)

#define ADDITIONAL_REGISTER_NAMES \
{					\
  ADDREGNAMES_ARR_INDEX_32 (0)		\
}

/* Number of actual hardware registers.
   The hardware registers are assigned numbers for the compiler
   from 0 to just below FIRST_PSEUDO_REGISTER.
   All registers that the compiler knows about must be given numbers,
   even those that are not normally considered general registers.  */

/* There are many other relevant definitions in sh.md's md_constants.  */

#define FIRST_GENERAL_REG R0_REG
#define LAST_GENERAL_REG (FIRST_GENERAL_REG + (TARGET_SHMEDIA ? 63 : 15))
#define FIRST_FP_REG DR0_REG
#define LAST_FP_REG  (FIRST_FP_REG + \
		      (TARGET_SHMEDIA_FPU ? 63 : TARGET_SH2E ? 15 : -1))
#define FIRST_XD_REG XD0_REG
#define LAST_XD_REG  (FIRST_XD_REG + ((TARGET_SH4 && TARGET_FMOVD) ? 7 : -1))
#define FIRST_TARGET_REG TR0_REG
#define LAST_TARGET_REG  (FIRST_TARGET_REG + (TARGET_SHMEDIA ? 7 : -1))

#define GENERAL_REGISTER_P(REGNO) \
  IN_RANGE ((REGNO), \
	    (unsigned HOST_WIDE_INT) FIRST_GENERAL_REG, \
	    (unsigned HOST_WIDE_INT) LAST_GENERAL_REG)

#define GENERAL_OR_AP_REGISTER_P(REGNO) \
  (GENERAL_REGISTER_P (REGNO) || ((REGNO) == AP_REG)	\
   || ((REGNO) == FRAME_POINTER_REGNUM))

#define FP_REGISTER_P(REGNO) \
  ((int) (REGNO) >= FIRST_FP_REG && (int) (REGNO) <= LAST_FP_REG)

#define XD_REGISTER_P(REGNO) \
  ((int) (REGNO) >= FIRST_XD_REG && (int) (REGNO) <= LAST_XD_REG)

#define FP_OR_XD_REGISTER_P(REGNO) \
  (FP_REGISTER_P (REGNO) || XD_REGISTER_P (REGNO))

#define FP_ANY_REGISTER_P(REGNO) \
  (FP_REGISTER_P (REGNO) || XD_REGISTER_P (REGNO) || (REGNO) == FPUL_REG)

#define SPECIAL_REGISTER_P(REGNO) \
  ((REGNO) == GBR_REG || (REGNO) == T_REG \
   || (REGNO) == MACH_REG || (REGNO) == MACL_REG)

#define TARGET_REGISTER_P(REGNO) \
  ((int) (REGNO) >= FIRST_TARGET_REG && (int) (REGNO) <= LAST_TARGET_REG)

#define SHMEDIA_REGISTER_P(REGNO) \
  (GENERAL_REGISTER_P (REGNO) || FP_REGISTER_P (REGNO) \
   || TARGET_REGISTER_P (REGNO))

/* This is to be used in CONDITIONAL_REGISTER_USAGE, to mark registers
   that should be fixed.  */
#define VALID_REGISTER_P(REGNO) \
  (SHMEDIA_REGISTER_P (REGNO) || XD_REGISTER_P (REGNO) \
   || (REGNO) == AP_REG || (REGNO) == RAP_REG \
   || (REGNO) == FRAME_POINTER_REGNUM \
   || (TARGET_SH1 && (SPECIAL_REGISTER_P (REGNO) || (REGNO) == PR_REG)) \
   || (TARGET_SH2E && (REGNO) == FPUL_REG))

/* The mode that should be generally used to store a register by
   itself in the stack, or to load it back.  */
#define REGISTER_NATURAL_MODE(REGNO) \
  (FP_REGISTER_P (REGNO) ? SFmode \
   : XD_REGISTER_P (REGNO) ? DFmode \
   : TARGET_SHMEDIA && ! HARD_REGNO_CALL_PART_CLOBBERED ((REGNO), DImode) \
   ? DImode \
   : SImode)

#define FIRST_PSEUDO_REGISTER 154

/* Don't count soft frame pointer.  */
#define DWARF_FRAME_REGISTERS (FIRST_PSEUDO_REGISTER - 1)

/* 1 for registers that have pervasive standard uses
   and are not available for the register allocator.

   Mach register is fixed 'cause it's only 10 bits wide for SH1.
   It is 32 bits wide for SH2.  */

#define FIXED_REGISTERS  						\
{				                   			\
/* Regular registers.  */						\
  0,      0,      0,      0,      0,      0,      0,      0,		\
  0,      0,      0,      0,      0,      0,      0,      1,		\
  /* r16 is reserved, r18 is the former pr.  */				\
  1,      0,      0,      0,      0,      0,      0,      0,		\
  /* r24 is reserved for the OS; r25, for the assembler or linker.  */	\
  /* r26 is a global variable data pointer; r27 is for constants.  */	\
  1,      1,      1,      1,      0,      0,      0,      0,		\
  0,      0,      0,      0,      0,      0,      0,      0,		\
  0,      0,      0,      0,      0,      0,      0,      0,		\
  0,      0,      0,      0,      0,      0,      0,      0,		\
  0,      0,      0,      0,      0,      0,      0,      1,		\
/* FP registers.  */							\
  0,      0,      0,      0,      0,      0,      0,      0,		\
  0,      0,      0,      0,      0,      0,      0,      0,		\
  0,      0,      0,      0,      0,      0,      0,      0,		\
  0,      0,      0,      0,      0,      0,      0,      0,		\
  0,      0,      0,      0,      0,      0,      0,      0,		\
  0,      0,      0,      0,      0,      0,      0,      0,		\
  0,      0,      0,      0,      0,      0,      0,      0,		\
  0,      0,      0,      0,      0,      0,      0,      0,		\
/* Branch target registers.  */						\
  0,      0,      0,      0,      0,      0,      0,      0,		\
/* XD registers.  */							\
  0,      0,      0,      0,      0,      0,      0,      0,		\
/*"gbr",  "ap",	  "pr",   "t",    "mach", "macl", "fpul", "fpscr", */	\
  1,      1,      1,      1,      1,      1,      0,      1,		\
/*"rap",  "sfp" */							\
  1,	  1,								\
}

/* 1 for registers not available across function calls.
   These must include the FIXED_REGISTERS and also any
   registers that can be used without being saved.
   The latter must include the registers where values are returned
   and the register where structure-value addresses are passed.
   Aside from that, you can include as many other registers as you like.  */

#define CALL_USED_REGISTERS  						\
{				                   			\
/* Regular registers.  */						\
  1,      1,      1,      1,      1,      1,      1,      1,		\
  /* R8 and R9 are call-clobbered on SH5, but not on earlier SH ABIs.	\
     Only the lower 32bits of R10-R14 are guaranteed to be preserved	\
     across SH5 function calls.  */					\
  0,      0,      0,      0,      0,      0,      0,      1,		\
  1,      1,      1,      1,      1,      1,      1,      1,		\
  1,      1,      1,      1,      0,      0,      0,      0,		\
  0,      0,      0,      0,      1,      1,      1,      1,		\
  1,      1,      1,      1,      0,      0,      0,      0,		\
  0,      0,      0,      0,      0,      0,      0,      0,		\
  0,      0,      0,      0,      1,      1,      1,      1,		\
/* FP registers.  */							\
  1,      1,      1,      1,      1,      1,      1,      1,		\
  1,      1,      1,      1,      0,      0,      0,      0,		\
  1,      1,      1,      1,      1,      1,      1,      1,		\
  1,      1,      1,      1,      1,      1,      1,      1,		\
  1,      1,      1,      1,      0,      0,      0,      0,		\
  0,      0,      0,      0,      0,      0,      0,      0,		\
  0,      0,      0,      0,      0,      0,      0,      0,		\
  0,      0,      0,      0,      0,      0,      0,      0,		\
/* Branch target registers.  */						\
  1,      1,      1,      1,      1,      0,      0,      0,		\
/* XD registers.  */							\
  1,      1,      1,      1,      1,      1,      0,      0,		\
/*"gbr",  "ap",	  "pr",   "t",    "mach", "macl", "fpul", "fpscr", */	\
  1,      1,      1,      1,      1,      1,      1,      1,		\
/*"rap",  "sfp" */							\
  1,	  1,								\
}

/* CONDITIONAL_REGISTER_USAGE might want to make a register call-used, yet
   fixed, like PIC_OFFSET_TABLE_REGNUM.  */
#define CALL_REALLY_USED_REGISTERS CALL_USED_REGISTERS

/* Only the lower 32-bits of R10-R14 are guaranteed to be preserved
   across SHcompact function calls.  We can't tell whether a called
   function is SHmedia or SHcompact, so we assume it may be when
   compiling SHmedia code with the 32-bit ABI, since that's the only
   ABI that can be linked with SHcompact code.  */
#define HARD_REGNO_CALL_PART_CLOBBERED(REGNO,MODE) \
  (TARGET_SHMEDIA32 \
   && GET_MODE_SIZE (MODE) > 4 \
   && (((REGNO) >= FIRST_GENERAL_REG + 10 \
        && (REGNO) <= FIRST_GENERAL_REG + 15) \
       || TARGET_REGISTER_P (REGNO) \
       || (REGNO) == PR_MEDIA_REG))

/* Return number of consecutive hard regs needed starting at reg REGNO
   to hold something of mode MODE.
   This is ordinarily the length in words of a value of mode MODE
   but can be less for certain modes in special long registers.

   On the SH all but the XD regs are UNITS_PER_WORD bits wide.  */

#define HARD_REGNO_NREGS(REGNO, MODE) \
   (XD_REGISTER_P (REGNO) \
    ? ((GET_MODE_SIZE (MODE) + (2*UNITS_PER_WORD - 1)) / (2*UNITS_PER_WORD)) \
    : (TARGET_SHMEDIA && FP_REGISTER_P (REGNO)) \
    ? ((GET_MODE_SIZE (MODE) + UNITS_PER_WORD/2 - 1) / (UNITS_PER_WORD/2)) \
    : ((GET_MODE_SIZE (MODE) + UNITS_PER_WORD - 1) / UNITS_PER_WORD))

/* Value is 1 if hard register REGNO can hold a value of machine-mode MODE.
   We can allow any mode in any general register.  The special registers
   only allow SImode.  Don't allow any mode in the PR.  */

/* We cannot hold DCmode values in the XD registers because alter_reg
   handles subregs of them incorrectly.  We could work around this by
   spacing the XD registers like the DR registers, but this would require
   additional memory in every compilation to hold larger register vectors.
   We could hold SFmode / SCmode values in XD registers, but that
   would require a tertiary reload when reloading from / to memory,
   and a secondary reload to reload from / to general regs; that
   seems to be a loosing proposition.  */
/* We want to allow TImode FP regs so that when V4SFmode is loaded as TImode,
   it won't be ferried through GP registers first.  */
#define HARD_REGNO_MODE_OK(REGNO, MODE)		\
  (SPECIAL_REGISTER_P (REGNO) ? (MODE) == SImode \
   : (REGNO) == FPUL_REG ? (MODE) == SImode || (MODE) == SFmode	\
   : FP_REGISTER_P (REGNO) && (MODE) == SFmode \
   ? 1 \
   : (MODE) == V2SFmode \
   ? ((FP_REGISTER_P (REGNO) && ((REGNO) - FIRST_FP_REG) % 2 == 0) \
      || GENERAL_REGISTER_P (REGNO)) \
   : (MODE) == V4SFmode \
   ? ((FP_REGISTER_P (REGNO) && ((REGNO) - FIRST_FP_REG) % 4 == 0) \
      || GENERAL_REGISTER_P (REGNO)) \
   : (MODE) == V16SFmode \
   ? (TARGET_SHMEDIA \
      ? (FP_REGISTER_P (REGNO) && ((REGNO) - FIRST_FP_REG) % 16 == 0) \
      : (REGNO) == FIRST_XD_REG) \
   : FP_REGISTER_P (REGNO) \
   ? ((MODE) == SFmode || (MODE) == SImode \
      || ((TARGET_SH2E || TARGET_SHMEDIA) && (MODE) == SCmode) \
      || ((((TARGET_SH4 || TARGET_SH2A_DOUBLE) && (MODE) == DFmode) || (MODE) == DCmode \
	   || (TARGET_SHMEDIA && ((MODE) == DFmode || (MODE) == DImode \
				  || (MODE) == V2SFmode || (MODE) == TImode))) \
	  && (((REGNO) - FIRST_FP_REG) & 1) == 0) \
      || ((TARGET_SH4 || TARGET_SHMEDIA) \
	  && (MODE) == TImode \
	  && (((REGNO) - FIRST_FP_REG) & 3) == 0)) \
   : XD_REGISTER_P (REGNO) \
   ? (MODE) == DFmode \
   : TARGET_REGISTER_P (REGNO) \
   ? ((MODE) == DImode || (MODE) == SImode || (MODE) == PDImode) \
   : (REGNO) == PR_REG ? (MODE) == SImode \
   : (REGNO) == FPSCR_REG ? (MODE) == PSImode \
   : 1)

/* Value is 1 if it is a good idea to tie two pseudo registers
   when one has mode MODE1 and one has mode MODE2.
   If HARD_REGNO_MODE_OK could produce different values for MODE1 and MODE2,
   for any hard reg, then this must be 0 for correct output.
   That's the case for xd registers: we don't hold SFmode values in
   them, so we can't tie an SFmode pseudos with one in another
   floating-point mode.  */

#define MODES_TIEABLE_P(MODE1, MODE2) \
  ((MODE1) == (MODE2) \
   || (TARGET_SHMEDIA \
       && GET_MODE_SIZE (MODE1) == GET_MODE_SIZE (MODE2) \
       && INTEGRAL_MODE_P (MODE1) && INTEGRAL_MODE_P (MODE2)) \
   || (GET_MODE_CLASS (MODE1) == GET_MODE_CLASS (MODE2) \
       && (TARGET_SHMEDIA ? ((GET_MODE_SIZE (MODE1) <= 4) \
			      && (GET_MODE_SIZE (MODE2) <= 4)) \
			  : ((MODE1) != SFmode && (MODE2) != SFmode))))

/* A C expression that is nonzero if hard register NEW_REG can be
   considered for use as a rename register for OLD_REG register */

#define HARD_REGNO_RENAME_OK(OLD_REG, NEW_REG) \
   sh_hard_regno_rename_ok (OLD_REG, NEW_REG)

/* Specify the registers used for certain standard purposes.
   The values of these macros are register numbers.  */

/* Define this if the program counter is overloaded on a register.  */
/* #define PC_REGNUM		15*/

/* Register to use for pushing function arguments.  */
#define STACK_POINTER_REGNUM	SP_REG

/* Base register for access to local variables of the function.  */
#define HARD_FRAME_POINTER_REGNUM	FP_REG

/* Base register for access to local variables of the function.  */
#define FRAME_POINTER_REGNUM	153

/* Fake register that holds the address on the stack of the
   current function's return address.  */
#define RETURN_ADDRESS_POINTER_REGNUM RAP_REG

/* Register to hold the addressing base for position independent
   code access to data items.  */
#define PIC_OFFSET_TABLE_REGNUM	(flag_pic ? PIC_REG : INVALID_REGNUM)

#define GOT_SYMBOL_NAME "*_GLOBAL_OFFSET_TABLE_"

/* Value should be nonzero if functions must have frame pointers.
   Zero means the frame pointer need not be set up (and parms may be accessed
   via the stack pointer) in functions that seem suitable.  */

#define FRAME_POINTER_REQUIRED	0

/* Definitions for register eliminations.

   We have three registers that can be eliminated on the SH.  First, the
   frame pointer register can often be eliminated in favor of the stack
   pointer register.  Secondly, the argument pointer register can always be
   eliminated; it is replaced with either the stack or frame pointer.
   Third, there is the return address pointer, which can also be replaced
   with either the stack or the frame pointer.  */

/* This is an array of structures.  Each structure initializes one pair
   of eliminable registers.  The "from" register number is given first,
   followed by "to".  Eliminations of the same "from" register are listed
   in order of preference.  */

/* If you add any registers here that are not actually hard registers,
   and that have any alternative of elimination that doesn't always
   apply, you need to amend calc_live_regs to exclude it, because
   reload spills all eliminable registers where it sees an
   can_eliminate == 0 entry, thus making them 'live' .
   If you add any hard registers that can be eliminated in different
   ways, you have to patch reload to spill them only when all alternatives
   of elimination fail.  */

#define ELIMINABLE_REGS						\
{{ HARD_FRAME_POINTER_REGNUM, STACK_POINTER_REGNUM},		\
 { FRAME_POINTER_REGNUM, STACK_POINTER_REGNUM},			\
 { FRAME_POINTER_REGNUM, HARD_FRAME_POINTER_REGNUM},		\
 { RETURN_ADDRESS_POINTER_REGNUM, STACK_POINTER_REGNUM},	\
 { RETURN_ADDRESS_POINTER_REGNUM, HARD_FRAME_POINTER_REGNUM},	\
 { ARG_POINTER_REGNUM, STACK_POINTER_REGNUM},			\
 { ARG_POINTER_REGNUM, HARD_FRAME_POINTER_REGNUM},}

/* Given FROM and TO register numbers, say whether this elimination
   is allowed.  */
#define CAN_ELIMINATE(FROM, TO) \
  (!((FROM) == HARD_FRAME_POINTER_REGNUM && FRAME_POINTER_REQUIRED))

/* Define the offset between two registers, one to be eliminated, and the other
   its replacement, at the start of a routine.  */

#define INITIAL_ELIMINATION_OFFSET(FROM, TO, OFFSET) \
  OFFSET = initial_elimination_offset ((FROM), (TO))

/* Base register for access to arguments of the function.  */
#define ARG_POINTER_REGNUM	AP_REG

/* Register in which the static-chain is passed to a function.  */
#define STATIC_CHAIN_REGNUM	(TARGET_SH5 ? 1 : 3)

/* Don't default to pcc-struct-return, because we have already specified
   exactly how to return structures in the TARGET_RETURN_IN_MEMORY
   target hook.  */

#define DEFAULT_PCC_STRUCT_RETURN 0

#define SHMEDIA_REGS_STACK_ADJUST() \
  (TARGET_SHCOMPACT && current_function_has_nonlocal_label \
   ? (8 * (/* r28-r35 */ 8 + /* r44-r59 */ 16 + /* tr5-tr7 */ 3) \
      + (TARGET_FPU_ANY ? 4 * (/* fr36 - fr63 */ 28) : 0)) \
   : 0)


/* Define the classes of registers for register constraints in the
   machine description.  Also define ranges of constants.

   One of the classes must always be named ALL_REGS and include all hard regs.
   If there is more than one class, another class must be named NO_REGS
   and contain no registers.

   The name GENERAL_REGS must be the name of a class (or an alias for
   another name such as ALL_REGS).  This is the class of registers
   that is allowed by "g" or "r" in a register constraint.
   Also, registers outside this class are allocated only when
   instructions express preferences for them.

   The classes must be numbered in nondecreasing order; that is,
   a larger-numbered class must never be contained completely
   in a smaller-numbered class.

   For any two classes, it is very desirable that there be another
   class that represents their union.  */

/* The SH has two sorts of general registers, R0 and the rest.  R0 can
   be used as the destination of some of the arithmetic ops. There are
   also some special purpose registers; the T bit register, the
   Procedure Return Register and the Multiply Accumulate Registers.  */
/* Place GENERAL_REGS after FPUL_REGS so that it will be preferred by
   reg_class_subunion.  We don't want to have an actual union class
   of these, because it would only be used when both classes are calculated
   to give the same cost, but there is only one FPUL register.
   Besides, regclass fails to notice the different REGISTER_MOVE_COSTS
   applying to the actual instruction alternative considered.  E.g., the
   y/r alternative of movsi_ie is considered to have no more cost that
   the r/r alternative, which is patently untrue.  */

enum reg_class
{
  NO_REGS,
  R0_REGS,
  PR_REGS,
  T_REGS,
  MAC_REGS,
  FPUL_REGS,
  SIBCALL_REGS,
  GENERAL_REGS,
  FP0_REGS,
  FP_REGS,
  DF_HI_REGS,
  DF_REGS,
  FPSCR_REGS,
  GENERAL_FP_REGS,
  GENERAL_DF_REGS,
  TARGET_REGS,
  ALL_REGS,
  LIM_REG_CLASSES
};

#define N_REG_CLASSES  (int) LIM_REG_CLASSES

/* Give names of register classes as strings for dump file.  */
#define REG_CLASS_NAMES	\
{			\
  "NO_REGS",		\
  "R0_REGS",		\
  "PR_REGS",		\
  "T_REGS",		\
  "MAC_REGS",		\
  "FPUL_REGS",		\
  "SIBCALL_REGS",	\
  "GENERAL_REGS",	\
  "FP0_REGS",		\
  "FP_REGS",		\
  "DF_HI_REGS",		\
  "DF_REGS",		\
  "FPSCR_REGS",		\
  "GENERAL_FP_REGS",	\
  "GENERAL_DF_REGS",	\
  "TARGET_REGS",	\
  "ALL_REGS",		\
}

/* Define which registers fit in which classes.
   This is an initializer for a vector of HARD_REG_SET
   of length N_REG_CLASSES.  */

#define REG_CLASS_CONTENTS						\
{									\
/* NO_REGS:  */								\
  { 0x00000000, 0x00000000, 0x00000000, 0x00000000, 0x00000000 },	\
/* R0_REGS:  */								\
  { 0x00000001, 0x00000000, 0x00000000, 0x00000000, 0x00000000 },	\
/* PR_REGS:  */								\
  { 0x00000000, 0x00000000, 0x00000000, 0x00000000, 0x00040000 },	\
/* T_REGS:  */								\
  { 0x00000000, 0x00000000, 0x00000000, 0x00000000, 0x00080000 },	\
/* MAC_REGS:  */							\
  { 0x00000000, 0x00000000, 0x00000000, 0x00000000, 0x00300000 },	\
/* FPUL_REGS:  */							\
  { 0x00000000, 0x00000000, 0x00000000, 0x00000001, 0x00400000 },	\
/* SIBCALL_REGS: Initialized in CONDITIONAL_REGISTER_USAGE.  */	\
  { 0x00000000, 0x00000000, 0x00000000, 0x00000000, 0x00000000 },	\
/* GENERAL_REGS:  */							\
  { 0xffffffff, 0xffffffff, 0x00000000, 0x00000000, 0x03020000 },	\
/* FP0_REGS:  */							\
  { 0x00000000, 0x00000000, 0x00000001, 0x00000000, 0x00000000 },	\
/* FP_REGS:  */								\
  { 0x00000000, 0x00000000, 0xffffffff, 0xffffffff, 0x00000000 },	\
/* DF_HI_REGS:  Initialized in CONDITIONAL_REGISTER_USAGE.  */		\
  { 0x00000000, 0x00000000, 0xffffffff, 0xffffffff, 0x0000ff00 },	\
/* DF_REGS:  */								\
  { 0x00000000, 0x00000000, 0xffffffff, 0xffffffff, 0x0000ff00 },	\
/* FPSCR_REGS:  */							\
  { 0x00000000, 0x00000000, 0x00000000, 0x00000000, 0x00800000 },	\
/* GENERAL_FP_REGS:  */							\
  { 0xffffffff, 0xffffffff, 0xffffffff, 0xffffffff, 0x03020000 },	\
/* GENERAL_DF_REGS:  */							\
  { 0xffffffff, 0xffffffff, 0xffffffff, 0xffffffff, 0x0302ff00 },	\
/* TARGET_REGS:  */							\
  { 0x00000000, 0x00000000, 0x00000000, 0x00000000, 0x000000ff },	\
/* ALL_REGS:  */							\
  { 0xffffffff, 0xffffffff, 0xffffffff, 0xffffffff, 0x03ffffff },	\
}

/* The same information, inverted:
   Return the class number of the smallest class containing
   reg number REGNO.  This could be a conditional expression
   or could index an array.  */

extern enum reg_class regno_reg_class[FIRST_PSEUDO_REGISTER];
#define REGNO_REG_CLASS(REGNO) regno_reg_class[(REGNO)]

/* When defined, the compiler allows registers explicitly used in the
   rtl to be used as spill registers but prevents the compiler from
   extending the lifetime of these registers.  */

#define SMALL_REGISTER_CLASSES (! TARGET_SHMEDIA)

/* The order in which register should be allocated.  */
/* Sometimes FP0_REGS becomes the preferred class of a floating point pseudo,
   and GENERAL_FP_REGS the alternate class.  Since FP0 is likely to be
   spilled or used otherwise, we better have the FP_REGS allocated first.  */
#define REG_ALLOC_ORDER \
  {/* Caller-saved FPRs */ \
    65, 66, 67, 68, 69, 70, 71, 64, \
    72, 73, 74, 75, 80, 81, 82, 83, \
    84, 85, 86, 87, 88, 89, 90, 91, \
    92, 93, 94, 95, 96, 97, 98, 99, \
   /* Callee-saved FPRs */ \
    76, 77, 78, 79,100,101,102,103, \
   104,105,106,107,108,109,110,111, \
   112,113,114,115,116,117,118,119, \
   120,121,122,123,124,125,126,127, \
   136,137,138,139,140,141,142,143, \
   /* FPSCR */ 151, \
   /* Caller-saved GPRs (except 8/9 on SH1-4) */ \
     1,  2,  3,  7,  6,  5,  4,  0, \
     8,  9, 17, 19, 20, 21, 22, 23, \
    36, 37, 38, 39, 40, 41, 42, 43, \
    60, 61, 62, \
   /* SH1-4 callee-saved saved GPRs / SH5 partially-saved GPRs */ \
    10, 11, 12, 13, 14, 18, \
    /* SH5 callee-saved GPRs */ \
    28, 29, 30, 31, 32, 33, 34, 35, \
    44, 45, 46, 47, 48, 49, 50, 51, \
    52, 53, 54, 55, 56, 57, 58, 59, \
   /* FPUL */ 150, \
   /* SH5 branch target registers */ \
   128,129,130,131,132,133,134,135, \
   /* Fixed registers */ \
    15, 16, 24, 25, 26, 27, 63,144, \
   145,146,147,148,149,152,153 }

/* The class value for index registers, and the one for base regs.  */
#define INDEX_REG_CLASS \
  (!ALLOW_INDEXED_ADDRESS ? NO_REGS : TARGET_SHMEDIA ? GENERAL_REGS : R0_REGS)
#define BASE_REG_CLASS	 GENERAL_REGS

/* Get reg_class from a letter such as appears in the machine
   description.  */
extern enum reg_class reg_class_from_letter[];

/* We might use 'Rxx' constraints in the future for exotic reg classes.*/
#define REG_CLASS_FROM_CONSTRAINT(C, STR) \
  (ISLOWER (C) ? reg_class_from_letter[(C)-'a'] : NO_REGS )

/* Overview of uppercase letter constraints:
   A: Addresses (constraint len == 3)
    Ac4: sh4 cache operations
    Ac5: sh5 cache operations
   Bxx: miscellaneous constraints
    Bsc: SCRATCH - for the scratch register in movsi_ie in the
	 fldi0 / fldi0 cases
   C: Constants other than only CONST_INT (constraint len == 3)
    Css: signed 16 bit constant, literal or symbolic
    Csu: unsigned 16 bit constant, literal or symbolic
    Csy: label or symbol
    Cpg: non-explicit constants that can be directly loaded into a general
	 purpose register in PIC code.  like 's' except we don't allow
	 PIC_DIRECT_ADDR_P
   IJKLMNOP: CONT_INT constants
    Ixx: signed xx bit
    J16: 0xffffffff00000000 | 0x00000000ffffffff
    Kxx: unsigned xx bit
    M: 1
    N: 0
    P27: 1 | 2 | 8 | 16
   Q: pc relative load operand
   Rxx: reserved for exotic register classes.
   S: extra memory (storage) constraints (constraint len == 3)
    Sua: unaligned memory operations
   W: vector
   Z: zero in any mode

   unused CONST_INT constraint letters: LO
   unused EXTRA_CONSTRAINT letters: D T U Y */

#define CONSTRAINT_LEN(C,STR) \
  (((C) == 'A' || (C) == 'B' || (C) == 'C' \
    || (C) == 'I' || (C) == 'J' || (C) == 'K' || (C) == 'P' \
    || (C) == 'R' || (C) == 'S') \
   ? 3 : DEFAULT_CONSTRAINT_LEN ((C), (STR)))

/* The letters I, J, K, L and M in a register constraint string
   can be used to stand for particular ranges of immediate operands.
   This macro defines what the ranges are.
   C is the letter, and VALUE is a constant value.
   Return 1 if VALUE is in the range specified by C.
	I08: arithmetic operand -127..128, as used in add, sub, etc
	I16: arithmetic operand -32768..32767, as used in SHmedia movi
	K16: arithmetic operand 0..65535, as used in SHmedia shori
	P27: shift operand 1,2,8 or 16
	K08: logical operand 0..255, as used in and, or, etc.
	M: constant 1
	N: constant 0
	I06: arithmetic operand -32..31, as used in SHmedia beqi, bnei and xori
	I10: arithmetic operand -512..511, as used in SHmedia andi, ori
*/

#define CONST_OK_FOR_I06(VALUE) (((HOST_WIDE_INT)(VALUE)) >= -32 \
				 && ((HOST_WIDE_INT)(VALUE)) <= 31)
#define CONST_OK_FOR_I08(VALUE) (((HOST_WIDE_INT)(VALUE))>= -128 \
				 && ((HOST_WIDE_INT)(VALUE)) <= 127)
#define CONST_OK_FOR_I10(VALUE) (((HOST_WIDE_INT)(VALUE)) >= -512 \
				 && ((HOST_WIDE_INT)(VALUE)) <= 511)
#define CONST_OK_FOR_I16(VALUE) (((HOST_WIDE_INT)(VALUE)) >= -32768 \
				 && ((HOST_WIDE_INT)(VALUE)) <= 32767)
#define CONST_OK_FOR_I20(VALUE) (((HOST_WIDE_INT)(VALUE)) >= -524288 \
				 && ((HOST_WIDE_INT)(VALUE)) <= 524287 \
				 && TARGET_SH2A)
#define CONST_OK_FOR_I(VALUE, STR) \
  ((STR)[1] == '0' && (STR)[2] == '6' ? CONST_OK_FOR_I06 (VALUE) \
   : (STR)[1] == '0' && (STR)[2] == '8' ? CONST_OK_FOR_I08 (VALUE) \
   : (STR)[1] == '1' && (STR)[2] == '0' ? CONST_OK_FOR_I10 (VALUE) \
   : (STR)[1] == '1' && (STR)[2] == '6' ? CONST_OK_FOR_I16 (VALUE) \
   : (STR)[1] == '2' && (STR)[2] == '0' ? CONST_OK_FOR_I20 (VALUE) \
   : 0)

#define CONST_OK_FOR_J16(VALUE) \
  ((HOST_BITS_PER_WIDE_INT >= 64 && (VALUE) == (HOST_WIDE_INT) 0xffffffff) \
   || (HOST_BITS_PER_WIDE_INT >= 64 && (VALUE) == (HOST_WIDE_INT) -1 << 32))
#define CONST_OK_FOR_J(VALUE, STR) \
  ((STR)[1] == '1' && (STR)[2] == '6' ? CONST_OK_FOR_J16 (VALUE) \
   : 0)

#define CONST_OK_FOR_K08(VALUE) (((HOST_WIDE_INT)(VALUE))>= 0 \
				 && ((HOST_WIDE_INT)(VALUE)) <= 255)
#define CONST_OK_FOR_K16(VALUE) (((HOST_WIDE_INT)(VALUE))>= 0 \
				 && ((HOST_WIDE_INT)(VALUE)) <= 65535)
#define CONST_OK_FOR_K(VALUE, STR) \
  ((STR)[1] == '0' && (STR)[2] == '8' ? CONST_OK_FOR_K08 (VALUE) \
   : (STR)[1] == '1' && (STR)[2] == '6' ? CONST_OK_FOR_K16 (VALUE)	\
   : 0)
#define CONST_OK_FOR_P27(VALUE) \
  ((VALUE)==1||(VALUE)==2||(VALUE)==8||(VALUE)==16)
#define CONST_OK_FOR_P(VALUE, STR) \
  ((STR)[1] == '2' && (STR)[2] == '7' ? CONST_OK_FOR_P27 (VALUE) \
   : 0)
#define CONST_OK_FOR_M(VALUE) ((VALUE)==1)
#define CONST_OK_FOR_N(VALUE) ((VALUE)==0)
#define CONST_OK_FOR_CONSTRAINT_P(VALUE, C, STR)	\
     ((C) == 'I' ? CONST_OK_FOR_I ((VALUE), (STR))	\
    : (C) == 'J' ? CONST_OK_FOR_J ((VALUE), (STR))	\
    : (C) == 'K' ? CONST_OK_FOR_K ((VALUE), (STR))	\
    : (C) == 'M' ? CONST_OK_FOR_M (VALUE)		\
    : (C) == 'N' ? CONST_OK_FOR_N (VALUE)		\
    : (C) == 'P' ? CONST_OK_FOR_P ((VALUE), (STR))	\
    : 0)

/* Similar, but for floating constants, and defining letters G and H.
   Here VALUE is the CONST_DOUBLE rtx itself.  */

#define CONST_DOUBLE_OK_FOR_LETTER_P(VALUE, C)		\
((C) == 'G' ? (fp_zero_operand (VALUE) && fldi_ok ())	\
 : (C) == 'H' ? (fp_one_operand (VALUE) && fldi_ok ())	\
 : (C) == 'F')

/* Given an rtx X being reloaded into a reg required to be
   in class CLASS, return the class of reg to actually use.
   In general this is just CLASS; but on some machines
   in some cases it is preferable to use a more restrictive class.  */

#define PREFERRED_RELOAD_CLASS(X, CLASS) \
  ((CLASS) == NO_REGS && TARGET_SHMEDIA \
   && (GET_CODE (X) == CONST_DOUBLE \
       || GET_CODE (X) == SYMBOL_REF \
       || PIC_DIRECT_ADDR_P (X)) \
   ? GENERAL_REGS \
   : (CLASS)) \

#if 0
#define SECONDARY_INOUT_RELOAD_CLASS(CLASS,MODE,X,ELSE) \
  ((((REGCLASS_HAS_FP_REG (CLASS) 					\
      && (GET_CODE (X) == REG						\
      && (GENERAL_OR_AP_REGISTER_P (REGNO (X))				\
	  || (FP_REGISTER_P (REGNO (X)) && (MODE) == SImode		\
	      && TARGET_FMOVD))))					\
     || (REGCLASS_HAS_GENERAL_REG (CLASS) 				\
	 && GET_CODE (X) == REG						\
	 && FP_REGISTER_P (REGNO (X))))					\
    && ! TARGET_SHMEDIA							\
    && ((MODE) == SFmode || (MODE) == SImode))				\
   ? FPUL_REGS								\
   : (((CLASS) == FPUL_REGS						\
       || (REGCLASS_HAS_FP_REG (CLASS)					\
	   && ! TARGET_SHMEDIA && MODE == SImode))			\
      && (GET_CODE (X) == MEM						\
	  || (GET_CODE (X) == REG					\
	      && (REGNO (X) >= FIRST_PSEUDO_REGISTER			\
		  || REGNO (X) == T_REG					\
		  || system_reg_operand (X, VOIDmode)))))		\
   ? GENERAL_REGS							\
   : (((CLASS) == TARGET_REGS						\
       || (TARGET_SHMEDIA && (CLASS) == SIBCALL_REGS))			\
      && !EXTRA_CONSTRAINT_Csy (X)					\
      && (GET_CODE (X) != REG || ! GENERAL_REGISTER_P (REGNO (X))))	\
   ? GENERAL_REGS							\
   : (((CLASS) == MAC_REGS || (CLASS) == PR_REGS)			\
      && GET_CODE (X) == REG && ! GENERAL_REGISTER_P (REGNO (X))	\
      && (CLASS) != REGNO_REG_CLASS (REGNO (X)))			\
   ? GENERAL_REGS							\
   : ((CLASS) != GENERAL_REGS && GET_CODE (X) == REG			\
      && TARGET_REGISTER_P (REGNO (X)))					\
   ? GENERAL_REGS : (ELSE))

#define SECONDARY_OUTPUT_RELOAD_CLASS(CLASS,MODE,X) \
 SECONDARY_INOUT_RELOAD_CLASS(CLASS,MODE,X,NO_REGS)

#define SECONDARY_INPUT_RELOAD_CLASS(CLASS,MODE,X)  \
  ((REGCLASS_HAS_FP_REG (CLASS) 					\
    && ! TARGET_SHMEDIA							\
    && immediate_operand ((X), (MODE))					\
    && ! ((fp_zero_operand (X) || fp_one_operand (X))			\
	  && (MODE) == SFmode && fldi_ok ()))				\
   ? R0_REGS								\
   : ((CLASS) == FPUL_REGS						\
      && ((GET_CODE (X) == REG						\
	   && (REGNO (X) == MACL_REG || REGNO (X) == MACH_REG		\
	       || REGNO (X) == T_REG))					\
	  || GET_CODE (X) == PLUS))					\
   ? GENERAL_REGS							\
   : (CLASS) == FPUL_REGS && immediate_operand ((X), (MODE))		\
   ? (GET_CODE (X) == CONST_INT && CONST_OK_FOR_I08 (INTVAL (X))	\
      ? GENERAL_REGS							\
      : R0_REGS)							\
   : ((CLASS) == FPSCR_REGS						\
      && ((GET_CODE (X) == REG && REGNO (X) >= FIRST_PSEUDO_REGISTER)	\
	  || (GET_CODE (X) == MEM && GET_CODE (XEXP ((X), 0)) == PLUS)))\
   ? GENERAL_REGS							\
   : (REGCLASS_HAS_FP_REG (CLASS) 					\
      && TARGET_SHMEDIA							\
      && immediate_operand ((X), (MODE))				\
      && (X) != CONST0_RTX (GET_MODE (X))				\
      && GET_MODE (X) != V4SFmode)					\
   ? GENERAL_REGS							\
   : (((MODE) == QImode || (MODE) == HImode)				\
      && TARGET_SHMEDIA && inqhi_operand ((X), (MODE)))			\
   ? GENERAL_REGS							\
   : (TARGET_SHMEDIA && (CLASS) == GENERAL_REGS				\
      && (GET_CODE (X) == LABEL_REF || PIC_DIRECT_ADDR_P (X)))		\
   ? TARGET_REGS							\
   : SECONDARY_INOUT_RELOAD_CLASS((CLASS),(MODE),(X), NO_REGS))
#else
#define HAVE_SECONDARY_RELOADS
#endif

/* Return the maximum number of consecutive registers
   needed to represent mode MODE in a register of class CLASS.

   If TARGET_SHMEDIA, we need two FP registers per word.
   Otherwise we will need at most one register per word.  */
#define CLASS_MAX_NREGS(CLASS, MODE) \
    (TARGET_SHMEDIA \
     && TEST_HARD_REG_BIT (reg_class_contents[CLASS], FIRST_FP_REG) \
     ? (GET_MODE_SIZE (MODE) + UNITS_PER_WORD/2 - 1) / (UNITS_PER_WORD/2) \
     : (GET_MODE_SIZE (MODE) + UNITS_PER_WORD - 1) / UNITS_PER_WORD)

/* If defined, gives a class of registers that cannot be used as the
   operand of a SUBREG that changes the mode of the object illegally.  */
/* ??? We need to renumber the internal numbers for the frnn registers
   when in little endian in order to allow mode size changes.  */

#define CANNOT_CHANGE_MODE_CLASS(FROM, TO, CLASS) 			    \
  sh_cannot_change_mode_class (FROM, TO, CLASS)

/* Stack layout; function entry, exit and calling.  */

/* Define the number of registers that can hold parameters.
   These macros are used only in other macro definitions below.  */

#define NPARM_REGS(MODE) \
  (TARGET_FPU_ANY && (MODE) == SFmode \
   ? (TARGET_SH5 ? 12 : 8) \
   : (TARGET_SH4 || TARGET_SH2A_DOUBLE) && (GET_MODE_CLASS (MODE) == MODE_FLOAT \
		    || GET_MODE_CLASS (MODE) == MODE_COMPLEX_FLOAT) \
   ? (TARGET_SH5 ? 12 : 8) \
   : (TARGET_SH5 ? 8 : 4))

#define FIRST_PARM_REG (FIRST_GENERAL_REG + (TARGET_SH5 ? 2 : 4))
#define FIRST_RET_REG  (FIRST_GENERAL_REG + (TARGET_SH5 ? 2 : 0))

#define FIRST_FP_PARM_REG (FIRST_FP_REG + (TARGET_SH5 ? 0 : 4))
#define FIRST_FP_RET_REG FIRST_FP_REG

/* Define this if pushing a word on the stack
   makes the stack pointer a smaller address.  */
#define STACK_GROWS_DOWNWARD

/*  Define this macro to nonzero if the addresses of local variable slots
    are at negative offsets from the frame pointer.  */
#define FRAME_GROWS_DOWNWARD 1

/* Offset from the frame pointer to the first local variable slot to
   be allocated.  */
#define STARTING_FRAME_OFFSET  0

/* If we generate an insn to push BYTES bytes,
   this says how many the stack pointer really advances by.  */
/* Don't define PUSH_ROUNDING, since the hardware doesn't do this.
   When PUSH_ROUNDING is not defined, PARM_BOUNDARY will cause gcc to
   do correct alignment.  */
#if 0
#define PUSH_ROUNDING(NPUSHED)  (((NPUSHED) + 3) & ~3)
#endif

/* Offset of first parameter from the argument pointer register value.  */
#define FIRST_PARM_OFFSET(FNDECL)  0

/* Value is the number of byte of arguments automatically
   popped when returning from a subroutine call.
   FUNDECL is the declaration node of the function (as a tree),
   FUNTYPE is the data type of the function (as a tree),
   or for a library call it is an identifier node for the subroutine name.
   SIZE is the number of bytes of arguments passed on the stack.

   On the SH, the caller does not pop any of its arguments that were passed
   on the stack.  */
#define RETURN_POPS_ARGS(FUNDECL,FUNTYPE,SIZE)  0

/* Value is the number of bytes of arguments automatically popped when
   calling a subroutine.
   CUM is the accumulated argument list.

   On SHcompact, the call trampoline pops arguments off the stack.  */
#define CALL_POPS_ARGS(CUM) (TARGET_SHCOMPACT ? (CUM).stack_regs * 8 : 0)

/* Some subroutine macros specific to this machine.  */

#define BASE_RETURN_VALUE_REG(MODE) \
  ((TARGET_FPU_ANY && ((MODE) == SFmode))			\
   ? FIRST_FP_RET_REG					\
   : TARGET_FPU_ANY && (MODE) == SCmode		\
   ? FIRST_FP_RET_REG					\
   : (TARGET_FPU_DOUBLE					\
      && ((MODE) == DFmode || (MODE) == SFmode		\
	  || (MODE) == DCmode || (MODE) == SCmode ))	\
   ? FIRST_FP_RET_REG					\
   : FIRST_RET_REG)

#define BASE_ARG_REG(MODE) \
  ((TARGET_SH2E && ((MODE) == SFmode))			\
   ? FIRST_FP_PARM_REG					\
   : (TARGET_SH4 || TARGET_SH2A_DOUBLE) && (GET_MODE_CLASS (MODE) == MODE_FLOAT	\
		    || GET_MODE_CLASS (MODE) == MODE_COMPLEX_FLOAT)\
   ? FIRST_FP_PARM_REG					\
   : FIRST_PARM_REG)

/* Define how to find the value returned by a function.
   VALTYPE is the data type of the value (as a tree).
   If the precise function being called is known, FUNC is its FUNCTION_DECL;
   otherwise, FUNC is 0.
   For the SH, this is like LIBCALL_VALUE, except that we must change the
   mode like PROMOTE_MODE does.
   ??? PROMOTE_MODE is ignored for non-scalar types.  The set of types
   tested here has to be kept in sync with the one in explow.c:promote_mode.  */

#define FUNCTION_VALUE(VALTYPE, FUNC)					\
  gen_rtx_REG (								\
	   ((GET_MODE_CLASS (TYPE_MODE (VALTYPE)) == MODE_INT		\
	     && GET_MODE_SIZE (TYPE_MODE (VALTYPE)) < 4                 \
	     && (TREE_CODE (VALTYPE) == INTEGER_TYPE			\
		 || TREE_CODE (VALTYPE) == ENUMERAL_TYPE		\
		 || TREE_CODE (VALTYPE) == BOOLEAN_TYPE			\
		 || TREE_CODE (VALTYPE) == REAL_TYPE			\
		 || TREE_CODE (VALTYPE) == OFFSET_TYPE))		\
             && sh_promote_prototypes (VALTYPE)				\
	    ? (TARGET_SHMEDIA64 ? DImode : SImode) : TYPE_MODE (VALTYPE)), \
	   BASE_RETURN_VALUE_REG (TYPE_MODE (VALTYPE)))

/* Define how to find the value returned by a library function
   assuming the value has mode MODE.  */
#define LIBCALL_VALUE(MODE) \
  gen_rtx_REG ((MODE), BASE_RETURN_VALUE_REG (MODE));

/* 1 if N is a possible register number for a function value.  */
#define FUNCTION_VALUE_REGNO_P(REGNO) \
  ((REGNO) == FIRST_RET_REG || (TARGET_SH2E && (REGNO) == FIRST_FP_RET_REG) \
   || (TARGET_SHMEDIA_FPU && (REGNO) == FIRST_FP_RET_REG))

/* 1 if N is a possible register number for function argument passing.  */
/* ??? There are some callers that pass REGNO as int, and others that pass
   it as unsigned.  We get warnings unless we do casts everywhere.  */
#define FUNCTION_ARG_REGNO_P(REGNO) \
  (((unsigned) (REGNO) >= (unsigned) FIRST_PARM_REG			\
    && (unsigned) (REGNO) < (unsigned) (FIRST_PARM_REG + NPARM_REGS (SImode)))\
   || (TARGET_FPU_ANY                                                   \
       && (unsigned) (REGNO) >= (unsigned) FIRST_FP_PARM_REG		\
       && (unsigned) (REGNO) < (unsigned) (FIRST_FP_PARM_REG		\
					   + NPARM_REGS (SFmode))))

/* Define a data type for recording info about an argument list
   during the scan of that argument list.  This data type should
   hold all necessary information about the function itself
   and about the args processed so far, enough to enable macros
   such as FUNCTION_ARG to determine where the next arg should go.

   On SH, this is a single integer, which is a number of words
   of arguments scanned so far (including the invisible argument,
   if any, which holds the structure-value-address).
   Thus NARGREGS or more means all following args should go on the stack.  */

enum sh_arg_class { SH_ARG_INT = 0, SH_ARG_FLOAT = 1 };
struct sh_args {
    int arg_count[2];
    int force_mem;
  /* Nonzero if a prototype is available for the function.  */
    int prototype_p;
  /* The number of an odd floating-point register, that should be used
     for the next argument of type float.  */
    int free_single_fp_reg;
  /* Whether we're processing an outgoing function call.  */
    int outgoing;
  /* The number of general-purpose registers that should have been
     used to pass partial arguments, that are passed totally on the
     stack.  On SHcompact, a call trampoline will pop them off the
     stack before calling the actual function, and, if the called
     function is implemented in SHcompact mode, the incoming arguments
     decoder will push such arguments back onto the stack.  For
     incoming arguments, STACK_REGS also takes into account other
     arguments passed by reference, that the decoder will also push
     onto the stack.  */
    int stack_regs;
  /* The number of general-purpose registers that should have been
     used to pass arguments, if the arguments didn't have to be passed
     by reference.  */
    int byref_regs;
  /* Set as by shcompact_byref if the current argument is to be passed
     by reference.  */
    int byref;

  /* call_cookie is a bitmask used by call expanders, as well as
     function prologue and epilogues, to allow SHcompact to comply
     with the SH5 32-bit ABI, that requires 64-bit registers to be
     used even though only the lower 32-bit half is visible in
     SHcompact mode.  The strategy is to call SHmedia trampolines.

     The alternatives for each of the argument-passing registers are
     (a) leave it unchanged; (b) pop it off the stack; (c) load its
     contents from the address in it; (d) add 8 to it, storing the
     result in the next register, then (c); (e) copy it from some
     floating-point register,

     Regarding copies from floating-point registers, r2 may only be
     copied from dr0.  r3 may be copied from dr0 or dr2.  r4 maybe
     copied from dr0, dr2 or dr4.  r5 maybe copied from dr0, dr2,
     dr4 or dr6.  r6 may be copied from dr0, dr2, dr4, dr6 or dr8.
     r7 through to r9 may be copied from dr0, dr2, dr4, dr8, dr8 or
     dr10.

     The bit mask is structured as follows:

     - 1 bit to tell whether to set up a return trampoline.

     - 3 bits to count the number consecutive registers to pop off the
       stack.

     - 4 bits for each of r9, r8, r7 and r6.

     - 3 bits for each of r5, r4, r3 and r2.

     - 3 bits set to 0 (the most significant ones)

        3           2            1           0
       1098 7654 3210 9876 5432 1098 7654 3210
       FLPF LPFL PFLP FFLP FFLP FFLP FFLP SSST
       2223 3344 4555 6666 7777 8888 9999 SSS-

     - If F is set, the register must be copied from an FP register,
       whose number is encoded in the remaining bits.

     - Else, if L is set, the register must be loaded from the address
       contained in it.  If the P bit is *not* set, the address of the
       following dword should be computed first, and stored in the
       following register.

     - Else, if P is set, the register alone should be popped off the
       stack.

     - After all this processing, the number of registers represented
       in SSS will be popped off the stack.  This is an optimization
       for pushing/popping consecutive registers, typically used for
       varargs and large arguments partially passed in registers.

     - If T is set, a return trampoline will be set up for 64-bit
     return values to be split into 2 32-bit registers.  */
#define CALL_COOKIE_RET_TRAMP_SHIFT 0
#define CALL_COOKIE_RET_TRAMP(VAL) ((VAL) << CALL_COOKIE_RET_TRAMP_SHIFT)
#define CALL_COOKIE_STACKSEQ_SHIFT 1
#define CALL_COOKIE_STACKSEQ(VAL) ((VAL) << CALL_COOKIE_STACKSEQ_SHIFT)
#define CALL_COOKIE_STACKSEQ_GET(COOKIE) \
  (((COOKIE) >> CALL_COOKIE_STACKSEQ_SHIFT) & 7)
#define CALL_COOKIE_INT_REG_SHIFT(REG) \
  (4 * (7 - (REG)) + (((REG) <= 2) ? ((REG) - 2) : 1) + 3)
#define CALL_COOKIE_INT_REG(REG, VAL) \
  ((VAL) << CALL_COOKIE_INT_REG_SHIFT (REG))
#define CALL_COOKIE_INT_REG_GET(COOKIE, REG) \
  (((COOKIE) >> CALL_COOKIE_INT_REG_SHIFT (REG)) & ((REG) < 4 ? 7 : 15))
    long call_cookie;

  /* This is set to nonzero when the call in question must use the Renesas ABI,
     even without the -mrenesas option.  */
    int renesas_abi;
};

#define CUMULATIVE_ARGS  struct sh_args

#define GET_SH_ARG_CLASS(MODE) \
  ((TARGET_FPU_ANY && (MODE) == SFmode) \
   ? SH_ARG_FLOAT \
   /* There's no mention of complex float types in the SH5 ABI, so we
      should presumably handle them as aggregate types.  */ \
   : TARGET_SH5 && GET_MODE_CLASS (MODE) == MODE_COMPLEX_FLOAT \
   ? SH_ARG_INT \
   : TARGET_FPU_DOUBLE && (GET_MODE_CLASS (MODE) == MODE_FLOAT \
			   || GET_MODE_CLASS (MODE) == MODE_COMPLEX_FLOAT) \
   ? SH_ARG_FLOAT : SH_ARG_INT)

#define ROUND_ADVANCE(SIZE) \
  (((SIZE) + UNITS_PER_WORD - 1) / UNITS_PER_WORD)

/* Round a register number up to a proper boundary for an arg of mode
   MODE.

   The SH doesn't care about double alignment, so we only
   round doubles to even regs when asked to explicitly.  */

#define ROUND_REG(CUM, MODE) \
   (((TARGET_ALIGN_DOUBLE					\
      || ((TARGET_SH4 || TARGET_SH2A_DOUBLE) && ((MODE) == DFmode || (MODE) == DCmode)	\
	  && (CUM).arg_count[(int) SH_ARG_FLOAT] < NPARM_REGS (MODE)))\
     && GET_MODE_UNIT_SIZE ((MODE)) > UNITS_PER_WORD)		\
    ? ((CUM).arg_count[(int) GET_SH_ARG_CLASS (MODE)]		\
       + ((CUM).arg_count[(int) GET_SH_ARG_CLASS (MODE)] & 1))	\
    : (CUM).arg_count[(int) GET_SH_ARG_CLASS (MODE)])

/* Initialize a variable CUM of type CUMULATIVE_ARGS
   for a call to a function whose data type is FNTYPE.
   For a library call, FNTYPE is 0.

   On SH, the offset always starts at 0: the first parm reg is always
   the same reg for a given argument class.

   For TARGET_HITACHI, the structure value pointer is passed in memory.  */

#define INIT_CUMULATIVE_ARGS(CUM, FNTYPE, LIBNAME, FNDECL, N_NAMED_ARGS) \
  sh_init_cumulative_args (& (CUM), (FNTYPE), (LIBNAME), (FNDECL), (N_NAMED_ARGS), VOIDmode)

#define INIT_CUMULATIVE_LIBCALL_ARGS(CUM, MODE, LIBNAME) \
  sh_init_cumulative_args (& (CUM), NULL_TREE, (LIBNAME), NULL_TREE, 0, (MODE))

#define FUNCTION_ARG_ADVANCE(CUM, MODE, TYPE, NAMED)	\
	sh_function_arg_advance (&(CUM), (MODE), (TYPE), (NAMED))
#define FUNCTION_ARG(CUM, MODE, TYPE, NAMED)	\
	sh_function_arg (&(CUM), (MODE), (TYPE), (NAMED))

/* Return boolean indicating arg of mode MODE will be passed in a reg.
   This macro is only used in this file.  */

#define PASS_IN_REG_P(CUM, MODE, TYPE) \
  (((TYPE) == 0 \
    || (! TREE_ADDRESSABLE ((tree)(TYPE)) \
	&& (! (TARGET_HITACHI || (CUM).renesas_abi) \
	    || ! (AGGREGATE_TYPE_P (TYPE) \
		  || (!TARGET_FPU_ANY \
		      && (GET_MODE_CLASS (MODE) == MODE_FLOAT \
			  && GET_MODE_SIZE (MODE) > GET_MODE_SIZE (SFmode))))))) \
   && ! (CUM).force_mem \
   && (TARGET_SH2E \
       ? ((MODE) == BLKmode \
	  ? (((CUM).arg_count[(int) SH_ARG_INT] * UNITS_PER_WORD \
	      + int_size_in_bytes (TYPE)) \
	     <= NPARM_REGS (SImode) * UNITS_PER_WORD) \
	  : ((ROUND_REG((CUM), (MODE)) \
	      + HARD_REGNO_NREGS (BASE_ARG_REG (MODE), (MODE))) \
	     <= NPARM_REGS (MODE))) \
       : ROUND_REG ((CUM), (MODE)) < NPARM_REGS (MODE)))

/* By accident we got stuck with passing SCmode on SH4 little endian
   in two registers that are nominally successive - which is different from
   two single SFmode values, where we take endianness translation into
   account.  That does not work at all if an odd number of registers is
   already in use, so that got fixed, but library functions are still more
   likely to use complex numbers without mixing them with SFmode arguments
   (which in C would have to be structures), so for the sake of ABI
   compatibility the way SCmode values are passed when an even number of
   FP registers is in use remains different from a pair of SFmode values for
   now.
   I.e.:
   foo (double); a: fr5,fr4
   foo (float a, float b); a: fr5 b: fr4
   foo (__complex float a); a.real fr4 a.imag: fr5 - for consistency,
                            this should be the other way round...
   foo (float a, __complex float b); a: fr5 b.real: fr4 b.imag: fr7  */
#define FUNCTION_ARG_SCmode_WART 1

/* If an argument of size 5, 6 or 7 bytes is to be passed in a 64-bit
   register in SHcompact mode, it must be padded in the most
   significant end.  This means that passing it by reference wouldn't
   pad properly on a big-endian machine.  In this particular case, we
   pass this argument on the stack, in a way that the call trampoline
   will load its value into the appropriate register.  */
#define SHCOMPACT_FORCE_ON_STACK(MODE,TYPE) \
  ((MODE) == BLKmode \
   && TARGET_SHCOMPACT \
   && ! TARGET_LITTLE_ENDIAN \
   && int_size_in_bytes (TYPE) > 4 \
   && int_size_in_bytes (TYPE) < 8)

/* Minimum alignment for an argument to be passed by callee-copy
   reference.  We need such arguments to be aligned to 8 byte
   boundaries, because they'll be loaded using quad loads.  */
#define SH_MIN_ALIGN_FOR_CALLEE_COPY (8 * BITS_PER_UNIT)

/* The SH5 ABI requires floating-point arguments to be passed to
   functions without a prototype in both an FP register and a regular
   register or the stack.  When passing the argument in both FP and
   general-purpose registers, list the FP register first.  */
#define SH5_PROTOTYPELESS_FLOAT_ARG(CUM,MODE) \
  (gen_rtx_PARALLEL							\
   ((MODE),								\
    gen_rtvec (2,							\
	       gen_rtx_EXPR_LIST					\
	       (VOIDmode,						\
		((CUM).arg_count[(int) SH_ARG_INT] < NPARM_REGS (SImode) \
		 ? gen_rtx_REG ((MODE), FIRST_FP_PARM_REG		\
				+ (CUM).arg_count[(int) SH_ARG_FLOAT])	\
		 : NULL_RTX),						\
		const0_rtx),						\
	       gen_rtx_EXPR_LIST					\
	       (VOIDmode,						\
		((CUM).arg_count[(int) SH_ARG_INT] < NPARM_REGS (SImode) \
		 ? gen_rtx_REG ((MODE), FIRST_PARM_REG			\
				+ (CUM).arg_count[(int) SH_ARG_INT])	\
		 : gen_rtx_REG ((MODE), FIRST_FP_PARM_REG		\
				+ (CUM).arg_count[(int) SH_ARG_FLOAT])), \
		const0_rtx))))

/* The SH5 ABI requires regular registers or stack slots to be
   reserved for floating-point arguments.  Registers are taken care of
   in FUNCTION_ARG_ADVANCE, but stack slots must be reserved here.
   Unfortunately, there's no way to just reserve a stack slot, so
   we'll end up needlessly storing a copy of the argument in the
   stack.  For incoming arguments, however, the PARALLEL will be
   optimized to the register-only form, and the value in the stack
   slot won't be used at all.  */
#define SH5_PROTOTYPED_FLOAT_ARG(CUM,MODE,REG) \
  ((CUM).arg_count[(int) SH_ARG_INT] < NPARM_REGS (SImode)		\
   ? gen_rtx_REG ((MODE), (REG))					\
   : gen_rtx_PARALLEL ((MODE),						\
		       gen_rtvec (2,					\
				  gen_rtx_EXPR_LIST			\
				  (VOIDmode, NULL_RTX,			\
				   const0_rtx),				\
				  gen_rtx_EXPR_LIST			\
				  (VOIDmode, gen_rtx_REG ((MODE),	\
							  (REG)),	\
				   const0_rtx))))

#define SH5_WOULD_BE_PARTIAL_NREGS(CUM, MODE, TYPE, NAMED) \
  (TARGET_SH5							\
   && ((MODE) == BLKmode || (MODE) == TImode || (MODE) == CDImode \
       || (MODE) == DCmode) \
   && ((CUM).arg_count[(int) SH_ARG_INT]			\
       + (((MODE) == BLKmode ? int_size_in_bytes (TYPE)		\
			     : GET_MODE_SIZE (MODE))		\
	  + 7) / 8) > NPARM_REGS (SImode))

/* Perform any needed actions needed for a function that is receiving a
   variable number of arguments.  */

/* Implement `va_start' for varargs and stdarg.  */
#define EXPAND_BUILTIN_VA_START(valist, nextarg) \
  sh_va_start (valist, nextarg)

/* Call the function profiler with a given profile label.
   We use two .aligns, so as to make sure that both the .long is aligned
   on a 4 byte boundary, and that the .long is a fixed distance (2 bytes)
   from the trapa instruction.  */

#define FUNCTION_PROFILER(STREAM,LABELNO)			\
{								\
  if (TARGET_SHMEDIA)						\
    {								\
      fprintf((STREAM), "\tmovi\t33,r0\n");			\
      fprintf((STREAM), "\ttrapa\tr0\n");			\
      asm_fprintf((STREAM), "\t.long\t%LLP%d\n", (LABELNO));	\
    }								\
  else								\
    {								\
      fprintf((STREAM), "\t.align\t2\n");			\
      fprintf((STREAM), "\ttrapa\t#33\n");			\
      fprintf((STREAM), "\t.align\t2\n");			\
      asm_fprintf((STREAM), "\t.long\t%LLP%d\n", (LABELNO));	\
    }								\
}

/* Define this macro if the code for function profiling should come
   before the function prologue.  Normally, the profiling code comes
   after.  */

#define PROFILE_BEFORE_PROLOGUE

/* EXIT_IGNORE_STACK should be nonzero if, when returning from a function,
   the stack pointer does not matter.  The value is tested only in
   functions that have frame pointers.
   No definition is equivalent to always zero.  */

#define EXIT_IGNORE_STACK 1

/*
   On the SH, the trampoline looks like
   2 0002 D202     	   	mov.l	l2,r2
   1 0000 D301     		mov.l	l1,r3
   3 0004 422B     		jmp	@r2
   4 0006 0009     		nop
   5 0008 00000000 	l1:  	.long   area
   6 000c 00000000 	l2:	.long   function  */

/* Length in units of the trampoline for entering a nested function.  */
#define TRAMPOLINE_SIZE  (TARGET_SHMEDIA64 ? 40 : TARGET_SH5 ? 24 : 16)

/* Alignment required for a trampoline in bits .  */
#define TRAMPOLINE_ALIGNMENT \
  ((CACHE_LOG < 3 || (TARGET_SMALLCODE && ! TARGET_HARVARD)) ? 32 \
   : TARGET_SHMEDIA ? 256 : 64)

/* Emit RTL insns to initialize the variable parts of a trampoline.
   FNADDR is an RTX for the address of the function's pure code.
   CXT is an RTX for the static chain value for the function.  */

#define INITIALIZE_TRAMPOLINE(TRAMP, FNADDR, CXT) \
  sh_initialize_trampoline ((TRAMP), (FNADDR), (CXT))

/* On SH5, trampolines are SHmedia code, so add 1 to the address.  */

#define TRAMPOLINE_ADJUST_ADDRESS(TRAMP) do				\
{									\
  if (TARGET_SHMEDIA)							\
    (TRAMP) = expand_simple_binop (Pmode, PLUS, (TRAMP), const1_rtx,	\
				   gen_reg_rtx (Pmode), 0,		\
				   OPTAB_LIB_WIDEN);			\
} while (0)

/* A C expression whose value is RTL representing the value of the return
   address for the frame COUNT steps up from the current frame.
   FRAMEADDR is already the frame pointer of the COUNT frame, so we
   can ignore COUNT.  */

#define RETURN_ADDR_RTX(COUNT, FRAME)	\
  (((COUNT) == 0) ? sh_get_pr_initial_val () : (rtx) 0)

/* A C expression whose value is RTL representing the location of the
   incoming return address at the beginning of any function, before the
   prologue.  This RTL is either a REG, indicating that the return
   value is saved in REG, or a MEM representing a location in
   the stack.  */
#define INCOMING_RETURN_ADDR_RTX \
  gen_rtx_REG (Pmode, TARGET_SHMEDIA ? PR_MEDIA_REG : PR_REG)

/* Addressing modes, and classification of registers for them.  */
#define HAVE_POST_INCREMENT  TARGET_SH1
#define HAVE_PRE_DECREMENT   TARGET_SH1

#define USE_LOAD_POST_INCREMENT(mode)    ((mode == SImode || mode == DImode) \
                                           ? 0 : TARGET_SH1)
#define USE_LOAD_PRE_DECREMENT(mode)     0
#define USE_STORE_POST_INCREMENT(mode)   0
#define USE_STORE_PRE_DECREMENT(mode)    ((mode == SImode || mode == DImode) \
                                           ? 0 : TARGET_SH1)

#define MOVE_BY_PIECES_P(SIZE, ALIGN) \
  (move_by_pieces_ninsns (SIZE, ALIGN, MOVE_MAX_PIECES + 1) \
   < (TARGET_SMALLCODE ? 2 : ((ALIGN >= 32) ? 16 : 2)))

#define STORE_BY_PIECES_P(SIZE, ALIGN) \
  (move_by_pieces_ninsns (SIZE, ALIGN, STORE_MAX_PIECES + 1) \
   < (TARGET_SMALLCODE ? 2 : ((ALIGN >= 32) ? 16 : 2)))

/* Macros to check register numbers against specific register classes.  */

/* These assume that REGNO is a hard or pseudo reg number.
   They give nonzero only if REGNO is a hard reg of the suitable class
   or a pseudo reg currently allocated to a suitable hard reg.
   Since they use reg_renumber, they are safe only once reg_renumber
   has been allocated, which happens in local-alloc.c.  */

#define REGNO_OK_FOR_BASE_P(REGNO) \
  (GENERAL_OR_AP_REGISTER_P (REGNO) \
   || GENERAL_OR_AP_REGISTER_P (reg_renumber[(REGNO)]))
#define REGNO_OK_FOR_INDEX_P(REGNO) \
  (TARGET_SHMEDIA \
   ? (GENERAL_REGISTER_P (REGNO) \
      || GENERAL_REGISTER_P ((unsigned) reg_renumber[(REGNO)])) \
   : (REGNO) == R0_REG || (unsigned) reg_renumber[(REGNO)] == R0_REG)

/* Maximum number of registers that can appear in a valid memory
   address.  */

#define MAX_REGS_PER_ADDRESS 2

/* Recognize any constant value that is a valid address.  */

#define CONSTANT_ADDRESS_P(X)	(GET_CODE (X) == LABEL_REF)

/* Nonzero if the constant value X is a legitimate general operand.  */
/* can_store_by_pieces constructs VOIDmode CONST_DOUBLEs.  */

#define LEGITIMATE_CONSTANT_P(X) \
  (TARGET_SHMEDIA							\
   ? ((GET_MODE (X) != DFmode						\
       && GET_MODE_CLASS (GET_MODE (X)) != MODE_VECTOR_FLOAT)		\
      || (X) == CONST0_RTX (GET_MODE (X))				\
      || ! TARGET_SHMEDIA_FPU						\
      || TARGET_SHMEDIA64)						\
   : (GET_CODE (X) != CONST_DOUBLE					\
      || GET_MODE (X) == DFmode || GET_MODE (X) == SFmode		\
      || GET_MODE (X) == DImode || GET_MODE (X) == VOIDmode))

/* The macros REG_OK_FOR..._P assume that the arg is a REG rtx
   and check its validity for a certain class.
   We have two alternate definitions for each of them.
   The usual definition accepts all pseudo regs; the other rejects
   them unless they have been allocated suitable hard regs.
   The symbol REG_OK_STRICT causes the latter definition to be used.  */

#ifndef REG_OK_STRICT

/* Nonzero if X is a hard reg that can be used as a base reg
   or if it is a pseudo reg.  */
#define REG_OK_FOR_BASE_P(X) \
  (GENERAL_OR_AP_REGISTER_P (REGNO (X)) || REGNO (X) >= FIRST_PSEUDO_REGISTER)

/* Nonzero if X is a hard reg that can be used as an index
   or if it is a pseudo reg.  */
#define REG_OK_FOR_INDEX_P(X) \
  ((TARGET_SHMEDIA ? GENERAL_REGISTER_P (REGNO (X)) \
    : REGNO (X) == R0_REG) || REGNO (X) >= FIRST_PSEUDO_REGISTER)

/* Nonzero if X/OFFSET is a hard reg that can be used as an index
   or if X is a pseudo reg.  */
#define SUBREG_OK_FOR_INDEX_P(X, OFFSET) \
  ((TARGET_SHMEDIA ? GENERAL_REGISTER_P (REGNO (X)) \
    : REGNO (X) == R0_REG && OFFSET == 0) || REGNO (X) >= FIRST_PSEUDO_REGISTER)

#else

/* Nonzero if X is a hard reg that can be used as a base reg.  */
#define REG_OK_FOR_BASE_P(X) \
  REGNO_OK_FOR_BASE_P (REGNO (X))

/* Nonzero if X is a hard reg that can be used as an index.  */
#define REG_OK_FOR_INDEX_P(X) \
  REGNO_OK_FOR_INDEX_P (REGNO (X))

/* Nonzero if X/OFFSET is a hard reg that can be used as an index.  */
#define SUBREG_OK_FOR_INDEX_P(X, OFFSET) \
  (REGNO_OK_FOR_INDEX_P (REGNO (X)) && (OFFSET) == 0)

#endif

/* The 'Q' constraint is a pc relative load operand.  */
#define EXTRA_CONSTRAINT_Q(OP)                          		\
  (GET_CODE (OP) == MEM 						\
   && ((GET_CODE (XEXP ((OP), 0)) == LABEL_REF)				\
       || (GET_CODE (XEXP ((OP), 0)) == CONST                		\
	   && GET_CODE (XEXP (XEXP ((OP), 0), 0)) == PLUS		\
	   && GET_CODE (XEXP (XEXP (XEXP ((OP), 0), 0), 0)) == LABEL_REF \
	   && GET_CODE (XEXP (XEXP (XEXP ((OP), 0), 0), 1)) == CONST_INT)))

/* Extra address constraints.  */
#define EXTRA_CONSTRAINT_A(OP, STR) 0

/* Constraint for selecting FLDI0 or FLDI1 instruction. If the clobber
   operand is not SCRATCH (i.e. REG) then R0 is probably being
   used, hence mova is being used, hence do not select this pattern */
#define EXTRA_CONSTRAINT_Bsc(OP)    (GET_CODE(OP) == SCRATCH)
#define EXTRA_CONSTRAINT_B(OP, STR) \
  ((STR)[1] == 's' && (STR)[2] == 'c' ? EXTRA_CONSTRAINT_Bsc (OP) \
   : 0)

/* The `Css' constraint is a signed 16-bit constant, literal or symbolic.  */
#define EXTRA_CONSTRAINT_Css(OP) \
  (GET_CODE (OP) == CONST \
   && GET_CODE (XEXP ((OP), 0)) == SIGN_EXTEND \
   && (GET_MODE (XEXP ((OP), 0)) == DImode \
       || GET_MODE (XEXP ((OP), 0)) == SImode) \
<<<<<<< HEAD
=======
   && GET_CODE (XEXP (XEXP ((OP), 0), 0)) == TRUNCATE \
   && GET_MODE (XEXP (XEXP ((OP), 0), 0)) == HImode \
   && (MOVI_SHORI_BASE_OPERAND_P (XEXP (XEXP (XEXP ((OP), 0), 0), 0)) \
       || (GET_CODE (XEXP (XEXP (XEXP ((OP), 0), 0), 0)) == ASHIFTRT \
	   && (MOVI_SHORI_BASE_OPERAND_P \
	       (XEXP (XEXP (XEXP (XEXP ((OP), 0), 0), 0), 0))) \
	   && GET_CODE (XEXP (XEXP (XEXP (XEXP ((OP), 0), 0), 0), \
			      1)) == CONST_INT)))

/* The `Csu' constraint is an unsigned 16-bit constant, literal or symbolic.  */
#define EXTRA_CONSTRAINT_Csu(OP) \
  (GET_CODE (OP) == CONST \
   && GET_CODE (XEXP ((OP), 0)) == ZERO_EXTEND \
   && (GET_MODE (XEXP ((OP), 0)) == DImode \
       || GET_MODE (XEXP ((OP), 0)) == SImode) \
>>>>>>> c355071f
   && GET_CODE (XEXP (XEXP ((OP), 0), 0)) == TRUNCATE \
   && GET_MODE (XEXP (XEXP ((OP), 0), 0)) == HImode \
   && (MOVI_SHORI_BASE_OPERAND_P (XEXP (XEXP (XEXP ((OP), 0), 0), 0)) \
       || (GET_CODE (XEXP (XEXP (XEXP ((OP), 0), 0), 0)) == ASHIFTRT \
	   && (MOVI_SHORI_BASE_OPERAND_P \
	       (XEXP (XEXP (XEXP (XEXP ((OP), 0), 0), 0), 0))) \
	   && GET_CODE (XEXP (XEXP (XEXP (XEXP ((OP), 0), 0), 0), \
			      1)) == CONST_INT)))

/* Check whether OP is a datalabel unspec.  */
#define DATALABEL_REF_NO_CONST_P(OP) \
  (GET_CODE (OP) == UNSPEC \
   && XINT ((OP), 1) == UNSPEC_DATALABEL \
   && XVECLEN ((OP), 0) == 1 \
   && GET_CODE (XVECEXP ((OP), 0, 0)) == LABEL_REF)

#define GOT_ENTRY_P(OP) \
  (GET_CODE (OP) == CONST && GET_CODE (XEXP ((OP), 0)) == UNSPEC \
   && XINT (XEXP ((OP), 0), 1) == UNSPEC_GOT)

#define GOTPLT_ENTRY_P(OP) \
  (GET_CODE (OP) == CONST && GET_CODE (XEXP ((OP), 0)) == UNSPEC \
   && XINT (XEXP ((OP), 0), 1) == UNSPEC_GOTPLT)

#define UNSPEC_GOTOFF_P(OP) \
  (GET_CODE (OP) == UNSPEC && XINT ((OP), 1) == UNSPEC_GOTOFF)

#define GOTOFF_P(OP) \
  (GET_CODE (OP) == CONST \
   && (UNSPEC_GOTOFF_P (XEXP ((OP), 0)) \
       || (GET_CODE (XEXP ((OP), 0)) == PLUS \
           && UNSPEC_GOTOFF_P (XEXP (XEXP ((OP), 0), 0)) \
	   && GET_CODE (XEXP (XEXP ((OP), 0), 1)) == CONST_INT)))

#define PIC_ADDR_P(OP) \
  (GET_CODE (OP) == CONST && GET_CODE (XEXP ((OP), 0)) == UNSPEC \
   && XINT (XEXP ((OP), 0), 1) == UNSPEC_PIC)

#define PIC_OFFSET_P(OP) \
  (PIC_ADDR_P (OP) \
   && GET_CODE (XVECEXP (XEXP ((OP), 0), 0, 0)) == MINUS \
   && reg_mentioned_p (pc_rtx, XEXP (XVECEXP (XEXP ((OP), 0), 0, 0), 1)))

#define PIC_DIRECT_ADDR_P(OP) \
  (PIC_ADDR_P (OP) && GET_CODE (XVECEXP (XEXP ((OP), 0), 0, 0)) != MINUS)

#define NON_PIC_REFERENCE_P(OP) \
  (GET_CODE (OP) == LABEL_REF || GET_CODE (OP) == SYMBOL_REF \
   || (GET_CODE (OP) == CONST \
       && (GET_CODE (XEXP ((OP), 0)) == LABEL_REF \
	   || GET_CODE (XEXP ((OP), 0)) == SYMBOL_REF \
	   || DATALABEL_REF_NO_CONST_P (XEXP ((OP), 0)))) \
   || (GET_CODE (OP) == CONST && GET_CODE (XEXP ((OP), 0)) == PLUS \
       && (GET_CODE (XEXP (XEXP ((OP), 0), 0)) == SYMBOL_REF \
	   || GET_CODE (XEXP (XEXP ((OP), 0), 0)) == LABEL_REF \
	   || DATALABEL_REF_NO_CONST_P (XEXP (XEXP ((OP), 0), 0))) \
       && GET_CODE (XEXP (XEXP ((OP), 0), 1)) == CONST_INT))

#define PIC_REFERENCE_P(OP) \
  (GOT_ENTRY_P (OP) || GOTPLT_ENTRY_P (OP) \
   || GOTOFF_P (OP) || PIC_ADDR_P (OP))

#define MOVI_SHORI_BASE_OPERAND_P(OP) \
  (flag_pic \
   ? (GOT_ENTRY_P (OP) || GOTPLT_ENTRY_P (OP)  || GOTOFF_P (OP) \
      || PIC_OFFSET_P (OP)) \
   : NON_PIC_REFERENCE_P (OP))

/* The `Csy' constraint is a label or a symbol.  */
#define EXTRA_CONSTRAINT_Csy(OP) \
  (NON_PIC_REFERENCE_P (OP) || PIC_DIRECT_ADDR_P (OP))

/* A zero in any shape or form.  */
#define EXTRA_CONSTRAINT_Z(OP) \
  ((OP) == CONST0_RTX (GET_MODE (OP)))

/* Any vector constant we can handle.  */
#define EXTRA_CONSTRAINT_W(OP) \
  (GET_CODE (OP) == CONST_VECTOR \
   && (sh_rep_vec ((OP), VOIDmode) \
       || (HOST_BITS_PER_WIDE_INT >= 64 \
	   ? sh_const_vec ((OP), VOIDmode) \
	   : sh_1el_vec ((OP), VOIDmode))))

/* A non-explicit constant that can be loaded directly into a general purpose
   register.  This is like 's' except we don't allow PIC_DIRECT_ADDR_P.  */
#define EXTRA_CONSTRAINT_Cpg(OP) \
  (CONSTANT_P (OP) \
   && GET_CODE (OP) != CONST_INT \
   && GET_CODE (OP) != CONST_DOUBLE \
   && (!flag_pic \
       || (LEGITIMATE_PIC_OPERAND_P (OP) \
        && (! PIC_ADDR_P (OP) || PIC_OFFSET_P (OP)) \
        && GET_CODE (OP) != LABEL_REF)))
#define EXTRA_CONSTRAINT_C(OP, STR) \
  ((STR)[1] == 's' && (STR)[2] == 's' ? EXTRA_CONSTRAINT_Css (OP) \
   : (STR)[1] == 's' && (STR)[2] == 'u' ? EXTRA_CONSTRAINT_Csu (OP) \
   : (STR)[1] == 's' && (STR)[2] == 'y' ? EXTRA_CONSTRAINT_Csy (OP) \
   : (STR)[1] == 'p' && (STR)[2] == 'g' ? EXTRA_CONSTRAINT_Cpg (OP) \
   : 0)

#define EXTRA_MEMORY_CONSTRAINT(C,STR) ((C) == 'S')
#define EXTRA_CONSTRAINT_Sr0(OP) \
  (memory_operand((OP), GET_MODE (OP)) \
   && ! refers_to_regno_p (R0_REG, R0_REG + 1, OP, (rtx *)0))
#define EXTRA_CONSTRAINT_Sua(OP) \
  (memory_operand((OP), GET_MODE (OP)) \
   && GET_CODE (XEXP (OP, 0)) != PLUS)
#define EXTRA_CONSTRAINT_S(OP, STR) \
  ((STR)[1] == 'r' && (STR)[2] == '0' ? EXTRA_CONSTRAINT_Sr0 (OP) \
   : (STR)[1] == 'u' && (STR)[2] == 'a' ? EXTRA_CONSTRAINT_Sua (OP) \
   : 0)

#define EXTRA_CONSTRAINT_STR(OP, C, STR)		\
  ((C) == 'Q' ? EXTRA_CONSTRAINT_Q (OP)	\
   : (C) == 'A' ? EXTRA_CONSTRAINT_A ((OP), (STR)) \
   : (C) == 'B' ? EXTRA_CONSTRAINT_B ((OP), (STR)) \
   : (C) == 'C' ? EXTRA_CONSTRAINT_C ((OP), (STR)) \
   : (C) == 'S' ? EXTRA_CONSTRAINT_S ((OP), (STR)) \
   : (C) == 'W' ? EXTRA_CONSTRAINT_W (OP) \
   : (C) == 'Z' ? EXTRA_CONSTRAINT_Z (OP) \
   : 0)

/* GO_IF_LEGITIMATE_ADDRESS recognizes an RTL expression
   that is a valid memory address for an instruction.
   The MODE argument is the machine mode for the MEM expression
   that wants to use this address.  */

#define MODE_DISP_OK_4(X,MODE) \
(GET_MODE_SIZE (MODE) == 4 && (unsigned) INTVAL (X) < 64	\
 && ! (INTVAL (X) & 3) && ! (TARGET_SH2E && (MODE) == SFmode))

#define MODE_DISP_OK_8(X,MODE) \
((GET_MODE_SIZE(MODE)==8) && ((unsigned)INTVAL(X)<60)	\
 && ! (INTVAL(X) & 3) && ! (TARGET_SH4 && (MODE) == DFmode))

#undef MODE_DISP_OK_4
#define MODE_DISP_OK_4(X,MODE) \
((GET_MODE_SIZE (MODE) == 4 && (unsigned) INTVAL (X) < 64	\
  && ! (INTVAL (X) & 3) && ! (TARGET_SH2E && (MODE) == SFmode)) \
  || ((GET_MODE_SIZE(MODE)==4) && ((unsigned)INTVAL(X)<16383)	\
  && ! (INTVAL(X) & 3) && TARGET_SH2A))

#undef MODE_DISP_OK_8
#define MODE_DISP_OK_8(X,MODE) \
(((GET_MODE_SIZE(MODE)==8) && ((unsigned)INTVAL(X)<60)	\
  && ! (INTVAL(X) & 3) && ! ((TARGET_SH4 || TARGET_SH2A) && (MODE) == DFmode)) \
 || ((GET_MODE_SIZE(MODE)==8) && ((unsigned)INTVAL(X)<8192)	\
  && ! (INTVAL(X) & (TARGET_SH2A_DOUBLE ? 7 : 3)) && (TARGET_SH2A && (MODE) == DFmode)))

#define BASE_REGISTER_RTX_P(X)				\
  ((GET_CODE (X) == REG && REG_OK_FOR_BASE_P (X))	\
   || (GET_CODE (X) == SUBREG				\
       && TRULY_NOOP_TRUNCATION (GET_MODE_BITSIZE (GET_MODE ((X))), \
				 GET_MODE_BITSIZE (GET_MODE (SUBREG_REG (X)))) \
       && GET_CODE (SUBREG_REG (X)) == REG		\
       && REG_OK_FOR_BASE_P (SUBREG_REG (X))))

/* Since this must be r0, which is a single register class, we must check
   SUBREGs more carefully, to be sure that we don't accept one that extends
   outside the class.  */
#define INDEX_REGISTER_RTX_P(X)				\
  ((GET_CODE (X) == REG && REG_OK_FOR_INDEX_P (X))	\
   || (GET_CODE (X) == SUBREG				\
       && TRULY_NOOP_TRUNCATION (GET_MODE_BITSIZE (GET_MODE ((X))), \
				 GET_MODE_BITSIZE (GET_MODE (SUBREG_REG (X)))) \
       && GET_CODE (SUBREG_REG (X)) == REG		\
       && SUBREG_OK_FOR_INDEX_P (SUBREG_REG (X), SUBREG_BYTE (X))))

/* Jump to LABEL if X is a valid address RTX.  This must also take
   REG_OK_STRICT into account when deciding about valid registers, but it uses
   the above macros so we are in luck.

   Allow  REG
	  REG+disp
	  REG+r0
	  REG++
	  --REG  */

/* ??? The SH2e does not have the REG+disp addressing mode when loading values
   into the FRx registers.  We implement this by setting the maximum offset
   to zero when the value is SFmode.  This also restricts loading of SFmode
   values into the integer registers, but that can't be helped.  */

/* The SH allows a displacement in a QI or HI amode, but only when the
   other operand is R0. GCC doesn't handle this very well, so we forgo
   all of that.

   A legitimate index for a QI or HI is 0, SI can be any number 0..63,
   DI can be any number 0..60.  */

#define GO_IF_LEGITIMATE_INDEX(MODE, OP, LABEL)  			\
  do {									\
    if (GET_CODE (OP) == CONST_INT) 					\
      {									\
	if (TARGET_SHMEDIA)						\
	  {								\
	    int MODE_SIZE;						\
	    /* Check if this the address of an unaligned load / store.  */\
	    if ((MODE) == VOIDmode)					\
	     {								\
	      if (CONST_OK_FOR_I06 (INTVAL (OP)))			\
		goto LABEL;						\
	      break;							\
	     }								\
	    MODE_SIZE = GET_MODE_SIZE (MODE);				\
	    if (! (INTVAL (OP) & (MODE_SIZE - 1))			\
		&& INTVAL (OP) >= -512 * MODE_SIZE			\
		&& INTVAL (OP) < 512 * MODE_SIZE)			\
	      goto LABEL;						\
	    else							\
	      break;							\
	  }								\
	if (MODE_DISP_OK_4 ((OP), (MODE)))  goto LABEL;		      	\
	if (MODE_DISP_OK_8 ((OP), (MODE)))  goto LABEL;		      	\
      }									\
  } while(0)

#define ALLOW_INDEXED_ADDRESS \
  ((!TARGET_SHMEDIA32 && !TARGET_SHCOMPACT) || TARGET_ALLOW_INDEXED_ADDRESS)

#define GO_IF_LEGITIMATE_ADDRESS(MODE, X, LABEL)			\
{									\
  if (BASE_REGISTER_RTX_P (X))						\
    goto LABEL;								\
  else if ((GET_CODE (X) == POST_INC || GET_CODE (X) == PRE_DEC)	\
	   && ! TARGET_SHMEDIA						\
	   && BASE_REGISTER_RTX_P (XEXP ((X), 0)))			\
    goto LABEL;								\
  else if (GET_CODE (X) == PLUS						\
	   && ((MODE) != PSImode || reload_completed))			\
    {									\
      rtx xop0 = XEXP ((X), 0);						\
      rtx xop1 = XEXP ((X), 1);						\
      if (GET_MODE_SIZE (MODE) <= 8 && BASE_REGISTER_RTX_P (xop0))	\
	GO_IF_LEGITIMATE_INDEX ((MODE), xop1, LABEL);			\
      if ((ALLOW_INDEXED_ADDRESS || GET_MODE (X) == DImode		\
	   || ((xop0 == stack_pointer_rtx				\
		|| xop0 == hard_frame_pointer_rtx)			\
	       && REG_P (xop1) && REGNO (xop1) == R0_REG)		\
	   || ((xop1 == stack_pointer_rtx				\
		|| xop1 == hard_frame_pointer_rtx)			\
	       && REG_P (xop0) && REGNO (xop0) == R0_REG))		\
	  && ((!TARGET_SHMEDIA && GET_MODE_SIZE (MODE) <= 4)		\
	      || (TARGET_SHMEDIA && GET_MODE_SIZE (MODE) <= 8)		\
	      || ((TARGET_SH4 || TARGET_SH2A_DOUBLE)			\
		  && TARGET_FMOVD && MODE == DFmode)))			\
	{								\
	  if (BASE_REGISTER_RTX_P (xop1) && INDEX_REGISTER_RTX_P (xop0))\
	    goto LABEL;							\
	  if (INDEX_REGISTER_RTX_P (xop1) && BASE_REGISTER_RTX_P (xop0))\
	    goto LABEL;							\
	}								\
    }									\
}

/* Try machine-dependent ways of modifying an illegitimate address
   to be legitimate.  If we find one, return the new, valid address.
   This macro is used in only one place: `memory_address' in explow.c.

   OLDX is the address as it was before break_out_memory_refs was called.
   In some cases it is useful to look at this to decide what needs to be done.

   MODE and WIN are passed so that this macro can use
   GO_IF_LEGITIMATE_ADDRESS.

   It is always safe for this macro to do nothing.  It exists to recognize
   opportunities to optimize the output.

   For the SH, if X is almost suitable for indexing, but the offset is
   out of range, convert it into a normal form so that cse has a chance
   of reducing the number of address registers used.  */

#define LEGITIMIZE_ADDRESS(X,OLDX,MODE,WIN)			\
{								\
  if (flag_pic)							\
    (X) = legitimize_pic_address (OLDX, MODE, NULL_RTX);	\
  if (GET_CODE (X) == PLUS					\
      && (GET_MODE_SIZE (MODE) == 4				\
	  || GET_MODE_SIZE (MODE) == 8)				\
      && GET_CODE (XEXP ((X), 1)) == CONST_INT			\
      && BASE_REGISTER_RTX_P (XEXP ((X), 0))			\
      && ! TARGET_SHMEDIA					\
      && ! ((TARGET_SH4 || TARGET_SH2A_DOUBLE) && (MODE) == DFmode)			\
      && ! (TARGET_SH2E && (MODE) == SFmode))			\
    {								\
      rtx index_rtx = XEXP ((X), 1);				\
      HOST_WIDE_INT offset = INTVAL (index_rtx), offset_base;	\
      rtx sum;							\
								\
      GO_IF_LEGITIMATE_INDEX ((MODE), index_rtx, WIN);		\
      /* On rare occasions, we might get an unaligned pointer	\
	 that is indexed in a way to give an aligned address.	\
	 Therefore, keep the lower two bits in offset_base.  */ \
      /* Instead of offset_base 128..131 use 124..127, so that	\
	 simple add suffices.  */				\
      if (offset > 127)						\
	{							\
	  offset_base = ((offset + 4) & ~60) - 4;		\
	}							\
      else							\
	offset_base = offset & ~60;				\
      /* Sometimes the normal form does not suit DImode.  We	\
	 could avoid that by using smaller ranges, but that	\
	 would give less optimized code when SImode is		\
	 prevalent.  */						\
      if (GET_MODE_SIZE (MODE) + offset - offset_base <= 64)	\
	{							\
	  sum = expand_binop (Pmode, add_optab, XEXP ((X), 0),	\
			      GEN_INT (offset_base), NULL_RTX, 0, \
			      OPTAB_LIB_WIDEN);			\
                                                                \
	  (X) = gen_rtx_PLUS (Pmode, sum, GEN_INT (offset - offset_base)); \
	  goto WIN;						\
	}							\
    }								\
}

/* A C compound statement that attempts to replace X, which is an address
   that needs reloading, with a valid memory address for an operand of
   mode MODE.  WIN is a C statement label elsewhere in the code.

   Like for LEGITIMIZE_ADDRESS, for the SH we try to get a normal form
   of the address.  That will allow inheritance of the address reloads.  */

#define LEGITIMIZE_RELOAD_ADDRESS(X,MODE,OPNUM,TYPE,IND_LEVELS,WIN)	\
{									\
  if (GET_CODE (X) == PLUS						\
      && (GET_MODE_SIZE (MODE) == 4 || GET_MODE_SIZE (MODE) == 8)	\
      && GET_CODE (XEXP (X, 1)) == CONST_INT				\
      && BASE_REGISTER_RTX_P (XEXP (X, 0))				\
      && ! TARGET_SHMEDIA						\
      && ! (TARGET_SH4 && (MODE) == DFmode)				\
      && ! ((MODE) == PSImode && (TYPE) == RELOAD_FOR_INPUT_ADDRESS)	\
      && (ALLOW_INDEXED_ADDRESS						\
	  || XEXP ((X), 0) == stack_pointer_rtx				\
	  || XEXP ((X), 0) == hard_frame_pointer_rtx))			\
    {									\
      rtx index_rtx = XEXP (X, 1);					\
      HOST_WIDE_INT offset = INTVAL (index_rtx), offset_base;		\
      rtx sum;								\
									\
      if (TARGET_SH2A && (MODE) == DFmode && (offset & 0x7))		\
	{								\
	  push_reload (X, NULL_RTX, &X, NULL,				\
		       BASE_REG_CLASS, Pmode, VOIDmode, 0, 0, (OPNUM),	\
		       (TYPE));						\
	  goto WIN;							\
	}								\
      if (TARGET_SH2E && MODE == SFmode)				\
	{								\
	  X = copy_rtx (X);						\
	  push_reload (index_rtx, NULL_RTX, &XEXP (X, 1), NULL,		\
		       R0_REGS, Pmode, VOIDmode, 0, 0, (OPNUM),		\
		       (TYPE));						\
	  goto WIN;							\
	}								\
      /* Instead of offset_base 128..131 use 124..127, so that		\
	 simple add suffices.  */					\
      if (offset > 127)							\
	{								\
	  offset_base = ((offset + 4) & ~60) - 4;			\
	}								\
      else								\
	offset_base = offset & ~60;					\
      /* Sometimes the normal form does not suit DImode.  We		\
	 could avoid that by using smaller ranges, but that		\
	 would give less optimized code when SImode is			\
	 prevalent.  */							\
      if (GET_MODE_SIZE (MODE) + offset - offset_base <= 64)		\
	{								\
	  sum = gen_rtx_PLUS (Pmode, XEXP (X, 0),			\
			 GEN_INT (offset_base));			\
	  X = gen_rtx_PLUS (Pmode, sum, GEN_INT (offset - offset_base));\
	  push_reload (sum, NULL_RTX, &XEXP (X, 0), NULL,		\
		       BASE_REG_CLASS, Pmode, VOIDmode, 0, 0, (OPNUM),	\
		       (TYPE));						\
	  goto WIN;							\
	}								\
    }									\
  /* We must re-recognize what we created before.  */			\
  else if (GET_CODE (X) == PLUS						\
	   && (GET_MODE_SIZE (MODE) == 4 || GET_MODE_SIZE (MODE) == 8)	\
	   && GET_CODE (XEXP (X, 0)) == PLUS				\
	   && GET_CODE (XEXP (XEXP (X, 0), 1)) == CONST_INT		\
	   && BASE_REGISTER_RTX_P (XEXP (XEXP (X, 0), 0))		\
	   && GET_CODE (XEXP (X, 1)) == CONST_INT			\
	   && ! TARGET_SHMEDIA						\
	   && ! (TARGET_SH2E && MODE == SFmode))			\
    {									\
      /* Because this address is so complex, we know it must have	\
	 been created by LEGITIMIZE_RELOAD_ADDRESS before; thus,	\
	 it is already unshared, and needs no further unsharing.  */	\
      push_reload (XEXP ((X), 0), NULL_RTX, &XEXP ((X), 0), NULL,	\
		   BASE_REG_CLASS, Pmode, VOIDmode, 0, 0, (OPNUM), (TYPE));\
      goto WIN;								\
    }									\
}

/* Go to LABEL if ADDR (a legitimate address expression)
   has an effect that depends on the machine mode it is used for.

   ??? Strictly speaking, we should also include all indexed addressing,
   because the index scale factor is the length of the operand.
   However, the impact of GO_IF_MODE_DEPENDENT_ADDRESS would be to
   high if we did that.  So we rely on reload to fix things up.

   Auto-increment addressing is now treated in recog.c.  */

#define GO_IF_MODE_DEPENDENT_ADDRESS(ADDR,LABEL)

/* Specify the machine mode that this machine uses
   for the index in the tablejump instruction.  */
#define CASE_VECTOR_MODE ((! optimize || TARGET_BIGTABLE) ? SImode : HImode)

#define CASE_VECTOR_SHORTEN_MODE(MIN_OFFSET, MAX_OFFSET, BODY) \
((MIN_OFFSET) >= 0 && (MAX_OFFSET) <= 127 \
 ? (ADDR_DIFF_VEC_FLAGS (BODY).offset_unsigned = 0, QImode) \
 : (MIN_OFFSET) >= 0 && (MAX_OFFSET) <= 255 \
 ? (ADDR_DIFF_VEC_FLAGS (BODY).offset_unsigned = 1, QImode) \
 : (MIN_OFFSET) >= -32768 && (MAX_OFFSET) <= 32767 ? HImode \
 : SImode)

/* Define as C expression which evaluates to nonzero if the tablejump
   instruction expects the table to contain offsets from the address of the
   table.
   Do not define this if the table should contain absolute addresses.  */
#define CASE_VECTOR_PC_RELATIVE 1

/* Define it here, so that it doesn't get bumped to 64-bits on SHmedia.  */
#define FLOAT_TYPE_SIZE 32

/* Since the SH2e has only `float' support, it is desirable to make all
   floating point types equivalent to `float'.  */
#define DOUBLE_TYPE_SIZE ((TARGET_SH2E && ! TARGET_SH4 && ! TARGET_SH2A_DOUBLE) ? 32 : 64)

#if defined(__SH2E__) || defined(__SH3E__) || defined( __SH4_SINGLE_ONLY__)
#define LIBGCC2_DOUBLE_TYPE_SIZE 32
#else
#define LIBGCC2_DOUBLE_TYPE_SIZE 64
#endif

/* 'char' is signed by default.  */
#define DEFAULT_SIGNED_CHAR  1

/* The type of size_t unsigned int.  */
#define SIZE_TYPE (TARGET_SH5 ? "long unsigned int" : "unsigned int")

#undef  PTRDIFF_TYPE
#define PTRDIFF_TYPE (TARGET_SH5 ? "long int" : "int")

#define WCHAR_TYPE "short unsigned int"
#define WCHAR_TYPE_SIZE 16

#define SH_ELF_WCHAR_TYPE "long int"

/* Max number of bytes we can move from memory to memory
   in one reasonably fast instruction.  */
#define MOVE_MAX (TARGET_SHMEDIA ? 8 : 4)

/* Maximum value possibly taken by MOVE_MAX.  Must be defined whenever
   MOVE_MAX is not a compile-time constant.  */
#define MAX_MOVE_MAX 8

/* Max number of bytes we want move_by_pieces to be able to copy
   efficiently.  */
#define MOVE_MAX_PIECES (TARGET_SH4 || TARGET_SHMEDIA ? 8 : 4)

/* Define if operations between registers always perform the operation
   on the full register even if a narrower mode is specified.  */
#define WORD_REGISTER_OPERATIONS

/* Define if loading in MODE, an integral mode narrower than BITS_PER_WORD
   will either zero-extend or sign-extend.  The value of this macro should
   be the code that says which one of the two operations is implicitly
   done, UNKNOWN if none.  */
/* For SHmedia, we can truncate to QImode easier using zero extension.  */
/* FP registers can load SImode values, but don't implicitly sign-extend
   them to DImode.  */
#define LOAD_EXTEND_OP(MODE) \
 (((MODE) == QImode  && TARGET_SHMEDIA) ? ZERO_EXTEND \
  : (MODE) != SImode ? SIGN_EXTEND : UNKNOWN)

/* Define if loading short immediate values into registers sign extends.  */
#define SHORT_IMMEDIATES_SIGN_EXTEND

/* Nonzero if access to memory by bytes is no faster than for words.  */
#define SLOW_BYTE_ACCESS 1

/* Immediate shift counts are truncated by the output routines (or was it
   the assembler?).  Shift counts in a register are truncated by SH.  Note
   that the native compiler puts too large (> 32) immediate shift counts
   into a register and shifts by the register, letting the SH decide what
   to do instead of doing that itself.  */
/* ??? The library routines in lib1funcs.asm truncate the shift count.
   However, the SH3 has hardware shifts that do not truncate exactly as gcc
   expects - the sign bit is significant - so it appears that we need to
   leave this zero for correct SH3 code.  */
#define SHIFT_COUNT_TRUNCATED (! TARGET_SH3 && ! TARGET_SH2A)

/* All integers have the same format so truncation is easy.  */
/* But SHmedia must sign-extend DImode when truncating to SImode.  */
#define TRULY_NOOP_TRUNCATION(OUTPREC,INPREC) \
 (!TARGET_SHMEDIA || (INPREC) < 64 || (OUTPREC) >= 64)

/* Define this if addresses of constant functions
   shouldn't be put through pseudo regs where they can be cse'd.
   Desirable on machines where ordinary constants are expensive
   but a CALL with constant address is cheap.  */
/*#define NO_FUNCTION_CSE 1*/

/* The machine modes of pointers and functions.  */
#define Pmode  (TARGET_SHMEDIA64 ? DImode : SImode)
#define FUNCTION_MODE  Pmode

/* The multiply insn on the SH1 and the divide insns on the SH1 and SH2
   are actually function calls with some special constraints on arguments
   and register usage.

   These macros tell reorg that the references to arguments and
   register clobbers for insns of type sfunc do not appear to happen
   until after the millicode call.  This allows reorg to put insns
   which set the argument registers into the delay slot of the millicode
   call -- thus they act more like traditional CALL_INSNs.

   get_attr_is_sfunc will try to recognize the given insn, so make sure to
   filter out things it will not accept -- SEQUENCE, USE and CLOBBER insns
   in particular.  */

#define INSN_SETS_ARE_DELAYED(X) 		\
  ((GET_CODE (X) == INSN			\
    && GET_CODE (PATTERN (X)) != SEQUENCE	\
    && GET_CODE (PATTERN (X)) != USE		\
    && GET_CODE (PATTERN (X)) != CLOBBER	\
    && get_attr_is_sfunc (X)))

#define INSN_REFERENCES_ARE_DELAYED(X) 		\
  ((GET_CODE (X) == INSN			\
    && GET_CODE (PATTERN (X)) != SEQUENCE	\
    && GET_CODE (PATTERN (X)) != USE		\
    && GET_CODE (PATTERN (X)) != CLOBBER	\
    && get_attr_is_sfunc (X)))


/* Position Independent Code.  */

/* We can't directly access anything that contains a symbol,
   nor can we indirect via the constant pool.  */
#define LEGITIMATE_PIC_OPERAND_P(X)				\
	((! nonpic_symbol_mentioned_p (X)			\
	  && (GET_CODE (X) != SYMBOL_REF			\
	      || ! CONSTANT_POOL_ADDRESS_P (X)			\
	      || ! nonpic_symbol_mentioned_p (get_pool_constant (X)))) \
	 || (TARGET_SHMEDIA && GET_CODE (X) == LABEL_REF))

#define SYMBOLIC_CONST_P(X)	\
((GET_CODE (X) == SYMBOL_REF || GET_CODE (X) == LABEL_REF)	\
  && nonpic_symbol_mentioned_p (X))

/* Compute extra cost of moving data between one register class
   and another.  */

/* If SECONDARY*_RELOAD_CLASS says something about the src/dst pair, regclass
   uses this information.  Hence, the general register <-> floating point
   register information here is not used for SFmode.  */

#define REGCLASS_HAS_GENERAL_REG(CLASS) \
  ((CLASS) == GENERAL_REGS || (CLASS) == R0_REGS \
    || (! TARGET_SHMEDIA && (CLASS) == SIBCALL_REGS))

#define REGCLASS_HAS_FP_REG(CLASS) \
  ((CLASS) == FP0_REGS || (CLASS) == FP_REGS \
   || (CLASS) == DF_REGS || (CLASS) == DF_HI_REGS)

#define REGISTER_MOVE_COST(MODE, SRCCLASS, DSTCLASS) \
  sh_register_move_cost ((MODE), (SRCCLASS), (DSTCLASS))

/* ??? Perhaps make MEMORY_MOVE_COST depend on compiler option?  This
   would be so that people with slow memory systems could generate
   different code that does fewer memory accesses.  */

/* A C expression for the cost of a branch instruction.  A value of 1
   is the default; other values are interpreted relative to that.
   The SH1 does not have delay slots, hence we get a pipeline stall
   at every branch.  The SH4 is superscalar, so the single delay slot
   is not sufficient to keep both pipelines filled.  */
#define BRANCH_COST (TARGET_SH5 ? 1 : ! TARGET_SH2 || TARGET_HARD_SH4 ? 2 : 1)

/* Assembler output control.  */

/* A C string constant describing how to begin a comment in the target
   assembler language.  The compiler assumes that the comment will end at
   the end of the line.  */
#define ASM_COMMENT_START "!"

#define ASM_APP_ON  		""
#define ASM_APP_OFF  		""
#define FILE_ASM_OP 		"\t.file\n"
#define SET_ASM_OP		"\t.set\t"

/* How to change between sections.  */

#define TEXT_SECTION_ASM_OP  		(TARGET_SHMEDIA32 ? "\t.section\t.text..SHmedia32,\"ax\"" : "\t.text")
#define DATA_SECTION_ASM_OP  		"\t.data"

#if defined CRT_BEGIN || defined CRT_END
/* Arrange for TEXT_SECTION_ASM_OP to be a compile-time constant.  */
# undef TEXT_SECTION_ASM_OP
# if __SHMEDIA__ == 1 && __SH5__ == 32
#  define TEXT_SECTION_ASM_OP "\t.section\t.text..SHmedia32,\"ax\""
# else
#  define TEXT_SECTION_ASM_OP "\t.text"
# endif
#endif


/* If defined, a C expression whose value is a string containing the
   assembler operation to identify the following data as
   uninitialized global data.  If not defined, and neither
   `ASM_OUTPUT_BSS' nor `ASM_OUTPUT_ALIGNED_BSS' are defined,
   uninitialized global data will be output in the data section if
   `-fno-common' is passed, otherwise `ASM_OUTPUT_COMMON' will be
   used.  */
#ifndef BSS_SECTION_ASM_OP
#define BSS_SECTION_ASM_OP	"\t.section\t.bss"
#endif

/* Like `ASM_OUTPUT_BSS' except takes the required alignment as a
   separate, explicit argument.  If you define this macro, it is used
   in place of `ASM_OUTPUT_BSS', and gives you more flexibility in
   handling the required alignment of the variable.  The alignment is
   specified as the number of bits.

   Try to use function `asm_output_aligned_bss' defined in file
   `varasm.c' when defining this macro.  */
#ifndef ASM_OUTPUT_ALIGNED_BSS
#define ASM_OUTPUT_ALIGNED_BSS(FILE, DECL, NAME, SIZE, ALIGN) \
  asm_output_aligned_bss (FILE, DECL, NAME, SIZE, ALIGN)
#endif

/* Define this so that jump tables go in same section as the current function,
   which could be text or it could be a user defined section.  */
#define JUMP_TABLES_IN_TEXT_SECTION 1

#undef DO_GLOBAL_CTORS_BODY
#define DO_GLOBAL_CTORS_BODY			\
{						\
  typedef (*pfunc)();				\
  extern pfunc __ctors[];			\
  extern pfunc __ctors_end[];			\
  pfunc *p;					\
  for (p = __ctors_end; p > __ctors; )		\
    {						\
      (*--p)();					\
    }						\
}

#undef DO_GLOBAL_DTORS_BODY
#define DO_GLOBAL_DTORS_BODY			\
{						\
  typedef (*pfunc)();				\
  extern pfunc __dtors[];			\
  extern pfunc __dtors_end[];			\
  pfunc *p;					\
  for (p = __dtors; p < __dtors_end; p++)	\
    {						\
      (*p)();					\
    }						\
}

#define ASM_OUTPUT_REG_PUSH(file, v) \
{							\
  if (TARGET_SHMEDIA)					\
    {							\
      fprintf ((file), "\taddi.l\tr15,-8,r15\n");	\
      fprintf ((file), "\tst.q\tr15,0,r%d\n", (v));	\
    }							\
  else							\
    fprintf ((file), "\tmov.l\tr%d,@-r15\n", (v));	\
}

#define ASM_OUTPUT_REG_POP(file, v) \
{							\
  if (TARGET_SHMEDIA)					\
    {							\
      fprintf ((file), "\tld.q\tr15,0,r%d\n", (v));	\
      fprintf ((file), "\taddi.l\tr15,8,r15\n");	\
    }							\
  else							\
    fprintf ((file), "\tmov.l\t@r15+,r%d\n", (v));	\
}

/* DBX register number for a given compiler register number.  */
/* GDB has FPUL at 23 and FP0 at 25, so we must add one to all FP registers
   to match gdb.  */
/* svr4.h undefines this macro, yet we really want to use the same numbers
   for coff as for elf, so we go via another macro: SH_DBX_REGISTER_NUMBER.  */
/* expand_builtin_init_dwarf_reg_sizes uses this to test if a
   register exists, so we should return -1 for invalid register numbers.  */
#define DBX_REGISTER_NUMBER(REGNO) SH_DBX_REGISTER_NUMBER (REGNO)

/* SHcompact PR_REG used to use the encoding 241, and SHcompact FP registers
   used to use the encodings 245..260, but that doesn't make sense:
   PR_REG and PR_MEDIA_REG are actually the same register, and likewise
   the FP registers stay the same when switching between compact and media
   mode.  Hence, we also need to use the same dwarf frame columns.
   Likewise, we need to support unwind information for SHmedia registers
   even in compact code.  */
#define SH_DBX_REGISTER_NUMBER(REGNO) \
  (IN_RANGE ((REGNO), \
	     (unsigned HOST_WIDE_INT) FIRST_GENERAL_REG, \
	     FIRST_GENERAL_REG + (TARGET_SH5 ? 63U :15U)) \
   ? ((unsigned) (REGNO) - FIRST_GENERAL_REG) \
  : ((int) (REGNO) >= FIRST_FP_REG \
     && ((int) (REGNO) \
	 <= (FIRST_FP_REG + \
	     ((TARGET_SH5 && TARGET_FPU_ANY) ? 63 : TARGET_SH2E ? 15 : -1)))) \
   ? ((unsigned) (REGNO) - FIRST_FP_REG \
      + (TARGET_SH5 ? 77 : 25)) \
   : XD_REGISTER_P (REGNO) \
   ? ((unsigned) (REGNO) - FIRST_XD_REG + (TARGET_SH5 ? 289 : 87)) \
   : TARGET_REGISTER_P (REGNO) \
   ? ((unsigned) (REGNO) - FIRST_TARGET_REG + 68) \
   : (REGNO) == PR_REG \
   ? (TARGET_SH5 ? 18 : 17) \
   : (REGNO) == PR_MEDIA_REG \
   ? (TARGET_SH5 ? 18 : (unsigned) -1) \
   : (REGNO) == T_REG \
   ? (TARGET_SH5 ? 242 : 18) \
   : (REGNO) == GBR_REG \
   ? (TARGET_SH5 ? 238 : 19) \
   : (REGNO) == MACH_REG \
   ? (TARGET_SH5 ? 239 : 20) \
   : (REGNO) == MACL_REG \
   ? (TARGET_SH5 ? 240 : 21) \
   : (REGNO) == FPUL_REG \
   ? (TARGET_SH5 ? 244 : 23) \
   : (unsigned) -1)

/* This is how to output a reference to a symbol_ref.  On SH5,
   references to non-code symbols must be preceded by `datalabel'.  */
#define ASM_OUTPUT_SYMBOL_REF(FILE,SYM)			\
  do 							\
    {							\
      if (TARGET_SH5 && !SYMBOL_REF_FUNCTION_P (SYM))	\
	fputs ("datalabel ", (FILE));			\
      assemble_name ((FILE), XSTR ((SYM), 0));		\
    }							\
  while (0)

/* This is how to output an assembler line
   that says to advance the location counter
   to a multiple of 2**LOG bytes.  */

#define ASM_OUTPUT_ALIGN(FILE,LOG)	\
  if ((LOG) != 0)			\
    fprintf ((FILE), "\t.align %d\n", (LOG))

/* Globalizing directive for a label.  */
#define GLOBAL_ASM_OP "\t.global\t"

/* #define ASM_OUTPUT_CASE_END(STREAM,NUM,TABLE)	    */

/* Output a relative address table.  */

#define ASM_OUTPUT_ADDR_DIFF_ELT(STREAM,BODY,VALUE,REL)  		\
  switch (GET_MODE (BODY))						\
    {									\
    case SImode:							\
      if (TARGET_SH5)							\
	{								\
	  asm_fprintf ((STREAM), "\t.long\t%LL%d-datalabel %LL%d\n",	\
		       (VALUE), (REL));					\
	  break;							\
	}								\
      asm_fprintf ((STREAM), "\t.long\t%LL%d-%LL%d\n", (VALUE),(REL));	\
      break;								\
    case HImode:							\
      if (TARGET_SH5)							\
	{								\
	  asm_fprintf ((STREAM), "\t.word\t%LL%d-datalabel %LL%d\n",	\
		       (VALUE), (REL));					\
	  break;							\
	}								\
      asm_fprintf ((STREAM), "\t.word\t%LL%d-%LL%d\n", (VALUE),(REL));	\
      break;								\
    case QImode:							\
      if (TARGET_SH5)							\
	{								\
	  asm_fprintf ((STREAM), "\t.byte\t%LL%d-datalabel %LL%d\n",	\
		       (VALUE), (REL));					\
	  break;							\
	}								\
      asm_fprintf ((STREAM), "\t.byte\t%LL%d-%LL%d\n", (VALUE),(REL));	\
      break;								\
    default:								\
      break;								\
    }

/* Output an absolute table element.  */

#define ASM_OUTPUT_ADDR_VEC_ELT(STREAM,VALUE)  				\
  if (! optimize || TARGET_BIGTABLE)					\
    asm_fprintf ((STREAM), "\t.long\t%LL%d\n", (VALUE)); 		\
  else									\
    asm_fprintf ((STREAM), "\t.word\t%LL%d\n", (VALUE));


/* A C statement to be executed just prior to the output of
   assembler code for INSN, to modify the extracted operands so
   they will be output differently.

   Here the argument OPVEC is the vector containing the operands
   extracted from INSN, and NOPERANDS is the number of elements of
   the vector which contain meaningful data for this insn.
   The contents of this vector are what will be used to convert the insn
   template into assembler code, so you can change the assembler output
   by changing the contents of the vector.  */

#define FINAL_PRESCAN_INSN(INSN, OPVEC, NOPERANDS) \
  final_prescan_insn ((INSN), (OPVEC), (NOPERANDS))

/* Print operand X (an rtx) in assembler syntax to file FILE.
   CODE is a letter or dot (`z' in `%z0') or 0 if no letter was specified.
   For `%' followed by punctuation, CODE is the punctuation and X is null.  */

#define PRINT_OPERAND(STREAM, X, CODE)  print_operand ((STREAM), (X), (CODE))

/* Print a memory address as an operand to reference that memory location.  */

#define PRINT_OPERAND_ADDRESS(STREAM,X)  print_operand_address ((STREAM), (X))

#define PRINT_OPERAND_PUNCT_VALID_P(CHAR) \
  ((CHAR) == '.' || (CHAR) == '#' || (CHAR) == '@' || (CHAR) == ','	\
   || (CHAR) == '$' || (CHAR) == '\'' || (CHAR) == '>')

/* Recognize machine-specific patterns that may appear within
   constants.  Used for PIC-specific UNSPECs.  */
#define OUTPUT_ADDR_CONST_EXTRA(STREAM, X, FAIL) \
  do									\
    if (GET_CODE (X) == UNSPEC && XVECLEN ((X), 0) == 1)	\
      {									\
	switch (XINT ((X), 1))						\
	  {								\
	  case UNSPEC_DATALABEL:					\
	    fputs ("datalabel ", (STREAM));				\
	    output_addr_const ((STREAM), XVECEXP ((X), 0, 0));		\
	    break;							\
	  case UNSPEC_PIC:						\
	    /* GLOBAL_OFFSET_TABLE or local symbols, no suffix.  */	\
	    output_addr_const ((STREAM), XVECEXP ((X), 0, 0));		\
	    break;							\
	  case UNSPEC_GOT:						\
	    output_addr_const ((STREAM), XVECEXP ((X), 0, 0));		\
	    fputs ("@GOT", (STREAM));					\
	    break;							\
	  case UNSPEC_GOTOFF:						\
	    output_addr_const ((STREAM), XVECEXP ((X), 0, 0));		\
	    fputs ("@GOTOFF", (STREAM));				\
	    break;							\
	  case UNSPEC_PLT:						\
	    output_addr_const ((STREAM), XVECEXP ((X), 0, 0));		\
	    fputs ("@PLT", (STREAM));					\
	    break;							\
	  case UNSPEC_GOTPLT:						\
	    output_addr_const ((STREAM), XVECEXP ((X), 0, 0));		\
	    fputs ("@GOTPLT", (STREAM));				\
	    break;							\
	  case UNSPEC_DTPOFF:						\
	    output_addr_const ((STREAM), XVECEXP ((X), 0, 0));		\
	    fputs ("@DTPOFF", (STREAM));				\
	    break;							\
	  case UNSPEC_GOTTPOFF:						\
	    output_addr_const ((STREAM), XVECEXP ((X), 0, 0));		\
	    fputs ("@GOTTPOFF", (STREAM));				\
	    break;							\
	  case UNSPEC_TPOFF:						\
	    output_addr_const ((STREAM), XVECEXP ((X), 0, 0));		\
	    fputs ("@TPOFF", (STREAM));					\
	    break;							\
	  case UNSPEC_CALLER:						\
	    {								\
	      char name[32];						\
	      /* LPCS stands for Label for PIC Call Site.  */		\
	      ASM_GENERATE_INTERNAL_LABEL				\
		(name, "LPCS", INTVAL (XVECEXP ((X), 0, 0)));		\
	      assemble_name ((STREAM), name);				\
	    }								\
	    break;							\
	  default:							\
	    goto FAIL;							\
	  }								\
	break;								\
      }									\
    else								\
      goto FAIL;							\
  while (0)


extern struct rtx_def *sh_compare_op0;
extern struct rtx_def *sh_compare_op1;

/* Which processor to schedule for.  The elements of the enumeration must
   match exactly the cpu attribute in the sh.md file.  */

enum processor_type {
  PROCESSOR_SH1,
  PROCESSOR_SH2,
  PROCESSOR_SH2E,
  PROCESSOR_SH2A,
  PROCESSOR_SH3,
  PROCESSOR_SH3E,
  PROCESSOR_SH4,
  PROCESSOR_SH4A,
  PROCESSOR_SH5
};

#define sh_cpu_attr ((enum attr_cpu)sh_cpu)
extern enum processor_type sh_cpu;

extern int optimize; /* needed for gen_casesi.  */

enum mdep_reorg_phase_e
{
  SH_BEFORE_MDEP_REORG,
  SH_INSERT_USES_LABELS,
  SH_SHORTEN_BRANCHES0,
  SH_FIXUP_PCLOAD,
  SH_SHORTEN_BRANCHES1,
  SH_AFTER_MDEP_REORG
};

extern enum mdep_reorg_phase_e mdep_reorg_phase;

/* Handle Renesas compiler's pragmas.  */
#define REGISTER_TARGET_PRAGMAS() do {					\
  c_register_pragma (0, "interrupt", sh_pr_interrupt);			\
  c_register_pragma (0, "trapa", sh_pr_trapa);				\
  c_register_pragma (0, "nosave_low_regs", sh_pr_nosave_low_regs);	\
} while (0)

extern tree sh_deferred_function_attributes;
extern tree *sh_deferred_function_attributes_tail;

/* Set when processing a function with interrupt attribute.  */

extern int current_function_interrupt;

<<<<<<< HEAD
/* Set to an RTX containing the address of the stack to switch to
   for interrupt functions.  */
extern struct rtx_def *sp_switch;

=======
>>>>>>> c355071f

/* Instructions with unfilled delay slots take up an
   extra two bytes for the nop in the delay slot.
   sh-dsp parallel processing insns are four bytes long.  */

#define ADJUST_INSN_LENGTH(X, LENGTH)				\
  (LENGTH) += sh_insn_length_adjustment (X);

/* Define this macro if it is advisable to hold scalars in registers
   in a wider mode than that declared by the program.  In such cases,
   the value is constrained to be within the bounds of the declared
   type, but kept valid in the wider mode.  The signedness of the
   extension may differ from that of the type.

   Leaving the unsignedp unchanged gives better code than always setting it
   to 0.  This is despite the fact that we have only signed char and short
   load instructions.  */
#define PROMOTE_MODE(MODE, UNSIGNEDP, TYPE) \
  if (GET_MODE_CLASS (MODE) == MODE_INT			\
      && GET_MODE_SIZE (MODE) < 4/* ! UNITS_PER_WORD */)\
    (UNSIGNEDP) = ((MODE) == SImode ? 0 : (UNSIGNEDP)),	\
    (MODE) = (TARGET_SH1 ? SImode \
	      : TARGET_SHMEDIA32 ? SImode : DImode);

#define MAX_FIXED_MODE_SIZE (TARGET_SH5 ? 128 : 64)

#define SIDI_OFF (TARGET_LITTLE_ENDIAN ? 0 : 4)

/* ??? Define ACCUMULATE_OUTGOING_ARGS?  This is more efficient than pushing
   and popping arguments.  However, we do have push/pop instructions, and
   rather limited offsets (4 bits) in load/store instructions, so it isn't
   clear if this would give better code.  If implemented, should check for
   compatibility problems.  */

#define SH_DYNAMIC_SHIFT_COST \
  (TARGET_HARD_SH4 ? 1 : TARGET_SH3 ? (TARGET_SMALLCODE ? 1 : 2) : 20)


#define NUM_MODES_FOR_MODE_SWITCHING { FP_MODE_NONE }

#define OPTIMIZE_MODE_SWITCHING(ENTITY) (TARGET_SH4 || TARGET_SH2A_DOUBLE)

#define ACTUAL_NORMAL_MODE(ENTITY) \
  (TARGET_FPU_SINGLE ? FP_MODE_SINGLE : FP_MODE_DOUBLE)

#define NORMAL_MODE(ENTITY) \
  (sh_cfun_interrupt_handler_p () \
   ? (TARGET_FMOVD ? FP_MODE_DOUBLE : FP_MODE_NONE) \
   : ACTUAL_NORMAL_MODE (ENTITY))

#define MODE_ENTRY(ENTITY) NORMAL_MODE (ENTITY)

#define MODE_EXIT(ENTITY) \
  (sh_cfun_attr_renesas_p () ? FP_MODE_NONE : NORMAL_MODE (ENTITY))

#define EPILOGUE_USES(REGNO)       ((TARGET_SH2E || TARGET_SH4)		\
				    && (REGNO) == FPSCR_REG)

#define MODE_NEEDED(ENTITY, INSN)					\
  (recog_memoized (INSN) >= 0						\
   ? get_attr_fp_mode (INSN)						\
   : FP_MODE_NONE)

#define MODE_AFTER(MODE, INSN)                  \
     (TARGET_HITACHI				\
      && recog_memoized (INSN) >= 0		\
      && get_attr_fp_set (INSN) != FP_SET_NONE  \
      ? (int) get_attr_fp_set (INSN)            \
      : (MODE))

#define MODE_PRIORITY_TO_MODE(ENTITY, N) \
  ((TARGET_FPU_SINGLE != 0) ^ (N) ? FP_MODE_SINGLE : FP_MODE_DOUBLE)

#define EMIT_MODE_SET(ENTITY, MODE, HARD_REGS_LIVE) \
  fpscr_set_from_mem ((MODE), (HARD_REGS_LIVE))

#define MD_CAN_REDIRECT_BRANCH(INSN, SEQ) \
  sh_can_redirect_branch ((INSN), (SEQ))

#define DWARF_FRAME_RETURN_COLUMN \
  (TARGET_SH5 ? DWARF_FRAME_REGNUM (PR_MEDIA_REG) : DWARF_FRAME_REGNUM (PR_REG))

#define EH_RETURN_DATA_REGNO(N)	\
  ((N) < 4 ? (N) + (TARGET_SH5 ? 2U : 4U) : INVALID_REGNUM)

#define EH_RETURN_STACKADJ_REGNO STATIC_CHAIN_REGNUM
#define EH_RETURN_STACKADJ_RTX	gen_rtx_REG (Pmode, EH_RETURN_STACKADJ_REGNO)

/* We have to distinguish between code and data, so that we apply
   datalabel where and only where appropriate.  Use sdataN for data.  */
#define ASM_PREFERRED_EH_DATA_FORMAT(CODE, GLOBAL) \
 ((flag_pic && (GLOBAL) ? DW_EH_PE_indirect : 0) \
  | (flag_pic ? DW_EH_PE_pcrel : DW_EH_PE_absptr) \
  | ((CODE) ? 0 : (TARGET_SHMEDIA64 ? DW_EH_PE_sdata8 : DW_EH_PE_sdata4)))

/* Handle special EH pointer encodings.  Absolute, pc-relative, and
   indirect are handled automatically.  */
#define ASM_MAYBE_OUTPUT_ENCODED_ADDR_RTX(FILE, ENCODING, SIZE, ADDR, DONE) \
  do { \
    if (((ENCODING) & 0xf) != DW_EH_PE_sdata4 \
	&& ((ENCODING) & 0xf) != DW_EH_PE_sdata8) \
      { \
	gcc_assert (GET_CODE (ADDR) == SYMBOL_REF); \
	SYMBOL_REF_FLAGS (ADDR) |= SYMBOL_FLAG_FUNCTION; \
	if (0) goto DONE; \
      } \
  } while (0)

#if (defined CRT_BEGIN || defined CRT_END) && ! __SHMEDIA__
/* SH constant pool breaks the devices in crtstuff.c to control section
   in where code resides.  We have to write it as asm code.  */
#define CRT_CALL_STATIC_FUNCTION(SECTION_OP, FUNC) \
   asm (SECTION_OP "\n\
	mov.l	1f,r1\n\
	mova	2f,r0\n\
	braf	r1\n\
	lds	r0,pr\n\
0:	.p2align 2\n\
1:	.long	" USER_LABEL_PREFIX #FUNC " - 0b\n\
2:\n" TEXT_SECTION_ASM_OP);
#endif /* (defined CRT_BEGIN || defined CRT_END) && ! __SHMEDIA__ */

<<<<<<< HEAD
#define SIMULTANEOUS_PREFETCHES 2

=======
>>>>>>> c355071f
/* FIXME: middle-end support for highpart optimizations is missing.  */
#define high_life_started reload_in_progress

#endif /* ! GCC_SH_H */<|MERGE_RESOLUTION|>--- conflicted
+++ resolved
@@ -1,10 +1,6 @@
 /* Definitions of target machine for GNU compiler for Renesas / SuperH SH.
    Copyright (C) 1993, 1994, 1995, 1996, 1997, 1998, 1999, 2000, 2001, 2002,
-<<<<<<< HEAD
-   2003, 2004, 2005 Free Software Foundation, Inc.
-=======
    2003, 2004, 2005, 2006 Free Software Foundation, Inc.
->>>>>>> c355071f
    Contributed by Steve Chamberlain (sac@cygnus.com).
    Improved by Jim Wilson (wilson@cygnus.com).
 
@@ -224,7 +220,6 @@
 #define SUPPORT_SH4_SINGLE 1
 #define SUPPORT_SH2A 1
 #define SUPPORT_SH2A_SINGLE 1
-<<<<<<< HEAD
 #endif
 
 #define TARGET_DIVIDE_INV \
@@ -240,6 +235,9 @@
 #define TARGET_DIVIDE_INV20L (sh_div_strategy == SH_DIV_INV20L)
 #define TARGET_DIVIDE_INV_CALL (sh_div_strategy == SH_DIV_INV_CALL)
 #define TARGET_DIVIDE_INV_CALL2 (sh_div_strategy == SH_DIV_INV_CALL2)
+#define TARGET_DIVIDE_CALL_DIV1 (sh_div_strategy == SH_DIV_CALL_DIV1)
+#define TARGET_DIVIDE_CALL_FP (sh_div_strategy == SH_DIV_CALL_FP)
+#define TARGET_DIVIDE_CALL_TABLE (sh_div_strategy == SH_DIV_CALL_TABLE)
 
 #define SELECT_SH1               (MASK_SH1)
 #define SELECT_SH2               (MASK_SH2 | SELECT_SH1)
@@ -277,97 +275,6 @@
 #endif
 #if SUPPORT_SH2
 #define SUPPORT_SH3 1
-#endif
-#if SUPPORT_SH3
-#define SUPPORT_SH4_NOFPU 1
-#endif
-#if SUPPORT_SH4_NOFPU
-#define SUPPORT_SH4A_NOFPU 1
-#define SUPPORT_SH4AL 1
-#define SUPPORT_SH2A_NOFPU 1
-#endif
-
-#if SUPPORT_SH2E
-#define SUPPORT_SH3E 1
-#endif
-#if SUPPORT_SH3E
-#define SUPPORT_SH4_SINGLE_ONLY 1
-#define SUPPORT_SH4A_SINGLE_ONLY 1
-#define SUPPORT_SH2A_SINGLE_ONLY 1
-#endif
-
-#if SUPPORT_SH4
-#define SUPPORT_SH4A 1
-#endif
-
-#if SUPPORT_SH4_SINGLE
-#define SUPPORT_SH4A_SINGLE 1
-#endif
-
-#if SUPPORT_SH5_COMPAT
-#define SUPPORT_SH5_32MEDIA 1
-#endif
-
-#if SUPPORT_SH5_COMPACT_NOFPU
-#define SUPPORT_SH5_32MEDIA_NOFPU 1
-#endif
-
-=======
-#endif
-
-#define TARGET_DIVIDE_INV \
-  (sh_div_strategy == SH_DIV_INV || sh_div_strategy == SH_DIV_INV_MINLAT \
-   || sh_div_strategy == SH_DIV_INV20U || sh_div_strategy == SH_DIV_INV20L \
-   || sh_div_strategy == SH_DIV_INV_CALL \
-   || sh_div_strategy == SH_DIV_INV_CALL2 || sh_div_strategy == SH_DIV_INV_FP)
-#define TARGET_DIVIDE_FP (sh_div_strategy == SH_DIV_FP)
-#define TARGET_DIVIDE_INV_FP (sh_div_strategy == SH_DIV_INV_FP)
-#define TARGET_DIVIDE_CALL2 (sh_div_strategy == SH_DIV_CALL2)
-#define TARGET_DIVIDE_INV_MINLAT (sh_div_strategy == SH_DIV_INV_MINLAT)
-#define TARGET_DIVIDE_INV20U (sh_div_strategy == SH_DIV_INV20U)
-#define TARGET_DIVIDE_INV20L (sh_div_strategy == SH_DIV_INV20L)
-#define TARGET_DIVIDE_INV_CALL (sh_div_strategy == SH_DIV_INV_CALL)
-#define TARGET_DIVIDE_INV_CALL2 (sh_div_strategy == SH_DIV_INV_CALL2)
-#define TARGET_DIVIDE_CALL_DIV1 (sh_div_strategy == SH_DIV_CALL_DIV1)
-#define TARGET_DIVIDE_CALL_FP (sh_div_strategy == SH_DIV_CALL_FP)
-#define TARGET_DIVIDE_CALL_TABLE (sh_div_strategy == SH_DIV_CALL_TABLE)
-
-#define SELECT_SH1               (MASK_SH1)
-#define SELECT_SH2               (MASK_SH2 | SELECT_SH1)
-#define SELECT_SH2E              (MASK_SH_E | MASK_SH2 | MASK_SH1 \
-				  | MASK_FPU_SINGLE)
-#define SELECT_SH2A              (MASK_SH_E | MASK_HARD_SH2A \
-				  | MASK_HARD_SH2A_DOUBLE \
-				  | MASK_SH2 | MASK_SH1)
-#define SELECT_SH2A_NOFPU        (MASK_HARD_SH2A | MASK_SH2 | MASK_SH1)
-#define SELECT_SH2A_SINGLE_ONLY  (MASK_SH_E | MASK_HARD_SH2A | MASK_SH2 \
-				  | MASK_SH1 | MASK_FPU_SINGLE)
-#define SELECT_SH2A_SINGLE       (MASK_SH_E | MASK_HARD_SH2A \
-				  | MASK_FPU_SINGLE | MASK_HARD_SH2A_DOUBLE \
-				  | MASK_SH2 | MASK_SH1)
-#define SELECT_SH3               (MASK_SH3 | SELECT_SH2)
-#define SELECT_SH3E              (MASK_SH_E | MASK_FPU_SINGLE | SELECT_SH3)
-#define SELECT_SH4_NOFPU         (MASK_HARD_SH4 | SELECT_SH3)
-#define SELECT_SH4_SINGLE_ONLY   (MASK_HARD_SH4 | SELECT_SH3E)
-#define SELECT_SH4               (MASK_SH4 | MASK_SH_E | MASK_HARD_SH4 \
-				  | SELECT_SH3)
-#define SELECT_SH4_SINGLE        (MASK_FPU_SINGLE | SELECT_SH4)
-#define SELECT_SH4A_NOFPU        (MASK_SH4A | SELECT_SH4_NOFPU)
-#define SELECT_SH4A_SINGLE_ONLY  (MASK_SH4A | SELECT_SH4_SINGLE_ONLY)
-#define SELECT_SH4A              (MASK_SH4A | SELECT_SH4)
-#define SELECT_SH4A_SINGLE       (MASK_SH4A | SELECT_SH4_SINGLE)
-#define SELECT_SH5_64MEDIA       (MASK_SH5 | MASK_SH4)
-#define SELECT_SH5_64MEDIA_NOFPU (MASK_SH5)
-#define SELECT_SH5_32MEDIA       (MASK_SH5 | MASK_SH4 | MASK_SH_E)
-#define SELECT_SH5_32MEDIA_NOFPU (MASK_SH5 | MASK_SH_E)
-#define SELECT_SH5_COMPACT       (MASK_SH5 | MASK_SH4 | SELECT_SH3E)
-#define SELECT_SH5_COMPACT_NOFPU (MASK_SH5 | SELECT_SH3)
-
-#if SUPPORT_SH1
-#define SUPPORT_SH2 1
-#endif
-#if SUPPORT_SH2
-#define SUPPORT_SH3 1
 #define SUPPORT_SH2A_NOFPU 1
 #endif
 #if SUPPORT_SH3
@@ -405,7 +312,6 @@
 #define SUPPORT_SH5_32MEDIA_NOFPU 1
 #endif
 
->>>>>>> c355071f
 #define SUPPORT_ANY_SH5_32MEDIA \
   (SUPPORT_SH5_32MEDIA || SUPPORT_SH5_32MEDIA_NOFPU)
 #define SUPPORT_ANY_SH5_64MEDIA \
@@ -463,11 +369,7 @@
   SUBTARGET_EXTRA_SPECS
 
 #if TARGET_CPU_DEFAULT & MASK_HARD_SH4
-<<<<<<< HEAD
-#define SUBTARGET_ASM_RELAX_SPEC "%{!m1:%{!m2:%{!m3*:%{!m5*:-isa=sh4}}}}"
-=======
 #define SUBTARGET_ASM_RELAX_SPEC "%{!m1:%{!m2:%{!m3*:%{!m5*:-isa=sh4-up}}}}"
->>>>>>> c355071f
 #else
 #define SUBTARGET_ASM_RELAX_SPEC "%{m4*:-isa=sh4-up}"
 #endif
@@ -570,10 +472,6 @@
       target_flags |= MASK_SMALLCODE;					\
       sh_div_str = SH_DIV_STR_FOR_SIZE ;				\
     }									\
-<<<<<<< HEAD
-  /* We can't meaningfully test TARGET_SHMEDIA here, because -m options	\
-     haven't been parsed yet, hence we';d read only the default.	\
-=======
   else									\
     {									\
       TARGET_CBRANCHDI4 = 1;						\
@@ -581,7 +479,6 @@
     }									\
   /* We can't meaningfully test TARGET_SHMEDIA here, because -m options	\
      haven't been parsed yet, hence we'd read only the default.	\
->>>>>>> c355071f
      sh_target_reg_class will return NO_REGS if this is not SHMEDIA, so	\
      it's OK to always set flag_branch_target_load_optimize.  */	\
   if (LEVEL > 1)							\
@@ -599,11 +496,8 @@
      the user explicitly requested this to be on or off.  */		\
   if (flag_schedule_insns > 0)						\
     flag_schedule_insns = 2;						\
-<<<<<<< HEAD
-=======
 									\
   set_param_value ("simultaneous-prefetches", 2);			\
->>>>>>> c355071f
 } while (0)
 
 #define ASSEMBLER_DIALECT assembler_dialect
@@ -611,25 +505,16 @@
 extern int assembler_dialect;
 
 enum sh_divide_strategy_e {
-<<<<<<< HEAD
-  SH_DIV_CALL,
-  SH_DIV_CALL2,
-  SH_DIV_FP,
-=======
   /* SH5 strategies.  */
   SH_DIV_CALL,
   SH_DIV_CALL2,
   SH_DIV_FP, /* We could do this also for SH4.  */
->>>>>>> c355071f
   SH_DIV_INV,
   SH_DIV_INV_MINLAT,
   SH_DIV_INV20U,
   SH_DIV_INV20L,
   SH_DIV_INV_CALL,
   SH_DIV_INV_CALL2,
-<<<<<<< HEAD
-  SH_DIV_INV_FP
-=======
   SH_DIV_INV_FP,
   /* SH1 .. SH4 strategies.  Because of the small number of registers
      available, the compiler uses knowledge of the actual set of registers
@@ -638,7 +523,6 @@
   SH_DIV_CALL_FP,     /* FPU needed, small size, high latency.  */
   SH_DIV_CALL_TABLE,  /* No FPU, large size, medium latency. */
   SH_DIV_INTRINSIC
->>>>>>> c355071f
 };
 
 extern enum sh_divide_strategy_e sh_div_strategy;
@@ -734,10 +618,7 @@
 	      else							\
 		sh_div_strategy = SH_DIV_INV;				\
 	    }								\
-<<<<<<< HEAD
-=======
 	  TARGET_CBRANCHDI4 = 0;					\
->>>>>>> c355071f
 	}								\
       /* -fprofile-arcs needs a working libgcov .  In unified tree	\
 	 configurations with newlib, this requires to configure with	\
@@ -752,21 +633,6 @@
        targetm.asm_out.aligned_op.di = NULL;				\
        targetm.asm_out.unaligned_op.di = NULL;				\
     }									\
-<<<<<<< HEAD
-  if (sh_divsi3_libfunc[0])						\
-    ; /* User supplied - leave it alone.  */				\
-  else if (TARGET_HARD_SH4 && TARGET_SH2E)				\
-    sh_divsi3_libfunc = "__sdivsi3_i4";					\
-  else if (TARGET_SH5)							\
-    {									\
-      if (TARGET_FPU_ANY && TARGET_SH1)					\
-	sh_divsi3_libfunc = "__sdivsi3_i4";				\
-      else								\
-	sh_divsi3_libfunc = "__sdivsi3_1";				\
-    }									\
-  else									\
-    sh_divsi3_libfunc = "__sdivsi3";					\
-=======
   if (TARGET_SH1)							\
     {									\
       if (! strcmp (sh_div_str, "call-div1"))				\
@@ -816,7 +682,6 @@
   if (sh_branch_cost == -1)						\
     sh_branch_cost							\
       = TARGET_SH5 ? 1 : ! TARGET_SH2 || TARGET_HARD_SH4 ? 2 : 1;	\
->>>>>>> c355071f
   if (TARGET_FMOVD)							\
     reg_class_from_letter['e' - 'a'] = NO_REGS;				\
 									\
@@ -2525,8 +2390,6 @@
    && GET_CODE (XEXP ((OP), 0)) == SIGN_EXTEND \
    && (GET_MODE (XEXP ((OP), 0)) == DImode \
        || GET_MODE (XEXP ((OP), 0)) == SImode) \
-<<<<<<< HEAD
-=======
    && GET_CODE (XEXP (XEXP ((OP), 0), 0)) == TRUNCATE \
    && GET_MODE (XEXP (XEXP ((OP), 0), 0)) == HImode \
    && (MOVI_SHORI_BASE_OPERAND_P (XEXP (XEXP (XEXP ((OP), 0), 0), 0)) \
@@ -2542,7 +2405,6 @@
    && GET_CODE (XEXP ((OP), 0)) == ZERO_EXTEND \
    && (GET_MODE (XEXP ((OP), 0)) == DImode \
        || GET_MODE (XEXP ((OP), 0)) == SImode) \
->>>>>>> c355071f
    && GET_CODE (XEXP (XEXP ((OP), 0), 0)) == TRUNCATE \
    && GET_MODE (XEXP (XEXP ((OP), 0), 0)) == HImode \
    && (MOVI_SHORI_BASE_OPERAND_P (XEXP (XEXP (XEXP ((OP), 0), 0), 0)) \
@@ -3499,13 +3361,6 @@
 
 extern int current_function_interrupt;
 
-<<<<<<< HEAD
-/* Set to an RTX containing the address of the stack to switch to
-   for interrupt functions.  */
-extern struct rtx_def *sp_switch;
-
-=======
->>>>>>> c355071f
  
 /* Instructions with unfilled delay slots take up an
@@ -3630,11 +3485,6 @@
 2:\n" TEXT_SECTION_ASM_OP);
 #endif /* (defined CRT_BEGIN || defined CRT_END) && ! __SHMEDIA__ */
 
-<<<<<<< HEAD
-#define SIMULTANEOUS_PREFETCHES 2
-
-=======
->>>>>>> c355071f
 /* FIXME: middle-end support for highpart optimizations is missing.  */
 #define high_life_started reload_in_progress
 

--- conflicted
+++ resolved
@@ -112,11 +112,7 @@
 	  || satisfies_constraint_Css (op))
 	return 1;
       else if (GET_CODE (op) == TRUNCATE
-<<<<<<< HEAD
-	       && GET_CODE (XEXP (op, 0)) == REG
-=======
 	       && REG_P (XEXP (op, 0))
->>>>>>> 42a9ba1d
 	       && ! system_reg_operand (XEXP (op, 0), VOIDmode)
 	       && (mode == VOIDmode || mode == GET_MODE (op))
 	       && (GET_MODE_SIZE (GET_MODE (op))

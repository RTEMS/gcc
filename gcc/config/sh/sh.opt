; Options for the SH port of the compiler.

; Copyright (C) 2005, 2006 Free Software Foundation, Inc.
;
; This file is part of GCC.
;
; GCC is free software; you can redistribute it and/or modify it under
; the terms of the GNU General Public License as published by the Free
; Software Foundation; either version 2, or (at your option) any later
; version.
;
; GCC is distributed in the hope that it will be useful, but WITHOUT ANY
; WARRANTY; without even the implied warranty of MERCHANTABILITY or
; FITNESS FOR A PARTICULAR PURPOSE.  See the GNU General Public License
; for more details.
;
; You should have received a copy of the GNU General Public License
; along with GCC; see the file COPYING.  If not, write to the Free
; Software Foundation, 51 Franklin Street, Fifth Floor, Boston, MA
; 02110-1301, USA.

;; Used for various architecture options.
Mask(SH_E)

;; Set if the default precision of th FPU is single.
Mask(FPU_SINGLE)

;; Set if we should generate code using type 2A insns.
Mask(HARD_SH2A)

;; Set if we should generate code using type 2A DF insns.
Mask(HARD_SH2A_DOUBLE)

;; Set if compiling for SH4 hardware (to be used for insn costs etc.)
Mask(HARD_SH4)

;; Set if we should generate code for a SH5 CPU (either ISA).
Mask(SH5)

;; Set if we should save all target registers.
Mask(SAVE_ALL_TARGET_REGS)

m1
Target RejectNegative Mask(SH1) Condition(SUPPORT_SH1)
Generate SH1 code

m2
Target RejectNegative Mask(SH2) Condition(SUPPORT_SH2)
Generate SH2 code

m2a
Target RejectNegative Condition(SUPPORT_SH2A)
Generate SH2a code

m2a-nofpu
Target RejectNegative Condition(SUPPORT_SH2A_NOFPU)
Generate SH2a FPU-less code

m2a-single
Target RejectNegative Condition(SUPPORT_SH2A_SINGLE)
Generate default single-precision SH2a code

m2a-single-only
Target RejectNegative Condition(SUPPORT_SH2A_SINGLE_ONLY)
Generate only single-precision SH2a code

m2e
Target RejectNegative Condition(SUPPORT_SH2E)
Generate SH2e code

m3
Target RejectNegative Mask(SH3) Condition(SUPPORT_SH3)
Generate SH3 code

m3e
Target RejectNegative Condition(SUPPORT_SH3E)
Generate SH3e code

m4
Target RejectNegative Mask(SH4) Condition(SUPPORT_SH4)
Generate SH4 code

m4-100
Target RejectNegative Condition(SUPPORT_SH4)
Generate SH4-100 code

m4-200
Target RejectNegative Condition(SUPPORT_SH4)
Generate SH4-200 code

<<<<<<< HEAD
=======
;; TARGET_SH4_300 indicates if we have the ST40-300 instruction set and
;; pipeline - irrespective of ABI.
m4-300
Target RejectNegative Condition(SUPPORT_SH4) Var(TARGET_SH4_300)
Generate SH4-300 code

>>>>>>> f8383f28
m4-nofpu
Target RejectNegative Condition(SUPPORT_SH4_NOFPU)
Generate SH4 FPU-less code

<<<<<<< HEAD
=======
m4-100-nofpu
Target RejectNegative Condition(SUPPORT_SH4_NOFPU)
Generate SH4-100 FPU-less code

m4-200-nofpu
Target RejectNegative Condition(SUPPORT_SH4_NOFPU)
Generate SH4-200 FPU-less code

m4-300-nofpu
Target RejectNegative Condition(SUPPORT_SH4_NOFPU) Var(TARGET_SH4_300) VarExists
Generate SH4-300 FPU-less code

m4-340
Target RejectNegative Condition(SUPPORT_SH4_NOFPU) Var(TARGET_SH4_300) VarExists
Generate code for SH4 340 series (MMU/FPU-less)
;; passes -isa=sh4-nommu-nofpu to the assembler.

>>>>>>> f8383f28
m4-400
Target RejectNegative Condition(SUPPORT_SH4_NOFPU)
Generate code for SH4 400 series (MMU/FPU-less)
;; passes -isa=sh4-nommu-nofpu to the assembler.

m4-500
Target RejectNegative Condition(SUPPORT_SH4_NOFPU)
Generate code for SH4 500 series (FPU-less).
;; passes -isa=sh4-nofpu to the assembler.

m4-single
Target RejectNegative Condition(SUPPORT_SH4_SINGLE)
Generate default single-precision SH4 code

m4-100-single
Target RejectNegative Condition(SUPPORT_SH4_SINGLE)
Generate default single-precision SH4-100 code

m4-200-single
Target RejectNegative Condition(SUPPORT_SH4_SINGLE)
Generate default single-precision SH4-200 code

<<<<<<< HEAD
=======
m4-300-single
Target RejectNegative Condition(SUPPORT_SH4_SINGLE) Var(TARGET_SH4_300) VarExists
Generate default single-precision SH4-300 code

>>>>>>> f8383f28
m4-single-only
Target RejectNegative Condition(SUPPORT_SH4_SINGLE_ONLY)
Generate only single-precision SH4 code

m4-100-single-only
Target RejectNegative Condition(SUPPORT_SH4_SINGLE_ONLY)
Generate only single-precision SH4-100 code

m4-200-single-only
Target RejectNegative Condition(SUPPORT_SH4_SINGLE_ONLY)
Generate only single-precision SH4-200 code

<<<<<<< HEAD
=======
m4-300-single-only
Target RejectNegative Condition(SUPPORT_SH4_SINGLE_ONLY) Var(TARGET_SH4_300) VarExists
Generate only single-precision SH4-300 code

>>>>>>> f8383f28
m4a
Target RejectNegative Mask(SH4A) Condition(SUPPORT_SH4A)
Generate SH4a code

m4a-nofpu
Target RejectNegative Condition(SUPPORT_SH4A_NOFPU)
Generate SH4a FPU-less code

m4a-single
Target RejectNegative Condition(SUPPORT_SH4A_SINGLE)
Generate default single-precision SH4a code

m4a-single-only
Target RejectNegative Condition(SUPPORT_SH4A_SINGLE_ONLY)
Generate only single-precision SH4a code

m4al
Target RejectNegative Condition(SUPPORT_SH4AL)
Generate SH4al-dsp code

m5-32media
Target RejectNegative Condition(SUPPORT_SH5_32MEDIA)
Generate 32-bit SHmedia code

m5-32media-nofpu
Target RejectNegative Condition(SUPPORT_SH5_32MEDIA_NOFPU)
Generate 32-bit FPU-less SHmedia code

m5-64media
Target RejectNegative Condition(SUPPORT_SH5_64MEDIA)
Generate 64-bit SHmedia code

m5-64media-nofpu
Target RejectNegative Condition(SUPPORT_SH5_64MEDIA_NOFPU)
Generate 64-bit FPU-less SHmedia code

m5-compact
Target RejectNegative Condition(SUPPORT_SH5_32MEDIA)
Generate SHcompact code

m5-compact-nofpu
Target RejectNegative Condition(SUPPORT_SH5_32MEDIA_NOFPU)
Generate FPU-less SHcompact code

madjust-unroll
Target Report Mask(ADJUST_UNROLL) Condition(SUPPORT_ANY_SH5)
Throttle unrolling to avoid thrashing target registers unless the unroll benefit outweighs this

mb
Target Report RejectNegative InverseMask(LITTLE_ENDIAN)
Generate code in big endian mode

mbigtable
Target Report RejectNegative Mask(BIGTABLE)
Generate 32-bit offsets in switch tables

mbranch-cost=
Target RejectNegative Joined UInteger Var(sh_branch_cost) Init(-1)
Cost to assume for a branch insn

mcbranchdi
Target Var(TARGET_CBRANCHDI4)
Enable cbranchdi4 pattern

mexpand-cbranchdi
Target Var(TARGET_EXPAND_CBRANCHDI4)
Expand cbranchdi4 pattern early into separate comparisons and branches.

mcmpeqdi
Target Var(TARGET_CMPEQDI_T)
Emit cmpeqdi_t pattern even when -mcbranchdi and -mexpand-cbranchdi are in effect.

mcut2-workaround
Target RejectNegative Var(TARGET_SH5_CUT2_WORKAROUND)
Enable SH5 cut2 workaround

mdalign
Target Report RejectNegative Mask(ALIGN_DOUBLE)
Align doubles at 64-bit boundaries

mdiv=
Target RejectNegative Joined Var(sh_div_str) Init("")
<<<<<<< HEAD
Division strategy, one of: call, call2, fp, inv, inv:minlat, inv20u, inv20l, inv:call, inv:call2, inv:fp call-div1 call-fp call-table
=======
Division strategy, one of: call, call2, fp, inv, inv:minlat, inv20u, inv20l, inv:call, inv:call2, inv:fp, call-div1, call-fp, call-table
>>>>>>> f8383f28

mdivsi3_libfunc=
Target RejectNegative Joined Var(sh_divsi3_libfunc) Init("")
Specify name for 32 bit signed division function

mfmovd
Target RejectNegative Mask(FMOVD) Undocumented

mfused-madd
Target Var(TARGET_FMAC)
Enable the use of the fused floating point multiply-accumulate operation

mgettrcost=
Target RejectNegative Joined UInteger Var(sh_gettrcost) Init(-1)
Cost to assume for gettr insn

mhitachi
Target Report RejectNegative Mask(HITACHI)
Follow Renesas (formerly Hitachi) / SuperH calling conventions

mieee
Target Report Mask(IEEE)
Increase the IEEE compliance for floating-point code

mindexed-addressing
Target Report Mask(ALLOW_INDEXED_ADDRESS) Condition(SUPPORT_ANY_SH5_32MEDIA)
Enable the use of the indexed addressing mode for SHmedia32/SHcompact

minvalid-symbols
Target Report Mask(INVALID_SYMBOLS) Condition(SUPPORT_ANY_SH5)
Assume symbols might be invalid

misize
Target Report RejectNegative Mask(DUMPISIZE)
Annotate assembler instructions with estimated addresses

ml
Target Report RejectNegative Mask(LITTLE_ENDIAN)
Generate code in little endian mode

mnomacsave
Target Report RejectNegative Mask(NOMACSAVE)
Mark MAC register as call-clobbered

;; ??? This option is not useful, but is retained in case there are people
;; who are still relying on it.  It may be deleted in the future.
mpadstruct
Target Report RejectNegative Mask(PADSTRUCT)
Make structs a multiple of 4 bytes (warning: ABI altered)

mprefergot
Target Report RejectNegative Mask(PREFERGOT)
Emit function-calls using global offset table when generating PIC

mpt-fixed
Target Report Mask(PT_FIXED) Condition(SUPPORT_ANY_SH5)
Assume pt* instructions won't trap

mrelax
Target Report RejectNegative Mask(RELAX)
Shorten address references during linking

mrenesas
Target Mask(HITACHI) MaskExists
Follow Renesas (formerly Hitachi) / SuperH calling conventions

mspace
Target Report RejectNegative Mask(SMALLCODE)
Deprecated. Use -Os instead

multcost=
Target RejectNegative Joined UInteger Var(sh_multcost) Init(-1)
Cost to assume for a multiply insn

musermode
Target Report RejectNegative Mask(USERMODE)
Generate library function call to invalidate instruction cache entries after fixing trampoline

;; We might want to enable this by default for TARGET_HARD_SH4, because
;; zero-offset branches have zero latency.  Needs some benchmarking.
mpretend-cmove
Target Var(TARGET_PRETEND_CMOVE)
Pretend a branch-around-a-move is a conditional move.<|MERGE_RESOLUTION|>--- conflicted
+++ resolved
@@ -88,21 +88,16 @@
 Target RejectNegative Condition(SUPPORT_SH4)
 Generate SH4-200 code
 
-<<<<<<< HEAD
-=======
 ;; TARGET_SH4_300 indicates if we have the ST40-300 instruction set and
 ;; pipeline - irrespective of ABI.
 m4-300
 Target RejectNegative Condition(SUPPORT_SH4) Var(TARGET_SH4_300)
 Generate SH4-300 code
 
->>>>>>> f8383f28
 m4-nofpu
 Target RejectNegative Condition(SUPPORT_SH4_NOFPU)
 Generate SH4 FPU-less code
 
-<<<<<<< HEAD
-=======
 m4-100-nofpu
 Target RejectNegative Condition(SUPPORT_SH4_NOFPU)
 Generate SH4-100 FPU-less code
@@ -120,7 +115,6 @@
 Generate code for SH4 340 series (MMU/FPU-less)
 ;; passes -isa=sh4-nommu-nofpu to the assembler.
 
->>>>>>> f8383f28
 m4-400
 Target RejectNegative Condition(SUPPORT_SH4_NOFPU)
 Generate code for SH4 400 series (MMU/FPU-less)
@@ -143,13 +137,10 @@
 Target RejectNegative Condition(SUPPORT_SH4_SINGLE)
 Generate default single-precision SH4-200 code
 
-<<<<<<< HEAD
-=======
 m4-300-single
 Target RejectNegative Condition(SUPPORT_SH4_SINGLE) Var(TARGET_SH4_300) VarExists
 Generate default single-precision SH4-300 code
 
->>>>>>> f8383f28
 m4-single-only
 Target RejectNegative Condition(SUPPORT_SH4_SINGLE_ONLY)
 Generate only single-precision SH4 code
@@ -162,13 +153,10 @@
 Target RejectNegative Condition(SUPPORT_SH4_SINGLE_ONLY)
 Generate only single-precision SH4-200 code
 
-<<<<<<< HEAD
-=======
 m4-300-single-only
 Target RejectNegative Condition(SUPPORT_SH4_SINGLE_ONLY) Var(TARGET_SH4_300) VarExists
 Generate only single-precision SH4-300 code
 
->>>>>>> f8383f28
 m4a
 Target RejectNegative Mask(SH4A) Condition(SUPPORT_SH4A)
 Generate SH4a code
@@ -251,11 +239,7 @@
 
 mdiv=
 Target RejectNegative Joined Var(sh_div_str) Init("")
-<<<<<<< HEAD
-Division strategy, one of: call, call2, fp, inv, inv:minlat, inv20u, inv20l, inv:call, inv:call2, inv:fp call-div1 call-fp call-table
-=======
 Division strategy, one of: call, call2, fp, inv, inv:minlat, inv20u, inv20l, inv:call, inv:call2, inv:fp, call-div1, call-fp, call-table
->>>>>>> f8383f28
 
 mdivsi3_libfunc=
 Target RejectNegative Joined Var(sh_divsi3_libfunc) Init("")

/* Copyright (C) 1994, 1995, 1997, 1998, 1999, 2000, 2001, 2002, 2003,
<<<<<<< HEAD
   2004, 2005
=======
   2004, 2005, 2006
>>>>>>> c355071f
   Free Software Foundation, Inc.

This file is free software; you can redistribute it and/or modify it
under the terms of the GNU General Public License as published by the
Free Software Foundation; either version 2, or (at your option) any
later version.

In addition to the permissions in the GNU General Public License, the
Free Software Foundation gives you unlimited permission to link the
compiled version of this file into combinations with other programs,
and to distribute those combinations without any restriction coming
from the use of this file.  (The General Public License restrictions
do apply in other respects; for example, they cover modification of
the file, and distribution when not linked into a combine
executable.)

This file is distributed in the hope that it will be useful, but
WITHOUT ANY WARRANTY; without even the implied warranty of
MERCHANTABILITY or FITNESS FOR A PARTICULAR PURPOSE.  See the GNU
General Public License for more details.

You should have received a copy of the GNU General Public License
along with this program; see the file COPYING.  If not, write to
the Free Software Foundation, 51 Franklin Street, Fifth Floor,
Boston, MA 02110-1301, USA.  */

!! libgcc routines for the Renesas / SuperH SH CPUs.
!! Contributed by Steve Chamberlain.
!! sac@cygnus.com

!! ashiftrt_r4_x, ___ashrsi3, ___ashlsi3, ___lshrsi3 routines
!! recoded in assembly by Toshiyasu Morita
!! tm@netcom.com

/* SH2 optimizations for ___ashrsi3, ___ashlsi3, ___lshrsi3 and
   ELF local label prefixes by J"orn Rennecke
   amylaar@cygnus.com  */

<<<<<<< HEAD
#ifdef __ELF__
#define LOCAL(X)	.L_##X
#define FUNC(X)		.type X,@function
#define HIDDEN_FUNC(X)	FUNC(X); .hidden X
#define HIDDEN_ALIAS(X,Y) ALIAS (X,Y); .hidden GLOBAL(X)
#define ENDFUNC0(X)	.Lfe_##X: .size X,.Lfe_##X-X
#define ENDFUNC(X)	ENDFUNC0(X)
#else
#define LOCAL(X)	L_##X
#define FUNC(X)
#define HIDDEN_FUNC(X)
#define HIDDEN_ALIAS(X,Y) ALIAS (X,Y)
#define ENDFUNC(X)
#endif

#define	CONCAT(A,B)	A##B
#define	GLOBAL0(U,X)	CONCAT(U,__##X)
#define	GLOBAL(X)	GLOBAL0(__USER_LABEL_PREFIX__,X)

#define ALIAS(X,Y)	.global GLOBAL(X); .set GLOBAL(X),GLOBAL(Y)

#ifdef __SH2A__
#undef FMOVD_WORKS
#define FMOVD_WORKS
#endif
=======
#include "lib1funcs.h"
>>>>>>> c355071f

#if ! __SH5__
#ifdef L_ashiftrt
	.global	GLOBAL(ashiftrt_r4_0)
	.global	GLOBAL(ashiftrt_r4_1)
	.global	GLOBAL(ashiftrt_r4_2)
	.global	GLOBAL(ashiftrt_r4_3)
	.global	GLOBAL(ashiftrt_r4_4)
	.global	GLOBAL(ashiftrt_r4_5)
	.global	GLOBAL(ashiftrt_r4_6)
	.global	GLOBAL(ashiftrt_r4_7)
	.global	GLOBAL(ashiftrt_r4_8)
	.global	GLOBAL(ashiftrt_r4_9)
	.global	GLOBAL(ashiftrt_r4_10)
	.global	GLOBAL(ashiftrt_r4_11)
	.global	GLOBAL(ashiftrt_r4_12)
	.global	GLOBAL(ashiftrt_r4_13)
	.global	GLOBAL(ashiftrt_r4_14)
	.global	GLOBAL(ashiftrt_r4_15)
	.global	GLOBAL(ashiftrt_r4_16)
	.global	GLOBAL(ashiftrt_r4_17)
	.global	GLOBAL(ashiftrt_r4_18)
	.global	GLOBAL(ashiftrt_r4_19)
	.global	GLOBAL(ashiftrt_r4_20)
	.global	GLOBAL(ashiftrt_r4_21)
	.global	GLOBAL(ashiftrt_r4_22)
	.global	GLOBAL(ashiftrt_r4_23)
	.global	GLOBAL(ashiftrt_r4_24)
	.global	GLOBAL(ashiftrt_r4_25)
	.global	GLOBAL(ashiftrt_r4_26)
	.global	GLOBAL(ashiftrt_r4_27)
	.global	GLOBAL(ashiftrt_r4_28)
	.global	GLOBAL(ashiftrt_r4_29)
	.global	GLOBAL(ashiftrt_r4_30)
	.global	GLOBAL(ashiftrt_r4_31)
	.global	GLOBAL(ashiftrt_r4_32)

	HIDDEN_FUNC(GLOBAL(ashiftrt_r4_0))
	HIDDEN_FUNC(GLOBAL(ashiftrt_r4_1))
	HIDDEN_FUNC(GLOBAL(ashiftrt_r4_2))
	HIDDEN_FUNC(GLOBAL(ashiftrt_r4_3))
	HIDDEN_FUNC(GLOBAL(ashiftrt_r4_4))
	HIDDEN_FUNC(GLOBAL(ashiftrt_r4_5))
	HIDDEN_FUNC(GLOBAL(ashiftrt_r4_6))
	HIDDEN_FUNC(GLOBAL(ashiftrt_r4_7))
	HIDDEN_FUNC(GLOBAL(ashiftrt_r4_8))
	HIDDEN_FUNC(GLOBAL(ashiftrt_r4_9))
	HIDDEN_FUNC(GLOBAL(ashiftrt_r4_10))
	HIDDEN_FUNC(GLOBAL(ashiftrt_r4_11))
	HIDDEN_FUNC(GLOBAL(ashiftrt_r4_12))
	HIDDEN_FUNC(GLOBAL(ashiftrt_r4_13))
	HIDDEN_FUNC(GLOBAL(ashiftrt_r4_14))
	HIDDEN_FUNC(GLOBAL(ashiftrt_r4_15))
	HIDDEN_FUNC(GLOBAL(ashiftrt_r4_16))
	HIDDEN_FUNC(GLOBAL(ashiftrt_r4_17))
	HIDDEN_FUNC(GLOBAL(ashiftrt_r4_18))
	HIDDEN_FUNC(GLOBAL(ashiftrt_r4_19))
	HIDDEN_FUNC(GLOBAL(ashiftrt_r4_20))
	HIDDEN_FUNC(GLOBAL(ashiftrt_r4_21))
	HIDDEN_FUNC(GLOBAL(ashiftrt_r4_22))
	HIDDEN_FUNC(GLOBAL(ashiftrt_r4_23))
	HIDDEN_FUNC(GLOBAL(ashiftrt_r4_24))
	HIDDEN_FUNC(GLOBAL(ashiftrt_r4_25))
	HIDDEN_FUNC(GLOBAL(ashiftrt_r4_26))
	HIDDEN_FUNC(GLOBAL(ashiftrt_r4_27))
	HIDDEN_FUNC(GLOBAL(ashiftrt_r4_28))
	HIDDEN_FUNC(GLOBAL(ashiftrt_r4_29))
	HIDDEN_FUNC(GLOBAL(ashiftrt_r4_30))
	HIDDEN_FUNC(GLOBAL(ashiftrt_r4_31))
	HIDDEN_FUNC(GLOBAL(ashiftrt_r4_32))

	.align	1
GLOBAL(ashiftrt_r4_32):
GLOBAL(ashiftrt_r4_31):
	rotcl	r4
	rts
	subc	r4,r4

GLOBAL(ashiftrt_r4_30):
	shar	r4
GLOBAL(ashiftrt_r4_29):
	shar	r4
GLOBAL(ashiftrt_r4_28):
	shar	r4
GLOBAL(ashiftrt_r4_27):
	shar	r4
GLOBAL(ashiftrt_r4_26):
	shar	r4
GLOBAL(ashiftrt_r4_25):
	shar	r4
GLOBAL(ashiftrt_r4_24):
	shlr16	r4
	shlr8	r4
	rts
	exts.b	r4,r4

GLOBAL(ashiftrt_r4_23):
	shar	r4
GLOBAL(ashiftrt_r4_22):
	shar	r4
GLOBAL(ashiftrt_r4_21):
	shar	r4
GLOBAL(ashiftrt_r4_20):
	shar	r4
GLOBAL(ashiftrt_r4_19):
	shar	r4
GLOBAL(ashiftrt_r4_18):
	shar	r4
GLOBAL(ashiftrt_r4_17):
	shar	r4
GLOBAL(ashiftrt_r4_16):
	shlr16	r4
	rts
	exts.w	r4,r4

GLOBAL(ashiftrt_r4_15):
	shar	r4
GLOBAL(ashiftrt_r4_14):
	shar	r4
GLOBAL(ashiftrt_r4_13):
	shar	r4
GLOBAL(ashiftrt_r4_12):
	shar	r4
GLOBAL(ashiftrt_r4_11):
	shar	r4
GLOBAL(ashiftrt_r4_10):
	shar	r4
GLOBAL(ashiftrt_r4_9):
	shar	r4
GLOBAL(ashiftrt_r4_8):
	shar	r4
GLOBAL(ashiftrt_r4_7):
	shar	r4
GLOBAL(ashiftrt_r4_6):
	shar	r4
GLOBAL(ashiftrt_r4_5):
	shar	r4
GLOBAL(ashiftrt_r4_4):
	shar	r4
GLOBAL(ashiftrt_r4_3):
	shar	r4
GLOBAL(ashiftrt_r4_2):
	shar	r4
GLOBAL(ashiftrt_r4_1):
	rts
	shar	r4

GLOBAL(ashiftrt_r4_0):
	rts
	nop

	ENDFUNC(GLOBAL(ashiftrt_r4_0))
	ENDFUNC(GLOBAL(ashiftrt_r4_1))
	ENDFUNC(GLOBAL(ashiftrt_r4_2))
	ENDFUNC(GLOBAL(ashiftrt_r4_3))
	ENDFUNC(GLOBAL(ashiftrt_r4_4))
	ENDFUNC(GLOBAL(ashiftrt_r4_5))
	ENDFUNC(GLOBAL(ashiftrt_r4_6))
	ENDFUNC(GLOBAL(ashiftrt_r4_7))
	ENDFUNC(GLOBAL(ashiftrt_r4_8))
	ENDFUNC(GLOBAL(ashiftrt_r4_9))
	ENDFUNC(GLOBAL(ashiftrt_r4_10))
	ENDFUNC(GLOBAL(ashiftrt_r4_11))
	ENDFUNC(GLOBAL(ashiftrt_r4_12))
	ENDFUNC(GLOBAL(ashiftrt_r4_13))
	ENDFUNC(GLOBAL(ashiftrt_r4_14))
	ENDFUNC(GLOBAL(ashiftrt_r4_15))
	ENDFUNC(GLOBAL(ashiftrt_r4_16))
	ENDFUNC(GLOBAL(ashiftrt_r4_17))
	ENDFUNC(GLOBAL(ashiftrt_r4_18))
	ENDFUNC(GLOBAL(ashiftrt_r4_19))
	ENDFUNC(GLOBAL(ashiftrt_r4_20))
	ENDFUNC(GLOBAL(ashiftrt_r4_21))
	ENDFUNC(GLOBAL(ashiftrt_r4_22))
	ENDFUNC(GLOBAL(ashiftrt_r4_23))
	ENDFUNC(GLOBAL(ashiftrt_r4_24))
	ENDFUNC(GLOBAL(ashiftrt_r4_25))
	ENDFUNC(GLOBAL(ashiftrt_r4_26))
	ENDFUNC(GLOBAL(ashiftrt_r4_27))
	ENDFUNC(GLOBAL(ashiftrt_r4_28))
	ENDFUNC(GLOBAL(ashiftrt_r4_29))
	ENDFUNC(GLOBAL(ashiftrt_r4_30))
	ENDFUNC(GLOBAL(ashiftrt_r4_31))
	ENDFUNC(GLOBAL(ashiftrt_r4_32))
#endif

#ifdef L_ashiftrt_n

!
! GLOBAL(ashrsi3)
!
! Entry:
!
! r4: Value to shift
! r5: Shifts
!
! Exit:
!
! r0: Result
!
! Destroys:
!
! (none)
!

	.global	GLOBAL(ashrsi3)
	HIDDEN_FUNC(GLOBAL(ashrsi3))
	.align	2
GLOBAL(ashrsi3):
	mov	#31,r0
	and	r0,r5
	mova	LOCAL(ashrsi3_table),r0
	mov.b	@(r0,r5),r5
#ifdef __sh1__
	add	r5,r0
	jmp	@r0
#else
	braf	r5
#endif
	mov	r4,r0

	.align	2
LOCAL(ashrsi3_table):
	.byte		LOCAL(ashrsi3_0)-LOCAL(ashrsi3_table)
	.byte		LOCAL(ashrsi3_1)-LOCAL(ashrsi3_table)
	.byte		LOCAL(ashrsi3_2)-LOCAL(ashrsi3_table)
	.byte		LOCAL(ashrsi3_3)-LOCAL(ashrsi3_table)
	.byte		LOCAL(ashrsi3_4)-LOCAL(ashrsi3_table)
	.byte		LOCAL(ashrsi3_5)-LOCAL(ashrsi3_table)
	.byte		LOCAL(ashrsi3_6)-LOCAL(ashrsi3_table)
	.byte		LOCAL(ashrsi3_7)-LOCAL(ashrsi3_table)
	.byte		LOCAL(ashrsi3_8)-LOCAL(ashrsi3_table)
	.byte		LOCAL(ashrsi3_9)-LOCAL(ashrsi3_table)
	.byte		LOCAL(ashrsi3_10)-LOCAL(ashrsi3_table)
	.byte		LOCAL(ashrsi3_11)-LOCAL(ashrsi3_table)
	.byte		LOCAL(ashrsi3_12)-LOCAL(ashrsi3_table)
	.byte		LOCAL(ashrsi3_13)-LOCAL(ashrsi3_table)
	.byte		LOCAL(ashrsi3_14)-LOCAL(ashrsi3_table)
	.byte		LOCAL(ashrsi3_15)-LOCAL(ashrsi3_table)
	.byte		LOCAL(ashrsi3_16)-LOCAL(ashrsi3_table)
	.byte		LOCAL(ashrsi3_17)-LOCAL(ashrsi3_table)
	.byte		LOCAL(ashrsi3_18)-LOCAL(ashrsi3_table)
	.byte		LOCAL(ashrsi3_19)-LOCAL(ashrsi3_table)
	.byte		LOCAL(ashrsi3_20)-LOCAL(ashrsi3_table)
	.byte		LOCAL(ashrsi3_21)-LOCAL(ashrsi3_table)
	.byte		LOCAL(ashrsi3_22)-LOCAL(ashrsi3_table)
	.byte		LOCAL(ashrsi3_23)-LOCAL(ashrsi3_table)
	.byte		LOCAL(ashrsi3_24)-LOCAL(ashrsi3_table)
	.byte		LOCAL(ashrsi3_25)-LOCAL(ashrsi3_table)
	.byte		LOCAL(ashrsi3_26)-LOCAL(ashrsi3_table)
	.byte		LOCAL(ashrsi3_27)-LOCAL(ashrsi3_table)
	.byte		LOCAL(ashrsi3_28)-LOCAL(ashrsi3_table)
	.byte		LOCAL(ashrsi3_29)-LOCAL(ashrsi3_table)
	.byte		LOCAL(ashrsi3_30)-LOCAL(ashrsi3_table)
	.byte		LOCAL(ashrsi3_31)-LOCAL(ashrsi3_table)

LOCAL(ashrsi3_31):
	rotcl	r0
	rts
	subc	r0,r0

LOCAL(ashrsi3_30):
	shar	r0
LOCAL(ashrsi3_29):
	shar	r0
LOCAL(ashrsi3_28):
	shar	r0
LOCAL(ashrsi3_27):
	shar	r0
LOCAL(ashrsi3_26):
	shar	r0
LOCAL(ashrsi3_25):
	shar	r0
LOCAL(ashrsi3_24):
	shlr16	r0
	shlr8	r0
	rts
	exts.b	r0,r0

LOCAL(ashrsi3_23):
	shar	r0
LOCAL(ashrsi3_22):
	shar	r0
LOCAL(ashrsi3_21):
	shar	r0
LOCAL(ashrsi3_20):
	shar	r0
LOCAL(ashrsi3_19):
	shar	r0
LOCAL(ashrsi3_18):
	shar	r0
LOCAL(ashrsi3_17):
	shar	r0
LOCAL(ashrsi3_16):
	shlr16	r0
	rts
	exts.w	r0,r0

LOCAL(ashrsi3_15):
	shar	r0
LOCAL(ashrsi3_14):
	shar	r0
LOCAL(ashrsi3_13):
	shar	r0
LOCAL(ashrsi3_12):
	shar	r0
LOCAL(ashrsi3_11):
	shar	r0
LOCAL(ashrsi3_10):
	shar	r0
LOCAL(ashrsi3_9):
	shar	r0
LOCAL(ashrsi3_8):
	shar	r0
LOCAL(ashrsi3_7):
	shar	r0
LOCAL(ashrsi3_6):
	shar	r0
LOCAL(ashrsi3_5):
	shar	r0
LOCAL(ashrsi3_4):
	shar	r0
LOCAL(ashrsi3_3):
	shar	r0
LOCAL(ashrsi3_2):
	shar	r0
LOCAL(ashrsi3_1):
	rts
	shar	r0

LOCAL(ashrsi3_0):
	rts
	nop

	ENDFUNC(GLOBAL(ashrsi3))
#endif

#ifdef L_ashiftlt

!
! GLOBAL(ashlsi3)
!
! Entry:
!
! r4: Value to shift
! r5: Shifts
!
! Exit:
!
! r0: Result
!
! Destroys:
!
! (none)
!
	.global	GLOBAL(ashlsi3)
	HIDDEN_FUNC(GLOBAL(ashlsi3))
	.align	2
GLOBAL(ashlsi3):
	mov	#31,r0
	and	r0,r5
	mova	LOCAL(ashlsi3_table),r0
	mov.b	@(r0,r5),r5
#ifdef __sh1__
	add	r5,r0
	jmp	@r0
#else
	braf	r5
#endif
	mov	r4,r0

	.align	2
LOCAL(ashlsi3_table):
	.byte		LOCAL(ashlsi3_0)-LOCAL(ashlsi3_table)
	.byte		LOCAL(ashlsi3_1)-LOCAL(ashlsi3_table)
	.byte		LOCAL(ashlsi3_2)-LOCAL(ashlsi3_table)
	.byte		LOCAL(ashlsi3_3)-LOCAL(ashlsi3_table)
	.byte		LOCAL(ashlsi3_4)-LOCAL(ashlsi3_table)
	.byte		LOCAL(ashlsi3_5)-LOCAL(ashlsi3_table)
	.byte		LOCAL(ashlsi3_6)-LOCAL(ashlsi3_table)
	.byte		LOCAL(ashlsi3_7)-LOCAL(ashlsi3_table)
	.byte		LOCAL(ashlsi3_8)-LOCAL(ashlsi3_table)
	.byte		LOCAL(ashlsi3_9)-LOCAL(ashlsi3_table)
	.byte		LOCAL(ashlsi3_10)-LOCAL(ashlsi3_table)
	.byte		LOCAL(ashlsi3_11)-LOCAL(ashlsi3_table)
	.byte		LOCAL(ashlsi3_12)-LOCAL(ashlsi3_table)
	.byte		LOCAL(ashlsi3_13)-LOCAL(ashlsi3_table)
	.byte		LOCAL(ashlsi3_14)-LOCAL(ashlsi3_table)
	.byte		LOCAL(ashlsi3_15)-LOCAL(ashlsi3_table)
	.byte		LOCAL(ashlsi3_16)-LOCAL(ashlsi3_table)
	.byte		LOCAL(ashlsi3_17)-LOCAL(ashlsi3_table)
	.byte		LOCAL(ashlsi3_18)-LOCAL(ashlsi3_table)
	.byte		LOCAL(ashlsi3_19)-LOCAL(ashlsi3_table)
	.byte		LOCAL(ashlsi3_20)-LOCAL(ashlsi3_table)
	.byte		LOCAL(ashlsi3_21)-LOCAL(ashlsi3_table)
	.byte		LOCAL(ashlsi3_22)-LOCAL(ashlsi3_table)
	.byte		LOCAL(ashlsi3_23)-LOCAL(ashlsi3_table)
	.byte		LOCAL(ashlsi3_24)-LOCAL(ashlsi3_table)
	.byte		LOCAL(ashlsi3_25)-LOCAL(ashlsi3_table)
	.byte		LOCAL(ashlsi3_26)-LOCAL(ashlsi3_table)
	.byte		LOCAL(ashlsi3_27)-LOCAL(ashlsi3_table)
	.byte		LOCAL(ashlsi3_28)-LOCAL(ashlsi3_table)
	.byte		LOCAL(ashlsi3_29)-LOCAL(ashlsi3_table)
	.byte		LOCAL(ashlsi3_30)-LOCAL(ashlsi3_table)
	.byte		LOCAL(ashlsi3_31)-LOCAL(ashlsi3_table)

LOCAL(ashlsi3_6):
	shll2	r0
LOCAL(ashlsi3_4):
	shll2	r0
LOCAL(ashlsi3_2):
	rts
	shll2	r0

LOCAL(ashlsi3_7):
	shll2	r0
LOCAL(ashlsi3_5):
	shll2	r0
LOCAL(ashlsi3_3):
	shll2	r0
LOCAL(ashlsi3_1):
	rts
	shll	r0

LOCAL(ashlsi3_14):
	shll2	r0
LOCAL(ashlsi3_12):
	shll2	r0
LOCAL(ashlsi3_10):
	shll2	r0
LOCAL(ashlsi3_8):
	rts
	shll8	r0

LOCAL(ashlsi3_15):
	shll2	r0
LOCAL(ashlsi3_13):
	shll2	r0
LOCAL(ashlsi3_11):
	shll2	r0
LOCAL(ashlsi3_9):
	shll8	r0
	rts
	shll	r0

LOCAL(ashlsi3_22):
	shll2	r0
LOCAL(ashlsi3_20):
	shll2	r0
LOCAL(ashlsi3_18):
	shll2	r0
LOCAL(ashlsi3_16):
	rts
	shll16	r0

LOCAL(ashlsi3_23):
	shll2	r0
LOCAL(ashlsi3_21):
	shll2	r0
LOCAL(ashlsi3_19):
	shll2	r0
LOCAL(ashlsi3_17):
	shll16	r0
	rts
	shll	r0

LOCAL(ashlsi3_30):
	shll2	r0
LOCAL(ashlsi3_28):
	shll2	r0
LOCAL(ashlsi3_26):
	shll2	r0
LOCAL(ashlsi3_24):
	shll16	r0
	rts
	shll8	r0

LOCAL(ashlsi3_31):
	shll2	r0
LOCAL(ashlsi3_29):
	shll2	r0
LOCAL(ashlsi3_27):
	shll2	r0
LOCAL(ashlsi3_25):
	shll16	r0
	shll8	r0
	rts
	shll	r0

LOCAL(ashlsi3_0):
	rts
	nop

	ENDFUNC(GLOBAL(ashlsi3))
#endif

#ifdef L_lshiftrt

!
! GLOBAL(lshrsi3)
!
! Entry:
!
! r4: Value to shift
! r5: Shifts
!
! Exit:
!
! r0: Result
!
! Destroys:
!
! (none)
!
	.global	GLOBAL(lshrsi3)
	HIDDEN_FUNC(GLOBAL(lshrsi3))
	.align	2
GLOBAL(lshrsi3):
	mov	#31,r0
	and	r0,r5
	mova	LOCAL(lshrsi3_table),r0
	mov.b	@(r0,r5),r5
#ifdef __sh1__
	add	r5,r0
	jmp	@r0
#else
	braf	r5
#endif
	mov	r4,r0

	.align	2
LOCAL(lshrsi3_table):
	.byte		LOCAL(lshrsi3_0)-LOCAL(lshrsi3_table)
	.byte		LOCAL(lshrsi3_1)-LOCAL(lshrsi3_table)
	.byte		LOCAL(lshrsi3_2)-LOCAL(lshrsi3_table)
	.byte		LOCAL(lshrsi3_3)-LOCAL(lshrsi3_table)
	.byte		LOCAL(lshrsi3_4)-LOCAL(lshrsi3_table)
	.byte		LOCAL(lshrsi3_5)-LOCAL(lshrsi3_table)
	.byte		LOCAL(lshrsi3_6)-LOCAL(lshrsi3_table)
	.byte		LOCAL(lshrsi3_7)-LOCAL(lshrsi3_table)
	.byte		LOCAL(lshrsi3_8)-LOCAL(lshrsi3_table)
	.byte		LOCAL(lshrsi3_9)-LOCAL(lshrsi3_table)
	.byte		LOCAL(lshrsi3_10)-LOCAL(lshrsi3_table)
	.byte		LOCAL(lshrsi3_11)-LOCAL(lshrsi3_table)
	.byte		LOCAL(lshrsi3_12)-LOCAL(lshrsi3_table)
	.byte		LOCAL(lshrsi3_13)-LOCAL(lshrsi3_table)
	.byte		LOCAL(lshrsi3_14)-LOCAL(lshrsi3_table)
	.byte		LOCAL(lshrsi3_15)-LOCAL(lshrsi3_table)
	.byte		LOCAL(lshrsi3_16)-LOCAL(lshrsi3_table)
	.byte		LOCAL(lshrsi3_17)-LOCAL(lshrsi3_table)
	.byte		LOCAL(lshrsi3_18)-LOCAL(lshrsi3_table)
	.byte		LOCAL(lshrsi3_19)-LOCAL(lshrsi3_table)
	.byte		LOCAL(lshrsi3_20)-LOCAL(lshrsi3_table)
	.byte		LOCAL(lshrsi3_21)-LOCAL(lshrsi3_table)
	.byte		LOCAL(lshrsi3_22)-LOCAL(lshrsi3_table)
	.byte		LOCAL(lshrsi3_23)-LOCAL(lshrsi3_table)
	.byte		LOCAL(lshrsi3_24)-LOCAL(lshrsi3_table)
	.byte		LOCAL(lshrsi3_25)-LOCAL(lshrsi3_table)
	.byte		LOCAL(lshrsi3_26)-LOCAL(lshrsi3_table)
	.byte		LOCAL(lshrsi3_27)-LOCAL(lshrsi3_table)
	.byte		LOCAL(lshrsi3_28)-LOCAL(lshrsi3_table)
	.byte		LOCAL(lshrsi3_29)-LOCAL(lshrsi3_table)
	.byte		LOCAL(lshrsi3_30)-LOCAL(lshrsi3_table)
	.byte		LOCAL(lshrsi3_31)-LOCAL(lshrsi3_table)

LOCAL(lshrsi3_6):
	shlr2	r0
LOCAL(lshrsi3_4):
	shlr2	r0
LOCAL(lshrsi3_2):
	rts
	shlr2	r0

LOCAL(lshrsi3_7):
	shlr2	r0
LOCAL(lshrsi3_5):
	shlr2	r0
LOCAL(lshrsi3_3):
	shlr2	r0
LOCAL(lshrsi3_1):
	rts
	shlr	r0

LOCAL(lshrsi3_14):
	shlr2	r0
LOCAL(lshrsi3_12):
	shlr2	r0
LOCAL(lshrsi3_10):
	shlr2	r0
LOCAL(lshrsi3_8):
	rts
	shlr8	r0

LOCAL(lshrsi3_15):
	shlr2	r0
LOCAL(lshrsi3_13):
	shlr2	r0
LOCAL(lshrsi3_11):
	shlr2	r0
LOCAL(lshrsi3_9):
	shlr8	r0
	rts
	shlr	r0

LOCAL(lshrsi3_22):
	shlr2	r0
LOCAL(lshrsi3_20):
	shlr2	r0
LOCAL(lshrsi3_18):
	shlr2	r0
LOCAL(lshrsi3_16):
	rts
	shlr16	r0

LOCAL(lshrsi3_23):
	shlr2	r0
LOCAL(lshrsi3_21):
	shlr2	r0
LOCAL(lshrsi3_19):
	shlr2	r0
LOCAL(lshrsi3_17):
	shlr16	r0
	rts
	shlr	r0

LOCAL(lshrsi3_30):
	shlr2	r0
LOCAL(lshrsi3_28):
	shlr2	r0
LOCAL(lshrsi3_26):
	shlr2	r0
LOCAL(lshrsi3_24):
	shlr16	r0
	rts
	shlr8	r0

LOCAL(lshrsi3_31):
	shlr2	r0
LOCAL(lshrsi3_29):
	shlr2	r0
LOCAL(lshrsi3_27):
	shlr2	r0
LOCAL(lshrsi3_25):
	shlr16	r0
	shlr8	r0
	rts
	shlr	r0

LOCAL(lshrsi3_0):
	rts
	nop

	ENDFUNC(GLOBAL(lshrsi3))
#endif

#ifdef L_movmem
	.text
	.balign	4
	.global	GLOBAL(movmem)
	HIDDEN_FUNC(GLOBAL(movmem))
	HIDDEN_ALIAS(movstr,movmem)
	/* This would be a lot simpler if r6 contained the byte count
	   minus 64, and we wouldn't be called here for a byte count of 64.  */
GLOBAL(movmem):
	sts.l	pr,@-r15
	shll2	r6
	bsr	GLOBAL(movmemSI52+2)
	mov.l	@(48,r5),r0
	.balign	4
LOCAL(movmem_loop): /* Reached with rts */
	mov.l	@(60,r5),r0
	add	#-64,r6
	mov.l	r0,@(60,r4)
	tst	r6,r6
	mov.l	@(56,r5),r0
	bt	LOCAL(movmem_done)
	mov.l	r0,@(56,r4)
	cmp/pl	r6
	mov.l	@(52,r5),r0
	add	#64,r5
	mov.l	r0,@(52,r4)
	add	#64,r4
	bt	GLOBAL(movmemSI52)
! done all the large groups, do the remainder
! jump to movmem+
	mova	GLOBAL(movmemSI4)+4,r0
	add	r6,r0
	jmp	@r0
LOCAL(movmem_done): ! share slot insn, works out aligned.
	lds.l	@r15+,pr
	mov.l	r0,@(56,r4)
	mov.l	@(52,r5),r0
	rts
	mov.l	r0,@(52,r4)
	.balign	4
! ??? We need aliases movstr* for movmem* for the older libraries.  These
! aliases will be removed at the some point in the future.
	.global	GLOBAL(movmemSI64)
	HIDDEN_FUNC(GLOBAL(movmemSI64))
	HIDDEN_ALIAS(movstrSI64,movmemSI64)
GLOBAL(movmemSI64):
	mov.l	@(60,r5),r0
	mov.l	r0,@(60,r4)
	.global	GLOBAL(movmemSI60)
	HIDDEN_FUNC(GLOBAL(movmemSI60))
	HIDDEN_ALIAS(movstrSI60,movmemSI60)
GLOBAL(movmemSI60):
	mov.l	@(56,r5),r0
	mov.l	r0,@(56,r4)
	.global	GLOBAL(movmemSI56)
	HIDDEN_FUNC(GLOBAL(movmemSI56))
	HIDDEN_ALIAS(movstrSI56,movmemSI56)
GLOBAL(movmemSI56):
	mov.l	@(52,r5),r0
	mov.l	r0,@(52,r4)
	.global	GLOBAL(movmemSI52)
	HIDDEN_FUNC(GLOBAL(movmemSI52))
	HIDDEN_ALIAS(movstrSI52,movmemSI52)
GLOBAL(movmemSI52):
	mov.l	@(48,r5),r0
	mov.l	r0,@(48,r4)
	.global	GLOBAL(movmemSI48)
	HIDDEN_FUNC(GLOBAL(movmemSI48))
	HIDDEN_ALIAS(movstrSI48,movmemSI48)
GLOBAL(movmemSI48):
	mov.l	@(44,r5),r0
	mov.l	r0,@(44,r4)
	.global	GLOBAL(movmemSI44)
	HIDDEN_FUNC(GLOBAL(movmemSI44))
	HIDDEN_ALIAS(movstrSI44,movmemSI44)
GLOBAL(movmemSI44):
	mov.l	@(40,r5),r0
	mov.l	r0,@(40,r4)
	.global	GLOBAL(movmemSI40)
	HIDDEN_FUNC(GLOBAL(movmemSI40))
	HIDDEN_ALIAS(movstrSI40,movmemSI40)
GLOBAL(movmemSI40):
	mov.l	@(36,r5),r0
	mov.l	r0,@(36,r4)
	.global	GLOBAL(movmemSI36)
	HIDDEN_FUNC(GLOBAL(movmemSI36))
	HIDDEN_ALIAS(movstrSI36,movmemSI36)
GLOBAL(movmemSI36):
	mov.l	@(32,r5),r0
	mov.l	r0,@(32,r4)
	.global	GLOBAL(movmemSI32)
	HIDDEN_FUNC(GLOBAL(movmemSI32))
	HIDDEN_ALIAS(movstrSI32,movmemSI32)
GLOBAL(movmemSI32):
	mov.l	@(28,r5),r0
	mov.l	r0,@(28,r4)
	.global	GLOBAL(movmemSI28)
	HIDDEN_FUNC(GLOBAL(movmemSI28))
	HIDDEN_ALIAS(movstrSI28,movmemSI28)
GLOBAL(movmemSI28):
	mov.l	@(24,r5),r0
	mov.l	r0,@(24,r4)
	.global	GLOBAL(movmemSI24)
	HIDDEN_FUNC(GLOBAL(movmemSI24))
	HIDDEN_ALIAS(movstrSI24,movmemSI24)
GLOBAL(movmemSI24):
	mov.l	@(20,r5),r0
	mov.l	r0,@(20,r4)
	.global	GLOBAL(movmemSI20)
	HIDDEN_FUNC(GLOBAL(movmemSI20))
	HIDDEN_ALIAS(movstrSI20,movmemSI20)
GLOBAL(movmemSI20):
	mov.l	@(16,r5),r0
	mov.l	r0,@(16,r4)
	.global	GLOBAL(movmemSI16)
	HIDDEN_FUNC(GLOBAL(movmemSI16))
	HIDDEN_ALIAS(movstrSI16,movmemSI16)
GLOBAL(movmemSI16):
	mov.l	@(12,r5),r0
	mov.l	r0,@(12,r4)
	.global	GLOBAL(movmemSI12)
	HIDDEN_FUNC(GLOBAL(movmemSI12))
	HIDDEN_ALIAS(movstrSI12,movmemSI12)
GLOBAL(movmemSI12):
	mov.l	@(8,r5),r0
	mov.l	r0,@(8,r4)
	.global	GLOBAL(movmemSI8)
	HIDDEN_FUNC(GLOBAL(movmemSI8))
	HIDDEN_ALIAS(movstrSI8,movmemSI8)
GLOBAL(movmemSI8):
	mov.l	@(4,r5),r0
	mov.l	r0,@(4,r4)
	.global	GLOBAL(movmemSI4)
	HIDDEN_FUNC(GLOBAL(movmemSI4))
	HIDDEN_ALIAS(movstrSI4,movmemSI4)
GLOBAL(movmemSI4):
	mov.l	@(0,r5),r0
	rts
	mov.l	r0,@(0,r4)

	ENDFUNC(GLOBAL(movmemSI64))
	ENDFUNC(GLOBAL(movmemSI60))
	ENDFUNC(GLOBAL(movmemSI56))
	ENDFUNC(GLOBAL(movmemSI52))
	ENDFUNC(GLOBAL(movmemSI48))
	ENDFUNC(GLOBAL(movmemSI44))
	ENDFUNC(GLOBAL(movmemSI40))
	ENDFUNC(GLOBAL(movmemSI36))
	ENDFUNC(GLOBAL(movmemSI32))
	ENDFUNC(GLOBAL(movmemSI28))
	ENDFUNC(GLOBAL(movmemSI24))
	ENDFUNC(GLOBAL(movmemSI20))
	ENDFUNC(GLOBAL(movmemSI16))
	ENDFUNC(GLOBAL(movmemSI12))
	ENDFUNC(GLOBAL(movmemSI8))
	ENDFUNC(GLOBAL(movmemSI4))
	ENDFUNC(GLOBAL(movmem))
#endif

#ifdef L_movmem_i4
	.text
	.global	GLOBAL(movmem_i4_even)
	.global	GLOBAL(movmem_i4_odd)
	.global	GLOBAL(movmemSI12_i4)

	HIDDEN_FUNC(GLOBAL(movmem_i4_even))
	HIDDEN_FUNC(GLOBAL(movmem_i4_odd))
	HIDDEN_FUNC(GLOBAL(movmemSI12_i4))

	HIDDEN_ALIAS(movstr_i4_even,movmem_i4_even)
	HIDDEN_ALIAS(movstr_i4_odd,movmem_i4_odd)
	HIDDEN_ALIAS(movstrSI12_i4,movmemSI12_i4)

	.p2align	5
L_movmem_2mod4_end:
	mov.l	r0,@(16,r4)
	rts
	mov.l	r1,@(20,r4)

	.p2align	2

GLOBAL(movmem_i4_even):
	mov.l	@r5+,r0
	bra	L_movmem_start_even
	mov.l	@r5+,r1

GLOBAL(movmem_i4_odd):
	mov.l	@r5+,r1
	add	#-4,r4
	mov.l	@r5+,r2
	mov.l	@r5+,r3
	mov.l	r1,@(4,r4)
	mov.l	r2,@(8,r4)

L_movmem_loop:
	mov.l	r3,@(12,r4)
	dt	r6
	mov.l	@r5+,r0
	bt/s	L_movmem_2mod4_end
	mov.l	@r5+,r1
	add	#16,r4
L_movmem_start_even:
	mov.l	@r5+,r2
	mov.l	@r5+,r3
	mov.l	r0,@r4
	dt	r6
	mov.l	r1,@(4,r4)
	bf/s	L_movmem_loop
	mov.l	r2,@(8,r4)
	rts
	mov.l	r3,@(12,r4)

	ENDFUNC(GLOBAL(movmem_i4_even))
	ENDFUNC(GLOBAL(movmem_i4_odd))

	.p2align	4
GLOBAL(movmemSI12_i4):
	mov.l	@r5,r0
	mov.l	@(4,r5),r1
	mov.l	@(8,r5),r2
	mov.l	r0,@r4
	mov.l	r1,@(4,r4)
	rts
	mov.l	r2,@(8,r4)

	ENDFUNC(GLOBAL(movmemSI12_i4))
#endif

#ifdef L_mulsi3


	.global	GLOBAL(mulsi3)
	HIDDEN_FUNC(GLOBAL(mulsi3))

! r4 =       aabb
! r5 =       ccdd
! r0 = aabb*ccdd  via partial products
!
! if aa == 0 and cc = 0
! r0 = bb*dd
!
! else
! aa = bb*dd + (aa*dd*65536) + (cc*bb*65536)
!

GLOBAL(mulsi3):
	mulu.w  r4,r5		! multiply the lsws  macl=bb*dd
	mov     r5,r3		! r3 = ccdd
	swap.w  r4,r2		! r2 = bbaa
	xtrct   r2,r3		! r3 = aacc
	tst  	r3,r3		! msws zero ?
	bf      hiset
	rts			! yes - then we have the answer
	sts     macl,r0

hiset:	sts	macl,r0		! r0 = bb*dd
	mulu.w	r2,r5		! brewing macl = aa*dd
	sts	macl,r1
	mulu.w	r3,r4		! brewing macl = cc*bb
	sts	macl,r2
	add	r1,r2
	shll16	r2
	rts
	add	r2,r0

	ENDFUNC(GLOBAL(mulsi3))
#endif
#endif /* ! __SH5__ */
#ifdef L_sdivsi3_i4
	.title "SH DIVIDE"
!! 4 byte integer Divide code for the Renesas SH
#ifdef __SH4__
!! args in r4 and r5, result in fpul, clobber dr0, dr2

	.global	GLOBAL(sdivsi3_i4)
	HIDDEN_FUNC(GLOBAL(sdivsi3_i4))
GLOBAL(sdivsi3_i4):
	lds r4,fpul
	float fpul,dr0
	lds r5,fpul
	float fpul,dr2
	fdiv dr2,dr0
	rts
	ftrc dr0,fpul

	ENDFUNC(GLOBAL(sdivsi3_i4))
#elif defined(__SH4_SINGLE__) || defined(__SH4_SINGLE_ONLY__) || (defined (__SH5__) && ! defined __SH4_NOFPU__)
!! args in r4 and r5, result in fpul, clobber r2, dr0, dr2

#if ! __SH5__ || __SH5__ == 32
#if __SH5__
	.mode	SHcompact
#endif
	.global	GLOBAL(sdivsi3_i4)
	HIDDEN_FUNC(GLOBAL(sdivsi3_i4))
GLOBAL(sdivsi3_i4):
	sts.l fpscr,@-r15
	mov #8,r2
	swap.w r2,r2
	lds r2,fpscr
	lds r4,fpul
	float fpul,dr0
	lds r5,fpul
	float fpul,dr2
	fdiv dr2,dr0
	ftrc dr0,fpul
	rts
	lds.l @r15+,fpscr

	ENDFUNC(GLOBAL(sdivsi3_i4))
#endif /* ! __SH5__ || __SH5__ == 32 */
#endif /* ! __SH4__ */
#endif

#ifdef L_sdivsi3
/* __SH4_SINGLE_ONLY__ keeps this part for link compatibility with
   sh2e/sh3e code.  */
#if (! defined(__SH4__) && ! defined (__SH4_SINGLE__)) || defined (__linux__)
!!
!! Steve Chamberlain
!! sac@cygnus.com
!!
!!

!! args in r4 and r5, result in r0 clobber r1, r2, r3, and t bit

	.global	GLOBAL(sdivsi3)
#if __SHMEDIA__
#if __SH5__ == 32
	.section	.text..SHmedia32,"ax"
#else
	.text
#endif
	.align	2
#if 0
/* The assembly code that follows is a hand-optimized version of the C
   code that follows.  Note that the registers that are modified are
   exactly those listed as clobbered in the patterns divsi3_i1 and
   divsi3_i1_media.
	
int __sdivsi3 (i, j)
     int i, j;
{
  register unsigned long long r18 asm ("r18");
  register unsigned long long r19 asm ("r19");
  register unsigned long long r0 asm ("r0") = 0;
  register unsigned long long r1 asm ("r1") = 1;
  register int r2 asm ("r2") = i >> 31;
  register int r3 asm ("r3") = j >> 31;

  r2 = r2 ? r2 : r1;
  r3 = r3 ? r3 : r1;
  r18 = i * r2;
  r19 = j * r3;
  r2 *= r3;
  
  r19 <<= 31;
  r1 <<= 31;
  do
    if (r18 >= r19)
      r0 |= r1, r18 -= r19;
  while (r19 >>= 1, r1 >>= 1);

  return r2 * (int)r0;
}
*/
GLOBAL(sdivsi3):
	pt/l	LOCAL(sdivsi3_dontadd), tr2
	pt/l	LOCAL(sdivsi3_loop), tr1
	ptabs/l	r18, tr0
	movi	0, r0
	movi	1, r1
	shari.l	r4, 31, r2
	shari.l	r5, 31, r3
	cmveq	r2, r1, r2
	cmveq	r3, r1, r3
	muls.l	r4, r2, r18
	muls.l	r5, r3, r19
	muls.l	r2, r3, r2
	shlli	r19, 31, r19
	shlli	r1, 31, r1
LOCAL(sdivsi3_loop):
	bgtu	r19, r18, tr2
	or	r0, r1, r0
	sub	r18, r19, r18
LOCAL(sdivsi3_dontadd):
	shlri	r1, 1, r1
	shlri	r19, 1, r19
	bnei	r1, 0, tr1
	muls.l	r0, r2, r0
	add.l	r0, r63, r0
	blink	tr0, r63
#elif 0 /* ! 0 */
 // inputs: r4,r5
 // clobbered: r1,r2,r3,r18,r19,r20,r21,r25,tr0
 // result in r0
GLOBAL(sdivsi3):
 // can create absolute value without extra latency,
 // but dependent on proper sign extension of inputs:
 // shari.l r5,31,r2
 // xor r5,r2,r20
 // sub r20,r2,r20 // r20 is now absolute value of r5, zero-extended.
 shari.l r5,31,r2
 ori r2,1,r2
 muls.l r5,r2,r20 // r20 is now absolute value of r5, zero-extended.
 movi 0xffffffffffffbb0c,r19 // shift count eqiv 76
 shari.l r4,31,r3
 nsb r20,r0
 shlld r20,r0,r25
 shlri r25,48,r25
 sub r19,r25,r1
 mmulfx.w r1,r1,r2
 mshflo.w r1,r63,r1
 // If r4 was to be used in-place instead of r21, could use this sequence
 // to compute absolute:
 // sub r63,r4,r19 // compute absolute value of r4
 // shlri r4,32,r3 // into lower 32 bit of r4, keeping
 // mcmv r19,r3,r4 // the sign in the upper 32 bits intact.
 ori r3,1,r3
 mmulfx.w r25,r2,r2
 sub r19,r0,r0
 muls.l r4,r3,r21
 msub.w r1,r2,r2
 addi r2,-2,r1
 mulu.l r21,r1,r19
 mmulfx.w r2,r2,r2
 shlli r1,15,r1
 shlrd r19,r0,r19
 mulu.l r19,r20,r3
 mmacnfx.wl r25,r2,r1
 ptabs r18,tr0
 sub r21,r3,r25

 mulu.l r25,r1,r2
 addi r0,14,r0
 xor r4,r5,r18
 shlrd r2,r0,r2
 mulu.l r2,r20,r3
 add r19,r2,r19
 shari.l r18,31,r18
 sub r25,r3,r25

 mulu.l r25,r1,r2
 sub r25,r20,r25
 add r19,r18,r19
 shlrd r2,r0,r2
 mulu.l r2,r20,r3
 addi r25,1,r25
 add r19,r2,r19

 cmpgt r25,r3,r25
 add.l r19,r25,r0
 xor r0,r18,r0
 blink tr0,r63
#else /* ! 0 && ! 0 */

 // inputs: r4,r5
 // clobbered: r1,r18,r19,r20,r21,r25,tr0
 // result in r0
	HIDDEN_FUNC(GLOBAL(sdivsi3_2))
#ifndef __pic__
	FUNC(GLOBAL(sdivsi3))
GLOBAL(sdivsi3): /* this is the shcompact entry point */
 // The special SHmedia entry point sdivsi3_1 prevents accidental linking
 // with the SHcompact implementation, which clobbers tr1 / tr2.
 .global GLOBAL(sdivsi3_1)
GLOBAL(sdivsi3_1):
 .global GLOBAL(div_table_internal)
 movi (GLOBAL(div_table_internal) >> 16) & 65535, r20
 shori GLOBAL(div_table_internal) & 65535, r20
#endif
 .global GLOBAL(sdivsi3_2)
 // div_table in r20
 // clobbered: r1,r18,r19,r21,r25,tr0
GLOBAL(sdivsi3_2):
 nsb r5, r1
 shlld r5, r1, r25    // normalize; [-2 ..1, 1..2) in s2.62
 shari r25, 58, r21   // extract 5(6) bit index (s2.4 with hole -1..1)
 ldx.ub r20, r21, r19 // u0.8
 shari r25, 32, r25   // normalize to s2.30
 shlli r21, 1, r21
 muls.l r25, r19, r19 // s2.38
 ldx.w r20, r21, r21  // s2.14
  ptabs r18, tr0
 shari r19, 24, r19   // truncate to s2.14
 sub r21, r19, r19    // some 11 bit inverse in s1.14
 muls.l r19, r19, r21 // u0.28
  sub r63, r1, r1
  addi r1, 92, r1
 muls.l r25, r21, r18 // s2.58
 shlli r19, 45, r19   // multiply by two and convert to s2.58
  /* bubble */
 sub r19, r18, r18
 shari r18, 28, r18   // some 22 bit inverse in s1.30
 muls.l r18, r25, r0  // s2.60
  muls.l r18, r4, r25 // s32.30
  /* bubble */
 shari r0, 16, r19   // s-16.44
 muls.l r19, r18, r19 // s-16.74
  shari r25, 63, r0
  shari r4, 14, r18   // s19.-14
 shari r19, 30, r19   // s-16.44
 muls.l r19, r18, r19 // s15.30
  xor r21, r0, r21    // You could also use the constant 1 << 27.
  add r21, r25, r21
 sub r21, r19, r21
 shard r21, r1, r21
 sub r21, r0, r0
 blink tr0, r63
#ifndef __pic__
	ENDFUNC(GLOBAL(sdivsi3))
#endif
	ENDFUNC(GLOBAL(sdivsi3_2))
#endif
#elif defined __SHMEDIA__
/* m5compact-nofpu */
 // clobbered: r18,r19,r20,r21,r25,tr0,tr1,tr2
	.mode	SHmedia
	.section	.text..SHmedia32,"ax"
	.align	2
	FUNC(GLOBAL(sdivsi3))
GLOBAL(sdivsi3):
	pt/l LOCAL(sdivsi3_dontsub), tr0
	pt/l LOCAL(sdivsi3_loop), tr1
	ptabs/l r18,tr2
	shari.l r4,31,r18
	shari.l r5,31,r19
	xor r4,r18,r20
	xor r5,r19,r21
	sub.l r20,r18,r20
	sub.l r21,r19,r21
	xor r18,r19,r19
	shlli r21,32,r25
	addi r25,-1,r21
	addz.l r20,r63,r20
LOCAL(sdivsi3_loop):
	shlli r20,1,r20
	bgeu/u r21,r20,tr0
	sub r20,r21,r20
LOCAL(sdivsi3_dontsub):
	addi.l r25,-1,r25
	bnei r25,-32,tr1
	xor r20,r19,r20
	sub.l r20,r19,r0
	blink tr2,r63
	ENDFUNC(GLOBAL(sdivsi3))
#else /* ! __SHMEDIA__ */
	FUNC(GLOBAL(sdivsi3))
GLOBAL(sdivsi3):
	mov	r4,r1
	mov	r5,r0

	tst	r0,r0
	bt	div0
	mov	#0,r2
	div0s	r2,r1
	subc	r3,r3
	subc	r2,r1
	div0s	r0,r3
	rotcl	r1
	div1	r0,r3
	rotcl	r1
	div1	r0,r3
	rotcl	r1
	div1	r0,r3
	rotcl	r1
	div1	r0,r3
	rotcl	r1
	div1	r0,r3
	rotcl	r1
	div1	r0,r3
	rotcl	r1
	div1	r0,r3
	rotcl	r1
	div1	r0,r3
	rotcl	r1
	div1	r0,r3
	rotcl	r1
	div1	r0,r3
	rotcl	r1
	div1	r0,r3
	rotcl	r1
	div1	r0,r3
	rotcl	r1
	div1	r0,r3
	rotcl	r1
	div1	r0,r3
	rotcl	r1
	div1	r0,r3
	rotcl	r1
	div1	r0,r3
	rotcl	r1
	div1	r0,r3
	rotcl	r1
	div1	r0,r3
	rotcl	r1
	div1	r0,r3
	rotcl	r1
	div1	r0,r3
	rotcl	r1
	div1	r0,r3
	rotcl	r1
	div1	r0,r3
	rotcl	r1
	div1	r0,r3
	rotcl	r1
	div1	r0,r3
	rotcl	r1
	div1	r0,r3
	rotcl	r1
	div1	r0,r3
	rotcl	r1
	div1	r0,r3
	rotcl	r1
	div1	r0,r3
	rotcl	r1
	div1	r0,r3
	rotcl	r1
	div1	r0,r3
	rotcl	r1
	div1	r0,r3
	rotcl	r1
	div1	r0,r3
	rotcl	r1
	addc	r2,r1
	rts
	mov	r1,r0


div0:	rts
	mov	#0,r0

	ENDFUNC(GLOBAL(sdivsi3))
#endif /* ! __SHMEDIA__ */
#endif /* ! __SH4__ */
#endif
#ifdef L_udivsi3_i4

	.title "SH DIVIDE"
!! 4 byte integer Divide code for the Renesas SH
#ifdef __SH4__
!! args in r4 and r5, result in fpul, clobber r0, r1, r4, r5, dr0, dr2, dr4,
!! and t bit

	.global	GLOBAL(udivsi3_i4)
	HIDDEN_FUNC(GLOBAL(udivsi3_i4))
GLOBAL(udivsi3_i4):
	mov #1,r1
	cmp/hi r1,r5
	bf trivial
	rotr r1
	xor r1,r4
	lds r4,fpul
	mova L1,r0
#ifdef FMOVD_WORKS
	fmov.d @r0+,dr4
#else
	fmov.s @r0+,DR40
	fmov.s @r0,DR41
#endif
	float fpul,dr0
	xor r1,r5
	lds r5,fpul
	float fpul,dr2
	fadd dr4,dr0
	fadd dr4,dr2
	fdiv dr2,dr0
	rts
	ftrc dr0,fpul

trivial:
	rts
	lds r4,fpul

	.align 2
#ifdef FMOVD_WORKS
	.align 3	! make double below 8 byte aligned.
#endif
L1:
	.double 2147483648

	ENDFUNC(GLOBAL(udivsi3_i4))
#elif defined (__SH5__) && ! defined (__SH4_NOFPU__)
#if ! __SH5__ || __SH5__ == 32
!! args in r4 and r5, result in fpul, clobber r20, r21, dr0, fr33
	.mode	SHmedia
	.global	GLOBAL(udivsi3_i4)
	HIDDEN_FUNC(GLOBAL(udivsi3_i4))
GLOBAL(udivsi3_i4):
	addz.l	r4,r63,r20
	addz.l	r5,r63,r21
	fmov.qd	r20,dr0
	fmov.qd	r21,dr32
	ptabs	r18,tr0
	float.qd dr0,dr0
	float.qd dr32,dr32
	fdiv.d	dr0,dr32,dr0
	ftrc.dq dr0,dr32
	fmov.s fr33,fr32
	blink tr0,r63

	ENDFUNC(GLOBAL(udivsi3_i4))
#endif /* ! __SH5__ || __SH5__ == 32 */
#elif defined(__SH4_SINGLE__) || defined(__SH4_SINGLE_ONLY__)
!! args in r4 and r5, result in fpul, clobber r0, r1, r4, r5, dr0, dr2, dr4

	.global	GLOBAL(udivsi3_i4)
	HIDDEN_FUNC(GLOBAL(udivsi3_i4))
GLOBAL(udivsi3_i4):
	mov #1,r1
	cmp/hi r1,r5
	bf trivial
	sts.l fpscr,@-r15
	mova L1,r0
	lds.l @r0+,fpscr
	rotr r1
	xor r1,r4
	lds r4,fpul
#ifdef FMOVD_WORKS
	fmov.d @r0+,dr4
#else
	fmov.s @r0+,DR40
	fmov.s @r0,DR41
#endif
	float fpul,dr0
	xor r1,r5
	lds r5,fpul
	float fpul,dr2
	fadd dr4,dr0
	fadd dr4,dr2
	fdiv dr2,dr0
	ftrc dr0,fpul
	rts
	lds.l @r15+,fpscr

#ifdef FMOVD_WORKS
	.align 3	! make double below 8 byte aligned.
#endif
trivial:
	rts
	lds r4,fpul

	.align 2
L1:
#ifndef FMOVD_WORKS
	.long 0x80000
#else
	.long 0x180000
#endif
	.double 2147483648

	ENDFUNC(GLOBAL(udivsi3_i4))
#endif /* ! __SH4__ */
#endif

#ifdef L_udivsi3
/* __SH4_SINGLE_ONLY__ keeps this part for link compatibility with
   sh2e/sh3e code.  */
#if (! defined(__SH4__) && ! defined (__SH4_SINGLE__)) || defined (__linux__)

!! args in r4 and r5, result in r0, clobbers r4, pr, and t bit
	.global	GLOBAL(udivsi3)
	HIDDEN_FUNC(GLOBAL(udivsi3))

#if __SHMEDIA__
#if __SH5__ == 32
	.section	.text..SHmedia32,"ax"
#else
	.text
#endif
	.align	2
#if 0
/* The assembly code that follows is a hand-optimized version of the C
   code that follows.  Note that the registers that are modified are
   exactly those listed as clobbered in the patterns udivsi3_i1 and
   udivsi3_i1_media.
	
unsigned 
__udivsi3 (i, j)
    unsigned i, j; 
{
  register unsigned long long r0 asm ("r0") = 0;
  register unsigned long long r18 asm ("r18") = 1;
  register unsigned long long r4 asm ("r4") = i;
  register unsigned long long r19 asm ("r19") = j;

  r19 <<= 31;
  r18 <<= 31;
  do
    if (r4 >= r19)
      r0 |= r18, r4 -= r19;
  while (r19 >>= 1, r18 >>= 1);

  return r0;
}
*/
GLOBAL(udivsi3):
	pt/l	LOCAL(udivsi3_dontadd), tr2
	pt/l	LOCAL(udivsi3_loop), tr1
	ptabs/l	r18, tr0
	movi	0, r0
	movi	1, r18
	addz.l	r5, r63, r19
	addz.l	r4, r63, r4
	shlli	r19, 31, r19
	shlli	r18, 31, r18
LOCAL(udivsi3_loop):
	bgtu	r19, r4, tr2
	or	r0, r18, r0
	sub	r4, r19, r4
LOCAL(udivsi3_dontadd):
	shlri	r18, 1, r18
	shlri	r19, 1, r19
	bnei	r18, 0, tr1
	blink	tr0, r63
#else
GLOBAL(udivsi3):
 // inputs: r4,r5
 // clobbered: r18,r19,r20,r21,r22,r25,tr0
 // result in r0.
 addz.l r5,r63,r22
 nsb r22,r0
 shlld r22,r0,r25
 shlri r25,48,r25
 movi 0xffffffffffffbb0c,r20 // shift count eqiv 76
 sub r20,r25,r21
 mmulfx.w r21,r21,r19
 mshflo.w r21,r63,r21
 ptabs r18,tr0
 mmulfx.w r25,r19,r19
 sub r20,r0,r0
 /* bubble */
 msub.w r21,r19,r19
 addi r19,-2,r21 /* It would be nice for scheduling to do this add to r21
		    before the msub.w, but we need a different value for
		    r19 to keep errors under control.  */
 mulu.l r4,r21,r18
 mmulfx.w r19,r19,r19
 shlli r21,15,r21
 shlrd r18,r0,r18
 mulu.l r18,r22,r20
 mmacnfx.wl r25,r19,r21
 /* bubble */
 sub r4,r20,r25

 mulu.l r25,r21,r19
 addi r0,14,r0
 /* bubble */
 shlrd r19,r0,r19
 mulu.l r19,r22,r20
 add r18,r19,r18
 /* bubble */
 sub.l r25,r20,r25

 mulu.l r25,r21,r19
 addz.l r25,r63,r25
 sub r25,r22,r25
 shlrd r19,r0,r19
 mulu.l r19,r22,r20
 addi r25,1,r25
 add r18,r19,r18

 cmpgt r25,r20,r25
 add.l r18,r25,r0
 blink tr0,r63
#endif
#elif defined (__SHMEDIA__)
/* m5compact-nofpu - more emphasis on code size than on speed, but don't
   ignore speed altogether - div1 needs 9 cycles, subc 7 and rotcl 4.
   So use a short shmedia loop.  */
 // clobbered: r20,r21,r25,tr0,tr1,tr2
	.mode	SHmedia
	.section	.text..SHmedia32,"ax"
	.align	2
GLOBAL(udivsi3):
 pt/l LOCAL(udivsi3_dontsub), tr0
 pt/l LOCAL(udivsi3_loop), tr1
 ptabs/l r18,tr2
 shlli r5,32,r25
 addi r25,-1,r21
 addz.l r4,r63,r20
LOCAL(udivsi3_loop):
 shlli r20,1,r20
 bgeu/u r21,r20,tr0
 sub r20,r21,r20
LOCAL(udivsi3_dontsub):
 addi.l r25,-1,r25
 bnei r25,-32,tr1
 add.l r20,r63,r0
 blink tr2,r63
#else /* ! defined (__SHMEDIA__) */
LOCAL(div8):
 div1 r5,r4
LOCAL(div7):
 div1 r5,r4; div1 r5,r4; div1 r5,r4
 div1 r5,r4; div1 r5,r4; div1 r5,r4; rts; div1 r5,r4

LOCAL(divx4):
 div1 r5,r4; rotcl r0
 div1 r5,r4; rotcl r0
 div1 r5,r4; rotcl r0
 rts; div1 r5,r4

GLOBAL(udivsi3):
 sts.l pr,@-r15
 extu.w r5,r0
 cmp/eq r5,r0
#ifdef __sh1__
 bf LOCAL(large_divisor)
#else
 bf/s LOCAL(large_divisor)
#endif
 div0u
 swap.w r4,r0
 shlr16 r4
 bsr LOCAL(div8)
 shll16 r5
 bsr LOCAL(div7)
 div1 r5,r4
 xtrct r4,r0
 xtrct r0,r4
 bsr LOCAL(div8)
 swap.w r4,r4
 bsr LOCAL(div7)
 div1 r5,r4
 lds.l @r15+,pr
 xtrct r4,r0
 swap.w r0,r0
 rotcl r0
 rts
 shlr16 r5

LOCAL(large_divisor):
#ifdef __sh1__
 div0u
#endif
 mov #0,r0
 xtrct r4,r0
 xtrct r0,r4
 bsr LOCAL(divx4)
 rotcl r0
 bsr LOCAL(divx4)
 rotcl r0
 bsr LOCAL(divx4)
 rotcl r0
 bsr LOCAL(divx4)
 rotcl r0
 lds.l @r15+,pr
 rts
 rotcl r0

	ENDFUNC(GLOBAL(udivsi3))
#endif /* ! __SHMEDIA__ */
#endif /* __SH4__ */
#endif /* L_udivsi3 */

#ifdef L_udivdi3
#ifdef __SHMEDIA__
	.mode	SHmedia
	.section	.text..SHmedia32,"ax"
	.align	2
	.global	GLOBAL(udivdi3)
	FUNC(GLOBAL(udivdi3))
GLOBAL(udivdi3):
	HIDDEN_ALIAS(udivdi3_internal,udivdi3)
	shlri r3,1,r4
	nsb r4,r22
	shlld r3,r22,r6
	shlri r6,49,r5
	movi 0xffffffffffffbaf1,r21 /* .l shift count 17.  */
	sub r21,r5,r1
	mmulfx.w r1,r1,r4
	mshflo.w r1,r63,r1
	sub r63,r22,r20 // r63 == 64 % 64
	mmulfx.w r5,r4,r4
	pta LOCAL(large_divisor),tr0
	addi r20,32,r9
	msub.w r1,r4,r1
	madd.w r1,r1,r1
	mmulfx.w r1,r1,r4
	shlri r6,32,r7
	bgt/u r9,r63,tr0 // large_divisor
	mmulfx.w r5,r4,r4
	shlri r2,32+14,r19
	addi r22,-31,r0
	msub.w r1,r4,r1

	mulu.l r1,r7,r4
	addi r1,-3,r5
	mulu.l r5,r19,r5
	sub r63,r4,r4 // Negate to make sure r1 ends up <= 1/r2
	shlri r4,2,r4 /* chop off leading %0000000000000000 001.00000000000 - or, as
	                 the case may be, %0000000000000000 000.11111111111, still */
	muls.l r1,r4,r4 /* leaving at least one sign bit.  */
	mulu.l r5,r3,r8
	mshalds.l r1,r21,r1
	shari r4,26,r4
	shlld r8,r0,r8
	add r1,r4,r1 // 31 bit unsigned reciprocal now in r1 (msb equiv. 0.5)
	sub r2,r8,r2
	/* Can do second step of 64 : 32 div now, using r1 and the rest in r2.  */

	shlri r2,22,r21
	mulu.l r21,r1,r21
	shlld r5,r0,r8
	addi r20,30-22,r0
	shlrd r21,r0,r21
	mulu.l r21,r3,r5
	add r8,r21,r8
	mcmpgt.l r21,r63,r21 // See Note 1
	addi r20,30,r0
	mshfhi.l r63,r21,r21
	sub r2,r5,r2
	andc r2,r21,r2

	/* small divisor: need a third divide step */
	mulu.l r2,r1,r7
	ptabs r18,tr0
	addi r2,1,r2
	shlrd r7,r0,r7
	mulu.l r7,r3,r5
	add r8,r7,r8
	sub r2,r3,r2
	cmpgt r2,r5,r5
	add r8,r5,r2
	/* could test r3 here to check for divide by zero.  */
	blink tr0,r63

LOCAL(large_divisor):
	mmulfx.w r5,r4,r4
	shlrd r2,r9,r25
	shlri r25,32,r8
	msub.w r1,r4,r1

	mulu.l r1,r7,r4
	addi r1,-3,r5
	mulu.l r5,r8,r5
	sub r63,r4,r4 // Negate to make sure r1 ends up <= 1/r2
	shlri r4,2,r4 /* chop off leading %0000000000000000 001.00000000000 - or, as
	                 the case may be, %0000000000000000 000.11111111111, still */
	muls.l r1,r4,r4 /* leaving at least one sign bit.  */
	shlri r5,14-1,r8
	mulu.l r8,r7,r5
	mshalds.l r1,r21,r1
	shari r4,26,r4
	add r1,r4,r1 // 31 bit unsigned reciprocal now in r1 (msb equiv. 0.5)
	sub r25,r5,r25
	/* Can do second step of 64 : 32 div now, using r1 and the rest in r25.  */

	shlri r25,22,r21
	mulu.l r21,r1,r21
	pta LOCAL(no_lo_adj),tr0
	addi r22,32,r0
	shlri r21,40,r21
	mulu.l r21,r7,r5
	add r8,r21,r8
	shlld r2,r0,r2
	sub r25,r5,r25
	bgtu/u r7,r25,tr0 // no_lo_adj
	addi r8,1,r8
	sub r25,r7,r25
LOCAL(no_lo_adj):
	mextr4 r2,r25,r2

	/* large_divisor: only needs a few adjustments.  */
	mulu.l r8,r6,r5
	ptabs r18,tr0
	/* bubble */
	cmpgtu r5,r2,r5
	sub r8,r5,r2
	blink tr0,r63
	ENDFUNC(GLOBAL(udivdi3))
/* Note 1: To shift the result of the second divide stage so that the result
   always fits into 32 bits, yet we still reduce the rest sufficiently
   would require a lot of instructions to do the shifts just right.  Using
   the full 64 bit shift result to multiply with the divisor would require
   four extra instructions for the upper 32 bits (shift / mulu / shift / sub).
   Fortunately, if the upper 32 bits of the shift result are nonzero, we
   know that the rest after taking this partial result into account will
   fit into 32 bits.  So we just clear the upper 32 bits of the rest if the
   upper 32 bits of the partial result are nonzero.  */
#endif /* __SHMEDIA__ */
#endif /* L_udivdi3 */

#ifdef L_divdi3
#ifdef __SHMEDIA__
	.mode	SHmedia
	.section	.text..SHmedia32,"ax"
	.align	2
	.global	GLOBAL(divdi3)
	FUNC(GLOBAL(divdi3))
GLOBAL(divdi3):
	pta GLOBAL(udivdi3_internal),tr0
	shari r2,63,r22
	shari r3,63,r23
	xor r2,r22,r2
	xor r3,r23,r3
	sub r2,r22,r2
	sub r3,r23,r3
	beq/u r22,r23,tr0
	ptabs r18,tr1
	blink tr0,r18
	sub r63,r2,r2
	blink tr1,r63
	ENDFUNC(GLOBAL(divdi3))
#endif /* __SHMEDIA__ */
#endif /* L_divdi3 */

#ifdef L_umoddi3
#ifdef __SHMEDIA__
	.mode	SHmedia
	.section	.text..SHmedia32,"ax"
	.align	2
	.global	GLOBAL(umoddi3)
	FUNC(GLOBAL(umoddi3))
GLOBAL(umoddi3):
	HIDDEN_ALIAS(umoddi3_internal,umoddi3)
	shlri r3,1,r4
	nsb r4,r22
	shlld r3,r22,r6
	shlri r6,49,r5
	movi 0xffffffffffffbaf1,r21 /* .l shift count 17.  */
	sub r21,r5,r1
	mmulfx.w r1,r1,r4
	mshflo.w r1,r63,r1
	sub r63,r22,r20 // r63 == 64 % 64
	mmulfx.w r5,r4,r4
	pta LOCAL(large_divisor),tr0
	addi r20,32,r9
	msub.w r1,r4,r1
	madd.w r1,r1,r1
	mmulfx.w r1,r1,r4
	shlri r6,32,r7
	bgt/u r9,r63,tr0 // large_divisor
	mmulfx.w r5,r4,r4
	shlri r2,32+14,r19
	addi r22,-31,r0
	msub.w r1,r4,r1

	mulu.l r1,r7,r4
	addi r1,-3,r5
	mulu.l r5,r19,r5
	sub r63,r4,r4 // Negate to make sure r1 ends up <= 1/r2
	shlri r4,2,r4 /* chop off leading %0000000000000000 001.00000000000 - or, as
	                 the case may be, %0000000000000000 000.11111111111, still */
	muls.l r1,r4,r4 /* leaving at least one sign bit.  */
	mulu.l r5,r3,r5
	mshalds.l r1,r21,r1
	shari r4,26,r4
	shlld r5,r0,r5
	add r1,r4,r1 // 31 bit unsigned reciprocal now in r1 (msb equiv. 0.5)
	sub r2,r5,r2
	/* Can do second step of 64 : 32 div now, using r1 and the rest in r2.  */

	shlri r2,22,r21
	mulu.l r21,r1,r21
	addi r20,30-22,r0
	/* bubble */ /* could test r3 here to check for divide by zero.  */
	shlrd r21,r0,r21
	mulu.l r21,r3,r5
	mcmpgt.l r21,r63,r21 // See Note 1
	addi r20,30,r0
	mshfhi.l r63,r21,r21
	sub r2,r5,r2
	andc r2,r21,r2

	/* small divisor: need a third divide step */
	mulu.l r2,r1,r7
	ptabs r18,tr0
	sub r2,r3,r8 /* re-use r8 here for rest - r3 */
	shlrd r7,r0,r7
	mulu.l r7,r3,r5
	/* bubble */
	addi r8,1,r7
	cmpgt r7,r5,r7
	cmvne r7,r8,r2
	sub r2,r5,r2
	blink tr0,r63

LOCAL(large_divisor):
	mmulfx.w r5,r4,r4
	shlrd r2,r9,r25
	shlri r25,32,r8
	msub.w r1,r4,r1

	mulu.l r1,r7,r4
	addi r1,-3,r5
	mulu.l r5,r8,r5
	sub r63,r4,r4 // Negate to make sure r1 ends up <= 1/r2
	shlri r4,2,r4 /* chop off leading %0000000000000000 001.00000000000 - or, as
	                 the case may be, %0000000000000000 000.11111111111, still */
	muls.l r1,r4,r4 /* leaving at least one sign bit.  */
	shlri r5,14-1,r8
	mulu.l r8,r7,r5
	mshalds.l r1,r21,r1
	shari r4,26,r4
	add r1,r4,r1 // 31 bit unsigned reciprocal now in r1 (msb equiv. 0.5)
	sub r25,r5,r25
	/* Can do second step of 64 : 32 div now, using r1 and the rest in r25.  */

	shlri r25,22,r21
	mulu.l r21,r1,r21
	pta LOCAL(no_lo_adj),tr0
	addi r22,32,r0
	shlri r21,40,r21
	mulu.l r21,r7,r5
	add r8,r21,r8
	shlld r2,r0,r2
	sub r25,r5,r25
	bgtu/u r7,r25,tr0 // no_lo_adj
	addi r8,1,r8
	sub r25,r7,r25
LOCAL(no_lo_adj):
	mextr4 r2,r25,r2

	/* large_divisor: only needs a few adjustments.  */
	mulu.l r8,r6,r5
	ptabs r18,tr0
	add r2,r6,r7
	cmpgtu r5,r2,r8
	cmvne r8,r7,r2
	sub r2,r5,r2
	shlrd r2,r22,r2
	blink tr0,r63
	ENDFUNC(GLOBAL(umoddi3))
/* Note 1: To shift the result of the second divide stage so that the result
   always fits into 32 bits, yet we still reduce the rest sufficiently
   would require a lot of instructions to do the shifts just right.  Using
   the full 64 bit shift result to multiply with the divisor would require
   four extra instructions for the upper 32 bits (shift / mulu / shift / sub).
   Fortunately, if the upper 32 bits of the shift result are nonzero, we
   know that the rest after taking this partial result into account will
   fit into 32 bits.  So we just clear the upper 32 bits of the rest if the
   upper 32 bits of the partial result are nonzero.  */
#endif /* __SHMEDIA__ */
#endif /* L_umoddi3 */

#ifdef L_moddi3
#ifdef __SHMEDIA__
	.mode	SHmedia
	.section	.text..SHmedia32,"ax"
	.align	2
	.global	GLOBAL(moddi3)
	FUNC(GLOBAL(moddi3))
GLOBAL(moddi3):
	pta GLOBAL(umoddi3_internal),tr0
	shari r2,63,r22
	shari r3,63,r23
	xor r2,r22,r2
	xor r3,r23,r3
	sub r2,r22,r2
	sub r3,r23,r3
	beq/u r22,r63,tr0
	ptabs r18,tr1
	blink tr0,r18
	sub r63,r2,r2
	blink tr1,r63
	ENDFUNC(GLOBAL(moddi3))
#endif /* __SHMEDIA__ */
#endif /* L_moddi3 */

#ifdef L_set_fpscr
#if !defined (__SH2A_NOFPU__)
#if defined (__SH2E__) || defined (__SH2A__) || defined (__SH3E__) || defined(__SH4_SINGLE__) || defined(__SH4__) || defined(__SH4_SINGLE_ONLY__) || __SH5__ == 32
#ifdef __SH5__
	.mode	SHcompact
#endif
	.global GLOBAL(set_fpscr)
	HIDDEN_FUNC(GLOBAL(set_fpscr))
GLOBAL(set_fpscr):
	lds r4,fpscr
#ifdef __PIC__
	mov.l	r12,@-r15
	mova	LOCAL(set_fpscr_L0),r0
	mov.l	LOCAL(set_fpscr_L0),r12
	add	r0,r12
	mov.l	LOCAL(set_fpscr_L1),r0
	mov.l	@(r0,r12),r1
	mov.l	@r15+,r12
#else
	mov.l LOCAL(set_fpscr_L1),r1
#endif
	swap.w r4,r0
	or #24,r0
#ifndef FMOVD_WORKS
	xor #16,r0
#endif
#if defined(__SH4__) || defined (__SH2A_DOUBLE__)
	swap.w r0,r3
	mov.l r3,@(4,r1)
#else /* defined (__SH2E__) || defined(__SH3E__) || defined(__SH4_SINGLE*__) */
	swap.w r0,r2
	mov.l r2,@r1
#endif
#ifndef FMOVD_WORKS
	xor #8,r0
#else
	xor #24,r0
#endif
#if defined(__SH4__) || defined (__SH2A_DOUBLE__)
	swap.w r0,r2
	rts
	mov.l r2,@r1
#else /* defined(__SH2E__) || defined(__SH3E__) || defined(__SH4_SINGLE*__) */
	swap.w r0,r3
	rts
	mov.l r3,@(4,r1)
#endif
	.align 2
#ifdef __PIC__
LOCAL(set_fpscr_L0):
	.long _GLOBAL_OFFSET_TABLE_
LOCAL(set_fpscr_L1):
	.long GLOBAL(fpscr_values@GOT)
#else
LOCAL(set_fpscr_L1):
	.long GLOBAL(fpscr_values)
#endif

	ENDFUNC(GLOBAL(set_fpscr))
#ifndef NO_FPSCR_VALUES
#ifdef __ELF__
        .comm   GLOBAL(fpscr_values),8,4
#else
        .comm   GLOBAL(fpscr_values),8
#endif /* ELF */
#endif /* NO_FPSCR_VALUES */
#endif /* SH2E / SH3E / SH4 */
#endif /* __SH2A_NOFPU__ */
#endif /* L_set_fpscr */
#ifdef L_ic_invalidate
#if __SH5__ == 32
	.mode	SHmedia
	.section	.text..SHmedia32,"ax"
	.align	2
	.global	GLOBAL(init_trampoline)
	HIDDEN_FUNC(GLOBAL(init_trampoline))
GLOBAL(init_trampoline):
	st.l	r0,8,r2
#ifdef __LITTLE_ENDIAN__
	movi	9,r20
	shori	0x402b,r20
	shori	0xd101,r20
	shori	0xd002,r20
#else
	movi	0xffffffffffffd002,r20
	shori	0xd101,r20
	shori	0x402b,r20
	shori	9,r20
#endif
	st.q	r0,0,r20
	st.l	r0,12,r3
	ENDFUNC(GLOBAL(init_trampoline))
	.global	GLOBAL(ic_invalidate)
	HIDDEN_FUNC(GLOBAL(ic_invalidate))
GLOBAL(ic_invalidate):
	ocbwb	r0,0
	synco
	icbi	r0, 0
	ptabs	r18, tr0
	synci
	blink	tr0, r63
	ENDFUNC(GLOBAL(ic_invalidate))
#elif defined(__SH4A__)
	.global GLOBAL(ic_invalidate)
	HIDDEN_FUNC(GLOBAL(ic_invalidate))
GLOBAL(ic_invalidate):
	ocbwb	@r4
	synco
	rts
	icbi	@r4
	ENDFUNC(GLOBAL(ic_invalidate))
#elif defined(__SH4_SINGLE__) || defined(__SH4__) || defined(__SH4_SINGLE_ONLY__) || (defined(__SH4_NOFPU__) && !defined(__SH5__))
	/* For system code, we use ic_invalidate_line_i, but user code
	   needs a different mechanism.  A kernel call is generally not
	   available, and it would also be slow.  Different SH4 variants use
	   different sizes and associativities of the Icache.  We use a small
	   bit of dispatch code that can be put hidden in every shared object,
	   which calls the actual processor-specific invalidation code in a
	   separate module.
	   Or if you have operating system support, the OS could mmap the
	   procesor-specific code from a single page, since it is highly
	   repetitive.  */
	.global GLOBAL(ic_invalidate)
	HIDDEN_FUNC(GLOBAL(ic_invalidate))
GLOBAL(ic_invalidate):
	mov.l	0f,r1
#ifdef __pic__
	mova	0f,r0
	mov.l	1f,r2
	add	r1,r0
	mov.l	@(r0,r2),r1
#endif
	ocbwb	@r4
	mov.l	@(8,r1),r0
	sub	r1,r4
	and	r4,r0
	add	r1,r0
	jmp	@r0
	mov.l	@(4,r1),r0
#ifndef __pic__
0:	.long   GLOBAL(ic_invalidate_array)
#else /* __pic__ */
	.global GLOBAL(ic_invalidate_array)
	/* ??? Why won't the assembler allow to add these two constants?  */
0:	.long   _GLOBAL_OFFSET_TABLE_
1:	.long   GLOBAL(ic_invalidate_array)@GOT
	ENDFUNC(GLOBAL(ic_invalidate))
#endif /* __pic__ */
#endif /* SH4 */
#endif /* L_ic_invalidate */

#ifdef L_ic_invalidate_array
<<<<<<< HEAD
#if defined(__SH4A__)
=======
#if defined(__SH4A__) || (defined (__FORCE_SH4A__) && (defined(__SH4_SINGLE__) || defined(__SH4__) || defined(__SH4_SINGLE_ONLY__) || (defined(__SH4_NOFPU__) && !defined(__SH5__))))
	.global GLOBAL(ic_invalidate_array)
>>>>>>> c355071f
	/* This is needed when an SH4 dso with trampolines is used on SH4A.  */
	.global GLOBAL(ic_invalidate_array)
	FUNC(GLOBAL(ic_invalidate_array))
GLOBAL(ic_invalidate_array):
	add	r1,r4
	synco
	rts
	icbi	@r4
	.long	0
	ENDFUNC(GLOBAL(ic_invalidate_array))
#elif defined(__SH4_SINGLE__) || defined(__SH4__) || defined(__SH4_SINGLE_ONLY__) || (defined(__SH4_NOFPU__) && !defined(__SH5__))
	.global GLOBAL(ic_invalidate_array)
	.p2align 5
	FUNC(GLOBAL(ic_invalidate_array))
/* This must be aligned to the beginning of a cache line.  */
GLOBAL(ic_invalidate_array):
#ifndef WAYS
#define WAYS 4
#define WAY_SIZE 0x4000
#endif
#if WAYS == 1
	.rept	WAY_SIZE * WAYS / 32
	rts
	nop
	.rept	7
	.long	WAY_SIZE - 32
	.endr
	.endr
#elif WAYS <= 6
	.rept	WAY_SIZE * WAYS / 32
	braf	r0
	add	#-8,r0
	.long	WAY_SIZE + 8
	.long	WAY_SIZE - 32
	.rept	WAYS-2
	braf	r0
	nop
	.endr
	.rept	7 - WAYS
	rts
	nop
	.endr
	.endr
#else /* WAYS > 6 */
	/* This variant needs two different pages for mmap-ing.  */
 	.rept	WAYS-1
	.rept	WAY_SIZE / 32
	braf	r0
	nop
	.long	WAY_SIZE
	.rept 6
	.long	WAY_SIZE - 32
	.endr
	.endr
	.endr
	.rept	WAY_SIZE / 32
	rts
	.rept	15
	nop
	.endr
	.endr
#endif /* WAYS */
	ENDFUNC(GLOBAL(ic_invalidate_array))
#endif /* SH4 */
#endif /* L_ic_invalidate_array */

#if defined (__SH5__) && __SH5__ == 32
#ifdef L_shcompact_call_trampoline
	.section	.rodata
	.align	1
LOCAL(ct_main_table):
.word	LOCAL(ct_r2_fp) - datalabel LOCAL(ct_main_label)
.word	LOCAL(ct_r2_ld) - datalabel LOCAL(ct_main_label)
.word	LOCAL(ct_r2_pop) - datalabel LOCAL(ct_main_label)
.word	LOCAL(ct_r3_fp) - datalabel LOCAL(ct_main_label)
.word	LOCAL(ct_r3_ld) - datalabel LOCAL(ct_main_label)
.word	LOCAL(ct_r3_pop) - datalabel LOCAL(ct_main_label)
.word	LOCAL(ct_r4_fp) - datalabel LOCAL(ct_main_label)
.word	LOCAL(ct_r4_ld) - datalabel LOCAL(ct_main_label)
.word	LOCAL(ct_r4_pop) - datalabel LOCAL(ct_main_label)
.word	LOCAL(ct_r5_fp) - datalabel LOCAL(ct_main_label)
.word	LOCAL(ct_r5_ld) - datalabel LOCAL(ct_main_label)
.word	LOCAL(ct_r5_pop) - datalabel LOCAL(ct_main_label)
.word	LOCAL(ct_r6_fph) - datalabel LOCAL(ct_main_label)
.word	LOCAL(ct_r6_fpl) - datalabel LOCAL(ct_main_label)
.word	LOCAL(ct_r6_ld) - datalabel LOCAL(ct_main_label)
.word	LOCAL(ct_r6_pop) - datalabel LOCAL(ct_main_label)
.word	LOCAL(ct_r7_fph) - datalabel LOCAL(ct_main_label)
.word	LOCAL(ct_r7_fpl) - datalabel LOCAL(ct_main_label)
.word	LOCAL(ct_r7_ld) - datalabel LOCAL(ct_main_label)
.word	LOCAL(ct_r7_pop) - datalabel LOCAL(ct_main_label)
.word	LOCAL(ct_r8_fph) - datalabel LOCAL(ct_main_label)
.word	LOCAL(ct_r8_fpl) - datalabel LOCAL(ct_main_label)
.word	LOCAL(ct_r8_ld) - datalabel LOCAL(ct_main_label)
.word	LOCAL(ct_r8_pop) - datalabel LOCAL(ct_main_label)
.word	LOCAL(ct_r9_fph) - datalabel LOCAL(ct_main_label)
.word	LOCAL(ct_r9_fpl) - datalabel LOCAL(ct_main_label)
.word	LOCAL(ct_r9_ld) - datalabel LOCAL(ct_main_label)
.word	LOCAL(ct_r9_pop) - datalabel LOCAL(ct_main_label)
.word	LOCAL(ct_pop_seq) - datalabel LOCAL(ct_main_label)
.word	LOCAL(ct_pop_seq) - datalabel LOCAL(ct_main_label)
.word	LOCAL(ct_r9_pop) - datalabel LOCAL(ct_main_label)
.word	LOCAL(ct_ret_wide) - datalabel LOCAL(ct_main_label)
.word	LOCAL(ct_call_func) - datalabel LOCAL(ct_main_label)
	.mode	SHmedia
	.section	.text..SHmedia32, "ax"
	.align	2
	
     /* This function loads 64-bit general-purpose registers from the
	stack, from a memory address contained in them or from an FP
	register, according to a cookie passed in r1.  Its execution
	time is linear on the number of registers that actually have
	to be copied.  See sh.h for details on the actual bit pattern.

	The function to be called is passed in r0.  If a 32-bit return
	value is expected, the actual function will be tail-called,
	otherwise the return address will be stored in r10 (that the
	caller should expect to be clobbered) and the return value
	will be expanded into r2/r3 upon return.  */
	
	.global	GLOBAL(GCC_shcompact_call_trampoline)
	FUNC(GLOBAL(GCC_shcompact_call_trampoline))
GLOBAL(GCC_shcompact_call_trampoline):
	ptabs/l	r0, tr0	/* Prepare to call the actual function.  */
	movi	((datalabel LOCAL(ct_main_table) - 31 * 2) >> 16) & 65535, r0
	pt/l	LOCAL(ct_loop), tr1
	addz.l	r1, r63, r1
	shori	((datalabel LOCAL(ct_main_table) - 31 * 2)) & 65535, r0
LOCAL(ct_loop):
	nsb	r1, r28
	shlli	r28, 1, r29
	ldx.w	r0, r29, r30
LOCAL(ct_main_label):
	ptrel/l	r30, tr2
	blink	tr2, r63
LOCAL(ct_r2_fp):	/* Copy r2 from an FP register.  */
	/* It must be dr0, so just do it.  */
	fmov.dq	dr0, r2
	movi	7, r30
	shlli	r30, 29, r31
	andc	r1, r31, r1
	blink	tr1, r63
LOCAL(ct_r3_fp):	/* Copy r3 from an FP register.  */
	/* It is either dr0 or dr2.  */
	movi	7, r30
	shlri	r1, 26, r32
	shlli	r30, 26, r31
	andc	r1, r31, r1
	fmov.dq	dr0, r3
	beqi/l	r32, 4, tr1
	fmov.dq	dr2, r3
	blink	tr1, r63
LOCAL(ct_r4_fp):	/* Copy r4 from an FP register.  */
	shlri	r1, 23 - 3, r34
	andi	r34, 3 << 3, r33
	addi	r33, LOCAL(ct_r4_fp_copy) - datalabel LOCAL(ct_r4_fp_base), r32
LOCAL(ct_r4_fp_base):
	ptrel/l	r32, tr2
	movi	7, r30
	shlli	r30, 23, r31
	andc	r1, r31, r1
	blink	tr2, r63
LOCAL(ct_r4_fp_copy):
	fmov.dq	dr0, r4
	blink	tr1, r63
	fmov.dq	dr2, r4
	blink	tr1, r63
	fmov.dq	dr4, r4
	blink	tr1, r63
LOCAL(ct_r5_fp):	/* Copy r5 from an FP register.  */
	shlri	r1, 20 - 3, r34
	andi	r34, 3 << 3, r33
	addi	r33, LOCAL(ct_r5_fp_copy) - datalabel LOCAL(ct_r5_fp_base), r32
LOCAL(ct_r5_fp_base):
	ptrel/l	r32, tr2
	movi	7, r30
	shlli	r30, 20, r31
	andc	r1, r31, r1
	blink	tr2, r63
LOCAL(ct_r5_fp_copy):
	fmov.dq	dr0, r5
	blink	tr1, r63
	fmov.dq	dr2, r5
	blink	tr1, r63
	fmov.dq	dr4, r5
	blink	tr1, r63
	fmov.dq	dr6, r5
	blink	tr1, r63
LOCAL(ct_r6_fph):	/* Copy r6 from a high FP register.  */
	/* It must be dr8.  */
	fmov.dq	dr8, r6
	movi	15, r30
	shlli	r30, 16, r31
	andc	r1, r31, r1
	blink	tr1, r63
LOCAL(ct_r6_fpl):	/* Copy r6 from a low FP register.  */
	shlri	r1, 16 - 3, r34
	andi	r34, 3 << 3, r33
	addi	r33, LOCAL(ct_r6_fp_copy) - datalabel LOCAL(ct_r6_fp_base), r32
LOCAL(ct_r6_fp_base):
	ptrel/l	r32, tr2
	movi	7, r30
	shlli	r30, 16, r31
	andc	r1, r31, r1
	blink	tr2, r63
LOCAL(ct_r6_fp_copy):
	fmov.dq	dr0, r6
	blink	tr1, r63
	fmov.dq	dr2, r6
	blink	tr1, r63
	fmov.dq	dr4, r6
	blink	tr1, r63
	fmov.dq	dr6, r6
	blink	tr1, r63
LOCAL(ct_r7_fph):	/* Copy r7 from a high FP register.  */
	/* It is either dr8 or dr10.  */
	movi	15 << 12, r31
	shlri	r1, 12, r32
	andc	r1, r31, r1
	fmov.dq	dr8, r7
	beqi/l	r32, 8, tr1
	fmov.dq	dr10, r7
	blink	tr1, r63
LOCAL(ct_r7_fpl):	/* Copy r7 from a low FP register.  */
	shlri	r1, 12 - 3, r34
	andi	r34, 3 << 3, r33
	addi	r33, LOCAL(ct_r7_fp_copy) - datalabel LOCAL(ct_r7_fp_base), r32
LOCAL(ct_r7_fp_base):
	ptrel/l	r32, tr2
	movi	7 << 12, r31
	andc	r1, r31, r1
	blink	tr2, r63
LOCAL(ct_r7_fp_copy):
	fmov.dq	dr0, r7
	blink	tr1, r63
	fmov.dq	dr2, r7
	blink	tr1, r63
	fmov.dq	dr4, r7
	blink	tr1, r63
	fmov.dq	dr6, r7
	blink	tr1, r63
LOCAL(ct_r8_fph):	/* Copy r8 from a high FP register.  */
	/* It is either dr8 or dr10.  */
	movi	15 << 8, r31
	andi	r1, 1 << 8, r32
	andc	r1, r31, r1
	fmov.dq	dr8, r8
	beq/l	r32, r63, tr1
	fmov.dq	dr10, r8
	blink	tr1, r63
LOCAL(ct_r8_fpl):	/* Copy r8 from a low FP register.  */
	shlri	r1, 8 - 3, r34
	andi	r34, 3 << 3, r33
	addi	r33, LOCAL(ct_r8_fp_copy) - datalabel LOCAL(ct_r8_fp_base), r32
LOCAL(ct_r8_fp_base):
	ptrel/l	r32, tr2
	movi	7 << 8, r31
	andc	r1, r31, r1
	blink	tr2, r63
LOCAL(ct_r8_fp_copy):
	fmov.dq	dr0, r8
	blink	tr1, r63
	fmov.dq	dr2, r8
	blink	tr1, r63
	fmov.dq	dr4, r8
	blink	tr1, r63
	fmov.dq	dr6, r8
	blink	tr1, r63
LOCAL(ct_r9_fph):	/* Copy r9 from a high FP register.  */
	/* It is either dr8 or dr10.  */
	movi	15 << 4, r31
	andi	r1, 1 << 4, r32
	andc	r1, r31, r1
	fmov.dq	dr8, r9
	beq/l	r32, r63, tr1
	fmov.dq	dr10, r9
	blink	tr1, r63
LOCAL(ct_r9_fpl):	/* Copy r9 from a low FP register.  */
	shlri	r1, 4 - 3, r34
	andi	r34, 3 << 3, r33
	addi	r33, LOCAL(ct_r9_fp_copy) - datalabel LOCAL(ct_r9_fp_base), r32
LOCAL(ct_r9_fp_base):
	ptrel/l	r32, tr2
	movi	7 << 4, r31
	andc	r1, r31, r1
	blink	tr2, r63
LOCAL(ct_r9_fp_copy):
	fmov.dq	dr0, r9
	blink	tr1, r63
	fmov.dq	dr2, r9
	blink	tr1, r63
	fmov.dq	dr4, r9
	blink	tr1, r63
	fmov.dq	dr6, r9
	blink	tr1, r63
LOCAL(ct_r2_ld):	/* Copy r2 from a memory address.  */
	pt/l	LOCAL(ct_r2_load), tr2
	movi	3, r30
	shlli	r30, 29, r31
	and	r1, r31, r32
	andc	r1, r31, r1
	beq/l	r31, r32, tr2
	addi.l	r2, 8, r3
	ldx.q	r2, r63, r2
	/* Fall through.  */
LOCAL(ct_r3_ld):	/* Copy r3 from a memory address.  */
	pt/l	LOCAL(ct_r3_load), tr2
	movi	3, r30
	shlli	r30, 26, r31
	and	r1, r31, r32
	andc	r1, r31, r1
	beq/l	r31, r32, tr2
	addi.l	r3, 8, r4
	ldx.q	r3, r63, r3
LOCAL(ct_r4_ld):	/* Copy r4 from a memory address.  */
	pt/l	LOCAL(ct_r4_load), tr2
	movi	3, r30
	shlli	r30, 23, r31
	and	r1, r31, r32
	andc	r1, r31, r1
	beq/l	r31, r32, tr2
	addi.l	r4, 8, r5
	ldx.q	r4, r63, r4
LOCAL(ct_r5_ld):	/* Copy r5 from a memory address.  */
	pt/l	LOCAL(ct_r5_load), tr2
	movi	3, r30
	shlli	r30, 20, r31
	and	r1, r31, r32
	andc	r1, r31, r1
	beq/l	r31, r32, tr2
	addi.l	r5, 8, r6
	ldx.q	r5, r63, r5
LOCAL(ct_r6_ld):	/* Copy r6 from a memory address.  */
	pt/l	LOCAL(ct_r6_load), tr2
	movi	3 << 16, r31
	and	r1, r31, r32
	andc	r1, r31, r1
	beq/l	r31, r32, tr2
	addi.l	r6, 8, r7
	ldx.q	r6, r63, r6
LOCAL(ct_r7_ld):	/* Copy r7 from a memory address.  */
	pt/l	LOCAL(ct_r7_load), tr2
	movi	3 << 12, r31
	and	r1, r31, r32
	andc	r1, r31, r1
	beq/l	r31, r32, tr2
	addi.l	r7, 8, r8
	ldx.q	r7, r63, r7
LOCAL(ct_r8_ld):	/* Copy r8 from a memory address.  */
	pt/l	LOCAL(ct_r8_load), tr2
	movi	3 << 8, r31
	and	r1, r31, r32
	andc	r1, r31, r1
	beq/l	r31, r32, tr2
	addi.l	r8, 8, r9
	ldx.q	r8, r63, r8
LOCAL(ct_r9_ld):	/* Copy r9 from a memory address.  */
	pt/l	LOCAL(ct_check_tramp), tr2
	ldx.q	r9, r63, r9
	blink	tr2, r63
LOCAL(ct_r2_load):
	ldx.q	r2, r63, r2
	blink	tr1, r63
LOCAL(ct_r3_load):
	ldx.q	r3, r63, r3
	blink	tr1, r63
LOCAL(ct_r4_load):
	ldx.q	r4, r63, r4
	blink	tr1, r63
LOCAL(ct_r5_load):
	ldx.q	r5, r63, r5
	blink	tr1, r63
LOCAL(ct_r6_load):
	ldx.q	r6, r63, r6
	blink	tr1, r63
LOCAL(ct_r7_load):
	ldx.q	r7, r63, r7
	blink	tr1, r63
LOCAL(ct_r8_load):
	ldx.q	r8, r63, r8
	blink	tr1, r63
LOCAL(ct_r2_pop):	/* Pop r2 from the stack.  */
	movi	1, r30
	ldx.q	r15, r63, r2
	shlli	r30, 29, r31
	addi.l	r15, 8, r15
	andc	r1, r31, r1
	blink	tr1, r63
LOCAL(ct_r3_pop):	/* Pop r3 from the stack.  */
	movi	1, r30
	ldx.q	r15, r63, r3
	shlli	r30, 26, r31
	addi.l	r15, 8, r15
	andc	r1, r31, r1
	blink	tr1, r63
LOCAL(ct_r4_pop):	/* Pop r4 from the stack.  */
	movi	1, r30
	ldx.q	r15, r63, r4
	shlli	r30, 23, r31
	addi.l	r15, 8, r15
	andc	r1, r31, r1
	blink	tr1, r63
LOCAL(ct_r5_pop):	/* Pop r5 from the stack.  */
	movi	1, r30
	ldx.q	r15, r63, r5
	shlli	r30, 20, r31
	addi.l	r15, 8, r15
	andc	r1, r31, r1
	blink	tr1, r63
LOCAL(ct_r6_pop):	/* Pop r6 from the stack.  */
	movi	1, r30
	ldx.q	r15, r63, r6
	shlli	r30, 16, r31
	addi.l	r15, 8, r15
	andc	r1, r31, r1
	blink	tr1, r63
LOCAL(ct_r7_pop):	/* Pop r7 from the stack.  */
	ldx.q	r15, r63, r7
	movi	1 << 12, r31
	addi.l	r15, 8, r15
	andc	r1, r31, r1
	blink	tr1, r63
LOCAL(ct_r8_pop):	/* Pop r8 from the stack.  */
	ldx.q	r15, r63, r8
	movi	1 << 8, r31
	addi.l	r15, 8, r15
	andc	r1, r31, r1
	blink	tr1, r63
LOCAL(ct_pop_seq):	/* Pop a sequence of registers off the stack.  */
	andi	r1, 7 << 1, r30
	movi	(LOCAL(ct_end_of_pop_seq) >> 16) & 65535, r32
	shlli	r30, 2, r31
	shori	LOCAL(ct_end_of_pop_seq) & 65535, r32
	sub.l	r32, r31, r33
	ptabs/l	r33, tr2
	blink	tr2, r63
LOCAL(ct_start_of_pop_seq):	/* Beginning of pop sequence.  */
	ldx.q	r15, r63, r3
	addi.l	r15, 8, r15
	ldx.q	r15, r63, r4
	addi.l	r15, 8, r15
	ldx.q	r15, r63, r5
	addi.l	r15, 8, r15
	ldx.q	r15, r63, r6
	addi.l	r15, 8, r15
	ldx.q	r15, r63, r7
	addi.l	r15, 8, r15
	ldx.q	r15, r63, r8
	addi.l	r15, 8, r15
LOCAL(ct_r9_pop):	/* Pop r9 from the stack.  */
	ldx.q	r15, r63, r9
	addi.l	r15, 8, r15
LOCAL(ct_end_of_pop_seq): /* Label used to compute first pop instruction.  */
LOCAL(ct_check_tramp):	/* Check whether we need a trampoline.  */
	pt/u	LOCAL(ct_ret_wide), tr2
	andi	r1, 1, r1
	bne/u	r1, r63, tr2
LOCAL(ct_call_func):	/* Just branch to the function.  */
	blink	tr0, r63
LOCAL(ct_ret_wide):	/* Call the function, so that we can unpack its 
			   64-bit return value.  */
	add.l	r18, r63, r10
	blink	tr0, r18
	ptabs	r10, tr0
#if __LITTLE_ENDIAN__
	shari	r2, 32, r3
	add.l	r2, r63, r2
#else
	add.l	r2, r63, r3
	shari	r2, 32, r2
#endif
	blink	tr0, r63

	ENDFUNC(GLOBAL(GCC_shcompact_call_trampoline))
#endif /* L_shcompact_call_trampoline */

#ifdef L_shcompact_return_trampoline
     /* This function does the converse of the code in `ret_wide'
	above.  It is tail-called by SHcompact functions returning
	64-bit non-floating-point values, to pack the 32-bit values in
	r2 and r3 into r2.  */

	.mode	SHmedia
	.section	.text..SHmedia32, "ax"
	.align	2
	.global	GLOBAL(GCC_shcompact_return_trampoline)
	HIDDEN_FUNC(GLOBAL(GCC_shcompact_return_trampoline))
GLOBAL(GCC_shcompact_return_trampoline):
	ptabs/l	r18, tr0
#if __LITTLE_ENDIAN__
	addz.l	r2, r63, r2
	shlli	r3, 32, r3
#else
	addz.l	r3, r63, r3
	shlli	r2, 32, r2
#endif
	or	r3, r2, r2
	blink	tr0, r63

	ENDFUNC(GLOBAL(GCC_shcompact_return_trampoline))
#endif /* L_shcompact_return_trampoline */

#ifdef L_shcompact_incoming_args
	.section	.rodata
	.align	1
LOCAL(ia_main_table):
.word	1 /* Invalid, just loop */
.word	LOCAL(ia_r2_ld) - datalabel LOCAL(ia_main_label)
.word	LOCAL(ia_r2_push) - datalabel LOCAL(ia_main_label)
.word	1 /* Invalid, just loop */
.word	LOCAL(ia_r3_ld) - datalabel LOCAL(ia_main_label)
.word	LOCAL(ia_r3_push) - datalabel LOCAL(ia_main_label)
.word	1 /* Invalid, just loop */
.word	LOCAL(ia_r4_ld) - datalabel LOCAL(ia_main_label)
.word	LOCAL(ia_r4_push) - datalabel LOCAL(ia_main_label)
.word	1 /* Invalid, just loop */
.word	LOCAL(ia_r5_ld) - datalabel LOCAL(ia_main_label)
.word	LOCAL(ia_r5_push) - datalabel LOCAL(ia_main_label)
.word	1 /* Invalid, just loop */
.word	1 /* Invalid, just loop */
.word	LOCAL(ia_r6_ld) - datalabel LOCAL(ia_main_label)
.word	LOCAL(ia_r6_push) - datalabel LOCAL(ia_main_label)
.word	1 /* Invalid, just loop */
.word	1 /* Invalid, just loop */
.word	LOCAL(ia_r7_ld) - datalabel LOCAL(ia_main_label)
.word	LOCAL(ia_r7_push) - datalabel LOCAL(ia_main_label)
.word	1 /* Invalid, just loop */
.word	1 /* Invalid, just loop */
.word	LOCAL(ia_r8_ld) - datalabel LOCAL(ia_main_label)
.word	LOCAL(ia_r8_push) - datalabel LOCAL(ia_main_label)
.word	1 /* Invalid, just loop */
.word	1 /* Invalid, just loop */
.word	LOCAL(ia_r9_ld) - datalabel LOCAL(ia_main_label)
.word	LOCAL(ia_r9_push) - datalabel LOCAL(ia_main_label)
.word	LOCAL(ia_push_seq) - datalabel LOCAL(ia_main_label)
.word	LOCAL(ia_push_seq) - datalabel LOCAL(ia_main_label)
.word	LOCAL(ia_r9_push) - datalabel LOCAL(ia_main_label)
.word	LOCAL(ia_return) - datalabel LOCAL(ia_main_label)
.word	LOCAL(ia_return) - datalabel LOCAL(ia_main_label)
	.mode	SHmedia
	.section	.text..SHmedia32, "ax"
	.align	2
	
     /* This function stores 64-bit general-purpose registers back in
	the stack, and loads the address in which each register
	was stored into itself.  The lower 32 bits of r17 hold the address
	to begin storing, and the upper 32 bits of r17 hold the cookie.
	Its execution time is linear on the
	number of registers that actually have to be copied, and it is
	optimized for structures larger than 64 bits, as opposed to
	individual `long long' arguments.  See sh.h for details on the
	actual bit pattern.  */
	
	.global	GLOBAL(GCC_shcompact_incoming_args)
 	FUNC(GLOBAL(GCC_shcompact_incoming_args))
GLOBAL(GCC_shcompact_incoming_args):
	ptabs/l	r18, tr0	/* Prepare to return.  */
	shlri	r17, 32, r0	/* Load the cookie.  */
	movi	((datalabel LOCAL(ia_main_table) - 31 * 2) >> 16) & 65535, r43
	pt/l	LOCAL(ia_loop), tr1
	add.l	r17, r63, r17
	shori	((datalabel LOCAL(ia_main_table) - 31 * 2)) & 65535, r43
LOCAL(ia_loop):
	nsb	r0, r36
	shlli	r36, 1, r37
	ldx.w	r43, r37, r38
LOCAL(ia_main_label):
	ptrel/l	r38, tr2
	blink	tr2, r63
LOCAL(ia_r2_ld):	/* Store r2 and load its address.  */
	movi	3, r38
	shlli	r38, 29, r39
	and	r0, r39, r40
	andc	r0, r39, r0
	stx.q	r17, r63, r2
	add.l	r17, r63, r2
	addi.l	r17, 8, r17
	beq/u	r39, r40, tr1
LOCAL(ia_r3_ld):	/* Store r3 and load its address.  */
	movi	3, r38
	shlli	r38, 26, r39
	and	r0, r39, r40
	andc	r0, r39, r0
	stx.q	r17, r63, r3
	add.l	r17, r63, r3
	addi.l	r17, 8, r17
	beq/u	r39, r40, tr1
LOCAL(ia_r4_ld):	/* Store r4 and load its address.  */
	movi	3, r38
	shlli	r38, 23, r39
	and	r0, r39, r40
	andc	r0, r39, r0
	stx.q	r17, r63, r4
	add.l	r17, r63, r4
	addi.l	r17, 8, r17
	beq/u	r39, r40, tr1
LOCAL(ia_r5_ld):	/* Store r5 and load its address.  */
	movi	3, r38
	shlli	r38, 20, r39
	and	r0, r39, r40
	andc	r0, r39, r0
	stx.q	r17, r63, r5
	add.l	r17, r63, r5
	addi.l	r17, 8, r17
	beq/u	r39, r40, tr1
LOCAL(ia_r6_ld):	/* Store r6 and load its address.  */
	movi	3, r38
	shlli	r38, 16, r39
	and	r0, r39, r40
	andc	r0, r39, r0
	stx.q	r17, r63, r6
	add.l	r17, r63, r6
	addi.l	r17, 8, r17
	beq/u	r39, r40, tr1
LOCAL(ia_r7_ld):	/* Store r7 and load its address.  */
	movi	3 << 12, r39
	and	r0, r39, r40
	andc	r0, r39, r0
	stx.q	r17, r63, r7
	add.l	r17, r63, r7
	addi.l	r17, 8, r17
	beq/u	r39, r40, tr1
LOCAL(ia_r8_ld):	/* Store r8 and load its address.  */
	movi	3 << 8, r39
	and	r0, r39, r40
	andc	r0, r39, r0
	stx.q	r17, r63, r8
	add.l	r17, r63, r8
	addi.l	r17, 8, r17
	beq/u	r39, r40, tr1
LOCAL(ia_r9_ld):	/* Store r9 and load its address.  */
	stx.q	r17, r63, r9
	add.l	r17, r63, r9
	blink	tr0, r63
LOCAL(ia_r2_push):	/* Push r2 onto the stack.  */
	movi	1, r38
	shlli	r38, 29, r39
	andc	r0, r39, r0
	stx.q	r17, r63, r2
	addi.l	r17, 8, r17
	blink	tr1, r63
LOCAL(ia_r3_push):	/* Push r3 onto the stack.  */
	movi	1, r38
	shlli	r38, 26, r39
	andc	r0, r39, r0
	stx.q	r17, r63, r3
	addi.l	r17, 8, r17
	blink	tr1, r63
LOCAL(ia_r4_push):	/* Push r4 onto the stack.  */
	movi	1, r38
	shlli	r38, 23, r39
	andc	r0, r39, r0
	stx.q	r17, r63, r4
	addi.l	r17, 8, r17
	blink	tr1, r63
LOCAL(ia_r5_push):	/* Push r5 onto the stack.  */
	movi	1, r38
	shlli	r38, 20, r39
	andc	r0, r39, r0
	stx.q	r17, r63, r5
	addi.l	r17, 8, r17
	blink	tr1, r63
LOCAL(ia_r6_push):	/* Push r6 onto the stack.  */
	movi	1, r38
	shlli	r38, 16, r39
	andc	r0, r39, r0
	stx.q	r17, r63, r6
	addi.l	r17, 8, r17
	blink	tr1, r63
LOCAL(ia_r7_push):	/* Push r7 onto the stack.  */
	movi	1 << 12, r39
	andc	r0, r39, r0
	stx.q	r17, r63, r7
	addi.l	r17, 8, r17
	blink	tr1, r63
LOCAL(ia_r8_push):	/* Push r8 onto the stack.  */
	movi	1 << 8, r39
	andc	r0, r39, r0
	stx.q	r17, r63, r8
	addi.l	r17, 8, r17
	blink	tr1, r63
LOCAL(ia_push_seq):	/* Push a sequence of registers onto the stack.  */
	andi	r0, 7 << 1, r38
	movi	(LOCAL(ia_end_of_push_seq) >> 16) & 65535, r40
	shlli	r38, 2, r39
	shori	LOCAL(ia_end_of_push_seq) & 65535, r40
	sub.l	r40, r39, r41
	ptabs/l	r41, tr2
	blink	tr2, r63
LOCAL(ia_stack_of_push_seq):	 /* Beginning of push sequence.  */
	stx.q	r17, r63, r3
	addi.l	r17, 8, r17
	stx.q	r17, r63, r4
	addi.l	r17, 8, r17
	stx.q	r17, r63, r5
	addi.l	r17, 8, r17
	stx.q	r17, r63, r6
	addi.l	r17, 8, r17
	stx.q	r17, r63, r7
	addi.l	r17, 8, r17
	stx.q	r17, r63, r8
	addi.l	r17, 8, r17
LOCAL(ia_r9_push):	/* Push r9 onto the stack.  */
	stx.q	r17, r63, r9
LOCAL(ia_return):	/* Return.  */
	blink	tr0, r63
LOCAL(ia_end_of_push_seq): /* Label used to compute the first push instruction.  */
	ENDFUNC(GLOBAL(GCC_shcompact_incoming_args))
#endif /* L_shcompact_incoming_args */
#endif
#if __SH5__
#ifdef L_nested_trampoline
#if __SH5__ == 32
	.section	.text..SHmedia32,"ax"
#else
	.text
#endif
	.align	3 /* It is copied in units of 8 bytes in SHmedia mode.  */
	.global	GLOBAL(GCC_nested_trampoline)
	HIDDEN_FUNC(GLOBAL(GCC_nested_trampoline))
GLOBAL(GCC_nested_trampoline):
	.mode	SHmedia
	ptrel/u	r63, tr0
	gettr	tr0, r0
#if __SH5__ == 64
	ld.q	r0, 24, r1
#else
	ld.l	r0, 24, r1
#endif
	ptabs/l	r1, tr1
#if __SH5__ == 64
	ld.q	r0, 32, r1
#else
	ld.l	r0, 28, r1
#endif
	blink	tr1, r63

	ENDFUNC(GLOBAL(GCC_nested_trampoline))
#endif /* L_nested_trampoline */
#endif /* __SH5__ */
#if __SH5__ == 32
#ifdef L_push_pop_shmedia_regs
	.section	.text..SHmedia32,"ax"
	.mode	SHmedia
	.align	2
#ifndef __SH4_NOFPU__	
	.global	GLOBAL(GCC_push_shmedia_regs)
	FUNC(GLOBAL(GCC_push_shmedia_regs))
GLOBAL(GCC_push_shmedia_regs):
	addi.l	r15, -14*8, r15
	fst.d	r15, 13*8, dr62
	fst.d	r15, 12*8, dr60
	fst.d	r15, 11*8, dr58
	fst.d	r15, 10*8, dr56
	fst.d	r15,  9*8, dr54
	fst.d	r15,  8*8, dr52
	fst.d	r15,  7*8, dr50
	fst.d	r15,  6*8, dr48
	fst.d	r15,  5*8, dr46
	fst.d	r15,  4*8, dr44
	fst.d	r15,  3*8, dr42
	fst.d	r15,  2*8, dr40
	fst.d	r15,  1*8, dr38
	fst.d	r15,  0*8, dr36
#else /* ! __SH4_NOFPU__ */
	.global	GLOBAL(GCC_push_shmedia_regs_nofpu)
	FUNC(GLOBAL(GCC_push_shmedia_regs_nofpu))
GLOBAL(GCC_push_shmedia_regs_nofpu):
#endif /* ! __SH4_NOFPU__ */
	ptabs/l	r18, tr0
	addi.l	r15, -27*8, r15
	gettr	tr7, r62
	gettr	tr6, r61
	gettr	tr5, r60
	st.q	r15, 26*8, r62
	st.q	r15, 25*8, r61
	st.q	r15, 24*8, r60
	st.q	r15, 23*8, r59
	st.q	r15, 22*8, r58
	st.q	r15, 21*8, r57
	st.q	r15, 20*8, r56
	st.q	r15, 19*8, r55
	st.q	r15, 18*8, r54
	st.q	r15, 17*8, r53
	st.q	r15, 16*8, r52
	st.q	r15, 15*8, r51
	st.q	r15, 14*8, r50
	st.q	r15, 13*8, r49
	st.q	r15, 12*8, r48
	st.q	r15, 11*8, r47
	st.q	r15, 10*8, r46
	st.q	r15,  9*8, r45
	st.q	r15,  8*8, r44
	st.q	r15,  7*8, r35
	st.q	r15,  6*8, r34
	st.q	r15,  5*8, r33
	st.q	r15,  4*8, r32
	st.q	r15,  3*8, r31
	st.q	r15,  2*8, r30
	st.q	r15,  1*8, r29
	st.q	r15,  0*8, r28
	blink	tr0, r63
#ifndef __SH4_NOFPU__	
	ENDFUNC(GLOBAL(GCC_push_shmedia_regs))
#else
	ENDFUNC(GLOBAL(GCC_push_shmedia_regs_nofpu))
#endif
#ifndef __SH4_NOFPU__	
	.global	GLOBAL(GCC_pop_shmedia_regs)
	FUNC(GLOBAL(GCC_pop_shmedia_regs))
GLOBAL(GCC_pop_shmedia_regs):
	pt	.L0, tr1
	movi	41*8, r0
	fld.d	r15, 40*8, dr62
	fld.d	r15, 39*8, dr60
	fld.d	r15, 38*8, dr58
	fld.d	r15, 37*8, dr56
	fld.d	r15, 36*8, dr54
	fld.d	r15, 35*8, dr52
	fld.d	r15, 34*8, dr50
	fld.d	r15, 33*8, dr48
	fld.d	r15, 32*8, dr46
	fld.d	r15, 31*8, dr44
	fld.d	r15, 30*8, dr42
	fld.d	r15, 29*8, dr40
	fld.d	r15, 28*8, dr38
	fld.d	r15, 27*8, dr36
	blink	tr1, r63
#else /* ! __SH4_NOFPU__	*/
	.global	GLOBAL(GCC_pop_shmedia_regs_nofpu)
	FUNC(GLOBAL(GCC_pop_shmedia_regs_nofpu))
GLOBAL(GCC_pop_shmedia_regs_nofpu):
#endif /* ! __SH4_NOFPU__	*/
	movi	27*8, r0
.L0:
	ptabs	r18, tr0
	ld.q	r15, 26*8, r62
	ld.q	r15, 25*8, r61
	ld.q	r15, 24*8, r60
	ptabs	r62, tr7
	ptabs	r61, tr6
	ptabs	r60, tr5
	ld.q	r15, 23*8, r59
	ld.q	r15, 22*8, r58
	ld.q	r15, 21*8, r57
	ld.q	r15, 20*8, r56
	ld.q	r15, 19*8, r55
	ld.q	r15, 18*8, r54
	ld.q	r15, 17*8, r53
	ld.q	r15, 16*8, r52
	ld.q	r15, 15*8, r51
	ld.q	r15, 14*8, r50
	ld.q	r15, 13*8, r49
	ld.q	r15, 12*8, r48
	ld.q	r15, 11*8, r47
	ld.q	r15, 10*8, r46
	ld.q	r15,  9*8, r45
	ld.q	r15,  8*8, r44
	ld.q	r15,  7*8, r35
	ld.q	r15,  6*8, r34
	ld.q	r15,  5*8, r33
	ld.q	r15,  4*8, r32
	ld.q	r15,  3*8, r31
	ld.q	r15,  2*8, r30
	ld.q	r15,  1*8, r29
	ld.q	r15,  0*8, r28
	add.l	r15, r0, r15
	blink	tr0, r63

#ifndef __SH4_NOFPU__
	ENDFUNC(GLOBAL(GCC_pop_shmedia_regs))
#else
	ENDFUNC(GLOBAL(GCC_pop_shmedia_regs_nofpu))
#endif
#endif /* __SH5__ == 32 */
#endif /* L_push_pop_shmedia_regs */

<<<<<<< HEAD
#if __SH5__
#ifdef L_div_table
=======
#ifdef L_div_table
#if __SH5__
>>>>>>> c355071f
#if defined(__pic__) && defined(__SHMEDIA__)
	.global	GLOBAL(sdivsi3)
	FUNC(GLOBAL(sdivsi3))
#if __SH5__ == 32
	.section	.text..SHmedia32,"ax"
#else
	.text
#endif
#if 0
/* ??? FIXME: Presumably due to a linker bug, exporting data symbols
   in a text section does not work (at least for shared libraries):
   the linker sets the LSB of the address as if this was SHmedia code.  */
#define TEXT_DATA_BUG
#endif
	.align	2
 // inputs: r4,r5
 // clobbered: r1,r18,r19,r20,r21,r25,tr0
 // result in r0
 .global GLOBAL(sdivsi3)
GLOBAL(sdivsi3):
#ifdef TEXT_DATA_BUG
 ptb datalabel Local_div_table,tr0
#else
 ptb GLOBAL(div_table_internal),tr0
#endif
 nsb r5, r1
 shlld r5, r1, r25    // normalize; [-2 ..1, 1..2) in s2.62
 shari r25, 58, r21   // extract 5(6) bit index (s2.4 with hole -1..1)
 /* bubble */
 gettr tr0,r20
 ldx.ub r20, r21, r19 // u0.8
 shari r25, 32, r25   // normalize to s2.30
 shlli r21, 1, r21
 muls.l r25, r19, r19 // s2.38
 ldx.w r20, r21, r21  // s2.14
  ptabs r18, tr0
 shari r19, 24, r19   // truncate to s2.14
 sub r21, r19, r19    // some 11 bit inverse in s1.14
 muls.l r19, r19, r21 // u0.28
  sub r63, r1, r1
  addi r1, 92, r1
 muls.l r25, r21, r18 // s2.58
 shlli r19, 45, r19   // multiply by two and convert to s2.58
  /* bubble */
 sub r19, r18, r18
 shari r18, 28, r18   // some 22 bit inverse in s1.30
 muls.l r18, r25, r0  // s2.60
  muls.l r18, r4, r25 // s32.30
  /* bubble */
 shari r0, 16, r19   // s-16.44
 muls.l r19, r18, r19 // s-16.74
  shari r25, 63, r0
  shari r4, 14, r18   // s19.-14
 shari r19, 30, r19   // s-16.44
 muls.l r19, r18, r19 // s15.30
  xor r21, r0, r21    // You could also use the constant 1 << 27.
  add r21, r25, r21
 sub r21, r19, r21
 shard r21, r1, r21
 sub r21, r0, r0
 blink tr0, r63
	ENDFUNC(GLOBAL(sdivsi3))
/* This table has been generated by divtab.c .
Defects for bias -330:
   Max defect: 6.081536e-07 at -1.000000e+00
   Min defect: 2.849516e-08 at 1.030651e+00
   Max 2nd step defect: 9.606539e-12 at -1.000000e+00
   Min 2nd step defect: 0.000000e+00 at 0.000000e+00
   Defect at 1: 1.238659e-07
   Defect at -2: 1.061708e-07 */
#else /* ! __pic__ || ! __SHMEDIA__ */
	.section	.rodata
#endif /* __pic__ */
#if defined(TEXT_DATA_BUG) && defined(__pic__) && defined(__SHMEDIA__)
	.balign 2
	.type	Local_div_table,@object
	.size	Local_div_table,128
/* negative division constants */
	.word	-16638
	.word	-17135
	.word	-17737
	.word	-18433
	.word	-19103
	.word	-19751
	.word	-20583
	.word	-21383
	.word	-22343
	.word	-23353
	.word	-24407
	.word	-25582
	.word	-26863
	.word	-28382
	.word	-29965
	.word	-31800
/* negative division factors */
	.byte	66
	.byte	70
	.byte	75
	.byte	81
	.byte	87
	.byte	93
	.byte	101
	.byte	109
	.byte	119
	.byte	130
	.byte	142
	.byte	156
	.byte	172
	.byte	192
	.byte	214
	.byte	241
	.skip 16
Local_div_table:
	.skip 16
/* positive division factors */
	.byte	241
	.byte	214
	.byte	192
	.byte	172
	.byte	156
	.byte	142
	.byte	130
	.byte	119
	.byte	109
	.byte	101
	.byte	93
	.byte	87
	.byte	81
	.byte	75
	.byte	70
	.byte	66
/* positive division constants */
	.word	31801
	.word	29966
	.word	28383
	.word	26864
	.word	25583
	.word	24408
	.word	23354
	.word	22344
	.word	21384
	.word	20584
	.word	19752
	.word	19104
	.word	18434
	.word	17738
	.word	17136
	.word	16639
	.section	.rodata
#endif /* TEXT_DATA_BUG */
	.balign 2
	.type	GLOBAL(div_table),@object
	.size	GLOBAL(div_table),128
/* negative division constants */
	.word	-16638
	.word	-17135
	.word	-17737
	.word	-18433
	.word	-19103
	.word	-19751
	.word	-20583
	.word	-21383
	.word	-22343
	.word	-23353
	.word	-24407
	.word	-25582
	.word	-26863
	.word	-28382
	.word	-29965
	.word	-31800
/* negative division factors */
	.byte	66
	.byte	70
	.byte	75
	.byte	81
	.byte	87
	.byte	93
	.byte	101
	.byte	109
	.byte	119
	.byte	130
	.byte	142
	.byte	156
	.byte	172
	.byte	192
	.byte	214
	.byte	241
	.skip 16
	.global	GLOBAL(div_table)
GLOBAL(div_table):
	HIDDEN_ALIAS(div_table_internal,div_table)
	.skip 16
/* positive division factors */
	.byte	241
	.byte	214
	.byte	192
	.byte	172
	.byte	156
	.byte	142
	.byte	130
	.byte	119
	.byte	109
	.byte	101
	.byte	93
	.byte	87
	.byte	81
	.byte	75
	.byte	70
	.byte	66
/* positive division constants */
	.word	31801
	.word	29966
	.word	28383
	.word	26864
	.word	25583
	.word	24408
	.word	23354
	.word	22344
	.word	21384
	.word	20584
	.word	19752
	.word	19104
	.word	18434
	.word	17738
	.word	17136
	.word	16639
<<<<<<< HEAD
#endif /* L_div_table */
#endif /* __SH5__ */
=======

#elif defined (__SH3__) || defined (__SH3E__) || defined (__SH4__) || defined (__SH4_SINGLE__) || defined (__SH4_SINGLE_ONLY__) || defined (__SH4_NOFPU__)
/* This code used shld, thus is not suitable for SH1 / SH2.  */

/* Signed / unsigned division without use of FPU, optimized for SH4.
   Uses a lookup table for divisors in the range -128 .. +128, and
   div1 with case distinction for larger divisors in three more ranges.
   The code is lumped together with the table to allow the use of mova.  */
#ifdef __LITTLE_ENDIAN__
#define L_LSB 0
#define L_LSWMSB 1
#define L_MSWLSB 2
#else
#define L_LSB 3
#define L_LSWMSB 2
#define L_MSWLSB 1
#endif

	.balign 4
	.global	GLOBAL(udivsi3_i4i)
	FUNC(GLOBAL(udivsi3_i4i))
GLOBAL(udivsi3_i4i):
	mov.w LOCAL(c128_w), r1
	div0u
	mov r4,r0
	shlr8 r0
	cmp/hi r1,r5
	extu.w r5,r1
	bf LOCAL(udiv_le128)
	cmp/eq r5,r1
	bf LOCAL(udiv_ge64k)
	shlr r0
	mov r5,r1
	shll16 r5
	mov.l r4,@-r15
	div1 r5,r0
	mov.l r1,@-r15
	div1 r5,r0
	div1 r5,r0
	bra LOCAL(udiv_25)
	div1 r5,r0

LOCAL(div_le128):
	mova LOCAL(div_table_ix),r0
	bra LOCAL(div_le128_2)
	mov.b @(r0,r5),r1
LOCAL(udiv_le128):
	mov.l r4,@-r15
	mova LOCAL(div_table_ix),r0
	mov.b @(r0,r5),r1
	mov.l r5,@-r15
LOCAL(div_le128_2):
	mova LOCAL(div_table_inv),r0
	mov.l @(r0,r1),r1
	mov r5,r0
	tst #0xfe,r0
	mova LOCAL(div_table_clz),r0
	dmulu.l r1,r4
	mov.b @(r0,r5),r1
	bt/s LOCAL(div_by_1)
	mov r4,r0
	mov.l @r15+,r5
	sts mach,r0
	/* clrt */
	addc r4,r0
	mov.l @r15+,r4
	rotcr r0
	rts
	shld r1,r0

LOCAL(div_by_1_neg):
	neg r4,r0
LOCAL(div_by_1):
	mov.l @r15+,r5
	rts
	mov.l @r15+,r4

LOCAL(div_ge64k):
	bt/s LOCAL(div_r8)
	div0u
	shll8 r5
	bra LOCAL(div_ge64k_2)
	div1 r5,r0
LOCAL(udiv_ge64k):
	cmp/hi r0,r5
	mov r5,r1
	bt LOCAL(udiv_r8)
	shll8 r5
	mov.l r4,@-r15
	div1 r5,r0
	mov.l r1,@-r15
LOCAL(div_ge64k_2):
	div1 r5,r0
	mov.l LOCAL(zero_l),r1
	.rept 4
	div1 r5,r0
	.endr
	mov.l r1,@-r15
	div1 r5,r0
	mov.w LOCAL(m256_w),r1
	div1 r5,r0
	mov.b r0,@(L_LSWMSB,r15)
	xor r4,r0
	and r1,r0
	bra LOCAL(div_ge64k_end)
	xor r4,r0
	
LOCAL(div_r8):
	shll16 r4
	bra LOCAL(div_r8_2)
	shll8 r4
LOCAL(udiv_r8):
	mov.l r4,@-r15
	shll16 r4
	clrt
	shll8 r4
	mov.l r5,@-r15
LOCAL(div_r8_2):
	rotcl r4
	mov r0,r1
	div1 r5,r1
	mov r4,r0
	rotcl r0
	mov r5,r4
	div1 r5,r1
	.rept 5
	rotcl r0; div1 r5,r1
	.endr
	rotcl r0
	mov.l @r15+,r5
	div1 r4,r1
	mov.l @r15+,r4
	rts
	rotcl r0

	ENDFUNC(GLOBAL(udivsi3_i4i))

	.global	GLOBAL(sdivsi3_i4i)
	FUNC(GLOBAL(sdivsi3_i4i))
	/* This is link-compatible with a GLOBAL(sdivsi3) call,
	   but we effectively clobber only r1.  */
GLOBAL(sdivsi3_i4i):
	mov.l r4,@-r15
	cmp/pz r5
	mov.w LOCAL(c128_w), r1
	bt/s LOCAL(pos_divisor)
	cmp/pz r4
	mov.l r5,@-r15
	neg r5,r5
	bt/s LOCAL(neg_result)
	cmp/hi r1,r5
	neg r4,r4
LOCAL(pos_result):
	extu.w r5,r0
	bf LOCAL(div_le128)
	cmp/eq r5,r0
	mov r4,r0
	shlr8 r0
	bf/s LOCAL(div_ge64k)
	cmp/hi r0,r5
	div0u
	shll16 r5
	div1 r5,r0
	div1 r5,r0
	div1 r5,r0
LOCAL(udiv_25):
	mov.l LOCAL(zero_l),r1
	div1 r5,r0
	div1 r5,r0
	mov.l r1,@-r15
	.rept 3
	div1 r5,r0
	.endr
	mov.b r0,@(L_MSWLSB,r15)
	xtrct r4,r0
	swap.w r0,r0
	.rept 8
	div1 r5,r0
	.endr
	mov.b r0,@(L_LSWMSB,r15)
LOCAL(div_ge64k_end):
	.rept 8
	div1 r5,r0
	.endr
	mov.l @r15+,r4 ! zero-extension and swap using LS unit.
	extu.b r0,r0
	mov.l @r15+,r5
	or r4,r0
	mov.l @r15+,r4
	rts
	rotcl r0

LOCAL(div_le128_neg):
	tst #0xfe,r0
	mova LOCAL(div_table_ix),r0
	mov.b @(r0,r5),r1
	mova LOCAL(div_table_inv),r0
	bt/s LOCAL(div_by_1_neg)
	mov.l @(r0,r1),r1
	mova LOCAL(div_table_clz),r0
	dmulu.l r1,r4
	mov.b @(r0,r5),r1
	mov.l @r15+,r5
	sts mach,r0
	/* clrt */
	addc r4,r0
	mov.l @r15+,r4
	rotcr r0
	shld r1,r0
	rts
	neg r0,r0

LOCAL(pos_divisor):
	mov.l r5,@-r15
	bt/s LOCAL(pos_result)
	cmp/hi r1,r5
	neg r4,r4
LOCAL(neg_result):
	extu.w r5,r0
	bf LOCAL(div_le128_neg)
	cmp/eq r5,r0
	mov r4,r0
	shlr8 r0
	bf/s LOCAL(div_ge64k_neg)
	cmp/hi r0,r5
	div0u
	mov.l LOCAL(zero_l),r1
	shll16 r5
	div1 r5,r0
	mov.l r1,@-r15
	.rept 7
	div1 r5,r0
	.endr
	mov.b r0,@(L_MSWLSB,r15)
	xtrct r4,r0
	swap.w r0,r0
	.rept 8
	div1 r5,r0
	.endr
	mov.b r0,@(L_LSWMSB,r15)
LOCAL(div_ge64k_neg_end):
	.rept 8
	div1 r5,r0
	.endr
	mov.l @r15+,r4 ! zero-extension and swap using LS unit.
	extu.b r0,r1
	mov.l @r15+,r5
	or r4,r1
LOCAL(div_r8_neg_end):
	mov.l @r15+,r4
	rotcl r1
	rts
	neg r1,r0

LOCAL(div_ge64k_neg):
	bt/s LOCAL(div_r8_neg)
	div0u
	shll8 r5
	mov.l LOCAL(zero_l),r1
	.rept 6
	div1 r5,r0
	.endr
	mov.l r1,@-r15
	div1 r5,r0
	mov.w LOCAL(m256_w),r1
	div1 r5,r0
	mov.b r0,@(L_LSWMSB,r15)
	xor r4,r0
	and r1,r0
	bra LOCAL(div_ge64k_neg_end)
	xor r4,r0

LOCAL(c128_w):
	.word 128

LOCAL(div_r8_neg):
	clrt
	shll16 r4
	mov r4,r1
	shll8 r1
	mov r5,r4
	.rept 7
	rotcl r1; div1 r5,r0
	.endr
	mov.l @r15+,r5
	rotcl r1
	bra LOCAL(div_r8_neg_end)
	div1 r4,r0

LOCAL(m256_w):
	.word 0xff00
/* This table has been generated by divtab-sh4.c.  */
	.balign 4
LOCAL(div_table_clz):
	.byte	0
	.byte	1
	.byte	0
	.byte	-1
	.byte	-1
	.byte	-2
	.byte	-2
	.byte	-2
	.byte	-2
	.byte	-3
	.byte	-3
	.byte	-3
	.byte	-3
	.byte	-3
	.byte	-3
	.byte	-3
	.byte	-3
	.byte	-4
	.byte	-4
	.byte	-4
	.byte	-4
	.byte	-4
	.byte	-4
	.byte	-4
	.byte	-4
	.byte	-4
	.byte	-4
	.byte	-4
	.byte	-4
	.byte	-4
	.byte	-4
	.byte	-4
	.byte	-4
	.byte	-5
	.byte	-5
	.byte	-5
	.byte	-5
	.byte	-5
	.byte	-5
	.byte	-5
	.byte	-5
	.byte	-5
	.byte	-5
	.byte	-5
	.byte	-5
	.byte	-5
	.byte	-5
	.byte	-5
	.byte	-5
	.byte	-5
	.byte	-5
	.byte	-5
	.byte	-5
	.byte	-5
	.byte	-5
	.byte	-5
	.byte	-5
	.byte	-5
	.byte	-5
	.byte	-5
	.byte	-5
	.byte	-5
	.byte	-5
	.byte	-5
	.byte	-5
	.byte	-6
	.byte	-6
	.byte	-6
	.byte	-6
	.byte	-6
	.byte	-6
	.byte	-6
	.byte	-6
	.byte	-6
	.byte	-6
	.byte	-6
	.byte	-6
	.byte	-6
	.byte	-6
	.byte	-6
	.byte	-6
	.byte	-6
	.byte	-6
	.byte	-6
	.byte	-6
	.byte	-6
	.byte	-6
	.byte	-6
	.byte	-6
	.byte	-6
	.byte	-6
	.byte	-6
	.byte	-6
	.byte	-6
	.byte	-6
	.byte	-6
	.byte	-6
	.byte	-6
	.byte	-6
	.byte	-6
	.byte	-6
	.byte	-6
	.byte	-6
	.byte	-6
	.byte	-6
	.byte	-6
	.byte	-6
	.byte	-6
	.byte	-6
	.byte	-6
	.byte	-6
	.byte	-6
	.byte	-6
	.byte	-6
	.byte	-6
	.byte	-6
	.byte	-6
	.byte	-6
	.byte	-6
	.byte	-6
	.byte	-6
	.byte	-6
	.byte	-6
	.byte	-6
	.byte	-6
	.byte	-6
	.byte	-6
	.byte	-6
/* Lookup table translating positive divisor to index into table of
   normalized inverse.  N.B. the '0' entry is also the last entry of the
 previous table, and causes an unaligned access for division by zero.  */
LOCAL(div_table_ix):
	.byte	-6
	.byte	-128
	.byte	-128
	.byte	0
	.byte	-128
	.byte	-64
	.byte	0
	.byte	64
	.byte	-128
	.byte	-96
	.byte	-64
	.byte	-32
	.byte	0
	.byte	32
	.byte	64
	.byte	96
	.byte	-128
	.byte	-112
	.byte	-96
	.byte	-80
	.byte	-64
	.byte	-48
	.byte	-32
	.byte	-16
	.byte	0
	.byte	16
	.byte	32
	.byte	48
	.byte	64
	.byte	80
	.byte	96
	.byte	112
	.byte	-128
	.byte	-120
	.byte	-112
	.byte	-104
	.byte	-96
	.byte	-88
	.byte	-80
	.byte	-72
	.byte	-64
	.byte	-56
	.byte	-48
	.byte	-40
	.byte	-32
	.byte	-24
	.byte	-16
	.byte	-8
	.byte	0
	.byte	8
	.byte	16
	.byte	24
	.byte	32
	.byte	40
	.byte	48
	.byte	56
	.byte	64
	.byte	72
	.byte	80
	.byte	88
	.byte	96
	.byte	104
	.byte	112
	.byte	120
	.byte	-128
	.byte	-124
	.byte	-120
	.byte	-116
	.byte	-112
	.byte	-108
	.byte	-104
	.byte	-100
	.byte	-96
	.byte	-92
	.byte	-88
	.byte	-84
	.byte	-80
	.byte	-76
	.byte	-72
	.byte	-68
	.byte	-64
	.byte	-60
	.byte	-56
	.byte	-52
	.byte	-48
	.byte	-44
	.byte	-40
	.byte	-36
	.byte	-32
	.byte	-28
	.byte	-24
	.byte	-20
	.byte	-16
	.byte	-12
	.byte	-8
	.byte	-4
	.byte	0
	.byte	4
	.byte	8
	.byte	12
	.byte	16
	.byte	20
	.byte	24
	.byte	28
	.byte	32
	.byte	36
	.byte	40
	.byte	44
	.byte	48
	.byte	52
	.byte	56
	.byte	60
	.byte	64
	.byte	68
	.byte	72
	.byte	76
	.byte	80
	.byte	84
	.byte	88
	.byte	92
	.byte	96
	.byte	100
	.byte	104
	.byte	108
	.byte	112
	.byte	116
	.byte	120
	.byte	124
	.byte	-128
/* 1/64 .. 1/127, normalized.  There is an implicit leading 1 in bit 32.  */
	.balign 4
LOCAL(zero_l):
	.long	0x0
	.long	0xF81F81F9
	.long	0xF07C1F08
	.long	0xE9131AC0
	.long	0xE1E1E1E2
	.long	0xDAE6076C
	.long	0xD41D41D5
	.long	0xCD856891
	.long	0xC71C71C8
	.long	0xC0E07039
	.long	0xBACF914D
	.long	0xB4E81B4F
	.long	0xAF286BCB
	.long	0xA98EF607
	.long	0xA41A41A5
	.long	0x9EC8E952
	.long	0x9999999A
	.long	0x948B0FCE
	.long	0x8F9C18FA
	.long	0x8ACB90F7
	.long	0x86186187
	.long	0x81818182
	.long	0x7D05F418
	.long	0x78A4C818
	.long	0x745D1746
	.long	0x702E05C1
	.long	0x6C16C16D
	.long	0x68168169
	.long	0x642C8591
	.long	0x60581606
	.long	0x5C9882BA
	.long	0x58ED2309
LOCAL(div_table_inv):
	.long	0x55555556
	.long	0x51D07EAF
	.long	0x4E5E0A73
	.long	0x4AFD6A06
	.long	0x47AE147B
	.long	0x446F8657
	.long	0x41414142
	.long	0x3E22CBCF
	.long	0x3B13B13C
	.long	0x38138139
	.long	0x3521CFB3
	.long	0x323E34A3
	.long	0x2F684BDB
	.long	0x2C9FB4D9
	.long	0x29E4129F
	.long	0x27350B89
	.long	0x24924925
	.long	0x21FB7813
	.long	0x1F7047DD
	.long	0x1CF06ADB
	.long	0x1A7B9612
	.long	0x18118119
	.long	0x15B1E5F8
	.long	0x135C8114
	.long	0x11111112
	.long	0xECF56BF
	.long	0xC9714FC
	.long	0xA6810A7
	.long	0x8421085
	.long	0x624DD30
	.long	0x4104105
	.long	0x2040811
	/* maximum error: 0.987342 scaled: 0.921875*/

	ENDFUNC(GLOBAL(sdivsi3_i4i))
#endif /* SH3 / SH4 */

#endif /* L_div_table */

#ifdef L_udiv_qrnnd_16
#if !__SHMEDIA__
	HIDDEN_FUNC(GLOBAL(udiv_qrnnd_16))
	/* r0: rn r1: qn */ /* r0: n1 r4: n0 r5: d r6: d1 */ /* r2: __m */
	/* n1 < d, but n1 might be larger than d1.  */
	.global GLOBAL(udiv_qrnnd_16)
	.balign 8
GLOBAL(udiv_qrnnd_16):
	div0u
	cmp/hi r6,r0
	bt .Lots
	.rept 16
	div1 r6,r0 
	.endr
	extu.w r0,r1
	bt 0f
	add r6,r0
0:	rotcl r1
	mulu.w r1,r5
	xtrct r4,r0
	swap.w r0,r0
	sts macl,r2
	cmp/hs r2,r0
	sub r2,r0
	bt 0f
	addc r5,r0
	add #-1,r1
	bt 0f
1:	add #-1,r1
	rts
	add r5,r0
	.balign 8
.Lots:
	sub r5,r0
	swap.w r4,r1
	xtrct r0,r1
	clrt
	mov r1,r0
	addc r5,r0
	mov #-1,r1
	SL1(bf, 1b,
	shlr16 r1)
0:	rts
	nop
	ENDFUNC(GLOBAL(udiv_qrnnd_16))
#endif /* !__SHMEDIA__ */
#endif /* L_udiv_qrnnd_16 */
>>>>>>> c355071f
<|MERGE_RESOLUTION|>--- conflicted
+++ resolved
@@ -1,9 +1,5 @@
 /* Copyright (C) 1994, 1995, 1997, 1998, 1999, 2000, 2001, 2002, 2003,
-<<<<<<< HEAD
-   2004, 2005
-=======
    2004, 2005, 2006
->>>>>>> c355071f
    Free Software Foundation, Inc.
 
 This file is free software; you can redistribute it and/or modify it
@@ -42,35 +38,7 @@
    ELF local label prefixes by J"orn Rennecke
    amylaar@cygnus.com  */
 
-<<<<<<< HEAD
-#ifdef __ELF__
-#define LOCAL(X)	.L_##X
-#define FUNC(X)		.type X,@function
-#define HIDDEN_FUNC(X)	FUNC(X); .hidden X
-#define HIDDEN_ALIAS(X,Y) ALIAS (X,Y); .hidden GLOBAL(X)
-#define ENDFUNC0(X)	.Lfe_##X: .size X,.Lfe_##X-X
-#define ENDFUNC(X)	ENDFUNC0(X)
-#else
-#define LOCAL(X)	L_##X
-#define FUNC(X)
-#define HIDDEN_FUNC(X)
-#define HIDDEN_ALIAS(X,Y) ALIAS (X,Y)
-#define ENDFUNC(X)
-#endif
-
-#define	CONCAT(A,B)	A##B
-#define	GLOBAL0(U,X)	CONCAT(U,__##X)
-#define	GLOBAL(X)	GLOBAL0(__USER_LABEL_PREFIX__,X)
-
-#define ALIAS(X,Y)	.global GLOBAL(X); .set GLOBAL(X),GLOBAL(Y)
-
-#ifdef __SH2A__
-#undef FMOVD_WORKS
-#define FMOVD_WORKS
-#endif
-=======
 #include "lib1funcs.h"
->>>>>>> c355071f
 
 #if ! __SH5__
 #ifdef L_ashiftrt
@@ -2139,12 +2107,8 @@
 #endif /* L_ic_invalidate */
 
 #ifdef L_ic_invalidate_array
-<<<<<<< HEAD
-#if defined(__SH4A__)
-=======
 #if defined(__SH4A__) || (defined (__FORCE_SH4A__) && (defined(__SH4_SINGLE__) || defined(__SH4__) || defined(__SH4_SINGLE_ONLY__) || (defined(__SH4_NOFPU__) && !defined(__SH5__))))
 	.global GLOBAL(ic_invalidate_array)
->>>>>>> c355071f
 	/* This is needed when an SH4 dso with trampolines is used on SH4A.  */
 	.global GLOBAL(ic_invalidate_array)
 	FUNC(GLOBAL(ic_invalidate_array))
@@ -3022,13 +2986,8 @@
 #endif /* __SH5__ == 32 */
 #endif /* L_push_pop_shmedia_regs */
 
-<<<<<<< HEAD
-#if __SH5__
-#ifdef L_div_table
-=======
 #ifdef L_div_table
 #if __SH5__
->>>>>>> c355071f
 #if defined(__pic__) && defined(__SHMEDIA__)
 	.global	GLOBAL(sdivsi3)
 	FUNC(GLOBAL(sdivsi3))
@@ -3255,10 +3214,6 @@
 	.word	17738
 	.word	17136
 	.word	16639
-<<<<<<< HEAD
-#endif /* L_div_table */
-#endif /* __SH5__ */
-=======
 
 #elif defined (__SH3__) || defined (__SH3E__) || defined (__SH4__) || defined (__SH4_SINGLE__) || defined (__SH4_SINGLE_ONLY__) || defined (__SH4_NOFPU__)
 /* This code used shld, thus is not suitable for SH1 / SH2.  */
@@ -3935,5 +3890,4 @@
 	nop
 	ENDFUNC(GLOBAL(udiv_qrnnd_16))
 #endif /* !__SHMEDIA__ */
-#endif /* L_udiv_qrnnd_16 */
->>>>>>> c355071f
+#endif /* L_udiv_qrnnd_16 */
--- conflicted
+++ resolved
@@ -3842,9 +3842,6 @@
 	ENDFUNC(GLOBAL(sdivsi3_i4i))
 #endif /* SH3 / SH4 */
 
-<<<<<<< HEAD
-#endif /* L_div_table */
-=======
 #endif /* L_div_table */
 
 #ifdef L_udiv_qrnnd_16
@@ -3893,5 +3890,4 @@
 	nop
 	ENDFUNC(GLOBAL(udiv_qrnnd_16))
 #endif /* !__SHMEDIA__ */
-#endif /* L_udiv_qrnnd_16 */
->>>>>>> f8383f28
+#endif /* L_udiv_qrnnd_16 */
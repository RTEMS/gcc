/* Output routines for GCC for Renesas / SuperH SH.
   Copyright (C) 1993, 1994, 1995, 1996, 1997, 1998, 1999, 2000, 2001, 2002,
   2003, 2004, 2005, 2006, 2007, 2008, 2009, 2010
   Free Software Foundation, Inc.
   Contributed by Steve Chamberlain (sac@cygnus.com).
   Improved by Jim Wilson (wilson@cygnus.com).

This file is part of GCC.

GCC is free software; you can redistribute it and/or modify
it under the terms of the GNU General Public License as published by
the Free Software Foundation; either version 3, or (at your option)
any later version.

GCC is distributed in the hope that it will be useful,
but WITHOUT ANY WARRANTY; without even the implied warranty of
MERCHANTABILITY or FITNESS FOR A PARTICULAR PURPOSE.  See the
GNU General Public License for more details.

You should have received a copy of the GNU General Public License
along with GCC; see the file COPYING3.  If not see
<http://www.gnu.org/licenses/>.  */

#include "config.h"
#include "system.h"
#include "coretypes.h"
#include "tm.h"
#include "insn-config.h"
#include "rtl.h"
#include "tree.h"
#include "flags.h"
#include "expr.h"
#include "optabs.h"
#include "reload.h"
#include "function.h"
#include "regs.h"
#include "hard-reg-set.h"
#include "output.h"
#include "insn-attr.h"
#include "diagnostic-core.h"
#include "toplev.h"
#include "recog.h"
#include "integrate.h"
#include "dwarf2.h"
#include "tm_p.h"
#include "target.h"
#include "target-def.h"
#include "langhooks.h"
#include "basic-block.h"
#include "df.h"
#include "cfglayout.h"
#include "intl.h"
#include "sched-int.h"
#include "params.h"
#include "ggc.h"
#include "gimple.h"
#include "cfgloop.h"
#include "alloc-pool.h"
#include "tm-constrs.h"


int code_for_indirect_jump_scratch = CODE_FOR_indirect_jump_scratch;

#define MSW (TARGET_LITTLE_ENDIAN ? 1 : 0)
#define LSW (TARGET_LITTLE_ENDIAN ? 0 : 1)

/* These are some macros to abstract register modes.  */
#define CONST_OK_FOR_ADD(size) \
  (TARGET_SHMEDIA ? CONST_OK_FOR_I10 (size) : CONST_OK_FOR_I08 (size))
#define GEN_MOV (*(TARGET_SHMEDIA64 ? gen_movdi : gen_movsi))
#define GEN_ADD3 (*(TARGET_SHMEDIA64 ? gen_adddi3 : gen_addsi3))
#define GEN_SUB3 (*(TARGET_SHMEDIA64 ? gen_subdi3 : gen_subsi3))

/* Used to simplify the logic below.  Find the attributes wherever
   they may be.  */
#define SH_ATTRIBUTES(decl) \
  (TYPE_P (decl)) ? TYPE_ATTRIBUTES (decl) \
		  : DECL_ATTRIBUTES (decl) \
		  ? (DECL_ATTRIBUTES (decl)) \
		  : TYPE_ATTRIBUTES (TREE_TYPE (decl))

/* Set to 1 by expand_prologue() when the function is an interrupt handler.  */
int current_function_interrupt;

tree sh_deferred_function_attributes;
tree *sh_deferred_function_attributes_tail = &sh_deferred_function_attributes;

/* Global variables for machine-dependent things.  */

/* Which cpu are we scheduling for.  */
enum processor_type sh_cpu;

/* Definitions used in ready queue reordering for first scheduling pass.  */

/* Reg weights arrays for modes SFmode and SImode, indexed by insn LUID.  */
static short *regmode_weight[2];

/* Total SFmode and SImode weights of scheduled insns.  */
static int curr_regmode_pressure[2];

/* Number of r0 life regions.  */
static int r0_life_regions;

/* If true, skip cycles for Q -> R movement.  */
static int skip_cycles = 0;

/* Cached value of can_issue_more. This is cached in sh_variable_issue hook
   and returned from sh_reorder2.  */
static short cached_can_issue_more;

/* Unique number for UNSPEC_BBR pattern.  */
static unsigned int unspec_bbr_uid = 1;

/* Provides the class number of the smallest class containing
   reg number.  */

enum reg_class regno_reg_class[FIRST_PSEUDO_REGISTER] =
{
  R0_REGS, GENERAL_REGS, GENERAL_REGS, GENERAL_REGS,
  GENERAL_REGS, GENERAL_REGS, GENERAL_REGS, GENERAL_REGS,
  GENERAL_REGS, GENERAL_REGS, GENERAL_REGS, GENERAL_REGS,
  GENERAL_REGS, GENERAL_REGS, GENERAL_REGS, GENERAL_REGS,
  GENERAL_REGS, GENERAL_REGS, GENERAL_REGS, GENERAL_REGS,
  GENERAL_REGS, GENERAL_REGS, GENERAL_REGS, GENERAL_REGS,
  GENERAL_REGS, GENERAL_REGS, GENERAL_REGS, GENERAL_REGS,
  GENERAL_REGS, GENERAL_REGS, GENERAL_REGS, GENERAL_REGS,
  GENERAL_REGS, GENERAL_REGS, GENERAL_REGS, GENERAL_REGS,
  GENERAL_REGS, GENERAL_REGS, GENERAL_REGS, GENERAL_REGS,
  GENERAL_REGS, GENERAL_REGS, GENERAL_REGS, GENERAL_REGS,
  GENERAL_REGS, GENERAL_REGS, GENERAL_REGS, GENERAL_REGS,
  GENERAL_REGS, GENERAL_REGS, GENERAL_REGS, GENERAL_REGS,
  GENERAL_REGS, GENERAL_REGS, GENERAL_REGS, GENERAL_REGS,
  GENERAL_REGS, GENERAL_REGS, GENERAL_REGS, GENERAL_REGS,
  GENERAL_REGS, GENERAL_REGS, GENERAL_REGS, GENERAL_REGS,
  FP0_REGS,FP_REGS, FP_REGS, FP_REGS,
  FP_REGS, FP_REGS, FP_REGS, FP_REGS,
  FP_REGS, FP_REGS, FP_REGS, FP_REGS,
  FP_REGS, FP_REGS, FP_REGS, FP_REGS,
  FP_REGS, FP_REGS, FP_REGS, FP_REGS,
  FP_REGS, FP_REGS, FP_REGS, FP_REGS,
  FP_REGS, FP_REGS, FP_REGS, FP_REGS,
  FP_REGS, FP_REGS, FP_REGS, FP_REGS,
  FP_REGS, FP_REGS, FP_REGS, FP_REGS,
  FP_REGS, FP_REGS, FP_REGS, FP_REGS,
  FP_REGS, FP_REGS, FP_REGS, FP_REGS,
  FP_REGS, FP_REGS, FP_REGS, FP_REGS,
  FP_REGS, FP_REGS, FP_REGS, FP_REGS,
  FP_REGS, FP_REGS, FP_REGS, FP_REGS,
  FP_REGS, FP_REGS, FP_REGS, FP_REGS,
  FP_REGS, FP_REGS, FP_REGS, FP_REGS,
  TARGET_REGS, TARGET_REGS, TARGET_REGS, TARGET_REGS,
  TARGET_REGS, TARGET_REGS, TARGET_REGS, TARGET_REGS,
  DF_REGS, DF_REGS, DF_REGS, DF_REGS,
  DF_REGS, DF_REGS, DF_REGS, DF_REGS,
  NO_REGS, GENERAL_REGS, PR_REGS, T_REGS,
  MAC_REGS, MAC_REGS, FPUL_REGS, FPSCR_REGS,
  GENERAL_REGS, GENERAL_REGS,
};

char sh_register_names[FIRST_PSEUDO_REGISTER] \
  [MAX_REGISTER_NAME_LENGTH + 1] = SH_REGISTER_NAMES_INITIALIZER;

char sh_additional_register_names[ADDREGNAMES_SIZE] \
  [MAX_ADDITIONAL_REGISTER_NAME_LENGTH + 1]
  = SH_ADDITIONAL_REGISTER_NAMES_INITIALIZER;

int assembler_dialect;

static bool shmedia_space_reserved_for_target_registers;

static bool sh_handle_option (size_t, const char *, int);
static void split_branches (rtx);
static int branch_dest (rtx);
static void force_into (rtx, rtx);
static void print_slot (rtx);
static rtx add_constant (rtx, enum machine_mode, rtx);
static void dump_table (rtx, rtx);
static int hi_const (rtx);
static int broken_move (rtx);
static int mova_p (rtx);
static rtx find_barrier (int, rtx, rtx);
static int noncall_uses_reg (rtx, rtx, rtx *);
static rtx gen_block_redirect (rtx, int, int);
static void sh_reorg (void);
static void sh_option_override (void);
static void sh_option_optimization (int, int);
static void output_stack_adjust (int, rtx, int, HARD_REG_SET *, bool);
static rtx frame_insn (rtx);
static rtx push (int);
static void pop (int);
static void push_regs (HARD_REG_SET *, int);
static int calc_live_regs (HARD_REG_SET *);
static HOST_WIDE_INT rounded_frame_size (int);
static bool sh_frame_pointer_required (void);
static rtx mark_constant_pool_use (rtx);
static tree sh_handle_interrupt_handler_attribute (tree *, tree, tree, int, bool *);
static tree sh_handle_resbank_handler_attribute (tree *, tree,
						 tree, int, bool *);
static tree sh2a_handle_function_vector_handler_attribute (tree *, tree,
							   tree, int, bool *);
static tree sh_handle_sp_switch_attribute (tree *, tree, tree, int, bool *);
static tree sh_handle_trap_exit_attribute (tree *, tree, tree, int, bool *);
static tree sh_handle_renesas_attribute (tree *, tree, tree, int, bool *);
static void sh_print_operand (FILE *, rtx, int);
static void sh_print_operand_address (FILE *, rtx);
static bool sh_print_operand_punct_valid_p (unsigned char code);
static void sh_output_function_epilogue (FILE *, HOST_WIDE_INT);
static void sh_insert_attributes (tree, tree *);
static const char *sh_check_pch_target_flags (int);
static int sh_register_move_cost (enum machine_mode, reg_class_t, reg_class_t);
static int sh_adjust_cost (rtx, rtx, rtx, int);
static int sh_issue_rate (void);
static int sh_dfa_new_cycle (FILE *, int, rtx, int, int, int *sort_p);
static short find_set_regmode_weight (rtx, enum machine_mode);
static short find_insn_regmode_weight (rtx, enum machine_mode);
static void find_regmode_weight (basic_block, enum machine_mode);
static int find_r0_life_regions (basic_block);
static void  sh_md_init_global (FILE *, int, int);
static void  sh_md_finish_global (FILE *, int);
static int rank_for_reorder (const void *, const void *);
static void swap_reorder (rtx *, int);
static void ready_reorder (rtx *, int);
static short high_pressure (enum machine_mode);
static int sh_reorder (FILE *, int, rtx *, int *, int);
static int sh_reorder2 (FILE *, int, rtx *, int *, int);
static void sh_md_init (FILE *, int, int);
static int sh_variable_issue (FILE *, int, rtx, int);

static bool sh_function_ok_for_sibcall (tree, tree);

static bool sh_cannot_modify_jumps_p (void);
static reg_class_t sh_target_reg_class (void);
static bool sh_optimize_target_register_callee_saved (bool);
static bool sh_ms_bitfield_layout_p (const_tree);

static void sh_init_builtins (void);
static tree sh_builtin_decl (unsigned, bool);
static void sh_media_init_builtins (void);
static tree sh_media_builtin_decl (unsigned, bool);
static rtx sh_expand_builtin (tree, rtx, rtx, enum machine_mode, int);
static void sh_output_mi_thunk (FILE *, tree, HOST_WIDE_INT, HOST_WIDE_INT, tree);
static void sh_file_start (void);
static int flow_dependent_p (rtx, rtx);
static void flow_dependent_p_1 (rtx, const_rtx, void *);
static int shiftcosts (rtx);
static int andcosts (rtx);
static int addsubcosts (rtx);
static int multcosts (rtx);
static bool unspec_caller_rtx_p (rtx);
static bool sh_cannot_copy_insn_p (rtx);
static bool sh_rtx_costs (rtx, int, int, int *, bool);
static int sh_address_cost (rtx, bool);
static int sh_pr_n_sets (void);
static rtx sh_allocate_initial_value (rtx);
static bool sh_legitimate_address_p (enum machine_mode, rtx, bool);
static rtx sh_legitimize_address (rtx, rtx, enum machine_mode);
static int shmedia_target_regs_stack_space (HARD_REG_SET *);
static int shmedia_reserve_space_for_target_registers_p (int, HARD_REG_SET *);
static int shmedia_target_regs_stack_adjust (HARD_REG_SET *);
static int scavenge_reg (HARD_REG_SET *s);
struct save_schedule_s;
static struct save_entry_s *sh5_schedule_saves (HARD_REG_SET *,
						struct save_schedule_s *, int);

static rtx sh_struct_value_rtx (tree, int);
static rtx sh_function_value (const_tree, const_tree, bool);
static bool sh_function_value_regno_p (const unsigned int);
static rtx sh_libcall_value (enum machine_mode, const_rtx);
static bool sh_return_in_memory (const_tree, const_tree);
static rtx sh_builtin_saveregs (void);
static void sh_setup_incoming_varargs (CUMULATIVE_ARGS *, enum machine_mode, tree, int *, int);
static bool sh_strict_argument_naming (CUMULATIVE_ARGS *);
static bool sh_pretend_outgoing_varargs_named (CUMULATIVE_ARGS *);
static tree sh_build_builtin_va_list (void);
static void sh_va_start (tree, rtx);
static tree sh_gimplify_va_arg_expr (tree, tree, gimple_seq *, gimple_seq *);
static bool sh_promote_prototypes (const_tree);
static enum machine_mode sh_promote_function_mode (const_tree type,
						   enum machine_mode,
						   int *punsignedp,
						   const_tree funtype,
						   int for_return);
static bool sh_pass_by_reference (CUMULATIVE_ARGS *, enum machine_mode,
				  const_tree, bool);
static bool sh_callee_copies (CUMULATIVE_ARGS *, enum machine_mode,
			      const_tree, bool);
static int sh_arg_partial_bytes (CUMULATIVE_ARGS *, enum machine_mode,
			         tree, bool);
static void sh_function_arg_advance (CUMULATIVE_ARGS *, enum machine_mode,
				     const_tree, bool);
static rtx sh_function_arg (CUMULATIVE_ARGS *, enum machine_mode,
			    const_tree, bool);
static bool sh_scalar_mode_supported_p (enum machine_mode);
static int sh_dwarf_calling_convention (const_tree);
static void sh_encode_section_info (tree, rtx, int);
static int sh2a_function_vector_p (tree);
static void sh_trampoline_init (rtx, tree, rtx);
static rtx sh_trampoline_adjust_address (rtx);

static const struct attribute_spec sh_attribute_table[] =
{
  /* { name, min_len, max_len, decl_req, type_req, fn_type_req, handler } */
  { "interrupt_handler", 0, 0, true,  false, false, sh_handle_interrupt_handler_attribute },
  { "sp_switch",         1, 1, true,  false, false, sh_handle_sp_switch_attribute },
  { "trap_exit",         1, 1, true,  false, false, sh_handle_trap_exit_attribute },
  { "renesas",           0, 0, false, true, false, sh_handle_renesas_attribute },
  { "trapa_handler",     0, 0, true,  false, false, sh_handle_interrupt_handler_attribute },
  { "nosave_low_regs",   0, 0, true,  false, false, sh_handle_interrupt_handler_attribute },
  { "resbank",           0, 0, true,  false, false, sh_handle_resbank_handler_attribute },
  { "function_vector",   1, 1, true,  false, false, sh2a_handle_function_vector_handler_attribute },
#ifdef SYMBIAN
  /* Symbian support adds three new attributes:
     dllexport - for exporting a function/variable that will live in a dll
     dllimport - for importing a function/variable from a dll

     Microsoft allows multiple declspecs in one __declspec, separating
     them with spaces.  We do NOT support this.  Instead, use __declspec
     multiple times.  */
  { "dllimport",         0, 0, true,  false, false, sh_symbian_handle_dll_attribute },
  { "dllexport",         0, 0, true,  false, false, sh_symbian_handle_dll_attribute },
#endif
  { NULL,                0, 0, false, false, false, NULL }
};

/* Initialize the GCC target structure.  */
#undef TARGET_ATTRIBUTE_TABLE
#define TARGET_ATTRIBUTE_TABLE sh_attribute_table

/* The next two are used for debug info when compiling with -gdwarf.  */
#undef TARGET_ASM_UNALIGNED_HI_OP
#define TARGET_ASM_UNALIGNED_HI_OP "\t.uaword\t"
#undef TARGET_ASM_UNALIGNED_SI_OP
#define TARGET_ASM_UNALIGNED_SI_OP "\t.ualong\t"

/* These are NULLed out on non-SH5 in TARGET_OPTION_OVERRIDE.  */
#undef TARGET_ASM_UNALIGNED_DI_OP
#define TARGET_ASM_UNALIGNED_DI_OP "\t.uaquad\t"
#undef TARGET_ASM_ALIGNED_DI_OP
#define TARGET_ASM_ALIGNED_DI_OP "\t.quad\t"

#undef TARGET_OPTION_OVERRIDE
#define TARGET_OPTION_OVERRIDE sh_option_override
#undef TARGET_OPTION_OPTIMIZATION
#define TARGET_OPTION_OPTIMIZATION sh_option_optimization

#undef TARGET_PRINT_OPERAND
#define TARGET_PRINT_OPERAND sh_print_operand
#undef TARGET_PRINT_OPERAND_ADDRESS
#define TARGET_PRINT_OPERAND_ADDRESS sh_print_operand_address
#undef TARGET_PRINT_OPERAND_PUNCT_VALID_P
#define TARGET_PRINT_OPERAND_PUNCT_VALID_P sh_print_operand_punct_valid_p

#undef TARGET_ASM_FUNCTION_EPILOGUE
#define TARGET_ASM_FUNCTION_EPILOGUE sh_output_function_epilogue

#undef TARGET_ASM_OUTPUT_MI_THUNK
#define TARGET_ASM_OUTPUT_MI_THUNK sh_output_mi_thunk

#undef TARGET_ASM_CAN_OUTPUT_MI_THUNK
#define TARGET_ASM_CAN_OUTPUT_MI_THUNK hook_bool_const_tree_hwi_hwi_const_tree_true

#undef TARGET_ASM_FILE_START
#define TARGET_ASM_FILE_START sh_file_start
#undef TARGET_ASM_FILE_START_FILE_DIRECTIVE
#define TARGET_ASM_FILE_START_FILE_DIRECTIVE true

#undef TARGET_DEFAULT_TARGET_FLAGS
#define TARGET_DEFAULT_TARGET_FLAGS TARGET_DEFAULT
#undef TARGET_HANDLE_OPTION
#define TARGET_HANDLE_OPTION sh_handle_option

#undef TARGET_REGISTER_MOVE_COST
#define TARGET_REGISTER_MOVE_COST sh_register_move_cost

#undef TARGET_INSERT_ATTRIBUTES
#define TARGET_INSERT_ATTRIBUTES sh_insert_attributes

#undef TARGET_SCHED_ADJUST_COST
#define TARGET_SCHED_ADJUST_COST sh_adjust_cost

#undef TARGET_SCHED_ISSUE_RATE
#define TARGET_SCHED_ISSUE_RATE sh_issue_rate

/* The next 5 hooks have been implemented for reenabling sched1.  With the
   help of these macros we are limiting the movement of insns in sched1 to
   reduce the register pressure.  The overall idea is to keep count of SImode
   and SFmode regs required by already scheduled insns. When these counts
   cross some threshold values; give priority to insns that free registers.
   The insn that frees registers is most likely to be the insn with lowest
   LUID (original insn order); but such an insn might be there in the stalled
   queue (Q) instead of the ready queue (R).  To solve this, we skip cycles
   upto a max of 8 cycles so that such insns may move from Q -> R.

   The description of the hooks are as below:

   TARGET_SCHED_INIT_GLOBAL: Added a new target hook in the generic
   scheduler; it is called inside the sched_init function just after
   find_insn_reg_weights function call. It is used to calculate the SImode
   and SFmode weights of insns of basic blocks; much similar to what
   find_insn_reg_weights does.
   TARGET_SCHED_FINISH_GLOBAL: Corresponding cleanup hook.

   TARGET_SCHED_DFA_NEW_CYCLE: Skip cycles if high register pressure is
   indicated by TARGET_SCHED_REORDER2; doing this may move insns from
   (Q)->(R).

   TARGET_SCHED_REORDER: If the register pressure for SImode or SFmode is
   high; reorder the ready queue so that the insn with lowest LUID will be
   issued next.

   TARGET_SCHED_REORDER2: If the register pressure is high, indicate to
   TARGET_SCHED_DFA_NEW_CYCLE to skip cycles.

   TARGET_SCHED_VARIABLE_ISSUE: Cache the value of can_issue_more so that it
   can be returned from TARGET_SCHED_REORDER2.

   TARGET_SCHED_INIT: Reset the register pressure counting variables.  */

#undef TARGET_SCHED_DFA_NEW_CYCLE
#define TARGET_SCHED_DFA_NEW_CYCLE sh_dfa_new_cycle

#undef TARGET_SCHED_INIT_GLOBAL
#define TARGET_SCHED_INIT_GLOBAL sh_md_init_global

#undef TARGET_SCHED_FINISH_GLOBAL
#define TARGET_SCHED_FINISH_GLOBAL sh_md_finish_global

#undef TARGET_SCHED_VARIABLE_ISSUE
#define TARGET_SCHED_VARIABLE_ISSUE sh_variable_issue

#undef TARGET_SCHED_REORDER
#define TARGET_SCHED_REORDER sh_reorder

#undef TARGET_SCHED_REORDER2
#define TARGET_SCHED_REORDER2 sh_reorder2

#undef TARGET_SCHED_INIT
#define TARGET_SCHED_INIT sh_md_init

#undef TARGET_LEGITIMIZE_ADDRESS
#define TARGET_LEGITIMIZE_ADDRESS sh_legitimize_address

#undef TARGET_CANNOT_MODIFY_JUMPS_P
#define TARGET_CANNOT_MODIFY_JUMPS_P sh_cannot_modify_jumps_p
#undef TARGET_BRANCH_TARGET_REGISTER_CLASS
#define TARGET_BRANCH_TARGET_REGISTER_CLASS sh_target_reg_class
#undef TARGET_BRANCH_TARGET_REGISTER_CALLEE_SAVED
#define TARGET_BRANCH_TARGET_REGISTER_CALLEE_SAVED \
 sh_optimize_target_register_callee_saved

#undef TARGET_MS_BITFIELD_LAYOUT_P
#define TARGET_MS_BITFIELD_LAYOUT_P sh_ms_bitfield_layout_p

#undef TARGET_INIT_BUILTINS
#define TARGET_INIT_BUILTINS sh_init_builtins
#undef TARGET_BUILTIN_DECL
#define TARGET_BUILTIN_DECL sh_builtin_decl
#undef TARGET_EXPAND_BUILTIN
#define TARGET_EXPAND_BUILTIN sh_expand_builtin

#undef TARGET_FUNCTION_OK_FOR_SIBCALL
#define TARGET_FUNCTION_OK_FOR_SIBCALL sh_function_ok_for_sibcall

#undef TARGET_CANNOT_COPY_INSN_P
#define TARGET_CANNOT_COPY_INSN_P sh_cannot_copy_insn_p
#undef TARGET_RTX_COSTS
#define TARGET_RTX_COSTS sh_rtx_costs
#undef TARGET_ADDRESS_COST
#define TARGET_ADDRESS_COST sh_address_cost
#undef TARGET_ALLOCATE_INITIAL_VALUE
#define TARGET_ALLOCATE_INITIAL_VALUE sh_allocate_initial_value

#undef TARGET_MACHINE_DEPENDENT_REORG
#define TARGET_MACHINE_DEPENDENT_REORG sh_reorg

#undef TARGET_DWARF_REGISTER_SPAN
#define TARGET_DWARF_REGISTER_SPAN sh_dwarf_register_span

#ifdef HAVE_AS_TLS
#undef TARGET_HAVE_TLS
#define TARGET_HAVE_TLS true
#endif

#undef TARGET_PROMOTE_PROTOTYPES
#define TARGET_PROMOTE_PROTOTYPES sh_promote_prototypes
#undef TARGET_PROMOTE_FUNCTION_MODE
#define TARGET_PROMOTE_FUNCTION_MODE sh_promote_function_mode

#undef TARGET_FUNCTION_VALUE
#define TARGET_FUNCTION_VALUE sh_function_value
#undef TARGET_FUNCTION_VALUE_REGNO_P
#define TARGET_FUNCTION_VALUE_REGNO_P sh_function_value_regno_p
#undef TARGET_LIBCALL_VALUE
#define TARGET_LIBCALL_VALUE sh_libcall_value
#undef TARGET_STRUCT_VALUE_RTX
#define TARGET_STRUCT_VALUE_RTX sh_struct_value_rtx
#undef TARGET_RETURN_IN_MEMORY
#define TARGET_RETURN_IN_MEMORY sh_return_in_memory

#undef TARGET_EXPAND_BUILTIN_SAVEREGS
#define TARGET_EXPAND_BUILTIN_SAVEREGS sh_builtin_saveregs
#undef TARGET_SETUP_INCOMING_VARARGS
#define TARGET_SETUP_INCOMING_VARARGS sh_setup_incoming_varargs
#undef TARGET_STRICT_ARGUMENT_NAMING
#define TARGET_STRICT_ARGUMENT_NAMING sh_strict_argument_naming
#undef TARGET_PRETEND_OUTGOING_VARARGS_NAMED
#define TARGET_PRETEND_OUTGOING_VARARGS_NAMED sh_pretend_outgoing_varargs_named
#undef TARGET_MUST_PASS_IN_STACK
#define TARGET_MUST_PASS_IN_STACK must_pass_in_stack_var_size
#undef TARGET_PASS_BY_REFERENCE
#define TARGET_PASS_BY_REFERENCE sh_pass_by_reference
#undef TARGET_CALLEE_COPIES
#define TARGET_CALLEE_COPIES sh_callee_copies
#undef TARGET_ARG_PARTIAL_BYTES
#define TARGET_ARG_PARTIAL_BYTES sh_arg_partial_bytes
#undef TARGET_FUNCTION_ARG
#define TARGET_FUNCTION_ARG sh_function_arg
#undef TARGET_FUNCTION_ARG_ADVANCE
#define TARGET_FUNCTION_ARG_ADVANCE sh_function_arg_advance

#undef TARGET_BUILD_BUILTIN_VA_LIST
#define TARGET_BUILD_BUILTIN_VA_LIST sh_build_builtin_va_list
#undef TARGET_EXPAND_BUILTIN_VA_START
#define TARGET_EXPAND_BUILTIN_VA_START sh_va_start
#undef TARGET_GIMPLIFY_VA_ARG_EXPR
#define TARGET_GIMPLIFY_VA_ARG_EXPR sh_gimplify_va_arg_expr

#undef TARGET_SCALAR_MODE_SUPPORTED_P
#define TARGET_SCALAR_MODE_SUPPORTED_P sh_scalar_mode_supported_p
#undef TARGET_VECTOR_MODE_SUPPORTED_P
#define TARGET_VECTOR_MODE_SUPPORTED_P sh_vector_mode_supported_p

#undef TARGET_CHECK_PCH_TARGET_FLAGS
#define TARGET_CHECK_PCH_TARGET_FLAGS sh_check_pch_target_flags

#undef TARGET_DWARF_CALLING_CONVENTION
#define TARGET_DWARF_CALLING_CONVENTION sh_dwarf_calling_convention

#undef TARGET_FRAME_POINTER_REQUIRED
#define TARGET_FRAME_POINTER_REQUIRED sh_frame_pointer_required

/* Return regmode weight for insn.  */
#define INSN_REGMODE_WEIGHT(INSN, MODE)  regmode_weight[((MODE) == SImode) ? 0 : 1][INSN_UID (INSN)]

/* Return current register pressure for regmode.  */
#define CURR_REGMODE_PRESSURE(MODE) 	curr_regmode_pressure[((MODE) == SImode) ? 0 : 1]

#undef  TARGET_ENCODE_SECTION_INFO
#define TARGET_ENCODE_SECTION_INFO	sh_encode_section_info

#ifdef SYMBIAN

#undef  TARGET_ENCODE_SECTION_INFO
#define TARGET_ENCODE_SECTION_INFO	sh_symbian_encode_section_info
#undef  TARGET_STRIP_NAME_ENCODING
#define TARGET_STRIP_NAME_ENCODING	sh_symbian_strip_name_encoding
#undef  TARGET_CXX_IMPORT_EXPORT_CLASS
#define TARGET_CXX_IMPORT_EXPORT_CLASS  sh_symbian_import_export_class

#endif /* SYMBIAN */

#undef TARGET_SECONDARY_RELOAD
#define TARGET_SECONDARY_RELOAD sh_secondary_reload

#undef TARGET_LEGITIMATE_ADDRESS_P
#define TARGET_LEGITIMATE_ADDRESS_P	sh_legitimate_address_p

#undef TARGET_TRAMPOLINE_INIT
#define TARGET_TRAMPOLINE_INIT		sh_trampoline_init
#undef TARGET_TRAMPOLINE_ADJUST_ADDRESS
#define TARGET_TRAMPOLINE_ADJUST_ADDRESS sh_trampoline_adjust_address

/* Machine-specific symbol_ref flags.  */
#define SYMBOL_FLAG_FUNCVEC_FUNCTION    (SYMBOL_FLAG_MACH_DEP << 0)

struct gcc_target targetm = TARGET_INITIALIZER;

/* Implement TARGET_HANDLE_OPTION.  */

static bool
sh_handle_option (size_t code, const char *arg ATTRIBUTE_UNUSED,
		  int value ATTRIBUTE_UNUSED)
{
  switch (code)
    {
    case OPT_m1:
      target_flags = (target_flags & ~MASK_ARCH) | SELECT_SH1;
      return true;

    case OPT_m2:
      target_flags = (target_flags & ~MASK_ARCH) | SELECT_SH2;
      return true;

    case OPT_m2a:
      target_flags = (target_flags & ~MASK_ARCH) | SELECT_SH2A;
      return true;

    case OPT_m2a_nofpu:
      target_flags = (target_flags & ~MASK_ARCH) | SELECT_SH2A_NOFPU;
      return true;

    case OPT_m2a_single:
      target_flags = (target_flags & ~MASK_ARCH) | SELECT_SH2A_SINGLE;
      return true;

    case OPT_m2a_single_only:
      target_flags = (target_flags & ~MASK_ARCH) | SELECT_SH2A_SINGLE_ONLY;
      return true;

    case OPT_m2e:
      target_flags = (target_flags & ~MASK_ARCH) | SELECT_SH2E;
      return true;

    case OPT_m3:
      target_flags = (target_flags & ~MASK_ARCH) | SELECT_SH3;
      return true;

    case OPT_m3e:
      target_flags = (target_flags & ~MASK_ARCH) | SELECT_SH3E;
      return true;

    case OPT_m4:
    case OPT_m4_100:
    case OPT_m4_200:
    case OPT_m4_300:
      target_flags = (target_flags & ~MASK_ARCH) | SELECT_SH4;
      return true;

    case OPT_m4_nofpu:
    case OPT_m4_100_nofpu:
    case OPT_m4_200_nofpu:
    case OPT_m4_300_nofpu:
    case OPT_m4_340:
    case OPT_m4_400:
    case OPT_m4_500:
      target_flags = (target_flags & ~MASK_ARCH) | SELECT_SH4_NOFPU;
      return true;

    case OPT_m4_single:
    case OPT_m4_100_single:
    case OPT_m4_200_single:
    case OPT_m4_300_single:
      target_flags = (target_flags & ~MASK_ARCH) | SELECT_SH4_SINGLE;
      return true;

    case OPT_m4_single_only:
    case OPT_m4_100_single_only:
    case OPT_m4_200_single_only:
    case OPT_m4_300_single_only:
      target_flags = (target_flags & ~MASK_ARCH) | SELECT_SH4_SINGLE_ONLY;
      return true;

    case OPT_m4a:
      target_flags = (target_flags & ~MASK_ARCH) | SELECT_SH4A;
      return true;

    case OPT_m4a_nofpu:
    case OPT_m4al:
      target_flags = (target_flags & ~MASK_ARCH) | SELECT_SH4A_NOFPU;
      return true;

    case OPT_m4a_single:
      target_flags = (target_flags & ~MASK_ARCH) | SELECT_SH4A_SINGLE;
      return true;

    case OPT_m4a_single_only:
      target_flags = (target_flags & ~MASK_ARCH) | SELECT_SH4A_SINGLE_ONLY;
      return true;

    case OPT_m5_32media:
      target_flags = (target_flags & ~MASK_ARCH) | SELECT_SH5_32MEDIA;
      return true;

    case OPT_m5_32media_nofpu:
      target_flags = (target_flags & ~MASK_ARCH) | SELECT_SH5_32MEDIA_NOFPU;
      return true;

    case OPT_m5_64media:
      target_flags = (target_flags & ~MASK_ARCH) | SELECT_SH5_64MEDIA;
      return true;

    case OPT_m5_64media_nofpu:
      target_flags = (target_flags & ~MASK_ARCH) | SELECT_SH5_64MEDIA_NOFPU;
      return true;

    case OPT_m5_compact:
      target_flags = (target_flags & ~MASK_ARCH) | SELECT_SH5_COMPACT;
      return true;

    case OPT_m5_compact_nofpu:
      target_flags = (target_flags & ~MASK_ARCH) | SELECT_SH5_COMPACT_NOFPU;
      return true;

    default:
      return true;
    }
}

/* Set default optimization options.  */
static void
sh_option_optimization (int level, int size)
{
  if (level)
    {
      if (!size)
	sh_div_str = "inv:minlat";
    }
  if (size)
    {
      target_flags |= MASK_SMALLCODE;
      sh_div_str = SH_DIV_STR_FOR_SIZE ;
    }
  else
    TARGET_CBRANCHDI4 = 1;
  /* We can't meaningfully test TARGET_SHMEDIA here, because -m options
     haven't been parsed yet, hence we'd read only the default.
     sh_target_reg_class will return NO_REGS if this is not SHMEDIA, so
     it's OK to always set flag_branch_target_load_optimize.  */
  if (level > 1)
    {
      flag_branch_target_load_optimize = 1;
      if (!size)
	target_flags |= MASK_SAVE_ALL_TARGET_REGS;
    }
  /* Likewise, we can't meaningfully test TARGET_SH2E / TARGET_IEEE
     here, so leave it to TARGET_OPTION_OVERRIDE to set
    flag_finite_math_only.  We set it to 2 here so we know if the user
    explicitly requested this to be on or off.  */
  flag_finite_math_only = 2;
  /* If flag_schedule_insns is 1, we set it to 2 here so we know if
     the user explicitly requested this to be on or off.  */
  if (flag_schedule_insns > 0)
    flag_schedule_insns = 2;

  set_param_value ("simultaneous-prefetches", 2);
}

/* Implement TARGET_OPTION_OVERRIDE macro.  Validate and override 
   various options, and do some machine dependent initialization.  */
static void
sh_option_override (void)
{
  int regno;

  SUBTARGET_OVERRIDE_OPTIONS;
  if (flag_finite_math_only == 2)
    flag_finite_math_only
      = !flag_signaling_nans && TARGET_SH2E && ! TARGET_IEEE;
  if (TARGET_SH2E && !flag_finite_math_only)
    target_flags |= MASK_IEEE;
  sh_cpu = PROCESSOR_SH1;
  assembler_dialect = 0;
  if (TARGET_SH2)
    sh_cpu = PROCESSOR_SH2;
  if (TARGET_SH2E)
    sh_cpu = PROCESSOR_SH2E;
  if (TARGET_SH2A)
    sh_cpu = PROCESSOR_SH2A;
  if (TARGET_SH3)
    sh_cpu = PROCESSOR_SH3;
  if (TARGET_SH3E)
    sh_cpu = PROCESSOR_SH3E;
  if (TARGET_SH4)
    {
      assembler_dialect = 1;
      sh_cpu = PROCESSOR_SH4;
    }
  if (TARGET_SH4A_ARCH)
    {
      assembler_dialect = 1;
      sh_cpu = PROCESSOR_SH4A;
    }
  if (TARGET_SH5)
    {
      sh_cpu = PROCESSOR_SH5;
      target_flags |= MASK_ALIGN_DOUBLE;
      if (TARGET_SHMEDIA_FPU)
	target_flags |= MASK_FMOVD;
      if (TARGET_SHMEDIA)
	{
	  /* There are no delay slots on SHmedia.  */
	  flag_delayed_branch = 0;
	  /* Relaxation isn't yet supported for SHmedia */
	  target_flags &= ~MASK_RELAX;
	  /* After reload, if conversion does little good but can cause
	     ICEs:
	     - find_if_block doesn't do anything for SH because we don't
	       have conditional execution patterns.  (We use conditional
	       move patterns, which are handled differently, and only
	       before reload).
	     - find_cond_trap doesn't do anything for the SH because we
	       don't have conditional traps.
	     - find_if_case_1 uses redirect_edge_and_branch_force in
	       the only path that does an optimization, and this causes
	       an ICE when branch targets are in registers.
	     - find_if_case_2 doesn't do anything for the SHmedia after
	       reload except when it can redirect a tablejump - and
	       that's rather rare.  */
	  flag_if_conversion2 = 0;
	  if (! strcmp (sh_div_str, "call"))
	    sh_div_strategy = SH_DIV_CALL;
	  else if (! strcmp (sh_div_str, "call2"))
	    sh_div_strategy = SH_DIV_CALL2;
	  if (! strcmp (sh_div_str, "fp") && TARGET_FPU_ANY)
	    sh_div_strategy = SH_DIV_FP;
	  else if (! strcmp (sh_div_str, "inv"))
	    sh_div_strategy = SH_DIV_INV;
	  else if (! strcmp (sh_div_str, "inv:minlat"))
	    sh_div_strategy = SH_DIV_INV_MINLAT;
	  else if (! strcmp (sh_div_str, "inv20u"))
	    sh_div_strategy = SH_DIV_INV20U;
	  else if (! strcmp (sh_div_str, "inv20l"))
	    sh_div_strategy = SH_DIV_INV20L;
	  else if (! strcmp (sh_div_str, "inv:call2"))
	    sh_div_strategy = SH_DIV_INV_CALL2;
	  else if (! strcmp (sh_div_str, "inv:call"))
	    sh_div_strategy = SH_DIV_INV_CALL;
	  else if (! strcmp (sh_div_str, "inv:fp"))
	    {
	      if (TARGET_FPU_ANY)
		sh_div_strategy = SH_DIV_INV_FP;
	      else
		sh_div_strategy = SH_DIV_INV;
	    }
	  TARGET_CBRANCHDI4 = 0;
	  /* Assembler CFI isn't yet fully supported for SHmedia.  */
	  flag_dwarf2_cfi_asm = 0;
	}
    }
  else
    {
       /* Only the sh64-elf assembler fully supports .quad properly.  */
       targetm.asm_out.aligned_op.di = NULL;
       targetm.asm_out.unaligned_op.di = NULL;
    }
  if (TARGET_SH1)
    {
      if (! strcmp (sh_div_str, "call-div1"))
	sh_div_strategy = SH_DIV_CALL_DIV1;
      else if (! strcmp (sh_div_str, "call-fp")
	       && (TARGET_FPU_DOUBLE
		   || (TARGET_HARD_SH4 && TARGET_SH2E)
		   || (TARGET_SHCOMPACT && TARGET_FPU_ANY)))
	sh_div_strategy = SH_DIV_CALL_FP;
      else if (! strcmp (sh_div_str, "call-table") && TARGET_SH2)
	sh_div_strategy = SH_DIV_CALL_TABLE;
      else
	/* Pick one that makes most sense for the target in general.
	   It is not much good to use different functions depending
	   on -Os, since then we'll end up with two different functions
	   when some of the code is compiled for size, and some for
	   speed.  */

	/* SH4 tends to emphasize speed.  */
	if (TARGET_HARD_SH4)
	  sh_div_strategy = SH_DIV_CALL_TABLE;
	/* These have their own way of doing things.  */
	else if (TARGET_SH2A)
	  sh_div_strategy = SH_DIV_INTRINSIC;
	/* ??? Should we use the integer SHmedia function instead?  */
	else if (TARGET_SHCOMPACT && TARGET_FPU_ANY)
	  sh_div_strategy = SH_DIV_CALL_FP;
        /* SH1 .. SH3 cores often go into small-footprint systems, so
	   default to the smallest implementation available.  */
	else if (TARGET_SH2)	/* ??? EXPERIMENTAL */
	  sh_div_strategy = SH_DIV_CALL_TABLE;
	else
	  sh_div_strategy = SH_DIV_CALL_DIV1;
    }
  if (!TARGET_SH1)
    TARGET_PRETEND_CMOVE = 0;
  if (sh_divsi3_libfunc[0])
    ; /* User supplied - leave it alone.  */
  else if (TARGET_DIVIDE_CALL_FP)
    sh_divsi3_libfunc = "__sdivsi3_i4";
  else if (TARGET_DIVIDE_CALL_TABLE)
    sh_divsi3_libfunc = "__sdivsi3_i4i";
  else if (TARGET_SH5)
    sh_divsi3_libfunc = "__sdivsi3_1";
  else
    sh_divsi3_libfunc = "__sdivsi3";
  if (sh_branch_cost == -1)
    sh_branch_cost
      = TARGET_SH5 ? 1 : ! TARGET_SH2 || TARGET_HARD_SH4 ? 2 : 1;

  for (regno = 0; regno < FIRST_PSEUDO_REGISTER; regno++)
    if (! VALID_REGISTER_P (regno))
      sh_register_names[regno][0] = '\0';

  for (regno = 0; regno < ADDREGNAMES_SIZE; regno++)
    if (! VALID_REGISTER_P (ADDREGNAMES_REGNO (regno)))
      sh_additional_register_names[regno][0] = '\0';

  flag_omit_frame_pointer = (PREFERRED_DEBUGGING_TYPE == DWARF2_DEBUG);

  if ((flag_pic && ! TARGET_PREFERGOT)
      || (TARGET_SHMEDIA && !TARGET_PT_FIXED))
    flag_no_function_cse = 1;

  if (targetm.small_register_classes_for_mode_p (VOIDmode))		\
    {
      /* Never run scheduling before reload, since that can
	 break global alloc, and generates slower code anyway due
	 to the pressure on R0.  */
      /* Enable sched1 for SH4 if the user explicitly requests.
	 When sched1 is enabled, the ready queue will be reordered by
	 the target hooks if pressure is high.  We can not do this for
	 PIC, SH3 and lower as they give spill failures for R0.  */
      if (!TARGET_HARD_SH4 || flag_pic)
        flag_schedule_insns = 0;
      /* ??? Current exception handling places basic block boundaries
	 after call_insns.  It causes the high pressure on R0 and gives
	 spill failures for R0 in reload.  See PR 22553 and the thread
	 on gcc-patches
         <http://gcc.gnu.org/ml/gcc-patches/2005-10/msg00816.html>.  */
      else if (flag_exceptions)
	{
	  if (flag_schedule_insns == 1)
	    warning (0, "ignoring -fschedule-insns because of exception handling bug");
	  flag_schedule_insns = 0;
	}
      else if (flag_schedule_insns == 2)
	flag_schedule_insns = 0;
    }

    if ((target_flags_explicit & MASK_ACCUMULATE_OUTGOING_ARGS) == 0)
       target_flags |= MASK_ACCUMULATE_OUTGOING_ARGS;

  /* Unwind info is not correct around the CFG unless either a frame 
     pointer is present or M_A_O_A is set.  Fixing this requires rewriting 
     unwind info generation to be aware of the CFG and propagating states 
     around edges.  */
  if ((flag_unwind_tables || flag_asynchronous_unwind_tables
       || flag_exceptions || flag_non_call_exceptions)   
      && flag_omit_frame_pointer
      && !(target_flags & MASK_ACCUMULATE_OUTGOING_ARGS))
    {
      if (target_flags_explicit & MASK_ACCUMULATE_OUTGOING_ARGS)
	warning (0, "unwind tables currently require either a frame pointer "
		 "or -maccumulate-outgoing-args for correctness");
      target_flags |= MASK_ACCUMULATE_OUTGOING_ARGS;
    }

  /* Unwinding with -freorder-blocks-and-partition does not work on this
     architecture, because it requires far jumps to label crossing between
     hot/cold sections which are rejected on this architecture.  */
  if (flag_reorder_blocks_and_partition)
    {
      if (flag_exceptions)
	{
	  inform (input_location, 
		  "-freorder-blocks-and-partition does not work with "
		  "exceptions on this architecture");
	  flag_reorder_blocks_and_partition = 0;
	  flag_reorder_blocks = 1;
	}
      else if (flag_unwind_tables)
	{
	  inform (input_location,
		  "-freorder-blocks-and-partition does not support unwind "
		  "info on this architecture");
	  flag_reorder_blocks_and_partition = 0;
	  flag_reorder_blocks = 1;
	}
    }

  if (align_loops == 0)
    align_loops =  1 << (TARGET_SH5 ? 3 : 2);
  if (align_jumps == 0)
    align_jumps = 1 << CACHE_LOG;
  else if (align_jumps < (TARGET_SHMEDIA ? 4 : 2))
    align_jumps = TARGET_SHMEDIA ? 4 : 2;

  /* Allocation boundary (in *bytes*) for the code of a function.
     SH1: 32 bit alignment is faster, because instructions are always
     fetched as a pair from a longword boundary.
     SH2 .. SH5 : align to cache line start.  */
  if (align_functions == 0)
    align_functions
      = TARGET_SMALLCODE ? FUNCTION_BOUNDARY/8 : (1 << CACHE_LOG);
  /* The linker relaxation code breaks when a function contains
     alignments that are larger than that at the start of a
     compilation unit.  */
  if (TARGET_RELAX)
    {
      int min_align
	= align_loops > align_jumps ? align_loops : align_jumps;

      /* Also take possible .long constants / mova tables int account.	*/
      if (min_align < 4)
	min_align = 4;
      if (align_functions < min_align)
	align_functions = min_align;
    }

  if (sh_fixed_range_str)
    sh_fix_range (sh_fixed_range_str);

  /* This target defaults to strict volatile bitfields.  */
  if (flag_strict_volatile_bitfields < 0)
    flag_strict_volatile_bitfields = 1;
}

/* Print the operand address in x to the stream.  */

static void
sh_print_operand_address (FILE *stream, rtx x)
{
  switch (GET_CODE (x))
    {
    case REG:
    case SUBREG:
      fprintf (stream, "@%s", reg_names[true_regnum (x)]);
      break;

    case PLUS:
      {
	rtx base = XEXP (x, 0);
	rtx index = XEXP (x, 1);

	switch (GET_CODE (index))
	  {
	  case CONST_INT:
	    fprintf (stream, "@(%d,%s)", (int) INTVAL (index),
		     reg_names[true_regnum (base)]);
	    break;

	  case REG:
	  case SUBREG:
	    {
	      int base_num = true_regnum (base);
	      int index_num = true_regnum (index);

	      fprintf (stream, "@(r0,%s)",
		       reg_names[MAX (base_num, index_num)]);
	      break;
	    }

	  default:
	    gcc_unreachable ();
	  }
      }
      break;

    case PRE_DEC:
      fprintf (stream, "@-%s", reg_names[true_regnum (XEXP (x, 0))]);
      break;

    case POST_INC:
      fprintf (stream, "@%s+", reg_names[true_regnum (XEXP (x, 0))]);
      break;

    default:
      x = mark_constant_pool_use (x);
      output_addr_const (stream, x);
      break;
    }
}

/* Print operand x (an rtx) in assembler syntax to file stream
   according to modifier code.

   '.'  print a .s if insn needs delay slot
   ','  print LOCAL_LABEL_PREFIX
   '@'  print trap, rte or rts depending upon pragma interruptness
   '#'  output a nop if there is nothing to put in the delay slot
   '''  print likelihood suffix (/u for unlikely).
   '>'  print branch target if -fverbose-asm
   'O'  print a constant without the #
   'R'  print the LSW of a dp value - changes if in little endian
   'S'  print the MSW of a dp value - changes if in little endian
   'T'  print the next word of a dp value - same as 'R' in big endian mode.
   'M'  SHMEDIA: print an `x' if `m' will print `base,index'.
        otherwise: print .b / .w / .l / .s / .d suffix if operand is a MEM.
   'N'  print 'r63' if the operand is (const_int 0).
   'd'  print a V2SF reg as dN instead of fpN.
   'm'  print a pair `base,offset' or `base,index', for LD and ST.
   'U'  Likewise for {LD,ST}{HI,LO}.
   'V'  print the position of a single bit set.
   'W'  print the position of a single bit cleared.
   't'  print a memory address which is a register.
   'u'  prints the lowest 16 bits of CONST_INT, as an unsigned value.
   'o'  output an operator.  */

static void
sh_print_operand (FILE *stream, rtx x, int code)
{
  int regno;
  enum machine_mode mode;

  switch (code)
    {
      tree trapa_attr;

    case '.':
      if (final_sequence
	  && ! INSN_ANNULLED_BRANCH_P (XVECEXP (final_sequence, 0, 0))
	  && get_attr_length (XVECEXP (final_sequence, 0, 1)))
	fprintf (stream, ASSEMBLER_DIALECT ? "/s" : ".s");
      break;
    case ',':
      fprintf (stream, "%s", LOCAL_LABEL_PREFIX);
      break;
    case '@':
      trapa_attr = lookup_attribute ("trap_exit",
				      DECL_ATTRIBUTES (current_function_decl));
      if (trapa_attr)
	fprintf (stream, "trapa #%ld",
		 (long) TREE_INT_CST_LOW (TREE_VALUE (TREE_VALUE (trapa_attr))));
      else if (sh_cfun_interrupt_handler_p ())
	{
	  if (sh_cfun_resbank_handler_p ())
	    fprintf (stream, "resbank\n");
	  fprintf (stream, "rte");
	}
      else
	fprintf (stream, "rts");
      break;
    case '#':
      /* Output a nop if there's nothing in the delay slot.  */
      if (dbr_sequence_length () == 0)
	fprintf (stream, "\n\tnop");
      break;
    case '\'':
      {
	rtx note = find_reg_note (current_output_insn, REG_BR_PROB, 0);

	if (note && INTVAL (XEXP (note, 0)) * 2 < REG_BR_PROB_BASE)
	  fputs ("/u", stream);
	break;
      }
    case '>':
      if (flag_verbose_asm && JUMP_LABEL (current_output_insn))
	{
	  fputs ("\t! target: ", stream);
	  output_addr_const (stream, JUMP_LABEL (current_output_insn));
	}
      break;
    case 'O':
      x = mark_constant_pool_use (x);
      output_addr_const (stream, x);
      break;
    /* N.B.: %R / %S / %T adjust memory addresses by four.
       For SHMEDIA, that means they can be used to access the first and
       second 32 bit part of a 64 bit (or larger) value that
       might be held in floating point registers or memory.
       While they can be used to access 64 bit parts of a larger value
       held in general purpose registers, that won't work with memory -
       neither for fp registers, since the frxx names are used.  */
    case 'R':
      if (REG_P (x) || GET_CODE (x) == SUBREG)
	{
	  regno = true_regnum (x);
	  regno += FP_REGISTER_P (regno) ? 1 : LSW;
	  fputs (reg_names[regno], (stream));
	}
      else if (MEM_P (x))
	{
	  x = adjust_address (x, SImode, 4 * LSW);
	  sh_print_operand_address (stream, XEXP (x, 0));
	}
      else
	{
	  rtx sub = NULL_RTX;

	  mode = GET_MODE (x);
	  if (mode == VOIDmode)
	    mode = DImode;
	  if (GET_MODE_SIZE (mode) >= 8)
	    sub = simplify_subreg (SImode, x, mode, 4 * LSW);
	  if (sub)
	    sh_print_operand (stream, sub, 0);
	  else
	    output_operand_lossage ("invalid operand to %%R");
	}
      break;
    case 'S':
      if (REG_P (x) || GET_CODE (x) == SUBREG)
	{
	  regno = true_regnum (x);
	  regno += FP_REGISTER_P (regno) ? 0 : MSW;
	  fputs (reg_names[regno], (stream));
	}
      else if (MEM_P (x))
	{
	  x = adjust_address (x, SImode, 4 * MSW);
	  sh_print_operand_address (stream, XEXP (x, 0));
	}
      else
	{
	  rtx sub = NULL_RTX;

	  mode = GET_MODE (x);
	  if (mode == VOIDmode)
	    mode = DImode;
	  if (GET_MODE_SIZE (mode) >= 8)
	    sub = simplify_subreg (SImode, x, mode, 4 * MSW);
	  if (sub)
	    sh_print_operand (stream, sub, 0);
	  else
	    output_operand_lossage ("invalid operand to %%S");
	}
      break;
    case 'T':
      /* Next word of a double.  */
      switch (GET_CODE (x))
	{
	case REG:
	  fputs (reg_names[REGNO (x) + 1], (stream));
	  break;
	case MEM:
	  if (GET_CODE (XEXP (x, 0)) != PRE_DEC
	      && GET_CODE (XEXP (x, 0)) != POST_INC)
	    x = adjust_address (x, SImode, 4);
	  sh_print_operand_address (stream, XEXP (x, 0));
	  break;
	default:
	  break;
	}
      break;

    case 't':
      gcc_assert (MEM_P (x));
      x = XEXP (x, 0);
      switch (GET_CODE (x))
	{
	case REG:
	case SUBREG:
	  sh_print_operand (stream, x, 0);
	  break;
	default:
	  break;
	}
      break;

    case 'o':
      switch (GET_CODE (x))
	{
	case PLUS:  fputs ("add", stream); break;
	case MINUS: fputs ("sub", stream); break;
	case MULT:  fputs ("mul", stream); break;
	case DIV:   fputs ("div", stream); break;
	case EQ:    fputs ("eq",  stream); break;
	case NE:    fputs ("ne",  stream); break;
	case GT:  case LT:  fputs ("gt",  stream); break;
	case GE:  case LE:  fputs ("ge",  stream); break;
	case GTU: case LTU: fputs ("gtu", stream); break;
	case GEU: case LEU: fputs ("geu", stream); break;
	default:
	  break;
	}
      break;
    case 'M':
      if (TARGET_SHMEDIA)
	{
	  if (MEM_P (x)
	      && GET_CODE (XEXP (x, 0)) == PLUS
	      && (REG_P (XEXP (XEXP (x, 0), 1))
		  || GET_CODE (XEXP (XEXP (x, 0), 1)) == SUBREG))
	    fputc ('x', stream);
	}
      else
	{
	  if (MEM_P (x))
	    {
	      switch (GET_MODE (x))
		{
		case QImode: fputs (".b", stream); break;
		case HImode: fputs (".w", stream); break;
		case SImode: fputs (".l", stream); break;
		case SFmode: fputs (".s", stream); break;
		case DFmode: fputs (".d", stream); break;
		default: gcc_unreachable ();
		}
	    }
	}
      break;

    case 'm':
      gcc_assert (MEM_P (x));
      x = XEXP (x, 0);
      /* Fall through.  */
    case 'U':
      switch (GET_CODE (x))
	{
	case REG:
	case SUBREG:
	  sh_print_operand (stream, x, 0);
	  fputs (", 0", stream);
	  break;

	case PLUS:
	  sh_print_operand (stream, XEXP (x, 0), 0);
	  fputs (", ", stream);
	  sh_print_operand (stream, XEXP (x, 1), 0);
	  break;

	default:
	  gcc_unreachable ();
	}
      break;

    case 'V':
      {
	int num = exact_log2 (INTVAL (x));
	gcc_assert (num >= 0);
	fprintf (stream, "#%d", num);
      }
      break;

    case 'W':
      {
	int num = exact_log2 (~INTVAL (x));
	gcc_assert (num >= 0);
	fprintf (stream, "#%d", num);
      }
      break;

    case 'd':
      gcc_assert (REG_P (x) && GET_MODE (x) == V2SFmode);

      fprintf ((stream), "d%s", reg_names[REGNO (x)] + 1);
      break;

    case 'N':
      if (x == CONST0_RTX (GET_MODE (x)))
	{
	  fprintf ((stream), "r63");
	  break;
	}
      goto default_output;
    case 'u':
      if (CONST_INT_P (x))
	{
	  fprintf ((stream), "%u", (unsigned) INTVAL (x) & (0x10000 - 1));
	  break;
	}
      /* Fall through.  */

    default_output:
    default:
      regno = 0;
      mode = GET_MODE (x);

      switch (GET_CODE (x))
	{
	case TRUNCATE:
	  {
	    rtx inner = XEXP (x, 0);
	    int offset = 0;
	    enum machine_mode inner_mode;

	    /* We might see SUBREGs with vector mode registers inside.  */
	    if (GET_CODE (inner) == SUBREG
		&& (GET_MODE_SIZE (GET_MODE (inner))
		    == GET_MODE_SIZE (GET_MODE (SUBREG_REG (inner))))
		&& subreg_lowpart_p (inner))
	      inner = SUBREG_REG (inner);
	    if (CONST_INT_P (inner))
	      {
		x = GEN_INT (trunc_int_for_mode (INTVAL (inner), GET_MODE (x)));
		goto default_output;
	      }
	    inner_mode = GET_MODE (inner);
	    if (GET_CODE (inner) == SUBREG
		&& (GET_MODE_SIZE (GET_MODE (inner))
		    < GET_MODE_SIZE (GET_MODE (SUBREG_REG (inner))))
		&& REG_P (SUBREG_REG (inner)))
	      {
		offset = subreg_regno_offset (REGNO (SUBREG_REG (inner)),
					      GET_MODE (SUBREG_REG (inner)),
					      SUBREG_BYTE (inner),
					      GET_MODE (inner));
		inner = SUBREG_REG (inner);
	      }
	    if (!REG_P (inner) || GET_MODE_SIZE (inner_mode) > 8)
	      abort ();
	    /* Floating point register pairs are always big endian;
	       general purpose registers are 64 bit wide.  */
	    regno = REGNO (inner);
	    regno = (HARD_REGNO_NREGS (regno, inner_mode)
		     - HARD_REGNO_NREGS (regno, mode))
		     + offset;
	    x = inner;
	    goto reg;
	  }
	case SIGN_EXTEND:
	  x = XEXP (x, 0);
	  goto reg;
	  /* FIXME: We need this on SHmedia32 because reload generates
	     some sign-extended HI or QI loads into DImode registers
	     but, because Pmode is SImode, the address ends up with a
	     subreg:SI of the DImode register.  Maybe reload should be
	     fixed so as to apply alter_subreg to such loads?  */
	case IF_THEN_ELSE:
	  gcc_assert (trapping_target_operand (x, VOIDmode));
	  x = XEXP (XEXP (x, 2), 0);
	  goto default_output;
	case SUBREG:
	  gcc_assert (SUBREG_BYTE (x) == 0
		      && REG_P (SUBREG_REG (x)));

	  x = SUBREG_REG (x);
	  /* Fall through.  */

	reg:
	case REG:
	  regno += REGNO (x);
	  if (FP_REGISTER_P (regno)
	      && mode == V16SFmode)
	    fprintf ((stream), "mtrx%s", reg_names[regno] + 2);
	  else if (FP_REGISTER_P (REGNO (x))
		   && mode == V4SFmode)
	    fprintf ((stream), "fv%s", reg_names[regno] + 2);
	  else if (REG_P (x)
		   && mode == V2SFmode)
	    fprintf ((stream), "fp%s", reg_names[regno] + 2);
	  else if (FP_REGISTER_P (REGNO (x))
		   && GET_MODE_SIZE (mode) > 4)
	    fprintf ((stream), "d%s", reg_names[regno] + 1);
	  else
	    fputs (reg_names[regno], (stream));
	  break;

	case MEM:
	  output_address (XEXP (x, 0));
	  break;

	default:
	  if (TARGET_SH1)
	    fputc ('#', stream);
	  output_addr_const (stream, x);
	  break;
	}
      break;
    }
}

static bool
sh_print_operand_punct_valid_p (unsigned char code)
{
  return (code == '.' || code == '#' || code == '@' || code == ','
          || code == '$' || code == '\'' || code == '>');
}


/* Encode symbol attributes of a SYMBOL_REF into its
   SYMBOL_REF_FLAGS.  */
static void
sh_encode_section_info (tree decl, rtx rtl, int first)
{
  default_encode_section_info (decl, rtl, first);

  if (TREE_CODE (decl) == FUNCTION_DECL
      && sh2a_function_vector_p (decl) && TARGET_SH2A)
    SYMBOL_REF_FLAGS (XEXP (rtl, 0)) |= SYMBOL_FLAG_FUNCVEC_FUNCTION;
}

/* Like force_operand, but guarantees that VALUE ends up in TARGET.  */
static void
force_into (rtx value, rtx target)
{
  value = force_operand (value, target);
  if (! rtx_equal_p (value, target))
    emit_insn (gen_move_insn (target, value));
}

/* Emit code to perform a block move.  Choose the best method.

   OPERANDS[0] is the destination.
   OPERANDS[1] is the source.
   OPERANDS[2] is the size.
   OPERANDS[3] is the alignment safe to use.  */

int
expand_block_move (rtx *operands)
{
  int align = INTVAL (operands[3]);
  int constp = (CONST_INT_P (operands[2]));
  int bytes = (constp ? INTVAL (operands[2]) : 0);

  if (! constp)
    return 0;

  /* If we could use mov.l to move words and dest is word-aligned, we
     can use movua.l for loads and still generate a relatively short
     and efficient sequence.  */
  if (TARGET_SH4A_ARCH && align < 4
      && MEM_ALIGN (operands[0]) >= 32
      && can_move_by_pieces (bytes, 32))
    {
      rtx dest = copy_rtx (operands[0]);
      rtx src = copy_rtx (operands[1]);
      /* We could use different pseudos for each copied word, but
	 since movua can only load into r0, it's kind of
	 pointless.  */
      rtx temp = gen_reg_rtx (SImode);
      rtx src_addr = copy_addr_to_reg (XEXP (src, 0));
      int copied = 0;

      while (copied + 4 <= bytes)
	{
	  rtx to = adjust_address (dest, SImode, copied);
	  rtx from = adjust_automodify_address (src, BLKmode,
						src_addr, copied);

	  set_mem_size (from, GEN_INT (4));
	  emit_insn (gen_movua (temp, from));
	  emit_move_insn (src_addr, plus_constant (src_addr, 4));
	  emit_move_insn (to, temp);
	  copied += 4;
	}

      if (copied < bytes)
	move_by_pieces (adjust_address (dest, BLKmode, copied),
			adjust_automodify_address (src, BLKmode,
						   src_addr, copied),
			bytes - copied, align, 0);

      return 1;
    }

  /* If it isn't a constant number of bytes, or if it doesn't have 4 byte
     alignment, or if it isn't a multiple of 4 bytes, then fail.  */
  if (align < 4 || (bytes % 4 != 0))
    return 0;

  if (TARGET_HARD_SH4)
    {
      if (bytes < 12)
	return 0;
      else if (bytes == 12)
	{
	  rtx func_addr_rtx = gen_reg_rtx (Pmode);
	  rtx r4 = gen_rtx_REG (SImode, 4);
	  rtx r5 = gen_rtx_REG (SImode, 5);

	  function_symbol (func_addr_rtx, "__movmemSI12_i4", SFUNC_STATIC);
	  force_into (XEXP (operands[0], 0), r4);
	  force_into (XEXP (operands[1], 0), r5);
	  emit_insn (gen_block_move_real_i4 (func_addr_rtx));
	  return 1;
	}
      else if (! TARGET_SMALLCODE)
	{
	  const char *entry_name;
	  rtx func_addr_rtx = gen_reg_rtx (Pmode);
	  int dwords;
	  rtx r4 = gen_rtx_REG (SImode, 4);
	  rtx r5 = gen_rtx_REG (SImode, 5);
	  rtx r6 = gen_rtx_REG (SImode, 6);

	  entry_name = (bytes & 4 ? "__movmem_i4_odd" : "__movmem_i4_even");
	  function_symbol (func_addr_rtx, entry_name, SFUNC_STATIC);
	  force_into (XEXP (operands[0], 0), r4);
	  force_into (XEXP (operands[1], 0), r5);

	  dwords = bytes >> 3;
	  emit_insn (gen_move_insn (r6, GEN_INT (dwords - 1)));
	  emit_insn (gen_block_lump_real_i4 (func_addr_rtx));
	  return 1;
	}
      else
	return 0;
    }
  if (bytes < 64)
    {
      char entry[30];
      rtx func_addr_rtx = gen_reg_rtx (Pmode);
      rtx r4 = gen_rtx_REG (SImode, 4);
      rtx r5 = gen_rtx_REG (SImode, 5);

      sprintf (entry, "__movmemSI%d", bytes);
      function_symbol (func_addr_rtx, entry, SFUNC_STATIC);
      force_into (XEXP (operands[0], 0), r4);
      force_into (XEXP (operands[1], 0), r5);
      emit_insn (gen_block_move_real (func_addr_rtx));
      return 1;
    }

  /* This is the same number of bytes as a memcpy call, but to a different
     less common function name, so this will occasionally use more space.  */
  if (! TARGET_SMALLCODE)
    {
      rtx func_addr_rtx = gen_reg_rtx (Pmode);
      int final_switch, while_loop;
      rtx r4 = gen_rtx_REG (SImode, 4);
      rtx r5 = gen_rtx_REG (SImode, 5);
      rtx r6 = gen_rtx_REG (SImode, 6);

      function_symbol (func_addr_rtx, "__movmem", SFUNC_STATIC);
      force_into (XEXP (operands[0], 0), r4);
      force_into (XEXP (operands[1], 0), r5);

      /* r6 controls the size of the move.  16 is decremented from it
	 for each 64 bytes moved.  Then the negative bit left over is used
	 as an index into a list of move instructions.  e.g., a 72 byte move
	 would be set up with size(r6) = 14, for one iteration through the
	 big while loop, and a switch of -2 for the last part.  */

      final_switch = 16 - ((bytes / 4) % 16);
      while_loop = ((bytes / 4) / 16 - 1) * 16;
      emit_insn (gen_move_insn (r6, GEN_INT (while_loop + final_switch)));
      emit_insn (gen_block_lump_real (func_addr_rtx));
      return 1;
    }

  return 0;
}

/* Prepare operands for a move define_expand; specifically, one of the
   operands must be in a register.  */

int
prepare_move_operands (rtx operands[], enum machine_mode mode)
{
  if ((mode == SImode || mode == DImode)
      && flag_pic
      && ! ((mode == Pmode || mode == ptr_mode)
	    && tls_symbolic_operand (operands[1], Pmode) != TLS_MODEL_NONE))
    {
      rtx temp;
      if (SYMBOLIC_CONST_P (operands[1]))
	{
	  if (MEM_P (operands[0]))
	    operands[1] = force_reg (Pmode, operands[1]);
	  else if (TARGET_SHMEDIA
		   && GET_CODE (operands[1]) == LABEL_REF
		   && target_reg_operand (operands[0], mode))
	    /* It's ok.  */;
	  else
	    {
	      temp = (!can_create_pseudo_p ()
		      ? operands[0]
		      : gen_reg_rtx (Pmode));
	      operands[1] = legitimize_pic_address (operands[1], mode, temp);
	    }
	}
      else if (GET_CODE (operands[1]) == CONST
	       && GET_CODE (XEXP (operands[1], 0)) == PLUS
	       && SYMBOLIC_CONST_P (XEXP (XEXP (operands[1], 0), 0)))
	{
	  temp = !can_create_pseudo_p () ? operands[0] : gen_reg_rtx (Pmode);
	  temp = legitimize_pic_address (XEXP (XEXP (operands[1], 0), 0),
					 mode, temp);
	  operands[1] = expand_binop (mode, add_optab, temp,
				      XEXP (XEXP (operands[1], 0), 1),
				      (!can_create_pseudo_p ()
				       ? temp
				       : gen_reg_rtx (Pmode)),
				      0, OPTAB_LIB_WIDEN);
	}
    }

  if (! reload_in_progress && ! reload_completed)
    {
      /* Copy the source to a register if both operands aren't registers.  */
      if (! register_operand (operands[0], mode)
	  && ! sh_register_operand (operands[1], mode))
	operands[1] = copy_to_mode_reg (mode, operands[1]);

      if (MEM_P (operands[0]) && ! memory_operand (operands[0], mode))
	{
	  /* This is like change_address_1 (operands[0], mode, 0, 1) ,
	     except that we can't use that function because it is static.  */
	  rtx new_rtx = change_address (operands[0], mode, 0);
	  MEM_COPY_ATTRIBUTES (new_rtx, operands[0]);
	  operands[0] = new_rtx;
	}

      /* This case can happen while generating code to move the result
	 of a library call to the target.  Reject `st r0,@(rX,rY)' because
	 reload will fail to find a spill register for rX, since r0 is already
	 being used for the source.  */
      else if (TARGET_SH1
	       && refers_to_regno_p (R0_REG, R0_REG + 1, operands[1], (rtx *)0)
	       && MEM_P (operands[0])
	       && GET_CODE (XEXP (operands[0], 0)) == PLUS
	       && REG_P (XEXP (XEXP (operands[0], 0), 1)))
	operands[1] = copy_to_mode_reg (mode, operands[1]);
    }

  if (mode == Pmode || mode == ptr_mode)
    {
      rtx op0, op1, opc;
      enum tls_model tls_kind;

      op0 = operands[0];
      op1 = operands[1];
      if (GET_CODE (op1) == CONST
	  && GET_CODE (XEXP (op1, 0)) == PLUS
	  && (tls_symbolic_operand (XEXP (XEXP (op1, 0), 0), Pmode)
	      != TLS_MODEL_NONE))
	{
	  opc = XEXP (XEXP (op1, 0), 1);
	  op1 = XEXP (XEXP (op1, 0), 0);
	}
      else
	opc = NULL_RTX;

      if ((tls_kind = tls_symbolic_operand (op1, Pmode)) != TLS_MODEL_NONE)
	{
	  rtx tga_op1, tga_ret, tmp, tmp2;

	  switch (tls_kind)
	    {
	    case TLS_MODEL_GLOBAL_DYNAMIC:
	      tga_ret = gen_rtx_REG (Pmode, R0_REG);
	      emit_call_insn (gen_tls_global_dynamic (tga_ret, op1));
	      op1 = tga_ret;
	      break;

	    case TLS_MODEL_LOCAL_DYNAMIC:
	      tga_ret = gen_rtx_REG (Pmode, R0_REG);
	      emit_call_insn (gen_tls_local_dynamic (tga_ret, op1));

	      tmp = gen_reg_rtx (Pmode);
	      emit_move_insn (tmp, tga_ret);

	      if (register_operand (op0, Pmode))
		tmp2 = op0;
	      else
		tmp2 = gen_reg_rtx (Pmode);

	      emit_insn (gen_symDTPOFF2reg (tmp2, op1, tmp));
	      op1 = tmp2;
	      break;

	    case TLS_MODEL_INITIAL_EXEC:
	      if (! flag_pic)
		{
		  /* Don't schedule insns for getting GOT address when
		     the first scheduling is enabled, to avoid spill
		     failures for R0.  */
		  if (flag_schedule_insns)
		    emit_insn (gen_blockage ());
		  emit_insn (gen_GOTaddr2picreg ());
		  emit_use (gen_rtx_REG (SImode, PIC_REG));
		  if (flag_schedule_insns)
		    emit_insn (gen_blockage ());
		}
	      tga_op1 = !can_create_pseudo_p () ? op0 : gen_reg_rtx (Pmode);
	      tmp = gen_sym2GOTTPOFF (op1);
	      emit_insn (gen_tls_initial_exec (tga_op1, tmp));
	      op1 = tga_op1;
	      break;

	    case TLS_MODEL_LOCAL_EXEC:
	      tmp2 = gen_reg_rtx (Pmode);
	      emit_insn (gen_load_gbr (tmp2));
	      tmp = gen_reg_rtx (Pmode);
	      emit_insn (gen_symTPOFF2reg (tmp, op1));

	      if (register_operand (op0, Pmode))
		op1 = op0;
	      else
		op1 = gen_reg_rtx (Pmode);

	      emit_insn (gen_addsi3 (op1, tmp, tmp2));
	      break;

	    default:
	      gcc_unreachable ();
	    }
	  if (opc)
	    emit_insn (gen_addsi3 (op1, op1, force_reg (SImode, opc)));
	  operands[1] = op1;
	}
    }

  return 0;
}

enum rtx_code
prepare_cbranch_operands (rtx *operands, enum machine_mode mode,
			  enum rtx_code comparison)
{
  rtx op1;
  rtx scratch = NULL_RTX;

  if (comparison == LAST_AND_UNUSED_RTX_CODE)
    comparison = GET_CODE (operands[0]);
  else
    scratch = operands[4];
  if (CONST_INT_P (operands[1])
      && !CONST_INT_P (operands[2]))
    {
      rtx tmp = operands[1];

      operands[1] = operands[2];
      operands[2] = tmp;
      comparison = swap_condition (comparison);
    }
  if (CONST_INT_P (operands[2]))
    {
      HOST_WIDE_INT val = INTVAL (operands[2]);
      if ((val == -1 || val == -0x81)
	  && (comparison == GT || comparison == LE))
	{
	  comparison = (comparison == GT) ? GE : LT;
	  operands[2] = gen_int_mode (val + 1, mode);
	}
      else if ((val == 1 || val == 0x80)
	       && (comparison == GE || comparison == LT))
	{
	  comparison = (comparison == GE) ? GT : LE;
	  operands[2] = gen_int_mode (val - 1, mode);
	}
      else if (val == 1 && (comparison == GEU || comparison == LTU))
	{
	  comparison = (comparison == GEU) ? NE : EQ;
	  operands[2] = CONST0_RTX (mode);
	}
      else if (val == 0x80 && (comparison == GEU || comparison == LTU))
	{
	  comparison = (comparison == GEU) ? GTU : LEU;
	  operands[2] = gen_int_mode (val - 1, mode);
	}
      else if (val == 0 && (comparison == GTU || comparison == LEU))
	comparison = (comparison == GTU) ? NE : EQ;
      else if (mode == SImode
	       && ((val == 0x7fffffff
		    && (comparison == GTU || comparison == LEU))
		   || ((unsigned HOST_WIDE_INT) val
			== (unsigned HOST_WIDE_INT) 0x7fffffff + 1
		       && (comparison == GEU || comparison == LTU))))
	{
	  comparison = (comparison == GTU || comparison == GEU) ? LT : GE;
	  operands[2] = CONST0_RTX (mode);
	}
    }
  op1 = operands[1];
  if (can_create_pseudo_p ())
    operands[1] = force_reg (mode, op1);
  /* When we are handling DImode comparisons, we want to keep constants so
     that we can optimize the component comparisons; however, memory loads
     are better issued as a whole so that they can be scheduled well.
     SImode equality comparisons allow I08 constants, but only when they
     compare r0.  Hence, if operands[1] has to be loaded from somewhere else
     into a register, that register might as well be r0, and we allow the
     constant.  If it is already in a register, this is likely to be
     allocated to a different hard register, thus we load the constant into
     a register unless it is zero.  */
  if (!REG_P (operands[2])
      && (!CONST_INT_P (operands[2])
	  || (mode == SImode && operands[2] != CONST0_RTX (SImode)
	      && ((comparison != EQ && comparison != NE)
		  || (REG_P (op1) && REGNO (op1) != R0_REG)
		  || !satisfies_constraint_I08 (operands[2])))))
    {
      if (scratch && GET_MODE (scratch) == mode)
	{
	  emit_move_insn (scratch, operands[2]);
	  operands[2] = scratch;
	}
      else if (can_create_pseudo_p ())
	operands[2] = force_reg (mode, operands[2]);
    }
  return comparison;
}

void
expand_cbranchsi4 (rtx *operands, enum rtx_code comparison, int probability)
{
  rtx (*branch_expander) (rtx) = gen_branch_true;
  rtx jump;

  comparison = prepare_cbranch_operands (operands, SImode, comparison);
  switch (comparison)
    {
    case NE: case LT: case LE: case LTU: case LEU:
      comparison = reverse_condition (comparison);
      branch_expander = gen_branch_false;
    default: ;
    }
  emit_insn (gen_rtx_SET (VOIDmode, gen_rtx_REG (SImode, T_REG),
                          gen_rtx_fmt_ee (comparison, SImode,
                                          operands[1], operands[2])));
  jump = emit_jump_insn (branch_expander (operands[3]));
  if (probability >= 0)
    add_reg_note (jump, REG_BR_PROB, GEN_INT (probability));

}

/* ??? How should we distribute probabilities when more than one branch
   is generated.  So far we only have soem ad-hoc observations:
   - If the operands are random, they are likely to differ in both parts.
   - If comparing items in a hash chain, the operands are random or equal;
     operation should be EQ or NE.
   - If items are searched in an ordered tree from the root, we can expect
     the highpart to be unequal about half of the time; operation should be
     an inequality comparison, operands non-constant, and overall probability
     about 50%.  Likewise for quicksort.
   - Range checks will be often made against constants.  Even if we assume for
     simplicity an even distribution of the non-constant operand over a
     sub-range here, the same probability could be generated with differently
     wide sub-ranges - as long as the ratio of the part of the subrange that
     is before the threshold to the part that comes after the threshold stays
     the same.  Thus, we can't really tell anything here;
     assuming random distribution is at least simple.
 */

bool
expand_cbranchdi4 (rtx *operands, enum rtx_code comparison)
{
  enum rtx_code msw_taken, msw_skip, lsw_taken;
  rtx skip_label = NULL_RTX;
  rtx op1h, op1l, op2h, op2l;
  int num_branches;
  int prob, rev_prob;
  int msw_taken_prob = -1, msw_skip_prob = -1, lsw_taken_prob = -1;
  rtx scratch = operands[4];

  comparison = prepare_cbranch_operands (operands, DImode, comparison);
  op1h = gen_highpart_mode (SImode, DImode, operands[1]);
  op2h = gen_highpart_mode (SImode, DImode, operands[2]);
  op1l = gen_lowpart (SImode, operands[1]);
  op2l = gen_lowpart (SImode, operands[2]);
  msw_taken = msw_skip = lsw_taken = LAST_AND_UNUSED_RTX_CODE;
  prob = split_branch_probability;
  rev_prob = REG_BR_PROB_BASE - prob;
  switch (comparison)
    {
    /* ??? Should we use the cmpeqdi_t pattern for equality comparisons?
       That costs 1 cycle more when the first branch can be predicted taken,
       but saves us mispredicts because only one branch needs prediction.
       It also enables generating the cmpeqdi_t-1 pattern.  */
    case EQ:
      if (TARGET_CMPEQDI_T)
	{
	  emit_insn (gen_cmpeqdi_t (operands[1], operands[2]));
	  emit_jump_insn (gen_branch_true (operands[3]));
	  return true;
	}
      msw_skip = NE;
      lsw_taken = EQ;
      if (prob >= 0)
	{
	  /* If we had more precision, we'd use rev_prob - (rev_prob >> 32) .
	   */
	  msw_skip_prob = rev_prob;
	  if (REG_BR_PROB_BASE <= 65535)
	    lsw_taken_prob = prob ? REG_BR_PROB_BASE : 0;
	  else
	    {
	      gcc_assert (HOST_BITS_PER_WIDEST_INT >= 64);
	      lsw_taken_prob
		= (prob
		   ? (REG_BR_PROB_BASE
		      - ((HOST_WIDEST_INT) REG_BR_PROB_BASE * rev_prob
			 / ((HOST_WIDEST_INT) prob << 32)))
		   : 0);
	    }
	}
      break;
    case NE:
      if (TARGET_CMPEQDI_T)
	{
	  emit_insn (gen_cmpeqdi_t (operands[1], operands[2]));
	  emit_jump_insn (gen_branch_false (operands[3]));
	  return true;
	}
      msw_taken = NE;
      msw_taken_prob = prob;
      lsw_taken = NE;
      lsw_taken_prob = 0;
      break;
    case GTU: case GT:
      msw_taken = comparison;
      if (CONST_INT_P (op2l) && INTVAL (op2l) == -1)
	break;
      if (comparison != GTU || op2h != CONST0_RTX (SImode))
	msw_skip = swap_condition (msw_taken);
      lsw_taken = GTU;
      break;
    case GEU: case GE:
      if (op2l == CONST0_RTX (SImode))
	msw_taken = comparison;
      else
	{
	  msw_taken = comparison == GE ? GT : GTU;
	  msw_skip = swap_condition (msw_taken);
	  lsw_taken = GEU;
	}
      break;
    case LTU: case LT:
      msw_taken = comparison;
      if (op2l == CONST0_RTX (SImode))
	break;
      msw_skip = swap_condition (msw_taken);
      lsw_taken = LTU;
      break;
    case LEU: case LE:
      if (CONST_INT_P (op2l) && INTVAL (op2l) == -1)
	msw_taken = comparison;
      else
	{
	  lsw_taken = LEU;
	  if (comparison == LE)
	    msw_taken = LT;
	  else if (op2h != CONST0_RTX (SImode))
	    msw_taken = LTU;
	  else
	    break;
	  msw_skip = swap_condition (msw_taken);
	}
      break;
    default: return false;
    }
  num_branches = ((msw_taken != LAST_AND_UNUSED_RTX_CODE)
		  + (msw_skip != LAST_AND_UNUSED_RTX_CODE)
		  + (lsw_taken != LAST_AND_UNUSED_RTX_CODE));
  if (comparison != EQ && comparison != NE && num_branches > 1)
    {
      if (!CONSTANT_P (operands[2])
	  && prob >= (int) (REG_BR_PROB_BASE * 3 / 8U)
	  && prob <= (int) (REG_BR_PROB_BASE * 5 / 8U))
	{
	  msw_taken_prob = prob / 2U;
	  msw_skip_prob
	    = REG_BR_PROB_BASE * rev_prob / (REG_BR_PROB_BASE + rev_prob);
	  lsw_taken_prob = prob;
	}
      else
	{
	  msw_taken_prob = prob;
	  msw_skip_prob = REG_BR_PROB_BASE;
	  /* ??? If we have a constant op2h, should we use that when
	     calculating lsw_taken_prob?  */
	  lsw_taken_prob = prob;
	}
    }
  operands[1] = op1h;
  operands[2] = op2h;
  operands[4] = NULL_RTX;
  if (reload_completed
      && ! arith_reg_or_0_operand (op2h, SImode)
      && (true_regnum (op1h) || (comparison != EQ && comparison != NE))
      && (msw_taken != LAST_AND_UNUSED_RTX_CODE
	  || msw_skip != LAST_AND_UNUSED_RTX_CODE))
    {
      emit_move_insn (scratch, operands[2]);
      operands[2] = scratch;
    }
  if (msw_taken != LAST_AND_UNUSED_RTX_CODE)
    expand_cbranchsi4 (operands, msw_taken, msw_taken_prob);
  if (msw_skip != LAST_AND_UNUSED_RTX_CODE)
    {
      rtx taken_label = operands[3];

      /* Operands were possibly modified, but msw_skip doesn't expect this.
	 Always use the original ones.  */
      if (msw_taken != LAST_AND_UNUSED_RTX_CODE)
	{
	  operands[1] = op1h;
	  operands[2] = op2h;
	}

      operands[3] = skip_label = gen_label_rtx ();
      expand_cbranchsi4 (operands, msw_skip, msw_skip_prob);
      operands[3] = taken_label;
    }
  operands[1] = op1l;
  operands[2] = op2l;
  if (lsw_taken != LAST_AND_UNUSED_RTX_CODE)
    {
      if (reload_completed
	  && ! arith_reg_or_0_operand (op2l, SImode)
	  && (true_regnum (op1l) || (lsw_taken != EQ && lsw_taken != NE)))
	{
	  emit_move_insn (scratch, operands[2]);
	  operands[2] = scratch;
	}
      expand_cbranchsi4 (operands, lsw_taken, lsw_taken_prob);
    }
  if (msw_skip != LAST_AND_UNUSED_RTX_CODE)
    emit_label (skip_label);
  return true;
}

/* Emit INSN, possibly in a PARALLEL with an USE of fpscr for SH4.  */

static void
sh_emit_set_t_insn (rtx insn, enum machine_mode mode)
{
  if ((TARGET_SH4 || TARGET_SH2A) && GET_MODE_CLASS (mode) == MODE_FLOAT)
    {
      insn = gen_rtx_PARALLEL (VOIDmode,
	               gen_rtvec (2, insn,
			          gen_rtx_USE (VOIDmode, get_fpscr_rtx ())));
      (mode == SFmode ? emit_sf_insn : emit_df_insn) (insn);
    }
  else
    emit_insn (insn);
}

/* Prepare the operands for an scc instruction; make sure that the
   compare has been done and the result is in T_REG.  */
void
sh_emit_scc_to_t (enum rtx_code code, rtx op0, rtx op1)
{
  rtx t_reg = gen_rtx_REG (SImode, T_REG);
  enum rtx_code oldcode = code;
  enum machine_mode mode;

  /* First need a compare insn.  */
  switch (code)
    {
    case NE:
      /* It isn't possible to handle this case.  */
      gcc_unreachable ();
    case LT:
      code = GT;
      break;
    case LE:
      code = GE;
      break;
    case LTU:
      code = GTU;
      break;
    case LEU:
      code = GEU;
      break;
    default:
      break;
    }
  if (code != oldcode)
    {
      rtx tmp = op0;
      op0 = op1;
      op1 = tmp;
    }

  mode = GET_MODE (op0);
  if (mode == VOIDmode)
    mode = GET_MODE (op1);

  op0 = force_reg (mode, op0);
  if ((code != EQ && code != NE
       && (op1 != const0_rtx
	   || code == GTU  || code == GEU || code == LTU || code == LEU))
      || (mode == DImode && op1 != const0_rtx)
      || (TARGET_SH2E && GET_MODE_CLASS (mode) == MODE_FLOAT))
    op1 = force_reg (mode, op1);

  sh_emit_set_t_insn (gen_rtx_SET (VOIDmode, t_reg,
			           gen_rtx_fmt_ee (code, SImode, op0, op1)),
		      mode);
}

rtx
sh_emit_cheap_store_flag (enum machine_mode mode, enum rtx_code code,
			  rtx op0, rtx op1)
{
  rtx target = gen_reg_rtx (SImode);
  rtx tmp;

  gcc_assert (TARGET_SHMEDIA);
  switch (code)
    {
    case EQ:
    case GT:
    case LT:
    case UNORDERED:
    case GTU:
    case LTU:
      tmp = gen_rtx_fmt_ee (code, SImode, op0, op1);
      emit_insn (gen_cstore4_media (target, tmp, op0, op1));
      code = NE;
      break;

    case NE:
    case GE:
    case LE:
    case ORDERED:
    case GEU:
    case LEU:
      tmp = gen_rtx_fmt_ee (reverse_condition (code), mode, op0, op1);
      emit_insn (gen_cstore4_media (target, tmp, op0, op1));
      code = EQ;
      break;

    case UNEQ:
    case UNGE:
    case UNGT:
    case UNLE:
    case UNLT:
    case LTGT:
      return NULL_RTX;

    default:
      gcc_unreachable ();
    }

  if (mode == DImode)
    {
      rtx t2 = gen_reg_rtx (DImode);
      emit_insn (gen_extendsidi2 (t2, target));
      target = t2;
    }

  return gen_rtx_fmt_ee (code, VOIDmode, target, const0_rtx);
}

/* Called from the md file, set up the operands of a compare instruction.  */

void
sh_emit_compare_and_branch (rtx *operands, enum machine_mode mode)
{
  enum rtx_code code = GET_CODE (operands[0]);
  enum rtx_code branch_code;
  rtx op0 = operands[1];
  rtx op1 = operands[2];
  rtx insn, tem;
  bool need_ccmpeq = false;

  if (TARGET_SH2E && GET_MODE_CLASS (mode) == MODE_FLOAT)
    {
      op0 = force_reg (mode, op0);
      op1 = force_reg (mode, op1);
    }
  else
    {
      if (code != EQ || mode == DImode)
        {
          /* Force args into regs, since we can't use constants here.  */
          op0 = force_reg (mode, op0);
          if (op1 != const0_rtx || code == GTU  || code == GEU)
	    op1 = force_reg (mode, op1);
        }
    }

  if (GET_MODE_CLASS (mode) == MODE_FLOAT)
    {
      if (code == LT
	  || (code == LE && TARGET_IEEE && TARGET_SH2E)
	  || (code == GE && !(TARGET_IEEE && TARGET_SH2E)))
	{
	  tem = op0, op0 = op1, op1 = tem;
	  code = swap_condition (code);
	}

      /* GE becomes fcmp/gt+fcmp/eq, for SH2E and TARGET_IEEE only.  */
      if (code == GE)
	{
	  gcc_assert (TARGET_IEEE && TARGET_SH2E);
          need_ccmpeq = true;
	  code = GT;
	}

      /* Now we can have EQ, NE, GT, LE.  NE and LE are then transformed
	 to EQ/GT respectively.  */
      gcc_assert (code == EQ || code == GT || code == NE || code == LE);
    }

  switch (code)
    {
    case EQ:
    case GT:
    case GE:
    case GTU:
    case GEU:
      branch_code = code;
      break;
    case NE:
    case LT:
    case LE:
    case LTU:
    case LEU:
      branch_code = reverse_condition (code);
      break;
    default:
      gcc_unreachable ();
    }

  insn = gen_rtx_SET (VOIDmode,
		      gen_rtx_REG (SImode, T_REG),
		      gen_rtx_fmt_ee (branch_code, SImode, op0, op1));

  sh_emit_set_t_insn (insn, mode);
  if (need_ccmpeq)
    sh_emit_set_t_insn (gen_ieee_ccmpeqsf_t (op0, op1), mode);

  if (branch_code == code)
    emit_jump_insn (gen_branch_true (operands[3]));
  else
    emit_jump_insn (gen_branch_false (operands[3]));
}

void
sh_emit_compare_and_set (rtx *operands, enum machine_mode mode)
{
  enum rtx_code code = GET_CODE (operands[1]);
  rtx op0 = operands[2];
  rtx op1 = operands[3];
  rtx lab = NULL_RTX;
  bool invert = false;
  rtx tem;

  op0 = force_reg (mode, op0);
  if ((code != EQ && code != NE
       && (op1 != const0_rtx
	   || code == GTU  || code == GEU || code == LTU || code == LEU))
      || (mode == DImode && op1 != const0_rtx)
      || (TARGET_SH2E && GET_MODE_CLASS (mode) == MODE_FLOAT))
    op1 = force_reg (mode, op1);

  if (GET_MODE_CLASS (mode) == MODE_FLOAT)
    {
      if (code == LT || code == LE)
	{
	  code = swap_condition (code);
	  tem = op0, op0 = op1, op1 = tem;
	}
      if (code == GE)
        {
          if (TARGET_IEEE)
            {
              lab = gen_label_rtx ();
              sh_emit_scc_to_t (EQ, op0, op1);
              emit_jump_insn (gen_branch_true (lab));
              code = GT;
           }
          else
            {
              code = LT;
              invert = true;
	    }
        }
    }

  if (code == NE)
    {
      code = EQ;
      invert = true;
    }

  sh_emit_scc_to_t (code, op0, op1);
  if (lab)
    emit_label (lab);
  if (invert)
    emit_insn (gen_movnegt (operands[0]));
  else
    emit_move_insn (operands[0], gen_rtx_REG (SImode, T_REG));
}

/* Functions to output assembly code.  */

/* Return a sequence of instructions to perform DI or DF move.

   Since the SH cannot move a DI or DF in one instruction, we have
   to take care when we see overlapping source and dest registers.  */

const char *
output_movedouble (rtx insn ATTRIBUTE_UNUSED, rtx operands[],
		   enum machine_mode mode)
{
  rtx dst = operands[0];
  rtx src = operands[1];

  if (MEM_P (dst)
      && GET_CODE (XEXP (dst, 0)) == PRE_DEC)
    return "mov.l	%T1,%0\n\tmov.l	%1,%0";

  if (register_operand (dst, mode)
      && register_operand (src, mode))
    {
      if (REGNO (src) == MACH_REG)
	return "sts	mach,%S0\n\tsts	macl,%R0";

      /* When mov.d r1,r2 do r2->r3 then r1->r2;
         when mov.d r1,r0 do r1->r0 then r2->r1.  */

      if (REGNO (src) + 1 == REGNO (dst))
	return "mov	%T1,%T0\n\tmov	%1,%0";
      else
	return "mov	%1,%0\n\tmov	%T1,%T0";
    }
  else if (CONST_INT_P (src))
    {
      if (INTVAL (src) < 0)
	output_asm_insn ("mov	#-1,%S0", operands);
      else
	output_asm_insn ("mov	#0,%S0", operands);

      return "mov	%1,%R0";
    }
  else if (MEM_P (src))
    {
      int ptrreg = -1;
      int dreg = REGNO (dst);
      rtx inside = XEXP (src, 0);

      switch (GET_CODE (inside))
	{
	case REG:
	  ptrreg = REGNO (inside);
	  break;

	case SUBREG:
	  ptrreg = subreg_regno (inside);
	  break;

	case PLUS:
	  ptrreg = REGNO (XEXP (inside, 0));
	  /* ??? A r0+REG address shouldn't be possible here, because it isn't
	     an offsettable address.  Unfortunately, offsettable addresses use
	     QImode to check the offset, and a QImode offsettable address
	     requires r0 for the other operand, which is not currently
	     supported, so we can't use the 'o' constraint.
	     Thus we must check for and handle r0+REG addresses here.
	     We punt for now, since this is likely very rare.  */
	  gcc_assert (!REG_P (XEXP (inside, 1)));
	  break;
	  
	case LABEL_REF:
	  return "mov.l	%1,%0\n\tmov.l	%1+4,%T0";
	case POST_INC:
	  return "mov.l	%1,%0\n\tmov.l	%1,%T0";
	default:
	  gcc_unreachable ();
	}

      /* Work out the safe way to copy.  Copy into the second half first.  */
      if (dreg == ptrreg)
	return "mov.l	%T1,%T0\n\tmov.l	%1,%0";
    }

  return "mov.l	%1,%0\n\tmov.l	%T1,%T0";
}

/* Print an instruction which would have gone into a delay slot after
   another instruction, but couldn't because the other instruction expanded
   into a sequence where putting the slot insn at the end wouldn't work.  */

static void
print_slot (rtx insn)
{
  final_scan_insn (XVECEXP (insn, 0, 1), asm_out_file, optimize, 1, NULL);

  INSN_DELETED_P (XVECEXP (insn, 0, 1)) = 1;
}

const char *
output_far_jump (rtx insn, rtx op)
{
  struct { rtx lab, reg, op; } this_jmp;
  rtx braf_base_lab = NULL_RTX;
  const char *jump;
  int far;
  int offset = branch_dest (insn) - INSN_ADDRESSES (INSN_UID (insn));
  rtx prev;

  this_jmp.lab = gen_label_rtx ();

  if (TARGET_SH2
      && offset >= -32764
      && offset - get_attr_length (insn) <= 32766)
    {
      far = 0;
      jump = "mov.w	%O0,%1; braf	%1";
    }
  else
    {
      far = 1;
      if (flag_pic)
	{
	  if (TARGET_SH2)
	    jump = "mov.l	%O0,%1; braf	%1";
	  else
	    jump = "mov.l	r0,@-r15; mova	%O0,r0; mov.l	@r0,%1; add	r0,%1; mov.l	@r15+,r0; jmp	@%1";
	}
      else
	jump = "mov.l	%O0,%1; jmp	@%1";
    }
  /* If we have a scratch register available, use it.  */
  if (NONJUMP_INSN_P ((prev = prev_nonnote_insn (insn)))
      && INSN_CODE (prev) == CODE_FOR_indirect_jump_scratch)
    {
      this_jmp.reg = SET_DEST (XVECEXP (PATTERN (prev), 0, 0));
      if (REGNO (this_jmp.reg) == R0_REG && flag_pic && ! TARGET_SH2)
	jump = "mov.l	r1,@-r15; mova	%O0,r0; mov.l	@r0,r1; add	r1,r0; mov.l	@r15+,r1; jmp	@%1";
      output_asm_insn (jump, &this_jmp.lab);
      if (dbr_sequence_length ())
	print_slot (final_sequence);
      else
	output_asm_insn ("nop", 0);
    }
  else
    {
      /* Output the delay slot insn first if any.  */
      if (dbr_sequence_length ())
	print_slot (final_sequence);

      this_jmp.reg = gen_rtx_REG (SImode, 13);
      /* We must keep the stack aligned to 8-byte boundaries on SH5.
	 Fortunately, MACL is fixed and call-clobbered, and we never
	 need its value across jumps, so save r13 in it instead of in
	 the stack.  */
      if (TARGET_SH5)
	output_asm_insn ("lds	r13, macl", 0);
      else
	output_asm_insn ("mov.l	r13,@-r15", 0);
      output_asm_insn (jump, &this_jmp.lab);
      if (TARGET_SH5)
	output_asm_insn ("sts	macl, r13", 0);
      else
	output_asm_insn ("mov.l	@r15+,r13", 0);
    }
  if (far && flag_pic && TARGET_SH2)
    {
      braf_base_lab = gen_label_rtx ();
      (*targetm.asm_out.internal_label) (asm_out_file, "L",
				 CODE_LABEL_NUMBER (braf_base_lab));
    }
  if (far)
    output_asm_insn (".align	2", 0);
  (*targetm.asm_out.internal_label) (asm_out_file, "L", CODE_LABEL_NUMBER (this_jmp.lab));
  this_jmp.op = op;
  if (far && flag_pic)
    {
      if (TARGET_SH2)
	this_jmp.lab = braf_base_lab;
      output_asm_insn (".long	%O2-%O0", &this_jmp.lab);
    }
  else
    output_asm_insn (far ? ".long	%O2" : ".word %O2-%O0", &this_jmp.lab);
  return "";
}

/* Local label counter, used for constants in the pool and inside
   pattern branches.  */

static int lf = 100;

/* Output code for ordinary branches.  */

const char *
output_branch (int logic, rtx insn, rtx *operands)
{
  switch (get_attr_length (insn))
    {
    case 6:
      /* This can happen if filling the delay slot has caused a forward
	 branch to exceed its range (we could reverse it, but only
	 when we know we won't overextend other branches; this should
	 best be handled by relaxation).
	 It can also happen when other condbranches hoist delay slot insn
	 from their destination, thus leading to code size increase.
	 But the branch will still be in the range -4092..+4098 bytes.  */

      if (! TARGET_RELAX)
	{
	  int label = lf++;
	  /* The call to print_slot will clobber the operands.  */
	  rtx op0 = operands[0];

	  /* If the instruction in the delay slot is annulled (true), then
	     there is no delay slot where we can put it now.  The only safe
	     place for it is after the label.  final will do that by default.  */

	  if (final_sequence
	      && ! INSN_ANNULLED_BRANCH_P (XVECEXP (final_sequence, 0, 0))
	      && get_attr_length (XVECEXP (final_sequence, 0, 1)))
	    {
	      asm_fprintf (asm_out_file, "\tb%s%ss\t%LLF%d\n", logic ? "f" : "t",
	                   ASSEMBLER_DIALECT ? "/" : ".", label);
	      print_slot (final_sequence);
	    }
	  else
	    asm_fprintf (asm_out_file, "\tb%s\t%LLF%d\n", logic ? "f" : "t", label);

	  output_asm_insn ("bra\t%l0", &op0);
	  fprintf (asm_out_file, "\tnop\n");
	  (*targetm.asm_out.internal_label) (asm_out_file, "LF", label);

	  return "";
	}
      /* When relaxing, handle this like a short branch.  The linker
	 will fix it up if it still doesn't fit after relaxation.  */
    case 2:
      return logic ? "bt%.\t%l0" : "bf%.\t%l0";

      /* These are for SH2e, in which we have to account for the
	 extra nop because of the hardware bug in annulled branches.  */
    case 8:
      if (! TARGET_RELAX)
	{
	  int label = lf++;

	  gcc_assert (!final_sequence
		      || !(INSN_ANNULLED_BRANCH_P
			   (XVECEXP (final_sequence, 0, 0))));
	  asm_fprintf (asm_out_file, "b%s%ss\t%LLF%d\n",
		       logic ? "f" : "t",
		       ASSEMBLER_DIALECT ? "/" : ".", label);
	  fprintf (asm_out_file, "\tnop\n");
	  output_asm_insn ("bra\t%l0", operands);
	  fprintf (asm_out_file, "\tnop\n");
	  (*targetm.asm_out.internal_label) (asm_out_file, "LF", label);

	  return "";
	}
      /* When relaxing, fall through.  */
    case 4:
      {
	char buffer[10];

	sprintf (buffer, "b%s%ss\t%%l0",
		 logic ? "t" : "f",
		 ASSEMBLER_DIALECT ? "/" : ".");
	output_asm_insn (buffer, &operands[0]);
	return "nop";
      }

    default:
      /* There should be no longer branches now - that would
	 indicate that something has destroyed the branches set
	 up in machine_dependent_reorg.  */
      gcc_unreachable ();
    }
}

/* Output a code sequence for INSN using TEMPL with OPERANDS; but before,
   fill in operands 9 as a label to the successor insn.
   We try to use jump threading where possible.
   IF CODE matches the comparison in the IF_THEN_ELSE of a following jump,
   we assume the jump is taken.  I.e. EQ means follow jmp and bf, NE means
   follow jmp and bt, if the address is in range.  */
const char *
output_branchy_insn (enum rtx_code code, const char *templ,
		     rtx insn, rtx *operands)
{
  rtx next_insn = NEXT_INSN (insn);

  if (next_insn && JUMP_P (next_insn) && condjump_p (next_insn))
    {
      rtx src = SET_SRC (PATTERN (next_insn));
      if (GET_CODE (src) == IF_THEN_ELSE && GET_CODE (XEXP (src, 0)) != code)
	{
	  /* Following branch not taken */
	  operands[9] = gen_label_rtx ();
	  emit_label_after (operands[9], next_insn);
	  INSN_ADDRESSES_NEW (operands[9],
			      INSN_ADDRESSES (INSN_UID (next_insn))
			      + get_attr_length (next_insn));
	  return templ;
	}
      else
	{
	  int offset = (branch_dest (next_insn)
			- INSN_ADDRESSES (INSN_UID (next_insn)) + 4);
	  if (offset >= -252 && offset <= 258)
	    {
	      if (GET_CODE (src) == IF_THEN_ELSE)
		/* branch_true */
		src = XEXP (src, 1);
	      operands[9] = src;
	      return templ;
	    }
	}
    }
  operands[9] = gen_label_rtx ();
  emit_label_after (operands[9], insn);
  INSN_ADDRESSES_NEW (operands[9],
		      INSN_ADDRESSES (INSN_UID (insn))
		      + get_attr_length (insn));
  return templ;
}

const char *
output_ieee_ccmpeq (rtx insn, rtx *operands)
{
  return output_branchy_insn (NE, "bt\t%l9\n\tfcmp/eq\t%1,%0",
			      insn, operands);
}

/* Output the start of the assembler file.  */

static void
sh_file_start (void)
{
  default_file_start ();

#ifdef SYMBIAN
  /* Declare the .directive section before it is used.  */
  fputs ("\t.section .directive, \"SM\", @progbits, 1\n", asm_out_file);
  fputs ("\t.asciz \"#<SYMEDIT>#\\n\"\n", asm_out_file);
#endif

  if (TARGET_ELF)
    /* We need to show the text section with the proper
       attributes as in TEXT_SECTION_ASM_OP, before dwarf2out
       emits it without attributes in TEXT_SECTION_ASM_OP, else GAS
       will complain.  We can teach GAS specifically about the
       default attributes for our choice of text section, but
       then we would have to change GAS again if/when we change
       the text section name.  */
    fprintf (asm_out_file, "%s\n", TEXT_SECTION_ASM_OP);
  else
    /* Switch to the data section so that the coffsem symbol
       isn't in the text section.  */
    switch_to_section (data_section);

  if (TARGET_LITTLE_ENDIAN)
    fputs ("\t.little\n", asm_out_file);

  if (!TARGET_ELF)
    {
      if (TARGET_SHCOMPACT)
	fputs ("\t.mode\tSHcompact\n", asm_out_file);
      else if (TARGET_SHMEDIA)
	fprintf (asm_out_file, "\t.mode\tSHmedia\n\t.abi\t%i\n",
		 TARGET_SHMEDIA64 ? 64 : 32);
    }
}

/* Check if PAT includes UNSPEC_CALLER unspec pattern.  */

static bool
unspec_caller_rtx_p (rtx pat)
{
  rtx base, offset;
  int i;

  split_const (pat, &base, &offset);
  if (GET_CODE (base) == UNSPEC)
    {
      if (XINT (base, 1) == UNSPEC_CALLER)
	return true;
      for (i = 0; i < XVECLEN (base, 0); i++)
	if (unspec_caller_rtx_p (XVECEXP (base, 0, i)))
	  return true;
    }
  return false;
}

/* Indicate that INSN cannot be duplicated.  This is true for insn
   that generates a unique label.  */

static bool
sh_cannot_copy_insn_p (rtx insn)
{
  rtx pat;

  if (!reload_completed || !flag_pic)
    return false;

  if (!NONJUMP_INSN_P (insn))
    return false;
  if (asm_noperands (insn) >= 0)
    return false;

  pat = PATTERN (insn);
  if (GET_CODE (pat) != SET)
    return false;
  pat = SET_SRC (pat);

  if (unspec_caller_rtx_p (pat))
    return true;

  return false;
}

/* Actual number of instructions used to make a shift by N.  */
static const char ashiftrt_insns[] =
  { 0,1,2,3,4,5,8,8,8,8,8,8,8,8,8,8,2,3,4,5,8,8,8,8,8,8,8,8,8,8,8,2};

/* Left shift and logical right shift are the same.  */
static const char shift_insns[]    =
  { 0,1,1,2,2,3,3,4,1,2,2,3,3,4,3,3,1,2,2,3,3,4,3,3,2,3,3,4,4,4,3,3};

/* Individual shift amounts needed to get the above length sequences.
   One bit right shifts clobber the T bit, so when possible, put one bit
   shifts in the middle of the sequence, so the ends are eligible for
   branch delay slots.  */
static const short shift_amounts[32][5] = {
  {0}, {1}, {2}, {2, 1},
  {2, 2}, {2, 1, 2}, {2, 2, 2}, {2, 2, 1, 2},
  {8}, {8, 1}, {8, 2}, {8, 1, 2},
  {8, 2, 2}, {8, 2, 1, 2}, {8, -2, 8}, {8, -1, 8},
  {16}, {16, 1}, {16, 2}, {16, 1, 2},
  {16, 2, 2}, {16, 2, 1, 2}, {16, -2, 8}, {16, -1, 8},
  {16, 8}, {16, 1, 8}, {16, 8, 2}, {16, 8, 1, 2},
  {16, 8, 2, 2}, {16, -1, -2, 16}, {16, -2, 16}, {16, -1, 16}};

/* Likewise, but for shift amounts < 16, up to three highmost bits
   might be clobbered.  This is typically used when combined with some
   kind of sign or zero extension.  */

static const char ext_shift_insns[]    =
  { 0,1,1,2,2,3,2,2,1,2,2,3,3,3,2,2,1,2,2,3,3,4,3,3,2,3,3,4,4,4,3,3};

static const short ext_shift_amounts[32][4] = {
  {0}, {1}, {2}, {2, 1},
  {2, 2}, {2, 1, 2}, {8, -2}, {8, -1},
  {8}, {8, 1}, {8, 2}, {8, 1, 2},
  {8, 2, 2}, {16, -2, -1}, {16, -2}, {16, -1},
  {16}, {16, 1}, {16, 2}, {16, 1, 2},
  {16, 2, 2}, {16, 2, 1, 2}, {16, -2, 8}, {16, -1, 8},
  {16, 8}, {16, 1, 8}, {16, 8, 2}, {16, 8, 1, 2},
  {16, 8, 2, 2}, {16, -1, -2, 16}, {16, -2, 16}, {16, -1, 16}};

/* Assuming we have a value that has been sign-extended by at least one bit,
   can we use the ext_shift_amounts with the last shift turned to an arithmetic shift
   to shift it by N without data loss, and quicker than by other means?  */
#define EXT_SHIFT_SIGNED(n) (((n) | 8) == 15)

/* This is used in length attributes in sh.md to help compute the length
   of arbitrary constant shift instructions.  */

int
shift_insns_rtx (rtx insn)
{
  rtx set_src = SET_SRC (XVECEXP (PATTERN (insn), 0, 0));
  int shift_count = INTVAL (XEXP (set_src, 1)) & 31;
  enum rtx_code shift_code = GET_CODE (set_src);

  switch (shift_code)
    {
    case ASHIFTRT:
      return ashiftrt_insns[shift_count];
    case LSHIFTRT:
    case ASHIFT:
      return shift_insns[shift_count];
    default:
      gcc_unreachable ();
    }
}

/* Return the cost of a shift.  */

static inline int
shiftcosts (rtx x)
{
  int value;

  if (TARGET_SHMEDIA)
    return 1;

  if (GET_MODE_SIZE (GET_MODE (x)) > UNITS_PER_WORD)
    {
      if (GET_MODE (x) == DImode
	  && CONST_INT_P (XEXP (x, 1))
	  && INTVAL (XEXP (x, 1)) == 1)
	return 2;

      /* Everything else is invalid, because there is no pattern for it.  */
      return MAX_COST;
    }
  /* If shift by a non constant, then this will be expensive.  */
  if (!CONST_INT_P (XEXP (x, 1)))
    return SH_DYNAMIC_SHIFT_COST;

  /* Otherwise, return the true cost in instructions.  Cope with out of range
     shift counts more or less arbitrarily.  */
  value = INTVAL (XEXP (x, 1)) & 31;

  if (GET_CODE (x) == ASHIFTRT)
    {
      int cost = ashiftrt_insns[value];
      /* If SH3, then we put the constant in a reg and use shad.  */
      if (cost > 1 + SH_DYNAMIC_SHIFT_COST)
	cost = 1 + SH_DYNAMIC_SHIFT_COST;
      return cost;
    }
  else
    return shift_insns[value];
}

/* Return the cost of an AND operation.  */

static inline int
andcosts (rtx x)
{
  int i;

  /* Anding with a register is a single cycle and instruction.  */
  if (!CONST_INT_P (XEXP (x, 1)))
    return 1;

  i = INTVAL (XEXP (x, 1));

  if (TARGET_SHMEDIA)
    {
      if (satisfies_constraint_I10 (XEXP (x, 1))
	  || satisfies_constraint_J16 (XEXP (x, 1)))
	return 1;
      else
	return 1 + rtx_cost (XEXP (x, 1), AND, !optimize_size);
    }

  /* These constants are single cycle extu.[bw] instructions.  */
  if (i == 0xff || i == 0xffff)
    return 1;
  /* Constants that can be used in an and immediate instruction in a single
     cycle, but this requires r0, so make it a little more expensive.  */
  if (CONST_OK_FOR_K08 (i))
    return 2;
  /* Constants that can be loaded with a mov immediate and an and.
     This case is probably unnecessary.  */
  if (CONST_OK_FOR_I08 (i))
    return 2;
  /* Any other constants requires a 2 cycle pc-relative load plus an and.
     This case is probably unnecessary.  */
  return 3;
}

/* Return the cost of an addition or a subtraction.  */

static inline int
addsubcosts (rtx x)
{
  /* Adding a register is a single cycle insn.  */
  if (REG_P (XEXP (x, 1))
      || GET_CODE (XEXP (x, 1)) == SUBREG)
    return 1;

  /* Likewise for small constants.  */
  if (CONST_INT_P (XEXP (x, 1))
      && CONST_OK_FOR_ADD (INTVAL (XEXP (x, 1))))
    return 1;

  if (TARGET_SHMEDIA)
    switch (GET_CODE (XEXP (x, 1)))
      {
      case CONST:
      case LABEL_REF:
      case SYMBOL_REF:
	return TARGET_SHMEDIA64 ? 5 : 3;

      case CONST_INT:
	if (CONST_OK_FOR_I16 (INTVAL (XEXP (x, 1))))
          return 2;
	else if (CONST_OK_FOR_I16 (INTVAL (XEXP (x, 1)) >> 16))
	  return 3;
	else if (CONST_OK_FOR_I16 ((INTVAL (XEXP (x, 1)) >> 16) >> 16))
	  return 4;

	/* Fall through.  */
      default:
	return 5;
      }

  /* Any other constant requires a 2 cycle pc-relative load plus an
     addition.  */
  return 3;
}

/* Return the cost of a multiply.  */
static inline int
multcosts (rtx x ATTRIBUTE_UNUSED)
{
  if (sh_multcost >= 0)
    return sh_multcost;
  if (TARGET_SHMEDIA)
    /* ??? We have a mul insn, but it has a latency of three, and doesn't
       accept constants.  Ideally, we would use a cost of one or two and
       add the cost of the operand, but disregard the latter when inside loops
       and loop invariant code motion is still to follow.
       Using a multiply first and splitting it later if it's a loss
       doesn't work because of different sign / zero extension semantics
       of multiplies vs. shifts.  */
    return TARGET_SMALLCODE ? 2 : 3;

  if (TARGET_SH2)
    {
      /* We have a mul insn, so we can never take more than the mul and the
	 read of the mac reg, but count more because of the latency and extra
	 reg usage.  */
      if (TARGET_SMALLCODE)
	return 2;
      return 3;
    }

  /* If we're aiming at small code, then just count the number of
     insns in a multiply call sequence.  */
  if (TARGET_SMALLCODE)
    return 5;

  /* Otherwise count all the insns in the routine we'd be calling too.  */
  return 20;
}

/* Compute a (partial) cost for rtx X.  Return true if the complete
   cost has been computed, and false if subexpressions should be
   scanned.  In either case, *TOTAL contains the cost result.  */

static bool
sh_rtx_costs (rtx x, int code, int outer_code, int *total,
	      bool speed ATTRIBUTE_UNUSED)
{
  switch (code)
    {
    case CONST_INT:
      if (TARGET_SHMEDIA)
        {
	  if (INTVAL (x) == 0)
	    *total = 0;
	  else if (outer_code == AND && and_operand ((x), DImode))
	    *total = 0;
	  else if ((outer_code == IOR || outer_code == XOR
	            || outer_code == PLUS)
		   && CONST_OK_FOR_I10 (INTVAL (x)))
	    *total = 0;
	  else if (CONST_OK_FOR_I16 (INTVAL (x)))
            *total = COSTS_N_INSNS (outer_code != SET);
	  else if (CONST_OK_FOR_I16 (INTVAL (x) >> 16))
	    *total = COSTS_N_INSNS ((outer_code != SET) + 1);
	  else if (CONST_OK_FOR_I16 ((INTVAL (x) >> 16) >> 16))
	    *total = COSTS_N_INSNS ((outer_code != SET) + 2);
          else
	    *total = COSTS_N_INSNS ((outer_code != SET) + 3);
	  return true;
        }
      if (CONST_OK_FOR_I08 (INTVAL (x)))
        *total = 0;
      else if ((outer_code == AND || outer_code == IOR || outer_code == XOR)
	       && CONST_OK_FOR_K08 (INTVAL (x)))
        *total = 1;
      /* prepare_cmp_insn will force costly constants int registers before
	 the cbranch[sd]i4 patterns can see them, so preserve potentially
	 interesting ones not covered by I08 above.  */
      else if (outer_code == COMPARE
	       && ((unsigned HOST_WIDE_INT) INTVAL (x)
		    == (unsigned HOST_WIDE_INT) 0x7fffffff + 1
		    || INTVAL (x) == 0x7fffffff
		   || INTVAL (x) == 0x80 || INTVAL (x) == -0x81))
        *total = 1;
      else
        *total = 8;
      return true;

    case CONST:
    case LABEL_REF:
    case SYMBOL_REF:
      if (TARGET_SHMEDIA64)
        *total = COSTS_N_INSNS (4);
      else if (TARGET_SHMEDIA32)
        *total = COSTS_N_INSNS (2);
      else
	*total = 5;
      return true;

    case CONST_DOUBLE:
      if (TARGET_SHMEDIA)
        *total = COSTS_N_INSNS (4);
      /* prepare_cmp_insn will force costly constants int registers before
	 the cbranchdi4 pattern can see them, so preserve potentially
	 interesting ones.  */
      else if (outer_code == COMPARE && GET_MODE (x) == DImode)
        *total = 1;
      else
        *total = 10;
      return true;
    case CONST_VECTOR:
      if (x == CONST0_RTX (GET_MODE (x)))
	*total = 0;
      else if (sh_1el_vec (x, VOIDmode))
	*total = outer_code != SET;
      if (sh_rep_vec (x, VOIDmode))
	*total = ((GET_MODE_UNIT_SIZE (GET_MODE (x)) + 3) / 4
		  + (outer_code != SET));
      *total = COSTS_N_INSNS (3) + (outer_code != SET);
      return true;

    case PLUS:
    case MINUS:
      *total = COSTS_N_INSNS (addsubcosts (x));
      return true;

    case AND:
      *total = COSTS_N_INSNS (andcosts (x));
      return true;

    case MULT:
      *total = COSTS_N_INSNS (multcosts (x));
      return true;

    case ASHIFT:
    case ASHIFTRT:
    case LSHIFTRT:
      *total = COSTS_N_INSNS (shiftcosts (x));
      return true;

    case DIV:
    case UDIV:
    case MOD:
    case UMOD:
      *total = COSTS_N_INSNS (20);
      return true;

    case PARALLEL:
      if (sh_1el_vec (x, VOIDmode))
	*total = outer_code != SET;
      if (sh_rep_vec (x, VOIDmode))
	*total = ((GET_MODE_UNIT_SIZE (GET_MODE (x)) + 3) / 4
		  + (outer_code != SET));
      *total = COSTS_N_INSNS (3) + (outer_code != SET);
      return true;

    case FLOAT:
    case FIX:
      *total = 100;
      return true;

    default:
      return false;
    }
}

/* Compute the cost of an address.  For the SH, all valid addresses are
   the same cost.  Use a slightly higher cost for reg + reg addressing,
   since it increases pressure on r0.  */

static int
sh_address_cost (rtx X,
	         bool speed ATTRIBUTE_UNUSED)
{
  return (GET_CODE (X) == PLUS
	  && ! CONSTANT_P (XEXP (X, 1))
	  && ! TARGET_SHMEDIA ? 1 : 0);
}

/* Code to expand a shift.  */

void
gen_ashift (int type, int n, rtx reg)
{
  /* Negative values here come from the shift_amounts array.  */
  if (n < 0)
    {
      if (type == ASHIFT)
	type = LSHIFTRT;
      else
	type = ASHIFT;
      n = -n;
    }

  switch (type)
    {
    case ASHIFTRT:
      emit_insn (gen_ashrsi3_k (reg, reg, GEN_INT (n)));
      break;
    case LSHIFTRT:
      if (n == 1)
	emit_insn (gen_lshrsi3_m (reg, reg, GEN_INT (n)));
      else
	emit_insn (gen_lshrsi3_k (reg, reg, GEN_INT (n)));
      break;
    case ASHIFT:
      emit_insn (gen_ashlsi3_std (reg, reg, GEN_INT (n)));
      break;
    }
}

/* Same for HImode */

void
gen_ashift_hi (int type, int n, rtx reg)
{
  /* Negative values here come from the shift_amounts array.  */
  if (n < 0)
    {
      if (type == ASHIFT)
	type = LSHIFTRT;
      else
	type = ASHIFT;
      n = -n;
    }

  switch (type)
    {
    case ASHIFTRT:
    case LSHIFTRT:
      /* We don't have HImode right shift operations because using the
	 ordinary 32 bit shift instructions for that doesn't generate proper
	 zero/sign extension.
	 gen_ashift_hi is only called in contexts where we know that the
	 sign extension works out correctly.  */
      {
	int offset = 0;
	if (GET_CODE (reg) == SUBREG)
	  {
	    offset = SUBREG_BYTE (reg);
	    reg = SUBREG_REG (reg);
	  }
	gen_ashift (type, n, gen_rtx_SUBREG (SImode, reg, offset));
	break;
      }
    case ASHIFT:
      emit_insn (gen_ashlhi3_k (reg, reg, GEN_INT (n)));
      break;
    }
}

/* Output RTL to split a constant shift into its component SH constant
   shift instructions.  */

void
gen_shifty_op (int code, rtx *operands)
{
  int value = INTVAL (operands[2]);
  int max, i;

  /* Truncate the shift count in case it is out of bounds.  */
  value = value & 31;

  if (value == 31)
    {
      if (code == LSHIFTRT)
	{
	  emit_insn (gen_rotlsi3_1 (operands[0], operands[0]));
	  emit_insn (gen_movt (operands[0]));
	  return;
	}
      else if (code == ASHIFT)
	{
	  /* There is a two instruction sequence for 31 bit left shifts,
	     but it requires r0.  */
	  if (REG_P (operands[0]) && REGNO (operands[0]) == 0)
	    {
	      emit_insn (gen_andsi3 (operands[0], operands[0], const1_rtx));
	      emit_insn (gen_rotlsi3_31 (operands[0], operands[0]));
	      return;
	    }
	}
    }
  else if (value == 0)
    {
      /* This can happen even when optimizing, if there were subregs before
	 reload.  Don't output a nop here, as this is never optimized away;
	 use a no-op move instead.  */
      emit_insn (gen_rtx_SET (VOIDmode, operands[0], operands[0]));
      return;
    }

  max = shift_insns[value];
  for (i = 0; i < max; i++)
    gen_ashift (code, shift_amounts[value][i], operands[0]);
}

/* Same as above, but optimized for values where the topmost bits don't
   matter.  */

void
gen_shifty_hi_op (int code, rtx *operands)
{
  int value = INTVAL (operands[2]);
  int max, i;
  void (*gen_fun) (int, int, rtx);

  /* This operation is used by and_shl for SImode values with a few
     high bits known to be cleared.  */
  value &= 31;
  if (value == 0)
    {
      emit_insn (gen_nop ());
      return;
    }

  gen_fun = GET_MODE (operands[0]) == HImode ? gen_ashift_hi : gen_ashift;
  if (code == ASHIFT)
    {
      max = ext_shift_insns[value];
      for (i = 0; i < max; i++)
	gen_fun (code, ext_shift_amounts[value][i], operands[0]);
    }
  else
    /* When shifting right, emit the shifts in reverse order, so that
       solitary negative values come first.  */
    for (i = ext_shift_insns[value] - 1; i >= 0; i--)
      gen_fun (code, ext_shift_amounts[value][i], operands[0]);
}

/* Output RTL for an arithmetic right shift.  */

/* ??? Rewrite to use super-optimizer sequences.  */

int
expand_ashiftrt (rtx *operands)
{
  rtx wrk;
  char func[18];
  int value;

  if (TARGET_SH3)
    {
      if (!CONST_INT_P (operands[2]))
	{
	  rtx count = copy_to_mode_reg (SImode, operands[2]);
	  emit_insn (gen_negsi2 (count, count));
	  emit_insn (gen_ashrsi3_d (operands[0], operands[1], count));
	  return 1;
	}
      else if (ashiftrt_insns[INTVAL (operands[2]) & 31]
	       > 1 + SH_DYNAMIC_SHIFT_COST)
	{
	  rtx count
	    = force_reg (SImode, GEN_INT (- (INTVAL (operands[2]) & 31)));
	  emit_insn (gen_ashrsi3_d (operands[0], operands[1], count));
	  return 1;
	}
    }
  if (!CONST_INT_P (operands[2]))
    return 0;

  value = INTVAL (operands[2]) & 31;

  if (value == 31)
    {
      /* If we are called from abs expansion, arrange things so that we
	 we can use a single MT instruction that doesn't clobber the source,
	 if LICM can hoist out the load of the constant zero.  */
      if (currently_expanding_to_rtl)
	{
	  emit_insn (gen_cmpgtsi_t (force_reg (SImode, CONST0_RTX (SImode)),
				    operands[1]));
	  emit_insn (gen_mov_neg_si_t (operands[0]));
	  return 1;
	}
      emit_insn (gen_ashrsi2_31 (operands[0], operands[1]));
      return 1;
    }
  else if (value >= 16 && value <= 19)
    {
      wrk = gen_reg_rtx (SImode);
      emit_insn (gen_ashrsi2_16 (wrk, operands[1]));
      value -= 16;
      while (value--)
	gen_ashift (ASHIFTRT, 1, wrk);
      emit_move_insn (operands[0], wrk);
      return 1;
    }
  /* Expand a short sequence inline, longer call a magic routine.  */
  else if (value <= 5)
    {
      wrk = gen_reg_rtx (SImode);
      emit_move_insn (wrk, operands[1]);
      while (value--)
	gen_ashift (ASHIFTRT, 1, wrk);
      emit_move_insn (operands[0], wrk);
      return 1;
    }

  wrk = gen_reg_rtx (Pmode);

  /* Load the value into an arg reg and call a helper.  */
  emit_move_insn (gen_rtx_REG (SImode, 4), operands[1]);
  sprintf (func, "__ashiftrt_r4_%d", value);
  function_symbol (wrk, func, SFUNC_STATIC);
  emit_insn (gen_ashrsi3_n (GEN_INT (value), wrk));
  emit_move_insn (operands[0], gen_rtx_REG (SImode, 4));
  return 1;
}

int
sh_dynamicalize_shift_p (rtx count)
{
  return shift_insns[INTVAL (count) & 31] > 1 + SH_DYNAMIC_SHIFT_COST;
}

/* Try to find a good way to implement the combiner pattern
  [(set (match_operand:SI 0 "register_operand" "r")
        (and:SI (ashift:SI (match_operand:SI 1 "register_operand" "r")
                           (match_operand:SI 2 "const_int_operand" "n"))
                (match_operand:SI 3 "const_int_operand" "n"))) .
  LEFT_RTX is operand 2 in the above pattern, and MASK_RTX is operand 3.
  return 0 for simple right / left or left/right shift combination.
  return 1 for a combination of shifts with zero_extend.
  return 2 for a combination of shifts with an AND that needs r0.
  return 3 for a combination of shifts with an AND that needs an extra
    scratch register, when the three highmost bits of the AND mask are clear.
  return 4 for a combination of shifts with an AND that needs an extra
    scratch register, when any of the three highmost bits of the AND mask
    is set.
  If ATTRP is set, store an initial right shift width in ATTRP[0],
  and the instruction length in ATTRP[1] .  These values are not valid
  when returning 0.
  When ATTRP is set and returning 1, ATTRP[2] gets set to the index into
  shift_amounts for the last shift value that is to be used before the
  sign extend.  */
int
shl_and_kind (rtx left_rtx, rtx mask_rtx, int *attrp)
{
  unsigned HOST_WIDE_INT mask, lsb, mask2, lsb2;
  int left = INTVAL (left_rtx), right;
  int best = 0;
  int cost, best_cost = 10000;
  int best_right = 0, best_len = 0;
  int i;
  int can_ext;

  if (left < 0 || left > 31)
    return 0;
  if (CONST_INT_P (mask_rtx))
    mask = (unsigned HOST_WIDE_INT) INTVAL (mask_rtx) >> left;
  else
    mask = (unsigned HOST_WIDE_INT) GET_MODE_MASK (SImode) >> left;
  /* Can this be expressed as a right shift / left shift pair?  */
  lsb = ((mask ^ (mask - 1)) >> 1) + 1;
  right = exact_log2 (lsb);
  mask2 = ~(mask + lsb - 1);
  lsb2 = ((mask2 ^ (mask2 - 1)) >> 1) + 1;
  /* mask has no zeroes but trailing zeroes <==> ! mask2 */
  if (! mask2)
    best_cost = shift_insns[right] + shift_insns[right + left];
  /* mask has no trailing zeroes <==> ! right */
  else if (! right && mask2 == ~(lsb2 - 1))
    {
      int late_right = exact_log2 (lsb2);
      best_cost = shift_insns[left + late_right] + shift_insns[late_right];
    }
  /* Try to use zero extend.  */
  if (mask2 == ~(lsb2 - 1))
    {
      int width, first;

      for (width = 8; width <= 16; width += 8)
	{
	  /* Can we zero-extend right away?  */
	  if (lsb2 == (unsigned HOST_WIDE_INT) 1 << width)
	    {
	      cost
		= 1 + ext_shift_insns[right] + ext_shift_insns[left + right];
	      if (cost < best_cost)
		{
		  best = 1;
		  best_cost = cost;
		  best_right = right;
		  best_len = cost;
		  if (attrp)
		    attrp[2] = -1;
		}
	      continue;
	    }
	  /* ??? Could try to put zero extend into initial right shift,
	     or even shift a bit left before the right shift.  */
	  /* Determine value of first part of left shift, to get to the
	     zero extend cut-off point.  */
	  first = width - exact_log2 (lsb2) + right;
	  if (first >= 0 && right + left - first >= 0)
	    {
	      cost = ext_shift_insns[right] + ext_shift_insns[first] + 1
		+ ext_shift_insns[right + left - first];
	      if (cost < best_cost)
		{
		  best = 1;
		  best_cost = cost;
		  best_right = right;
		  best_len = cost;
		  if (attrp)
		    attrp[2] = first;
		}
	    }
	}
    }
  /* Try to use r0 AND pattern */
  for (i = 0; i <= 2; i++)
    {
      if (i > right)
	break;
      if (! CONST_OK_FOR_K08 (mask >> i))
	continue;
      cost = (i != 0) + 2 + ext_shift_insns[left + i];
      if (cost < best_cost)
	{
	  best = 2;
	  best_cost = cost;
	  best_right = i;
	  best_len = cost - 1;
	}
    }
  /* Try to use a scratch register to hold the AND operand.  */
  can_ext = ((mask << left) & ((unsigned HOST_WIDE_INT) 3 << 30)) == 0;
  for (i = 0; i <= 2; i++)
    {
      if (i > right)
	break;
      cost = (i != 0) + (CONST_OK_FOR_I08 (mask >> i) ? 2 : 3)
	+ (can_ext ? ext_shift_insns : shift_insns)[left + i];
      if (cost < best_cost)
	{
	  best = 4 - can_ext;
	  best_cost = cost;
	  best_right = i;
	  best_len = cost - 1 - ! CONST_OK_FOR_I08 (mask >> i);
	}
    }

  if (attrp)
    {
      attrp[0] = best_right;
      attrp[1] = best_len;
    }
  return best;
}

/* This is used in length attributes of the unnamed instructions
   corresponding to shl_and_kind return values of 1 and 2.  */
int
shl_and_length (rtx insn)
{
  rtx set_src, left_rtx, mask_rtx;
  int attributes[3];

  set_src = SET_SRC (XVECEXP (PATTERN (insn), 0, 0));
  left_rtx = XEXP (XEXP (set_src, 0), 1);
  mask_rtx = XEXP (set_src, 1);
  shl_and_kind (left_rtx, mask_rtx, attributes);
  return attributes[1];
}

/* This is used in length attribute of the and_shl_scratch instruction.  */

int
shl_and_scr_length (rtx insn)
{
  rtx set_src = SET_SRC (XVECEXP (PATTERN (insn), 0, 0));
  int len = shift_insns[INTVAL (XEXP (set_src, 1)) & 31];
  rtx op = XEXP (set_src, 0);
  len += shift_insns[INTVAL (XEXP (op, 1)) & 31] + 1;
  op = XEXP (XEXP (op, 0), 0);
  return len + shift_insns[INTVAL (XEXP (op, 1)) & 31];
}

/* Generate rtl for instructions for which shl_and_kind advised a particular
   method of generating them, i.e. returned zero.  */

int
gen_shl_and (rtx dest, rtx left_rtx, rtx mask_rtx, rtx source)
{
  int attributes[3];
  unsigned HOST_WIDE_INT mask;
  int kind = shl_and_kind (left_rtx, mask_rtx, attributes);
  int right, total_shift;
  void (*shift_gen_fun) (int, rtx *) = gen_shifty_hi_op;

  right = attributes[0];
  total_shift = INTVAL (left_rtx) + right;
  mask = (unsigned HOST_WIDE_INT) INTVAL (mask_rtx) >> total_shift;
  switch (kind)
    {
    default:
      return -1;
    case 1:
      {
	int first = attributes[2];
	rtx operands[3];

	if (first < 0)
	  {
	    emit_insn ((mask << right) <= 0xff
		       ? gen_zero_extendqisi2 (dest,
					       gen_lowpart (QImode, source))
		       : gen_zero_extendhisi2 (dest,
					       gen_lowpart (HImode, source)));
	    source = dest;
	  }
	if (source != dest)
	  emit_insn (gen_movsi (dest, source));
	operands[0] = dest;
	if (right)
	  {
	    operands[2] = GEN_INT (right);
	    gen_shifty_hi_op (LSHIFTRT, operands);
	  }
	if (first > 0)
	  {
	    operands[2] = GEN_INT (first);
	    gen_shifty_hi_op (ASHIFT, operands);
	    total_shift -= first;
	    mask <<= first;
	  }
	if (first >= 0)
	  emit_insn (mask <= 0xff
		     ? gen_zero_extendqisi2 (dest, gen_lowpart (QImode, dest))
		     : gen_zero_extendhisi2 (dest, gen_lowpart (HImode, dest)));
	if (total_shift > 0)
	  {
	    operands[2] = GEN_INT (total_shift);
	    gen_shifty_hi_op (ASHIFT, operands);
	  }
	break;
      }
    case 4:
      shift_gen_fun = gen_shifty_op;
    case 3:
      /* If the topmost bit that matters is set, set the topmost bits
	 that don't matter.  This way, we might be able to get a shorter
	 signed constant.  */
      if (mask & ((HOST_WIDE_INT) 1 << (31 - total_shift)))
	mask |= (HOST_WIDE_INT) ~0 << (31 - total_shift);
    case 2:
      /* Don't expand fine-grained when combining, because that will
         make the pattern fail.  */
      if (currently_expanding_to_rtl
	  || reload_in_progress || reload_completed)
	{
	  rtx operands[3];

	  /* Cases 3 and 4 should be handled by this split
	     only while combining  */
	  gcc_assert (kind <= 2);
	  if (right)
	    {
	      emit_insn (gen_lshrsi3 (dest, source, GEN_INT (right)));
	      source = dest;
	    }
	  emit_insn (gen_andsi3 (dest, source, GEN_INT (mask)));
	  if (total_shift)
	    {
	      operands[0] = dest;
	      operands[1] = dest;
	      operands[2] = GEN_INT (total_shift);
	      shift_gen_fun (ASHIFT, operands);
	    }
	  break;
	}
      else
	{
	  int neg = 0;
	  if (kind != 4 && total_shift < 16)
	    {
	      neg = -ext_shift_amounts[total_shift][1];
	      if (neg > 0)
		neg -= ext_shift_amounts[total_shift][2];
	      else
		neg = 0;
	    }
	  emit_insn (gen_and_shl_scratch (dest, source,
					  GEN_INT (right),
					  GEN_INT (mask),
					  GEN_INT (total_shift + neg),
					  GEN_INT (neg)));
	  emit_insn (gen_movsi (dest, dest));
	  break;
	}
    }
  return 0;
}

/* Try to find a good way to implement the combiner pattern
  [(set (match_operand:SI 0 "register_operand" "=r")
        (sign_extract:SI (ashift:SI (match_operand:SI 1 "register_operand" "r")
                                    (match_operand:SI 2 "const_int_operand" "n")
                         (match_operand:SI 3 "const_int_operand" "n")
                         (const_int 0)))
   (clobber (reg:SI T_REG))]
  LEFT_RTX is operand 2 in the above pattern, and SIZE_RTX is operand 3.
  return 0 for simple left / right shift combination.
  return 1 for left shift / 8 bit sign extend / left shift.
  return 2 for left shift / 16 bit sign extend / left shift.
  return 3 for left shift / 8 bit sign extend / shift / sign extend.
  return 4 for left shift / 16 bit sign extend / shift / sign extend.
  return 5 for left shift / 16 bit sign extend / right shift
  return 6 for < 8 bit sign extend / left shift.
  return 7 for < 8 bit sign extend / left shift / single right shift.
  If COSTP is nonzero, assign the calculated cost to *COSTP.  */

int
shl_sext_kind (rtx left_rtx, rtx size_rtx, int *costp)
{
  int left, size, insize, ext;
  int cost = 0, best_cost;
  int kind;

  left = INTVAL (left_rtx);
  size = INTVAL (size_rtx);
  insize = size - left;
  gcc_assert (insize > 0);
  /* Default to left / right shift.  */
  kind = 0;
  best_cost = shift_insns[32 - insize] + ashiftrt_insns[32 - size];
  if (size <= 16)
    {
      /* 16 bit shift / sign extend / 16 bit shift */
      cost = shift_insns[16 - insize] + 1 + ashiftrt_insns[16 - size];
      /* If ashiftrt_insns[16 - size] is 8, this choice will be overridden
	 below, by alternative 3 or something even better.  */
      if (cost < best_cost)
	{
	  kind = 5;
	  best_cost = cost;
	}
    }
  /* Try a plain sign extend between two shifts.  */
  for (ext = 16; ext >= insize; ext -= 8)
    {
      if (ext <= size)
	{
	  cost = ext_shift_insns[ext - insize] + 1 + shift_insns[size - ext];
	  if (cost < best_cost)
	    {
	      kind = ext / (unsigned) 8;
	      best_cost = cost;
	    }
	}
      /* Check if we can do a sloppy shift with a final signed shift
	 restoring the sign.  */
      if (EXT_SHIFT_SIGNED (size - ext))
	cost = ext_shift_insns[ext - insize] + ext_shift_insns[size - ext] + 1;
      /* If not, maybe it's still cheaper to do the second shift sloppy,
	 and do a final sign extend?  */
      else if (size <= 16)
	cost = ext_shift_insns[ext - insize] + 1
	  + ext_shift_insns[size > ext ? size - ext : ext - size] + 1;
      else
	continue;
      if (cost < best_cost)
	{
	  kind = ext / (unsigned) 8 + 2;
	  best_cost = cost;
	}
    }
  /* Check if we can sign extend in r0 */
  if (insize < 8)
    {
      cost = 3 + shift_insns[left];
      if (cost < best_cost)
	{
	  kind = 6;
	  best_cost = cost;
	}
      /* Try the same with a final signed shift.  */
      if (left < 31)
	{
	  cost = 3 + ext_shift_insns[left + 1] + 1;
	  if (cost < best_cost)
	    {
	      kind = 7;
	      best_cost = cost;
	    }
	}
    }
  if (TARGET_SH3)
    {
      /* Try to use a dynamic shift.  */
      cost = shift_insns[32 - insize] + 1 + SH_DYNAMIC_SHIFT_COST;
      if (cost < best_cost)
	{
	  kind = 0;
	  best_cost = cost;
	}
    }
  if (costp)
    *costp = cost;
  return kind;
}

/* Function to be used in the length attribute of the instructions
   implementing this pattern.  */

int
shl_sext_length (rtx insn)
{
  rtx set_src, left_rtx, size_rtx;
  int cost;

  set_src = SET_SRC (XVECEXP (PATTERN (insn), 0, 0));
  left_rtx = XEXP (XEXP (set_src, 0), 1);
  size_rtx = XEXP (set_src, 1);
  shl_sext_kind (left_rtx, size_rtx, &cost);
  return cost;
}

/* Generate rtl for this pattern */

int
gen_shl_sext (rtx dest, rtx left_rtx, rtx size_rtx, rtx source)
{
  int kind;
  int left, size, insize, cost;
  rtx operands[3];

  kind = shl_sext_kind (left_rtx, size_rtx, &cost);
  left = INTVAL (left_rtx);
  size = INTVAL (size_rtx);
  insize = size - left;
  switch (kind)
    {
    case 1:
    case 2:
    case 3:
    case 4:
      {
	int ext = kind & 1 ? 8 : 16;
	int shift2 = size - ext;

	/* Don't expand fine-grained when combining, because that will
	   make the pattern fail.  */
	if (! currently_expanding_to_rtl
	    && ! reload_in_progress && ! reload_completed)
	  {
	    emit_insn (gen_shl_sext_ext (dest, source, left_rtx, size_rtx));
	    emit_insn (gen_movsi (dest, source));
	    break;
	  }
	if (dest != source)
	  emit_insn (gen_movsi (dest, source));
	operands[0] = dest;
	if (ext - insize)
	  {
	    operands[2] = GEN_INT (ext - insize);
	    gen_shifty_hi_op (ASHIFT, operands);
	  }
	emit_insn (kind & 1
		   ? gen_extendqisi2 (dest, gen_lowpart (QImode, dest))
		   : gen_extendhisi2 (dest, gen_lowpart (HImode, dest)));
	if (kind <= 2)
	  {
	    if (shift2)
	      {
		operands[2] = GEN_INT (shift2);
		gen_shifty_op (ASHIFT, operands);
	      }
	  }
	else
	  {
	    if (shift2 > 0)
	      {
		if (EXT_SHIFT_SIGNED (shift2))
		  {
		    operands[2] = GEN_INT (shift2 + 1);
		    gen_shifty_op (ASHIFT, operands);
		    operands[2] = const1_rtx;
		    gen_shifty_op (ASHIFTRT, operands);
		    break;
		  }
		operands[2] = GEN_INT (shift2);
		gen_shifty_hi_op (ASHIFT, operands);
	      }
	    else if (shift2)
	      {
		operands[2] = GEN_INT (-shift2);
		gen_shifty_hi_op (LSHIFTRT, operands);
	      }
	    emit_insn (size <= 8
		       ? gen_extendqisi2 (dest, gen_lowpart (QImode, dest))
		       : gen_extendhisi2 (dest, gen_lowpart (HImode, dest)));
	  }
	break;
      }
    case 5:
      {
	int i = 16 - size;
	if (! currently_expanding_to_rtl
	    && ! reload_in_progress && ! reload_completed)
	  emit_insn (gen_shl_sext_ext (dest, source, left_rtx, size_rtx));
	else
	  {
	    operands[0] = dest;
	    operands[2] = GEN_INT (16 - insize);
	    gen_shifty_hi_op (ASHIFT, operands);
	    emit_insn (gen_extendhisi2 (dest, gen_lowpart (HImode, dest)));
	  }
	/* Don't use gen_ashrsi3 because it generates new pseudos.  */
	while (--i >= 0)
	  gen_ashift (ASHIFTRT, 1, dest);
	break;
      }
    case 6:
    case 7:
      /* Don't expand fine-grained when combining, because that will
	 make the pattern fail.  */
      if (! currently_expanding_to_rtl
	  && ! reload_in_progress && ! reload_completed)
	{
	  emit_insn (gen_shl_sext_ext (dest, source, left_rtx, size_rtx));
	  emit_insn (gen_movsi (dest, source));
	  break;
	}
      emit_insn (gen_andsi3 (dest, source, GEN_INT ((1 << insize) - 1)));
      emit_insn (gen_xorsi3 (dest, dest, GEN_INT (1 << (insize - 1))));
      emit_insn (gen_addsi3 (dest, dest, GEN_INT (-1 << (insize - 1))));
      operands[0] = dest;
      operands[2] = kind == 7 ? GEN_INT (left + 1) : left_rtx;
      gen_shifty_op (ASHIFT, operands);
      if (kind == 7)
	emit_insn (gen_ashrsi3_k (dest, dest, const1_rtx));
      break;
    default:
      return -1;
    }
  return 0;
}

/* Prefix a symbol_ref name with "datalabel".  */

rtx
gen_datalabel_ref (rtx sym)
{
  const char *str;

  if (GET_CODE (sym) == LABEL_REF)
    return gen_rtx_CONST (GET_MODE (sym),
			  gen_rtx_UNSPEC (GET_MODE (sym),
					  gen_rtvec (1, sym),
					  UNSPEC_DATALABEL));

  gcc_assert (GET_CODE (sym) == SYMBOL_REF);

  str = XSTR (sym, 0);
  /* Share all SYMBOL_REF strings with the same value - that is important
     for cse.  */
  str = IDENTIFIER_POINTER (get_identifier (str));
  XSTR (sym, 0) = str;

  return sym;
}


static alloc_pool label_ref_list_pool;

typedef struct label_ref_list_d
{
  rtx label;
  struct label_ref_list_d *next;
} *label_ref_list_t;

/* The SH cannot load a large constant into a register, constants have to
   come from a pc relative load.  The reference of a pc relative load
   instruction must be less than 1k in front of the instruction.  This
   means that we often have to dump a constant inside a function, and
   generate code to branch around it.

   It is important to minimize this, since the branches will slow things
   down and make things bigger.

   Worst case code looks like:

   mov.l L1,rn
   bra   L2
   nop
   align
   L1:   .long value
   L2:
   ..

   mov.l L3,rn
   bra   L4
   nop
   align
   L3:   .long value
   L4:
   ..

   We fix this by performing a scan before scheduling, which notices which
   instructions need to have their operands fetched from the constant table
   and builds the table.

   The algorithm is:

   scan, find an instruction which needs a pcrel move.  Look forward, find the
   last barrier which is within MAX_COUNT bytes of the requirement.
   If there isn't one, make one.  Process all the instructions between
   the find and the barrier.

   In the above example, we can tell that L3 is within 1k of L1, so
   the first move can be shrunk from the 3 insn+constant sequence into
   just 1 insn, and the constant moved to L3 to make:

   mov.l        L1,rn
   ..
   mov.l        L3,rn
   bra          L4
   nop
   align
   L3:.long value
   L4:.long value

   Then the second move becomes the target for the shortening process.  */

typedef struct
{
  rtx value;			/* Value in table.  */
  rtx label;			/* Label of value.  */
  label_ref_list_t wend;	/* End of window.  */
  enum machine_mode mode;	/* Mode of value.  */

  /* True if this constant is accessed as part of a post-increment
     sequence.  Note that HImode constants are never accessed in this way.  */
  bool part_of_sequence_p;
} pool_node;

/* The maximum number of constants that can fit into one pool, since
   constants in the range 0..510 are at least 2 bytes long, and in the
   range from there to 1018 at least 4 bytes.  */

#define MAX_POOL_SIZE 372
static pool_node pool_vector[MAX_POOL_SIZE];
static int pool_size;
static rtx pool_window_label;
static int pool_window_last;

static int max_labelno_before_reorg;

/* ??? If we need a constant in HImode which is the truncated value of a
   constant we need in SImode, we could combine the two entries thus saving
   two bytes.  Is this common enough to be worth the effort of implementing
   it?  */

/* ??? This stuff should be done at the same time that we shorten branches.
   As it is now, we must assume that all branches are the maximum size, and
   this causes us to almost always output constant pools sooner than
   necessary.  */

/* Add a constant to the pool and return its label.  */

static rtx
add_constant (rtx x, enum machine_mode mode, rtx last_value)
{
  int i;
  rtx lab, new_rtx;
  label_ref_list_t ref, newref;

  /* First see if we've already got it.  */
  for (i = 0; i < pool_size; i++)
    {
      if (x->code == pool_vector[i].value->code
	  && mode == pool_vector[i].mode)
	{
	  if (x->code == CODE_LABEL)
	    {
	      if (XINT (x, 3) != XINT (pool_vector[i].value, 3))
		continue;
	    }
	  if (rtx_equal_p (x, pool_vector[i].value))
	    {
	      lab = new_rtx = 0;
	      if (! last_value
		  || ! i
		  || ! rtx_equal_p (last_value, pool_vector[i-1].value))
		{
		  new_rtx = gen_label_rtx ();
		  LABEL_REFS (new_rtx) = pool_vector[i].label;
		  pool_vector[i].label = lab = new_rtx;
		}
	      if (lab && pool_window_label)
		{
		  newref = (label_ref_list_t) pool_alloc (label_ref_list_pool);
		  newref->label = pool_window_label;
		  ref = pool_vector[pool_window_last].wend;
		  newref->next = ref;
		  pool_vector[pool_window_last].wend = newref;
		}
	      if (new_rtx)
		pool_window_label = new_rtx;
	      pool_window_last = i;
	      return lab;
	    }
	}
    }

  /* Need a new one.  */
  pool_vector[pool_size].value = x;
  if (last_value && rtx_equal_p (last_value, pool_vector[pool_size - 1].value))
    {
      lab = 0;
      pool_vector[pool_size - 1].part_of_sequence_p = true;
    }
  else
    lab = gen_label_rtx ();
  pool_vector[pool_size].mode = mode;
  pool_vector[pool_size].label = lab;
  pool_vector[pool_size].wend = NULL;
  pool_vector[pool_size].part_of_sequence_p = (lab == 0);
  if (lab && pool_window_label)
    {
      newref = (label_ref_list_t) pool_alloc (label_ref_list_pool);
      newref->label = pool_window_label;
      ref = pool_vector[pool_window_last].wend;
      newref->next = ref;
      pool_vector[pool_window_last].wend = newref;
    }
  if (lab)
    pool_window_label = lab;
  pool_window_last = pool_size;
  pool_size++;
  return lab;
}

/* Output the literal table.  START, if nonzero, is the first instruction
   this table is needed for, and also indicates that there is at least one
   casesi_worker_2 instruction; We have to emit the operand3 labels from
   these insns at a 4-byte  aligned position.  BARRIER is the barrier
   after which we are to place the table.  */

static void
dump_table (rtx start, rtx barrier)
{
  rtx scan = barrier;
  int i;
  int need_align = 1;
  rtx lab;
  label_ref_list_t ref;
  int have_df = 0;

  /* Do two passes, first time dump out the HI sized constants.  */

  for (i = 0; i < pool_size; i++)
    {
      pool_node *p = &pool_vector[i];

      if (p->mode == HImode)
	{
	  if (need_align)
	    {
	      scan = emit_insn_after (gen_align_2 (), scan);
	      need_align = 0;
	    }
	  for (lab = p->label; lab; lab = LABEL_REFS (lab))
	    scan = emit_label_after (lab, scan);
	  scan = emit_insn_after (gen_consttable_2 (p->value, const0_rtx),
				  scan);
	  for (ref = p->wend; ref; ref = ref->next)
	    {
	      lab = ref->label;
	      scan = emit_insn_after (gen_consttable_window_end (lab), scan);
	    }
	}
      else if (p->mode == DFmode)
	have_df = 1;
    }

  need_align = 1;

  if (start)
    {
      scan = emit_insn_after (gen_align_4 (), scan);
      need_align = 0;
      for (; start != barrier; start = NEXT_INSN (start))
	if (NONJUMP_INSN_P (start)
	    && recog_memoized (start) == CODE_FOR_casesi_worker_2)
	  {
	    rtx src = SET_SRC (XVECEXP (PATTERN (start), 0, 0));
	    rtx lab = XEXP (XVECEXP (src, 0, 3), 0);

	    scan = emit_label_after (lab, scan);
	  }
    }
  if (TARGET_FMOVD && TARGET_ALIGN_DOUBLE && have_df)
    {
      rtx align_insn = NULL_RTX;

      scan = emit_label_after (gen_label_rtx (), scan);
      scan = emit_insn_after (gen_align_log (GEN_INT (3)), scan);
      need_align = 0;

      for (i = 0; i < pool_size; i++)
	{
	  pool_node *p = &pool_vector[i];

	  switch (p->mode)
	    {
	    case HImode:
	      break;
	    case SImode:
	    case SFmode:
	      if (align_insn && !p->part_of_sequence_p)
		{
		  for (lab = p->label; lab; lab = LABEL_REFS (lab))
		    emit_label_before (lab, align_insn);
		  emit_insn_before (gen_consttable_4 (p->value, const0_rtx),
				    align_insn);
		  for (ref = p->wend; ref; ref = ref->next)
		    {
		      lab = ref->label;
		      emit_insn_before (gen_consttable_window_end (lab),
					align_insn);
		    }
		  delete_insn (align_insn);
		  align_insn = NULL_RTX;
		  continue;
		}
	      else
		{
		  for (lab = p->label; lab; lab = LABEL_REFS (lab))
		    scan = emit_label_after (lab, scan);
		  scan = emit_insn_after (gen_consttable_4 (p->value,
							    const0_rtx), scan);
		  need_align = ! need_align;
		}
	      break;
	    case DFmode:
	      if (need_align)
		{
		  scan = emit_insn_after (gen_align_log (GEN_INT (3)), scan);
		  align_insn = scan;
		  need_align = 0;
		}
	    case DImode:
	      for (lab = p->label; lab; lab = LABEL_REFS (lab))
		scan = emit_label_after (lab, scan);
	      scan = emit_insn_after (gen_consttable_8 (p->value, const0_rtx),
				      scan);
	      break;
	    default:
	      gcc_unreachable ();
	    }

	  if (p->mode != HImode)
	    {
	      for (ref = p->wend; ref; ref = ref->next)
		{
		  lab = ref->label;
		  scan = emit_insn_after (gen_consttable_window_end (lab),
					  scan);
		}
	    }
	}

      pool_size = 0;
    }

  for (i = 0; i < pool_size; i++)
    {
      pool_node *p = &pool_vector[i];

      switch (p->mode)
	{
	case HImode:
	  break;
	case SImode:
	case SFmode:
	  if (need_align)
	    {
	      need_align = 0;
	      scan = emit_label_after (gen_label_rtx (), scan);
	      scan = emit_insn_after (gen_align_4 (), scan);
	    }
	  for (lab = p->label; lab; lab = LABEL_REFS (lab))
	    scan = emit_label_after (lab, scan);
	  scan = emit_insn_after (gen_consttable_4 (p->value, const0_rtx),
				  scan);
	  break;
	case DFmode:
	case DImode:
	  if (need_align)
	    {
	      need_align = 0;
	      scan = emit_label_after (gen_label_rtx (), scan);
	      scan = emit_insn_after (gen_align_4 (), scan);
	    }
	  for (lab = p->label; lab; lab = LABEL_REFS (lab))
	    scan = emit_label_after (lab, scan);
	  scan = emit_insn_after (gen_consttable_8 (p->value, const0_rtx),
				  scan);
	  break;
	default:
	  gcc_unreachable ();
	}

      if (p->mode != HImode)
	{
	  for (ref = p->wend; ref; ref = ref->next)
	    {
	      lab = ref->label;
	      scan = emit_insn_after (gen_consttable_window_end (lab), scan);
	    }
	}
    }

  scan = emit_insn_after (gen_consttable_end (), scan);
  scan = emit_barrier_after (scan);
  pool_size = 0;
  pool_window_label = NULL_RTX;
  pool_window_last = 0;
}

/* Return nonzero if constant would be an ok source for a
   mov.w instead of a mov.l.  */

static int
hi_const (rtx src)
{
  return (CONST_INT_P (src)
	  && INTVAL (src) >= -32768
	  && INTVAL (src) <= 32767);
}

#define MOVA_LABELREF(mova) XVECEXP (SET_SRC (PATTERN (mova)), 0, 0)

/* Nonzero if the insn is a move instruction which needs to be fixed.  */

/* ??? For a DImode/DFmode moves, we don't need to fix it if each half of the
   CONST_DOUBLE input value is CONST_OK_FOR_I08.  For a SFmode move, we don't
   need to fix it if the input value is CONST_OK_FOR_I08.  */

static int
broken_move (rtx insn)
{
  if (NONJUMP_INSN_P (insn))
    {
      rtx pat = PATTERN (insn);
      if (GET_CODE (pat) == PARALLEL)
	pat = XVECEXP (pat, 0, 0);
      if (GET_CODE (pat) == SET
	  /* We can load any 8-bit value if we don't care what the high
	     order bits end up as.  */
	  && GET_MODE (SET_DEST (pat)) != QImode
	  && (CONSTANT_P (SET_SRC (pat))
	      /* Match mova_const.  */
	      || (GET_CODE (SET_SRC (pat)) == UNSPEC
		  && XINT (SET_SRC (pat), 1) == UNSPEC_MOVA
		  && GET_CODE (XVECEXP (SET_SRC (pat), 0, 0)) == CONST))
	  && ! (TARGET_SH2E
		&& GET_CODE (SET_SRC (pat)) == CONST_DOUBLE
		&& (fp_zero_operand (SET_SRC (pat))
		    || fp_one_operand (SET_SRC (pat)))
		/* In general we don't know the current setting of fpscr, so disable fldi.
		   There is an exception if this was a register-register move
		   before reload - and hence it was ascertained that we have
		   single precision setting - and in a post-reload optimization
		   we changed this to do a constant load.  In that case
		   we don't have an r0 clobber, hence we must use fldi.  */
		&& (TARGET_FMOVD
		    || (GET_CODE (XEXP (XVECEXP (PATTERN (insn), 0, 2), 0))
			== SCRATCH))
		&& REG_P (SET_DEST (pat))
		&& FP_REGISTER_P (REGNO (SET_DEST (pat))))
	  && ! (TARGET_SH2A
		&& GET_MODE (SET_DEST (pat)) == SImode
		&& (satisfies_constraint_I20 (SET_SRC (pat))
		   || satisfies_constraint_I28 (SET_SRC (pat))))
	  && ! satisfies_constraint_I08 (SET_SRC (pat)))
	return 1;
    }

  return 0;
}

static int
mova_p (rtx insn)
{
  return (NONJUMP_INSN_P (insn)
	  && GET_CODE (PATTERN (insn)) == SET
	  && GET_CODE (SET_SRC (PATTERN (insn))) == UNSPEC
	  && XINT (SET_SRC (PATTERN (insn)), 1) == UNSPEC_MOVA
	  /* Don't match mova_const.  */
	  && GET_CODE (MOVA_LABELREF (insn)) == LABEL_REF);
}

/* Fix up a mova from a switch that went out of range.  */
static void
fixup_mova (rtx mova)
{
  PUT_MODE (XEXP (MOVA_LABELREF (mova), 0), QImode);
  if (! flag_pic)
    {
      SET_SRC (PATTERN (mova)) = MOVA_LABELREF (mova);
      INSN_CODE (mova) = -1;
    }
  else
    {
      rtx worker = mova;
      rtx lab = gen_label_rtx ();
      rtx wpat, wpat0, wpat1, wsrc, target, base, diff;

      do
	{
	  worker = NEXT_INSN (worker);
	  gcc_assert (worker
		      && !LABEL_P (worker)
		      && !JUMP_P (worker));
	} while (NOTE_P (worker)
		 || recog_memoized (worker) != CODE_FOR_casesi_worker_1);
      wpat = PATTERN (worker);
      wpat0 = XVECEXP (wpat, 0, 0);
      wpat1 = XVECEXP (wpat, 0, 1);
      wsrc = SET_SRC (wpat0);
      PATTERN (worker) = (gen_casesi_worker_2
			  (SET_DEST (wpat0), XVECEXP (wsrc, 0, 1),
			   XEXP (XVECEXP (wsrc, 0, 2), 0), lab,
			   XEXP (wpat1, 0)));
      INSN_CODE (worker) = -1;
      target = XVECEXP (SET_SRC (PATTERN (mova)), 0, 0);
      base = gen_rtx_LABEL_REF (Pmode, lab);
      diff = gen_rtx_UNSPEC (Pmode, gen_rtvec (2, target, base), UNSPEC_SYMOFF);
      SET_SRC (PATTERN (mova)) = gen_rtx_CONST (Pmode, diff);
      INSN_CODE (mova) = -1;
    }
}

/* NEW_MOVA is a mova we've just encountered while scanning forward.  Update
   *num_mova, and check if the new mova is not nested within the first one.
   return 0 if *first_mova was replaced, 1 if new_mova was replaced,
   2 if new_mova has been assigned to *first_mova, -1 otherwise..  */
static int
untangle_mova (int *num_mova, rtx *first_mova, rtx new_mova)
{
  int n_addr = 0; /* Initialization to shut up spurious warning.  */
  int f_target, n_target = 0; /* Likewise.  */

  if (optimize)
    {
      /* If NEW_MOVA has no address yet, it will be handled later.  */
      if (INSN_ADDRESSES_SIZE() <= (unsigned) INSN_UID (new_mova))
	return -1;

      n_addr = INSN_ADDRESSES (INSN_UID (new_mova));
      n_target = INSN_ADDRESSES (INSN_UID (XEXP (MOVA_LABELREF (new_mova), 0)));
      if (n_addr > n_target || n_addr + 1022 < n_target)
	{
	  /* Change the mova into a load.
	     broken_move will then return true for it.  */
	  fixup_mova (new_mova);
	  return 1;
	}
    }
  if (!(*num_mova)++)
    {
      *first_mova = new_mova;
      return 2;
    }
  if (!optimize
      || ((f_target
	   = INSN_ADDRESSES (INSN_UID (XEXP (MOVA_LABELREF (*first_mova), 0))))
	  >= n_target))
    return -1;

  (*num_mova)--;
  if (f_target - INSN_ADDRESSES (INSN_UID (*first_mova))
      > n_target - n_addr)
    {
      fixup_mova (*first_mova);
      return 0;
    }
  else
    {
      fixup_mova (new_mova);
      return 1;
    }
}

/* Find the last barrier from insn FROM which is close enough to hold the
   constant pool.  If we can't find one, then create one near the end of
   the range.  */

static rtx
find_barrier (int num_mova, rtx mova, rtx from)
{
  int count_si = 0;
  int count_hi = 0;
  int found_hi = 0;
  int found_si = 0;
  int found_di = 0;
  int hi_align = 2;
  int si_align = 2;
  int leading_mova = num_mova;
  rtx barrier_before_mova = 0, found_barrier = 0, good_barrier = 0;
  int si_limit;
  int hi_limit;
  rtx orig = from;
  rtx last_got = NULL_RTX;
<<<<<<< HEAD
=======
  rtx last_symoff = NULL_RTX;
>>>>>>> 6e7f08ad

  /* For HImode: range is 510, add 4 because pc counts from address of
     second instruction after this one, subtract 2 for the jump instruction
     that we may need to emit before the table, subtract 2 for the instruction
     that fills the jump delay slot (in very rare cases, reorg will take an
     instruction from after the constant pool or will leave the delay slot
     empty).  This gives 510.
     For SImode: range is 1020, add 4 because pc counts from address of
     second instruction after this one, subtract 2 in case pc is 2 byte
     aligned, subtract 2 for the jump instruction that we may need to emit
     before the table, subtract 2 for the instruction that fills the jump
     delay slot.  This gives 1018.  */

  /* The branch will always be shortened now that the reference address for
     forward branches is the successor address, thus we need no longer make
     adjustments to the [sh]i_limit for -O0.  */

  si_limit = 1018;
  hi_limit = 510;

  while (from && count_si < si_limit && count_hi < hi_limit)
    {
      int inc = get_attr_length (from);
      int new_align = 1;

      /* If this is a label that existed at the time of the compute_alignments
	 call, determine the alignment.  N.B.  When find_barrier recurses for
	 an out-of-reach mova, we might see labels at the start of previously
	 inserted constant tables.  */
      if (LABEL_P (from)
	  && CODE_LABEL_NUMBER (from) <= max_labelno_before_reorg)
	{
	  if (optimize)
	    new_align = 1 << label_to_alignment (from);
	  else if (BARRIER_P (prev_nonnote_insn (from)))
	    new_align = 1 << barrier_align (from);
	  else
	    new_align = 1;
	  inc = 0;
	}
      /* In case we are scanning a constant table because of recursion, check
	 for explicit alignments.  If the table is long, we might be forced
	 to emit the new table in front of it; the length of the alignment
	 might be the last straw.  */
      else if (NONJUMP_INSN_P (from)
	       && GET_CODE (PATTERN (from)) == UNSPEC_VOLATILE
	       && XINT (PATTERN (from), 1) == UNSPECV_ALIGN)
	new_align = INTVAL (XVECEXP (PATTERN (from), 0, 0));
      /* When we find the end of a constant table, paste the new constant
	 at the end.  That is better than putting it in front because
	 this way, we don't need extra alignment for adding a 4-byte-aligned
	 mov(a) label to a 2/4 or 8/4 byte aligned table.  */
      else if (NONJUMP_INSN_P (from)
	       && GET_CODE (PATTERN (from)) == UNSPEC_VOLATILE
	       && XINT (PATTERN (from), 1) == UNSPECV_CONST_END)
	return from;

      if (BARRIER_P (from))
	{
	  rtx next;

	  found_barrier = from;

	  /* If we are at the end of the function, or in front of an alignment
	     instruction, we need not insert an extra alignment.  We prefer
	     this kind of barrier.  */
	  if (barrier_align (from) > 2)
	    good_barrier = from;

	  /* If we are at the end of a hot/cold block, dump the constants
	     here.  */
	  next = NEXT_INSN (from);
	  if (next
	      && NOTE_P (next)
	      && NOTE_KIND (next) == NOTE_INSN_SWITCH_TEXT_SECTIONS)
	    break;
	}

      if (broken_move (from))
	{
	  rtx pat, src, dst;
	  enum machine_mode mode;

	  pat = PATTERN (from);
	  if (GET_CODE (pat) == PARALLEL)
	    pat = XVECEXP (pat, 0, 0);
	  src = SET_SRC (pat);
	  dst = SET_DEST (pat);
	  mode = GET_MODE (dst);

	  /* GOT pcrelat setting comes in pair of
	     mova	.L8,r0
	     mov.l	.L8,r12
	     instructions.  (plus add r0,r12).
	     Remember if we see one without the other.  */
          if (GET_CODE (src) == UNSPEC && PIC_ADDR_P (XVECEXP (src, 0, 0)))
            last_got = last_got ? NULL_RTX : from;
          else if (PIC_ADDR_P (src))
            last_got = last_got ? NULL_RTX : from;

	  /* We must explicitly check the mode, because sometimes the
	     front end will generate code to load unsigned constants into
	     HImode targets without properly sign extending them.  */
	  if (mode == HImode
	      || (mode == SImode && hi_const (src) && REGNO (dst) != FPUL_REG))
	    {
	      found_hi += 2;
	      /* We put the short constants before the long constants, so
		 we must count the length of short constants in the range
		 for the long constants.  */
	      /* ??? This isn't optimal, but is easy to do.  */
	      si_limit -= 2;
	    }
	  else
	    {
	      /* We dump DF/DI constants before SF/SI ones, because
		 the limit is the same, but the alignment requirements
		 are higher.  We may waste up to 4 additional bytes
		 for alignment, and the DF/DI constant may have
		 another SF/SI constant placed before it.  */
	      if (TARGET_SHCOMPACT
		  && ! found_di
		  && (mode == DFmode || mode == DImode))
		{
		  found_di = 1;
		  si_limit -= 8;
		}
	      while (si_align > 2 && found_si + si_align - 2 > count_si)
		si_align >>= 1;
	      if (found_si > count_si)
		count_si = found_si;
	      found_si += GET_MODE_SIZE (mode);
	      if (num_mova)
		si_limit -= GET_MODE_SIZE (mode);
	    }
	}

      if (mova_p (from))
	{
	  switch (untangle_mova (&num_mova, &mova, from))
	    {
	      case 1:
		if (flag_pic)
		  {
		    rtx src = SET_SRC (PATTERN (from));
		    if (GET_CODE (src) == CONST
			&& GET_CODE (XEXP (src, 0)) == UNSPEC
			&& XINT (XEXP (src, 0), 1) == UNSPEC_SYMOFF)
		      last_symoff = from;
		  }
		break;
	      case 0:	return find_barrier (0, 0, mova);
	      case 2:
		{
		  leading_mova = 0;
		  barrier_before_mova
		    = good_barrier ? good_barrier : found_barrier;
		}
	      default:	break;
	    }
	  if (found_si > count_si)
	    count_si = found_si;
	}
      else if (JUMP_TABLE_DATA_P (from))
	{
	  if ((num_mova > 1 && GET_MODE (prev_nonnote_insn (from)) == VOIDmode)
	      || (num_mova
		  && (prev_nonnote_insn (from)
		      == XEXP (MOVA_LABELREF (mova), 0))))
	    num_mova--;
	  if (barrier_align (next_real_insn (from)) == align_jumps_log)
	    {
	      /* We have just passed the barrier in front of the
		 ADDR_DIFF_VEC, which is stored in found_barrier.  Since
		 the ADDR_DIFF_VEC is accessed as data, just like our pool
		 constants, this is a good opportunity to accommodate what
		 we have gathered so far.
		 If we waited any longer, we could end up at a barrier in
		 front of code, which gives worse cache usage for separated
		 instruction / data caches.  */
	      good_barrier = found_barrier;
	      break;
	    }
	  else
	    {
	      rtx body = PATTERN (from);
	      inc = XVECLEN (body, 1) * GET_MODE_SIZE (GET_MODE (body));
	    }
	}
      /* For the SH1, we generate alignments even after jumps-around-jumps.  */
      else if (JUMP_P (from)
	       && ! TARGET_SH2
	       && ! TARGET_SMALLCODE)
	new_align = 4;

      /* There is a possibility that a bf is transformed into a bf/s by the
	 delay slot scheduler.  */
      if (JUMP_P (from) && !JUMP_TABLE_DATA_P (from) 
	  && get_attr_type (from) == TYPE_CBRANCH
	  && GET_CODE (PATTERN (NEXT_INSN (PREV_INSN (from)))) != SEQUENCE)
	inc += 2;

      if (found_si)
	{
	  count_si += inc;
	  if (new_align > si_align)
	    {
	      si_limit -= (count_si - 1) & (new_align - si_align);
	      si_align = new_align;
	    }
	  count_si = (count_si + new_align - 1) & -new_align;
	}
      if (found_hi)
	{
	  count_hi += inc;
	  if (new_align > hi_align)
	    {
	      hi_limit -= (count_hi - 1) & (new_align - hi_align);
	      hi_align = new_align;
	    }
	  count_hi = (count_hi + new_align - 1) & -new_align;
	}
      from = NEXT_INSN (from);
    }

  if (num_mova)
    {
      if (leading_mova)
	{
	  /* Try as we might, the leading mova is out of range.  Change
	     it into a load (which will become a pcload) and retry.  */
	  fixup_mova (mova);
	  return find_barrier (0, 0, mova);
	}
      else
	{
	  /* Insert the constant pool table before the mova instruction,
	     to prevent the mova label reference from going out of range.  */
	  from = mova;
	  good_barrier = found_barrier = barrier_before_mova;
	}
    }

  if (found_barrier)
    {
      if (good_barrier && next_real_insn (found_barrier))
	found_barrier = good_barrier;
    }
  else
    {
      /* We didn't find a barrier in time to dump our stuff,
	 so we'll make one.  */
      rtx label = gen_label_rtx ();

      /* Don't emit a constant table in the middle of insns for
	 casesi_worker_2.  This is a bit overkill but is enough
	 because casesi_worker_2 wouldn't appear so frequently.  */
      if (last_symoff)
	from = last_symoff;

      /* If we exceeded the range, then we must back up over the last
	 instruction we looked at.  Otherwise, we just need to undo the
	 NEXT_INSN at the end of the loop.  */
      if (PREV_INSN (from) != orig
	  && (count_hi > hi_limit || count_si > si_limit))
	from = PREV_INSN (PREV_INSN (from));
      else
	from = PREV_INSN (from);

      /* Don't emit a constant table int the middle of global pointer setting,
	 since that that would move the addressing base GOT into another table. 
	 We need the first mov instruction before the _GLOBAL_OFFSET_TABLE_
	 in the pool anyway, so just move up the whole constant pool.  */
      if (last_got)
        from = PREV_INSN (last_got);

      /* Don't insert the constant pool table at the position which
	 may be the landing pad.  */
      if (flag_exceptions
	  && CALL_P (from)
	  && find_reg_note (from, REG_EH_REGION, NULL_RTX))
	from = PREV_INSN (from);

      /* Walk back to be just before any jump or label.
	 Putting it before a label reduces the number of times the branch
	 around the constant pool table will be hit.  Putting it before
	 a jump makes it more likely that the bra delay slot will be
	 filled.  */
      while (NOTE_P (from) || JUMP_P (from)
	     || LABEL_P (from))
	from = PREV_INSN (from);

      from = emit_jump_insn_after (gen_jump (label), from);
      JUMP_LABEL (from) = label;
      LABEL_NUSES (label) = 1;
      found_barrier = emit_barrier_after (from);
      emit_label_after (label, found_barrier);
    }

  return found_barrier;
}

/* If the instruction INSN is implemented by a special function, and we can
   positively find the register that is used to call the sfunc, and this
   register is not used anywhere else in this instruction - except as the
   destination of a set, return this register; else, return 0.  */
rtx
sfunc_uses_reg (rtx insn)
{
  int i;
  rtx pattern, part, reg_part, reg;

  if (!NONJUMP_INSN_P (insn))
    return 0;
  pattern = PATTERN (insn);
  if (GET_CODE (pattern) != PARALLEL || get_attr_type (insn) != TYPE_SFUNC)
    return 0;

  for (reg_part = 0, i = XVECLEN (pattern, 0) - 1; i >= 1; i--)
    {
      part = XVECEXP (pattern, 0, i);
      if (GET_CODE (part) == USE && GET_MODE (XEXP (part, 0)) == SImode)
	reg_part = part;
    }
  if (! reg_part)
    return 0;
  reg = XEXP (reg_part, 0);
  for (i = XVECLEN (pattern, 0) - 1; i >= 0; i--)
    {
      part = XVECEXP (pattern, 0, i);
      if (part == reg_part || GET_CODE (part) == CLOBBER)
	continue;
      if (reg_mentioned_p (reg, ((GET_CODE (part) == SET
				  && REG_P (SET_DEST (part)))
				 ? SET_SRC (part) : part)))
	return 0;
    }
  return reg;
}

/* See if the only way in which INSN uses REG is by calling it, or by
   setting it while calling it.  Set *SET to a SET rtx if the register
   is set by INSN.  */

static int
noncall_uses_reg (rtx reg, rtx insn, rtx *set)
{
  rtx pattern, reg2;

  *set = NULL_RTX;

  reg2 = sfunc_uses_reg (insn);
  if (reg2 && REGNO (reg2) == REGNO (reg))
    {
      pattern = single_set (insn);
      if (pattern
	  && REG_P (SET_DEST (pattern))
	  && REGNO (reg) == REGNO (SET_DEST (pattern)))
	*set = pattern;
      return 0;
    }
  if (!CALL_P (insn))
    {
      /* We don't use rtx_equal_p because we don't care if the mode is
	 different.  */
      pattern = single_set (insn);
      if (pattern
	  && REG_P (SET_DEST (pattern))
	  && REGNO (reg) == REGNO (SET_DEST (pattern)))
	{
	  rtx par, part;
	  int i;

	  *set = pattern;
	  par = PATTERN (insn);
	  if (GET_CODE (par) == PARALLEL)
	    for (i = XVECLEN (par, 0) - 1; i >= 0; i--)
	      {
		part = XVECEXP (par, 0, i);
		if (GET_CODE (part) != SET && reg_mentioned_p (reg, part))
		  return 1;
	      }
	  return reg_mentioned_p (reg, SET_SRC (pattern));
	}

      return 1;
    }

  pattern = PATTERN (insn);

  if (GET_CODE (pattern) == PARALLEL)
    {
      int i;

      for (i = XVECLEN (pattern, 0) - 1; i >= 1; i--)
	if (reg_mentioned_p (reg, XVECEXP (pattern, 0, i)))
	  return 1;
      pattern = XVECEXP (pattern, 0, 0);
    }

  if (GET_CODE (pattern) == SET)
    {
      if (reg_mentioned_p (reg, SET_DEST (pattern)))
	{
	  /* We don't use rtx_equal_p, because we don't care if the
             mode is different.  */
	  if (!REG_P (SET_DEST (pattern))
	      || REGNO (reg) != REGNO (SET_DEST (pattern)))
	    return 1;

	  *set = pattern;
	}

      pattern = SET_SRC (pattern);
    }

  if (GET_CODE (pattern) != CALL
      || !MEM_P (XEXP (pattern, 0))
      || ! rtx_equal_p (reg, XEXP (XEXP (pattern, 0), 0)))
    return 1;

  return 0;
}

/* Given a X, a pattern of an insn or a part of it, return a mask of used
   general registers.  Bits 0..15 mean that the respective registers
   are used as inputs in the instruction.  Bits 16..31 mean that the
   registers 0..15, respectively, are used as outputs, or are clobbered.
   IS_DEST should be set to 16 if X is the destination of a SET, else to 0.  */
int
regs_used (rtx x, int is_dest)
{
  enum rtx_code code;
  const char *fmt;
  int i, used = 0;

  if (! x)
    return used;
  code = GET_CODE (x);
  switch (code)
    {
    case REG:
      if (REGNO (x) < 16)
	return (((1 << HARD_REGNO_NREGS (0, GET_MODE (x))) - 1)
		<< (REGNO (x) + is_dest));
      return 0;
    case SUBREG:
      {
	rtx y = SUBREG_REG (x);

	if (!REG_P (y))
	  break;
	if (REGNO (y) < 16)
	  return (((1 << HARD_REGNO_NREGS (0, GET_MODE (x))) - 1)
		  << (REGNO (y) +
		      subreg_regno_offset (REGNO (y),
					   GET_MODE (y),
					   SUBREG_BYTE (x),
					   GET_MODE (x)) + is_dest));
	return 0;
      }
    case SET:
      return regs_used (SET_SRC (x), 0) | regs_used (SET_DEST (x), 16);
    case RETURN:
      /* If there was a return value, it must have been indicated with USE.  */
      return 0x00ffff00;
    case CLOBBER:
      is_dest = 1;
      break;
    case MEM:
      is_dest = 0;
      break;
    case CALL:
      used |= 0x00ff00f0;
      break;
    default:
      break;
    }

  fmt = GET_RTX_FORMAT (code);

  for (i = GET_RTX_LENGTH (code) - 1; i >= 0; i--)
    {
      if (fmt[i] == 'E')
	{
	  register int j;
	  for (j = XVECLEN (x, i) - 1; j >= 0; j--)
	    used |= regs_used (XVECEXP (x, i, j), is_dest);
	}
      else if (fmt[i] == 'e')
	used |= regs_used (XEXP (x, i), is_dest);
    }
  return used;
}

/* Create an instruction that prevents redirection of a conditional branch
   to the destination of the JUMP with address ADDR.
   If the branch needs to be implemented as an indirect jump, try to find
   a scratch register for it.
   If NEED_BLOCK is 0, don't do anything unless we need a scratch register.
   If any preceding insn that doesn't fit into a delay slot is good enough,
   pass 1.  Pass 2 if a definite blocking insn is needed.
   -1 is used internally to avoid deep recursion.
   If a blocking instruction is made or recognized, return it.  */

static rtx
gen_block_redirect (rtx jump, int addr, int need_block)
{
  int dead = 0;
  rtx prev = prev_nonnote_insn (jump);
  rtx dest;

  /* First, check if we already have an instruction that satisfies our need.  */
  if (prev && NONJUMP_INSN_P (prev) && ! INSN_DELETED_P (prev))
    {
      if (INSN_CODE (prev) == CODE_FOR_indirect_jump_scratch)
	return prev;
      if (GET_CODE (PATTERN (prev)) == USE
	  || GET_CODE (PATTERN (prev)) == CLOBBER
	  || get_attr_in_delay_slot (prev) == IN_DELAY_SLOT_YES)
	prev = jump;
      else if ((need_block &= ~1) < 0)
	return prev;
      else if (recog_memoized (prev) == CODE_FOR_block_branch_redirect)
	need_block = 0;
    }
  if (GET_CODE (PATTERN (jump)) == RETURN)
    {
      if (! need_block)
	return prev;
      /* Reorg even does nasty things with return insns that cause branches
	 to go out of range - see find_end_label and callers.  */
      return emit_insn_before (gen_block_branch_redirect (const0_rtx) , jump);
    }
  /* We can't use JUMP_LABEL here because it might be undefined
     when not optimizing.  */
  dest = XEXP (SET_SRC (PATTERN (jump)), 0);
  /* If the branch is out of range, try to find a scratch register for it.  */
  if (optimize
      && (INSN_ADDRESSES (INSN_UID (dest)) - addr + (unsigned) 4092
	  > 4092 + 4098))
    {
      rtx scan;
      /* Don't look for the stack pointer as a scratch register,
	 it would cause trouble if an interrupt occurred.  */
      unsigned attempt = 0x7fff, used;
      int jump_left = flag_expensive_optimizations + 1;

      /* It is likely that the most recent eligible instruction is wanted for
	 the delay slot.  Therefore, find out which registers it uses, and
	 try to avoid using them.  */

      for (scan = jump; (scan = PREV_INSN (scan)); )
	{
	  enum rtx_code code;

	  if (INSN_DELETED_P (scan))
	    continue;
	  code = GET_CODE (scan);
	  if (code == CODE_LABEL || code == JUMP_INSN)
	    break;
	  if (code == INSN
	      && GET_CODE (PATTERN (scan)) != USE
	      && GET_CODE (PATTERN (scan)) != CLOBBER
	      && get_attr_in_delay_slot (scan) == IN_DELAY_SLOT_YES)
	    {
	      attempt &= ~regs_used (PATTERN (scan), 0);
	      break;
	    }
	}
      for (used = dead = 0, scan = JUMP_LABEL (jump);
	   (scan = NEXT_INSN (scan)); )
	{
	  enum rtx_code code;

	  if (INSN_DELETED_P (scan))
	    continue;
	  code = GET_CODE (scan);
	  if (INSN_P (scan))
	    {
	      used |= regs_used (PATTERN (scan), 0);
	      if (code == CALL_INSN)
		used |= regs_used (CALL_INSN_FUNCTION_USAGE (scan), 0);
	      dead |= (used >> 16) & ~used;
	      if (dead & attempt)
		{
		  dead &= attempt;
		  break;
		}
	      if (code == JUMP_INSN)
		{
		  if (jump_left-- && simplejump_p (scan))
		    scan = JUMP_LABEL (scan);
		  else
		    break;
		}
	    }
	}
      /* Mask out the stack pointer again, in case it was
	 the only 'free' register we have found.  */
      dead &= 0x7fff;
    }
  /* If the immediate destination is still in range, check for possible
     threading with a jump beyond the delay slot insn.
     Don't check if we are called recursively; the jump has been or will be
     checked in a different invocation then.  */

  else if (optimize && need_block >= 0)
    {
      rtx next = next_active_insn (next_active_insn (dest));
      if (next && JUMP_P (next)
	  && GET_CODE (PATTERN (next)) == SET
	  && recog_memoized (next) == CODE_FOR_jump_compact)
	{
	  dest = JUMP_LABEL (next);
	  if (dest
	      && (INSN_ADDRESSES (INSN_UID (dest)) - addr + (unsigned) 4092
		  > 4092 + 4098))
	    gen_block_redirect (next, INSN_ADDRESSES (INSN_UID (next)), -1);
	}
    }

  if (dead)
    {
      rtx reg = gen_rtx_REG (SImode, exact_log2 (dead & -dead));

      /* It would be nice if we could convert the jump into an indirect
	 jump / far branch right now, and thus exposing all constituent
	 instructions to further optimization.  However, reorg uses
	 simplejump_p to determine if there is an unconditional jump where
	 it should try to schedule instructions from the target of the
	 branch; simplejump_p fails for indirect jumps even if they have
	 a JUMP_LABEL.  */
      rtx insn = emit_insn_before (gen_indirect_jump_scratch
				   (reg, GEN_INT (unspec_bbr_uid++)),
				   jump);
      /* ??? We would like this to have the scope of the jump, but that
	 scope will change when a delay slot insn of an inner scope is added.
	 Hence, after delay slot scheduling, we'll have to expect
	 NOTE_INSN_BLOCK_END notes between the indirect_jump_scratch and
	 the jump.  */

      INSN_LOCATOR (insn) = INSN_LOCATOR (jump);
      INSN_CODE (insn) = CODE_FOR_indirect_jump_scratch;
      return insn;
    }
  else if (need_block)
    /* We can't use JUMP_LABEL here because it might be undefined
       when not optimizing.  */
    return emit_insn_before (gen_block_branch_redirect
			     (GEN_INT (unspec_bbr_uid++)),
			     jump);
  return prev;
}

#define CONDJUMP_MIN -252
#define CONDJUMP_MAX 262
struct far_branch
{
  /* A label (to be placed) in front of the jump
     that jumps to our ultimate destination.  */
  rtx near_label;
  /* Where we are going to insert it if we cannot move the jump any farther,
     or the jump itself if we have picked up an existing jump.  */
  rtx insert_place;
  /* The ultimate destination.  */
  rtx far_label;
  struct far_branch *prev;
  /* If the branch has already been created, its address;
     else the address of its first prospective user.  */
  int address;
};

static void gen_far_branch (struct far_branch *);
enum mdep_reorg_phase_e mdep_reorg_phase;
static void
gen_far_branch (struct far_branch *bp)
{
  rtx insn = bp->insert_place;
  rtx jump;
  rtx label = gen_label_rtx ();
  int ok;

  emit_label_after (label, insn);
  if (bp->far_label)
    {
      jump = emit_jump_insn_after (gen_jump (bp->far_label), insn);
      LABEL_NUSES (bp->far_label)++;
    }
  else
    jump = emit_jump_insn_after (gen_return (), insn);
  /* Emit a barrier so that reorg knows that any following instructions
     are not reachable via a fall-through path.
     But don't do this when not optimizing, since we wouldn't suppress the
     alignment for the barrier then, and could end up with out-of-range
     pc-relative loads.  */
  if (optimize)
    emit_barrier_after (jump);
  emit_label_after (bp->near_label, insn);
  JUMP_LABEL (jump) = bp->far_label;
  ok = invert_jump (insn, label, 1);
  gcc_assert (ok);
  
  /* If we are branching around a jump (rather than a return), prevent
     reorg from using an insn from the jump target as the delay slot insn -
     when reorg did this, it pessimized code (we rather hide the delay slot)
     and it could cause branches to go out of range.  */
  if (bp->far_label)
    (emit_insn_after
     (gen_stuff_delay_slot
      (GEN_INT (unspec_bbr_uid++),
       GEN_INT (recog_memoized (insn) == CODE_FOR_branch_false)),
      insn));
  /* Prevent reorg from undoing our splits.  */
  gen_block_redirect (jump, bp->address += 2, 2);
}

/* Fix up ADDR_DIFF_VECs.  */
void
fixup_addr_diff_vecs (rtx first)
{
  rtx insn;

  for (insn = first; insn; insn = NEXT_INSN (insn))
    {
      rtx vec_lab, pat, prev, prevpat, x, braf_label;

      if (!JUMP_P (insn)
	  || GET_CODE (PATTERN (insn)) != ADDR_DIFF_VEC)
	continue;
      pat = PATTERN (insn);
      vec_lab = XEXP (XEXP (pat, 0), 0);

      /* Search the matching casesi_jump_2.  */
      for (prev = vec_lab; ; prev = PREV_INSN (prev))
	{
	  if (!JUMP_P (prev))
	    continue;
	  prevpat = PATTERN (prev);
	  if (GET_CODE (prevpat) != PARALLEL || XVECLEN (prevpat, 0) != 2)
	    continue;
	  x = XVECEXP (prevpat, 0, 1);
	  if (GET_CODE (x) != USE)
	    continue;
	  x = XEXP (x, 0);
	  if (GET_CODE (x) == LABEL_REF && XEXP (x, 0) == vec_lab)
	    break;
	}
      /* FIXME: This is a bug in the optimizer, but it seems harmless
	 to just avoid panicing.  */
      if (!prev)
	continue;

      /* Emit the reference label of the braf where it belongs, right after
	 the casesi_jump_2 (i.e. braf).  */
      braf_label = XEXP (XEXP (SET_SRC (XVECEXP (prevpat, 0, 0)), 1), 0);
      emit_label_after (braf_label, prev);

      /* Fix up the ADDR_DIF_VEC to be relative
	 to the reference address of the braf.  */
      XEXP (XEXP (pat, 0), 0) = braf_label;
    }
}

/* BARRIER_OR_LABEL is either a BARRIER or a CODE_LABEL immediately following
   a barrier.  Return the base 2 logarithm of the desired alignment.  */
int
barrier_align (rtx barrier_or_label)
{
  rtx next = next_real_insn (barrier_or_label), pat, prev;
  int slot, credit, jump_to_next = 0;

  if (! next)
    return 0;

  pat = PATTERN (next);

  if (GET_CODE (pat) == ADDR_DIFF_VEC)
    return 2;

  if (GET_CODE (pat) == UNSPEC_VOLATILE && XINT (pat, 1) == UNSPECV_ALIGN)
    /* This is a barrier in front of a constant table.  */
    return 0;

  prev = prev_real_insn (barrier_or_label);
  if (GET_CODE (PATTERN (prev)) == ADDR_DIFF_VEC)
    {
      pat = PATTERN (prev);
      /* If this is a very small table, we want to keep the alignment after
	 the table to the minimum for proper code alignment.  */
      return ((TARGET_SMALLCODE
	       || ((unsigned) XVECLEN (pat, 1) * GET_MODE_SIZE (GET_MODE (pat))
		   <= (unsigned) 1 << (CACHE_LOG - 2)))
	      ? 1 << TARGET_SHMEDIA : align_jumps_log);
    }

  if (TARGET_SMALLCODE)
    return 0;

  if (! TARGET_SH2 || ! optimize)
    return align_jumps_log;

  /* When fixing up pcloads, a constant table might be inserted just before
     the basic block that ends with the barrier.  Thus, we can't trust the
     instruction lengths before that.  */
  if (mdep_reorg_phase > SH_FIXUP_PCLOAD)
    {
      /* Check if there is an immediately preceding branch to the insn beyond
	 the barrier.  We must weight the cost of discarding useful information
	 from the current cache line when executing this branch and there is
	 an alignment, against that of fetching unneeded insn in front of the
	 branch target when there is no alignment.  */

      /* There are two delay_slot cases to consider.  One is the simple case
	 where the preceding branch is to the insn beyond the barrier (simple
	 delay slot filling), and the other is where the preceding branch has
	 a delay slot that is a duplicate of the insn after the barrier
	 (fill_eager_delay_slots) and the branch is to the insn after the insn
	 after the barrier.  */

      /* PREV is presumed to be the JUMP_INSN for the barrier under
	 investigation.  Skip to the insn before it.  */
      prev = prev_real_insn (prev);

      for (slot = 2, credit = (1 << (CACHE_LOG - 2)) + 2;
	   credit >= 0 && prev && NONJUMP_INSN_P (prev);
	   prev = prev_real_insn (prev))
	{
	  jump_to_next = 0;
	  if (GET_CODE (PATTERN (prev)) == USE
	      || GET_CODE (PATTERN (prev)) == CLOBBER)
	    continue;
	  if (GET_CODE (PATTERN (prev)) == SEQUENCE)
	    {
	      prev = XVECEXP (PATTERN (prev), 0, 1);
	      if (INSN_UID (prev) == INSN_UID (next))
		{
	  	  /* Delay slot was filled with insn at jump target.  */
		  jump_to_next = 1;
		  continue;
  		}
	    }

	  if (slot &&
	      get_attr_in_delay_slot (prev) == IN_DELAY_SLOT_YES)
	    slot = 0;
	  credit -= get_attr_length (prev);
	}
      if (prev
	  && JUMP_P (prev)
	  && JUMP_LABEL (prev))
	{
	  rtx x;
	  if (jump_to_next
	      || next_real_insn (JUMP_LABEL (prev)) == next
	      /* If relax_delay_slots() decides NEXT was redundant
		 with some previous instruction, it will have
		 redirected PREV's jump to the following insn.  */
	      || JUMP_LABEL (prev) == next_nonnote_insn (next)
	      /* There is no upper bound on redundant instructions
		 that might have been skipped, but we must not put an
		 alignment where none had been before.  */
	      || (x = (NEXT_INSN (NEXT_INSN (PREV_INSN (prev)))),
		  (INSN_P (x)
		   && (INSN_CODE (x) == CODE_FOR_block_branch_redirect
		       || INSN_CODE (x) == CODE_FOR_indirect_jump_scratch
		       || INSN_CODE (x) == CODE_FOR_stuff_delay_slot))))
	    {
	      rtx pat = PATTERN (prev);
	      if (GET_CODE (pat) == PARALLEL)
		pat = XVECEXP (pat, 0, 0);
	      if (credit - slot >= (GET_CODE (SET_SRC (pat)) == PC ? 2 : 0))
		return 0;
	    }
	}
    }

  return align_jumps_log;
}

/* If we are inside a phony loop, almost any kind of label can turn up as the
   first one in the loop.  Aligning a braf label causes incorrect switch
   destination addresses; we can detect braf labels because they are
   followed by a BARRIER.
   Applying loop alignment to small constant or switch tables is a waste
   of space, so we suppress this too.  */
int
sh_loop_align (rtx label)
{
  rtx next = label;

  do
    next = next_nonnote_insn (next);
  while (next && LABEL_P (next));

  if (! next
      || ! INSN_P (next)
      || GET_CODE (PATTERN (next)) == ADDR_DIFF_VEC
      || recog_memoized (next) == CODE_FOR_consttable_2)
    return 0;

  return align_loops_log;
}

/* Do a final pass over the function, just before delayed branch
   scheduling.  */

static void
sh_reorg (void)
{
  rtx first, insn, mova = NULL_RTX;
  int num_mova;
  rtx r0_rtx = gen_rtx_REG (Pmode, 0);
  rtx r0_inc_rtx = gen_rtx_POST_INC (Pmode, r0_rtx);

  first = get_insns ();
  max_labelno_before_reorg = max_label_num ();

  /* We must split call insns before introducing `mova's.  If we're
     optimizing, they'll have already been split.  Otherwise, make
     sure we don't split them too late.  */
  if (! optimize)
    split_all_insns_noflow ();

  if (TARGET_SHMEDIA)
    return;

  /* If relaxing, generate pseudo-ops to associate function calls with
     the symbols they call.  It does no harm to not generate these
     pseudo-ops.  However, when we can generate them, it enables to
     linker to potentially relax the jsr to a bsr, and eliminate the
     register load and, possibly, the constant pool entry.  */

  mdep_reorg_phase = SH_INSERT_USES_LABELS;
  if (TARGET_RELAX)
    {
      /* Remove all REG_LABEL_OPERAND notes.  We want to use them for our
	 own purposes.  This works because none of the remaining passes
	 need to look at them.

	 ??? But it may break in the future.  We should use a machine
	 dependent REG_NOTE, or some other approach entirely.  */
      for (insn = first; insn; insn = NEXT_INSN (insn))
	{
	  if (INSN_P (insn))
	    {
	      rtx note;

	      while ((note = find_reg_note (insn, REG_LABEL_OPERAND,
					    NULL_RTX)) != 0)
		remove_note (insn, note);
	    }
	}

      for (insn = first; insn; insn = NEXT_INSN (insn))
	{
	  rtx pattern, reg, link, set, scan, dies, label;
	  int rescan = 0, foundinsn = 0;

	  if (CALL_P (insn))
	    {
	      pattern = PATTERN (insn);

	      if (GET_CODE (pattern) == PARALLEL)
		pattern = XVECEXP (pattern, 0, 0);
	      if (GET_CODE (pattern) == SET)
		pattern = SET_SRC (pattern);

	      if (GET_CODE (pattern) != CALL
		  || !MEM_P (XEXP (pattern, 0)))
		continue;

	      reg = XEXP (XEXP (pattern, 0), 0);
	    }
	  else
	    {
	      reg = sfunc_uses_reg (insn);
	      if (! reg)
		continue;
	    }

	  if (!REG_P (reg))
	    continue;

	  /* Try scanning backward to find where the register is set.  */
	  link = NULL;
	  for (scan = PREV_INSN (insn);
	       scan && !LABEL_P (scan);
	       scan = PREV_INSN (scan))
	    {
	      if (! INSN_P (scan))
	        continue;

	      if (! reg_mentioned_p (reg, scan))
	        continue;

	      if (noncall_uses_reg (reg, scan, &set))
	        break;

	      if (set)
		{
		  link = scan;
		  break;
		}
	    }

	  if (! link)
	    continue;

	  /* The register is set at LINK.  */

	  /* We can only optimize the function call if the register is
             being set to a symbol.  In theory, we could sometimes
             optimize calls to a constant location, but the assembler
             and linker do not support that at present.  */
	  if (GET_CODE (SET_SRC (set)) != SYMBOL_REF
	      && GET_CODE (SET_SRC (set)) != LABEL_REF)
	    continue;

	  /* Scan forward from LINK to the place where REG dies, and
             make sure that the only insns which use REG are
             themselves function calls.  */

	  /* ??? This doesn't work for call targets that were allocated
	     by reload, since there may not be a REG_DEAD note for the
	     register.  */

	  dies = NULL_RTX;
	  for (scan = NEXT_INSN (link); scan; scan = NEXT_INSN (scan))
	    {
	      rtx scanset;

	      /* Don't try to trace forward past a CODE_LABEL if we haven't
		 seen INSN yet.  Ordinarily, we will only find the setting insn
		 if it is in the same basic block.  However,
		 cross-jumping can insert code labels in between the load and
		 the call, and can result in situations where a single call
		 insn may have two targets depending on where we came from.  */

	      if (LABEL_P (scan) && ! foundinsn)
		break;

	      if (! INSN_P (scan))
		continue;

	      /* Don't try to trace forward past a JUMP.  To optimize
                 safely, we would have to check that all the
                 instructions at the jump destination did not use REG.  */

	      if (JUMP_P (scan))
		break;

	      if (! reg_mentioned_p (reg, scan))
		continue;

	      if (noncall_uses_reg (reg, scan, &scanset))
		break;

	      if (scan == insn)
		foundinsn = 1;

	      if (scan != insn
		  && (CALL_P (scan) || sfunc_uses_reg (scan)))
		{
		  /* There is a function call to this register other
                     than the one we are checking.  If we optimize
                     this call, we need to rescan again below.  */
		  rescan = 1;
		}

	      /* ??? We shouldn't have to worry about SCANSET here.
		 We should just be able to check for a REG_DEAD note
		 on a function call.  However, the REG_DEAD notes are
		 apparently not dependable around libcalls; c-torture
		 execute/920501-2 is a test case.  If SCANSET is set,
		 then this insn sets the register, so it must have
		 died earlier.  Unfortunately, this will only handle
		 the cases in which the register is, in fact, set in a
		 later insn.  */

	      /* ??? We shouldn't have to use FOUNDINSN here.
		 This dates back to when we used LOG_LINKS to find 
		 the most recent insn which sets the register.  */

	      if (foundinsn
		  && (scanset
		      || find_reg_note (scan, REG_DEAD, reg)))
		{
		  dies = scan;
		  break;
		}
	    }

	  if (! dies)
	    {
	      /* Either there was a branch, or some insn used REG
                 other than as a function call address.  */
	      continue;
	    }

	  /* Create a code label, and put it in a REG_LABEL_OPERAND note
             on the insn which sets the register, and on each call insn
             which uses the register.  In final_prescan_insn we look for
             the REG_LABEL_OPERAND notes, and output the appropriate label
             or pseudo-op.  */

	  label = gen_label_rtx ();
	  add_reg_note (link, REG_LABEL_OPERAND, label);
	  add_reg_note (insn, REG_LABEL_OPERAND, label);
	  if (rescan)
	    {
	      scan = link;
	      do
		{
		  rtx reg2;

		  scan = NEXT_INSN (scan);
		  if (scan != insn
		      && ((CALL_P (scan)
			   && reg_mentioned_p (reg, scan))
			  || ((reg2 = sfunc_uses_reg (scan))
			      && REGNO (reg2) == REGNO (reg))))
		    add_reg_note (scan, REG_LABEL_OPERAND, label);
		}
	      while (scan != dies);
	    }
	}
    }

  if (TARGET_SH2)
    fixup_addr_diff_vecs (first);

  if (optimize)
    {
      mdep_reorg_phase = SH_SHORTEN_BRANCHES0;
      shorten_branches (first);
    }

  /* Scan the function looking for move instructions which have to be
     changed to pc-relative loads and insert the literal tables.  */
  label_ref_list_pool = create_alloc_pool ("label references list",
					   sizeof (struct label_ref_list_d),
					   30);
  mdep_reorg_phase = SH_FIXUP_PCLOAD;
  for (insn = first, num_mova = 0; insn; insn = NEXT_INSN (insn))
    {
      if (mova_p (insn))
	{
	  /* ??? basic block reordering can move a switch table dispatch
	     below the switch table.  Check if that has happened.
	     We only have the addresses available when optimizing; but then,
	     this check shouldn't be needed when not optimizing.  */
	  if (!untangle_mova (&num_mova, &mova, insn))
	    {
	      insn = mova;
	      num_mova = 0;
	    }
	}
      else if (JUMP_P (insn)
	       && GET_CODE (PATTERN (insn)) == ADDR_DIFF_VEC
	       && num_mova
	       /* ??? loop invariant motion can also move a mova out of a
		  loop.  Since loop does this code motion anyway, maybe we
		  should wrap UNSPEC_MOVA into a CONST, so that reload can
		  move it back.  */
	       && ((num_mova > 1
		    && GET_MODE (prev_nonnote_insn (insn)) == VOIDmode)
		   || (prev_nonnote_insn (insn)
		       == XEXP (MOVA_LABELREF (mova), 0))))
	{
	  rtx scan;
	  int total;

	  num_mova--;

	  /* Some code might have been inserted between the mova and
	     its ADDR_DIFF_VEC.  Check if the mova is still in range.  */
	  for (scan = mova, total = 0; scan != insn; scan = NEXT_INSN (scan))
	    total += get_attr_length (scan);

	  /* range of mova is 1020, add 4 because pc counts from address of
	     second instruction after this one, subtract 2 in case pc is 2
	     byte aligned.  Possible alignment needed for the ADDR_DIFF_VEC
	     cancels out with alignment effects of the mova itself.  */
	  if (total > 1022)
	    {
	      /* Change the mova into a load, and restart scanning
		 there.  broken_move will then return true for mova.  */
	      fixup_mova (mova);
	      insn = mova;
	    }
	}
      if (broken_move (insn)
	  || (NONJUMP_INSN_P (insn)
	      && recog_memoized (insn) == CODE_FOR_casesi_worker_2))
	{
	  rtx scan;
	  /* Scan ahead looking for a barrier to stick the constant table
	     behind.  */
	  rtx barrier = find_barrier (num_mova, mova, insn);
	  rtx last_float_move = NULL_RTX, last_float = 0, *last_float_addr = NULL;
	  int need_aligned_label = 0;

	  if (num_mova && ! mova_p (mova))
	    {
	      /* find_barrier had to change the first mova into a
		 pcload; thus, we have to start with this new pcload.  */
	      insn = mova;
	      num_mova = 0;
	    }
	  /* Now find all the moves between the points and modify them.  */
	  for (scan = insn; scan != barrier; scan = NEXT_INSN (scan))
	    {
	      if (LABEL_P (scan))
		last_float = 0;
	      if (NONJUMP_INSN_P (scan)
		  && recog_memoized (scan) == CODE_FOR_casesi_worker_2)
		need_aligned_label = 1;
	      if (broken_move (scan))
		{
		  rtx *patp = &PATTERN (scan), pat = *patp;
		  rtx src, dst;
		  rtx lab;
		  rtx newsrc;
		  enum machine_mode mode;

		  if (GET_CODE (pat) == PARALLEL)
		    patp = &XVECEXP (pat, 0, 0), pat = *patp;
		  src = SET_SRC (pat);
		  dst = SET_DEST (pat);
		  mode = GET_MODE (dst);

		  if (mode == SImode && hi_const (src)
		      && REGNO (dst) != FPUL_REG)
		    {
		      int offset = 0;

		      mode = HImode;
		      while (GET_CODE (dst) == SUBREG)
			{
			  offset += subreg_regno_offset (REGNO (SUBREG_REG (dst)),
							 GET_MODE (SUBREG_REG (dst)),
							 SUBREG_BYTE (dst),
							 GET_MODE (dst));
			  dst = SUBREG_REG (dst);
			}
		      dst = gen_rtx_REG (HImode, REGNO (dst) + offset);
		    }
		  if (REG_P (dst) && FP_ANY_REGISTER_P (REGNO (dst)))
		    {
		      /* This must be an insn that clobbers r0.  */
		      rtx *clobberp = &XVECEXP (PATTERN (scan), 0,
						XVECLEN (PATTERN (scan), 0)
						- 1);
		      rtx clobber = *clobberp;

		      gcc_assert (GET_CODE (clobber) == CLOBBER
				  && rtx_equal_p (XEXP (clobber, 0), r0_rtx));

		      if (last_float
			  && reg_set_between_p (r0_rtx, last_float_move, scan))
			last_float = 0;
		      if (last_float
			  && TARGET_SHCOMPACT
			  && GET_MODE_SIZE (mode) != 4
			  && GET_MODE_SIZE (GET_MODE (last_float)) == 4)
			last_float = 0;
		      lab = add_constant (src, mode, last_float);
		      if (lab)
			emit_insn_before (gen_mova (lab), scan);
		      else
			{
			  /* There will be a REG_UNUSED note for r0 on
			     LAST_FLOAT_MOVE; we have to change it to REG_INC,
			     lest reorg:mark_target_live_regs will not
			     consider r0 to be used, and we end up with delay
			     slot insn in front of SCAN that clobbers r0.  */
			  rtx note
			    = find_regno_note (last_float_move, REG_UNUSED, 0);

			  /* If we are not optimizing, then there may not be
			     a note.  */
			  if (note)
			    PUT_REG_NOTE_KIND (note, REG_INC);

			  *last_float_addr = r0_inc_rtx;
			}
		      last_float_move = scan;
		      last_float = src;
		      newsrc = gen_const_mem (mode,
					(((TARGET_SH4 && ! TARGET_FMOVD)
					  || REGNO (dst) == FPUL_REG)
					 ? r0_inc_rtx
					 : r0_rtx));
		      last_float_addr = &XEXP (newsrc, 0);

		      /* Remove the clobber of r0.  */
		      *clobberp = gen_rtx_CLOBBER (GET_MODE (clobber),
						   gen_rtx_SCRATCH (Pmode));
		    }
		  /* This is a mova needing a label.  Create it.  */
		  else if (GET_CODE (src) == UNSPEC
			   && XINT (src, 1) == UNSPEC_MOVA
			   && GET_CODE (XVECEXP (src, 0, 0)) == CONST)
		    {
		      lab = add_constant (XVECEXP (src, 0, 0), mode, 0);
		      newsrc = gen_rtx_LABEL_REF (VOIDmode, lab);
		      newsrc = gen_rtx_UNSPEC (SImode,
					       gen_rtvec (1, newsrc),
					       UNSPEC_MOVA);
		    }
		  else
		    {
		      lab = add_constant (src, mode, 0);
		      newsrc = gen_rtx_LABEL_REF (VOIDmode, lab);
		      newsrc = gen_const_mem (mode, newsrc);
		    }
		  *patp = gen_rtx_SET (VOIDmode, dst, newsrc);
		  INSN_CODE (scan) = -1;
		}
	    }
	  dump_table (need_aligned_label ? insn : 0, barrier);
	  insn = barrier;
	}
    }
  free_alloc_pool (label_ref_list_pool);
  for (insn = first; insn; insn = NEXT_INSN (insn))
    PUT_MODE (insn, VOIDmode);

  mdep_reorg_phase = SH_SHORTEN_BRANCHES1;
  INSN_ADDRESSES_FREE ();
  split_branches (first);

  /* The INSN_REFERENCES_ARE_DELAYED in sh.h is problematic because it
     also has an effect on the register that holds the address of the sfunc.
     Insert an extra dummy insn in front of each sfunc that pretends to
     use this register.  */
  if (flag_delayed_branch)
    {
      for (insn = first; insn; insn = NEXT_INSN (insn))
	{
	  rtx reg = sfunc_uses_reg (insn);

	  if (! reg)
	    continue;
	  emit_insn_before (gen_use_sfunc_addr (reg), insn);
	}
    }
#if 0
  /* fpscr is not actually a user variable, but we pretend it is for the
     sake of the previous optimization passes, since we want it handled like
     one.  However, we don't have any debugging information for it, so turn
     it into a non-user variable now.  */
  if (TARGET_SH4)
    REG_USERVAR_P (get_fpscr_rtx ()) = 0;
#endif
  mdep_reorg_phase = SH_AFTER_MDEP_REORG;
}

int
get_dest_uid (rtx label, int max_uid)
{
  rtx dest = next_real_insn (label);
  int dest_uid;
  if (! dest)
    /* This can happen for an undefined label.  */
    return 0;
  dest_uid = INSN_UID (dest);
  /* If this is a newly created branch redirection blocking instruction,
     we cannot index the branch_uid or insn_addresses arrays with its
     uid.  But then, we won't need to, because the actual destination is
     the following branch.  */
  while (dest_uid >= max_uid)
    {
      dest = NEXT_INSN (dest);
      dest_uid = INSN_UID (dest);
    }
  if (JUMP_P (dest) && GET_CODE (PATTERN (dest)) == RETURN)
    return 0;
  return dest_uid;
}

/* Split condbranches that are out of range.  Also add clobbers for
   scratch registers that are needed in far jumps.
   We do this before delay slot scheduling, so that it can take our
   newly created instructions into account.  It also allows us to
   find branches with common targets more easily.  */

static void
split_branches (rtx first)
{
  rtx insn;
  struct far_branch **uid_branch, *far_branch_list = 0;
  int max_uid = get_max_uid ();
  int ok;

  /* Find out which branches are out of range.  */
  shorten_branches (first);

  uid_branch = (struct far_branch **) alloca (max_uid * sizeof *uid_branch);
  memset ((char *) uid_branch, 0, max_uid * sizeof *uid_branch);

  for (insn = first; insn; insn = NEXT_INSN (insn))
    if (! INSN_P (insn))
      continue;
    else if (INSN_DELETED_P (insn))
      {
	/* Shorten_branches would split this instruction again,
	   so transform it into a note.  */
	SET_INSN_DELETED (insn);
      }
    else if (JUMP_P (insn)
	     /* Don't mess with ADDR_DIFF_VEC */
	     && (GET_CODE (PATTERN (insn)) == SET
		 || GET_CODE (PATTERN (insn)) == RETURN))
      {
	enum attr_type type = get_attr_type (insn);
	if (type == TYPE_CBRANCH)
	  {
	    rtx next, beyond;

	    if (get_attr_length (insn) > 4)
	      {
		rtx src = SET_SRC (PATTERN (insn));
		rtx olabel = XEXP (XEXP (src, 1), 0);
		int addr = INSN_ADDRESSES (INSN_UID (insn));
		rtx label = 0;
		int dest_uid = get_dest_uid (olabel, max_uid);
		struct far_branch *bp = uid_branch[dest_uid];

		/* redirect_jump needs a valid JUMP_LABEL, and it might delete
		   the label if the LABEL_NUSES count drops to zero.  There is
		   always a jump_optimize pass that sets these values, but it
		   proceeds to delete unreferenced code, and then if not
		   optimizing, to un-delete the deleted instructions, thus
		   leaving labels with too low uses counts.  */
		if (! optimize)
		  {
		    JUMP_LABEL (insn) = olabel;
		    LABEL_NUSES (olabel)++;
		  }
		if (! bp)
		  {
		    bp = (struct far_branch *) alloca (sizeof *bp);
		    uid_branch[dest_uid] = bp;
		    bp->prev = far_branch_list;
		    far_branch_list = bp;
		    bp->far_label
		      = XEXP (XEXP (SET_SRC (PATTERN (insn)), 1), 0);
		    LABEL_NUSES (bp->far_label)++;
		  }
		else
		  {
		    label = bp->near_label;
		    if (! label && bp->address - addr >= CONDJUMP_MIN)
		      {
			rtx block = bp->insert_place;

			if (GET_CODE (PATTERN (block)) == RETURN)
			  block = PREV_INSN (block);
			else
			  block = gen_block_redirect (block,
						      bp->address, 2);
			label = emit_label_after (gen_label_rtx (),
						  PREV_INSN (block));
			bp->near_label = label;
		      }
		    else if (label && ! NEXT_INSN (label))
		      {
			if (addr + 2 - bp->address <= CONDJUMP_MAX)
			  bp->insert_place = insn;
			else
			  gen_far_branch (bp);
		      }
		  }
		if (! label
		    || (NEXT_INSN (label) && bp->address - addr < CONDJUMP_MIN))
		  {
		    bp->near_label = label = gen_label_rtx ();
		    bp->insert_place = insn;
		    bp->address = addr;
		  }
		ok = redirect_jump (insn, label, 0);
		gcc_assert (ok);
	      }
	    else
	      {
		/* get_attr_length (insn) == 2 */
		/* Check if we have a pattern where reorg wants to redirect
		   the branch to a label from an unconditional branch that
		   is too far away.  */
		/* We can't use JUMP_LABEL here because it might be undefined
		   when not optimizing.  */
		/* A syntax error might cause beyond to be NULL_RTX.  */
		beyond
		  = next_active_insn (XEXP (XEXP (SET_SRC (PATTERN (insn)), 1),
					    0));

		if (beyond
		    && (JUMP_P (beyond)
			|| ((beyond = next_active_insn (beyond))
			    && JUMP_P (beyond)))
		    && GET_CODE (PATTERN (beyond)) == SET
		    && recog_memoized (beyond) == CODE_FOR_jump_compact
		    && ((INSN_ADDRESSES
			 (INSN_UID (XEXP (SET_SRC (PATTERN (beyond)), 0)))
			 - INSN_ADDRESSES (INSN_UID (insn)) + (unsigned) 252)
			> 252 + 258 + 2))
		  gen_block_redirect (beyond,
				      INSN_ADDRESSES (INSN_UID (beyond)), 1);
	      }

	    next = next_active_insn (insn);

	    if (next
		&& (JUMP_P (next)
		    || ((next = next_active_insn (next))
			&& JUMP_P (next)))
		&& GET_CODE (PATTERN (next)) == SET
		&& recog_memoized (next) == CODE_FOR_jump_compact
		&& ((INSN_ADDRESSES
		     (INSN_UID (XEXP (SET_SRC (PATTERN (next)), 0)))
		     - INSN_ADDRESSES (INSN_UID (insn)) + (unsigned) 252)
		    > 252 + 258 + 2))
	      gen_block_redirect (next, INSN_ADDRESSES (INSN_UID (next)), 1);
	  }
	else if (type == TYPE_JUMP || type == TYPE_RETURN)
	  {
	    int addr = INSN_ADDRESSES (INSN_UID (insn));
	    rtx far_label = 0;
	    int dest_uid = 0;
	    struct far_branch *bp;

	    if (type == TYPE_JUMP)
	      {
		far_label = XEXP (SET_SRC (PATTERN (insn)), 0);
		dest_uid = get_dest_uid (far_label, max_uid);
		if (! dest_uid)
		  {
		    /* Parse errors can lead to labels outside
		      the insn stream.  */
		    if (! NEXT_INSN (far_label))
		      continue;

		    if (! optimize)
		      {
			JUMP_LABEL (insn) = far_label;
			LABEL_NUSES (far_label)++;
		      }
		    redirect_jump (insn, NULL_RTX, 1);
		    far_label = 0;
		  }
	      }
	    bp = uid_branch[dest_uid];
	    if (! bp)
	      {
		bp = (struct far_branch *) alloca (sizeof *bp);
		uid_branch[dest_uid] = bp;
		bp->prev = far_branch_list;
		far_branch_list = bp;
		bp->near_label = 0;
		bp->far_label = far_label;
		if (far_label)
		  LABEL_NUSES (far_label)++;
	      }
	    else if (bp->near_label && ! NEXT_INSN (bp->near_label))
	      if (addr - bp->address <= CONDJUMP_MAX)
		emit_label_after (bp->near_label, PREV_INSN (insn));
	      else
		{
		  gen_far_branch (bp);
		  bp->near_label = 0;
		}
	    else
	      bp->near_label = 0;
	    bp->address = addr;
	    bp->insert_place = insn;
	    if (! far_label)
	      emit_insn_before (gen_block_branch_redirect (const0_rtx), insn);
	    else
	      gen_block_redirect (insn, addr, bp->near_label ? 2 : 0);
	  }
      }
  /* Generate all pending far branches,
     and free our references to the far labels.  */
  while (far_branch_list)
    {
      if (far_branch_list->near_label
	  && ! NEXT_INSN (far_branch_list->near_label))
	gen_far_branch (far_branch_list);
      if (optimize
	  && far_branch_list->far_label
	  && ! --LABEL_NUSES (far_branch_list->far_label))
	delete_insn (far_branch_list->far_label);
      far_branch_list = far_branch_list->prev;
    }

  /* Instruction length information is no longer valid due to the new
     instructions that have been generated.  */
  init_insn_lengths ();
}

/* Dump out instruction addresses, which is useful for debugging the
   constant pool table stuff.

   If relaxing, output the label and pseudo-ops used to link together
   calls and the instruction which set the registers.  */

/* ??? The addresses printed by this routine for insns are nonsense for
   insns which are inside of a sequence where none of the inner insns have
   variable length.  This is because the second pass of shorten_branches
   does not bother to update them.  */

void
final_prescan_insn (rtx insn, rtx *opvec ATTRIBUTE_UNUSED,
		    int noperands ATTRIBUTE_UNUSED)
{
  if (TARGET_DUMPISIZE)
    fprintf (asm_out_file, "\n! at %04x\n", INSN_ADDRESSES (INSN_UID (insn)));

  if (TARGET_RELAX)
    {
      rtx note;

      note = find_reg_note (insn, REG_LABEL_OPERAND, NULL_RTX);
      if (note)
	{
	  rtx pattern;

	  pattern = PATTERN (insn);
	  if (GET_CODE (pattern) == PARALLEL)
	    pattern = XVECEXP (pattern, 0, 0);
	  switch (GET_CODE (pattern))
	    {
	    case SET:
	      if (GET_CODE (SET_SRC (pattern)) != CALL
		  && get_attr_type (insn) != TYPE_SFUNC)
		{
		  targetm.asm_out.internal_label
		    (asm_out_file, "L", CODE_LABEL_NUMBER (XEXP (note, 0)));
		  break;
		}
	      /* else FALLTHROUGH */
	    case CALL:
	      asm_fprintf (asm_out_file, "\t.uses %LL%d\n",
			   CODE_LABEL_NUMBER (XEXP (note, 0)));
	      break;

	    default:
	      gcc_unreachable ();
	    }
	}
    }
}

/* Dump out any constants accumulated in the final pass.  These will
   only be labels.  */

const char *
output_jump_label_table (void)
{
  int i;

  if (pool_size)
    {
      fprintf (asm_out_file, "\t.align 2\n");
      for (i = 0; i < pool_size; i++)
	{
	  pool_node *p = &pool_vector[i];

	  (*targetm.asm_out.internal_label) (asm_out_file, "L",
				     CODE_LABEL_NUMBER (p->label));
	  output_asm_insn (".long	%O0", &p->value);
	}
      pool_size = 0;
    }

  return "";
}

/* A full frame looks like:

   arg-5
   arg-4
   [ if current_function_anonymous_args
   arg-3
   arg-2
   arg-1
   arg-0 ]
   saved-fp
   saved-r10
   saved-r11
   saved-r12
   saved-pr
   local-n
   ..
   local-1
   local-0        <- fp points here.  */

/* Number of bytes pushed for anonymous args, used to pass information
   between expand_prologue and expand_epilogue.  */

/* Adjust the stack by SIZE bytes.  REG holds the rtl of the register to be
   adjusted.  If epilogue_p is zero, this is for a prologue; otherwise, it's
   for an epilogue and a negative value means that it's for a sibcall
   epilogue.  If LIVE_REGS_MASK is nonzero, it points to a HARD_REG_SET of
   all the registers that are about to be restored, and hence dead.  */

static void
output_stack_adjust (int size, rtx reg, int epilogue_p,
		     HARD_REG_SET *live_regs_mask, bool frame_p)
{
  rtx (*emit_fn) (rtx) = frame_p ? &frame_insn : &emit_insn;
  if (size)
    {
      HOST_WIDE_INT align = STACK_BOUNDARY / BITS_PER_UNIT;

/* This test is bogus, as output_stack_adjust is used to re-align the
   stack.  */
#if 0
      gcc_assert (!(size % align));
#endif

      if (CONST_OK_FOR_ADD (size))
	emit_fn (GEN_ADD3 (reg, reg, GEN_INT (size)));
      /* Try to do it with two partial adjustments; however, we must make
	 sure that the stack is properly aligned at all times, in case
	 an interrupt occurs between the two partial adjustments.  */
      else if (CONST_OK_FOR_ADD (size / 2 & -align)
	       && CONST_OK_FOR_ADD (size - (size / 2 & -align)))
	{
	  emit_fn (GEN_ADD3 (reg, reg, GEN_INT (size / 2 & -align)));
	  emit_fn (GEN_ADD3 (reg, reg, GEN_INT (size - (size / 2 & -align))));
	}
      else
	{
	  rtx const_reg;
	  rtx insn;
	  int temp = epilogue_p ? 7 : (TARGET_SH5 ? 0 : 1);
	  int i;

	  /* If TEMP is invalid, we could temporarily save a general
	     register to MACL.  However, there is currently no need
	     to handle this case, so just die when we see it.  */
	  if (epilogue_p < 0
	      || current_function_interrupt
	      || ! call_really_used_regs[temp] || fixed_regs[temp])
	    temp = -1;
	  if (temp < 0 && ! current_function_interrupt
	      && (TARGET_SHMEDIA || epilogue_p >= 0))
	    {
	      HARD_REG_SET temps;
	      COPY_HARD_REG_SET (temps, call_used_reg_set);
	      AND_COMPL_HARD_REG_SET (temps, call_fixed_reg_set);
	      if (epilogue_p > 0)
		{
		  int nreg = 0;
		  if (crtl->return_rtx)
		    {
		      enum machine_mode mode;
		      mode = GET_MODE (crtl->return_rtx);
		      if (BASE_RETURN_VALUE_REG (mode) == FIRST_RET_REG)
			nreg = HARD_REGNO_NREGS (FIRST_RET_REG, mode);
		    }
		  for (i = 0; i < nreg; i++)
		    CLEAR_HARD_REG_BIT (temps, FIRST_RET_REG + i);
		  if (crtl->calls_eh_return)
		    {
		      CLEAR_HARD_REG_BIT (temps, EH_RETURN_STACKADJ_REGNO);
		      for (i = 0; i <= 3; i++)
			CLEAR_HARD_REG_BIT (temps, EH_RETURN_DATA_REGNO (i));
		    }
		}
	      if (TARGET_SHMEDIA && epilogue_p < 0)
		for (i = FIRST_TARGET_REG; i <= LAST_TARGET_REG; i++)
		  CLEAR_HARD_REG_BIT (temps, i);
	      if (epilogue_p <= 0)
		{
		  for (i = FIRST_PARM_REG;
		       i < FIRST_PARM_REG + NPARM_REGS (SImode); i++)
		    CLEAR_HARD_REG_BIT (temps, i);
		  if (cfun->static_chain_decl != NULL)
		    CLEAR_HARD_REG_BIT (temps, STATIC_CHAIN_REGNUM);
		}
	      temp = scavenge_reg (&temps);
	    }
	  if (temp < 0 && live_regs_mask)
	    {
	      HARD_REG_SET temps;

	      COPY_HARD_REG_SET (temps, *live_regs_mask);
	      CLEAR_HARD_REG_BIT (temps, REGNO (reg));
	      temp = scavenge_reg (&temps);
	    }
	  if (temp < 0)
	    {
	      rtx adj_reg, tmp_reg, mem;
	      
	      /* If we reached here, the most likely case is the (sibcall)
		 epilogue for non SHmedia.  Put a special push/pop sequence
		 for such case as the last resort.  This looks lengthy but
		 would not be problem because it seems to be very
		 rare.  */
	      
	      gcc_assert (!TARGET_SHMEDIA && epilogue_p);
	      

	       /* ??? There is still the slight possibility that r4 or
		  r5 have been reserved as fixed registers or assigned
		  as global registers, and they change during an
		  interrupt.  There are possible ways to handle this:
		     
		  - If we are adjusting the frame pointer (r14), we can do
		    with a single temp register and an ordinary push / pop
		    on the stack.
		  - Grab any call-used or call-saved registers (i.e. not
		    fixed or globals) for the temps we need.  We might
		    also grab r14 if we are adjusting the stack pointer.
		    If we can't find enough available registers, issue
		    a diagnostic and die - the user must have reserved
		    way too many registers.
		 But since all this is rather unlikely to happen and
		 would require extra testing, we just die if r4 / r5
		 are not available.  */
	      gcc_assert (!fixed_regs[4] && !fixed_regs[5]
			  && !global_regs[4] && !global_regs[5]);

	      adj_reg = gen_rtx_REG (GET_MODE (reg), 4);
	      tmp_reg = gen_rtx_REG (GET_MODE (reg), 5);
	      emit_move_insn (gen_tmp_stack_mem (Pmode, reg), adj_reg);
	      emit_insn (GEN_MOV (adj_reg, GEN_INT (size)));
	      emit_insn (GEN_ADD3 (adj_reg, adj_reg, reg));
	      mem = gen_tmp_stack_mem (Pmode, gen_rtx_PRE_DEC (Pmode, adj_reg));
	      emit_move_insn (mem, tmp_reg);
	      emit_move_insn (tmp_reg, gen_tmp_stack_mem (Pmode, reg));
	      mem = gen_tmp_stack_mem (Pmode, gen_rtx_PRE_DEC (Pmode, adj_reg));
	      emit_move_insn (mem, tmp_reg);
	      emit_move_insn (reg, adj_reg);
	      mem = gen_tmp_stack_mem (Pmode, gen_rtx_POST_INC (Pmode, reg));
	      emit_move_insn (adj_reg, mem);
	      mem = gen_tmp_stack_mem (Pmode, gen_rtx_POST_INC (Pmode, reg));
	      emit_move_insn (tmp_reg, mem);
	      /* Tell flow the insns that pop r4/r5 aren't dead.  */
	      emit_use (tmp_reg);
	      emit_use (adj_reg);
	      return;
	    }
	  const_reg = gen_rtx_REG (GET_MODE (reg), temp);

	  /* If SIZE is negative, subtract the positive value.
	     This sometimes allows a constant pool entry to be shared
	     between prologue and epilogue code.  */
	  if (size < 0)
	    {
	      emit_insn (GEN_MOV (const_reg, GEN_INT (-size)));
	      insn = emit_fn (GEN_SUB3 (reg, reg, const_reg));
	    }
	  else
	    {
	      emit_insn (GEN_MOV (const_reg, GEN_INT (size)));
	      insn = emit_fn (GEN_ADD3 (reg, reg, const_reg));
	    }
	  if (! epilogue_p)
	    add_reg_note (insn, REG_FRAME_RELATED_EXPR,
			  gen_rtx_SET (VOIDmode, reg,
				       gen_rtx_PLUS (SImode, reg,
						     GEN_INT (size))));
	}
    }
}

static rtx
frame_insn (rtx x)
{
  x = emit_insn (x);
  RTX_FRAME_RELATED_P (x) = 1;
  return x;
}

/* Output RTL to push register RN onto the stack.  */

static rtx
push (int rn)
{
  rtx x;
  if (rn == FPUL_REG)
    x = gen_push_fpul ();
  else if (rn == FPSCR_REG)
    x = gen_push_fpscr ();
  else if ((TARGET_SH4 || TARGET_SH2A_DOUBLE) && TARGET_FMOVD && ! TARGET_FPU_SINGLE
	   && FP_OR_XD_REGISTER_P (rn))
    {
      if (FP_REGISTER_P (rn) && (rn - FIRST_FP_REG) & 1)
	return NULL_RTX;
      x = gen_push_4 (gen_rtx_REG (DFmode, rn));
    }
  else if (TARGET_SH2E && FP_REGISTER_P (rn))
    x = gen_push_e (gen_rtx_REG (SFmode, rn));
  else
    x = gen_push (gen_rtx_REG (SImode, rn));

  x = frame_insn (x);
  add_reg_note (x, REG_INC, gen_rtx_REG (SImode, STACK_POINTER_REGNUM));
  return x;
}

/* Output RTL to pop register RN from the stack.  */

static void
pop (int rn)
{
  rtx x;
  if (rn == FPUL_REG)
    x = gen_pop_fpul ();
  else if (rn == FPSCR_REG)
    x = gen_pop_fpscr ();
  else if ((TARGET_SH4 || TARGET_SH2A_DOUBLE) && TARGET_FMOVD && ! TARGET_FPU_SINGLE
	   && FP_OR_XD_REGISTER_P (rn))
    {
      if (FP_REGISTER_P (rn) && (rn - FIRST_FP_REG) & 1)
	return;
      x = gen_pop_4 (gen_rtx_REG (DFmode, rn));
    }
  else if (TARGET_SH2E && FP_REGISTER_P (rn))
    x = gen_pop_e (gen_rtx_REG (SFmode, rn));
  else
    x = gen_pop (gen_rtx_REG (SImode, rn));

  x = emit_insn (x);
  add_reg_note (x, REG_INC, gen_rtx_REG (SImode, STACK_POINTER_REGNUM));
}

/* Generate code to push the regs specified in the mask.  */

static void
push_regs (HARD_REG_SET *mask, int interrupt_handler)
{
  int i = interrupt_handler ? LAST_BANKED_REG + 1 : 0;
  int skip_fpscr = 0;

  /* Push PR last; this gives better latencies after the prologue, and
     candidates for the return delay slot when there are no general
     registers pushed.  */
  for (; i < FIRST_PSEUDO_REGISTER; i++)
    {
      /* If this is an interrupt handler, and the SZ bit varies,
	 and we have to push any floating point register, we need
	 to switch to the correct precision first.  */
      if (i == FIRST_FP_REG && interrupt_handler && TARGET_FMOVD
	  && hard_reg_set_intersect_p (*mask, reg_class_contents[DF_REGS]))
	{
	  HARD_REG_SET unsaved;

	  push (FPSCR_REG);
	  COMPL_HARD_REG_SET (unsaved, *mask);
	  fpscr_set_from_mem (NORMAL_MODE (FP_MODE), unsaved);
	  skip_fpscr = 1;
	}
      if (i != PR_REG
	  && (i != FPSCR_REG || ! skip_fpscr)
	  && TEST_HARD_REG_BIT (*mask, i))
           {
  	/* If the ISR has RESBANK attribute assigned, don't push any of
   	   the following registers - R0-R14, MACH, MACL and GBR.  */
      if (! (sh_cfun_resbank_handler_p ()
	     && ((i >= FIRST_GENERAL_REG && i < LAST_GENERAL_REG)
		 || i == MACH_REG
		 || i == MACL_REG
		 || i == GBR_REG)))
	  push (i);
  	}
    }

  /* Push banked registers last to improve delay slot opportunities.  */
  if (interrupt_handler)
    {
      bool use_movml = false;

      if (TARGET_SH2A)
	{
	  unsigned int count = 0;

	  for (i = FIRST_BANKED_REG; i <= LAST_BANKED_REG; i++)
	    if (TEST_HARD_REG_BIT (*mask, i))
	      count++;
	    else
	      break;

	  /* Use movml when all banked registers are pushed.  */
	  if (count == LAST_BANKED_REG - FIRST_BANKED_REG + 1)
	    use_movml = true;
	}

      if (use_movml)
	{
	  rtx x, mem, reg, set;
	  rtx sp_reg = gen_rtx_REG (SImode, STACK_POINTER_REGNUM);

	  /* We must avoid scheduling multiple store insn with another
	     insns.  */
	  emit_insn (gen_blockage ());
	  x = gen_movml_push_banked (sp_reg);
	  x = frame_insn (x);
	  for (i = FIRST_BANKED_REG; i <= LAST_BANKED_REG; i++)
	    {
	      mem = gen_rtx_MEM (SImode, plus_constant (sp_reg, i * 4));
	      reg = gen_rtx_REG (SImode, i);
	      add_reg_note (x, REG_CFA_OFFSET, gen_rtx_SET (SImode, mem, reg));
	    }

	  set = gen_rtx_SET (SImode, sp_reg, plus_constant (sp_reg, - 32));
	  add_reg_note (x, REG_CFA_ADJUST_CFA, set);
	  emit_insn (gen_blockage ());
	}
      else
	for (i = FIRST_BANKED_REG; i <= LAST_BANKED_REG; i++)
	  if (TEST_HARD_REG_BIT (*mask, i))
	    push (i);
    }

  /* Don't push PR register for an ISR with RESBANK attribute assigned.  */
  if (TEST_HARD_REG_BIT (*mask, PR_REG) && !sh_cfun_resbank_handler_p ())
    push (PR_REG);
}

/* Calculate how much extra space is needed to save all callee-saved
   target registers.
   LIVE_REGS_MASK is the register mask calculated by calc_live_regs.  */

static int
shmedia_target_regs_stack_space (HARD_REG_SET *live_regs_mask)
{
  int reg;
  int stack_space = 0;
  int interrupt_handler = sh_cfun_interrupt_handler_p ();

  for (reg = LAST_TARGET_REG; reg >= FIRST_TARGET_REG; reg--)
    if ((! call_really_used_regs[reg] || interrupt_handler)
        && ! TEST_HARD_REG_BIT (*live_regs_mask, reg))
      /* Leave space to save this target register on the stack,
	 in case target register allocation wants to use it.  */
      stack_space += GET_MODE_SIZE (REGISTER_NATURAL_MODE (reg));
  return stack_space;
}

/* Decide whether we should reserve space for callee-save target registers,
   in case target register allocation wants to use them.  REGS_SAVED is
   the space, in bytes, that is already required for register saves.
   LIVE_REGS_MASK is the register mask calculated by calc_live_regs.  */

static int
shmedia_reserve_space_for_target_registers_p (int regs_saved,
					      HARD_REG_SET *live_regs_mask)
{
  if (optimize_size)
    return 0;
  return shmedia_target_regs_stack_space (live_regs_mask) <= regs_saved;
}

/* Decide how much space to reserve for callee-save target registers
   in case target register allocation wants to use them.
   LIVE_REGS_MASK is the register mask calculated by calc_live_regs.  */

static int
shmedia_target_regs_stack_adjust (HARD_REG_SET *live_regs_mask)
{
  if (shmedia_space_reserved_for_target_registers)
    return shmedia_target_regs_stack_space (live_regs_mask);
  else
    return 0;
}

/* Work out the registers which need to be saved, both as a mask and a
   count of saved words.  Return the count.

   If doing a pragma interrupt function, then push all regs used by the
   function, and if we call another function (we can tell by looking at PR),
   make sure that all the regs it clobbers are safe too.  */

static int
calc_live_regs (HARD_REG_SET *live_regs_mask)
{
  unsigned int reg;
  int count;
  tree attrs;
  bool interrupt_or_trapa_handler, trapa_handler, interrupt_handler;
  bool nosave_low_regs;
  int pr_live, has_call;

  attrs = DECL_ATTRIBUTES (current_function_decl);
  interrupt_or_trapa_handler = sh_cfun_interrupt_handler_p ();
  trapa_handler = lookup_attribute ("trapa_handler", attrs) != NULL_TREE;
  interrupt_handler = interrupt_or_trapa_handler && ! trapa_handler;
  nosave_low_regs = lookup_attribute ("nosave_low_regs", attrs) != NULL_TREE;

  CLEAR_HARD_REG_SET (*live_regs_mask);
  if ((TARGET_SH4 || TARGET_SH2A_DOUBLE) && TARGET_FMOVD && interrupt_handler
      && df_regs_ever_live_p (FPSCR_REG))
    target_flags &= ~MASK_FPU_SINGLE;
  /* If we can save a lot of saves by switching to double mode, do that.  */
  else if ((TARGET_SH4 || TARGET_SH2A_DOUBLE) && TARGET_FMOVD && TARGET_FPU_SINGLE)
    for (count = 0, reg = FIRST_FP_REG; reg <= LAST_FP_REG; reg += 2)
      if (df_regs_ever_live_p (reg) && df_regs_ever_live_p (reg+1)
	  && (! call_really_used_regs[reg]
	      || interrupt_handler)
	  && ++count > 2)
	{
	  target_flags &= ~MASK_FPU_SINGLE;
	  break;
	}
  /* PR_MEDIA_REG is a general purpose register, thus global_alloc already
     knows how to use it.  That means the pseudo originally allocated for
     the initial value can become the PR_MEDIA_REG hard register, as seen for
     execute/20010122-1.c:test9.  */
  if (TARGET_SHMEDIA)
    /* ??? this function is called from initial_elimination_offset, hence we
       can't use the result of sh_media_register_for_return here.  */
    pr_live = sh_pr_n_sets ();
  else
    {
      rtx pr_initial = has_hard_reg_initial_val (Pmode, PR_REG);
      pr_live = (pr_initial
		 ? (!REG_P (pr_initial)
		    || REGNO (pr_initial) != (PR_REG))
		 : df_regs_ever_live_p (PR_REG));
      /* For Shcompact, if not optimizing, we end up with a memory reference
	 using the return address pointer for __builtin_return_address even
	 though there is no actual need to put the PR register on the stack.  */
      pr_live |= df_regs_ever_live_p (RETURN_ADDRESS_POINTER_REGNUM);
    }
  /* Force PR to be live if the prologue has to call the SHmedia
     argument decoder or register saver.  */
  if (TARGET_SHCOMPACT
      && ((crtl->args.info.call_cookie
	   & ~ CALL_COOKIE_RET_TRAMP (1))
	  || crtl->saves_all_registers))
    pr_live = 1;
  has_call = TARGET_SHMEDIA ? ! leaf_function_p () : pr_live;
  for (count = 0, reg = FIRST_PSEUDO_REGISTER; reg-- != 0; )
    {
      if (reg == (TARGET_SHMEDIA ? PR_MEDIA_REG : PR_REG)
	  ? pr_live
	  : interrupt_handler
	  ? (/* Need to save all the regs ever live.  */
	     (df_regs_ever_live_p (reg)
	      || (call_really_used_regs[reg]
		  && (! fixed_regs[reg] || reg == MACH_REG || reg == MACL_REG
		      || reg == PIC_OFFSET_TABLE_REGNUM)
		  && has_call)
	      || (TARGET_SHMEDIA && has_call
		  && REGISTER_NATURAL_MODE (reg) == SImode
		  && (GENERAL_REGISTER_P (reg) || TARGET_REGISTER_P (reg))))
	     && reg != STACK_POINTER_REGNUM && reg != ARG_POINTER_REGNUM
	     && reg != RETURN_ADDRESS_POINTER_REGNUM
	     && reg != T_REG && reg != GBR_REG
	     /* Push fpscr only on targets which have FPU */
	     && (reg != FPSCR_REG || TARGET_FPU_ANY))
	  : (/* Only push those regs which are used and need to be saved.  */
	     (TARGET_SHCOMPACT
	      && flag_pic
	      && crtl->args.info.call_cookie
	      && reg == PIC_OFFSET_TABLE_REGNUM)
	     || (df_regs_ever_live_p (reg)
		 && ((!call_really_used_regs[reg]
		      && !(reg != PIC_OFFSET_TABLE_REGNUM
			   && fixed_regs[reg] && call_used_regs[reg]))
		     || (trapa_handler && reg == FPSCR_REG && TARGET_FPU_ANY)))
	     || (crtl->calls_eh_return
		 && (reg == EH_RETURN_DATA_REGNO (0)
		     || reg == EH_RETURN_DATA_REGNO (1)
		     || reg == EH_RETURN_DATA_REGNO (2)
		     || reg == EH_RETURN_DATA_REGNO (3)))
	     || ((reg == MACL_REG || reg == MACH_REG)
		 && df_regs_ever_live_p (reg)
		 && sh_cfun_attr_renesas_p ())
	     ))
	{
	  SET_HARD_REG_BIT (*live_regs_mask, reg);
	  count += GET_MODE_SIZE (REGISTER_NATURAL_MODE (reg));

	  if ((TARGET_SH4 || TARGET_SH2A_DOUBLE || TARGET_SH5) && TARGET_FMOVD
	      && GET_MODE_CLASS (REGISTER_NATURAL_MODE (reg)) == MODE_FLOAT)
	    {
	      if (FP_REGISTER_P (reg))
		{
		  if (! TARGET_FPU_SINGLE && ! df_regs_ever_live_p (reg ^ 1))
		    {
		      SET_HARD_REG_BIT (*live_regs_mask, (reg ^ 1));
		      count += GET_MODE_SIZE (REGISTER_NATURAL_MODE (reg ^ 1));
		    }
		}
	      else if (XD_REGISTER_P (reg))
		{
		  /* Must switch to double mode to access these registers.  */
		  target_flags &= ~MASK_FPU_SINGLE;
		}
	    }
	}
      if (nosave_low_regs && reg == R8_REG)
	break;
    }
  /* If we have a target register optimization pass after prologue / epilogue
     threading, we need to assume all target registers will be live even if
     they aren't now.  */
  if (flag_branch_target_load_optimize2
      && TARGET_SAVE_ALL_TARGET_REGS
      && shmedia_space_reserved_for_target_registers)
    for (reg = LAST_TARGET_REG; reg >= FIRST_TARGET_REG; reg--)
      if ((! call_really_used_regs[reg] || interrupt_handler)
	  && ! TEST_HARD_REG_BIT (*live_regs_mask, reg))
	{
	  SET_HARD_REG_BIT (*live_regs_mask, reg);
	  count += GET_MODE_SIZE (REGISTER_NATURAL_MODE (reg));
	}
  /* If this is an interrupt handler, we don't have any call-clobbered
     registers we can conveniently use for target register save/restore.
     Make sure we save at least one general purpose register when we need
     to save target registers.  */
  if (interrupt_handler
      && hard_reg_set_intersect_p (*live_regs_mask,
				   reg_class_contents[TARGET_REGS])
      && ! hard_reg_set_intersect_p (*live_regs_mask,
				     reg_class_contents[GENERAL_REGS]))
    {
      SET_HARD_REG_BIT (*live_regs_mask, R0_REG);
      count += GET_MODE_SIZE (REGISTER_NATURAL_MODE (R0_REG));
    }

  return count;
}

/* Code to generate prologue and epilogue sequences */

/* PUSHED is the number of bytes that are being pushed on the
   stack for register saves.  Return the frame size, padded
   appropriately so that the stack stays properly aligned.  */
static HOST_WIDE_INT
rounded_frame_size (int pushed)
{
  HOST_WIDE_INT size = get_frame_size ();
  HOST_WIDE_INT align = STACK_BOUNDARY / BITS_PER_UNIT;

  if (ACCUMULATE_OUTGOING_ARGS)
    size += crtl->outgoing_args_size;

  return ((size + pushed + align - 1) & -align) - pushed;
}

/* Choose a call-clobbered target-branch register that remains
   unchanged along the whole function.  We set it up as the return
   value in the prologue.  */
int
sh_media_register_for_return (void)
{
  int regno;
  int tr0_used;

  if (! current_function_is_leaf)
    return -1;
  if (lookup_attribute ("interrupt_handler",
			DECL_ATTRIBUTES (current_function_decl)))
    return -1;
  if (sh_cfun_interrupt_handler_p ())
    return -1;

  tr0_used = flag_pic && df_regs_ever_live_p (PIC_OFFSET_TABLE_REGNUM);

  for (regno = FIRST_TARGET_REG + tr0_used; regno <= LAST_TARGET_REG; regno++)
    if (call_really_used_regs[regno] && ! df_regs_ever_live_p (regno))
      return regno;

  return -1;
}

/* The maximum registers we need to save are:
   - 62 general purpose registers (r15 is stack pointer, r63 is zero)
   - 32 floating point registers (for each pair, we save none,
         one single precision value, or a double precision value).
   -  8 target registers
   -  add 1 entry for a delimiter.  */
#define MAX_SAVED_REGS (62+32+8)

typedef struct save_entry_s
{
  unsigned char reg;
  unsigned char mode;
  short offset;
} save_entry;

#define MAX_TEMPS 4

/* There will be a delimiter entry with VOIDmode both at the start and the
   end of a filled in schedule.  The end delimiter has the offset of the
   save with the smallest (i.e. most negative) offset.  */
typedef struct save_schedule_s
{
  save_entry entries[MAX_SAVED_REGS + 2];
  int temps[MAX_TEMPS+1];
} save_schedule;

/* Fill in SCHEDULE according to LIVE_REGS_MASK.  If RESTORE is nonzero,
   use reverse order.  Returns the last entry written to (not counting
   the delimiter).  OFFSET_BASE is a number to be added to all offset
   entries.  */

static save_entry *
sh5_schedule_saves (HARD_REG_SET *live_regs_mask, save_schedule *schedule,
		    int offset_base)
{
  int align, i;
  save_entry *entry = schedule->entries;
  int tmpx = 0;
  int offset;

  if (! current_function_interrupt)
    for (i = FIRST_GENERAL_REG; tmpx < MAX_TEMPS && i <= LAST_GENERAL_REG; i++)
      if (call_really_used_regs[i] && ! fixed_regs[i] && i != PR_MEDIA_REG
	  && ! FUNCTION_ARG_REGNO_P (i)
	  && i != FIRST_RET_REG
	  && ! (cfun->static_chain_decl != NULL && i == STATIC_CHAIN_REGNUM)
	  && ! (crtl->calls_eh_return
		&& (i == EH_RETURN_STACKADJ_REGNO
		    || ((unsigned) i >= EH_RETURN_DATA_REGNO (0)
			&& (unsigned) i <= EH_RETURN_DATA_REGNO (3)))))
	schedule->temps[tmpx++] = i;
  entry->reg = -1;
  entry->mode = VOIDmode;
  entry->offset = offset_base;
  entry++;
  /* We loop twice: first, we save 8-byte aligned registers in the
     higher addresses, that are known to be aligned.  Then, we
     proceed to saving 32-bit registers that don't need 8-byte
     alignment.
     If this is an interrupt function, all registers that need saving
     need to be saved in full.  moreover, we need to postpone saving
     target registers till we have saved some general purpose registers
     we can then use as scratch registers.  */
  offset = offset_base;
  for (align = 1; align >= 0; align--)
    {
      for (i = FIRST_PSEUDO_REGISTER - 1; i >= 0; i--)
	if (TEST_HARD_REG_BIT (*live_regs_mask, i))
	  {
	    enum machine_mode mode = REGISTER_NATURAL_MODE (i);
	    int reg = i;

	    if (current_function_interrupt)
	      {
		if (TARGET_REGISTER_P (i))
		  continue;
		if (GENERAL_REGISTER_P (i))
		  mode = DImode;
	      }
	    if (mode == SFmode && (i % 2) == 1
		&& ! TARGET_FPU_SINGLE && FP_REGISTER_P (i)
		&& (TEST_HARD_REG_BIT (*live_regs_mask, (i ^ 1))))
	      {
		mode = DFmode;
		i--;
		reg--;
	      }

	    /* If we're doing the aligned pass and this is not aligned,
	       or we're doing the unaligned pass and this is aligned,
	       skip it.  */
	    if ((GET_MODE_SIZE (mode) % (STACK_BOUNDARY / BITS_PER_UNIT) == 0)
		!= align)
	      continue;

	    if (current_function_interrupt
		&& GENERAL_REGISTER_P (i)
		&& tmpx < MAX_TEMPS)
	      schedule->temps[tmpx++] = i;

	    offset -= GET_MODE_SIZE (mode);
	    entry->reg = i;
	    entry->mode = mode;
	    entry->offset = offset;
	    entry++;
	  }
      if (align && current_function_interrupt)
	for (i = LAST_TARGET_REG; i >= FIRST_TARGET_REG; i--)
	  if (TEST_HARD_REG_BIT (*live_regs_mask, i))
	    {
	      offset -= GET_MODE_SIZE (DImode);
	      entry->reg = i;
	      entry->mode = DImode;
	      entry->offset = offset;
	      entry++;
	    }
    }
  entry->reg = -1;
  entry->mode = VOIDmode;
  entry->offset = offset;
  schedule->temps[tmpx] = -1;
  return entry - 1;
}

void
sh_expand_prologue (void)
{
  HARD_REG_SET live_regs_mask;
  int d, i;
  int d_rounding = 0;
  int save_flags = target_flags;
  int pretend_args;
  int stack_usage;
  tree sp_switch_attr
    = lookup_attribute ("sp_switch", DECL_ATTRIBUTES (current_function_decl));

  current_function_interrupt = sh_cfun_interrupt_handler_p ();

  /* We have pretend args if we had an object sent partially in registers
     and partially on the stack, e.g. a large structure.  */
  pretend_args = crtl->args.pretend_args_size;
  if (TARGET_VARARGS_PRETEND_ARGS (current_function_decl)
      && (NPARM_REGS(SImode)
	  > crtl->args.info.arg_count[(int) SH_ARG_INT]))
    pretend_args = 0;
  /* Dwarf2 module doesn't expect frame related insns here.  */
  output_stack_adjust (-pretend_args
		       - crtl->args.info.stack_regs * 8,
		       stack_pointer_rtx, 0, NULL, false);
  stack_usage = pretend_args + crtl->args.info.stack_regs * 8;

  if (TARGET_SHCOMPACT && flag_pic && crtl->args.info.call_cookie)
    /* We're going to use the PIC register to load the address of the
       incoming-argument decoder and/or of the return trampoline from
       the GOT, so make sure the PIC register is preserved and
       initialized.  */
    df_set_regs_ever_live (PIC_OFFSET_TABLE_REGNUM, true);

  if (TARGET_SHCOMPACT
      && (crtl->args.info.call_cookie & ~ CALL_COOKIE_RET_TRAMP(1)))
    {
      int reg;

      /* First, make all registers with incoming arguments that will
	 be pushed onto the stack live, so that register renaming
	 doesn't overwrite them.  */
      for (reg = 0; reg < NPARM_REGS (SImode); reg++)
	if (CALL_COOKIE_STACKSEQ_GET (crtl->args.info.call_cookie)
	    >= NPARM_REGS (SImode) - reg)
	  for (; reg < NPARM_REGS (SImode); reg++)
	    emit_insn (gen_shcompact_preserve_incoming_args
		       (gen_rtx_REG (SImode, FIRST_PARM_REG + reg)));
	else if (CALL_COOKIE_INT_REG_GET
		 (crtl->args.info.call_cookie, reg) == 1)
	  emit_insn (gen_shcompact_preserve_incoming_args
		     (gen_rtx_REG (SImode, FIRST_PARM_REG + reg)));

      emit_move_insn (gen_rtx_REG (Pmode, MACL_REG),
		      stack_pointer_rtx);
      emit_move_insn (gen_rtx_REG (SImode, R0_REG),
		      GEN_INT (crtl->args.info.call_cookie));
      emit_move_insn (gen_rtx_REG (SImode, MACH_REG),
		      gen_rtx_REG (SImode, R0_REG));
    }
  else if (TARGET_SHMEDIA)
    {
      int tr = sh_media_register_for_return ();

      if (tr >= 0)
	emit_move_insn (gen_rtx_REG (DImode, tr),
			gen_rtx_REG (DImode, PR_MEDIA_REG));
    }

  /* Emit the code for SETUP_VARARGS.  */
  if (cfun->stdarg)
    {
      if (TARGET_VARARGS_PRETEND_ARGS (current_function_decl))
	{
	  /* Push arg regs as if they'd been provided by caller in stack.  */
	  for (i = 0; i < NPARM_REGS(SImode); i++)
	    {
	      int rn = NPARM_REGS(SImode) + FIRST_PARM_REG - i - 1;

	      if (i >= (NPARM_REGS(SImode)
			- crtl->args.info.arg_count[(int) SH_ARG_INT]
			))
		break;
	      push (rn);
	      stack_usage += GET_MODE_SIZE (SImode);
	    }
	}
    }

  /* If we're supposed to switch stacks at function entry, do so now.  */
  if (sp_switch_attr)
    {
      rtx lab, newsrc;
      /* The argument specifies a variable holding the address of the
	 stack the interrupt function should switch to/from at entry/exit.  */
      tree arg = TREE_VALUE ( TREE_VALUE (sp_switch_attr));
      const char *s
	= ggc_strdup (TREE_STRING_POINTER (arg));
      rtx sp_switch = gen_rtx_SYMBOL_REF (Pmode, s);

      lab = add_constant (sp_switch, SImode, 0);
      newsrc = gen_rtx_LABEL_REF (VOIDmode, lab);
      newsrc = gen_const_mem (SImode, newsrc);

      emit_insn (gen_sp_switch_1 (newsrc));
    }

  d = calc_live_regs (&live_regs_mask);
  /* ??? Maybe we could save some switching if we can move a mode switch
     that already happens to be at the function start into the prologue.  */
  if (target_flags != save_flags && ! current_function_interrupt)
    emit_insn (gen_toggle_sz ());

  if (TARGET_SH5)
    {
      int offset_base, offset;
      rtx r0 = NULL_RTX;
      int offset_in_r0 = -1;
      int sp_in_r0 = 0;
      int tregs_space = shmedia_target_regs_stack_adjust (&live_regs_mask);
      int total_size, save_size;
      save_schedule schedule;
      save_entry *entry;
      int *tmp_pnt;

      if (call_really_used_regs[R0_REG] && ! fixed_regs[R0_REG]
	  && ! current_function_interrupt)
	r0 = gen_rtx_REG (Pmode, R0_REG);

      /* D is the actual number of bytes that we need for saving registers,
	 however, in initial_elimination_offset we have committed to using
	 an additional TREGS_SPACE amount of bytes - in order to keep both
	 addresses to arguments supplied by the caller and local variables
	 valid, we must keep this gap.  Place it between the incoming
	 arguments and the actually saved registers in a bid to optimize
	 locality of reference.  */
      total_size = d + tregs_space;
      total_size += rounded_frame_size (total_size);
      save_size = total_size - rounded_frame_size (d);
      if (save_size % (STACK_BOUNDARY / BITS_PER_UNIT))
	d_rounding = ((STACK_BOUNDARY / BITS_PER_UNIT)
			- save_size % (STACK_BOUNDARY / BITS_PER_UNIT));

      /* If adjusting the stack in a single step costs nothing extra, do so.
	 I.e. either if a single addi is enough, or we need a movi anyway,
	 and we don't exceed the maximum offset range (the test for the
	 latter is conservative for simplicity).  */
      if (TARGET_SHMEDIA
	  && (CONST_OK_FOR_I10 (-total_size)
	      || (! CONST_OK_FOR_I10 (-(save_size + d_rounding))
		  && total_size <= 2044)))
	d_rounding = total_size - save_size;

      offset_base = d + d_rounding;

      output_stack_adjust (-(save_size + d_rounding), stack_pointer_rtx,
			   0, NULL, true);
      stack_usage += save_size + d_rounding;

      sh5_schedule_saves (&live_regs_mask, &schedule, offset_base);
      tmp_pnt = schedule.temps;
      for (entry = &schedule.entries[1]; entry->mode != VOIDmode; entry++)
        {
	  enum machine_mode mode = (enum machine_mode) entry->mode;
	  unsigned int reg = entry->reg;
	  rtx reg_rtx, mem_rtx, pre_dec = NULL_RTX;
	  rtx orig_reg_rtx;

	  offset = entry->offset;

	  reg_rtx = gen_rtx_REG (mode, reg);

	  mem_rtx = gen_frame_mem (mode,
				   gen_rtx_PLUS (Pmode,
						 stack_pointer_rtx,
						 GEN_INT (offset)));

	  if (!memory_address_p (mode, XEXP (mem_rtx, 0)))
	    {
	      gcc_assert (r0);
	      mem_rtx = NULL_RTX;
	    }

	  if (HAVE_PRE_DECREMENT
	      && (offset_in_r0 - offset == GET_MODE_SIZE (mode)
		  || mem_rtx == NULL_RTX
		  || reg == PR_REG || SPECIAL_REGISTER_P (reg)))
	    {
	      pre_dec = gen_frame_mem (mode, gen_rtx_PRE_DEC (Pmode, r0));

	      if (!memory_address_p (mode, XEXP (pre_dec, 0)))
		pre_dec = NULL_RTX;
	      else
		{
		  mem_rtx = NULL_RTX;
		  offset += GET_MODE_SIZE (mode);
		}
	    }

	  if (mem_rtx != NULL_RTX)
	    goto addr_ok;

	  if (offset_in_r0 == -1)
	    {
	      emit_move_insn (r0, GEN_INT (offset));
	      offset_in_r0 = offset;
	    }
	  else if (offset != offset_in_r0)
	    {
	      emit_move_insn (r0,
			      gen_rtx_PLUS
			      (Pmode, r0,
			       GEN_INT (offset - offset_in_r0)));
	      offset_in_r0 += offset - offset_in_r0;
	    }

	  if (pre_dec != NULL_RTX)
	    {
	      if (! sp_in_r0)
		{
		  emit_move_insn (r0,
				  gen_rtx_PLUS
				  (Pmode, r0, stack_pointer_rtx));
		  sp_in_r0 = 1;
		}

	      offset -= GET_MODE_SIZE (mode);
	      offset_in_r0 -= GET_MODE_SIZE (mode);

	      mem_rtx = pre_dec;
	    }
	  else if (sp_in_r0)
	    mem_rtx = gen_frame_mem (mode, r0);
	  else
	    mem_rtx = gen_frame_mem (mode,
				     gen_rtx_PLUS (Pmode,
						   stack_pointer_rtx,
						   r0));

	  /* We must not use an r0-based address for target-branch
	     registers or for special registers without pre-dec
	     memory addresses, since we store their values in r0
	     first.  */
	  gcc_assert (!TARGET_REGISTER_P (reg)
		      && ((reg != PR_REG && !SPECIAL_REGISTER_P (reg))
			  || mem_rtx == pre_dec));
	  
	addr_ok:
	  orig_reg_rtx = reg_rtx;
	  if (TARGET_REGISTER_P (reg)
	      || ((reg == PR_REG || SPECIAL_REGISTER_P (reg))
		  && mem_rtx != pre_dec))
	    {
	      rtx tmp_reg = gen_rtx_REG (GET_MODE (reg_rtx), *tmp_pnt);

	      emit_move_insn (tmp_reg, reg_rtx);

	      if (REGNO (tmp_reg) == R0_REG)
		{
		  offset_in_r0 = -1;
		  sp_in_r0 = 0;
		  gcc_assert (!refers_to_regno_p
			      (R0_REG, R0_REG+1, mem_rtx, (rtx *) 0));
		}

	      if (*++tmp_pnt <= 0)
		tmp_pnt = schedule.temps;

	      reg_rtx = tmp_reg;
	    }
	  {
	    rtx insn;

	    /* Mark as interesting for dwarf cfi generator */
	    insn = emit_move_insn (mem_rtx, reg_rtx);
	    RTX_FRAME_RELATED_P (insn) = 1;
	    /* If we use an intermediate register for the save, we can't
	       describe this exactly in cfi as a copy of the to-be-saved
	       register into the temporary register and then the temporary
	       register on the stack, because the temporary register can
	       have a different natural size than the to-be-saved register.
	       Thus, we gloss over the intermediate copy and pretend we do
	       a direct save from the to-be-saved register.  */
	    if (REGNO (reg_rtx) != reg)
	      {
		rtx set;

		set = gen_rtx_SET (VOIDmode, mem_rtx, orig_reg_rtx);
		add_reg_note (insn, REG_FRAME_RELATED_EXPR, set);
	      }

	    if (TARGET_SHCOMPACT && (offset_in_r0 != -1))
	      {
		rtx reg_rtx = gen_rtx_REG (mode, reg);
		rtx set;
		rtx mem_rtx = gen_frame_mem (mode,
					     gen_rtx_PLUS (Pmode,
							   stack_pointer_rtx,
							   GEN_INT (offset)));

		set = gen_rtx_SET (VOIDmode, mem_rtx, reg_rtx);
		add_reg_note (insn, REG_FRAME_RELATED_EXPR, set);
	      }
	  }
	}

      gcc_assert (entry->offset == d_rounding);
    }
  else
    {
      push_regs (&live_regs_mask, current_function_interrupt);
      stack_usage += d;
    }

  if (flag_pic && df_regs_ever_live_p (PIC_OFFSET_TABLE_REGNUM))
    emit_insn (gen_GOTaddr2picreg ());

  if (SHMEDIA_REGS_STACK_ADJUST ())
    {
      /* This must NOT go through the PLT, otherwise mach and macl
	 may be clobbered.  */
      function_symbol (gen_rtx_REG (Pmode, R0_REG),
		       (TARGET_FPU_ANY
			? "__GCC_push_shmedia_regs"
			: "__GCC_push_shmedia_regs_nofpu"), SFUNC_GOT);
      emit_insn (gen_shmedia_save_restore_regs_compact
		 (GEN_INT (-SHMEDIA_REGS_STACK_ADJUST ())));
    }

  if (target_flags != save_flags && ! current_function_interrupt)
    emit_insn (gen_toggle_sz ());

  target_flags = save_flags;

  output_stack_adjust (-rounded_frame_size (d) + d_rounding,
		       stack_pointer_rtx, 0, NULL, true);
  stack_usage += rounded_frame_size (d) - d_rounding;

  if (frame_pointer_needed)
    frame_insn (GEN_MOV (hard_frame_pointer_rtx, stack_pointer_rtx));

  if (TARGET_SHCOMPACT
      && (crtl->args.info.call_cookie & ~ CALL_COOKIE_RET_TRAMP(1)))
    {
      /* This must NOT go through the PLT, otherwise mach and macl
	 may be clobbered.  */
      function_symbol (gen_rtx_REG (Pmode, R0_REG),
		      "__GCC_shcompact_incoming_args", SFUNC_GOT);
      emit_insn (gen_shcompact_incoming_args ());
    }

  if (flag_stack_usage)
    current_function_static_stack_size = stack_usage;
}

void
sh_expand_epilogue (bool sibcall_p)
{
  HARD_REG_SET live_regs_mask;
  int d, i;
  int d_rounding = 0;

  int save_flags = target_flags;
  int frame_size, save_size;
  int fpscr_deferred = 0;
  int e = sibcall_p ? -1 : 1;

  d = calc_live_regs (&live_regs_mask);

  save_size = d;
  frame_size = rounded_frame_size (d);

  if (TARGET_SH5)
    {
      int tregs_space = shmedia_target_regs_stack_adjust (&live_regs_mask);
      int total_size;
      if (d % (STACK_BOUNDARY / BITS_PER_UNIT))
      d_rounding = ((STACK_BOUNDARY / BITS_PER_UNIT)
		    - d % (STACK_BOUNDARY / BITS_PER_UNIT));

      total_size = d + tregs_space;
      total_size += rounded_frame_size (total_size);
      save_size = total_size - frame_size;

      /* If adjusting the stack in a single step costs nothing extra, do so.
	 I.e. either if a single addi is enough, or we need a movi anyway,
	 and we don't exceed the maximum offset range (the test for the
	 latter is conservative for simplicity).  */
      if (TARGET_SHMEDIA
	  && ! frame_pointer_needed
	  && (CONST_OK_FOR_I10 (total_size)
	      || (! CONST_OK_FOR_I10 (save_size + d_rounding)
		  && total_size <= 2044)))
	d_rounding = frame_size;

      frame_size -= d_rounding;
    }

  if (frame_pointer_needed)
    {
      /* We must avoid scheduling the epilogue with previous basic blocks.
	 See PR/18032 and PR/40313.  */
      emit_insn (gen_blockage ());
      output_stack_adjust (frame_size, hard_frame_pointer_rtx, e,
			   &live_regs_mask, false);

      /* We must avoid moving the stack pointer adjustment past code
	 which reads from the local frame, else an interrupt could
	 occur after the SP adjustment and clobber data in the local
	 frame.  */
      emit_insn (gen_blockage ());
      emit_insn (GEN_MOV (stack_pointer_rtx, hard_frame_pointer_rtx));
    }
  else if (frame_size)
    {
      /* We must avoid moving the stack pointer adjustment past code
	 which reads from the local frame, else an interrupt could
	 occur after the SP adjustment and clobber data in the local
	 frame.  */
      emit_insn (gen_blockage ());
      output_stack_adjust (frame_size, stack_pointer_rtx, e,
			   &live_regs_mask, false);
    }

  if (SHMEDIA_REGS_STACK_ADJUST ())
    {
      function_symbol (gen_rtx_REG (Pmode, R0_REG),
		       (TARGET_FPU_ANY
			? "__GCC_pop_shmedia_regs"
			: "__GCC_pop_shmedia_regs_nofpu"), SFUNC_GOT);
      /* This must NOT go through the PLT, otherwise mach and macl
	 may be clobbered.  */
      emit_insn (gen_shmedia_save_restore_regs_compact
		 (GEN_INT (SHMEDIA_REGS_STACK_ADJUST ())));
    }

  /* Pop all the registers.  */

  if (target_flags != save_flags && ! current_function_interrupt)
    emit_insn (gen_toggle_sz ());
  if (TARGET_SH5)
    {
      int offset_base, offset;
      int offset_in_r0 = -1;
      int sp_in_r0 = 0;
      rtx r0 = gen_rtx_REG (Pmode, R0_REG);
      save_schedule schedule;
      save_entry *entry;
      int *tmp_pnt;

      entry = sh5_schedule_saves (&live_regs_mask, &schedule, d_rounding);
      offset_base = -entry[1].offset + d_rounding;
      tmp_pnt = schedule.temps;
      for (; entry->mode != VOIDmode; entry--)
	{
	  enum machine_mode mode = (enum machine_mode) entry->mode;
	  int reg = entry->reg;
	  rtx reg_rtx, mem_rtx, post_inc = NULL_RTX;

	  offset = offset_base + entry->offset;
	  reg_rtx = gen_rtx_REG (mode, reg);

	  mem_rtx = gen_frame_mem (mode,
				   gen_rtx_PLUS (Pmode,
						 stack_pointer_rtx,
						 GEN_INT (offset)));

	  if (!memory_address_p (mode, XEXP (mem_rtx, 0)))
	    mem_rtx = NULL_RTX;

	  if (HAVE_POST_INCREMENT
	      && (offset == offset_in_r0
		  || (offset + GET_MODE_SIZE (mode) != d + d_rounding
		      && mem_rtx == NULL_RTX)
		  || reg == PR_REG || SPECIAL_REGISTER_P (reg)))
	    {
	      post_inc = gen_frame_mem (mode, gen_rtx_POST_INC (Pmode, r0));

	      if (!memory_address_p (mode, XEXP (post_inc, 0)))
		post_inc = NULL_RTX;
	      else
		mem_rtx = NULL_RTX;
	    }

	  if (mem_rtx != NULL_RTX)
	    goto addr_ok;

	  if (offset_in_r0 == -1)
	    {
	      emit_move_insn (r0, GEN_INT (offset));
	      offset_in_r0 = offset;
	    }
	  else if (offset != offset_in_r0)
	    {
	      emit_move_insn (r0,
			      gen_rtx_PLUS
			      (Pmode, r0,
			       GEN_INT (offset - offset_in_r0)));
	      offset_in_r0 += offset - offset_in_r0;
	    }

	  if (post_inc != NULL_RTX)
	    {
	      if (! sp_in_r0)
		{
		  emit_move_insn (r0,
				  gen_rtx_PLUS
				  (Pmode, r0, stack_pointer_rtx));
		  sp_in_r0 = 1;
		}

	      mem_rtx = post_inc;

	      offset_in_r0 += GET_MODE_SIZE (mode);
	    }
	  else if (sp_in_r0)
	    mem_rtx = gen_frame_mem (mode, r0);
	  else
	    mem_rtx = gen_frame_mem (mode,
				     gen_rtx_PLUS (Pmode,
						   stack_pointer_rtx,
						   r0));

	  gcc_assert ((reg != PR_REG && !SPECIAL_REGISTER_P (reg))
		      || mem_rtx == post_inc);

	addr_ok:
	  if ((reg == PR_REG || SPECIAL_REGISTER_P (reg))
	      && mem_rtx != post_inc)
	    {
	      emit_move_insn (r0, mem_rtx);
	      mem_rtx = r0;
	    }
	  else if (TARGET_REGISTER_P (reg))
	    {
	      rtx tmp_reg = gen_rtx_REG (mode, *tmp_pnt);

	      /* Give the scheduler a bit of freedom by using up to
		 MAX_TEMPS registers in a round-robin fashion.  */
	      emit_move_insn (tmp_reg, mem_rtx);
	      mem_rtx = tmp_reg;
	      if (*++tmp_pnt < 0)
		tmp_pnt = schedule.temps;
	    }

	  emit_move_insn (reg_rtx, mem_rtx);
	}

      gcc_assert (entry->offset + offset_base == d + d_rounding);
    }
  else /* ! TARGET_SH5 */
    {
      int last_reg;

      save_size = 0;
	/* For an ISR with RESBANK attribute assigned, don't pop PR
	   register.  */
      if (TEST_HARD_REG_BIT (live_regs_mask, PR_REG)
	  && !sh_cfun_resbank_handler_p ())	
	{
	  if (!frame_pointer_needed)
	    emit_insn (gen_blockage ());
	  pop (PR_REG);
	}

      /* Banked registers are popped first to avoid being scheduled in the
	 delay slot. RTE switches banks before the ds instruction.  */
      if (current_function_interrupt)
	{
<<<<<<< HEAD
	  for (i = LAST_BANKED_REG; i >= FIRST_BANKED_REG; i--)
	    if (TEST_HARD_REG_BIT (live_regs_mask, i))
	      pop (i);
=======
	  bool use_movml = false;

	  if (TARGET_SH2A)
	    {
	      unsigned int count = 0;

	      for (i = FIRST_BANKED_REG; i <= LAST_BANKED_REG; i++)
		if (TEST_HARD_REG_BIT (live_regs_mask, i))
		  count++;
		else
		  break;

	      /* Use movml when all banked register are poped.  */
	      if (count == LAST_BANKED_REG - FIRST_BANKED_REG + 1)
		use_movml = true;
	    }

	  if (use_movml)
	    {
	      rtx sp_reg = gen_rtx_REG (SImode, STACK_POINTER_REGNUM);

	      /* We must avoid scheduling multiple load insn with another
		 insns.  */
	      emit_insn (gen_blockage ());
	      emit_insn (gen_movml_pop_banked (sp_reg));
	      emit_insn (gen_blockage ());
	    }
	  else
	    for (i = LAST_BANKED_REG; i >= FIRST_BANKED_REG; i--)
	      if (TEST_HARD_REG_BIT (live_regs_mask, i))
		pop (i);
>>>>>>> 6e7f08ad

	  last_reg = FIRST_PSEUDO_REGISTER - LAST_BANKED_REG - 1;
	}
      else
	last_reg = FIRST_PSEUDO_REGISTER;

      for (i = 0; i < last_reg; i++)
	{
	  int j = (FIRST_PSEUDO_REGISTER - 1) - i;

	  if (j == FPSCR_REG && current_function_interrupt && TARGET_FMOVD
	      && hard_reg_set_intersect_p (live_regs_mask,
					  reg_class_contents[DF_REGS]))
	    fpscr_deferred = 1;
	  /* For an ISR with RESBANK attribute assigned, don't pop
	     following registers, R0-R14, MACH, MACL and GBR.  */
	  else if (j != PR_REG && TEST_HARD_REG_BIT (live_regs_mask, j) 
		   && ! (sh_cfun_resbank_handler_p ()
			 && ((j >= FIRST_GENERAL_REG
			      && j < LAST_GENERAL_REG)
			      || j == MACH_REG
			      || j == MACL_REG
			      || j == GBR_REG)))
	    pop (j);

	  if (j == FIRST_FP_REG && fpscr_deferred)
	    pop (FPSCR_REG);
	}
    }
  if (target_flags != save_flags && ! current_function_interrupt)
    emit_insn (gen_toggle_sz ());
  target_flags = save_flags;

  output_stack_adjust (crtl->args.pretend_args_size
		       + save_size + d_rounding
		       + crtl->args.info.stack_regs * 8,
		       stack_pointer_rtx, e, NULL, false);

  if (crtl->calls_eh_return)
    emit_insn (GEN_ADD3 (stack_pointer_rtx, stack_pointer_rtx,
			 EH_RETURN_STACKADJ_RTX));

  /* Switch back to the normal stack if necessary.  */
  if (lookup_attribute ("sp_switch", DECL_ATTRIBUTES (current_function_decl)))
    emit_insn (gen_sp_switch_2 ());

  /* Tell flow the insn that pops PR isn't dead.  */
  /* PR_REG will never be live in SHmedia mode, and we don't need to
     USE PR_MEDIA_REG, since it will be explicitly copied to TR0_REG
     by the return pattern.  */
  if (TEST_HARD_REG_BIT (live_regs_mask, PR_REG))
    emit_use (gen_rtx_REG (SImode, PR_REG));
}

static int sh_need_epilogue_known = 0;

int
sh_need_epilogue (void)
{
  if (! sh_need_epilogue_known)
    {
      rtx epilogue;

      start_sequence ();
      sh_expand_epilogue (0);
      epilogue = get_insns ();
      end_sequence ();
      sh_need_epilogue_known = (epilogue == NULL ? -1 : 1);
    }
  return sh_need_epilogue_known > 0;
}

/* Emit code to change the current function's return address to RA.
   TEMP is available as a scratch register, if needed.  */

void
sh_set_return_address (rtx ra, rtx tmp)
{
  HARD_REG_SET live_regs_mask;
  int d;
  int pr_reg = TARGET_SHMEDIA ? PR_MEDIA_REG : PR_REG;
  int pr_offset;

  d = calc_live_regs (&live_regs_mask);

  /* If pr_reg isn't life, we can set it (or the register given in
     sh_media_register_for_return) directly.  */
  if (! TEST_HARD_REG_BIT (live_regs_mask, pr_reg))
    {
      rtx rr;

      if (TARGET_SHMEDIA)
	{
	  int rr_regno = sh_media_register_for_return ();

	  if (rr_regno < 0)
	    rr_regno = pr_reg;

	  rr = gen_rtx_REG (DImode, rr_regno);
	}
      else
	rr = gen_rtx_REG (SImode, pr_reg);

      emit_insn (GEN_MOV (rr, ra));
      /* Tell flow the register for return isn't dead.  */
      emit_use (rr);
      return;
    }

  if (TARGET_SH5)
    {
      int offset;
      save_schedule schedule;
      save_entry *entry;

      entry = sh5_schedule_saves (&live_regs_mask, &schedule, 0);
      offset = entry[1].offset;
      for (; entry->mode != VOIDmode; entry--)
	if (entry->reg == pr_reg)
	  goto found;

      /* We can't find pr register.  */
      gcc_unreachable ();

    found:
      offset = entry->offset - offset;
      pr_offset = (rounded_frame_size (d) + offset
		   + SHMEDIA_REGS_STACK_ADJUST ());
    }
  else
    pr_offset = rounded_frame_size (d);

  emit_insn (GEN_MOV (tmp, GEN_INT (pr_offset)));

  if (frame_pointer_needed)
    emit_insn (GEN_ADD3 (tmp, tmp, hard_frame_pointer_rtx));
  else
    emit_insn (GEN_ADD3 (tmp, tmp, stack_pointer_rtx));

  tmp = gen_frame_mem (Pmode, tmp);
  emit_insn (GEN_MOV (tmp, ra));
  /* Tell this store isn't dead.  */
  emit_use (tmp);
}

/* Clear variables at function end.  */

static void
sh_output_function_epilogue (FILE *file ATTRIBUTE_UNUSED,
			     HOST_WIDE_INT size ATTRIBUTE_UNUSED)
{
  sh_need_epilogue_known = 0;
}

static rtx
sh_builtin_saveregs (void)
{
  /* First unnamed integer register.  */
  int first_intreg = crtl->args.info.arg_count[(int) SH_ARG_INT];
  /* Number of integer registers we need to save.  */
  int n_intregs = MAX (0, NPARM_REGS (SImode) - first_intreg);
  /* First unnamed SFmode float reg */
  int first_floatreg = crtl->args.info.arg_count[(int) SH_ARG_FLOAT];
  /* Number of SFmode float regs to save.  */
  int n_floatregs = MAX (0, NPARM_REGS (SFmode) - first_floatreg);
  rtx regbuf, fpregs;
  int bufsize, regno;
  alias_set_type alias_set;

  if (TARGET_SH5)
    {
      if (n_intregs)
	{
	  int pushregs = n_intregs;

	  while (pushregs < NPARM_REGS (SImode) - 1
		 && (CALL_COOKIE_INT_REG_GET
			(crtl->args.info.call_cookie,
			 NPARM_REGS (SImode) - pushregs)
		     == 1))
	    {
	      crtl->args.info.call_cookie
		&= ~ CALL_COOKIE_INT_REG (NPARM_REGS (SImode)
					  - pushregs, 1);
	      pushregs++;
	    }

	  if (pushregs == NPARM_REGS (SImode))
	    crtl->args.info.call_cookie
	      |= (CALL_COOKIE_INT_REG (0, 1)
		  | CALL_COOKIE_STACKSEQ (pushregs - 1));
	  else
	    crtl->args.info.call_cookie
	      |= CALL_COOKIE_STACKSEQ (pushregs);

	  crtl->args.pretend_args_size += 8 * n_intregs;
	}
      if (TARGET_SHCOMPACT)
	return const0_rtx;
    }

  if (! TARGET_SH2E && ! TARGET_SH4 && ! TARGET_SH5)
    {
      error ("__builtin_saveregs not supported by this subtarget");
      return const0_rtx;
    }

  if (TARGET_SHMEDIA)
    n_floatregs = 0;

  /* Allocate block of memory for the regs.  */
  /* ??? If n_intregs + n_floatregs == 0, should we allocate at least 1 byte?
     Or can assign_stack_local accept a 0 SIZE argument?  */
  bufsize = (n_intregs * UNITS_PER_WORD) + (n_floatregs * UNITS_PER_WORD);

  if (TARGET_SHMEDIA)
    regbuf = gen_frame_mem (BLKmode, gen_rtx_REG (Pmode, ARG_POINTER_REGNUM));
  else if (n_floatregs & 1)
    {
      rtx addr;

      regbuf = assign_stack_local (BLKmode, bufsize + UNITS_PER_WORD, 0);
      addr = copy_to_mode_reg (Pmode, XEXP (regbuf, 0));
      emit_insn (gen_iorsi3 (addr, addr, GEN_INT (UNITS_PER_WORD)));
      regbuf = change_address (regbuf, BLKmode, addr);
    }
  else if (STACK_BOUNDARY < 64 && TARGET_FPU_DOUBLE && n_floatregs)
    {
      rtx addr, mask;

      regbuf = assign_stack_local (BLKmode, bufsize + UNITS_PER_WORD, 0);
      addr = copy_to_mode_reg (Pmode, plus_constant (XEXP (regbuf, 0), 4));
      mask = copy_to_mode_reg (Pmode, GEN_INT (-8));
      emit_insn (gen_andsi3 (addr, addr, mask));
      regbuf = change_address (regbuf, BLKmode, addr);
    }
  else
    regbuf = assign_stack_local (BLKmode, bufsize, TARGET_FPU_DOUBLE ? 64 : 0);
  alias_set = get_varargs_alias_set ();
  set_mem_alias_set (regbuf, alias_set);

  /* Save int args.
     This is optimized to only save the regs that are necessary.  Explicitly
     named args need not be saved.  */
  if (n_intregs > 0)
    move_block_from_reg (BASE_ARG_REG (SImode) + first_intreg,
			 adjust_address (regbuf, BLKmode,
					 n_floatregs * UNITS_PER_WORD),
			 n_intregs);

  if (TARGET_SHMEDIA)
    /* Return the address of the regbuf.  */
    return XEXP (regbuf, 0);

  /* Save float args.
     This is optimized to only save the regs that are necessary.  Explicitly
     named args need not be saved.
     We explicitly build a pointer to the buffer because it halves the insn
     count when not optimizing (otherwise the pointer is built for each reg
     saved).
     We emit the moves in reverse order so that we can use predecrement.  */

  fpregs = copy_to_mode_reg (Pmode,
			     plus_constant (XEXP (regbuf, 0),
                                            n_floatregs * UNITS_PER_WORD));
  if (TARGET_SH4 || TARGET_SH2A_DOUBLE)
    {
      rtx mem;
      for (regno = NPARM_REGS (DFmode) - 2; regno >= first_floatreg; regno -= 2)
	{
	  emit_insn (gen_addsi3 (fpregs, fpregs,
				 GEN_INT (-2 * UNITS_PER_WORD)));
	  mem = change_address (regbuf, DFmode, fpregs);
	  emit_move_insn (mem,
			  gen_rtx_REG (DFmode, BASE_ARG_REG (DFmode) + regno));
	}
      regno = first_floatreg;
      if (regno & 1)
	{
	  emit_insn (gen_addsi3 (fpregs, fpregs, GEN_INT (-UNITS_PER_WORD)));
	  mem = change_address (regbuf, SFmode, fpregs);
	  emit_move_insn (mem,
			  gen_rtx_REG (SFmode, BASE_ARG_REG (SFmode) + regno
						- (TARGET_LITTLE_ENDIAN != 0)));
	}
    }
  else
    for (regno = NPARM_REGS (SFmode) - 1; regno >= first_floatreg; regno--)
      {
        rtx mem;

	emit_insn (gen_addsi3 (fpregs, fpregs, GEN_INT (-UNITS_PER_WORD)));
	mem = change_address (regbuf, SFmode, fpregs);
	emit_move_insn (mem,
			gen_rtx_REG (SFmode, BASE_ARG_REG (SFmode) + regno));
      }

  /* Return the address of the regbuf.  */
  return XEXP (regbuf, 0);
}

/* Define the `__builtin_va_list' type for the ABI.  */

static tree
sh_build_builtin_va_list (void)
{
  tree f_next_o, f_next_o_limit, f_next_fp, f_next_fp_limit, f_next_stack;
  tree record, type_decl;

  if (TARGET_SH5 || (! TARGET_SH2E && ! TARGET_SH4)
      || TARGET_HITACHI || sh_cfun_attr_renesas_p ())
    return ptr_type_node;

  record = (*lang_hooks.types.make_type) (RECORD_TYPE);
  type_decl = build_decl (BUILTINS_LOCATION,
			  TYPE_DECL, get_identifier ("__va_list_tag"), record);

  f_next_o = build_decl (BUILTINS_LOCATION,
			 FIELD_DECL, get_identifier ("__va_next_o"),
			 ptr_type_node);
  f_next_o_limit = build_decl (BUILTINS_LOCATION,
			       FIELD_DECL,
			       get_identifier ("__va_next_o_limit"),
			       ptr_type_node);
  f_next_fp = build_decl (BUILTINS_LOCATION,
			  FIELD_DECL, get_identifier ("__va_next_fp"),
			  ptr_type_node);
  f_next_fp_limit = build_decl (BUILTINS_LOCATION,
				FIELD_DECL,
				get_identifier ("__va_next_fp_limit"),
				ptr_type_node);
  f_next_stack = build_decl (BUILTINS_LOCATION,
			     FIELD_DECL, get_identifier ("__va_next_stack"),
			     ptr_type_node);

  DECL_FIELD_CONTEXT (f_next_o) = record;
  DECL_FIELD_CONTEXT (f_next_o_limit) = record;
  DECL_FIELD_CONTEXT (f_next_fp) = record;
  DECL_FIELD_CONTEXT (f_next_fp_limit) = record;
  DECL_FIELD_CONTEXT (f_next_stack) = record;

  TREE_CHAIN (record) = type_decl;
  TYPE_NAME (record) = type_decl;
  TYPE_FIELDS (record) = f_next_o;
  DECL_CHAIN (f_next_o) = f_next_o_limit;
  DECL_CHAIN (f_next_o_limit) = f_next_fp;
  DECL_CHAIN (f_next_fp) = f_next_fp_limit;
  DECL_CHAIN (f_next_fp_limit) = f_next_stack;

  layout_type (record);

  return record;
}

/* Implement `va_start' for varargs and stdarg.  */

static void
sh_va_start (tree valist, rtx nextarg)
{
  tree f_next_o, f_next_o_limit, f_next_fp, f_next_fp_limit, f_next_stack;
  tree next_o, next_o_limit, next_fp, next_fp_limit, next_stack;
  tree t, u;
  int nfp, nint;

  if (TARGET_SH5)
    {
      expand_builtin_saveregs ();
      std_expand_builtin_va_start (valist, nextarg);
      return;
    }

  if ((! TARGET_SH2E && ! TARGET_SH4)
      || TARGET_HITACHI || sh_cfun_attr_renesas_p ())
    {
      std_expand_builtin_va_start (valist, nextarg);
      return;
    }

  f_next_o = TYPE_FIELDS (va_list_type_node);
  f_next_o_limit = DECL_CHAIN (f_next_o);
  f_next_fp = DECL_CHAIN (f_next_o_limit);
  f_next_fp_limit = DECL_CHAIN (f_next_fp);
  f_next_stack = DECL_CHAIN (f_next_fp_limit);

  next_o = build3 (COMPONENT_REF, TREE_TYPE (f_next_o), valist, f_next_o,
		   NULL_TREE);
  next_o_limit = build3 (COMPONENT_REF, TREE_TYPE (f_next_o_limit),
			 valist, f_next_o_limit, NULL_TREE);
  next_fp = build3 (COMPONENT_REF, TREE_TYPE (f_next_fp), valist, f_next_fp,
		    NULL_TREE);
  next_fp_limit = build3 (COMPONENT_REF, TREE_TYPE (f_next_fp_limit),
			  valist, f_next_fp_limit, NULL_TREE);
  next_stack = build3 (COMPONENT_REF, TREE_TYPE (f_next_stack),
		       valist, f_next_stack, NULL_TREE);

  /* Call __builtin_saveregs.  */
  u = make_tree (sizetype, expand_builtin_saveregs ());
  u = fold_convert (ptr_type_node, u);
  t = build2 (MODIFY_EXPR, ptr_type_node, next_fp, u);
  TREE_SIDE_EFFECTS (t) = 1;
  expand_expr (t, const0_rtx, VOIDmode, EXPAND_NORMAL);

  nfp = crtl->args.info.arg_count[SH_ARG_FLOAT];
  if (nfp < 8)
    nfp = 8 - nfp;
  else
    nfp = 0;
  u = fold_build2 (POINTER_PLUS_EXPR, ptr_type_node, u,
		   size_int (UNITS_PER_WORD * nfp));
  t = build2 (MODIFY_EXPR, ptr_type_node, next_fp_limit, u);
  TREE_SIDE_EFFECTS (t) = 1;
  expand_expr (t, const0_rtx, VOIDmode, EXPAND_NORMAL);

  t = build2 (MODIFY_EXPR, ptr_type_node, next_o, u);
  TREE_SIDE_EFFECTS (t) = 1;
  expand_expr (t, const0_rtx, VOIDmode, EXPAND_NORMAL);

  nint = crtl->args.info.arg_count[SH_ARG_INT];
  if (nint < 4)
    nint = 4 - nint;
  else
    nint = 0;
  u = fold_build2 (POINTER_PLUS_EXPR, ptr_type_node, u,
		   size_int (UNITS_PER_WORD * nint));
  t = build2 (MODIFY_EXPR, ptr_type_node, next_o_limit, u);
  TREE_SIDE_EFFECTS (t) = 1;
  expand_expr (t, const0_rtx, VOIDmode, EXPAND_NORMAL);

  u = make_tree (ptr_type_node, nextarg);
  t = build2 (MODIFY_EXPR, ptr_type_node, next_stack, u);
  TREE_SIDE_EFFECTS (t) = 1;
  expand_expr (t, const0_rtx, VOIDmode, EXPAND_NORMAL);
}

/* TYPE is a RECORD_TYPE.  If there is only a single nonzero-sized
   member, return it.  */
static tree
find_sole_member (tree type)
{
  tree field, member = NULL_TREE;

  for (field = TYPE_FIELDS (type); field; field = DECL_CHAIN (field))
    {
      if (TREE_CODE (field) != FIELD_DECL)
	continue;
      if (!DECL_SIZE (field))
	return NULL_TREE;
      if (integer_zerop (DECL_SIZE (field)))
	continue;
      if (member)
	return NULL_TREE;
      member = field;
    }
  return member;
}
/* Implement `va_arg'.  */

static tree
sh_gimplify_va_arg_expr (tree valist, tree type, gimple_seq *pre_p,
			 gimple_seq *post_p ATTRIBUTE_UNUSED)
{
  HOST_WIDE_INT size, rsize;
  tree tmp, pptr_type_node;
  tree addr, lab_over = NULL, result = NULL;
  int pass_by_ref = targetm.calls.must_pass_in_stack (TYPE_MODE (type), type);
  tree eff_type;

  if (pass_by_ref)
    type = build_pointer_type (type);

  size = int_size_in_bytes (type);
  rsize = (size + UNITS_PER_WORD - 1) & -UNITS_PER_WORD;
  pptr_type_node = build_pointer_type (ptr_type_node);

  if (! TARGET_SH5 && (TARGET_SH2E || TARGET_SH4)
      && ! (TARGET_HITACHI || sh_cfun_attr_renesas_p ()))
    {
      tree f_next_o, f_next_o_limit, f_next_fp, f_next_fp_limit, f_next_stack;
      tree next_o, next_o_limit, next_fp, next_fp_limit, next_stack;
      int pass_as_float;
      tree lab_false;
      tree member;

      f_next_o = TYPE_FIELDS (va_list_type_node);
      f_next_o_limit = DECL_CHAIN (f_next_o);
      f_next_fp = DECL_CHAIN (f_next_o_limit);
      f_next_fp_limit = DECL_CHAIN (f_next_fp);
      f_next_stack = DECL_CHAIN (f_next_fp_limit);

      next_o = build3 (COMPONENT_REF, TREE_TYPE (f_next_o), valist, f_next_o,
		       NULL_TREE);
      next_o_limit = build3 (COMPONENT_REF, TREE_TYPE (f_next_o_limit),
			     valist, f_next_o_limit, NULL_TREE);
      next_fp = build3 (COMPONENT_REF, TREE_TYPE (f_next_fp),
		        valist, f_next_fp, NULL_TREE);
      next_fp_limit = build3 (COMPONENT_REF, TREE_TYPE (f_next_fp_limit),
			      valist, f_next_fp_limit, NULL_TREE);
      next_stack = build3 (COMPONENT_REF, TREE_TYPE (f_next_stack),
			   valist, f_next_stack, NULL_TREE);

      /* Structures with a single member with a distinct mode are passed
	 like their member.  This is relevant if the latter has a REAL_TYPE
	 or COMPLEX_TYPE type.  */
      eff_type = type;
      while (TREE_CODE (eff_type) == RECORD_TYPE
	     && (member = find_sole_member (eff_type))
	     && (TREE_CODE (TREE_TYPE (member)) == REAL_TYPE
		 || TREE_CODE (TREE_TYPE (member)) == COMPLEX_TYPE
		 || TREE_CODE (TREE_TYPE (member)) == RECORD_TYPE))
	{
	  tree field_type = TREE_TYPE (member);

	  if (TYPE_MODE (eff_type) == TYPE_MODE (field_type))
	    eff_type = field_type;
	  else
	    {
	      gcc_assert ((TYPE_ALIGN (eff_type)
			   < GET_MODE_ALIGNMENT (TYPE_MODE (field_type)))
			  || (TYPE_ALIGN (eff_type)
			      > GET_MODE_BITSIZE (TYPE_MODE (field_type))));
	      break;
	    }
	}

      if (TARGET_SH4 || TARGET_SH2A_DOUBLE)
	{
	  pass_as_float = ((TREE_CODE (eff_type) == REAL_TYPE && size <= 8)
			   || (TREE_CODE (eff_type) == COMPLEX_TYPE
			       && TREE_CODE (TREE_TYPE (eff_type)) == REAL_TYPE
			       && size <= 16));
	}
      else
	{
	  pass_as_float = (TREE_CODE (eff_type) == REAL_TYPE && size == 4);
	}

      addr = create_tmp_var (pptr_type_node, NULL);
      lab_false = create_artificial_label (UNKNOWN_LOCATION);
      lab_over = create_artificial_label (UNKNOWN_LOCATION);

      valist = build_simple_mem_ref (addr);

      if (pass_as_float)
	{
	  tree next_fp_tmp = create_tmp_var (TREE_TYPE (f_next_fp), NULL);
	  tree cmp;
	  bool is_double = size == 8 && TREE_CODE (eff_type) == REAL_TYPE;

	  tmp = build1 (ADDR_EXPR, pptr_type_node, unshare_expr (next_fp));
	  gimplify_assign (unshare_expr (addr), tmp, pre_p);

	  gimplify_assign (unshare_expr (next_fp_tmp), valist, pre_p);
	  tmp = next_fp_limit;
	  if (size > 4 && !is_double)
	    tmp = build2 (POINTER_PLUS_EXPR, TREE_TYPE (tmp),
			  unshare_expr (tmp), size_int (4 - size));
	  tmp = build2 (GE_EXPR, boolean_type_node,
			unshare_expr (next_fp_tmp), unshare_expr (tmp));
	  cmp = build3 (COND_EXPR, void_type_node, tmp,
		        build1 (GOTO_EXPR, void_type_node,
				unshare_expr (lab_false)), NULL_TREE);
	  if (!is_double)
	    gimplify_and_add (cmp, pre_p);

	  if (TYPE_ALIGN (eff_type) > BITS_PER_WORD
	      || (is_double || size == 16))
	    {
	      tmp = fold_convert (sizetype, next_fp_tmp);
	      tmp = build2 (BIT_AND_EXPR, sizetype, tmp,
			    size_int (UNITS_PER_WORD));
	      tmp = build2 (POINTER_PLUS_EXPR, ptr_type_node,
			    unshare_expr (next_fp_tmp), tmp);
	      gimplify_assign (unshare_expr (next_fp_tmp), tmp, pre_p);
	    }
	  if (is_double)
	    gimplify_and_add (cmp, pre_p);

#ifdef FUNCTION_ARG_SCmode_WART
	  if (TYPE_MODE (eff_type) == SCmode
	      && TARGET_SH4 && TARGET_LITTLE_ENDIAN)
	    {
	      tree subtype = TREE_TYPE (eff_type);
	      tree real, imag;

	      imag
		= std_gimplify_va_arg_expr (next_fp_tmp, subtype, pre_p, NULL);
	      imag = get_initialized_tmp_var (imag, pre_p, NULL);

	      real
		= std_gimplify_va_arg_expr (next_fp_tmp, subtype, pre_p, NULL);
	      real = get_initialized_tmp_var (real, pre_p, NULL);

	      result = build2 (COMPLEX_EXPR, eff_type, real, imag);
	      if (type != eff_type)
		result = build1 (VIEW_CONVERT_EXPR, type, result);
	      result = get_initialized_tmp_var (result, pre_p, NULL);
	    }
#endif /* FUNCTION_ARG_SCmode_WART */

	  tmp = build1 (GOTO_EXPR, void_type_node, unshare_expr (lab_over));
	  gimplify_and_add (tmp, pre_p);

	  tmp = build1 (LABEL_EXPR, void_type_node, unshare_expr (lab_false));
	  gimplify_and_add (tmp, pre_p);

	  tmp = build1 (ADDR_EXPR, pptr_type_node, unshare_expr (next_stack));
	  gimplify_assign (unshare_expr (addr), tmp, pre_p);
	  gimplify_assign (unshare_expr (next_fp_tmp),
			   unshare_expr (valist), pre_p);

	  gimplify_assign (unshare_expr (valist),
			   unshare_expr (next_fp_tmp), post_p);
	  valist = next_fp_tmp;
	}
      else
	{
	  tmp = build2 (POINTER_PLUS_EXPR, ptr_type_node,
			unshare_expr (next_o), size_int (rsize));
	  tmp = build2 (GT_EXPR, boolean_type_node, tmp,
			unshare_expr (next_o_limit));
	  tmp = build3 (COND_EXPR, void_type_node, tmp,
		        build1 (GOTO_EXPR, void_type_node,
				unshare_expr (lab_false)),
			NULL_TREE);
	  gimplify_and_add (tmp, pre_p);

	  tmp = build1 (ADDR_EXPR, pptr_type_node, unshare_expr (next_o));
	  gimplify_assign (unshare_expr (addr), tmp, pre_p);

	  tmp = build1 (GOTO_EXPR, void_type_node, unshare_expr (lab_over));
	  gimplify_and_add (tmp, pre_p);

	  tmp = build1 (LABEL_EXPR, void_type_node, unshare_expr (lab_false));
	  gimplify_and_add (tmp, pre_p);

	  if (size > 4 && ! (TARGET_SH4 || TARGET_SH2A))
	    gimplify_assign (unshare_expr (next_o),
			     unshare_expr (next_o_limit), pre_p);

	  tmp = build1 (ADDR_EXPR, pptr_type_node, unshare_expr (next_stack));
	  gimplify_assign (unshare_expr (addr), tmp, pre_p);
	}

      if (!result)
	{
	  tmp = build1 (LABEL_EXPR, void_type_node, unshare_expr (lab_over));
	  gimplify_and_add (tmp, pre_p);
	}
    }

  /* ??? In va-sh.h, there had been code to make values larger than
     size 8 indirect.  This does not match the FUNCTION_ARG macros.  */

  tmp = std_gimplify_va_arg_expr (valist, type, pre_p, NULL);
  if (result)
    {
      gimplify_assign (result, tmp, pre_p);
      result = build1 (NOP_EXPR, TREE_TYPE (result), result);
      tmp = build1 (LABEL_EXPR, void_type_node, unshare_expr (lab_over));
      gimplify_and_add (tmp, pre_p);
    }
  else
    result = tmp;

  if (pass_by_ref)
    result = build_va_arg_indirect_ref (result);

  return result;
}

/* 64 bit floating points memory transfers are paired single precision loads
   or store. So DWARF information needs fixing in little endian (unless
   PR=SZ=1 in FPSCR).  */
rtx
sh_dwarf_register_span (rtx reg)
{
  unsigned regno = REGNO (reg);

  if (WORDS_BIG_ENDIAN || GET_MODE (reg) != DFmode)
    return NULL_RTX;

  return
    gen_rtx_PARALLEL (VOIDmode,
		      gen_rtvec (2,
				 gen_rtx_REG (SFmode,
					      DBX_REGISTER_NUMBER (regno+1)),
				 gen_rtx_REG (SFmode,
					      DBX_REGISTER_NUMBER (regno))));
}

static enum machine_mode
sh_promote_function_mode (const_tree type, enum machine_mode mode,
			  int *punsignedp, const_tree funtype,
			  int for_return ATTRIBUTE_UNUSED)
{
  if (sh_promote_prototypes (funtype))
    return promote_mode (type, mode, punsignedp);
  else
    return mode;
}

static bool
sh_promote_prototypes (const_tree type)
{
  if (TARGET_HITACHI)
    return 0;
  if (! type)
    return 1;
  return ! sh_attr_renesas_p (type);
}

/* Whether an argument must be passed by reference.  On SHcompact, we
   pretend arguments wider than 32-bits that would have been passed in
   registers are passed by reference, so that an SHmedia trampoline
   loads them into the full 64-bits registers.  */

static int
shcompact_byref (const CUMULATIVE_ARGS *cum, enum machine_mode mode,
		 const_tree type, bool named)
{
  unsigned HOST_WIDE_INT size;

  if (type)
    size = int_size_in_bytes (type);
  else
    size = GET_MODE_SIZE (mode);

  if (cum->arg_count[SH_ARG_INT] < NPARM_REGS (SImode)
      && (!named
	  || GET_SH_ARG_CLASS (mode) == SH_ARG_INT
	  || (GET_SH_ARG_CLASS (mode) == SH_ARG_FLOAT
	      && cum->arg_count[SH_ARG_FLOAT] >= NPARM_REGS (SFmode)))
      && size > 4
      && !SHCOMPACT_FORCE_ON_STACK (mode, type)
      && !SH5_WOULD_BE_PARTIAL_NREGS (*cum, mode, type, named))
    return size;
  else
    return 0;
}

static bool
sh_pass_by_reference (CUMULATIVE_ARGS *cum, enum machine_mode mode,
		      const_tree type, bool named)
{
  if (targetm.calls.must_pass_in_stack (mode, type))
    return true;

  /* ??? std_gimplify_va_arg_expr passes NULL for cum.  That function
     wants to know about pass-by-reference semantics for incoming
     arguments.  */
  if (! cum)
    return false;

  if (TARGET_SHCOMPACT)
    {
      cum->byref = shcompact_byref (cum, mode, type, named);
      return cum->byref != 0;
    }

  return false;
}

static bool
sh_callee_copies (CUMULATIVE_ARGS *cum, enum machine_mode mode,
		  const_tree type, bool named ATTRIBUTE_UNUSED)
{
  /* ??? How can it possibly be correct to return true only on the
     caller side of the equation?  Is there someplace else in the
     sh backend that's magically producing the copies?  */
  return (cum->outgoing
	  && ((mode == BLKmode ? TYPE_ALIGN (type) : GET_MODE_ALIGNMENT (mode))
	      % SH_MIN_ALIGN_FOR_CALLEE_COPY == 0));
}

static int
sh_arg_partial_bytes (CUMULATIVE_ARGS *cum, enum machine_mode mode,
		      tree type, bool named ATTRIBUTE_UNUSED)
{
  int words = 0;

  if (!TARGET_SH5
      && PASS_IN_REG_P (*cum, mode, type)
      && !(TARGET_SH4 || TARGET_SH2A_DOUBLE)
      && (ROUND_REG (*cum, mode)
	  + (mode != BLKmode
	     ? ROUND_ADVANCE (GET_MODE_SIZE (mode))
	     : ROUND_ADVANCE (int_size_in_bytes (type)))
	  > NPARM_REGS (mode)))
    words = NPARM_REGS (mode) - ROUND_REG (*cum, mode);

  else if (!TARGET_SHCOMPACT
	   && SH5_WOULD_BE_PARTIAL_NREGS (*cum, mode, type, named))
    words = NPARM_REGS (SImode) - cum->arg_count[SH_ARG_INT];

  return words * UNITS_PER_WORD;
}


/* Define where to put the arguments to a function.
   Value is zero to push the argument on the stack,
   or a hard register in which to store the argument.

   MODE is the argument's machine mode.
   TYPE is the data type of the argument (as a tree).
    This is null for libcalls where that information may
    not be available.
   CUM is a variable of type CUMULATIVE_ARGS which gives info about
    the preceding args and about the function being called.
   NAMED is nonzero if this argument is a named parameter
    (otherwise it is an extra parameter matching an ellipsis).

   On SH the first args are normally in registers
   and the rest are pushed.  Any arg that starts within the first
   NPARM_REGS words is at least partially passed in a register unless
   its data type forbids.  */

static rtx
sh_function_arg (CUMULATIVE_ARGS *ca, enum machine_mode mode,
		 const_tree type, bool named)
{
  if (! TARGET_SH5 && mode == VOIDmode)
    return GEN_INT (ca->renesas_abi ? 1 : 0);

  if (! TARGET_SH5
      && PASS_IN_REG_P (*ca, mode, type)
      && (named || ! (TARGET_HITACHI || ca->renesas_abi)))
    {
      int regno;

      if (mode == SCmode && TARGET_SH4 && TARGET_LITTLE_ENDIAN
	  && (! FUNCTION_ARG_SCmode_WART || (ROUND_REG (*ca, mode) & 1)))
	{
	  rtx r1 = gen_rtx_EXPR_LIST (VOIDmode,
				      gen_rtx_REG (SFmode,
						   BASE_ARG_REG (mode)
						   + (ROUND_REG (*ca, mode) ^ 1)),
				      const0_rtx);
	  rtx r2 = gen_rtx_EXPR_LIST (VOIDmode,
				      gen_rtx_REG (SFmode,
						   BASE_ARG_REG (mode)
						   + ((ROUND_REG (*ca, mode) + 1) ^ 1)),
				      GEN_INT (4));
	  return gen_rtx_PARALLEL(SCmode, gen_rtvec(2, r1, r2));
	}

     /* If the alignment of a DF value causes an SF register to be
	skipped, we will use that skipped register for the next SF
	value.  */
      if ((TARGET_HITACHI || ca->renesas_abi)
	  && ca->free_single_fp_reg
	  && mode == SFmode)
	return gen_rtx_REG (mode, ca->free_single_fp_reg);

      regno = (BASE_ARG_REG (mode) + ROUND_REG (*ca, mode))
	       ^ (mode == SFmode && TARGET_SH4
		  && TARGET_LITTLE_ENDIAN != 0
		  && ! TARGET_HITACHI && ! ca->renesas_abi);
      return gen_rtx_REG (mode, regno);

    }

  if (TARGET_SH5)
    {
      if (mode == VOIDmode && TARGET_SHCOMPACT)
	return GEN_INT (ca->call_cookie);

      /* The following test assumes unnamed arguments are promoted to
	 DFmode.  */
      if (mode == SFmode && ca->free_single_fp_reg)
	return SH5_PROTOTYPED_FLOAT_ARG (*ca, mode, ca->free_single_fp_reg);

      if ((GET_SH_ARG_CLASS (mode) == SH_ARG_FLOAT)
	  && (named || ! ca->prototype_p)
	  && ca->arg_count[(int) SH_ARG_FLOAT] < NPARM_REGS (SFmode))
	{
	  if (! ca->prototype_p && TARGET_SHMEDIA)
	    return SH5_PROTOTYPELESS_FLOAT_ARG (*ca, mode);

	  return SH5_PROTOTYPED_FLOAT_ARG (*ca, mode,
					   FIRST_FP_PARM_REG
					   + ca->arg_count[(int) SH_ARG_FLOAT]);
	}

      if (ca->arg_count[(int) SH_ARG_INT] < NPARM_REGS (SImode)
	  && (! TARGET_SHCOMPACT
	      || (! SHCOMPACT_FORCE_ON_STACK (mode, type)
		  && ! SH5_WOULD_BE_PARTIAL_NREGS (*ca, mode,
						   type, named))))
	{
	  return gen_rtx_REG (mode, (FIRST_PARM_REG
				       + ca->arg_count[(int) SH_ARG_INT]));
	}

      return 0;
    }

  return 0;
}

/* Update the data in CUM to advance over an argument
   of mode MODE and data type TYPE.
   (TYPE is null for libcalls where that information may not be
   available.)  */

static void
sh_function_arg_advance (CUMULATIVE_ARGS *ca, enum machine_mode mode,
			 const_tree type, bool named)
{
  if (ca->force_mem)
    ca->force_mem = 0;
  else if (TARGET_SH5)
    {
      const_tree type2 = (ca->byref && type
			  ? TREE_TYPE (type)
			  : type);
      enum machine_mode mode2 = (ca->byref && type
				 ? TYPE_MODE (type2)
				 : mode);
      int dwords = ((ca->byref
		     ? ca->byref
		     : mode2 == BLKmode
		     ? int_size_in_bytes (type2)
		     : GET_MODE_SIZE (mode2)) + 7) / 8;
      int numregs = MIN (dwords, NPARM_REGS (SImode)
			 - ca->arg_count[(int) SH_ARG_INT]);

      if (numregs)
	{
	  ca->arg_count[(int) SH_ARG_INT] += numregs;
	  if (TARGET_SHCOMPACT
	      && SHCOMPACT_FORCE_ON_STACK (mode2, type2))
	    {
	      ca->call_cookie
		|= CALL_COOKIE_INT_REG (ca->arg_count[(int) SH_ARG_INT]
					- numregs, 1);
	      /* N.B. We want this also for outgoing.  */
	      ca->stack_regs += numregs;
	    }
	  else if (ca->byref)
	    {
	      if (! ca->outgoing)
		ca->stack_regs += numregs;
	      ca->byref_regs += numregs;
	      ca->byref = 0;
	      do
		ca->call_cookie
		  |= CALL_COOKIE_INT_REG (ca->arg_count[(int) SH_ARG_INT]
					  - numregs, 2);
	      while (--numregs);
	      ca->call_cookie
		|= CALL_COOKIE_INT_REG (ca->arg_count[(int) SH_ARG_INT]
					- 1, 1);
	    }
	  else if (dwords > numregs)
	    {
	      int pushregs = numregs;

	      if (TARGET_SHCOMPACT)
		ca->stack_regs += numregs;
	      while (pushregs < NPARM_REGS (SImode) - 1
		     && (CALL_COOKIE_INT_REG_GET
			 (ca->call_cookie,
			  NPARM_REGS (SImode) - pushregs)
			 == 1))
		{
		  ca->call_cookie
		    &= ~ CALL_COOKIE_INT_REG (NPARM_REGS (SImode)
					      - pushregs, 1);
		  pushregs++;
		}
	      if (numregs == NPARM_REGS (SImode))
		ca->call_cookie
		  |= CALL_COOKIE_INT_REG (0, 1)
		  | CALL_COOKIE_STACKSEQ (numregs - 1);
	      else
		ca->call_cookie
		  |= CALL_COOKIE_STACKSEQ (numregs);
	    }
	}
      if (GET_SH_ARG_CLASS (mode2) == SH_ARG_FLOAT
	  && (named || ! ca->prototype_p))
	{
	  if (mode2 == SFmode && ca->free_single_fp_reg)
	    ca->free_single_fp_reg = 0;
	  else if (ca->arg_count[(int) SH_ARG_FLOAT]
		   < NPARM_REGS (SFmode))
	    {
	      int numfpregs
		= MIN ((GET_MODE_SIZE (mode2) + 7) / 8 * 2,
		       NPARM_REGS (SFmode)
		       - ca->arg_count[(int) SH_ARG_FLOAT]);

	      ca->arg_count[(int) SH_ARG_FLOAT] += numfpregs;

	      if (TARGET_SHCOMPACT && ! ca->prototype_p)
		{
		  if (ca->outgoing && numregs > 0)
		    do
		      {
			ca->call_cookie
			  |= (CALL_COOKIE_INT_REG
			      (ca->arg_count[(int) SH_ARG_INT]
			       - numregs + ((numfpregs - 2) / 2),
			       4 + (ca->arg_count[(int) SH_ARG_FLOAT]
				    - numfpregs) / 2));
		      }
		    while (numfpregs -= 2);
		}
	      else if (mode2 == SFmode && (named)
		       && (ca->arg_count[(int) SH_ARG_FLOAT]
			   < NPARM_REGS (SFmode)))
		ca->free_single_fp_reg
		  = FIRST_FP_PARM_REG - numfpregs
		  + ca->arg_count[(int) SH_ARG_FLOAT] + 1;
	    }
	}
      return;
    }

  if ((TARGET_HITACHI || ca->renesas_abi) && TARGET_FPU_DOUBLE)
    {
      /* Note that we've used the skipped register.  */
      if (mode == SFmode && ca->free_single_fp_reg)
	{
	  ca->free_single_fp_reg = 0;
	  return;
	}
      /* When we have a DF after an SF, there's an SF register that get
	 skipped in order to align the DF value.  We note this skipped
	 register, because the next SF value will use it, and not the
	 SF that follows the DF.  */
      if (mode == DFmode
	  && ROUND_REG (*ca, DFmode) != ROUND_REG (*ca, SFmode))
	{
	  ca->free_single_fp_reg = (ROUND_REG (*ca, SFmode)
				    + BASE_ARG_REG (mode));
	}
    }

  if (! ((TARGET_SH4 || TARGET_SH2A) || ca->renesas_abi)
      || PASS_IN_REG_P (*ca, mode, type))
    (ca->arg_count[(int) GET_SH_ARG_CLASS (mode)]
     = (ROUND_REG (*ca, mode)
	+ (mode == BLKmode
	   ? ROUND_ADVANCE (int_size_in_bytes (type))
	   : ROUND_ADVANCE (GET_MODE_SIZE (mode)))));
}

/* The Renesas calling convention doesn't quite fit into this scheme since
   the address is passed like an invisible argument, but one that is always
   passed in memory.  */
static rtx
sh_struct_value_rtx (tree fndecl, int incoming ATTRIBUTE_UNUSED)
{
  if (TARGET_HITACHI || sh_attr_renesas_p (fndecl))
    return 0;
  return gen_rtx_REG (Pmode, 2);
}

/* Worker function for TARGET_FUNCTION_VALUE.

   For the SH, this is like LIBCALL_VALUE, except that we must change the
   mode like PROMOTE_MODE does.
   ??? PROMOTE_MODE is ignored for non-scalar types.  The set of types
   tested here has to be kept in sync with the one in explow.c:promote_mode.
*/

static rtx
sh_function_value (const_tree valtype,
		   const_tree fn_decl_or_type,
		   bool outgoing ATTRIBUTE_UNUSED)
{
  if (fn_decl_or_type
      && !DECL_P (fn_decl_or_type))
    fn_decl_or_type = NULL;

  return gen_rtx_REG (
	   ((GET_MODE_CLASS (TYPE_MODE (valtype)) == MODE_INT
	     && GET_MODE_SIZE (TYPE_MODE (valtype)) < 4
	     && (TREE_CODE (valtype) == INTEGER_TYPE
		 || TREE_CODE (valtype) == ENUMERAL_TYPE
		 || TREE_CODE (valtype) == BOOLEAN_TYPE
		 || TREE_CODE (valtype) == REAL_TYPE
		 || TREE_CODE (valtype) == OFFSET_TYPE))
	    && sh_promote_prototypes (fn_decl_or_type)
	    ? (TARGET_SHMEDIA64 ? DImode : SImode) : TYPE_MODE (valtype)),
	   BASE_RETURN_VALUE_REG (TYPE_MODE (valtype)));
}

/* Worker function for TARGET_LIBCALL_VALUE.  */

static rtx
sh_libcall_value (enum machine_mode mode, const_rtx fun ATTRIBUTE_UNUSED)
{
  return gen_rtx_REG (mode, BASE_RETURN_VALUE_REG (mode));
}

/* Return true if N is a possible register number of function value.  */

static bool
sh_function_value_regno_p (const unsigned int regno)
{
  return ((regno) == FIRST_RET_REG 
	  || (TARGET_SH2E && (regno) == FIRST_FP_RET_REG)
	  || (TARGET_SHMEDIA_FPU && (regno) == FIRST_FP_RET_REG));
}

/* Worker function for TARGET_RETURN_IN_MEMORY.  */

static bool
sh_return_in_memory (const_tree type, const_tree fndecl)
{
  if (TARGET_SH5)
    {
      if (TYPE_MODE (type) == BLKmode)
	return ((unsigned HOST_WIDE_INT) int_size_in_bytes (type)) > 8;
      else
	return GET_MODE_SIZE (TYPE_MODE (type)) > 8;
    }
  else
    {
      return (TYPE_MODE (type) == BLKmode
	      || ((TARGET_HITACHI || sh_attr_renesas_p (fndecl))
		  && TREE_CODE (type) == RECORD_TYPE));
    }
}

/* We actually emit the code in sh_expand_prologue.  We used to use
   a static variable to flag that we need to emit this code, but that
   doesn't when inlining, when functions are deferred and then emitted
   later.  Fortunately, we already have two flags that are part of struct
   function that tell if a function uses varargs or stdarg.  */
static void
sh_setup_incoming_varargs (CUMULATIVE_ARGS *ca,
			   enum machine_mode mode,
			   tree type,
			   int *pretend_arg_size,
			   int second_time ATTRIBUTE_UNUSED)
{
  gcc_assert (cfun->stdarg);
  if (TARGET_VARARGS_PRETEND_ARGS (current_function_decl))
    {
      int named_parm_regs, anon_parm_regs;

      named_parm_regs = (ROUND_REG (*ca, mode)
			 + (mode == BLKmode
			    ? ROUND_ADVANCE (int_size_in_bytes (type))
			    : ROUND_ADVANCE (GET_MODE_SIZE (mode))));
      anon_parm_regs = NPARM_REGS (SImode) - named_parm_regs;
      if (anon_parm_regs > 0)
	*pretend_arg_size = anon_parm_regs * 4;
    }
}

static bool
sh_strict_argument_naming (CUMULATIVE_ARGS *ca ATTRIBUTE_UNUSED)
{
  return TARGET_SH5;
}

static bool
sh_pretend_outgoing_varargs_named (CUMULATIVE_ARGS *ca)
{
  return ! (TARGET_HITACHI || ca->renesas_abi) && ! TARGET_SH5;
}


/* Define the offset between two registers, one to be eliminated, and
   the other its replacement, at the start of a routine.  */

int
initial_elimination_offset (int from, int to)
{
  int regs_saved;
  int regs_saved_rounding = 0;
  int total_saved_regs_space;
  int total_auto_space;
  int save_flags = target_flags;
  int copy_flags;
  HARD_REG_SET live_regs_mask;

  shmedia_space_reserved_for_target_registers = false;
  regs_saved = calc_live_regs (&live_regs_mask);
  regs_saved += SHMEDIA_REGS_STACK_ADJUST ();

  if (shmedia_reserve_space_for_target_registers_p (regs_saved, &live_regs_mask))
    {
      shmedia_space_reserved_for_target_registers = true;
      regs_saved += shmedia_target_regs_stack_adjust (&live_regs_mask);
    }

  if (TARGET_SH5 && regs_saved % (STACK_BOUNDARY / BITS_PER_UNIT))
    regs_saved_rounding = ((STACK_BOUNDARY / BITS_PER_UNIT)
			   - regs_saved % (STACK_BOUNDARY / BITS_PER_UNIT));

  total_auto_space = rounded_frame_size (regs_saved) - regs_saved_rounding;
  copy_flags = target_flags;
  target_flags = save_flags;

  total_saved_regs_space = regs_saved + regs_saved_rounding;

  if (from == ARG_POINTER_REGNUM && to == HARD_FRAME_POINTER_REGNUM)
    return total_saved_regs_space + total_auto_space
      + crtl->args.info.byref_regs * 8;

  if (from == ARG_POINTER_REGNUM && to == STACK_POINTER_REGNUM)
    return total_saved_regs_space + total_auto_space
      + crtl->args.info.byref_regs * 8;

  /* Initial gap between fp and sp is 0.  */
  if (from == HARD_FRAME_POINTER_REGNUM && to == STACK_POINTER_REGNUM)
    return 0;

  if (from == FRAME_POINTER_REGNUM && to == STACK_POINTER_REGNUM)
    return rounded_frame_size (0);

  if (from == FRAME_POINTER_REGNUM && to == HARD_FRAME_POINTER_REGNUM)
    return rounded_frame_size (0);

  gcc_assert (from == RETURN_ADDRESS_POINTER_REGNUM
	      && (to == HARD_FRAME_POINTER_REGNUM
		  || to == STACK_POINTER_REGNUM));
  if (TARGET_SH5)
    {
      int n = total_saved_regs_space;
      int pr_reg = TARGET_SHMEDIA ? PR_MEDIA_REG : PR_REG;
      save_schedule schedule;
      save_entry *entry;
      
      n += total_auto_space;
      
      /* If it wasn't saved, there's not much we can do.  */
      if (! TEST_HARD_REG_BIT (live_regs_mask, pr_reg))
	return n;
      
      target_flags = copy_flags;
      
      sh5_schedule_saves (&live_regs_mask, &schedule, n);
      for (entry = &schedule.entries[1]; entry->mode != VOIDmode; entry++)
	if (entry->reg == pr_reg)
	  {
	    target_flags = save_flags;
	    return entry->offset;
	  }
      gcc_unreachable ();
    }
  else
    return total_auto_space;
}

/* Parse the -mfixed-range= option string.  */
void
sh_fix_range (const char *const_str)
{
  int i, first, last;
  char *str, *dash, *comma;
  
  /* str must be of the form REG1'-'REG2{,REG1'-'REG} where REG1 and
     REG2 are either register names or register numbers.  The effect
     of this option is to mark the registers in the range from REG1 to
     REG2 as ``fixed'' so they won't be used by the compiler.  */
  
  i = strlen (const_str);
  str = (char *) alloca (i + 1);
  memcpy (str, const_str, i + 1);
  
  while (1)
    {
      dash = strchr (str, '-');
      if (!dash)
	{
	  warning (0, "value of -mfixed-range must have form REG1-REG2");
	  return;
	}
      *dash = '\0';
      comma = strchr (dash + 1, ',');
      if (comma)
	*comma = '\0';
      
      first = decode_reg_name (str);
      if (first < 0)
	{
	  warning (0, "unknown register name: %s", str);
	  return;
	}
      
      last = decode_reg_name (dash + 1);
      if (last < 0)
	{
	  warning (0, "unknown register name: %s", dash + 1);
	  return;
	}
      
      *dash = '-';
      
      if (first > last)
	{
	  warning (0, "%s-%s is an empty range", str, dash + 1);
	  return;
	}
      
      for (i = first; i <= last; ++i)
	fixed_regs[i] = call_used_regs[i] = 1;

      if (!comma)
	break;

      *comma = ',';
      str = comma + 1;
    }
}

/* Insert any deferred function attributes from earlier pragmas.  */
static void
sh_insert_attributes (tree node, tree *attributes)
{
  tree attrs;

  if (TREE_CODE (node) != FUNCTION_DECL)
    return;

  /* We are only interested in fields.  */
  if (!DECL_P (node))
    return;

  /* Append the attributes to the deferred attributes.  */
  *sh_deferred_function_attributes_tail = *attributes;
  attrs = sh_deferred_function_attributes;
  if (!attrs)
    return;

  /* Some attributes imply or require the interrupt attribute.  */
  if (!lookup_attribute ("interrupt_handler", attrs)
      && !lookup_attribute ("interrupt_handler", DECL_ATTRIBUTES (node)))
    {
      /* If we have a trapa_handler, but no interrupt_handler attribute,
	 insert an interrupt_handler attribute.  */
      if (lookup_attribute ("trapa_handler", attrs) != NULL_TREE)
	/* We can't use sh_pr_interrupt here because that's not in the
	   java frontend.  */
	attrs
	  = tree_cons (get_identifier("interrupt_handler"), NULL_TREE, attrs);
      /* However, for sp_switch, trap_exit, nosave_low_regs and resbank,
	 if the interrupt attribute is missing, we ignore the attribute
	 and warn.  */
      else if (lookup_attribute ("sp_switch", attrs)
	       || lookup_attribute ("trap_exit", attrs)
	       || lookup_attribute ("nosave_low_regs", attrs)
	       || lookup_attribute ("resbank", attrs))
	{
	  tree *tail;

	  for (tail = attributes; attrs; attrs = TREE_CHAIN (attrs))
	    {
	      if (is_attribute_p ("sp_switch", TREE_PURPOSE (attrs))
		  || is_attribute_p ("trap_exit", TREE_PURPOSE (attrs))
		  || is_attribute_p ("nosave_low_regs", TREE_PURPOSE (attrs))
		  || is_attribute_p ("resbank", TREE_PURPOSE (attrs)))
		warning (OPT_Wattributes,
			 "%qE attribute only applies to interrupt functions",
			 TREE_PURPOSE (attrs));
	      else
		{
		  *tail = tree_cons (TREE_PURPOSE (attrs), NULL_TREE,
				     NULL_TREE);
		  tail = &TREE_CHAIN (*tail);
		}
	    }
	  attrs = *attributes;
	}
    }

  /* Install the processed list.  */
  *attributes = attrs;

  /* Clear deferred attributes.  */
  sh_deferred_function_attributes = NULL_TREE;
  sh_deferred_function_attributes_tail = &sh_deferred_function_attributes;

  return;
}

/* Supported attributes:

   interrupt_handler -- specifies this function is an interrupt handler.

   trapa_handler - like above, but don't save all registers.

   sp_switch -- specifies an alternate stack for an interrupt handler
   to run on.

   trap_exit -- use a trapa to exit an interrupt function instead of
   an rte instruction.

   nosave_low_regs - don't save r0..r7 in an interrupt handler.
     This is useful on the SH3 and upwards,
     which has a separate set of low regs for User and Supervisor modes.
     This should only be used for the lowest level of interrupts.  Higher levels
     of interrupts must save the registers in case they themselves are
     interrupted.

   renesas -- use Renesas calling/layout conventions (functions and
   structures).

   resbank -- In case of an ISR, use a register bank to save registers
   R0-R14, MACH, MACL, GBR and PR.  This is useful only on SH2A targets.
*/

/* Handle a 'resbank' attribute.  */
static tree
sh_handle_resbank_handler_attribute (tree * node, tree name,
                                     tree args ATTRIBUTE_UNUSED,
                                     int flags ATTRIBUTE_UNUSED,
                                     bool * no_add_attrs)
{
  if (!TARGET_SH2A)
    {
      warning (OPT_Wattributes, "%qE attribute is supported only for SH2A",
               name);
      *no_add_attrs = true;
    }
  if (TREE_CODE (*node) != FUNCTION_DECL)
    {
      warning (OPT_Wattributes, "%qE attribute only applies to functions",
               name);
      *no_add_attrs = true;
    }

  return NULL_TREE;
}

/* Handle an "interrupt_handler" attribute; arguments as in
   struct attribute_spec.handler.  */
static tree
sh_handle_interrupt_handler_attribute (tree *node, tree name,
                                       tree args ATTRIBUTE_UNUSED,
                                       int flags ATTRIBUTE_UNUSED,
                                       bool *no_add_attrs)
{
  if (TREE_CODE (*node) != FUNCTION_DECL)
    {
      warning (OPT_Wattributes, "%qE attribute only applies to functions",
               name);
      *no_add_attrs = true;
    }
  else if (TARGET_SHCOMPACT)
    {
      error ("attribute interrupt_handler is not compatible with -m5-compact");
      *no_add_attrs = true;
    }

  return NULL_TREE;
}

/* Handle an 'function_vector' attribute; arguments as in
   struct attribute_spec.handler.  */
static tree
sh2a_handle_function_vector_handler_attribute (tree * node, tree name,
                                               tree args ATTRIBUTE_UNUSED,
                                               int flags ATTRIBUTE_UNUSED,
                                               bool * no_add_attrs)
{
  if (!TARGET_SH2A)
    {
      warning (OPT_Wattributes, "%qE attribute only applies to SH2A",
               name);
      *no_add_attrs = true;
    }
  else if (TREE_CODE (*node) != FUNCTION_DECL)
    {
      warning (OPT_Wattributes, "%qE attribute only applies to functions",
               name);
      *no_add_attrs = true;
    }
  else if (TREE_CODE (TREE_VALUE (args)) != INTEGER_CST)
    {
      /* The argument must be a constant integer.  */
      warning (OPT_Wattributes,
               "%qE attribute argument not an integer constant",
               name);
      *no_add_attrs = true;
    }
  else if (TREE_INT_CST_LOW (TREE_VALUE (args)) > 255)
    {
      /* The argument value must be between 0 to 255.  */
      warning (OPT_Wattributes,
               "%qE attribute argument should be between 0 to 255",
               name);
      *no_add_attrs = true;
    }
  return NULL_TREE;
}

/* Returns 1 if current function has been assigned the attribute
   'function_vector'.  */
int
sh2a_is_function_vector_call (rtx x)
{
  if (GET_CODE (x) == SYMBOL_REF
      && (SYMBOL_REF_FLAGS (x) & SYMBOL_FLAG_FUNCVEC_FUNCTION))
    {
      tree tr = SYMBOL_REF_DECL (x);

      if (sh2a_function_vector_p (tr))
        return 1;
    }

  return 0;
}

/* Returns the function vector number, if the the attribute
   'function_vector' is assigned, otherwise returns zero.  */
int
sh2a_get_function_vector_number (rtx x)
{
  int num;
  tree list, t;

  if ((GET_CODE (x) == SYMBOL_REF)
      && (SYMBOL_REF_FLAGS (x) & SYMBOL_FLAG_FUNCVEC_FUNCTION))
    {
      t = SYMBOL_REF_DECL (x);

      if (TREE_CODE (t) != FUNCTION_DECL)
        return 0;

      list = SH_ATTRIBUTES (t);
      while (list)
        {
          if (is_attribute_p ("function_vector", TREE_PURPOSE (list)))
            {
              num = TREE_INT_CST_LOW (TREE_VALUE (TREE_VALUE (list)));
              return num;
            }

          list = TREE_CHAIN (list);
        }

      return 0;
    }
  else
    return 0;
}

/* Handle an "sp_switch" attribute; arguments as in
   struct attribute_spec.handler.  */
static tree
sh_handle_sp_switch_attribute (tree *node, tree name, tree args,
			       int flags ATTRIBUTE_UNUSED, bool *no_add_attrs)
{
  if (TREE_CODE (*node) != FUNCTION_DECL)
    {
      warning (OPT_Wattributes, "%qE attribute only applies to functions",
	       name);
      *no_add_attrs = true;
    }
  else if (TREE_CODE (TREE_VALUE (args)) != STRING_CST)
    {
      /* The argument must be a constant string.  */
      warning (OPT_Wattributes, "%qE attribute argument not a string constant",
	       name);
      *no_add_attrs = true;
    }

  return NULL_TREE;
}

/* Handle an "trap_exit" attribute; arguments as in
   struct attribute_spec.handler.  */
static tree
sh_handle_trap_exit_attribute (tree *node, tree name, tree args,
			       int flags ATTRIBUTE_UNUSED, bool *no_add_attrs)
{
  if (TREE_CODE (*node) != FUNCTION_DECL)
    {
      warning (OPT_Wattributes, "%qE attribute only applies to functions",
	       name);
      *no_add_attrs = true;
    }
  /* The argument specifies a trap number to be used in a trapa instruction
     at function exit (instead of an rte instruction).  */
  else if (TREE_CODE (TREE_VALUE (args)) != INTEGER_CST)
    {
      /* The argument must be a constant integer.  */
      warning (OPT_Wattributes, "%qE attribute argument not an "
	       "integer constant", name);
      *no_add_attrs = true;
    }

  return NULL_TREE;
}

static tree
sh_handle_renesas_attribute (tree *node ATTRIBUTE_UNUSED,
			     tree name ATTRIBUTE_UNUSED,
			     tree args ATTRIBUTE_UNUSED,
			     int flags ATTRIBUTE_UNUSED,
			     bool *no_add_attrs ATTRIBUTE_UNUSED)
{
  return NULL_TREE;
}

/* True if __attribute__((renesas)) or -mrenesas.  */
int
sh_attr_renesas_p (const_tree td)
{
  if (TARGET_HITACHI)
    return 1;
  if (td == 0)
    return 0;
  if (DECL_P (td))
    td = TREE_TYPE (td);
  if (td == error_mark_node)
    return 0;
  return (lookup_attribute ("renesas", TYPE_ATTRIBUTES (td))
	  != NULL_TREE);
}

/* True if __attribute__((renesas)) or -mrenesas, for the current
   function.  */
int
sh_cfun_attr_renesas_p (void)
{
  return sh_attr_renesas_p (current_function_decl);
}

int
sh_cfun_interrupt_handler_p (void)
{
  return (lookup_attribute ("interrupt_handler",
			    DECL_ATTRIBUTES (current_function_decl))
	  != NULL_TREE);
}

/* Returns 1 if FUNC has been assigned the attribute
   "function_vector".  */
int
sh2a_function_vector_p (tree func)
{
  tree list;
  if (TREE_CODE (func) != FUNCTION_DECL)
    return 0;

  list = SH_ATTRIBUTES (func);
  while (list)
    {
      if (is_attribute_p ("function_vector", TREE_PURPOSE (list)))
        return 1;

      list = TREE_CHAIN (list);
    }
  return 0;
}

/* Returns TRUE if given tree has the "resbank" attribute.  */

int
sh_cfun_resbank_handler_p (void)
{
  return ((lookup_attribute ("resbank",
                             DECL_ATTRIBUTES (current_function_decl))
           != NULL_TREE)
          && (lookup_attribute ("interrupt_handler",
                                DECL_ATTRIBUTES (current_function_decl))
              != NULL_TREE) && TARGET_SH2A);
}

/* Implement TARGET_CHECK_PCH_TARGET_FLAGS.  */

static const char *
sh_check_pch_target_flags (int old_flags)
{
  if ((old_flags ^ target_flags) & (MASK_SH1 | MASK_SH2 | MASK_SH3
				    | MASK_SH_E | MASK_HARD_SH4
				    | MASK_FPU_SINGLE | MASK_SH4))
    return _("created and used with different architectures / ABIs");
  if ((old_flags ^ target_flags) & MASK_HITACHI)
    return _("created and used with different ABIs");
  if ((old_flags ^ target_flags) & MASK_LITTLE_ENDIAN)
    return _("created and used with different endianness");
  return NULL;
}

/* Predicates used by the templates.  */

/* Returns 1 if OP is MACL, MACH or PR.  The input must be a REG rtx.
   Used only in general_movsrc_operand.  */

int
system_reg_operand (rtx op, enum machine_mode mode ATTRIBUTE_UNUSED)
{
  switch (REGNO (op))
    {
    case PR_REG:
    case MACL_REG:
    case MACH_REG:
      return 1;
    }
  return 0;
}

/* Nonzero if OP is a floating point value with value 0.0.  */

int
fp_zero_operand (rtx op)
{
  REAL_VALUE_TYPE r;

  if (GET_MODE (op) != SFmode)
    return 0;

  REAL_VALUE_FROM_CONST_DOUBLE (r, op);
  return REAL_VALUES_EQUAL (r, dconst0) && ! REAL_VALUE_MINUS_ZERO (r);
}

/* Nonzero if OP is a floating point value with value 1.0.  */

int
fp_one_operand (rtx op)
{
  REAL_VALUE_TYPE r;

  if (GET_MODE (op) != SFmode)
    return 0;

  REAL_VALUE_FROM_CONST_DOUBLE (r, op);
  return REAL_VALUES_EQUAL (r, dconst1);
}

/* In general mode switching is used.  If we are
   compiling without -mfmovd, movsf_ie isn't taken into account for
   mode switching.  We could check in machine_dependent_reorg for
   cases where we know we are in single precision mode, but there is
   interface to find that out during reload, so we must avoid
   choosing an fldi alternative during reload and thus failing to
   allocate a scratch register for the constant loading.  */
int
fldi_ok (void)
{
  return 1;
}

int
tertiary_reload_operand (rtx op, enum machine_mode mode ATTRIBUTE_UNUSED)
{
  enum rtx_code code = GET_CODE (op);
  return code == MEM || (TARGET_SH4 && code == CONST_DOUBLE);
}

/* Return the TLS type for TLS symbols, 0 for otherwise.  */
enum tls_model
tls_symbolic_operand (rtx op, enum machine_mode mode ATTRIBUTE_UNUSED)
{
  if (GET_CODE (op) != SYMBOL_REF)
    return TLS_MODEL_NONE;
  return SYMBOL_REF_TLS_MODEL (op);
}

/* Return the destination address of a branch.  */

static int
branch_dest (rtx branch)
{
  rtx dest = SET_SRC (PATTERN (branch));
  int dest_uid;

  if (GET_CODE (dest) == IF_THEN_ELSE)
    dest = XEXP (dest, 1);
  dest = XEXP (dest, 0);
  dest_uid = INSN_UID (dest);
  return INSN_ADDRESSES (dest_uid);
}

/* Return nonzero if REG is not used after INSN.
   We assume REG is a reload reg, and therefore does
   not live past labels.  It may live past calls or jumps though.  */
int
reg_unused_after (rtx reg, rtx insn)
{
  enum rtx_code code;
  rtx set;

  /* If the reg is set by this instruction, then it is safe for our
     case.  Disregard the case where this is a store to memory, since
     we are checking a register used in the store address.  */
  set = single_set (insn);
  if (set && !MEM_P (SET_DEST (set))
      && reg_overlap_mentioned_p (reg, SET_DEST (set)))
    return 1;

  while ((insn = NEXT_INSN (insn)))
    {
      rtx set;
      if (!INSN_P (insn))
	continue;

      code = GET_CODE (insn);

#if 0
      /* If this is a label that existed before reload, then the register
	 if dead here.  However, if this is a label added by reorg, then
	 the register may still be live here.  We can't tell the difference,
	 so we just ignore labels completely.  */
      if (code == CODE_LABEL)
	return 1;
      /* else */
#endif

      if (code == JUMP_INSN)
	return 0;

      /* If this is a sequence, we must handle them all at once.
	 We could have for instance a call that sets the target register,
	 and an insn in a delay slot that uses the register.  In this case,
	 we must return 0.  */
      else if (code == INSN && GET_CODE (PATTERN (insn)) == SEQUENCE)
	{
	  int i;
	  int retval = 0;

	  for (i = 0; i < XVECLEN (PATTERN (insn), 0); i++)
	    {
	      rtx this_insn = XVECEXP (PATTERN (insn), 0, i);
	      rtx set = single_set (this_insn);

	      if (CALL_P (this_insn))
		code = CALL_INSN;
	      else if (JUMP_P (this_insn))
		{
		  if (INSN_ANNULLED_BRANCH_P (this_insn))
		    return 0;
		  code = JUMP_INSN;
		}

	      if (set && reg_overlap_mentioned_p (reg, SET_SRC (set)))
		return 0;
	      if (set && reg_overlap_mentioned_p (reg, SET_DEST (set)))
		{
		  if (!MEM_P (SET_DEST (set)))
		    retval = 1;
		  else
		    return 0;
		}
	      if (set == 0
		  && reg_overlap_mentioned_p (reg, PATTERN (this_insn)))
		return 0;
	    }
	  if (retval == 1)
	    return 1;
	  else if (code == JUMP_INSN)
	    return 0;
	}

      set = single_set (insn);
      if (set && reg_overlap_mentioned_p (reg, SET_SRC (set)))
	return 0;
      if (set && reg_overlap_mentioned_p (reg, SET_DEST (set)))
	return !MEM_P (SET_DEST (set));
      if (set == 0 && reg_overlap_mentioned_p (reg, PATTERN (insn)))
	return 0;

      if (code == CALL_INSN && call_really_used_regs[REGNO (reg)])
	return 1;
    }
  return 1;
}

#include "ggc.h"

static GTY(()) rtx fpscr_rtx;
rtx
get_fpscr_rtx (void)
{
  if (! fpscr_rtx)
    {
      fpscr_rtx = gen_rtx_REG (PSImode, FPSCR_REG);
      REG_USERVAR_P (fpscr_rtx) = 1;
      mark_user_reg (fpscr_rtx);
    }
  if (! reload_completed || mdep_reorg_phase != SH_AFTER_MDEP_REORG)
    mark_user_reg (fpscr_rtx);
  return fpscr_rtx;
}

static GTY(()) tree fpscr_values;

static void
emit_fpu_switch (rtx scratch, int index)
{
  rtx dst, src;

  if (fpscr_values == NULL)
    {
      tree t;

      t = build_index_type (integer_one_node);
      t = build_array_type (integer_type_node, t);
      t = build_decl (BUILTINS_LOCATION,
		      VAR_DECL, get_identifier ("__fpscr_values"), t);
      DECL_ARTIFICIAL (t) = 1;
      DECL_IGNORED_P (t) = 1;
      DECL_EXTERNAL (t) = 1;
      TREE_STATIC (t) = 1;
      TREE_PUBLIC (t) = 1;
      TREE_USED (t) = 1;

      fpscr_values = t;
    }

  src = DECL_RTL (fpscr_values);
  if (!can_create_pseudo_p ())
    {
      emit_move_insn (scratch, XEXP (src, 0));
      if (index != 0)
	emit_insn (gen_addsi3 (scratch, scratch, GEN_INT (index * 4)));
      src = adjust_automodify_address (src, PSImode, scratch, index * 4);
    }
  else
    src = adjust_address (src, PSImode, index * 4);

  dst = get_fpscr_rtx ();
  emit_move_insn (dst, src);
}

void
emit_sf_insn (rtx pat)
{
  emit_insn (pat);
}

void
emit_df_insn (rtx pat)
{
  emit_insn (pat);
}

void
expand_sf_unop (rtx (*fun) (rtx, rtx, rtx), rtx *operands)
{
  emit_sf_insn ((*fun) (operands[0], operands[1], get_fpscr_rtx ()));
}

void
expand_sf_binop (rtx (*fun) (rtx, rtx, rtx, rtx), rtx *operands)
{
  emit_sf_insn ((*fun) (operands[0], operands[1], operands[2],
			 get_fpscr_rtx ()));
}

void
expand_df_unop (rtx (*fun) (rtx, rtx, rtx), rtx *operands)
{
  emit_df_insn ((*fun) (operands[0], operands[1], get_fpscr_rtx ()));
}

void
expand_df_binop (rtx (*fun) (rtx, rtx, rtx, rtx), rtx *operands)
{
  emit_df_insn ((*fun) (operands[0], operands[1], operands[2],
			get_fpscr_rtx ()));
}

static rtx get_free_reg (HARD_REG_SET);

/* This function returns a register to use to load the address to load
   the fpscr from.  Currently it always returns r1 or r7, but when we are
   able to use pseudo registers after combine, or have a better mechanism
   for choosing a register, it should be done here.  */
/* REGS_LIVE is the liveness information for the point for which we
   need this allocation.  In some bare-bones exit blocks, r1 is live at the
   start.  We can even have all of r0..r3 being live:
__complex__ long long f (double d) { if (d == 0) return 2; else return 3; }
   INSN before which new insns are placed with will clobber the register
   we return.  If a basic block consists only of setting the return value
   register to a pseudo and using that register, the return value is not
   live before or after this block, yet we we'll insert our insns right in
   the middle.  */

static rtx
get_free_reg (HARD_REG_SET regs_live)
{
  if (! TEST_HARD_REG_BIT (regs_live, 1))
    return gen_rtx_REG (Pmode, 1);

  /* Hard reg 1 is live; since this is a small register classes target,
     there shouldn't be anything but a jump before the function end.  */
  gcc_assert (!TEST_HARD_REG_BIT (regs_live, 7));
  return gen_rtx_REG (Pmode, 7);
}

/* This function will set the fpscr from memory.
   MODE is the mode we are setting it to.  */
void
fpscr_set_from_mem (int mode, HARD_REG_SET regs_live)
{
  enum attr_fp_mode fp_mode = (enum attr_fp_mode) mode;
  enum attr_fp_mode norm_mode = ACTUAL_NORMAL_MODE (FP_MODE);
  rtx addr_reg;

  addr_reg = !can_create_pseudo_p () ? get_free_reg (regs_live) : NULL_RTX;
  emit_fpu_switch (addr_reg, fp_mode == norm_mode);
}

/* Is the given character a logical line separator for the assembler?  */
#ifndef IS_ASM_LOGICAL_LINE_SEPARATOR
#define IS_ASM_LOGICAL_LINE_SEPARATOR(C, STR) ((C) == ';')
#endif

int
sh_insn_length_adjustment (rtx insn)
{
  /* Instructions with unfilled delay slots take up an extra two bytes for
     the nop in the delay slot.  */
  if (((NONJUMP_INSN_P (insn)
	&& GET_CODE (PATTERN (insn)) != USE
	&& GET_CODE (PATTERN (insn)) != CLOBBER)
       || CALL_P (insn)
       || (JUMP_P (insn) && !JUMP_TABLE_DATA_P (insn)))
      && GET_CODE (PATTERN (NEXT_INSN (PREV_INSN (insn)))) != SEQUENCE
      && get_attr_needs_delay_slot (insn) == NEEDS_DELAY_SLOT_YES)
    return 2;

  /* SH2e has a bug that prevents the use of annulled branches, so if
     the delay slot is not filled, we'll have to put a NOP in it.  */
  if (sh_cpu_attr == CPU_SH2E
      && JUMP_P (insn) && !JUMP_TABLE_DATA_P (insn)
      && get_attr_type (insn) == TYPE_CBRANCH
      && GET_CODE (PATTERN (NEXT_INSN (PREV_INSN (insn)))) != SEQUENCE)
    return 2;

  /* sh-dsp parallel processing insn take four bytes instead of two.  */

  if (NONJUMP_INSN_P (insn))
    {
      int sum = 0;
      rtx body = PATTERN (insn);
      const char *templ;
      char c;
      int maybe_label = 1;

      if (GET_CODE (body) == ASM_INPUT)
	templ = XSTR (body, 0);
      else if (asm_noperands (body) >= 0)
	templ
	  = decode_asm_operands (body, NULL, NULL, NULL, NULL, NULL);
      else
	return 0;
      do
	{
	  int ppi_adjust = 0;

	  do
	    c = *templ++;
	  while (c == ' ' || c == '\t');
	  /* all sh-dsp parallel-processing insns start with p.
	     The only non-ppi sh insn starting with p is pref.
	     The only ppi starting with pr is prnd.  */
	  if ((c == 'p' || c == 'P') && strncasecmp ("re", templ, 2))
	    ppi_adjust = 2;
	  /* The repeat pseudo-insn expands two three insns, a total of
	     six bytes in size.  */
	  else if ((c == 'r' || c == 'R')
		   && ! strncasecmp ("epeat", templ, 5))
	    ppi_adjust = 4;
	  while (c && c != '\n'
		 && ! IS_ASM_LOGICAL_LINE_SEPARATOR (c, templ))
	    {
	      /* If this is a label, it is obviously not a ppi insn.  */
	      if (c == ':' && maybe_label)
		{
		  ppi_adjust = 0;
		  break;
		}
	      else if (c == '\'' || c == '"')
		maybe_label = 0;
	      c = *templ++;
	    }
	  sum += ppi_adjust;
	  maybe_label = c != ':';
	}
      while (c);
      return sum;
    }
  return 0;
}

/* Return TRUE for a valid displacement for the REG+disp addressing
   with MODE.  */

/* ??? The SH2e does not have the REG+disp addressing mode when loading values
   into the FRx registers.  We implement this by setting the maximum offset
   to zero when the value is SFmode.  This also restricts loading of SFmode
   values into the integer registers, but that can't be helped.  */

/* The SH allows a displacement in a QI or HI amode, but only when the
   other operand is R0. GCC doesn't handle this very well, so we forgot
   all of that.

   A legitimate index for a QI or HI is 0, SI can be any number 0..63,
   DI can be any number 0..60.  */

bool
sh_legitimate_index_p (enum machine_mode mode, rtx op)
{
  if (CONST_INT_P (op))
    {
      if (TARGET_SHMEDIA)
	{
	  int size;

	  /* Check if this the address of an unaligned load / store.  */
	  if (mode == VOIDmode)
	    return CONST_OK_FOR_I06 (INTVAL (op));

	  size = GET_MODE_SIZE (mode);
	  return (!(INTVAL (op) & (size - 1))
		  && INTVAL (op) >= -512 * size
		  && INTVAL (op) < 512 * size);
	}

      if (TARGET_SH2A)
	{
	  if (GET_MODE_SIZE (mode) == 1
		&& (unsigned) INTVAL (op) < 4096)
	    return true;
	}

      if ((GET_MODE_SIZE (mode) == 4
	   && (unsigned) INTVAL (op) < 64
	   && !(INTVAL (op) & 3)
	   && !(TARGET_SH2E && mode == SFmode))
	  || (GET_MODE_SIZE (mode) == 4
	      && (unsigned) INTVAL (op) < 16383
	      && !(INTVAL (op) & 3) && TARGET_SH2A))
	return true;

      if ((GET_MODE_SIZE (mode) == 8
	   && (unsigned) INTVAL (op) < 60
	   && !(INTVAL (op) & 3)
	   && !((TARGET_SH4 || TARGET_SH2A) && mode == DFmode))
	  || ((GET_MODE_SIZE (mode)==8)
	      && (unsigned) INTVAL (op) < 8192
	      && !(INTVAL (op) & (TARGET_SH2A_DOUBLE ? 7 : 3))
	      && (TARGET_SH2A && mode == DFmode)))
	return true;
    }

  return false;
}

/* Recognize an RTL expression that is a valid memory address for
   an instruction.
   The MODE argument is the machine mode for the MEM expression
   that wants to use this address.
   Allow  REG
	  REG+disp
	  REG+r0
	  REG++
	  --REG  */

static bool
sh_legitimate_address_p (enum machine_mode mode, rtx x, bool strict)
{
  if (MAYBE_BASE_REGISTER_RTX_P (x, strict))
    return true;
  else if ((GET_CODE (x) == POST_INC || GET_CODE (x) == PRE_DEC)
	   && ! TARGET_SHMEDIA
	   && MAYBE_BASE_REGISTER_RTX_P (XEXP (x, 0), strict))
    return true;
  else if (GET_CODE (x) == PLUS
	   && (mode != PSImode || reload_completed))
    {
      rtx xop0 = XEXP (x, 0);
      rtx xop1 = XEXP (x, 1);

      if (GET_MODE_SIZE (mode) <= 8
	  && MAYBE_BASE_REGISTER_RTX_P (xop0, strict)
	  && sh_legitimate_index_p (mode, xop1))
	return true;

      if ((ALLOW_INDEXED_ADDRESS || GET_MODE (x) == DImode
	   || ((xop0 == stack_pointer_rtx
		|| xop0 == hard_frame_pointer_rtx)
	       && REG_P (xop1) && REGNO (xop1) == R0_REG)
	   || ((xop1 == stack_pointer_rtx
		|| xop1 == hard_frame_pointer_rtx)
	       && REG_P (xop0) && REGNO (xop0) == R0_REG))
	  && ((!TARGET_SHMEDIA && GET_MODE_SIZE (mode) <= 4)
	      || (TARGET_SHMEDIA && GET_MODE_SIZE (mode) <= 8)
	      || ((TARGET_SH4 || TARGET_SH2A_DOUBLE)
		  && TARGET_FMOVD && mode == DFmode)))
	{
	  if (MAYBE_BASE_REGISTER_RTX_P (xop1, strict)
	      && MAYBE_INDEX_REGISTER_RTX_P (xop0, strict))
	    return true;
	  if (MAYBE_INDEX_REGISTER_RTX_P (xop1, strict)
	      && MAYBE_BASE_REGISTER_RTX_P (xop0, strict))
	    return true;
	}
    }

  return false;
}

/* Return TRUE if X references a SYMBOL_REF or LABEL_REF whose symbol
   isn't protected by a PIC unspec.  */
int
nonpic_symbol_mentioned_p (rtx x)
{
  register const char *fmt;
  register int i;

  if (GET_CODE (x) == SYMBOL_REF || GET_CODE (x) == LABEL_REF
      || GET_CODE (x) == PC)
    return 1;

  /* We don't want to look into the possible MEM location of a
     CONST_DOUBLE, since we're not going to use it, in general.  */
  if (GET_CODE (x) == CONST_DOUBLE)
    return 0;

  if (GET_CODE (x) == UNSPEC
      && (XINT (x, 1) == UNSPEC_PIC
	  || XINT (x, 1) == UNSPEC_GOT
	  || XINT (x, 1) == UNSPEC_GOTOFF
	  || XINT (x, 1) == UNSPEC_GOTPLT
	  || XINT (x, 1) == UNSPEC_GOTTPOFF
	  || XINT (x, 1) == UNSPEC_DTPOFF
	  || XINT (x, 1) == UNSPEC_TPOFF
	  || XINT (x, 1) == UNSPEC_PLT
	  || XINT (x, 1) == UNSPEC_SYMOFF
	  || XINT (x, 1) == UNSPEC_PCREL_SYMOFF))
    return 0;

  fmt = GET_RTX_FORMAT (GET_CODE (x));
  for (i = GET_RTX_LENGTH (GET_CODE (x)) - 1; i >= 0; i--)
    {
      if (fmt[i] == 'E')
	{
	  register int j;

	  for (j = XVECLEN (x, i) - 1; j >= 0; j--)
	    if (nonpic_symbol_mentioned_p (XVECEXP (x, i, j)))
	      return 1;
	}
      else if (fmt[i] == 'e' && nonpic_symbol_mentioned_p (XEXP (x, i)))
	return 1;
    }

  return 0;
}

/* Convert a non-PIC address in `orig' to a PIC address using @GOT or
   @GOTOFF in `reg'.  */
rtx
legitimize_pic_address (rtx orig, enum machine_mode mode ATTRIBUTE_UNUSED,
			rtx reg)
{
  if (tls_symbolic_operand (orig, Pmode) != TLS_MODEL_NONE)
    return orig;

  if (GET_CODE (orig) == LABEL_REF
      || (GET_CODE (orig) == SYMBOL_REF && SYMBOL_REF_LOCAL_P (orig)))
    {
      if (reg == 0)
	reg = gen_reg_rtx (Pmode);

      emit_insn (gen_symGOTOFF2reg (reg, orig));
      return reg;
    }
  else if (GET_CODE (orig) == SYMBOL_REF)
    {
      if (reg == 0)
	reg = gen_reg_rtx (Pmode);

      emit_insn (gen_symGOT2reg (reg, orig));
      return reg;
    }
  return orig;
}

/* Try machine-dependent ways of modifying an illegitimate address
   to be legitimate.  If we find one, return the new, valid address.
   Otherwise, return X.

   For the SH, if X is almost suitable for indexing, but the offset is
   out of range, convert it into a normal form so that CSE has a chance
   of reducing the number of address registers used.  */

static rtx
sh_legitimize_address (rtx x, rtx oldx, enum machine_mode mode)
{
  if (flag_pic)
    x = legitimize_pic_address (oldx, mode, NULL_RTX);

  if (GET_CODE (x) == PLUS
      && (GET_MODE_SIZE (mode) == 4
	  || GET_MODE_SIZE (mode) == 8)
      && CONST_INT_P (XEXP (x, 1))
      && BASE_REGISTER_RTX_P (XEXP (x, 0))
      && ! TARGET_SHMEDIA
      && ! ((TARGET_SH4 || TARGET_SH2A_DOUBLE) && mode == DFmode)
      && ! (TARGET_SH2E && mode == SFmode))
    {
      rtx index_rtx = XEXP (x, 1);
      HOST_WIDE_INT offset = INTVAL (index_rtx), offset_base;
      rtx sum;

      /* On rare occasions, we might get an unaligned pointer
	 that is indexed in a way to give an aligned address.
	 Therefore, keep the lower two bits in offset_base.  */
      /* Instead of offset_base 128..131 use 124..127, so that
	 simple add suffices.  */
      if (offset > 127)
	offset_base = ((offset + 4) & ~60) - 4;
      else
	offset_base = offset & ~60;

      /* Sometimes the normal form does not suit DImode.  We
	 could avoid that by using smaller ranges, but that
	 would give less optimized code when SImode is
	 prevalent.  */
      if (GET_MODE_SIZE (mode) + offset - offset_base <= 64)
	{
	  sum = expand_binop (Pmode, add_optab, XEXP (x, 0),
			      GEN_INT (offset_base), NULL_RTX, 0,
			      OPTAB_LIB_WIDEN);

	  return gen_rtx_PLUS (Pmode, sum, GEN_INT (offset - offset_base));
	}
    }

  return x;
}

/* Attempt to replace *P, which is an address that needs reloading, with
   a valid memory address for an operand of mode MODE.
   Like for sh_legitimize_address, for the SH we try to get a normal form
   of the address.  That will allow inheritance of the address reloads.  */

bool
sh_legitimize_reload_address (rtx *p, enum machine_mode mode, int opnum,
			      int itype)
{
  enum reload_type type = (enum reload_type) itype;

  if (GET_CODE (*p) == PLUS
      && (GET_MODE_SIZE (mode) == 4 || GET_MODE_SIZE (mode) == 8)
      && CONST_INT_P (XEXP (*p, 1))
<<<<<<< HEAD
      && BASE_REGISTER_RTX_P (XEXP (*p, 0))
=======
      && MAYBE_BASE_REGISTER_RTX_P (XEXP (*p, 0), true)
>>>>>>> 6e7f08ad
      && ! TARGET_SHMEDIA
      && ! (TARGET_SH4 && mode == DFmode)
      && ! (mode == PSImode && type == RELOAD_FOR_INPUT_ADDRESS)
      && (ALLOW_INDEXED_ADDRESS
	  || XEXP (*p, 0) == stack_pointer_rtx
	  || XEXP (*p, 0) == hard_frame_pointer_rtx))
    {
      rtx index_rtx = XEXP (*p, 1);
      HOST_WIDE_INT offset = INTVAL (index_rtx), offset_base;
      rtx sum;

      if (TARGET_SH2A && mode == DFmode && (offset & 0x7))
	{
	  push_reload (*p, NULL_RTX, p, NULL,
		       BASE_REG_CLASS, Pmode, VOIDmode, 0, 0, opnum, type);
	  goto win;
	}
      if (TARGET_SH2E && mode == SFmode)
	{
	  *p = copy_rtx (*p);
	  push_reload (*p, NULL_RTX, p, NULL,
		       BASE_REG_CLASS, Pmode, VOIDmode, 0, 0, opnum, type);
	  goto win;
	}
      /* Instead of offset_base 128..131 use 124..127, so that
	 simple add suffices.  */
      if (offset > 127)
	offset_base = ((offset + 4) & ~60) - 4;
      else
	offset_base = offset & ~60;
      /* Sometimes the normal form does not suit DImode.  We could avoid
	 that by using smaller ranges, but that would give less optimized
	 code when SImode is prevalent.  */
<<<<<<< HEAD
      if (offset_base != 0
	  && GET_MODE_SIZE (mode) + offset - offset_base <= 64)
=======
      if (GET_MODE_SIZE (mode) + offset - offset_base <= 64)
>>>>>>> 6e7f08ad
	{
	  sum = gen_rtx_PLUS (Pmode, XEXP (*p, 0), GEN_INT (offset_base));
	  *p = gen_rtx_PLUS (Pmode, sum, GEN_INT (offset - offset_base));
	  push_reload (sum, NULL_RTX, &XEXP (*p, 0), NULL,
		       BASE_REG_CLASS, Pmode, VOIDmode, 0, 0, opnum, type);
	  goto win;
	}
    }
  /* We must re-recognize what we created before.  */
  else if (GET_CODE (*p) == PLUS
	   && (GET_MODE_SIZE (mode) == 4 || GET_MODE_SIZE (mode) == 8)
	   && GET_CODE (XEXP (*p, 0)) == PLUS
	   && CONST_INT_P (XEXP (XEXP (*p, 0), 1))
<<<<<<< HEAD
	   && BASE_REGISTER_RTX_P (XEXP (XEXP (*p, 0), 0))
=======
	   && MAYBE_BASE_REGISTER_RTX_P (XEXP (XEXP (*p, 0), 0), true)
>>>>>>> 6e7f08ad
	   && CONST_INT_P (XEXP (*p, 1))
	   && ! TARGET_SHMEDIA
	   && ! (TARGET_SH2E && mode == SFmode))
    {
      /* Because this address is so complex, we know it must have
	 been created by LEGITIMIZE_RELOAD_ADDRESS before; thus,
	 it is already unshared, and needs no further unsharing.  */
      push_reload (XEXP (*p, 0), NULL_RTX, &XEXP (*p, 0), NULL,
		   BASE_REG_CLASS, Pmode, VOIDmode, 0, 0, opnum, type);
      goto win;
    }

  return false;

 win:
  return true;
}

/* Mark the use of a constant in the literal table. If the constant
   has multiple labels, make it unique.  */
static rtx
mark_constant_pool_use (rtx x)
{
  rtx insn, lab, pattern;

  if (x == NULL)
    return x;

  switch (GET_CODE (x))
    {
    case LABEL_REF:
      x = XEXP (x, 0);
    case CODE_LABEL:
      break;
    default:
      return x;
    }

  /* Get the first label in the list of labels for the same constant
     and delete another labels in the list.  */
  lab = x;
  for (insn = PREV_INSN (x); insn; insn = PREV_INSN (insn))
    {
      if (!LABEL_P (insn)
	  || LABEL_REFS (insn) != NEXT_INSN (insn))
	break;
      lab = insn;
    }

  for (insn = LABEL_REFS (lab); insn; insn = LABEL_REFS (insn))
    INSN_DELETED_P (insn) = 1;

  /* Mark constants in a window.  */
  for (insn = NEXT_INSN (x); insn; insn = NEXT_INSN (insn))
    {
      if (!NONJUMP_INSN_P (insn))
	continue;

      pattern = PATTERN (insn);
      if (GET_CODE (pattern) != UNSPEC_VOLATILE)
	continue;

      switch (XINT (pattern, 1))
	{
	case UNSPECV_CONST2:
	case UNSPECV_CONST4:
	case UNSPECV_CONST8:
	  XVECEXP (pattern, 0, 1) = const1_rtx;
	  break;
	case UNSPECV_WINDOW_END:
	  if (XVECEXP (pattern, 0, 0) == x)
	    return lab;
	  break;
	case UNSPECV_CONST_END:
	  return lab;
	default:
	  break;
	}
    }

  return lab;
}

/* Return true if it's possible to redirect BRANCH1 to the destination
   of an unconditional jump BRANCH2.  We only want to do this if the
   resulting branch will have a short displacement.  */
int
sh_can_redirect_branch (rtx branch1, rtx branch2)
{
  if (flag_expensive_optimizations && simplejump_p (branch2))
    {
      rtx dest = XEXP (SET_SRC (single_set (branch2)), 0);
      rtx insn;
      int distance;

      for (distance = 0, insn = NEXT_INSN (branch1);
	   insn && distance < 256;
	   insn = PREV_INSN (insn))
	{
	  if (insn == dest)
	    return 1;
	  else
	    distance += get_attr_length (insn);
	}
      for (distance = 0, insn = NEXT_INSN (branch1);
	   insn && distance < 256;
	   insn = NEXT_INSN (insn))
	{
	  if (insn == dest)
	    return 1;
	  else
	    distance += get_attr_length (insn);
	}
    }
  return 0;
}

/* Return nonzero if register old_reg can be renamed to register new_reg.  */
int
sh_hard_regno_rename_ok (unsigned int old_reg ATTRIBUTE_UNUSED,
			 unsigned int new_reg)
{
  /* Interrupt functions can only use registers that have already been
     saved by the prologue, even if they would normally be
     call-clobbered.  */

  if (sh_cfun_interrupt_handler_p () && !df_regs_ever_live_p (new_reg))
    return 0;

  return 1;
}

/* Function to update the integer COST
   based on the relationship between INSN that is dependent on
   DEP_INSN through the dependence LINK.  The default is to make no
   adjustment to COST.  This can be used for example to specify to
   the scheduler that an output- or anti-dependence does not incur
   the same cost as a data-dependence.  The return value should be
   the new value for COST.  */
static int
sh_adjust_cost (rtx insn, rtx link ATTRIBUTE_UNUSED, rtx dep_insn, int cost)
{
  rtx reg, use_pat;

  if (TARGET_SHMEDIA)
    {
      /* On SHmedia, if the dependence is an anti-dependence or
         output-dependence, there is no cost.  */
      if (REG_NOTE_KIND (link) != 0)
	{
	  /* However, dependencies between target register loads and
	     uses of the register in a subsequent block that are separated
	     by a conditional branch are not modelled - we have to do with
	     the anti-dependency between the target register load and the
	     conditional branch that ends the current block.  */
	  if (REG_NOTE_KIND (link) == REG_DEP_ANTI
	      && GET_CODE (PATTERN (dep_insn)) == SET
	      && (get_attr_type (dep_insn) == TYPE_PT_MEDIA
		  || get_attr_type (dep_insn) == TYPE_PTABS_MEDIA)
	      && get_attr_type (insn) == TYPE_CBRANCH_MEDIA)
	    {
	      int orig_cost = cost;
	      rtx note = find_reg_note (insn, REG_BR_PROB, 0);
	      rtx target = ((! note
			     || INTVAL (XEXP (note, 0)) * 2 < REG_BR_PROB_BASE)
			    ? insn : JUMP_LABEL (insn));
	      /* On the likely path, the branch costs 1, on the unlikely path,
		 it costs 3.  */
	      cost--;
	      do
		target = next_active_insn (target);
	      while (target && ! flow_dependent_p (target, dep_insn)
		     && --cost > 0);
	      /* If two branches are executed in immediate succession, with the
		 first branch properly predicted, this causes a stall at the
		 second branch, hence we won't need the target for the
		 second branch for two cycles after the launch of the first
		 branch.  */
	      if (cost > orig_cost - 2)
		cost = orig_cost - 2;
	    }
	  else
	    cost = 0;
	}

      else if (get_attr_is_mac_media (insn)
	       && get_attr_is_mac_media (dep_insn))
	cost = 1;

      else if (! reload_completed
	       && GET_CODE (PATTERN (insn)) == SET
	       && GET_CODE (SET_SRC (PATTERN (insn))) == FLOAT
	       && GET_CODE (PATTERN (dep_insn)) == SET
	       && fp_arith_reg_operand (SET_SRC (PATTERN (dep_insn)), VOIDmode)
	       && cost < 4)
	cost = 4;
      /* Schedule the ptabs for a casesi_jump_media in preference to stuff
	 that is needed at the target.  */
      else if (get_attr_type (insn) == TYPE_JUMP_MEDIA
	       && ! flow_dependent_p (insn, dep_insn))
	cost--;
    }
  else if (REG_NOTE_KIND (link) == 0)
    {
      enum attr_type type;
      rtx dep_set;

      if (recog_memoized (insn) < 0
	  || recog_memoized (dep_insn) < 0)
	return cost;

      dep_set = single_set (dep_insn);

      /* The latency that we specify in the scheduling description refers
	 to the actual output, not to an auto-increment register; for that,
	 the latency is one.  */
      if (dep_set && MEM_P (SET_SRC (dep_set)) && cost > 1)
	{
	  rtx set = single_set (insn);

	  if (set
	      && !reg_mentioned_p (SET_DEST (dep_set), SET_SRC (set))
	      && (!MEM_P (SET_DEST (set))
		  || !reg_mentioned_p (SET_DEST (dep_set),
				       XEXP (SET_DEST (set), 0))))
	    cost = 1;
	}
      /* The only input for a call that is timing-critical is the
	 function's address.  */
      if (CALL_P (insn))
	{
	  rtx call = PATTERN (insn);

	  if (GET_CODE (call) == PARALLEL)
	    call = XVECEXP (call, 0 ,0);
	  if (GET_CODE (call) == SET)
	    call = SET_SRC (call);
	  if (GET_CODE (call) == CALL && MEM_P (XEXP (call, 0))
		  /* sibcalli_thunk uses a symbol_ref in an unspec.  */
	      && (GET_CODE (XEXP (XEXP (call, 0), 0)) == UNSPEC
		  || ! reg_set_p (XEXP (XEXP (call, 0), 0), dep_insn)))
	    cost -= TARGET_SH4_300 ? 3 : 6;
	}
      /* Likewise, the most timing critical input for an sfuncs call
	 is the function address.  However, sfuncs typically start
	 using their arguments pretty quickly.
	 Assume a four cycle delay for SH4 before they are needed.
	 Cached ST40-300 calls are quicker, so assume only a one
	 cycle delay there.
	 ??? Maybe we should encode the delays till input registers
	 are needed by sfuncs into the sfunc call insn.  */
      /* All sfunc calls are parallels with at least four components.
	 Exploit this to avoid unnecessary calls to sfunc_uses_reg.  */
      else if (GET_CODE (PATTERN (insn)) == PARALLEL
	       && XVECLEN (PATTERN (insn), 0) >= 4
	       && (reg = sfunc_uses_reg (insn)))
	{
	  if (! reg_set_p (reg, dep_insn))
	    cost -= TARGET_SH4_300 ? 1 : 4;
	}
      if (TARGET_HARD_SH4 && !TARGET_SH4_300)
	{
	  enum attr_type dep_type = get_attr_type (dep_insn);

	  if (dep_type == TYPE_FLOAD || dep_type == TYPE_PCFLOAD)
	    cost--;
	  else if ((dep_type == TYPE_LOAD_SI || dep_type == TYPE_PCLOAD_SI)
		   && (type = get_attr_type (insn)) != TYPE_CALL
		   && type != TYPE_SFUNC)
	    cost--;
	  /* When the preceding instruction loads the shift amount of
	     the following SHAD/SHLD, the latency of the load is increased
	     by 1 cycle.  */
	  if (get_attr_type (insn) == TYPE_DYN_SHIFT
	      && get_attr_any_int_load (dep_insn) == ANY_INT_LOAD_YES
	      && reg_overlap_mentioned_p (SET_DEST (dep_set),
					  XEXP (SET_SRC (single_set (insn)),
						1)))
	    cost++;
	  /* When an LS group instruction with a latency of less than
	     3 cycles is followed by a double-precision floating-point
	     instruction, FIPR, or FTRV, the latency of the first
	     instruction is increased to 3 cycles.  */
	  else if (cost < 3
		   && get_attr_insn_class (dep_insn) == INSN_CLASS_LS_GROUP
		   && get_attr_dfp_comp (insn) == DFP_COMP_YES)
	    cost = 3;
	  /* The lsw register of a double-precision computation is ready one
	     cycle earlier.  */
	  else if (reload_completed
		   && get_attr_dfp_comp (dep_insn) == DFP_COMP_YES
		   && (use_pat = single_set (insn))
		   && ! regno_use_in (REGNO (SET_DEST (single_set (dep_insn))),
				      SET_SRC (use_pat)))
	    cost -= 1;

	  if (get_attr_any_fp_comp (dep_insn) == ANY_FP_COMP_YES
	      && get_attr_late_fp_use (insn) == LATE_FP_USE_YES)
	    cost -= 1;
	}
      else if (TARGET_SH4_300)
	{
	  /* Stores need their input register two cycles later.  */
	  if (dep_set && cost >= 1
	      && ((type = get_attr_type (insn)) == TYPE_STORE
		  || type == TYPE_PSTORE
		  || type == TYPE_FSTORE || type == TYPE_MAC_MEM))
	    {
	      rtx set = single_set (insn);

	      if (!reg_mentioned_p (SET_SRC (set), XEXP (SET_DEST (set), 0))
		  && rtx_equal_p (SET_SRC (set), SET_DEST (dep_set)))
		{
		  cost -= 2;
		  /* But don't reduce the cost below 1 if the address depends
		     on a side effect of dep_insn.  */
		  if (cost < 1
		      && modified_in_p (XEXP (SET_DEST (set), 0), dep_insn))
		    cost = 1;
		}
	    }
	}
    }
  /* An anti-dependence penalty of two applies if the first insn is a double
     precision fadd / fsub / fmul.  */
  else if (!TARGET_SH4_300
	   && REG_NOTE_KIND (link) == REG_DEP_ANTI
	   && recog_memoized (dep_insn) >= 0
	   && (get_attr_type (dep_insn) == TYPE_DFP_ARITH
	       || get_attr_type (dep_insn) == TYPE_DFP_MUL)
	   /* A lot of alleged anti-flow dependences are fake,
	      so check this one is real.  */
	   && flow_dependent_p (dep_insn, insn))
    cost = 2;

  return cost;
}

/* Check if INSN is flow-dependent on DEP_INSN.  Can also be used to check
   if DEP_INSN is anti-flow dependent on INSN.  */
static int
flow_dependent_p (rtx insn, rtx dep_insn)
{
  rtx tmp = PATTERN (insn);

  note_stores (PATTERN (dep_insn), flow_dependent_p_1, &tmp);
  return tmp == NULL_RTX;
}

/* A helper function for flow_dependent_p called through note_stores.  */
static void
flow_dependent_p_1 (rtx x, const_rtx pat ATTRIBUTE_UNUSED, void *data)
{
  rtx * pinsn = (rtx *) data;

  if (*pinsn && reg_referenced_p (x, *pinsn))
    *pinsn = NULL_RTX;
}

/* For use by sh_allocate_initial_value.  Note that sh.md contains some
   'special function' patterns (type sfunc) that clobber pr, but that
   do not look like function calls to leaf_function_p.  Hence we must
   do this extra check.  */
static int
sh_pr_n_sets (void)
{
  return DF_REG_DEF_COUNT (TARGET_SHMEDIA ? PR_MEDIA_REG : PR_REG);
}

/* Return where to allocate pseudo for a given hard register initial
   value.  */
static rtx
sh_allocate_initial_value (rtx hard_reg)
{
  rtx x;

  if (REGNO (hard_reg) == (TARGET_SHMEDIA ? PR_MEDIA_REG : PR_REG))
    {
      if (current_function_is_leaf
	  && ! sh_pr_n_sets ()
	  && ! (TARGET_SHCOMPACT
		&& ((crtl->args.info.call_cookie
		     & ~ CALL_COOKIE_RET_TRAMP (1))
		    || crtl->saves_all_registers)))
	x = hard_reg;
      else
	x = gen_frame_mem (Pmode, return_address_pointer_rtx);
    }
  else
    x = NULL_RTX;

  return x;
}

/* This function returns "2" to indicate dual issue for the SH4
   processor.  To be used by the DFA pipeline description.  */
static int
sh_issue_rate (void)
{
  if (TARGET_SUPERSCALAR)
    return 2;
  else
    return 1;
}

/* Functions for ready queue reordering for sched1.  */

/* Get weight for mode for a set x.  */
static short
find_set_regmode_weight (rtx x, enum machine_mode mode)
{
  if (GET_CODE (x) == CLOBBER && register_operand (SET_DEST (x), mode))
    return 1;
  if (GET_CODE (x) == SET && register_operand (SET_DEST (x), mode))
    {
      if (REG_P (SET_DEST (x)))
	{
	  if (!reg_mentioned_p (SET_DEST (x), SET_SRC (x)))
	    return 1;
	  else
	    return 0;
	}
      return 1;
    }
  return 0;
}

/* Get regmode weight for insn.  */
static short
find_insn_regmode_weight (rtx insn, enum machine_mode mode)
{
  short reg_weight = 0;
  rtx x;

  /* Increment weight for each register born here.  */
  x = PATTERN (insn);
  reg_weight += find_set_regmode_weight (x, mode);
  if (GET_CODE (x) == PARALLEL)
    {
      int j;
      for (j = XVECLEN (x, 0) - 1; j >= 0; j--)
	{
	  x = XVECEXP (PATTERN (insn), 0, j);
	  reg_weight += find_set_regmode_weight (x, mode);
	}
    }
  /* Decrement weight for each register that dies here.  */
  for (x = REG_NOTES (insn); x; x = XEXP (x, 1))
    {
      if (REG_NOTE_KIND (x) == REG_DEAD || REG_NOTE_KIND (x) == REG_UNUSED)
	{
	  rtx note = XEXP (x, 0);
	  if (REG_P (note) && GET_MODE (note) == mode)
	    reg_weight--;
	}
    }
  return reg_weight;
}

/* Calculate regmode weights for all insns of a basic block.  */
static void
find_regmode_weight (basic_block b, enum machine_mode mode)
{
  rtx insn, next_tail, head, tail;

  get_ebb_head_tail (b, b, &head, &tail);
  next_tail = NEXT_INSN (tail);

  for (insn = head; insn != next_tail; insn = NEXT_INSN (insn))
    {
      /* Handle register life information.  */
      if (!INSN_P (insn))
	continue;

      if (mode == SFmode)
	INSN_REGMODE_WEIGHT (insn, mode) =
	  find_insn_regmode_weight (insn, mode) + 2 * find_insn_regmode_weight (insn, DFmode);
      else if (mode == SImode)
	INSN_REGMODE_WEIGHT (insn, mode) =
	  find_insn_regmode_weight (insn, mode) + 2 * find_insn_regmode_weight (insn, DImode);
    }
}

/* Comparison function for ready queue sorting.  */
static int
rank_for_reorder (const void *x, const void *y)
{
  rtx tmp = *(const rtx *) y;
  rtx tmp2 = *(const rtx *) x;

  /* The insn in a schedule group should be issued the first.  */
  if (SCHED_GROUP_P (tmp) != SCHED_GROUP_P (tmp2))
    return SCHED_GROUP_P (tmp2) ? 1 : -1;

  /* If insns are equally good, sort by INSN_LUID (original insn order), This
     minimizes instruction movement, thus minimizing sched's effect on
     register pressure.  */
  return INSN_LUID (tmp) - INSN_LUID (tmp2);
}

/* Resort the array A in which only element at index N may be out of order.  */
static void
swap_reorder (rtx *a, int n)
{
  rtx insn = a[n - 1];
  int i = n - 2;

  while (i >= 0 && rank_for_reorder (a + i, &insn) >= 0)
    {
      a[i + 1] = a[i];
      i -= 1;
    }
  a[i + 1] = insn;
}

#define SCHED_REORDER(READY, N_READY)                                	\
  do									\
    {									\
      if ((N_READY) == 2)						\
	swap_reorder (READY, N_READY);					\
      else if ((N_READY) > 2)						\
	qsort (READY, N_READY, sizeof (rtx), rank_for_reorder);		\
    }									\
  while (0)

/* Sort the ready list READY by ascending priority, using the SCHED_REORDER
   macro.  */
static void
ready_reorder (rtx *ready, int nready)
{
  SCHED_REORDER (ready, nready);
}

/* Count life regions of r0 for a block.  */
static int
find_r0_life_regions (basic_block b)
{
  rtx end, insn;
  rtx pset;
  rtx r0_reg;
  int live;
  int set;
  int death = 0;

  if (REGNO_REG_SET_P (df_get_live_in (b), R0_REG))
    {
      set = 1;
      live = 1;
    }
  else
    {
      set = 0;
      live = 0;
    }

  insn = BB_HEAD (b);
  end = BB_END (b);
  r0_reg = gen_rtx_REG (SImode, R0_REG);
  while (1)
    {
      if (INSN_P (insn))
	{
	  if (find_regno_note (insn, REG_DEAD, R0_REG))
	    {
	      death++;
	      live = 0;
	    }
	  if (!live
	      && (pset = single_set (insn))
	      && reg_overlap_mentioned_p (r0_reg, SET_DEST (pset))
	      && !find_regno_note (insn, REG_UNUSED, R0_REG))
	    {
	      set++;
	      live = 1;
	    }
	}
      if (insn == end)
	break;
      insn = NEXT_INSN (insn);
    }
  return set - death;
}

/* Calculate regmode weights for all insns of all basic block.  */
static void
sh_md_init_global (FILE *dump ATTRIBUTE_UNUSED,
		   int verbose ATTRIBUTE_UNUSED,
		   int old_max_uid)
{
  basic_block b;

  regmode_weight[0] = (short *) xcalloc (old_max_uid, sizeof (short));
  regmode_weight[1] = (short *) xcalloc (old_max_uid, sizeof (short));
  r0_life_regions = 0;

  FOR_EACH_BB_REVERSE (b)
  {
    find_regmode_weight (b, SImode);
    find_regmode_weight (b, SFmode);
    if (!reload_completed)
      r0_life_regions += find_r0_life_regions (b);
  }

  CURR_REGMODE_PRESSURE (SImode) = 0;
  CURR_REGMODE_PRESSURE (SFmode) = 0;

}

/* Cleanup.  */
static void
sh_md_finish_global (FILE *dump ATTRIBUTE_UNUSED,
		     int verbose ATTRIBUTE_UNUSED)
{
  if (regmode_weight[0])
    {
      free (regmode_weight[0]);
      regmode_weight[0] = NULL;
    }
  if (regmode_weight[1])
    {
      free (regmode_weight[1]);
      regmode_weight[1] = NULL;
    }
}

/* The scalar modes supported differs from the default version in TImode
   for 32-bit SHMEDIA.  */
static bool
sh_scalar_mode_supported_p (enum machine_mode mode)
{
  if (TARGET_SHMEDIA32 && mode == TImode)
    return false;

  return default_scalar_mode_supported_p (mode);
}

/* Cache the can_issue_more so that we can return it from reorder2. Also,
   keep count of register pressures on SImode and SFmode. */
static int
sh_variable_issue (FILE *dump ATTRIBUTE_UNUSED,
		   int sched_verbose ATTRIBUTE_UNUSED,
		   rtx insn,
		   int can_issue_more)
{
  if (GET_CODE (PATTERN (insn)) != USE
      && GET_CODE (PATTERN (insn)) != CLOBBER)
    cached_can_issue_more = can_issue_more - 1;
  else
    cached_can_issue_more = can_issue_more;

  if (reload_completed)
    return cached_can_issue_more;

  CURR_REGMODE_PRESSURE (SImode) += INSN_REGMODE_WEIGHT (insn, SImode);
  CURR_REGMODE_PRESSURE (SFmode) += INSN_REGMODE_WEIGHT (insn, SFmode);

  return cached_can_issue_more;
}

static void
sh_md_init (FILE *dump ATTRIBUTE_UNUSED,
	    int verbose ATTRIBUTE_UNUSED,
	    int veclen ATTRIBUTE_UNUSED)
{
  CURR_REGMODE_PRESSURE (SImode) = 0;
  CURR_REGMODE_PRESSURE (SFmode) = 0;
}

/* Some magic numbers.  */
/* Pressure on register r0 can lead to spill failures. so avoid sched1 for
   functions that already have high pressure on r0. */
#define R0_MAX_LIFE_REGIONS 2
/* Register Pressure thresholds for SImode and SFmode registers.  */
#define SIMODE_MAX_WEIGHT 5
#define SFMODE_MAX_WEIGHT 10

/* Return true if the pressure is high for MODE.  */
static short
high_pressure (enum machine_mode mode)
{
  /* Pressure on register r0 can lead to spill failures. so avoid sched1 for
     functions that already have high pressure on r0. */
   if (r0_life_regions >= R0_MAX_LIFE_REGIONS)
     return 1;

  if (mode == SFmode)
    return (CURR_REGMODE_PRESSURE (SFmode) > SFMODE_MAX_WEIGHT);
  else
    return (CURR_REGMODE_PRESSURE (SImode) > SIMODE_MAX_WEIGHT);
}

/* Reorder ready queue if register pressure is high.  */
static int
sh_reorder (FILE *dump ATTRIBUTE_UNUSED,
	    int sched_verbose ATTRIBUTE_UNUSED,
	    rtx *ready,
	    int *n_readyp,
	    int clock_var ATTRIBUTE_UNUSED)
{
  if (reload_completed)
    return sh_issue_rate ();

  if (high_pressure (SFmode) || high_pressure (SImode))
    {
      ready_reorder (ready, *n_readyp);
    }

  return sh_issue_rate ();
}

/* Skip cycles if the current register pressure is high.  */
static int
sh_reorder2 (FILE *dump ATTRIBUTE_UNUSED,
	     int sched_verbose ATTRIBUTE_UNUSED,
	     rtx *ready ATTRIBUTE_UNUSED,
	     int *n_readyp ATTRIBUTE_UNUSED,
	     int clock_var ATTRIBUTE_UNUSED)
{
  if (reload_completed)
    return cached_can_issue_more;

  if (high_pressure(SFmode) || high_pressure (SImode))
    skip_cycles = 1;

  return cached_can_issue_more;
}

/* Skip cycles without sorting the ready queue. This will move insn from
   Q->R. If this is the last cycle we are skipping; allow sorting of ready
   queue by sh_reorder.  */

/* Generally, skipping these many cycles are sufficient for all insns to move
   from Q -> R.  */
#define MAX_SKIPS 8

static int
sh_dfa_new_cycle (FILE *sched_dump ATTRIBUTE_UNUSED,
		  int sched_verbose ATTRIBUTE_UNUSED,
		  rtx insn ATTRIBUTE_UNUSED,
		  int last_clock_var,
		  int clock_var,
		  int *sort_p)
{
  if (reload_completed)
    return 0;

  if (skip_cycles)
    {
      if ((clock_var - last_clock_var) < MAX_SKIPS)
	{
	  *sort_p = 0;
	  return 1;
	}
      /* If this is the last cycle we are skipping, allow reordering of R.  */
      if ((clock_var - last_clock_var) == MAX_SKIPS)
	{
	  *sort_p = 1;
	  return 1;
	}
    }

  skip_cycles = 0;

  return 0;
}

/* SHmedia requires registers for branches, so we can't generate new
   branches past reload.  */
static bool
sh_cannot_modify_jumps_p (void)
{
  return (TARGET_SHMEDIA && (reload_in_progress || reload_completed));
}

static reg_class_t
sh_target_reg_class (void)
{
  return TARGET_SHMEDIA ? TARGET_REGS : NO_REGS;
}

static bool
sh_optimize_target_register_callee_saved (bool after_prologue_epilogue_gen)
{
  HARD_REG_SET dummy;
#if 0
  rtx insn;
#endif

  if (! shmedia_space_reserved_for_target_registers)
    return 0;
  if (after_prologue_epilogue_gen && ! TARGET_SAVE_ALL_TARGET_REGS)
    return 0;
  if (calc_live_regs (&dummy) >= 6 * 8)
    return 1;
  return 0;
}

static bool
sh_ms_bitfield_layout_p (const_tree record_type ATTRIBUTE_UNUSED)
{
  return (TARGET_SH5 || TARGET_HITACHI || sh_attr_renesas_p (record_type));
}

/*
   On the SH1..SH4, the trampoline looks like
   2 0002 D202     	   	mov.l	l2,r2
   1 0000 D301     		mov.l	l1,r3
   3 0004 422B     		jmp	@r2
   4 0006 0009     		nop
   5 0008 00000000 	l1:  	.long   area
   6 000c 00000000 	l2:	.long   function

   SH5 (compact) uses r1 instead of r3 for the static chain.  */


/* Emit RTL insns to initialize the variable parts of a trampoline.
   FNADDR is an RTX for the address of the function's pure code.
   CXT is an RTX for the static chain value for the function.  */

static void
sh_trampoline_init (rtx tramp_mem, tree fndecl, rtx cxt)
{
  rtx fnaddr = XEXP (DECL_RTL (fndecl), 0);
  rtx tramp = force_reg (Pmode, XEXP (tramp_mem, 0));

  if (TARGET_SHMEDIA64)
    {
      rtx tramp_templ;
      int fixed_len;

      rtx movi1 = GEN_INT (0xcc000010);
      rtx shori1 = GEN_INT (0xc8000010);
      rtx src, dst;

      /* The following trampoline works within a +- 128 KB range for cxt:
	 ptb/u cxt,tr1; movi fnaddr >> 48,r0; shori fnaddr >> 32,r0;
         shori fnaddr >> 16,r0; shori fnaddr,r0; ptabs/l r0,tr0
         gettr tr1,r1; blink tr0,r63  */
      /* Address rounding makes it hard to compute the exact bounds of the
	 offset for this trampoline, but we have a rather generous offset
	 range, so frame_offset should do fine as an upper bound.  */
      if (cxt == virtual_stack_vars_rtx && frame_offset < 0x20000)
	{
	  /* ??? could optimize this trampoline initialization
	     by writing DImode words with two insns each.  */
	  rtx mask = force_reg (DImode, GEN_INT (0x3fffc00));
	  rtx insn = gen_rtx_MINUS (DImode, cxt, tramp);
	  insn = gen_rtx_ASHIFT (DImode, insn, GEN_INT (10-2));
	  insn = gen_rtx_AND (DImode, insn, mask);
	  /* Or in ptb/u .,tr1 pattern */
	  insn = gen_rtx_IOR (DImode, insn, gen_int_mode (0xec000010, SImode));
	  insn = force_operand (insn, NULL_RTX);
	  insn = gen_lowpart (SImode, insn);
	  emit_move_insn (change_address (tramp_mem, SImode, NULL_RTX), insn);
	  insn = gen_rtx_LSHIFTRT (DImode, fnaddr, GEN_INT (38));
	  insn = gen_rtx_AND (DImode, insn, mask);
	  insn = force_operand (gen_rtx_IOR (DImode, movi1, insn), NULL_RTX);
	  insn = gen_lowpart (SImode, insn);
	  emit_move_insn (adjust_address (tramp_mem, SImode, 4), insn);
	  insn = gen_rtx_LSHIFTRT (DImode, fnaddr, GEN_INT (22));
	  insn = gen_rtx_AND (DImode, insn, mask);
	  insn = force_operand (gen_rtx_IOR (DImode, shori1, insn), NULL_RTX);
	  insn = gen_lowpart (SImode, insn);
	  emit_move_insn (adjust_address (tramp_mem, SImode, 8), insn);
	  insn = gen_rtx_LSHIFTRT (DImode, fnaddr, GEN_INT (6));
	  insn = gen_rtx_AND (DImode, insn, mask);
	  insn = force_operand (gen_rtx_IOR (DImode, shori1, insn), NULL_RTX);
	  insn = gen_lowpart (SImode, insn);
	  emit_move_insn (adjust_address (tramp_mem, SImode, 12), insn);
	  insn = gen_rtx_ASHIFT (DImode, fnaddr, GEN_INT (10));
	  insn = gen_rtx_AND (DImode, insn, mask);
	  insn = force_operand (gen_rtx_IOR (DImode, shori1, insn), NULL_RTX);
	  insn = gen_lowpart (SImode, insn);
	  emit_move_insn (adjust_address (tramp_mem, SImode, 16), insn);
	  emit_move_insn (adjust_address (tramp_mem, SImode, 20),
			  GEN_INT (0x6bf10600));
	  emit_move_insn (adjust_address (tramp_mem, SImode, 24),
			  GEN_INT (0x4415fc10));
	  emit_move_insn (adjust_address (tramp_mem, SImode, 28),
			  GEN_INT (0x4401fff0));
	  emit_insn (gen_ic_invalidate_line (tramp));
	  return;
	}
      tramp_templ = gen_rtx_SYMBOL_REF (Pmode,"__GCC_nested_trampoline");
      fixed_len = TRAMPOLINE_SIZE - 2 * GET_MODE_SIZE (Pmode);

      tramp_templ = gen_datalabel_ref (tramp_templ);
      dst = tramp_mem;
      src = gen_const_mem (BLKmode, tramp_templ);
      set_mem_align (dst, 256);
      set_mem_align (src, 64);
      emit_block_move (dst, src, GEN_INT (fixed_len), BLOCK_OP_NORMAL);

      emit_move_insn (adjust_address (tramp_mem, Pmode, fixed_len), fnaddr);
      emit_move_insn (adjust_address (tramp_mem, Pmode,
				      fixed_len + GET_MODE_SIZE (Pmode)),
		      cxt);
      emit_insn (gen_ic_invalidate_line (tramp));
      return;
    }
  else if (TARGET_SHMEDIA)
    {
      /* movi fnaddr >> 16,r1; shori fnaddr,r1; ptabs/l r1,tr0
         movi cxt >> 16,r1; shori cxt,r1; blink tr0,r63  */
      rtx quad0 = gen_reg_rtx (DImode), cxtload = gen_reg_rtx (DImode);
      rtx quad1 = gen_reg_rtx (DImode), quad2 = gen_reg_rtx (DImode);
      /* movi 0,r1: 0xcc000010 shori 0,r1: c8000010  concatenated,
	 rotated 10 right, and higher 16 bit of every 32 selected.  */
      rtx movishori
	= force_reg (V2HImode, (simplify_gen_subreg
				(V2HImode, GEN_INT (0x4330432), SImode, 0)));
      rtx ptabs = force_reg (DImode, GEN_INT (0x6bf10600));
      rtx blink = force_reg (DImode, GEN_INT (0x4401fff0));

      fnaddr = force_reg (SImode, fnaddr);
      cxt = force_reg (SImode, cxt);
      emit_insn (gen_mshflo_w_x (gen_rtx_SUBREG (V4HImode, quad0, 0),
				 gen_rtx_SUBREG (V2HImode, fnaddr, 0),
				 movishori));
      emit_insn (gen_rotrdi3_mextr (quad0, quad0,
				    GEN_INT (TARGET_LITTLE_ENDIAN ? 24 : 56)));
      emit_insn (gen_ashldi3_media (quad0, quad0, const2_rtx));
      emit_move_insn (change_address (tramp_mem, DImode, NULL_RTX), quad0);
      emit_insn (gen_mshflo_w_x (gen_rtx_SUBREG (V4HImode, cxtload, 0),
				 gen_rtx_SUBREG (V2HImode, cxt, 0),
				 movishori));
      emit_insn (gen_rotrdi3_mextr (cxtload, cxtload,
				    GEN_INT (TARGET_LITTLE_ENDIAN ? 24 : 56)));
      emit_insn (gen_ashldi3_media (cxtload, cxtload, const2_rtx));
      if (TARGET_LITTLE_ENDIAN)
	{
	  emit_insn (gen_mshflo_l_di (quad1, ptabs, cxtload));
	  emit_insn (gen_mextr4 (quad2, cxtload, blink));
	}
      else
	{
	  emit_insn (gen_mextr4 (quad1, cxtload, ptabs));
	  emit_insn (gen_mshflo_l_di (quad2, blink, cxtload));
	}
      emit_move_insn (adjust_address (tramp_mem, DImode, 8), quad1);
      emit_move_insn (adjust_address (tramp_mem, DImode, 16), quad2);
      emit_insn (gen_ic_invalidate_line (tramp));
      return;
    }
  else if (TARGET_SHCOMPACT)
    {
      emit_insn (gen_initialize_trampoline (tramp, cxt, fnaddr));
      return;
    }
  emit_move_insn (change_address (tramp_mem, SImode, NULL_RTX),
		  gen_int_mode (TARGET_LITTLE_ENDIAN ? 0xd301d202 : 0xd202d301,
				SImode));
  emit_move_insn (adjust_address (tramp_mem, SImode, 4),
		  gen_int_mode (TARGET_LITTLE_ENDIAN ? 0x0009422b : 0x422b0009,
				SImode));
  emit_move_insn (adjust_address (tramp_mem, SImode, 8), cxt);
  emit_move_insn (adjust_address (tramp_mem, SImode, 12), fnaddr);
  if (TARGET_HARVARD)
    {
      if (!TARGET_INLINE_IC_INVALIDATE
	  || (!(TARGET_SH4A_ARCH || TARGET_SH4_300) && TARGET_USERMODE))
	emit_library_call (function_symbol (NULL, "__ic_invalidate",
					    FUNCTION_ORDINARY),
			   LCT_NORMAL, VOIDmode, 1, tramp, SImode);
      else
	emit_insn (gen_ic_invalidate_line (tramp));
    }
}

/* On SH5, trampolines are SHmedia code, so add 1 to the address.  */

static rtx
sh_trampoline_adjust_address (rtx tramp)
{
  if (TARGET_SHMEDIA)
    tramp = expand_simple_binop (Pmode, PLUS, tramp, const1_rtx,
				 gen_reg_rtx (Pmode), 0, OPTAB_LIB_WIDEN);
  return tramp;
}

/* FIXME: This is overly conservative.  A SHcompact function that
   receives arguments ``by reference'' will have them stored in its
   own stack frame, so it must not pass pointers or references to
   these arguments to other functions by means of sibling calls.  */
/* If PIC, we cannot make sibling calls to global functions
   because the PLT requires r12 to be live.  */
static bool
sh_function_ok_for_sibcall (tree decl, tree exp ATTRIBUTE_UNUSED)
{
  return (1
	  && (! TARGET_SHCOMPACT
	      || crtl->args.info.stack_regs == 0)
	  && ! sh_cfun_interrupt_handler_p ()
	  && (! flag_pic
	      || (decl && ! TREE_PUBLIC (decl))
	      || (decl && DECL_VISIBILITY (decl) != VISIBILITY_DEFAULT)));
}

/* Machine specific built-in functions.  */

struct builtin_description
{
  const enum insn_code icode;
  const char *const name;
  int signature;
  tree fndecl;
};

/* describe number and signedness of arguments; arg[0] == result
   (1: unsigned, 2: signed, 4: don't care, 8: pointer 0: no argument */
/* 9: 64-bit pointer, 10: 32-bit pointer */
static const char signature_args[][4] =
{
#define SH_BLTIN_V2SI2 0
  { 4, 4 },
#define SH_BLTIN_V4HI2 1
  { 4, 4 },
#define SH_BLTIN_V2SI3 2
  { 4, 4, 4 },
#define SH_BLTIN_V4HI3 3
  { 4, 4, 4 },
#define SH_BLTIN_V8QI3 4
  { 4, 4, 4 },
#define SH_BLTIN_MAC_HISI 5
  { 1, 4, 4, 1 },
#define SH_BLTIN_SH_HI 6
  { 4, 4, 1 },
#define SH_BLTIN_SH_SI 7
  { 4, 4, 1 },
#define SH_BLTIN_V4HI2V2SI 8
  { 4, 4, 4 },
#define SH_BLTIN_V4HI2V8QI 9
  { 4, 4, 4 },
#define SH_BLTIN_SISF 10
  { 4, 2 },
#define SH_BLTIN_LDUA_L 11
  { 2, 10 },
#define SH_BLTIN_LDUA_Q 12
  { 1, 10 },
#define SH_BLTIN_STUA_L 13
  { 0, 10, 2 },
#define SH_BLTIN_STUA_Q 14
  { 0, 10, 1 },
#define SH_BLTIN_LDUA_L64 15
  { 2, 9 },
#define SH_BLTIN_LDUA_Q64 16
  { 1, 9 },
#define SH_BLTIN_STUA_L64 17
  { 0, 9, 2 },
#define SH_BLTIN_STUA_Q64 18
  { 0, 9, 1 },
#define SH_BLTIN_NUM_SHARED_SIGNATURES 19
#define SH_BLTIN_2 19
#define SH_BLTIN_SU 19
  { 1, 2 },
#define SH_BLTIN_3 20
#define SH_BLTIN_SUS 20
  { 2, 2, 1 },
#define SH_BLTIN_PSSV 21
  { 0, 8, 2, 2 },
#define SH_BLTIN_XXUU 22
#define SH_BLTIN_UUUU 22
  { 1, 1, 1, 1 },
#define SH_BLTIN_PV 23
  { 0, 8 },
};
/* mcmv: operands considered unsigned.  */
/* mmulsum_wq, msad_ubq: result considered unsigned long long.  */
/* mperm: control value considered unsigned int.  */
/* mshalds, mshard, mshards, mshlld, mshlrd: shift count is unsigned int.  */
/* mshards_q: returns signed short.  */
/* nsb: takes long long arg, returns unsigned char.  */
static struct builtin_description bdesc[] =
{
  { CODE_FOR_absv2si2,	"__builtin_absv2si2", SH_BLTIN_V2SI2, 0 },
  { CODE_FOR_absv4hi2,	"__builtin_absv4hi2", SH_BLTIN_V4HI2, 0 },
  { CODE_FOR_addv2si3,	"__builtin_addv2si3", SH_BLTIN_V2SI3, 0 },
  { CODE_FOR_addv4hi3,	"__builtin_addv4hi3", SH_BLTIN_V4HI3, 0 },
  { CODE_FOR_ssaddv2si3,"__builtin_ssaddv2si3", SH_BLTIN_V2SI3, 0 },
  { CODE_FOR_usaddv8qi3,"__builtin_usaddv8qi3", SH_BLTIN_V8QI3, 0 },
  { CODE_FOR_ssaddv4hi3,"__builtin_ssaddv4hi3", SH_BLTIN_V4HI3, 0 },
  { CODE_FOR_alloco_i,	"__builtin_sh_media_ALLOCO", SH_BLTIN_PV, 0 },
  { CODE_FOR_negcmpeqv8qi,"__builtin_sh_media_MCMPEQ_B", SH_BLTIN_V8QI3, 0 },
  { CODE_FOR_negcmpeqv2si,"__builtin_sh_media_MCMPEQ_L", SH_BLTIN_V2SI3, 0 },
  { CODE_FOR_negcmpeqv4hi,"__builtin_sh_media_MCMPEQ_W", SH_BLTIN_V4HI3, 0 },
  { CODE_FOR_negcmpgtuv8qi,"__builtin_sh_media_MCMPGT_UB", SH_BLTIN_V8QI3, 0 },
  { CODE_FOR_negcmpgtv2si,"__builtin_sh_media_MCMPGT_L", SH_BLTIN_V2SI3, 0 },
  { CODE_FOR_negcmpgtv4hi,"__builtin_sh_media_MCMPGT_W", SH_BLTIN_V4HI3, 0 },
  { CODE_FOR_mcmv,	"__builtin_sh_media_MCMV", SH_BLTIN_UUUU, 0 },
  { CODE_FOR_mcnvs_lw,	"__builtin_sh_media_MCNVS_LW", SH_BLTIN_3, 0 },
  { CODE_FOR_mcnvs_wb,	"__builtin_sh_media_MCNVS_WB", SH_BLTIN_V4HI2V8QI, 0 },
  { CODE_FOR_mcnvs_wub,	"__builtin_sh_media_MCNVS_WUB", SH_BLTIN_V4HI2V8QI, 0 },
  { CODE_FOR_mextr1,	"__builtin_sh_media_MEXTR1", SH_BLTIN_V8QI3, 0 },
  { CODE_FOR_mextr2,	"__builtin_sh_media_MEXTR2", SH_BLTIN_V8QI3, 0 },
  { CODE_FOR_mextr3,	"__builtin_sh_media_MEXTR3", SH_BLTIN_V8QI3, 0 },
  { CODE_FOR_mextr4,	"__builtin_sh_media_MEXTR4", SH_BLTIN_V8QI3, 0 },
  { CODE_FOR_mextr5,	"__builtin_sh_media_MEXTR5", SH_BLTIN_V8QI3, 0 },
  { CODE_FOR_mextr6,	"__builtin_sh_media_MEXTR6", SH_BLTIN_V8QI3, 0 },
  { CODE_FOR_mextr7,	"__builtin_sh_media_MEXTR7", SH_BLTIN_V8QI3, 0 },
  { CODE_FOR_mmacfx_wl,	"__builtin_sh_media_MMACFX_WL", SH_BLTIN_MAC_HISI, 0 },
  { CODE_FOR_mmacnfx_wl,"__builtin_sh_media_MMACNFX_WL", SH_BLTIN_MAC_HISI, 0 },
  { CODE_FOR_mulv2si3,	"__builtin_mulv2si3", SH_BLTIN_V2SI3, 0 },
  { CODE_FOR_mulv4hi3,	"__builtin_mulv4hi3", SH_BLTIN_V4HI3, 0 },
  { CODE_FOR_mmulfx_l,	"__builtin_sh_media_MMULFX_L", SH_BLTIN_V2SI3, 0 },
  { CODE_FOR_mmulfx_w,	"__builtin_sh_media_MMULFX_W", SH_BLTIN_V4HI3, 0 },
  { CODE_FOR_mmulfxrp_w,"__builtin_sh_media_MMULFXRP_W", SH_BLTIN_V4HI3, 0 },
  { CODE_FOR_mmulhi_wl,	"__builtin_sh_media_MMULHI_WL", SH_BLTIN_V4HI2V2SI, 0 },
  { CODE_FOR_mmullo_wl,	"__builtin_sh_media_MMULLO_WL", SH_BLTIN_V4HI2V2SI, 0 },
  { CODE_FOR_mmulsum_wq,"__builtin_sh_media_MMULSUM_WQ", SH_BLTIN_XXUU, 0 },
  { CODE_FOR_mperm_w,	"__builtin_sh_media_MPERM_W", SH_BLTIN_SH_HI, 0 },
  { CODE_FOR_msad_ubq,	"__builtin_sh_media_MSAD_UBQ", SH_BLTIN_XXUU, 0 },
  { CODE_FOR_mshalds_l,	"__builtin_sh_media_MSHALDS_L", SH_BLTIN_SH_SI, 0 },
  { CODE_FOR_mshalds_w,	"__builtin_sh_media_MSHALDS_W", SH_BLTIN_SH_HI, 0 },
  { CODE_FOR_ashrv2si3,	"__builtin_ashrv2si3", SH_BLTIN_SH_SI, 0 },
  { CODE_FOR_ashrv4hi3,	"__builtin_ashrv4hi3", SH_BLTIN_SH_HI, 0 },
  { CODE_FOR_mshards_q,	"__builtin_sh_media_MSHARDS_Q", SH_BLTIN_SUS, 0 },
  { CODE_FOR_mshfhi_b,	"__builtin_sh_media_MSHFHI_B", SH_BLTIN_V8QI3, 0 },
  { CODE_FOR_mshfhi_l,	"__builtin_sh_media_MSHFHI_L", SH_BLTIN_V2SI3, 0 },
  { CODE_FOR_mshfhi_w,	"__builtin_sh_media_MSHFHI_W", SH_BLTIN_V4HI3, 0 },
  { CODE_FOR_mshflo_b,	"__builtin_sh_media_MSHFLO_B", SH_BLTIN_V8QI3, 0 },
  { CODE_FOR_mshflo_l,	"__builtin_sh_media_MSHFLO_L", SH_BLTIN_V2SI3, 0 },
  { CODE_FOR_mshflo_w,	"__builtin_sh_media_MSHFLO_W", SH_BLTIN_V4HI3, 0 },
  { CODE_FOR_ashlv2si3,	"__builtin_ashlv2si3", SH_BLTIN_SH_SI, 0 },
  { CODE_FOR_ashlv4hi3,	"__builtin_ashlv4hi3", SH_BLTIN_SH_HI, 0 },
  { CODE_FOR_lshrv2si3,	"__builtin_lshrv2si3", SH_BLTIN_SH_SI, 0 },
  { CODE_FOR_lshrv4hi3,	"__builtin_lshrv4hi3", SH_BLTIN_SH_HI, 0 },
  { CODE_FOR_subv2si3,	"__builtin_subv2si3", SH_BLTIN_V2SI3, 0 },
  { CODE_FOR_subv4hi3,	"__builtin_subv4hi3", SH_BLTIN_V4HI3, 0 },
  { CODE_FOR_sssubv2si3,"__builtin_sssubv2si3", SH_BLTIN_V2SI3, 0 },
  { CODE_FOR_ussubv8qi3,"__builtin_ussubv8qi3", SH_BLTIN_V8QI3, 0 },
  { CODE_FOR_sssubv4hi3,"__builtin_sssubv4hi3", SH_BLTIN_V4HI3, 0 },
  { CODE_FOR_fcosa_s,	"__builtin_sh_media_FCOSA_S", SH_BLTIN_SISF, 0 },
  { CODE_FOR_fsina_s,	"__builtin_sh_media_FSINA_S", SH_BLTIN_SISF, 0 },
  { CODE_FOR_fipr,	"__builtin_sh_media_FIPR_S", SH_BLTIN_3, 0 },
  { CODE_FOR_ftrv,	"__builtin_sh_media_FTRV_S", SH_BLTIN_3, 0 },
  { CODE_FOR_mac_media,	"__builtin_sh_media_FMAC_S", SH_BLTIN_3, 0 },
  { CODE_FOR_sqrtdf2,	"__builtin_sh_media_FSQRT_D", SH_BLTIN_2, 0 },
  { CODE_FOR_sqrtsf2,	"__builtin_sh_media_FSQRT_S", SH_BLTIN_2, 0 },
  { CODE_FOR_fsrra_s,	"__builtin_sh_media_FSRRA_S", SH_BLTIN_2, 0 },
  { CODE_FOR_ldhi_l,	"__builtin_sh_media_LDHI_L", SH_BLTIN_LDUA_L, 0 },
  { CODE_FOR_ldhi_q,	"__builtin_sh_media_LDHI_Q", SH_BLTIN_LDUA_Q, 0 },
  { CODE_FOR_ldlo_l,	"__builtin_sh_media_LDLO_L", SH_BLTIN_LDUA_L, 0 },
  { CODE_FOR_ldlo_q,	"__builtin_sh_media_LDLO_Q", SH_BLTIN_LDUA_Q, 0 },
  { CODE_FOR_sthi_l,	"__builtin_sh_media_STHI_L", SH_BLTIN_STUA_L, 0 },
  { CODE_FOR_sthi_q,	"__builtin_sh_media_STHI_Q", SH_BLTIN_STUA_Q, 0 },
  { CODE_FOR_stlo_l,	"__builtin_sh_media_STLO_L", SH_BLTIN_STUA_L, 0 },
  { CODE_FOR_stlo_q,	"__builtin_sh_media_STLO_Q", SH_BLTIN_STUA_Q, 0 },
  { CODE_FOR_ldhi_l64,	"__builtin_sh_media_LDHI_L", SH_BLTIN_LDUA_L64, 0 },
  { CODE_FOR_ldhi_q64,	"__builtin_sh_media_LDHI_Q", SH_BLTIN_LDUA_Q64, 0 },
  { CODE_FOR_ldlo_l64,	"__builtin_sh_media_LDLO_L", SH_BLTIN_LDUA_L64, 0 },
  { CODE_FOR_ldlo_q64,	"__builtin_sh_media_LDLO_Q", SH_BLTIN_LDUA_Q64, 0 },
  { CODE_FOR_sthi_l64,	"__builtin_sh_media_STHI_L", SH_BLTIN_STUA_L64, 0 },
  { CODE_FOR_sthi_q64,	"__builtin_sh_media_STHI_Q", SH_BLTIN_STUA_Q64, 0 },
  { CODE_FOR_stlo_l64,	"__builtin_sh_media_STLO_L", SH_BLTIN_STUA_L64, 0 },
  { CODE_FOR_stlo_q64,	"__builtin_sh_media_STLO_Q", SH_BLTIN_STUA_Q64, 0 },
  { CODE_FOR_nsb,	"__builtin_sh_media_NSB", SH_BLTIN_SU, 0 },
  { CODE_FOR_byterev,	"__builtin_sh_media_BYTEREV", SH_BLTIN_2, 0 },
  { CODE_FOR_prefetch,	"__builtin_sh_media_PREFO", SH_BLTIN_PSSV, 0 },
};

static void
sh_media_init_builtins (void)
{
  tree shared[SH_BLTIN_NUM_SHARED_SIGNATURES];
  struct builtin_description *d;

  memset (shared, 0, sizeof shared);
  for (d = bdesc; d - bdesc < (int) ARRAY_SIZE (bdesc); d++)
    {
      tree type, arg_type = 0;
      int signature = d->signature;
      int i;

      if (signature < SH_BLTIN_NUM_SHARED_SIGNATURES && shared[signature])
	type = shared[signature];
      else
	{
	  int has_result = signature_args[signature][0] != 0;

	  if ((signature_args[signature][1] & 8)
	      && (((signature_args[signature][1] & 1) && TARGET_SHMEDIA32)
		  || ((signature_args[signature][1] & 2) && TARGET_SHMEDIA64)))
	    continue;
	  if (! TARGET_FPU_ANY
	      && FLOAT_MODE_P (insn_data[d->icode].operand[0].mode))
	    continue;
	  type = void_list_node;
	  for (i = 3; ; i--)
	    {
	      int arg = signature_args[signature][i];
	      int opno = i - 1 + has_result;

	      if (arg & 8)
		arg_type = ptr_type_node;
	      else if (arg)
		arg_type = (*lang_hooks.types.type_for_mode)
		  (insn_data[d->icode].operand[opno].mode,
		   (arg & 1));
	      else if (i)
		continue;
	      else
		arg_type = void_type_node;
	      if (i == 0)
		break;
	      type = tree_cons (NULL_TREE, arg_type, type);
	    }
	  type = build_function_type (arg_type, type);
	  if (signature < SH_BLTIN_NUM_SHARED_SIGNATURES)
	    shared[signature] = type;
	}
      d->fndecl =
	add_builtin_function (d->name, type, d - bdesc, BUILT_IN_MD,
			      NULL, NULL_TREE);
    }
}

/* Returns the shmedia builtin decl for CODE.  */

static tree
sh_media_builtin_decl (unsigned code, bool initialize_p ATTRIBUTE_UNUSED)
{        
  if (code >= ARRAY_SIZE (bdesc))
    return error_mark_node;
          
  return bdesc[code].fndecl;
}

/* Implements target hook vector_mode_supported_p.  */
bool
sh_vector_mode_supported_p (enum machine_mode mode)
{
  if (TARGET_FPU_ANY
      && ((mode == V2SFmode)
	  || (mode == V4SFmode)
	  || (mode == V16SFmode)))
    return true;

  else if (TARGET_SHMEDIA
	   && ((mode == V8QImode)
	       || (mode == V2HImode)
	       || (mode == V4HImode)
	       || (mode == V2SImode)))
    return true;

  return false;
}

bool
sh_frame_pointer_required (void)
{
/* If needed override this in other tm.h files to cope with various OS 
   lossage requiring a frame pointer.  */
  if (SUBTARGET_FRAME_POINTER_REQUIRED)
    return true;

  if (crtl->profile)
    return true;

  return false;
}

/* Implements target hook dwarf_calling_convention.  Return an enum
   of dwarf_calling_convention.  */
int
sh_dwarf_calling_convention (const_tree func)
{
  if (sh_attr_renesas_p (func))
    return DW_CC_GNU_renesas_sh;

  return DW_CC_normal;
}

static void
sh_init_builtins (void)
{
  if (TARGET_SHMEDIA)
    sh_media_init_builtins ();
}

/* Returns the sh builtin decl for CODE.  */

static tree
sh_builtin_decl (unsigned code, bool initialize_p ATTRIBUTE_UNUSED)
{        
  if (TARGET_SHMEDIA)
    return sh_media_builtin_decl (code, initialize_p);
          
  return error_mark_node;
}

/* Expand an expression EXP that calls a built-in function,
   with result going to TARGET if that's convenient
   (and in mode MODE if that's convenient).
   SUBTARGET may be used as the target for computing one of EXP's operands.
   IGNORE is nonzero if the value is to be ignored.  */

static rtx
sh_expand_builtin (tree exp, rtx target, rtx subtarget ATTRIBUTE_UNUSED,
		   enum machine_mode mode ATTRIBUTE_UNUSED, int ignore)
{
  tree fndecl = TREE_OPERAND (CALL_EXPR_FN (exp), 0);
  unsigned int fcode = DECL_FUNCTION_CODE (fndecl);
  const struct builtin_description *d = &bdesc[fcode];
  enum insn_code icode = d->icode;
  int signature = d->signature;
  enum machine_mode tmode = VOIDmode;
  int nop = 0, i;
  rtx op[4];
  rtx pat = 0;

  if (signature_args[signature][0])
    {
      if (ignore)
	return 0;

      tmode = insn_data[icode].operand[0].mode;
      if (! target
	  || GET_MODE (target) != tmode
	  || ! (*insn_data[icode].operand[0].predicate) (target, tmode))
	target = gen_reg_rtx (tmode);
      op[nop++] = target;
    }
  else
    target = 0;

  for (i = 1; i <= 3; i++, nop++)
    {
      tree arg;
      enum machine_mode opmode, argmode;
      tree optype;

      if (! signature_args[signature][i])
	break;
      arg = CALL_EXPR_ARG (exp, i - 1);
      if (arg == error_mark_node)
	return const0_rtx;
      if (signature_args[signature][i] & 8)
	{
	  opmode = ptr_mode;
	  optype = ptr_type_node;
	}
      else
	{
	  opmode = insn_data[icode].operand[nop].mode;
	  optype = (*lang_hooks.types.type_for_mode) (opmode, 0);
	}
      argmode = TYPE_MODE (TREE_TYPE (arg));
      if (argmode != opmode)
	arg = build1 (NOP_EXPR, optype, arg);
      op[nop] = expand_expr (arg, NULL_RTX, opmode, EXPAND_NORMAL);
      if (! (*insn_data[icode].operand[nop].predicate) (op[nop], opmode))
	op[nop] = copy_to_mode_reg (opmode, op[nop]);
    }

  switch (nop)
    {
    case 1:
      pat = (*insn_data[d->icode].genfun) (op[0]);
      break;
    case 2:
      pat = (*insn_data[d->icode].genfun) (op[0], op[1]);
      break;
    case 3:
      pat = (*insn_data[d->icode].genfun) (op[0], op[1], op[2]);
      break;
    case 4:
      pat = (*insn_data[d->icode].genfun) (op[0], op[1], op[2], op[3]);
      break;
    default:
      gcc_unreachable ();
    }
  if (! pat)
    return 0;
  emit_insn (pat);
  return target;
}

void
sh_expand_unop_v2sf (enum rtx_code code, rtx op0, rtx op1)
{
  rtx sel0 = const0_rtx;
  rtx sel1 = const1_rtx;
  rtx (*fn) (rtx, rtx, rtx, rtx, rtx) = gen_unary_sf_op;
  rtx op = gen_rtx_fmt_e (code, SFmode, op1);

  emit_insn ((*fn) (op0, op1, op, sel0, sel0));
  emit_insn ((*fn) (op0, op1, op, sel1, sel1));
}

void
sh_expand_binop_v2sf (enum rtx_code code, rtx op0, rtx op1, rtx op2)
{
  rtx op = gen_rtx_fmt_ee (code, SFmode, op1, op2);

  emit_insn (gen_binary_sf_op0 (op0, op1, op2, op));
  emit_insn (gen_binary_sf_op1 (op0, op1, op2, op));
}

/* Return true if hard register REGNO can hold a value of machine-mode MODE.
   We can allow any mode in any general register.  The special registers
   only allow SImode.  Don't allow any mode in the PR.

   We cannot hold DCmode values in the XD registers because alter_reg
   handles subregs of them incorrectly.  We could work around this by
   spacing the XD registers like the DR registers, but this would require
   additional memory in every compilation to hold larger register vectors.
   We could hold SFmode / SCmode values in XD registers, but that
   would require a tertiary reload when reloading from / to memory,
   and a secondary reload to reload from / to general regs; that
   seems to be a loosing proposition.

   We want to allow TImode FP regs so that when V4SFmode is loaded as TImode,
   it won't be ferried through GP registers first.  */

bool
sh_hard_regno_mode_ok (unsigned int regno, enum machine_mode mode)
{
  if (SPECIAL_REGISTER_P (regno))
    return mode == SImode;

  if (regno == FPUL_REG)
    return (mode == SImode || mode == SFmode);

  if (FP_REGISTER_P (regno) && mode == SFmode)
    return true;

  if (mode == V2SFmode)
    {
      if (((FP_REGISTER_P (regno) && (regno - FIRST_FP_REG) % 2 == 0)
	   || GENERAL_REGISTER_P (regno)))
	return true;
      else
	return false;
    }

  if (mode == V4SFmode)
    {
      if ((FP_REGISTER_P (regno) && (regno - FIRST_FP_REG) % 4 == 0)
	  || GENERAL_REGISTER_P (regno))
	return true;
      else
	return false;
    }

  if (mode == V16SFmode)
    {
      if (TARGET_SHMEDIA)
	{
	  if (FP_REGISTER_P (regno) && (regno - FIRST_FP_REG) % 16 == 0)
	    return true;
	  else
	    return false;
	}
      else
	return regno == FIRST_XD_REG;
    }

  if (FP_REGISTER_P (regno))
    {
      if (mode == SFmode
	  || mode == SImode
	  || ((TARGET_SH2E || TARGET_SHMEDIA) && mode == SCmode)
	  || ((((TARGET_SH4 || TARGET_SH2A_DOUBLE) && mode == DFmode)
	       || mode == DCmode
	       || (TARGET_SHMEDIA
		   && (mode == DFmode || mode == DImode
		       || mode == V2SFmode || mode == TImode)))
	      && ((regno - FIRST_FP_REG) & 1) == 0)
	  || ((TARGET_SH4 || TARGET_SHMEDIA) && mode == TImode
	      && ((regno - FIRST_FP_REG) & 3) == 0))
	return true;
      else
	return false;
    }

  if (XD_REGISTER_P (regno))
    return mode == DFmode;

  if (TARGET_REGISTER_P (regno))
    return (mode == DImode || mode == SImode || mode == PDImode);

  if (regno == PR_REG)
    return mode == SImode;

  if (regno == FPSCR_REG)
    return mode == PSImode;

  /* FIXME.  This works around PR target/37633 for -O0.  */
  if (!optimize && TARGET_SHMEDIA32 && GET_MODE_SIZE (mode) > 4)
    {
      unsigned int n = GET_MODE_SIZE (mode) / 8;

      if (regno >= FIRST_GENERAL_REG + 10 - n + 1
	  && regno <= FIRST_GENERAL_REG + 14)
	return false;
    }

  return true;
}

/* Return the class of registers for which a mode change from FROM to TO
   is invalid.  */
bool
sh_cannot_change_mode_class (enum machine_mode from, enum machine_mode to,
			     enum reg_class rclass)
{
  /* We want to enable the use of SUBREGs as a means to
     VEC_SELECT a single element of a vector.  */
  if (to == SFmode && VECTOR_MODE_P (from) && GET_MODE_INNER (from) == SFmode)
    return (reg_classes_intersect_p (GENERAL_REGS, rclass));

  if (GET_MODE_SIZE (from) != GET_MODE_SIZE (to))
    {
      if (TARGET_LITTLE_ENDIAN)
	{
	  if (GET_MODE_SIZE (to) < 8 || GET_MODE_SIZE (from) < 8)
	    return reg_classes_intersect_p (DF_REGS, rclass);
	}
      else
	{
	  if (GET_MODE_SIZE (from) < 8)
	    return reg_classes_intersect_p (DF_HI_REGS, rclass);
	}
    }
  return 0;
}

/* Return true if registers in machine mode MODE will likely be
   allocated to registers in small register classes.  */

bool
sh_small_register_classes_for_mode_p (enum machine_mode mode ATTRIBUTE_UNUSED)
{
  return (! TARGET_SHMEDIA);
}

/* If ADDRESS refers to a CODE_LABEL, add NUSES to the number of times
   that label is used.  */

void
sh_mark_label (rtx address, int nuses)
{
  if (GOTOFF_P (address))
    {
      /* Extract the label or symbol.  */
      address = XEXP (address, 0);
      if (GET_CODE (address) == PLUS)
	address = XEXP (address, 0);
      address = XVECEXP (address, 0, 0);
    }
  if (GET_CODE (address) == LABEL_REF
      && LABEL_P (XEXP (address, 0)))
    LABEL_NUSES (XEXP (address, 0)) += nuses;
}

/* Compute extra cost of moving data between one register class
   and another.  */

/* If SECONDARY*_RELOAD_CLASS says something about the src/dst pair, regclass
   uses this information.  Hence, the general register <-> floating point
   register information here is not used for SFmode.  */

static int
sh_register_move_cost (enum machine_mode mode,
		       reg_class_t srcclass, reg_class_t dstclass)
{
  if (dstclass == T_REGS || dstclass == PR_REGS)
    return 10;

  if (dstclass == MAC_REGS && srcclass == MAC_REGS)
    return 4;

  if (mode == SImode && ! TARGET_SHMEDIA && TARGET_FMOVD
      && REGCLASS_HAS_FP_REG (srcclass)
      && REGCLASS_HAS_FP_REG (dstclass))
    return 4;

  if (REGCLASS_HAS_FP_REG (dstclass) && srcclass == T_REGS)
    return ((TARGET_HARD_SH4 && !optimize_size) ? 10 : 7);

  if ((REGCLASS_HAS_FP_REG (dstclass) && srcclass == MAC_REGS)
      || (dstclass == MAC_REGS && REGCLASS_HAS_FP_REG (srcclass)))
    return 9;

  if ((REGCLASS_HAS_FP_REG (dstclass)
       && REGCLASS_HAS_GENERAL_REG (srcclass))
      || (REGCLASS_HAS_GENERAL_REG (dstclass)
	  && REGCLASS_HAS_FP_REG (srcclass)))
    return ((TARGET_SHMEDIA ? 4 : TARGET_FMOVD ? 8 : 12)
	    * ((GET_MODE_SIZE (mode) + 7) / 8U));

  if ((dstclass == FPUL_REGS
       && REGCLASS_HAS_GENERAL_REG (srcclass))
      || (srcclass == FPUL_REGS
	  && REGCLASS_HAS_GENERAL_REG (dstclass)))
    return 5;

  if ((dstclass == FPUL_REGS
       && (srcclass == PR_REGS || srcclass == MAC_REGS || srcclass == T_REGS))
      || (srcclass == FPUL_REGS
	  && (dstclass == PR_REGS || dstclass == MAC_REGS)))
    return 7;

  if ((srcclass == TARGET_REGS && ! REGCLASS_HAS_GENERAL_REG (dstclass))
      || ((dstclass) == TARGET_REGS && ! REGCLASS_HAS_GENERAL_REG (srcclass)))
    return 20;

  /* ??? ptabs faults on (value & 0x3) == 0x3  */
  if (TARGET_SHMEDIA
      && ((srcclass) == TARGET_REGS || (srcclass) == SIBCALL_REGS))
    {
      if (sh_gettrcost >= 0)
	return sh_gettrcost;
      else if (!TARGET_PT_FIXED)
	return 100;
    }

  if ((srcclass == FPSCR_REGS && ! REGCLASS_HAS_GENERAL_REG (dstclass))
      || (dstclass == FPSCR_REGS && ! REGCLASS_HAS_GENERAL_REG (srcclass)))
  return 4;

  if (TARGET_SHMEDIA
      || (TARGET_FMOVD
	  && ! REGCLASS_HAS_GENERAL_REG (srcclass)
	  && ! REGCLASS_HAS_GENERAL_REG (dstclass)))
    return 2 * ((GET_MODE_SIZE (mode) + 7) / 8U);

  return 2 * ((GET_MODE_SIZE (mode) + 3) / 4U);
}

static rtx emit_load_ptr (rtx, rtx);

static rtx
emit_load_ptr (rtx reg, rtx addr)
{
  rtx mem = gen_const_mem (ptr_mode, addr);

  if (Pmode != ptr_mode)
    mem = gen_rtx_SIGN_EXTEND (Pmode, mem);
  return emit_move_insn (reg, mem);
}

static void
sh_output_mi_thunk (FILE *file, tree thunk_fndecl ATTRIBUTE_UNUSED,
		    HOST_WIDE_INT delta, HOST_WIDE_INT vcall_offset,
		    tree function)
{
  CUMULATIVE_ARGS cum;
  int structure_value_byref = 0;
  rtx this_rtx, this_value, sibcall, insns, funexp;
  tree funtype = TREE_TYPE (function);
  int simple_add = CONST_OK_FOR_ADD (delta);
  int did_load = 0;
  rtx scratch0, scratch1, scratch2;
  unsigned i;

  reload_completed = 1;
  epilogue_completed = 1;
  current_function_uses_only_leaf_regs = 1;

  emit_note (NOTE_INSN_PROLOGUE_END);

  /* Find the "this" pointer.  We have such a wide range of ABIs for the
     SH that it's best to do this completely machine independently.
     "this" is passed as first argument, unless a structure return pointer
     comes first, in which case "this" comes second.  */
  INIT_CUMULATIVE_ARGS (cum, funtype, NULL_RTX, 0, 1);
#ifndef PCC_STATIC_STRUCT_RETURN
  if (aggregate_value_p (TREE_TYPE (TREE_TYPE (function)), function))
    structure_value_byref = 1;
#endif /* not PCC_STATIC_STRUCT_RETURN */
  if (structure_value_byref && sh_struct_value_rtx (function, 0) == 0)
    {
      tree ptype = build_pointer_type (TREE_TYPE (funtype));

      sh_function_arg_advance (&cum, Pmode, ptype, true);
    }
  this_rtx = sh_function_arg (&cum, Pmode, ptr_type_node, true);

  /* For SHcompact, we only have r0 for a scratch register: r1 is the
     static chain pointer (even if you can't have nested virtual functions
     right now, someone might implement them sometime), and the rest of the
     registers are used for argument passing, are callee-saved, or reserved.  */
  /* We need to check call_used_regs / fixed_regs in case -fcall_saved-reg /
     -ffixed-reg has been used.  */
  if (! call_used_regs[0] || fixed_regs[0])
    error ("r0 needs to be available as a call-clobbered register");
  scratch0 = scratch1 = scratch2 = gen_rtx_REG (Pmode, 0);
  if (! TARGET_SH5)
    {
      if (call_used_regs[1] && ! fixed_regs[1])
	scratch1 = gen_rtx_REG (ptr_mode, 1);
      /* N.B., if not TARGET_HITACHI, register 2 is used to pass the pointer
	 pointing where to return struct values.  */
      if (call_used_regs[3] && ! fixed_regs[3])
	scratch2 = gen_rtx_REG (Pmode, 3);
    }
  else if (TARGET_SHMEDIA)
    {
      for (i = FIRST_GENERAL_REG; i <= LAST_GENERAL_REG; i++)
	if (i != REGNO (scratch0) &&
	    call_used_regs[i] && ! fixed_regs[i] && ! FUNCTION_ARG_REGNO_P (i))
	  {
	    scratch1 = gen_rtx_REG (ptr_mode, i);
	    break;
	  }
      if (scratch1 == scratch0)
	error ("Need a second call-clobbered general purpose register");
      for (i = FIRST_TARGET_REG; i <= LAST_TARGET_REG; i++)
	if (call_used_regs[i] && ! fixed_regs[i])
	  {
	    scratch2 = gen_rtx_REG (Pmode, i);
	    break;
	  }
      if (scratch2 == scratch0)
	error ("Need a call-clobbered target register");
    }

  this_value = plus_constant (this_rtx, delta);
  if (vcall_offset
      && (simple_add || scratch0 != scratch1)
      && strict_memory_address_p (ptr_mode, this_value))
    {
      emit_load_ptr (scratch0, this_value);
      did_load = 1;
    }

  if (!delta)
    ; /* Do nothing.  */
  else if (simple_add)
    emit_move_insn (this_rtx, this_value);
  else
    {
      emit_move_insn (scratch1, GEN_INT (delta));
      emit_insn (gen_add2_insn (this_rtx, scratch1));
    }

  if (vcall_offset)
    {
      rtx offset_addr;

      if (!did_load)
	emit_load_ptr (scratch0, this_rtx);

      offset_addr = plus_constant (scratch0, vcall_offset);
      if (strict_memory_address_p (ptr_mode, offset_addr))
	; /* Do nothing.  */
      else if (! TARGET_SH5 && scratch0 != scratch1)
	{
	  /* scratch0 != scratch1, and we have indexed loads.  Get better
	     schedule by loading the offset into r1 and using an indexed
	     load - then the load of r1 can issue before the load from
             (this_rtx + delta) finishes.  */
	  emit_move_insn (scratch1, GEN_INT (vcall_offset));
	  offset_addr = gen_rtx_PLUS (Pmode, scratch0, scratch1);
	}
      else if (CONST_OK_FOR_ADD (vcall_offset))
	{
	  emit_insn (gen_add2_insn (scratch0, GEN_INT (vcall_offset)));
	  offset_addr = scratch0;
	}
      else if (scratch0 != scratch1)
	{
	  emit_move_insn (scratch1, GEN_INT (vcall_offset));
	  emit_insn (gen_add2_insn (scratch0, scratch1));
	  offset_addr = scratch0;
	}
      else
	gcc_unreachable (); /* FIXME */
      emit_load_ptr (scratch0, offset_addr);

      if (Pmode != ptr_mode)
	scratch0 = gen_rtx_TRUNCATE (ptr_mode, scratch0);
      emit_insn (gen_add2_insn (this_rtx, scratch0));
    }

  /* Generate a tail call to the target function.  */
  if (! TREE_USED (function))
    {
      assemble_external (function);
      TREE_USED (function) = 1;
    }
  funexp = XEXP (DECL_RTL (function), 0);
  /* If the function is overridden, so is the thunk, hence we don't
     need GOT addressing even if this is a public symbol.  */
#if 0
  if (TARGET_SH1 && ! flag_weak)
    sibcall = gen_sibcalli_thunk (funexp, const0_rtx);
  else
#endif
  if (TARGET_SH2 && flag_pic)
    {
      sibcall = gen_sibcall_pcrel (funexp, const0_rtx);
      XEXP (XVECEXP (sibcall, 0, 2), 0) = scratch2;
    }
  else
    {
      if (TARGET_SHMEDIA && flag_pic)
	{
	  funexp = gen_sym2PIC (funexp);
	  PUT_MODE (funexp, Pmode);
	}
      emit_move_insn (scratch2, funexp);
      funexp = gen_rtx_MEM (FUNCTION_MODE, scratch2);
      sibcall = gen_sibcall (funexp, const0_rtx, NULL_RTX);
    }
  sibcall = emit_call_insn (sibcall);
  SIBLING_CALL_P (sibcall) = 1;
  use_reg (&CALL_INSN_FUNCTION_USAGE (sibcall), this_rtx);
  emit_barrier ();

  /* Run just enough of rest_of_compilation to do scheduling and get
     the insns emitted.  Note that use_thunk calls
     assemble_start_function and assemble_end_function.  */

  insn_locators_alloc ();
  insns = get_insns ();

  if (optimize > 0)
    {
      if (! cfun->cfg)
	init_flow (cfun);
      split_all_insns_noflow ();
    }

  sh_reorg ();

  if (optimize > 0 && flag_delayed_branch)
    dbr_schedule (insns);

  shorten_branches (insns);
  final_start_function (insns, file, 1);
  final (insns, file, 1);
  final_end_function ();

  reload_completed = 0;
  epilogue_completed = 0;
}

rtx
function_symbol (rtx target, const char *name, enum sh_function_kind kind)
{
  rtx sym;

  /* If this is not an ordinary function, the name usually comes from a
     string literal or an sprintf buffer.  Make sure we use the same
     string consistently, so that cse will be able to unify address loads.  */
  if (kind != FUNCTION_ORDINARY)
    name = IDENTIFIER_POINTER (get_identifier (name));
  sym = gen_rtx_SYMBOL_REF (Pmode, name);
  SYMBOL_REF_FLAGS (sym) = SYMBOL_FLAG_FUNCTION;
  if (flag_pic)
    switch (kind)
      {
      case FUNCTION_ORDINARY:
	break;
      case SFUNC_GOT:
	{
	  rtx reg = target ? target : gen_reg_rtx (Pmode);

	  emit_insn (gen_symGOT2reg (reg, sym));
	  sym = reg;
	  break;
	}
      case SFUNC_STATIC:
	{
	  /* ??? To allow cse to work, we use GOTOFF relocations.
	     we could add combiner patterns to transform this into
	     straight pc-relative calls with sym2PIC / bsrf when
	     label load and function call are still 1:1 and in the
	     same basic block during combine.  */
	  rtx reg = target ? target : gen_reg_rtx (Pmode);

	  emit_insn (gen_symGOTOFF2reg (reg, sym));
	  sym = reg;
	  break;
	}
      }
  if (target && sym != target)
    {
      emit_move_insn (target, sym);
      return target;
    }
  return sym;
}

/* Find the number of a general purpose register in S.  */
static int
scavenge_reg (HARD_REG_SET *s)
{
  int r;
  for (r = FIRST_GENERAL_REG; r <= LAST_GENERAL_REG; r++)
    if (TEST_HARD_REG_BIT (*s, r))
      return r;
  return -1;
}

rtx
sh_get_pr_initial_val (void)
{
  rtx val;

  /* ??? Unfortunately, get_hard_reg_initial_val doesn't always work for the
     PR register on SHcompact, because it might be clobbered by the prologue.
     We check first if that is known to be the case.  */
  if (TARGET_SHCOMPACT
      && ((crtl->args.info.call_cookie
	   & ~ CALL_COOKIE_RET_TRAMP (1))
	  || crtl->saves_all_registers))
    return gen_frame_mem (SImode, return_address_pointer_rtx);

  /* If we haven't finished rtl generation, there might be a nonlocal label
     that we haven't seen yet.
     ??? get_hard_reg_initial_val fails if it is called after register
     allocation has started, unless it has been called before for the
     same register.  And even then, we end in trouble if we didn't use
     the register in the same basic block before.  So call
     get_hard_reg_initial_val now and wrap it in an unspec if we might
     need to replace it.  */
  /* ??? We also must do this for TARGET_SH1 in general, because otherwise
     combine can put the pseudo returned by get_hard_reg_initial_val into
     instructions that need a general purpose registers, which will fail to
     be recognized when the pseudo becomes allocated to PR.  */
  val
    = get_hard_reg_initial_val (Pmode, TARGET_SHMEDIA ? PR_MEDIA_REG : PR_REG);
  if (TARGET_SH1)
    return gen_rtx_UNSPEC (SImode, gen_rtvec (1, val), UNSPEC_RA);
  return val;
}

int
sh_expand_t_scc (rtx operands[])
{
  enum rtx_code code = GET_CODE (operands[1]);
  rtx target = operands[0];
  rtx op0 = operands[2];
  rtx op1 = operands[3];
  rtx result = target;
  HOST_WIDE_INT val;

  if (!REG_P (op0) || REGNO (op0) != T_REG
      || !CONST_INT_P (op1))
    return 0;
  if (!REG_P (result))
    result = gen_reg_rtx (SImode);
  val = INTVAL (op1);
  if ((code == EQ && val == 1) || (code == NE && val == 0))
    emit_insn (gen_movt (result));
  else if (TARGET_SH2A && ((code == EQ && val == 0)
			    || (code == NE && val == 1)))
    emit_insn (gen_xorsi3_movrt (result));
  else if ((code == EQ && val == 0) || (code == NE && val == 1))
    {
      emit_clobber (result);
      emit_insn (gen_subc (result, result, result));
      emit_insn (gen_addsi3 (result, result, const1_rtx));
    }
  else if (code == EQ || code == NE)
    emit_insn (gen_move_insn (result, GEN_INT (code == NE)));
  else
    return 0;
  if (result != target)
    emit_move_insn (target, result);
  return 1;
}

/* INSN is an sfunc; return the rtx that describes the address used.  */
static rtx
extract_sfunc_addr (rtx insn)
{
  rtx pattern, part = NULL_RTX;
  int len, i;

  pattern = PATTERN (insn);
  len = XVECLEN (pattern, 0);
  for (i = 0; i < len; i++)
    {
      part = XVECEXP (pattern, 0, i);
      if (GET_CODE (part) == USE && GET_MODE (XEXP (part, 0)) == Pmode
	  && GENERAL_REGISTER_P (true_regnum (XEXP (part, 0))))
	return XEXP (part, 0);
    }
  gcc_assert (GET_CODE (XVECEXP (pattern, 0, 0)) == UNSPEC_VOLATILE);
  return XVECEXP (XVECEXP (pattern, 0, 0), 0, 1);
}

/* Verify that the register in use_sfunc_addr still agrees with the address
   used in the sfunc.  This prevents fill_slots_from_thread from changing
   use_sfunc_addr.
   INSN is the use_sfunc_addr instruction, and REG is the register it
   guards.  */
int
check_use_sfunc_addr (rtx insn, rtx reg)
{
  /* Search for the sfunc.  It should really come right after INSN.  */
  while ((insn = NEXT_INSN (insn)))
    {
      if (LABEL_P (insn) || JUMP_P (insn))
	break;
      if (! INSN_P (insn))
	continue;

      if (GET_CODE (PATTERN (insn)) == SEQUENCE)
	insn = XVECEXP (PATTERN (insn), 0, 0);
      if (GET_CODE (PATTERN (insn)) != PARALLEL
	  || get_attr_type (insn) != TYPE_SFUNC)
	continue;
      return rtx_equal_p (extract_sfunc_addr (insn), reg);
    }
  gcc_unreachable ();
}

/* This function returns a constant rtx that represents pi / 2**15 in
   SFmode.  it's used to scale SFmode angles, in radians, to a
   fixed-point signed 16.16-bit fraction of a full circle, i.e., 2*pi
   maps to 0x10000).  */

static GTY(()) rtx sh_fsca_sf2int_rtx;

rtx
sh_fsca_sf2int (void)
{
  if (! sh_fsca_sf2int_rtx)
    {
      REAL_VALUE_TYPE rv;

      real_from_string (&rv, "10430.378350470453");
      sh_fsca_sf2int_rtx = const_double_from_real_value (rv, SFmode);
    }

  return sh_fsca_sf2int_rtx;
}

/* This function returns a constant rtx that represents pi / 2**15 in
   DFmode.  it's used to scale DFmode angles, in radians, to a
   fixed-point signed 16.16-bit fraction of a full circle, i.e., 2*pi
   maps to 0x10000).  */

static GTY(()) rtx sh_fsca_df2int_rtx;

rtx
sh_fsca_df2int (void)
{
  if (! sh_fsca_df2int_rtx)
    {
      REAL_VALUE_TYPE rv;

      real_from_string (&rv, "10430.378350470453");
      sh_fsca_df2int_rtx = const_double_from_real_value (rv, DFmode);
    }

  return sh_fsca_df2int_rtx;
}

/* This function returns a constant rtx that represents 2**15 / pi in
   SFmode.  it's used to scale a fixed-point signed 16.16-bit fraction
   of a full circle back to a SFmode value, i.e., 0x10000 maps to
   2*pi).  */

static GTY(()) rtx sh_fsca_int2sf_rtx;

rtx
sh_fsca_int2sf (void)
{
  if (! sh_fsca_int2sf_rtx)
    {
      REAL_VALUE_TYPE rv;

      real_from_string (&rv, "9.587379924285257e-5");
      sh_fsca_int2sf_rtx = const_double_from_real_value (rv, SFmode);
    }

  return sh_fsca_int2sf_rtx;
}

/* Initialize the CUMULATIVE_ARGS structure.  */

void
sh_init_cumulative_args (CUMULATIVE_ARGS *  pcum,
			 tree               fntype,
			 rtx		    libname ATTRIBUTE_UNUSED,
			 tree               fndecl,
			 signed int         n_named_args,
			 enum machine_mode  mode)
{
  pcum->arg_count [(int) SH_ARG_FLOAT] = 0;
  pcum->free_single_fp_reg = 0;
  pcum->stack_regs = 0;
  pcum->byref_regs = 0;
  pcum->byref = 0;
  pcum->outgoing = (n_named_args == -1) ? 0 : 1;

  /* XXX - Should we check TARGET_HITACHI here ???  */
  pcum->renesas_abi = sh_attr_renesas_p (fntype) ? 1 : 0;

  if (fntype)
    {
      pcum->force_mem = ((TARGET_HITACHI || pcum->renesas_abi)
			 && aggregate_value_p (TREE_TYPE (fntype), fndecl));
      pcum->prototype_p = TYPE_ARG_TYPES (fntype) ? TRUE : FALSE;
      pcum->arg_count [(int) SH_ARG_INT]
	= TARGET_SH5 && aggregate_value_p (TREE_TYPE (fntype), fndecl);

      pcum->call_cookie
	= CALL_COOKIE_RET_TRAMP (TARGET_SHCOMPACT
				 && pcum->arg_count [(int) SH_ARG_INT] == 0
				 && (TYPE_MODE (TREE_TYPE (fntype)) == BLKmode
				     ? int_size_in_bytes (TREE_TYPE (fntype))
				     : GET_MODE_SIZE (TYPE_MODE (TREE_TYPE (fntype)))) > 4
				 && (BASE_RETURN_VALUE_REG (TYPE_MODE (TREE_TYPE (fntype)))
				     == FIRST_RET_REG));
    }
  else
    {
      pcum->arg_count [(int) SH_ARG_INT] = 0;
      pcum->prototype_p = FALSE;
      if (mode != VOIDmode)
	{
	  pcum->call_cookie =
	    CALL_COOKIE_RET_TRAMP (TARGET_SHCOMPACT
				   && GET_MODE_SIZE (mode) > 4
				   && BASE_RETURN_VALUE_REG (mode) == FIRST_RET_REG);

	  /* If the default ABI is the Renesas ABI then all library
	     calls must assume that the library will be using the
	     Renesas ABI.  So if the function would return its result
	     in memory then we must force the address of this memory
	     block onto the stack.  Ideally we would like to call
	     targetm.calls.return_in_memory() here but we do not have
	     the TYPE or the FNDECL available so we synthesize the
	     contents of that function as best we can.  */
	  pcum->force_mem =
	    (TARGET_DEFAULT & MASK_HITACHI)
	    && (mode == BLKmode
		|| (GET_MODE_SIZE (mode) > 4
		    && !(mode == DFmode
			 && TARGET_FPU_DOUBLE)));
	}
      else
	{
	  pcum->call_cookie = 0;
	  pcum->force_mem = FALSE;
	}
    }
}

/* Replace any occurrence of FROM(n) in X with TO(n).  The function does
   not enter into CONST_DOUBLE for the replace.

   Note that copying is not done so X must not be shared unless all copies
   are to be modified.

   This is like replace_rtx, except that we operate on N_REPLACEMENTS
   replacements simultaneously - FROM(n) is replacements[n*2] and to(n) is
   replacements[n*2+1] - and that we take mode changes into account.

   If a replacement is ambiguous, return NULL_RTX.

   If MODIFY is zero, don't modify any rtl in place,
   just return zero or nonzero for failure / success.  */

rtx
replace_n_hard_rtx (rtx x, rtx *replacements, int n_replacements, int modify)
{
  int i, j;
  const char *fmt;

  /* The following prevents loops occurrence when we change MEM in
     CONST_DOUBLE onto the same CONST_DOUBLE.  */
  if (x != 0 && GET_CODE (x) == CONST_DOUBLE)
    return x;

  for (i = n_replacements - 1; i >= 0 ; i--)
  if (x == replacements[i*2] && GET_MODE (x) == GET_MODE (replacements[i*2+1]))
    return replacements[i*2+1];

  /* Allow this function to make replacements in EXPR_LISTs.  */
  if (x == 0)
    return 0;

  if (GET_CODE (x) == SUBREG)
    {
      rtx new_rtx = replace_n_hard_rtx (SUBREG_REG (x), replacements,
				    n_replacements, modify);

      if (CONST_INT_P (new_rtx))
	{
	  x = simplify_subreg (GET_MODE (x), new_rtx,
			       GET_MODE (SUBREG_REG (x)),
			       SUBREG_BYTE (x));
	  if (! x)
	    abort ();
	}
      else if (modify)
	SUBREG_REG (x) = new_rtx;

      return x;
    }
  else if (REG_P (x))
    {
      unsigned regno = REGNO (x);
      unsigned nregs = (regno < FIRST_PSEUDO_REGISTER
			? HARD_REGNO_NREGS (regno, GET_MODE (x)) : 1);
      rtx result = NULL_RTX;

      for (i = n_replacements - 1; i >= 0; i--)
	{
	  rtx from = replacements[i*2];
	  rtx to = replacements[i*2+1];
	  unsigned from_regno, from_nregs, to_regno, new_regno;

	  if (!REG_P (from))
	    continue;
	  from_regno = REGNO (from);
	  from_nregs = (from_regno < FIRST_PSEUDO_REGISTER
			? HARD_REGNO_NREGS (from_regno, GET_MODE (from)) : 1);
	  if (regno < from_regno + from_nregs && regno + nregs > from_regno)
	    {
	      if (regno < from_regno
		  || regno + nregs > from_regno + nregs
		  || !REG_P (to)
		  || result)
		return NULL_RTX;
	      to_regno = REGNO (to);
	      if (to_regno < FIRST_PSEUDO_REGISTER)
		{
		  new_regno = regno + to_regno - from_regno;
		  if ((unsigned) HARD_REGNO_NREGS (new_regno, GET_MODE (x))
		      != nregs)
		    return NULL_RTX;
		  result = gen_rtx_REG (GET_MODE (x), new_regno);
		}
	      else if (GET_MODE (x) <= GET_MODE (to))
		result = gen_lowpart_common (GET_MODE (x), to);
	      else
		result = gen_lowpart_SUBREG (GET_MODE (x), to);
	    }
	}
      return result ? result : x;
    }
  else if (GET_CODE (x) == ZERO_EXTEND)
    {
      rtx new_rtx = replace_n_hard_rtx (XEXP (x, 0), replacements,
				    n_replacements, modify);

      if (CONST_INT_P (new_rtx))
	{
	  x = simplify_unary_operation (ZERO_EXTEND, GET_MODE (x),
					new_rtx, GET_MODE (XEXP (x, 0)));
	  if (! x)
	    abort ();
	}
      else if (modify)
	XEXP (x, 0) = new_rtx;

      return x;
    }

  fmt = GET_RTX_FORMAT (GET_CODE (x));
  for (i = GET_RTX_LENGTH (GET_CODE (x)) - 1; i >= 0; i--)
    {
      rtx new_rtx;

      if (fmt[i] == 'e')
	{
	  new_rtx = replace_n_hard_rtx (XEXP (x, i), replacements,
				    n_replacements, modify);
	  if (!new_rtx)
	    return NULL_RTX;
	  if (modify)
	    XEXP (x, i) = new_rtx;
	}
      else if (fmt[i] == 'E')
	for (j = XVECLEN (x, i) - 1; j >= 0; j--)
	  {
	    new_rtx = replace_n_hard_rtx (XVECEXP (x, i, j), replacements,
				      n_replacements, modify);
	  if (!new_rtx)
	    return NULL_RTX;
	    if (modify)
	      XVECEXP (x, i, j) = new_rtx;
	  }
    }

  return x;
}

rtx
sh_gen_truncate (enum machine_mode mode, rtx x, int need_sign_ext)
{
  enum rtx_code code = TRUNCATE;

  if (GET_CODE (x) == ZERO_EXTEND || GET_CODE (x) == SIGN_EXTEND)
    {
      rtx inner = XEXP (x, 0);
      enum machine_mode inner_mode = GET_MODE (inner);

      if (inner_mode == mode)
	return inner;
      else if (GET_MODE_SIZE (inner_mode) >= GET_MODE_SIZE (mode))
	x = inner;
      else if (GET_MODE_SIZE (inner_mode) < GET_MODE_SIZE (mode)
	       && (! need_sign_ext || GET_CODE (x) == SIGN_EXTEND))
	{
	  code = GET_CODE (x);
	  x = inner;
	}
    }
  return gen_rtx_fmt_e (code, mode, x);
}

/* called via for_each_rtx after reload, to clean up truncates of
   registers that span multiple actual hard registers.  */
int
shmedia_cleanup_truncate (rtx *p, void *n_changes)
{
  rtx x = *p, reg;

  if (GET_CODE (x) != TRUNCATE)
    return 0;
  reg = XEXP (x, 0);
  if (GET_MODE_SIZE (GET_MODE (reg)) > 8 && REG_P (reg))
    {
      enum machine_mode reg_mode = GET_MODE (reg);
      XEXP (x, 0) = simplify_subreg (DImode, reg, reg_mode,
				     subreg_lowpart_offset (DImode, reg_mode));
      *(int*) n_changes += 1;
      return -1;
    }
  return 0;
}

/* Load and store depend on the highpart of the address.  However,
   set_attr_alternative does not give well-defined results before reload,
   so we must look at the rtl ourselves to see if any of the feeding
   registers is used in a memref.  */

/* Called by sh_contains_memref_p via for_each_rtx.  */
static int
sh_contains_memref_p_1 (rtx *loc, void *data ATTRIBUTE_UNUSED)
{
  return (MEM_P (*loc));
}

/* Return nonzero iff INSN contains a MEM.  */
int
sh_contains_memref_p (rtx insn)
{
  return for_each_rtx (&PATTERN (insn), &sh_contains_memref_p_1, NULL);
}

/* Return nonzero iff INSN loads a banked register.  */
int
sh_loads_bankedreg_p (rtx insn)
{
  if (GET_CODE (PATTERN (insn)) == SET)
    {
      rtx op = SET_DEST (PATTERN(insn));
      if (REG_P (op) && BANKED_REGISTER_P (REGNO (op)))
	return 1;
    }

  return 0;  
}

/* FNADDR is the MEM expression from a call expander.  Return an address
   to use in an SHmedia insn pattern.  */
rtx
shmedia_prepare_call_address (rtx fnaddr, int is_sibcall)
{
  int is_sym;

  fnaddr = XEXP (fnaddr, 0);
  is_sym = GET_CODE (fnaddr) == SYMBOL_REF;
  if (flag_pic && is_sym)
    {
      if (! SYMBOL_REF_LOCAL_P (fnaddr))
	{
	  rtx reg = gen_reg_rtx (Pmode);

	  /* We must not use GOTPLT for sibcalls, because PIC_REG
	     must be restored before the PLT code gets to run.  */
	  if (is_sibcall)
	    emit_insn (gen_symGOT2reg (reg, fnaddr));
	  else
	    emit_insn (gen_symGOTPLT2reg (reg, fnaddr));
	  fnaddr = reg;
	}
      else
	{
	  fnaddr = gen_sym2PIC (fnaddr);
	  PUT_MODE (fnaddr, Pmode);
	}
    }
  /* If ptabs might trap, make this visible to the rest of the compiler.
     We generally assume that symbols pertain to valid locations, but
     it is possible to generate invalid symbols with asm or linker tricks.
     In a list of functions where each returns its successor, an invalid
     symbol might denote an empty list.  */
  if (!TARGET_PT_FIXED
      && (!is_sym || TARGET_INVALID_SYMBOLS)
      && (!REG_P (fnaddr) || ! TARGET_REGISTER_P (REGNO (fnaddr))))
    {
      rtx tr = gen_reg_rtx (PDImode);

      emit_insn (gen_ptabs (tr, fnaddr));
      fnaddr = tr;
    }
  else if (! target_reg_operand (fnaddr, Pmode))
    fnaddr = copy_to_mode_reg (Pmode, fnaddr);
  return fnaddr;
}

reg_class_t
sh_secondary_reload (bool in_p, rtx x, reg_class_t rclass_i,
		     enum machine_mode mode, secondary_reload_info *sri)
{
  enum reg_class rclass = (enum reg_class) rclass_i;

  if (in_p)
    {
      if (REGCLASS_HAS_FP_REG (rclass)
	  && ! TARGET_SHMEDIA
	  && immediate_operand ((x), mode)
	  && ! ((fp_zero_operand (x) || fp_one_operand (x))
		&& mode == SFmode && fldi_ok ()))
	switch (mode)
	  {
	  case SFmode:
	    sri->icode = CODE_FOR_reload_insf__frn;
	    return NO_REGS;
	  case DFmode:
	    sri->icode = CODE_FOR_reload_indf__frn;
	    return NO_REGS;
	  case SImode:
	    /* ??? If we knew that we are in the appropriate mode -
	       single precision - we could use a reload pattern directly.  */
	    return FPUL_REGS;
	  default:
	    abort ();
	  }
      if (rclass == FPUL_REGS
          && ((REG_P (x)
               && (REGNO (x) == MACL_REG || REGNO (x) == MACH_REG
                   || REGNO (x) == T_REG))
              || GET_CODE (x) == PLUS))
        return GENERAL_REGS;
      if (rclass == FPUL_REGS && immediate_operand (x, mode))
	{
	  if (satisfies_constraint_I08 (x) || fp_zero_operand (x))
	    return GENERAL_REGS;
	  else if (mode == SFmode)
	    return FP_REGS;
	  sri->icode = CODE_FOR_reload_insi__i_fpul;
	  return NO_REGS;
	}
      if (rclass == FPSCR_REGS
          && ((REG_P (x) && REGNO (x) >= FIRST_PSEUDO_REGISTER)
              || (MEM_P (x) && GET_CODE (XEXP (x, 0)) == PLUS)))
        return GENERAL_REGS;
      if (REGCLASS_HAS_FP_REG (rclass)
          && TARGET_SHMEDIA
          && immediate_operand (x, mode)
          && x != CONST0_RTX (GET_MODE (x))
          && GET_MODE (x) != V4SFmode)
        return GENERAL_REGS;
      if ((mode == QImode || mode == HImode)
          && TARGET_SHMEDIA && inqhi_operand (x, mode))
	{
	  sri->icode = ((mode == QImode)
			? CODE_FOR_reload_inqi : CODE_FOR_reload_inhi);
	  return NO_REGS;
	}
      if (TARGET_SHMEDIA && rclass == GENERAL_REGS
          && (GET_CODE (x) == LABEL_REF || PIC_ADDR_P (x)))
        return TARGET_REGS;
    } /* end of input-only processing.  */

  if (((REGCLASS_HAS_FP_REG (rclass)
	&& (REG_P (x)
	    && (GENERAL_OR_AP_REGISTER_P (REGNO (x))
		|| (FP_REGISTER_P (REGNO (x)) && mode == SImode
		    && TARGET_FMOVD))))
       || (REGCLASS_HAS_GENERAL_REG (rclass)
	   && REG_P (x)
	   && FP_REGISTER_P (REGNO (x))))
      && ! TARGET_SHMEDIA
      && (mode == SFmode || mode == SImode))
    return FPUL_REGS;
  if ((rclass == FPUL_REGS
       || (REGCLASS_HAS_FP_REG (rclass)
           && ! TARGET_SHMEDIA && mode == SImode))
      && (MEM_P (x)
          || (REG_P (x)
              && (REGNO (x) >= FIRST_PSEUDO_REGISTER
                  || REGNO (x) == T_REG
                  || system_reg_operand (x, VOIDmode)))))
    {
      if (rclass == FPUL_REGS)
	return GENERAL_REGS;
      return FPUL_REGS;
    }
  if ((rclass == TARGET_REGS
       || (TARGET_SHMEDIA && rclass == SIBCALL_REGS))
      && !satisfies_constraint_Csy (x)
      && (!REG_P (x) || ! GENERAL_REGISTER_P (REGNO (x))))
    return GENERAL_REGS;
  if ((rclass == MAC_REGS || rclass == PR_REGS)
      && REG_P (x) && ! GENERAL_REGISTER_P (REGNO (x))
      && rclass != REGNO_REG_CLASS (REGNO (x)))
    return GENERAL_REGS;
  if (rclass != GENERAL_REGS && REG_P (x)
      && TARGET_REGISTER_P (REGNO (x)))
    return GENERAL_REGS;
  return NO_REGS;
}

enum sh_divide_strategy_e sh_div_strategy = SH_DIV_STRATEGY_DEFAULT;

#include "gt-sh.h"<|MERGE_RESOLUTION|>--- conflicted
+++ resolved
@@ -4464,10 +4464,7 @@
   int hi_limit;
   rtx orig = from;
   rtx last_got = NULL_RTX;
-<<<<<<< HEAD
-=======
   rtx last_symoff = NULL_RTX;
->>>>>>> 6e7f08ad
 
   /* For HImode: range is 510, add 4 because pc counts from address of
      second instruction after this one, subtract 2 for the jump instruction
@@ -7436,11 +7433,6 @@
 	 delay slot. RTE switches banks before the ds instruction.  */
       if (current_function_interrupt)
 	{
-<<<<<<< HEAD
-	  for (i = LAST_BANKED_REG; i >= FIRST_BANKED_REG; i--)
-	    if (TEST_HARD_REG_BIT (live_regs_mask, i))
-	      pop (i);
-=======
 	  bool use_movml = false;
 
 	  if (TARGET_SH2A)
@@ -7472,7 +7464,6 @@
 	    for (i = LAST_BANKED_REG; i >= FIRST_BANKED_REG; i--)
 	      if (TEST_HARD_REG_BIT (live_regs_mask, i))
 		pop (i);
->>>>>>> 6e7f08ad
 
 	  last_reg = FIRST_PSEUDO_REGISTER - LAST_BANKED_REG - 1;
 	}
@@ -9830,11 +9821,7 @@
   if (GET_CODE (*p) == PLUS
       && (GET_MODE_SIZE (mode) == 4 || GET_MODE_SIZE (mode) == 8)
       && CONST_INT_P (XEXP (*p, 1))
-<<<<<<< HEAD
-      && BASE_REGISTER_RTX_P (XEXP (*p, 0))
-=======
       && MAYBE_BASE_REGISTER_RTX_P (XEXP (*p, 0), true)
->>>>>>> 6e7f08ad
       && ! TARGET_SHMEDIA
       && ! (TARGET_SH4 && mode == DFmode)
       && ! (mode == PSImode && type == RELOAD_FOR_INPUT_ADDRESS)
@@ -9868,12 +9855,7 @@
       /* Sometimes the normal form does not suit DImode.  We could avoid
 	 that by using smaller ranges, but that would give less optimized
 	 code when SImode is prevalent.  */
-<<<<<<< HEAD
-      if (offset_base != 0
-	  && GET_MODE_SIZE (mode) + offset - offset_base <= 64)
-=======
       if (GET_MODE_SIZE (mode) + offset - offset_base <= 64)
->>>>>>> 6e7f08ad
 	{
 	  sum = gen_rtx_PLUS (Pmode, XEXP (*p, 0), GEN_INT (offset_base));
 	  *p = gen_rtx_PLUS (Pmode, sum, GEN_INT (offset - offset_base));
@@ -9887,11 +9869,7 @@
 	   && (GET_MODE_SIZE (mode) == 4 || GET_MODE_SIZE (mode) == 8)
 	   && GET_CODE (XEXP (*p, 0)) == PLUS
 	   && CONST_INT_P (XEXP (XEXP (*p, 0), 1))
-<<<<<<< HEAD
-	   && BASE_REGISTER_RTX_P (XEXP (XEXP (*p, 0), 0))
-=======
 	   && MAYBE_BASE_REGISTER_RTX_P (XEXP (XEXP (*p, 0), 0), true)
->>>>>>> 6e7f08ad
 	   && CONST_INT_P (XEXP (*p, 1))
 	   && ! TARGET_SHMEDIA
 	   && ! (TARGET_SH2E && mode == SFmode))

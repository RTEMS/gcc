--- conflicted
+++ resolved
@@ -6851,12 +6851,8 @@
 	 be pushed onto the stack live, so that register renaming
 	 doesn't overwrite them.  */
       for (reg = 0; reg < NPARM_REGS (SImode); reg++)
-<<<<<<< HEAD
 	if ((CALL_COOKIE_STACKSEQ_GET
 	     (INCOMING_ARGS_INFO (crtl->args).call_cookie))
-=======
-	if (CALL_COOKIE_STACKSEQ_GET (INCOMING_ARGS_INFO (crtl->args).call_cookie)
->>>>>>> a52a02eb
 	    >= NPARM_REGS (SImode) - reg)
 	  for (; reg < NPARM_REGS (SImode); reg++)
 	    emit_insn (gen_shcompact_preserve_incoming_args
@@ -6894,12 +6890,8 @@
 	      rtx insn;
 
 	      if (i >= (NPARM_REGS(SImode)
-<<<<<<< HEAD
 			- (INCOMING_ARGS_INFO
 			   (crtl->args).arg_count[(int) SH_ARG_INT])
-=======
-			- INCOMING_ARGS_INFO (crtl->args).arg_count[(int) SH_ARG_INT]
->>>>>>> a52a02eb
 			))
 		break;
 	      insn = push (rn);
@@ -12208,13 +12200,8 @@
   return fnaddr;
 }
 
-<<<<<<< HEAD
 reg_class_t
 sh_secondary_reload (bool in_p, rtx x, reg_class_t rclass_i,
-=======
-int /*enum reg_class*/
-sh_secondary_reload (bool in_p, rtx x, int /*enum reg_class*/ rclass,
->>>>>>> a52a02eb
 		     enum machine_mode mode, secondary_reload_info *sri)
 {
   enum reg_class rclass = (enum reg_class) rclass_i;

--- conflicted
+++ resolved
@@ -1258,13 +1258,8 @@
       gcc_assert (GET_MODE_CLASS (mode) == MODE_COMPLEX_INT
 		  || GET_MODE_CLASS (mode) == MODE_COMPLEX_FLOAT);
 
-<<<<<<< HEAD
-      /* Drops through.  */
+      /* FALLTHRU */
     case E_BLKmode:
-=======
-      /* FALLTHRU */
-    case BLKmode:
->>>>>>> 68b948d3
       if (type != NULL_TREE && TYPE_ALIGN (type) > (unsigned) BITS_PER_WORD)
 	cum->arg_words += (cum->arg_words & 1);
       regbase = GP_ARG_FIRST;

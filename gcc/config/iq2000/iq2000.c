--- conflicted
+++ resolved
@@ -1421,7 +1421,6 @@
       else
 	return false;
       return true;
-<<<<<<< HEAD
 
     case OPT_march_:
       /* This option has no effect at the moment.  */
@@ -1429,15 +1428,6 @@
 	      || strcmp (arg, "DEFAULT") == 0
 	      || strcmp (arg, "iq2000") == 0);
 
-=======
-
-    case OPT_march_:
-      /* This option has no effect at the moment.  */
-      return (strcmp (arg, "default") == 0
-	      || strcmp (arg, "DEFAULT") == 0
-	      || strcmp (arg, "iq2000") == 0);
-
->>>>>>> c355071f
     default:
       return true;
     }

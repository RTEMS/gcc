--- conflicted
+++ resolved
@@ -1,10 +1,6 @@
 ;; Machine Descriptions for R8C/M16C/M32C
-<<<<<<< HEAD
-;; Copyright (C) 2005, 2007 Free Software Foundation, Inc.
-=======
 ;; Copyright (C) 2005, 2007, 2008
 ;; Free Software Foundation, Inc.
->>>>>>> 42bae686
 ;; Contributed by Red Hat.
 ;;
 ;; This file is part of GCC.

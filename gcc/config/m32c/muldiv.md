--- conflicted
+++ resolved
@@ -152,11 +152,7 @@
 		  (match_operand 2 "m32c_psi_scale" "Ilb")))]
   "TARGET_A24"
   "if (GET_CODE (operands[2]) != CONST_INT
-<<<<<<< HEAD
-       || INTVAL(operands[2]) < 0)
-=======
        || ! m32c_psi_scale (operands[2], PSImode))
->>>>>>> f8383f28
      {
        m32c_expand_neg_mulpsi3 (operands);
        DONE;

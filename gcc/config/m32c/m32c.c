/* Target Code for R8C/M16C/M32C
<<<<<<< HEAD
   Copyright (C) 2005, 2006, 2007, 2008
=======
   Copyright (C) 2005, 2006, 2007, 2008, 2009
>>>>>>> 42a9ba1d
   Free Software Foundation, Inc.
   Contributed by Red Hat.

   This file is part of GCC.

   GCC is free software; you can redistribute it and/or modify it
   under the terms of the GNU General Public License as published
   by the Free Software Foundation; either version 3, or (at your
   option) any later version.

   GCC is distributed in the hope that it will be useful, but WITHOUT
   ANY WARRANTY; without even the implied warranty of MERCHANTABILITY
   or FITNESS FOR A PARTICULAR PURPOSE.  See the GNU General Public
   License for more details.

   You should have received a copy of the GNU General Public License
   along with GCC; see the file COPYING3.  If not see
   <http://www.gnu.org/licenses/>.  */

#include "config.h"
#include "system.h"
#include "coretypes.h"
#include "tm.h"
#include "rtl.h"
#include "regs.h"
#include "hard-reg-set.h"
#include "real.h"
#include "insn-config.h"
#include "conditions.h"
#include "insn-flags.h"
#include "output.h"
#include "insn-attr.h"
#include "flags.h"
#include "recog.h"
#include "reload.h"
#include "toplev.h"
#include "obstack.h"
#include "tree.h"
#include "expr.h"
#include "optabs.h"
#include "except.h"
#include "function.h"
#include "ggc.h"
#include "target.h"
#include "target-def.h"
#include "tm_p.h"
#include "langhooks.h"
#include "gimple.h"
#include "df.h"

/* Prototypes */

/* Used by m32c_pushm_popm.  */
typedef enum
{
  PP_pushm,
  PP_popm,
  PP_justcount
} Push_Pop_Type;

static tree interrupt_handler (tree *, tree, tree, int, bool *);
static tree function_vector_handler (tree *, tree, tree, int, bool *);
static int interrupt_p (tree node);
static bool m32c_asm_integer (rtx, unsigned int, int);
static int m32c_comp_type_attributes (const_tree, const_tree);
static bool m32c_fixed_condition_code_regs (unsigned int *, unsigned int *);
static struct machine_function *m32c_init_machine_status (void);
static void m32c_insert_attributes (tree, tree *);
static bool m32c_legitimate_address_p (enum machine_mode, rtx, bool);
static bool m32c_pass_by_reference (CUMULATIVE_ARGS *, enum machine_mode,
				    const_tree, bool);
static bool m32c_promote_prototypes (const_tree);
static int m32c_pushm_popm (Push_Pop_Type);
static bool m32c_strict_argument_naming (CUMULATIVE_ARGS *);
static rtx m32c_struct_value_rtx (tree, int);
static rtx m32c_subreg (enum machine_mode, rtx, enum machine_mode, int);
static int need_to_save (int);
int current_function_special_page_vector (rtx);

#define SYMBOL_FLAG_FUNCVEC_FUNCTION    (SYMBOL_FLAG_MACH_DEP << 0)

#define streq(a,b) (strcmp ((a), (b)) == 0)

/* Internal support routines */

/* Debugging statements are tagged with DEBUG0 only so that they can
   be easily enabled individually, by replacing the '0' with '1' as
   needed.  */
#define DEBUG0 0
#define DEBUG1 1

#if DEBUG0
/* This is needed by some of the commented-out debug statements
   below.  */
static char const *class_names[LIM_REG_CLASSES] = REG_CLASS_NAMES;
#endif
static int class_contents[LIM_REG_CLASSES][1] = REG_CLASS_CONTENTS;

/* These are all to support encode_pattern().  */
static char pattern[30], *patternp;
static GTY(()) rtx patternr[30];
#define RTX_IS(x) (streq (pattern, x))

/* Some macros to simplify the logic throughout this file.  */
#define IS_MEM_REGNO(regno) ((regno) >= MEM0_REGNO && (regno) <= MEM7_REGNO)
#define IS_MEM_REG(rtx) (GET_CODE (rtx) == REG && IS_MEM_REGNO (REGNO (rtx)))

#define IS_CR_REGNO(regno) ((regno) >= SB_REGNO && (regno) <= PC_REGNO)
#define IS_CR_REG(rtx) (GET_CODE (rtx) == REG && IS_CR_REGNO (REGNO (rtx)))

/* We do most RTX matching by converting the RTX into a string, and
   using string compares.  This vastly simplifies the logic in many of
   the functions in this file.

   On exit, pattern[] has the encoded string (use RTX_IS("...") to
   compare it) and patternr[] has pointers to the nodes in the RTX
   corresponding to each character in the encoded string.  The latter
   is mostly used by print_operand().

   Unrecognized patterns have '?' in them; this shows up when the
   assembler complains about syntax errors.
*/

static void
encode_pattern_1 (rtx x)
{
  int i;

  if (patternp == pattern + sizeof (pattern) - 2)
    {
      patternp[-1] = '?';
      return;
    }

  patternr[patternp - pattern] = x;

  switch (GET_CODE (x))
    {
    case REG:
      *patternp++ = 'r';
      break;
    case SUBREG:
      if (GET_MODE_SIZE (GET_MODE (x)) !=
	  GET_MODE_SIZE (GET_MODE (XEXP (x, 0))))
	*patternp++ = 'S';
      encode_pattern_1 (XEXP (x, 0));
      break;
    case MEM:
      *patternp++ = 'm';
    case CONST:
      encode_pattern_1 (XEXP (x, 0));
      break;
    case PLUS:
      *patternp++ = '+';
      encode_pattern_1 (XEXP (x, 0));
      encode_pattern_1 (XEXP (x, 1));
      break;
    case PRE_DEC:
      *patternp++ = '>';
      encode_pattern_1 (XEXP (x, 0));
      break;
    case POST_INC:
      *patternp++ = '<';
      encode_pattern_1 (XEXP (x, 0));
      break;
    case LO_SUM:
      *patternp++ = 'L';
      encode_pattern_1 (XEXP (x, 0));
      encode_pattern_1 (XEXP (x, 1));
      break;
    case HIGH:
      *patternp++ = 'H';
      encode_pattern_1 (XEXP (x, 0));
      break;
    case SYMBOL_REF:
      *patternp++ = 's';
      break;
    case LABEL_REF:
      *patternp++ = 'l';
      break;
    case CODE_LABEL:
      *patternp++ = 'c';
      break;
    case CONST_INT:
    case CONST_DOUBLE:
      *patternp++ = 'i';
      break;
    case UNSPEC:
      *patternp++ = 'u';
      *patternp++ = '0' + XCINT (x, 1, UNSPEC);
      for (i = 0; i < XVECLEN (x, 0); i++)
	encode_pattern_1 (XVECEXP (x, 0, i));
      break;
    case USE:
      *patternp++ = 'U';
      break;
    case PARALLEL:
      *patternp++ = '|';
      for (i = 0; i < XVECLEN (x, 0); i++)
	encode_pattern_1 (XVECEXP (x, 0, i));
      break;
    case EXPR_LIST:
      *patternp++ = 'E';
      encode_pattern_1 (XEXP (x, 0));
      if (XEXP (x, 1))
	encode_pattern_1 (XEXP (x, 1));
      break;
    default:
      *patternp++ = '?';
#if DEBUG0
      fprintf (stderr, "can't encode pattern %s\n",
	       GET_RTX_NAME (GET_CODE (x)));
      debug_rtx (x);
      gcc_unreachable ();
#endif
      break;
    }
}

static void
encode_pattern (rtx x)
{
  patternp = pattern;
  encode_pattern_1 (x);
  *patternp = 0;
}

/* Since register names indicate the mode they're used in, we need a
   way to determine which name to refer to the register with.  Called
   by print_operand().  */

static const char *
reg_name_with_mode (int regno, enum machine_mode mode)
{
  int mlen = GET_MODE_SIZE (mode);
  if (regno == R0_REGNO && mlen == 1)
    return "r0l";
  if (regno == R0_REGNO && (mlen == 3 || mlen == 4))
    return "r2r0";
  if (regno == R0_REGNO && mlen == 6)
    return "r2r1r0";
  if (regno == R0_REGNO && mlen == 8)
    return "r3r1r2r0";
  if (regno == R1_REGNO && mlen == 1)
    return "r1l";
  if (regno == R1_REGNO && (mlen == 3 || mlen == 4))
    return "r3r1";
  if (regno == A0_REGNO && TARGET_A16 && (mlen == 3 || mlen == 4))
    return "a1a0";
  return reg_names[regno];
}

/* How many bytes a register uses on stack when it's pushed.  We need
   to know this because the push opcode needs to explicitly indicate
   the size of the register, even though the name of the register
   already tells it that.  Used by m32c_output_reg_{push,pop}, which
   is only used through calls to ASM_OUTPUT_REG_{PUSH,POP}.  */

static int
reg_push_size (int regno)
{
  switch (regno)
    {
    case R0_REGNO:
    case R1_REGNO:
      return 2;
    case R2_REGNO:
    case R3_REGNO:
    case FLG_REGNO:
      return 2;
    case A0_REGNO:
    case A1_REGNO:
    case SB_REGNO:
    case FB_REGNO:
    case SP_REGNO:
      if (TARGET_A16)
	return 2;
      else
	return 3;
    default:
      gcc_unreachable ();
    }
}

static int *class_sizes = 0;

/* Given two register classes, find the largest intersection between
   them.  If there is no intersection, return RETURNED_IF_EMPTY
   instead.  */
static int
reduce_class (int original_class, int limiting_class, int returned_if_empty)
{
  int cc = class_contents[original_class][0];
  int i, best = NO_REGS;
  int best_size = 0;

  if (original_class == limiting_class)
    return original_class;

  if (!class_sizes)
    {
      int r;
      class_sizes = (int *) xmalloc (LIM_REG_CLASSES * sizeof (int));
      for (i = 0; i < LIM_REG_CLASSES; i++)
	{
	  class_sizes[i] = 0;
	  for (r = 0; r < FIRST_PSEUDO_REGISTER; r++)
	    if (class_contents[i][0] & (1 << r))
	      class_sizes[i]++;
	}
    }

  cc &= class_contents[limiting_class][0];
  for (i = 0; i < LIM_REG_CLASSES; i++)
    {
      int ic = class_contents[i][0];

      if ((~cc & ic) == 0)
	if (best_size < class_sizes[i])
	  {
	    best = i;
	    best_size = class_sizes[i];
	  }

    }
  if (best == NO_REGS)
    return returned_if_empty;
  return best;
}

/* Returns TRUE If there are any registers that exist in both register
   classes.  */
static int
classes_intersect (int class1, int class2)
{
  return class_contents[class1][0] & class_contents[class2][0];
}

/* Used by m32c_register_move_cost to determine if a move is
   impossibly expensive.  */
static int
class_can_hold_mode (int rclass, enum machine_mode mode)
{
  /* Cache the results:  0=untested  1=no  2=yes */
  static char results[LIM_REG_CLASSES][MAX_MACHINE_MODE];
  if (results[rclass][mode] == 0)
    {
      int r, n, i;
      results[rclass][mode] = 1;
      for (r = 0; r < FIRST_PSEUDO_REGISTER; r++)
	if (class_contents[rclass][0] & (1 << r)
	    && HARD_REGNO_MODE_OK (r, mode))
	  {
	    int ok = 1;
	    n = HARD_REGNO_NREGS (r, mode);
	    for (i = 1; i < n; i++)
	      if (!(class_contents[rclass][0] & (1 << (r + i))))
		ok = 0;
	    if (ok)
	      {
		results[rclass][mode] = 2;
		break;
	      }
	  }
    }
#if DEBUG0
  fprintf (stderr, "class %s can hold %s? %s\n",
	   class_names[rclass], mode_name[mode],
	   (results[rclass][mode] == 2) ? "yes" : "no");
#endif
  return results[rclass][mode] == 2;
}

/* Run-time Target Specification.  */

/* Memregs are memory locations that gcc treats like general
   registers, as there are a limited number of true registers and the
   m32c families can use memory in most places that registers can be
   used.

   However, since memory accesses are more expensive than registers,
   we allow the user to limit the number of memregs available, in
   order to try to persuade gcc to try harder to use real registers.

   Memregs are provided by m32c-lib1.S.
*/

int target_memregs = 16;
static bool target_memregs_set = FALSE;
int ok_to_change_target_memregs = TRUE;

#undef  TARGET_HANDLE_OPTION
#define TARGET_HANDLE_OPTION m32c_handle_option
static bool
m32c_handle_option (size_t code,
		    const char *arg ATTRIBUTE_UNUSED,
		    int value ATTRIBUTE_UNUSED)
{
  if (code == OPT_memregs_)
    {
      target_memregs_set = TRUE;
      target_memregs = atoi (arg);
    }
  return TRUE;
}

/* Implements OVERRIDE_OPTIONS.  We limit memregs to 0..16, and
   provide a default.  */
void
m32c_override_options (void)
{
  if (target_memregs_set)
    {
      if (target_memregs < 0 || target_memregs > 16)
	error ("invalid target memregs value '%d'", target_memregs);
    }
  else
    target_memregs = 16;
}

/* Defining data structures for per-function information */

/* The usual; we set up our machine_function data.  */
static struct machine_function *
m32c_init_machine_status (void)
{
  struct machine_function *machine;
  machine =
    (machine_function *) ggc_alloc_cleared (sizeof (machine_function));

  return machine;
}

/* Implements INIT_EXPANDERS.  We just set up to call the above
   function.  */
void
m32c_init_expanders (void)
{
  init_machine_status = m32c_init_machine_status;
}

/* Storage Layout */

/* Register Basics */

/* Basic Characteristics of Registers */

/* Whether a mode fits in a register is complex enough to warrant a
   table.  */
static struct
{
  char qi_regs;
  char hi_regs;
  char pi_regs;
  char si_regs;
  char di_regs;
} nregs_table[FIRST_PSEUDO_REGISTER] =
{
  { 1, 1, 2, 2, 4 },		/* r0 */
  { 0, 1, 0, 0, 0 },		/* r2 */
  { 1, 1, 2, 2, 0 },		/* r1 */
  { 0, 1, 0, 0, 0 },		/* r3 */
  { 0, 1, 1, 0, 0 },		/* a0 */
  { 0, 1, 1, 0, 0 },		/* a1 */
  { 0, 1, 1, 0, 0 },		/* sb */
  { 0, 1, 1, 0, 0 },		/* fb */
  { 0, 1, 1, 0, 0 },		/* sp */
  { 1, 1, 1, 0, 0 },		/* pc */
  { 0, 0, 0, 0, 0 },		/* fl */
  { 1, 1, 1, 0, 0 },		/* ap */
  { 1, 1, 2, 2, 4 },		/* mem0 */
  { 1, 1, 2, 2, 4 },		/* mem1 */
  { 1, 1, 2, 2, 4 },		/* mem2 */
  { 1, 1, 2, 2, 4 },		/* mem3 */
  { 1, 1, 2, 2, 4 },		/* mem4 */
  { 1, 1, 2, 2, 0 },		/* mem5 */
  { 1, 1, 2, 2, 0 },		/* mem6 */
  { 1, 1, 0, 0, 0 },		/* mem7 */
};

/* Implements CONDITIONAL_REGISTER_USAGE.  We adjust the number of
   available memregs, and select which registers need to be preserved
   across calls based on the chip family.  */

void
m32c_conditional_register_usage (void)
{
  int i;

  if (0 <= target_memregs && target_memregs <= 16)
    {
      /* The command line option is bytes, but our "registers" are
	 16-bit words.  */
      for (i = target_memregs/2; i < 8; i++)
	{
	  fixed_regs[MEM0_REGNO + i] = 1;
	  CLEAR_HARD_REG_BIT (reg_class_contents[MEM_REGS], MEM0_REGNO + i);
	}
    }

  /* M32CM and M32C preserve more registers across function calls.  */
  if (TARGET_A24)
    {
      call_used_regs[R1_REGNO] = 0;
      call_used_regs[R2_REGNO] = 0;
      call_used_regs[R3_REGNO] = 0;
      call_used_regs[A0_REGNO] = 0;
      call_used_regs[A1_REGNO] = 0;
    }
}

/* How Values Fit in Registers */

/* Implements HARD_REGNO_NREGS.  This is complicated by the fact that
   different registers are different sizes from each other, *and* may
   be different sizes in different chip families.  */
static int
m32c_hard_regno_nregs_1 (int regno, enum machine_mode mode)
{
  if (regno == FLG_REGNO && mode == CCmode)
    return 1;
  if (regno >= FIRST_PSEUDO_REGISTER)
    return ((GET_MODE_SIZE (mode) + UNITS_PER_WORD - 1) / UNITS_PER_WORD);

  if (regno >= MEM0_REGNO && regno <= MEM7_REGNO)
    return (GET_MODE_SIZE (mode) + 1) / 2;

  if (GET_MODE_SIZE (mode) <= 1)
    return nregs_table[regno].qi_regs;
  if (GET_MODE_SIZE (mode) <= 2)
    return nregs_table[regno].hi_regs;
  if (regno == A0_REGNO && mode == PSImode && TARGET_A16)
    return 2;
  if ((GET_MODE_SIZE (mode) <= 3 || mode == PSImode) && TARGET_A24)
    return nregs_table[regno].pi_regs;
  if (GET_MODE_SIZE (mode) <= 4)
    return nregs_table[regno].si_regs;
  if (GET_MODE_SIZE (mode) <= 8)
    return nregs_table[regno].di_regs;
  return 0;
}

int
m32c_hard_regno_nregs (int regno, enum machine_mode mode)
{
  int rv = m32c_hard_regno_nregs_1 (regno, mode);
  return rv ? rv : 1;
}

/* Implements HARD_REGNO_MODE_OK.  The above function does the work
   already; just test its return value.  */
int
m32c_hard_regno_ok (int regno, enum machine_mode mode)
{
  return m32c_hard_regno_nregs_1 (regno, mode) != 0;
}

/* Implements MODES_TIEABLE_P.  In general, modes aren't tieable since
   registers are all different sizes.  However, since most modes are
   bigger than our registers anyway, it's easier to implement this
   function that way, leaving QImode as the only unique case.  */
int
m32c_modes_tieable_p (enum machine_mode m1, enum machine_mode m2)
{
  if (GET_MODE_SIZE (m1) == GET_MODE_SIZE (m2))
    return 1;

#if 0
  if (m1 == QImode || m2 == QImode)
    return 0;
#endif

  return 1;
}

/* Register Classes */

/* Implements REGNO_REG_CLASS.  */
enum machine_mode
m32c_regno_reg_class (int regno)
{
  switch (regno)
    {
    case R0_REGNO:
      return R0_REGS;
    case R1_REGNO:
      return R1_REGS;
    case R2_REGNO:
      return R2_REGS;
    case R3_REGNO:
      return R3_REGS;
    case A0_REGNO:
    case A1_REGNO:
      return A_REGS;
    case SB_REGNO:
      return SB_REGS;
    case FB_REGNO:
      return FB_REGS;
    case SP_REGNO:
      return SP_REGS;
    case FLG_REGNO:
      return FLG_REGS;
    default:
      if (IS_MEM_REGNO (regno))
	return MEM_REGS;
      return ALL_REGS;
    }
}

/* Implements REG_CLASS_FROM_CONSTRAINT.  Note that some constraints only match
   for certain chip families.  */
int
m32c_reg_class_from_constraint (char c ATTRIBUTE_UNUSED, const char *s)
{
  if (memcmp (s, "Rsp", 3) == 0)
    return SP_REGS;
  if (memcmp (s, "Rfb", 3) == 0)
    return FB_REGS;
  if (memcmp (s, "Rsb", 3) == 0)
    return SB_REGS;
  if (memcmp (s, "Rcr", 3) == 0)
    return TARGET_A16 ? CR_REGS : NO_REGS;
  if (memcmp (s, "Rcl", 3) == 0)
    return TARGET_A24 ? CR_REGS : NO_REGS;
  if (memcmp (s, "R0w", 3) == 0)
    return R0_REGS;
  if (memcmp (s, "R1w", 3) == 0)
    return R1_REGS;
  if (memcmp (s, "R2w", 3) == 0)
    return R2_REGS;
  if (memcmp (s, "R3w", 3) == 0)
    return R3_REGS;
  if (memcmp (s, "R02", 3) == 0)
    return R02_REGS;
  if (memcmp (s, "R03", 3) == 0)
    return R03_REGS;
  if (memcmp (s, "Rdi", 3) == 0)
    return DI_REGS;
  if (memcmp (s, "Rhl", 3) == 0)
    return HL_REGS;
  if (memcmp (s, "R23", 3) == 0)
    return R23_REGS;
  if (memcmp (s, "Ra0", 3) == 0)
    return A0_REGS;
  if (memcmp (s, "Ra1", 3) == 0)
    return A1_REGS;
  if (memcmp (s, "Raa", 3) == 0)
    return A_REGS;
  if (memcmp (s, "Raw", 3) == 0)
    return TARGET_A16 ? A_REGS : NO_REGS;
  if (memcmp (s, "Ral", 3) == 0)
    return TARGET_A24 ? A_REGS : NO_REGS;
  if (memcmp (s, "Rqi", 3) == 0)
    return QI_REGS;
  if (memcmp (s, "Rad", 3) == 0)
    return AD_REGS;
  if (memcmp (s, "Rsi", 3) == 0)
    return SI_REGS;
  if (memcmp (s, "Rhi", 3) == 0)
    return HI_REGS;
  if (memcmp (s, "Rhc", 3) == 0)
    return HC_REGS;
  if (memcmp (s, "Rra", 3) == 0)
    return RA_REGS;
  if (memcmp (s, "Rfl", 3) == 0)
    return FLG_REGS;
  if (memcmp (s, "Rmm", 3) == 0)
    {
      if (fixed_regs[MEM0_REGNO])
	return NO_REGS;
      return MEM_REGS;
    }

  /* PSImode registers - i.e. whatever can hold a pointer.  */
  if (memcmp (s, "Rpi", 3) == 0)
    {
      if (TARGET_A16)
	return HI_REGS;
      else
	return RA_REGS; /* r2r0 and r3r1 can hold pointers.  */
    }

  /* We handle this one as an EXTRA_CONSTRAINT.  */
  if (memcmp (s, "Rpa", 3) == 0)
    return NO_REGS;

  if (*s == 'R')
    {
      fprintf(stderr, "unrecognized R constraint: %.3s\n", s);
      gcc_unreachable();
    }

  return NO_REGS;
}

/* Implements REGNO_OK_FOR_BASE_P.  */
int
m32c_regno_ok_for_base_p (int regno)
{
  if (regno == A0_REGNO
      || regno == A1_REGNO || regno >= FIRST_PSEUDO_REGISTER)
    return 1;
  return 0;
}

#define DEBUG_RELOAD 0

/* Implements PREFERRED_RELOAD_CLASS.  In general, prefer general
   registers of the appropriate size.  */
int
m32c_preferred_reload_class (rtx x, int rclass)
{
  int newclass = rclass;

#if DEBUG_RELOAD
  fprintf (stderr, "\npreferred_reload_class for %s is ",
	   class_names[rclass]);
#endif
  if (rclass == NO_REGS)
    rclass = GET_MODE (x) == QImode ? HL_REGS : R03_REGS;

  if (classes_intersect (rclass, CR_REGS))
    {
      switch (GET_MODE (x))
	{
	case QImode:
	  newclass = HL_REGS;
	  break;
	default:
	  /*      newclass = HI_REGS; */
	  break;
	}
    }

  else if (newclass == QI_REGS && GET_MODE_SIZE (GET_MODE (x)) > 2)
    newclass = SI_REGS;
  else if (GET_MODE_SIZE (GET_MODE (x)) > 4
	   && ~class_contents[rclass][0] & 0x000f)
    newclass = DI_REGS;

  rclass = reduce_class (rclass, newclass, rclass);

  if (GET_MODE (x) == QImode)
    rclass = reduce_class (rclass, HL_REGS, rclass);

#if DEBUG_RELOAD
  fprintf (stderr, "%s\n", class_names[rclass]);
  debug_rtx (x);

  if (GET_CODE (x) == MEM
      && GET_CODE (XEXP (x, 0)) == PLUS
      && GET_CODE (XEXP (XEXP (x, 0), 0)) == PLUS)
    fprintf (stderr, "Glorm!\n");
#endif
  return rclass;
}

/* Implements PREFERRED_OUTPUT_RELOAD_CLASS.  */
int
m32c_preferred_output_reload_class (rtx x, int rclass)
{
  return m32c_preferred_reload_class (x, rclass);
}

/* Implements LIMIT_RELOAD_CLASS.  We basically want to avoid using
   address registers for reloads since they're needed for address
   reloads.  */
int
m32c_limit_reload_class (enum machine_mode mode, int rclass)
{
#if DEBUG_RELOAD
  fprintf (stderr, "limit_reload_class for %s: %s ->",
	   mode_name[mode], class_names[rclass]);
#endif

  if (mode == QImode)
    rclass = reduce_class (rclass, HL_REGS, rclass);
  else if (mode == HImode)
    rclass = reduce_class (rclass, HI_REGS, rclass);
  else if (mode == SImode)
    rclass = reduce_class (rclass, SI_REGS, rclass);

  if (rclass != A_REGS)
    rclass = reduce_class (rclass, DI_REGS, rclass);

#if DEBUG_RELOAD
  fprintf (stderr, " %s\n", class_names[rclass]);
#endif
  return rclass;
}

/* Implements SECONDARY_RELOAD_CLASS.  QImode have to be reloaded in
   r0 or r1, as those are the only real QImode registers.  CR regs get
   reloaded through appropriately sized general or address
   registers.  */
int
m32c_secondary_reload_class (int rclass, enum machine_mode mode, rtx x)
{
  int cc = class_contents[rclass][0];
#if DEBUG0
  fprintf (stderr, "\nsecondary reload class %s %s\n",
	   class_names[rclass], mode_name[mode]);
  debug_rtx (x);
#endif
  if (mode == QImode
      && GET_CODE (x) == MEM && (cc & ~class_contents[R23_REGS][0]) == 0)
    return QI_REGS;
  if (classes_intersect (rclass, CR_REGS)
      && GET_CODE (x) == REG
      && REGNO (x) >= SB_REGNO && REGNO (x) <= SP_REGNO)
    return TARGET_A16 ? HI_REGS : A_REGS;
  return NO_REGS;
}

/* Implements CLASS_LIKELY_SPILLED_P.  A_REGS is needed for address
   reloads.  */
int
m32c_class_likely_spilled_p (int regclass)
{
  if (regclass == A_REGS)
    return 1;
  return reg_class_size[regclass] == 1;
}

/* Implements CLASS_MAX_NREGS.  We calculate this according to its
   documented meaning, to avoid potential inconsistencies with actual
   class definitions.  */
int
m32c_class_max_nregs (int regclass, enum machine_mode mode)
{
  int rn, max = 0;

  for (rn = 0; rn < FIRST_PSEUDO_REGISTER; rn++)
    if (class_contents[regclass][0] & (1 << rn))
      {
	int n = m32c_hard_regno_nregs (rn, mode);
	if (max < n)
	  max = n;
      }
  return max;
}

/* Implements CANNOT_CHANGE_MODE_CLASS.  Only r0 and r1 can change to
   QI (r0l, r1l) because the chip doesn't support QI ops on other
   registers (well, it does on a0/a1 but if we let gcc do that, reload
   suffers).  Otherwise, we allow changes to larger modes.  */
int
m32c_cannot_change_mode_class (enum machine_mode from,
			       enum machine_mode to, int rclass)
{
  int rn;
#if DEBUG0
  fprintf (stderr, "cannot change from %s to %s in %s\n",
	   mode_name[from], mode_name[to], class_names[rclass]);
#endif

  /* If the larger mode isn't allowed in any of these registers, we
     can't allow the change.  */
  for (rn = 0; rn < FIRST_PSEUDO_REGISTER; rn++)
    if (class_contents[rclass][0] & (1 << rn))
      if (! m32c_hard_regno_ok (rn, to))
	return 1;

  if (to == QImode)
    return (class_contents[rclass][0] & 0x1ffa);

  if (class_contents[rclass][0] & 0x0005	/* r0, r1 */
      && GET_MODE_SIZE (from) > 1)
    return 0;
  if (GET_MODE_SIZE (from) > 2)	/* all other regs */
    return 0;

  return 1;
}

/* Helpers for the rest of the file.  */
/* TRUE if the rtx is a REG rtx for the given register.  */
#define IS_REG(rtx,regno) (GET_CODE (rtx) == REG \
			   && REGNO (rtx) == regno)
/* TRUE if the rtx is a pseudo - specifically, one we can use as a
   base register in address calculations (hence the "strict"
   argument).  */
#define IS_PSEUDO(rtx,strict) (!strict && GET_CODE (rtx) == REG \
			       && (REGNO (rtx) == AP_REGNO \
				   || REGNO (rtx) >= FIRST_PSEUDO_REGISTER))

/* Implements CONST_OK_FOR_CONSTRAINT_P.  Currently, all constant
   constraints start with 'I', with the next two characters indicating
   the type and size of the range allowed.  */
int
m32c_const_ok_for_constraint_p (HOST_WIDE_INT value,
				char c ATTRIBUTE_UNUSED, const char *str)
{
  /* s=signed u=unsigned n=nonzero m=minus l=log2able,
     [sun] bits [SUN] bytes, p=pointer size
     I[-0-9][0-9] matches that number */
  if (memcmp (str, "Is3", 3) == 0)
    {
      return (-8 <= value && value <= 7);
    }
  if (memcmp (str, "IS1", 3) == 0)
    {
      return (-128 <= value && value <= 127);
    }
  if (memcmp (str, "IS2", 3) == 0)
    {
      return (-32768 <= value && value <= 32767);
    }
  if (memcmp (str, "IU2", 3) == 0)
    {
      return (0 <= value && value <= 65535);
    }
  if (memcmp (str, "IU3", 3) == 0)
    {
      return (0 <= value && value <= 0x00ffffff);
    }
  if (memcmp (str, "In4", 3) == 0)
    {
      return (-8 <= value && value && value <= 8);
    }
  if (memcmp (str, "In5", 3) == 0)
    {
      return (-16 <= value && value && value <= 16);
    }
  if (memcmp (str, "In6", 3) == 0)
    {
      return (-32 <= value && value && value <= 32);
    }
  if (memcmp (str, "IM2", 3) == 0)
    {
      return (-65536 <= value && value && value <= -1);
    }
  if (memcmp (str, "Ilb", 3) == 0)
    {
      int b = exact_log2 (value);
      return (b >= 0 && b <= 7);
    }
  if (memcmp (str, "Imb", 3) == 0)
    {
      int b = exact_log2 ((value ^ 0xff) & 0xff);
      return (b >= 0 && b <= 7);
    }
  if (memcmp (str, "ImB", 3) == 0)
    {
      int b = exact_log2 ((value ^ 0xffff) & 0xffff);
      return (b >= 0 && b <= 7);
    }
  if (memcmp (str, "Ilw", 3) == 0)
    {
      int b = exact_log2 (value);
      return (b >= 0 && b <= 15);
    }
  if (memcmp (str, "Imw", 3) == 0)
    {
      int b = exact_log2 ((value ^ 0xffff) & 0xffff);
      return (b >= 0 && b <= 15);
    }
  if (memcmp (str, "I00", 3) == 0)
    {
      return (value == 0);
    }
  return 0;
}

/* Implements EXTRA_CONSTRAINT_STR (see next function too).  'S' is
   for memory constraints, plus "Rpa" for PARALLEL rtx's we use for
   call return values.  */
int
m32c_extra_constraint_p2 (rtx value, char c ATTRIBUTE_UNUSED, const char *str)
{
  encode_pattern (value);
  if (memcmp (str, "Sd", 2) == 0)
    {
      /* This is the common "src/dest" address */
      rtx r;
      if (GET_CODE (value) == MEM && CONSTANT_P (XEXP (value, 0)))
	return 1;
      if (RTX_IS ("ms") || RTX_IS ("m+si"))
	return 1;
      if (RTX_IS ("m++rii"))
	{
	  if (REGNO (patternr[3]) == FB_REGNO
	      && INTVAL (patternr[4]) == 0)
	    return 1;
	}
      if (RTX_IS ("mr"))
	r = patternr[1];
      else if (RTX_IS ("m+ri") || RTX_IS ("m+rs") || RTX_IS ("m+r+si"))
	r = patternr[2];
      else
	return 0;
      if (REGNO (r) == SP_REGNO)
	return 0;
      return m32c_legitimate_address_p (GET_MODE (value), XEXP (value, 0), 1);
    }
  else if (memcmp (str, "Sa", 2) == 0)
    {
      rtx r;
      if (RTX_IS ("mr"))
	r = patternr[1];
      else if (RTX_IS ("m+ri"))
	r = patternr[2];
      else
	return 0;
      return (IS_REG (r, A0_REGNO) || IS_REG (r, A1_REGNO));
    }
  else if (memcmp (str, "Si", 2) == 0)
    {
      return (RTX_IS ("mi") || RTX_IS ("ms") || RTX_IS ("m+si"));
    }
  else if (memcmp (str, "Ss", 2) == 0)
    {
      return ((RTX_IS ("mr")
	       && (IS_REG (patternr[1], SP_REGNO)))
	      || (RTX_IS ("m+ri") && (IS_REG (patternr[2], SP_REGNO))));
    }
  else if (memcmp (str, "Sf", 2) == 0)
    {
      return ((RTX_IS ("mr")
	       && (IS_REG (patternr[1], FB_REGNO)))
	      || (RTX_IS ("m+ri") && (IS_REG (patternr[2], FB_REGNO))));
    }
  else if (memcmp (str, "Sb", 2) == 0)
    {
      return ((RTX_IS ("mr")
	       && (IS_REG (patternr[1], SB_REGNO)))
	      || (RTX_IS ("m+ri") && (IS_REG (patternr[2], SB_REGNO))));
    }
  else if (memcmp (str, "Sp", 2) == 0)
    {
      /* Absolute addresses 0..0x1fff used for bit addressing (I/O ports) */
      return (RTX_IS ("mi")
	      && !(INTVAL (patternr[1]) & ~0x1fff));
    }
  else if (memcmp (str, "S1", 2) == 0)
    {
      return r1h_operand (value, QImode);
    }

  gcc_assert (str[0] != 'S');

  if (memcmp (str, "Rpa", 2) == 0)
    return GET_CODE (value) == PARALLEL;

  return 0;
}

/* This is for when we're debugging the above.  */
int
m32c_extra_constraint_p (rtx value, char c, const char *str)
{
  int rv = m32c_extra_constraint_p2 (value, c, str);
#if DEBUG0
  fprintf (stderr, "\nconstraint %.*s: %d\n", CONSTRAINT_LEN (c, str), str,
	   rv);
  debug_rtx (value);
#endif
  return rv;
}

/* Implements EXTRA_MEMORY_CONSTRAINT.  Currently, we only use strings
   starting with 'S'.  */
int
m32c_extra_memory_constraint (char c, const char *str ATTRIBUTE_UNUSED)
{
  return c == 'S';
}

/* Implements EXTRA_ADDRESS_CONSTRAINT.  We reserve 'A' strings for these,
   but don't currently define any.  */
int
m32c_extra_address_constraint (char c, const char *str ATTRIBUTE_UNUSED)
{
  return c == 'A';
}

/* STACK AND CALLING */

/* Frame Layout */

/* Implements RETURN_ADDR_RTX.  Note that R8C and M16C push 24 bits
   (yes, THREE bytes) onto the stack for the return address, but we
   don't support pointers bigger than 16 bits on those chips.  This
   will likely wreak havoc with exception unwinding.  FIXME.  */
rtx
m32c_return_addr_rtx (int count)
{
  enum machine_mode mode;
  int offset;
  rtx ra_mem;

  if (count)
    return NULL_RTX;
  /* we want 2[$fb] */

  if (TARGET_A24)
    {
      /* It's four bytes */
      mode = PSImode;
      offset = 4;
    }
  else
    {
      /* FIXME: it's really 3 bytes */
      mode = HImode;
      offset = 2;
    }

  ra_mem =
    gen_rtx_MEM (mode, plus_constant (gen_rtx_REG (Pmode, FP_REGNO), offset));
  return copy_to_mode_reg (mode, ra_mem);
}

/* Implements INCOMING_RETURN_ADDR_RTX.  See comment above.  */
rtx
m32c_incoming_return_addr_rtx (void)
{
  /* we want [sp] */
  return gen_rtx_MEM (PSImode, gen_rtx_REG (PSImode, SP_REGNO));
}

/* Exception Handling Support */

/* Implements EH_RETURN_DATA_REGNO.  Choose registers able to hold
   pointers.  */
int
m32c_eh_return_data_regno (int n)
{
  switch (n)
    {
    case 0:
      return A0_REGNO;
    case 1:
      if (TARGET_A16)
	return R3_REGNO;
      else
	return R1_REGNO;
    default:
      return INVALID_REGNUM;
    }
}

/* Implements EH_RETURN_STACKADJ_RTX.  Saved and used later in
   m32c_emit_eh_epilogue.  */
rtx
m32c_eh_return_stackadj_rtx (void)
{
  if (!cfun->machine->eh_stack_adjust)
    {
      rtx sa;

      sa = gen_rtx_REG (Pmode, R0_REGNO);
      cfun->machine->eh_stack_adjust = sa;
    }
  return cfun->machine->eh_stack_adjust;
}

/* Registers That Address the Stack Frame */

/* Implements DWARF_FRAME_REGNUM and DBX_REGISTER_NUMBER.  Note that
   the original spec called for dwarf numbers to vary with register
   width as well, for example, r0l, r0, and r2r0 would each have
   different dwarf numbers.  GCC doesn't support this, and we don't do
   it, and gdb seems to like it this way anyway.  */
unsigned int
m32c_dwarf_frame_regnum (int n)
{
  switch (n)
    {
    case R0_REGNO:
      return 5;
    case R1_REGNO:
      return 6;
    case R2_REGNO:
      return 7;
    case R3_REGNO:
      return 8;
    case A0_REGNO:
      return 9;
    case A1_REGNO:
      return 10;
    case FB_REGNO:
      return 11;
    case SB_REGNO:
      return 19;

    case SP_REGNO:
      return 12;
    case PC_REGNO:
      return 13;
    default:
      return DWARF_FRAME_REGISTERS + 1;
    }
}

/* The frame looks like this:

   ap -> +------------------------------
         | Return address (3 or 4 bytes)
	 | Saved FB (2 or 4 bytes)
   fb -> +------------------------------
	 | local vars
         | register saves fb
	 |        through r0 as needed
   sp -> +------------------------------
*/

/* We use this to wrap all emitted insns in the prologue.  */
static rtx
F (rtx x)
{
  RTX_FRAME_RELATED_P (x) = 1;
  return x;
}

/* This maps register numbers to the PUSHM/POPM bitfield, and tells us
   how much the stack pointer moves for each, for each cpu family.  */
static struct
{
  int reg1;
  int bit;
  int a16_bytes;
  int a24_bytes;
} pushm_info[] =
{
  /* These are in reverse push (nearest-to-sp) order.  */
  { R0_REGNO, 0x80, 2, 2 },
  { R1_REGNO, 0x40, 2, 2 },
  { R2_REGNO, 0x20, 2, 2 },
  { R3_REGNO, 0x10, 2, 2 },
  { A0_REGNO, 0x08, 2, 4 },
  { A1_REGNO, 0x04, 2, 4 },
  { SB_REGNO, 0x02, 2, 4 },
  { FB_REGNO, 0x01, 2, 4 }
};

#define PUSHM_N (sizeof(pushm_info)/sizeof(pushm_info[0]))

/* Returns TRUE if we need to save/restore the given register.  We
   save everything for exception handlers, so that any register can be
   unwound.  For interrupt handlers, we save everything if the handler
   calls something else (because we don't know what *that* function
   might do), but try to be a bit smarter if the handler is a leaf
   function.  We always save $a0, though, because we use that in the
   epilogue to copy $fb to $sp.  */
static int
need_to_save (int regno)
{
  if (fixed_regs[regno])
    return 0;
  if (crtl->calls_eh_return)
    return 1;
  if (regno == FP_REGNO)
    return 0;
  if (cfun->machine->is_interrupt
      && (!cfun->machine->is_leaf || regno == A0_REGNO))
    return 1;
  if (df_regs_ever_live_p (regno)
      && (!call_used_regs[regno] || cfun->machine->is_interrupt))
    return 1;
  return 0;
}

/* This function contains all the intelligence about saving and
   restoring registers.  It always figures out the register save set.
   When called with PP_justcount, it merely returns the size of the
   save set (for eliminating the frame pointer, for example).  When
   called with PP_pushm or PP_popm, it emits the appropriate
   instructions for saving (pushm) or restoring (popm) the
   registers.  */
static int
m32c_pushm_popm (Push_Pop_Type ppt)
{
  int reg_mask = 0;
  int byte_count = 0, bytes;
  int i;
  rtx dwarf_set[PUSHM_N];
  int n_dwarfs = 0;
  int nosave_mask = 0;

  if (crtl->return_rtx
      && GET_CODE (crtl->return_rtx) == PARALLEL
      && !(crtl->calls_eh_return || cfun->machine->is_interrupt))
    {
      rtx exp = XVECEXP (crtl->return_rtx, 0, 0);
      rtx rv = XEXP (exp, 0);
      int rv_bytes = GET_MODE_SIZE (GET_MODE (rv));

      if (rv_bytes > 2)
	nosave_mask |= 0x20;	/* PSI, SI */
      else
	nosave_mask |= 0xf0;	/* DF */
      if (rv_bytes > 4)
	nosave_mask |= 0x50;	/* DI */
    }

  for (i = 0; i < (int) PUSHM_N; i++)
    {
      /* Skip if neither register needs saving.  */
      if (!need_to_save (pushm_info[i].reg1))
	continue;

      if (pushm_info[i].bit & nosave_mask)
	continue;

      reg_mask |= pushm_info[i].bit;
      bytes = TARGET_A16 ? pushm_info[i].a16_bytes : pushm_info[i].a24_bytes;

      if (ppt == PP_pushm)
	{
	  enum machine_mode mode = (bytes == 2) ? HImode : SImode;
	  rtx addr;

	  /* Always use stack_pointer_rtx instead of calling
	     rtx_gen_REG ourselves.  Code elsewhere in GCC assumes
	     that there is a single rtx representing the stack pointer,
	     namely stack_pointer_rtx, and uses == to recognize it.  */
	  addr = stack_pointer_rtx;

	  if (byte_count != 0)
	    addr = gen_rtx_PLUS (GET_MODE (addr), addr, GEN_INT (byte_count));

	  dwarf_set[n_dwarfs++] =
	    gen_rtx_SET (VOIDmode,
			 gen_rtx_MEM (mode, addr),
			 gen_rtx_REG (mode, pushm_info[i].reg1));
	  F (dwarf_set[n_dwarfs - 1]);

	}
      byte_count += bytes;
    }

  if (cfun->machine->is_interrupt)
    {
      cfun->machine->intr_pushm = reg_mask & 0xfe;
      reg_mask = 0;
      byte_count = 0;
    }

  if (cfun->machine->is_interrupt)
    for (i = MEM0_REGNO; i <= MEM7_REGNO; i++)
      if (need_to_save (i))
	{
	  byte_count += 2;
	  cfun->machine->intr_pushmem[i - MEM0_REGNO] = 1;
	}

  if (ppt == PP_pushm && byte_count)
    {
      rtx note = gen_rtx_SEQUENCE (VOIDmode, rtvec_alloc (n_dwarfs + 1));
      rtx pushm;

      if (reg_mask)
	{
	  XVECEXP (note, 0, 0)
	    = gen_rtx_SET (VOIDmode,
			   stack_pointer_rtx,
			   gen_rtx_PLUS (GET_MODE (stack_pointer_rtx),
					 stack_pointer_rtx,
					 GEN_INT (-byte_count)));
	  F (XVECEXP (note, 0, 0));

	  for (i = 0; i < n_dwarfs; i++)
	    XVECEXP (note, 0, i + 1) = dwarf_set[i];

	  pushm = F (emit_insn (gen_pushm (GEN_INT (reg_mask))));

	  REG_NOTES (pushm) = gen_rtx_EXPR_LIST (REG_FRAME_RELATED_EXPR, note,
						 REG_NOTES (pushm));
	}

      if (cfun->machine->is_interrupt)
	for (i = MEM0_REGNO; i <= MEM7_REGNO; i++)
	  if (cfun->machine->intr_pushmem[i - MEM0_REGNO])
	    {
	      if (TARGET_A16)
		pushm = emit_insn (gen_pushhi_16 (gen_rtx_REG (HImode, i)));
	      else
		pushm = emit_insn (gen_pushhi_24 (gen_rtx_REG (HImode, i)));
	      F (pushm);
	    }
    }
  if (ppt == PP_popm && byte_count)
    {
      if (cfun->machine->is_interrupt)
	for (i = MEM7_REGNO; i >= MEM0_REGNO; i--)
	  if (cfun->machine->intr_pushmem[i - MEM0_REGNO])
	    {
	      if (TARGET_A16)
		emit_insn (gen_pophi_16 (gen_rtx_REG (HImode, i)));
	      else
		emit_insn (gen_pophi_24 (gen_rtx_REG (HImode, i)));
	    }
      if (reg_mask)
	emit_insn (gen_popm (GEN_INT (reg_mask)));
    }

  return byte_count;
}

/* Implements INITIAL_ELIMINATION_OFFSET.  See the comment above that
   diagrams our call frame.  */
int
m32c_initial_elimination_offset (int from, int to)
{
  int ofs = 0;

  if (from == AP_REGNO)
    {
      if (TARGET_A16)
	ofs += 5;
      else
	ofs += 8;
    }

  if (to == SP_REGNO)
    {
      ofs += m32c_pushm_popm (PP_justcount);
      ofs += get_frame_size ();
    }

  /* Account for push rounding.  */
  if (TARGET_A24)
    ofs = (ofs + 1) & ~1;
#if DEBUG0
  fprintf (stderr, "initial_elimination_offset from=%d to=%d, ofs=%d\n", from,
	   to, ofs);
#endif
  return ofs;
}

/* Passing Function Arguments on the Stack */

/* Implements PUSH_ROUNDING.  The R8C and M16C have byte stacks, the
   M32C has word stacks.  */
int
m32c_push_rounding (int n)
{
  if (TARGET_R8C || TARGET_M16C)
    return n;
  return (n + 1) & ~1;
}

/* Passing Arguments in Registers */

/* Implements FUNCTION_ARG.  Arguments are passed partly in registers,
   partly on stack.  If our function returns a struct, a pointer to a
   buffer for it is at the top of the stack (last thing pushed).  The
   first few real arguments may be in registers as follows:

   R8C/M16C:	arg1 in r1 if it's QI or HI (else it's pushed on stack)
		arg2 in r2 if it's HI (else pushed on stack)
		rest on stack
   M32C:        arg1 in r0 if it's QI or HI (else it's pushed on stack)
		rest on stack

   Structs are not passed in registers, even if they fit.  Only
   integer and pointer types are passed in registers.

   Note that when arg1 doesn't fit in r1, arg2 may still be passed in
   r2 if it fits.  */
rtx
m32c_function_arg (CUMULATIVE_ARGS * ca,
		   enum machine_mode mode, tree type, int named)
{
  /* Can return a reg, parallel, or 0 for stack */
  rtx rv = NULL_RTX;
#if DEBUG0
  fprintf (stderr, "func_arg %d (%s, %d)\n",
	   ca->parm_num, mode_name[mode], named);
  debug_tree (type);
#endif

  if (mode == VOIDmode)
    return GEN_INT (0);

  if (ca->force_mem || !named)
    {
#if DEBUG0
      fprintf (stderr, "func arg: force %d named %d, mem\n", ca->force_mem,
	       named);
#endif
      return NULL_RTX;
    }

  if (type && INTEGRAL_TYPE_P (type) && POINTER_TYPE_P (type))
    return NULL_RTX;

  if (type && AGGREGATE_TYPE_P (type))
    return NULL_RTX;

  switch (ca->parm_num)
    {
    case 1:
      if (GET_MODE_SIZE (mode) == 1 || GET_MODE_SIZE (mode) == 2)
	rv = gen_rtx_REG (mode, TARGET_A16 ? R1_REGNO : R0_REGNO);
      break;

    case 2:
      if (TARGET_A16 && GET_MODE_SIZE (mode) == 2)
	rv = gen_rtx_REG (mode, R2_REGNO);
      break;
    }

#if DEBUG0
  debug_rtx (rv);
#endif
  return rv;
}

#undef TARGET_PASS_BY_REFERENCE
#define TARGET_PASS_BY_REFERENCE m32c_pass_by_reference
static bool
m32c_pass_by_reference (CUMULATIVE_ARGS * ca ATTRIBUTE_UNUSED,
			enum machine_mode mode ATTRIBUTE_UNUSED,
			const_tree type ATTRIBUTE_UNUSED,
			bool named ATTRIBUTE_UNUSED)
{
  return 0;
}

/* Implements INIT_CUMULATIVE_ARGS.  */
void
m32c_init_cumulative_args (CUMULATIVE_ARGS * ca,
			   tree fntype,
			   rtx libname ATTRIBUTE_UNUSED,
			   tree fndecl,
			   int n_named_args ATTRIBUTE_UNUSED)
{
  if (fntype && aggregate_value_p (TREE_TYPE (fntype), fndecl))
    ca->force_mem = 1;
  else
    ca->force_mem = 0;
  ca->parm_num = 1;
}

/* Implements FUNCTION_ARG_ADVANCE.  force_mem is set for functions
   returning structures, so we always reset that.  Otherwise, we only
   need to know the sequence number of the argument to know what to do
   with it.  */
void
m32c_function_arg_advance (CUMULATIVE_ARGS * ca,
			   enum machine_mode mode ATTRIBUTE_UNUSED,
			   tree type ATTRIBUTE_UNUSED,
			   int named ATTRIBUTE_UNUSED)
{
  if (ca->force_mem)
    ca->force_mem = 0;
  else
    ca->parm_num++;
}

/* Implements FUNCTION_ARG_REGNO_P.  */
int
m32c_function_arg_regno_p (int r)
{
  if (TARGET_A24)
    return (r == R0_REGNO);
  return (r == R1_REGNO || r == R2_REGNO);
}

/* HImode and PSImode are the two "native" modes as far as GCC is
   concerned, but the chips also support a 32-bit mode which is used
   for some opcodes in R8C/M16C and for reset vectors and such.  */
#undef TARGET_VALID_POINTER_MODE
#define TARGET_VALID_POINTER_MODE m32c_valid_pointer_mode
static bool
m32c_valid_pointer_mode (enum machine_mode mode)
{
  if (mode == HImode
      || mode == PSImode
      || mode == SImode
      )
    return 1;
  return 0;
}

/* How Scalar Function Values Are Returned */

/* Implements LIBCALL_VALUE.  Most values are returned in $r0, or some
   combination of registers starting there (r2r0 for longs, r3r1r2r0
   for long long, r3r2r1r0 for doubles), except that that ABI
   currently doesn't work because it ends up using all available
   general registers and gcc often can't compile it.  So, instead, we
   return anything bigger than 16 bits in "mem0" (effectively, a
   memory location).  */
rtx
m32c_libcall_value (enum machine_mode mode)
{
  /* return reg or parallel */
#if 0
  /* FIXME: GCC has difficulty returning large values in registers,
     because that ties up most of the general registers and gives the
     register allocator little to work with.  Until we can resolve
     this, large values are returned in memory.  */
  if (mode == DFmode)
    {
      rtx rv;

      rv = gen_rtx_PARALLEL (mode, rtvec_alloc (4));
      XVECEXP (rv, 0, 0) = gen_rtx_EXPR_LIST (VOIDmode,
					      gen_rtx_REG (HImode,
							   R0_REGNO),
					      GEN_INT (0));
      XVECEXP (rv, 0, 1) = gen_rtx_EXPR_LIST (VOIDmode,
					      gen_rtx_REG (HImode,
							   R1_REGNO),
					      GEN_INT (2));
      XVECEXP (rv, 0, 2) = gen_rtx_EXPR_LIST (VOIDmode,
					      gen_rtx_REG (HImode,
							   R2_REGNO),
					      GEN_INT (4));
      XVECEXP (rv, 0, 3) = gen_rtx_EXPR_LIST (VOIDmode,
					      gen_rtx_REG (HImode,
							   R3_REGNO),
					      GEN_INT (6));
      return rv;
    }

  if (TARGET_A24 && GET_MODE_SIZE (mode) > 2)
    {
      rtx rv;

      rv = gen_rtx_PARALLEL (mode, rtvec_alloc (1));
      XVECEXP (rv, 0, 0) = gen_rtx_EXPR_LIST (VOIDmode,
					      gen_rtx_REG (mode,
							   R0_REGNO),
					      GEN_INT (0));
      return rv;
    }
#endif

  if (GET_MODE_SIZE (mode) > 2)
    return gen_rtx_REG (mode, MEM0_REGNO);
  return gen_rtx_REG (mode, R0_REGNO);
}

/* Implements FUNCTION_VALUE.  Functions and libcalls have the same
   conventions.  */
rtx
m32c_function_value (const_tree valtype, const_tree func ATTRIBUTE_UNUSED)
{
  /* return reg or parallel */
  const enum machine_mode mode = TYPE_MODE (valtype);
  return m32c_libcall_value (mode);
}

/* How Large Values Are Returned */

/* We return structures by pushing the address on the stack, even if
   we use registers for the first few "real" arguments.  */
#undef TARGET_STRUCT_VALUE_RTX
#define TARGET_STRUCT_VALUE_RTX m32c_struct_value_rtx
static rtx
m32c_struct_value_rtx (tree fndecl ATTRIBUTE_UNUSED,
		       int incoming ATTRIBUTE_UNUSED)
{
  return 0;
}

/* Function Entry and Exit */

/* Implements EPILOGUE_USES.  Interrupts restore all registers.  */
int
m32c_epilogue_uses (int regno ATTRIBUTE_UNUSED)
{
  if (cfun->machine->is_interrupt)
    return 1;
  return 0;
}

/* Implementing the Varargs Macros */

#undef TARGET_STRICT_ARGUMENT_NAMING
#define TARGET_STRICT_ARGUMENT_NAMING m32c_strict_argument_naming
static bool
m32c_strict_argument_naming (CUMULATIVE_ARGS * ca ATTRIBUTE_UNUSED)
{
  return 1;
}

/* Trampolines for Nested Functions */

/*
   m16c:
   1 0000 75C43412              mov.w   #0x1234,a0
   2 0004 FC000000              jmp.a   label

   m32c:
   1 0000 BC563412              mov.l:s #0x123456,a0
   2 0004 CC000000              jmp.a   label
*/

/* Implements TRAMPOLINE_SIZE.  */
int
m32c_trampoline_size (void)
{
  /* Allocate extra space so we can avoid the messy shifts when we
     initialize the trampoline; we just write past the end of the
     opcode.  */
  return TARGET_A16 ? 8 : 10;
}

/* Implements TRAMPOLINE_ALIGNMENT.  */
int
m32c_trampoline_alignment (void)
{
  return 2;
}

/* Implements INITIALIZE_TRAMPOLINE.  */
void
m32c_initialize_trampoline (rtx tramp, rtx function, rtx chainval)
{
#define A0(m,i) gen_rtx_MEM (m, plus_constant (tramp, i))
  if (TARGET_A16)
    {
      /* Note: we subtract a "word" because the moves want signed
	 constants, not unsigned constants.  */
      emit_move_insn (A0 (HImode, 0), GEN_INT (0xc475 - 0x10000));
      emit_move_insn (A0 (HImode, 2), chainval);
      emit_move_insn (A0 (QImode, 4), GEN_INT (0xfc - 0x100));
      /* We use 16-bit addresses here, but store the zero to turn it
	 into a 24-bit offset.  */
      emit_move_insn (A0 (HImode, 5), function);
      emit_move_insn (A0 (QImode, 7), GEN_INT (0x00));
    }
  else
    {
      /* Note that the PSI moves actually write 4 bytes.  Make sure we
	 write stuff out in the right order, and leave room for the
	 extra byte at the end.  */
      emit_move_insn (A0 (QImode, 0), GEN_INT (0xbc - 0x100));
      emit_move_insn (A0 (PSImode, 1), chainval);
      emit_move_insn (A0 (QImode, 4), GEN_INT (0xcc - 0x100));
      emit_move_insn (A0 (PSImode, 5), function);
    }
#undef A0
}

/* Implicit Calls to Library Routines */

#undef TARGET_INIT_LIBFUNCS
#define TARGET_INIT_LIBFUNCS m32c_init_libfuncs
static void
m32c_init_libfuncs (void)
{
  /* We do this because the M32C has an HImode operand, but the
     M16C has an 8-bit operand.  Since gcc looks at the match data
     and not the expanded rtl, we have to reset the optab so that
     the right modes are found. */
  if (TARGET_A24)
    {
      optab_handler (cstore_optab, QImode)->insn_code = CODE_FOR_cstoreqi4_24;
      optab_handler (cstore_optab, HImode)->insn_code = CODE_FOR_cstorehi4_24;
      optab_handler (cstore_optab, PSImode)->insn_code = CODE_FOR_cstorepsi4_24;
    }
}

/* Addressing Modes */

/* The r8c/m32c family supports a wide range of non-orthogonal
   addressing modes, including the ability to double-indirect on *some*
   of them.  Not all insns support all modes, either, but we rely on
   predicates and constraints to deal with that.  */
#undef TARGET_LEGITIMATE_ADDRESS_P
#define TARGET_LEGITIMATE_ADDRESS_P m32c_legitimate_address_p
bool
m32c_legitimate_address_p (enum machine_mode mode, rtx x, bool strict)
{
  int mode_adjust;
  if (CONSTANT_P (x))
    return 1;

  /* Wide references to memory will be split after reload, so we must
     ensure that all parts of such splits remain legitimate
     addresses.  */
  mode_adjust = GET_MODE_SIZE (mode) - 1;

  /* allowing PLUS yields mem:HI(plus:SI(mem:SI(plus:SI in m32c_split_move */
  if (GET_CODE (x) == PRE_DEC
      || GET_CODE (x) == POST_INC || GET_CODE (x) == PRE_MODIFY)
    {
      return (GET_CODE (XEXP (x, 0)) == REG
	      && REGNO (XEXP (x, 0)) == SP_REGNO);
    }

#if 0
  /* This is the double indirection detection, but it currently
     doesn't work as cleanly as this code implies, so until we've had
     a chance to debug it, leave it disabled.  */
  if (TARGET_A24 && GET_CODE (x) == MEM && GET_CODE (XEXP (x, 0)) != PLUS)
    {
#if DEBUG_DOUBLE
      fprintf (stderr, "double indirect\n");
#endif
      x = XEXP (x, 0);
    }
#endif

  encode_pattern (x);
  if (RTX_IS ("r"))
    {
      /* Most indexable registers can be used without displacements,
	 although some of them will be emitted with an explicit zero
	 to please the assembler.  */
      switch (REGNO (patternr[0]))
	{
	case A0_REGNO:
	case A1_REGNO:
	case SB_REGNO:
	case FB_REGNO:
	case SP_REGNO:
	  return 1;

	default:
	  if (IS_PSEUDO (patternr[0], strict))
	    return 1;
	  return 0;
	}
    }
  if (RTX_IS ("+ri"))
    {
      /* This is more interesting, because different base registers
	 allow for different displacements - both range and signedness
	 - and it differs from chip series to chip series too.  */
      int rn = REGNO (patternr[1]);
      HOST_WIDE_INT offs = INTVAL (patternr[2]);
      switch (rn)
	{
	case A0_REGNO:
	case A1_REGNO:
	case SB_REGNO:
	  /* The syntax only allows positive offsets, but when the
	     offsets span the entire memory range, we can simulate
	     negative offsets by wrapping.  */
	  if (TARGET_A16)
	    return (offs >= -65536 && offs <= 65535 - mode_adjust);
	  if (rn == SB_REGNO)
	    return (offs >= 0 && offs <= 65535 - mode_adjust);
	  /* A0 or A1 */
	  return (offs >= -16777216 && offs <= 16777215);

	case FB_REGNO:
	  if (TARGET_A16)
	    return (offs >= -128 && offs <= 127 - mode_adjust);
	  return (offs >= -65536 && offs <= 65535 - mode_adjust);

	case SP_REGNO:
	  return (offs >= -128 && offs <= 127 - mode_adjust);

	default:
	  if (IS_PSEUDO (patternr[1], strict))
	    return 1;
	  return 0;
	}
    }
  if (RTX_IS ("+rs") || RTX_IS ("+r+si"))
    {
      rtx reg = patternr[1];

      /* We don't know where the symbol is, so only allow base
	 registers which support displacements spanning the whole
	 address range.  */
      switch (REGNO (reg))
	{
	case A0_REGNO:
	case A1_REGNO:
	  /* $sb needs a secondary reload, but since it's involved in
	     memory address reloads too, we don't deal with it very
	     well.  */
	  /*    case SB_REGNO: */
	  return 1;
	default:
	  if (IS_PSEUDO (reg, strict))
	    return 1;
	  return 0;
	}
    }
  return 0;
}

/* Implements REG_OK_FOR_BASE_P.  */
int
m32c_reg_ok_for_base_p (rtx x, int strict)
{
  if (GET_CODE (x) != REG)
    return 0;
  switch (REGNO (x))
    {
    case A0_REGNO:
    case A1_REGNO:
    case SB_REGNO:
    case FB_REGNO:
    case SP_REGNO:
      return 1;
    default:
      if (IS_PSEUDO (x, strict))
	return 1;
      return 0;
    }
}

/* We have three choices for choosing fb->aN offsets.  If we choose -128,
   we need one MOVA -128[fb],aN opcode and 16-bit aN displacements,
   like this:
       EB 4B FF    mova    -128[$fb],$a0
       D8 0C FF FF mov.w:Q #0,-1[$a0]

   Alternately, we subtract the frame size, and hopefully use 8-bit aN
   displacements:
       7B F4       stc $fb,$a0
       77 54 00 01 sub #256,$a0
       D8 08 01    mov.w:Q #0,1[$a0]

   If we don't offset (i.e. offset by zero), we end up with:
       7B F4       stc $fb,$a0
       D8 0C 00 FF mov.w:Q #0,-256[$a0]

   We have to subtract *something* so that we have a PLUS rtx to mark
   that we've done this reload.  The -128 offset will never result in
   an 8-bit aN offset, and the payoff for the second case is five
   loads *if* those loads are within 256 bytes of the other end of the
   frame, so the third case seems best.  Note that we subtract the
   zero, but detect that in the addhi3 pattern.  */

#define BIG_FB_ADJ 0

/* Implements LEGITIMIZE_ADDRESS.  The only address we really have to
   worry about is frame base offsets, as $fb has a limited
   displacement range.  We deal with this by attempting to reload $fb
   itself into an address register; that seems to result in the best
   code.  */
#undef TARGET_LEGITIMIZE_ADDRESS
#define TARGET_LEGITIMIZE_ADDRESS m32c_legitimize_address
static rtx
m32c_legitimize_address (rtx x, rtx oldx ATTRIBUTE_UNUSED,
			 enum machine_mode mode)
{
#if DEBUG0
  fprintf (stderr, "m32c_legitimize_address for mode %s\n", mode_name[mode]);
  debug_rtx (x);
  fprintf (stderr, "\n");
#endif

  if (GET_CODE (x) == PLUS
      && GET_CODE (XEXP (x, 0)) == REG
      && REGNO (XEXP (x, 0)) == FB_REGNO
      && GET_CODE (XEXP (x, 1)) == CONST_INT
      && (INTVAL (XEXP (x, 1)) < -128
	  || INTVAL (XEXP (x, 1)) > (128 - GET_MODE_SIZE (mode))))
    {
      /* reload FB to A_REGS */
      rtx temp = gen_reg_rtx (Pmode);
      x = copy_rtx (x);
      emit_insn (gen_rtx_SET (VOIDmode, temp, XEXP (x, 0)));
      XEXP (x, 0) = temp;
    }

  return x;
}

/* Implements LEGITIMIZE_RELOAD_ADDRESS.  See comment above.  */
int
m32c_legitimize_reload_address (rtx * x,
				enum machine_mode mode,
				int opnum,
				int type, int ind_levels ATTRIBUTE_UNUSED)
{
#if DEBUG0
  fprintf (stderr, "\nm32c_legitimize_reload_address for mode %s\n",
	   mode_name[mode]);
  debug_rtx (*x);
#endif

  /* At one point, this function tried to get $fb copied to an address
     register, which in theory would maximize sharing, but gcc was
     *also* still trying to reload the whole address, and we'd run out
     of address registers.  So we let gcc do the naive (but safe)
     reload instead, when the above function doesn't handle it for
     us.

     The code below is a second attempt at the above.  */

  if (GET_CODE (*x) == PLUS
      && GET_CODE (XEXP (*x, 0)) == REG
      && REGNO (XEXP (*x, 0)) == FB_REGNO
      && GET_CODE (XEXP (*x, 1)) == CONST_INT
      && (INTVAL (XEXP (*x, 1)) < -128
	  || INTVAL (XEXP (*x, 1)) > (128 - GET_MODE_SIZE (mode))))
    {
      rtx sum;
      int offset = INTVAL (XEXP (*x, 1));
      int adjustment = -BIG_FB_ADJ;

      sum = gen_rtx_PLUS (Pmode, XEXP (*x, 0),
			  GEN_INT (adjustment));
      *x = gen_rtx_PLUS (Pmode, sum, GEN_INT (offset - adjustment));
      if (type == RELOAD_OTHER)
	type = RELOAD_FOR_OTHER_ADDRESS;
      push_reload (sum, NULL_RTX, &XEXP (*x, 0), NULL,
		   A_REGS, Pmode, VOIDmode, 0, 0, opnum,
		   type);
      return 1;
    }

  if (GET_CODE (*x) == PLUS
      && GET_CODE (XEXP (*x, 0)) == PLUS
      && GET_CODE (XEXP (XEXP (*x, 0), 0)) == REG
      && REGNO (XEXP (XEXP (*x, 0), 0)) == FB_REGNO
      && GET_CODE (XEXP (XEXP (*x, 0), 1)) == CONST_INT
      && GET_CODE (XEXP (*x, 1)) == CONST_INT
      )
    {
      if (type == RELOAD_OTHER)
	type = RELOAD_FOR_OTHER_ADDRESS;
      push_reload (XEXP (*x, 0), NULL_RTX, &XEXP (*x, 0), NULL,
		   A_REGS, Pmode, VOIDmode, 0, 0, opnum,
		   type);
      return 1;
    }

  return 0;
}

/* Implements LEGITIMATE_CONSTANT_P.  We split large constants anyway,
   so we can allow anything.  */
int
m32c_legitimate_constant_p (rtx x ATTRIBUTE_UNUSED)
{
  return 1;
}


/* Condition Code Status */

#undef TARGET_FIXED_CONDITION_CODE_REGS
#define TARGET_FIXED_CONDITION_CODE_REGS m32c_fixed_condition_code_regs
static bool
m32c_fixed_condition_code_regs (unsigned int *p1, unsigned int *p2)
{
  *p1 = FLG_REGNO;
  *p2 = INVALID_REGNUM;
  return true;
}

/* Describing Relative Costs of Operations */

/* Implements REGISTER_MOVE_COST.  We make impossible moves
   prohibitively expensive, like trying to put QIs in r2/r3 (there are
   no opcodes to do that).  We also discourage use of mem* registers
   since they're really memory.  */
int
m32c_register_move_cost (enum machine_mode mode, int from, int to)
{
  int cost = COSTS_N_INSNS (3);
  int cc = class_contents[from][0] | class_contents[to][0];
  /* FIXME: pick real values, but not 2 for now.  */
  if (mode == QImode && (cc & class_contents[R23_REGS][0]))
    {
      if (!(cc & ~class_contents[R23_REGS][0]))
	cost = COSTS_N_INSNS (1000);
      else
	cost = COSTS_N_INSNS (80);
    }

  if (!class_can_hold_mode (from, mode) || !class_can_hold_mode (to, mode))
    cost = COSTS_N_INSNS (1000);

  if (classes_intersect (from, CR_REGS))
    cost += COSTS_N_INSNS (5);

  if (classes_intersect (to, CR_REGS))
    cost += COSTS_N_INSNS (5);

  if (from == MEM_REGS || to == MEM_REGS)
    cost += COSTS_N_INSNS (50);
  else if (classes_intersect (from, MEM_REGS)
	   || classes_intersect (to, MEM_REGS))
    cost += COSTS_N_INSNS (10);

#if DEBUG0
  fprintf (stderr, "register_move_cost %s from %s to %s = %d\n",
	   mode_name[mode], class_names[from], class_names[to], cost);
#endif
  return cost;
}

/*  Implements MEMORY_MOVE_COST.  */
int
m32c_memory_move_cost (enum machine_mode mode ATTRIBUTE_UNUSED,
		       int reg_class ATTRIBUTE_UNUSED,
		       int in ATTRIBUTE_UNUSED)
{
  /* FIXME: pick real values.  */
  return COSTS_N_INSNS (10);
}

/* Here we try to describe when we use multiple opcodes for one RTX so
   that gcc knows when to use them.  */
#undef TARGET_RTX_COSTS
#define TARGET_RTX_COSTS m32c_rtx_costs
static bool
m32c_rtx_costs (rtx x, int code, int outer_code, int *total,
		bool speed ATTRIBUTE_UNUSED)
{
  switch (code)
    {
    case REG:
      if (REGNO (x) >= MEM0_REGNO && REGNO (x) <= MEM7_REGNO)
	*total += COSTS_N_INSNS (500);
      else
	*total += COSTS_N_INSNS (1);
      return true;

    case ASHIFT:
    case LSHIFTRT:
    case ASHIFTRT:
      if (GET_CODE (XEXP (x, 1)) != CONST_INT)
	{
	  /* mov.b r1l, r1h */
	  *total +=  COSTS_N_INSNS (1);
	  return true;
	}
      if (INTVAL (XEXP (x, 1)) > 8
	  || INTVAL (XEXP (x, 1)) < -8)
	{
	  /* mov.b #N, r1l */
	  /* mov.b r1l, r1h */
	  *total +=  COSTS_N_INSNS (2);
	  return true;
	}
      return true;

    case LE:
    case LEU:
    case LT:
    case LTU:
    case GT:
    case GTU:
    case GE:
    case GEU:
    case NE:
    case EQ:
      if (outer_code == SET)
	{
	  *total += COSTS_N_INSNS (2);
	  return true;
	}
      break;

    case ZERO_EXTRACT:
      {
	rtx dest = XEXP (x, 0);
	rtx addr = XEXP (dest, 0);
	switch (GET_CODE (addr))
	  {
	  case CONST_INT:
	    *total += COSTS_N_INSNS (1);
	    break;
	  case SYMBOL_REF:
	    *total += COSTS_N_INSNS (3);
	    break;
	  default:
	    *total += COSTS_N_INSNS (2);
	    break;
	  }
	return true;
      }
      break;

    default:
      /* Reasonable default.  */
      if (TARGET_A16 && GET_MODE(x) == SImode)
	*total += COSTS_N_INSNS (2);
      break;
    }
  return false;
}

#undef TARGET_ADDRESS_COST
#define TARGET_ADDRESS_COST m32c_address_cost
static int
m32c_address_cost (rtx addr, bool speed ATTRIBUTE_UNUSED)
{
  int i;
  /*  fprintf(stderr, "\naddress_cost\n");
      debug_rtx(addr);*/
  switch (GET_CODE (addr))
    {
    case CONST_INT:
      i = INTVAL (addr);
      if (i == 0)
	return COSTS_N_INSNS(1);
      if (0 < i && i <= 255)
	return COSTS_N_INSNS(2);
      if (0 < i && i <= 65535)
	return COSTS_N_INSNS(3);
      return COSTS_N_INSNS(4);
    case SYMBOL_REF:
      return COSTS_N_INSNS(4);
    case REG:
      return COSTS_N_INSNS(1);
    case PLUS:
      if (GET_CODE (XEXP (addr, 1)) == CONST_INT)
	{
	  i = INTVAL (XEXP (addr, 1));
	  if (i == 0)
	    return COSTS_N_INSNS(1);
	  if (0 < i && i <= 255)
	    return COSTS_N_INSNS(2);
	  if (0 < i && i <= 65535)
	    return COSTS_N_INSNS(3);
	}
      return COSTS_N_INSNS(4);
    default:
      return 0;
    }
}

/* Defining the Output Assembler Language */

/* The Overall Framework of an Assembler File */

#undef TARGET_HAVE_NAMED_SECTIONS
#define TARGET_HAVE_NAMED_SECTIONS true

/* Output of Data */

/* We may have 24 bit sizes, which is the native address size.
   Currently unused, but provided for completeness.  */
#undef TARGET_ASM_INTEGER
#define TARGET_ASM_INTEGER m32c_asm_integer
static bool
m32c_asm_integer (rtx x, unsigned int size, int aligned_p)
{
  switch (size)
    {
    case 3:
      fprintf (asm_out_file, "\t.3byte\t");
      output_addr_const (asm_out_file, x);
      fputc ('\n', asm_out_file);
      return true;
    case 4:
      if (GET_CODE (x) == SYMBOL_REF)
	{
	  fprintf (asm_out_file, "\t.long\t");
	  output_addr_const (asm_out_file, x);
	  fputc ('\n', asm_out_file);
	  return true;
	}
      break;
    }
  return default_assemble_integer (x, size, aligned_p);
}

/* Output of Assembler Instructions */

/* We use a lookup table because the addressing modes are non-orthogonal.  */

static struct
{
  char code;
  char const *pattern;
  char const *format;
}
const conversions[] = {
  { 0, "r", "0" },

  { 0, "mr", "z[1]" },
  { 0, "m+ri", "3[2]" },
  { 0, "m+rs", "3[2]" },
  { 0, "m+r+si", "4+5[2]" },
  { 0, "ms", "1" },
  { 0, "mi", "1" },
  { 0, "m+si", "2+3" },

  { 0, "mmr", "[z[2]]" },
  { 0, "mm+ri", "[4[3]]" },
  { 0, "mm+rs", "[4[3]]" },
  { 0, "mm+r+si", "[5+6[3]]" },
  { 0, "mms", "[[2]]" },
  { 0, "mmi", "[[2]]" },
  { 0, "mm+si", "[4[3]]" },

  { 0, "i", "#0" },
  { 0, "s", "#0" },
  { 0, "+si", "#1+2" },
  { 0, "l", "#0" },

  { 'l', "l", "0" },
  { 'd', "i", "0" },
  { 'd', "s", "0" },
  { 'd', "+si", "1+2" },
  { 'D', "i", "0" },
  { 'D', "s", "0" },
  { 'D', "+si", "1+2" },
  { 'x', "i", "#0" },
  { 'X', "i", "#0" },
  { 'm', "i", "#0" },
  { 'b', "i", "#0" },
  { 'B', "i", "0" },
  { 'p', "i", "0" },

  { 0, 0, 0 }
};

/* This is in order according to the bitfield that pushm/popm use.  */
static char const *pushm_regs[] = {
  "fb", "sb", "a1", "a0", "r3", "r2", "r1", "r0"
};

/* Implements PRINT_OPERAND.  */
void
m32c_print_operand (FILE * file, rtx x, int code)
{
  int i, j, b;
  const char *comma;
  HOST_WIDE_INT ival;
  int unsigned_const = 0;
  int force_sign;

  /* Multiplies; constants are converted to sign-extended format but
   we need unsigned, so 'u' and 'U' tell us what size unsigned we
   need.  */
  if (code == 'u')
    {
      unsigned_const = 2;
      code = 0;
    }
  if (code == 'U')
    {
      unsigned_const = 1;
      code = 0;
    }
  /* This one is only for debugging; you can put it in a pattern to
     force this error.  */
  if (code == '!')
    {
      fprintf (stderr, "dj: unreviewed pattern:");
      if (current_output_insn)
	debug_rtx (current_output_insn);
      gcc_unreachable ();
    }
  /* PSImode operations are either .w or .l depending on the target.  */
  if (code == '&')
    {
      if (TARGET_A16)
	fprintf (file, "w");
      else
	fprintf (file, "l");
      return;
    }
  /* Inverted conditionals.  */
  if (code == 'C')
    {
      switch (GET_CODE (x))
	{
	case LE:
	  fputs ("gt", file);
	  break;
	case LEU:
	  fputs ("gtu", file);
	  break;
	case LT:
	  fputs ("ge", file);
	  break;
	case LTU:
	  fputs ("geu", file);
	  break;
	case GT:
	  fputs ("le", file);
	  break;
	case GTU:
	  fputs ("leu", file);
	  break;
	case GE:
	  fputs ("lt", file);
	  break;
	case GEU:
	  fputs ("ltu", file);
	  break;
	case NE:
	  fputs ("eq", file);
	  break;
	case EQ:
	  fputs ("ne", file);
	  break;
	default:
	  gcc_unreachable ();
	}
      return;
    }
  /* Regular conditionals.  */
  if (code == 'c')
    {
      switch (GET_CODE (x))
	{
	case LE:
	  fputs ("le", file);
	  break;
	case LEU:
	  fputs ("leu", file);
	  break;
	case LT:
	  fputs ("lt", file);
	  break;
	case LTU:
	  fputs ("ltu", file);
	  break;
	case GT:
	  fputs ("gt", file);
	  break;
	case GTU:
	  fputs ("gtu", file);
	  break;
	case GE:
	  fputs ("ge", file);
	  break;
	case GEU:
	  fputs ("geu", file);
	  break;
	case NE:
	  fputs ("ne", file);
	  break;
	case EQ:
	  fputs ("eq", file);
	  break;
	default:
	  gcc_unreachable ();
	}
      return;
    }
  /* Used in negsi2 to do HImode ops on the two parts of an SImode
     operand.  */
  if (code == 'h' && GET_MODE (x) == SImode)
    {
      x = m32c_subreg (HImode, x, SImode, 0);
      code = 0;
    }
  if (code == 'H' && GET_MODE (x) == SImode)
    {
      x = m32c_subreg (HImode, x, SImode, 2);
      code = 0;
    }
  if (code == 'h' && GET_MODE (x) == HImode)
    {
      x = m32c_subreg (QImode, x, HImode, 0);
      code = 0;
    }
  if (code == 'H' && GET_MODE (x) == HImode)
    {
      /* We can't actually represent this as an rtx.  Do it here.  */
      if (GET_CODE (x) == REG)
	{
	  switch (REGNO (x))
	    {
	    case R0_REGNO:
	      fputs ("r0h", file);
	      return;
	    case R1_REGNO:
	      fputs ("r1h", file);
	      return;
	    default:
	      gcc_unreachable();
	    }
	}
      /* This should be a MEM.  */
      x = m32c_subreg (QImode, x, HImode, 1);
      code = 0;
    }
  /* This is for BMcond, which always wants word register names.  */
  if (code == 'h' && GET_MODE (x) == QImode)
    {
      if (GET_CODE (x) == REG)
	x = gen_rtx_REG (HImode, REGNO (x));
      code = 0;
    }
  /* 'x' and 'X' need to be ignored for non-immediates.  */
  if ((code == 'x' || code == 'X') && GET_CODE (x) != CONST_INT)
    code = 0;

  encode_pattern (x);
  force_sign = 0;
  for (i = 0; conversions[i].pattern; i++)
    if (conversions[i].code == code
	&& streq (conversions[i].pattern, pattern))
      {
	for (j = 0; conversions[i].format[j]; j++)
	  /* backslash quotes the next character in the output pattern.  */
	  if (conversions[i].format[j] == '\\')
	    {
	      fputc (conversions[i].format[j + 1], file);
	      j++;
	    }
	  /* Digits in the output pattern indicate that the
	     corresponding RTX is to be output at that point.  */
	  else if (ISDIGIT (conversions[i].format[j]))
	    {
	      rtx r = patternr[conversions[i].format[j] - '0'];
	      switch (GET_CODE (r))
		{
		case REG:
		  fprintf (file, "%s",
			   reg_name_with_mode (REGNO (r), GET_MODE (r)));
		  break;
		case CONST_INT:
		  switch (code)
		    {
		    case 'b':
		    case 'B':
		      {
			int v = INTVAL (r);
			int i = (int) exact_log2 (v);
			if (i == -1)
			  i = (int) exact_log2 ((v ^ 0xffff) & 0xffff);
			if (i == -1)
			  i = (int) exact_log2 ((v ^ 0xff) & 0xff);
			/* Bit position.  */
			fprintf (file, "%d", i);
		      }
		      break;
		    case 'x':
		      /* Unsigned byte.  */
		      fprintf (file, HOST_WIDE_INT_PRINT_HEX,
			       INTVAL (r) & 0xff);
		      break;
		    case 'X':
		      /* Unsigned word.  */
		      fprintf (file, HOST_WIDE_INT_PRINT_HEX,
			       INTVAL (r) & 0xffff);
		      break;
		    case 'p':
		      /* pushm and popm encode a register set into a single byte.  */
		      comma = "";
		      for (b = 7; b >= 0; b--)
			if (INTVAL (r) & (1 << b))
			  {
			    fprintf (file, "%s%s", comma, pushm_regs[b]);
			    comma = ",";
			  }
		      break;
		    case 'm':
		      /* "Minus".  Output -X  */
		      ival = (-INTVAL (r) & 0xffff);
		      if (ival & 0x8000)
			ival = ival - 0x10000;
		      fprintf (file, HOST_WIDE_INT_PRINT_DEC, ival);
		      break;
		    default:
		      ival = INTVAL (r);
		      if (conversions[i].format[j + 1] == '[' && ival < 0)
			{
			  /* We can simulate negative displacements by
			     taking advantage of address space
			     wrapping when the offset can span the
			     entire address range.  */
			  rtx base =
			    patternr[conversions[i].format[j + 2] - '0'];
			  if (GET_CODE (base) == REG)
			    switch (REGNO (base))
			      {
			      case A0_REGNO:
			      case A1_REGNO:
				if (TARGET_A24)
				  ival = 0x1000000 + ival;
				else
				  ival = 0x10000 + ival;
				break;
			      case SB_REGNO:
				if (TARGET_A16)
				  ival = 0x10000 + ival;
				break;
			      }
			}
		      else if (code == 'd' && ival < 0 && j == 0)
			/* The "mova" opcode is used to do addition by
			   computing displacements, but again, we need
			   displacements to be unsigned *if* they're
			   the only component of the displacement
			   (i.e. no "symbol-4" type displacement).  */
			ival = (TARGET_A24 ? 0x1000000 : 0x10000) + ival;

		      if (conversions[i].format[j] == '0')
			{
			  /* More conversions to unsigned.  */
			  if (unsigned_const == 2)
			    ival &= 0xffff;
			  if (unsigned_const == 1)
			    ival &= 0xff;
			}
		      if (streq (conversions[i].pattern, "mi")
			  || streq (conversions[i].pattern, "mmi"))
			{
			  /* Integers used as addresses are unsigned.  */
			  ival &= (TARGET_A24 ? 0xffffff : 0xffff);
			}
		      if (force_sign && ival >= 0)
			fputc ('+', file);
		      fprintf (file, HOST_WIDE_INT_PRINT_DEC, ival);
		      break;
		    }
		  break;
		case CONST_DOUBLE:
		  /* We don't have const_double constants.  If it
		     happens, make it obvious.  */
		  fprintf (file, "[const_double 0x%lx]",
			   (unsigned long) CONST_DOUBLE_HIGH (r));
		  break;
		case SYMBOL_REF:
		  assemble_name (file, XSTR (r, 0));
		  break;
		case LABEL_REF:
		  output_asm_label (r);
		  break;
		default:
		  fprintf (stderr, "don't know how to print this operand:");
		  debug_rtx (r);
		  gcc_unreachable ();
		}
	    }
	  else
	    {
	      if (conversions[i].format[j] == 'z')
		{
		  /* Some addressing modes *must* have a displacement,
		     so insert a zero here if needed.  */
		  int k;
		  for (k = j + 1; conversions[i].format[k]; k++)
		    if (ISDIGIT (conversions[i].format[k]))
		      {
			rtx reg = patternr[conversions[i].format[k] - '0'];
			if (GET_CODE (reg) == REG
			    && (REGNO (reg) == SB_REGNO
				|| REGNO (reg) == FB_REGNO
				|| REGNO (reg) == SP_REGNO))
			  fputc ('0', file);
		      }
		  continue;
		}
	      /* Signed displacements off symbols need to have signs
		 blended cleanly.  */
	      if (conversions[i].format[j] == '+'
		  && (!code || code == 'D' || code == 'd')
		  && ISDIGIT (conversions[i].format[j + 1])
		  && (GET_CODE (patternr[conversions[i].format[j + 1] - '0'])
		      == CONST_INT))
		{
		  force_sign = 1;
		  continue;
		}
	      fputc (conversions[i].format[j], file);
	    }
	break;
      }
  if (!conversions[i].pattern)
    {
      fprintf (stderr, "unconvertible operand %c `%s'", code ? code : '-',
	       pattern);
      debug_rtx (x);
      fprintf (file, "[%c.%s]", code ? code : '-', pattern);
    }

  return;
}

/* Implements PRINT_OPERAND_PUNCT_VALID_P.  See m32c_print_operand
   above for descriptions of what these do.  */
int
m32c_print_operand_punct_valid_p (int c)
{
  if (c == '&' || c == '!')
    return 1;
  return 0;
}

/* Implements PRINT_OPERAND_ADDRESS.  Nothing unusual here.  */
void
m32c_print_operand_address (FILE * stream, rtx address)
{
  if (GET_CODE (address) == MEM)
    address = XEXP (address, 0);
  else
    /* cf: gcc.dg/asm-4.c.  */
    gcc_assert (GET_CODE (address) == REG);

  m32c_print_operand (stream, address, 0);
}

/* Implements ASM_OUTPUT_REG_PUSH.  Control registers are pushed
   differently than general registers.  */
void
m32c_output_reg_push (FILE * s, int regno)
{
  if (regno == FLG_REGNO)
    fprintf (s, "\tpushc\tflg\n");
  else
    fprintf (s, "\tpush.%c\t%s\n",
	     " bwll"[reg_push_size (regno)], reg_names[regno]);
}

/* Likewise for ASM_OUTPUT_REG_POP.  */
void
m32c_output_reg_pop (FILE * s, int regno)
{
  if (regno == FLG_REGNO)
    fprintf (s, "\tpopc\tflg\n");
  else
    fprintf (s, "\tpop.%c\t%s\n",
	     " bwll"[reg_push_size (regno)], reg_names[regno]);
}

/* Defining target-specific uses of `__attribute__' */

/* Used to simplify the logic below.  Find the attributes wherever
   they may be.  */
#define M32C_ATTRIBUTES(decl) \
  (TYPE_P (decl)) ? TYPE_ATTRIBUTES (decl) \
                : DECL_ATTRIBUTES (decl) \
                  ? (DECL_ATTRIBUTES (decl)) \
		  : TYPE_ATTRIBUTES (TREE_TYPE (decl))

/* Returns TRUE if the given tree has the "interrupt" attribute.  */
static int
interrupt_p (tree node ATTRIBUTE_UNUSED)
{
  tree list = M32C_ATTRIBUTES (node);
  while (list)
    {
      if (is_attribute_p ("interrupt", TREE_PURPOSE (list)))
	return 1;
      list = TREE_CHAIN (list);
    }
  return 0;
}

static tree
interrupt_handler (tree * node ATTRIBUTE_UNUSED,
		   tree name ATTRIBUTE_UNUSED,
		   tree args ATTRIBUTE_UNUSED,
		   int flags ATTRIBUTE_UNUSED,
		   bool * no_add_attrs ATTRIBUTE_UNUSED)
{
  return NULL_TREE;
}

/* Returns TRUE if given tree has the "function_vector" attribute. */
int
m32c_special_page_vector_p (tree func)
{
  tree list;

  if (TREE_CODE (func) != FUNCTION_DECL)
    return 0;

  list = M32C_ATTRIBUTES (func);
  while (list)
    {
      if (is_attribute_p ("function_vector", TREE_PURPOSE (list)))
        return 1;
      list = TREE_CHAIN (list);
    }
  return 0;
}

static tree
function_vector_handler (tree * node ATTRIBUTE_UNUSED,
                         tree name ATTRIBUTE_UNUSED,
                         tree args ATTRIBUTE_UNUSED,
                         int flags ATTRIBUTE_UNUSED,
                         bool * no_add_attrs ATTRIBUTE_UNUSED)
{
  if (TARGET_R8C)
    {
      /* The attribute is not supported for R8C target.  */
      warning (OPT_Wattributes,
                "%qE attribute is not supported for R8C target",
                name);
      *no_add_attrs = true;
    }
  else if (TREE_CODE (*node) != FUNCTION_DECL)
    {
      /* The attribute must be applied to functions only.  */
      warning (OPT_Wattributes,
                "%qE attribute applies only to functions",
                name);
      *no_add_attrs = true;
    }
  else if (TREE_CODE (TREE_VALUE (args)) != INTEGER_CST)
    {
      /* The argument must be a constant integer.  */
      warning (OPT_Wattributes,
                "%qE attribute argument not an integer constant",
                name);
      *no_add_attrs = true;
    }
  else if (TREE_INT_CST_LOW (TREE_VALUE (args)) < 18
           || TREE_INT_CST_LOW (TREE_VALUE (args)) > 255)
    {
      /* The argument value must be between 18 to 255.  */
      warning (OPT_Wattributes,
                "%qE attribute argument should be between 18 to 255",
                name);
      *no_add_attrs = true;
    }
  return NULL_TREE;
}

/* If the function is assigned the attribute 'function_vector', it
   returns the function vector number, otherwise returns zero.  */
int
current_function_special_page_vector (rtx x)
{
  int num;

  if ((GET_CODE(x) == SYMBOL_REF)
      && (SYMBOL_REF_FLAGS (x) & SYMBOL_FLAG_FUNCVEC_FUNCTION))
    {
      tree list;
      tree t = SYMBOL_REF_DECL (x);

      if (TREE_CODE (t) != FUNCTION_DECL)
        return 0;

      list = M32C_ATTRIBUTES (t);
      while (list)
        {
          if (is_attribute_p ("function_vector", TREE_PURPOSE (list)))
            {
              num = TREE_INT_CST_LOW (TREE_VALUE (TREE_VALUE (list)));
              return num;
            }

          list = TREE_CHAIN (list);
        }

      return 0;
    }
  else
    return 0;
}

#undef TARGET_ATTRIBUTE_TABLE
#define TARGET_ATTRIBUTE_TABLE m32c_attribute_table
static const struct attribute_spec m32c_attribute_table[] = {
  {"interrupt", 0, 0, false, false, false, interrupt_handler},
  {"function_vector", 1, 1, true,  false, false, function_vector_handler},
  {0, 0, 0, 0, 0, 0, 0}
};

#undef TARGET_COMP_TYPE_ATTRIBUTES
#define TARGET_COMP_TYPE_ATTRIBUTES m32c_comp_type_attributes
static int
m32c_comp_type_attributes (const_tree type1 ATTRIBUTE_UNUSED,
			   const_tree type2 ATTRIBUTE_UNUSED)
{
  /* 0=incompatible 1=compatible 2=warning */
  return 1;
}

#undef TARGET_INSERT_ATTRIBUTES
#define TARGET_INSERT_ATTRIBUTES m32c_insert_attributes
static void
m32c_insert_attributes (tree node ATTRIBUTE_UNUSED,
			tree * attr_ptr ATTRIBUTE_UNUSED)
{
  /* Nothing to do here.  */
}

/* Predicates */

/* This is a list of legal subregs of hard regs.  */
static const struct {
  unsigned char outer_mode_size;
  unsigned char inner_mode_size;
  unsigned char byte_mask;
  unsigned char legal_when;
  unsigned int regno;
} legal_subregs[] = {
  {1, 2, 0x03, 1, R0_REGNO}, /* r0h r0l */
  {1, 2, 0x03, 1, R1_REGNO}, /* r1h r1l */
  {1, 2, 0x01, 1, A0_REGNO},
  {1, 2, 0x01, 1, A1_REGNO},

  {1, 4, 0x01, 1, A0_REGNO},
  {1, 4, 0x01, 1, A1_REGNO},

  {2, 4, 0x05, 1, R0_REGNO}, /* r2 r0 */
  {2, 4, 0x05, 1, R1_REGNO}, /* r3 r1 */
  {2, 4, 0x05, 16, A0_REGNO}, /* a1 a0 */
  {2, 4, 0x01, 24, A0_REGNO}, /* a1 a0 */
  {2, 4, 0x01, 24, A1_REGNO}, /* a1 a0 */

  {4, 8, 0x55, 1, R0_REGNO}, /* r3 r1 r2 r0 */
};

/* Returns TRUE if OP is a subreg of a hard reg which we don't
   support.  */
bool
m32c_illegal_subreg_p (rtx op)
{
  int offset;
  unsigned int i;
  int src_mode, dest_mode;

  if (GET_CODE (op) != SUBREG)
    return false;

  dest_mode = GET_MODE (op);
  offset = SUBREG_BYTE (op);
  op = SUBREG_REG (op);
  src_mode = GET_MODE (op);

  if (GET_MODE_SIZE (dest_mode) == GET_MODE_SIZE (src_mode))
    return false;
  if (GET_CODE (op) != REG)
    return false;
  if (REGNO (op) >= MEM0_REGNO)
    return false;

  offset = (1 << offset);

  for (i = 0; i < ARRAY_SIZE (legal_subregs); i ++)
    if (legal_subregs[i].outer_mode_size == GET_MODE_SIZE (dest_mode)
	&& legal_subregs[i].regno == REGNO (op)
	&& legal_subregs[i].inner_mode_size == GET_MODE_SIZE (src_mode)
	&& legal_subregs[i].byte_mask & offset)
      {
	switch (legal_subregs[i].legal_when)
	  {
	  case 1:
	    return false;
	  case 16:
	    if (TARGET_A16)
	      return false;
	    break;
	  case 24:
	    if (TARGET_A24)
	      return false;
	    break;
	  }
      }
  return true;
}

/* Returns TRUE if we support a move between the first two operands.
   At the moment, we just want to discourage mem to mem moves until
   after reload, because reload has a hard time with our limited
   number of address registers, and we can get into a situation where
   we need three of them when we only have two.  */
bool
m32c_mov_ok (rtx * operands, enum machine_mode mode ATTRIBUTE_UNUSED)
{
  rtx op0 = operands[0];
  rtx op1 = operands[1];

  if (TARGET_A24)
    return true;

#define DEBUG_MOV_OK 0
#if DEBUG_MOV_OK
  fprintf (stderr, "m32c_mov_ok %s\n", mode_name[mode]);
  debug_rtx (op0);
  debug_rtx (op1);
#endif

  if (GET_CODE (op0) == SUBREG)
    op0 = XEXP (op0, 0);
  if (GET_CODE (op1) == SUBREG)
    op1 = XEXP (op1, 0);

  if (GET_CODE (op0) == MEM
      && GET_CODE (op1) == MEM
      && ! reload_completed)
    {
#if DEBUG_MOV_OK
      fprintf (stderr, " - no, mem to mem\n");
#endif
      return false;
    }

#if DEBUG_MOV_OK
  fprintf (stderr, " - ok\n");
#endif
  return true;
}

/* Returns TRUE if two consecutive HImode mov instructions, generated
   for moving an immediate double data to a double data type variable
   location, can be combined into single SImode mov instruction.  */
bool
m32c_immd_dbl_mov (rtx * operands, 
		   enum machine_mode mode ATTRIBUTE_UNUSED)
{
  int flag = 0, okflag = 0, offset1 = 0, offset2 = 0, offsetsign = 0;
  const char *str1;
  const char *str2;

  if (GET_CODE (XEXP (operands[0], 0)) == SYMBOL_REF
      && MEM_SCALAR_P (operands[0])
      && !MEM_IN_STRUCT_P (operands[0])
      && GET_CODE (XEXP (operands[2], 0)) == CONST
      && GET_CODE (XEXP (XEXP (operands[2], 0), 0)) == PLUS
      && GET_CODE (XEXP (XEXP (XEXP (operands[2], 0), 0), 0)) == SYMBOL_REF
      && GET_CODE (XEXP (XEXP (XEXP (operands[2], 0), 0), 1)) == CONST_INT
      && MEM_SCALAR_P (operands[2])
      && !MEM_IN_STRUCT_P (operands[2]))
    flag = 1; 

  else if (GET_CODE (XEXP (operands[0], 0)) == CONST
           && GET_CODE (XEXP (XEXP (operands[0], 0), 0)) == PLUS
           && GET_CODE (XEXP (XEXP (XEXP (operands[0], 0), 0), 0)) == SYMBOL_REF
           && MEM_SCALAR_P (operands[0])
           && !MEM_IN_STRUCT_P (operands[0])
           && !(INTVAL (XEXP (XEXP (XEXP (operands[0], 0), 0), 1)) %4)
           && GET_CODE (XEXP (operands[2], 0)) == CONST
           && GET_CODE (XEXP (XEXP (operands[2], 0), 0)) == PLUS
           && GET_CODE (XEXP (XEXP (XEXP (operands[2], 0), 0), 0)) == SYMBOL_REF
           && MEM_SCALAR_P (operands[2])
           && !MEM_IN_STRUCT_P (operands[2]))
    flag = 2; 

  else if (GET_CODE (XEXP (operands[0], 0)) == PLUS
           &&  GET_CODE (XEXP (XEXP (operands[0], 0), 0)) == REG
           &&  REGNO (XEXP (XEXP (operands[0], 0), 0)) == FB_REGNO 
           &&  GET_CODE (XEXP (XEXP (operands[0], 0), 1)) == CONST_INT
           &&  MEM_SCALAR_P (operands[0])
           &&  !MEM_IN_STRUCT_P (operands[0])
           &&  !(INTVAL (XEXP (XEXP (operands[0], 0), 1)) %4)
           &&  REGNO (XEXP (XEXP (operands[2], 0), 0)) == FB_REGNO 
           &&  GET_CODE (XEXP (XEXP (operands[2], 0), 1)) == CONST_INT
           &&  MEM_SCALAR_P (operands[2])
           &&  !MEM_IN_STRUCT_P (operands[2]))
    flag = 3; 

  else
    return false;

  switch (flag)
    {
    case 1:
      str1 = XSTR (XEXP (operands[0], 0), 0);
      str2 = XSTR (XEXP (XEXP (XEXP (operands[2], 0), 0), 0), 0);
      if (strcmp (str1, str2) == 0)
	okflag = 1; 
      else
	okflag = 0; 
      break;
    case 2:
      str1 = XSTR (XEXP (XEXP (XEXP (operands[0], 0), 0), 0), 0);
      str2 = XSTR (XEXP (XEXP (XEXP (operands[2], 0), 0), 0), 0);
      if (strcmp(str1,str2) == 0)
	okflag = 1; 
      else
	okflag = 0; 
      break; 
    case 3:
      offset1 = INTVAL (XEXP (XEXP (operands[0], 0), 1));
      offset2 = INTVAL (XEXP (XEXP (operands[2], 0), 1));
      offsetsign = offset1 >> ((sizeof (offset1) * 8) -1);
      if (((offset2-offset1) == 2) && offsetsign != 0)
	okflag = 1;
      else 
	okflag = 0; 
      break; 
    default:
      okflag = 0; 
    } 
      
  if (okflag == 1)
    {
      HOST_WIDE_INT val;
      operands[4] = gen_rtx_MEM (SImode, XEXP (operands[0], 0));

      val = (INTVAL (operands[3]) << 16) + (INTVAL (operands[1]) & 0xFFFF);
      operands[5] = gen_rtx_CONST_INT (VOIDmode, val);
     
      return true;
    }

  return false;
}  

/* Expanders */

/* Subregs are non-orthogonal for us, because our registers are all
   different sizes.  */
static rtx
m32c_subreg (enum machine_mode outer,
	     rtx x, enum machine_mode inner, int byte)
{
  int r, nr = -1;

  /* Converting MEMs to different types that are the same size, we
     just rewrite them.  */
  if (GET_CODE (x) == SUBREG
      && SUBREG_BYTE (x) == 0
      && GET_CODE (SUBREG_REG (x)) == MEM
      && (GET_MODE_SIZE (GET_MODE (x))
	  == GET_MODE_SIZE (GET_MODE (SUBREG_REG (x)))))
    {
      rtx oldx = x;
      x = gen_rtx_MEM (GET_MODE (x), XEXP (SUBREG_REG (x), 0));
      MEM_COPY_ATTRIBUTES (x, SUBREG_REG (oldx));
    }

  /* Push/pop get done as smaller push/pops.  */
  if (GET_CODE (x) == MEM
      && (GET_CODE (XEXP (x, 0)) == PRE_DEC
	  || GET_CODE (XEXP (x, 0)) == POST_INC))
    return gen_rtx_MEM (outer, XEXP (x, 0));
  if (GET_CODE (x) == SUBREG
      && GET_CODE (XEXP (x, 0)) == MEM
      && (GET_CODE (XEXP (XEXP (x, 0), 0)) == PRE_DEC
	  || GET_CODE (XEXP (XEXP (x, 0), 0)) == POST_INC))
    return gen_rtx_MEM (outer, XEXP (XEXP (x, 0), 0));

  if (GET_CODE (x) != REG)
    return simplify_gen_subreg (outer, x, inner, byte);

  r = REGNO (x);
  if (r >= FIRST_PSEUDO_REGISTER || r == AP_REGNO)
    return simplify_gen_subreg (outer, x, inner, byte);

  if (IS_MEM_REGNO (r))
    return simplify_gen_subreg (outer, x, inner, byte);

  /* This is where the complexities of our register layout are
     described.  */
  if (byte == 0)
    nr = r;
  else if (outer == HImode)
    {
      if (r == R0_REGNO && byte == 2)
	nr = R2_REGNO;
      else if (r == R0_REGNO && byte == 4)
	nr = R1_REGNO;
      else if (r == R0_REGNO && byte == 6)
	nr = R3_REGNO;
      else if (r == R1_REGNO && byte == 2)
	nr = R3_REGNO;
      else if (r == A0_REGNO && byte == 2)
	nr = A1_REGNO;
    }
  else if (outer == SImode)
    {
      if (r == R0_REGNO && byte == 0)
	nr = R0_REGNO;
      else if (r == R0_REGNO && byte == 4)
	nr = R1_REGNO;
    }
  if (nr == -1)
    {
      fprintf (stderr, "m32c_subreg %s %s %d\n",
	       mode_name[outer], mode_name[inner], byte);
      debug_rtx (x);
      gcc_unreachable ();
    }
  return gen_rtx_REG (outer, nr);
}

/* Used to emit move instructions.  We split some moves,
   and avoid mem-mem moves.  */
int
m32c_prepare_move (rtx * operands, enum machine_mode mode)
{
  if (TARGET_A16 && mode == PSImode)
    return m32c_split_move (operands, mode, 1);
  if ((GET_CODE (operands[0]) == MEM)
      && (GET_CODE (XEXP (operands[0], 0)) == PRE_MODIFY))
    {
      rtx pmv = XEXP (operands[0], 0);
      rtx dest_reg = XEXP (pmv, 0);
      rtx dest_mod = XEXP (pmv, 1);

      emit_insn (gen_rtx_SET (Pmode, dest_reg, dest_mod));
      operands[0] = gen_rtx_MEM (mode, dest_reg);
    }
  if (can_create_pseudo_p () && MEM_P (operands[0]) && MEM_P (operands[1]))
    operands[1] = copy_to_mode_reg (mode, operands[1]);
  return 0;
}

#define DEBUG_SPLIT 0

/* Returns TRUE if the given PSImode move should be split.  We split
   for all r8c/m16c moves, since it doesn't support them, and for
   POP.L as we can only *push* SImode.  */
int
m32c_split_psi_p (rtx * operands)
{
#if DEBUG_SPLIT
  fprintf (stderr, "\nm32c_split_psi_p\n");
  debug_rtx (operands[0]);
  debug_rtx (operands[1]);
#endif
  if (TARGET_A16)
    {
#if DEBUG_SPLIT
      fprintf (stderr, "yes, A16\n");
#endif
      return 1;
    }
  if (GET_CODE (operands[1]) == MEM
      && GET_CODE (XEXP (operands[1], 0)) == POST_INC)
    {
#if DEBUG_SPLIT
      fprintf (stderr, "yes, pop.l\n");
#endif
      return 1;
    }
#if DEBUG_SPLIT
  fprintf (stderr, "no, default\n");
#endif
  return 0;
}

/* Split the given move.  SPLIT_ALL is 0 if splitting is optional
   (define_expand), 1 if it is not optional (define_insn_and_split),
   and 3 for define_split (alternate api). */
int
m32c_split_move (rtx * operands, enum machine_mode mode, int split_all)
{
  rtx s[4], d[4];
  int parts, si, di, rev = 0;
  int rv = 0, opi = 2;
  enum machine_mode submode = HImode;
  rtx *ops, local_ops[10];

  /* define_split modifies the existing operands, but the other two
     emit new insns.  OPS is where we store the operand pairs, which
     we emit later.  */
  if (split_all == 3)
    ops = operands;
  else
    ops = local_ops;

  /* Else HImode.  */
  if (mode == DImode)
    submode = SImode;

  /* Before splitting mem-mem moves, force one operand into a
     register.  */
  if (can_create_pseudo_p () && MEM_P (operands[0]) && MEM_P (operands[1]))
    {
#if DEBUG0
      fprintf (stderr, "force_reg...\n");
      debug_rtx (operands[1]);
#endif
      operands[1] = force_reg (mode, operands[1]);
#if DEBUG0
      debug_rtx (operands[1]);
#endif
    }

  parts = 2;

#if DEBUG_SPLIT
  fprintf (stderr, "\nsplit_move %d all=%d\n", !can_create_pseudo_p (),
	   split_all);
  debug_rtx (operands[0]);
  debug_rtx (operands[1]);
#endif

  /* Note that split_all is not used to select the api after this
     point, so it's safe to set it to 3 even with define_insn.  */
  /* None of the chips can move SI operands to sp-relative addresses,
     so we always split those.  */
  if (m32c_extra_constraint_p (operands[0], 'S', "Ss"))
    split_all = 3;

  /* We don't need to split these.  */
  if (TARGET_A24
      && split_all != 3
      && (mode == SImode || mode == PSImode)
      && !(GET_CODE (operands[1]) == MEM
	   && GET_CODE (XEXP (operands[1], 0)) == POST_INC))
    return 0;

  /* First, enumerate the subregs we'll be dealing with.  */
  for (si = 0; si < parts; si++)
    {
      d[si] =
	m32c_subreg (submode, operands[0], mode,
		     si * GET_MODE_SIZE (submode));
      s[si] =
	m32c_subreg (submode, operands[1], mode,
		     si * GET_MODE_SIZE (submode));
    }

  /* Split pushes by emitting a sequence of smaller pushes.  */
  if (GET_CODE (d[0]) == MEM && GET_CODE (XEXP (d[0], 0)) == PRE_DEC)
    {
      for (si = parts - 1; si >= 0; si--)
	{
	  ops[opi++] = gen_rtx_MEM (submode,
				    gen_rtx_PRE_DEC (Pmode,
						     gen_rtx_REG (Pmode,
								  SP_REGNO)));
	  ops[opi++] = s[si];
	}

      rv = 1;
    }
  /* Likewise for pops.  */
  else if (GET_CODE (s[0]) == MEM && GET_CODE (XEXP (s[0], 0)) == POST_INC)
    {
      for (di = 0; di < parts; di++)
	{
	  ops[opi++] = d[di];
	  ops[opi++] = gen_rtx_MEM (submode,
				    gen_rtx_POST_INC (Pmode,
						      gen_rtx_REG (Pmode,
								   SP_REGNO)));
	}
      rv = 1;
    }
  else if (split_all)
    {
      /* if d[di] == s[si] for any di < si, we'll early clobber. */
      for (di = 0; di < parts - 1; di++)
	for (si = di + 1; si < parts; si++)
	  if (reg_mentioned_p (d[di], s[si]))
	    rev = 1;

      if (rev)
	for (si = 0; si < parts; si++)
	  {
	    ops[opi++] = d[si];
	    ops[opi++] = s[si];
	  }
      else
	for (si = parts - 1; si >= 0; si--)
	  {
	    ops[opi++] = d[si];
	    ops[opi++] = s[si];
	  }
      rv = 1;
    }
  /* Now emit any moves we may have accumulated.  */
  if (rv && split_all != 3)
    {
      int i;
      for (i = 2; i < opi; i += 2)
	emit_move_insn (ops[i], ops[i + 1]);
    }
  return rv;
}

/* The m32c has a number of opcodes that act like memcpy, strcmp, and
   the like.  For the R8C they expect one of the addresses to be in
   R1L:An so we need to arrange for that.  Otherwise, it's just a
   matter of picking out the operands we want and emitting the right
   pattern for them.  All these expanders, which correspond to
   patterns in blkmov.md, must return nonzero if they expand the insn,
   or zero if they should FAIL.  */

/* This is a memset() opcode.  All operands are implied, so we need to
   arrange for them to be in the right registers.  The opcode wants
   addresses, not [mem] syntax.  $0 is the destination (MEM:BLK), $1
   the count (HI), and $2 the value (QI).  */
int
m32c_expand_setmemhi(rtx *operands)
{
  rtx desta, count, val;
  rtx desto, counto;

  desta = XEXP (operands[0], 0);
  count = operands[1];
  val = operands[2];

  desto = gen_reg_rtx (Pmode);
  counto = gen_reg_rtx (HImode);

  if (GET_CODE (desta) != REG
      || REGNO (desta) < FIRST_PSEUDO_REGISTER)
    desta = copy_to_mode_reg (Pmode, desta);

  /* This looks like an arbitrary restriction, but this is by far the
     most common case.  For counts 8..14 this actually results in
     smaller code with no speed penalty because the half-sized
     constant can be loaded with a shorter opcode.  */
  if (GET_CODE (count) == CONST_INT
      && GET_CODE (val) == CONST_INT
      && ! (INTVAL (count) & 1)
      && (INTVAL (count) > 1)
      && (INTVAL (val) <= 7 && INTVAL (val) >= -8))
    {
      unsigned v = INTVAL (val) & 0xff;
      v = v | (v << 8);
      count = copy_to_mode_reg (HImode, GEN_INT (INTVAL (count) / 2));
      val = copy_to_mode_reg (HImode, GEN_INT (v));
      if (TARGET_A16)
	emit_insn (gen_setmemhi_whi_op (desto, counto, val, desta, count));
      else
	emit_insn (gen_setmemhi_wpsi_op (desto, counto, val, desta, count));
      return 1;
    }

  /* This is the generalized memset() case.  */
  if (GET_CODE (val) != REG
      || REGNO (val) < FIRST_PSEUDO_REGISTER)
    val = copy_to_mode_reg (QImode, val);

  if (GET_CODE (count) != REG
      || REGNO (count) < FIRST_PSEUDO_REGISTER)
    count = copy_to_mode_reg (HImode, count);

  if (TARGET_A16)
    emit_insn (gen_setmemhi_bhi_op (desto, counto, val, desta, count));
  else
    emit_insn (gen_setmemhi_bpsi_op (desto, counto, val, desta, count));

  return 1;
}

/* This is a memcpy() opcode.  All operands are implied, so we need to
   arrange for them to be in the right registers.  The opcode wants
   addresses, not [mem] syntax.  $0 is the destination (MEM:BLK), $1
   is the source (MEM:BLK), and $2 the count (HI).  */
int
m32c_expand_movmemhi(rtx *operands)
{
  rtx desta, srca, count;
  rtx desto, srco, counto;

  desta = XEXP (operands[0], 0);
  srca = XEXP (operands[1], 0);
  count = operands[2];

  desto = gen_reg_rtx (Pmode);
  srco = gen_reg_rtx (Pmode);
  counto = gen_reg_rtx (HImode);

  if (GET_CODE (desta) != REG
      || REGNO (desta) < FIRST_PSEUDO_REGISTER)
    desta = copy_to_mode_reg (Pmode, desta);

  if (GET_CODE (srca) != REG
      || REGNO (srca) < FIRST_PSEUDO_REGISTER)
    srca = copy_to_mode_reg (Pmode, srca);

  /* Similar to setmem, but we don't need to check the value.  */
  if (GET_CODE (count) == CONST_INT
      && ! (INTVAL (count) & 1)
      && (INTVAL (count) > 1))
    {
      count = copy_to_mode_reg (HImode, GEN_INT (INTVAL (count) / 2));
      if (TARGET_A16)
	emit_insn (gen_movmemhi_whi_op (desto, srco, counto, desta, srca, count));
      else
	emit_insn (gen_movmemhi_wpsi_op (desto, srco, counto, desta, srca, count));
      return 1;
    }

  /* This is the generalized memset() case.  */
  if (GET_CODE (count) != REG
      || REGNO (count) < FIRST_PSEUDO_REGISTER)
    count = copy_to_mode_reg (HImode, count);

  if (TARGET_A16)
    emit_insn (gen_movmemhi_bhi_op (desto, srco, counto, desta, srca, count));
  else
    emit_insn (gen_movmemhi_bpsi_op (desto, srco, counto, desta, srca, count));

  return 1;
}

/* This is a stpcpy() opcode.  $0 is the destination (MEM:BLK) after
   the copy, which should point to the NUL at the end of the string,
   $1 is the destination (MEM:BLK), and $2 is the source (MEM:BLK).
   Since our opcode leaves the destination pointing *after* the NUL,
   we must emit an adjustment.  */
int
m32c_expand_movstr(rtx *operands)
{
  rtx desta, srca;
  rtx desto, srco;

  desta = XEXP (operands[1], 0);
  srca = XEXP (operands[2], 0);

  desto = gen_reg_rtx (Pmode);
  srco = gen_reg_rtx (Pmode);

  if (GET_CODE (desta) != REG
      || REGNO (desta) < FIRST_PSEUDO_REGISTER)
    desta = copy_to_mode_reg (Pmode, desta);

  if (GET_CODE (srca) != REG
      || REGNO (srca) < FIRST_PSEUDO_REGISTER)
    srca = copy_to_mode_reg (Pmode, srca);

  emit_insn (gen_movstr_op (desto, srco, desta, srca));
  /* desto ends up being a1, which allows this type of add through MOVA.  */
  emit_insn (gen_addpsi3 (operands[0], desto, GEN_INT (-1)));

  return 1;
}

/* This is a strcmp() opcode.  $0 is the destination (HI) which holds
   <=>0 depending on the comparison, $1 is one string (MEM:BLK), and
   $2 is the other (MEM:BLK).  We must do the comparison, and then
   convert the flags to a signed integer result.  */
int
m32c_expand_cmpstr(rtx *operands)
{
  rtx src1a, src2a;

  src1a = XEXP (operands[1], 0);
  src2a = XEXP (operands[2], 0);

  if (GET_CODE (src1a) != REG
      || REGNO (src1a) < FIRST_PSEUDO_REGISTER)
    src1a = copy_to_mode_reg (Pmode, src1a);

  if (GET_CODE (src2a) != REG
      || REGNO (src2a) < FIRST_PSEUDO_REGISTER)
    src2a = copy_to_mode_reg (Pmode, src2a);

  emit_insn (gen_cmpstrhi_op (src1a, src2a, src1a, src2a));
  emit_insn (gen_cond_to_int (operands[0]));

  return 1;
}


typedef rtx (*shift_gen_func)(rtx, rtx, rtx);

static shift_gen_func
shift_gen_func_for (int mode, int code)
{
#define GFF(m,c,f) if (mode == m && code == c) return f
  GFF(QImode,  ASHIFT,   gen_ashlqi3_i);
  GFF(QImode,  ASHIFTRT, gen_ashrqi3_i);
  GFF(QImode,  LSHIFTRT, gen_lshrqi3_i);
  GFF(HImode,  ASHIFT,   gen_ashlhi3_i);
  GFF(HImode,  ASHIFTRT, gen_ashrhi3_i);
  GFF(HImode,  LSHIFTRT, gen_lshrhi3_i);
  GFF(PSImode, ASHIFT,   gen_ashlpsi3_i);
  GFF(PSImode, ASHIFTRT, gen_ashrpsi3_i);
  GFF(PSImode, LSHIFTRT, gen_lshrpsi3_i);
  GFF(SImode,  ASHIFT,   TARGET_A16 ? gen_ashlsi3_16 : gen_ashlsi3_24);
  GFF(SImode,  ASHIFTRT, TARGET_A16 ? gen_ashrsi3_16 : gen_ashrsi3_24);
  GFF(SImode,  LSHIFTRT, TARGET_A16 ? gen_lshrsi3_16 : gen_lshrsi3_24);
#undef GFF
  gcc_unreachable ();
}

/* The m32c only has one shift, but it takes a signed count.  GCC
   doesn't want this, so we fake it by negating any shift count when
   we're pretending to shift the other way.  Also, the shift count is
   limited to -8..8.  It's slightly better to use two shifts for 9..15
   than to load the count into r1h, so we do that too.  */
int
m32c_prepare_shift (rtx * operands, int scale, int shift_code)
{
  enum machine_mode mode = GET_MODE (operands[0]);
  shift_gen_func func = shift_gen_func_for (mode, shift_code);
  rtx temp;

  if (GET_CODE (operands[2]) == CONST_INT)
    {
      int maxc = TARGET_A24 && (mode == PSImode || mode == SImode) ? 32 : 8;
      int count = INTVAL (operands[2]) * scale;

      while (count > maxc)
	{
	  temp = gen_reg_rtx (mode);
	  emit_insn (func (temp, operands[1], GEN_INT (maxc)));
	  operands[1] = temp;
	  count -= maxc;
	}
      while (count < -maxc)
	{
	  temp = gen_reg_rtx (mode);
	  emit_insn (func (temp, operands[1], GEN_INT (-maxc)));
	  operands[1] = temp;
	  count += maxc;
	}
      emit_insn (func (operands[0], operands[1], GEN_INT (count)));
      return 1;
    }

  temp = gen_reg_rtx (QImode);
  if (scale < 0)
    /* The pattern has a NEG that corresponds to this. */
    emit_move_insn (temp, gen_rtx_NEG (QImode, operands[2]));
  else if (TARGET_A16 && mode == SImode)
    /* We do this because the code below may modify this, we don't
       want to modify the origin of this value.  */
    emit_move_insn (temp, operands[2]);
  else
    /* We'll only use it for the shift, no point emitting a move.  */
    temp = operands[2];

  if (TARGET_A16 && GET_MODE_SIZE (mode) == 4)
    {
      /* The m16c has a limit of -16..16 for SI shifts, even when the
	 shift count is in a register.  Since there are so many targets
	 of these shifts, it's better to expand the RTL here than to
	 call a helper function.

	 The resulting code looks something like this:

		cmp.b	r1h,-16
		jge.b	1f
		shl.l	-16,dest
		add.b	r1h,16
	1f:	cmp.b	r1h,16
		jle.b	1f
		shl.l	16,dest
		sub.b	r1h,16
	1f:	shl.l	r1h,dest

	 We take advantage of the fact that "negative" shifts are
	 undefined to skip one of the comparisons.  */

      rtx count;
      rtx label, lref, insn, tempvar;

      emit_move_insn (operands[0], operands[1]);

      count = temp;
      label = gen_label_rtx ();
      lref = gen_rtx_LABEL_REF (VOIDmode, label);
      LABEL_NUSES (label) ++;

      tempvar = gen_reg_rtx (mode);

      if (shift_code == ASHIFT)
	{
	  /* This is a left shift.  We only need check positive counts.  */
	  emit_jump_insn (gen_cbranchqi4 (gen_rtx_LE (VOIDmode, 0, 0),
					  count, GEN_INT (16), label));
	  emit_insn (func (tempvar, operands[0], GEN_INT (8)));
	  emit_insn (func (operands[0], tempvar, GEN_INT (8)));
	  insn = emit_insn (gen_addqi3 (count, count, GEN_INT (-16)));
	  emit_label_after (label, insn);
	}
      else
	{
	  /* This is a right shift.  We only need check negative counts.  */
	  emit_jump_insn (gen_cbranchqi4 (gen_rtx_GE (VOIDmode, 0, 0),
					  count, GEN_INT (-16), label));
	  emit_insn (func (tempvar, operands[0], GEN_INT (-8)));
	  emit_insn (func (operands[0], tempvar, GEN_INT (-8)));
	  insn = emit_insn (gen_addqi3 (count, count, GEN_INT (16)));
	  emit_label_after (label, insn);
	}
      operands[1] = operands[0];
      emit_insn (func (operands[0], operands[0], count));
      return 1;
    }

  operands[2] = temp;
  return 0;
}

/* The m32c has a limited range of operations that work on PSImode
   values; we have to expand to SI, do the math, and truncate back to
   PSI.  Yes, this is expensive, but hopefully gcc will learn to avoid
   those cases.  */
void
m32c_expand_neg_mulpsi3 (rtx * operands)
{
  /* operands: a = b * i */
  rtx temp1; /* b as SI */
  rtx scale /* i as SI */;
  rtx temp2; /* a*b as SI */

  temp1 = gen_reg_rtx (SImode);
  temp2 = gen_reg_rtx (SImode);
  if (GET_CODE (operands[2]) != CONST_INT)
    {
      scale = gen_reg_rtx (SImode);
      emit_insn (gen_zero_extendpsisi2 (scale, operands[2]));
    }
  else
    scale = copy_to_mode_reg (SImode, operands[2]);

  emit_insn (gen_zero_extendpsisi2 (temp1, operands[1]));
  temp2 = expand_simple_binop (SImode, MULT, temp1, scale, temp2, 1, OPTAB_LIB);
  emit_insn (gen_truncsipsi2 (operands[0], temp2));
}

/* Pattern Output Functions */

int
m32c_expand_movcc (rtx *operands)
{
  rtx rel = operands[1];
  rtx cmp;

  if (GET_CODE (rel) != EQ && GET_CODE (rel) != NE)
    return 1;
  if (GET_CODE (operands[2]) != CONST_INT
      || GET_CODE (operands[3]) != CONST_INT)
    return 1;
  if (GET_CODE (rel) == NE)
    {
      rtx tmp = operands[2];
      operands[2] = operands[3];
      operands[3] = tmp;
      rel = gen_rtx_EQ (GET_MODE (rel), XEXP (rel, 0), XEXP (rel, 1));
    }

  emit_move_insn (operands[0],
		  gen_rtx_IF_THEN_ELSE (GET_MODE (operands[0]),
					rel,
					operands[2],
					operands[3]));
  return 0;
}

/* Used for the "insv" pattern.  Return nonzero to fail, else done.  */
int
m32c_expand_insv (rtx *operands)
{
  rtx op0, src0, p;
  int mask;

  if (INTVAL (operands[1]) != 1)
    return 1;

  /* Our insv opcode (bset, bclr) can only insert a one-bit constant.  */
  if (GET_CODE (operands[3]) != CONST_INT)
    return 1;
  if (INTVAL (operands[3]) != 0
      && INTVAL (operands[3]) != 1
      && INTVAL (operands[3]) != -1)
    return 1;

  mask = 1 << INTVAL (operands[2]);

  op0 = operands[0];
  if (GET_CODE (op0) == SUBREG
      && SUBREG_BYTE (op0) == 0)
    {
      rtx sub = SUBREG_REG (op0);
      if (GET_MODE (sub) == HImode || GET_MODE (sub) == QImode)
	op0 = sub;
    }

  if (!can_create_pseudo_p ()
      || (GET_CODE (op0) == MEM && MEM_VOLATILE_P (op0)))
    src0 = op0;
  else
    {
      src0 = gen_reg_rtx (GET_MODE (op0));
      emit_move_insn (src0, op0);
    }

  if (GET_MODE (op0) == HImode
      && INTVAL (operands[2]) >= 8
      && GET_MODE (op0) == MEM)
    {
      /* We are little endian.  */
      rtx new_mem = gen_rtx_MEM (QImode, plus_constant (XEXP (op0, 0), 1));
      MEM_COPY_ATTRIBUTES (new_mem, op0);
      mask >>= 8;
    }

  /* First, we generate a mask with the correct polarity.  If we are
     storing a zero, we want an AND mask, so invert it.  */
  if (INTVAL (operands[3]) == 0)
    {
      /* Storing a zero, use an AND mask */
      if (GET_MODE (op0) == HImode)
	mask ^= 0xffff;
      else
	mask ^= 0xff;
    }
  /* Now we need to properly sign-extend the mask in case we need to
     fall back to an AND or OR opcode.  */
  if (GET_MODE (op0) == HImode)
    {
      if (mask & 0x8000)
	mask -= 0x10000;
    }
  else
    {
      if (mask & 0x80)
	mask -= 0x100;
    }

  switch (  (INTVAL (operands[3]) ? 4 : 0)
	  + ((GET_MODE (op0) == HImode) ? 2 : 0)
	  + (TARGET_A24 ? 1 : 0))
    {
    case 0: p = gen_andqi3_16 (op0, src0, GEN_INT (mask)); break;
    case 1: p = gen_andqi3_24 (op0, src0, GEN_INT (mask)); break;
    case 2: p = gen_andhi3_16 (op0, src0, GEN_INT (mask)); break;
    case 3: p = gen_andhi3_24 (op0, src0, GEN_INT (mask)); break;
    case 4: p = gen_iorqi3_16 (op0, src0, GEN_INT (mask)); break;
    case 5: p = gen_iorqi3_24 (op0, src0, GEN_INT (mask)); break;
    case 6: p = gen_iorhi3_16 (op0, src0, GEN_INT (mask)); break;
    case 7: p = gen_iorhi3_24 (op0, src0, GEN_INT (mask)); break;
    default: p = NULL_RTX; break; /* Not reached, but silences a warning.  */
    }

  emit_insn (p);
  return 0;
}

const char *
m32c_scc_pattern(rtx *operands, RTX_CODE code)
{
  static char buf[30];
  if (GET_CODE (operands[0]) == REG
      && REGNO (operands[0]) == R0_REGNO)
    {
      if (code == EQ)
	return "stzx\t#1,#0,r0l";
      if (code == NE)
	return "stzx\t#0,#1,r0l";
    }
  sprintf(buf, "bm%s\t0,%%h0\n\tand.b\t#1,%%0", GET_RTX_NAME (code));
  return buf;
}

/* Encode symbol attributes of a SYMBOL_REF into its
   SYMBOL_REF_FLAGS. */
static void
m32c_encode_section_info (tree decl, rtx rtl, int first)
{
  int extra_flags = 0;

  default_encode_section_info (decl, rtl, first);
  if (TREE_CODE (decl) == FUNCTION_DECL
      && m32c_special_page_vector_p (decl))

    extra_flags = SYMBOL_FLAG_FUNCVEC_FUNCTION;

  if (extra_flags)
    SYMBOL_REF_FLAGS (XEXP (rtl, 0)) |= extra_flags;
}

/* Returns TRUE if the current function is a leaf, and thus we can
   determine which registers an interrupt function really needs to
   save.  The logic below is mostly about finding the insn sequence
   that's the function, versus any sequence that might be open for the
   current insn.  */
static int
m32c_leaf_function_p (void)
{
  rtx saved_first, saved_last;
  struct sequence_stack *seq;
  int rv;

  saved_first = crtl->emit.x_first_insn;
  saved_last = crtl->emit.x_last_insn;
  for (seq = crtl->emit.sequence_stack; seq && seq->next; seq = seq->next)
    ;
  if (seq)
    {
      crtl->emit.x_first_insn = seq->first;
      crtl->emit.x_last_insn = seq->last;
    }

  rv = leaf_function_p ();

  crtl->emit.x_first_insn = saved_first;
  crtl->emit.x_last_insn = saved_last;
  return rv;
}

/* Returns TRUE if the current function needs to use the ENTER/EXIT
   opcodes.  If the function doesn't need the frame base or stack
   pointer, it can use the simpler RTS opcode.  */
static bool
m32c_function_needs_enter (void)
{
  rtx insn;
  struct sequence_stack *seq;
  rtx sp = gen_rtx_REG (Pmode, SP_REGNO);
  rtx fb = gen_rtx_REG (Pmode, FB_REGNO);

  insn = get_insns ();
  for (seq = crtl->emit.sequence_stack;
       seq;
       insn = seq->first, seq = seq->next);

  while (insn)
    {
      if (reg_mentioned_p (sp, insn))
	return true;
      if (reg_mentioned_p (fb, insn))
	return true;
      insn = NEXT_INSN (insn);
    }
  return false;
}

/* Mark all the subexpressions of the PARALLEL rtx PAR as
   frame-related.  Return PAR.

   dwarf2out.c:dwarf2out_frame_debug_expr ignores sub-expressions of a
   PARALLEL rtx other than the first if they do not have the
   FRAME_RELATED flag set on them.  So this function is handy for
   marking up 'enter' instructions.  */
static rtx
m32c_all_frame_related (rtx par)
{
  int len = XVECLEN (par, 0);
  int i;

  for (i = 0; i < len; i++)
    F (XVECEXP (par, 0, i));

  return par;
}

/* Emits the prologue.  See the frame layout comment earlier in this
   file.  We can reserve up to 256 bytes with the ENTER opcode, beyond
   that we manually update sp.  */
void
m32c_emit_prologue (void)
{
  int frame_size, extra_frame_size = 0, reg_save_size;
  int complex_prologue = 0;

  cfun->machine->is_leaf = m32c_leaf_function_p ();
  if (interrupt_p (cfun->decl))
    {
      cfun->machine->is_interrupt = 1;
      complex_prologue = 1;
    }

  reg_save_size = m32c_pushm_popm (PP_justcount);

  if (interrupt_p (cfun->decl))
    emit_insn (gen_pushm (GEN_INT (cfun->machine->intr_pushm)));

  frame_size =
    m32c_initial_elimination_offset (FB_REGNO, SP_REGNO) - reg_save_size;
  if (frame_size == 0
      && !cfun->machine->is_interrupt
      && !m32c_function_needs_enter ())
    cfun->machine->use_rts = 1;

  if (frame_size > 254)
    {
      extra_frame_size = frame_size - 254;
      frame_size = 254;
    }
  if (cfun->machine->use_rts == 0)
    F (emit_insn (m32c_all_frame_related
		  (TARGET_A16
		   ? gen_prologue_enter_16 (GEN_INT (frame_size + 2))
		   : gen_prologue_enter_24 (GEN_INT (frame_size + 4)))));

  if (extra_frame_size)
    {
      complex_prologue = 1;
      if (TARGET_A16)
	F (emit_insn (gen_addhi3 (gen_rtx_REG (HImode, SP_REGNO),
				  gen_rtx_REG (HImode, SP_REGNO),
				  GEN_INT (-extra_frame_size))));
      else
	F (emit_insn (gen_addpsi3 (gen_rtx_REG (PSImode, SP_REGNO),
				   gen_rtx_REG (PSImode, SP_REGNO),
				   GEN_INT (-extra_frame_size))));
    }

  complex_prologue += m32c_pushm_popm (PP_pushm);

  /* This just emits a comment into the .s file for debugging.  */
  if (complex_prologue)
    emit_insn (gen_prologue_end ());
}

/* Likewise, for the epilogue.  The only exception is that, for
   interrupts, we must manually unwind the frame as the REIT opcode
   doesn't do that.  */
void
m32c_emit_epilogue (void)
{
  /* This just emits a comment into the .s file for debugging.  */
  if (m32c_pushm_popm (PP_justcount) > 0 || cfun->machine->is_interrupt)
    emit_insn (gen_epilogue_start ());

  m32c_pushm_popm (PP_popm);

  if (cfun->machine->is_interrupt)
    {
      enum machine_mode spmode = TARGET_A16 ? HImode : PSImode;

      emit_move_insn (gen_rtx_REG (spmode, A0_REGNO),
		      gen_rtx_REG (spmode, FP_REGNO));
      emit_move_insn (gen_rtx_REG (spmode, SP_REGNO),
		      gen_rtx_REG (spmode, A0_REGNO));
      if (TARGET_A16)
	emit_insn (gen_pophi_16 (gen_rtx_REG (HImode, FP_REGNO)));
      else
	emit_insn (gen_poppsi (gen_rtx_REG (PSImode, FP_REGNO)));
      emit_insn (gen_popm (GEN_INT (cfun->machine->intr_pushm)));
      if (TARGET_A16)
	emit_jump_insn (gen_epilogue_reit_16 ());
      else
	emit_jump_insn (gen_epilogue_reit_24 ());
    }
  else if (cfun->machine->use_rts)
    emit_jump_insn (gen_epilogue_rts ());
  else if (TARGET_A16)
    emit_jump_insn (gen_epilogue_exitd_16 ());
  else
    emit_jump_insn (gen_epilogue_exitd_24 ());
  emit_barrier ();
}

void
m32c_emit_eh_epilogue (rtx ret_addr)
{
  /* R0[R2] has the stack adjustment.  R1[R3] has the address to
     return to.  We have to fudge the stack, pop everything, pop SP
     (fudged), and return (fudged).  This is actually easier to do in
     assembler, so punt to libgcc.  */
  emit_jump_insn (gen_eh_epilogue (ret_addr, cfun->machine->eh_stack_adjust));
  /*  emit_clobber (gen_rtx_REG (HImode, R0L_REGNO)); */
  emit_barrier ();
}

/* Indicate which flags must be properly set for a given conditional.  */
static int
flags_needed_for_conditional (rtx cond)
{
  switch (GET_CODE (cond))
    {
    case LE:
    case GT:
      return FLAGS_OSZ;
    case LEU:
    case GTU:
      return FLAGS_ZC;
    case LT:
    case GE:
      return FLAGS_OS;
    case LTU:
    case GEU:
      return FLAGS_C;
    case EQ:
    case NE:
      return FLAGS_Z;
    default:
      return FLAGS_N;
    }
}

#define DEBUG_CMP 0

/* Returns true if a compare insn is redundant because it would only
   set flags that are already set correctly.  */
static bool
m32c_compare_redundant (rtx cmp, rtx *operands)
{
  int flags_needed;
  int pflags;
  rtx prev, pp, next;
  rtx op0, op1, op2;
#if DEBUG_CMP
  int prev_icode, i;
#endif

  op0 = operands[0];
  op1 = operands[1];
  op2 = operands[2];

#if DEBUG_CMP
  fprintf(stderr, "\n\033[32mm32c_compare_redundant\033[0m\n");
  debug_rtx(cmp);
  for (i=0; i<2; i++)
    {
      fprintf(stderr, "operands[%d] = ", i);
      debug_rtx(operands[i]);
    }
#endif

  next = next_nonnote_insn (cmp);
  if (!next || !INSN_P (next))
    {
#if DEBUG_CMP
      fprintf(stderr, "compare not followed by insn\n");
      debug_rtx(next);
#endif
      return false;
    }
  if (GET_CODE (PATTERN (next)) == SET
      && GET_CODE (XEXP ( PATTERN (next), 1)) == IF_THEN_ELSE)
    {
      next = XEXP (XEXP (PATTERN (next), 1), 0);
    }
  else if (GET_CODE (PATTERN (next)) == SET)
    {
      /* If this is a conditional, flags_needed will be something
	 other than FLAGS_N, which we test below.  */
      next = XEXP (PATTERN (next), 1);
    }
  else
    {
#if DEBUG_CMP
      fprintf(stderr, "compare not followed by conditional\n");
      debug_rtx(next);
#endif
      return false;
    }
#if DEBUG_CMP
  fprintf(stderr, "conditional is: ");
  debug_rtx(next);
#endif

  flags_needed = flags_needed_for_conditional (next);
  if (flags_needed == FLAGS_N)
    {
#if DEBUG_CMP
      fprintf(stderr, "compare not followed by conditional\n");
      debug_rtx(next);
#endif
      return false;
    }

  /* Compare doesn't set overflow and carry the same way that
     arithmetic instructions do, so we can't replace those.  */
  if (flags_needed & FLAGS_OC)
    return false;

  prev = cmp;
  do {
    prev = prev_nonnote_insn (prev);
    if (!prev)
      {
#if DEBUG_CMP
	fprintf(stderr, "No previous insn.\n");
#endif
	return false;
      }
    if (!INSN_P (prev))
      {
#if DEBUG_CMP
	fprintf(stderr, "Previous insn is a non-insn.\n");
#endif
	return false;
      }
    pp = PATTERN (prev);
    if (GET_CODE (pp) != SET)
      {
#if DEBUG_CMP
	fprintf(stderr, "Previous insn is not a SET.\n");
#endif
	return false;
      }
    pflags = get_attr_flags (prev);

    /* Looking up attributes of previous insns corrupted the recog
       tables.  */
    INSN_UID (cmp) = -1;
    recog (PATTERN (cmp), cmp, 0);

    if (pflags == FLAGS_N
	&& reg_mentioned_p (op0, pp))
      {
#if DEBUG_CMP
	fprintf(stderr, "intermediate non-flags insn uses op:\n");
	debug_rtx(prev);
#endif
	return false;
      }

    /* Check for comparisons against memory - between volatiles and
       aliases, we just can't risk this one.  */
    if (GET_CODE (operands[0]) == MEM
	|| GET_CODE (operands[0]) == MEM)
      {
#if DEBUG_CMP
	fprintf(stderr, "comparisons with memory:\n");
	debug_rtx(prev);
#endif
	return false;
      }

    /* Check for PREV changing a register that's used to compute a
       value in CMP, even if it doesn't otherwise change flags.  */
    if (GET_CODE (operands[0]) == REG
	&& rtx_referenced_p (SET_DEST (PATTERN (prev)), operands[0]))
      {
#if DEBUG_CMP
	fprintf(stderr, "sub-value affected, op0:\n");
	debug_rtx(prev);
#endif
	return false;
      }
    if (GET_CODE (operands[1]) == REG
	&& rtx_referenced_p (SET_DEST (PATTERN (prev)), operands[1]))
      {
#if DEBUG_CMP
	fprintf(stderr, "sub-value affected, op1:\n");
	debug_rtx(prev);
#endif
	return false;
      }

  } while (pflags == FLAGS_N);
#if DEBUG_CMP
  fprintf(stderr, "previous flag-setting insn:\n");
  debug_rtx(prev);
  debug_rtx(pp);
#endif

  if (GET_CODE (pp) == SET
      && GET_CODE (XEXP (pp, 0)) == REG
      && REGNO (XEXP (pp, 0)) == FLG_REGNO
      && GET_CODE (XEXP (pp, 1)) == COMPARE)
    {
      /* Adjacent cbranches must have the same operands to be
	 redundant.  */
      rtx pop0 = XEXP (XEXP (pp, 1), 0);
      rtx pop1 = XEXP (XEXP (pp, 1), 1);
#if DEBUG_CMP
      fprintf(stderr, "adjacent cbranches\n");
      debug_rtx(pop0);
      debug_rtx(pop1);
#endif
      if (rtx_equal_p (op0, pop0)
	  && rtx_equal_p (op1, pop1))
	return true;
#if DEBUG_CMP
      fprintf(stderr, "prev cmp not same\n");
#endif
      return false;
    }

  /* Else the previous insn must be a SET, with either the source or
     dest equal to operands[0], and operands[1] must be zero.  */

  if (!rtx_equal_p (op1, const0_rtx))
    {
#if DEBUG_CMP
      fprintf(stderr, "operands[1] not const0_rtx\n");
#endif
      return false;
    }
  if (GET_CODE (pp) != SET)
    {
#if DEBUG_CMP
      fprintf (stderr, "pp not set\n");
#endif
      return false;
    }
  if (!rtx_equal_p (op0, SET_SRC (pp))
      && !rtx_equal_p (op0, SET_DEST (pp)))
    {
#if DEBUG_CMP
      fprintf(stderr, "operands[0] not found in set\n");
#endif
      return false;
    }

#if DEBUG_CMP
  fprintf(stderr, "cmp flags %x prev flags %x\n", flags_needed, pflags);
#endif
  if ((pflags & flags_needed) == flags_needed)
    return true;

  return false;
}

/* Return the pattern for a compare.  This will be commented out if
   the compare is redundant, else a normal pattern is returned.  Thus,
   the assembler output says where the compare would have been.  */
char *
m32c_output_compare (rtx insn, rtx *operands)
{
  static char templ[] = ";cmp.b\t%1,%0";
  /*                             ^ 5  */

  templ[5] = " bwll"[GET_MODE_SIZE(GET_MODE(operands[0]))];
  if (m32c_compare_redundant (insn, operands))
    {
#if DEBUG_CMP
      fprintf(stderr, "cbranch: cmp not needed\n");
#endif
      return templ;
    }

#if DEBUG_CMP
  fprintf(stderr, "cbranch: cmp needed: `%s'\n", templ + 1);
#endif
  return templ + 1;
}

#undef TARGET_ENCODE_SECTION_INFO
#define TARGET_ENCODE_SECTION_INFO m32c_encode_section_info

/* If the frame pointer isn't used, we detect it manually.  But the
   stack pointer doesn't have as flexible addressing as the frame
   pointer, so we always assume we have it.  */

#undef TARGET_FRAME_POINTER_REQUIRED
#define TARGET_FRAME_POINTER_REQUIRED hook_bool_void_true

/* The Global `targetm' Variable. */

struct gcc_target targetm = TARGET_INITIALIZER;

#include "gt-m32c.h"<|MERGE_RESOLUTION|>--- conflicted
+++ resolved
@@ -1,9 +1,5 @@
 /* Target Code for R8C/M16C/M32C
-<<<<<<< HEAD
-   Copyright (C) 2005, 2006, 2007, 2008
-=======
    Copyright (C) 2005, 2006, 2007, 2008, 2009
->>>>>>> 42a9ba1d
    Free Software Foundation, Inc.
    Contributed by Red Hat.
 

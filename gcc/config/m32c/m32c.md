;; Machine Descriptions for R8C/M16C/M32C
;; Copyright (C) 2005
;; Free Software Foundation, Inc.
;; Contributed by Red Hat.
;;
;; This file is part of GCC.
;;
;; GCC is free software; you can redistribute it and/or modify it
;; under the terms of the GNU General Public License as published
;; by the Free Software Foundation; either version 2, or (at your
;; option) any later version.
;;
;; GCC is distributed in the hope that it will be useful, but WITHOUT
;; ANY WARRANTY; without even the implied warranty of MERCHANTABILITY
;; or FITNESS FOR A PARTICULAR PURPOSE.  See the GNU General Public
;; License for more details.
;;
;; You should have received a copy of the GNU General Public License
;; along with GCC; see the file COPYING.  If not, write to the Free
;; Software Foundation, 51 Franklin Street, Fifth Floor, Boston, MA
;; 02110-1301, USA.

(define_constants
  [(R0_REGNO 0)
   (R2_REGNO 1)
   (R1_REGNO 2)
   (R3_REGNO 3)

   (A0_REGNO 4)
   (A1_REGNO 5)
   (SB_REGNO 6)
   (FB_REGNO 7)

   (SP_REGNO 8)
   (PC_REGNO 9)
   (FLG_REGNO 10)
   (MEM0_REGNO 12)
   (MEM7_REGNO 19)
   ])

(define_constants
  [(UNS_PROLOGUE_END 1)
   (UNS_EPILOGUE_START 2)
   (UNS_EH_EPILOGUE 3)
   (UNS_PUSHM 4)
   (UNS_POPM 5)
   (UNS_SMOVF 6)
   (UNS_SSTR 7)
   (UNS_SCMPU 8)
   (UNS_SMOVU 9)
   ])

;; n = no change, x = clobbered.  The first 16 values are chosen such
;; that the enum has one bit set for each flag.
(define_attr "flags" "x,c,z,zc,s,sc,sz,szc,o,oc,oz,ozc,os,osc,osz,oszc,n" (const_string "n"))
(define_asm_attributes [(set_attr "flags" "x")])

(define_mode_macro QHI [QI HI])
(define_mode_macro HPSI [(HI "TARGET_A16") (PSI "TARGET_A24")])
(define_mode_macro QHPSI [QI HI (PSI "TARGET_A24")])
(define_mode_macro QHSI [QI HI (SI "TARGET_A24")])
(define_mode_attr bwl [(QI "b") (HI "w") (PSI "l") (SI "l")])

(define_code_macro any_cond [eq ne gt ge lt le gtu geu ltu leu])
(define_code_macro eqne_cond [eq ne])
(define_code_macro gl_cond [gt ge lt le gtu geu ltu leu])



(define_insn "nop"
  [(const_int 0)]
  ""
  "nop"
  [(set_attr "flags" "n")]
)

(define_insn "no_insn"
  [(const_int 1)]
  ""
<<<<<<< HEAD
  "")
=======
  ""
  [(set_attr "flags" "n")]
)
>>>>>>> f8383f28
<|MERGE_RESOLUTION|>--- conflicted
+++ resolved
@@ -77,10 +77,6 @@
 (define_insn "no_insn"
   [(const_int 1)]
   ""
-<<<<<<< HEAD
-  "")
-=======
   ""
   [(set_attr "flags" "n")]
-)
->>>>>>> f8383f28
+)
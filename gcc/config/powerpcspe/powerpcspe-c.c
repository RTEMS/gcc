--- conflicted
+++ resolved
@@ -220,11 +220,7 @@
       else if (ident && (ident != C_CPP_HASHNODE (__vector_keyword)))
 	{
 	  enum rid rid_code = (enum rid)(ident->rid_code);
-<<<<<<< HEAD
-	  bool is_macro = cpp_macro_p (ident, true);
-=======
 	  bool is_macro = cpp_macro_p (ident);
->>>>>>> a31505a3
 
 	  /* If there is a function-like macro, check if it is going to be
 	     invoked with or without arguments.  Without following ( treat

/* Subroutines used for code generation on the DEC Alpha.
   Copyright (C) 1992, 1993, 1994, 1995, 1996, 1997, 1998, 1999,
   2000, 2001, 2002, 2003, 2004, 2005 Free Software Foundation, Inc.
   Contributed by Richard Kenner (kenner@vlsi1.ultra.nyu.edu)

This file is part of GCC.

GCC is free software; you can redistribute it and/or modify
it under the terms of the GNU General Public License as published by
the Free Software Foundation; either version 2, or (at your option)
any later version.

GCC is distributed in the hope that it will be useful,
but WITHOUT ANY WARRANTY; without even the implied warranty of
MERCHANTABILITY or FITNESS FOR A PARTICULAR PURPOSE.  See the
GNU General Public License for more details.

You should have received a copy of the GNU General Public License
along with GCC; see the file COPYING.  If not, write to
the Free Software Foundation, 51 Franklin Street, Fifth Floor,
Boston, MA 02110-1301, USA.  */


#include "config.h"
#include "system.h"
#include "coretypes.h"
#include "tm.h"
#include "rtl.h"
#include "tree.h"
#include "regs.h"
#include "hard-reg-set.h"
#include "real.h"
#include "insn-config.h"
#include "conditions.h"
#include "output.h"
#include "insn-attr.h"
#include "flags.h"
#include "recog.h"
#include "expr.h"
#include "optabs.h"
#include "reload.h"
#include "obstack.h"
#include "except.h"
#include "function.h"
#include "toplev.h"
#include "ggc.h"
#include "integrate.h"
#include "tm_p.h"
#include "target.h"
#include "target-def.h"
#include "debug.h"
#include "langhooks.h"
#include <splay-tree.h>
#include "cfglayout.h"
#include "tree-gimple.h"
#include "tree-flow.h"
#include "tree-stdarg.h"

/* Specify which cpu to schedule for.  */
enum processor_type alpha_tune;

/* Which cpu we're generating code for.  */
enum processor_type alpha_cpu;

static const char * const alpha_cpu_name[] =
{
  "ev4", "ev5", "ev6"
};

/* Specify how accurate floating-point traps need to be.  */

enum alpha_trap_precision alpha_tp;

/* Specify the floating-point rounding mode.  */

enum alpha_fp_rounding_mode alpha_fprm;

/* Specify which things cause traps.  */

enum alpha_fp_trap_mode alpha_fptm;

/* Save information from a "cmpxx" operation until the branch or scc is
   emitted.  */

struct alpha_compare alpha_compare;

/* Nonzero if inside of a function, because the Alpha asm can't
   handle .files inside of functions.  */

static int inside_function = FALSE;

/* The number of cycles of latency we should assume on memory reads.  */

int alpha_memory_latency = 3;

/* Whether the function needs the GP.  */

static int alpha_function_needs_gp;

/* The alias set for prologue/epilogue register save/restore.  */

static GTY(()) int alpha_sr_alias_set;

/* The assembler name of the current function.  */

static const char *alpha_fnname;

/* The next explicit relocation sequence number.  */
extern GTY(()) int alpha_next_sequence_number;
int alpha_next_sequence_number = 1;

/* The literal and gpdisp sequence numbers for this insn, as printed
   by %# and %* respectively.  */
extern GTY(()) int alpha_this_literal_sequence_number;
extern GTY(()) int alpha_this_gpdisp_sequence_number;
int alpha_this_literal_sequence_number;
int alpha_this_gpdisp_sequence_number;

/* Costs of various operations on the different architectures.  */

struct alpha_rtx_cost_data
{
  unsigned char fp_add;
  unsigned char fp_mult;
  unsigned char fp_div_sf;
  unsigned char fp_div_df;
  unsigned char int_mult_si;
  unsigned char int_mult_di;
  unsigned char int_shift;
  unsigned char int_cmov;
  unsigned short int_div;
};

static struct alpha_rtx_cost_data const alpha_rtx_cost_data[PROCESSOR_MAX] =
{
  { /* EV4 */
    COSTS_N_INSNS (6),		/* fp_add */
    COSTS_N_INSNS (6),		/* fp_mult */
    COSTS_N_INSNS (34),		/* fp_div_sf */
    COSTS_N_INSNS (63),		/* fp_div_df */
    COSTS_N_INSNS (23),		/* int_mult_si */
    COSTS_N_INSNS (23),		/* int_mult_di */
    COSTS_N_INSNS (2),		/* int_shift */
    COSTS_N_INSNS (2),		/* int_cmov */
    COSTS_N_INSNS (97),		/* int_div */
  },
  { /* EV5 */
    COSTS_N_INSNS (4),		/* fp_add */
    COSTS_N_INSNS (4),		/* fp_mult */
    COSTS_N_INSNS (15),		/* fp_div_sf */
    COSTS_N_INSNS (22),		/* fp_div_df */
    COSTS_N_INSNS (8),		/* int_mult_si */
    COSTS_N_INSNS (12),		/* int_mult_di */
    COSTS_N_INSNS (1) + 1,	/* int_shift */
    COSTS_N_INSNS (1),		/* int_cmov */
    COSTS_N_INSNS (83),		/* int_div */
  },
  { /* EV6 */
    COSTS_N_INSNS (4),		/* fp_add */
    COSTS_N_INSNS (4),		/* fp_mult */
    COSTS_N_INSNS (12),		/* fp_div_sf */
    COSTS_N_INSNS (15),		/* fp_div_df */
    COSTS_N_INSNS (7),		/* int_mult_si */
    COSTS_N_INSNS (7),		/* int_mult_di */
    COSTS_N_INSNS (1),		/* int_shift */
    COSTS_N_INSNS (2),		/* int_cmov */
    COSTS_N_INSNS (86),		/* int_div */
  },
};

/* Similar but tuned for code size instead of execution latency.  The
   extra +N is fractional cost tuning based on latency.  It's used to
   encourage use of cheaper insns like shift, but only if there's just
   one of them.  */

static struct alpha_rtx_cost_data const alpha_rtx_cost_size =
{
  COSTS_N_INSNS (1),		/* fp_add */
  COSTS_N_INSNS (1),		/* fp_mult */
  COSTS_N_INSNS (1),		/* fp_div_sf */
  COSTS_N_INSNS (1) + 1,	/* fp_div_df */
  COSTS_N_INSNS (1) + 1,	/* int_mult_si */
  COSTS_N_INSNS (1) + 2,	/* int_mult_di */
  COSTS_N_INSNS (1),		/* int_shift */
  COSTS_N_INSNS (1),		/* int_cmov */
  COSTS_N_INSNS (6),		/* int_div */
};

/* Get the number of args of a function in one of two ways.  */
#if TARGET_ABI_OPEN_VMS || TARGET_ABI_UNICOSMK
#define NUM_ARGS current_function_args_info.num_args
#else
#define NUM_ARGS current_function_args_info
#endif

#define REG_PV 27
#define REG_RA 26

/* Declarations of static functions.  */
static struct machine_function *alpha_init_machine_status (void);
static rtx alpha_emit_xfloating_compare (enum rtx_code *, rtx, rtx);

#if TARGET_ABI_OPEN_VMS
static void alpha_write_linkage (FILE *, const char *, tree);
#endif

static void unicosmk_output_deferred_case_vectors (FILE *);
static void unicosmk_gen_dsib (unsigned long *);
static void unicosmk_output_ssib (FILE *, const char *);
static int unicosmk_need_dex (rtx);

/* Implement TARGET_HANDLE_OPTION.  */

static bool
alpha_handle_option (size_t code, const char *arg, int value)
{
  switch (code)
    {
    case OPT_mfp_regs:
      if (value == 0)
	target_flags |= MASK_SOFT_FP;
      break;

    case OPT_mieee:
    case OPT_mieee_with_inexact:
      target_flags |= MASK_IEEE_CONFORMANT;
      break;

    case OPT_mtls_size_:
      if (value != 16 && value != 32 && value != 64)
	error ("bad value %qs for -mtls-size switch", arg);
      break;
    }

  return true;
}

/* Parse target option strings.  */

void
override_options (void)
{
  static const struct cpu_table {
    const char *const name;
    const enum processor_type processor;
    const int flags;
  } cpu_table[] = {
    { "ev4",	PROCESSOR_EV4, 0 },
    { "ev45",	PROCESSOR_EV4, 0 },
    { "21064",	PROCESSOR_EV4, 0 },
    { "ev5",	PROCESSOR_EV5, 0 },
    { "21164",	PROCESSOR_EV5, 0 },
    { "ev56",	PROCESSOR_EV5, MASK_BWX },
    { "21164a",	PROCESSOR_EV5, MASK_BWX },
    { "pca56",	PROCESSOR_EV5, MASK_BWX|MASK_MAX },
    { "21164PC",PROCESSOR_EV5, MASK_BWX|MASK_MAX },
    { "21164pc",PROCESSOR_EV5, MASK_BWX|MASK_MAX },
    { "ev6",	PROCESSOR_EV6, MASK_BWX|MASK_MAX|MASK_FIX },
    { "21264",	PROCESSOR_EV6, MASK_BWX|MASK_MAX|MASK_FIX },
    { "ev67",	PROCESSOR_EV6, MASK_BWX|MASK_MAX|MASK_FIX|MASK_CIX },
    { "21264a",	PROCESSOR_EV6, MASK_BWX|MASK_MAX|MASK_FIX|MASK_CIX },
    { 0, 0, 0 }
  };

  int i;

  /* Unicos/Mk doesn't have shared libraries.  */
  if (TARGET_ABI_UNICOSMK && flag_pic)
    {
      warning (0, "-f%s ignored for Unicos/Mk (not supported)",
	       (flag_pic > 1) ? "PIC" : "pic");
      flag_pic = 0;
    }

  /* On Unicos/Mk, the native compiler consistently generates /d suffices for
     floating-point instructions.  Make that the default for this target.  */
  if (TARGET_ABI_UNICOSMK)
    alpha_fprm = ALPHA_FPRM_DYN;
  else
    alpha_fprm = ALPHA_FPRM_NORM;

  alpha_tp = ALPHA_TP_PROG;
  alpha_fptm = ALPHA_FPTM_N;

  /* We cannot use su and sui qualifiers for conversion instructions on
     Unicos/Mk.  I'm not sure if this is due to assembler or hardware
     limitations.  Right now, we issue a warning if -mieee is specified
     and then ignore it; eventually, we should either get it right or
     disable the option altogether.  */

  if (TARGET_IEEE)
    {
      if (TARGET_ABI_UNICOSMK)
	warning (0, "-mieee not supported on Unicos/Mk");
      else
	{
	  alpha_tp = ALPHA_TP_INSN;
	  alpha_fptm = ALPHA_FPTM_SU;
	}
    }

  if (TARGET_IEEE_WITH_INEXACT)
    {
      if (TARGET_ABI_UNICOSMK)
	warning (0, "-mieee-with-inexact not supported on Unicos/Mk");
      else
	{
	  alpha_tp = ALPHA_TP_INSN;
	  alpha_fptm = ALPHA_FPTM_SUI;
	}
    }

  if (alpha_tp_string)
    {
      if (! strcmp (alpha_tp_string, "p"))
	alpha_tp = ALPHA_TP_PROG;
      else if (! strcmp (alpha_tp_string, "f"))
	alpha_tp = ALPHA_TP_FUNC;
      else if (! strcmp (alpha_tp_string, "i"))
	alpha_tp = ALPHA_TP_INSN;
      else
	error ("bad value %qs for -mtrap-precision switch", alpha_tp_string);
    }

  if (alpha_fprm_string)
    {
      if (! strcmp (alpha_fprm_string, "n"))
	alpha_fprm = ALPHA_FPRM_NORM;
      else if (! strcmp (alpha_fprm_string, "m"))
	alpha_fprm = ALPHA_FPRM_MINF;
      else if (! strcmp (alpha_fprm_string, "c"))
	alpha_fprm = ALPHA_FPRM_CHOP;
      else if (! strcmp (alpha_fprm_string,"d"))
	alpha_fprm = ALPHA_FPRM_DYN;
      else
	error ("bad value %qs for -mfp-rounding-mode switch",
	       alpha_fprm_string);
    }

  if (alpha_fptm_string)
    {
      if (strcmp (alpha_fptm_string, "n") == 0)
	alpha_fptm = ALPHA_FPTM_N;
      else if (strcmp (alpha_fptm_string, "u") == 0)
	alpha_fptm = ALPHA_FPTM_U;
      else if (strcmp (alpha_fptm_string, "su") == 0)
	alpha_fptm = ALPHA_FPTM_SU;
      else if (strcmp (alpha_fptm_string, "sui") == 0)
	alpha_fptm = ALPHA_FPTM_SUI;
      else
	error ("bad value %qs for -mfp-trap-mode switch", alpha_fptm_string);
    }

  if (alpha_cpu_string)
    {
      for (i = 0; cpu_table [i].name; i++)
	if (! strcmp (alpha_cpu_string, cpu_table [i].name))
	  {
	    alpha_tune = alpha_cpu = cpu_table [i].processor;
	    target_flags &= ~ (MASK_BWX | MASK_MAX | MASK_FIX | MASK_CIX);
	    target_flags |= cpu_table [i].flags;
	    break;
	  }
      if (! cpu_table [i].name)
	error ("bad value %qs for -mcpu switch", alpha_cpu_string);
    }

  if (alpha_tune_string)
    {
      for (i = 0; cpu_table [i].name; i++)
	if (! strcmp (alpha_tune_string, cpu_table [i].name))
	  {
	    alpha_tune = cpu_table [i].processor;
	    break;
	  }
      if (! cpu_table [i].name)
	error ("bad value %qs for -mcpu switch", alpha_tune_string);
    }

  /* Do some sanity checks on the above options.  */

  if (TARGET_ABI_UNICOSMK && alpha_fptm != ALPHA_FPTM_N)
    {
      warning (0, "trap mode not supported on Unicos/Mk");
      alpha_fptm = ALPHA_FPTM_N;
    }

  if ((alpha_fptm == ALPHA_FPTM_SU || alpha_fptm == ALPHA_FPTM_SUI)
      && alpha_tp != ALPHA_TP_INSN && alpha_cpu != PROCESSOR_EV6)
    {
      warning (0, "fp software completion requires -mtrap-precision=i");
      alpha_tp = ALPHA_TP_INSN;
    }

  if (alpha_cpu == PROCESSOR_EV6)
    {
      /* Except for EV6 pass 1 (not released), we always have precise
	 arithmetic traps.  Which means we can do software completion
	 without minding trap shadows.  */
      alpha_tp = ALPHA_TP_PROG;
    }

  if (TARGET_FLOAT_VAX)
    {
      if (alpha_fprm == ALPHA_FPRM_MINF || alpha_fprm == ALPHA_FPRM_DYN)
	{
	  warning (0, "rounding mode not supported for VAX floats");
	  alpha_fprm = ALPHA_FPRM_NORM;
	}
      if (alpha_fptm == ALPHA_FPTM_SUI)
	{
	  warning (0, "trap mode not supported for VAX floats");
	  alpha_fptm = ALPHA_FPTM_SU;
	}
      if (target_flags_explicit & MASK_LONG_DOUBLE_128)
	warning (0, "128-bit long double not supported for VAX floats");
      target_flags &= ~MASK_LONG_DOUBLE_128;
    }

  {
    char *end;
    int lat;

    if (!alpha_mlat_string)
      alpha_mlat_string = "L1";

    if (ISDIGIT ((unsigned char)alpha_mlat_string[0])
	&& (lat = strtol (alpha_mlat_string, &end, 10), *end == '\0'))
      ;
    else if ((alpha_mlat_string[0] == 'L' || alpha_mlat_string[0] == 'l')
	     && ISDIGIT ((unsigned char)alpha_mlat_string[1])
	     && alpha_mlat_string[2] == '\0')
      {
	static int const cache_latency[][4] =
	{
	  { 3, 30, -1 },	/* ev4 -- Bcache is a guess */
	  { 2, 12, 38 },	/* ev5 -- Bcache from PC164 LMbench numbers */
	  { 3, 12, 30 },	/* ev6 -- Bcache from DS20 LMbench.  */
	};

	lat = alpha_mlat_string[1] - '0';
	if (lat <= 0 || lat > 3 || cache_latency[alpha_tune][lat-1] == -1)
	  {
	    warning (0, "L%d cache latency unknown for %s",
		     lat, alpha_cpu_name[alpha_tune]);
	    lat = 3;
	  }
	else
	  lat = cache_latency[alpha_tune][lat-1];
      }
    else if (! strcmp (alpha_mlat_string, "main"))
      {
	/* Most current memories have about 370ns latency.  This is
	   a reasonable guess for a fast cpu.  */
	lat = 150;
      }
    else
      {
	warning (0, "bad value %qs for -mmemory-latency", alpha_mlat_string);
	lat = 3;
      }

    alpha_memory_latency = lat;
  }

  /* Default the definition of "small data" to 8 bytes.  */
  if (!g_switch_set)
    g_switch_value = 8;

  /* Infer TARGET_SMALL_DATA from -fpic/-fPIC.  */
  if (flag_pic == 1)
    target_flags |= MASK_SMALL_DATA;
  else if (flag_pic == 2)
    target_flags &= ~MASK_SMALL_DATA;

  /* Align labels and loops for optimal branching.  */
  /* ??? Kludge these by not doing anything if we don't optimize and also if
     we are writing ECOFF symbols to work around a bug in DEC's assembler.  */
  if (optimize > 0 && write_symbols != SDB_DEBUG)
    {
      if (align_loops <= 0)
	align_loops = 16;
      if (align_jumps <= 0)
	align_jumps = 16;
    }
  if (align_functions <= 0)
    align_functions = 16;

  /* Acquire a unique set number for our register saves and restores.  */
  alpha_sr_alias_set = new_alias_set ();

  /* Register variables and functions with the garbage collector.  */

  /* Set up function hooks.  */
  init_machine_status = alpha_init_machine_status;

  /* Tell the compiler when we're using VAX floating point.  */
  if (TARGET_FLOAT_VAX)
    {
      REAL_MODE_FORMAT (SFmode) = &vax_f_format;
      REAL_MODE_FORMAT (DFmode) = &vax_g_format;
      REAL_MODE_FORMAT (TFmode) = NULL;
    }
}

/* Returns 1 if VALUE is a mask that contains full bytes of zero or ones.  */

int
zap_mask (HOST_WIDE_INT value)
{
  int i;

  for (i = 0; i < HOST_BITS_PER_WIDE_INT / HOST_BITS_PER_CHAR;
       i++, value >>= 8)
    if ((value & 0xff) != 0 && (value & 0xff) != 0xff)
      return 0;

  return 1;
}

/* Return true if OP is valid for a particular TLS relocation.
   We are already guaranteed that OP is a CONST.  */

int
tls_symbolic_operand_1 (rtx op, int size, int unspec)
{
  op = XEXP (op, 0);

  if (GET_CODE (op) != UNSPEC || XINT (op, 1) != unspec)
    return 0;
  op = XVECEXP (op, 0, 0);

  if (GET_CODE (op) != SYMBOL_REF)
    return 0;

  switch (SYMBOL_REF_TLS_MODEL (op))
    {
    case TLS_MODEL_LOCAL_DYNAMIC:
      return unspec == UNSPEC_DTPREL && size == alpha_tls_size;
    case TLS_MODEL_INITIAL_EXEC:
      return unspec == UNSPEC_TPREL && size == 64;
    case TLS_MODEL_LOCAL_EXEC:
      return unspec == UNSPEC_TPREL && size == alpha_tls_size;
    default:
      gcc_unreachable ();
    }
}

/* Used by aligned_memory_operand and unaligned_memory_operand to
   resolve what reload is going to do with OP if it's a register.  */

rtx
resolve_reload_operand (rtx op)
{
  if (reload_in_progress)
    {
      rtx tmp = op;
      if (GET_CODE (tmp) == SUBREG)
	tmp = SUBREG_REG (tmp);
      if (GET_CODE (tmp) == REG
	  && REGNO (tmp) >= FIRST_PSEUDO_REGISTER)
	{
	  op = reg_equiv_memory_loc[REGNO (tmp)];
	  if (op == 0)
	    return 0;
	}
    }
  return op;
}

/* Implements CONST_OK_FOR_LETTER_P.  Return true if the value matches
   the range defined for C in [I-P].  */

bool
alpha_const_ok_for_letter_p (HOST_WIDE_INT value, int c)
{
  switch (c)
    {
    case 'I':
      /* An unsigned 8 bit constant.  */
      return (unsigned HOST_WIDE_INT) value < 0x100;
    case 'J':
      /* The constant zero.  */
      return value == 0;
    case 'K':
      /* A signed 16 bit constant.  */
      return (unsigned HOST_WIDE_INT) (value + 0x8000) < 0x10000;
    case 'L':
      /* A shifted signed 16 bit constant appropriate for LDAH.  */
      return ((value & 0xffff) == 0
              && ((value) >> 31 == -1 || value >> 31 == 0));
    case 'M':
      /* A constant that can be AND'ed with using a ZAP insn.  */
      return zap_mask (value);
    case 'N':
      /* A complemented unsigned 8 bit constant.  */
      return (unsigned HOST_WIDE_INT) (~ value) < 0x100;
    case 'O':
      /* A negated unsigned 8 bit constant.  */
      return (unsigned HOST_WIDE_INT) (- value) < 0x100;
    case 'P':
      /* The constant 1, 2 or 3.  */
      return value == 1 || value == 2 || value == 3;

    default:
      return false;
    }
}

/* Implements CONST_DOUBLE_OK_FOR_LETTER_P.  Return true if VALUE
   matches for C in [GH].  */

bool
alpha_const_double_ok_for_letter_p (rtx value, int c)
{
  switch (c)
    {
    case 'G':
      /* The floating point zero constant.  */
      return (GET_MODE_CLASS (GET_MODE (value)) == MODE_FLOAT
	      && value == CONST0_RTX (GET_MODE (value)));

    case 'H':
      /* A valid operand of a ZAP insn.  */
      return (GET_MODE (value) == VOIDmode
	      && zap_mask (CONST_DOUBLE_LOW (value))
	      && zap_mask (CONST_DOUBLE_HIGH (value)));

    default:
      return false;
    }
}

/* Implements CONST_DOUBLE_OK_FOR_LETTER_P.  Return true if VALUE
   matches for C.  */

bool
alpha_extra_constraint (rtx value, int c)
{
  switch (c)
    {
    case 'Q':
      return normal_memory_operand (value, VOIDmode);
    case 'R':
      return direct_call_operand (value, Pmode);
    case 'S':
      return (GET_CODE (value) == CONST_INT
	      && (unsigned HOST_WIDE_INT) INTVAL (value) < 64);
    case 'T':
      return GET_CODE (value) == HIGH;
    case 'U':
      return TARGET_ABI_UNICOSMK && symbolic_operand (value, VOIDmode);
    case 'W':
      return (GET_CODE (value) == CONST_VECTOR
	      && value == CONST0_RTX (GET_MODE (value)));
    default:
      return false;
    }
}

/* The scalar modes supported differs from the default check-what-c-supports
   version in that sometimes TFmode is available even when long double
   indicates only DFmode.  On unicosmk, we have the situation that HImode
   doesn't map to any C type, but of course we still support that.  */

static bool
alpha_scalar_mode_supported_p (enum machine_mode mode)
{
  switch (mode)
    {
    case QImode:
    case HImode:
    case SImode:
    case DImode:
    case TImode: /* via optabs.c */
      return true;

    case SFmode:
    case DFmode:
      return true;

    case TFmode:
      return TARGET_HAS_XFLOATING_LIBS;

    default:
      return false;
    }
}

/* Alpha implements a couple of integer vector mode operations when
   TARGET_MAX is enabled.  We do not check TARGET_MAX here, however,
   which allows the vectorizer to operate on e.g. move instructions,
   or when expand_vector_operations can do something useful.  */

static bool
alpha_vector_mode_supported_p (enum machine_mode mode)
{
  return mode == V8QImode || mode == V4HImode || mode == V2SImode;
}

/* Return 1 if this function can directly return via $26.  */

int
direct_return (void)
{
  return (! TARGET_ABI_OPEN_VMS && ! TARGET_ABI_UNICOSMK
	  && reload_completed
	  && alpha_sa_size () == 0
	  && get_frame_size () == 0
	  && current_function_outgoing_args_size == 0
	  && current_function_pretend_args_size == 0);
}

/* Return the ADDR_VEC associated with a tablejump insn.  */

rtx
alpha_tablejump_addr_vec (rtx insn)
{
  rtx tmp;

  tmp = JUMP_LABEL (insn);
  if (!tmp)
    return NULL_RTX;
  tmp = NEXT_INSN (tmp);
  if (!tmp)
    return NULL_RTX;
  if (GET_CODE (tmp) == JUMP_INSN
      && GET_CODE (PATTERN (tmp)) == ADDR_DIFF_VEC)
    return PATTERN (tmp);
  return NULL_RTX;
}

/* Return the label of the predicted edge, or CONST0_RTX if we don't know.  */

rtx
alpha_tablejump_best_label (rtx insn)
{
  rtx jump_table = alpha_tablejump_addr_vec (insn);
  rtx best_label = NULL_RTX;

  /* ??? Once the CFG doesn't keep getting completely rebuilt, look
     there for edge frequency counts from profile data.  */

  if (jump_table)
    {
      int n_labels = XVECLEN (jump_table, 1);
      int best_count = -1;
      int i, j;

      for (i = 0; i < n_labels; i++)
	{
	  int count = 1;

	  for (j = i + 1; j < n_labels; j++)
	    if (XEXP (XVECEXP (jump_table, 1, i), 0)
		== XEXP (XVECEXP (jump_table, 1, j), 0))
	      count++;

	  if (count > best_count)
	    best_count = count, best_label = XVECEXP (jump_table, 1, i);
	}
    }

  return best_label ? best_label : const0_rtx;
}

/* Return the TLS model to use for SYMBOL.  */

static enum tls_model
tls_symbolic_operand_type (rtx symbol)
{
  enum tls_model model;

  if (GET_CODE (symbol) != SYMBOL_REF)
    return 0;
  model = SYMBOL_REF_TLS_MODEL (symbol);

  /* Local-exec with a 64-bit size is the same code as initial-exec.  */
  if (model == TLS_MODEL_LOCAL_EXEC && alpha_tls_size == 64)
    model = TLS_MODEL_INITIAL_EXEC;

  return model;
}

/* Return true if the function DECL will share the same GP as any
   function in the current unit of translation.  */

static bool
decl_has_samegp (tree decl)
{
  /* Functions that are not local can be overridden, and thus may
     not share the same gp.  */
  if (!(*targetm.binds_local_p) (decl))
    return false;

  /* If -msmall-data is in effect, assume that there is only one GP
     for the module, and so any local symbol has this property.  We
     need explicit relocations to be able to enforce this for symbols
     not defined in this unit of translation, however.  */
  if (TARGET_EXPLICIT_RELOCS && TARGET_SMALL_DATA)
    return true;

  /* Functions that are not external are defined in this UoT.  */
  /* ??? Irritatingly, static functions not yet emitted are still
     marked "external".  Apply this to non-static functions only.  */
  return !TREE_PUBLIC (decl) || !DECL_EXTERNAL (decl);
}

/* Return true if EXP should be placed in the small data section.  */

static bool
alpha_in_small_data_p (tree exp)
{
  /* We want to merge strings, so we never consider them small data.  */
  if (TREE_CODE (exp) == STRING_CST)
    return false;

  /* Functions are never in the small data area.  Duh.  */
  if (TREE_CODE (exp) == FUNCTION_DECL)
    return false;

  if (TREE_CODE (exp) == VAR_DECL && DECL_SECTION_NAME (exp))
    {
      const char *section = TREE_STRING_POINTER (DECL_SECTION_NAME (exp));
      if (strcmp (section, ".sdata") == 0
	  || strcmp (section, ".sbss") == 0)
	return true;
    }
  else
    {
      HOST_WIDE_INT size = int_size_in_bytes (TREE_TYPE (exp));

      /* If this is an incomplete type with size 0, then we can't put it
	 in sdata because it might be too big when completed.  */
      if (size > 0 && (unsigned HOST_WIDE_INT) size <= g_switch_value)
	return true;
    }

  return false;
}

#if TARGET_ABI_OPEN_VMS
static bool
alpha_linkage_symbol_p (const char *symname)
{
  int symlen = strlen (symname);

  if (symlen > 4)
    return strcmp (&symname [symlen - 4], "..lk") == 0;

  return false;
}

#define LINKAGE_SYMBOL_REF_P(X) \
  ((GET_CODE (X) == SYMBOL_REF   \
    && alpha_linkage_symbol_p (XSTR (X, 0))) \
   || (GET_CODE (X) == CONST                 \
       && GET_CODE (XEXP (X, 0)) == PLUS     \
       && GET_CODE (XEXP (XEXP (X, 0), 0)) == SYMBOL_REF \
       && alpha_linkage_symbol_p (XSTR (XEXP (XEXP (X, 0), 0), 0))))
#endif

/* legitimate_address_p recognizes an RTL expression that is a valid
   memory address for an instruction.  The MODE argument is the
   machine mode for the MEM expression that wants to use this address.

   For Alpha, we have either a constant address or the sum of a
   register and a constant address, or just a register.  For DImode,
   any of those forms can be surrounded with an AND that clear the
   low-order three bits; this is an "unaligned" access.  */

bool
alpha_legitimate_address_p (enum machine_mode mode, rtx x, int strict)
{
  /* If this is an ldq_u type address, discard the outer AND.  */
  if (mode == DImode
      && GET_CODE (x) == AND
      && GET_CODE (XEXP (x, 1)) == CONST_INT
      && INTVAL (XEXP (x, 1)) == -8)
    x = XEXP (x, 0);

  /* Discard non-paradoxical subregs.  */
  if (GET_CODE (x) == SUBREG
      && (GET_MODE_SIZE (GET_MODE (x))
	  < GET_MODE_SIZE (GET_MODE (SUBREG_REG (x)))))
    x = SUBREG_REG (x);

  /* Unadorned general registers are valid.  */
  if (REG_P (x)
      && (strict
	  ? STRICT_REG_OK_FOR_BASE_P (x)
	  : NONSTRICT_REG_OK_FOR_BASE_P (x)))
    return true;

  /* Constant addresses (i.e. +/- 32k) are valid.  */
  if (CONSTANT_ADDRESS_P (x))
    return true;

#if TARGET_ABI_OPEN_VMS
  if (LINKAGE_SYMBOL_REF_P (x))
    return true;
#endif

  /* Register plus a small constant offset is valid.  */
  if (GET_CODE (x) == PLUS)
    {
      rtx ofs = XEXP (x, 1);
      x = XEXP (x, 0);

      /* Discard non-paradoxical subregs.  */
      if (GET_CODE (x) == SUBREG
          && (GET_MODE_SIZE (GET_MODE (x))
	      < GET_MODE_SIZE (GET_MODE (SUBREG_REG (x)))))
	x = SUBREG_REG (x);

      if (REG_P (x))
	{
	  if (! strict
	      && NONSTRICT_REG_OK_FP_BASE_P (x)
	      && GET_CODE (ofs) == CONST_INT)
	    return true;
	  if ((strict
	       ? STRICT_REG_OK_FOR_BASE_P (x)
	       : NONSTRICT_REG_OK_FOR_BASE_P (x))
	      && CONSTANT_ADDRESS_P (ofs))
	    return true;
	}
    }

  /* If we're managing explicit relocations, LO_SUM is valid, as
     are small data symbols.  */
  else if (TARGET_EXPLICIT_RELOCS)
    {
      if (small_symbolic_operand (x, Pmode))
	return true;

      if (GET_CODE (x) == LO_SUM)
	{
	  rtx ofs = XEXP (x, 1);
	  x = XEXP (x, 0);

	  /* Discard non-paradoxical subregs.  */
	  if (GET_CODE (x) == SUBREG
	      && (GET_MODE_SIZE (GET_MODE (x))
		  < GET_MODE_SIZE (GET_MODE (SUBREG_REG (x)))))
	    x = SUBREG_REG (x);

	  /* Must have a valid base register.  */
	  if (! (REG_P (x)
		 && (strict
		     ? STRICT_REG_OK_FOR_BASE_P (x)
		     : NONSTRICT_REG_OK_FOR_BASE_P (x))))
	    return false;

	  /* The symbol must be local.  */
	  if (local_symbolic_operand (ofs, Pmode)
	      || dtp32_symbolic_operand (ofs, Pmode)
	      || tp32_symbolic_operand (ofs, Pmode))
	    return true;
	}
    }

  return false;
}

/* Build the SYMBOL_REF for __tls_get_addr.  */

static GTY(()) rtx tls_get_addr_libfunc;

static rtx
get_tls_get_addr (void)
{
  if (!tls_get_addr_libfunc)
    tls_get_addr_libfunc = init_one_libfunc ("__tls_get_addr");
  return tls_get_addr_libfunc;
}

/* Try machine-dependent ways of modifying an illegitimate address
   to be legitimate.  If we find one, return the new, valid address.  */

rtx
alpha_legitimize_address (rtx x, rtx scratch,
			  enum machine_mode mode ATTRIBUTE_UNUSED)
{
  HOST_WIDE_INT addend;

  /* If the address is (plus reg const_int) and the CONST_INT is not a
     valid offset, compute the high part of the constant and add it to
     the register.  Then our address is (plus temp low-part-const).  */
  if (GET_CODE (x) == PLUS
      && GET_CODE (XEXP (x, 0)) == REG
      && GET_CODE (XEXP (x, 1)) == CONST_INT
      && ! CONSTANT_ADDRESS_P (XEXP (x, 1)))
    {
      addend = INTVAL (XEXP (x, 1));
      x = XEXP (x, 0);
      goto split_addend;
    }

  /* If the address is (const (plus FOO const_int)), find the low-order
     part of the CONST_INT.  Then load FOO plus any high-order part of the
     CONST_INT into a register.  Our address is (plus reg low-part-const).
     This is done to reduce the number of GOT entries.  */
  if (!no_new_pseudos
      && GET_CODE (x) == CONST
      && GET_CODE (XEXP (x, 0)) == PLUS
      && GET_CODE (XEXP (XEXP (x, 0), 1)) == CONST_INT)
    {
      addend = INTVAL (XEXP (XEXP (x, 0), 1));
      x = force_reg (Pmode, XEXP (XEXP (x, 0), 0));
      goto split_addend;
    }

  /* If we have a (plus reg const), emit the load as in (2), then add
     the two registers, and finally generate (plus reg low-part-const) as
     our address.  */
  if (!no_new_pseudos
      && GET_CODE (x) == PLUS
      && GET_CODE (XEXP (x, 0)) == REG
      && GET_CODE (XEXP (x, 1)) == CONST
      && GET_CODE (XEXP (XEXP (x, 1), 0)) == PLUS
      && GET_CODE (XEXP (XEXP (XEXP (x, 1), 0), 1)) == CONST_INT)
    {
      addend = INTVAL (XEXP (XEXP (XEXP (x, 1), 0), 1));
      x = expand_simple_binop (Pmode, PLUS, XEXP (x, 0),
			       XEXP (XEXP (XEXP (x, 1), 0), 0),
			       NULL_RTX, 1, OPTAB_LIB_WIDEN);
      goto split_addend;
    }

  /* If this is a local symbol, split the address into HIGH/LO_SUM parts.  */
  if (TARGET_EXPLICIT_RELOCS && symbolic_operand (x, Pmode))
    {
      rtx r0, r16, eqv, tga, tp, insn, dest, seq;

      switch (tls_symbolic_operand_type (x))
	{
	case TLS_MODEL_NONE:
	  break;

	case TLS_MODEL_GLOBAL_DYNAMIC:
	  start_sequence ();

	  r0 = gen_rtx_REG (Pmode, 0);
	  r16 = gen_rtx_REG (Pmode, 16);
	  tga = get_tls_get_addr ();
	  dest = gen_reg_rtx (Pmode);
	  seq = GEN_INT (alpha_next_sequence_number++);

	  emit_insn (gen_movdi_er_tlsgd (r16, pic_offset_table_rtx, x, seq));
	  insn = gen_call_value_osf_tlsgd (r0, tga, seq);
	  insn = emit_call_insn (insn);
	  CONST_OR_PURE_CALL_P (insn) = 1;
	  use_reg (&CALL_INSN_FUNCTION_USAGE (insn), r16);

          insn = get_insns ();
	  end_sequence ();

	  emit_libcall_block (insn, dest, r0, x);
	  return dest;

	case TLS_MODEL_LOCAL_DYNAMIC:
	  start_sequence ();

	  r0 = gen_rtx_REG (Pmode, 0);
	  r16 = gen_rtx_REG (Pmode, 16);
	  tga = get_tls_get_addr ();
	  scratch = gen_reg_rtx (Pmode);
	  seq = GEN_INT (alpha_next_sequence_number++);

	  emit_insn (gen_movdi_er_tlsldm (r16, pic_offset_table_rtx, seq));
	  insn = gen_call_value_osf_tlsldm (r0, tga, seq);
	  insn = emit_call_insn (insn);
	  CONST_OR_PURE_CALL_P (insn) = 1;
	  use_reg (&CALL_INSN_FUNCTION_USAGE (insn), r16);

          insn = get_insns ();
	  end_sequence ();

	  eqv = gen_rtx_UNSPEC (Pmode, gen_rtvec (1, const0_rtx),
				UNSPEC_TLSLDM_CALL);
	  emit_libcall_block (insn, scratch, r0, eqv);

	  eqv = gen_rtx_UNSPEC (Pmode, gen_rtvec (1, x), UNSPEC_DTPREL);
	  eqv = gen_rtx_CONST (Pmode, eqv);

	  if (alpha_tls_size == 64)
	    {
	      dest = gen_reg_rtx (Pmode);
	      emit_insn (gen_rtx_SET (VOIDmode, dest, eqv));
	      emit_insn (gen_adddi3 (dest, dest, scratch));
	      return dest;
	    }
	  if (alpha_tls_size == 32)
	    {
	      insn = gen_rtx_HIGH (Pmode, eqv);
	      insn = gen_rtx_PLUS (Pmode, scratch, insn);
	      scratch = gen_reg_rtx (Pmode);
	      emit_insn (gen_rtx_SET (VOIDmode, scratch, insn));
	    }
	  return gen_rtx_LO_SUM (Pmode, scratch, eqv);

	case TLS_MODEL_INITIAL_EXEC:
	  eqv = gen_rtx_UNSPEC (Pmode, gen_rtvec (1, x), UNSPEC_TPREL);
	  eqv = gen_rtx_CONST (Pmode, eqv);
	  tp = gen_reg_rtx (Pmode);
	  scratch = gen_reg_rtx (Pmode);
	  dest = gen_reg_rtx (Pmode);

	  emit_insn (gen_load_tp (tp));
	  emit_insn (gen_rtx_SET (VOIDmode, scratch, eqv));
	  emit_insn (gen_adddi3 (dest, tp, scratch));
	  return dest;

	case TLS_MODEL_LOCAL_EXEC:
	  eqv = gen_rtx_UNSPEC (Pmode, gen_rtvec (1, x), UNSPEC_TPREL);
	  eqv = gen_rtx_CONST (Pmode, eqv);
	  tp = gen_reg_rtx (Pmode);

	  emit_insn (gen_load_tp (tp));
	  if (alpha_tls_size == 32)
	    {
	      insn = gen_rtx_HIGH (Pmode, eqv);
	      insn = gen_rtx_PLUS (Pmode, tp, insn);
	      tp = gen_reg_rtx (Pmode);
	      emit_insn (gen_rtx_SET (VOIDmode, tp, insn));
	    }
	  return gen_rtx_LO_SUM (Pmode, tp, eqv);

	default:
	  gcc_unreachable ();
	}

      if (local_symbolic_operand (x, Pmode))
	{
	  if (small_symbolic_operand (x, Pmode))
	    return x;
	  else
	    {
	      if (!no_new_pseudos)
	        scratch = gen_reg_rtx (Pmode);
	      emit_insn (gen_rtx_SET (VOIDmode, scratch,
				      gen_rtx_HIGH (Pmode, x)));
	      return gen_rtx_LO_SUM (Pmode, scratch, x);
	    }
	}
    }

  return NULL;

 split_addend:
  {
    HOST_WIDE_INT low, high;

    low = ((addend & 0xffff) ^ 0x8000) - 0x8000;
    addend -= low;
    high = ((addend & 0xffffffff) ^ 0x80000000) - 0x80000000;
    addend -= high;

    if (addend)
      x = expand_simple_binop (Pmode, PLUS, x, GEN_INT (addend),
			       (no_new_pseudos ? scratch : NULL_RTX),
			       1, OPTAB_LIB_WIDEN);
    if (high)
      x = expand_simple_binop (Pmode, PLUS, x, GEN_INT (high),
			       (no_new_pseudos ? scratch : NULL_RTX),
			       1, OPTAB_LIB_WIDEN);

    return plus_constant (x, low);
  }
}

/* Primarily this is required for TLS symbols, but given that our move
   patterns *ought* to be able to handle any symbol at any time, we
   should never be spilling symbolic operands to the constant pool, ever.  */

static bool
alpha_cannot_force_const_mem (rtx x)
{
  enum rtx_code code = GET_CODE (x);
  return code == SYMBOL_REF || code == LABEL_REF || code == CONST;
}

/* We do not allow indirect calls to be optimized into sibling calls, nor
   can we allow a call to a function with a different GP to be optimized
   into a sibcall.  */

static bool
alpha_function_ok_for_sibcall (tree decl, tree exp ATTRIBUTE_UNUSED)
{
  /* Can't do indirect tail calls, since we don't know if the target
     uses the same GP.  */
  if (!decl)
    return false;

  /* Otherwise, we can make a tail call if the target function shares
     the same GP.  */
  return decl_has_samegp (decl);
}

int
some_small_symbolic_operand_int (rtx *px, void *data ATTRIBUTE_UNUSED)
{
  rtx x = *px;

  /* Don't re-split.  */
  if (GET_CODE (x) == LO_SUM)
    return -1;

  return small_symbolic_operand (x, Pmode) != 0;
}

static int
split_small_symbolic_operand_1 (rtx *px, void *data ATTRIBUTE_UNUSED)
{
  rtx x = *px;

  /* Don't re-split.  */
  if (GET_CODE (x) == LO_SUM)
    return -1;

  if (small_symbolic_operand (x, Pmode))
    {
      x = gen_rtx_LO_SUM (Pmode, pic_offset_table_rtx, x);
      *px = x;
      return -1;
    }

  return 0;
}

rtx
split_small_symbolic_operand (rtx x)
{
  x = copy_insn (x);
  for_each_rtx (&x, split_small_symbolic_operand_1, NULL);
  return x;
}

/* Indicate that INSN cannot be duplicated.  This is true for any insn
   that we've marked with gpdisp relocs, since those have to stay in
   1-1 correspondence with one another.

   Technically we could copy them if we could set up a mapping from one
   sequence number to another, across the set of insns to be duplicated.
   This seems overly complicated and error-prone since interblock motion
   from sched-ebb could move one of the pair of insns to a different block.

   Also cannot allow jsr insns to be duplicated.  If they throw exceptions,
   then they'll be in a different block from their ldgp.  Which could lead
   the bb reorder code to think that it would be ok to copy just the block
   containing the call and branch to the block containing the ldgp.  */

static bool
alpha_cannot_copy_insn_p (rtx insn)
{
  if (!reload_completed || !TARGET_EXPLICIT_RELOCS)
    return false;
  if (recog_memoized (insn) >= 0)
    return get_attr_cannot_copy (insn);
  else
    return false;
}


/* Try a machine-dependent way of reloading an illegitimate address
   operand.  If we find one, push the reload and return the new rtx.  */

rtx
alpha_legitimize_reload_address (rtx x,
				 enum machine_mode mode ATTRIBUTE_UNUSED,
				 int opnum, int type,
				 int ind_levels ATTRIBUTE_UNUSED)
{
  /* We must recognize output that we have already generated ourselves.  */
  if (GET_CODE (x) == PLUS
      && GET_CODE (XEXP (x, 0)) == PLUS
      && GET_CODE (XEXP (XEXP (x, 0), 0)) == REG
      && GET_CODE (XEXP (XEXP (x, 0), 1)) == CONST_INT
      && GET_CODE (XEXP (x, 1)) == CONST_INT)
    {
      push_reload (XEXP (x, 0), NULL_RTX, &XEXP (x, 0), NULL,
		   BASE_REG_CLASS, GET_MODE (x), VOIDmode, 0, 0,
		   opnum, type);
      return x;
    }

  /* We wish to handle large displacements off a base register by
     splitting the addend across an ldah and the mem insn.  This
     cuts number of extra insns needed from 3 to 1.  */
  if (GET_CODE (x) == PLUS
      && GET_CODE (XEXP (x, 0)) == REG
      && REGNO (XEXP (x, 0)) < FIRST_PSEUDO_REGISTER
      && REGNO_OK_FOR_BASE_P (REGNO (XEXP (x, 0)))
      && GET_CODE (XEXP (x, 1)) == CONST_INT)
    {
      HOST_WIDE_INT val = INTVAL (XEXP (x, 1));
      HOST_WIDE_INT low = ((val & 0xffff) ^ 0x8000) - 0x8000;
      HOST_WIDE_INT high
	= (((val - low) & 0xffffffff) ^ 0x80000000) - 0x80000000;

      /* Check for 32-bit overflow.  */
      if (high + low != val)
	return NULL_RTX;

      /* Reload the high part into a base reg; leave the low part
	 in the mem directly.  */
      x = gen_rtx_PLUS (GET_MODE (x),
			gen_rtx_PLUS (GET_MODE (x), XEXP (x, 0),
				      GEN_INT (high)),
			GEN_INT (low));

      push_reload (XEXP (x, 0), NULL_RTX, &XEXP (x, 0), NULL,
		   BASE_REG_CLASS, GET_MODE (x), VOIDmode, 0, 0,
		   opnum, type);
      return x;
    }

  return NULL_RTX;
}

/* Compute a (partial) cost for rtx X.  Return true if the complete
   cost has been computed, and false if subexpressions should be
   scanned.  In either case, *TOTAL contains the cost result.  */

static bool
alpha_rtx_costs (rtx x, int code, int outer_code, int *total)
{
  enum machine_mode mode = GET_MODE (x);
  bool float_mode_p = FLOAT_MODE_P (mode);
  const struct alpha_rtx_cost_data *cost_data;

  if (optimize_size)
    cost_data = &alpha_rtx_cost_size;
  else
    cost_data = &alpha_rtx_cost_data[alpha_tune];

  switch (code)
    {
    case CONST_INT:
      /* If this is an 8-bit constant, return zero since it can be used
	 nearly anywhere with no cost.  If it is a valid operand for an
	 ADD or AND, likewise return 0 if we know it will be used in that
	 context.  Otherwise, return 2 since it might be used there later.
	 All other constants take at least two insns.  */
      if (INTVAL (x) >= 0 && INTVAL (x) < 256)
	{
	  *total = 0;
	  return true;
	}
      /* FALLTHRU */

    case CONST_DOUBLE:
      if (x == CONST0_RTX (mode))
	*total = 0;
      else if ((outer_code == PLUS && add_operand (x, VOIDmode))
	       || (outer_code == AND && and_operand (x, VOIDmode)))
	*total = 0;
      else if (add_operand (x, VOIDmode) || and_operand (x, VOIDmode))
	*total = 2;
      else
	*total = COSTS_N_INSNS (2);
      return true;

    case CONST:
    case SYMBOL_REF:
    case LABEL_REF:
      if (TARGET_EXPLICIT_RELOCS && small_symbolic_operand (x, VOIDmode))
	*total = COSTS_N_INSNS (outer_code != MEM);
      else if (TARGET_EXPLICIT_RELOCS && local_symbolic_operand (x, VOIDmode))
	*total = COSTS_N_INSNS (1 + (outer_code != MEM));
      else if (tls_symbolic_operand_type (x))
	/* Estimate of cost for call_pal rduniq.  */
	/* ??? How many insns do we emit here?  More than one...  */
	*total = COSTS_N_INSNS (15);
      else
	/* Otherwise we do a load from the GOT.  */
	*total = COSTS_N_INSNS (optimize_size ? 1 : alpha_memory_latency);
      return true;

    case HIGH:
      /* This is effectively an add_operand.  */
      *total = 2;
      return true;

    case PLUS:
    case MINUS:
      if (float_mode_p)
	*total = cost_data->fp_add;
      else if (GET_CODE (XEXP (x, 0)) == MULT
	       && const48_operand (XEXP (XEXP (x, 0), 1), VOIDmode))
	{
	  *total = (rtx_cost (XEXP (XEXP (x, 0), 0), outer_code)
		    + rtx_cost (XEXP (x, 1), outer_code) + COSTS_N_INSNS (1));
	  return true;
	}
      return false;

    case MULT:
      if (float_mode_p)
	*total = cost_data->fp_mult;
      else if (mode == DImode)
	*total = cost_data->int_mult_di;
      else
	*total = cost_data->int_mult_si;
      return false;

    case ASHIFT:
      if (GET_CODE (XEXP (x, 1)) == CONST_INT
	  && INTVAL (XEXP (x, 1)) <= 3)
	{
	  *total = COSTS_N_INSNS (1);
	  return false;
	}
      /* FALLTHRU */

    case ASHIFTRT:
    case LSHIFTRT:
      *total = cost_data->int_shift;
      return false;

    case IF_THEN_ELSE:
      if (float_mode_p)
        *total = cost_data->fp_add;
      else
        *total = cost_data->int_cmov;
      return false;

    case DIV:
    case UDIV:
    case MOD:
    case UMOD:
      if (!float_mode_p)
	*total = cost_data->int_div;
      else if (mode == SFmode)
        *total = cost_data->fp_div_sf;
      else
        *total = cost_data->fp_div_df;
      return false;

    case MEM:
      *total = COSTS_N_INSNS (optimize_size ? 1 : alpha_memory_latency);
      return true;

    case NEG:
      if (! float_mode_p)
	{
	  *total = COSTS_N_INSNS (1);
	  return false;
	}
      /* FALLTHRU */

    case ABS:
      if (! float_mode_p)
	{
	  *total = COSTS_N_INSNS (1) + cost_data->int_cmov;
	  return false;
	}
      /* FALLTHRU */

    case FLOAT:
    case UNSIGNED_FLOAT:
    case FIX:
    case UNSIGNED_FIX:
    case FLOAT_TRUNCATE:
      *total = cost_data->fp_add;
      return false;

    case FLOAT_EXTEND:
      if (GET_CODE (XEXP (x, 0)) == MEM)
	*total = 0;
      else
	*total = cost_data->fp_add;
      return false;

    default:
      return false;
    }
}

/* REF is an alignable memory location.  Place an aligned SImode
   reference into *PALIGNED_MEM and the number of bits to shift into
   *PBITNUM.  SCRATCH is a free register for use in reloading out
   of range stack slots.  */

void
get_aligned_mem (rtx ref, rtx *paligned_mem, rtx *pbitnum)
{
  rtx base;
  HOST_WIDE_INT disp, offset;

  gcc_assert (GET_CODE (ref) == MEM);

  if (reload_in_progress
      && ! memory_address_p (GET_MODE (ref), XEXP (ref, 0)))
    {
      base = find_replacement (&XEXP (ref, 0));
      gcc_assert (memory_address_p (GET_MODE (ref), base));
    }
  else
    base = XEXP (ref, 0);

  if (GET_CODE (base) == PLUS)
    disp = INTVAL (XEXP (base, 1)), base = XEXP (base, 0);
  else
    disp = 0;

  /* Find the byte offset within an aligned word.  If the memory itself is
     claimed to be aligned, believe it.  Otherwise, aligned_memory_operand
     will have examined the base register and determined it is aligned, and
     thus displacements from it are naturally alignable.  */
  if (MEM_ALIGN (ref) >= 32)
    offset = 0;
  else
    offset = disp & 3;

  /* Access the entire aligned word.  */
  *paligned_mem = widen_memory_access (ref, SImode, -offset);

  /* Convert the byte offset within the word to a bit offset.  */
  if (WORDS_BIG_ENDIAN)
    offset = 32 - (GET_MODE_BITSIZE (GET_MODE (ref)) + offset * 8);
  else
    offset *= 8;
  *pbitnum = GEN_INT (offset);
}

/* Similar, but just get the address.  Handle the two reload cases.
   Add EXTRA_OFFSET to the address we return.  */

rtx
get_unaligned_address (rtx ref, int extra_offset)
{
  rtx base;
  HOST_WIDE_INT offset = 0;

  gcc_assert (GET_CODE (ref) == MEM);

  if (reload_in_progress
      && ! memory_address_p (GET_MODE (ref), XEXP (ref, 0)))
    {
      base = find_replacement (&XEXP (ref, 0));

      gcc_assert (memory_address_p (GET_MODE (ref), base));
    }
  else
    base = XEXP (ref, 0);

  if (GET_CODE (base) == PLUS)
    offset += INTVAL (XEXP (base, 1)), base = XEXP (base, 0);

  return plus_constant (base, offset + extra_offset);
}

/* On the Alpha, all (non-symbolic) constants except zero go into
   a floating-point register via memory.  Note that we cannot
   return anything that is not a subset of CLASS, and that some
   symbolic constants cannot be dropped to memory.  */

enum reg_class
alpha_preferred_reload_class(rtx x, enum reg_class class)
{
  /* Zero is present in any register class.  */
  if (x == CONST0_RTX (GET_MODE (x)))
    return class;

  /* These sorts of constants we can easily drop to memory.  */
  if (GET_CODE (x) == CONST_INT
      || GET_CODE (x) == CONST_DOUBLE
      || GET_CODE (x) == CONST_VECTOR)
    {
      if (class == FLOAT_REGS)
	return NO_REGS;
      if (class == ALL_REGS)
	return GENERAL_REGS;
      return class;
    }

  /* All other kinds of constants should not (and in the case of HIGH
     cannot) be dropped to memory -- instead we use a GENERAL_REGS
     secondary reload.  */
  if (CONSTANT_P (x))
    return (class == ALL_REGS ? GENERAL_REGS : class);

  return class;
}

/* Loading and storing HImode or QImode values to and from memory
   usually requires a scratch register.  The exceptions are loading
   QImode and HImode from an aligned address to a general register
   unless byte instructions are permitted.

   We also cannot load an unaligned address or a paradoxical SUBREG
   into an FP register.

   We also cannot do integral arithmetic into FP regs, as might result
   from register elimination into a DImode fp register.  */

enum reg_class
secondary_reload_class (enum reg_class class, enum machine_mode mode,
			rtx x, int in)
{
  if ((mode == QImode || mode == HImode) && ! TARGET_BWX)
    {
      if (GET_CODE (x) == MEM
	  || (GET_CODE (x) == REG && REGNO (x) >= FIRST_PSEUDO_REGISTER)
	  || (GET_CODE (x) == SUBREG
	      && (GET_CODE (SUBREG_REG (x)) == MEM
		  || (GET_CODE (SUBREG_REG (x)) == REG
		      && REGNO (SUBREG_REG (x)) >= FIRST_PSEUDO_REGISTER))))
	{
	  if (!in || !aligned_memory_operand(x, mode))
	    return GENERAL_REGS;
	}
    }

  if (class == FLOAT_REGS)
    {
      if (GET_CODE (x) == MEM && GET_CODE (XEXP (x, 0)) == AND)
	return GENERAL_REGS;

      if (GET_CODE (x) == SUBREG
	  && (GET_MODE_SIZE (GET_MODE (x))
	      > GET_MODE_SIZE (GET_MODE (SUBREG_REG (x)))))
	return GENERAL_REGS;

      if (in && INTEGRAL_MODE_P (mode)
	  && ! (memory_operand (x, mode) || x == const0_rtx))
	return GENERAL_REGS;
    }

  return NO_REGS;
}

/* Subfunction of the following function.  Update the flags of any MEM
   found in part of X.  */

static int
alpha_set_memflags_1 (rtx *xp, void *data)
{
  rtx x = *xp, orig = (rtx) data;

  if (GET_CODE (x) != MEM)
    return 0;

  MEM_VOLATILE_P (x) = MEM_VOLATILE_P (orig);
  MEM_IN_STRUCT_P (x) = MEM_IN_STRUCT_P (orig);
  MEM_SCALAR_P (x) = MEM_SCALAR_P (orig);
  MEM_NOTRAP_P (x) = MEM_NOTRAP_P (orig);
  MEM_READONLY_P (x) = MEM_READONLY_P (orig);

  /* Sadly, we cannot use alias sets because the extra aliasing
     produced by the AND interferes.  Given that two-byte quantities
     are the only thing we would be able to differentiate anyway,
     there does not seem to be any point in convoluting the early
     out of the alias check.  */

  return -1;
}

/* Given INSN, which is an INSN list or the PATTERN of a single insn
   generated to perform a memory operation, look for any MEMs in either
   a SET_DEST or a SET_SRC and copy the in-struct, unchanging, and
   volatile flags from REF into each of the MEMs found.  If REF is not
   a MEM, don't do anything.  */

void
alpha_set_memflags (rtx insn, rtx ref)
{
  rtx *base_ptr;

  if (GET_CODE (ref) != MEM)
    return;

  /* This is only called from alpha.md, after having had something
     generated from one of the insn patterns.  So if everything is
     zero, the pattern is already up-to-date.  */
  if (!MEM_VOLATILE_P (ref)
      && !MEM_IN_STRUCT_P (ref)
      && !MEM_SCALAR_P (ref)
      && !MEM_NOTRAP_P (ref)
      && !MEM_READONLY_P (ref))
    return;

  if (INSN_P (insn))
    base_ptr = &PATTERN (insn);
  else
    base_ptr = &insn;
  for_each_rtx (base_ptr, alpha_set_memflags_1, (void *) ref);
}

static rtx alpha_emit_set_const (rtx, enum machine_mode, HOST_WIDE_INT,
				 int, bool);

/* Internal routine for alpha_emit_set_const to check for N or below insns.
   If NO_OUTPUT is true, then we only check to see if N insns are possible,
   and return pc_rtx if successful.  */

static rtx
alpha_emit_set_const_1 (rtx target, enum machine_mode mode,
			HOST_WIDE_INT c, int n, bool no_output)
{
  HOST_WIDE_INT new;
  int i, bits;
  /* Use a pseudo if highly optimizing and still generating RTL.  */
  rtx subtarget
    = (flag_expensive_optimizations && !no_new_pseudos ? 0 : target);
  rtx temp, insn;

  /* If this is a sign-extended 32-bit constant, we can do this in at most
     three insns, so do it if we have enough insns left.  We always have
     a sign-extended 32-bit constant when compiling on a narrow machine.  */

  if (HOST_BITS_PER_WIDE_INT != 64
      || c >> 31 == -1 || c >> 31 == 0)
    {
      HOST_WIDE_INT low = ((c & 0xffff) ^ 0x8000) - 0x8000;
      HOST_WIDE_INT tmp1 = c - low;
      HOST_WIDE_INT high = (((tmp1 >> 16) & 0xffff) ^ 0x8000) - 0x8000;
      HOST_WIDE_INT extra = 0;

      /* If HIGH will be interpreted as negative but the constant is
	 positive, we must adjust it to do two ldha insns.  */

      if ((high & 0x8000) != 0 && c >= 0)
	{
	  extra = 0x4000;
	  tmp1 -= 0x40000000;
	  high = ((tmp1 >> 16) & 0xffff) - 2 * ((tmp1 >> 16) & 0x8000);
	}

      if (c == low || (low == 0 && extra == 0))
	{
	  /* We used to use copy_to_suggested_reg (GEN_INT (c), target, mode)
	     but that meant that we can't handle INT_MIN on 32-bit machines
	     (like NT/Alpha), because we recurse indefinitely through
	     emit_move_insn to gen_movdi.  So instead, since we know exactly
	     what we want, create it explicitly.  */

	  if (no_output)
	    return pc_rtx;
	  if (target == NULL)
	    target = gen_reg_rtx (mode);
	  emit_insn (gen_rtx_SET (VOIDmode, target, GEN_INT (c)));
	  return target;
	}
      else if (n >= 2 + (extra != 0))
	{
	  if (no_output)
	    return pc_rtx;
	  if (no_new_pseudos)
	    {
	      emit_insn (gen_rtx_SET (VOIDmode, target, GEN_INT (high << 16)));
	      temp = target;
	    }
	  else
	    temp = copy_to_suggested_reg (GEN_INT (high << 16),
					  subtarget, mode);

	  /* As of 2002-02-23, addsi3 is only available when not optimizing.
	     This means that if we go through expand_binop, we'll try to
	     generate extensions, etc, which will require new pseudos, which
	     will fail during some split phases.  The SImode add patterns
	     still exist, but are not named.  So build the insns by hand.  */

	  if (extra != 0)
	    {
	      if (! subtarget)
		subtarget = gen_reg_rtx (mode);
	      insn = gen_rtx_PLUS (mode, temp, GEN_INT (extra << 16));
	      insn = gen_rtx_SET (VOIDmode, subtarget, insn);
	      emit_insn (insn);
	      temp = subtarget;
	    }

	  if (target == NULL)
	    target = gen_reg_rtx (mode);
	  insn = gen_rtx_PLUS (mode, temp, GEN_INT (low));
	  insn = gen_rtx_SET (VOIDmode, target, insn);
	  emit_insn (insn);
	  return target;
	}
    }

  /* If we couldn't do it that way, try some other methods.  But if we have
     no instructions left, don't bother.  Likewise, if this is SImode and
     we can't make pseudos, we can't do anything since the expand_binop
     and expand_unop calls will widen and try to make pseudos.  */

  if (n == 1 || (mode == SImode && no_new_pseudos))
    return 0;

  /* Next, see if we can load a related constant and then shift and possibly
     negate it to get the constant we want.  Try this once each increasing
     numbers of insns.  */

  for (i = 1; i < n; i++)
    {
      /* First, see if minus some low bits, we've an easy load of
	 high bits.  */

      new = ((c & 0xffff) ^ 0x8000) - 0x8000;
      if (new != 0)
	{
          temp = alpha_emit_set_const (subtarget, mode, c - new, i, no_output);
	  if (temp)
	    {
	      if (no_output)
		return temp;
	      return expand_binop (mode, add_optab, temp, GEN_INT (new),
				   target, 0, OPTAB_WIDEN);
	    }
	}

      /* Next try complementing.  */
      temp = alpha_emit_set_const (subtarget, mode, ~c, i, no_output);
      if (temp)
	{
	  if (no_output)
	    return temp;
	  return expand_unop (mode, one_cmpl_optab, temp, target, 0);
	}

      /* Next try to form a constant and do a left shift.  We can do this
	 if some low-order bits are zero; the exact_log2 call below tells
	 us that information.  The bits we are shifting out could be any
	 value, but here we'll just try the 0- and sign-extended forms of
	 the constant.  To try to increase the chance of having the same
	 constant in more than one insn, start at the highest number of
	 bits to shift, but try all possibilities in case a ZAPNOT will
	 be useful.  */

      bits = exact_log2 (c & -c);
      if (bits > 0)
	for (; bits > 0; bits--)
	  {
	    new = c >> bits;
	    temp = alpha_emit_set_const (subtarget, mode, new, i, no_output);
	    if (!temp && c < 0)
	      {
		new = (unsigned HOST_WIDE_INT)c >> bits;
		temp = alpha_emit_set_const (subtarget, mode, new,
					     i, no_output);
	      }
	    if (temp)
	      {
		if (no_output)
		  return temp;
	        return expand_binop (mode, ashl_optab, temp, GEN_INT (bits),
				     target, 0, OPTAB_WIDEN);
	      }
	  }

      /* Now try high-order zero bits.  Here we try the shifted-in bits as
	 all zero and all ones.  Be careful to avoid shifting outside the
	 mode and to avoid shifting outside the host wide int size.  */
      /* On narrow hosts, don't shift a 1 into the high bit, since we'll
	 confuse the recursive call and set all of the high 32 bits.  */

      bits = (MIN (HOST_BITS_PER_WIDE_INT, GET_MODE_SIZE (mode) * 8)
	      - floor_log2 (c) - 1 - (HOST_BITS_PER_WIDE_INT < 64));
      if (bits > 0)
	for (; bits > 0; bits--)
	  {
	    new = c << bits;
	    temp = alpha_emit_set_const (subtarget, mode, new, i, no_output);
	    if (!temp)
	      {
		new = (c << bits) | (((HOST_WIDE_INT) 1 << bits) - 1);
	        temp = alpha_emit_set_const (subtarget, mode, new,
					     i, no_output);
	      }
	    if (temp)
	      {
		if (no_output)
		  return temp;
		return expand_binop (mode, lshr_optab, temp, GEN_INT (bits),
				     target, 1, OPTAB_WIDEN);
	      }
	  }

      /* Now try high-order 1 bits.  We get that with a sign-extension.
	 But one bit isn't enough here.  Be careful to avoid shifting outside
	 the mode and to avoid shifting outside the host wide int size.  */

      bits = (MIN (HOST_BITS_PER_WIDE_INT, GET_MODE_SIZE (mode) * 8)
	      - floor_log2 (~ c) - 2);
      if (bits > 0)
	for (; bits > 0; bits--)
	  {
	    new = c << bits;
	    temp = alpha_emit_set_const (subtarget, mode, new, i, no_output);
	    if (!temp)
	      {
		new = (c << bits) | (((HOST_WIDE_INT) 1 << bits) - 1);
	        temp = alpha_emit_set_const (subtarget, mode, new,
					     i, no_output);
	      }
	    if (temp)
	      {
		if (no_output)
		  return temp;
		return expand_binop (mode, ashr_optab, temp, GEN_INT (bits),
				     target, 0, OPTAB_WIDEN);
	      }
	  }
    }

#if HOST_BITS_PER_WIDE_INT == 64
  /* Finally, see if can load a value into the target that is the same as the
     constant except that all bytes that are 0 are changed to be 0xff.  If we
     can, then we can do a ZAPNOT to obtain the desired constant.  */

  new = c;
  for (i = 0; i < 64; i += 8)
    if ((new & ((HOST_WIDE_INT) 0xff << i)) == 0)
      new |= (HOST_WIDE_INT) 0xff << i;

  /* We are only called for SImode and DImode.  If this is SImode, ensure that
     we are sign extended to a full word.  */

  if (mode == SImode)
    new = ((new & 0xffffffff) ^ 0x80000000) - 0x80000000;

  if (new != c)
    {
      temp = alpha_emit_set_const (subtarget, mode, new, n - 1, no_output);
      if (temp)
	{
	  if (no_output)
	    return temp;
	  return expand_binop (mode, and_optab, temp, GEN_INT (c | ~ new),
			       target, 0, OPTAB_WIDEN);
	}
    }
#endif

  return 0;
}

/* Try to output insns to set TARGET equal to the constant C if it can be
   done in less than N insns.  Do all computations in MODE.  Returns the place
   where the output has been placed if it can be done and the insns have been
   emitted.  If it would take more than N insns, zero is returned and no
   insns and emitted.  */

static rtx
alpha_emit_set_const (rtx target, enum machine_mode mode,
		      HOST_WIDE_INT c, int n, bool no_output)
{
  enum machine_mode orig_mode = mode;
  rtx orig_target = target;
  rtx result = 0;
  int i;

  /* If we can't make any pseudos, TARGET is an SImode hard register, we
     can't load this constant in one insn, do this in DImode.  */
  if (no_new_pseudos && mode == SImode
      && GET_CODE (target) == REG && REGNO (target) < FIRST_PSEUDO_REGISTER)
<<<<<<< HEAD
    {
      result = alpha_emit_set_const_1 (target, mode, c, 1, no_output);
      if (result)
	return result;

      target = no_output ? NULL : gen_lowpart (DImode, target);
      mode = DImode;
    }
  else if (mode == V8QImode || mode == V4HImode || mode == V2SImode)
    {
=======
    {
      result = alpha_emit_set_const_1 (target, mode, c, 1, no_output);
      if (result)
	return result;

      target = no_output ? NULL : gen_lowpart (DImode, target);
      mode = DImode;
    }
  else if (mode == V8QImode || mode == V4HImode || mode == V2SImode)
    {
>>>>>>> 8c044a9c
      target = no_output ? NULL : gen_lowpart (DImode, target);
      mode = DImode;
    }

  /* Try 1 insn, then 2, then up to N.  */
  for (i = 1; i <= n; i++)
    {
      result = alpha_emit_set_const_1 (target, mode, c, i, no_output);
      if (result)
	{
	  rtx insn, set;

	  if (no_output)
	    return result;

	  insn = get_last_insn ();
	  set = single_set (insn);
	  if (! CONSTANT_P (SET_SRC (set)))
	    set_unique_reg_note (get_last_insn (), REG_EQUAL, GEN_INT (c));
	  break;
	}
    }

  /* Allow for the case where we changed the mode of TARGET.  */
  if (result)
    {
      if (result == target)
	result = orig_target;
      else if (mode != orig_mode)
	result = gen_lowpart (orig_mode, result);
    }

  return result;
}

/* Having failed to find a 3 insn sequence in alpha_emit_set_const,
   fall back to a straight forward decomposition.  We do this to avoid
   exponential run times encountered when looking for longer sequences
   with alpha_emit_set_const.  */

static rtx
alpha_emit_set_long_const (rtx target, HOST_WIDE_INT c1, HOST_WIDE_INT c2)
{
  HOST_WIDE_INT d1, d2, d3, d4;

  /* Decompose the entire word */
#if HOST_BITS_PER_WIDE_INT >= 64
  gcc_assert (c2 == -(c1 < 0));
  d1 = ((c1 & 0xffff) ^ 0x8000) - 0x8000;
  c1 -= d1;
  d2 = ((c1 & 0xffffffff) ^ 0x80000000) - 0x80000000;
  c1 = (c1 - d2) >> 32;
  d3 = ((c1 & 0xffff) ^ 0x8000) - 0x8000;
  c1 -= d3;
  d4 = ((c1 & 0xffffffff) ^ 0x80000000) - 0x80000000;
  gcc_assert (c1 == d4);
#else
  d1 = ((c1 & 0xffff) ^ 0x8000) - 0x8000;
  c1 -= d1;
  d2 = ((c1 & 0xffffffff) ^ 0x80000000) - 0x80000000;
  gcc_assert (c1 == d2);
  c2 += (d2 < 0);
  d3 = ((c2 & 0xffff) ^ 0x8000) - 0x8000;
  c2 -= d3;
  d4 = ((c2 & 0xffffffff) ^ 0x80000000) - 0x80000000;
  gcc_assert (c2 == d4);
#endif

  /* Construct the high word */
  if (d4)
    {
      emit_move_insn (target, GEN_INT (d4));
      if (d3)
	emit_move_insn (target, gen_rtx_PLUS (DImode, target, GEN_INT (d3)));
    }
  else
    emit_move_insn (target, GEN_INT (d3));

  /* Shift it into place */
  emit_move_insn (target, gen_rtx_ASHIFT (DImode, target, GEN_INT (32)));

  /* Add in the low bits.  */
  if (d2)
    emit_move_insn (target, gen_rtx_PLUS (DImode, target, GEN_INT (d2)));
  if (d1)
    emit_move_insn (target, gen_rtx_PLUS (DImode, target, GEN_INT (d1)));

  return target;
}

/* Given an integral CONST_INT, CONST_DOUBLE, or CONST_VECTOR, return 
   the low 64 bits.  */

static void
alpha_extract_integer (rtx x, HOST_WIDE_INT *p0, HOST_WIDE_INT *p1)
{
  HOST_WIDE_INT i0, i1;

  if (GET_CODE (x) == CONST_VECTOR)
    x = simplify_subreg (DImode, x, GET_MODE (x), 0);


  if (GET_CODE (x) == CONST_INT)
    {
      i0 = INTVAL (x);
      i1 = -(i0 < 0);
    }
  else if (HOST_BITS_PER_WIDE_INT >= 64)
    {
      i0 = CONST_DOUBLE_LOW (x);
      i1 = -(i0 < 0);
    }
  else
    {
      i0 = CONST_DOUBLE_LOW (x);
      i1 = CONST_DOUBLE_HIGH (x);
    }

  *p0 = i0;
  *p1 = i1;
}

/* Implement LEGITIMATE_CONSTANT_P.  This is all constants for which we
   are willing to load the value into a register via a move pattern.
   Normally this is all symbolic constants, integral constants that
   take three or fewer instructions, and floating-point zero.  */

bool
alpha_legitimate_constant_p (rtx x)
{
  enum machine_mode mode = GET_MODE (x);
  HOST_WIDE_INT i0, i1;

  switch (GET_CODE (x))
    {
    case CONST:
    case LABEL_REF:
    case SYMBOL_REF:
    case HIGH:
      return true;

    case CONST_DOUBLE:
      if (x == CONST0_RTX (mode))
	return true;
      if (FLOAT_MODE_P (mode))
	return false;
      goto do_integer;

    case CONST_VECTOR:
      if (x == CONST0_RTX (mode))
	return true;
      if (GET_MODE_CLASS (mode) != MODE_VECTOR_INT)
	return false;
      if (GET_MODE_SIZE (mode) != 8)
	return false;
      goto do_integer;

    case CONST_INT:
    do_integer:
      if (TARGET_BUILD_CONSTANTS)
	return true;
      alpha_extract_integer (x, &i0, &i1);
      if (HOST_BITS_PER_WIDE_INT >= 64 || i1 == (-i0 < 0))
        return alpha_emit_set_const_1 (x, mode, i0, 3, true) != NULL;
      return false;

    default:
      return false;
    }
}

/* Operand 1 is known to be a constant, and should require more than one
   instruction to load.  Emit that multi-part load.  */

bool
alpha_split_const_mov (enum machine_mode mode, rtx *operands)
{
  HOST_WIDE_INT i0, i1;
  rtx temp = NULL_RTX;

  alpha_extract_integer (operands[1], &i0, &i1);

  if (HOST_BITS_PER_WIDE_INT >= 64 || i1 == -(i0 < 0))
    temp = alpha_emit_set_const (operands[0], mode, i0, 3, false);

  if (!temp && TARGET_BUILD_CONSTANTS)
    temp = alpha_emit_set_long_const (operands[0], i0, i1);

  if (temp)
    {
      if (!rtx_equal_p (operands[0], temp))
	emit_move_insn (operands[0], temp);
      return true;
    }

  return false;
}

/* Expand a move instruction; return true if all work is done.
   We don't handle non-bwx subword loads here.  */

bool
alpha_expand_mov (enum machine_mode mode, rtx *operands)
{
  /* If the output is not a register, the input must be.  */
  if (GET_CODE (operands[0]) == MEM
      && ! reg_or_0_operand (operands[1], mode))
    operands[1] = force_reg (mode, operands[1]);

  /* Allow legitimize_address to perform some simplifications.  */
  if (mode == Pmode && symbolic_operand (operands[1], mode))
    {
      rtx tmp;

      tmp = alpha_legitimize_address (operands[1], operands[0], mode);
      if (tmp)
	{
	  if (tmp == operands[0])
	    return true;
	  operands[1] = tmp;
	  return false;
	}
    }

  /* Early out for non-constants and valid constants.  */
  if (! CONSTANT_P (operands[1]) || input_operand (operands[1], mode))
    return false;

  /* Split large integers.  */
  if (GET_CODE (operands[1]) == CONST_INT
      || GET_CODE (operands[1]) == CONST_DOUBLE
      || GET_CODE (operands[1]) == CONST_VECTOR)
    {
      if (alpha_split_const_mov (mode, operands))
	return true;
    }

  /* Otherwise we've nothing left but to drop the thing to memory.  */
  operands[1] = force_const_mem (mode, operands[1]);
  if (reload_in_progress)
    {
      emit_move_insn (operands[0], XEXP (operands[1], 0));
      operands[1] = copy_rtx (operands[1]);
      XEXP (operands[1], 0) = operands[0];
    }
  else
    operands[1] = validize_mem (operands[1]);
  return false;
}

/* Expand a non-bwx QImode or HImode move instruction;
   return true if all work is done.  */

bool
alpha_expand_mov_nobwx (enum machine_mode mode, rtx *operands)
{
  /* If the output is not a register, the input must be.  */
  if (GET_CODE (operands[0]) == MEM)
    operands[1] = force_reg (mode, operands[1]);

  /* Handle four memory cases, unaligned and aligned for either the input
     or the output.  The only case where we can be called during reload is
     for aligned loads; all other cases require temporaries.  */

  if (GET_CODE (operands[1]) == MEM
      || (GET_CODE (operands[1]) == SUBREG
	  && GET_CODE (SUBREG_REG (operands[1])) == MEM)
      || (reload_in_progress && GET_CODE (operands[1]) == REG
	  && REGNO (operands[1]) >= FIRST_PSEUDO_REGISTER)
      || (reload_in_progress && GET_CODE (operands[1]) == SUBREG
	  && GET_CODE (SUBREG_REG (operands[1])) == REG
	  && REGNO (SUBREG_REG (operands[1])) >= FIRST_PSEUDO_REGISTER))
    {
      if (aligned_memory_operand (operands[1], mode))
	{
	  if (reload_in_progress)
	    {
	      emit_insn ((mode == QImode
			  ? gen_reload_inqi_help
			  : gen_reload_inhi_help)
		         (operands[0], operands[1],
			  gen_rtx_REG (SImode, REGNO (operands[0]))));
	    }
	  else
	    {
	      rtx aligned_mem, bitnum;
	      rtx scratch = gen_reg_rtx (SImode);
	      rtx subtarget;
	      bool copyout;

	      get_aligned_mem (operands[1], &aligned_mem, &bitnum);

	      subtarget = operands[0];
	      if (GET_CODE (subtarget) == REG)
		subtarget = gen_lowpart (DImode, subtarget), copyout = false;
	      else
		subtarget = gen_reg_rtx (DImode), copyout = true;

	      emit_insn ((mode == QImode
			  ? gen_aligned_loadqi
			  : gen_aligned_loadhi)
			 (subtarget, aligned_mem, bitnum, scratch));

	      if (copyout)
		emit_move_insn (operands[0], gen_lowpart (mode, subtarget));
	    }
	}
      else
	{
	  /* Don't pass these as parameters since that makes the generated
	     code depend on parameter evaluation order which will cause
	     bootstrap failures.  */

	  rtx temp1, temp2, seq, subtarget;
	  bool copyout;

	  temp1 = gen_reg_rtx (DImode);
	  temp2 = gen_reg_rtx (DImode);

	  subtarget = operands[0];
	  if (GET_CODE (subtarget) == REG)
	    subtarget = gen_lowpart (DImode, subtarget), copyout = false;
	  else
	    subtarget = gen_reg_rtx (DImode), copyout = true;

	  seq = ((mode == QImode
		  ? gen_unaligned_loadqi
		  : gen_unaligned_loadhi)
		 (subtarget, get_unaligned_address (operands[1], 0),
		  temp1, temp2));
	  alpha_set_memflags (seq, operands[1]);
	  emit_insn (seq);

	  if (copyout)
	    emit_move_insn (operands[0], gen_lowpart (mode, subtarget));
	}
      return true;
    }

  if (GET_CODE (operands[0]) == MEM
      || (GET_CODE (operands[0]) == SUBREG
	  && GET_CODE (SUBREG_REG (operands[0])) == MEM)
      || (reload_in_progress && GET_CODE (operands[0]) == REG
	  && REGNO (operands[0]) >= FIRST_PSEUDO_REGISTER)
      || (reload_in_progress && GET_CODE (operands[0]) == SUBREG
	  && GET_CODE (SUBREG_REG (operands[0])) == REG
	  && REGNO (operands[0]) >= FIRST_PSEUDO_REGISTER))
    {
      if (aligned_memory_operand (operands[0], mode))
	{
	  rtx aligned_mem, bitnum;
	  rtx temp1 = gen_reg_rtx (SImode);
	  rtx temp2 = gen_reg_rtx (SImode);

	  get_aligned_mem (operands[0], &aligned_mem, &bitnum);

	  emit_insn (gen_aligned_store (aligned_mem, operands[1], bitnum,
					temp1, temp2));
	}
      else
	{
	  rtx temp1 = gen_reg_rtx (DImode);
	  rtx temp2 = gen_reg_rtx (DImode);
	  rtx temp3 = gen_reg_rtx (DImode);
	  rtx seq = ((mode == QImode
		      ? gen_unaligned_storeqi
		      : gen_unaligned_storehi)
		     (get_unaligned_address (operands[0], 0),
		      operands[1], temp1, temp2, temp3));

	  alpha_set_memflags (seq, operands[0]);
	  emit_insn (seq);
	}
      return true;
    }

  return false;
}

/* Implement the movmisalign patterns.  One of the operands is a memory
   that is not naturally aligned.  Emit instructions to load it.  */

void
alpha_expand_movmisalign (enum machine_mode mode, rtx *operands)
{
  /* Honor misaligned loads, for those we promised to do so.  */
  if (MEM_P (operands[1]))
    {
      rtx tmp;

      if (register_operand (operands[0], mode))
	tmp = operands[0];
      else
	tmp = gen_reg_rtx (mode);

      alpha_expand_unaligned_load (tmp, operands[1], 8, 0, 0);
      if (tmp != operands[0])
	emit_move_insn (operands[0], tmp);
    }
  else if (MEM_P (operands[0]))
    {
      if (!reg_or_0_operand (operands[1], mode))
	operands[1] = force_reg (mode, operands[1]);
      alpha_expand_unaligned_store (operands[0], operands[1], 8, 0);
    }
  else
    gcc_unreachable ();
}

/* Generate an unsigned DImode to FP conversion.  This is the same code
   optabs would emit if we didn't have TFmode patterns.

   For SFmode, this is the only construction I've found that can pass
   gcc.c-torture/execute/ieee/rbug.c.  No scenario that uses DFmode
   intermediates will work, because you'll get intermediate rounding
   that ruins the end result.  Some of this could be fixed by turning
   on round-to-positive-infinity, but that requires diddling the fpsr,
   which kills performance.  I tried turning this around and converting
   to a negative number, so that I could turn on /m, but either I did
   it wrong or there's something else cause I wound up with the exact
   same single-bit error.  There is a branch-less form of this same code:

	srl     $16,1,$1
	and     $16,1,$2
	cmplt   $16,0,$3
	or      $1,$2,$2
	cmovge  $16,$16,$2
	itoft	$3,$f10
	itoft	$2,$f11
	cvtqs   $f11,$f11
	adds    $f11,$f11,$f0
	fcmoveq $f10,$f11,$f0

   I'm not using it because it's the same number of instructions as
   this branch-full form, and it has more serialized long latency
   instructions on the critical path.

   For DFmode, we can avoid rounding errors by breaking up the word
   into two pieces, converting them separately, and adding them back:

   LC0: .long 0,0x5f800000

	itoft	$16,$f11
	lda	$2,LC0
	cmplt	$16,0,$1
	cpyse	$f11,$f31,$f10
	cpyse	$f31,$f11,$f11
	s4addq	$1,$2,$1
	lds	$f12,0($1)
	cvtqt	$f10,$f10
	cvtqt	$f11,$f11
	addt	$f12,$f10,$f0
	addt	$f0,$f11,$f0

   This doesn't seem to be a clear-cut win over the optabs form.
   It probably all depends on the distribution of numbers being
   converted -- in the optabs form, all but high-bit-set has a
   much lower minimum execution time.  */

void
alpha_emit_floatuns (rtx operands[2])
{
  rtx neglab, donelab, i0, i1, f0, in, out;
  enum machine_mode mode;

  out = operands[0];
  in = force_reg (DImode, operands[1]);
  mode = GET_MODE (out);
  neglab = gen_label_rtx ();
  donelab = gen_label_rtx ();
  i0 = gen_reg_rtx (DImode);
  i1 = gen_reg_rtx (DImode);
  f0 = gen_reg_rtx (mode);

  emit_cmp_and_jump_insns (in, const0_rtx, LT, const0_rtx, DImode, 0, neglab);

  emit_insn (gen_rtx_SET (VOIDmode, out, gen_rtx_FLOAT (mode, in)));
  emit_jump_insn (gen_jump (donelab));
  emit_barrier ();

  emit_label (neglab);

  emit_insn (gen_lshrdi3 (i0, in, const1_rtx));
  emit_insn (gen_anddi3 (i1, in, const1_rtx));
  emit_insn (gen_iordi3 (i0, i0, i1));
  emit_insn (gen_rtx_SET (VOIDmode, f0, gen_rtx_FLOAT (mode, i0)));
  emit_insn (gen_rtx_SET (VOIDmode, out, gen_rtx_PLUS (mode, f0, f0)));

  emit_label (donelab);
}

/* Generate the comparison for a conditional branch.  */

rtx
alpha_emit_conditional_branch (enum rtx_code code)
{
  enum rtx_code cmp_code, branch_code;
  enum machine_mode cmp_mode, branch_mode = VOIDmode;
  rtx op0 = alpha_compare.op0, op1 = alpha_compare.op1;
  rtx tem;

  if (alpha_compare.fp_p && GET_MODE (op0) == TFmode)
    {
      op0 = alpha_emit_xfloating_compare (&code, op0, op1);
      op1 = const0_rtx;
      alpha_compare.fp_p = 0;
    }

  /* The general case: fold the comparison code to the types of compares
     that we have, choosing the branch as necessary.  */
  switch (code)
    {
    case EQ:  case LE:  case LT:  case LEU:  case LTU:
    case UNORDERED:
      /* We have these compares: */
      cmp_code = code, branch_code = NE;
      break;

    case NE:
    case ORDERED:
      /* These must be reversed.  */
      cmp_code = reverse_condition (code), branch_code = EQ;
      break;

    case GE:  case GT: case GEU:  case GTU:
      /* For FP, we swap them, for INT, we reverse them.  */
      if (alpha_compare.fp_p)
	{
	  cmp_code = swap_condition (code);
	  branch_code = NE;
	  tem = op0, op0 = op1, op1 = tem;
	}
      else
	{
	  cmp_code = reverse_condition (code);
	  branch_code = EQ;
	}
      break;

    default:
      gcc_unreachable ();
    }

  if (alpha_compare.fp_p)
    {
      cmp_mode = DFmode;
      if (flag_unsafe_math_optimizations)
	{
	  /* When we are not as concerned about non-finite values, and we
	     are comparing against zero, we can branch directly.  */
	  if (op1 == CONST0_RTX (DFmode))
	    cmp_code = UNKNOWN, branch_code = code;
	  else if (op0 == CONST0_RTX (DFmode))
	    {
	      /* Undo the swap we probably did just above.  */
	      tem = op0, op0 = op1, op1 = tem;
	      branch_code = swap_condition (cmp_code);
	      cmp_code = UNKNOWN;
	    }
	}
      else
	{
	  /* ??? We mark the branch mode to be CCmode to prevent the
	     compare and branch from being combined, since the compare
	     insn follows IEEE rules that the branch does not.  */
	  branch_mode = CCmode;
	}
    }
  else
    {
      cmp_mode = DImode;

      /* The following optimizations are only for signed compares.  */
      if (code != LEU && code != LTU && code != GEU && code != GTU)
	{
	  /* Whee.  Compare and branch against 0 directly.  */
	  if (op1 == const0_rtx)
	    cmp_code = UNKNOWN, branch_code = code;

	  /* If the constants doesn't fit into an immediate, but can
 	     be generated by lda/ldah, we adjust the argument and
 	     compare against zero, so we can use beq/bne directly.  */
	  /* ??? Don't do this when comparing against symbols, otherwise
	     we'll reduce (&x == 0x1234) to (&x-0x1234 == 0), which will
	     be declared false out of hand (at least for non-weak).  */
	  else if (GET_CODE (op1) == CONST_INT
		   && (code == EQ || code == NE)
		   && !(symbolic_operand (op0, VOIDmode)
			|| (GET_CODE (op0) == REG && REG_POINTER (op0))))
	    {
	      HOST_WIDE_INT v = INTVAL (op1), n = -v;

	      if (! CONST_OK_FOR_LETTER_P (v, 'I')
		  && (CONST_OK_FOR_LETTER_P (n, 'K')
		      || CONST_OK_FOR_LETTER_P (n, 'L')))
		{
		  cmp_code = PLUS, branch_code = code;
		  op1 = GEN_INT (n);
		}
	    }
	}

      if (!reg_or_0_operand (op0, DImode))
	op0 = force_reg (DImode, op0);
      if (cmp_code != PLUS && !reg_or_8bit_operand (op1, DImode))
	op1 = force_reg (DImode, op1);
    }

  /* Emit an initial compare instruction, if necessary.  */
  tem = op0;
  if (cmp_code != UNKNOWN)
    {
      tem = gen_reg_rtx (cmp_mode);
      emit_move_insn (tem, gen_rtx_fmt_ee (cmp_code, cmp_mode, op0, op1));
    }

  /* Zero the operands.  */
  memset (&alpha_compare, 0, sizeof (alpha_compare));

  /* Return the branch comparison.  */
  return gen_rtx_fmt_ee (branch_code, branch_mode, tem, CONST0_RTX (cmp_mode));
}

/* Certain simplifications can be done to make invalid setcc operations
   valid.  Return the final comparison, or NULL if we can't work.  */

rtx
alpha_emit_setcc (enum rtx_code code)
{
  enum rtx_code cmp_code;
  rtx op0 = alpha_compare.op0, op1 = alpha_compare.op1;
  int fp_p = alpha_compare.fp_p;
  rtx tmp;

  /* Zero the operands.  */
  memset (&alpha_compare, 0, sizeof (alpha_compare));

  if (fp_p && GET_MODE (op0) == TFmode)
    {
      op0 = alpha_emit_xfloating_compare (&code, op0, op1);
      op1 = const0_rtx;
      fp_p = 0;
    }

  if (fp_p && !TARGET_FIX)
    return NULL_RTX;

  /* The general case: fold the comparison code to the types of compares
     that we have, choosing the branch as necessary.  */

  cmp_code = UNKNOWN;
  switch (code)
    {
    case EQ:  case LE:  case LT:  case LEU:  case LTU:
    case UNORDERED:
      /* We have these compares.  */
      if (fp_p)
	cmp_code = code, code = NE;
      break;

    case NE:
      if (!fp_p && op1 == const0_rtx)
	break;
      /* FALLTHRU */

    case ORDERED:
      cmp_code = reverse_condition (code);
      code = EQ;
      break;

    case GE:  case GT: case GEU:  case GTU:
      /* These normally need swapping, but for integer zero we have
	 special patterns that recognize swapped operands.  */
      if (!fp_p && op1 == const0_rtx)
	break;
      code = swap_condition (code);
      if (fp_p)
	cmp_code = code, code = NE;
      tmp = op0, op0 = op1, op1 = tmp;
      break;

    default:
      gcc_unreachable ();
    }

  if (!fp_p)
    {
      if (!register_operand (op0, DImode))
	op0 = force_reg (DImode, op0);
      if (!reg_or_8bit_operand (op1, DImode))
	op1 = force_reg (DImode, op1);
    }

  /* Emit an initial compare instruction, if necessary.  */
  if (cmp_code != UNKNOWN)
    {
      enum machine_mode mode = fp_p ? DFmode : DImode;

      tmp = gen_reg_rtx (mode);
      emit_insn (gen_rtx_SET (VOIDmode, tmp,
			      gen_rtx_fmt_ee (cmp_code, mode, op0, op1)));

      op0 = fp_p ? gen_lowpart (DImode, tmp) : tmp;
      op1 = const0_rtx;
    }

  /* Return the setcc comparison.  */
  return gen_rtx_fmt_ee (code, DImode, op0, op1);
}


/* Rewrite a comparison against zero CMP of the form
   (CODE (cc0) (const_int 0)) so it can be written validly in
   a conditional move (if_then_else CMP ...).
   If both of the operands that set cc0 are nonzero we must emit
   an insn to perform the compare (it can't be done within
   the conditional move).  */

rtx
alpha_emit_conditional_move (rtx cmp, enum machine_mode mode)
{
  enum rtx_code code = GET_CODE (cmp);
  enum rtx_code cmov_code = NE;
  rtx op0 = alpha_compare.op0;
  rtx op1 = alpha_compare.op1;
  int fp_p = alpha_compare.fp_p;
  enum machine_mode cmp_mode
    = (GET_MODE (op0) == VOIDmode ? DImode : GET_MODE (op0));
  enum machine_mode cmp_op_mode = fp_p ? DFmode : DImode;
  enum machine_mode cmov_mode = VOIDmode;
  int local_fast_math = flag_unsafe_math_optimizations;
  rtx tem;

  /* Zero the operands.  */
  memset (&alpha_compare, 0, sizeof (alpha_compare));

  if (fp_p != FLOAT_MODE_P (mode))
    {
      enum rtx_code cmp_code;

      if (! TARGET_FIX)
	return 0;

      /* If we have fp<->int register move instructions, do a cmov by
	 performing the comparison in fp registers, and move the
	 zero/nonzero value to integer registers, where we can then
	 use a normal cmov, or vice-versa.  */

      switch (code)
	{
	case EQ: case LE: case LT: case LEU: case LTU:
	  /* We have these compares.  */
	  cmp_code = code, code = NE;
	  break;

	case NE:
	  /* This must be reversed.  */
	  cmp_code = EQ, code = EQ;
	  break;

	case GE: case GT: case GEU: case GTU:
	  /* These normally need swapping, but for integer zero we have
	     special patterns that recognize swapped operands.  */
	  if (!fp_p && op1 == const0_rtx)
	    cmp_code = code, code = NE;
	  else
	    {
	      cmp_code = swap_condition (code);
	      code = NE;
	      tem = op0, op0 = op1, op1 = tem;
	    }
	  break;

	default:
	  gcc_unreachable ();
	}

      tem = gen_reg_rtx (cmp_op_mode);
      emit_insn (gen_rtx_SET (VOIDmode, tem,
			      gen_rtx_fmt_ee (cmp_code, cmp_op_mode,
					      op0, op1)));

      cmp_mode = cmp_op_mode = fp_p ? DImode : DFmode;
      op0 = gen_lowpart (cmp_op_mode, tem);
      op1 = CONST0_RTX (cmp_op_mode);
      fp_p = !fp_p;
      local_fast_math = 1;
    }

  /* We may be able to use a conditional move directly.
     This avoids emitting spurious compares.  */
  if (signed_comparison_operator (cmp, VOIDmode)
      && (!fp_p || local_fast_math)
      && (op0 == CONST0_RTX (cmp_mode) || op1 == CONST0_RTX (cmp_mode)))
    return gen_rtx_fmt_ee (code, VOIDmode, op0, op1);

  /* We can't put the comparison inside the conditional move;
     emit a compare instruction and put that inside the
     conditional move.  Make sure we emit only comparisons we have;
     swap or reverse as necessary.  */

  if (no_new_pseudos)
    return NULL_RTX;

  switch (code)
    {
    case EQ:  case LE:  case LT:  case LEU:  case LTU:
      /* We have these compares: */
      break;

    case NE:
      /* This must be reversed.  */
      code = reverse_condition (code);
      cmov_code = EQ;
      break;

    case GE:  case GT:  case GEU:  case GTU:
      /* These must be swapped.  */
      if (op1 != CONST0_RTX (cmp_mode))
	{
	  code = swap_condition (code);
	  tem = op0, op0 = op1, op1 = tem;
	}
      break;

    default:
      gcc_unreachable ();
    }

  if (!fp_p)
    {
      if (!reg_or_0_operand (op0, DImode))
	op0 = force_reg (DImode, op0);
      if (!reg_or_8bit_operand (op1, DImode))
	op1 = force_reg (DImode, op1);
    }

  /* ??? We mark the branch mode to be CCmode to prevent the compare
     and cmov from being combined, since the compare insn follows IEEE
     rules that the cmov does not.  */
  if (fp_p && !local_fast_math)
    cmov_mode = CCmode;

  tem = gen_reg_rtx (cmp_op_mode);
  emit_move_insn (tem, gen_rtx_fmt_ee (code, cmp_op_mode, op0, op1));
  return gen_rtx_fmt_ee (cmov_code, cmov_mode, tem, CONST0_RTX (cmp_op_mode));
}

/* Simplify a conditional move of two constants into a setcc with
   arithmetic.  This is done with a splitter since combine would
   just undo the work if done during code generation.  It also catches
   cases we wouldn't have before cse.  */

int
alpha_split_conditional_move (enum rtx_code code, rtx dest, rtx cond,
			      rtx t_rtx, rtx f_rtx)
{
  HOST_WIDE_INT t, f, diff;
  enum machine_mode mode;
  rtx target, subtarget, tmp;

  mode = GET_MODE (dest);
  t = INTVAL (t_rtx);
  f = INTVAL (f_rtx);
  diff = t - f;

  if (((code == NE || code == EQ) && diff < 0)
      || (code == GE || code == GT))
    {
      code = reverse_condition (code);
      diff = t, t = f, f = diff;
      diff = t - f;
    }

  subtarget = target = dest;
  if (mode != DImode)
    {
      target = gen_lowpart (DImode, dest);
      if (! no_new_pseudos)
        subtarget = gen_reg_rtx (DImode);
      else
	subtarget = target;
    }
  /* Below, we must be careful to use copy_rtx on target and subtarget
     in intermediate insns, as they may be a subreg rtx, which may not
     be shared.  */

  if (f == 0 && exact_log2 (diff) > 0
      /* On EV6, we've got enough shifters to make non-arithmetic shifts
	 viable over a longer latency cmove.  On EV5, the E0 slot is a
	 scarce resource, and on EV4 shift has the same latency as a cmove.  */
      && (diff <= 8 || alpha_tune == PROCESSOR_EV6))
    {
      tmp = gen_rtx_fmt_ee (code, DImode, cond, const0_rtx);
      emit_insn (gen_rtx_SET (VOIDmode, copy_rtx (subtarget), tmp));

      tmp = gen_rtx_ASHIFT (DImode, copy_rtx (subtarget),
			    GEN_INT (exact_log2 (t)));
      emit_insn (gen_rtx_SET (VOIDmode, target, tmp));
    }
  else if (f == 0 && t == -1)
    {
      tmp = gen_rtx_fmt_ee (code, DImode, cond, const0_rtx);
      emit_insn (gen_rtx_SET (VOIDmode, copy_rtx (subtarget), tmp));

      emit_insn (gen_negdi2 (target, copy_rtx (subtarget)));
    }
  else if (diff == 1 || diff == 4 || diff == 8)
    {
      rtx add_op;

      tmp = gen_rtx_fmt_ee (code, DImode, cond, const0_rtx);
      emit_insn (gen_rtx_SET (VOIDmode, copy_rtx (subtarget), tmp));

      if (diff == 1)
	emit_insn (gen_adddi3 (target, copy_rtx (subtarget), GEN_INT (f)));
      else
	{
	  add_op = GEN_INT (f);
	  if (sext_add_operand (add_op, mode))
	    {
	      tmp = gen_rtx_MULT (DImode, copy_rtx (subtarget),
				  GEN_INT (diff));
	      tmp = gen_rtx_PLUS (DImode, tmp, add_op);
	      emit_insn (gen_rtx_SET (VOIDmode, target, tmp));
	    }
	  else
	    return 0;
	}
    }
  else
    return 0;

  return 1;
}

/* Look up the function X_floating library function name for the
   given operation.  */

struct xfloating_op GTY(())
{
  const enum rtx_code code;
  const char *const GTY((skip)) osf_func;
  const char *const GTY((skip)) vms_func;
  rtx libcall;
};

static GTY(()) struct xfloating_op xfloating_ops[] =
{
  { PLUS,		"_OtsAddX", "OTS$ADD_X", 0 },
  { MINUS,		"_OtsSubX", "OTS$SUB_X", 0 },
  { MULT,		"_OtsMulX", "OTS$MUL_X", 0 },
  { DIV,		"_OtsDivX", "OTS$DIV_X", 0 },
  { EQ,			"_OtsEqlX", "OTS$EQL_X", 0 },
  { NE,			"_OtsNeqX", "OTS$NEQ_X", 0 },
  { LT,			"_OtsLssX", "OTS$LSS_X", 0 },
  { LE,			"_OtsLeqX", "OTS$LEQ_X", 0 },
  { GT,			"_OtsGtrX", "OTS$GTR_X", 0 },
  { GE,			"_OtsGeqX", "OTS$GEQ_X", 0 },
  { FIX,		"_OtsCvtXQ", "OTS$CVTXQ", 0 },
  { FLOAT,		"_OtsCvtQX", "OTS$CVTQX", 0 },
  { UNSIGNED_FLOAT,	"_OtsCvtQUX", "OTS$CVTQUX", 0 },
  { FLOAT_EXTEND,	"_OtsConvertFloatTX", "OTS$CVT_FLOAT_T_X", 0 },
  { FLOAT_TRUNCATE,	"_OtsConvertFloatXT", "OTS$CVT_FLOAT_X_T", 0 }
};

static GTY(()) struct xfloating_op vax_cvt_ops[] =
{
  { FLOAT_EXTEND,	"_OtsConvertFloatGX", "OTS$CVT_FLOAT_G_X", 0 },
  { FLOAT_TRUNCATE,	"_OtsConvertFloatXG", "OTS$CVT_FLOAT_X_G", 0 }
};

static rtx
alpha_lookup_xfloating_lib_func (enum rtx_code code)
{
  struct xfloating_op *ops = xfloating_ops;
  long n = ARRAY_SIZE (xfloating_ops);
  long i;

  gcc_assert (TARGET_HAS_XFLOATING_LIBS);

  /* How irritating.  Nothing to key off for the main table.  */
  if (TARGET_FLOAT_VAX && (code == FLOAT_EXTEND || code == FLOAT_TRUNCATE))
    {
      ops = vax_cvt_ops;
      n = ARRAY_SIZE (vax_cvt_ops);
    }

  for (i = 0; i < n; ++i, ++ops)
    if (ops->code == code)
      {
	rtx func = ops->libcall;
	if (!func)
	  {
	    func = init_one_libfunc (TARGET_ABI_OPEN_VMS
				     ? ops->vms_func : ops->osf_func);
	    ops->libcall = func;
	  }
        return func;
      }

  gcc_unreachable ();
}

/* Most X_floating operations take the rounding mode as an argument.
   Compute that here.  */

static int
alpha_compute_xfloating_mode_arg (enum rtx_code code,
				  enum alpha_fp_rounding_mode round)
{
  int mode;

  switch (round)
    {
    case ALPHA_FPRM_NORM:
      mode = 2;
      break;
    case ALPHA_FPRM_MINF:
      mode = 1;
      break;
    case ALPHA_FPRM_CHOP:
      mode = 0;
      break;
    case ALPHA_FPRM_DYN:
      mode = 4;
      break;
    default:
      gcc_unreachable ();

    /* XXX For reference, round to +inf is mode = 3.  */
    }

  if (code == FLOAT_TRUNCATE && alpha_fptm == ALPHA_FPTM_N)
    mode |= 0x10000;

  return mode;
}

/* Emit an X_floating library function call.

   Note that these functions do not follow normal calling conventions:
   TFmode arguments are passed in two integer registers (as opposed to
   indirect); TFmode return values appear in R16+R17.

   FUNC is the function to call.
   TARGET is where the output belongs.
   OPERANDS are the inputs.
   NOPERANDS is the count of inputs.
   EQUIV is the expression equivalent for the function.
*/

static void
alpha_emit_xfloating_libcall (rtx func, rtx target, rtx operands[],
			      int noperands, rtx equiv)
{
  rtx usage = NULL_RTX, tmp, reg;
  int regno = 16, i;

  start_sequence ();

  for (i = 0; i < noperands; ++i)
    {
      switch (GET_MODE (operands[i]))
	{
	case TFmode:
	  reg = gen_rtx_REG (TFmode, regno);
	  regno += 2;
	  break;

	case DFmode:
	  reg = gen_rtx_REG (DFmode, regno + 32);
	  regno += 1;
	  break;

	case VOIDmode:
	  gcc_assert (GET_CODE (operands[i]) == CONST_INT);
	  /* FALLTHRU */
	case DImode:
	  reg = gen_rtx_REG (DImode, regno);
	  regno += 1;
	  break;

	default:
	  gcc_unreachable ();
	}

      emit_move_insn (reg, operands[i]);
      usage = alloc_EXPR_LIST (0, gen_rtx_USE (VOIDmode, reg), usage);
    }

  switch (GET_MODE (target))
    {
    case TFmode:
      reg = gen_rtx_REG (TFmode, 16);
      break;
    case DFmode:
      reg = gen_rtx_REG (DFmode, 32);
      break;
    case DImode:
      reg = gen_rtx_REG (DImode, 0);
      break;
    default:
      gcc_unreachable ();
    }

  tmp = gen_rtx_MEM (QImode, func);
  tmp = emit_call_insn (GEN_CALL_VALUE (reg, tmp, const0_rtx,
					const0_rtx, const0_rtx));
  CALL_INSN_FUNCTION_USAGE (tmp) = usage;
  CONST_OR_PURE_CALL_P (tmp) = 1;

  tmp = get_insns ();
  end_sequence ();

  emit_libcall_block (tmp, target, reg, equiv);
}

/* Emit an X_floating library function call for arithmetic (+,-,*,/).  */

void
alpha_emit_xfloating_arith (enum rtx_code code, rtx operands[])
{
  rtx func;
  int mode;
  rtx out_operands[3];

  func = alpha_lookup_xfloating_lib_func (code);
  mode = alpha_compute_xfloating_mode_arg (code, alpha_fprm);

  out_operands[0] = operands[1];
  out_operands[1] = operands[2];
  out_operands[2] = GEN_INT (mode);
  alpha_emit_xfloating_libcall (func, operands[0], out_operands, 3,
				gen_rtx_fmt_ee (code, TFmode, operands[1],
						operands[2]));
}

/* Emit an X_floating library function call for a comparison.  */

static rtx
alpha_emit_xfloating_compare (enum rtx_code *pcode, rtx op0, rtx op1)
{
  enum rtx_code cmp_code, res_code;
  rtx func, out, operands[2];

  /* X_floating library comparison functions return
	   -1  unordered
	    0  false
	    1  true
     Convert the compare against the raw return value.  */

  cmp_code = *pcode;
  switch (cmp_code)
    {
    case UNORDERED:
      cmp_code = EQ;
      res_code = LT;
      break;
    case ORDERED:
      cmp_code = EQ;
      res_code = GE;
      break;
    case NE:
      res_code = NE;
      break;
    case EQ:
    case LT:
    case GT:
    case LE:
    case GE:
      res_code = GT;
      break;
    default:
      gcc_unreachable ();
    }
  *pcode = res_code;

  func = alpha_lookup_xfloating_lib_func (cmp_code);

  operands[0] = op0;
  operands[1] = op1;
  out = gen_reg_rtx (DImode);

  /* ??? Strange mode for equiv because what's actually returned
     is -1,0,1, not a proper boolean value.  */
  alpha_emit_xfloating_libcall (func, out, operands, 2,
				gen_rtx_fmt_ee (cmp_code, CCmode, op0, op1));

  return out;
}

/* Emit an X_floating library function call for a conversion.  */

void
alpha_emit_xfloating_cvt (enum rtx_code orig_code, rtx operands[])
{
  int noperands = 1, mode;
  rtx out_operands[2];
  rtx func;
  enum rtx_code code = orig_code;

  if (code == UNSIGNED_FIX)
    code = FIX;

  func = alpha_lookup_xfloating_lib_func (code);

  out_operands[0] = operands[1];

  switch (code)
    {
    case FIX:
      mode = alpha_compute_xfloating_mode_arg (code, ALPHA_FPRM_CHOP);
      out_operands[1] = GEN_INT (mode);
      noperands = 2;
      break;
    case FLOAT_TRUNCATE:
      mode = alpha_compute_xfloating_mode_arg (code, alpha_fprm);
      out_operands[1] = GEN_INT (mode);
      noperands = 2;
      break;
    default:
      break;
    }

  alpha_emit_xfloating_libcall (func, operands[0], out_operands, noperands,
				gen_rtx_fmt_e (orig_code,
					       GET_MODE (operands[0]),
					       operands[1]));
}

/* Split a TFmode OP[1] into DImode OP[2,3] and likewise for
   OP[0] into OP[0,1].  Naturally, output operand ordering is
   little-endian.  */

void
alpha_split_tfmode_pair (rtx operands[4])
{
  switch (GET_CODE (operands[1]))
    {
    case REG:
      operands[3] = gen_rtx_REG (DImode, REGNO (operands[1]) + 1);
      operands[2] = gen_rtx_REG (DImode, REGNO (operands[1]));
      break;

    case MEM:
      operands[3] = adjust_address (operands[1], DImode, 8);
      operands[2] = adjust_address (operands[1], DImode, 0);
      break;

    case CONST_DOUBLE:
      gcc_assert (operands[1] == CONST0_RTX (TFmode));
      operands[2] = operands[3] = const0_rtx;
      break;

    default:
      gcc_unreachable ();
    }

  switch (GET_CODE (operands[0]))
    {
    case REG:
      operands[1] = gen_rtx_REG (DImode, REGNO (operands[0]) + 1);
      operands[0] = gen_rtx_REG (DImode, REGNO (operands[0]));
      break;

    case MEM:
      operands[1] = adjust_address (operands[0], DImode, 8);
      operands[0] = adjust_address (operands[0], DImode, 0);
      break;

    default:
      gcc_unreachable ();
    }
}

/* Implement negtf2 or abstf2.  Op0 is destination, op1 is source,
   op2 is a register containing the sign bit, operation is the
   logical operation to be performed.  */

void
alpha_split_tfmode_frobsign (rtx operands[3], rtx (*operation) (rtx, rtx, rtx))
{
  rtx high_bit = operands[2];
  rtx scratch;
  int move;

  alpha_split_tfmode_pair (operands);

  /* Detect three flavors of operand overlap.  */
  move = 1;
  if (rtx_equal_p (operands[0], operands[2]))
    move = 0;
  else if (rtx_equal_p (operands[1], operands[2]))
    {
      if (rtx_equal_p (operands[0], high_bit))
	move = 2;
      else
	move = -1;
    }

  if (move < 0)
    emit_move_insn (operands[0], operands[2]);

  /* ??? If the destination overlaps both source tf and high_bit, then
     assume source tf is dead in its entirety and use the other half
     for a scratch register.  Otherwise "scratch" is just the proper
     destination register.  */
  scratch = operands[move < 2 ? 1 : 3];

  emit_insn ((*operation) (scratch, high_bit, operands[3]));

  if (move > 0)
    {
      emit_move_insn (operands[0], operands[2]);
      if (move > 1)
	emit_move_insn (operands[1], scratch);
    }
}

/* Use ext[wlq][lh] as the Architecture Handbook describes for extracting
   unaligned data:

           unsigned:                       signed:
   word:   ldq_u  r1,X(r11)                ldq_u  r1,X(r11)
           ldq_u  r2,X+1(r11)              ldq_u  r2,X+1(r11)
           lda    r3,X(r11)                lda    r3,X+2(r11)
           extwl  r1,r3,r1                 extql  r1,r3,r1
           extwh  r2,r3,r2                 extqh  r2,r3,r2
           or     r1.r2.r1                 or     r1,r2,r1
                                           sra    r1,48,r1

   long:   ldq_u  r1,X(r11)                ldq_u  r1,X(r11)
           ldq_u  r2,X+3(r11)              ldq_u  r2,X+3(r11)
           lda    r3,X(r11)                lda    r3,X(r11)
           extll  r1,r3,r1                 extll  r1,r3,r1
           extlh  r2,r3,r2                 extlh  r2,r3,r2
           or     r1.r2.r1                 addl   r1,r2,r1

   quad:   ldq_u  r1,X(r11)
           ldq_u  r2,X+7(r11)
           lda    r3,X(r11)
           extql  r1,r3,r1
           extqh  r2,r3,r2
           or     r1.r2.r1
*/

void
alpha_expand_unaligned_load (rtx tgt, rtx mem, HOST_WIDE_INT size,
			     HOST_WIDE_INT ofs, int sign)
{
  rtx meml, memh, addr, extl, exth, tmp, mema;
  enum machine_mode mode;

  if (TARGET_BWX && size == 2)
    {
      meml = adjust_address (mem, QImode, ofs);
      memh = adjust_address (mem, QImode, ofs+1);
      if (BYTES_BIG_ENDIAN)
	tmp = meml, meml = memh, memh = tmp;
      extl = gen_reg_rtx (DImode);
      exth = gen_reg_rtx (DImode);
      emit_insn (gen_zero_extendqidi2 (extl, meml));
      emit_insn (gen_zero_extendqidi2 (exth, memh));
      exth = expand_simple_binop (DImode, ASHIFT, exth, GEN_INT (8),
				  NULL, 1, OPTAB_LIB_WIDEN);
      addr = expand_simple_binop (DImode, IOR, extl, exth,
				  NULL, 1, OPTAB_LIB_WIDEN);

      if (sign && GET_MODE (tgt) != HImode)
	{
	  addr = gen_lowpart (HImode, addr);
	  emit_insn (gen_extend_insn (tgt, addr, GET_MODE (tgt), HImode, 0));
	}
      else
	{
	  if (GET_MODE (tgt) != DImode)
	    addr = gen_lowpart (GET_MODE (tgt), addr);
	  emit_move_insn (tgt, addr);
	}
      return;
    }

  meml = gen_reg_rtx (DImode);
  memh = gen_reg_rtx (DImode);
  addr = gen_reg_rtx (DImode);
  extl = gen_reg_rtx (DImode);
  exth = gen_reg_rtx (DImode);

  mema = XEXP (mem, 0);
  if (GET_CODE (mema) == LO_SUM)
    mema = force_reg (Pmode, mema);

  /* AND addresses cannot be in any alias set, since they may implicitly
     alias surrounding code.  Ideally we'd have some alias set that
     covered all types except those with alignment 8 or higher.  */

  tmp = change_address (mem, DImode,
			gen_rtx_AND (DImode,
				     plus_constant (mema, ofs),
				     GEN_INT (-8)));
  set_mem_alias_set (tmp, 0);
  emit_move_insn (meml, tmp);

  tmp = change_address (mem, DImode,
			gen_rtx_AND (DImode,
				     plus_constant (mema, ofs + size - 1),
				     GEN_INT (-8)));
  set_mem_alias_set (tmp, 0);
  emit_move_insn (memh, tmp);

  if (WORDS_BIG_ENDIAN && sign && (size == 2 || size == 4))
    {
      emit_move_insn (addr, plus_constant (mema, -1));

      emit_insn (gen_extqh_be (extl, meml, addr));
      emit_insn (gen_extxl_be (exth, memh, GEN_INT (64), addr));

      addr = expand_binop (DImode, ior_optab, extl, exth, tgt, 1, OPTAB_WIDEN);
      addr = expand_binop (DImode, ashr_optab, addr, GEN_INT (64 - size*8),
			   addr, 1, OPTAB_WIDEN);
    }
  else if (sign && size == 2)
    {
      emit_move_insn (addr, plus_constant (mema, ofs+2));

      emit_insn (gen_extxl_le (extl, meml, GEN_INT (64), addr));
      emit_insn (gen_extqh_le (exth, memh, addr));

      /* We must use tgt here for the target.  Alpha-vms port fails if we use
	 addr for the target, because addr is marked as a pointer and combine
	 knows that pointers are always sign-extended 32 bit values.  */
      addr = expand_binop (DImode, ior_optab, extl, exth, tgt, 1, OPTAB_WIDEN);
      addr = expand_binop (DImode, ashr_optab, addr, GEN_INT (48),
			   addr, 1, OPTAB_WIDEN);
    }
  else
    {
      if (WORDS_BIG_ENDIAN)
	{
	  emit_move_insn (addr, plus_constant (mema, ofs+size-1));
	  switch ((int) size)
	    {
	    case 2:
	      emit_insn (gen_extwh_be (extl, meml, addr));
	      mode = HImode;
	      break;

	    case 4:
	      emit_insn (gen_extlh_be (extl, meml, addr));
	      mode = SImode;
	      break;

	    case 8:
	      emit_insn (gen_extqh_be (extl, meml, addr));
	      mode = DImode;
	      break;

	    default:
	      gcc_unreachable ();
	    }
	  emit_insn (gen_extxl_be (exth, memh, GEN_INT (size*8), addr));
	}
      else
	{
	  emit_move_insn (addr, plus_constant (mema, ofs));
	  emit_insn (gen_extxl_le (extl, meml, GEN_INT (size*8), addr));
	  switch ((int) size)
	    {
	    case 2:
	      emit_insn (gen_extwh_le (exth, memh, addr));
	      mode = HImode;
	      break;

	    case 4:
	      emit_insn (gen_extlh_le (exth, memh, addr));
	      mode = SImode;
	      break;

	    case 8:
	      emit_insn (gen_extqh_le (exth, memh, addr));
	      mode = DImode;
	      break;

	    default:
	      gcc_unreachable ();
	    }
	}

      addr = expand_binop (mode, ior_optab, gen_lowpart (mode, extl),
			   gen_lowpart (mode, exth), gen_lowpart (mode, tgt),
			   sign, OPTAB_WIDEN);
    }

  if (addr != tgt)
    emit_move_insn (tgt, gen_lowpart (GET_MODE (tgt), addr));
}

/* Similarly, use ins and msk instructions to perform unaligned stores.  */

void
alpha_expand_unaligned_store (rtx dst, rtx src,
			      HOST_WIDE_INT size, HOST_WIDE_INT ofs)
{
  rtx dstl, dsth, addr, insl, insh, meml, memh, dsta;

  if (TARGET_BWX && size == 2)
    {
      if (src != const0_rtx)
	{
	  dstl = gen_lowpart (QImode, src);
	  dsth = expand_simple_binop (DImode, LSHIFTRT, src, GEN_INT (8),
				      NULL, 1, OPTAB_LIB_WIDEN);
	  dsth = gen_lowpart (QImode, dsth);
	}
      else
	dstl = dsth = const0_rtx;

      meml = adjust_address (dst, QImode, ofs);
      memh = adjust_address (dst, QImode, ofs+1);
      if (BYTES_BIG_ENDIAN)
	addr = meml, meml = memh, memh = addr;

      emit_move_insn (meml, dstl);
      emit_move_insn (memh, dsth);
      return;
    }

  dstl = gen_reg_rtx (DImode);
  dsth = gen_reg_rtx (DImode);
  insl = gen_reg_rtx (DImode);
  insh = gen_reg_rtx (DImode);

  dsta = XEXP (dst, 0);
  if (GET_CODE (dsta) == LO_SUM)
    dsta = force_reg (Pmode, dsta);

  /* AND addresses cannot be in any alias set, since they may implicitly
     alias surrounding code.  Ideally we'd have some alias set that
     covered all types except those with alignment 8 or higher.  */

  meml = change_address (dst, DImode,
			 gen_rtx_AND (DImode,
				      plus_constant (dsta, ofs),
				      GEN_INT (-8)));
  set_mem_alias_set (meml, 0);

  memh = change_address (dst, DImode,
			 gen_rtx_AND (DImode,
				      plus_constant (dsta, ofs + size - 1),
				      GEN_INT (-8)));
  set_mem_alias_set (memh, 0);

  emit_move_insn (dsth, memh);
  emit_move_insn (dstl, meml);
  if (WORDS_BIG_ENDIAN)
    {
      addr = copy_addr_to_reg (plus_constant (dsta, ofs+size-1));

      if (src != const0_rtx)
	{
	  switch ((int) size)
	    {
	    case 2:
	      emit_insn (gen_inswl_be (insh, gen_lowpart (HImode,src), addr));
	      break;
	    case 4:
	      emit_insn (gen_insll_be (insh, gen_lowpart (SImode,src), addr));
	      break;
	    case 8:
	      emit_insn (gen_insql_be (insh, gen_lowpart (DImode,src), addr));
	      break;
	    }
	  emit_insn (gen_insxh (insl, gen_lowpart (DImode, src),
				GEN_INT (size*8), addr));
	}

      switch ((int) size)
	{
	case 2:
	  emit_insn (gen_mskxl_be (dsth, dsth, GEN_INT (0xffff), addr));
	  break;
	case 4:
	  {
	    rtx msk = immed_double_const (0xffffffff, 0, DImode);
	    emit_insn (gen_mskxl_be (dsth, dsth, msk, addr));
	    break;
	  }
	case 8:
	  emit_insn (gen_mskxl_be (dsth, dsth, constm1_rtx, addr));
	  break;
	}

      emit_insn (gen_mskxh (dstl, dstl, GEN_INT (size*8), addr));
    }
  else
    {
      addr = copy_addr_to_reg (plus_constant (dsta, ofs));

      if (src != CONST0_RTX (GET_MODE (src)))
	{
	  emit_insn (gen_insxh (insh, gen_lowpart (DImode, src),
				GEN_INT (size*8), addr));

	  switch ((int) size)
	    {
	    case 2:
	      emit_insn (gen_inswl_le (insl, gen_lowpart (HImode, src), addr));
	      break;
	    case 4:
	      emit_insn (gen_insll_le (insl, gen_lowpart (SImode, src), addr));
	      break;
	    case 8:
	      emit_insn (gen_insql_le (insl, src, addr));
	      break;
	    }
	}

      emit_insn (gen_mskxh (dsth, dsth, GEN_INT (size*8), addr));

      switch ((int) size)
	{
	case 2:
	  emit_insn (gen_mskxl_le (dstl, dstl, GEN_INT (0xffff), addr));
	  break;
	case 4:
	  {
	    rtx msk = immed_double_const (0xffffffff, 0, DImode);
	    emit_insn (gen_mskxl_le (dstl, dstl, msk, addr));
	    break;
	  }
	case 8:
	  emit_insn (gen_mskxl_le (dstl, dstl, constm1_rtx, addr));
	  break;
	}
    }

  if (src != CONST0_RTX (GET_MODE (src)))
    {
      dsth = expand_binop (DImode, ior_optab, insh, dsth, dsth, 0, OPTAB_WIDEN);
      dstl = expand_binop (DImode, ior_optab, insl, dstl, dstl, 0, OPTAB_WIDEN);
    }

  if (WORDS_BIG_ENDIAN)
    {
      emit_move_insn (meml, dstl);
      emit_move_insn (memh, dsth);
    }
  else
    {
      /* Must store high before low for degenerate case of aligned.  */
      emit_move_insn (memh, dsth);
      emit_move_insn (meml, dstl);
    }
}

/* The block move code tries to maximize speed by separating loads and
   stores at the expense of register pressure: we load all of the data
   before we store it back out.  There are two secondary effects worth
   mentioning, that this speeds copying to/from aligned and unaligned
   buffers, and that it makes the code significantly easier to write.  */

#define MAX_MOVE_WORDS	8

/* Load an integral number of consecutive unaligned quadwords.  */

static void
alpha_expand_unaligned_load_words (rtx *out_regs, rtx smem,
				   HOST_WIDE_INT words, HOST_WIDE_INT ofs)
{
  rtx const im8 = GEN_INT (-8);
  rtx const i64 = GEN_INT (64);
  rtx ext_tmps[MAX_MOVE_WORDS], data_regs[MAX_MOVE_WORDS+1];
  rtx sreg, areg, tmp, smema;
  HOST_WIDE_INT i;

  smema = XEXP (smem, 0);
  if (GET_CODE (smema) == LO_SUM)
    smema = force_reg (Pmode, smema);

  /* Generate all the tmp registers we need.  */
  for (i = 0; i < words; ++i)
    {
      data_regs[i] = out_regs[i];
      ext_tmps[i] = gen_reg_rtx (DImode);
    }
  data_regs[words] = gen_reg_rtx (DImode);

  if (ofs != 0)
    smem = adjust_address (smem, GET_MODE (smem), ofs);

  /* Load up all of the source data.  */
  for (i = 0; i < words; ++i)
    {
      tmp = change_address (smem, DImode,
			    gen_rtx_AND (DImode,
					 plus_constant (smema, 8*i),
					 im8));
      set_mem_alias_set (tmp, 0);
      emit_move_insn (data_regs[i], tmp);
    }

  tmp = change_address (smem, DImode,
			gen_rtx_AND (DImode,
				     plus_constant (smema, 8*words - 1),
				     im8));
  set_mem_alias_set (tmp, 0);
  emit_move_insn (data_regs[words], tmp);

  /* Extract the half-word fragments.  Unfortunately DEC decided to make
     extxh with offset zero a noop instead of zeroing the register, so
     we must take care of that edge condition ourselves with cmov.  */

  sreg = copy_addr_to_reg (smema);
  areg = expand_binop (DImode, and_optab, sreg, GEN_INT (7), NULL,
		       1, OPTAB_WIDEN);
  if (WORDS_BIG_ENDIAN)
    emit_move_insn (sreg, plus_constant (sreg, 7));
  for (i = 0; i < words; ++i)
    {
      if (WORDS_BIG_ENDIAN)
	{
	  emit_insn (gen_extqh_be (data_regs[i], data_regs[i], sreg));
	  emit_insn (gen_extxl_be (ext_tmps[i], data_regs[i+1], i64, sreg));
	}
      else
	{
	  emit_insn (gen_extxl_le (data_regs[i], data_regs[i], i64, sreg));
	  emit_insn (gen_extqh_le (ext_tmps[i], data_regs[i+1], sreg));
	}
      emit_insn (gen_rtx_SET (VOIDmode, ext_tmps[i],
			      gen_rtx_IF_THEN_ELSE (DImode,
						    gen_rtx_EQ (DImode, areg,
								const0_rtx),
						    const0_rtx, ext_tmps[i])));
    }

  /* Merge the half-words into whole words.  */
  for (i = 0; i < words; ++i)
    {
      out_regs[i] = expand_binop (DImode, ior_optab, data_regs[i],
				  ext_tmps[i], data_regs[i], 1, OPTAB_WIDEN);
    }
}

/* Store an integral number of consecutive unaligned quadwords.  DATA_REGS
   may be NULL to store zeros.  */

static void
alpha_expand_unaligned_store_words (rtx *data_regs, rtx dmem,
				    HOST_WIDE_INT words, HOST_WIDE_INT ofs)
{
  rtx const im8 = GEN_INT (-8);
  rtx const i64 = GEN_INT (64);
  rtx ins_tmps[MAX_MOVE_WORDS];
  rtx st_tmp_1, st_tmp_2, dreg;
  rtx st_addr_1, st_addr_2, dmema;
  HOST_WIDE_INT i;

  dmema = XEXP (dmem, 0);
  if (GET_CODE (dmema) == LO_SUM)
    dmema = force_reg (Pmode, dmema);

  /* Generate all the tmp registers we need.  */
  if (data_regs != NULL)
    for (i = 0; i < words; ++i)
      ins_tmps[i] = gen_reg_rtx(DImode);
  st_tmp_1 = gen_reg_rtx(DImode);
  st_tmp_2 = gen_reg_rtx(DImode);

  if (ofs != 0)
    dmem = adjust_address (dmem, GET_MODE (dmem), ofs);

  st_addr_2 = change_address (dmem, DImode,
			      gen_rtx_AND (DImode,
					   plus_constant (dmema, words*8 - 1),
				       im8));
  set_mem_alias_set (st_addr_2, 0);

  st_addr_1 = change_address (dmem, DImode,
			      gen_rtx_AND (DImode, dmema, im8));
  set_mem_alias_set (st_addr_1, 0);

  /* Load up the destination end bits.  */
  emit_move_insn (st_tmp_2, st_addr_2);
  emit_move_insn (st_tmp_1, st_addr_1);

  /* Shift the input data into place.  */
  dreg = copy_addr_to_reg (dmema);
  if (WORDS_BIG_ENDIAN)
    emit_move_insn (dreg, plus_constant (dreg, 7));
  if (data_regs != NULL)
    {
      for (i = words-1; i >= 0; --i)
	{
	  if (WORDS_BIG_ENDIAN)
	    {
	      emit_insn (gen_insql_be (ins_tmps[i], data_regs[i], dreg));
	      emit_insn (gen_insxh (data_regs[i], data_regs[i], i64, dreg));
	    }
	  else
	    {
	      emit_insn (gen_insxh (ins_tmps[i], data_regs[i], i64, dreg));
	      emit_insn (gen_insql_le (data_regs[i], data_regs[i], dreg));
	    }
	}
      for (i = words-1; i > 0; --i)
	{
	  ins_tmps[i-1] = expand_binop (DImode, ior_optab, data_regs[i],
					ins_tmps[i-1], ins_tmps[i-1], 1,
					OPTAB_WIDEN);
	}
    }

  /* Split and merge the ends with the destination data.  */
  if (WORDS_BIG_ENDIAN)
    {
      emit_insn (gen_mskxl_be (st_tmp_2, st_tmp_2, constm1_rtx, dreg));
      emit_insn (gen_mskxh (st_tmp_1, st_tmp_1, i64, dreg));
    }
  else
    {
      emit_insn (gen_mskxh (st_tmp_2, st_tmp_2, i64, dreg));
      emit_insn (gen_mskxl_le (st_tmp_1, st_tmp_1, constm1_rtx, dreg));
    }

  if (data_regs != NULL)
    {
      st_tmp_2 = expand_binop (DImode, ior_optab, st_tmp_2, ins_tmps[words-1],
			       st_tmp_2, 1, OPTAB_WIDEN);
      st_tmp_1 = expand_binop (DImode, ior_optab, st_tmp_1, data_regs[0],
			       st_tmp_1, 1, OPTAB_WIDEN);
    }

  /* Store it all.  */
  if (WORDS_BIG_ENDIAN)
    emit_move_insn (st_addr_1, st_tmp_1);
  else
    emit_move_insn (st_addr_2, st_tmp_2);
  for (i = words-1; i > 0; --i)
    {
      rtx tmp = change_address (dmem, DImode,
				gen_rtx_AND (DImode,
					     plus_constant(dmema,
					     WORDS_BIG_ENDIAN ? i*8-1 : i*8),
					     im8));
      set_mem_alias_set (tmp, 0);
      emit_move_insn (tmp, data_regs ? ins_tmps[i-1] : const0_rtx);
    }
  if (WORDS_BIG_ENDIAN)
    emit_move_insn (st_addr_2, st_tmp_2);
  else
    emit_move_insn (st_addr_1, st_tmp_1);
}


/* Expand string/block move operations.

   operands[0] is the pointer to the destination.
   operands[1] is the pointer to the source.
   operands[2] is the number of bytes to move.
   operands[3] is the alignment.  */

int
alpha_expand_block_move (rtx operands[])
{
  rtx bytes_rtx	= operands[2];
  rtx align_rtx = operands[3];
  HOST_WIDE_INT orig_bytes = INTVAL (bytes_rtx);
  HOST_WIDE_INT bytes = orig_bytes;
  HOST_WIDE_INT src_align = INTVAL (align_rtx) * BITS_PER_UNIT;
  HOST_WIDE_INT dst_align = src_align;
  rtx orig_src = operands[1];
  rtx orig_dst = operands[0];
  rtx data_regs[2 * MAX_MOVE_WORDS + 16];
  rtx tmp;
  unsigned int i, words, ofs, nregs = 0;

  if (orig_bytes <= 0)
    return 1;
  else if (orig_bytes > MAX_MOVE_WORDS * UNITS_PER_WORD)
    return 0;

  /* Look for additional alignment information from recorded register info.  */

  tmp = XEXP (orig_src, 0);
  if (GET_CODE (tmp) == REG)
    src_align = MAX (src_align, REGNO_POINTER_ALIGN (REGNO (tmp)));
  else if (GET_CODE (tmp) == PLUS
	   && GET_CODE (XEXP (tmp, 0)) == REG
	   && GET_CODE (XEXP (tmp, 1)) == CONST_INT)
    {
      unsigned HOST_WIDE_INT c = INTVAL (XEXP (tmp, 1));
      unsigned int a = REGNO_POINTER_ALIGN (REGNO (XEXP (tmp, 0)));

      if (a > src_align)
	{
          if (a >= 64 && c % 8 == 0)
	    src_align = 64;
          else if (a >= 32 && c % 4 == 0)
	    src_align = 32;
          else if (a >= 16 && c % 2 == 0)
	    src_align = 16;
	}
    }

  tmp = XEXP (orig_dst, 0);
  if (GET_CODE (tmp) == REG)
    dst_align = MAX (dst_align, REGNO_POINTER_ALIGN (REGNO (tmp)));
  else if (GET_CODE (tmp) == PLUS
	   && GET_CODE (XEXP (tmp, 0)) == REG
	   && GET_CODE (XEXP (tmp, 1)) == CONST_INT)
    {
      unsigned HOST_WIDE_INT c = INTVAL (XEXP (tmp, 1));
      unsigned int a = REGNO_POINTER_ALIGN (REGNO (XEXP (tmp, 0)));

      if (a > dst_align)
	{
          if (a >= 64 && c % 8 == 0)
	    dst_align = 64;
          else if (a >= 32 && c % 4 == 0)
	    dst_align = 32;
          else if (a >= 16 && c % 2 == 0)
	    dst_align = 16;
	}
    }

  ofs = 0;
  if (src_align >= 64 && bytes >= 8)
    {
      words = bytes / 8;

      for (i = 0; i < words; ++i)
	data_regs[nregs + i] = gen_reg_rtx (DImode);

      for (i = 0; i < words; ++i)
	emit_move_insn (data_regs[nregs + i],
			adjust_address (orig_src, DImode, ofs + i * 8));

      nregs += words;
      bytes -= words * 8;
      ofs += words * 8;
    }

  if (src_align >= 32 && bytes >= 4)
    {
      words = bytes / 4;

      for (i = 0; i < words; ++i)
	data_regs[nregs + i] = gen_reg_rtx (SImode);

      for (i = 0; i < words; ++i)
	emit_move_insn (data_regs[nregs + i],
			adjust_address (orig_src, SImode, ofs + i * 4));

      nregs += words;
      bytes -= words * 4;
      ofs += words * 4;
    }

  if (bytes >= 8)
    {
      words = bytes / 8;

      for (i = 0; i < words+1; ++i)
	data_regs[nregs + i] = gen_reg_rtx (DImode);

      alpha_expand_unaligned_load_words (data_regs + nregs, orig_src,
					 words, ofs);

      nregs += words;
      bytes -= words * 8;
      ofs += words * 8;
    }

  if (! TARGET_BWX && bytes >= 4)
    {
      data_regs[nregs++] = tmp = gen_reg_rtx (SImode);
      alpha_expand_unaligned_load (tmp, orig_src, 4, ofs, 0);
      bytes -= 4;
      ofs += 4;
    }

  if (bytes >= 2)
    {
      if (src_align >= 16)
	{
	  do {
	    data_regs[nregs++] = tmp = gen_reg_rtx (HImode);
	    emit_move_insn (tmp, adjust_address (orig_src, HImode, ofs));
	    bytes -= 2;
	    ofs += 2;
	  } while (bytes >= 2);
	}
      else if (! TARGET_BWX)
	{
	  data_regs[nregs++] = tmp = gen_reg_rtx (HImode);
	  alpha_expand_unaligned_load (tmp, orig_src, 2, ofs, 0);
	  bytes -= 2;
	  ofs += 2;
	}
    }

  while (bytes > 0)
    {
      data_regs[nregs++] = tmp = gen_reg_rtx (QImode);
      emit_move_insn (tmp, adjust_address (orig_src, QImode, ofs));
      bytes -= 1;
      ofs += 1;
    }

  gcc_assert (nregs <= ARRAY_SIZE (data_regs));

  /* Now save it back out again.  */

  i = 0, ofs = 0;

  /* Write out the data in whatever chunks reading the source allowed.  */
  if (dst_align >= 64)
    {
      while (i < nregs && GET_MODE (data_regs[i]) == DImode)
	{
	  emit_move_insn (adjust_address (orig_dst, DImode, ofs),
			  data_regs[i]);
	  ofs += 8;
	  i++;
	}
    }

  if (dst_align >= 32)
    {
      /* If the source has remaining DImode regs, write them out in
	 two pieces.  */
      while (i < nregs && GET_MODE (data_regs[i]) == DImode)
	{
	  tmp = expand_binop (DImode, lshr_optab, data_regs[i], GEN_INT (32),
			      NULL_RTX, 1, OPTAB_WIDEN);

	  emit_move_insn (adjust_address (orig_dst, SImode, ofs),
			  gen_lowpart (SImode, data_regs[i]));
	  emit_move_insn (adjust_address (orig_dst, SImode, ofs + 4),
			  gen_lowpart (SImode, tmp));
	  ofs += 8;
	  i++;
	}

      while (i < nregs && GET_MODE (data_regs[i]) == SImode)
	{
	  emit_move_insn (adjust_address (orig_dst, SImode, ofs),
			  data_regs[i]);
	  ofs += 4;
	  i++;
	}
    }

  if (i < nregs && GET_MODE (data_regs[i]) == DImode)
    {
      /* Write out a remaining block of words using unaligned methods.  */

      for (words = 1; i + words < nregs; words++)
	if (GET_MODE (data_regs[i + words]) != DImode)
	  break;

      if (words == 1)
	alpha_expand_unaligned_store (orig_dst, data_regs[i], 8, ofs);
      else
        alpha_expand_unaligned_store_words (data_regs + i, orig_dst,
					    words, ofs);

      i += words;
      ofs += words * 8;
    }

  /* Due to the above, this won't be aligned.  */
  /* ??? If we have more than one of these, consider constructing full
     words in registers and using alpha_expand_unaligned_store_words.  */
  while (i < nregs && GET_MODE (data_regs[i]) == SImode)
    {
      alpha_expand_unaligned_store (orig_dst, data_regs[i], 4, ofs);
      ofs += 4;
      i++;
    }

  if (dst_align >= 16)
    while (i < nregs && GET_MODE (data_regs[i]) == HImode)
      {
	emit_move_insn (adjust_address (orig_dst, HImode, ofs), data_regs[i]);
	i++;
	ofs += 2;
      }
  else
    while (i < nregs && GET_MODE (data_regs[i]) == HImode)
      {
	alpha_expand_unaligned_store (orig_dst, data_regs[i], 2, ofs);
	i++;
	ofs += 2;
      }

  /* The remainder must be byte copies.  */
  while (i < nregs)
    {
      gcc_assert (GET_MODE (data_regs[i]) == QImode);
      emit_move_insn (adjust_address (orig_dst, QImode, ofs), data_regs[i]);
      i++;
      ofs += 1;
    }

  return 1;
}

int
alpha_expand_block_clear (rtx operands[])
{
  rtx bytes_rtx	= operands[1];
  rtx align_rtx = operands[3];
  HOST_WIDE_INT orig_bytes = INTVAL (bytes_rtx);
  HOST_WIDE_INT bytes = orig_bytes;
  HOST_WIDE_INT align = INTVAL (align_rtx) * BITS_PER_UNIT;
  HOST_WIDE_INT alignofs = 0;
  rtx orig_dst = operands[0];
  rtx tmp;
  int i, words, ofs = 0;

  if (orig_bytes <= 0)
    return 1;
  if (orig_bytes > MAX_MOVE_WORDS * UNITS_PER_WORD)
    return 0;

  /* Look for stricter alignment.  */
  tmp = XEXP (orig_dst, 0);
  if (GET_CODE (tmp) == REG)
    align = MAX (align, REGNO_POINTER_ALIGN (REGNO (tmp)));
  else if (GET_CODE (tmp) == PLUS
	   && GET_CODE (XEXP (tmp, 0)) == REG
	   && GET_CODE (XEXP (tmp, 1)) == CONST_INT)
    {
      HOST_WIDE_INT c = INTVAL (XEXP (tmp, 1));
      int a = REGNO_POINTER_ALIGN (REGNO (XEXP (tmp, 0)));

      if (a > align)
	{
          if (a >= 64)
	    align = a, alignofs = 8 - c % 8;
          else if (a >= 32)
	    align = a, alignofs = 4 - c % 4;
          else if (a >= 16)
	    align = a, alignofs = 2 - c % 2;
	}
    }

  /* Handle an unaligned prefix first.  */

  if (alignofs > 0)
    {
#if HOST_BITS_PER_WIDE_INT >= 64
      /* Given that alignofs is bounded by align, the only time BWX could
	 generate three stores is for a 7 byte fill.  Prefer two individual
	 stores over a load/mask/store sequence.  */
      if ((!TARGET_BWX || alignofs == 7)
	       && align >= 32
	       && !(alignofs == 4 && bytes >= 4))
	{
	  enum machine_mode mode = (align >= 64 ? DImode : SImode);
	  int inv_alignofs = (align >= 64 ? 8 : 4) - alignofs;
	  rtx mem, tmp;
	  HOST_WIDE_INT mask;

	  mem = adjust_address (orig_dst, mode, ofs - inv_alignofs);
	  set_mem_alias_set (mem, 0);

	  mask = ~(~(HOST_WIDE_INT)0 << (inv_alignofs * 8));
	  if (bytes < alignofs)
	    {
	      mask |= ~(HOST_WIDE_INT)0 << ((inv_alignofs + bytes) * 8);
	      ofs += bytes;
	      bytes = 0;
	    }
	  else
	    {
	      bytes -= alignofs;
	      ofs += alignofs;
	    }
	  alignofs = 0;

	  tmp = expand_binop (mode, and_optab, mem, GEN_INT (mask),
			      NULL_RTX, 1, OPTAB_WIDEN);

	  emit_move_insn (mem, tmp);
	}
#endif

      if (TARGET_BWX && (alignofs & 1) && bytes >= 1)
	{
	  emit_move_insn (adjust_address (orig_dst, QImode, ofs), const0_rtx);
	  bytes -= 1;
	  ofs += 1;
	  alignofs -= 1;
	}
      if (TARGET_BWX && align >= 16 && (alignofs & 3) == 2 && bytes >= 2)
	{
	  emit_move_insn (adjust_address (orig_dst, HImode, ofs), const0_rtx);
	  bytes -= 2;
	  ofs += 2;
	  alignofs -= 2;
	}
      if (alignofs == 4 && bytes >= 4)
	{
	  emit_move_insn (adjust_address (orig_dst, SImode, ofs), const0_rtx);
	  bytes -= 4;
	  ofs += 4;
	  alignofs = 0;
	}

      /* If we've not used the extra lead alignment information by now,
	 we won't be able to.  Downgrade align to match what's left over.  */
      if (alignofs > 0)
	{
	  alignofs = alignofs & -alignofs;
	  align = MIN (align, alignofs * BITS_PER_UNIT);
	}
    }

  /* Handle a block of contiguous long-words.  */

  if (align >= 64 && bytes >= 8)
    {
      words = bytes / 8;

      for (i = 0; i < words; ++i)
	emit_move_insn (adjust_address (orig_dst, DImode, ofs + i * 8),
			const0_rtx);

      bytes -= words * 8;
      ofs += words * 8;
    }

  /* If the block is large and appropriately aligned, emit a single
     store followed by a sequence of stq_u insns.  */

  if (align >= 32 && bytes > 16)
    {
      rtx orig_dsta;

      emit_move_insn (adjust_address (orig_dst, SImode, ofs), const0_rtx);
      bytes -= 4;
      ofs += 4;

      orig_dsta = XEXP (orig_dst, 0);
      if (GET_CODE (orig_dsta) == LO_SUM)
	orig_dsta = force_reg (Pmode, orig_dsta);

      words = bytes / 8;
      for (i = 0; i < words; ++i)
	{
	  rtx mem
	    = change_address (orig_dst, DImode,
			      gen_rtx_AND (DImode,
					   plus_constant (orig_dsta, ofs + i*8),
					   GEN_INT (-8)));
	  set_mem_alias_set (mem, 0);
	  emit_move_insn (mem, const0_rtx);
	}

      /* Depending on the alignment, the first stq_u may have overlapped
	 with the initial stl, which means that the last stq_u didn't
	 write as much as it would appear.  Leave those questionable bytes
	 unaccounted for.  */
      bytes -= words * 8 - 4;
      ofs += words * 8 - 4;
    }

  /* Handle a smaller block of aligned words.  */

  if ((align >= 64 && bytes == 4)
      || (align == 32 && bytes >= 4))
    {
      words = bytes / 4;

      for (i = 0; i < words; ++i)
	emit_move_insn (adjust_address (orig_dst, SImode, ofs + i * 4),
			const0_rtx);

      bytes -= words * 4;
      ofs += words * 4;
    }

  /* An unaligned block uses stq_u stores for as many as possible.  */

  if (bytes >= 8)
    {
      words = bytes / 8;

      alpha_expand_unaligned_store_words (NULL, orig_dst, words, ofs);

      bytes -= words * 8;
      ofs += words * 8;
    }

  /* Next clean up any trailing pieces.  */

#if HOST_BITS_PER_WIDE_INT >= 64
  /* Count the number of bits in BYTES for which aligned stores could
     be emitted.  */
  words = 0;
  for (i = (TARGET_BWX ? 1 : 4); i * BITS_PER_UNIT <= align ; i <<= 1)
    if (bytes & i)
      words += 1;

  /* If we have appropriate alignment (and it wouldn't take too many
     instructions otherwise), mask out the bytes we need.  */
  if (TARGET_BWX ? words > 2 : bytes > 0)
    {
      if (align >= 64)
	{
	  rtx mem, tmp;
	  HOST_WIDE_INT mask;

	  mem = adjust_address (orig_dst, DImode, ofs);
	  set_mem_alias_set (mem, 0);

	  mask = ~(HOST_WIDE_INT)0 << (bytes * 8);

	  tmp = expand_binop (DImode, and_optab, mem, GEN_INT (mask),
			      NULL_RTX, 1, OPTAB_WIDEN);

	  emit_move_insn (mem, tmp);
	  return 1;
	}
      else if (align >= 32 && bytes < 4)
	{
	  rtx mem, tmp;
	  HOST_WIDE_INT mask;

	  mem = adjust_address (orig_dst, SImode, ofs);
	  set_mem_alias_set (mem, 0);

	  mask = ~(HOST_WIDE_INT)0 << (bytes * 8);

	  tmp = expand_binop (SImode, and_optab, mem, GEN_INT (mask),
			      NULL_RTX, 1, OPTAB_WIDEN);

	  emit_move_insn (mem, tmp);
	  return 1;
	}
    }
#endif

  if (!TARGET_BWX && bytes >= 4)
    {
      alpha_expand_unaligned_store (orig_dst, const0_rtx, 4, ofs);
      bytes -= 4;
      ofs += 4;
    }

  if (bytes >= 2)
    {
      if (align >= 16)
	{
	  do {
	    emit_move_insn (adjust_address (orig_dst, HImode, ofs),
			    const0_rtx);
	    bytes -= 2;
	    ofs += 2;
	  } while (bytes >= 2);
	}
      else if (! TARGET_BWX)
	{
	  alpha_expand_unaligned_store (orig_dst, const0_rtx, 2, ofs);
	  bytes -= 2;
	  ofs += 2;
	}
    }

  while (bytes > 0)
    {
      emit_move_insn (adjust_address (orig_dst, QImode, ofs), const0_rtx);
      bytes -= 1;
      ofs += 1;
    }

  return 1;
}

/* Returns a mask so that zap(x, value) == x & mask.  */

rtx
alpha_expand_zap_mask (HOST_WIDE_INT value)
{
  rtx result;
  int i;

  if (HOST_BITS_PER_WIDE_INT >= 64)
    {
      HOST_WIDE_INT mask = 0;

      for (i = 7; i >= 0; --i)
	{
	  mask <<= 8;
	  if (!((value >> i) & 1))
	    mask |= 0xff;
	}

      result = gen_int_mode (mask, DImode);
    }
  else
    {
      HOST_WIDE_INT mask_lo = 0, mask_hi = 0;

      gcc_assert (HOST_BITS_PER_WIDE_INT == 32);
      
      for (i = 7; i >= 4; --i)
	{
	  mask_hi <<= 8;
	  if (!((value >> i) & 1))
	    mask_hi |= 0xff;
	}

      for (i = 3; i >= 0; --i)
	{
	  mask_lo <<= 8;
	  if (!((value >> i) & 1))
	    mask_lo |= 0xff;
	}

      result = immed_double_const (mask_lo, mask_hi, DImode);
    }

  return result;
}

void
alpha_expand_builtin_vector_binop (rtx (*gen) (rtx, rtx, rtx),
				   enum machine_mode mode,
				   rtx op0, rtx op1, rtx op2)
{
  op0 = gen_lowpart (mode, op0);

  if (op1 == const0_rtx)
    op1 = CONST0_RTX (mode);
  else
    op1 = gen_lowpart (mode, op1);

  if (op2 == const0_rtx)
    op2 = CONST0_RTX (mode);
  else
    op2 = gen_lowpart (mode, op2);

  emit_insn ((*gen) (op0, op1, op2));
}

/* A subroutine of the atomic operation splitters.  Jump to LABEL if
   COND is true.  Mark the jump as unlikely to be taken.  */

static void
emit_unlikely_jump (rtx cond, rtx label)
{
  rtx very_unlikely = GEN_INT (REG_BR_PROB_BASE / 100 - 1);
  rtx x;

  x = gen_rtx_IF_THEN_ELSE (VOIDmode, cond, label, pc_rtx);
  x = emit_jump_insn (gen_rtx_SET (VOIDmode, pc_rtx, x));
  REG_NOTES (x) = gen_rtx_EXPR_LIST (REG_BR_PROB, very_unlikely, NULL_RTX);
}

/* A subroutine of the atomic operation splitters.  Emit a load-locked
   instruction in MODE.  */

static void
emit_load_locked (enum machine_mode mode, rtx reg, rtx mem)
{
  rtx (*fn) (rtx, rtx) = NULL;
  if (mode == SImode)
    fn = gen_load_locked_si;
  else if (mode == DImode)
    fn = gen_load_locked_di;
  emit_insn (fn (reg, mem));
}

/* A subroutine of the atomic operation splitters.  Emit a store-conditional
   instruction in MODE.  */

static void
emit_store_conditional (enum machine_mode mode, rtx res, rtx mem, rtx val)
{
  rtx (*fn) (rtx, rtx, rtx) = NULL;
  if (mode == SImode)
    fn = gen_store_conditional_si;
  else if (mode == DImode)
    fn = gen_store_conditional_di;
  emit_insn (fn (res, mem, val));
}

/* A subroutine of the atomic operation splitters.  Emit an insxl
   instruction in MODE.  */

static rtx
emit_insxl (enum machine_mode mode, rtx op1, rtx op2)
{
  rtx ret = gen_reg_rtx (DImode);
  rtx (*fn) (rtx, rtx, rtx);

  if (WORDS_BIG_ENDIAN)
    {
      if (mode == QImode)
	fn = gen_insbl_be;
      else
	fn = gen_inswl_be;
    }
  else
    {
      if (mode == QImode)
	fn = gen_insbl_le;
      else
	fn = gen_inswl_le;
    }
  emit_insn (fn (ret, op1, op2));

  return ret;
}

/* Expand an an atomic fetch-and-operate pattern.  CODE is the binary operation
   to perform.  MEM is the memory on which to operate.  VAL is the second 
   operand of the binary operator.  BEFORE and AFTER are optional locations to
   return the value of MEM either before of after the operation.  SCRATCH is
   a scratch register.  */

void
alpha_split_atomic_op (enum rtx_code code, rtx mem, rtx val,
		       rtx before, rtx after, rtx scratch)
{
  enum machine_mode mode = GET_MODE (mem);
  rtx label, x, cond = gen_rtx_REG (DImode, REGNO (scratch));

  emit_insn (gen_memory_barrier ());

  label = gen_label_rtx ();
  emit_label (label);
  label = gen_rtx_LABEL_REF (DImode, label);

  if (before == NULL)
    before = scratch;
  emit_load_locked (mode, before, mem);

  if (code == NOT)
    x = gen_rtx_AND (mode, gen_rtx_NOT (mode, before), val);
  else
    x = gen_rtx_fmt_ee (code, mode, before, val);
  if (after)
    emit_insn (gen_rtx_SET (VOIDmode, after, copy_rtx (x)));
  emit_insn (gen_rtx_SET (VOIDmode, scratch, x));

  emit_store_conditional (mode, cond, mem, scratch);

  x = gen_rtx_EQ (DImode, cond, const0_rtx);
  emit_unlikely_jump (x, label);

  emit_insn (gen_memory_barrier ());
}

/* Expand a compare and swap operation.  */

void
alpha_split_compare_and_swap (rtx retval, rtx mem, rtx oldval, rtx newval,
			      rtx scratch)
{
  enum machine_mode mode = GET_MODE (mem);
  rtx label1, label2, x, cond = gen_lowpart (DImode, scratch);

  emit_insn (gen_memory_barrier ());

  label1 = gen_rtx_LABEL_REF (DImode, gen_label_rtx ());
  label2 = gen_rtx_LABEL_REF (DImode, gen_label_rtx ());
  emit_label (XEXP (label1, 0));

  emit_load_locked (mode, retval, mem);

  x = gen_lowpart (DImode, retval);
  if (oldval == const0_rtx)
    x = gen_rtx_NE (DImode, x, const0_rtx);
  else
    {
      x = gen_rtx_EQ (DImode, x, oldval);
      emit_insn (gen_rtx_SET (VOIDmode, cond, x));
      x = gen_rtx_EQ (DImode, cond, const0_rtx);
    }
  emit_unlikely_jump (x, label2);

  emit_move_insn (scratch, newval);
  emit_store_conditional (mode, cond, mem, scratch);

  x = gen_rtx_EQ (DImode, cond, const0_rtx);
  emit_unlikely_jump (x, label1);

  emit_insn (gen_memory_barrier ());
  emit_label (XEXP (label2, 0));
}

void
alpha_expand_compare_and_swap_12 (rtx dst, rtx mem, rtx oldval, rtx newval)
{
  enum machine_mode mode = GET_MODE (mem);
  rtx addr, align, wdst;
  rtx (*fn5) (rtx, rtx, rtx, rtx, rtx);

  addr = force_reg (DImode, XEXP (mem, 0));
  align = expand_simple_binop (Pmode, AND, addr, GEN_INT (-8),
			       NULL_RTX, 1, OPTAB_DIRECT);

  oldval = convert_modes (DImode, mode, oldval, 1);
  newval = emit_insxl (mode, newval, addr);

  wdst = gen_reg_rtx (DImode);
  if (mode == QImode)
    fn5 = gen_sync_compare_and_swapqi_1;
  else
    fn5 = gen_sync_compare_and_swaphi_1;
  emit_insn (fn5 (wdst, addr, oldval, newval, align));

  emit_move_insn (dst, gen_lowpart (mode, wdst));
}

void
alpha_split_compare_and_swap_12 (enum machine_mode mode, rtx dest, rtx addr,
				 rtx oldval, rtx newval, rtx align,
				 rtx scratch, rtx cond)
{
  rtx label1, label2, mem, width, mask, x;

  mem = gen_rtx_MEM (DImode, align);
  MEM_VOLATILE_P (mem) = 1;

  emit_insn (gen_memory_barrier ());
  label1 = gen_rtx_LABEL_REF (DImode, gen_label_rtx ());
  label2 = gen_rtx_LABEL_REF (DImode, gen_label_rtx ());
  emit_label (XEXP (label1, 0));

  emit_load_locked (DImode, scratch, mem);
  
  width = GEN_INT (GET_MODE_BITSIZE (mode));
  mask = GEN_INT (mode == QImode ? 0xff : 0xffff);
  if (WORDS_BIG_ENDIAN)
    emit_insn (gen_extxl_be (dest, scratch, width, addr));
  else
    emit_insn (gen_extxl_le (dest, scratch, width, addr));

  if (oldval == const0_rtx)
    x = gen_rtx_NE (DImode, dest, const0_rtx);
  else
    {
      x = gen_rtx_EQ (DImode, dest, oldval);
      emit_insn (gen_rtx_SET (VOIDmode, cond, x));
      x = gen_rtx_EQ (DImode, cond, const0_rtx);
    }
  emit_unlikely_jump (x, label2);

  if (WORDS_BIG_ENDIAN)
    emit_insn (gen_mskxl_be (scratch, scratch, mask, addr));
  else
    emit_insn (gen_mskxl_le (scratch, scratch, mask, addr));
  emit_insn (gen_iordi3 (scratch, scratch, newval));

  emit_store_conditional (DImode, scratch, mem, scratch);

  x = gen_rtx_EQ (DImode, scratch, const0_rtx);
  emit_unlikely_jump (x, label1);

  emit_insn (gen_memory_barrier ());
  emit_label (XEXP (label2, 0));
}

/* Expand an atomic exchange operation.  */

void
alpha_split_lock_test_and_set (rtx retval, rtx mem, rtx val, rtx scratch)
{
  enum machine_mode mode = GET_MODE (mem);
  rtx label, x, cond = gen_lowpart (DImode, scratch);

  emit_insn (gen_memory_barrier ());

  label = gen_rtx_LABEL_REF (DImode, gen_label_rtx ());
  emit_label (XEXP (label, 0));

  emit_load_locked (mode, retval, mem);
  emit_move_insn (scratch, val);
  emit_store_conditional (mode, cond, mem, scratch);

  x = gen_rtx_EQ (DImode, cond, const0_rtx);
  emit_unlikely_jump (x, label);
}

void
alpha_expand_lock_test_and_set_12 (rtx dst, rtx mem, rtx val)
{
  enum machine_mode mode = GET_MODE (mem);
  rtx addr, align, wdst;
  rtx (*fn4) (rtx, rtx, rtx, rtx);

  /* Force the address into a register.  */
  addr = force_reg (DImode, XEXP (mem, 0));

  /* Align it to a multiple of 8.  */
  align = expand_simple_binop (Pmode, AND, addr, GEN_INT (-8),
			       NULL_RTX, 1, OPTAB_DIRECT);

  /* Insert val into the correct byte location within the word.  */
  val = emit_insxl (mode, val, addr);

  wdst = gen_reg_rtx (DImode);
  if (mode == QImode)
    fn4 = gen_sync_lock_test_and_setqi_1;
  else
    fn4 = gen_sync_lock_test_and_sethi_1;
  emit_insn (fn4 (wdst, addr, val, align));

  emit_move_insn (dst, gen_lowpart (mode, wdst));
}

void
alpha_split_lock_test_and_set_12 (enum machine_mode mode, rtx dest, rtx addr,
				  rtx val, rtx align, rtx scratch)
{
  rtx label, mem, width, mask, x;

  mem = gen_rtx_MEM (DImode, align);
  MEM_VOLATILE_P (mem) = 1;

  emit_insn (gen_memory_barrier ());
  label = gen_rtx_LABEL_REF (DImode, gen_label_rtx ());
  emit_label (XEXP (label, 0));

  emit_load_locked (DImode, scratch, mem);
  
  width = GEN_INT (GET_MODE_BITSIZE (mode));
  mask = GEN_INT (mode == QImode ? 0xff : 0xffff);
  if (WORDS_BIG_ENDIAN)
    {
      emit_insn (gen_extxl_be (dest, scratch, width, addr));
      emit_insn (gen_mskxl_be (scratch, scratch, mask, addr));
    }
  else
    {
      emit_insn (gen_extxl_le (dest, scratch, width, addr));
      emit_insn (gen_mskxl_le (scratch, scratch, mask, addr));
    }
  emit_insn (gen_iordi3 (scratch, scratch, val));

  emit_store_conditional (DImode, scratch, mem, scratch);

  x = gen_rtx_EQ (DImode, scratch, const0_rtx);
  emit_unlikely_jump (x, label);
}

/* Adjust the cost of a scheduling dependency.  Return the new cost of
   a dependency LINK or INSN on DEP_INSN.  COST is the current cost.  */

static int
alpha_adjust_cost (rtx insn, rtx link, rtx dep_insn, int cost)
{
  enum attr_type insn_type, dep_insn_type;

  /* If the dependence is an anti-dependence, there is no cost.  For an
     output dependence, there is sometimes a cost, but it doesn't seem
     worth handling those few cases.  */
  if (REG_NOTE_KIND (link) != 0)
    return cost;

  /* If we can't recognize the insns, we can't really do anything.  */
  if (recog_memoized (insn) < 0 || recog_memoized (dep_insn) < 0)
    return cost;

  insn_type = get_attr_type (insn);
  dep_insn_type = get_attr_type (dep_insn);

  /* Bring in the user-defined memory latency.  */
  if (dep_insn_type == TYPE_ILD
      || dep_insn_type == TYPE_FLD
      || dep_insn_type == TYPE_LDSYM)
    cost += alpha_memory_latency-1;

  /* Everything else handled in DFA bypasses now.  */

  return cost;
}

/* The number of instructions that can be issued per cycle.  */

static int
alpha_issue_rate (void)
{
  return (alpha_tune == PROCESSOR_EV4 ? 2 : 4);
}

/* How many alternative schedules to try.  This should be as wide as the
   scheduling freedom in the DFA, but no wider.  Making this value too
   large results extra work for the scheduler.

   For EV4, loads can be issued to either IB0 or IB1, thus we have 2
   alternative schedules.  For EV5, we can choose between E0/E1 and
   FA/FM.  For EV6, an arithmetic insn can be issued to U0/U1/L0/L1.  */

static int
alpha_multipass_dfa_lookahead (void)
{
  return (alpha_tune == PROCESSOR_EV6 ? 4 : 2);
}

/* Machine-specific function data.  */

struct machine_function GTY(())
{
  /* For unicosmk.  */
  /* List of call information words for calls from this function.  */
  struct rtx_def *first_ciw;
  struct rtx_def *last_ciw;
  int ciw_count;

  /* List of deferred case vectors.  */
  struct rtx_def *addr_list;

  /* For OSF.  */
  const char *some_ld_name;

  /* For TARGET_LD_BUGGY_LDGP.  */
  struct rtx_def *gp_save_rtx;
};

/* How to allocate a 'struct machine_function'.  */

static struct machine_function *
alpha_init_machine_status (void)
{
  return ((struct machine_function *)
		ggc_alloc_cleared (sizeof (struct machine_function)));
}

/* Functions to save and restore alpha_return_addr_rtx.  */

/* Start the ball rolling with RETURN_ADDR_RTX.  */

rtx
alpha_return_addr (int count, rtx frame ATTRIBUTE_UNUSED)
{
  if (count != 0)
    return const0_rtx;

  return get_hard_reg_initial_val (Pmode, REG_RA);
}

/* Return or create a memory slot containing the gp value for the current
   function.  Needed only if TARGET_LD_BUGGY_LDGP.  */

rtx
alpha_gp_save_rtx (void)
{
  rtx seq, m = cfun->machine->gp_save_rtx;

  if (m == NULL)
    {
      start_sequence ();

      m = assign_stack_local (DImode, UNITS_PER_WORD, BITS_PER_WORD);
      m = validize_mem (m);
      emit_move_insn (m, pic_offset_table_rtx);

      seq = get_insns ();
      end_sequence ();
      emit_insn_after (seq, entry_of_function ());

      cfun->machine->gp_save_rtx = m;
    }

  return m;
}

static int
alpha_ra_ever_killed (void)
{
  rtx top;

  if (!has_hard_reg_initial_val (Pmode, REG_RA))
    return regs_ever_live[REG_RA];

  push_topmost_sequence ();
  top = get_insns ();
  pop_topmost_sequence ();

  return reg_set_between_p (gen_rtx_REG (Pmode, REG_RA), top, NULL_RTX);
}


/* Return the trap mode suffix applicable to the current
   instruction, or NULL.  */

static const char *
get_trap_mode_suffix (void)
{
  enum attr_trap_suffix s = get_attr_trap_suffix (current_output_insn);

  switch (s)
    {
    case TRAP_SUFFIX_NONE:
      return NULL;

    case TRAP_SUFFIX_SU:
      if (alpha_fptm >= ALPHA_FPTM_SU)
	return "su";
      return NULL;

    case TRAP_SUFFIX_SUI:
      if (alpha_fptm >= ALPHA_FPTM_SUI)
	return "sui";
      return NULL;

    case TRAP_SUFFIX_V_SV:
      switch (alpha_fptm)
	{
	case ALPHA_FPTM_N:
	  return NULL;
	case ALPHA_FPTM_U:
	  return "v";
	case ALPHA_FPTM_SU:
	case ALPHA_FPTM_SUI:
	  return "sv";
	default:
	  gcc_unreachable ();
	}

    case TRAP_SUFFIX_V_SV_SVI:
      switch (alpha_fptm)
	{
	case ALPHA_FPTM_N:
	  return NULL;
	case ALPHA_FPTM_U:
	  return "v";
	case ALPHA_FPTM_SU:
	  return "sv";
	case ALPHA_FPTM_SUI:
	  return "svi";
	default:
	  gcc_unreachable ();
	}
      break;

    case TRAP_SUFFIX_U_SU_SUI:
      switch (alpha_fptm)
	{
	case ALPHA_FPTM_N:
	  return NULL;
	case ALPHA_FPTM_U:
	  return "u";
	case ALPHA_FPTM_SU:
	  return "su";
	case ALPHA_FPTM_SUI:
	  return "sui";
	default:
	  gcc_unreachable ();
	}
      break;
      
    default:
      gcc_unreachable ();
    }
  gcc_unreachable ();
}

/* Return the rounding mode suffix applicable to the current
   instruction, or NULL.  */

static const char *
get_round_mode_suffix (void)
{
  enum attr_round_suffix s = get_attr_round_suffix (current_output_insn);

  switch (s)
    {
    case ROUND_SUFFIX_NONE:
      return NULL;
    case ROUND_SUFFIX_NORMAL:
      switch (alpha_fprm)
	{
	case ALPHA_FPRM_NORM:
	  return NULL;
	case ALPHA_FPRM_MINF:
	  return "m";
	case ALPHA_FPRM_CHOP:
	  return "c";
	case ALPHA_FPRM_DYN:
	  return "d";
	default:
	  gcc_unreachable ();
	}
      break;

    case ROUND_SUFFIX_C:
      return "c";
      
    default:
      gcc_unreachable ();
    }
  gcc_unreachable ();
}

/* Locate some local-dynamic symbol still in use by this function
   so that we can print its name in some movdi_er_tlsldm pattern.  */

static int
get_some_local_dynamic_name_1 (rtx *px, void *data ATTRIBUTE_UNUSED)
{
  rtx x = *px;

  if (GET_CODE (x) == SYMBOL_REF
      && SYMBOL_REF_TLS_MODEL (x) == TLS_MODEL_LOCAL_DYNAMIC)
    {
      cfun->machine->some_ld_name = XSTR (x, 0);
      return 1;
    }

  return 0;
}

static const char *
get_some_local_dynamic_name (void)
{
  rtx insn;

  if (cfun->machine->some_ld_name)
    return cfun->machine->some_ld_name;

  for (insn = get_insns (); insn ; insn = NEXT_INSN (insn))
    if (INSN_P (insn)
	&& for_each_rtx (&PATTERN (insn), get_some_local_dynamic_name_1, 0))
      return cfun->machine->some_ld_name;

  gcc_unreachable ();
}

/* Print an operand.  Recognize special options, documented below.  */

void
print_operand (FILE *file, rtx x, int code)
{
  int i;

  switch (code)
    {
    case '~':
      /* Print the assembler name of the current function.  */
      assemble_name (file, alpha_fnname);
      break;

    case '&':
      assemble_name (file, get_some_local_dynamic_name ());
      break;

    case '/':
      {
	const char *trap = get_trap_mode_suffix ();
	const char *round = get_round_mode_suffix ();

	if (trap || round)
	  fprintf (file, (TARGET_AS_SLASH_BEFORE_SUFFIX ? "/%s%s" : "%s%s"),
		   (trap ? trap : ""), (round ? round : ""));
	break;
      }

    case ',':
      /* Generates single precision instruction suffix.  */
      fputc ((TARGET_FLOAT_VAX ? 'f' : 's'), file);
      break;

    case '-':
      /* Generates double precision instruction suffix.  */
      fputc ((TARGET_FLOAT_VAX ? 'g' : 't'), file);
      break;

    case '+':
      /* Generates a nop after a noreturn call at the very end of the
	 function.  */
      if (next_real_insn (current_output_insn) == 0)
	fprintf (file, "\n\tnop");
      break;

    case '#':
      if (alpha_this_literal_sequence_number == 0)
	alpha_this_literal_sequence_number = alpha_next_sequence_number++;
      fprintf (file, "%d", alpha_this_literal_sequence_number);
      break;

    case '*':
      if (alpha_this_gpdisp_sequence_number == 0)
	alpha_this_gpdisp_sequence_number = alpha_next_sequence_number++;
      fprintf (file, "%d", alpha_this_gpdisp_sequence_number);
      break;

    case 'H':
      if (GET_CODE (x) == HIGH)
	output_addr_const (file, XEXP (x, 0));
      else
	output_operand_lossage ("invalid %%H value");
      break;

    case 'J':
      {
	const char *lituse;

        if (GET_CODE (x) == UNSPEC && XINT (x, 1) == UNSPEC_TLSGD_CALL)
	  {
	    x = XVECEXP (x, 0, 0);
	    lituse = "lituse_tlsgd";
	  }
	else if (GET_CODE (x) == UNSPEC && XINT (x, 1) == UNSPEC_TLSLDM_CALL)
	  {
	    x = XVECEXP (x, 0, 0);
	    lituse = "lituse_tlsldm";
	  }
	else if (GET_CODE (x) == CONST_INT)
	  lituse = "lituse_jsr";
	else
	  {
	    output_operand_lossage ("invalid %%J value");
	    break;
	  }

	if (x != const0_rtx)
	  fprintf (file, "\t\t!%s!%d", lituse, (int) INTVAL (x));
      }
      break;

    case 'j':
      {
	const char *lituse;

#ifdef HAVE_AS_JSRDIRECT_RELOCS
	lituse = "lituse_jsrdirect";
#else
	lituse = "lituse_jsr";
#endif

	gcc_assert (INTVAL (x) != 0);
	fprintf (file, "\t\t!%s!%d", lituse, (int) INTVAL (x));
      }
      break;
    case 'r':
      /* If this operand is the constant zero, write it as "$31".  */
      if (GET_CODE (x) == REG)
	fprintf (file, "%s", reg_names[REGNO (x)]);
      else if (x == CONST0_RTX (GET_MODE (x)))
	fprintf (file, "$31");
      else
	output_operand_lossage ("invalid %%r value");
      break;

    case 'R':
      /* Similar, but for floating-point.  */
      if (GET_CODE (x) == REG)
	fprintf (file, "%s", reg_names[REGNO (x)]);
      else if (x == CONST0_RTX (GET_MODE (x)))
	fprintf (file, "$f31");
      else
	output_operand_lossage ("invalid %%R value");
      break;

    case 'N':
      /* Write the 1's complement of a constant.  */
      if (GET_CODE (x) != CONST_INT)
	output_operand_lossage ("invalid %%N value");

      fprintf (file, HOST_WIDE_INT_PRINT_DEC, ~ INTVAL (x));
      break;

    case 'P':
      /* Write 1 << C, for a constant C.  */
      if (GET_CODE (x) != CONST_INT)
	output_operand_lossage ("invalid %%P value");

      fprintf (file, HOST_WIDE_INT_PRINT_DEC, (HOST_WIDE_INT) 1 << INTVAL (x));
      break;

    case 'h':
      /* Write the high-order 16 bits of a constant, sign-extended.  */
      if (GET_CODE (x) != CONST_INT)
	output_operand_lossage ("invalid %%h value");

      fprintf (file, HOST_WIDE_INT_PRINT_DEC, INTVAL (x) >> 16);
      break;

    case 'L':
      /* Write the low-order 16 bits of a constant, sign-extended.  */
      if (GET_CODE (x) != CONST_INT)
	output_operand_lossage ("invalid %%L value");

      fprintf (file, HOST_WIDE_INT_PRINT_DEC,
	       (INTVAL (x) & 0xffff) - 2 * (INTVAL (x) & 0x8000));
      break;

    case 'm':
      /* Write mask for ZAP insn.  */
      if (GET_CODE (x) == CONST_DOUBLE)
	{
	  HOST_WIDE_INT mask = 0;
	  HOST_WIDE_INT value;

	  value = CONST_DOUBLE_LOW (x);
	  for (i = 0; i < HOST_BITS_PER_WIDE_INT / HOST_BITS_PER_CHAR;
	       i++, value >>= 8)
	    if (value & 0xff)
	      mask |= (1 << i);

	  value = CONST_DOUBLE_HIGH (x);
	  for (i = 0; i < HOST_BITS_PER_WIDE_INT / HOST_BITS_PER_CHAR;
	       i++, value >>= 8)
	    if (value & 0xff)
	      mask |= (1 << (i + sizeof (int)));

	  fprintf (file, HOST_WIDE_INT_PRINT_DEC, mask & 0xff);
	}

      else if (GET_CODE (x) == CONST_INT)
	{
	  HOST_WIDE_INT mask = 0, value = INTVAL (x);

	  for (i = 0; i < 8; i++, value >>= 8)
	    if (value & 0xff)
	      mask |= (1 << i);

	  fprintf (file, HOST_WIDE_INT_PRINT_DEC, mask);
	}
      else
	output_operand_lossage ("invalid %%m value");
      break;

    case 'M':
      /* 'b', 'w', 'l', or 'q' as the value of the constant.  */
      if (GET_CODE (x) != CONST_INT
	  || (INTVAL (x) != 8 && INTVAL (x) != 16
	      && INTVAL (x) != 32 && INTVAL (x) != 64))
	output_operand_lossage ("invalid %%M value");

      fprintf (file, "%s",
	       (INTVAL (x) == 8 ? "b"
		: INTVAL (x) == 16 ? "w"
		: INTVAL (x) == 32 ? "l"
		: "q"));
      break;

    case 'U':
      /* Similar, except do it from the mask.  */
      if (GET_CODE (x) == CONST_INT)
	{
	  HOST_WIDE_INT value = INTVAL (x);

	  if (value == 0xff)
	    {
	      fputc ('b', file);
	      break;
	    }
	  if (value == 0xffff)
	    {
	      fputc ('w', file);
	      break;
	    }
	  if (value == 0xffffffff)
	    {
	      fputc ('l', file);
	      break;
	    }
	  if (value == -1)
	    {
	      fputc ('q', file);
	      break;
	    }
	}
      else if (HOST_BITS_PER_WIDE_INT == 32
	       && GET_CODE (x) == CONST_DOUBLE
	       && CONST_DOUBLE_LOW (x) == 0xffffffff
	       && CONST_DOUBLE_HIGH (x) == 0)
	{
	  fputc ('l', file);
	  break;
	}
      output_operand_lossage ("invalid %%U value");
      break;

    case 's':
      /* Write the constant value divided by 8 for little-endian mode or
	 (56 - value) / 8 for big-endian mode.  */

      if (GET_CODE (x) != CONST_INT
	  || (unsigned HOST_WIDE_INT) INTVAL (x) >= (WORDS_BIG_ENDIAN
						     ? 56
						     : 64)
	  || (INTVAL (x) & 7) != 0)
	output_operand_lossage ("invalid %%s value");

      fprintf (file, HOST_WIDE_INT_PRINT_DEC,
	       WORDS_BIG_ENDIAN
	       ? (56 - INTVAL (x)) / 8
	       : INTVAL (x) / 8);
      break;

    case 'S':
      /* Same, except compute (64 - c) / 8 */

      if (GET_CODE (x) != CONST_INT
	  && (unsigned HOST_WIDE_INT) INTVAL (x) >= 64
	  && (INTVAL (x) & 7) != 8)
	output_operand_lossage ("invalid %%s value");

      fprintf (file, HOST_WIDE_INT_PRINT_DEC, (64 - INTVAL (x)) / 8);
      break;

    case 't':
      {
        /* On Unicos/Mk systems: use a DEX expression if the symbol
	   clashes with a register name.  */
	int dex = unicosmk_need_dex (x);
	if (dex)
	  fprintf (file, "DEX(%d)", dex);
	else
	  output_addr_const (file, x);
      }
      break;

    case 'C': case 'D': case 'c': case 'd':
      /* Write out comparison name.  */
      {
	enum rtx_code c = GET_CODE (x);

        if (!COMPARISON_P (x))
	  output_operand_lossage ("invalid %%C value");

	else if (code == 'D')
	  c = reverse_condition (c);
	else if (code == 'c')
	  c = swap_condition (c);
	else if (code == 'd')
	  c = swap_condition (reverse_condition (c));

        if (c == LEU)
	  fprintf (file, "ule");
        else if (c == LTU)
	  fprintf (file, "ult");
	else if (c == UNORDERED)
	  fprintf (file, "un");
        else
	  fprintf (file, "%s", GET_RTX_NAME (c));
      }
      break;

    case 'E':
      /* Write the divide or modulus operator.  */
      switch (GET_CODE (x))
	{
	case DIV:
	  fprintf (file, "div%s", GET_MODE (x) == SImode ? "l" : "q");
	  break;
	case UDIV:
	  fprintf (file, "div%su", GET_MODE (x) == SImode ? "l" : "q");
	  break;
	case MOD:
	  fprintf (file, "rem%s", GET_MODE (x) == SImode ? "l" : "q");
	  break;
	case UMOD:
	  fprintf (file, "rem%su", GET_MODE (x) == SImode ? "l" : "q");
	  break;
	default:
	  output_operand_lossage ("invalid %%E value");
	  break;
	}
      break;

    case 'A':
      /* Write "_u" for unaligned access.  */
      if (GET_CODE (x) == MEM && GET_CODE (XEXP (x, 0)) == AND)
	fprintf (file, "_u");
      break;

    case 0:
      if (GET_CODE (x) == REG)
	fprintf (file, "%s", reg_names[REGNO (x)]);
      else if (GET_CODE (x) == MEM)
	output_address (XEXP (x, 0));
      else if (GET_CODE (x) == CONST && GET_CODE (XEXP (x, 0)) == UNSPEC)
	{
	  switch (XINT (XEXP (x, 0), 1))
	    {
	    case UNSPEC_DTPREL:
	    case UNSPEC_TPREL:
	      output_addr_const (file, XVECEXP (XEXP (x, 0), 0, 0));
	      break;
	    default:
	      output_operand_lossage ("unknown relocation unspec");
	      break;
	    }
	}
      else
	output_addr_const (file, x);
      break;

    default:
      output_operand_lossage ("invalid %%xn code");
    }
}

void
print_operand_address (FILE *file, rtx addr)
{
  int basereg = 31;
  HOST_WIDE_INT offset = 0;

  if (GET_CODE (addr) == AND)
    addr = XEXP (addr, 0);

  if (GET_CODE (addr) == PLUS
      && GET_CODE (XEXP (addr, 1)) == CONST_INT)
    {
      offset = INTVAL (XEXP (addr, 1));
      addr = XEXP (addr, 0);
    }

  if (GET_CODE (addr) == LO_SUM)
    {
      const char *reloc16, *reloclo;
      rtx op1 = XEXP (addr, 1);

      if (GET_CODE (op1) == CONST && GET_CODE (XEXP (op1, 0)) == UNSPEC)
	{
	  op1 = XEXP (op1, 0);
	  switch (XINT (op1, 1))
	    {
	    case UNSPEC_DTPREL:
	      reloc16 = NULL;
	      reloclo = (alpha_tls_size == 16 ? "dtprel" : "dtprello");
	      break;
	    case UNSPEC_TPREL:
	      reloc16 = NULL;
	      reloclo = (alpha_tls_size == 16 ? "tprel" : "tprello");
	      break;
	    default:
	      output_operand_lossage ("unknown relocation unspec");
	      return;
	    }

	  output_addr_const (file, XVECEXP (op1, 0, 0));
	}
      else
	{
	  reloc16 = "gprel";
	  reloclo = "gprellow";
	  output_addr_const (file, op1);
	}

      if (offset)
	fprintf (file, "+" HOST_WIDE_INT_PRINT_DEC, offset);

      addr = XEXP (addr, 0);
      switch (GET_CODE (addr))
	{
	case REG:
	  basereg = REGNO (addr);
	  break;

	case SUBREG:
	  basereg = subreg_regno (addr);
	  break;

	default:
	  gcc_unreachable ();
	}

      fprintf (file, "($%d)\t\t!%s", basereg,
	       (basereg == 29 ? reloc16 : reloclo));
      return;
    }

  switch (GET_CODE (addr))
    {
    case REG:
      basereg = REGNO (addr);
      break;

    case SUBREG:
      basereg = subreg_regno (addr);
      break;

    case CONST_INT:
      offset = INTVAL (addr);
      break;

#if TARGET_ABI_OPEN_VMS
    case SYMBOL_REF:
      fprintf (file, "%s", XSTR (addr, 0));
      return;

    case CONST:
      gcc_assert (GET_CODE (XEXP (addr, 0)) == PLUS
		  && GET_CODE (XEXP (XEXP (addr, 0), 0)) == SYMBOL_REF);
      fprintf (file, "%s+" HOST_WIDE_INT_PRINT_DEC,
	       XSTR (XEXP (XEXP (addr, 0), 0), 0),
	       INTVAL (XEXP (XEXP (addr, 0), 1)));
      return;
    
#endif
    default:
      gcc_unreachable ();
    }

  fprintf (file, HOST_WIDE_INT_PRINT_DEC "($%d)", offset, basereg);
}

/* Emit RTL insns to initialize the variable parts of a trampoline at
   TRAMP. FNADDR is an RTX for the address of the function's pure
   code.  CXT is an RTX for the static chain value for the function.

   The three offset parameters are for the individual template's
   layout.  A JMPOFS < 0 indicates that the trampoline does not
   contain instructions at all.

   We assume here that a function will be called many more times than
   its address is taken (e.g., it might be passed to qsort), so we
   take the trouble to initialize the "hint" field in the JMP insn.
   Note that the hint field is PC (new) + 4 * bits 13:0.  */

void
alpha_initialize_trampoline (rtx tramp, rtx fnaddr, rtx cxt,
			     int fnofs, int cxtofs, int jmpofs)
{
  rtx temp, temp1, addr;
  /* VMS really uses DImode pointers in memory at this point.  */
  enum machine_mode mode = TARGET_ABI_OPEN_VMS ? Pmode : ptr_mode;

#ifdef POINTERS_EXTEND_UNSIGNED
  fnaddr = convert_memory_address (mode, fnaddr);
  cxt = convert_memory_address (mode, cxt);
#endif

  /* Store function address and CXT.  */
  addr = memory_address (mode, plus_constant (tramp, fnofs));
  emit_move_insn (gen_rtx_MEM (mode, addr), fnaddr);
  addr = memory_address (mode, plus_constant (tramp, cxtofs));
  emit_move_insn (gen_rtx_MEM (mode, addr), cxt);

  /* This has been disabled since the hint only has a 32k range, and in
     no existing OS is the stack within 32k of the text segment.  */
  if (0 && jmpofs >= 0)
    {
      /* Compute hint value.  */
      temp = force_operand (plus_constant (tramp, jmpofs+4), NULL_RTX);
      temp = expand_binop (DImode, sub_optab, fnaddr, temp, temp, 1,
			   OPTAB_WIDEN);
      temp = expand_shift (RSHIFT_EXPR, Pmode, temp,
		           build_int_cst (NULL_TREE, 2), NULL_RTX, 1);
      temp = expand_and (SImode, gen_lowpart (SImode, temp),
			 GEN_INT (0x3fff), 0);

      /* Merge in the hint.  */
      addr = memory_address (SImode, plus_constant (tramp, jmpofs));
      temp1 = force_reg (SImode, gen_rtx_MEM (SImode, addr));
      temp1 = expand_and (SImode, temp1, GEN_INT (0xffffc000), NULL_RTX);
      temp1 = expand_binop (SImode, ior_optab, temp1, temp, temp1, 1,
			    OPTAB_WIDEN);
      emit_move_insn (gen_rtx_MEM (SImode, addr), temp1);
    }

#ifdef ENABLE_EXECUTE_STACK
  emit_library_call (init_one_libfunc ("__enable_execute_stack"),
		     0, VOIDmode, 1, tramp, Pmode);
#endif

  if (jmpofs >= 0)
    emit_insn (gen_imb ());
}

/* Determine where to put an argument to a function.
   Value is zero to push the argument on the stack,
   or a hard register in which to store the argument.

   MODE is the argument's machine mode.
   TYPE is the data type of the argument (as a tree).
    This is null for libcalls where that information may
    not be available.
   CUM is a variable of type CUMULATIVE_ARGS which gives info about
    the preceding args and about the function being called.
   NAMED is nonzero if this argument is a named parameter
    (otherwise it is an extra parameter matching an ellipsis).

   On Alpha the first 6 words of args are normally in registers
   and the rest are pushed.  */

rtx
function_arg (CUMULATIVE_ARGS cum, enum machine_mode mode, tree type,
	      int named ATTRIBUTE_UNUSED)
{
  int basereg;
  int num_args;

  /* Don't get confused and pass small structures in FP registers.  */
  if (type && AGGREGATE_TYPE_P (type))
    basereg = 16;
  else
    {
#ifdef ENABLE_CHECKING
      /* With alpha_split_complex_arg, we shouldn't see any raw complex
	 values here.  */
      gcc_assert (!COMPLEX_MODE_P (mode));
#endif

      /* Set up defaults for FP operands passed in FP registers, and
	 integral operands passed in integer registers.  */
      if (TARGET_FPREGS && GET_MODE_CLASS (mode) == MODE_FLOAT)
	basereg = 32 + 16;
      else
	basereg = 16;
    }

  /* ??? Irritatingly, the definition of CUMULATIVE_ARGS is different for
     the three platforms, so we can't avoid conditional compilation.  */
#if TARGET_ABI_OPEN_VMS
    {
      if (mode == VOIDmode)
	return alpha_arg_info_reg_val (cum);

      num_args = cum.num_args;
      if (num_args >= 6
	  || targetm.calls.must_pass_in_stack (mode, type))
	return NULL_RTX;
    }
#elif TARGET_ABI_UNICOSMK
    {
      int size;

      /* If this is the last argument, generate the call info word (CIW).  */
      /* ??? We don't include the caller's line number in the CIW because
	 I don't know how to determine it if debug infos are turned off.  */
      if (mode == VOIDmode)
	{
	  int i;
	  HOST_WIDE_INT lo;
	  HOST_WIDE_INT hi;
	  rtx ciw;

	  lo = 0;

	  for (i = 0; i < cum.num_reg_words && i < 5; i++)
	    if (cum.reg_args_type[i])
	      lo |= (1 << (7 - i));

	  if (cum.num_reg_words == 6 && cum.reg_args_type[5])
	    lo |= 7;
	  else
	    lo |= cum.num_reg_words;

#if HOST_BITS_PER_WIDE_INT == 32
	  hi = (cum.num_args << 20) | cum.num_arg_words;
#else
	  lo = lo | ((HOST_WIDE_INT) cum.num_args << 52)
	    | ((HOST_WIDE_INT) cum.num_arg_words << 32);
	  hi = 0;
#endif
	  ciw = immed_double_const (lo, hi, DImode);

	  return gen_rtx_UNSPEC (DImode, gen_rtvec (1, ciw),
				 UNSPEC_UMK_LOAD_CIW);
	}

      size = ALPHA_ARG_SIZE (mode, type, named);
      num_args = cum.num_reg_words;
      if (cum.force_stack
	  || cum.num_reg_words + size > 6
	  || targetm.calls.must_pass_in_stack (mode, type))
	return NULL_RTX;
      else if (type && TYPE_MODE (type) == BLKmode)
	{
	  rtx reg1, reg2;

	  reg1 = gen_rtx_REG (DImode, num_args + 16);
	  reg1 = gen_rtx_EXPR_LIST (DImode, reg1, const0_rtx);

	  /* The argument fits in two registers. Note that we still need to
	     reserve a register for empty structures.  */
	  if (size == 0)
	    return NULL_RTX;
	  else if (size == 1)
	    return gen_rtx_PARALLEL (mode, gen_rtvec (1, reg1));
	  else
	    {
	      reg2 = gen_rtx_REG (DImode, num_args + 17);
	      reg2 = gen_rtx_EXPR_LIST (DImode, reg2, GEN_INT (8));
	      return gen_rtx_PARALLEL (mode, gen_rtvec (2, reg1, reg2));
	    }
	}
    }
#elif TARGET_ABI_OSF
    {
      if (cum >= 6)
	return NULL_RTX;
      num_args = cum;

      /* VOID is passed as a special flag for "last argument".  */
      if (type == void_type_node)
	basereg = 16;
      else if (targetm.calls.must_pass_in_stack (mode, type))
	return NULL_RTX;
    }
#else
#error Unhandled ABI
#endif

  return gen_rtx_REG (mode, num_args + basereg);
}

static int
alpha_arg_partial_bytes (CUMULATIVE_ARGS *cum ATTRIBUTE_UNUSED,
			 enum machine_mode mode ATTRIBUTE_UNUSED,
			 tree type ATTRIBUTE_UNUSED,
			 bool named ATTRIBUTE_UNUSED)
{
  int words = 0;

#if TARGET_ABI_OPEN_VMS
  if (cum->num_args < 6
      && 6 < cum->num_args + ALPHA_ARG_SIZE (mode, type, named))
<<<<<<< HEAD
    words = 6 - (CUM).num_args;
=======
    words = 6 - cum->num_args;
>>>>>>> 8c044a9c
#elif TARGET_ABI_UNICOSMK
  /* Never any split arguments.  */
#elif TARGET_ABI_OSF
  if (*cum < 6 && 6 < *cum + ALPHA_ARG_SIZE (mode, type, named))
    words = 6 - *cum;
#else
#error Unhandled ABI
#endif

  return words * UNITS_PER_WORD;
}


/* Return true if TYPE must be returned in memory, instead of in registers.  */

static bool
alpha_return_in_memory (tree type, tree fndecl ATTRIBUTE_UNUSED)
{
  enum machine_mode mode = VOIDmode;
  int size;

  if (type)
    {
      mode = TYPE_MODE (type);

      /* All aggregates are returned in memory.  */
      if (AGGREGATE_TYPE_P (type))
	return true;
    }

  size = GET_MODE_SIZE (mode);
  switch (GET_MODE_CLASS (mode))
    {
    case MODE_VECTOR_FLOAT:
      /* Pass all float vectors in memory, like an aggregate.  */
      return true;

    case MODE_COMPLEX_FLOAT:
      /* We judge complex floats on the size of their element,
	 not the size of the whole type.  */
      size = GET_MODE_UNIT_SIZE (mode);
      break;

    case MODE_INT:
    case MODE_FLOAT:
    case MODE_COMPLEX_INT:
    case MODE_VECTOR_INT:
      break;

    default:
      /* ??? We get called on all sorts of random stuff from
	 aggregate_value_p.  We must return something, but it's not
	 clear what's safe to return.  Pretend it's a struct I
	 guess.  */
      return true;
    }

  /* Otherwise types must fit in one register.  */
  return size > UNITS_PER_WORD;
}

/* Return true if TYPE should be passed by invisible reference.  */

static bool
alpha_pass_by_reference (CUMULATIVE_ARGS *ca ATTRIBUTE_UNUSED,
			 enum machine_mode mode,
			 tree type ATTRIBUTE_UNUSED,
			 bool named ATTRIBUTE_UNUSED)
{
  return mode == TFmode || mode == TCmode;
}

/* Define how to find the value returned by a function.  VALTYPE is the
   data type of the value (as a tree).  If the precise function being
   called is known, FUNC is its FUNCTION_DECL; otherwise, FUNC is 0.
   MODE is set instead of VALTYPE for libcalls.

   On Alpha the value is found in $0 for integer functions and
   $f0 for floating-point functions.  */

rtx
function_value (tree valtype, tree func ATTRIBUTE_UNUSED,
		enum machine_mode mode)
{
  unsigned int regnum, dummy;
  enum mode_class class;

  gcc_assert (!valtype || !alpha_return_in_memory (valtype, func));

  if (valtype)
    mode = TYPE_MODE (valtype);

  class = GET_MODE_CLASS (mode);
  switch (class)
    {
    case MODE_INT:
      PROMOTE_MODE (mode, dummy, valtype);
      /* FALLTHRU */

    case MODE_COMPLEX_INT:
    case MODE_VECTOR_INT:
      regnum = 0;
      break;

    case MODE_FLOAT:
      regnum = 32;
      break;

    case MODE_COMPLEX_FLOAT:
      {
	enum machine_mode cmode = GET_MODE_INNER (mode);

	return gen_rtx_PARALLEL
	  (VOIDmode,
	   gen_rtvec (2,
		      gen_rtx_EXPR_LIST (VOIDmode, gen_rtx_REG (cmode, 32),
				         const0_rtx),
		      gen_rtx_EXPR_LIST (VOIDmode, gen_rtx_REG (cmode, 33),
				         GEN_INT (GET_MODE_SIZE (cmode)))));
      }

    default:
      gcc_unreachable ();
    }

  return gen_rtx_REG (mode, regnum);
}

/* TCmode complex values are passed by invisible reference.  We
   should not split these values.  */

static bool
alpha_split_complex_arg (tree type)
{
  return TYPE_MODE (type) != TCmode;
}

static tree
alpha_build_builtin_va_list (void)
{
  tree base, ofs, space, record, type_decl;

  if (TARGET_ABI_OPEN_VMS || TARGET_ABI_UNICOSMK)
    return ptr_type_node;

  record = (*lang_hooks.types.make_type) (RECORD_TYPE);
  type_decl = build_decl (TYPE_DECL, get_identifier ("__va_list_tag"), record);
  TREE_CHAIN (record) = type_decl;
  TYPE_NAME (record) = type_decl;

  /* C++? SET_IS_AGGR_TYPE (record, 1); */

  /* Dummy field to prevent alignment warnings.  */
  space = build_decl (FIELD_DECL, NULL_TREE, integer_type_node);
  DECL_FIELD_CONTEXT (space) = record;
  DECL_ARTIFICIAL (space) = 1;
  DECL_IGNORED_P (space) = 1;

  ofs = build_decl (FIELD_DECL, get_identifier ("__offset"),
		    integer_type_node);
  DECL_FIELD_CONTEXT (ofs) = record;
  TREE_CHAIN (ofs) = space;

  base = build_decl (FIELD_DECL, get_identifier ("__base"),
		     ptr_type_node);
  DECL_FIELD_CONTEXT (base) = record;
  TREE_CHAIN (base) = ofs;

  TYPE_FIELDS (record) = base;
  layout_type (record);

  va_list_gpr_counter_field = ofs;
  return record;
}

#if TARGET_ABI_OSF
/* Helper function for alpha_stdarg_optimize_hook.  Skip over casts
   and constant additions.  */

static tree
va_list_skip_additions (tree lhs)
{
  tree rhs, stmt;

  if (TREE_CODE (lhs) != SSA_NAME)
    return lhs;

  for (;;)
    {
      stmt = SSA_NAME_DEF_STMT (lhs);

      if (TREE_CODE (stmt) == PHI_NODE)
	return stmt;

      if (TREE_CODE (stmt) != MODIFY_EXPR
	  || TREE_OPERAND (stmt, 0) != lhs)
	return lhs;

      rhs = TREE_OPERAND (stmt, 1);
      if (TREE_CODE (rhs) == WITH_SIZE_EXPR)
	rhs = TREE_OPERAND (rhs, 0);

      if ((TREE_CODE (rhs) != NOP_EXPR
	   && TREE_CODE (rhs) != CONVERT_EXPR
	   && (TREE_CODE (rhs) != PLUS_EXPR
	       || TREE_CODE (TREE_OPERAND (rhs, 1)) != INTEGER_CST
	       || !host_integerp (TREE_OPERAND (rhs, 1), 1)))
	  || TREE_CODE (TREE_OPERAND (rhs, 0)) != SSA_NAME)
	return rhs;

      lhs = TREE_OPERAND (rhs, 0);
    }
}

/* Check if LHS = RHS statement is
   LHS = *(ap.__base + ap.__offset + cst)
   or
   LHS = *(ap.__base
	   + ((ap.__offset + cst <= 47)
	      ? ap.__offset + cst - 48 : ap.__offset + cst) + cst2).
   If the former, indicate that GPR registers are needed,
   if the latter, indicate that FPR registers are needed.
   On alpha, cfun->va_list_gpr_size is used as size of the needed
   regs and cfun->va_list_fpr_size is a bitmask, bit 0 set if
   GPR registers are needed and bit 1 set if FPR registers are needed.
   Return true if va_list references should not be scanned for the current
   statement.  */

static bool
alpha_stdarg_optimize_hook (struct stdarg_info *si, tree lhs, tree rhs)
{
  tree base, offset, arg1, arg2;
  int offset_arg = 1;

  if (TREE_CODE (rhs) != INDIRECT_REF
      || TREE_CODE (TREE_OPERAND (rhs, 0)) != SSA_NAME)
    return false;

  lhs = va_list_skip_additions (TREE_OPERAND (rhs, 0));
  if (lhs == NULL_TREE
      || TREE_CODE (lhs) != PLUS_EXPR)
    return false;

  base = TREE_OPERAND (lhs, 0);
  if (TREE_CODE (base) == SSA_NAME)
    base = va_list_skip_additions (base);

  if (TREE_CODE (base) != COMPONENT_REF
      || TREE_OPERAND (base, 1) != TYPE_FIELDS (va_list_type_node))
    {
      base = TREE_OPERAND (lhs, 0);
      if (TREE_CODE (base) == SSA_NAME)
	base = va_list_skip_additions (base);

      if (TREE_CODE (base) != COMPONENT_REF
	  || TREE_OPERAND (base, 1) != TYPE_FIELDS (va_list_type_node))
	return false;

      offset_arg = 0;
    }

  base = get_base_address (base);
  if (TREE_CODE (base) != VAR_DECL
      || !bitmap_bit_p (si->va_list_vars, DECL_UID (base)))
    return false;

  offset = TREE_OPERAND (lhs, offset_arg);
  if (TREE_CODE (offset) == SSA_NAME)
    offset = va_list_skip_additions (offset);

  if (TREE_CODE (offset) == PHI_NODE)
    {
      HOST_WIDE_INT sub;

      if (PHI_NUM_ARGS (offset) != 2)
	goto escapes;

      arg1 = va_list_skip_additions (PHI_ARG_DEF (offset, 0));
      arg2 = va_list_skip_additions (PHI_ARG_DEF (offset, 1));
      if (TREE_CODE (arg2) != MINUS_EXPR && TREE_CODE (arg2) != PLUS_EXPR)
	{
	  tree tem = arg1;
	  arg1 = arg2;
	  arg2 = tem;

	  if (TREE_CODE (arg2) != MINUS_EXPR && TREE_CODE (arg2) != PLUS_EXPR)
	    goto escapes;
	}
      if (!host_integerp (TREE_OPERAND (arg2, 1), 0))
	goto escapes;

      sub = tree_low_cst (TREE_OPERAND (arg2, 1), 0);
      if (TREE_CODE (arg2) == MINUS_EXPR)
	sub = -sub;
      if (sub < -48 || sub > -32)
	goto escapes;

      arg2 = va_list_skip_additions (TREE_OPERAND (arg2, 0));
      if (arg1 != arg2)
	goto escapes;

      if (TREE_CODE (arg1) == SSA_NAME)
	arg1 = va_list_skip_additions (arg1);

      if (TREE_CODE (arg1) != COMPONENT_REF
	  || TREE_OPERAND (arg1, 1) != va_list_gpr_counter_field
	  || get_base_address (arg1) != base)
	goto escapes;

      /* Need floating point regs.  */
      cfun->va_list_fpr_size |= 2;
    }
  else if (TREE_CODE (offset) != COMPONENT_REF
	   || TREE_OPERAND (offset, 1) != va_list_gpr_counter_field
	   || get_base_address (offset) != base)
    goto escapes;
  else
    /* Need general regs.  */
    cfun->va_list_fpr_size |= 1;
  return false;

escapes:
  si->va_list_escapes = true;
  return false;
}
#endif

/* Perform any needed actions needed for a function that is receiving a
   variable number of arguments.  */

static void
alpha_setup_incoming_varargs (CUMULATIVE_ARGS *pcum, enum machine_mode mode,
			      tree type, int *pretend_size, int no_rtl)
{
  CUMULATIVE_ARGS cum = *pcum;

  /* Skip the current argument.  */
  FUNCTION_ARG_ADVANCE (cum, mode, type, 1);

#if TARGET_ABI_UNICOSMK
  /* On Unicos/Mk, the standard subroutine __T3E_MISMATCH stores all register
     arguments on the stack. Unfortunately, it doesn't always store the first
     one (i.e. the one that arrives in $16 or $f16). This is not a problem
     with stdargs as we always have at least one named argument there.  */
  if (cum.num_reg_words < 6)
    {
      if (!no_rtl)
	{
	  emit_insn (gen_umk_mismatch_args (GEN_INT (cum.num_reg_words)));
	  emit_insn (gen_arg_home_umk ());
	}
      *pretend_size = 0;
    }
#elif TARGET_ABI_OPEN_VMS
  /* For VMS, we allocate space for all 6 arg registers plus a count.

     However, if NO registers need to be saved, don't allocate any space.
     This is not only because we won't need the space, but because AP
     includes the current_pretend_args_size and we don't want to mess up
     any ap-relative addresses already made.  */
  if (cum.num_args < 6)
    {
      if (!no_rtl)
	{
	  emit_move_insn (gen_rtx_REG (DImode, 1), virtual_incoming_args_rtx);
	  emit_insn (gen_arg_home ());
	}
      *pretend_size = 7 * UNITS_PER_WORD;
    }
#else
  /* On OSF/1 and friends, we allocate space for all 12 arg registers, but
     only push those that are remaining.  However, if NO registers need to
     be saved, don't allocate any space.  This is not only because we won't
     need the space, but because AP includes the current_pretend_args_size
     and we don't want to mess up any ap-relative addresses already made.

     If we are not to use the floating-point registers, save the integer
     registers where we would put the floating-point registers.  This is
     not the most efficient way to implement varargs with just one register
     class, but it isn't worth doing anything more efficient in this rare
     case.  */
  if (cum >= 6)
    return;

  if (!no_rtl)
    {
      int count, set = get_varargs_alias_set ();
      rtx tmp;

      count = cfun->va_list_gpr_size / UNITS_PER_WORD;
      if (count > 6 - cum)
	count = 6 - cum;

      /* Detect whether integer registers or floating-point registers
	 are needed by the detected va_arg statements.  See above for
	 how these values are computed.  Note that the "escape" value
	 is VA_LIST_MAX_FPR_SIZE, which is 255, which has both of 
	 these bits set.  */
      gcc_assert ((VA_LIST_MAX_FPR_SIZE & 3) == 3);

      if (cfun->va_list_fpr_size & 1)
	{
	  tmp = gen_rtx_MEM (BLKmode,
			     plus_constant (virtual_incoming_args_rtx,
					    (cum + 6) * UNITS_PER_WORD));
	  MEM_NOTRAP_P (tmp) = 1;
	  set_mem_alias_set (tmp, set);
	  move_block_from_reg (16 + cum, tmp, count);
	}

      if (cfun->va_list_fpr_size & 2)
	{
	  tmp = gen_rtx_MEM (BLKmode,
			     plus_constant (virtual_incoming_args_rtx,
					    cum * UNITS_PER_WORD));
	  MEM_NOTRAP_P (tmp) = 1;
	  set_mem_alias_set (tmp, set);
	  move_block_from_reg (16 + cum + TARGET_FPREGS*32, tmp, count);
	}
     }
  *pretend_size = 12 * UNITS_PER_WORD;
#endif
}

void
alpha_va_start (tree valist, rtx nextarg ATTRIBUTE_UNUSED)
{
  HOST_WIDE_INT offset;
  tree t, offset_field, base_field;

  if (TREE_CODE (TREE_TYPE (valist)) == ERROR_MARK)
    return;

  if (TARGET_ABI_UNICOSMK)
    std_expand_builtin_va_start (valist, nextarg);

  /* For Unix, TARGET_SETUP_INCOMING_VARARGS moves the starting address base
     up by 48, storing fp arg registers in the first 48 bytes, and the
     integer arg registers in the next 48 bytes.  This is only done,
     however, if any integer registers need to be stored.

     If no integer registers need be stored, then we must subtract 48
     in order to account for the integer arg registers which are counted
     in argsize above, but which are not actually stored on the stack.
     Must further be careful here about structures straddling the last
     integer argument register; that futzes with pretend_args_size,
     which changes the meaning of AP.  */

  if (NUM_ARGS < 6)
    offset = TARGET_ABI_OPEN_VMS ? UNITS_PER_WORD : 6 * UNITS_PER_WORD;
  else
    offset = -6 * UNITS_PER_WORD + current_function_pretend_args_size;

  if (TARGET_ABI_OPEN_VMS)
    {
      nextarg = plus_constant (nextarg, offset);
      nextarg = plus_constant (nextarg, NUM_ARGS * UNITS_PER_WORD);
      t = build (MODIFY_EXPR, TREE_TYPE (valist), valist,
		 make_tree (ptr_type_node, nextarg));
      TREE_SIDE_EFFECTS (t) = 1;

      expand_expr (t, const0_rtx, VOIDmode, EXPAND_NORMAL);
    }
  else
    {
      base_field = TYPE_FIELDS (TREE_TYPE (valist));
      offset_field = TREE_CHAIN (base_field);

      base_field = build (COMPONENT_REF, TREE_TYPE (base_field),
			  valist, base_field, NULL_TREE);
      offset_field = build (COMPONENT_REF, TREE_TYPE (offset_field),
			    valist, offset_field, NULL_TREE);

      t = make_tree (ptr_type_node, virtual_incoming_args_rtx);
      t = build (PLUS_EXPR, ptr_type_node, t,
		 build_int_cst (NULL_TREE, offset));
      t = build (MODIFY_EXPR, TREE_TYPE (base_field), base_field, t);
      TREE_SIDE_EFFECTS (t) = 1;
      expand_expr (t, const0_rtx, VOIDmode, EXPAND_NORMAL);

      t = build_int_cst (NULL_TREE, NUM_ARGS * UNITS_PER_WORD);
      t = build (MODIFY_EXPR, TREE_TYPE (offset_field), offset_field, t);
      TREE_SIDE_EFFECTS (t) = 1;
      expand_expr (t, const0_rtx, VOIDmode, EXPAND_NORMAL);
    }
}

static tree
alpha_gimplify_va_arg_1 (tree type, tree base, tree offset, tree *pre_p)
{
  tree type_size, ptr_type, addend, t, addr, internal_post;

  /* If the type could not be passed in registers, skip the block
     reserved for the registers.  */
  if (targetm.calls.must_pass_in_stack (TYPE_MODE (type), type))
    {
      t = build_int_cst (TREE_TYPE (offset), 6*8);
      t = build (MODIFY_EXPR, TREE_TYPE (offset), offset,
		 build (MAX_EXPR, TREE_TYPE (offset), offset, t));
      gimplify_and_add (t, pre_p);
    }

  addend = offset;
  ptr_type = build_pointer_type (type);

  if (TREE_CODE (type) == COMPLEX_TYPE)
    {
      tree real_part, imag_part, real_temp;

      real_part = alpha_gimplify_va_arg_1 (TREE_TYPE (type), base,
					   offset, pre_p);

      /* Copy the value into a new temporary, lest the formal temporary
	 be reused out from under us.  */
      real_temp = get_initialized_tmp_var (real_part, pre_p, NULL);

      imag_part = alpha_gimplify_va_arg_1 (TREE_TYPE (type), base,
					   offset, pre_p);

      return build (COMPLEX_EXPR, type, real_temp, imag_part);
    }
  else if (TREE_CODE (type) == REAL_TYPE)
    {
      tree fpaddend, cond, fourtyeight;

      fourtyeight = build_int_cst (TREE_TYPE (addend), 6*8);
      fpaddend = fold (build (MINUS_EXPR, TREE_TYPE (addend),
			      addend, fourtyeight));
      cond = fold (build (LT_EXPR, boolean_type_node, addend, fourtyeight));
      addend = fold (build (COND_EXPR, TREE_TYPE (addend), cond,
			    fpaddend, addend));
    }

  /* Build the final address and force that value into a temporary.  */
  addr = build (PLUS_EXPR, ptr_type, fold_convert (ptr_type, base),
	        fold_convert (ptr_type, addend));
  internal_post = NULL;
  gimplify_expr (&addr, pre_p, &internal_post, is_gimple_val, fb_rvalue);
  append_to_statement_list (internal_post, pre_p);

  /* Update the offset field.  */
  type_size = TYPE_SIZE_UNIT (TYPE_MAIN_VARIANT (type));
  if (type_size == NULL || TREE_OVERFLOW (type_size))
    t = size_zero_node;
  else
    {
      t = size_binop (PLUS_EXPR, type_size, size_int (7));
      t = size_binop (TRUNC_DIV_EXPR, t, size_int (8));
      t = size_binop (MULT_EXPR, t, size_int (8));
    }
  t = fold_convert (TREE_TYPE (offset), t);
  t = build (MODIFY_EXPR, void_type_node, offset,
	     build (PLUS_EXPR, TREE_TYPE (offset), offset, t));
  gimplify_and_add (t, pre_p);

  return build_va_arg_indirect_ref (addr);
}

static tree
alpha_gimplify_va_arg (tree valist, tree type, tree *pre_p, tree *post_p)
{
  tree offset_field, base_field, offset, base, t, r;
  bool indirect;

  if (TARGET_ABI_OPEN_VMS || TARGET_ABI_UNICOSMK)
    return std_gimplify_va_arg_expr (valist, type, pre_p, post_p);

  base_field = TYPE_FIELDS (va_list_type_node);
  offset_field = TREE_CHAIN (base_field);
  base_field = build (COMPONENT_REF, TREE_TYPE (base_field),
		      valist, base_field, NULL_TREE);
  offset_field = build (COMPONENT_REF, TREE_TYPE (offset_field),
			valist, offset_field, NULL_TREE);

  /* Pull the fields of the structure out into temporaries.  Since we never
     modify the base field, we can use a formal temporary.  Sign-extend the
     offset field so that it's the proper width for pointer arithmetic.  */
  base = get_formal_tmp_var (base_field, pre_p);

  t = fold_convert (lang_hooks.types.type_for_size (64, 0), offset_field);
  offset = get_initialized_tmp_var (t, pre_p, NULL);

  indirect = pass_by_reference (NULL, TYPE_MODE (type), type, false);
  if (indirect)
    type = build_pointer_type (type);

  /* Find the value.  Note that this will be a stable indirection, or
     a composite of stable indirections in the case of complex.  */
  r = alpha_gimplify_va_arg_1 (type, base, offset, pre_p);

  /* Stuff the offset temporary back into its field.  */
  t = build (MODIFY_EXPR, void_type_node, offset_field,
	     fold_convert (TREE_TYPE (offset_field), offset));
  gimplify_and_add (t, pre_p);

  if (indirect)
    r = build_va_arg_indirect_ref (r);

  return r;
}

/* Builtins.  */

enum alpha_builtin
{
  ALPHA_BUILTIN_CMPBGE,
  ALPHA_BUILTIN_EXTBL,
  ALPHA_BUILTIN_EXTWL,
  ALPHA_BUILTIN_EXTLL,
  ALPHA_BUILTIN_EXTQL,
  ALPHA_BUILTIN_EXTWH,
  ALPHA_BUILTIN_EXTLH,
  ALPHA_BUILTIN_EXTQH,
  ALPHA_BUILTIN_INSBL,
  ALPHA_BUILTIN_INSWL,
  ALPHA_BUILTIN_INSLL,
  ALPHA_BUILTIN_INSQL,
  ALPHA_BUILTIN_INSWH,
  ALPHA_BUILTIN_INSLH,
  ALPHA_BUILTIN_INSQH,
  ALPHA_BUILTIN_MSKBL,
  ALPHA_BUILTIN_MSKWL,
  ALPHA_BUILTIN_MSKLL,
  ALPHA_BUILTIN_MSKQL,
  ALPHA_BUILTIN_MSKWH,
  ALPHA_BUILTIN_MSKLH,
  ALPHA_BUILTIN_MSKQH,
  ALPHA_BUILTIN_UMULH,
  ALPHA_BUILTIN_ZAP,
  ALPHA_BUILTIN_ZAPNOT,
  ALPHA_BUILTIN_AMASK,
  ALPHA_BUILTIN_IMPLVER,
  ALPHA_BUILTIN_RPCC,
  ALPHA_BUILTIN_THREAD_POINTER,
  ALPHA_BUILTIN_SET_THREAD_POINTER,

  /* TARGET_MAX */
  ALPHA_BUILTIN_MINUB8,
  ALPHA_BUILTIN_MINSB8,
  ALPHA_BUILTIN_MINUW4,
  ALPHA_BUILTIN_MINSW4,
  ALPHA_BUILTIN_MAXUB8,
  ALPHA_BUILTIN_MAXSB8,
  ALPHA_BUILTIN_MAXUW4,
  ALPHA_BUILTIN_MAXSW4,
  ALPHA_BUILTIN_PERR,
  ALPHA_BUILTIN_PKLB,
  ALPHA_BUILTIN_PKWB,
  ALPHA_BUILTIN_UNPKBL,
  ALPHA_BUILTIN_UNPKBW,

  /* TARGET_CIX */
  ALPHA_BUILTIN_CTTZ,
  ALPHA_BUILTIN_CTLZ,
  ALPHA_BUILTIN_CTPOP,

  ALPHA_BUILTIN_max
};

static unsigned int const code_for_builtin[ALPHA_BUILTIN_max] = {
  CODE_FOR_builtin_cmpbge,
  CODE_FOR_builtin_extbl,
  CODE_FOR_builtin_extwl,
  CODE_FOR_builtin_extll,
  CODE_FOR_builtin_extql,
  CODE_FOR_builtin_extwh,
  CODE_FOR_builtin_extlh,
  CODE_FOR_builtin_extqh,
  CODE_FOR_builtin_insbl,
  CODE_FOR_builtin_inswl,
  CODE_FOR_builtin_insll,
  CODE_FOR_builtin_insql,
  CODE_FOR_builtin_inswh,
  CODE_FOR_builtin_inslh,
  CODE_FOR_builtin_insqh,
  CODE_FOR_builtin_mskbl,
  CODE_FOR_builtin_mskwl,
  CODE_FOR_builtin_mskll,
  CODE_FOR_builtin_mskql,
  CODE_FOR_builtin_mskwh,
  CODE_FOR_builtin_msklh,
  CODE_FOR_builtin_mskqh,
  CODE_FOR_umuldi3_highpart,
  CODE_FOR_builtin_zap,
  CODE_FOR_builtin_zapnot,
  CODE_FOR_builtin_amask,
  CODE_FOR_builtin_implver,
  CODE_FOR_builtin_rpcc,
  CODE_FOR_load_tp,
  CODE_FOR_set_tp,

  /* TARGET_MAX */
  CODE_FOR_builtin_minub8,
  CODE_FOR_builtin_minsb8,
  CODE_FOR_builtin_minuw4,
  CODE_FOR_builtin_minsw4,
  CODE_FOR_builtin_maxub8,
  CODE_FOR_builtin_maxsb8,
  CODE_FOR_builtin_maxuw4,
  CODE_FOR_builtin_maxsw4,
  CODE_FOR_builtin_perr,
  CODE_FOR_builtin_pklb,
  CODE_FOR_builtin_pkwb,
  CODE_FOR_builtin_unpkbl,
  CODE_FOR_builtin_unpkbw,

  /* TARGET_CIX */
  CODE_FOR_ctzdi2,
  CODE_FOR_clzdi2,
  CODE_FOR_popcountdi2
};

struct alpha_builtin_def
{
  const char *name;
  enum alpha_builtin code;
  unsigned int target_mask;
  bool is_const;
};

static struct alpha_builtin_def const zero_arg_builtins[] = {
  { "__builtin_alpha_implver",	ALPHA_BUILTIN_IMPLVER,	0, true },
  { "__builtin_alpha_rpcc",	ALPHA_BUILTIN_RPCC,	0, false }
};

static struct alpha_builtin_def const one_arg_builtins[] = {
  { "__builtin_alpha_amask",	ALPHA_BUILTIN_AMASK,	0, true },
  { "__builtin_alpha_pklb",	ALPHA_BUILTIN_PKLB,	MASK_MAX, true },
  { "__builtin_alpha_pkwb",	ALPHA_BUILTIN_PKWB,	MASK_MAX, true },
  { "__builtin_alpha_unpkbl",	ALPHA_BUILTIN_UNPKBL,	MASK_MAX, true },
  { "__builtin_alpha_unpkbw",	ALPHA_BUILTIN_UNPKBW,	MASK_MAX, true },
  { "__builtin_alpha_cttz",	ALPHA_BUILTIN_CTTZ,	MASK_CIX, true },
  { "__builtin_alpha_ctlz",	ALPHA_BUILTIN_CTLZ,	MASK_CIX, true },
  { "__builtin_alpha_ctpop",	ALPHA_BUILTIN_CTPOP,	MASK_CIX, true }
};

static struct alpha_builtin_def const two_arg_builtins[] = {
  { "__builtin_alpha_cmpbge",	ALPHA_BUILTIN_CMPBGE,	0, true },
  { "__builtin_alpha_extbl",	ALPHA_BUILTIN_EXTBL,	0, true },
  { "__builtin_alpha_extwl",	ALPHA_BUILTIN_EXTWL,	0, true },
  { "__builtin_alpha_extll",	ALPHA_BUILTIN_EXTLL,	0, true },
  { "__builtin_alpha_extql",	ALPHA_BUILTIN_EXTQL,	0, true },
  { "__builtin_alpha_extwh",	ALPHA_BUILTIN_EXTWH,	0, true },
  { "__builtin_alpha_extlh",	ALPHA_BUILTIN_EXTLH,	0, true },
  { "__builtin_alpha_extqh",	ALPHA_BUILTIN_EXTQH,	0, true },
  { "__builtin_alpha_insbl",	ALPHA_BUILTIN_INSBL,	0, true },
  { "__builtin_alpha_inswl",	ALPHA_BUILTIN_INSWL,	0, true },
  { "__builtin_alpha_insll",	ALPHA_BUILTIN_INSLL,	0, true },
  { "__builtin_alpha_insql",	ALPHA_BUILTIN_INSQL,	0, true },
  { "__builtin_alpha_inswh",	ALPHA_BUILTIN_INSWH,	0, true },
  { "__builtin_alpha_inslh",	ALPHA_BUILTIN_INSLH,	0, true },
  { "__builtin_alpha_insqh",	ALPHA_BUILTIN_INSQH,	0, true },
  { "__builtin_alpha_mskbl",	ALPHA_BUILTIN_MSKBL,	0, true },
  { "__builtin_alpha_mskwl",	ALPHA_BUILTIN_MSKWL,	0, true },
  { "__builtin_alpha_mskll",	ALPHA_BUILTIN_MSKLL,	0, true },
  { "__builtin_alpha_mskql",	ALPHA_BUILTIN_MSKQL,	0, true },
  { "__builtin_alpha_mskwh",	ALPHA_BUILTIN_MSKWH,	0, true },
  { "__builtin_alpha_msklh",	ALPHA_BUILTIN_MSKLH,	0, true },
  { "__builtin_alpha_mskqh",	ALPHA_BUILTIN_MSKQH,	0, true },
  { "__builtin_alpha_umulh",	ALPHA_BUILTIN_UMULH,	0, true },
  { "__builtin_alpha_zap",	ALPHA_BUILTIN_ZAP,	0, true },
  { "__builtin_alpha_zapnot",	ALPHA_BUILTIN_ZAPNOT,	0, true },
  { "__builtin_alpha_minub8",	ALPHA_BUILTIN_MINUB8,	MASK_MAX, true },
  { "__builtin_alpha_minsb8",	ALPHA_BUILTIN_MINSB8,	MASK_MAX, true },
  { "__builtin_alpha_minuw4",	ALPHA_BUILTIN_MINUW4,	MASK_MAX, true },
  { "__builtin_alpha_minsw4",	ALPHA_BUILTIN_MINSW4,	MASK_MAX, true },
  { "__builtin_alpha_maxub8",	ALPHA_BUILTIN_MAXUB8,	MASK_MAX, true },
  { "__builtin_alpha_maxsb8",	ALPHA_BUILTIN_MAXSB8,	MASK_MAX, true },
  { "__builtin_alpha_maxuw4",	ALPHA_BUILTIN_MAXUW4,	MASK_MAX, true },
  { "__builtin_alpha_maxsw4",	ALPHA_BUILTIN_MAXSW4,	MASK_MAX, true },
  { "__builtin_alpha_perr",	ALPHA_BUILTIN_PERR,	MASK_MAX, true }
};

static GTY(()) tree alpha_v8qi_u;
static GTY(()) tree alpha_v8qi_s;
static GTY(()) tree alpha_v4hi_u;
static GTY(()) tree alpha_v4hi_s;

static void
alpha_init_builtins (void)
{
  const struct alpha_builtin_def *p;
  tree ftype, attrs[2];
  size_t i;

  attrs[0] = tree_cons (get_identifier ("nothrow"), NULL, NULL);
  attrs[1] = tree_cons (get_identifier ("const"), NULL, attrs[0]);

  ftype = build_function_type (long_integer_type_node, void_list_node);

  p = zero_arg_builtins;
  for (i = 0; i < ARRAY_SIZE (zero_arg_builtins); ++i, ++p)
    if ((target_flags & p->target_mask) == p->target_mask)
      lang_hooks.builtin_function (p->name, ftype, p->code, BUILT_IN_MD,
				   NULL, attrs[p->is_const]);

  ftype = build_function_type_list (long_integer_type_node,
				    long_integer_type_node, NULL_TREE);

  p = one_arg_builtins;
  for (i = 0; i < ARRAY_SIZE (one_arg_builtins); ++i, ++p)
    if ((target_flags & p->target_mask) == p->target_mask)
      lang_hooks.builtin_function (p->name, ftype, p->code, BUILT_IN_MD,
				   NULL, attrs[p->is_const]);

  ftype = build_function_type_list (long_integer_type_node,
				    long_integer_type_node,
				    long_integer_type_node, NULL_TREE);

  p = two_arg_builtins;
  for (i = 0; i < ARRAY_SIZE (two_arg_builtins); ++i, ++p)
    if ((target_flags & p->target_mask) == p->target_mask)
      lang_hooks.builtin_function (p->name, ftype, p->code, BUILT_IN_MD,
				   NULL, attrs[p->is_const]);

  ftype = build_function_type (ptr_type_node, void_list_node);
  lang_hooks.builtin_function ("__builtin_thread_pointer", ftype,
			       ALPHA_BUILTIN_THREAD_POINTER, BUILT_IN_MD,
			       NULL, attrs[0]);

  ftype = build_function_type_list (void_type_node, ptr_type_node, NULL_TREE);
  lang_hooks.builtin_function ("__builtin_set_thread_pointer", ftype,
			       ALPHA_BUILTIN_SET_THREAD_POINTER, BUILT_IN_MD,
			       NULL, attrs[0]);

  alpha_v8qi_u = build_vector_type (unsigned_intQI_type_node, 8);
  alpha_v8qi_s = build_vector_type (intQI_type_node, 8);
  alpha_v4hi_u = build_vector_type (unsigned_intHI_type_node, 4);
  alpha_v4hi_s = build_vector_type (intHI_type_node, 4);
}

/* Expand an expression EXP that calls a built-in function,
   with result going to TARGET if that's convenient
   (and in mode MODE if that's convenient).
   SUBTARGET may be used as the target for computing one of EXP's operands.
   IGNORE is nonzero if the value is to be ignored.  */

static rtx
alpha_expand_builtin (tree exp, rtx target,
		      rtx subtarget ATTRIBUTE_UNUSED,
		      enum machine_mode mode ATTRIBUTE_UNUSED,
		      int ignore ATTRIBUTE_UNUSED)
{
#define MAX_ARGS 2

  tree fndecl = TREE_OPERAND (TREE_OPERAND (exp, 0), 0);
  unsigned int fcode = DECL_FUNCTION_CODE (fndecl);
  tree arglist = TREE_OPERAND (exp, 1);
  enum insn_code icode;
  rtx op[MAX_ARGS], pat;
  int arity;
  bool nonvoid;

  if (fcode >= ALPHA_BUILTIN_max)
    internal_error ("bad builtin fcode");
  icode = code_for_builtin[fcode];
  if (icode == 0)
    internal_error ("bad builtin fcode");

  nonvoid = TREE_TYPE (TREE_TYPE (fndecl)) != void_type_node;

  for (arglist = TREE_OPERAND (exp, 1), arity = 0;
       arglist;
       arglist = TREE_CHAIN (arglist), arity++)
    {
      const struct insn_operand_data *insn_op;

      tree arg = TREE_VALUE (arglist);
      if (arg == error_mark_node)
	return NULL_RTX;
      if (arity > MAX_ARGS)
	return NULL_RTX;

      insn_op = &insn_data[icode].operand[arity + nonvoid];

      op[arity] = expand_expr (arg, NULL_RTX, insn_op->mode, 0);

      if (!(*insn_op->predicate) (op[arity], insn_op->mode))
	op[arity] = copy_to_mode_reg (insn_op->mode, op[arity]);
    }

  if (nonvoid)
    {
      enum machine_mode tmode = insn_data[icode].operand[0].mode;
      if (!target
	  || GET_MODE (target) != tmode
	  || !(*insn_data[icode].operand[0].predicate) (target, tmode))
	target = gen_reg_rtx (tmode);
    }

  switch (arity)
    {
    case 0:
      pat = GEN_FCN (icode) (target);
      break;
    case 1:
      if (nonvoid)
        pat = GEN_FCN (icode) (target, op[0]);
      else
	pat = GEN_FCN (icode) (op[0]);
      break;
    case 2:
      pat = GEN_FCN (icode) (target, op[0], op[1]);
      break;
    default:
      gcc_unreachable ();
    }
  if (!pat)
    return NULL_RTX;
  emit_insn (pat);

  if (nonvoid)
    return target;
  else
    return const0_rtx;
}


/* Several bits below assume HWI >= 64 bits.  This should be enforced
   by config.gcc.  */
#if HOST_BITS_PER_WIDE_INT < 64
# error "HOST_WIDE_INT too small"
#endif

/* Fold the builtin for the CMPBGE instruction.  This is a vector comparison
   with an 8 bit output vector.  OPINT contains the integer operands; bit N
   of OP_CONST is set if OPINT[N] is valid.  */

static tree
alpha_fold_builtin_cmpbge (unsigned HOST_WIDE_INT opint[], long op_const)
{
  if (op_const == 3)
    {
      int i, val;
      for (i = 0, val = 0; i < 8; ++i)
	{
	  unsigned HOST_WIDE_INT c0 = (opint[0] >> (i * 8)) & 0xff;
	  unsigned HOST_WIDE_INT c1 = (opint[1] >> (i * 8)) & 0xff;
	  if (c0 >= c1)
	    val |= 1 << i;
	}
      return build_int_cst (long_integer_type_node, val);
    }
  else if (op_const == 2 && opint[1] == 0)
    return build_int_cst (long_integer_type_node, 0xff);
  return NULL;
}

/* Fold the builtin for the ZAPNOT instruction.  This is essentially a 
   specialized form of an AND operation.  Other byte manipulation instructions
   are defined in terms of this instruction, so this is also used as a
   subroutine for other builtins.

   OP contains the tree operands; OPINT contains the extracted integer values.
   Bit N of OP_CONST it set if OPINT[N] is valid.  OP may be null if only
   OPINT may be considered.  */

static tree
alpha_fold_builtin_zapnot (tree *op, unsigned HOST_WIDE_INT opint[],
			   long op_const)
{
  if (op_const & 2)
    {
      unsigned HOST_WIDE_INT mask = 0;
      int i;

      for (i = 0; i < 8; ++i)
	if ((opint[1] >> i) & 1)
	  mask |= (unsigned HOST_WIDE_INT)0xff << (i * 8);

      if (op_const & 1)
	return build_int_cst (long_integer_type_node, opint[0] & mask);

      if (op)
	return fold (build2 (BIT_AND_EXPR, long_integer_type_node, op[0],
			     build_int_cst (long_integer_type_node, mask)));
    }
  else if ((op_const & 1) && opint[0] == 0)
    return build_int_cst (long_integer_type_node, 0);
  return NULL;
}

/* Fold the builtins for the EXT family of instructions.  */

static tree
alpha_fold_builtin_extxx (tree op[], unsigned HOST_WIDE_INT opint[],
			  long op_const, unsigned HOST_WIDE_INT bytemask,
			  bool is_high)
{
  long zap_const = 2;
  tree *zap_op = NULL;

  if (op_const & 2)
    {
      unsigned HOST_WIDE_INT loc;

      loc = opint[1] & 7;
      if (BYTES_BIG_ENDIAN)
        loc ^= 7;
      loc *= 8;

      if (loc != 0)
	{
	  if (op_const & 1)
	    {
	      unsigned HOST_WIDE_INT temp = opint[0];
	      if (is_high)
		temp <<= loc;
	      else
		temp >>= loc;
	      opint[0] = temp;
	      zap_const = 3;
	    }
	}
      else
	zap_op = op;
    }
  
  opint[1] = bytemask;
  return alpha_fold_builtin_zapnot (zap_op, opint, zap_const);
}

/* Fold the builtins for the INS family of instructions.  */

static tree
alpha_fold_builtin_insxx (tree op[], unsigned HOST_WIDE_INT opint[],
			  long op_const, unsigned HOST_WIDE_INT bytemask,
			  bool is_high)
{
  if ((op_const & 1) && opint[0] == 0)
    return build_int_cst (long_integer_type_node, 0);

  if (op_const & 2)
    {
      unsigned HOST_WIDE_INT temp, loc, byteloc;
      tree *zap_op = NULL;

      loc = opint[1] & 7;
      if (BYTES_BIG_ENDIAN)
        loc ^= 7;
      bytemask <<= loc;

      temp = opint[0];
      if (is_high)
	{
	  byteloc = (64 - (loc * 8)) & 0x3f;
	  if (byteloc == 0)
	    zap_op = op;
	  else
	    temp >>= byteloc;
	  bytemask >>= 8;
	}
      else
	{
	  byteloc = loc * 8;
	  if (byteloc == 0)
	    zap_op = op;
	  else
	    temp <<= byteloc;
	}

      opint[0] = temp;
      opint[1] = bytemask;
      return alpha_fold_builtin_zapnot (zap_op, opint, op_const);
    }

  return NULL;
}

static tree
alpha_fold_builtin_mskxx (tree op[], unsigned HOST_WIDE_INT opint[],
			  long op_const, unsigned HOST_WIDE_INT bytemask,
			  bool is_high)
{
  if (op_const & 2)
    {
      unsigned HOST_WIDE_INT loc;

      loc = opint[1] & 7;
      if (BYTES_BIG_ENDIAN)
        loc ^= 7;
      bytemask <<= loc;

      if (is_high)
	bytemask >>= 8;

      opint[1] = bytemask ^ 0xff;
    }

  return alpha_fold_builtin_zapnot (op, opint, op_const);
}

static tree
alpha_fold_builtin_umulh (unsigned HOST_WIDE_INT opint[], long op_const)
{
  switch (op_const)
    {
    case 3:
      {
	unsigned HOST_WIDE_INT l;
	HOST_WIDE_INT h;

	mul_double (opint[0], 0, opint[1], 0, &l, &h);

#if HOST_BITS_PER_WIDE_INT > 64
# error fixme
#endif

	return build_int_cst (long_integer_type_node, h);
      }

    case 1:
      opint[1] = opint[0];
      /* FALLTHRU */
    case 2:
      /* Note that (X*1) >> 64 == 0.  */
      if (opint[1] == 0 || opint[1] == 1)
	return build_int_cst (long_integer_type_node, 0);
      break;
    }
  return NULL;
}

static tree
alpha_fold_vector_minmax (enum tree_code code, tree op[], tree vtype)
{
  tree op0 = fold_convert (vtype, op[0]);
  tree op1 = fold_convert (vtype, op[1]);
  tree val = fold (build2 (code, vtype, op0, op1));
  return fold_convert (long_integer_type_node, val);
}

static tree
alpha_fold_builtin_perr (unsigned HOST_WIDE_INT opint[], long op_const)
{
  unsigned HOST_WIDE_INT temp = 0;
  int i;

  if (op_const != 3)
    return NULL;

  for (i = 0; i < 8; ++i)
    {
      unsigned HOST_WIDE_INT a = (opint[0] >> (i * 8)) & 0xff;
      unsigned HOST_WIDE_INT b = (opint[1] >> (i * 8)) & 0xff;
      if (a >= b)
	temp += a - b;
      else
	temp += b - a;
    }

  return build_int_cst (long_integer_type_node, temp);
}

static tree
alpha_fold_builtin_pklb (unsigned HOST_WIDE_INT opint[], long op_const)
{
  unsigned HOST_WIDE_INT temp;

  if (op_const == 0)
    return NULL;

  temp = opint[0] & 0xff;
  temp |= (opint[0] >> 24) & 0xff00;

  return build_int_cst (long_integer_type_node, temp);
}

static tree
alpha_fold_builtin_pkwb (unsigned HOST_WIDE_INT opint[], long op_const)
{
  unsigned HOST_WIDE_INT temp;

  if (op_const == 0)
    return NULL;

  temp = opint[0] & 0xff;
  temp |= (opint[0] >>  8) & 0xff00;
  temp |= (opint[0] >> 16) & 0xff0000;
  temp |= (opint[0] >> 24) & 0xff000000;

  return build_int_cst (long_integer_type_node, temp);
}

static tree
alpha_fold_builtin_unpkbl (unsigned HOST_WIDE_INT opint[], long op_const)
{
  unsigned HOST_WIDE_INT temp;

  if (op_const == 0)
    return NULL;

  temp = opint[0] & 0xff;
  temp |= (opint[0] & 0xff00) << 24;

  return build_int_cst (long_integer_type_node, temp);
}

static tree
alpha_fold_builtin_unpkbw (unsigned HOST_WIDE_INT opint[], long op_const)
{
  unsigned HOST_WIDE_INT temp;

  if (op_const == 0)
    return NULL;

  temp = opint[0] & 0xff;
  temp |= (opint[0] & 0x0000ff00) << 8;
  temp |= (opint[0] & 0x00ff0000) << 16;
  temp |= (opint[0] & 0xff000000) << 24;

  return build_int_cst (long_integer_type_node, temp);
}

static tree
alpha_fold_builtin_cttz (unsigned HOST_WIDE_INT opint[], long op_const)
{
  unsigned HOST_WIDE_INT temp;

  if (op_const == 0)
    return NULL;

  if (opint[0] == 0)
    temp = 64;
  else
    temp = exact_log2 (opint[0] & -opint[0]);

  return build_int_cst (long_integer_type_node, temp);
}

static tree
alpha_fold_builtin_ctlz (unsigned HOST_WIDE_INT opint[], long op_const)
{
  unsigned HOST_WIDE_INT temp;

  if (op_const == 0)
    return NULL;

  if (opint[0] == 0)
    temp = 64;
  else
    temp = 64 - floor_log2 (opint[0]) - 1;

  return build_int_cst (long_integer_type_node, temp);
}

static tree
alpha_fold_builtin_ctpop (unsigned HOST_WIDE_INT opint[], long op_const)
{
  unsigned HOST_WIDE_INT temp, op;

  if (op_const == 0)
    return NULL;

  op = opint[0];
  temp = 0;
  while (op)
    temp++, op &= op - 1;

  return build_int_cst (long_integer_type_node, temp);
}

/* Fold one of our builtin functions.  */

static tree
alpha_fold_builtin (tree fndecl, tree arglist, bool ignore ATTRIBUTE_UNUSED)
{
  tree op[MAX_ARGS], t;
  unsigned HOST_WIDE_INT opint[MAX_ARGS];
  long op_const = 0, arity = 0;

  for (t = arglist; t ; t = TREE_CHAIN (t), ++arity)
    {
      tree arg = TREE_VALUE (t);
      if (arg == error_mark_node)
	return NULL;
      if (arity >= MAX_ARGS)
	return NULL;

      op[arity] = arg;
      opint[arity] = 0;
      if (TREE_CODE (arg) == INTEGER_CST)
	{
          op_const |= 1L << arity;
	  opint[arity] = int_cst_value (arg);
	}
    }

  switch (DECL_FUNCTION_CODE (fndecl))
    {
    case ALPHA_BUILTIN_CMPBGE:
      return alpha_fold_builtin_cmpbge (opint, op_const);

    case ALPHA_BUILTIN_EXTBL:
      return alpha_fold_builtin_extxx (op, opint, op_const, 0x01, false);
    case ALPHA_BUILTIN_EXTWL:
      return alpha_fold_builtin_extxx (op, opint, op_const, 0x03, false);
    case ALPHA_BUILTIN_EXTLL:
      return alpha_fold_builtin_extxx (op, opint, op_const, 0x0f, false);
    case ALPHA_BUILTIN_EXTQL:
      return alpha_fold_builtin_extxx (op, opint, op_const, 0xff, false);
    case ALPHA_BUILTIN_EXTWH:
      return alpha_fold_builtin_extxx (op, opint, op_const, 0x03, true);
    case ALPHA_BUILTIN_EXTLH:
      return alpha_fold_builtin_extxx (op, opint, op_const, 0x0f, true);
    case ALPHA_BUILTIN_EXTQH:
      return alpha_fold_builtin_extxx (op, opint, op_const, 0xff, true);

    case ALPHA_BUILTIN_INSBL:
      return alpha_fold_builtin_insxx (op, opint, op_const, 0x01, false);
    case ALPHA_BUILTIN_INSWL:
      return alpha_fold_builtin_insxx (op, opint, op_const, 0x03, false);
    case ALPHA_BUILTIN_INSLL:
      return alpha_fold_builtin_insxx (op, opint, op_const, 0x0f, false);
    case ALPHA_BUILTIN_INSQL:
      return alpha_fold_builtin_insxx (op, opint, op_const, 0xff, false);
    case ALPHA_BUILTIN_INSWH:
      return alpha_fold_builtin_insxx (op, opint, op_const, 0x03, true);
    case ALPHA_BUILTIN_INSLH:
      return alpha_fold_builtin_insxx (op, opint, op_const, 0x0f, true);
    case ALPHA_BUILTIN_INSQH:
      return alpha_fold_builtin_insxx (op, opint, op_const, 0xff, true);

    case ALPHA_BUILTIN_MSKBL:
      return alpha_fold_builtin_mskxx (op, opint, op_const, 0x01, false);
    case ALPHA_BUILTIN_MSKWL:
      return alpha_fold_builtin_mskxx (op, opint, op_const, 0x03, false);
    case ALPHA_BUILTIN_MSKLL:
      return alpha_fold_builtin_mskxx (op, opint, op_const, 0x0f, false);
    case ALPHA_BUILTIN_MSKQL:
      return alpha_fold_builtin_mskxx (op, opint, op_const, 0xff, false);
    case ALPHA_BUILTIN_MSKWH:
      return alpha_fold_builtin_mskxx (op, opint, op_const, 0x03, true);
    case ALPHA_BUILTIN_MSKLH:
      return alpha_fold_builtin_mskxx (op, opint, op_const, 0x0f, true);
    case ALPHA_BUILTIN_MSKQH:
      return alpha_fold_builtin_mskxx (op, opint, op_const, 0xff, true);

    case ALPHA_BUILTIN_UMULH:
      return alpha_fold_builtin_umulh (opint, op_const);

    case ALPHA_BUILTIN_ZAP:
      opint[1] ^= 0xff;
      /* FALLTHRU */
    case ALPHA_BUILTIN_ZAPNOT:
      return alpha_fold_builtin_zapnot (op, opint, op_const);

    case ALPHA_BUILTIN_MINUB8:
      return alpha_fold_vector_minmax (MIN_EXPR, op, alpha_v8qi_u);
    case ALPHA_BUILTIN_MINSB8:
      return alpha_fold_vector_minmax (MIN_EXPR, op, alpha_v8qi_s);
    case ALPHA_BUILTIN_MINUW4:
      return alpha_fold_vector_minmax (MIN_EXPR, op, alpha_v4hi_u);
    case ALPHA_BUILTIN_MINSW4:
      return alpha_fold_vector_minmax (MIN_EXPR, op, alpha_v4hi_s);
    case ALPHA_BUILTIN_MAXUB8:
      return alpha_fold_vector_minmax (MAX_EXPR, op, alpha_v8qi_u);
    case ALPHA_BUILTIN_MAXSB8:
      return alpha_fold_vector_minmax (MAX_EXPR, op, alpha_v8qi_s);
    case ALPHA_BUILTIN_MAXUW4:
      return alpha_fold_vector_minmax (MAX_EXPR, op, alpha_v4hi_u);
    case ALPHA_BUILTIN_MAXSW4:
      return alpha_fold_vector_minmax (MAX_EXPR, op, alpha_v4hi_s);

    case ALPHA_BUILTIN_PERR:
      return alpha_fold_builtin_perr (opint, op_const);
    case ALPHA_BUILTIN_PKLB:
      return alpha_fold_builtin_pklb (opint, op_const);
    case ALPHA_BUILTIN_PKWB:
      return alpha_fold_builtin_pkwb (opint, op_const);
    case ALPHA_BUILTIN_UNPKBL:
      return alpha_fold_builtin_unpkbl (opint, op_const);
    case ALPHA_BUILTIN_UNPKBW:
      return alpha_fold_builtin_unpkbw (opint, op_const);

    case ALPHA_BUILTIN_CTTZ:
      return alpha_fold_builtin_cttz (opint, op_const);
    case ALPHA_BUILTIN_CTLZ:
      return alpha_fold_builtin_ctlz (opint, op_const);
    case ALPHA_BUILTIN_CTPOP:
      return alpha_fold_builtin_ctpop (opint, op_const);

    case ALPHA_BUILTIN_AMASK:
    case ALPHA_BUILTIN_IMPLVER:
    case ALPHA_BUILTIN_RPCC:
    case ALPHA_BUILTIN_THREAD_POINTER:
    case ALPHA_BUILTIN_SET_THREAD_POINTER:
      /* None of these are foldable at compile-time.  */
    default:
      return NULL;
    }
}

/* This page contains routines that are used to determine what the function
   prologue and epilogue code will do and write them out.  */

/* Compute the size of the save area in the stack.  */

/* These variables are used for communication between the following functions.
   They indicate various things about the current function being compiled
   that are used to tell what kind of prologue, epilogue and procedure
   descriptor to generate.  */

/* Nonzero if we need a stack procedure.  */
enum alpha_procedure_types {PT_NULL = 0, PT_REGISTER = 1, PT_STACK = 2};
static enum alpha_procedure_types alpha_procedure_type;

/* Register number (either FP or SP) that is used to unwind the frame.  */
static int vms_unwind_regno;

/* Register number used to save FP.  We need not have one for RA since
   we don't modify it for register procedures.  This is only defined
   for register frame procedures.  */
static int vms_save_fp_regno;

/* Register number used to reference objects off our PV.  */
static int vms_base_regno;

/* Compute register masks for saved registers.  */

static void
alpha_sa_mask (unsigned long *imaskP, unsigned long *fmaskP)
{
  unsigned long imask = 0;
  unsigned long fmask = 0;
  unsigned int i;

  /* When outputting a thunk, we don't have valid register life info,
     but assemble_start_function wants to output .frame and .mask
     directives.  */
  if (current_function_is_thunk)
    {
      *imaskP = 0;
      *fmaskP = 0;
      return;
    }

  if (TARGET_ABI_OPEN_VMS && alpha_procedure_type == PT_STACK)
    imask |= (1UL << HARD_FRAME_POINTER_REGNUM);

  /* One for every register we have to save.  */
  for (i = 0; i < FIRST_PSEUDO_REGISTER; i++)
    if (! fixed_regs[i] && ! call_used_regs[i]
	&& regs_ever_live[i] && i != REG_RA
	&& (!TARGET_ABI_UNICOSMK || i != HARD_FRAME_POINTER_REGNUM))
      {
	if (i < 32)
	  imask |= (1UL << i);
	else
	  fmask |= (1UL << (i - 32));
      }

  /* We need to restore these for the handler.  */
  if (current_function_calls_eh_return)
    {
      for (i = 0; ; ++i)
	{
	  unsigned regno = EH_RETURN_DATA_REGNO (i);
	  if (regno == INVALID_REGNUM)
	    break;
	  imask |= 1UL << regno;
	}
    }

  /* If any register spilled, then spill the return address also.  */
  /* ??? This is required by the Digital stack unwind specification
     and isn't needed if we're doing Dwarf2 unwinding.  */
  if (imask || fmask || alpha_ra_ever_killed ())
    imask |= (1UL << REG_RA);

  *imaskP = imask;
  *fmaskP = fmask;
}

int
alpha_sa_size (void)
{
  unsigned long mask[2];
  int sa_size = 0;
  int i, j;

  alpha_sa_mask (&mask[0], &mask[1]);

  if (TARGET_ABI_UNICOSMK)
    {
      if (mask[0] || mask[1])
	sa_size = 14;
    }
  else
    {
      for (j = 0; j < 2; ++j)
	for (i = 0; i < 32; ++i)
	  if ((mask[j] >> i) & 1)
	    sa_size++;
    }

  if (TARGET_ABI_UNICOSMK)
    {
      /* We might not need to generate a frame if we don't make any calls
	 (including calls to __T3E_MISMATCH if this is a vararg function),
	 don't have any local variables which require stack slots, don't
	 use alloca and have not determined that we need a frame for other
	 reasons.  */

      alpha_procedure_type
	= (sa_size || get_frame_size() != 0
	   || current_function_outgoing_args_size
	   || current_function_stdarg || current_function_calls_alloca
	   || frame_pointer_needed)
	  ? PT_STACK : PT_REGISTER;

      /* Always reserve space for saving callee-saved registers if we
	 need a frame as required by the calling convention.  */
      if (alpha_procedure_type == PT_STACK)
        sa_size = 14;
    }
  else if (TARGET_ABI_OPEN_VMS)
    {
      /* Start by assuming we can use a register procedure if we don't
	 make any calls (REG_RA not used) or need to save any
	 registers and a stack procedure if we do.  */
      if ((mask[0] >> REG_RA) & 1)
	alpha_procedure_type = PT_STACK;
      else if (get_frame_size() != 0)
	alpha_procedure_type = PT_REGISTER;
      else
	alpha_procedure_type = PT_NULL;

      /* Don't reserve space for saving FP & RA yet.  Do that later after we've
	 made the final decision on stack procedure vs register procedure.  */
      if (alpha_procedure_type == PT_STACK)
	sa_size -= 2;

      /* Decide whether to refer to objects off our PV via FP or PV.
	 If we need FP for something else or if we receive a nonlocal
	 goto (which expects PV to contain the value), we must use PV.
	 Otherwise, start by assuming we can use FP.  */

      vms_base_regno
	= (frame_pointer_needed
	   || current_function_has_nonlocal_label
	   || alpha_procedure_type == PT_STACK
	   || current_function_outgoing_args_size)
	  ? REG_PV : HARD_FRAME_POINTER_REGNUM;

      /* If we want to copy PV into FP, we need to find some register
	 in which to save FP.  */

      vms_save_fp_regno = -1;
      if (vms_base_regno == HARD_FRAME_POINTER_REGNUM)
	for (i = 0; i < 32; i++)
	  if (! fixed_regs[i] && call_used_regs[i] && ! regs_ever_live[i])
	    vms_save_fp_regno = i;

      if (vms_save_fp_regno == -1 && alpha_procedure_type == PT_REGISTER)
	vms_base_regno = REG_PV, alpha_procedure_type = PT_STACK;
      else if (alpha_procedure_type == PT_NULL)
	vms_base_regno = REG_PV;

      /* Stack unwinding should be done via FP unless we use it for PV.  */
      vms_unwind_regno = (vms_base_regno == REG_PV
			  ? HARD_FRAME_POINTER_REGNUM : STACK_POINTER_REGNUM);

      /* If this is a stack procedure, allow space for saving FP and RA.  */
      if (alpha_procedure_type == PT_STACK)
	sa_size += 2;
    }
  else
    {
      /* Our size must be even (multiple of 16 bytes).  */
      if (sa_size & 1)
	sa_size++;
    }

  return sa_size * 8;
}

/* Define the offset between two registers, one to be eliminated,
   and the other its replacement, at the start of a routine.  */

HOST_WIDE_INT
alpha_initial_elimination_offset (unsigned int from,
				  unsigned int to ATTRIBUTE_UNUSED)
{
  HOST_WIDE_INT ret;

  ret = alpha_sa_size ();
  ret += ALPHA_ROUND (current_function_outgoing_args_size);

  switch (from)
    {
    case FRAME_POINTER_REGNUM:
      break;

    case ARG_POINTER_REGNUM:
      ret += (ALPHA_ROUND (get_frame_size ()
			   + current_function_pretend_args_size)
	      - current_function_pretend_args_size);
      break;

    default:
      gcc_unreachable ();
    }

  return ret;
}

int
alpha_pv_save_size (void)
{
  alpha_sa_size ();
  return alpha_procedure_type == PT_STACK ? 8 : 0;
}

int
alpha_using_fp (void)
{
  alpha_sa_size ();
  return vms_unwind_regno == HARD_FRAME_POINTER_REGNUM;
}

#if TARGET_ABI_OPEN_VMS

const struct attribute_spec vms_attribute_table[] =
{
  /* { name, min_len, max_len, decl_req, type_req, fn_type_req, handler } */
  { "overlaid",   0, 0, true,  false, false, NULL },
  { "global",     0, 0, true,  false, false, NULL },
  { "initialize", 0, 0, true,  false, false, NULL },
  { NULL,         0, 0, false, false, false, NULL }
};

#endif

static int
find_lo_sum_using_gp (rtx *px, void *data ATTRIBUTE_UNUSED)
{
  return GET_CODE (*px) == LO_SUM && XEXP (*px, 0) == pic_offset_table_rtx;
}

int
alpha_find_lo_sum_using_gp (rtx insn)
{
  return for_each_rtx (&PATTERN (insn), find_lo_sum_using_gp, NULL) > 0;
}

static int
alpha_does_function_need_gp (void)
{
  rtx insn;

  /* The GP being variable is an OSF abi thing.  */
  if (! TARGET_ABI_OSF)
    return 0;

  /* We need the gp to load the address of __mcount.  */
  if (TARGET_PROFILING_NEEDS_GP && current_function_profile)
    return 1;

  /* The code emitted by alpha_output_mi_thunk_osf uses the gp.  */
  if (current_function_is_thunk)
    return 1;

  /* The nonlocal receiver pattern assumes that the gp is valid for
     the nested function.  Reasonable because it's almost always set
     correctly already.  For the cases where that's wrong, make sure
     the nested function loads its gp on entry.  */
  if (current_function_has_nonlocal_goto)
    return 1;

  /* If we need a GP (we have a LDSYM insn or a CALL_INSN), load it first.
     Even if we are a static function, we still need to do this in case
     our address is taken and passed to something like qsort.  */

  push_topmost_sequence ();
  insn = get_insns ();
  pop_topmost_sequence ();

  for (; insn; insn = NEXT_INSN (insn))
    if (INSN_P (insn)
	&& GET_CODE (PATTERN (insn)) != USE
	&& GET_CODE (PATTERN (insn)) != CLOBBER
	&& get_attr_usegp (insn))
      return 1;

  return 0;
}


/* Helper function to set RTX_FRAME_RELATED_P on instructions, including
   sequences.  */

static rtx
set_frame_related_p (void)
{
  rtx seq = get_insns ();
  rtx insn;

  end_sequence ();

  if (!seq)
    return NULL_RTX;

  if (INSN_P (seq))
    {
      insn = seq;
      while (insn != NULL_RTX)
	{
	  RTX_FRAME_RELATED_P (insn) = 1;
	  insn = NEXT_INSN (insn);
	}
      seq = emit_insn (seq);
    }
  else
    {
      seq = emit_insn (seq);
      RTX_FRAME_RELATED_P (seq) = 1;
    }
  return seq;
}

#define FRP(exp)  (start_sequence (), exp, set_frame_related_p ())

/* Generates a store with the proper unwind info attached.  VALUE is
   stored at BASE_REG+BASE_OFS.  If FRAME_BIAS is nonzero, then BASE_REG
   contains SP+FRAME_BIAS, and that is the unwind info that should be
   generated.  If FRAME_REG != VALUE, then VALUE is being stored on
   behalf of FRAME_REG, and FRAME_REG should be present in the unwind.  */

static void
emit_frame_store_1 (rtx value, rtx base_reg, HOST_WIDE_INT frame_bias,
		    HOST_WIDE_INT base_ofs, rtx frame_reg)
{
  rtx addr, mem, insn;

  addr = plus_constant (base_reg, base_ofs);
  mem = gen_rtx_MEM (DImode, addr);
  set_mem_alias_set (mem, alpha_sr_alias_set);

  insn = emit_move_insn (mem, value);
  RTX_FRAME_RELATED_P (insn) = 1;

  if (frame_bias || value != frame_reg)
    {
      if (frame_bias)
	{
	  addr = plus_constant (stack_pointer_rtx, frame_bias + base_ofs);
	  mem = gen_rtx_MEM (DImode, addr);
	}

      REG_NOTES (insn)
	= gen_rtx_EXPR_LIST (REG_FRAME_RELATED_EXPR,
			     gen_rtx_SET (VOIDmode, mem, frame_reg),
			     REG_NOTES (insn));
    }
}

static void
emit_frame_store (unsigned int regno, rtx base_reg,
		  HOST_WIDE_INT frame_bias, HOST_WIDE_INT base_ofs)
{
  rtx reg = gen_rtx_REG (DImode, regno);
  emit_frame_store_1 (reg, base_reg, frame_bias, base_ofs, reg);
}

/* Write function prologue.  */

/* On vms we have two kinds of functions:

   - stack frame (PROC_STACK)
	these are 'normal' functions with local vars and which are
	calling other functions
   - register frame (PROC_REGISTER)
	keeps all data in registers, needs no stack

   We must pass this to the assembler so it can generate the
   proper pdsc (procedure descriptor)
   This is done with the '.pdesc' command.

   On not-vms, we don't really differentiate between the two, as we can
   simply allocate stack without saving registers.  */

void
alpha_expand_prologue (void)
{
  /* Registers to save.  */
  unsigned long imask = 0;
  unsigned long fmask = 0;
  /* Stack space needed for pushing registers clobbered by us.  */
  HOST_WIDE_INT sa_size;
  /* Complete stack size needed.  */
  HOST_WIDE_INT frame_size;
  /* Offset from base reg to register save area.  */
  HOST_WIDE_INT reg_offset;
  rtx sa_reg;
  int i;

  sa_size = alpha_sa_size ();

  frame_size = get_frame_size ();
  if (TARGET_ABI_OPEN_VMS)
    frame_size = ALPHA_ROUND (sa_size
			      + (alpha_procedure_type == PT_STACK ? 8 : 0)
			      + frame_size
			      + current_function_pretend_args_size);
  else if (TARGET_ABI_UNICOSMK)
    /* We have to allocate space for the DSIB if we generate a frame.  */
    frame_size = ALPHA_ROUND (sa_size
			      + (alpha_procedure_type == PT_STACK ? 48 : 0))
		 + ALPHA_ROUND (frame_size
				+ current_function_outgoing_args_size);
  else
    frame_size = (ALPHA_ROUND (current_function_outgoing_args_size)
		  + sa_size
		  + ALPHA_ROUND (frame_size
				 + current_function_pretend_args_size));

  if (TARGET_ABI_OPEN_VMS)
    reg_offset = 8;
  else
    reg_offset = ALPHA_ROUND (current_function_outgoing_args_size);

  alpha_sa_mask (&imask, &fmask);

  /* Emit an insn to reload GP, if needed.  */
  if (TARGET_ABI_OSF)
    {
      alpha_function_needs_gp = alpha_does_function_need_gp ();
      if (alpha_function_needs_gp)
	emit_insn (gen_prologue_ldgp ());
    }

  /* TARGET_PROFILING_NEEDS_GP actually implies that we need to insert
     the call to mcount ourselves, rather than having the linker do it
     magically in response to -pg.  Since _mcount has special linkage,
     don't represent the call as a call.  */
  if (TARGET_PROFILING_NEEDS_GP && current_function_profile)
    emit_insn (gen_prologue_mcount ());

  if (TARGET_ABI_UNICOSMK)
    unicosmk_gen_dsib (&imask);

  /* Adjust the stack by the frame size.  If the frame size is > 4096
     bytes, we need to be sure we probe somewhere in the first and last
     4096 bytes (we can probably get away without the latter test) and
     every 8192 bytes in between.  If the frame size is > 32768, we
     do this in a loop.  Otherwise, we generate the explicit probe
     instructions.

     Note that we are only allowed to adjust sp once in the prologue.  */

  if (frame_size <= 32768)
    {
      if (frame_size > 4096)
	{
	  int probed = 4096;

	  do
	    emit_insn (gen_probe_stack (GEN_INT (TARGET_ABI_UNICOSMK
						 ? -probed + 64
						 : -probed)));
	  while ((probed += 8192) < frame_size);

	  /* We only have to do this probe if we aren't saving registers.  */
	  if (sa_size == 0 && probed + 4096 < frame_size)
	    emit_insn (gen_probe_stack (GEN_INT (-frame_size)));
	}

      if (frame_size != 0)
	FRP (emit_insn (gen_adddi3 (stack_pointer_rtx, stack_pointer_rtx,
				    GEN_INT (TARGET_ABI_UNICOSMK
					     ? -frame_size + 64
					     : -frame_size))));
    }
  else
    {
      /* Here we generate code to set R22 to SP + 4096 and set R23 to the
	 number of 8192 byte blocks to probe.  We then probe each block
	 in the loop and then set SP to the proper location.  If the
	 amount remaining is > 4096, we have to do one more probe if we
	 are not saving any registers.  */

      HOST_WIDE_INT blocks = (frame_size + 4096) / 8192;
      HOST_WIDE_INT leftover = frame_size + 4096 - blocks * 8192;
      rtx ptr = gen_rtx_REG (DImode, 22);
      rtx count = gen_rtx_REG (DImode, 23);
      rtx seq;

      emit_move_insn (count, GEN_INT (blocks));
      emit_insn (gen_adddi3 (ptr, stack_pointer_rtx,
			     GEN_INT (TARGET_ABI_UNICOSMK ? 4096 - 64 : 4096)));

      /* Because of the difficulty in emitting a new basic block this
	 late in the compilation, generate the loop as a single insn.  */
      emit_insn (gen_prologue_stack_probe_loop (count, ptr));

      if (leftover > 4096 && sa_size == 0)
	{
	  rtx last = gen_rtx_MEM (DImode, plus_constant (ptr, -leftover));
	  MEM_VOLATILE_P (last) = 1;
	  emit_move_insn (last, const0_rtx);
	}

      if (TARGET_ABI_WINDOWS_NT)
	{
	  /* For NT stack unwind (done by 'reverse execution'), it's
	     not OK to take the result of a loop, even though the value
	     is already in ptr, so we reload it via a single operation
	     and subtract it to sp.

	     Yes, that's correct -- we have to reload the whole constant
	     into a temporary via ldah+lda then subtract from sp.  */

	  HOST_WIDE_INT lo, hi;
	  lo = ((frame_size & 0xffff) ^ 0x8000) - 0x8000;
	  hi = frame_size - lo;

	  emit_move_insn (ptr, GEN_INT (hi));
	  emit_insn (gen_adddi3 (ptr, ptr, GEN_INT (lo)));
	  seq = emit_insn (gen_subdi3 (stack_pointer_rtx, stack_pointer_rtx,
				       ptr));
	}
      else
	{
	  seq = emit_insn (gen_adddi3 (stack_pointer_rtx, ptr,
				       GEN_INT (-leftover)));
	}

      /* This alternative is special, because the DWARF code cannot
         possibly intuit through the loop above.  So we invent this
         note it looks at instead.  */
      RTX_FRAME_RELATED_P (seq) = 1;
      REG_NOTES (seq)
        = gen_rtx_EXPR_LIST (REG_FRAME_RELATED_EXPR,
			     gen_rtx_SET (VOIDmode, stack_pointer_rtx,
			       gen_rtx_PLUS (Pmode, stack_pointer_rtx,
					     GEN_INT (TARGET_ABI_UNICOSMK
						      ? -frame_size + 64
						      : -frame_size))),
			     REG_NOTES (seq));
    }

  if (!TARGET_ABI_UNICOSMK)
    {
      HOST_WIDE_INT sa_bias = 0;

      /* Cope with very large offsets to the register save area.  */
      sa_reg = stack_pointer_rtx;
      if (reg_offset + sa_size > 0x8000)
	{
	  int low = ((reg_offset & 0xffff) ^ 0x8000) - 0x8000;
	  rtx sa_bias_rtx;

	  if (low + sa_size <= 0x8000)
	    sa_bias = reg_offset - low, reg_offset = low;
	  else
	    sa_bias = reg_offset, reg_offset = 0;

	  sa_reg = gen_rtx_REG (DImode, 24);
	  sa_bias_rtx = GEN_INT (sa_bias);

	  if (add_operand (sa_bias_rtx, DImode))
	    emit_insn (gen_adddi3 (sa_reg, stack_pointer_rtx, sa_bias_rtx));
	  else
	    {
	      emit_move_insn (sa_reg, sa_bias_rtx);
	      emit_insn (gen_adddi3 (sa_reg, stack_pointer_rtx, sa_reg));
	    }
	}

      /* Save regs in stack order.  Beginning with VMS PV.  */
      if (TARGET_ABI_OPEN_VMS && alpha_procedure_type == PT_STACK)
	emit_frame_store (REG_PV, stack_pointer_rtx, 0, 0);

      /* Save register RA next.  */
      if (imask & (1UL << REG_RA))
	{
	  emit_frame_store (REG_RA, sa_reg, sa_bias, reg_offset);
	  imask &= ~(1UL << REG_RA);
	  reg_offset += 8;
	}

      /* Now save any other registers required to be saved.  */
      for (i = 0; i < 31; i++)
	if (imask & (1UL << i))
	  {
	    emit_frame_store (i, sa_reg, sa_bias, reg_offset);
	    reg_offset += 8;
	  }

      for (i = 0; i < 31; i++)
	if (fmask & (1UL << i))
	  {
	    emit_frame_store (i+32, sa_reg, sa_bias, reg_offset);
	    reg_offset += 8;
	  }
    }
  else if (TARGET_ABI_UNICOSMK && alpha_procedure_type == PT_STACK)
    {
      /* The standard frame on the T3E includes space for saving registers.
	 We just have to use it. We don't have to save the return address and
	 the old frame pointer here - they are saved in the DSIB.  */

      reg_offset = -56;
      for (i = 9; i < 15; i++)
	if (imask & (1UL << i))
	  {
	    emit_frame_store (i, hard_frame_pointer_rtx, 0, reg_offset);
	    reg_offset -= 8;
	  }
      for (i = 2; i < 10; i++)
	if (fmask & (1UL << i))
	  {
	    emit_frame_store (i+32, hard_frame_pointer_rtx, 0, reg_offset);
	    reg_offset -= 8;
	  }
    }

  if (TARGET_ABI_OPEN_VMS)
    {
      if (alpha_procedure_type == PT_REGISTER)
	/* Register frame procedures save the fp.
	   ?? Ought to have a dwarf2 save for this.  */
	emit_move_insn (gen_rtx_REG (DImode, vms_save_fp_regno),
			hard_frame_pointer_rtx);

      if (alpha_procedure_type != PT_NULL && vms_base_regno != REG_PV)
	emit_insn (gen_force_movdi (gen_rtx_REG (DImode, vms_base_regno),
				    gen_rtx_REG (DImode, REG_PV)));

      if (alpha_procedure_type != PT_NULL
	  && vms_unwind_regno == HARD_FRAME_POINTER_REGNUM)
	FRP (emit_move_insn (hard_frame_pointer_rtx, stack_pointer_rtx));

      /* If we have to allocate space for outgoing args, do it now.  */
      if (current_function_outgoing_args_size != 0)
	{
	  rtx seq
	    = emit_move_insn (stack_pointer_rtx,
			      plus_constant
			      (hard_frame_pointer_rtx,
			       - (ALPHA_ROUND
				  (current_function_outgoing_args_size))));

	  /* Only set FRAME_RELATED_P on the stack adjustment we just emitted
	     if ! frame_pointer_needed. Setting the bit will change the CFA
	     computation rule to use sp again, which would be wrong if we had
	     frame_pointer_needed, as this means sp might move unpredictably
	     later on.

	     Also, note that
	       frame_pointer_needed
	       => vms_unwind_regno == HARD_FRAME_POINTER_REGNUM
	     and
	       current_function_outgoing_args_size != 0
	       => alpha_procedure_type != PT_NULL,

	     so when we are not setting the bit here, we are guaranteed to
	     have emitted an FRP frame pointer update just before.  */
	  RTX_FRAME_RELATED_P (seq) = ! frame_pointer_needed;
	}
    }
  else if (!TARGET_ABI_UNICOSMK)
    {
      /* If we need a frame pointer, set it from the stack pointer.  */
      if (frame_pointer_needed)
	{
	  if (TARGET_CAN_FAULT_IN_PROLOGUE)
	    FRP (emit_move_insn (hard_frame_pointer_rtx, stack_pointer_rtx));
	  else
	    /* This must always be the last instruction in the
	       prologue, thus we emit a special move + clobber.  */
	      FRP (emit_insn (gen_init_fp (hard_frame_pointer_rtx,
				           stack_pointer_rtx, sa_reg)));
	}
    }

  /* The ABIs for VMS and OSF/1 say that while we can schedule insns into
     the prologue, for exception handling reasons, we cannot do this for
     any insn that might fault.  We could prevent this for mems with a
     (clobber:BLK (scratch)), but this doesn't work for fp insns.  So we
     have to prevent all such scheduling with a blockage.

     Linux, on the other hand, never bothered to implement OSF/1's
     exception handling, and so doesn't care about such things.  Anyone
     planning to use dwarf2 frame-unwind info can also omit the blockage.  */

  if (! TARGET_CAN_FAULT_IN_PROLOGUE)
    emit_insn (gen_blockage ());
}

/* Count the number of .file directives, so that .loc is up to date.  */
int num_source_filenames = 0;

/* Output the textual info surrounding the prologue.  */

void
alpha_start_function (FILE *file, const char *fnname,
		      tree decl ATTRIBUTE_UNUSED)
{
  unsigned long imask = 0;
  unsigned long fmask = 0;
  /* Stack space needed for pushing registers clobbered by us.  */
  HOST_WIDE_INT sa_size;
  /* Complete stack size needed.  */
  unsigned HOST_WIDE_INT frame_size;
  /* Offset from base reg to register save area.  */
  HOST_WIDE_INT reg_offset;
  char *entry_label = (char *) alloca (strlen (fnname) + 6);
  int i;

  /* Don't emit an extern directive for functions defined in the same file.  */
  if (TARGET_ABI_UNICOSMK)
    {
      tree name_tree;
      name_tree = get_identifier (fnname);
      TREE_ASM_WRITTEN (name_tree) = 1;
    }

  alpha_fnname = fnname;
  sa_size = alpha_sa_size ();

  frame_size = get_frame_size ();
  if (TARGET_ABI_OPEN_VMS)
    frame_size = ALPHA_ROUND (sa_size
			      + (alpha_procedure_type == PT_STACK ? 8 : 0)
			      + frame_size
			      + current_function_pretend_args_size);
  else if (TARGET_ABI_UNICOSMK)
    frame_size = ALPHA_ROUND (sa_size
			      + (alpha_procedure_type == PT_STACK ? 48 : 0))
		 + ALPHA_ROUND (frame_size
			      + current_function_outgoing_args_size);
  else
    frame_size = (ALPHA_ROUND (current_function_outgoing_args_size)
		  + sa_size
		  + ALPHA_ROUND (frame_size
				 + current_function_pretend_args_size));

  if (TARGET_ABI_OPEN_VMS)
    reg_offset = 8;
  else
    reg_offset = ALPHA_ROUND (current_function_outgoing_args_size);

  alpha_sa_mask (&imask, &fmask);

  /* Ecoff can handle multiple .file directives, so put out file and lineno.
     We have to do that before the .ent directive as we cannot switch
     files within procedures with native ecoff because line numbers are
     linked to procedure descriptors.
     Outputting the lineno helps debugging of one line functions as they
     would otherwise get no line number at all. Please note that we would
     like to put out last_linenum from final.c, but it is not accessible.  */

  if (write_symbols == SDB_DEBUG)
    {
#ifdef ASM_OUTPUT_SOURCE_FILENAME
      ASM_OUTPUT_SOURCE_FILENAME (file,
				  DECL_SOURCE_FILE (current_function_decl));
#endif
#ifdef SDB_OUTPUT_SOURCE_LINE
      if (debug_info_level != DINFO_LEVEL_TERSE)
        SDB_OUTPUT_SOURCE_LINE (file,
				DECL_SOURCE_LINE (current_function_decl));
#endif
    }

  /* Issue function start and label.  */
  if (TARGET_ABI_OPEN_VMS
      || (!TARGET_ABI_UNICOSMK && !flag_inhibit_size_directive))
    {
      fputs ("\t.ent ", file);
      assemble_name (file, fnname);
      putc ('\n', file);

      /* If the function needs GP, we'll write the "..ng" label there.
	 Otherwise, do it here.  */
      if (TARGET_ABI_OSF
          && ! alpha_function_needs_gp
	  && ! current_function_is_thunk)
	{
	  putc ('$', file);
	  assemble_name (file, fnname);
	  fputs ("..ng:\n", file);
	}
    }

  strcpy (entry_label, fnname);
  if (TARGET_ABI_OPEN_VMS)
    strcat (entry_label, "..en");

  /* For public functions, the label must be globalized by appending an
     additional colon.  */
  if (TARGET_ABI_UNICOSMK && TREE_PUBLIC (decl))
    strcat (entry_label, ":");

  ASM_OUTPUT_LABEL (file, entry_label);
  inside_function = TRUE;

  if (TARGET_ABI_OPEN_VMS)
    fprintf (file, "\t.base $%d\n", vms_base_regno);

  if (!TARGET_ABI_OPEN_VMS && !TARGET_ABI_UNICOSMK && TARGET_IEEE_CONFORMANT
      && !flag_inhibit_size_directive)
    {
      /* Set flags in procedure descriptor to request IEEE-conformant
	 math-library routines.  The value we set it to is PDSC_EXC_IEEE
	 (/usr/include/pdsc.h).  */
      fputs ("\t.eflag 48\n", file);
    }

  /* Set up offsets to alpha virtual arg/local debugging pointer.  */
  alpha_auto_offset = -frame_size + current_function_pretend_args_size;
  alpha_arg_offset = -frame_size + 48;

  /* Describe our frame.  If the frame size is larger than an integer,
     print it as zero to avoid an assembler error.  We won't be
     properly describing such a frame, but that's the best we can do.  */
  if (TARGET_ABI_UNICOSMK)
    ;
  else if (TARGET_ABI_OPEN_VMS)
    fprintf (file, "\t.frame $%d," HOST_WIDE_INT_PRINT_DEC ",$26,"
	     HOST_WIDE_INT_PRINT_DEC "\n",
	     vms_unwind_regno,
	     frame_size >= (1UL << 31) ? 0 : frame_size,
	     reg_offset);
  else if (!flag_inhibit_size_directive)
    fprintf (file, "\t.frame $%d," HOST_WIDE_INT_PRINT_DEC ",$26,%d\n",
	     (frame_pointer_needed
	      ? HARD_FRAME_POINTER_REGNUM : STACK_POINTER_REGNUM),
	     frame_size >= (1UL << 31) ? 0 : frame_size,
	     current_function_pretend_args_size);

  /* Describe which registers were spilled.  */
  if (TARGET_ABI_UNICOSMK)
    ;
  else if (TARGET_ABI_OPEN_VMS)
    {
      if (imask)
        /* ??? Does VMS care if mask contains ra?  The old code didn't
           set it, so I don't here.  */
	fprintf (file, "\t.mask 0x%lx,0\n", imask & ~(1UL << REG_RA));
      if (fmask)
	fprintf (file, "\t.fmask 0x%lx,0\n", fmask);
      if (alpha_procedure_type == PT_REGISTER)
	fprintf (file, "\t.fp_save $%d\n", vms_save_fp_regno);
    }
  else if (!flag_inhibit_size_directive)
    {
      if (imask)
	{
	  fprintf (file, "\t.mask 0x%lx," HOST_WIDE_INT_PRINT_DEC "\n", imask,
		   frame_size >= (1UL << 31) ? 0 : reg_offset - frame_size);

	  for (i = 0; i < 32; ++i)
	    if (imask & (1UL << i))
	      reg_offset += 8;
	}

      if (fmask)
	fprintf (file, "\t.fmask 0x%lx," HOST_WIDE_INT_PRINT_DEC "\n", fmask,
		 frame_size >= (1UL << 31) ? 0 : reg_offset - frame_size);
    }

#if TARGET_ABI_OPEN_VMS
  /* Ifdef'ed cause link_section are only available then.  */
  readonly_data_section ();
  fprintf (file, "\t.align 3\n");
  assemble_name (file, fnname); fputs ("..na:\n", file);
  fputs ("\t.ascii \"", file);
  assemble_name (file, fnname);
  fputs ("\\0\"\n", file);
  alpha_need_linkage (fnname, 1);
  text_section ();
#endif
}

/* Emit the .prologue note at the scheduled end of the prologue.  */

static void
alpha_output_function_end_prologue (FILE *file)
{
  if (TARGET_ABI_UNICOSMK)
    ;
  else if (TARGET_ABI_OPEN_VMS)
    fputs ("\t.prologue\n", file);
  else if (TARGET_ABI_WINDOWS_NT)
    fputs ("\t.prologue 0\n", file);
  else if (!flag_inhibit_size_directive)
    fprintf (file, "\t.prologue %d\n",
	     alpha_function_needs_gp || current_function_is_thunk);
}

/* Write function epilogue.  */

/* ??? At some point we will want to support full unwind, and so will
   need to mark the epilogue as well.  At the moment, we just confuse
   dwarf2out.  */
#undef FRP
#define FRP(exp) exp

void
alpha_expand_epilogue (void)
{
  /* Registers to save.  */
  unsigned long imask = 0;
  unsigned long fmask = 0;
  /* Stack space needed for pushing registers clobbered by us.  */
  HOST_WIDE_INT sa_size;
  /* Complete stack size needed.  */
  HOST_WIDE_INT frame_size;
  /* Offset from base reg to register save area.  */
  HOST_WIDE_INT reg_offset;
  int fp_is_frame_pointer, fp_offset;
  rtx sa_reg, sa_reg_exp = NULL;
  rtx sp_adj1, sp_adj2, mem;
  rtx eh_ofs;
  int i;

  sa_size = alpha_sa_size ();

  frame_size = get_frame_size ();
  if (TARGET_ABI_OPEN_VMS)
    frame_size = ALPHA_ROUND (sa_size
			      + (alpha_procedure_type == PT_STACK ? 8 : 0)
			      + frame_size
			      + current_function_pretend_args_size);
  else if (TARGET_ABI_UNICOSMK)
    frame_size = ALPHA_ROUND (sa_size
			      + (alpha_procedure_type == PT_STACK ? 48 : 0))
		 + ALPHA_ROUND (frame_size
			      + current_function_outgoing_args_size);
  else
    frame_size = (ALPHA_ROUND (current_function_outgoing_args_size)
		  + sa_size
		  + ALPHA_ROUND (frame_size
				 + current_function_pretend_args_size));

  if (TARGET_ABI_OPEN_VMS)
    {
       if (alpha_procedure_type == PT_STACK)
          reg_offset = 8;
       else
          reg_offset = 0;
    }
  else
    reg_offset = ALPHA_ROUND (current_function_outgoing_args_size);

  alpha_sa_mask (&imask, &fmask);

  fp_is_frame_pointer
    = ((TARGET_ABI_OPEN_VMS && alpha_procedure_type == PT_STACK)
       || (!TARGET_ABI_OPEN_VMS && frame_pointer_needed));
  fp_offset = 0;
  sa_reg = stack_pointer_rtx;

  if (current_function_calls_eh_return)
    eh_ofs = EH_RETURN_STACKADJ_RTX;
  else
    eh_ofs = NULL_RTX;

  if (!TARGET_ABI_UNICOSMK && sa_size)
    {
      /* If we have a frame pointer, restore SP from it.  */
      if ((TARGET_ABI_OPEN_VMS
	   && vms_unwind_regno == HARD_FRAME_POINTER_REGNUM)
	  || (!TARGET_ABI_OPEN_VMS && frame_pointer_needed))
	FRP (emit_move_insn (stack_pointer_rtx, hard_frame_pointer_rtx));

      /* Cope with very large offsets to the register save area.  */
      if (reg_offset + sa_size > 0x8000)
	{
	  int low = ((reg_offset & 0xffff) ^ 0x8000) - 0x8000;
	  HOST_WIDE_INT bias;

	  if (low + sa_size <= 0x8000)
	    bias = reg_offset - low, reg_offset = low;
	  else
	    bias = reg_offset, reg_offset = 0;

	  sa_reg = gen_rtx_REG (DImode, 22);
	  sa_reg_exp = plus_constant (stack_pointer_rtx, bias);

	  FRP (emit_move_insn (sa_reg, sa_reg_exp));
	}

      /* Restore registers in order, excepting a true frame pointer.  */

      mem = gen_rtx_MEM (DImode, plus_constant (sa_reg, reg_offset));
      if (! eh_ofs)
        set_mem_alias_set (mem, alpha_sr_alias_set);
      FRP (emit_move_insn (gen_rtx_REG (DImode, REG_RA), mem));

      reg_offset += 8;
      imask &= ~(1UL << REG_RA);

      for (i = 0; i < 31; ++i)
	if (imask & (1UL << i))
	  {
	    if (i == HARD_FRAME_POINTER_REGNUM && fp_is_frame_pointer)
	      fp_offset = reg_offset;
	    else
	      {
		mem = gen_rtx_MEM (DImode, plus_constant(sa_reg, reg_offset));
		set_mem_alias_set (mem, alpha_sr_alias_set);
		FRP (emit_move_insn (gen_rtx_REG (DImode, i), mem));
	      }
	    reg_offset += 8;
	  }

      for (i = 0; i < 31; ++i)
	if (fmask & (1UL << i))
	  {
	    mem = gen_rtx_MEM (DFmode, plus_constant(sa_reg, reg_offset));
	    set_mem_alias_set (mem, alpha_sr_alias_set);
	    FRP (emit_move_insn (gen_rtx_REG (DFmode, i+32), mem));
	    reg_offset += 8;
	  }
    }
  else if (TARGET_ABI_UNICOSMK && alpha_procedure_type == PT_STACK)
    {
      /* Restore callee-saved general-purpose registers.  */

      reg_offset = -56;

      for (i = 9; i < 15; i++)
	if (imask & (1UL << i))
	  {
	    mem = gen_rtx_MEM (DImode, plus_constant(hard_frame_pointer_rtx,
						     reg_offset));
	    set_mem_alias_set (mem, alpha_sr_alias_set);
	    FRP (emit_move_insn (gen_rtx_REG (DImode, i), mem));
	    reg_offset -= 8;
	  }

      for (i = 2; i < 10; i++)
	if (fmask & (1UL << i))
	  {
	    mem = gen_rtx_MEM (DFmode, plus_constant(hard_frame_pointer_rtx,
						     reg_offset));
	    set_mem_alias_set (mem, alpha_sr_alias_set);
	    FRP (emit_move_insn (gen_rtx_REG (DFmode, i+32), mem));
	    reg_offset -= 8;
	  }

      /* Restore the return address from the DSIB.  */

      mem = gen_rtx_MEM (DImode, plus_constant(hard_frame_pointer_rtx, -8));
      set_mem_alias_set (mem, alpha_sr_alias_set);
      FRP (emit_move_insn (gen_rtx_REG (DImode, REG_RA), mem));
    }

  if (frame_size || eh_ofs)
    {
      sp_adj1 = stack_pointer_rtx;

      if (eh_ofs)
	{
	  sp_adj1 = gen_rtx_REG (DImode, 23);
	  emit_move_insn (sp_adj1,
			  gen_rtx_PLUS (Pmode, stack_pointer_rtx, eh_ofs));
	}

      /* If the stack size is large, begin computation into a temporary
	 register so as not to interfere with a potential fp restore,
	 which must be consecutive with an SP restore.  */
      if (frame_size < 32768
	  && ! (TARGET_ABI_UNICOSMK && current_function_calls_alloca))
	sp_adj2 = GEN_INT (frame_size);
      else if (TARGET_ABI_UNICOSMK)
	{
	  sp_adj1 = gen_rtx_REG (DImode, 23);
	  FRP (emit_move_insn (sp_adj1, hard_frame_pointer_rtx));
	  sp_adj2 = const0_rtx;
	}
      else if (frame_size < 0x40007fffL)
	{
	  int low = ((frame_size & 0xffff) ^ 0x8000) - 0x8000;

	  sp_adj2 = plus_constant (sp_adj1, frame_size - low);
	  if (sa_reg_exp && rtx_equal_p (sa_reg_exp, sp_adj2))
	    sp_adj1 = sa_reg;
	  else
	    {
	      sp_adj1 = gen_rtx_REG (DImode, 23);
	      FRP (emit_move_insn (sp_adj1, sp_adj2));
	    }
	  sp_adj2 = GEN_INT (low);
	}
      else
	{
	  rtx tmp = gen_rtx_REG (DImode, 23);
	  FRP (sp_adj2 = alpha_emit_set_const (tmp, DImode, frame_size,
					       3, false));
	  if (!sp_adj2)
	    {
	      /* We can't drop new things to memory this late, afaik,
		 so build it up by pieces.  */
	      FRP (sp_adj2 = alpha_emit_set_long_const (tmp, frame_size,
							-(frame_size < 0)));
	      gcc_assert (sp_adj2);
	    }
	}

      /* From now on, things must be in order.  So emit blockages.  */

      /* Restore the frame pointer.  */
      if (TARGET_ABI_UNICOSMK)
	{
	  emit_insn (gen_blockage ());
	  mem = gen_rtx_MEM (DImode,
			     plus_constant (hard_frame_pointer_rtx, -16));
	  set_mem_alias_set (mem, alpha_sr_alias_set);
	  FRP (emit_move_insn (hard_frame_pointer_rtx, mem));
	}
      else if (fp_is_frame_pointer)
	{
	  emit_insn (gen_blockage ());
	  mem = gen_rtx_MEM (DImode, plus_constant (sa_reg, fp_offset));
	  set_mem_alias_set (mem, alpha_sr_alias_set);
	  FRP (emit_move_insn (hard_frame_pointer_rtx, mem));
	}
      else if (TARGET_ABI_OPEN_VMS)
	{
	  emit_insn (gen_blockage ());
	  FRP (emit_move_insn (hard_frame_pointer_rtx,
			       gen_rtx_REG (DImode, vms_save_fp_regno)));
	}

      /* Restore the stack pointer.  */
      emit_insn (gen_blockage ());
      if (sp_adj2 == const0_rtx)
	FRP (emit_move_insn (stack_pointer_rtx, sp_adj1));
      else
	FRP (emit_move_insn (stack_pointer_rtx,
			     gen_rtx_PLUS (DImode, sp_adj1, sp_adj2)));
    }
  else
    {
      if (TARGET_ABI_OPEN_VMS && alpha_procedure_type == PT_REGISTER)
        {
          emit_insn (gen_blockage ());
          FRP (emit_move_insn (hard_frame_pointer_rtx,
			       gen_rtx_REG (DImode, vms_save_fp_regno)));
        }
      else if (TARGET_ABI_UNICOSMK && alpha_procedure_type != PT_STACK)
	{
	  /* Decrement the frame pointer if the function does not have a
	     frame.  */

	  emit_insn (gen_blockage ());
	  FRP (emit_insn (gen_adddi3 (hard_frame_pointer_rtx,
				      hard_frame_pointer_rtx, constm1_rtx)));
        }
    }
}

/* Output the rest of the textual info surrounding the epilogue.  */

void
alpha_end_function (FILE *file, const char *fnname, tree decl ATTRIBUTE_UNUSED)
{
#if TARGET_ABI_OPEN_VMS
  alpha_write_linkage (file, fnname, decl);
#endif

  /* End the function.  */
  if (!TARGET_ABI_UNICOSMK && !flag_inhibit_size_directive)
    {
      fputs ("\t.end ", file);
      assemble_name (file, fnname);
      putc ('\n', file);
    }
  inside_function = FALSE;

  /* Output jump tables and the static subroutine information block.  */
  if (TARGET_ABI_UNICOSMK)
    {
      unicosmk_output_ssib (file, fnname);
      unicosmk_output_deferred_case_vectors (file);
    }
}

#if TARGET_ABI_OSF
/* Emit a tail call to FUNCTION after adjusting THIS by DELTA.

   In order to avoid the hordes of differences between generated code
   with and without TARGET_EXPLICIT_RELOCS, and to avoid duplicating
   lots of code loading up large constants, generate rtl and emit it
   instead of going straight to text.

   Not sure why this idea hasn't been explored before...  */

static void
alpha_output_mi_thunk_osf (FILE *file, tree thunk_fndecl ATTRIBUTE_UNUSED,
			   HOST_WIDE_INT delta, HOST_WIDE_INT vcall_offset,
			   tree function)
{
  HOST_WIDE_INT hi, lo;
  rtx this, insn, funexp;

  reset_block_changes ();

  /* We always require a valid GP.  */
  emit_insn (gen_prologue_ldgp ());
  emit_note (NOTE_INSN_PROLOGUE_END);

  /* Find the "this" pointer.  If the function returns a structure,
     the structure return pointer is in $16.  */
  if (aggregate_value_p (TREE_TYPE (TREE_TYPE (function)), function))
    this = gen_rtx_REG (Pmode, 17);
  else
    this = gen_rtx_REG (Pmode, 16);

  /* Add DELTA.  When possible we use ldah+lda.  Otherwise load the
     entire constant for the add.  */
  lo = ((delta & 0xffff) ^ 0x8000) - 0x8000;
  hi = (((delta - lo) & 0xffffffff) ^ 0x80000000) - 0x80000000;
  if (hi + lo == delta)
    {
      if (hi)
	emit_insn (gen_adddi3 (this, this, GEN_INT (hi)));
      if (lo)
	emit_insn (gen_adddi3 (this, this, GEN_INT (lo)));
    }
  else
    {
      rtx tmp = alpha_emit_set_long_const (gen_rtx_REG (Pmode, 0),
					   delta, -(delta < 0));
      emit_insn (gen_adddi3 (this, this, tmp));
    }

  /* Add a delta stored in the vtable at VCALL_OFFSET.  */
  if (vcall_offset)
    {
      rtx tmp, tmp2;

      tmp = gen_rtx_REG (Pmode, 0);
      emit_move_insn (tmp, gen_rtx_MEM (Pmode, this));

      lo = ((vcall_offset & 0xffff) ^ 0x8000) - 0x8000;
      hi = (((vcall_offset - lo) & 0xffffffff) ^ 0x80000000) - 0x80000000;
      if (hi + lo == vcall_offset)
	{
	  if (hi)
	    emit_insn (gen_adddi3 (tmp, tmp, GEN_INT (hi)));
	}
      else
	{
	  tmp2 = alpha_emit_set_long_const (gen_rtx_REG (Pmode, 1),
					    vcall_offset, -(vcall_offset < 0));
          emit_insn (gen_adddi3 (tmp, tmp, tmp2));
	  lo = 0;
	}
      if (lo)
	tmp2 = gen_rtx_PLUS (Pmode, tmp, GEN_INT (lo));
      else
	tmp2 = tmp;
      emit_move_insn (tmp, gen_rtx_MEM (Pmode, tmp2));

      emit_insn (gen_adddi3 (this, this, tmp));
    }

  /* Generate a tail call to the target function.  */
  if (! TREE_USED (function))
    {
      assemble_external (function);
      TREE_USED (function) = 1;
    }
  funexp = XEXP (DECL_RTL (function), 0);
  funexp = gen_rtx_MEM (FUNCTION_MODE, funexp);
  insn = emit_call_insn (gen_sibcall (funexp, const0_rtx));
  SIBLING_CALL_P (insn) = 1;

  /* Run just enough of rest_of_compilation to get the insns emitted.
     There's not really enough bulk here to make other passes such as
     instruction scheduling worth while.  Note that use_thunk calls
     assemble_start_function and assemble_end_function.  */
  insn = get_insns ();
  insn_locators_initialize ();
  shorten_branches (insn);
  final_start_function (insn, file, 1);
  final (insn, file, 1);
  final_end_function ();
}
#endif /* TARGET_ABI_OSF */

/* Debugging support.  */

#include "gstab.h"

/* Count the number of sdb related labels are generated (to find block
   start and end boundaries).  */

int sdb_label_count = 0;

/* Name of the file containing the current function.  */

static const char *current_function_file = "";

/* Offsets to alpha virtual arg/local debugging pointers.  */

long alpha_arg_offset;
long alpha_auto_offset;

/* Emit a new filename to a stream.  */

void
alpha_output_filename (FILE *stream, const char *name)
{
  static int first_time = TRUE;

  if (first_time)
    {
      first_time = FALSE;
      ++num_source_filenames;
      current_function_file = name;
      fprintf (stream, "\t.file\t%d ", num_source_filenames);
      output_quoted_string (stream, name);
      fprintf (stream, "\n");
      if (!TARGET_GAS && write_symbols == DBX_DEBUG)
	fprintf (stream, "\t#@stabs\n");
    }

  else if (write_symbols == DBX_DEBUG)
    /* dbxout.c will emit an appropriate .stabs directive.  */
    return;

  else if (name != current_function_file
	   && strcmp (name, current_function_file) != 0)
    {
      if (inside_function && ! TARGET_GAS)
	fprintf (stream, "\t#.file\t%d ", num_source_filenames);
      else
	{
	  ++num_source_filenames;
	  current_function_file = name;
	  fprintf (stream, "\t.file\t%d ", num_source_filenames);
	}

      output_quoted_string (stream, name);
      fprintf (stream, "\n");
    }
}

/* Structure to show the current status of registers and memory.  */

struct shadow_summary
{
  struct {
    unsigned int i     : 31;	/* Mask of int regs */
    unsigned int fp    : 31;	/* Mask of fp regs */
    unsigned int mem   :  1;	/* mem == imem | fpmem */
  } used, defd;
};

/* Summary the effects of expression X on the machine.  Update SUM, a pointer
   to the summary structure.  SET is nonzero if the insn is setting the
   object, otherwise zero.  */

static void
summarize_insn (rtx x, struct shadow_summary *sum, int set)
{
  const char *format_ptr;
  int i, j;

  if (x == 0)
    return;

  switch (GET_CODE (x))
    {
      /* ??? Note that this case would be incorrect if the Alpha had a
	 ZERO_EXTRACT in SET_DEST.  */
    case SET:
      summarize_insn (SET_SRC (x), sum, 0);
      summarize_insn (SET_DEST (x), sum, 1);
      break;

    case CLOBBER:
      summarize_insn (XEXP (x, 0), sum, 1);
      break;

    case USE:
      summarize_insn (XEXP (x, 0), sum, 0);
      break;

    case ASM_OPERANDS:
      for (i = ASM_OPERANDS_INPUT_LENGTH (x) - 1; i >= 0; i--)
	summarize_insn (ASM_OPERANDS_INPUT (x, i), sum, 0);
      break;

    case PARALLEL:
      for (i = XVECLEN (x, 0) - 1; i >= 0; i--)
	summarize_insn (XVECEXP (x, 0, i), sum, 0);
      break;

    case SUBREG:
      summarize_insn (SUBREG_REG (x), sum, 0);
      break;

    case REG:
      {
	int regno = REGNO (x);
	unsigned long mask = ((unsigned long) 1) << (regno % 32);

	if (regno == 31 || regno == 63)
	  break;

	if (set)
	  {
	    if (regno < 32)
	      sum->defd.i |= mask;
	    else
	      sum->defd.fp |= mask;
	  }
	else
	  {
	    if (regno < 32)
	      sum->used.i  |= mask;
	    else
	      sum->used.fp |= mask;
	  }
	}
      break;

    case MEM:
      if (set)
	sum->defd.mem = 1;
      else
	sum->used.mem = 1;

      /* Find the regs used in memory address computation: */
      summarize_insn (XEXP (x, 0), sum, 0);
      break;

    case CONST_INT:   case CONST_DOUBLE:
    case SYMBOL_REF:  case LABEL_REF:     case CONST:
    case SCRATCH:     case ASM_INPUT:
      break;

      /* Handle common unary and binary ops for efficiency.  */
    case COMPARE:  case PLUS:    case MINUS:   case MULT:      case DIV:
    case MOD:      case UDIV:    case UMOD:    case AND:       case IOR:
    case XOR:      case ASHIFT:  case ROTATE:  case ASHIFTRT:  case LSHIFTRT:
    case ROTATERT: case SMIN:    case SMAX:    case UMIN:      case UMAX:
    case NE:       case EQ:      case GE:      case GT:        case LE:
    case LT:       case GEU:     case GTU:     case LEU:       case LTU:
      summarize_insn (XEXP (x, 0), sum, 0);
      summarize_insn (XEXP (x, 1), sum, 0);
      break;

    case NEG:  case NOT:  case SIGN_EXTEND:  case ZERO_EXTEND:
    case TRUNCATE:  case FLOAT_EXTEND:  case FLOAT_TRUNCATE:  case FLOAT:
    case FIX:  case UNSIGNED_FLOAT:  case UNSIGNED_FIX:  case ABS:
    case SQRT:  case FFS:
      summarize_insn (XEXP (x, 0), sum, 0);
      break;

    default:
      format_ptr = GET_RTX_FORMAT (GET_CODE (x));
      for (i = GET_RTX_LENGTH (GET_CODE (x)) - 1; i >= 0; i--)
	switch (format_ptr[i])
	  {
	  case 'e':
	    summarize_insn (XEXP (x, i), sum, 0);
	    break;

	  case 'E':
	    for (j = XVECLEN (x, i) - 1; j >= 0; j--)
	      summarize_insn (XVECEXP (x, i, j), sum, 0);
	    break;

	  case 'i':
	    break;

	  default:
	    gcc_unreachable ();
	  }
    }
}

/* Ensure a sufficient number of `trapb' insns are in the code when
   the user requests code with a trap precision of functions or
   instructions.

   In naive mode, when the user requests a trap-precision of
   "instruction", a trapb is needed after every instruction that may
   generate a trap.  This ensures that the code is resumption safe but
   it is also slow.

   When optimizations are turned on, we delay issuing a trapb as long
   as possible.  In this context, a trap shadow is the sequence of
   instructions that starts with a (potentially) trap generating
   instruction and extends to the next trapb or call_pal instruction
   (but GCC never generates call_pal by itself).  We can delay (and
   therefore sometimes omit) a trapb subject to the following
   conditions:

   (a) On entry to the trap shadow, if any Alpha register or memory
   location contains a value that is used as an operand value by some
   instruction in the trap shadow (live on entry), then no instruction
   in the trap shadow may modify the register or memory location.

   (b) Within the trap shadow, the computation of the base register
   for a memory load or store instruction may not involve using the
   result of an instruction that might generate an UNPREDICTABLE
   result.

   (c) Within the trap shadow, no register may be used more than once
   as a destination register.  (This is to make life easier for the
   trap-handler.)

   (d) The trap shadow may not include any branch instructions.  */

static void
alpha_handle_trap_shadows (void)
{
  struct shadow_summary shadow;
  int trap_pending, exception_nesting;
  rtx i, n;

  trap_pending = 0;
  exception_nesting = 0;
  shadow.used.i = 0;
  shadow.used.fp = 0;
  shadow.used.mem = 0;
  shadow.defd = shadow.used;

  for (i = get_insns (); i ; i = NEXT_INSN (i))
    {
      if (GET_CODE (i) == NOTE)
	{
	  switch (NOTE_LINE_NUMBER (i))
	    {
	    case NOTE_INSN_EH_REGION_BEG:
	      exception_nesting++;
	      if (trap_pending)
		goto close_shadow;
	      break;

	    case NOTE_INSN_EH_REGION_END:
	      exception_nesting--;
	      if (trap_pending)
		goto close_shadow;
	      break;

	    case NOTE_INSN_EPILOGUE_BEG:
	      if (trap_pending && alpha_tp >= ALPHA_TP_FUNC)
		goto close_shadow;
	      break;
	    }
	}
      else if (trap_pending)
	{
	  if (alpha_tp == ALPHA_TP_FUNC)
	    {
	      if (GET_CODE (i) == JUMP_INSN
		  && GET_CODE (PATTERN (i)) == RETURN)
		goto close_shadow;
	    }
	  else if (alpha_tp == ALPHA_TP_INSN)
	    {
	      if (optimize > 0)
		{
		  struct shadow_summary sum;

		  sum.used.i = 0;
		  sum.used.fp = 0;
		  sum.used.mem = 0;
		  sum.defd = sum.used;

		  switch (GET_CODE (i))
		    {
		    case INSN:
		      /* Annoyingly, get_attr_trap will die on these.  */
		      if (GET_CODE (PATTERN (i)) == USE
			  || GET_CODE (PATTERN (i)) == CLOBBER)
			break;

		      summarize_insn (PATTERN (i), &sum, 0);

		      if ((sum.defd.i & shadow.defd.i)
			  || (sum.defd.fp & shadow.defd.fp))
			{
			  /* (c) would be violated */
			  goto close_shadow;
			}

		      /* Combine shadow with summary of current insn: */
		      shadow.used.i   |= sum.used.i;
		      shadow.used.fp  |= sum.used.fp;
		      shadow.used.mem |= sum.used.mem;
		      shadow.defd.i   |= sum.defd.i;
		      shadow.defd.fp  |= sum.defd.fp;
		      shadow.defd.mem |= sum.defd.mem;

		      if ((sum.defd.i & shadow.used.i)
			  || (sum.defd.fp & shadow.used.fp)
			  || (sum.defd.mem & shadow.used.mem))
			{
			  /* (a) would be violated (also takes care of (b))  */
			  gcc_assert (get_attr_trap (i) != TRAP_YES
				      || (!(sum.defd.i & sum.used.i)
					  && !(sum.defd.fp & sum.used.fp)));

			  goto close_shadow;
			}
		      break;

		    case JUMP_INSN:
		    case CALL_INSN:
		    case CODE_LABEL:
		      goto close_shadow;

		    default:
		      gcc_unreachable ();
		    }
		}
	      else
		{
		close_shadow:
		  n = emit_insn_before (gen_trapb (), i);
		  PUT_MODE (n, TImode);
		  PUT_MODE (i, TImode);
		  trap_pending = 0;
		  shadow.used.i = 0;
		  shadow.used.fp = 0;
		  shadow.used.mem = 0;
		  shadow.defd = shadow.used;
		}
	    }
	}

      if ((exception_nesting > 0 || alpha_tp >= ALPHA_TP_FUNC)
	  && GET_CODE (i) == INSN
	  && GET_CODE (PATTERN (i)) != USE
	  && GET_CODE (PATTERN (i)) != CLOBBER
	  && get_attr_trap (i) == TRAP_YES)
	{
	  if (optimize && !trap_pending)
	    summarize_insn (PATTERN (i), &shadow, 0);
	  trap_pending = 1;
	}
    }
}

/* Alpha can only issue instruction groups simultaneously if they are
   suitably aligned.  This is very processor-specific.  */
/* There are a number of entries in alphaev4_insn_pipe and alphaev5_insn_pipe
   that are marked "fake".  These instructions do not exist on that target,
   but it is possible to see these insns with deranged combinations of 
   command-line options, such as "-mtune=ev4 -mmax".  Instead of aborting,
   choose a result at random.  */

enum alphaev4_pipe {
  EV4_STOP = 0,
  EV4_IB0 = 1,
  EV4_IB1 = 2,
  EV4_IBX = 4
};

enum alphaev5_pipe {
  EV5_STOP = 0,
  EV5_NONE = 1,
  EV5_E01 = 2,
  EV5_E0 = 4,
  EV5_E1 = 8,
  EV5_FAM = 16,
  EV5_FA = 32,
  EV5_FM = 64
};

static enum alphaev4_pipe
alphaev4_insn_pipe (rtx insn)
{
  if (recog_memoized (insn) < 0)
    return EV4_STOP;
  if (get_attr_length (insn) != 4)
    return EV4_STOP;

  switch (get_attr_type (insn))
    {
    case TYPE_ILD:
    case TYPE_LDSYM:
    case TYPE_FLD:
    case TYPE_LD_L:
      return EV4_IBX;

    case TYPE_IADD:
    case TYPE_ILOG:
    case TYPE_ICMOV:
    case TYPE_ICMP:
    case TYPE_FST:
    case TYPE_SHIFT:
    case TYPE_IMUL:
    case TYPE_FBR:
    case TYPE_MVI:		/* fake */
      return EV4_IB0;

    case TYPE_IST:
    case TYPE_MISC:
    case TYPE_IBR:
    case TYPE_JSR:
    case TYPE_CALLPAL:
    case TYPE_FCPYS:
    case TYPE_FCMOV:
    case TYPE_FADD:
    case TYPE_FDIV:
    case TYPE_FMUL:
    case TYPE_ST_C:
    case TYPE_MB:
    case TYPE_FSQRT:		/* fake */
    case TYPE_FTOI:		/* fake */
    case TYPE_ITOF:		/* fake */
      return EV4_IB1;

    default:
      gcc_unreachable ();
    }
}

static enum alphaev5_pipe
alphaev5_insn_pipe (rtx insn)
{
  if (recog_memoized (insn) < 0)
    return EV5_STOP;
  if (get_attr_length (insn) != 4)
    return EV5_STOP;

  switch (get_attr_type (insn))
    {
    case TYPE_ILD:
    case TYPE_FLD:
    case TYPE_LDSYM:
    case TYPE_IADD:
    case TYPE_ILOG:
    case TYPE_ICMOV:
    case TYPE_ICMP:
      return EV5_E01;

    case TYPE_IST:
    case TYPE_FST:
    case TYPE_SHIFT:
    case TYPE_IMUL:
    case TYPE_MISC:
    case TYPE_MVI:
    case TYPE_LD_L:
    case TYPE_ST_C:
    case TYPE_MB:
    case TYPE_FTOI:		/* fake */
    case TYPE_ITOF:		/* fake */
      return EV5_E0;

    case TYPE_IBR:
    case TYPE_JSR:
    case TYPE_CALLPAL:
      return EV5_E1;

    case TYPE_FCPYS:
      return EV5_FAM;

    case TYPE_FBR:
    case TYPE_FCMOV:
    case TYPE_FADD:
    case TYPE_FDIV:
    case TYPE_FSQRT:		/* fake */
      return EV5_FA;

    case TYPE_FMUL:
      return EV5_FM;

    default:
      gcc_unreachable ();
    }
}

/* IN_USE is a mask of the slots currently filled within the insn group.
   The mask bits come from alphaev4_pipe above.  If EV4_IBX is set, then
   the insn in EV4_IB0 can be swapped by the hardware into EV4_IB1.

   LEN is, of course, the length of the group in bytes.  */

static rtx
alphaev4_next_group (rtx insn, int *pin_use, int *plen)
{
  int len, in_use;

  len = in_use = 0;

  if (! INSN_P (insn)
      || GET_CODE (PATTERN (insn)) == CLOBBER
      || GET_CODE (PATTERN (insn)) == USE)
    goto next_and_done;

  while (1)
    {
      enum alphaev4_pipe pipe;

      pipe = alphaev4_insn_pipe (insn);
      switch (pipe)
	{
	case EV4_STOP:
	  /* Force complex instructions to start new groups.  */
	  if (in_use)
	    goto done;

	  /* If this is a completely unrecognized insn, it's an asm.
	     We don't know how long it is, so record length as -1 to
	     signal a needed realignment.  */
	  if (recog_memoized (insn) < 0)
	    len = -1;
	  else
	    len = get_attr_length (insn);
	  goto next_and_done;

	case EV4_IBX:
	  if (in_use & EV4_IB0)
	    {
	      if (in_use & EV4_IB1)
		goto done;
	      in_use |= EV4_IB1;
	    }
	  else
	    in_use |= EV4_IB0 | EV4_IBX;
	  break;

	case EV4_IB0:
	  if (in_use & EV4_IB0)
	    {
	      if (!(in_use & EV4_IBX) || (in_use & EV4_IB1))
		goto done;
	      in_use |= EV4_IB1;
	    }
	  in_use |= EV4_IB0;
	  break;

	case EV4_IB1:
	  if (in_use & EV4_IB1)
	    goto done;
	  in_use |= EV4_IB1;
	  break;

	default:
	  gcc_unreachable ();
	}
      len += 4;

      /* Haifa doesn't do well scheduling branches.  */
      if (GET_CODE (insn) == JUMP_INSN)
	goto next_and_done;

    next:
      insn = next_nonnote_insn (insn);

      if (!insn || ! INSN_P (insn))
	goto done;

      /* Let Haifa tell us where it thinks insn group boundaries are.  */
      if (GET_MODE (insn) == TImode)
	goto done;

      if (GET_CODE (insn) == CLOBBER || GET_CODE (insn) == USE)
	goto next;
    }

 next_and_done:
  insn = next_nonnote_insn (insn);

 done:
  *plen = len;
  *pin_use = in_use;
  return insn;
}

/* IN_USE is a mask of the slots currently filled within the insn group.
   The mask bits come from alphaev5_pipe above.  If EV5_E01 is set, then
   the insn in EV5_E0 can be swapped by the hardware into EV5_E1.

   LEN is, of course, the length of the group in bytes.  */

static rtx
alphaev5_next_group (rtx insn, int *pin_use, int *plen)
{
  int len, in_use;

  len = in_use = 0;

  if (! INSN_P (insn)
      || GET_CODE (PATTERN (insn)) == CLOBBER
      || GET_CODE (PATTERN (insn)) == USE)
    goto next_and_done;

  while (1)
    {
      enum alphaev5_pipe pipe;

      pipe = alphaev5_insn_pipe (insn);
      switch (pipe)
	{
	case EV5_STOP:
	  /* Force complex instructions to start new groups.  */
	  if (in_use)
	    goto done;

	  /* If this is a completely unrecognized insn, it's an asm.
	     We don't know how long it is, so record length as -1 to
	     signal a needed realignment.  */
	  if (recog_memoized (insn) < 0)
	    len = -1;
	  else
	    len = get_attr_length (insn);
	  goto next_and_done;

	/* ??? Most of the places below, we would like to assert never
	   happen, as it would indicate an error either in Haifa, or
	   in the scheduling description.  Unfortunately, Haifa never
	   schedules the last instruction of the BB, so we don't have
	   an accurate TI bit to go off.  */
	case EV5_E01:
	  if (in_use & EV5_E0)
	    {
	      if (in_use & EV5_E1)
		goto done;
	      in_use |= EV5_E1;
	    }
	  else
	    in_use |= EV5_E0 | EV5_E01;
	  break;

	case EV5_E0:
	  if (in_use & EV5_E0)
	    {
	      if (!(in_use & EV5_E01) || (in_use & EV5_E1))
		goto done;
	      in_use |= EV5_E1;
	    }
	  in_use |= EV5_E0;
	  break;

	case EV5_E1:
	  if (in_use & EV5_E1)
	    goto done;
	  in_use |= EV5_E1;
	  break;

	case EV5_FAM:
	  if (in_use & EV5_FA)
	    {
	      if (in_use & EV5_FM)
		goto done;
	      in_use |= EV5_FM;
	    }
	  else
	    in_use |= EV5_FA | EV5_FAM;
	  break;

	case EV5_FA:
	  if (in_use & EV5_FA)
	    goto done;
	  in_use |= EV5_FA;
	  break;

	case EV5_FM:
	  if (in_use & EV5_FM)
	    goto done;
	  in_use |= EV5_FM;
	  break;

	case EV5_NONE:
	  break;

	default:
	  gcc_unreachable ();
	}
      len += 4;

      /* Haifa doesn't do well scheduling branches.  */
      /* ??? If this is predicted not-taken, slotting continues, except
	 that no more IBR, FBR, or JSR insns may be slotted.  */
      if (GET_CODE (insn) == JUMP_INSN)
	goto next_and_done;

    next:
      insn = next_nonnote_insn (insn);

      if (!insn || ! INSN_P (insn))
	goto done;

      /* Let Haifa tell us where it thinks insn group boundaries are.  */
      if (GET_MODE (insn) == TImode)
	goto done;

      if (GET_CODE (insn) == CLOBBER || GET_CODE (insn) == USE)
	goto next;
    }

 next_and_done:
  insn = next_nonnote_insn (insn);

 done:
  *plen = len;
  *pin_use = in_use;
  return insn;
}

static rtx
alphaev4_next_nop (int *pin_use)
{
  int in_use = *pin_use;
  rtx nop;

  if (!(in_use & EV4_IB0))
    {
      in_use |= EV4_IB0;
      nop = gen_nop ();
    }
  else if ((in_use & (EV4_IBX|EV4_IB1)) == EV4_IBX)
    {
      in_use |= EV4_IB1;
      nop = gen_nop ();
    }
  else if (TARGET_FP && !(in_use & EV4_IB1))
    {
      in_use |= EV4_IB1;
      nop = gen_fnop ();
    }
  else
    nop = gen_unop ();

  *pin_use = in_use;
  return nop;
}

static rtx
alphaev5_next_nop (int *pin_use)
{
  int in_use = *pin_use;
  rtx nop;

  if (!(in_use & EV5_E1))
    {
      in_use |= EV5_E1;
      nop = gen_nop ();
    }
  else if (TARGET_FP && !(in_use & EV5_FA))
    {
      in_use |= EV5_FA;
      nop = gen_fnop ();
    }
  else if (TARGET_FP && !(in_use & EV5_FM))
    {
      in_use |= EV5_FM;
      nop = gen_fnop ();
    }
  else
    nop = gen_unop ();

  *pin_use = in_use;
  return nop;
}

/* The instruction group alignment main loop.  */

static void
alpha_align_insns (unsigned int max_align,
		   rtx (*next_group) (rtx, int *, int *),
		   rtx (*next_nop) (int *))
{
  /* ALIGN is the known alignment for the insn group.  */
  unsigned int align;
  /* OFS is the offset of the current insn in the insn group.  */
  int ofs;
  int prev_in_use, in_use, len, ldgp;
  rtx i, next;

  /* Let shorten branches care for assigning alignments to code labels.  */
  shorten_branches (get_insns ());

  if (align_functions < 4)
    align = 4;
  else if ((unsigned int) align_functions < max_align)
    align = align_functions;
  else
    align = max_align;

  ofs = prev_in_use = 0;
  i = get_insns ();
  if (GET_CODE (i) == NOTE)
    i = next_nonnote_insn (i);

  ldgp = alpha_function_needs_gp ? 8 : 0;

  while (i)
    {
      next = (*next_group) (i, &in_use, &len);

      /* When we see a label, resync alignment etc.  */
      if (GET_CODE (i) == CODE_LABEL)
	{
	  unsigned int new_align = 1 << label_to_alignment (i);

	  if (new_align >= align)
	    {
	      align = new_align < max_align ? new_align : max_align;
	      ofs = 0;
	    }

	  else if (ofs & (new_align-1))
	    ofs = (ofs | (new_align-1)) + 1;
	  gcc_assert (!len);
	}

      /* Handle complex instructions special.  */
      else if (in_use == 0)
	{
	  /* Asms will have length < 0.  This is a signal that we have
	     lost alignment knowledge.  Assume, however, that the asm
	     will not mis-align instructions.  */
	  if (len < 0)
	    {
	      ofs = 0;
	      align = 4;
	      len = 0;
	    }
	}

      /* If the known alignment is smaller than the recognized insn group,
	 realign the output.  */
      else if ((int) align < len)
	{
	  unsigned int new_log_align = len > 8 ? 4 : 3;
	  rtx prev, where;

	  where = prev = prev_nonnote_insn (i);
	  if (!where || GET_CODE (where) != CODE_LABEL)
	    where = i;

	  /* Can't realign between a call and its gp reload.  */
	  if (! (TARGET_EXPLICIT_RELOCS
		 && prev && GET_CODE (prev) == CALL_INSN))
	    {
	      emit_insn_before (gen_realign (GEN_INT (new_log_align)), where);
	      align = 1 << new_log_align;
	      ofs = 0;
	    }
	}

      /* We may not insert padding inside the initial ldgp sequence.  */
      else if (ldgp > 0)
	ldgp -= len;

      /* If the group won't fit in the same INT16 as the previous,
	 we need to add padding to keep the group together.  Rather
	 than simply leaving the insn filling to the assembler, we
	 can make use of the knowledge of what sorts of instructions
	 were issued in the previous group to make sure that all of
	 the added nops are really free.  */
      else if (ofs + len > (int) align)
	{
	  int nop_count = (align - ofs) / 4;
	  rtx where;

	  /* Insert nops before labels, branches, and calls to truly merge
	     the execution of the nops with the previous instruction group.  */
	  where = prev_nonnote_insn (i);
	  if (where)
	    {
	      if (GET_CODE (where) == CODE_LABEL)
		{
		  rtx where2 = prev_nonnote_insn (where);
		  if (where2 && GET_CODE (where2) == JUMP_INSN)
		    where = where2;
		}
	      else if (GET_CODE (where) == INSN)
		where = i;
	    }
	  else
	    where = i;

	  do
	    emit_insn_before ((*next_nop)(&prev_in_use), where);
	  while (--nop_count);
	  ofs = 0;
	}

      ofs = (ofs + len) & (align - 1);
      prev_in_use = in_use;
      i = next;
    }
}

/* Machine dependent reorg pass.  */

static void
alpha_reorg (void)
{
  if (alpha_tp != ALPHA_TP_PROG || flag_exceptions)
    alpha_handle_trap_shadows ();

  /* Due to the number of extra trapb insns, don't bother fixing up
     alignment when trap precision is instruction.  Moreover, we can
     only do our job when sched2 is run.  */
  if (optimize && !optimize_size
      && alpha_tp != ALPHA_TP_INSN
      && flag_schedule_insns_after_reload)
    {
      if (alpha_tune == PROCESSOR_EV4)
	alpha_align_insns (8, alphaev4_next_group, alphaev4_next_nop);
      else if (alpha_tune == PROCESSOR_EV5)
	alpha_align_insns (16, alphaev5_next_group, alphaev5_next_nop);
    }
}

#if !TARGET_ABI_UNICOSMK

#ifdef HAVE_STAMP_H
#include <stamp.h>
#endif

static void
alpha_file_start (void)
{
#ifdef OBJECT_FORMAT_ELF
  /* If emitting dwarf2 debug information, we cannot generate a .file
     directive to start the file, as it will conflict with dwarf2out
     file numbers.  So it's only useful when emitting mdebug output.  */
  targetm.file_start_file_directive = (write_symbols == DBX_DEBUG);
#endif

  default_file_start ();
#ifdef MS_STAMP
  fprintf (asm_out_file, "\t.verstamp %d %d\n", MS_STAMP, LS_STAMP);
#endif

  fputs ("\t.set noreorder\n", asm_out_file);
  fputs ("\t.set volatile\n", asm_out_file);
  if (!TARGET_ABI_OPEN_VMS)
    fputs ("\t.set noat\n", asm_out_file);
  if (TARGET_EXPLICIT_RELOCS)
    fputs ("\t.set nomacro\n", asm_out_file);
  if (TARGET_SUPPORT_ARCH | TARGET_BWX | TARGET_MAX | TARGET_FIX | TARGET_CIX)
    {
      const char *arch;

      if (alpha_cpu == PROCESSOR_EV6 || TARGET_FIX || TARGET_CIX)
	arch = "ev6";
      else if (TARGET_MAX)
	arch = "pca56";
      else if (TARGET_BWX)
	arch = "ev56";
      else if (alpha_cpu == PROCESSOR_EV5)
	arch = "ev5";
      else
	arch = "ev4";

      fprintf (asm_out_file, "\t.arch %s\n", arch);
    }
}
#endif

#ifdef OBJECT_FORMAT_ELF

/* Switch to the section to which we should output X.  The only thing
   special we do here is to honor small data.  */

static void
alpha_elf_select_rtx_section (enum machine_mode mode, rtx x,
			      unsigned HOST_WIDE_INT align)
{
  if (TARGET_SMALL_DATA && GET_MODE_SIZE (mode) <= g_switch_value)
    /* ??? Consider using mergeable sdata sections.  */
    sdata_section ();
  else
    default_elf_select_rtx_section (mode, x, align);
}

#endif /* OBJECT_FORMAT_ELF */

/* Structure to collect function names for final output in link section.  */
/* Note that items marked with GTY can't be ifdef'ed out.  */

enum links_kind {KIND_UNUSED, KIND_LOCAL, KIND_EXTERN};
enum reloc_kind {KIND_LINKAGE, KIND_CODEADDR};

struct alpha_links GTY(())
{
  int num;
  rtx linkage;
  enum links_kind lkind;
  enum reloc_kind rkind;
};

struct alpha_funcs GTY(())
{
  int num;
  splay_tree GTY ((param1_is (char *), param2_is (struct alpha_links *)))
    links;
};

static GTY ((param1_is (char *), param2_is (struct alpha_links *)))
  splay_tree alpha_links_tree;
static GTY ((param1_is (tree), param2_is (struct alpha_funcs *)))
  splay_tree alpha_funcs_tree;

static GTY(()) int alpha_funcs_num;

#if TARGET_ABI_OPEN_VMS

/* Return the VMS argument type corresponding to MODE.  */

enum avms_arg_type
alpha_arg_type (enum machine_mode mode)
{
  switch (mode)
    {
    case SFmode:
      return TARGET_FLOAT_VAX ? FF : FS;
    case DFmode:
      return TARGET_FLOAT_VAX ? FD : FT;
    default:
      return I64;
    }
}

/* Return an rtx for an integer representing the VMS Argument Information
   register value.  */

rtx
alpha_arg_info_reg_val (CUMULATIVE_ARGS cum)
{
  unsigned HOST_WIDE_INT regval = cum.num_args;
  int i;

  for (i = 0; i < 6; i++)
    regval |= ((int) cum.atypes[i]) << (i * 3 + 8);

  return GEN_INT (regval);
}

/* Make (or fake) .linkage entry for function call.

   IS_LOCAL is 0 if name is used in call, 1 if name is used in definition.

   Return an SYMBOL_REF rtx for the linkage.  */

rtx
alpha_need_linkage (const char *name, int is_local)
{
  splay_tree_node node;
  struct alpha_links *al;

  if (name[0] == '*')
    name++;

  if (is_local)
    {
      struct alpha_funcs *cfaf;

      if (!alpha_funcs_tree)
        alpha_funcs_tree = splay_tree_new_ggc ((splay_tree_compare_fn)
					       splay_tree_compare_pointers);

      cfaf = (struct alpha_funcs *) ggc_alloc (sizeof (struct alpha_funcs));

      cfaf->links = 0;
      cfaf->num = ++alpha_funcs_num;

      splay_tree_insert (alpha_funcs_tree,
			 (splay_tree_key) current_function_decl,
			 (splay_tree_value) cfaf);
    }

  if (alpha_links_tree)
    {
      /* Is this name already defined?  */

      node = splay_tree_lookup (alpha_links_tree, (splay_tree_key) name);
      if (node)
	{
	  al = (struct alpha_links *) node->value;
	  if (is_local)
	    {
	      /* Defined here but external assumed.  */
	      if (al->lkind == KIND_EXTERN)
		al->lkind = KIND_LOCAL;
	    }
	  else
	    {
	      /* Used here but unused assumed.  */
	      if (al->lkind == KIND_UNUSED)
		al->lkind = KIND_LOCAL;
	    }
	  return al->linkage;
	}
    }
  else
    alpha_links_tree = splay_tree_new_ggc ((splay_tree_compare_fn) strcmp);

  al = (struct alpha_links *) ggc_alloc (sizeof (struct alpha_links));
  name = ggc_strdup (name);

  /* Assume external if no definition.  */
  al->lkind = (is_local ? KIND_UNUSED : KIND_EXTERN);

  /* Ensure we have an IDENTIFIER so assemble_name can mark it used.  */
  get_identifier (name);

  /* Construct a SYMBOL_REF for us to call.  */
  {
    size_t name_len = strlen (name);
    char *linksym = alloca (name_len + 6);
    linksym[0] = '$';
    memcpy (linksym + 1, name, name_len);
    memcpy (linksym + 1 + name_len, "..lk", 5);
    al->linkage = gen_rtx_SYMBOL_REF (Pmode,
				      ggc_alloc_string (linksym, name_len + 5));
  }

  splay_tree_insert (alpha_links_tree, (splay_tree_key) name,
		     (splay_tree_value) al);

  return al->linkage;
}

rtx
alpha_use_linkage (rtx linkage, tree cfundecl, int lflag, int rflag)
{
  splay_tree_node cfunnode;
  struct alpha_funcs *cfaf;
  struct alpha_links *al;
  const char *name = XSTR (linkage, 0);

  cfaf = (struct alpha_funcs *) 0;
  al = (struct alpha_links *) 0;

  cfunnode = splay_tree_lookup (alpha_funcs_tree, (splay_tree_key) cfundecl);
  cfaf = (struct alpha_funcs *) cfunnode->value;

  if (cfaf->links)
    {
      splay_tree_node lnode;

      /* Is this name already defined?  */

      lnode = splay_tree_lookup (cfaf->links, (splay_tree_key) name);
      if (lnode)
	al = (struct alpha_links *) lnode->value;
    }
  else
    cfaf->links = splay_tree_new_ggc ((splay_tree_compare_fn) strcmp);

  if (!al)
    {
      size_t name_len;
      size_t buflen;
      char buf [512];
      char *linksym;
      splay_tree_node node = 0;
      struct alpha_links *anl;

      if (name[0] == '*')
	name++;

      name_len = strlen (name);

      al = (struct alpha_links *) ggc_alloc (sizeof (struct alpha_links));
      al->num = cfaf->num;

      node = splay_tree_lookup (alpha_links_tree, (splay_tree_key) name);
      if (node)
	{
	  anl = (struct alpha_links *) node->value;
	  al->lkind = anl->lkind;
	}

      sprintf (buf, "$%d..%s..lk", cfaf->num, name);
      buflen = strlen (buf);
      linksym = alloca (buflen + 1);
      memcpy (linksym, buf, buflen + 1);

      al->linkage = gen_rtx_SYMBOL_REF
	(Pmode, ggc_alloc_string (linksym, buflen + 1));

      splay_tree_insert (cfaf->links, (splay_tree_key) name,
			 (splay_tree_value) al);
    }

  if (rflag)
    al->rkind = KIND_CODEADDR;
  else
    al->rkind = KIND_LINKAGE;

  if (lflag)
    return gen_rtx_MEM (Pmode, plus_constant (al->linkage, 8));
  else
    return al->linkage;
}

static int
alpha_write_one_linkage (splay_tree_node node, void *data)
{
  const char *const name = (const char *) node->key;
  struct alpha_links *link = (struct alpha_links *) node->value;
  FILE *stream = (FILE *) data;

  fprintf (stream, "$%d..%s..lk:\n", link->num, name);
  if (link->rkind == KIND_CODEADDR)
    {
      if (link->lkind == KIND_LOCAL)
	{
	  /* Local and used */
	  fprintf (stream, "\t.quad %s..en\n", name);
	}
      else
	{
	  /* External and used, request code address.  */
	  fprintf (stream, "\t.code_address %s\n", name);
	}
    }
  else
    {
      if (link->lkind == KIND_LOCAL)
	{
	  /* Local and used, build linkage pair.  */
	  fprintf (stream, "\t.quad %s..en\n", name);
	  fprintf (stream, "\t.quad %s\n", name);
	}
      else
	{
	  /* External and used, request linkage pair.  */
	  fprintf (stream, "\t.linkage %s\n", name);
	}
    }

  return 0;
}

static void
alpha_write_linkage (FILE *stream, const char *funname, tree fundecl)
{
  splay_tree_node node;
  struct alpha_funcs *func;

  link_section ();
  fprintf (stream, "\t.align 3\n");
  node = splay_tree_lookup (alpha_funcs_tree, (splay_tree_key) fundecl);
  func = (struct alpha_funcs *) node->value;

  fputs ("\t.name ", stream);
  assemble_name (stream, funname);
  fputs ("..na\n", stream);
  ASM_OUTPUT_LABEL (stream, funname);
  fprintf (stream, "\t.pdesc ");
  assemble_name (stream, funname);
  fprintf (stream, "..en,%s\n",
	   alpha_procedure_type == PT_STACK ? "stack"
	   : alpha_procedure_type == PT_REGISTER ? "reg" : "null");

  if (func->links)
    {
      splay_tree_foreach (func->links, alpha_write_one_linkage, stream);
      /* splay_tree_delete (func->links); */
    }
}

/* Given a decl, a section name, and whether the decl initializer
   has relocs, choose attributes for the section.  */

#define SECTION_VMS_OVERLAY	SECTION_FORGET
#define SECTION_VMS_GLOBAL SECTION_MACH_DEP
#define SECTION_VMS_INITIALIZE (SECTION_VMS_GLOBAL << 1)

static unsigned int
vms_section_type_flags (tree decl, const char *name, int reloc)
{
  unsigned int flags = default_section_type_flags (decl, name, reloc);

  if (decl && DECL_ATTRIBUTES (decl)
      && lookup_attribute ("overlaid", DECL_ATTRIBUTES (decl)))
    flags |= SECTION_VMS_OVERLAY;
  if (decl && DECL_ATTRIBUTES (decl)
      && lookup_attribute ("global", DECL_ATTRIBUTES (decl)))
    flags |= SECTION_VMS_GLOBAL;
  if (decl && DECL_ATTRIBUTES (decl)
      && lookup_attribute ("initialize", DECL_ATTRIBUTES (decl)))
    flags |= SECTION_VMS_INITIALIZE;

  return flags;
}

/* Switch to an arbitrary section NAME with attributes as specified
   by FLAGS.  ALIGN specifies any known alignment requirements for
   the section; 0 if the default should be used.  */

static void
vms_asm_named_section (const char *name, unsigned int flags, 
		       tree decl ATTRIBUTE_UNUSED)
{
  fputc ('\n', asm_out_file);
  fprintf (asm_out_file, ".section\t%s", name);

  if (flags & SECTION_VMS_OVERLAY)
    fprintf (asm_out_file, ",OVR");
  if (flags & SECTION_VMS_GLOBAL)
    fprintf (asm_out_file, ",GBL");
  if (flags & SECTION_VMS_INITIALIZE)
    fprintf (asm_out_file, ",NOMOD");
  if (flags & SECTION_DEBUG)
    fprintf (asm_out_file, ",NOWRT");

  fputc ('\n', asm_out_file);
}

/* Record an element in the table of global constructors.  SYMBOL is
   a SYMBOL_REF of the function to be called; PRIORITY is a number
   between 0 and MAX_INIT_PRIORITY.

   Differs from default_ctors_section_asm_out_constructor in that the
   width of the .ctors entry is always 64 bits, rather than the 32 bits
   used by a normal pointer.  */

static void
vms_asm_out_constructor (rtx symbol, int priority ATTRIBUTE_UNUSED)
{
  ctors_section ();
  assemble_align (BITS_PER_WORD);
  assemble_integer (symbol, UNITS_PER_WORD, BITS_PER_WORD, 1);
}

static void
vms_asm_out_destructor (rtx symbol, int priority ATTRIBUTE_UNUSED)
{
  dtors_section ();
  assemble_align (BITS_PER_WORD);
  assemble_integer (symbol, UNITS_PER_WORD, BITS_PER_WORD, 1);
}
#else

rtx
alpha_need_linkage (const char *name ATTRIBUTE_UNUSED,
		    int is_local ATTRIBUTE_UNUSED)
{
  return NULL_RTX;
}

rtx
alpha_use_linkage (rtx linkage ATTRIBUTE_UNUSED,
		   tree cfundecl ATTRIBUTE_UNUSED,
		   int lflag ATTRIBUTE_UNUSED,
		   int rflag ATTRIBUTE_UNUSED)
{
  return NULL_RTX;
}

#endif /* TARGET_ABI_OPEN_VMS */

#if TARGET_ABI_UNICOSMK

/* This evaluates to true if we do not know how to pass TYPE solely in
   registers.  This is the case for all arguments that do not fit in two
   registers.  */

static bool
unicosmk_must_pass_in_stack (enum machine_mode mode, tree type)
{
  if (type == NULL)
    return false;

  if (TREE_CODE (TYPE_SIZE (type)) != INTEGER_CST)
    return true;
  if (TREE_ADDRESSABLE (type))
    return true;

  return ALPHA_ARG_SIZE (mode, type, 0) > 2;
}

/* Define the offset between two registers, one to be eliminated, and the
   other its replacement, at the start of a routine.  */

int
unicosmk_initial_elimination_offset (int from, int to)
{
  int fixed_size;

  fixed_size = alpha_sa_size();
  if (fixed_size != 0)
    fixed_size += 48;

  if (from == FRAME_POINTER_REGNUM && to == HARD_FRAME_POINTER_REGNUM)
    return -fixed_size;
  else if (from == ARG_POINTER_REGNUM && to == HARD_FRAME_POINTER_REGNUM)
    return 0;
  else if (from == FRAME_POINTER_REGNUM && to == STACK_POINTER_REGNUM)
    return (ALPHA_ROUND (current_function_outgoing_args_size)
	    + ALPHA_ROUND (get_frame_size()));
  else if (from == ARG_POINTER_REGNUM && to == STACK_POINTER_REGNUM)
    return (ALPHA_ROUND (fixed_size)
	    + ALPHA_ROUND (get_frame_size()
			   + current_function_outgoing_args_size));
  else
    gcc_unreachable ();
}

/* Output the module name for .ident and .end directives. We have to strip
   directories and add make sure that the module name starts with a letter
   or '$'.  */

static void
unicosmk_output_module_name (FILE *file)
{
  const char *name = lbasename (main_input_filename);
  unsigned len = strlen (name);
  char *clean_name = alloca (len + 2);
  char *ptr = clean_name;

  /* CAM only accepts module names that start with a letter or '$'. We
     prefix the module name with a '$' if necessary.  */

  if (!ISALPHA (*name))
    *ptr++ = '$';
  memcpy (ptr, name, len + 1);
  clean_symbol_name (clean_name);
  fputs (clean_name, file);
}

/* Output the definition of a common variable.  */

void
unicosmk_output_common (FILE *file, const char *name, int size, int align)
{
  tree name_tree;
  printf ("T3E__: common %s\n", name);

  common_section ();
  fputs("\t.endp\n\n\t.psect ", file);
  assemble_name(file, name);
  fprintf(file, ",%d,common\n", floor_log2 (align / BITS_PER_UNIT));
  fprintf(file, "\t.byte\t0:%d\n", size);

  /* Mark the symbol as defined in this module.  */
  name_tree = get_identifier (name);
  TREE_ASM_WRITTEN (name_tree) = 1;
}

#define SECTION_PUBLIC SECTION_MACH_DEP
#define SECTION_MAIN (SECTION_PUBLIC << 1)
static int current_section_align;

static unsigned int
unicosmk_section_type_flags (tree decl, const char *name,
			     int reloc ATTRIBUTE_UNUSED)
{
  unsigned int flags = default_section_type_flags (decl, name, reloc);

  if (!decl)
    return flags;

  if (TREE_CODE (decl) == FUNCTION_DECL)
    {
      current_section_align = floor_log2 (FUNCTION_BOUNDARY / BITS_PER_UNIT);
      if (align_functions_log > current_section_align)
	current_section_align = align_functions_log;

      if (! strcmp (IDENTIFIER_POINTER (DECL_ASSEMBLER_NAME (decl)), "main"))
	flags |= SECTION_MAIN;
    }
  else
    current_section_align = floor_log2 (DECL_ALIGN (decl) / BITS_PER_UNIT);

  if (TREE_PUBLIC (decl))
    flags |= SECTION_PUBLIC;

  return flags;
}

/* Generate a section name for decl and associate it with the
   declaration.  */

static void
unicosmk_unique_section (tree decl, int reloc ATTRIBUTE_UNUSED)
{
  const char *name;
  int len;

  gcc_assert (decl);

  name = IDENTIFIER_POINTER (DECL_ASSEMBLER_NAME (decl));
  name = default_strip_name_encoding (name);
  len = strlen (name);

  if (TREE_CODE (decl) == FUNCTION_DECL)
    {
      char *string;

      /* It is essential that we prefix the section name here because
	 otherwise the section names generated for constructors and
	 destructors confuse collect2.  */

      string = alloca (len + 6);
      sprintf (string, "code@%s", name);
      DECL_SECTION_NAME (decl) = build_string (len + 5, string);
    }
  else if (TREE_PUBLIC (decl))
    DECL_SECTION_NAME (decl) = build_string (len, name);
  else
    {
      char *string;

      string = alloca (len + 6);
      sprintf (string, "data@%s", name);
      DECL_SECTION_NAME (decl) = build_string (len + 5, string);
    }
}

/* Switch to an arbitrary section NAME with attributes as specified
   by FLAGS.  ALIGN specifies any known alignment requirements for
   the section; 0 if the default should be used.  */

static void
unicosmk_asm_named_section (const char *name, unsigned int flags, 
			    tree decl ATTRIBUTE_UNUSED)
{
  const char *kind;

  /* Close the previous section.  */

  fputs ("\t.endp\n\n", asm_out_file);

  /* Find out what kind of section we are opening.  */

  if (flags & SECTION_MAIN)
    fputs ("\t.start\tmain\n", asm_out_file);

  if (flags & SECTION_CODE)
    kind = "code";
  else if (flags & SECTION_PUBLIC)
    kind = "common";
  else
    kind = "data";

  if (current_section_align != 0)
    fprintf (asm_out_file, "\t.psect\t%s,%d,%s\n", name,
	     current_section_align, kind);
  else
    fprintf (asm_out_file, "\t.psect\t%s,%s\n", name, kind);
}

static void
unicosmk_insert_attributes (tree decl, tree *attr_ptr ATTRIBUTE_UNUSED)
{
  if (DECL_P (decl)
      && (TREE_PUBLIC (decl) || TREE_CODE (decl) == FUNCTION_DECL))
    unicosmk_unique_section (decl, 0);
}

/* Output an alignment directive. We have to use the macro 'gcc@code@align'
   in code sections because .align fill unused space with zeroes.  */

void
unicosmk_output_align (FILE *file, int align)
{
  if (inside_function)
    fprintf (file, "\tgcc@code@align\t%d\n", align);
  else
    fprintf (file, "\t.align\t%d\n", align);
}

/* Add a case vector to the current function's list of deferred case
   vectors. Case vectors have to be put into a separate section because CAM
   does not allow data definitions in code sections.  */

void
unicosmk_defer_case_vector (rtx lab, rtx vec)
{
  struct machine_function *machine = cfun->machine;

  vec = gen_rtx_EXPR_LIST (VOIDmode, lab, vec);
  machine->addr_list = gen_rtx_EXPR_LIST (VOIDmode, vec,
					  machine->addr_list);
}

/* Output a case vector.  */

static void
unicosmk_output_addr_vec (FILE *file, rtx vec)
{
  rtx lab  = XEXP (vec, 0);
  rtx body = XEXP (vec, 1);
  int vlen = XVECLEN (body, 0);
  int idx;

  (*targetm.asm_out.internal_label) (file, "L", CODE_LABEL_NUMBER (lab));

  for (idx = 0; idx < vlen; idx++)
    {
      ASM_OUTPUT_ADDR_VEC_ELT
        (file, CODE_LABEL_NUMBER (XEXP (XVECEXP (body, 0, idx), 0)));
    }
}

/* Output current function's deferred case vectors.  */

static void
unicosmk_output_deferred_case_vectors (FILE *file)
{
  struct machine_function *machine = cfun->machine;
  rtx t;

  if (machine->addr_list == NULL_RTX)
    return;

  data_section ();
  for (t = machine->addr_list; t; t = XEXP (t, 1))
    unicosmk_output_addr_vec (file, XEXP (t, 0));
}

/* Generate the name of the SSIB section for the current function.  */

#define SSIB_PREFIX "__SSIB_"
#define SSIB_PREFIX_LEN 7

static const char *
unicosmk_ssib_name (void)
{
  /* This is ok since CAM won't be able to deal with names longer than that
     anyway.  */

  static char name[256];

  rtx x;
  const char *fnname;
  int len;

  x = DECL_RTL (cfun->decl);
  gcc_assert (GET_CODE (x) == MEM);
  x = XEXP (x, 0);
  gcc_assert (GET_CODE (x) == SYMBOL_REF);
  fnname = XSTR (x, 0);

  len = strlen (fnname);
  if (len + SSIB_PREFIX_LEN > 255)
    len = 255 - SSIB_PREFIX_LEN;

  strcpy (name, SSIB_PREFIX);
  strncpy (name + SSIB_PREFIX_LEN, fnname, len);
  name[len + SSIB_PREFIX_LEN] = 0;

  return name;
}

/* Set up the dynamic subprogram information block (DSIB) and update the
   frame pointer register ($15) for subroutines which have a frame. If the
   subroutine doesn't have a frame, simply increment $15.  */

static void
unicosmk_gen_dsib (unsigned long *imaskP)
{
  if (alpha_procedure_type == PT_STACK)
    {
      const char *ssib_name;
      rtx mem;

      /* Allocate 64 bytes for the DSIB.  */

      FRP (emit_insn (gen_adddi3 (stack_pointer_rtx, stack_pointer_rtx,
                                  GEN_INT (-64))));
      emit_insn (gen_blockage ());

      /* Save the return address.  */

      mem = gen_rtx_MEM (DImode, plus_constant (stack_pointer_rtx, 56));
      set_mem_alias_set (mem, alpha_sr_alias_set);
      FRP (emit_move_insn (mem, gen_rtx_REG (DImode, REG_RA)));
      (*imaskP) &= ~(1UL << REG_RA);

      /* Save the old frame pointer.  */

      mem = gen_rtx_MEM (DImode, plus_constant (stack_pointer_rtx, 48));
      set_mem_alias_set (mem, alpha_sr_alias_set);
      FRP (emit_move_insn (mem, hard_frame_pointer_rtx));
      (*imaskP) &= ~(1UL << HARD_FRAME_POINTER_REGNUM);

      emit_insn (gen_blockage ());

      /* Store the SSIB pointer.  */

      ssib_name = ggc_strdup (unicosmk_ssib_name ());
      mem = gen_rtx_MEM (DImode, plus_constant (stack_pointer_rtx, 32));
      set_mem_alias_set (mem, alpha_sr_alias_set);

      FRP (emit_move_insn (gen_rtx_REG (DImode, 5),
                           gen_rtx_SYMBOL_REF (Pmode, ssib_name)));
      FRP (emit_move_insn (mem, gen_rtx_REG (DImode, 5)));

      /* Save the CIW index.  */

      mem = gen_rtx_MEM (DImode, plus_constant (stack_pointer_rtx, 24));
      set_mem_alias_set (mem, alpha_sr_alias_set);
      FRP (emit_move_insn (mem, gen_rtx_REG (DImode, 25)));

      emit_insn (gen_blockage ());

      /* Set the new frame pointer.  */

      FRP (emit_insn (gen_adddi3 (hard_frame_pointer_rtx,
                                  stack_pointer_rtx, GEN_INT (64))));

    }
  else
    {
      /* Increment the frame pointer register to indicate that we do not
         have a frame.  */

      FRP (emit_insn (gen_adddi3 (hard_frame_pointer_rtx,
                                  hard_frame_pointer_rtx, const1_rtx)));
    }
}

/* Output the static subroutine information block for the current
   function.  */

static void
unicosmk_output_ssib (FILE *file, const char *fnname)
{
  int len;
  int i;
  rtx x;
  rtx ciw;
  struct machine_function *machine = cfun->machine;

  ssib_section ();
  fprintf (file, "\t.endp\n\n\t.psect\t%s%s,data\n", user_label_prefix,
	   unicosmk_ssib_name ());

  /* Some required stuff and the function name length.  */

  len = strlen (fnname);
  fprintf (file, "\t.quad\t^X20008%2.2X28\n", len);

  /* Saved registers
     ??? We don't do that yet.  */

  fputs ("\t.quad\t0\n", file);

  /* Function address.  */

  fputs ("\t.quad\t", file);
  assemble_name (file, fnname);
  putc ('\n', file);

  fputs ("\t.quad\t0\n", file);
  fputs ("\t.quad\t0\n", file);

  /* Function name.
     ??? We do it the same way Cray CC does it but this could be
     simplified.  */

  for( i = 0; i < len; i++ )
    fprintf (file, "\t.byte\t%d\n", (int)(fnname[i]));
  if( (len % 8) == 0 )
    fputs ("\t.quad\t0\n", file);
  else
    fprintf (file, "\t.bits\t%d : 0\n", (8 - (len % 8))*8);

  /* All call information words used in the function.  */

  for (x = machine->first_ciw; x; x = XEXP (x, 1))
    {
      ciw = XEXP (x, 0);
#if HOST_BITS_PER_WIDE_INT == 32
      fprintf (file, "\t.quad\t" HOST_WIDE_INT_PRINT_DOUBLE_HEX "\n",
	       CONST_DOUBLE_HIGH (ciw), CONST_DOUBLE_LOW (ciw));
#else
      fprintf (file, "\t.quad\t" HOST_WIDE_INT_PRINT_HEX "\n", INTVAL (ciw));
#endif
    }
}

/* Add a call information word (CIW) to the list of the current function's
   CIWs and return its index.

   X is a CONST_INT or CONST_DOUBLE representing the CIW.  */

rtx
unicosmk_add_call_info_word (rtx x)
{
  rtx node;
  struct machine_function *machine = cfun->machine;

  node = gen_rtx_EXPR_LIST (VOIDmode, x, NULL_RTX);
  if (machine->first_ciw == NULL_RTX)
    machine->first_ciw = node;
  else
    XEXP (machine->last_ciw, 1) = node;

  machine->last_ciw = node;
  ++machine->ciw_count;

  return GEN_INT (machine->ciw_count
		  + strlen (current_function_name ())/8 + 5);
}

static char unicosmk_section_buf[100];

char *
unicosmk_text_section (void)
{
  static int count = 0;
  sprintf (unicosmk_section_buf, "\t.endp\n\n\t.psect\tgcc@text___%d,code",
				 count++);
  return unicosmk_section_buf;
}

char *
unicosmk_data_section (void)
{
  static int count = 1;
  sprintf (unicosmk_section_buf, "\t.endp\n\n\t.psect\tgcc@data___%d,data",
				 count++);
  return unicosmk_section_buf;
}

/* The Cray assembler doesn't accept extern declarations for symbols which
   are defined in the same file. We have to keep track of all global
   symbols which are referenced and/or defined in a source file and output
   extern declarations for those which are referenced but not defined at
   the end of file.  */

/* List of identifiers for which an extern declaration might have to be
   emitted.  */
/* FIXME: needs to use GC, so it can be saved and restored for PCH.  */

struct unicosmk_extern_list
{
  struct unicosmk_extern_list *next;
  const char *name;
};

static struct unicosmk_extern_list *unicosmk_extern_head = 0;

/* Output extern declarations which are required for every asm file.  */

static void
unicosmk_output_default_externs (FILE *file)
{
  static const char *const externs[] =
    { "__T3E_MISMATCH" };

  int i;
  int n;

  n = ARRAY_SIZE (externs);

  for (i = 0; i < n; i++)
    fprintf (file, "\t.extern\t%s\n", externs[i]);
}

/* Output extern declarations for global symbols which are have been
   referenced but not defined.  */

static void
unicosmk_output_externs (FILE *file)
{
  struct unicosmk_extern_list *p;
  const char *real_name;
  int len;
  tree name_tree;

  len = strlen (user_label_prefix);
  for (p = unicosmk_extern_head; p != 0; p = p->next)
    {
      /* We have to strip the encoding and possibly remove user_label_prefix
	 from the identifier in order to handle -fleading-underscore and
	 explicit asm names correctly (cf. gcc.dg/asm-names-1.c).  */
      real_name = default_strip_name_encoding (p->name);
      if (len && p->name[0] == '*'
	  && !memcmp (real_name, user_label_prefix, len))
	real_name += len;

      name_tree = get_identifier (real_name);
      if (! TREE_ASM_WRITTEN (name_tree))
	{
	  TREE_ASM_WRITTEN (name_tree) = 1;
	  fputs ("\t.extern\t", file);
	  assemble_name (file, p->name);
	  putc ('\n', file);
	}
    }
}

/* Record an extern.  */

void
unicosmk_add_extern (const char *name)
{
  struct unicosmk_extern_list *p;

  p = (struct unicosmk_extern_list *)
       xmalloc (sizeof (struct unicosmk_extern_list));
  p->next = unicosmk_extern_head;
  p->name = name;
  unicosmk_extern_head = p;
}

/* The Cray assembler generates incorrect code if identifiers which
   conflict with register names are used as instruction operands. We have
   to replace such identifiers with DEX expressions.  */

/* Structure to collect identifiers which have been replaced by DEX
   expressions.  */
/* FIXME: needs to use GC, so it can be saved and restored for PCH.  */

struct unicosmk_dex {
  struct unicosmk_dex *next;
  const char *name;
};

/* List of identifiers which have been replaced by DEX expressions. The DEX
   number is determined by the position in the list.  */

static struct unicosmk_dex *unicosmk_dex_list = NULL;

/* The number of elements in the DEX list.  */

static int unicosmk_dex_count = 0;

/* Check if NAME must be replaced by a DEX expression.  */

static int
unicosmk_special_name (const char *name)
{
  if (name[0] == '*')
    ++name;

  if (name[0] == '$')
    ++name;

  if (name[0] != 'r' && name[0] != 'f' && name[0] != 'R' && name[0] != 'F')
    return 0;

  switch (name[1])
    {
    case '1':  case '2':
      return (name[2] == '\0' || (ISDIGIT (name[2]) && name[3] == '\0'));

    case '3':
      return (name[2] == '\0'
	       || ((name[2] == '0' || name[2] == '1') && name[3] == '\0'));

    default:
      return (ISDIGIT (name[1]) && name[2] == '\0');
    }
}

/* Return the DEX number if X must be replaced by a DEX expression and 0
   otherwise.  */

static int
unicosmk_need_dex (rtx x)
{
  struct unicosmk_dex *dex;
  const char *name;
  int i;

  if (GET_CODE (x) != SYMBOL_REF)
    return 0;

  name = XSTR (x,0);
  if (! unicosmk_special_name (name))
    return 0;

  i = unicosmk_dex_count;
  for (dex = unicosmk_dex_list; dex; dex = dex->next)
    {
      if (! strcmp (name, dex->name))
        return i;
      --i;
    }

  dex = (struct unicosmk_dex *) xmalloc (sizeof (struct unicosmk_dex));
  dex->name = name;
  dex->next = unicosmk_dex_list;
  unicosmk_dex_list = dex;

  ++unicosmk_dex_count;
  return unicosmk_dex_count;
}

/* Output the DEX definitions for this file.  */

static void
unicosmk_output_dex (FILE *file)
{
  struct unicosmk_dex *dex;
  int i;

  if (unicosmk_dex_list == NULL)
    return;

  fprintf (file, "\t.dexstart\n");

  i = unicosmk_dex_count;
  for (dex = unicosmk_dex_list; dex; dex = dex->next)
    {
      fprintf (file, "\tDEX (%d) = ", i);
      assemble_name (file, dex->name);
      putc ('\n', file);
      --i;
    }

  fprintf (file, "\t.dexend\n");
}

/* Output text that to appear at the beginning of an assembler file.  */

static void
unicosmk_file_start (void)
{
  int i;

  fputs ("\t.ident\t", asm_out_file);
  unicosmk_output_module_name (asm_out_file);
  fputs ("\n\n", asm_out_file);

  /* The Unicos/Mk assembler uses different register names. Instead of trying
     to support them, we simply use micro definitions.  */

  /* CAM has different register names: rN for the integer register N and fN
     for the floating-point register N. Instead of trying to use these in
     alpha.md, we define the symbols $N and $fN to refer to the appropriate
     register.  */

  for (i = 0; i < 32; ++i)
    fprintf (asm_out_file, "$%d <- r%d\n", i, i);

  for (i = 0; i < 32; ++i)
    fprintf (asm_out_file, "$f%d <- f%d\n", i, i);

  putc ('\n', asm_out_file);

  /* The .align directive fill unused space with zeroes which does not work
     in code sections. We define the macro 'gcc@code@align' which uses nops
     instead. Note that it assumes that code sections always have the
     biggest possible alignment since . refers to the current offset from
     the beginning of the section.  */

  fputs ("\t.macro gcc@code@align n\n", asm_out_file);
  fputs ("gcc@n@bytes = 1 << n\n", asm_out_file);
  fputs ("gcc@here = . % gcc@n@bytes\n", asm_out_file);
  fputs ("\t.if ne, gcc@here, 0\n", asm_out_file);
  fputs ("\t.repeat (gcc@n@bytes - gcc@here) / 4\n", asm_out_file);
  fputs ("\tbis r31,r31,r31\n", asm_out_file);
  fputs ("\t.endr\n", asm_out_file);
  fputs ("\t.endif\n", asm_out_file);
  fputs ("\t.endm gcc@code@align\n\n", asm_out_file);

  /* Output extern declarations which should always be visible.  */
  unicosmk_output_default_externs (asm_out_file);

  /* Open a dummy section. We always need to be inside a section for the
     section-switching code to work correctly.
     ??? This should be a module id or something like that. I still have to
     figure out what the rules for those are.  */
  fputs ("\n\t.psect\t$SG00000,data\n", asm_out_file);
}

/* Output text to appear at the end of an assembler file. This includes all
   pending extern declarations and DEX expressions.  */

static void
unicosmk_file_end (void)
{
  fputs ("\t.endp\n\n", asm_out_file);

  /* Output all pending externs.  */

  unicosmk_output_externs (asm_out_file);

  /* Output dex definitions used for functions whose names conflict with
     register names.  */

  unicosmk_output_dex (asm_out_file);

  fputs ("\t.end\t", asm_out_file);
  unicosmk_output_module_name (asm_out_file);
  putc ('\n', asm_out_file);
}

#else

static void
unicosmk_output_deferred_case_vectors (FILE *file ATTRIBUTE_UNUSED)
{}

static void
unicosmk_gen_dsib (unsigned long *imaskP ATTRIBUTE_UNUSED)
{}

static void
unicosmk_output_ssib (FILE * file ATTRIBUTE_UNUSED,
		      const char * fnname ATTRIBUTE_UNUSED)
{}

rtx
unicosmk_add_call_info_word (rtx x ATTRIBUTE_UNUSED)
{
  return NULL_RTX;
}

static int
unicosmk_need_dex (rtx x ATTRIBUTE_UNUSED)
{
  return 0;
}

#endif /* TARGET_ABI_UNICOSMK */

static void
alpha_init_libfuncs (void)
{
  if (TARGET_ABI_UNICOSMK)
    {
      /* Prevent gcc from generating calls to __divsi3.  */
      set_optab_libfunc (sdiv_optab, SImode, 0);
      set_optab_libfunc (udiv_optab, SImode, 0);

      /* Use the functions provided by the system library
	 for DImode integer division.  */
      set_optab_libfunc (sdiv_optab, DImode, "$sldiv");
      set_optab_libfunc (udiv_optab, DImode, "$uldiv");
    }
  else if (TARGET_ABI_OPEN_VMS)
    {
      /* Use the VMS runtime library functions for division and
	 remainder.  */
      set_optab_libfunc (sdiv_optab, SImode, "OTS$DIV_I");
      set_optab_libfunc (sdiv_optab, DImode, "OTS$DIV_L");
      set_optab_libfunc (udiv_optab, SImode, "OTS$DIV_UI");
      set_optab_libfunc (udiv_optab, DImode, "OTS$DIV_UL");
      set_optab_libfunc (smod_optab, SImode, "OTS$REM_I");
      set_optab_libfunc (smod_optab, DImode, "OTS$REM_L");
      set_optab_libfunc (umod_optab, SImode, "OTS$REM_UI");
      set_optab_libfunc (umod_optab, DImode, "OTS$REM_UL");
    }
}


/* Initialize the GCC target structure.  */
#if TARGET_ABI_OPEN_VMS
# undef TARGET_ATTRIBUTE_TABLE
# define TARGET_ATTRIBUTE_TABLE vms_attribute_table
# undef TARGET_SECTION_TYPE_FLAGS
# define TARGET_SECTION_TYPE_FLAGS vms_section_type_flags
#endif

#undef TARGET_IN_SMALL_DATA_P
#define TARGET_IN_SMALL_DATA_P alpha_in_small_data_p

#if TARGET_ABI_UNICOSMK
# undef TARGET_INSERT_ATTRIBUTES
# define TARGET_INSERT_ATTRIBUTES unicosmk_insert_attributes
# undef TARGET_SECTION_TYPE_FLAGS
# define TARGET_SECTION_TYPE_FLAGS unicosmk_section_type_flags
# undef TARGET_ASM_UNIQUE_SECTION
# define TARGET_ASM_UNIQUE_SECTION unicosmk_unique_section
#undef TARGET_ASM_FUNCTION_RODATA_SECTION
#define TARGET_ASM_FUNCTION_RODATA_SECTION default_no_function_rodata_section
# undef TARGET_ASM_GLOBALIZE_LABEL
# define TARGET_ASM_GLOBALIZE_LABEL hook_void_FILEptr_constcharptr
# undef TARGET_MUST_PASS_IN_STACK
# define TARGET_MUST_PASS_IN_STACK unicosmk_must_pass_in_stack
#endif

#undef TARGET_ASM_ALIGNED_HI_OP
#define TARGET_ASM_ALIGNED_HI_OP "\t.word\t"
#undef TARGET_ASM_ALIGNED_DI_OP
#define TARGET_ASM_ALIGNED_DI_OP "\t.quad\t"

/* Default unaligned ops are provided for ELF systems.  To get unaligned
   data for non-ELF systems, we have to turn off auto alignment.  */
#ifndef OBJECT_FORMAT_ELF
#undef TARGET_ASM_UNALIGNED_HI_OP
#define TARGET_ASM_UNALIGNED_HI_OP "\t.align 0\n\t.word\t"
#undef TARGET_ASM_UNALIGNED_SI_OP
#define TARGET_ASM_UNALIGNED_SI_OP "\t.align 0\n\t.long\t"
#undef TARGET_ASM_UNALIGNED_DI_OP
#define TARGET_ASM_UNALIGNED_DI_OP "\t.align 0\n\t.quad\t"
#endif

#ifdef OBJECT_FORMAT_ELF
#undef	TARGET_ASM_SELECT_RTX_SECTION
#define	TARGET_ASM_SELECT_RTX_SECTION  alpha_elf_select_rtx_section
#endif

#undef TARGET_ASM_FUNCTION_END_PROLOGUE
#define TARGET_ASM_FUNCTION_END_PROLOGUE alpha_output_function_end_prologue

#undef TARGET_INIT_LIBFUNCS
#define TARGET_INIT_LIBFUNCS alpha_init_libfuncs

#if TARGET_ABI_UNICOSMK
#undef TARGET_ASM_FILE_START
#define TARGET_ASM_FILE_START unicosmk_file_start
#undef TARGET_ASM_FILE_END
#define TARGET_ASM_FILE_END unicosmk_file_end
#else
#undef TARGET_ASM_FILE_START
#define TARGET_ASM_FILE_START alpha_file_start
#undef TARGET_ASM_FILE_START_FILE_DIRECTIVE
#define TARGET_ASM_FILE_START_FILE_DIRECTIVE true
#endif

#undef TARGET_SCHED_ADJUST_COST
#define TARGET_SCHED_ADJUST_COST alpha_adjust_cost
#undef TARGET_SCHED_ISSUE_RATE
#define TARGET_SCHED_ISSUE_RATE alpha_issue_rate
#undef TARGET_SCHED_FIRST_CYCLE_MULTIPASS_DFA_LOOKAHEAD
#define TARGET_SCHED_FIRST_CYCLE_MULTIPASS_DFA_LOOKAHEAD \
  alpha_multipass_dfa_lookahead

#undef TARGET_HAVE_TLS
#define TARGET_HAVE_TLS HAVE_AS_TLS

#undef  TARGET_INIT_BUILTINS
#define TARGET_INIT_BUILTINS alpha_init_builtins
#undef  TARGET_EXPAND_BUILTIN
#define TARGET_EXPAND_BUILTIN alpha_expand_builtin
#undef  TARGET_FOLD_BUILTIN
#define TARGET_FOLD_BUILTIN alpha_fold_builtin

#undef TARGET_FUNCTION_OK_FOR_SIBCALL
#define TARGET_FUNCTION_OK_FOR_SIBCALL alpha_function_ok_for_sibcall
#undef TARGET_CANNOT_COPY_INSN_P
#define TARGET_CANNOT_COPY_INSN_P alpha_cannot_copy_insn_p
#undef TARGET_CANNOT_FORCE_CONST_MEM
#define TARGET_CANNOT_FORCE_CONST_MEM alpha_cannot_force_const_mem

#if TARGET_ABI_OSF
#undef TARGET_ASM_OUTPUT_MI_THUNK
#define TARGET_ASM_OUTPUT_MI_THUNK alpha_output_mi_thunk_osf
#undef TARGET_ASM_CAN_OUTPUT_MI_THUNK
#define TARGET_ASM_CAN_OUTPUT_MI_THUNK hook_bool_tree_hwi_hwi_tree_true
#undef TARGET_STDARG_OPTIMIZE_HOOK
#define TARGET_STDARG_OPTIMIZE_HOOK alpha_stdarg_optimize_hook
#endif

#undef TARGET_RTX_COSTS
#define TARGET_RTX_COSTS alpha_rtx_costs
#undef TARGET_ADDRESS_COST
#define TARGET_ADDRESS_COST hook_int_rtx_0

#undef TARGET_MACHINE_DEPENDENT_REORG
#define TARGET_MACHINE_DEPENDENT_REORG alpha_reorg

#undef TARGET_PROMOTE_FUNCTION_ARGS
#define TARGET_PROMOTE_FUNCTION_ARGS hook_bool_tree_true
#undef TARGET_PROMOTE_FUNCTION_RETURN
#define TARGET_PROMOTE_FUNCTION_RETURN hook_bool_tree_true
#undef TARGET_PROMOTE_PROTOTYPES
#define TARGET_PROMOTE_PROTOTYPES hook_bool_tree_false
#undef TARGET_RETURN_IN_MEMORY
#define TARGET_RETURN_IN_MEMORY alpha_return_in_memory
#undef TARGET_PASS_BY_REFERENCE
#define TARGET_PASS_BY_REFERENCE alpha_pass_by_reference
#undef TARGET_SETUP_INCOMING_VARARGS
#define TARGET_SETUP_INCOMING_VARARGS alpha_setup_incoming_varargs
#undef TARGET_STRICT_ARGUMENT_NAMING
#define TARGET_STRICT_ARGUMENT_NAMING hook_bool_CUMULATIVE_ARGS_true
#undef TARGET_PRETEND_OUTGOING_VARARGS_NAMED
#define TARGET_PRETEND_OUTGOING_VARARGS_NAMED hook_bool_CUMULATIVE_ARGS_true
#undef TARGET_SPLIT_COMPLEX_ARG
#define TARGET_SPLIT_COMPLEX_ARG alpha_split_complex_arg
#undef TARGET_GIMPLIFY_VA_ARG_EXPR
#define TARGET_GIMPLIFY_VA_ARG_EXPR alpha_gimplify_va_arg
#undef TARGET_ARG_PARTIAL_BYTES
#define TARGET_ARG_PARTIAL_BYTES alpha_arg_partial_bytes

#undef TARGET_SCALAR_MODE_SUPPORTED_P
#define TARGET_SCALAR_MODE_SUPPORTED_P alpha_scalar_mode_supported_p
#undef TARGET_VECTOR_MODE_SUPPORTED_P
#define TARGET_VECTOR_MODE_SUPPORTED_P alpha_vector_mode_supported_p

#undef TARGET_BUILD_BUILTIN_VA_LIST
#define TARGET_BUILD_BUILTIN_VA_LIST alpha_build_builtin_va_list

/* The Alpha architecture does not require sequential consistency.  See
   http://www.cs.umd.edu/~pugh/java/memoryModel/AlphaReordering.html
   for an example of how it can be violated in practice.  */
#undef TARGET_RELAXED_ORDERING
#define TARGET_RELAXED_ORDERING true
<<<<<<< HEAD
=======

#undef TARGET_DEFAULT_TARGET_FLAGS
#define TARGET_DEFAULT_TARGET_FLAGS \
  (TARGET_DEFAULT | TARGET_CPU_DEFAULT | TARGET_DEFAULT_EXPLICIT_RELOCS)
#undef TARGET_HANDLE_OPTION
#define TARGET_HANDLE_OPTION alpha_handle_option
>>>>>>> 8c044a9c

struct gcc_target targetm = TARGET_INITIALIZER;


#include "gt-alpha.h"<|MERGE_RESOLUTION|>--- conflicted
+++ resolved
@@ -1964,7 +1964,6 @@
      can't load this constant in one insn, do this in DImode.  */
   if (no_new_pseudos && mode == SImode
       && GET_CODE (target) == REG && REGNO (target) < FIRST_PSEUDO_REGISTER)
-<<<<<<< HEAD
     {
       result = alpha_emit_set_const_1 (target, mode, c, 1, no_output);
       if (result)
@@ -1975,18 +1974,6 @@
     }
   else if (mode == V8QImode || mode == V4HImode || mode == V2SImode)
     {
-=======
-    {
-      result = alpha_emit_set_const_1 (target, mode, c, 1, no_output);
-      if (result)
-	return result;
-
-      target = no_output ? NULL : gen_lowpart (DImode, target);
-      mode = DImode;
-    }
-  else if (mode == V8QImode || mode == V4HImode || mode == V2SImode)
-    {
->>>>>>> 8c044a9c
       target = no_output ? NULL : gen_lowpart (DImode, target);
       mode = DImode;
     }
@@ -5717,11 +5704,7 @@
 #if TARGET_ABI_OPEN_VMS
   if (cum->num_args < 6
       && 6 < cum->num_args + ALPHA_ARG_SIZE (mode, type, named))
-<<<<<<< HEAD
-    words = 6 - (CUM).num_args;
-=======
     words = 6 - cum->num_args;
->>>>>>> 8c044a9c
 #elif TARGET_ABI_UNICOSMK
   /* Never any split arguments.  */
 #elif TARGET_ABI_OSF
@@ -10726,15 +10709,12 @@
    for an example of how it can be violated in practice.  */
 #undef TARGET_RELAXED_ORDERING
 #define TARGET_RELAXED_ORDERING true
-<<<<<<< HEAD
-=======
 
 #undef TARGET_DEFAULT_TARGET_FLAGS
 #define TARGET_DEFAULT_TARGET_FLAGS \
   (TARGET_DEFAULT | TARGET_CPU_DEFAULT | TARGET_DEFAULT_EXPLICIT_RELOCS)
 #undef TARGET_HANDLE_OPTION
 #define TARGET_HANDLE_OPTION alpha_handle_option
->>>>>>> 8c044a9c
 
 struct gcc_target targetm = TARGET_INITIALIZER;
 

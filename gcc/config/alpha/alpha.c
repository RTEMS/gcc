--- conflicted
+++ resolved
@@ -915,13 +915,8 @@
 /* Try machine-dependent ways of modifying an illegitimate address
    to be legitimate.  If we find one, return the new, valid address.  */
 
-<<<<<<< HEAD
-rtx
-alpha_legitimize_address (rtx x, rtx scratch, enum machine_mode mode)
-=======
 static rtx
 alpha_legitimize_address_1 (rtx x, rtx scratch, enum machine_mode mode)
->>>>>>> 42a9ba1d
 {
   HOST_WIDE_INT addend;
 
@@ -2167,11 +2162,7 @@
   /* Allow legitimize_address to perform some simplifications.  */
   if (mode == Pmode && symbolic_operand (operands[1], mode))
     {
-<<<<<<< HEAD
-      tmp = alpha_legitimize_address (operands[1], operands[0], mode);
-=======
       tmp = alpha_legitimize_address_1 (operands[1], operands[0], mode);
->>>>>>> 42a9ba1d
       if (tmp)
 	{
 	  if (tmp == operands[0])
@@ -2499,10 +2490,6 @@
 
   if (cmp_mode == DFmode)
     {
-<<<<<<< HEAD
-      cmp_mode = DFmode;
-=======
->>>>>>> 42a9ba1d
       if (flag_unsafe_math_optimizations && cmp_code != UNORDERED)
 	{
 	  /* When we are not as concerned about non-finite values, and we

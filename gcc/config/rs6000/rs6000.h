--- conflicted
+++ resolved
@@ -303,17 +303,6 @@
 #define TARGET_SECURE_PLT 0
 #endif
 
-<<<<<<< HEAD
-/* Code model for 64-bit linux.
-   small: 16-bit toc offsets.
-   large: 32-bit toc offsets.  */
-enum rs6000_cmodel {
-  CMODEL_SMALL,
-  CMODEL_LARGE
-};
-
-=======
->>>>>>> 155d23aa
 #ifndef TARGET_CMODEL
 #define TARGET_CMODEL CMODEL_SMALL
 #endif
@@ -343,43 +332,6 @@
 
 #define TARGET_DEFAULT (MASK_POWER | MASK_MULTIPLE | MASK_STRING)
 
-<<<<<<< HEAD
-/* Processor type.  Order must match cpu attribute in MD file.  */
-enum processor_type
- {
-   PROCESSOR_RIOS1,
-   PROCESSOR_RIOS2,
-   PROCESSOR_RS64A,
-   PROCESSOR_MPCCORE,
-   PROCESSOR_PPC403,
-   PROCESSOR_PPC405,
-   PROCESSOR_PPC440,
-   PROCESSOR_PPC476,
-   PROCESSOR_PPC601,
-   PROCESSOR_PPC603,
-   PROCESSOR_PPC604,
-   PROCESSOR_PPC604e,
-   PROCESSOR_PPC620,
-   PROCESSOR_PPC630,
-   PROCESSOR_PPC750,
-   PROCESSOR_PPC7400,
-   PROCESSOR_PPC7450,
-   PROCESSOR_PPC8540,
-   PROCESSOR_PPCE300C2,
-   PROCESSOR_PPCE300C3,
-   PROCESSOR_PPCE500MC,
-   PROCESSOR_PPCE500MC64,
-   PROCESSOR_POWER4,
-   PROCESSOR_POWER5,
-   PROCESSOR_POWER6,
-   PROCESSOR_POWER7,
-   PROCESSOR_CELL,
-   PROCESSOR_PPCA2,
-   PROCESSOR_TITAN
-};
-
-=======
->>>>>>> 155d23aa
 /* FPU operations supported. 
    Each use of TARGET_SINGLE_FLOAT or TARGET_DOUBLE_FLOAT must 
    also test TARGET_HARD_FLOAT.  */
@@ -558,32 +510,6 @@
 #define RS6000_RECIP_MASK_AUTO_RE	0x2	/* generate RE by default.  */
 #define RS6000_RECIP_MASK_HAVE_RSQRTE	0x4	/* have RSQRTE instruction.  */
 #define RS6000_RECIP_MASK_AUTO_RSQRTE	0x8	/* gen. RSQRTE by default.  */
-<<<<<<< HEAD
-
-extern unsigned char rs6000_recip_bits[];
-
-#define RS6000_RECIP_HAVE_RE_P(MODE) \
-  (rs6000_recip_bits[(int)(MODE)] & RS6000_RECIP_MASK_HAVE_RE)
-
-#define RS6000_RECIP_AUTO_RE_P(MODE) \
-  (rs6000_recip_bits[(int)(MODE)] & RS6000_RECIP_MASK_AUTO_RE)
-
-#define RS6000_RECIP_HAVE_RSQRTE_P(MODE) \
-  (rs6000_recip_bits[(int)(MODE)] & RS6000_RECIP_MASK_HAVE_RSQRTE)
-
-#define RS6000_RECIP_AUTO_RSQRTE_P(MODE) \
-  (rs6000_recip_bits[(int)(MODE)] & RS6000_RECIP_MASK_AUTO_RSQRTE)
-
-#define RS6000_RECIP_HIGH_PRECISION_P(MODE) \
-  ((MODE) == SFmode || (MODE) == V4SFmode || TARGET_RECIP_PRECISION)
-
-/* Sometimes certain combinations of command options do not make sense
-   on a particular target machine.  You can define a macro
-   `OVERRIDE_OPTIONS' to take account of this.  This macro, if
-   defined, is executed once just after all the command options have
-   been parsed.
-=======
->>>>>>> 155d23aa
 
 extern unsigned char rs6000_recip_bits[];
 

/* Definitions of target machine for GNU compiler, for IBM RS/6000.
   Copyright (C) 1992-2015 Free Software Foundation, Inc.
   Contributed by Richard Kenner (kenner@vlsi1.ultra.nyu.edu)

   This file is part of GCC.

   GCC is free software; you can redistribute it and/or modify it
   under the terms of the GNU General Public License as published
   by the Free Software Foundation; either version 3, or (at your
   option) any later version.

   GCC is distributed in the hope that it will be useful, but WITHOUT
   ANY WARRANTY; without even the implied warranty of MERCHANTABILITY
   or FITNESS FOR A PARTICULAR PURPOSE.  See the GNU General Public
   License for more details.

   Under Section 7 of GPL version 3, you are granted additional
   permissions described in the GCC Runtime Library Exception, version
   3.1, as published by the Free Software Foundation.

   You should have received a copy of the GNU General Public License and
   a copy of the GCC Runtime Library Exception along with this program;
   see the files COPYING3 and COPYING.RUNTIME respectively.  If not, see
   <http://www.gnu.org/licenses/>.  */

/* Note that some other tm.h files include this one and then override
   many of the definitions.  */

#ifndef RS6000_OPTS_H
#include "config/rs6000/rs6000-opts.h"
#endif

/* Definitions for the object file format.  These are set at
   compile-time.  */

#define OBJECT_XCOFF 1
#define OBJECT_ELF 2
#define OBJECT_PEF 3
#define OBJECT_MACHO 4

#define TARGET_ELF (TARGET_OBJECT_FORMAT == OBJECT_ELF)
#define TARGET_XCOFF (TARGET_OBJECT_FORMAT == OBJECT_XCOFF)
#define TARGET_MACOS (TARGET_OBJECT_FORMAT == OBJECT_PEF)
#define TARGET_MACHO (TARGET_OBJECT_FORMAT == OBJECT_MACHO)

#ifndef TARGET_AIX
#define TARGET_AIX 0
#endif

#ifndef TARGET_AIX_OS
#define TARGET_AIX_OS 0
#endif

/* Control whether function entry points use a "dot" symbol when
   ABI_AIX.  */
#define DOT_SYMBOLS 1

/* Default string to use for cpu if not specified.  */
#ifndef TARGET_CPU_DEFAULT
#define TARGET_CPU_DEFAULT ((char *)0)
#endif

/* If configured for PPC405, support PPC405CR Erratum77.  */
#ifdef CONFIG_PPC405CR
#define PPC405_ERRATUM77 (rs6000_cpu == PROCESSOR_PPC405)
#else
#define PPC405_ERRATUM77 0
#endif

#ifndef TARGET_PAIRED_FLOAT
#define TARGET_PAIRED_FLOAT 0
#endif

#ifdef HAVE_AS_POPCNTB
#define ASM_CPU_POWER5_SPEC "-mpower5"
#else
#define ASM_CPU_POWER5_SPEC "-mpower4"
#endif

#ifdef HAVE_AS_DFP
#define ASM_CPU_POWER6_SPEC "-mpower6 -maltivec"
#else
#define ASM_CPU_POWER6_SPEC "-mpower4 -maltivec"
#endif

#ifdef HAVE_AS_POPCNTD
#define ASM_CPU_POWER7_SPEC "-mpower7"
#else
#define ASM_CPU_POWER7_SPEC "-mpower4 -maltivec"
#endif

#ifdef HAVE_AS_POWER8
#define ASM_CPU_POWER8_SPEC "-mpower8"
#else
#define ASM_CPU_POWER8_SPEC ASM_CPU_POWER7_SPEC
#endif

#ifdef HAVE_AS_DCI
#define ASM_CPU_476_SPEC "-m476"
#else
#define ASM_CPU_476_SPEC "-mpower4"
#endif

/* Common ASM definitions used by ASM_SPEC among the various targets for
   handling -mcpu=xxx switches.  There is a parallel list in driver-rs6000.c to
   provide the default assembler options if the user uses -mcpu=native, so if
   you make changes here, make them also there.  */
#define ASM_CPU_SPEC \
"%{!mcpu*: \
  %{mpowerpc64*: -mppc64} \
  %{!mpowerpc64*: %(asm_default)}} \
%{mcpu=native: %(asm_cpu_native)} \
%{mcpu=cell: -mcell} \
%{mcpu=power3: -mppc64} \
%{mcpu=power4: -mpower4} \
%{mcpu=power5: %(asm_cpu_power5)} \
%{mcpu=power5+: %(asm_cpu_power5)} \
%{mcpu=power6: %(asm_cpu_power6) -maltivec} \
%{mcpu=power6x: %(asm_cpu_power6) -maltivec} \
%{mcpu=power7: %(asm_cpu_power7)} \
%{mcpu=power8: %(asm_cpu_power8)} \
%{mcpu=a2: -ma2} \
%{mcpu=powerpc: -mppc} \
%{mcpu=rs64a: -mppc64} \
%{mcpu=401: -mppc} \
%{mcpu=403: -m403} \
%{mcpu=405: -m405} \
%{mcpu=405fp: -m405} \
%{mcpu=440: -m440} \
%{mcpu=440fp: -m440} \
%{mcpu=464: -m440} \
%{mcpu=464fp: -m440} \
%{mcpu=476: %(asm_cpu_476)} \
%{mcpu=476fp: %(asm_cpu_476)} \
%{mcpu=505: -mppc} \
%{mcpu=601: -m601} \
%{mcpu=602: -mppc} \
%{mcpu=603: -mppc} \
%{mcpu=603e: -mppc} \
%{mcpu=ec603e: -mppc} \
%{mcpu=604: -mppc} \
%{mcpu=604e: -mppc} \
%{mcpu=620: -mppc64} \
%{mcpu=630: -mppc64} \
%{mcpu=740: -mppc} \
%{mcpu=750: -mppc} \
%{mcpu=G3: -mppc} \
%{mcpu=7400: -mppc -maltivec} \
%{mcpu=7450: -mppc -maltivec} \
%{mcpu=G4: -mppc -maltivec} \
%{mcpu=801: -mppc} \
%{mcpu=821: -mppc} \
%{mcpu=823: -mppc} \
%{mcpu=860: -mppc} \
%{mcpu=970: -mpower4 -maltivec} \
%{mcpu=G5: -mpower4 -maltivec} \
%{mcpu=8540: -me500} \
%{mcpu=8548: -me500} \
%{mcpu=e300c2: -me300} \
%{mcpu=e300c3: -me300} \
%{mcpu=e500mc: -me500mc} \
%{mcpu=e500mc64: -me500mc64} \
%{mcpu=e5500: -me5500} \
%{mcpu=e6500: -me6500} \
%{maltivec: -maltivec} \
%{mvsx: -mvsx %{!maltivec: -maltivec} %{!mcpu*: %(asm_cpu_power7)}} \
%{mpower8-vector|mcrypto|mdirect-move|mhtm: %{!mcpu*: %(asm_cpu_power8)}} \
-many"

#define CPP_DEFAULT_SPEC ""

#define ASM_DEFAULT_SPEC ""

/* This macro defines names of additional specifications to put in the specs
   that can be used in various specifications like CC1_SPEC.  Its definition
   is an initializer with a subgrouping for each command option.

   Each subgrouping contains a string constant, that defines the
   specification name, and a string constant that used by the GCC driver
   program.

   Do not define this macro if it does not need to do anything.  */

#define SUBTARGET_EXTRA_SPECS

#define EXTRA_SPECS							\
  { "cpp_default",		CPP_DEFAULT_SPEC },			\
  { "asm_cpu",			ASM_CPU_SPEC },				\
  { "asm_cpu_native",		ASM_CPU_NATIVE_SPEC },			\
  { "asm_default",		ASM_DEFAULT_SPEC },			\
  { "cc1_cpu",			CC1_CPU_SPEC },				\
  { "asm_cpu_power5",		ASM_CPU_POWER5_SPEC },			\
  { "asm_cpu_power6",		ASM_CPU_POWER6_SPEC },			\
  { "asm_cpu_power7",		ASM_CPU_POWER7_SPEC },			\
  { "asm_cpu_power8",		ASM_CPU_POWER8_SPEC },			\
  { "asm_cpu_476",		ASM_CPU_476_SPEC },			\
  SUBTARGET_EXTRA_SPECS

/* -mcpu=native handling only makes sense with compiler running on
   an PowerPC chip.  If changing this condition, also change
   the condition in driver-rs6000.c.  */
#if defined(__powerpc__) || defined(__POWERPC__) || defined(_AIX)
/* In driver-rs6000.c.  */
extern const char *host_detect_local_cpu (int argc, const char **argv);
#define EXTRA_SPEC_FUNCTIONS \
  { "local_cpu_detect", host_detect_local_cpu },
#define HAVE_LOCAL_CPU_DETECT
#define ASM_CPU_NATIVE_SPEC "%:local_cpu_detect(asm)"

#else
#define ASM_CPU_NATIVE_SPEC "%(asm_default)"
#endif

#ifndef CC1_CPU_SPEC
#ifdef HAVE_LOCAL_CPU_DETECT
#define CC1_CPU_SPEC \
"%{mcpu=native:%<mcpu=native %:local_cpu_detect(cpu)} \
 %{mtune=native:%<mtune=native %:local_cpu_detect(tune)}"
#else
#define CC1_CPU_SPEC ""
#endif
#endif

/* Architecture type.  */

/* Define TARGET_MFCRF if the target assembler does not support the
   optional field operand for mfcr.  */

#ifndef HAVE_AS_MFCRF
#undef  TARGET_MFCRF
#define TARGET_MFCRF 0
#endif

/* Define TARGET_POPCNTB if the target assembler does not support the
   popcount byte instruction.  */

#ifndef HAVE_AS_POPCNTB
#undef  TARGET_POPCNTB
#define TARGET_POPCNTB 0
#endif

/* Define TARGET_FPRND if the target assembler does not support the
   fp rounding instructions.  */

#ifndef HAVE_AS_FPRND
#undef  TARGET_FPRND
#define TARGET_FPRND 0
#endif

/* Define TARGET_CMPB if the target assembler does not support the
   cmpb instruction.  */

#ifndef HAVE_AS_CMPB
#undef  TARGET_CMPB
#define TARGET_CMPB 0
#endif

/* Define TARGET_MFPGPR if the target assembler does not support the
   mffpr and mftgpr instructions. */

#ifndef HAVE_AS_MFPGPR
#undef  TARGET_MFPGPR
#define TARGET_MFPGPR 0
#endif

/* Define TARGET_DFP if the target assembler does not support decimal
   floating point instructions.  */
#ifndef HAVE_AS_DFP
#undef  TARGET_DFP
#define TARGET_DFP 0
#endif

/* Define TARGET_POPCNTD if the target assembler does not support the
   popcount word and double word instructions.  */

#ifndef HAVE_AS_POPCNTD
#undef  TARGET_POPCNTD
#define TARGET_POPCNTD 0
#endif

/* Define the ISA 2.07 flags as 0 if the target assembler does not support the
   waitasecond instruction.  Allow -mpower8-fusion, since it does not add new
   instructions.  */

#ifndef HAVE_AS_POWER8
#undef  TARGET_DIRECT_MOVE
#undef  TARGET_CRYPTO
#undef  TARGET_HTM
#undef  TARGET_P8_VECTOR
#define TARGET_DIRECT_MOVE 0
#define TARGET_CRYPTO 0
#define TARGET_HTM 0
#define TARGET_P8_VECTOR 0
#endif

/* Define TARGET_LWSYNC_INSTRUCTION if the assembler knows about lwsync.  If
   not, generate the lwsync code as an integer constant.  */
#ifdef HAVE_AS_LWSYNC
#define TARGET_LWSYNC_INSTRUCTION 1
#else
#define TARGET_LWSYNC_INSTRUCTION 0
#endif

/* Define TARGET_TLS_MARKERS if the target assembler does not support
   arg markers for __tls_get_addr calls.  */
#ifndef HAVE_AS_TLS_MARKERS
#undef  TARGET_TLS_MARKERS
#define TARGET_TLS_MARKERS 0
#else
#define TARGET_TLS_MARKERS tls_markers
#endif

#ifndef TARGET_SECURE_PLT
#define TARGET_SECURE_PLT 0
#endif

#ifndef TARGET_CMODEL
#define TARGET_CMODEL CMODEL_SMALL
#endif

#define TARGET_32BIT		(! TARGET_64BIT)

#ifndef HAVE_AS_TLS
#define HAVE_AS_TLS 0
#endif

#ifndef TARGET_LINK_STACK
#define TARGET_LINK_STACK 0
#endif

#ifndef SET_TARGET_LINK_STACK
#define SET_TARGET_LINK_STACK(X) do { } while (0)
#endif

/* Return 1 for a symbol ref for a thread-local storage symbol.  */
#define RS6000_SYMBOL_REF_TLS_P(RTX) \
  (GET_CODE (RTX) == SYMBOL_REF && SYMBOL_REF_TLS_MODEL (RTX) != 0)

#ifdef IN_LIBGCC2
/* For libgcc2 we make sure this is a compile time constant */
#if defined (__64BIT__) || defined (__powerpc64__) || defined (__ppc64__)
#undef TARGET_POWERPC64
#define TARGET_POWERPC64	1
#else
#undef TARGET_POWERPC64
#define TARGET_POWERPC64	0
#endif
#else
    /* The option machinery will define this.  */
#endif

#define TARGET_DEFAULT (MASK_MULTIPLE | MASK_STRING)

/* FPU operations supported. 
   Each use of TARGET_SINGLE_FLOAT or TARGET_DOUBLE_FLOAT must 
   also test TARGET_HARD_FLOAT.  */
#define TARGET_SINGLE_FLOAT 1
#define TARGET_DOUBLE_FLOAT 1
#define TARGET_SINGLE_FPU   0
#define TARGET_SIMPLE_FPU   0
#define TARGET_XILINX_FPU   0

/* Recast the processor type to the cpu attribute.  */
#define rs6000_cpu_attr ((enum attr_cpu)rs6000_cpu)

/* Define generic processor types based upon current deployment.  */
#define PROCESSOR_COMMON    PROCESSOR_PPC601
#define PROCESSOR_POWERPC   PROCESSOR_PPC604
#define PROCESSOR_POWERPC64 PROCESSOR_RS64A

/* Define the default processor.  This is overridden by other tm.h files.  */
#define PROCESSOR_DEFAULT   PROCESSOR_PPC603
#define PROCESSOR_DEFAULT64 PROCESSOR_RS64A

/* Specify the dialect of assembler to use.  Only new mnemonics are supported
   starting with GCC 4.8, i.e. just one dialect, but for backwards
   compatibility with older inline asm ASSEMBLER_DIALECT needs to be
   defined.  */
#define ASSEMBLER_DIALECT 1

/* Debug support */
#define MASK_DEBUG_STACK	0x01	/* debug stack applications */
#define	MASK_DEBUG_ARG		0x02	/* debug argument handling */
#define MASK_DEBUG_REG		0x04	/* debug register handling */
#define MASK_DEBUG_ADDR		0x08	/* debug memory addressing */
#define MASK_DEBUG_COST		0x10	/* debug rtx codes */
#define MASK_DEBUG_TARGET	0x20	/* debug target attribute/pragma */
#define MASK_DEBUG_BUILTIN	0x40	/* debug builtins */
#define MASK_DEBUG_ALL		(MASK_DEBUG_STACK \
				 | MASK_DEBUG_ARG \
				 | MASK_DEBUG_REG \
				 | MASK_DEBUG_ADDR \
				 | MASK_DEBUG_COST \
				 | MASK_DEBUG_TARGET \
				 | MASK_DEBUG_BUILTIN)

#define	TARGET_DEBUG_STACK	(rs6000_debug & MASK_DEBUG_STACK)
#define	TARGET_DEBUG_ARG	(rs6000_debug & MASK_DEBUG_ARG)
#define TARGET_DEBUG_REG	(rs6000_debug & MASK_DEBUG_REG)
#define TARGET_DEBUG_ADDR	(rs6000_debug & MASK_DEBUG_ADDR)
#define TARGET_DEBUG_COST	(rs6000_debug & MASK_DEBUG_COST)
#define TARGET_DEBUG_TARGET	(rs6000_debug & MASK_DEBUG_TARGET)
#define TARGET_DEBUG_BUILTIN	(rs6000_debug & MASK_DEBUG_BUILTIN)

<<<<<<< HEAD
/* Branch conditional+8 tuning options.  */
#define MASK_BCP8_ALIGN		0x0001	/* align bc+8/op to not cross cache. */
#define MASK_BCP8_CMP_ALIGN	0x0002	/* only align if cmp.  */
#define MASK_BCP8_HAZARD	0x0004	/* if next insn hazard, disable bc+8.*/
#define MASK_BCP8_GROUP_END	0x0008	/* use group ending nops.  */
#define MASK_BCP8_ALIGN_GROUP	0x0010	/* align uses group ending nops.  */
#define MASK_BCP8_HAZARD_GROUP	0x0020	/* hazard uses group ending nops.  */

#define MASK_BCP8_DEFAULT	(MASK_BCP8_ALIGN			\
				 | MASK_BCP8_CMP_ALIGN			\
				 | MASK_BCP8_HAZARD			\
				 | MASK_BCP8_GROUP_END)


#define TARGET_BCP8_ALIGN	((TARGET_BCP8_NOP & MASK_BCP8_ALIGN)     != 0)
#define TARGET_BCP8_CMP_ALIGN	((TARGET_BCP8_NOP & MASK_BCP8_CMP_ALIGN) != 0)
#define TARGET_BCP8_HAZARD	((TARGET_BCP8_NOP & MASK_BCP8_HAZARD)    != 0)
#define TARGET_BCP8_ALIGN_GROUP	((TARGET_BCP8_NOP			\
				  & (MASK_BCP8_GROUP_END		\
				     | MASK_BCP8_ALIGN_GROUP)) != 0)
#define TARGET_BCP8_HAZARD_GROUP ((TARGET_BCP8_NOP			\
				   & (MASK_BCP8_GROUP_END		\
				      | MASK_BCP8_ALIGN_GROUP)) != 0)
=======
/* Helper macros for TFmode.  Quad floating point (TFmode) can be either IBM
   long double format that uses a pair of doubles, or IEEE 128-bit floating
   point.  KFmode was added as a way to represent IEEE 128-bit floating point,
   even if the default for long double is the IBM long double format.
   Similarly IFmode is the IBM long double format even if the default is IEEE
   128-bit.  */
#define FLOAT128_IEEE_P(MODE)						\
  (((MODE) == TFmode && TARGET_IEEEQUAD)				\
   || ((MODE) == KFmode))

#define FLOAT128_IBM_P(MODE)						\
  (((MODE) == TFmode && !TARGET_IEEEQUAD)				\
   || ((MODE) == IFmode))

/* Helper macros to say whether a 128-bit floating point type can go in a
   single vector register, or whether it needs paired scalar values.  */
#define FLOAT128_VECTOR_P(MODE) (TARGET_FLOAT128 && FLOAT128_IEEE_P (MODE))

#define FLOAT128_2REG_P(MODE)						\
  (FLOAT128_IBM_P (MODE)						\
   || ((MODE) == TDmode)						\
   || (!TARGET_FLOAT128 && FLOAT128_IEEE_P (MODE)))

/* Return true for floating point that does not use a vector register.  */
#define SCALAR_FLOAT_MODE_NOT_VECTOR_P(MODE)				\
  (SCALAR_FLOAT_MODE_P (MODE) && !FLOAT128_VECTOR_P (MODE))
>>>>>>> c3ff2812

/* Describe the vector unit used for arithmetic operations.  */
extern enum rs6000_vector rs6000_vector_unit[];

#define VECTOR_UNIT_NONE_P(MODE)			\
  (rs6000_vector_unit[(MODE)] == VECTOR_NONE)

#define VECTOR_UNIT_VSX_P(MODE)				\
  (rs6000_vector_unit[(MODE)] == VECTOR_VSX)

#define VECTOR_UNIT_P8_VECTOR_P(MODE)			\
  (rs6000_vector_unit[(MODE)] == VECTOR_P8_VECTOR)

#define VECTOR_UNIT_ALTIVEC_P(MODE)			\
  (rs6000_vector_unit[(MODE)] == VECTOR_ALTIVEC)

#define VECTOR_UNIT_VSX_OR_P8_VECTOR_P(MODE)		\
  (IN_RANGE ((int)rs6000_vector_unit[(MODE)],		\
	     (int)VECTOR_VSX,				\
	     (int)VECTOR_P8_VECTOR))

/* VECTOR_UNIT_ALTIVEC_OR_VSX_P is used in places where we are using either
   altivec (VMX) or VSX vector instructions.  P8 vector support is upwards
   compatible, so allow it as well, rather than changing all of the uses of the
   macro.  */
#define VECTOR_UNIT_ALTIVEC_OR_VSX_P(MODE)		\
  (IN_RANGE ((int)rs6000_vector_unit[(MODE)],		\
	     (int)VECTOR_ALTIVEC,			\
	     (int)VECTOR_P8_VECTOR))

/* Describe whether to use VSX loads or Altivec loads.  For now, just use the
   same unit as the vector unit we are using, but we may want to migrate to
   using VSX style loads even for types handled by altivec.  */
extern enum rs6000_vector rs6000_vector_mem[];

#define VECTOR_MEM_NONE_P(MODE)				\
  (rs6000_vector_mem[(MODE)] == VECTOR_NONE)

#define VECTOR_MEM_VSX_P(MODE)				\
  (rs6000_vector_mem[(MODE)] == VECTOR_VSX)

#define VECTOR_MEM_P8_VECTOR_P(MODE)			\
  (rs6000_vector_mem[(MODE)] == VECTOR_VSX)

#define VECTOR_MEM_ALTIVEC_P(MODE)			\
  (rs6000_vector_mem[(MODE)] == VECTOR_ALTIVEC)

#define VECTOR_MEM_VSX_OR_P8_VECTOR_P(MODE)		\
  (IN_RANGE ((int)rs6000_vector_mem[(MODE)],		\
	     (int)VECTOR_VSX,				\
	     (int)VECTOR_P8_VECTOR))

#define VECTOR_MEM_ALTIVEC_OR_VSX_P(MODE)		\
  (IN_RANGE ((int)rs6000_vector_mem[(MODE)],		\
	     (int)VECTOR_ALTIVEC,			\
	     (int)VECTOR_P8_VECTOR))

/* Return the alignment of a given vector type, which is set based on the
   vector unit use.  VSX for instance can load 32 or 64 bit aligned words
   without problems, while Altivec requires 128-bit aligned vectors.  */
extern int rs6000_vector_align[];

#define VECTOR_ALIGN(MODE)						\
  ((rs6000_vector_align[(MODE)] != 0)					\
   ? rs6000_vector_align[(MODE)]					\
   : (int)GET_MODE_BITSIZE ((MODE)))

/* Determine the element order to use for vector instructions.  By
   default we use big-endian element order when targeting big-endian,
   and little-endian element order when targeting little-endian.  For
   programs being ported from BE Power to LE Power, it can sometimes
   be useful to use big-endian element order when targeting little-endian.
   This is set via -maltivec=be, for example.  */
#define VECTOR_ELT_ORDER_BIG                                  \
  (BYTES_BIG_ENDIAN || (rs6000_altivec_element_order == 2))

/* Element number of the 64-bit value in a 128-bit vector that can be accessed
   with scalar instructions.  */
#define VECTOR_ELEMENT_SCALAR_64BIT	((BYTES_BIG_ENDIAN) ? 0 : 1)

/* Alignment options for fields in structures for sub-targets following
   AIX-like ABI.
   ALIGN_POWER word-aligns FP doubles (default AIX ABI).
   ALIGN_NATURAL doubleword-aligns FP doubles (align to object size).

   Override the macro definitions when compiling libobjc to avoid undefined
   reference to rs6000_alignment_flags due to library's use of GCC alignment
   macros which use the macros below.  */

#ifndef IN_TARGET_LIBS
#define MASK_ALIGN_POWER   0x00000000
#define MASK_ALIGN_NATURAL 0x00000001
#define TARGET_ALIGN_NATURAL (rs6000_alignment_flags & MASK_ALIGN_NATURAL)
#else
#define TARGET_ALIGN_NATURAL 0
#endif

#define TARGET_LONG_DOUBLE_128 (rs6000_long_double_type_size == 128)
#define TARGET_IEEEQUAD rs6000_ieeequad
#define TARGET_ALTIVEC_ABI rs6000_altivec_abi
#define TARGET_LDBRX (TARGET_POPCNTD || rs6000_cpu == PROCESSOR_CELL)

#define TARGET_SPE_ABI 0
#define TARGET_SPE 0
#define TARGET_ISEL_64 (TARGET_ISEL && TARGET_POWERPC64)
#define TARGET_BCP8_64 (TARGET_BCP8 && TARGET_POWERPC64)
#define TARGET_FPRS 1
#define TARGET_E500_SINGLE 0
#define TARGET_E500_DOUBLE 0
#define CHECK_E500_OPTIONS do { } while (0)

#define OPTION_MASK_ISEL_OR_BCP8	(OPTION_MASK_ISEL | OPTION_MASK_BCP8)
#define TARGET_ISEL_OR_BCP8 \
  ((rs6000_isa_flags & (OPTION_MASK_ISEL_OR_BCP8)) != 0)

#define TARGET_ISEL_OR_BCP8_64 (TARGET_ISEL_OR_BCP8 && TARGET_POWERPC64)

/* ISA 2.01 allowed FCFID to be done in 32-bit, previously it was 64-bit only.
   Enable 32-bit fcfid's on any of the switches for newer ISA machines or
   XILINX.  */
#define TARGET_FCFID	(TARGET_POWERPC64				\
			 || TARGET_PPC_GPOPT	/* 970/power4 */	\
			 || TARGET_POPCNTB	/* ISA 2.02 */		\
			 || TARGET_CMPB		/* ISA 2.05 */		\
			 || TARGET_POPCNTD	/* ISA 2.06 */		\
			 || TARGET_XILINX_FPU)

#define TARGET_FCTIDZ	TARGET_FCFID
#define TARGET_STFIWX	TARGET_PPC_GFXOPT
#define TARGET_LFIWAX	TARGET_CMPB
#define TARGET_LFIWZX	TARGET_POPCNTD
#define TARGET_FCFIDS	TARGET_POPCNTD
#define TARGET_FCFIDU	TARGET_POPCNTD
#define TARGET_FCFIDUS	TARGET_POPCNTD
#define TARGET_FCTIDUZ	TARGET_POPCNTD
#define TARGET_FCTIWUZ	TARGET_POPCNTD

#define TARGET_XSCVDPSPN	(TARGET_DIRECT_MOVE || TARGET_P8_VECTOR)
#define TARGET_XSCVSPDPN	(TARGET_DIRECT_MOVE || TARGET_P8_VECTOR)
#define TARGET_VADDUQM		(TARGET_P8_VECTOR && TARGET_POWERPC64)

/* Byte/char syncs were added as phased in for ISA 2.06B, but are not present
   in power7, so conditionalize them on p8 features.  TImode syncs need quad
   memory support.  */
#define TARGET_SYNC_HI_QI	(TARGET_QUAD_MEMORY			\
				 || TARGET_QUAD_MEMORY_ATOMIC		\
				 || TARGET_DIRECT_MOVE)

#define TARGET_SYNC_TI		TARGET_QUAD_MEMORY_ATOMIC

/* Power7 has both 32-bit load and store integer for the FPRs, so we don't need
   to allocate the SDmode stack slot to get the value into the proper location
   in the register.  */
#define TARGET_NO_SDMODE_STACK	(TARGET_LFIWZX && TARGET_STFIWX && TARGET_DFP)

/* In switching from using target_flags to using rs6000_isa_flags, the options
   machinery creates OPTION_MASK_<xxx> instead of MASK_<xxx>.  For now map
   OPTION_MASK_<xxx> back into MASK_<xxx>.  */
#define MASK_ALTIVEC			OPTION_MASK_ALTIVEC
#define MASK_BCP8			OPTION_MASK_BCP8
#define MASK_CMPB			OPTION_MASK_CMPB
#define MASK_CRYPTO			OPTION_MASK_CRYPTO
#define MASK_DFP			OPTION_MASK_DFP
#define MASK_DIRECT_MOVE		OPTION_MASK_DIRECT_MOVE
#define MASK_DLMZB			OPTION_MASK_DLMZB
#define MASK_EABI			OPTION_MASK_EABI
#define MASK_FPRND			OPTION_MASK_FPRND
#define MASK_P8_FUSION			OPTION_MASK_P8_FUSION
#define MASK_HARD_FLOAT			OPTION_MASK_HARD_FLOAT
#define MASK_HTM			OPTION_MASK_HTM
#define MASK_ISEL			OPTION_MASK_ISEL
#define MASK_MFCRF			OPTION_MASK_MFCRF
#define MASK_MFPGPR			OPTION_MASK_MFPGPR
#define MASK_MULHW			OPTION_MASK_MULHW
#define MASK_MULTIPLE			OPTION_MASK_MULTIPLE
#define MASK_NO_UPDATE			OPTION_MASK_NO_UPDATE
#define MASK_P8_VECTOR			OPTION_MASK_P8_VECTOR
#define MASK_POPCNTB			OPTION_MASK_POPCNTB
#define MASK_POPCNTD			OPTION_MASK_POPCNTD
#define MASK_PPC_GFXOPT			OPTION_MASK_PPC_GFXOPT
#define MASK_PPC_GPOPT			OPTION_MASK_PPC_GPOPT
#define MASK_RECIP_PRECISION		OPTION_MASK_RECIP_PRECISION
#define MASK_SOFT_FLOAT			OPTION_MASK_SOFT_FLOAT
#define MASK_STRICT_ALIGN		OPTION_MASK_STRICT_ALIGN
#define MASK_STRING			OPTION_MASK_STRING
#define MASK_UPDATE			OPTION_MASK_UPDATE
#define MASK_VSX			OPTION_MASK_VSX
#define MASK_VSX_TIMODE			OPTION_MASK_VSX_TIMODE

#ifndef IN_LIBGCC2
#define MASK_POWERPC64			OPTION_MASK_POWERPC64
#endif

#ifdef TARGET_64BIT
#define MASK_64BIT			OPTION_MASK_64BIT
#endif

#ifdef TARGET_RELOCATABLE
#define MASK_RELOCATABLE		OPTION_MASK_RELOCATABLE
#endif

#ifdef TARGET_LITTLE_ENDIAN
#define MASK_LITTLE_ENDIAN		OPTION_MASK_LITTLE_ENDIAN
#endif

#ifdef TARGET_MINIMAL_TOC
#define MASK_MINIMAL_TOC		OPTION_MASK_MINIMAL_TOC
#endif

#ifdef TARGET_REGNAMES
#define MASK_REGNAMES			OPTION_MASK_REGNAMES
#endif

#ifdef TARGET_PROTOTYPE
#define MASK_PROTOTYPE			OPTION_MASK_PROTOTYPE
#endif

/* For power systems, we want to enable Altivec and VSX builtins even if the
   user did not use -maltivec or -mvsx to allow the builtins to be used inside
   of #pragma GCC target or the target attribute to change the code level for a
   given system.  The SPE and Paired builtins are only enabled if you configure
   the compiler for those builtins, and those machines don't support altivec or
   VSX.  */

#define TARGET_EXTRA_BUILTINS	(!TARGET_SPE && !TARGET_PAIRED_FLOAT	 \
				 && ((TARGET_POWERPC64			 \
				      || TARGET_PPC_GPOPT /* 970/power4 */ \
				      || TARGET_POPCNTB	  /* ISA 2.02 */ \
				      || TARGET_CMPB	  /* ISA 2.05 */ \
				      || TARGET_POPCNTD	  /* ISA 2.06 */ \
				      || TARGET_ALTIVEC			 \
				      || TARGET_VSX			 \
				      || TARGET_HARD_FLOAT)))

/* E500 cores only support plain "sync", not lwsync.  */
#define TARGET_NO_LWSYNC (rs6000_cpu == PROCESSOR_PPC8540 \
			  || rs6000_cpu == PROCESSOR_PPC8548)


/* Whether SF/DF operations are supported on the E500.  */
#define TARGET_SF_SPE	(TARGET_HARD_FLOAT && TARGET_SINGLE_FLOAT	\
			 && !TARGET_FPRS)

#define TARGET_DF_SPE	(TARGET_HARD_FLOAT && TARGET_DOUBLE_FLOAT	\
			 && !TARGET_FPRS && TARGET_E500_DOUBLE)

/* Whether SF/DF operations are supported by the normal floating point unit
   (or the vector/scalar unit).  */
#define TARGET_SF_FPR	(TARGET_HARD_FLOAT && TARGET_FPRS		\
			 && TARGET_SINGLE_FLOAT)

#define TARGET_DF_FPR	(TARGET_HARD_FLOAT && TARGET_FPRS		\
			 && TARGET_DOUBLE_FLOAT)

/* Whether SF/DF operations are supported by any hardware.  */
#define TARGET_SF_INSN	(TARGET_SF_FPR || TARGET_SF_SPE)
#define TARGET_DF_INSN	(TARGET_DF_FPR || TARGET_DF_SPE)

/* Which machine supports the various reciprocal estimate instructions.  */
#define TARGET_FRES	(TARGET_HARD_FLOAT && TARGET_PPC_GFXOPT \
			 && TARGET_FPRS && TARGET_SINGLE_FLOAT)

#define TARGET_FRE	(TARGET_HARD_FLOAT && TARGET_FPRS \
			 && TARGET_DOUBLE_FLOAT \
			 && (TARGET_POPCNTB || VECTOR_UNIT_VSX_P (DFmode)))

#define TARGET_FRSQRTES	(TARGET_HARD_FLOAT && TARGET_POPCNTB \
			 && TARGET_FPRS && TARGET_SINGLE_FLOAT)

#define TARGET_FRSQRTE	(TARGET_HARD_FLOAT && TARGET_FPRS \
			 && TARGET_DOUBLE_FLOAT \
			 && (TARGET_PPC_GFXOPT || VECTOR_UNIT_VSX_P (DFmode)))

/* Whether the various reciprocal divide/square root estimate instructions
   exist, and whether we should automatically generate code for the instruction
   by default.  */
#define RS6000_RECIP_MASK_HAVE_RE	0x1	/* have RE instruction.  */
#define RS6000_RECIP_MASK_AUTO_RE	0x2	/* generate RE by default.  */
#define RS6000_RECIP_MASK_HAVE_RSQRTE	0x4	/* have RSQRTE instruction.  */
#define RS6000_RECIP_MASK_AUTO_RSQRTE	0x8	/* gen. RSQRTE by default.  */

extern unsigned char rs6000_recip_bits[];

#define RS6000_RECIP_HAVE_RE_P(MODE) \
  (rs6000_recip_bits[(int)(MODE)] & RS6000_RECIP_MASK_HAVE_RE)

#define RS6000_RECIP_AUTO_RE_P(MODE) \
  (rs6000_recip_bits[(int)(MODE)] & RS6000_RECIP_MASK_AUTO_RE)

#define RS6000_RECIP_HAVE_RSQRTE_P(MODE) \
  (rs6000_recip_bits[(int)(MODE)] & RS6000_RECIP_MASK_HAVE_RSQRTE)

#define RS6000_RECIP_AUTO_RSQRTE_P(MODE) \
  (rs6000_recip_bits[(int)(MODE)] & RS6000_RECIP_MASK_AUTO_RSQRTE)

/* The default CPU for TARGET_OPTION_OVERRIDE.  */
#define OPTION_TARGET_CPU_DEFAULT TARGET_CPU_DEFAULT

/* Target pragma.  */
#define REGISTER_TARGET_PRAGMAS() do {				\
  c_register_pragma (0, "longcall", rs6000_pragma_longcall);	\
  targetm.target_option.pragma_parse = rs6000_pragma_target_parse; \
  targetm.resolve_overloaded_builtin = altivec_resolve_overloaded_builtin; \
  rs6000_target_modify_macros_ptr = rs6000_target_modify_macros; \
} while (0)

/* Target #defines.  */
#define TARGET_CPU_CPP_BUILTINS() \
  rs6000_cpu_cpp_builtins (pfile)

/* This is used by rs6000_cpu_cpp_builtins to indicate the byte order
   we're compiling for.  Some configurations may need to override it.  */
#define RS6000_CPU_CPP_ENDIAN_BUILTINS()	\
  do						\
    {						\
      if (BYTES_BIG_ENDIAN)			\
	{					\
	  builtin_define ("__BIG_ENDIAN__");	\
	  builtin_define ("_BIG_ENDIAN");	\
	  builtin_assert ("machine=bigendian");	\
	}					\
      else					\
	{					\
	  builtin_define ("__LITTLE_ENDIAN__");	\
	  builtin_define ("_LITTLE_ENDIAN");	\
	  builtin_assert ("machine=littleendian"); \
	}					\
    }						\
  while (0)

/* Target machine storage layout.  */

/* Define this macro if it is advisable to hold scalars in registers
   in a wider mode than that declared by the program.  In such cases,
   the value is constrained to be within the bounds of the declared
   type, but kept valid in the wider mode.  The signedness of the
   extension may differ from that of the type.  */

#define PROMOTE_MODE(MODE,UNSIGNEDP,TYPE)	\
  if (GET_MODE_CLASS (MODE) == MODE_INT		\
      && GET_MODE_SIZE (MODE) < (TARGET_32BIT ? 4 : 8)) \
    (MODE) = TARGET_32BIT ? SImode : DImode;

/* Define this if most significant bit is lowest numbered
   in instructions that operate on numbered bit-fields.  */
/* That is true on RS/6000.  */
#define BITS_BIG_ENDIAN 1

/* Define this if most significant byte of a word is the lowest numbered.  */
/* That is true on RS/6000.  */
#define BYTES_BIG_ENDIAN 1

/* Define this if most significant word of a multiword number is lowest
   numbered.

   For RS/6000 we can decide arbitrarily since there are no machine
   instructions for them.  Might as well be consistent with bits and bytes.  */
#define WORDS_BIG_ENDIAN 1

/* This says that for the IBM long double the larger magnitude double
   comes first.  It's really a two element double array, and arrays
   don't index differently between little- and big-endian.  */
#define LONG_DOUBLE_LARGE_FIRST 1

#define MAX_BITS_PER_WORD 64

/* Width of a word, in units (bytes).  */
#define UNITS_PER_WORD (! TARGET_POWERPC64 ? 4 : 8)
#ifdef IN_LIBGCC2
#define MIN_UNITS_PER_WORD UNITS_PER_WORD
#else
#define MIN_UNITS_PER_WORD 4
#endif
#define UNITS_PER_FP_WORD 8
#define UNITS_PER_ALTIVEC_WORD 16
#define UNITS_PER_VSX_WORD 16
#define UNITS_PER_SPE_WORD 8
#define UNITS_PER_PAIRED_WORD 8

/* Type used for ptrdiff_t, as a string used in a declaration.  */
#define PTRDIFF_TYPE "int"

/* Type used for size_t, as a string used in a declaration.  */
#define SIZE_TYPE "long unsigned int"

/* Type used for wchar_t, as a string used in a declaration.  */
#define WCHAR_TYPE "short unsigned int"

/* Width of wchar_t in bits.  */
#define WCHAR_TYPE_SIZE 16

/* A C expression for the size in bits of the type `short' on the
   target machine.  If you don't define this, the default is half a
   word.  (If this would be less than one storage unit, it is
   rounded up to one unit.)  */
#define SHORT_TYPE_SIZE 16

/* A C expression for the size in bits of the type `int' on the
   target machine.  If you don't define this, the default is one
   word.  */
#define INT_TYPE_SIZE 32

/* A C expression for the size in bits of the type `long' on the
   target machine.  If you don't define this, the default is one
   word.  */
#define LONG_TYPE_SIZE (TARGET_32BIT ? 32 : 64)

/* A C expression for the size in bits of the type `long long' on the
   target machine.  If you don't define this, the default is two
   words.  */
#define LONG_LONG_TYPE_SIZE 64

/* A C expression for the size in bits of the type `float' on the
   target machine.  If you don't define this, the default is one
   word.  */
#define FLOAT_TYPE_SIZE 32

/* A C expression for the size in bits of the type `double' on the
   target machine.  If you don't define this, the default is two
   words.  */
#define DOUBLE_TYPE_SIZE 64

/* A C expression for the size in bits of the type `long double' on
   the target machine.  If you don't define this, the default is two
   words.  */
#define LONG_DOUBLE_TYPE_SIZE rs6000_long_double_type_size

/* Work around rs6000_long_double_type_size dependency in ada/targtyps.c.  */
#define WIDEST_HARDWARE_FP_SIZE 64

/* Width in bits of a pointer.
   See also the macro `Pmode' defined below.  */
extern unsigned rs6000_pointer_size;
#define POINTER_SIZE rs6000_pointer_size

/* Allocation boundary (in *bits*) for storing arguments in argument list.  */
#define PARM_BOUNDARY (TARGET_32BIT ? 32 : 64)

/* Boundary (in *bits*) on which stack pointer should be aligned.  */
#define STACK_BOUNDARY	\
  ((TARGET_32BIT && !TARGET_ALTIVEC && !TARGET_ALTIVEC_ABI && !TARGET_VSX) \
    ? 64 : 128)

/* Allocation boundary (in *bits*) for the code of a function.  */
#define FUNCTION_BOUNDARY 32

/* No data type wants to be aligned rounder than this.  */
#define BIGGEST_ALIGNMENT 128

/* Alignment of field after `int : 0' in a structure.  */
#define EMPTY_FIELD_BOUNDARY 32

/* Every structure's size must be a multiple of this.  */
#define STRUCTURE_SIZE_BOUNDARY 8

/* A bit-field declared as `int' forces `int' alignment for the struct.  */
#define PCC_BITFIELD_TYPE_MATTERS 1

enum data_align { align_abi, align_opt, align_both };

/* A C expression to compute the alignment for a variables in the
   local store.  TYPE is the data type, and ALIGN is the alignment
   that the object would ordinarily have.  */
#define LOCAL_ALIGNMENT(TYPE, ALIGN)				\
  rs6000_data_alignment (TYPE, ALIGN, align_both)

/* Make strings word-aligned so strcpy from constants will be faster.  */
#define CONSTANT_ALIGNMENT(EXP, ALIGN)                           \
  (TREE_CODE (EXP) == STRING_CST	                         \
   && (STRICT_ALIGNMENT || !optimize_size)                       \
   && (ALIGN) < BITS_PER_WORD                                    \
   ? BITS_PER_WORD                                               \
   : (ALIGN))

/* Make arrays of chars word-aligned for the same reasons.  */
#define DATA_ALIGNMENT(TYPE, ALIGN) \
  rs6000_data_alignment (TYPE, ALIGN, align_opt)

/* Align vectors to 128 bits.  Align SPE vectors and E500 v2 doubles to
   64 bits.  */
#define DATA_ABI_ALIGNMENT(TYPE, ALIGN) \
  rs6000_data_alignment (TYPE, ALIGN, align_abi)

/* Nonzero if move instructions will actually fail to work
   when given unaligned data.  */
#define STRICT_ALIGNMENT 0

/* Define this macro to be the value 1 if unaligned accesses have a cost
   many times greater than aligned accesses, for example if they are
   emulated in a trap handler.  */
/* Altivec vector memory instructions simply ignore the low bits; SPE vector
   memory instructions trap on unaligned accesses; VSX memory instructions are
   aligned to 4 or 8 bytes.  */
#define SLOW_UNALIGNED_ACCESS(MODE, ALIGN)				\
  (STRICT_ALIGNMENT							\
   || (SCALAR_FLOAT_MODE_NOT_VECTOR_P (MODE) && (ALIGN) < 32)		\
   || (!TARGET_EFFICIENT_UNALIGNED_VSX                                  \
       && ((VECTOR_MODE_P (MODE) || FLOAT128_VECTOR_P (MODE))		\
	   && (((int)(ALIGN)) < VECTOR_ALIGN (MODE)))))


/* Standard register usage.  */

/* Number of actual hardware registers.
   The hardware registers are assigned numbers for the compiler
   from 0 to just below FIRST_PSEUDO_REGISTER.
   All registers that the compiler knows about must be given numbers,
   even those that are not normally considered general registers.

   RS/6000 has 32 fixed-point registers, 32 floating-point registers,
   a count register, a link register, and 8 condition register fields,
   which we view here as separate registers.  AltiVec adds 32 vector
   registers and a VRsave register.

   In addition, the difference between the frame and argument pointers is
   a function of the number of registers saved, so we need to have a
   register for AP that will later be eliminated in favor of SP or FP.
   This is a normal register, but it is fixed.

   We also create a pseudo register for float/int conversions, that will
   really represent the memory location used.  It is represented here as
   a register, in order to work around problems in allocating stack storage
   in inline functions.

   Another pseudo (not included in DWARF_FRAME_REGISTERS) is soft frame
   pointer, which is eventually eliminated in favor of SP or FP.

   The 3 HTM registers aren't also included in DWARF_FRAME_REGISTERS.  */

#define FIRST_PSEUDO_REGISTER 149

/* This must be included for pre gcc 3.0 glibc compatibility.  */
#define PRE_GCC3_DWARF_FRAME_REGISTERS 77

/* True if register is an SPE High register.  */
#define SPE_HIGH_REGNO_P(N) \
  ((N) >= FIRST_SPE_HIGH_REGNO && (N) <= LAST_SPE_HIGH_REGNO)

/* SPE high registers added as hard regs.
   The sfp register and 3 HTM registers
   aren't included in DWARF_FRAME_REGISTERS.  */
#define DWARF_FRAME_REGISTERS (FIRST_PSEUDO_REGISTER - 4)

/* The SPE has an additional 32 synthetic registers, with DWARF debug
   info numbering for these registers starting at 1200.  While eh_frame
   register numbering need not be the same as the debug info numbering,
   we choose to number these regs for eh_frame at 1200 too.

   We must map them here to avoid huge unwinder tables mostly consisting
   of unused space.  */
#define DWARF_REG_TO_UNWIND_COLUMN(r) \
  ((r) >= 1200 ? ((r) - 1200 + (DWARF_FRAME_REGISTERS - 32)) : (r))

/* Use standard DWARF numbering for DWARF debugging information.  */
#define DBX_REGISTER_NUMBER(REGNO) rs6000_dbx_register_number ((REGNO), 0)

/* Use gcc hard register numbering for eh_frame.  */
#define DWARF_FRAME_REGNUM(REGNO) (REGNO)

/* Map register numbers held in the call frame info that gcc has
   collected using DWARF_FRAME_REGNUM to those that should be output in
   .debug_frame and .eh_frame.  */
#define DWARF2_FRAME_REG_OUT(REGNO, FOR_EH) \
  rs6000_dbx_register_number ((REGNO), (FOR_EH)? 2 : 1)

/* 1 for registers that have pervasive standard uses
   and are not available for the register allocator.

   On RS/6000, r1 is used for the stack.  On Darwin, r2 is available
   as a local register; for all other OS's r2 is the TOC pointer.

   On System V implementations, r13 is fixed and not available for use.  */

#define FIXED_REGISTERS  \
  {0, 1, FIXED_R2, 0, 0, 0, 0, 0, 0, 0, 0, 0, 0, FIXED_R13, 0, 0, \
   0, 0, 0, 0, 0, 0, 0, 0, 0, 0, 0, 0, 0, 0, 0, 0, \
   0, 0, 0, 0, 0, 0, 0, 0, 0, 0, 0, 0, 0, 0, 0, 0, \
   0, 0, 0, 0, 0, 0, 0, 0, 0, 0, 0, 0, 0, 0, 0, 0, \
   0, 0, 0, 1, 0, 0, 0, 0, 0, 0, 0, 0, 1,	   \
   /* AltiVec registers.  */			   \
   0, 0, 0, 0, 0, 0, 0, 0, 0, 0, 0, 0, 0, 0, 0, 0, \
   0, 0, 0, 0, 0, 0, 0, 0, 0, 0, 0, 0, 0, 0, 0, 0, \
   1, 1						   \
   , 1, 1, 1, 1, 1, 1,				   \
   /* SPE High registers.  */			   \
   1, 1, 1, 1, 1, 1, 1, 1, 1, 1, 1, 1, 1, 1, 1, 1, \
   1, 1, 1, 1, 1, 1, 1, 1, 1, 1, 1, 1, 1, 1, 1, 1  \
}

/* 1 for registers not available across function calls.
   These must include the FIXED_REGISTERS and also any
   registers that can be used without being saved.
   The latter must include the registers where values are returned
   and the register where structure-value addresses are passed.
   Aside from that, you can include as many other registers as you like.  */

#define CALL_USED_REGISTERS  \
  {1, 1, 1, 1, 1, 1, 1, 1, 1, 1, 1, 1, 1, FIXED_R13, 0, 0, \
   0, 0, 0, 0, 0, 0, 0, 0, 0, 0, 0, 0, 0, 0, 0, 0, \
   1, 1, 1, 1, 1, 1, 1, 1, 1, 1, 1, 1, 1, 1, 0, 0, \
   0, 0, 0, 0, 0, 0, 0, 0, 0, 0, 0, 0, 0, 0, 0, 0, \
   1, 1, 1, 1, 1, 1, 0, 0, 0, 1, 1, 1, 1,	   \
   /* AltiVec registers.  */			   \
   0, 0, 0, 0, 0, 0, 0, 0, 0, 0, 0, 0, 0, 0, 0, 0, \
   0, 0, 0, 0, 0, 0, 0, 0, 0, 0, 0, 0, 0, 0, 0, 0, \
   1, 1						   \
   , 1, 1, 1, 1, 1, 1,				   \
   /* SPE High registers.  */			   \
   1, 1, 1, 1, 1, 1, 1, 1, 1, 1, 1, 1, 1, 1, 1, 1, \
   1, 1, 1, 1, 1, 1, 1, 1, 1, 1, 1, 1, 1, 1, 1, 1  \
}

/* Like `CALL_USED_REGISTERS' except this macro doesn't require that
   the entire set of `FIXED_REGISTERS' be included.
   (`CALL_USED_REGISTERS' must be a superset of `FIXED_REGISTERS').
   This macro is optional.  If not specified, it defaults to the value
   of `CALL_USED_REGISTERS'.  */

#define CALL_REALLY_USED_REGISTERS  \
  {1, 1, 1, 1, 1, 1, 1, 1, 1, 1, 1, 1, 1, FIXED_R13, 0, 0, \
   0, 0, 0, 0, 0, 0, 0, 0, 0, 0, 0, 0, 0, 0, 0, 0, \
   1, 1, 1, 1, 1, 1, 1, 1, 1, 1, 1, 1, 1, 1, 0, 0, \
   0, 0, 0, 0, 0, 0, 0, 0, 0, 0, 0, 0, 0, 0, 0, 0, \
   1, 1, 1, 1, 1, 1, 0, 0, 0, 1, 1, 1, 1,	   \
   /* AltiVec registers.  */			   \
   0, 0, 0, 0, 0, 0, 0, 0, 0, 0, 0, 0, 0, 0, 0, 0, \
   0, 0, 0, 0, 0, 0, 0, 0, 0, 0, 0, 0, 0, 0, 0, 0, \
   0, 0						   \
   , 0, 0, 0, 0, 0, 0,				   \
   /* SPE High registers.  */			   \
   0, 0, 0, 0, 0, 0, 0, 0, 0, 0, 0, 0, 0, 0, 0, 0, \
   0, 0, 0, 0, 0, 0, 0, 0, 0, 0, 0, 0, 0, 0, 0, 0  \
}

#define TOTAL_ALTIVEC_REGS	(LAST_ALTIVEC_REGNO - FIRST_ALTIVEC_REGNO + 1)

#define FIRST_SAVED_ALTIVEC_REGNO (FIRST_ALTIVEC_REGNO+20)
#define FIRST_SAVED_FP_REGNO	  (14+32)
#define FIRST_SAVED_GP_REGNO	  (FIXED_R13 ? 14 : 13)

/* List the order in which to allocate registers.  Each register must be
   listed once, even those in FIXED_REGISTERS.

   We allocate in the following order:
	fp0		(not saved or used for anything)
	fp13 - fp2	(not saved; incoming fp arg registers)
	fp1		(not saved; return value)
	fp31 - fp14	(saved; order given to save least number)
	cr7, cr5	(not saved or special)
	cr6		(not saved, but used for vector operations)
	cr1		(not saved, but used for FP operations)
	cr0		(not saved, but used for arithmetic operations)
	cr4, cr3, cr2	(saved)
	r9		(not saved; best for TImode)
	r10, r8-r4	(not saved; highest first for less conflict with params)
	r3		(not saved; return value register)
	r11		(not saved; later alloc to help shrink-wrap)
	r0		(not saved; cannot be base reg)
	r31 - r13	(saved; order given to save least number)
	r12		(not saved; if used for DImode or DFmode would use r13)
	ctr		(not saved; when we have the choice ctr is better)
	lr		(saved)
	r1, r2, ap, ca	(fixed)
	v0 - v1		(not saved or used for anything)
	v13 - v3	(not saved; incoming vector arg registers)
	v2		(not saved; incoming vector arg reg; return value)
	v19 - v14	(not saved or used for anything)
	v31 - v20	(saved; order given to save least number)
	vrsave, vscr	(fixed)
	spe_acc, spefscr (fixed)
	sfp		(fixed)
	tfhar		(fixed)
	tfiar		(fixed)
	texasr		(fixed)
*/

#if FIXED_R2 == 1
#define MAYBE_R2_AVAILABLE
#define MAYBE_R2_FIXED 2,
#else
#define MAYBE_R2_AVAILABLE 2,
#define MAYBE_R2_FIXED
#endif

#if FIXED_R13 == 1
#define EARLY_R12 12,
#define LATE_R12
#else
#define EARLY_R12
#define LATE_R12 12,
#endif

#define REG_ALLOC_ORDER						\
  {32,								\
   /* move fr13 (ie 45) later, so if we need TFmode, it does */	\
   /* not use fr14 which is a saved register.  */		\
   44, 43, 42, 41, 40, 39, 38, 37, 36, 35, 34, 45,		\
   33,								\
   63, 62, 61, 60, 59, 58, 57, 56, 55, 54, 53, 52, 51,		\
   50, 49, 48, 47, 46,						\
   75, 73, 74, 69, 68, 72, 71, 70,				\
   MAYBE_R2_AVAILABLE						\
   9, 10, 8, 7, 6, 5, 4,					\
   3, EARLY_R12 11, 0,						\
   31, 30, 29, 28, 27, 26, 25, 24, 23, 22, 21, 20, 19,		\
   18, 17, 16, 15, 14, 13, LATE_R12				\
   66, 65,							\
   1, MAYBE_R2_FIXED 67, 76,					\
   /* AltiVec registers.  */					\
   77, 78,							\
   90, 89, 88, 87, 86, 85, 84, 83, 82, 81, 80,			\
   79,								\
   96, 95, 94, 93, 92, 91,					\
   108, 107, 106, 105, 104, 103, 102, 101, 100, 99, 98, 97,	\
   109, 110,							\
   111, 112, 113, 114, 115, 116,				\
   117, 118, 119, 120, 121, 122, 123, 124, 125, 126, 127, 128,  \
   129, 130, 131, 132, 133, 134, 135, 136, 137, 138, 139, 140,  \
   141, 142, 143, 144, 145, 146, 147, 148			\
}

/* True if register is floating-point.  */
#define FP_REGNO_P(N) ((N) >= 32 && (N) <= 63)

/* True if register is a condition register.  */
#define CR_REGNO_P(N) ((N) >= CR0_REGNO && (N) <= CR7_REGNO)

/* True if register is a condition register, but not cr0.  */
#define CR_REGNO_NOT_CR0_P(N) ((N) >= CR1_REGNO && (N) <= CR7_REGNO)

/* True if register is an integer register.  */
#define INT_REGNO_P(N) \
  ((N) <= 31 || (N) == ARG_POINTER_REGNUM || (N) == FRAME_POINTER_REGNUM)

/* SPE SIMD registers are just the GPRs.  */
#define SPE_SIMD_REGNO_P(N) ((N) <= 31)

/* PAIRED SIMD registers are just the FPRs.  */
#define PAIRED_SIMD_REGNO_P(N) ((N) >= 32 && (N) <= 63)

/* True if register is the CA register.  */
#define CA_REGNO_P(N) ((N) == CA_REGNO)

/* True if register is an AltiVec register.  */
#define ALTIVEC_REGNO_P(N) ((N) >= FIRST_ALTIVEC_REGNO && (N) <= LAST_ALTIVEC_REGNO)

/* True if register is a VSX register.  */
#define VSX_REGNO_P(N) (FP_REGNO_P (N) || ALTIVEC_REGNO_P (N))

/* Alternate name for any vector register supporting floating point, no matter
   which instruction set(s) are available.  */
#define VFLOAT_REGNO_P(N) \
  (ALTIVEC_REGNO_P (N) || (TARGET_VSX && FP_REGNO_P (N)))

/* Alternate name for any vector register supporting integer, no matter which
   instruction set(s) are available.  */
#define VINT_REGNO_P(N) ALTIVEC_REGNO_P (N)

/* Alternate name for any vector register supporting logical operations, no
   matter which instruction set(s) are available.  Allow GPRs as well as the
   vector registers.  */
#define VLOGICAL_REGNO_P(N)						\
  (INT_REGNO_P (N) || ALTIVEC_REGNO_P (N)				\
   || (TARGET_VSX && FP_REGNO_P (N)))					\

/* Return number of consecutive hard regs needed starting at reg REGNO
   to hold something of mode MODE.  */

#define HARD_REGNO_NREGS(REGNO, MODE) rs6000_hard_regno_nregs[(MODE)][(REGNO)]

/* When setting up caller-save slots (MODE == VOIDmode) ensure we allocate
   enough space to account for vectors in FP regs.  However, TFmode/TDmode
   should not use VSX instructions to do a caller save. */
#define HARD_REGNO_CALLER_SAVE_MODE(REGNO, NREGS, MODE)			\
  (TARGET_VSX								\
   && ((MODE) == VOIDmode || ALTIVEC_OR_VSX_VECTOR_MODE (MODE))		\
   && FP_REGNO_P (REGNO)						\
   ? V2DFmode								\
   : TARGET_E500_DOUBLE && ((MODE) == VOIDmode || (MODE) == DFmode)	\
   ? DFmode								\
   : !TARGET_E500_DOUBLE && FLOAT128_IBM_P (MODE) && FP_REGNO_P (REGNO)	\
   ? DFmode								\
   : !TARGET_E500_DOUBLE && (MODE) == TDmode && FP_REGNO_P (REGNO)	\
   ? DImode								\
   : choose_hard_reg_mode ((REGNO), (NREGS), false))

#define HARD_REGNO_CALL_PART_CLOBBERED(REGNO, MODE)			\
  (((TARGET_32BIT && TARGET_POWERPC64					\
     && (GET_MODE_SIZE (MODE) > 4)					\
     && INT_REGNO_P (REGNO)) ? 1 : 0)					\
   || (TARGET_VSX && FP_REGNO_P (REGNO)					\
       && GET_MODE_SIZE (MODE) > 8 && !FLOAT128_2REG_P (MODE)))

#define VSX_VECTOR_MODE(MODE)		\
	 ((MODE) == V4SFmode		\
	  || (MODE) == V2DFmode)	\

#define ALTIVEC_VECTOR_MODE(MODE)	\
	 ((MODE) == V16QImode		\
	  || (MODE) == V8HImode		\
	  || (MODE) == V4SFmode		\
	  || (MODE) == V4SImode)

#define ALTIVEC_OR_VSX_VECTOR_MODE(MODE)				\
  (ALTIVEC_VECTOR_MODE (MODE) || VSX_VECTOR_MODE (MODE)			\
   || (MODE) == V2DImode || (MODE) == V1TImode)

#define SPE_VECTOR_MODE(MODE)		\
	((MODE) == V4HImode          	\
         || (MODE) == V2SFmode          \
         || (MODE) == V1DImode          \
         || (MODE) == V2SImode)

#define PAIRED_VECTOR_MODE(MODE)        \
         ((MODE) == V2SFmode)            

/* Value is TRUE if hard register REGNO can hold a value of
   machine-mode MODE.  */
#define HARD_REGNO_MODE_OK(REGNO, MODE) \
  rs6000_hard_regno_mode_ok_p[(int)(MODE)][REGNO]

/* Value is 1 if it is a good idea to tie two pseudo registers
   when one has mode MODE1 and one has mode MODE2.
   If HARD_REGNO_MODE_OK could produce different values for MODE1 and MODE2,
   for any hard reg, then this must be 0 for correct output.

   PTImode cannot tie with other modes because PTImode is restricted to even
   GPR registers, and TImode can go in any GPR as well as VSX registers (PR
   57744).  */
#define MODES_TIEABLE_P(MODE1, MODE2)		\
  ((MODE1) == PTImode				\
   ? (MODE2) == PTImode				\
   : (MODE2) == PTImode				\
   ? 0						\
   : SCALAR_FLOAT_MODE_P (MODE1)		\
   ? SCALAR_FLOAT_MODE_P (MODE2)		\
   : SCALAR_FLOAT_MODE_P (MODE2)		\
   ? 0						\
   : GET_MODE_CLASS (MODE1) == MODE_CC		\
   ? GET_MODE_CLASS (MODE2) == MODE_CC		\
   : GET_MODE_CLASS (MODE2) == MODE_CC		\
   ? 0						\
   : SPE_VECTOR_MODE (MODE1)			\
   ? SPE_VECTOR_MODE (MODE2)			\
   : SPE_VECTOR_MODE (MODE2)			\
   ? 0						\
   : ALTIVEC_OR_VSX_VECTOR_MODE (MODE1)		\
   ? ALTIVEC_OR_VSX_VECTOR_MODE (MODE2)		\
   : ALTIVEC_OR_VSX_VECTOR_MODE (MODE2)		\
   ? 0						\
   : 1)

/* Post-reload, we can't use any new AltiVec registers, as we already
   emitted the vrsave mask.  */

#define HARD_REGNO_RENAME_OK(SRC, DST) \
  (! ALTIVEC_REGNO_P (DST) || df_regs_ever_live_p (DST))

/* Specify the cost of a branch insn; roughly the number of extra insns that
   should be added to avoid a branch.

   Set this to 3 on the RS/6000 since that is roughly the average cost of an
   unscheduled conditional branch.  */

#define BRANCH_COST(speed_p, predictable_p) 3

/* Override BRANCH_COST heuristic which empirically produces worse
   performance for removing short circuiting from the logical ops.  */

#define LOGICAL_OP_NON_SHORT_CIRCUIT 0

/* A fixed register used at epilogue generation to address SPE registers
   with negative offsets.  The 64-bit load/store instructions on the SPE
   only take positive offsets (and small ones at that), so we need to
   reserve a register for consing up negative offsets.  */

#define FIXED_SCRATCH 0

/* Specify the registers used for certain standard purposes.
   The values of these macros are register numbers.  */

/* RS/6000 pc isn't overloaded on a register that the compiler knows about.  */
/* #define PC_REGNUM  */

/* Register to use for pushing function arguments.  */
#define STACK_POINTER_REGNUM 1

/* Base register for access to local variables of the function.  */
#define HARD_FRAME_POINTER_REGNUM 31

/* Base register for access to local variables of the function.  */
#define FRAME_POINTER_REGNUM 113

/* Base register for access to arguments of the function.  */
#define ARG_POINTER_REGNUM 67

/* Place to put static chain when calling a function that requires it.  */
#define STATIC_CHAIN_REGNUM 11


/* Define the classes of registers for register constraints in the
   machine description.  Also define ranges of constants.

   One of the classes must always be named ALL_REGS and include all hard regs.
   If there is more than one class, another class must be named NO_REGS
   and contain no registers.

   The name GENERAL_REGS must be the name of a class (or an alias for
   another name such as ALL_REGS).  This is the class of registers
   that is allowed by "g" or "r" in a register constraint.
   Also, registers outside this class are allocated only when
   instructions express preferences for them.

   The classes must be numbered in nondecreasing order; that is,
   a larger-numbered class must never be contained completely
   in a smaller-numbered class.

   For any two classes, it is very desirable that there be another
   class that represents their union.  */

/* The RS/6000 has three types of registers, fixed-point, floating-point, and
   condition registers, plus three special registers, CTR, and the link
   register.  AltiVec adds a vector register class.  VSX registers overlap the
   FPR registers and the Altivec registers.

   However, r0 is special in that it cannot be used as a base register.
   So make a class for registers valid as base registers.

   Also, cr0 is the only condition code register that can be used in
   arithmetic insns, so make a separate class for it.  */

enum reg_class
{
  NO_REGS,
  BASE_REGS,
  GENERAL_REGS,
  FLOAT_REGS,
  ALTIVEC_REGS,
  VSX_REGS,
  VRSAVE_REGS,
  VSCR_REGS,
  SPE_ACC_REGS,
  SPEFSCR_REGS,
  SPR_REGS,
  NON_SPECIAL_REGS,
  LINK_REGS,
  CTR_REGS,
  LINK_OR_CTR_REGS,
  SPECIAL_REGS,
  SPEC_OR_GEN_REGS,
  CR0_REGS,
  CR_REGS,
  NON_FLOAT_REGS,
  CA_REGS,
  SPE_HIGH_REGS,
  ALL_REGS,
  LIM_REG_CLASSES
};

#define N_REG_CLASSES (int) LIM_REG_CLASSES

/* Give names of register classes as strings for dump file.  */

#define REG_CLASS_NAMES							\
{									\
  "NO_REGS",								\
  "BASE_REGS",								\
  "GENERAL_REGS",							\
  "FLOAT_REGS",								\
  "ALTIVEC_REGS",							\
  "VSX_REGS",								\
  "VRSAVE_REGS",							\
  "VSCR_REGS",								\
  "SPE_ACC_REGS",                                                       \
  "SPEFSCR_REGS",                                                       \
  "SPR_REGS",								\
  "NON_SPECIAL_REGS",							\
  "LINK_REGS",								\
  "CTR_REGS",								\
  "LINK_OR_CTR_REGS",							\
  "SPECIAL_REGS",							\
  "SPEC_OR_GEN_REGS",							\
  "CR0_REGS",								\
  "CR_REGS",								\
  "NON_FLOAT_REGS",							\
  "CA_REGS",								\
  "SPE_HIGH_REGS",							\
  "ALL_REGS"								\
}

/* Define which registers fit in which classes.
   This is an initializer for a vector of HARD_REG_SET
   of length N_REG_CLASSES.  */

#define REG_CLASS_CONTENTS						\
{									\
  /* NO_REGS.  */							\
  { 0x00000000, 0x00000000, 0x00000000, 0x00000000, 0x00000000 },	\
  /* BASE_REGS.  */							\
  { 0xfffffffe, 0x00000000, 0x00000008, 0x00020000, 0x00000000 },	\
  /* GENERAL_REGS.  */							\
  { 0xffffffff, 0x00000000, 0x00000008, 0x00020000, 0x00000000 },	\
  /* FLOAT_REGS.  */							\
  { 0x00000000, 0xffffffff, 0x00000000, 0x00000000, 0x00000000 },	\
  /* ALTIVEC_REGS.  */							\
  { 0x00000000, 0x00000000, 0xffffe000, 0x00001fff, 0x00000000 },	\
  /* VSX_REGS.  */							\
  { 0x00000000, 0xffffffff, 0xffffe000, 0x00001fff, 0x00000000 },	\
  /* VRSAVE_REGS.  */							\
  { 0x00000000, 0x00000000, 0x00000000, 0x00002000, 0x00000000 },	\
  /* VSCR_REGS.  */							\
  { 0x00000000, 0x00000000, 0x00000000, 0x00004000, 0x00000000 },	\
  /* SPE_ACC_REGS.  */							\
  { 0x00000000, 0x00000000, 0x00000000, 0x00008000, 0x00000000 },	\
  /* SPEFSCR_REGS.  */							\
  { 0x00000000, 0x00000000, 0x00000000, 0x00010000, 0x00000000 },	\
  /* SPR_REGS.  */							\
  { 0x00000000, 0x00000000, 0x00000000, 0x00040000, 0x00000000 },	\
  /* NON_SPECIAL_REGS.  */						\
  { 0xffffffff, 0xffffffff, 0x00000008, 0x00020000, 0x00000000 },	\
  /* LINK_REGS.  */							\
  { 0x00000000, 0x00000000, 0x00000002, 0x00000000, 0x00000000 },	\
  /* CTR_REGS.  */							\
  { 0x00000000, 0x00000000, 0x00000004, 0x00000000, 0x00000000 },	\
  /* LINK_OR_CTR_REGS.  */						\
  { 0x00000000, 0x00000000, 0x00000006, 0x00000000, 0x00000000 },	\
  /* SPECIAL_REGS.  */							\
  { 0x00000000, 0x00000000, 0x00000006, 0x00002000, 0x00000000 },	\
  /* SPEC_OR_GEN_REGS.  */						\
  { 0xffffffff, 0x00000000, 0x0000000e, 0x00022000, 0x00000000 },	\
  /* CR0_REGS.  */							\
  { 0x00000000, 0x00000000, 0x00000010, 0x00000000, 0x00000000 },	\
  /* CR_REGS.  */							\
  { 0x00000000, 0x00000000, 0x00000ff0, 0x00000000, 0x00000000 },	\
  /* NON_FLOAT_REGS.  */						\
  { 0xffffffff, 0x00000000, 0x00000ffe, 0x00020000, 0x00000000 },	\
  /* CA_REGS.  */							\
  { 0x00000000, 0x00000000, 0x00001000, 0x00000000, 0x00000000 },	\
  /* SPE_HIGH_REGS.  */							\
  { 0x00000000, 0x00000000, 0x00000000, 0xffe00000, 0x001fffff },	\
  /* ALL_REGS.  */							\
  { 0xffffffff, 0xffffffff, 0xfffffffe, 0xffe7ffff, 0x001fffff }	\
}

/* The same information, inverted:
   Return the class number of the smallest class containing
   reg number REGNO.  This could be a conditional expression
   or could index an array.  */

extern enum reg_class rs6000_regno_regclass[FIRST_PSEUDO_REGISTER];

#if ENABLE_CHECKING
#define REGNO_REG_CLASS(REGNO) 						\
  (gcc_assert (IN_RANGE ((REGNO), 0, FIRST_PSEUDO_REGISTER-1)),		\
   rs6000_regno_regclass[(REGNO)])

#else
#define REGNO_REG_CLASS(REGNO) rs6000_regno_regclass[(REGNO)]
#endif

/* Register classes for various constraints that are based on the target
   switches.  */
enum r6000_reg_class_enum {
  RS6000_CONSTRAINT_d,		/* fpr registers for double values */
  RS6000_CONSTRAINT_f,		/* fpr registers for single values */
  RS6000_CONSTRAINT_v,		/* Altivec registers */
  RS6000_CONSTRAINT_wa,		/* Any VSX register */
  RS6000_CONSTRAINT_wd,		/* VSX register for V2DF */
  RS6000_CONSTRAINT_wf,		/* VSX register for V4SF */
  RS6000_CONSTRAINT_wg,		/* FPR register for -mmfpgpr */
  RS6000_CONSTRAINT_wh,		/* FPR register for direct moves.  */
  RS6000_CONSTRAINT_wi,		/* FPR/VSX register to hold DImode */
  RS6000_CONSTRAINT_wj,		/* FPR/VSX register for DImode direct moves. */
  RS6000_CONSTRAINT_wk,		/* FPR/VSX register for DFmode direct moves. */
  RS6000_CONSTRAINT_wl,		/* FPR register for LFIWAX */
  RS6000_CONSTRAINT_wm,		/* VSX register for direct move */
  RS6000_CONSTRAINT_wr,		/* GPR register if 64-bit  */
  RS6000_CONSTRAINT_ws,		/* VSX register for DF */
  RS6000_CONSTRAINT_wt,		/* VSX register for TImode */
  RS6000_CONSTRAINT_wu,		/* Altivec register for float load/stores.  */
  RS6000_CONSTRAINT_wv,		/* Altivec register for double load/stores.  */
  RS6000_CONSTRAINT_ww,		/* FP or VSX register for vsx float ops.  */
  RS6000_CONSTRAINT_wx,		/* FPR register for STFIWX */
  RS6000_CONSTRAINT_wy,		/* VSX register for SF */
  RS6000_CONSTRAINT_wz,		/* FPR register for LFIWZX */
  RS6000_CONSTRAINT_MAX
};

extern enum reg_class rs6000_constraints[RS6000_CONSTRAINT_MAX];

/* The class value for index registers, and the one for base regs.  */
#define INDEX_REG_CLASS GENERAL_REGS
#define BASE_REG_CLASS BASE_REGS

/* Return whether a given register class can hold VSX objects.  */
#define VSX_REG_CLASS_P(CLASS)			\
  ((CLASS) == VSX_REGS || (CLASS) == FLOAT_REGS || (CLASS) == ALTIVEC_REGS)

/* Return whether a given register class targets general purpose registers.  */
#define GPR_REG_CLASS_P(CLASS) ((CLASS) == GENERAL_REGS || (CLASS) == BASE_REGS)

/* Given an rtx X being reloaded into a reg required to be
   in class CLASS, return the class of reg to actually use.
   In general this is just CLASS; but on some machines
   in some cases it is preferable to use a more restrictive class.

   On the RS/6000, we have to return NO_REGS when we want to reload a
   floating-point CONST_DOUBLE to force it to be copied to memory.

   We also don't want to reload integer values into floating-point
   registers if we can at all help it.  In fact, this can
   cause reload to die, if it tries to generate a reload of CTR
   into a FP register and discovers it doesn't have the memory location
   required.

   ??? Would it be a good idea to have reload do the converse, that is
   try to reload floating modes into FP registers if possible?
 */

#define PREFERRED_RELOAD_CLASS(X,CLASS)			\
  rs6000_preferred_reload_class_ptr (X, CLASS)

/* Return the register class of a scratch register needed to copy IN into
   or out of a register in CLASS in MODE.  If it can be done directly,
   NO_REGS is returned.  */

#define SECONDARY_RELOAD_CLASS(CLASS,MODE,IN) \
  rs6000_secondary_reload_class_ptr (CLASS, MODE, IN)

/* If we are copying between FP or AltiVec registers and anything
   else, we need a memory location.  The exception is when we are
   targeting ppc64 and the move to/from fpr to gpr instructions
   are available.*/

#define SECONDARY_MEMORY_NEEDED(CLASS1,CLASS2,MODE)			\
  rs6000_secondary_memory_needed_ptr (CLASS1, CLASS2, MODE)

/* For cpus that cannot load/store SDmode values from the 64-bit
   FP registers without using a full 64-bit load/store, we need
   to allocate a full 64-bit stack slot for them.  */

#define SECONDARY_MEMORY_NEEDED_RTX(MODE) \
  rs6000_secondary_memory_needed_rtx (MODE)

/* Specify the mode to be used for memory when a secondary memory
   location is needed.  For cpus that cannot load/store SDmode values
   from the 64-bit FP registers without using a full 64-bit
   load/store, we need a wider mode.  */
#define SECONDARY_MEMORY_NEEDED_MODE(MODE)		\
  rs6000_secondary_memory_needed_mode (MODE)

/* Return the maximum number of consecutive registers
   needed to represent mode MODE in a register of class CLASS.

   On RS/6000, this is the size of MODE in words, except in the FP regs, where
   a single reg is enough for two words, unless we have VSX, where the FP
   registers can hold 128 bits.  */
#define CLASS_MAX_NREGS(CLASS, MODE) rs6000_class_max_nregs[(MODE)][(CLASS)]

/* Return nonzero if for CLASS a mode change from FROM to TO is invalid.  */

#define CANNOT_CHANGE_MODE_CLASS(FROM, TO, CLASS)			\
  rs6000_cannot_change_mode_class_ptr (FROM, TO, CLASS)

/* Stack layout; function entry, exit and calling.  */

/* Define this if pushing a word on the stack
   makes the stack pointer a smaller address.  */
#define STACK_GROWS_DOWNWARD 1

/* Offsets recorded in opcodes are a multiple of this alignment factor.  */
#define DWARF_CIE_DATA_ALIGNMENT (-((int) (TARGET_32BIT ? 4 : 8)))

/* Define this to nonzero if the nominal address of the stack frame
   is at the high-address end of the local variables;
   that is, each additional local variable allocated
   goes at a more negative offset in the frame.

   On the RS/6000, we grow upwards, from the area after the outgoing
   arguments.  */
#define FRAME_GROWS_DOWNWARD (flag_stack_protect != 0			\
			      || (flag_sanitize & SANITIZE_ADDRESS) != 0)

/* Size of the fixed area on the stack */
#define RS6000_SAVE_AREA \
  ((DEFAULT_ABI == ABI_V4 ? 8 : DEFAULT_ABI == ABI_ELFv2 ? 16 : 24)	\
   << (TARGET_64BIT ? 1 : 0))

/* Stack offset for toc save slot.  */
#define RS6000_TOC_SAVE_SLOT \
  ((DEFAULT_ABI == ABI_ELFv2 ? 12 : 20) << (TARGET_64BIT ? 1 : 0))

/* Align an address */
#define RS6000_ALIGN(n,a) (((n) + (a) - 1) & ~((a) - 1))

/* Offset within stack frame to start allocating local variables at.
   If FRAME_GROWS_DOWNWARD, this is the offset to the END of the
   first local allocated.  Otherwise, it is the offset to the BEGINNING
   of the first local allocated.

   On the RS/6000, the frame pointer is the same as the stack pointer,
   except for dynamic allocations.  So we start after the fixed area and
   outgoing parameter area.  */

#define STARTING_FRAME_OFFSET						\
  (FRAME_GROWS_DOWNWARD							\
   ? 0									\
   : (RS6000_ALIGN (crtl->outgoing_args_size,				\
		    (TARGET_ALTIVEC || TARGET_VSX) ? 16 : 8)		\
      + RS6000_SAVE_AREA))

/* Offset from the stack pointer register to an item dynamically
   allocated on the stack, e.g., by `alloca'.

   The default value for this macro is `STACK_POINTER_OFFSET' plus the
   length of the outgoing arguments.  The default is correct for most
   machines.  See `function.c' for details.  */
#define STACK_DYNAMIC_OFFSET(FUNDECL)					\
  (RS6000_ALIGN (crtl->outgoing_args_size,				\
		 (TARGET_ALTIVEC || TARGET_VSX) ? 16 : 8)		\
   + (STACK_POINTER_OFFSET))

/* If we generate an insn to push BYTES bytes,
   this says how many the stack pointer really advances by.
   On RS/6000, don't define this because there are no push insns.  */
/*  #define PUSH_ROUNDING(BYTES) */

/* Offset of first parameter from the argument pointer register value.
   On the RS/6000, we define the argument pointer to the start of the fixed
   area.  */
#define FIRST_PARM_OFFSET(FNDECL) RS6000_SAVE_AREA

/* Offset from the argument pointer register value to the top of
   stack.  This is different from FIRST_PARM_OFFSET because of the
   register save area.  */
#define ARG_POINTER_CFA_OFFSET(FNDECL) 0

/* Define this if stack space is still allocated for a parameter passed
   in a register.  The value is the number of bytes allocated to this
   area.  */
#define REG_PARM_STACK_SPACE(FNDECL) \
  rs6000_reg_parm_stack_space ((FNDECL), false)

/* Define this macro if space guaranteed when compiling a function body
   is different to space required when making a call, a situation that
   can arise with K&R style function definitions.  */
#define INCOMING_REG_PARM_STACK_SPACE(FNDECL) \
  rs6000_reg_parm_stack_space ((FNDECL), true)

/* Define this if the above stack space is to be considered part of the
   space allocated by the caller.  */
#define OUTGOING_REG_PARM_STACK_SPACE(FNTYPE) 1

/* This is the difference between the logical top of stack and the actual sp.

   For the RS/6000, sp points past the fixed area.  */
#define STACK_POINTER_OFFSET RS6000_SAVE_AREA

/* Define this if the maximum size of all the outgoing args is to be
   accumulated and pushed during the prologue.  The amount can be
   found in the variable crtl->outgoing_args_size.  */
#define ACCUMULATE_OUTGOING_ARGS 1

/* Define how to find the value returned by a library function
   assuming the value has mode MODE.  */

#define LIBCALL_VALUE(MODE) rs6000_libcall_value ((MODE))

/* DRAFT_V4_STRUCT_RET defaults off.  */
#define DRAFT_V4_STRUCT_RET 0

/* Let TARGET_RETURN_IN_MEMORY control what happens.  */
#define DEFAULT_PCC_STRUCT_RETURN 0

/* Mode of stack savearea.
   FUNCTION is VOIDmode because calling convention maintains SP.
   BLOCK needs Pmode for SP.
   NONLOCAL needs twice Pmode to maintain both backchain and SP.  */
#define STACK_SAVEAREA_MODE(LEVEL)	\
  (LEVEL == SAVE_FUNCTION ? VOIDmode	\
  : LEVEL == SAVE_NONLOCAL ? (TARGET_32BIT ? DImode : PTImode) : Pmode)

/* Minimum and maximum general purpose registers used to hold arguments.  */
#define GP_ARG_MIN_REG 3
#define GP_ARG_MAX_REG 10
#define GP_ARG_NUM_REG (GP_ARG_MAX_REG - GP_ARG_MIN_REG + 1)

/* Minimum and maximum floating point registers used to hold arguments.  */
#define FP_ARG_MIN_REG 33
#define	FP_ARG_AIX_MAX_REG 45
#define	FP_ARG_V4_MAX_REG  40
#define	FP_ARG_MAX_REG (DEFAULT_ABI == ABI_V4				\
			? FP_ARG_V4_MAX_REG : FP_ARG_AIX_MAX_REG)
#define FP_ARG_NUM_REG (FP_ARG_MAX_REG - FP_ARG_MIN_REG + 1)

/* Minimum and maximum AltiVec registers used to hold arguments.  */
#define ALTIVEC_ARG_MIN_REG (FIRST_ALTIVEC_REGNO + 2)
#define ALTIVEC_ARG_MAX_REG (ALTIVEC_ARG_MIN_REG + 11)
#define ALTIVEC_ARG_NUM_REG (ALTIVEC_ARG_MAX_REG - ALTIVEC_ARG_MIN_REG + 1)

/* Maximum number of registers per ELFv2 homogeneous aggregate argument.  */
#define AGGR_ARG_NUM_REG 8

/* Return registers */
#define GP_ARG_RETURN GP_ARG_MIN_REG
#define FP_ARG_RETURN FP_ARG_MIN_REG
#define ALTIVEC_ARG_RETURN (FIRST_ALTIVEC_REGNO + 2)
#define FP_ARG_MAX_RETURN (DEFAULT_ABI != ABI_ELFv2 ? FP_ARG_RETURN	\
			   : (FP_ARG_RETURN + AGGR_ARG_NUM_REG - 1))
#define ALTIVEC_ARG_MAX_RETURN (DEFAULT_ABI != ABI_ELFv2 ? ALTIVEC_ARG_RETURN \
			        : (ALTIVEC_ARG_RETURN + AGGR_ARG_NUM_REG - 1))

/* Flags for the call/call_value rtl operations set up by function_arg */
#define CALL_NORMAL		0x00000000	/* no special processing */
/* Bits in 0x00000001 are unused.  */
#define CALL_V4_CLEAR_FP_ARGS	0x00000002	/* V.4, no FP args passed */
#define CALL_V4_SET_FP_ARGS	0x00000004	/* V.4, FP args were passed */
#define CALL_LONG		0x00000008	/* always call indirect */
#define CALL_LIBCALL		0x00000010	/* libcall */

/* We don't have prologue and epilogue functions to save/restore
   everything for most ABIs.  */
#define WORLD_SAVE_P(INFO) 0

/* 1 if N is a possible register number for a function value
   as seen by the caller.

   On RS/6000, this is r3, fp1, and v2 (for AltiVec).  */
#define FUNCTION_VALUE_REGNO_P(N)					\
  ((N) == GP_ARG_RETURN							\
   || ((N) >= FP_ARG_RETURN && (N) <= FP_ARG_MAX_RETURN			\
       && TARGET_HARD_FLOAT && TARGET_FPRS)				\
   || ((N) >= ALTIVEC_ARG_RETURN && (N) <= ALTIVEC_ARG_MAX_RETURN	\
       && TARGET_ALTIVEC && TARGET_ALTIVEC_ABI))

/* 1 if N is a possible register number for function argument passing.
   On RS/6000, these are r3-r10 and fp1-fp13.
   On AltiVec, v2 - v13 are used for passing vectors.  */
#define FUNCTION_ARG_REGNO_P(N)						\
  ((unsigned) (N) - GP_ARG_MIN_REG < GP_ARG_NUM_REG			\
   || ((unsigned) (N) - ALTIVEC_ARG_MIN_REG < ALTIVEC_ARG_NUM_REG	\
       && TARGET_ALTIVEC && TARGET_ALTIVEC_ABI)				\
   || ((unsigned) (N) - FP_ARG_MIN_REG < FP_ARG_NUM_REG			\
       && TARGET_HARD_FLOAT && TARGET_FPRS))

/* Define a data type for recording info about an argument list
   during the scan of that argument list.  This data type should
   hold all necessary information about the function itself
   and about the args processed so far, enough to enable macros
   such as FUNCTION_ARG to determine where the next arg should go.

   On the RS/6000, this is a structure.  The first element is the number of
   total argument words, the second is used to store the next
   floating-point register number, and the third says how many more args we
   have prototype types for.

   For ABI_V4, we treat these slightly differently -- `sysv_gregno' is
   the next available GP register, `fregno' is the next available FP
   register, and `words' is the number of words used on the stack.

   The varargs/stdarg support requires that this structure's size
   be a multiple of sizeof(int).  */

typedef struct rs6000_args
{
  int words;			/* # words used for passing GP registers */
  int fregno;			/* next available FP register */
  int vregno;			/* next available AltiVec register */
  int nargs_prototype;		/* # args left in the current prototype */
  int prototype;		/* Whether a prototype was defined */
  int stdarg;			/* Whether function is a stdarg function.  */
  int call_cookie;		/* Do special things for this call */
  int sysv_gregno;		/* next available GP register */
  int intoffset;		/* running offset in struct (darwin64) */
  int use_stack;		/* any part of struct on stack (darwin64) */
  int floats_in_gpr;		/* count of SFmode floats taking up
				   GPR space (darwin64) */
  int named;			/* false for varargs params */
  int escapes;			/* if function visible outside tu */
} CUMULATIVE_ARGS;

/* Initialize a variable CUM of type CUMULATIVE_ARGS
   for a call to a function whose data type is FNTYPE.
   For a library call, FNTYPE is 0.  */

#define INIT_CUMULATIVE_ARGS(CUM, FNTYPE, LIBNAME, FNDECL, N_NAMED_ARGS) \
  init_cumulative_args (&CUM, FNTYPE, LIBNAME, FALSE, FALSE, \
			N_NAMED_ARGS, FNDECL, VOIDmode)

/* Similar, but when scanning the definition of a procedure.  We always
   set NARGS_PROTOTYPE large so we never return an EXPR_LIST.  */

#define INIT_CUMULATIVE_INCOMING_ARGS(CUM, FNTYPE, LIBNAME) \
  init_cumulative_args (&CUM, FNTYPE, LIBNAME, TRUE, FALSE, \
			1000, current_function_decl, VOIDmode)

/* Like INIT_CUMULATIVE_ARGS' but only used for outgoing libcalls.  */

#define INIT_CUMULATIVE_LIBCALL_ARGS(CUM, MODE, LIBNAME) \
  init_cumulative_args (&CUM, NULL_TREE, LIBNAME, FALSE, TRUE, \
			0, NULL_TREE, MODE)

/* If defined, a C expression which determines whether, and in which
   direction, to pad out an argument with extra space.  The value
   should be of type `enum direction': either `upward' to pad above
   the argument, `downward' to pad below, or `none' to inhibit
   padding.  */

#define FUNCTION_ARG_PADDING(MODE, TYPE) function_arg_padding (MODE, TYPE)

#define PAD_VARARGS_DOWN \
   (FUNCTION_ARG_PADDING (TYPE_MODE (type), type) == downward)

/* Output assembler code to FILE to increment profiler label # LABELNO
   for profiling a function entry.  */

#define FUNCTION_PROFILER(FILE, LABELNO)	\
  output_function_profiler ((FILE), (LABELNO));

/* EXIT_IGNORE_STACK should be nonzero if, when returning from a function,
   the stack pointer does not matter. No definition is equivalent to
   always zero.

   On the RS/6000, this is nonzero because we can restore the stack from
   its backpointer, which we maintain.  */
#define EXIT_IGNORE_STACK	1

/* Define this macro as a C expression that is nonzero for registers
   that are used by the epilogue or the return' pattern.  The stack
   and frame pointer registers are already be assumed to be used as
   needed.  */

#define	EPILOGUE_USES(REGNO)					\
  ((reload_completed && (REGNO) == LR_REGNO)			\
   || (TARGET_ALTIVEC && (REGNO) == VRSAVE_REGNO)		\
   || (crtl->calls_eh_return					\
       && TARGET_AIX						\
       && (REGNO) == 2))


/* Length in units of the trampoline for entering a nested function.  */

#define TRAMPOLINE_SIZE rs6000_trampoline_size ()

/* Definitions for __builtin_return_address and __builtin_frame_address.
   __builtin_return_address (0) should give link register (65), enable
   this.  */
/* This should be uncommented, so that the link register is used, but
   currently this would result in unmatched insns and spilling fixed
   registers so we'll leave it for another day.  When these problems are
   taken care of one additional fetch will be necessary in RETURN_ADDR_RTX.
   (mrs) */
/* #define RETURN_ADDR_IN_PREVIOUS_FRAME */

/* Number of bytes into the frame return addresses can be found.  See
   rs6000_stack_info in rs6000.c for more information on how the different
   abi's store the return address.  */
#define RETURN_ADDRESS_OFFSET \
  ((DEFAULT_ABI == ABI_V4 ? 4 : 8) << (TARGET_64BIT ? 1 : 0))

/* The current return address is in link register (65).  The return address
   of anything farther back is accessed normally at an offset of 8 from the
   frame pointer.  */
#define RETURN_ADDR_RTX(COUNT, FRAME)                 \
  (rs6000_return_addr (COUNT, FRAME))


/* Definitions for register eliminations.

   We have two registers that can be eliminated on the RS/6000.  First, the
   frame pointer register can often be eliminated in favor of the stack
   pointer register.  Secondly, the argument pointer register can always be
   eliminated; it is replaced with either the stack or frame pointer.

   In addition, we use the elimination mechanism to see if r30 is needed
   Initially we assume that it isn't.  If it is, we spill it.  This is done
   by making it an eliminable register.  We replace it with itself so that
   if it isn't needed, then existing uses won't be modified.  */

/* This is an array of structures.  Each structure initializes one pair
   of eliminable registers.  The "from" register number is given first,
   followed by "to".  Eliminations of the same "from" register are listed
   in order of preference.  */
#define ELIMINABLE_REGS					\
{{ HARD_FRAME_POINTER_REGNUM, STACK_POINTER_REGNUM},	\
 { FRAME_POINTER_REGNUM, STACK_POINTER_REGNUM},		\
 { FRAME_POINTER_REGNUM, HARD_FRAME_POINTER_REGNUM},	\
 { ARG_POINTER_REGNUM, STACK_POINTER_REGNUM},		\
 { ARG_POINTER_REGNUM, HARD_FRAME_POINTER_REGNUM},	\
 { RS6000_PIC_OFFSET_TABLE_REGNUM, RS6000_PIC_OFFSET_TABLE_REGNUM } }

/* Define the offset between two registers, one to be eliminated, and the other
   its replacement, at the start of a routine.  */
#define INITIAL_ELIMINATION_OFFSET(FROM, TO, OFFSET) \
  ((OFFSET) = rs6000_initial_elimination_offset(FROM, TO))

/* Addressing modes, and classification of registers for them.  */

#define HAVE_PRE_DECREMENT 1
#define HAVE_PRE_INCREMENT 1
#define HAVE_PRE_MODIFY_DISP 1
#define HAVE_PRE_MODIFY_REG 1

/* Macros to check register numbers against specific register classes.  */

/* These assume that REGNO is a hard or pseudo reg number.
   They give nonzero only if REGNO is a hard reg of the suitable class
   or a pseudo reg currently allocated to a suitable hard reg.
   Since they use reg_renumber, they are safe only once reg_renumber
   has been allocated, which happens in reginfo.c during register
   allocation.  */

#define REGNO_OK_FOR_INDEX_P(REGNO)				\
((REGNO) < FIRST_PSEUDO_REGISTER				\
 ? (REGNO) <= 31 || (REGNO) == 67				\
   || (REGNO) == FRAME_POINTER_REGNUM				\
 : (reg_renumber[REGNO] >= 0					\
    && (reg_renumber[REGNO] <= 31 || reg_renumber[REGNO] == 67	\
	|| reg_renumber[REGNO] == FRAME_POINTER_REGNUM)))

#define REGNO_OK_FOR_BASE_P(REGNO)				\
((REGNO) < FIRST_PSEUDO_REGISTER				\
 ? ((REGNO) > 0 && (REGNO) <= 31) || (REGNO) == 67		\
   || (REGNO) == FRAME_POINTER_REGNUM				\
 : (reg_renumber[REGNO] > 0					\
    && (reg_renumber[REGNO] <= 31 || reg_renumber[REGNO] == 67	\
	|| reg_renumber[REGNO] == FRAME_POINTER_REGNUM)))

/* Nonzero if X is a hard reg that can be used as an index
   or if it is a pseudo reg in the non-strict case.  */
#define INT_REG_OK_FOR_INDEX_P(X, STRICT)			\
  ((!(STRICT) && REGNO (X) >= FIRST_PSEUDO_REGISTER)		\
   || REGNO_OK_FOR_INDEX_P (REGNO (X)))

/* Nonzero if X is a hard reg that can be used as a base reg
   or if it is a pseudo reg in the non-strict case.  */
#define INT_REG_OK_FOR_BASE_P(X, STRICT)			\
  ((!(STRICT) && REGNO (X) >= FIRST_PSEUDO_REGISTER)		\
   || REGNO_OK_FOR_BASE_P (REGNO (X)))


/* Maximum number of registers that can appear in a valid memory address.  */

#define MAX_REGS_PER_ADDRESS 2

/* Recognize any constant value that is a valid address.  */

#define CONSTANT_ADDRESS_P(X)   \
  (GET_CODE (X) == LABEL_REF || GET_CODE (X) == SYMBOL_REF		\
   || GET_CODE (X) == CONST_INT || GET_CODE (X) == CONST		\
   || GET_CODE (X) == HIGH)

#define EASY_VECTOR_15(n) ((n) >= -16 && (n) <= 15)
#define EASY_VECTOR_15_ADD_SELF(n) (!EASY_VECTOR_15((n))	\
				    && EASY_VECTOR_15((n) >> 1) \
				    && ((n) & 1) == 0)

#define EASY_VECTOR_MSB(n,mode)						\
  (((unsigned HOST_WIDE_INT)n) ==					\
   ((((unsigned HOST_WIDE_INT)GET_MODE_MASK (mode)) + 1) >> 1))


/* Try a machine-dependent way of reloading an illegitimate address
   operand.  If we find one, push the reload and jump to WIN.  This
   macro is used in only one place: `find_reloads_address' in reload.c.

   Implemented on rs6000 by rs6000_legitimize_reload_address.
   Note that (X) is evaluated twice; this is safe in current usage.  */

#define LEGITIMIZE_RELOAD_ADDRESS(X,MODE,OPNUM,TYPE,IND_LEVELS,WIN)	     \
do {									     \
  int win;								     \
  (X) = rs6000_legitimize_reload_address_ptr ((X), (MODE), (OPNUM),	     \
			(int)(TYPE), (IND_LEVELS), &win);		     \
  if ( win )								     \
    goto WIN;								     \
} while (0)

#define FIND_BASE_TERM rs6000_find_base_term

/* The register number of the register used to address a table of
   static data addresses in memory.  In some cases this register is
   defined by a processor's "application binary interface" (ABI).
   When this macro is defined, RTL is generated for this register
   once, as with the stack pointer and frame pointer registers.  If
   this macro is not defined, it is up to the machine-dependent files
   to allocate such a register (if necessary).  */

#define RS6000_PIC_OFFSET_TABLE_REGNUM 30
#define PIC_OFFSET_TABLE_REGNUM (flag_pic ? RS6000_PIC_OFFSET_TABLE_REGNUM : INVALID_REGNUM)

#define TOC_REGISTER (TARGET_MINIMAL_TOC ? RS6000_PIC_OFFSET_TABLE_REGNUM : 2)

/* Define this macro if the register defined by
   `PIC_OFFSET_TABLE_REGNUM' is clobbered by calls.  Do not define
   this macro if `PIC_OFFSET_TABLE_REGNUM' is not defined.  */

/* #define PIC_OFFSET_TABLE_REG_CALL_CLOBBERED */

/* A C expression that is nonzero if X is a legitimate immediate
   operand on the target machine when generating position independent
   code.  You can assume that X satisfies `CONSTANT_P', so you need
   not check this.  You can also assume FLAG_PIC is true, so you need
   not check it either.  You need not define this macro if all
   constants (including `SYMBOL_REF') can be immediate operands when
   generating position independent code.  */

/* #define LEGITIMATE_PIC_OPERAND_P (X) */

/* Define this if some processing needs to be done immediately before
   emitting code for an insn.  */

#define FINAL_PRESCAN_INSN(INSN,OPERANDS,NOPERANDS) \
  rs6000_final_prescan_insn (INSN, OPERANDS, NOPERANDS)

/* Specify the machine mode that this machine uses
   for the index in the tablejump instruction.  */
#define CASE_VECTOR_MODE SImode

/* Define as C expression which evaluates to nonzero if the tablejump
   instruction expects the table to contain offsets from the address of the
   table.
   Do not define this if the table should contain absolute addresses.  */
#define CASE_VECTOR_PC_RELATIVE 1

/* Define this as 1 if `char' should by default be signed; else as 0.  */
#define DEFAULT_SIGNED_CHAR 0

/* An integer expression for the size in bits of the largest integer machine
   mode that should actually be used.  */

/* Allow pairs of registers to be used, which is the intent of the default.  */
#define MAX_FIXED_MODE_SIZE GET_MODE_BITSIZE (TARGET_POWERPC64 ? TImode : DImode)

/* Max number of bytes we can move from memory to memory
   in one reasonably fast instruction.  */
#define MOVE_MAX (! TARGET_POWERPC64 ? 4 : 8)
#define MAX_MOVE_MAX 8

/* Nonzero if access to memory by bytes is no faster than for words.
   Also nonzero if doing byte operations (specifically shifts) in registers
   is undesirable.  */
#define SLOW_BYTE_ACCESS 1

/* Define if loading in MODE, an integral mode narrower than BITS_PER_WORD
   will either zero-extend or sign-extend.  The value of this macro should
   be the code that says which one of the two operations is implicitly
   done, UNKNOWN if none.  */
#define LOAD_EXTEND_OP(MODE) ZERO_EXTEND

/* Define if loading short immediate values into registers sign extends.  */
#define SHORT_IMMEDIATES_SIGN_EXTEND 1

/* Value is 1 if truncating an integer of INPREC bits to OUTPREC bits
   is done just by pretending it is already truncated.  */
#define TRULY_NOOP_TRUNCATION(OUTPREC, INPREC) 1

/* The cntlzw and cntlzd instructions return 32 and 64 for input of zero.  */
#define CLZ_DEFINED_VALUE_AT_ZERO(MODE, VALUE) \
  ((VALUE) = ((MODE) == SImode ? 32 : 64), 1)

/* The CTZ patterns return -1 for input of zero.  */
#define CTZ_DEFINED_VALUE_AT_ZERO(MODE, VALUE) ((VALUE) = -1, 1)

/* Specify the machine mode that pointers have.
   After generation of rtl, the compiler makes no further distinction
   between pointers and any other objects of this machine mode.  */
extern unsigned rs6000_pmode;
#define Pmode ((machine_mode)rs6000_pmode)

/* Supply definition of STACK_SIZE_MODE for allocate_dynamic_stack_space.  */
#define STACK_SIZE_MODE (TARGET_32BIT ? SImode : DImode)

/* Mode of a function address in a call instruction (for indexing purposes).
   Doesn't matter on RS/6000.  */
#define FUNCTION_MODE SImode

/* Define this if addresses of constant functions
   shouldn't be put through pseudo regs where they can be cse'd.
   Desirable on machines where ordinary constants are expensive
   but a CALL with constant address is cheap.  */
#define NO_FUNCTION_CSE 1

/* Define this to be nonzero if shift instructions ignore all but the low-order
   few bits.

   The sle and sre instructions which allow SHIFT_COUNT_TRUNCATED
   have been dropped from the PowerPC architecture.  */
#define SHIFT_COUNT_TRUNCATED 0

/* Adjust the length of an INSN.  LENGTH is the currently-computed length and
   should be adjusted to reflect any required changes.  This macro is used when
   there is some systematic length adjustment required that would be difficult
   to express in the length attribute.  */

/* #define ADJUST_INSN_LENGTH(X,LENGTH) */

/* Given a comparison code (EQ, NE, etc.) and the first operand of a
   COMPARE, return the mode to be used for the comparison.  For
   floating-point, CCFPmode should be used.  CCUNSmode should be used
   for unsigned comparisons.  CCEQmode should be used when we are
   doing an inequality comparison on the result of a
   comparison.  CCmode should be used in all other cases.  */

#define SELECT_CC_MODE(OP,X,Y) \
  (SCALAR_FLOAT_MODE_P (GET_MODE (X)) ? CCFPmode	\
   : (OP) == GTU || (OP) == LTU || (OP) == GEU || (OP) == LEU ? CCUNSmode \
   : (((OP) == EQ || (OP) == NE) && COMPARISON_P (X)			  \
      ? CCEQmode : CCmode))

/* Can the condition code MODE be safely reversed?  This is safe in
   all cases on this port, because at present it doesn't use the
   trapping FP comparisons (fcmpo).  */
#define REVERSIBLE_CC_MODE(MODE) 1

/* Given a condition code and a mode, return the inverse condition.  */
#define REVERSE_CONDITION(CODE, MODE) rs6000_reverse_condition (MODE, CODE)


/* Control the assembler format that we output.  */

/* A C string constant describing how to begin a comment in the target
   assembler language.  The compiler assumes that the comment will end at
   the end of the line.  */
#define ASM_COMMENT_START " #"

/* Flag to say the TOC is initialized */
extern int toc_initialized;

/* Macro to output a special constant pool entry.  Go to WIN if we output
   it.  Otherwise, it is written the usual way.

   On the RS/6000, toc entries are handled this way.  */

#define ASM_OUTPUT_SPECIAL_POOL_ENTRY(FILE, X, MODE, ALIGN, LABELNO, WIN) \
{ if (ASM_OUTPUT_SPECIAL_POOL_ENTRY_P (X, MODE))			  \
    {									  \
      output_toc (FILE, X, LABELNO, MODE);				  \
      goto WIN;								  \
    }									  \
}

#ifdef HAVE_GAS_WEAK
#define RS6000_WEAK 1
#else
#define RS6000_WEAK 0
#endif

#if RS6000_WEAK
/* Used in lieu of ASM_WEAKEN_LABEL.  */
#define	ASM_WEAKEN_DECL(FILE, DECL, NAME, VAL)			 	\
  do									\
    {									\
      fputs ("\t.weak\t", (FILE));					\
      RS6000_OUTPUT_BASENAME ((FILE), (NAME)); 				\
      if ((DECL) && TREE_CODE (DECL) == FUNCTION_DECL			\
	  && DEFAULT_ABI == ABI_AIX && DOT_SYMBOLS)			\
	{								\
	  if (TARGET_XCOFF)						\
	    fputs ("[DS]", (FILE));					\
	  fputs ("\n\t.weak\t.", (FILE));				\
	  RS6000_OUTPUT_BASENAME ((FILE), (NAME)); 			\
	}								\
      fputc ('\n', (FILE));						\
      if (VAL)								\
	{								\
	  ASM_OUTPUT_DEF ((FILE), (NAME), (VAL));			\
	  if ((DECL) && TREE_CODE (DECL) == FUNCTION_DECL		\
	      && DEFAULT_ABI == ABI_AIX && DOT_SYMBOLS)			\
	    {								\
	      fputs ("\t.set\t.", (FILE));				\
	      RS6000_OUTPUT_BASENAME ((FILE), (NAME));			\
	      fputs (",.", (FILE));					\
	      RS6000_OUTPUT_BASENAME ((FILE), (VAL));			\
	      fputc ('\n', (FILE));					\
	    }								\
	}								\
    }									\
  while (0)
#endif

#if HAVE_GAS_WEAKREF
#define ASM_OUTPUT_WEAKREF(FILE, DECL, NAME, VALUE)			\
  do									\
    {									\
      fputs ("\t.weakref\t", (FILE));					\
      RS6000_OUTPUT_BASENAME ((FILE), (NAME)); 				\
      fputs (", ", (FILE));						\
      RS6000_OUTPUT_BASENAME ((FILE), (VALUE));				\
      if ((DECL) && TREE_CODE (DECL) == FUNCTION_DECL			\
	  && DEFAULT_ABI == ABI_AIX && DOT_SYMBOLS)			\
	{								\
	  fputs ("\n\t.weakref\t.", (FILE));				\
	  RS6000_OUTPUT_BASENAME ((FILE), (NAME)); 			\
	  fputs (", .", (FILE));					\
	  RS6000_OUTPUT_BASENAME ((FILE), (VALUE));			\
	}								\
      fputc ('\n', (FILE));						\
    } while (0)
#endif

/* This implements the `alias' attribute.  */
#undef	ASM_OUTPUT_DEF_FROM_DECLS
#define	ASM_OUTPUT_DEF_FROM_DECLS(FILE, DECL, TARGET)			\
  do									\
    {									\
      const char *alias = XSTR (XEXP (DECL_RTL (DECL), 0), 0);		\
      const char *name = IDENTIFIER_POINTER (TARGET);			\
      if (TREE_CODE (DECL) == FUNCTION_DECL				\
	  && DEFAULT_ABI == ABI_AIX && DOT_SYMBOLS)			\
	{								\
	  if (TREE_PUBLIC (DECL))					\
	    {								\
	      if (!RS6000_WEAK || !DECL_WEAK (DECL))			\
		{							\
		  fputs ("\t.globl\t.", FILE);				\
		  RS6000_OUTPUT_BASENAME (FILE, alias);			\
		  putc ('\n', FILE);					\
		}							\
	    }								\
	  else if (TARGET_XCOFF)					\
	    {								\
	      if (!RS6000_WEAK || !DECL_WEAK (DECL))			\
		{							\
		  fputs ("\t.lglobl\t.", FILE);				\
		  RS6000_OUTPUT_BASENAME (FILE, alias);			\
		  putc ('\n', FILE);					\
		  fputs ("\t.lglobl\t", FILE);				\
		  RS6000_OUTPUT_BASENAME (FILE, alias);			\
		  putc ('\n', FILE);					\
		}							\
	    }								\
	  fputs ("\t.set\t.", FILE);					\
	  RS6000_OUTPUT_BASENAME (FILE, alias);				\
	  fputs (",.", FILE);						\
	  RS6000_OUTPUT_BASENAME (FILE, name);				\
	  fputc ('\n', FILE);						\
	}								\
      ASM_OUTPUT_DEF (FILE, alias, name);				\
    }									\
   while (0)

#define TARGET_ASM_FILE_START rs6000_file_start

/* Output to assembler file text saying following lines
   may contain character constants, extra white space, comments, etc.  */

#define ASM_APP_ON ""

/* Output to assembler file text saying following lines
   no longer contain unusual constructs.  */

#define ASM_APP_OFF ""

/* How to refer to registers in assembler output.
   This sequence is indexed by compiler's hard-register-number (see above).  */

extern char rs6000_reg_names[][8];	/* register names (0 vs. %r0).  */

#define REGISTER_NAMES							\
{									\
  &rs6000_reg_names[ 0][0],	/* r0   */				\
  &rs6000_reg_names[ 1][0],	/* r1	*/				\
  &rs6000_reg_names[ 2][0],     /* r2	*/				\
  &rs6000_reg_names[ 3][0],	/* r3	*/				\
  &rs6000_reg_names[ 4][0],	/* r4	*/				\
  &rs6000_reg_names[ 5][0],	/* r5	*/				\
  &rs6000_reg_names[ 6][0],	/* r6	*/				\
  &rs6000_reg_names[ 7][0],	/* r7	*/				\
  &rs6000_reg_names[ 8][0],	/* r8	*/				\
  &rs6000_reg_names[ 9][0],	/* r9	*/				\
  &rs6000_reg_names[10][0],	/* r10  */				\
  &rs6000_reg_names[11][0],	/* r11  */				\
  &rs6000_reg_names[12][0],	/* r12  */				\
  &rs6000_reg_names[13][0],	/* r13  */				\
  &rs6000_reg_names[14][0],	/* r14  */				\
  &rs6000_reg_names[15][0],	/* r15  */				\
  &rs6000_reg_names[16][0],	/* r16  */				\
  &rs6000_reg_names[17][0],	/* r17  */				\
  &rs6000_reg_names[18][0],	/* r18  */				\
  &rs6000_reg_names[19][0],	/* r19  */				\
  &rs6000_reg_names[20][0],	/* r20  */				\
  &rs6000_reg_names[21][0],	/* r21  */				\
  &rs6000_reg_names[22][0],	/* r22  */				\
  &rs6000_reg_names[23][0],	/* r23  */				\
  &rs6000_reg_names[24][0],	/* r24  */				\
  &rs6000_reg_names[25][0],	/* r25  */				\
  &rs6000_reg_names[26][0],	/* r26  */				\
  &rs6000_reg_names[27][0],	/* r27  */				\
  &rs6000_reg_names[28][0],	/* r28  */				\
  &rs6000_reg_names[29][0],	/* r29  */				\
  &rs6000_reg_names[30][0],	/* r30  */				\
  &rs6000_reg_names[31][0],	/* r31  */				\
									\
  &rs6000_reg_names[32][0],     /* fr0  */				\
  &rs6000_reg_names[33][0],	/* fr1  */				\
  &rs6000_reg_names[34][0],	/* fr2  */				\
  &rs6000_reg_names[35][0],	/* fr3  */				\
  &rs6000_reg_names[36][0],	/* fr4  */				\
  &rs6000_reg_names[37][0],	/* fr5  */				\
  &rs6000_reg_names[38][0],	/* fr6  */				\
  &rs6000_reg_names[39][0],	/* fr7  */				\
  &rs6000_reg_names[40][0],	/* fr8  */				\
  &rs6000_reg_names[41][0],	/* fr9  */				\
  &rs6000_reg_names[42][0],	/* fr10 */				\
  &rs6000_reg_names[43][0],	/* fr11 */				\
  &rs6000_reg_names[44][0],	/* fr12 */				\
  &rs6000_reg_names[45][0],	/* fr13 */				\
  &rs6000_reg_names[46][0],	/* fr14 */				\
  &rs6000_reg_names[47][0],	/* fr15 */				\
  &rs6000_reg_names[48][0],	/* fr16 */				\
  &rs6000_reg_names[49][0],	/* fr17 */				\
  &rs6000_reg_names[50][0],	/* fr18 */				\
  &rs6000_reg_names[51][0],	/* fr19 */				\
  &rs6000_reg_names[52][0],	/* fr20 */				\
  &rs6000_reg_names[53][0],	/* fr21 */				\
  &rs6000_reg_names[54][0],	/* fr22 */				\
  &rs6000_reg_names[55][0],	/* fr23 */				\
  &rs6000_reg_names[56][0],	/* fr24 */				\
  &rs6000_reg_names[57][0],	/* fr25 */				\
  &rs6000_reg_names[58][0],	/* fr26 */				\
  &rs6000_reg_names[59][0],	/* fr27 */				\
  &rs6000_reg_names[60][0],	/* fr28 */				\
  &rs6000_reg_names[61][0],	/* fr29 */				\
  &rs6000_reg_names[62][0],	/* fr30 */				\
  &rs6000_reg_names[63][0],	/* fr31 */				\
									\
  &rs6000_reg_names[64][0],     /* was mq  */				\
  &rs6000_reg_names[65][0],	/* lr   */				\
  &rs6000_reg_names[66][0],	/* ctr  */				\
  &rs6000_reg_names[67][0],	/* ap   */				\
									\
  &rs6000_reg_names[68][0],	/* cr0  */				\
  &rs6000_reg_names[69][0],	/* cr1  */				\
  &rs6000_reg_names[70][0],	/* cr2  */				\
  &rs6000_reg_names[71][0],	/* cr3  */				\
  &rs6000_reg_names[72][0],	/* cr4  */				\
  &rs6000_reg_names[73][0],	/* cr5  */				\
  &rs6000_reg_names[74][0],	/* cr6  */				\
  &rs6000_reg_names[75][0],	/* cr7  */				\
									\
  &rs6000_reg_names[76][0],	/* ca  */				\
									\
  &rs6000_reg_names[77][0],	/* v0  */				\
  &rs6000_reg_names[78][0],	/* v1  */				\
  &rs6000_reg_names[79][0],	/* v2  */				\
  &rs6000_reg_names[80][0],	/* v3  */				\
  &rs6000_reg_names[81][0],	/* v4  */				\
  &rs6000_reg_names[82][0],	/* v5  */				\
  &rs6000_reg_names[83][0],	/* v6  */				\
  &rs6000_reg_names[84][0],	/* v7  */				\
  &rs6000_reg_names[85][0],	/* v8  */				\
  &rs6000_reg_names[86][0],	/* v9  */				\
  &rs6000_reg_names[87][0],	/* v10  */				\
  &rs6000_reg_names[88][0],	/* v11  */				\
  &rs6000_reg_names[89][0],	/* v12  */				\
  &rs6000_reg_names[90][0],	/* v13  */				\
  &rs6000_reg_names[91][0],	/* v14  */				\
  &rs6000_reg_names[92][0],	/* v15  */				\
  &rs6000_reg_names[93][0],	/* v16  */				\
  &rs6000_reg_names[94][0],	/* v17  */				\
  &rs6000_reg_names[95][0],	/* v18  */				\
  &rs6000_reg_names[96][0],	/* v19  */				\
  &rs6000_reg_names[97][0],	/* v20  */				\
  &rs6000_reg_names[98][0],	/* v21  */				\
  &rs6000_reg_names[99][0],	/* v22  */				\
  &rs6000_reg_names[100][0],	/* v23  */				\
  &rs6000_reg_names[101][0],	/* v24  */				\
  &rs6000_reg_names[102][0],	/* v25  */				\
  &rs6000_reg_names[103][0],	/* v26  */				\
  &rs6000_reg_names[104][0],	/* v27  */				\
  &rs6000_reg_names[105][0],	/* v28  */				\
  &rs6000_reg_names[106][0],	/* v29  */				\
  &rs6000_reg_names[107][0],	/* v30  */				\
  &rs6000_reg_names[108][0],	/* v31  */				\
  &rs6000_reg_names[109][0],	/* vrsave  */				\
  &rs6000_reg_names[110][0],	/* vscr  */				\
  &rs6000_reg_names[111][0],	/* spe_acc */				\
  &rs6000_reg_names[112][0],	/* spefscr */				\
  &rs6000_reg_names[113][0],	/* sfp  */				\
  &rs6000_reg_names[114][0],	/* tfhar  */				\
  &rs6000_reg_names[115][0],	/* tfiar  */				\
  &rs6000_reg_names[116][0],	/* texasr  */				\
									\
  &rs6000_reg_names[117][0],	/* SPE rh0.  */				\
  &rs6000_reg_names[118][0],	/* SPE rh1.  */				\
  &rs6000_reg_names[119][0],	/* SPE rh2.  */				\
  &rs6000_reg_names[120][0],	/* SPE rh3.  */				\
  &rs6000_reg_names[121][0],	/* SPE rh4.  */				\
  &rs6000_reg_names[122][0],	/* SPE rh5.  */				\
  &rs6000_reg_names[123][0],	/* SPE rh6.  */				\
  &rs6000_reg_names[124][0],	/* SPE rh7.  */				\
  &rs6000_reg_names[125][0],	/* SPE rh8.  */				\
  &rs6000_reg_names[126][0],	/* SPE rh9.  */				\
  &rs6000_reg_names[127][0],	/* SPE rh10.  */			\
  &rs6000_reg_names[128][0],	/* SPE rh11.  */			\
  &rs6000_reg_names[129][0],	/* SPE rh12.  */			\
  &rs6000_reg_names[130][0],	/* SPE rh13.  */			\
  &rs6000_reg_names[131][0],	/* SPE rh14.  */			\
  &rs6000_reg_names[132][0],	/* SPE rh15.  */			\
  &rs6000_reg_names[133][0],	/* SPE rh16.  */			\
  &rs6000_reg_names[134][0],	/* SPE rh17.  */			\
  &rs6000_reg_names[135][0],	/* SPE rh18.  */			\
  &rs6000_reg_names[136][0],	/* SPE rh19.  */			\
  &rs6000_reg_names[137][0],	/* SPE rh20.  */			\
  &rs6000_reg_names[138][0],	/* SPE rh21.  */			\
  &rs6000_reg_names[139][0],	/* SPE rh22.  */			\
  &rs6000_reg_names[140][0],	/* SPE rh22.  */			\
  &rs6000_reg_names[141][0],	/* SPE rh24.  */			\
  &rs6000_reg_names[142][0],	/* SPE rh25.  */			\
  &rs6000_reg_names[143][0],	/* SPE rh26.  */			\
  &rs6000_reg_names[144][0],	/* SPE rh27.  */			\
  &rs6000_reg_names[145][0],	/* SPE rh28.  */			\
  &rs6000_reg_names[146][0],	/* SPE rh29.  */			\
  &rs6000_reg_names[147][0],	/* SPE rh30.  */			\
  &rs6000_reg_names[148][0],	/* SPE rh31.  */			\
}

/* Table of additional register names to use in user input.  */

#define ADDITIONAL_REGISTER_NAMES \
 {{"r0",    0}, {"r1",    1}, {"r2",    2}, {"r3",    3},	\
  {"r4",    4}, {"r5",    5}, {"r6",    6}, {"r7",    7},	\
  {"r8",    8}, {"r9",    9}, {"r10",  10}, {"r11",  11},	\
  {"r12",  12}, {"r13",  13}, {"r14",  14}, {"r15",  15},	\
  {"r16",  16}, {"r17",  17}, {"r18",  18}, {"r19",  19},	\
  {"r20",  20}, {"r21",  21}, {"r22",  22}, {"r23",  23},	\
  {"r24",  24}, {"r25",  25}, {"r26",  26}, {"r27",  27},	\
  {"r28",  28}, {"r29",  29}, {"r30",  30}, {"r31",  31},	\
  {"fr0",  32}, {"fr1",  33}, {"fr2",  34}, {"fr3",  35},	\
  {"fr4",  36}, {"fr5",  37}, {"fr6",  38}, {"fr7",  39},	\
  {"fr8",  40}, {"fr9",  41}, {"fr10", 42}, {"fr11", 43},	\
  {"fr12", 44}, {"fr13", 45}, {"fr14", 46}, {"fr15", 47},	\
  {"fr16", 48}, {"fr17", 49}, {"fr18", 50}, {"fr19", 51},	\
  {"fr20", 52}, {"fr21", 53}, {"fr22", 54}, {"fr23", 55},	\
  {"fr24", 56}, {"fr25", 57}, {"fr26", 58}, {"fr27", 59},	\
  {"fr28", 60}, {"fr29", 61}, {"fr30", 62}, {"fr31", 63},	\
  {"v0",   77}, {"v1",   78}, {"v2",   79}, {"v3",   80},       \
  {"v4",   81}, {"v5",   82}, {"v6",   83}, {"v7",   84},       \
  {"v8",   85}, {"v9",   86}, {"v10",  87}, {"v11",  88},       \
  {"v12",  89}, {"v13",  90}, {"v14",  91}, {"v15",  92},       \
  {"v16",  93}, {"v17",  94}, {"v18",  95}, {"v19",  96},       \
  {"v20",  97}, {"v21",  98}, {"v22",  99}, {"v23",  100},	\
  {"v24",  101},{"v25",  102},{"v26",  103},{"v27",  104},      \
  {"v28",  105},{"v29",  106},{"v30",  107},{"v31",  108},      \
  {"vrsave", 109}, {"vscr", 110},				\
  {"spe_acc", 111}, {"spefscr", 112},				\
  /* no additional names for: lr, ctr, ap */			\
  {"cr0",  68}, {"cr1",  69}, {"cr2",  70}, {"cr3",  71},	\
  {"cr4",  72}, {"cr5",  73}, {"cr6",  74}, {"cr7",  75},	\
  {"cc",   68}, {"sp",    1}, {"toc",   2},			\
  /* CA is only part of XER, but we do not model the other parts (yet).  */ \
  {"xer",  76},							\
  /* VSX registers overlaid on top of FR, Altivec registers */	\
  {"vs0",  32}, {"vs1",  33}, {"vs2",  34}, {"vs3",  35},	\
  {"vs4",  36}, {"vs5",  37}, {"vs6",  38}, {"vs7",  39},	\
  {"vs8",  40}, {"vs9",  41}, {"vs10", 42}, {"vs11", 43},	\
  {"vs12", 44}, {"vs13", 45}, {"vs14", 46}, {"vs15", 47},	\
  {"vs16", 48}, {"vs17", 49}, {"vs18", 50}, {"vs19", 51},	\
  {"vs20", 52}, {"vs21", 53}, {"vs22", 54}, {"vs23", 55},	\
  {"vs24", 56}, {"vs25", 57}, {"vs26", 58}, {"vs27", 59},	\
  {"vs28", 60}, {"vs29", 61}, {"vs30", 62}, {"vs31", 63},	\
  {"vs32", 77}, {"vs33", 78}, {"vs34", 79}, {"vs35", 80},       \
  {"vs36", 81}, {"vs37", 82}, {"vs38", 83}, {"vs39", 84},       \
  {"vs40", 85}, {"vs41", 86}, {"vs42", 87}, {"vs43", 88},       \
  {"vs44", 89}, {"vs45", 90}, {"vs46", 91}, {"vs47", 92},       \
  {"vs48", 93}, {"vs49", 94}, {"vs50", 95}, {"vs51", 96},       \
  {"vs52", 97}, {"vs53", 98}, {"vs54", 99}, {"vs55", 100},	\
  {"vs56", 101},{"vs57", 102},{"vs58", 103},{"vs59", 104},      \
  {"vs60", 105},{"vs61", 106},{"vs62", 107},{"vs63", 108},	\
  /* Transactional Memory Facility (HTM) Registers.  */		\
  {"tfhar",  114}, {"tfiar",  115}, {"texasr",  116},		\
  /* SPE high registers.  */					\
  {"rh0",  117}, {"rh1",  118}, {"rh2",  119}, {"rh3",  120},	\
  {"rh4",  121}, {"rh5",  122}, {"rh6",  123}, {"rh7",  124},	\
  {"rh8",  125}, {"rh9",  126}, {"rh10", 127}, {"rh11", 128},	\
  {"rh12", 129}, {"rh13", 130}, {"rh14", 131}, {"rh15", 132},	\
  {"rh16", 133}, {"rh17", 134}, {"rh18", 135}, {"rh19", 136},	\
  {"rh20", 137}, {"rh21", 138}, {"rh22", 139}, {"rh23", 140},	\
  {"rh24", 141}, {"rh25", 142}, {"rh26", 143}, {"rh27", 144},	\
  {"rh28", 145}, {"rh29", 146}, {"rh30", 147}, {"rh31", 148},	\
}

/* This is how to output an element of a case-vector that is relative.  */

#define ASM_OUTPUT_ADDR_DIFF_ELT(FILE, BODY, VALUE, REL) \
  do { char buf[100];					\
       fputs ("\t.long ", FILE);			\
       ASM_GENERATE_INTERNAL_LABEL (buf, "L", VALUE);	\
       assemble_name (FILE, buf);			\
       putc ('-', FILE);				\
       ASM_GENERATE_INTERNAL_LABEL (buf, "L", REL);	\
       assemble_name (FILE, buf);			\
       putc ('\n', FILE);				\
     } while (0)

/* This is how to output an assembler line
   that says to advance the location counter
   to a multiple of 2**LOG bytes.  */

#define ASM_OUTPUT_ALIGN(FILE,LOG)	\
  if ((LOG) != 0)			\
    fprintf (FILE, "\t.align %d\n", (LOG))

/* How to align the given loop. */
#define LOOP_ALIGN(LABEL)  rs6000_loop_align(LABEL)

/* Alignment guaranteed by __builtin_malloc.  */
/* FIXME:  128-bit alignment is guaranteed by glibc for TARGET_64BIT.
   However, specifying the stronger guarantee currently leads to
   a regression in SPEC CPU2006 437.leslie3d.  The stronger
   guarantee should be implemented here once that's fixed.  */
#define MALLOC_ABI_ALIGNMENT (64)

/* Pick up the return address upon entry to a procedure. Used for
   dwarf2 unwind information.  This also enables the table driven
   mechanism.  */

#define INCOMING_RETURN_ADDR_RTX   gen_rtx_REG (Pmode, LR_REGNO)
#define DWARF_FRAME_RETURN_COLUMN  DWARF_FRAME_REGNUM (LR_REGNO)

/* Describe how we implement __builtin_eh_return.  */
#define EH_RETURN_DATA_REGNO(N) ((N) < 4 ? (N) + 3 : INVALID_REGNUM)
#define EH_RETURN_STACKADJ_RTX  gen_rtx_REG (Pmode, 10)

/* Print operand X (an rtx) in assembler syntax to file FILE.
   CODE is a letter or dot (`z' in `%z0') or 0 if no letter was specified.
   For `%' followed by punctuation, CODE is the punctuation and X is null.  */

#define PRINT_OPERAND(FILE, X, CODE)  print_operand (FILE, X, CODE)

/* Define which CODE values are valid.  */

#define PRINT_OPERAND_PUNCT_VALID_P(CODE)  ((CODE) == '&')

/* Print a memory address as an operand to reference that memory location.  */

#define PRINT_OPERAND_ADDRESS(FILE, ADDR) print_operand_address (FILE, ADDR)

/* For switching between functions with different target attributes.  */
#define SWITCHABLE_TARGET 1

/* uncomment for disabling the corresponding default options */
/* #define  MACHINE_no_sched_interblock */
/* #define  MACHINE_no_sched_speculative */
/* #define  MACHINE_no_sched_speculative_load */

/* General flags.  */
extern int frame_pointer_needed;

/* Classification of the builtin functions as to which switches enable the
   builtin, and what attributes it should have.  We used to use the target
   flags macros, but we've run out of bits, so we now map the options into new
   settings used here.  */

/* Builtin attributes.  */
#define RS6000_BTC_SPECIAL	0x00000000	/* Special function.  */
#define RS6000_BTC_UNARY	0x00000001	/* normal unary function.  */
#define RS6000_BTC_BINARY	0x00000002	/* normal binary function.  */
#define RS6000_BTC_TERNARY	0x00000003	/* normal ternary function.  */
#define RS6000_BTC_PREDICATE	0x00000004	/* predicate function.  */
#define RS6000_BTC_ABS		0x00000005	/* Altivec/VSX ABS function.  */
#define RS6000_BTC_EVSEL	0x00000006	/* SPE EVSEL function.  */
#define RS6000_BTC_DST		0x00000007	/* Altivec DST function.  */
#define RS6000_BTC_TYPE_MASK	0x0000000f	/* Mask to isolate types */

#define RS6000_BTC_MISC		0x00000000	/* No special attributes.  */
#define RS6000_BTC_CONST	0x00000100	/* uses no global state.  */
#define RS6000_BTC_PURE		0x00000200	/* reads global state/mem.  */
#define RS6000_BTC_FP		0x00000400	/* depends on rounding mode.  */
#define RS6000_BTC_ATTR_MASK	0x00000700	/* Mask of the attributes.  */

/* Miscellaneous information.  */
#define RS6000_BTC_SPR		0x01000000	/* function references SPRs.  */
#define RS6000_BTC_VOID		0x02000000	/* function has no return value.  */
#define RS6000_BTC_CR		0x04000000	/* function references a CR.  */
#define RS6000_BTC_OVERLOADED	0x08000000	/* function is overloaded.  */
#define RS6000_BTC_MISC_MASK	0x1f000000	/* Mask of the misc info.  */

/* Convenience macros to document the instruction type.  */
#define RS6000_BTC_MEM		RS6000_BTC_MISC	/* load/store touches mem.  */
#define RS6000_BTC_SAT		RS6000_BTC_MISC	/* saturate sets VSCR.  */

/* Builtin targets.  For now, we reuse the masks for those options that are in
   target flags, and pick three random bits for SPE, paired and ldbl128 which
   aren't in target_flags.  */
#define RS6000_BTM_ALWAYS	0		/* Always enabled.  */
#define RS6000_BTM_ALTIVEC	MASK_ALTIVEC	/* VMX/altivec vectors.  */
#define RS6000_BTM_VSX		MASK_VSX	/* VSX (vector/scalar).  */
#define RS6000_BTM_P8_VECTOR	MASK_P8_VECTOR	/* ISA 2.07 vector.  */
#define RS6000_BTM_CRYPTO	MASK_CRYPTO	/* crypto funcs.  */
#define RS6000_BTM_HTM		MASK_HTM	/* hardware TM funcs.  */
#define RS6000_BTM_SPE		MASK_STRING	/* E500 */
#define RS6000_BTM_PAIRED	MASK_MULHW	/* 750CL paired insns.  */
#define RS6000_BTM_FRE		MASK_POPCNTB	/* FRE instruction.  */
#define RS6000_BTM_FRES		MASK_PPC_GFXOPT	/* FRES instruction.  */
#define RS6000_BTM_FRSQRTE	MASK_PPC_GFXOPT	/* FRSQRTE instruction.  */
#define RS6000_BTM_FRSQRTES	MASK_POPCNTB	/* FRSQRTES instruction.  */
#define RS6000_BTM_POPCNTD	MASK_POPCNTD	/* Target supports ISA 2.06.  */
#define RS6000_BTM_CELL		MASK_FPRND	/* Target is cell powerpc.  */
#define RS6000_BTM_DFP		MASK_DFP	/* Decimal floating point.  */
#define RS6000_BTM_HARD_FLOAT	MASK_SOFT_FLOAT	/* Hardware floating point.  */
#define RS6000_BTM_LDBL128	MASK_MULTIPLE	/* 128-bit long double.  */

#define RS6000_BTM_COMMON	(RS6000_BTM_ALTIVEC			\
				 | RS6000_BTM_VSX			\
				 | RS6000_BTM_P8_VECTOR			\
				 | RS6000_BTM_CRYPTO			\
				 | RS6000_BTM_FRE			\
				 | RS6000_BTM_FRES			\
				 | RS6000_BTM_FRSQRTE			\
				 | RS6000_BTM_FRSQRTES			\
				 | RS6000_BTM_HTM			\
				 | RS6000_BTM_POPCNTD			\
				 | RS6000_BTM_CELL			\
				 | RS6000_BTM_DFP			\
				 | RS6000_BTM_HARD_FLOAT		\
				 | RS6000_BTM_LDBL128)

/* Define builtin enum index.  */

#undef RS6000_BUILTIN_1
#undef RS6000_BUILTIN_2
#undef RS6000_BUILTIN_3
#undef RS6000_BUILTIN_A
#undef RS6000_BUILTIN_D
#undef RS6000_BUILTIN_E
#undef RS6000_BUILTIN_H
#undef RS6000_BUILTIN_P
#undef RS6000_BUILTIN_Q
#undef RS6000_BUILTIN_S
#undef RS6000_BUILTIN_X

#define RS6000_BUILTIN_1(ENUM, NAME, MASK, ATTR, ICODE) ENUM,
#define RS6000_BUILTIN_2(ENUM, NAME, MASK, ATTR, ICODE) ENUM,
#define RS6000_BUILTIN_3(ENUM, NAME, MASK, ATTR, ICODE) ENUM,
#define RS6000_BUILTIN_A(ENUM, NAME, MASK, ATTR, ICODE) ENUM,
#define RS6000_BUILTIN_D(ENUM, NAME, MASK, ATTR, ICODE) ENUM,
#define RS6000_BUILTIN_E(ENUM, NAME, MASK, ATTR, ICODE) ENUM,
#define RS6000_BUILTIN_H(ENUM, NAME, MASK, ATTR, ICODE) ENUM,
#define RS6000_BUILTIN_P(ENUM, NAME, MASK, ATTR, ICODE) ENUM,
#define RS6000_BUILTIN_Q(ENUM, NAME, MASK, ATTR, ICODE) ENUM,
#define RS6000_BUILTIN_S(ENUM, NAME, MASK, ATTR, ICODE) ENUM,
#define RS6000_BUILTIN_X(ENUM, NAME, MASK, ATTR, ICODE) ENUM,

enum rs6000_builtins
{
#include "rs6000-builtin.def"

  RS6000_BUILTIN_COUNT
};

#undef RS6000_BUILTIN_1
#undef RS6000_BUILTIN_2
#undef RS6000_BUILTIN_3
#undef RS6000_BUILTIN_A
#undef RS6000_BUILTIN_D
#undef RS6000_BUILTIN_E
#undef RS6000_BUILTIN_H
#undef RS6000_BUILTIN_P
#undef RS6000_BUILTIN_Q
#undef RS6000_BUILTIN_S
#undef RS6000_BUILTIN_X

enum rs6000_builtin_type_index
{
  RS6000_BTI_NOT_OPAQUE,
  RS6000_BTI_opaque_V2SI,
  RS6000_BTI_opaque_V2SF,
  RS6000_BTI_opaque_p_V2SI,
  RS6000_BTI_opaque_V4SI,
  RS6000_BTI_V16QI,
  RS6000_BTI_V1TI,
  RS6000_BTI_V2SI,
  RS6000_BTI_V2SF,
  RS6000_BTI_V2DI,
  RS6000_BTI_V2DF,
  RS6000_BTI_V4HI,
  RS6000_BTI_V4SI,
  RS6000_BTI_V4SF,
  RS6000_BTI_V8HI,
  RS6000_BTI_unsigned_V16QI,
  RS6000_BTI_unsigned_V1TI,
  RS6000_BTI_unsigned_V8HI,
  RS6000_BTI_unsigned_V4SI,
  RS6000_BTI_unsigned_V2DI,
  RS6000_BTI_bool_char,          /* __bool char */
  RS6000_BTI_bool_short,         /* __bool short */
  RS6000_BTI_bool_int,           /* __bool int */
  RS6000_BTI_bool_long,		 /* __bool long */
  RS6000_BTI_pixel,              /* __pixel */
  RS6000_BTI_bool_V16QI,         /* __vector __bool char */
  RS6000_BTI_bool_V8HI,          /* __vector __bool short */
  RS6000_BTI_bool_V4SI,          /* __vector __bool int */
  RS6000_BTI_bool_V2DI,          /* __vector __bool long */
  RS6000_BTI_pixel_V8HI,         /* __vector __pixel */
  RS6000_BTI_long,	         /* long_integer_type_node */
  RS6000_BTI_unsigned_long,      /* long_unsigned_type_node */
  RS6000_BTI_long_long,	         /* long_long_integer_type_node */
  RS6000_BTI_unsigned_long_long, /* long_long_unsigned_type_node */
  RS6000_BTI_INTQI,	         /* intQI_type_node */
  RS6000_BTI_UINTQI,		 /* unsigned_intQI_type_node */
  RS6000_BTI_INTHI,	         /* intHI_type_node */
  RS6000_BTI_UINTHI,		 /* unsigned_intHI_type_node */
  RS6000_BTI_INTSI,		 /* intSI_type_node */
  RS6000_BTI_UINTSI,		 /* unsigned_intSI_type_node */
  RS6000_BTI_INTDI,		 /* intDI_type_node */
  RS6000_BTI_UINTDI,		 /* unsigned_intDI_type_node */
  RS6000_BTI_INTTI,		 /* intTI_type_node */
  RS6000_BTI_UINTTI,		 /* unsigned_intTI_type_node */
  RS6000_BTI_float,	         /* float_type_node */
  RS6000_BTI_double,	         /* double_type_node */
  RS6000_BTI_long_double,        /* long_double_type_node */
  RS6000_BTI_dfloat64,		 /* dfloat64_type_node */
  RS6000_BTI_dfloat128,		 /* dfloat128_type_node */
  RS6000_BTI_void,	         /* void_type_node */
  RS6000_BTI_ieee128_float,	 /* ieee 128-bit floating point */
  RS6000_BTI_ibm128_float,	 /* IBM 128-bit floating point */
  RS6000_BTI_MAX
};


#define opaque_V2SI_type_node         (rs6000_builtin_types[RS6000_BTI_opaque_V2SI])
#define opaque_V2SF_type_node         (rs6000_builtin_types[RS6000_BTI_opaque_V2SF])
#define opaque_p_V2SI_type_node       (rs6000_builtin_types[RS6000_BTI_opaque_p_V2SI])
#define opaque_V4SI_type_node         (rs6000_builtin_types[RS6000_BTI_opaque_V4SI])
#define V16QI_type_node               (rs6000_builtin_types[RS6000_BTI_V16QI])
#define V1TI_type_node                (rs6000_builtin_types[RS6000_BTI_V1TI])
#define V2DI_type_node                (rs6000_builtin_types[RS6000_BTI_V2DI])
#define V2DF_type_node                (rs6000_builtin_types[RS6000_BTI_V2DF])
#define V2SI_type_node                (rs6000_builtin_types[RS6000_BTI_V2SI])
#define V2SF_type_node                (rs6000_builtin_types[RS6000_BTI_V2SF])
#define V4HI_type_node                (rs6000_builtin_types[RS6000_BTI_V4HI])
#define V4SI_type_node                (rs6000_builtin_types[RS6000_BTI_V4SI])
#define V4SF_type_node                (rs6000_builtin_types[RS6000_BTI_V4SF])
#define V8HI_type_node                (rs6000_builtin_types[RS6000_BTI_V8HI])
#define unsigned_V16QI_type_node      (rs6000_builtin_types[RS6000_BTI_unsigned_V16QI])
#define unsigned_V1TI_type_node       (rs6000_builtin_types[RS6000_BTI_unsigned_V1TI])
#define unsigned_V8HI_type_node       (rs6000_builtin_types[RS6000_BTI_unsigned_V8HI])
#define unsigned_V4SI_type_node       (rs6000_builtin_types[RS6000_BTI_unsigned_V4SI])
#define unsigned_V2DI_type_node       (rs6000_builtin_types[RS6000_BTI_unsigned_V2DI])
#define bool_char_type_node           (rs6000_builtin_types[RS6000_BTI_bool_char])
#define bool_short_type_node          (rs6000_builtin_types[RS6000_BTI_bool_short])
#define bool_int_type_node            (rs6000_builtin_types[RS6000_BTI_bool_int])
#define bool_long_type_node           (rs6000_builtin_types[RS6000_BTI_bool_long])
#define pixel_type_node               (rs6000_builtin_types[RS6000_BTI_pixel])
#define bool_V16QI_type_node	      (rs6000_builtin_types[RS6000_BTI_bool_V16QI])
#define bool_V8HI_type_node	      (rs6000_builtin_types[RS6000_BTI_bool_V8HI])
#define bool_V4SI_type_node	      (rs6000_builtin_types[RS6000_BTI_bool_V4SI])
#define bool_V2DI_type_node	      (rs6000_builtin_types[RS6000_BTI_bool_V2DI])
#define pixel_V8HI_type_node	      (rs6000_builtin_types[RS6000_BTI_pixel_V8HI])

#define long_long_integer_type_internal_node  (rs6000_builtin_types[RS6000_BTI_long_long])
#define long_long_unsigned_type_internal_node (rs6000_builtin_types[RS6000_BTI_unsigned_long_long])
#define long_integer_type_internal_node  (rs6000_builtin_types[RS6000_BTI_long])
#define long_unsigned_type_internal_node (rs6000_builtin_types[RS6000_BTI_unsigned_long])
#define intQI_type_internal_node	 (rs6000_builtin_types[RS6000_BTI_INTQI])
#define uintQI_type_internal_node	 (rs6000_builtin_types[RS6000_BTI_UINTQI])
#define intHI_type_internal_node	 (rs6000_builtin_types[RS6000_BTI_INTHI])
#define uintHI_type_internal_node	 (rs6000_builtin_types[RS6000_BTI_UINTHI])
#define intSI_type_internal_node	 (rs6000_builtin_types[RS6000_BTI_INTSI])
#define uintSI_type_internal_node	 (rs6000_builtin_types[RS6000_BTI_UINTSI])
#define intDI_type_internal_node	 (rs6000_builtin_types[RS6000_BTI_INTDI])
#define uintDI_type_internal_node	 (rs6000_builtin_types[RS6000_BTI_UINTDI])
#define intTI_type_internal_node	 (rs6000_builtin_types[RS6000_BTI_INTTI])
#define uintTI_type_internal_node	 (rs6000_builtin_types[RS6000_BTI_UINTTI])
#define float_type_internal_node	 (rs6000_builtin_types[RS6000_BTI_float])
#define double_type_internal_node	 (rs6000_builtin_types[RS6000_BTI_double])
#define long_double_type_internal_node	 (rs6000_builtin_types[RS6000_BTI_long_double])
#define dfloat64_type_internal_node	 (rs6000_builtin_types[RS6000_BTI_dfloat64])
#define dfloat128_type_internal_node	 (rs6000_builtin_types[RS6000_BTI_dfloat128])
#define void_type_internal_node		 (rs6000_builtin_types[RS6000_BTI_void])
#define ieee128_float_type_node		 (rs6000_builtin_types[RS6000_BTI_ieee128_float])
#define ibm128_float_type_node		 (rs6000_builtin_types[RS6000_BTI_ibm128_float])

extern GTY(()) tree rs6000_builtin_types[RS6000_BTI_MAX];
extern GTY(()) tree rs6000_builtin_decls[RS6000_BUILTIN_COUNT];

#define TARGET_SUPPORTS_WIDE_INT 1<|MERGE_RESOLUTION|>--- conflicted
+++ resolved
@@ -402,7 +402,6 @@
 #define TARGET_DEBUG_TARGET	(rs6000_debug & MASK_DEBUG_TARGET)
 #define TARGET_DEBUG_BUILTIN	(rs6000_debug & MASK_DEBUG_BUILTIN)
 
-<<<<<<< HEAD
 /* Branch conditional+8 tuning options.  */
 #define MASK_BCP8_ALIGN		0x0001	/* align bc+8/op to not cross cache. */
 #define MASK_BCP8_CMP_ALIGN	0x0002	/* only align if cmp.  */
@@ -426,7 +425,7 @@
 #define TARGET_BCP8_HAZARD_GROUP ((TARGET_BCP8_NOP			\
 				   & (MASK_BCP8_GROUP_END		\
 				      | MASK_BCP8_ALIGN_GROUP)) != 0)
-=======
+
 /* Helper macros for TFmode.  Quad floating point (TFmode) can be either IBM
    long double format that uses a pair of doubles, or IEEE 128-bit floating
    point.  KFmode was added as a way to represent IEEE 128-bit floating point,
@@ -453,7 +452,6 @@
 /* Return true for floating point that does not use a vector register.  */
 #define SCALAR_FLOAT_MODE_NOT_VECTOR_P(MODE)				\
   (SCALAR_FLOAT_MODE_P (MODE) && !FLOAT128_VECTOR_P (MODE))
->>>>>>> c3ff2812
 
 /* Describe the vector unit used for arithmetic operations.  */
 extern enum rs6000_vector rs6000_vector_unit[];

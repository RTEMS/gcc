--- conflicted
+++ resolved
@@ -164,8 +164,6 @@
 #define TARGET_FPRND 0
 #endif
 
-<<<<<<< HEAD
-=======
 /* Define TARGET_CMPB if the target assembler does not support the
    cmpb instruction.  */
 
@@ -174,7 +172,6 @@
 #define TARGET_CMPB 0
 #endif
 
->>>>>>> 1177f497
 /* Define TARGET_MFPGPR if the target assembler does not support the
    mffpr and mftgpr instructions. */
 
@@ -183,8 +180,6 @@
 #define TARGET_MFPGPR 0
 #endif
 
-<<<<<<< HEAD
-=======
 /* Define TARGET_DFP if the target assembler does not support decimal
    floating point instructions.  */
 #ifndef HAVE_AS_DFP
@@ -192,7 +187,6 @@
 #define TARGET_DFP 0
 #endif
 
->>>>>>> 1177f497
 #ifndef TARGET_SECURE_PLT
 #define TARGET_SECURE_PLT 0
 #endif
@@ -363,9 +357,6 @@
 #define TARGET_E500_SINGLE 0
 #define TARGET_E500_DOUBLE 0
 #define CHECK_E500_OPTIONS do { } while (0)
-
-/* E500 processors only support plain "sync", not lwsync.  */
-#define TARGET_NO_LWSYNC TARGET_E500
 
 /* E500 processors only support plain "sync", not lwsync.  */
 #define TARGET_NO_LWSYNC TARGET_E500
@@ -1160,12 +1151,6 @@
 #define SECONDARY_MEMORY_NEEDED(CLASS1,CLASS2,MODE)			\
  ((CLASS1) != (CLASS2) && (((CLASS1) == FLOAT_REGS			\
                             && (!TARGET_MFPGPR || !TARGET_POWERPC64	\
-<<<<<<< HEAD
-				|| ((MODE != DFmode) && (MODE != DImode)))) \
-			   || ((CLASS2) == FLOAT_REGS			\
-                               && (!TARGET_MFPGPR || !TARGET_POWERPC64	\
-				|| ((MODE != DFmode) && (MODE != DImode)))) \
-=======
 				|| ((MODE != DFmode)			\
 				    && (MODE != DDmode)			\
 				    && (MODE != DImode))))		\
@@ -1174,7 +1159,6 @@
 				   || ((MODE != DFmode)			\
 				       && (MODE != DDmode)		\
 				       && (MODE != DImode))))		\
->>>>>>> 1177f497
 			   || (CLASS1) == ALTIVEC_REGS			\
 			   || (CLASS2) == ALTIVEC_REGS))
 

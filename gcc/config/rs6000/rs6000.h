--- conflicted
+++ resolved
@@ -2540,10 +2540,7 @@
 #define RS6000_BTM_CELL		MASK_FPRND	/* Target is cell powerpc.  */
 #define RS6000_BTM_DFP		MASK_DFP	/* Decimal floating point.  */
 #define RS6000_BTM_HARD_FLOAT	MASK_SOFT_FLOAT	/* Hardware floating point.  */
-<<<<<<< HEAD
-=======
 #define RS6000_BTM_LDBL128	MASK_MULTIPLE	/* 128-bit long double.  */
->>>>>>> 331c6259
 
 #define RS6000_BTM_COMMON	(RS6000_BTM_ALTIVEC			\
 				 | RS6000_BTM_VSX			\
@@ -2557,12 +2554,8 @@
 				 | RS6000_BTM_POPCNTD			\
 				 | RS6000_BTM_CELL			\
 				 | RS6000_BTM_DFP			\
-<<<<<<< HEAD
-				 | RS6000_BTM_HARD_FLOAT)
-=======
 				 | RS6000_BTM_HARD_FLOAT		\
 				 | RS6000_BTM_LDBL128)
->>>>>>> 331c6259
 
 /* Define builtin enum index.  */
 

/* Definitions of target machine for GNU compiler, for IBM RS/6000.
   Copyright (C) 1992-2013 Free Software Foundation, Inc.
   Contributed by Richard Kenner (kenner@vlsi1.ultra.nyu.edu)

   This file is part of GCC.

   GCC is free software; you can redistribute it and/or modify it
   under the terms of the GNU General Public License as published
   by the Free Software Foundation; either version 3, or (at your
   option) any later version.

   GCC is distributed in the hope that it will be useful, but WITHOUT
   ANY WARRANTY; without even the implied warranty of MERCHANTABILITY
   or FITNESS FOR A PARTICULAR PURPOSE.  See the GNU General Public
   License for more details.

   Under Section 7 of GPL version 3, you are granted additional
   permissions described in the GCC Runtime Library Exception, version
   3.1, as published by the Free Software Foundation.

   You should have received a copy of the GNU General Public License and
   a copy of the GCC Runtime Library Exception along with this program;
   see the files COPYING3 and COPYING.RUNTIME respectively.  If not, see
   <http://www.gnu.org/licenses/>.  */

/* Note that some other tm.h files include this one and then override
   many of the definitions.  */

#ifndef RS6000_OPTS_H
#include "config/rs6000/rs6000-opts.h"
#endif

/* Definitions for the object file format.  These are set at
   compile-time.  */

#define OBJECT_XCOFF 1
#define OBJECT_ELF 2
#define OBJECT_PEF 3
#define OBJECT_MACHO 4

#define TARGET_ELF (TARGET_OBJECT_FORMAT == OBJECT_ELF)
#define TARGET_XCOFF (TARGET_OBJECT_FORMAT == OBJECT_XCOFF)
#define TARGET_MACOS (TARGET_OBJECT_FORMAT == OBJECT_PEF)
#define TARGET_MACHO (TARGET_OBJECT_FORMAT == OBJECT_MACHO)

#ifndef TARGET_AIX
#define TARGET_AIX 0
#endif

#ifndef TARGET_AIX_OS
#define TARGET_AIX_OS 0
#endif

/* Control whether function entry points use a "dot" symbol when
   ABI_AIX.  */
#define DOT_SYMBOLS 1

/* Default string to use for cpu if not specified.  */
#ifndef TARGET_CPU_DEFAULT
#define TARGET_CPU_DEFAULT ((char *)0)
#endif

/* If configured for PPC405, support PPC405CR Erratum77.  */
#ifdef CONFIG_PPC405CR
#define PPC405_ERRATUM77 (rs6000_cpu == PROCESSOR_PPC405)
#else
#define PPC405_ERRATUM77 0
#endif

#ifndef TARGET_PAIRED_FLOAT
#define TARGET_PAIRED_FLOAT 0
#endif

#ifdef HAVE_AS_POPCNTB
#define ASM_CPU_POWER5_SPEC "-mpower5"
#else
#define ASM_CPU_POWER5_SPEC "-mpower4"
#endif

#ifdef HAVE_AS_DFP
#define ASM_CPU_POWER6_SPEC "-mpower6 -maltivec"
#else
#define ASM_CPU_POWER6_SPEC "-mpower4 -maltivec"
#endif

#ifdef HAVE_AS_POPCNTD
#define ASM_CPU_POWER7_SPEC "-mpower7"
#else
#define ASM_CPU_POWER7_SPEC "-mpower4 -maltivec"
#endif

#ifdef HAVE_AS_POWER8
#define ASM_CPU_POWER8_SPEC "-mpower8"
#else
#define ASM_CPU_POWER8_SPEC ASM_CPU_POWER7_SPEC
#endif

#ifdef HAVE_AS_DCI
#define ASM_CPU_476_SPEC "-m476"
#else
#define ASM_CPU_476_SPEC "-mpower4"
#endif

/* Common ASM definitions used by ASM_SPEC among the various targets for
   handling -mcpu=xxx switches.  There is a parallel list in driver-rs6000.c to
   provide the default assembler options if the user uses -mcpu=native, so if
   you make changes here, make them also there.  */
#define ASM_CPU_SPEC \
"%{!mcpu*: \
  %{mpowerpc64*: -mppc64} \
  %{!mpowerpc64*: %(asm_default)}} \
%{mcpu=native: %(asm_cpu_native)} \
%{mcpu=cell: -mcell} \
%{mcpu=power3: -mppc64} \
%{mcpu=power4: -mpower4} \
%{mcpu=power5: %(asm_cpu_power5)} \
%{mcpu=power5+: %(asm_cpu_power5)} \
%{mcpu=power6: %(asm_cpu_power6) -maltivec} \
%{mcpu=power6x: %(asm_cpu_power6) -maltivec} \
%{mcpu=power7: %(asm_cpu_power7)} \
%{mcpu=power8: %(asm_cpu_power8)} \
%{mcpu=a2: -ma2} \
%{mcpu=powerpc: -mppc} \
%{mcpu=rs64a: -mppc64} \
%{mcpu=401: -mppc} \
%{mcpu=403: -m403} \
%{mcpu=405: -m405} \
%{mcpu=405fp: -m405} \
%{mcpu=440: -m440} \
%{mcpu=440fp: -m440} \
%{mcpu=464: -m440} \
%{mcpu=464fp: -m440} \
%{mcpu=476: %(asm_cpu_476)} \
%{mcpu=476fp: %(asm_cpu_476)} \
%{mcpu=505: -mppc} \
%{mcpu=601: -m601} \
%{mcpu=602: -mppc} \
%{mcpu=603: -mppc} \
%{mcpu=603e: -mppc} \
%{mcpu=ec603e: -mppc} \
%{mcpu=604: -mppc} \
%{mcpu=604e: -mppc} \
%{mcpu=620: -mppc64} \
%{mcpu=630: -mppc64} \
%{mcpu=740: -mppc} \
%{mcpu=750: -mppc} \
%{mcpu=G3: -mppc} \
%{mcpu=7400: -mppc -maltivec} \
%{mcpu=7450: -mppc -maltivec} \
%{mcpu=G4: -mppc -maltivec} \
%{mcpu=801: -mppc} \
%{mcpu=821: -mppc} \
%{mcpu=823: -mppc} \
%{mcpu=860: -mppc} \
%{mcpu=970: -mpower4 -maltivec} \
%{mcpu=G5: -mpower4 -maltivec} \
%{mcpu=8540: -me500} \
%{mcpu=8548: -me500} \
%{mcpu=e300c2: -me300} \
%{mcpu=e300c3: -me300} \
%{mcpu=e500mc: -me500mc} \
%{mcpu=e500mc64: -me500mc64} \
%{mcpu=e5500: -me5500} \
%{mcpu=e6500: -me6500} \
%{maltivec: -maltivec} \
%{mvsx: -mvsx %{!maltivec: -maltivec} %{!mcpu*: %(asm_cpu_power7)}} \
%{mpower8-vector|mcrypto|mdirect-move|mhtm: %{!mcpu*: %(asm_cpu_power8)}} \
-many"

#define CPP_DEFAULT_SPEC ""

#define ASM_DEFAULT_SPEC ""

/* This macro defines names of additional specifications to put in the specs
   that can be used in various specifications like CC1_SPEC.  Its definition
   is an initializer with a subgrouping for each command option.

   Each subgrouping contains a string constant, that defines the
   specification name, and a string constant that used by the GCC driver
   program.

   Do not define this macro if it does not need to do anything.  */

#define SUBTARGET_EXTRA_SPECS

#define EXTRA_SPECS							\
  { "cpp_default",		CPP_DEFAULT_SPEC },			\
  { "asm_cpu",			ASM_CPU_SPEC },				\
  { "asm_cpu_native",		ASM_CPU_NATIVE_SPEC },			\
  { "asm_default",		ASM_DEFAULT_SPEC },			\
  { "cc1_cpu",			CC1_CPU_SPEC },				\
  { "asm_cpu_power5",		ASM_CPU_POWER5_SPEC },			\
  { "asm_cpu_power6",		ASM_CPU_POWER6_SPEC },			\
  { "asm_cpu_power7",		ASM_CPU_POWER7_SPEC },			\
  { "asm_cpu_power8",		ASM_CPU_POWER8_SPEC },			\
  { "asm_cpu_476",		ASM_CPU_476_SPEC },			\
  SUBTARGET_EXTRA_SPECS

/* -mcpu=native handling only makes sense with compiler running on
   an PowerPC chip.  If changing this condition, also change
   the condition in driver-rs6000.c.  */
#if defined(__powerpc__) || defined(__POWERPC__) || defined(_AIX)
/* In driver-rs6000.c.  */
extern const char *host_detect_local_cpu (int argc, const char **argv);
#define EXTRA_SPEC_FUNCTIONS \
  { "local_cpu_detect", host_detect_local_cpu },
#define HAVE_LOCAL_CPU_DETECT
#define ASM_CPU_NATIVE_SPEC "%:local_cpu_detect(asm)"

#else
#define ASM_CPU_NATIVE_SPEC "%(asm_default)"
#endif

#ifndef CC1_CPU_SPEC
#ifdef HAVE_LOCAL_CPU_DETECT
#define CC1_CPU_SPEC \
"%{mcpu=native:%<mcpu=native %:local_cpu_detect(cpu)} \
 %{mtune=native:%<mtune=native %:local_cpu_detect(tune)}"
#else
#define CC1_CPU_SPEC ""
#endif
#endif

/* Architecture type.  */

/* Define TARGET_MFCRF if the target assembler does not support the
   optional field operand for mfcr.  */

#ifndef HAVE_AS_MFCRF
#undef  TARGET_MFCRF
#define TARGET_MFCRF 0
#endif

/* Define TARGET_POPCNTB if the target assembler does not support the
   popcount byte instruction.  */

#ifndef HAVE_AS_POPCNTB
#undef  TARGET_POPCNTB
#define TARGET_POPCNTB 0
#endif

/* Define TARGET_FPRND if the target assembler does not support the
   fp rounding instructions.  */

#ifndef HAVE_AS_FPRND
#undef  TARGET_FPRND
#define TARGET_FPRND 0
#endif

/* Define TARGET_CMPB if the target assembler does not support the
   cmpb instruction.  */

#ifndef HAVE_AS_CMPB
#undef  TARGET_CMPB
#define TARGET_CMPB 0
#endif

/* Define TARGET_MFPGPR if the target assembler does not support the
   mffpr and mftgpr instructions. */

#ifndef HAVE_AS_MFPGPR
#undef  TARGET_MFPGPR
#define TARGET_MFPGPR 0
#endif

/* Define TARGET_DFP if the target assembler does not support decimal
   floating point instructions.  */
#ifndef HAVE_AS_DFP
#undef  TARGET_DFP
#define TARGET_DFP 0
#endif

/* Define TARGET_POPCNTD if the target assembler does not support the
   popcount word and double word instructions.  */

#ifndef HAVE_AS_POPCNTD
#undef  TARGET_POPCNTD
#define TARGET_POPCNTD 0
#endif

/* Define the ISA 2.07 flags as 0 if the target assembler does not support the
   waitasecond instruction.  Allow -mpower8-fusion, since it does not add new
   instructions.  */

#ifndef HAVE_AS_POWER8
#undef  TARGET_DIRECT_MOVE
#undef  TARGET_CRYPTO
#undef  TARGET_HTM
#undef  TARGET_P8_VECTOR
#define TARGET_DIRECT_MOVE 0
#define TARGET_CRYPTO 0
#define TARGET_HTM 0
#define TARGET_P8_VECTOR 0
#endif

/* Define TARGET_LWSYNC_INSTRUCTION if the assembler knows about lwsync.  If
   not, generate the lwsync code as an integer constant.  */
#ifdef HAVE_AS_LWSYNC
#define TARGET_LWSYNC_INSTRUCTION 1
#else
#define TARGET_LWSYNC_INSTRUCTION 0
#endif

/* Define TARGET_TLS_MARKERS if the target assembler does not support
   arg markers for __tls_get_addr calls.  */
#ifndef HAVE_AS_TLS_MARKERS
#undef  TARGET_TLS_MARKERS
#define TARGET_TLS_MARKERS 0
#else
#define TARGET_TLS_MARKERS tls_markers
#endif

#ifndef TARGET_SECURE_PLT
#define TARGET_SECURE_PLT 0
#endif

#ifndef TARGET_CMODEL
#define TARGET_CMODEL CMODEL_SMALL
#endif

#define TARGET_32BIT		(! TARGET_64BIT)

#ifndef HAVE_AS_TLS
#define HAVE_AS_TLS 0
#endif

#ifndef TARGET_LINK_STACK
#define TARGET_LINK_STACK 0
#endif

#ifndef SET_TARGET_LINK_STACK
#define SET_TARGET_LINK_STACK(X) do { } while (0)
#endif

/* Return 1 for a symbol ref for a thread-local storage symbol.  */
#define RS6000_SYMBOL_REF_TLS_P(RTX) \
  (GET_CODE (RTX) == SYMBOL_REF && SYMBOL_REF_TLS_MODEL (RTX) != 0)

#ifdef IN_LIBGCC2
/* For libgcc2 we make sure this is a compile time constant */
#if defined (__64BIT__) || defined (__powerpc64__) || defined (__ppc64__)
#undef TARGET_POWERPC64
#define TARGET_POWERPC64	1
#else
#undef TARGET_POWERPC64
#define TARGET_POWERPC64	0
#endif
#else
    /* The option machinery will define this.  */
#endif

#define TARGET_DEFAULT (MASK_MULTIPLE | MASK_STRING)

/* FPU operations supported. 
   Each use of TARGET_SINGLE_FLOAT or TARGET_DOUBLE_FLOAT must 
   also test TARGET_HARD_FLOAT.  */
#define TARGET_SINGLE_FLOAT 1
#define TARGET_DOUBLE_FLOAT 1
#define TARGET_SINGLE_FPU   0
#define TARGET_SIMPLE_FPU   0
#define TARGET_XILINX_FPU   0

/* Recast the processor type to the cpu attribute.  */
#define rs6000_cpu_attr ((enum attr_cpu)rs6000_cpu)

/* Define generic processor types based upon current deployment.  */
#define PROCESSOR_COMMON    PROCESSOR_PPC601
#define PROCESSOR_POWERPC   PROCESSOR_PPC604
#define PROCESSOR_POWERPC64 PROCESSOR_RS64A

/* Define the default processor.  This is overridden by other tm.h files.  */
#define PROCESSOR_DEFAULT   PROCESSOR_PPC603
#define PROCESSOR_DEFAULT64 PROCESSOR_RS64A

/* Specify the dialect of assembler to use.  Only new mnemonics are supported
   starting with GCC 4.8, i.e. just one dialect, but for backwards
   compatibility with older inline asm ASSEMBLER_DIALECT needs to be
   defined.  */
#define ASSEMBLER_DIALECT 1

/* Debug support */
#define MASK_DEBUG_STACK	0x01	/* debug stack applications */
#define	MASK_DEBUG_ARG		0x02	/* debug argument handling */
#define MASK_DEBUG_REG		0x04	/* debug register handling */
#define MASK_DEBUG_ADDR		0x08	/* debug memory addressing */
#define MASK_DEBUG_COST		0x10	/* debug rtx codes */
#define MASK_DEBUG_TARGET	0x20	/* debug target attribute/pragma */
#define MASK_DEBUG_BUILTIN	0x40	/* debug builtins */
#define MASK_DEBUG_ALL		(MASK_DEBUG_STACK \
				 | MASK_DEBUG_ARG \
				 | MASK_DEBUG_REG \
				 | MASK_DEBUG_ADDR \
				 | MASK_DEBUG_COST \
				 | MASK_DEBUG_TARGET \
				 | MASK_DEBUG_BUILTIN)

#define	TARGET_DEBUG_STACK	(rs6000_debug & MASK_DEBUG_STACK)
#define	TARGET_DEBUG_ARG	(rs6000_debug & MASK_DEBUG_ARG)
#define TARGET_DEBUG_REG	(rs6000_debug & MASK_DEBUG_REG)
#define TARGET_DEBUG_ADDR	(rs6000_debug & MASK_DEBUG_ADDR)
#define TARGET_DEBUG_COST	(rs6000_debug & MASK_DEBUG_COST)
#define TARGET_DEBUG_TARGET	(rs6000_debug & MASK_DEBUG_TARGET)
#define TARGET_DEBUG_BUILTIN	(rs6000_debug & MASK_DEBUG_BUILTIN)

/* Describe the vector unit used for arithmetic operations.  */
extern enum rs6000_vector rs6000_vector_unit[];

#define VECTOR_UNIT_NONE_P(MODE)			\
  (rs6000_vector_unit[(MODE)] == VECTOR_NONE)

#define VECTOR_UNIT_VSX_P(MODE)				\
  (rs6000_vector_unit[(MODE)] == VECTOR_VSX)

#define VECTOR_UNIT_P8_VECTOR_P(MODE)			\
  (rs6000_vector_unit[(MODE)] == VECTOR_P8_VECTOR)

#define VECTOR_UNIT_ALTIVEC_P(MODE)			\
  (rs6000_vector_unit[(MODE)] == VECTOR_ALTIVEC)

#define VECTOR_UNIT_VSX_OR_P8_VECTOR_P(MODE)		\
  (IN_RANGE ((int)rs6000_vector_unit[(MODE)],		\
	     (int)VECTOR_VSX,				\
	     (int)VECTOR_P8_VECTOR))

/* VECTOR_UNIT_ALTIVEC_OR_VSX_P is used in places where we are using either
   altivec (VMX) or VSX vector instructions.  P8 vector support is upwards
   compatible, so allow it as well, rather than changing all of the uses of the
   macro.  */
#define VECTOR_UNIT_ALTIVEC_OR_VSX_P(MODE)		\
  (IN_RANGE ((int)rs6000_vector_unit[(MODE)],		\
	     (int)VECTOR_ALTIVEC,			\
	     (int)VECTOR_P8_VECTOR))

/* Describe whether to use VSX loads or Altivec loads.  For now, just use the
   same unit as the vector unit we are using, but we may want to migrate to
   using VSX style loads even for types handled by altivec.  */
extern enum rs6000_vector rs6000_vector_mem[];

#define VECTOR_MEM_NONE_P(MODE)				\
  (rs6000_vector_mem[(MODE)] == VECTOR_NONE)

#define VECTOR_MEM_VSX_P(MODE)				\
  (rs6000_vector_mem[(MODE)] == VECTOR_VSX)

#define VECTOR_MEM_P8_VECTOR_P(MODE)			\
  (rs6000_vector_mem[(MODE)] == VECTOR_VSX)

#define VECTOR_MEM_ALTIVEC_P(MODE)			\
  (rs6000_vector_mem[(MODE)] == VECTOR_ALTIVEC)

#define VECTOR_MEM_VSX_OR_P8_VECTOR_P(MODE)		\
  (IN_RANGE ((int)rs6000_vector_mem[(MODE)],		\
	     (int)VECTOR_VSX,				\
	     (int)VECTOR_P8_VECTOR))

#define VECTOR_MEM_ALTIVEC_OR_VSX_P(MODE)		\
  (IN_RANGE ((int)rs6000_vector_mem[(MODE)],		\
	     (int)VECTOR_ALTIVEC,			\
	     (int)VECTOR_P8_VECTOR))

/* Return the alignment of a given vector type, which is set based on the
   vector unit use.  VSX for instance can load 32 or 64 bit aligned words
   without problems, while Altivec requires 128-bit aligned vectors.  */
extern int rs6000_vector_align[];

#define VECTOR_ALIGN(MODE)						\
  ((rs6000_vector_align[(MODE)] != 0)					\
   ? rs6000_vector_align[(MODE)]					\
   : (int)GET_MODE_BITSIZE ((MODE)))

/* Alignment options for fields in structures for sub-targets following
   AIX-like ABI.
   ALIGN_POWER word-aligns FP doubles (default AIX ABI).
   ALIGN_NATURAL doubleword-aligns FP doubles (align to object size).

   Override the macro definitions when compiling libobjc to avoid undefined
   reference to rs6000_alignment_flags due to library's use of GCC alignment
   macros which use the macros below.  */

#ifndef IN_TARGET_LIBS
#define MASK_ALIGN_POWER   0x00000000
#define MASK_ALIGN_NATURAL 0x00000001
#define TARGET_ALIGN_NATURAL (rs6000_alignment_flags & MASK_ALIGN_NATURAL)
#else
#define TARGET_ALIGN_NATURAL 0
#endif

#define TARGET_LONG_DOUBLE_128 (rs6000_long_double_type_size == 128)
#define TARGET_IEEEQUAD rs6000_ieeequad
#define TARGET_ALTIVEC_ABI rs6000_altivec_abi
#define TARGET_LDBRX (TARGET_POPCNTD || rs6000_cpu == PROCESSOR_CELL)

#define TARGET_SPE_ABI 0
#define TARGET_SPE 0
#define TARGET_ISEL64 (TARGET_ISEL && TARGET_POWERPC64)
#define TARGET_FPRS 1
#define TARGET_E500_SINGLE 0
#define TARGET_E500_DOUBLE 0
#define CHECK_E500_OPTIONS do { } while (0)

/* ISA 2.01 allowed FCFID to be done in 32-bit, previously it was 64-bit only.
   Enable 32-bit fcfid's on any of the switches for newer ISA machines or
   XILINX.  */
#define TARGET_FCFID	(TARGET_POWERPC64				\
			 || TARGET_PPC_GPOPT	/* 970/power4 */	\
			 || TARGET_POPCNTB	/* ISA 2.02 */		\
			 || TARGET_CMPB		/* ISA 2.05 */		\
			 || TARGET_POPCNTD	/* ISA 2.06 */		\
			 || TARGET_XILINX_FPU)

#define TARGET_FCTIDZ	TARGET_FCFID
#define TARGET_STFIWX	TARGET_PPC_GFXOPT
#define TARGET_LFIWAX	TARGET_CMPB
#define TARGET_LFIWZX	TARGET_POPCNTD
#define TARGET_FCFIDS	TARGET_POPCNTD
#define TARGET_FCFIDU	TARGET_POPCNTD
#define TARGET_FCFIDUS	TARGET_POPCNTD
#define TARGET_FCTIDUZ	TARGET_POPCNTD
#define TARGET_FCTIWUZ	TARGET_POPCNTD

#define TARGET_XSCVDPSPN	(TARGET_DIRECT_MOVE || TARGET_P8_VECTOR)
#define TARGET_XSCVSPDPN	(TARGET_DIRECT_MOVE || TARGET_P8_VECTOR)

/* Byte/char syncs were added as phased in for ISA 2.06B, but are not present
   in power7, so conditionalize them on p8 features.  TImode syncs need quad
   memory support.  */
#define TARGET_SYNC_HI_QI	(TARGET_QUAD_MEMORY || TARGET_DIRECT_MOVE)
#define TARGET_SYNC_TI		TARGET_QUAD_MEMORY

/* Power7 has both 32-bit load and store integer for the FPRs, so we don't need
   to allocate the SDmode stack slot to get the value into the proper location
   in the register.  */
#define TARGET_NO_SDMODE_STACK	(TARGET_LFIWZX && TARGET_STFIWX && TARGET_DFP)

/* In switching from using target_flags to using rs6000_isa_flags, the options
   machinery creates OPTION_MASK_<xxx> instead of MASK_<xxx>.  For now map
   OPTION_MASK_<xxx> back into MASK_<xxx>.  */
#define MASK_ALTIVEC			OPTION_MASK_ALTIVEC
#define MASK_CMPB			OPTION_MASK_CMPB
#define MASK_CRYPTO			OPTION_MASK_CRYPTO
#define MASK_DFP			OPTION_MASK_DFP
#define MASK_DIRECT_MOVE		OPTION_MASK_DIRECT_MOVE
#define MASK_DLMZB			OPTION_MASK_DLMZB
#define MASK_EABI			OPTION_MASK_EABI
#define MASK_FPRND			OPTION_MASK_FPRND
#define MASK_P8_FUSION			OPTION_MASK_P8_FUSION
#define MASK_HARD_FLOAT			OPTION_MASK_HARD_FLOAT
#define MASK_HTM			OPTION_MASK_HTM
#define MASK_ISEL			OPTION_MASK_ISEL
#define MASK_MFCRF			OPTION_MASK_MFCRF
#define MASK_MFPGPR			OPTION_MASK_MFPGPR
#define MASK_MULHW			OPTION_MASK_MULHW
#define MASK_MULTIPLE			OPTION_MASK_MULTIPLE
#define MASK_NO_UPDATE			OPTION_MASK_NO_UPDATE
#define MASK_P8_VECTOR			OPTION_MASK_P8_VECTOR
#define MASK_POPCNTB			OPTION_MASK_POPCNTB
#define MASK_POPCNTD			OPTION_MASK_POPCNTD
#define MASK_PPC_GFXOPT			OPTION_MASK_PPC_GFXOPT
#define MASK_PPC_GPOPT			OPTION_MASK_PPC_GPOPT
#define MASK_RECIP_PRECISION		OPTION_MASK_RECIP_PRECISION
#define MASK_SOFT_FLOAT			OPTION_MASK_SOFT_FLOAT
#define MASK_STRICT_ALIGN		OPTION_MASK_STRICT_ALIGN
#define MASK_STRING			OPTION_MASK_STRING
#define MASK_UPDATE			OPTION_MASK_UPDATE
#define MASK_VSX			OPTION_MASK_VSX
#define MASK_VSX_TIMODE			OPTION_MASK_VSX_TIMODE

#ifndef IN_LIBGCC2
#define MASK_POWERPC64			OPTION_MASK_POWERPC64
#endif

#ifdef TARGET_64BIT
#define MASK_64BIT			OPTION_MASK_64BIT
#endif

#ifdef TARGET_RELOCATABLE
#define MASK_RELOCATABLE		OPTION_MASK_RELOCATABLE
#endif

#ifdef TARGET_LITTLE_ENDIAN
#define MASK_LITTLE_ENDIAN		OPTION_MASK_LITTLE_ENDIAN
#endif

#ifdef TARGET_MINIMAL_TOC
#define MASK_MINIMAL_TOC		OPTION_MASK_MINIMAL_TOC
#endif

#ifdef TARGET_REGNAMES
#define MASK_REGNAMES			OPTION_MASK_REGNAMES
#endif

#ifdef TARGET_PROTOTYPE
#define MASK_PROTOTYPE			OPTION_MASK_PROTOTYPE
#endif

/* Explicit ISA options that were set.  */
#define rs6000_isa_flags_explicit	global_options_set.x_rs6000_isa_flags

/* For power systems, we want to enable Altivec and VSX builtins even if the
   user did not use -maltivec or -mvsx to allow the builtins to be used inside
   of #pragma GCC target or the target attribute to change the code level for a
   given system.  The SPE and Paired builtins are only enabled if you configure
   the compiler for those builtins, and those machines don't support altivec or
   VSX.  */

#define TARGET_EXTRA_BUILTINS	(!TARGET_SPE && !TARGET_PAIRED_FLOAT	 \
				 && ((TARGET_POWERPC64			 \
				      || TARGET_PPC_GPOPT /* 970/power4 */ \
				      || TARGET_POPCNTB	  /* ISA 2.02 */ \
				      || TARGET_CMPB	  /* ISA 2.05 */ \
				      || TARGET_POPCNTD	  /* ISA 2.06 */ \
				      || TARGET_ALTIVEC			 \
				      || TARGET_VSX)))

/* E500 cores only support plain "sync", not lwsync.  */
#define TARGET_NO_LWSYNC (rs6000_cpu == PROCESSOR_PPC8540 \
			  || rs6000_cpu == PROCESSOR_PPC8548)


/* Whether SF/DF operations are supported on the E500.  */
#define TARGET_SF_SPE	(TARGET_HARD_FLOAT && TARGET_SINGLE_FLOAT	\
			 && !TARGET_FPRS)

#define TARGET_DF_SPE	(TARGET_HARD_FLOAT && TARGET_DOUBLE_FLOAT	\
			 && !TARGET_FPRS && TARGET_E500_DOUBLE)

/* Whether SF/DF operations are supported by by the normal floating point unit
   (or the vector/scalar unit).  */
#define TARGET_SF_FPR	(TARGET_HARD_FLOAT && TARGET_FPRS		\
			 && TARGET_SINGLE_FLOAT)

#define TARGET_DF_FPR	(TARGET_HARD_FLOAT && TARGET_FPRS		\
			 && TARGET_DOUBLE_FLOAT)

/* Whether SF/DF operations are supported by any hardware.  */
#define TARGET_SF_INSN	(TARGET_SF_FPR || TARGET_SF_SPE)
#define TARGET_DF_INSN	(TARGET_DF_FPR || TARGET_DF_SPE)

/* Which machine supports the various reciprocal estimate instructions.  */
#define TARGET_FRES	(TARGET_HARD_FLOAT && TARGET_PPC_GFXOPT \
			 && TARGET_FPRS && TARGET_SINGLE_FLOAT)

#define TARGET_FRE	(TARGET_HARD_FLOAT && TARGET_FPRS \
			 && TARGET_DOUBLE_FLOAT \
			 && (TARGET_POPCNTB || VECTOR_UNIT_VSX_P (DFmode)))

#define TARGET_FRSQRTES	(TARGET_HARD_FLOAT && TARGET_POPCNTB \
			 && TARGET_FPRS && TARGET_SINGLE_FLOAT)

#define TARGET_FRSQRTE	(TARGET_HARD_FLOAT && TARGET_FPRS \
			 && TARGET_DOUBLE_FLOAT \
			 && (TARGET_PPC_GFXOPT || VECTOR_UNIT_VSX_P (DFmode)))

/* Whether the various reciprocal divide/square root estimate instructions
   exist, and whether we should automatically generate code for the instruction
   by default.  */
#define RS6000_RECIP_MASK_HAVE_RE	0x1	/* have RE instruction.  */
#define RS6000_RECIP_MASK_AUTO_RE	0x2	/* generate RE by default.  */
#define RS6000_RECIP_MASK_HAVE_RSQRTE	0x4	/* have RSQRTE instruction.  */
#define RS6000_RECIP_MASK_AUTO_RSQRTE	0x8	/* gen. RSQRTE by default.  */

extern unsigned char rs6000_recip_bits[];

#define RS6000_RECIP_HAVE_RE_P(MODE) \
  (rs6000_recip_bits[(int)(MODE)] & RS6000_RECIP_MASK_HAVE_RE)

#define RS6000_RECIP_AUTO_RE_P(MODE) \
  (rs6000_recip_bits[(int)(MODE)] & RS6000_RECIP_MASK_AUTO_RE)

#define RS6000_RECIP_HAVE_RSQRTE_P(MODE) \
  (rs6000_recip_bits[(int)(MODE)] & RS6000_RECIP_MASK_HAVE_RSQRTE)

#define RS6000_RECIP_AUTO_RSQRTE_P(MODE) \
  (rs6000_recip_bits[(int)(MODE)] & RS6000_RECIP_MASK_AUTO_RSQRTE)

#define RS6000_RECIP_HIGH_PRECISION_P(MODE) \
  ((MODE) == SFmode || (MODE) == V4SFmode || TARGET_RECIP_PRECISION)

/* The default CPU for TARGET_OPTION_OVERRIDE.  */
#define OPTION_TARGET_CPU_DEFAULT TARGET_CPU_DEFAULT

/* Target pragma.  */
#define REGISTER_TARGET_PRAGMAS() do {				\
  c_register_pragma (0, "longcall", rs6000_pragma_longcall);	\
  targetm.target_option.pragma_parse = rs6000_pragma_target_parse; \
  targetm.resolve_overloaded_builtin = altivec_resolve_overloaded_builtin; \
  rs6000_target_modify_macros_ptr = rs6000_target_modify_macros; \
} while (0)

/* Target #defines.  */
#define TARGET_CPU_CPP_BUILTINS() \
  rs6000_cpu_cpp_builtins (pfile)

/* This is used by rs6000_cpu_cpp_builtins to indicate the byte order
   we're compiling for.  Some configurations may need to override it.  */
#define RS6000_CPU_CPP_ENDIAN_BUILTINS()	\
  do						\
    {						\
      if (BYTES_BIG_ENDIAN)			\
	{					\
	  builtin_define ("__BIG_ENDIAN__");	\
	  builtin_define ("_BIG_ENDIAN");	\
	  builtin_assert ("machine=bigendian");	\
	}					\
      else					\
	{					\
	  builtin_define ("__LITTLE_ENDIAN__");	\
	  builtin_define ("_LITTLE_ENDIAN");	\
	  builtin_assert ("machine=littleendian"); \
	}					\
    }						\
  while (0)

/* Target machine storage layout.  */

/* Define this macro if it is advisable to hold scalars in registers
   in a wider mode than that declared by the program.  In such cases,
   the value is constrained to be within the bounds of the declared
   type, but kept valid in the wider mode.  The signedness of the
   extension may differ from that of the type.  */

#define PROMOTE_MODE(MODE,UNSIGNEDP,TYPE)	\
  if (GET_MODE_CLASS (MODE) == MODE_INT		\
      && GET_MODE_SIZE (MODE) < UNITS_PER_WORD) \
    (MODE) = TARGET_32BIT ? SImode : DImode;

/* Define this if most significant bit is lowest numbered
   in instructions that operate on numbered bit-fields.  */
/* That is true on RS/6000.  */
#define BITS_BIG_ENDIAN 1

/* Define this if most significant byte of a word is the lowest numbered.  */
/* That is true on RS/6000.  */
#define BYTES_BIG_ENDIAN 1

/* Define this if most significant word of a multiword number is lowest
   numbered.

   For RS/6000 we can decide arbitrarily since there are no machine
   instructions for them.  Might as well be consistent with bits and bytes.  */
#define WORDS_BIG_ENDIAN 1

/* This says that for the IBM long double the larger magnitude double
   comes first.  It's really a two element double array, and arrays
   don't index differently between little- and big-endian.  */
#define LONG_DOUBLE_LARGE_FIRST 1

#define MAX_BITS_PER_WORD 64

/* Width of a word, in units (bytes).  */
#define UNITS_PER_WORD (! TARGET_POWERPC64 ? 4 : 8)
#ifdef IN_LIBGCC2
#define MIN_UNITS_PER_WORD UNITS_PER_WORD
#else
#define MIN_UNITS_PER_WORD 4
#endif
#define UNITS_PER_FP_WORD 8
#define UNITS_PER_ALTIVEC_WORD 16
#define UNITS_PER_VSX_WORD 16
#define UNITS_PER_SPE_WORD 8
#define UNITS_PER_PAIRED_WORD 8

/* Type used for ptrdiff_t, as a string used in a declaration.  */
#define PTRDIFF_TYPE "int"

/* Type used for size_t, as a string used in a declaration.  */
#define SIZE_TYPE "long unsigned int"

/* Type used for wchar_t, as a string used in a declaration.  */
#define WCHAR_TYPE "short unsigned int"

/* Width of wchar_t in bits.  */
#define WCHAR_TYPE_SIZE 16

/* A C expression for the size in bits of the type `short' on the
   target machine.  If you don't define this, the default is half a
   word.  (If this would be less than one storage unit, it is
   rounded up to one unit.)  */
#define SHORT_TYPE_SIZE 16

/* A C expression for the size in bits of the type `int' on the
   target machine.  If you don't define this, the default is one
   word.  */
#define INT_TYPE_SIZE 32

/* A C expression for the size in bits of the type `long' on the
   target machine.  If you don't define this, the default is one
   word.  */
#define LONG_TYPE_SIZE (TARGET_32BIT ? 32 : 64)

/* A C expression for the size in bits of the type `long long' on the
   target machine.  If you don't define this, the default is two
   words.  */
#define LONG_LONG_TYPE_SIZE 64

/* A C expression for the size in bits of the type `float' on the
   target machine.  If you don't define this, the default is one
   word.  */
#define FLOAT_TYPE_SIZE 32

/* A C expression for the size in bits of the type `double' on the
   target machine.  If you don't define this, the default is two
   words.  */
#define DOUBLE_TYPE_SIZE 64

/* A C expression for the size in bits of the type `long double' on
   the target machine.  If you don't define this, the default is two
   words.  */
#define LONG_DOUBLE_TYPE_SIZE rs6000_long_double_type_size

/* Define this to set long double type size to use in libgcc2.c, which can
   not depend on target_flags.  */
#ifdef __LONG_DOUBLE_128__
#define LIBGCC2_LONG_DOUBLE_TYPE_SIZE 128
#else
#define LIBGCC2_LONG_DOUBLE_TYPE_SIZE 64
#endif

/* Work around rs6000_long_double_type_size dependency in ada/targtyps.c.  */
#define WIDEST_HARDWARE_FP_SIZE 64

/* Width in bits of a pointer.
   See also the macro `Pmode' defined below.  */
extern unsigned rs6000_pointer_size;
#define POINTER_SIZE rs6000_pointer_size

/* Allocation boundary (in *bits*) for storing arguments in argument list.  */
#define PARM_BOUNDARY (TARGET_32BIT ? 32 : 64)

/* Boundary (in *bits*) on which stack pointer should be aligned.  */
#define STACK_BOUNDARY	\
  ((TARGET_32BIT && !TARGET_ALTIVEC && !TARGET_ALTIVEC_ABI && !TARGET_VSX) \
    ? 64 : 128)

/* Allocation boundary (in *bits*) for the code of a function.  */
#define FUNCTION_BOUNDARY 32

/* No data type wants to be aligned rounder than this.  */
#define BIGGEST_ALIGNMENT 128

/* A C expression to compute the alignment for a variables in the
   local store.  TYPE is the data type, and ALIGN is the alignment
   that the object would ordinarily have.  */
#define LOCAL_ALIGNMENT(TYPE, ALIGN)				\
  DATA_ALIGNMENT (TYPE, ALIGN)

/* Alignment of field after `int : 0' in a structure.  */
#define EMPTY_FIELD_BOUNDARY 32

/* Every structure's size must be a multiple of this.  */
#define STRUCTURE_SIZE_BOUNDARY 8

/* A bit-field declared as `int' forces `int' alignment for the struct.  */
#define PCC_BITFIELD_TYPE_MATTERS 1

/* Make strings word-aligned so strcpy from constants will be faster.
   Make vector constants quadword aligned.  */
#define CONSTANT_ALIGNMENT(EXP, ALIGN)                           \
  (TREE_CODE (EXP) == STRING_CST	                         \
   && (STRICT_ALIGNMENT || !optimize_size)                       \
   && (ALIGN) < BITS_PER_WORD                                    \
   ? BITS_PER_WORD                                               \
   : (ALIGN))

/* Make arrays of chars word-aligned for the same reasons.
   Align vectors to 128 bits.  Align SPE vectors and E500 v2 doubles to
   64 bits.  */
#define DATA_ALIGNMENT(TYPE, ALIGN)					\
  (TREE_CODE (TYPE) == VECTOR_TYPE					\
   ? (((TARGET_SPE && SPE_VECTOR_MODE (TYPE_MODE (TYPE)))		\
       || (TARGET_PAIRED_FLOAT && PAIRED_VECTOR_MODE (TYPE_MODE (TYPE)))) \
      ? 64 : 128)							\
   : ((TARGET_E500_DOUBLE						\
       && TREE_CODE (TYPE) == REAL_TYPE					\
       && TYPE_MODE (TYPE) == DFmode)					\
      ? 64								\
      : (TREE_CODE (TYPE) == ARRAY_TYPE					\
	 && TYPE_MODE (TREE_TYPE (TYPE)) == QImode			\
	 && (ALIGN) < BITS_PER_WORD) ? BITS_PER_WORD : (ALIGN)))

/* Nonzero if move instructions will actually fail to work
   when given unaligned data.  */
#define STRICT_ALIGNMENT 0

/* Define this macro to be the value 1 if unaligned accesses have a cost
   many times greater than aligned accesses, for example if they are
   emulated in a trap handler.  */
/* Altivec vector memory instructions simply ignore the low bits; SPE vector
   memory instructions trap on unaligned accesses; VSX memory instructions are
   aligned to 4 or 8 bytes.  */
#define SLOW_UNALIGNED_ACCESS(MODE, ALIGN)				\
  (STRICT_ALIGNMENT							\
   || (((MODE) == SFmode || (MODE) == DFmode || (MODE) == TFmode	\
	|| (MODE) == SDmode || (MODE) == DDmode || (MODE) == TDmode)	\
       && (ALIGN) < 32)							\
   || (VECTOR_MODE_P ((MODE)) && (((int)(ALIGN)) < VECTOR_ALIGN (MODE))))


/* Standard register usage.  */

/* Number of actual hardware registers.
   The hardware registers are assigned numbers for the compiler
   from 0 to just below FIRST_PSEUDO_REGISTER.
   All registers that the compiler knows about must be given numbers,
   even those that are not normally considered general registers.

   RS/6000 has 32 fixed-point registers, 32 floating-point registers,
   a count register, a link register, and 8 condition register fields,
   which we view here as separate registers.  AltiVec adds 32 vector
   registers and a VRsave register.

   In addition, the difference between the frame and argument pointers is
   a function of the number of registers saved, so we need to have a
   register for AP that will later be eliminated in favor of SP or FP.
   This is a normal register, but it is fixed.

   We also create a pseudo register for float/int conversions, that will
   really represent the memory location used.  It is represented here as
   a register, in order to work around problems in allocating stack storage
   in inline functions.

   Another pseudo (not included in DWARF_FRAME_REGISTERS) is soft frame
   pointer, which is eventually eliminated in favor of SP or FP.

   The 3 HTM registers aren't also included in DWARF_FRAME_REGISTERS.  */

#define FIRST_PSEUDO_REGISTER 117

/* This must be included for pre gcc 3.0 glibc compatibility.  */
#define PRE_GCC3_DWARF_FRAME_REGISTERS 77

/* Add 32 dwarf columns for synthetic SPE registers.  */
#define DWARF_FRAME_REGISTERS ((FIRST_PSEUDO_REGISTER - 4) + 32)

/* The SPE has an additional 32 synthetic registers, with DWARF debug
   info numbering for these registers starting at 1200.  While eh_frame
   register numbering need not be the same as the debug info numbering,
   we choose to number these regs for eh_frame at 1200 too.  This allows
   future versions of the rs6000 backend to add hard registers and
   continue to use the gcc hard register numbering for eh_frame.  If the
   extra SPE registers in eh_frame were numbered starting from the
   current value of FIRST_PSEUDO_REGISTER, then if FIRST_PSEUDO_REGISTER
   changed we'd need to introduce a mapping in DWARF_FRAME_REGNUM to
   avoid invalidating older SPE eh_frame info.

   We must map them here to avoid huge unwinder tables mostly consisting
   of unused space.  */
#define DWARF_REG_TO_UNWIND_COLUMN(r) \
  ((r) > 1200 ? ((r) - 1200 + (DWARF_FRAME_REGISTERS - 32)) : (r))

/* Use standard DWARF numbering for DWARF debugging information.  */
#define DBX_REGISTER_NUMBER(REGNO) rs6000_dbx_register_number (REGNO)

/* Use gcc hard register numbering for eh_frame.  */
#define DWARF_FRAME_REGNUM(REGNO) (REGNO)

/* Map register numbers held in the call frame info that gcc has
   collected using DWARF_FRAME_REGNUM to those that should be output in
   .debug_frame and .eh_frame.  We continue to use gcc hard reg numbers
   for .eh_frame, but use the numbers mandated by the various ABIs for
   .debug_frame.  rs6000_emit_prologue has translated any combination of
   CR2, CR3, CR4 saves to a save of CR2.  The actual code emitted saves
   the whole of CR, so we map CR2_REGNO to the DWARF reg for CR.  */
#define DWARF2_FRAME_REG_OUT(REGNO, FOR_EH)	\
  ((FOR_EH) ? (REGNO)				\
   : (REGNO) == CR2_REGNO ? 64			\
   : DBX_REGISTER_NUMBER (REGNO))

/* 1 for registers that have pervasive standard uses
   and are not available for the register allocator.

   On RS/6000, r1 is used for the stack.  On Darwin, r2 is available
   as a local register; for all other OS's r2 is the TOC pointer.

   cr5 is not supposed to be used.

   On System V implementations, r13 is fixed and not available for use.  */

#define FIXED_REGISTERS  \
  {0, 1, FIXED_R2, 0, 0, 0, 0, 0, 0, 0, 0, 0, 0, FIXED_R13, 0, 0, \
   0, 0, 0, 0, 0, 0, 0, 0, 0, 0, 0, 0, 0, 0, 0, 0, \
   0, 0, 0, 0, 0, 0, 0, 0, 0, 0, 0, 0, 0, 0, 0, 0, \
   0, 0, 0, 0, 0, 0, 0, 0, 0, 0, 0, 0, 0, 0, 0, 0, \
   0, 0, 0, 1, 0, 0, 0, 0, 0, 1, 0, 0, 1,	   \
   /* AltiVec registers.  */			   \
   0, 0, 0, 0, 0, 0, 0, 0, 0, 0, 0, 0, 0, 0, 0, 0, \
   0, 0, 0, 0, 0, 0, 0, 0, 0, 0, 0, 0, 0, 0, 0, 0, \
   1, 1						   \
   , 1, 1, 1, 1, 1, 1				   \
}

/* 1 for registers not available across function calls.
   These must include the FIXED_REGISTERS and also any
   registers that can be used without being saved.
   The latter must include the registers where values are returned
   and the register where structure-value addresses are passed.
   Aside from that, you can include as many other registers as you like.  */

#define CALL_USED_REGISTERS  \
  {1, 1, 1, 1, 1, 1, 1, 1, 1, 1, 1, 1, 1, FIXED_R13, 0, 0, \
   0, 0, 0, 0, 0, 0, 0, 0, 0, 0, 0, 0, 0, 0, 0, 0, \
   1, 1, 1, 1, 1, 1, 1, 1, 1, 1, 1, 1, 1, 1, 0, 0, \
   0, 0, 0, 0, 0, 0, 0, 0, 0, 0, 0, 0, 0, 0, 0, 0, \
   1, 1, 1, 1, 1, 1, 0, 0, 0, 1, 1, 1, 1,	   \
   /* AltiVec registers.  */			   \
   0, 0, 0, 0, 0, 0, 0, 0, 0, 0, 0, 0, 0, 0, 0, 0, \
   0, 0, 0, 0, 0, 0, 0, 0, 0, 0, 0, 0, 0, 0, 0, 0, \
   1, 1						   \
   , 1, 1, 1, 1, 1, 1				   \
}

/* Like `CALL_USED_REGISTERS' except this macro doesn't require that
   the entire set of `FIXED_REGISTERS' be included.
   (`CALL_USED_REGISTERS' must be a superset of `FIXED_REGISTERS').
   This macro is optional.  If not specified, it defaults to the value
   of `CALL_USED_REGISTERS'.  */

#define CALL_REALLY_USED_REGISTERS  \
  {1, 1, 1, 1, 1, 1, 1, 1, 1, 1, 1, 1, 1, FIXED_R13, 0, 0, \
   0, 0, 0, 0, 0, 0, 0, 0, 0, 0, 0, 0, 0, 0, 0, 0, \
   1, 1, 1, 1, 1, 1, 1, 1, 1, 1, 1, 1, 1, 1, 0, 0, \
   0, 0, 0, 0, 0, 0, 0, 0, 0, 0, 0, 0, 0, 0, 0, 0, \
   1, 1, 1, 1, 1, 1, 0, 0, 0, 1, 1, 1, 1,	   \
   /* AltiVec registers.  */			   \
   0, 0, 0, 0, 0, 0, 0, 0, 0, 0, 0, 0, 0, 0, 0, 0, \
   0, 0, 0, 0, 0, 0, 0, 0, 0, 0, 0, 0, 0, 0, 0, 0, \
   0, 0						   \
   , 0, 0, 0, 0, 0, 0				   \
}

#define TOTAL_ALTIVEC_REGS	(LAST_ALTIVEC_REGNO - FIRST_ALTIVEC_REGNO + 1)

#define FIRST_SAVED_ALTIVEC_REGNO (FIRST_ALTIVEC_REGNO+20)
#define FIRST_SAVED_FP_REGNO	  (14+32)
#define FIRST_SAVED_GP_REGNO	  (FIXED_R13 ? 14 : 13)

/* List the order in which to allocate registers.  Each register must be
   listed once, even those in FIXED_REGISTERS.

   We allocate in the following order:
	fp0		(not saved or used for anything)
	fp13 - fp2	(not saved; incoming fp arg registers)
	fp1		(not saved; return value)
	fp31 - fp14	(saved; order given to save least number)
	cr7, cr6	(not saved or special)
	cr1		(not saved, but used for FP operations)
	cr0		(not saved, but used for arithmetic operations)
	cr4, cr3, cr2	(saved)
	r9		(not saved; best for TImode)
	r10, r8-r4	(not saved; highest first for less conflict with params)
	r3		(not saved; return value register)
	r11		(not saved; later alloc to help shrink-wrap)
	r0		(not saved; cannot be base reg)
	r31 - r13	(saved; order given to save least number)
	r12		(not saved; if used for DImode or DFmode would use r13)
	ctr		(not saved; when we have the choice ctr is better)
	lr		(saved)
	cr5, r1, r2, ap, ca (fixed)
	v0 - v1		(not saved or used for anything)
	v13 - v3	(not saved; incoming vector arg registers)
	v2		(not saved; incoming vector arg reg; return value)
	v19 - v14	(not saved or used for anything)
	v31 - v20	(saved; order given to save least number)
	vrsave, vscr	(fixed)
	spe_acc, spefscr (fixed)
	sfp		(fixed)
	tfhar		(fixed)
	tfiar		(fixed)
	texasr		(fixed)
*/

#if FIXED_R2 == 1
#define MAYBE_R2_AVAILABLE
#define MAYBE_R2_FIXED 2,
#else
#define MAYBE_R2_AVAILABLE 2,
#define MAYBE_R2_FIXED
#endif

#if FIXED_R13 == 1
#define EARLY_R12 12,
#define LATE_R12
#else
#define EARLY_R12
#define LATE_R12 12,
#endif

#define REG_ALLOC_ORDER						\
  {32,								\
   /* move fr13 (ie 45) later, so if we need TFmode, it does */	\
   /* not use fr14 which is a saved register.  */		\
   44, 43, 42, 41, 40, 39, 38, 37, 36, 35, 34, 45,		\
   33,								\
   63, 62, 61, 60, 59, 58, 57, 56, 55, 54, 53, 52, 51,		\
   50, 49, 48, 47, 46,						\
   75, 74, 69, 68, 72, 71, 70,					\
   MAYBE_R2_AVAILABLE						\
   9, 10, 8, 7, 6, 5, 4,					\
   3, EARLY_R12 11, 0,						\
   31, 30, 29, 28, 27, 26, 25, 24, 23, 22, 21, 20, 19,		\
   18, 17, 16, 15, 14, 13, LATE_R12				\
   66, 65,							\
   73, 1, MAYBE_R2_FIXED 67, 76,				\
   /* AltiVec registers.  */					\
   77, 78,							\
   90, 89, 88, 87, 86, 85, 84, 83, 82, 81, 80,			\
   79,								\
   96, 95, 94, 93, 92, 91,					\
   108, 107, 106, 105, 104, 103, 102, 101, 100, 99, 98, 97,	\
   109, 110,							\
   111, 112, 113, 114, 115, 116					\
}

/* True if register is floating-point.  */
#define FP_REGNO_P(N) ((N) >= 32 && (N) <= 63)

/* True if register is a condition register.  */
#define CR_REGNO_P(N) ((N) >= CR0_REGNO && (N) <= CR7_REGNO)

/* True if register is a condition register, but not cr0.  */
#define CR_REGNO_NOT_CR0_P(N) ((N) >= CR1_REGNO && (N) <= CR7_REGNO)

/* True if register is an integer register.  */
#define INT_REGNO_P(N) \
  ((N) <= 31 || (N) == ARG_POINTER_REGNUM || (N) == FRAME_POINTER_REGNUM)

/* SPE SIMD registers are just the GPRs.  */
#define SPE_SIMD_REGNO_P(N) ((N) <= 31)

/* PAIRED SIMD registers are just the FPRs.  */
#define PAIRED_SIMD_REGNO_P(N) ((N) >= 32 && (N) <= 63)

/* True if register is the CA register.  */
#define CA_REGNO_P(N) ((N) == CA_REGNO)

/* True if register is an AltiVec register.  */
#define ALTIVEC_REGNO_P(N) ((N) >= FIRST_ALTIVEC_REGNO && (N) <= LAST_ALTIVEC_REGNO)

/* True if register is a VSX register.  */
#define VSX_REGNO_P(N) (FP_REGNO_P (N) || ALTIVEC_REGNO_P (N))

/* Alternate name for any vector register supporting floating point, no matter
   which instruction set(s) are available.  */
#define VFLOAT_REGNO_P(N) \
  (ALTIVEC_REGNO_P (N) || (TARGET_VSX && FP_REGNO_P (N)))

/* Alternate name for any vector register supporting integer, no matter which
   instruction set(s) are available.  */
#define VINT_REGNO_P(N) ALTIVEC_REGNO_P (N)

/* Alternate name for any vector register supporting logical operations, no
<<<<<<< HEAD
   matter which instruction set(s) are available.  For 64-bit mode, we also
   allow logical operations in the GPRS.  This is to allow atomic quad word
   builtins not to need the VSX registers for lqarx/stqcx.  It also helps with
   __int128_t arguments that are passed in GPRs.  */
#define VLOGICAL_REGNO_P(N)						\
  (ALTIVEC_REGNO_P (N)							\
   || (TARGET_VSX && FP_REGNO_P (N))					\
   || (TARGET_VSX && TARGET_POWERPC64 && INT_REGNO_P (N)))
=======
   matter which instruction set(s) are available.  Allow GPRs as well as the
   vector registers.  */
#define VLOGICAL_REGNO_P(N)						\
  (INT_REGNO_P (N) || ALTIVEC_REGNO_P (N)				\
   || (TARGET_VSX && FP_REGNO_P (N)))					\
>>>>>>> de147f5b

/* Return number of consecutive hard regs needed starting at reg REGNO
   to hold something of mode MODE.  */

#define HARD_REGNO_NREGS(REGNO, MODE) rs6000_hard_regno_nregs[(MODE)][(REGNO)]

/* When setting up caller-save slots (MODE == VOIDmode) ensure we allocate
   enough space to account for vectors in FP regs.  However, TFmode/TDmode
   should not use VSX instructions to do a caller save. */
#define HARD_REGNO_CALLER_SAVE_MODE(REGNO, NREGS, MODE)			\
  (TARGET_VSX								\
   && ((MODE) == VOIDmode || ALTIVEC_OR_VSX_VECTOR_MODE (MODE))		\
   && FP_REGNO_P (REGNO)						\
   ? V2DFmode								\
   : ((MODE) == TFmode && FP_REGNO_P (REGNO))				\
   ? DFmode								\
   : ((MODE) == TDmode && FP_REGNO_P (REGNO))				\
   ? DImode								\
   : choose_hard_reg_mode ((REGNO), (NREGS), false))

#define HARD_REGNO_CALL_PART_CLOBBERED(REGNO, MODE)			\
  (((TARGET_32BIT && TARGET_POWERPC64					\
     && (GET_MODE_SIZE (MODE) > 4)					\
     && INT_REGNO_P (REGNO)) ? 1 : 0)					\
   || (TARGET_VSX && FP_REGNO_P (REGNO)					\
       && GET_MODE_SIZE (MODE) > 8 && ((MODE) != TDmode) 		\
       && ((MODE) != TFmode)))

#define VSX_VECTOR_MODE(MODE)		\
	 ((MODE) == V4SFmode		\
	  || (MODE) == V2DFmode)	\

#define ALTIVEC_VECTOR_MODE(MODE)	\
	 ((MODE) == V16QImode		\
	  || (MODE) == V8HImode		\
	  || (MODE) == V4SFmode		\
	  || (MODE) == V4SImode)

#define ALTIVEC_OR_VSX_VECTOR_MODE(MODE)				\
  (ALTIVEC_VECTOR_MODE (MODE) || VSX_VECTOR_MODE (MODE)			\
   || (MODE) == V2DImode)

#define SPE_VECTOR_MODE(MODE)		\
	((MODE) == V4HImode          	\
         || (MODE) == V2SFmode          \
         || (MODE) == V1DImode          \
         || (MODE) == V2SImode)

#define PAIRED_VECTOR_MODE(MODE)        \
         ((MODE) == V2SFmode)            

/* Value is TRUE if hard register REGNO can hold a value of
   machine-mode MODE.  */
#define HARD_REGNO_MODE_OK(REGNO, MODE) \
  rs6000_hard_regno_mode_ok_p[(int)(MODE)][REGNO]

/* Value is 1 if it is a good idea to tie two pseudo registers
   when one has mode MODE1 and one has mode MODE2.
   If HARD_REGNO_MODE_OK could produce different values for MODE1 and MODE2,
   for any hard reg, then this must be 0 for correct output.

   PTImode cannot tie with other modes because PTImode is restricted to even
   GPR registers, and TImode can go in any GPR as well as VSX registers (PR
   57744).  */
#define MODES_TIEABLE_P(MODE1, MODE2)		\
  ((MODE1) == PTImode				\
   ? (MODE2) == PTImode				\
   : (MODE2) == PTImode				\
   ? 0						\
   : SCALAR_FLOAT_MODE_P (MODE1)		\
   ? SCALAR_FLOAT_MODE_P (MODE2)		\
   : SCALAR_FLOAT_MODE_P (MODE2)		\
   ? 0						\
   : GET_MODE_CLASS (MODE1) == MODE_CC		\
   ? GET_MODE_CLASS (MODE2) == MODE_CC		\
   : GET_MODE_CLASS (MODE2) == MODE_CC		\
   ? 0						\
   : SPE_VECTOR_MODE (MODE1)			\
   ? SPE_VECTOR_MODE (MODE2)			\
   : SPE_VECTOR_MODE (MODE2)			\
   ? 0						\
   : ALTIVEC_OR_VSX_VECTOR_MODE (MODE1)		\
   ? ALTIVEC_OR_VSX_VECTOR_MODE (MODE2)		\
   : ALTIVEC_OR_VSX_VECTOR_MODE (MODE2)		\
   ? 0						\
   : 1)

/* Post-reload, we can't use any new AltiVec registers, as we already
   emitted the vrsave mask.  */

#define HARD_REGNO_RENAME_OK(SRC, DST) \
  (! ALTIVEC_REGNO_P (DST) || df_regs_ever_live_p (DST))

/* Specify the cost of a branch insn; roughly the number of extra insns that
   should be added to avoid a branch.

   Set this to 3 on the RS/6000 since that is roughly the average cost of an
   unscheduled conditional branch.  */

#define BRANCH_COST(speed_p, predictable_p) 3

/* Override BRANCH_COST heuristic which empirically produces worse
   performance for removing short circuiting from the logical ops.  */

#define LOGICAL_OP_NON_SHORT_CIRCUIT 0

/* A fixed register used at epilogue generation to address SPE registers
   with negative offsets.  The 64-bit load/store instructions on the SPE
   only take positive offsets (and small ones at that), so we need to
   reserve a register for consing up negative offsets.  */

#define FIXED_SCRATCH 0

/* Specify the registers used for certain standard purposes.
   The values of these macros are register numbers.  */

/* RS/6000 pc isn't overloaded on a register that the compiler knows about.  */
/* #define PC_REGNUM  */

/* Register to use for pushing function arguments.  */
#define STACK_POINTER_REGNUM 1

/* Base register for access to local variables of the function.  */
#define HARD_FRAME_POINTER_REGNUM 31

/* Base register for access to local variables of the function.  */
#define FRAME_POINTER_REGNUM 113

/* Base register for access to arguments of the function.  */
#define ARG_POINTER_REGNUM 67

/* Place to put static chain when calling a function that requires it.  */
#define STATIC_CHAIN_REGNUM 11


/* Define the classes of registers for register constraints in the
   machine description.  Also define ranges of constants.

   One of the classes must always be named ALL_REGS and include all hard regs.
   If there is more than one class, another class must be named NO_REGS
   and contain no registers.

   The name GENERAL_REGS must be the name of a class (or an alias for
   another name such as ALL_REGS).  This is the class of registers
   that is allowed by "g" or "r" in a register constraint.
   Also, registers outside this class are allocated only when
   instructions express preferences for them.

   The classes must be numbered in nondecreasing order; that is,
   a larger-numbered class must never be contained completely
   in a smaller-numbered class.

   For any two classes, it is very desirable that there be another
   class that represents their union.  */

/* The RS/6000 has three types of registers, fixed-point, floating-point, and
   condition registers, plus three special registers, CTR, and the link
   register.  AltiVec adds a vector register class.  VSX registers overlap the
   FPR registers and the Altivec registers.

   However, r0 is special in that it cannot be used as a base register.
   So make a class for registers valid as base registers.

   Also, cr0 is the only condition code register that can be used in
   arithmetic insns, so make a separate class for it.  */

enum reg_class
{
  NO_REGS,
  BASE_REGS,
  GENERAL_REGS,
  FLOAT_REGS,
  ALTIVEC_REGS,
  VSX_REGS,
  VRSAVE_REGS,
  VSCR_REGS,
  SPE_ACC_REGS,
  SPEFSCR_REGS,
  SPR_REGS,
  NON_SPECIAL_REGS,
  LINK_REGS,
  CTR_REGS,
  LINK_OR_CTR_REGS,
  SPECIAL_REGS,
  SPEC_OR_GEN_REGS,
  CR0_REGS,
  CR_REGS,
  NON_FLOAT_REGS,
  CA_REGS,
  ALL_REGS,
  LIM_REG_CLASSES
};

#define N_REG_CLASSES (int) LIM_REG_CLASSES

/* Give names of register classes as strings for dump file.  */

#define REG_CLASS_NAMES							\
{									\
  "NO_REGS",								\
  "BASE_REGS",								\
  "GENERAL_REGS",							\
  "FLOAT_REGS",								\
  "ALTIVEC_REGS",							\
  "VSX_REGS",								\
  "VRSAVE_REGS",							\
  "VSCR_REGS",								\
  "SPE_ACC_REGS",                                                       \
  "SPEFSCR_REGS",                                                       \
  "SPR_REGS",								\
  "NON_SPECIAL_REGS",							\
  "LINK_REGS",								\
  "CTR_REGS",								\
  "LINK_OR_CTR_REGS",							\
  "SPECIAL_REGS",							\
  "SPEC_OR_GEN_REGS",							\
  "CR0_REGS",								\
  "CR_REGS",								\
  "NON_FLOAT_REGS",							\
  "CA_REGS",								\
  "ALL_REGS"								\
}

/* Define which registers fit in which classes.
   This is an initializer for a vector of HARD_REG_SET
   of length N_REG_CLASSES.  */

#define REG_CLASS_CONTENTS						     \
{									     \
  { 0x00000000, 0x00000000, 0x00000000, 0x00000000 }, /* NO_REGS */	     \
  { 0xfffffffe, 0x00000000, 0x00000008, 0x00020000 }, /* BASE_REGS */	     \
  { 0xffffffff, 0x00000000, 0x00000008, 0x00020000 }, /* GENERAL_REGS */     \
  { 0x00000000, 0xffffffff, 0x00000000, 0x00000000 }, /* FLOAT_REGS */       \
  { 0x00000000, 0x00000000, 0xffffe000, 0x00001fff }, /* ALTIVEC_REGS */     \
  { 0x00000000, 0xffffffff, 0xffffe000, 0x00001fff }, /* VSX_REGS */	     \
  { 0x00000000, 0x00000000, 0x00000000, 0x00002000 }, /* VRSAVE_REGS */	     \
  { 0x00000000, 0x00000000, 0x00000000, 0x00004000 }, /* VSCR_REGS */	     \
  { 0x00000000, 0x00000000, 0x00000000, 0x00008000 }, /* SPE_ACC_REGS */     \
  { 0x00000000, 0x00000000, 0x00000000, 0x00010000 }, /* SPEFSCR_REGS */     \
  { 0x00000000, 0x00000000, 0x00000000, 0x00040000 }, /* SPR_REGS */     \
  { 0xffffffff, 0xffffffff, 0x00000008, 0x00020000 }, /* NON_SPECIAL_REGS */ \
  { 0x00000000, 0x00000000, 0x00000002, 0x00000000 }, /* LINK_REGS */	     \
  { 0x00000000, 0x00000000, 0x00000004, 0x00000000 }, /* CTR_REGS */	     \
  { 0x00000000, 0x00000000, 0x00000006, 0x00000000 }, /* LINK_OR_CTR_REGS */ \
  { 0x00000000, 0x00000000, 0x00000006, 0x00002000 }, /* SPECIAL_REGS */     \
  { 0xffffffff, 0x00000000, 0x0000000e, 0x00022000 }, /* SPEC_OR_GEN_REGS */ \
  { 0x00000000, 0x00000000, 0x00000010, 0x00000000 }, /* CR0_REGS */	     \
  { 0x00000000, 0x00000000, 0x00000ff0, 0x00000000 }, /* CR_REGS */	     \
  { 0xffffffff, 0x00000000, 0x00000ffe, 0x00020000 }, /* NON_FLOAT_REGS */   \
  { 0x00000000, 0x00000000, 0x00001000, 0x00000000 }, /* CA_REGS */	     \
  { 0xffffffff, 0xffffffff, 0xfffffffe, 0x0007ffff }  /* ALL_REGS */	     \
}

/* The same information, inverted:
   Return the class number of the smallest class containing
   reg number REGNO.  This could be a conditional expression
   or could index an array.  */

extern enum reg_class rs6000_regno_regclass[FIRST_PSEUDO_REGISTER];

#if ENABLE_CHECKING
#define REGNO_REG_CLASS(REGNO) 						\
  (gcc_assert (IN_RANGE ((REGNO), 0, FIRST_PSEUDO_REGISTER-1)),		\
   rs6000_regno_regclass[(REGNO)])

#else
#define REGNO_REG_CLASS(REGNO) rs6000_regno_regclass[(REGNO)]
#endif

/* Register classes for various constraints that are based on the target
   switches.  */
enum r6000_reg_class_enum {
  RS6000_CONSTRAINT_d,		/* fpr registers for double values */
  RS6000_CONSTRAINT_f,		/* fpr registers for single values */
  RS6000_CONSTRAINT_v,		/* Altivec registers */
  RS6000_CONSTRAINT_wa,		/* Any VSX register */
  RS6000_CONSTRAINT_wd,		/* VSX register for V2DF */
  RS6000_CONSTRAINT_wg,		/* FPR register for -mmfpgpr */
  RS6000_CONSTRAINT_wf,		/* VSX register for V4SF */
<<<<<<< HEAD
=======
  RS6000_CONSTRAINT_wg,		/* FPR register for -mmfpgpr */
>>>>>>> de147f5b
  RS6000_CONSTRAINT_wl,		/* FPR register for LFIWAX */
  RS6000_CONSTRAINT_wm,		/* VSX register for direct move */
  RS6000_CONSTRAINT_wr,		/* GPR register if 64-bit  */
  RS6000_CONSTRAINT_ws,		/* VSX register for DF */
  RS6000_CONSTRAINT_wt,		/* VSX register for TImode */
<<<<<<< HEAD
  RS6000_CONSTRAINT_wv,		/* Altivec register for power8 vector */
  RS6000_CONSTRAINT_wx,		/* FPR register for STFIWX */
=======
  RS6000_CONSTRAINT_wu,		/* Altivec register for float load/stores.  */
  RS6000_CONSTRAINT_wv,		/* Altivec register for double load/stores.  */
  RS6000_CONSTRAINT_ww,		/* FP or VSX register for vsx float ops.  */
  RS6000_CONSTRAINT_wx,		/* FPR register for STFIWX */
  RS6000_CONSTRAINT_wy,		/* VSX register for SF */
>>>>>>> de147f5b
  RS6000_CONSTRAINT_wz,		/* FPR register for LFIWZX */
  RS6000_CONSTRAINT_MAX
};

extern enum reg_class rs6000_constraints[RS6000_CONSTRAINT_MAX];

/* The class value for index registers, and the one for base regs.  */
#define INDEX_REG_CLASS GENERAL_REGS
#define BASE_REG_CLASS BASE_REGS

/* Return whether a given register class can hold VSX objects.  */
#define VSX_REG_CLASS_P(CLASS)			\
  ((CLASS) == VSX_REGS || (CLASS) == FLOAT_REGS || (CLASS) == ALTIVEC_REGS)

/* Given an rtx X being reloaded into a reg required to be
   in class CLASS, return the class of reg to actually use.
   In general this is just CLASS; but on some machines
   in some cases it is preferable to use a more restrictive class.

   On the RS/6000, we have to return NO_REGS when we want to reload a
   floating-point CONST_DOUBLE to force it to be copied to memory.

   We also don't want to reload integer values into floating-point
   registers if we can at all help it.  In fact, this can
   cause reload to die, if it tries to generate a reload of CTR
   into a FP register and discovers it doesn't have the memory location
   required.

   ??? Would it be a good idea to have reload do the converse, that is
   try to reload floating modes into FP registers if possible?
 */

#define PREFERRED_RELOAD_CLASS(X,CLASS)			\
  rs6000_preferred_reload_class_ptr (X, CLASS)

/* Return the register class of a scratch register needed to copy IN into
   or out of a register in CLASS in MODE.  If it can be done directly,
   NO_REGS is returned.  */

#define SECONDARY_RELOAD_CLASS(CLASS,MODE,IN) \
  rs6000_secondary_reload_class_ptr (CLASS, MODE, IN)

/* If we are copying between FP or AltiVec registers and anything
   else, we need a memory location.  The exception is when we are
   targeting ppc64 and the move to/from fpr to gpr instructions
   are available.*/

#define SECONDARY_MEMORY_NEEDED(CLASS1,CLASS2,MODE)			\
  rs6000_secondary_memory_needed_ptr (CLASS1, CLASS2, MODE)

/* For cpus that cannot load/store SDmode values from the 64-bit
   FP registers without using a full 64-bit load/store, we need
   to allocate a full 64-bit stack slot for them.  */

#define SECONDARY_MEMORY_NEEDED_RTX(MODE) \
  rs6000_secondary_memory_needed_rtx (MODE)

/* Return the maximum number of consecutive registers
   needed to represent mode MODE in a register of class CLASS.

   On RS/6000, this is the size of MODE in words, except in the FP regs, where
   a single reg is enough for two words, unless we have VSX, where the FP
   registers can hold 128 bits.  */
#define CLASS_MAX_NREGS(CLASS, MODE) rs6000_class_max_nregs[(MODE)][(CLASS)]

/* Return nonzero if for CLASS a mode change from FROM to TO is invalid.  */

#define CANNOT_CHANGE_MODE_CLASS(FROM, TO, CLASS)			\
  rs6000_cannot_change_mode_class_ptr (FROM, TO, CLASS)

/* Stack layout; function entry, exit and calling.  */

/* Define this if pushing a word on the stack
   makes the stack pointer a smaller address.  */
#define STACK_GROWS_DOWNWARD

/* Offsets recorded in opcodes are a multiple of this alignment factor.  */
#define DWARF_CIE_DATA_ALIGNMENT (-((int) (TARGET_32BIT ? 4 : 8)))

/* Define this to nonzero if the nominal address of the stack frame
   is at the high-address end of the local variables;
   that is, each additional local variable allocated
   goes at a more negative offset in the frame.

   On the RS/6000, we grow upwards, from the area after the outgoing
   arguments.  */
#define FRAME_GROWS_DOWNWARD (flag_stack_protect != 0 || flag_asan != 0)

/* Size of the outgoing register save area */
#define RS6000_REG_SAVE ((DEFAULT_ABI == ABI_AIX			\
			  || DEFAULT_ABI == ABI_DARWIN)			\
			 ? (TARGET_64BIT ? 64 : 32)			\
			 : 0)

/* Size of the fixed area on the stack */
#define RS6000_SAVE_AREA \
  (((DEFAULT_ABI == ABI_AIX || DEFAULT_ABI == ABI_DARWIN) ? 24 : 8)	\
   << (TARGET_64BIT ? 1 : 0))

/* MEM representing address to save the TOC register */
#define RS6000_SAVE_TOC gen_rtx_MEM (Pmode, \
				     plus_constant (Pmode, stack_pointer_rtx, \
						    (TARGET_32BIT ? 20 : 40)))

/* Align an address */
#define RS6000_ALIGN(n,a) (((n) + (a) - 1) & ~((a) - 1))

/* Offset within stack frame to start allocating local variables at.
   If FRAME_GROWS_DOWNWARD, this is the offset to the END of the
   first local allocated.  Otherwise, it is the offset to the BEGINNING
   of the first local allocated.

   On the RS/6000, the frame pointer is the same as the stack pointer,
   except for dynamic allocations.  So we start after the fixed area and
   outgoing parameter area.  */

#define STARTING_FRAME_OFFSET						\
  (FRAME_GROWS_DOWNWARD							\
   ? 0									\
   : (RS6000_ALIGN (crtl->outgoing_args_size,				\
		    (TARGET_ALTIVEC || TARGET_VSX) ? 16 : 8)		\
      + RS6000_SAVE_AREA))

/* Offset from the stack pointer register to an item dynamically
   allocated on the stack, e.g., by `alloca'.

   The default value for this macro is `STACK_POINTER_OFFSET' plus the
   length of the outgoing arguments.  The default is correct for most
   machines.  See `function.c' for details.  */
#define STACK_DYNAMIC_OFFSET(FUNDECL)					\
  (RS6000_ALIGN (crtl->outgoing_args_size,				\
		 (TARGET_ALTIVEC || TARGET_VSX) ? 16 : 8)		\
   + (STACK_POINTER_OFFSET))

/* If we generate an insn to push BYTES bytes,
   this says how many the stack pointer really advances by.
   On RS/6000, don't define this because there are no push insns.  */
/*  #define PUSH_ROUNDING(BYTES) */

/* Offset of first parameter from the argument pointer register value.
   On the RS/6000, we define the argument pointer to the start of the fixed
   area.  */
#define FIRST_PARM_OFFSET(FNDECL) RS6000_SAVE_AREA

/* Offset from the argument pointer register value to the top of
   stack.  This is different from FIRST_PARM_OFFSET because of the
   register save area.  */
#define ARG_POINTER_CFA_OFFSET(FNDECL) 0

/* Define this if stack space is still allocated for a parameter passed
   in a register.  The value is the number of bytes allocated to this
   area.  */
#define REG_PARM_STACK_SPACE(FNDECL)	RS6000_REG_SAVE

/* Define this if the above stack space is to be considered part of the
   space allocated by the caller.  */
#define OUTGOING_REG_PARM_STACK_SPACE(FNTYPE) 1

/* This is the difference between the logical top of stack and the actual sp.

   For the RS/6000, sp points past the fixed area.  */
#define STACK_POINTER_OFFSET RS6000_SAVE_AREA

/* Define this if the maximum size of all the outgoing args is to be
   accumulated and pushed during the prologue.  The amount can be
   found in the variable crtl->outgoing_args_size.  */
#define ACCUMULATE_OUTGOING_ARGS 1

/* Define how to find the value returned by a library function
   assuming the value has mode MODE.  */

#define LIBCALL_VALUE(MODE) rs6000_libcall_value ((MODE))

/* DRAFT_V4_STRUCT_RET defaults off.  */
#define DRAFT_V4_STRUCT_RET 0

/* Let TARGET_RETURN_IN_MEMORY control what happens.  */
#define DEFAULT_PCC_STRUCT_RETURN 0

/* Mode of stack savearea.
   FUNCTION is VOIDmode because calling convention maintains SP.
   BLOCK needs Pmode for SP.
   NONLOCAL needs twice Pmode to maintain both backchain and SP.  */
#define STACK_SAVEAREA_MODE(LEVEL)	\
  (LEVEL == SAVE_FUNCTION ? VOIDmode	\
  : LEVEL == SAVE_NONLOCAL ? (TARGET_32BIT ? DImode : PTImode) : Pmode)

/* Minimum and maximum general purpose registers used to hold arguments.  */
#define GP_ARG_MIN_REG 3
#define GP_ARG_MAX_REG 10
#define GP_ARG_NUM_REG (GP_ARG_MAX_REG - GP_ARG_MIN_REG + 1)

/* Minimum and maximum floating point registers used to hold arguments.  */
#define FP_ARG_MIN_REG 33
#define	FP_ARG_AIX_MAX_REG 45
#define	FP_ARG_V4_MAX_REG  40
#define	FP_ARG_MAX_REG ((DEFAULT_ABI == ABI_AIX				\
			 || DEFAULT_ABI == ABI_DARWIN)			\
			? FP_ARG_AIX_MAX_REG : FP_ARG_V4_MAX_REG)
#define FP_ARG_NUM_REG (FP_ARG_MAX_REG - FP_ARG_MIN_REG + 1)

/* Minimum and maximum AltiVec registers used to hold arguments.  */
#define ALTIVEC_ARG_MIN_REG (FIRST_ALTIVEC_REGNO + 2)
#define ALTIVEC_ARG_MAX_REG (ALTIVEC_ARG_MIN_REG + 11)
#define ALTIVEC_ARG_NUM_REG (ALTIVEC_ARG_MAX_REG - ALTIVEC_ARG_MIN_REG + 1)

/* Return registers */
#define GP_ARG_RETURN GP_ARG_MIN_REG
#define FP_ARG_RETURN FP_ARG_MIN_REG
#define ALTIVEC_ARG_RETURN (FIRST_ALTIVEC_REGNO + 2)

/* Flags for the call/call_value rtl operations set up by function_arg */
#define CALL_NORMAL		0x00000000	/* no special processing */
/* Bits in 0x00000001 are unused.  */
#define CALL_V4_CLEAR_FP_ARGS	0x00000002	/* V.4, no FP args passed */
#define CALL_V4_SET_FP_ARGS	0x00000004	/* V.4, FP args were passed */
#define CALL_LONG		0x00000008	/* always call indirect */
#define CALL_LIBCALL		0x00000010	/* libcall */

/* We don't have prologue and epilogue functions to save/restore
   everything for most ABIs.  */
#define WORLD_SAVE_P(INFO) 0

/* 1 if N is a possible register number for a function value
   as seen by the caller.

   On RS/6000, this is r3, fp1, and v2 (for AltiVec).  */
#define FUNCTION_VALUE_REGNO_P(N)					\
  ((N) == GP_ARG_RETURN							\
   || ((N) == FP_ARG_RETURN && TARGET_HARD_FLOAT && TARGET_FPRS)	\
   || ((N) == ALTIVEC_ARG_RETURN && TARGET_ALTIVEC && TARGET_ALTIVEC_ABI))

/* 1 if N is a possible register number for function argument passing.
   On RS/6000, these are r3-r10 and fp1-fp13.
   On AltiVec, v2 - v13 are used for passing vectors.  */
#define FUNCTION_ARG_REGNO_P(N)						\
  ((unsigned) (N) - GP_ARG_MIN_REG < GP_ARG_NUM_REG			\
   || ((unsigned) (N) - ALTIVEC_ARG_MIN_REG < ALTIVEC_ARG_NUM_REG	\
       && TARGET_ALTIVEC && TARGET_ALTIVEC_ABI)				\
   || ((unsigned) (N) - FP_ARG_MIN_REG < FP_ARG_NUM_REG			\
       && TARGET_HARD_FLOAT && TARGET_FPRS))

/* Define a data type for recording info about an argument list
   during the scan of that argument list.  This data type should
   hold all necessary information about the function itself
   and about the args processed so far, enough to enable macros
   such as FUNCTION_ARG to determine where the next arg should go.

   On the RS/6000, this is a structure.  The first element is the number of
   total argument words, the second is used to store the next
   floating-point register number, and the third says how many more args we
   have prototype types for.

   For ABI_V4, we treat these slightly differently -- `sysv_gregno' is
   the next available GP register, `fregno' is the next available FP
   register, and `words' is the number of words used on the stack.

   The varargs/stdarg support requires that this structure's size
   be a multiple of sizeof(int).  */

typedef struct rs6000_args
{
  int words;			/* # words used for passing GP registers */
  int fregno;			/* next available FP register */
  int vregno;			/* next available AltiVec register */
  int nargs_prototype;		/* # args left in the current prototype */
  int prototype;		/* Whether a prototype was defined */
  int stdarg;			/* Whether function is a stdarg function.  */
  int call_cookie;		/* Do special things for this call */
  int sysv_gregno;		/* next available GP register */
  int intoffset;		/* running offset in struct (darwin64) */
  int use_stack;		/* any part of struct on stack (darwin64) */
  int floats_in_gpr;		/* count of SFmode floats taking up
				   GPR space (darwin64) */
  int named;			/* false for varargs params */
  int escapes;			/* if function visible outside tu */
} CUMULATIVE_ARGS;

/* Initialize a variable CUM of type CUMULATIVE_ARGS
   for a call to a function whose data type is FNTYPE.
   For a library call, FNTYPE is 0.  */

#define INIT_CUMULATIVE_ARGS(CUM, FNTYPE, LIBNAME, FNDECL, N_NAMED_ARGS) \
  init_cumulative_args (&CUM, FNTYPE, LIBNAME, FALSE, FALSE, \
			N_NAMED_ARGS, FNDECL, VOIDmode)

/* Similar, but when scanning the definition of a procedure.  We always
   set NARGS_PROTOTYPE large so we never return an EXPR_LIST.  */

#define INIT_CUMULATIVE_INCOMING_ARGS(CUM, FNTYPE, LIBNAME) \
  init_cumulative_args (&CUM, FNTYPE, LIBNAME, TRUE, FALSE, \
			1000, current_function_decl, VOIDmode)

/* Like INIT_CUMULATIVE_ARGS' but only used for outgoing libcalls.  */

#define INIT_CUMULATIVE_LIBCALL_ARGS(CUM, MODE, LIBNAME) \
  init_cumulative_args (&CUM, NULL_TREE, LIBNAME, FALSE, TRUE, \
			0, NULL_TREE, MODE)

/* If defined, a C expression which determines whether, and in which
   direction, to pad out an argument with extra space.  The value
   should be of type `enum direction': either `upward' to pad above
   the argument, `downward' to pad below, or `none' to inhibit
   padding.  */

#define FUNCTION_ARG_PADDING(MODE, TYPE) function_arg_padding (MODE, TYPE)

#define PAD_VARARGS_DOWN \
   (FUNCTION_ARG_PADDING (TYPE_MODE (type), type) == downward)

/* Output assembler code to FILE to increment profiler label # LABELNO
   for profiling a function entry.  */

#define FUNCTION_PROFILER(FILE, LABELNO)	\
  output_function_profiler ((FILE), (LABELNO));

/* EXIT_IGNORE_STACK should be nonzero if, when returning from a function,
   the stack pointer does not matter. No definition is equivalent to
   always zero.

   On the RS/6000, this is nonzero because we can restore the stack from
   its backpointer, which we maintain.  */
#define EXIT_IGNORE_STACK	1

/* Define this macro as a C expression that is nonzero for registers
   that are used by the epilogue or the return' pattern.  The stack
   and frame pointer registers are already be assumed to be used as
   needed.  */

#define	EPILOGUE_USES(REGNO)					\
  ((reload_completed && (REGNO) == LR_REGNO)			\
   || (TARGET_ALTIVEC && (REGNO) == VRSAVE_REGNO)		\
   || (crtl->calls_eh_return					\
       && TARGET_AIX						\
       && (REGNO) == 2))


/* Length in units of the trampoline for entering a nested function.  */

#define TRAMPOLINE_SIZE rs6000_trampoline_size ()

/* Definitions for __builtin_return_address and __builtin_frame_address.
   __builtin_return_address (0) should give link register (65), enable
   this.  */
/* This should be uncommented, so that the link register is used, but
   currently this would result in unmatched insns and spilling fixed
   registers so we'll leave it for another day.  When these problems are
   taken care of one additional fetch will be necessary in RETURN_ADDR_RTX.
   (mrs) */
/* #define RETURN_ADDR_IN_PREVIOUS_FRAME */

/* Number of bytes into the frame return addresses can be found.  See
   rs6000_stack_info in rs6000.c for more information on how the different
   abi's store the return address.  */
#define RETURN_ADDRESS_OFFSET						\
 ((DEFAULT_ABI == ABI_AIX						\
   || DEFAULT_ABI == ABI_DARWIN)	? (TARGET_32BIT ? 8 : 16) :	\
  (DEFAULT_ABI == ABI_V4)		? 4 :				\
  (internal_error ("RETURN_ADDRESS_OFFSET not supported"), 0))

/* The current return address is in link register (65).  The return address
   of anything farther back is accessed normally at an offset of 8 from the
   frame pointer.  */
#define RETURN_ADDR_RTX(COUNT, FRAME)                 \
  (rs6000_return_addr (COUNT, FRAME))


/* Definitions for register eliminations.

   We have two registers that can be eliminated on the RS/6000.  First, the
   frame pointer register can often be eliminated in favor of the stack
   pointer register.  Secondly, the argument pointer register can always be
   eliminated; it is replaced with either the stack or frame pointer.

   In addition, we use the elimination mechanism to see if r30 is needed
   Initially we assume that it isn't.  If it is, we spill it.  This is done
   by making it an eliminable register.  We replace it with itself so that
   if it isn't needed, then existing uses won't be modified.  */

/* This is an array of structures.  Each structure initializes one pair
   of eliminable registers.  The "from" register number is given first,
   followed by "to".  Eliminations of the same "from" register are listed
   in order of preference.  */
#define ELIMINABLE_REGS					\
{{ HARD_FRAME_POINTER_REGNUM, STACK_POINTER_REGNUM},	\
 { FRAME_POINTER_REGNUM, STACK_POINTER_REGNUM},		\
 { FRAME_POINTER_REGNUM, HARD_FRAME_POINTER_REGNUM},	\
 { ARG_POINTER_REGNUM, STACK_POINTER_REGNUM},		\
 { ARG_POINTER_REGNUM, HARD_FRAME_POINTER_REGNUM},	\
 { RS6000_PIC_OFFSET_TABLE_REGNUM, RS6000_PIC_OFFSET_TABLE_REGNUM } }

/* Define the offset between two registers, one to be eliminated, and the other
   its replacement, at the start of a routine.  */
#define INITIAL_ELIMINATION_OFFSET(FROM, TO, OFFSET) \
  ((OFFSET) = rs6000_initial_elimination_offset(FROM, TO))

/* Addressing modes, and classification of registers for them.  */

#define HAVE_PRE_DECREMENT 1
#define HAVE_PRE_INCREMENT 1
#define HAVE_PRE_MODIFY_DISP 1
#define HAVE_PRE_MODIFY_REG 1

/* Macros to check register numbers against specific register classes.  */

/* These assume that REGNO is a hard or pseudo reg number.
   They give nonzero only if REGNO is a hard reg of the suitable class
   or a pseudo reg currently allocated to a suitable hard reg.
   Since they use reg_renumber, they are safe only once reg_renumber
   has been allocated, which happens in reginfo.c during register
   allocation.  */

#define REGNO_OK_FOR_INDEX_P(REGNO)				\
((REGNO) < FIRST_PSEUDO_REGISTER				\
 ? (REGNO) <= 31 || (REGNO) == 67				\
   || (REGNO) == FRAME_POINTER_REGNUM				\
 : (reg_renumber[REGNO] >= 0					\
    && (reg_renumber[REGNO] <= 31 || reg_renumber[REGNO] == 67	\
	|| reg_renumber[REGNO] == FRAME_POINTER_REGNUM)))

#define REGNO_OK_FOR_BASE_P(REGNO)				\
((REGNO) < FIRST_PSEUDO_REGISTER				\
 ? ((REGNO) > 0 && (REGNO) <= 31) || (REGNO) == 67		\
   || (REGNO) == FRAME_POINTER_REGNUM				\
 : (reg_renumber[REGNO] > 0					\
    && (reg_renumber[REGNO] <= 31 || reg_renumber[REGNO] == 67	\
	|| reg_renumber[REGNO] == FRAME_POINTER_REGNUM)))

/* Nonzero if X is a hard reg that can be used as an index
   or if it is a pseudo reg in the non-strict case.  */
#define INT_REG_OK_FOR_INDEX_P(X, STRICT)			\
  ((!(STRICT) && REGNO (X) >= FIRST_PSEUDO_REGISTER)		\
   || REGNO_OK_FOR_INDEX_P (REGNO (X)))

/* Nonzero if X is a hard reg that can be used as a base reg
   or if it is a pseudo reg in the non-strict case.  */
#define INT_REG_OK_FOR_BASE_P(X, STRICT)			\
  ((!(STRICT) && REGNO (X) >= FIRST_PSEUDO_REGISTER)		\
   || REGNO_OK_FOR_BASE_P (REGNO (X)))


/* Maximum number of registers that can appear in a valid memory address.  */

#define MAX_REGS_PER_ADDRESS 2

/* Recognize any constant value that is a valid address.  */

#define CONSTANT_ADDRESS_P(X)   \
  (GET_CODE (X) == LABEL_REF || GET_CODE (X) == SYMBOL_REF		\
   || GET_CODE (X) == CONST_INT || GET_CODE (X) == CONST		\
   || GET_CODE (X) == HIGH)

#define EASY_VECTOR_15(n) ((n) >= -16 && (n) <= 15)
#define EASY_VECTOR_15_ADD_SELF(n) (!EASY_VECTOR_15((n))	\
				    && EASY_VECTOR_15((n) >> 1) \
				    && ((n) & 1) == 0)

#define EASY_VECTOR_MSB(n,mode)						\
  (((unsigned HOST_WIDE_INT)n) ==					\
   ((((unsigned HOST_WIDE_INT)GET_MODE_MASK (mode)) + 1) >> 1))


/* Try a machine-dependent way of reloading an illegitimate address
   operand.  If we find one, push the reload and jump to WIN.  This
   macro is used in only one place: `find_reloads_address' in reload.c.

   Implemented on rs6000 by rs6000_legitimize_reload_address.
   Note that (X) is evaluated twice; this is safe in current usage.  */

#define LEGITIMIZE_RELOAD_ADDRESS(X,MODE,OPNUM,TYPE,IND_LEVELS,WIN)	     \
do {									     \
  int win;								     \
  (X) = rs6000_legitimize_reload_address_ptr ((X), (MODE), (OPNUM),	     \
			(int)(TYPE), (IND_LEVELS), &win);		     \
  if ( win )								     \
    goto WIN;								     \
} while (0)

#define FIND_BASE_TERM rs6000_find_base_term

/* The register number of the register used to address a table of
   static data addresses in memory.  In some cases this register is
   defined by a processor's "application binary interface" (ABI).
   When this macro is defined, RTL is generated for this register
   once, as with the stack pointer and frame pointer registers.  If
   this macro is not defined, it is up to the machine-dependent files
   to allocate such a register (if necessary).  */

#define RS6000_PIC_OFFSET_TABLE_REGNUM 30
#define PIC_OFFSET_TABLE_REGNUM (flag_pic ? RS6000_PIC_OFFSET_TABLE_REGNUM : INVALID_REGNUM)

#define TOC_REGISTER (TARGET_MINIMAL_TOC ? RS6000_PIC_OFFSET_TABLE_REGNUM : 2)

/* Define this macro if the register defined by
   `PIC_OFFSET_TABLE_REGNUM' is clobbered by calls.  Do not define
   this macro if `PIC_OFFSET_TABLE_REGNUM' is not defined.  */

/* #define PIC_OFFSET_TABLE_REG_CALL_CLOBBERED */

/* A C expression that is nonzero if X is a legitimate immediate
   operand on the target machine when generating position independent
   code.  You can assume that X satisfies `CONSTANT_P', so you need
   not check this.  You can also assume FLAG_PIC is true, so you need
   not check it either.  You need not define this macro if all
   constants (including `SYMBOL_REF') can be immediate operands when
   generating position independent code.  */

/* #define LEGITIMATE_PIC_OPERAND_P (X) */

/* Define this if some processing needs to be done immediately before
   emitting code for an insn.  */

#define FINAL_PRESCAN_INSN(INSN,OPERANDS,NOPERANDS) \
  rs6000_final_prescan_insn (INSN, OPERANDS, NOPERANDS)

/* Specify the machine mode that this machine uses
   for the index in the tablejump instruction.  */
#define CASE_VECTOR_MODE SImode

/* Define as C expression which evaluates to nonzero if the tablejump
   instruction expects the table to contain offsets from the address of the
   table.
   Do not define this if the table should contain absolute addresses.  */
#define CASE_VECTOR_PC_RELATIVE 1

/* Define this as 1 if `char' should by default be signed; else as 0.  */
#define DEFAULT_SIGNED_CHAR 0

/* An integer expression for the size in bits of the largest integer machine
   mode that should actually be used.  */

/* Allow pairs of registers to be used, which is the intent of the default.  */
#define MAX_FIXED_MODE_SIZE GET_MODE_BITSIZE (TARGET_POWERPC64 ? TImode : DImode)

/* Max number of bytes we can move from memory to memory
   in one reasonably fast instruction.  */
#define MOVE_MAX (! TARGET_POWERPC64 ? 4 : 8)
#define MAX_MOVE_MAX 8

/* Nonzero if access to memory by bytes is no faster than for words.
   Also nonzero if doing byte operations (specifically shifts) in registers
   is undesirable.  */
#define SLOW_BYTE_ACCESS 1

/* Define if operations between registers always perform the operation
   on the full register even if a narrower mode is specified.  */
#define WORD_REGISTER_OPERATIONS

/* Define if loading in MODE, an integral mode narrower than BITS_PER_WORD
   will either zero-extend or sign-extend.  The value of this macro should
   be the code that says which one of the two operations is implicitly
   done, UNKNOWN if none.  */
#define LOAD_EXTEND_OP(MODE) ZERO_EXTEND

/* Define if loading short immediate values into registers sign extends.  */
#define SHORT_IMMEDIATES_SIGN_EXTEND

/* Value is 1 if truncating an integer of INPREC bits to OUTPREC bits
   is done just by pretending it is already truncated.  */
#define TRULY_NOOP_TRUNCATION(OUTPREC, INPREC) 1

/* The cntlzw and cntlzd instructions return 32 and 64 for input of zero.  */
#define CLZ_DEFINED_VALUE_AT_ZERO(MODE, VALUE) \
  ((VALUE) = ((MODE) == SImode ? 32 : 64), 1)

/* The CTZ patterns return -1 for input of zero.  */
#define CTZ_DEFINED_VALUE_AT_ZERO(MODE, VALUE) ((VALUE) = -1, 1)

/* Specify the machine mode that pointers have.
   After generation of rtl, the compiler makes no further distinction
   between pointers and any other objects of this machine mode.  */
extern unsigned rs6000_pmode;
#define Pmode ((enum machine_mode)rs6000_pmode)

/* Supply definition of STACK_SIZE_MODE for allocate_dynamic_stack_space.  */
#define STACK_SIZE_MODE (TARGET_32BIT ? SImode : DImode)

/* Mode of a function address in a call instruction (for indexing purposes).
   Doesn't matter on RS/6000.  */
#define FUNCTION_MODE SImode

/* Define this if addresses of constant functions
   shouldn't be put through pseudo regs where they can be cse'd.
   Desirable on machines where ordinary constants are expensive
   but a CALL with constant address is cheap.  */
#define NO_FUNCTION_CSE

/* Define this to be nonzero if shift instructions ignore all but the low-order
   few bits.

   The sle and sre instructions which allow SHIFT_COUNT_TRUNCATED
   have been dropped from the PowerPC architecture.  */
#define SHIFT_COUNT_TRUNCATED 0

/* Adjust the length of an INSN.  LENGTH is the currently-computed length and
   should be adjusted to reflect any required changes.  This macro is used when
   there is some systematic length adjustment required that would be difficult
   to express in the length attribute.  */

/* #define ADJUST_INSN_LENGTH(X,LENGTH) */

/* Given a comparison code (EQ, NE, etc.) and the first operand of a
   COMPARE, return the mode to be used for the comparison.  For
   floating-point, CCFPmode should be used.  CCUNSmode should be used
   for unsigned comparisons.  CCEQmode should be used when we are
   doing an inequality comparison on the result of a
   comparison.  CCmode should be used in all other cases.  */

#define SELECT_CC_MODE(OP,X,Y) \
  (SCALAR_FLOAT_MODE_P (GET_MODE (X)) ? CCFPmode	\
   : (OP) == GTU || (OP) == LTU || (OP) == GEU || (OP) == LEU ? CCUNSmode \
   : (((OP) == EQ || (OP) == NE) && COMPARISON_P (X)			  \
      ? CCEQmode : CCmode))

/* Can the condition code MODE be safely reversed?  This is safe in
   all cases on this port, because at present it doesn't use the
   trapping FP comparisons (fcmpo).  */
#define REVERSIBLE_CC_MODE(MODE) 1

/* Given a condition code and a mode, return the inverse condition.  */
#define REVERSE_CONDITION(CODE, MODE) rs6000_reverse_condition (MODE, CODE)


/* Control the assembler format that we output.  */

/* A C string constant describing how to begin a comment in the target
   assembler language.  The compiler assumes that the comment will end at
   the end of the line.  */
#define ASM_COMMENT_START " #"

/* Flag to say the TOC is initialized */
extern int toc_initialized;

/* Macro to output a special constant pool entry.  Go to WIN if we output
   it.  Otherwise, it is written the usual way.

   On the RS/6000, toc entries are handled this way.  */

#define ASM_OUTPUT_SPECIAL_POOL_ENTRY(FILE, X, MODE, ALIGN, LABELNO, WIN) \
{ if (ASM_OUTPUT_SPECIAL_POOL_ENTRY_P (X, MODE))			  \
    {									  \
      output_toc (FILE, X, LABELNO, MODE);				  \
      goto WIN;								  \
    }									  \
}

#ifdef HAVE_GAS_WEAK
#define RS6000_WEAK 1
#else
#define RS6000_WEAK 0
#endif

#if RS6000_WEAK
/* Used in lieu of ASM_WEAKEN_LABEL.  */
#define	ASM_WEAKEN_DECL(FILE, DECL, NAME, VAL)			 	\
  do									\
    {									\
      fputs ("\t.weak\t", (FILE));					\
      RS6000_OUTPUT_BASENAME ((FILE), (NAME)); 				\
      if ((DECL) && TREE_CODE (DECL) == FUNCTION_DECL			\
	  && DEFAULT_ABI == ABI_AIX && DOT_SYMBOLS)			\
	{								\
	  if (TARGET_XCOFF)						\
	    fputs ("[DS]", (FILE));					\
	  fputs ("\n\t.weak\t.", (FILE));				\
	  RS6000_OUTPUT_BASENAME ((FILE), (NAME)); 			\
	}								\
      fputc ('\n', (FILE));						\
      if (VAL)								\
	{								\
	  ASM_OUTPUT_DEF ((FILE), (NAME), (VAL));			\
	  if ((DECL) && TREE_CODE (DECL) == FUNCTION_DECL		\
	      && DEFAULT_ABI == ABI_AIX && DOT_SYMBOLS)			\
	    {								\
	      fputs ("\t.set\t.", (FILE));				\
	      RS6000_OUTPUT_BASENAME ((FILE), (NAME));			\
	      fputs (",.", (FILE));					\
	      RS6000_OUTPUT_BASENAME ((FILE), (VAL));			\
	      fputc ('\n', (FILE));					\
	    }								\
	}								\
    }									\
  while (0)
#endif

#if HAVE_GAS_WEAKREF
#define ASM_OUTPUT_WEAKREF(FILE, DECL, NAME, VALUE)			\
  do									\
    {									\
      fputs ("\t.weakref\t", (FILE));					\
      RS6000_OUTPUT_BASENAME ((FILE), (NAME)); 				\
      fputs (", ", (FILE));						\
      RS6000_OUTPUT_BASENAME ((FILE), (VALUE));				\
      if ((DECL) && TREE_CODE (DECL) == FUNCTION_DECL			\
	  && DEFAULT_ABI == ABI_AIX && DOT_SYMBOLS)			\
	{								\
	  fputs ("\n\t.weakref\t.", (FILE));				\
	  RS6000_OUTPUT_BASENAME ((FILE), (NAME)); 			\
	  fputs (", .", (FILE));					\
	  RS6000_OUTPUT_BASENAME ((FILE), (VALUE));			\
	}								\
      fputc ('\n', (FILE));						\
    } while (0)
#endif

/* This implements the `alias' attribute.  */
#undef	ASM_OUTPUT_DEF_FROM_DECLS
#define	ASM_OUTPUT_DEF_FROM_DECLS(FILE, DECL, TARGET)			\
  do									\
    {									\
      const char *alias = XSTR (XEXP (DECL_RTL (DECL), 0), 0);		\
      const char *name = IDENTIFIER_POINTER (TARGET);			\
      if (TREE_CODE (DECL) == FUNCTION_DECL				\
	  && DEFAULT_ABI == ABI_AIX && DOT_SYMBOLS)			\
	{								\
	  if (TREE_PUBLIC (DECL))					\
	    {								\
	      if (!RS6000_WEAK || !DECL_WEAK (DECL))			\
		{							\
		  fputs ("\t.globl\t.", FILE);				\
		  RS6000_OUTPUT_BASENAME (FILE, alias);			\
		  putc ('\n', FILE);					\
		}							\
	    }								\
	  else if (TARGET_XCOFF)					\
	    {								\
	      fputs ("\t.lglobl\t.", FILE);				\
	      RS6000_OUTPUT_BASENAME (FILE, alias);			\
	      putc ('\n', FILE);					\
	    }								\
	  fputs ("\t.set\t.", FILE);					\
	  RS6000_OUTPUT_BASENAME (FILE, alias);				\
	  fputs (",.", FILE);						\
	  RS6000_OUTPUT_BASENAME (FILE, name);				\
	  fputc ('\n', FILE);						\
	}								\
      ASM_OUTPUT_DEF (FILE, alias, name);				\
    }									\
   while (0)

#define TARGET_ASM_FILE_START rs6000_file_start

/* Output to assembler file text saying following lines
   may contain character constants, extra white space, comments, etc.  */

#define ASM_APP_ON ""

/* Output to assembler file text saying following lines
   no longer contain unusual constructs.  */

#define ASM_APP_OFF ""

/* How to refer to registers in assembler output.
   This sequence is indexed by compiler's hard-register-number (see above).  */

extern char rs6000_reg_names[][8];	/* register names (0 vs. %r0).  */

#define REGISTER_NAMES							\
{									\
  &rs6000_reg_names[ 0][0],	/* r0   */				\
  &rs6000_reg_names[ 1][0],	/* r1	*/				\
  &rs6000_reg_names[ 2][0],     /* r2	*/				\
  &rs6000_reg_names[ 3][0],	/* r3	*/				\
  &rs6000_reg_names[ 4][0],	/* r4	*/				\
  &rs6000_reg_names[ 5][0],	/* r5	*/				\
  &rs6000_reg_names[ 6][0],	/* r6	*/				\
  &rs6000_reg_names[ 7][0],	/* r7	*/				\
  &rs6000_reg_names[ 8][0],	/* r8	*/				\
  &rs6000_reg_names[ 9][0],	/* r9	*/				\
  &rs6000_reg_names[10][0],	/* r10  */				\
  &rs6000_reg_names[11][0],	/* r11  */				\
  &rs6000_reg_names[12][0],	/* r12  */				\
  &rs6000_reg_names[13][0],	/* r13  */				\
  &rs6000_reg_names[14][0],	/* r14  */				\
  &rs6000_reg_names[15][0],	/* r15  */				\
  &rs6000_reg_names[16][0],	/* r16  */				\
  &rs6000_reg_names[17][0],	/* r17  */				\
  &rs6000_reg_names[18][0],	/* r18  */				\
  &rs6000_reg_names[19][0],	/* r19  */				\
  &rs6000_reg_names[20][0],	/* r20  */				\
  &rs6000_reg_names[21][0],	/* r21  */				\
  &rs6000_reg_names[22][0],	/* r22  */				\
  &rs6000_reg_names[23][0],	/* r23  */				\
  &rs6000_reg_names[24][0],	/* r24  */				\
  &rs6000_reg_names[25][0],	/* r25  */				\
  &rs6000_reg_names[26][0],	/* r26  */				\
  &rs6000_reg_names[27][0],	/* r27  */				\
  &rs6000_reg_names[28][0],	/* r28  */				\
  &rs6000_reg_names[29][0],	/* r29  */				\
  &rs6000_reg_names[30][0],	/* r30  */				\
  &rs6000_reg_names[31][0],	/* r31  */				\
									\
  &rs6000_reg_names[32][0],     /* fr0  */				\
  &rs6000_reg_names[33][0],	/* fr1  */				\
  &rs6000_reg_names[34][0],	/* fr2  */				\
  &rs6000_reg_names[35][0],	/* fr3  */				\
  &rs6000_reg_names[36][0],	/* fr4  */				\
  &rs6000_reg_names[37][0],	/* fr5  */				\
  &rs6000_reg_names[38][0],	/* fr6  */				\
  &rs6000_reg_names[39][0],	/* fr7  */				\
  &rs6000_reg_names[40][0],	/* fr8  */				\
  &rs6000_reg_names[41][0],	/* fr9  */				\
  &rs6000_reg_names[42][0],	/* fr10 */				\
  &rs6000_reg_names[43][0],	/* fr11 */				\
  &rs6000_reg_names[44][0],	/* fr12 */				\
  &rs6000_reg_names[45][0],	/* fr13 */				\
  &rs6000_reg_names[46][0],	/* fr14 */				\
  &rs6000_reg_names[47][0],	/* fr15 */				\
  &rs6000_reg_names[48][0],	/* fr16 */				\
  &rs6000_reg_names[49][0],	/* fr17 */				\
  &rs6000_reg_names[50][0],	/* fr18 */				\
  &rs6000_reg_names[51][0],	/* fr19 */				\
  &rs6000_reg_names[52][0],	/* fr20 */				\
  &rs6000_reg_names[53][0],	/* fr21 */				\
  &rs6000_reg_names[54][0],	/* fr22 */				\
  &rs6000_reg_names[55][0],	/* fr23 */				\
  &rs6000_reg_names[56][0],	/* fr24 */				\
  &rs6000_reg_names[57][0],	/* fr25 */				\
  &rs6000_reg_names[58][0],	/* fr26 */				\
  &rs6000_reg_names[59][0],	/* fr27 */				\
  &rs6000_reg_names[60][0],	/* fr28 */				\
  &rs6000_reg_names[61][0],	/* fr29 */				\
  &rs6000_reg_names[62][0],	/* fr30 */				\
  &rs6000_reg_names[63][0],	/* fr31 */				\
									\
  &rs6000_reg_names[64][0],     /* was mq  */				\
  &rs6000_reg_names[65][0],	/* lr   */				\
  &rs6000_reg_names[66][0],	/* ctr  */				\
  &rs6000_reg_names[67][0],	/* ap   */				\
									\
  &rs6000_reg_names[68][0],	/* cr0  */				\
  &rs6000_reg_names[69][0],	/* cr1  */				\
  &rs6000_reg_names[70][0],	/* cr2  */				\
  &rs6000_reg_names[71][0],	/* cr3  */				\
  &rs6000_reg_names[72][0],	/* cr4  */				\
  &rs6000_reg_names[73][0],	/* cr5  */				\
  &rs6000_reg_names[74][0],	/* cr6  */				\
  &rs6000_reg_names[75][0],	/* cr7  */				\
									\
  &rs6000_reg_names[76][0],	/* ca  */				\
									\
  &rs6000_reg_names[77][0],	/* v0  */				\
  &rs6000_reg_names[78][0],	/* v1  */				\
  &rs6000_reg_names[79][0],	/* v2  */				\
  &rs6000_reg_names[80][0],	/* v3  */				\
  &rs6000_reg_names[81][0],	/* v4  */				\
  &rs6000_reg_names[82][0],	/* v5  */				\
  &rs6000_reg_names[83][0],	/* v6  */				\
  &rs6000_reg_names[84][0],	/* v7  */				\
  &rs6000_reg_names[85][0],	/* v8  */				\
  &rs6000_reg_names[86][0],	/* v9  */				\
  &rs6000_reg_names[87][0],	/* v10  */				\
  &rs6000_reg_names[88][0],	/* v11  */				\
  &rs6000_reg_names[89][0],	/* v12  */				\
  &rs6000_reg_names[90][0],	/* v13  */				\
  &rs6000_reg_names[91][0],	/* v14  */				\
  &rs6000_reg_names[92][0],	/* v15  */				\
  &rs6000_reg_names[93][0],	/* v16  */				\
  &rs6000_reg_names[94][0],	/* v17  */				\
  &rs6000_reg_names[95][0],	/* v18  */				\
  &rs6000_reg_names[96][0],	/* v19  */				\
  &rs6000_reg_names[97][0],	/* v20  */				\
  &rs6000_reg_names[98][0],	/* v21  */				\
  &rs6000_reg_names[99][0],	/* v22  */				\
  &rs6000_reg_names[100][0],	/* v23  */				\
  &rs6000_reg_names[101][0],	/* v24  */				\
  &rs6000_reg_names[102][0],	/* v25  */				\
  &rs6000_reg_names[103][0],	/* v26  */				\
  &rs6000_reg_names[104][0],	/* v27  */				\
  &rs6000_reg_names[105][0],	/* v28  */				\
  &rs6000_reg_names[106][0],	/* v29  */				\
  &rs6000_reg_names[107][0],	/* v30  */				\
  &rs6000_reg_names[108][0],	/* v31  */				\
  &rs6000_reg_names[109][0],	/* vrsave  */				\
  &rs6000_reg_names[110][0],	/* vscr  */				\
  &rs6000_reg_names[111][0],	/* spe_acc */				\
  &rs6000_reg_names[112][0],	/* spefscr */				\
  &rs6000_reg_names[113][0],	/* sfp  */				\
  &rs6000_reg_names[114][0],	/* tfhar  */				\
  &rs6000_reg_names[115][0],	/* tfiar  */				\
  &rs6000_reg_names[116][0],	/* texasr  */				\
}

/* Table of additional register names to use in user input.  */

#define ADDITIONAL_REGISTER_NAMES \
 {{"r0",    0}, {"r1",    1}, {"r2",    2}, {"r3",    3},	\
  {"r4",    4}, {"r5",    5}, {"r6",    6}, {"r7",    7},	\
  {"r8",    8}, {"r9",    9}, {"r10",  10}, {"r11",  11},	\
  {"r12",  12}, {"r13",  13}, {"r14",  14}, {"r15",  15},	\
  {"r16",  16}, {"r17",  17}, {"r18",  18}, {"r19",  19},	\
  {"r20",  20}, {"r21",  21}, {"r22",  22}, {"r23",  23},	\
  {"r24",  24}, {"r25",  25}, {"r26",  26}, {"r27",  27},	\
  {"r28",  28}, {"r29",  29}, {"r30",  30}, {"r31",  31},	\
  {"fr0",  32}, {"fr1",  33}, {"fr2",  34}, {"fr3",  35},	\
  {"fr4",  36}, {"fr5",  37}, {"fr6",  38}, {"fr7",  39},	\
  {"fr8",  40}, {"fr9",  41}, {"fr10", 42}, {"fr11", 43},	\
  {"fr12", 44}, {"fr13", 45}, {"fr14", 46}, {"fr15", 47},	\
  {"fr16", 48}, {"fr17", 49}, {"fr18", 50}, {"fr19", 51},	\
  {"fr20", 52}, {"fr21", 53}, {"fr22", 54}, {"fr23", 55},	\
  {"fr24", 56}, {"fr25", 57}, {"fr26", 58}, {"fr27", 59},	\
  {"fr28", 60}, {"fr29", 61}, {"fr30", 62}, {"fr31", 63},	\
  {"v0",   77}, {"v1",   78}, {"v2",   79}, {"v3",   80},       \
  {"v4",   81}, {"v5",   82}, {"v6",   83}, {"v7",   84},       \
  {"v8",   85}, {"v9",   86}, {"v10",  87}, {"v11",  88},       \
  {"v12",  89}, {"v13",  90}, {"v14",  91}, {"v15",  92},       \
  {"v16",  93}, {"v17",  94}, {"v18",  95}, {"v19",  96},       \
  {"v20",  97}, {"v21",  98}, {"v22",  99}, {"v23",  100},	\
  {"v24",  101},{"v25",  102},{"v26",  103},{"v27",  104},      \
  {"v28",  105},{"v29",  106},{"v30",  107},{"v31",  108},      \
  {"vrsave", 109}, {"vscr", 110},				\
  {"spe_acc", 111}, {"spefscr", 112},				\
  /* no additional names for: lr, ctr, ap */			\
  {"cr0",  68}, {"cr1",  69}, {"cr2",  70}, {"cr3",  71},	\
  {"cr4",  72}, {"cr5",  73}, {"cr6",  74}, {"cr7",  75},	\
  {"cc",   68}, {"sp",    1}, {"toc",   2},			\
  /* CA is only part of XER, but we do not model the other parts (yet).  */ \
  {"xer",  76},							\
  /* VSX registers overlaid on top of FR, Altivec registers */	\
  {"vs0",  32}, {"vs1",  33}, {"vs2",  34}, {"vs3",  35},	\
  {"vs4",  36}, {"vs5",  37}, {"vs6",  38}, {"vs7",  39},	\
  {"vs8",  40}, {"vs9",  41}, {"vs10", 42}, {"vs11", 43},	\
  {"vs12", 44}, {"vs13", 45}, {"vs14", 46}, {"vs15", 47},	\
  {"vs16", 48}, {"vs17", 49}, {"vs18", 50}, {"vs19", 51},	\
  {"vs20", 52}, {"vs21", 53}, {"vs22", 54}, {"vs23", 55},	\
  {"vs24", 56}, {"vs25", 57}, {"vs26", 58}, {"vs27", 59},	\
  {"vs28", 60}, {"vs29", 61}, {"vs30", 62}, {"vs31", 63},	\
  {"vs32", 77}, {"vs33", 78}, {"vs34", 79}, {"vs35", 80},       \
  {"vs36", 81}, {"vs37", 82}, {"vs38", 83}, {"vs39", 84},       \
  {"vs40", 85}, {"vs41", 86}, {"vs42", 87}, {"vs43", 88},       \
  {"vs44", 89}, {"vs45", 90}, {"vs46", 91}, {"vs47", 92},       \
  {"vs48", 93}, {"vs49", 94}, {"vs50", 95}, {"vs51", 96},       \
  {"vs52", 97}, {"vs53", 98}, {"vs54", 99}, {"vs55", 100},	\
  {"vs56", 101},{"vs57", 102},{"vs58", 103},{"vs59", 104},      \
  {"vs60", 105},{"vs61", 106},{"vs62", 107},{"vs63", 108},	\
  /* Transactional Memory Facility (HTM) Registers.  */		\
  {"tfhar",  114}, {"tfiar",  115}, {"texasr",  116} }

/* This is how to output an element of a case-vector that is relative.  */

#define ASM_OUTPUT_ADDR_DIFF_ELT(FILE, BODY, VALUE, REL) \
  do { char buf[100];					\
       fputs ("\t.long ", FILE);			\
       ASM_GENERATE_INTERNAL_LABEL (buf, "L", VALUE);	\
       assemble_name (FILE, buf);			\
       putc ('-', FILE);				\
       ASM_GENERATE_INTERNAL_LABEL (buf, "L", REL);	\
       assemble_name (FILE, buf);			\
       putc ('\n', FILE);				\
     } while (0)

/* This is how to output an assembler line
   that says to advance the location counter
   to a multiple of 2**LOG bytes.  */

#define ASM_OUTPUT_ALIGN(FILE,LOG)	\
  if ((LOG) != 0)			\
    fprintf (FILE, "\t.align %d\n", (LOG))

/* How to align the given loop. */
#define LOOP_ALIGN(LABEL)  rs6000_loop_align(LABEL)

/* Alignment guaranteed by __builtin_malloc.  */
/* FIXME:  128-bit alignment is guaranteed by glibc for TARGET_64BIT.
   However, specifying the stronger guarantee currently leads to
   a regression in SPEC CPU2006 437.leslie3d.  The stronger
   guarantee should be implemented here once that's fixed.  */
#define MALLOC_ABI_ALIGNMENT (64)

/* Pick up the return address upon entry to a procedure. Used for
   dwarf2 unwind information.  This also enables the table driven
   mechanism.  */

#define INCOMING_RETURN_ADDR_RTX   gen_rtx_REG (Pmode, LR_REGNO)
#define DWARF_FRAME_RETURN_COLUMN  DWARF_FRAME_REGNUM (LR_REGNO)

/* Describe how we implement __builtin_eh_return.  */
#define EH_RETURN_DATA_REGNO(N) ((N) < 4 ? (N) + 3 : INVALID_REGNUM)
#define EH_RETURN_STACKADJ_RTX  gen_rtx_REG (Pmode, 10)

/* Print operand X (an rtx) in assembler syntax to file FILE.
   CODE is a letter or dot (`z' in `%z0') or 0 if no letter was specified.
   For `%' followed by punctuation, CODE is the punctuation and X is null.  */

#define PRINT_OPERAND(FILE, X, CODE)  print_operand (FILE, X, CODE)

/* Define which CODE values are valid.  */

#define PRINT_OPERAND_PUNCT_VALID_P(CODE)  ((CODE) == '&')

/* Print a memory address as an operand to reference that memory location.  */

#define PRINT_OPERAND_ADDRESS(FILE, ADDR) print_operand_address (FILE, ADDR)

/* uncomment for disabling the corresponding default options */
/* #define  MACHINE_no_sched_interblock */
/* #define  MACHINE_no_sched_speculative */
/* #define  MACHINE_no_sched_speculative_load */

/* General flags.  */
extern int frame_pointer_needed;

/* Classification of the builtin functions as to which switches enable the
   builtin, and what attributes it should have.  We used to use the target
   flags macros, but we've run out of bits, so we now map the options into new
   settings used here.  */

/* Builtin attributes.  */
#define RS6000_BTC_SPECIAL	0x00000000	/* Special function.  */
#define RS6000_BTC_UNARY	0x00000001	/* normal unary function.  */
#define RS6000_BTC_BINARY	0x00000002	/* normal binary function.  */
#define RS6000_BTC_TERNARY	0x00000003	/* normal ternary function.  */
#define RS6000_BTC_PREDICATE	0x00000004	/* predicate function.  */
#define RS6000_BTC_ABS		0x00000005	/* Altivec/VSX ABS function.  */
#define RS6000_BTC_EVSEL	0x00000006	/* SPE EVSEL function.  */
#define RS6000_BTC_DST		0x00000007	/* Altivec DST function.  */
#define RS6000_BTC_TYPE_MASK	0x0000000f	/* Mask to isolate types */

#define RS6000_BTC_MISC		0x00000000	/* No special attributes.  */
#define RS6000_BTC_CONST	0x00000100	/* uses no global state.  */
#define RS6000_BTC_PURE		0x00000200	/* reads global state/mem.  */
#define RS6000_BTC_FP		0x00000400	/* depends on rounding mode.  */
#define RS6000_BTC_ATTR_MASK	0x00000700	/* Mask of the attributes.  */

/* Miscellaneous information.  */
#define RS6000_BTC_SPR		0x01000000	/* function references SPRs.  */
#define RS6000_BTC_VOID		0x02000000	/* function has no return value.  */
#define RS6000_BTC_OVERLOADED	0x04000000	/* function is overloaded.  */
#define RS6000_BTC_32BIT	0x08000000	/* function references SPRs.  */
#define RS6000_BTC_64BIT	0x10000000	/* function references SPRs.  */
#define RS6000_BTC_MISC_MASK	0x1f000000	/* Mask of the misc info.  */

/* Convenience macros to document the instruction type.  */
#define RS6000_BTC_MEM		RS6000_BTC_MISC	/* load/store touches mem.  */
#define RS6000_BTC_SAT		RS6000_BTC_MISC	/* saturate sets VSCR.  */

/* Builtin targets.  For now, we reuse the masks for those options that are in
   target flags, and pick two random bits for SPE and paired which aren't in
   target_flags.  */
#define RS6000_BTM_ALWAYS	0		/* Always enabled.  */
#define RS6000_BTM_ALTIVEC	MASK_ALTIVEC	/* VMX/altivec vectors.  */
#define RS6000_BTM_VSX		MASK_VSX	/* VSX (vector/scalar).  */
#define RS6000_BTM_P8_VECTOR	MASK_P8_VECTOR	/* ISA 2.07 vector.  */
#define RS6000_BTM_CRYPTO	MASK_CRYPTO	/* crypto funcs.  */
#define RS6000_BTM_HTM		MASK_HTM	/* hardware TM funcs.  */
#define RS6000_BTM_SPE		MASK_STRING	/* E500 */
#define RS6000_BTM_PAIRED	MASK_MULHW	/* 750CL paired insns.  */
#define RS6000_BTM_FRE		MASK_POPCNTB	/* FRE instruction.  */
#define RS6000_BTM_FRES		MASK_PPC_GFXOPT	/* FRES instruction.  */
#define RS6000_BTM_FRSQRTE	MASK_PPC_GFXOPT	/* FRSQRTE instruction.  */
#define RS6000_BTM_FRSQRTES	MASK_POPCNTB	/* FRSQRTES instruction.  */
#define RS6000_BTM_POPCNTD	MASK_POPCNTD	/* Target supports ISA 2.06.  */
#define RS6000_BTM_CELL		MASK_FPRND	/* Target is cell powerpc.  */

#define RS6000_BTM_COMMON	(RS6000_BTM_ALTIVEC			\
				 | RS6000_BTM_VSX			\
				 | RS6000_BTM_P8_VECTOR			\
				 | RS6000_BTM_CRYPTO			\
				 | RS6000_BTM_FRE			\
				 | RS6000_BTM_FRES			\
				 | RS6000_BTM_FRSQRTE			\
				 | RS6000_BTM_FRSQRTES			\
				 | RS6000_BTM_HTM			\
				 | RS6000_BTM_POPCNTD			\
				 | RS6000_BTM_CELL)

/* Define builtin enum index.  */

#undef RS6000_BUILTIN_1
#undef RS6000_BUILTIN_2
#undef RS6000_BUILTIN_3
#undef RS6000_BUILTIN_A
#undef RS6000_BUILTIN_D
#undef RS6000_BUILTIN_E
#undef RS6000_BUILTIN_H
#undef RS6000_BUILTIN_P
#undef RS6000_BUILTIN_Q
#undef RS6000_BUILTIN_S
#undef RS6000_BUILTIN_X

#define RS6000_BUILTIN_1(ENUM, NAME, MASK, ATTR, ICODE) ENUM,
#define RS6000_BUILTIN_2(ENUM, NAME, MASK, ATTR, ICODE) ENUM,
#define RS6000_BUILTIN_3(ENUM, NAME, MASK, ATTR, ICODE) ENUM,
#define RS6000_BUILTIN_A(ENUM, NAME, MASK, ATTR, ICODE) ENUM,
#define RS6000_BUILTIN_D(ENUM, NAME, MASK, ATTR, ICODE) ENUM,
#define RS6000_BUILTIN_E(ENUM, NAME, MASK, ATTR, ICODE) ENUM,
#define RS6000_BUILTIN_H(ENUM, NAME, MASK, ATTR, ICODE) ENUM,
#define RS6000_BUILTIN_P(ENUM, NAME, MASK, ATTR, ICODE) ENUM,
#define RS6000_BUILTIN_Q(ENUM, NAME, MASK, ATTR, ICODE) ENUM,
#define RS6000_BUILTIN_S(ENUM, NAME, MASK, ATTR, ICODE) ENUM,
#define RS6000_BUILTIN_X(ENUM, NAME, MASK, ATTR, ICODE) ENUM,

enum rs6000_builtins
{
#include "rs6000-builtin.def"

  RS6000_BUILTIN_COUNT
};

#undef RS6000_BUILTIN_1
#undef RS6000_BUILTIN_2
#undef RS6000_BUILTIN_3
#undef RS6000_BUILTIN_A
#undef RS6000_BUILTIN_D
#undef RS6000_BUILTIN_E
#undef RS6000_BUILTIN_H
#undef RS6000_BUILTIN_P
#undef RS6000_BUILTIN_Q
#undef RS6000_BUILTIN_S
#undef RS6000_BUILTIN_X

enum rs6000_builtin_type_index
{
  RS6000_BTI_NOT_OPAQUE,
  RS6000_BTI_opaque_V2SI,
  RS6000_BTI_opaque_V2SF,
  RS6000_BTI_opaque_p_V2SI,
  RS6000_BTI_opaque_V4SI,
  RS6000_BTI_V16QI,
  RS6000_BTI_V2SI,
  RS6000_BTI_V2SF,
  RS6000_BTI_V2DI,
  RS6000_BTI_V2DF,
  RS6000_BTI_V4HI,
  RS6000_BTI_V4SI,
  RS6000_BTI_V4SF,
  RS6000_BTI_V8HI,
  RS6000_BTI_unsigned_V16QI,
  RS6000_BTI_unsigned_V8HI,
  RS6000_BTI_unsigned_V4SI,
  RS6000_BTI_unsigned_V2DI,
  RS6000_BTI_bool_char,          /* __bool char */
  RS6000_BTI_bool_short,         /* __bool short */
  RS6000_BTI_bool_int,           /* __bool int */
  RS6000_BTI_bool_long,		 /* __bool long */
  RS6000_BTI_pixel,              /* __pixel */
  RS6000_BTI_bool_V16QI,         /* __vector __bool char */
  RS6000_BTI_bool_V8HI,          /* __vector __bool short */
  RS6000_BTI_bool_V4SI,          /* __vector __bool int */
  RS6000_BTI_bool_V2DI,          /* __vector __bool long */
  RS6000_BTI_pixel_V8HI,         /* __vector __pixel */
  RS6000_BTI_long,	         /* long_integer_type_node */
  RS6000_BTI_unsigned_long,      /* long_unsigned_type_node */
  RS6000_BTI_long_long,	         /* long_long_integer_type_node */
  RS6000_BTI_unsigned_long_long, /* long_long_unsigned_type_node */
  RS6000_BTI_INTQI,	         /* intQI_type_node */
  RS6000_BTI_UINTQI,		 /* unsigned_intQI_type_node */
  RS6000_BTI_INTHI,	         /* intHI_type_node */
  RS6000_BTI_UINTHI,		 /* unsigned_intHI_type_node */
  RS6000_BTI_INTSI,		 /* intSI_type_node */
  RS6000_BTI_UINTSI,		 /* unsigned_intSI_type_node */
  RS6000_BTI_INTDI,		 /* intDI_type_node */
  RS6000_BTI_UINTDI,		 /* unsigned_intDI_type_node */
  RS6000_BTI_float,	         /* float_type_node */
  RS6000_BTI_double,	         /* double_type_node */
  RS6000_BTI_void,	         /* void_type_node */
  RS6000_BTI_MAX
};


#define opaque_V2SI_type_node         (rs6000_builtin_types[RS6000_BTI_opaque_V2SI])
#define opaque_V2SF_type_node         (rs6000_builtin_types[RS6000_BTI_opaque_V2SF])
#define opaque_p_V2SI_type_node       (rs6000_builtin_types[RS6000_BTI_opaque_p_V2SI])
#define opaque_V4SI_type_node         (rs6000_builtin_types[RS6000_BTI_opaque_V4SI])
#define V16QI_type_node               (rs6000_builtin_types[RS6000_BTI_V16QI])
#define V2DI_type_node                (rs6000_builtin_types[RS6000_BTI_V2DI])
#define V2DF_type_node                (rs6000_builtin_types[RS6000_BTI_V2DF])
#define V2SI_type_node                (rs6000_builtin_types[RS6000_BTI_V2SI])
#define V2SF_type_node                (rs6000_builtin_types[RS6000_BTI_V2SF])
#define V4HI_type_node                (rs6000_builtin_types[RS6000_BTI_V4HI])
#define V4SI_type_node                (rs6000_builtin_types[RS6000_BTI_V4SI])
#define V4SF_type_node                (rs6000_builtin_types[RS6000_BTI_V4SF])
#define V8HI_type_node                (rs6000_builtin_types[RS6000_BTI_V8HI])
#define unsigned_V16QI_type_node      (rs6000_builtin_types[RS6000_BTI_unsigned_V16QI])
#define unsigned_V8HI_type_node       (rs6000_builtin_types[RS6000_BTI_unsigned_V8HI])
#define unsigned_V4SI_type_node       (rs6000_builtin_types[RS6000_BTI_unsigned_V4SI])
#define unsigned_V2DI_type_node       (rs6000_builtin_types[RS6000_BTI_unsigned_V2DI])
#define bool_char_type_node           (rs6000_builtin_types[RS6000_BTI_bool_char])
#define bool_short_type_node          (rs6000_builtin_types[RS6000_BTI_bool_short])
#define bool_int_type_node            (rs6000_builtin_types[RS6000_BTI_bool_int])
#define bool_long_type_node           (rs6000_builtin_types[RS6000_BTI_bool_long])
#define pixel_type_node               (rs6000_builtin_types[RS6000_BTI_pixel])
#define bool_V16QI_type_node	      (rs6000_builtin_types[RS6000_BTI_bool_V16QI])
#define bool_V8HI_type_node	      (rs6000_builtin_types[RS6000_BTI_bool_V8HI])
#define bool_V4SI_type_node	      (rs6000_builtin_types[RS6000_BTI_bool_V4SI])
#define bool_V2DI_type_node	      (rs6000_builtin_types[RS6000_BTI_bool_V2DI])
#define pixel_V8HI_type_node	      (rs6000_builtin_types[RS6000_BTI_pixel_V8HI])

#define long_long_integer_type_internal_node  (rs6000_builtin_types[RS6000_BTI_long_long])
#define long_long_unsigned_type_internal_node (rs6000_builtin_types[RS6000_BTI_unsigned_long_long])
#define long_integer_type_internal_node  (rs6000_builtin_types[RS6000_BTI_long])
#define long_unsigned_type_internal_node (rs6000_builtin_types[RS6000_BTI_unsigned_long])
#define intQI_type_internal_node	 (rs6000_builtin_types[RS6000_BTI_INTQI])
#define uintQI_type_internal_node	 (rs6000_builtin_types[RS6000_BTI_UINTQI])
#define intHI_type_internal_node	 (rs6000_builtin_types[RS6000_BTI_INTHI])
#define uintHI_type_internal_node	 (rs6000_builtin_types[RS6000_BTI_UINTHI])
#define intSI_type_internal_node	 (rs6000_builtin_types[RS6000_BTI_INTSI])
#define uintSI_type_internal_node	 (rs6000_builtin_types[RS6000_BTI_UINTSI])
#define intDI_type_internal_node	 (rs6000_builtin_types[RS6000_BTI_INTDI])
#define uintDI_type_internal_node	 (rs6000_builtin_types[RS6000_BTI_UINTDI])
#define float_type_internal_node	 (rs6000_builtin_types[RS6000_BTI_float])
#define double_type_internal_node	 (rs6000_builtin_types[RS6000_BTI_double])
#define void_type_internal_node		 (rs6000_builtin_types[RS6000_BTI_void])

extern GTY(()) tree rs6000_builtin_types[RS6000_BTI_MAX];
extern GTY(()) tree rs6000_builtin_decls[RS6000_BUILTIN_COUNT];
<|MERGE_RESOLUTION|>--- conflicted
+++ resolved
@@ -1151,22 +1151,11 @@
 #define VINT_REGNO_P(N) ALTIVEC_REGNO_P (N)
 
 /* Alternate name for any vector register supporting logical operations, no
-<<<<<<< HEAD
-   matter which instruction set(s) are available.  For 64-bit mode, we also
-   allow logical operations in the GPRS.  This is to allow atomic quad word
-   builtins not to need the VSX registers for lqarx/stqcx.  It also helps with
-   __int128_t arguments that are passed in GPRs.  */
-#define VLOGICAL_REGNO_P(N)						\
-  (ALTIVEC_REGNO_P (N)							\
-   || (TARGET_VSX && FP_REGNO_P (N))					\
-   || (TARGET_VSX && TARGET_POWERPC64 && INT_REGNO_P (N)))
-=======
    matter which instruction set(s) are available.  Allow GPRs as well as the
    vector registers.  */
 #define VLOGICAL_REGNO_P(N)						\
   (INT_REGNO_P (N) || ALTIVEC_REGNO_P (N)				\
    || (TARGET_VSX && FP_REGNO_P (N)))					\
->>>>>>> de147f5b
 
 /* Return number of consecutive hard regs needed starting at reg REGNO
    to hold something of mode MODE.  */
@@ -1445,27 +1434,18 @@
   RS6000_CONSTRAINT_v,		/* Altivec registers */
   RS6000_CONSTRAINT_wa,		/* Any VSX register */
   RS6000_CONSTRAINT_wd,		/* VSX register for V2DF */
+  RS6000_CONSTRAINT_wf,		/* VSX register for V4SF */
   RS6000_CONSTRAINT_wg,		/* FPR register for -mmfpgpr */
-  RS6000_CONSTRAINT_wf,		/* VSX register for V4SF */
-<<<<<<< HEAD
-=======
-  RS6000_CONSTRAINT_wg,		/* FPR register for -mmfpgpr */
->>>>>>> de147f5b
   RS6000_CONSTRAINT_wl,		/* FPR register for LFIWAX */
   RS6000_CONSTRAINT_wm,		/* VSX register for direct move */
   RS6000_CONSTRAINT_wr,		/* GPR register if 64-bit  */
   RS6000_CONSTRAINT_ws,		/* VSX register for DF */
   RS6000_CONSTRAINT_wt,		/* VSX register for TImode */
-<<<<<<< HEAD
-  RS6000_CONSTRAINT_wv,		/* Altivec register for power8 vector */
-  RS6000_CONSTRAINT_wx,		/* FPR register for STFIWX */
-=======
   RS6000_CONSTRAINT_wu,		/* Altivec register for float load/stores.  */
   RS6000_CONSTRAINT_wv,		/* Altivec register for double load/stores.  */
   RS6000_CONSTRAINT_ww,		/* FP or VSX register for vsx float ops.  */
   RS6000_CONSTRAINT_wx,		/* FPR register for STFIWX */
   RS6000_CONSTRAINT_wy,		/* VSX register for SF */
->>>>>>> de147f5b
   RS6000_CONSTRAINT_wz,		/* FPR register for LFIWZX */
   RS6000_CONSTRAINT_MAX
 };

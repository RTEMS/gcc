/* Definitions of target machine for GNU compiler, for IBM RS/6000.
   Copyright (C) 2000, 2001, 2002, 2003, 2004, 2005
   Free Software Foundation, Inc.
   Contributed by Richard Kenner (kenner@vlsi1.ultra.nyu.edu)

   This file is part of GCC.

   GCC is free software; you can redistribute it and/or modify it
   under the terms of the GNU General Public License as published
   by the Free Software Foundation; either version 2, or (at your
   option) any later version.

   GCC is distributed in the hope that it will be useful, but WITHOUT
   ANY WARRANTY; without even the implied warranty of MERCHANTABILITY
   or FITNESS FOR A PARTICULAR PURPOSE.  See the GNU General Public
   License for more details.

   You should have received a copy of the GNU General Public License
   along with GCC; see the file COPYING.  If not, write to the
   Free Software Foundation, 51 Franklin Street, Fifth Floor, Boston,
   MA 02110-1301, USA.  */

#ifndef GCC_RS6000_PROTOS_H
#define GCC_RS6000_PROTOS_H

/* Declare functions in rs6000.c */

#ifdef RTX_CODE

#ifdef TREE_CODE
extern void init_cumulative_args (CUMULATIVE_ARGS *, tree, rtx, int, int, int);
extern void rs6000_va_start (tree, rtx);
#endif /* TREE_CODE */

extern bool easy_altivec_constant (rtx, enum machine_mode);
extern bool macho_lo_sum_memory_operand (rtx, enum machine_mode);
extern int num_insns_constant (rtx, enum machine_mode);
extern int num_insns_constant_wide (HOST_WIDE_INT);
extern int small_data_operand (rtx, enum machine_mode);
extern bool toc_relative_expr_p (rtx);
extern bool invalid_e500_subreg (rtx, enum machine_mode);
extern void validate_condition_mode (enum rtx_code, enum machine_mode);
extern bool legitimate_constant_pool_address_p (rtx);
extern bool legitimate_indirect_address_p (rtx, int);
<<<<<<< HEAD
extern bool rs6000_legitimate_offset_address_p (enum machine_mode, rtx, int);
extern bool rs6000_legitimate_small_data_p (enum machine_mode, rtx);
=======
>>>>>>> c355071f

extern rtx rs6000_got_register (rtx);
extern rtx find_addr_reg (rtx);
extern rtx gen_easy_altivec_constant (rtx);
extern const char *output_vec_const_move (rtx *);
extern void rs6000_expand_vector_init (rtx, rtx);
extern void rs6000_expand_vector_set (rtx, rtx, int);
extern void rs6000_expand_vector_extract (rtx, rtx, int);
extern void build_mask64_2_operands (rtx, rtx *);
extern int expand_block_clear (rtx[]);
extern int expand_block_move (rtx[]);
extern const char * rs6000_output_load_multiple (rtx[]);
extern int includes_lshift_p (rtx, rtx);
extern int includes_rshift_p (rtx, rtx);
extern int includes_rldic_lshift_p (rtx, rtx);
extern int includes_rldicr_lshift_p (rtx, rtx);
extern int insvdi_rshift_rlwimi_p (rtx, rtx, rtx);
extern int registers_ok_for_quad_peep (rtx, rtx);
extern int mems_ok_for_quad_peep (rtx, rtx);
extern bool gpr_or_gpr_p (rtx, rtx);
extern enum reg_class rs6000_secondary_reload_class (enum reg_class,
						     enum machine_mode, rtx);
extern int ccr_bit (rtx, int);
extern int extract_MB (rtx);
extern int extract_ME (rtx);
extern void rs6000_output_function_entry (FILE *, const char *);
extern void print_operand (FILE *, rtx, int);
extern void print_operand_address (FILE *, rtx);
extern enum rtx_code rs6000_reverse_condition (enum machine_mode,
					       enum rtx_code);
extern void rs6000_emit_sCOND (enum rtx_code, rtx);
extern void rs6000_emit_cbranch (enum rtx_code, rtx);
extern char * output_cbranch (rtx, const char *, int, rtx);
extern char * output_e500_flip_gt_bit (rtx, rtx);
extern rtx rs6000_emit_set_const (rtx, enum machine_mode, rtx, int);
extern int rs6000_emit_cmove (rtx, rtx, rtx, rtx);
extern int rs6000_emit_vector_cond_expr (rtx, rtx, rtx, rtx, rtx, rtx);
extern void rs6000_emit_minmax (rtx, enum rtx_code, rtx, rtx);
extern void rs6000_emit_sync (enum rtx_code, enum machine_mode,
			      rtx, rtx, rtx, rtx, bool);
extern void rs6000_split_atomic_op (enum rtx_code, rtx, rtx, rtx, rtx, rtx);
extern void rs6000_split_compare_and_swap (rtx, rtx, rtx, rtx, rtx);
<<<<<<< HEAD
=======
extern void rs6000_expand_compare_and_swapqhi (rtx, rtx, rtx, rtx);
extern void rs6000_split_compare_and_swapqhi (rtx, rtx, rtx, rtx, rtx, rtx);
>>>>>>> c355071f
extern void rs6000_split_lock_test_and_set (rtx, rtx, rtx, rtx);
extern void rs6000_emit_swdivsf (rtx, rtx, rtx);
extern void rs6000_emit_swdivdf (rtx, rtx, rtx);
extern void output_toc (FILE *, rtx, int, enum machine_mode);
extern void rs6000_initialize_trampoline (rtx, rtx, rtx);
extern rtx rs6000_longcall_ref (rtx);
extern void rs6000_fatal_bad_address (rtx);
extern rtx create_TOC_reference (rtx);
extern void rs6000_split_multireg_move (rtx, rtx);
extern void rs6000_emit_move (rtx, rtx, enum machine_mode);
extern rtx rs6000_legitimize_address (rtx, rtx, enum machine_mode);
extern rtx rs6000_legitimize_reload_address (rtx, enum machine_mode,
					     int, int, int, int *);
extern int rs6000_legitimate_address (enum machine_mode, rtx, int);
extern bool rs6000_legitimate_offset_address_p (enum machine_mode, rtx, int);
extern bool rs6000_mode_dependent_address (rtx);
extern bool rs6000_offsettable_memref_p (rtx);
extern rtx rs6000_return_addr (int, rtx);
extern void rs6000_output_symbol_ref (FILE*, rtx);
extern HOST_WIDE_INT rs6000_initial_elimination_offset (int, int);

extern rtx rs6000_machopic_legitimize_pic_address (rtx, enum machine_mode,
						   rtx);
#endif /* RTX_CODE */

#ifdef TREE_CODE
extern unsigned int rs6000_special_round_type_align (tree, unsigned int,
						     unsigned int);
<<<<<<< HEAD
=======
extern unsigned int darwin_rs6000_special_round_type_align (tree, unsigned int,
							    unsigned int);
>>>>>>> c355071f
extern void function_arg_advance (CUMULATIVE_ARGS *, enum machine_mode,
				  tree, int, int);
extern int function_arg_boundary (enum machine_mode, tree);
extern rtx function_arg (CUMULATIVE_ARGS *, enum machine_mode, tree, int);
extern tree altivec_resolve_overloaded_builtin (tree, tree);
extern rtx rs6000_function_value (tree, tree);
extern rtx rs6000_libcall_value (enum machine_mode);
extern rtx rs6000_va_arg (tree, tree);
extern int function_ok_for_sibcall (tree);
extern void rs6000_elf_declare_function_name (FILE *, const char *, tree);
extern bool rs6000_elf_in_small_data_p (tree);
#ifdef ARGS_SIZE_RTX
/* expr.h defines ARGS_SIZE_RTX and `enum direction' */
extern enum direction function_arg_padding (enum machine_mode, tree);
#endif /* ARGS_SIZE_RTX */

#endif /* TREE_CODE */

extern void optimization_options (int, int);
extern void rs6000_override_options (const char *);
extern int direct_return (void);
extern int first_reg_to_save (void);
extern int first_fp_reg_to_save (void);
extern void output_ascii (FILE *, const char *, int);
extern void rs6000_gen_section_name (char **, const char *, const char *);
extern void output_function_profiler (FILE *, int);
extern void output_profile_hook  (int);
extern int rs6000_trampoline_size (void);
extern int get_TOC_alias_set (void);
extern void rs6000_emit_prologue (void);
extern void rs6000_emit_load_toc_table (int);
extern void rs6000_aix_emit_builtin_unwind_init (void);
extern unsigned int rs6000_dbx_register_number (unsigned int);
extern void rs6000_emit_epilogue (int);
extern void rs6000_emit_eh_reg_restore (rtx, rtx);
extern const char * output_isel (rtx *);
extern int rs6000_register_move_cost (enum machine_mode,
				      enum reg_class, enum reg_class);
extern int rs6000_memory_move_cost (enum machine_mode, enum reg_class, int);
extern bool rs6000_tls_referenced_p (rtx);
extern int rs6000_hard_regno_nregs (int, enum machine_mode);
extern void rs6000_conditional_register_usage (void);

/* Declare functions in rs6000-c.c */

extern void rs6000_pragma_longcall (struct cpp_reader *);
extern void rs6000_cpu_cpp_builtins (struct cpp_reader *);

#if TARGET_MACHO
char *output_call (rtx, rtx *, int, int);
#endif

extern bool rs6000_hard_regno_mode_ok_p[][FIRST_PSEUDO_REGISTER];
#endif  /* rs6000-protos.h */<|MERGE_RESOLUTION|>--- conflicted
+++ resolved
@@ -42,11 +42,6 @@
 extern void validate_condition_mode (enum rtx_code, enum machine_mode);
 extern bool legitimate_constant_pool_address_p (rtx);
 extern bool legitimate_indirect_address_p (rtx, int);
-<<<<<<< HEAD
-extern bool rs6000_legitimate_offset_address_p (enum machine_mode, rtx, int);
-extern bool rs6000_legitimate_small_data_p (enum machine_mode, rtx);
-=======
->>>>>>> c355071f
 
 extern rtx rs6000_got_register (rtx);
 extern rtx find_addr_reg (rtx);
@@ -89,11 +84,8 @@
 			      rtx, rtx, rtx, rtx, bool);
 extern void rs6000_split_atomic_op (enum rtx_code, rtx, rtx, rtx, rtx, rtx);
 extern void rs6000_split_compare_and_swap (rtx, rtx, rtx, rtx, rtx);
-<<<<<<< HEAD
-=======
 extern void rs6000_expand_compare_and_swapqhi (rtx, rtx, rtx, rtx);
 extern void rs6000_split_compare_and_swapqhi (rtx, rtx, rtx, rtx, rtx, rtx);
->>>>>>> c355071f
 extern void rs6000_split_lock_test_and_set (rtx, rtx, rtx, rtx);
 extern void rs6000_emit_swdivsf (rtx, rtx, rtx);
 extern void rs6000_emit_swdivdf (rtx, rtx, rtx);
@@ -122,11 +114,8 @@
 #ifdef TREE_CODE
 extern unsigned int rs6000_special_round_type_align (tree, unsigned int,
 						     unsigned int);
-<<<<<<< HEAD
-=======
 extern unsigned int darwin_rs6000_special_round_type_align (tree, unsigned int,
 							    unsigned int);
->>>>>>> c355071f
 extern void function_arg_advance (CUMULATIVE_ARGS *, enum machine_mode,
 				  tree, int, int);
 extern int function_arg_boundary (enum machine_mode, tree);

--- conflicted
+++ resolved
@@ -1,10 +1,6 @@
 /* Definitions of target machine for GNU compiler, for IBM RS/6000.
-<<<<<<< HEAD
-   Copyright (C) 2000, 2001, 2002, 2003, 2004, 2005, 2006, 2007, 2008, 2009, 2010
-=======
    Copyright (C) 2000, 2001, 2002, 2003, 2004, 2005, 2006, 2007, 2008, 2009,
    2010, 2011
->>>>>>> 03d20231
    Free Software Foundation, Inc.
    Contributed by Richard Kenner (kenner@vlsi1.ultra.nyu.edu)
 
@@ -144,13 +140,6 @@
 						     unsigned int);
 extern unsigned int darwin_rs6000_special_round_type_align (tree, unsigned int,
 							    unsigned int);
-<<<<<<< HEAD
-extern void function_arg_advance (CUMULATIVE_ARGS *, enum machine_mode,
-				  tree, int, int);
-extern int function_arg_boundary (enum machine_mode, tree);
-extern rtx function_arg (CUMULATIVE_ARGS *, enum machine_mode, tree, int);
-=======
->>>>>>> 03d20231
 extern tree altivec_resolve_overloaded_builtin (location_t, tree, void *);
 extern rtx rs6000_libcall_value (enum machine_mode);
 extern rtx rs6000_va_arg (tree, tree);
@@ -180,12 +169,6 @@
 extern void rs6000_emit_eh_reg_restore (rtx, rtx);
 extern const char * output_isel (rtx *);
 extern bool rs6000_tls_referenced_p (rtx);
-<<<<<<< HEAD
-extern void rs6000_conditional_register_usage (void);
-=======
-
-extern void rs6000_aix_asm_output_dwarf_table_ref (char *);
->>>>>>> 03d20231
 
 extern void rs6000_aix_asm_output_dwarf_table_ref (char *);
 

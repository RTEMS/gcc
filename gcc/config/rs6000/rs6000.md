;; Machine description for IBM RISC System 6000 (POWER) for GNU C compiler
;; Copyright (C) 1990, 1991, 1992, 1993, 1994, 1995, 1996, 1997, 1998,
;; 1999, 2000, 2001, 2002, 2003, 2004, 2005, 2006, 2007, 2008, 2009
;; Free Software Foundation, Inc.
;; Contributed by Richard Kenner (kenner@vlsi1.ultra.nyu.edu)

;; This file is part of GCC.

;; GCC is free software; you can redistribute it and/or modify it
;; under the terms of the GNU General Public License as published
;; by the Free Software Foundation; either version 3, or (at your
;; option) any later version.

;; GCC is distributed in the hope that it will be useful, but WITHOUT
;; ANY WARRANTY; without even the implied warranty of MERCHANTABILITY
;; or FITNESS FOR A PARTICULAR PURPOSE.  See the GNU General Public
;; License for more details.

;; You should have received a copy of the GNU General Public License
;; along with GCC; see the file COPYING3.  If not see
;; <http://www.gnu.org/licenses/>.

;;- See file "rtl.def" for documentation on define_insn, match_*, et. al.

;;
;; REGNOS
;;

(define_constants
  [(MQ_REGNO			64)
   (LR_REGNO			65)
   (CTR_REGNO			66)
   (CR0_REGNO			68)
   (CR1_REGNO			69)
   (CR2_REGNO			70)
   (CR3_REGNO			71)
   (CR4_REGNO			72)
   (CR5_REGNO			73)
   (CR6_REGNO			74)
   (CR7_REGNO			75)
   (MAX_CR_REGNO		75)
   (XER_REGNO			76)
   (FIRST_ALTIVEC_REGNO		77)
   (LAST_ALTIVEC_REGNO		108)
   (VRSAVE_REGNO		109)
   (VSCR_REGNO			110)
   (SPE_ACC_REGNO		111)
   (SPEFSCR_REGNO		112)
   (SFP_REGNO			113)
  ])

;;
;; UNSPEC usage
;;

(define_constants
  [(UNSPEC_FRSP			0)	; frsp for POWER machines
   (UNSPEC_TIE			5)	; tie stack contents and stack pointer
   (UNSPEC_TOCPTR		6)	; address of a word pointing to the TOC
   (UNSPEC_TOC			7)	; address of the TOC (more-or-less)
   (UNSPEC_MOVSI_GOT		8)
   (UNSPEC_MV_CR_OV		9)	; move_from_CR_ov_bit
   (UNSPEC_FCTIWZ		10)
   (UNSPEC_FRIM			11)
   (UNSPEC_FRIN			12)
   (UNSPEC_FRIP			13)
   (UNSPEC_FRIZ			14)
   (UNSPEC_LD_MPIC		15)	; load_macho_picbase
   (UNSPEC_MPIC_CORRECT		16)	; macho_correct_pic
   (UNSPEC_TLSGD		17)
   (UNSPEC_TLSLD		18)
   (UNSPEC_MOVESI_FROM_CR	19)
   (UNSPEC_MOVESI_TO_CR		20)
   (UNSPEC_TLSDTPREL		21)
   (UNSPEC_TLSDTPRELHA		22)
   (UNSPEC_TLSDTPRELLO		23)
   (UNSPEC_TLSGOTDTPREL		24)
   (UNSPEC_TLSTPREL		25)
   (UNSPEC_TLSTPRELHA		26)
   (UNSPEC_TLSTPRELLO		27)
   (UNSPEC_TLSGOTTPREL		28)
   (UNSPEC_TLSTLS		29)
   (UNSPEC_FIX_TRUNC_TF		30)	; fadd, rounding towards zero
   (UNSPEC_MV_CR_GT		31)	; move_from_CR_gt_bit
   (UNSPEC_STFIWX		32)
   (UNSPEC_POPCNTB		33)
   (UNSPEC_FRES			34)
   (UNSPEC_SP_SET		35)
   (UNSPEC_SP_TEST		36)
   (UNSPEC_SYNC			37)
   (UNSPEC_LWSYNC		38)
   (UNSPEC_ISYNC		39)
   (UNSPEC_SYNC_OP		40)
   (UNSPEC_ATOMIC		41)
   (UNSPEC_CMPXCHG		42)
   (UNSPEC_XCHG			43)
   (UNSPEC_AND			44)
   (UNSPEC_DLMZB		45)
   (UNSPEC_DLMZB_CR		46)
   (UNSPEC_DLMZB_STRLEN		47)
   (UNSPEC_RSQRT		48)
   (UNSPEC_TOCREL		49)
   (UNSPEC_MACHOPIC_OFFSET	50)
  ])

;;
;; UNSPEC_VOLATILE usage
;;

(define_constants
  [(UNSPECV_BLOCK		0)
   (UNSPECV_LL			1)	; load-locked
   (UNSPECV_SC			2)	; store-conditional
   (UNSPECV_EH_RR		9)	; eh_reg_restore
  ])

;; Define an insn type attribute.  This is used in function unit delay
;; computations.
(define_attr "type" "integer,two,three,load,load_ext,load_ext_u,load_ext_ux,load_ux,load_u,store,store_ux,store_u,fpload,fpload_ux,fpload_u,fpstore,fpstore_ux,fpstore_u,vecload,vecstore,imul,imul2,imul3,lmul,idiv,ldiv,insert_word,branch,cmp,fast_compare,compare,var_delayed_compare,delayed_compare,imul_compare,lmul_compare,fpcompare,cr_logical,delayed_cr,mfcr,mfcrf,mtcr,mfjmpr,mtjmpr,fp,fpsimple,dmul,sdiv,ddiv,ssqrt,dsqrt,jmpreg,brinc,vecsimple,veccomplex,vecdiv,veccmp,veccmpsimple,vecperm,vecfloat,vecfdiv,isync,sync,load_l,store_c,shift,trap,insert_dword,var_shift_rotate,cntlz,exts,mffgpr,mftgpr"
  (const_string "integer"))

;; Define floating point instruction sub-types for use with Xfpu.md
(define_attr "fp_type" "fp_default,fp_addsub_s,fp_addsub_d,fp_mul_s,fp_mul_d,fp_div_s,fp_div_d,fp_maddsub_s,fp_maddsub_d,fp_sqrt_s,fp_sqrt_d" (const_string "fp_default"))

;; Length (in bytes).
; '(pc)' in the following doesn't include the instruction itself; it is
; calculated as if the instruction had zero size.
(define_attr "length" ""
  (if_then_else (eq_attr "type" "branch")
		(if_then_else (and (ge (minus (match_dup 0) (pc))
				       (const_int -32768))
				   (lt (minus (match_dup 0) (pc))
				       (const_int 32764)))
			      (const_int 4)
			      (const_int 8))
		(const_int 4)))

;; Processor type -- this attribute must exactly match the processor_type
;; enumeration in rs6000.h.

(define_attr "cpu" "rios1,rios2,rs64a,mpccore,ppc403,ppc405,ppc440,ppc601,ppc603,ppc604,ppc604e,ppc620,ppc630,ppc750,ppc7400,ppc7450,ppc8540,ppce300c2,ppce300c3,ppce500mc,power4,power5,power6,cell"
  (const (symbol_ref "rs6000_cpu_attr")))


;; If this instruction is microcoded on the CELL processor
; The default for load extended, the recorded instructions and rotate/shifts by a variable is always microcoded
(define_attr "cell_micro" "not,conditional,always"
  (if_then_else (eq_attr "type" "compare,delayed_compare,imul_compare,lmul_compare,load_ext,load_ext_ux,var_shift_rotate,var_delayed_compare")
		(const_string "always")
		(const_string "not")))

(automata_option "ndfa")

(include "rios1.md")
(include "rios2.md")
(include "rs64.md")
(include "mpc.md")
(include "40x.md")
(include "440.md")
(include "603.md")
(include "6xx.md")
(include "7xx.md")
(include "7450.md")
(include "8540.md")
(include "e300c2c3.md")
(include "e500mc.md")
(include "power4.md")
(include "power5.md")
(include "power6.md")
(include "cell.md")
(include "xfpu.md")

(include "predicates.md")
(include "constraints.md")

(include "darwin.md")


;; Mode iterators

; This mode iterator allows :GPR to be used to indicate the allowable size
; of whole values in GPRs.
(define_mode_iterator GPR [SI (DI "TARGET_POWERPC64")])

; Any supported integer mode.
(define_mode_iterator INT [QI HI SI DI TI])

; Any supported integer mode that fits in one register.
(define_mode_iterator INT1 [QI HI SI (DI "TARGET_POWERPC64")])

; extend modes for DImode
(define_mode_iterator QHSI [QI HI SI])

; SImode or DImode, even if DImode doesn't fit in GPRs.
(define_mode_iterator SDI [SI DI])

; The size of a pointer.  Also, the size of the value that a record-condition
; (one with a '.') will compare.
(define_mode_iterator P [(SI "TARGET_32BIT") (DI "TARGET_64BIT")])

; Any hardware-supported floating-point mode
(define_mode_iterator FP [
  (SF "TARGET_HARD_FLOAT 
   && ((TARGET_FPRS && TARGET_SINGLE_FLOAT) || TARGET_E500_SINGLE)")
  (DF "TARGET_HARD_FLOAT 
   && ((TARGET_FPRS && TARGET_DOUBLE_FLOAT) || TARGET_E500_DOUBLE)")
  (TF "!TARGET_IEEEQUAD
   && TARGET_HARD_FLOAT
   && (TARGET_FPRS || TARGET_E500_DOUBLE)
   && TARGET_LONG_DOUBLE_128")
  (DD "TARGET_DFP")
  (TD "TARGET_DFP")])

; Various instructions that come in SI and DI forms.
; A generic w/d attribute, for things like cmpw/cmpd.
(define_mode_attr wd [(QI "b") (HI "h") (SI "w") (DI "d")])

; DImode bits
(define_mode_attr dbits [(QI "56") (HI "48") (SI "32")])


;; Start with fixed-point load and store insns.  Here we put only the more
;; complex forms.  Basic data transfer is done later.

(define_expand "zero_extend<mode>di2"
  [(set (match_operand:DI 0 "gpc_reg_operand" "")
	(zero_extend:DI (match_operand:QHSI 1 "gpc_reg_operand" "")))]
  "TARGET_POWERPC64"
  "")

(define_insn "*zero_extend<mode>di2_internal1"
  [(set (match_operand:DI 0 "gpc_reg_operand" "=r,r")
	(zero_extend:DI (match_operand:QHSI 1 "reg_or_mem_operand" "m,r")))]
  "TARGET_POWERPC64"
  "@
   l<wd>z%U1%X1 %0,%1
   rldicl %0,%1,0,<dbits>"
  [(set_attr "type" "load,*")])

(define_insn "*zero_extend<mode>di2_internal2"
  [(set (match_operand:CC 0 "cc_reg_operand" "=x,?y")
	(compare:CC (zero_extend:DI (match_operand:QHSI 1 "gpc_reg_operand" "r,r"))
		    (const_int 0)))
   (clobber (match_scratch:DI 2 "=r,r"))]
  "TARGET_64BIT"
  "@
   rldicl. %2,%1,0,<dbits>
   #"
  [(set_attr "type" "compare")
   (set_attr "length" "4,8")])

(define_split
  [(set (match_operand:CC 0 "cc_reg_not_micro_cr0_operand" "")
	(compare:CC (zero_extend:DI (match_operand:QHSI 1 "gpc_reg_operand" ""))
		    (const_int 0)))
   (clobber (match_scratch:DI 2 ""))]
  "TARGET_POWERPC64 && reload_completed"
  [(set (match_dup 2)
	(zero_extend:DI (match_dup 1)))
   (set (match_dup 0)
	(compare:CC (match_dup 2)
		    (const_int 0)))]
  "")

(define_insn "*zero_extend<mode>di2_internal3"
  [(set (match_operand:CC 2 "cc_reg_operand" "=x,?y")
	(compare:CC (zero_extend:DI (match_operand:QHSI 1 "gpc_reg_operand" "r,r"))
		    (const_int 0)))
   (set (match_operand:DI 0 "gpc_reg_operand" "=r,r")
	(zero_extend:DI (match_dup 1)))]
  "TARGET_64BIT"
  "@
   rldicl. %0,%1,0,<dbits>
   #"
  [(set_attr "type" "compare")
   (set_attr "length" "4,8")])

(define_split
  [(set (match_operand:CC 2 "cc_reg_not_micro_cr0_operand" "")
	(compare:CC (zero_extend:DI (match_operand:QHSI 1 "gpc_reg_operand" ""))
		    (const_int 0)))
   (set (match_operand:DI 0 "gpc_reg_operand" "")
	(zero_extend:DI (match_dup 1)))]
  "TARGET_POWERPC64 && reload_completed"
  [(set (match_dup 0)
	(zero_extend:DI (match_dup 1)))
   (set (match_dup 2)
	(compare:CC (match_dup 0)
		    (const_int 0)))]
  "")

(define_insn "extendqidi2"
  [(set (match_operand:DI 0 "gpc_reg_operand" "=r")
	(sign_extend:DI (match_operand:QI 1 "gpc_reg_operand" "r")))]
  "TARGET_POWERPC64"
  "extsb %0,%1"
  [(set_attr "type" "exts")])

(define_insn ""
  [(set (match_operand:CC 0 "cc_reg_operand" "=x,?y")
	(compare:CC (sign_extend:DI (match_operand:QI 1 "gpc_reg_operand" "r,r"))
		    (const_int 0)))
   (clobber (match_scratch:DI 2 "=r,r"))]
  "TARGET_64BIT"
  "@
   extsb. %2,%1
   #"
  [(set_attr "type" "compare")
   (set_attr "length" "4,8")])

(define_split
  [(set (match_operand:CC 0 "cc_reg_not_micro_cr0_operand" "")
	(compare:CC (sign_extend:DI (match_operand:QI 1 "gpc_reg_operand" ""))
		    (const_int 0)))
   (clobber (match_scratch:DI 2 ""))]
  "TARGET_POWERPC64 && reload_completed"
  [(set (match_dup 2)
	(sign_extend:DI (match_dup 1)))
   (set (match_dup 0)
	(compare:CC (match_dup 2)
		    (const_int 0)))]
  "")

(define_insn ""
  [(set (match_operand:CC 2 "cc_reg_operand" "=x,?y")
	(compare:CC (sign_extend:DI (match_operand:QI 1 "gpc_reg_operand" "r,r"))
		    (const_int 0)))
   (set (match_operand:DI 0 "gpc_reg_operand" "=r,r")
	(sign_extend:DI (match_dup 1)))]
  "TARGET_64BIT"
  "@
   extsb. %0,%1
   #"
  [(set_attr "type" "compare")
   (set_attr "length" "4,8")])

(define_split
  [(set (match_operand:CC 2 "cc_reg_not_micro_cr0_operand" "")
	(compare:CC (sign_extend:DI (match_operand:QI 1 "gpc_reg_operand" ""))
		    (const_int 0)))
   (set (match_operand:DI 0 "gpc_reg_operand" "")
	(sign_extend:DI (match_dup 1)))]
  "TARGET_POWERPC64 && reload_completed"
  [(set (match_dup 0)
	(sign_extend:DI (match_dup 1)))
   (set (match_dup 2)
	(compare:CC (match_dup 0)
		    (const_int 0)))]
  "")

(define_expand "extendhidi2"
  [(set (match_operand:DI 0 "gpc_reg_operand" "")
	(sign_extend:DI (match_operand:HI 1 "gpc_reg_operand" "")))]
  "TARGET_POWERPC64"
  "")

(define_insn ""
  [(set (match_operand:DI 0 "gpc_reg_operand" "=r,r")
	(sign_extend:DI (match_operand:HI 1 "reg_or_mem_operand" "m,r")))]
  "TARGET_POWERPC64 && rs6000_gen_cell_microcode"
  "@
   lha%U1%X1 %0,%1
   extsh %0,%1"
  [(set_attr "type" "load_ext,exts")])

(define_insn ""
  [(set (match_operand:DI 0 "gpc_reg_operand" "=r")
	(sign_extend:DI (match_operand:HI 1 "gpc_reg_operand" "r")))]
  "TARGET_POWERPC64 && !rs6000_gen_cell_microcode"
  "extsh %0,%1"
  [(set_attr "type" "exts")])

(define_insn ""
  [(set (match_operand:CC 0 "cc_reg_operand" "=x,?y")
	(compare:CC (sign_extend:DI (match_operand:HI 1 "gpc_reg_operand" "r,r"))
		    (const_int 0)))
   (clobber (match_scratch:DI 2 "=r,r"))]
  "TARGET_64BIT"
  "@
   extsh. %2,%1
   #"
  [(set_attr "type" "compare")
   (set_attr "length" "4,8")])

(define_split
  [(set (match_operand:CC 0 "cc_reg_not_micro_cr0_operand" "")
	(compare:CC (sign_extend:DI (match_operand:HI 1 "gpc_reg_operand" ""))
		    (const_int 0)))
   (clobber (match_scratch:DI 2 ""))]
  "TARGET_POWERPC64 && reload_completed"
  [(set (match_dup 2)
	(sign_extend:DI (match_dup 1)))
   (set (match_dup 0)
	(compare:CC (match_dup 2)
		    (const_int 0)))]
  "")

(define_insn ""
  [(set (match_operand:CC 2 "cc_reg_operand" "=x,?y")
	(compare:CC (sign_extend:DI (match_operand:HI 1 "gpc_reg_operand" "r,r"))
		    (const_int 0)))
   (set (match_operand:DI 0 "gpc_reg_operand" "=r,r")
	(sign_extend:DI (match_dup 1)))]
  "TARGET_64BIT"
  "@
   extsh. %0,%1
   #"
  [(set_attr "type" "compare")
   (set_attr "length" "4,8")])

(define_split
  [(set (match_operand:CC 2 "cc_reg_not_micro_cr0_operand" "")
	(compare:CC (sign_extend:DI (match_operand:HI 1 "gpc_reg_operand" ""))
		    (const_int 0)))
   (set (match_operand:DI 0 "gpc_reg_operand" "")
	(sign_extend:DI (match_dup 1)))]
  "TARGET_POWERPC64 && reload_completed"
  [(set (match_dup 0)
	(sign_extend:DI (match_dup 1)))
   (set (match_dup 2)
	(compare:CC (match_dup 0)
		    (const_int 0)))]
  "")

(define_expand "extendsidi2"
  [(set (match_operand:DI 0 "gpc_reg_operand" "")
	(sign_extend:DI (match_operand:SI 1 "gpc_reg_operand" "")))]
  "TARGET_POWERPC64"
  "")

(define_insn ""
  [(set (match_operand:DI 0 "gpc_reg_operand" "=r,r")
	(sign_extend:DI (match_operand:SI 1 "lwa_operand" "m,r")))]
  "TARGET_POWERPC64 && rs6000_gen_cell_microcode"
  "@
   lwa%U1%X1 %0,%1
   extsw %0,%1"
  [(set_attr "type" "load_ext,exts")])

(define_insn ""
  [(set (match_operand:DI 0 "gpc_reg_operand" "=r")
	(sign_extend:DI (match_operand:SI 1 "gpc_reg_operand" "r")))]
  "TARGET_POWERPC64 && !rs6000_gen_cell_microcode"
  "extsw %0,%1"
  [(set_attr "type" "exts")])

(define_insn ""
  [(set (match_operand:CC 0 "cc_reg_operand" "=x,?y")
	(compare:CC (sign_extend:DI (match_operand:SI 1 "gpc_reg_operand" "r,r"))
		    (const_int 0)))
   (clobber (match_scratch:DI 2 "=r,r"))]
  "TARGET_64BIT"
  "@
   extsw. %2,%1
   #"
  [(set_attr "type" "compare")
   (set_attr "length" "4,8")])

(define_split
  [(set (match_operand:CC 0 "cc_reg_not_micro_cr0_operand" "")
	(compare:CC (sign_extend:DI (match_operand:SI 1 "gpc_reg_operand" ""))
		    (const_int 0)))
   (clobber (match_scratch:DI 2 ""))]
  "TARGET_POWERPC64 && reload_completed"
  [(set (match_dup 2)
	(sign_extend:DI (match_dup 1)))
   (set (match_dup 0)
	(compare:CC (match_dup 2)
		    (const_int 0)))]
  "")

(define_insn ""
  [(set (match_operand:CC 2 "cc_reg_operand" "=x,?y")
	(compare:CC (sign_extend:DI (match_operand:SI 1 "gpc_reg_operand" "r,r"))
		    (const_int 0)))
   (set (match_operand:DI 0 "gpc_reg_operand" "=r,r")
	(sign_extend:DI (match_dup 1)))]
  "TARGET_64BIT"
  "@
   extsw. %0,%1
   #"
  [(set_attr "type" "compare")
   (set_attr "length" "4,8")])

(define_split
  [(set (match_operand:CC 2 "cc_reg_not_micro_cr0_operand" "")
	(compare:CC (sign_extend:DI (match_operand:SI 1 "gpc_reg_operand" ""))
		    (const_int 0)))
   (set (match_operand:DI 0 "gpc_reg_operand" "")
	(sign_extend:DI (match_dup 1)))]
  "TARGET_POWERPC64 && reload_completed"
  [(set (match_dup 0)
	(sign_extend:DI (match_dup 1)))
   (set (match_dup 2)
	(compare:CC (match_dup 0)
		    (const_int 0)))]
  "")

(define_expand "zero_extendqisi2"
  [(set (match_operand:SI 0 "gpc_reg_operand" "")
	(zero_extend:SI (match_operand:QI 1 "gpc_reg_operand" "")))]
  ""
  "")

(define_insn ""
  [(set (match_operand:SI 0 "gpc_reg_operand" "=r,r")
	(zero_extend:SI (match_operand:QI 1 "reg_or_mem_operand" "m,r")))]
  ""
  "@
   lbz%U1%X1 %0,%1
   {rlinm|rlwinm} %0,%1,0,0xff"
  [(set_attr "type" "load,*")])

(define_insn ""
  [(set (match_operand:CC 0 "cc_reg_operand" "=x,?y")
	(compare:CC (zero_extend:SI (match_operand:QI 1 "gpc_reg_operand" "r,r"))
		    (const_int 0)))
   (clobber (match_scratch:SI 2 "=r,r"))]
  ""
  "@
   {andil.|andi.} %2,%1,0xff
   #"
  [(set_attr "type" "compare")
   (set_attr "length" "4,8")])

(define_split
  [(set (match_operand:CC 0 "cc_reg_not_micro_cr0_operand" "")
	(compare:CC (zero_extend:SI (match_operand:QI 1 "gpc_reg_operand" ""))
		    (const_int 0)))
   (clobber (match_scratch:SI 2 ""))]
  "reload_completed"
  [(set (match_dup 2)
	(zero_extend:SI (match_dup 1)))
   (set (match_dup 0)
	(compare:CC (match_dup 2)
		    (const_int 0)))]
  "")

(define_insn ""
  [(set (match_operand:CC 2 "cc_reg_operand" "=x,?y")
	(compare:CC (zero_extend:SI (match_operand:QI 1 "gpc_reg_operand" "r,r"))
		    (const_int 0)))
   (set (match_operand:SI 0 "gpc_reg_operand" "=r,r")
	(zero_extend:SI (match_dup 1)))]
  ""
  "@
   {andil.|andi.} %0,%1,0xff
   #"
  [(set_attr "type" "compare")
   (set_attr "length" "4,8")])

(define_split
  [(set (match_operand:CC 2 "cc_reg_not_micro_cr0_operand" "")
	(compare:CC (zero_extend:SI (match_operand:QI 1 "gpc_reg_operand" ""))
		    (const_int 0)))
   (set (match_operand:SI 0 "gpc_reg_operand" "")
	(zero_extend:SI (match_dup 1)))]
  "reload_completed"
  [(set (match_dup 0)
	(zero_extend:SI (match_dup 1)))
   (set (match_dup 2)
	(compare:CC (match_dup 0)
		    (const_int 0)))]
  "")

(define_expand "extendqisi2"
  [(use (match_operand:SI 0 "gpc_reg_operand" ""))
   (use (match_operand:QI 1 "gpc_reg_operand" ""))]
  ""
  "
{
  if (TARGET_POWERPC)
    emit_insn (gen_extendqisi2_ppc (operands[0], operands[1]));
  else if (TARGET_POWER)
    emit_insn (gen_extendqisi2_power (operands[0], operands[1]));
  else
    emit_insn (gen_extendqisi2_no_power (operands[0], operands[1]));
  DONE;
}")

(define_insn "extendqisi2_ppc"
  [(set (match_operand:SI 0 "gpc_reg_operand" "=r")
	(sign_extend:SI (match_operand:QI 1 "gpc_reg_operand" "r")))]
  "TARGET_POWERPC"
  "extsb %0,%1"
  [(set_attr "type" "exts")])

(define_insn ""
  [(set (match_operand:CC 0 "cc_reg_operand" "=x,?y")
	(compare:CC (sign_extend:SI (match_operand:QI 1 "gpc_reg_operand" "r,r"))
		    (const_int 0)))
   (clobber (match_scratch:SI 2 "=r,r"))]
  "TARGET_POWERPC"
  "@
   extsb. %2,%1
   #"
  [(set_attr "type" "compare")
   (set_attr "length" "4,8")])

(define_split
  [(set (match_operand:CC 0 "cc_reg_not_micro_cr0_operand" "")
	(compare:CC (sign_extend:SI (match_operand:QI 1 "gpc_reg_operand" ""))
		    (const_int 0)))
   (clobber (match_scratch:SI 2 ""))]
  "TARGET_POWERPC && reload_completed"
  [(set (match_dup 2)
	(sign_extend:SI (match_dup 1)))
   (set (match_dup 0)
	(compare:CC (match_dup 2)
		    (const_int 0)))]
  "")

(define_insn ""
  [(set (match_operand:CC 2 "cc_reg_operand" "=x,?y")
	(compare:CC (sign_extend:SI (match_operand:QI 1 "gpc_reg_operand" "r,r"))
		    (const_int 0)))
   (set (match_operand:SI 0 "gpc_reg_operand" "=r,r")
	(sign_extend:SI (match_dup 1)))]
  "TARGET_POWERPC"
  "@
   extsb. %0,%1
   #"
  [(set_attr "type" "compare")
   (set_attr "length" "4,8")])

(define_split
  [(set (match_operand:CC 2 "cc_reg_not_micro_cr0_operand" "")
	(compare:CC (sign_extend:SI (match_operand:QI 1 "gpc_reg_operand" ""))
		    (const_int 0)))
   (set (match_operand:SI 0 "gpc_reg_operand" "")
	(sign_extend:SI (match_dup 1)))]
  "TARGET_POWERPC && reload_completed"
  [(set (match_dup 0)
	(sign_extend:SI (match_dup 1)))
   (set (match_dup 2)
	(compare:CC (match_dup 0)
		    (const_int 0)))]
  "")

(define_expand "extendqisi2_power"
  [(parallel [(set (match_dup 2)
		   (ashift:SI (match_operand:QI 1 "gpc_reg_operand" "")
			      (const_int 24)))
	      (clobber (scratch:SI))])
   (parallel [(set (match_operand:SI 0 "gpc_reg_operand" "")
		   (ashiftrt:SI (match_dup 2)
				(const_int 24)))
	      (clobber (scratch:SI))])]
  "TARGET_POWER"
  "
{ operands[1] = gen_lowpart (SImode, operands[1]);
  operands[2] = gen_reg_rtx (SImode); }")

(define_expand "extendqisi2_no_power"
  [(set (match_dup 2)
	(ashift:SI (match_operand:QI 1 "gpc_reg_operand" "")
		   (const_int 24)))
   (set (match_operand:SI 0 "gpc_reg_operand" "")
	(ashiftrt:SI (match_dup 2)
		     (const_int 24)))]
  "! TARGET_POWER && ! TARGET_POWERPC"
  "
{ operands[1] = gen_lowpart (SImode, operands[1]);
  operands[2] = gen_reg_rtx (SImode); }")

(define_expand "zero_extendqihi2"
  [(set (match_operand:HI 0 "gpc_reg_operand" "")
	(zero_extend:HI (match_operand:QI 1 "gpc_reg_operand" "")))]
  ""
  "")

(define_insn ""
  [(set (match_operand:HI 0 "gpc_reg_operand" "=r,r")
	(zero_extend:HI (match_operand:QI 1 "reg_or_mem_operand" "m,r")))]
  ""
  "@
   lbz%U1%X1 %0,%1
   {rlinm|rlwinm} %0,%1,0,0xff"
  [(set_attr "type" "load,*")])

(define_insn ""
  [(set (match_operand:CC 0 "cc_reg_operand" "=x,?y")
	(compare:CC (zero_extend:HI (match_operand:QI 1 "gpc_reg_operand" "r,r"))
		    (const_int 0)))
   (clobber (match_scratch:HI 2 "=r,r"))]
  ""
  "@
   {andil.|andi.} %2,%1,0xff
   #"
  [(set_attr "type" "compare")
   (set_attr "length" "4,8")])

(define_split
  [(set (match_operand:CC 0 "cc_reg_not_micro_cr0_operand" "")
	(compare:CC (zero_extend:HI (match_operand:QI 1 "gpc_reg_operand" ""))
		    (const_int 0)))
   (clobber (match_scratch:HI 2 ""))]
  "reload_completed"
  [(set (match_dup 2)
	(zero_extend:HI (match_dup 1)))
   (set (match_dup 0)
	(compare:CC (match_dup 2)
		    (const_int 0)))]
  "")

(define_insn ""
  [(set (match_operand:CC 2 "cc_reg_operand" "=x,?y")
	(compare:CC (zero_extend:HI (match_operand:QI 1 "gpc_reg_operand" "r,r"))
		    (const_int 0)))
   (set (match_operand:HI 0 "gpc_reg_operand" "=r,r")
	(zero_extend:HI (match_dup 1)))]
  ""
  "@
   {andil.|andi.} %0,%1,0xff
   #"
  [(set_attr "type" "compare")
   (set_attr "length" "4,8")])

(define_split
  [(set (match_operand:CC 2 "cc_reg_not_micro_cr0_operand" "")
	(compare:CC (zero_extend:HI (match_operand:QI 1 "gpc_reg_operand" ""))
		    (const_int 0)))
   (set (match_operand:HI 0 "gpc_reg_operand" "")
	(zero_extend:HI (match_dup 1)))]
  "reload_completed"
  [(set (match_dup 0)
	(zero_extend:HI (match_dup 1)))
   (set (match_dup 2)
	(compare:CC (match_dup 0)
		    (const_int 0)))]
  "")

(define_expand "extendqihi2"
  [(use (match_operand:HI 0 "gpc_reg_operand" ""))
   (use (match_operand:QI 1 "gpc_reg_operand" ""))]
  ""
  "
{
  if (TARGET_POWERPC)
    emit_insn (gen_extendqihi2_ppc (operands[0], operands[1]));
  else if (TARGET_POWER)
    emit_insn (gen_extendqihi2_power (operands[0], operands[1]));
  else
    emit_insn (gen_extendqihi2_no_power (operands[0], operands[1]));
  DONE;
}")

(define_insn "extendqihi2_ppc"
  [(set (match_operand:HI 0 "gpc_reg_operand" "=r")
	(sign_extend:HI (match_operand:QI 1 "gpc_reg_operand" "r")))]
  "TARGET_POWERPC"
  "extsb %0,%1"
  [(set_attr "type" "exts")])

(define_insn ""
  [(set (match_operand:CC 0 "cc_reg_operand" "=x,?y")
	(compare:CC (sign_extend:HI (match_operand:QI 1 "gpc_reg_operand" "r,r"))
		    (const_int 0)))
   (clobber (match_scratch:HI 2 "=r,r"))]
  "TARGET_POWERPC"
  "@
   extsb. %2,%1
   #"
  [(set_attr "type" "compare")
   (set_attr "length" "4,8")])

(define_split
  [(set (match_operand:CC 0 "cc_reg_not_micro_cr0_operand" "")
	(compare:CC (sign_extend:HI (match_operand:QI 1 "gpc_reg_operand" ""))
		    (const_int 0)))
   (clobber (match_scratch:HI 2 ""))]
  "TARGET_POWERPC && reload_completed"
  [(set (match_dup 2)
	(sign_extend:HI (match_dup 1)))
   (set (match_dup 0)
	(compare:CC (match_dup 2)
		    (const_int 0)))]
  "")

(define_insn ""
  [(set (match_operand:CC 2 "cc_reg_operand" "=x,?y")
	(compare:CC (sign_extend:HI (match_operand:QI 1 "gpc_reg_operand" "r,r"))
		    (const_int 0)))
   (set (match_operand:HI 0 "gpc_reg_operand" "=r,r")
	(sign_extend:HI (match_dup 1)))]
  "TARGET_POWERPC"
  "@
   extsb. %0,%1
   #"
  [(set_attr "type" "compare")
   (set_attr "length" "4,8")])

(define_split
  [(set (match_operand:CC 2 "cc_reg_not_micro_cr0_operand" "")
	(compare:CC (sign_extend:HI (match_operand:QI 1 "gpc_reg_operand" ""))
		    (const_int 0)))
   (set (match_operand:HI 0 "gpc_reg_operand" "")
	(sign_extend:HI (match_dup 1)))]
  "TARGET_POWERPC && reload_completed"
  [(set (match_dup 0)
	(sign_extend:HI (match_dup 1)))
   (set (match_dup 2)
	(compare:CC (match_dup 0)
		    (const_int 0)))]
  "")

(define_expand "extendqihi2_power"
  [(parallel [(set (match_dup 2)
		   (ashift:SI (match_operand:QI 1 "gpc_reg_operand" "")
			      (const_int 24)))
	      (clobber (scratch:SI))])
   (parallel [(set (match_operand:HI 0 "gpc_reg_operand" "")
		   (ashiftrt:SI (match_dup 2)
				(const_int 24)))
	      (clobber (scratch:SI))])]
  "TARGET_POWER"
  "
{ operands[0] = gen_lowpart (SImode, operands[0]);
  operands[1] = gen_lowpart (SImode, operands[1]);
  operands[2] = gen_reg_rtx (SImode); }")

(define_expand "extendqihi2_no_power"
  [(set (match_dup 2)
	(ashift:SI (match_operand:QI 1 "gpc_reg_operand" "")
		   (const_int 24)))
   (set (match_operand:HI 0 "gpc_reg_operand" "")
	(ashiftrt:SI (match_dup 2)
		     (const_int 24)))]
  "! TARGET_POWER && ! TARGET_POWERPC"
  "
{ operands[0] = gen_lowpart (SImode, operands[0]);
  operands[1] = gen_lowpart (SImode, operands[1]);
  operands[2] = gen_reg_rtx (SImode); }")

(define_expand "zero_extendhisi2"
  [(set (match_operand:SI 0 "gpc_reg_operand" "")
	(zero_extend:SI (match_operand:HI 1 "gpc_reg_operand" "")))]
  ""
  "")

(define_insn ""
  [(set (match_operand:SI 0 "gpc_reg_operand" "=r,r")
	(zero_extend:SI (match_operand:HI 1 "reg_or_mem_operand" "m,r")))]
  ""
  "@
   lhz%U1%X1 %0,%1
   {rlinm|rlwinm} %0,%1,0,0xffff"
  [(set_attr "type" "load,*")])

(define_insn ""
  [(set (match_operand:CC 0 "cc_reg_operand" "=x,?y")
	(compare:CC (zero_extend:SI (match_operand:HI 1 "gpc_reg_operand" "r,r"))
		    (const_int 0)))
   (clobber (match_scratch:SI 2 "=r,r"))]
  ""
  "@
   {andil.|andi.} %2,%1,0xffff
   #"
  [(set_attr "type" "compare")
   (set_attr "length" "4,8")])

(define_split
  [(set (match_operand:CC 0 "cc_reg_not_micro_cr0_operand" "")
	(compare:CC (zero_extend:SI (match_operand:HI 1 "gpc_reg_operand" ""))
		    (const_int 0)))
   (clobber (match_scratch:SI 2 ""))]
  "reload_completed"
  [(set (match_dup 2)
	(zero_extend:SI (match_dup 1)))
   (set (match_dup 0)
	(compare:CC (match_dup 2)
		    (const_int 0)))]
  "")

(define_insn ""
  [(set (match_operand:CC 2 "cc_reg_operand" "=x,?y")
	(compare:CC (zero_extend:SI (match_operand:HI 1 "gpc_reg_operand" "r,r"))
		    (const_int 0)))
   (set (match_operand:SI 0 "gpc_reg_operand" "=r,r")
	(zero_extend:SI (match_dup 1)))]
  ""
  "@
   {andil.|andi.} %0,%1,0xffff
   #"
  [(set_attr "type" "compare")
   (set_attr "length" "4,8")])

(define_split
  [(set (match_operand:CC 2 "cc_reg_not_micro_cr0_operand" "")
	(compare:CC (zero_extend:SI (match_operand:HI 1 "gpc_reg_operand" ""))
		    (const_int 0)))
   (set (match_operand:SI 0 "gpc_reg_operand" "")
	(zero_extend:SI (match_dup 1)))]
  "reload_completed"
  [(set (match_dup 0)
	(zero_extend:SI (match_dup 1)))
   (set (match_dup 2)
	(compare:CC (match_dup 0)
		    (const_int 0)))]
  "")

(define_expand "extendhisi2"
  [(set (match_operand:SI 0 "gpc_reg_operand" "")
	(sign_extend:SI (match_operand:HI 1 "gpc_reg_operand" "")))]
  ""
  "")

(define_insn ""
  [(set (match_operand:SI 0 "gpc_reg_operand" "=r,r")
	(sign_extend:SI (match_operand:HI 1 "reg_or_mem_operand" "m,r")))]
  "rs6000_gen_cell_microcode"
  "@
   lha%U1%X1 %0,%1
   {exts|extsh} %0,%1"
  [(set_attr "type" "load_ext,exts")])

(define_insn ""
  [(set (match_operand:SI 0 "gpc_reg_operand" "=r")
        (sign_extend:SI (match_operand:HI 1 "gpc_reg_operand" "r")))]
  "!rs6000_gen_cell_microcode"
  "{exts|extsh} %0,%1"
  [(set_attr "type" "exts")])

(define_insn ""
  [(set (match_operand:CC 0 "cc_reg_operand" "=x,?y")
	(compare:CC (sign_extend:SI (match_operand:HI 1 "gpc_reg_operand" "r,r"))
		    (const_int 0)))
   (clobber (match_scratch:SI 2 "=r,r"))]
  ""
  "@
   {exts.|extsh.} %2,%1
   #"
  [(set_attr "type" "compare")
   (set_attr "length" "4,8")])

(define_split
  [(set (match_operand:CC 0 "cc_reg_not_micro_cr0_operand" "")
	(compare:CC (sign_extend:SI (match_operand:HI 1 "gpc_reg_operand" ""))
		    (const_int 0)))
   (clobber (match_scratch:SI 2 ""))]
  "reload_completed"
  [(set (match_dup 2)
	(sign_extend:SI (match_dup 1)))
   (set (match_dup 0)
	(compare:CC (match_dup 2)
		    (const_int 0)))]
  "")

(define_insn ""
  [(set (match_operand:CC 2 "cc_reg_operand" "=x,?y")
	(compare:CC (sign_extend:SI (match_operand:HI 1 "gpc_reg_operand" "r,r"))
		    (const_int 0)))
   (set (match_operand:SI 0 "gpc_reg_operand" "=r,r")
	(sign_extend:SI (match_dup 1)))]
  ""
  "@
   {exts.|extsh.} %0,%1
   #"
  [(set_attr "type" "compare")
   (set_attr "length" "4,8")])

;; IBM 405, 440 and 464 half-word multiplication operations.

(define_insn "*macchwc"
  [(set (match_operand:CC 3 "cc_reg_operand" "=x")
        (compare:CC (plus:SI (mult:SI (ashiftrt:SI
                                       (match_operand:SI 2 "gpc_reg_operand" "r")
                                       (const_int 16))
                                      (sign_extend:SI
                                       (match_operand:HI 1 "gpc_reg_operand" "r")))
                             (match_operand:SI 4 "gpc_reg_operand" "0"))
                    (const_int 0)))
   (set (match_operand:SI 0 "gpc_reg_operand" "=r")
        (plus:SI (mult:SI (ashiftrt:SI
                           (match_dup 2)
                           (const_int 16))
                          (sign_extend:SI
                           (match_dup 1)))
                 (match_dup 4)))]
  "TARGET_MULHW"
  "macchw. %0, %1, %2"
  [(set_attr "type" "imul3")])

(define_insn "*macchw"
  [(set (match_operand:SI 0 "gpc_reg_operand" "=r")
        (plus:SI (mult:SI (ashiftrt:SI
                           (match_operand:SI 2 "gpc_reg_operand" "r")
                           (const_int 16))
                          (sign_extend:SI
                           (match_operand:HI 1 "gpc_reg_operand" "r")))
                 (match_operand:SI 3 "gpc_reg_operand" "0")))]
  "TARGET_MULHW"
  "macchw %0, %1, %2"
  [(set_attr "type" "imul3")])

(define_insn "*macchwuc"
  [(set (match_operand:CC 3 "cc_reg_operand" "=x")
        (compare:CC (plus:SI (mult:SI (lshiftrt:SI
                                       (match_operand:SI 2 "gpc_reg_operand" "r")
                                       (const_int 16))
                                      (zero_extend:SI
                                       (match_operand:HI 1 "gpc_reg_operand" "r")))
                             (match_operand:SI 4 "gpc_reg_operand" "0"))
                    (const_int 0)))
   (set (match_operand:SI 0 "gpc_reg_operand" "=r")
        (plus:SI (mult:SI (lshiftrt:SI
                           (match_dup 2)
                           (const_int 16))
                          (zero_extend:SI
                           (match_dup 1)))
                 (match_dup 4)))]
  "TARGET_MULHW"
  "macchwu. %0, %1, %2"
  [(set_attr "type" "imul3")])

(define_insn "*macchwu"
  [(set (match_operand:SI 0 "gpc_reg_operand" "=r")
        (plus:SI (mult:SI (lshiftrt:SI
                           (match_operand:SI 2 "gpc_reg_operand" "r")
                           (const_int 16))
                          (zero_extend:SI
                           (match_operand:HI 1 "gpc_reg_operand" "r")))
                 (match_operand:SI 3 "gpc_reg_operand" "0")))]
  "TARGET_MULHW"
  "macchwu %0, %1, %2"
  [(set_attr "type" "imul3")])

(define_insn "*machhwc"
  [(set (match_operand:CC 3 "cc_reg_operand" "=x")
        (compare:CC (plus:SI (mult:SI (ashiftrt:SI
                                       (match_operand:SI 1 "gpc_reg_operand" "%r")
                                       (const_int 16))
                                      (ashiftrt:SI
                                       (match_operand:SI 2 "gpc_reg_operand" "r")
                                       (const_int 16)))
                             (match_operand:SI 4 "gpc_reg_operand" "0"))
                    (const_int 0)))
   (set (match_operand:SI 0 "gpc_reg_operand" "=r")
        (plus:SI (mult:SI (ashiftrt:SI
                           (match_dup 1)
                           (const_int 16))
                          (ashiftrt:SI
                           (match_dup 2)
                           (const_int 16)))
                 (match_dup 4)))]
  "TARGET_MULHW"
  "machhw. %0, %1, %2"
  [(set_attr "type" "imul3")])

(define_insn "*machhw"
  [(set (match_operand:SI 0 "gpc_reg_operand" "=r")
        (plus:SI (mult:SI (ashiftrt:SI
                           (match_operand:SI 1 "gpc_reg_operand" "%r")
                           (const_int 16))
                          (ashiftrt:SI
                           (match_operand:SI 2 "gpc_reg_operand" "r")
                           (const_int 16)))
                 (match_operand:SI 3 "gpc_reg_operand" "0")))]
  "TARGET_MULHW"
  "machhw %0, %1, %2"
  [(set_attr "type" "imul3")])

(define_insn "*machhwuc"
  [(set (match_operand:CC 3 "cc_reg_operand" "=x")
        (compare:CC (plus:SI (mult:SI (lshiftrt:SI
                                       (match_operand:SI 1 "gpc_reg_operand" "%r")
                                       (const_int 16))
                                      (lshiftrt:SI
                                       (match_operand:SI 2 "gpc_reg_operand" "r")
                                       (const_int 16)))
                             (match_operand:SI 4 "gpc_reg_operand" "0"))
                    (const_int 0)))
   (set (match_operand:SI 0 "gpc_reg_operand" "=r")
        (plus:SI (mult:SI (lshiftrt:SI
                           (match_dup 1)
                           (const_int 16))
                          (lshiftrt:SI
                           (match_dup 2)
                           (const_int 16)))
                 (match_dup 4)))]
  "TARGET_MULHW"
  "machhwu. %0, %1, %2"
  [(set_attr "type" "imul3")])

(define_insn "*machhwu"
  [(set (match_operand:SI 0 "gpc_reg_operand" "=r")
        (plus:SI (mult:SI (lshiftrt:SI
                           (match_operand:SI 1 "gpc_reg_operand" "%r")
                           (const_int 16))
                          (lshiftrt:SI
                           (match_operand:SI 2 "gpc_reg_operand" "r")
                           (const_int 16)))
                 (match_operand:SI 3 "gpc_reg_operand" "0")))]
  "TARGET_MULHW"
  "machhwu %0, %1, %2"
  [(set_attr "type" "imul3")])

(define_insn "*maclhwc"
  [(set (match_operand:CC 3 "cc_reg_operand" "=x")
        (compare:CC (plus:SI (mult:SI (sign_extend:SI
                                       (match_operand:HI 1 "gpc_reg_operand" "%r"))
                                      (sign_extend:SI
                                       (match_operand:HI 2 "gpc_reg_operand" "r")))
                             (match_operand:SI 4 "gpc_reg_operand" "0"))
                    (const_int 0)))
   (set (match_operand:SI 0 "gpc_reg_operand" "=r")
        (plus:SI (mult:SI (sign_extend:SI
                           (match_dup 1))
                          (sign_extend:SI
                           (match_dup 2)))
                 (match_dup 4)))]
  "TARGET_MULHW"
  "maclhw. %0, %1, %2"
  [(set_attr "type" "imul3")])

(define_insn "*maclhw"
  [(set (match_operand:SI 0 "gpc_reg_operand" "=r")
        (plus:SI (mult:SI (sign_extend:SI
                           (match_operand:HI 1 "gpc_reg_operand" "%r"))
                          (sign_extend:SI
                           (match_operand:HI 2 "gpc_reg_operand" "r")))
                 (match_operand:SI 3 "gpc_reg_operand" "0")))]
  "TARGET_MULHW"
  "maclhw %0, %1, %2"
  [(set_attr "type" "imul3")])

(define_insn "*maclhwuc"
  [(set (match_operand:CC 3 "cc_reg_operand" "=x")
        (compare:CC (plus:SI (mult:SI (zero_extend:SI
                                       (match_operand:HI 1 "gpc_reg_operand" "%r"))
                                      (zero_extend:SI
                                       (match_operand:HI 2 "gpc_reg_operand" "r")))
                             (match_operand:SI 4 "gpc_reg_operand" "0"))
                    (const_int 0)))
   (set (match_operand:SI 0 "gpc_reg_operand" "=r")
        (plus:SI (mult:SI (zero_extend:SI
                           (match_dup 1))
                          (zero_extend:SI
                           (match_dup 2)))
                 (match_dup 4)))]
  "TARGET_MULHW"
  "maclhwu. %0, %1, %2"
  [(set_attr "type" "imul3")])

(define_insn "*maclhwu"
  [(set (match_operand:SI 0 "gpc_reg_operand" "=r")
        (plus:SI (mult:SI (zero_extend:SI
                           (match_operand:HI 1 "gpc_reg_operand" "%r"))
                          (zero_extend:SI
                           (match_operand:HI 2 "gpc_reg_operand" "r")))
                 (match_operand:SI 3 "gpc_reg_operand" "0")))]
  "TARGET_MULHW"
  "maclhwu %0, %1, %2"
  [(set_attr "type" "imul3")])

(define_insn "*nmacchwc"
  [(set (match_operand:CC 3 "cc_reg_operand" "=x")
        (compare:CC (minus:SI (match_operand:SI 4 "gpc_reg_operand" "0")
                              (mult:SI (ashiftrt:SI
                                        (match_operand:SI 2 "gpc_reg_operand" "r")
                                        (const_int 16))
                                       (sign_extend:SI
                                        (match_operand:HI 1 "gpc_reg_operand" "r"))))
                    (const_int 0)))
   (set (match_operand:SI 0 "gpc_reg_operand" "=r")
        (minus:SI (match_dup 4)
                  (mult:SI (ashiftrt:SI
                            (match_dup 2)
                            (const_int 16))
                           (sign_extend:SI
                            (match_dup 1)))))]
  "TARGET_MULHW"
  "nmacchw. %0, %1, %2"
  [(set_attr "type" "imul3")])

(define_insn "*nmacchw"
  [(set (match_operand:SI 0 "gpc_reg_operand" "=r")
        (minus:SI (match_operand:SI 3 "gpc_reg_operand" "0")
                  (mult:SI (ashiftrt:SI
                            (match_operand:SI 2 "gpc_reg_operand" "r")
                            (const_int 16))
                           (sign_extend:SI
                            (match_operand:HI 1 "gpc_reg_operand" "r")))))]
  "TARGET_MULHW"
  "nmacchw %0, %1, %2"
  [(set_attr "type" "imul3")])

(define_insn "*nmachhwc"
  [(set (match_operand:CC 3 "cc_reg_operand" "=x")
        (compare:CC (minus:SI (match_operand:SI 4 "gpc_reg_operand" "0")
                              (mult:SI (ashiftrt:SI
                                        (match_operand:SI 1 "gpc_reg_operand" "%r")
                                        (const_int 16))
                                       (ashiftrt:SI
                                        (match_operand:SI 2 "gpc_reg_operand" "r")
                                        (const_int 16))))
                    (const_int 0)))
   (set (match_operand:SI 0 "gpc_reg_operand" "=r")
        (minus:SI (match_dup 4)
                  (mult:SI (ashiftrt:SI
                            (match_dup 1)
                            (const_int 16))
                           (ashiftrt:SI
                            (match_dup 2)
                            (const_int 16)))))]
  "TARGET_MULHW"
  "nmachhw. %0, %1, %2"
  [(set_attr "type" "imul3")])

(define_insn "*nmachhw"
  [(set (match_operand:SI 0 "gpc_reg_operand" "=r")
        (minus:SI (match_operand:SI 3 "gpc_reg_operand" "0")
                  (mult:SI (ashiftrt:SI
                            (match_operand:SI 1 "gpc_reg_operand" "%r")
                            (const_int 16))
                           (ashiftrt:SI
                            (match_operand:SI 2 "gpc_reg_operand" "r")
                            (const_int 16)))))]
  "TARGET_MULHW"
  "nmachhw %0, %1, %2"
  [(set_attr "type" "imul3")])

(define_insn "*nmaclhwc"
  [(set (match_operand:CC 3 "cc_reg_operand" "=x")
        (compare:CC (minus:SI (match_operand:SI 4 "gpc_reg_operand" "0")
                              (mult:SI (sign_extend:SI
                                        (match_operand:HI 1 "gpc_reg_operand" "%r"))
                                       (sign_extend:SI
                                        (match_operand:HI 2 "gpc_reg_operand" "r"))))
                    (const_int 0)))
   (set (match_operand:SI 0 "gpc_reg_operand" "=r")
        (minus:SI (match_dup 4)
                  (mult:SI (sign_extend:SI
                            (match_dup 1))
                           (sign_extend:SI
                            (match_dup 2)))))]
  "TARGET_MULHW"
  "nmaclhw. %0, %1, %2"
  [(set_attr "type" "imul3")])

(define_insn "*nmaclhw"
  [(set (match_operand:SI 0 "gpc_reg_operand" "=r")
        (minus:SI (match_operand:SI 3 "gpc_reg_operand" "0")
                  (mult:SI (sign_extend:SI
                            (match_operand:HI 1 "gpc_reg_operand" "%r"))
                           (sign_extend:SI
                            (match_operand:HI 2 "gpc_reg_operand" "r")))))]
  "TARGET_MULHW"
  "nmaclhw %0, %1, %2"
  [(set_attr "type" "imul3")])

(define_insn "*mulchwc"
  [(set (match_operand:CC 3 "cc_reg_operand" "=x")
        (compare:CC (mult:SI (ashiftrt:SI
                              (match_operand:SI 2 "gpc_reg_operand" "r")
                              (const_int 16))
                             (sign_extend:SI
                              (match_operand:HI 1 "gpc_reg_operand" "r")))
                    (const_int 0)))
   (set (match_operand:SI 0 "gpc_reg_operand" "=r")
        (mult:SI (ashiftrt:SI
                  (match_dup 2)
                  (const_int 16))
                 (sign_extend:SI
                  (match_dup 1))))]
  "TARGET_MULHW"
  "mulchw. %0, %1, %2"
  [(set_attr "type" "imul3")])

(define_insn "*mulchw"
  [(set (match_operand:SI 0 "gpc_reg_operand" "=r")
        (mult:SI (ashiftrt:SI
                  (match_operand:SI 2 "gpc_reg_operand" "r")
                  (const_int 16))
                 (sign_extend:SI
                  (match_operand:HI 1 "gpc_reg_operand" "r"))))]
  "TARGET_MULHW"
  "mulchw %0, %1, %2"
  [(set_attr "type" "imul3")])

(define_insn "*mulchwuc"
  [(set (match_operand:CC 3 "cc_reg_operand" "=x")
        (compare:CC (mult:SI (lshiftrt:SI
                              (match_operand:SI 2 "gpc_reg_operand" "r")
                              (const_int 16))
                             (zero_extend:SI
                              (match_operand:HI 1 "gpc_reg_operand" "r")))
                    (const_int 0)))
   (set (match_operand:SI 0 "gpc_reg_operand" "=r")
        (mult:SI (lshiftrt:SI
                  (match_dup 2)
                  (const_int 16))
                 (zero_extend:SI
                  (match_dup 1))))]
  "TARGET_MULHW"
  "mulchwu. %0, %1, %2"
  [(set_attr "type" "imul3")])

(define_insn "*mulchwu"
  [(set (match_operand:SI 0 "gpc_reg_operand" "=r")
        (mult:SI (lshiftrt:SI
                  (match_operand:SI 2 "gpc_reg_operand" "r")
                  (const_int 16))
                 (zero_extend:SI
                  (match_operand:HI 1 "gpc_reg_operand" "r"))))]
  "TARGET_MULHW"
  "mulchwu %0, %1, %2"
  [(set_attr "type" "imul3")])

(define_insn "*mulhhwc"
  [(set (match_operand:CC 3 "cc_reg_operand" "=x")
        (compare:CC (mult:SI (ashiftrt:SI
                              (match_operand:SI 1 "gpc_reg_operand" "%r")
                              (const_int 16))
                             (ashiftrt:SI
                              (match_operand:SI 2 "gpc_reg_operand" "r")
                              (const_int 16)))
                    (const_int 0)))
   (set (match_operand:SI 0 "gpc_reg_operand" "=r")
        (mult:SI (ashiftrt:SI
                  (match_dup 1)
                  (const_int 16))
                 (ashiftrt:SI
                  (match_dup 2)
                  (const_int 16))))]
  "TARGET_MULHW"
  "mulhhw. %0, %1, %2"
  [(set_attr "type" "imul3")])

(define_insn "*mulhhw"
  [(set (match_operand:SI 0 "gpc_reg_operand" "=r")
        (mult:SI (ashiftrt:SI
                  (match_operand:SI 1 "gpc_reg_operand" "%r")
                  (const_int 16))
                 (ashiftrt:SI
                  (match_operand:SI 2 "gpc_reg_operand" "r")
                  (const_int 16))))]
  "TARGET_MULHW"
  "mulhhw %0, %1, %2"
  [(set_attr "type" "imul3")])

(define_insn "*mulhhwuc"
  [(set (match_operand:CC 3 "cc_reg_operand" "=x")
        (compare:CC (mult:SI (lshiftrt:SI
                              (match_operand:SI 1 "gpc_reg_operand" "%r")
                              (const_int 16))
                             (lshiftrt:SI
                              (match_operand:SI 2 "gpc_reg_operand" "r")
                              (const_int 16)))
                    (const_int 0)))
   (set (match_operand:SI 0 "gpc_reg_operand" "=r")
        (mult:SI (lshiftrt:SI
                  (match_dup 1)
                  (const_int 16))
                 (lshiftrt:SI
                  (match_dup 2)
                  (const_int 16))))]
  "TARGET_MULHW"
  "mulhhwu. %0, %1, %2"
  [(set_attr "type" "imul3")])

(define_insn "*mulhhwu"
  [(set (match_operand:SI 0 "gpc_reg_operand" "=r")
        (mult:SI (lshiftrt:SI
                  (match_operand:SI 1 "gpc_reg_operand" "%r")
                  (const_int 16))
                 (lshiftrt:SI
                  (match_operand:SI 2 "gpc_reg_operand" "r")
                  (const_int 16))))]
  "TARGET_MULHW"
  "mulhhwu %0, %1, %2"
  [(set_attr "type" "imul3")])

(define_insn "*mullhwc"
  [(set (match_operand:CC 3 "cc_reg_operand" "=x")
        (compare:CC (mult:SI (sign_extend:SI
                              (match_operand:HI 1 "gpc_reg_operand" "%r"))
                             (sign_extend:SI
                              (match_operand:HI 2 "gpc_reg_operand" "r")))
                    (const_int 0)))
   (set (match_operand:SI 0 "gpc_reg_operand" "=r")
        (mult:SI (sign_extend:SI
                  (match_dup 1))
                 (sign_extend:SI
                  (match_dup 2))))]
  "TARGET_MULHW"
  "mullhw. %0, %1, %2"
  [(set_attr "type" "imul3")])

(define_insn "*mullhw"
  [(set (match_operand:SI 0 "gpc_reg_operand" "=r")
        (mult:SI (sign_extend:SI
                  (match_operand:HI 1 "gpc_reg_operand" "%r"))
                 (sign_extend:SI
                  (match_operand:HI 2 "gpc_reg_operand" "r"))))]
  "TARGET_MULHW"
  "mullhw %0, %1, %2"
  [(set_attr "type" "imul3")])

(define_insn "*mullhwuc"
  [(set (match_operand:CC 3 "cc_reg_operand" "=x")
        (compare:CC (mult:SI (zero_extend:SI
                              (match_operand:HI 1 "gpc_reg_operand" "%r"))
                             (zero_extend:SI
                              (match_operand:HI 2 "gpc_reg_operand" "r")))
                    (const_int 0)))
   (set (match_operand:SI 0 "gpc_reg_operand" "=r")
        (mult:SI (zero_extend:SI
                  (match_dup 1))
                 (zero_extend:SI
                  (match_dup 2))))]
  "TARGET_MULHW"
  "mullhwu. %0, %1, %2"
  [(set_attr "type" "imul3")])

(define_insn "*mullhwu"
  [(set (match_operand:SI 0 "gpc_reg_operand" "=r")
        (mult:SI (zero_extend:SI
                  (match_operand:HI 1 "gpc_reg_operand" "%r"))
                 (zero_extend:SI
                  (match_operand:HI 2 "gpc_reg_operand" "r"))))]
  "TARGET_MULHW"
  "mullhwu %0, %1, %2"
  [(set_attr "type" "imul3")])

;; IBM 405, 440 and 464 string-search dlmzb instruction support.
(define_insn "dlmzb"
  [(set (match_operand:CC 3 "cc_reg_operand" "=x")
        (unspec:CC [(match_operand:SI 1 "gpc_reg_operand" "r")
                    (match_operand:SI 2 "gpc_reg_operand" "r")]
                   UNSPEC_DLMZB_CR))
   (set (match_operand:SI 0 "gpc_reg_operand" "=r")
        (unspec:SI [(match_dup 1)
                    (match_dup 2)]
                   UNSPEC_DLMZB))]
  "TARGET_DLMZB"
  "dlmzb. %0, %1, %2")

(define_expand "strlensi"
  [(set (match_operand:SI 0 "gpc_reg_operand" "")
        (unspec:SI [(match_operand:BLK 1 "general_operand" "")
                    (match_operand:QI 2 "const_int_operand" "")
                    (match_operand 3 "const_int_operand" "")]
                   UNSPEC_DLMZB_STRLEN))
   (clobber (match_scratch:CC 4 "=x"))]
  "TARGET_DLMZB && WORDS_BIG_ENDIAN && !optimize_size"
{
  rtx result = operands[0];
  rtx src = operands[1];
  rtx search_char = operands[2];
  rtx align = operands[3];
  rtx addr, scratch_string, word1, word2, scratch_dlmzb;
  rtx loop_label, end_label, mem, cr0, cond;
  if (search_char != const0_rtx
      || GET_CODE (align) != CONST_INT
      || INTVAL (align) < 8)
        FAIL;
  word1 = gen_reg_rtx (SImode);
  word2 = gen_reg_rtx (SImode);
  scratch_dlmzb = gen_reg_rtx (SImode);
  scratch_string = gen_reg_rtx (Pmode);
  loop_label = gen_label_rtx ();
  end_label = gen_label_rtx ();
  addr = force_reg (Pmode, XEXP (src, 0));
  emit_move_insn (scratch_string, addr);
  emit_label (loop_label);
  mem = change_address (src, SImode, scratch_string);
  emit_move_insn (word1, mem);
  emit_move_insn (word2, adjust_address (mem, SImode, 4));
  cr0 = gen_rtx_REG (CCmode, CR0_REGNO);
  emit_insn (gen_dlmzb (scratch_dlmzb, word1, word2, cr0));
  cond = gen_rtx_NE (VOIDmode, cr0, const0_rtx);
  emit_jump_insn (gen_rtx_SET (VOIDmode,
                               pc_rtx,
                               gen_rtx_IF_THEN_ELSE (VOIDmode,
                                                     cond,
                                                     gen_rtx_LABEL_REF
                                                       (VOIDmode,
                                                        end_label),
                                                     pc_rtx)));
  emit_insn (gen_addsi3 (scratch_string, scratch_string, GEN_INT (8)));
  emit_jump_insn (gen_rtx_SET (VOIDmode,
                               pc_rtx,
                               gen_rtx_LABEL_REF (VOIDmode, loop_label)));
  emit_barrier ();
  emit_label (end_label);
  emit_insn (gen_addsi3 (scratch_string, scratch_string, scratch_dlmzb));
  emit_insn (gen_subsi3 (result, scratch_string, addr));
  emit_insn (gen_subsi3 (result, result, const1_rtx));
  DONE;
})

(define_split
  [(set (match_operand:CC 2 "cc_reg_not_micro_cr0_operand" "")
	(compare:CC (sign_extend:SI (match_operand:HI 1 "gpc_reg_operand" ""))
		    (const_int 0)))
   (set (match_operand:SI 0 "gpc_reg_operand" "")
	(sign_extend:SI (match_dup 1)))]
  "reload_completed"
  [(set (match_dup 0)
	(sign_extend:SI (match_dup 1)))
   (set (match_dup 2)
	(compare:CC (match_dup 0)
		    (const_int 0)))]
  "")

;; Fixed-point arithmetic insns.

(define_expand "add<mode>3"
  [(set (match_operand:SDI 0 "gpc_reg_operand" "")
	(plus:SDI (match_operand:SDI 1 "gpc_reg_operand" "")
		  (match_operand:SDI 2 "reg_or_add_cint_operand" "")))]
  ""
{
  if (<MODE>mode == DImode && ! TARGET_POWERPC64)
    {
      if (non_short_cint_operand (operands[2], DImode))
	FAIL;
    }
  else if (GET_CODE (operands[2]) == CONST_INT
	   && ! add_operand (operands[2], <MODE>mode))
    {
      rtx tmp = ((!can_create_pseudo_p ()
		  || rtx_equal_p (operands[0], operands[1]))
		 ? operands[0] : gen_reg_rtx (<MODE>mode));

      HOST_WIDE_INT val = INTVAL (operands[2]);
      HOST_WIDE_INT low = ((val & 0xffff) ^ 0x8000) - 0x8000;
      HOST_WIDE_INT rest = trunc_int_for_mode (val - low, <MODE>mode);

      if (<MODE>mode == DImode && !satisfies_constraint_L (GEN_INT (rest)))
	FAIL;

      /* The ordering here is important for the prolog expander.
	 When space is allocated from the stack, adding 'low' first may
	 produce a temporary deallocation (which would be bad).  */
      emit_insn (gen_add<mode>3 (tmp, operands[1], GEN_INT (rest)));
      emit_insn (gen_add<mode>3 (operands[0], tmp, GEN_INT (low)));
      DONE;
    }
})

;; Discourage ai/addic because of carry but provide it in an alternative
;; allowing register zero as source.
(define_insn "*add<mode>3_internal1"
  [(set (match_operand:GPR 0 "gpc_reg_operand" "=r,r,?r,r")
	(plus:GPR (match_operand:GPR 1 "gpc_reg_operand" "%r,b,r,b")
		  (match_operand:GPR 2 "add_operand" "r,I,I,L")))]
  "!DECIMAL_FLOAT_MODE_P (GET_MODE (operands[0])) && !DECIMAL_FLOAT_MODE_P (GET_MODE (operands[1]))"
  "@
   {cax|add} %0,%1,%2
   {cal %0,%2(%1)|addi %0,%1,%2}
   {ai|addic} %0,%1,%2
   {cau|addis} %0,%1,%v2"
  [(set_attr "length" "4,4,4,4")])

(define_insn "addsi3_high"
  [(set (match_operand:SI 0 "gpc_reg_operand" "=b")
        (plus:SI (match_operand:SI 1 "gpc_reg_operand" "b")
                 (high:SI (match_operand 2 "" ""))))]
  "TARGET_MACHO && !TARGET_64BIT"
  "{cau|addis} %0,%1,ha16(%2)"
  [(set_attr "length" "4")])

(define_insn "*add<mode>3_internal2"
  [(set (match_operand:CC 0 "cc_reg_operand" "=x,x,?y,?y")
	(compare:CC (plus:P (match_operand:P 1 "gpc_reg_operand" "%r,r,r,r")
			    (match_operand:P 2 "reg_or_short_operand" "r,I,r,I"))
		    (const_int 0)))
   (clobber (match_scratch:P 3 "=r,r,r,r"))]
  ""
  "@
   {cax.|add.} %3,%1,%2
   {ai.|addic.} %3,%1,%2
   #
   #"
  [(set_attr "type" "fast_compare,compare,compare,compare")
   (set_attr "length" "4,4,8,8")])

(define_split
  [(set (match_operand:CC 0 "cc_reg_not_cr0_operand" "")
	(compare:CC (plus:GPR (match_operand:GPR 1 "gpc_reg_operand" "")
			      (match_operand:GPR 2 "reg_or_short_operand" ""))
		    (const_int 0)))
   (clobber (match_scratch:GPR 3 ""))]
  "reload_completed"
  [(set (match_dup 3)
	(plus:GPR (match_dup 1)
		 (match_dup 2)))
   (set (match_dup 0)
	(compare:CC (match_dup 3)
		    (const_int 0)))]
  "")

(define_insn "*add<mode>3_internal3"
  [(set (match_operand:CC 3 "cc_reg_operand" "=x,x,?y,?y")
	(compare:CC (plus:P (match_operand:P 1 "gpc_reg_operand" "%r,r,r,r")
			    (match_operand:P 2 "reg_or_short_operand" "r,I,r,I"))
		    (const_int 0)))
   (set (match_operand:P 0 "gpc_reg_operand" "=r,r,r,r")
	(plus:P (match_dup 1)
		(match_dup 2)))]
  ""
  "@
   {cax.|add.} %0,%1,%2
   {ai.|addic.} %0,%1,%2
   #
   #"
  [(set_attr "type" "fast_compare,compare,compare,compare")
   (set_attr "length" "4,4,8,8")])

(define_split
  [(set (match_operand:CC 3 "cc_reg_not_cr0_operand" "")
	(compare:CC (plus:P (match_operand:P 1 "gpc_reg_operand" "")
			    (match_operand:P 2 "reg_or_short_operand" ""))
		    (const_int 0)))
   (set (match_operand:P 0 "gpc_reg_operand" "")
	(plus:P (match_dup 1) (match_dup 2)))]
  "reload_completed"
  [(set (match_dup 0)
	(plus:P (match_dup 1)
		(match_dup 2)))
   (set (match_dup 3)
	(compare:CC (match_dup 0)
		    (const_int 0)))]
  "")

;; Split an add that we can't do in one insn into two insns, each of which
;; does one 16-bit part.  This is used by combine.  Note that the low-order
;; add should be last in case the result gets used in an address.

(define_split
  [(set (match_operand:GPR 0 "gpc_reg_operand" "")
	(plus:GPR (match_operand:GPR 1 "gpc_reg_operand" "")
		  (match_operand:GPR 2 "non_add_cint_operand" "")))]
  ""
  [(set (match_dup 0) (plus:GPR (match_dup 1) (match_dup 3)))
   (set (match_dup 0) (plus:GPR (match_dup 0) (match_dup 4)))]
{
  HOST_WIDE_INT val = INTVAL (operands[2]);
  HOST_WIDE_INT low = ((val & 0xffff) ^ 0x8000) - 0x8000;
  HOST_WIDE_INT rest = trunc_int_for_mode (val - low, <MODE>mode);

  operands[4] = GEN_INT (low);
  if (<MODE>mode == SImode || satisfies_constraint_L (GEN_INT (rest)))
    operands[3] = GEN_INT (rest);
  else if (can_create_pseudo_p ())
    {
      operands[3] = gen_reg_rtx (DImode);
      emit_move_insn (operands[3], operands[2]);
      emit_insn (gen_adddi3 (operands[0], operands[1], operands[3]));
      DONE;
    }
  else
    FAIL;
})

(define_insn "one_cmpl<mode>2"
  [(set (match_operand:GPR 0 "gpc_reg_operand" "=r")
	(not:GPR (match_operand:GPR 1 "gpc_reg_operand" "r")))]
  ""
  "nor %0,%1,%1")

(define_insn ""
  [(set (match_operand:CC 0 "cc_reg_operand" "=x,?y")
	(compare:CC (not:P (match_operand:P 1 "gpc_reg_operand" "r,r"))
		    (const_int 0)))
   (clobber (match_scratch:P 2 "=r,r"))]
  ""
  "@
   nor. %2,%1,%1
   #"
  [(set_attr "type" "compare")
   (set_attr "length" "4,8")])

(define_split
  [(set (match_operand:CC 0 "cc_reg_not_micro_cr0_operand" "")
	(compare:CC (not:P (match_operand:P 1 "gpc_reg_operand" ""))
		    (const_int 0)))
   (clobber (match_scratch:P 2 ""))]
  "reload_completed"
  [(set (match_dup 2)
	(not:P (match_dup 1)))
   (set (match_dup 0)
	(compare:CC (match_dup 2)
		    (const_int 0)))]
  "")

(define_insn ""
  [(set (match_operand:CC 2 "cc_reg_operand" "=x,?y")
	(compare:CC (not:P (match_operand:P 1 "gpc_reg_operand" "r,r"))
		    (const_int 0)))
   (set (match_operand:P 0 "gpc_reg_operand" "=r,r")
	(not:P (match_dup 1)))]
  ""
  "@
   nor. %0,%1,%1
   #"
  [(set_attr "type" "compare")
   (set_attr "length" "4,8")])

(define_split
  [(set (match_operand:CC 2 "cc_reg_not_micro_cr0_operand" "")
	(compare:CC (not:P (match_operand:P 1 "gpc_reg_operand" ""))
		    (const_int 0)))
   (set (match_operand:P 0 "gpc_reg_operand" "")
	(not:P (match_dup 1)))]
  "reload_completed"
  [(set (match_dup 0)
	(not:P (match_dup 1)))
   (set (match_dup 2)
	(compare:CC (match_dup 0)
		    (const_int 0)))]
  "")

(define_insn ""
  [(set (match_operand:SI 0 "gpc_reg_operand" "=r")
	(minus:SI (match_operand:SI 1 "reg_or_short_operand" "rI")
		  (match_operand:SI 2 "gpc_reg_operand" "r")))]
  "! TARGET_POWERPC"
  "{sf%I1|subf%I1c} %0,%2,%1")

(define_insn ""
  [(set (match_operand:GPR 0 "gpc_reg_operand" "=r,r")
	(minus:GPR (match_operand:GPR 1 "reg_or_short_operand" "r,I")
		   (match_operand:GPR 2 "gpc_reg_operand" "r,r")))]
  "TARGET_POWERPC"
  "@
   subf %0,%2,%1
   subfic %0,%2,%1")

(define_insn ""
  [(set (match_operand:CC 0 "cc_reg_operand" "=x,?y")
	(compare:CC (minus:SI (match_operand:SI 1 "gpc_reg_operand" "r,r")
			      (match_operand:SI 2 "gpc_reg_operand" "r,r"))
		    (const_int 0)))
   (clobber (match_scratch:SI 3 "=r,r"))]
  "! TARGET_POWERPC"
  "@
   {sf.|subfc.} %3,%2,%1
   #"
  [(set_attr "type" "compare")
   (set_attr "length" "4,8")])

(define_insn ""
  [(set (match_operand:CC 0 "cc_reg_operand" "=x,?y")
	(compare:CC (minus:P (match_operand:P 1 "gpc_reg_operand" "r,r")
			     (match_operand:P 2 "gpc_reg_operand" "r,r"))
		    (const_int 0)))
   (clobber (match_scratch:P 3 "=r,r"))]
  "TARGET_POWERPC"
  "@
   subf. %3,%2,%1
   #"
  [(set_attr "type" "fast_compare")
   (set_attr "length" "4,8")])

(define_split
  [(set (match_operand:CC 0 "cc_reg_not_cr0_operand" "")
	(compare:CC (minus:P (match_operand:P 1 "gpc_reg_operand" "")
			     (match_operand:P 2 "gpc_reg_operand" ""))
		    (const_int 0)))
   (clobber (match_scratch:P 3 ""))]
  "reload_completed"
  [(set (match_dup 3)
	(minus:P (match_dup 1)
		  (match_dup 2)))
   (set (match_dup 0)
	(compare:CC (match_dup 3)
		    (const_int 0)))]
  "")

(define_insn ""
  [(set (match_operand:CC 3 "cc_reg_operand" "=x,?y")
	(compare:CC (minus:SI (match_operand:SI 1 "gpc_reg_operand" "r,r")
			      (match_operand:SI 2 "gpc_reg_operand" "r,r"))
		    (const_int 0)))
   (set (match_operand:SI 0 "gpc_reg_operand" "=r,r")
	(minus:SI (match_dup 1) (match_dup 2)))]
  "! TARGET_POWERPC"
  "@
   {sf.|subfc.} %0,%2,%1
   #"
  [(set_attr "type" "compare")
   (set_attr "length" "4,8")])

(define_insn ""
  [(set (match_operand:CC 3 "cc_reg_operand" "=x,?y")
	(compare:CC (minus:P (match_operand:P 1 "gpc_reg_operand" "r,r")
			     (match_operand:P 2 "gpc_reg_operand" "r,r"))
		    (const_int 0)))
   (set (match_operand:P 0 "gpc_reg_operand" "=r,r")
	(minus:P (match_dup 1)
		  (match_dup 2)))]
  "TARGET_POWERPC"
  "@
   subf. %0,%2,%1
   #"
  [(set_attr "type" "fast_compare")
   (set_attr "length" "4,8")])

(define_split
  [(set (match_operand:CC 3 "cc_reg_not_cr0_operand" "")
	(compare:CC (minus:P (match_operand:P 1 "gpc_reg_operand" "")
			     (match_operand:P 2 "gpc_reg_operand" ""))
		    (const_int 0)))
   (set (match_operand:P 0 "gpc_reg_operand" "")
	(minus:P (match_dup 1)
		  (match_dup 2)))]
  "reload_completed"
  [(set (match_dup 0)
	(minus:P (match_dup 1)
		  (match_dup 2)))
   (set (match_dup 3)
	(compare:CC (match_dup 0)
		    (const_int 0)))]
  "")

(define_expand "sub<mode>3"
  [(set (match_operand:SDI 0 "gpc_reg_operand" "")
	(minus:SDI (match_operand:SDI 1 "reg_or_short_operand" "")
		   (match_operand:SDI 2 "reg_or_sub_cint_operand" "")))]
  ""
  "
{
  if (GET_CODE (operands[2]) == CONST_INT)
    {
      emit_insn (gen_add<mode>3 (operands[0], operands[1],
				 negate_rtx (<MODE>mode, operands[2])));
      DONE;
    }
}")

;; For SMIN, SMAX, UMIN, and UMAX, we use DEFINE_EXPAND's that involve a doz[i]
;; instruction and some auxiliary computations.  Then we just have a single
;; DEFINE_INSN for doz[i] and the define_splits to make them if made by
;; combine.

(define_expand "sminsi3"
  [(set (match_dup 3)
	(if_then_else:SI (gt:SI (match_operand:SI 1 "gpc_reg_operand" "")
				(match_operand:SI 2 "reg_or_short_operand" ""))
			 (const_int 0)
			 (minus:SI (match_dup 2) (match_dup 1))))
   (set (match_operand:SI 0 "gpc_reg_operand" "")
	(minus:SI (match_dup 2) (match_dup 3)))]
  "TARGET_POWER || TARGET_ISEL"
  "
{
  if (TARGET_ISEL)
    {
      operands[2] = force_reg (SImode, operands[2]);
      rs6000_emit_minmax (operands[0], SMIN, operands[1], operands[2]);
      DONE;
    }

  operands[3] = gen_reg_rtx (SImode);
}")

(define_split
  [(set (match_operand:SI 0 "gpc_reg_operand" "")
	(smin:SI (match_operand:SI 1 "gpc_reg_operand" "")
		 (match_operand:SI 2 "reg_or_short_operand" "")))
   (clobber (match_operand:SI 3 "gpc_reg_operand" ""))]
  "TARGET_POWER"
  [(set (match_dup 3)
	(if_then_else:SI (gt:SI (match_dup 1) (match_dup 2))
			 (const_int 0)
			 (minus:SI (match_dup 2) (match_dup 1))))
   (set (match_dup 0) (minus:SI (match_dup 2) (match_dup 3)))]
  "")

(define_expand "smaxsi3"
  [(set (match_dup 3)
	(if_then_else:SI (gt:SI (match_operand:SI 1 "gpc_reg_operand" "")
				(match_operand:SI 2 "reg_or_short_operand" ""))
			 (const_int 0)
			 (minus:SI (match_dup 2) (match_dup 1))))
   (set (match_operand:SI 0 "gpc_reg_operand" "")
	(plus:SI (match_dup 3) (match_dup 1)))]
  "TARGET_POWER || TARGET_ISEL"
  "
{
  if (TARGET_ISEL)
    {
      operands[2] = force_reg (SImode, operands[2]);
      rs6000_emit_minmax (operands[0], SMAX, operands[1], operands[2]);
      DONE;
    }
  operands[3] = gen_reg_rtx (SImode);
}")

(define_split
  [(set (match_operand:SI 0 "gpc_reg_operand" "")
	(smax:SI (match_operand:SI 1 "gpc_reg_operand" "")
		 (match_operand:SI 2 "reg_or_short_operand" "")))
   (clobber (match_operand:SI 3 "gpc_reg_operand" ""))]
  "TARGET_POWER"
  [(set (match_dup 3)
	(if_then_else:SI (gt:SI (match_dup 1) (match_dup 2))
			 (const_int 0)
			 (minus:SI (match_dup 2) (match_dup 1))))
   (set (match_dup 0) (plus:SI (match_dup 3) (match_dup 1)))]
  "")

(define_expand "uminsi3"
  [(set (match_dup 3) (xor:SI (match_operand:SI 1 "gpc_reg_operand" "")
			      (match_dup 5)))
   (set (match_dup 4) (xor:SI (match_operand:SI 2 "gpc_reg_operand" "")
			      (match_dup 5)))
   (set (match_dup 3) (if_then_else:SI (gt (match_dup 3) (match_dup 4))
				       (const_int 0)
				       (minus:SI (match_dup 4) (match_dup 3))))
   (set (match_operand:SI 0 "gpc_reg_operand" "")
	(minus:SI (match_dup 2) (match_dup 3)))]
  "TARGET_POWER || TARGET_ISEL"
  "
{
  if (TARGET_ISEL)
    {
      rs6000_emit_minmax (operands[0], UMIN, operands[1], operands[2]);
      DONE;
    }
  operands[3] = gen_reg_rtx (SImode);
  operands[4] = gen_reg_rtx (SImode);
  operands[5] = GEN_INT (-2147483647 - 1);
}")

(define_expand "umaxsi3"
  [(set (match_dup 3) (xor:SI (match_operand:SI 1 "gpc_reg_operand" "")
			      (match_dup 5)))
   (set (match_dup 4) (xor:SI (match_operand:SI 2 "gpc_reg_operand" "")
			      (match_dup 5)))
   (set (match_dup 3) (if_then_else:SI (gt (match_dup 3) (match_dup 4))
				       (const_int 0)
				       (minus:SI (match_dup 4) (match_dup 3))))
   (set (match_operand:SI 0 "gpc_reg_operand" "")
	(plus:SI (match_dup 3) (match_dup 1)))]
  "TARGET_POWER || TARGET_ISEL"
  "
{
  if (TARGET_ISEL)
    {
      rs6000_emit_minmax (operands[0], UMAX, operands[1], operands[2]);
      DONE;
    }
  operands[3] = gen_reg_rtx (SImode);
  operands[4] = gen_reg_rtx (SImode);
  operands[5] = GEN_INT (-2147483647 - 1);
}")

(define_insn ""
  [(set (match_operand:SI 0 "gpc_reg_operand" "=r")
	(if_then_else:SI (gt (match_operand:SI 1 "gpc_reg_operand" "r")
			     (match_operand:SI 2 "reg_or_short_operand" "rI"))
			 (const_int 0)
			 (minus:SI (match_dup 2) (match_dup 1))))]
  "TARGET_POWER"
  "doz%I2 %0,%1,%2")

(define_insn ""
  [(set (match_operand:CC 0 "cc_reg_operand" "=x,?y")
	(compare:CC
	 (if_then_else:SI (gt (match_operand:SI 1 "gpc_reg_operand" "r,r")
			      (match_operand:SI 2 "reg_or_short_operand" "rI,rI"))
			  (const_int 0)
			  (minus:SI (match_dup 2) (match_dup 1)))
	 (const_int 0)))
   (clobber (match_scratch:SI 3 "=r,r"))]
  "TARGET_POWER"
  "@
   doz%I2. %3,%1,%2
   #"
  [(set_attr "type" "delayed_compare")
   (set_attr "length" "4,8")])

(define_split
  [(set (match_operand:CC 0 "cc_reg_not_cr0_operand" "")
	(compare:CC
	 (if_then_else:SI (gt (match_operand:SI 1 "gpc_reg_operand" "")
			      (match_operand:SI 2 "reg_or_short_operand" ""))
			  (const_int 0)
			  (minus:SI (match_dup 2) (match_dup 1)))
	 (const_int 0)))
   (clobber (match_scratch:SI 3 ""))]
  "TARGET_POWER && reload_completed"
  [(set (match_dup 3)
	(if_then_else:SI (gt (match_dup 1) (match_dup 2))
			  (const_int 0)
			  (minus:SI (match_dup 2) (match_dup 1))))
   (set (match_dup 0)
	(compare:CC (match_dup 3)
		    (const_int 0)))]
  "")

(define_insn ""
  [(set (match_operand:CC 3 "cc_reg_operand" "=x,?y")
	(compare:CC
	 (if_then_else:SI (gt (match_operand:SI 1 "gpc_reg_operand" "r,r")
			      (match_operand:SI 2 "reg_or_short_operand" "rI,rI"))
			  (const_int 0)
			  (minus:SI (match_dup 2) (match_dup 1)))
	 (const_int 0)))
   (set (match_operand:SI 0 "gpc_reg_operand" "=r,r")
	(if_then_else:SI (gt (match_dup 1) (match_dup 2))
			 (const_int 0)
			 (minus:SI (match_dup 2) (match_dup 1))))]
  "TARGET_POWER"
  "@
   doz%I2. %0,%1,%2
   #"
  [(set_attr "type" "delayed_compare")
   (set_attr "length" "4,8")])

(define_split
  [(set (match_operand:CC 3 "cc_reg_not_cr0_operand" "")
	(compare:CC
	 (if_then_else:SI (gt (match_operand:SI 1 "gpc_reg_operand" "")
			      (match_operand:SI 2 "reg_or_short_operand" ""))
			  (const_int 0)
			  (minus:SI (match_dup 2) (match_dup 1)))
	 (const_int 0)))
   (set (match_operand:SI 0 "gpc_reg_operand" "")
	(if_then_else:SI (gt (match_dup 1) (match_dup 2))
			 (const_int 0)
			 (minus:SI (match_dup 2) (match_dup 1))))]
  "TARGET_POWER && reload_completed"
  [(set (match_dup 0)
	(if_then_else:SI (gt (match_dup 1) (match_dup 2))
			 (const_int 0)
			 (minus:SI (match_dup 2) (match_dup 1))))
   (set (match_dup 3)
	(compare:CC (match_dup 0)
		    (const_int 0)))]
  "")

;; We don't need abs with condition code because such comparisons should
;; never be done.
(define_expand "abssi2"
  [(set (match_operand:SI 0 "gpc_reg_operand" "")
	(abs:SI (match_operand:SI 1 "gpc_reg_operand" "")))]
  ""
  "
{
  if (TARGET_ISEL)
    {
      emit_insn (gen_abssi2_isel (operands[0], operands[1]));
      DONE;
    }
  else if (! TARGET_POWER)
    {
      emit_insn (gen_abssi2_nopower (operands[0], operands[1]));
      DONE;
    }
}")

(define_insn "*abssi2_power"
  [(set (match_operand:SI 0 "gpc_reg_operand" "=r")
	(abs:SI (match_operand:SI 1 "gpc_reg_operand" "r")))]
  "TARGET_POWER"
  "abs %0,%1")

(define_insn_and_split "abssi2_isel"
  [(set (match_operand:SI 0 "gpc_reg_operand" "=r")
        (abs:SI (match_operand:SI 1 "gpc_reg_operand" "b")))
   (clobber (match_scratch:SI 2 "=&b"))
   (clobber (match_scratch:CC 3 "=y"))]
  "TARGET_ISEL"
  "#"
  "&& reload_completed"
  [(set (match_dup 2) (neg:SI (match_dup 1)))
   (set (match_dup 3)
	(compare:CC (match_dup 1)
		    (const_int 0)))
   (set (match_dup 0)
	(if_then_else:SI (ge (match_dup 3)
			     (const_int 0))
			 (match_dup 1)
			 (match_dup 2)))]
  "")

(define_insn_and_split "abssi2_nopower"
  [(set (match_operand:SI 0 "gpc_reg_operand" "=&r,r")
        (abs:SI (match_operand:SI 1 "gpc_reg_operand" "r,0")))
   (clobber (match_scratch:SI 2 "=&r,&r"))]
  "! TARGET_POWER && ! TARGET_ISEL"
  "#"
  "&& reload_completed"
  [(set (match_dup 2) (ashiftrt:SI (match_dup 1) (const_int 31)))
   (set (match_dup 0) (xor:SI (match_dup 2) (match_dup 1)))
   (set (match_dup 0) (minus:SI (match_dup 0) (match_dup 2)))]
  "")

(define_insn "*nabs_power"
  [(set (match_operand:SI 0 "gpc_reg_operand" "=r")
	(neg:SI (abs:SI (match_operand:SI 1 "gpc_reg_operand" "r"))))]
  "TARGET_POWER"
  "nabs %0,%1")

(define_insn_and_split "*nabs_nopower"
  [(set (match_operand:SI 0 "gpc_reg_operand" "=&r,r")
        (neg:SI (abs:SI (match_operand:SI 1 "gpc_reg_operand" "r,0"))))
   (clobber (match_scratch:SI 2 "=&r,&r"))]
  "! TARGET_POWER"
  "#"
  "&& reload_completed"
  [(set (match_dup 2) (ashiftrt:SI (match_dup 1) (const_int 31)))
   (set (match_dup 0) (xor:SI (match_dup 2) (match_dup 1)))
   (set (match_dup 0) (minus:SI (match_dup 2) (match_dup 0)))]
  "")

(define_expand "neg<mode>2"
  [(set (match_operand:SDI 0 "gpc_reg_operand" "")
	(neg:SDI (match_operand:SDI 1 "gpc_reg_operand" "")))]
  ""
  "")

(define_insn "*neg<mode>2_internal"
  [(set (match_operand:GPR 0 "gpc_reg_operand" "=r")
	(neg:GPR (match_operand:GPR 1 "gpc_reg_operand" "r")))]
  ""
  "neg %0,%1")

(define_insn ""
  [(set (match_operand:CC 0 "cc_reg_operand" "=x,?y")
	(compare:CC (neg:P (match_operand:P 1 "gpc_reg_operand" "r,r"))
		    (const_int 0)))
   (clobber (match_scratch:P 2 "=r,r"))]
  ""
  "@
   neg. %2,%1
   #"
  [(set_attr "type" "fast_compare")
   (set_attr "length" "4,8")])

(define_split
  [(set (match_operand:CC 0 "cc_reg_not_cr0_operand" "")
	(compare:CC (neg:P (match_operand:P 1 "gpc_reg_operand" ""))
		    (const_int 0)))
   (clobber (match_scratch:P 2 ""))]
  "reload_completed"
  [(set (match_dup 2)
	(neg:P (match_dup 1)))
   (set (match_dup 0)
	(compare:CC (match_dup 2)
		    (const_int 0)))]
  "")

(define_insn ""
  [(set (match_operand:CC 2 "cc_reg_operand" "=x,?y")
	(compare:CC (neg:P (match_operand:P 1 "gpc_reg_operand" "r,r"))
		    (const_int 0)))
   (set (match_operand:P 0 "gpc_reg_operand" "=r,r")
	(neg:P (match_dup 1)))]
  ""
  "@
   neg. %0,%1
   #"
  [(set_attr "type" "fast_compare")
   (set_attr "length" "4,8")])

(define_split
  [(set (match_operand:CC 2 "cc_reg_not_cr0_operand" "")
	(compare:CC (neg:P (match_operand:P 1 "gpc_reg_operand" ""))
		    (const_int 0)))
   (set (match_operand:P 0 "gpc_reg_operand" "")
	(neg:P (match_dup 1)))]
  "reload_completed"
  [(set (match_dup 0)
	(neg:P (match_dup 1)))
   (set (match_dup 2)
	(compare:CC (match_dup 0)
		    (const_int 0)))]
  "")

(define_insn "clz<mode>2"
  [(set (match_operand:GPR 0 "gpc_reg_operand" "=r")
	(clz:GPR (match_operand:GPR 1 "gpc_reg_operand" "r")))]
  ""
  "{cntlz|cntlz<wd>} %0,%1"
  [(set_attr "type" "cntlz")])

(define_expand "ctz<mode>2"
  [(set (match_dup 2)
	(neg:GPR (match_operand:GPR 1 "gpc_reg_operand" "")))
   (parallel [(set (match_dup 3) (and:GPR (match_dup 1)
					  (match_dup 2)))
	      (clobber (scratch:CC))])
   (set (match_dup 4) (clz:GPR (match_dup 3)))
   (set (match_operand:GPR 0 "gpc_reg_operand" "")
	(minus:GPR (match_dup 5) (match_dup 4)))]
  ""
  {
     operands[2] = gen_reg_rtx (<MODE>mode);
     operands[3] = gen_reg_rtx (<MODE>mode);
     operands[4] = gen_reg_rtx (<MODE>mode);
     operands[5] = GEN_INT (GET_MODE_BITSIZE (<MODE>mode) - 1);
  })

(define_expand "ffs<mode>2"
  [(set (match_dup 2)
	(neg:GPR (match_operand:GPR 1 "gpc_reg_operand" "")))
   (parallel [(set (match_dup 3) (and:GPR (match_dup 1)
					  (match_dup 2)))
	      (clobber (scratch:CC))])
   (set (match_dup 4) (clz:GPR (match_dup 3)))
   (set (match_operand:GPR 0 "gpc_reg_operand" "")
	(minus:GPR (match_dup 5) (match_dup 4)))]
  ""
  {
     operands[2] = gen_reg_rtx (<MODE>mode);
     operands[3] = gen_reg_rtx (<MODE>mode);
     operands[4] = gen_reg_rtx (<MODE>mode);
     operands[5] = GEN_INT (GET_MODE_BITSIZE (<MODE>mode));
  })

(define_insn "popcntb<mode>2"
  [(set (match_operand:GPR 0 "gpc_reg_operand" "=r")
        (unspec:GPR [(match_operand:GPR 1 "gpc_reg_operand" "r")]
                     UNSPEC_POPCNTB))]
  "TARGET_POPCNTB"
  "popcntb %0,%1")

(define_expand "popcount<mode>2"
  [(set (match_operand:GPR 0 "gpc_reg_operand" "")
	(popcount:GPR (match_operand:GPR 1 "gpc_reg_operand" "")))]
  "TARGET_POPCNTB"
  {
    rs6000_emit_popcount (operands[0], operands[1]);
    DONE;
  })

(define_expand "parity<mode>2"
  [(set (match_operand:GPR 0 "gpc_reg_operand" "")
	(parity:GPR (match_operand:GPR 1 "gpc_reg_operand" "")))]
  "TARGET_POPCNTB"
  {
    rs6000_emit_parity (operands[0], operands[1]);
    DONE;
  })

(define_insn "bswapsi2"
  [(set (match_operand:SI 0 "reg_or_mem_operand" "=r,Z,&r")
	(bswap:SI (match_operand:SI 1 "reg_or_mem_operand" "Z,r,r")))]
  ""
  "@
   {lbrx|lwbrx} %0,%y1
   {stbrx|stwbrx} %1,%y0
   #"
  [(set_attr "length" "4,4,12")])

(define_split
  [(set (match_operand:SI 0 "gpc_reg_operand" "")
	(bswap:SI (match_operand:SI 1 "gpc_reg_operand" "")))]
  "reload_completed"
  [(set (match_dup 0)
	(rotate:SI (match_dup 1) (const_int 8)))
   (set (zero_extract:SI (match_dup 0)
			 (const_int 8)
			 (const_int 0))
	(match_dup 1))
   (set (zero_extract:SI (match_dup 0)
			 (const_int 8)
			 (const_int 16))
	(rotate:SI (match_dup 1)
		   (const_int 16)))]
  "")

(define_expand "mulsi3"
  [(use (match_operand:SI 0 "gpc_reg_operand" ""))
   (use (match_operand:SI 1 "gpc_reg_operand" ""))
   (use (match_operand:SI 2 "reg_or_short_operand" ""))]
  ""
  "
{
  if (TARGET_POWER)
    emit_insn (gen_mulsi3_mq (operands[0], operands[1], operands[2]));
  else
    emit_insn (gen_mulsi3_no_mq (operands[0], operands[1], operands[2]));
  DONE;
}")

(define_insn "mulsi3_mq"
  [(set (match_operand:SI 0 "gpc_reg_operand" "=r,r")
	(mult:SI (match_operand:SI 1 "gpc_reg_operand" "%r,r")
		 (match_operand:SI 2 "reg_or_short_operand" "r,I")))
   (clobber (match_scratch:SI 3 "=q,q"))]
  "TARGET_POWER"
  "@
   {muls|mullw} %0,%1,%2
   {muli|mulli} %0,%1,%2"
   [(set (attr "type")
      (cond [(match_operand:SI 2 "s8bit_cint_operand" "")
		(const_string "imul3")
             (match_operand:SI 2 "short_cint_operand" "")
		(const_string "imul2")]
	(const_string "imul")))])

(define_insn "mulsi3_no_mq"
  [(set (match_operand:SI 0 "gpc_reg_operand" "=r,r")
	(mult:SI (match_operand:SI 1 "gpc_reg_operand" "%r,r")
		 (match_operand:SI 2 "reg_or_short_operand" "r,I")))]
  "! TARGET_POWER"
  "@
   {muls|mullw} %0,%1,%2
   {muli|mulli} %0,%1,%2"
   [(set (attr "type")
      (cond [(match_operand:SI 2 "s8bit_cint_operand" "")
		(const_string "imul3")
             (match_operand:SI 2 "short_cint_operand" "")
		(const_string "imul2")]
	(const_string "imul")))])

(define_insn "*mulsi3_mq_internal1"
  [(set (match_operand:CC 0 "cc_reg_operand" "=x,?y")
	(compare:CC (mult:SI (match_operand:SI 1 "gpc_reg_operand" "%r,r")
			     (match_operand:SI 2 "gpc_reg_operand" "r,r"))
		    (const_int 0)))
   (clobber (match_scratch:SI 3 "=r,r"))
   (clobber (match_scratch:SI 4 "=q,q"))]
  "TARGET_POWER"
  "@
   {muls.|mullw.} %3,%1,%2
   #"
  [(set_attr "type" "imul_compare")
   (set_attr "length" "4,8")])

(define_split
  [(set (match_operand:CC 0 "cc_reg_not_cr0_operand" "")
	(compare:CC (mult:SI (match_operand:SI 1 "gpc_reg_operand" "")
			     (match_operand:SI 2 "gpc_reg_operand" ""))
		    (const_int 0)))
   (clobber (match_scratch:SI 3 ""))
   (clobber (match_scratch:SI 4 ""))]
  "TARGET_POWER && reload_completed"
  [(parallel [(set (match_dup 3)
	(mult:SI (match_dup 1) (match_dup 2)))
   (clobber (match_dup 4))])
   (set (match_dup 0)
	(compare:CC (match_dup 3)
		    (const_int 0)))]
  "")

(define_insn "*mulsi3_no_mq_internal1"
  [(set (match_operand:CC 0 "cc_reg_operand" "=x,?y")
	(compare:CC (mult:SI (match_operand:SI 1 "gpc_reg_operand" "%r,r")
			     (match_operand:SI 2 "gpc_reg_operand" "r,r"))
		    (const_int 0)))
   (clobber (match_scratch:SI 3 "=r,r"))]
  "! TARGET_POWER"
  "@
   {muls.|mullw.} %3,%1,%2
   #"
  [(set_attr "type" "imul_compare")
   (set_attr "length" "4,8")])

(define_split
  [(set (match_operand:CC 0 "cc_reg_not_micro_cr0_operand" "")
	(compare:CC (mult:SI (match_operand:SI 1 "gpc_reg_operand" "")
			     (match_operand:SI 2 "gpc_reg_operand" ""))
		    (const_int 0)))
   (clobber (match_scratch:SI 3 ""))]
  "! TARGET_POWER && reload_completed"
  [(set (match_dup 3)
	(mult:SI (match_dup 1) (match_dup 2)))
   (set (match_dup 0)
	(compare:CC (match_dup 3)
		    (const_int 0)))]
  "")

(define_insn "*mulsi3_mq_internal2"
  [(set (match_operand:CC 3 "cc_reg_operand" "=x,?y")
	(compare:CC (mult:SI (match_operand:SI 1 "gpc_reg_operand" "%r,r")
			     (match_operand:SI 2 "gpc_reg_operand" "r,r"))
		    (const_int 0)))
   (set (match_operand:SI 0 "gpc_reg_operand" "=r,r")
	(mult:SI (match_dup 1) (match_dup 2)))
   (clobber (match_scratch:SI 4 "=q,q"))]
  "TARGET_POWER"
  "@
   {muls.|mullw.} %0,%1,%2
   #"
  [(set_attr "type" "imul_compare")
   (set_attr "length" "4,8")])

(define_split
  [(set (match_operand:CC 3 "cc_reg_not_cr0_operand" "")
	(compare:CC (mult:SI (match_operand:SI 1 "gpc_reg_operand" "")
			     (match_operand:SI 2 "gpc_reg_operand" ""))
		    (const_int 0)))
   (set (match_operand:SI 0 "gpc_reg_operand" "")
	(mult:SI (match_dup 1) (match_dup 2)))
   (clobber (match_scratch:SI 4 ""))]
  "TARGET_POWER && reload_completed"
  [(parallel [(set (match_dup 0)
	(mult:SI (match_dup 1) (match_dup 2)))
   (clobber (match_dup 4))])
   (set (match_dup 3)
	(compare:CC (match_dup 0)
		    (const_int 0)))]
  "")

(define_insn "*mulsi3_no_mq_internal2"
  [(set (match_operand:CC 3 "cc_reg_operand" "=x,?y")
	(compare:CC (mult:SI (match_operand:SI 1 "gpc_reg_operand" "%r,r")
			     (match_operand:SI 2 "gpc_reg_operand" "r,r"))
		    (const_int 0)))
   (set (match_operand:SI 0 "gpc_reg_operand" "=r,r")
	(mult:SI (match_dup 1) (match_dup 2)))]
  "! TARGET_POWER"
  "@
   {muls.|mullw.} %0,%1,%2
   #"
  [(set_attr "type" "imul_compare")
   (set_attr "length" "4,8")])

(define_split
  [(set (match_operand:CC 3 "cc_reg_not_micro_cr0_operand" "")
	(compare:CC (mult:SI (match_operand:SI 1 "gpc_reg_operand" "")
			     (match_operand:SI 2 "gpc_reg_operand" ""))
		    (const_int 0)))
   (set (match_operand:SI 0 "gpc_reg_operand" "")
	(mult:SI (match_dup 1) (match_dup 2)))]
  "! TARGET_POWER && reload_completed"
  [(set (match_dup 0)
	(mult:SI (match_dup 1) (match_dup 2)))
   (set (match_dup 3)
	(compare:CC (match_dup 0)
		    (const_int 0)))]
  "")

;; Operand 1 is divided by operand 2; quotient goes to operand
;; 0 and remainder to operand 3.
;; ??? At some point, see what, if anything, we can do about if (x % y == 0).

(define_expand "divmodsi4"
  [(parallel [(set (match_operand:SI 0 "gpc_reg_operand" "")
		   (div:SI (match_operand:SI 1 "gpc_reg_operand" "")
			   (match_operand:SI 2 "gpc_reg_operand" "")))
	      (set (match_operand:SI 3 "register_operand" "")
		   (mod:SI (match_dup 1) (match_dup 2)))])]
  "TARGET_POWER || (! TARGET_POWER && ! TARGET_POWERPC)"
  "
{
  if (! TARGET_POWER && ! TARGET_POWERPC)
    {
      emit_move_insn (gen_rtx_REG (SImode, 3), operands[1]);
      emit_move_insn (gen_rtx_REG (SImode, 4), operands[2]);
      emit_insn (gen_divss_call ());
      emit_move_insn (operands[0], gen_rtx_REG (SImode, 3));
      emit_move_insn (operands[3], gen_rtx_REG (SImode, 4));
      DONE;
    }
}")

(define_insn "*divmodsi4_internal"
  [(set (match_operand:SI 0 "gpc_reg_operand" "=r")
	(div:SI (match_operand:SI 1 "gpc_reg_operand" "r")
		(match_operand:SI 2 "gpc_reg_operand" "r")))
   (set (match_operand:SI 3 "register_operand" "=q")
	(mod:SI (match_dup 1) (match_dup 2)))]
  "TARGET_POWER"
  "divs %0,%1,%2"
  [(set_attr "type" "idiv")])

(define_expand "udiv<mode>3"
  [(set (match_operand:GPR 0 "gpc_reg_operand" "")
        (udiv:GPR (match_operand:GPR 1 "gpc_reg_operand" "")
		  (match_operand:GPR 2 "gpc_reg_operand" "")))]
  "TARGET_POWERPC || (! TARGET_POWER && ! TARGET_POWERPC)"
  "
{
  if (! TARGET_POWER && ! TARGET_POWERPC)
    {
      emit_move_insn (gen_rtx_REG (SImode, 3), operands[1]);
      emit_move_insn (gen_rtx_REG (SImode, 4), operands[2]);
      emit_insn (gen_quous_call ());
      emit_move_insn (operands[0], gen_rtx_REG (SImode, 3));
      DONE;
    }
  else if (TARGET_POWER)
    {
      emit_insn (gen_udivsi3_mq (operands[0], operands[1], operands[2]));
      DONE;
    }
}")

(define_insn "udivsi3_mq"
  [(set (match_operand:SI 0 "gpc_reg_operand" "=r")
        (udiv:SI (match_operand:SI 1 "gpc_reg_operand" "r")
                 (match_operand:SI 2 "gpc_reg_operand" "r")))
   (clobber (match_scratch:SI 3 "=q"))]
  "TARGET_POWERPC && TARGET_POWER"
  "divwu %0,%1,%2"
  [(set_attr "type" "idiv")])

(define_insn "*udivsi3_no_mq"
  [(set (match_operand:GPR 0 "gpc_reg_operand" "=r")
        (udiv:GPR (match_operand:GPR 1 "gpc_reg_operand" "r")
		  (match_operand:GPR 2 "gpc_reg_operand" "r")))]
  "TARGET_POWERPC && ! TARGET_POWER"
  "div<wd>u %0,%1,%2"
   [(set (attr "type")
      (cond [(match_operand:SI 0 "" "")
		(const_string "idiv")]
	(const_string "ldiv")))])


;; For powers of two we can do srai/aze for divide and then adjust for
;; modulus.  If it isn't a power of two, FAIL on POWER so divmodsi4 will be
;; used; for PowerPC, force operands into register and do a normal divide;
;; for AIX common-mode, use quoss call on register operands.
(define_expand "div<mode>3"
  [(set (match_operand:GPR 0 "gpc_reg_operand" "")
	(div:GPR (match_operand:GPR 1 "gpc_reg_operand" "")
		 (match_operand:GPR 2 "reg_or_cint_operand" "")))]
  ""
  "
{
  if (GET_CODE (operands[2]) == CONST_INT
      && INTVAL (operands[2]) > 0
      && exact_log2 (INTVAL (operands[2])) >= 0)
    ;
  else if (TARGET_POWERPC)
    {
      operands[2] = force_reg (<MODE>mode, operands[2]);
      if (TARGET_POWER)
	{
	  emit_insn (gen_divsi3_mq (operands[0], operands[1], operands[2]));
	  DONE;
	}
    }
  else if (TARGET_POWER)
    FAIL;
  else
    {
      emit_move_insn (gen_rtx_REG (SImode, 3), operands[1]);
      emit_move_insn (gen_rtx_REG (SImode, 4), operands[2]);
      emit_insn (gen_quoss_call ());
      emit_move_insn (operands[0], gen_rtx_REG (SImode, 3));
      DONE;
    }
}")

(define_insn "divsi3_mq"
  [(set (match_operand:SI 0 "gpc_reg_operand" "=r")
        (div:SI (match_operand:SI 1 "gpc_reg_operand" "r")
                (match_operand:SI 2 "gpc_reg_operand" "r")))
   (clobber (match_scratch:SI 3 "=q"))]
  "TARGET_POWERPC && TARGET_POWER"
  "divw %0,%1,%2"
  [(set_attr "type" "idiv")])

(define_insn "*div<mode>3_no_mq"
  [(set (match_operand:GPR 0 "gpc_reg_operand" "=r")
        (div:GPR (match_operand:GPR 1 "gpc_reg_operand" "r")
		 (match_operand:GPR 2 "gpc_reg_operand" "r")))]
  "TARGET_POWERPC && ! TARGET_POWER"
  "div<wd> %0,%1,%2"
  [(set (attr "type")
     (cond [(match_operand:SI 0 "" "")
		(const_string "idiv")]
	(const_string "ldiv")))])

(define_expand "mod<mode>3"
  [(use (match_operand:GPR 0 "gpc_reg_operand" ""))
   (use (match_operand:GPR 1 "gpc_reg_operand" ""))
   (use (match_operand:GPR 2 "reg_or_cint_operand" ""))]
  ""
  "
{
  int i;
  rtx temp1;
  rtx temp2;

  if (GET_CODE (operands[2]) != CONST_INT
      || INTVAL (operands[2]) <= 0
      || (i = exact_log2 (INTVAL (operands[2]))) < 0)
    FAIL;

  temp1 = gen_reg_rtx (<MODE>mode);
  temp2 = gen_reg_rtx (<MODE>mode);

  emit_insn (gen_div<mode>3 (temp1, operands[1], operands[2]));
  emit_insn (gen_ashl<mode>3 (temp2, temp1, GEN_INT (i)));
  emit_insn (gen_sub<mode>3 (operands[0], operands[1], temp2));
  DONE;
}")

(define_insn ""
  [(set (match_operand:GPR 0 "gpc_reg_operand" "=r")
	(div:GPR (match_operand:GPR 1 "gpc_reg_operand" "r")
		 (match_operand:GPR 2 "exact_log2_cint_operand" "N")))]
  ""
  "{srai|sra<wd>i} %0,%1,%p2\;{aze|addze} %0,%0"
  [(set_attr "type" "two")
   (set_attr "length" "8")])

(define_insn ""
  [(set (match_operand:CC 0 "cc_reg_operand" "=x,?y")
	(compare:CC (div:P (match_operand:P 1 "gpc_reg_operand" "r,r")
			   (match_operand:P 2 "exact_log2_cint_operand" "N,N"))
		    (const_int 0)))
   (clobber (match_scratch:P 3 "=r,r"))]
  ""
  "@
   {srai|sra<wd>i} %3,%1,%p2\;{aze.|addze.} %3,%3
   #"
  [(set_attr "type" "compare")
   (set_attr "length" "8,12")
   (set_attr "cell_micro" "not")])

(define_split
  [(set (match_operand:CC 0 "cc_reg_not_cr0_operand" "")
	(compare:CC (div:GPR (match_operand:GPR 1 "gpc_reg_operand" "")
			     (match_operand:GPR 2 "exact_log2_cint_operand"
			      ""))
		    (const_int 0)))
   (clobber (match_scratch:GPR 3 ""))]
  "reload_completed"
  [(set (match_dup 3)
	(div:<MODE> (match_dup 1) (match_dup 2)))
   (set (match_dup 0)
	(compare:CC (match_dup 3)
		    (const_int 0)))]
  "")

(define_insn ""
  [(set (match_operand:CC 3 "cc_reg_operand" "=x,?y")
	(compare:CC (div:P (match_operand:P 1 "gpc_reg_operand" "r,r")
			   (match_operand:P 2 "exact_log2_cint_operand" "N,N"))
		    (const_int 0)))
   (set (match_operand:P 0 "gpc_reg_operand" "=r,r")
	(div:P (match_dup 1) (match_dup 2)))]
  ""
  "@
   {srai|sra<wd>i} %0,%1,%p2\;{aze.|addze.} %0,%0
   #"
  [(set_attr "type" "compare")
   (set_attr "length" "8,12")
   (set_attr "cell_micro" "not")])

(define_split
  [(set (match_operand:CC 3 "cc_reg_not_cr0_operand" "")
	(compare:CC (div:GPR (match_operand:GPR 1 "gpc_reg_operand" "")
			     (match_operand:GPR 2 "exact_log2_cint_operand"
			      ""))
		    (const_int 0)))
   (set (match_operand:GPR 0 "gpc_reg_operand" "")
	(div:GPR (match_dup 1) (match_dup 2)))]
  "reload_completed"
  [(set (match_dup 0)
	(div:<MODE> (match_dup 1) (match_dup 2)))
   (set (match_dup 3)
	(compare:CC (match_dup 0)
		    (const_int 0)))]
  "")

(define_insn ""
  [(set (match_operand:SI 0 "gpc_reg_operand" "=r")
	(udiv:SI
	 (plus:DI (ashift:DI
		   (zero_extend:DI (match_operand:SI 1 "gpc_reg_operand" "r"))
		   (const_int 32))
		  (zero_extend:DI (match_operand:SI 4 "register_operand" "2")))
	 (match_operand:SI 3 "gpc_reg_operand" "r")))
   (set (match_operand:SI 2 "register_operand" "=*q")
	(umod:SI
	 (plus:DI (ashift:DI
		   (zero_extend:DI (match_dup 1)) (const_int 32))
		  (zero_extend:DI (match_dup 4)))
	 (match_dup 3)))]
  "TARGET_POWER"
  "div %0,%1,%3"
  [(set_attr "type" "idiv")])

;; To do unsigned divide we handle the cases of the divisor looking like a
;; negative number.  If it is a constant that is less than 2**31, we don't
;; have to worry about the branches.  So make a few subroutines here.
;;
;; First comes the normal case.
(define_expand "udivmodsi4_normal"
  [(set (match_dup 4) (const_int 0))
   (parallel [(set (match_operand:SI 0 "" "")
		   (udiv:SI (plus:DI (ashift:DI (zero_extend:DI (match_dup 4))
						(const_int 32))
				     (zero_extend:DI (match_operand:SI 1 "" "")))
			    (match_operand:SI 2 "" "")))
	      (set (match_operand:SI 3 "" "")
		   (umod:SI (plus:DI (ashift:DI (zero_extend:DI (match_dup 4))
						(const_int 32))
				     (zero_extend:DI (match_dup 1)))
			    (match_dup 2)))])]
  "TARGET_POWER"
  "
{ operands[4] = gen_reg_rtx (SImode); }")

;; This handles the branches.
(define_expand "udivmodsi4_tests"
  [(set (match_operand:SI 0 "" "") (const_int 0))
   (set (match_operand:SI 3 "" "") (match_operand:SI 1 "" ""))
   (set (match_dup 5) (compare:CCUNS (match_dup 1) (match_operand:SI 2 "" "")))
   (set (pc) (if_then_else (ltu (match_dup 5) (const_int 0))
			   (label_ref (match_operand:SI 4 "" "")) (pc)))
   (set (match_dup 0) (const_int 1))
   (set (match_dup 3) (minus:SI (match_dup 1) (match_dup 2)))
   (set (match_dup 6) (compare:CC (match_dup 2) (const_int 0)))
   (set (pc) (if_then_else (lt (match_dup 6) (const_int 0))
			   (label_ref (match_dup 4)) (pc)))]
  "TARGET_POWER"
  "
{ operands[5] = gen_reg_rtx (CCUNSmode);
  operands[6] = gen_reg_rtx (CCmode);
}")

(define_expand "udivmodsi4"
  [(parallel [(set (match_operand:SI 0 "gpc_reg_operand" "")
		   (udiv:SI (match_operand:SI 1 "gpc_reg_operand" "")
			    (match_operand:SI 2 "reg_or_cint_operand" "")))
	      (set (match_operand:SI 3 "gpc_reg_operand" "")
		   (umod:SI (match_dup 1) (match_dup 2)))])]
  ""
  "
{
  rtx label = 0;

  if (! TARGET_POWER)
    {
      if (! TARGET_POWERPC)
        {
	  emit_move_insn (gen_rtx_REG (SImode, 3), operands[1]);
	  emit_move_insn (gen_rtx_REG (SImode, 4), operands[2]);
	  emit_insn (gen_divus_call ());
	  emit_move_insn (operands[0], gen_rtx_REG (SImode, 3));
	  emit_move_insn (operands[3], gen_rtx_REG (SImode, 4));
	  DONE;
        }
      else
        FAIL;
    }

  if (GET_CODE (operands[2]) != CONST_INT || INTVAL (operands[2]) < 0)
    {
      operands[2] = force_reg (SImode, operands[2]);
      label = gen_label_rtx ();
      emit (gen_udivmodsi4_tests (operands[0], operands[1], operands[2],
				  operands[3], label));
    }
  else
    operands[2] = force_reg (SImode, operands[2]);

  emit (gen_udivmodsi4_normal (operands[0], operands[1], operands[2],
			       operands[3]));
  if (label)
    emit_label (label);

  DONE;
}")

;; AIX architecture-independent common-mode multiply (DImode),
;; divide/modulus, and quotient subroutine calls.  Input operands in R3 and
;; R4; results in R3 and sometimes R4; link register always clobbered by bla
;; instruction; R0 sometimes clobbered; also, MQ sometimes clobbered but
;; assumed unused if generating common-mode, so ignore.
(define_insn "mulh_call"
  [(set (reg:SI 3)
	(truncate:SI
	 (lshiftrt:DI (mult:DI (sign_extend:DI (reg:SI 3))
			       (sign_extend:DI (reg:SI 4)))
		      (const_int 32))))
   (clobber (reg:SI LR_REGNO))]
  "! TARGET_POWER && ! TARGET_POWERPC"
  "bla __mulh"
  [(set_attr "type" "imul")])

(define_insn "mull_call"
  [(set (reg:DI 3)
	(mult:DI (sign_extend:DI (reg:SI 3))
		 (sign_extend:DI (reg:SI 4))))
   (clobber (reg:SI LR_REGNO))
   (clobber (reg:SI 0))]
  "! TARGET_POWER && ! TARGET_POWERPC"
  "bla __mull"
  [(set_attr "type" "imul")])

(define_insn "divss_call"
  [(set (reg:SI 3)
	(div:SI (reg:SI 3) (reg:SI 4)))
   (set (reg:SI 4)
	(mod:SI (reg:SI 3) (reg:SI 4)))
   (clobber (reg:SI LR_REGNO))
   (clobber (reg:SI 0))]
  "! TARGET_POWER && ! TARGET_POWERPC"
  "bla __divss"
  [(set_attr "type" "idiv")])

(define_insn "divus_call"
  [(set (reg:SI 3)
	(udiv:SI (reg:SI 3) (reg:SI 4)))
   (set (reg:SI 4)
	(umod:SI (reg:SI 3) (reg:SI 4)))
   (clobber (reg:SI LR_REGNO))
   (clobber (reg:SI 0))
   (clobber (match_scratch:CC 0 "=x"))
   (clobber (reg:CC CR1_REGNO))]
  "! TARGET_POWER && ! TARGET_POWERPC"
  "bla __divus"
  [(set_attr "type" "idiv")])

(define_insn "quoss_call"
  [(set (reg:SI 3)
	(div:SI (reg:SI 3) (reg:SI 4)))
   (clobber (reg:SI LR_REGNO))]
  "! TARGET_POWER && ! TARGET_POWERPC"
  "bla __quoss"
  [(set_attr "type" "idiv")])

(define_insn "quous_call"
  [(set (reg:SI 3)
	(udiv:SI (reg:SI 3) (reg:SI 4)))
   (clobber (reg:SI LR_REGNO))
   (clobber (reg:SI 0))
   (clobber (match_scratch:CC 0 "=x"))
   (clobber (reg:CC CR1_REGNO))]
  "! TARGET_POWER && ! TARGET_POWERPC"
  "bla __quous"
  [(set_attr "type" "idiv")])

;; Logical instructions
;; The logical instructions are mostly combined by using match_operator,
;; but the plain AND insns are somewhat different because there is no
;; plain 'andi' (only 'andi.'), no plain 'andis', and there are all
;; those rotate-and-mask operations.  Thus, the AND insns come first.

(define_expand "andsi3"
  [(parallel
    [(set (match_operand:SI 0 "gpc_reg_operand" "")
	  (and:SI (match_operand:SI 1 "gpc_reg_operand" "")
		  (match_operand:SI 2 "and_operand" "")))
     (clobber (match_scratch:CC 3 ""))])]
  ""
  "")

(define_insn "andsi3_mc"
  [(set (match_operand:SI 0 "gpc_reg_operand" "=r,r,r,r")
	(and:SI (match_operand:SI 1 "gpc_reg_operand" "%r,r,r,r")
		(match_operand:SI 2 "and_operand" "?r,T,K,L")))
   (clobber (match_scratch:CC 3 "=X,X,x,x"))]
  "rs6000_gen_cell_microcode"
  "@
   and %0,%1,%2
   {rlinm|rlwinm} %0,%1,0,%m2,%M2
   {andil.|andi.} %0,%1,%b2
   {andiu.|andis.} %0,%1,%u2"
  [(set_attr "type" "*,*,compare,compare")])

(define_insn "andsi3_nomc"
  [(set (match_operand:SI 0 "gpc_reg_operand" "=r,r")
	(and:SI (match_operand:SI 1 "gpc_reg_operand" "%r,r")
		(match_operand:SI 2 "and_operand" "?r,T")))
   (clobber (match_scratch:CC 3 "=X,X"))]
  "!rs6000_gen_cell_microcode"
  "@
   and %0,%1,%2
   {rlinm|rlwinm} %0,%1,0,%m2,%M2")

(define_insn "andsi3_internal0_nomc"
  [(set (match_operand:SI 0 "gpc_reg_operand" "=r,r")
        (and:SI (match_operand:SI 1 "gpc_reg_operand" "%r,r")
                (match_operand:SI 2 "and_operand" "?r,T")))]
  "!rs6000_gen_cell_microcode"
  "@
   and %0,%1,%2
   {rlinm|rlwinm} %0,%1,0,%m2,%M2")


;; Note to set cr's other than cr0 we do the and immediate and then
;; the test again -- this avoids a mfcr which on the higher end
;; machines causes an execution serialization

(define_insn "*andsi3_internal2_mc"
  [(set (match_operand:CC 0 "cc_reg_operand" "=x,x,x,x,?y,??y,??y,?y")
	(compare:CC (and:SI (match_operand:SI 1 "gpc_reg_operand" "%r,r,r,r,r,r,r,r")
			    (match_operand:SI 2 "and_operand" "r,K,L,T,r,K,L,T"))
		    (const_int 0)))
   (clobber (match_scratch:SI 3 "=r,r,r,r,r,r,r,r"))
   (clobber (match_scratch:CC 4 "=X,X,X,X,X,x,x,X"))]
  "TARGET_32BIT && rs6000_gen_cell_microcode"
  "@
   and. %3,%1,%2
   {andil.|andi.} %3,%1,%b2
   {andiu.|andis.} %3,%1,%u2
   {rlinm.|rlwinm.} %3,%1,0,%m2,%M2
   #
   #
   #
   #"
  [(set_attr "type" "compare,compare,compare,delayed_compare,compare,compare,compare,compare")
   (set_attr "length" "4,4,4,4,8,8,8,8")])

(define_insn "*andsi3_internal3_mc"
  [(set (match_operand:CC 0 "cc_reg_operand" "=x,x,x,x,?y,??y,??y,?y")
	(compare:CC (and:SI (match_operand:SI 1 "gpc_reg_operand" "%r,r,r,r,r,r,r,r")
			    (match_operand:SI 2 "and_operand" "r,K,L,T,r,K,L,T"))
		    (const_int 0)))
   (clobber (match_scratch:SI 3 "=r,r,r,r,r,r,r,r"))
   (clobber (match_scratch:CC 4 "=X,X,X,X,X,x,x,X"))]
  "TARGET_64BIT && rs6000_gen_cell_microcode"
  "@
   #
   {andil.|andi.} %3,%1,%b2
   {andiu.|andis.} %3,%1,%u2
   {rlinm.|rlwinm.} %3,%1,0,%m2,%M2
   #
   #
   #
   #"
  [(set_attr "type" "compare,compare,compare,delayed_compare,compare,compare,compare,compare")
   (set_attr "length" "8,4,4,4,8,8,8,8")])

(define_split
  [(set (match_operand:CC 0 "cc_reg_not_micro_cr0_operand" "")
	(compare:CC (and:GPR (match_operand:GPR 1 "gpc_reg_operand" "")
			     (match_operand:GPR 2 "and_operand" ""))
		    (const_int 0)))
   (clobber (match_scratch:GPR 3 ""))
   (clobber (match_scratch:CC 4 ""))]
  "reload_completed"
  [(parallel [(set (match_dup 3)
		   (and:<MODE> (match_dup 1)
			       (match_dup 2)))
	      (clobber (match_dup 4))])
   (set (match_dup 0)
	(compare:CC (match_dup 3)
		    (const_int 0)))]
  "")

;; We don't have a 32 bit "and. rt,ra,rb" for ppc64.  cr is set from the
;; whole 64 bit reg, and we don't know what is in the high 32 bits.

(define_split
  [(set (match_operand:CC 0 "cc_reg_operand" "")
	(compare:CC (and:SI (match_operand:SI 1 "gpc_reg_operand" "")
			    (match_operand:SI 2 "gpc_reg_operand" ""))
		    (const_int 0)))
   (clobber (match_scratch:SI 3 ""))
   (clobber (match_scratch:CC 4 ""))]
  "TARGET_POWERPC64 && reload_completed"
  [(parallel [(set (match_dup 3)
		   (and:SI (match_dup 1)
			   (match_dup 2)))
	      (clobber (match_dup 4))])
   (set (match_dup 0)
	(compare:CC (match_dup 3)
		    (const_int 0)))]
  "")

(define_insn "*andsi3_internal4"
  [(set (match_operand:CC 3 "cc_reg_operand" "=x,x,x,x,?y,??y,??y,?y")
	(compare:CC (and:SI (match_operand:SI 1 "gpc_reg_operand" "%r,r,r,r,r,r,r,r")
			    (match_operand:SI 2 "and_operand" "r,K,L,T,r,K,L,T"))
		    (const_int 0)))
   (set (match_operand:SI 0 "gpc_reg_operand" "=r,r,r,r,r,r,r,r")
	(and:SI (match_dup 1)
		(match_dup 2)))
   (clobber (match_scratch:CC 4 "=X,X,X,X,X,x,x,X"))]
  "TARGET_32BIT && rs6000_gen_cell_microcode"
  "@
   and. %0,%1,%2
   {andil.|andi.} %0,%1,%b2
   {andiu.|andis.} %0,%1,%u2
   {rlinm.|rlwinm.} %0,%1,0,%m2,%M2
   #
   #
   #
   #"
  [(set_attr "type" "compare,compare,compare,delayed_compare,compare,compare,compare,compare")
   (set_attr "length" "4,4,4,4,8,8,8,8")])

(define_insn "*andsi3_internal5_mc"
  [(set (match_operand:CC 3 "cc_reg_operand" "=x,x,x,x,?y,??y,??y,?y")
	(compare:CC (and:SI (match_operand:SI 1 "gpc_reg_operand" "%r,r,r,r,r,r,r,r")
			    (match_operand:SI 2 "and_operand" "r,K,L,T,r,K,L,T"))
		    (const_int 0)))
   (set (match_operand:SI 0 "gpc_reg_operand" "=r,r,r,r,r,r,r,r")
	(and:SI (match_dup 1)
		(match_dup 2)))
   (clobber (match_scratch:CC 4 "=X,X,X,X,X,x,x,X"))]
  "TARGET_64BIT && rs6000_gen_cell_microcode"
  "@
   #
   {andil.|andi.} %0,%1,%b2
   {andiu.|andis.} %0,%1,%u2
   {rlinm.|rlwinm.} %0,%1,0,%m2,%M2
   #
   #
   #
   #"
  [(set_attr "type" "compare,compare,compare,delayed_compare,compare,compare,compare,compare")
   (set_attr "length" "8,4,4,4,8,8,8,8")])

(define_insn "*andsi3_internal5_nomc"
  [(set (match_operand:CC 3 "cc_reg_operand" "=x,?y,??y,??y,?y")
        (compare:CC (and:SI (match_operand:SI 1 "gpc_reg_operand" "%r,r,r,r,r")
                            (match_operand:SI 2 "and_operand" "r,r,K,L,T"))
                    (const_int 0)))
   (set (match_operand:SI 0 "gpc_reg_operand" "=r,r,r,r,r")
        (and:SI (match_dup 1)
                (match_dup 2)))
   (clobber (match_scratch:CC 4 "=X,X,x,x,X"))]
  "TARGET_64BIT && !rs6000_gen_cell_microcode"
  "#"
  [(set_attr "type" "compare")
   (set_attr "length" "8,8,8,8,8")])

(define_split
  [(set (match_operand:CC 3 "cc_reg_not_micro_cr0_operand" "")
	(compare:CC (and:SI (match_operand:SI 1 "gpc_reg_operand" "")
			    (match_operand:SI 2 "and_operand" ""))
		    (const_int 0)))
   (set (match_operand:SI 0 "gpc_reg_operand" "")
	(and:SI (match_dup 1)
		(match_dup 2)))
   (clobber (match_scratch:CC 4 ""))]
  "reload_completed"
  [(parallel [(set (match_dup 0)
		   (and:SI (match_dup 1)
			   (match_dup 2)))
	      (clobber (match_dup 4))])
   (set (match_dup 3)
	(compare:CC (match_dup 0)
		    (const_int 0)))]
  "")

(define_split
  [(set (match_operand:CC 3 "cc_reg_operand" "")
	(compare:CC (and:SI (match_operand:SI 1 "gpc_reg_operand" "")
			    (match_operand:SI 2 "gpc_reg_operand" ""))
		    (const_int 0)))
   (set (match_operand:SI 0 "gpc_reg_operand" "")
	(and:SI (match_dup 1)
		(match_dup 2)))
   (clobber (match_scratch:CC 4 ""))]
  "TARGET_POWERPC64 && reload_completed"
  [(parallel [(set (match_dup 0)
		   (and:SI (match_dup 1)
			   (match_dup 2)))
	      (clobber (match_dup 4))])
   (set (match_dup 3)
	(compare:CC (match_dup 0)
		    (const_int 0)))]
  "")

;; Handle the PowerPC64 rlwinm corner case

(define_insn_and_split "*andsi3_internal6"
  [(set (match_operand:SI 0 "gpc_reg_operand" "=r")
	(and:SI (match_operand:SI 1 "gpc_reg_operand" "r")
		(match_operand:SI 2 "mask_operand_wrap" "i")))]
  "TARGET_POWERPC64"
  "#"
  "TARGET_POWERPC64"
  [(set (match_dup 0)
	(and:SI (rotate:SI (match_dup 1) (match_dup 3))
		(match_dup 4)))
   (set (match_dup 0)
	(rotate:SI (match_dup 0) (match_dup 5)))]
  "
{
  int mb = extract_MB (operands[2]);
  int me = extract_ME (operands[2]);
  operands[3] = GEN_INT (me + 1);
  operands[5] = GEN_INT (32 - (me + 1));
  operands[4] = GEN_INT (~((HOST_WIDE_INT) -1 << (33 + me - mb)));
}"
  [(set_attr "length" "8")])

(define_expand "iorsi3"
  [(set (match_operand:SI 0 "gpc_reg_operand" "")
	(ior:SI (match_operand:SI 1 "gpc_reg_operand" "")
		(match_operand:SI 2 "reg_or_logical_cint_operand" "")))]
  ""
  "
{
  if (GET_CODE (operands[2]) == CONST_INT
      && ! logical_operand (operands[2], SImode))
    {
      HOST_WIDE_INT value = INTVAL (operands[2]);
      rtx tmp = ((!can_create_pseudo_p ()
		  || rtx_equal_p (operands[0], operands[1]))
		 ? operands[0] : gen_reg_rtx (SImode));

      emit_insn (gen_iorsi3 (tmp, operands[1],
			     GEN_INT (value & (~ (HOST_WIDE_INT) 0xffff))));
      emit_insn (gen_iorsi3 (operands[0], tmp, GEN_INT (value & 0xffff)));
      DONE;
    }
}")

(define_expand "xorsi3"
  [(set (match_operand:SI 0 "gpc_reg_operand" "")
	(xor:SI (match_operand:SI 1 "gpc_reg_operand" "")
		(match_operand:SI 2 "reg_or_logical_cint_operand" "")))]
  ""
  "
{
  if (GET_CODE (operands[2]) == CONST_INT
      && ! logical_operand (operands[2], SImode))
    {
      HOST_WIDE_INT value = INTVAL (operands[2]);
      rtx tmp = ((!can_create_pseudo_p ()
		  || rtx_equal_p (operands[0], operands[1]))
		 ? operands[0] : gen_reg_rtx (SImode));

      emit_insn (gen_xorsi3 (tmp, operands[1],
			     GEN_INT (value & (~ (HOST_WIDE_INT) 0xffff))));
      emit_insn (gen_xorsi3 (operands[0], tmp, GEN_INT (value & 0xffff)));
      DONE;
    }
}")

(define_insn "*boolsi3_internal1"
  [(set (match_operand:SI 0 "gpc_reg_operand" "=r,r,r")
	(match_operator:SI 3 "boolean_or_operator"
	 [(match_operand:SI 1 "gpc_reg_operand" "%r,r,r")
	  (match_operand:SI 2 "logical_operand" "r,K,L")]))]
  ""
  "@
   %q3 %0,%1,%2
   {%q3il|%q3i} %0,%1,%b2
   {%q3iu|%q3is} %0,%1,%u2")

(define_insn "*boolsi3_internal2"
  [(set (match_operand:CC 0 "cc_reg_operand" "=x,?y")
	(compare:CC (match_operator:SI 4 "boolean_or_operator"
	 [(match_operand:SI 1 "gpc_reg_operand" "%r,r")
	  (match_operand:SI 2 "gpc_reg_operand" "r,r")])
	 (const_int 0)))
   (clobber (match_scratch:SI 3 "=r,r"))]
  "TARGET_32BIT"
  "@
   %q4. %3,%1,%2
   #"
  [(set_attr "type" "compare")
   (set_attr "length" "4,8")])

(define_split
  [(set (match_operand:CC 0 "cc_reg_not_micro_cr0_operand" "")
	(compare:CC (match_operator:SI 4 "boolean_operator"
	 [(match_operand:SI 1 "gpc_reg_operand" "")
	  (match_operand:SI 2 "gpc_reg_operand" "")])
	 (const_int 0)))
   (clobber (match_scratch:SI 3 ""))]
  "TARGET_32BIT && reload_completed"
  [(set (match_dup 3) (match_dup 4))
   (set (match_dup 0)
	(compare:CC (match_dup 3)
		    (const_int 0)))]
  "")

(define_insn "*boolsi3_internal3"
  [(set (match_operand:CC 3 "cc_reg_operand" "=x,?y")
	(compare:CC (match_operator:SI 4 "boolean_operator"
	 [(match_operand:SI 1 "gpc_reg_operand" "%r,r")
	  (match_operand:SI 2 "gpc_reg_operand" "r,r")])
	 (const_int 0)))
   (set (match_operand:SI 0 "gpc_reg_operand" "=r,r")
	(match_dup 4))]
  "TARGET_32BIT"
  "@
   %q4. %0,%1,%2
   #"
  [(set_attr "type" "compare")
   (set_attr "length" "4,8")])

(define_split
  [(set (match_operand:CC 3 "cc_reg_not_micro_cr0_operand" "")
	(compare:CC (match_operator:SI 4 "boolean_operator"
	 [(match_operand:SI 1 "gpc_reg_operand" "")
	  (match_operand:SI 2 "gpc_reg_operand" "")])
	 (const_int 0)))
   (set (match_operand:SI 0 "gpc_reg_operand" "")
	(match_dup 4))]
  "TARGET_32BIT && reload_completed"
  [(set (match_dup 0) (match_dup 4))
   (set (match_dup 3)
	(compare:CC (match_dup 0)
		    (const_int 0)))]
  "")

;; Split a logical operation that we can't do in one insn into two insns,
;; each of which does one 16-bit part.  This is used by combine.

(define_split
  [(set (match_operand:SI 0 "gpc_reg_operand" "")
	(match_operator:SI 3 "boolean_or_operator"
	 [(match_operand:SI 1 "gpc_reg_operand" "")
	  (match_operand:SI 2 "non_logical_cint_operand" "")]))]
  ""
  [(set (match_dup 0) (match_dup 4))
   (set (match_dup 0) (match_dup 5))]
"
{
  rtx i;
  i = GEN_INT (INTVAL (operands[2]) & (~ (HOST_WIDE_INT) 0xffff));
  operands[4] = gen_rtx_fmt_ee (GET_CODE (operands[3]), SImode,
				operands[1], i);
  i = GEN_INT (INTVAL (operands[2]) & 0xffff);
  operands[5] = gen_rtx_fmt_ee (GET_CODE (operands[3]), SImode,
				operands[0], i);
}")

(define_insn "*boolcsi3_internal1"
  [(set (match_operand:SI 0 "gpc_reg_operand" "=r")
	(match_operator:SI 3 "boolean_operator"
	 [(not:SI (match_operand:SI 1 "gpc_reg_operand" "r"))
	  (match_operand:SI 2 "gpc_reg_operand" "r")]))]
  ""
  "%q3 %0,%2,%1")

(define_insn "*boolcsi3_internal2"
  [(set (match_operand:CC 0 "cc_reg_operand" "=x,?y")
	(compare:CC (match_operator:SI 4 "boolean_operator"
	 [(not:SI (match_operand:SI 1 "gpc_reg_operand" "r,r"))
	  (match_operand:SI 2 "gpc_reg_operand" "r,r")])
	 (const_int 0)))
   (clobber (match_scratch:SI 3 "=r,r"))]
  "TARGET_32BIT"
  "@
   %q4. %3,%2,%1
   #"
  [(set_attr "type" "compare")
   (set_attr "length" "4,8")])

(define_split
  [(set (match_operand:CC 0 "cc_reg_not_micro_cr0_operand" "")
	(compare:CC (match_operator:SI 4 "boolean_operator"
	 [(not:SI (match_operand:SI 1 "gpc_reg_operand" ""))
	  (match_operand:SI 2 "gpc_reg_operand" "")])
	 (const_int 0)))
   (clobber (match_scratch:SI 3 ""))]
  "TARGET_32BIT && reload_completed"
  [(set (match_dup 3) (match_dup 4))
   (set (match_dup 0)
	(compare:CC (match_dup 3)
		    (const_int 0)))]
  "")

(define_insn "*boolcsi3_internal3"
  [(set (match_operand:CC 3 "cc_reg_operand" "=x,?y")
	(compare:CC (match_operator:SI 4 "boolean_operator"
	 [(not:SI (match_operand:SI 1 "gpc_reg_operand" "%r,r"))
	  (match_operand:SI 2 "gpc_reg_operand" "r,r")])
	 (const_int 0)))
   (set (match_operand:SI 0 "gpc_reg_operand" "=r,r")
	(match_dup 4))]
  "TARGET_32BIT"
  "@
   %q4. %0,%2,%1
   #"
  [(set_attr "type" "compare")
   (set_attr "length" "4,8")])

(define_split
  [(set (match_operand:CC 3 "cc_reg_not_micro_cr0_operand" "")
	(compare:CC (match_operator:SI 4 "boolean_operator"
	 [(not:SI (match_operand:SI 1 "gpc_reg_operand" ""))
	  (match_operand:SI 2 "gpc_reg_operand" "")])
	 (const_int 0)))
   (set (match_operand:SI 0 "gpc_reg_operand" "")
	(match_dup 4))]
  "TARGET_32BIT && reload_completed"
  [(set (match_dup 0) (match_dup 4))
   (set (match_dup 3)
	(compare:CC (match_dup 0)
		    (const_int 0)))]
  "")

(define_insn "*boolccsi3_internal1"
  [(set (match_operand:SI 0 "gpc_reg_operand" "=r")
	(match_operator:SI 3 "boolean_operator"
	 [(not:SI (match_operand:SI 1 "gpc_reg_operand" "r"))
	  (not:SI (match_operand:SI 2 "gpc_reg_operand" "r"))]))]
  ""
  "%q3 %0,%1,%2")

(define_insn "*boolccsi3_internal2"
  [(set (match_operand:CC 0 "cc_reg_operand" "=x,?y")
	(compare:CC (match_operator:SI 4 "boolean_operator"
	 [(not:SI (match_operand:SI 1 "gpc_reg_operand" "r,r"))
	  (not:SI (match_operand:SI 2 "gpc_reg_operand" "r,r"))])
	 (const_int 0)))
   (clobber (match_scratch:SI 3 "=r,r"))]
  "TARGET_32BIT"
  "@
   %q4. %3,%1,%2
   #"
  [(set_attr "type" "compare")
   (set_attr "length" "4,8")])

(define_split
  [(set (match_operand:CC 0 "cc_reg_not_micro_cr0_operand" "")
	(compare:CC (match_operator:SI 4 "boolean_operator"
	 [(not:SI (match_operand:SI 1 "gpc_reg_operand" ""))
	  (not:SI (match_operand:SI 2 "gpc_reg_operand" ""))])
	 (const_int 0)))
   (clobber (match_scratch:SI 3 ""))]
  "TARGET_32BIT && reload_completed"
  [(set (match_dup 3) (match_dup 4))
   (set (match_dup 0)
	(compare:CC (match_dup 3)
		    (const_int 0)))]
  "")

(define_insn "*boolccsi3_internal3"
  [(set (match_operand:CC 3 "cc_reg_operand" "=x,?y")
	(compare:CC (match_operator:SI 4 "boolean_operator"
	 [(not:SI (match_operand:SI 1 "gpc_reg_operand" "%r,r"))
	  (not:SI (match_operand:SI 2 "gpc_reg_operand" "r,r"))])
	 (const_int 0)))
   (set (match_operand:SI 0 "gpc_reg_operand" "=r,r")
	(match_dup 4))]
  "TARGET_32BIT"
  "@
   %q4. %0,%1,%2
   #"
  [(set_attr "type" "compare")
   (set_attr "length" "4,8")])

(define_split
  [(set (match_operand:CC 3 "cc_reg_not_micro_cr0_operand" "")
	(compare:CC (match_operator:SI 4 "boolean_operator"
	 [(not:SI (match_operand:SI 1 "gpc_reg_operand" ""))
	  (not:SI (match_operand:SI 2 "gpc_reg_operand" ""))])
	 (const_int 0)))
   (set (match_operand:SI 0 "gpc_reg_operand" "")
	(match_dup 4))]
  "TARGET_32BIT && reload_completed"
  [(set (match_dup 0) (match_dup 4))
   (set (match_dup 3)
	(compare:CC (match_dup 0)
		    (const_int 0)))]
  "")

;; maskir insn.  We need four forms because things might be in arbitrary
;; orders.  Don't define forms that only set CR fields because these
;; would modify an input register.

(define_insn "*maskir_internal1"
  [(set (match_operand:SI 0 "gpc_reg_operand" "=r")
	(ior:SI (and:SI (not:SI (match_operand:SI 2 "gpc_reg_operand" "r"))
			(match_operand:SI 1 "gpc_reg_operand" "0"))
		(and:SI (match_dup 2)
			(match_operand:SI 3 "gpc_reg_operand" "r"))))]
  "TARGET_POWER"
  "maskir %0,%3,%2")

(define_insn "*maskir_internal2"
  [(set (match_operand:SI 0 "gpc_reg_operand" "=r")
	(ior:SI (and:SI (not:SI (match_operand:SI 2 "gpc_reg_operand" "r"))
			(match_operand:SI 1 "gpc_reg_operand" "0"))
		(and:SI (match_operand:SI 3 "gpc_reg_operand" "r")
			(match_dup 2))))]
  "TARGET_POWER"
  "maskir %0,%3,%2")

(define_insn "*maskir_internal3"
  [(set (match_operand:SI 0 "gpc_reg_operand" "=r")
	(ior:SI (and:SI (match_operand:SI 2 "gpc_reg_operand" "r")
			(match_operand:SI 3 "gpc_reg_operand" "r"))
		(and:SI (not:SI (match_dup 2))
			(match_operand:SI 1 "gpc_reg_operand" "0"))))]
  "TARGET_POWER"
  "maskir %0,%3,%2")

(define_insn "*maskir_internal4"
  [(set (match_operand:SI 0 "gpc_reg_operand" "=r")
	(ior:SI (and:SI (match_operand:SI 3 "gpc_reg_operand" "r")
			(match_operand:SI 2 "gpc_reg_operand" "r"))
		(and:SI (not:SI (match_dup 2))
			(match_operand:SI 1 "gpc_reg_operand" "0"))))]
  "TARGET_POWER"
  "maskir %0,%3,%2")

(define_insn "*maskir_internal5"
  [(set (match_operand:CC 4 "cc_reg_operand" "=x,?y")
	(compare:CC
	 (ior:SI (and:SI (not:SI (match_operand:SI 2 "gpc_reg_operand" "r,r"))
			 (match_operand:SI 1 "gpc_reg_operand" "0,0"))
		 (and:SI (match_dup 2)
			 (match_operand:SI 3 "gpc_reg_operand" "r,r")))
	 (const_int 0)))
   (set (match_operand:SI 0 "gpc_reg_operand" "=r,r")
	(ior:SI (and:SI (not:SI (match_dup 2)) (match_dup 1))
		(and:SI (match_dup 2) (match_dup 3))))]
  "TARGET_POWER"
  "@
   maskir. %0,%3,%2
   #"
  [(set_attr "type" "compare")
   (set_attr "length" "4,8")])

(define_split
  [(set (match_operand:CC 4 "cc_reg_not_cr0_operand" "")
	(compare:CC
	 (ior:SI (and:SI (not:SI (match_operand:SI 2 "gpc_reg_operand" ""))
			 (match_operand:SI 1 "gpc_reg_operand" ""))
		 (and:SI (match_dup 2)
			 (match_operand:SI 3 "gpc_reg_operand" "")))
	 (const_int 0)))
   (set (match_operand:SI 0 "gpc_reg_operand" "")
	(ior:SI (and:SI (not:SI (match_dup 2)) (match_dup 1))
		(and:SI (match_dup 2) (match_dup 3))))]
  "TARGET_POWER && reload_completed"
  [(set (match_dup 0)
	(ior:SI (and:SI (not:SI (match_dup 2)) (match_dup 1))
		(and:SI (match_dup 2) (match_dup 3))))
   (set (match_dup 4)
	(compare:CC (match_dup 0)
		    (const_int 0)))]
  "")

(define_insn "*maskir_internal6"
  [(set (match_operand:CC 4 "cc_reg_operand" "=x,?y")
	(compare:CC
	 (ior:SI (and:SI (not:SI (match_operand:SI 2 "gpc_reg_operand" "r,r"))
			 (match_operand:SI 1 "gpc_reg_operand" "0,0"))
		 (and:SI (match_operand:SI 3 "gpc_reg_operand" "r,r")
			 (match_dup 2)))
	 (const_int 0)))
   (set (match_operand:SI 0 "gpc_reg_operand" "=r,r")
	(ior:SI (and:SI (not:SI (match_dup 2)) (match_dup 1))
		(and:SI (match_dup 3) (match_dup 2))))]
  "TARGET_POWER"
  "@
   maskir. %0,%3,%2
   #"
  [(set_attr "type" "compare")
   (set_attr "length" "4,8")])

(define_split
  [(set (match_operand:CC 4 "cc_reg_not_cr0_operand" "")
	(compare:CC
	 (ior:SI (and:SI (not:SI (match_operand:SI 2 "gpc_reg_operand" ""))
			 (match_operand:SI 1 "gpc_reg_operand" ""))
		 (and:SI (match_operand:SI 3 "gpc_reg_operand" "")
			 (match_dup 2)))
	 (const_int 0)))
   (set (match_operand:SI 0 "gpc_reg_operand" "")
	(ior:SI (and:SI (not:SI (match_dup 2)) (match_dup 1))
		(and:SI (match_dup 3) (match_dup 2))))]
  "TARGET_POWER && reload_completed"
  [(set (match_dup 0)
	(ior:SI (and:SI (not:SI (match_dup 2)) (match_dup 1))
		(and:SI (match_dup 3) (match_dup 2))))
   (set (match_dup 4)
	(compare:CC (match_dup 0)
		    (const_int 0)))]
  "")

(define_insn "*maskir_internal7"
  [(set (match_operand:CC 4 "cc_reg_operand" "=x,?y")
	(compare:CC
	 (ior:SI (and:SI (match_operand:SI 2 "gpc_reg_operand" "r,r")
			 (match_operand:SI 3 "gpc_reg_operand" "r,r"))
		 (and:SI (not:SI (match_dup 2))
			 (match_operand:SI 1 "gpc_reg_operand" "0,0")))
	 (const_int 0)))
   (set (match_operand:SI 0 "gpc_reg_operand" "=r,r")
	(ior:SI (and:SI (match_dup 2) (match_dup 3))
		(and:SI (not:SI (match_dup 2)) (match_dup 1))))]
  "TARGET_POWER"
  "@
   maskir. %0,%3,%2
   #"
  [(set_attr "type" "compare")
   (set_attr "length" "4,8")])

(define_split
  [(set (match_operand:CC 4 "cc_reg_not_cr0_operand" "")
	(compare:CC
	 (ior:SI (and:SI (match_operand:SI 2 "gpc_reg_operand" "")
			 (match_operand:SI 3 "gpc_reg_operand" ""))
		 (and:SI (not:SI (match_dup 2))
			 (match_operand:SI 1 "gpc_reg_operand" "")))
	 (const_int 0)))
   (set (match_operand:SI 0 "gpc_reg_operand" "")
	(ior:SI (and:SI (match_dup 2) (match_dup 3))
		(and:SI (not:SI (match_dup 2)) (match_dup 1))))]
  "TARGET_POWER && reload_completed"
  [(set (match_dup 0)
	(ior:SI (and:SI (match_dup 2) (match_dup 3))
		(and:SI (not:SI (match_dup 2)) (match_dup 1))))
   (set (match_dup 4)
	(compare:CC (match_dup 0)
		    (const_int 0)))]
  "")

(define_insn "*maskir_internal8"
  [(set (match_operand:CC 4 "cc_reg_operand" "=x,?y")
	(compare:CC
	 (ior:SI (and:SI (match_operand:SI 3 "gpc_reg_operand" "r,r")
			 (match_operand:SI 2 "gpc_reg_operand" "r,r"))
		 (and:SI (not:SI (match_dup 2))
			 (match_operand:SI 1 "gpc_reg_operand" "0,0")))
	 (const_int 0)))
   (set (match_operand:SI 0 "gpc_reg_operand" "=r,r")
	(ior:SI (and:SI (match_dup 3) (match_dup 2))
		(and:SI (not:SI (match_dup 2)) (match_dup 1))))]
  "TARGET_POWER"
  "@
   maskir. %0,%3,%2
   #"
  [(set_attr "type" "compare")
   (set_attr "length" "4,8")])

(define_split
  [(set (match_operand:CC 4 "cc_reg_not_cr0_operand" "")
	(compare:CC
	 (ior:SI (and:SI (match_operand:SI 3 "gpc_reg_operand" "")
			 (match_operand:SI 2 "gpc_reg_operand" ""))
		 (and:SI (not:SI (match_dup 2))
			 (match_operand:SI 1 "gpc_reg_operand" "")))
	 (const_int 0)))
   (set (match_operand:SI 0 "gpc_reg_operand" "")
	(ior:SI (and:SI (match_dup 3) (match_dup 2))
		(and:SI (not:SI (match_dup 2)) (match_dup 1))))]
  "TARGET_POWER && reload_completed"
  [(set (match_dup 0)
	(ior:SI (and:SI (match_dup 3) (match_dup 2))
		(and:SI (not:SI (match_dup 2)) (match_dup 1))))
   (set (match_dup 4)
	(compare:CC (match_dup 0)
		    (const_int 0)))]
  "")

;; Rotate and shift insns, in all their variants.  These support shifts,
;; field inserts and extracts, and various combinations thereof.
(define_expand "insv"
  [(set (zero_extract (match_operand 0 "gpc_reg_operand" "")
		       (match_operand:SI 1 "const_int_operand" "")
		       (match_operand:SI 2 "const_int_operand" ""))
	(match_operand 3 "gpc_reg_operand" ""))]
  ""
  "
{
  /* Do not handle 16/8 bit structures that fit in HI/QI modes directly, since
     the (SUBREG:SI (REG:HI xxx)) that is otherwise generated can confuse the
     compiler if the address of the structure is taken later.  Likewise, do
     not handle invalid E500 subregs.  */
  if (GET_CODE (operands[0]) == SUBREG
      && (GET_MODE_SIZE (GET_MODE (SUBREG_REG (operands[0]))) < UNITS_PER_WORD
	  || ((TARGET_E500_DOUBLE || TARGET_SPE)
	      && invalid_e500_subreg (operands[0], GET_MODE (operands[0])))))
    FAIL;

  if (TARGET_POWERPC64 && GET_MODE (operands[0]) == DImode)
    emit_insn (gen_insvdi (operands[0], operands[1], operands[2], operands[3]));
  else
    emit_insn (gen_insvsi (operands[0], operands[1], operands[2], operands[3]));
  DONE;
}")

(define_insn "insvsi"
  [(set (zero_extract:SI (match_operand:SI 0 "gpc_reg_operand" "+r")
			 (match_operand:SI 1 "const_int_operand" "i")
			 (match_operand:SI 2 "const_int_operand" "i"))
	(match_operand:SI 3 "gpc_reg_operand" "r"))]
  ""
  "*
{
  int start = INTVAL (operands[2]) & 31;
  int size = INTVAL (operands[1]) & 31;

  operands[4] = GEN_INT (32 - start - size);
  operands[1] = GEN_INT (start + size - 1);
  return \"{rlimi|rlwimi} %0,%3,%h4,%h2,%h1\";
}"
  [(set_attr "type" "insert_word")])

(define_insn "*insvsi_internal1"
  [(set (zero_extract:SI (match_operand:SI 0 "gpc_reg_operand" "+r")
			 (match_operand:SI 1 "const_int_operand" "i")
			 (match_operand:SI 2 "const_int_operand" "i"))
	(rotate:SI (match_operand:SI 3 "gpc_reg_operand" "r")
		   (match_operand:SI 4 "const_int_operand" "i")))]
  "(32 - (INTVAL (operands[4]) & 31)) >= INTVAL (operands[1])"
  "*
{
  int shift = INTVAL (operands[4]) & 31;
  int start = INTVAL (operands[2]) & 31;
  int size = INTVAL (operands[1]) & 31;

  operands[4] = GEN_INT (shift - start - size);
  operands[1] = GEN_INT (start + size - 1);
  return \"{rlimi|rlwimi} %0,%3,%h4,%h2,%h1\";
}"
  [(set_attr "type" "insert_word")])

(define_insn "*insvsi_internal2"
  [(set (zero_extract:SI (match_operand:SI 0 "gpc_reg_operand" "+r")
			 (match_operand:SI 1 "const_int_operand" "i")
			 (match_operand:SI 2 "const_int_operand" "i"))
	(ashiftrt:SI (match_operand:SI 3 "gpc_reg_operand" "r")
		     (match_operand:SI 4 "const_int_operand" "i")))]
  "(32 - (INTVAL (operands[4]) & 31)) >= INTVAL (operands[1])"
  "*
{
  int shift = INTVAL (operands[4]) & 31;
  int start = INTVAL (operands[2]) & 31;
  int size = INTVAL (operands[1]) & 31;

  operands[4] = GEN_INT (32 - shift - start - size);
  operands[1] = GEN_INT (start + size - 1);
  return \"{rlimi|rlwimi} %0,%3,%h4,%h2,%h1\";
}"
  [(set_attr "type" "insert_word")])

(define_insn "*insvsi_internal3"
  [(set (zero_extract:SI (match_operand:SI 0 "gpc_reg_operand" "+r")
			 (match_operand:SI 1 "const_int_operand" "i")
			 (match_operand:SI 2 "const_int_operand" "i"))
	(lshiftrt:SI (match_operand:SI 3 "gpc_reg_operand" "r")
		     (match_operand:SI 4 "const_int_operand" "i")))]
  "(32 - (INTVAL (operands[4]) & 31)) >= INTVAL (operands[1])"
  "*
{
  int shift = INTVAL (operands[4]) & 31;
  int start = INTVAL (operands[2]) & 31;
  int size = INTVAL (operands[1]) & 31;

  operands[4] = GEN_INT (32 - shift - start - size);
  operands[1] = GEN_INT (start + size - 1);
  return \"{rlimi|rlwimi} %0,%3,%h4,%h2,%h1\";
}"
  [(set_attr "type" "insert_word")])

(define_insn "*insvsi_internal4"
  [(set (zero_extract:SI (match_operand:SI 0 "gpc_reg_operand" "+r")
			 (match_operand:SI 1 "const_int_operand" "i")
			 (match_operand:SI 2 "const_int_operand" "i"))
	(zero_extract:SI (match_operand:SI 3 "gpc_reg_operand" "r")
			 (match_operand:SI 4 "const_int_operand" "i")
			 (match_operand:SI 5 "const_int_operand" "i")))]
  "INTVAL (operands[4]) >= INTVAL (operands[1])"
  "*
{
  int extract_start = INTVAL (operands[5]) & 31;
  int extract_size = INTVAL (operands[4]) & 31;
  int insert_start = INTVAL (operands[2]) & 31;
  int insert_size = INTVAL (operands[1]) & 31;

/* Align extract field with insert field */
  operands[5] = GEN_INT (extract_start + extract_size - insert_start - insert_size);
  operands[1] = GEN_INT (insert_start + insert_size - 1);
  return \"{rlimi|rlwimi} %0,%3,%h5,%h2,%h1\";
}"
  [(set_attr "type" "insert_word")])

;; combine patterns for rlwimi
(define_insn "*insvsi_internal5"
  [(set (match_operand:SI 0 "gpc_reg_operand" "=r")
        (ior:SI (and:SI (match_operand:SI 4 "gpc_reg_operand" "0")
                        (match_operand:SI 1 "mask_operand" "i"))
                (and:SI (lshiftrt:SI (match_operand:SI 3 "gpc_reg_operand" "r")
                                     (match_operand:SI 2 "const_int_operand" "i"))
                        (match_operand:SI 5 "mask_operand" "i"))))]
  "TARGET_POWERPC && INTVAL(operands[1]) == ~INTVAL(operands[5])"
  "*
{
 int me = extract_ME(operands[5]);
 int mb = extract_MB(operands[5]);
 operands[4] = GEN_INT(32 - INTVAL(operands[2]));
 operands[2] = GEN_INT(mb);
 operands[1] = GEN_INT(me);
 return \"{rlimi|rlwimi} %0,%3,%h4,%h2,%h1\";
}"
  [(set_attr "type" "insert_word")])

(define_insn "*insvsi_internal6"
  [(set (match_operand:SI 0 "gpc_reg_operand" "=r")
        (ior:SI (and:SI (lshiftrt:SI (match_operand:SI 3 "gpc_reg_operand" "r")
                                     (match_operand:SI 2 "const_int_operand" "i"))
                        (match_operand:SI 5 "mask_operand" "i"))
                (and:SI (match_operand:SI 4 "gpc_reg_operand" "0")
                        (match_operand:SI 1 "mask_operand" "i"))))]
  "TARGET_POWERPC && INTVAL(operands[1]) == ~INTVAL(operands[5])"
  "*
{
 int me = extract_ME(operands[5]);
 int mb = extract_MB(operands[5]);
 operands[4] = GEN_INT(32 - INTVAL(operands[2]));
 operands[2] = GEN_INT(mb);
 operands[1] = GEN_INT(me);
 return \"{rlimi|rlwimi} %0,%3,%h4,%h2,%h1\";
}"
  [(set_attr "type" "insert_word")])

(define_insn "insvdi"
  [(set (zero_extract:DI (match_operand:DI 0 "gpc_reg_operand" "+r")
			 (match_operand:SI 1 "const_int_operand" "i")
			 (match_operand:SI 2 "const_int_operand" "i"))
	(match_operand:DI 3 "gpc_reg_operand" "r"))]
  "TARGET_POWERPC64"
  "*
{
  int start = INTVAL (operands[2]) & 63;
  int size = INTVAL (operands[1]) & 63;

  operands[1] = GEN_INT (64 - start - size);
  return \"rldimi %0,%3,%H1,%H2\";
}"
  [(set_attr "type" "insert_dword")])

(define_insn "*insvdi_internal2"
  [(set (zero_extract:DI (match_operand:DI 0 "gpc_reg_operand" "+r")
			 (match_operand:SI 1 "const_int_operand" "i")
			 (match_operand:SI 2 "const_int_operand" "i"))
	(ashiftrt:DI (match_operand:DI 3 "gpc_reg_operand" "r")
		     (match_operand:SI 4 "const_int_operand" "i")))]
  "TARGET_POWERPC64
   && insvdi_rshift_rlwimi_p (operands[1], operands[2], operands[4])"
  "*
{
  int shift = INTVAL (operands[4]) & 63;
  int start = (INTVAL (operands[2]) & 63) - 32;
  int size = INTVAL (operands[1]) & 63;

  operands[4] = GEN_INT (64 - shift - start - size);
  operands[2] = GEN_INT (start);
  operands[1] = GEN_INT (start + size - 1);
  return \"rlwimi %0,%3,%h4,%h2,%h1\";
}")

(define_insn "*insvdi_internal3"
  [(set (zero_extract:DI (match_operand:DI 0 "gpc_reg_operand" "+r")
			 (match_operand:SI 1 "const_int_operand" "i")
			 (match_operand:SI 2 "const_int_operand" "i"))
	(lshiftrt:DI (match_operand:DI 3 "gpc_reg_operand" "r")
		     (match_operand:SI 4 "const_int_operand" "i")))]
  "TARGET_POWERPC64
   && insvdi_rshift_rlwimi_p (operands[1], operands[2], operands[4])"
  "*
{
  int shift = INTVAL (operands[4]) & 63;
  int start = (INTVAL (operands[2]) & 63) - 32;
  int size = INTVAL (operands[1]) & 63;

  operands[4] = GEN_INT (64 - shift - start - size);
  operands[2] = GEN_INT (start);
  operands[1] = GEN_INT (start + size - 1);
  return \"rlwimi %0,%3,%h4,%h2,%h1\";
}")

(define_expand "extzv"
  [(set (match_operand 0 "gpc_reg_operand" "")
	(zero_extract (match_operand 1 "gpc_reg_operand" "")
		       (match_operand:SI 2 "const_int_operand" "")
		       (match_operand:SI 3 "const_int_operand" "")))]
  ""
  "
{
  /* Do not handle 16/8 bit structures that fit in HI/QI modes directly, since
     the (SUBREG:SI (REG:HI xxx)) that is otherwise generated can confuse the
     compiler if the address of the structure is taken later.  */
  if (GET_CODE (operands[0]) == SUBREG
      && (GET_MODE_SIZE (GET_MODE (SUBREG_REG (operands[0]))) < UNITS_PER_WORD))
    FAIL;

  if (TARGET_POWERPC64 && GET_MODE (operands[1]) == DImode)
    emit_insn (gen_extzvdi (operands[0], operands[1], operands[2], operands[3]));
  else
    emit_insn (gen_extzvsi (operands[0], operands[1], operands[2], operands[3]));
  DONE;
}")

(define_insn "extzvsi"
  [(set (match_operand:SI 0 "gpc_reg_operand" "=r")
	(zero_extract:SI (match_operand:SI 1 "gpc_reg_operand" "r")
			 (match_operand:SI 2 "const_int_operand" "i")
			 (match_operand:SI 3 "const_int_operand" "i")))]
  ""
  "*
{
  int start = INTVAL (operands[3]) & 31;
  int size = INTVAL (operands[2]) & 31;

  if (start + size >= 32)
    operands[3] = const0_rtx;
  else
    operands[3] = GEN_INT (start + size);
  return \"{rlinm|rlwinm} %0,%1,%3,%s2,31\";
}")

(define_insn "*extzvsi_internal1"
  [(set (match_operand:CC 0 "cc_reg_operand" "=x,?y")
	(compare:CC (zero_extract:SI (match_operand:SI 1 "gpc_reg_operand" "r,r")
			 (match_operand:SI 2 "const_int_operand" "i,i")
			 (match_operand:SI 3 "const_int_operand" "i,i"))
		    (const_int 0)))
   (clobber (match_scratch:SI 4 "=r,r"))]
  ""
  "*
{
  int start = INTVAL (operands[3]) & 31;
  int size = INTVAL (operands[2]) & 31;

  /* Force split for non-cc0 compare.  */
  if (which_alternative == 1)
     return \"#\";

  /* If the bit-field being tested fits in the upper or lower half of a
     word, it is possible to use andiu. or andil. to test it.  This is
     useful because the condition register set-use delay is smaller for
     andi[ul]. than for rlinm.  This doesn't work when the starting bit
     position is 0 because the LT and GT bits may be set wrong.  */

  if ((start > 0 && start + size <= 16) || start >= 16)
    {
      operands[3] = GEN_INT (((1 << (16 - (start & 15)))
			      - (1 << (16 - (start & 15) - size))));
      if (start < 16)
	return \"{andiu.|andis.} %4,%1,%3\";
      else
	return \"{andil.|andi.} %4,%1,%3\";
    }

  if (start + size >= 32)
    operands[3] = const0_rtx;
  else
    operands[3] = GEN_INT (start + size);
  return \"{rlinm.|rlwinm.} %4,%1,%3,%s2,31\";
}"
  [(set_attr "type" "delayed_compare")
   (set_attr "length" "4,8")])

(define_split
  [(set (match_operand:CC 0 "cc_reg_not_micro_cr0_operand" "")
	(compare:CC (zero_extract:SI (match_operand:SI 1 "gpc_reg_operand" "")
			 (match_operand:SI 2 "const_int_operand" "")
			 (match_operand:SI 3 "const_int_operand" ""))
		    (const_int 0)))
   (clobber (match_scratch:SI 4 ""))]
  "reload_completed"
  [(set (match_dup 4)
	(zero_extract:SI (match_dup 1) (match_dup 2)
			 (match_dup 3)))
   (set (match_dup 0)
	(compare:CC (match_dup 4)
		    (const_int 0)))]
  "")

(define_insn "*extzvsi_internal2"
  [(set (match_operand:CC 4 "cc_reg_operand" "=x,?y")
	(compare:CC (zero_extract:SI (match_operand:SI 1 "gpc_reg_operand" "r,r")
			 (match_operand:SI 2 "const_int_operand" "i,i")
			 (match_operand:SI 3 "const_int_operand" "i,i"))
		    (const_int 0)))
   (set (match_operand:SI 0 "gpc_reg_operand" "=r,r")
	(zero_extract:SI (match_dup 1) (match_dup 2) (match_dup 3)))]
  ""
  "*
{
  int start = INTVAL (operands[3]) & 31;
  int size = INTVAL (operands[2]) & 31;

  /* Force split for non-cc0 compare.  */
  if (which_alternative == 1)
     return \"#\";

  /* Since we are using the output value, we can't ignore any need for
     a shift.  The bit-field must end at the LSB.  */
  if (start >= 16 && start + size == 32)
    {
      operands[3] = GEN_INT ((1 << size) - 1);
      return \"{andil.|andi.} %0,%1,%3\";
    }

  if (start + size >= 32)
    operands[3] = const0_rtx;
  else
    operands[3] = GEN_INT (start + size);
  return \"{rlinm.|rlwinm.} %0,%1,%3,%s2,31\";
}"
  [(set_attr "type" "delayed_compare")
   (set_attr "length" "4,8")])

(define_split
  [(set (match_operand:CC 4 "cc_reg_not_micro_cr0_operand" "")
	(compare:CC (zero_extract:SI (match_operand:SI 1 "gpc_reg_operand" "")
			 (match_operand:SI 2 "const_int_operand" "")
			 (match_operand:SI 3 "const_int_operand" ""))
		    (const_int 0)))
   (set (match_operand:SI 0 "gpc_reg_operand" "")
	(zero_extract:SI (match_dup 1) (match_dup 2) (match_dup 3)))]
  "reload_completed"
  [(set (match_dup 0)
	(zero_extract:SI (match_dup 1) (match_dup 2) (match_dup 3)))
   (set (match_dup 4)
	(compare:CC (match_dup 0)
		    (const_int 0)))]
  "")

(define_insn "extzvdi"
  [(set (match_operand:DI 0 "gpc_reg_operand" "=r")
	(zero_extract:DI (match_operand:DI 1 "gpc_reg_operand" "r")
			 (match_operand:SI 2 "const_int_operand" "i")
			 (match_operand:SI 3 "const_int_operand" "i")))]
  "TARGET_POWERPC64"
  "*
{
  int start = INTVAL (operands[3]) & 63;
  int size = INTVAL (operands[2]) & 63;

  if (start + size >= 64)
    operands[3] = const0_rtx;
  else
    operands[3] = GEN_INT (start + size);
  operands[2] = GEN_INT (64 - size);
  return \"rldicl %0,%1,%3,%2\";
}")

(define_insn "*extzvdi_internal1"
  [(set (match_operand:CC 0 "gpc_reg_operand" "=x")
	(compare:CC (zero_extract:DI (match_operand:DI 1 "gpc_reg_operand" "r")
			 (match_operand:SI 2 "const_int_operand" "i")
			 (match_operand:SI 3 "const_int_operand" "i"))
		    (const_int 0)))
   (clobber (match_scratch:DI 4 "=r"))]
  "TARGET_64BIT && rs6000_gen_cell_microcode"
  "*
{
  int start = INTVAL (operands[3]) & 63;
  int size = INTVAL (operands[2]) & 63;

  if (start + size >= 64)
    operands[3] = const0_rtx;
  else
    operands[3] = GEN_INT (start + size);
  operands[2] = GEN_INT (64 - size);
  return \"rldicl. %4,%1,%3,%2\";
}"
  [(set_attr "type" "compare")])

(define_insn "*extzvdi_internal2"
  [(set (match_operand:CC 4 "gpc_reg_operand" "=x")
	(compare:CC (zero_extract:DI (match_operand:DI 1 "gpc_reg_operand" "r")
			 (match_operand:SI 2 "const_int_operand" "i")
			 (match_operand:SI 3 "const_int_operand" "i"))
		    (const_int 0)))
   (set (match_operand:DI 0 "gpc_reg_operand" "=r")
	(zero_extract:DI (match_dup 1) (match_dup 2) (match_dup 3)))]
  "TARGET_64BIT && rs6000_gen_cell_microcode"
  "*
{
  int start = INTVAL (operands[3]) & 63;
  int size = INTVAL (operands[2]) & 63;

  if (start + size >= 64)
    operands[3] = const0_rtx;
  else
    operands[3] = GEN_INT (start + size);
  operands[2] = GEN_INT (64 - size);
  return \"rldicl. %0,%1,%3,%2\";
}"
  [(set_attr "type" "compare")])

(define_insn "rotlsi3"
  [(set (match_operand:SI 0 "gpc_reg_operand" "=r,r")
	(rotate:SI (match_operand:SI 1 "gpc_reg_operand" "r,r")
		   (match_operand:SI 2 "reg_or_cint_operand" "r,i")))]
  ""
  "@
   {rlnm|rlwnm} %0,%1,%2,0xffffffff
   {rlinm|rlwinm} %0,%1,%h2,0xffffffff"
  [(set_attr "type" "var_shift_rotate,integer")])

(define_insn "*rotlsi3_internal2"
  [(set (match_operand:CC 0 "cc_reg_operand" "=x,x,?y,?y")
	(compare:CC (rotate:SI (match_operand:SI 1 "gpc_reg_operand" "r,r,r,r")
			       (match_operand:SI 2 "reg_or_cint_operand" "r,i,r,i"))
		    (const_int 0)))
   (clobber (match_scratch:SI 3 "=r,r,r,r"))]
  ""
  "@
   {rlnm.|rlwnm.} %3,%1,%2,0xffffffff
   {rlinm.|rlwinm.} %3,%1,%h2,0xffffffff
   #
   #"
  [(set_attr "type" "var_delayed_compare,delayed_compare,var_delayed_compare,delayed_compare")
   (set_attr "length" "4,4,8,8")])

(define_split
  [(set (match_operand:CC 0 "cc_reg_not_micro_cr0_operand" "")
	(compare:CC (rotate:SI (match_operand:SI 1 "gpc_reg_operand" "")
			       (match_operand:SI 2 "reg_or_cint_operand" ""))
		    (const_int 0)))
   (clobber (match_scratch:SI 3 ""))]
  "reload_completed"
  [(set (match_dup 3)
	(rotate:SI (match_dup 1) (match_dup 2)))
   (set (match_dup 0)
	(compare:CC (match_dup 3)
		    (const_int 0)))]
  "")

(define_insn "*rotlsi3_internal3"
  [(set (match_operand:CC 3 "cc_reg_operand" "=x,x,?y,?y")
	(compare:CC (rotate:SI (match_operand:SI 1 "gpc_reg_operand" "r,r,r,r")
			       (match_operand:SI 2 "reg_or_cint_operand" "r,i,r,i"))
		    (const_int 0)))
   (set (match_operand:SI 0 "gpc_reg_operand" "=r,r,r,r")
	(rotate:SI (match_dup 1) (match_dup 2)))]
  ""
  "@
   {rlnm.|rlwnm.} %0,%1,%2,0xffffffff
   {rlinm.|rlwinm.} %0,%1,%h2,0xffffffff
   #
   #"
  [(set_attr "type" "var_delayed_compare,delayed_compare,var_delayed_compare,delayed_compare")
   (set_attr "length" "4,4,8,8")])

(define_split
  [(set (match_operand:CC 3 "cc_reg_not_micro_cr0_operand" "")
	(compare:CC (rotate:SI (match_operand:SI 1 "gpc_reg_operand" "")
			       (match_operand:SI 2 "reg_or_cint_operand" ""))
		    (const_int 0)))
   (set (match_operand:SI 0 "gpc_reg_operand" "")
	(rotate:SI (match_dup 1) (match_dup 2)))]
  "reload_completed"
  [(set (match_dup 0)
	(rotate:SI (match_dup 1) (match_dup 2)))
   (set (match_dup 3)
	(compare:CC (match_dup 0)
		    (const_int 0)))]
  "")

(define_insn "*rotlsi3_internal4"
  [(set (match_operand:SI 0 "gpc_reg_operand" "=r,r")
	(and:SI (rotate:SI (match_operand:SI 1 "gpc_reg_operand" "r,r")
			   (match_operand:SI 2 "reg_or_cint_operand" "r,i"))
		(match_operand:SI 3 "mask_operand" "n,n")))]
  ""
  "@
   {rlnm|rlwnm} %0,%1,%2,%m3,%M3
   {rlinm|rlwinm} %0,%1,%h2,%m3,%M3"
  [(set_attr "type" "var_shift_rotate,integer")])

(define_insn "*rotlsi3_internal5"
  [(set (match_operand:CC 0 "cc_reg_operand" "=x,x,?y,?y")
	(compare:CC (and:SI
		     (rotate:SI (match_operand:SI 1 "gpc_reg_operand" "r,r,r,r")
				(match_operand:SI 2 "reg_or_cint_operand" "r,i,r,i"))
		     (match_operand:SI 3 "mask_operand" "n,n,n,n"))
		    (const_int 0)))
   (clobber (match_scratch:SI 4 "=r,r,r,r"))]
  ""
  "@
   {rlnm.|rlwnm.} %4,%1,%2,%m3,%M3
   {rlinm.|rlwinm.} %4,%1,%h2,%m3,%M3
   #
   #"
  [(set_attr "type" "var_delayed_compare,delayed_compare,var_delayed_compare,delayed_compare")
   (set_attr "length" "4,4,8,8")])

(define_split
  [(set (match_operand:CC 0 "cc_reg_not_micro_cr0_operand" "")
	(compare:CC (and:SI
		     (rotate:SI (match_operand:SI 1 "gpc_reg_operand" "")
				(match_operand:SI 2 "reg_or_cint_operand" ""))
		     (match_operand:SI 3 "mask_operand" ""))
		    (const_int 0)))
   (clobber (match_scratch:SI 4 ""))]
  "reload_completed"
  [(set (match_dup 4)
	(and:SI (rotate:SI (match_dup 1)
				(match_dup 2))
		     (match_dup 3)))
   (set (match_dup 0)
	(compare:CC (match_dup 4)
		    (const_int 0)))]
  "")

(define_insn "*rotlsi3_internal6"
  [(set (match_operand:CC 4 "cc_reg_operand" "=x,x,?y,?y")
	(compare:CC (and:SI
		     (rotate:SI (match_operand:SI 1 "gpc_reg_operand" "r,r,r,r")
				(match_operand:SI 2 "reg_or_cint_operand" "r,i,r,i"))
		     (match_operand:SI 3 "mask_operand" "n,n,n,n"))
		    (const_int 0)))
   (set (match_operand:SI 0 "gpc_reg_operand" "=r,r,r,r")
	(and:SI (rotate:SI (match_dup 1) (match_dup 2)) (match_dup 3)))]
  ""
  "@
   {rlnm.|rlwnm.} %0,%1,%2,%m3,%M3
   {rlinm.|rlwinm.} %0,%1,%h2,%m3,%M3
   #
   #"
  [(set_attr "type" "var_delayed_compare,delayed_compare,var_delayed_compare,delayed_compare")
   (set_attr "length" "4,4,8,8")])

(define_split
  [(set (match_operand:CC 4 "cc_reg_not_micro_cr0_operand" "")
	(compare:CC (and:SI
		     (rotate:SI (match_operand:SI 1 "gpc_reg_operand" "")
				(match_operand:SI 2 "reg_or_cint_operand" ""))
		     (match_operand:SI 3 "mask_operand" ""))
		    (const_int 0)))
   (set (match_operand:SI 0 "gpc_reg_operand" "")
	(and:SI (rotate:SI (match_dup 1) (match_dup 2)) (match_dup 3)))]
  "reload_completed"
  [(set (match_dup 0)
	(and:SI (rotate:SI (match_dup 1) (match_dup 2)) (match_dup 3)))
   (set (match_dup 4)
	(compare:CC (match_dup 0)
		    (const_int 0)))]
  "")

(define_insn "*rotlsi3_internal7"
  [(set (match_operand:SI 0 "gpc_reg_operand" "=r")
	(zero_extend:SI
	 (subreg:QI
	  (rotate:SI (match_operand:SI 1 "gpc_reg_operand" "r")
		     (match_operand:SI 2 "reg_or_cint_operand" "ri")) 0)))]
  ""
  "{rl%I2nm|rlw%I2nm} %0,%1,%h2,0xff"
  [(set (attr "cell_micro")
     (if_then_else (match_operand:SI 2 "const_int_operand" "")
	(const_string "not")
	(const_string "always")))])

(define_insn "*rotlsi3_internal8"
  [(set (match_operand:CC 0 "cc_reg_operand" "=x,x,?y,?y")
	(compare:CC (zero_extend:SI
		     (subreg:QI
		      (rotate:SI (match_operand:SI 1 "gpc_reg_operand" "r,r,r,r")
				 (match_operand:SI 2 "reg_or_cint_operand" "r,i,r,i")) 0))
		    (const_int 0)))
   (clobber (match_scratch:SI 3 "=r,r,r,r"))]
  ""
  "@
   {rlnm.|rlwnm.} %3,%1,%2,0xff
   {rlinm.|rlwinm.} %3,%1,%h2,0xff
   #
   #"
  [(set_attr "type" "var_delayed_compare,delayed_compare,var_delayed_compare,delayed_compare")
   (set_attr "length" "4,4,8,8")])

(define_split
  [(set (match_operand:CC 0 "cc_reg_not_micro_cr0_operand" "")
	(compare:CC (zero_extend:SI
		     (subreg:QI
		      (rotate:SI (match_operand:SI 1 "gpc_reg_operand" "")
				 (match_operand:SI 2 "reg_or_cint_operand" "")) 0))
		    (const_int 0)))
   (clobber (match_scratch:SI 3 ""))]
  "reload_completed"
  [(set (match_dup 3)
	(zero_extend:SI (subreg:QI
		      (rotate:SI (match_dup 1)
				 (match_dup 2)) 0)))
   (set (match_dup 0)
	(compare:CC (match_dup 3)
		    (const_int 0)))]
  "")

(define_insn "*rotlsi3_internal9"
  [(set (match_operand:CC 3 "cc_reg_operand" "=x,x,?y,?y")
	(compare:CC (zero_extend:SI
		     (subreg:QI
		      (rotate:SI (match_operand:SI 1 "gpc_reg_operand" "r,r,r,r")
				 (match_operand:SI 2 "reg_or_cint_operand" "r,i,r,i")) 0))
		    (const_int 0)))
   (set (match_operand:SI 0 "gpc_reg_operand" "=r,r,r,r")
	(zero_extend:SI (subreg:QI (rotate:SI (match_dup 1) (match_dup 2)) 0)))]
  ""
  "@
   {rlnm.|rlwnm.} %0,%1,%2,0xff
   {rlinm.|rlwinm.} %0,%1,%h2,0xff
   #
   #"
  [(set_attr "type" "var_delayed_compare,delayed_compare,var_delayed_compare,delayed_compare")
   (set_attr "length" "4,4,8,8")])

(define_split
  [(set (match_operand:CC 3 "cc_reg_not_micro_cr0_operand" "")
	(compare:CC (zero_extend:SI
		     (subreg:QI
		      (rotate:SI (match_operand:SI 1 "gpc_reg_operand" "")
				 (match_operand:SI 2 "reg_or_cint_operand" "")) 0))
		    (const_int 0)))
   (set (match_operand:SI 0 "gpc_reg_operand" "")
	(zero_extend:SI (subreg:QI (rotate:SI (match_dup 1) (match_dup 2)) 0)))]
  "reload_completed"
  [(set (match_dup 0)
	(zero_extend:SI (subreg:QI (rotate:SI (match_dup 1) (match_dup 2)) 0)))
   (set (match_dup 3)
	(compare:CC (match_dup 0)
		    (const_int 0)))]
  "")

(define_insn "*rotlsi3_internal10"
  [(set (match_operand:SI 0 "gpc_reg_operand" "=r,r")
	(zero_extend:SI
	 (subreg:HI
	  (rotate:SI (match_operand:SI 1 "gpc_reg_operand" "r,r")
		     (match_operand:SI 2 "reg_or_cint_operand" "r,i")) 0)))]
  ""
  "@
   {rlnm|rlwnm} %0,%1,%2,0xffff
   {rlinm|rlwinm} %0,%1,%h2,0xffff"
  [(set_attr "type" "var_shift_rotate,integer")])


(define_insn "*rotlsi3_internal11"
  [(set (match_operand:CC 0 "cc_reg_operand" "=x,x,?y,?y")
	(compare:CC (zero_extend:SI
		     (subreg:HI
		      (rotate:SI (match_operand:SI 1 "gpc_reg_operand" "r,r,r,r")
				 (match_operand:SI 2 "reg_or_cint_operand" "r,i,r,i")) 0))
		    (const_int 0)))
   (clobber (match_scratch:SI 3 "=r,r,r,r"))]
  ""
  "@
   {rlnm.|rlwnm.} %3,%1,%2,0xffff
   {rlinm.|rlwinm.} %3,%1,%h2,0xffff
   #
   #"
  [(set_attr "type" "var_delayed_compare,delayed_compare,var_delayed_compare,delayed_compare")
   (set_attr "length" "4,4,8,8")])

(define_split
  [(set (match_operand:CC 0 "cc_reg_not_micro_cr0_operand" "")
	(compare:CC (zero_extend:SI
		     (subreg:HI
		      (rotate:SI (match_operand:SI 1 "gpc_reg_operand" "")
				 (match_operand:SI 2 "reg_or_cint_operand" "")) 0))
		    (const_int 0)))
   (clobber (match_scratch:SI 3 ""))]
  "reload_completed"
  [(set (match_dup 3)
	(zero_extend:SI (subreg:HI
		      (rotate:SI (match_dup 1)
				 (match_dup 2)) 0)))
   (set (match_dup 0)
	(compare:CC (match_dup 3)
		    (const_int 0)))]
  "")

(define_insn "*rotlsi3_internal12"
  [(set (match_operand:CC 3 "cc_reg_operand" "=x,x,?y,?y")
	(compare:CC (zero_extend:SI
		     (subreg:HI
		      (rotate:SI (match_operand:SI 1 "gpc_reg_operand" "r,r,r,r")
				 (match_operand:SI 2 "reg_or_cint_operand" "r,i,r,i")) 0))
		    (const_int 0)))
   (set (match_operand:SI 0 "gpc_reg_operand" "=r,r,r,r")
	(zero_extend:SI (subreg:HI (rotate:SI (match_dup 1) (match_dup 2)) 0)))]
  ""
  "@
   {rlnm.|rlwnm.} %0,%1,%2,0xffff
   {rlinm.|rlwinm.} %0,%1,%h2,0xffff
   #
   #"
  [(set_attr "type" "var_delayed_compare,delayed_compare,var_delayed_compare,delayed_compare")
   (set_attr "length" "4,4,8,8")])

(define_split
  [(set (match_operand:CC 3 "cc_reg_not_micro_cr0_operand" "")
	(compare:CC (zero_extend:SI
		     (subreg:HI
		      (rotate:SI (match_operand:SI 1 "gpc_reg_operand" "")
				 (match_operand:SI 2 "reg_or_cint_operand" "")) 0))
		    (const_int 0)))
   (set (match_operand:SI 0 "gpc_reg_operand" "")
	(zero_extend:SI (subreg:HI (rotate:SI (match_dup 1) (match_dup 2)) 0)))]
  "reload_completed"
  [(set (match_dup 0)
	(zero_extend:SI (subreg:HI (rotate:SI (match_dup 1) (match_dup 2)) 0)))
   (set (match_dup 3)
	(compare:CC (match_dup 0)
		    (const_int 0)))]
  "")

;; Note that we use "sle." instead of "sl." so that we can set
;; SHIFT_COUNT_TRUNCATED.

(define_expand "ashlsi3"
  [(use (match_operand:SI 0 "gpc_reg_operand" ""))
   (use (match_operand:SI 1 "gpc_reg_operand" ""))
   (use (match_operand:SI 2 "reg_or_cint_operand" ""))]
  ""
  "
{
  if (TARGET_POWER)
    emit_insn (gen_ashlsi3_power (operands[0], operands[1], operands[2]));
  else
    emit_insn (gen_ashlsi3_no_power (operands[0], operands[1], operands[2]));
  DONE;
}")

(define_insn "ashlsi3_power"
  [(set (match_operand:SI 0 "gpc_reg_operand" "=r,r")
	(ashift:SI (match_operand:SI 1 "gpc_reg_operand" "r,r")
		   (match_operand:SI 2 "reg_or_cint_operand" "r,i")))
   (clobber (match_scratch:SI 3 "=q,X"))]
  "TARGET_POWER"
  "@
   sle %0,%1,%2
   {sli|slwi} %0,%1,%h2")

(define_insn "ashlsi3_no_power"
  [(set (match_operand:SI 0 "gpc_reg_operand" "=r,r")
	(ashift:SI (match_operand:SI 1 "gpc_reg_operand" "r,r")
		   (match_operand:SI 2 "reg_or_cint_operand" "r,i")))]
  "! TARGET_POWER"
  "@
   {sl|slw} %0,%1,%2
   {sli|slwi} %0,%1,%h2"
  [(set_attr "type" "var_shift_rotate,shift")])

(define_insn ""
  [(set (match_operand:CC 0 "cc_reg_operand" "=x,x,?y,?y")
	(compare:CC (ashift:SI (match_operand:SI 1 "gpc_reg_operand" "r,r,r,r")
			       (match_operand:SI 2 "reg_or_cint_operand" "r,i,r,i"))
		    (const_int 0)))
   (clobber (match_scratch:SI 3 "=r,r,r,r"))
   (clobber (match_scratch:SI 4 "=q,X,q,X"))]
  "TARGET_POWER"
  "@
   sle. %3,%1,%2
   {sli.|slwi.} %3,%1,%h2
   #
   #"
  [(set_attr "type" "delayed_compare")
   (set_attr "length" "4,4,8,8")])

(define_split
  [(set (match_operand:CC 0 "cc_reg_not_cr0_operand" "")
	(compare:CC (ashift:SI (match_operand:SI 1 "gpc_reg_operand" "")
			       (match_operand:SI 2 "reg_or_cint_operand" ""))
		    (const_int 0)))
   (clobber (match_scratch:SI 3 ""))
   (clobber (match_scratch:SI 4 ""))]
  "TARGET_POWER && reload_completed"
  [(parallel [(set (match_dup 3)
	(ashift:SI (match_dup 1) (match_dup 2)))
   (clobber (match_dup 4))])
   (set (match_dup 0)
	(compare:CC (match_dup 3)
		    (const_int 0)))]
  "")

(define_insn ""
  [(set (match_operand:CC 0 "cc_reg_operand" "=x,x,?y,?y")
	(compare:CC (ashift:SI (match_operand:SI 1 "gpc_reg_operand" "r,r,r,r")
			       (match_operand:SI 2 "reg_or_cint_operand" "r,i,r,i"))
		    (const_int 0)))
   (clobber (match_scratch:SI 3 "=r,r,r,r"))]
  "! TARGET_POWER && TARGET_32BIT"
  "@
   {sl.|slw.} %3,%1,%2
   {sli.|slwi.} %3,%1,%h2
   #
   #"
  [(set_attr "type" "var_delayed_compare,delayed_compare,var_delayed_compare,delayed_compare")
   (set_attr "length" "4,4,8,8")])

(define_split
  [(set (match_operand:CC 0 "cc_reg_not_cr0_operand" "")
	(compare:CC (ashift:SI (match_operand:SI 1 "gpc_reg_operand" "")
			       (match_operand:SI 2 "reg_or_cint_operand" ""))
		    (const_int 0)))
   (clobber (match_scratch:SI 3 ""))]
  "! TARGET_POWER && TARGET_32BIT && reload_completed"
  [(set (match_dup 3)
	(ashift:SI (match_dup 1) (match_dup 2)))
   (set (match_dup 0)
	(compare:CC (match_dup 3)
		    (const_int 0)))]
  "")

(define_insn ""
  [(set (match_operand:CC 3 "cc_reg_operand" "=x,x,?y,?y")
	(compare:CC (ashift:SI (match_operand:SI 1 "gpc_reg_operand" "r,r,r,r")
			       (match_operand:SI 2 "reg_or_cint_operand" "r,i,r,i"))
		    (const_int 0)))
   (set (match_operand:SI 0 "gpc_reg_operand" "=r,r,r,r")
	(ashift:SI (match_dup 1) (match_dup 2)))
   (clobber (match_scratch:SI 4 "=q,X,q,X"))]
  "TARGET_POWER"
  "@
   sle. %0,%1,%2
   {sli.|slwi.} %0,%1,%h2
   #
   #"
  [(set_attr "type" "delayed_compare")
   (set_attr "length" "4,4,8,8")])

(define_split
  [(set (match_operand:CC 3 "cc_reg_not_cr0_operand" "")
	(compare:CC (ashift:SI (match_operand:SI 1 "gpc_reg_operand" "")
			       (match_operand:SI 2 "reg_or_cint_operand" ""))
		    (const_int 0)))
   (set (match_operand:SI 0 "gpc_reg_operand" "")
	(ashift:SI (match_dup 1) (match_dup 2)))
   (clobber (match_scratch:SI 4 ""))]
  "TARGET_POWER && reload_completed"
  [(parallel [(set (match_dup 0)
	(ashift:SI (match_dup 1) (match_dup 2)))
   (clobber (match_dup 4))])
   (set (match_dup 3)
	(compare:CC (match_dup 0)
		    (const_int 0)))]
  "")

(define_insn ""
  [(set (match_operand:CC 3 "cc_reg_operand" "=x,x,?y,?y")
	(compare:CC (ashift:SI (match_operand:SI 1 "gpc_reg_operand" "r,r,r,r")
			       (match_operand:SI 2 "reg_or_cint_operand" "r,i,r,i"))
		    (const_int 0)))
   (set (match_operand:SI 0 "gpc_reg_operand" "=r,r,r,r")
	(ashift:SI (match_dup 1) (match_dup 2)))]
  "! TARGET_POWER && TARGET_32BIT"
  "@
   {sl.|slw.} %0,%1,%2
   {sli.|slwi.} %0,%1,%h2
   #
   #"
  [(set_attr "type" "var_delayed_compare,delayed_compare,var_delayed_compare,delayed_compare")
   (set_attr "length" "4,4,8,8")])

(define_split
  [(set (match_operand:CC 3 "cc_reg_not_cr0_operand" "")
	(compare:CC (ashift:SI (match_operand:SI 1 "gpc_reg_operand" "")
			       (match_operand:SI 2 "reg_or_cint_operand" ""))
		    (const_int 0)))
   (set (match_operand:SI 0 "gpc_reg_operand" "")
	(ashift:SI (match_dup 1) (match_dup 2)))]
  "! TARGET_POWER && TARGET_32BIT && reload_completed"
  [(set (match_dup 0)
	(ashift:SI (match_dup 1) (match_dup 2)))
   (set (match_dup 3)
	(compare:CC (match_dup 0)
		    (const_int 0)))]
  "")

(define_insn "rlwinm"
  [(set (match_operand:SI 0 "gpc_reg_operand" "=r")
	(and:SI (ashift:SI (match_operand:SI 1 "gpc_reg_operand" "r")
			   (match_operand:SI 2 "const_int_operand" "i"))
		(match_operand:SI 3 "mask_operand" "n")))]
  "includes_lshift_p (operands[2], operands[3])"
  "{rlinm|rlwinm} %0,%1,%h2,%m3,%M3")

(define_insn ""
  [(set (match_operand:CC 0 "cc_reg_operand" "=x,?y")
	(compare:CC
	 (and:SI (ashift:SI (match_operand:SI 1 "gpc_reg_operand" "r,r")
			    (match_operand:SI 2 "const_int_operand" "i,i"))
		 (match_operand:SI 3 "mask_operand" "n,n"))
	 (const_int 0)))
   (clobber (match_scratch:SI 4 "=r,r"))]
  "includes_lshift_p (operands[2], operands[3])"
  "@
   {rlinm.|rlwinm.} %4,%1,%h2,%m3,%M3
   #"
  [(set_attr "type" "delayed_compare")
   (set_attr "length" "4,8")])

(define_split
  [(set (match_operand:CC 0 "cc_reg_not_micro_cr0_operand" "")
	(compare:CC
	 (and:SI (ashift:SI (match_operand:SI 1 "gpc_reg_operand" "")
			    (match_operand:SI 2 "const_int_operand" ""))
		 (match_operand:SI 3 "mask_operand" ""))
	 (const_int 0)))
   (clobber (match_scratch:SI 4 ""))]
  "includes_lshift_p (operands[2], operands[3]) && reload_completed"
  [(set (match_dup 4)
	(and:SI (ashift:SI (match_dup 1) (match_dup 2))
		 (match_dup 3)))
   (set (match_dup 0)
	(compare:CC (match_dup 4)
		    (const_int 0)))]
  "")

(define_insn ""
  [(set (match_operand:CC 4 "cc_reg_operand" "=x,?y")
	(compare:CC
	 (and:SI (ashift:SI (match_operand:SI 1 "gpc_reg_operand" "r,r")
			    (match_operand:SI 2 "const_int_operand" "i,i"))
		 (match_operand:SI 3 "mask_operand" "n,n"))
	 (const_int 0)))
   (set (match_operand:SI 0 "gpc_reg_operand" "=r,r")
	(and:SI (ashift:SI (match_dup 1) (match_dup 2)) (match_dup 3)))]
  "includes_lshift_p (operands[2], operands[3])"
  "@
   {rlinm.|rlwinm.} %0,%1,%h2,%m3,%M3
   #"
  [(set_attr "type" "delayed_compare")
   (set_attr "length" "4,8")])

(define_split
  [(set (match_operand:CC 4 "cc_reg_not_micro_cr0_operand" "")
	(compare:CC
	 (and:SI (ashift:SI (match_operand:SI 1 "gpc_reg_operand" "")
			    (match_operand:SI 2 "const_int_operand" ""))
		 (match_operand:SI 3 "mask_operand" ""))
	 (const_int 0)))
   (set (match_operand:SI 0 "gpc_reg_operand" "")
	(and:SI (ashift:SI (match_dup 1) (match_dup 2)) (match_dup 3)))]
  "includes_lshift_p (operands[2], operands[3]) && reload_completed"
  [(set (match_dup 0)
	(and:SI (ashift:SI (match_dup 1) (match_dup 2)) (match_dup 3)))
   (set (match_dup 4)
	(compare:CC (match_dup 0)
		    (const_int 0)))]
  "")

;; The AIX assembler mis-handles "sri x,x,0", so write that case as
;; "sli x,x,0".
(define_expand "lshrsi3"
  [(use (match_operand:SI 0 "gpc_reg_operand" ""))
   (use (match_operand:SI 1 "gpc_reg_operand" ""))
   (use (match_operand:SI 2 "reg_or_cint_operand" ""))]
  ""
  "
{
  if (TARGET_POWER)
    emit_insn (gen_lshrsi3_power (operands[0], operands[1], operands[2]));
  else
    emit_insn (gen_lshrsi3_no_power (operands[0], operands[1], operands[2]));
  DONE;
}")

(define_insn "lshrsi3_power"
  [(set (match_operand:SI 0 "gpc_reg_operand" "=r,r,r")
	(lshiftrt:SI (match_operand:SI 1 "gpc_reg_operand" "r,r,r")
		     (match_operand:SI 2 "reg_or_cint_operand" "r,O,i")))
   (clobber (match_scratch:SI 3 "=q,X,X"))]
  "TARGET_POWER"
  "@
  sre %0,%1,%2
  mr %0,%1
  {s%A2i|s%A2wi} %0,%1,%h2")

(define_insn "lshrsi3_no_power"
  [(set (match_operand:SI 0 "gpc_reg_operand" "=r,r,r")
	(lshiftrt:SI (match_operand:SI 1 "gpc_reg_operand" "r,r,r")
		     (match_operand:SI 2 "reg_or_cint_operand" "O,r,i")))]
  "! TARGET_POWER"
  "@
  mr %0,%1
  {sr|srw} %0,%1,%2
  {sri|srwi} %0,%1,%h2"
  [(set_attr "type" "integer,var_shift_rotate,shift")])

(define_insn ""
  [(set (match_operand:CC 0 "cc_reg_operand" "=x,x,x,?y,?y,?y")
	(compare:CC (lshiftrt:SI (match_operand:SI 1 "gpc_reg_operand" "r,r,r,r,r,r")
				 (match_operand:SI 2 "reg_or_cint_operand" "r,O,i,r,O,i"))
		    (const_int 0)))
   (clobber (match_scratch:SI 3 "=r,X,r,r,X,r"))
   (clobber (match_scratch:SI 4 "=q,X,X,q,X,X"))]
  "TARGET_POWER"
  "@
  sre. %3,%1,%2
  mr. %1,%1
  {s%A2i.|s%A2wi.} %3,%1,%h2
  #
  #
  #"
  [(set_attr "type" "delayed_compare")
   (set_attr "length" "4,4,4,8,8,8")])

(define_split
  [(set (match_operand:CC 0 "cc_reg_not_cr0_operand" "")
	(compare:CC (lshiftrt:SI (match_operand:SI 1 "gpc_reg_operand" "")
				 (match_operand:SI 2 "reg_or_cint_operand" ""))
		    (const_int 0)))
   (clobber (match_scratch:SI 3 ""))
   (clobber (match_scratch:SI 4 ""))]
  "TARGET_POWER && reload_completed"
  [(parallel [(set (match_dup 3)
	(lshiftrt:SI (match_dup 1) (match_dup 2)))
   (clobber (match_dup 4))])
   (set (match_dup 0)
	(compare:CC (match_dup 3)
		    (const_int 0)))]
  "")

(define_insn ""
  [(set (match_operand:CC 0 "cc_reg_operand" "=x,x,x,?y,?y,?y")
	(compare:CC (lshiftrt:SI (match_operand:SI 1 "gpc_reg_operand" "r,r,r,r,r,r")
				 (match_operand:SI 2 "reg_or_cint_operand" "O,r,i,O,r,i"))
		    (const_int 0)))
   (clobber (match_scratch:SI 3 "=X,r,r,X,r,r"))]
  "! TARGET_POWER && TARGET_32BIT"
  "@
   mr. %1,%1
   {sr.|srw.} %3,%1,%2
   {sri.|srwi.} %3,%1,%h2
   #
   #
   #"
  [(set_attr "type" "delayed_compare,var_delayed_compare,delayed_compare,delayed_compare,var_delayed_compare,delayed_compare")
   (set_attr "length" "4,4,4,8,8,8")])

(define_split
  [(set (match_operand:CC 0 "cc_reg_not_cr0_operand" "")
	(compare:CC (lshiftrt:SI (match_operand:SI 1 "gpc_reg_operand" "")
				 (match_operand:SI 2 "reg_or_cint_operand" ""))
		    (const_int 0)))
   (clobber (match_scratch:SI 3 ""))]
  "! TARGET_POWER && TARGET_32BIT && reload_completed"
  [(set (match_dup 3)
	(lshiftrt:SI (match_dup 1) (match_dup 2)))
   (set (match_dup 0)
	(compare:CC (match_dup 3)
		    (const_int 0)))]
  "")

(define_insn ""
  [(set (match_operand:CC 3 "cc_reg_operand" "=x,x,x,?y,?y,?y")
	(compare:CC (lshiftrt:SI (match_operand:SI 1 "gpc_reg_operand" "r,r,r,r,r,r")
				 (match_operand:SI 2 "reg_or_cint_operand" "r,O,i,r,O,i"))
		    (const_int 0)))
   (set (match_operand:SI 0 "gpc_reg_operand" "=r,r,r,r,r,r")
	(lshiftrt:SI (match_dup 1) (match_dup 2)))
   (clobber (match_scratch:SI 4 "=q,X,X,q,X,X"))]
  "TARGET_POWER"
  "@
  sre. %0,%1,%2
  mr. %0,%1
  {s%A2i.|s%A2wi.} %0,%1,%h2
  #
  #
  #"
  [(set_attr "type" "delayed_compare")
   (set_attr "length" "4,4,4,8,8,8")])

(define_split
  [(set (match_operand:CC 3 "cc_reg_not_cr0_operand" "")
	(compare:CC (lshiftrt:SI (match_operand:SI 1 "gpc_reg_operand" "")
				 (match_operand:SI 2 "reg_or_cint_operand" ""))
		    (const_int 0)))
   (set (match_operand:SI 0 "gpc_reg_operand" "")
	(lshiftrt:SI (match_dup 1) (match_dup 2)))
   (clobber (match_scratch:SI 4 ""))]
  "TARGET_POWER && reload_completed"
  [(parallel [(set (match_dup 0)
	(lshiftrt:SI (match_dup 1) (match_dup 2)))
   (clobber (match_dup 4))])
   (set (match_dup 3)
	(compare:CC (match_dup 0)
		    (const_int 0)))]
  "")

(define_insn ""
  [(set (match_operand:CC 3 "cc_reg_operand" "=x,x,x,?y,?y,?y")
	(compare:CC (lshiftrt:SI (match_operand:SI 1 "gpc_reg_operand" "r,r,r,r,r,r")
				 (match_operand:SI 2 "reg_or_cint_operand" "O,r,i,O,r,i"))
		    (const_int 0)))
   (set (match_operand:SI 0 "gpc_reg_operand" "=r,r,r,r,r,r")
	(lshiftrt:SI (match_dup 1) (match_dup 2)))]
  "! TARGET_POWER && TARGET_32BIT"
  "@
   mr. %0,%1
   {sr.|srw.} %0,%1,%2
   {sri.|srwi.} %0,%1,%h2
   #
   #
   #"
  [(set_attr "type" "delayed_compare,var_delayed_compare,delayed_compare,delayed_compare,var_delayed_compare,delayed_compare")
   (set_attr "length" "4,4,4,8,8,8")])

(define_split
  [(set (match_operand:CC 3 "cc_reg_not_cr0_operand" "")
	(compare:CC (lshiftrt:SI (match_operand:SI 1 "gpc_reg_operand" "")
				 (match_operand:SI 2 "reg_or_cint_operand" ""))
		    (const_int 0)))
   (set (match_operand:SI 0 "gpc_reg_operand" "")
	(lshiftrt:SI (match_dup 1) (match_dup 2)))]
  "! TARGET_POWER && TARGET_32BIT && reload_completed"
  [(set (match_dup 0)
	(lshiftrt:SI (match_dup 1) (match_dup 2)))
   (set (match_dup 3)
	(compare:CC (match_dup 0)
		    (const_int 0)))]
  "")

(define_insn ""
  [(set (match_operand:SI 0 "gpc_reg_operand" "=r")
	(and:SI (lshiftrt:SI (match_operand:SI 1 "gpc_reg_operand" "r")
			     (match_operand:SI 2 "const_int_operand" "i"))
		(match_operand:SI 3 "mask_operand" "n")))]
  "includes_rshift_p (operands[2], operands[3])"
  "{rlinm|rlwinm} %0,%1,%s2,%m3,%M3")

(define_insn ""
  [(set (match_operand:CC 0 "cc_reg_operand" "=x,?y")
	(compare:CC
	 (and:SI (lshiftrt:SI (match_operand:SI 1 "gpc_reg_operand" "r,r")
			      (match_operand:SI 2 "const_int_operand" "i,i"))
		 (match_operand:SI 3 "mask_operand" "n,n"))
	 (const_int 0)))
   (clobber (match_scratch:SI 4 "=r,r"))]
  "includes_rshift_p (operands[2], operands[3])"
  "@
   {rlinm.|rlwinm.} %4,%1,%s2,%m3,%M3
   #"
  [(set_attr "type" "delayed_compare")
   (set_attr "length" "4,8")])

(define_split
  [(set (match_operand:CC 0 "cc_reg_not_micro_cr0_operand" "")
	(compare:CC
	 (and:SI (lshiftrt:SI (match_operand:SI 1 "gpc_reg_operand" "")
			      (match_operand:SI 2 "const_int_operand" ""))
		 (match_operand:SI 3 "mask_operand" ""))
	 (const_int 0)))
   (clobber (match_scratch:SI 4 ""))]
  "includes_rshift_p (operands[2], operands[3]) && reload_completed"
  [(set (match_dup 4)
	(and:SI (lshiftrt:SI (match_dup 1) (match_dup 2))
		 (match_dup 3)))
   (set (match_dup 0)
	(compare:CC (match_dup 4)
		    (const_int 0)))]
  "")

(define_insn ""
  [(set (match_operand:CC 4 "cc_reg_operand" "=x,?y")
	(compare:CC
	 (and:SI (lshiftrt:SI (match_operand:SI 1 "gpc_reg_operand" "r,r")
			      (match_operand:SI 2 "const_int_operand" "i,i"))
		 (match_operand:SI 3 "mask_operand" "n,n"))
	 (const_int 0)))
   (set (match_operand:SI 0 "gpc_reg_operand" "=r,r")
	(and:SI (lshiftrt:SI (match_dup 1) (match_dup 2)) (match_dup 3)))]
  "includes_rshift_p (operands[2], operands[3])"
  "@
   {rlinm.|rlwinm.} %0,%1,%s2,%m3,%M3
   #"
  [(set_attr "type" "delayed_compare")
   (set_attr "length" "4,8")])

(define_split
  [(set (match_operand:CC 4 "cc_reg_not_micro_cr0_operand" "")
	(compare:CC
	 (and:SI (lshiftrt:SI (match_operand:SI 1 "gpc_reg_operand" "")
			      (match_operand:SI 2 "const_int_operand" ""))
		 (match_operand:SI 3 "mask_operand" ""))
	 (const_int 0)))
   (set (match_operand:SI 0 "gpc_reg_operand" "")
	(and:SI (lshiftrt:SI (match_dup 1) (match_dup 2)) (match_dup 3)))]
  "includes_rshift_p (operands[2], operands[3]) && reload_completed"
  [(set (match_dup 0)
	(and:SI (lshiftrt:SI (match_dup 1) (match_dup 2)) (match_dup 3)))
   (set (match_dup 4)
	(compare:CC (match_dup 0)
		    (const_int 0)))]
  "")

(define_insn ""
  [(set (match_operand:SI 0 "gpc_reg_operand" "=r")
	(zero_extend:SI
	 (subreg:QI
	  (lshiftrt:SI (match_operand:SI 1 "gpc_reg_operand" "r")
		       (match_operand:SI 2 "const_int_operand" "i")) 0)))]
  "includes_rshift_p (operands[2], GEN_INT (255))"
  "{rlinm|rlwinm} %0,%1,%s2,0xff")

(define_insn ""
  [(set (match_operand:CC 0 "cc_reg_operand" "=x,?y")
	(compare:CC
	 (zero_extend:SI
	  (subreg:QI
	   (lshiftrt:SI (match_operand:SI 1 "gpc_reg_operand" "r,r")
			(match_operand:SI 2 "const_int_operand" "i,i")) 0))
	 (const_int 0)))
   (clobber (match_scratch:SI 3 "=r,r"))]
  "includes_rshift_p (operands[2], GEN_INT (255))"
  "@
   {rlinm.|rlwinm.} %3,%1,%s2,0xff
   #"
  [(set_attr "type" "delayed_compare")
   (set_attr "length" "4,8")])

(define_split
  [(set (match_operand:CC 0 "cc_reg_not_micro_cr0_operand" "")
	(compare:CC
	 (zero_extend:SI
	  (subreg:QI
	   (lshiftrt:SI (match_operand:SI 1 "gpc_reg_operand" "")
			(match_operand:SI 2 "const_int_operand" "")) 0))
	 (const_int 0)))
   (clobber (match_scratch:SI 3 ""))]
  "includes_rshift_p (operands[2], GEN_INT (255)) && reload_completed"
  [(set (match_dup 3)
	(zero_extend:SI (subreg:QI
	   (lshiftrt:SI (match_dup 1)
			(match_dup 2)) 0)))
   (set (match_dup 0)
	(compare:CC (match_dup 3)
		    (const_int 0)))]
  "")

(define_insn ""
  [(set (match_operand:CC 3 "cc_reg_operand" "=x,?y")
	(compare:CC
	 (zero_extend:SI
	  (subreg:QI
	   (lshiftrt:SI (match_operand:SI 1 "gpc_reg_operand" "r,r")
			(match_operand:SI 2 "const_int_operand" "i,i")) 0))
	 (const_int 0)))
   (set (match_operand:SI 0 "gpc_reg_operand" "=r,r")
	(zero_extend:SI (subreg:QI (lshiftrt:SI (match_dup 1) (match_dup 2)) 0)))]
  "includes_rshift_p (operands[2], GEN_INT (255))"
  "@
   {rlinm.|rlwinm.} %0,%1,%s2,0xff
   #"
  [(set_attr "type" "delayed_compare")
   (set_attr "length" "4,8")])

(define_split
  [(set (match_operand:CC 3 "cc_reg_not_micro_cr0_operand" "")
	(compare:CC
	 (zero_extend:SI
	  (subreg:QI
	   (lshiftrt:SI (match_operand:SI 1 "gpc_reg_operand" "")
			(match_operand:SI 2 "const_int_operand" "")) 0))
	 (const_int 0)))
   (set (match_operand:SI 0 "gpc_reg_operand" "")
	(zero_extend:SI (subreg:QI (lshiftrt:SI (match_dup 1) (match_dup 2)) 0)))]
  "includes_rshift_p (operands[2], GEN_INT (255)) && reload_completed"
  [(set (match_dup 0)
	(zero_extend:SI (subreg:QI (lshiftrt:SI (match_dup 1) (match_dup 2)) 0)))
   (set (match_dup 3)
	(compare:CC (match_dup 0)
		    (const_int 0)))]
  "")

(define_insn ""
  [(set (match_operand:SI 0 "gpc_reg_operand" "=r")
	(zero_extend:SI
	 (subreg:HI
	  (lshiftrt:SI (match_operand:SI 1 "gpc_reg_operand" "r")
		       (match_operand:SI 2 "const_int_operand" "i")) 0)))]
  "includes_rshift_p (operands[2], GEN_INT (65535))"
  "{rlinm|rlwinm} %0,%1,%s2,0xffff")

(define_insn ""
  [(set (match_operand:CC 0 "cc_reg_operand" "=x,?y")
	(compare:CC
	 (zero_extend:SI
	  (subreg:HI
	   (lshiftrt:SI (match_operand:SI 1 "gpc_reg_operand" "r,r")
			(match_operand:SI 2 "const_int_operand" "i,i")) 0))
	 (const_int 0)))
   (clobber (match_scratch:SI 3 "=r,r"))]
  "includes_rshift_p (operands[2], GEN_INT (65535))"
  "@
   {rlinm.|rlwinm.} %3,%1,%s2,0xffff
   #"
  [(set_attr "type" "delayed_compare")
   (set_attr "length" "4,8")])

(define_split
  [(set (match_operand:CC 0 "cc_reg_not_micro_cr0_operand" "")
	(compare:CC
	 (zero_extend:SI
	  (subreg:HI
	   (lshiftrt:SI (match_operand:SI 1 "gpc_reg_operand" "")
			(match_operand:SI 2 "const_int_operand" "")) 0))
	 (const_int 0)))
   (clobber (match_scratch:SI 3 ""))]
  "includes_rshift_p (operands[2], GEN_INT (65535)) && reload_completed"
  [(set (match_dup 3)
	(zero_extend:SI (subreg:HI
	   (lshiftrt:SI (match_dup 1)
			(match_dup 2)) 0)))
   (set (match_dup 0)
	(compare:CC (match_dup 3)
		    (const_int 0)))]
  "")

(define_insn ""
  [(set (match_operand:CC 3 "cc_reg_operand" "=x,?y")
	(compare:CC
	 (zero_extend:SI
	  (subreg:HI
	   (lshiftrt:SI (match_operand:SI 1 "gpc_reg_operand" "r,r")
			(match_operand:SI 2 "const_int_operand" "i,i")) 0))
	 (const_int 0)))
   (set (match_operand:SI 0 "gpc_reg_operand" "=r,r")
	(zero_extend:SI (subreg:HI (lshiftrt:SI (match_dup 1) (match_dup 2)) 0)))]
  "includes_rshift_p (operands[2], GEN_INT (65535))"
  "@
   {rlinm.|rlwinm.} %0,%1,%s2,0xffff
   #"
  [(set_attr "type" "delayed_compare")
   (set_attr "length" "4,8")])

(define_split
  [(set (match_operand:CC 3 "cc_reg_not_micro_cr0_operand" "")
	(compare:CC
	 (zero_extend:SI
	  (subreg:HI
	   (lshiftrt:SI (match_operand:SI 1 "gpc_reg_operand" "")
			(match_operand:SI 2 "const_int_operand" "")) 0))
	 (const_int 0)))
   (set (match_operand:SI 0 "gpc_reg_operand" "")
	(zero_extend:SI (subreg:HI (lshiftrt:SI (match_dup 1) (match_dup 2)) 0)))]
  "includes_rshift_p (operands[2], GEN_INT (65535)) && reload_completed"
  [(set (match_dup 0)
	(zero_extend:SI (subreg:HI (lshiftrt:SI (match_dup 1) (match_dup 2)) 0)))
   (set (match_dup 3)
	(compare:CC (match_dup 0)
		    (const_int 0)))]
  "")

(define_insn ""
  [(set (zero_extract:SI (match_operand:SI 0 "gpc_reg_operand" "+r")
			 (const_int 1)
			 (match_operand:SI 1 "gpc_reg_operand" "r"))
	(ashiftrt:SI (match_operand:SI 2 "gpc_reg_operand" "r")
		     (const_int 31)))]
  "TARGET_POWER"
  "rrib %0,%1,%2")

(define_insn ""
  [(set (zero_extract:SI (match_operand:SI 0 "gpc_reg_operand" "+r")
			 (const_int 1)
			 (match_operand:SI 1 "gpc_reg_operand" "r"))
	(lshiftrt:SI (match_operand:SI 2 "gpc_reg_operand" "r")
		     (const_int 31)))]
  "TARGET_POWER"
  "rrib %0,%1,%2")

(define_insn ""
  [(set (zero_extract:SI (match_operand:SI 0 "gpc_reg_operand" "+r")
			 (const_int 1)
			 (match_operand:SI 1 "gpc_reg_operand" "r"))
	(zero_extract:SI (match_operand:SI 2 "gpc_reg_operand" "r")
			 (const_int 1)
			 (const_int 0)))]
  "TARGET_POWER"
  "rrib %0,%1,%2")

(define_expand "ashrsi3"
  [(set (match_operand:SI 0 "gpc_reg_operand" "")
	(ashiftrt:SI (match_operand:SI 1 "gpc_reg_operand" "")
		     (match_operand:SI 2 "reg_or_cint_operand" "")))]
  ""
  "
{
  if (TARGET_POWER)
    emit_insn (gen_ashrsi3_power (operands[0], operands[1], operands[2]));
  else
    emit_insn (gen_ashrsi3_no_power (operands[0], operands[1], operands[2]));
  DONE;
}")

(define_insn "ashrsi3_power"
  [(set (match_operand:SI 0 "gpc_reg_operand" "=r,r")
	(ashiftrt:SI (match_operand:SI 1 "gpc_reg_operand" "r,r")
		     (match_operand:SI 2 "reg_or_cint_operand" "r,i")))
   (clobber (match_scratch:SI 3 "=q,X"))]
  "TARGET_POWER"
  "@
   srea %0,%1,%2
   {srai|srawi} %0,%1,%h2"
  [(set_attr "type" "shift")])

(define_insn "ashrsi3_no_power"
  [(set (match_operand:SI 0 "gpc_reg_operand" "=r,r")
	(ashiftrt:SI (match_operand:SI 1 "gpc_reg_operand" "r,r")
		     (match_operand:SI 2 "reg_or_cint_operand" "r,i")))]
  "! TARGET_POWER"
  "@
   {sra|sraw} %0,%1,%2
   {srai|srawi} %0,%1,%h2"
  [(set_attr "type" "var_shift_rotate,shift")])

(define_insn ""
  [(set (match_operand:CC 0 "cc_reg_operand" "=x,x,?y,?y")
	(compare:CC (ashiftrt:SI (match_operand:SI 1 "gpc_reg_operand" "r,r,r,r")
				 (match_operand:SI 2 "reg_or_cint_operand" "r,i,r,i"))
		    (const_int 0)))
   (clobber (match_scratch:SI 3 "=r,r,r,r"))
   (clobber (match_scratch:SI 4 "=q,X,q,X"))]
  "TARGET_POWER"
  "@
   srea. %3,%1,%2
   {srai.|srawi.} %3,%1,%h2
   #
   #"
  [(set_attr "type" "delayed_compare")
   (set_attr "length" "4,4,8,8")])

(define_split
  [(set (match_operand:CC 0 "cc_reg_not_cr0_operand" "")
	(compare:CC (ashiftrt:SI (match_operand:SI 1 "gpc_reg_operand" "")
				 (match_operand:SI 2 "reg_or_cint_operand" ""))
		    (const_int 0)))
   (clobber (match_scratch:SI 3 ""))
   (clobber (match_scratch:SI 4 ""))]
  "TARGET_POWER && reload_completed"
  [(parallel [(set (match_dup 3)
	(ashiftrt:SI (match_dup 1) (match_dup 2)))
   (clobber (match_dup 4))])
   (set (match_dup 0)
	(compare:CC (match_dup 3)
		    (const_int 0)))]
  "")

(define_insn ""
  [(set (match_operand:CC 0 "cc_reg_operand" "=x,x,?y,?y")
	(compare:CC (ashiftrt:SI (match_operand:SI 1 "gpc_reg_operand" "r,r,r,r")
				 (match_operand:SI 2 "reg_or_cint_operand" "r,i,r,i"))
		    (const_int 0)))
   (clobber (match_scratch:SI 3 "=r,r,r,r"))]
  "! TARGET_POWER"
  "@
   {sra.|sraw.} %3,%1,%2
   {srai.|srawi.} %3,%1,%h2
   #
   #"
  [(set_attr "type" "var_delayed_compare,delayed_compare,var_delayed_compare,delayed_compare")
   (set_attr "length" "4,4,8,8")])

(define_split
  [(set (match_operand:CC 0 "cc_reg_not_micro_cr0_operand" "")
	(compare:CC (ashiftrt:SI (match_operand:SI 1 "gpc_reg_operand" "")
				 (match_operand:SI 2 "reg_or_cint_operand" ""))
		    (const_int 0)))
   (clobber (match_scratch:SI 3 ""))]
  "! TARGET_POWER && reload_completed"
  [(set (match_dup 3)
	(ashiftrt:SI (match_dup 1) (match_dup 2)))
   (set (match_dup 0)
	(compare:CC (match_dup 3)
		    (const_int 0)))]
  "")

(define_insn ""
  [(set (match_operand:CC 3 "cc_reg_operand" "=x,x,?y,?y")
	(compare:CC (ashiftrt:SI (match_operand:SI 1 "gpc_reg_operand" "r,r,r,r")
				 (match_operand:SI 2 "reg_or_cint_operand" "r,i,r,i"))
		    (const_int 0)))
   (set (match_operand:SI 0 "gpc_reg_operand" "=r,r,r,r")
	(ashiftrt:SI (match_dup 1) (match_dup 2)))
   (clobber (match_scratch:SI 4 "=q,X,q,X"))]
  "TARGET_POWER"
  "@
   srea. %0,%1,%2
   {srai.|srawi.} %0,%1,%h2
   #
   #"
  [(set_attr "type" "delayed_compare")
   (set_attr "length" "4,4,8,8")])

(define_split
  [(set (match_operand:CC 3 "cc_reg_not_cr0_operand" "")
	(compare:CC (ashiftrt:SI (match_operand:SI 1 "gpc_reg_operand" "")
				 (match_operand:SI 2 "reg_or_cint_operand" ""))
		    (const_int 0)))
   (set (match_operand:SI 0 "gpc_reg_operand" "")
	(ashiftrt:SI (match_dup 1) (match_dup 2)))
   (clobber (match_scratch:SI 4 ""))]
  "TARGET_POWER && reload_completed"
  [(parallel [(set (match_dup 0)
	(ashiftrt:SI (match_dup 1) (match_dup 2)))
   (clobber (match_dup 4))])
   (set (match_dup 3)
	(compare:CC (match_dup 0)
		    (const_int 0)))]
  "")

(define_insn ""
  [(set (match_operand:CC 3 "cc_reg_operand" "=x,x,?y,?y")
	(compare:CC (ashiftrt:SI (match_operand:SI 1 "gpc_reg_operand" "r,r,r,r")
				 (match_operand:SI 2 "reg_or_cint_operand" "r,i,r,i"))
		    (const_int 0)))
   (set (match_operand:SI 0 "gpc_reg_operand" "=r,r,r,r")
	(ashiftrt:SI (match_dup 1) (match_dup 2)))]
  "! TARGET_POWER"
  "@
   {sra.|sraw.} %0,%1,%2
   {srai.|srawi.} %0,%1,%h2
   #
   #"
  [(set_attr "type" "var_delayed_compare,delayed_compare,var_delayed_compare,delayed_compare")
   (set_attr "length" "4,4,8,8")])

(define_split
  [(set (match_operand:CC 3 "cc_reg_not_micro_cr0_operand" "")
	(compare:CC (ashiftrt:SI (match_operand:SI 1 "gpc_reg_operand" "")
				 (match_operand:SI 2 "reg_or_cint_operand" ""))
		    (const_int 0)))
   (set (match_operand:SI 0 "gpc_reg_operand" "")
	(ashiftrt:SI (match_dup 1) (match_dup 2)))]
  "! TARGET_POWER && reload_completed"
  [(set (match_dup 0)
	(ashiftrt:SI (match_dup 1) (match_dup 2)))
   (set (match_dup 3)
	(compare:CC (match_dup 0)
		    (const_int 0)))]
  "")

;; Floating-point insns, excluding normal data motion.
;;
;; PowerPC has a full set of single-precision floating point instructions.
;;
;; For the POWER architecture, we pretend that we have both SFmode and
;; DFmode insns, while, in fact, all fp insns are actually done in double.
;; The only conversions we will do will be when storing to memory.  In that
;; case, we will use the "frsp" instruction before storing.
;;
;; Note that when we store into a single-precision memory location, we need to
;; use the frsp insn first.  If the register being stored isn't dead, we
;; need a scratch register for the frsp.  But this is difficult when the store
;; is done by reload.  It is not incorrect to do the frsp on the register in
;; this case, we just lose precision that we would have otherwise gotten but
;; is not guaranteed.  Perhaps this should be tightened up at some point.

(define_expand "extendsfdf2"
  [(set (match_operand:DF 0 "gpc_reg_operand" "")
	(float_extend:DF (match_operand:SF 1 "reg_or_none500mem_operand" "")))]
  "TARGET_HARD_FLOAT && ((TARGET_FPRS && TARGET_DOUBLE_FLOAT) || TARGET_E500_DOUBLE)"
  "")

(define_insn_and_split "*extendsfdf2_fpr"
  [(set (match_operand:DF 0 "gpc_reg_operand" "=f,?f,f")
	(float_extend:DF (match_operand:SF 1 "reg_or_mem_operand" "0,f,m")))]
  "TARGET_HARD_FLOAT && TARGET_FPRS && TARGET_DOUBLE_FLOAT"
  "@
   #
   fmr %0,%1
   lfs%U1%X1 %0,%1"
  "&& reload_completed && REG_P (operands[1]) && REGNO (operands[0]) == REGNO (operands[1])"
  [(const_int 0)]
{
  emit_note (NOTE_INSN_DELETED);
  DONE;
}
  [(set_attr "type" "fp,fp,fpload")])

(define_expand "truncdfsf2"
  [(set (match_operand:SF 0 "gpc_reg_operand" "")
	(float_truncate:SF (match_operand:DF 1 "gpc_reg_operand" "")))]
  "TARGET_HARD_FLOAT && ((TARGET_FPRS && TARGET_DOUBLE_FLOAT) || TARGET_E500_DOUBLE)"
  "")

(define_insn "*truncdfsf2_fpr"
  [(set (match_operand:SF 0 "gpc_reg_operand" "=f")
	(float_truncate:SF (match_operand:DF 1 "gpc_reg_operand" "f")))]
  "TARGET_HARD_FLOAT && TARGET_FPRS && TARGET_DOUBLE_FLOAT"
  "frsp %0,%1"
  [(set_attr "type" "fp")])

(define_insn "aux_truncdfsf2"
  [(set (match_operand:SF 0 "gpc_reg_operand" "=f")
	(unspec:SF [(match_operand:SF 1 "gpc_reg_operand" "f")] UNSPEC_FRSP))]
  "! TARGET_POWERPC && TARGET_HARD_FLOAT && TARGET_FPRS"
  "frsp %0,%1"
  [(set_attr "type" "fp")])

(define_expand "negsf2"
  [(set (match_operand:SF 0 "gpc_reg_operand" "")
	(neg:SF (match_operand:SF 1 "gpc_reg_operand" "")))]
  "TARGET_HARD_FLOAT && TARGET_SINGLE_FLOAT"
  "")

(define_insn "*negsf2"
  [(set (match_operand:SF 0 "gpc_reg_operand" "=f")
	(neg:SF (match_operand:SF 1 "gpc_reg_operand" "f")))]
  "TARGET_HARD_FLOAT && TARGET_FPRS && TARGET_SINGLE_FLOAT"
  "fneg %0,%1"
  [(set_attr "type" "fp")])

(define_expand "abssf2"
  [(set (match_operand:SF 0 "gpc_reg_operand" "")
	(abs:SF (match_operand:SF 1 "gpc_reg_operand" "")))]
  "TARGET_HARD_FLOAT && TARGET_SINGLE_FLOAT"
  "")

(define_insn "*abssf2"
  [(set (match_operand:SF 0 "gpc_reg_operand" "=f")
	(abs:SF (match_operand:SF 1 "gpc_reg_operand" "f")))]
  "TARGET_HARD_FLOAT && TARGET_FPRS && TARGET_SINGLE_FLOAT"
  "fabs %0,%1"
  [(set_attr "type" "fp")])

(define_insn ""
  [(set (match_operand:SF 0 "gpc_reg_operand" "=f")
	(neg:SF (abs:SF (match_operand:SF 1 "gpc_reg_operand" "f"))))]
  "TARGET_HARD_FLOAT && TARGET_FPRS && TARGET_SINGLE_FLOAT"
  "fnabs %0,%1"
  [(set_attr "type" "fp")])

(define_expand "addsf3"
  [(set (match_operand:SF 0 "gpc_reg_operand" "")
	(plus:SF (match_operand:SF 1 "gpc_reg_operand" "")
		 (match_operand:SF 2 "gpc_reg_operand" "")))]
  "TARGET_HARD_FLOAT && TARGET_SINGLE_FLOAT"
  "")

(define_insn ""
  [(set (match_operand:SF 0 "gpc_reg_operand" "=f")
	(plus:SF (match_operand:SF 1 "gpc_reg_operand" "%f")
		 (match_operand:SF 2 "gpc_reg_operand" "f")))]
  "TARGET_POWERPC && TARGET_HARD_FLOAT && TARGET_FPRS && TARGET_SINGLE_FLOAT"
  "fadds %0,%1,%2"
  [(set_attr "type" "fp")
   (set_attr "fp_type" "fp_addsub_s")])

(define_insn ""
  [(set (match_operand:SF 0 "gpc_reg_operand" "=f")
	(plus:SF (match_operand:SF 1 "gpc_reg_operand" "%f")
		 (match_operand:SF 2 "gpc_reg_operand" "f")))]
  "! TARGET_POWERPC && TARGET_HARD_FLOAT && TARGET_FPRS"
  "{fa|fadd} %0,%1,%2"
  [(set_attr "type" "fp")])

(define_expand "subsf3"
  [(set (match_operand:SF 0 "gpc_reg_operand" "")
	(minus:SF (match_operand:SF 1 "gpc_reg_operand" "")
		  (match_operand:SF 2 "gpc_reg_operand" "")))]
  "TARGET_HARD_FLOAT && TARGET_SINGLE_FLOAT"
  "")

(define_insn ""
  [(set (match_operand:SF 0 "gpc_reg_operand" "=f")
	(minus:SF (match_operand:SF 1 "gpc_reg_operand" "f")
		  (match_operand:SF 2 "gpc_reg_operand" "f")))]
  "TARGET_POWERPC && TARGET_HARD_FLOAT && TARGET_FPRS && TARGET_SINGLE_FLOAT"
  "fsubs %0,%1,%2"
  [(set_attr "type" "fp")
   (set_attr "fp_type" "fp_addsub_s")])

(define_insn ""
  [(set (match_operand:SF 0 "gpc_reg_operand" "=f")
	(minus:SF (match_operand:SF 1 "gpc_reg_operand" "f")
		  (match_operand:SF 2 "gpc_reg_operand" "f")))]
  "! TARGET_POWERPC && TARGET_HARD_FLOAT && TARGET_FPRS"
  "{fs|fsub} %0,%1,%2"
  [(set_attr "type" "fp")])

(define_expand "mulsf3"
  [(set (match_operand:SF 0 "gpc_reg_operand" "")
	(mult:SF (match_operand:SF 1 "gpc_reg_operand" "")
		 (match_operand:SF 2 "gpc_reg_operand" "")))]
  "TARGET_HARD_FLOAT && TARGET_SINGLE_FLOAT"
  "")

(define_insn ""
  [(set (match_operand:SF 0 "gpc_reg_operand" "=f")
	(mult:SF (match_operand:SF 1 "gpc_reg_operand" "%f")
		 (match_operand:SF 2 "gpc_reg_operand" "f")))]
  "TARGET_POWERPC && TARGET_HARD_FLOAT && TARGET_FPRS && TARGET_SINGLE_FLOAT"
  "fmuls %0,%1,%2"
  [(set_attr "type" "fp")
   (set_attr "fp_type" "fp_mul_s")])

(define_insn ""
  [(set (match_operand:SF 0 "gpc_reg_operand" "=f")
	(mult:SF (match_operand:SF 1 "gpc_reg_operand" "%f")
		 (match_operand:SF 2 "gpc_reg_operand" "f")))]
  "! TARGET_POWERPC && TARGET_HARD_FLOAT && TARGET_FPRS"
  "{fm|fmul} %0,%1,%2"
  [(set_attr "type" "dmul")])

(define_expand "divsf3"
  [(set (match_operand:SF 0 "gpc_reg_operand" "")
	(div:SF (match_operand:SF 1 "gpc_reg_operand" "")
		(match_operand:SF 2 "gpc_reg_operand" "")))]
  "TARGET_HARD_FLOAT && TARGET_SINGLE_FLOAT && !TARGET_SIMPLE_FPU"
  "")

(define_insn ""
  [(set (match_operand:SF 0 "gpc_reg_operand" "=f")
	(div:SF (match_operand:SF 1 "gpc_reg_operand" "f")
		(match_operand:SF 2 "gpc_reg_operand" "f")))]
  "TARGET_POWERPC && TARGET_HARD_FLOAT && TARGET_FPRS 
   && TARGET_SINGLE_FLOAT && !TARGET_SIMPLE_FPU"
  "fdivs %0,%1,%2"
  [(set_attr "type" "sdiv")])

(define_insn ""
  [(set (match_operand:SF 0 "gpc_reg_operand" "=f")
	(div:SF (match_operand:SF 1 "gpc_reg_operand" "f")
		(match_operand:SF 2 "gpc_reg_operand" "f")))]
  "! TARGET_POWERPC && TARGET_HARD_FLOAT && TARGET_FPRS 
   && TARGET_SINGLE_FLOAT && !TARGET_SIMPLE_FPU"
  "{fd|fdiv} %0,%1,%2"
  [(set_attr "type" "ddiv")])

(define_expand "recipsf3"
  [(set (match_operand:SF 0 "gpc_reg_operand" "=f")
	(unspec:SF [(match_operand:SF 1 "gpc_reg_operand" "f")
		    (match_operand:SF 2 "gpc_reg_operand" "f")]
		   UNSPEC_FRES))]
  "TARGET_RECIP && TARGET_HARD_FLOAT && TARGET_PPC_GFXOPT && !optimize_size
   && flag_finite_math_only && !flag_trapping_math"
{
   rs6000_emit_swdivsf (operands[0], operands[1], operands[2]);
   DONE;
})

(define_insn "fres"
  [(set (match_operand:SF 0 "gpc_reg_operand" "=f")
	(unspec:SF [(match_operand:SF 1 "gpc_reg_operand" "f")] UNSPEC_FRES))]
  "TARGET_PPC_GFXOPT && flag_finite_math_only"
  "fres %0,%1"
  [(set_attr "type" "fp")])

(define_insn ""
  [(set (match_operand:SF 0 "gpc_reg_operand" "=f")
	(plus:SF (mult:SF (match_operand:SF 1 "gpc_reg_operand" "%f")
			  (match_operand:SF 2 "gpc_reg_operand" "f"))
		 (match_operand:SF 3 "gpc_reg_operand" "f")))]
  "TARGET_POWERPC && TARGET_HARD_FLOAT && TARGET_FPRS
   && TARGET_SINGLE_FLOAT && TARGET_FUSED_MADD"
  "fmadds %0,%1,%2,%3"
  [(set_attr "type" "fp")
   (set_attr "fp_type" "fp_maddsub_s")])

(define_insn ""
  [(set (match_operand:SF 0 "gpc_reg_operand" "=f")
	(plus:SF (mult:SF (match_operand:SF 1 "gpc_reg_operand" "%f")
			  (match_operand:SF 2 "gpc_reg_operand" "f"))
		 (match_operand:SF 3 "gpc_reg_operand" "f")))]
  "! TARGET_POWERPC && TARGET_HARD_FLOAT && TARGET_FPRS && TARGET_FUSED_MADD"
  "{fma|fmadd} %0,%1,%2,%3"
  [(set_attr "type" "dmul")])

(define_insn ""
  [(set (match_operand:SF 0 "gpc_reg_operand" "=f")
	(minus:SF (mult:SF (match_operand:SF 1 "gpc_reg_operand" "%f")
			   (match_operand:SF 2 "gpc_reg_operand" "f"))
		  (match_operand:SF 3 "gpc_reg_operand" "f")))]
  "TARGET_POWERPC && TARGET_HARD_FLOAT && TARGET_FPRS
   && TARGET_SINGLE_FLOAT && TARGET_FUSED_MADD"
  "fmsubs %0,%1,%2,%3"
  [(set_attr "type" "fp")
   (set_attr "fp_type" "fp_maddsub_s")])

(define_insn ""
  [(set (match_operand:SF 0 "gpc_reg_operand" "=f")
	(minus:SF (mult:SF (match_operand:SF 1 "gpc_reg_operand" "%f")
			   (match_operand:SF 2 "gpc_reg_operand" "f"))
		  (match_operand:SF 3 "gpc_reg_operand" "f")))]
  "! TARGET_POWERPC && TARGET_HARD_FLOAT && TARGET_FPRS && TARGET_FUSED_MADD"
  "{fms|fmsub} %0,%1,%2,%3"
  [(set_attr "type" "dmul")])

(define_insn ""
  [(set (match_operand:SF 0 "gpc_reg_operand" "=f")
	(neg:SF (plus:SF (mult:SF (match_operand:SF 1 "gpc_reg_operand" "%f")
				  (match_operand:SF 2 "gpc_reg_operand" "f"))
			 (match_operand:SF 3 "gpc_reg_operand" "f"))))]
  "TARGET_POWERPC && TARGET_HARD_FLOAT && TARGET_FPRS && TARGET_FUSED_MADD
   && TARGET_SINGLE_FLOAT && HONOR_SIGNED_ZEROS (SFmode)"
  "fnmadds %0,%1,%2,%3"
  [(set_attr "type" "fp")
   (set_attr "fp_type" "fp_maddsub_s")])

(define_insn ""
  [(set (match_operand:SF 0 "gpc_reg_operand" "=f")
	(minus:SF (mult:SF (neg:SF (match_operand:SF 1 "gpc_reg_operand" "f"))
			   (match_operand:SF 2 "gpc_reg_operand" "f"))
			 (match_operand:SF 3 "gpc_reg_operand" "f")))]
  "TARGET_POWERPC && TARGET_SINGLE_FLOAT && TARGET_FPRS && TARGET_FUSED_MADD
   && ! HONOR_SIGNED_ZEROS (SFmode)"
  "fnmadds %0,%1,%2,%3"
  [(set_attr "type" "fp")
   (set_attr "fp_type" "fp_maddsub_s")])

(define_insn ""
  [(set (match_operand:SF 0 "gpc_reg_operand" "=f")
	(neg:SF (plus:SF (mult:SF (match_operand:SF 1 "gpc_reg_operand" "%f")
				  (match_operand:SF 2 "gpc_reg_operand" "f"))
			 (match_operand:SF 3 "gpc_reg_operand" "f"))))]
  "! TARGET_POWERPC && TARGET_HARD_FLOAT && TARGET_FPRS && TARGET_FUSED_MADD"
  "{fnma|fnmadd} %0,%1,%2,%3"
  [(set_attr "type" "dmul")])

(define_insn ""
  [(set (match_operand:SF 0 "gpc_reg_operand" "=f")
	(minus:SF (mult:SF (neg:SF (match_operand:SF 1 "gpc_reg_operand" "f"))
			   (match_operand:SF 2 "gpc_reg_operand" "f"))
			 (match_operand:SF 3 "gpc_reg_operand" "f")))]
  "! TARGET_POWERPC && TARGET_HARD_FLOAT && TARGET_FPRS && TARGET_FUSED_MADD
   && ! HONOR_SIGNED_ZEROS (SFmode)"
  "{fnma|fnmadd} %0,%1,%2,%3"
  [(set_attr "type" "dmul")])

(define_insn ""
  [(set (match_operand:SF 0 "gpc_reg_operand" "=f")
	(neg:SF (minus:SF (mult:SF (match_operand:SF 1 "gpc_reg_operand" "%f")
				   (match_operand:SF 2 "gpc_reg_operand" "f"))
			  (match_operand:SF 3 "gpc_reg_operand" "f"))))]
  "TARGET_POWERPC && TARGET_HARD_FLOAT && TARGET_FPRS && TARGET_FUSED_MADD
   && TARGET_SINGLE_FLOAT && HONOR_SIGNED_ZEROS (SFmode)"
  "fnmsubs %0,%1,%2,%3"
  [(set_attr "type" "fp")
   (set_attr "fp_type" "fp_maddsub_s")])

(define_insn ""
  [(set (match_operand:SF 0 "gpc_reg_operand" "=f")
	(minus:SF (match_operand:SF 3 "gpc_reg_operand" "f")
		  (mult:SF (match_operand:SF 1 "gpc_reg_operand" "%f")
			   (match_operand:SF 2 "gpc_reg_operand" "f"))))]
  "TARGET_POWERPC && TARGET_HARD_FLOAT && TARGET_FPRS && TARGET_FUSED_MADD
   && TARGET_SINGLE_FLOAT && ! HONOR_SIGNED_ZEROS (SFmode)"
  "fnmsubs %0,%1,%2,%3"
  [(set_attr "type" "fp")
   (set_attr "fp_type" "fp_maddsub_s")])

(define_insn ""
  [(set (match_operand:SF 0 "gpc_reg_operand" "=f")
	(neg:SF (minus:SF (mult:SF (match_operand:SF 1 "gpc_reg_operand" "%f")
				   (match_operand:SF 2 "gpc_reg_operand" "f"))
			  (match_operand:SF 3 "gpc_reg_operand" "f"))))]
  "! TARGET_POWERPC && TARGET_HARD_FLOAT && TARGET_FPRS && TARGET_FUSED_MADD"
  "{fnms|fnmsub} %0,%1,%2,%3"
  [(set_attr "type" "dmul")])

(define_insn ""
  [(set (match_operand:SF 0 "gpc_reg_operand" "=f")
	(minus:SF (match_operand:SF 3 "gpc_reg_operand" "f")
		  (mult:SF (match_operand:SF 1 "gpc_reg_operand" "%f")
			   (match_operand:SF 2 "gpc_reg_operand" "f"))))]
  "! TARGET_POWERPC && TARGET_HARD_FLOAT && TARGET_FPRS && TARGET_FUSED_MADD
   && ! HONOR_SIGNED_ZEROS (SFmode)"
  "{fnms|fnmsub} %0,%1,%2,%3"
  [(set_attr "type" "dmul")])

(define_expand "sqrtsf2"
  [(set (match_operand:SF 0 "gpc_reg_operand" "")
	(sqrt:SF (match_operand:SF 1 "gpc_reg_operand" "")))]
  "(TARGET_PPC_GPOPT || TARGET_POWER2 || TARGET_XILINX_FPU)
   && TARGET_HARD_FLOAT && TARGET_FPRS && TARGET_SINGLE_FLOAT
   && !TARGET_SIMPLE_FPU"
  "")

(define_insn ""
  [(set (match_operand:SF 0 "gpc_reg_operand" "=f")
	(sqrt:SF (match_operand:SF 1 "gpc_reg_operand" "f")))]
  "(TARGET_PPC_GPOPT || TARGET_XILINX_FPU) && TARGET_HARD_FLOAT
   && TARGET_FPRS && TARGET_SINGLE_FLOAT && !TARGET_SIMPLE_FPU"
  "fsqrts %0,%1"
  [(set_attr "type" "ssqrt")])

(define_insn ""
  [(set (match_operand:SF 0 "gpc_reg_operand" "=f")
	(sqrt:SF (match_operand:SF 1 "gpc_reg_operand" "f")))]
  "TARGET_POWER2 && TARGET_HARD_FLOAT && TARGET_FPRS 
   && TARGET_SINGLE_FLOAT && !TARGET_SIMPLE_FPU"
  "fsqrt %0,%1"
  [(set_attr "type" "dsqrt")])

(define_expand "rsqrtsf2"
  [(set (match_operand:SF 0 "gpc_reg_operand" "=f")
	(unspec:SF [(match_operand:SF 1 "gpc_reg_operand" "f")]
		   UNSPEC_RSQRT))]
  "TARGET_RECIP && TARGET_HARD_FLOAT && TARGET_PPC_GFXOPT && !optimize_size
   && flag_finite_math_only && !flag_trapping_math"
{
  rs6000_emit_swrsqrtsf (operands[0], operands[1]);
  DONE;
})

(define_insn "*rsqrt_internal1"
  [(set (match_operand:SF 0 "gpc_reg_operand" "=f")
	(unspec:SF [(match_operand:SF 1 "gpc_reg_operand" "f")]
		   UNSPEC_RSQRT))]
  "TARGET_HARD_FLOAT && TARGET_PPC_GFXOPT"
  "frsqrte %0,%1"
  [(set_attr "type" "fp")])

(define_expand "copysignsf3"
  [(set (match_dup 3)
        (abs:SF (match_operand:SF 1 "gpc_reg_operand" "")))
   (set (match_dup 4)
	(neg:SF (abs:SF (match_dup 1))))
   (set (match_operand:SF 0 "gpc_reg_operand" "")
        (if_then_else:SF (ge (match_operand:SF 2 "gpc_reg_operand" "")
	                     (match_dup 5))
			 (match_dup 3)
			 (match_dup 4)))]
  "TARGET_PPC_GFXOPT && TARGET_HARD_FLOAT && TARGET_FPRS && TARGET_SINGLE_FLOAT
   && !HONOR_NANS (SFmode) && !HONOR_SIGNED_ZEROS (SFmode)"
  {
     operands[3] = gen_reg_rtx (SFmode);
     operands[4] = gen_reg_rtx (SFmode);
     operands[5] = CONST0_RTX (SFmode);
  })

(define_expand "copysigndf3"
  [(set (match_dup 3)
        (abs:DF (match_operand:DF 1 "gpc_reg_operand" "")))
   (set (match_dup 4)
	(neg:DF (abs:DF (match_dup 1))))
   (set (match_operand:DF 0 "gpc_reg_operand" "")
        (if_then_else:DF (ge (match_operand:DF 2 "gpc_reg_operand" "")
	                     (match_dup 5))
			 (match_dup 3)
			 (match_dup 4)))]
  "TARGET_PPC_GFXOPT && TARGET_HARD_FLOAT && TARGET_FPRS && TARGET_DOUBLE_FLOAT
   && !HONOR_NANS (DFmode) && !HONOR_SIGNED_ZEROS (DFmode)"
  {
     operands[3] = gen_reg_rtx (DFmode);
     operands[4] = gen_reg_rtx (DFmode);
     operands[5] = CONST0_RTX (DFmode);
  })

;; For MIN, MAX, and conditional move, we use DEFINE_EXPAND's that involve a
;; fsel instruction and some auxiliary computations.  Then we just have a
;; single DEFINE_INSN for fsel and the define_splits to make them if made by
;; combine.
(define_expand "smaxsf3"
  [(set (match_operand:SF 0 "gpc_reg_operand" "")
	(if_then_else:SF (ge (match_operand:SF 1 "gpc_reg_operand" "")
			     (match_operand:SF 2 "gpc_reg_operand" ""))
			 (match_dup 1)
			 (match_dup 2)))]
  "TARGET_PPC_GFXOPT && TARGET_HARD_FLOAT && TARGET_FPRS 
   && TARGET_SINGLE_FLOAT && !flag_trapping_math"
  "{ rs6000_emit_minmax (operands[0], SMAX, operands[1], operands[2]); DONE;}")

(define_expand "sminsf3"
  [(set (match_operand:SF 0 "gpc_reg_operand" "")
	(if_then_else:SF (ge (match_operand:SF 1 "gpc_reg_operand" "")
			     (match_operand:SF 2 "gpc_reg_operand" ""))
			 (match_dup 2)
			 (match_dup 1)))]
  "TARGET_PPC_GFXOPT && TARGET_HARD_FLOAT && TARGET_FPRS 
   && TARGET_SINGLE_FLOAT && !flag_trapping_math"
  "{ rs6000_emit_minmax (operands[0], SMIN, operands[1], operands[2]); DONE;}")

(define_split
  [(set (match_operand:SF 0 "gpc_reg_operand" "")
	(match_operator:SF 3 "min_max_operator"
	 [(match_operand:SF 1 "gpc_reg_operand" "")
	  (match_operand:SF 2 "gpc_reg_operand" "")]))]
  "TARGET_PPC_GFXOPT && TARGET_HARD_FLOAT && TARGET_FPRS 
   && TARGET_SINGLE_FLOAT && !flag_trapping_math"
  [(const_int 0)]
  "
{ rs6000_emit_minmax (operands[0], GET_CODE (operands[3]),
		      operands[1], operands[2]);
  DONE;
}")

(define_expand "movsicc"
   [(set (match_operand:SI 0 "gpc_reg_operand" "")
	 (if_then_else:SI (match_operand 1 "comparison_operator" "")
			  (match_operand:SI 2 "gpc_reg_operand" "")
			  (match_operand:SI 3 "gpc_reg_operand" "")))]
  "TARGET_ISEL"
  "
{
  if (rs6000_emit_cmove (operands[0], operands[1], operands[2], operands[3]))
    DONE;
  else
    FAIL;
}")

;; We use the BASE_REGS for the isel input operands because, if rA is
;; 0, the value of 0 is placed in rD upon truth.  Similarly for rB
;; because we may switch the operands and rB may end up being rA.
;;
;; We need 2 patterns: an unsigned and a signed pattern.  We could
;; leave out the mode in operand 4 and use one pattern, but reload can
;; change the mode underneath our feet and then gets confused trying
;; to reload the value.
(define_insn "isel_signed"
  [(set (match_operand:SI 0 "gpc_reg_operand" "=r")
	(if_then_else:SI
	 (match_operator 1 "comparison_operator"
			 [(match_operand:CC 4 "cc_reg_operand" "y")
			  (const_int 0)])
	 (match_operand:SI 2 "gpc_reg_operand" "b")
	 (match_operand:SI 3 "gpc_reg_operand" "b")))]
  "TARGET_ISEL"
  "*
{ return output_isel (operands); }"
  [(set_attr "length" "4")])

(define_insn "isel_unsigned"
  [(set (match_operand:SI 0 "gpc_reg_operand" "=r")
	(if_then_else:SI
	 (match_operator 1 "comparison_operator"
			 [(match_operand:CCUNS 4 "cc_reg_operand" "y")
			  (const_int 0)])
	 (match_operand:SI 2 "gpc_reg_operand" "b")
	 (match_operand:SI 3 "gpc_reg_operand" "b")))]
  "TARGET_ISEL"
  "*
{ return output_isel (operands); }"
  [(set_attr "length" "4")])

(define_expand "movsfcc"
   [(set (match_operand:SF 0 "gpc_reg_operand" "")
	 (if_then_else:SF (match_operand 1 "comparison_operator" "")
			  (match_operand:SF 2 "gpc_reg_operand" "")
			  (match_operand:SF 3 "gpc_reg_operand" "")))]
  "TARGET_PPC_GFXOPT && TARGET_HARD_FLOAT && TARGET_FPRS && TARGET_SINGLE_FLOAT"
  "
{
  if (rs6000_emit_cmove (operands[0], operands[1], operands[2], operands[3]))
    DONE;
  else
    FAIL;
}")

(define_insn "*fselsfsf4"
  [(set (match_operand:SF 0 "gpc_reg_operand" "=f")
	(if_then_else:SF (ge (match_operand:SF 1 "gpc_reg_operand" "f")
			     (match_operand:SF 4 "zero_fp_constant" "F"))
			 (match_operand:SF 2 "gpc_reg_operand" "f")
			 (match_operand:SF 3 "gpc_reg_operand" "f")))]
  "TARGET_PPC_GFXOPT && TARGET_HARD_FLOAT && TARGET_FPRS && TARGET_SINGLE_FLOAT"
  "fsel %0,%1,%2,%3"
  [(set_attr "type" "fp")])

(define_insn "*fseldfsf4"
  [(set (match_operand:SF 0 "gpc_reg_operand" "=f")
	(if_then_else:SF (ge (match_operand:DF 1 "gpc_reg_operand" "f")
			     (match_operand:DF 4 "zero_fp_constant" "F"))
			 (match_operand:SF 2 "gpc_reg_operand" "f")
			 (match_operand:SF 3 "gpc_reg_operand" "f")))]
  "TARGET_PPC_GFXOPT && TARGET_HARD_FLOAT && TARGET_FPRS && TARGET_DOUBLE_FLOAT && TARGET_SINGLE_FLOAT"
  "fsel %0,%1,%2,%3"
  [(set_attr "type" "fp")])

(define_expand "negdf2"
  [(set (match_operand:DF 0 "gpc_reg_operand" "")
	(neg:DF (match_operand:DF 1 "gpc_reg_operand" "")))]
  "TARGET_HARD_FLOAT && ((TARGET_FPRS && TARGET_DOUBLE_FLOAT) || TARGET_E500_DOUBLE)"
  "")

(define_insn "*negdf2_fpr"
  [(set (match_operand:DF 0 "gpc_reg_operand" "=f")
	(neg:DF (match_operand:DF 1 "gpc_reg_operand" "f")))]
  "TARGET_HARD_FLOAT && TARGET_FPRS && TARGET_DOUBLE_FLOAT"
  "fneg %0,%1"
  [(set_attr "type" "fp")])

(define_expand "absdf2"
  [(set (match_operand:DF 0 "gpc_reg_operand" "")
	(abs:DF (match_operand:DF 1 "gpc_reg_operand" "")))]
  "TARGET_HARD_FLOAT && ((TARGET_FPRS && TARGET_DOUBLE_FLOAT) || TARGET_E500_DOUBLE)"
  "")

(define_insn "*absdf2_fpr"
  [(set (match_operand:DF 0 "gpc_reg_operand" "=f")
	(abs:DF (match_operand:DF 1 "gpc_reg_operand" "f")))]
  "TARGET_HARD_FLOAT && TARGET_FPRS && TARGET_DOUBLE_FLOAT"
  "fabs %0,%1"
  [(set_attr "type" "fp")])

(define_insn "*nabsdf2_fpr"
  [(set (match_operand:DF 0 "gpc_reg_operand" "=f")
	(neg:DF (abs:DF (match_operand:DF 1 "gpc_reg_operand" "f"))))]
  "TARGET_HARD_FLOAT && TARGET_FPRS && TARGET_DOUBLE_FLOAT"
  "fnabs %0,%1"
  [(set_attr "type" "fp")])

(define_expand "adddf3"
  [(set (match_operand:DF 0 "gpc_reg_operand" "")
	(plus:DF (match_operand:DF 1 "gpc_reg_operand" "")
		 (match_operand:DF 2 "gpc_reg_operand" "")))]
  "TARGET_HARD_FLOAT && ((TARGET_FPRS && TARGET_DOUBLE_FLOAT) || TARGET_E500_DOUBLE)"
  "")

(define_insn "*adddf3_fpr"
  [(set (match_operand:DF 0 "gpc_reg_operand" "=f")
	(plus:DF (match_operand:DF 1 "gpc_reg_operand" "%f")
		 (match_operand:DF 2 "gpc_reg_operand" "f")))]
  "TARGET_HARD_FLOAT && TARGET_FPRS && TARGET_DOUBLE_FLOAT"
  "{fa|fadd} %0,%1,%2"
  [(set_attr "type" "fp")
   (set_attr "fp_type" "fp_addsub_d")])

(define_expand "subdf3"
  [(set (match_operand:DF 0 "gpc_reg_operand" "")
	(minus:DF (match_operand:DF 1 "gpc_reg_operand" "")
		  (match_operand:DF 2 "gpc_reg_operand" "")))]
  "TARGET_HARD_FLOAT && ((TARGET_FPRS && TARGET_DOUBLE_FLOAT) || TARGET_E500_DOUBLE)"
  "")

(define_insn "*subdf3_fpr"
  [(set (match_operand:DF 0 "gpc_reg_operand" "=f")
	(minus:DF (match_operand:DF 1 "gpc_reg_operand" "f")
		  (match_operand:DF 2 "gpc_reg_operand" "f")))]
  "TARGET_HARD_FLOAT && TARGET_FPRS && TARGET_DOUBLE_FLOAT"
  "{fs|fsub} %0,%1,%2"
  [(set_attr "type" "fp")
   (set_attr "fp_type" "fp_addsub_d")])

(define_expand "muldf3"
  [(set (match_operand:DF 0 "gpc_reg_operand" "")
	(mult:DF (match_operand:DF 1 "gpc_reg_operand" "")
		 (match_operand:DF 2 "gpc_reg_operand" "")))]
  "TARGET_HARD_FLOAT && ((TARGET_FPRS && TARGET_DOUBLE_FLOAT) || TARGET_E500_DOUBLE)"
  "")

(define_insn "*muldf3_fpr"
  [(set (match_operand:DF 0 "gpc_reg_operand" "=f")
	(mult:DF (match_operand:DF 1 "gpc_reg_operand" "%f")
		 (match_operand:DF 2 "gpc_reg_operand" "f")))]
  "TARGET_HARD_FLOAT && TARGET_FPRS && TARGET_DOUBLE_FLOAT"
  "{fm|fmul} %0,%1,%2"
  [(set_attr "type" "dmul")
   (set_attr "fp_type" "fp_mul_d")])

(define_expand "divdf3"
  [(set (match_operand:DF 0 "gpc_reg_operand" "")
	(div:DF (match_operand:DF 1 "gpc_reg_operand" "")
		(match_operand:DF 2 "gpc_reg_operand" "")))]
  "TARGET_HARD_FLOAT
   && ((TARGET_FPRS && TARGET_DOUBLE_FLOAT) || TARGET_E500_DOUBLE)
   && !TARGET_SIMPLE_FPU"
  "")

(define_insn "*divdf3_fpr"
  [(set (match_operand:DF 0 "gpc_reg_operand" "=f")
	(div:DF (match_operand:DF 1 "gpc_reg_operand" "f")
		(match_operand:DF 2 "gpc_reg_operand" "f")))]
  "TARGET_HARD_FLOAT && TARGET_FPRS && TARGET_DOUBLE_FLOAT && !TARGET_SIMPLE_FPU"
  "{fd|fdiv} %0,%1,%2"
  [(set_attr "type" "ddiv")])

(define_expand "recipdf3"
  [(set (match_operand:DF 0 "gpc_reg_operand" "=f")
	(unspec:DF [(match_operand:DF 1 "gpc_reg_operand" "f")
		    (match_operand:DF 2 "gpc_reg_operand" "f")]
		   UNSPEC_FRES))]
  "TARGET_RECIP && TARGET_HARD_FLOAT && TARGET_POPCNTB && !optimize_size
   && flag_finite_math_only && !flag_trapping_math"
{
   rs6000_emit_swdivdf (operands[0], operands[1], operands[2]);
   DONE;
})

(define_insn "fred"
  [(set (match_operand:DF 0 "gpc_reg_operand" "=f")
	(unspec:DF [(match_operand:DF 1 "gpc_reg_operand" "f")] UNSPEC_FRES))]
  "TARGET_POPCNTB && flag_finite_math_only"
  "fre %0,%1"
  [(set_attr "type" "fp")])

(define_insn ""
  [(set (match_operand:DF 0 "gpc_reg_operand" "=f")
	(plus:DF (mult:DF (match_operand:DF 1 "gpc_reg_operand" "%f")
			  (match_operand:DF 2 "gpc_reg_operand" "f"))
		 (match_operand:DF 3 "gpc_reg_operand" "f")))]
  "TARGET_HARD_FLOAT && TARGET_FPRS && TARGET_FUSED_MADD && TARGET_DOUBLE_FLOAT"
  "{fma|fmadd} %0,%1,%2,%3"
  [(set_attr "type" "dmul")
   (set_attr "fp_type" "fp_maddsub_d")])

(define_insn ""
  [(set (match_operand:DF 0 "gpc_reg_operand" "=f")
	(minus:DF (mult:DF (match_operand:DF 1 "gpc_reg_operand" "%f")
			   (match_operand:DF 2 "gpc_reg_operand" "f"))
		  (match_operand:DF 3 "gpc_reg_operand" "f")))]
  "TARGET_HARD_FLOAT && TARGET_FPRS && TARGET_FUSED_MADD && TARGET_DOUBLE_FLOAT"
  "{fms|fmsub} %0,%1,%2,%3"
  [(set_attr "type" "dmul")
   (set_attr "fp_type" "fp_maddsub_d")])

(define_insn ""
  [(set (match_operand:DF 0 "gpc_reg_operand" "=f")
	(neg:DF (plus:DF (mult:DF (match_operand:DF 1 "gpc_reg_operand" "%f")
				  (match_operand:DF 2 "gpc_reg_operand" "f"))
			 (match_operand:DF 3 "gpc_reg_operand" "f"))))]
  "TARGET_HARD_FLOAT && TARGET_FPRS && TARGET_FUSED_MADD && TARGET_DOUBLE_FLOAT
   && HONOR_SIGNED_ZEROS (DFmode)"
  "{fnma|fnmadd} %0,%1,%2,%3"
  [(set_attr "type" "dmul")
   (set_attr "fp_type" "fp_maddsub_d")])

(define_insn ""
  [(set (match_operand:DF 0 "gpc_reg_operand" "=f")
	(minus:DF (mult:DF (neg:DF (match_operand:DF 1 "gpc_reg_operand" "f"))
			   (match_operand:DF 2 "gpc_reg_operand" "f"))
		  (match_operand:DF 3 "gpc_reg_operand" "f")))]
  "TARGET_HARD_FLOAT && TARGET_FPRS && TARGET_FUSED_MADD && TARGET_DOUBLE_FLOAT
   && ! HONOR_SIGNED_ZEROS (DFmode)"
  "{fnma|fnmadd} %0,%1,%2,%3"
  [(set_attr "type" "dmul")
   (set_attr "fp_type" "fp_maddsub_d")])

(define_insn ""
  [(set (match_operand:DF 0 "gpc_reg_operand" "=f")
	(neg:DF (minus:DF (mult:DF (match_operand:DF 1 "gpc_reg_operand" "%f")
				   (match_operand:DF 2 "gpc_reg_operand" "f"))
			  (match_operand:DF 3 "gpc_reg_operand" "f"))))]
  "TARGET_HARD_FLOAT && TARGET_FPRS && TARGET_FUSED_MADD && TARGET_DOUBLE_FLOAT
   && HONOR_SIGNED_ZEROS (DFmode)"
  "{fnms|fnmsub} %0,%1,%2,%3"
  [(set_attr "type" "dmul")
   (set_attr "fp_type" "fp_maddsub_d")])

(define_insn ""
  [(set (match_operand:DF 0 "gpc_reg_operand" "=f")
	(minus:DF (match_operand:DF 3 "gpc_reg_operand" "f")
	          (mult:DF (match_operand:DF 1 "gpc_reg_operand" "%f")
			   (match_operand:DF 2 "gpc_reg_operand" "f"))))]
  "TARGET_HARD_FLOAT && TARGET_FPRS && TARGET_FUSED_MADD && TARGET_DOUBLE_FLOAT
   && ! HONOR_SIGNED_ZEROS (DFmode)"
  "{fnms|fnmsub} %0,%1,%2,%3"
  [(set_attr "type" "dmul")
   (set_attr "fp_type" "fp_maddsub_d")])

(define_insn "sqrtdf2"
  [(set (match_operand:DF 0 "gpc_reg_operand" "=f")
	(sqrt:DF (match_operand:DF 1 "gpc_reg_operand" "f")))]
  "(TARGET_PPC_GPOPT || TARGET_POWER2) && TARGET_HARD_FLOAT && TARGET_FPRS 
   && TARGET_DOUBLE_FLOAT"
  "fsqrt %0,%1"
  [(set_attr "type" "dsqrt")])

;; The conditional move instructions allow us to perform max and min
;; operations even when

(define_expand "smaxdf3"
  [(set (match_operand:DF 0 "gpc_reg_operand" "")
	(if_then_else:DF (ge (match_operand:DF 1 "gpc_reg_operand" "")
			     (match_operand:DF 2 "gpc_reg_operand" ""))
			 (match_dup 1)
			 (match_dup 2)))]
  "TARGET_PPC_GFXOPT && TARGET_HARD_FLOAT && TARGET_FPRS && TARGET_DOUBLE_FLOAT 
   && !flag_trapping_math"
  "{ rs6000_emit_minmax (operands[0], SMAX, operands[1], operands[2]); DONE;}")

(define_expand "smindf3"
  [(set (match_operand:DF 0 "gpc_reg_operand" "")
	(if_then_else:DF (ge (match_operand:DF 1 "gpc_reg_operand" "")
			     (match_operand:DF 2 "gpc_reg_operand" ""))
			 (match_dup 2)
			 (match_dup 1)))]
  "TARGET_PPC_GFXOPT && TARGET_HARD_FLOAT && TARGET_FPRS && TARGET_DOUBLE_FLOAT 
   && !flag_trapping_math"
  "{ rs6000_emit_minmax (operands[0], SMIN, operands[1], operands[2]); DONE;}")

(define_split
  [(set (match_operand:DF 0 "gpc_reg_operand" "")
	(match_operator:DF 3 "min_max_operator"
	 [(match_operand:DF 1 "gpc_reg_operand" "")
	  (match_operand:DF 2 "gpc_reg_operand" "")]))]
  "TARGET_PPC_GFXOPT && TARGET_HARD_FLOAT && TARGET_FPRS && TARGET_DOUBLE_FLOAT 
   && !flag_trapping_math"
  [(const_int 0)]
  "
{ rs6000_emit_minmax (operands[0], GET_CODE (operands[3]),
		      operands[1], operands[2]);
  DONE;
}")

(define_expand "movdfcc"
   [(set (match_operand:DF 0 "gpc_reg_operand" "")
	 (if_then_else:DF (match_operand 1 "comparison_operator" "")
			  (match_operand:DF 2 "gpc_reg_operand" "")
			  (match_operand:DF 3 "gpc_reg_operand" "")))]
  "TARGET_PPC_GFXOPT && TARGET_HARD_FLOAT && TARGET_FPRS && TARGET_DOUBLE_FLOAT"
  "
{
  if (rs6000_emit_cmove (operands[0], operands[1], operands[2], operands[3]))
    DONE;
  else
    FAIL;
}")

(define_insn "*fseldfdf4"
  [(set (match_operand:DF 0 "gpc_reg_operand" "=f")
	(if_then_else:DF (ge (match_operand:DF 1 "gpc_reg_operand" "f")
			     (match_operand:DF 4 "zero_fp_constant" "F"))
			 (match_operand:DF 2 "gpc_reg_operand" "f")
			 (match_operand:DF 3 "gpc_reg_operand" "f")))]
  "TARGET_PPC_GFXOPT && TARGET_HARD_FLOAT && TARGET_FPRS && TARGET_DOUBLE_FLOAT"
  "fsel %0,%1,%2,%3"
  [(set_attr "type" "fp")])

(define_insn "*fselsfdf4"
  [(set (match_operand:DF 0 "gpc_reg_operand" "=f")
	(if_then_else:DF (ge (match_operand:SF 1 "gpc_reg_operand" "f")
			     (match_operand:SF 4 "zero_fp_constant" "F"))
			 (match_operand:DF 2 "gpc_reg_operand" "f")
			 (match_operand:DF 3 "gpc_reg_operand" "f")))]
  "TARGET_PPC_GFXOPT && TARGET_HARD_FLOAT && TARGET_FPRS && TARGET_DOUBLE_FLOAT && TARGET_SINGLE_FLOAT"
  "fsel %0,%1,%2,%3"
  [(set_attr "type" "fp")])

;; Conversions to and from floating-point.

(define_expand "fixuns_truncsfsi2"
  [(set (match_operand:SI 0 "gpc_reg_operand" "")
	(unsigned_fix:SI (match_operand:SF 1 "gpc_reg_operand" "")))]
  "TARGET_HARD_FLOAT && !TARGET_FPRS && TARGET_SINGLE_FLOAT"
  "")

(define_expand "fix_truncsfsi2"
 [(set (match_operand:SI 0 "gpc_reg_operand" "")
      (fix:SI (match_operand:SF 1 "gpc_reg_operand" "")))]
 "TARGET_HARD_FLOAT && !TARGET_FPRS && TARGET_SINGLE_FLOAT"
 "")

; For each of these conversions, there is a define_expand, a define_insn
; with a '#' template, and a define_split (with C code).  The idea is
; to allow constant folding with the template of the define_insn,
; then to have the insns split later (between sched1 and final).

(define_expand "floatsidf2"
  [(parallel [(set (match_operand:DF 0 "gpc_reg_operand" "")
		   (float:DF (match_operand:SI 1 "gpc_reg_operand" "")))
	      (use (match_dup 2))
	      (use (match_dup 3))
	      (clobber (match_dup 4))
	      (clobber (match_dup 5))
	      (clobber (match_dup 6))])]
  "TARGET_HARD_FLOAT 
   && ((TARGET_FPRS && TARGET_DOUBLE_FLOAT) || TARGET_E500_DOUBLE)"
  "
{
  if (TARGET_E500_DOUBLE)
    {
      emit_insn (gen_spe_floatsidf2 (operands[0], operands[1]));
      DONE;
    }
  if (TARGET_POWERPC64)
    {
      rtx x = convert_to_mode (DImode, operands[1], 0);
      emit_insn (gen_floatdidf2 (operands[0], x));
      DONE;
    }

  operands[2] = force_reg (SImode, GEN_INT (0x43300000));
  operands[3] = force_reg (DFmode, CONST_DOUBLE_ATOF (\"4503601774854144\", DFmode));
  operands[4] = assign_stack_temp (DFmode, GET_MODE_SIZE (DFmode), 0);
  operands[5] = gen_reg_rtx (DFmode);
  operands[6] = gen_reg_rtx (SImode);
}")

(define_insn_and_split "*floatsidf2_internal"
  [(set (match_operand:DF 0 "gpc_reg_operand" "=&f")
	(float:DF (match_operand:SI 1 "gpc_reg_operand" "r")))
   (use (match_operand:SI 2 "gpc_reg_operand" "r"))
   (use (match_operand:DF 3 "gpc_reg_operand" "f"))
   (clobber (match_operand:DF 4 "offsettable_mem_operand" "=o"))
   (clobber (match_operand:DF 5 "gpc_reg_operand" "=&f"))
   (clobber (match_operand:SI 6 "gpc_reg_operand" "=&r"))]
  "! TARGET_POWERPC64 && TARGET_HARD_FLOAT && TARGET_FPRS && TARGET_DOUBLE_FLOAT"
  "#"
  "&& (can_create_pseudo_p () || offsettable_nonstrict_memref_p (operands[4]))"
  [(pc)]
  "
{
  rtx lowword, highword;
  gcc_assert (MEM_P (operands[4]));
  highword = adjust_address (operands[4], SImode, 0);
  lowword = adjust_address (operands[4], SImode, 4);
  if (! WORDS_BIG_ENDIAN)
    {
      rtx tmp;
      tmp = highword; highword = lowword; lowword = tmp;
    }

  emit_insn (gen_xorsi3 (operands[6], operands[1],
			 GEN_INT (~ (HOST_WIDE_INT) 0x7fffffff)));
  emit_move_insn (lowword, operands[6]);
  emit_move_insn (highword, operands[2]);
  emit_move_insn (operands[5], operands[4]);
  emit_insn (gen_subdf3 (operands[0], operands[5], operands[3]));
  DONE;
}"
  [(set_attr "length" "24")])

(define_expand "floatunssisf2"
  [(set (match_operand:SF 0 "gpc_reg_operand" "")
        (unsigned_float:SF (match_operand:SI 1 "gpc_reg_operand" "")))]
  "TARGET_HARD_FLOAT && !TARGET_FPRS && TARGET_SINGLE_FLOAT"
  "")

(define_expand "floatunssidf2"
  [(parallel [(set (match_operand:DF 0 "gpc_reg_operand" "")
		   (unsigned_float:DF (match_operand:SI 1 "gpc_reg_operand" "")))
	      (use (match_dup 2))
	      (use (match_dup 3))
	      (clobber (match_dup 4))
	      (clobber (match_dup 5))])]
  "TARGET_HARD_FLOAT && ((TARGET_FPRS && TARGET_DOUBLE_FLOAT) || TARGET_E500_DOUBLE)"
  "
{
  if (TARGET_E500_DOUBLE)
    {
      emit_insn (gen_spe_floatunssidf2 (operands[0], operands[1]));
      DONE;
    }
  if (TARGET_POWERPC64)
    {
      rtx x = convert_to_mode (DImode, operands[1], 1);
      emit_insn (gen_floatdidf2 (operands[0], x));
      DONE;
    }

  operands[2] = force_reg (SImode, GEN_INT (0x43300000));
  operands[3] = force_reg (DFmode, CONST_DOUBLE_ATOF (\"4503599627370496\", DFmode));
  operands[4] = assign_stack_temp (DFmode, GET_MODE_SIZE (DFmode), 0);
  operands[5] = gen_reg_rtx (DFmode);
}")

(define_insn_and_split "*floatunssidf2_internal"
  [(set (match_operand:DF 0 "gpc_reg_operand" "=&f")
	(unsigned_float:DF (match_operand:SI 1 "gpc_reg_operand" "r")))
   (use (match_operand:SI 2 "gpc_reg_operand" "r"))
   (use (match_operand:DF 3 "gpc_reg_operand" "f"))
   (clobber (match_operand:DF 4 "offsettable_mem_operand" "=o"))
   (clobber (match_operand:DF 5 "gpc_reg_operand" "=&f"))]
  "! TARGET_POWERPC64 && TARGET_HARD_FLOAT && TARGET_FPRS && TARGET_DOUBLE_FLOAT"
  "#"
  "&& (can_create_pseudo_p () || offsettable_nonstrict_memref_p (operands[4]))"
  [(pc)]
  "
{
  rtx lowword, highword;
  gcc_assert (MEM_P (operands[4]));
  highword = adjust_address (operands[4], SImode, 0);
  lowword = adjust_address (operands[4], SImode, 4);
  if (! WORDS_BIG_ENDIAN)
    {
      rtx tmp;
      tmp = highword; highword = lowword; lowword = tmp;
    }

  emit_move_insn (lowword, operands[1]);
  emit_move_insn (highword, operands[2]);
  emit_move_insn (operands[5], operands[4]);
  emit_insn (gen_subdf3 (operands[0], operands[5], operands[3]));
  DONE;
}"
  [(set_attr "length" "20")])

(define_expand "fix_truncdfsi2"
  [(parallel [(set (match_operand:SI 0 "fix_trunc_dest_operand" "")
		   (fix:SI (match_operand:DF 1 "gpc_reg_operand" "")))
	      (clobber (match_dup 2))
	      (clobber (match_dup 3))])]
  "(TARGET_POWER2 || TARGET_POWERPC)
   && TARGET_HARD_FLOAT && ((TARGET_FPRS && TARGET_DOUBLE_FLOAT) || TARGET_E500_DOUBLE)"
  "
{
  if (TARGET_E500_DOUBLE)
    {
     emit_insn (gen_spe_fix_truncdfsi2 (operands[0], operands[1]));
     DONE;
    }
  operands[2] = gen_reg_rtx (DImode);
  if (TARGET_POWERPC64 && TARGET_MFPGPR && TARGET_HARD_FLOAT && TARGET_FPRS
      && gpc_reg_operand(operands[0], GET_MODE (operands[0])))
    {
      operands[3] = gen_reg_rtx (DImode);
      emit_insn (gen_fix_truncdfsi2_mfpgpr (operands[0], operands[1],
					    operands[2], operands[3]));
      DONE;
    }
  if (TARGET_PPC_GFXOPT)
    {
      rtx orig_dest = operands[0];
      if (! memory_operand (orig_dest, GET_MODE (orig_dest)))
	operands[0] = assign_stack_temp (SImode, GET_MODE_SIZE (SImode), 0);
      emit_insn (gen_fix_truncdfsi2_internal_gfxopt (operands[0], operands[1],
						     operands[2]));
      if (operands[0] != orig_dest)
	emit_move_insn (orig_dest, operands[0]);
      DONE;
    }
  operands[3] = assign_stack_temp (DImode, GET_MODE_SIZE (DImode), 0);
}")

(define_insn_and_split "*fix_truncdfsi2_internal"
  [(set (match_operand:SI 0 "gpc_reg_operand" "=r")
	(fix:SI (match_operand:DF 1 "gpc_reg_operand" "f")))
   (clobber (match_operand:DI 2 "gpc_reg_operand" "=f"))
   (clobber (match_operand:DI 3 "offsettable_mem_operand" "=o"))]
  "(TARGET_POWER2 || TARGET_POWERPC) && TARGET_HARD_FLOAT && TARGET_FPRS 
   && TARGET_DOUBLE_FLOAT"
  "#"
  "&& (can_create_pseudo_p () || offsettable_nonstrict_memref_p (operands[3]))"
  [(pc)]
  "
{
  rtx lowword;
  gcc_assert (MEM_P (operands[3]));
  lowword = adjust_address (operands[3], SImode, WORDS_BIG_ENDIAN ? 4 : 0);

  emit_insn (gen_fctiwz (operands[2], operands[1]));
  emit_move_insn (operands[3], operands[2]);
  emit_move_insn (operands[0], lowword);
  DONE;
}"
  [(set_attr "length" "16")])

(define_insn_and_split "fix_truncdfsi2_internal_gfxopt"
  [(set (match_operand:SI 0 "memory_operand" "=Z")
	(fix:SI (match_operand:DF 1 "gpc_reg_operand" "f")))
   (clobber (match_operand:DI 2 "gpc_reg_operand" "=f"))]
  "(TARGET_POWER2 || TARGET_POWERPC) && TARGET_HARD_FLOAT && TARGET_FPRS 
   && TARGET_DOUBLE_FLOAT 
   && TARGET_PPC_GFXOPT"
  "#"
  "&& 1"
  [(pc)]
  "
{
  emit_insn (gen_fctiwz (operands[2], operands[1]));
  emit_insn (gen_stfiwx (operands[0], operands[2]));
  DONE;
}"
  [(set_attr "length" "16")])

(define_insn_and_split "fix_truncdfsi2_mfpgpr"
  [(set (match_operand:SI 0 "gpc_reg_operand" "=r")
	(fix:SI (match_operand:DF 1 "gpc_reg_operand" "f")))
   (clobber (match_operand:DI 2 "gpc_reg_operand" "=f"))
   (clobber (match_operand:DI 3 "gpc_reg_operand" "=r"))]
  "TARGET_POWERPC64 && TARGET_MFPGPR && TARGET_HARD_FLOAT && TARGET_FPRS 
   && TARGET_DOUBLE_FLOAT"
  "#"
  "&& 1"
  [(set (match_dup 2) (unspec:DI [(fix:SI (match_dup 1))] UNSPEC_FCTIWZ))
   (set (match_dup 3) (match_dup 2))
   (set (match_dup 0) (subreg:SI (match_dup 3) 4))]
  ""
  [(set_attr "length" "12")])

; Here, we use (set (reg) (unspec:DI [(fix:SI ...)] UNSPEC_FCTIWZ))
; rather than (set (subreg:SI (reg)) (fix:SI ...))
; because the first makes it clear that operand 0 is not live
; before the instruction.
(define_insn "fctiwz"
  [(set (match_operand:DI 0 "gpc_reg_operand" "=f")
	(unspec:DI [(fix:SI (match_operand:DF 1 "gpc_reg_operand" "f"))]
		   UNSPEC_FCTIWZ))]
  "(TARGET_POWER2 || TARGET_POWERPC) && TARGET_HARD_FLOAT && TARGET_FPRS 
   && TARGET_DOUBLE_FLOAT"
  "{fcirz|fctiwz} %0,%1"
  [(set_attr "type" "fp")])

(define_insn "btruncdf2"
  [(set (match_operand:DF 0 "gpc_reg_operand" "=f")
	(unspec:DF [(match_operand:DF 1 "gpc_reg_operand" "f")] UNSPEC_FRIZ))]
  "TARGET_FPRND && TARGET_HARD_FLOAT && TARGET_FPRS && TARGET_DOUBLE_FLOAT"
  "friz %0,%1"
  [(set_attr "type" "fp")])

(define_insn "btruncsf2"
  [(set (match_operand:SF 0 "gpc_reg_operand" "=f")
	(unspec:SF [(match_operand:SF 1 "gpc_reg_operand" "f")] UNSPEC_FRIZ))]
  "TARGET_FPRND && TARGET_HARD_FLOAT && TARGET_FPRS && TARGET_SINGLE_FLOAT "
  "friz %0,%1"
  [(set_attr "type" "fp")])

(define_insn "ceildf2"
  [(set (match_operand:DF 0 "gpc_reg_operand" "=f")
	(unspec:DF [(match_operand:DF 1 "gpc_reg_operand" "f")] UNSPEC_FRIP))]
  "TARGET_FPRND && TARGET_HARD_FLOAT && TARGET_FPRS && TARGET_DOUBLE_FLOAT"
  "frip %0,%1"
  [(set_attr "type" "fp")])

(define_insn "ceilsf2"
 [(set (match_operand:SF 0 "gpc_reg_operand" "=f")
	(unspec:SF [(match_operand:SF 1 "gpc_reg_operand" "f")] UNSPEC_FRIP))]
  "TARGET_FPRND && TARGET_HARD_FLOAT && TARGET_FPRS && TARGET_SINGLE_FLOAT "
  "frip %0,%1"
  [(set_attr "type" "fp")])

(define_insn "floordf2"
  [(set (match_operand:DF 0 "gpc_reg_operand" "=f")
	(unspec:DF [(match_operand:DF 1 "gpc_reg_operand" "f")] UNSPEC_FRIM))]
  "TARGET_FPRND && TARGET_HARD_FLOAT && TARGET_FPRS && TARGET_DOUBLE_FLOAT"
  "frim %0,%1"
  [(set_attr "type" "fp")])

(define_insn "floorsf2"
  [(set (match_operand:SF 0 "gpc_reg_operand" "=f")
	(unspec:SF [(match_operand:SF 1 "gpc_reg_operand" "f")] UNSPEC_FRIM))]
  "TARGET_FPRND && TARGET_HARD_FLOAT && TARGET_FPRS && TARGET_SINGLE_FLOAT "
  "frim %0,%1"
  [(set_attr "type" "fp")])

(define_insn "rounddf2"
  [(set (match_operand:DF 0 "gpc_reg_operand" "=f")
	(unspec:DF [(match_operand:DF 1 "gpc_reg_operand" "f")] UNSPEC_FRIN))]
  "TARGET_FPRND && TARGET_HARD_FLOAT && TARGET_FPRS && TARGET_DOUBLE_FLOAT"
  "frin %0,%1"
  [(set_attr "type" "fp")])

(define_insn "roundsf2"
  [(set (match_operand:SF 0 "gpc_reg_operand" "=f")
	(unspec:SF [(match_operand:SF 1 "gpc_reg_operand" "f")] UNSPEC_FRIN))]
  "TARGET_FPRND && TARGET_HARD_FLOAT && TARGET_FPRS && TARGET_SINGLE_FLOAT "
  "frin %0,%1"
  [(set_attr "type" "fp")])

; An UNSPEC is used so we don't have to support SImode in FP registers.
(define_insn "stfiwx"
  [(set (match_operand:SI 0 "memory_operand" "=Z")
	(unspec:SI [(match_operand:DI 1 "gpc_reg_operand" "f")]
		   UNSPEC_STFIWX))]
  "TARGET_PPC_GFXOPT"
  "stfiwx %1,%y0"
  [(set_attr "type" "fpstore")])

(define_expand "floatsisf2"
  [(set (match_operand:SF 0 "gpc_reg_operand" "")
        (float:SF (match_operand:SI 1 "gpc_reg_operand" "")))]
  "TARGET_HARD_FLOAT && !TARGET_FPRS"
  "")

(define_insn "floatdidf2"
  [(set (match_operand:DF 0 "gpc_reg_operand" "=f")
	(float:DF (match_operand:DI 1 "gpc_reg_operand" "!f#r")))]
  "(TARGET_POWERPC64 || TARGET_XILINX_FPU) && TARGET_HARD_FLOAT && TARGET_DOUBLE_FLOAT && TARGET_FPRS"
  "fcfid %0,%1"
  [(set_attr "type" "fp")])

(define_insn "fix_truncdfdi2"
  [(set (match_operand:DI 0 "gpc_reg_operand" "=!f#r")
	(fix:DI (match_operand:DF 1 "gpc_reg_operand" "f")))]
  "(TARGET_POWERPC64 || TARGET_XILINX_FPU) && TARGET_HARD_FLOAT && TARGET_DOUBLE_FLOAT && TARGET_FPRS"
  "fctidz %0,%1"
  [(set_attr "type" "fp")])

(define_expand "floatdisf2"
  [(set (match_operand:SF 0 "gpc_reg_operand" "")
        (float:SF (match_operand:DI 1 "gpc_reg_operand" "")))]
  "TARGET_POWERPC64 && TARGET_HARD_FLOAT && TARGET_FPRS && TARGET_SINGLE_FLOAT "
  "
{
  rtx val = operands[1];
  if (!flag_unsafe_math_optimizations)
    {
      rtx label = gen_label_rtx ();
      val = gen_reg_rtx (DImode);
      emit_insn (gen_floatdisf2_internal2 (val, operands[1], label));
      emit_label (label);
    }
  emit_insn (gen_floatdisf2_internal1 (operands[0], val));
  DONE;
}")

;; This is not IEEE compliant if rounding mode is "round to nearest".
;; If the DI->DF conversion is inexact, then it's possible to suffer
;; from double rounding.
(define_insn_and_split "floatdisf2_internal1"
  [(set (match_operand:SF 0 "gpc_reg_operand" "=f")
        (float:SF (match_operand:DI 1 "gpc_reg_operand" "!f#r")))
   (clobber (match_scratch:DF 2 "=f"))]
  "TARGET_POWERPC64 && TARGET_HARD_FLOAT && TARGET_FPRS && TARGET_SINGLE_FLOAT"
  "#"
  "&& reload_completed"
  [(set (match_dup 2)
        (float:DF (match_dup 1)))
   (set (match_dup 0)
        (float_truncate:SF (match_dup 2)))]
  "")

;; Twiddles bits to avoid double rounding.
;; Bits that might be truncated when converting to DFmode are replaced
;; by a bit that won't be lost at that stage, but is below the SFmode
;; rounding position.
(define_expand "floatdisf2_internal2"
  [(set (match_dup 3) (ashiftrt:DI (match_operand:DI 1 "" "")
				   (const_int 53)))
   (parallel [(set (match_operand:DI 0 "" "") (and:DI (match_dup 1)
						      (const_int 2047)))
	      (clobber (scratch:CC))])
   (set (match_dup 3) (plus:DI (match_dup 3)
			       (const_int 1)))
   (set (match_dup 0) (plus:DI (match_dup 0)
			       (const_int 2047)))
   (set (match_dup 4) (compare:CCUNS (match_dup 3)
				     (const_int 2)))
   (set (match_dup 0) (ior:DI (match_dup 0)
			      (match_dup 1)))
   (parallel [(set (match_dup 0) (and:DI (match_dup 0)
					 (const_int -2048)))
	      (clobber (scratch:CC))])
   (set (pc) (if_then_else (geu (match_dup 4) (const_int 0))
			   (label_ref (match_operand:DI 2 "" ""))
			   (pc)))
   (set (match_dup 0) (match_dup 1))]
  "TARGET_POWERPC64 && TARGET_HARD_FLOAT && TARGET_FPRS && TARGET_SINGLE_FLOAT"
  "
{
  operands[3] = gen_reg_rtx (DImode);
  operands[4] = gen_reg_rtx (CCUNSmode);
}")

;; Define the DImode operations that can be done in a small number
;; of instructions.  The & constraints are to prevent the register
;; allocator from allocating registers that overlap with the inputs
;; (for example, having an input in 7,8 and an output in 6,7).  We
;; also allow for the output being the same as one of the inputs.

(define_insn "*adddi3_noppc64"
  [(set (match_operand:DI 0 "gpc_reg_operand" "=&r,&r,r,r")
	(plus:DI (match_operand:DI 1 "gpc_reg_operand" "%r,r,0,0")
		 (match_operand:DI 2 "reg_or_short_operand" "r,I,r,I")))]
  "! TARGET_POWERPC64"
  "*
{
  if (WORDS_BIG_ENDIAN)
    return (GET_CODE (operands[2])) != CONST_INT
	    ? \"{a|addc} %L0,%L1,%L2\;{ae|adde} %0,%1,%2\"
	    : \"{ai|addic} %L0,%L1,%2\;{a%G2e|add%G2e} %0,%1\";
  else
    return (GET_CODE (operands[2])) != CONST_INT
	    ? \"{a|addc} %0,%1,%2\;{ae|adde} %L0,%L1,%L2\"
	    : \"{ai|addic} %0,%1,%2\;{a%G2e|add%G2e} %L0,%L1\";
}"
  [(set_attr "type" "two")
   (set_attr "length" "8")])

(define_insn "*subdi3_noppc64"
  [(set (match_operand:DI 0 "gpc_reg_operand" "=&r,&r,r,r,r")
	(minus:DI (match_operand:DI 1 "reg_or_short_operand" "r,I,0,r,I")
		  (match_operand:DI 2 "gpc_reg_operand" "r,r,r,0,0")))]
  "! TARGET_POWERPC64"
  "*
{
  if (WORDS_BIG_ENDIAN)
    return (GET_CODE (operands[1]) != CONST_INT)
	    ? \"{sf|subfc} %L0,%L2,%L1\;{sfe|subfe} %0,%2,%1\"
	    : \"{sfi|subfic} %L0,%L2,%1\;{sf%G1e|subf%G1e} %0,%2\";
  else
    return (GET_CODE (operands[1]) != CONST_INT)
	    ? \"{sf|subfc} %0,%2,%1\;{sfe|subfe} %L0,%L2,%L1\"
	    : \"{sfi|subfic} %0,%2,%1\;{sf%G1e|subf%G1e} %L0,%L2\";
}"
  [(set_attr "type" "two")
   (set_attr "length" "8")])

(define_insn "*negdi2_noppc64"
  [(set (match_operand:DI 0 "gpc_reg_operand" "=&r,r")
	(neg:DI (match_operand:DI 1 "gpc_reg_operand" "r,0")))]
  "! TARGET_POWERPC64"
  "*
{
  return (WORDS_BIG_ENDIAN)
    ? \"{sfi|subfic} %L0,%L1,0\;{sfze|subfze} %0,%1\"
    : \"{sfi|subfic} %0,%1,0\;{sfze|subfze} %L0,%L1\";
}"
  [(set_attr "type" "two")
   (set_attr "length" "8")])

(define_expand "mulsidi3"
  [(set (match_operand:DI 0 "gpc_reg_operand" "")
	(mult:DI (sign_extend:DI (match_operand:SI 1 "gpc_reg_operand" ""))
		 (sign_extend:DI (match_operand:SI 2 "gpc_reg_operand" ""))))]
  "! TARGET_POWERPC64"
  "
{
  if (! TARGET_POWER && ! TARGET_POWERPC)
    {
      emit_move_insn (gen_rtx_REG (SImode, 3), operands[1]);
      emit_move_insn (gen_rtx_REG (SImode, 4), operands[2]);
      emit_insn (gen_mull_call ());
      if (WORDS_BIG_ENDIAN)
        emit_move_insn (operands[0], gen_rtx_REG (DImode, 3));
      else
	{
	  emit_move_insn (operand_subword (operands[0], 0, 0, DImode),
			  gen_rtx_REG (SImode, 3));
	  emit_move_insn (operand_subword (operands[0], 1, 0, DImode),
			  gen_rtx_REG (SImode, 4));
	}
      DONE;
    }
  else if (TARGET_POWER)
    {
      emit_insn (gen_mulsidi3_mq (operands[0], operands[1], operands[2]));
      DONE;
    }
}")

(define_insn "mulsidi3_mq"
  [(set (match_operand:DI 0 "gpc_reg_operand" "=r")
	(mult:DI (sign_extend:DI (match_operand:SI 1 "gpc_reg_operand" "%r"))
		 (sign_extend:DI (match_operand:SI 2 "gpc_reg_operand" "r"))))
   (clobber (match_scratch:SI 3 "=q"))]
  "TARGET_POWER"
  "mul %0,%1,%2\;mfmq %L0"
  [(set_attr "type" "imul")
   (set_attr "length" "8")])

(define_insn "*mulsidi3_no_mq"
  [(set (match_operand:DI 0 "gpc_reg_operand" "=&r")
	(mult:DI (sign_extend:DI (match_operand:SI 1 "gpc_reg_operand" "%r"))
		 (sign_extend:DI (match_operand:SI 2 "gpc_reg_operand" "r"))))]
  "TARGET_POWERPC && ! TARGET_POWER && ! TARGET_POWERPC64"
  "*
{
  return (WORDS_BIG_ENDIAN)
    ? \"mulhw %0,%1,%2\;mullw %L0,%1,%2\"
    : \"mulhw %L0,%1,%2\;mullw %0,%1,%2\";
}"
  [(set_attr "type" "imul")
   (set_attr "length" "8")])

(define_split
  [(set (match_operand:DI 0 "gpc_reg_operand" "")
	(mult:DI (sign_extend:DI (match_operand:SI 1 "gpc_reg_operand" ""))
		 (sign_extend:DI (match_operand:SI 2 "gpc_reg_operand" ""))))]
  "TARGET_POWERPC && ! TARGET_POWERPC64 && reload_completed"
  [(set (match_dup 3)
	(truncate:SI
	 (lshiftrt:DI (mult:DI (sign_extend:DI (match_dup 1))
			       (sign_extend:DI (match_dup 2)))
		      (const_int 32))))
   (set (match_dup 4)
	(mult:SI (match_dup 1)
		 (match_dup 2)))]
  "
{
  int endian = (WORDS_BIG_ENDIAN == 0);
  operands[3] = operand_subword (operands[0], endian, 0, DImode);
  operands[4] = operand_subword (operands[0], 1 - endian, 0, DImode);
}")

(define_expand "umulsidi3"
  [(set (match_operand:DI 0 "gpc_reg_operand" "")
	(mult:DI (zero_extend:DI (match_operand:SI 1 "gpc_reg_operand" ""))
		 (zero_extend:DI (match_operand:SI 2 "gpc_reg_operand" ""))))]
  "TARGET_POWERPC && ! TARGET_POWERPC64"
  "
{
  if (TARGET_POWER)
    {
      emit_insn (gen_umulsidi3_mq (operands[0], operands[1], operands[2]));
      DONE;
    }
}")

(define_insn "umulsidi3_mq"
  [(set (match_operand:DI 0 "gpc_reg_operand" "=&r")
	(mult:DI (zero_extend:DI (match_operand:SI 1 "gpc_reg_operand" "%r"))
		 (zero_extend:DI (match_operand:SI 2 "gpc_reg_operand" "r"))))
   (clobber (match_scratch:SI 3 "=q"))]
  "TARGET_POWERPC && TARGET_POWER"
  "*
{
  return (WORDS_BIG_ENDIAN)
    ? \"mulhwu %0,%1,%2\;mullw %L0,%1,%2\"
    : \"mulhwu %L0,%1,%2\;mullw %0,%1,%2\";
}"
  [(set_attr "type" "imul")
   (set_attr "length" "8")])

(define_insn "*umulsidi3_no_mq"
  [(set (match_operand:DI 0 "gpc_reg_operand" "=&r")
	(mult:DI (zero_extend:DI (match_operand:SI 1 "gpc_reg_operand" "%r"))
		 (zero_extend:DI (match_operand:SI 2 "gpc_reg_operand" "r"))))]
  "TARGET_POWERPC && ! TARGET_POWER && ! TARGET_POWERPC64"
  "*
{
  return (WORDS_BIG_ENDIAN)
    ? \"mulhwu %0,%1,%2\;mullw %L0,%1,%2\"
    : \"mulhwu %L0,%1,%2\;mullw %0,%1,%2\";
}"
  [(set_attr "type" "imul")
   (set_attr "length" "8")])

(define_split
  [(set (match_operand:DI 0 "gpc_reg_operand" "")
	(mult:DI (zero_extend:DI (match_operand:SI 1 "gpc_reg_operand" ""))
		 (zero_extend:DI (match_operand:SI 2 "gpc_reg_operand" ""))))]
  "TARGET_POWERPC && ! TARGET_POWERPC64 && reload_completed"
  [(set (match_dup 3)
	(truncate:SI
	 (lshiftrt:DI (mult:DI (zero_extend:DI (match_dup 1))
			       (zero_extend:DI (match_dup 2)))
		      (const_int 32))))
   (set (match_dup 4)
	(mult:SI (match_dup 1)
		 (match_dup 2)))]
  "
{
  int endian = (WORDS_BIG_ENDIAN == 0);
  operands[3] = operand_subword (operands[0], endian, 0, DImode);
  operands[4] = operand_subword (operands[0], 1 - endian, 0, DImode);
}")

(define_expand "smulsi3_highpart"
  [(set (match_operand:SI 0 "gpc_reg_operand" "")
	(truncate:SI
	 (lshiftrt:DI (mult:DI (sign_extend:DI
				(match_operand:SI 1 "gpc_reg_operand" ""))
			       (sign_extend:DI
				(match_operand:SI 2 "gpc_reg_operand" "")))
		      (const_int 32))))]
  ""
  "
{
  if (! TARGET_POWER && ! TARGET_POWERPC)
    {
      emit_move_insn (gen_rtx_REG (SImode, 3), operands[1]);
      emit_move_insn (gen_rtx_REG (SImode, 4), operands[2]);
      emit_insn (gen_mulh_call ());
      emit_move_insn (operands[0], gen_rtx_REG (SImode, 3));
      DONE;
    }
  else if (TARGET_POWER)
    {
      emit_insn (gen_smulsi3_highpart_mq (operands[0], operands[1], operands[2]));
      DONE;
    }
}")

(define_insn "smulsi3_highpart_mq"
  [(set (match_operand:SI 0 "gpc_reg_operand" "=r")
	(truncate:SI
	 (lshiftrt:DI (mult:DI (sign_extend:DI
				(match_operand:SI 1 "gpc_reg_operand" "%r"))
			       (sign_extend:DI
				(match_operand:SI 2 "gpc_reg_operand" "r")))
		      (const_int 32))))
   (clobber (match_scratch:SI 3 "=q"))]
  "TARGET_POWER"
  "mul %0,%1,%2"
  [(set_attr "type" "imul")])

(define_insn "*smulsi3_highpart_no_mq"
  [(set (match_operand:SI 0 "gpc_reg_operand" "=r")
	(truncate:SI
	 (lshiftrt:DI (mult:DI (sign_extend:DI
				(match_operand:SI 1 "gpc_reg_operand" "%r"))
			       (sign_extend:DI
				(match_operand:SI 2 "gpc_reg_operand" "r")))
		      (const_int 32))))]
  "TARGET_POWERPC && ! TARGET_POWER"
  "mulhw %0,%1,%2"
  [(set_attr "type" "imul")])

(define_expand "umulsi3_highpart"
  [(set (match_operand:SI 0 "gpc_reg_operand" "")
	(truncate:SI
	 (lshiftrt:DI (mult:DI (zero_extend:DI
				(match_operand:SI 1 "gpc_reg_operand" ""))
			       (zero_extend:DI
				(match_operand:SI 2 "gpc_reg_operand" "")))
		      (const_int 32))))]
  "TARGET_POWERPC"
  "
{
  if (TARGET_POWER)
    {
      emit_insn (gen_umulsi3_highpart_mq (operands[0], operands[1], operands[2]));
      DONE;
    }
}")

(define_insn "umulsi3_highpart_mq"
  [(set (match_operand:SI 0 "gpc_reg_operand" "=r")
	(truncate:SI
	 (lshiftrt:DI (mult:DI (zero_extend:DI
				(match_operand:SI 1 "gpc_reg_operand" "%r"))
			       (zero_extend:DI
				(match_operand:SI 2 "gpc_reg_operand" "r")))
		      (const_int 32))))
   (clobber (match_scratch:SI 3 "=q"))]
  "TARGET_POWERPC && TARGET_POWER"
  "mulhwu %0,%1,%2"
  [(set_attr "type" "imul")])

(define_insn "*umulsi3_highpart_no_mq"
  [(set (match_operand:SI 0 "gpc_reg_operand" "=r")
	(truncate:SI
	 (lshiftrt:DI (mult:DI (zero_extend:DI
				(match_operand:SI 1 "gpc_reg_operand" "%r"))
			       (zero_extend:DI
				(match_operand:SI 2 "gpc_reg_operand" "r")))
		      (const_int 32))))]
  "TARGET_POWERPC && ! TARGET_POWER"
  "mulhwu %0,%1,%2"
  [(set_attr "type" "imul")])

;; If operands 0 and 2 are in the same register, we have a problem.  But
;; operands 0 and 1 (the usual case) can be in the same register.  That's
;; why we have the strange constraints below.
(define_insn "ashldi3_power"
  [(set (match_operand:DI 0 "gpc_reg_operand" "=r,r,r,&r")
	(ashift:DI (match_operand:DI 1 "gpc_reg_operand" "r,r,0,r")
		   (match_operand:SI 2 "reg_or_cint_operand" "M,i,r,r")))
   (clobber (match_scratch:SI 3 "=X,q,q,q"))]
  "TARGET_POWER"
  "@
   {sli|slwi} %0,%L1,%h2\;{cal %L0,0(0)|li %L0,0}
   sl%I2q %L0,%L1,%h2\;sll%I2q %0,%1,%h2
   sl%I2q %L0,%L1,%h2\;sll%I2q %0,%1,%h2
   sl%I2q %L0,%L1,%h2\;sll%I2q %0,%1,%h2"
  [(set_attr "length" "8")])

(define_insn "lshrdi3_power"
  [(set (match_operand:DI 0 "gpc_reg_operand" "=r,r,r,&r")
	(lshiftrt:DI (match_operand:DI 1 "gpc_reg_operand" "r,r,0,r")
		     (match_operand:SI 2 "reg_or_cint_operand" "M,i,r,r")))
   (clobber (match_scratch:SI 3 "=X,q,q,q"))]
  "TARGET_POWER"
  "@
   {s%A2i|s%A2wi} %L0,%1,%h2\;{cal %0,0(0)|li %0,0}
   sr%I2q %0,%1,%h2\;srl%I2q %L0,%L1,%h2
   sr%I2q %0,%1,%h2\;srl%I2q %L0,%L1,%h2
   sr%I2q %0,%1,%h2\;srl%I2q %L0,%L1,%h2"
  [(set_attr "length" "8")])

;; Shift by a variable amount is too complex to be worth open-coding.  We
;; just handle shifts by constants.
(define_insn "ashrdi3_power"
  [(set (match_operand:DI 0 "gpc_reg_operand" "=&r,r")
	(ashiftrt:DI (match_operand:DI 1 "gpc_reg_operand" "r,r")
		     (match_operand:SI 2 "const_int_operand" "M,i")))
   (clobber (match_scratch:SI 3 "=X,q"))]
  "TARGET_POWER"
  "@
   {srai|srawi} %0,%1,31\;{srai|srawi} %L0,%1,%h2
   sraiq %0,%1,%h2\;srliq %L0,%L1,%h2"
  [(set_attr "type" "shift")
   (set_attr "length" "8")])

(define_insn "ashrdi3_no_power"
  [(set (match_operand:DI 0 "gpc_reg_operand" "=&r,&r")
	(ashiftrt:DI (match_operand:DI 1 "gpc_reg_operand" "r,r")
		     (match_operand:SI 2 "const_int_operand" "M,i")))]
  "TARGET_32BIT && !TARGET_POWERPC64 && !TARGET_POWER && WORDS_BIG_ENDIAN"
  "@
   {srai|srawi} %0,%1,31\;{srai|srawi} %L0,%1,%h2
   {sri|srwi} %L0,%L1,%h2\;insrwi %L0,%1,%h2,0\;{srai|srawi} %0,%1,%h2"
  [(set_attr "type" "two,three")
   (set_attr "length" "8,12")])

(define_insn "*ashrdisi3_noppc64"
  [(set (match_operand:SI 0 "gpc_reg_operand" "=r")
        (subreg:SI (ashiftrt:DI (match_operand:DI 1 "gpc_reg_operand" "r")
                                (const_int 32)) 4))]
  "TARGET_32BIT && !TARGET_POWERPC64"
  "*
{
  if (REGNO (operands[0]) == REGNO (operands[1]))
    return \"\";
  else
    return \"mr %0,%1\";
}"
   [(set_attr "length" "4")])


;; PowerPC64 DImode operations.

(define_insn_and_split "absdi2"
  [(set (match_operand:DI 0 "gpc_reg_operand" "=&r,r")
        (abs:DI (match_operand:DI 1 "gpc_reg_operand" "r,0")))
   (clobber (match_scratch:DI 2 "=&r,&r"))]
  "TARGET_POWERPC64"
  "#"
  "&& reload_completed"
  [(set (match_dup 2) (ashiftrt:DI (match_dup 1) (const_int 63)))
   (set (match_dup 0) (xor:DI (match_dup 2) (match_dup 1)))
   (set (match_dup 0) (minus:DI (match_dup 0) (match_dup 2)))]
  "")

(define_insn_and_split "*nabsdi2"
  [(set (match_operand:DI 0 "gpc_reg_operand" "=&r,r")
        (neg:DI (abs:DI (match_operand:DI 1 "gpc_reg_operand" "r,0"))))
   (clobber (match_scratch:DI 2 "=&r,&r"))]
  "TARGET_POWERPC64"
  "#"
  "&& reload_completed"
  [(set (match_dup 2) (ashiftrt:DI (match_dup 1) (const_int 63)))
   (set (match_dup 0) (xor:DI (match_dup 2) (match_dup 1)))
   (set (match_dup 0) (minus:DI (match_dup 2) (match_dup 0)))]
  "")

(define_insn "muldi3"
  [(set (match_operand:DI 0 "gpc_reg_operand" "=r,r")
        (mult:DI (match_operand:DI 1 "gpc_reg_operand" "%r,r")
                 (match_operand:DI 2 "reg_or_short_operand" "r,I")))]
  "TARGET_POWERPC64"
  "@
   mulld %0,%1,%2
   mulli %0,%1,%2"
   [(set (attr "type")
      (cond [(match_operand:SI 2 "s8bit_cint_operand" "")
		(const_string "imul3")
	     (match_operand:SI 2 "short_cint_operand" "")
		(const_string "imul2")]
	(const_string "lmul")))])

(define_insn "*muldi3_internal1"
  [(set (match_operand:CC 0 "cc_reg_operand" "=x,?y")
	(compare:CC (mult:DI (match_operand:DI 1 "gpc_reg_operand" "%r,r")
			     (match_operand:DI 2 "gpc_reg_operand" "r,r"))
		    (const_int 0)))
   (clobber (match_scratch:DI 3 "=r,r"))]
  "TARGET_POWERPC64"
  "@
   mulld. %3,%1,%2
   #"
  [(set_attr "type" "lmul_compare")
   (set_attr "length" "4,8")])

(define_split
  [(set (match_operand:CC 0 "cc_reg_not_cr0_operand" "")
	(compare:CC (mult:DI (match_operand:DI 1 "gpc_reg_operand" "")
			     (match_operand:DI 2 "gpc_reg_operand" ""))
		    (const_int 0)))
   (clobber (match_scratch:DI 3 ""))]
  "TARGET_POWERPC64 && reload_completed"
  [(set (match_dup 3)
	(mult:DI (match_dup 1) (match_dup 2)))
   (set (match_dup 0)
	(compare:CC (match_dup 3)
		    (const_int 0)))]
  "")

(define_insn "*muldi3_internal2"
  [(set (match_operand:CC 3 "cc_reg_operand" "=x,?y")
	(compare:CC (mult:DI (match_operand:DI 1 "gpc_reg_operand" "%r,r")
			     (match_operand:DI 2 "gpc_reg_operand" "r,r"))
		    (const_int 0)))
   (set (match_operand:DI 0 "gpc_reg_operand" "=r,r")
	(mult:DI (match_dup 1) (match_dup 2)))]
  "TARGET_POWERPC64"
  "@
   mulld. %0,%1,%2
   #"
  [(set_attr "type" "lmul_compare")
   (set_attr "length" "4,8")])

(define_split
  [(set (match_operand:CC 3 "cc_reg_not_micro_cr0_operand" "")
	(compare:CC (mult:DI (match_operand:DI 1 "gpc_reg_operand" "")
			     (match_operand:DI 2 "gpc_reg_operand" ""))
		    (const_int 0)))
   (set (match_operand:DI 0 "gpc_reg_operand" "")
	(mult:DI (match_dup 1) (match_dup 2)))]
  "TARGET_POWERPC64 && reload_completed"
  [(set (match_dup 0)
	(mult:DI (match_dup 1) (match_dup 2)))
   (set (match_dup 3)
	(compare:CC (match_dup 0)
		    (const_int 0)))]
  "")

(define_insn "smuldi3_highpart"
  [(set (match_operand:DI 0 "gpc_reg_operand" "=r")
	(truncate:DI
	 (lshiftrt:TI (mult:TI (sign_extend:TI
				(match_operand:DI 1 "gpc_reg_operand" "%r"))
			       (sign_extend:TI
				(match_operand:DI 2 "gpc_reg_operand" "r")))
		      (const_int 64))))]
  "TARGET_POWERPC64"
  "mulhd %0,%1,%2"
  [(set_attr "type" "lmul")])

(define_insn "umuldi3_highpart"
  [(set (match_operand:DI 0 "gpc_reg_operand" "=r")
	(truncate:DI
	 (lshiftrt:TI (mult:TI (zero_extend:TI
				(match_operand:DI 1 "gpc_reg_operand" "%r"))
			       (zero_extend:TI
				(match_operand:DI 2 "gpc_reg_operand" "r")))
		      (const_int 64))))]
  "TARGET_POWERPC64"
  "mulhdu %0,%1,%2"
  [(set_attr "type" "lmul")])

(define_insn "rotldi3"
  [(set (match_operand:DI 0 "gpc_reg_operand" "=r,r")
	(rotate:DI (match_operand:DI 1 "gpc_reg_operand" "r,r")
		   (match_operand:DI 2 "reg_or_cint_operand" "r,i")))]
  "TARGET_POWERPC64"
  "@
   rldcl %0,%1,%2,0
   rldicl %0,%1,%H2,0"
  [(set_attr "type" "var_shift_rotate,integer")])

(define_insn "*rotldi3_internal2"
  [(set (match_operand:CC 0 "cc_reg_operand" "=x,x,?y,?y")
	(compare:CC (rotate:DI (match_operand:DI 1 "gpc_reg_operand" "r,r,r,r")
			       (match_operand:DI 2 "reg_or_cint_operand" "r,i,r,i"))
		    (const_int 0)))
   (clobber (match_scratch:DI 3 "=r,r,r,r"))]
  "TARGET_64BIT"
  "@
   rldcl. %3,%1,%2,0
   rldicl. %3,%1,%H2,0
   #
   #"
  [(set_attr "type" "var_delayed_compare,delayed_compare,var_delayed_compare,delayed_compare")
   (set_attr "length" "4,4,8,8")])

(define_split
  [(set (match_operand:CC 0 "cc_reg_not_micro_cr0_operand" "")
	(compare:CC (rotate:DI (match_operand:DI 1 "gpc_reg_operand" "")
			       (match_operand:DI 2 "reg_or_cint_operand" ""))
		    (const_int 0)))
   (clobber (match_scratch:DI 3 ""))]
  "TARGET_POWERPC64 && reload_completed"
  [(set (match_dup 3)
	(rotate:DI (match_dup 1) (match_dup 2)))
   (set (match_dup 0)
	(compare:CC (match_dup 3)
		    (const_int 0)))]
  "")

(define_insn "*rotldi3_internal3"
  [(set (match_operand:CC 3 "cc_reg_operand" "=x,x,?y,?y")
	(compare:CC (rotate:DI (match_operand:DI 1 "gpc_reg_operand" "r,r,r,r")
			       (match_operand:DI 2 "reg_or_cint_operand" "r,i,r,i"))
		    (const_int 0)))
   (set (match_operand:DI 0 "gpc_reg_operand" "=r,r,r,r")
	(rotate:DI (match_dup 1) (match_dup 2)))]
  "TARGET_64BIT"
  "@
   rldcl. %0,%1,%2,0
   rldicl. %0,%1,%H2,0
   #
   #"
  [(set_attr "type" "var_delayed_compare,delayed_compare,var_delayed_compare,delayed_compare")
   (set_attr "length" "4,4,8,8")])

(define_split
  [(set (match_operand:CC 3 "cc_reg_not_micro_cr0_operand" "")
	(compare:CC (rotate:DI (match_operand:DI 1 "gpc_reg_operand" "")
			       (match_operand:DI 2 "reg_or_cint_operand" ""))
		    (const_int 0)))
   (set (match_operand:DI 0 "gpc_reg_operand" "")
	(rotate:DI (match_dup 1) (match_dup 2)))]
  "TARGET_POWERPC64 && reload_completed"
  [(set (match_dup 0)
	(rotate:DI (match_dup 1) (match_dup 2)))
   (set (match_dup 3)
	(compare:CC (match_dup 0)
		    (const_int 0)))]
  "")

(define_insn "*rotldi3_internal4"
  [(set (match_operand:DI 0 "gpc_reg_operand" "=r,r")
	(and:DI (rotate:DI (match_operand:DI 1 "gpc_reg_operand" "r,r")
			   (match_operand:DI 2 "reg_or_cint_operand" "r,i"))
		(match_operand:DI 3 "mask64_operand" "n,n")))]
  "TARGET_POWERPC64"
  "@
   rldc%B3 %0,%1,%2,%S3
   rldic%B3 %0,%1,%H2,%S3"
  [(set_attr "type" "var_shift_rotate,integer")])

(define_insn "*rotldi3_internal5"
  [(set (match_operand:CC 0 "cc_reg_operand" "=x,x,?y,?y")
	(compare:CC (and:DI
		     (rotate:DI (match_operand:DI 1 "gpc_reg_operand" "r,r,r,r")
				(match_operand:DI 2 "reg_or_cint_operand" "r,i,r,i"))
		     (match_operand:DI 3 "mask64_operand" "n,n,n,n"))
		    (const_int 0)))
   (clobber (match_scratch:DI 4 "=r,r,r,r"))]
  "TARGET_64BIT"
  "@
   rldc%B3. %4,%1,%2,%S3
   rldic%B3. %4,%1,%H2,%S3
   #
   #"
  [(set_attr "type" "var_delayed_compare,delayed_compare,var_delayed_compare,delayed_compare")
   (set_attr "length" "4,4,8,8")])

(define_split
  [(set (match_operand:CC 0 "cc_reg_not_micro_cr0_operand" "")
	(compare:CC (and:DI
		     (rotate:DI (match_operand:DI 1 "gpc_reg_operand" "")
				(match_operand:DI 2 "reg_or_cint_operand" ""))
		     (match_operand:DI 3 "mask64_operand" ""))
		    (const_int 0)))
   (clobber (match_scratch:DI 4 ""))]
  "TARGET_POWERPC64 && reload_completed"
  [(set (match_dup 4)
	(and:DI (rotate:DI (match_dup 1)
				(match_dup 2))
		     (match_dup 3)))
   (set (match_dup 0)
	(compare:CC (match_dup 4)
		    (const_int 0)))]
  "")

(define_insn "*rotldi3_internal6"
  [(set (match_operand:CC 4 "cc_reg_operand" "=x,x,?y,?y")
	(compare:CC (and:DI
		     (rotate:DI (match_operand:DI 1 "gpc_reg_operand" "r,r,r,r")
				(match_operand:DI 2 "reg_or_cint_operand" "r,i,r,i"))
		     (match_operand:DI 3 "mask64_operand" "n,n,n,n"))
		    (const_int 0)))
   (set (match_operand:DI 0 "gpc_reg_operand" "=r,r,r,r")
	(and:DI (rotate:DI (match_dup 1) (match_dup 2)) (match_dup 3)))]
  "TARGET_64BIT"
  "@
   rldc%B3. %0,%1,%2,%S3
   rldic%B3. %0,%1,%H2,%S3
   #
   #"
  [(set_attr "type" "var_delayed_compare,delayed_compare,var_delayed_compare,delayed_compare")
   (set_attr "length" "4,4,8,8")])

(define_split
  [(set (match_operand:CC 4 "cc_reg_not_micro_cr0_operand" "")
	(compare:CC (and:DI
		     (rotate:DI (match_operand:DI 1 "gpc_reg_operand" "")
				(match_operand:DI 2 "reg_or_cint_operand" ""))
		     (match_operand:DI 3 "mask64_operand" ""))
		    (const_int 0)))
   (set (match_operand:DI 0 "gpc_reg_operand" "")
	(and:DI (rotate:DI (match_dup 1) (match_dup 2)) (match_dup 3)))]
  "TARGET_POWERPC64 && reload_completed"
  [(set (match_dup 0)
	(and:DI (rotate:DI (match_dup 1) (match_dup 2)) (match_dup 3)))
   (set (match_dup 4)
	(compare:CC (match_dup 0)
		    (const_int 0)))]
  "")

(define_insn "*rotldi3_internal7"
  [(set (match_operand:DI 0 "gpc_reg_operand" "=r,r")
	(zero_extend:DI
	 (subreg:QI
	  (rotate:DI (match_operand:DI 1 "gpc_reg_operand" "r,r")
		     (match_operand:DI 2 "reg_or_cint_operand" "r,i")) 0)))]
  "TARGET_POWERPC64"
  "@
   rldcl %0,%1,%2,56
   rldicl %0,%1,%H2,56"
  [(set_attr "type" "var_shift_rotate,integer")])

(define_insn "*rotldi3_internal8"
  [(set (match_operand:CC 0 "cc_reg_operand" "=x,x,?y,?y")
	(compare:CC (zero_extend:DI
		     (subreg:QI
		      (rotate:DI (match_operand:DI 1 "gpc_reg_operand" "r,r,r,r")
				 (match_operand:DI 2 "reg_or_cint_operand" "r,i,r,i")) 0))
		    (const_int 0)))
   (clobber (match_scratch:DI 3 "=r,r,r,r"))]
  "TARGET_64BIT"
  "@
   rldcl. %3,%1,%2,56
   rldicl. %3,%1,%H2,56
   #
   #"
  [(set_attr "type" "var_delayed_compare,delayed_compare,var_delayed_compare,delayed_compare")
   (set_attr "length" "4,4,8,8")])

(define_split
  [(set (match_operand:CC 0 "cc_reg_not_micro_cr0_operand" "")
	(compare:CC (zero_extend:DI
		     (subreg:QI
		      (rotate:DI (match_operand:DI 1 "gpc_reg_operand" "")
				 (match_operand:DI 2 "reg_or_cint_operand" "")) 0))
		    (const_int 0)))
   (clobber (match_scratch:DI 3 ""))]
  "TARGET_POWERPC64 && reload_completed"
  [(set (match_dup 3)
	(zero_extend:DI (subreg:QI
		      (rotate:DI (match_dup 1)
				 (match_dup 2)) 0)))
   (set (match_dup 0)
	(compare:CC (match_dup 3)
		    (const_int 0)))]
  "")

(define_insn "*rotldi3_internal9"
  [(set (match_operand:CC 3 "cc_reg_operand" "=x,x,?y,?y")
	(compare:CC (zero_extend:DI
		     (subreg:QI
		      (rotate:DI (match_operand:DI 1 "gpc_reg_operand" "r,r,r,r")
				 (match_operand:DI 2 "reg_or_cint_operand" "r,i,r,i")) 0))
		    (const_int 0)))
   (set (match_operand:DI 0 "gpc_reg_operand" "=r,r,r,r")
	(zero_extend:DI (subreg:QI (rotate:DI (match_dup 1) (match_dup 2)) 0)))]
  "TARGET_64BIT"
  "@
   rldcl. %0,%1,%2,56
   rldicl. %0,%1,%H2,56
   #
   #"
  [(set_attr "type" "var_delayed_compare,delayed_compare,var_delayed_compare,delayed_compare")
   (set_attr "length" "4,4,8,8")])

(define_split
  [(set (match_operand:CC 3 "cc_reg_not_micro_cr0_operand" "")
	(compare:CC (zero_extend:DI
		     (subreg:QI
		      (rotate:DI (match_operand:DI 1 "gpc_reg_operand" "")
				 (match_operand:DI 2 "reg_or_cint_operand" "")) 0))
		    (const_int 0)))
   (set (match_operand:DI 0 "gpc_reg_operand" "")
	(zero_extend:DI (subreg:QI (rotate:DI (match_dup 1) (match_dup 2)) 0)))]
  "TARGET_POWERPC64 && reload_completed"
  [(set (match_dup 0)
	(zero_extend:DI (subreg:QI (rotate:DI (match_dup 1) (match_dup 2)) 0)))
   (set (match_dup 3)
	(compare:CC (match_dup 0)
		    (const_int 0)))]
  "")

(define_insn "*rotldi3_internal10"
  [(set (match_operand:DI 0 "gpc_reg_operand" "=r,r")
	(zero_extend:DI
	 (subreg:HI
	  (rotate:DI (match_operand:DI 1 "gpc_reg_operand" "r,r")
		     (match_operand:DI 2 "reg_or_cint_operand" "r,i")) 0)))]
  "TARGET_POWERPC64"
  "@
   rldcl %0,%1,%2,48
   rldicl %0,%1,%H2,48"
  [(set_attr "type" "var_shift_rotate,integer")])

(define_insn "*rotldi3_internal11"
  [(set (match_operand:CC 0 "cc_reg_operand" "=x,x,?y,?y")
	(compare:CC (zero_extend:DI
		     (subreg:HI
		      (rotate:DI (match_operand:DI 1 "gpc_reg_operand" "r,r,r,r")
				 (match_operand:DI 2 "reg_or_cint_operand" "r,i,r,i")) 0))
		    (const_int 0)))
   (clobber (match_scratch:DI 3 "=r,r,r,r"))]
  "TARGET_64BIT"
  "@
   rldcl. %3,%1,%2,48
   rldicl. %3,%1,%H2,48
   #
   #"
  [(set_attr "type" "var_delayed_compare,delayed_compare,var_delayed_compare,delayed_compare")
   (set_attr "length" "4,4,8,8")])

(define_split
  [(set (match_operand:CC 0 "cc_reg_not_micro_cr0_operand" "")
	(compare:CC (zero_extend:DI
		     (subreg:HI
		      (rotate:DI (match_operand:DI 1 "gpc_reg_operand" "")
				 (match_operand:DI 2 "reg_or_cint_operand" "")) 0))
		    (const_int 0)))
   (clobber (match_scratch:DI 3 ""))]
  "TARGET_POWERPC64 && reload_completed"
  [(set (match_dup 3)
	(zero_extend:DI (subreg:HI
		      (rotate:DI (match_dup 1)
				 (match_dup 2)) 0)))
   (set (match_dup 0)
	(compare:CC (match_dup 3)
		    (const_int 0)))]
  "")

(define_insn "*rotldi3_internal12"
  [(set (match_operand:CC 3 "cc_reg_operand" "=x,x,?y,?y")
	(compare:CC (zero_extend:DI
		     (subreg:HI
		      (rotate:DI (match_operand:DI 1 "gpc_reg_operand" "r,r,r,r")
				 (match_operand:DI 2 "reg_or_cint_operand" "r,i,r,i")) 0))
		    (const_int 0)))
   (set (match_operand:DI 0 "gpc_reg_operand" "=r,r,r,r")
	(zero_extend:DI (subreg:HI (rotate:DI (match_dup 1) (match_dup 2)) 0)))]
  "TARGET_64BIT"
  "@
   rldcl. %0,%1,%2,48
   rldicl. %0,%1,%H2,48
   #
   #"
  [(set_attr "type" "var_delayed_compare,delayed_compare,var_delayed_compare,delayed_compare")
   (set_attr "length" "4,4,8,8")])

(define_split
  [(set (match_operand:CC 3 "cc_reg_not_micro_cr0_operand" "")
	(compare:CC (zero_extend:DI
		     (subreg:HI
		      (rotate:DI (match_operand:DI 1 "gpc_reg_operand" "")
				 (match_operand:DI 2 "reg_or_cint_operand" "")) 0))
		    (const_int 0)))
   (set (match_operand:DI 0 "gpc_reg_operand" "")
	(zero_extend:DI (subreg:HI (rotate:DI (match_dup 1) (match_dup 2)) 0)))]
  "TARGET_POWERPC64 && reload_completed"
  [(set (match_dup 0)
	(zero_extend:DI (subreg:HI (rotate:DI (match_dup 1) (match_dup 2)) 0)))
   (set (match_dup 3)
	(compare:CC (match_dup 0)
		    (const_int 0)))]
  "")

(define_insn "*rotldi3_internal13"
  [(set (match_operand:DI 0 "gpc_reg_operand" "=r,r")
	(zero_extend:DI
	 (subreg:SI
	  (rotate:DI (match_operand:DI 1 "gpc_reg_operand" "r,r")
		     (match_operand:DI 2 "reg_or_cint_operand" "r,i")) 0)))]
  "TARGET_POWERPC64"
  "@
   rldcl %0,%1,%2,32
   rldicl %0,%1,%H2,32"
  [(set_attr "type" "var_shift_rotate,integer")])

(define_insn "*rotldi3_internal14"
  [(set (match_operand:CC 0 "cc_reg_operand" "=x,x,?y,?y")
	(compare:CC (zero_extend:DI
		     (subreg:SI
		      (rotate:DI (match_operand:DI 1 "gpc_reg_operand" "r,r,r,r")
				 (match_operand:DI 2 "reg_or_cint_operand" "r,i,r,i")) 0))
		    (const_int 0)))
   (clobber (match_scratch:DI 3 "=r,r,r,r"))]
  "TARGET_64BIT"
  "@
   rldcl. %3,%1,%2,32
   rldicl. %3,%1,%H2,32
   #
   #"
  [(set_attr "type" "var_delayed_compare,delayed_compare,var_delayed_compare,delayed_compare")
   (set_attr "length" "4,4,8,8")])

(define_split
  [(set (match_operand:CC 0 "cc_reg_not_micro_cr0_operand" "")
	(compare:CC (zero_extend:DI
		     (subreg:SI
		      (rotate:DI (match_operand:DI 1 "gpc_reg_operand" "")
				 (match_operand:DI 2 "reg_or_cint_operand" "")) 0))
		    (const_int 0)))
   (clobber (match_scratch:DI 3 ""))]
  "TARGET_POWERPC64 && reload_completed"
  [(set (match_dup 3)
	(zero_extend:DI (subreg:SI
		      (rotate:DI (match_dup 1)
				 (match_dup 2)) 0)))
   (set (match_dup 0)
	(compare:CC (match_dup 3)
		    (const_int 0)))]
  "")

(define_insn "*rotldi3_internal15"
  [(set (match_operand:CC 3 "cc_reg_operand" "=x,x,?y,?y")
	(compare:CC (zero_extend:DI
		     (subreg:SI
		      (rotate:DI (match_operand:DI 1 "gpc_reg_operand" "r,r,r,r")
				 (match_operand:DI 2 "reg_or_cint_operand" "r,i,r,i")) 0))
		    (const_int 0)))
   (set (match_operand:DI 0 "gpc_reg_operand" "=r,r,r,r")
	(zero_extend:DI (subreg:SI (rotate:DI (match_dup 1) (match_dup 2)) 0)))]
  "TARGET_64BIT"
  "@
   rldcl. %0,%1,%2,32
   rldicl. %0,%1,%H2,32
   #
   #"
  [(set_attr "type" "var_delayed_compare,delayed_compare,var_delayed_compare,delayed_compare")
   (set_attr "length" "4,4,8,8")])

(define_split
  [(set (match_operand:CC 3 "cc_reg_not_micro_cr0_operand" "")
	(compare:CC (zero_extend:DI
		     (subreg:SI
		      (rotate:DI (match_operand:DI 1 "gpc_reg_operand" "")
				 (match_operand:DI 2 "reg_or_cint_operand" "")) 0))
		    (const_int 0)))
   (set (match_operand:DI 0 "gpc_reg_operand" "")
	(zero_extend:DI (subreg:SI (rotate:DI (match_dup 1) (match_dup 2)) 0)))]
  "TARGET_POWERPC64 && reload_completed"
  [(set (match_dup 0)
	(zero_extend:DI (subreg:SI (rotate:DI (match_dup 1) (match_dup 2)) 0)))
   (set (match_dup 3)
	(compare:CC (match_dup 0)
		    (const_int 0)))]
  "")

(define_expand "ashldi3"
  [(set (match_operand:DI 0 "gpc_reg_operand" "")
	(ashift:DI (match_operand:DI 1 "gpc_reg_operand" "")
		   (match_operand:SI 2 "reg_or_cint_operand" "")))]
  "TARGET_POWERPC64 || TARGET_POWER"
  "
{
  if (TARGET_POWERPC64)
    ;
  else if (TARGET_POWER)
    {
      emit_insn (gen_ashldi3_power (operands[0], operands[1], operands[2]));
      DONE;
    }
  else
    FAIL;
}")

(define_insn "*ashldi3_internal1"
  [(set (match_operand:DI 0 "gpc_reg_operand" "=r,r")
	(ashift:DI (match_operand:DI 1 "gpc_reg_operand" "r,r")
		   (match_operand:SI 2 "reg_or_cint_operand" "r,i")))]
  "TARGET_POWERPC64"
  "@
   sld %0,%1,%2
   sldi %0,%1,%H2"
  [(set_attr "type" "var_shift_rotate,shift")])

(define_insn "*ashldi3_internal2"
  [(set (match_operand:CC 0 "cc_reg_operand" "=x,x,?y,?y")
	(compare:CC (ashift:DI (match_operand:DI 1 "gpc_reg_operand" "r,r,r,r")
			       (match_operand:SI 2 "reg_or_cint_operand" "r,i,r,i"))
		    (const_int 0)))
   (clobber (match_scratch:DI 3 "=r,r,r,r"))]
  "TARGET_64BIT"
  "@
   sld. %3,%1,%2
   sldi. %3,%1,%H2
   #
   #"
  [(set_attr "type" "var_delayed_compare,delayed_compare,var_delayed_compare,delayed_compare")
   (set_attr "length" "4,4,8,8")])

(define_split
  [(set (match_operand:CC 0 "cc_reg_not_cr0_operand" "")
	(compare:CC (ashift:DI (match_operand:DI 1 "gpc_reg_operand" "")
			       (match_operand:SI 2 "reg_or_cint_operand" ""))
		    (const_int 0)))
   (clobber (match_scratch:DI 3 ""))]
  "TARGET_POWERPC64 && reload_completed"
  [(set (match_dup 3)
	(ashift:DI (match_dup 1) (match_dup 2)))
   (set (match_dup 0)
	(compare:CC (match_dup 3)
		    (const_int 0)))]
  "")

(define_insn "*ashldi3_internal3"
  [(set (match_operand:CC 3 "cc_reg_operand" "=x,x,?y,?y")
	(compare:CC (ashift:DI (match_operand:DI 1 "gpc_reg_operand" "r,r,r,r")
			       (match_operand:SI 2 "reg_or_cint_operand" "r,i,r,i"))
		    (const_int 0)))
   (set (match_operand:DI 0 "gpc_reg_operand" "=r,r,r,r")
	(ashift:DI (match_dup 1) (match_dup 2)))]
  "TARGET_64BIT"
  "@
   sld. %0,%1,%2
   sldi. %0,%1,%H2
   #
   #"
  [(set_attr "type" "var_delayed_compare,delayed_compare,var_delayed_compare,delayed_compare")
   (set_attr "length" "4,4,8,8")])

(define_split
  [(set (match_operand:CC 3 "cc_reg_not_cr0_operand" "")
	(compare:CC (ashift:DI (match_operand:DI 1 "gpc_reg_operand" "")
			       (match_operand:SI 2 "reg_or_cint_operand" ""))
		    (const_int 0)))
   (set (match_operand:DI 0 "gpc_reg_operand" "")
	(ashift:DI (match_dup 1) (match_dup 2)))]
  "TARGET_POWERPC64 && reload_completed"
  [(set (match_dup 0)
	(ashift:DI (match_dup 1) (match_dup 2)))
   (set (match_dup 3)
	(compare:CC (match_dup 0)
		    (const_int 0)))]
  "")

(define_insn "*ashldi3_internal4"
  [(set (match_operand:DI 0 "gpc_reg_operand" "=r")
	(and:DI (ashift:DI (match_operand:DI 1 "gpc_reg_operand" "r")
			   (match_operand:SI 2 "const_int_operand" "i"))
		(match_operand:DI 3 "const_int_operand" "n")))]
  "TARGET_POWERPC64 && includes_rldic_lshift_p (operands[2], operands[3])"
  "rldic %0,%1,%H2,%W3")

(define_insn "ashldi3_internal5"
  [(set (match_operand:CC 0 "cc_reg_operand" "=x,?y")
	(compare:CC
	 (and:DI (ashift:DI (match_operand:DI 1 "gpc_reg_operand" "r,r")
			    (match_operand:SI 2 "const_int_operand" "i,i"))
		 (match_operand:DI 3 "const_int_operand" "n,n"))
	 (const_int 0)))
   (clobber (match_scratch:DI 4 "=r,r"))]
  "TARGET_64BIT && includes_rldic_lshift_p (operands[2], operands[3])"
  "@
   rldic. %4,%1,%H2,%W3
   #"
  [(set_attr "type" "compare")
   (set_attr "length" "4,8")])

(define_split
  [(set (match_operand:CC 0 "cc_reg_not_micro_cr0_operand" "")
	(compare:CC
	 (and:DI (ashift:DI (match_operand:DI 1 "gpc_reg_operand" "")
			    (match_operand:SI 2 "const_int_operand" ""))
		 (match_operand:DI 3 "const_int_operand" ""))
	 (const_int 0)))
   (clobber (match_scratch:DI 4 ""))]
  "TARGET_POWERPC64 && reload_completed
   && includes_rldic_lshift_p (operands[2], operands[3])"
  [(set (match_dup 4)
	(and:DI (ashift:DI (match_dup 1) (match_dup 2))
		(match_dup 3)))
   (set (match_dup 0)
	(compare:CC (match_dup 4)
		    (const_int 0)))]
  "")

(define_insn "*ashldi3_internal6"
  [(set (match_operand:CC 4 "cc_reg_operand" "=x,?y")
	(compare:CC
	 (and:DI (ashift:DI (match_operand:DI 1 "gpc_reg_operand" "r,r")
			    (match_operand:SI 2 "const_int_operand" "i,i"))
		    (match_operand:DI 3 "const_int_operand" "n,n"))
	 (const_int 0)))
   (set (match_operand:DI 0 "gpc_reg_operand" "=r,r")
	(and:DI (ashift:DI (match_dup 1) (match_dup 2)) (match_dup 3)))]
  "TARGET_64BIT && includes_rldic_lshift_p (operands[2], operands[3])"
  "@
   rldic. %0,%1,%H2,%W3
   #"
  [(set_attr "type" "compare")
   (set_attr "length" "4,8")])

(define_split
  [(set (match_operand:CC 4 "cc_reg_not_micro_cr0_operand" "")
	(compare:CC
	 (and:DI (ashift:DI (match_operand:DI 1 "gpc_reg_operand" "")
			    (match_operand:SI 2 "const_int_operand" ""))
		 (match_operand:DI 3 "const_int_operand" ""))
	 (const_int 0)))
   (set (match_operand:DI 0 "gpc_reg_operand" "")
	(and:DI (ashift:DI (match_dup 1) (match_dup 2)) (match_dup 3)))]
  "TARGET_POWERPC64 && reload_completed
   && includes_rldic_lshift_p (operands[2], operands[3])"
  [(set (match_dup 0)
	(and:DI (ashift:DI (match_dup 1) (match_dup 2))
		(match_dup 3)))
   (set (match_dup 4)
	(compare:CC (match_dup 0)
		    (const_int 0)))]
  "")

(define_insn "*ashldi3_internal7"
  [(set (match_operand:DI 0 "gpc_reg_operand" "=r")
	(and:DI (ashift:DI (match_operand:DI 1 "gpc_reg_operand" "r")
			   (match_operand:SI 2 "const_int_operand" "i"))
		(match_operand:DI 3 "mask64_operand" "n")))]
  "TARGET_POWERPC64 && includes_rldicr_lshift_p (operands[2], operands[3])"
  "rldicr %0,%1,%H2,%S3")

(define_insn "ashldi3_internal8"
  [(set (match_operand:CC 0 "cc_reg_operand" "=x,?y")
	(compare:CC
	 (and:DI (ashift:DI (match_operand:DI 1 "gpc_reg_operand" "r,r")
			    (match_operand:SI 2 "const_int_operand" "i,i"))
		 (match_operand:DI 3 "mask64_operand" "n,n"))
	 (const_int 0)))
   (clobber (match_scratch:DI 4 "=r,r"))]
  "TARGET_64BIT && includes_rldicr_lshift_p (operands[2], operands[3])"
  "@
   rldicr. %4,%1,%H2,%S3
   #"
  [(set_attr "type" "compare")
   (set_attr "length" "4,8")])

(define_split
  [(set (match_operand:CC 0 "cc_reg_not_micro_cr0_operand" "")
	(compare:CC
	 (and:DI (ashift:DI (match_operand:DI 1 "gpc_reg_operand" "")
			    (match_operand:SI 2 "const_int_operand" ""))
		 (match_operand:DI 3 "mask64_operand" ""))
	 (const_int 0)))
   (clobber (match_scratch:DI 4 ""))]
  "TARGET_POWERPC64 && reload_completed
   && includes_rldicr_lshift_p (operands[2], operands[3])"
  [(set (match_dup 4)
	(and:DI (ashift:DI (match_dup 1) (match_dup 2))
		(match_dup 3)))
   (set (match_dup 0)
	(compare:CC (match_dup 4)
		    (const_int 0)))]
  "")

(define_insn "*ashldi3_internal9"
  [(set (match_operand:CC 4 "cc_reg_operand" "=x,?y")
	(compare:CC
	 (and:DI (ashift:DI (match_operand:DI 1 "gpc_reg_operand" "r,r")
			    (match_operand:SI 2 "const_int_operand" "i,i"))
		    (match_operand:DI 3 "mask64_operand" "n,n"))
	 (const_int 0)))
   (set (match_operand:DI 0 "gpc_reg_operand" "=r,r")
	(and:DI (ashift:DI (match_dup 1) (match_dup 2)) (match_dup 3)))]
  "TARGET_64BIT && includes_rldicr_lshift_p (operands[2], operands[3])"
  "@
   rldicr. %0,%1,%H2,%S3
   #"
  [(set_attr "type" "compare")
   (set_attr "length" "4,8")])

(define_split
  [(set (match_operand:CC 4 "cc_reg_not_micro_cr0_operand" "")
	(compare:CC
	 (and:DI (ashift:DI (match_operand:DI 1 "gpc_reg_operand" "")
			    (match_operand:SI 2 "const_int_operand" ""))
		 (match_operand:DI 3 "mask64_operand" ""))
	 (const_int 0)))
   (set (match_operand:DI 0 "gpc_reg_operand" "")
	(and:DI (ashift:DI (match_dup 1) (match_dup 2)) (match_dup 3)))]
  "TARGET_POWERPC64 && reload_completed
   && includes_rldicr_lshift_p (operands[2], operands[3])"
  [(set (match_dup 0)
	(and:DI (ashift:DI (match_dup 1) (match_dup 2))
		(match_dup 3)))
   (set (match_dup 4)
	(compare:CC (match_dup 0)
		    (const_int 0)))]
  "")

(define_expand "lshrdi3"
  [(set (match_operand:DI 0 "gpc_reg_operand" "")
	(lshiftrt:DI (match_operand:DI 1 "gpc_reg_operand" "")
		     (match_operand:SI 2 "reg_or_cint_operand" "")))]
  "TARGET_POWERPC64 || TARGET_POWER"
  "
{
  if (TARGET_POWERPC64)
    ;
  else if (TARGET_POWER)
    {
      emit_insn (gen_lshrdi3_power (operands[0], operands[1], operands[2]));
      DONE;
    }
  else
    FAIL;
}")

(define_insn "*lshrdi3_internal1"
  [(set (match_operand:DI 0 "gpc_reg_operand" "=r,r")
	(lshiftrt:DI (match_operand:DI 1 "gpc_reg_operand" "r,r")
		     (match_operand:SI 2 "reg_or_cint_operand" "r,i")))]
  "TARGET_POWERPC64"
  "@
   srd %0,%1,%2
   srdi %0,%1,%H2"
  [(set_attr "type" "var_shift_rotate,shift")])

(define_insn "*lshrdi3_internal2"
  [(set (match_operand:CC 0 "cc_reg_operand" "=x,x,?y,?y")
	(compare:CC (lshiftrt:DI (match_operand:DI 1 "gpc_reg_operand" "r,r,r,r")
				 (match_operand:SI 2 "reg_or_cint_operand" "r,i,r,i"))
		    (const_int 0)))
   (clobber (match_scratch:DI 3 "=r,r,r,r"))]
  "TARGET_64BIT "
  "@
   srd. %3,%1,%2
   srdi. %3,%1,%H2
   #
   #"
  [(set_attr "type" "var_delayed_compare,delayed_compare,var_delayed_compare,delayed_compare")
   (set_attr "length" "4,4,8,8")])

(define_split
  [(set (match_operand:CC 0 "cc_reg_not_micro_cr0_operand" "")
	(compare:CC (lshiftrt:DI (match_operand:DI 1 "gpc_reg_operand" "")
				 (match_operand:SI 2 "reg_or_cint_operand" ""))
		    (const_int 0)))
   (clobber (match_scratch:DI 3 ""))]
  "TARGET_POWERPC64 && reload_completed"
  [(set (match_dup 3)
	(lshiftrt:DI (match_dup 1) (match_dup 2)))
   (set (match_dup 0)
	(compare:CC (match_dup 3)
		    (const_int 0)))]
  "")

(define_insn "*lshrdi3_internal3"
  [(set (match_operand:CC 3 "cc_reg_operand" "=x,x,?y,?y")
	(compare:CC (lshiftrt:DI (match_operand:DI 1 "gpc_reg_operand" "r,r,r,r")
				 (match_operand:SI 2 "reg_or_cint_operand" "r,i,r,i"))
		    (const_int 0)))
   (set (match_operand:DI 0 "gpc_reg_operand" "=r,r,r,r")
	(lshiftrt:DI (match_dup 1) (match_dup 2)))]
  "TARGET_64BIT"
  "@
   srd. %0,%1,%2
   srdi. %0,%1,%H2
   #
   #"
  [(set_attr "type" "var_delayed_compare,delayed_compare,var_delayed_compare,delayed_compare")
   (set_attr "length" "4,4,8,8")])

(define_split
  [(set (match_operand:CC 3 "cc_reg_not_micro_cr0_operand" "")
	(compare:CC (lshiftrt:DI (match_operand:DI 1 "gpc_reg_operand" "")
				 (match_operand:SI 2 "reg_or_cint_operand" ""))
		    (const_int 0)))
   (set (match_operand:DI 0 "gpc_reg_operand" "")
	(lshiftrt:DI (match_dup 1) (match_dup 2)))]
  "TARGET_POWERPC64 && reload_completed"
  [(set (match_dup 0)
	(lshiftrt:DI (match_dup 1) (match_dup 2)))
   (set (match_dup 3)
	(compare:CC (match_dup 0)
		    (const_int 0)))]
  "")

(define_expand "ashrdi3"
  [(set (match_operand:DI 0 "gpc_reg_operand" "")
	(ashiftrt:DI (match_operand:DI 1 "gpc_reg_operand" "")
		     (match_operand:SI 2 "reg_or_cint_operand" "")))]
  "WORDS_BIG_ENDIAN"
  "
{
  if (TARGET_POWERPC64)
    ;
  else if (TARGET_POWER && GET_CODE (operands[2]) == CONST_INT)
    {
      emit_insn (gen_ashrdi3_power (operands[0], operands[1], operands[2]));
      DONE;
    }
  else if (TARGET_32BIT && GET_CODE (operands[2]) == CONST_INT
	   && WORDS_BIG_ENDIAN)
    {
      emit_insn (gen_ashrdi3_no_power (operands[0], operands[1], operands[2]));
      DONE;
    }
  else
    FAIL;
}")

(define_insn "*ashrdi3_internal1"
  [(set (match_operand:DI 0 "gpc_reg_operand" "=r,r")
	(ashiftrt:DI (match_operand:DI 1 "gpc_reg_operand" "r,r")
		     (match_operand:SI 2 "reg_or_cint_operand" "r,i")))]
  "TARGET_POWERPC64"
  "@
   srad %0,%1,%2
   sradi %0,%1,%H2"
  [(set_attr "type" "var_shift_rotate,shift")])

(define_insn "*ashrdi3_internal2"
  [(set (match_operand:CC 0 "cc_reg_operand" "=x,x,?y,?y")
	(compare:CC (ashiftrt:DI (match_operand:DI 1 "gpc_reg_operand" "r,r,r,r")
				 (match_operand:SI 2 "reg_or_cint_operand" "r,i,r,i"))
		    (const_int 0)))
   (clobber (match_scratch:DI 3 "=r,r,r,r"))]
  "TARGET_64BIT"
  "@
   srad. %3,%1,%2
   sradi. %3,%1,%H2
   #
   #"
  [(set_attr "type" "var_delayed_compare,delayed_compare,var_delayed_compare,delayed_compare")
   (set_attr "length" "4,4,8,8")])

(define_split
  [(set (match_operand:CC 0 "cc_reg_not_cr0_operand" "")
	(compare:CC (ashiftrt:DI (match_operand:DI 1 "gpc_reg_operand" "")
				 (match_operand:SI 2 "reg_or_cint_operand" ""))
		    (const_int 0)))
   (clobber (match_scratch:DI 3 ""))]
  "TARGET_POWERPC64 && reload_completed"
  [(set (match_dup 3)
	(ashiftrt:DI (match_dup 1) (match_dup 2)))
   (set (match_dup 0)
	(compare:CC (match_dup 3)
		    (const_int 0)))]
  "")

(define_insn "*ashrdi3_internal3"
  [(set (match_operand:CC 3 "cc_reg_operand" "=x,x,?y,?y")
	(compare:CC (ashiftrt:DI (match_operand:DI 1 "gpc_reg_operand" "r,r,r,r")
				 (match_operand:SI 2 "reg_or_cint_operand" "r,i,r,i"))
		    (const_int 0)))
   (set (match_operand:DI 0 "gpc_reg_operand" "=r,r,r,r")
	(ashiftrt:DI (match_dup 1) (match_dup 2)))]
  "TARGET_64BIT"
  "@
   srad. %0,%1,%2
   sradi. %0,%1,%H2
   #
   #"
  [(set_attr "type" "var_delayed_compare,delayed_compare,var_delayed_compare,delayed_compare")
   (set_attr "length" "4,4,8,8")])

(define_split
  [(set (match_operand:CC 3 "cc_reg_not_cr0_operand" "")
	(compare:CC (ashiftrt:DI (match_operand:DI 1 "gpc_reg_operand" "")
				 (match_operand:SI 2 "reg_or_cint_operand" ""))
		    (const_int 0)))
   (set (match_operand:DI 0 "gpc_reg_operand" "")
	(ashiftrt:DI (match_dup 1) (match_dup 2)))]
  "TARGET_POWERPC64 && reload_completed"
  [(set (match_dup 0)
	(ashiftrt:DI (match_dup 1) (match_dup 2)))
   (set (match_dup 3)
	(compare:CC (match_dup 0)
		    (const_int 0)))]
  "")

(define_expand "anddi3"
  [(parallel
    [(set (match_operand:DI 0 "gpc_reg_operand" "")
	  (and:DI (match_operand:DI 1 "gpc_reg_operand" "")
		  (match_operand:DI 2 "and64_2_operand" "")))
     (clobber (match_scratch:CC 3 ""))])]
  "TARGET_POWERPC64"
  "")

(define_insn "anddi3_mc"
  [(set (match_operand:DI 0 "gpc_reg_operand" "=r,r,r,r,r,r")
	(and:DI (match_operand:DI 1 "gpc_reg_operand" "%r,r,r,r,r,r")
		(match_operand:DI 2 "and64_2_operand" "?r,S,T,K,J,t")))
   (clobber (match_scratch:CC 3 "=X,X,X,x,x,X"))]
  "TARGET_POWERPC64 && rs6000_gen_cell_microcode"
  "@
   and %0,%1,%2
   rldic%B2 %0,%1,0,%S2
   rlwinm %0,%1,0,%m2,%M2
   andi. %0,%1,%b2
   andis. %0,%1,%u2
   #"
  [(set_attr "type" "*,*,*,compare,compare,*")
   (set_attr "length" "4,4,4,4,4,8")])

(define_insn "anddi3_nomc"
  [(set (match_operand:DI 0 "gpc_reg_operand" "=r,r,r,r")
	(and:DI (match_operand:DI 1 "gpc_reg_operand" "%r,r,r,r")
		(match_operand:DI 2 "and64_2_operand" "?r,S,T,t")))
   (clobber (match_scratch:CC 3 "=X,X,X,X"))]
  "TARGET_POWERPC64 && !rs6000_gen_cell_microcode"
  "@
   and %0,%1,%2
   rldic%B2 %0,%1,0,%S2
   rlwinm %0,%1,0,%m2,%M2
   #"
  [(set_attr "length" "4,4,4,8")])

(define_split
  [(set (match_operand:DI 0 "gpc_reg_operand" "")
	(and:DI (match_operand:DI 1 "gpc_reg_operand" "")
		(match_operand:DI 2 "mask64_2_operand" "")))
   (clobber (match_scratch:CC 3 ""))]
  "TARGET_POWERPC64
    && (fixed_regs[CR0_REGNO] || !logical_operand (operands[2], DImode))
    && !mask_operand (operands[2], DImode)
    && !mask64_operand (operands[2], DImode)"
  [(set (match_dup 0)
	(and:DI (rotate:DI (match_dup 1)
			   (match_dup 4))
		(match_dup 5)))
   (set (match_dup 0)
	(and:DI (rotate:DI (match_dup 0)
			   (match_dup 6))
		(match_dup 7)))]
{
  build_mask64_2_operands (operands[2], &operands[4]);
})

(define_insn "*anddi3_internal2_mc"
  [(set (match_operand:CC 0 "cc_reg_operand" "=x,x,x,x,x,x,?y,?y,?y,??y,??y,?y")
	(compare:CC (and:DI (match_operand:DI 1 "gpc_reg_operand" "%r,r,r,r,r,r,r,r,r,r,r,r")
			    (match_operand:DI 2 "and64_2_operand" "r,S,T,K,J,t,r,S,T,K,J,t"))
		    (const_int 0)))
   (clobber (match_scratch:DI 3 "=r,r,r,r,r,r,r,r,r,r,r,r"))
   (clobber (match_scratch:CC 4 "=X,X,X,X,X,X,X,X,X,x,x,X"))]
  "TARGET_64BIT && rs6000_gen_cell_microcode"
  "@
   and. %3,%1,%2
   rldic%B2. %3,%1,0,%S2
   rlwinm. %3,%1,0,%m2,%M2
   andi. %3,%1,%b2
   andis. %3,%1,%u2
   #
   #
   #
   #
   #
   #
   #"
  [(set_attr "type" "compare,compare,delayed_compare,compare,compare,compare,compare,compare,compare,compare,compare,compare")
   (set_attr "length" "4,4,4,4,4,8,8,8,8,8,8,12")])

(define_insn "*anddi3_internal2_nomc"
  [(set (match_operand:CC 0 "cc_reg_operand" "=x,?y,?y,??y,??y,?y")
	(compare:CC (and:DI (match_operand:DI 1 "gpc_reg_operand" "%r,r,r,r,r,r")
			    (match_operand:DI 2 "and64_2_operand" "t,r,S,K,J,t"))
		    (const_int 0)))
   (clobber (match_scratch:DI 3 "=r,r,r,r,r,r"))
   (clobber (match_scratch:CC 4 "=X,X,X,x,x,X"))]
  "TARGET_64BIT && !rs6000_gen_cell_microcode"
  "#"
  [(set_attr "type" "delayed_compare,compare,compare,compare,compare,compare")
   (set_attr "length" "8,8,8,8,8,12")])

(define_split
  [(set (match_operand:CC 0 "cc_reg_operand" "")
        (compare:CC (and:DI (match_operand:DI 1 "gpc_reg_operand" "")
                            (match_operand:DI 2 "mask64_2_operand" ""))
                    (const_int 0)))
   (clobber (match_scratch:DI 3 ""))
   (clobber (match_scratch:CC 4 ""))]
  "TARGET_64BIT && reload_completed
    && (fixed_regs[CR0_REGNO] || !logical_operand (operands[2], DImode))
    && !mask_operand (operands[2], DImode)
    && !mask64_operand (operands[2], DImode)"
  [(set (match_dup 3)
	(and:DI (rotate:DI (match_dup 1)
			   (match_dup 5))
		(match_dup 6)))
   (parallel [(set (match_dup 0)
		   (compare:CC (and:DI (rotate:DI (match_dup 3)
						  (match_dup 7))
				       (match_dup 8))
			       (const_int 0)))
	      (clobber (match_dup 3))])]
  "
{
  build_mask64_2_operands (operands[2], &operands[5]);
}")

(define_insn "*anddi3_internal3_mc"
  [(set (match_operand:CC 3 "cc_reg_operand" "=x,x,x,x,x,x,?y,?y,?y,??y,??y,?y")
	(compare:CC (and:DI (match_operand:DI 1 "gpc_reg_operand" "%r,r,r,r,r,r,r,r,r,r,r,r")
			    (match_operand:DI 2 "and64_2_operand" "r,S,T,K,J,t,r,S,T,K,J,t"))
		    (const_int 0)))
   (set (match_operand:DI 0 "gpc_reg_operand" "=r,r,r,r,r,r,r,r,r,r,r,r")
	(and:DI (match_dup 1) (match_dup 2)))
   (clobber (match_scratch:CC 4 "=X,X,X,X,X,X,X,X,X,x,x,X"))]
  "TARGET_64BIT && rs6000_gen_cell_microcode"
  "@
   and. %0,%1,%2
   rldic%B2. %0,%1,0,%S2
   rlwinm. %0,%1,0,%m2,%M2
   andi. %0,%1,%b2
   andis. %0,%1,%u2
   #
   #
   #
   #
   #
   #
   #"
  [(set_attr "type" "compare,compare,delayed_compare,compare,compare,compare,compare,compare,compare,compare,compare,compare")
   (set_attr "length" "4,4,4,4,4,8,8,8,8,8,8,12")])

(define_insn "*anddi3_internal3_nomc"
  [(set (match_operand:CC 3 "cc_reg_operand" "=x,?y,?y,??y,??y,?y")
	(compare:CC (and:DI (match_operand:DI 1 "gpc_reg_operand" "%r,r,r,r,r,r")
			    (match_operand:DI 2 "and64_2_operand" "t,r,S,K,J,t"))
		    (const_int 0)))
   (set (match_operand:DI 0 "gpc_reg_operand" "=r,r,r,r,r,r")
	(and:DI (match_dup 1) (match_dup 2)))
   (clobber (match_scratch:CC 4 "=X,X,X,x,x,X"))]
  "TARGET_64BIT  && !rs6000_gen_cell_microcode"
  "#"
  [(set_attr "type" "delayed_compare,compare,compare,compare,compare,compare")
   (set_attr "length" "8,8,8,8,8,12")])
(define_split
  [(set (match_operand:CC 3 "cc_reg_not_micro_cr0_operand" "")
	(compare:CC (and:DI (match_operand:DI 1 "gpc_reg_operand" "")
			    (match_operand:DI 2 "and64_2_operand" ""))
		    (const_int 0)))
   (set (match_operand:DI 0 "gpc_reg_operand" "")
	(and:DI (match_dup 1) (match_dup 2)))
   (clobber (match_scratch:CC 4 ""))]
  "TARGET_64BIT && reload_completed"
  [(parallel [(set (match_dup 0)
		    (and:DI (match_dup 1) (match_dup 2)))
	       (clobber (match_dup 4))])
   (set (match_dup 3)
	(compare:CC (match_dup 0)
		    (const_int 0)))]
  "")

(define_split
  [(set (match_operand:CC 3 "cc_reg_operand" "")
        (compare:CC (and:DI (match_operand:DI 1 "gpc_reg_operand" "")
                            (match_operand:DI 2 "mask64_2_operand" ""))
                    (const_int 0)))
   (set (match_operand:DI 0 "gpc_reg_operand" "")
	(and:DI (match_dup 1) (match_dup 2)))
   (clobber (match_scratch:CC 4 ""))]
  "TARGET_64BIT && reload_completed
    && (fixed_regs[CR0_REGNO] || !logical_operand (operands[2], DImode))
    && !mask_operand (operands[2], DImode)
    && !mask64_operand (operands[2], DImode)"
  [(set (match_dup 0)
	(and:DI (rotate:DI (match_dup 1)
			   (match_dup 5))
		(match_dup 6)))
   (parallel [(set (match_dup 3)
		   (compare:CC (and:DI (rotate:DI (match_dup 0)
						  (match_dup 7))
				       (match_dup 8))
			       (const_int 0)))
	      (set (match_dup 0)
		   (and:DI (rotate:DI (match_dup 0)
				      (match_dup 7))
			   (match_dup 8)))])]
  "
{
  build_mask64_2_operands (operands[2], &operands[5]);
}")

(define_expand "iordi3"
  [(set (match_operand:DI 0 "gpc_reg_operand" "")
	(ior:DI (match_operand:DI 1 "gpc_reg_operand" "")
		(match_operand:DI 2 "reg_or_logical_cint_operand" "")))]
  "TARGET_POWERPC64"
  "
{
  if (non_logical_cint_operand (operands[2], DImode))
    {
      HOST_WIDE_INT value;
      rtx tmp = ((!can_create_pseudo_p ()
		  || rtx_equal_p (operands[0], operands[1]))
		 ? operands[0] : gen_reg_rtx (DImode));

      if (GET_CODE (operands[2]) == CONST_INT)
        {
          value = INTVAL (operands[2]);
	  emit_insn (gen_iordi3 (tmp, operands[1],
				 GEN_INT (value & (~ (HOST_WIDE_INT) 0xffff))));
	}
      else
        {
	  value = CONST_DOUBLE_LOW (operands[2]);
	  emit_insn (gen_iordi3 (tmp, operands[1],
				 immed_double_const (value
						     & (~ (HOST_WIDE_INT) 0xffff),
						     0, DImode)));
	}

      emit_insn (gen_iordi3 (operands[0], tmp, GEN_INT (value & 0xffff)));
      DONE;
    }
}")

(define_expand "xordi3"
  [(set (match_operand:DI 0 "gpc_reg_operand" "")
	(xor:DI (match_operand:DI 1 "gpc_reg_operand" "")
		(match_operand:DI 2 "reg_or_logical_cint_operand" "")))]
  "TARGET_POWERPC64"
  "
{
  if (non_logical_cint_operand (operands[2], DImode))
    {
      HOST_WIDE_INT value;
      rtx tmp = ((!can_create_pseudo_p ()
		  || rtx_equal_p (operands[0], operands[1]))
		 ? operands[0] : gen_reg_rtx (DImode));

      if (GET_CODE (operands[2]) == CONST_INT)
        {
          value = INTVAL (operands[2]);
	  emit_insn (gen_xordi3 (tmp, operands[1],
				 GEN_INT (value & (~ (HOST_WIDE_INT) 0xffff))));
	}
      else
        {
	  value = CONST_DOUBLE_LOW (operands[2]);
	  emit_insn (gen_xordi3 (tmp, operands[1],
				 immed_double_const (value
						     & (~ (HOST_WIDE_INT) 0xffff),
						     0, DImode)));
	}

      emit_insn (gen_xordi3 (operands[0], tmp, GEN_INT (value & 0xffff)));
      DONE;
    }
}")

(define_insn "*booldi3_internal1"
  [(set (match_operand:DI 0 "gpc_reg_operand" "=r,r,r")
	(match_operator:DI 3 "boolean_or_operator"
	 [(match_operand:DI 1 "gpc_reg_operand" "%r,r,r")
	  (match_operand:DI 2 "logical_operand" "r,K,JF")]))]
  "TARGET_POWERPC64"
  "@
   %q3 %0,%1,%2
   %q3i %0,%1,%b2
   %q3is %0,%1,%u2")

(define_insn "*booldi3_internal2"
  [(set (match_operand:CC 0 "cc_reg_operand" "=x,?y")
	(compare:CC (match_operator:DI 4 "boolean_or_operator"
	 [(match_operand:DI 1 "gpc_reg_operand" "%r,r")
	  (match_operand:DI 2 "gpc_reg_operand" "r,r")])
	 (const_int 0)))
   (clobber (match_scratch:DI 3 "=r,r"))]
  "TARGET_64BIT"
  "@
   %q4. %3,%1,%2
   #"
  [(set_attr "type" "compare")
   (set_attr "length" "4,8")])

(define_split
  [(set (match_operand:CC 0 "cc_reg_not_micro_cr0_operand" "")
	(compare:CC (match_operator:DI 4 "boolean_operator"
	 [(match_operand:DI 1 "gpc_reg_operand" "")
	  (match_operand:DI 2 "gpc_reg_operand" "")])
	 (const_int 0)))
   (clobber (match_scratch:DI 3 ""))]
  "TARGET_POWERPC64 && reload_completed"
  [(set (match_dup 3) (match_dup 4))
   (set (match_dup 0)
	(compare:CC (match_dup 3)
		    (const_int 0)))]
  "")

(define_insn "*booldi3_internal3"
  [(set (match_operand:CC 3 "cc_reg_operand" "=x,?y")
	(compare:CC (match_operator:DI 4 "boolean_operator"
	 [(match_operand:DI 1 "gpc_reg_operand" "%r,r")
	  (match_operand:DI 2 "gpc_reg_operand" "r,r")])
	 (const_int 0)))
   (set (match_operand:DI 0 "gpc_reg_operand" "=r,r")
	(match_dup 4))]
  "TARGET_64BIT"
  "@
   %q4. %0,%1,%2
   #"
  [(set_attr "type" "compare")
   (set_attr "length" "4,8")])

(define_split
  [(set (match_operand:CC 3 "cc_reg_not_micro_cr0_operand" "")
	(compare:CC (match_operator:DI 4 "boolean_operator"
	 [(match_operand:DI 1 "gpc_reg_operand" "")
	  (match_operand:DI 2 "gpc_reg_operand" "")])
	 (const_int 0)))
   (set (match_operand:DI 0 "gpc_reg_operand" "")
	(match_dup 4))]
  "TARGET_POWERPC64 && reload_completed"
  [(set (match_dup 0) (match_dup 4))
   (set (match_dup 3)
	(compare:CC (match_dup 0)
		    (const_int 0)))]
  "")

;; Split a logical operation that we can't do in one insn into two insns,
;; each of which does one 16-bit part.  This is used by combine.

(define_split
  [(set (match_operand:DI 0 "gpc_reg_operand" "")
	(match_operator:DI 3 "boolean_or_operator"
	 [(match_operand:DI 1 "gpc_reg_operand" "")
	  (match_operand:DI 2 "non_logical_cint_operand" "")]))]
  "TARGET_POWERPC64"
  [(set (match_dup 0) (match_dup 4))
   (set (match_dup 0) (match_dup 5))]
"
{
  rtx i3,i4;

  if (GET_CODE (operands[2]) == CONST_DOUBLE)
    {
      HOST_WIDE_INT value = CONST_DOUBLE_LOW (operands[2]);
      i3 = immed_double_const (value & (~ (HOST_WIDE_INT) 0xffff),
					0, DImode);
      i4 = GEN_INT (value & 0xffff);
    }
  else
    {
      i3 = GEN_INT (INTVAL (operands[2])
			     & (~ (HOST_WIDE_INT) 0xffff));
      i4 = GEN_INT (INTVAL (operands[2]) & 0xffff);
    }
  operands[4] = gen_rtx_fmt_ee (GET_CODE (operands[3]), DImode,
				operands[1], i3);
  operands[5] = gen_rtx_fmt_ee (GET_CODE (operands[3]), DImode,
				operands[0], i4);
}")

(define_insn "*boolcdi3_internal1"
  [(set (match_operand:DI 0 "gpc_reg_operand" "=r")
	(match_operator:DI 3 "boolean_operator"
	 [(not:DI (match_operand:DI 1 "gpc_reg_operand" "r"))
	  (match_operand:DI 2 "gpc_reg_operand" "r")]))]
  "TARGET_POWERPC64"
  "%q3 %0,%2,%1")

(define_insn "*boolcdi3_internal2"
  [(set (match_operand:CC 0 "cc_reg_operand" "=x,?y")
	(compare:CC (match_operator:DI 4 "boolean_operator"
	 [(not:DI (match_operand:DI 1 "gpc_reg_operand" "r,r"))
	  (match_operand:DI 2 "gpc_reg_operand" "r,r")])
	 (const_int 0)))
   (clobber (match_scratch:DI 3 "=r,r"))]
  "TARGET_64BIT"
  "@
   %q4. %3,%2,%1
   #"
  [(set_attr "type" "compare")
   (set_attr "length" "4,8")])

(define_split
  [(set (match_operand:CC 0 "cc_reg_not_micro_cr0_operand" "")
	(compare:CC (match_operator:DI 4 "boolean_operator"
	 [(not:DI (match_operand:DI 1 "gpc_reg_operand" ""))
	  (match_operand:DI 2 "gpc_reg_operand" "")])
	 (const_int 0)))
   (clobber (match_scratch:DI 3 ""))]
  "TARGET_POWERPC64 && reload_completed"
  [(set (match_dup 3) (match_dup 4))
   (set (match_dup 0)
	(compare:CC (match_dup 3)
		    (const_int 0)))]
  "")

(define_insn "*boolcdi3_internal3"
  [(set (match_operand:CC 3 "cc_reg_operand" "=x,?y")
	(compare:CC (match_operator:DI 4 "boolean_operator"
	 [(not:DI (match_operand:DI 1 "gpc_reg_operand" "%r,r"))
	  (match_operand:DI 2 "gpc_reg_operand" "r,r")])
	 (const_int 0)))
   (set (match_operand:DI 0 "gpc_reg_operand" "=r,r")
	(match_dup 4))]
  "TARGET_64BIT"
  "@
   %q4. %0,%2,%1
   #"
  [(set_attr "type" "compare")
   (set_attr "length" "4,8")])

(define_split
  [(set (match_operand:CC 3 "cc_reg_not_micro_cr0_operand" "")
	(compare:CC (match_operator:DI 4 "boolean_operator"
	 [(not:DI (match_operand:DI 1 "gpc_reg_operand" ""))
	  (match_operand:DI 2 "gpc_reg_operand" "")])
	 (const_int 0)))
   (set (match_operand:DI 0 "gpc_reg_operand" "")
	(match_dup 4))]
  "TARGET_POWERPC64 && reload_completed"
  [(set (match_dup 0) (match_dup 4))
   (set (match_dup 3)
	(compare:CC (match_dup 0)
		    (const_int 0)))]
  "")

(define_insn "*boolccdi3_internal1"
  [(set (match_operand:DI 0 "gpc_reg_operand" "=r")
	(match_operator:DI 3 "boolean_operator"
	 [(not:DI (match_operand:DI 1 "gpc_reg_operand" "r"))
	  (not:DI (match_operand:DI 2 "gpc_reg_operand" "r"))]))]
  "TARGET_POWERPC64"
  "%q3 %0,%1,%2")

(define_insn "*boolccdi3_internal2"
  [(set (match_operand:CC 0 "cc_reg_operand" "=x,?y")
	(compare:CC (match_operator:DI 4 "boolean_operator"
	 [(not:DI (match_operand:DI 1 "gpc_reg_operand" "r,r"))
	  (not:DI (match_operand:DI 2 "gpc_reg_operand" "r,r"))])
	 (const_int 0)))
   (clobber (match_scratch:DI 3 "=r,r"))]
  "TARGET_64BIT"
  "@
   %q4. %3,%1,%2
   #"
  [(set_attr "type" "compare")
   (set_attr "length" "4,8")])

(define_split
  [(set (match_operand:CC 0 "cc_reg_not_micro_cr0_operand" "")
	(compare:CC (match_operator:DI 4 "boolean_operator"
	 [(not:DI (match_operand:DI 1 "gpc_reg_operand" ""))
	  (not:DI (match_operand:DI 2 "gpc_reg_operand" ""))])
	 (const_int 0)))
   (clobber (match_scratch:DI 3 ""))]
  "TARGET_POWERPC64 && reload_completed"
  [(set (match_dup 3) (match_dup 4))
   (set (match_dup 0)
	(compare:CC (match_dup 3)
		    (const_int 0)))]
  "")

(define_insn "*boolccdi3_internal3"
  [(set (match_operand:CC 3 "cc_reg_operand" "=x,?y")
	(compare:CC (match_operator:DI 4 "boolean_operator"
	 [(not:DI (match_operand:DI 1 "gpc_reg_operand" "%r,r"))
	  (not:DI (match_operand:DI 2 "gpc_reg_operand" "r,r"))])
	 (const_int 0)))
   (set (match_operand:DI 0 "gpc_reg_operand" "=r,r")
	(match_dup 4))]
  "TARGET_64BIT"
  "@
   %q4. %0,%1,%2
   #"
  [(set_attr "type" "compare")
   (set_attr "length" "4,8")])

(define_split
  [(set (match_operand:CC 3 "cc_reg_not_micro_cr0_operand" "")
	(compare:CC (match_operator:DI 4 "boolean_operator"
	 [(not:DI (match_operand:DI 1 "gpc_reg_operand" ""))
	  (not:DI (match_operand:DI 2 "gpc_reg_operand" ""))])
	 (const_int 0)))
   (set (match_operand:DI 0 "gpc_reg_operand" "")
	(match_dup 4))]
  "TARGET_POWERPC64 && reload_completed"
  [(set (match_dup 0) (match_dup 4))
   (set (match_dup 3)
	(compare:CC (match_dup 0)
		    (const_int 0)))]
  "")

;; Now define ways of moving data around.

;; Set up a register with a value from the GOT table

(define_expand "movsi_got"
  [(set (match_operand:SI 0 "gpc_reg_operand" "")
	(unspec:SI [(match_operand:SI 1 "got_operand" "")
		    (match_dup 2)] UNSPEC_MOVSI_GOT))]
  "DEFAULT_ABI == ABI_V4 && flag_pic == 1"
  "
{
  if (GET_CODE (operands[1]) == CONST)
    {
      rtx offset = const0_rtx;
      HOST_WIDE_INT value;

      operands[1] = eliminate_constant_term (XEXP (operands[1], 0), &offset);
      value = INTVAL (offset);
      if (value != 0)
	{
	  rtx tmp = (!can_create_pseudo_p ()
		     ? operands[0]
		     : gen_reg_rtx (Pmode));
	  emit_insn (gen_movsi_got (tmp, operands[1]));
	  emit_insn (gen_addsi3 (operands[0], tmp, offset));
	  DONE;
	}
    }

  operands[2] = rs6000_got_register (operands[1]);
}")

(define_insn "*movsi_got_internal"
  [(set (match_operand:SI 0 "gpc_reg_operand" "=r")
	(unspec:SI [(match_operand:SI 1 "got_no_const_operand" "")
		    (match_operand:SI 2 "gpc_reg_operand" "b")]
		   UNSPEC_MOVSI_GOT))]
  "DEFAULT_ABI == ABI_V4 && flag_pic == 1"
  "{l|lwz} %0,%a1@got(%2)"
  [(set_attr "type" "load")])

;; Used by sched, shorten_branches and final when the GOT pseudo reg
;; didn't get allocated to a hard register.
(define_split
  [(set (match_operand:SI 0 "gpc_reg_operand" "")
	(unspec:SI [(match_operand:SI 1 "got_no_const_operand" "")
		    (match_operand:SI 2 "memory_operand" "")]
		   UNSPEC_MOVSI_GOT))]
  "DEFAULT_ABI == ABI_V4
    && flag_pic == 1
    && (reload_in_progress || reload_completed)"
  [(set (match_dup 0) (match_dup 2))
   (set (match_dup 0) (unspec:SI [(match_dup 1)(match_dup 0)]
				 UNSPEC_MOVSI_GOT))]
  "")

;; For SI, we special-case integers that can't be loaded in one insn.  We
;; do the load 16-bits at a time.  We could do this by loading from memory,
;; and this is even supposed to be faster, but it is simpler not to get
;; integers in the TOC.
(define_insn "movsi_low"
  [(set (match_operand:SI 0 "gpc_reg_operand" "=r")
        (mem:SI (lo_sum:SI (match_operand:SI 1 "gpc_reg_operand" "b")
                           (match_operand 2 "" ""))))]
  "TARGET_MACHO && ! TARGET_64BIT"
  "{l|lwz} %0,lo16(%2)(%1)"
  [(set_attr "type" "load")
   (set_attr "length" "4")])

(define_insn "*movsi_internal1"
  [(set (match_operand:SI 0 "rs6000_nonimmediate_operand" "=r,r,r,m,r,r,r,r,r,*q,*c*l,*h,*h")
	(match_operand:SI 1 "input_operand" "r,U,m,r,I,L,n,R,*h,r,r,r,0"))]
  "gpc_reg_operand (operands[0], SImode)
   || gpc_reg_operand (operands[1], SImode)"
  "@
   mr %0,%1
   {cal|la} %0,%a1
   {l%U1%X1|lwz%U1%X1} %0,%1
   {st%U0%X0|stw%U0%X0} %1,%0
   {lil|li} %0,%1
   {liu|lis} %0,%v1
   #
   {cal|la} %0,%a1
   mf%1 %0
   mt%0 %1
   mt%0 %1
   mt%0 %1
   {cror 0,0,0|nop}"
  [(set_attr "type" "*,*,load,store,*,*,*,*,mfjmpr,*,mtjmpr,*,*")
   (set_attr "length" "4,4,4,4,4,4,8,4,4,4,4,4,4")])

;; Split a load of a large constant into the appropriate two-insn
;; sequence.

(define_split
  [(set (match_operand:SI 0 "gpc_reg_operand" "")
	(match_operand:SI 1 "const_int_operand" ""))]
  "(unsigned HOST_WIDE_INT) (INTVAL (operands[1]) + 0x8000) >= 0x10000
   && (INTVAL (operands[1]) & 0xffff) != 0"
  [(set (match_dup 0)
	(match_dup 2))
   (set (match_dup 0)
	(ior:SI (match_dup 0)
		(match_dup 3)))]
  "
{ rtx tem = rs6000_emit_set_const (operands[0], SImode, operands[1], 2);

  if (tem == operands[0])
    DONE;
  else
    FAIL;
}")

(define_insn "*mov<mode>_internal2"
  [(set (match_operand:CC 2 "cc_reg_operand" "=y,x,?y")
	(compare:CC (match_operand:P 1 "gpc_reg_operand" "0,r,r")
		    (const_int 0)))
   (set (match_operand:P 0 "gpc_reg_operand" "=r,r,r") (match_dup 1))]
  ""
  "@
   {cmpi|cmp<wd>i} %2,%0,0
   mr. %0,%1
   #"
  [(set_attr "type" "cmp,compare,cmp")
   (set_attr "length" "4,4,8")])

(define_split
  [(set (match_operand:CC 2 "cc_reg_not_micro_cr0_operand" "")
	(compare:CC (match_operand:P 1 "gpc_reg_operand" "")
		    (const_int 0)))
   (set (match_operand:P 0 "gpc_reg_operand" "") (match_dup 1))]
  "reload_completed"
  [(set (match_dup 0) (match_dup 1))
   (set (match_dup 2)
	(compare:CC (match_dup 0)
		    (const_int 0)))]
  "")

(define_insn "*movhi_internal"
  [(set (match_operand:HI 0 "nonimmediate_operand" "=r,r,m,r,r,*q,*c*l,*h")
	(match_operand:HI 1 "input_operand" "r,m,r,i,*h,r,r,0"))]
  "gpc_reg_operand (operands[0], HImode)
   || gpc_reg_operand (operands[1], HImode)"
  "@
   mr %0,%1
   lhz%U1%X1 %0,%1
   sth%U0%X0 %1,%0
   {lil|li} %0,%w1
   mf%1 %0
   mt%0 %1
   mt%0 %1
   {cror 0,0,0|nop}"
  [(set_attr "type" "*,load,store,*,mfjmpr,*,mtjmpr,*")])

(define_expand "mov<mode>"
  [(set (match_operand:INT 0 "general_operand" "")
	(match_operand:INT 1 "any_operand" ""))]
  ""
  "{ rs6000_emit_move (operands[0], operands[1], <MODE>mode); DONE; }")

(define_insn "*movqi_internal"
  [(set (match_operand:QI 0 "nonimmediate_operand" "=r,r,m,r,r,*q,*c*l,*h")
	(match_operand:QI 1 "input_operand" "r,m,r,i,*h,r,r,0"))]
  "gpc_reg_operand (operands[0], QImode)
   || gpc_reg_operand (operands[1], QImode)"
  "@
   mr %0,%1
   lbz%U1%X1 %0,%1
   stb%U0%X0 %1,%0
   {lil|li} %0,%1
   mf%1 %0
   mt%0 %1
   mt%0 %1
   {cror 0,0,0|nop}"
  [(set_attr "type" "*,load,store,*,mfjmpr,*,mtjmpr,*")])

;; Here is how to move condition codes around.  When we store CC data in
;; an integer register or memory, we store just the high-order 4 bits.
;; This lets us not shift in the most common case of CR0.
(define_expand "movcc"
  [(set (match_operand:CC 0 "nonimmediate_operand" "")
	(match_operand:CC 1 "nonimmediate_operand" ""))]
  ""
  "")

(define_insn "*movcc_internal1"
  [(set (match_operand:CC 0 "nonimmediate_operand" "=y,x,?y,y,r,r,r,r,r,q,cl,r,m")
	(match_operand:CC 1 "general_operand" "y,r,r,O,x,y,r,I,h,r,r,m,r"))]
  "register_operand (operands[0], CCmode)
   || register_operand (operands[1], CCmode)"
  "@
   mcrf %0,%1
   mtcrf 128,%1
   {rlinm|rlwinm} %1,%1,%F0,0xffffffff\;mtcrf %R0,%1\;{rlinm|rlwinm} %1,%1,%f0,0xffffffff
   crxor %0,%0,%0
   mfcr %0%Q1
   mfcr %0%Q1\;{rlinm|rlwinm} %0,%0,%f1,0xf0000000
   mr %0,%1
   {lil|li} %0,%1
   mf%1 %0
   mt%0 %1
   mt%0 %1
   {l%U1%X1|lwz%U1%X1} %0,%1
   {st%U0%U1|stw%U0%U1} %1,%0"
  [(set (attr "type")
     (cond [(eq_attr "alternative" "0,3")
		(const_string "cr_logical")
	    (eq_attr "alternative" "1,2")
		(const_string "mtcr")
	    (eq_attr "alternative" "6,7,9")
		(const_string "integer")
	    (eq_attr "alternative" "8")
		(const_string "mfjmpr")
	    (eq_attr "alternative" "10")
		(const_string "mtjmpr")
	    (eq_attr "alternative" "11")
		(const_string "load")
	    (eq_attr "alternative" "12")
		(const_string "store")
	    (ne (symbol_ref "TARGET_MFCRF") (const_int 0))
		(const_string "mfcrf")
	   ]
	(const_string "mfcr")))
   (set_attr "length" "4,4,12,4,4,8,4,4,4,4,4,4,4")])

;; For floating-point, we normally deal with the floating-point registers
;; unless -msoft-float is used.  The sole exception is that parameter passing
;; can produce floating-point values in fixed-point registers.  Unless the
;; value is a simple constant or already in memory, we deal with this by
;; allocating memory and copying the value explicitly via that memory location.
(define_expand "movsf"
  [(set (match_operand:SF 0 "nonimmediate_operand" "")
	(match_operand:SF 1 "any_operand" ""))]
  ""
  "{ rs6000_emit_move (operands[0], operands[1], SFmode); DONE; }")

(define_split
  [(set (match_operand:SF 0 "gpc_reg_operand" "")
	(match_operand:SF 1 "const_double_operand" ""))]
  "reload_completed
   && ((GET_CODE (operands[0]) == REG && REGNO (operands[0]) <= 31)
       || (GET_CODE (operands[0]) == SUBREG
	   && GET_CODE (SUBREG_REG (operands[0])) == REG
	   && REGNO (SUBREG_REG (operands[0])) <= 31))"
  [(set (match_dup 2) (match_dup 3))]
  "
{
  long l;
  REAL_VALUE_TYPE rv;

  REAL_VALUE_FROM_CONST_DOUBLE (rv, operands[1]);
  REAL_VALUE_TO_TARGET_SINGLE (rv, l);

  if (! TARGET_POWERPC64)
    operands[2] = operand_subword (operands[0], 0, 0, SFmode);
  else
    operands[2] = gen_lowpart (SImode, operands[0]);

  operands[3] = gen_int_mode (l, SImode);
}")

(define_insn "*movsf_hardfloat"
  [(set (match_operand:SF 0 "nonimmediate_operand" "=!r,!r,m,f,f,m,*c*l,*q,!r,*h,!r,!r")
	(match_operand:SF 1 "input_operand" "r,m,r,f,m,f,r,r,h,0,G,Fn"))]
  "(gpc_reg_operand (operands[0], SFmode)
   || gpc_reg_operand (operands[1], SFmode))
   && (TARGET_HARD_FLOAT && TARGET_FPRS && TARGET_SINGLE_FLOAT)"
  "@
   mr %0,%1
   {l%U1%X1|lwz%U1%X1} %0,%1
   {st%U0%X0|stw%U0%X0} %1,%0
   fmr %0,%1
   lfs%U1%X1 %0,%1
   stfs%U0%X0 %1,%0
   mt%0 %1
   mt%0 %1
   mf%1 %0
   {cror 0,0,0|nop}
   #
   #"
  [(set_attr "type" "*,load,store,fp,fpload,fpstore,mtjmpr,*,mfjmpr,*,*,*")
   (set_attr "length" "4,4,4,4,4,4,4,4,4,4,4,8")])

(define_insn "*movsf_softfloat"
  [(set (match_operand:SF 0 "nonimmediate_operand" "=r,cl,q,r,r,m,r,r,r,r,r,*h")
	(match_operand:SF 1 "input_operand" "r,r,r,h,m,r,I,L,R,G,Fn,0"))]
  "(gpc_reg_operand (operands[0], SFmode)
   || gpc_reg_operand (operands[1], SFmode))
   && (TARGET_SOFT_FLOAT || !TARGET_FPRS)"
  "@
   mr %0,%1
   mt%0 %1
   mt%0 %1
   mf%1 %0
   {l%U1%X1|lwz%U1%X1} %0,%1
   {st%U0%X0|stw%U0%X0} %1,%0
   {lil|li} %0,%1
   {liu|lis} %0,%v1
   {cal|la} %0,%a1
   #
   #
   {cror 0,0,0|nop}"
  [(set_attr "type" "*,mtjmpr,*,mfjmpr,load,store,*,*,*,*,*,*")
   (set_attr "length" "4,4,4,4,4,4,4,4,4,4,8,4")])


(define_expand "movdf"
  [(set (match_operand:DF 0 "nonimmediate_operand" "")
	(match_operand:DF 1 "any_operand" ""))]
  ""
  "{ rs6000_emit_move (operands[0], operands[1], DFmode); DONE; }")

(define_split
  [(set (match_operand:DF 0 "gpc_reg_operand" "")
	(match_operand:DF 1 "const_int_operand" ""))]
  "! TARGET_POWERPC64 && reload_completed
   && ((GET_CODE (operands[0]) == REG && REGNO (operands[0]) <= 31)
       || (GET_CODE (operands[0]) == SUBREG
	   && GET_CODE (SUBREG_REG (operands[0])) == REG
	   && REGNO (SUBREG_REG (operands[0])) <= 31))"
  [(set (match_dup 2) (match_dup 4))
   (set (match_dup 3) (match_dup 1))]
  "
{
  int endian = (WORDS_BIG_ENDIAN == 0);
  HOST_WIDE_INT value = INTVAL (operands[1]);

  operands[2] = operand_subword (operands[0], endian, 0, DFmode);
  operands[3] = operand_subword (operands[0], 1 - endian, 0, DFmode);
#if HOST_BITS_PER_WIDE_INT == 32
  operands[4] = (value & 0x80000000) ? constm1_rtx : const0_rtx;
#else
  operands[4] = GEN_INT (value >> 32);
  operands[1] = GEN_INT (((value & 0xffffffff) ^ 0x80000000) - 0x80000000);
#endif
}")

(define_split
  [(set (match_operand:DF 0 "gpc_reg_operand" "")
	(match_operand:DF 1 "const_double_operand" ""))]
  "! TARGET_POWERPC64 && reload_completed
   && ((GET_CODE (operands[0]) == REG && REGNO (operands[0]) <= 31)
       || (GET_CODE (operands[0]) == SUBREG
	   && GET_CODE (SUBREG_REG (operands[0])) == REG
	   && REGNO (SUBREG_REG (operands[0])) <= 31))"
  [(set (match_dup 2) (match_dup 4))
   (set (match_dup 3) (match_dup 5))]
  "
{
  int endian = (WORDS_BIG_ENDIAN == 0);
  long l[2];
  REAL_VALUE_TYPE rv;

  REAL_VALUE_FROM_CONST_DOUBLE (rv, operands[1]);
  REAL_VALUE_TO_TARGET_DOUBLE (rv, l);

  operands[2] = operand_subword (operands[0], endian, 0, DFmode);
  operands[3] = operand_subword (operands[0], 1 - endian, 0, DFmode);
  operands[4] = gen_int_mode (l[endian], SImode);
  operands[5] = gen_int_mode (l[1 - endian], SImode);
}")

(define_split
  [(set (match_operand:DF 0 "gpc_reg_operand" "")
	(match_operand:DF 1 "const_double_operand" ""))]
  "TARGET_POWERPC64 && reload_completed
   && ((GET_CODE (operands[0]) == REG && REGNO (operands[0]) <= 31)
       || (GET_CODE (operands[0]) == SUBREG
	   && GET_CODE (SUBREG_REG (operands[0])) == REG
	   && REGNO (SUBREG_REG (operands[0])) <= 31))"
  [(set (match_dup 2) (match_dup 3))]
  "
{
  int endian = (WORDS_BIG_ENDIAN == 0);
  long l[2];
  REAL_VALUE_TYPE rv;
#if HOST_BITS_PER_WIDE_INT >= 64
  HOST_WIDE_INT val;
#endif

  REAL_VALUE_FROM_CONST_DOUBLE (rv, operands[1]);
  REAL_VALUE_TO_TARGET_DOUBLE (rv, l);

  operands[2] = gen_lowpart (DImode, operands[0]);
  /* HIGHPART is lower memory address when WORDS_BIG_ENDIAN.  */
#if HOST_BITS_PER_WIDE_INT >= 64
  val = ((HOST_WIDE_INT)(unsigned long)l[endian] << 32
         | ((HOST_WIDE_INT)(unsigned long)l[1 - endian]));

  operands[3] = gen_int_mode (val, DImode);
#else
  operands[3] = immed_double_const (l[1 - endian], l[endian], DImode);
#endif
}")

;; Don't have reload use general registers to load a constant.  First,
;; it might not work if the output operand is the equivalent of
;; a non-offsettable memref, but also it is less efficient than loading
;; the constant into an FP register, since it will probably be used there.
;; The "??" is a kludge until we can figure out a more reasonable way
;; of handling these non-offsettable values.
(define_insn "*movdf_hardfloat32"
  [(set (match_operand:DF 0 "nonimmediate_operand" "=!r,??r,m,f,f,m,!r,!r,!r")
	(match_operand:DF 1 "input_operand" "r,m,r,f,m,f,G,H,F"))]
  "! TARGET_POWERPC64 && TARGET_HARD_FLOAT && TARGET_FPRS && TARGET_DOUBLE_FLOAT 
   && (gpc_reg_operand (operands[0], DFmode)
       || gpc_reg_operand (operands[1], DFmode))"
  "*
{
  switch (which_alternative)
    {
    default:
      gcc_unreachable ();
    case 0:
      /* We normally copy the low-numbered register first.  However, if
	 the first register operand 0 is the same as the second register
	 of operand 1, we must copy in the opposite order.  */
      if (REGNO (operands[0]) == REGNO (operands[1]) + 1)
	return \"mr %L0,%L1\;mr %0,%1\";
      else
	return \"mr %0,%1\;mr %L0,%L1\";
    case 1:
      if (rs6000_offsettable_memref_p (operands[1])
	  || (GET_CODE (operands[1]) == MEM
	      && (GET_CODE (XEXP (operands[1], 0)) == LO_SUM
		  || GET_CODE (XEXP (operands[1], 0)) == PRE_INC
		  || GET_CODE (XEXP (operands[1], 0)) == PRE_DEC
		  || GET_CODE (XEXP (operands[1], 0)) == PRE_MODIFY)))
	{
	  /* If the low-address word is used in the address, we must load
	     it last.  Otherwise, load it first.  Note that we cannot have
	     auto-increment in that case since the address register is
	     known to be dead.  */
	  if (refers_to_regno_p (REGNO (operands[0]), REGNO (operands[0]) + 1,
				 operands[1], 0))
	    return \"{l|lwz} %L0,%L1\;{l|lwz} %0,%1\";
	  else
	    return \"{l%U1%X1|lwz%U1%X1} %0,%1\;{l|lwz} %L0,%L1\";
	}
      else
	{
	  rtx addreg;

	  addreg = find_addr_reg (XEXP (operands[1], 0));
	  if (refers_to_regno_p (REGNO (operands[0]),
				 REGNO (operands[0]) + 1,
				 operands[1], 0))
	    {
	      output_asm_insn (\"{cal|la} %0,4(%0)\", &addreg);
	      output_asm_insn (\"{l%X1|lwz%X1} %L0,%1\", operands);
	      output_asm_insn (\"{cal|la} %0,-4(%0)\", &addreg);
	      return \"{l%X1|lwz%X1} %0,%1\";
	    }
	  else
	    {
	      output_asm_insn (\"{l%X1|lwz%X1} %0,%1\", operands);
	      output_asm_insn (\"{cal|la} %0,4(%0)\", &addreg);
	      output_asm_insn (\"{l%X1|lwz%X1} %L0,%1\", operands);
	      output_asm_insn (\"{cal|la} %0,-4(%0)\", &addreg);
	      return \"\";
	    }
	}
    case 2:
      if (rs6000_offsettable_memref_p (operands[0])
	  || (GET_CODE (operands[0]) == MEM
	      && (GET_CODE (XEXP (operands[0], 0)) == LO_SUM
		  || GET_CODE (XEXP (operands[0], 0)) == PRE_INC
		  || GET_CODE (XEXP (operands[0], 0)) == PRE_DEC
		  || GET_CODE (XEXP (operands[0], 0)) == PRE_MODIFY)))
	return \"{st%U0%X0|stw%U0%X0} %1,%0\;{st|stw} %L1,%L0\";
      else
	{
	  rtx addreg;

	  addreg = find_addr_reg (XEXP (operands[0], 0));
	  output_asm_insn (\"{st%X0|stw%X0} %1,%0\", operands);
	  output_asm_insn (\"{cal|la} %0,4(%0)\", &addreg);
	  output_asm_insn (\"{st%X0|stw%X0} %L1,%0\", operands);
	  output_asm_insn (\"{cal|la} %0,-4(%0)\", &addreg);
	  return \"\";
	}
    case 3:
      return \"fmr %0,%1\";
    case 4:
      return \"lfd%U1%X1 %0,%1\";
    case 5:
      return \"stfd%U0%X0 %1,%0\";
    case 6:
    case 7:
    case 8:
      return \"#\";
    }
}"
  [(set_attr "type" "two,load,store,fp,fpload,fpstore,*,*,*")
   (set_attr "length" "8,16,16,4,4,4,8,12,16")])

(define_insn "*movdf_softfloat32"
  [(set (match_operand:DF 0 "nonimmediate_operand" "=r,r,m,r,r,r")
	(match_operand:DF 1 "input_operand" "r,m,r,G,H,F"))]
  "! TARGET_POWERPC64 
   && ((TARGET_FPRS && !TARGET_DOUBLE_FLOAT) 
       || TARGET_SOFT_FLOAT || TARGET_E500_SINGLE)
   && (gpc_reg_operand (operands[0], DFmode)
       || gpc_reg_operand (operands[1], DFmode))"
  "*
{
  switch (which_alternative)
    {
    default:
      gcc_unreachable ();
    case 0:
      /* We normally copy the low-numbered register first.  However, if
	 the first register operand 0 is the same as the second register of
	 operand 1, we must copy in the opposite order.  */
      if (REGNO (operands[0]) == REGNO (operands[1]) + 1)
	return \"mr %L0,%L1\;mr %0,%1\";
      else
	return \"mr %0,%1\;mr %L0,%L1\";
    case 1:
      /* If the low-address word is used in the address, we must load
	 it last.  Otherwise, load it first.  Note that we cannot have
	 auto-increment in that case since the address register is
	 known to be dead.  */
      if (refers_to_regno_p (REGNO (operands[0]), REGNO (operands[0]) + 1,
			     operands[1], 0))
	return \"{l|lwz} %L0,%L1\;{l|lwz} %0,%1\";
      else
	return \"{l%U1%X1|lwz%U1%X1} %0,%1\;{l|lwz} %L0,%L1\";
    case 2:
      return \"{st%U0%X0|stw%U0%X0} %1,%0\;{st|stw} %L1,%L0\";
    case 3:
    case 4:
    case 5:
      return \"#\";
    }
}"
  [(set_attr "type" "two,load,store,*,*,*")
   (set_attr "length" "8,8,8,8,12,16")])

; ld/std require word-aligned displacements -> 'Y' constraint.
; List Y->r and r->Y before r->r for reload.
(define_insn "*movdf_hardfloat64_mfpgpr"
  [(set (match_operand:DF 0 "nonimmediate_operand" "=Y,r,!r,f,f,m,*c*l,!r,*h,!r,!r,!r,r,f")
	(match_operand:DF 1 "input_operand" "r,Y,r,f,m,f,r,h,0,G,H,F,f,r"))]
  "TARGET_POWERPC64 && TARGET_MFPGPR && TARGET_HARD_FLOAT && TARGET_FPRS 
   && TARGET_DOUBLE_FLOAT 
   && (gpc_reg_operand (operands[0], DFmode)
       || gpc_reg_operand (operands[1], DFmode))"
  "@
   std%U0%X0 %1,%0
   ld%U1%X1 %0,%1
   mr %0,%1
   fmr %0,%1
   lfd%U1%X1 %0,%1
   stfd%U0%X0 %1,%0
   mt%0 %1
   mf%1 %0
   {cror 0,0,0|nop}
   #
   #
   #
   mftgpr %0,%1
   mffgpr %0,%1"
  [(set_attr "type" "store,load,*,fp,fpload,fpstore,mtjmpr,mfjmpr,*,*,*,*,mftgpr,mffgpr")
   (set_attr "length" "4,4,4,4,4,4,4,4,4,8,12,16,4,4")])

; ld/std require word-aligned displacements -> 'Y' constraint.
; List Y->r and r->Y before r->r for reload.
(define_insn "*movdf_hardfloat64"
  [(set (match_operand:DF 0 "nonimmediate_operand" "=Y,r,!r,f,f,m,*c*l,!r,*h,!r,!r,!r")
	(match_operand:DF 1 "input_operand" "r,Y,r,f,m,f,r,h,0,G,H,F"))]
  "TARGET_POWERPC64 && !TARGET_MFPGPR && TARGET_HARD_FLOAT && TARGET_FPRS 
   && TARGET_DOUBLE_FLOAT 
   && (gpc_reg_operand (operands[0], DFmode)
       || gpc_reg_operand (operands[1], DFmode))"
  "@
   std%U0%X0 %1,%0
   ld%U1%X1 %0,%1
   mr %0,%1
   fmr %0,%1
   lfd%U1%X1 %0,%1
   stfd%U0%X0 %1,%0
   mt%0 %1
   mf%1 %0
   {cror 0,0,0|nop}
   #
   #
   #"
  [(set_attr "type" "store,load,*,fp,fpload,fpstore,mtjmpr,mfjmpr,*,*,*,*")
   (set_attr "length" "4,4,4,4,4,4,4,4,4,8,12,16")])

(define_insn "*movdf_softfloat64"
  [(set (match_operand:DF 0 "nonimmediate_operand" "=r,Y,r,cl,r,r,r,r,*h")
	(match_operand:DF 1 "input_operand" "Y,r,r,r,h,G,H,F,0"))]
  "TARGET_POWERPC64 && (TARGET_SOFT_FLOAT || !TARGET_FPRS)
   && (gpc_reg_operand (operands[0], DFmode)
       || gpc_reg_operand (operands[1], DFmode))"
  "@
   ld%U1%X1 %0,%1
   std%U0%X0 %1,%0
   mr %0,%1
   mt%0 %1
   mf%1 %0
   #
   #
   #
   {cror 0,0,0|nop}"
  [(set_attr "type" "load,store,*,mtjmpr,mfjmpr,*,*,*,*")
   (set_attr "length" "4,4,4,4,4,8,12,16,4")])

(define_expand "movtf"
  [(set (match_operand:TF 0 "general_operand" "")
	(match_operand:TF 1 "any_operand" ""))]
  "!TARGET_IEEEQUAD && TARGET_LONG_DOUBLE_128"
  "{ rs6000_emit_move (operands[0], operands[1], TFmode); DONE; }")

; It's important to list the o->f and f->o moves before f->f because
; otherwise reload, given m->f, will try to pick f->f and reload it,
; which doesn't make progress.  Likewise r->Y must be before r->r.
(define_insn_and_split "*movtf_internal"
  [(set (match_operand:TF 0 "nonimmediate_operand" "=o,f,f,r,Y,r")
	(match_operand:TF 1 "input_operand"         "f,o,f,YGHF,r,r"))]
  "!TARGET_IEEEQUAD
   && TARGET_HARD_FLOAT && TARGET_FPRS && TARGET_LONG_DOUBLE_128
   && (gpc_reg_operand (operands[0], TFmode)
       || gpc_reg_operand (operands[1], TFmode))"
  "#"
  "&& reload_completed"
  [(pc)]
{ rs6000_split_multireg_move (operands[0], operands[1]); DONE; }
  [(set_attr "length" "8,8,8,20,20,16")])

(define_insn_and_split "*movtf_softfloat"
  [(set (match_operand:TF 0 "rs6000_nonimmediate_operand" "=r,Y,r")
	(match_operand:TF 1 "input_operand"         "YGHF,r,r"))]
  "!TARGET_IEEEQUAD
   && (TARGET_SOFT_FLOAT || !TARGET_FPRS) && TARGET_LONG_DOUBLE_128
   && (gpc_reg_operand (operands[0], TFmode)
       || gpc_reg_operand (operands[1], TFmode))"
  "#"
  "&& reload_completed"
  [(pc)]
{ rs6000_split_multireg_move (operands[0], operands[1]); DONE; }
  [(set_attr "length" "20,20,16")])

(define_expand "extenddftf2"
  [(set (match_operand:TF 0 "nonimmediate_operand" "")
	(float_extend:TF (match_operand:DF 1 "input_operand" "")))]
  "!TARGET_IEEEQUAD
   && TARGET_HARD_FLOAT
   && (TARGET_FPRS || TARGET_E500_DOUBLE)
   && TARGET_LONG_DOUBLE_128"
{
  if (TARGET_E500_DOUBLE)
    emit_insn (gen_spe_extenddftf2 (operands[0], operands[1]));
  else
    emit_insn (gen_extenddftf2_fprs (operands[0], operands[1]));
  DONE;
})

(define_expand "extenddftf2_fprs"
  [(parallel [(set (match_operand:TF 0 "nonimmediate_operand" "")
		   (float_extend:TF (match_operand:DF 1 "input_operand" "")))
	      (use (match_dup 2))])]
  "!TARGET_IEEEQUAD
   && TARGET_HARD_FLOAT && TARGET_FPRS && TARGET_DOUBLE_FLOAT 
   && TARGET_LONG_DOUBLE_128"
{
  operands[2] = CONST0_RTX (DFmode);
  /* Generate GOT reference early for SVR4 PIC.  */
  if (DEFAULT_ABI == ABI_V4 && flag_pic)
    operands[2] = validize_mem (force_const_mem (DFmode, operands[2]));
})

(define_insn_and_split "*extenddftf2_internal"
  [(set (match_operand:TF 0 "nonimmediate_operand" "=o,f,&f,r")
       (float_extend:TF (match_operand:DF 1 "input_operand" "fr,mf,mf,rmGHF")))
   (use (match_operand:DF 2 "zero_reg_mem_operand" "rf,m,f,n"))]
  "!TARGET_IEEEQUAD
   && TARGET_HARD_FLOAT && TARGET_FPRS && TARGET_DOUBLE_FLOAT 
   && TARGET_LONG_DOUBLE_128"
  "#"
  "&& reload_completed"
  [(pc)]
{
  const int lo_word = FLOAT_WORDS_BIG_ENDIAN ? GET_MODE_SIZE (DFmode) : 0;
  const int hi_word = FLOAT_WORDS_BIG_ENDIAN ? 0 : GET_MODE_SIZE (DFmode);
  emit_move_insn (simplify_gen_subreg (DFmode, operands[0], TFmode, hi_word),
		  operands[1]);
  emit_move_insn (simplify_gen_subreg (DFmode, operands[0], TFmode, lo_word),
		  operands[2]);
  DONE;
})

(define_expand "extendsftf2"
  [(set (match_operand:TF 0 "nonimmediate_operand" "")
	(float_extend:TF (match_operand:SF 1 "gpc_reg_operand" "")))]
  "!TARGET_IEEEQUAD
   && TARGET_HARD_FLOAT
   && (TARGET_FPRS || TARGET_E500_DOUBLE)
   && TARGET_LONG_DOUBLE_128"
{
  rtx tmp = gen_reg_rtx (DFmode);
  emit_insn (gen_extendsfdf2 (tmp, operands[1]));
  emit_insn (gen_extenddftf2 (operands[0], tmp));
  DONE;
})

(define_expand "trunctfdf2"
  [(set (match_operand:DF 0 "gpc_reg_operand" "")
	(float_truncate:DF (match_operand:TF 1 "gpc_reg_operand" "")))]
  "!TARGET_IEEEQUAD
   && TARGET_HARD_FLOAT
   && (TARGET_FPRS || TARGET_E500_DOUBLE)
   && TARGET_LONG_DOUBLE_128"
  "")

(define_insn_and_split "trunctfdf2_internal1"
  [(set (match_operand:DF 0 "gpc_reg_operand" "=f,?f")
	(float_truncate:DF (match_operand:TF 1 "gpc_reg_operand" "0,f")))]
  "!TARGET_IEEEQUAD && !TARGET_XL_COMPAT
   && TARGET_HARD_FLOAT && TARGET_FPRS && TARGET_LONG_DOUBLE_128"
  "@
   #
   fmr %0,%1"
  "&& reload_completed && REGNO (operands[0]) == REGNO (operands[1])"
  [(const_int 0)]
{
  emit_note (NOTE_INSN_DELETED);
  DONE;
}
  [(set_attr "type" "fp")])

(define_insn "trunctfdf2_internal2"
  [(set (match_operand:DF 0 "gpc_reg_operand" "=f")
	(float_truncate:DF (match_operand:TF 1 "gpc_reg_operand" "f")))]
  "!TARGET_IEEEQUAD && TARGET_XL_COMPAT
   && TARGET_HARD_FLOAT && TARGET_FPRS && TARGET_DOUBLE_FLOAT 
   && TARGET_LONG_DOUBLE_128"
  "fadd %0,%1,%L1"
  [(set_attr "type" "fp")
   (set_attr "fp_type" "fp_addsub_d")])

(define_expand "trunctfsf2"
  [(set (match_operand:SF 0 "gpc_reg_operand" "")
	(float_truncate:SF (match_operand:TF 1 "gpc_reg_operand" "")))]
  "!TARGET_IEEEQUAD
   && TARGET_HARD_FLOAT
   && (TARGET_FPRS || TARGET_E500_DOUBLE)
   && TARGET_LONG_DOUBLE_128"
{
  if (TARGET_E500_DOUBLE)
    emit_insn (gen_spe_trunctfsf2 (operands[0], operands[1]));
  else
    emit_insn (gen_trunctfsf2_fprs (operands[0], operands[1]));
  DONE;
})

(define_insn_and_split "trunctfsf2_fprs"
  [(set (match_operand:SF 0 "gpc_reg_operand" "=f")
	(float_truncate:SF (match_operand:TF 1 "gpc_reg_operand" "f")))
   (clobber (match_scratch:DF 2 "=f"))]
  "!TARGET_IEEEQUAD
   && TARGET_HARD_FLOAT && TARGET_FPRS && TARGET_SINGLE_FLOAT 
   && TARGET_LONG_DOUBLE_128"
  "#"
  "&& reload_completed"
  [(set (match_dup 2)
	(float_truncate:DF (match_dup 1)))
   (set (match_dup 0)
	(float_truncate:SF (match_dup 2)))]
  "")

(define_expand "floatsitf2"
  [(set (match_operand:TF 0 "gpc_reg_operand" "")
        (float:TF (match_operand:SI 1 "gpc_reg_operand" "")))]
  "!TARGET_IEEEQUAD
   && TARGET_HARD_FLOAT
   && (TARGET_FPRS || TARGET_E500_DOUBLE)
   && TARGET_LONG_DOUBLE_128"
{
  rtx tmp = gen_reg_rtx (DFmode);
  expand_float (tmp, operands[1], false);
  emit_insn (gen_extenddftf2 (operands[0], tmp));
  DONE;
})

; fadd, but rounding towards zero.
; This is probably not the optimal code sequence.
(define_insn "fix_trunc_helper"
  [(set (match_operand:DF 0 "gpc_reg_operand" "=f")
	(unspec:DF [(match_operand:TF 1 "gpc_reg_operand" "f")]
		   UNSPEC_FIX_TRUNC_TF))
   (clobber (match_operand:DF 2 "gpc_reg_operand" "=&f"))]
  "TARGET_HARD_FLOAT && TARGET_FPRS && TARGET_DOUBLE_FLOAT"
  "mffs %2\n\tmtfsb1 31\n\tmtfsb0 30\n\tfadd %0,%1,%L1\n\tmtfsf 1,%2"
  [(set_attr "type" "fp")
   (set_attr "length" "20")])

(define_expand "fix_trunctfsi2"
  [(set (match_operand:SI 0 "gpc_reg_operand" "")
	(fix:SI (match_operand:TF 1 "gpc_reg_operand" "")))]
  "!TARGET_IEEEQUAD
   && (TARGET_POWER2 || TARGET_POWERPC)
   && TARGET_HARD_FLOAT
   && (TARGET_FPRS || TARGET_E500_DOUBLE)
   && TARGET_LONG_DOUBLE_128"
{
  if (TARGET_E500_DOUBLE)
    emit_insn (gen_spe_fix_trunctfsi2 (operands[0], operands[1]));
  else
    emit_insn (gen_fix_trunctfsi2_fprs (operands[0], operands[1]));
  DONE;
})

(define_expand "fix_trunctfsi2_fprs"
  [(parallel [(set (match_operand:SI 0 "gpc_reg_operand" "")
		   (fix:SI (match_operand:TF 1 "gpc_reg_operand" "")))
	      (clobber (match_dup 2))
	      (clobber (match_dup 3))
	      (clobber (match_dup 4))
	      (clobber (match_dup 5))])]
  "!TARGET_IEEEQUAD
   && (TARGET_POWER2 || TARGET_POWERPC)
   && TARGET_HARD_FLOAT && TARGET_FPRS && TARGET_LONG_DOUBLE_128"
{
  operands[2] = gen_reg_rtx (DFmode);
  operands[3] = gen_reg_rtx (DFmode);
  operands[4] = gen_reg_rtx (DImode);
  operands[5] = assign_stack_temp (DImode, GET_MODE_SIZE (DImode), 0);
})

(define_insn_and_split "*fix_trunctfsi2_internal"
  [(set (match_operand:SI 0 "gpc_reg_operand" "=r")
        (fix:SI (match_operand:TF 1 "gpc_reg_operand" "f")))
   (clobber (match_operand:DF 2 "gpc_reg_operand" "=f"))
   (clobber (match_operand:DF 3 "gpc_reg_operand" "=&f"))
   (clobber (match_operand:DI 4 "gpc_reg_operand" "=f"))
   (clobber (match_operand:DI 5 "offsettable_mem_operand" "=o"))]
  "!TARGET_IEEEQUAD
   && TARGET_HARD_FLOAT && TARGET_FPRS && TARGET_LONG_DOUBLE_128"
  "#"
  "&& (can_create_pseudo_p () || offsettable_nonstrict_memref_p (operands[5]))"
  [(pc)]
{
  rtx lowword;
  emit_insn (gen_fix_trunc_helper (operands[2], operands[1], operands[3]));

  gcc_assert (MEM_P (operands[5]));
  lowword = adjust_address (operands[5], SImode, WORDS_BIG_ENDIAN ? 4 : 0);

  emit_insn (gen_fctiwz (operands[4], operands[2]));
  emit_move_insn (operands[5], operands[4]);
  emit_move_insn (operands[0], lowword);
  DONE;
})

(define_expand "negtf2"
  [(set (match_operand:TF 0 "gpc_reg_operand" "")
	(neg:TF (match_operand:TF 1 "gpc_reg_operand" "")))]
  "!TARGET_IEEEQUAD
   && TARGET_HARD_FLOAT
   && (TARGET_FPRS || TARGET_E500_DOUBLE)
   && TARGET_LONG_DOUBLE_128"
  "")

(define_insn "negtf2_internal"
  [(set (match_operand:TF 0 "gpc_reg_operand" "=f")
	(neg:TF (match_operand:TF 1 "gpc_reg_operand" "f")))]
  "!TARGET_IEEEQUAD
   && TARGET_HARD_FLOAT && TARGET_FPRS && TARGET_LONG_DOUBLE_128"
  "*
{
  if (REGNO (operands[0]) == REGNO (operands[1]) + 1)
    return \"fneg %L0,%L1\;fneg %0,%1\";
  else
    return \"fneg %0,%1\;fneg %L0,%L1\";
}"
  [(set_attr "type" "fp")
   (set_attr "length" "8")])

(define_expand "abstf2"
  [(set (match_operand:TF 0 "gpc_reg_operand" "")
	(abs:TF (match_operand:TF 1 "gpc_reg_operand" "")))]
  "!TARGET_IEEEQUAD
   && TARGET_HARD_FLOAT
   && (TARGET_FPRS || TARGET_E500_DOUBLE)
   && TARGET_LONG_DOUBLE_128"
  "
{
  rtx label = gen_label_rtx ();
  if (TARGET_E500_DOUBLE)
    {
      if (flag_finite_math_only && !flag_trapping_math)
	emit_insn (gen_spe_abstf2_tst (operands[0], operands[1], label));
      else
	emit_insn (gen_spe_abstf2_cmp (operands[0], operands[1], label));
    }
  else
    emit_insn (gen_abstf2_internal (operands[0], operands[1], label));
  emit_label (label);
  DONE;
}")

(define_expand "abstf2_internal"
  [(set (match_operand:TF 0 "gpc_reg_operand" "")
	(match_operand:TF 1 "gpc_reg_operand" ""))
   (set (match_dup 3) (match_dup 5))
   (set (match_dup 5) (abs:DF (match_dup 5)))
   (set (match_dup 4) (compare:CCFP (match_dup 3) (match_dup 5)))
   (set (pc) (if_then_else (eq (match_dup 4) (const_int 0))
			   (label_ref (match_operand 2 "" ""))
			   (pc)))
   (set (match_dup 6) (neg:DF (match_dup 6)))]
  "!TARGET_IEEEQUAD
   && TARGET_HARD_FLOAT && TARGET_FPRS && TARGET_DOUBLE_FLOAT 
   && TARGET_LONG_DOUBLE_128"
  "
{
  const int hi_word = FLOAT_WORDS_BIG_ENDIAN ? 0 : GET_MODE_SIZE (DFmode);
  const int lo_word = FLOAT_WORDS_BIG_ENDIAN ? GET_MODE_SIZE (DFmode) : 0;
  operands[3] = gen_reg_rtx (DFmode);
  operands[4] = gen_reg_rtx (CCFPmode);
  operands[5] = simplify_gen_subreg (DFmode, operands[0], TFmode, hi_word);
  operands[6] = simplify_gen_subreg (DFmode, operands[0], TFmode, lo_word);
}")

;; Next come the multi-word integer load and store and the load and store
;; multiple insns.

; List r->r after r->"o<>", otherwise reload will try to reload a
; non-offsettable address by using r->r which won't make progress.
(define_insn "*movdi_internal32"
  [(set (match_operand:DI 0 "rs6000_nonimmediate_operand" "=o<>,r,r,*f,*f,m,r")
	(match_operand:DI 1 "input_operand" "r,r,m,f,m,f,IJKnGHF"))]
  "! TARGET_POWERPC64
   && (gpc_reg_operand (operands[0], DImode)
       || gpc_reg_operand (operands[1], DImode))"
  "@
   #
   #
   #
   fmr %0,%1
   lfd%U1%X1 %0,%1
   stfd%U0%X0 %1,%0
   #"
  [(set_attr "type" "load,*,store,fp,fpload,fpstore,*")])

(define_split
  [(set (match_operand:DI 0 "gpc_reg_operand" "")
	(match_operand:DI 1 "const_int_operand" ""))]
  "! TARGET_POWERPC64 && reload_completed"
  [(set (match_dup 2) (match_dup 4))
   (set (match_dup 3) (match_dup 1))]
  "
{
  HOST_WIDE_INT value = INTVAL (operands[1]);
  operands[2] = operand_subword_force (operands[0], WORDS_BIG_ENDIAN == 0,
				       DImode);
  operands[3] = operand_subword_force (operands[0], WORDS_BIG_ENDIAN != 0,
				       DImode);
#if HOST_BITS_PER_WIDE_INT == 32
  operands[4] = (value & 0x80000000) ? constm1_rtx : const0_rtx;
#else
  operands[4] = GEN_INT (value >> 32);
  operands[1] = GEN_INT (((value & 0xffffffff) ^ 0x80000000) - 0x80000000);
#endif
}")

(define_split
  [(set (match_operand:DI 0 "rs6000_nonimmediate_operand" "")
        (match_operand:DI 1 "input_operand" ""))]
  "reload_completed && !TARGET_POWERPC64
   && gpr_or_gpr_p (operands[0], operands[1])"
  [(pc)]
{ rs6000_split_multireg_move (operands[0], operands[1]); DONE; })

(define_insn "*movdi_mfpgpr"
  [(set (match_operand:DI 0 "nonimmediate_operand" "=r,r,m,r,r,r,r,*f,*f,m,r,*h,*h,r,*f")
	(match_operand:DI 1 "input_operand" "r,m,r,I,L,nF,R,f,m,f,*h,r,0,*f,r"))]
  "TARGET_POWERPC64 && TARGET_MFPGPR && TARGET_HARD_FLOAT && TARGET_FPRS
   && (gpc_reg_operand (operands[0], DImode)
       || gpc_reg_operand (operands[1], DImode))"
  "@
   mr %0,%1
   ld%U1%X1 %0,%1
   std%U0%X0 %1,%0
   li %0,%1
   lis %0,%v1
   #
   {cal|la} %0,%a1
   fmr %0,%1
   lfd%U1%X1 %0,%1
   stfd%U0%X0 %1,%0
   mf%1 %0
   mt%0 %1
   {cror 0,0,0|nop}
   mftgpr %0,%1
   mffgpr %0,%1"
  [(set_attr "type" "*,load,store,*,*,*,*,fp,fpload,fpstore,mfjmpr,mtjmpr,*,mftgpr,mffgpr")
   (set_attr "length" "4,4,4,4,4,20,4,4,4,4,4,4,4,4,4")])

(define_insn "*movdi_internal64"
  [(set (match_operand:DI 0 "nonimmediate_operand" "=r,r,m,r,r,r,r,*f,*f,m,r,*h,*h")
	(match_operand:DI 1 "input_operand" "r,m,r,I,L,nF,R,f,m,f,*h,r,0"))]
  "TARGET_POWERPC64 && (!TARGET_MFPGPR || !TARGET_HARD_FLOAT || !TARGET_FPRS)
   && (gpc_reg_operand (operands[0], DImode)
       || gpc_reg_operand (operands[1], DImode))"
  "@
   mr %0,%1
   ld%U1%X1 %0,%1
   std%U0%X0 %1,%0
   li %0,%1
   lis %0,%v1
   #
   {cal|la} %0,%a1
   fmr %0,%1
   lfd%U1%X1 %0,%1
   stfd%U0%X0 %1,%0
   mf%1 %0
   mt%0 %1
   {cror 0,0,0|nop}"
  [(set_attr "type" "*,load,store,*,*,*,*,fp,fpload,fpstore,mfjmpr,mtjmpr,*")
   (set_attr "length" "4,4,4,4,4,20,4,4,4,4,4,4,4")])

;; immediate value valid for a single instruction hiding in a const_double
(define_insn ""
  [(set (match_operand:DI 0 "gpc_reg_operand" "=r")
	(match_operand:DI 1 "const_double_operand" "F"))]
  "HOST_BITS_PER_WIDE_INT == 32 && TARGET_POWERPC64
   && GET_CODE (operands[1]) == CONST_DOUBLE
   && num_insns_constant (operands[1], DImode) == 1"
  "*
{
  return ((unsigned HOST_WIDE_INT)
	  (CONST_DOUBLE_LOW (operands[1]) + 0x8000) < 0x10000)
	 ? \"li %0,%1\" : \"lis %0,%v1\";
}")

;; Generate all one-bits and clear left or right.
;; Use (and:DI (rotate:DI ...)) to avoid anddi3 unnecessary clobber.
(define_split
  [(set (match_operand:DI 0 "gpc_reg_operand" "")
	(match_operand:DI 1 "mask64_operand" ""))]
  "TARGET_POWERPC64 && num_insns_constant (operands[1], DImode) > 1"
  [(set (match_dup 0) (const_int -1))
   (set (match_dup 0)
	(and:DI (rotate:DI (match_dup 0)
			   (const_int 0))
		(match_dup 1)))]
  "")

;; Split a load of a large constant into the appropriate five-instruction
;; sequence.  Handle anything in a constant number of insns.
;; When non-easy constants can go in the TOC, this should use
;; easy_fp_constant predicate.
(define_split
  [(set (match_operand:DI 0 "gpc_reg_operand" "")
	(match_operand:DI 1 "const_int_operand" ""))]
  "TARGET_POWERPC64 && num_insns_constant (operands[1], DImode) > 1"
  [(set (match_dup 0) (match_dup 2))
   (set (match_dup 0) (plus:DI (match_dup 0) (match_dup 3)))]
  "
{ rtx tem = rs6000_emit_set_const (operands[0], DImode, operands[1], 5);

  if (tem == operands[0])
    DONE;
  else
    FAIL;
}")

(define_split
  [(set (match_operand:DI 0 "gpc_reg_operand" "")
	(match_operand:DI 1 "const_double_operand" ""))]
  "TARGET_POWERPC64 && num_insns_constant (operands[1], DImode) > 1"
  [(set (match_dup 0) (match_dup 2))
   (set (match_dup 0) (plus:DI (match_dup 0) (match_dup 3)))]
  "
{ rtx tem = rs6000_emit_set_const (operands[0], DImode, operands[1], 5);

  if (tem == operands[0])
    DONE;
  else
    FAIL;
}")

;; TImode is similar, except that we usually want to compute the address into
;; a register and use lsi/stsi (the exception is during reload).  MQ is also
;; clobbered in stsi for POWER, so we need a SCRATCH for it.

;; We say that MQ is clobbered in the last alternative because the first
;; alternative would never get used otherwise since it would need a reload
;; while the 2nd alternative would not.  We put memory cases first so they
;; are preferred.  Otherwise, we'd try to reload the output instead of
;; giving the SCRATCH mq.

(define_insn "*movti_power"
  [(set (match_operand:TI 0 "reg_or_mem_operand" "=Q,m,????r,????r,????r,r")
	(match_operand:TI 1 "input_operand" "r,r,r,Q,m,n"))
   (clobber (match_scratch:SI 2 "=q,q#X,X,X,X,X"))]
  "TARGET_POWER && ! TARGET_POWERPC64
   && (gpc_reg_operand (operands[0], TImode) || gpc_reg_operand (operands[1], TImode))"
  "*
{
  switch (which_alternative)
    {
    default:
      gcc_unreachable ();

    case 0:
      if (TARGET_STRING)
        return \"{stsi|stswi} %1,%P0,16\";
    case 1:
    case 2:
      return \"#\";
    case 3:
      /* If the address is not used in the output, we can use lsi.  Otherwise,
	 fall through to generating four loads.  */
      if (TARGET_STRING
	  && ! reg_overlap_mentioned_p (operands[0], operands[1]))
	return \"{lsi|lswi} %0,%P1,16\";
      /* ... fall through ...  */
    case 4:
    case 5:
      return \"#\";
    }
}"
  [(set_attr "type" "store,store,*,load,load,*")])

(define_insn "*movti_string"
  [(set (match_operand:TI 0 "reg_or_mem_operand" "=Q,o<>,????r,????r,????r,r")
	(match_operand:TI 1 "input_operand" "r,r,r,Q,m,n"))]
  "! TARGET_POWER && ! TARGET_POWERPC64
   && (gpc_reg_operand (operands[0], TImode) || gpc_reg_operand (operands[1], TImode))"
  "*
{
  switch (which_alternative)
    {
    default:
      gcc_unreachable ();
    case 0:
      if (TARGET_STRING)
        return \"{stsi|stswi} %1,%P0,16\";
    case 1:
    case 2:
      return \"#\";
    case 3:
      /* If the address is not used in the output, we can use lsi.  Otherwise,
	 fall through to generating four loads.  */
      if (TARGET_STRING
          && ! reg_overlap_mentioned_p (operands[0], operands[1]))
	return \"{lsi|lswi} %0,%P1,16\";
      /* ... fall through ...  */
    case 4:
    case 5:
      return \"#\";
    }
}"
  [(set_attr "type" "store_ux,store_ux,*,load_ux,load_ux,*")
   (set (attr "cell_micro") (if_then_else (eq (symbol_ref "TARGET_STRING") (const_int 1))
   			                  (const_string "always")
					  (const_string "conditional")))])

(define_insn "*movti_ppc64"
  [(set (match_operand:TI 0 "nonimmediate_operand" "=r,o<>,r")
	(match_operand:TI 1 "input_operand" "r,r,m"))]
  "TARGET_POWERPC64 && (gpc_reg_operand (operands[0], TImode)
   || gpc_reg_operand (operands[1], TImode))"
  "#"
  [(set_attr "type" "*,load,store")])

(define_split
  [(set (match_operand:TI 0 "gpc_reg_operand" "")
	(match_operand:TI 1 "const_double_operand" ""))]
  "TARGET_POWERPC64"
  [(set (match_dup 2) (match_dup 4))
   (set (match_dup 3) (match_dup 5))]
  "
{
  operands[2] = operand_subword_force (operands[0], WORDS_BIG_ENDIAN == 0,
				       TImode);
  operands[3] = operand_subword_force (operands[0], WORDS_BIG_ENDIAN != 0,
				       TImode);
  if (GET_CODE (operands[1]) == CONST_DOUBLE)
    {
      operands[4] = GEN_INT (CONST_DOUBLE_HIGH (operands[1]));
      operands[5] = GEN_INT (CONST_DOUBLE_LOW (operands[1]));
    }
  else if (GET_CODE (operands[1]) == CONST_INT)
    {
      operands[4] = GEN_INT (- (INTVAL (operands[1]) < 0));
      operands[5] = operands[1];
    }
  else
    FAIL;
}")

(define_split
  [(set (match_operand:TI 0 "nonimmediate_operand" "")
        (match_operand:TI 1 "input_operand" ""))]
  "reload_completed
   && gpr_or_gpr_p (operands[0], operands[1])"
  [(pc)]
{ rs6000_split_multireg_move (operands[0], operands[1]); DONE; })

(define_expand "load_multiple"
  [(match_par_dup 3 [(set (match_operand:SI 0 "" "")
			  (match_operand:SI 1 "" ""))
		     (use (match_operand:SI 2 "" ""))])]
  "TARGET_STRING && !TARGET_POWERPC64"
  "
{
  int regno;
  int count;
  rtx op1;
  int i;

  /* Support only loading a constant number of fixed-point registers from
     memory and only bother with this if more than two; the machine
     doesn't support more than eight.  */
  if (GET_CODE (operands[2]) != CONST_INT
      || INTVAL (operands[2]) <= 2
      || INTVAL (operands[2]) > 8
      || GET_CODE (operands[1]) != MEM
      || GET_CODE (operands[0]) != REG
      || REGNO (operands[0]) >= 32)
    FAIL;

  count = INTVAL (operands[2]);
  regno = REGNO (operands[0]);

  operands[3] = gen_rtx_PARALLEL (VOIDmode, rtvec_alloc (count));
  op1 = replace_equiv_address (operands[1],
			       force_reg (SImode, XEXP (operands[1], 0)));

  for (i = 0; i < count; i++)
    XVECEXP (operands[3], 0, i)
      = gen_rtx_SET (VOIDmode, gen_rtx_REG (SImode, regno + i),
		     adjust_address_nv (op1, SImode, i * 4));
}")

(define_insn "*ldmsi8"
  [(match_parallel 0 "load_multiple_operation"
    [(set (match_operand:SI 2 "gpc_reg_operand" "")
          (mem:SI (match_operand:SI 1 "gpc_reg_operand" "b")))
     (set (match_operand:SI 3 "gpc_reg_operand" "")
          (mem:SI (plus:SI (match_dup 1) (const_int 4))))
     (set (match_operand:SI 4 "gpc_reg_operand" "")
          (mem:SI (plus:SI (match_dup 1) (const_int 8))))
     (set (match_operand:SI 5 "gpc_reg_operand" "")
          (mem:SI (plus:SI (match_dup 1) (const_int 12))))
     (set (match_operand:SI 6 "gpc_reg_operand" "")
          (mem:SI (plus:SI (match_dup 1) (const_int 16))))
     (set (match_operand:SI 7 "gpc_reg_operand" "")
          (mem:SI (plus:SI (match_dup 1) (const_int 20))))
     (set (match_operand:SI 8 "gpc_reg_operand" "")
          (mem:SI (plus:SI (match_dup 1) (const_int 24))))
     (set (match_operand:SI 9 "gpc_reg_operand" "")
          (mem:SI (plus:SI (match_dup 1) (const_int 28))))])]
  "TARGET_STRING && XVECLEN (operands[0], 0) == 8"
  "*
{ return rs6000_output_load_multiple (operands); }"
  [(set_attr "type" "load_ux")
   (set_attr "length" "32")])

(define_insn "*ldmsi7"
  [(match_parallel 0 "load_multiple_operation"
    [(set (match_operand:SI 2 "gpc_reg_operand" "")
          (mem:SI (match_operand:SI 1 "gpc_reg_operand" "b")))
     (set (match_operand:SI 3 "gpc_reg_operand" "")
          (mem:SI (plus:SI (match_dup 1) (const_int 4))))
     (set (match_operand:SI 4 "gpc_reg_operand" "")
          (mem:SI (plus:SI (match_dup 1) (const_int 8))))
     (set (match_operand:SI 5 "gpc_reg_operand" "")
          (mem:SI (plus:SI (match_dup 1) (const_int 12))))
     (set (match_operand:SI 6 "gpc_reg_operand" "")
          (mem:SI (plus:SI (match_dup 1) (const_int 16))))
     (set (match_operand:SI 7 "gpc_reg_operand" "")
          (mem:SI (plus:SI (match_dup 1) (const_int 20))))
     (set (match_operand:SI 8 "gpc_reg_operand" "")
          (mem:SI (plus:SI (match_dup 1) (const_int 24))))])]
  "TARGET_STRING && XVECLEN (operands[0], 0) == 7"
  "*
{ return rs6000_output_load_multiple (operands); }"
  [(set_attr "type" "load_ux")
   (set_attr "length" "32")])

(define_insn "*ldmsi6"
  [(match_parallel 0 "load_multiple_operation"
    [(set (match_operand:SI 2 "gpc_reg_operand" "")
          (mem:SI (match_operand:SI 1 "gpc_reg_operand" "b")))
     (set (match_operand:SI 3 "gpc_reg_operand" "")
          (mem:SI (plus:SI (match_dup 1) (const_int 4))))
     (set (match_operand:SI 4 "gpc_reg_operand" "")
          (mem:SI (plus:SI (match_dup 1) (const_int 8))))
     (set (match_operand:SI 5 "gpc_reg_operand" "")
          (mem:SI (plus:SI (match_dup 1) (const_int 12))))
     (set (match_operand:SI 6 "gpc_reg_operand" "")
          (mem:SI (plus:SI (match_dup 1) (const_int 16))))
     (set (match_operand:SI 7 "gpc_reg_operand" "")
          (mem:SI (plus:SI (match_dup 1) (const_int 20))))])]
  "TARGET_STRING && XVECLEN (operands[0], 0) == 6"
  "*
{ return rs6000_output_load_multiple (operands); }"
  [(set_attr "type" "load_ux")
   (set_attr "length" "32")])

(define_insn "*ldmsi5"
  [(match_parallel 0 "load_multiple_operation"
    [(set (match_operand:SI 2 "gpc_reg_operand" "")
          (mem:SI (match_operand:SI 1 "gpc_reg_operand" "b")))
     (set (match_operand:SI 3 "gpc_reg_operand" "")
          (mem:SI (plus:SI (match_dup 1) (const_int 4))))
     (set (match_operand:SI 4 "gpc_reg_operand" "")
          (mem:SI (plus:SI (match_dup 1) (const_int 8))))
     (set (match_operand:SI 5 "gpc_reg_operand" "")
          (mem:SI (plus:SI (match_dup 1) (const_int 12))))
     (set (match_operand:SI 6 "gpc_reg_operand" "")
          (mem:SI (plus:SI (match_dup 1) (const_int 16))))])]
  "TARGET_STRING && XVECLEN (operands[0], 0) == 5"
  "*
{ return rs6000_output_load_multiple (operands); }"
  [(set_attr "type" "load_ux")
   (set_attr "length" "32")])

(define_insn "*ldmsi4"
  [(match_parallel 0 "load_multiple_operation"
    [(set (match_operand:SI 2 "gpc_reg_operand" "")
          (mem:SI (match_operand:SI 1 "gpc_reg_operand" "b")))
     (set (match_operand:SI 3 "gpc_reg_operand" "")
          (mem:SI (plus:SI (match_dup 1) (const_int 4))))
     (set (match_operand:SI 4 "gpc_reg_operand" "")
          (mem:SI (plus:SI (match_dup 1) (const_int 8))))
     (set (match_operand:SI 5 "gpc_reg_operand" "")
          (mem:SI (plus:SI (match_dup 1) (const_int 12))))])]
  "TARGET_STRING && XVECLEN (operands[0], 0) == 4"
  "*
{ return rs6000_output_load_multiple (operands); }"
  [(set_attr "type" "load_ux")
   (set_attr "length" "32")])

(define_insn "*ldmsi3"
  [(match_parallel 0 "load_multiple_operation"
    [(set (match_operand:SI 2 "gpc_reg_operand" "")
          (mem:SI (match_operand:SI 1 "gpc_reg_operand" "b")))
     (set (match_operand:SI 3 "gpc_reg_operand" "")
          (mem:SI (plus:SI (match_dup 1) (const_int 4))))
     (set (match_operand:SI 4 "gpc_reg_operand" "")
          (mem:SI (plus:SI (match_dup 1) (const_int 8))))])]
  "TARGET_STRING && XVECLEN (operands[0], 0) == 3"
  "*
{ return rs6000_output_load_multiple (operands); }"
  [(set_attr "type" "load_ux")
   (set_attr "length" "32")])

(define_expand "store_multiple"
  [(match_par_dup 3 [(set (match_operand:SI 0 "" "")
			  (match_operand:SI 1 "" ""))
		     (clobber (scratch:SI))
		     (use (match_operand:SI 2 "" ""))])]
  "TARGET_STRING && !TARGET_POWERPC64"
  "
{
  int regno;
  int count;
  rtx to;
  rtx op0;
  int i;

  /* Support only storing a constant number of fixed-point registers to
     memory and only bother with this if more than two; the machine
     doesn't support more than eight.  */
  if (GET_CODE (operands[2]) != CONST_INT
      || INTVAL (operands[2]) <= 2
      || INTVAL (operands[2]) > 8
      || GET_CODE (operands[0]) != MEM
      || GET_CODE (operands[1]) != REG
      || REGNO (operands[1]) >= 32)
    FAIL;

  count = INTVAL (operands[2]);
  regno = REGNO (operands[1]);

  operands[3] = gen_rtx_PARALLEL (VOIDmode, rtvec_alloc (count + 1));
  to = force_reg (SImode, XEXP (operands[0], 0));
  op0 = replace_equiv_address (operands[0], to);

  XVECEXP (operands[3], 0, 0)
    = gen_rtx_SET (VOIDmode, adjust_address_nv (op0, SImode, 0), operands[1]);
  XVECEXP (operands[3], 0, 1) = gen_rtx_CLOBBER (VOIDmode,
						 gen_rtx_SCRATCH (SImode));

  for (i = 1; i < count; i++)
    XVECEXP (operands[3], 0, i + 1)
      = gen_rtx_SET (VOIDmode,
		     adjust_address_nv (op0, SImode, i * 4),
		     gen_rtx_REG (SImode, regno + i));
}")

(define_insn "*stmsi8"
  [(match_parallel 0 "store_multiple_operation"
    [(set (mem:SI (match_operand:SI 1 "gpc_reg_operand" "b"))
	  (match_operand:SI 2 "gpc_reg_operand" "r"))
     (clobber (match_scratch:SI 3 "=X"))
     (set (mem:SI (plus:SI (match_dup 1) (const_int 4)))
	  (match_operand:SI 4 "gpc_reg_operand" "r"))
     (set (mem:SI (plus:SI (match_dup 1) (const_int 8)))
	  (match_operand:SI 5 "gpc_reg_operand" "r"))
     (set (mem:SI (plus:SI (match_dup 1) (const_int 12)))
	  (match_operand:SI 6 "gpc_reg_operand" "r"))
     (set (mem:SI (plus:SI (match_dup 1) (const_int 16)))
	  (match_operand:SI 7 "gpc_reg_operand" "r"))
     (set (mem:SI (plus:SI (match_dup 1) (const_int 20)))
	  (match_operand:SI 8 "gpc_reg_operand" "r"))
     (set (mem:SI (plus:SI (match_dup 1) (const_int 24)))
	  (match_operand:SI 9 "gpc_reg_operand" "r"))
     (set (mem:SI (plus:SI (match_dup 1) (const_int 28)))
	  (match_operand:SI 10 "gpc_reg_operand" "r"))])]
  "TARGET_STRING && !TARGET_POWER && XVECLEN (operands[0], 0) == 9"
  "{stsi|stswi} %2,%1,%O0"
  [(set_attr "type" "store_ux")
   (set_attr "cell_micro" "always")])

(define_insn "*stmsi7"
  [(match_parallel 0 "store_multiple_operation"
    [(set (mem:SI (match_operand:SI 1 "gpc_reg_operand" "b"))
	  (match_operand:SI 2 "gpc_reg_operand" "r"))
     (clobber (match_scratch:SI 3 "=X"))
     (set (mem:SI (plus:SI (match_dup 1) (const_int 4)))
	  (match_operand:SI 4 "gpc_reg_operand" "r"))
     (set (mem:SI (plus:SI (match_dup 1) (const_int 8)))
	  (match_operand:SI 5 "gpc_reg_operand" "r"))
     (set (mem:SI (plus:SI (match_dup 1) (const_int 12)))
	  (match_operand:SI 6 "gpc_reg_operand" "r"))
     (set (mem:SI (plus:SI (match_dup 1) (const_int 16)))
	  (match_operand:SI 7 "gpc_reg_operand" "r"))
     (set (mem:SI (plus:SI (match_dup 1) (const_int 20)))
	  (match_operand:SI 8 "gpc_reg_operand" "r"))
     (set (mem:SI (plus:SI (match_dup 1) (const_int 24)))
	  (match_operand:SI 9 "gpc_reg_operand" "r"))])]
  "TARGET_STRING && !TARGET_POWER && XVECLEN (operands[0], 0) == 8"
  "{stsi|stswi} %2,%1,%O0"
  [(set_attr "type" "store_ux")
   (set_attr "cell_micro" "always")])

(define_insn "*stmsi6"
  [(match_parallel 0 "store_multiple_operation"
    [(set (mem:SI (match_operand:SI 1 "gpc_reg_operand" "b"))
	  (match_operand:SI 2 "gpc_reg_operand" "r"))
     (clobber (match_scratch:SI 3 "=X"))
     (set (mem:SI (plus:SI (match_dup 1) (const_int 4)))
	  (match_operand:SI 4 "gpc_reg_operand" "r"))
     (set (mem:SI (plus:SI (match_dup 1) (const_int 8)))
	  (match_operand:SI 5 "gpc_reg_operand" "r"))
     (set (mem:SI (plus:SI (match_dup 1) (const_int 12)))
	  (match_operand:SI 6 "gpc_reg_operand" "r"))
     (set (mem:SI (plus:SI (match_dup 1) (const_int 16)))
	  (match_operand:SI 7 "gpc_reg_operand" "r"))
     (set (mem:SI (plus:SI (match_dup 1) (const_int 20)))
	  (match_operand:SI 8 "gpc_reg_operand" "r"))])]
  "TARGET_STRING && !TARGET_POWER && XVECLEN (operands[0], 0) == 7"
  "{stsi|stswi} %2,%1,%O0"
  [(set_attr "type" "store_ux")
   (set_attr "cell_micro" "always")])

(define_insn "*stmsi5"
  [(match_parallel 0 "store_multiple_operation"
    [(set (mem:SI (match_operand:SI 1 "gpc_reg_operand" "b"))
	  (match_operand:SI 2 "gpc_reg_operand" "r"))
     (clobber (match_scratch:SI 3 "=X"))
     (set (mem:SI (plus:SI (match_dup 1) (const_int 4)))
	  (match_operand:SI 4 "gpc_reg_operand" "r"))
     (set (mem:SI (plus:SI (match_dup 1) (const_int 8)))
	  (match_operand:SI 5 "gpc_reg_operand" "r"))
     (set (mem:SI (plus:SI (match_dup 1) (const_int 12)))
	  (match_operand:SI 6 "gpc_reg_operand" "r"))
     (set (mem:SI (plus:SI (match_dup 1) (const_int 16)))
	  (match_operand:SI 7 "gpc_reg_operand" "r"))])]
  "TARGET_STRING && !TARGET_POWER && XVECLEN (operands[0], 0) == 6"
  "{stsi|stswi} %2,%1,%O0"
  [(set_attr "type" "store_ux")
   (set_attr "cell_micro" "always")])

(define_insn "*stmsi4"
  [(match_parallel 0 "store_multiple_operation"
    [(set (mem:SI (match_operand:SI 1 "gpc_reg_operand" "b"))
	  (match_operand:SI 2 "gpc_reg_operand" "r"))
     (clobber (match_scratch:SI 3 "=X"))
     (set (mem:SI (plus:SI (match_dup 1) (const_int 4)))
	  (match_operand:SI 4 "gpc_reg_operand" "r"))
     (set (mem:SI (plus:SI (match_dup 1) (const_int 8)))
	  (match_operand:SI 5 "gpc_reg_operand" "r"))
     (set (mem:SI (plus:SI (match_dup 1) (const_int 12)))
	  (match_operand:SI 6 "gpc_reg_operand" "r"))])]
  "TARGET_STRING && !TARGET_POWER && XVECLEN (operands[0], 0) == 5"
  "{stsi|stswi} %2,%1,%O0"
  [(set_attr "type" "store_ux")
   (set_attr "cell_micro" "always")])

(define_insn "*stmsi3"
  [(match_parallel 0 "store_multiple_operation"
    [(set (mem:SI (match_operand:SI 1 "gpc_reg_operand" "b"))
	  (match_operand:SI 2 "gpc_reg_operand" "r"))
     (clobber (match_scratch:SI 3 "=X"))
     (set (mem:SI (plus:SI (match_dup 1) (const_int 4)))
	  (match_operand:SI 4 "gpc_reg_operand" "r"))
     (set (mem:SI (plus:SI (match_dup 1) (const_int 8)))
	  (match_operand:SI 5 "gpc_reg_operand" "r"))])]
  "TARGET_STRING && !TARGET_POWER && XVECLEN (operands[0], 0) == 4"
  "{stsi|stswi} %2,%1,%O0"
  [(set_attr "type" "store_ux")
   (set_attr "cell_micro" "always")])

(define_insn "*stmsi8_power"
  [(match_parallel 0 "store_multiple_operation"
    [(set (mem:SI (match_operand:SI 1 "gpc_reg_operand" "b"))
	  (match_operand:SI 2 "gpc_reg_operand" "r"))
     (clobber (match_scratch:SI 3 "=q"))
     (set (mem:SI (plus:SI (match_dup 1) (const_int 4)))
	  (match_operand:SI 4 "gpc_reg_operand" "r"))
     (set (mem:SI (plus:SI (match_dup 1) (const_int 8)))
	  (match_operand:SI 5 "gpc_reg_operand" "r"))
     (set (mem:SI (plus:SI (match_dup 1) (const_int 12)))
	  (match_operand:SI 6 "gpc_reg_operand" "r"))
     (set (mem:SI (plus:SI (match_dup 1) (const_int 16)))
	  (match_operand:SI 7 "gpc_reg_operand" "r"))
     (set (mem:SI (plus:SI (match_dup 1) (const_int 20)))
	  (match_operand:SI 8 "gpc_reg_operand" "r"))
     (set (mem:SI (plus:SI (match_dup 1) (const_int 24)))
	  (match_operand:SI 9 "gpc_reg_operand" "r"))
     (set (mem:SI (plus:SI (match_dup 1) (const_int 28)))
	  (match_operand:SI 10 "gpc_reg_operand" "r"))])]
  "TARGET_STRING && TARGET_POWER && XVECLEN (operands[0], 0) == 9"
  "{stsi|stswi} %2,%1,%O0"
  [(set_attr "type" "store_ux")
   (set_attr "cell_micro" "always")])

(define_insn "*stmsi7_power"
  [(match_parallel 0 "store_multiple_operation"
    [(set (mem:SI (match_operand:SI 1 "gpc_reg_operand" "b"))
	  (match_operand:SI 2 "gpc_reg_operand" "r"))
     (clobber (match_scratch:SI 3 "=q"))
     (set (mem:SI (plus:SI (match_dup 1) (const_int 4)))
	  (match_operand:SI 4 "gpc_reg_operand" "r"))
     (set (mem:SI (plus:SI (match_dup 1) (const_int 8)))
	  (match_operand:SI 5 "gpc_reg_operand" "r"))
     (set (mem:SI (plus:SI (match_dup 1) (const_int 12)))
	  (match_operand:SI 6 "gpc_reg_operand" "r"))
     (set (mem:SI (plus:SI (match_dup 1) (const_int 16)))
	  (match_operand:SI 7 "gpc_reg_operand" "r"))
     (set (mem:SI (plus:SI (match_dup 1) (const_int 20)))
	  (match_operand:SI 8 "gpc_reg_operand" "r"))
     (set (mem:SI (plus:SI (match_dup 1) (const_int 24)))
	  (match_operand:SI 9 "gpc_reg_operand" "r"))])]
  "TARGET_STRING && TARGET_POWER && XVECLEN (operands[0], 0) == 8"
  "{stsi|stswi} %2,%1,%O0"
  [(set_attr "type" "store_ux")
   (set_attr "cell_micro" "always")])

(define_insn "*stmsi6_power"
  [(match_parallel 0 "store_multiple_operation"
    [(set (mem:SI (match_operand:SI 1 "gpc_reg_operand" "b"))
	  (match_operand:SI 2 "gpc_reg_operand" "r"))
     (clobber (match_scratch:SI 3 "=q"))
     (set (mem:SI (plus:SI (match_dup 1) (const_int 4)))
	  (match_operand:SI 4 "gpc_reg_operand" "r"))
     (set (mem:SI (plus:SI (match_dup 1) (const_int 8)))
	  (match_operand:SI 5 "gpc_reg_operand" "r"))
     (set (mem:SI (plus:SI (match_dup 1) (const_int 12)))
	  (match_operand:SI 6 "gpc_reg_operand" "r"))
     (set (mem:SI (plus:SI (match_dup 1) (const_int 16)))
	  (match_operand:SI 7 "gpc_reg_operand" "r"))
     (set (mem:SI (plus:SI (match_dup 1) (const_int 20)))
	  (match_operand:SI 8 "gpc_reg_operand" "r"))])]
  "TARGET_STRING && TARGET_POWER && XVECLEN (operands[0], 0) == 7"
  "{stsi|stswi} %2,%1,%O0"
  [(set_attr "type" "store_ux")
   (set_attr "cell_micro" "always")])

(define_insn "*stmsi5_power"
  [(match_parallel 0 "store_multiple_operation"
    [(set (mem:SI (match_operand:SI 1 "gpc_reg_operand" "b"))
	  (match_operand:SI 2 "gpc_reg_operand" "r"))
     (clobber (match_scratch:SI 3 "=q"))
     (set (mem:SI (plus:SI (match_dup 1) (const_int 4)))
	  (match_operand:SI 4 "gpc_reg_operand" "r"))
     (set (mem:SI (plus:SI (match_dup 1) (const_int 8)))
	  (match_operand:SI 5 "gpc_reg_operand" "r"))
     (set (mem:SI (plus:SI (match_dup 1) (const_int 12)))
	  (match_operand:SI 6 "gpc_reg_operand" "r"))
     (set (mem:SI (plus:SI (match_dup 1) (const_int 16)))
	  (match_operand:SI 7 "gpc_reg_operand" "r"))])]
  "TARGET_STRING && TARGET_POWER && XVECLEN (operands[0], 0) == 6"
  "{stsi|stswi} %2,%1,%O0"
  [(set_attr "type" "store_ux")
   (set_attr "cell_micro" "always")])

(define_insn "*stmsi4_power"
  [(match_parallel 0 "store_multiple_operation"
    [(set (mem:SI (match_operand:SI 1 "gpc_reg_operand" "b"))
	  (match_operand:SI 2 "gpc_reg_operand" "r"))
     (clobber (match_scratch:SI 3 "=q"))
     (set (mem:SI (plus:SI (match_dup 1) (const_int 4)))
	  (match_operand:SI 4 "gpc_reg_operand" "r"))
     (set (mem:SI (plus:SI (match_dup 1) (const_int 8)))
	  (match_operand:SI 5 "gpc_reg_operand" "r"))
     (set (mem:SI (plus:SI (match_dup 1) (const_int 12)))
	  (match_operand:SI 6 "gpc_reg_operand" "r"))])]
  "TARGET_STRING && TARGET_POWER && XVECLEN (operands[0], 0) == 5"
  "{stsi|stswi} %2,%1,%O0"
  [(set_attr "type" "store_ux")
   (set_attr "cell_micro" "always")])

(define_insn "*stmsi3_power"
  [(match_parallel 0 "store_multiple_operation"
    [(set (mem:SI (match_operand:SI 1 "gpc_reg_operand" "b"))
	  (match_operand:SI 2 "gpc_reg_operand" "r"))
     (clobber (match_scratch:SI 3 "=q"))
     (set (mem:SI (plus:SI (match_dup 1) (const_int 4)))
	  (match_operand:SI 4 "gpc_reg_operand" "r"))
     (set (mem:SI (plus:SI (match_dup 1) (const_int 8)))
	  (match_operand:SI 5 "gpc_reg_operand" "r"))])]
  "TARGET_STRING && TARGET_POWER && XVECLEN (operands[0], 0) == 4"
  "{stsi|stswi} %2,%1,%O0"
  [(set_attr "type" "store_ux")
   (set_attr "cell_micro" "always")])

(define_expand "setmemsi"
  [(parallel [(set (match_operand:BLK 0 "" "")
		   (match_operand 2 "const_int_operand" ""))
	      (use (match_operand:SI 1 "" ""))
	      (use (match_operand:SI 3 "" ""))])]
  ""
  "
{
  /* If value to set is not zero, use the library routine.  */
  if (operands[2] != const0_rtx)
    FAIL;

  if (expand_block_clear (operands))
    DONE;
  else
    FAIL;
}")

;; String/block move insn.
;; Argument 0 is the destination
;; Argument 1 is the source
;; Argument 2 is the length
;; Argument 3 is the alignment

(define_expand "movmemsi"
  [(parallel [(set (match_operand:BLK 0 "" "")
		   (match_operand:BLK 1 "" ""))
	      (use (match_operand:SI 2 "" ""))
	      (use (match_operand:SI 3 "" ""))])]
  ""
  "
{
  if (expand_block_move (operands))
    DONE;
  else
    FAIL;
}")

;; Move up to 32 bytes at a time.  The fixed registers are needed because the
;; register allocator doesn't have a clue about allocating 8 word registers.
;; rD/rS = r5 is preferred, efficient form.
(define_expand "movmemsi_8reg"
  [(parallel [(set (match_operand 0 "" "")
		   (match_operand 1 "" ""))
	      (use (match_operand 2 "" ""))
	      (use (match_operand 3 "" ""))
	      (clobber (reg:SI  5))
	      (clobber (reg:SI  6))
	      (clobber (reg:SI  7))
	      (clobber (reg:SI  8))
	      (clobber (reg:SI  9))
	      (clobber (reg:SI 10))
	      (clobber (reg:SI 11))
	      (clobber (reg:SI 12))
	      (clobber (match_scratch:SI 4 ""))])]
  "TARGET_STRING"
  "")

(define_insn ""
  [(set (mem:BLK (match_operand:SI 0 "gpc_reg_operand" "b"))
	(mem:BLK (match_operand:SI 1 "gpc_reg_operand" "b")))
   (use (match_operand:SI 2 "immediate_operand" "i"))
   (use (match_operand:SI 3 "immediate_operand" "i"))
   (clobber (match_operand:SI 4 "gpc_reg_operand" "=&r"))
   (clobber (reg:SI  6))
   (clobber (reg:SI  7))
   (clobber (reg:SI  8))
   (clobber (reg:SI  9))
   (clobber (reg:SI 10))
   (clobber (reg:SI 11))
   (clobber (reg:SI 12))
   (clobber (match_scratch:SI 5 "=q"))]
  "TARGET_STRING && TARGET_POWER
   && ((INTVAL (operands[2]) > 24 && INTVAL (operands[2]) < 32)
       || INTVAL (operands[2]) == 0)
   && (REGNO (operands[0]) < 5 || REGNO (operands[0]) > 12)
   && (REGNO (operands[1]) < 5 || REGNO (operands[1]) > 12)
   && REGNO (operands[4]) == 5"
  "{lsi|lswi} %4,%1,%2\;{stsi|stswi} %4,%0,%2"
  [(set_attr "type" "store_ux")
   (set_attr "cell_micro" "always")
   (set_attr "length" "8")])

(define_insn ""
  [(set (mem:BLK (match_operand:P 0 "gpc_reg_operand" "b"))
	(mem:BLK (match_operand:P 1 "gpc_reg_operand" "b")))
   (use (match_operand:SI 2 "immediate_operand" "i"))
   (use (match_operand:SI 3 "immediate_operand" "i"))
   (clobber (match_operand:SI 4 "gpc_reg_operand" "=&r"))
   (clobber (reg:SI  6))
   (clobber (reg:SI  7))
   (clobber (reg:SI  8))
   (clobber (reg:SI  9))
   (clobber (reg:SI 10))
   (clobber (reg:SI 11))
   (clobber (reg:SI 12))
   (clobber (match_scratch:SI 5 "=X"))]
  "TARGET_STRING && ! TARGET_POWER
   && ((INTVAL (operands[2]) > 24 && INTVAL (operands[2]) < 32)
       || INTVAL (operands[2]) == 0)
   && (REGNO (operands[0]) < 5 || REGNO (operands[0]) > 12)
   && (REGNO (operands[1]) < 5 || REGNO (operands[1]) > 12)
   && REGNO (operands[4]) == 5"
  "{lsi|lswi} %4,%1,%2\;{stsi|stswi} %4,%0,%2"
  [(set_attr "type" "store_ux")
   (set_attr "cell_micro" "always")
   (set_attr "length" "8")])

;; Move up to 24 bytes at a time.  The fixed registers are needed because the
;; register allocator doesn't have a clue about allocating 6 word registers.
;; rD/rS = r5 is preferred, efficient form.
(define_expand "movmemsi_6reg"
  [(parallel [(set (match_operand 0 "" "")
		   (match_operand 1 "" ""))
	      (use (match_operand 2 "" ""))
	      (use (match_operand 3 "" ""))
	      (clobber (reg:SI  5))
	      (clobber (reg:SI  6))
	      (clobber (reg:SI  7))
	      (clobber (reg:SI  8))
	      (clobber (reg:SI  9))
	      (clobber (reg:SI 10))
	      (clobber (match_scratch:SI 4 ""))])]
  "TARGET_STRING"
  "")

(define_insn ""
  [(set (mem:BLK (match_operand:SI 0 "gpc_reg_operand" "b"))
	(mem:BLK (match_operand:SI 1 "gpc_reg_operand" "b")))
   (use (match_operand:SI 2 "immediate_operand" "i"))
   (use (match_operand:SI 3 "immediate_operand" "i"))
   (clobber (match_operand:SI 4 "gpc_reg_operand" "=&r"))
   (clobber (reg:SI  6))
   (clobber (reg:SI  7))
   (clobber (reg:SI  8))
   (clobber (reg:SI  9))
   (clobber (reg:SI 10))
   (clobber (match_scratch:SI 5 "=q"))]
  "TARGET_STRING && TARGET_POWER
   && INTVAL (operands[2]) > 16 && INTVAL (operands[2]) <= 24
   && (REGNO (operands[0]) < 5 || REGNO (operands[0]) > 10)
   && (REGNO (operands[1]) < 5 || REGNO (operands[1]) > 10)
   && REGNO (operands[4]) == 5"
  "{lsi|lswi} %4,%1,%2\;{stsi|stswi} %4,%0,%2"
  [(set_attr "type" "store_ux")
   (set_attr "cell_micro" "always")
   (set_attr "length" "8")])

(define_insn ""
  [(set (mem:BLK (match_operand:P 0 "gpc_reg_operand" "b"))
	(mem:BLK (match_operand:P 1 "gpc_reg_operand" "b")))
   (use (match_operand:SI 2 "immediate_operand" "i"))
   (use (match_operand:SI 3 "immediate_operand" "i"))
   (clobber (match_operand:SI 4 "gpc_reg_operand" "=&r"))
   (clobber (reg:SI  6))
   (clobber (reg:SI  7))
   (clobber (reg:SI  8))
   (clobber (reg:SI  9))
   (clobber (reg:SI 10))
   (clobber (match_scratch:SI 5 "=X"))]
  "TARGET_STRING && ! TARGET_POWER
   && INTVAL (operands[2]) > 16 && INTVAL (operands[2]) <= 32
   && (REGNO (operands[0]) < 5 || REGNO (operands[0]) > 10)
   && (REGNO (operands[1]) < 5 || REGNO (operands[1]) > 10)
   && REGNO (operands[4]) == 5"
  "{lsi|lswi} %4,%1,%2\;{stsi|stswi} %4,%0,%2"
  [(set_attr "type" "store_ux")
   (set_attr "cell_micro" "always")
   (set_attr "length" "8")])

;; Move up to 16 bytes at a time, using 4 fixed registers to avoid spill
;; problems with TImode.
;; rD/rS = r5 is preferred, efficient form.
(define_expand "movmemsi_4reg"
  [(parallel [(set (match_operand 0 "" "")
		   (match_operand 1 "" ""))
	      (use (match_operand 2 "" ""))
	      (use (match_operand 3 "" ""))
	      (clobber (reg:SI 5))
	      (clobber (reg:SI 6))
	      (clobber (reg:SI 7))
	      (clobber (reg:SI 8))
	      (clobber (match_scratch:SI 4 ""))])]
  "TARGET_STRING"
  "")

(define_insn ""
  [(set (mem:BLK (match_operand:SI 0 "gpc_reg_operand" "b"))
	(mem:BLK (match_operand:SI 1 "gpc_reg_operand" "b")))
   (use (match_operand:SI 2 "immediate_operand" "i"))
   (use (match_operand:SI 3 "immediate_operand" "i"))
   (clobber (match_operand:SI 4 "gpc_reg_operand" "=&r"))
   (clobber (reg:SI 6))
   (clobber (reg:SI 7))
   (clobber (reg:SI 8))
   (clobber (match_scratch:SI 5 "=q"))]
  "TARGET_STRING && TARGET_POWER
   && INTVAL (operands[2]) > 8 && INTVAL (operands[2]) <= 16
   && (REGNO (operands[0]) < 5 || REGNO (operands[0]) > 8)
   && (REGNO (operands[1]) < 5 || REGNO (operands[1]) > 8)
   && REGNO (operands[4]) == 5"
  "{lsi|lswi} %4,%1,%2\;{stsi|stswi} %4,%0,%2"
  [(set_attr "type" "store_ux")
   (set_attr "cell_micro" "always")
   (set_attr "length" "8")])

(define_insn ""
  [(set (mem:BLK (match_operand:P 0 "gpc_reg_operand" "b"))
	(mem:BLK (match_operand:P 1 "gpc_reg_operand" "b")))
   (use (match_operand:SI 2 "immediate_operand" "i"))
   (use (match_operand:SI 3 "immediate_operand" "i"))
   (clobber (match_operand:SI 4 "gpc_reg_operand" "=&r"))
   (clobber (reg:SI 6))
   (clobber (reg:SI 7))
   (clobber (reg:SI 8))
   (clobber (match_scratch:SI 5 "=X"))]
  "TARGET_STRING && ! TARGET_POWER
   && INTVAL (operands[2]) > 8 && INTVAL (operands[2]) <= 16
   && (REGNO (operands[0]) < 5 || REGNO (operands[0]) > 8)
   && (REGNO (operands[1]) < 5 || REGNO (operands[1]) > 8)
   && REGNO (operands[4]) == 5"
  "{lsi|lswi} %4,%1,%2\;{stsi|stswi} %4,%0,%2"
  [(set_attr "type" "store_ux")
   (set_attr "cell_micro" "always")
   (set_attr "length" "8")])

;; Move up to 8 bytes at a time.
(define_expand "movmemsi_2reg"
  [(parallel [(set (match_operand 0 "" "")
		   (match_operand 1 "" ""))
	      (use (match_operand 2 "" ""))
	      (use (match_operand 3 "" ""))
	      (clobber (match_scratch:DI 4 ""))
	      (clobber (match_scratch:SI 5 ""))])]
  "TARGET_STRING && ! TARGET_POWERPC64"
  "")

(define_insn ""
  [(set (mem:BLK (match_operand:SI 0 "gpc_reg_operand" "b"))
	(mem:BLK (match_operand:SI 1 "gpc_reg_operand" "b")))
   (use (match_operand:SI 2 "immediate_operand" "i"))
   (use (match_operand:SI 3 "immediate_operand" "i"))
   (clobber (match_scratch:DI 4 "=&r"))
   (clobber (match_scratch:SI 5 "=q"))]
  "TARGET_STRING && TARGET_POWER && ! TARGET_POWERPC64
   && INTVAL (operands[2]) > 4 && INTVAL (operands[2]) <= 8"
  "{lsi|lswi} %4,%1,%2\;{stsi|stswi} %4,%0,%2"
  [(set_attr "type" "store_ux")
   (set_attr "cell_micro" "always")
   (set_attr "length" "8")])

(define_insn ""
  [(set (mem:BLK (match_operand:SI 0 "gpc_reg_operand" "b"))
	(mem:BLK (match_operand:SI 1 "gpc_reg_operand" "b")))
   (use (match_operand:SI 2 "immediate_operand" "i"))
   (use (match_operand:SI 3 "immediate_operand" "i"))
   (clobber (match_scratch:DI 4 "=&r"))
   (clobber (match_scratch:SI 5 "=X"))]
  "TARGET_STRING && ! TARGET_POWER && ! TARGET_POWERPC64
   && INTVAL (operands[2]) > 4 && INTVAL (operands[2]) <= 8"
  "{lsi|lswi} %4,%1,%2\;{stsi|stswi} %4,%0,%2"
  [(set_attr "type" "store_ux")
   (set_attr "cell_micro" "always")
   (set_attr "length" "8")])

;; Move up to 4 bytes at a time.
(define_expand "movmemsi_1reg"
  [(parallel [(set (match_operand 0 "" "")
		   (match_operand 1 "" ""))
	      (use (match_operand 2 "" ""))
	      (use (match_operand 3 "" ""))
	      (clobber (match_scratch:SI 4 ""))
	      (clobber (match_scratch:SI 5 ""))])]
  "TARGET_STRING"
  "")

(define_insn ""
  [(set (mem:BLK (match_operand:SI 0 "gpc_reg_operand" "b"))
	(mem:BLK (match_operand:SI 1 "gpc_reg_operand" "b")))
   (use (match_operand:SI 2 "immediate_operand" "i"))
   (use (match_operand:SI 3 "immediate_operand" "i"))
   (clobber (match_scratch:SI 4 "=&r"))
   (clobber (match_scratch:SI 5 "=q"))]
  "TARGET_STRING && TARGET_POWER
   && INTVAL (operands[2]) > 0 && INTVAL (operands[2]) <= 4"
  "{lsi|lswi} %4,%1,%2\;{stsi|stswi} %4,%0,%2"
  [(set_attr "type" "store_ux")
   (set_attr "cell_micro" "always")
   (set_attr "length" "8")])

(define_insn ""
  [(set (mem:BLK (match_operand:P 0 "gpc_reg_operand" "b"))
	(mem:BLK (match_operand:P 1 "gpc_reg_operand" "b")))
   (use (match_operand:SI 2 "immediate_operand" "i"))
   (use (match_operand:SI 3 "immediate_operand" "i"))
   (clobber (match_scratch:SI 4 "=&r"))
   (clobber (match_scratch:SI 5 "=X"))]
  "TARGET_STRING && ! TARGET_POWER
   && INTVAL (operands[2]) > 0 && INTVAL (operands[2]) <= 4"
  "{lsi|lswi} %4,%1,%2\;{stsi|stswi} %4,%0,%2"
  [(set_attr "type" "store_ux")
   (set_attr "cell_micro" "always")
   (set_attr "length" "8")])

;; Define insns that do load or store with update.  Some of these we can
;; get by using pre-decrement or pre-increment, but the hardware can also
;; do cases where the increment is not the size of the object.
;;
;; In all these cases, we use operands 0 and 1 for the register being
;; incremented because those are the operands that local-alloc will
;; tie and these are the pair most likely to be tieable (and the ones
;; that will benefit the most).

(define_insn "*movdi_update1"
  [(set (match_operand:DI 3 "gpc_reg_operand" "=r,r")
	(mem:DI (plus:DI (match_operand:DI 1 "gpc_reg_operand" "0,0")
			 (match_operand:DI 2 "reg_or_aligned_short_operand" "r,I"))))
   (set (match_operand:DI 0 "gpc_reg_operand" "=b,b")
	(plus:DI (match_dup 1) (match_dup 2)))]
  "TARGET_POWERPC64 && TARGET_UPDATE
   && (!avoiding_indexed_address_p (DImode)
       || !gpc_reg_operand (operands[2], DImode))"
  "@
   ldux %3,%0,%2
   ldu %3,%2(%0)"
  [(set_attr "type" "load_ux,load_u")])

(define_insn "movdi_<mode>_update"
  [(set (mem:DI (plus:P (match_operand:P 1 "gpc_reg_operand" "0,0")
			 (match_operand:P 2 "reg_or_aligned_short_operand" "r,I")))
	(match_operand:DI 3 "gpc_reg_operand" "r,r"))
   (set (match_operand:P 0 "gpc_reg_operand" "=b,b")
	(plus:P (match_dup 1) (match_dup 2)))]
  "TARGET_POWERPC64 && TARGET_UPDATE
   && (!avoiding_indexed_address_p (Pmode)
       || !gpc_reg_operand (operands[2], Pmode)
       || (REG_P (operands[0])
	   && REGNO (operands[0]) == STACK_POINTER_REGNUM))"
  "@
   stdux %3,%0,%2
   stdu %3,%2(%0)"
  [(set_attr "type" "store_ux,store_u")])

;; This pattern is only conditional on TARGET_POWERPC64, as it is
;; needed for stack allocation, even if the user passes -mno-update.
(define_insn "movdi_<mode>_update_stack"
  [(set (mem:DI (plus:P (match_operand:P 1 "gpc_reg_operand" "0,0")
			 (match_operand:P 2 "reg_or_aligned_short_operand" "r,I")))
	(match_operand:DI 3 "gpc_reg_operand" "r,r"))
   (set (match_operand:P 0 "gpc_reg_operand" "=b,b")
	(plus:P (match_dup 1) (match_dup 2)))]
  "TARGET_POWERPC64"
  "@
   stdux %3,%0,%2
   stdu %3,%2(%0)"
  [(set_attr "type" "store_ux,store_u")])

(define_insn "*movsi_update1"
  [(set (match_operand:SI 3 "gpc_reg_operand" "=r,r")
	(mem:SI (plus:SI (match_operand:SI 1 "gpc_reg_operand" "0,0")
			 (match_operand:SI 2 "reg_or_short_operand" "r,I"))))
   (set (match_operand:SI 0 "gpc_reg_operand" "=b,b")
	(plus:SI (match_dup 1) (match_dup 2)))]
  "TARGET_UPDATE
   && (!avoiding_indexed_address_p (SImode)
       || !gpc_reg_operand (operands[2], SImode))"
  "@
   {lux|lwzux} %3,%0,%2
   {lu|lwzu} %3,%2(%0)"
  [(set_attr "type" "load_ux,load_u")])

(define_insn "*movsi_update2"
  [(set (match_operand:DI 3 "gpc_reg_operand" "=r")
	(sign_extend:DI
	 (mem:SI (plus:DI (match_operand:DI 1 "gpc_reg_operand" "0")
			  (match_operand:DI 2 "gpc_reg_operand" "r")))))
   (set (match_operand:DI 0 "gpc_reg_operand" "=b")
	(plus:DI (match_dup 1) (match_dup 2)))]
<<<<<<< HEAD
  "TARGET_POWERPC64 && rs6000_gen_cell_microcode"
=======
  "TARGET_POWERPC64 && rs6000_gen_cell_microcode
   && !avoiding_indexed_address_p (DImode)"
>>>>>>> a0daa400
  "lwaux %3,%0,%2"
  [(set_attr "type" "load_ext_ux")])

(define_insn "movsi_update"
  [(set (mem:SI (plus:SI (match_operand:SI 1 "gpc_reg_operand" "0,0")
			 (match_operand:SI 2 "reg_or_short_operand" "r,I")))
	(match_operand:SI 3 "gpc_reg_operand" "r,r"))
   (set (match_operand:SI 0 "gpc_reg_operand" "=b,b")
	(plus:SI (match_dup 1) (match_dup 2)))]
  "TARGET_UPDATE
   && (!avoiding_indexed_address_p (SImode)
       || !gpc_reg_operand (operands[2], SImode)
       || (REG_P (operands[0])
	   && REGNO (operands[0]) == STACK_POINTER_REGNUM))"
  "@
   {stux|stwux} %3,%0,%2
   {stu|stwu} %3,%2(%0)"
  [(set_attr "type" "store_ux,store_u")])

;; This is an unconditional pattern; needed for stack allocation, even
;; if the user passes -mno-update.
(define_insn "movsi_update_stack"
  [(set (mem:SI (plus:SI (match_operand:SI 1 "gpc_reg_operand" "0,0")
			 (match_operand:SI 2 "reg_or_short_operand" "r,I")))
	(match_operand:SI 3 "gpc_reg_operand" "r,r"))
   (set (match_operand:SI 0 "gpc_reg_operand" "=b,b")
	(plus:SI (match_dup 1) (match_dup 2)))]
  ""
  "@
   {stux|stwux} %3,%0,%2
   {stu|stwu} %3,%2(%0)"
  [(set_attr "type" "store_ux,store_u")])

(define_insn "*movhi_update1"
  [(set (match_operand:HI 3 "gpc_reg_operand" "=r,r")
	(mem:HI (plus:SI (match_operand:SI 1 "gpc_reg_operand" "0,0")
			 (match_operand:SI 2 "reg_or_short_operand" "r,I"))))
   (set (match_operand:SI 0 "gpc_reg_operand" "=b,b")
	(plus:SI (match_dup 1) (match_dup 2)))]
  "TARGET_UPDATE
   && (!avoiding_indexed_address_p (SImode)
       || !gpc_reg_operand (operands[2], SImode))"
  "@
   lhzux %3,%0,%2
   lhzu %3,%2(%0)"
  [(set_attr "type" "load_ux,load_u")])

(define_insn "*movhi_update2"
  [(set (match_operand:SI 3 "gpc_reg_operand" "=r,r")
	(zero_extend:SI
	 (mem:HI (plus:SI (match_operand:SI 1 "gpc_reg_operand" "0,0")
			  (match_operand:SI 2 "reg_or_short_operand" "r,I")))))
   (set (match_operand:SI 0 "gpc_reg_operand" "=b,b")
	(plus:SI (match_dup 1) (match_dup 2)))]
  "TARGET_UPDATE
   && (!avoiding_indexed_address_p (SImode)
       || !gpc_reg_operand (operands[2], SImode))"
  "@
   lhzux %3,%0,%2
   lhzu %3,%2(%0)"
  [(set_attr "type" "load_ux,load_u")])

(define_insn "*movhi_update3"
  [(set (match_operand:SI 3 "gpc_reg_operand" "=r,r")
	(sign_extend:SI
	 (mem:HI (plus:SI (match_operand:SI 1 "gpc_reg_operand" "0,0")
			  (match_operand:SI 2 "reg_or_short_operand" "r,I")))))
   (set (match_operand:SI 0 "gpc_reg_operand" "=b,b")
	(plus:SI (match_dup 1) (match_dup 2)))]
<<<<<<< HEAD
  "TARGET_UPDATE && rs6000_gen_cell_microcode"
=======
  "TARGET_UPDATE && rs6000_gen_cell_microcode
   && (!avoiding_indexed_address_p (SImode)
       || !gpc_reg_operand (operands[2], SImode))"
>>>>>>> a0daa400
  "@
   lhaux %3,%0,%2
   lhau %3,%2(%0)"
  [(set_attr "type" "load_ext_ux,load_ext_u")])

(define_insn "*movhi_update4"
  [(set (mem:HI (plus:SI (match_operand:SI 1 "gpc_reg_operand" "0,0")
			 (match_operand:SI 2 "reg_or_short_operand" "r,I")))
	(match_operand:HI 3 "gpc_reg_operand" "r,r"))
   (set (match_operand:SI 0 "gpc_reg_operand" "=b,b")
	(plus:SI (match_dup 1) (match_dup 2)))]
  "TARGET_UPDATE
   && (!avoiding_indexed_address_p (SImode)
       || !gpc_reg_operand (operands[2], SImode))"
  "@
   sthux %3,%0,%2
   sthu %3,%2(%0)"
  [(set_attr "type" "store_ux,store_u")])

(define_insn "*movqi_update1"
  [(set (match_operand:QI 3 "gpc_reg_operand" "=r,r")
	(mem:QI (plus:SI (match_operand:SI 1 "gpc_reg_operand" "0,0")
			 (match_operand:SI 2 "reg_or_short_operand" "r,I"))))
   (set (match_operand:SI 0 "gpc_reg_operand" "=b,b")
	(plus:SI (match_dup 1) (match_dup 2)))]
  "TARGET_UPDATE
   && (!avoiding_indexed_address_p (SImode)
       || !gpc_reg_operand (operands[2], SImode))"
  "@
   lbzux %3,%0,%2
   lbzu %3,%2(%0)"
  [(set_attr "type" "load_ux,load_u")])

(define_insn "*movqi_update2"
  [(set (match_operand:SI 3 "gpc_reg_operand" "=r,r")
	(zero_extend:SI
	 (mem:QI (plus:SI (match_operand:SI 1 "gpc_reg_operand" "0,0")
			  (match_operand:SI 2 "reg_or_short_operand" "r,I")))))
   (set (match_operand:SI 0 "gpc_reg_operand" "=b,b")
	(plus:SI (match_dup 1) (match_dup 2)))]
  "TARGET_UPDATE
   && (!avoiding_indexed_address_p (SImode)
       || !gpc_reg_operand (operands[2], SImode))"
  "@
   lbzux %3,%0,%2
   lbzu %3,%2(%0)"
  [(set_attr "type" "load_ux,load_u")])

(define_insn "*movqi_update3"
  [(set (mem:QI (plus:SI (match_operand:SI 1 "gpc_reg_operand" "0,0")
			 (match_operand:SI 2 "reg_or_short_operand" "r,I")))
	(match_operand:QI 3 "gpc_reg_operand" "r,r"))
   (set (match_operand:SI 0 "gpc_reg_operand" "=b,b")
	(plus:SI (match_dup 1) (match_dup 2)))]
  "TARGET_UPDATE
   && (!avoiding_indexed_address_p (SImode)
       || !gpc_reg_operand (operands[2], SImode))"
  "@
   stbux %3,%0,%2
   stbu %3,%2(%0)"
  [(set_attr "type" "store_ux,store_u")])

(define_insn "*movsf_update1"
  [(set (match_operand:SF 3 "gpc_reg_operand" "=f,f")
	(mem:SF (plus:SI (match_operand:SI 1 "gpc_reg_operand" "0,0")
			 (match_operand:SI 2 "reg_or_short_operand" "r,I"))))
   (set (match_operand:SI 0 "gpc_reg_operand" "=b,b")
	(plus:SI (match_dup 1) (match_dup 2)))]
<<<<<<< HEAD
  "TARGET_HARD_FLOAT && TARGET_FPRS && TARGET_SINGLE_FLOAT && TARGET_UPDATE"
=======
  "TARGET_HARD_FLOAT && TARGET_FPRS && TARGET_SINGLE_FLOAT && TARGET_UPDATE
   && (!avoiding_indexed_address_p (SImode)
       || !gpc_reg_operand (operands[2], SImode))"
>>>>>>> a0daa400
  "@
   lfsux %3,%0,%2
   lfsu %3,%2(%0)"
  [(set_attr "type" "fpload_ux,fpload_u")])

(define_insn "*movsf_update2"
  [(set (mem:SF (plus:SI (match_operand:SI 1 "gpc_reg_operand" "0,0")
			 (match_operand:SI 2 "reg_or_short_operand" "r,I")))
	(match_operand:SF 3 "gpc_reg_operand" "f,f"))
   (set (match_operand:SI 0 "gpc_reg_operand" "=b,b")
	(plus:SI (match_dup 1) (match_dup 2)))]
<<<<<<< HEAD
  "TARGET_HARD_FLOAT && TARGET_FPRS && TARGET_SINGLE_FLOAT && TARGET_UPDATE"
=======
  "TARGET_HARD_FLOAT && TARGET_FPRS && TARGET_SINGLE_FLOAT && TARGET_UPDATE
   && (!avoiding_indexed_address_p (SImode)
       || !gpc_reg_operand (operands[2], SImode))"
>>>>>>> a0daa400
  "@
   stfsux %3,%0,%2
   stfsu %3,%2(%0)"
  [(set_attr "type" "fpstore_ux,fpstore_u")])

(define_insn "*movsf_update3"
  [(set (match_operand:SF 3 "gpc_reg_operand" "=r,r")
	(mem:SF (plus:SI (match_operand:SI 1 "gpc_reg_operand" "0,0")
			 (match_operand:SI 2 "reg_or_short_operand" "r,I"))))
   (set (match_operand:SI 0 "gpc_reg_operand" "=b,b")
	(plus:SI (match_dup 1) (match_dup 2)))]
  "(TARGET_SOFT_FLOAT || !TARGET_FPRS) && TARGET_UPDATE
   && (!avoiding_indexed_address_p (SImode)
       || !gpc_reg_operand (operands[2], SImode))"
  "@
   {lux|lwzux} %3,%0,%2
   {lu|lwzu} %3,%2(%0)"
  [(set_attr "type" "load_ux,load_u")])

(define_insn "*movsf_update4"
  [(set (mem:SF (plus:SI (match_operand:SI 1 "gpc_reg_operand" "0,0")
			 (match_operand:SI 2 "reg_or_short_operand" "r,I")))
	(match_operand:SF 3 "gpc_reg_operand" "r,r"))
   (set (match_operand:SI 0 "gpc_reg_operand" "=b,b")
	(plus:SI (match_dup 1) (match_dup 2)))]
  "(TARGET_SOFT_FLOAT || !TARGET_FPRS) && TARGET_UPDATE
   && (!avoiding_indexed_address_p (SImode)
       || !gpc_reg_operand (operands[2], SImode))"
  "@
   {stux|stwux} %3,%0,%2
   {stu|stwu} %3,%2(%0)"
  [(set_attr "type" "store_ux,store_u")])

(define_insn "*movdf_update1"
  [(set (match_operand:DF 3 "gpc_reg_operand" "=f,f")
	(mem:DF (plus:SI (match_operand:SI 1 "gpc_reg_operand" "0,0")
			 (match_operand:SI 2 "reg_or_short_operand" "r,I"))))
   (set (match_operand:SI 0 "gpc_reg_operand" "=b,b")
	(plus:SI (match_dup 1) (match_dup 2)))]
<<<<<<< HEAD
  "TARGET_HARD_FLOAT && TARGET_FPRS && TARGET_DOUBLE_FLOAT && TARGET_UPDATE"
=======
  "TARGET_HARD_FLOAT && TARGET_FPRS && TARGET_DOUBLE_FLOAT && TARGET_UPDATE
   && (!avoiding_indexed_address_p (SImode)
       || !gpc_reg_operand (operands[2], SImode))"
>>>>>>> a0daa400
  "@
   lfdux %3,%0,%2
   lfdu %3,%2(%0)"
  [(set_attr "type" "fpload_ux,fpload_u")])

(define_insn "*movdf_update2"
  [(set (mem:DF (plus:SI (match_operand:SI 1 "gpc_reg_operand" "0,0")
			 (match_operand:SI 2 "reg_or_short_operand" "r,I")))
	(match_operand:DF 3 "gpc_reg_operand" "f,f"))
   (set (match_operand:SI 0 "gpc_reg_operand" "=b,b")
	(plus:SI (match_dup 1) (match_dup 2)))]
<<<<<<< HEAD
  "TARGET_HARD_FLOAT && TARGET_FPRS && TARGET_DOUBLE_FLOAT && TARGET_UPDATE"
=======
  "TARGET_HARD_FLOAT && TARGET_FPRS && TARGET_DOUBLE_FLOAT && TARGET_UPDATE
   && (!avoiding_indexed_address_p (SImode)
       || !gpc_reg_operand (operands[2], SImode))"
>>>>>>> a0daa400
  "@
   stfdux %3,%0,%2
   stfdu %3,%2(%0)"
  [(set_attr "type" "fpstore_ux,fpstore_u")])

;; Peephole to convert two consecutive FP loads or stores into lfq/stfq.

(define_insn "*lfq_power2"
  [(set (match_operand:V2DF 0 "gpc_reg_operand" "=f")
	(match_operand:V2DF 1 "memory_operand" ""))]
  "TARGET_POWER2
   && TARGET_HARD_FLOAT && TARGET_FPRS"
  "lfq%U1%X1 %0,%1")

(define_peephole2
  [(set (match_operand:DF 0 "gpc_reg_operand" "")
	(match_operand:DF 1 "memory_operand" ""))
   (set (match_operand:DF 2 "gpc_reg_operand" "")
	(match_operand:DF 3 "memory_operand" ""))]
  "TARGET_POWER2
   && TARGET_HARD_FLOAT && TARGET_FPRS && TARGET_DOUBLE_FLOAT 
   && registers_ok_for_quad_peep (operands[0], operands[2])
   && mems_ok_for_quad_peep (operands[1], operands[3])"
  [(set (match_dup 0)
	(match_dup 1))]
  "operands[1] = widen_memory_access (operands[1], V2DFmode, 0);
   operands[0] = gen_rtx_REG (V2DFmode, REGNO (operands[0]));")

(define_insn "*stfq_power2"
  [(set (match_operand:V2DF 0 "memory_operand" "")
	(match_operand:V2DF 1 "gpc_reg_operand" "f"))]
  "TARGET_POWER2
   && TARGET_HARD_FLOAT && TARGET_FPRS"
  "stfq%U0%X0 %1,%0")


(define_peephole2
  [(set (match_operand:DF 0 "memory_operand" "")
	(match_operand:DF 1 "gpc_reg_operand" ""))
   (set (match_operand:DF 2 "memory_operand" "")
	(match_operand:DF 3 "gpc_reg_operand" ""))]
  "TARGET_POWER2
   && TARGET_HARD_FLOAT && TARGET_FPRS && TARGET_DOUBLE_FLOAT 
   && registers_ok_for_quad_peep (operands[1], operands[3])
   && mems_ok_for_quad_peep (operands[0], operands[2])"
  [(set (match_dup 0)
	(match_dup 1))]
  "operands[0] = widen_memory_access (operands[0], V2DFmode, 0);
   operands[1] = gen_rtx_REG (V2DFmode, REGNO (operands[1]));")

;; After inserting conditional returns we can sometimes have
;; unnecessary register moves.  Unfortunately we cannot have a
;; modeless peephole here, because some single SImode sets have early
;; clobber outputs.  Although those sets expand to multi-ppc-insn
;; sequences, using get_attr_length here will smash the operands
;; array.  Neither is there an early_cobbler_p predicate.
;; Disallow subregs for E500 so we don't munge frob_di_df_2.
(define_peephole2
  [(set (match_operand:DF 0 "gpc_reg_operand" "")
	(match_operand:DF 1 "any_operand" ""))
   (set (match_operand:DF 2 "gpc_reg_operand" "")
	(match_dup 0))]
  "!(TARGET_E500_DOUBLE && GET_CODE (operands[2]) == SUBREG)
   && peep2_reg_dead_p (2, operands[0])"
  [(set (match_dup 2) (match_dup 1))])

(define_peephole2
  [(set (match_operand:SF 0 "gpc_reg_operand" "")
	(match_operand:SF 1 "any_operand" ""))
   (set (match_operand:SF 2 "gpc_reg_operand" "")
	(match_dup 0))]
  "peep2_reg_dead_p (2, operands[0])"
  [(set (match_dup 2) (match_dup 1))])


;; TLS support.

;; Mode attributes for different ABIs.
(define_mode_iterator TLSmode [(SI "! TARGET_64BIT") (DI "TARGET_64BIT")])
(define_mode_attr tls_abi_suffix [(SI "32") (DI "64")])
(define_mode_attr tls_sysv_suffix [(SI "si") (DI "di")])
(define_mode_attr tls_insn_suffix [(SI "wz") (DI "d")])

(define_insn "tls_gd_aix<TLSmode:tls_abi_suffix>"
  [(set (match_operand:TLSmode 0 "gpc_reg_operand" "=b")
        (call (mem:TLSmode (match_operand:TLSmode 3 "symbol_ref_operand" "s"))
	      (match_operand 4 "" "g")))
   (unspec:TLSmode [(match_operand:TLSmode 1 "gpc_reg_operand" "b")
	 	    (match_operand:TLSmode 2 "rs6000_tls_symbol_ref" "")]
		   UNSPEC_TLSGD)
   (clobber (reg:SI LR_REGNO))]
  "HAVE_AS_TLS && DEFAULT_ABI == ABI_AIX"
  "addi %0,%1,%2@got@tlsgd\;bl %z3\;%."
  [(set_attr "type" "two")
   (set_attr "length" "12")])

(define_insn "tls_gd_sysv<TLSmode:tls_sysv_suffix>"
  [(set (match_operand:TLSmode 0 "gpc_reg_operand" "=b")
        (call (mem:TLSmode (match_operand:TLSmode 3 "symbol_ref_operand" "s"))
	      (match_operand 4 "" "g")))
   (unspec:TLSmode [(match_operand:TLSmode 1 "gpc_reg_operand" "b")
	 	    (match_operand:TLSmode 2 "rs6000_tls_symbol_ref" "")]
		   UNSPEC_TLSGD)
   (clobber (reg:SI LR_REGNO))]
  "HAVE_AS_TLS && DEFAULT_ABI == ABI_V4"
{
  if (flag_pic)
    {
      if (TARGET_SECURE_PLT && flag_pic == 2)
	return "addi %0,%1,%2@got@tlsgd\;bl %z3+32768@plt";
      else
	return "addi %0,%1,%2@got@tlsgd\;bl %z3@plt";
    }
  else
    return "addi %0,%1,%2@got@tlsgd\;bl %z3";
}
  [(set_attr "type" "two")
   (set_attr "length" "8")])

(define_insn "tls_ld_aix<TLSmode:tls_abi_suffix>"
  [(set (match_operand:TLSmode 0 "gpc_reg_operand" "=b")
        (call (mem:TLSmode (match_operand:TLSmode 2 "symbol_ref_operand" "s"))
	      (match_operand 3 "" "g")))
   (unspec:TLSmode [(match_operand:TLSmode 1 "gpc_reg_operand" "b")]
		   UNSPEC_TLSLD)
   (clobber (reg:SI LR_REGNO))]
  "HAVE_AS_TLS && DEFAULT_ABI == ABI_AIX"
  "addi %0,%1,%&@got@tlsld\;bl %z2\;%."
  [(set_attr "length" "12")])

(define_insn "tls_ld_sysv<TLSmode:tls_sysv_suffix>"
  [(set (match_operand:TLSmode 0 "gpc_reg_operand" "=b")
        (call (mem:TLSmode (match_operand:TLSmode 2 "symbol_ref_operand" "s"))
	      (match_operand 3 "" "g")))
   (unspec:TLSmode [(match_operand:TLSmode 1 "gpc_reg_operand" "b")]
		   UNSPEC_TLSLD)
   (clobber (reg:SI LR_REGNO))]
  "HAVE_AS_TLS && DEFAULT_ABI == ABI_V4"
{
  if (flag_pic)
    {
      if (TARGET_SECURE_PLT && flag_pic == 2)
	return "addi %0,%1,%&@got@tlsld\;bl %z2+32768@plt";
      else
	return "addi %0,%1,%&@got@tlsld\;bl %z2@plt";
    }
  else
    return "addi %0,%1,%&@got@tlsld\;bl %z2";
}
  [(set_attr "length" "8")])

(define_insn "tls_dtprel_<TLSmode:tls_abi_suffix>"
  [(set (match_operand:TLSmode 0 "gpc_reg_operand" "=r")
	(unspec:TLSmode [(match_operand:TLSmode 1 "gpc_reg_operand" "b")
			 (match_operand:TLSmode 2 "rs6000_tls_symbol_ref" "")]
			UNSPEC_TLSDTPREL))]
  "HAVE_AS_TLS"
  "addi %0,%1,%2@dtprel")

(define_insn "tls_dtprel_ha_<TLSmode:tls_abi_suffix>"
  [(set (match_operand:TLSmode 0 "gpc_reg_operand" "=r")
	(unspec:TLSmode [(match_operand:TLSmode 1 "gpc_reg_operand" "b")
			 (match_operand:TLSmode 2 "rs6000_tls_symbol_ref" "")]
			UNSPEC_TLSDTPRELHA))]
  "HAVE_AS_TLS"
  "addis %0,%1,%2@dtprel@ha")

(define_insn "tls_dtprel_lo_<TLSmode:tls_abi_suffix>"
  [(set (match_operand:TLSmode 0 "gpc_reg_operand" "=r")
	(unspec:TLSmode [(match_operand:TLSmode 1 "gpc_reg_operand" "b")
			 (match_operand:TLSmode 2 "rs6000_tls_symbol_ref" "")]
			UNSPEC_TLSDTPRELLO))]
  "HAVE_AS_TLS"
  "addi %0,%1,%2@dtprel@l")

(define_insn "tls_got_dtprel_<TLSmode:tls_abi_suffix>"
  [(set (match_operand:TLSmode 0 "gpc_reg_operand" "=r")
	(unspec:TLSmode [(match_operand:TLSmode 1 "gpc_reg_operand" "b")
			 (match_operand:TLSmode 2 "rs6000_tls_symbol_ref" "")]
			UNSPEC_TLSGOTDTPREL))]
  "HAVE_AS_TLS"
  "l<TLSmode:tls_insn_suffix> %0,%2@got@dtprel(%1)")

(define_insn "tls_tprel_<TLSmode:tls_abi_suffix>"
  [(set (match_operand:TLSmode 0 "gpc_reg_operand" "=r")
	(unspec:TLSmode [(match_operand:TLSmode 1 "gpc_reg_operand" "b")
			 (match_operand:TLSmode 2 "rs6000_tls_symbol_ref" "")]
			UNSPEC_TLSTPREL))]
  "HAVE_AS_TLS"
  "addi %0,%1,%2@tprel")

(define_insn "tls_tprel_ha_<TLSmode:tls_abi_suffix>"
  [(set (match_operand:TLSmode 0 "gpc_reg_operand" "=r")
	(unspec:TLSmode [(match_operand:TLSmode 1 "gpc_reg_operand" "b")
			 (match_operand:TLSmode 2 "rs6000_tls_symbol_ref" "")]
			UNSPEC_TLSTPRELHA))]
  "HAVE_AS_TLS"
  "addis %0,%1,%2@tprel@ha")

(define_insn "tls_tprel_lo_<TLSmode:tls_abi_suffix>"
  [(set (match_operand:TLSmode 0 "gpc_reg_operand" "=r")
	(unspec:TLSmode [(match_operand:TLSmode 1 "gpc_reg_operand" "b")
			 (match_operand:TLSmode 2 "rs6000_tls_symbol_ref" "")]
			UNSPEC_TLSTPRELLO))]
  "HAVE_AS_TLS"
  "addi %0,%1,%2@tprel@l")

;; "b" output constraint here and on tls_tls input to support linker tls
;; optimization.  The linker may edit the instructions emitted by a
;; tls_got_tprel/tls_tls pair to addis,addi.
(define_insn "tls_got_tprel_<TLSmode:tls_abi_suffix>"
  [(set (match_operand:TLSmode 0 "gpc_reg_operand" "=b")
	(unspec:TLSmode [(match_operand:TLSmode 1 "gpc_reg_operand" "b")
			 (match_operand:TLSmode 2 "rs6000_tls_symbol_ref" "")]
			UNSPEC_TLSGOTTPREL))]
  "HAVE_AS_TLS"
  "l<TLSmode:tls_insn_suffix> %0,%2@got@tprel(%1)")

(define_insn "tls_tls_<TLSmode:tls_abi_suffix>"
  [(set (match_operand:TLSmode 0 "gpc_reg_operand" "=r")
	(unspec:TLSmode [(match_operand:TLSmode 1 "gpc_reg_operand" "b")
			 (match_operand:TLSmode 2 "rs6000_tls_symbol_ref" "")]
			UNSPEC_TLSTLS))]
  "HAVE_AS_TLS"
  "add %0,%1,%2@tls")


;; Next come insns related to the calling sequence.
;;
;; First, an insn to allocate new stack space for dynamic use (e.g., alloca).
;; We move the back-chain and decrement the stack pointer.

(define_expand "allocate_stack"
  [(set (match_operand 0 "gpc_reg_operand" "")
	(minus (reg 1) (match_operand 1 "reg_or_short_operand" "")))
   (set (reg 1)
	(minus (reg 1) (match_dup 1)))]
  ""
  "
{ rtx chain = gen_reg_rtx (Pmode);
  rtx stack_bot = gen_rtx_MEM (Pmode, stack_pointer_rtx);
  rtx neg_op0;
  rtx insn, par, set, mem;

  emit_move_insn (chain, stack_bot);

  /* Check stack bounds if necessary.  */
  if (crtl->limit_stack)
    {
      rtx available;
      available = expand_binop (Pmode, sub_optab,
				stack_pointer_rtx, stack_limit_rtx,
				NULL_RTX, 1, OPTAB_WIDEN);
      emit_insn (gen_cond_trap (LTU, available, operands[1], const0_rtx));
    }

  if (GET_CODE (operands[1]) != CONST_INT
      || INTVAL (operands[1]) < -32767
      || INTVAL (operands[1]) > 32768)
    {
      neg_op0 = gen_reg_rtx (Pmode);
      if (TARGET_32BIT)
	emit_insn (gen_negsi2 (neg_op0, operands[1]));
      else
	emit_insn (gen_negdi2 (neg_op0, operands[1]));
    }
  else
    neg_op0 = GEN_INT (- INTVAL (operands[1]));

<<<<<<< HEAD
  if (TARGET_UPDATE)
    {
      rtx insn, par, set, mem;

      insn = emit_insn ((* ((TARGET_32BIT) ? gen_movsi_update
					   : gen_movdi_di_update))
			(stack_pointer_rtx, stack_pointer_rtx, neg_op0,
			 chain));
      /* Since we didn't use gen_frame_mem to generate the MEM, grab
         it now and set the alias set/attributes. The above gen_*_update
         calls will generate a PARALLEL with the MEM set being the first
         operation. */
      par = PATTERN (insn);
      gcc_assert (GET_CODE (par) == PARALLEL);
      set = XVECEXP (par, 0, 0);
      gcc_assert (GET_CODE (set) == SET);
      mem = SET_DEST (set);
      gcc_assert (MEM_P (mem));
      MEM_NOTRAP_P (mem) = 1;
      set_mem_alias_set (mem, get_frame_alias_set ());
    }

  else
    {
      emit_insn ((* ((TARGET_32BIT) ? gen_addsi3 : gen_adddi3))
		 (stack_pointer_rtx, stack_pointer_rtx, neg_op0));
      emit_move_insn (gen_frame_mem (Pmode, stack_pointer_rtx), chain);
    }
=======
  insn = emit_insn ((* ((TARGET_32BIT) ? gen_movsi_update_stack
				       : gen_movdi_di_update_stack))
			(stack_pointer_rtx, stack_pointer_rtx, neg_op0,
			 chain));
  /* Since we didn't use gen_frame_mem to generate the MEM, grab
     it now and set the alias set/attributes. The above gen_*_update
     calls will generate a PARALLEL with the MEM set being the first
     operation. */
  par = PATTERN (insn);
  gcc_assert (GET_CODE (par) == PARALLEL);
  set = XVECEXP (par, 0, 0);
  gcc_assert (GET_CODE (set) == SET);
  mem = SET_DEST (set);
  gcc_assert (MEM_P (mem));
  MEM_NOTRAP_P (mem) = 1;
  set_mem_alias_set (mem, get_frame_alias_set ());
>>>>>>> a0daa400

  emit_move_insn (operands[0], virtual_stack_dynamic_rtx);
  DONE;
}")

;; These patterns say how to save and restore the stack pointer.  We need not
;; save the stack pointer at function level since we are careful to
;; preserve the backchain.  At block level, we have to restore the backchain
;; when we restore the stack pointer.
;;
;; For nonlocal gotos, we must save both the stack pointer and its
;; backchain and restore both.  Note that in the nonlocal case, the
;; save area is a memory location.

(define_expand "save_stack_function"
  [(match_operand 0 "any_operand" "")
   (match_operand 1 "any_operand" "")]
  ""
  "DONE;")

(define_expand "restore_stack_function"
  [(match_operand 0 "any_operand" "")
   (match_operand 1 "any_operand" "")]
  ""
  "DONE;")

;; Adjust stack pointer (op0) to a new value (op1).
;; First copy old stack backchain to new location, and ensure that the
;; scheduler won't reorder the sp assignment before the backchain write.
(define_expand "restore_stack_block"
  [(set (match_dup 2) (match_dup 3))
   (set (match_dup 4) (match_dup 2))
   (set (match_dup 5) (unspec:BLK [(match_dup 5)] UNSPEC_TIE))
   (set (match_operand 0 "register_operand" "")
	(match_operand 1 "register_operand" ""))]
  ""
  "
{
  operands[1] = force_reg (Pmode, operands[1]);
  operands[2] = gen_reg_rtx (Pmode);
  operands[3] = gen_frame_mem (Pmode, operands[0]);
  operands[4] = gen_frame_mem (Pmode, operands[1]);
  operands[5] = gen_frame_mem (BLKmode, operands[0]);
}")

(define_expand "save_stack_nonlocal"
  [(set (match_dup 3) (match_dup 4))
   (set (match_operand 0 "memory_operand" "") (match_dup 3))
   (set (match_dup 2) (match_operand 1 "register_operand" ""))]
  ""
  "
{
  int units_per_word = (TARGET_32BIT) ? 4 : 8;

  /* Copy the backchain to the first word, sp to the second.  */
  operands[0] = adjust_address_nv (operands[0], Pmode, 0);
  operands[2] = adjust_address_nv (operands[0], Pmode, units_per_word);
  operands[3] = gen_reg_rtx (Pmode);
  operands[4] = gen_frame_mem (Pmode, operands[1]);
}")

(define_expand "restore_stack_nonlocal"
  [(set (match_dup 2) (match_operand 1 "memory_operand" ""))
   (set (match_dup 3) (match_dup 4))
   (set (match_dup 5) (match_dup 2))
   (set (match_dup 6) (unspec:BLK [(match_dup 6)] UNSPEC_TIE))
   (set (match_operand 0 "register_operand" "") (match_dup 3))]
  ""
  "
{
  int units_per_word = (TARGET_32BIT) ? 4 : 8;

  /* Restore the backchain from the first word, sp from the second.  */
  operands[2] = gen_reg_rtx (Pmode);
  operands[3] = gen_reg_rtx (Pmode);
  operands[1] = adjust_address_nv (operands[1], Pmode, 0);
  operands[4] = adjust_address_nv (operands[1], Pmode, units_per_word);
  operands[5] = gen_frame_mem (Pmode, operands[3]);
  operands[6] = gen_frame_mem (BLKmode, operands[0]);
}")

;; TOC register handling.

;; Code to initialize the TOC register...

(define_insn "load_toc_aix_si"
  [(parallel [(set (match_operand:SI 0 "gpc_reg_operand" "=r")
		   (unspec:SI [(const_int 0)] UNSPEC_TOC))
	      (use (reg:SI 2))])]
  "DEFAULT_ABI == ABI_AIX && TARGET_32BIT"
  "*
{
  char buf[30];
  ASM_GENERATE_INTERNAL_LABEL (buf, \"LCTOC\", 1);
  operands[1] = gen_rtx_SYMBOL_REF (Pmode, ggc_strdup (buf));
  operands[2] = gen_rtx_REG (Pmode, 2);
  return \"{l|lwz} %0,%1(%2)\";
}"
  [(set_attr "type" "load")])

(define_insn "load_toc_aix_di"
  [(parallel [(set (match_operand:DI 0 "gpc_reg_operand" "=r")
		   (unspec:DI [(const_int 0)] UNSPEC_TOC))
	      (use (reg:DI 2))])]
  "DEFAULT_ABI == ABI_AIX && TARGET_64BIT"
  "*
{
  char buf[30];
#ifdef TARGET_RELOCATABLE
  ASM_GENERATE_INTERNAL_LABEL (buf, \"LCTOC\",
			       !TARGET_MINIMAL_TOC || TARGET_RELOCATABLE);
#else
  ASM_GENERATE_INTERNAL_LABEL (buf, \"LCTOC\", 1);
#endif
  if (TARGET_ELF)
    strcat (buf, \"@toc\");
  operands[1] = gen_rtx_SYMBOL_REF (Pmode, ggc_strdup (buf));
  operands[2] = gen_rtx_REG (Pmode, 2);
  return \"ld %0,%1(%2)\";
}"
  [(set_attr "type" "load")])

(define_insn "load_toc_v4_pic_si"
  [(set (reg:SI LR_REGNO)
	(unspec:SI [(const_int 0)] UNSPEC_TOC))]
  "DEFAULT_ABI == ABI_V4 && flag_pic == 1 && TARGET_32BIT"
  "bl _GLOBAL_OFFSET_TABLE_@local-4"
  [(set_attr "type" "branch")
   (set_attr "length" "4")])

(define_insn "load_toc_v4_PIC_1"
  [(set (reg:SI LR_REGNO)
	(match_operand:SI 0 "immediate_operand" "s"))
   (use (unspec [(match_dup 0)] UNSPEC_TOC))]
  "TARGET_ELF && DEFAULT_ABI != ABI_AIX
   && (flag_pic == 2 || (flag_pic && TARGET_SECURE_PLT))"
  "bcl 20,31,%0\\n%0:"
  [(set_attr "type" "branch")
   (set_attr "length" "4")])

(define_insn "load_toc_v4_PIC_1b"
  [(set (reg:SI LR_REGNO)
	(unspec:SI [(match_operand:SI 0 "immediate_operand" "s")]
		UNSPEC_TOCPTR))]
  "TARGET_ELF && DEFAULT_ABI != ABI_AIX && flag_pic == 2"
  "bcl 20,31,$+8\\n\\t.long %0-$"
  [(set_attr "type" "branch")
   (set_attr "length" "8")])

(define_insn "load_toc_v4_PIC_2"
  [(set (match_operand:SI 0 "gpc_reg_operand" "=r")
	(mem:SI (plus:SI (match_operand:SI 1 "gpc_reg_operand" "b")
		   (minus:SI (match_operand:SI 2 "immediate_operand" "s")
			     (match_operand:SI 3 "immediate_operand" "s")))))]
  "TARGET_ELF && DEFAULT_ABI != ABI_AIX && flag_pic == 2"
  "{l|lwz} %0,%2-%3(%1)"
  [(set_attr "type" "load")])

(define_insn "load_toc_v4_PIC_3b"
  [(set (match_operand:SI 0 "gpc_reg_operand" "=b")
	(plus:SI (match_operand:SI 1 "gpc_reg_operand" "r")
		 (high:SI
		   (minus:SI (match_operand:SI 2 "symbol_ref_operand" "s")
			     (match_operand:SI 3 "symbol_ref_operand" "s")))))]
  "TARGET_ELF && TARGET_SECURE_PLT && DEFAULT_ABI != ABI_AIX && flag_pic"
  "{cau|addis} %0,%1,%2-%3@ha")

(define_insn "load_toc_v4_PIC_3c"
  [(set (match_operand:SI 0 "gpc_reg_operand" "=r")
	(lo_sum:SI (match_operand:SI 1 "gpc_reg_operand" "b")
		   (minus:SI (match_operand:SI 2 "symbol_ref_operand" "s")
			     (match_operand:SI 3 "symbol_ref_operand" "s"))))]
  "TARGET_ELF && TARGET_SECURE_PLT && DEFAULT_ABI != ABI_AIX && flag_pic"
  "{cal|addi} %0,%1,%2-%3@l")

;; If the TOC is shared over a translation unit, as happens with all
;; the kinds of PIC that we support, we need to restore the TOC
;; pointer only when jumping over units of translation.
;; On Darwin, we need to reload the picbase.

(define_expand "builtin_setjmp_receiver"
  [(use (label_ref (match_operand 0 "" "")))]
  "(DEFAULT_ABI == ABI_V4 && flag_pic == 1)
   || (TARGET_TOC && TARGET_MINIMAL_TOC)
   || (DEFAULT_ABI == ABI_DARWIN && flag_pic)"
  "
{
#if TARGET_MACHO
  if (DEFAULT_ABI == ABI_DARWIN)
    {
      rtx picrtx = gen_rtx_SYMBOL_REF (Pmode, MACHOPIC_FUNCTION_BASE_NAME);
      rtx picreg = gen_rtx_REG (Pmode, RS6000_PIC_OFFSET_TABLE_REGNUM);
      rtx tmplabrtx;
      char tmplab[20];

      crtl->uses_pic_offset_table = 1;
      ASM_GENERATE_INTERNAL_LABEL(tmplab, \"LSJR\",
				  CODE_LABEL_NUMBER (operands[0]));
      tmplabrtx = gen_rtx_SYMBOL_REF (Pmode, ggc_strdup (tmplab));

      emit_insn (gen_load_macho_picbase (tmplabrtx));
      emit_move_insn (picreg, gen_rtx_REG (Pmode, LR_REGNO));
      emit_insn (gen_macho_correct_pic (picreg, picreg, picrtx, tmplabrtx));
    }
  else
#endif
    rs6000_emit_load_toc_table (FALSE);
  DONE;
}")

;; Elf specific ways of loading addresses for non-PIC code.
;; The output of this could be r0, but we make a very strong
;; preference for a base register because it will usually
;; be needed there.
(define_insn "elf_high"
  [(set (match_operand:SI 0 "gpc_reg_operand" "=b*r")
	(high:SI (match_operand 1 "" "")))]
  "TARGET_ELF && ! TARGET_64BIT"
  "{liu|lis} %0,%1@ha")

(define_insn "elf_low"
  [(set (match_operand:SI 0 "gpc_reg_operand" "=r,r")
	(lo_sum:SI (match_operand:SI 1 "gpc_reg_operand" "b,!*r")
		   (match_operand 2 "" "")))]
   "TARGET_ELF && ! TARGET_64BIT"
   "@
    {cal|la} %0,%2@l(%1)
    {ai|addic} %0,%1,%K2")

;; A function pointer under AIX is a pointer to a data area whose first word
;; contains the actual address of the function, whose second word contains a
;; pointer to its TOC, and whose third word contains a value to place in the
;; static chain register (r11).  Note that if we load the static chain, our
;; "trampoline" need not have any executable code.

(define_expand "call_indirect_aix32"
  [(set (match_dup 2)
	(mem:SI (match_operand:SI 0 "gpc_reg_operand" "")))
   (set (mem:SI (plus:SI (reg:SI 1) (const_int 20)))
	(reg:SI 2))
   (set (reg:SI 11)
	(mem:SI (plus:SI (match_dup 0)
			 (const_int 8))))
   (parallel [(call (mem:SI (match_dup 2))
		    (match_operand 1 "" ""))
	      (use (mem:SI (plus:SI (match_dup 0) (const_int 4))))
	      (use (reg:SI 11))
	      (use (mem:SI (plus:SI (reg:SI 1) (const_int 20))))
	      (clobber (reg:SI LR_REGNO))])]
  "TARGET_32BIT"
  "
{ operands[2] = gen_reg_rtx (SImode); }")

(define_expand "call_indirect_aix64"
  [(set (match_dup 2)
	(mem:DI (match_operand:DI 0 "gpc_reg_operand" "")))
   (set (mem:DI (plus:DI (reg:DI 1) (const_int 40)))
	(reg:DI 2))
   (set (reg:DI 11)
	(mem:DI (plus:DI (match_dup 0)
			 (const_int 16))))
   (parallel [(call (mem:SI (match_dup 2))
		    (match_operand 1 "" ""))
	      (use (mem:DI (plus:DI (match_dup 0) (const_int 8))))
	      (use (reg:DI 11))
	      (use (mem:DI (plus:DI (reg:DI 1) (const_int 40))))
	      (clobber (reg:SI LR_REGNO))])]
  "TARGET_64BIT"
  "
{ operands[2] = gen_reg_rtx (DImode); }")

(define_expand "call_value_indirect_aix32"
  [(set (match_dup 3)
	(mem:SI (match_operand:SI 1 "gpc_reg_operand" "")))
   (set (mem:SI (plus:SI (reg:SI 1) (const_int 20)))
	(reg:SI 2))
   (set (reg:SI 11)
	(mem:SI (plus:SI (match_dup 1)
			 (const_int 8))))
   (parallel [(set (match_operand 0 "" "")
		   (call (mem:SI (match_dup 3))
			 (match_operand 2 "" "")))
	      (use (mem:SI (plus:SI (match_dup 1) (const_int 4))))
	      (use (reg:SI 11))
	      (use (mem:SI (plus:SI (reg:SI 1) (const_int 20))))
	      (clobber (reg:SI LR_REGNO))])]
  "TARGET_32BIT"
  "
{ operands[3] = gen_reg_rtx (SImode); }")

(define_expand "call_value_indirect_aix64"
  [(set (match_dup 3)
	(mem:DI (match_operand:DI 1 "gpc_reg_operand" "")))
   (set (mem:DI (plus:DI (reg:DI 1) (const_int 40)))
	(reg:DI 2))
   (set (reg:DI 11)
	(mem:DI (plus:DI (match_dup 1)
			 (const_int 16))))
   (parallel [(set (match_operand 0 "" "")
		   (call (mem:SI (match_dup 3))
			 (match_operand 2 "" "")))
	      (use (mem:DI (plus:DI (match_dup 1) (const_int 8))))
	      (use (reg:DI 11))
	      (use (mem:DI (plus:DI (reg:DI 1) (const_int 40))))
	      (clobber (reg:SI LR_REGNO))])]
  "TARGET_64BIT"
  "
{ operands[3] = gen_reg_rtx (DImode); }")

;; Now the definitions for the call and call_value insns
(define_expand "call"
  [(parallel [(call (mem:SI (match_operand 0 "address_operand" ""))
		    (match_operand 1 "" ""))
	      (use (match_operand 2 "" ""))
	      (clobber (reg:SI LR_REGNO))])]
  ""
  "
{
#if TARGET_MACHO
  if (MACHOPIC_INDIRECT)
    operands[0] = machopic_indirect_call_target (operands[0]);
#endif

  gcc_assert (GET_CODE (operands[0]) == MEM);
  gcc_assert (GET_CODE (operands[1]) == CONST_INT);

  operands[0] = XEXP (operands[0], 0);

  if (GET_CODE (operands[0]) != SYMBOL_REF
      || (DEFAULT_ABI == ABI_AIX && !SYMBOL_REF_FUNCTION_P (operands[0]))
      || (DEFAULT_ABI != ABI_DARWIN && (INTVAL (operands[2]) & CALL_LONG) != 0))
    {
      if (INTVAL (operands[2]) & CALL_LONG)
	operands[0] = rs6000_longcall_ref (operands[0]);

      switch (DEFAULT_ABI)
        {
	case ABI_V4:
	case ABI_DARWIN:
	  operands[0] = force_reg (Pmode, operands[0]);
	  break;

	case ABI_AIX:
	  /* AIX function pointers are really pointers to a three word
	     area.  */
	  emit_call_insn (TARGET_32BIT
			  ? gen_call_indirect_aix32 (force_reg (SImode,
							        operands[0]),
						     operands[1])
			  : gen_call_indirect_aix64 (force_reg (DImode,
							        operands[0]),
						     operands[1]));
	  DONE;

	default:
	  gcc_unreachable ();
	}
    }
}")

(define_expand "call_value"
  [(parallel [(set (match_operand 0 "" "")
		   (call (mem:SI (match_operand 1 "address_operand" ""))
			 (match_operand 2 "" "")))
	      (use (match_operand 3 "" ""))
	      (clobber (reg:SI LR_REGNO))])]
  ""
  "
{
#if TARGET_MACHO
  if (MACHOPIC_INDIRECT)
    operands[1] = machopic_indirect_call_target (operands[1]);
#endif

  gcc_assert (GET_CODE (operands[1]) == MEM);
  gcc_assert (GET_CODE (operands[2]) == CONST_INT);

  operands[1] = XEXP (operands[1], 0);

  if (GET_CODE (operands[1]) != SYMBOL_REF
      || (DEFAULT_ABI == ABI_AIX && !SYMBOL_REF_FUNCTION_P (operands[1]))
      || (DEFAULT_ABI != ABI_DARWIN && (INTVAL (operands[3]) & CALL_LONG) != 0))
    {
      if (INTVAL (operands[3]) & CALL_LONG)
	operands[1] = rs6000_longcall_ref (operands[1]);

      switch (DEFAULT_ABI)
        {
	case ABI_V4:
	case ABI_DARWIN:
	  operands[1] = force_reg (Pmode, operands[1]);
	  break;

	case ABI_AIX:
	  /* AIX function pointers are really pointers to a three word
	     area.  */
	  emit_call_insn (TARGET_32BIT
			  ? gen_call_value_indirect_aix32 (operands[0],
							   force_reg (SImode,
								      operands[1]),
							   operands[2])
			  : gen_call_value_indirect_aix64 (operands[0],
							   force_reg (DImode,
								      operands[1]),
							   operands[2]));
	  DONE;

	default:
	  gcc_unreachable ();
	}
    }
}")

;; Call to function in current module.  No TOC pointer reload needed.
;; Operand2 is nonzero if we are using the V.4 calling sequence and
;; either the function was not prototyped, or it was prototyped as a
;; variable argument function.  It is > 0 if FP registers were passed
;; and < 0 if they were not.

(define_insn "*call_local32"
  [(call (mem:SI (match_operand:SI 0 "current_file_function_operand" "s,s"))
	 (match_operand 1 "" "g,g"))
   (use (match_operand:SI 2 "immediate_operand" "O,n"))
   (clobber (reg:SI LR_REGNO))]
  "(INTVAL (operands[2]) & CALL_LONG) == 0"
  "*
{
  if (INTVAL (operands[2]) & CALL_V4_SET_FP_ARGS)
    output_asm_insn (\"crxor 6,6,6\", operands);

  else if (INTVAL (operands[2]) & CALL_V4_CLEAR_FP_ARGS)
    output_asm_insn (\"creqv 6,6,6\", operands);

  return (DEFAULT_ABI == ABI_V4 && flag_pic) ? \"bl %z0@local\" : \"bl %z0\";
}"
  [(set_attr "type" "branch")
   (set_attr "length" "4,8")])

(define_insn "*call_local64"
  [(call (mem:SI (match_operand:DI 0 "current_file_function_operand" "s,s"))
	 (match_operand 1 "" "g,g"))
   (use (match_operand:SI 2 "immediate_operand" "O,n"))
   (clobber (reg:SI LR_REGNO))]
  "TARGET_64BIT && (INTVAL (operands[2]) & CALL_LONG) == 0"
  "*
{
  if (INTVAL (operands[2]) & CALL_V4_SET_FP_ARGS)
    output_asm_insn (\"crxor 6,6,6\", operands);

  else if (INTVAL (operands[2]) & CALL_V4_CLEAR_FP_ARGS)
    output_asm_insn (\"creqv 6,6,6\", operands);

  return (DEFAULT_ABI == ABI_V4 && flag_pic) ? \"bl %z0@local\" : \"bl %z0\";
}"
  [(set_attr "type" "branch")
   (set_attr "length" "4,8")])

(define_insn "*call_value_local32"
  [(set (match_operand 0 "" "")
	(call (mem:SI (match_operand:SI 1 "current_file_function_operand" "s,s"))
	      (match_operand 2 "" "g,g")))
   (use (match_operand:SI 3 "immediate_operand" "O,n"))
   (clobber (reg:SI LR_REGNO))]
  "(INTVAL (operands[3]) & CALL_LONG) == 0"
  "*
{
  if (INTVAL (operands[3]) & CALL_V4_SET_FP_ARGS)
    output_asm_insn (\"crxor 6,6,6\", operands);

  else if (INTVAL (operands[3]) & CALL_V4_CLEAR_FP_ARGS)
    output_asm_insn (\"creqv 6,6,6\", operands);

  return (DEFAULT_ABI == ABI_V4 && flag_pic) ? \"bl %z1@local\" : \"bl %z1\";
}"
  [(set_attr "type" "branch")
   (set_attr "length" "4,8")])


(define_insn "*call_value_local64"
  [(set (match_operand 0 "" "")
	(call (mem:SI (match_operand:DI 1 "current_file_function_operand" "s,s"))
	      (match_operand 2 "" "g,g")))
   (use (match_operand:SI 3 "immediate_operand" "O,n"))
   (clobber (reg:SI LR_REGNO))]
  "TARGET_64BIT && (INTVAL (operands[3]) & CALL_LONG) == 0"
  "*
{
  if (INTVAL (operands[3]) & CALL_V4_SET_FP_ARGS)
    output_asm_insn (\"crxor 6,6,6\", operands);

  else if (INTVAL (operands[3]) & CALL_V4_CLEAR_FP_ARGS)
    output_asm_insn (\"creqv 6,6,6\", operands);

  return (DEFAULT_ABI == ABI_V4 && flag_pic) ? \"bl %z1@local\" : \"bl %z1\";
}"
  [(set_attr "type" "branch")
   (set_attr "length" "4,8")])

;; Call to function which may be in another module.  Restore the TOC
;; pointer (r2) after the call unless this is System V.
;; Operand2 is nonzero if we are using the V.4 calling sequence and
;; either the function was not prototyped, or it was prototyped as a
;; variable argument function.  It is > 0 if FP registers were passed
;; and < 0 if they were not.

(define_insn_and_split "*call_indirect_nonlocal_aix32_internal"
  [(call (mem:SI (match_operand:SI 0 "register_operand" "c,*l"))
		 (match_operand 1 "" "g,g"))
   (use (mem:SI (plus:SI (match_operand:SI 2 "register_operand" "b,b") (const_int 4))))
   (use (reg:SI 11))
   (use (mem:SI (plus:SI (reg:SI 1) (const_int 20))))
   (clobber (reg:SI LR_REGNO))]
  "TARGET_32BIT && DEFAULT_ABI == ABI_AIX"
  "#"
  "&& reload_completed"
  [(set (reg:SI 2)
	(mem:SI (plus:SI (match_dup 2) (const_int 4))))
   (parallel [(call (mem:SI (match_dup 0))
		    (match_dup 1))
	      (use (reg:SI 2))
	      (use (reg:SI 11))
	      (set (reg:SI 2)
		   (mem:SI (plus:SI (reg:SI 1) (const_int 20))))
	      (clobber (reg:SI LR_REGNO))])]
  ""
  [(set_attr "type" "jmpreg")
   (set_attr "length" "12")])

(define_insn "*call_indirect_nonlocal_aix32"
  [(call (mem:SI (match_operand:SI 0 "register_operand" "c,*l"))
	 (match_operand 1 "" "g,g"))
   (use (reg:SI 2))
   (use (reg:SI 11))
   (set (reg:SI 2)
	(mem:SI (plus:SI (reg:SI 1) (const_int 20))))
   (clobber (reg:SI LR_REGNO))]
  "TARGET_32BIT && DEFAULT_ABI == ABI_AIX && reload_completed"
  "b%T0l\;{l|lwz} 2,20(1)"
  [(set_attr "type" "jmpreg")
   (set_attr "length" "8")])

(define_insn "*call_nonlocal_aix32"
  [(call (mem:SI (match_operand:SI 0 "symbol_ref_operand" "s"))
	 (match_operand 1 "" "g"))
   (use (match_operand:SI 2 "immediate_operand" "O"))
   (clobber (reg:SI LR_REGNO))]
  "TARGET_32BIT
   && DEFAULT_ABI == ABI_AIX
   && (INTVAL (operands[2]) & CALL_LONG) == 0"
  "bl %z0\;%."
  [(set_attr "type" "branch")
   (set_attr "length" "8")])
   
(define_insn_and_split "*call_indirect_nonlocal_aix64_internal"
  [(call (mem:SI (match_operand:DI 0 "register_operand" "c,*l"))
		 (match_operand 1 "" "g,g"))
   (use (mem:DI (plus:DI (match_operand:DI 2 "register_operand" "b,b")
			 (const_int 8))))
   (use (reg:DI 11))
   (use (mem:DI (plus:DI (reg:DI 1) (const_int 40))))
   (clobber (reg:SI LR_REGNO))]
  "TARGET_64BIT && DEFAULT_ABI == ABI_AIX"
  "#"
  "&& reload_completed"
  [(set (reg:DI 2)
	(mem:DI (plus:DI (match_dup 2) (const_int 8))))
   (parallel [(call (mem:SI (match_dup 0))
		    (match_dup 1))
	      (use (reg:DI 2))
	      (use (reg:DI 11))
	      (set (reg:DI 2)
		   (mem:DI (plus:DI (reg:DI 1) (const_int 40))))
	      (clobber (reg:SI LR_REGNO))])]
  ""
  [(set_attr "type" "jmpreg")
   (set_attr "length" "12")])

(define_insn "*call_indirect_nonlocal_aix64"
  [(call (mem:SI (match_operand:DI 0 "register_operand" "c,*l"))
	 (match_operand 1 "" "g,g"))
   (use (reg:DI 2))
   (use (reg:DI 11))
   (set (reg:DI 2)
	(mem:DI (plus:DI (reg:DI 1) (const_int 40))))
   (clobber (reg:SI LR_REGNO))]
  "TARGET_64BIT && DEFAULT_ABI == ABI_AIX && reload_completed"
  "b%T0l\;ld 2,40(1)"
  [(set_attr "type" "jmpreg")
   (set_attr "length" "8")])

(define_insn "*call_nonlocal_aix64"
  [(call (mem:SI (match_operand:DI 0 "symbol_ref_operand" "s"))
	 (match_operand 1 "" "g"))
   (use (match_operand:SI 2 "immediate_operand" "O"))
   (clobber (reg:SI LR_REGNO))]
  "TARGET_64BIT
   && DEFAULT_ABI == ABI_AIX
   && (INTVAL (operands[2]) & CALL_LONG) == 0"
  "bl %z0\;%."
  [(set_attr "type" "branch")
   (set_attr "length" "8")])

(define_insn_and_split "*call_value_indirect_nonlocal_aix32_internal"
  [(set (match_operand 0 "" "")
	(call (mem:SI (match_operand:SI 1 "register_operand" "c,*l"))
		      (match_operand 2 "" "g,g")))
	(use (mem:SI (plus:SI (match_operand:SI 3 "register_operand" "b,b")
			      (const_int 4))))
	(use (reg:SI 11))
	(use (mem:SI (plus:SI (reg:SI 1) (const_int 20))))
	(clobber (reg:SI LR_REGNO))]
  "TARGET_32BIT && DEFAULT_ABI == ABI_AIX"
  "#"
  "&& reload_completed"
  [(set (reg:SI 2)
	(mem:SI (plus:SI (match_dup 3) (const_int 4))))
   (parallel [(set (match_dup 0) (call (mem:SI (match_dup 1))
				       (match_dup 2)))
	      (use (reg:SI 2))
	      (use (reg:SI 11))
	      (set (reg:SI 2)
		   (mem:SI (plus:SI (reg:SI 1) (const_int 20))))
	      (clobber (reg:SI LR_REGNO))])]
  ""
  [(set_attr "type" "jmpreg")
   (set_attr "length" "12")])

(define_insn "*call_value_indirect_nonlocal_aix32"
  [(set (match_operand 0 "" "")
	(call (mem:SI (match_operand:SI 1 "register_operand" "c,*l"))
	      (match_operand 2 "" "g,g")))
   (use (reg:SI 2))
   (use (reg:SI 11))
   (set (reg:SI 2)
	(mem:SI (plus:SI (reg:SI 1) (const_int 20))))
   (clobber (reg:SI LR_REGNO))]
  "TARGET_32BIT && DEFAULT_ABI == ABI_AIX && reload_completed"
  "b%T1l\;{l|lwz} 2,20(1)"
  [(set_attr "type" "jmpreg")
   (set_attr "length" "8")])

(define_insn "*call_value_nonlocal_aix32"
  [(set (match_operand 0 "" "")
	(call (mem:SI (match_operand:SI 1 "symbol_ref_operand" "s"))
	      (match_operand 2 "" "g")))
   (use (match_operand:SI 3 "immediate_operand" "O"))
   (clobber (reg:SI LR_REGNO))]
  "TARGET_32BIT
   && DEFAULT_ABI == ABI_AIX
   && (INTVAL (operands[3]) & CALL_LONG) == 0"
  "bl %z1\;%."
  [(set_attr "type" "branch")
   (set_attr "length" "8")])

(define_insn_and_split "*call_value_indirect_nonlocal_aix64_internal"
  [(set (match_operand 0 "" "")
	(call (mem:SI (match_operand:DI 1 "register_operand" "c,*l"))
		      (match_operand 2 "" "g,g")))
	(use (mem:DI (plus:DI (match_operand:DI 3 "register_operand" "b,b")
			      (const_int 8))))
	(use (reg:DI 11))
	(use (mem:DI (plus:DI (reg:DI 1) (const_int 40))))
	(clobber (reg:SI LR_REGNO))]
  "TARGET_64BIT && DEFAULT_ABI == ABI_AIX"
  "#"
  "&& reload_completed"
  [(set (reg:DI 2)
	(mem:DI (plus:DI (match_dup 3) (const_int 8))))
   (parallel [(set (match_dup 0) (call (mem:SI (match_dup 1))
				       (match_dup 2)))
	      (use (reg:DI 2))
	      (use (reg:DI 11))
	      (set (reg:DI 2)
		   (mem:DI (plus:DI (reg:DI 1) (const_int 40))))
	      (clobber (reg:SI LR_REGNO))])]
  ""
  [(set_attr "type" "jmpreg")
   (set_attr "length" "12")])

(define_insn "*call_value_indirect_nonlocal_aix64"
  [(set (match_operand 0 "" "")
	(call (mem:SI (match_operand:DI 1 "register_operand" "c,*l"))
	      (match_operand 2 "" "g,g")))
   (use (reg:DI 2))
   (use (reg:DI 11))
   (set (reg:DI 2)
	(mem:DI (plus:DI (reg:DI 1) (const_int 40))))
   (clobber (reg:SI LR_REGNO))]
  "TARGET_64BIT && DEFAULT_ABI == ABI_AIX && reload_completed"
  "b%T1l\;ld 2,40(1)"
  [(set_attr "type" "jmpreg")
   (set_attr "length" "8")])

(define_insn "*call_value_nonlocal_aix64"
  [(set (match_operand 0 "" "")
	(call (mem:SI (match_operand:DI 1 "symbol_ref_operand" "s"))
	      (match_operand 2 "" "g")))
   (use (match_operand:SI 3 "immediate_operand" "O"))
   (clobber (reg:SI LR_REGNO))]
  "TARGET_64BIT
   && DEFAULT_ABI == ABI_AIX
   && (INTVAL (operands[3]) & CALL_LONG) == 0"
  "bl %z1\;%."
  [(set_attr "type" "branch")
   (set_attr "length" "8")])

;; A function pointer under System V is just a normal pointer
;; operands[0] is the function pointer
;; operands[1] is the stack size to clean up
;; operands[2] is the value FUNCTION_ARG returns for the VOID argument
;; which indicates how to set cr1

(define_insn "*call_indirect_nonlocal_sysv<mode>"
  [(call (mem:SI (match_operand:P 0 "register_operand" "c,*l,c,*l"))
	 (match_operand 1 "" "g,g,g,g"))
   (use (match_operand:SI 2 "immediate_operand" "O,O,n,n"))
   (clobber (reg:SI LR_REGNO))]
  "DEFAULT_ABI == ABI_V4
   || DEFAULT_ABI == ABI_DARWIN"
{
  if (INTVAL (operands[2]) & CALL_V4_SET_FP_ARGS)
    output_asm_insn ("crxor 6,6,6", operands);

  else if (INTVAL (operands[2]) & CALL_V4_CLEAR_FP_ARGS)
    output_asm_insn ("creqv 6,6,6", operands);

  return "b%T0l";
}
  [(set_attr "type" "jmpreg,jmpreg,jmpreg,jmpreg")
   (set_attr "length" "4,4,8,8")])

(define_insn_and_split "*call_nonlocal_sysv<mode>"
  [(call (mem:SI (match_operand:P 0 "symbol_ref_operand" "s,s"))
	 (match_operand 1 "" "g,g"))
   (use (match_operand:SI 2 "immediate_operand" "O,n"))
   (clobber (reg:SI LR_REGNO))]
  "(DEFAULT_ABI == ABI_DARWIN
   || (DEFAULT_ABI == ABI_V4
       && (INTVAL (operands[2]) & CALL_LONG) == 0))"
{
  if (INTVAL (operands[2]) & CALL_V4_SET_FP_ARGS)
    output_asm_insn ("crxor 6,6,6", operands);

  else if (INTVAL (operands[2]) & CALL_V4_CLEAR_FP_ARGS)
    output_asm_insn ("creqv 6,6,6", operands);

#if TARGET_MACHO
  return output_call(insn, operands, 0, 2);
#else
  if (DEFAULT_ABI == ABI_V4 && flag_pic)
    {
      gcc_assert (!TARGET_SECURE_PLT);
      return "bl %z0@plt";
    }
  else
    return "bl %z0";
#endif
}
  "DEFAULT_ABI == ABI_V4
   && TARGET_SECURE_PLT && flag_pic && !SYMBOL_REF_LOCAL_P (operands[0])
   && (INTVAL (operands[2]) & CALL_LONG) == 0"
  [(parallel [(call (mem:SI (match_dup 0))
		    (match_dup 1))
	      (use (match_dup 2))
	      (use (match_dup 3))
	      (clobber (reg:SI LR_REGNO))])]
{
  operands[3] = pic_offset_table_rtx;
}
  [(set_attr "type" "branch,branch")
   (set_attr "length" "4,8")])

(define_insn "*call_nonlocal_sysv_secure<mode>"
  [(call (mem:SI (match_operand:P 0 "symbol_ref_operand" "s,s"))
	 (match_operand 1 "" "g,g"))
   (use (match_operand:SI 2 "immediate_operand" "O,n"))
   (use (match_operand:SI 3 "register_operand" "r,r"))
   (clobber (reg:SI LR_REGNO))]
  "(DEFAULT_ABI == ABI_V4
    && TARGET_SECURE_PLT && flag_pic && !SYMBOL_REF_LOCAL_P (operands[0])
    && (INTVAL (operands[2]) & CALL_LONG) == 0)"
{
  if (INTVAL (operands[2]) & CALL_V4_SET_FP_ARGS)
    output_asm_insn ("crxor 6,6,6", operands);

  else if (INTVAL (operands[2]) & CALL_V4_CLEAR_FP_ARGS)
    output_asm_insn ("creqv 6,6,6", operands);

  if (flag_pic == 2)
    /* The magic 32768 offset here and in the other sysv call insns
       corresponds to the offset of r30 in .got2, as given by LCTOC1.
       See sysv4.h:toc_section.  */
    return "bl %z0+32768@plt";
  else
    return "bl %z0@plt";
}
  [(set_attr "type" "branch,branch")
   (set_attr "length" "4,8")])

(define_insn "*call_value_indirect_nonlocal_sysv<mode>"
  [(set (match_operand 0 "" "")
	(call (mem:SI (match_operand:P 1 "register_operand" "c,*l,c,*l"))
	      (match_operand 2 "" "g,g,g,g")))
   (use (match_operand:SI 3 "immediate_operand" "O,O,n,n"))
   (clobber (reg:SI LR_REGNO))]
  "DEFAULT_ABI == ABI_V4
   || DEFAULT_ABI == ABI_DARWIN"
{
  if (INTVAL (operands[3]) & CALL_V4_SET_FP_ARGS)
    output_asm_insn ("crxor 6,6,6", operands);

  else if (INTVAL (operands[3]) & CALL_V4_CLEAR_FP_ARGS)
    output_asm_insn ("creqv 6,6,6", operands);

  return "b%T1l";
}
  [(set_attr "type" "jmpreg,jmpreg,jmpreg,jmpreg")
   (set_attr "length" "4,4,8,8")])

(define_insn_and_split "*call_value_nonlocal_sysv<mode>"
  [(set (match_operand 0 "" "")
	(call (mem:SI (match_operand:P 1 "symbol_ref_operand" "s,s"))
	      (match_operand 2 "" "g,g")))
   (use (match_operand:SI 3 "immediate_operand" "O,n"))
   (clobber (reg:SI LR_REGNO))]
  "(DEFAULT_ABI == ABI_DARWIN
   || (DEFAULT_ABI == ABI_V4
       && (INTVAL (operands[3]) & CALL_LONG) == 0))"
{
  if (INTVAL (operands[3]) & CALL_V4_SET_FP_ARGS)
    output_asm_insn ("crxor 6,6,6", operands);

  else if (INTVAL (operands[3]) & CALL_V4_CLEAR_FP_ARGS)
    output_asm_insn ("creqv 6,6,6", operands);

#if TARGET_MACHO
  return output_call(insn, operands, 1, 3);
#else
  if (DEFAULT_ABI == ABI_V4 && flag_pic)
    {
      gcc_assert (!TARGET_SECURE_PLT);
      return "bl %z1@plt";
    }
  else
    return "bl %z1";
#endif
}
  "DEFAULT_ABI == ABI_V4
   && TARGET_SECURE_PLT && flag_pic && !SYMBOL_REF_LOCAL_P (operands[1])
   && (INTVAL (operands[3]) & CALL_LONG) == 0"
  [(parallel [(set (match_dup 0)
		   (call (mem:SI (match_dup 1))
			 (match_dup 2)))
	      (use (match_dup 3))
	      (use (match_dup 4))
	      (clobber (reg:SI LR_REGNO))])]
{
  operands[4] = pic_offset_table_rtx;
}
  [(set_attr "type" "branch,branch")
   (set_attr "length" "4,8")])

(define_insn "*call_value_nonlocal_sysv_secure<mode>"
  [(set (match_operand 0 "" "")
	(call (mem:SI (match_operand:P 1 "symbol_ref_operand" "s,s"))
	      (match_operand 2 "" "g,g")))
   (use (match_operand:SI 3 "immediate_operand" "O,n"))
   (use (match_operand:SI 4 "register_operand" "r,r"))
   (clobber (reg:SI LR_REGNO))]
  "(DEFAULT_ABI == ABI_V4
    && TARGET_SECURE_PLT && flag_pic && !SYMBOL_REF_LOCAL_P (operands[1])
    && (INTVAL (operands[3]) & CALL_LONG) == 0)"
{
  if (INTVAL (operands[3]) & CALL_V4_SET_FP_ARGS)
    output_asm_insn ("crxor 6,6,6", operands);

  else if (INTVAL (operands[3]) & CALL_V4_CLEAR_FP_ARGS)
    output_asm_insn ("creqv 6,6,6", operands);

  if (flag_pic == 2)
    return "bl %z1+32768@plt";
  else
    return "bl %z1@plt";
}
  [(set_attr "type" "branch,branch")
   (set_attr "length" "4,8")])

;; Call subroutine returning any type.
(define_expand "untyped_call"
  [(parallel [(call (match_operand 0 "" "")
		    (const_int 0))
	      (match_operand 1 "" "")
	      (match_operand 2 "" "")])]
  ""
  "
{
  int i;

  emit_call_insn (GEN_CALL (operands[0], const0_rtx, const0_rtx, const0_rtx));

  for (i = 0; i < XVECLEN (operands[2], 0); i++)
    {
      rtx set = XVECEXP (operands[2], 0, i);
      emit_move_insn (SET_DEST (set), SET_SRC (set));
    }

  /* The optimizer does not know that the call sets the function value
     registers we stored in the result block.  We avoid problems by
     claiming that all hard registers are used and clobbered at this
     point.  */
  emit_insn (gen_blockage ());

  DONE;
}")

;; sibling call patterns
(define_expand "sibcall"
  [(parallel [(call (mem:SI (match_operand 0 "address_operand" ""))
		    (match_operand 1 "" ""))
	      (use (match_operand 2 "" ""))
	      (use (reg:SI LR_REGNO))
	      (return)])]
  ""
  "
{
#if TARGET_MACHO
  if (MACHOPIC_INDIRECT)
    operands[0] = machopic_indirect_call_target (operands[0]);
#endif

  gcc_assert (GET_CODE (operands[0]) == MEM);
  gcc_assert (GET_CODE (operands[1]) == CONST_INT);

  operands[0] = XEXP (operands[0], 0);
}")

;; this and similar patterns must be marked as using LR, otherwise
;; dataflow will try to delete the store into it.  This is true
;; even when the actual reg to jump to is in CTR, when LR was
;; saved and restored around the PIC-setting BCL.
(define_insn "*sibcall_local32"
  [(call (mem:SI (match_operand:SI 0 "current_file_function_operand" "s,s"))
	 (match_operand 1 "" "g,g"))
   (use (match_operand:SI 2 "immediate_operand" "O,n"))
   (use (reg:SI LR_REGNO))
   (return)]
  "(INTVAL (operands[2]) & CALL_LONG) == 0"
  "*
{
  if (INTVAL (operands[2]) & CALL_V4_SET_FP_ARGS)
    output_asm_insn (\"crxor 6,6,6\", operands);

  else if (INTVAL (operands[2]) & CALL_V4_CLEAR_FP_ARGS)
    output_asm_insn (\"creqv 6,6,6\", operands);

  return (DEFAULT_ABI == ABI_V4 && flag_pic) ? \"b %z0@local\" : \"b %z0\";
}"
  [(set_attr "type" "branch")
   (set_attr "length" "4,8")])

(define_insn "*sibcall_local64"
  [(call (mem:SI (match_operand:DI 0 "current_file_function_operand" "s,s"))
	 (match_operand 1 "" "g,g"))
   (use (match_operand:SI 2 "immediate_operand" "O,n"))
   (use (reg:SI LR_REGNO))
   (return)]
  "TARGET_64BIT && (INTVAL (operands[2]) & CALL_LONG) == 0"
  "*
{
  if (INTVAL (operands[2]) & CALL_V4_SET_FP_ARGS)
    output_asm_insn (\"crxor 6,6,6\", operands);

  else if (INTVAL (operands[2]) & CALL_V4_CLEAR_FP_ARGS)
    output_asm_insn (\"creqv 6,6,6\", operands);

  return (DEFAULT_ABI == ABI_V4 && flag_pic) ? \"b %z0@local\" : \"b %z0\";
}"
  [(set_attr "type" "branch")
   (set_attr "length" "4,8")])

(define_insn "*sibcall_value_local32"
  [(set (match_operand 0 "" "")
	(call (mem:SI (match_operand:SI 1 "current_file_function_operand" "s,s"))
	      (match_operand 2 "" "g,g")))
   (use (match_operand:SI 3 "immediate_operand" "O,n"))
   (use (reg:SI LR_REGNO))
   (return)]
  "(INTVAL (operands[3]) & CALL_LONG) == 0"
  "*
{
  if (INTVAL (operands[3]) & CALL_V4_SET_FP_ARGS)
    output_asm_insn (\"crxor 6,6,6\", operands);

  else if (INTVAL (operands[3]) & CALL_V4_CLEAR_FP_ARGS)
    output_asm_insn (\"creqv 6,6,6\", operands);

  return (DEFAULT_ABI == ABI_V4 && flag_pic) ? \"b %z1@local\" : \"b %z1\";
}"
  [(set_attr "type" "branch")
   (set_attr "length" "4,8")])


(define_insn "*sibcall_value_local64"
  [(set (match_operand 0 "" "")
	(call (mem:SI (match_operand:DI 1 "current_file_function_operand" "s,s"))
	      (match_operand 2 "" "g,g")))
   (use (match_operand:SI 3 "immediate_operand" "O,n"))
   (use (reg:SI LR_REGNO))
   (return)]
  "TARGET_64BIT && (INTVAL (operands[3]) & CALL_LONG) == 0"
  "*
{
  if (INTVAL (operands[3]) & CALL_V4_SET_FP_ARGS)
    output_asm_insn (\"crxor 6,6,6\", operands);

  else if (INTVAL (operands[3]) & CALL_V4_CLEAR_FP_ARGS)
    output_asm_insn (\"creqv 6,6,6\", operands);

  return (DEFAULT_ABI == ABI_V4 && flag_pic) ? \"b %z1@local\" : \"b %z1\";
}"
  [(set_attr "type" "branch")
   (set_attr "length" "4,8")])

(define_insn "*sibcall_nonlocal_aix32"
  [(call (mem:SI (match_operand:SI 0 "symbol_ref_operand" "s"))
	 (match_operand 1 "" "g"))
   (use (match_operand:SI 2 "immediate_operand" "O"))
   (use (reg:SI LR_REGNO))
   (return)]
  "TARGET_32BIT
   && DEFAULT_ABI == ABI_AIX
   && (INTVAL (operands[2]) & CALL_LONG) == 0"
  "b %z0"
  [(set_attr "type" "branch")
   (set_attr "length" "4")])

(define_insn "*sibcall_nonlocal_aix64"
  [(call (mem:SI (match_operand:DI 0 "symbol_ref_operand" "s"))
	 (match_operand 1 "" "g"))
   (use (match_operand:SI 2 "immediate_operand" "O"))
   (use (reg:SI LR_REGNO))
   (return)]
  "TARGET_64BIT
   && DEFAULT_ABI == ABI_AIX
   && (INTVAL (operands[2]) & CALL_LONG) == 0"
  "b %z0"
  [(set_attr "type" "branch")
   (set_attr "length" "4")])

(define_insn "*sibcall_value_nonlocal_aix32"
  [(set (match_operand 0 "" "")
	(call (mem:SI (match_operand:SI 1 "symbol_ref_operand" "s"))
	      (match_operand 2 "" "g")))
   (use (match_operand:SI 3 "immediate_operand" "O"))
   (use (reg:SI LR_REGNO))
   (return)]
  "TARGET_32BIT
   && DEFAULT_ABI == ABI_AIX
   && (INTVAL (operands[3]) & CALL_LONG) == 0"
  "b %z1"
  [(set_attr "type" "branch")
   (set_attr "length" "4")])

(define_insn "*sibcall_value_nonlocal_aix64"
  [(set (match_operand 0 "" "")
	(call (mem:SI (match_operand:DI 1 "symbol_ref_operand" "s"))
	      (match_operand 2 "" "g")))
   (use (match_operand:SI 3 "immediate_operand" "O"))
   (use (reg:SI LR_REGNO))
   (return)]
  "TARGET_64BIT
   && DEFAULT_ABI == ABI_AIX
   && (INTVAL (operands[3]) & CALL_LONG) == 0"
  "b %z1"
  [(set_attr "type" "branch")
   (set_attr "length" "4")])

(define_insn "*sibcall_nonlocal_sysv<mode>"
  [(call (mem:SI (match_operand:P 0 "symbol_ref_operand" "s,s"))
	 (match_operand 1 "" ""))
   (use (match_operand 2 "immediate_operand" "O,n"))
   (use (reg:SI LR_REGNO))
   (return)]
  "(DEFAULT_ABI == ABI_DARWIN
     || DEFAULT_ABI == ABI_V4)
   && (INTVAL (operands[2]) & CALL_LONG) == 0"
  "*
{
  if (INTVAL (operands[2]) & CALL_V4_SET_FP_ARGS)
    output_asm_insn (\"crxor 6,6,6\", operands);

  else if (INTVAL (operands[2]) & CALL_V4_CLEAR_FP_ARGS)
    output_asm_insn (\"creqv 6,6,6\", operands);

  if (DEFAULT_ABI == ABI_V4 && flag_pic)
    {
      gcc_assert (!TARGET_SECURE_PLT);
      return \"b %z0@plt\";
    }
  else
    return \"b %z0\";
}"
  [(set_attr "type" "branch,branch")
   (set_attr "length" "4,8")])

(define_expand "sibcall_value"
  [(parallel [(set (match_operand 0 "register_operand" "")
		(call (mem:SI (match_operand 1 "address_operand" ""))
		      (match_operand 2 "" "")))
	      (use (match_operand 3 "" ""))
	      (use (reg:SI LR_REGNO))
	      (return)])]
  ""
  "
{
#if TARGET_MACHO
  if (MACHOPIC_INDIRECT)
    operands[1] = machopic_indirect_call_target (operands[1]);
#endif

  gcc_assert (GET_CODE (operands[1]) == MEM);
  gcc_assert (GET_CODE (operands[2]) == CONST_INT);

  operands[1] = XEXP (operands[1], 0);
}")

(define_insn "*sibcall_value_nonlocal_sysv<mode>"
  [(set (match_operand 0 "" "")
	(call (mem:SI (match_operand:P 1 "symbol_ref_operand" "s,s"))
	      (match_operand 2 "" "")))
   (use (match_operand:SI 3 "immediate_operand" "O,n"))
   (use (reg:SI LR_REGNO))
   (return)]
  "(DEFAULT_ABI == ABI_DARWIN
       || DEFAULT_ABI == ABI_V4)
   && (INTVAL (operands[3]) & CALL_LONG) == 0"
  "*
{
  if (INTVAL (operands[2]) & CALL_V4_SET_FP_ARGS)
    output_asm_insn (\"crxor 6,6,6\", operands);

  else if (INTVAL (operands[2]) & CALL_V4_CLEAR_FP_ARGS)
    output_asm_insn (\"creqv 6,6,6\", operands);

  if (DEFAULT_ABI == ABI_V4 && flag_pic)
    {
      gcc_assert (!TARGET_SECURE_PLT);
      return \"b %z1@plt\";
    }
  else
    return \"b %z1\";
}"
  [(set_attr "type" "branch,branch")
   (set_attr "length" "4,8")])

(define_expand "sibcall_epilogue"
  [(use (const_int 0))]
  "TARGET_SCHED_PROLOG"
  "
{
      rs6000_emit_epilogue (TRUE);
      DONE;
}")

;; UNSPEC_VOLATILE is considered to use and clobber all hard registers and
;; all of memory.  This blocks insns from being moved across this point.

(define_insn "blockage"
  [(unspec_volatile [(const_int 0)] UNSPECV_BLOCK)]
  ""
  "")

;; Compare insns are next.  Note that the RS/6000 has two types of compares,
;; signed & unsigned, and one type of branch.
;;
;; Start with the DEFINE_EXPANDs to generate the rtl for compares, scc
;; insns, and branches.  We store the operands of compares until we see
;; how it is used.
(define_expand "cmp<mode>"
  [(set (cc0)
        (compare (match_operand:GPR 0 "gpc_reg_operand" "")
  		 (match_operand:GPR 1 "reg_or_short_operand" "")))]
  ""
  "
{
  /* Take care of the possibility that operands[1] might be negative but
     this might be a logical operation.  That insn doesn't exist.  */
  if (GET_CODE (operands[1]) == CONST_INT
      && INTVAL (operands[1]) < 0)
    operands[1] = force_reg (<MODE>mode, operands[1]);

  rs6000_compare_op0 = operands[0];
  rs6000_compare_op1 = operands[1];
  rs6000_compare_fp_p = 0;
  DONE;
}")

(define_expand "cmp<mode>"
  [(set (cc0) (compare (match_operand:FP 0 "gpc_reg_operand" "")
		       (match_operand:FP 1 "gpc_reg_operand" "")))]
  ""
  "
{
  rs6000_compare_op0 = operands[0];
  rs6000_compare_op1 = operands[1];
  rs6000_compare_fp_p = 1;
  DONE;
}")

(define_expand "beq"
  [(use (match_operand 0 "" ""))]
  ""
  "{ rs6000_emit_cbranch (EQ, operands[0]); DONE; }")

(define_expand "bne"
  [(use (match_operand 0 "" ""))]
  ""
  "{ rs6000_emit_cbranch (NE, operands[0]); DONE; }")

(define_expand "bge"
  [(use (match_operand 0 "" ""))]
  ""
  "{ rs6000_emit_cbranch (GE, operands[0]); DONE; }")

(define_expand "bgt"
  [(use (match_operand 0 "" ""))]
  ""
  "{ rs6000_emit_cbranch (GT, operands[0]); DONE; }")

(define_expand "ble"
  [(use (match_operand 0 "" ""))]
  ""
  "{ rs6000_emit_cbranch (LE, operands[0]); DONE; }")

(define_expand "blt"
  [(use (match_operand 0 "" ""))]
  ""
  "{ rs6000_emit_cbranch (LT, operands[0]); DONE; }")

(define_expand "bgeu"
  [(use (match_operand 0 "" ""))]
  ""
  "{ rs6000_emit_cbranch (GEU, operands[0]); DONE; }")

(define_expand "bgtu"
  [(use (match_operand 0 "" ""))]
  ""
  "{ rs6000_emit_cbranch (GTU, operands[0]); DONE; }")

(define_expand "bleu"
  [(use (match_operand 0 "" ""))]
  ""
  "{ rs6000_emit_cbranch (LEU, operands[0]); DONE; }")

(define_expand "bltu"
  [(use (match_operand 0 "" ""))]
  ""
  "{ rs6000_emit_cbranch (LTU, operands[0]); DONE; }")

(define_expand "bunordered"
  [(use (match_operand 0 "" ""))]
  "! (TARGET_HARD_FLOAT && !TARGET_FPRS)"
  "{ rs6000_emit_cbranch (UNORDERED, operands[0]); DONE; }")

(define_expand "bordered"
  [(use (match_operand 0 "" ""))]
  "! (TARGET_HARD_FLOAT && !TARGET_FPRS)"
  "{ rs6000_emit_cbranch (ORDERED, operands[0]); DONE; }")

(define_expand "buneq"
  [(use (match_operand 0 "" ""))]
  "! (TARGET_HARD_FLOAT && !TARGET_FPRS)"
  "{ rs6000_emit_cbranch (UNEQ, operands[0]); DONE; }")

(define_expand "bunge"
  [(use (match_operand 0 "" ""))]
  "! (TARGET_HARD_FLOAT && !TARGET_FPRS)"
  "{ rs6000_emit_cbranch (UNGE, operands[0]); DONE; }")

(define_expand "bungt"
  [(use (match_operand 0 "" ""))]
  "! (TARGET_HARD_FLOAT && !TARGET_FPRS)"
  "{ rs6000_emit_cbranch (UNGT, operands[0]); DONE; }")

(define_expand "bunle"
  [(use (match_operand 0 "" ""))]
  "! (TARGET_HARD_FLOAT && !TARGET_FPRS)"
  "{ rs6000_emit_cbranch (UNLE, operands[0]); DONE; }")

(define_expand "bunlt"
  [(use (match_operand 0 "" ""))]
  "! (TARGET_HARD_FLOAT && !TARGET_FPRS)"
  "{ rs6000_emit_cbranch (UNLT, operands[0]); DONE; }")

(define_expand "bltgt"
  [(use (match_operand 0 "" ""))]
  "! (TARGET_HARD_FLOAT && !TARGET_FPRS)"
  "{ rs6000_emit_cbranch (LTGT, operands[0]); DONE; }")

;; For SNE, we would prefer that the xor/abs sequence be used for integers.
;; For SEQ, likewise, except that comparisons with zero should be done
;; with an scc insns.  However, due to the order that combine see the
;; resulting insns, we must, in fact, allow SEQ for integers.  Fail in
;; the cases we don't want to handle.
(define_expand "seq"
  [(clobber (match_operand:SI 0 "gpc_reg_operand" ""))]
  ""
  "{ rs6000_emit_sCOND (EQ, operands[0]); DONE; }")

(define_expand "sne"
  [(clobber (match_operand:SI 0 "gpc_reg_operand" ""))]
  ""
  "
{
  if (! rs6000_compare_fp_p)
    FAIL;

  rs6000_emit_sCOND (NE, operands[0]);
  DONE;
}")

;; A >= 0 is best done the portable way for A an integer.
(define_expand "sge"
  [(clobber (match_operand:SI 0 "gpc_reg_operand" ""))]
  ""
  "
{
  if (! rs6000_compare_fp_p && rs6000_compare_op1 == const0_rtx)
    FAIL;

  rs6000_emit_sCOND (GE, operands[0]);
  DONE;
}")

;; A > 0 is best done using the portable sequence, so fail in that case.
(define_expand "sgt"
  [(clobber (match_operand:SI 0 "gpc_reg_operand" ""))]
  ""
  "
{
  if (! rs6000_compare_fp_p && rs6000_compare_op1 == const0_rtx)
    FAIL;

  rs6000_emit_sCOND (GT, operands[0]);
  DONE;
}")

;; A <= 0 is best done the portable way for A an integer.
(define_expand "sle"
  [(clobber (match_operand:SI 0 "gpc_reg_operand" ""))]
  ""
  "
{
  if (! rs6000_compare_fp_p && rs6000_compare_op1 == const0_rtx)
    FAIL;

  rs6000_emit_sCOND (LE, operands[0]);
  DONE;
}")

;; A < 0 is best done in the portable way for A an integer.
(define_expand "slt"
  [(clobber (match_operand:SI 0 "gpc_reg_operand" ""))]
  ""
  "
{
  if (! rs6000_compare_fp_p && rs6000_compare_op1 == const0_rtx)
    FAIL;

  rs6000_emit_sCOND (LT, operands[0]);
  DONE;
}")

(define_expand "sgeu"
  [(clobber (match_operand:SI 0 "gpc_reg_operand" ""))]
  ""
  "{ rs6000_emit_sCOND (GEU, operands[0]); DONE; }")

(define_expand "sgtu"
  [(clobber (match_operand:SI 0 "gpc_reg_operand" ""))]
  ""
  "{ rs6000_emit_sCOND (GTU, operands[0]); DONE; }")

(define_expand "sleu"
  [(clobber (match_operand:SI 0 "gpc_reg_operand" ""))]
  ""
  "{ rs6000_emit_sCOND (LEU, operands[0]); DONE; }")

(define_expand "sltu"
  [(clobber (match_operand:SI 0 "gpc_reg_operand" ""))]
  ""
  "{ rs6000_emit_sCOND (LTU, operands[0]); DONE; }")

(define_expand "sunordered"
  [(clobber (match_operand:SI 0 "gpc_reg_operand" ""))]
  "! (TARGET_HARD_FLOAT && !TARGET_FPRS)"
  "{ rs6000_emit_sCOND (UNORDERED, operands[0]); DONE; }")

(define_expand "sordered"
  [(clobber (match_operand:SI 0 "gpc_reg_operand" ""))]
  "! (TARGET_HARD_FLOAT && !TARGET_FPRS)"
  "{ rs6000_emit_sCOND (ORDERED, operands[0]); DONE; }")

(define_expand "suneq"
  [(clobber (match_operand:SI 0 "gpc_reg_operand" ""))]
  "! (TARGET_HARD_FLOAT && !TARGET_FPRS)"
  "{ rs6000_emit_sCOND (UNEQ, operands[0]); DONE; }")

(define_expand "sunge"
  [(clobber (match_operand:SI 0 "gpc_reg_operand" ""))]
  "! (TARGET_HARD_FLOAT && !TARGET_FPRS)"
  "{ rs6000_emit_sCOND (UNGE, operands[0]); DONE; }")

(define_expand "sungt"
  [(clobber (match_operand:SI 0 "gpc_reg_operand" ""))]
  "! (TARGET_HARD_FLOAT && !TARGET_FPRS)"
  "{ rs6000_emit_sCOND (UNGT, operands[0]); DONE; }")

(define_expand "sunle"
  [(clobber (match_operand:SI 0 "gpc_reg_operand" ""))]
  "! (TARGET_HARD_FLOAT && !TARGET_FPRS)"
  "{ rs6000_emit_sCOND (UNLE, operands[0]); DONE; }")

(define_expand "sunlt"
  [(clobber (match_operand:SI 0 "gpc_reg_operand" ""))]
  "! (TARGET_HARD_FLOAT && !TARGET_FPRS)"
  "{ rs6000_emit_sCOND (UNLT, operands[0]); DONE; }")

(define_expand "sltgt"
  [(clobber (match_operand:SI 0 "gpc_reg_operand" ""))]
  "! (TARGET_HARD_FLOAT && !TARGET_FPRS)"
  "{ rs6000_emit_sCOND (LTGT, operands[0]); DONE; }")

(define_expand "stack_protect_set"
  [(match_operand 0 "memory_operand" "")
   (match_operand 1 "memory_operand" "")]
  ""
{
#ifdef TARGET_THREAD_SSP_OFFSET
  rtx tlsreg = gen_rtx_REG (Pmode, TARGET_64BIT ? 13 : 2);
  rtx addr = gen_rtx_PLUS (Pmode, tlsreg, GEN_INT (TARGET_THREAD_SSP_OFFSET));
  operands[1] = gen_rtx_MEM (Pmode, addr);
#endif
  if (TARGET_64BIT)
    emit_insn (gen_stack_protect_setdi (operands[0], operands[1]));
  else
    emit_insn (gen_stack_protect_setsi (operands[0], operands[1]));
  DONE;
})

(define_insn "stack_protect_setsi"
  [(set (match_operand:SI 0 "memory_operand" "=m")
	(unspec:SI [(match_operand:SI 1 "memory_operand" "m")] UNSPEC_SP_SET))
   (set (match_scratch:SI 2 "=&r") (const_int 0))]
  "TARGET_32BIT"
  "{l%U1%X1|lwz%U1%X1} %2,%1\;{st%U0%X0|stw%U0%X0} %2,%0\;{lil|li} %2,0"
  [(set_attr "type" "three")
   (set_attr "length" "12")])

(define_insn "stack_protect_setdi"
  [(set (match_operand:DI 0 "memory_operand" "=m")
	(unspec:DI [(match_operand:DI 1 "memory_operand" "m")] UNSPEC_SP_SET))
   (set (match_scratch:DI 2 "=&r") (const_int 0))]
  "TARGET_64BIT"
  "ld%U1%X1 %2,%1\;std%U0%X0 %2,%0\;{lil|li} %2,0"
  [(set_attr "type" "three")
   (set_attr "length" "12")])

(define_expand "stack_protect_test"
  [(match_operand 0 "memory_operand" "")
   (match_operand 1 "memory_operand" "")
   (match_operand 2 "" "")]
  ""
{
#ifdef TARGET_THREAD_SSP_OFFSET
  rtx tlsreg = gen_rtx_REG (Pmode, TARGET_64BIT ? 13 : 2);
  rtx addr = gen_rtx_PLUS (Pmode, tlsreg, GEN_INT (TARGET_THREAD_SSP_OFFSET));
  operands[1] = gen_rtx_MEM (Pmode, addr);
#endif
  rs6000_compare_op0 = operands[0];
  rs6000_compare_op1 = gen_rtx_UNSPEC (Pmode, gen_rtvec (1, operands[1]),
				       UNSPEC_SP_TEST);
  rs6000_compare_fp_p = 0;
  emit_jump_insn (gen_beq (operands[2]));
  DONE;
})

(define_insn "stack_protect_testsi"
  [(set (match_operand:CCEQ 0 "cc_reg_operand" "=x,?y")
        (unspec:CCEQ [(match_operand:SI 1 "memory_operand" "m,m")
		      (match_operand:SI 2 "memory_operand" "m,m")]
		     UNSPEC_SP_TEST))
   (set (match_scratch:SI 4 "=r,r") (const_int 0))
   (clobber (match_scratch:SI 3 "=&r,&r"))]
  "TARGET_32BIT"
  "@
   {l%U1%X1|lwz%U1%X1} %3,%1\;{l%U2%X2|lwz%U2%X2} %4,%2\;xor. %3,%3,%4\;{lil|li} %4,0
   {l%U1%X1|lwz%U1%X1} %3,%1\;{l%U2%X2|lwz%U2%X2} %4,%2\;{cmpl|cmplw} %0,%3,%4\;{lil|li} %3,0\;{lil|li} %4,0"
  [(set_attr "length" "16,20")])

(define_insn "stack_protect_testdi"
  [(set (match_operand:CCEQ 0 "cc_reg_operand" "=x,?y")
        (unspec:CCEQ [(match_operand:DI 1 "memory_operand" "m,m")
		      (match_operand:DI 2 "memory_operand" "m,m")]
		     UNSPEC_SP_TEST))
   (set (match_scratch:DI 4 "=r,r") (const_int 0))
   (clobber (match_scratch:DI 3 "=&r,&r"))]
  "TARGET_64BIT"
  "@
   ld%U1%X1 %3,%1\;ld%U2%X2 %4,%2\;xor. %3,%3,%4\;{lil|li} %4,0
   ld%U1%X1 %3,%1\;ld%U2%X2 %4,%2\;cmpld %0,%3,%4\;{lil|li} %3,0\;{lil|li} %4,0"
  [(set_attr "length" "16,20")])


;; Here are the actual compare insns.
(define_insn "*cmp<mode>_internal1"
  [(set (match_operand:CC 0 "cc_reg_operand" "=y")
	(compare:CC (match_operand:GPR 1 "gpc_reg_operand" "r")
		    (match_operand:GPR 2 "reg_or_short_operand" "rI")))]
  ""
  "{cmp%I2|cmp<wd>%I2} %0,%1,%2"
  [(set_attr "type" "cmp")])

;; If we are comparing a register for equality with a large constant,
;; we can do this with an XOR followed by a compare.  But this is profitable
;; only if the large constant is only used for the comparison (and in this
;; case we already have a register to reuse as scratch).
;;
;; For 64-bit registers, we could only do so if the constant's bit 15 is clear:
;; otherwise we'd need to XOR with FFFFFFFF????0000 which is not available.

(define_peephole2
  [(set (match_operand:SI 0 "register_operand")
        (match_operand:SI 1 "logical_const_operand" ""))
   (set (match_dup 0) (match_operator:SI 3 "boolean_or_operator"
		       [(match_dup 0)
			(match_operand:SI 2 "logical_const_operand" "")]))
   (set (match_operand:CC 4 "cc_reg_operand" "")
        (compare:CC (match_operand:SI 5 "gpc_reg_operand" "")
                    (match_dup 0)))
   (set (pc)
        (if_then_else (match_operator 6 "equality_operator"
                       [(match_dup 4) (const_int 0)])
                      (match_operand 7 "" "")
                      (match_operand 8 "" "")))]
  "peep2_reg_dead_p (3, operands[0])
   && peep2_reg_dead_p (4, operands[4])"
 [(set (match_dup 0) (xor:SI (match_dup 5) (match_dup 9)))
  (set (match_dup 4) (compare:CC (match_dup 0) (match_dup 10)))
  (set (pc) (if_then_else (match_dup 6) (match_dup 7) (match_dup 8)))]
 
{
  /* Get the constant we are comparing against, and see what it looks like
     when sign-extended from 16 to 32 bits.  Then see what constant we could
     XOR with SEXTC to get the sign-extended value.  */
  rtx cnst = simplify_const_binary_operation (GET_CODE (operands[3]),
					      SImode,
					      operands[1], operands[2]);
  HOST_WIDE_INT c = INTVAL (cnst);
  HOST_WIDE_INT sextc = ((c & 0xffff) ^ 0x8000) - 0x8000;
  HOST_WIDE_INT xorv = c ^ sextc;

  operands[9] = GEN_INT (xorv);
  operands[10] = GEN_INT (sextc);
})

(define_insn "*cmpsi_internal2"
  [(set (match_operand:CCUNS 0 "cc_reg_operand" "=y")
	(compare:CCUNS (match_operand:SI 1 "gpc_reg_operand" "r")
		       (match_operand:SI 2 "reg_or_u_short_operand" "rK")))]
  ""
  "{cmpl%I2|cmplw%I2} %0,%1,%b2"
  [(set_attr "type" "cmp")])

(define_insn "*cmpdi_internal2"
  [(set (match_operand:CCUNS 0 "cc_reg_operand" "=y")
	(compare:CCUNS (match_operand:DI 1 "gpc_reg_operand" "r")
		       (match_operand:DI 2 "reg_or_u_short_operand" "rK")))]
  ""
  "cmpld%I2 %0,%1,%b2"
  [(set_attr "type" "cmp")])

;; The following two insns don't exist as single insns, but if we provide
;; them, we can swap an add and compare, which will enable us to overlap more
;; of the required delay between a compare and branch.  We generate code for
;; them by splitting.

(define_insn ""
  [(set (match_operand:CC 3 "cc_reg_operand" "=y")
	(compare:CC (match_operand:SI 1 "gpc_reg_operand" "r")
		    (match_operand:SI 2 "short_cint_operand" "i")))
   (set (match_operand:SI 0 "gpc_reg_operand" "=r")
	(plus:SI (match_dup 1) (match_operand:SI 4 "short_cint_operand" "i")))]
  ""
  "#"
  [(set_attr "length" "8")])

(define_insn ""
  [(set (match_operand:CCUNS 3 "cc_reg_operand" "=y")
	(compare:CCUNS (match_operand:SI 1 "gpc_reg_operand" "r")
		       (match_operand:SI 2 "u_short_cint_operand" "i")))
   (set (match_operand:SI 0 "gpc_reg_operand" "=r")
	(plus:SI (match_dup 1) (match_operand:SI 4 "short_cint_operand" "i")))]
  ""
  "#"
  [(set_attr "length" "8")])

(define_split
  [(set (match_operand:CC 3 "cc_reg_operand" "")
	(compare:CC (match_operand:SI 1 "gpc_reg_operand" "")
		    (match_operand:SI 2 "short_cint_operand" "")))
   (set (match_operand:SI 0 "gpc_reg_operand" "")
	(plus:SI (match_dup 1) (match_operand:SI 4 "short_cint_operand" "")))]
  ""
  [(set (match_dup 3) (compare:CC (match_dup 1) (match_dup 2)))
   (set (match_dup 0) (plus:SI (match_dup 1) (match_dup 4)))])

(define_split
  [(set (match_operand:CCUNS 3 "cc_reg_operand" "")
	(compare:CCUNS (match_operand:SI 1 "gpc_reg_operand" "")
		       (match_operand:SI 2 "u_short_cint_operand" "")))
   (set (match_operand:SI 0 "gpc_reg_operand" "")
	(plus:SI (match_dup 1) (match_operand:SI 4 "short_cint_operand" "")))]
  ""
  [(set (match_dup 3) (compare:CCUNS (match_dup 1) (match_dup 2)))
   (set (match_dup 0) (plus:SI (match_dup 1) (match_dup 4)))])

(define_insn "*cmpsf_internal1"
  [(set (match_operand:CCFP 0 "cc_reg_operand" "=y")
	(compare:CCFP (match_operand:SF 1 "gpc_reg_operand" "f")
		      (match_operand:SF 2 "gpc_reg_operand" "f")))]
  "TARGET_HARD_FLOAT && TARGET_FPRS && TARGET_SINGLE_FLOAT"
  "fcmpu %0,%1,%2"
  [(set_attr "type" "fpcompare")])

(define_insn "*cmpdf_internal1"
  [(set (match_operand:CCFP 0 "cc_reg_operand" "=y")
	(compare:CCFP (match_operand:DF 1 "gpc_reg_operand" "f")
		      (match_operand:DF 2 "gpc_reg_operand" "f")))]
  "TARGET_HARD_FLOAT && TARGET_FPRS && TARGET_DOUBLE_FLOAT"
  "fcmpu %0,%1,%2"
  [(set_attr "type" "fpcompare")])

;; Only need to compare second words if first words equal
(define_insn "*cmptf_internal1"
  [(set (match_operand:CCFP 0 "cc_reg_operand" "=y")
	(compare:CCFP (match_operand:TF 1 "gpc_reg_operand" "f")
		      (match_operand:TF 2 "gpc_reg_operand" "f")))]
  "!TARGET_IEEEQUAD && !TARGET_XL_COMPAT
   && TARGET_HARD_FLOAT && TARGET_FPRS && TARGET_DOUBLE_FLOAT && TARGET_LONG_DOUBLE_128"
  "fcmpu %0,%1,%2\;bne %0,$+8\;fcmpu %0,%L1,%L2"
  [(set_attr "type" "fpcompare")
   (set_attr "length" "12")])

(define_insn_and_split "*cmptf_internal2"
  [(set (match_operand:CCFP 0 "cc_reg_operand" "=y")
	(compare:CCFP (match_operand:TF 1 "gpc_reg_operand" "f")
		      (match_operand:TF 2 "gpc_reg_operand" "f")))
    (clobber (match_scratch:DF 3 "=f"))
    (clobber (match_scratch:DF 4 "=f"))
    (clobber (match_scratch:DF 5 "=f"))
    (clobber (match_scratch:DF 6 "=f"))
    (clobber (match_scratch:DF 7 "=f"))
    (clobber (match_scratch:DF 8 "=f"))
    (clobber (match_scratch:DF 9 "=f"))
    (clobber (match_scratch:DF 10 "=f"))]
  "!TARGET_IEEEQUAD && TARGET_XL_COMPAT
   && TARGET_HARD_FLOAT && TARGET_FPRS && TARGET_DOUBLE_FLOAT && TARGET_LONG_DOUBLE_128"
  "#"
  "&& reload_completed"
  [(set (match_dup 3) (match_dup 13))
   (set (match_dup 4) (match_dup 14))
   (set (match_dup 9) (abs:DF (match_dup 5)))
   (set (match_dup 0) (compare:CCFP (match_dup 9) (match_dup 3)))
   (set (pc) (if_then_else (ne (match_dup 0) (const_int 0))
			   (label_ref (match_dup 11))
			   (pc)))
   (set (match_dup 0) (compare:CCFP (match_dup 5) (match_dup 7)))
   (set (pc) (label_ref (match_dup 12)))
   (match_dup 11)
   (set (match_dup 10) (minus:DF (match_dup 5) (match_dup 7)))
   (set (match_dup 9) (minus:DF (match_dup 6) (match_dup 8)))
   (set (match_dup 9) (plus:DF (match_dup 10) (match_dup 9)))
   (set (match_dup 0) (compare:CCFP (match_dup 7) (match_dup 4)))
   (match_dup 12)]
{
  REAL_VALUE_TYPE rv;
  const int lo_word = FLOAT_WORDS_BIG_ENDIAN ? GET_MODE_SIZE (DFmode) : 0;
  const int hi_word = FLOAT_WORDS_BIG_ENDIAN ? 0 : GET_MODE_SIZE (DFmode);

  operands[5] = simplify_gen_subreg (DFmode, operands[1], TFmode, hi_word);
  operands[6] = simplify_gen_subreg (DFmode, operands[1], TFmode, lo_word);
  operands[7] = simplify_gen_subreg (DFmode, operands[2], TFmode, hi_word);
  operands[8] = simplify_gen_subreg (DFmode, operands[2], TFmode, lo_word);
  operands[11] = gen_label_rtx ();
  operands[12] = gen_label_rtx ();
  real_inf (&rv);
  operands[13] = force_const_mem (DFmode,
				  CONST_DOUBLE_FROM_REAL_VALUE (rv, DFmode));
  operands[14] = force_const_mem (DFmode,
				  CONST_DOUBLE_FROM_REAL_VALUE (dconst0,
								DFmode));
  if (TARGET_TOC)
    {
      operands[13] = gen_const_mem (DFmode,
				    create_TOC_reference (XEXP (operands[13], 0)));
      operands[14] = gen_const_mem (DFmode,
				    create_TOC_reference (XEXP (operands[14], 0)));
      set_mem_alias_set (operands[13], get_TOC_alias_set ());
      set_mem_alias_set (operands[14], get_TOC_alias_set ());
    }
})

;; Now we have the scc insns.  We can do some combinations because of the
;; way the machine works.
;;
;; Note that this is probably faster if we can put an insn between the
;; mfcr and rlinm, but this is tricky.  Let's leave it for now.  In most
;; cases the insns below which don't use an intermediate CR field will
;; be used instead.
(define_insn ""
  [(set (match_operand:SI 0 "gpc_reg_operand" "=r")
	(match_operator:SI 1 "scc_comparison_operator"
			   [(match_operand 2 "cc_reg_operand" "y")
			    (const_int 0)]))]
  ""
  "mfcr %0%Q2\;{rlinm|rlwinm} %0,%0,%J1,1"
  [(set (attr "type")
     (cond [(ne (symbol_ref "TARGET_MFCRF") (const_int 0))
		(const_string "mfcrf")
	   ]
	(const_string "mfcr")))
   (set_attr "length" "8")])

;; Same as above, but get the GT bit.
(define_insn "move_from_CR_gt_bit"
  [(set (match_operand:SI 0 "gpc_reg_operand" "=r")
	(unspec:SI [(match_operand 1 "cc_reg_operand" "y")] UNSPEC_MV_CR_GT))]
  "TARGET_HARD_FLOAT && !TARGET_FPRS"
  "mfcr %0\;{rlinm|rlwinm} %0,%0,%D1,31,31"
  [(set_attr "type" "mfcr")
   (set_attr "length" "8")])

;; Same as above, but get the OV/ORDERED bit.
(define_insn "move_from_CR_ov_bit"
  [(set (match_operand:SI 0 "gpc_reg_operand" "=r")
	(unspec:SI [(match_operand 1 "cc_reg_operand" "y")] UNSPEC_MV_CR_OV))]
  "TARGET_ISEL"
  "mfcr %0\;{rlinm|rlwinm} %0,%0,%t1,1"
  [(set_attr "type" "mfcr")
   (set_attr "length" "8")])

(define_insn ""
  [(set (match_operand:DI 0 "gpc_reg_operand" "=r")
	(match_operator:DI 1 "scc_comparison_operator"
			   [(match_operand 2 "cc_reg_operand" "y")
			    (const_int 0)]))]
  "TARGET_POWERPC64"
  "mfcr %0%Q2\;{rlinm|rlwinm} %0,%0,%J1,1"
  [(set (attr "type")
     (cond [(ne (symbol_ref "TARGET_MFCRF") (const_int 0))
		(const_string "mfcrf")
	   ]
	(const_string "mfcr")))
   (set_attr "length" "8")])

(define_insn ""
  [(set (match_operand:CC 0 "cc_reg_operand" "=x,?y")
	(compare:CC (match_operator:SI 1 "scc_comparison_operator"
				       [(match_operand 2 "cc_reg_operand" "y,y")
					(const_int 0)])
		    (const_int 0)))
   (set (match_operand:SI 3 "gpc_reg_operand" "=r,r")
	(match_op_dup 1 [(match_dup 2) (const_int 0)]))]
  "TARGET_32BIT"
  "@
   mfcr %3%Q2\;{rlinm.|rlwinm.} %3,%3,%J1,1
   #"
  [(set_attr "type" "delayed_compare")
   (set_attr "length" "8,16")])

(define_split
  [(set (match_operand:CC 0 "cc_reg_not_cr0_operand" "")
	(compare:CC (match_operator:SI 1 "scc_comparison_operator"
				       [(match_operand 2 "cc_reg_operand" "")
					(const_int 0)])
		    (const_int 0)))
   (set (match_operand:SI 3 "gpc_reg_operand" "")
	(match_op_dup 1 [(match_dup 2) (const_int 0)]))]
  "TARGET_32BIT && reload_completed"
  [(set (match_dup 3)
	(match_op_dup 1 [(match_dup 2) (const_int 0)]))
   (set (match_dup 0)
	(compare:CC (match_dup 3)
		    (const_int 0)))]
  "")

(define_insn ""
  [(set (match_operand:SI 0 "gpc_reg_operand" "=r")
	(ashift:SI (match_operator:SI 1 "scc_comparison_operator"
				      [(match_operand 2 "cc_reg_operand" "y")
				       (const_int 0)])
		   (match_operand:SI 3 "const_int_operand" "n")))]
  ""
  "*
{
  int is_bit = ccr_bit (operands[1], 1);
  int put_bit = 31 - (INTVAL (operands[3]) & 31);
  int count;

  if (is_bit >= put_bit)
    count = is_bit - put_bit;
  else
    count = 32 - (put_bit - is_bit);

  operands[4] = GEN_INT (count);
  operands[5] = GEN_INT (put_bit);

  return \"mfcr %0%Q2\;{rlinm|rlwinm} %0,%0,%4,%5,%5\";
}"
  [(set (attr "type")
     (cond [(ne (symbol_ref "TARGET_MFCRF") (const_int 0))
		(const_string "mfcrf")
	   ]
	(const_string "mfcr")))
   (set_attr "length" "8")])

(define_insn ""
  [(set (match_operand:CC 0 "cc_reg_operand" "=x,?y")
	(compare:CC
	 (ashift:SI (match_operator:SI 1 "scc_comparison_operator"
				       [(match_operand 2 "cc_reg_operand" "y,y")
					(const_int 0)])
		    (match_operand:SI 3 "const_int_operand" "n,n"))
	 (const_int 0)))
   (set (match_operand:SI 4 "gpc_reg_operand" "=r,r")
	(ashift:SI (match_op_dup 1 [(match_dup 2) (const_int 0)])
		   (match_dup 3)))]
  ""
  "*
{
  int is_bit = ccr_bit (operands[1], 1);
  int put_bit = 31 - (INTVAL (operands[3]) & 31);
  int count;

  /* Force split for non-cc0 compare.  */
  if (which_alternative == 1)
     return \"#\";

  if (is_bit >= put_bit)
    count = is_bit - put_bit;
  else
    count = 32 - (put_bit - is_bit);

  operands[5] = GEN_INT (count);
  operands[6] = GEN_INT (put_bit);

  return \"mfcr %4%Q2\;{rlinm.|rlwinm.} %4,%4,%5,%6,%6\";
}"
  [(set_attr "type" "delayed_compare")
   (set_attr "length" "8,16")])

(define_split
  [(set (match_operand:CC 0 "cc_reg_not_micro_cr0_operand" "")
	(compare:CC
	 (ashift:SI (match_operator:SI 1 "scc_comparison_operator"
				       [(match_operand 2 "cc_reg_operand" "")
					(const_int 0)])
		    (match_operand:SI 3 "const_int_operand" ""))
	 (const_int 0)))
   (set (match_operand:SI 4 "gpc_reg_operand" "")
	(ashift:SI (match_op_dup 1 [(match_dup 2) (const_int 0)])
		   (match_dup 3)))]
  "reload_completed"
  [(set (match_dup 4)
	(ashift:SI (match_op_dup 1 [(match_dup 2) (const_int 0)])
		   (match_dup 3)))
   (set (match_dup 0)
	(compare:CC (match_dup 4)
		    (const_int 0)))]
  "")

;; There is a 3 cycle delay between consecutive mfcr instructions
;; so it is useful to combine 2 scc instructions to use only one mfcr.

(define_peephole
  [(set (match_operand:SI 0 "gpc_reg_operand" "=r")
	(match_operator:SI 1 "scc_comparison_operator"
			   [(match_operand 2 "cc_reg_operand" "y")
			    (const_int 0)]))
   (set (match_operand:SI 3 "gpc_reg_operand" "=r")
	(match_operator:SI 4 "scc_comparison_operator"
			   [(match_operand 5 "cc_reg_operand" "y")
			    (const_int 0)]))]
  "REGNO (operands[2]) != REGNO (operands[5])"
  "mfcr %3\;{rlinm|rlwinm} %0,%3,%J1,1\;{rlinm|rlwinm} %3,%3,%J4,1"
  [(set_attr "type" "mfcr")
   (set_attr "length" "12")])

(define_peephole
  [(set (match_operand:DI 0 "gpc_reg_operand" "=r")
	(match_operator:DI 1 "scc_comparison_operator"
			   [(match_operand 2 "cc_reg_operand" "y")
			    (const_int 0)]))
   (set (match_operand:DI 3 "gpc_reg_operand" "=r")
	(match_operator:DI 4 "scc_comparison_operator"
			   [(match_operand 5 "cc_reg_operand" "y")
			    (const_int 0)]))]
  "TARGET_POWERPC64 && REGNO (operands[2]) != REGNO (operands[5])"
  "mfcr %3\;{rlinm|rlwinm} %0,%3,%J1,1\;{rlinm|rlwinm} %3,%3,%J4,1"
  [(set_attr "type" "mfcr")
   (set_attr "length" "12")])

;; There are some scc insns that can be done directly, without a compare.
;; These are faster because they don't involve the communications between
;; the FXU and branch units.   In fact, we will be replacing all of the
;; integer scc insns here or in the portable methods in emit_store_flag.
;;
;; Also support (neg (scc ..)) since that construct is used to replace
;; branches, (plus (scc ..) ..) since that construct is common and
;; takes no more insns than scc, and (and (neg (scc ..)) ..) in the
;; cases where it is no more expensive than (neg (scc ..)).

;; Have reload force a constant into a register for the simple insns that
;; otherwise won't accept constants.  We do this because it is faster than
;; the cmp/mfcr sequence we would otherwise generate.

(define_mode_attr scc_eq_op2 [(SI "rKLI")
			      (DI "rKJI")])

(define_insn_and_split "*eq<mode>"
  [(set (match_operand:GPR 0 "gpc_reg_operand" "=r")
	(eq:GPR (match_operand:GPR 1 "gpc_reg_operand" "r")
		(match_operand:GPR 2 "scc_eq_operand" "<scc_eq_op2>")))]
  "!TARGET_POWER"
  "#"
  "!TARGET_POWER"
  [(set (match_dup 0)
	(clz:GPR (match_dup 3)))
   (set (match_dup 0)
	(lshiftrt:GPR (match_dup 0) (match_dup 4)))]
  {
    if (GET_CODE (operands[2]) != CONST_INT || INTVAL (operands[2]) != 0)
      {
	/* Use output operand as intermediate.  */
	operands[3] = operands[0];

	if (logical_operand (operands[2], <MODE>mode))
	  emit_insn (gen_rtx_SET (VOIDmode, operands[3],
				  gen_rtx_XOR (<MODE>mode,
					       operands[1], operands[2])));
	else
	  emit_insn (gen_rtx_SET (VOIDmode, operands[3],
				  gen_rtx_PLUS (<MODE>mode, operands[1],
						negate_rtx (<MODE>mode,
							    operands[2]))));
      }
    else
      operands[3] = operands[1];

    operands[4] = GEN_INT (exact_log2 (GET_MODE_BITSIZE (<MODE>mode)));
  })

(define_insn_and_split "*eq<mode>_compare"
  [(set (match_operand:CC 3 "cc_reg_operand" "=y")
	(compare:CC
	 (eq:P (match_operand:P 1 "gpc_reg_operand" "=r")
	       (match_operand:P 2 "scc_eq_operand" "<scc_eq_op2>"))
	 (const_int 0)))
   (set (match_operand:P 0 "gpc_reg_operand" "=r")
	(eq:P (match_dup 1) (match_dup 2)))]
  "!TARGET_POWER && optimize_size"
  "#"
  "!TARGET_POWER && optimize_size"
  [(set (match_dup 0)
	(clz:P (match_dup 4)))
   (parallel [(set (match_dup 3)
		   (compare:CC (lshiftrt:P (match_dup 0) (match_dup 5))
			       (const_int 0)))
	      (set (match_dup 0)
		   (lshiftrt:P (match_dup 0) (match_dup 5)))])]
  {
    if (GET_CODE (operands[2]) != CONST_INT || INTVAL (operands[2]) != 0)
      {
	/* Use output operand as intermediate.  */
	operands[4] = operands[0];

	if (logical_operand (operands[2], <MODE>mode))
	  emit_insn (gen_rtx_SET (VOIDmode, operands[4],
				  gen_rtx_XOR (<MODE>mode,
					       operands[1], operands[2])));
	else
	  emit_insn (gen_rtx_SET (VOIDmode, operands[4],
				  gen_rtx_PLUS (<MODE>mode, operands[1],
						negate_rtx (<MODE>mode,
							    operands[2]))));
      }
    else
      operands[4] = operands[1];

    operands[5] = GEN_INT (exact_log2 (GET_MODE_BITSIZE (<MODE>mode)));
  })

(define_insn "*eqsi_power"
  [(set (match_operand:SI 0 "gpc_reg_operand" "=r,r,r,r,r")
	(eq:SI (match_operand:SI 1 "gpc_reg_operand" "%r,r,r,r,r")
	       (match_operand:SI 2 "reg_or_cint_operand" "r,O,K,L,I")))
   (clobber (match_scratch:SI 3 "=r,&r,r,r,r"))]
  "TARGET_POWER"
  "@
   xor %0,%1,%2\;{sfi|subfic} %3,%0,0\;{ae|adde} %0,%3,%0
   {sfi|subfic} %3,%1,0\;{ae|adde} %0,%3,%1
   {xoril|xori} %0,%1,%b2\;{sfi|subfic} %3,%0,0\;{ae|adde} %0,%3,%0
   {xoriu|xoris} %0,%1,%u2\;{sfi|subfic} %3,%0,0\;{ae|adde} %0,%3,%0
   {sfi|subfic} %0,%1,%2\;{sfi|subfic} %3,%0,0\;{ae|adde} %0,%3,%0"
  [(set_attr "type" "three,two,three,three,three")
   (set_attr "length" "12,8,12,12,12")])

;; We have insns of the form shown by the first define_insn below.  If
;; there is something inside the comparison operation, we must split it.
(define_split
  [(set (match_operand:SI 0 "gpc_reg_operand" "")
	(plus:SI (match_operator 1 "comparison_operator"
				 [(match_operand:SI 2 "" "")
				  (match_operand:SI 3
						    "reg_or_cint_operand" "")])
		 (match_operand:SI 4 "gpc_reg_operand" "")))
   (clobber (match_operand:SI 5 "register_operand" ""))]
  "! gpc_reg_operand (operands[2], SImode)"
  [(set (match_dup 5) (match_dup 2))
   (set (match_dup 2) (plus:SI (match_op_dup 1 [(match_dup 2) (match_dup 3)])
			       (match_dup 4)))])

(define_insn "*plus_eqsi"
  [(set (match_operand:SI 0 "gpc_reg_operand" "=&r,&r,&r,&r,&r")
	(plus:SI (eq:SI (match_operand:SI 1 "gpc_reg_operand" "%r,r,r,r,r")
			(match_operand:SI 2 "scc_eq_operand" "r,O,K,L,I"))
		 (match_operand:SI 3 "gpc_reg_operand" "r,r,r,r,r")))]
  "TARGET_32BIT"
  "@
   xor %0,%1,%2\;{sfi|subfic} %0,%0,0\;{aze|addze} %0,%3
   {sfi|subfic} %0,%1,0\;{aze|addze} %0,%3
   {xoril|xori} %0,%1,%b2\;{sfi|subfic} %0,%0,0\;{aze|addze} %0,%3
   {xoriu|xoris} %0,%1,%u2\;{sfi|subfic} %0,%0,0\;{aze|addze} %0,%3
   {sfi|subfic} %0,%1,%2\;{sfi|subfic} %0,%0,0\;{aze|addze} %0,%3"
  [(set_attr "type" "three,two,three,three,three")
   (set_attr "length" "12,8,12,12,12")])

(define_insn "*compare_plus_eqsi"
  [(set (match_operand:CC 0 "cc_reg_operand" "=x,x,x,x,x,?y,?y,?y,?y,?y")
	(compare:CC
	 (plus:SI
	  (eq:SI (match_operand:SI 1 "gpc_reg_operand" "%r,r,r,r,r,r,r,r,r,r")
		 (match_operand:SI 2 "scc_eq_operand" "r,O,K,L,I,r,O,K,L,I"))
	  (match_operand:SI 3 "gpc_reg_operand" "r,r,r,r,r,r,r,r,r,r"))
	 (const_int 0)))
   (clobber (match_scratch:SI 4 "=&r,&r,&r,&r,&r,&r,&r,&r,&r,&r"))]
  "TARGET_32BIT && optimize_size"
  "@
   xor %4,%1,%2\;{sfi|subfic} %4,%4,0\;{aze.|addze.} %4,%3
   {sfi|subfic} %4,%1,0\;{aze.|addze.} %4,%3
   {xoril|xori} %4,%1,%b2\;{sfi|subfic} %4,%4,0\;{aze.|addze.} %4,%3
   {xoriu|xoris} %4,%1,%u2\;{sfi|subfic} %4,%4,0\;{aze.|addze.} %4,%3
   {sfi|subfic} %4,%1,%2\;{sfi|subfic} %4,%4,0\;{aze.|addze.} %4,%3
   #
   #
   #
   #
   #"
  [(set_attr "type" "compare")
   (set_attr "length" "12,8,12,12,12,16,12,16,16,16")])

(define_split
  [(set (match_operand:CC 0 "cc_reg_not_cr0_operand" "")
	(compare:CC
	 (plus:SI
	  (eq:SI (match_operand:SI 1 "gpc_reg_operand" "")
		 (match_operand:SI 2 "scc_eq_operand" ""))
	  (match_operand:SI 3 "gpc_reg_operand" ""))
	 (const_int 0)))
   (clobber (match_scratch:SI 4 ""))]
  "TARGET_32BIT && optimize_size && reload_completed"
  [(set (match_dup 4)
	(plus:SI (eq:SI (match_dup 1)
		 (match_dup 2))
	  (match_dup 3)))
   (set (match_dup 0)
	(compare:CC (match_dup 4)
		    (const_int 0)))]
  "")

(define_insn "*plus_eqsi_compare"
  [(set (match_operand:CC 4 "cc_reg_operand" "=x,x,x,x,x,?y,?y,?y,?y,?y")
	(compare:CC
	 (plus:SI
	  (eq:SI (match_operand:SI 1 "gpc_reg_operand" "%r,r,r,r,r,r,r,r,r,r")
		 (match_operand:SI 2 "scc_eq_operand" "r,O,K,L,I,r,O,K,L,I"))
	  (match_operand:SI 3 "gpc_reg_operand" "r,r,r,r,r,r,r,r,r,r"))
	 (const_int 0)))
   (set (match_operand:SI 0 "gpc_reg_operand" "=&r,&r,&r,&r,&r,&r,&r,&r,&r,&r")
	(plus:SI (eq:SI (match_dup 1) (match_dup 2)) (match_dup 3)))]
  "TARGET_32BIT && optimize_size"
  "@
   xor %0,%1,%2\;{sfi|subfic} %0,%0,0\;{aze.|addze.} %0,%3
   {sfi|subfic} %0,%1,0\;{aze.|addze.} %0,%3
   {xoril|xori} %0,%1,%b2\;{sfi|subfic} %0,%0,0\;{aze.|addze.} %0,%3
   {xoriu|xoris} %0,%1,%u2\;{sfi|subfic} %0,%0,0\;{aze.|addze.} %0,%3
   {sfi|subfic} %0,%1,%2\;{sfi|subfic} %0,%0,0\;{aze.|addze.} %0,%3
   #
   #
   #
   #
   #"
  [(set_attr "type" "compare")
   (set_attr "length" "12,8,12,12,12,16,12,16,16,16")])

(define_split
  [(set (match_operand:CC 4 "cc_reg_not_cr0_operand" "")
	(compare:CC
	 (plus:SI
	  (eq:SI (match_operand:SI 1 "gpc_reg_operand" "")
		 (match_operand:SI 2 "scc_eq_operand" ""))
	  (match_operand:SI 3 "gpc_reg_operand" ""))
	 (const_int 0)))
   (set (match_operand:SI 0 "gpc_reg_operand" "")
	(plus:SI (eq:SI (match_dup 1) (match_dup 2)) (match_dup 3)))]
  "TARGET_32BIT && optimize_size && reload_completed"
  [(set (match_dup 0)
	(plus:SI (eq:SI (match_dup 1) (match_dup 2)) (match_dup 3)))
   (set (match_dup 4)
	(compare:CC (match_dup 0)
		    (const_int 0)))]
  "")

(define_insn "*neg_eq0<mode>"
  [(set (match_operand:P 0 "gpc_reg_operand" "=r")
	(neg:P (eq:P (match_operand:P 1 "gpc_reg_operand" "r")
		     (const_int 0))))]
  ""
  "{ai|addic} %0,%1,-1\;{sfe|subfe} %0,%0,%0"
  [(set_attr "type" "two")
   (set_attr "length" "8")])

(define_insn_and_split "*neg_eq<mode>"
  [(set (match_operand:P 0 "gpc_reg_operand" "=r")
	(neg:P (eq:P (match_operand:P 1 "gpc_reg_operand" "%r")
		     (match_operand:P 2 "scc_eq_operand" "<scc_eq_op2>"))))]
  ""
  "#"
  ""
  [(set (match_dup 0) (neg:P (eq:P (match_dup 3) (const_int 0))))]
  {
    if (GET_CODE (operands[2]) != CONST_INT || INTVAL (operands[2]) != 0)
      {
	/* Use output operand as intermediate.  */
	operands[3] = operands[0];

	if (logical_operand (operands[2], <MODE>mode))
	  emit_insn (gen_rtx_SET (VOIDmode, operands[3],
				  gen_rtx_XOR (<MODE>mode,
					       operands[1], operands[2])));
	else
	  emit_insn (gen_rtx_SET (VOIDmode, operands[3],
				  gen_rtx_PLUS (<MODE>mode, operands[1],
						negate_rtx (<MODE>mode,
							    operands[2]))));
      }
    else
      operands[3] = operands[1];
  })

;; Simplify (ne X (const_int 0)) on the PowerPC.  No need to on the Power,
;; since it nabs/sr is just as fast.
(define_insn "*ne0si"
  [(set (match_operand:SI 0 "gpc_reg_operand" "=&r")
	(lshiftrt:SI (neg:SI (abs:SI (match_operand:SI 1 "gpc_reg_operand" "r")))
		     (const_int 31)))
   (clobber (match_scratch:SI 2 "=&r"))]
  "! TARGET_POWER && TARGET_32BIT && !TARGET_ISEL"
  "{ai|addic} %2,%1,-1\;{sfe|subfe} %0,%2,%1"
  [(set_attr "type" "two")
   (set_attr "length" "8")])

(define_insn "*ne0di"
  [(set (match_operand:DI 0 "gpc_reg_operand" "=r")
	(lshiftrt:DI (neg:DI (abs:DI (match_operand:DI 1 "gpc_reg_operand" "r")))
		     (const_int 63)))
   (clobber (match_scratch:DI 2 "=&r"))]
  "TARGET_64BIT"
  "addic %2,%1,-1\;subfe %0,%2,%1"
  [(set_attr "type" "two")
   (set_attr "length" "8")])

;; This is what (plus (ne X (const_int 0)) Y) looks like.
(define_insn "*plus_ne0si"
  [(set (match_operand:SI 0 "gpc_reg_operand" "=r")
	(plus:SI (lshiftrt:SI
		  (neg:SI (abs:SI (match_operand:SI 1 "gpc_reg_operand" "r")))
		  (const_int 31))
		 (match_operand:SI 2 "gpc_reg_operand" "r")))
   (clobber (match_scratch:SI 3 "=&r"))]
  "TARGET_32BIT"
  "{ai|addic} %3,%1,-1\;{aze|addze} %0,%2"
  [(set_attr "type" "two")
   (set_attr "length" "8")])

(define_insn "*plus_ne0di"
  [(set (match_operand:DI 0 "gpc_reg_operand" "=r")
	(plus:DI (lshiftrt:DI
		  (neg:DI (abs:DI (match_operand:DI 1 "gpc_reg_operand" "r")))
		  (const_int 63))
		 (match_operand:DI 2 "gpc_reg_operand" "r")))
   (clobber (match_scratch:DI 3 "=&r"))]
  "TARGET_64BIT"
  "addic %3,%1,-1\;addze %0,%2"
  [(set_attr "type" "two")
   (set_attr "length" "8")])

(define_insn "*compare_plus_ne0si"
  [(set (match_operand:CC 0 "cc_reg_operand" "=x,?y")
	(compare:CC
	 (plus:SI (lshiftrt:SI
		   (neg:SI (abs:SI (match_operand:SI 1 "gpc_reg_operand" "r,r")))
		   (const_int 31))
		  (match_operand:SI 2 "gpc_reg_operand" "r,r"))
	 (const_int 0)))
   (clobber (match_scratch:SI 3 "=&r,&r"))
   (clobber (match_scratch:SI 4 "=X,&r"))]
  "TARGET_32BIT"
  "@
   {ai|addic} %3,%1,-1\;{aze.|addze.} %3,%2
   #"
  [(set_attr "type" "compare")
   (set_attr "length" "8,12")])

(define_split
  [(set (match_operand:CC 0 "cc_reg_not_cr0_operand" "")
	(compare:CC
	 (plus:SI (lshiftrt:SI
		   (neg:SI (abs:SI (match_operand:SI 1 "gpc_reg_operand" "")))
		   (const_int 31))
		  (match_operand:SI 2 "gpc_reg_operand" ""))
	 (const_int 0)))
   (clobber (match_scratch:SI 3 ""))
   (clobber (match_scratch:SI 4 ""))]
  "TARGET_32BIT && reload_completed"
  [(parallel [(set (match_dup 3)
		   (plus:SI (lshiftrt:SI (neg:SI (abs:SI (match_dup 1)))
					 (const_int 31))
			    (match_dup 2)))
              (clobber (match_dup 4))])
   (set (match_dup 0)
	(compare:CC (match_dup 3)
		    (const_int 0)))]
  "")

(define_insn "*compare_plus_ne0di"
  [(set (match_operand:CC 0 "cc_reg_operand" "=x,?y")
	(compare:CC
	 (plus:DI (lshiftrt:DI
		   (neg:DI (abs:DI (match_operand:DI 1 "gpc_reg_operand" "r,r")))
		   (const_int 63))
		  (match_operand:DI 2 "gpc_reg_operand" "r,r"))
	 (const_int 0)))
   (clobber (match_scratch:DI 3 "=&r,&r"))]
  "TARGET_64BIT"
  "@
   addic %3,%1,-1\;addze. %3,%2
   #"
  [(set_attr "type" "compare")
   (set_attr "length" "8,12")])

(define_split
  [(set (match_operand:CC 0 "cc_reg_not_micro_cr0_operand" "")
	(compare:CC
	 (plus:DI (lshiftrt:DI
		   (neg:DI (abs:DI (match_operand:DI 1 "gpc_reg_operand" "")))
		   (const_int 63))
		  (match_operand:DI 2 "gpc_reg_operand" ""))
	 (const_int 0)))
   (clobber (match_scratch:DI 3 ""))]
  "TARGET_64BIT && reload_completed"
  [(set (match_dup 3)
	(plus:DI (lshiftrt:DI (neg:DI (abs:DI (match_dup 1)))
		   (const_int 63))
		  (match_dup 2)))
   (set (match_dup 0)
	(compare:CC (match_dup 3)
		    (const_int 0)))]
  "")

(define_insn "*plus_ne0si_compare"
  [(set (match_operand:CC 4 "cc_reg_operand" "=x,?y")
	(compare:CC
	 (plus:SI (lshiftrt:SI
		   (neg:SI (abs:SI (match_operand:SI 1 "gpc_reg_operand" "r,r")))
		   (const_int 31))
		  (match_operand:SI 2 "gpc_reg_operand" "r,r"))
	 (const_int 0)))
   (set (match_operand:SI 0 "gpc_reg_operand" "=r,r")
	(plus:SI (lshiftrt:SI (neg:SI (abs:SI (match_dup 1))) (const_int 31))
		 (match_dup 2)))
   (clobber (match_scratch:SI 3 "=&r,&r"))]
  "TARGET_32BIT"
  "@
   {ai|addic} %3,%1,-1\;{aze.|addze.} %0,%2
   #"
  [(set_attr "type" "compare")
   (set_attr "length" "8,12")])

(define_split
  [(set (match_operand:CC 4 "cc_reg_not_cr0_operand" "")
	(compare:CC
	 (plus:SI (lshiftrt:SI
		   (neg:SI (abs:SI (match_operand:SI 1 "gpc_reg_operand" "")))
		   (const_int 31))
		  (match_operand:SI 2 "gpc_reg_operand" ""))
	 (const_int 0)))
   (set (match_operand:SI 0 "gpc_reg_operand" "")
	(plus:SI (lshiftrt:SI (neg:SI (abs:SI (match_dup 1))) (const_int 31))
		 (match_dup 2)))
   (clobber (match_scratch:SI 3 ""))]
  "TARGET_32BIT && reload_completed"
  [(parallel [(set (match_dup 0)
	(plus:SI (lshiftrt:SI (neg:SI (abs:SI (match_dup 1))) (const_int 31))
		 (match_dup 2)))
   (clobber (match_dup 3))])
   (set (match_dup 4)
	(compare:CC (match_dup 0)
		    (const_int 0)))]
  "")

(define_insn "*plus_ne0di_compare"
  [(set (match_operand:CC 4 "cc_reg_operand" "=x,?y")
	(compare:CC
	 (plus:DI (lshiftrt:DI
		   (neg:DI (abs:DI (match_operand:DI 1 "gpc_reg_operand" "r,r")))
		   (const_int 63))
		  (match_operand:DI 2 "gpc_reg_operand" "r,r"))
	 (const_int 0)))
   (set (match_operand:DI 0 "gpc_reg_operand" "=r,r")
	(plus:DI (lshiftrt:DI (neg:DI (abs:DI (match_dup 1))) (const_int 63))
		 (match_dup 2)))
   (clobber (match_scratch:DI 3 "=&r,&r"))]
  "TARGET_64BIT"
  "@
   addic %3,%1,-1\;addze. %0,%2
   #"
  [(set_attr "type" "compare")
   (set_attr "length" "8,12")])

(define_split
  [(set (match_operand:CC 4 "cc_reg_not_micro_cr0_operand" "")
	(compare:CC
	 (plus:DI (lshiftrt:DI
		   (neg:DI (abs:DI (match_operand:DI 1 "gpc_reg_operand" "")))
		   (const_int 63))
		  (match_operand:DI 2 "gpc_reg_operand" ""))
	 (const_int 0)))
   (set (match_operand:DI 0 "gpc_reg_operand" "")
	(plus:DI (lshiftrt:DI (neg:DI (abs:DI (match_dup 1))) (const_int 63))
		 (match_dup 2)))
   (clobber (match_scratch:DI 3 ""))]
  "TARGET_64BIT && reload_completed"
  [(parallel [(set (match_dup 0)
	(plus:DI (lshiftrt:DI (neg:DI (abs:DI (match_dup 1))) (const_int 63))
		 (match_dup 2)))
   (clobber (match_dup 3))])
   (set (match_dup 4)
	(compare:CC (match_dup 0)
		    (const_int 0)))]
  "")

(define_insn ""
  [(set (match_operand:SI 0 "gpc_reg_operand" "=r,r")
	(le:SI (match_operand:SI 1 "gpc_reg_operand" "r,r")
	       (match_operand:SI 2 "reg_or_short_operand" "r,O")))
   (clobber (match_scratch:SI 3 "=r,X"))]
  "TARGET_POWER"
  "@
   doz %3,%2,%1\;{sfi|subfic} %0,%3,0\;{ae|adde} %0,%0,%3
   {ai|addic} %0,%1,-1\;{aze|addze} %0,%0\;{sri|srwi} %0,%0,31"
  [(set_attr "length" "12")])

(define_insn ""
  [(set (match_operand:CC 4 "cc_reg_operand" "=x,x,?y,?y")
	(compare:CC
	 (le:SI (match_operand:SI 1 "gpc_reg_operand" "r,r,r,r")
		(match_operand:SI 2 "reg_or_short_operand" "r,O,r,O"))
	 (const_int 0)))
   (set (match_operand:SI 0 "gpc_reg_operand" "=r,r,r,r")
	(le:SI (match_dup 1) (match_dup 2)))
   (clobber (match_scratch:SI 3 "=r,X,r,X"))]
  "TARGET_POWER"
  "@
   doz %3,%2,%1\;{sfi|subfic} %0,%3,0\;{ae.|adde.} %0,%0,%3
   {ai|addic} %0,%1,-1\;{aze|addze} %0,%0\;{sri.|srwi.} %0,%0,31
   #
   #"
  [(set_attr "type" "compare,delayed_compare,compare,delayed_compare")
   (set_attr "length" "12,12,16,16")])

(define_split
  [(set (match_operand:CC 4 "cc_reg_not_cr0_operand" "")
	(compare:CC
	 (le:SI (match_operand:SI 1 "gpc_reg_operand" "")
		(match_operand:SI 2 "reg_or_short_operand" ""))
	 (const_int 0)))
   (set (match_operand:SI 0 "gpc_reg_operand" "")
	(le:SI (match_dup 1) (match_dup 2)))
   (clobber (match_scratch:SI 3 ""))]
  "TARGET_POWER && reload_completed"
  [(parallel [(set (match_dup 0)
	(le:SI (match_dup 1) (match_dup 2)))
   (clobber (match_dup 3))])
   (set (match_dup 4)
	(compare:CC (match_dup 0)
		    (const_int 0)))]
  "")

(define_insn ""
  [(set (match_operand:SI 0 "gpc_reg_operand" "=&r,&r")
	(plus:SI (le:SI (match_operand:SI 1 "gpc_reg_operand" "r,r")
			(match_operand:SI 2 "reg_or_short_operand" "r,O"))
		 (match_operand:SI 3 "gpc_reg_operand" "r,r")))]
  "TARGET_POWER"
  "@
   doz %0,%2,%1\;{sfi|subfic} %0,%0,0\;{aze|addze} %0,%3
   {srai|srawi} %0,%1,31\;{sf|subfc} %0,%1,%0\;{aze|addze} %0,%3"
  [(set_attr "length" "12")])

(define_insn ""
  [(set (match_operand:CC 0 "cc_reg_operand" "=x,x,?y,?y")
	(compare:CC
	 (plus:SI (le:SI (match_operand:SI 1 "gpc_reg_operand" "r,r,r,r")
			 (match_operand:SI 2 "reg_or_short_operand" "r,O,r,O"))
		  (match_operand:SI 3 "gpc_reg_operand" "r,r,r,r"))
	 (const_int 0)))
   (clobber (match_scratch:SI 4 "=&r,&r,&r,&r"))]
  "TARGET_POWER"
  "@
   doz %4,%2,%1\;{sfi|subfic} %4,%4,0\;{aze.|addze.} %4,%3
   {srai|srawi} %4,%1,31\;{sf|subfc} %4,%1,%4\;{aze.|addze.} %4,%3
   #
   #"
  [(set_attr "type" "compare")
   (set_attr "length" "12,12,16,16")])

(define_split
  [(set (match_operand:CC 0 "cc_reg_not_cr0_operand" "")
	(compare:CC
	 (plus:SI (le:SI (match_operand:SI 1 "gpc_reg_operand" "")
			 (match_operand:SI 2 "reg_or_short_operand" ""))
		  (match_operand:SI 3 "gpc_reg_operand" ""))
	 (const_int 0)))
   (clobber (match_scratch:SI 4 ""))]
  "TARGET_POWER && reload_completed"
  [(set (match_dup 4)
	(plus:SI (le:SI (match_dup 1) (match_dup 2))
		 (match_dup 3)))
   (set (match_dup 0)
	(compare:CC (match_dup 4)
		    (const_int 0)))]
  "")

(define_insn ""
  [(set (match_operand:CC 4 "cc_reg_operand" "=x,x,?y,?y")
	(compare:CC
	 (plus:SI (le:SI (match_operand:SI 1 "gpc_reg_operand" "r,r,r,r")
			 (match_operand:SI 2 "reg_or_short_operand" "r,O,r,O"))
		  (match_operand:SI 3 "gpc_reg_operand" "r,r,r,r"))
	 (const_int 0)))
   (set (match_operand:SI 0 "gpc_reg_operand" "=&r,&r,&r,&r")
	(plus:SI (le:SI (match_dup 1) (match_dup 2)) (match_dup 3)))]
  "TARGET_POWER"
  "@
   doz %0,%2,%1\;{sfi|subfic} %0,%0,0\;{aze.|addze.} %0,%3
   {srai|srawi} %0,%1,31\;{sf|subfc} %0,%1,%0\;{aze.|addze.} %0,%3
   #
   #"
  [(set_attr "type" "compare")
   (set_attr "length" "12,12,16,16")])

(define_split
  [(set (match_operand:CC 4 "cc_reg_not_cr0_operand" "")
	(compare:CC
	 (plus:SI (le:SI (match_operand:SI 1 "gpc_reg_operand" "")
			 (match_operand:SI 2 "reg_or_short_operand" ""))
		  (match_operand:SI 3 "gpc_reg_operand" ""))
	 (const_int 0)))
   (set (match_operand:SI 0 "gpc_reg_operand" "")
	(plus:SI (le:SI (match_dup 1) (match_dup 2)) (match_dup 3)))]
  "TARGET_POWER && reload_completed"
  [(set (match_dup 0)
	(plus:SI (le:SI (match_dup 1) (match_dup 2)) (match_dup 3)))
   (set (match_dup 4)
	(compare:CC (match_dup 0)
		    (const_int 0)))]
  "")

(define_insn ""
  [(set (match_operand:SI 0 "gpc_reg_operand" "=r,r")
	(neg:SI (le:SI (match_operand:SI 1 "gpc_reg_operand" "r,r")
		       (match_operand:SI 2 "reg_or_short_operand" "r,O"))))]
  "TARGET_POWER"
  "@
   doz %0,%2,%1\;{ai|addic} %0,%0,-1\;{sfe|subfe} %0,%0,%0
   {ai|addic} %0,%1,-1\;{aze|addze} %0,%0\;{srai|srawi} %0,%0,31"
  [(set_attr "length" "12")])

(define_insn "*leu<mode>"
  [(set (match_operand:P 0 "gpc_reg_operand" "=r")
	(leu:P (match_operand:P 1 "gpc_reg_operand" "r")
	       (match_operand:P 2 "reg_or_short_operand" "rI")))]
  ""
  "{sf%I2|subf%I2c} %0,%1,%2\;{cal %0,0(0)|li %0,0}\;{ae|adde} %0,%0,%0"
  [(set_attr "type" "three")
   (set_attr "length" "12")])

(define_insn "*leu<mode>_compare"
  [(set (match_operand:CC 3 "cc_reg_operand" "=x,?y")
	(compare:CC
	 (leu:P (match_operand:P 1 "gpc_reg_operand" "r,r")
		(match_operand:P 2 "reg_or_short_operand" "rI,rI"))
	 (const_int 0)))
   (set (match_operand:P 0 "gpc_reg_operand" "=r,r")
	(leu:P (match_dup 1) (match_dup 2)))]
  ""
  "@
   {sf%I2|subf%I2c} %0,%1,%2\;{cal %0,0(0)|li %0,0}\;{ae.|adde.} %0,%0,%0
   #"
  [(set_attr "type" "compare")
   (set_attr "length" "12,16")])

(define_split
  [(set (match_operand:CC 3 "cc_reg_not_cr0_operand" "")
	(compare:CC
	 (leu:P (match_operand:P 1 "gpc_reg_operand" "")
		(match_operand:P 2 "reg_or_short_operand" ""))
	 (const_int 0)))
   (set (match_operand:P 0 "gpc_reg_operand" "")
	(leu:P (match_dup 1) (match_dup 2)))]
  "reload_completed"
  [(set (match_dup 0)
	(leu:P (match_dup 1) (match_dup 2)))
   (set (match_dup 3)
	(compare:CC (match_dup 0)
		    (const_int 0)))]
  "")

(define_insn "*plus_leu<mode>"
  [(set (match_operand:P 0 "gpc_reg_operand" "=&r")
	(plus:P (leu:P (match_operand:P 1 "gpc_reg_operand" "r")
		       (match_operand:P 2 "reg_or_short_operand" "rI"))
		(match_operand:P 3 "gpc_reg_operand" "r")))]
  ""
  "{sf%I2|subf%I2c} %0,%1,%2\;{aze|addze} %0,%3"
  [(set_attr "type" "two")
   (set_attr "length" "8")])

(define_insn ""
  [(set (match_operand:CC 0 "cc_reg_operand" "=x,?y")
	(compare:CC
	 (plus:SI (leu:SI (match_operand:SI 1 "gpc_reg_operand" "r,r")
			  (match_operand:SI 2 "reg_or_short_operand" "rI,rI"))
		  (match_operand:SI 3 "gpc_reg_operand" "r,r"))
	 (const_int 0)))
   (clobber (match_scratch:SI 4 "=&r,&r"))]
  "TARGET_32BIT"
  "@
   {sf%I2|subf%I2c} %4,%1,%2\;{aze.|addze.} %4,%3
   #"
  [(set_attr "type" "compare")
   (set_attr "length" "8,12")])

(define_split
  [(set (match_operand:CC 0 "cc_reg_not_cr0_operand" "")
	(compare:CC
	 (plus:SI (leu:SI (match_operand:SI 1 "gpc_reg_operand" "")
			  (match_operand:SI 2 "reg_or_short_operand" ""))
		  (match_operand:SI 3 "gpc_reg_operand" ""))
	 (const_int 0)))
   (clobber (match_scratch:SI 4 ""))]
  "TARGET_32BIT && reload_completed"
  [(set (match_dup 4)
	(plus:SI (leu:SI (match_dup 1) (match_dup 2))
		  (match_dup 3)))
   (set (match_dup 0)
	(compare:CC (match_dup 4)
		    (const_int 0)))]
  "")

(define_insn ""
  [(set (match_operand:CC 4 "cc_reg_operand" "=x,?y")
	(compare:CC
	 (plus:SI (leu:SI (match_operand:SI 1 "gpc_reg_operand" "r,r")
			  (match_operand:SI 2 "reg_or_short_operand" "rI,rI"))
		  (match_operand:SI 3 "gpc_reg_operand" "r,r"))
	 (const_int 0)))
   (set (match_operand:SI 0 "gpc_reg_operand" "=&r,&r")
	(plus:SI (leu:SI (match_dup 1) (match_dup 2)) (match_dup 3)))]
  "TARGET_32BIT"
  "@
   {sf%I2|subf%I2c} %0,%1,%2\;{aze.|addze.} %0,%3
   #"
  [(set_attr "type" "compare")
   (set_attr "length" "8,12")])

(define_split
  [(set (match_operand:CC 4 "cc_reg_not_cr0_operand" "")
	(compare:CC
	 (plus:SI (leu:SI (match_operand:SI 1 "gpc_reg_operand" "")
			  (match_operand:SI 2 "reg_or_short_operand" ""))
		  (match_operand:SI 3 "gpc_reg_operand" ""))
	 (const_int 0)))
   (set (match_operand:SI 0 "gpc_reg_operand" "")
	(plus:SI (leu:SI (match_dup 1) (match_dup 2)) (match_dup 3)))]
  "TARGET_32BIT && reload_completed"
  [(set (match_dup 0)
	(plus:SI (leu:SI (match_dup 1) (match_dup 2)) (match_dup 3)))
   (set (match_dup 4)
	(compare:CC (match_dup 0)
		    (const_int 0)))]
  "")

(define_insn "*neg_leu<mode>"
  [(set (match_operand:P 0 "gpc_reg_operand" "=r")
	(neg:P (leu:P (match_operand:P 1 "gpc_reg_operand" "r")
		      (match_operand:P 2 "reg_or_short_operand" "rI"))))]
  ""
  "{sf%I2|subf%I2c} %0,%1,%2\;{sfe|subfe} %0,%0,%0\;nand %0,%0,%0"
   [(set_attr "type" "three")
    (set_attr "length" "12")])

(define_insn "*and_neg_leu<mode>"
  [(set (match_operand:P 0 "gpc_reg_operand" "=&r")
	(and:P (neg:P
		 (leu:P (match_operand:P 1 "gpc_reg_operand" "r")
			(match_operand:P 2 "reg_or_short_operand" "rI")))
		(match_operand:P 3 "gpc_reg_operand" "r")))]
  ""
  "{sf%I2|subf%I2c} %0,%1,%2\;{sfe|subfe} %0,%0,%0\;andc %0,%3,%0"
  [(set_attr "type" "three")
   (set_attr "length" "12")])

(define_insn ""
  [(set (match_operand:CC 0 "cc_reg_operand" "=x,?y")
	(compare:CC
	 (and:SI (neg:SI
		  (leu:SI (match_operand:SI 1 "gpc_reg_operand" "r,r")
			  (match_operand:SI 2 "reg_or_short_operand" "rI,rI")))
		 (match_operand:SI 3 "gpc_reg_operand" "r,r"))
	 (const_int 0)))
   (clobber (match_scratch:SI 4 "=&r,&r"))]
  "TARGET_32BIT"
  "@
   {sf%I2|subf%I2c} %4,%1,%2\;{sfe|subfe} %4,%4,%4\;andc. %4,%3,%4
   #"
  [(set_attr "type" "compare")
   (set_attr "length" "12,16")])

(define_split
  [(set (match_operand:CC 0 "cc_reg_not_cr0_operand" "")
	(compare:CC
	 (and:SI (neg:SI
		  (leu:SI (match_operand:SI 1 "gpc_reg_operand" "")
			  (match_operand:SI 2 "reg_or_short_operand" "")))
		 (match_operand:SI 3 "gpc_reg_operand" ""))
	 (const_int 0)))
   (clobber (match_scratch:SI 4 ""))]
  "TARGET_32BIT && reload_completed"
  [(set (match_dup 4)
	(and:SI (neg:SI (leu:SI (match_dup 1) (match_dup 2)))
		(match_dup 3)))
   (set (match_dup 0)
	(compare:CC (match_dup 4)
		    (const_int 0)))]
  "")

(define_insn ""
  [(set (match_operand:CC 4 "cc_reg_operand" "=x,?y")
	(compare:CC
	 (and:SI (neg:SI
		  (leu:SI (match_operand:SI 1 "gpc_reg_operand" "r,r")
			  (match_operand:SI 2 "reg_or_short_operand" "rI,rI")))
		 (match_operand:SI 3 "gpc_reg_operand" "r,r"))
	 (const_int 0)))
   (set (match_operand:SI 0 "gpc_reg_operand" "=&r,&r")
	(and:SI (neg:SI (leu:SI (match_dup 1) (match_dup 2))) (match_dup 3)))]
  "TARGET_32BIT"
  "@
   {sf%I2|subf%I2c} %0,%1,%2\;{sfe|subfe} %0,%0,%0\;andc. %0,%3,%0
   #"
  [(set_attr "type" "compare")
   (set_attr "length" "12,16")])

(define_split
  [(set (match_operand:CC 4 "cc_reg_not_cr0_operand" "")
	(compare:CC
	 (and:SI (neg:SI
		  (leu:SI (match_operand:SI 1 "gpc_reg_operand" "")
			  (match_operand:SI 2 "reg_or_short_operand" "")))
		 (match_operand:SI 3 "gpc_reg_operand" ""))
	 (const_int 0)))
   (set (match_operand:SI 0 "gpc_reg_operand" "")
	(and:SI (neg:SI (leu:SI (match_dup 1) (match_dup 2))) (match_dup 3)))]
  "TARGET_32BIT && reload_completed"
  [(set (match_dup 0)
	(and:SI (neg:SI (leu:SI (match_dup 1) (match_dup 2)))
		(match_dup 3)))
   (set (match_dup 4)
	(compare:CC (match_dup 0)
		    (const_int 0)))]
  "")

(define_insn ""
  [(set (match_operand:SI 0 "gpc_reg_operand" "=r")
	(lt:SI (match_operand:SI 1 "gpc_reg_operand" "r")
	       (match_operand:SI 2 "reg_or_short_operand" "rI")))]
  "TARGET_POWER"
  "doz%I2 %0,%1,%2\;nabs %0,%0\;{sri|srwi} %0,%0,31"
   [(set_attr "length" "12")])

(define_insn ""
  [(set (match_operand:CC 3 "cc_reg_operand" "=x,?y")
	(compare:CC
	 (lt:SI (match_operand:SI 1 "gpc_reg_operand" "r,r")
		(match_operand:SI 2 "reg_or_short_operand" "rI,rI"))
	 (const_int 0)))
   (set (match_operand:SI 0 "gpc_reg_operand" "=r,r")
	(lt:SI (match_dup 1) (match_dup 2)))]
  "TARGET_POWER"
  "@
   doz%I2 %0,%1,%2\;nabs %0,%0\;{sri.|srwi.} %0,%0,31
   #"
  [(set_attr "type" "delayed_compare")
   (set_attr "length" "12,16")])

(define_split
  [(set (match_operand:CC 3 "cc_reg_not_cr0_operand" "")
	(compare:CC
	 (lt:SI (match_operand:SI 1 "gpc_reg_operand" "")
		(match_operand:SI 2 "reg_or_short_operand" ""))
	 (const_int 0)))
   (set (match_operand:SI 0 "gpc_reg_operand" "")
	(lt:SI (match_dup 1) (match_dup 2)))]
  "TARGET_POWER && reload_completed"
  [(set (match_dup 0)
	(lt:SI (match_dup 1) (match_dup 2)))
   (set (match_dup 3)
	(compare:CC (match_dup 0)
		    (const_int 0)))]
  "")

(define_insn ""
  [(set (match_operand:SI 0 "gpc_reg_operand" "=&r")
	(plus:SI (lt:SI (match_operand:SI 1 "gpc_reg_operand" "r")
			(match_operand:SI 2 "reg_or_short_operand" "rI"))
		 (match_operand:SI 3 "gpc_reg_operand" "r")))]
  "TARGET_POWER"
  "doz%I2 %0,%1,%2\;{ai|addic} %0,%0,-1\;{aze|addze} %0,%3"
  [(set_attr "length" "12")])

(define_insn ""
  [(set (match_operand:CC 0 "cc_reg_operand" "=x,?y")
	(compare:CC
	 (plus:SI (lt:SI (match_operand:SI 1 "gpc_reg_operand" "r,r")
			 (match_operand:SI 2 "reg_or_short_operand" "rI,rI"))
		  (match_operand:SI 3 "gpc_reg_operand" "r,r"))
	 (const_int 0)))
   (clobber (match_scratch:SI 4 "=&r,&r"))]
  "TARGET_POWER"
  "@
   doz%I2 %4,%1,%2\;{ai|addic} %4,%4,-1\;{aze.|addze.} %4,%3
   #"
  [(set_attr "type" "compare")
   (set_attr "length" "12,16")])

(define_split
  [(set (match_operand:CC 0 "cc_reg_not_cr0_operand" "")
	(compare:CC
	 (plus:SI (lt:SI (match_operand:SI 1 "gpc_reg_operand" "")
			 (match_operand:SI 2 "reg_or_short_operand" ""))
		  (match_operand:SI 3 "gpc_reg_operand" ""))
	 (const_int 0)))
   (clobber (match_scratch:SI 4 ""))]
  "TARGET_POWER && reload_completed"
  [(set (match_dup 4)
	(plus:SI (lt:SI (match_dup 1) (match_dup 2))
		 (match_dup 3)))
   (set (match_dup 0)
	(compare:CC (match_dup 4)
		    (const_int 0)))]
  "")

(define_insn ""
  [(set (match_operand:CC 4 "cc_reg_operand" "=x,?y")
	(compare:CC
	 (plus:SI (lt:SI (match_operand:SI 1 "gpc_reg_operand" "r,r")
			 (match_operand:SI 2 "reg_or_short_operand" "rI,rI"))
		  (match_operand:SI 3 "gpc_reg_operand" "r,r"))
	 (const_int 0)))
   (set (match_operand:SI 0 "gpc_reg_operand" "=&r,&r")
	(plus:SI (lt:SI (match_dup 1) (match_dup 2)) (match_dup 3)))]
  "TARGET_POWER"
  "@
   doz%I2 %0,%1,%2\;{ai|addic} %0,%0,-1\;{aze.|addze.} %0,%3
   #"
  [(set_attr "type" "compare")
   (set_attr "length" "12,16")])

(define_split
  [(set (match_operand:CC 4 "cc_reg_not_cr0_operand" "")
	(compare:CC
	 (plus:SI (lt:SI (match_operand:SI 1 "gpc_reg_operand" "")
			 (match_operand:SI 2 "reg_or_short_operand" ""))
		  (match_operand:SI 3 "gpc_reg_operand" ""))
	 (const_int 0)))
   (set (match_operand:SI 0 "gpc_reg_operand" "")
	(plus:SI (lt:SI (match_dup 1) (match_dup 2)) (match_dup 3)))]
  "TARGET_POWER && reload_completed"
  [(set (match_dup 0)
	(plus:SI (lt:SI (match_dup 1) (match_dup 2)) (match_dup 3)))
   (set (match_dup 4)
	(compare:CC (match_dup 0)
		    (const_int 0)))]
  "")

(define_insn ""
  [(set (match_operand:SI 0 "gpc_reg_operand" "=r")
	(neg:SI (lt:SI (match_operand:SI 1 "gpc_reg_operand" "r")
		       (match_operand:SI 2 "reg_or_short_operand" "rI"))))]
  "TARGET_POWER"
  "doz%I2 %0,%1,%2\;nabs %0,%0\;{srai|srawi} %0,%0,31"
  [(set_attr "length" "12")])

(define_insn_and_split "*ltu<mode>"
  [(set (match_operand:P 0 "gpc_reg_operand" "=r,r")
	(ltu:P (match_operand:P 1 "gpc_reg_operand" "r,r")
	       (match_operand:P 2 "reg_or_neg_short_operand" "r,P")))]
  ""
  "#"
  ""
  [(set (match_dup 0) (neg:P (ltu:P (match_dup 1) (match_dup 2))))
   (set (match_dup 0) (neg:P (match_dup 0)))]
  "")

(define_insn_and_split "*ltu<mode>_compare"
  [(set (match_operand:CC 3 "cc_reg_operand" "=x,x,?y,?y")
	(compare:CC
	 (ltu:P (match_operand:P 1 "gpc_reg_operand" "r,r,r,r")
		(match_operand:P 2 "reg_or_neg_short_operand" "r,P,r,P"))
	 (const_int 0)))
   (set (match_operand:P 0 "gpc_reg_operand" "=r,r,r,r")
	(ltu:P (match_dup 1) (match_dup 2)))]
  ""
  "#"
  ""
  [(set (match_dup 0) (neg:P (ltu:P (match_dup 1) (match_dup 2))))
   (parallel [(set (match_dup 3)
		   (compare:CC (neg:P (match_dup 0)) (const_int 0)))
	      (set (match_dup 0) (neg:P (match_dup 0)))])]
  "")

(define_insn_and_split "*plus_ltu<mode>"
  [(set (match_operand:P 0 "gpc_reg_operand" "=&r,r")
	(plus:P (ltu:P (match_operand:P 1 "gpc_reg_operand" "r,r")
		       (match_operand:P 2 "reg_or_neg_short_operand" "r,P"))
		(match_operand:P 3 "reg_or_short_operand" "rI,rI")))]
  ""
  "#"
  "&& !reg_overlap_mentioned_p (operands[0], operands[3])"
  [(set (match_dup 0) (neg:P (ltu:P (match_dup 1) (match_dup 2))))
   (set (match_dup 0) (minus:P (match_dup 3) (match_dup 0)))]
  "")

(define_insn_and_split "*plus_ltu<mode>_compare"
  [(set (match_operand:CC 4 "cc_reg_operand" "=x,x,?y,?y")
	(compare:CC
	 (plus:P (ltu:P (match_operand:P 1 "gpc_reg_operand" "r,r,r,r")
			(match_operand:P 2 "reg_or_neg_short_operand" "r,P,r,P"))
		 (match_operand:P 3 "gpc_reg_operand" "r,r,r,r"))
	 (const_int 0)))
   (set (match_operand:P 0 "gpc_reg_operand" "=&r,&r,&r,&r")
	(plus:P (ltu:P (match_dup 1) (match_dup 2)) (match_dup 3)))]
  ""
  "#"
  "&& !reg_overlap_mentioned_p (operands[0], operands[3])"
  [(set (match_dup 0) (neg:P (ltu:P (match_dup 1) (match_dup 2))))
   (parallel [(set (match_dup 4)
		   (compare:CC (minus:P (match_dup 3) (match_dup 0))
			       (const_int 0)))
	      (set (match_dup 0) (minus:P (match_dup 3) (match_dup 0)))])]
  "")

(define_insn "*neg_ltu<mode>"
  [(set (match_operand:P 0 "gpc_reg_operand" "=r,r")
	(neg:P (ltu:P (match_operand:P 1 "gpc_reg_operand" "r,r")
		      (match_operand:P 2 "reg_or_neg_short_operand" "r,P"))))]
  ""
  "@
   {sf|subfc} %0,%2,%1\;{sfe|subfe} %0,%0,%0
   {ai|addic} %0,%1,%n2\;{sfe|subfe} %0,%0,%0"
  [(set_attr "type" "two")
   (set_attr "length" "8")])

(define_insn ""
  [(set (match_operand:SI 0 "gpc_reg_operand" "=r")
	(ge:SI (match_operand:SI 1 "gpc_reg_operand" "r")
	       (match_operand:SI 2 "reg_or_short_operand" "rI")))
   (clobber (match_scratch:SI 3 "=r"))]
  "TARGET_POWER"
  "doz%I2 %3,%1,%2\;{sfi|subfic} %0,%3,0\;{ae|adde} %0,%0,%3"
   [(set_attr "length" "12")])

(define_insn ""
  [(set (match_operand:CC 4 "cc_reg_operand" "=x,?y")
	(compare:CC
	 (ge:SI (match_operand:SI 1 "gpc_reg_operand" "r,r")
		(match_operand:SI 2 "reg_or_short_operand" "rI,rI"))
	 (const_int 0)))
   (set (match_operand:SI 0 "gpc_reg_operand" "=r,r")
	(ge:SI (match_dup 1) (match_dup 2)))
   (clobber (match_scratch:SI 3 "=r,r"))]
  "TARGET_POWER"
  "@
   doz%I2 %3,%1,%2\;{sfi|subfic} %0,%3,0\;{ae.|adde.} %0,%0,%3
   #"
  [(set_attr "type" "compare")
   (set_attr "length" "12,16")])

(define_split
  [(set (match_operand:CC 4 "cc_reg_not_cr0_operand" "")
	(compare:CC
	 (ge:SI (match_operand:SI 1 "gpc_reg_operand" "")
		(match_operand:SI 2 "reg_or_short_operand" ""))
	 (const_int 0)))
   (set (match_operand:SI 0 "gpc_reg_operand" "")
	(ge:SI (match_dup 1) (match_dup 2)))
   (clobber (match_scratch:SI 3 ""))]
  "TARGET_POWER && reload_completed"
  [(parallel [(set (match_dup 0)
		   (ge:SI (match_dup 1) (match_dup 2)))
	      (clobber (match_dup 3))])
   (set (match_dup 4)
	(compare:CC (match_dup 0)
		    (const_int 0)))]
  "")

(define_insn ""
  [(set (match_operand:SI 0 "gpc_reg_operand" "=&r")
	(plus:SI (ge:SI (match_operand:SI 1 "gpc_reg_operand" "r")
			(match_operand:SI 2 "reg_or_short_operand" "rI"))
		 (match_operand:SI 3 "gpc_reg_operand" "r")))]
  "TARGET_POWER"
  "doz%I2 %0,%1,%2\;{sfi|subfic} %0,%0,0\;{aze|addze} %0,%3"
  [(set_attr "length" "12")])

(define_insn ""
  [(set (match_operand:CC 0 "cc_reg_operand" "=x,?y")
	(compare:CC
	 (plus:SI (ge:SI (match_operand:SI 1 "gpc_reg_operand" "r,r")
			 (match_operand:SI 2 "reg_or_short_operand" "rI,rI"))
		  (match_operand:SI 3 "gpc_reg_operand" "r,r"))
	 (const_int 0)))
   (clobber (match_scratch:SI 4 "=&r,&r"))]
  "TARGET_POWER"
  "@
   doz%I2 %4,%1,%2\;{sfi|subfic} %4,%4,0\;{aze.|addze.} %4,%3
   #"
  [(set_attr "type" "compare")
   (set_attr "length" "12,16")])

(define_split
  [(set (match_operand:CC 0 "cc_reg_not_cr0_operand" "")
	(compare:CC
	 (plus:SI (ge:SI (match_operand:SI 1 "gpc_reg_operand" "")
			 (match_operand:SI 2 "reg_or_short_operand" ""))
		  (match_operand:SI 3 "gpc_reg_operand" ""))
	 (const_int 0)))
   (clobber (match_scratch:SI 4 ""))]
  "TARGET_POWER && reload_completed"
  [(set (match_dup 4)
	(plus:SI (ge:SI (match_dup 1) (match_dup 2))
		 (match_dup 3)))
   (set (match_dup 0)
	(compare:CC (match_dup 4)
		    (const_int 0)))]
  "")

(define_insn ""
  [(set (match_operand:CC 4 "cc_reg_operand" "=x,?y")
	(compare:CC
	 (plus:SI (ge:SI (match_operand:SI 1 "gpc_reg_operand" "r,r")
			 (match_operand:SI 2 "reg_or_short_operand" "rI,rI"))
		  (match_operand:SI 3 "gpc_reg_operand" "r,r"))
	 (const_int 0)))
   (set (match_operand:SI 0 "gpc_reg_operand" "=&r,&r")
	(plus:SI (ge:SI (match_dup 1) (match_dup 2)) (match_dup 3)))]
  "TARGET_POWER"
  "@
   doz%I2 %0,%1,%2\;{sfi|subfic} %0,%0,0\;{aze.|addze.} %0,%3
   #"
  [(set_attr "type" "compare")
   (set_attr "length" "12,16")])

(define_split
  [(set (match_operand:CC 4 "cc_reg_not_cr0_operand" "")
	(compare:CC
	 (plus:SI (ge:SI (match_operand:SI 1 "gpc_reg_operand" "")
			 (match_operand:SI 2 "reg_or_short_operand" ""))
		  (match_operand:SI 3 "gpc_reg_operand" ""))
	 (const_int 0)))
   (set (match_operand:SI 0 "gpc_reg_operand" "")
	(plus:SI (ge:SI (match_dup 1) (match_dup 2)) (match_dup 3)))]
  "TARGET_POWER && reload_completed"
  [(set (match_dup 0)
	(plus:SI (ge:SI (match_dup 1) (match_dup 2)) (match_dup 3)))
   (set (match_dup 4)
	(compare:CC (match_dup 0)
		    (const_int 0)))]
  "")

(define_insn ""
  [(set (match_operand:SI 0 "gpc_reg_operand" "=r")
	(neg:SI (ge:SI (match_operand:SI 1 "gpc_reg_operand" "r")
		       (match_operand:SI 2 "reg_or_short_operand" "rI"))))]
  "TARGET_POWER"
  "doz%I2 %0,%1,%2\;{ai|addic} %0,%0,-1\;{sfe|subfe} %0,%0,%0"
  [(set_attr "length" "12")])

(define_insn "*geu<mode>"
  [(set (match_operand:P 0 "gpc_reg_operand" "=r,r")
	(geu:P (match_operand:P 1 "gpc_reg_operand" "r,r")
	       (match_operand:P 2 "reg_or_neg_short_operand" "r,P")))]
  ""
  "@
   {sf|subfc} %0,%2,%1\;{cal %0,0(0)|li %0,0}\;{ae|adde} %0,%0,%0
   {ai|addic} %0,%1,%n2\;{cal %0,0(0)|li %0,0}\;{ae|adde} %0,%0,%0"
  [(set_attr "type" "three")
   (set_attr "length" "12")])

(define_insn "*geu<mode>_compare"
  [(set (match_operand:CC 3 "cc_reg_operand" "=x,x,?y,?y")
	(compare:CC
	 (geu:P (match_operand:P 1 "gpc_reg_operand" "r,r,r,r")
		(match_operand:P 2 "reg_or_neg_short_operand" "r,P,r,P"))
	 (const_int 0)))
   (set (match_operand:P 0 "gpc_reg_operand" "=r,r,r,r")
	(geu:P (match_dup 1) (match_dup 2)))]
  ""
  "@
   {sf|subfc} %0,%2,%1\;{cal %0,0(0)|li %0,0}\;{ae.|adde.} %0,%0,%0
   {ai|addic} %0,%1,%n2\;{cal %0,0(0)|li %0,0}\;{ae.|adde.} %0,%0,%0
   #
   #"
  [(set_attr "type" "compare")
   (set_attr "length" "12,12,16,16")])

(define_split
  [(set (match_operand:CC 3 "cc_reg_not_micro_cr0_operand" "")
	(compare:CC
	 (geu:P (match_operand:P 1 "gpc_reg_operand" "")
		(match_operand:P 2 "reg_or_neg_short_operand" ""))
	 (const_int 0)))
   (set (match_operand:P 0 "gpc_reg_operand" "")
	(geu:P (match_dup 1) (match_dup 2)))]
  "reload_completed"
  [(set (match_dup 0)
	(geu:P (match_dup 1) (match_dup 2)))
   (set (match_dup 3)
	(compare:CC (match_dup 0)
		    (const_int 0)))]
  "")

(define_insn "*plus_geu<mode>"
  [(set (match_operand:P 0 "gpc_reg_operand" "=&r,&r")
	(plus:P (geu:P (match_operand:P 1 "gpc_reg_operand" "r,r")
		       (match_operand:P 2 "reg_or_neg_short_operand" "r,P"))
		(match_operand:P 3 "gpc_reg_operand" "r,r")))]
  ""
  "@
   {sf|subfc} %0,%2,%1\;{aze|addze} %0,%3
   {ai|addic} %0,%1,%n2\;{aze|addze} %0,%3"
  [(set_attr "type" "two")
   (set_attr "length" "8")])

(define_insn ""
  [(set (match_operand:CC 0 "cc_reg_operand" "=x,x,?y,?y")
	(compare:CC
	 (plus:SI (geu:SI (match_operand:SI 1 "gpc_reg_operand" "r,r,r,r")
			  (match_operand:SI 2 "reg_or_neg_short_operand" "r,P,r,P"))
		  (match_operand:SI 3 "gpc_reg_operand" "r,r,r,r"))
	 (const_int 0)))
   (clobber (match_scratch:SI 4 "=&r,&r,&r,&r"))]
  "TARGET_32BIT"
  "@
   {sf|subfc} %4,%2,%1\;{aze.|addze.} %4,%3
   {ai|addic} %4,%1,%n2\;{aze.|addze.} %4,%3
   #
   #"
  [(set_attr "type" "compare")
   (set_attr "length" "8,8,12,12")])

(define_split
  [(set (match_operand:CC 0 "cc_reg_not_cr0_operand" "")
	(compare:CC
	 (plus:SI (geu:SI (match_operand:SI 1 "gpc_reg_operand" "")
			  (match_operand:SI 2 "reg_or_neg_short_operand" ""))
		  (match_operand:SI 3 "gpc_reg_operand" ""))
	 (const_int 0)))
   (clobber (match_scratch:SI 4 ""))]
  "TARGET_32BIT && reload_completed"
  [(set (match_dup 4)
	(plus:SI (geu:SI (match_dup 1) (match_dup 2))
		  (match_dup 3)))
   (set (match_dup 0)
	(compare:CC (match_dup 4)
		    (const_int 0)))]
  "")

(define_insn ""
  [(set (match_operand:CC 4 "cc_reg_operand" "=x,x,?y,?y")
	(compare:CC
	 (plus:SI (geu:SI (match_operand:SI 1 "gpc_reg_operand" "r,r,r,r")
			  (match_operand:SI 2 "reg_or_neg_short_operand" "r,P,r,P"))
		  (match_operand:SI 3 "gpc_reg_operand" "r,r,r,r"))
	 (const_int 0)))
   (set (match_operand:SI 0 "gpc_reg_operand" "=&r,&r,&r,&r")
	(plus:SI (geu:SI (match_dup 1) (match_dup 2)) (match_dup 3)))]
  "TARGET_32BIT"
  "@
   {sf|subfc} %0,%2,%1\;{aze.|addze.} %0,%3
   {ai|addic} %0,%1,%n2\;{aze.|addze.} %0,%3
   #
   #"
  [(set_attr "type" "compare")
   (set_attr "length" "8,8,12,12")])

(define_split
  [(set (match_operand:CC 4 "cc_reg_not_cr0_operand" "")
	(compare:CC
	 (plus:SI (geu:SI (match_operand:SI 1 "gpc_reg_operand" "")
			  (match_operand:SI 2 "reg_or_neg_short_operand" ""))
		  (match_operand:SI 3 "gpc_reg_operand" ""))
	 (const_int 0)))
   (set (match_operand:SI 0 "gpc_reg_operand" "")
	(plus:SI (geu:SI (match_dup 1) (match_dup 2)) (match_dup 3)))]
  "TARGET_32BIT && reload_completed"
  [(set (match_dup 0)
	(plus:SI (geu:SI (match_dup 1) (match_dup 2)) (match_dup 3)))
   (set (match_dup 4)
	(compare:CC (match_dup 0)
		    (const_int 0)))]
  "")

(define_insn "*neg_geu<mode>"
  [(set (match_operand:P 0 "gpc_reg_operand" "=r,r")
	(neg:P (geu:P (match_operand:P 1 "gpc_reg_operand" "r,r")
		      (match_operand:P 2 "reg_or_short_operand" "r,I"))))]
  ""
  "@
   {sf|subfc} %0,%2,%1\;{sfe|subfe} %0,%0,%0\;nand %0,%0,%0
   {sfi|subfic} %0,%1,-1\;{a%I2|add%I2c} %0,%0,%2\;{sfe|subfe} %0,%0,%0"
  [(set_attr "type" "three")
   (set_attr "length" "12")])

(define_insn "*and_neg_geu<mode>"
  [(set (match_operand:P 0 "gpc_reg_operand" "=&r,&r")
	(and:P (neg:P
		 (geu:P (match_operand:P 1 "gpc_reg_operand" "r,r")
			(match_operand:P 2 "reg_or_neg_short_operand" "r,P")))
		(match_operand:P 3 "gpc_reg_operand" "r,r")))]
  ""
  "@
   {sf|subfc} %0,%2,%1\;{sfe|subfe} %0,%0,%0\;andc %0,%3,%0
   {ai|addic} %0,%1,%n2\;{sfe|subfe} %0,%0,%0\;andc %0,%3,%0"
  [(set_attr "type" "three")
   (set_attr "length" "12")])

(define_insn ""
  [(set (match_operand:CC 0 "cc_reg_operand" "=x,x,?y,?y")
	(compare:CC
	 (and:SI (neg:SI
		  (geu:SI (match_operand:SI 1 "gpc_reg_operand" "r,r,r,r")
			  (match_operand:SI 2 "reg_or_neg_short_operand" "r,P,r,P")))
		 (match_operand:SI 3 "gpc_reg_operand" "r,r,r,r"))
	 (const_int 0)))
   (clobber (match_scratch:SI 4 "=&r,&r,&r,&r"))]
  "TARGET_32BIT"
  "@
   {sf|subfc} %4,%2,%1\;{sfe|subfe} %4,%4,%4\;andc. %4,%3,%4
   {ai|addic} %4,%1,%n2\;{sfe|subfe} %4,%4,%4\;andc. %4,%3,%4
   #
   #"
  [(set_attr "type" "compare")
   (set_attr "length" "12,12,16,16")])

(define_split
  [(set (match_operand:CC 0 "cc_reg_not_cr0_operand" "")
	(compare:CC
	 (and:SI (neg:SI
		  (geu:SI (match_operand:SI 1 "gpc_reg_operand" "")
			  (match_operand:SI 2 "reg_or_neg_short_operand" "")))
		 (match_operand:SI 3 "gpc_reg_operand" ""))
	 (const_int 0)))
   (clobber (match_scratch:SI 4 ""))]
  "TARGET_32BIT && reload_completed"
  [(set (match_dup 4)
	(and:SI (neg:SI (geu:SI (match_dup 1) (match_dup 2)))
		(match_dup 3)))
   (set (match_dup 0)
	(compare:CC (match_dup 4)
		    (const_int 0)))]
  "")

(define_insn ""
  [(set (match_operand:CC 4 "cc_reg_operand" "=x,x,?y,?y")
	(compare:CC
	 (and:SI (neg:SI
		  (geu:SI (match_operand:SI 1 "gpc_reg_operand" "r,r,r,r")
			  (match_operand:SI 2 "reg_or_neg_short_operand" "r,P,r,P")))
		 (match_operand:SI 3 "gpc_reg_operand" "r,r,r,r"))
	 (const_int 0)))
   (set (match_operand:SI 0 "gpc_reg_operand" "=&r,&r,&r,&r")
	(and:SI (neg:SI (geu:SI (match_dup 1) (match_dup 2))) (match_dup 3)))]
  "TARGET_32BIT"
  "@
   {sf|subfc} %0,%2,%1\;{sfe|subfe} %0,%0,%0\;andc. %0,%3,%0
   {ai|addic} %0,%1,%n2\;{sfe|subfe} %0,%0,%0\;andc. %0,%3,%0
   #
   #"
  [(set_attr "type" "compare")
   (set_attr "length" "12,12,16,16")])

(define_split
  [(set (match_operand:CC 4 "cc_reg_not_cr0_operand" "")
	(compare:CC
	 (and:SI (neg:SI
		  (geu:SI (match_operand:SI 1 "gpc_reg_operand" "")
			  (match_operand:SI 2 "reg_or_neg_short_operand" "")))
		 (match_operand:SI 3 "gpc_reg_operand" ""))
	 (const_int 0)))
   (set (match_operand:SI 0 "gpc_reg_operand" "")
	(and:SI (neg:SI (geu:SI (match_dup 1) (match_dup 2))) (match_dup 3)))]
  "TARGET_32BIT && reload_completed"
  [(set (match_dup 0)
	(and:SI (neg:SI (geu:SI (match_dup 1) (match_dup 2))) (match_dup 3)))
   (set (match_dup 4)
	(compare:CC (match_dup 0)
		    (const_int 0)))]
  "")

(define_insn ""
  [(set (match_operand:SI 0 "gpc_reg_operand" "=r")
	(gt:SI (match_operand:SI 1 "gpc_reg_operand" "r")
	       (match_operand:SI 2 "reg_or_short_operand" "r")))]
  "TARGET_POWER"
  "doz %0,%2,%1\;nabs %0,%0\;{sri|srwi} %0,%0,31"
  [(set_attr "length" "12")])

(define_insn ""
  [(set (match_operand:CC 3 "cc_reg_operand" "=x,?y")
	(compare:CC
	 (gt:SI (match_operand:SI 1 "gpc_reg_operand" "r,r")
		(match_operand:SI 2 "reg_or_short_operand" "r,r"))
	 (const_int 0)))
   (set (match_operand:SI 0 "gpc_reg_operand" "=r,r")
	(gt:SI (match_dup 1) (match_dup 2)))]
  "TARGET_POWER"
  "@
   doz %0,%2,%1\;nabs %0,%0\;{sri.|srwi.} %0,%0,31
   #"
  [(set_attr "type" "delayed_compare")
   (set_attr "length" "12,16")])

(define_split
  [(set (match_operand:CC 3 "cc_reg_not_cr0_operand" "")
	(compare:CC
	 (gt:SI (match_operand:SI 1 "gpc_reg_operand" "")
		(match_operand:SI 2 "reg_or_short_operand" ""))
	 (const_int 0)))
   (set (match_operand:SI 0 "gpc_reg_operand" "")
	(gt:SI (match_dup 1) (match_dup 2)))]
  "TARGET_POWER && reload_completed"
  [(set (match_dup 0)
	(gt:SI (match_dup 1) (match_dup 2)))
   (set (match_dup 3)
	(compare:CC (match_dup 0)
		    (const_int 0)))]
  "")

(define_insn "*plus_gt0<mode>"
  [(set (match_operand:P 0 "gpc_reg_operand" "=&r")
	(plus:P (gt:P (match_operand:P 1 "gpc_reg_operand" "r")
		      (const_int 0))
		 (match_operand:P 2 "gpc_reg_operand" "r")))]
  ""
  "{a|addc} %0,%1,%1\;{sfe|subfe} %0,%1,%0\;{aze|addze} %0,%2"
  [(set_attr "type" "three")
   (set_attr "length" "12")])

(define_insn ""
  [(set (match_operand:CC 0 "cc_reg_operand" "=x,?y")
	(compare:CC
	 (plus:SI (gt:SI (match_operand:SI 1 "gpc_reg_operand" "r,r")
			 (const_int 0))
		  (match_operand:SI 2 "gpc_reg_operand" "r,r"))
	 (const_int 0)))
   (clobber (match_scratch:SI 3 "=&r,&r"))]
  "TARGET_32BIT"
  "@
   {a|addc} %3,%1,%1\;{sfe|subfe} %3,%1,%3\;{aze.|addze.} %3,%2
   #"
  [(set_attr "type" "compare")
   (set_attr "length" "12,16")])

(define_split
  [(set (match_operand:CC 0 "cc_reg_not_cr0_operand" "")
	(compare:CC
	 (plus:SI (gt:SI (match_operand:SI 1 "gpc_reg_operand" "")
			 (const_int 0))
		  (match_operand:SI 2 "gpc_reg_operand" ""))
	 (const_int 0)))
   (clobber (match_scratch:SI 3 ""))]
  "TARGET_32BIT && reload_completed"
  [(set (match_dup 3)
	(plus:SI (gt:SI (match_dup 1) (const_int 0))
		  (match_dup 2)))
   (set (match_dup 0)
	(compare:CC (match_dup 3)
		    (const_int 0)))]
  "")

(define_insn ""
  [(set (match_operand:CC 0 "cc_reg_operand" "=x,?y")
	(compare:CC
	 (plus:DI (gt:DI (match_operand:DI 1 "gpc_reg_operand" "r,r")
			 (const_int 0))
		  (match_operand:DI 2 "gpc_reg_operand" "r,r"))
	 (const_int 0)))
   (clobber (match_scratch:DI 3 "=&r,&r"))]
  "TARGET_64BIT"
  "@
   addc %3,%1,%1\;subfe %3,%1,%3\;addze. %3,%2
   #"
  [(set_attr "type" "compare")
   (set_attr "length" "12,16")])

(define_split
  [(set (match_operand:CC 0 "cc_reg_not_micro_cr0_operand" "")
	(compare:CC
	 (plus:DI (gt:DI (match_operand:DI 1 "gpc_reg_operand" "")
			 (const_int 0))
		  (match_operand:DI 2 "gpc_reg_operand" ""))
	 (const_int 0)))
   (clobber (match_scratch:DI 3 ""))]
  "TARGET_64BIT && reload_completed"
  [(set (match_dup 3)
	(plus:DI (gt:DI (match_dup 1) (const_int 0))
		 (match_dup 2)))
   (set (match_dup 0)
	(compare:CC (match_dup 3)
		    (const_int 0)))]
  "")

(define_insn ""
  [(set (match_operand:CC 3 "cc_reg_operand" "=x,?y")
	(compare:CC
	 (plus:SI (gt:SI (match_operand:SI 1 "gpc_reg_operand" "r,r")
			 (const_int 0))
		  (match_operand:SI 2 "gpc_reg_operand" "r,r"))
	 (const_int 0)))
   (set (match_operand:SI 0 "gpc_reg_operand" "=&r,&r")
	(plus:SI (gt:SI (match_dup 1) (const_int 0)) (match_dup 2)))]
  "TARGET_32BIT"
  "@
   {a|addc} %0,%1,%1\;{sfe|subfe} %0,%1,%0\;{aze.|addze.} %0,%2
   #"
  [(set_attr "type" "compare")
   (set_attr "length" "12,16")])

(define_split
  [(set (match_operand:CC 3 "cc_reg_not_cr0_operand" "")
	(compare:CC
	 (plus:SI (gt:SI (match_operand:SI 1 "gpc_reg_operand" "")
			 (const_int 0))
		  (match_operand:SI 2 "gpc_reg_operand" ""))
	 (const_int 0)))
   (set (match_operand:SI 0 "gpc_reg_operand" "")
	(plus:SI (gt:SI (match_dup 1) (const_int 0)) (match_dup 2)))]
  "TARGET_32BIT && reload_completed"
  [(set (match_dup 0)
	(plus:SI (gt:SI (match_dup 1) (const_int 0)) (match_dup 2)))
   (set (match_dup 3)
	(compare:CC (match_dup 0)
		    (const_int 0)))]
  "")

(define_insn ""
  [(set (match_operand:CC 3 "cc_reg_operand" "=x,?y")
	(compare:CC
	 (plus:DI (gt:DI (match_operand:DI 1 "gpc_reg_operand" "r,r")
			 (const_int 0))
		  (match_operand:DI 2 "gpc_reg_operand" "r,r"))
	 (const_int 0)))
   (set (match_operand:DI 0 "gpc_reg_operand" "=&r,&r")
	(plus:DI (gt:DI (match_dup 1) (const_int 0)) (match_dup 2)))]
  "TARGET_64BIT"
  "@
   addc %0,%1,%1\;subfe %0,%1,%0\;addze. %0,%2
   #"
  [(set_attr "type" "compare")
   (set_attr "length" "12,16")])

(define_split
  [(set (match_operand:CC 3 "cc_reg_not_micro_cr0_operand" "")
	(compare:CC
	 (plus:DI (gt:DI (match_operand:DI 1 "gpc_reg_operand" "")
			 (const_int 0))
		  (match_operand:DI 2 "gpc_reg_operand" ""))
	 (const_int 0)))
   (set (match_operand:DI 0 "gpc_reg_operand" "")
	(plus:DI (gt:DI (match_dup 1) (const_int 0)) (match_dup 2)))]
  "TARGET_64BIT && reload_completed"
  [(set (match_dup 0)
	(plus:DI (gt:DI (match_dup 1) (const_int 0)) (match_dup 2)))
   (set (match_dup 3)
	(compare:CC (match_dup 0)
		    (const_int 0)))]
  "")

(define_insn ""
  [(set (match_operand:SI 0 "gpc_reg_operand" "=&r")
	(plus:SI (gt:SI (match_operand:SI 1 "gpc_reg_operand" "r")
			(match_operand:SI 2 "reg_or_short_operand" "r"))
		 (match_operand:SI 3 "gpc_reg_operand" "r")))]
  "TARGET_POWER"
  "doz %0,%2,%1\;{ai|addic} %0,%0,-1\;{aze|addze} %0,%3"
  [(set_attr "length" "12")])

(define_insn ""
  [(set (match_operand:CC 0 "cc_reg_operand" "=x,?y")
	(compare:CC
	 (plus:SI (gt:SI (match_operand:SI 1 "gpc_reg_operand" "r,r")
			 (match_operand:SI 2 "reg_or_short_operand" "r,r"))
		  (match_operand:SI 3 "gpc_reg_operand" "r,r"))
	 (const_int 0)))
   (clobber (match_scratch:SI 4 "=&r,&r"))]
  "TARGET_POWER"
  "@
   doz %4,%2,%1\;{ai|addic} %4,%4,-1\;{aze.|addze.} %4,%3
   #"
  [(set_attr "type" "compare")
   (set_attr "length" "12,16")])

(define_split
  [(set (match_operand:CC 0 "cc_reg_not_cr0_operand" "")
	(compare:CC
	 (plus:SI (gt:SI (match_operand:SI 1 "gpc_reg_operand" "")
			 (match_operand:SI 2 "reg_or_short_operand" ""))
		  (match_operand:SI 3 "gpc_reg_operand" ""))
	 (const_int 0)))
   (clobber (match_scratch:SI 4 ""))]
  "TARGET_POWER && reload_completed"
  [(set (match_dup 4)
	(plus:SI (gt:SI (match_dup 1) (match_dup 2)) (match_dup 3)))
   (set (match_dup 0)
	(compare:CC (match_dup 4)
		    (const_int 0)))]
  "")

(define_insn ""
  [(set (match_operand:CC 4 "cc_reg_operand" "=x,?y")
	(compare:CC
	 (plus:SI (gt:SI (match_operand:SI 1 "gpc_reg_operand" "r,r")
			 (match_operand:SI 2 "reg_or_short_operand" "r,r"))
		  (match_operand:SI 3 "gpc_reg_operand" "r,r"))
	 (const_int 0)))
   (set (match_operand:SI 0 "gpc_reg_operand" "=&r,&r")
	(plus:SI (gt:SI (match_dup 1) (match_dup 2)) (match_dup 3)))]
  "TARGET_POWER"
  "@
   doz %0,%2,%1\;{ai|addic} %0,%0,-1\;{aze.|addze.} %0,%3
   #"
  [(set_attr "type" "compare")
   (set_attr "length" "12,16")])

(define_split
  [(set (match_operand:CC 4 "cc_reg_not_cr0_operand" "")
	(compare:CC
	 (plus:SI (gt:SI (match_operand:SI 1 "gpc_reg_operand" "")
			 (match_operand:SI 2 "reg_or_short_operand" ""))
		  (match_operand:SI 3 "gpc_reg_operand" ""))
	 (const_int 0)))
   (set (match_operand:SI 0 "gpc_reg_operand" "")
	(plus:SI (gt:SI (match_dup 1) (match_dup 2)) (match_dup 3)))]
  "TARGET_POWER && reload_completed"
  [(set (match_dup 0)
	(plus:SI (gt:SI (match_dup 1) (match_dup 2)) (match_dup 3)))
   (set (match_dup 4)
	(compare:CC (match_dup 0)
		    (const_int 0)))]
  "")

(define_insn ""
  [(set (match_operand:SI 0 "gpc_reg_operand" "=r")
	(neg:SI (gt:SI (match_operand:SI 1 "gpc_reg_operand" "r")
		       (match_operand:SI 2 "reg_or_short_operand" "r"))))]
  "TARGET_POWER"
  "doz %0,%2,%1\;nabs %0,%0\;{srai|srawi} %0,%0,31"
  [(set_attr "length" "12")])

(define_insn_and_split "*gtu<mode>"
  [(set (match_operand:P 0 "gpc_reg_operand" "=r")
	(gtu:P (match_operand:P 1 "gpc_reg_operand" "r")
	       (match_operand:P 2 "reg_or_short_operand" "rI")))]
  ""
  "#"
  ""
  [(set (match_dup 0) (neg:P (gtu:P (match_dup 1) (match_dup 2))))
   (set (match_dup 0) (neg:P (match_dup 0)))]
  "")

(define_insn_and_split "*gtu<mode>_compare"
  [(set (match_operand:CC 3 "cc_reg_operand" "=x,?y")
	(compare:CC
	 (gtu:P (match_operand:P 1 "gpc_reg_operand" "r,r")
		 (match_operand:P 2 "reg_or_short_operand" "rI,rI"))
	 (const_int 0)))
   (set (match_operand:P 0 "gpc_reg_operand" "=r,r")
	(gtu:P (match_dup 1) (match_dup 2)))]
  ""
  "#"
  ""
  [(set (match_dup 0) (neg:P (gtu:P (match_dup 1) (match_dup 2))))
   (parallel [(set (match_dup 3)
		   (compare:CC (neg:P (match_dup 0)) (const_int 0)))
	      (set (match_dup 0) (neg:P (match_dup 0)))])]
  "")

(define_insn_and_split "*plus_gtu<mode>"
  [(set (match_operand:P 0 "gpc_reg_operand" "=&r")
        (plus:P (gtu:P (match_operand:P 1 "gpc_reg_operand" "r")
		       (match_operand:P 2 "reg_or_short_operand" "rI"))
		(match_operand:P 3 "reg_or_short_operand" "rI")))]
  ""
  "#"
  "&& !reg_overlap_mentioned_p (operands[0], operands[3])"
  [(set (match_dup 0) (neg:P (gtu:P (match_dup 1) (match_dup 2))))
   (set (match_dup 0) (minus:P (match_dup 3) (match_dup 0)))]
  "")

(define_insn_and_split "*plus_gtu<mode>_compare"
  [(set (match_operand:CC 4 "cc_reg_operand" "=x,x,?y,?y")
	(compare:CC
	 (plus:P (gtu:P (match_operand:P 1 "gpc_reg_operand" "r,r,r,r")
			(match_operand:P 2 "reg_or_short_operand" "I,r,I,r"))
		 (match_operand:P 3 "gpc_reg_operand" "r,r,r,r"))
	 (const_int 0)))
   (set (match_operand:P 0 "gpc_reg_operand" "=&r,&r,&r,&r")
	(plus:P (gtu:P (match_dup 1) (match_dup 2)) (match_dup 3)))]
  ""
  "#"
  "&& !reg_overlap_mentioned_p (operands[0], operands[3])"
  [(set (match_dup 0) (neg:P (gtu:P (match_dup 1) (match_dup 2))))
   (parallel [(set (match_dup 4)
		   (compare:CC (minus:P (match_dup 3) (match_dup 0))
			       (const_int 0)))
	      (set (match_dup 0) (minus:P (match_dup 3) (match_dup 0)))])]
  "")

(define_insn "*neg_gtu<mode>"
  [(set (match_operand:P 0 "gpc_reg_operand" "=r")
	(neg:P (gtu:P (match_operand:P 1 "gpc_reg_operand" "r")
		      (match_operand:P 2 "reg_or_short_operand" "rI"))))]
  ""
  "{sf%I2|subf%I2c} %0,%1,%2\;{sfe|subfe} %0,%0,%0"
  [(set_attr "type" "two")
   (set_attr "length" "8")])


;; Define both directions of branch and return.  If we need a reload
;; register, we'd rather use CR0 since it is much easier to copy a
;; register CC value to there.

(define_insn ""
  [(set (pc)
	(if_then_else (match_operator 1 "branch_comparison_operator"
				      [(match_operand 2
						      "cc_reg_operand" "y")
				       (const_int 0)])
		      (label_ref (match_operand 0 "" ""))
		      (pc)))]
  ""
  "*
{
  return output_cbranch (operands[1], \"%l0\", 0, insn);
}"
  [(set_attr "type" "branch")])

(define_insn ""
  [(set (pc)
	(if_then_else (match_operator 0 "branch_comparison_operator"
				      [(match_operand 1
						      "cc_reg_operand" "y")
				       (const_int 0)])
		      (return)
		      (pc)))]
  "direct_return ()"
  "*
{
  return output_cbranch (operands[0], NULL, 0, insn);
}"
  [(set_attr "type" "jmpreg")
   (set_attr "length" "4")])

(define_insn ""
  [(set (pc)
	(if_then_else (match_operator 1 "branch_comparison_operator"
				      [(match_operand 2
						      "cc_reg_operand" "y")
				       (const_int 0)])
		      (pc)
		      (label_ref (match_operand 0 "" ""))))]
  ""
  "*
{
  return output_cbranch (operands[1], \"%l0\", 1, insn);
}"
  [(set_attr "type" "branch")])

(define_insn ""
  [(set (pc)
	(if_then_else (match_operator 0 "branch_comparison_operator"
				      [(match_operand 1
						      "cc_reg_operand" "y")
				       (const_int 0)])
		      (pc)
		      (return)))]
  "direct_return ()"
  "*
{
  return output_cbranch (operands[0], NULL, 1, insn);
}"
  [(set_attr "type" "jmpreg")
   (set_attr "length" "4")])

;; Logic on condition register values.

; This pattern matches things like
; (set (reg:CCEQ 68) (compare:CCEQ (ior:SI (gt:SI (reg:CCFP 68) (const_int 0))
;					   (eq:SI (reg:CCFP 68) (const_int 0)))
;				   (const_int 1)))
; which are generated by the branch logic.
; Prefer destructive operations where BT = BB (for crXX BT,BA,BB)

(define_insn "*cceq_ior_compare"
  [(set (match_operand:CCEQ 0 "cc_reg_operand" "=y,?y")
        (compare:CCEQ (match_operator:SI 1 "boolean_operator"
	                [(match_operator:SI 2
				      "branch_positive_comparison_operator"
				      [(match_operand 3
						      "cc_reg_operand" "y,y")
				       (const_int 0)])
	                 (match_operator:SI 4
				      "branch_positive_comparison_operator"
				      [(match_operand 5
						      "cc_reg_operand" "0,y")
				       (const_int 0)])])
		      (const_int 1)))]
  ""
  "cr%q1 %E0,%j2,%j4"
  [(set_attr "type" "cr_logical,delayed_cr")])

; Why is the constant -1 here, but 1 in the previous pattern?
; Because ~1 has all but the low bit set.
(define_insn ""
  [(set (match_operand:CCEQ 0 "cc_reg_operand" "=y,?y")
        (compare:CCEQ (match_operator:SI 1 "boolean_or_operator"
	                [(not:SI (match_operator:SI 2
				      "branch_positive_comparison_operator"
				      [(match_operand 3
						      "cc_reg_operand" "y,y")
				       (const_int 0)]))
	                 (match_operator:SI 4
				"branch_positive_comparison_operator"
				[(match_operand 5
						"cc_reg_operand" "0,y")
				 (const_int 0)])])
		      (const_int -1)))]
  ""
  "cr%q1 %E0,%j2,%j4"
  [(set_attr "type" "cr_logical,delayed_cr")])

(define_insn "*cceq_rev_compare"
  [(set (match_operand:CCEQ 0 "cc_reg_operand" "=y,?y")
	(compare:CCEQ (match_operator:SI 1
				      "branch_positive_comparison_operator"
				      [(match_operand 2
						      "cc_reg_operand" "0,y")
				       (const_int 0)])
		      (const_int 0)))]
  ""
  "{crnor %E0,%j1,%j1|crnot %E0,%j1}"
  [(set_attr "type" "cr_logical,delayed_cr")])

;; If we are comparing the result of two comparisons, this can be done
;; using creqv or crxor.

(define_insn_and_split ""
  [(set (match_operand:CCEQ 0 "cc_reg_operand" "=y")
	(compare:CCEQ (match_operator 1 "branch_comparison_operator"
			      [(match_operand 2 "cc_reg_operand" "y")
			       (const_int 0)])
		      (match_operator 3 "branch_comparison_operator"
			      [(match_operand 4 "cc_reg_operand" "y")
			       (const_int 0)])))]
  ""
  "#"
  ""
  [(set (match_dup 0) (compare:CCEQ (xor:SI (match_dup 1) (match_dup 3))
				    (match_dup 5)))]
  "
{
  int positive_1, positive_2;

  positive_1 = branch_positive_comparison_operator (operands[1],
						    GET_MODE (operands[1]));
  positive_2 = branch_positive_comparison_operator (operands[3],
						    GET_MODE (operands[3]));

  if (! positive_1)
    operands[1] = gen_rtx_fmt_ee (rs6000_reverse_condition (GET_MODE (operands[2]),
							    GET_CODE (operands[1])),
				  SImode,
				  operands[2], const0_rtx);
  else if (GET_MODE (operands[1]) != SImode)
    operands[1] = gen_rtx_fmt_ee (GET_CODE (operands[1]), SImode,
				  operands[2], const0_rtx);

  if (! positive_2)
    operands[3] = gen_rtx_fmt_ee (rs6000_reverse_condition (GET_MODE (operands[4]),
							    GET_CODE (operands[3])),
				  SImode,
				  operands[4], const0_rtx);
  else if (GET_MODE (operands[3]) != SImode)
    operands[3] = gen_rtx_fmt_ee (GET_CODE (operands[3]), SImode,
				  operands[4], const0_rtx);

  if (positive_1 == positive_2)
    {
      operands[1] = gen_rtx_NOT (SImode, operands[1]);
      operands[5] = constm1_rtx;
    }
  else
    {
      operands[5] = const1_rtx;
    }
}")

;; Unconditional branch and return.

(define_insn "jump"
  [(set (pc)
	(label_ref (match_operand 0 "" "")))]
  ""
  "b %l0"
  [(set_attr "type" "branch")])

(define_insn "return"
  [(return)]
  "direct_return ()"
  "{br|blr}"
  [(set_attr "type" "jmpreg")])

(define_expand "indirect_jump"
  [(set (pc) (match_operand 0 "register_operand" ""))])

(define_insn "*indirect_jump<mode>"
  [(set (pc) (match_operand:P 0 "register_operand" "c,*l"))]
  ""
  "@
   bctr
   {br|blr}"
  [(set_attr "type" "jmpreg")])

;; Table jump for switch statements:
(define_expand "tablejump"
  [(use (match_operand 0 "" ""))
   (use (label_ref (match_operand 1 "" "")))]
  ""
  "
{
  if (TARGET_32BIT)
    emit_jump_insn (gen_tablejumpsi (operands[0], operands[1]));
  else
    emit_jump_insn (gen_tablejumpdi (operands[0], operands[1]));
  DONE;
}")

(define_expand "tablejumpsi"
  [(set (match_dup 3)
	(plus:SI (match_operand:SI 0 "" "")
		 (match_dup 2)))
   (parallel [(set (pc) (match_dup 3))
	      (use (label_ref (match_operand 1 "" "")))])]
  "TARGET_32BIT"
  "
{ operands[0] = force_reg (SImode, operands[0]);
  operands[2] = force_reg (SImode, gen_rtx_LABEL_REF (SImode, operands[1]));
  operands[3] = gen_reg_rtx (SImode);
}")

(define_expand "tablejumpdi"
  [(set (match_dup 4)
        (sign_extend:DI (match_operand:SI 0 "lwa_operand" "")))
   (set (match_dup 3)
	(plus:DI (match_dup 4)
		 (match_dup 2)))
   (parallel [(set (pc) (match_dup 3))
	      (use (label_ref (match_operand 1 "" "")))])]
  "TARGET_64BIT"
  "
{ operands[2] = force_reg (DImode, gen_rtx_LABEL_REF (DImode, operands[1]));
  operands[3] = gen_reg_rtx (DImode);
  operands[4] = gen_reg_rtx (DImode);
}")

(define_insn "*tablejump<mode>_internal1"
  [(set (pc)
	(match_operand:P 0 "register_operand" "c,*l"))
   (use (label_ref (match_operand 1 "" "")))]
  ""
  "@
   bctr
   {br|blr}"
  [(set_attr "type" "jmpreg")])

(define_insn "nop"
  [(const_int 0)]
  ""
  "{cror 0,0,0|nop}")

;; Define the subtract-one-and-jump insns, starting with the template
;; so loop.c knows what to generate.

(define_expand "doloop_end"
  [(use (match_operand 0 "" ""))	; loop pseudo
   (use (match_operand 1 "" ""))	; iterations; zero if unknown
   (use (match_operand 2 "" ""))	; max iterations
   (use (match_operand 3 "" ""))	; loop level
   (use (match_operand 4 "" ""))]	; label
  ""
  "
{
  /* Only use this on innermost loops.  */
  if (INTVAL (operands[3]) > 1)
    FAIL;
  if (TARGET_64BIT)
    {
      if (GET_MODE (operands[0]) != DImode)
	FAIL;
      emit_jump_insn (gen_ctrdi (operands[0], operands[4]));
    }
  else
    {
      if (GET_MODE (operands[0]) != SImode)
	FAIL;
      emit_jump_insn (gen_ctrsi (operands[0], operands[4]));
    }
  DONE;
}")

(define_expand "ctr<mode>"
  [(parallel [(set (pc)
		   (if_then_else (ne (match_operand:P 0 "register_operand" "")
				     (const_int 1))
				 (label_ref (match_operand 1 "" ""))
				 (pc)))
	      (set (match_dup 0)
		   (plus:P (match_dup 0)
			    (const_int -1)))
	      (clobber (match_scratch:CC 2 ""))
	      (clobber (match_scratch:P 3 ""))])]
  ""
  "")

;; We need to be able to do this for any operand, including MEM, or we
;; will cause reload to blow up since we don't allow output reloads on
;; JUMP_INSNs.
;; For the length attribute to be calculated correctly, the
;; label MUST be operand 0.

(define_insn "*ctr<mode>_internal1"
  [(set (pc)
	(if_then_else (ne (match_operand:P 1 "register_operand" "c,*r,*r,*r")
			  (const_int 1))
		      (label_ref (match_operand 0 "" ""))
		      (pc)))
   (set (match_operand:P 2 "nonimmediate_operand" "=1,*r,m,*q*c*l")
	(plus:P (match_dup 1)
		 (const_int -1)))
   (clobber (match_scratch:CC 3 "=X,&x,&x,&x"))
   (clobber (match_scratch:P 4 "=X,X,&r,r"))]
  ""
  "*
{
  if (which_alternative != 0)
    return \"#\";
  else if (get_attr_length (insn) == 4)
    return \"{bdn|bdnz} %l0\";
  else
    return \"bdz $+8\;b %l0\";
}"
  [(set_attr "type" "branch")
   (set_attr "length" "*,12,16,16")])

(define_insn "*ctr<mode>_internal2"
  [(set (pc)
	(if_then_else (ne (match_operand:P 1 "register_operand" "c,*r,*r,*r")
			  (const_int 1))
		      (pc)
		      (label_ref (match_operand 0 "" ""))))
   (set (match_operand:P 2 "nonimmediate_operand" "=1,*r,m,*q*c*l")
	(plus:P (match_dup 1)
		 (const_int -1)))
   (clobber (match_scratch:CC 3 "=X,&x,&x,&x"))
   (clobber (match_scratch:P 4 "=X,X,&r,r"))]
  ""
  "*
{
  if (which_alternative != 0)
    return \"#\";
  else if (get_attr_length (insn) == 4)
    return \"bdz %l0\";
  else
    return \"{bdn|bdnz} $+8\;b %l0\";
}"
  [(set_attr "type" "branch")
   (set_attr "length" "*,12,16,16")])

;; Similar but use EQ

(define_insn "*ctr<mode>_internal5"
  [(set (pc)
	(if_then_else (eq (match_operand:P 1 "register_operand" "c,*r,*r,*r")
			  (const_int 1))
		      (label_ref (match_operand 0 "" ""))
		      (pc)))
   (set (match_operand:P 2 "nonimmediate_operand" "=1,*r,m,*q*c*l")
	(plus:P (match_dup 1)
		 (const_int -1)))
   (clobber (match_scratch:CC 3 "=X,&x,&x,&x"))
   (clobber (match_scratch:P 4 "=X,X,&r,r"))]
  ""
  "*
{
  if (which_alternative != 0)
    return \"#\";
  else if (get_attr_length (insn) == 4)
    return \"bdz %l0\";
  else
    return \"{bdn|bdnz} $+8\;b %l0\";
}"
  [(set_attr "type" "branch")
   (set_attr "length" "*,12,16,16")])

(define_insn "*ctr<mode>_internal6"
  [(set (pc)
	(if_then_else (eq (match_operand:P 1 "register_operand" "c,*r,*r,*r")
			  (const_int 1))
		      (pc)
		      (label_ref (match_operand 0 "" ""))))
   (set (match_operand:P 2 "nonimmediate_operand" "=1,*r,m,*q*c*l")
	(plus:P (match_dup 1)
		 (const_int -1)))
   (clobber (match_scratch:CC 3 "=X,&x,&x,&x"))
   (clobber (match_scratch:P 4 "=X,X,&r,r"))]
  ""
  "*
{
  if (which_alternative != 0)
    return \"#\";
  else if (get_attr_length (insn) == 4)
    return \"{bdn|bdnz} %l0\";
  else
    return \"bdz $+8\;b %l0\";
}"
  [(set_attr "type" "branch")
   (set_attr "length" "*,12,16,16")])

;; Now the splitters if we could not allocate the CTR register

(define_split
  [(set (pc)
	(if_then_else (match_operator 2 "comparison_operator"
				      [(match_operand:P 1 "gpc_reg_operand" "")
				       (const_int 1)])
		      (match_operand 5 "" "")
		      (match_operand 6 "" "")))
   (set (match_operand:P 0 "gpc_reg_operand" "")
	(plus:P (match_dup 1) (const_int -1)))
   (clobber (match_scratch:CC 3 ""))
   (clobber (match_scratch:P 4 ""))]
  "reload_completed"
  [(parallel [(set (match_dup 3)
		   (compare:CC (plus:P (match_dup 1)
					(const_int -1))
			       (const_int 0)))
	      (set (match_dup 0)
		   (plus:P (match_dup 1)
			    (const_int -1)))])
   (set (pc) (if_then_else (match_dup 7)
			   (match_dup 5)
			   (match_dup 6)))]
  "
{ operands[7] = gen_rtx_fmt_ee (GET_CODE (operands[2]), VOIDmode,
				operands[3], const0_rtx); }")

(define_split
  [(set (pc)
	(if_then_else (match_operator 2 "comparison_operator"
				      [(match_operand:P 1 "gpc_reg_operand" "")
				       (const_int 1)])
		      (match_operand 5 "" "")
		      (match_operand 6 "" "")))
   (set (match_operand:P 0 "nonimmediate_operand" "")
	(plus:P (match_dup 1) (const_int -1)))
   (clobber (match_scratch:CC 3 ""))
   (clobber (match_scratch:P 4 ""))]
  "reload_completed && ! gpc_reg_operand (operands[0], SImode)"
  [(parallel [(set (match_dup 3)
		   (compare:CC (plus:P (match_dup 1)
					(const_int -1))
			       (const_int 0)))
	      (set (match_dup 4)
		   (plus:P (match_dup 1)
			    (const_int -1)))])
   (set (match_dup 0)
	(match_dup 4))
   (set (pc) (if_then_else (match_dup 7)
			   (match_dup 5)
			   (match_dup 6)))]
  "
{ operands[7] = gen_rtx_fmt_ee (GET_CODE (operands[2]), VOIDmode,
				operands[3], const0_rtx); }")

(define_insn "trap"
  [(trap_if (const_int 1) (const_int 0))]
  ""
  "{t 31,0,0|trap}"
  [(set_attr "type" "trap")])

(define_expand "conditional_trap"
  [(trap_if (match_operator 0 "trap_comparison_operator"
			    [(match_dup 2) (match_dup 3)])
	    (match_operand 1 "const_int_operand" ""))]
  ""
  "if (rs6000_compare_fp_p || operands[1] != const0_rtx) FAIL;
   operands[2] = rs6000_compare_op0;
   operands[3] = rs6000_compare_op1;")

(define_insn ""
  [(trap_if (match_operator 0 "trap_comparison_operator"
                            [(match_operand:GPR 1 "register_operand" "r")
                             (match_operand:GPR 2 "reg_or_short_operand" "rI")])
	    (const_int 0))]
  ""
  "{t|t<wd>}%V0%I2 %1,%2"
  [(set_attr "type" "trap")])

;; Insns related to generating the function prologue and epilogue.

(define_expand "prologue"
  [(use (const_int 0))]
  "TARGET_SCHED_PROLOG"
  "
{
      rs6000_emit_prologue ();
      DONE;
}")

(define_insn "*movesi_from_cr_one"
  [(match_parallel 0 "mfcr_operation"
		   [(set (match_operand:SI 1 "gpc_reg_operand" "=r")
			 (unspec:SI [(match_operand:CC 2 "cc_reg_operand" "y")
				     (match_operand 3 "immediate_operand" "n")]
			  UNSPEC_MOVESI_FROM_CR))])]
  "TARGET_MFCRF"
  "*
{
  int mask = 0;
  int i;
  for (i = 0; i < XVECLEN (operands[0], 0); i++)
  {
    mask = INTVAL (XVECEXP (SET_SRC (XVECEXP (operands[0], 0, i)), 0, 1));
    operands[4] = GEN_INT (mask);
    output_asm_insn (\"mfcr %1,%4\", operands);
  }
  return \"\";
}"
  [(set_attr "type" "mfcrf")])

(define_insn "movesi_from_cr"
  [(set (match_operand:SI 0 "gpc_reg_operand" "=r")
        (unspec:SI [(reg:CC CR0_REGNO) (reg:CC CR1_REGNO)
		    (reg:CC CR2_REGNO) (reg:CC CR3_REGNO)
		    (reg:CC CR4_REGNO) (reg:CC CR5_REGNO)
		    (reg:CC CR6_REGNO) (reg:CC CR7_REGNO)]
		   UNSPEC_MOVESI_FROM_CR))]
  ""
  "mfcr %0"
  [(set_attr "type" "mfcr")])

(define_insn "*stmw"
  [(match_parallel 0 "stmw_operation"
		   [(set (match_operand:SI 1 "memory_operand" "=m")
       			 (match_operand:SI 2 "gpc_reg_operand" "r"))])]
  "TARGET_MULTIPLE"
  "{stm|stmw} %2,%1"
  [(set_attr "type" "store_ux")])

(define_insn "*save_gpregs_<mode>"
  [(match_parallel 0 "any_parallel_operand"
		   [(clobber (reg:P 65))
		    (use (match_operand:P 1 "symbol_ref_operand" "s"))
                    (use (match_operand:P 2 "gpc_reg_operand" "r"))
		    (set (match_operand:P 3 "memory_operand" "=m")
			 (match_operand:P 4 "gpc_reg_operand" "r"))])]
  ""
  "bl %z1"
  [(set_attr "type" "branch")
   (set_attr "length" "4")])

(define_insn "*save_fpregs_<mode>"
  [(match_parallel 0 "any_parallel_operand"
		   [(clobber (reg:P 65))
		    (use (match_operand:P 1 "symbol_ref_operand" "s"))
                    (use (match_operand:P 2 "gpc_reg_operand" "r"))
		    (set (match_operand:DF 3 "memory_operand" "=m")
			 (match_operand:DF 4 "gpc_reg_operand" "f"))])]
  ""
  "bl %z1"
  [(set_attr "type" "branch")
   (set_attr "length" "4")])

; These are to explain that changes to the stack pointer should
; not be moved over stores to stack memory.
(define_insn "stack_tie"
  [(set (match_operand:BLK 0 "memory_operand" "+m")
        (unspec:BLK [(match_dup 0)] UNSPEC_TIE))]
  ""
  ""
  [(set_attr "length" "0")])


(define_expand "epilogue"
  [(use (const_int 0))]
  "TARGET_SCHED_PROLOG"
  "
{
      rs6000_emit_epilogue (FALSE);
      DONE;
}")

; On some processors, doing the mtcrf one CC register at a time is
; faster (like on the 604e).  On others, doing them all at once is
; faster; for instance, on the 601 and 750.

(define_expand "movsi_to_cr_one"
  [(set (match_operand:CC 0 "cc_reg_operand" "")
        (unspec:CC [(match_operand:SI 1 "gpc_reg_operand" "")
		    (match_dup 2)] UNSPEC_MOVESI_TO_CR))]
  ""
  "operands[2] = GEN_INT (1 << (75 - REGNO (operands[0])));")

(define_insn "*movsi_to_cr"
  [(match_parallel 0 "mtcrf_operation"
		   [(set (match_operand:CC 1 "cc_reg_operand" "=y")
			 (unspec:CC [(match_operand:SI 2 "gpc_reg_operand" "r")
				     (match_operand 3 "immediate_operand" "n")]
				    UNSPEC_MOVESI_TO_CR))])]
 ""
 "*
{
  int mask = 0;
  int i;
  for (i = 0; i < XVECLEN (operands[0], 0); i++)
    mask |= INTVAL (XVECEXP (SET_SRC (XVECEXP (operands[0], 0, i)), 0, 1));
  operands[4] = GEN_INT (mask);
  return \"mtcrf %4,%2\";
}"
  [(set_attr "type" "mtcr")])

(define_insn "*mtcrfsi"
  [(set (match_operand:CC 0 "cc_reg_operand" "=y")
        (unspec:CC [(match_operand:SI 1 "gpc_reg_operand" "r")
		    (match_operand 2 "immediate_operand" "n")]
		   UNSPEC_MOVESI_TO_CR))]
  "GET_CODE (operands[0]) == REG
   && CR_REGNO_P (REGNO (operands[0]))
   && GET_CODE (operands[2]) == CONST_INT
   && INTVAL (operands[2]) == 1 << (75 - REGNO (operands[0]))"
  "mtcrf %R0,%1"
  [(set_attr "type" "mtcr")])

; The load-multiple instructions have similar properties.
; Note that "load_multiple" is a name known to the machine-independent
; code that actually corresponds to the PowerPC load-string.

(define_insn "*lmw"
  [(match_parallel 0 "lmw_operation"
		   [(set (match_operand:SI 1 "gpc_reg_operand" "=r")
       			 (match_operand:SI 2 "memory_operand" "m"))])]
  "TARGET_MULTIPLE"
  "{lm|lmw} %1,%2"
  [(set_attr "type" "load_ux")
   (set_attr "cell_micro" "always")])

(define_insn "*return_internal_<mode>"
  [(return)
   (use (match_operand:P 0 "register_operand" "lc"))]
  ""
  "b%T0"
  [(set_attr "type" "jmpreg")])

; FIXME: This would probably be somewhat simpler if the Cygnus sibcall
; stuff was in GCC.  Oh, and "any_parallel_operand" is a bit flexible...

(define_insn "*restore_gpregs_<mode>"
 [(match_parallel 0 "any_parallel_operand"
                  [(clobber (match_operand:P 1 "register_operand" "=l"))
                   (use (match_operand:P 2 "symbol_ref_operand" "s"))
                   (use (match_operand:P 3 "gpc_reg_operand" "r"))
		   (set (match_operand:P 4 "gpc_reg_operand" "=r")
			(match_operand:P 5 "memory_operand" "m"))])]
 ""
 "bl %z2"
 [(set_attr "type" "branch")
  (set_attr "length" "4")])

(define_insn "*return_and_restore_gpregs_<mode>"
 [(match_parallel 0 "any_parallel_operand"
                  [(return)
		   (clobber (match_operand:P 1 "register_operand" "=l"))
		   (use (match_operand:P 2 "symbol_ref_operand" "s"))
                   (use (match_operand:P 3 "gpc_reg_operand" "r"))
		   (set (match_operand:P 4 "gpc_reg_operand" "=r")
			(match_operand:P 5 "memory_operand" "m"))])]
 ""
 "b %z2"
 [(set_attr "type" "branch")
  (set_attr "length" "4")])

(define_insn "*return_and_restore_fpregs_<mode>"
 [(match_parallel 0 "any_parallel_operand"
                  [(return)
		   (clobber (match_operand:P 1 "register_operand" "=l"))
		   (use (match_operand:P 2 "symbol_ref_operand" "s"))
                   (use (match_operand:P 3 "gpc_reg_operand" "r"))
		   (set (match_operand:DF 4 "gpc_reg_operand" "=f")
			(match_operand:DF 5 "memory_operand" "m"))])]
 ""
 "b %z2"
 [(set_attr "type" "branch")
  (set_attr "length" "4")])

; This is used in compiling the unwind routines.
(define_expand "eh_return"
  [(use (match_operand 0 "general_operand" ""))]
  ""
  "
{
  if (TARGET_32BIT)
    emit_insn (gen_eh_set_lr_si (operands[0]));
  else
    emit_insn (gen_eh_set_lr_di (operands[0]));
  DONE;
}")

; We can't expand this before we know where the link register is stored.
(define_insn "eh_set_lr_<mode>"
  [(unspec_volatile [(match_operand:P 0 "register_operand" "r")]
  		    UNSPECV_EH_RR)
   (clobber (match_scratch:P 1 "=&b"))]
  ""
  "#")

(define_split
  [(unspec_volatile [(match_operand 0 "register_operand" "")] UNSPECV_EH_RR)
   (clobber (match_scratch 1 ""))]
  "reload_completed"
  [(const_int 0)]
  "
{
  rs6000_emit_eh_reg_restore (operands[0], operands[1]);
  DONE;
}")

(define_insn "prefetch"
  [(prefetch (match_operand 0 "indexed_or_indirect_address" "a")
	     (match_operand:SI 1 "const_int_operand" "n")
	     (match_operand:SI 2 "const_int_operand" "n"))]
  "TARGET_POWERPC"
  "*
{
  if (GET_CODE (operands[0]) == REG)
    return INTVAL (operands[1]) ? \"dcbtst 0,%0\" : \"dcbt 0,%0\";
  return INTVAL (operands[1]) ? \"dcbtst %a0\" : \"dcbt %a0\";
}"
  [(set_attr "type" "load")])


(include "sync.md")
(include "altivec.md")
(include "spe.md")
(include "dfp.md")
(include "paired.md")<|MERGE_RESOLUTION|>--- conflicted
+++ resolved
@@ -10137,12 +10137,8 @@
 			  (match_operand:DI 2 "gpc_reg_operand" "r")))))
    (set (match_operand:DI 0 "gpc_reg_operand" "=b")
 	(plus:DI (match_dup 1) (match_dup 2)))]
-<<<<<<< HEAD
-  "TARGET_POWERPC64 && rs6000_gen_cell_microcode"
-=======
   "TARGET_POWERPC64 && rs6000_gen_cell_microcode
    && !avoiding_indexed_address_p (DImode)"
->>>>>>> a0daa400
   "lwaux %3,%0,%2"
   [(set_attr "type" "load_ext_ux")])
 
@@ -10212,13 +10208,9 @@
 			  (match_operand:SI 2 "reg_or_short_operand" "r,I")))))
    (set (match_operand:SI 0 "gpc_reg_operand" "=b,b")
 	(plus:SI (match_dup 1) (match_dup 2)))]
-<<<<<<< HEAD
-  "TARGET_UPDATE && rs6000_gen_cell_microcode"
-=======
   "TARGET_UPDATE && rs6000_gen_cell_microcode
    && (!avoiding_indexed_address_p (SImode)
        || !gpc_reg_operand (operands[2], SImode))"
->>>>>>> a0daa400
   "@
    lhaux %3,%0,%2
    lhau %3,%2(%0)"
@@ -10287,13 +10279,9 @@
 			 (match_operand:SI 2 "reg_or_short_operand" "r,I"))))
    (set (match_operand:SI 0 "gpc_reg_operand" "=b,b")
 	(plus:SI (match_dup 1) (match_dup 2)))]
-<<<<<<< HEAD
-  "TARGET_HARD_FLOAT && TARGET_FPRS && TARGET_SINGLE_FLOAT && TARGET_UPDATE"
-=======
   "TARGET_HARD_FLOAT && TARGET_FPRS && TARGET_SINGLE_FLOAT && TARGET_UPDATE
    && (!avoiding_indexed_address_p (SImode)
        || !gpc_reg_operand (operands[2], SImode))"
->>>>>>> a0daa400
   "@
    lfsux %3,%0,%2
    lfsu %3,%2(%0)"
@@ -10305,13 +10293,9 @@
 	(match_operand:SF 3 "gpc_reg_operand" "f,f"))
    (set (match_operand:SI 0 "gpc_reg_operand" "=b,b")
 	(plus:SI (match_dup 1) (match_dup 2)))]
-<<<<<<< HEAD
-  "TARGET_HARD_FLOAT && TARGET_FPRS && TARGET_SINGLE_FLOAT && TARGET_UPDATE"
-=======
   "TARGET_HARD_FLOAT && TARGET_FPRS && TARGET_SINGLE_FLOAT && TARGET_UPDATE
    && (!avoiding_indexed_address_p (SImode)
        || !gpc_reg_operand (operands[2], SImode))"
->>>>>>> a0daa400
   "@
    stfsux %3,%0,%2
    stfsu %3,%2(%0)"
@@ -10351,13 +10335,9 @@
 			 (match_operand:SI 2 "reg_or_short_operand" "r,I"))))
    (set (match_operand:SI 0 "gpc_reg_operand" "=b,b")
 	(plus:SI (match_dup 1) (match_dup 2)))]
-<<<<<<< HEAD
-  "TARGET_HARD_FLOAT && TARGET_FPRS && TARGET_DOUBLE_FLOAT && TARGET_UPDATE"
-=======
   "TARGET_HARD_FLOAT && TARGET_FPRS && TARGET_DOUBLE_FLOAT && TARGET_UPDATE
    && (!avoiding_indexed_address_p (SImode)
        || !gpc_reg_operand (operands[2], SImode))"
->>>>>>> a0daa400
   "@
    lfdux %3,%0,%2
    lfdu %3,%2(%0)"
@@ -10369,13 +10349,9 @@
 	(match_operand:DF 3 "gpc_reg_operand" "f,f"))
    (set (match_operand:SI 0 "gpc_reg_operand" "=b,b")
 	(plus:SI (match_dup 1) (match_dup 2)))]
-<<<<<<< HEAD
-  "TARGET_HARD_FLOAT && TARGET_FPRS && TARGET_DOUBLE_FLOAT && TARGET_UPDATE"
-=======
   "TARGET_HARD_FLOAT && TARGET_FPRS && TARGET_DOUBLE_FLOAT && TARGET_UPDATE
    && (!avoiding_indexed_address_p (SImode)
        || !gpc_reg_operand (operands[2], SImode))"
->>>>>>> a0daa400
   "@
    stfdux %3,%0,%2
    stfdu %3,%2(%0)"
@@ -10647,36 +10623,6 @@
   else
     neg_op0 = GEN_INT (- INTVAL (operands[1]));
 
-<<<<<<< HEAD
-  if (TARGET_UPDATE)
-    {
-      rtx insn, par, set, mem;
-
-      insn = emit_insn ((* ((TARGET_32BIT) ? gen_movsi_update
-					   : gen_movdi_di_update))
-			(stack_pointer_rtx, stack_pointer_rtx, neg_op0,
-			 chain));
-      /* Since we didn't use gen_frame_mem to generate the MEM, grab
-         it now and set the alias set/attributes. The above gen_*_update
-         calls will generate a PARALLEL with the MEM set being the first
-         operation. */
-      par = PATTERN (insn);
-      gcc_assert (GET_CODE (par) == PARALLEL);
-      set = XVECEXP (par, 0, 0);
-      gcc_assert (GET_CODE (set) == SET);
-      mem = SET_DEST (set);
-      gcc_assert (MEM_P (mem));
-      MEM_NOTRAP_P (mem) = 1;
-      set_mem_alias_set (mem, get_frame_alias_set ());
-    }
-
-  else
-    {
-      emit_insn ((* ((TARGET_32BIT) ? gen_addsi3 : gen_adddi3))
-		 (stack_pointer_rtx, stack_pointer_rtx, neg_op0));
-      emit_move_insn (gen_frame_mem (Pmode, stack_pointer_rtx), chain);
-    }
-=======
   insn = emit_insn ((* ((TARGET_32BIT) ? gen_movsi_update_stack
 				       : gen_movdi_di_update_stack))
 			(stack_pointer_rtx, stack_pointer_rtx, neg_op0,
@@ -10693,7 +10639,6 @@
   gcc_assert (MEM_P (mem));
   MEM_NOTRAP_P (mem) = 1;
   set_mem_alias_set (mem, get_frame_alias_set ());
->>>>>>> a0daa400
 
   emit_move_insn (operands[0], virtual_stack_dynamic_rtx);
   DONE;

--- conflicted
+++ resolved
@@ -1,10 +1,6 @@
 ;; Machine description for IBM RISC System 6000 (POWER) for GNU C compiler
 ;; Copyright (C) 1990, 1991, 1992, 1993, 1994, 1995, 1996, 1997, 1998,
-<<<<<<< HEAD
-;; 1999, 2000, 2001, 2002, 2003, 2004, 2005, 2006, 2007
-=======
 ;; 1999, 2000, 2001, 2002, 2003, 2004, 2005, 2006, 2007, 2008, 2009
->>>>>>> 42bae686
 ;; Free Software Foundation, Inc.
 ;; Contributed by Richard Kenner (kenner@vlsi1.ultra.nyu.edu)
 
@@ -8726,11 +8722,7 @@
   [(set_attr "length" "8,8,8,20,20,16")])
 
 (define_insn_and_split "*movtf_softfloat"
-<<<<<<< HEAD
-  [(set (match_operand:TF 0 "nonimmediate_operand" "=r,Y,r")
-=======
   [(set (match_operand:TF 0 "rs6000_nonimmediate_operand" "=r,Y,r")
->>>>>>> 42bae686
 	(match_operand:TF 1 "input_operand"         "YGHF,r,r"))]
   "!TARGET_IEEEQUAD
    && (TARGET_SOFT_FLOAT || !TARGET_FPRS) && TARGET_LONG_DOUBLE_128

--- conflicted
+++ resolved
@@ -6481,22 +6481,15 @@
 { rs6000_split_multireg_move (operands[0], operands[1]); DONE; }
   [(set_attr "length" "20,20,16")])
 
-<<<<<<< HEAD
 (define_expand "extenddf<mode>2"
   [(set (match_operand:FLOAT128 0 "gpc_reg_operand" "")
 	(float_extend:FLOAT128 (match_operand:DF 1 "gpc_reg_operand" "")))]
-=======
-(define_expand "extenddftf2"
-  [(set (match_operand:TF 0 "gpc_reg_operand" "")
-	(float_extend:TF (match_operand:DF 1 "gpc_reg_operand" "")))]
->>>>>>> 21ba0cea
   "TARGET_HARD_FLOAT && (TARGET_FPRS || TARGET_E500_DOUBLE)
    && TARGET_LONG_DOUBLE_128"
 {
   if (FLOAT128_IEEE_P (<MODE>mode))
     rs6000_expand_float128_convert (operands[0], operands[1], false);
   else if (TARGET_E500_DOUBLE)
-<<<<<<< HEAD
     {
       gcc_assert (<MODE>mode == TFmode);
       emit_insn (gen_spe_extenddftf2 (operands[0], operands[1]));
@@ -6521,22 +6514,11 @@
 	emit_insn (gen_extenddfif2_fprs (operands[0], operands[1], zero));
       else
 	gcc_unreachable ();
-=======
-    emit_insn (gen_spe_extenddftf2 (operands[0], operands[1]));
-  else if (TARGET_VSX)
-    emit_insn (gen_extenddftf2_vsx (operands[0], operands[1]));
-  else
-    {
-      rtx zero = gen_reg_rtx (DFmode);
-      rs6000_emit_move (zero, CONST0_RTX (DFmode), DFmode);
-      emit_insn (gen_extenddftf2_fprs (operands[0], operands[1], zero));
->>>>>>> 21ba0cea
     }
   DONE;
 })
 
 ;; Allow memory operands for the source to be created by the combiner.
-<<<<<<< HEAD
 (define_insn_and_split "extenddf<mode>2_fprs"
   [(set (match_operand:IBM128 0 "gpc_reg_operand" "=d,d,&d")
 	(float_extend:IBM128
@@ -6544,14 +6526,6 @@
    (use (match_operand:DF 2 "nonimmediate_operand" "m,m,d"))]
   "!TARGET_VSX && TARGET_HARD_FLOAT && TARGET_FPRS && TARGET_DOUBLE_FLOAT
    && TARGET_LONG_DOUBLE_128 && FLOAT128_IBM_P (<MODE>mode)"
-=======
-(define_insn_and_split "extenddftf2_fprs"
-  [(set (match_operand:TF 0 "gpc_reg_operand" "=d,d,&d")
-	(float_extend:TF (match_operand:DF 1 "nonimmediate_operand" "d,m,d")))
-   (use (match_operand:DF 2 "nonimmediate_operand" "m,m,d"))]
-  "!TARGET_VSX && TARGET_HARD_FLOAT && TARGET_FPRS && TARGET_DOUBLE_FLOAT
-   && TARGET_LONG_DOUBLE_128 && !TARGET_IEEEQUAD"
->>>>>>> 21ba0cea
   "#"
   "&& reload_completed"
   [(set (match_dup 3) (match_dup 1))
@@ -6560,7 +6534,6 @@
   const int lo_word = LONG_DOUBLE_LARGE_FIRST ? GET_MODE_SIZE (DFmode) : 0;
   const int hi_word = LONG_DOUBLE_LARGE_FIRST ? 0 : GET_MODE_SIZE (DFmode);
 
-<<<<<<< HEAD
   operands[3] = simplify_gen_subreg (DFmode, operands[0], <MODE>mode, hi_word);
   operands[4] = simplify_gen_subreg (DFmode, operands[0], <MODE>mode, lo_word);
 })
@@ -6570,16 +6543,6 @@
 	(float_extend:IBM128
 	 (match_operand:DF 1 "nonimmediate_operand" "ws,m")))]
   "TARGET_LONG_DOUBLE_128 && TARGET_VSX && FLOAT128_IBM_P (<MODE>mode)"
-=======
-  operands[3] = simplify_gen_subreg (DFmode, operands[0], TFmode, hi_word);
-  operands[4] = simplify_gen_subreg (DFmode, operands[0], TFmode, lo_word);
-})
-
-(define_insn_and_split "extenddftf2_vsx"
-  [(set (match_operand:TF 0 "gpc_reg_operand" "=d,d")
-	(float_extend:TF (match_operand:DF 1 "nonimmediate_operand" "ws,m")))]
-  "TARGET_LONG_DOUBLE_128 && TARGET_VSX && !TARGET_IEEEQUAD"
->>>>>>> 21ba0cea
   "#"
   "&& reload_completed"
   [(set (match_dup 2) (match_dup 1))
@@ -6588,7 +6551,6 @@
   const int lo_word = LONG_DOUBLE_LARGE_FIRST ? GET_MODE_SIZE (DFmode) : 0;
   const int hi_word = LONG_DOUBLE_LARGE_FIRST ? 0 : GET_MODE_SIZE (DFmode);
 
-<<<<<<< HEAD
   operands[2] = simplify_gen_subreg (DFmode, operands[0], <MODE>mode, hi_word);
   operands[3] = simplify_gen_subreg (DFmode, operands[0], <MODE>mode, lo_word);
   operands[4] = CONST0_RTX (DFmode);
@@ -6597,16 +6559,6 @@
 (define_expand "extendsf<mode>2"
   [(set (match_operand:FLOAT128 0 "gpc_reg_operand" "")
 	(float_extend:FLOAT128 (match_operand:SF 1 "gpc_reg_operand" "")))]
-=======
-  operands[2] = simplify_gen_subreg (DFmode, operands[0], TFmode, hi_word);
-  operands[3] = simplify_gen_subreg (DFmode, operands[0], TFmode, lo_word);
-  operands[4] = CONST0_RTX (DFmode);
-})
-
-(define_expand "extendsftf2"
-  [(set (match_operand:TF 0 "gpc_reg_operand" "")
-	(float_extend:TF (match_operand:SF 1 "gpc_reg_operand" "")))]
->>>>>>> 21ba0cea
   "TARGET_HARD_FLOAT
    && (TARGET_FPRS || TARGET_E500_DOUBLE)
    && TARGET_LONG_DOUBLE_128"

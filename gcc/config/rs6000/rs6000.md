;; Machine description for IBM RISC System 6000 (POWER) for GNU C compiler
;; Copyright (C) 1990, 1991, 1992, 1993, 1994, 1995, 1996, 1997, 1998,
<<<<<<< HEAD
;; 1999, 2000, 2001, 2002, 2003, 2004, 2005 Free Software Foundation, Inc.
=======
;; 1999, 2000, 2001, 2002, 2003, 2004, 2005, 2006, 2007
;; Free Software Foundation, Inc.
>>>>>>> c355071f
;; Contributed by Richard Kenner (kenner@vlsi1.ultra.nyu.edu)

;; This file is part of GCC.

;; GCC is free software; you can redistribute it and/or modify it
;; under the terms of the GNU General Public License as published
;; by the Free Software Foundation; either version 2, or (at your
;; option) any later version.

;; GCC is distributed in the hope that it will be useful, but WITHOUT
;; ANY WARRANTY; without even the implied warranty of MERCHANTABILITY
;; or FITNESS FOR A PARTICULAR PURPOSE.  See the GNU General Public
;; License for more details.

;; You should have received a copy of the GNU General Public License
;; along with GCC; see the file COPYING.  If not, write to the
;; Free Software Foundation, 51 Franklin Street, Fifth Floor, Boston,
;; MA 02110-1301, USA.

;;- See file "rtl.def" for documentation on define_insn, match_*, et. al.

;;
;; UNSPEC usage
;;

(define_constants
  [(UNSPEC_FRSP			0)	; frsp for POWER machines
   (UNSPEC_TIE			5)	; tie stack contents and stack pointer
   (UNSPEC_TOCPTR		6)	; address of a word pointing to the TOC
   (UNSPEC_TOC			7)	; address of the TOC (more-or-less)
   (UNSPEC_MOVSI_GOT		8)
   (UNSPEC_MV_CR_OV		9)	; move_from_CR_ov_bit
   (UNSPEC_FCTIWZ		10)
   (UNSPEC_FRIM			11)
   (UNSPEC_FRIN			12)
   (UNSPEC_FRIP			13)
   (UNSPEC_FRIZ			14)
   (UNSPEC_LD_MPIC		15)	; load_macho_picbase
   (UNSPEC_MPIC_CORRECT		16)	; macho_correct_pic
   (UNSPEC_TLSGD		17)
   (UNSPEC_TLSLD		18)
   (UNSPEC_MOVESI_FROM_CR	19)
   (UNSPEC_MOVESI_TO_CR		20)
   (UNSPEC_TLSDTPREL		21)
   (UNSPEC_TLSDTPRELHA		22)
   (UNSPEC_TLSDTPRELLO		23)
   (UNSPEC_TLSGOTDTPREL		24)
   (UNSPEC_TLSTPREL		25)
   (UNSPEC_TLSTPRELHA		26)
   (UNSPEC_TLSTPRELLO		27)
   (UNSPEC_TLSGOTTPREL		28)
   (UNSPEC_TLSTLS		29)
   (UNSPEC_FIX_TRUNC_TF		30)	; fadd, rounding towards zero
<<<<<<< HEAD
   (UNSPEC_MV_CR_GT		31)	; move_from_CR_eq_bit
=======
   (UNSPEC_MV_CR_GT		31)	; move_from_CR_gt_bit
>>>>>>> c355071f
   (UNSPEC_STFIWX		32)
   (UNSPEC_POPCNTB		33)
   (UNSPEC_FRES			34)
   (UNSPEC_SP_SET		35)
   (UNSPEC_SP_TEST		36)
   (UNSPEC_SYNC			37)
   (UNSPEC_LWSYNC		38)
   (UNSPEC_ISYNC		39)
   (UNSPEC_SYNC_OP		40)
   (UNSPEC_ATOMIC		41)
   (UNSPEC_CMPXCHG		42)
   (UNSPEC_XCHG			43)
   (UNSPEC_AND			44)
<<<<<<< HEAD
=======
   (UNSPEC_DLMZB		45)
   (UNSPEC_DLMZB_CR		46)
   (UNSPEC_DLMZB_STRLEN		47)
>>>>>>> c355071f
  ])

;;
;; UNSPEC_VOLATILE usage
;;

(define_constants
  [(UNSPECV_BLOCK		0)
   (UNSPECV_LL			1)	; load-locked
   (UNSPECV_SC			2)	; store-conditional
   (UNSPECV_EH_RR		9)	; eh_reg_restore
  ])

;; Define an insn type attribute.  This is used in function unit delay
;; computations.
<<<<<<< HEAD
(define_attr "type" "integer,two,three,load,load_ext,load_ext_u,load_ext_ux,load_ux,load_u,store,store_ux,store_u,fpload,fpload_ux,fpload_u,fpstore,fpstore_ux,fpstore_u,vecload,vecstore,imul,imul2,imul3,lmul,idiv,ldiv,insert_word,branch,cmp,fast_compare,compare,delayed_compare,imul_compare,lmul_compare,fpcompare,cr_logical,delayed_cr,mfcr,mfcrf,mtcr,mfjmpr,mtjmpr,fp,fpsimple,dmul,sdiv,ddiv,ssqrt,dsqrt,jmpreg,brinc,vecsimple,veccomplex,vecdiv,veccmp,veccmpsimple,vecperm,vecfloat,vecfdiv,isync,sync,load_l,store_c"
=======
(define_attr "type" "integer,two,three,load,load_ext,load_ext_u,load_ext_ux,load_ux,load_u,store,store_ux,store_u,fpload,fpload_ux,fpload_u,fpstore,fpstore_ux,fpstore_u,vecload,vecstore,imul,imul2,imul3,lmul,idiv,ldiv,insert_word,branch,cmp,fast_compare,compare,var_delayed_compare,delayed_compare,imul_compare,lmul_compare,fpcompare,cr_logical,delayed_cr,mfcr,mfcrf,mtcr,mfjmpr,mtjmpr,fp,fpsimple,dmul,sdiv,ddiv,ssqrt,dsqrt,jmpreg,brinc,vecsimple,veccomplex,vecdiv,veccmp,veccmpsimple,vecperm,vecfloat,vecfdiv,isync,sync,load_l,store_c,shift,trap,insert_dword,var_shift_rotate,cntlz,exts,mffgpr,mftgpr"
>>>>>>> c355071f
  (const_string "integer"))

;; Length (in bytes).
; '(pc)' in the following doesn't include the instruction itself; it is
; calculated as if the instruction had zero size.
(define_attr "length" ""
  (if_then_else (eq_attr "type" "branch")
		(if_then_else (and (ge (minus (match_dup 0) (pc))
				       (const_int -32768))
				   (lt (minus (match_dup 0) (pc))
				       (const_int 32764)))
			      (const_int 4)
			      (const_int 8))
		(const_int 4)))

;; Processor type -- this attribute must exactly match the processor_type
;; enumeration in rs6000.h.

(define_attr "cpu" "rios1,rios2,rs64a,mpccore,ppc403,ppc405,ppc440,ppc601,ppc603,ppc604,ppc604e,ppc620,ppc630,ppc750,ppc7400,ppc7450,ppc8540,power4,power5,power6,cell"
  (const (symbol_ref "rs6000_cpu_attr")))


;; If this instruction is microcoded on the CELL processor
; The default for load and stores is conditional
; The default for load extended and the recorded instructions is always microcoded
(define_attr "cell_micro" "not,conditional,always"
  (if_then_else (ior (ior (eq_attr "type" "load")
                          (eq_attr "type" "store"))
                     (ior (eq_attr "type" "fpload")
                          (eq_attr "type" "fpstore")))
	        (const_string "conditional")
                (if_then_else (ior (eq_attr "type" "load_ext")
				   (ior (eq_attr "type" "compare")
				        (eq_attr "type" "delayed_compare")))
			      (const_string "always")
                              (const_string "not"))))


(automata_option "ndfa")

(include "rios1.md")
(include "rios2.md")
(include "rs64.md")
(include "mpc.md")
(include "40x.md")
(include "440.md")
(include "603.md")
(include "6xx.md")
(include "7xx.md")
(include "7450.md")
(include "8540.md")
(include "power4.md")
(include "power5.md")
<<<<<<< HEAD

(include "predicates.md")
=======
(include "power6.md")
(include "cell.md")

(include "predicates.md")
(include "constraints.md")
>>>>>>> c355071f

(include "darwin.md")


;; Mode macros

; This mode macro allows :GPR to be used to indicate the allowable size
; of whole values in GPRs.
(define_mode_macro GPR [SI (DI "TARGET_POWERPC64")])

; Any supported integer mode.
(define_mode_macro INT [QI HI SI DI TI])

; Any supported integer mode that fits in one register.
(define_mode_macro INT1 [QI HI SI (DI "TARGET_POWERPC64")])
<<<<<<< HEAD

; extend modes for DImode
(define_mode_macro QHSI [QI HI SI])

; SImode or DImode, even if DImode doesn't fit in GPRs.
(define_mode_macro SDI [SI DI])

; The size of a pointer.  Also, the size of the value that a record-condition
; (one with a '.') will compare.
(define_mode_macro P [(SI "TARGET_32BIT") (DI "TARGET_64BIT")])

; Any hardware-supported floating-point mode
(define_mode_macro FP [(SF "TARGET_HARD_FLOAT")
  (DF "TARGET_HARD_FLOAT && (TARGET_FPRS || TARGET_E500_DOUBLE)")
  (TF "(DEFAULT_ABI == ABI_AIX || DEFAULT_ABI == ABI_DARWIN)
=======

; extend modes for DImode
(define_mode_macro QHSI [QI HI SI])

; SImode or DImode, even if DImode doesn't fit in GPRs.
(define_mode_macro SDI [SI DI])

; The size of a pointer.  Also, the size of the value that a record-condition
; (one with a '.') will compare.
(define_mode_macro P [(SI "TARGET_32BIT") (DI "TARGET_64BIT")])

; Any hardware-supported floating-point mode
(define_mode_macro FP [(SF "TARGET_HARD_FLOAT")
  (DF "TARGET_HARD_FLOAT && (TARGET_FPRS || TARGET_E500_DOUBLE)")
  (TF "!TARGET_IEEEQUAD
>>>>>>> c355071f
   && TARGET_HARD_FLOAT && TARGET_FPRS && TARGET_LONG_DOUBLE_128")])

; Various instructions that come in SI and DI forms.
; A generic w/d attribute, for things like cmpw/cmpd.
(define_mode_attr wd [(QI "b") (HI "h") (SI "w") (DI "d")])

; DImode bits
(define_mode_attr dbits [(QI "56") (HI "48") (SI "32")])


;; Start with fixed-point load and store insns.  Here we put only the more
;; complex forms.  Basic data transfer is done later.

(define_expand "zero_extend<mode>di2"
  [(set (match_operand:DI 0 "gpc_reg_operand" "")
	(zero_extend:DI (match_operand:QHSI 1 "gpc_reg_operand" "")))]
  "TARGET_POWERPC64"
  "")

(define_insn "*zero_extend<mode>di2_internal1"
  [(set (match_operand:DI 0 "gpc_reg_operand" "=r,r")
	(zero_extend:DI (match_operand:QHSI 1 "reg_or_mem_operand" "m,r")))]
  "TARGET_POWERPC64"
  "@
   l<wd>z%U1%X1 %0,%1
   rldicl %0,%1,0,<dbits>"
  [(set_attr "type" "load,*")])

(define_insn "*zero_extend<mode>di2_internal2"
  [(set (match_operand:CC 0 "cc_reg_operand" "=x,?y")
	(compare:CC (zero_extend:DI (match_operand:QHSI 1 "gpc_reg_operand" "r,r"))
		    (const_int 0)))
   (clobber (match_scratch:DI 2 "=r,r"))]
  "TARGET_64BIT"
  "@
   rldicl. %2,%1,0,<dbits>
   #"
  [(set_attr "type" "compare")
   (set_attr "length" "4,8")])

(define_split
  [(set (match_operand:CC 0 "cc_reg_not_cr0_operand" "")
	(compare:CC (zero_extend:DI (match_operand:QHSI 1 "gpc_reg_operand" ""))
		    (const_int 0)))
   (clobber (match_scratch:DI 2 ""))]
  "TARGET_POWERPC64 && reload_completed"
  [(set (match_dup 2)
	(zero_extend:DI (match_dup 1)))
   (set (match_dup 0)
	(compare:CC (match_dup 2)
		    (const_int 0)))]
  "")

(define_insn "*zero_extend<mode>di2_internal3"
  [(set (match_operand:CC 2 "cc_reg_operand" "=x,?y")
	(compare:CC (zero_extend:DI (match_operand:QHSI 1 "gpc_reg_operand" "r,r"))
		    (const_int 0)))
   (set (match_operand:DI 0 "gpc_reg_operand" "=r,r")
	(zero_extend:DI (match_dup 1)))]
  "TARGET_64BIT"
  "@
   rldicl. %0,%1,0,<dbits>
   #"
  [(set_attr "type" "compare")
   (set_attr "length" "4,8")])

(define_split
  [(set (match_operand:CC 2 "cc_reg_not_cr0_operand" "")
	(compare:CC (zero_extend:DI (match_operand:QHSI 1 "gpc_reg_operand" ""))
		    (const_int 0)))
   (set (match_operand:DI 0 "gpc_reg_operand" "")
	(zero_extend:DI (match_dup 1)))]
  "TARGET_POWERPC64 && reload_completed"
  [(set (match_dup 0)
	(zero_extend:DI (match_dup 1)))
   (set (match_dup 2)
	(compare:CC (match_dup 0)
		    (const_int 0)))]
  "")

(define_insn "extendqidi2"
  [(set (match_operand:DI 0 "gpc_reg_operand" "=r")
	(sign_extend:DI (match_operand:QI 1 "gpc_reg_operand" "r")))]
  "TARGET_POWERPC64"
  "extsb %0,%1"
  [(set_attr "type" "exts")])

(define_insn ""
  [(set (match_operand:CC 0 "cc_reg_operand" "=x,?y")
	(compare:CC (sign_extend:DI (match_operand:QI 1 "gpc_reg_operand" "r,r"))
		    (const_int 0)))
   (clobber (match_scratch:DI 2 "=r,r"))]
  "TARGET_64BIT"
  "@
   extsb. %2,%1
   #"
  [(set_attr "type" "compare")
   (set_attr "length" "4,8")])

(define_split
  [(set (match_operand:CC 0 "cc_reg_not_cr0_operand" "")
	(compare:CC (sign_extend:DI (match_operand:QI 1 "gpc_reg_operand" ""))
		    (const_int 0)))
   (clobber (match_scratch:DI 2 ""))]
  "TARGET_POWERPC64 && reload_completed"
  [(set (match_dup 2)
	(sign_extend:DI (match_dup 1)))
   (set (match_dup 0)
	(compare:CC (match_dup 2)
		    (const_int 0)))]
  "")

(define_insn ""
  [(set (match_operand:CC 2 "cc_reg_operand" "=x,?y")
	(compare:CC (sign_extend:DI (match_operand:QI 1 "gpc_reg_operand" "r,r"))
		    (const_int 0)))
   (set (match_operand:DI 0 "gpc_reg_operand" "=r,r")
	(sign_extend:DI (match_dup 1)))]
  "TARGET_64BIT"
  "@
   extsb. %0,%1
   #"
  [(set_attr "type" "compare")
   (set_attr "length" "4,8")])

(define_split
  [(set (match_operand:CC 2 "cc_reg_not_cr0_operand" "")
	(compare:CC (sign_extend:DI (match_operand:QI 1 "gpc_reg_operand" ""))
		    (const_int 0)))
   (set (match_operand:DI 0 "gpc_reg_operand" "")
	(sign_extend:DI (match_dup 1)))]
  "TARGET_POWERPC64 && reload_completed"
  [(set (match_dup 0)
	(sign_extend:DI (match_dup 1)))
   (set (match_dup 2)
	(compare:CC (match_dup 0)
		    (const_int 0)))]
  "")

(define_expand "extendhidi2"
  [(set (match_operand:DI 0 "gpc_reg_operand" "")
	(sign_extend:DI (match_operand:HI 1 "gpc_reg_operand" "")))]
  "TARGET_POWERPC64"
  "")

(define_insn ""
  [(set (match_operand:DI 0 "gpc_reg_operand" "=r,r")
	(sign_extend:DI (match_operand:HI 1 "reg_or_mem_operand" "m,r")))]
  "TARGET_POWERPC64"
  "@
   lha%U1%X1 %0,%1
   extsh %0,%1"
  [(set_attr "type" "load_ext,exts")])

(define_insn ""
  [(set (match_operand:CC 0 "cc_reg_operand" "=x,?y")
	(compare:CC (sign_extend:DI (match_operand:HI 1 "gpc_reg_operand" "r,r"))
		    (const_int 0)))
   (clobber (match_scratch:DI 2 "=r,r"))]
  "TARGET_64BIT"
  "@
   extsh. %2,%1
   #"
  [(set_attr "type" "compare")
   (set_attr "length" "4,8")])

(define_split
  [(set (match_operand:CC 0 "cc_reg_not_cr0_operand" "")
	(compare:CC (sign_extend:DI (match_operand:HI 1 "gpc_reg_operand" ""))
		    (const_int 0)))
   (clobber (match_scratch:DI 2 ""))]
  "TARGET_POWERPC64 && reload_completed"
  [(set (match_dup 2)
	(sign_extend:DI (match_dup 1)))
   (set (match_dup 0)
	(compare:CC (match_dup 2)
		    (const_int 0)))]
  "")

(define_insn ""
  [(set (match_operand:CC 2 "cc_reg_operand" "=x,?y")
	(compare:CC (sign_extend:DI (match_operand:HI 1 "gpc_reg_operand" "r,r"))
		    (const_int 0)))
   (set (match_operand:DI 0 "gpc_reg_operand" "=r,r")
	(sign_extend:DI (match_dup 1)))]
  "TARGET_64BIT"
  "@
   extsh. %0,%1
   #"
  [(set_attr "type" "compare")
   (set_attr "length" "4,8")])

(define_split
  [(set (match_operand:CC 2 "cc_reg_not_cr0_operand" "")
	(compare:CC (sign_extend:DI (match_operand:HI 1 "gpc_reg_operand" ""))
		    (const_int 0)))
   (set (match_operand:DI 0 "gpc_reg_operand" "")
	(sign_extend:DI (match_dup 1)))]
  "TARGET_POWERPC64 && reload_completed"
  [(set (match_dup 0)
	(sign_extend:DI (match_dup 1)))
   (set (match_dup 2)
	(compare:CC (match_dup 0)
		    (const_int 0)))]
  "")

(define_expand "extendsidi2"
  [(set (match_operand:DI 0 "gpc_reg_operand" "")
	(sign_extend:DI (match_operand:SI 1 "gpc_reg_operand" "")))]
  "TARGET_POWERPC64"
  "")

(define_insn ""
  [(set (match_operand:DI 0 "gpc_reg_operand" "=r,r")
	(sign_extend:DI (match_operand:SI 1 "lwa_operand" "m,r")))]
  "TARGET_POWERPC64"
  "@
   lwa%U1%X1 %0,%1
   extsw %0,%1"
  [(set_attr "type" "load_ext,exts")])

(define_insn ""
  [(set (match_operand:CC 0 "cc_reg_operand" "=x,?y")
	(compare:CC (sign_extend:DI (match_operand:SI 1 "gpc_reg_operand" "r,r"))
		    (const_int 0)))
   (clobber (match_scratch:DI 2 "=r,r"))]
  "TARGET_64BIT"
  "@
   extsw. %2,%1
   #"
  [(set_attr "type" "compare")
   (set_attr "length" "4,8")])

(define_split
  [(set (match_operand:CC 0 "cc_reg_not_cr0_operand" "")
	(compare:CC (sign_extend:DI (match_operand:SI 1 "gpc_reg_operand" ""))
		    (const_int 0)))
   (clobber (match_scratch:DI 2 ""))]
  "TARGET_POWERPC64 && reload_completed"
  [(set (match_dup 2)
	(sign_extend:DI (match_dup 1)))
   (set (match_dup 0)
	(compare:CC (match_dup 2)
		    (const_int 0)))]
  "")

(define_insn ""
  [(set (match_operand:CC 2 "cc_reg_operand" "=x,?y")
	(compare:CC (sign_extend:DI (match_operand:SI 1 "gpc_reg_operand" "r,r"))
		    (const_int 0)))
   (set (match_operand:DI 0 "gpc_reg_operand" "=r,r")
	(sign_extend:DI (match_dup 1)))]
  "TARGET_64BIT"
  "@
   extsw. %0,%1
   #"
  [(set_attr "type" "compare")
   (set_attr "length" "4,8")])

(define_split
  [(set (match_operand:CC 2 "cc_reg_not_cr0_operand" "")
	(compare:CC (sign_extend:DI (match_operand:SI 1 "gpc_reg_operand" ""))
		    (const_int 0)))
   (set (match_operand:DI 0 "gpc_reg_operand" "")
	(sign_extend:DI (match_dup 1)))]
  "TARGET_POWERPC64 && reload_completed"
  [(set (match_dup 0)
	(sign_extend:DI (match_dup 1)))
   (set (match_dup 2)
	(compare:CC (match_dup 0)
		    (const_int 0)))]
  "")

(define_expand "zero_extendqisi2"
  [(set (match_operand:SI 0 "gpc_reg_operand" "")
	(zero_extend:SI (match_operand:QI 1 "gpc_reg_operand" "")))]
  ""
  "")

(define_insn ""
  [(set (match_operand:SI 0 "gpc_reg_operand" "=r,r")
	(zero_extend:SI (match_operand:QI 1 "reg_or_mem_operand" "m,r")))]
  ""
  "@
   lbz%U1%X1 %0,%1
   {rlinm|rlwinm} %0,%1,0,0xff"
  [(set_attr "type" "load,*")])

(define_insn ""
  [(set (match_operand:CC 0 "cc_reg_operand" "=x,?y")
	(compare:CC (zero_extend:SI (match_operand:QI 1 "gpc_reg_operand" "r,r"))
		    (const_int 0)))
   (clobber (match_scratch:SI 2 "=r,r"))]
  ""
  "@
   {andil.|andi.} %2,%1,0xff
   #"
  [(set_attr "type" "compare")
   (set_attr "length" "4,8")])

(define_split
  [(set (match_operand:CC 0 "cc_reg_not_cr0_operand" "")
	(compare:CC (zero_extend:SI (match_operand:QI 1 "gpc_reg_operand" ""))
		    (const_int 0)))
   (clobber (match_scratch:SI 2 ""))]
  "reload_completed"
  [(set (match_dup 2)
	(zero_extend:SI (match_dup 1)))
   (set (match_dup 0)
	(compare:CC (match_dup 2)
		    (const_int 0)))]
  "")

(define_insn ""
  [(set (match_operand:CC 2 "cc_reg_operand" "=x,?y")
	(compare:CC (zero_extend:SI (match_operand:QI 1 "gpc_reg_operand" "r,r"))
		    (const_int 0)))
   (set (match_operand:SI 0 "gpc_reg_operand" "=r,r")
	(zero_extend:SI (match_dup 1)))]
  ""
  "@
   {andil.|andi.} %0,%1,0xff
   #"
  [(set_attr "type" "compare")
   (set_attr "length" "4,8")])

(define_split
  [(set (match_operand:CC 2 "cc_reg_not_cr0_operand" "")
	(compare:CC (zero_extend:SI (match_operand:QI 1 "gpc_reg_operand" ""))
		    (const_int 0)))
   (set (match_operand:SI 0 "gpc_reg_operand" "")
	(zero_extend:SI (match_dup 1)))]
  "reload_completed"
  [(set (match_dup 0)
	(zero_extend:SI (match_dup 1)))
   (set (match_dup 2)
	(compare:CC (match_dup 0)
		    (const_int 0)))]
  "")

(define_expand "extendqisi2"
  [(use (match_operand:SI 0 "gpc_reg_operand" ""))
   (use (match_operand:QI 1 "gpc_reg_operand" ""))]
  ""
  "
{
  if (TARGET_POWERPC)
    emit_insn (gen_extendqisi2_ppc (operands[0], operands[1]));
  else if (TARGET_POWER)
    emit_insn (gen_extendqisi2_power (operands[0], operands[1]));
  else
    emit_insn (gen_extendqisi2_no_power (operands[0], operands[1]));
  DONE;
}")

(define_insn "extendqisi2_ppc"
  [(set (match_operand:SI 0 "gpc_reg_operand" "=r")
	(sign_extend:SI (match_operand:QI 1 "gpc_reg_operand" "r")))]
  "TARGET_POWERPC"
  "extsb %0,%1"
  [(set_attr "type" "exts")])

(define_insn ""
  [(set (match_operand:CC 0 "cc_reg_operand" "=x,?y")
	(compare:CC (sign_extend:SI (match_operand:QI 1 "gpc_reg_operand" "r,r"))
		    (const_int 0)))
   (clobber (match_scratch:SI 2 "=r,r"))]
  "TARGET_POWERPC"
  "@
   extsb. %2,%1
   #"
  [(set_attr "type" "compare")
   (set_attr "length" "4,8")])

(define_split
  [(set (match_operand:CC 0 "cc_reg_not_cr0_operand" "")
	(compare:CC (sign_extend:SI (match_operand:QI 1 "gpc_reg_operand" ""))
		    (const_int 0)))
   (clobber (match_scratch:SI 2 ""))]
  "TARGET_POWERPC && reload_completed"
  [(set (match_dup 2)
	(sign_extend:SI (match_dup 1)))
   (set (match_dup 0)
	(compare:CC (match_dup 2)
		    (const_int 0)))]
  "")

(define_insn ""
  [(set (match_operand:CC 2 "cc_reg_operand" "=x,?y")
	(compare:CC (sign_extend:SI (match_operand:QI 1 "gpc_reg_operand" "r,r"))
		    (const_int 0)))
   (set (match_operand:SI 0 "gpc_reg_operand" "=r,r")
	(sign_extend:SI (match_dup 1)))]
  "TARGET_POWERPC"
  "@
   extsb. %0,%1
   #"
  [(set_attr "type" "compare")
   (set_attr "length" "4,8")])

(define_split
  [(set (match_operand:CC 2 "cc_reg_not_cr0_operand" "")
	(compare:CC (sign_extend:SI (match_operand:QI 1 "gpc_reg_operand" ""))
		    (const_int 0)))
   (set (match_operand:SI 0 "gpc_reg_operand" "")
	(sign_extend:SI (match_dup 1)))]
  "TARGET_POWERPC && reload_completed"
  [(set (match_dup 0)
	(sign_extend:SI (match_dup 1)))
   (set (match_dup 2)
	(compare:CC (match_dup 0)
		    (const_int 0)))]
  "")

(define_expand "extendqisi2_power"
  [(parallel [(set (match_dup 2)
		   (ashift:SI (match_operand:QI 1 "gpc_reg_operand" "")
			      (const_int 24)))
	      (clobber (scratch:SI))])
   (parallel [(set (match_operand:SI 0 "gpc_reg_operand" "")
		   (ashiftrt:SI (match_dup 2)
				(const_int 24)))
	      (clobber (scratch:SI))])]
  "TARGET_POWER"
  "
{ operands[1] = gen_lowpart (SImode, operands[1]);
  operands[2] = gen_reg_rtx (SImode); }")

(define_expand "extendqisi2_no_power"
  [(set (match_dup 2)
	(ashift:SI (match_operand:QI 1 "gpc_reg_operand" "")
		   (const_int 24)))
   (set (match_operand:SI 0 "gpc_reg_operand" "")
	(ashiftrt:SI (match_dup 2)
		     (const_int 24)))]
  "! TARGET_POWER && ! TARGET_POWERPC"
  "
{ operands[1] = gen_lowpart (SImode, operands[1]);
  operands[2] = gen_reg_rtx (SImode); }")

(define_expand "zero_extendqihi2"
  [(set (match_operand:HI 0 "gpc_reg_operand" "")
	(zero_extend:HI (match_operand:QI 1 "gpc_reg_operand" "")))]
  ""
  "")

(define_insn ""
  [(set (match_operand:HI 0 "gpc_reg_operand" "=r,r")
	(zero_extend:HI (match_operand:QI 1 "reg_or_mem_operand" "m,r")))]
  ""
  "@
   lbz%U1%X1 %0,%1
   {rlinm|rlwinm} %0,%1,0,0xff"
  [(set_attr "type" "load,*")])

(define_insn ""
  [(set (match_operand:CC 0 "cc_reg_operand" "=x,?y")
	(compare:CC (zero_extend:HI (match_operand:QI 1 "gpc_reg_operand" "r,r"))
		    (const_int 0)))
   (clobber (match_scratch:HI 2 "=r,r"))]
  ""
  "@
   {andil.|andi.} %2,%1,0xff
   #"
  [(set_attr "type" "compare")
   (set_attr "length" "4,8")])

(define_split
  [(set (match_operand:CC 0 "cc_reg_not_cr0_operand" "")
	(compare:CC (zero_extend:HI (match_operand:QI 1 "gpc_reg_operand" ""))
		    (const_int 0)))
   (clobber (match_scratch:HI 2 ""))]
  "reload_completed"
  [(set (match_dup 2)
	(zero_extend:HI (match_dup 1)))
   (set (match_dup 0)
	(compare:CC (match_dup 2)
		    (const_int 0)))]
  "")

(define_insn ""
  [(set (match_operand:CC 2 "cc_reg_operand" "=x,?y")
	(compare:CC (zero_extend:HI (match_operand:QI 1 "gpc_reg_operand" "r,r"))
		    (const_int 0)))
   (set (match_operand:HI 0 "gpc_reg_operand" "=r,r")
	(zero_extend:HI (match_dup 1)))]
  ""
  "@
   {andil.|andi.} %0,%1,0xff
   #"
  [(set_attr "type" "compare")
   (set_attr "length" "4,8")])

(define_split
  [(set (match_operand:CC 2 "cc_reg_not_cr0_operand" "")
	(compare:CC (zero_extend:HI (match_operand:QI 1 "gpc_reg_operand" ""))
		    (const_int 0)))
   (set (match_operand:HI 0 "gpc_reg_operand" "")
	(zero_extend:HI (match_dup 1)))]
  "reload_completed"
  [(set (match_dup 0)
	(zero_extend:HI (match_dup 1)))
   (set (match_dup 2)
	(compare:CC (match_dup 0)
		    (const_int 0)))]
  "")

(define_expand "extendqihi2"
  [(use (match_operand:HI 0 "gpc_reg_operand" ""))
   (use (match_operand:QI 1 "gpc_reg_operand" ""))]
  ""
  "
{
  if (TARGET_POWERPC)
    emit_insn (gen_extendqihi2_ppc (operands[0], operands[1]));
  else if (TARGET_POWER)
    emit_insn (gen_extendqihi2_power (operands[0], operands[1]));
  else
    emit_insn (gen_extendqihi2_no_power (operands[0], operands[1]));
  DONE;
}")

(define_insn "extendqihi2_ppc"
  [(set (match_operand:HI 0 "gpc_reg_operand" "=r")
	(sign_extend:HI (match_operand:QI 1 "gpc_reg_operand" "r")))]
  "TARGET_POWERPC"
  "extsb %0,%1"
  [(set_attr "type" "exts")])

(define_insn ""
  [(set (match_operand:CC 0 "cc_reg_operand" "=x,?y")
	(compare:CC (sign_extend:HI (match_operand:QI 1 "gpc_reg_operand" "r,r"))
		    (const_int 0)))
   (clobber (match_scratch:HI 2 "=r,r"))]
  "TARGET_POWERPC"
  "@
   extsb. %2,%1
   #"
  [(set_attr "type" "compare")
   (set_attr "length" "4,8")])

(define_split
  [(set (match_operand:CC 0 "cc_reg_not_cr0_operand" "")
	(compare:CC (sign_extend:HI (match_operand:QI 1 "gpc_reg_operand" ""))
		    (const_int 0)))
   (clobber (match_scratch:HI 2 ""))]
  "TARGET_POWERPC && reload_completed"
  [(set (match_dup 2)
	(sign_extend:HI (match_dup 1)))
   (set (match_dup 0)
	(compare:CC (match_dup 2)
		    (const_int 0)))]
  "")

(define_insn ""
  [(set (match_operand:CC 2 "cc_reg_operand" "=x,?y")
	(compare:CC (sign_extend:HI (match_operand:QI 1 "gpc_reg_operand" "r,r"))
		    (const_int 0)))
   (set (match_operand:HI 0 "gpc_reg_operand" "=r,r")
	(sign_extend:HI (match_dup 1)))]
  "TARGET_POWERPC"
  "@
   extsb. %0,%1
   #"
  [(set_attr "type" "compare")
   (set_attr "length" "4,8")])

(define_split
  [(set (match_operand:CC 2 "cc_reg_not_cr0_operand" "")
	(compare:CC (sign_extend:HI (match_operand:QI 1 "gpc_reg_operand" ""))
		    (const_int 0)))
   (set (match_operand:HI 0 "gpc_reg_operand" "")
	(sign_extend:HI (match_dup 1)))]
  "TARGET_POWERPC && reload_completed"
  [(set (match_dup 0)
	(sign_extend:HI (match_dup 1)))
   (set (match_dup 2)
	(compare:CC (match_dup 0)
		    (const_int 0)))]
  "")

(define_expand "extendqihi2_power"
  [(parallel [(set (match_dup 2)
		   (ashift:SI (match_operand:QI 1 "gpc_reg_operand" "")
			      (const_int 24)))
	      (clobber (scratch:SI))])
   (parallel [(set (match_operand:HI 0 "gpc_reg_operand" "")
		   (ashiftrt:SI (match_dup 2)
				(const_int 24)))
	      (clobber (scratch:SI))])]
  "TARGET_POWER"
  "
{ operands[0] = gen_lowpart (SImode, operands[0]);
  operands[1] = gen_lowpart (SImode, operands[1]);
  operands[2] = gen_reg_rtx (SImode); }")

(define_expand "extendqihi2_no_power"
  [(set (match_dup 2)
	(ashift:SI (match_operand:QI 1 "gpc_reg_operand" "")
		   (const_int 24)))
   (set (match_operand:HI 0 "gpc_reg_operand" "")
	(ashiftrt:SI (match_dup 2)
		     (const_int 24)))]
  "! TARGET_POWER && ! TARGET_POWERPC"
  "
{ operands[0] = gen_lowpart (SImode, operands[0]);
  operands[1] = gen_lowpart (SImode, operands[1]);
  operands[2] = gen_reg_rtx (SImode); }")

(define_expand "zero_extendhisi2"
  [(set (match_operand:SI 0 "gpc_reg_operand" "")
	(zero_extend:SI (match_operand:HI 1 "gpc_reg_operand" "")))]
  ""
  "")

(define_insn ""
  [(set (match_operand:SI 0 "gpc_reg_operand" "=r,r")
	(zero_extend:SI (match_operand:HI 1 "reg_or_mem_operand" "m,r")))]
  ""
  "@
   lhz%U1%X1 %0,%1
   {rlinm|rlwinm} %0,%1,0,0xffff"
  [(set_attr "type" "load,*")])

(define_insn ""
  [(set (match_operand:CC 0 "cc_reg_operand" "=x,?y")
	(compare:CC (zero_extend:SI (match_operand:HI 1 "gpc_reg_operand" "r,r"))
		    (const_int 0)))
   (clobber (match_scratch:SI 2 "=r,r"))]
  ""
  "@
   {andil.|andi.} %2,%1,0xffff
   #"
  [(set_attr "type" "compare")
   (set_attr "length" "4,8")])

(define_split
  [(set (match_operand:CC 0 "cc_reg_not_cr0_operand" "")
	(compare:CC (zero_extend:SI (match_operand:HI 1 "gpc_reg_operand" ""))
		    (const_int 0)))
   (clobber (match_scratch:SI 2 ""))]
  "reload_completed"
  [(set (match_dup 2)
	(zero_extend:SI (match_dup 1)))
   (set (match_dup 0)
	(compare:CC (match_dup 2)
		    (const_int 0)))]
  "")

(define_insn ""
  [(set (match_operand:CC 2 "cc_reg_operand" "=x,?y")
	(compare:CC (zero_extend:SI (match_operand:HI 1 "gpc_reg_operand" "r,r"))
		    (const_int 0)))
   (set (match_operand:SI 0 "gpc_reg_operand" "=r,r")
	(zero_extend:SI (match_dup 1)))]
  ""
  "@
   {andil.|andi.} %0,%1,0xffff
   #"
  [(set_attr "type" "compare")
   (set_attr "length" "4,8")])

(define_split
  [(set (match_operand:CC 2 "cc_reg_not_cr0_operand" "")
	(compare:CC (zero_extend:SI (match_operand:HI 1 "gpc_reg_operand" ""))
		    (const_int 0)))
   (set (match_operand:SI 0 "gpc_reg_operand" "")
	(zero_extend:SI (match_dup 1)))]
  "reload_completed"
  [(set (match_dup 0)
	(zero_extend:SI (match_dup 1)))
   (set (match_dup 2)
	(compare:CC (match_dup 0)
		    (const_int 0)))]
  "")

(define_expand "extendhisi2"
  [(set (match_operand:SI 0 "gpc_reg_operand" "")
	(sign_extend:SI (match_operand:HI 1 "gpc_reg_operand" "")))]
  ""
  "")

(define_insn ""
  [(set (match_operand:SI 0 "gpc_reg_operand" "=r,r")
	(sign_extend:SI (match_operand:HI 1 "reg_or_mem_operand" "m,r")))]
  ""
  "@
   lha%U1%X1 %0,%1
   {exts|extsh} %0,%1"
  [(set_attr "type" "load_ext,exts")])

(define_insn ""
  [(set (match_operand:CC 0 "cc_reg_operand" "=x,?y")
	(compare:CC (sign_extend:SI (match_operand:HI 1 "gpc_reg_operand" "r,r"))
		    (const_int 0)))
   (clobber (match_scratch:SI 2 "=r,r"))]
  ""
  "@
   {exts.|extsh.} %2,%1
   #"
  [(set_attr "type" "compare")
   (set_attr "length" "4,8")])

(define_split
  [(set (match_operand:CC 0 "cc_reg_not_cr0_operand" "")
	(compare:CC (sign_extend:SI (match_operand:HI 1 "gpc_reg_operand" ""))
		    (const_int 0)))
   (clobber (match_scratch:SI 2 ""))]
  "reload_completed"
  [(set (match_dup 2)
	(sign_extend:SI (match_dup 1)))
   (set (match_dup 0)
	(compare:CC (match_dup 2)
		    (const_int 0)))]
  "")

(define_insn ""
  [(set (match_operand:CC 2 "cc_reg_operand" "=x,?y")
	(compare:CC (sign_extend:SI (match_operand:HI 1 "gpc_reg_operand" "r,r"))
		    (const_int 0)))
   (set (match_operand:SI 0 "gpc_reg_operand" "=r,r")
	(sign_extend:SI (match_dup 1)))]
  ""
  "@
   {exts.|extsh.} %0,%1
   #"
  [(set_attr "type" "compare")
   (set_attr "length" "4,8")])

;; IBM 405 and 440 half-word multiplication operations.

(define_insn "*macchwc"
  [(set (match_operand:CC 3 "cc_reg_operand" "=x")
        (compare:CC (plus:SI (mult:SI (ashiftrt:SI
                                       (match_operand:SI 2 "gpc_reg_operand" "r")
                                       (const_int 16))
                                      (sign_extend:SI
                                       (match_operand:HI 1 "gpc_reg_operand" "r")))
                             (match_operand:SI 4 "gpc_reg_operand" "0"))
                    (const_int 0)))
   (set (match_operand:SI 0 "gpc_reg_operand" "=r")
        (plus:SI (mult:SI (ashiftrt:SI
                           (match_dup 2)
                           (const_int 16))
                          (sign_extend:SI
                           (match_dup 1)))
                 (match_dup 4)))]
  "TARGET_MULHW"
  "macchw. %0, %1, %2"
  [(set_attr "type" "imul3")])

(define_insn "*macchw"
  [(set (match_operand:SI 0 "gpc_reg_operand" "=r")
        (plus:SI (mult:SI (ashiftrt:SI
                           (match_operand:SI 2 "gpc_reg_operand" "r")
                           (const_int 16))
                          (sign_extend:SI
                           (match_operand:HI 1 "gpc_reg_operand" "r")))
                 (match_operand:SI 3 "gpc_reg_operand" "0")))]
  "TARGET_MULHW"
  "macchw %0, %1, %2"
  [(set_attr "type" "imul3")])

(define_insn "*macchwuc"
  [(set (match_operand:CC 3 "cc_reg_operand" "=x")
        (compare:CC (plus:SI (mult:SI (lshiftrt:SI
                                       (match_operand:SI 2 "gpc_reg_operand" "r")
                                       (const_int 16))
                                      (zero_extend:SI
                                       (match_operand:HI 1 "gpc_reg_operand" "r")))
                             (match_operand:SI 4 "gpc_reg_operand" "0"))
                    (const_int 0)))
   (set (match_operand:SI 0 "gpc_reg_operand" "=r")
        (plus:SI (mult:SI (lshiftrt:SI
                           (match_dup 2)
                           (const_int 16))
                          (zero_extend:SI
                           (match_dup 1)))
                 (match_dup 4)))]
  "TARGET_MULHW"
  "macchwu. %0, %1, %2"
  [(set_attr "type" "imul3")])

(define_insn "*macchwu"
  [(set (match_operand:SI 0 "gpc_reg_operand" "=r")
        (plus:SI (mult:SI (lshiftrt:SI
                           (match_operand:SI 2 "gpc_reg_operand" "r")
                           (const_int 16))
                          (zero_extend:SI
                           (match_operand:HI 1 "gpc_reg_operand" "r")))
                 (match_operand:SI 3 "gpc_reg_operand" "0")))]
  "TARGET_MULHW"
  "macchwu %0, %1, %2"
  [(set_attr "type" "imul3")])

(define_insn "*machhwc"
  [(set (match_operand:CC 3 "cc_reg_operand" "=x")
        (compare:CC (plus:SI (mult:SI (ashiftrt:SI
                                       (match_operand:SI 1 "gpc_reg_operand" "%r")
                                       (const_int 16))
                                      (ashiftrt:SI
                                       (match_operand:SI 2 "gpc_reg_operand" "r")
                                       (const_int 16)))
                             (match_operand:SI 4 "gpc_reg_operand" "0"))
                    (const_int 0)))
   (set (match_operand:SI 0 "gpc_reg_operand" "=r")
        (plus:SI (mult:SI (ashiftrt:SI
                           (match_dup 1)
                           (const_int 16))
                          (ashiftrt:SI
                           (match_dup 2)
                           (const_int 16)))
                 (match_dup 4)))]
  "TARGET_MULHW"
  "machhw. %0, %1, %2"
  [(set_attr "type" "imul3")])

(define_insn "*machhw"
  [(set (match_operand:SI 0 "gpc_reg_operand" "=r")
        (plus:SI (mult:SI (ashiftrt:SI
                           (match_operand:SI 1 "gpc_reg_operand" "%r")
                           (const_int 16))
                          (ashiftrt:SI
                           (match_operand:SI 2 "gpc_reg_operand" "r")
                           (const_int 16)))
                 (match_operand:SI 3 "gpc_reg_operand" "0")))]
  "TARGET_MULHW"
  "machhw %0, %1, %2"
  [(set_attr "type" "imul3")])

(define_insn "*machhwuc"
  [(set (match_operand:CC 3 "cc_reg_operand" "=x")
        (compare:CC (plus:SI (mult:SI (lshiftrt:SI
                                       (match_operand:SI 1 "gpc_reg_operand" "%r")
                                       (const_int 16))
                                      (lshiftrt:SI
                                       (match_operand:SI 2 "gpc_reg_operand" "r")
                                       (const_int 16)))
                             (match_operand:SI 4 "gpc_reg_operand" "0"))
                    (const_int 0)))
   (set (match_operand:SI 0 "gpc_reg_operand" "=r")
        (plus:SI (mult:SI (lshiftrt:SI
                           (match_dup 1)
                           (const_int 16))
                          (lshiftrt:SI
                           (match_dup 2)
                           (const_int 16)))
                 (match_dup 4)))]
  "TARGET_MULHW"
  "machhwu. %0, %1, %2"
  [(set_attr "type" "imul3")])

(define_insn "*machhwu"
  [(set (match_operand:SI 0 "gpc_reg_operand" "=r")
        (plus:SI (mult:SI (lshiftrt:SI
                           (match_operand:SI 1 "gpc_reg_operand" "%r")
                           (const_int 16))
                          (lshiftrt:SI
                           (match_operand:SI 2 "gpc_reg_operand" "r")
                           (const_int 16)))
                 (match_operand:SI 3 "gpc_reg_operand" "0")))]
  "TARGET_MULHW"
  "machhwu %0, %1, %2"
  [(set_attr "type" "imul3")])

(define_insn "*maclhwc"
  [(set (match_operand:CC 3 "cc_reg_operand" "=x")
        (compare:CC (plus:SI (mult:SI (sign_extend:SI
                                       (match_operand:HI 1 "gpc_reg_operand" "%r"))
                                      (sign_extend:SI
                                       (match_operand:HI 2 "gpc_reg_operand" "r")))
                             (match_operand:SI 4 "gpc_reg_operand" "0"))
                    (const_int 0)))
   (set (match_operand:SI 0 "gpc_reg_operand" "=r")
        (plus:SI (mult:SI (sign_extend:SI
                           (match_dup 1))
                          (sign_extend:SI
                           (match_dup 2)))
                 (match_dup 4)))]
  "TARGET_MULHW"
  "maclhw. %0, %1, %2"
  [(set_attr "type" "imul3")])

(define_insn "*maclhw"
  [(set (match_operand:SI 0 "gpc_reg_operand" "=r")
        (plus:SI (mult:SI (sign_extend:SI
                           (match_operand:HI 1 "gpc_reg_operand" "%r"))
                          (sign_extend:SI
                           (match_operand:HI 2 "gpc_reg_operand" "r")))
                 (match_operand:SI 3 "gpc_reg_operand" "0")))]
  "TARGET_MULHW"
  "maclhw %0, %1, %2"
  [(set_attr "type" "imul3")])

(define_insn "*maclhwuc"
  [(set (match_operand:CC 3 "cc_reg_operand" "=x")
        (compare:CC (plus:SI (mult:SI (zero_extend:SI
                                       (match_operand:HI 1 "gpc_reg_operand" "%r"))
                                      (zero_extend:SI
                                       (match_operand:HI 2 "gpc_reg_operand" "r")))
                             (match_operand:SI 4 "gpc_reg_operand" "0"))
                    (const_int 0)))
   (set (match_operand:SI 0 "gpc_reg_operand" "=r")
        (plus:SI (mult:SI (zero_extend:SI
                           (match_dup 1))
                          (zero_extend:SI
                           (match_dup 2)))
                 (match_dup 4)))]
  "TARGET_MULHW"
  "maclhwu. %0, %1, %2"
  [(set_attr "type" "imul3")])

(define_insn "*maclhwu"
  [(set (match_operand:SI 0 "gpc_reg_operand" "=r")
        (plus:SI (mult:SI (zero_extend:SI
                           (match_operand:HI 1 "gpc_reg_operand" "%r"))
                          (zero_extend:SI
                           (match_operand:HI 2 "gpc_reg_operand" "r")))
                 (match_operand:SI 3 "gpc_reg_operand" "0")))]
  "TARGET_MULHW"
  "maclhwu %0, %1, %2"
  [(set_attr "type" "imul3")])

(define_insn "*nmacchwc"
  [(set (match_operand:CC 3 "cc_reg_operand" "=x")
        (compare:CC (minus:SI (match_operand:SI 4 "gpc_reg_operand" "0")
                              (mult:SI (ashiftrt:SI
                                        (match_operand:SI 2 "gpc_reg_operand" "r")
                                        (const_int 16))
                                       (sign_extend:SI
                                        (match_operand:HI 1 "gpc_reg_operand" "r"))))
                    (const_int 0)))
   (set (match_operand:SI 0 "gpc_reg_operand" "=r")
        (minus:SI (match_dup 4)
                  (mult:SI (ashiftrt:SI
                            (match_dup 2)
                            (const_int 16))
                           (sign_extend:SI
                            (match_dup 1)))))]
  "TARGET_MULHW"
  "nmacchw. %0, %1, %2"
  [(set_attr "type" "imul3")])

(define_insn "*nmacchw"
  [(set (match_operand:SI 0 "gpc_reg_operand" "=r")
        (minus:SI (match_operand:SI 3 "gpc_reg_operand" "0")
                  (mult:SI (ashiftrt:SI
                            (match_operand:SI 2 "gpc_reg_operand" "r")
                            (const_int 16))
                           (sign_extend:SI
                            (match_operand:HI 1 "gpc_reg_operand" "r")))))]
  "TARGET_MULHW"
  "nmacchw %0, %1, %2"
  [(set_attr "type" "imul3")])

(define_insn "*nmachhwc"
  [(set (match_operand:CC 3 "cc_reg_operand" "=x")
        (compare:CC (minus:SI (match_operand:SI 4 "gpc_reg_operand" "0")
                              (mult:SI (ashiftrt:SI
                                        (match_operand:SI 1 "gpc_reg_operand" "%r")
                                        (const_int 16))
                                       (ashiftrt:SI
                                        (match_operand:SI 2 "gpc_reg_operand" "r")
                                        (const_int 16))))
                    (const_int 0)))
   (set (match_operand:SI 0 "gpc_reg_operand" "=r")
        (minus:SI (match_dup 4)
                  (mult:SI (ashiftrt:SI
                            (match_dup 1)
                            (const_int 16))
                           (ashiftrt:SI
                            (match_dup 2)
                            (const_int 16)))))]
  "TARGET_MULHW"
  "nmachhw. %0, %1, %2"
  [(set_attr "type" "imul3")])

(define_insn "*nmachhw"
  [(set (match_operand:SI 0 "gpc_reg_operand" "=r")
        (minus:SI (match_operand:SI 3 "gpc_reg_operand" "0")
                  (mult:SI (ashiftrt:SI
                            (match_operand:SI 1 "gpc_reg_operand" "%r")
                            (const_int 16))
                           (ashiftrt:SI
                            (match_operand:SI 2 "gpc_reg_operand" "r")
                            (const_int 16)))))]
  "TARGET_MULHW"
  "nmachhw %0, %1, %2"
  [(set_attr "type" "imul3")])

(define_insn "*nmaclhwc"
  [(set (match_operand:CC 3 "cc_reg_operand" "=x")
        (compare:CC (minus:SI (match_operand:SI 4 "gpc_reg_operand" "0")
                              (mult:SI (sign_extend:SI
                                        (match_operand:HI 1 "gpc_reg_operand" "%r"))
                                       (sign_extend:SI
                                        (match_operand:HI 2 "gpc_reg_operand" "r"))))
                    (const_int 0)))
   (set (match_operand:SI 0 "gpc_reg_operand" "=r")
        (minus:SI (match_dup 4)
                  (mult:SI (sign_extend:SI
                            (match_dup 1))
                           (sign_extend:SI
                            (match_dup 2)))))]
  "TARGET_MULHW"
  "nmaclhw. %0, %1, %2"
  [(set_attr "type" "imul3")])

(define_insn "*nmaclhw"
  [(set (match_operand:SI 0 "gpc_reg_operand" "=r")
        (minus:SI (match_operand:SI 3 "gpc_reg_operand" "0")
                  (mult:SI (sign_extend:SI
                            (match_operand:HI 1 "gpc_reg_operand" "%r"))
                           (sign_extend:SI
                            (match_operand:HI 2 "gpc_reg_operand" "r")))))]
  "TARGET_MULHW"
  "nmaclhw %0, %1, %2"
  [(set_attr "type" "imul3")])

(define_insn "*mulchwc"
  [(set (match_operand:CC 3 "cc_reg_operand" "=x")
        (compare:CC (mult:SI (ashiftrt:SI
                              (match_operand:SI 2 "gpc_reg_operand" "r")
                              (const_int 16))
                             (sign_extend:SI
                              (match_operand:HI 1 "gpc_reg_operand" "r")))
                    (const_int 0)))
   (set (match_operand:SI 0 "gpc_reg_operand" "=r")
        (mult:SI (ashiftrt:SI
                  (match_dup 2)
                  (const_int 16))
                 (sign_extend:SI
                  (match_dup 1))))]
  "TARGET_MULHW"
  "mulchw. %0, %1, %2"
  [(set_attr "type" "imul3")])

(define_insn "*mulchw"
  [(set (match_operand:SI 0 "gpc_reg_operand" "=r")
        (mult:SI (ashiftrt:SI
                  (match_operand:SI 2 "gpc_reg_operand" "r")
                  (const_int 16))
                 (sign_extend:SI
                  (match_operand:HI 1 "gpc_reg_operand" "r"))))]
  "TARGET_MULHW"
  "mulchw %0, %1, %2"
  [(set_attr "type" "imul3")])

(define_insn "*mulchwuc"
  [(set (match_operand:CC 3 "cc_reg_operand" "=x")
        (compare:CC (mult:SI (lshiftrt:SI
                              (match_operand:SI 2 "gpc_reg_operand" "r")
                              (const_int 16))
                             (zero_extend:SI
                              (match_operand:HI 1 "gpc_reg_operand" "r")))
                    (const_int 0)))
   (set (match_operand:SI 0 "gpc_reg_operand" "=r")
        (mult:SI (lshiftrt:SI
                  (match_dup 2)
                  (const_int 16))
                 (zero_extend:SI
                  (match_dup 1))))]
  "TARGET_MULHW"
  "mulchwu. %0, %1, %2"
  [(set_attr "type" "imul3")])

(define_insn "*mulchwu"
  [(set (match_operand:SI 0 "gpc_reg_operand" "=r")
        (mult:SI (lshiftrt:SI
                  (match_operand:SI 2 "gpc_reg_operand" "r")
                  (const_int 16))
                 (zero_extend:SI
                  (match_operand:HI 1 "gpc_reg_operand" "r"))))]
  "TARGET_MULHW"
  "mulchwu %0, %1, %2"
  [(set_attr "type" "imul3")])

(define_insn "*mulhhwc"
  [(set (match_operand:CC 3 "cc_reg_operand" "=x")
        (compare:CC (mult:SI (ashiftrt:SI
                              (match_operand:SI 1 "gpc_reg_operand" "%r")
                              (const_int 16))
                             (ashiftrt:SI
                              (match_operand:SI 2 "gpc_reg_operand" "r")
                              (const_int 16)))
                    (const_int 0)))
   (set (match_operand:SI 0 "gpc_reg_operand" "=r")
        (mult:SI (ashiftrt:SI
                  (match_dup 1)
                  (const_int 16))
                 (ashiftrt:SI
                  (match_dup 2)
                  (const_int 16))))]
  "TARGET_MULHW"
  "mulhhw. %0, %1, %2"
  [(set_attr "type" "imul3")])

(define_insn "*mulhhw"
  [(set (match_operand:SI 0 "gpc_reg_operand" "=r")
        (mult:SI (ashiftrt:SI
                  (match_operand:SI 1 "gpc_reg_operand" "%r")
                  (const_int 16))
                 (ashiftrt:SI
                  (match_operand:SI 2 "gpc_reg_operand" "r")
                  (const_int 16))))]
  "TARGET_MULHW"
  "mulhhw %0, %1, %2"
  [(set_attr "type" "imul3")])

(define_insn "*mulhhwuc"
  [(set (match_operand:CC 3 "cc_reg_operand" "=x")
        (compare:CC (mult:SI (lshiftrt:SI
                              (match_operand:SI 1 "gpc_reg_operand" "%r")
                              (const_int 16))
                             (lshiftrt:SI
                              (match_operand:SI 2 "gpc_reg_operand" "r")
                              (const_int 16)))
                    (const_int 0)))
   (set (match_operand:SI 0 "gpc_reg_operand" "=r")
        (mult:SI (lshiftrt:SI
                  (match_dup 1)
                  (const_int 16))
                 (lshiftrt:SI
                  (match_dup 2)
                  (const_int 16))))]
  "TARGET_MULHW"
  "mulhhwu. %0, %1, %2"
  [(set_attr "type" "imul3")])

(define_insn "*mulhhwu"
  [(set (match_operand:SI 0 "gpc_reg_operand" "=r")
        (mult:SI (lshiftrt:SI
                  (match_operand:SI 1 "gpc_reg_operand" "%r")
                  (const_int 16))
                 (lshiftrt:SI
                  (match_operand:SI 2 "gpc_reg_operand" "r")
                  (const_int 16))))]
  "TARGET_MULHW"
  "mulhhwu %0, %1, %2"
  [(set_attr "type" "imul3")])

(define_insn "*mullhwc"
  [(set (match_operand:CC 3 "cc_reg_operand" "=x")
        (compare:CC (mult:SI (sign_extend:SI
                              (match_operand:HI 1 "gpc_reg_operand" "%r"))
                             (sign_extend:SI
                              (match_operand:HI 2 "gpc_reg_operand" "r")))
                    (const_int 0)))
   (set (match_operand:SI 0 "gpc_reg_operand" "=r")
        (mult:SI (sign_extend:SI
                  (match_dup 1))
                 (sign_extend:SI
                  (match_dup 2))))]
  "TARGET_MULHW"
  "mullhw. %0, %1, %2"
  [(set_attr "type" "imul3")])

(define_insn "*mullhw"
  [(set (match_operand:SI 0 "gpc_reg_operand" "=r")
        (mult:SI (sign_extend:SI
                  (match_operand:HI 1 "gpc_reg_operand" "%r"))
                 (sign_extend:SI
                  (match_operand:HI 2 "gpc_reg_operand" "r"))))]
  "TARGET_MULHW"
  "mullhw %0, %1, %2"
  [(set_attr "type" "imul3")])

(define_insn "*mullhwuc"
  [(set (match_operand:CC 3 "cc_reg_operand" "=x")
        (compare:CC (mult:SI (zero_extend:SI
                              (match_operand:HI 1 "gpc_reg_operand" "%r"))
                             (zero_extend:SI
                              (match_operand:HI 2 "gpc_reg_operand" "r")))
                    (const_int 0)))
   (set (match_operand:SI 0 "gpc_reg_operand" "=r")
        (mult:SI (zero_extend:SI
                  (match_dup 1))
                 (zero_extend:SI
                  (match_dup 2))))]
  "TARGET_MULHW"
  "mullhwu. %0, %1, %2"
  [(set_attr "type" "imul3")])

(define_insn "*mullhwu"
  [(set (match_operand:SI 0 "gpc_reg_operand" "=r")
        (mult:SI (zero_extend:SI
                  (match_operand:HI 1 "gpc_reg_operand" "%r"))
                 (zero_extend:SI
                  (match_operand:HI 2 "gpc_reg_operand" "r"))))]
  "TARGET_MULHW"
  "mullhwu %0, %1, %2"
  [(set_attr "type" "imul3")])

<<<<<<< HEAD
=======
;; IBM 405 and 440 string-search dlmzb instruction support.
(define_insn "dlmzb"
  [(set (match_operand:CC 3 "cc_reg_operand" "=x")
        (unspec:CC [(match_operand:SI 1 "gpc_reg_operand" "r")
                    (match_operand:SI 2 "gpc_reg_operand" "r")]
                   UNSPEC_DLMZB_CR))
   (set (match_operand:SI 0 "gpc_reg_operand" "=r")
        (unspec:SI [(match_dup 1)
                    (match_dup 2)]
                   UNSPEC_DLMZB))]
  "TARGET_DLMZB"
  "dlmzb. %0, %1, %2")

(define_expand "strlensi"
  [(set (match_operand:SI 0 "gpc_reg_operand" "")
        (unspec:SI [(match_operand:BLK 1 "general_operand" "")
                    (match_operand:QI 2 "const_int_operand" "")
                    (match_operand 3 "const_int_operand" "")]
                   UNSPEC_DLMZB_STRLEN))
   (clobber (match_scratch:CC 4 "=x"))]
  "TARGET_DLMZB && WORDS_BIG_ENDIAN && !optimize_size"
{
  rtx result = operands[0];
  rtx src = operands[1];
  rtx search_char = operands[2];
  rtx align = operands[3];
  rtx addr, scratch_string, word1, word2, scratch_dlmzb;
  rtx loop_label, end_label, mem, cr0, cond;
  if (search_char != const0_rtx
      || GET_CODE (align) != CONST_INT
      || INTVAL (align) < 8)
        FAIL;
  word1 = gen_reg_rtx (SImode);
  word2 = gen_reg_rtx (SImode);
  scratch_dlmzb = gen_reg_rtx (SImode);
  scratch_string = gen_reg_rtx (Pmode);
  loop_label = gen_label_rtx ();
  end_label = gen_label_rtx ();
  addr = force_reg (Pmode, XEXP (src, 0));
  emit_move_insn (scratch_string, addr);
  emit_label (loop_label);
  mem = change_address (src, SImode, scratch_string);
  emit_move_insn (word1, mem);
  emit_move_insn (word2, adjust_address (mem, SImode, 4));
  cr0 = gen_rtx_REG (CCmode, CR0_REGNO);
  emit_insn (gen_dlmzb (scratch_dlmzb, word1, word2, cr0));
  cond = gen_rtx_NE (VOIDmode, cr0, const0_rtx);
  emit_jump_insn (gen_rtx_SET (VOIDmode,
                               pc_rtx,
                               gen_rtx_IF_THEN_ELSE (VOIDmode,
                                                     cond,
                                                     gen_rtx_LABEL_REF
                                                       (VOIDmode,
                                                        end_label),
                                                     pc_rtx)));
  emit_insn (gen_addsi3 (scratch_string, scratch_string, GEN_INT (8)));
  emit_jump_insn (gen_rtx_SET (VOIDmode,
                               pc_rtx,
                               gen_rtx_LABEL_REF (VOIDmode, loop_label)));
  emit_barrier ();
  emit_label (end_label);
  emit_insn (gen_addsi3 (scratch_string, scratch_string, scratch_dlmzb));
  emit_insn (gen_subsi3 (result, scratch_string, addr));
  emit_insn (gen_subsi3 (result, result, const1_rtx));
  DONE;
})

>>>>>>> c355071f
(define_split
  [(set (match_operand:CC 2 "cc_reg_not_cr0_operand" "")
	(compare:CC (sign_extend:SI (match_operand:HI 1 "gpc_reg_operand" ""))
		    (const_int 0)))
   (set (match_operand:SI 0 "gpc_reg_operand" "")
	(sign_extend:SI (match_dup 1)))]
  "reload_completed"
  [(set (match_dup 0)
	(sign_extend:SI (match_dup 1)))
   (set (match_dup 2)
	(compare:CC (match_dup 0)
		    (const_int 0)))]
  "")

;; Fixed-point arithmetic insns.

(define_expand "add<mode>3"
  [(set (match_operand:SDI 0 "gpc_reg_operand" "")
	(plus:SDI (match_operand:SDI 1 "gpc_reg_operand" "")
		  (match_operand:SDI 2 "reg_or_add_cint_operand" "")))]
  ""
{
  if (<MODE>mode == DImode && ! TARGET_POWERPC64)
    {
      if (non_short_cint_operand (operands[2], DImode))
	FAIL;
    }
  else if (GET_CODE (operands[2]) == CONST_INT
	   && ! add_operand (operands[2], <MODE>mode))
    {
      rtx tmp = ((no_new_pseudos || rtx_equal_p (operands[0], operands[1]))
		 ? operands[0] : gen_reg_rtx (<MODE>mode));

      HOST_WIDE_INT val = INTVAL (operands[2]);
      HOST_WIDE_INT low = ((val & 0xffff) ^ 0x8000) - 0x8000;
      HOST_WIDE_INT rest = trunc_int_for_mode (val - low, <MODE>mode);

<<<<<<< HEAD
      if (<MODE>mode == DImode && !CONST_OK_FOR_LETTER_P (rest, 'L'))
=======
      if (<MODE>mode == DImode && !satisfies_constraint_L (GEN_INT (rest)))
>>>>>>> c355071f
	FAIL;

      /* The ordering here is important for the prolog expander.
	 When space is allocated from the stack, adding 'low' first may
	 produce a temporary deallocation (which would be bad).  */
      emit_insn (gen_add<mode>3 (tmp, operands[1], GEN_INT (rest)));
      emit_insn (gen_add<mode>3 (operands[0], tmp, GEN_INT (low)));
      DONE;
    }
})

;; Discourage ai/addic because of carry but provide it in an alternative
;; allowing register zero as source.
(define_insn "*add<mode>3_internal1"
  [(set (match_operand:GPR 0 "gpc_reg_operand" "=r,r,?r,r")
	(plus:GPR (match_operand:GPR 1 "gpc_reg_operand" "%r,b,r,b")
		  (match_operand:GPR 2 "add_operand" "r,I,I,L")))]
  ""
  "@
   {cax|add} %0,%1,%2
   {cal %0,%2(%1)|addi %0,%1,%2}
   {ai|addic} %0,%1,%2
   {cau|addis} %0,%1,%v2"
  [(set_attr "length" "4,4,4,4")])

(define_insn "addsi3_high"
  [(set (match_operand:SI 0 "gpc_reg_operand" "=b")
        (plus:SI (match_operand:SI 1 "gpc_reg_operand" "b")
                 (high:SI (match_operand 2 "" ""))))]
  "TARGET_MACHO && !TARGET_64BIT"
  "{cau|addis} %0,%1,ha16(%2)"
  [(set_attr "length" "4")])

(define_insn "*add<mode>3_internal2"
  [(set (match_operand:CC 0 "cc_reg_operand" "=x,x,?y,?y")
	(compare:CC (plus:P (match_operand:P 1 "gpc_reg_operand" "%r,r,r,r")
			    (match_operand:P 2 "reg_or_short_operand" "r,I,r,I"))
		    (const_int 0)))
   (clobber (match_scratch:P 3 "=r,r,r,r"))]
  ""
  "@
   {cax.|add.} %3,%1,%2
   {ai.|addic.} %3,%1,%2
   #
   #"
  [(set_attr "type" "fast_compare,compare,compare,compare")
   (set_attr "length" "4,4,8,8")])

(define_split
  [(set (match_operand:CC 0 "cc_reg_not_cr0_operand" "")
	(compare:CC (plus:GPR (match_operand:GPR 1 "gpc_reg_operand" "")
			      (match_operand:GPR 2 "reg_or_short_operand" ""))
		    (const_int 0)))
   (clobber (match_scratch:GPR 3 ""))]
  "reload_completed"
  [(set (match_dup 3)
	(plus:GPR (match_dup 1)
		 (match_dup 2)))
   (set (match_dup 0)
	(compare:CC (match_dup 3)
		    (const_int 0)))]
  "")

(define_insn "*add<mode>3_internal3"
  [(set (match_operand:CC 3 "cc_reg_operand" "=x,x,?y,?y")
	(compare:CC (plus:P (match_operand:P 1 "gpc_reg_operand" "%r,r,r,r")
			    (match_operand:P 2 "reg_or_short_operand" "r,I,r,I"))
		    (const_int 0)))
   (set (match_operand:P 0 "gpc_reg_operand" "=r,r,r,r")
	(plus:P (match_dup 1)
		(match_dup 2)))]
  ""
  "@
   {cax.|add.} %0,%1,%2
   {ai.|addic.} %0,%1,%2
   #
   #"
  [(set_attr "type" "fast_compare,compare,compare,compare")
   (set_attr "length" "4,4,8,8")])

(define_split
  [(set (match_operand:CC 3 "cc_reg_not_cr0_operand" "")
	(compare:CC (plus:P (match_operand:P 1 "gpc_reg_operand" "")
			    (match_operand:P 2 "reg_or_short_operand" ""))
		    (const_int 0)))
   (set (match_operand:P 0 "gpc_reg_operand" "")
	(plus:P (match_dup 1) (match_dup 2)))]
  "reload_completed"
  [(set (match_dup 0)
	(plus:P (match_dup 1)
		(match_dup 2)))
   (set (match_dup 3)
	(compare:CC (match_dup 0)
		    (const_int 0)))]
  "")

;; Split an add that we can't do in one insn into two insns, each of which
;; does one 16-bit part.  This is used by combine.  Note that the low-order
;; add should be last in case the result gets used in an address.

(define_split
  [(set (match_operand:GPR 0 "gpc_reg_operand" "")
	(plus:GPR (match_operand:GPR 1 "gpc_reg_operand" "")
		  (match_operand:GPR 2 "non_add_cint_operand" "")))]
  ""
  [(set (match_dup 0) (plus:GPR (match_dup 1) (match_dup 3)))
   (set (match_dup 0) (plus:GPR (match_dup 0) (match_dup 4)))]
<<<<<<< HEAD
"
=======
>>>>>>> c355071f
{
  HOST_WIDE_INT val = INTVAL (operands[2]);
  HOST_WIDE_INT low = ((val & 0xffff) ^ 0x8000) - 0x8000;
  HOST_WIDE_INT rest = trunc_int_for_mode (val - low, <MODE>mode);

  operands[4] = GEN_INT (low);
<<<<<<< HEAD
  if (<MODE>mode == SImode || CONST_OK_FOR_LETTER_P (rest, 'L'))
=======
  if (<MODE>mode == SImode || satisfies_constraint_L (GEN_INT (rest)))
>>>>>>> c355071f
    operands[3] = GEN_INT (rest);
  else if (! no_new_pseudos)
    {
      operands[3] = gen_reg_rtx (DImode);
      emit_move_insn (operands[3], operands[2]);
      emit_insn (gen_adddi3 (operands[0], operands[1], operands[3]));
      DONE;
    }
  else
    FAIL;
<<<<<<< HEAD
}")
=======
})
>>>>>>> c355071f

(define_insn "one_cmpl<mode>2"
  [(set (match_operand:GPR 0 "gpc_reg_operand" "=r")
	(not:GPR (match_operand:GPR 1 "gpc_reg_operand" "r")))]
  ""
  "nor %0,%1,%1")

(define_insn ""
  [(set (match_operand:CC 0 "cc_reg_operand" "=x,?y")
	(compare:CC (not:P (match_operand:P 1 "gpc_reg_operand" "r,r"))
		    (const_int 0)))
   (clobber (match_scratch:P 2 "=r,r"))]
  ""
  "@
   nor. %2,%1,%1
   #"
  [(set_attr "type" "compare")
   (set_attr "length" "4,8")])

(define_split
  [(set (match_operand:CC 0 "cc_reg_not_cr0_operand" "")
	(compare:CC (not:P (match_operand:P 1 "gpc_reg_operand" ""))
		    (const_int 0)))
   (clobber (match_scratch:P 2 ""))]
  "reload_completed"
  [(set (match_dup 2)
	(not:P (match_dup 1)))
   (set (match_dup 0)
	(compare:CC (match_dup 2)
		    (const_int 0)))]
  "")

(define_insn ""
  [(set (match_operand:CC 2 "cc_reg_operand" "=x,?y")
	(compare:CC (not:P (match_operand:P 1 "gpc_reg_operand" "r,r"))
		    (const_int 0)))
   (set (match_operand:P 0 "gpc_reg_operand" "=r,r")
	(not:P (match_dup 1)))]
  ""
  "@
   nor. %0,%1,%1
   #"
  [(set_attr "type" "compare")
   (set_attr "length" "4,8")])

(define_split
  [(set (match_operand:CC 2 "cc_reg_not_cr0_operand" "")
	(compare:CC (not:P (match_operand:P 1 "gpc_reg_operand" ""))
		    (const_int 0)))
   (set (match_operand:P 0 "gpc_reg_operand" "")
	(not:P (match_dup 1)))]
  "reload_completed"
  [(set (match_dup 0)
	(not:P (match_dup 1)))
   (set (match_dup 2)
	(compare:CC (match_dup 0)
		    (const_int 0)))]
  "")

(define_insn ""
  [(set (match_operand:SI 0 "gpc_reg_operand" "=r")
	(minus:SI (match_operand:SI 1 "reg_or_short_operand" "rI")
		  (match_operand:SI 2 "gpc_reg_operand" "r")))]
  "! TARGET_POWERPC"
  "{sf%I1|subf%I1c} %0,%2,%1")

(define_insn ""
  [(set (match_operand:GPR 0 "gpc_reg_operand" "=r,r")
	(minus:GPR (match_operand:GPR 1 "reg_or_short_operand" "r,I")
		   (match_operand:GPR 2 "gpc_reg_operand" "r,r")))]
  "TARGET_POWERPC"
  "@
   subf %0,%2,%1
   subfic %0,%2,%1")

(define_insn ""
  [(set (match_operand:CC 0 "cc_reg_operand" "=x,?y")
	(compare:CC (minus:SI (match_operand:SI 1 "gpc_reg_operand" "r,r")
			      (match_operand:SI 2 "gpc_reg_operand" "r,r"))
		    (const_int 0)))
   (clobber (match_scratch:SI 3 "=r,r"))]
  "! TARGET_POWERPC"
  "@
   {sf.|subfc.} %3,%2,%1
   #"
  [(set_attr "type" "compare")
   (set_attr "length" "4,8")])

(define_insn ""
  [(set (match_operand:CC 0 "cc_reg_operand" "=x,?y")
	(compare:CC (minus:P (match_operand:P 1 "gpc_reg_operand" "r,r")
			     (match_operand:P 2 "gpc_reg_operand" "r,r"))
		    (const_int 0)))
   (clobber (match_scratch:P 3 "=r,r"))]
  "TARGET_POWERPC"
  "@
   subf. %3,%2,%1
   #"
  [(set_attr "type" "fast_compare")
   (set_attr "length" "4,8")])

(define_split
  [(set (match_operand:CC 0 "cc_reg_not_cr0_operand" "")
	(compare:CC (minus:P (match_operand:P 1 "gpc_reg_operand" "")
			     (match_operand:P 2 "gpc_reg_operand" ""))
		    (const_int 0)))
   (clobber (match_scratch:P 3 ""))]
  "reload_completed"
  [(set (match_dup 3)
	(minus:P (match_dup 1)
		  (match_dup 2)))
   (set (match_dup 0)
	(compare:CC (match_dup 3)
		    (const_int 0)))]
  "")

(define_insn ""
  [(set (match_operand:CC 3 "cc_reg_operand" "=x,?y")
	(compare:CC (minus:SI (match_operand:SI 1 "gpc_reg_operand" "r,r")
			      (match_operand:SI 2 "gpc_reg_operand" "r,r"))
		    (const_int 0)))
   (set (match_operand:SI 0 "gpc_reg_operand" "=r,r")
	(minus:SI (match_dup 1) (match_dup 2)))]
  "! TARGET_POWERPC"
  "@
   {sf.|subfc.} %0,%2,%1
   #"
  [(set_attr "type" "compare")
   (set_attr "length" "4,8")])

(define_insn ""
  [(set (match_operand:CC 3 "cc_reg_operand" "=x,?y")
	(compare:CC (minus:P (match_operand:P 1 "gpc_reg_operand" "r,r")
			     (match_operand:P 2 "gpc_reg_operand" "r,r"))
		    (const_int 0)))
   (set (match_operand:P 0 "gpc_reg_operand" "=r,r")
	(minus:P (match_dup 1)
		  (match_dup 2)))]
  "TARGET_POWERPC"
  "@
   subf. %0,%2,%1
   #"
  [(set_attr "type" "fast_compare")
   (set_attr "length" "4,8")])

(define_split
  [(set (match_operand:CC 3 "cc_reg_not_cr0_operand" "")
	(compare:CC (minus:P (match_operand:P 1 "gpc_reg_operand" "")
			     (match_operand:P 2 "gpc_reg_operand" ""))
		    (const_int 0)))
   (set (match_operand:P 0 "gpc_reg_operand" "")
	(minus:P (match_dup 1)
		  (match_dup 2)))]
  "reload_completed"
  [(set (match_dup 0)
	(minus:P (match_dup 1)
		  (match_dup 2)))
   (set (match_dup 3)
	(compare:CC (match_dup 0)
		    (const_int 0)))]
  "")

(define_expand "sub<mode>3"
  [(set (match_operand:SDI 0 "gpc_reg_operand" "")
	(minus:SDI (match_operand:SDI 1 "reg_or_short_operand" "")
		   (match_operand:SDI 2 "reg_or_sub_cint_operand" "")))]
  ""
  "
{
  if (GET_CODE (operands[2]) == CONST_INT)
    {
      emit_insn (gen_add<mode>3 (operands[0], operands[1],
				 negate_rtx (<MODE>mode, operands[2])));
      DONE;
    }
}")

;; For SMIN, SMAX, UMIN, and UMAX, we use DEFINE_EXPAND's that involve a doz[i]
;; instruction and some auxiliary computations.  Then we just have a single
;; DEFINE_INSN for doz[i] and the define_splits to make them if made by
;; combine.

(define_expand "sminsi3"
  [(set (match_dup 3)
	(if_then_else:SI (gt:SI (match_operand:SI 1 "gpc_reg_operand" "")
				(match_operand:SI 2 "reg_or_short_operand" ""))
			 (const_int 0)
			 (minus:SI (match_dup 2) (match_dup 1))))
   (set (match_operand:SI 0 "gpc_reg_operand" "")
	(minus:SI (match_dup 2) (match_dup 3)))]
  "TARGET_POWER || TARGET_ISEL"
  "
{
  if (TARGET_ISEL)
    {
      operands[2] = force_reg (SImode, operands[2]);
      rs6000_emit_minmax (operands[0], SMIN, operands[1], operands[2]);
      DONE;
    }

  operands[3] = gen_reg_rtx (SImode);
}")

(define_split
  [(set (match_operand:SI 0 "gpc_reg_operand" "")
	(smin:SI (match_operand:SI 1 "gpc_reg_operand" "")
		 (match_operand:SI 2 "reg_or_short_operand" "")))
   (clobber (match_operand:SI 3 "gpc_reg_operand" ""))]
  "TARGET_POWER"
  [(set (match_dup 3)
	(if_then_else:SI (gt:SI (match_dup 1) (match_dup 2))
			 (const_int 0)
			 (minus:SI (match_dup 2) (match_dup 1))))
   (set (match_dup 0) (minus:SI (match_dup 2) (match_dup 3)))]
  "")

(define_expand "smaxsi3"
  [(set (match_dup 3)
	(if_then_else:SI (gt:SI (match_operand:SI 1 "gpc_reg_operand" "")
				(match_operand:SI 2 "reg_or_short_operand" ""))
			 (const_int 0)
			 (minus:SI (match_dup 2) (match_dup 1))))
   (set (match_operand:SI 0 "gpc_reg_operand" "")
	(plus:SI (match_dup 3) (match_dup 1)))]
  "TARGET_POWER || TARGET_ISEL"
  "
{
  if (TARGET_ISEL)
    {
      operands[2] = force_reg (SImode, operands[2]);
      rs6000_emit_minmax (operands[0], SMAX, operands[1], operands[2]);
      DONE;
    }
  operands[3] = gen_reg_rtx (SImode);
}")

(define_split
  [(set (match_operand:SI 0 "gpc_reg_operand" "")
	(smax:SI (match_operand:SI 1 "gpc_reg_operand" "")
		 (match_operand:SI 2 "reg_or_short_operand" "")))
   (clobber (match_operand:SI 3 "gpc_reg_operand" ""))]
  "TARGET_POWER"
  [(set (match_dup 3)
	(if_then_else:SI (gt:SI (match_dup 1) (match_dup 2))
			 (const_int 0)
			 (minus:SI (match_dup 2) (match_dup 1))))
   (set (match_dup 0) (plus:SI (match_dup 3) (match_dup 1)))]
  "")

(define_expand "uminsi3"
  [(set (match_dup 3) (xor:SI (match_operand:SI 1 "gpc_reg_operand" "")
			      (match_dup 5)))
   (set (match_dup 4) (xor:SI (match_operand:SI 2 "gpc_reg_operand" "")
			      (match_dup 5)))
   (set (match_dup 3) (if_then_else:SI (gt (match_dup 3) (match_dup 4))
				       (const_int 0)
				       (minus:SI (match_dup 4) (match_dup 3))))
   (set (match_operand:SI 0 "gpc_reg_operand" "")
	(minus:SI (match_dup 2) (match_dup 3)))]
  "TARGET_POWER || TARGET_ISEL"
  "
{
  if (TARGET_ISEL)
    {
      rs6000_emit_minmax (operands[0], UMIN, operands[1], operands[2]);
      DONE;
    }
  operands[3] = gen_reg_rtx (SImode);
  operands[4] = gen_reg_rtx (SImode);
  operands[5] = GEN_INT (-2147483647 - 1);
}")

(define_expand "umaxsi3"
  [(set (match_dup 3) (xor:SI (match_operand:SI 1 "gpc_reg_operand" "")
			      (match_dup 5)))
   (set (match_dup 4) (xor:SI (match_operand:SI 2 "gpc_reg_operand" "")
			      (match_dup 5)))
   (set (match_dup 3) (if_then_else:SI (gt (match_dup 3) (match_dup 4))
				       (const_int 0)
				       (minus:SI (match_dup 4) (match_dup 3))))
   (set (match_operand:SI 0 "gpc_reg_operand" "")
	(plus:SI (match_dup 3) (match_dup 1)))]
  "TARGET_POWER || TARGET_ISEL"
  "
{
  if (TARGET_ISEL)
    {
      rs6000_emit_minmax (operands[0], UMAX, operands[1], operands[2]);
      DONE;
    }
  operands[3] = gen_reg_rtx (SImode);
  operands[4] = gen_reg_rtx (SImode);
  operands[5] = GEN_INT (-2147483647 - 1);
}")

(define_insn ""
  [(set (match_operand:SI 0 "gpc_reg_operand" "=r")
	(if_then_else:SI (gt (match_operand:SI 1 "gpc_reg_operand" "r")
			     (match_operand:SI 2 "reg_or_short_operand" "rI"))
			 (const_int 0)
			 (minus:SI (match_dup 2) (match_dup 1))))]
  "TARGET_POWER"
  "doz%I2 %0,%1,%2")

(define_insn ""
  [(set (match_operand:CC 0 "cc_reg_operand" "=x,?y")
	(compare:CC
	 (if_then_else:SI (gt (match_operand:SI 1 "gpc_reg_operand" "r,r")
			      (match_operand:SI 2 "reg_or_short_operand" "rI,rI"))
			  (const_int 0)
			  (minus:SI (match_dup 2) (match_dup 1)))
	 (const_int 0)))
   (clobber (match_scratch:SI 3 "=r,r"))]
  "TARGET_POWER"
  "@
   doz%I2. %3,%1,%2
   #"
  [(set_attr "type" "delayed_compare")
   (set_attr "length" "4,8")])

(define_split
  [(set (match_operand:CC 0 "cc_reg_not_cr0_operand" "")
	(compare:CC
	 (if_then_else:SI (gt (match_operand:SI 1 "gpc_reg_operand" "")
			      (match_operand:SI 2 "reg_or_short_operand" ""))
			  (const_int 0)
			  (minus:SI (match_dup 2) (match_dup 1)))
	 (const_int 0)))
   (clobber (match_scratch:SI 3 ""))]
  "TARGET_POWER && reload_completed"
  [(set (match_dup 3)
	(if_then_else:SI (gt (match_dup 1) (match_dup 2))
			  (const_int 0)
			  (minus:SI (match_dup 2) (match_dup 1))))
   (set (match_dup 0)
	(compare:CC (match_dup 3)
		    (const_int 0)))]
  "")

(define_insn ""
  [(set (match_operand:CC 3 "cc_reg_operand" "=x,?y")
	(compare:CC
	 (if_then_else:SI (gt (match_operand:SI 1 "gpc_reg_operand" "r,r")
			      (match_operand:SI 2 "reg_or_short_operand" "rI,rI"))
			  (const_int 0)
			  (minus:SI (match_dup 2) (match_dup 1)))
	 (const_int 0)))
   (set (match_operand:SI 0 "gpc_reg_operand" "=r,r")
	(if_then_else:SI (gt (match_dup 1) (match_dup 2))
			 (const_int 0)
			 (minus:SI (match_dup 2) (match_dup 1))))]
  "TARGET_POWER"
  "@
   doz%I2. %0,%1,%2
   #"
  [(set_attr "type" "delayed_compare")
   (set_attr "length" "4,8")])

(define_split
  [(set (match_operand:CC 3 "cc_reg_not_cr0_operand" "")
	(compare:CC
	 (if_then_else:SI (gt (match_operand:SI 1 "gpc_reg_operand" "")
			      (match_operand:SI 2 "reg_or_short_operand" ""))
			  (const_int 0)
			  (minus:SI (match_dup 2) (match_dup 1)))
	 (const_int 0)))
   (set (match_operand:SI 0 "gpc_reg_operand" "")
	(if_then_else:SI (gt (match_dup 1) (match_dup 2))
			 (const_int 0)
			 (minus:SI (match_dup 2) (match_dup 1))))]
  "TARGET_POWER && reload_completed"
  [(set (match_dup 0)
	(if_then_else:SI (gt (match_dup 1) (match_dup 2))
			 (const_int 0)
			 (minus:SI (match_dup 2) (match_dup 1))))
   (set (match_dup 3)
	(compare:CC (match_dup 0)
		    (const_int 0)))]
  "")

;; We don't need abs with condition code because such comparisons should
;; never be done.
(define_expand "abssi2"
  [(set (match_operand:SI 0 "gpc_reg_operand" "")
	(abs:SI (match_operand:SI 1 "gpc_reg_operand" "")))]
  ""
  "
{
  if (TARGET_ISEL)
    {
      emit_insn (gen_abssi2_isel (operands[0], operands[1]));
      DONE;
    }
  else if (! TARGET_POWER)
    {
      emit_insn (gen_abssi2_nopower (operands[0], operands[1]));
      DONE;
    }
}")

(define_insn "*abssi2_power"
  [(set (match_operand:SI 0 "gpc_reg_operand" "=r")
	(abs:SI (match_operand:SI 1 "gpc_reg_operand" "r")))]
  "TARGET_POWER"
  "abs %0,%1")

(define_insn_and_split "abssi2_isel"
  [(set (match_operand:SI 0 "gpc_reg_operand" "=r")
        (abs:SI (match_operand:SI 1 "gpc_reg_operand" "b")))
   (clobber (match_scratch:SI 2 "=&b"))
   (clobber (match_scratch:CC 3 "=y"))]
  "TARGET_ISEL"
  "#"
  "&& reload_completed"
  [(set (match_dup 2) (neg:SI (match_dup 1)))
   (set (match_dup 3)
	(compare:CC (match_dup 1)
		    (const_int 0)))
   (set (match_dup 0)
	(if_then_else:SI (ge (match_dup 3)
			     (const_int 0))
			 (match_dup 1)
			 (match_dup 2)))]
  "")

(define_insn_and_split "abssi2_nopower"
  [(set (match_operand:SI 0 "gpc_reg_operand" "=&r,r")
        (abs:SI (match_operand:SI 1 "gpc_reg_operand" "r,0")))
   (clobber (match_scratch:SI 2 "=&r,&r"))]
  "! TARGET_POWER && ! TARGET_ISEL"
  "#"
  "&& reload_completed"
  [(set (match_dup 2) (ashiftrt:SI (match_dup 1) (const_int 31)))
   (set (match_dup 0) (xor:SI (match_dup 2) (match_dup 1)))
   (set (match_dup 0) (minus:SI (match_dup 0) (match_dup 2)))]
  "")

(define_insn "*nabs_power"
  [(set (match_operand:SI 0 "gpc_reg_operand" "=r")
	(neg:SI (abs:SI (match_operand:SI 1 "gpc_reg_operand" "r"))))]
  "TARGET_POWER"
  "nabs %0,%1")

(define_insn_and_split "*nabs_nopower"
  [(set (match_operand:SI 0 "gpc_reg_operand" "=&r,r")
        (neg:SI (abs:SI (match_operand:SI 1 "gpc_reg_operand" "r,0"))))
   (clobber (match_scratch:SI 2 "=&r,&r"))]
  "! TARGET_POWER"
  "#"
  "&& reload_completed"
  [(set (match_dup 2) (ashiftrt:SI (match_dup 1) (const_int 31)))
   (set (match_dup 0) (xor:SI (match_dup 2) (match_dup 1)))
   (set (match_dup 0) (minus:SI (match_dup 2) (match_dup 0)))]
  "")

(define_expand "neg<mode>2"
  [(set (match_operand:SDI 0 "gpc_reg_operand" "")
	(neg:SDI (match_operand:SDI 1 "gpc_reg_operand" "")))]
  ""
  "")

(define_insn "*neg<mode>2_internal"
  [(set (match_operand:GPR 0 "gpc_reg_operand" "=r")
	(neg:GPR (match_operand:GPR 1 "gpc_reg_operand" "r")))]
  ""
  "neg %0,%1")

(define_insn ""
  [(set (match_operand:CC 0 "cc_reg_operand" "=x,?y")
	(compare:CC (neg:P (match_operand:P 1 "gpc_reg_operand" "r,r"))
		    (const_int 0)))
   (clobber (match_scratch:P 2 "=r,r"))]
  ""
  "@
   neg. %2,%1
   #"
  [(set_attr "type" "fast_compare")
   (set_attr "length" "4,8")])

(define_split
  [(set (match_operand:CC 0 "cc_reg_not_cr0_operand" "")
	(compare:CC (neg:P (match_operand:P 1 "gpc_reg_operand" ""))
		    (const_int 0)))
   (clobber (match_scratch:P 2 ""))]
  "reload_completed"
  [(set (match_dup 2)
	(neg:P (match_dup 1)))
   (set (match_dup 0)
	(compare:CC (match_dup 2)
		    (const_int 0)))]
  "")

(define_insn ""
  [(set (match_operand:CC 2 "cc_reg_operand" "=x,?y")
	(compare:CC (neg:P (match_operand:P 1 "gpc_reg_operand" "r,r"))
		    (const_int 0)))
   (set (match_operand:P 0 "gpc_reg_operand" "=r,r")
	(neg:P (match_dup 1)))]
  ""
  "@
   neg. %0,%1
   #"
  [(set_attr "type" "fast_compare")
   (set_attr "length" "4,8")])

(define_split
  [(set (match_operand:CC 2 "cc_reg_not_cr0_operand" "")
	(compare:CC (neg:P (match_operand:P 1 "gpc_reg_operand" ""))
		    (const_int 0)))
   (set (match_operand:P 0 "gpc_reg_operand" "")
	(neg:P (match_dup 1)))]
  "reload_completed"
  [(set (match_dup 0)
	(neg:P (match_dup 1)))
   (set (match_dup 2)
	(compare:CC (match_dup 0)
		    (const_int 0)))]
  "")

(define_insn "clz<mode>2"
  [(set (match_operand:GPR 0 "gpc_reg_operand" "=r")
	(clz:GPR (match_operand:GPR 1 "gpc_reg_operand" "r")))]
  ""
<<<<<<< HEAD
  "{cntlz|cntlz<wd>} %0,%1")
=======
  "{cntlz|cntlz<wd>} %0,%1"
  [(set_attr "type" "cntlz")])
>>>>>>> c355071f

(define_expand "ctz<mode>2"
  [(set (match_dup 2)
	(neg:GPR (match_operand:GPR 1 "gpc_reg_operand" "r")))
   (parallel [(set (match_dup 3) (and:GPR (match_dup 1)
					  (match_dup 2)))
	      (clobber (scratch:CC))])
   (set (match_dup 4) (clz:GPR (match_dup 3)))
   (set (match_operand:GPR 0 "gpc_reg_operand" "=r")
	(minus:GPR (match_dup 5) (match_dup 4)))]
  ""
  {
     operands[2] = gen_reg_rtx (<MODE>mode);
     operands[3] = gen_reg_rtx (<MODE>mode);
     operands[4] = gen_reg_rtx (<MODE>mode);
     operands[5] = GEN_INT (GET_MODE_BITSIZE (<MODE>mode) - 1);
  })

(define_expand "ffs<mode>2"
  [(set (match_dup 2)
	(neg:GPR (match_operand:GPR 1 "gpc_reg_operand" "r")))
   (parallel [(set (match_dup 3) (and:GPR (match_dup 1)
					  (match_dup 2)))
	      (clobber (scratch:CC))])
   (set (match_dup 4) (clz:GPR (match_dup 3)))
   (set (match_operand:GPR 0 "gpc_reg_operand" "=r")
	(minus:GPR (match_dup 5) (match_dup 4)))]
  ""
  {
     operands[2] = gen_reg_rtx (<MODE>mode);
     operands[3] = gen_reg_rtx (<MODE>mode);
     operands[4] = gen_reg_rtx (<MODE>mode);
     operands[5] = GEN_INT (GET_MODE_BITSIZE (<MODE>mode));
  })

(define_expand "popcount<mode>2"
  [(set (match_dup 2)
	(unspec:GPR [(match_operand:GPR 1 "gpc_reg_operand" "r")]
		     UNSPEC_POPCNTB))
   (set (match_dup 3)
	(mult:GPR (match_dup 2) (match_dup 4)))
   (set (match_operand:GPR 0 "gpc_reg_operand" "=r")
	(lshiftrt:GPR (match_dup 3) (match_dup 5)))]
  "TARGET_POPCNTB"
  {
    operands[2] = gen_reg_rtx (<MODE>mode);
    operands[3] = gen_reg_rtx (<MODE>mode);
    operands[4] = force_reg (<MODE>mode,
			     <MODE>mode == SImode
			     ? GEN_INT (0x01010101)
			     : GEN_INT ((HOST_WIDE_INT)
					0x01010101 << 32 | 0x01010101));
    operands[5] = GEN_INT (GET_MODE_BITSIZE (<MODE>mode) - 8);
  })

(define_insn "popcntb<mode>2"
  [(set (match_operand:GPR 0 "gpc_reg_operand" "=r")
        (unspec:GPR [(match_operand:GPR 1 "gpc_reg_operand" "r")]
                     UNSPEC_POPCNTB))]
  "TARGET_POPCNTB"
  "popcntb %0,%1")

(define_expand "mulsi3"
  [(use (match_operand:SI 0 "gpc_reg_operand" ""))
   (use (match_operand:SI 1 "gpc_reg_operand" ""))
   (use (match_operand:SI 2 "reg_or_short_operand" ""))]
  ""
  "
{
  if (TARGET_POWER)
    emit_insn (gen_mulsi3_mq (operands[0], operands[1], operands[2]));
  else
    emit_insn (gen_mulsi3_no_mq (operands[0], operands[1], operands[2]));
  DONE;
}")

(define_insn "mulsi3_mq"
  [(set (match_operand:SI 0 "gpc_reg_operand" "=r,r")
	(mult:SI (match_operand:SI 1 "gpc_reg_operand" "%r,r")
		 (match_operand:SI 2 "reg_or_short_operand" "r,I")))
   (clobber (match_scratch:SI 3 "=q,q"))]
  "TARGET_POWER"
  "@
   {muls|mullw} %0,%1,%2
   {muli|mulli} %0,%1,%2"
   [(set (attr "type")
      (cond [(match_operand:SI 2 "s8bit_cint_operand" "")
		(const_string "imul3")
             (match_operand:SI 2 "short_cint_operand" "")
		(const_string "imul2")]
	(const_string "imul")))])

(define_insn "mulsi3_no_mq"
  [(set (match_operand:SI 0 "gpc_reg_operand" "=r,r")
	(mult:SI (match_operand:SI 1 "gpc_reg_operand" "%r,r")
		 (match_operand:SI 2 "reg_or_short_operand" "r,I")))]
  "! TARGET_POWER"
  "@
   {muls|mullw} %0,%1,%2
   {muli|mulli} %0,%1,%2"
   [(set (attr "type")
      (cond [(match_operand:SI 2 "s8bit_cint_operand" "")
		(const_string "imul3")
             (match_operand:SI 2 "short_cint_operand" "")
		(const_string "imul2")]
	(const_string "imul")))])

(define_insn "*mulsi3_mq_internal1"
  [(set (match_operand:CC 0 "cc_reg_operand" "=x,?y")
	(compare:CC (mult:SI (match_operand:SI 1 "gpc_reg_operand" "%r,r")
			     (match_operand:SI 2 "gpc_reg_operand" "r,r"))
		    (const_int 0)))
   (clobber (match_scratch:SI 3 "=r,r"))
   (clobber (match_scratch:SI 4 "=q,q"))]
  "TARGET_POWER"
  "@
   {muls.|mullw.} %3,%1,%2
   #"
  [(set_attr "type" "imul_compare")
   (set_attr "length" "4,8")])

(define_split
  [(set (match_operand:CC 0 "cc_reg_not_cr0_operand" "")
	(compare:CC (mult:SI (match_operand:SI 1 "gpc_reg_operand" "")
			     (match_operand:SI 2 "gpc_reg_operand" ""))
		    (const_int 0)))
   (clobber (match_scratch:SI 3 ""))
   (clobber (match_scratch:SI 4 ""))]
  "TARGET_POWER && reload_completed"
  [(parallel [(set (match_dup 3)
	(mult:SI (match_dup 1) (match_dup 2)))
   (clobber (match_dup 4))])
   (set (match_dup 0)
	(compare:CC (match_dup 3)
		    (const_int 0)))]
  "")

(define_insn "*mulsi3_no_mq_internal1"
  [(set (match_operand:CC 0 "cc_reg_operand" "=x,?y")
	(compare:CC (mult:SI (match_operand:SI 1 "gpc_reg_operand" "%r,r")
			     (match_operand:SI 2 "gpc_reg_operand" "r,r"))
		    (const_int 0)))
   (clobber (match_scratch:SI 3 "=r,r"))]
  "! TARGET_POWER"
  "@
   {muls.|mullw.} %3,%1,%2
   #"
  [(set_attr "type" "imul_compare")
   (set_attr "length" "4,8")])

(define_split
  [(set (match_operand:CC 0 "cc_reg_not_cr0_operand" "")
	(compare:CC (mult:SI (match_operand:SI 1 "gpc_reg_operand" "")
			     (match_operand:SI 2 "gpc_reg_operand" ""))
		    (const_int 0)))
   (clobber (match_scratch:SI 3 ""))]
  "! TARGET_POWER && reload_completed"
  [(set (match_dup 3)
	(mult:SI (match_dup 1) (match_dup 2)))
   (set (match_dup 0)
	(compare:CC (match_dup 3)
		    (const_int 0)))]
  "")

(define_insn "*mulsi3_mq_internal2"
  [(set (match_operand:CC 3 "cc_reg_operand" "=x,?y")
	(compare:CC (mult:SI (match_operand:SI 1 "gpc_reg_operand" "%r,r")
			     (match_operand:SI 2 "gpc_reg_operand" "r,r"))
		    (const_int 0)))
   (set (match_operand:SI 0 "gpc_reg_operand" "=r,r")
	(mult:SI (match_dup 1) (match_dup 2)))
   (clobber (match_scratch:SI 4 "=q,q"))]
  "TARGET_POWER"
  "@
   {muls.|mullw.} %0,%1,%2
   #"
  [(set_attr "type" "imul_compare")
   (set_attr "length" "4,8")])

(define_split
  [(set (match_operand:CC 3 "cc_reg_not_cr0_operand" "")
	(compare:CC (mult:SI (match_operand:SI 1 "gpc_reg_operand" "")
			     (match_operand:SI 2 "gpc_reg_operand" ""))
		    (const_int 0)))
   (set (match_operand:SI 0 "gpc_reg_operand" "")
	(mult:SI (match_dup 1) (match_dup 2)))
   (clobber (match_scratch:SI 4 ""))]
  "TARGET_POWER && reload_completed"
  [(parallel [(set (match_dup 0)
	(mult:SI (match_dup 1) (match_dup 2)))
   (clobber (match_dup 4))])
   (set (match_dup 3)
	(compare:CC (match_dup 0)
		    (const_int 0)))]
  "")

(define_insn "*mulsi3_no_mq_internal2"
  [(set (match_operand:CC 3 "cc_reg_operand" "=x,?y")
	(compare:CC (mult:SI (match_operand:SI 1 "gpc_reg_operand" "%r,r")
			     (match_operand:SI 2 "gpc_reg_operand" "r,r"))
		    (const_int 0)))
   (set (match_operand:SI 0 "gpc_reg_operand" "=r,r")
	(mult:SI (match_dup 1) (match_dup 2)))]
  "! TARGET_POWER"
  "@
   {muls.|mullw.} %0,%1,%2
   #"
  [(set_attr "type" "imul_compare")
   (set_attr "length" "4,8")])

(define_split
  [(set (match_operand:CC 3 "cc_reg_not_cr0_operand" "")
	(compare:CC (mult:SI (match_operand:SI 1 "gpc_reg_operand" "")
			     (match_operand:SI 2 "gpc_reg_operand" ""))
		    (const_int 0)))
   (set (match_operand:SI 0 "gpc_reg_operand" "")
	(mult:SI (match_dup 1) (match_dup 2)))]
  "! TARGET_POWER && reload_completed"
  [(set (match_dup 0)
	(mult:SI (match_dup 1) (match_dup 2)))
   (set (match_dup 3)
	(compare:CC (match_dup 0)
		    (const_int 0)))]
  "")

;; Operand 1 is divided by operand 2; quotient goes to operand
;; 0 and remainder to operand 3.
;; ??? At some point, see what, if anything, we can do about if (x % y == 0).

(define_expand "divmodsi4"
  [(parallel [(set (match_operand:SI 0 "gpc_reg_operand" "")
		   (div:SI (match_operand:SI 1 "gpc_reg_operand" "")
			   (match_operand:SI 2 "gpc_reg_operand" "")))
	      (set (match_operand:SI 3 "register_operand" "")
		   (mod:SI (match_dup 1) (match_dup 2)))])]
  "TARGET_POWER || (! TARGET_POWER && ! TARGET_POWERPC)"
  "
{
  if (! TARGET_POWER && ! TARGET_POWERPC)
    {
      emit_move_insn (gen_rtx_REG (SImode, 3), operands[1]);
      emit_move_insn (gen_rtx_REG (SImode, 4), operands[2]);
      emit_insn (gen_divss_call ());
      emit_move_insn (operands[0], gen_rtx_REG (SImode, 3));
      emit_move_insn (operands[3], gen_rtx_REG (SImode, 4));
      DONE;
    }
}")

(define_insn "*divmodsi4_internal"
  [(set (match_operand:SI 0 "gpc_reg_operand" "=r")
	(div:SI (match_operand:SI 1 "gpc_reg_operand" "r")
		(match_operand:SI 2 "gpc_reg_operand" "r")))
   (set (match_operand:SI 3 "register_operand" "=q")
	(mod:SI (match_dup 1) (match_dup 2)))]
  "TARGET_POWER"
  "divs %0,%1,%2"
  [(set_attr "type" "idiv")])

(define_expand "udiv<mode>3"
  [(set (match_operand:GPR 0 "gpc_reg_operand" "")
        (udiv:GPR (match_operand:GPR 1 "gpc_reg_operand" "")
		  (match_operand:GPR 2 "gpc_reg_operand" "")))]
  "TARGET_POWERPC || (! TARGET_POWER && ! TARGET_POWERPC)"
  "
{
  if (! TARGET_POWER && ! TARGET_POWERPC)
    {
      emit_move_insn (gen_rtx_REG (SImode, 3), operands[1]);
      emit_move_insn (gen_rtx_REG (SImode, 4), operands[2]);
      emit_insn (gen_quous_call ());
      emit_move_insn (operands[0], gen_rtx_REG (SImode, 3));
      DONE;
    }
  else if (TARGET_POWER)
    {
      emit_insn (gen_udivsi3_mq (operands[0], operands[1], operands[2]));
      DONE;
    }
}")

(define_insn "udivsi3_mq"
  [(set (match_operand:SI 0 "gpc_reg_operand" "=r")
        (udiv:SI (match_operand:SI 1 "gpc_reg_operand" "r")
                 (match_operand:SI 2 "gpc_reg_operand" "r")))
   (clobber (match_scratch:SI 3 "=q"))]
  "TARGET_POWERPC && TARGET_POWER"
  "divwu %0,%1,%2"
  [(set_attr "type" "idiv")])

(define_insn "*udivsi3_no_mq"
  [(set (match_operand:GPR 0 "gpc_reg_operand" "=r")
        (udiv:GPR (match_operand:GPR 1 "gpc_reg_operand" "r")
		  (match_operand:GPR 2 "gpc_reg_operand" "r")))]
  "TARGET_POWERPC && ! TARGET_POWER"
  "div<wd>u %0,%1,%2"
<<<<<<< HEAD
  [(set_attr "type" "idiv")])
=======
   [(set (attr "type")
      (cond [(match_operand:SI 0 "" "")
		(const_string "idiv")]
	(const_string "ldiv")))])

>>>>>>> c355071f

;; For powers of two we can do srai/aze for divide and then adjust for
;; modulus.  If it isn't a power of two, FAIL on POWER so divmodsi4 will be
;; used; for PowerPC, force operands into register and do a normal divide;
;; for AIX common-mode, use quoss call on register operands.
(define_expand "div<mode>3"
  [(set (match_operand:GPR 0 "gpc_reg_operand" "")
	(div:GPR (match_operand:GPR 1 "gpc_reg_operand" "")
		 (match_operand:GPR 2 "reg_or_cint_operand" "")))]
  ""
  "
{
  if (GET_CODE (operands[2]) == CONST_INT
      && INTVAL (operands[2]) > 0
      && exact_log2 (INTVAL (operands[2])) >= 0)
    ;
  else if (TARGET_POWERPC)
    {
      operands[2] = force_reg (<MODE>mode, operands[2]);
      if (TARGET_POWER)
	{
	  emit_insn (gen_divsi3_mq (operands[0], operands[1], operands[2]));
	  DONE;
	}
    }
  else if (TARGET_POWER)
    FAIL;
  else
    {
      emit_move_insn (gen_rtx_REG (SImode, 3), operands[1]);
      emit_move_insn (gen_rtx_REG (SImode, 4), operands[2]);
      emit_insn (gen_quoss_call ());
      emit_move_insn (operands[0], gen_rtx_REG (SImode, 3));
      DONE;
    }
}")

(define_insn "divsi3_mq"
  [(set (match_operand:SI 0 "gpc_reg_operand" "=r")
        (div:SI (match_operand:SI 1 "gpc_reg_operand" "r")
                (match_operand:SI 2 "gpc_reg_operand" "r")))
   (clobber (match_scratch:SI 3 "=q"))]
  "TARGET_POWERPC && TARGET_POWER"
  "divw %0,%1,%2"
  [(set_attr "type" "idiv")])

(define_insn "*div<mode>3_no_mq"
  [(set (match_operand:GPR 0 "gpc_reg_operand" "=r")
        (div:GPR (match_operand:GPR 1 "gpc_reg_operand" "r")
		 (match_operand:GPR 2 "gpc_reg_operand" "r")))]
  "TARGET_POWERPC && ! TARGET_POWER"
  "div<wd> %0,%1,%2"
<<<<<<< HEAD
  [(set_attr "type" "idiv")])
=======
  [(set (attr "type")
     (cond [(match_operand:SI 0 "" "")
		(const_string "idiv")]
	(const_string "ldiv")))])
>>>>>>> c355071f

(define_expand "mod<mode>3"
  [(use (match_operand:GPR 0 "gpc_reg_operand" ""))
   (use (match_operand:GPR 1 "gpc_reg_operand" ""))
   (use (match_operand:GPR 2 "reg_or_cint_operand" ""))]
  ""
  "
{
  int i;
  rtx temp1;
  rtx temp2;

  if (GET_CODE (operands[2]) != CONST_INT
      || INTVAL (operands[2]) <= 0
      || (i = exact_log2 (INTVAL (operands[2]))) < 0)
    FAIL;

  temp1 = gen_reg_rtx (<MODE>mode);
  temp2 = gen_reg_rtx (<MODE>mode);

  emit_insn (gen_div<mode>3 (temp1, operands[1], operands[2]));
  emit_insn (gen_ashl<mode>3 (temp2, temp1, GEN_INT (i)));
  emit_insn (gen_sub<mode>3 (operands[0], operands[1], temp2));
  DONE;
}")

(define_insn ""
  [(set (match_operand:GPR 0 "gpc_reg_operand" "=r")
	(div:GPR (match_operand:GPR 1 "gpc_reg_operand" "r")
		 (match_operand:GPR 2 "exact_log2_cint_operand" "N")))]
  ""
  "{srai|sra<wd>i} %0,%1,%p2\;{aze|addze} %0,%0"
  [(set_attr "type" "two")
   (set_attr "length" "8")])

(define_insn ""
  [(set (match_operand:CC 0 "cc_reg_operand" "=x,?y")
	(compare:CC (div:P (match_operand:P 1 "gpc_reg_operand" "r,r")
			   (match_operand:P 2 "exact_log2_cint_operand" "N,N"))
		    (const_int 0)))
   (clobber (match_scratch:P 3 "=r,r"))]
  ""
  "@
   {srai|sra<wd>i} %3,%1,%p2\;{aze.|addze.} %3,%3
   #"
  [(set_attr "type" "compare")
   (set_attr "length" "8,12")])

(define_split
  [(set (match_operand:CC 0 "cc_reg_not_cr0_operand" "")
	(compare:CC (div:GPR (match_operand:GPR 1 "gpc_reg_operand" "")
			     (match_operand:GPR 2 "exact_log2_cint_operand"
			      ""))
		    (const_int 0)))
   (clobber (match_scratch:GPR 3 ""))]
  "reload_completed"
  [(set (match_dup 3)
	(div:<MODE> (match_dup 1) (match_dup 2)))
   (set (match_dup 0)
	(compare:CC (match_dup 3)
		    (const_int 0)))]
  "")

(define_insn ""
  [(set (match_operand:CC 3 "cc_reg_operand" "=x,?y")
	(compare:CC (div:P (match_operand:P 1 "gpc_reg_operand" "r,r")
			   (match_operand:P 2 "exact_log2_cint_operand" "N,N"))
		    (const_int 0)))
   (set (match_operand:P 0 "gpc_reg_operand" "=r,r")
	(div:P (match_dup 1) (match_dup 2)))]
  ""
  "@
   {srai|sra<wd>i} %0,%1,%p2\;{aze.|addze.} %0,%0
   #"
  [(set_attr "type" "compare")
   (set_attr "length" "8,12")])

(define_split
  [(set (match_operand:CC 3 "cc_reg_not_cr0_operand" "")
	(compare:CC (div:GPR (match_operand:GPR 1 "gpc_reg_operand" "")
			     (match_operand:GPR 2 "exact_log2_cint_operand"
			      ""))
		    (const_int 0)))
   (set (match_operand:GPR 0 "gpc_reg_operand" "")
	(div:GPR (match_dup 1) (match_dup 2)))]
  "reload_completed"
  [(set (match_dup 0)
	(div:<MODE> (match_dup 1) (match_dup 2)))
   (set (match_dup 3)
	(compare:CC (match_dup 0)
		    (const_int 0)))]
  "")

(define_insn ""
  [(set (match_operand:SI 0 "gpc_reg_operand" "=r")
	(udiv:SI
	 (plus:DI (ashift:DI
		   (zero_extend:DI (match_operand:SI 1 "gpc_reg_operand" "r"))
		   (const_int 32))
		  (zero_extend:DI (match_operand:SI 4 "register_operand" "2")))
	 (match_operand:SI 3 "gpc_reg_operand" "r")))
   (set (match_operand:SI 2 "register_operand" "=*q")
	(umod:SI
	 (plus:DI (ashift:DI
		   (zero_extend:DI (match_dup 1)) (const_int 32))
		  (zero_extend:DI (match_dup 4)))
	 (match_dup 3)))]
  "TARGET_POWER"
  "div %0,%1,%3"
  [(set_attr "type" "idiv")])

;; To do unsigned divide we handle the cases of the divisor looking like a
;; negative number.  If it is a constant that is less than 2**31, we don't
;; have to worry about the branches.  So make a few subroutines here.
;;
;; First comes the normal case.
(define_expand "udivmodsi4_normal"
  [(set (match_dup 4) (const_int 0))
   (parallel [(set (match_operand:SI 0 "" "")
		   (udiv:SI (plus:DI (ashift:DI (zero_extend:DI (match_dup 4))
						(const_int 32))
				     (zero_extend:DI (match_operand:SI 1 "" "")))
			    (match_operand:SI 2 "" "")))
	      (set (match_operand:SI 3 "" "")
		   (umod:SI (plus:DI (ashift:DI (zero_extend:DI (match_dup 4))
						(const_int 32))
				     (zero_extend:DI (match_dup 1)))
			    (match_dup 2)))])]
  "TARGET_POWER"
  "
{ operands[4] = gen_reg_rtx (SImode); }")

;; This handles the branches.
(define_expand "udivmodsi4_tests"
  [(set (match_operand:SI 0 "" "") (const_int 0))
   (set (match_operand:SI 3 "" "") (match_operand:SI 1 "" ""))
   (set (match_dup 5) (compare:CCUNS (match_dup 1) (match_operand:SI 2 "" "")))
   (set (pc) (if_then_else (ltu (match_dup 5) (const_int 0))
			   (label_ref (match_operand:SI 4 "" "")) (pc)))
   (set (match_dup 0) (const_int 1))
   (set (match_dup 3) (minus:SI (match_dup 1) (match_dup 2)))
   (set (match_dup 6) (compare:CC (match_dup 2) (const_int 0)))
   (set (pc) (if_then_else (lt (match_dup 6) (const_int 0))
			   (label_ref (match_dup 4)) (pc)))]
  "TARGET_POWER"
  "
{ operands[5] = gen_reg_rtx (CCUNSmode);
  operands[6] = gen_reg_rtx (CCmode);
}")

(define_expand "udivmodsi4"
  [(parallel [(set (match_operand:SI 0 "gpc_reg_operand" "")
		   (udiv:SI (match_operand:SI 1 "gpc_reg_operand" "")
			    (match_operand:SI 2 "reg_or_cint_operand" "")))
	      (set (match_operand:SI 3 "gpc_reg_operand" "")
		   (umod:SI (match_dup 1) (match_dup 2)))])]
  ""
  "
{
  rtx label = 0;

  if (! TARGET_POWER)
    {
      if (! TARGET_POWERPC)
        {
	  emit_move_insn (gen_rtx_REG (SImode, 3), operands[1]);
	  emit_move_insn (gen_rtx_REG (SImode, 4), operands[2]);
	  emit_insn (gen_divus_call ());
	  emit_move_insn (operands[0], gen_rtx_REG (SImode, 3));
	  emit_move_insn (operands[3], gen_rtx_REG (SImode, 4));
	  DONE;
        }
      else
        FAIL;
    }

  if (GET_CODE (operands[2]) != CONST_INT || INTVAL (operands[2]) < 0)
    {
      operands[2] = force_reg (SImode, operands[2]);
      label = gen_label_rtx ();
      emit (gen_udivmodsi4_tests (operands[0], operands[1], operands[2],
				  operands[3], label));
    }
  else
    operands[2] = force_reg (SImode, operands[2]);

  emit (gen_udivmodsi4_normal (operands[0], operands[1], operands[2],
			       operands[3]));
  if (label)
    emit_label (label);

  DONE;
}")

;; AIX architecture-independent common-mode multiply (DImode),
;; divide/modulus, and quotient subroutine calls.  Input operands in R3 and
;; R4; results in R3 and sometimes R4; link register always clobbered by bla
;; instruction; R0 sometimes clobbered; also, MQ sometimes clobbered but
;; assumed unused if generating common-mode, so ignore.
(define_insn "mulh_call"
  [(set (reg:SI 3)
	(truncate:SI
	 (lshiftrt:DI (mult:DI (sign_extend:DI (reg:SI 3))
			       (sign_extend:DI (reg:SI 4)))
		      (const_int 32))))
   (clobber (match_scratch:SI 0 "=l"))]
  "! TARGET_POWER && ! TARGET_POWERPC"
  "bla __mulh"
  [(set_attr "type" "imul")])

(define_insn "mull_call"
  [(set (reg:DI 3)
	(mult:DI (sign_extend:DI (reg:SI 3))
		 (sign_extend:DI (reg:SI 4))))
   (clobber (match_scratch:SI 0 "=l"))
   (clobber (reg:SI 0))]
  "! TARGET_POWER && ! TARGET_POWERPC"
  "bla __mull"
  [(set_attr "type" "imul")])

(define_insn "divss_call"
  [(set (reg:SI 3)
	(div:SI (reg:SI 3) (reg:SI 4)))
   (set (reg:SI 4)
	(mod:SI (reg:SI 3) (reg:SI 4)))
   (clobber (match_scratch:SI 0 "=l"))
   (clobber (reg:SI 0))]
  "! TARGET_POWER && ! TARGET_POWERPC"
  "bla __divss"
  [(set_attr "type" "idiv")])

(define_insn "divus_call"
  [(set (reg:SI 3)
	(udiv:SI (reg:SI 3) (reg:SI 4)))
   (set (reg:SI 4)
	(umod:SI (reg:SI 3) (reg:SI 4)))
   (clobber (match_scratch:SI 0 "=l"))
   (clobber (reg:SI 0))
   (clobber (match_scratch:CC 1 "=x"))
   (clobber (reg:CC 69))]
  "! TARGET_POWER && ! TARGET_POWERPC"
  "bla __divus"
  [(set_attr "type" "idiv")])

(define_insn "quoss_call"
  [(set (reg:SI 3)
	(div:SI (reg:SI 3) (reg:SI 4)))
   (clobber (match_scratch:SI 0 "=l"))]
  "! TARGET_POWER && ! TARGET_POWERPC"
  "bla __quoss"
  [(set_attr "type" "idiv")])

(define_insn "quous_call"
  [(set (reg:SI 3)
	(udiv:SI (reg:SI 3) (reg:SI 4)))
   (clobber (match_scratch:SI 0 "=l"))
   (clobber (reg:SI 0))
   (clobber (match_scratch:CC 1 "=x"))
   (clobber (reg:CC 69))]
  "! TARGET_POWER && ! TARGET_POWERPC"
  "bla __quous"
  [(set_attr "type" "idiv")])

;; Logical instructions
;; The logical instructions are mostly combined by using match_operator,
;; but the plain AND insns are somewhat different because there is no
;; plain 'andi' (only 'andi.'), no plain 'andis', and there are all
;; those rotate-and-mask operations.  Thus, the AND insns come first.

(define_insn "andsi3"
  [(set (match_operand:SI 0 "gpc_reg_operand" "=r,r,r,r")
	(and:SI (match_operand:SI 1 "gpc_reg_operand" "%r,r,r,r")
		(match_operand:SI 2 "and_operand" "?r,T,K,L")))
   (clobber (match_scratch:CC 3 "=X,X,x,x"))]
  ""
  "@
   and %0,%1,%2
   {rlinm|rlwinm} %0,%1,0,%m2,%M2
   {andil.|andi.} %0,%1,%b2
   {andiu.|andis.} %0,%1,%u2"
  [(set_attr "type" "*,*,compare,compare")])

;; Note to set cr's other than cr0 we do the and immediate and then
;; the test again -- this avoids a mfcr which on the higher end
;; machines causes an execution serialization

(define_insn "*andsi3_internal2"
  [(set (match_operand:CC 0 "cc_reg_operand" "=x,x,x,x,?y,??y,??y,?y")
	(compare:CC (and:SI (match_operand:SI 1 "gpc_reg_operand" "%r,r,r,r,r,r,r,r")
			    (match_operand:SI 2 "and_operand" "r,K,L,T,r,K,L,T"))
		    (const_int 0)))
   (clobber (match_scratch:SI 3 "=r,r,r,r,r,r,r,r"))
   (clobber (match_scratch:CC 4 "=X,X,X,X,X,x,x,X"))]
  "TARGET_32BIT"
  "@
   and. %3,%1,%2
   {andil.|andi.} %3,%1,%b2
   {andiu.|andis.} %3,%1,%u2
   {rlinm.|rlwinm.} %3,%1,0,%m2,%M2
   #
   #
   #
   #"
  [(set_attr "type" "compare,compare,compare,delayed_compare,compare,compare,compare,compare")
   (set_attr "length" "4,4,4,4,8,8,8,8")])

(define_insn "*andsi3_internal3"
  [(set (match_operand:CC 0 "cc_reg_operand" "=x,x,x,x,?y,??y,??y,?y")
	(compare:CC (and:SI (match_operand:SI 1 "gpc_reg_operand" "%r,r,r,r,r,r,r,r")
			    (match_operand:SI 2 "and_operand" "r,K,L,T,r,K,L,T"))
		    (const_int 0)))
   (clobber (match_scratch:SI 3 "=r,r,r,r,r,r,r,r"))
   (clobber (match_scratch:CC 4 "=X,X,X,X,X,x,x,X"))]
  "TARGET_64BIT"
  "@
   #
   {andil.|andi.} %3,%1,%b2
   {andiu.|andis.} %3,%1,%u2
   {rlinm.|rlwinm.} %3,%1,0,%m2,%M2
   #
   #
   #
   #"
  [(set_attr "type" "compare,compare,compare,delayed_compare,compare,compare,compare,compare")
   (set_attr "length" "8,4,4,4,8,8,8,8")])

(define_split
  [(set (match_operand:CC 0 "cc_reg_not_cr0_operand" "")
	(compare:CC (and:GPR (match_operand:GPR 1 "gpc_reg_operand" "")
			     (match_operand:GPR 2 "and_operand" ""))
		    (const_int 0)))
   (clobber (match_scratch:GPR 3 ""))
   (clobber (match_scratch:CC 4 ""))]
  "reload_completed"
  [(parallel [(set (match_dup 3)
		   (and:<MODE> (match_dup 1)
			       (match_dup 2)))
	      (clobber (match_dup 4))])
   (set (match_dup 0)
	(compare:CC (match_dup 3)
		    (const_int 0)))]
  "")

;; We don't have a 32 bit "and. rt,ra,rb" for ppc64.  cr is set from the
;; whole 64 bit reg, and we don't know what is in the high 32 bits.

(define_split
  [(set (match_operand:CC 0 "cc_reg_operand" "")
	(compare:CC (and:SI (match_operand:SI 1 "gpc_reg_operand" "")
			    (match_operand:SI 2 "gpc_reg_operand" ""))
		    (const_int 0)))
   (clobber (match_scratch:SI 3 ""))
   (clobber (match_scratch:CC 4 ""))]
  "TARGET_POWERPC64 && reload_completed"
  [(parallel [(set (match_dup 3)
		   (and:SI (match_dup 1)
			   (match_dup 2)))
	      (clobber (match_dup 4))])
   (set (match_dup 0)
	(compare:CC (match_dup 3)
		    (const_int 0)))]
  "")

(define_insn "*andsi3_internal4"
  [(set (match_operand:CC 3 "cc_reg_operand" "=x,x,x,x,?y,??y,??y,?y")
	(compare:CC (and:SI (match_operand:SI 1 "gpc_reg_operand" "%r,r,r,r,r,r,r,r")
			    (match_operand:SI 2 "and_operand" "r,K,L,T,r,K,L,T"))
		    (const_int 0)))
   (set (match_operand:SI 0 "gpc_reg_operand" "=r,r,r,r,r,r,r,r")
	(and:SI (match_dup 1)
		(match_dup 2)))
   (clobber (match_scratch:CC 4 "=X,X,X,X,X,x,x,X"))]
  "TARGET_32BIT"
  "@
   and. %0,%1,%2
   {andil.|andi.} %0,%1,%b2
   {andiu.|andis.} %0,%1,%u2
   {rlinm.|rlwinm.} %0,%1,0,%m2,%M2
   #
   #
   #
   #"
  [(set_attr "type" "compare,compare,compare,delayed_compare,compare,compare,compare,compare")
   (set_attr "length" "4,4,4,4,8,8,8,8")])

(define_insn "*andsi3_internal5"
  [(set (match_operand:CC 3 "cc_reg_operand" "=x,x,x,x,?y,??y,??y,?y")
	(compare:CC (and:SI (match_operand:SI 1 "gpc_reg_operand" "%r,r,r,r,r,r,r,r")
			    (match_operand:SI 2 "and_operand" "r,K,L,T,r,K,L,T"))
		    (const_int 0)))
   (set (match_operand:SI 0 "gpc_reg_operand" "=r,r,r,r,r,r,r,r")
	(and:SI (match_dup 1)
		(match_dup 2)))
   (clobber (match_scratch:CC 4 "=X,X,X,X,X,x,x,X"))]
  "TARGET_64BIT"
  "@
   #
   {andil.|andi.} %0,%1,%b2
   {andiu.|andis.} %0,%1,%u2
   {rlinm.|rlwinm.} %0,%1,0,%m2,%M2
   #
   #
   #
   #"
  [(set_attr "type" "compare,compare,compare,delayed_compare,compare,compare,compare,compare")
   (set_attr "length" "8,4,4,4,8,8,8,8")])

(define_split
  [(set (match_operand:CC 3 "cc_reg_not_cr0_operand" "")
	(compare:CC (and:SI (match_operand:SI 1 "gpc_reg_operand" "")
			    (match_operand:SI 2 "and_operand" ""))
		    (const_int 0)))
   (set (match_operand:SI 0 "gpc_reg_operand" "")
	(and:SI (match_dup 1)
		(match_dup 2)))
   (clobber (match_scratch:CC 4 ""))]
  "reload_completed"
  [(parallel [(set (match_dup 0)
		   (and:SI (match_dup 1)
			   (match_dup 2)))
	      (clobber (match_dup 4))])
   (set (match_dup 3)
	(compare:CC (match_dup 0)
		    (const_int 0)))]
  "")

(define_split
  [(set (match_operand:CC 3 "cc_reg_operand" "")
	(compare:CC (and:SI (match_operand:SI 1 "gpc_reg_operand" "")
			    (match_operand:SI 2 "gpc_reg_operand" ""))
		    (const_int 0)))
   (set (match_operand:SI 0 "gpc_reg_operand" "")
	(and:SI (match_dup 1)
		(match_dup 2)))
   (clobber (match_scratch:CC 4 ""))]
  "TARGET_POWERPC64 && reload_completed"
  [(parallel [(set (match_dup 0)
		   (and:SI (match_dup 1)
			   (match_dup 2)))
	      (clobber (match_dup 4))])
   (set (match_dup 3)
	(compare:CC (match_dup 0)
		    (const_int 0)))]
  "")

;; Handle the PowerPC64 rlwinm corner case

(define_insn_and_split "*andsi3_internal6"
  [(set (match_operand:SI 0 "gpc_reg_operand" "=r")
	(and:SI (match_operand:SI 1 "gpc_reg_operand" "r")
		(match_operand:SI 2 "mask_operand_wrap" "i")))]
  "TARGET_POWERPC64"
  "#"
  "TARGET_POWERPC64"
  [(set (match_dup 0)
	(and:SI (rotate:SI (match_dup 1) (match_dup 3))
		(match_dup 4)))
   (set (match_dup 0)
	(rotate:SI (match_dup 0) (match_dup 5)))]
  "
{
  int mb = extract_MB (operands[2]);
  int me = extract_ME (operands[2]);
  operands[3] = GEN_INT (me + 1);
  operands[5] = GEN_INT (32 - (me + 1));
  operands[4] = GEN_INT (~((HOST_WIDE_INT) -1 << (33 + me - mb)));
}"
  [(set_attr "length" "8")])

(define_expand "iorsi3"
  [(set (match_operand:SI 0 "gpc_reg_operand" "")
	(ior:SI (match_operand:SI 1 "gpc_reg_operand" "")
		(match_operand:SI 2 "reg_or_logical_cint_operand" "")))]
  ""
  "
{
  if (GET_CODE (operands[2]) == CONST_INT
      && ! logical_operand (operands[2], SImode))
    {
      HOST_WIDE_INT value = INTVAL (operands[2]);
      rtx tmp = ((no_new_pseudos || rtx_equal_p (operands[0], operands[1]))
		 ? operands[0] : gen_reg_rtx (SImode));

      emit_insn (gen_iorsi3 (tmp, operands[1],
			     GEN_INT (value & (~ (HOST_WIDE_INT) 0xffff))));
      emit_insn (gen_iorsi3 (operands[0], tmp, GEN_INT (value & 0xffff)));
      DONE;
    }
}")

(define_expand "xorsi3"
  [(set (match_operand:SI 0 "gpc_reg_operand" "")
	(xor:SI (match_operand:SI 1 "gpc_reg_operand" "")
		(match_operand:SI 2 "reg_or_logical_cint_operand" "")))]
  ""
  "
{
  if (GET_CODE (operands[2]) == CONST_INT
      && ! logical_operand (operands[2], SImode))
    {
      HOST_WIDE_INT value = INTVAL (operands[2]);
      rtx tmp = ((no_new_pseudos || rtx_equal_p (operands[0], operands[1]))
		 ? operands[0] : gen_reg_rtx (SImode));

      emit_insn (gen_xorsi3 (tmp, operands[1],
			     GEN_INT (value & (~ (HOST_WIDE_INT) 0xffff))));
      emit_insn (gen_xorsi3 (operands[0], tmp, GEN_INT (value & 0xffff)));
      DONE;
    }
}")

(define_insn "*boolsi3_internal1"
  [(set (match_operand:SI 0 "gpc_reg_operand" "=r,r,r")
	(match_operator:SI 3 "boolean_or_operator"
	 [(match_operand:SI 1 "gpc_reg_operand" "%r,r,r")
	  (match_operand:SI 2 "logical_operand" "r,K,L")]))]
  ""
  "@
   %q3 %0,%1,%2
   {%q3il|%q3i} %0,%1,%b2
   {%q3iu|%q3is} %0,%1,%u2")

(define_insn "*boolsi3_internal2"
  [(set (match_operand:CC 0 "cc_reg_operand" "=x,?y")
	(compare:CC (match_operator:SI 4 "boolean_or_operator"
	 [(match_operand:SI 1 "gpc_reg_operand" "%r,r")
	  (match_operand:SI 2 "gpc_reg_operand" "r,r")])
	 (const_int 0)))
   (clobber (match_scratch:SI 3 "=r,r"))]
  "TARGET_32BIT"
  "@
   %q4. %3,%1,%2
   #"
  [(set_attr "type" "compare")
   (set_attr "length" "4,8")])

(define_split
  [(set (match_operand:CC 0 "cc_reg_not_cr0_operand" "")
	(compare:CC (match_operator:SI 4 "boolean_operator"
	 [(match_operand:SI 1 "gpc_reg_operand" "")
	  (match_operand:SI 2 "gpc_reg_operand" "")])
	 (const_int 0)))
   (clobber (match_scratch:SI 3 ""))]
  "TARGET_32BIT && reload_completed"
  [(set (match_dup 3) (match_dup 4))
   (set (match_dup 0)
	(compare:CC (match_dup 3)
		    (const_int 0)))]
  "")

(define_insn "*boolsi3_internal3"
  [(set (match_operand:CC 3 "cc_reg_operand" "=x,?y")
	(compare:CC (match_operator:SI 4 "boolean_operator"
	 [(match_operand:SI 1 "gpc_reg_operand" "%r,r")
	  (match_operand:SI 2 "gpc_reg_operand" "r,r")])
	 (const_int 0)))
   (set (match_operand:SI 0 "gpc_reg_operand" "=r,r")
	(match_dup 4))]
  "TARGET_32BIT"
  "@
   %q4. %0,%1,%2
   #"
  [(set_attr "type" "compare")
   (set_attr "length" "4,8")])

(define_split
  [(set (match_operand:CC 3 "cc_reg_not_cr0_operand" "")
	(compare:CC (match_operator:SI 4 "boolean_operator"
	 [(match_operand:SI 1 "gpc_reg_operand" "")
	  (match_operand:SI 2 "gpc_reg_operand" "")])
	 (const_int 0)))
   (set (match_operand:SI 0 "gpc_reg_operand" "")
	(match_dup 4))]
  "TARGET_32BIT && reload_completed"
  [(set (match_dup 0) (match_dup 4))
   (set (match_dup 3)
	(compare:CC (match_dup 0)
		    (const_int 0)))]
  "")

;; Split a logical operation that we can't do in one insn into two insns,
;; each of which does one 16-bit part.  This is used by combine.

(define_split
  [(set (match_operand:SI 0 "gpc_reg_operand" "")
	(match_operator:SI 3 "boolean_or_operator"
	 [(match_operand:SI 1 "gpc_reg_operand" "")
	  (match_operand:SI 2 "non_logical_cint_operand" "")]))]
  ""
  [(set (match_dup 0) (match_dup 4))
   (set (match_dup 0) (match_dup 5))]
"
{
  rtx i;
  i = GEN_INT (INTVAL (operands[2]) & (~ (HOST_WIDE_INT) 0xffff));
  operands[4] = gen_rtx_fmt_ee (GET_CODE (operands[3]), SImode,
				operands[1], i);
  i = GEN_INT (INTVAL (operands[2]) & 0xffff);
  operands[5] = gen_rtx_fmt_ee (GET_CODE (operands[3]), SImode,
				operands[0], i);
}")

(define_insn "*boolcsi3_internal1"
  [(set (match_operand:SI 0 "gpc_reg_operand" "=r")
	(match_operator:SI 3 "boolean_operator"
	 [(not:SI (match_operand:SI 1 "gpc_reg_operand" "r"))
	  (match_operand:SI 2 "gpc_reg_operand" "r")]))]
  ""
  "%q3 %0,%2,%1")

(define_insn "*boolcsi3_internal2"
  [(set (match_operand:CC 0 "cc_reg_operand" "=x,?y")
	(compare:CC (match_operator:SI 4 "boolean_operator"
	 [(not:SI (match_operand:SI 1 "gpc_reg_operand" "r,r"))
	  (match_operand:SI 2 "gpc_reg_operand" "r,r")])
	 (const_int 0)))
   (clobber (match_scratch:SI 3 "=r,r"))]
  "TARGET_32BIT"
  "@
   %q4. %3,%2,%1
   #"
  [(set_attr "type" "compare")
   (set_attr "length" "4,8")])

(define_split
  [(set (match_operand:CC 0 "cc_reg_not_cr0_operand" "")
	(compare:CC (match_operator:SI 4 "boolean_operator"
	 [(not:SI (match_operand:SI 1 "gpc_reg_operand" ""))
	  (match_operand:SI 2 "gpc_reg_operand" "")])
	 (const_int 0)))
   (clobber (match_scratch:SI 3 ""))]
  "TARGET_32BIT && reload_completed"
  [(set (match_dup 3) (match_dup 4))
   (set (match_dup 0)
	(compare:CC (match_dup 3)
		    (const_int 0)))]
  "")

(define_insn "*boolcsi3_internal3"
  [(set (match_operand:CC 3 "cc_reg_operand" "=x,?y")
	(compare:CC (match_operator:SI 4 "boolean_operator"
	 [(not:SI (match_operand:SI 1 "gpc_reg_operand" "%r,r"))
	  (match_operand:SI 2 "gpc_reg_operand" "r,r")])
	 (const_int 0)))
   (set (match_operand:SI 0 "gpc_reg_operand" "=r,r")
	(match_dup 4))]
  "TARGET_32BIT"
  "@
   %q4. %0,%2,%1
   #"
  [(set_attr "type" "compare")
   (set_attr "length" "4,8")])

(define_split
  [(set (match_operand:CC 3 "cc_reg_not_cr0_operand" "")
	(compare:CC (match_operator:SI 4 "boolean_operator"
	 [(not:SI (match_operand:SI 1 "gpc_reg_operand" ""))
	  (match_operand:SI 2 "gpc_reg_operand" "")])
	 (const_int 0)))
   (set (match_operand:SI 0 "gpc_reg_operand" "")
	(match_dup 4))]
  "TARGET_32BIT && reload_completed"
  [(set (match_dup 0) (match_dup 4))
   (set (match_dup 3)
	(compare:CC (match_dup 0)
		    (const_int 0)))]
  "")

(define_insn "*boolccsi3_internal1"
  [(set (match_operand:SI 0 "gpc_reg_operand" "=r")
	(match_operator:SI 3 "boolean_operator"
	 [(not:SI (match_operand:SI 1 "gpc_reg_operand" "r"))
	  (not:SI (match_operand:SI 2 "gpc_reg_operand" "r"))]))]
  ""
  "%q3 %0,%1,%2")

(define_insn "*boolccsi3_internal2"
  [(set (match_operand:CC 0 "cc_reg_operand" "=x,?y")
	(compare:CC (match_operator:SI 4 "boolean_operator"
	 [(not:SI (match_operand:SI 1 "gpc_reg_operand" "r,r"))
	  (not:SI (match_operand:SI 2 "gpc_reg_operand" "r,r"))])
	 (const_int 0)))
   (clobber (match_scratch:SI 3 "=r,r"))]
  "TARGET_32BIT"
  "@
   %q4. %3,%1,%2
   #"
  [(set_attr "type" "compare")
   (set_attr "length" "4,8")])

(define_split
  [(set (match_operand:CC 0 "cc_reg_not_cr0_operand" "")
	(compare:CC (match_operator:SI 4 "boolean_operator"
	 [(not:SI (match_operand:SI 1 "gpc_reg_operand" ""))
	  (not:SI (match_operand:SI 2 "gpc_reg_operand" ""))])
	 (const_int 0)))
   (clobber (match_scratch:SI 3 ""))]
  "TARGET_32BIT && reload_completed"
  [(set (match_dup 3) (match_dup 4))
   (set (match_dup 0)
	(compare:CC (match_dup 3)
		    (const_int 0)))]
  "")

(define_insn "*boolccsi3_internal3"
  [(set (match_operand:CC 3 "cc_reg_operand" "=x,?y")
	(compare:CC (match_operator:SI 4 "boolean_operator"
	 [(not:SI (match_operand:SI 1 "gpc_reg_operand" "%r,r"))
	  (not:SI (match_operand:SI 2 "gpc_reg_operand" "r,r"))])
	 (const_int 0)))
   (set (match_operand:SI 0 "gpc_reg_operand" "=r,r")
	(match_dup 4))]
  "TARGET_32BIT"
  "@
   %q4. %0,%1,%2
   #"
  [(set_attr "type" "compare")
   (set_attr "length" "4,8")])

(define_split
  [(set (match_operand:CC 3 "cc_reg_not_cr0_operand" "")
	(compare:CC (match_operator:SI 4 "boolean_operator"
	 [(not:SI (match_operand:SI 1 "gpc_reg_operand" ""))
	  (not:SI (match_operand:SI 2 "gpc_reg_operand" ""))])
	 (const_int 0)))
   (set (match_operand:SI 0 "gpc_reg_operand" "")
	(match_dup 4))]
  "TARGET_32BIT && reload_completed"
  [(set (match_dup 0) (match_dup 4))
   (set (match_dup 3)
	(compare:CC (match_dup 0)
		    (const_int 0)))]
  "")

;; maskir insn.  We need four forms because things might be in arbitrary
;; orders.  Don't define forms that only set CR fields because these
;; would modify an input register.

(define_insn "*maskir_internal1"
  [(set (match_operand:SI 0 "gpc_reg_operand" "=r")
	(ior:SI (and:SI (not:SI (match_operand:SI 2 "gpc_reg_operand" "r"))
			(match_operand:SI 1 "gpc_reg_operand" "0"))
		(and:SI (match_dup 2)
			(match_operand:SI 3 "gpc_reg_operand" "r"))))]
  "TARGET_POWER"
  "maskir %0,%3,%2")

(define_insn "*maskir_internal2"
  [(set (match_operand:SI 0 "gpc_reg_operand" "=r")
	(ior:SI (and:SI (not:SI (match_operand:SI 2 "gpc_reg_operand" "r"))
			(match_operand:SI 1 "gpc_reg_operand" "0"))
		(and:SI (match_operand:SI 3 "gpc_reg_operand" "r")
			(match_dup 2))))]
  "TARGET_POWER"
  "maskir %0,%3,%2")

(define_insn "*maskir_internal3"
  [(set (match_operand:SI 0 "gpc_reg_operand" "=r")
	(ior:SI (and:SI (match_operand:SI 2 "gpc_reg_operand" "r")
			(match_operand:SI 3 "gpc_reg_operand" "r"))
		(and:SI (not:SI (match_dup 2))
			(match_operand:SI 1 "gpc_reg_operand" "0"))))]
  "TARGET_POWER"
  "maskir %0,%3,%2")

(define_insn "*maskir_internal4"
  [(set (match_operand:SI 0 "gpc_reg_operand" "=r")
	(ior:SI (and:SI (match_operand:SI 3 "gpc_reg_operand" "r")
			(match_operand:SI 2 "gpc_reg_operand" "r"))
		(and:SI (not:SI (match_dup 2))
			(match_operand:SI 1 "gpc_reg_operand" "0"))))]
  "TARGET_POWER"
  "maskir %0,%3,%2")

(define_insn "*maskir_internal5"
  [(set (match_operand:CC 4 "cc_reg_operand" "=x,?y")
	(compare:CC
	 (ior:SI (and:SI (not:SI (match_operand:SI 2 "gpc_reg_operand" "r,r"))
			 (match_operand:SI 1 "gpc_reg_operand" "0,0"))
		 (and:SI (match_dup 2)
			 (match_operand:SI 3 "gpc_reg_operand" "r,r")))
	 (const_int 0)))
   (set (match_operand:SI 0 "gpc_reg_operand" "=r,r")
	(ior:SI (and:SI (not:SI (match_dup 2)) (match_dup 1))
		(and:SI (match_dup 2) (match_dup 3))))]
  "TARGET_POWER"
  "@
   maskir. %0,%3,%2
   #"
  [(set_attr "type" "compare")
   (set_attr "length" "4,8")])

(define_split
  [(set (match_operand:CC 4 "cc_reg_not_cr0_operand" "")
	(compare:CC
	 (ior:SI (and:SI (not:SI (match_operand:SI 2 "gpc_reg_operand" ""))
			 (match_operand:SI 1 "gpc_reg_operand" ""))
		 (and:SI (match_dup 2)
			 (match_operand:SI 3 "gpc_reg_operand" "")))
	 (const_int 0)))
   (set (match_operand:SI 0 "gpc_reg_operand" "")
	(ior:SI (and:SI (not:SI (match_dup 2)) (match_dup 1))
		(and:SI (match_dup 2) (match_dup 3))))]
  "TARGET_POWER && reload_completed"
  [(set (match_dup 0)
	(ior:SI (and:SI (not:SI (match_dup 2)) (match_dup 1))
		(and:SI (match_dup 2) (match_dup 3))))
   (set (match_dup 4)
	(compare:CC (match_dup 0)
		    (const_int 0)))]
  "")

(define_insn "*maskir_internal6"
  [(set (match_operand:CC 4 "cc_reg_operand" "=x,?y")
	(compare:CC
	 (ior:SI (and:SI (not:SI (match_operand:SI 2 "gpc_reg_operand" "r,r"))
			 (match_operand:SI 1 "gpc_reg_operand" "0,0"))
		 (and:SI (match_operand:SI 3 "gpc_reg_operand" "r,r")
			 (match_dup 2)))
	 (const_int 0)))
   (set (match_operand:SI 0 "gpc_reg_operand" "=r,r")
	(ior:SI (and:SI (not:SI (match_dup 2)) (match_dup 1))
		(and:SI (match_dup 3) (match_dup 2))))]
  "TARGET_POWER"
  "@
   maskir. %0,%3,%2
   #"
  [(set_attr "type" "compare")
   (set_attr "length" "4,8")])

(define_split
  [(set (match_operand:CC 4 "cc_reg_not_cr0_operand" "")
	(compare:CC
	 (ior:SI (and:SI (not:SI (match_operand:SI 2 "gpc_reg_operand" ""))
			 (match_operand:SI 1 "gpc_reg_operand" ""))
		 (and:SI (match_operand:SI 3 "gpc_reg_operand" "")
			 (match_dup 2)))
	 (const_int 0)))
   (set (match_operand:SI 0 "gpc_reg_operand" "")
	(ior:SI (and:SI (not:SI (match_dup 2)) (match_dup 1))
		(and:SI (match_dup 3) (match_dup 2))))]
  "TARGET_POWER && reload_completed"
  [(set (match_dup 0)
	(ior:SI (and:SI (not:SI (match_dup 2)) (match_dup 1))
		(and:SI (match_dup 3) (match_dup 2))))
   (set (match_dup 4)
	(compare:CC (match_dup 0)
		    (const_int 0)))]
  "")

(define_insn "*maskir_internal7"
  [(set (match_operand:CC 4 "cc_reg_operand" "=x,?y")
	(compare:CC
	 (ior:SI (and:SI (match_operand:SI 2 "gpc_reg_operand" "r,r")
			 (match_operand:SI 3 "gpc_reg_operand" "r,r"))
		 (and:SI (not:SI (match_dup 2))
			 (match_operand:SI 1 "gpc_reg_operand" "0,0")))
	 (const_int 0)))
   (set (match_operand:SI 0 "gpc_reg_operand" "=r,r")
	(ior:SI (and:SI (match_dup 2) (match_dup 3))
		(and:SI (not:SI (match_dup 2)) (match_dup 1))))]
  "TARGET_POWER"
  "@
   maskir. %0,%3,%2
   #"
  [(set_attr "type" "compare")
   (set_attr "length" "4,8")])

(define_split
  [(set (match_operand:CC 4 "cc_reg_not_cr0_operand" "")
	(compare:CC
	 (ior:SI (and:SI (match_operand:SI 2 "gpc_reg_operand" "")
			 (match_operand:SI 3 "gpc_reg_operand" ""))
		 (and:SI (not:SI (match_dup 2))
			 (match_operand:SI 1 "gpc_reg_operand" "")))
	 (const_int 0)))
   (set (match_operand:SI 0 "gpc_reg_operand" "")
	(ior:SI (and:SI (match_dup 2) (match_dup 3))
		(and:SI (not:SI (match_dup 2)) (match_dup 1))))]
  "TARGET_POWER && reload_completed"
  [(set (match_dup 0)
	(ior:SI (and:SI (match_dup 2) (match_dup 3))
		(and:SI (not:SI (match_dup 2)) (match_dup 1))))
   (set (match_dup 4)
	(compare:CC (match_dup 0)
		    (const_int 0)))]
  "")

(define_insn "*maskir_internal8"
  [(set (match_operand:CC 4 "cc_reg_operand" "=x,?y")
	(compare:CC
	 (ior:SI (and:SI (match_operand:SI 3 "gpc_reg_operand" "r,r")
			 (match_operand:SI 2 "gpc_reg_operand" "r,r"))
		 (and:SI (not:SI (match_dup 2))
			 (match_operand:SI 1 "gpc_reg_operand" "0,0")))
	 (const_int 0)))
   (set (match_operand:SI 0 "gpc_reg_operand" "=r,r")
	(ior:SI (and:SI (match_dup 3) (match_dup 2))
		(and:SI (not:SI (match_dup 2)) (match_dup 1))))]
  "TARGET_POWER"
  "@
   maskir. %0,%3,%2
   #"
  [(set_attr "type" "compare")
   (set_attr "length" "4,8")])

(define_split
  [(set (match_operand:CC 4 "cc_reg_not_cr0_operand" "")
	(compare:CC
	 (ior:SI (and:SI (match_operand:SI 3 "gpc_reg_operand" "")
			 (match_operand:SI 2 "gpc_reg_operand" ""))
		 (and:SI (not:SI (match_dup 2))
			 (match_operand:SI 1 "gpc_reg_operand" "")))
	 (const_int 0)))
   (set (match_operand:SI 0 "gpc_reg_operand" "")
	(ior:SI (and:SI (match_dup 3) (match_dup 2))
		(and:SI (not:SI (match_dup 2)) (match_dup 1))))]
  "TARGET_POWER && reload_completed"
  [(set (match_dup 0)
	(ior:SI (and:SI (match_dup 3) (match_dup 2))
		(and:SI (not:SI (match_dup 2)) (match_dup 1))))
   (set (match_dup 4)
	(compare:CC (match_dup 0)
		    (const_int 0)))]
  "")

;; Rotate and shift insns, in all their variants.  These support shifts,
;; field inserts and extracts, and various combinations thereof.
(define_expand "insv"
  [(set (zero_extract (match_operand 0 "gpc_reg_operand" "")
		       (match_operand:SI 1 "const_int_operand" "")
		       (match_operand:SI 2 "const_int_operand" ""))
	(match_operand 3 "gpc_reg_operand" ""))]
  ""
  "
{
  /* Do not handle 16/8 bit structures that fit in HI/QI modes directly, since
     the (SUBREG:SI (REG:HI xxx)) that is otherwise generated can confuse the
     compiler if the address of the structure is taken later.  Likewise, do
     not handle invalid E500 subregs.  */
  if (GET_CODE (operands[0]) == SUBREG
      && (GET_MODE_SIZE (GET_MODE (SUBREG_REG (operands[0]))) < UNITS_PER_WORD
	  || ((TARGET_E500_DOUBLE || TARGET_SPE)
	      && invalid_e500_subreg (operands[0], GET_MODE (operands[0])))))
    FAIL;

  if (TARGET_POWERPC64 && GET_MODE (operands[0]) == DImode)
    emit_insn (gen_insvdi (operands[0], operands[1], operands[2], operands[3]));
  else
    emit_insn (gen_insvsi (operands[0], operands[1], operands[2], operands[3]));
  DONE;
}")

(define_insn "insvsi"
  [(set (zero_extract:SI (match_operand:SI 0 "gpc_reg_operand" "+r")
			 (match_operand:SI 1 "const_int_operand" "i")
			 (match_operand:SI 2 "const_int_operand" "i"))
	(match_operand:SI 3 "gpc_reg_operand" "r"))]
  ""
  "*
{
  int start = INTVAL (operands[2]) & 31;
  int size = INTVAL (operands[1]) & 31;

  operands[4] = GEN_INT (32 - start - size);
  operands[1] = GEN_INT (start + size - 1);
  return \"{rlimi|rlwimi} %0,%3,%h4,%h2,%h1\";
}"
  [(set_attr "type" "insert_word")])

(define_insn "*insvsi_internal1"
  [(set (zero_extract:SI (match_operand:SI 0 "gpc_reg_operand" "+r")
			 (match_operand:SI 1 "const_int_operand" "i")
			 (match_operand:SI 2 "const_int_operand" "i"))
	(rotate:SI (match_operand:SI 3 "gpc_reg_operand" "r")
		   (match_operand:SI 4 "const_int_operand" "i")))]
  "(32 - (INTVAL (operands[4]) & 31)) >= INTVAL (operands[1])"
  "*
{
  int shift = INTVAL (operands[4]) & 31;
  int start = INTVAL (operands[2]) & 31;
  int size = INTVAL (operands[1]) & 31;

  operands[4] = GEN_INT (shift - start - size);
  operands[1] = GEN_INT (start + size - 1);
  return \"{rlimi|rlwimi} %0,%3,%h4,%h2,%h1\";
}"
  [(set_attr "type" "insert_word")])

(define_insn "*insvsi_internal2"
  [(set (zero_extract:SI (match_operand:SI 0 "gpc_reg_operand" "+r")
			 (match_operand:SI 1 "const_int_operand" "i")
			 (match_operand:SI 2 "const_int_operand" "i"))
	(ashiftrt:SI (match_operand:SI 3 "gpc_reg_operand" "r")
		     (match_operand:SI 4 "const_int_operand" "i")))]
  "(32 - (INTVAL (operands[4]) & 31)) >= INTVAL (operands[1])"
  "*
{
  int shift = INTVAL (operands[4]) & 31;
  int start = INTVAL (operands[2]) & 31;
  int size = INTVAL (operands[1]) & 31;

  operands[4] = GEN_INT (32 - shift - start - size);
  operands[1] = GEN_INT (start + size - 1);
  return \"{rlimi|rlwimi} %0,%3,%h4,%h2,%h1\";
}"
  [(set_attr "type" "insert_word")])

(define_insn "*insvsi_internal3"
  [(set (zero_extract:SI (match_operand:SI 0 "gpc_reg_operand" "+r")
			 (match_operand:SI 1 "const_int_operand" "i")
			 (match_operand:SI 2 "const_int_operand" "i"))
	(lshiftrt:SI (match_operand:SI 3 "gpc_reg_operand" "r")
		     (match_operand:SI 4 "const_int_operand" "i")))]
  "(32 - (INTVAL (operands[4]) & 31)) >= INTVAL (operands[1])"
  "*
{
  int shift = INTVAL (operands[4]) & 31;
  int start = INTVAL (operands[2]) & 31;
  int size = INTVAL (operands[1]) & 31;

  operands[4] = GEN_INT (32 - shift - start - size);
  operands[1] = GEN_INT (start + size - 1);
  return \"{rlimi|rlwimi} %0,%3,%h4,%h2,%h1\";
}"
  [(set_attr "type" "insert_word")])

(define_insn "*insvsi_internal4"
  [(set (zero_extract:SI (match_operand:SI 0 "gpc_reg_operand" "+r")
			 (match_operand:SI 1 "const_int_operand" "i")
			 (match_operand:SI 2 "const_int_operand" "i"))
	(zero_extract:SI (match_operand:SI 3 "gpc_reg_operand" "r")
			 (match_operand:SI 4 "const_int_operand" "i")
			 (match_operand:SI 5 "const_int_operand" "i")))]
  "INTVAL (operands[4]) >= INTVAL (operands[1])"
  "*
{
  int extract_start = INTVAL (operands[5]) & 31;
  int extract_size = INTVAL (operands[4]) & 31;
  int insert_start = INTVAL (operands[2]) & 31;
  int insert_size = INTVAL (operands[1]) & 31;

/* Align extract field with insert field */
  operands[5] = GEN_INT (extract_start + extract_size - insert_start - insert_size);
  operands[1] = GEN_INT (insert_start + insert_size - 1);
  return \"{rlimi|rlwimi} %0,%3,%h5,%h2,%h1\";
}"
  [(set_attr "type" "insert_word")])

;; combine patterns for rlwimi
(define_insn "*insvsi_internal5"
  [(set (match_operand:SI 0 "gpc_reg_operand" "=r")
        (ior:SI (and:SI (match_operand:SI 4 "gpc_reg_operand" "0")
                        (match_operand:SI 1 "mask_operand" "i"))
                (and:SI (lshiftrt:SI (match_operand:SI 3 "gpc_reg_operand" "r")
                                     (match_operand:SI 2 "const_int_operand" "i"))
                        (match_operand:SI 5 "mask_operand" "i"))))]
  "TARGET_POWERPC && INTVAL(operands[1]) == ~INTVAL(operands[5])"
  "*
{
 int me = extract_ME(operands[5]);
 int mb = extract_MB(operands[5]);
 operands[4] = GEN_INT(32 - INTVAL(operands[2]));
 operands[2] = GEN_INT(mb);
 operands[1] = GEN_INT(me);
 return \"{rlimi|rlwimi} %0,%3,%h4,%h2,%h1\";
}"
  [(set_attr "type" "insert_word")])

(define_insn "*insvsi_internal6"
  [(set (match_operand:SI 0 "gpc_reg_operand" "=r")
        (ior:SI (and:SI (lshiftrt:SI (match_operand:SI 3 "gpc_reg_operand" "r")
                                     (match_operand:SI 2 "const_int_operand" "i"))
                        (match_operand:SI 5 "mask_operand" "i"))
                (and:SI (match_operand:SI 4 "gpc_reg_operand" "0")
                        (match_operand:SI 1 "mask_operand" "i"))))]
  "TARGET_POWERPC && INTVAL(operands[1]) == ~INTVAL(operands[5])"
  "*
{
 int me = extract_ME(operands[5]);
 int mb = extract_MB(operands[5]);
 operands[4] = GEN_INT(32 - INTVAL(operands[2]));
 operands[2] = GEN_INT(mb);
 operands[1] = GEN_INT(me);
 return \"{rlimi|rlwimi} %0,%3,%h4,%h2,%h1\";
}"
  [(set_attr "type" "insert_word")])

(define_insn "insvdi"
  [(set (zero_extract:DI (match_operand:DI 0 "gpc_reg_operand" "+r")
			 (match_operand:SI 1 "const_int_operand" "i")
			 (match_operand:SI 2 "const_int_operand" "i"))
	(match_operand:DI 3 "gpc_reg_operand" "r"))]
  "TARGET_POWERPC64"
  "*
{
  int start = INTVAL (operands[2]) & 63;
  int size = INTVAL (operands[1]) & 63;

  operands[1] = GEN_INT (64 - start - size);
  return \"rldimi %0,%3,%H1,%H2\";
}"
  [(set_attr "type" "insert_dword")])

(define_insn "*insvdi_internal2"
  [(set (zero_extract:DI (match_operand:DI 0 "gpc_reg_operand" "+r")
			 (match_operand:SI 1 "const_int_operand" "i")
			 (match_operand:SI 2 "const_int_operand" "i"))
	(ashiftrt:DI (match_operand:DI 3 "gpc_reg_operand" "r")
		     (match_operand:SI 4 "const_int_operand" "i")))]
  "TARGET_POWERPC64
   && insvdi_rshift_rlwimi_p (operands[1], operands[2], operands[4])"
  "*
{
  int shift = INTVAL (operands[4]) & 63;
  int start = (INTVAL (operands[2]) & 63) - 32;
  int size = INTVAL (operands[1]) & 63;

  operands[4] = GEN_INT (64 - shift - start - size);
  operands[2] = GEN_INT (start);
  operands[1] = GEN_INT (start + size - 1);
  return \"rlwimi %0,%3,%h4,%h2,%h1\";
}")

(define_insn "*insvdi_internal3"
  [(set (zero_extract:DI (match_operand:DI 0 "gpc_reg_operand" "+r")
			 (match_operand:SI 1 "const_int_operand" "i")
			 (match_operand:SI 2 "const_int_operand" "i"))
	(lshiftrt:DI (match_operand:DI 3 "gpc_reg_operand" "r")
		     (match_operand:SI 4 "const_int_operand" "i")))]
  "TARGET_POWERPC64
   && insvdi_rshift_rlwimi_p (operands[1], operands[2], operands[4])"
  "*
{
  int shift = INTVAL (operands[4]) & 63;
  int start = (INTVAL (operands[2]) & 63) - 32;
  int size = INTVAL (operands[1]) & 63;

  operands[4] = GEN_INT (64 - shift - start - size);
  operands[2] = GEN_INT (start);
  operands[1] = GEN_INT (start + size - 1);
  return \"rlwimi %0,%3,%h4,%h2,%h1\";
}")

(define_expand "extzv"
  [(set (match_operand 0 "gpc_reg_operand" "")
	(zero_extract (match_operand 1 "gpc_reg_operand" "")
		       (match_operand:SI 2 "const_int_operand" "")
		       (match_operand:SI 3 "const_int_operand" "")))]
  ""
  "
{
  /* Do not handle 16/8 bit structures that fit in HI/QI modes directly, since
     the (SUBREG:SI (REG:HI xxx)) that is otherwise generated can confuse the
     compiler if the address of the structure is taken later.  */
  if (GET_CODE (operands[0]) == SUBREG
      && (GET_MODE_SIZE (GET_MODE (SUBREG_REG (operands[0]))) < UNITS_PER_WORD))
    FAIL;

  if (TARGET_POWERPC64 && GET_MODE (operands[1]) == DImode)
    emit_insn (gen_extzvdi (operands[0], operands[1], operands[2], operands[3]));
  else
    emit_insn (gen_extzvsi (operands[0], operands[1], operands[2], operands[3]));
  DONE;
}")

(define_insn "extzvsi"
  [(set (match_operand:SI 0 "gpc_reg_operand" "=r")
	(zero_extract:SI (match_operand:SI 1 "gpc_reg_operand" "r")
			 (match_operand:SI 2 "const_int_operand" "i")
			 (match_operand:SI 3 "const_int_operand" "i")))]
  ""
  "*
{
  int start = INTVAL (operands[3]) & 31;
  int size = INTVAL (operands[2]) & 31;

  if (start + size >= 32)
    operands[3] = const0_rtx;
  else
    operands[3] = GEN_INT (start + size);
  return \"{rlinm|rlwinm} %0,%1,%3,%s2,31\";
}")

(define_insn "*extzvsi_internal1"
  [(set (match_operand:CC 0 "cc_reg_operand" "=x,?y")
	(compare:CC (zero_extract:SI (match_operand:SI 1 "gpc_reg_operand" "r,r")
			 (match_operand:SI 2 "const_int_operand" "i,i")
			 (match_operand:SI 3 "const_int_operand" "i,i"))
		    (const_int 0)))
   (clobber (match_scratch:SI 4 "=r,r"))]
  ""
  "*
{
  int start = INTVAL (operands[3]) & 31;
  int size = INTVAL (operands[2]) & 31;

  /* Force split for non-cc0 compare.  */
  if (which_alternative == 1)
     return \"#\";

  /* If the bit-field being tested fits in the upper or lower half of a
     word, it is possible to use andiu. or andil. to test it.  This is
     useful because the condition register set-use delay is smaller for
     andi[ul]. than for rlinm.  This doesn't work when the starting bit
     position is 0 because the LT and GT bits may be set wrong.  */

  if ((start > 0 && start + size <= 16) || start >= 16)
    {
      operands[3] = GEN_INT (((1 << (16 - (start & 15)))
			      - (1 << (16 - (start & 15) - size))));
      if (start < 16)
	return \"{andiu.|andis.} %4,%1,%3\";
      else
	return \"{andil.|andi.} %4,%1,%3\";
    }

  if (start + size >= 32)
    operands[3] = const0_rtx;
  else
    operands[3] = GEN_INT (start + size);
  return \"{rlinm.|rlwinm.} %4,%1,%3,%s2,31\";
}"
  [(set_attr "type" "delayed_compare")
   (set_attr "length" "4,8")])

(define_split
  [(set (match_operand:CC 0 "cc_reg_not_cr0_operand" "")
	(compare:CC (zero_extract:SI (match_operand:SI 1 "gpc_reg_operand" "")
			 (match_operand:SI 2 "const_int_operand" "")
			 (match_operand:SI 3 "const_int_operand" ""))
		    (const_int 0)))
   (clobber (match_scratch:SI 4 ""))]
  "reload_completed"
  [(set (match_dup 4)
	(zero_extract:SI (match_dup 1) (match_dup 2)
			 (match_dup 3)))
   (set (match_dup 0)
	(compare:CC (match_dup 4)
		    (const_int 0)))]
  "")

(define_insn "*extzvsi_internal2"
  [(set (match_operand:CC 4 "cc_reg_operand" "=x,?y")
	(compare:CC (zero_extract:SI (match_operand:SI 1 "gpc_reg_operand" "r,r")
			 (match_operand:SI 2 "const_int_operand" "i,i")
			 (match_operand:SI 3 "const_int_operand" "i,i"))
		    (const_int 0)))
   (set (match_operand:SI 0 "gpc_reg_operand" "=r,r")
	(zero_extract:SI (match_dup 1) (match_dup 2) (match_dup 3)))]
  ""
  "*
{
  int start = INTVAL (operands[3]) & 31;
  int size = INTVAL (operands[2]) & 31;

  /* Force split for non-cc0 compare.  */
  if (which_alternative == 1)
     return \"#\";

  /* Since we are using the output value, we can't ignore any need for
     a shift.  The bit-field must end at the LSB.  */
  if (start >= 16 && start + size == 32)
    {
      operands[3] = GEN_INT ((1 << size) - 1);
      return \"{andil.|andi.} %0,%1,%3\";
    }

  if (start + size >= 32)
    operands[3] = const0_rtx;
  else
    operands[3] = GEN_INT (start + size);
  return \"{rlinm.|rlwinm.} %0,%1,%3,%s2,31\";
}"
  [(set_attr "type" "delayed_compare")
   (set_attr "length" "4,8")])

(define_split
  [(set (match_operand:CC 4 "cc_reg_not_cr0_operand" "")
	(compare:CC (zero_extract:SI (match_operand:SI 1 "gpc_reg_operand" "")
			 (match_operand:SI 2 "const_int_operand" "")
			 (match_operand:SI 3 "const_int_operand" ""))
		    (const_int 0)))
   (set (match_operand:SI 0 "gpc_reg_operand" "")
	(zero_extract:SI (match_dup 1) (match_dup 2) (match_dup 3)))]
  "reload_completed"
  [(set (match_dup 0)
	(zero_extract:SI (match_dup 1) (match_dup 2) (match_dup 3)))
   (set (match_dup 4)
	(compare:CC (match_dup 0)
		    (const_int 0)))]
  "")

(define_insn "extzvdi"
  [(set (match_operand:DI 0 "gpc_reg_operand" "=r")
	(zero_extract:DI (match_operand:DI 1 "gpc_reg_operand" "r")
			 (match_operand:SI 2 "const_int_operand" "i")
			 (match_operand:SI 3 "const_int_operand" "i")))]
  "TARGET_POWERPC64"
  "*
{
  int start = INTVAL (operands[3]) & 63;
  int size = INTVAL (operands[2]) & 63;

  if (start + size >= 64)
    operands[3] = const0_rtx;
  else
    operands[3] = GEN_INT (start + size);
  operands[2] = GEN_INT (64 - size);
  return \"rldicl %0,%1,%3,%2\";
}")

(define_insn "*extzvdi_internal1"
  [(set (match_operand:CC 0 "gpc_reg_operand" "=x")
	(compare:CC (zero_extract:DI (match_operand:DI 1 "gpc_reg_operand" "r")
			 (match_operand:SI 2 "const_int_operand" "i")
			 (match_operand:SI 3 "const_int_operand" "i"))
		    (const_int 0)))
   (clobber (match_scratch:DI 4 "=r"))]
  "TARGET_64BIT"
  "*
{
  int start = INTVAL (operands[3]) & 63;
  int size = INTVAL (operands[2]) & 63;

  if (start + size >= 64)
    operands[3] = const0_rtx;
  else
    operands[3] = GEN_INT (start + size);
  operands[2] = GEN_INT (64 - size);
  return \"rldicl. %4,%1,%3,%2\";
}"
  [(set_attr "type" "compare")])

(define_insn "*extzvdi_internal2"
  [(set (match_operand:CC 4 "gpc_reg_operand" "=x")
	(compare:CC (zero_extract:DI (match_operand:DI 1 "gpc_reg_operand" "r")
			 (match_operand:SI 2 "const_int_operand" "i")
			 (match_operand:SI 3 "const_int_operand" "i"))
		    (const_int 0)))
   (set (match_operand:DI 0 "gpc_reg_operand" "=r")
	(zero_extract:DI (match_dup 1) (match_dup 2) (match_dup 3)))]
  "TARGET_64BIT"
  "*
{
  int start = INTVAL (operands[3]) & 63;
  int size = INTVAL (operands[2]) & 63;

  if (start + size >= 64)
    operands[3] = const0_rtx;
  else
    operands[3] = GEN_INT (start + size);
  operands[2] = GEN_INT (64 - size);
  return \"rldicl. %0,%1,%3,%2\";
}"
  [(set_attr "type" "compare")])

(define_insn "rotlsi3"
  [(set (match_operand:SI 0 "gpc_reg_operand" "=r,r")
	(rotate:SI (match_operand:SI 1 "gpc_reg_operand" "r,r")
		   (match_operand:SI 2 "reg_or_cint_operand" "r,i")))]
  ""
  "@
   {rlnm|rlwnm} %0,%1,%2,0xffffffff
   {rlinm|rlwinm} %0,%1,%h2,0xffffffff"
  [(set_attr "type" "var_shift_rotate,integer")])

(define_insn "*rotlsi3_internal2"
  [(set (match_operand:CC 0 "cc_reg_operand" "=x,x,?y,?y")
	(compare:CC (rotate:SI (match_operand:SI 1 "gpc_reg_operand" "r,r,r,r")
			       (match_operand:SI 2 "reg_or_cint_operand" "r,i,r,i"))
		    (const_int 0)))
   (clobber (match_scratch:SI 3 "=r,r,r,r"))]
  ""
  "@
   {rlnm.|rlwnm.} %3,%1,%2,0xffffffff
   {rlinm.|rlwinm.} %3,%1,%h2,0xffffffff
   #
   #"
  [(set_attr "type" "var_delayed_compare,delayed_compare,var_delayed_compare,delayed_compare")
   (set_attr "length" "4,4,8,8")])

(define_split
  [(set (match_operand:CC 0 "cc_reg_not_cr0_operand" "")
	(compare:CC (rotate:SI (match_operand:SI 1 "gpc_reg_operand" "")
			       (match_operand:SI 2 "reg_or_cint_operand" ""))
		    (const_int 0)))
   (clobber (match_scratch:SI 3 ""))]
  "reload_completed"
  [(set (match_dup 3)
	(rotate:SI (match_dup 1) (match_dup 2)))
   (set (match_dup 0)
	(compare:CC (match_dup 3)
		    (const_int 0)))]
  "")

(define_insn "*rotlsi3_internal3"
  [(set (match_operand:CC 3 "cc_reg_operand" "=x,x,?y,?y")
	(compare:CC (rotate:SI (match_operand:SI 1 "gpc_reg_operand" "r,r,r,r")
			       (match_operand:SI 2 "reg_or_cint_operand" "r,i,r,i"))
		    (const_int 0)))
   (set (match_operand:SI 0 "gpc_reg_operand" "=r,r,r,r")
	(rotate:SI (match_dup 1) (match_dup 2)))]
  ""
  "@
   {rlnm.|rlwnm.} %0,%1,%2,0xffffffff
   {rlinm.|rlwinm.} %0,%1,%h2,0xffffffff
   #
   #"
  [(set_attr "type" "var_delayed_compare,delayed_compare,var_delayed_compare,delayed_compare")
   (set_attr "length" "4,4,8,8")])

(define_split
  [(set (match_operand:CC 3 "cc_reg_not_cr0_operand" "")
	(compare:CC (rotate:SI (match_operand:SI 1 "gpc_reg_operand" "")
			       (match_operand:SI 2 "reg_or_cint_operand" ""))
		    (const_int 0)))
   (set (match_operand:SI 0 "gpc_reg_operand" "")
	(rotate:SI (match_dup 1) (match_dup 2)))]
  "reload_completed"
  [(set (match_dup 0)
	(rotate:SI (match_dup 1) (match_dup 2)))
   (set (match_dup 3)
	(compare:CC (match_dup 0)
		    (const_int 0)))]
  "")

(define_insn "*rotlsi3_internal4"
  [(set (match_operand:SI 0 "gpc_reg_operand" "=r,r")
	(and:SI (rotate:SI (match_operand:SI 1 "gpc_reg_operand" "r,r")
			   (match_operand:SI 2 "reg_or_cint_operand" "r,i"))
		(match_operand:SI 3 "mask_operand" "n,n")))]
  ""
  "@
   {rlnm|rlwnm} %0,%1,%2,%m3,%M3
   {rlinm|rlwinm} %0,%1,%h2,%m3,%M3"
  [(set_attr "type" "var_shift_rotate,integer")])

(define_insn "*rotlsi3_internal5"
  [(set (match_operand:CC 0 "cc_reg_operand" "=x,x,?y,?y")
	(compare:CC (and:SI
		     (rotate:SI (match_operand:SI 1 "gpc_reg_operand" "r,r,r,r")
				(match_operand:SI 2 "reg_or_cint_operand" "r,i,r,i"))
		     (match_operand:SI 3 "mask_operand" "n,n,n,n"))
		    (const_int 0)))
   (clobber (match_scratch:SI 4 "=r,r,r,r"))]
  ""
  "@
   {rlnm.|rlwnm.} %4,%1,%2,%m3,%M3
   {rlinm.|rlwinm.} %4,%1,%h2,%m3,%M3
   #
   #"
  [(set_attr "type" "var_delayed_compare,delayed_compare,var_delayed_compare,delayed_compare")
   (set_attr "length" "4,4,8,8")])

(define_split
  [(set (match_operand:CC 0 "cc_reg_not_cr0_operand" "")
	(compare:CC (and:SI
		     (rotate:SI (match_operand:SI 1 "gpc_reg_operand" "")
				(match_operand:SI 2 "reg_or_cint_operand" ""))
		     (match_operand:SI 3 "mask_operand" ""))
		    (const_int 0)))
   (clobber (match_scratch:SI 4 ""))]
  "reload_completed"
  [(set (match_dup 4)
	(and:SI (rotate:SI (match_dup 1)
				(match_dup 2))
		     (match_dup 3)))
   (set (match_dup 0)
	(compare:CC (match_dup 4)
		    (const_int 0)))]
  "")

(define_insn "*rotlsi3_internal6"
  [(set (match_operand:CC 4 "cc_reg_operand" "=x,x,?y,?y")
	(compare:CC (and:SI
		     (rotate:SI (match_operand:SI 1 "gpc_reg_operand" "r,r,r,r")
				(match_operand:SI 2 "reg_or_cint_operand" "r,i,r,i"))
		     (match_operand:SI 3 "mask_operand" "n,n,n,n"))
		    (const_int 0)))
   (set (match_operand:SI 0 "gpc_reg_operand" "=r,r,r,r")
	(and:SI (rotate:SI (match_dup 1) (match_dup 2)) (match_dup 3)))]
  ""
  "@
   {rlnm.|rlwnm.} %0,%1,%2,%m3,%M3
   {rlinm.|rlwinm.} %0,%1,%h2,%m3,%M3
   #
   #"
  [(set_attr "type" "var_delayed_compare,delayed_compare,var_delayed_compare,delayed_compare")
   (set_attr "length" "4,4,8,8")])

(define_split
  [(set (match_operand:CC 4 "cc_reg_not_cr0_operand" "")
	(compare:CC (and:SI
		     (rotate:SI (match_operand:SI 1 "gpc_reg_operand" "")
				(match_operand:SI 2 "reg_or_cint_operand" ""))
		     (match_operand:SI 3 "mask_operand" ""))
		    (const_int 0)))
   (set (match_operand:SI 0 "gpc_reg_operand" "")
	(and:SI (rotate:SI (match_dup 1) (match_dup 2)) (match_dup 3)))]
  "reload_completed"
  [(set (match_dup 0)
	(and:SI (rotate:SI (match_dup 1) (match_dup 2)) (match_dup 3)))
   (set (match_dup 4)
	(compare:CC (match_dup 0)
		    (const_int 0)))]
  "")

(define_insn "*rotlsi3_internal7"
  [(set (match_operand:SI 0 "gpc_reg_operand" "=r")
	(zero_extend:SI
	 (subreg:QI
	  (rotate:SI (match_operand:SI 1 "gpc_reg_operand" "r")
		     (match_operand:SI 2 "reg_or_cint_operand" "ri")) 0)))]
  ""
  "{rl%I2nm|rlw%I2nm} %0,%1,%h2,0xff")

(define_insn "*rotlsi3_internal8"
  [(set (match_operand:CC 0 "cc_reg_operand" "=x,x,?y,?y")
	(compare:CC (zero_extend:SI
		     (subreg:QI
		      (rotate:SI (match_operand:SI 1 "gpc_reg_operand" "r,r,r,r")
				 (match_operand:SI 2 "reg_or_cint_operand" "r,i,r,i")) 0))
		    (const_int 0)))
   (clobber (match_scratch:SI 3 "=r,r,r,r"))]
  ""
  "@
   {rlnm.|rlwnm.} %3,%1,%2,0xff
   {rlinm.|rlwinm.} %3,%1,%h2,0xff
   #
   #"
  [(set_attr "type" "var_delayed_compare,delayed_compare,var_delayed_compare,delayed_compare")
   (set_attr "length" "4,4,8,8")])

(define_split
  [(set (match_operand:CC 0 "cc_reg_not_cr0_operand" "")
	(compare:CC (zero_extend:SI
		     (subreg:QI
		      (rotate:SI (match_operand:SI 1 "gpc_reg_operand" "")
				 (match_operand:SI 2 "reg_or_cint_operand" "")) 0))
		    (const_int 0)))
   (clobber (match_scratch:SI 3 ""))]
  "reload_completed"
  [(set (match_dup 3)
	(zero_extend:SI (subreg:QI
		      (rotate:SI (match_dup 1)
				 (match_dup 2)) 0)))
   (set (match_dup 0)
	(compare:CC (match_dup 3)
		    (const_int 0)))]
  "")

(define_insn "*rotlsi3_internal9"
  [(set (match_operand:CC 3 "cc_reg_operand" "=x,x,?y,?y")
	(compare:CC (zero_extend:SI
		     (subreg:QI
		      (rotate:SI (match_operand:SI 1 "gpc_reg_operand" "r,r,r,r")
				 (match_operand:SI 2 "reg_or_cint_operand" "r,i,r,i")) 0))
		    (const_int 0)))
   (set (match_operand:SI 0 "gpc_reg_operand" "=r,r,r,r")
	(zero_extend:SI (subreg:QI (rotate:SI (match_dup 1) (match_dup 2)) 0)))]
  ""
  "@
   {rlnm.|rlwnm.} %0,%1,%2,0xff
   {rlinm.|rlwinm.} %0,%1,%h2,0xff
   #
   #"
  [(set_attr "type" "var_delayed_compare,delayed_compare,var_delayed_compare,delayed_compare")
   (set_attr "length" "4,4,8,8")])

(define_split
  [(set (match_operand:CC 3 "cc_reg_not_cr0_operand" "")
	(compare:CC (zero_extend:SI
		     (subreg:QI
		      (rotate:SI (match_operand:SI 1 "gpc_reg_operand" "")
				 (match_operand:SI 2 "reg_or_cint_operand" "")) 0))
		    (const_int 0)))
   (set (match_operand:SI 0 "gpc_reg_operand" "")
	(zero_extend:SI (subreg:QI (rotate:SI (match_dup 1) (match_dup 2)) 0)))]
  "reload_completed"
  [(set (match_dup 0)
	(zero_extend:SI (subreg:QI (rotate:SI (match_dup 1) (match_dup 2)) 0)))
   (set (match_dup 3)
	(compare:CC (match_dup 0)
		    (const_int 0)))]
  "")

(define_insn "*rotlsi3_internal10"
  [(set (match_operand:SI 0 "gpc_reg_operand" "=r,r")
	(zero_extend:SI
	 (subreg:HI
	  (rotate:SI (match_operand:SI 1 "gpc_reg_operand" "r,r")
		     (match_operand:SI 2 "reg_or_cint_operand" "r,i")) 0)))]
  ""
  "@
   {rlnm|rlwnm} %0,%1,%2,0xffff
   {rlinm|rlwinm} %0,%1,%h2,0xffff"
  [(set_attr "type" "var_shift_rotate,integer")])


(define_insn "*rotlsi3_internal11"
  [(set (match_operand:CC 0 "cc_reg_operand" "=x,x,?y,?y")
	(compare:CC (zero_extend:SI
		     (subreg:HI
		      (rotate:SI (match_operand:SI 1 "gpc_reg_operand" "r,r,r,r")
				 (match_operand:SI 2 "reg_or_cint_operand" "r,i,r,i")) 0))
		    (const_int 0)))
   (clobber (match_scratch:SI 3 "=r,r,r,r"))]
  ""
  "@
   {rlnm.|rlwnm.} %3,%1,%2,0xffff
   {rlinm.|rlwinm.} %3,%1,%h2,0xffff
   #
   #"
  [(set_attr "type" "var_delayed_compare,delayed_compare,var_delayed_compare,delayed_compare")
   (set_attr "length" "4,4,8,8")])

(define_split
  [(set (match_operand:CC 0 "cc_reg_not_cr0_operand" "")
	(compare:CC (zero_extend:SI
		     (subreg:HI
		      (rotate:SI (match_operand:SI 1 "gpc_reg_operand" "")
				 (match_operand:SI 2 "reg_or_cint_operand" "")) 0))
		    (const_int 0)))
   (clobber (match_scratch:SI 3 ""))]
  "reload_completed"
  [(set (match_dup 3)
	(zero_extend:SI (subreg:HI
		      (rotate:SI (match_dup 1)
				 (match_dup 2)) 0)))
   (set (match_dup 0)
	(compare:CC (match_dup 3)
		    (const_int 0)))]
  "")

(define_insn "*rotlsi3_internal12"
  [(set (match_operand:CC 3 "cc_reg_operand" "=x,x,?y,?y")
	(compare:CC (zero_extend:SI
		     (subreg:HI
		      (rotate:SI (match_operand:SI 1 "gpc_reg_operand" "r,r,r,r")
				 (match_operand:SI 2 "reg_or_cint_operand" "r,i,r,i")) 0))
		    (const_int 0)))
   (set (match_operand:SI 0 "gpc_reg_operand" "=r,r,r,r")
	(zero_extend:SI (subreg:HI (rotate:SI (match_dup 1) (match_dup 2)) 0)))]
  ""
  "@
   {rlnm.|rlwnm.} %0,%1,%2,0xffff
   {rlinm.|rlwinm.} %0,%1,%h2,0xffff
   #
   #"
  [(set_attr "type" "var_delayed_compare,delayed_compare,var_delayed_compare,delayed_compare")
   (set_attr "length" "4,4,8,8")])

(define_split
  [(set (match_operand:CC 3 "cc_reg_not_cr0_operand" "")
	(compare:CC (zero_extend:SI
		     (subreg:HI
		      (rotate:SI (match_operand:SI 1 "gpc_reg_operand" "")
				 (match_operand:SI 2 "reg_or_cint_operand" "")) 0))
		    (const_int 0)))
   (set (match_operand:SI 0 "gpc_reg_operand" "")
	(zero_extend:SI (subreg:HI (rotate:SI (match_dup 1) (match_dup 2)) 0)))]
  "reload_completed"
  [(set (match_dup 0)
	(zero_extend:SI (subreg:HI (rotate:SI (match_dup 1) (match_dup 2)) 0)))
   (set (match_dup 3)
	(compare:CC (match_dup 0)
		    (const_int 0)))]
  "")

;; Note that we use "sle." instead of "sl." so that we can set
;; SHIFT_COUNT_TRUNCATED.

(define_expand "ashlsi3"
  [(use (match_operand:SI 0 "gpc_reg_operand" ""))
   (use (match_operand:SI 1 "gpc_reg_operand" ""))
   (use (match_operand:SI 2 "reg_or_cint_operand" ""))]
  ""
  "
{
  if (TARGET_POWER)
    emit_insn (gen_ashlsi3_power (operands[0], operands[1], operands[2]));
  else
    emit_insn (gen_ashlsi3_no_power (operands[0], operands[1], operands[2]));
  DONE;
}")

(define_insn "ashlsi3_power"
  [(set (match_operand:SI 0 "gpc_reg_operand" "=r,r")
	(ashift:SI (match_operand:SI 1 "gpc_reg_operand" "r,r")
		   (match_operand:SI 2 "reg_or_cint_operand" "r,i")))
   (clobber (match_scratch:SI 3 "=q,X"))]
  "TARGET_POWER"
  "@
   sle %0,%1,%2
   {sli|slwi} %0,%1,%h2")

(define_insn "ashlsi3_no_power"
  [(set (match_operand:SI 0 "gpc_reg_operand" "=r,r")
	(ashift:SI (match_operand:SI 1 "gpc_reg_operand" "r,r")
		   (match_operand:SI 2 "reg_or_cint_operand" "r,i")))]
  "! TARGET_POWER"
  "@
   {sl|slw} %0,%1,%2
   {sli|slwi} %0,%1,%h2"
  [(set_attr "type" "var_shift_rotate,shift")])

(define_insn ""
  [(set (match_operand:CC 0 "cc_reg_operand" "=x,x,?y,?y")
	(compare:CC (ashift:SI (match_operand:SI 1 "gpc_reg_operand" "r,r,r,r")
			       (match_operand:SI 2 "reg_or_cint_operand" "r,i,r,i"))
		    (const_int 0)))
   (clobber (match_scratch:SI 3 "=r,r,r,r"))
   (clobber (match_scratch:SI 4 "=q,X,q,X"))]
  "TARGET_POWER"
  "@
   sle. %3,%1,%2
   {sli.|slwi.} %3,%1,%h2
   #
   #"
  [(set_attr "type" "delayed_compare")
   (set_attr "length" "4,4,8,8")])

(define_split
  [(set (match_operand:CC 0 "cc_reg_not_cr0_operand" "")
	(compare:CC (ashift:SI (match_operand:SI 1 "gpc_reg_operand" "")
			       (match_operand:SI 2 "reg_or_cint_operand" ""))
		    (const_int 0)))
   (clobber (match_scratch:SI 3 ""))
   (clobber (match_scratch:SI 4 ""))]
  "TARGET_POWER && reload_completed"
  [(parallel [(set (match_dup 3)
	(ashift:SI (match_dup 1) (match_dup 2)))
   (clobber (match_dup 4))])
   (set (match_dup 0)
	(compare:CC (match_dup 3)
		    (const_int 0)))]
  "")

(define_insn ""
  [(set (match_operand:CC 0 "cc_reg_operand" "=x,x,?y,?y")
	(compare:CC (ashift:SI (match_operand:SI 1 "gpc_reg_operand" "r,r,r,r")
			       (match_operand:SI 2 "reg_or_cint_operand" "r,i,r,i"))
		    (const_int 0)))
   (clobber (match_scratch:SI 3 "=r,r,r,r"))]
  "! TARGET_POWER && TARGET_32BIT"
  "@
   {sl.|slw.} %3,%1,%2
   {sli.|slwi.} %3,%1,%h2
   #
   #"
  [(set_attr "type" "var_delayed_compare,delayed_compare,var_delayed_compare,delayed_compare")
   (set_attr "length" "4,4,8,8")])

(define_split
  [(set (match_operand:CC 0 "cc_reg_not_cr0_operand" "")
	(compare:CC (ashift:SI (match_operand:SI 1 "gpc_reg_operand" "")
			       (match_operand:SI 2 "reg_or_cint_operand" ""))
		    (const_int 0)))
   (clobber (match_scratch:SI 3 ""))]
  "! TARGET_POWER && TARGET_32BIT && reload_completed"
  [(set (match_dup 3)
	(ashift:SI (match_dup 1) (match_dup 2)))
   (set (match_dup 0)
	(compare:CC (match_dup 3)
		    (const_int 0)))]
  "")

(define_insn ""
  [(set (match_operand:CC 3 "cc_reg_operand" "=x,x,?y,?y")
	(compare:CC (ashift:SI (match_operand:SI 1 "gpc_reg_operand" "r,r,r,r")
			       (match_operand:SI 2 "reg_or_cint_operand" "r,i,r,i"))
		    (const_int 0)))
   (set (match_operand:SI 0 "gpc_reg_operand" "=r,r,r,r")
	(ashift:SI (match_dup 1) (match_dup 2)))
   (clobber (match_scratch:SI 4 "=q,X,q,X"))]
  "TARGET_POWER"
  "@
   sle. %0,%1,%2
   {sli.|slwi.} %0,%1,%h2
   #
   #"
  [(set_attr "type" "delayed_compare")
   (set_attr "length" "4,4,8,8")])

(define_split
  [(set (match_operand:CC 3 "cc_reg_not_cr0_operand" "")
	(compare:CC (ashift:SI (match_operand:SI 1 "gpc_reg_operand" "")
			       (match_operand:SI 2 "reg_or_cint_operand" ""))
		    (const_int 0)))
   (set (match_operand:SI 0 "gpc_reg_operand" "")
	(ashift:SI (match_dup 1) (match_dup 2)))
   (clobber (match_scratch:SI 4 ""))]
  "TARGET_POWER && reload_completed"
  [(parallel [(set (match_dup 0)
	(ashift:SI (match_dup 1) (match_dup 2)))
   (clobber (match_dup 4))])
   (set (match_dup 3)
	(compare:CC (match_dup 0)
		    (const_int 0)))]
  "")

(define_insn ""
  [(set (match_operand:CC 3 "cc_reg_operand" "=x,x,?y,?y")
	(compare:CC (ashift:SI (match_operand:SI 1 "gpc_reg_operand" "r,r,r,r")
			       (match_operand:SI 2 "reg_or_cint_operand" "r,i,r,i"))
		    (const_int 0)))
   (set (match_operand:SI 0 "gpc_reg_operand" "=r,r,r,r")
	(ashift:SI (match_dup 1) (match_dup 2)))]
  "! TARGET_POWER && TARGET_32BIT"
  "@
   {sl.|slw.} %0,%1,%2
   {sli.|slwi.} %0,%1,%h2
   #
   #"
  [(set_attr "type" "var_delayed_compare,delayed_compare,var_delayed_compare,delayed_compare")
   (set_attr "length" "4,4,8,8")])

(define_split
  [(set (match_operand:CC 3 "cc_reg_not_cr0_operand" "")
	(compare:CC (ashift:SI (match_operand:SI 1 "gpc_reg_operand" "")
			       (match_operand:SI 2 "reg_or_cint_operand" ""))
		    (const_int 0)))
   (set (match_operand:SI 0 "gpc_reg_operand" "")
	(ashift:SI (match_dup 1) (match_dup 2)))]
  "! TARGET_POWER && TARGET_32BIT && reload_completed"
  [(set (match_dup 0)
	(ashift:SI (match_dup 1) (match_dup 2)))
   (set (match_dup 3)
	(compare:CC (match_dup 0)
		    (const_int 0)))]
  "")

(define_insn "rlwinm"
  [(set (match_operand:SI 0 "gpc_reg_operand" "=r")
	(and:SI (ashift:SI (match_operand:SI 1 "gpc_reg_operand" "r")
			   (match_operand:SI 2 "const_int_operand" "i"))
		(match_operand:SI 3 "mask_operand" "n")))]
  "includes_lshift_p (operands[2], operands[3])"
  "{rlinm|rlwinm} %0,%1,%h2,%m3,%M3")

(define_insn ""
  [(set (match_operand:CC 0 "cc_reg_operand" "=x,?y")
	(compare:CC
	 (and:SI (ashift:SI (match_operand:SI 1 "gpc_reg_operand" "r,r")
			    (match_operand:SI 2 "const_int_operand" "i,i"))
		 (match_operand:SI 3 "mask_operand" "n,n"))
	 (const_int 0)))
   (clobber (match_scratch:SI 4 "=r,r"))]
  "includes_lshift_p (operands[2], operands[3])"
  "@
   {rlinm.|rlwinm.} %4,%1,%h2,%m3,%M3
   #"
  [(set_attr "type" "delayed_compare")
   (set_attr "length" "4,8")])

(define_split
  [(set (match_operand:CC 0 "cc_reg_not_cr0_operand" "")
	(compare:CC
	 (and:SI (ashift:SI (match_operand:SI 1 "gpc_reg_operand" "")
			    (match_operand:SI 2 "const_int_operand" ""))
		 (match_operand:SI 3 "mask_operand" ""))
	 (const_int 0)))
   (clobber (match_scratch:SI 4 ""))]
  "includes_lshift_p (operands[2], operands[3]) && reload_completed"
  [(set (match_dup 4)
	(and:SI (ashift:SI (match_dup 1) (match_dup 2))
		 (match_dup 3)))
   (set (match_dup 0)
	(compare:CC (match_dup 4)
		    (const_int 0)))]
  "")

(define_insn ""
  [(set (match_operand:CC 4 "cc_reg_operand" "=x,?y")
	(compare:CC
	 (and:SI (ashift:SI (match_operand:SI 1 "gpc_reg_operand" "r,r")
			    (match_operand:SI 2 "const_int_operand" "i,i"))
		 (match_operand:SI 3 "mask_operand" "n,n"))
	 (const_int 0)))
   (set (match_operand:SI 0 "gpc_reg_operand" "=r,r")
	(and:SI (ashift:SI (match_dup 1) (match_dup 2)) (match_dup 3)))]
  "includes_lshift_p (operands[2], operands[3])"
  "@
   {rlinm.|rlwinm.} %0,%1,%h2,%m3,%M3
   #"
  [(set_attr "type" "delayed_compare")
   (set_attr "length" "4,8")])

(define_split
  [(set (match_operand:CC 4 "cc_reg_not_cr0_operand" "")
	(compare:CC
	 (and:SI (ashift:SI (match_operand:SI 1 "gpc_reg_operand" "")
			    (match_operand:SI 2 "const_int_operand" ""))
		 (match_operand:SI 3 "mask_operand" ""))
	 (const_int 0)))
   (set (match_operand:SI 0 "gpc_reg_operand" "")
	(and:SI (ashift:SI (match_dup 1) (match_dup 2)) (match_dup 3)))]
  "includes_lshift_p (operands[2], operands[3]) && reload_completed"
  [(set (match_dup 0)
	(and:SI (ashift:SI (match_dup 1) (match_dup 2)) (match_dup 3)))
   (set (match_dup 4)
	(compare:CC (match_dup 0)
		    (const_int 0)))]
  "")

;; The AIX assembler mis-handles "sri x,x,0", so write that case as
;; "sli x,x,0".
(define_expand "lshrsi3"
  [(use (match_operand:SI 0 "gpc_reg_operand" ""))
   (use (match_operand:SI 1 "gpc_reg_operand" ""))
   (use (match_operand:SI 2 "reg_or_cint_operand" ""))]
  ""
  "
{
  if (TARGET_POWER)
    emit_insn (gen_lshrsi3_power (operands[0], operands[1], operands[2]));
  else
    emit_insn (gen_lshrsi3_no_power (operands[0], operands[1], operands[2]));
  DONE;
}")

(define_insn "lshrsi3_power"
  [(set (match_operand:SI 0 "gpc_reg_operand" "=r,r,r")
	(lshiftrt:SI (match_operand:SI 1 "gpc_reg_operand" "r,r,r")
		     (match_operand:SI 2 "reg_or_cint_operand" "r,O,i")))
   (clobber (match_scratch:SI 3 "=q,X,X"))]
  "TARGET_POWER"
  "@
  sre %0,%1,%2
  mr %0,%1
  {s%A2i|s%A2wi} %0,%1,%h2")

(define_insn "lshrsi3_no_power"
  [(set (match_operand:SI 0 "gpc_reg_operand" "=r,r,r")
	(lshiftrt:SI (match_operand:SI 1 "gpc_reg_operand" "r,r,r")
		     (match_operand:SI 2 "reg_or_cint_operand" "O,r,i")))]
  "! TARGET_POWER"
  "@
  mr %0,%1
  {sr|srw} %0,%1,%2
  {sri|srwi} %0,%1,%h2"
  [(set_attr "type" "integer,var_shift_rotate,shift")])

(define_insn ""
  [(set (match_operand:CC 0 "cc_reg_operand" "=x,x,x,?y,?y,?y")
	(compare:CC (lshiftrt:SI (match_operand:SI 1 "gpc_reg_operand" "r,r,r,r,r,r")
				 (match_operand:SI 2 "reg_or_cint_operand" "r,O,i,r,O,i"))
		    (const_int 0)))
   (clobber (match_scratch:SI 3 "=r,X,r,r,X,r"))
   (clobber (match_scratch:SI 4 "=q,X,X,q,X,X"))]
  "TARGET_POWER"
  "@
  sre. %3,%1,%2
  mr. %1,%1
  {s%A2i.|s%A2wi.} %3,%1,%h2
  #
  #
  #"
  [(set_attr "type" "delayed_compare")
   (set_attr "length" "4,4,4,8,8,8")])

(define_split
  [(set (match_operand:CC 0 "cc_reg_not_cr0_operand" "")
	(compare:CC (lshiftrt:SI (match_operand:SI 1 "gpc_reg_operand" "")
				 (match_operand:SI 2 "reg_or_cint_operand" ""))
		    (const_int 0)))
   (clobber (match_scratch:SI 3 ""))
   (clobber (match_scratch:SI 4 ""))]
  "TARGET_POWER && reload_completed"
  [(parallel [(set (match_dup 3)
	(lshiftrt:SI (match_dup 1) (match_dup 2)))
   (clobber (match_dup 4))])
   (set (match_dup 0)
	(compare:CC (match_dup 3)
		    (const_int 0)))]
  "")

(define_insn ""
  [(set (match_operand:CC 0 "cc_reg_operand" "=x,x,x,?y,?y,?y")
	(compare:CC (lshiftrt:SI (match_operand:SI 1 "gpc_reg_operand" "r,r,r,r,r,r")
				 (match_operand:SI 2 "reg_or_cint_operand" "O,r,i,O,r,i"))
		    (const_int 0)))
   (clobber (match_scratch:SI 3 "=X,r,r,X,r,r"))]
  "! TARGET_POWER && TARGET_32BIT"
  "@
   mr. %1,%1
   {sr.|srw.} %3,%1,%2
   {sri.|srwi.} %3,%1,%h2
   #
   #
   #"
  [(set_attr "type" "delayed_compare,var_delayed_compare,delayed_compare,delayed_compare,var_delayed_compare,delayed_compare")
   (set_attr "length" "4,4,4,8,8,8")])

(define_split
  [(set (match_operand:CC 0 "cc_reg_not_cr0_operand" "")
	(compare:CC (lshiftrt:SI (match_operand:SI 1 "gpc_reg_operand" "")
				 (match_operand:SI 2 "reg_or_cint_operand" ""))
		    (const_int 0)))
   (clobber (match_scratch:SI 3 ""))]
  "! TARGET_POWER && TARGET_32BIT && reload_completed"
  [(set (match_dup 3)
	(lshiftrt:SI (match_dup 1) (match_dup 2)))
   (set (match_dup 0)
	(compare:CC (match_dup 3)
		    (const_int 0)))]
  "")

(define_insn ""
  [(set (match_operand:CC 3 "cc_reg_operand" "=x,x,x,?y,?y,?y")
	(compare:CC (lshiftrt:SI (match_operand:SI 1 "gpc_reg_operand" "r,r,r,r,r,r")
				 (match_operand:SI 2 "reg_or_cint_operand" "r,O,i,r,O,i"))
		    (const_int 0)))
   (set (match_operand:SI 0 "gpc_reg_operand" "=r,r,r,r,r,r")
	(lshiftrt:SI (match_dup 1) (match_dup 2)))
   (clobber (match_scratch:SI 4 "=q,X,X,q,X,X"))]
  "TARGET_POWER"
  "@
  sre. %0,%1,%2
  mr. %0,%1
  {s%A2i.|s%A2wi.} %0,%1,%h2
  #
  #
  #"
  [(set_attr "type" "delayed_compare")
   (set_attr "length" "4,4,4,8,8,8")])

(define_split
  [(set (match_operand:CC 3 "cc_reg_not_cr0_operand" "")
	(compare:CC (lshiftrt:SI (match_operand:SI 1 "gpc_reg_operand" "")
				 (match_operand:SI 2 "reg_or_cint_operand" ""))
		    (const_int 0)))
   (set (match_operand:SI 0 "gpc_reg_operand" "")
	(lshiftrt:SI (match_dup 1) (match_dup 2)))
   (clobber (match_scratch:SI 4 ""))]
  "TARGET_POWER && reload_completed"
  [(parallel [(set (match_dup 0)
	(lshiftrt:SI (match_dup 1) (match_dup 2)))
   (clobber (match_dup 4))])
   (set (match_dup 3)
	(compare:CC (match_dup 0)
		    (const_int 0)))]
  "")

(define_insn ""
  [(set (match_operand:CC 3 "cc_reg_operand" "=x,x,x,?y,?y,?y")
	(compare:CC (lshiftrt:SI (match_operand:SI 1 "gpc_reg_operand" "r,r,r,r,r,r")
				 (match_operand:SI 2 "reg_or_cint_operand" "O,r,i,O,r,i"))
		    (const_int 0)))
   (set (match_operand:SI 0 "gpc_reg_operand" "=r,r,r,r,r,r")
	(lshiftrt:SI (match_dup 1) (match_dup 2)))]
  "! TARGET_POWER && TARGET_32BIT"
  "@
   mr. %0,%1
   {sr.|srw.} %0,%1,%2
   {sri.|srwi.} %0,%1,%h2
   #
   #
   #"
  [(set_attr "type" "delayed_compare,var_delayed_compare,delayed_compare,delayed_compare,var_delayed_compare,delayed_compare")
   (set_attr "length" "4,4,4,8,8,8")])

(define_split
  [(set (match_operand:CC 3 "cc_reg_not_cr0_operand" "")
	(compare:CC (lshiftrt:SI (match_operand:SI 1 "gpc_reg_operand" "")
				 (match_operand:SI 2 "reg_or_cint_operand" ""))
		    (const_int 0)))
   (set (match_operand:SI 0 "gpc_reg_operand" "")
	(lshiftrt:SI (match_dup 1) (match_dup 2)))]
  "! TARGET_POWER && TARGET_32BIT && reload_completed"
  [(set (match_dup 0)
	(lshiftrt:SI (match_dup 1) (match_dup 2)))
   (set (match_dup 3)
	(compare:CC (match_dup 0)
		    (const_int 0)))]
  "")

(define_insn ""
  [(set (match_operand:SI 0 "gpc_reg_operand" "=r")
	(and:SI (lshiftrt:SI (match_operand:SI 1 "gpc_reg_operand" "r")
			     (match_operand:SI 2 "const_int_operand" "i"))
		(match_operand:SI 3 "mask_operand" "n")))]
  "includes_rshift_p (operands[2], operands[3])"
  "{rlinm|rlwinm} %0,%1,%s2,%m3,%M3")

(define_insn ""
  [(set (match_operand:CC 0 "cc_reg_operand" "=x,?y")
	(compare:CC
	 (and:SI (lshiftrt:SI (match_operand:SI 1 "gpc_reg_operand" "r,r")
			      (match_operand:SI 2 "const_int_operand" "i,i"))
		 (match_operand:SI 3 "mask_operand" "n,n"))
	 (const_int 0)))
   (clobber (match_scratch:SI 4 "=r,r"))]
  "includes_rshift_p (operands[2], operands[3])"
  "@
   {rlinm.|rlwinm.} %4,%1,%s2,%m3,%M3
   #"
  [(set_attr "type" "delayed_compare")
   (set_attr "length" "4,8")])

(define_split
  [(set (match_operand:CC 0 "cc_reg_not_cr0_operand" "")
	(compare:CC
	 (and:SI (lshiftrt:SI (match_operand:SI 1 "gpc_reg_operand" "")
			      (match_operand:SI 2 "const_int_operand" ""))
		 (match_operand:SI 3 "mask_operand" ""))
	 (const_int 0)))
   (clobber (match_scratch:SI 4 ""))]
  "includes_rshift_p (operands[2], operands[3]) && reload_completed"
  [(set (match_dup 4)
	(and:SI (lshiftrt:SI (match_dup 1) (match_dup 2))
		 (match_dup 3)))
   (set (match_dup 0)
	(compare:CC (match_dup 4)
		    (const_int 0)))]
  "")

(define_insn ""
  [(set (match_operand:CC 4 "cc_reg_operand" "=x,?y")
	(compare:CC
	 (and:SI (lshiftrt:SI (match_operand:SI 1 "gpc_reg_operand" "r,r")
			      (match_operand:SI 2 "const_int_operand" "i,i"))
		 (match_operand:SI 3 "mask_operand" "n,n"))
	 (const_int 0)))
   (set (match_operand:SI 0 "gpc_reg_operand" "=r,r")
	(and:SI (lshiftrt:SI (match_dup 1) (match_dup 2)) (match_dup 3)))]
  "includes_rshift_p (operands[2], operands[3])"
  "@
   {rlinm.|rlwinm.} %0,%1,%s2,%m3,%M3
   #"
  [(set_attr "type" "delayed_compare")
   (set_attr "length" "4,8")])

(define_split
  [(set (match_operand:CC 4 "cc_reg_not_cr0_operand" "")
	(compare:CC
	 (and:SI (lshiftrt:SI (match_operand:SI 1 "gpc_reg_operand" "")
			      (match_operand:SI 2 "const_int_operand" ""))
		 (match_operand:SI 3 "mask_operand" ""))
	 (const_int 0)))
   (set (match_operand:SI 0 "gpc_reg_operand" "")
	(and:SI (lshiftrt:SI (match_dup 1) (match_dup 2)) (match_dup 3)))]
  "includes_rshift_p (operands[2], operands[3]) && reload_completed"
  [(set (match_dup 0)
	(and:SI (lshiftrt:SI (match_dup 1) (match_dup 2)) (match_dup 3)))
   (set (match_dup 4)
	(compare:CC (match_dup 0)
		    (const_int 0)))]
  "")

(define_insn ""
  [(set (match_operand:SI 0 "gpc_reg_operand" "=r")
	(zero_extend:SI
	 (subreg:QI
	  (lshiftrt:SI (match_operand:SI 1 "gpc_reg_operand" "r")
		       (match_operand:SI 2 "const_int_operand" "i")) 0)))]
  "includes_rshift_p (operands[2], GEN_INT (255))"
  "{rlinm|rlwinm} %0,%1,%s2,0xff")

(define_insn ""
  [(set (match_operand:CC 0 "cc_reg_operand" "=x,?y")
	(compare:CC
	 (zero_extend:SI
	  (subreg:QI
	   (lshiftrt:SI (match_operand:SI 1 "gpc_reg_operand" "r,r")
			(match_operand:SI 2 "const_int_operand" "i,i")) 0))
	 (const_int 0)))
   (clobber (match_scratch:SI 3 "=r,r"))]
  "includes_rshift_p (operands[2], GEN_INT (255))"
  "@
   {rlinm.|rlwinm.} %3,%1,%s2,0xff
   #"
  [(set_attr "type" "delayed_compare")
   (set_attr "length" "4,8")])

(define_split
  [(set (match_operand:CC 0 "cc_reg_not_cr0_operand" "")
	(compare:CC
	 (zero_extend:SI
	  (subreg:QI
	   (lshiftrt:SI (match_operand:SI 1 "gpc_reg_operand" "")
			(match_operand:SI 2 "const_int_operand" "")) 0))
	 (const_int 0)))
   (clobber (match_scratch:SI 3 ""))]
  "includes_rshift_p (operands[2], GEN_INT (255)) && reload_completed"
  [(set (match_dup 3)
	(zero_extend:SI (subreg:QI
	   (lshiftrt:SI (match_dup 1)
			(match_dup 2)) 0)))
   (set (match_dup 0)
	(compare:CC (match_dup 3)
		    (const_int 0)))]
  "")

(define_insn ""
  [(set (match_operand:CC 3 "cc_reg_operand" "=x,?y")
	(compare:CC
	 (zero_extend:SI
	  (subreg:QI
	   (lshiftrt:SI (match_operand:SI 1 "gpc_reg_operand" "r,r")
			(match_operand:SI 2 "const_int_operand" "i,i")) 0))
	 (const_int 0)))
   (set (match_operand:SI 0 "gpc_reg_operand" "=r,r")
	(zero_extend:SI (subreg:QI (lshiftrt:SI (match_dup 1) (match_dup 2)) 0)))]
  "includes_rshift_p (operands[2], GEN_INT (255))"
  "@
   {rlinm.|rlwinm.} %0,%1,%s2,0xff
   #"
  [(set_attr "type" "delayed_compare")
   (set_attr "length" "4,8")])

(define_split
  [(set (match_operand:CC 3 "cc_reg_not_cr0_operand" "")
	(compare:CC
	 (zero_extend:SI
	  (subreg:QI
	   (lshiftrt:SI (match_operand:SI 1 "gpc_reg_operand" "")
			(match_operand:SI 2 "const_int_operand" "")) 0))
	 (const_int 0)))
   (set (match_operand:SI 0 "gpc_reg_operand" "")
	(zero_extend:SI (subreg:QI (lshiftrt:SI (match_dup 1) (match_dup 2)) 0)))]
  "includes_rshift_p (operands[2], GEN_INT (255)) && reload_completed"
  [(set (match_dup 0)
	(zero_extend:SI (subreg:QI (lshiftrt:SI (match_dup 1) (match_dup 2)) 0)))
   (set (match_dup 3)
	(compare:CC (match_dup 0)
		    (const_int 0)))]
  "")

(define_insn ""
  [(set (match_operand:SI 0 "gpc_reg_operand" "=r")
	(zero_extend:SI
	 (subreg:HI
	  (lshiftrt:SI (match_operand:SI 1 "gpc_reg_operand" "r")
		       (match_operand:SI 2 "const_int_operand" "i")) 0)))]
  "includes_rshift_p (operands[2], GEN_INT (65535))"
  "{rlinm|rlwinm} %0,%1,%s2,0xffff")

(define_insn ""
  [(set (match_operand:CC 0 "cc_reg_operand" "=x,?y")
	(compare:CC
	 (zero_extend:SI
	  (subreg:HI
	   (lshiftrt:SI (match_operand:SI 1 "gpc_reg_operand" "r,r")
			(match_operand:SI 2 "const_int_operand" "i,i")) 0))
	 (const_int 0)))
   (clobber (match_scratch:SI 3 "=r,r"))]
  "includes_rshift_p (operands[2], GEN_INT (65535))"
  "@
   {rlinm.|rlwinm.} %3,%1,%s2,0xffff
   #"
  [(set_attr "type" "delayed_compare")
   (set_attr "length" "4,8")])

(define_split
  [(set (match_operand:CC 0 "cc_reg_not_cr0_operand" "")
	(compare:CC
	 (zero_extend:SI
	  (subreg:HI
	   (lshiftrt:SI (match_operand:SI 1 "gpc_reg_operand" "")
			(match_operand:SI 2 "const_int_operand" "")) 0))
	 (const_int 0)))
   (clobber (match_scratch:SI 3 ""))]
  "includes_rshift_p (operands[2], GEN_INT (65535)) && reload_completed"
  [(set (match_dup 3)
	(zero_extend:SI (subreg:HI
	   (lshiftrt:SI (match_dup 1)
			(match_dup 2)) 0)))
   (set (match_dup 0)
	(compare:CC (match_dup 3)
		    (const_int 0)))]
  "")

(define_insn ""
  [(set (match_operand:CC 3 "cc_reg_operand" "=x,?y")
	(compare:CC
	 (zero_extend:SI
	  (subreg:HI
	   (lshiftrt:SI (match_operand:SI 1 "gpc_reg_operand" "r,r")
			(match_operand:SI 2 "const_int_operand" "i,i")) 0))
	 (const_int 0)))
   (set (match_operand:SI 0 "gpc_reg_operand" "=r,r")
	(zero_extend:SI (subreg:HI (lshiftrt:SI (match_dup 1) (match_dup 2)) 0)))]
  "includes_rshift_p (operands[2], GEN_INT (65535))"
  "@
   {rlinm.|rlwinm.} %0,%1,%s2,0xffff
   #"
  [(set_attr "type" "delayed_compare")
   (set_attr "length" "4,8")])

(define_split
  [(set (match_operand:CC 3 "cc_reg_not_cr0_operand" "")
	(compare:CC
	 (zero_extend:SI
	  (subreg:HI
	   (lshiftrt:SI (match_operand:SI 1 "gpc_reg_operand" "")
			(match_operand:SI 2 "const_int_operand" "")) 0))
	 (const_int 0)))
   (set (match_operand:SI 0 "gpc_reg_operand" "")
	(zero_extend:SI (subreg:HI (lshiftrt:SI (match_dup 1) (match_dup 2)) 0)))]
  "includes_rshift_p (operands[2], GEN_INT (65535)) && reload_completed"
  [(set (match_dup 0)
	(zero_extend:SI (subreg:HI (lshiftrt:SI (match_dup 1) (match_dup 2)) 0)))
   (set (match_dup 3)
	(compare:CC (match_dup 0)
		    (const_int 0)))]
  "")

(define_insn ""
  [(set (zero_extract:SI (match_operand:SI 0 "gpc_reg_operand" "+r")
			 (const_int 1)
			 (match_operand:SI 1 "gpc_reg_operand" "r"))
	(ashiftrt:SI (match_operand:SI 2 "gpc_reg_operand" "r")
		     (const_int 31)))]
  "TARGET_POWER"
  "rrib %0,%1,%2")

(define_insn ""
  [(set (zero_extract:SI (match_operand:SI 0 "gpc_reg_operand" "+r")
			 (const_int 1)
			 (match_operand:SI 1 "gpc_reg_operand" "r"))
	(lshiftrt:SI (match_operand:SI 2 "gpc_reg_operand" "r")
		     (const_int 31)))]
  "TARGET_POWER"
  "rrib %0,%1,%2")

(define_insn ""
  [(set (zero_extract:SI (match_operand:SI 0 "gpc_reg_operand" "+r")
			 (const_int 1)
			 (match_operand:SI 1 "gpc_reg_operand" "r"))
	(zero_extract:SI (match_operand:SI 2 "gpc_reg_operand" "r")
			 (const_int 1)
			 (const_int 0)))]
  "TARGET_POWER"
  "rrib %0,%1,%2")

(define_expand "ashrsi3"
  [(set (match_operand:SI 0 "gpc_reg_operand" "")
	(ashiftrt:SI (match_operand:SI 1 "gpc_reg_operand" "")
		     (match_operand:SI 2 "reg_or_cint_operand" "")))]
  ""
  "
{
  if (TARGET_POWER)
    emit_insn (gen_ashrsi3_power (operands[0], operands[1], operands[2]));
  else
    emit_insn (gen_ashrsi3_no_power (operands[0], operands[1], operands[2]));
  DONE;
}")

(define_insn "ashrsi3_power"
  [(set (match_operand:SI 0 "gpc_reg_operand" "=r,r")
	(ashiftrt:SI (match_operand:SI 1 "gpc_reg_operand" "r,r")
		     (match_operand:SI 2 "reg_or_cint_operand" "r,i")))
   (clobber (match_scratch:SI 3 "=q,X"))]
  "TARGET_POWER"
  "@
   srea %0,%1,%2
   {srai|srawi} %0,%1,%h2"
  [(set_attr "type" "shift")])

(define_insn "ashrsi3_no_power"
  [(set (match_operand:SI 0 "gpc_reg_operand" "=r,r")
	(ashiftrt:SI (match_operand:SI 1 "gpc_reg_operand" "r,r")
		     (match_operand:SI 2 "reg_or_cint_operand" "r,i")))]
  "! TARGET_POWER"
  "@
   {sra|sraw} %0,%1,%2
   {srai|srawi} %0,%1,%h2"
  [(set_attr "type" "var_shift_rotate,shift")])

(define_insn ""
  [(set (match_operand:CC 0 "cc_reg_operand" "=x,x,?y,?y")
	(compare:CC (ashiftrt:SI (match_operand:SI 1 "gpc_reg_operand" "r,r,r,r")
				 (match_operand:SI 2 "reg_or_cint_operand" "r,i,r,i"))
		    (const_int 0)))
   (clobber (match_scratch:SI 3 "=r,r,r,r"))
   (clobber (match_scratch:SI 4 "=q,X,q,X"))]
  "TARGET_POWER"
  "@
   srea. %3,%1,%2
   {srai.|srawi.} %3,%1,%h2
   #
   #"
  [(set_attr "type" "delayed_compare")
   (set_attr "length" "4,4,8,8")])

(define_split
  [(set (match_operand:CC 0 "cc_reg_not_cr0_operand" "")
	(compare:CC (ashiftrt:SI (match_operand:SI 1 "gpc_reg_operand" "")
				 (match_operand:SI 2 "reg_or_cint_operand" ""))
		    (const_int 0)))
   (clobber (match_scratch:SI 3 ""))
   (clobber (match_scratch:SI 4 ""))]
  "TARGET_POWER && reload_completed"
  [(parallel [(set (match_dup 3)
	(ashiftrt:SI (match_dup 1) (match_dup 2)))
   (clobber (match_dup 4))])
   (set (match_dup 0)
	(compare:CC (match_dup 3)
		    (const_int 0)))]
  "")

(define_insn ""
  [(set (match_operand:CC 0 "cc_reg_operand" "=x,x,?y,?y")
	(compare:CC (ashiftrt:SI (match_operand:SI 1 "gpc_reg_operand" "r,r,r,r")
				 (match_operand:SI 2 "reg_or_cint_operand" "r,i,r,i"))
		    (const_int 0)))
   (clobber (match_scratch:SI 3 "=r,r,r,r"))]
  "! TARGET_POWER"
  "@
   {sra.|sraw.} %3,%1,%2
   {srai.|srawi.} %3,%1,%h2
   #
   #"
  [(set_attr "type" "var_delayed_compare,delayed_compare,var_delayed_compare,delayed_compare")
   (set_attr "length" "4,4,8,8")])

(define_split
  [(set (match_operand:CC 0 "cc_reg_not_cr0_operand" "")
	(compare:CC (ashiftrt:SI (match_operand:SI 1 "gpc_reg_operand" "")
				 (match_operand:SI 2 "reg_or_cint_operand" ""))
		    (const_int 0)))
   (clobber (match_scratch:SI 3 ""))]
  "! TARGET_POWER && reload_completed"
  [(set (match_dup 3)
	(ashiftrt:SI (match_dup 1) (match_dup 2)))
   (set (match_dup 0)
	(compare:CC (match_dup 3)
		    (const_int 0)))]
  "")

(define_insn ""
  [(set (match_operand:CC 3 "cc_reg_operand" "=x,x,?y,?y")
	(compare:CC (ashiftrt:SI (match_operand:SI 1 "gpc_reg_operand" "r,r,r,r")
				 (match_operand:SI 2 "reg_or_cint_operand" "r,i,r,i"))
		    (const_int 0)))
   (set (match_operand:SI 0 "gpc_reg_operand" "=r,r,r,r")
	(ashiftrt:SI (match_dup 1) (match_dup 2)))
   (clobber (match_scratch:SI 4 "=q,X,q,X"))]
  "TARGET_POWER"
  "@
   srea. %0,%1,%2
   {srai.|srawi.} %0,%1,%h2
   #
   #"
  [(set_attr "type" "delayed_compare")
   (set_attr "length" "4,4,8,8")])

(define_split
  [(set (match_operand:CC 3 "cc_reg_not_cr0_operand" "")
	(compare:CC (ashiftrt:SI (match_operand:SI 1 "gpc_reg_operand" "")
				 (match_operand:SI 2 "reg_or_cint_operand" ""))
		    (const_int 0)))
   (set (match_operand:SI 0 "gpc_reg_operand" "")
	(ashiftrt:SI (match_dup 1) (match_dup 2)))
   (clobber (match_scratch:SI 4 ""))]
  "TARGET_POWER && reload_completed"
  [(parallel [(set (match_dup 0)
	(ashiftrt:SI (match_dup 1) (match_dup 2)))
   (clobber (match_dup 4))])
   (set (match_dup 3)
	(compare:CC (match_dup 0)
		    (const_int 0)))]
  "")

(define_insn ""
  [(set (match_operand:CC 3 "cc_reg_operand" "=x,x,?y,?y")
	(compare:CC (ashiftrt:SI (match_operand:SI 1 "gpc_reg_operand" "r,r,r,r")
				 (match_operand:SI 2 "reg_or_cint_operand" "r,i,r,i"))
		    (const_int 0)))
   (set (match_operand:SI 0 "gpc_reg_operand" "=r,r,r,r")
	(ashiftrt:SI (match_dup 1) (match_dup 2)))]
  "! TARGET_POWER"
  "@
   {sra.|sraw.} %0,%1,%2
   {srai.|srawi.} %0,%1,%h2
   #
   #"
  [(set_attr "type" "var_delayed_compare,delayed_compare,var_delayed_compare,delayed_compare")
   (set_attr "length" "4,4,8,8")])

(define_split
  [(set (match_operand:CC 3 "cc_reg_not_cr0_operand" "")
	(compare:CC (ashiftrt:SI (match_operand:SI 1 "gpc_reg_operand" "")
				 (match_operand:SI 2 "reg_or_cint_operand" ""))
		    (const_int 0)))
   (set (match_operand:SI 0 "gpc_reg_operand" "")
	(ashiftrt:SI (match_dup 1) (match_dup 2)))]
  "! TARGET_POWER && reload_completed"
  [(set (match_dup 0)
	(ashiftrt:SI (match_dup 1) (match_dup 2)))
   (set (match_dup 3)
	(compare:CC (match_dup 0)
		    (const_int 0)))]
  "")

;; Floating-point insns, excluding normal data motion.
;;
;; PowerPC has a full set of single-precision floating point instructions.
;;
;; For the POWER architecture, we pretend that we have both SFmode and
;; DFmode insns, while, in fact, all fp insns are actually done in double.
;; The only conversions we will do will be when storing to memory.  In that
;; case, we will use the "frsp" instruction before storing.
;;
;; Note that when we store into a single-precision memory location, we need to
;; use the frsp insn first.  If the register being stored isn't dead, we
;; need a scratch register for the frsp.  But this is difficult when the store
;; is done by reload.  It is not incorrect to do the frsp on the register in
;; this case, we just lose precision that we would have otherwise gotten but
;; is not guaranteed.  Perhaps this should be tightened up at some point.

(define_expand "extendsfdf2"
  [(set (match_operand:DF 0 "gpc_reg_operand" "")
	(float_extend:DF (match_operand:SF 1 "reg_or_none500mem_operand" "")))]
  "TARGET_HARD_FLOAT && (TARGET_FPRS || TARGET_E500_DOUBLE)"
  "")

(define_insn_and_split "*extendsfdf2_fpr"
  [(set (match_operand:DF 0 "gpc_reg_operand" "=f,?f,f")
	(float_extend:DF (match_operand:SF 1 "reg_or_mem_operand" "0,f,m")))]
  "TARGET_HARD_FLOAT && TARGET_FPRS"
  "@
   #
   fmr %0,%1
   lfs%U1%X1 %0,%1"
  "&& reload_completed && REG_P (operands[1]) && REGNO (operands[0]) == REGNO (operands[1])"
  [(const_int 0)]
{
  emit_note (NOTE_INSN_DELETED);
  DONE;
}
  [(set_attr "type" "fp,fp,fpload")])

(define_expand "truncdfsf2"
  [(set (match_operand:SF 0 "gpc_reg_operand" "")
	(float_truncate:SF (match_operand:DF 1 "gpc_reg_operand" "")))]
  "TARGET_HARD_FLOAT && (TARGET_FPRS || TARGET_E500_DOUBLE)"
  "")

(define_insn "*truncdfsf2_fpr"
  [(set (match_operand:SF 0 "gpc_reg_operand" "=f")
	(float_truncate:SF (match_operand:DF 1 "gpc_reg_operand" "f")))]
  "TARGET_HARD_FLOAT && TARGET_FPRS"
  "frsp %0,%1"
  [(set_attr "type" "fp")])

(define_insn "aux_truncdfsf2"
  [(set (match_operand:SF 0 "gpc_reg_operand" "=f")
	(unspec:SF [(match_operand:SF 1 "gpc_reg_operand" "f")] UNSPEC_FRSP))]
  "! TARGET_POWERPC && TARGET_HARD_FLOAT && TARGET_FPRS"
  "frsp %0,%1"
  [(set_attr "type" "fp")])

(define_expand "negsf2"
  [(set (match_operand:SF 0 "gpc_reg_operand" "")
	(neg:SF (match_operand:SF 1 "gpc_reg_operand" "")))]
  "TARGET_HARD_FLOAT"
  "")

(define_insn "*negsf2"
  [(set (match_operand:SF 0 "gpc_reg_operand" "=f")
	(neg:SF (match_operand:SF 1 "gpc_reg_operand" "f")))]
  "TARGET_HARD_FLOAT && TARGET_FPRS"
  "fneg %0,%1"
  [(set_attr "type" "fp")])

(define_expand "abssf2"
  [(set (match_operand:SF 0 "gpc_reg_operand" "")
	(abs:SF (match_operand:SF 1 "gpc_reg_operand" "")))]
  "TARGET_HARD_FLOAT"
  "")

(define_insn "*abssf2"
  [(set (match_operand:SF 0 "gpc_reg_operand" "=f")
	(abs:SF (match_operand:SF 1 "gpc_reg_operand" "f")))]
  "TARGET_HARD_FLOAT && TARGET_FPRS"
  "fabs %0,%1"
  [(set_attr "type" "fp")])

(define_insn ""
  [(set (match_operand:SF 0 "gpc_reg_operand" "=f")
	(neg:SF (abs:SF (match_operand:SF 1 "gpc_reg_operand" "f"))))]
  "TARGET_HARD_FLOAT && TARGET_FPRS"
  "fnabs %0,%1"
  [(set_attr "type" "fp")])

(define_expand "addsf3"
  [(set (match_operand:SF 0 "gpc_reg_operand" "")
	(plus:SF (match_operand:SF 1 "gpc_reg_operand" "")
		 (match_operand:SF 2 "gpc_reg_operand" "")))]
  "TARGET_HARD_FLOAT"
  "")

(define_insn ""
  [(set (match_operand:SF 0 "gpc_reg_operand" "=f")
	(plus:SF (match_operand:SF 1 "gpc_reg_operand" "%f")
		 (match_operand:SF 2 "gpc_reg_operand" "f")))]
  "TARGET_POWERPC && TARGET_HARD_FLOAT && TARGET_FPRS"
  "fadds %0,%1,%2"
  [(set_attr "type" "fp")])

(define_insn ""
  [(set (match_operand:SF 0 "gpc_reg_operand" "=f")
	(plus:SF (match_operand:SF 1 "gpc_reg_operand" "%f")
		 (match_operand:SF 2 "gpc_reg_operand" "f")))]
  "! TARGET_POWERPC && TARGET_HARD_FLOAT && TARGET_FPRS"
  "{fa|fadd} %0,%1,%2"
  [(set_attr "type" "fp")])

(define_expand "subsf3"
  [(set (match_operand:SF 0 "gpc_reg_operand" "")
	(minus:SF (match_operand:SF 1 "gpc_reg_operand" "")
		  (match_operand:SF 2 "gpc_reg_operand" "")))]
  "TARGET_HARD_FLOAT"
  "")

(define_insn ""
  [(set (match_operand:SF 0 "gpc_reg_operand" "=f")
	(minus:SF (match_operand:SF 1 "gpc_reg_operand" "f")
		  (match_operand:SF 2 "gpc_reg_operand" "f")))]
  "TARGET_POWERPC && TARGET_HARD_FLOAT && TARGET_FPRS"
  "fsubs %0,%1,%2"
  [(set_attr "type" "fp")])

(define_insn ""
  [(set (match_operand:SF 0 "gpc_reg_operand" "=f")
	(minus:SF (match_operand:SF 1 "gpc_reg_operand" "f")
		  (match_operand:SF 2 "gpc_reg_operand" "f")))]
  "! TARGET_POWERPC && TARGET_HARD_FLOAT && TARGET_FPRS"
  "{fs|fsub} %0,%1,%2"
  [(set_attr "type" "fp")])

(define_expand "mulsf3"
  [(set (match_operand:SF 0 "gpc_reg_operand" "")
	(mult:SF (match_operand:SF 1 "gpc_reg_operand" "")
		 (match_operand:SF 2 "gpc_reg_operand" "")))]
  "TARGET_HARD_FLOAT"
  "")

(define_insn ""
  [(set (match_operand:SF 0 "gpc_reg_operand" "=f")
	(mult:SF (match_operand:SF 1 "gpc_reg_operand" "%f")
		 (match_operand:SF 2 "gpc_reg_operand" "f")))]
  "TARGET_POWERPC && TARGET_HARD_FLOAT && TARGET_FPRS"
  "fmuls %0,%1,%2"
  [(set_attr "type" "fp")])

(define_insn ""
  [(set (match_operand:SF 0 "gpc_reg_operand" "=f")
	(mult:SF (match_operand:SF 1 "gpc_reg_operand" "%f")
		 (match_operand:SF 2 "gpc_reg_operand" "f")))]
  "! TARGET_POWERPC && TARGET_HARD_FLOAT && TARGET_FPRS"
  "{fm|fmul} %0,%1,%2"
  [(set_attr "type" "dmul")])

(define_insn "fres"
  [(set (match_operand:SF 0 "gpc_reg_operand" "=f")
	(unspec:SF [(match_operand:SF 1 "gpc_reg_operand" "f")] UNSPEC_FRES))]
  "TARGET_PPC_GFXOPT && flag_finite_math_only"
  "fres %0,%1"
  [(set_attr "type" "fp")])

(define_expand "divsf3"
  [(set (match_operand:SF 0 "gpc_reg_operand" "")
	(div:SF (match_operand:SF 1 "gpc_reg_operand" "")
		(match_operand:SF 2 "gpc_reg_operand" "")))]
  "TARGET_HARD_FLOAT"
{
  if (swdiv && !optimize_size && TARGET_PPC_GFXOPT
  && flag_finite_math_only && !flag_trapping_math)
    {
      rs6000_emit_swdivsf (operands[0], operands[1], operands[2]);
      DONE;
    }
})

(define_insn ""
  [(set (match_operand:SF 0 "gpc_reg_operand" "=f")
	(div:SF (match_operand:SF 1 "gpc_reg_operand" "f")
		(match_operand:SF 2 "gpc_reg_operand" "f")))]
  "TARGET_POWERPC && TARGET_HARD_FLOAT && TARGET_FPRS"
  "fdivs %0,%1,%2"
  [(set_attr "type" "sdiv")])

(define_insn ""
  [(set (match_operand:SF 0 "gpc_reg_operand" "=f")
	(div:SF (match_operand:SF 1 "gpc_reg_operand" "f")
		(match_operand:SF 2 "gpc_reg_operand" "f")))]
  "! TARGET_POWERPC && TARGET_HARD_FLOAT && TARGET_FPRS"
  "{fd|fdiv} %0,%1,%2"
  [(set_attr "type" "ddiv")])

(define_insn ""
  [(set (match_operand:SF 0 "gpc_reg_operand" "=f")
	(plus:SF (mult:SF (match_operand:SF 1 "gpc_reg_operand" "%f")
			  (match_operand:SF 2 "gpc_reg_operand" "f"))
		 (match_operand:SF 3 "gpc_reg_operand" "f")))]
  "TARGET_POWERPC && TARGET_HARD_FLOAT && TARGET_FPRS && TARGET_FUSED_MADD"
  "fmadds %0,%1,%2,%3"
  [(set_attr "type" "fp")])

(define_insn ""
  [(set (match_operand:SF 0 "gpc_reg_operand" "=f")
	(plus:SF (mult:SF (match_operand:SF 1 "gpc_reg_operand" "%f")
			  (match_operand:SF 2 "gpc_reg_operand" "f"))
		 (match_operand:SF 3 "gpc_reg_operand" "f")))]
  "! TARGET_POWERPC && TARGET_HARD_FLOAT && TARGET_FPRS && TARGET_FUSED_MADD"
  "{fma|fmadd} %0,%1,%2,%3"
  [(set_attr "type" "dmul")])

(define_insn ""
  [(set (match_operand:SF 0 "gpc_reg_operand" "=f")
	(minus:SF (mult:SF (match_operand:SF 1 "gpc_reg_operand" "%f")
			   (match_operand:SF 2 "gpc_reg_operand" "f"))
		  (match_operand:SF 3 "gpc_reg_operand" "f")))]
  "TARGET_POWERPC && TARGET_HARD_FLOAT && TARGET_FPRS && TARGET_FUSED_MADD"
  "fmsubs %0,%1,%2,%3"
  [(set_attr "type" "fp")])

(define_insn ""
  [(set (match_operand:SF 0 "gpc_reg_operand" "=f")
	(minus:SF (mult:SF (match_operand:SF 1 "gpc_reg_operand" "%f")
			   (match_operand:SF 2 "gpc_reg_operand" "f"))
		  (match_operand:SF 3 "gpc_reg_operand" "f")))]
  "! TARGET_POWERPC && TARGET_HARD_FLOAT && TARGET_FPRS && TARGET_FUSED_MADD"
  "{fms|fmsub} %0,%1,%2,%3"
  [(set_attr "type" "dmul")])

(define_insn ""
  [(set (match_operand:SF 0 "gpc_reg_operand" "=f")
	(neg:SF (plus:SF (mult:SF (match_operand:SF 1 "gpc_reg_operand" "%f")
				  (match_operand:SF 2 "gpc_reg_operand" "f"))
			 (match_operand:SF 3 "gpc_reg_operand" "f"))))]
  "TARGET_POWERPC && TARGET_HARD_FLOAT && TARGET_FPRS && TARGET_FUSED_MADD
   && HONOR_SIGNED_ZEROS (SFmode)"
  "fnmadds %0,%1,%2,%3"
  [(set_attr "type" "fp")])

(define_insn ""
  [(set (match_operand:SF 0 "gpc_reg_operand" "=f")
	(minus:SF (mult:SF (neg:SF (match_operand:SF 1 "gpc_reg_operand" "f"))
			   (match_operand:SF 2 "gpc_reg_operand" "f"))
			 (match_operand:SF 3 "gpc_reg_operand" "f")))]
  "TARGET_POWERPC && TARGET_HARD_FLOAT && TARGET_FPRS && TARGET_FUSED_MADD
   && ! HONOR_SIGNED_ZEROS (SFmode)"
  "fnmadds %0,%1,%2,%3"
  [(set_attr "type" "fp")])

(define_insn ""
  [(set (match_operand:SF 0 "gpc_reg_operand" "=f")
	(neg:SF (plus:SF (mult:SF (match_operand:SF 1 "gpc_reg_operand" "%f")
				  (match_operand:SF 2 "gpc_reg_operand" "f"))
			 (match_operand:SF 3 "gpc_reg_operand" "f"))))]
  "! TARGET_POWERPC && TARGET_HARD_FLOAT && TARGET_FPRS && TARGET_FUSED_MADD"
  "{fnma|fnmadd} %0,%1,%2,%3"
  [(set_attr "type" "dmul")])

(define_insn ""
  [(set (match_operand:SF 0 "gpc_reg_operand" "=f")
	(minus:SF (mult:SF (neg:SF (match_operand:SF 1 "gpc_reg_operand" "f"))
			   (match_operand:SF 2 "gpc_reg_operand" "f"))
			 (match_operand:SF 3 "gpc_reg_operand" "f")))]
  "! TARGET_POWERPC && TARGET_HARD_FLOAT && TARGET_FPRS && TARGET_FUSED_MADD
   && ! HONOR_SIGNED_ZEROS (SFmode)"
  "{fnma|fnmadd} %0,%1,%2,%3"
  [(set_attr "type" "dmul")])

(define_insn ""
  [(set (match_operand:SF 0 "gpc_reg_operand" "=f")
	(neg:SF (minus:SF (mult:SF (match_operand:SF 1 "gpc_reg_operand" "%f")
				   (match_operand:SF 2 "gpc_reg_operand" "f"))
			  (match_operand:SF 3 "gpc_reg_operand" "f"))))]
  "TARGET_POWERPC && TARGET_HARD_FLOAT && TARGET_FPRS && TARGET_FUSED_MADD
   && HONOR_SIGNED_ZEROS (SFmode)"
  "fnmsubs %0,%1,%2,%3"
  [(set_attr "type" "fp")])

(define_insn ""
  [(set (match_operand:SF 0 "gpc_reg_operand" "=f")
	(minus:SF (match_operand:SF 3 "gpc_reg_operand" "f")
		  (mult:SF (match_operand:SF 1 "gpc_reg_operand" "%f")
			   (match_operand:SF 2 "gpc_reg_operand" "f"))))]
  "TARGET_POWERPC && TARGET_HARD_FLOAT && TARGET_FPRS && TARGET_FUSED_MADD
   && ! HONOR_SIGNED_ZEROS (SFmode)"
  "fnmsubs %0,%1,%2,%3"
  [(set_attr "type" "fp")])

(define_insn ""
  [(set (match_operand:SF 0 "gpc_reg_operand" "=f")
	(neg:SF (minus:SF (mult:SF (match_operand:SF 1 "gpc_reg_operand" "%f")
				   (match_operand:SF 2 "gpc_reg_operand" "f"))
			  (match_operand:SF 3 "gpc_reg_operand" "f"))))]
  "! TARGET_POWERPC && TARGET_HARD_FLOAT && TARGET_FPRS && TARGET_FUSED_MADD"
  "{fnms|fnmsub} %0,%1,%2,%3"
  [(set_attr "type" "dmul")])

(define_insn ""
  [(set (match_operand:SF 0 "gpc_reg_operand" "=f")
	(minus:SF (match_operand:SF 3 "gpc_reg_operand" "f")
		  (mult:SF (match_operand:SF 1 "gpc_reg_operand" "%f")
			   (match_operand:SF 2 "gpc_reg_operand" "f"))))]
  "! TARGET_POWERPC && TARGET_HARD_FLOAT && TARGET_FPRS && TARGET_FUSED_MADD
   && ! HONOR_SIGNED_ZEROS (SFmode)"
  "{fnms|fnmsub} %0,%1,%2,%3"
  [(set_attr "type" "dmul")])

(define_expand "sqrtsf2"
  [(set (match_operand:SF 0 "gpc_reg_operand" "")
	(sqrt:SF (match_operand:SF 1 "gpc_reg_operand" "")))]
  "(TARGET_PPC_GPOPT || TARGET_POWER2) && TARGET_HARD_FLOAT && TARGET_FPRS"
  "")

(define_insn ""
  [(set (match_operand:SF 0 "gpc_reg_operand" "=f")
	(sqrt:SF (match_operand:SF 1 "gpc_reg_operand" "f")))]
  "TARGET_PPC_GPOPT && TARGET_HARD_FLOAT && TARGET_FPRS"
  "fsqrts %0,%1"
  [(set_attr "type" "ssqrt")])

(define_insn ""
  [(set (match_operand:SF 0 "gpc_reg_operand" "=f")
	(sqrt:SF (match_operand:SF 1 "gpc_reg_operand" "f")))]
  "TARGET_POWER2 && TARGET_HARD_FLOAT && TARGET_FPRS"
  "fsqrt %0,%1"
  [(set_attr "type" "dsqrt")])

(define_expand "copysignsf3"
  [(set (match_dup 3)
        (abs:SF (match_operand:SF 1 "gpc_reg_operand" "")))
   (set (match_dup 4)
	(neg:SF (abs:SF (match_dup 1))))
   (set (match_operand:SF 0 "gpc_reg_operand" "")
        (if_then_else:SF (ge (match_operand:SF 2 "gpc_reg_operand" "")
	                     (match_dup 5))
			 (match_dup 3)
			 (match_dup 4)))]
  "TARGET_PPC_GFXOPT && TARGET_HARD_FLOAT && TARGET_FPRS
   && !HONOR_NANS (SFmode) && !HONOR_SIGNED_ZEROS (SFmode)"
  {
     operands[3] = gen_reg_rtx (SFmode);
     operands[4] = gen_reg_rtx (SFmode);
     operands[5] = CONST0_RTX (SFmode);
  })

(define_expand "copysigndf3"
  [(set (match_dup 3)
        (abs:DF (match_operand:DF 1 "gpc_reg_operand" "")))
   (set (match_dup 4)
	(neg:DF (abs:DF (match_dup 1))))
   (set (match_operand:DF 0 "gpc_reg_operand" "")
        (if_then_else:DF (ge (match_operand:DF 2 "gpc_reg_operand" "")
	                     (match_dup 5))
			 (match_dup 3)
			 (match_dup 4)))]
  "TARGET_PPC_GFXOPT && TARGET_HARD_FLOAT && TARGET_FPRS
   && !HONOR_NANS (DFmode) && !HONOR_SIGNED_ZEROS (DFmode)"
  {
     operands[3] = gen_reg_rtx (DFmode);
     operands[4] = gen_reg_rtx (DFmode);
     operands[5] = CONST0_RTX (DFmode);
  })

;; For MIN, MAX, and conditional move, we use DEFINE_EXPAND's that involve a
;; fsel instruction and some auxiliary computations.  Then we just have a
;; single DEFINE_INSN for fsel and the define_splits to make them if made by
;; combine.
(define_expand "smaxsf3"
  [(set (match_operand:SF 0 "gpc_reg_operand" "")
	(if_then_else:SF (ge (match_operand:SF 1 "gpc_reg_operand" "")
			     (match_operand:SF 2 "gpc_reg_operand" ""))
			 (match_dup 1)
			 (match_dup 2)))]
  "TARGET_PPC_GFXOPT && TARGET_HARD_FLOAT && TARGET_FPRS && !flag_trapping_math"
  "{ rs6000_emit_minmax (operands[0], SMAX, operands[1], operands[2]); DONE;}")

(define_expand "sminsf3"
  [(set (match_operand:SF 0 "gpc_reg_operand" "")
	(if_then_else:SF (ge (match_operand:SF 1 "gpc_reg_operand" "")
			     (match_operand:SF 2 "gpc_reg_operand" ""))
			 (match_dup 2)
			 (match_dup 1)))]
  "TARGET_PPC_GFXOPT && TARGET_HARD_FLOAT && TARGET_FPRS && !flag_trapping_math"
  "{ rs6000_emit_minmax (operands[0], SMIN, operands[1], operands[2]); DONE;}")

(define_split
  [(set (match_operand:SF 0 "gpc_reg_operand" "")
	(match_operator:SF 3 "min_max_operator"
	 [(match_operand:SF 1 "gpc_reg_operand" "")
	  (match_operand:SF 2 "gpc_reg_operand" "")]))]
  "TARGET_PPC_GFXOPT && TARGET_HARD_FLOAT && TARGET_FPRS && !flag_trapping_math"
  [(const_int 0)]
  "
{ rs6000_emit_minmax (operands[0], GET_CODE (operands[3]),
		      operands[1], operands[2]);
  DONE;
}")

(define_expand "movsicc"
   [(set (match_operand:SI 0 "gpc_reg_operand" "")
	 (if_then_else:SI (match_operand 1 "comparison_operator" "")
			  (match_operand:SI 2 "gpc_reg_operand" "")
			  (match_operand:SI 3 "gpc_reg_operand" "")))]
  "TARGET_ISEL"
  "
{
  if (rs6000_emit_cmove (operands[0], operands[1], operands[2], operands[3]))
    DONE;
  else
    FAIL;
}")

;; We use the BASE_REGS for the isel input operands because, if rA is
;; 0, the value of 0 is placed in rD upon truth.  Similarly for rB
;; because we may switch the operands and rB may end up being rA.
;;
;; We need 2 patterns: an unsigned and a signed pattern.  We could
;; leave out the mode in operand 4 and use one pattern, but reload can
;; change the mode underneath our feet and then gets confused trying
;; to reload the value.
(define_insn "isel_signed"
  [(set (match_operand:SI 0 "gpc_reg_operand" "=r")
	(if_then_else:SI
	 (match_operator 1 "comparison_operator"
			 [(match_operand:CC 4 "cc_reg_operand" "y")
			  (const_int 0)])
	 (match_operand:SI 2 "gpc_reg_operand" "b")
	 (match_operand:SI 3 "gpc_reg_operand" "b")))]
  "TARGET_ISEL"
  "*
{ return output_isel (operands); }"
  [(set_attr "length" "4")])

(define_insn "isel_unsigned"
  [(set (match_operand:SI 0 "gpc_reg_operand" "=r")
	(if_then_else:SI
	 (match_operator 1 "comparison_operator"
			 [(match_operand:CCUNS 4 "cc_reg_operand" "y")
			  (const_int 0)])
	 (match_operand:SI 2 "gpc_reg_operand" "b")
	 (match_operand:SI 3 "gpc_reg_operand" "b")))]
  "TARGET_ISEL"
  "*
{ return output_isel (operands); }"
  [(set_attr "length" "4")])

(define_expand "movsfcc"
   [(set (match_operand:SF 0 "gpc_reg_operand" "")
	 (if_then_else:SF (match_operand 1 "comparison_operator" "")
			  (match_operand:SF 2 "gpc_reg_operand" "")
			  (match_operand:SF 3 "gpc_reg_operand" "")))]
  "TARGET_PPC_GFXOPT && TARGET_HARD_FLOAT && TARGET_FPRS"
  "
{
  if (rs6000_emit_cmove (operands[0], operands[1], operands[2], operands[3]))
    DONE;
  else
    FAIL;
}")

(define_insn "*fselsfsf4"
  [(set (match_operand:SF 0 "gpc_reg_operand" "=f")
	(if_then_else:SF (ge (match_operand:SF 1 "gpc_reg_operand" "f")
			     (match_operand:SF 4 "zero_fp_constant" "F"))
			 (match_operand:SF 2 "gpc_reg_operand" "f")
			 (match_operand:SF 3 "gpc_reg_operand" "f")))]
  "TARGET_PPC_GFXOPT && TARGET_HARD_FLOAT && TARGET_FPRS"
  "fsel %0,%1,%2,%3"
  [(set_attr "type" "fp")])

(define_insn "*fseldfsf4"
  [(set (match_operand:SF 0 "gpc_reg_operand" "=f")
	(if_then_else:SF (ge (match_operand:DF 1 "gpc_reg_operand" "f")
			     (match_operand:DF 4 "zero_fp_constant" "F"))
			 (match_operand:SF 2 "gpc_reg_operand" "f")
			 (match_operand:SF 3 "gpc_reg_operand" "f")))]
  "TARGET_PPC_GFXOPT && TARGET_HARD_FLOAT && TARGET_FPRS"
  "fsel %0,%1,%2,%3"
  [(set_attr "type" "fp")])

(define_expand "negdf2"
  [(set (match_operand:DF 0 "gpc_reg_operand" "")
	(neg:DF (match_operand:DF 1 "gpc_reg_operand" "")))]
  "TARGET_HARD_FLOAT && (TARGET_FPRS || TARGET_E500_DOUBLE)"
  "")

(define_insn "*negdf2_fpr"
  [(set (match_operand:DF 0 "gpc_reg_operand" "=f")
	(neg:DF (match_operand:DF 1 "gpc_reg_operand" "f")))]
  "TARGET_HARD_FLOAT && TARGET_FPRS"
  "fneg %0,%1"
  [(set_attr "type" "fp")])

(define_expand "absdf2"
  [(set (match_operand:DF 0 "gpc_reg_operand" "")
	(abs:DF (match_operand:DF 1 "gpc_reg_operand" "")))]
  "TARGET_HARD_FLOAT && (TARGET_FPRS || TARGET_E500_DOUBLE)"
  "")

(define_insn "*absdf2_fpr"
  [(set (match_operand:DF 0 "gpc_reg_operand" "=f")
	(abs:DF (match_operand:DF 1 "gpc_reg_operand" "f")))]
  "TARGET_HARD_FLOAT && TARGET_FPRS"
  "fabs %0,%1"
  [(set_attr "type" "fp")])

(define_insn "*nabsdf2_fpr"
  [(set (match_operand:DF 0 "gpc_reg_operand" "=f")
	(neg:DF (abs:DF (match_operand:DF 1 "gpc_reg_operand" "f"))))]
  "TARGET_HARD_FLOAT && TARGET_FPRS"
  "fnabs %0,%1"
  [(set_attr "type" "fp")])

(define_expand "adddf3"
  [(set (match_operand:DF 0 "gpc_reg_operand" "")
	(plus:DF (match_operand:DF 1 "gpc_reg_operand" "")
		 (match_operand:DF 2 "gpc_reg_operand" "")))]
  "TARGET_HARD_FLOAT && (TARGET_FPRS || TARGET_E500_DOUBLE)"
  "")

(define_insn "*adddf3_fpr"
  [(set (match_operand:DF 0 "gpc_reg_operand" "=f")
	(plus:DF (match_operand:DF 1 "gpc_reg_operand" "%f")
		 (match_operand:DF 2 "gpc_reg_operand" "f")))]
  "TARGET_HARD_FLOAT && TARGET_FPRS"
  "{fa|fadd} %0,%1,%2"
  [(set_attr "type" "fp")])

(define_expand "subdf3"
  [(set (match_operand:DF 0 "gpc_reg_operand" "")
	(minus:DF (match_operand:DF 1 "gpc_reg_operand" "")
		  (match_operand:DF 2 "gpc_reg_operand" "")))]
  "TARGET_HARD_FLOAT && (TARGET_FPRS || TARGET_E500_DOUBLE)"
  "")

(define_insn "*subdf3_fpr"
  [(set (match_operand:DF 0 "gpc_reg_operand" "=f")
	(minus:DF (match_operand:DF 1 "gpc_reg_operand" "f")
		  (match_operand:DF 2 "gpc_reg_operand" "f")))]
  "TARGET_HARD_FLOAT && TARGET_FPRS"
  "{fs|fsub} %0,%1,%2"
  [(set_attr "type" "fp")])

(define_expand "muldf3"
  [(set (match_operand:DF 0 "gpc_reg_operand" "")
	(mult:DF (match_operand:DF 1 "gpc_reg_operand" "")
		 (match_operand:DF 2 "gpc_reg_operand" "")))]
  "TARGET_HARD_FLOAT && (TARGET_FPRS || TARGET_E500_DOUBLE)"
  "")

(define_insn "*muldf3_fpr"
  [(set (match_operand:DF 0 "gpc_reg_operand" "=f")
	(mult:DF (match_operand:DF 1 "gpc_reg_operand" "%f")
		 (match_operand:DF 2 "gpc_reg_operand" "f")))]
  "TARGET_HARD_FLOAT && TARGET_FPRS"
  "{fm|fmul} %0,%1,%2"
  [(set_attr "type" "dmul")])

(define_insn "fred"
  [(set (match_operand:DF 0 "gpc_reg_operand" "=f")
	(unspec:DF [(match_operand:DF 1 "gpc_reg_operand" "f")] UNSPEC_FRES))]
  "TARGET_POPCNTB && flag_finite_math_only"
  "fre %0,%1"
  [(set_attr "type" "fp")])

(define_expand "divdf3"
  [(set (match_operand:DF 0 "gpc_reg_operand" "")
	(div:DF (match_operand:DF 1 "gpc_reg_operand" "")
		(match_operand:DF 2 "gpc_reg_operand" "")))]
  "TARGET_HARD_FLOAT && (TARGET_FPRS || TARGET_E500_DOUBLE)"
{
  if (swdiv && !optimize_size && TARGET_POPCNTB
  && flag_finite_math_only && !flag_trapping_math)
    {
      rs6000_emit_swdivdf (operands[0], operands[1], operands[2]);
      DONE;
    }
})

(define_insn "*divdf3_fpr"
  [(set (match_operand:DF 0 "gpc_reg_operand" "=f")
	(div:DF (match_operand:DF 1 "gpc_reg_operand" "f")
		(match_operand:DF 2 "gpc_reg_operand" "f")))]
  "TARGET_HARD_FLOAT && TARGET_FPRS"
  "{fd|fdiv} %0,%1,%2"
  [(set_attr "type" "ddiv")])

(define_insn ""
  [(set (match_operand:DF 0 "gpc_reg_operand" "=f")
	(plus:DF (mult:DF (match_operand:DF 1 "gpc_reg_operand" "%f")
			  (match_operand:DF 2 "gpc_reg_operand" "f"))
		 (match_operand:DF 3 "gpc_reg_operand" "f")))]
  "TARGET_HARD_FLOAT && TARGET_FPRS && TARGET_FUSED_MADD"
  "{fma|fmadd} %0,%1,%2,%3"
  [(set_attr "type" "dmul")])

(define_insn ""
  [(set (match_operand:DF 0 "gpc_reg_operand" "=f")
	(minus:DF (mult:DF (match_operand:DF 1 "gpc_reg_operand" "%f")
			   (match_operand:DF 2 "gpc_reg_operand" "f"))
		  (match_operand:DF 3 "gpc_reg_operand" "f")))]
  "TARGET_HARD_FLOAT && TARGET_FPRS && TARGET_FUSED_MADD"
  "{fms|fmsub} %0,%1,%2,%3"
  [(set_attr "type" "dmul")])

(define_insn ""
  [(set (match_operand:DF 0 "gpc_reg_operand" "=f")
	(neg:DF (plus:DF (mult:DF (match_operand:DF 1 "gpc_reg_operand" "%f")
				  (match_operand:DF 2 "gpc_reg_operand" "f"))
			 (match_operand:DF 3 "gpc_reg_operand" "f"))))]
  "TARGET_HARD_FLOAT && TARGET_FPRS && TARGET_FUSED_MADD
   && HONOR_SIGNED_ZEROS (DFmode)"
  "{fnma|fnmadd} %0,%1,%2,%3"
  [(set_attr "type" "dmul")])

(define_insn ""
  [(set (match_operand:DF 0 "gpc_reg_operand" "=f")
	(minus:DF (mult:DF (neg:DF (match_operand:DF 1 "gpc_reg_operand" "f"))
			   (match_operand:DF 2 "gpc_reg_operand" "f"))
		  (match_operand:DF 3 "gpc_reg_operand" "f")))]
  "TARGET_HARD_FLOAT && TARGET_FPRS && TARGET_FUSED_MADD
   && ! HONOR_SIGNED_ZEROS (DFmode)"
  "{fnma|fnmadd} %0,%1,%2,%3"
  [(set_attr "type" "dmul")])

(define_insn ""
  [(set (match_operand:DF 0 "gpc_reg_operand" "=f")
	(neg:DF (minus:DF (mult:DF (match_operand:DF 1 "gpc_reg_operand" "%f")
				   (match_operand:DF 2 "gpc_reg_operand" "f"))
			  (match_operand:DF 3 "gpc_reg_operand" "f"))))]
  "TARGET_HARD_FLOAT && TARGET_FPRS && TARGET_FUSED_MADD
   && HONOR_SIGNED_ZEROS (DFmode)"
  "{fnms|fnmsub} %0,%1,%2,%3"
  [(set_attr "type" "dmul")])

(define_insn ""
  [(set (match_operand:DF 0 "gpc_reg_operand" "=f")
	(minus:DF (match_operand:DF 3 "gpc_reg_operand" "f")
	          (mult:DF (match_operand:DF 1 "gpc_reg_operand" "%f")
			   (match_operand:DF 2 "gpc_reg_operand" "f"))))]
  "TARGET_HARD_FLOAT && TARGET_FPRS && TARGET_FUSED_MADD
   && ! HONOR_SIGNED_ZEROS (DFmode)"
  "{fnms|fnmsub} %0,%1,%2,%3"
  [(set_attr "type" "dmul")])

(define_insn "sqrtdf2"
  [(set (match_operand:DF 0 "gpc_reg_operand" "=f")
	(sqrt:DF (match_operand:DF 1 "gpc_reg_operand" "f")))]
  "(TARGET_PPC_GPOPT || TARGET_POWER2) && TARGET_HARD_FLOAT && TARGET_FPRS"
  "fsqrt %0,%1"
  [(set_attr "type" "dsqrt")])

;; The conditional move instructions allow us to perform max and min
;; operations even when

(define_expand "smaxdf3"
  [(set (match_operand:DF 0 "gpc_reg_operand" "")
	(if_then_else:DF (ge (match_operand:DF 1 "gpc_reg_operand" "")
			     (match_operand:DF 2 "gpc_reg_operand" ""))
			 (match_dup 1)
			 (match_dup 2)))]
  "TARGET_PPC_GFXOPT && TARGET_HARD_FLOAT && TARGET_FPRS && !flag_trapping_math"
  "{ rs6000_emit_minmax (operands[0], SMAX, operands[1], operands[2]); DONE;}")

(define_expand "smindf3"
  [(set (match_operand:DF 0 "gpc_reg_operand" "")
	(if_then_else:DF (ge (match_operand:DF 1 "gpc_reg_operand" "")
			     (match_operand:DF 2 "gpc_reg_operand" ""))
			 (match_dup 2)
			 (match_dup 1)))]
  "TARGET_PPC_GFXOPT && TARGET_HARD_FLOAT && TARGET_FPRS && !flag_trapping_math"
  "{ rs6000_emit_minmax (operands[0], SMIN, operands[1], operands[2]); DONE;}")

(define_split
  [(set (match_operand:DF 0 "gpc_reg_operand" "")
	(match_operator:DF 3 "min_max_operator"
	 [(match_operand:DF 1 "gpc_reg_operand" "")
	  (match_operand:DF 2 "gpc_reg_operand" "")]))]
  "TARGET_PPC_GFXOPT && TARGET_HARD_FLOAT && TARGET_FPRS && !flag_trapping_math"
  [(const_int 0)]
  "
{ rs6000_emit_minmax (operands[0], GET_CODE (operands[3]),
		      operands[1], operands[2]);
  DONE;
}")

(define_expand "movdfcc"
   [(set (match_operand:DF 0 "gpc_reg_operand" "")
	 (if_then_else:DF (match_operand 1 "comparison_operator" "")
			  (match_operand:DF 2 "gpc_reg_operand" "")
			  (match_operand:DF 3 "gpc_reg_operand" "")))]
  "TARGET_PPC_GFXOPT && TARGET_HARD_FLOAT && TARGET_FPRS"
  "
{
  if (rs6000_emit_cmove (operands[0], operands[1], operands[2], operands[3]))
    DONE;
  else
    FAIL;
}")

(define_insn "*fseldfdf4"
  [(set (match_operand:DF 0 "gpc_reg_operand" "=f")
	(if_then_else:DF (ge (match_operand:DF 1 "gpc_reg_operand" "f")
			     (match_operand:DF 4 "zero_fp_constant" "F"))
			 (match_operand:DF 2 "gpc_reg_operand" "f")
			 (match_operand:DF 3 "gpc_reg_operand" "f")))]
  "TARGET_PPC_GFXOPT && TARGET_HARD_FLOAT && TARGET_FPRS"
  "fsel %0,%1,%2,%3"
  [(set_attr "type" "fp")])

(define_insn "*fselsfdf4"
  [(set (match_operand:DF 0 "gpc_reg_operand" "=f")
	(if_then_else:DF (ge (match_operand:SF 1 "gpc_reg_operand" "f")
			     (match_operand:SF 4 "zero_fp_constant" "F"))
			 (match_operand:DF 2 "gpc_reg_operand" "f")
			 (match_operand:DF 3 "gpc_reg_operand" "f")))]
  "TARGET_PPC_GFXOPT"
  "fsel %0,%1,%2,%3"
  [(set_attr "type" "fp")])

;; Conversions to and from floating-point.

(define_expand "fixuns_truncsfsi2"
  [(set (match_operand:SI 0 "gpc_reg_operand" "")
	(unsigned_fix:SI (match_operand:SF 1 "gpc_reg_operand" "")))]
  "TARGET_HARD_FLOAT && !TARGET_FPRS"
  "")

(define_expand "fix_truncsfsi2"
  [(set (match_operand:SI 0 "gpc_reg_operand" "")
	(fix:SI (match_operand:SF 1 "gpc_reg_operand" "")))]
  "TARGET_HARD_FLOAT && !TARGET_FPRS"
  "")

; For each of these conversions, there is a define_expand, a define_insn
; with a '#' template, and a define_split (with C code).  The idea is
; to allow constant folding with the template of the define_insn,
; then to have the insns split later (between sched1 and final).

(define_expand "floatsidf2"
  [(parallel [(set (match_operand:DF 0 "gpc_reg_operand" "")
		   (float:DF (match_operand:SI 1 "gpc_reg_operand" "")))
	      (use (match_dup 2))
	      (use (match_dup 3))
	      (clobber (match_dup 4))
	      (clobber (match_dup 5))
	      (clobber (match_dup 6))])]
  "TARGET_HARD_FLOAT && TARGET_FPRS"
  "
{
  if (TARGET_E500_DOUBLE)
    {
      emit_insn (gen_spe_floatsidf2 (operands[0], operands[1]));
      DONE;
    }
  if (TARGET_POWERPC64 && TARGET_MFPGPR && TARGET_HARD_FLOAT && TARGET_FPRS)
    {
      rtx t1 = gen_reg_rtx (DImode);
      emit_insn (gen_floatsidf_ppc64_mfpgpr (operands[0], operands[1], t1));
      DONE;
    }
  if (TARGET_POWERPC64)
    {
      rtx mem = assign_stack_temp (DImode, GET_MODE_SIZE (DImode), 0);
      rtx t1 = gen_reg_rtx (DImode);
      rtx t2 = gen_reg_rtx (DImode);
      emit_insn (gen_floatsidf_ppc64 (operands[0], operands[1], mem, t1, t2));
      DONE;
    }

  operands[2] = force_reg (SImode, GEN_INT (0x43300000));
  operands[3] = force_reg (DFmode, CONST_DOUBLE_ATOF (\"4503601774854144\", DFmode));
  operands[4] = assign_stack_temp (DFmode, GET_MODE_SIZE (DFmode), 0);
  operands[5] = gen_reg_rtx (DFmode);
  operands[6] = gen_reg_rtx (SImode);
}")

(define_insn_and_split "*floatsidf2_internal"
  [(set (match_operand:DF 0 "gpc_reg_operand" "=&f")
	(float:DF (match_operand:SI 1 "gpc_reg_operand" "r")))
   (use (match_operand:SI 2 "gpc_reg_operand" "r"))
   (use (match_operand:DF 3 "gpc_reg_operand" "f"))
   (clobber (match_operand:DF 4 "memory_operand" "=o"))
   (clobber (match_operand:DF 5 "gpc_reg_operand" "=&f"))
   (clobber (match_operand:SI 6 "gpc_reg_operand" "=&r"))]
  "! TARGET_POWERPC64 && TARGET_HARD_FLOAT && TARGET_FPRS"
  "#"
  "&& (!no_new_pseudos || offsettable_nonstrict_memref_p (operands[4]))"
  [(pc)]
  "
{
  rtx lowword, highword;
  gcc_assert (MEM_P (operands[4]));
  highword = adjust_address (operands[4], SImode, 0);
  lowword = adjust_address (operands[4], SImode, 4);
  if (! WORDS_BIG_ENDIAN)
    {
      rtx tmp;
      tmp = highword; highword = lowword; lowword = tmp;
    }

  emit_insn (gen_xorsi3 (operands[6], operands[1],
			 GEN_INT (~ (HOST_WIDE_INT) 0x7fffffff)));
  emit_move_insn (lowword, operands[6]);
  emit_move_insn (highword, operands[2]);
  emit_move_insn (operands[5], operands[4]);
  emit_insn (gen_subdf3 (operands[0], operands[5], operands[3]));
  DONE;
}"
  [(set_attr "length" "24")])

(define_expand "floatunssisf2"
  [(set (match_operand:SF 0 "gpc_reg_operand" "")
        (unsigned_float:SF (match_operand:SI 1 "gpc_reg_operand" "")))]
  "TARGET_HARD_FLOAT && !TARGET_FPRS"
  "")

(define_expand "floatunssidf2"
  [(parallel [(set (match_operand:DF 0 "gpc_reg_operand" "")
		   (unsigned_float:DF (match_operand:SI 1 "gpc_reg_operand" "")))
	      (use (match_dup 2))
	      (use (match_dup 3))
	      (clobber (match_dup 4))
	      (clobber (match_dup 5))])]
  "TARGET_HARD_FLOAT && (TARGET_FPRS || TARGET_E500_DOUBLE)"
  "
{
  if (TARGET_E500_DOUBLE)
    {
      emit_insn (gen_spe_floatunssidf2 (operands[0], operands[1]));
      DONE;
    }
  if (TARGET_POWERPC64)
    {
      rtx mem = assign_stack_temp (DImode, GET_MODE_SIZE (DImode), 0);
      rtx t1 = gen_reg_rtx (DImode);
      rtx t2 = gen_reg_rtx (DImode);
      emit_insn (gen_floatunssidf_ppc64 (operands[0], operands[1], mem,
					 t1, t2));
      DONE;
    }

  operands[2] = force_reg (SImode, GEN_INT (0x43300000));
  operands[3] = force_reg (DFmode, CONST_DOUBLE_ATOF (\"4503599627370496\", DFmode));
  operands[4] = assign_stack_temp (DFmode, GET_MODE_SIZE (DFmode), 0);
  operands[5] = gen_reg_rtx (DFmode);
}")

(define_insn_and_split "*floatunssidf2_internal"
  [(set (match_operand:DF 0 "gpc_reg_operand" "=&f")
	(unsigned_float:DF (match_operand:SI 1 "gpc_reg_operand" "r")))
   (use (match_operand:SI 2 "gpc_reg_operand" "r"))
   (use (match_operand:DF 3 "gpc_reg_operand" "f"))
   (clobber (match_operand:DF 4 "memory_operand" "=o"))
   (clobber (match_operand:DF 5 "gpc_reg_operand" "=&f"))]
  "! TARGET_POWERPC64 && TARGET_HARD_FLOAT && TARGET_FPRS"
  "#"
  "&& (!no_new_pseudos || offsettable_nonstrict_memref_p (operands[4]))"
  [(pc)]
  "
{
  rtx lowword, highword;
  gcc_assert (MEM_P (operands[4]));
  highword = adjust_address (operands[4], SImode, 0);
  lowword = adjust_address (operands[4], SImode, 4);
  if (! WORDS_BIG_ENDIAN)
    {
      rtx tmp;
      tmp = highword; highword = lowword; lowword = tmp;
    }

  emit_move_insn (lowword, operands[1]);
  emit_move_insn (highword, operands[2]);
  emit_move_insn (operands[5], operands[4]);
  emit_insn (gen_subdf3 (operands[0], operands[5], operands[3]));
  DONE;
}"
  [(set_attr "length" "20")])

(define_expand "fix_truncdfsi2"
  [(parallel [(set (match_operand:SI 0 "fix_trunc_dest_operand" "")
		   (fix:SI (match_operand:DF 1 "gpc_reg_operand" "")))
	      (clobber (match_dup 2))
	      (clobber (match_dup 3))])]
  "(TARGET_POWER2 || TARGET_POWERPC)
   && TARGET_HARD_FLOAT && (TARGET_FPRS || TARGET_E500_DOUBLE)"
  "
{
  if (TARGET_E500_DOUBLE)
    {
     emit_insn (gen_spe_fix_truncdfsi2 (operands[0], operands[1]));
     DONE;
    }
  operands[2] = gen_reg_rtx (DImode);
<<<<<<< HEAD
=======
  if (TARGET_POWERPC64 && TARGET_MFPGPR && TARGET_HARD_FLOAT && TARGET_FPRS
      && gpc_reg_operand(operands[0], GET_MODE (operands[0])))
    {
      operands[3] = gen_reg_rtx (DImode);
      emit_insn (gen_fix_truncdfsi2_mfpgpr (operands[0], operands[1],
					    operands[2], operands[3]));
      DONE;
    }
>>>>>>> c355071f
  if (TARGET_PPC_GFXOPT)
    {
      rtx orig_dest = operands[0];
      if (! memory_operand (orig_dest, GET_MODE (orig_dest)))
	operands[0] = assign_stack_temp (SImode, GET_MODE_SIZE (SImode), 0);
      emit_insn (gen_fix_truncdfsi2_internal_gfxopt (operands[0], operands[1],
						     operands[2]));
      if (operands[0] != orig_dest)
	emit_move_insn (orig_dest, operands[0]);
      DONE;
    }
  operands[3] = assign_stack_temp (DImode, GET_MODE_SIZE (DImode), 0);
}")

(define_insn_and_split "*fix_truncdfsi2_internal"
  [(set (match_operand:SI 0 "gpc_reg_operand" "=r")
	(fix:SI (match_operand:DF 1 "gpc_reg_operand" "f")))
   (clobber (match_operand:DI 2 "gpc_reg_operand" "=f"))
   (clobber (match_operand:DI 3 "memory_operand" "=o"))]
  "(TARGET_POWER2 || TARGET_POWERPC) && TARGET_HARD_FLOAT && TARGET_FPRS"
  "#"
  "&& (!no_new_pseudos || offsettable_nonstrict_memref_p (operands[3]))"
  [(pc)]
  "
{
  rtx lowword;
  gcc_assert (MEM_P (operands[3]));
  lowword = adjust_address (operands[3], SImode, WORDS_BIG_ENDIAN ? 4 : 0);

  emit_insn (gen_fctiwz (operands[2], operands[1]));
  emit_move_insn (operands[3], operands[2]);
  emit_move_insn (operands[0], lowword);
  DONE;
}"
  [(set_attr "length" "16")])

(define_insn_and_split "fix_truncdfsi2_internal_gfxopt"
  [(set (match_operand:SI 0 "memory_operand" "=Z")
	(fix:SI (match_operand:DF 1 "gpc_reg_operand" "f")))
   (clobber (match_operand:DI 2 "gpc_reg_operand" "=f"))]
  "(TARGET_POWER2 || TARGET_POWERPC) && TARGET_HARD_FLOAT && TARGET_FPRS
   && TARGET_PPC_GFXOPT"
  "#"
  "&& 1"
  [(pc)]
  "
{
  emit_insn (gen_fctiwz (operands[2], operands[1]));
  emit_insn (gen_stfiwx (operands[0], operands[2]));
  DONE;
}"
  [(set_attr "length" "16")])
<<<<<<< HEAD
=======

(define_insn_and_split "fix_truncdfsi2_mfpgpr"
  [(set (match_operand:SI 0 "gpc_reg_operand" "=r")
	(fix:SI (match_operand:DF 1 "gpc_reg_operand" "f")))
   (clobber (match_operand:DI 2 "gpc_reg_operand" "=f"))
   (clobber (match_operand:DI 3 "gpc_reg_operand" "=r"))]
  "TARGET_POWERPC64 && TARGET_MFPGPR && TARGET_HARD_FLOAT && TARGET_FPRS"
  "#"
  "&& 1"
  [(set (match_dup 2) (unspec:DI [(fix:SI (match_dup 1))] UNSPEC_FCTIWZ))
   (set (match_dup 3) (match_dup 2))
   (set (match_dup 0) (subreg:SI (match_dup 3) 4))]
  ""
  [(set_attr "length" "12")])
>>>>>>> c355071f

; Here, we use (set (reg) (unspec:DI [(fix:SI ...)] UNSPEC_FCTIWZ))
; rather than (set (subreg:SI (reg)) (fix:SI ...))
; because the first makes it clear that operand 0 is not live
; before the instruction.
(define_insn "fctiwz"
  [(set (match_operand:DI 0 "gpc_reg_operand" "=f")
	(unspec:DI [(fix:SI (match_operand:DF 1 "gpc_reg_operand" "f"))]
		   UNSPEC_FCTIWZ))]
  "(TARGET_POWER2 || TARGET_POWERPC) && TARGET_HARD_FLOAT && TARGET_FPRS"
  "{fcirz|fctiwz} %0,%1"
  [(set_attr "type" "fp")])

(define_insn "btruncdf2"
  [(set (match_operand:DF 0 "gpc_reg_operand" "=f")
	(unspec:DF [(match_operand:DF 1 "gpc_reg_operand" "f")] UNSPEC_FRIZ))]
  "TARGET_FPRND && TARGET_HARD_FLOAT && TARGET_FPRS"
  "friz %0,%1"
  [(set_attr "type" "fp")])

(define_insn "btruncsf2"
  [(set (match_operand:SF 0 "gpc_reg_operand" "=f")
	(unspec:SF [(match_operand:SF 1 "gpc_reg_operand" "f")] UNSPEC_FRIZ))]
  "TARGET_FPRND && TARGET_HARD_FLOAT && TARGET_FPRS"
  "friz %0,%1"
  [(set_attr "type" "fp")])

(define_insn "ceildf2"
  [(set (match_operand:DF 0 "gpc_reg_operand" "=f")
	(unspec:DF [(match_operand:DF 1 "gpc_reg_operand" "f")] UNSPEC_FRIP))]
  "TARGET_FPRND && TARGET_HARD_FLOAT && TARGET_FPRS"
  "frip %0,%1"
  [(set_attr "type" "fp")])

(define_insn "ceilsf2"
 [(set (match_operand:SF 0 "gpc_reg_operand" "=f")
	(unspec:SF [(match_operand:SF 1 "gpc_reg_operand" "f")] UNSPEC_FRIP))]
  "TARGET_FPRND && TARGET_HARD_FLOAT && TARGET_FPRS"
  "frip %0,%1"
  [(set_attr "type" "fp")])

(define_insn "floordf2"
  [(set (match_operand:DF 0 "gpc_reg_operand" "=f")
	(unspec:DF [(match_operand:DF 1 "gpc_reg_operand" "f")] UNSPEC_FRIM))]
  "TARGET_FPRND && TARGET_HARD_FLOAT && TARGET_FPRS"
  "frim %0,%1"
  [(set_attr "type" "fp")])

(define_insn "floorsf2"
  [(set (match_operand:SF 0 "gpc_reg_operand" "=f")
	(unspec:SF [(match_operand:SF 1 "gpc_reg_operand" "f")] UNSPEC_FRIM))]
  "TARGET_FPRND && TARGET_HARD_FLOAT && TARGET_FPRS"
  "frim %0,%1"
  [(set_attr "type" "fp")])

(define_insn "rounddf2"
  [(set (match_operand:DF 0 "gpc_reg_operand" "=f")
	(unspec:DF [(match_operand:DF 1 "gpc_reg_operand" "f")] UNSPEC_FRIN))]
  "TARGET_FPRND && TARGET_HARD_FLOAT && TARGET_FPRS"
  "frin %0,%1"
  [(set_attr "type" "fp")])

(define_insn "roundsf2"
  [(set (match_operand:SF 0 "gpc_reg_operand" "=f")
	(unspec:SF [(match_operand:SF 1 "gpc_reg_operand" "f")] UNSPEC_FRIN))]
  "TARGET_FPRND && TARGET_HARD_FLOAT && TARGET_FPRS"
  "frin %0,%1"
  [(set_attr "type" "fp")])

; An UNSPEC is used so we don't have to support SImode in FP registers.
(define_insn "stfiwx"
  [(set (match_operand:SI 0 "memory_operand" "=Z")
	(unspec:SI [(match_operand:DI 1 "gpc_reg_operand" "f")]
		   UNSPEC_STFIWX))]
  "TARGET_PPC_GFXOPT"
  "stfiwx %1,%y0"
  [(set_attr "type" "fpstore")])

(define_expand "floatsisf2"
  [(set (match_operand:SF 0 "gpc_reg_operand" "")
        (float:SF (match_operand:SI 1 "gpc_reg_operand" "")))]
  "TARGET_HARD_FLOAT && !TARGET_FPRS"
  "")

(define_insn "floatdidf2"
  [(set (match_operand:DF 0 "gpc_reg_operand" "=f")
	(float:DF (match_operand:DI 1 "gpc_reg_operand" "*f")))]
  "TARGET_POWERPC64 && TARGET_HARD_FLOAT && TARGET_FPRS"
  "fcfid %0,%1"
  [(set_attr "type" "fp")])

(define_insn_and_split "floatsidf_ppc64_mfpgpr"
  [(set (match_operand:DF 0 "gpc_reg_operand" "=f")
	(float:DF (match_operand:SI 1 "gpc_reg_operand" "r")))
   (clobber (match_operand:DI 2 "gpc_reg_operand" "=r"))]
  "TARGET_POWERPC64 && TARGET_MFPGPR && TARGET_HARD_FLOAT && TARGET_FPRS"
  "#"
  "&& 1"
  [(set (match_dup 2) (sign_extend:DI (match_dup 1)))
   (set (match_dup 0) (float:DF (match_dup 2)))]
  "")

(define_insn_and_split "floatsidf_ppc64"
  [(set (match_operand:DF 0 "gpc_reg_operand" "=f")
	(float:DF (match_operand:SI 1 "gpc_reg_operand" "r")))
   (clobber (match_operand:DI 2 "memory_operand" "=o"))
   (clobber (match_operand:DI 3 "gpc_reg_operand" "=r"))
   (clobber (match_operand:DI 4 "gpc_reg_operand" "=f"))]
  "TARGET_POWERPC64 && !TARGET_MFPGPR && TARGET_HARD_FLOAT && TARGET_FPRS"
  "#"
  "&& 1"
  [(set (match_dup 3) (sign_extend:DI (match_dup 1)))
   (set (match_dup 2) (match_dup 3))
   (set (match_dup 4) (match_dup 2))
   (set (match_dup 0) (float:DF (match_dup 4)))]
  "")

(define_insn_and_split "floatunssidf_ppc64"
  [(set (match_operand:DF 0 "gpc_reg_operand" "=f")
	(unsigned_float:DF (match_operand:SI 1 "gpc_reg_operand" "r")))
   (clobber (match_operand:DI 2 "memory_operand" "=o"))
   (clobber (match_operand:DI 3 "gpc_reg_operand" "=r"))
   (clobber (match_operand:DI 4 "gpc_reg_operand" "=f"))]
  "TARGET_POWERPC64 && TARGET_HARD_FLOAT && TARGET_FPRS"
  "#"
  "&& 1"
  [(set (match_dup 3) (zero_extend:DI (match_dup 1)))
   (set (match_dup 2) (match_dup 3))
   (set (match_dup 4) (match_dup 2))
   (set (match_dup 0) (float:DF (match_dup 4)))]
  "")

(define_insn "fix_truncdfdi2"
  [(set (match_operand:DI 0 "gpc_reg_operand" "=*f")
	(fix:DI (match_operand:DF 1 "gpc_reg_operand" "f")))]
  "TARGET_POWERPC64 && TARGET_HARD_FLOAT && TARGET_FPRS"
  "fctidz %0,%1"
  [(set_attr "type" "fp")])

(define_expand "floatdisf2"
  [(set (match_operand:SF 0 "gpc_reg_operand" "")
        (float:SF (match_operand:DI 1 "gpc_reg_operand" "")))]
  "TARGET_POWERPC64 && TARGET_HARD_FLOAT && TARGET_FPRS"
  "
{
  rtx val = operands[1];
  if (!flag_unsafe_math_optimizations)
    {
      rtx label = gen_label_rtx ();
      val = gen_reg_rtx (DImode);
      emit_insn (gen_floatdisf2_internal2 (val, operands[1], label));
      emit_label (label);
    }
  emit_insn (gen_floatdisf2_internal1 (operands[0], val));
  DONE;
}")

;; This is not IEEE compliant if rounding mode is "round to nearest".
;; If the DI->DF conversion is inexact, then it's possible to suffer
;; from double rounding.
(define_insn_and_split "floatdisf2_internal1"
  [(set (match_operand:SF 0 "gpc_reg_operand" "=f")
        (float:SF (match_operand:DI 1 "gpc_reg_operand" "*f")))
   (clobber (match_scratch:DF 2 "=f"))]
  "TARGET_POWERPC64 && TARGET_HARD_FLOAT && TARGET_FPRS"
  "#"
  "&& reload_completed"
  [(set (match_dup 2)
        (float:DF (match_dup 1)))
   (set (match_dup 0)
        (float_truncate:SF (match_dup 2)))]
  "")

;; Twiddles bits to avoid double rounding.
;; Bits that might be truncated when converting to DFmode are replaced
;; by a bit that won't be lost at that stage, but is below the SFmode
;; rounding position.
(define_expand "floatdisf2_internal2"
  [(set (match_dup 3) (ashiftrt:DI (match_operand:DI 1 "" "")
				   (const_int 53)))
   (parallel [(set (match_operand:DI 0 "" "") (and:DI (match_dup 1)
						      (const_int 2047)))
	      (clobber (scratch:CC))])
   (set (match_dup 3) (plus:DI (match_dup 3)
			       (const_int 1)))
   (set (match_dup 0) (plus:DI (match_dup 0)
			       (const_int 2047)))
   (set (match_dup 4) (compare:CCUNS (match_dup 3)
				     (const_int 2)))
   (set (match_dup 0) (ior:DI (match_dup 0)
			      (match_dup 1)))
   (parallel [(set (match_dup 0) (and:DI (match_dup 0)
					 (const_int -2048)))
	      (clobber (scratch:CC))])
   (set (pc) (if_then_else (geu (match_dup 4) (const_int 0))
			   (label_ref (match_operand:DI 2 "" ""))
			   (pc)))
   (set (match_dup 0) (match_dup 1))]
  "TARGET_POWERPC64 && TARGET_HARD_FLOAT && TARGET_FPRS"
  "
{
  operands[3] = gen_reg_rtx (DImode);
  operands[4] = gen_reg_rtx (CCUNSmode);
}")

;; Define the DImode operations that can be done in a small number
;; of instructions.  The & constraints are to prevent the register
;; allocator from allocating registers that overlap with the inputs
;; (for example, having an input in 7,8 and an output in 6,7).  We
;; also allow for the output being the same as one of the inputs.

(define_insn "*adddi3_noppc64"
  [(set (match_operand:DI 0 "gpc_reg_operand" "=&r,&r,r,r")
	(plus:DI (match_operand:DI 1 "gpc_reg_operand" "%r,r,0,0")
		 (match_operand:DI 2 "reg_or_short_operand" "r,I,r,I")))]
  "! TARGET_POWERPC64"
  "*
{
  if (WORDS_BIG_ENDIAN)
    return (GET_CODE (operands[2])) != CONST_INT
	    ? \"{a|addc} %L0,%L1,%L2\;{ae|adde} %0,%1,%2\"
	    : \"{ai|addic} %L0,%L1,%2\;{a%G2e|add%G2e} %0,%1\";
  else
    return (GET_CODE (operands[2])) != CONST_INT
	    ? \"{a|addc} %0,%1,%2\;{ae|adde} %L0,%L1,%L2\"
	    : \"{ai|addic} %0,%1,%2\;{a%G2e|add%G2e} %L0,%L1\";
}"
  [(set_attr "type" "two")
   (set_attr "length" "8")])

(define_insn "*subdi3_noppc64"
  [(set (match_operand:DI 0 "gpc_reg_operand" "=&r,&r,r,r,r")
	(minus:DI (match_operand:DI 1 "reg_or_short_operand" "r,I,0,r,I")
		  (match_operand:DI 2 "gpc_reg_operand" "r,r,r,0,0")))]
  "! TARGET_POWERPC64"
  "*
{
  if (WORDS_BIG_ENDIAN)
    return (GET_CODE (operands[1]) != CONST_INT)
	    ? \"{sf|subfc} %L0,%L2,%L1\;{sfe|subfe} %0,%2,%1\"
	    : \"{sfi|subfic} %L0,%L2,%1\;{sf%G1e|subf%G1e} %0,%2\";
  else
    return (GET_CODE (operands[1]) != CONST_INT)
	    ? \"{sf|subfc} %0,%2,%1\;{sfe|subfe} %L0,%L2,%L1\"
	    : \"{sfi|subfic} %0,%2,%1\;{sf%G1e|subf%G1e} %L0,%L2\";
}"
  [(set_attr "type" "two")
   (set_attr "length" "8")])

(define_insn "*negdi2_noppc64"
  [(set (match_operand:DI 0 "gpc_reg_operand" "=&r,r")
	(neg:DI (match_operand:DI 1 "gpc_reg_operand" "r,0")))]
  "! TARGET_POWERPC64"
  "*
{
  return (WORDS_BIG_ENDIAN)
    ? \"{sfi|subfic} %L0,%L1,0\;{sfze|subfze} %0,%1\"
    : \"{sfi|subfic} %0,%1,0\;{sfze|subfze} %L0,%L1\";
}"
  [(set_attr "type" "two")
   (set_attr "length" "8")])

(define_expand "mulsidi3"
  [(set (match_operand:DI 0 "gpc_reg_operand" "")
	(mult:DI (sign_extend:DI (match_operand:SI 1 "gpc_reg_operand" ""))
		 (sign_extend:DI (match_operand:SI 2 "gpc_reg_operand" ""))))]
  "! TARGET_POWERPC64"
  "
{
  if (! TARGET_POWER && ! TARGET_POWERPC)
    {
      emit_move_insn (gen_rtx_REG (SImode, 3), operands[1]);
      emit_move_insn (gen_rtx_REG (SImode, 4), operands[2]);
      emit_insn (gen_mull_call ());
      if (WORDS_BIG_ENDIAN)
        emit_move_insn (operands[0], gen_rtx_REG (DImode, 3));
      else
	{
	  emit_move_insn (operand_subword (operands[0], 0, 0, DImode),
			  gen_rtx_REG (SImode, 3));
	  emit_move_insn (operand_subword (operands[0], 1, 0, DImode),
			  gen_rtx_REG (SImode, 4));
	}
      DONE;
    }
  else if (TARGET_POWER)
    {
      emit_insn (gen_mulsidi3_mq (operands[0], operands[1], operands[2]));
      DONE;
    }
}")

(define_insn "mulsidi3_mq"
  [(set (match_operand:DI 0 "gpc_reg_operand" "=r")
	(mult:DI (sign_extend:DI (match_operand:SI 1 "gpc_reg_operand" "%r"))
		 (sign_extend:DI (match_operand:SI 2 "gpc_reg_operand" "r"))))
   (clobber (match_scratch:SI 3 "=q"))]
  "TARGET_POWER"
  "mul %0,%1,%2\;mfmq %L0"
  [(set_attr "type" "imul")
   (set_attr "length" "8")])

(define_insn "*mulsidi3_no_mq"
  [(set (match_operand:DI 0 "gpc_reg_operand" "=&r")
	(mult:DI (sign_extend:DI (match_operand:SI 1 "gpc_reg_operand" "%r"))
		 (sign_extend:DI (match_operand:SI 2 "gpc_reg_operand" "r"))))]
  "TARGET_POWERPC && ! TARGET_POWER && ! TARGET_POWERPC64"
  "*
{
  return (WORDS_BIG_ENDIAN)
    ? \"mulhw %0,%1,%2\;mullw %L0,%1,%2\"
    : \"mulhw %L0,%1,%2\;mullw %0,%1,%2\";
}"
  [(set_attr "type" "imul")
   (set_attr "length" "8")])

(define_split
  [(set (match_operand:DI 0 "gpc_reg_operand" "")
	(mult:DI (sign_extend:DI (match_operand:SI 1 "gpc_reg_operand" ""))
		 (sign_extend:DI (match_operand:SI 2 "gpc_reg_operand" ""))))]
  "TARGET_POWERPC && ! TARGET_POWERPC64 && reload_completed"
  [(set (match_dup 3)
	(truncate:SI
	 (lshiftrt:DI (mult:DI (sign_extend:DI (match_dup 1))
			       (sign_extend:DI (match_dup 2)))
		      (const_int 32))))
   (set (match_dup 4)
	(mult:SI (match_dup 1)
		 (match_dup 2)))]
  "
{
  int endian = (WORDS_BIG_ENDIAN == 0);
  operands[3] = operand_subword (operands[0], endian, 0, DImode);
  operands[4] = operand_subword (operands[0], 1 - endian, 0, DImode);
}")

(define_expand "umulsidi3"
  [(set (match_operand:DI 0 "gpc_reg_operand" "")
	(mult:DI (zero_extend:DI (match_operand:SI 1 "gpc_reg_operand" ""))
		 (zero_extend:DI (match_operand:SI 2 "gpc_reg_operand" ""))))]
  "TARGET_POWERPC && ! TARGET_POWERPC64"
  "
{
  if (TARGET_POWER)
    {
      emit_insn (gen_umulsidi3_mq (operands[0], operands[1], operands[2]));
      DONE;
    }
}")

(define_insn "umulsidi3_mq"
  [(set (match_operand:DI 0 "gpc_reg_operand" "=&r")
	(mult:DI (zero_extend:DI (match_operand:SI 1 "gpc_reg_operand" "%r"))
		 (zero_extend:DI (match_operand:SI 2 "gpc_reg_operand" "r"))))
   (clobber (match_scratch:SI 3 "=q"))]
  "TARGET_POWERPC && TARGET_POWER"
  "*
{
  return (WORDS_BIG_ENDIAN)
    ? \"mulhwu %0,%1,%2\;mullw %L0,%1,%2\"
    : \"mulhwu %L0,%1,%2\;mullw %0,%1,%2\";
}"
  [(set_attr "type" "imul")
   (set_attr "length" "8")])

(define_insn "*umulsidi3_no_mq"
  [(set (match_operand:DI 0 "gpc_reg_operand" "=&r")
	(mult:DI (zero_extend:DI (match_operand:SI 1 "gpc_reg_operand" "%r"))
		 (zero_extend:DI (match_operand:SI 2 "gpc_reg_operand" "r"))))]
  "TARGET_POWERPC && ! TARGET_POWER && ! TARGET_POWERPC64"
  "*
{
  return (WORDS_BIG_ENDIAN)
    ? \"mulhwu %0,%1,%2\;mullw %L0,%1,%2\"
    : \"mulhwu %L0,%1,%2\;mullw %0,%1,%2\";
}"
  [(set_attr "type" "imul")
   (set_attr "length" "8")])

(define_split
  [(set (match_operand:DI 0 "gpc_reg_operand" "")
	(mult:DI (zero_extend:DI (match_operand:SI 1 "gpc_reg_operand" ""))
		 (zero_extend:DI (match_operand:SI 2 "gpc_reg_operand" ""))))]
  "TARGET_POWERPC && ! TARGET_POWERPC64 && reload_completed"
  [(set (match_dup 3)
	(truncate:SI
	 (lshiftrt:DI (mult:DI (zero_extend:DI (match_dup 1))
			       (zero_extend:DI (match_dup 2)))
		      (const_int 32))))
   (set (match_dup 4)
	(mult:SI (match_dup 1)
		 (match_dup 2)))]
  "
{
  int endian = (WORDS_BIG_ENDIAN == 0);
  operands[3] = operand_subword (operands[0], endian, 0, DImode);
  operands[4] = operand_subword (operands[0], 1 - endian, 0, DImode);
}")

(define_expand "smulsi3_highpart"
  [(set (match_operand:SI 0 "gpc_reg_operand" "")
	(truncate:SI
	 (lshiftrt:DI (mult:DI (sign_extend:DI
				(match_operand:SI 1 "gpc_reg_operand" "%r"))
			       (sign_extend:DI
				(match_operand:SI 2 "gpc_reg_operand" "r")))
		      (const_int 32))))]
  ""
  "
{
  if (! TARGET_POWER && ! TARGET_POWERPC)
    {
      emit_move_insn (gen_rtx_REG (SImode, 3), operands[1]);
      emit_move_insn (gen_rtx_REG (SImode, 4), operands[2]);
      emit_insn (gen_mulh_call ());
      emit_move_insn (operands[0], gen_rtx_REG (SImode, 3));
      DONE;
    }
  else if (TARGET_POWER)
    {
      emit_insn (gen_smulsi3_highpart_mq (operands[0], operands[1], operands[2]));
      DONE;
    }
}")

(define_insn "smulsi3_highpart_mq"
  [(set (match_operand:SI 0 "gpc_reg_operand" "=r")
	(truncate:SI
	 (lshiftrt:DI (mult:DI (sign_extend:DI
				(match_operand:SI 1 "gpc_reg_operand" "%r"))
			       (sign_extend:DI
				(match_operand:SI 2 "gpc_reg_operand" "r")))
		      (const_int 32))))
   (clobber (match_scratch:SI 3 "=q"))]
  "TARGET_POWER"
  "mul %0,%1,%2"
  [(set_attr "type" "imul")])

(define_insn "*smulsi3_highpart_no_mq"
  [(set (match_operand:SI 0 "gpc_reg_operand" "=r")
	(truncate:SI
	 (lshiftrt:DI (mult:DI (sign_extend:DI
				(match_operand:SI 1 "gpc_reg_operand" "%r"))
			       (sign_extend:DI
				(match_operand:SI 2 "gpc_reg_operand" "r")))
		      (const_int 32))))]
  "TARGET_POWERPC && ! TARGET_POWER"
  "mulhw %0,%1,%2"
  [(set_attr "type" "imul")])

(define_expand "umulsi3_highpart"
  [(set (match_operand:SI 0 "gpc_reg_operand" "")
	(truncate:SI
	 (lshiftrt:DI (mult:DI (zero_extend:DI
				(match_operand:SI 1 "gpc_reg_operand" ""))
			       (zero_extend:DI
				(match_operand:SI 2 "gpc_reg_operand" "")))
		      (const_int 32))))]
  "TARGET_POWERPC"
  "
{
  if (TARGET_POWER)
    {
      emit_insn (gen_umulsi3_highpart_mq (operands[0], operands[1], operands[2]));
      DONE;
    }
}")

(define_insn "umulsi3_highpart_mq"
  [(set (match_operand:SI 0 "gpc_reg_operand" "=r")
	(truncate:SI
	 (lshiftrt:DI (mult:DI (zero_extend:DI
				(match_operand:SI 1 "gpc_reg_operand" "%r"))
			       (zero_extend:DI
				(match_operand:SI 2 "gpc_reg_operand" "r")))
		      (const_int 32))))
   (clobber (match_scratch:SI 3 "=q"))]
  "TARGET_POWERPC && TARGET_POWER"
  "mulhwu %0,%1,%2"
  [(set_attr "type" "imul")])

(define_insn "*umulsi3_highpart_no_mq"
  [(set (match_operand:SI 0 "gpc_reg_operand" "=r")
	(truncate:SI
	 (lshiftrt:DI (mult:DI (zero_extend:DI
				(match_operand:SI 1 "gpc_reg_operand" "%r"))
			       (zero_extend:DI
				(match_operand:SI 2 "gpc_reg_operand" "r")))
		      (const_int 32))))]
  "TARGET_POWERPC && ! TARGET_POWER"
  "mulhwu %0,%1,%2"
  [(set_attr "type" "imul")])

;; If operands 0 and 2 are in the same register, we have a problem.  But
;; operands 0 and 1 (the usual case) can be in the same register.  That's
;; why we have the strange constraints below.
(define_insn "ashldi3_power"
  [(set (match_operand:DI 0 "gpc_reg_operand" "=r,r,r,&r")
	(ashift:DI (match_operand:DI 1 "gpc_reg_operand" "r,r,0,r")
		   (match_operand:SI 2 "reg_or_cint_operand" "M,i,r,r")))
   (clobber (match_scratch:SI 3 "=X,q,q,q"))]
  "TARGET_POWER"
  "@
   {sli|slwi} %0,%L1,%h2\;{cal %L0,0(0)|li %L0,0}
   sl%I2q %L0,%L1,%h2\;sll%I2q %0,%1,%h2
   sl%I2q %L0,%L1,%h2\;sll%I2q %0,%1,%h2
   sl%I2q %L0,%L1,%h2\;sll%I2q %0,%1,%h2"
  [(set_attr "length" "8")])

(define_insn "lshrdi3_power"
  [(set (match_operand:DI 0 "gpc_reg_operand" "=r,r,r,&r")
	(lshiftrt:DI (match_operand:DI 1 "gpc_reg_operand" "r,r,0,r")
		     (match_operand:SI 2 "reg_or_cint_operand" "M,i,r,r")))
   (clobber (match_scratch:SI 3 "=X,q,q,q"))]
  "TARGET_POWER"
  "@
   {s%A2i|s%A2wi} %L0,%1,%h2\;{cal %0,0(0)|li %0,0}
   sr%I2q %0,%1,%h2\;srl%I2q %L0,%L1,%h2
   sr%I2q %0,%1,%h2\;srl%I2q %L0,%L1,%h2
   sr%I2q %0,%1,%h2\;srl%I2q %L0,%L1,%h2"
  [(set_attr "length" "8")])

;; Shift by a variable amount is too complex to be worth open-coding.  We
;; just handle shifts by constants.
(define_insn "ashrdi3_power"
  [(set (match_operand:DI 0 "gpc_reg_operand" "=&r,r")
	(ashiftrt:DI (match_operand:DI 1 "gpc_reg_operand" "r,r")
		     (match_operand:SI 2 "const_int_operand" "M,i")))
   (clobber (match_scratch:SI 3 "=X,q"))]
  "TARGET_POWER"
  "@
   {srai|srawi} %0,%1,31\;{srai|srawi} %L0,%1,%h2
   sraiq %0,%1,%h2\;srliq %L0,%L1,%h2"
  [(set_attr "type" "shift")
   (set_attr "length" "8")])

(define_insn "ashrdi3_no_power"
  [(set (match_operand:DI 0 "gpc_reg_operand" "=&r,&r")
	(ashiftrt:DI (match_operand:DI 1 "gpc_reg_operand" "r,r")
		     (match_operand:SI 2 "const_int_operand" "M,i")))]
  "TARGET_32BIT && !TARGET_POWERPC64 && !TARGET_POWER && WORDS_BIG_ENDIAN"
  "@
   {srai|srawi} %0,%1,31\;{srai|srawi} %L0,%1,%h2
   {sri|srwi} %L0,%L1,%h2\;insrwi %L0,%1,%h2,0\;{srai|srawi} %0,%1,%h2"
  [(set_attr "type" "two,three")
   (set_attr "length" "8,12")])

(define_insn "*ashrdisi3_noppc64"
  [(set (match_operand:SI 0 "gpc_reg_operand" "=r")
        (subreg:SI (ashiftrt:DI (match_operand:DI 1 "gpc_reg_operand" "r")
                                (const_int 32)) 4))]
  "TARGET_32BIT && !TARGET_POWERPC64"
  "*
{
  if (REGNO (operands[0]) == REGNO (operands[1]))
    return \"\";
  else
    return \"mr %0,%1\";
}"
   [(set_attr "length" "4")])


;; PowerPC64 DImode operations.

(define_insn_and_split "absdi2"
  [(set (match_operand:DI 0 "gpc_reg_operand" "=&r,r")
        (abs:DI (match_operand:DI 1 "gpc_reg_operand" "r,0")))
   (clobber (match_scratch:DI 2 "=&r,&r"))]
  "TARGET_POWERPC64"
  "#"
  "&& reload_completed"
  [(set (match_dup 2) (ashiftrt:DI (match_dup 1) (const_int 63)))
   (set (match_dup 0) (xor:DI (match_dup 2) (match_dup 1)))
   (set (match_dup 0) (minus:DI (match_dup 0) (match_dup 2)))]
  "")

(define_insn_and_split "*nabsdi2"
  [(set (match_operand:DI 0 "gpc_reg_operand" "=&r,r")
        (neg:DI (abs:DI (match_operand:DI 1 "gpc_reg_operand" "r,0"))))
   (clobber (match_scratch:DI 2 "=&r,&r"))]
  "TARGET_POWERPC64"
  "#"
  "&& reload_completed"
  [(set (match_dup 2) (ashiftrt:DI (match_dup 1) (const_int 63)))
   (set (match_dup 0) (xor:DI (match_dup 2) (match_dup 1)))
   (set (match_dup 0) (minus:DI (match_dup 2) (match_dup 0)))]
  "")

(define_insn "muldi3"
  [(set (match_operand:DI 0 "gpc_reg_operand" "=r,r")
        (mult:DI (match_operand:DI 1 "gpc_reg_operand" "%r,r")
                 (match_operand:DI 2 "reg_or_short_operand" "r,I")))]
  "TARGET_POWERPC64"
  "@
   mulld %0,%1,%2
   mulli %0,%1,%2"
   [(set (attr "type")
      (cond [(match_operand:SI 2 "s8bit_cint_operand" "")
		(const_string "imul3")
	     (match_operand:SI 2 "short_cint_operand" "")
		(const_string "imul2")]
	(const_string "lmul")))])

(define_insn "*muldi3_internal1"
  [(set (match_operand:CC 0 "cc_reg_operand" "=x,?y")
	(compare:CC (mult:DI (match_operand:DI 1 "gpc_reg_operand" "%r,r")
			     (match_operand:DI 2 "gpc_reg_operand" "r,r"))
		    (const_int 0)))
   (clobber (match_scratch:DI 3 "=r,r"))]
  "TARGET_POWERPC64"
  "@
   mulld. %3,%1,%2
   #"
  [(set_attr "type" "lmul_compare")
   (set_attr "length" "4,8")])

(define_split
  [(set (match_operand:CC 0 "cc_reg_not_cr0_operand" "")
	(compare:CC (mult:DI (match_operand:DI 1 "gpc_reg_operand" "")
			     (match_operand:DI 2 "gpc_reg_operand" ""))
		    (const_int 0)))
   (clobber (match_scratch:DI 3 ""))]
  "TARGET_POWERPC64 && reload_completed"
  [(set (match_dup 3)
	(mult:DI (match_dup 1) (match_dup 2)))
   (set (match_dup 0)
	(compare:CC (match_dup 3)
		    (const_int 0)))]
  "")

(define_insn "*muldi3_internal2"
  [(set (match_operand:CC 3 "cc_reg_operand" "=x,?y")
	(compare:CC (mult:DI (match_operand:DI 1 "gpc_reg_operand" "%r,r")
			     (match_operand:DI 2 "gpc_reg_operand" "r,r"))
		    (const_int 0)))
   (set (match_operand:DI 0 "gpc_reg_operand" "=r,r")
	(mult:DI (match_dup 1) (match_dup 2)))]
  "TARGET_POWERPC64"
  "@
   mulld. %0,%1,%2
   #"
  [(set_attr "type" "lmul_compare")
   (set_attr "length" "4,8")])

(define_split
  [(set (match_operand:CC 3 "cc_reg_not_cr0_operand" "")
	(compare:CC (mult:DI (match_operand:DI 1 "gpc_reg_operand" "")
			     (match_operand:DI 2 "gpc_reg_operand" ""))
		    (const_int 0)))
   (set (match_operand:DI 0 "gpc_reg_operand" "")
	(mult:DI (match_dup 1) (match_dup 2)))]
  "TARGET_POWERPC64 && reload_completed"
  [(set (match_dup 0)
	(mult:DI (match_dup 1) (match_dup 2)))
   (set (match_dup 3)
	(compare:CC (match_dup 0)
		    (const_int 0)))]
  "")

(define_insn "smuldi3_highpart"
  [(set (match_operand:DI 0 "gpc_reg_operand" "=r")
	(truncate:DI
	 (lshiftrt:TI (mult:TI (sign_extend:TI
				(match_operand:DI 1 "gpc_reg_operand" "%r"))
			       (sign_extend:TI
				(match_operand:DI 2 "gpc_reg_operand" "r")))
		      (const_int 64))))]
  "TARGET_POWERPC64"
  "mulhd %0,%1,%2"
  [(set_attr "type" "lmul")])

(define_insn "umuldi3_highpart"
  [(set (match_operand:DI 0 "gpc_reg_operand" "=r")
	(truncate:DI
	 (lshiftrt:TI (mult:TI (zero_extend:TI
				(match_operand:DI 1 "gpc_reg_operand" "%r"))
			       (zero_extend:TI
				(match_operand:DI 2 "gpc_reg_operand" "r")))
		      (const_int 64))))]
  "TARGET_POWERPC64"
  "mulhdu %0,%1,%2"
  [(set_attr "type" "lmul")])

(define_insn "rotldi3"
  [(set (match_operand:DI 0 "gpc_reg_operand" "=r,r")
	(rotate:DI (match_operand:DI 1 "gpc_reg_operand" "r,r")
		   (match_operand:DI 2 "reg_or_cint_operand" "r,i")))]
  "TARGET_POWERPC64"
  "@
   rldcl %0,%1,%2,0
   rldicl %0,%1,%H2,0"
  [(set_attr "type" "var_shift_rotate,integer")])

(define_insn "*rotldi3_internal2"
  [(set (match_operand:CC 0 "cc_reg_operand" "=x,x,?y,?y")
	(compare:CC (rotate:DI (match_operand:DI 1 "gpc_reg_operand" "r,r,r,r")
			       (match_operand:DI 2 "reg_or_cint_operand" "r,i,r,i"))
		    (const_int 0)))
   (clobber (match_scratch:DI 3 "=r,r,r,r"))]
  "TARGET_64BIT"
  "@
   rldcl. %3,%1,%2,0
   rldicl. %3,%1,%H2,0
   #
   #"
  [(set_attr "type" "var_delayed_compare,delayed_compare,var_delayed_compare,delayed_compare")
   (set_attr "length" "4,4,8,8")])

(define_split
  [(set (match_operand:CC 0 "cc_reg_not_cr0_operand" "")
	(compare:CC (rotate:DI (match_operand:DI 1 "gpc_reg_operand" "")
			       (match_operand:DI 2 "reg_or_cint_operand" ""))
		    (const_int 0)))
   (clobber (match_scratch:DI 3 ""))]
  "TARGET_POWERPC64 && reload_completed"
  [(set (match_dup 3)
	(rotate:DI (match_dup 1) (match_dup 2)))
   (set (match_dup 0)
	(compare:CC (match_dup 3)
		    (const_int 0)))]
  "")

(define_insn "*rotldi3_internal3"
  [(set (match_operand:CC 3 "cc_reg_operand" "=x,x,?y,?y")
	(compare:CC (rotate:DI (match_operand:DI 1 "gpc_reg_operand" "r,r,r,r")
			       (match_operand:DI 2 "reg_or_cint_operand" "r,i,r,i"))
		    (const_int 0)))
   (set (match_operand:DI 0 "gpc_reg_operand" "=r,r,r,r")
	(rotate:DI (match_dup 1) (match_dup 2)))]
  "TARGET_64BIT"
  "@
   rldcl. %0,%1,%2,0
   rldicl. %0,%1,%H2,0
   #
   #"
  [(set_attr "type" "var_delayed_compare,delayed_compare,var_delayed_compare,delayed_compare")
   (set_attr "length" "4,4,8,8")])

(define_split
  [(set (match_operand:CC 3 "cc_reg_not_cr0_operand" "")
	(compare:CC (rotate:DI (match_operand:DI 1 "gpc_reg_operand" "")
			       (match_operand:DI 2 "reg_or_cint_operand" ""))
		    (const_int 0)))
   (set (match_operand:DI 0 "gpc_reg_operand" "")
	(rotate:DI (match_dup 1) (match_dup 2)))]
  "TARGET_POWERPC64 && reload_completed"
  [(set (match_dup 0)
	(rotate:DI (match_dup 1) (match_dup 2)))
   (set (match_dup 3)
	(compare:CC (match_dup 0)
		    (const_int 0)))]
  "")

(define_insn "*rotldi3_internal4"
  [(set (match_operand:DI 0 "gpc_reg_operand" "=r,r")
	(and:DI (rotate:DI (match_operand:DI 1 "gpc_reg_operand" "r,r")
			   (match_operand:DI 2 "reg_or_cint_operand" "r,i"))
		(match_operand:DI 3 "mask64_operand" "n,n")))]
  "TARGET_POWERPC64"
  "@
   rldc%B3 %0,%1,%2,%S3
   rldic%B3 %0,%1,%H2,%S3"
  [(set_attr "type" "var_shift_rotate,integer")])

(define_insn "*rotldi3_internal5"
  [(set (match_operand:CC 0 "cc_reg_operand" "=x,x,?y,?y")
	(compare:CC (and:DI
		     (rotate:DI (match_operand:DI 1 "gpc_reg_operand" "r,r,r,r")
				(match_operand:DI 2 "reg_or_cint_operand" "r,i,r,i"))
		     (match_operand:DI 3 "mask64_operand" "n,n,n,n"))
		    (const_int 0)))
   (clobber (match_scratch:DI 4 "=r,r,r,r"))]
  "TARGET_64BIT"
  "@
   rldc%B3. %4,%1,%2,%S3
   rldic%B3. %4,%1,%H2,%S3
   #
   #"
  [(set_attr "type" "var_delayed_compare,delayed_compare,var_delayed_compare,delayed_compare")
   (set_attr "length" "4,4,8,8")])

(define_split
  [(set (match_operand:CC 0 "cc_reg_not_cr0_operand" "")
	(compare:CC (and:DI
		     (rotate:DI (match_operand:DI 1 "gpc_reg_operand" "")
				(match_operand:DI 2 "reg_or_cint_operand" ""))
		     (match_operand:DI 3 "mask64_operand" ""))
		    (const_int 0)))
   (clobber (match_scratch:DI 4 ""))]
  "TARGET_POWERPC64 && reload_completed"
  [(set (match_dup 4)
	(and:DI (rotate:DI (match_dup 1)
				(match_dup 2))
		     (match_dup 3)))
   (set (match_dup 0)
	(compare:CC (match_dup 4)
		    (const_int 0)))]
  "")

(define_insn "*rotldi3_internal6"
  [(set (match_operand:CC 4 "cc_reg_operand" "=x,x,?y,?y")
	(compare:CC (and:DI
		     (rotate:DI (match_operand:DI 1 "gpc_reg_operand" "r,r,r,r")
				(match_operand:DI 2 "reg_or_cint_operand" "r,i,r,i"))
		     (match_operand:DI 3 "mask64_operand" "n,n,n,n"))
		    (const_int 0)))
   (set (match_operand:DI 0 "gpc_reg_operand" "=r,r,r,r")
	(and:DI (rotate:DI (match_dup 1) (match_dup 2)) (match_dup 3)))]
  "TARGET_64BIT"
  "@
   rldc%B3. %0,%1,%2,%S3
   rldic%B3. %0,%1,%H2,%S3
   #
   #"
  [(set_attr "type" "var_delayed_compare,delayed_compare,var_delayed_compare,delayed_compare")
   (set_attr "length" "4,4,8,8")])

(define_split
  [(set (match_operand:CC 4 "cc_reg_not_cr0_operand" "")
	(compare:CC (and:DI
		     (rotate:DI (match_operand:DI 1 "gpc_reg_operand" "")
				(match_operand:DI 2 "reg_or_cint_operand" ""))
		     (match_operand:DI 3 "mask64_operand" ""))
		    (const_int 0)))
   (set (match_operand:DI 0 "gpc_reg_operand" "")
	(and:DI (rotate:DI (match_dup 1) (match_dup 2)) (match_dup 3)))]
  "TARGET_POWERPC64 && reload_completed"
  [(set (match_dup 0)
	(and:DI (rotate:DI (match_dup 1) (match_dup 2)) (match_dup 3)))
   (set (match_dup 4)
	(compare:CC (match_dup 0)
		    (const_int 0)))]
  "")

(define_insn "*rotldi3_internal7"
  [(set (match_operand:DI 0 "gpc_reg_operand" "=r,r")
	(zero_extend:DI
	 (subreg:QI
	  (rotate:DI (match_operand:DI 1 "gpc_reg_operand" "r,r")
		     (match_operand:DI 2 "reg_or_cint_operand" "r,i")) 0)))]
  "TARGET_POWERPC64"
  "@
   rldcl %0,%1,%2,56
   rldicl %0,%1,%H2,56"
  [(set_attr "type" "var_shift_rotate,integer")])

(define_insn "*rotldi3_internal8"
  [(set (match_operand:CC 0 "cc_reg_operand" "=x,x,?y,?y")
	(compare:CC (zero_extend:DI
		     (subreg:QI
		      (rotate:DI (match_operand:DI 1 "gpc_reg_operand" "r,r,r,r")
				 (match_operand:DI 2 "reg_or_cint_operand" "r,i,r,i")) 0))
		    (const_int 0)))
   (clobber (match_scratch:DI 3 "=r,r,r,r"))]
  "TARGET_64BIT"
  "@
   rldcl. %3,%1,%2,56
   rldicl. %3,%1,%H2,56
   #
   #"
  [(set_attr "type" "var_delayed_compare,delayed_compare,var_delayed_compare,delayed_compare")
   (set_attr "length" "4,4,8,8")])

(define_split
  [(set (match_operand:CC 0 "cc_reg_not_cr0_operand" "")
	(compare:CC (zero_extend:DI
		     (subreg:QI
		      (rotate:DI (match_operand:DI 1 "gpc_reg_operand" "")
				 (match_operand:DI 2 "reg_or_cint_operand" "")) 0))
		    (const_int 0)))
   (clobber (match_scratch:DI 3 ""))]
  "TARGET_POWERPC64 && reload_completed"
  [(set (match_dup 3)
	(zero_extend:DI (subreg:QI
		      (rotate:DI (match_dup 1)
				 (match_dup 2)) 0)))
   (set (match_dup 0)
	(compare:CC (match_dup 3)
		    (const_int 0)))]
  "")

(define_insn "*rotldi3_internal9"
  [(set (match_operand:CC 3 "cc_reg_operand" "=x,x,?y,?y")
	(compare:CC (zero_extend:DI
		     (subreg:QI
		      (rotate:DI (match_operand:DI 1 "gpc_reg_operand" "r,r,r,r")
				 (match_operand:DI 2 "reg_or_cint_operand" "r,i,r,i")) 0))
		    (const_int 0)))
   (set (match_operand:DI 0 "gpc_reg_operand" "=r,r,r,r")
	(zero_extend:DI (subreg:QI (rotate:DI (match_dup 1) (match_dup 2)) 0)))]
  "TARGET_64BIT"
  "@
   rldcl. %0,%1,%2,56
   rldicl. %0,%1,%H2,56
   #
   #"
  [(set_attr "type" "var_delayed_compare,delayed_compare,var_delayed_compare,delayed_compare")
   (set_attr "length" "4,4,8,8")])

(define_split
  [(set (match_operand:CC 3 "cc_reg_not_cr0_operand" "")
	(compare:CC (zero_extend:DI
		     (subreg:QI
		      (rotate:DI (match_operand:DI 1 "gpc_reg_operand" "")
				 (match_operand:DI 2 "reg_or_cint_operand" "")) 0))
		    (const_int 0)))
   (set (match_operand:DI 0 "gpc_reg_operand" "")
	(zero_extend:DI (subreg:QI (rotate:DI (match_dup 1) (match_dup 2)) 0)))]
  "TARGET_POWERPC64 && reload_completed"
  [(set (match_dup 0)
	(zero_extend:DI (subreg:QI (rotate:DI (match_dup 1) (match_dup 2)) 0)))
   (set (match_dup 3)
	(compare:CC (match_dup 0)
		    (const_int 0)))]
  "")

(define_insn "*rotldi3_internal10"
  [(set (match_operand:DI 0 "gpc_reg_operand" "=r,r")
	(zero_extend:DI
	 (subreg:HI
	  (rotate:DI (match_operand:DI 1 "gpc_reg_operand" "r,r")
		     (match_operand:DI 2 "reg_or_cint_operand" "r,i")) 0)))]
  "TARGET_POWERPC64"
  "@
   rldcl %0,%1,%2,48
   rldicl %0,%1,%H2,48"
  [(set_attr "type" "var_shift_rotate,integer")])

(define_insn "*rotldi3_internal11"
  [(set (match_operand:CC 0 "cc_reg_operand" "=x,x,?y,?y")
	(compare:CC (zero_extend:DI
		     (subreg:HI
		      (rotate:DI (match_operand:DI 1 "gpc_reg_operand" "r,r,r,r")
				 (match_operand:DI 2 "reg_or_cint_operand" "r,i,r,i")) 0))
		    (const_int 0)))
   (clobber (match_scratch:DI 3 "=r,r,r,r"))]
  "TARGET_64BIT"
  "@
   rldcl. %3,%1,%2,48
   rldicl. %3,%1,%H2,48
   #
   #"
  [(set_attr "type" "var_delayed_compare,delayed_compare,var_delayed_compare,delayed_compare")
   (set_attr "length" "4,4,8,8")])

(define_split
  [(set (match_operand:CC 0 "cc_reg_not_cr0_operand" "")
	(compare:CC (zero_extend:DI
		     (subreg:HI
		      (rotate:DI (match_operand:DI 1 "gpc_reg_operand" "")
				 (match_operand:DI 2 "reg_or_cint_operand" "")) 0))
		    (const_int 0)))
   (clobber (match_scratch:DI 3 ""))]
  "TARGET_POWERPC64 && reload_completed"
  [(set (match_dup 3)
	(zero_extend:DI (subreg:HI
		      (rotate:DI (match_dup 1)
				 (match_dup 2)) 0)))
   (set (match_dup 0)
	(compare:CC (match_dup 3)
		    (const_int 0)))]
  "")

(define_insn "*rotldi3_internal12"
  [(set (match_operand:CC 3 "cc_reg_operand" "=x,x,?y,?y")
	(compare:CC (zero_extend:DI
		     (subreg:HI
		      (rotate:DI (match_operand:DI 1 "gpc_reg_operand" "r,r,r,r")
				 (match_operand:DI 2 "reg_or_cint_operand" "r,i,r,i")) 0))
		    (const_int 0)))
   (set (match_operand:DI 0 "gpc_reg_operand" "=r,r,r,r")
	(zero_extend:DI (subreg:HI (rotate:DI (match_dup 1) (match_dup 2)) 0)))]
  "TARGET_64BIT"
  "@
   rldcl. %0,%1,%2,48
   rldicl. %0,%1,%H2,48
   #
   #"
  [(set_attr "type" "var_delayed_compare,delayed_compare,var_delayed_compare,delayed_compare")
   (set_attr "length" "4,4,8,8")])

(define_split
  [(set (match_operand:CC 3 "cc_reg_not_cr0_operand" "")
	(compare:CC (zero_extend:DI
		     (subreg:HI
		      (rotate:DI (match_operand:DI 1 "gpc_reg_operand" "")
				 (match_operand:DI 2 "reg_or_cint_operand" "")) 0))
		    (const_int 0)))
   (set (match_operand:DI 0 "gpc_reg_operand" "")
	(zero_extend:DI (subreg:HI (rotate:DI (match_dup 1) (match_dup 2)) 0)))]
  "TARGET_POWERPC64 && reload_completed"
  [(set (match_dup 0)
	(zero_extend:DI (subreg:HI (rotate:DI (match_dup 1) (match_dup 2)) 0)))
   (set (match_dup 3)
	(compare:CC (match_dup 0)
		    (const_int 0)))]
  "")

(define_insn "*rotldi3_internal13"
  [(set (match_operand:DI 0 "gpc_reg_operand" "=r,r")
	(zero_extend:DI
	 (subreg:SI
	  (rotate:DI (match_operand:DI 1 "gpc_reg_operand" "r,r")
		     (match_operand:DI 2 "reg_or_cint_operand" "r,i")) 0)))]
  "TARGET_POWERPC64"
  "@
   rldcl %0,%1,%2,32
   rldicl %0,%1,%H2,32"
  [(set_attr "type" "var_shift_rotate,integer")])

(define_insn "*rotldi3_internal14"
  [(set (match_operand:CC 0 "cc_reg_operand" "=x,x,?y,?y")
	(compare:CC (zero_extend:DI
		     (subreg:SI
		      (rotate:DI (match_operand:DI 1 "gpc_reg_operand" "r,r,r,r")
				 (match_operand:DI 2 "reg_or_cint_operand" "r,i,r,i")) 0))
		    (const_int 0)))
   (clobber (match_scratch:DI 3 "=r,r,r,r"))]
  "TARGET_64BIT"
  "@
   rldcl. %3,%1,%2,32
   rldicl. %3,%1,%H2,32
   #
   #"
  [(set_attr "type" "var_delayed_compare,delayed_compare,var_delayed_compare,delayed_compare")
   (set_attr "length" "4,4,8,8")])

(define_split
  [(set (match_operand:CC 0 "cc_reg_not_cr0_operand" "")
	(compare:CC (zero_extend:DI
		     (subreg:SI
		      (rotate:DI (match_operand:DI 1 "gpc_reg_operand" "")
				 (match_operand:DI 2 "reg_or_cint_operand" "")) 0))
		    (const_int 0)))
   (clobber (match_scratch:DI 3 ""))]
  "TARGET_POWERPC64 && reload_completed"
  [(set (match_dup 3)
	(zero_extend:DI (subreg:SI
		      (rotate:DI (match_dup 1)
				 (match_dup 2)) 0)))
   (set (match_dup 0)
	(compare:CC (match_dup 3)
		    (const_int 0)))]
  "")

(define_insn "*rotldi3_internal15"
  [(set (match_operand:CC 3 "cc_reg_operand" "=x,x,?y,?y")
	(compare:CC (zero_extend:DI
		     (subreg:SI
		      (rotate:DI (match_operand:DI 1 "gpc_reg_operand" "r,r,r,r")
				 (match_operand:DI 2 "reg_or_cint_operand" "r,i,r,i")) 0))
		    (const_int 0)))
   (set (match_operand:DI 0 "gpc_reg_operand" "=r,r,r,r")
	(zero_extend:DI (subreg:SI (rotate:DI (match_dup 1) (match_dup 2)) 0)))]
  "TARGET_64BIT"
  "@
   rldcl. %0,%1,%2,32
   rldicl. %0,%1,%H2,32
   #
   #"
  [(set_attr "type" "var_delayed_compare,delayed_compare,var_delayed_compare,delayed_compare")
   (set_attr "length" "4,4,8,8")])

(define_split
  [(set (match_operand:CC 3 "cc_reg_not_cr0_operand" "")
	(compare:CC (zero_extend:DI
		     (subreg:SI
		      (rotate:DI (match_operand:DI 1 "gpc_reg_operand" "")
				 (match_operand:DI 2 "reg_or_cint_operand" "")) 0))
		    (const_int 0)))
   (set (match_operand:DI 0 "gpc_reg_operand" "")
	(zero_extend:DI (subreg:SI (rotate:DI (match_dup 1) (match_dup 2)) 0)))]
  "TARGET_POWERPC64 && reload_completed"
  [(set (match_dup 0)
	(zero_extend:DI (subreg:SI (rotate:DI (match_dup 1) (match_dup 2)) 0)))
   (set (match_dup 3)
	(compare:CC (match_dup 0)
		    (const_int 0)))]
  "")

(define_expand "ashldi3"
  [(set (match_operand:DI 0 "gpc_reg_operand" "")
	(ashift:DI (match_operand:DI 1 "gpc_reg_operand" "")
		   (match_operand:SI 2 "reg_or_cint_operand" "")))]
  "TARGET_POWERPC64 || TARGET_POWER"
  "
{
  if (TARGET_POWERPC64)
    ;
  else if (TARGET_POWER)
    {
      emit_insn (gen_ashldi3_power (operands[0], operands[1], operands[2]));
      DONE;
    }
  else
    FAIL;
}")

(define_insn "*ashldi3_internal1"
  [(set (match_operand:DI 0 "gpc_reg_operand" "=r,r")
	(ashift:DI (match_operand:DI 1 "gpc_reg_operand" "r,r")
		   (match_operand:SI 2 "reg_or_cint_operand" "r,i")))]
  "TARGET_POWERPC64"
<<<<<<< HEAD
  "sld%I2 %0,%1,%H2")
=======
  "@
   sld %0,%1,%2
   sldi %0,%1,%H2"
  [(set_attr "type" "var_shift_rotate,shift")])
>>>>>>> c355071f

(define_insn "*ashldi3_internal2"
  [(set (match_operand:CC 0 "cc_reg_operand" "=x,x,?y,?y")
	(compare:CC (ashift:DI (match_operand:DI 1 "gpc_reg_operand" "r,r,r,r")
			       (match_operand:SI 2 "reg_or_cint_operand" "r,i,r,i"))
		    (const_int 0)))
   (clobber (match_scratch:DI 3 "=r,r,r,r"))]
  "TARGET_64BIT"
  "@
   sld. %3,%1,%2
   sldi. %3,%1,%H2
   #
   #"
  [(set_attr "type" "var_delayed_compare,delayed_compare,var_delayed_compare,delayed_compare")
   (set_attr "length" "4,4,8,8")])

(define_split
  [(set (match_operand:CC 0 "cc_reg_not_cr0_operand" "")
	(compare:CC (ashift:DI (match_operand:DI 1 "gpc_reg_operand" "")
			       (match_operand:SI 2 "reg_or_cint_operand" ""))
		    (const_int 0)))
   (clobber (match_scratch:DI 3 ""))]
  "TARGET_POWERPC64 && reload_completed"
  [(set (match_dup 3)
	(ashift:DI (match_dup 1) (match_dup 2)))
   (set (match_dup 0)
	(compare:CC (match_dup 3)
		    (const_int 0)))]
  "")

(define_insn "*ashldi3_internal3"
  [(set (match_operand:CC 3 "cc_reg_operand" "=x,x,?y,?y")
	(compare:CC (ashift:DI (match_operand:DI 1 "gpc_reg_operand" "r,r,r,r")
			       (match_operand:SI 2 "reg_or_cint_operand" "r,i,r,i"))
		    (const_int 0)))
   (set (match_operand:DI 0 "gpc_reg_operand" "=r,r,r,r")
	(ashift:DI (match_dup 1) (match_dup 2)))]
  "TARGET_64BIT"
  "@
   sld. %0,%1,%2
   sldi. %0,%1,%H2
   #
   #"
  [(set_attr "type" "var_delayed_compare,delayed_compare,var_delayed_compare,delayed_compare")
   (set_attr "length" "4,4,8,8")])

(define_split
  [(set (match_operand:CC 3 "cc_reg_not_cr0_operand" "")
	(compare:CC (ashift:DI (match_operand:DI 1 "gpc_reg_operand" "")
			       (match_operand:SI 2 "reg_or_cint_operand" ""))
		    (const_int 0)))
   (set (match_operand:DI 0 "gpc_reg_operand" "")
	(ashift:DI (match_dup 1) (match_dup 2)))]
  "TARGET_POWERPC64 && reload_completed"
  [(set (match_dup 0)
	(ashift:DI (match_dup 1) (match_dup 2)))
   (set (match_dup 3)
	(compare:CC (match_dup 0)
		    (const_int 0)))]
  "")

(define_insn "*ashldi3_internal4"
  [(set (match_operand:DI 0 "gpc_reg_operand" "=r")
	(and:DI (ashift:DI (match_operand:DI 1 "gpc_reg_operand" "r")
			   (match_operand:SI 2 "const_int_operand" "i"))
		(match_operand:DI 3 "const_int_operand" "n")))]
  "TARGET_POWERPC64 && includes_rldic_lshift_p (operands[2], operands[3])"
  "rldic %0,%1,%H2,%W3")

(define_insn "ashldi3_internal5"
  [(set (match_operand:CC 0 "cc_reg_operand" "=x,?y")
	(compare:CC
	 (and:DI (ashift:DI (match_operand:DI 1 "gpc_reg_operand" "r,r")
			    (match_operand:SI 2 "const_int_operand" "i,i"))
		 (match_operand:DI 3 "const_int_operand" "n,n"))
	 (const_int 0)))
   (clobber (match_scratch:DI 4 "=r,r"))]
  "TARGET_64BIT && includes_rldic_lshift_p (operands[2], operands[3])"
  "@
   rldic. %4,%1,%H2,%W3
   #"
  [(set_attr "type" "compare")
   (set_attr "length" "4,8")])

(define_split
  [(set (match_operand:CC 0 "cc_reg_not_cr0_operand" "")
	(compare:CC
	 (and:DI (ashift:DI (match_operand:DI 1 "gpc_reg_operand" "")
			    (match_operand:SI 2 "const_int_operand" ""))
		 (match_operand:DI 3 "const_int_operand" ""))
	 (const_int 0)))
   (clobber (match_scratch:DI 4 ""))]
  "TARGET_POWERPC64 && reload_completed
   && includes_rldic_lshift_p (operands[2], operands[3])"
  [(set (match_dup 4)
	(and:DI (ashift:DI (match_dup 1) (match_dup 2))
		(match_dup 3)))
   (set (match_dup 0)
	(compare:CC (match_dup 4)
		    (const_int 0)))]
  "")

(define_insn "*ashldi3_internal6"
  [(set (match_operand:CC 4 "cc_reg_operand" "=x,?y")
	(compare:CC
	 (and:DI (ashift:DI (match_operand:DI 1 "gpc_reg_operand" "r,r")
			    (match_operand:SI 2 "const_int_operand" "i,i"))
		    (match_operand:DI 3 "const_int_operand" "n,n"))
	 (const_int 0)))
   (set (match_operand:DI 0 "gpc_reg_operand" "=r,r")
	(and:DI (ashift:DI (match_dup 1) (match_dup 2)) (match_dup 3)))]
  "TARGET_64BIT && includes_rldic_lshift_p (operands[2], operands[3])"
  "@
   rldic. %0,%1,%H2,%W3
   #"
  [(set_attr "type" "compare")
   (set_attr "length" "4,8")])

(define_split
  [(set (match_operand:CC 4 "cc_reg_not_cr0_operand" "")
	(compare:CC
	 (and:DI (ashift:DI (match_operand:DI 1 "gpc_reg_operand" "")
			    (match_operand:SI 2 "const_int_operand" ""))
		 (match_operand:DI 3 "const_int_operand" ""))
	 (const_int 0)))
   (set (match_operand:DI 0 "gpc_reg_operand" "")
	(and:DI (ashift:DI (match_dup 1) (match_dup 2)) (match_dup 3)))]
  "TARGET_POWERPC64 && reload_completed
   && includes_rldic_lshift_p (operands[2], operands[3])"
  [(set (match_dup 0)
	(and:DI (ashift:DI (match_dup 1) (match_dup 2))
		(match_dup 3)))
   (set (match_dup 4)
	(compare:CC (match_dup 0)
		    (const_int 0)))]
  "")

(define_insn "*ashldi3_internal7"
  [(set (match_operand:DI 0 "gpc_reg_operand" "=r")
	(and:DI (ashift:DI (match_operand:DI 1 "gpc_reg_operand" "r")
			   (match_operand:SI 2 "const_int_operand" "i"))
		(match_operand:DI 3 "mask64_operand" "n")))]
  "TARGET_POWERPC64 && includes_rldicr_lshift_p (operands[2], operands[3])"
  "rldicr %0,%1,%H2,%S3")

(define_insn "ashldi3_internal8"
  [(set (match_operand:CC 0 "cc_reg_operand" "=x,?y")
	(compare:CC
	 (and:DI (ashift:DI (match_operand:DI 1 "gpc_reg_operand" "r,r")
			    (match_operand:SI 2 "const_int_operand" "i,i"))
		 (match_operand:DI 3 "mask64_operand" "n,n"))
	 (const_int 0)))
   (clobber (match_scratch:DI 4 "=r,r"))]
  "TARGET_64BIT && includes_rldicr_lshift_p (operands[2], operands[3])"
  "@
   rldicr. %4,%1,%H2,%S3
   #"
  [(set_attr "type" "compare")
   (set_attr "length" "4,8")])

(define_split
  [(set (match_operand:CC 0 "cc_reg_not_cr0_operand" "")
	(compare:CC
	 (and:DI (ashift:DI (match_operand:DI 1 "gpc_reg_operand" "")
			    (match_operand:SI 2 "const_int_operand" ""))
		 (match_operand:DI 3 "mask64_operand" ""))
	 (const_int 0)))
   (clobber (match_scratch:DI 4 ""))]
  "TARGET_POWERPC64 && reload_completed
   && includes_rldicr_lshift_p (operands[2], operands[3])"
  [(set (match_dup 4)
	(and:DI (ashift:DI (match_dup 1) (match_dup 2))
		(match_dup 3)))
   (set (match_dup 0)
	(compare:CC (match_dup 4)
		    (const_int 0)))]
  "")

(define_insn "*ashldi3_internal9"
  [(set (match_operand:CC 4 "cc_reg_operand" "=x,?y")
	(compare:CC
	 (and:DI (ashift:DI (match_operand:DI 1 "gpc_reg_operand" "r,r")
			    (match_operand:SI 2 "const_int_operand" "i,i"))
		    (match_operand:DI 3 "mask64_operand" "n,n"))
	 (const_int 0)))
   (set (match_operand:DI 0 "gpc_reg_operand" "=r,r")
	(and:DI (ashift:DI (match_dup 1) (match_dup 2)) (match_dup 3)))]
  "TARGET_64BIT && includes_rldicr_lshift_p (operands[2], operands[3])"
  "@
   rldicr. %0,%1,%H2,%S3
   #"
  [(set_attr "type" "compare")
   (set_attr "length" "4,8")])

(define_split
  [(set (match_operand:CC 4 "cc_reg_not_cr0_operand" "")
	(compare:CC
	 (and:DI (ashift:DI (match_operand:DI 1 "gpc_reg_operand" "")
			    (match_operand:SI 2 "const_int_operand" ""))
		 (match_operand:DI 3 "mask64_operand" ""))
	 (const_int 0)))
   (set (match_operand:DI 0 "gpc_reg_operand" "")
	(and:DI (ashift:DI (match_dup 1) (match_dup 2)) (match_dup 3)))]
  "TARGET_POWERPC64 && reload_completed
   && includes_rldicr_lshift_p (operands[2], operands[3])"
  [(set (match_dup 0)
	(and:DI (ashift:DI (match_dup 1) (match_dup 2))
		(match_dup 3)))
   (set (match_dup 4)
	(compare:CC (match_dup 0)
		    (const_int 0)))]
  "")

(define_expand "lshrdi3"
  [(set (match_operand:DI 0 "gpc_reg_operand" "")
	(lshiftrt:DI (match_operand:DI 1 "gpc_reg_operand" "")
		     (match_operand:SI 2 "reg_or_cint_operand" "")))]
  "TARGET_POWERPC64 || TARGET_POWER"
  "
{
  if (TARGET_POWERPC64)
    ;
  else if (TARGET_POWER)
    {
      emit_insn (gen_lshrdi3_power (operands[0], operands[1], operands[2]));
      DONE;
    }
  else
    FAIL;
}")

(define_insn "*lshrdi3_internal1"
  [(set (match_operand:DI 0 "gpc_reg_operand" "=r,r")
	(lshiftrt:DI (match_operand:DI 1 "gpc_reg_operand" "r,r")
		     (match_operand:SI 2 "reg_or_cint_operand" "r,i")))]
  "TARGET_POWERPC64"
  "@
   srd %0,%1,%2
   srdi %0,%1,%H2"
  [(set_attr "type" "var_shift_rotate,shift")])

(define_insn "*lshrdi3_internal2"
  [(set (match_operand:CC 0 "cc_reg_operand" "=x,x,?y,?y")
	(compare:CC (lshiftrt:DI (match_operand:DI 1 "gpc_reg_operand" "r,r,r,r")
				 (match_operand:SI 2 "reg_or_cint_operand" "r,i,r,i"))
		    (const_int 0)))
   (clobber (match_scratch:DI 3 "=r,r,r,r"))]
  "TARGET_64BIT "
  "@
   srd. %3,%1,%2
   srdi. %3,%1,%H2
   #
   #"
  [(set_attr "type" "var_delayed_compare,delayed_compare,var_delayed_compare,delayed_compare")
   (set_attr "length" "4,4,8,8")])

(define_split
  [(set (match_operand:CC 0 "cc_reg_not_cr0_operand" "")
	(compare:CC (lshiftrt:DI (match_operand:DI 1 "gpc_reg_operand" "")
				 (match_operand:SI 2 "reg_or_cint_operand" ""))
		    (const_int 0)))
   (clobber (match_scratch:DI 3 ""))]
  "TARGET_POWERPC64 && reload_completed"
  [(set (match_dup 3)
	(lshiftrt:DI (match_dup 1) (match_dup 2)))
   (set (match_dup 0)
	(compare:CC (match_dup 3)
		    (const_int 0)))]
  "")

(define_insn "*lshrdi3_internal3"
  [(set (match_operand:CC 3 "cc_reg_operand" "=x,x,?y,?y")
	(compare:CC (lshiftrt:DI (match_operand:DI 1 "gpc_reg_operand" "r,r,r,r")
				 (match_operand:SI 2 "reg_or_cint_operand" "r,i,r,i"))
		    (const_int 0)))
   (set (match_operand:DI 0 "gpc_reg_operand" "=r,r,r,r")
	(lshiftrt:DI (match_dup 1) (match_dup 2)))]
  "TARGET_64BIT"
  "@
   srd. %0,%1,%2
   srdi. %0,%1,%H2
   #
   #"
  [(set_attr "type" "var_delayed_compare,delayed_compare,var_delayed_compare,delayed_compare")
   (set_attr "length" "4,4,8,8")])

(define_split
  [(set (match_operand:CC 3 "cc_reg_not_cr0_operand" "")
	(compare:CC (lshiftrt:DI (match_operand:DI 1 "gpc_reg_operand" "")
				 (match_operand:SI 2 "reg_or_cint_operand" ""))
		    (const_int 0)))
   (set (match_operand:DI 0 "gpc_reg_operand" "")
	(lshiftrt:DI (match_dup 1) (match_dup 2)))]
  "TARGET_POWERPC64 && reload_completed"
  [(set (match_dup 0)
	(lshiftrt:DI (match_dup 1) (match_dup 2)))
   (set (match_dup 3)
	(compare:CC (match_dup 0)
		    (const_int 0)))]
  "")

(define_expand "ashrdi3"
  [(set (match_operand:DI 0 "gpc_reg_operand" "")
	(ashiftrt:DI (match_operand:DI 1 "gpc_reg_operand" "")
		     (match_operand:SI 2 "reg_or_cint_operand" "")))]
  "WORDS_BIG_ENDIAN"
  "
{
  if (TARGET_POWERPC64)
    ;
  else if (TARGET_POWER && GET_CODE (operands[2]) == CONST_INT)
    {
      emit_insn (gen_ashrdi3_power (operands[0], operands[1], operands[2]));
      DONE;
    }
  else if (TARGET_32BIT && GET_CODE (operands[2]) == CONST_INT
	   && WORDS_BIG_ENDIAN)
    {
      emit_insn (gen_ashrdi3_no_power (operands[0], operands[1], operands[2]));
      DONE;
    }
  else
    FAIL;
}")

(define_insn "*ashrdi3_internal1"
  [(set (match_operand:DI 0 "gpc_reg_operand" "=r,r")
	(ashiftrt:DI (match_operand:DI 1 "gpc_reg_operand" "r,r")
		     (match_operand:SI 2 "reg_or_cint_operand" "r,i")))]
  "TARGET_POWERPC64"
  "@
   srad %0,%1,%2
   sradi %0,%1,%H2"
  [(set_attr "type" "var_shift_rotate,shift")])

(define_insn "*ashrdi3_internal2"
  [(set (match_operand:CC 0 "cc_reg_operand" "=x,x,?y,?y")
	(compare:CC (ashiftrt:DI (match_operand:DI 1 "gpc_reg_operand" "r,r,r,r")
				 (match_operand:SI 2 "reg_or_cint_operand" "r,i,r,i"))
		    (const_int 0)))
   (clobber (match_scratch:DI 3 "=r,r,r,r"))]
  "TARGET_64BIT"
  "@
   srad. %3,%1,%2
   sradi. %3,%1,%H2
   #
   #"
  [(set_attr "type" "var_delayed_compare,delayed_compare,var_delayed_compare,delayed_compare")
   (set_attr "length" "4,4,8,8")])

(define_split
  [(set (match_operand:CC 0 "cc_reg_not_cr0_operand" "")
	(compare:CC (ashiftrt:DI (match_operand:DI 1 "gpc_reg_operand" "")
				 (match_operand:SI 2 "reg_or_cint_operand" ""))
		    (const_int 0)))
   (clobber (match_scratch:DI 3 ""))]
  "TARGET_POWERPC64 && reload_completed"
  [(set (match_dup 3)
	(ashiftrt:DI (match_dup 1) (match_dup 2)))
   (set (match_dup 0)
	(compare:CC (match_dup 3)
		    (const_int 0)))]
  "")

(define_insn "*ashrdi3_internal3"
  [(set (match_operand:CC 3 "cc_reg_operand" "=x,x,?y,?y")
	(compare:CC (ashiftrt:DI (match_operand:DI 1 "gpc_reg_operand" "r,r,r,r")
				 (match_operand:SI 2 "reg_or_cint_operand" "r,i,r,i"))
		    (const_int 0)))
   (set (match_operand:DI 0 "gpc_reg_operand" "=r,r,r,r")
	(ashiftrt:DI (match_dup 1) (match_dup 2)))]
  "TARGET_64BIT"
  "@
   srad. %0,%1,%2
   sradi. %0,%1,%H2
   #
   #"
  [(set_attr "type" "var_delayed_compare,delayed_compare,var_delayed_compare,delayed_compare")
   (set_attr "length" "4,4,8,8")])

(define_split
  [(set (match_operand:CC 3 "cc_reg_not_cr0_operand" "")
	(compare:CC (ashiftrt:DI (match_operand:DI 1 "gpc_reg_operand" "")
				 (match_operand:SI 2 "reg_or_cint_operand" ""))
		    (const_int 0)))
   (set (match_operand:DI 0 "gpc_reg_operand" "")
	(ashiftrt:DI (match_dup 1) (match_dup 2)))]
  "TARGET_POWERPC64 && reload_completed"
  [(set (match_dup 0)
	(ashiftrt:DI (match_dup 1) (match_dup 2)))
   (set (match_dup 3)
	(compare:CC (match_dup 0)
		    (const_int 0)))]
  "")

(define_insn "anddi3"
  [(set (match_operand:DI 0 "gpc_reg_operand" "=r,r,r,r,r,r")
	(and:DI (match_operand:DI 1 "gpc_reg_operand" "%r,r,r,r,r,r")
		(match_operand:DI 2 "and64_2_operand" "?r,S,T,K,J,t")))
   (clobber (match_scratch:CC 3 "=X,X,X,x,x,X"))]
  "TARGET_POWERPC64"
  "@
   and %0,%1,%2
   rldic%B2 %0,%1,0,%S2
   rlwinm %0,%1,0,%m2,%M2
   andi. %0,%1,%b2
   andis. %0,%1,%u2
   #"
  [(set_attr "type" "*,*,*,compare,compare,*")
   (set_attr "length" "4,4,4,4,4,8")])

(define_split
  [(set (match_operand:DI 0 "gpc_reg_operand" "")
	(and:DI (match_operand:DI 1 "gpc_reg_operand" "")
		(match_operand:DI 2 "mask64_2_operand" "")))
   (clobber (match_scratch:CC 3 ""))]
  "TARGET_POWERPC64
    && (fixed_regs[CR0_REGNO] || !logical_operand (operands[2], DImode))
    && !mask_operand (operands[2], DImode)
    && !mask64_operand (operands[2], DImode)"
  [(set (match_dup 0)
	(and:DI (rotate:DI (match_dup 1)
			   (match_dup 4))
		(match_dup 5)))
   (set (match_dup 0)
	(and:DI (rotate:DI (match_dup 0)
			   (match_dup 6))
		(match_dup 7)))]
{
  build_mask64_2_operands (operands[2], &operands[4]);
})

(define_insn "*anddi3_internal2"
  [(set (match_operand:CC 0 "cc_reg_operand" "=x,x,x,x,x,x,?y,?y,?y,??y,??y,?y")
	(compare:CC (and:DI (match_operand:DI 1 "gpc_reg_operand" "%r,r,r,r,r,r,r,r,r,r,r,r")
			    (match_operand:DI 2 "and64_2_operand" "r,S,T,K,J,t,r,S,T,K,J,t"))
		    (const_int 0)))
   (clobber (match_scratch:DI 3 "=r,r,r,r,r,r,r,r,r,r,r,r"))
   (clobber (match_scratch:CC 4 "=X,X,X,X,X,X,X,X,X,x,x,X"))]
  "TARGET_64BIT"
  "@
   and. %3,%1,%2
   rldic%B2. %3,%1,0,%S2
   rlwinm. %3,%1,0,%m2,%M2
   andi. %3,%1,%b2
   andis. %3,%1,%u2
   #
   #
   #
   #
   #
   #
   #"
<<<<<<< HEAD
  [(set_attr "type" "compare,compare,compare,compare,compare,compare,compare,compare,compare,compare,compare,compare")
=======
  [(set_attr "type" "compare,compare,delayed_compare,compare,compare,compare,compare,compare,compare,compare,compare,compare")
>>>>>>> c355071f
   (set_attr "length" "4,4,4,4,4,8,8,8,8,8,8,12")])

(define_split
  [(set (match_operand:CC 0 "cc_reg_operand" "")
        (compare:CC (and:DI (match_operand:DI 1 "gpc_reg_operand" "")
                            (match_operand:DI 2 "mask64_2_operand" ""))
                    (const_int 0)))
   (clobber (match_scratch:DI 3 ""))
   (clobber (match_scratch:CC 4 ""))]
  "TARGET_64BIT && reload_completed
    && (fixed_regs[CR0_REGNO] || !logical_operand (operands[2], DImode))
    && !mask_operand (operands[2], DImode)
    && !mask64_operand (operands[2], DImode)"
  [(set (match_dup 3)
	(and:DI (rotate:DI (match_dup 1)
			   (match_dup 5))
		(match_dup 6)))
   (parallel [(set (match_dup 0)
		   (compare:CC (and:DI (rotate:DI (match_dup 3)
						  (match_dup 7))
				       (match_dup 8))
			       (const_int 0)))
	      (clobber (match_dup 3))])]
  "
{
  build_mask64_2_operands (operands[2], &operands[5]);
}")

(define_insn "*anddi3_internal3"
  [(set (match_operand:CC 3 "cc_reg_operand" "=x,x,x,x,x,x,?y,?y,?y,??y,??y,?y")
	(compare:CC (and:DI (match_operand:DI 1 "gpc_reg_operand" "%r,r,r,r,r,r,r,r,r,r,r,r")
			    (match_operand:DI 2 "and64_2_operand" "r,S,T,K,J,t,r,S,T,K,J,t"))
		    (const_int 0)))
   (set (match_operand:DI 0 "gpc_reg_operand" "=r,r,r,r,r,r,r,r,r,r,r,r")
	(and:DI (match_dup 1) (match_dup 2)))
   (clobber (match_scratch:CC 4 "=X,X,X,X,X,X,X,X,X,x,x,X"))]
  "TARGET_64BIT"
  "@
   and. %0,%1,%2
   rldic%B2. %0,%1,0,%S2
   rlwinm. %0,%1,0,%m2,%M2
   andi. %0,%1,%b2
   andis. %0,%1,%u2
   #
   #
   #
   #
   #
   #
   #"
<<<<<<< HEAD
  [(set_attr "type" "compare,compare,compare,compare,compare,compare,compare,compare,compare,compare,compare,compare")
=======
  [(set_attr "type" "compare,compare,delayed_compare,compare,compare,compare,compare,compare,compare,compare,compare,compare")
>>>>>>> c355071f
   (set_attr "length" "4,4,4,4,4,8,8,8,8,8,8,12")])

(define_split
  [(set (match_operand:CC 3 "cc_reg_not_cr0_operand" "")
	(compare:CC (and:DI (match_operand:DI 1 "gpc_reg_operand" "")
			    (match_operand:DI 2 "and64_2_operand" ""))
		    (const_int 0)))
   (set (match_operand:DI 0 "gpc_reg_operand" "")
	(and:DI (match_dup 1) (match_dup 2)))
   (clobber (match_scratch:CC 4 ""))]
  "TARGET_64BIT && reload_completed"
  [(parallel [(set (match_dup 0)
		    (and:DI (match_dup 1) (match_dup 2)))
	       (clobber (match_dup 4))])
   (set (match_dup 3)
	(compare:CC (match_dup 0)
		    (const_int 0)))]
  "")

(define_split
  [(set (match_operand:CC 3 "cc_reg_operand" "")
        (compare:CC (and:DI (match_operand:DI 1 "gpc_reg_operand" "")
                            (match_operand:DI 2 "mask64_2_operand" ""))
                    (const_int 0)))
   (set (match_operand:DI 0 "gpc_reg_operand" "")
	(and:DI (match_dup 1) (match_dup 2)))
   (clobber (match_scratch:CC 4 ""))]
  "TARGET_64BIT && reload_completed
    && (fixed_regs[CR0_REGNO] || !logical_operand (operands[2], DImode))
    && !mask_operand (operands[2], DImode)
    && !mask64_operand (operands[2], DImode)"
  [(set (match_dup 0)
	(and:DI (rotate:DI (match_dup 1)
			   (match_dup 5))
		(match_dup 6)))
   (parallel [(set (match_dup 3)
		   (compare:CC (and:DI (rotate:DI (match_dup 0)
						  (match_dup 7))
				       (match_dup 8))
			       (const_int 0)))
	      (set (match_dup 0)
		   (and:DI (rotate:DI (match_dup 0)
				      (match_dup 7))
			   (match_dup 8)))])]
  "
{
  build_mask64_2_operands (operands[2], &operands[5]);
}")

(define_expand "iordi3"
  [(set (match_operand:DI 0 "gpc_reg_operand" "")
	(ior:DI (match_operand:DI 1 "gpc_reg_operand" "")
		(match_operand:DI 2 "reg_or_logical_cint_operand" "")))]
  "TARGET_POWERPC64"
  "
{
  if (non_logical_cint_operand (operands[2], DImode))
    {
      HOST_WIDE_INT value;
      rtx tmp = ((no_new_pseudos || rtx_equal_p (operands[0], operands[1]))
		 ? operands[0] : gen_reg_rtx (DImode));

      if (GET_CODE (operands[2]) == CONST_INT)
        {
          value = INTVAL (operands[2]);
	  emit_insn (gen_iordi3 (tmp, operands[1],
				 GEN_INT (value & (~ (HOST_WIDE_INT) 0xffff))));
	}
      else
        {
	  value = CONST_DOUBLE_LOW (operands[2]);
	  emit_insn (gen_iordi3 (tmp, operands[1],
				 immed_double_const (value
						     & (~ (HOST_WIDE_INT) 0xffff),
						     0, DImode)));
	}

      emit_insn (gen_iordi3 (operands[0], tmp, GEN_INT (value & 0xffff)));
      DONE;
    }
}")

(define_expand "xordi3"
  [(set (match_operand:DI 0 "gpc_reg_operand" "")
	(xor:DI (match_operand:DI 1 "gpc_reg_operand" "")
		(match_operand:DI 2 "reg_or_logical_cint_operand" "")))]
  "TARGET_POWERPC64"
  "
{
  if (non_logical_cint_operand (operands[2], DImode))
    {
      HOST_WIDE_INT value;
      rtx tmp = ((no_new_pseudos || rtx_equal_p (operands[0], operands[1]))
		 ? operands[0] : gen_reg_rtx (DImode));

      if (GET_CODE (operands[2]) == CONST_INT)
        {
          value = INTVAL (operands[2]);
	  emit_insn (gen_xordi3 (tmp, operands[1],
				 GEN_INT (value & (~ (HOST_WIDE_INT) 0xffff))));
	}
      else
        {
	  value = CONST_DOUBLE_LOW (operands[2]);
	  emit_insn (gen_xordi3 (tmp, operands[1],
				 immed_double_const (value
						     & (~ (HOST_WIDE_INT) 0xffff),
						     0, DImode)));
	}

      emit_insn (gen_xordi3 (operands[0], tmp, GEN_INT (value & 0xffff)));
      DONE;
    }
}")

(define_insn "*booldi3_internal1"
  [(set (match_operand:DI 0 "gpc_reg_operand" "=r,r,r")
	(match_operator:DI 3 "boolean_or_operator"
	 [(match_operand:DI 1 "gpc_reg_operand" "%r,r,r")
	  (match_operand:DI 2 "logical_operand" "r,K,JF")]))]
  "TARGET_POWERPC64"
  "@
   %q3 %0,%1,%2
   %q3i %0,%1,%b2
   %q3is %0,%1,%u2")

(define_insn "*booldi3_internal2"
  [(set (match_operand:CC 0 "cc_reg_operand" "=x,?y")
	(compare:CC (match_operator:DI 4 "boolean_or_operator"
	 [(match_operand:DI 1 "gpc_reg_operand" "%r,r")
	  (match_operand:DI 2 "gpc_reg_operand" "r,r")])
	 (const_int 0)))
   (clobber (match_scratch:DI 3 "=r,r"))]
  "TARGET_64BIT"
  "@
   %q4. %3,%1,%2
   #"
  [(set_attr "type" "compare")
   (set_attr "length" "4,8")])

(define_split
  [(set (match_operand:CC 0 "cc_reg_not_cr0_operand" "")
	(compare:CC (match_operator:DI 4 "boolean_operator"
	 [(match_operand:DI 1 "gpc_reg_operand" "")
	  (match_operand:DI 2 "gpc_reg_operand" "")])
	 (const_int 0)))
   (clobber (match_scratch:DI 3 ""))]
  "TARGET_POWERPC64 && reload_completed"
  [(set (match_dup 3) (match_dup 4))
   (set (match_dup 0)
	(compare:CC (match_dup 3)
		    (const_int 0)))]
  "")

(define_insn "*booldi3_internal3"
  [(set (match_operand:CC 3 "cc_reg_operand" "=x,?y")
	(compare:CC (match_operator:DI 4 "boolean_operator"
	 [(match_operand:DI 1 "gpc_reg_operand" "%r,r")
	  (match_operand:DI 2 "gpc_reg_operand" "r,r")])
	 (const_int 0)))
   (set (match_operand:DI 0 "gpc_reg_operand" "=r,r")
	(match_dup 4))]
  "TARGET_64BIT"
  "@
   %q4. %0,%1,%2
   #"
  [(set_attr "type" "compare")
   (set_attr "length" "4,8")])

(define_split
  [(set (match_operand:CC 3 "cc_reg_not_cr0_operand" "")
	(compare:CC (match_operator:DI 4 "boolean_operator"
	 [(match_operand:DI 1 "gpc_reg_operand" "")
	  (match_operand:DI 2 "gpc_reg_operand" "")])
	 (const_int 0)))
   (set (match_operand:DI 0 "gpc_reg_operand" "")
	(match_dup 4))]
  "TARGET_POWERPC64 && reload_completed"
  [(set (match_dup 0) (match_dup 4))
   (set (match_dup 3)
	(compare:CC (match_dup 0)
		    (const_int 0)))]
  "")

;; Split a logical operation that we can't do in one insn into two insns,
;; each of which does one 16-bit part.  This is used by combine.

(define_split
  [(set (match_operand:DI 0 "gpc_reg_operand" "")
	(match_operator:DI 3 "boolean_or_operator"
	 [(match_operand:DI 1 "gpc_reg_operand" "")
	  (match_operand:DI 2 "non_logical_cint_operand" "")]))]
  "TARGET_POWERPC64"
  [(set (match_dup 0) (match_dup 4))
   (set (match_dup 0) (match_dup 5))]
"
{
  rtx i3,i4;

  if (GET_CODE (operands[2]) == CONST_DOUBLE)
    {
      HOST_WIDE_INT value = CONST_DOUBLE_LOW (operands[2]);
      i3 = immed_double_const (value & (~ (HOST_WIDE_INT) 0xffff),
					0, DImode);
      i4 = GEN_INT (value & 0xffff);
    }
  else
    {
      i3 = GEN_INT (INTVAL (operands[2])
			     & (~ (HOST_WIDE_INT) 0xffff));
      i4 = GEN_INT (INTVAL (operands[2]) & 0xffff);
    }
  operands[4] = gen_rtx_fmt_ee (GET_CODE (operands[3]), DImode,
				operands[1], i3);
  operands[5] = gen_rtx_fmt_ee (GET_CODE (operands[3]), DImode,
				operands[0], i4);
}")

(define_insn "*boolcdi3_internal1"
  [(set (match_operand:DI 0 "gpc_reg_operand" "=r")
	(match_operator:DI 3 "boolean_operator"
	 [(not:DI (match_operand:DI 1 "gpc_reg_operand" "r"))
	  (match_operand:DI 2 "gpc_reg_operand" "r")]))]
  "TARGET_POWERPC64"
  "%q3 %0,%2,%1")

(define_insn "*boolcdi3_internal2"
  [(set (match_operand:CC 0 "cc_reg_operand" "=x,?y")
	(compare:CC (match_operator:DI 4 "boolean_operator"
	 [(not:DI (match_operand:DI 1 "gpc_reg_operand" "r,r"))
	  (match_operand:DI 2 "gpc_reg_operand" "r,r")])
	 (const_int 0)))
   (clobber (match_scratch:DI 3 "=r,r"))]
  "TARGET_64BIT"
  "@
   %q4. %3,%2,%1
   #"
  [(set_attr "type" "compare")
   (set_attr "length" "4,8")])

(define_split
  [(set (match_operand:CC 0 "cc_reg_not_cr0_operand" "")
	(compare:CC (match_operator:DI 4 "boolean_operator"
	 [(not:DI (match_operand:DI 1 "gpc_reg_operand" ""))
	  (match_operand:DI 2 "gpc_reg_operand" "")])
	 (const_int 0)))
   (clobber (match_scratch:DI 3 ""))]
  "TARGET_POWERPC64 && reload_completed"
  [(set (match_dup 3) (match_dup 4))
   (set (match_dup 0)
	(compare:CC (match_dup 3)
		    (const_int 0)))]
  "")

(define_insn "*boolcdi3_internal3"
  [(set (match_operand:CC 3 "cc_reg_operand" "=x,?y")
	(compare:CC (match_operator:DI 4 "boolean_operator"
	 [(not:DI (match_operand:DI 1 "gpc_reg_operand" "%r,r"))
	  (match_operand:DI 2 "gpc_reg_operand" "r,r")])
	 (const_int 0)))
   (set (match_operand:DI 0 "gpc_reg_operand" "=r,r")
	(match_dup 4))]
  "TARGET_64BIT"
  "@
   %q4. %0,%2,%1
   #"
  [(set_attr "type" "compare")
   (set_attr "length" "4,8")])

(define_split
  [(set (match_operand:CC 3 "cc_reg_not_cr0_operand" "")
	(compare:CC (match_operator:DI 4 "boolean_operator"
	 [(not:DI (match_operand:DI 1 "gpc_reg_operand" ""))
	  (match_operand:DI 2 "gpc_reg_operand" "")])
	 (const_int 0)))
   (set (match_operand:DI 0 "gpc_reg_operand" "")
	(match_dup 4))]
  "TARGET_POWERPC64 && reload_completed"
  [(set (match_dup 0) (match_dup 4))
   (set (match_dup 3)
	(compare:CC (match_dup 0)
		    (const_int 0)))]
  "")

(define_insn "*boolccdi3_internal1"
  [(set (match_operand:DI 0 "gpc_reg_operand" "=r")
	(match_operator:DI 3 "boolean_operator"
	 [(not:DI (match_operand:DI 1 "gpc_reg_operand" "r"))
	  (not:DI (match_operand:DI 2 "gpc_reg_operand" "r"))]))]
  "TARGET_POWERPC64"
  "%q3 %0,%1,%2")

(define_insn "*boolccdi3_internal2"
  [(set (match_operand:CC 0 "cc_reg_operand" "=x,?y")
	(compare:CC (match_operator:DI 4 "boolean_operator"
	 [(not:DI (match_operand:DI 1 "gpc_reg_operand" "r,r"))
	  (not:DI (match_operand:DI 2 "gpc_reg_operand" "r,r"))])
	 (const_int 0)))
   (clobber (match_scratch:DI 3 "=r,r"))]
  "TARGET_64BIT"
  "@
   %q4. %3,%1,%2
   #"
  [(set_attr "type" "compare")
   (set_attr "length" "4,8")])

(define_split
  [(set (match_operand:CC 0 "cc_reg_not_cr0_operand" "")
	(compare:CC (match_operator:DI 4 "boolean_operator"
	 [(not:DI (match_operand:DI 1 "gpc_reg_operand" ""))
	  (not:DI (match_operand:DI 2 "gpc_reg_operand" ""))])
	 (const_int 0)))
   (clobber (match_scratch:DI 3 ""))]
  "TARGET_POWERPC64 && reload_completed"
  [(set (match_dup 3) (match_dup 4))
   (set (match_dup 0)
	(compare:CC (match_dup 3)
		    (const_int 0)))]
  "")

(define_insn "*boolccdi3_internal3"
  [(set (match_operand:CC 3 "cc_reg_operand" "=x,?y")
	(compare:CC (match_operator:DI 4 "boolean_operator"
	 [(not:DI (match_operand:DI 1 "gpc_reg_operand" "%r,r"))
	  (not:DI (match_operand:DI 2 "gpc_reg_operand" "r,r"))])
	 (const_int 0)))
   (set (match_operand:DI 0 "gpc_reg_operand" "=r,r")
	(match_dup 4))]
  "TARGET_64BIT"
  "@
   %q4. %0,%1,%2
   #"
  [(set_attr "type" "compare")
   (set_attr "length" "4,8")])

(define_split
  [(set (match_operand:CC 3 "cc_reg_not_cr0_operand" "")
	(compare:CC (match_operator:DI 4 "boolean_operator"
	 [(not:DI (match_operand:DI 1 "gpc_reg_operand" ""))
	  (not:DI (match_operand:DI 2 "gpc_reg_operand" ""))])
	 (const_int 0)))
   (set (match_operand:DI 0 "gpc_reg_operand" "")
	(match_dup 4))]
  "TARGET_POWERPC64 && reload_completed"
  [(set (match_dup 0) (match_dup 4))
   (set (match_dup 3)
	(compare:CC (match_dup 0)
		    (const_int 0)))]
  "")

;; Now define ways of moving data around.

;; Set up a register with a value from the GOT table

(define_expand "movsi_got"
  [(set (match_operand:SI 0 "gpc_reg_operand" "")
	(unspec:SI [(match_operand:SI 1 "got_operand" "")
		    (match_dup 2)] UNSPEC_MOVSI_GOT))]
  "DEFAULT_ABI == ABI_V4 && flag_pic == 1"
  "
{
  if (GET_CODE (operands[1]) == CONST)
    {
      rtx offset = const0_rtx;
      HOST_WIDE_INT value;

      operands[1] = eliminate_constant_term (XEXP (operands[1], 0), &offset);
      value = INTVAL (offset);
      if (value != 0)
	{
	  rtx tmp = (no_new_pseudos ? operands[0] : gen_reg_rtx (Pmode));
	  emit_insn (gen_movsi_got (tmp, operands[1]));
	  emit_insn (gen_addsi3 (operands[0], tmp, offset));
	  DONE;
	}
    }

  operands[2] = rs6000_got_register (operands[1]);
}")

(define_insn "*movsi_got_internal"
  [(set (match_operand:SI 0 "gpc_reg_operand" "=r")
	(unspec:SI [(match_operand:SI 1 "got_no_const_operand" "")
		    (match_operand:SI 2 "gpc_reg_operand" "b")]
		   UNSPEC_MOVSI_GOT))]
  "DEFAULT_ABI == ABI_V4 && flag_pic == 1"
  "{l|lwz} %0,%a1@got(%2)"
  [(set_attr "type" "load")])

;; Used by sched, shorten_branches and final when the GOT pseudo reg
;; didn't get allocated to a hard register.
(define_split
  [(set (match_operand:SI 0 "gpc_reg_operand" "")
	(unspec:SI [(match_operand:SI 1 "got_no_const_operand" "")
		    (match_operand:SI 2 "memory_operand" "")]
		   UNSPEC_MOVSI_GOT))]
  "DEFAULT_ABI == ABI_V4
    && flag_pic == 1
    && (reload_in_progress || reload_completed)"
  [(set (match_dup 0) (match_dup 2))
   (set (match_dup 0) (unspec:SI [(match_dup 1)(match_dup 0)]
				 UNSPEC_MOVSI_GOT))]
  "")

;; For SI, we special-case integers that can't be loaded in one insn.  We
;; do the load 16-bits at a time.  We could do this by loading from memory,
;; and this is even supposed to be faster, but it is simpler not to get
;; integers in the TOC.
(define_insn "movsi_low"
  [(set (match_operand:SI 0 "gpc_reg_operand" "=r")
        (mem:SI (lo_sum:SI (match_operand:SI 1 "gpc_reg_operand" "b")
                           (match_operand 2 "" ""))))]
  "TARGET_MACHO && ! TARGET_64BIT"
  "{l|lwz} %0,lo16(%2)(%1)"
  [(set_attr "type" "load")
   (set_attr "length" "4")])

(define_insn "*movsi_internal1"
  [(set (match_operand:SI 0 "rs6000_nonimmediate_operand" "=r,r,r,m,r,r,r,r,r,*q,*c*l,*h,*h")
	(match_operand:SI 1 "input_operand" "r,U,m,r,I,L,n,R,*h,r,r,r,0"))]
  "gpc_reg_operand (operands[0], SImode)
   || gpc_reg_operand (operands[1], SImode)"
  "@
   mr %0,%1
   {cal|la} %0,%a1
   {l%U1%X1|lwz%U1%X1} %0,%1
   {st%U0%X0|stw%U0%X0} %1,%0
   {lil|li} %0,%1
   {liu|lis} %0,%v1
   #
   {cal|la} %0,%a1
   mf%1 %0
   mt%0 %1
   mt%0 %1
   mt%0 %1
   {cror 0,0,0|nop}"
  [(set_attr "type" "*,*,load,store,*,*,*,*,mfjmpr,*,mtjmpr,*,*")
   (set_attr "length" "4,4,4,4,4,4,8,4,4,4,4,4,4")])

;; Split a load of a large constant into the appropriate two-insn
;; sequence.

(define_split
  [(set (match_operand:SI 0 "gpc_reg_operand" "")
	(match_operand:SI 1 "const_int_operand" ""))]
  "(unsigned HOST_WIDE_INT) (INTVAL (operands[1]) + 0x8000) >= 0x10000
   && (INTVAL (operands[1]) & 0xffff) != 0"
  [(set (match_dup 0)
	(match_dup 2))
   (set (match_dup 0)
	(ior:SI (match_dup 0)
		(match_dup 3)))]
  "
{ rtx tem = rs6000_emit_set_const (operands[0], SImode, operands[1], 2);

  if (tem == operands[0])
    DONE;
  else
    FAIL;
}")

(define_insn "*mov<mode>_internal2"
  [(set (match_operand:CC 2 "cc_reg_operand" "=y,x,?y")
	(compare:CC (match_operand:P 1 "gpc_reg_operand" "0,r,r")
		    (const_int 0)))
   (set (match_operand:P 0 "gpc_reg_operand" "=r,r,r") (match_dup 1))]
  ""
  "@
   {cmpi|cmp<wd>i} %2,%0,0
   mr. %0,%1
   #"
  [(set_attr "type" "cmp,compare,cmp")
   (set_attr "length" "4,4,8")])

(define_split
  [(set (match_operand:CC 2 "cc_reg_not_cr0_operand" "")
	(compare:CC (match_operand:P 1 "gpc_reg_operand" "")
		    (const_int 0)))
   (set (match_operand:P 0 "gpc_reg_operand" "") (match_dup 1))]
  "reload_completed"
  [(set (match_dup 0) (match_dup 1))
   (set (match_dup 2)
	(compare:CC (match_dup 0)
		    (const_int 0)))]
  "")

(define_insn "*movhi_internal"
  [(set (match_operand:HI 0 "nonimmediate_operand" "=r,r,m,r,r,*q,*c*l,*h")
	(match_operand:HI 1 "input_operand" "r,m,r,i,*h,r,r,0"))]
  "gpc_reg_operand (operands[0], HImode)
   || gpc_reg_operand (operands[1], HImode)"
  "@
   mr %0,%1
   lhz%U1%X1 %0,%1
   sth%U0%X0 %1,%0
   {lil|li} %0,%w1
   mf%1 %0
   mt%0 %1
   mt%0 %1
   {cror 0,0,0|nop}"
  [(set_attr "type" "*,load,store,*,mfjmpr,*,mtjmpr,*")])

(define_expand "mov<mode>"
  [(set (match_operand:INT 0 "general_operand" "")
	(match_operand:INT 1 "any_operand" ""))]
  ""
  "{ rs6000_emit_move (operands[0], operands[1], <MODE>mode); DONE; }")

(define_insn "*movqi_internal"
  [(set (match_operand:QI 0 "nonimmediate_operand" "=r,r,m,r,r,*q,*c*l,*h")
	(match_operand:QI 1 "input_operand" "r,m,r,i,*h,r,r,0"))]
  "gpc_reg_operand (operands[0], QImode)
   || gpc_reg_operand (operands[1], QImode)"
  "@
   mr %0,%1
   lbz%U1%X1 %0,%1
   stb%U0%X0 %1,%0
   {lil|li} %0,%1
   mf%1 %0
   mt%0 %1
   mt%0 %1
   {cror 0,0,0|nop}"
  [(set_attr "type" "*,load,store,*,mfjmpr,*,mtjmpr,*")])

;; Here is how to move condition codes around.  When we store CC data in
;; an integer register or memory, we store just the high-order 4 bits.
;; This lets us not shift in the most common case of CR0.
(define_expand "movcc"
  [(set (match_operand:CC 0 "nonimmediate_operand" "")
	(match_operand:CC 1 "nonimmediate_operand" ""))]
  ""
  "")

(define_insn "*movcc_internal1"
  [(set (match_operand:CC 0 "nonimmediate_operand" "=y,x,?y,y,r,r,r,r,r,q,cl,r,m")
	(match_operand:CC 1 "general_operand" "y,r,r,O,x,y,r,I,h,r,r,m,r"))]
  "register_operand (operands[0], CCmode)
   || register_operand (operands[1], CCmode)"
  "@
   mcrf %0,%1
   mtcrf 128,%1
   {rlinm|rlwinm} %1,%1,%F0,0xffffffff\;mtcrf %R0,%1\;{rlinm|rlwinm} %1,%1,%f0,0xffffffff
   crxor %0,%0,%0
   mfcr %0%Q1
   mfcr %0%Q1\;{rlinm|rlwinm} %0,%0,%f1,0xf0000000
   mr %0,%1
   {lil|li} %0,%1
   mf%1 %0
   mt%0 %1
   mt%0 %1
   {l%U1%X1|lwz%U1%X1} %0,%1
   {st%U0%U1|stw%U0%U1} %1,%0"
  [(set (attr "type")
     (cond [(eq_attr "alternative" "0,3")
		(const_string "cr_logical")
	    (eq_attr "alternative" "1,2")
		(const_string "mtcr")
	    (eq_attr "alternative" "6,7,9")
		(const_string "integer")
	    (eq_attr "alternative" "8")
		(const_string "mfjmpr")
	    (eq_attr "alternative" "10")
		(const_string "mtjmpr")
	    (eq_attr "alternative" "11")
		(const_string "load")
	    (eq_attr "alternative" "12")
		(const_string "store")
	    (ne (symbol_ref "TARGET_MFCRF") (const_int 0))
		(const_string "mfcrf")
	   ]
	(const_string "mfcr")))
   (set_attr "length" "4,4,12,4,4,8,4,4,4,4,4,4,4")])

;; For floating-point, we normally deal with the floating-point registers
;; unless -msoft-float is used.  The sole exception is that parameter passing
;; can produce floating-point values in fixed-point registers.  Unless the
;; value is a simple constant or already in memory, we deal with this by
;; allocating memory and copying the value explicitly via that memory location.
(define_expand "movsf"
  [(set (match_operand:SF 0 "nonimmediate_operand" "")
	(match_operand:SF 1 "any_operand" ""))]
  ""
  "{ rs6000_emit_move (operands[0], operands[1], SFmode); DONE; }")

(define_split
  [(set (match_operand:SF 0 "gpc_reg_operand" "")
	(match_operand:SF 1 "const_double_operand" ""))]
  "reload_completed
   && ((GET_CODE (operands[0]) == REG && REGNO (operands[0]) <= 31)
       || (GET_CODE (operands[0]) == SUBREG
	   && GET_CODE (SUBREG_REG (operands[0])) == REG
	   && REGNO (SUBREG_REG (operands[0])) <= 31))"
  [(set (match_dup 2) (match_dup 3))]
  "
{
  long l;
  REAL_VALUE_TYPE rv;

  REAL_VALUE_FROM_CONST_DOUBLE (rv, operands[1]);
  REAL_VALUE_TO_TARGET_SINGLE (rv, l);

  if (! TARGET_POWERPC64)
    operands[2] = operand_subword (operands[0], 0, 0, SFmode);
  else
    operands[2] = gen_lowpart (SImode, operands[0]);

  operands[3] = gen_int_mode (l, SImode);
}")

(define_insn "*movsf_hardfloat"
  [(set (match_operand:SF 0 "nonimmediate_operand" "=!r,!r,m,f,f,m,*c*l,*q,!r,*h,!r,!r")
	(match_operand:SF 1 "input_operand" "r,m,r,f,m,f,r,r,h,0,G,Fn"))]
  "(gpc_reg_operand (operands[0], SFmode)
   || gpc_reg_operand (operands[1], SFmode))
   && (TARGET_HARD_FLOAT && TARGET_FPRS)"
  "@
   mr %0,%1
   {l%U1%X1|lwz%U1%X1} %0,%1
   {st%U0%X0|stw%U0%X0} %1,%0
   fmr %0,%1
   lfs%U1%X1 %0,%1
   stfs%U0%X0 %1,%0
   mt%0 %1
   mt%0 %1
   mf%1 %0
   {cror 0,0,0|nop}
   #
   #"
  [(set_attr "type" "*,load,store,fp,fpload,fpstore,mtjmpr,*,mfjmpr,*,*,*")
   (set_attr "length" "4,4,4,4,4,4,4,4,4,4,4,8")])

(define_insn "*movsf_softfloat"
  [(set (match_operand:SF 0 "nonimmediate_operand" "=r,cl,q,r,r,m,r,r,r,r,r,*h")
	(match_operand:SF 1 "input_operand" "r,r,r,h,m,r,I,L,R,G,Fn,0"))]
  "(gpc_reg_operand (operands[0], SFmode)
   || gpc_reg_operand (operands[1], SFmode))
   && (TARGET_SOFT_FLOAT || !TARGET_FPRS)"
  "@
   mr %0,%1
   mt%0 %1
   mt%0 %1
   mf%1 %0
   {l%U1%X1|lwz%U1%X1} %0,%1
   {st%U0%X0|stw%U0%X0} %1,%0
   {lil|li} %0,%1
   {liu|lis} %0,%v1
   {cal|la} %0,%a1
   #
   #
   {cror 0,0,0|nop}"
  [(set_attr "type" "*,mtjmpr,*,mfjmpr,load,store,*,*,*,*,*,*")
   (set_attr "length" "4,4,4,4,4,4,4,4,4,4,8,4")])


(define_expand "movdf"
  [(set (match_operand:DF 0 "nonimmediate_operand" "")
	(match_operand:DF 1 "any_operand" ""))]
  ""
  "{ rs6000_emit_move (operands[0], operands[1], DFmode); DONE; }")

(define_split
  [(set (match_operand:DF 0 "gpc_reg_operand" "")
	(match_operand:DF 1 "const_int_operand" ""))]
  "! TARGET_POWERPC64 && reload_completed
   && ((GET_CODE (operands[0]) == REG && REGNO (operands[0]) <= 31)
       || (GET_CODE (operands[0]) == SUBREG
	   && GET_CODE (SUBREG_REG (operands[0])) == REG
	   && REGNO (SUBREG_REG (operands[0])) <= 31))"
  [(set (match_dup 2) (match_dup 4))
   (set (match_dup 3) (match_dup 1))]
  "
{
  int endian = (WORDS_BIG_ENDIAN == 0);
  HOST_WIDE_INT value = INTVAL (operands[1]);

  operands[2] = operand_subword (operands[0], endian, 0, DFmode);
  operands[3] = operand_subword (operands[0], 1 - endian, 0, DFmode);
#if HOST_BITS_PER_WIDE_INT == 32
  operands[4] = (value & 0x80000000) ? constm1_rtx : const0_rtx;
#else
  operands[4] = GEN_INT (value >> 32);
  operands[1] = GEN_INT (((value & 0xffffffff) ^ 0x80000000) - 0x80000000);
#endif
}")

(define_split
  [(set (match_operand:DF 0 "gpc_reg_operand" "")
	(match_operand:DF 1 "const_double_operand" ""))]
  "! TARGET_POWERPC64 && reload_completed
   && ((GET_CODE (operands[0]) == REG && REGNO (operands[0]) <= 31)
       || (GET_CODE (operands[0]) == SUBREG
	   && GET_CODE (SUBREG_REG (operands[0])) == REG
	   && REGNO (SUBREG_REG (operands[0])) <= 31))"
  [(set (match_dup 2) (match_dup 4))
   (set (match_dup 3) (match_dup 5))]
  "
{
  int endian = (WORDS_BIG_ENDIAN == 0);
  long l[2];
  REAL_VALUE_TYPE rv;

  REAL_VALUE_FROM_CONST_DOUBLE (rv, operands[1]);
  REAL_VALUE_TO_TARGET_DOUBLE (rv, l);

  operands[2] = operand_subword (operands[0], endian, 0, DFmode);
  operands[3] = operand_subword (operands[0], 1 - endian, 0, DFmode);
  operands[4] = gen_int_mode (l[endian], SImode);
  operands[5] = gen_int_mode (l[1 - endian], SImode);
}")

(define_split
  [(set (match_operand:DF 0 "gpc_reg_operand" "")
	(match_operand:DF 1 "const_double_operand" ""))]
  "TARGET_POWERPC64 && reload_completed
   && ((GET_CODE (operands[0]) == REG && REGNO (operands[0]) <= 31)
       || (GET_CODE (operands[0]) == SUBREG
	   && GET_CODE (SUBREG_REG (operands[0])) == REG
	   && REGNO (SUBREG_REG (operands[0])) <= 31))"
  [(set (match_dup 2) (match_dup 3))]
  "
{
  int endian = (WORDS_BIG_ENDIAN == 0);
  long l[2];
  REAL_VALUE_TYPE rv;
#if HOST_BITS_PER_WIDE_INT >= 64
  HOST_WIDE_INT val;
#endif

  REAL_VALUE_FROM_CONST_DOUBLE (rv, operands[1]);
  REAL_VALUE_TO_TARGET_DOUBLE (rv, l);

  operands[2] = gen_lowpart (DImode, operands[0]);
  /* HIGHPART is lower memory address when WORDS_BIG_ENDIAN.  */
#if HOST_BITS_PER_WIDE_INT >= 64
  val = ((HOST_WIDE_INT)(unsigned long)l[endian] << 32
         | ((HOST_WIDE_INT)(unsigned long)l[1 - endian]));

  operands[3] = gen_int_mode (val, DImode);
#else
  operands[3] = immed_double_const (l[1 - endian], l[endian], DImode);
#endif
}")

;; Don't have reload use general registers to load a constant.  First,
;; it might not work if the output operand is the equivalent of
;; a non-offsettable memref, but also it is less efficient than loading
;; the constant into an FP register, since it will probably be used there.
;; The "??" is a kludge until we can figure out a more reasonable way
;; of handling these non-offsettable values.
(define_insn "*movdf_hardfloat32"
  [(set (match_operand:DF 0 "nonimmediate_operand" "=!r,??r,m,f,f,m,!r,!r,!r")
	(match_operand:DF 1 "input_operand" "r,m,r,f,m,f,G,H,F"))]
  "! TARGET_POWERPC64 && TARGET_HARD_FLOAT && TARGET_FPRS
   && (gpc_reg_operand (operands[0], DFmode)
       || gpc_reg_operand (operands[1], DFmode))"
  "*
{
  switch (which_alternative)
    {
    default:
      gcc_unreachable ();
    case 0:
      /* We normally copy the low-numbered register first.  However, if
	 the first register operand 0 is the same as the second register
	 of operand 1, we must copy in the opposite order.  */
      if (REGNO (operands[0]) == REGNO (operands[1]) + 1)
	return \"mr %L0,%L1\;mr %0,%1\";
      else
	return \"mr %0,%1\;mr %L0,%L1\";
    case 1:
<<<<<<< HEAD
      if (GET_CODE (operands[1]) == MEM
	  && (rs6000_legitimate_offset_address_p (DFmode, XEXP (operands[1], 0),
			reload_completed || reload_in_progress)
	      || rs6000_legitimate_small_data_p (DFmode, XEXP (operands[1], 0))
	      || GET_CODE (XEXP (operands[1], 0)) == REG
	      || GET_CODE (XEXP (operands[1], 0)) == LO_SUM
	      || GET_CODE (XEXP (operands[1], 0)) == PRE_INC
	      || GET_CODE (XEXP (operands[1], 0)) == PRE_DEC))
=======
      if (rs6000_offsettable_memref_p (operands[1])
	  || (GET_CODE (operands[1]) == MEM
	      && (GET_CODE (XEXP (operands[1], 0)) == LO_SUM
		  || GET_CODE (XEXP (operands[1], 0)) == PRE_INC
		  || GET_CODE (XEXP (operands[1], 0)) == PRE_DEC)))
>>>>>>> c355071f
	{
	  /* If the low-address word is used in the address, we must load
	     it last.  Otherwise, load it first.  Note that we cannot have
	     auto-increment in that case since the address register is
	     known to be dead.  */
	  if (refers_to_regno_p (REGNO (operands[0]), REGNO (operands[0]) + 1,
				 operands[1], 0))
	    return \"{l|lwz} %L0,%L1\;{l|lwz} %0,%1\";
	  else
	    return \"{l%U1|lwz%U1} %0,%1\;{l|lwz} %L0,%L1\";
	}
      else
	{
	  rtx addreg;

	  addreg = find_addr_reg (XEXP (operands[1], 0));
	  if (refers_to_regno_p (REGNO (operands[0]),
				 REGNO (operands[0]) + 1,
				 operands[1], 0))
	    {
	      output_asm_insn (\"{cal|la} %0,4(%0)\", &addreg);
	      output_asm_insn (\"{l%X1|lwz%X1} %L0,%1\", operands);
	      output_asm_insn (\"{cal|la} %0,-4(%0)\", &addreg);
	      return \"{l%X1|lwz%X1} %0,%1\";
	    }
	  else
	    {
	      output_asm_insn (\"{l%X1|lwz%X1} %0,%1\", operands);
	      output_asm_insn (\"{cal|la} %0,4(%0)\", &addreg);
	      output_asm_insn (\"{l%X1|lwz%X1} %L0,%1\", operands);
	      output_asm_insn (\"{cal|la} %0,-4(%0)\", &addreg);
	      return \"\";
	    }
	}
    case 2:
<<<<<<< HEAD
      if (GET_CODE (operands[0]) == MEM
          && (rs6000_legitimate_offset_address_p (DFmode, XEXP (operands[0], 0),
		    reload_completed || reload_in_progress)
	      || rs6000_legitimate_small_data_p (DFmode, XEXP (operands[0], 0))
	      || GET_CODE (XEXP (operands[0], 0)) == REG
    	      || GET_CODE (XEXP (operands[0], 0)) == LO_SUM
	      || GET_CODE (XEXP (operands[0], 0)) == PRE_INC
	      || GET_CODE (XEXP (operands[0], 0)) == PRE_DEC))
=======
      if (rs6000_offsettable_memref_p (operands[0])
	  || (GET_CODE (operands[0]) == MEM
	      && (GET_CODE (XEXP (operands[0], 0)) == LO_SUM
		  || GET_CODE (XEXP (operands[0], 0)) == PRE_INC
		  || GET_CODE (XEXP (operands[0], 0)) == PRE_DEC)))
>>>>>>> c355071f
	return \"{st%U0|stw%U0} %1,%0\;{st|stw} %L1,%L0\";
      else
	{
	  rtx addreg;

	  addreg = find_addr_reg (XEXP (operands[0], 0));
	  output_asm_insn (\"{st%X0|stw%X0} %1,%0\", operands);
	  output_asm_insn (\"{cal|la} %0,4(%0)\", &addreg);
	  output_asm_insn (\"{st%X0|stw%X0} %L1,%0\", operands);
	  output_asm_insn (\"{cal|la} %0,-4(%0)\", &addreg);
	  return \"\";
	}
    case 3:
      return \"fmr %0,%1\";
    case 4:
      return \"lfd%U1%X1 %0,%1\";
    case 5:
      return \"stfd%U0%X0 %1,%0\";
    case 6:
    case 7:
    case 8:
      return \"#\";
    }
}"
  [(set_attr "type" "two,load,store,fp,fpload,fpstore,*,*,*")
   (set_attr "length" "8,16,16,4,4,4,8,12,16")])

(define_insn "*movdf_softfloat32"
  [(set (match_operand:DF 0 "nonimmediate_operand" "=r,r,m,r,r,r")
	(match_operand:DF 1 "input_operand" "r,m,r,G,H,F"))]
  "! TARGET_POWERPC64 && (TARGET_SOFT_FLOAT || TARGET_E500_SINGLE)
   && (gpc_reg_operand (operands[0], DFmode)
       || gpc_reg_operand (operands[1], DFmode))"
  "*
{
  switch (which_alternative)
    {
    default:
      gcc_unreachable ();
    case 0:
      /* We normally copy the low-numbered register first.  However, if
	 the first register operand 0 is the same as the second register of
	 operand 1, we must copy in the opposite order.  */
      if (REGNO (operands[0]) == REGNO (operands[1]) + 1)
	return \"mr %L0,%L1\;mr %0,%1\";
      else
	return \"mr %0,%1\;mr %L0,%L1\";
    case 1:
      /* If the low-address word is used in the address, we must load
	 it last.  Otherwise, load it first.  Note that we cannot have
	 auto-increment in that case since the address register is
	 known to be dead.  */
      if (refers_to_regno_p (REGNO (operands[0]), REGNO (operands[0]) + 1,
			     operands[1], 0))
	return \"{l|lwz} %L0,%L1\;{l|lwz} %0,%1\";
      else
	return \"{l%U1|lwz%U1} %0,%1\;{l|lwz} %L0,%L1\";
    case 2:
      return \"{st%U0|stw%U0} %1,%0\;{st|stw} %L1,%L0\";
    case 3:
    case 4:
    case 5:
      return \"#\";
    }
}"
  [(set_attr "type" "two,load,store,*,*,*")
   (set_attr "length" "8,8,8,8,12,16")])

; ld/std require word-aligned displacements -> 'Y' constraint.
; List Y->r and r->Y before r->r for reload.
(define_insn "*movdf_hardfloat64_mfpgpr"
  [(set (match_operand:DF 0 "nonimmediate_operand" "=Y,r,!r,f,f,m,*c*l,!r,*h,!r,!r,!r,r,f")
	(match_operand:DF 1 "input_operand" "r,Y,r,f,m,f,r,h,0,G,H,F,f,r"))]
  "TARGET_POWERPC64 && TARGET_MFPGPR && TARGET_HARD_FLOAT && TARGET_FPRS
   && (gpc_reg_operand (operands[0], DFmode)
       || gpc_reg_operand (operands[1], DFmode))"
  "@
   std%U0%X0 %1,%0
   ld%U1%X1 %0,%1
   mr %0,%1
   fmr %0,%1
   lfd%U1%X1 %0,%1
   stfd%U0%X0 %1,%0
   mt%0 %1
   mf%1 %0
   {cror 0,0,0|nop}
   #
   #
   #
   mftgpr %0,%1
   mffgpr %0,%1"
  [(set_attr "type" "store,load,*,fp,fpload,fpstore,mtjmpr,mfjmpr,*,*,*,*,mftgpr,mffgpr")
   (set_attr "length" "4,4,4,4,4,4,4,4,4,8,12,16,4,4")])

; ld/std require word-aligned displacements -> 'Y' constraint.
; List Y->r and r->Y before r->r for reload.
(define_insn "*movdf_hardfloat64"
  [(set (match_operand:DF 0 "nonimmediate_operand" "=Y,r,!r,f,f,m,*c*l,!r,*h,!r,!r,!r")
	(match_operand:DF 1 "input_operand" "r,Y,r,f,m,f,r,h,0,G,H,F"))]
  "TARGET_POWERPC64 && !TARGET_MFPGPR && TARGET_HARD_FLOAT && TARGET_FPRS
   && (gpc_reg_operand (operands[0], DFmode)
       || gpc_reg_operand (operands[1], DFmode))"
  "@
   std%U0%X0 %1,%0
   ld%U1%X1 %0,%1
   mr %0,%1
   fmr %0,%1
   lfd%U1%X1 %0,%1
   stfd%U0%X0 %1,%0
   mt%0 %1
   mf%1 %0
   {cror 0,0,0|nop}
   #
   #
   #"
  [(set_attr "type" "store,load,*,fp,fpload,fpstore,mtjmpr,mfjmpr,*,*,*,*")
   (set_attr "length" "4,4,4,4,4,4,4,4,4,8,12,16")])

(define_insn "*movdf_softfloat64"
  [(set (match_operand:DF 0 "nonimmediate_operand" "=r,Y,r,cl,r,r,r,r,*h")
	(match_operand:DF 1 "input_operand" "Y,r,r,r,h,G,H,F,0"))]
  "TARGET_POWERPC64 && (TARGET_SOFT_FLOAT || !TARGET_FPRS)
   && (gpc_reg_operand (operands[0], DFmode)
       || gpc_reg_operand (operands[1], DFmode))"
  "@
   ld%U1%X1 %0,%1
   std%U0%X0 %1,%0
   mr %0,%1
   mt%0 %1
   mf%1 %0
   #
   #
   #
   {cror 0,0,0|nop}"
  [(set_attr "type" "load,store,*,mtjmpr,mfjmpr,*,*,*,*")
   (set_attr "length" "4,4,4,4,4,8,12,16,4")])

(define_expand "movtf"
  [(set (match_operand:TF 0 "general_operand" "")
	(match_operand:TF 1 "any_operand" ""))]
  "!TARGET_IEEEQUAD && TARGET_LONG_DOUBLE_128"
  "{ rs6000_emit_move (operands[0], operands[1], TFmode); DONE; }")

; It's important to list the o->f and f->o moves before f->f because
; otherwise reload, given m->f, will try to pick f->f and reload it,
; which doesn't make progress.  Likewise r->Y must be before r->r.
(define_insn_and_split "*movtf_internal"
  [(set (match_operand:TF 0 "nonimmediate_operand" "=o,f,f,r,Y,r")
	(match_operand:TF 1 "input_operand"         "f,o,f,YGHF,r,r"))]
<<<<<<< HEAD
  "(DEFAULT_ABI == ABI_AIX || DEFAULT_ABI == ABI_DARWIN)
=======
  "!TARGET_IEEEQUAD
>>>>>>> c355071f
   && TARGET_HARD_FLOAT && TARGET_FPRS && TARGET_LONG_DOUBLE_128
   && (gpc_reg_operand (operands[0], TFmode)
       || gpc_reg_operand (operands[1], TFmode))"
  "#"
  "&& reload_completed"
  [(pc)]
{ rs6000_split_multireg_move (operands[0], operands[1]); DONE; }
  [(set_attr "length" "8,8,8,20,20,16")])

(define_insn_and_split "*movtf_softfloat"
  [(set (match_operand:TF 0 "nonimmediate_operand" "=r,Y,r")
	(match_operand:TF 1 "input_operand"         "YGHF,r,r"))]
  "!TARGET_IEEEQUAD
   && (TARGET_SOFT_FLOAT || !TARGET_FPRS) && TARGET_LONG_DOUBLE_128
   && (gpc_reg_operand (operands[0], TFmode)
       || gpc_reg_operand (operands[1], TFmode))"
  "#"
  "&& reload_completed"
  [(pc)]
{ rs6000_split_multireg_move (operands[0], operands[1]); DONE; }
  [(set_attr "length" "20,20,16")])

(define_expand "extenddftf2"
  [(parallel [(set (match_operand:TF 0 "nonimmediate_operand" "")
		   (float_extend:TF (match_operand:DF 1 "input_operand" "")))
	      (use (match_dup 2))])]
  "!TARGET_IEEEQUAD
   && TARGET_HARD_FLOAT && TARGET_FPRS && TARGET_LONG_DOUBLE_128"
{
  operands[2] = CONST0_RTX (DFmode);
  /* Generate GOT reference early for SVR4 PIC.  */
  if (DEFAULT_ABI == ABI_V4 && flag_pic)
    operands[2] = validize_mem (force_const_mem (DFmode, operands[2]));
})

(define_insn_and_split "*extenddftf2_internal"
  [(set (match_operand:TF 0 "nonimmediate_operand" "=o,f,&f,r")
       (float_extend:TF (match_operand:DF 1 "input_operand" "fr,mf,mf,rmGHF")))
   (use (match_operand:DF 2 "zero_reg_mem_operand" "rf,m,f,n"))]
<<<<<<< HEAD
  "(DEFAULT_ABI == ABI_AIX || DEFAULT_ABI == ABI_DARWIN)
=======
  "!TARGET_IEEEQUAD
>>>>>>> c355071f
   && TARGET_HARD_FLOAT && TARGET_FPRS && TARGET_LONG_DOUBLE_128"
  "#"
  "&& reload_completed"
  [(pc)]
{
  const int lo_word = FLOAT_WORDS_BIG_ENDIAN ? GET_MODE_SIZE (DFmode) : 0;
  const int hi_word = FLOAT_WORDS_BIG_ENDIAN ? 0 : GET_MODE_SIZE (DFmode);
  emit_move_insn (simplify_gen_subreg (DFmode, operands[0], TFmode, hi_word),
		  operands[1]);
  emit_move_insn (simplify_gen_subreg (DFmode, operands[0], TFmode, lo_word),
		  operands[2]);
  DONE;
})

(define_expand "extendsftf2"
  [(set (match_operand:TF 0 "nonimmediate_operand" "")
	(float_extend:TF (match_operand:SF 1 "gpc_reg_operand" "")))]
  "!TARGET_IEEEQUAD
   && TARGET_HARD_FLOAT && TARGET_FPRS && TARGET_LONG_DOUBLE_128"
{
  rtx tmp = gen_reg_rtx (DFmode);
  emit_insn (gen_extendsfdf2 (tmp, operands[1]));
  emit_insn (gen_extenddftf2 (operands[0], tmp));
  DONE;
})

(define_expand "trunctfdf2"
  [(set (match_operand:DF 0 "gpc_reg_operand" "")
	(float_truncate:DF (match_operand:TF 1 "gpc_reg_operand" "")))]
<<<<<<< HEAD
  "(DEFAULT_ABI == ABI_AIX || DEFAULT_ABI == ABI_DARWIN)
=======
  "!TARGET_IEEEQUAD
>>>>>>> c355071f
   && TARGET_HARD_FLOAT && TARGET_FPRS && TARGET_LONG_DOUBLE_128"
  "")

(define_insn_and_split "trunctfdf2_internal1"
  [(set (match_operand:DF 0 "gpc_reg_operand" "=f,?f")
	(float_truncate:DF (match_operand:TF 1 "gpc_reg_operand" "0,f")))]
<<<<<<< HEAD
  "(DEFAULT_ABI == ABI_AIX || DEFAULT_ABI == ABI_DARWIN) && !TARGET_XL_COMPAT
=======
  "!TARGET_IEEEQUAD && !TARGET_XL_COMPAT
>>>>>>> c355071f
   && TARGET_HARD_FLOAT && TARGET_FPRS && TARGET_LONG_DOUBLE_128"
  "@
   #
   fmr %0,%1"
  "&& reload_completed && REGNO (operands[0]) == REGNO (operands[1])"
  [(const_int 0)]
{
  emit_note (NOTE_INSN_DELETED);
  DONE;
}
  [(set_attr "type" "fp")])

(define_insn "trunctfdf2_internal2"
  [(set (match_operand:DF 0 "gpc_reg_operand" "=f")
	(float_truncate:DF (match_operand:TF 1 "gpc_reg_operand" "f")))]
<<<<<<< HEAD
  "(DEFAULT_ABI == ABI_AIX || DEFAULT_ABI == ABI_DARWIN) && TARGET_XL_COMPAT
=======
  "!TARGET_IEEEQUAD && TARGET_XL_COMPAT
>>>>>>> c355071f
   && TARGET_HARD_FLOAT && TARGET_FPRS && TARGET_LONG_DOUBLE_128"
  "fadd %0,%1,%L1"
  [(set_attr "type" "fp")])

(define_insn_and_split "trunctfsf2"
  [(set (match_operand:SF 0 "gpc_reg_operand" "=f")
	(float_truncate:SF (match_operand:TF 1 "gpc_reg_operand" "f")))
   (clobber (match_scratch:DF 2 "=f"))]
  "!TARGET_IEEEQUAD
   && TARGET_HARD_FLOAT && TARGET_FPRS && TARGET_LONG_DOUBLE_128"
  "#"
  "&& reload_completed"
  [(set (match_dup 2)
	(float_truncate:DF (match_dup 1)))
   (set (match_dup 0)
	(float_truncate:SF (match_dup 2)))]
  "")

(define_expand "floatsitf2"
  [(set (match_operand:TF 0 "gpc_reg_operand" "")
        (float:TF (match_operand:SI 1 "gpc_reg_operand" "")))]
  "!TARGET_IEEEQUAD
   && TARGET_HARD_FLOAT && TARGET_FPRS && TARGET_LONG_DOUBLE_128"
{
  rtx tmp = gen_reg_rtx (DFmode);
  expand_float (tmp, operands[1], false);
  emit_insn (gen_extenddftf2 (operands[0], tmp));
  DONE;
})

; fadd, but rounding towards zero.
; This is probably not the optimal code sequence.
(define_insn "fix_trunc_helper"
  [(set (match_operand:DF 0 "gpc_reg_operand" "=f")
	(unspec:DF [(match_operand:TF 1 "gpc_reg_operand" "f")]
		   UNSPEC_FIX_TRUNC_TF))
   (clobber (match_operand:DF 2 "gpc_reg_operand" "=&f"))]
  "TARGET_HARD_FLOAT && TARGET_FPRS"
  "mffs %2\n\tmtfsb1 31\n\tmtfsb0 30\n\tfadd %0,%1,%L1\n\tmtfsf 1,%2"
  [(set_attr "type" "fp")
   (set_attr "length" "20")])

(define_expand "fix_trunctfsi2"
  [(parallel [(set (match_operand:SI 0 "gpc_reg_operand" "")
		   (fix:SI (match_operand:TF 1 "gpc_reg_operand" "")))
	      (clobber (match_dup 2))
	      (clobber (match_dup 3))
	      (clobber (match_dup 4))
	      (clobber (match_dup 5))])]
  "!TARGET_IEEEQUAD
   && (TARGET_POWER2 || TARGET_POWERPC)
   && TARGET_HARD_FLOAT && TARGET_FPRS && TARGET_LONG_DOUBLE_128"
{
  operands[2] = gen_reg_rtx (DFmode);
  operands[3] = gen_reg_rtx (DFmode);
  operands[4] = gen_reg_rtx (DImode);
  operands[5] = assign_stack_temp (DImode, GET_MODE_SIZE (DImode), 0);
})

(define_insn_and_split "*fix_trunctfsi2_internal"
  [(set (match_operand:SI 0 "gpc_reg_operand" "=r")
        (fix:SI (match_operand:TF 1 "gpc_reg_operand" "f")))
   (clobber (match_operand:DF 2 "gpc_reg_operand" "=f"))
   (clobber (match_operand:DF 3 "gpc_reg_operand" "=&f"))
   (clobber (match_operand:DI 4 "gpc_reg_operand" "=f"))
   (clobber (match_operand:DI 5 "memory_operand" "=o"))]
  "!TARGET_IEEEQUAD
   && TARGET_HARD_FLOAT && TARGET_FPRS && TARGET_LONG_DOUBLE_128"
  "#"
  "&& (!no_new_pseudos || offsettable_nonstrict_memref_p (operands[5]))"
  [(pc)]
{
  rtx lowword;
  emit_insn (gen_fix_trunc_helper (operands[2], operands[1], operands[3]));

  gcc_assert (MEM_P (operands[5]));
  lowword = adjust_address (operands[5], SImode, WORDS_BIG_ENDIAN ? 4 : 0);

  emit_insn (gen_fctiwz (operands[4], operands[2]));
  emit_move_insn (operands[5], operands[4]);
  emit_move_insn (operands[0], lowword);
  DONE;
})

(define_insn "negtf2"
  [(set (match_operand:TF 0 "gpc_reg_operand" "=f")
	(neg:TF (match_operand:TF 1 "gpc_reg_operand" "f")))]
  "!TARGET_IEEEQUAD
   && TARGET_HARD_FLOAT && TARGET_FPRS && TARGET_LONG_DOUBLE_128"
  "*
{
  if (REGNO (operands[0]) == REGNO (operands[1]) + 1)
    return \"fneg %L0,%L1\;fneg %0,%1\";
  else
    return \"fneg %0,%1\;fneg %L0,%L1\";
}"
  [(set_attr "type" "fp")
   (set_attr "length" "8")])

(define_expand "abstf2"
  [(set (match_operand:TF 0 "gpc_reg_operand" "=f")
	(abs:TF (match_operand:TF 1 "gpc_reg_operand" "f")))]
  "!TARGET_IEEEQUAD
   && TARGET_HARD_FLOAT && TARGET_FPRS && TARGET_LONG_DOUBLE_128"
  "
{
  rtx label = gen_label_rtx ();
  emit_insn (gen_abstf2_internal (operands[0], operands[1], label));
  emit_label (label);
  DONE;
}")

(define_expand "abstf2_internal"
  [(set (match_operand:TF 0 "gpc_reg_operand" "=f")
	(match_operand:TF 1 "gpc_reg_operand" "f"))
   (set (match_dup 3) (match_dup 5))
   (set (match_dup 5) (abs:DF (match_dup 5)))
   (set (match_dup 4) (compare:CCFP (match_dup 3) (match_dup 5)))
   (set (pc) (if_then_else (eq (match_dup 4) (const_int 0))
			   (label_ref (match_operand 2 "" ""))
			   (pc)))
   (set (match_dup 6) (neg:DF (match_dup 6)))]
  "!TARGET_IEEEQUAD
   && TARGET_HARD_FLOAT && TARGET_FPRS && TARGET_LONG_DOUBLE_128"
  "
{
  const int hi_word = FLOAT_WORDS_BIG_ENDIAN ? 0 : GET_MODE_SIZE (DFmode);
  const int lo_word = FLOAT_WORDS_BIG_ENDIAN ? GET_MODE_SIZE (DFmode) : 0;
  operands[3] = gen_reg_rtx (DFmode);
  operands[4] = gen_reg_rtx (CCFPmode);
  operands[5] = simplify_gen_subreg (DFmode, operands[0], TFmode, hi_word);
  operands[6] = simplify_gen_subreg (DFmode, operands[0], TFmode, lo_word);
}")

;; Next come the multi-word integer load and store and the load and store
;; multiple insns.

; List r->r after r->"o<>", otherwise reload will try to reload a
; non-offsettable address by using r->r which won't make progress.
(define_insn "*movdi_internal32"
  [(set (match_operand:DI 0 "nonimmediate_operand" "=o<>,r,r,*f,*f,m,r")
	(match_operand:DI 1 "input_operand" "r,r,m,f,m,f,IJKnGHF"))]
  "! TARGET_POWERPC64
   && (gpc_reg_operand (operands[0], DImode)
       || gpc_reg_operand (operands[1], DImode))"
  "@
   #
   #
   #
   fmr %0,%1
   lfd%U1%X1 %0,%1
   stfd%U0%X0 %1,%0
   #"
  [(set_attr "type" "load,*,store,fp,fpload,fpstore,*")])

(define_split
  [(set (match_operand:DI 0 "gpc_reg_operand" "")
	(match_operand:DI 1 "const_int_operand" ""))]
  "! TARGET_POWERPC64 && reload_completed"
  [(set (match_dup 2) (match_dup 4))
   (set (match_dup 3) (match_dup 1))]
  "
{
  HOST_WIDE_INT value = INTVAL (operands[1]);
  operands[2] = operand_subword_force (operands[0], WORDS_BIG_ENDIAN == 0,
				       DImode);
  operands[3] = operand_subword_force (operands[0], WORDS_BIG_ENDIAN != 0,
				       DImode);
#if HOST_BITS_PER_WIDE_INT == 32
  operands[4] = (value & 0x80000000) ? constm1_rtx : const0_rtx;
#else
  operands[4] = GEN_INT (value >> 32);
  operands[1] = GEN_INT (((value & 0xffffffff) ^ 0x80000000) - 0x80000000);
#endif
}")

(define_split
  [(set (match_operand:DI 0 "nonimmediate_operand" "")
        (match_operand:DI 1 "input_operand" ""))]
  "reload_completed && !TARGET_POWERPC64
   && gpr_or_gpr_p (operands[0], operands[1])"
  [(pc)]
{ rs6000_split_multireg_move (operands[0], operands[1]); DONE; })

<<<<<<< HEAD
=======
(define_insn "*movdi_mfpgpr"
  [(set (match_operand:DI 0 "nonimmediate_operand" "=r,r,m,r,r,r,r,*f,*f,m,r,*h,*h,r,*f")
	(match_operand:DI 1 "input_operand" "r,m,r,I,L,nF,R,f,m,f,*h,r,0,*f,r"))]
  "TARGET_POWERPC64 && TARGET_MFPGPR && TARGET_HARD_FLOAT && TARGET_FPRS
   && (gpc_reg_operand (operands[0], DImode)
       || gpc_reg_operand (operands[1], DImode))"
  "@
   mr %0,%1
   ld%U1%X1 %0,%1
   std%U0%X0 %1,%0
   li %0,%1
   lis %0,%v1
   #
   {cal|la} %0,%a1
   fmr %0,%1
   lfd%U1%X1 %0,%1
   stfd%U0%X0 %1,%0
   mf%1 %0
   mt%0 %1
   {cror 0,0,0|nop}
   mftgpr %0,%1
   mffgpr %0,%1"
  [(set_attr "type" "*,load,store,*,*,*,*,fp,fpload,fpstore,mfjmpr,mtjmpr,*,mftgpr,mffgpr")
   (set_attr "length" "4,4,4,4,4,20,4,4,4,4,4,4,4,4,4")])

>>>>>>> c355071f
(define_insn "*movdi_internal64"
  [(set (match_operand:DI 0 "nonimmediate_operand" "=r,r,m,r,r,r,r,*f,*f,m,r,*h,*h")
	(match_operand:DI 1 "input_operand" "r,m,r,I,L,nF,R,f,m,f,*h,r,0"))]
  "TARGET_POWERPC64 && (!TARGET_MFPGPR || !TARGET_HARD_FLOAT || !TARGET_FPRS)
   && (gpc_reg_operand (operands[0], DImode)
       || gpc_reg_operand (operands[1], DImode))"
  "@
   mr %0,%1
   ld%U1%X1 %0,%1
   std%U0%X0 %1,%0
   li %0,%1
   lis %0,%v1
   #
   {cal|la} %0,%a1
   fmr %0,%1
   lfd%U1%X1 %0,%1
   stfd%U0%X0 %1,%0
   mf%1 %0
   mt%0 %1
   {cror 0,0,0|nop}"
  [(set_attr "type" "*,load,store,*,*,*,*,fp,fpload,fpstore,mfjmpr,mtjmpr,*")
   (set_attr "length" "4,4,4,4,4,20,4,4,4,4,4,4,4")])

;; immediate value valid for a single instruction hiding in a const_double
(define_insn ""
  [(set (match_operand:DI 0 "gpc_reg_operand" "=r")
	(match_operand:DI 1 "const_double_operand" "F"))]
  "HOST_BITS_PER_WIDE_INT == 32 && TARGET_POWERPC64
   && GET_CODE (operands[1]) == CONST_DOUBLE
   && num_insns_constant (operands[1], DImode) == 1"
  "*
{
  return ((unsigned HOST_WIDE_INT)
	  (CONST_DOUBLE_LOW (operands[1]) + 0x8000) < 0x10000)
	 ? \"li %0,%1\" : \"lis %0,%v1\";
}")

;; Generate all one-bits and clear left or right.
;; Use (and:DI (rotate:DI ...)) to avoid anddi3 unnecessary clobber.
(define_split
  [(set (match_operand:DI 0 "gpc_reg_operand" "")
	(match_operand:DI 1 "mask64_operand" ""))]
  "TARGET_POWERPC64 && num_insns_constant (operands[1], DImode) > 1"
  [(set (match_dup 0) (const_int -1))
   (set (match_dup 0)
	(and:DI (rotate:DI (match_dup 0)
			   (const_int 0))
		(match_dup 1)))]
  "")

;; Split a load of a large constant into the appropriate five-instruction
;; sequence.  Handle anything in a constant number of insns.
;; When non-easy constants can go in the TOC, this should use
;; easy_fp_constant predicate.
(define_split
  [(set (match_operand:DI 0 "gpc_reg_operand" "")
	(match_operand:DI 1 "const_int_operand" ""))]
  "TARGET_POWERPC64 && num_insns_constant (operands[1], DImode) > 1"
  [(set (match_dup 0) (match_dup 2))
   (set (match_dup 0) (plus:DI (match_dup 0) (match_dup 3)))]
  "
{ rtx tem = rs6000_emit_set_const (operands[0], DImode, operands[1], 5);

  if (tem == operands[0])
    DONE;
  else
    FAIL;
}")

(define_split
  [(set (match_operand:DI 0 "gpc_reg_operand" "")
	(match_operand:DI 1 "const_double_operand" ""))]
  "TARGET_POWERPC64 && num_insns_constant (operands[1], DImode) > 1"
  [(set (match_dup 0) (match_dup 2))
   (set (match_dup 0) (plus:DI (match_dup 0) (match_dup 3)))]
  "
{ rtx tem = rs6000_emit_set_const (operands[0], DImode, operands[1], 5);

  if (tem == operands[0])
    DONE;
  else
    FAIL;
}")

;; TImode is similar, except that we usually want to compute the address into
;; a register and use lsi/stsi (the exception is during reload).  MQ is also
;; clobbered in stsi for POWER, so we need a SCRATCH for it.

;; We say that MQ is clobbered in the last alternative because the first
;; alternative would never get used otherwise since it would need a reload
;; while the 2nd alternative would not.  We put memory cases first so they
;; are preferred.  Otherwise, we'd try to reload the output instead of
;; giving the SCRATCH mq.

(define_insn "*movti_power"
  [(set (match_operand:TI 0 "reg_or_mem_operand" "=Q,m,????r,????r,????r,r")
	(match_operand:TI 1 "input_operand" "r,r,r,Q,m,n"))
   (clobber (match_scratch:SI 2 "=q,q#X,X,X,X,X"))]
  "TARGET_POWER && ! TARGET_POWERPC64
   && (gpc_reg_operand (operands[0], TImode) || gpc_reg_operand (operands[1], TImode))"
  "*
{
  switch (which_alternative)
    {
    default:
      gcc_unreachable ();

    case 0:
      if (TARGET_STRING)
        return \"{stsi|stswi} %1,%P0,16\";
    case 1:
    case 2:
      return \"#\";
    case 3:
      /* If the address is not used in the output, we can use lsi.  Otherwise,
	 fall through to generating four loads.  */
      if (TARGET_STRING
	  && ! reg_overlap_mentioned_p (operands[0], operands[1]))
	return \"{lsi|lswi} %0,%P1,16\";
      /* ... fall through ...  */
    case 4:
    case 5:
      return \"#\";
    }
}"
  [(set_attr "type" "store,store,*,load,load,*")])

(define_insn "*movti_string"
  [(set (match_operand:TI 0 "reg_or_mem_operand" "=Q,o<>,????r,????r,????r,r")
	(match_operand:TI 1 "input_operand" "r,r,r,Q,m,n"))]
  "! TARGET_POWER && ! TARGET_POWERPC64
   && (gpc_reg_operand (operands[0], TImode) || gpc_reg_operand (operands[1], TImode))"
  "*
{
  switch (which_alternative)
    {
    default:
      gcc_unreachable ();
    case 0:
      if (TARGET_STRING)
        return \"{stsi|stswi} %1,%P0,16\";
    case 1:
    case 2:
      return \"#\";
    case 3:
      /* If the address is not used in the output, we can use lsi.  Otherwise,
	 fall through to generating four loads.  */
      if (TARGET_STRING
          && ! reg_overlap_mentioned_p (operands[0], operands[1]))
	return \"{lsi|lswi} %0,%P1,16\";
      /* ... fall through ...  */
    case 4:
    case 5:
      return \"#\";
    }
}"
  [(set_attr "type" "store_ux,store_ux,*,load_ux,load_ux,*")])

(define_insn "*movti_ppc64"
  [(set (match_operand:TI 0 "nonimmediate_operand" "=r,o<>,r")
	(match_operand:TI 1 "input_operand" "r,r,m"))]
  "TARGET_POWERPC64 && (gpc_reg_operand (operands[0], TImode)
   || gpc_reg_operand (operands[1], TImode))"
  "#"
  [(set_attr "type" "*,load,store")])

(define_split
  [(set (match_operand:TI 0 "gpc_reg_operand" "")
	(match_operand:TI 1 "const_double_operand" ""))]
  "TARGET_POWERPC64"
  [(set (match_dup 2) (match_dup 4))
   (set (match_dup 3) (match_dup 5))]
  "
{
  operands[2] = operand_subword_force (operands[0], WORDS_BIG_ENDIAN == 0,
				       TImode);
  operands[3] = operand_subword_force (operands[0], WORDS_BIG_ENDIAN != 0,
				       TImode);
  if (GET_CODE (operands[1]) == CONST_DOUBLE)
    {
      operands[4] = GEN_INT (CONST_DOUBLE_HIGH (operands[1]));
      operands[5] = GEN_INT (CONST_DOUBLE_LOW (operands[1]));
    }
  else if (GET_CODE (operands[1]) == CONST_INT)
    {
      operands[4] = GEN_INT (- (INTVAL (operands[1]) < 0));
      operands[5] = operands[1];
    }
  else
    FAIL;
}")

(define_split
  [(set (match_operand:TI 0 "nonimmediate_operand" "")
        (match_operand:TI 1 "input_operand" ""))]
  "reload_completed
   && gpr_or_gpr_p (operands[0], operands[1])"
  [(pc)]
{ rs6000_split_multireg_move (operands[0], operands[1]); DONE; })

(define_expand "load_multiple"
  [(match_par_dup 3 [(set (match_operand:SI 0 "" "")
			  (match_operand:SI 1 "" ""))
		     (use (match_operand:SI 2 "" ""))])]
  "TARGET_STRING && !TARGET_POWERPC64"
  "
{
  int regno;
  int count;
  rtx op1;
  int i;

  /* Support only loading a constant number of fixed-point registers from
     memory and only bother with this if more than two; the machine
     doesn't support more than eight.  */
  if (GET_CODE (operands[2]) != CONST_INT
      || INTVAL (operands[2]) <= 2
      || INTVAL (operands[2]) > 8
      || GET_CODE (operands[1]) != MEM
      || GET_CODE (operands[0]) != REG
      || REGNO (operands[0]) >= 32)
    FAIL;

  count = INTVAL (operands[2]);
  regno = REGNO (operands[0]);

  operands[3] = gen_rtx_PARALLEL (VOIDmode, rtvec_alloc (count));
  op1 = replace_equiv_address (operands[1],
			       force_reg (SImode, XEXP (operands[1], 0)));

  for (i = 0; i < count; i++)
    XVECEXP (operands[3], 0, i)
      = gen_rtx_SET (VOIDmode, gen_rtx_REG (SImode, regno + i),
		     adjust_address_nv (op1, SImode, i * 4));
}")

(define_insn "*ldmsi8"
  [(match_parallel 0 "load_multiple_operation"
    [(set (match_operand:SI 2 "gpc_reg_operand" "")
          (mem:SI (match_operand:SI 1 "gpc_reg_operand" "b")))
     (set (match_operand:SI 3 "gpc_reg_operand" "")
          (mem:SI (plus:SI (match_dup 1) (const_int 4))))
     (set (match_operand:SI 4 "gpc_reg_operand" "")
          (mem:SI (plus:SI (match_dup 1) (const_int 8))))
     (set (match_operand:SI 5 "gpc_reg_operand" "")
          (mem:SI (plus:SI (match_dup 1) (const_int 12))))
     (set (match_operand:SI 6 "gpc_reg_operand" "")
          (mem:SI (plus:SI (match_dup 1) (const_int 16))))
     (set (match_operand:SI 7 "gpc_reg_operand" "")
          (mem:SI (plus:SI (match_dup 1) (const_int 20))))
     (set (match_operand:SI 8 "gpc_reg_operand" "")
          (mem:SI (plus:SI (match_dup 1) (const_int 24))))
     (set (match_operand:SI 9 "gpc_reg_operand" "")
          (mem:SI (plus:SI (match_dup 1) (const_int 28))))])]
  "TARGET_STRING && XVECLEN (operands[0], 0) == 8"
  "*
{ return rs6000_output_load_multiple (operands); }"
  [(set_attr "type" "load_ux")
   (set_attr "length" "32")])

(define_insn "*ldmsi7"
  [(match_parallel 0 "load_multiple_operation"
    [(set (match_operand:SI 2 "gpc_reg_operand" "")
          (mem:SI (match_operand:SI 1 "gpc_reg_operand" "b")))
     (set (match_operand:SI 3 "gpc_reg_operand" "")
          (mem:SI (plus:SI (match_dup 1) (const_int 4))))
     (set (match_operand:SI 4 "gpc_reg_operand" "")
          (mem:SI (plus:SI (match_dup 1) (const_int 8))))
     (set (match_operand:SI 5 "gpc_reg_operand" "")
          (mem:SI (plus:SI (match_dup 1) (const_int 12))))
     (set (match_operand:SI 6 "gpc_reg_operand" "")
          (mem:SI (plus:SI (match_dup 1) (const_int 16))))
     (set (match_operand:SI 7 "gpc_reg_operand" "")
          (mem:SI (plus:SI (match_dup 1) (const_int 20))))
     (set (match_operand:SI 8 "gpc_reg_operand" "")
          (mem:SI (plus:SI (match_dup 1) (const_int 24))))])]
  "TARGET_STRING && XVECLEN (operands[0], 0) == 7"
  "*
{ return rs6000_output_load_multiple (operands); }"
  [(set_attr "type" "load_ux")
   (set_attr "length" "32")])

(define_insn "*ldmsi6"
  [(match_parallel 0 "load_multiple_operation"
    [(set (match_operand:SI 2 "gpc_reg_operand" "")
          (mem:SI (match_operand:SI 1 "gpc_reg_operand" "b")))
     (set (match_operand:SI 3 "gpc_reg_operand" "")
          (mem:SI (plus:SI (match_dup 1) (const_int 4))))
     (set (match_operand:SI 4 "gpc_reg_operand" "")
          (mem:SI (plus:SI (match_dup 1) (const_int 8))))
     (set (match_operand:SI 5 "gpc_reg_operand" "")
          (mem:SI (plus:SI (match_dup 1) (const_int 12))))
     (set (match_operand:SI 6 "gpc_reg_operand" "")
          (mem:SI (plus:SI (match_dup 1) (const_int 16))))
     (set (match_operand:SI 7 "gpc_reg_operand" "")
          (mem:SI (plus:SI (match_dup 1) (const_int 20))))])]
  "TARGET_STRING && XVECLEN (operands[0], 0) == 6"
  "*
{ return rs6000_output_load_multiple (operands); }"
  [(set_attr "type" "load_ux")
   (set_attr "length" "32")])

(define_insn "*ldmsi5"
  [(match_parallel 0 "load_multiple_operation"
    [(set (match_operand:SI 2 "gpc_reg_operand" "")
          (mem:SI (match_operand:SI 1 "gpc_reg_operand" "b")))
     (set (match_operand:SI 3 "gpc_reg_operand" "")
          (mem:SI (plus:SI (match_dup 1) (const_int 4))))
     (set (match_operand:SI 4 "gpc_reg_operand" "")
          (mem:SI (plus:SI (match_dup 1) (const_int 8))))
     (set (match_operand:SI 5 "gpc_reg_operand" "")
          (mem:SI (plus:SI (match_dup 1) (const_int 12))))
     (set (match_operand:SI 6 "gpc_reg_operand" "")
          (mem:SI (plus:SI (match_dup 1) (const_int 16))))])]
  "TARGET_STRING && XVECLEN (operands[0], 0) == 5"
  "*
{ return rs6000_output_load_multiple (operands); }"
  [(set_attr "type" "load_ux")
   (set_attr "length" "32")])

(define_insn "*ldmsi4"
  [(match_parallel 0 "load_multiple_operation"
    [(set (match_operand:SI 2 "gpc_reg_operand" "")
          (mem:SI (match_operand:SI 1 "gpc_reg_operand" "b")))
     (set (match_operand:SI 3 "gpc_reg_operand" "")
          (mem:SI (plus:SI (match_dup 1) (const_int 4))))
     (set (match_operand:SI 4 "gpc_reg_operand" "")
          (mem:SI (plus:SI (match_dup 1) (const_int 8))))
     (set (match_operand:SI 5 "gpc_reg_operand" "")
          (mem:SI (plus:SI (match_dup 1) (const_int 12))))])]
  "TARGET_STRING && XVECLEN (operands[0], 0) == 4"
  "*
{ return rs6000_output_load_multiple (operands); }"
  [(set_attr "type" "load_ux")
   (set_attr "length" "32")])

(define_insn "*ldmsi3"
  [(match_parallel 0 "load_multiple_operation"
    [(set (match_operand:SI 2 "gpc_reg_operand" "")
          (mem:SI (match_operand:SI 1 "gpc_reg_operand" "b")))
     (set (match_operand:SI 3 "gpc_reg_operand" "")
          (mem:SI (plus:SI (match_dup 1) (const_int 4))))
     (set (match_operand:SI 4 "gpc_reg_operand" "")
          (mem:SI (plus:SI (match_dup 1) (const_int 8))))])]
  "TARGET_STRING && XVECLEN (operands[0], 0) == 3"
  "*
{ return rs6000_output_load_multiple (operands); }"
  [(set_attr "type" "load_ux")
   (set_attr "length" "32")])

(define_expand "store_multiple"
  [(match_par_dup 3 [(set (match_operand:SI 0 "" "")
			  (match_operand:SI 1 "" ""))
		     (clobber (scratch:SI))
		     (use (match_operand:SI 2 "" ""))])]
  "TARGET_STRING && !TARGET_POWERPC64"
  "
{
  int regno;
  int count;
  rtx to;
  rtx op0;
  int i;

  /* Support only storing a constant number of fixed-point registers to
     memory and only bother with this if more than two; the machine
     doesn't support more than eight.  */
  if (GET_CODE (operands[2]) != CONST_INT
      || INTVAL (operands[2]) <= 2
      || INTVAL (operands[2]) > 8
      || GET_CODE (operands[0]) != MEM
      || GET_CODE (operands[1]) != REG
      || REGNO (operands[1]) >= 32)
    FAIL;

  count = INTVAL (operands[2]);
  regno = REGNO (operands[1]);

  operands[3] = gen_rtx_PARALLEL (VOIDmode, rtvec_alloc (count + 1));
  to = force_reg (SImode, XEXP (operands[0], 0));
  op0 = replace_equiv_address (operands[0], to);

  XVECEXP (operands[3], 0, 0)
    = gen_rtx_SET (VOIDmode, adjust_address_nv (op0, SImode, 0), operands[1]);
  XVECEXP (operands[3], 0, 1) = gen_rtx_CLOBBER (VOIDmode,
						 gen_rtx_SCRATCH (SImode));

  for (i = 1; i < count; i++)
    XVECEXP (operands[3], 0, i + 1)
      = gen_rtx_SET (VOIDmode,
		     adjust_address_nv (op0, SImode, i * 4),
		     gen_rtx_REG (SImode, regno + i));
}")

(define_insn "*stmsi8"
  [(match_parallel 0 "store_multiple_operation"
    [(set (mem:SI (match_operand:SI 1 "gpc_reg_operand" "b"))
	  (match_operand:SI 2 "gpc_reg_operand" "r"))
     (clobber (match_scratch:SI 3 "=X"))
     (set (mem:SI (plus:SI (match_dup 1) (const_int 4)))
	  (match_operand:SI 4 "gpc_reg_operand" "r"))
     (set (mem:SI (plus:SI (match_dup 1) (const_int 8)))
	  (match_operand:SI 5 "gpc_reg_operand" "r"))
     (set (mem:SI (plus:SI (match_dup 1) (const_int 12)))
	  (match_operand:SI 6 "gpc_reg_operand" "r"))
     (set (mem:SI (plus:SI (match_dup 1) (const_int 16)))
	  (match_operand:SI 7 "gpc_reg_operand" "r"))
     (set (mem:SI (plus:SI (match_dup 1) (const_int 20)))
	  (match_operand:SI 8 "gpc_reg_operand" "r"))
     (set (mem:SI (plus:SI (match_dup 1) (const_int 24)))
	  (match_operand:SI 9 "gpc_reg_operand" "r"))
     (set (mem:SI (plus:SI (match_dup 1) (const_int 28)))
	  (match_operand:SI 10 "gpc_reg_operand" "r"))])]
  "TARGET_STRING && !TARGET_POWER && XVECLEN (operands[0], 0) == 9"
  "{stsi|stswi} %2,%1,%O0"
  [(set_attr "type" "store_ux")])

(define_insn "*stmsi7"
  [(match_parallel 0 "store_multiple_operation"
    [(set (mem:SI (match_operand:SI 1 "gpc_reg_operand" "b"))
	  (match_operand:SI 2 "gpc_reg_operand" "r"))
     (clobber (match_scratch:SI 3 "=X"))
     (set (mem:SI (plus:SI (match_dup 1) (const_int 4)))
	  (match_operand:SI 4 "gpc_reg_operand" "r"))
     (set (mem:SI (plus:SI (match_dup 1) (const_int 8)))
	  (match_operand:SI 5 "gpc_reg_operand" "r"))
     (set (mem:SI (plus:SI (match_dup 1) (const_int 12)))
	  (match_operand:SI 6 "gpc_reg_operand" "r"))
     (set (mem:SI (plus:SI (match_dup 1) (const_int 16)))
	  (match_operand:SI 7 "gpc_reg_operand" "r"))
     (set (mem:SI (plus:SI (match_dup 1) (const_int 20)))
	  (match_operand:SI 8 "gpc_reg_operand" "r"))
     (set (mem:SI (plus:SI (match_dup 1) (const_int 24)))
	  (match_operand:SI 9 "gpc_reg_operand" "r"))])]
  "TARGET_STRING && !TARGET_POWER && XVECLEN (operands[0], 0) == 8"
  "{stsi|stswi} %2,%1,%O0"
  [(set_attr "type" "store_ux")])

(define_insn "*stmsi6"
  [(match_parallel 0 "store_multiple_operation"
    [(set (mem:SI (match_operand:SI 1 "gpc_reg_operand" "b"))
	  (match_operand:SI 2 "gpc_reg_operand" "r"))
     (clobber (match_scratch:SI 3 "=X"))
     (set (mem:SI (plus:SI (match_dup 1) (const_int 4)))
	  (match_operand:SI 4 "gpc_reg_operand" "r"))
     (set (mem:SI (plus:SI (match_dup 1) (const_int 8)))
	  (match_operand:SI 5 "gpc_reg_operand" "r"))
     (set (mem:SI (plus:SI (match_dup 1) (const_int 12)))
	  (match_operand:SI 6 "gpc_reg_operand" "r"))
     (set (mem:SI (plus:SI (match_dup 1) (const_int 16)))
	  (match_operand:SI 7 "gpc_reg_operand" "r"))
     (set (mem:SI (plus:SI (match_dup 1) (const_int 20)))
	  (match_operand:SI 8 "gpc_reg_operand" "r"))])]
  "TARGET_STRING && !TARGET_POWER && XVECLEN (operands[0], 0) == 7"
  "{stsi|stswi} %2,%1,%O0"
  [(set_attr "type" "store_ux")])

(define_insn "*stmsi5"
  [(match_parallel 0 "store_multiple_operation"
    [(set (mem:SI (match_operand:SI 1 "gpc_reg_operand" "b"))
	  (match_operand:SI 2 "gpc_reg_operand" "r"))
     (clobber (match_scratch:SI 3 "=X"))
     (set (mem:SI (plus:SI (match_dup 1) (const_int 4)))
	  (match_operand:SI 4 "gpc_reg_operand" "r"))
     (set (mem:SI (plus:SI (match_dup 1) (const_int 8)))
	  (match_operand:SI 5 "gpc_reg_operand" "r"))
     (set (mem:SI (plus:SI (match_dup 1) (const_int 12)))
	  (match_operand:SI 6 "gpc_reg_operand" "r"))
     (set (mem:SI (plus:SI (match_dup 1) (const_int 16)))
	  (match_operand:SI 7 "gpc_reg_operand" "r"))])]
  "TARGET_STRING && !TARGET_POWER && XVECLEN (operands[0], 0) == 6"
  "{stsi|stswi} %2,%1,%O0"
  [(set_attr "type" "store_ux")])

(define_insn "*stmsi4"
  [(match_parallel 0 "store_multiple_operation"
    [(set (mem:SI (match_operand:SI 1 "gpc_reg_operand" "b"))
	  (match_operand:SI 2 "gpc_reg_operand" "r"))
     (clobber (match_scratch:SI 3 "=X"))
     (set (mem:SI (plus:SI (match_dup 1) (const_int 4)))
	  (match_operand:SI 4 "gpc_reg_operand" "r"))
     (set (mem:SI (plus:SI (match_dup 1) (const_int 8)))
	  (match_operand:SI 5 "gpc_reg_operand" "r"))
     (set (mem:SI (plus:SI (match_dup 1) (const_int 12)))
	  (match_operand:SI 6 "gpc_reg_operand" "r"))])]
  "TARGET_STRING && !TARGET_POWER && XVECLEN (operands[0], 0) == 5"
  "{stsi|stswi} %2,%1,%O0"
  [(set_attr "type" "store_ux")])

(define_insn "*stmsi3"
  [(match_parallel 0 "store_multiple_operation"
    [(set (mem:SI (match_operand:SI 1 "gpc_reg_operand" "b"))
	  (match_operand:SI 2 "gpc_reg_operand" "r"))
     (clobber (match_scratch:SI 3 "=X"))
     (set (mem:SI (plus:SI (match_dup 1) (const_int 4)))
	  (match_operand:SI 4 "gpc_reg_operand" "r"))
     (set (mem:SI (plus:SI (match_dup 1) (const_int 8)))
	  (match_operand:SI 5 "gpc_reg_operand" "r"))])]
  "TARGET_STRING && !TARGET_POWER && XVECLEN (operands[0], 0) == 4"
  "{stsi|stswi} %2,%1,%O0"
  [(set_attr "type" "store_ux")])

(define_insn "*stmsi8_power"
  [(match_parallel 0 "store_multiple_operation"
    [(set (mem:SI (match_operand:SI 1 "gpc_reg_operand" "b"))
	  (match_operand:SI 2 "gpc_reg_operand" "r"))
     (clobber (match_scratch:SI 3 "=q"))
     (set (mem:SI (plus:SI (match_dup 1) (const_int 4)))
	  (match_operand:SI 4 "gpc_reg_operand" "r"))
     (set (mem:SI (plus:SI (match_dup 1) (const_int 8)))
	  (match_operand:SI 5 "gpc_reg_operand" "r"))
     (set (mem:SI (plus:SI (match_dup 1) (const_int 12)))
	  (match_operand:SI 6 "gpc_reg_operand" "r"))
     (set (mem:SI (plus:SI (match_dup 1) (const_int 16)))
	  (match_operand:SI 7 "gpc_reg_operand" "r"))
     (set (mem:SI (plus:SI (match_dup 1) (const_int 20)))
	  (match_operand:SI 8 "gpc_reg_operand" "r"))
     (set (mem:SI (plus:SI (match_dup 1) (const_int 24)))
	  (match_operand:SI 9 "gpc_reg_operand" "r"))
     (set (mem:SI (plus:SI (match_dup 1) (const_int 28)))
	  (match_operand:SI 10 "gpc_reg_operand" "r"))])]
  "TARGET_STRING && TARGET_POWER && XVECLEN (operands[0], 0) == 9"
  "{stsi|stswi} %2,%1,%O0"
  [(set_attr "type" "store_ux")])

(define_insn "*stmsi7_power"
  [(match_parallel 0 "store_multiple_operation"
    [(set (mem:SI (match_operand:SI 1 "gpc_reg_operand" "b"))
	  (match_operand:SI 2 "gpc_reg_operand" "r"))
     (clobber (match_scratch:SI 3 "=q"))
     (set (mem:SI (plus:SI (match_dup 1) (const_int 4)))
	  (match_operand:SI 4 "gpc_reg_operand" "r"))
     (set (mem:SI (plus:SI (match_dup 1) (const_int 8)))
	  (match_operand:SI 5 "gpc_reg_operand" "r"))
     (set (mem:SI (plus:SI (match_dup 1) (const_int 12)))
	  (match_operand:SI 6 "gpc_reg_operand" "r"))
     (set (mem:SI (plus:SI (match_dup 1) (const_int 16)))
	  (match_operand:SI 7 "gpc_reg_operand" "r"))
     (set (mem:SI (plus:SI (match_dup 1) (const_int 20)))
	  (match_operand:SI 8 "gpc_reg_operand" "r"))
     (set (mem:SI (plus:SI (match_dup 1) (const_int 24)))
	  (match_operand:SI 9 "gpc_reg_operand" "r"))])]
  "TARGET_STRING && TARGET_POWER && XVECLEN (operands[0], 0) == 8"
  "{stsi|stswi} %2,%1,%O0"
  [(set_attr "type" "store_ux")])

(define_insn "*stmsi6_power"
  [(match_parallel 0 "store_multiple_operation"
    [(set (mem:SI (match_operand:SI 1 "gpc_reg_operand" "b"))
	  (match_operand:SI 2 "gpc_reg_operand" "r"))
     (clobber (match_scratch:SI 3 "=q"))
     (set (mem:SI (plus:SI (match_dup 1) (const_int 4)))
	  (match_operand:SI 4 "gpc_reg_operand" "r"))
     (set (mem:SI (plus:SI (match_dup 1) (const_int 8)))
	  (match_operand:SI 5 "gpc_reg_operand" "r"))
     (set (mem:SI (plus:SI (match_dup 1) (const_int 12)))
	  (match_operand:SI 6 "gpc_reg_operand" "r"))
     (set (mem:SI (plus:SI (match_dup 1) (const_int 16)))
	  (match_operand:SI 7 "gpc_reg_operand" "r"))
     (set (mem:SI (plus:SI (match_dup 1) (const_int 20)))
	  (match_operand:SI 8 "gpc_reg_operand" "r"))])]
  "TARGET_STRING && TARGET_POWER && XVECLEN (operands[0], 0) == 7"
  "{stsi|stswi} %2,%1,%O0"
  [(set_attr "type" "store_ux")])

(define_insn "*stmsi5_power"
  [(match_parallel 0 "store_multiple_operation"
    [(set (mem:SI (match_operand:SI 1 "gpc_reg_operand" "b"))
	  (match_operand:SI 2 "gpc_reg_operand" "r"))
     (clobber (match_scratch:SI 3 "=q"))
     (set (mem:SI (plus:SI (match_dup 1) (const_int 4)))
	  (match_operand:SI 4 "gpc_reg_operand" "r"))
     (set (mem:SI (plus:SI (match_dup 1) (const_int 8)))
	  (match_operand:SI 5 "gpc_reg_operand" "r"))
     (set (mem:SI (plus:SI (match_dup 1) (const_int 12)))
	  (match_operand:SI 6 "gpc_reg_operand" "r"))
     (set (mem:SI (plus:SI (match_dup 1) (const_int 16)))
	  (match_operand:SI 7 "gpc_reg_operand" "r"))])]
  "TARGET_STRING && TARGET_POWER && XVECLEN (operands[0], 0) == 6"
  "{stsi|stswi} %2,%1,%O0"
  [(set_attr "type" "store_ux")])

(define_insn "*stmsi4_power"
  [(match_parallel 0 "store_multiple_operation"
    [(set (mem:SI (match_operand:SI 1 "gpc_reg_operand" "b"))
	  (match_operand:SI 2 "gpc_reg_operand" "r"))
     (clobber (match_scratch:SI 3 "=q"))
     (set (mem:SI (plus:SI (match_dup 1) (const_int 4)))
	  (match_operand:SI 4 "gpc_reg_operand" "r"))
     (set (mem:SI (plus:SI (match_dup 1) (const_int 8)))
	  (match_operand:SI 5 "gpc_reg_operand" "r"))
     (set (mem:SI (plus:SI (match_dup 1) (const_int 12)))
	  (match_operand:SI 6 "gpc_reg_operand" "r"))])]
  "TARGET_STRING && TARGET_POWER && XVECLEN (operands[0], 0) == 5"
  "{stsi|stswi} %2,%1,%O0"
  [(set_attr "type" "store_ux")])

(define_insn "*stmsi3_power"
  [(match_parallel 0 "store_multiple_operation"
    [(set (mem:SI (match_operand:SI 1 "gpc_reg_operand" "b"))
	  (match_operand:SI 2 "gpc_reg_operand" "r"))
     (clobber (match_scratch:SI 3 "=q"))
     (set (mem:SI (plus:SI (match_dup 1) (const_int 4)))
	  (match_operand:SI 4 "gpc_reg_operand" "r"))
     (set (mem:SI (plus:SI (match_dup 1) (const_int 8)))
	  (match_operand:SI 5 "gpc_reg_operand" "r"))])]
  "TARGET_STRING && TARGET_POWER && XVECLEN (operands[0], 0) == 4"
  "{stsi|stswi} %2,%1,%O0"
  [(set_attr "type" "store_ux")])

(define_expand "setmemsi"
  [(parallel [(set (match_operand:BLK 0 "" "")
		   (match_operand 2 "const_int_operand" ""))
	      (use (match_operand:SI 1 "" ""))
	      (use (match_operand:SI 3 "" ""))])]
  ""
  "
{
  /* If value to set is not zero, use the library routine.  */
  if (operands[2] != const0_rtx)
    FAIL;

  if (expand_block_clear (operands))
    DONE;
  else
    FAIL;
}")

;; String/block move insn.
;; Argument 0 is the destination
;; Argument 1 is the source
;; Argument 2 is the length
;; Argument 3 is the alignment

(define_expand "movmemsi"
  [(parallel [(set (match_operand:BLK 0 "" "")
		   (match_operand:BLK 1 "" ""))
	      (use (match_operand:SI 2 "" ""))
	      (use (match_operand:SI 3 "" ""))])]
  ""
  "
{
  if (expand_block_move (operands))
    DONE;
  else
    FAIL;
}")

;; Move up to 32 bytes at a time.  The fixed registers are needed because the
;; register allocator doesn't have a clue about allocating 8 word registers.
;; rD/rS = r5 is preferred, efficient form.
(define_expand "movmemsi_8reg"
  [(parallel [(set (match_operand 0 "" "")
		   (match_operand 1 "" ""))
	      (use (match_operand 2 "" ""))
	      (use (match_operand 3 "" ""))
	      (clobber (reg:SI  5))
	      (clobber (reg:SI  6))
	      (clobber (reg:SI  7))
	      (clobber (reg:SI  8))
	      (clobber (reg:SI  9))
	      (clobber (reg:SI 10))
	      (clobber (reg:SI 11))
	      (clobber (reg:SI 12))
	      (clobber (match_scratch:SI 4 ""))])]
  "TARGET_STRING"
  "")

(define_insn ""
  [(set (mem:BLK (match_operand:SI 0 "gpc_reg_operand" "b"))
	(mem:BLK (match_operand:SI 1 "gpc_reg_operand" "b")))
   (use (match_operand:SI 2 "immediate_operand" "i"))
   (use (match_operand:SI 3 "immediate_operand" "i"))
   (clobber (match_operand:SI 4 "gpc_reg_operand" "=r"))
   (clobber (reg:SI  6))
   (clobber (reg:SI  7))
   (clobber (reg:SI  8))
   (clobber (reg:SI  9))
   (clobber (reg:SI 10))
   (clobber (reg:SI 11))
   (clobber (reg:SI 12))
   (clobber (match_scratch:SI 5 "=q"))]
  "TARGET_STRING && TARGET_POWER
   && ((INTVAL (operands[2]) > 24 && INTVAL (operands[2]) < 32)
       || INTVAL (operands[2]) == 0)
   && (REGNO (operands[0]) < 5 || REGNO (operands[0]) > 12)
   && (REGNO (operands[1]) < 5 || REGNO (operands[1]) > 12)
   && REGNO (operands[4]) == 5"
  "{lsi|lswi} %4,%1,%2\;{stsi|stswi} %4,%0,%2"
  [(set_attr "type" "store_ux")
   (set_attr "length" "8")])

(define_insn ""
  [(set (mem:BLK (match_operand:P 0 "gpc_reg_operand" "b"))
	(mem:BLK (match_operand:P 1 "gpc_reg_operand" "b")))
   (use (match_operand:SI 2 "immediate_operand" "i"))
   (use (match_operand:SI 3 "immediate_operand" "i"))
   (clobber (match_operand:SI 4 "gpc_reg_operand" "=r"))
   (clobber (reg:SI  6))
   (clobber (reg:SI  7))
   (clobber (reg:SI  8))
   (clobber (reg:SI  9))
   (clobber (reg:SI 10))
   (clobber (reg:SI 11))
   (clobber (reg:SI 12))
   (clobber (match_scratch:SI 5 "=X"))]
  "TARGET_STRING && ! TARGET_POWER
   && ((INTVAL (operands[2]) > 24 && INTVAL (operands[2]) < 32)
       || INTVAL (operands[2]) == 0)
   && (REGNO (operands[0]) < 5 || REGNO (operands[0]) > 12)
   && (REGNO (operands[1]) < 5 || REGNO (operands[1]) > 12)
   && REGNO (operands[4]) == 5"
  "{lsi|lswi} %4,%1,%2\;{stsi|stswi} %4,%0,%2"
  [(set_attr "type" "store_ux")
   (set_attr "length" "8")])

;; Move up to 24 bytes at a time.  The fixed registers are needed because the
;; register allocator doesn't have a clue about allocating 6 word registers.
;; rD/rS = r5 is preferred, efficient form.
(define_expand "movmemsi_6reg"
  [(parallel [(set (match_operand 0 "" "")
		   (match_operand 1 "" ""))
	      (use (match_operand 2 "" ""))
	      (use (match_operand 3 "" ""))
	      (clobber (reg:SI  5))
	      (clobber (reg:SI  6))
	      (clobber (reg:SI  7))
	      (clobber (reg:SI  8))
	      (clobber (reg:SI  9))
	      (clobber (reg:SI 10))
	      (clobber (match_scratch:SI 4 ""))])]
  "TARGET_STRING"
  "")

(define_insn ""
  [(set (mem:BLK (match_operand:SI 0 "gpc_reg_operand" "b"))
	(mem:BLK (match_operand:SI 1 "gpc_reg_operand" "b")))
   (use (match_operand:SI 2 "immediate_operand" "i"))
   (use (match_operand:SI 3 "immediate_operand" "i"))
   (clobber (match_operand:SI 4 "gpc_reg_operand" "=r"))
   (clobber (reg:SI  6))
   (clobber (reg:SI  7))
   (clobber (reg:SI  8))
   (clobber (reg:SI  9))
   (clobber (reg:SI 10))
   (clobber (match_scratch:SI 5 "=q"))]
  "TARGET_STRING && TARGET_POWER
   && INTVAL (operands[2]) > 16 && INTVAL (operands[2]) <= 24
   && (REGNO (operands[0]) < 5 || REGNO (operands[0]) > 10)
   && (REGNO (operands[1]) < 5 || REGNO (operands[1]) > 10)
   && REGNO (operands[4]) == 5"
  "{lsi|lswi} %4,%1,%2\;{stsi|stswi} %4,%0,%2"
  [(set_attr "type" "store_ux")
   (set_attr "length" "8")])

(define_insn ""
  [(set (mem:BLK (match_operand:P 0 "gpc_reg_operand" "b"))
	(mem:BLK (match_operand:P 1 "gpc_reg_operand" "b")))
   (use (match_operand:SI 2 "immediate_operand" "i"))
   (use (match_operand:SI 3 "immediate_operand" "i"))
   (clobber (match_operand:SI 4 "gpc_reg_operand" "=r"))
   (clobber (reg:SI  6))
   (clobber (reg:SI  7))
   (clobber (reg:SI  8))
   (clobber (reg:SI  9))
   (clobber (reg:SI 10))
   (clobber (match_scratch:SI 5 "=X"))]
  "TARGET_STRING && ! TARGET_POWER
   && INTVAL (operands[2]) > 16 && INTVAL (operands[2]) <= 32
   && (REGNO (operands[0]) < 5 || REGNO (operands[0]) > 10)
   && (REGNO (operands[1]) < 5 || REGNO (operands[1]) > 10)
   && REGNO (operands[4]) == 5"
  "{lsi|lswi} %4,%1,%2\;{stsi|stswi} %4,%0,%2"
  [(set_attr "type" "store_ux")
   (set_attr "length" "8")])

;; Move up to 16 bytes at a time, using 4 fixed registers to avoid spill
;; problems with TImode.
;; rD/rS = r5 is preferred, efficient form.
(define_expand "movmemsi_4reg"
  [(parallel [(set (match_operand 0 "" "")
		   (match_operand 1 "" ""))
	      (use (match_operand 2 "" ""))
	      (use (match_operand 3 "" ""))
	      (clobber (reg:SI 5))
	      (clobber (reg:SI 6))
	      (clobber (reg:SI 7))
	      (clobber (reg:SI 8))
	      (clobber (match_scratch:SI 4 ""))])]
  "TARGET_STRING"
  "")

(define_insn ""
  [(set (mem:BLK (match_operand:SI 0 "gpc_reg_operand" "b"))
	(mem:BLK (match_operand:SI 1 "gpc_reg_operand" "b")))
   (use (match_operand:SI 2 "immediate_operand" "i"))
   (use (match_operand:SI 3 "immediate_operand" "i"))
   (clobber (match_operand:SI 4 "gpc_reg_operand" "=r"))
   (clobber (reg:SI 6))
   (clobber (reg:SI 7))
   (clobber (reg:SI 8))
   (clobber (match_scratch:SI 5 "=q"))]
  "TARGET_STRING && TARGET_POWER
   && INTVAL (operands[2]) > 8 && INTVAL (operands[2]) <= 16
   && (REGNO (operands[0]) < 5 || REGNO (operands[0]) > 8)
   && (REGNO (operands[1]) < 5 || REGNO (operands[1]) > 8)
   && REGNO (operands[4]) == 5"
  "{lsi|lswi} %4,%1,%2\;{stsi|stswi} %4,%0,%2"
  [(set_attr "type" "store_ux")
   (set_attr "length" "8")])

(define_insn ""
  [(set (mem:BLK (match_operand:P 0 "gpc_reg_operand" "b"))
	(mem:BLK (match_operand:P 1 "gpc_reg_operand" "b")))
   (use (match_operand:SI 2 "immediate_operand" "i"))
   (use (match_operand:SI 3 "immediate_operand" "i"))
   (clobber (match_operand:SI 4 "gpc_reg_operand" "=r"))
   (clobber (reg:SI 6))
   (clobber (reg:SI 7))
   (clobber (reg:SI 8))
   (clobber (match_scratch:SI 5 "=X"))]
  "TARGET_STRING && ! TARGET_POWER
   && INTVAL (operands[2]) > 8 && INTVAL (operands[2]) <= 16
   && (REGNO (operands[0]) < 5 || REGNO (operands[0]) > 8)
   && (REGNO (operands[1]) < 5 || REGNO (operands[1]) > 8)
   && REGNO (operands[4]) == 5"
  "{lsi|lswi} %4,%1,%2\;{stsi|stswi} %4,%0,%2"
  [(set_attr "type" "store_ux")
   (set_attr "length" "8")])

;; Move up to 8 bytes at a time.
(define_expand "movmemsi_2reg"
  [(parallel [(set (match_operand 0 "" "")
		   (match_operand 1 "" ""))
	      (use (match_operand 2 "" ""))
	      (use (match_operand 3 "" ""))
	      (clobber (match_scratch:DI 4 ""))
	      (clobber (match_scratch:SI 5 ""))])]
  "TARGET_STRING && ! TARGET_POWERPC64"
  "")

(define_insn ""
  [(set (mem:BLK (match_operand:SI 0 "gpc_reg_operand" "b"))
	(mem:BLK (match_operand:SI 1 "gpc_reg_operand" "b")))
   (use (match_operand:SI 2 "immediate_operand" "i"))
   (use (match_operand:SI 3 "immediate_operand" "i"))
   (clobber (match_scratch:DI 4 "=&r"))
   (clobber (match_scratch:SI 5 "=q"))]
  "TARGET_STRING && TARGET_POWER && ! TARGET_POWERPC64
   && INTVAL (operands[2]) > 4 && INTVAL (operands[2]) <= 8"
  "{lsi|lswi} %4,%1,%2\;{stsi|stswi} %4,%0,%2"
  [(set_attr "type" "store_ux")
   (set_attr "length" "8")])

(define_insn ""
  [(set (mem:BLK (match_operand:SI 0 "gpc_reg_operand" "b"))
	(mem:BLK (match_operand:SI 1 "gpc_reg_operand" "b")))
   (use (match_operand:SI 2 "immediate_operand" "i"))
   (use (match_operand:SI 3 "immediate_operand" "i"))
   (clobber (match_scratch:DI 4 "=&r"))
   (clobber (match_scratch:SI 5 "=X"))]
  "TARGET_STRING && ! TARGET_POWER && ! TARGET_POWERPC64
   && INTVAL (operands[2]) > 4 && INTVAL (operands[2]) <= 8"
  "{lsi|lswi} %4,%1,%2\;{stsi|stswi} %4,%0,%2"
  [(set_attr "type" "store_ux")
   (set_attr "length" "8")])

;; Move up to 4 bytes at a time.
(define_expand "movmemsi_1reg"
  [(parallel [(set (match_operand 0 "" "")
		   (match_operand 1 "" ""))
	      (use (match_operand 2 "" ""))
	      (use (match_operand 3 "" ""))
	      (clobber (match_scratch:SI 4 ""))
	      (clobber (match_scratch:SI 5 ""))])]
  "TARGET_STRING"
  "")

(define_insn ""
  [(set (mem:BLK (match_operand:SI 0 "gpc_reg_operand" "b"))
	(mem:BLK (match_operand:SI 1 "gpc_reg_operand" "b")))
   (use (match_operand:SI 2 "immediate_operand" "i"))
   (use (match_operand:SI 3 "immediate_operand" "i"))
   (clobber (match_scratch:SI 4 "=&r"))
   (clobber (match_scratch:SI 5 "=q"))]
  "TARGET_STRING && TARGET_POWER
   && INTVAL (operands[2]) > 0 && INTVAL (operands[2]) <= 4"
  "{lsi|lswi} %4,%1,%2\;{stsi|stswi} %4,%0,%2"
  [(set_attr "type" "store_ux")
   (set_attr "length" "8")])

(define_insn ""
  [(set (mem:BLK (match_operand:P 0 "gpc_reg_operand" "b"))
	(mem:BLK (match_operand:P 1 "gpc_reg_operand" "b")))
   (use (match_operand:SI 2 "immediate_operand" "i"))
   (use (match_operand:SI 3 "immediate_operand" "i"))
   (clobber (match_scratch:SI 4 "=&r"))
   (clobber (match_scratch:SI 5 "=X"))]
  "TARGET_STRING && ! TARGET_POWER
   && INTVAL (operands[2]) > 0 && INTVAL (operands[2]) <= 4"
  "{lsi|lswi} %4,%1,%2\;{stsi|stswi} %4,%0,%2"
  [(set_attr "type" "store_ux")
   (set_attr "length" "8")])

;; Define insns that do load or store with update.  Some of these we can
;; get by using pre-decrement or pre-increment, but the hardware can also
;; do cases where the increment is not the size of the object.
;;
;; In all these cases, we use operands 0 and 1 for the register being
;; incremented because those are the operands that local-alloc will
;; tie and these are the pair most likely to be tieable (and the ones
;; that will benefit the most).

(define_insn "*movdi_update1"
  [(set (match_operand:DI 3 "gpc_reg_operand" "=r,r")
	(mem:DI (plus:DI (match_operand:DI 1 "gpc_reg_operand" "0,0")
			 (match_operand:DI 2 "reg_or_aligned_short_operand" "r,I"))))
   (set (match_operand:DI 0 "gpc_reg_operand" "=b,b")
	(plus:DI (match_dup 1) (match_dup 2)))]
  "TARGET_POWERPC64 && TARGET_UPDATE"
  "@
   ldux %3,%0,%2
   ldu %3,%2(%0)"
  [(set_attr "type" "load_ux,load_u")])

(define_insn "movdi_<mode>_update"
  [(set (mem:DI (plus:P (match_operand:P 1 "gpc_reg_operand" "0,0")
			 (match_operand:P 2 "reg_or_aligned_short_operand" "r,I")))
	(match_operand:DI 3 "gpc_reg_operand" "r,r"))
   (set (match_operand:P 0 "gpc_reg_operand" "=b,b")
	(plus:P (match_dup 1) (match_dup 2)))]
  "TARGET_POWERPC64 && TARGET_UPDATE"
  "@
   stdux %3,%0,%2
   stdu %3,%2(%0)"
  [(set_attr "type" "store_ux,store_u")])

(define_insn "*movsi_update1"
  [(set (match_operand:SI 3 "gpc_reg_operand" "=r,r")
	(mem:SI (plus:SI (match_operand:SI 1 "gpc_reg_operand" "0,0")
			 (match_operand:SI 2 "reg_or_short_operand" "r,I"))))
   (set (match_operand:SI 0 "gpc_reg_operand" "=b,b")
	(plus:SI (match_dup 1) (match_dup 2)))]
  "TARGET_UPDATE"
  "@
   {lux|lwzux} %3,%0,%2
   {lu|lwzu} %3,%2(%0)"
  [(set_attr "type" "load_ux,load_u")])

(define_insn "*movsi_update2"
  [(set (match_operand:DI 3 "gpc_reg_operand" "=r")
	(sign_extend:DI
	 (mem:SI (plus:DI (match_operand:DI 1 "gpc_reg_operand" "0")
			  (match_operand:DI 2 "gpc_reg_operand" "r")))))
   (set (match_operand:DI 0 "gpc_reg_operand" "=b")
	(plus:DI (match_dup 1) (match_dup 2)))]
  "TARGET_POWERPC64"
  "lwaux %3,%0,%2"
  [(set_attr "type" "load_ext_ux")])

(define_insn "movsi_update"
  [(set (mem:SI (plus:SI (match_operand:SI 1 "gpc_reg_operand" "0,0")
			 (match_operand:SI 2 "reg_or_short_operand" "r,I")))
	(match_operand:SI 3 "gpc_reg_operand" "r,r"))
   (set (match_operand:SI 0 "gpc_reg_operand" "=b,b")
	(plus:SI (match_dup 1) (match_dup 2)))]
  "TARGET_UPDATE"
  "@
   {stux|stwux} %3,%0,%2
   {stu|stwu} %3,%2(%0)"
  [(set_attr "type" "store_ux,store_u")])

(define_insn "*movhi_update1"
  [(set (match_operand:HI 3 "gpc_reg_operand" "=r,r")
	(mem:HI (plus:SI (match_operand:SI 1 "gpc_reg_operand" "0,0")
			 (match_operand:SI 2 "reg_or_short_operand" "r,I"))))
   (set (match_operand:SI 0 "gpc_reg_operand" "=b,b")
	(plus:SI (match_dup 1) (match_dup 2)))]
  "TARGET_UPDATE"
  "@
   lhzux %3,%0,%2
   lhzu %3,%2(%0)"
  [(set_attr "type" "load_ux,load_u")])

(define_insn "*movhi_update2"
  [(set (match_operand:SI 3 "gpc_reg_operand" "=r,r")
	(zero_extend:SI
	 (mem:HI (plus:SI (match_operand:SI 1 "gpc_reg_operand" "0,0")
			  (match_operand:SI 2 "reg_or_short_operand" "r,I")))))
   (set (match_operand:SI 0 "gpc_reg_operand" "=b,b")
	(plus:SI (match_dup 1) (match_dup 2)))]
  "TARGET_UPDATE"
  "@
   lhzux %3,%0,%2
   lhzu %3,%2(%0)"
  [(set_attr "type" "load_ux,load_u")])

(define_insn "*movhi_update3"
  [(set (match_operand:SI 3 "gpc_reg_operand" "=r,r")
	(sign_extend:SI
	 (mem:HI (plus:SI (match_operand:SI 1 "gpc_reg_operand" "0,0")
			  (match_operand:SI 2 "reg_or_short_operand" "r,I")))))
   (set (match_operand:SI 0 "gpc_reg_operand" "=b,b")
	(plus:SI (match_dup 1) (match_dup 2)))]
  "TARGET_UPDATE"
  "@
   lhaux %3,%0,%2
   lhau %3,%2(%0)"
  [(set_attr "type" "load_ext_ux,load_ext_u")])

(define_insn "*movhi_update4"
  [(set (mem:HI (plus:SI (match_operand:SI 1 "gpc_reg_operand" "0,0")
			 (match_operand:SI 2 "reg_or_short_operand" "r,I")))
	(match_operand:HI 3 "gpc_reg_operand" "r,r"))
   (set (match_operand:SI 0 "gpc_reg_operand" "=b,b")
	(plus:SI (match_dup 1) (match_dup 2)))]
  "TARGET_UPDATE"
  "@
   sthux %3,%0,%2
   sthu %3,%2(%0)"
  [(set_attr "type" "store_ux,store_u")])

(define_insn "*movqi_update1"
  [(set (match_operand:QI 3 "gpc_reg_operand" "=r,r")
	(mem:QI (plus:SI (match_operand:SI 1 "gpc_reg_operand" "0,0")
			 (match_operand:SI 2 "reg_or_short_operand" "r,I"))))
   (set (match_operand:SI 0 "gpc_reg_operand" "=b,b")
	(plus:SI (match_dup 1) (match_dup 2)))]
  "TARGET_UPDATE"
  "@
   lbzux %3,%0,%2
   lbzu %3,%2(%0)"
  [(set_attr "type" "load_ux,load_u")])

(define_insn "*movqi_update2"
  [(set (match_operand:SI 3 "gpc_reg_operand" "=r,r")
	(zero_extend:SI
	 (mem:QI (plus:SI (match_operand:SI 1 "gpc_reg_operand" "0,0")
			  (match_operand:SI 2 "reg_or_short_operand" "r,I")))))
   (set (match_operand:SI 0 "gpc_reg_operand" "=b,b")
	(plus:SI (match_dup 1) (match_dup 2)))]
  "TARGET_UPDATE"
  "@
   lbzux %3,%0,%2
   lbzu %3,%2(%0)"
  [(set_attr "type" "load_ux,load_u")])

(define_insn "*movqi_update3"
  [(set (mem:QI (plus:SI (match_operand:SI 1 "gpc_reg_operand" "0,0")
			 (match_operand:SI 2 "reg_or_short_operand" "r,I")))
	(match_operand:QI 3 "gpc_reg_operand" "r,r"))
   (set (match_operand:SI 0 "gpc_reg_operand" "=b,b")
	(plus:SI (match_dup 1) (match_dup 2)))]
  "TARGET_UPDATE"
  "@
   stbux %3,%0,%2
   stbu %3,%2(%0)"
  [(set_attr "type" "store_ux,store_u")])

(define_insn "*movsf_update1"
  [(set (match_operand:SF 3 "gpc_reg_operand" "=f,f")
	(mem:SF (plus:SI (match_operand:SI 1 "gpc_reg_operand" "0,0")
			 (match_operand:SI 2 "reg_or_short_operand" "r,I"))))
   (set (match_operand:SI 0 "gpc_reg_operand" "=b,b")
	(plus:SI (match_dup 1) (match_dup 2)))]
  "TARGET_HARD_FLOAT && TARGET_FPRS && TARGET_UPDATE"
  "@
   lfsux %3,%0,%2
   lfsu %3,%2(%0)"
  [(set_attr "type" "fpload_ux,fpload_u")])

(define_insn "*movsf_update2"
  [(set (mem:SF (plus:SI (match_operand:SI 1 "gpc_reg_operand" "0,0")
			 (match_operand:SI 2 "reg_or_short_operand" "r,I")))
	(match_operand:SF 3 "gpc_reg_operand" "f,f"))
   (set (match_operand:SI 0 "gpc_reg_operand" "=b,b")
	(plus:SI (match_dup 1) (match_dup 2)))]
  "TARGET_HARD_FLOAT && TARGET_FPRS && TARGET_UPDATE"
  "@
   stfsux %3,%0,%2
   stfsu %3,%2(%0)"
  [(set_attr "type" "fpstore_ux,fpstore_u")])

(define_insn "*movsf_update3"
  [(set (match_operand:SF 3 "gpc_reg_operand" "=r,r")
	(mem:SF (plus:SI (match_operand:SI 1 "gpc_reg_operand" "0,0")
			 (match_operand:SI 2 "reg_or_short_operand" "r,I"))))
   (set (match_operand:SI 0 "gpc_reg_operand" "=b,b")
	(plus:SI (match_dup 1) (match_dup 2)))]
  "(TARGET_SOFT_FLOAT || !TARGET_FPRS) && TARGET_UPDATE"
  "@
   {lux|lwzux} %3,%0,%2
   {lu|lwzu} %3,%2(%0)"
  [(set_attr "type" "load_ux,load_u")])

(define_insn "*movsf_update4"
  [(set (mem:SF (plus:SI (match_operand:SI 1 "gpc_reg_operand" "0,0")
			 (match_operand:SI 2 "reg_or_short_operand" "r,I")))
	(match_operand:SF 3 "gpc_reg_operand" "r,r"))
   (set (match_operand:SI 0 "gpc_reg_operand" "=b,b")
	(plus:SI (match_dup 1) (match_dup 2)))]
  "(TARGET_SOFT_FLOAT || !TARGET_FPRS) && TARGET_UPDATE"
  "@
   {stux|stwux} %3,%0,%2
   {stu|stwu} %3,%2(%0)"
  [(set_attr "type" "store_ux,store_u")])

(define_insn "*movdf_update1"
  [(set (match_operand:DF 3 "gpc_reg_operand" "=f,f")
	(mem:DF (plus:SI (match_operand:SI 1 "gpc_reg_operand" "0,0")
			 (match_operand:SI 2 "reg_or_short_operand" "r,I"))))
   (set (match_operand:SI 0 "gpc_reg_operand" "=b,b")
	(plus:SI (match_dup 1) (match_dup 2)))]
  "TARGET_HARD_FLOAT && TARGET_FPRS && TARGET_UPDATE"
  "@
   lfdux %3,%0,%2
   lfdu %3,%2(%0)"
  [(set_attr "type" "fpload_ux,fpload_u")])

(define_insn "*movdf_update2"
  [(set (mem:DF (plus:SI (match_operand:SI 1 "gpc_reg_operand" "0,0")
			 (match_operand:SI 2 "reg_or_short_operand" "r,I")))
	(match_operand:DF 3 "gpc_reg_operand" "f,f"))
   (set (match_operand:SI 0 "gpc_reg_operand" "=b,b")
	(plus:SI (match_dup 1) (match_dup 2)))]
  "TARGET_HARD_FLOAT && TARGET_FPRS && TARGET_UPDATE"
  "@
   stfdux %3,%0,%2
   stfdu %3,%2(%0)"
  [(set_attr "type" "fpstore_ux,fpstore_u")])

;; Peephole to convert two consecutive FP loads or stores into lfq/stfq.

(define_insn "*lfq_power2"
  [(set (match_operand:V2DF 0 "gpc_reg_operand" "=f")
	(match_operand:V2DF 1 "memory_operand" ""))]
  "TARGET_POWER2
   && TARGET_HARD_FLOAT && TARGET_FPRS"
  "lfq%U1%X1 %0,%1")

(define_peephole2
  [(set (match_operand:DF 0 "gpc_reg_operand" "")
	(match_operand:DF 1 "memory_operand" ""))
   (set (match_operand:DF 2 "gpc_reg_operand" "")
	(match_operand:DF 3 "memory_operand" ""))]
  "TARGET_POWER2
   && TARGET_HARD_FLOAT && TARGET_FPRS
   && registers_ok_for_quad_peep (operands[0], operands[2])
   && mems_ok_for_quad_peep (operands[1], operands[3])"
  [(set (match_dup 0)
	(match_dup 1))]
  "operands[1] = widen_memory_access (operands[1], V2DFmode, 0);
   operands[0] = gen_rtx_REG (V2DFmode, REGNO (operands[0]));")

(define_insn "*stfq_power2"
  [(set (match_operand:V2DF 0 "memory_operand" "")
	(match_operand:V2DF 1 "gpc_reg_operand" "f"))]
  "TARGET_POWER2
   && TARGET_HARD_FLOAT && TARGET_FPRS"
  "stfq%U0%X0 %1,%0")


(define_peephole2
  [(set (match_operand:DF 0 "memory_operand" "")
	(match_operand:DF 1 "gpc_reg_operand" ""))
   (set (match_operand:DF 2 "memory_operand" "")
	(match_operand:DF 3 "gpc_reg_operand" ""))]
  "TARGET_POWER2
   && TARGET_HARD_FLOAT && TARGET_FPRS
   && registers_ok_for_quad_peep (operands[1], operands[3])
   && mems_ok_for_quad_peep (operands[0], operands[2])"
  [(set (match_dup 0)
	(match_dup 1))]
  "operands[0] = widen_memory_access (operands[0], V2DFmode, 0);
   operands[1] = gen_rtx_REG (V2DFmode, REGNO (operands[1]));")

<<<<<<< HEAD
;; after inserting conditional returns we can sometimes have
=======
;; After inserting conditional returns we can sometimes have
>>>>>>> c355071f
;; unnecessary register moves.  Unfortunately we cannot have a
;; modeless peephole here, because some single SImode sets have early
;; clobber outputs.  Although those sets expand to multi-ppc-insn
;; sequences, using get_attr_length here will smash the operands
;; array.  Neither is there an early_cobbler_p predicate.
<<<<<<< HEAD
=======
;; Disallow subregs for E500 so we don't munge frob_di_df_2.
>>>>>>> c355071f
(define_peephole2
  [(set (match_operand:DF 0 "gpc_reg_operand" "")
	(match_operand:DF 1 "any_operand" ""))
   (set (match_operand:DF 2 "gpc_reg_operand" "")
	(match_dup 0))]
<<<<<<< HEAD
  "peep2_reg_dead_p (2, operands[0])"
=======
  "!(TARGET_E500_DOUBLE && GET_CODE (operands[2]) == SUBREG)
   && peep2_reg_dead_p (2, operands[0])"
>>>>>>> c355071f
  [(set (match_dup 2) (match_dup 1))])

(define_peephole2
  [(set (match_operand:SF 0 "gpc_reg_operand" "")
	(match_operand:SF 1 "any_operand" ""))
   (set (match_operand:SF 2 "gpc_reg_operand" "")
	(match_dup 0))]
  "peep2_reg_dead_p (2, operands[0])"
  [(set (match_dup 2) (match_dup 1))])


;; TLS support.

;; "b" output constraint here and on tls_ld to support tls linker optimization.
(define_insn "tls_gd_32"
  [(set (match_operand:SI 0 "gpc_reg_operand" "=b")
	(unspec:SI [(match_operand:SI 1 "gpc_reg_operand" "b")
		    (match_operand:SI 2 "rs6000_tls_symbol_ref" "")]
		   UNSPEC_TLSGD))]
  "HAVE_AS_TLS && !TARGET_64BIT"
  "addi %0,%1,%2@got@tlsgd")

(define_insn "tls_gd_64"
  [(set (match_operand:DI 0 "gpc_reg_operand" "=b")
	(unspec:DI [(match_operand:DI 1 "gpc_reg_operand" "b")
		    (match_operand:DI 2 "rs6000_tls_symbol_ref" "")]
		   UNSPEC_TLSGD))]
  "HAVE_AS_TLS && TARGET_64BIT"
  "addi %0,%1,%2@got@tlsgd")

(define_insn "tls_ld_32"
  [(set (match_operand:SI 0 "gpc_reg_operand" "=b")
	(unspec:SI [(match_operand:SI 1 "gpc_reg_operand" "b")]
		   UNSPEC_TLSLD))]
  "HAVE_AS_TLS && !TARGET_64BIT"
  "addi %0,%1,%&@got@tlsld")

(define_insn "tls_ld_64"
  [(set (match_operand:DI 0 "gpc_reg_operand" "=b")
	(unspec:DI [(match_operand:DI 1 "gpc_reg_operand" "b")]
		   UNSPEC_TLSLD))]
  "HAVE_AS_TLS && TARGET_64BIT"
  "addi %0,%1,%&@got@tlsld")

(define_insn "tls_dtprel_32"
  [(set (match_operand:SI 0 "gpc_reg_operand" "=r")
	(unspec:SI [(match_operand:SI 1 "gpc_reg_operand" "b")
		    (match_operand:SI 2 "rs6000_tls_symbol_ref" "")]
		   UNSPEC_TLSDTPREL))]
  "HAVE_AS_TLS && !TARGET_64BIT"
  "addi %0,%1,%2@dtprel")

(define_insn "tls_dtprel_64"
  [(set (match_operand:DI 0 "gpc_reg_operand" "=r")
	(unspec:DI [(match_operand:DI 1 "gpc_reg_operand" "b")
		    (match_operand:DI 2 "rs6000_tls_symbol_ref" "")]
		   UNSPEC_TLSDTPREL))]
  "HAVE_AS_TLS && TARGET_64BIT"
  "addi %0,%1,%2@dtprel")

(define_insn "tls_dtprel_ha_32"
  [(set (match_operand:SI 0 "gpc_reg_operand" "=r")
	(unspec:SI [(match_operand:SI 1 "gpc_reg_operand" "b")
		    (match_operand:SI 2 "rs6000_tls_symbol_ref" "")]
		   UNSPEC_TLSDTPRELHA))]
  "HAVE_AS_TLS && !TARGET_64BIT"
  "addis %0,%1,%2@dtprel@ha")

(define_insn "tls_dtprel_ha_64"
  [(set (match_operand:DI 0 "gpc_reg_operand" "=r")
	(unspec:DI [(match_operand:DI 1 "gpc_reg_operand" "b")
		    (match_operand:DI 2 "rs6000_tls_symbol_ref" "")]
		   UNSPEC_TLSDTPRELHA))]
  "HAVE_AS_TLS && TARGET_64BIT"
  "addis %0,%1,%2@dtprel@ha")

(define_insn "tls_dtprel_lo_32"
  [(set (match_operand:SI 0 "gpc_reg_operand" "=r")
	(unspec:SI [(match_operand:SI 1 "gpc_reg_operand" "b")
		    (match_operand:SI 2 "rs6000_tls_symbol_ref" "")]
		   UNSPEC_TLSDTPRELLO))]
  "HAVE_AS_TLS && !TARGET_64BIT"
  "addi %0,%1,%2@dtprel@l")

(define_insn "tls_dtprel_lo_64"
  [(set (match_operand:DI 0 "gpc_reg_operand" "=r")
	(unspec:DI [(match_operand:DI 1 "gpc_reg_operand" "b")
		    (match_operand:DI 2 "rs6000_tls_symbol_ref" "")]
		   UNSPEC_TLSDTPRELLO))]
  "HAVE_AS_TLS && TARGET_64BIT"
  "addi %0,%1,%2@dtprel@l")

(define_insn "tls_got_dtprel_32"
  [(set (match_operand:SI 0 "gpc_reg_operand" "=r")
	(unspec:SI [(match_operand:SI 1 "gpc_reg_operand" "b")
		    (match_operand:SI 2 "rs6000_tls_symbol_ref" "")]
		   UNSPEC_TLSGOTDTPREL))]
  "HAVE_AS_TLS && !TARGET_64BIT"
  "lwz %0,%2@got@dtprel(%1)")

(define_insn "tls_got_dtprel_64"
  [(set (match_operand:DI 0 "gpc_reg_operand" "=r")
	(unspec:DI [(match_operand:DI 1 "gpc_reg_operand" "b")
		    (match_operand:DI 2 "rs6000_tls_symbol_ref" "")]
		   UNSPEC_TLSGOTDTPREL))]
  "HAVE_AS_TLS && TARGET_64BIT"
  "ld %0,%2@got@dtprel(%1)")

(define_insn "tls_tprel_32"
  [(set (match_operand:SI 0 "gpc_reg_operand" "=r")
	(unspec:SI [(match_operand:SI 1 "gpc_reg_operand" "b")
		    (match_operand:SI 2 "rs6000_tls_symbol_ref" "")]
		   UNSPEC_TLSTPREL))]
  "HAVE_AS_TLS && !TARGET_64BIT"
  "addi %0,%1,%2@tprel")

(define_insn "tls_tprel_64"
  [(set (match_operand:DI 0 "gpc_reg_operand" "=r")
	(unspec:DI [(match_operand:DI 1 "gpc_reg_operand" "b")
		    (match_operand:DI 2 "rs6000_tls_symbol_ref" "")]
		   UNSPEC_TLSTPREL))]
  "HAVE_AS_TLS && TARGET_64BIT"
  "addi %0,%1,%2@tprel")

(define_insn "tls_tprel_ha_32"
  [(set (match_operand:SI 0 "gpc_reg_operand" "=r")
	(unspec:SI [(match_operand:SI 1 "gpc_reg_operand" "b")
		    (match_operand:SI 2 "rs6000_tls_symbol_ref" "")]
		   UNSPEC_TLSTPRELHA))]
  "HAVE_AS_TLS && !TARGET_64BIT"
  "addis %0,%1,%2@tprel@ha")

(define_insn "tls_tprel_ha_64"
  [(set (match_operand:DI 0 "gpc_reg_operand" "=r")
	(unspec:DI [(match_operand:DI 1 "gpc_reg_operand" "b")
		    (match_operand:DI 2 "rs6000_tls_symbol_ref" "")]
		   UNSPEC_TLSTPRELHA))]
  "HAVE_AS_TLS && TARGET_64BIT"
  "addis %0,%1,%2@tprel@ha")

(define_insn "tls_tprel_lo_32"
  [(set (match_operand:SI 0 "gpc_reg_operand" "=r")
	(unspec:SI [(match_operand:SI 1 "gpc_reg_operand" "b")
		    (match_operand:SI 2 "rs6000_tls_symbol_ref" "")]
		   UNSPEC_TLSTPRELLO))]
  "HAVE_AS_TLS && !TARGET_64BIT"
  "addi %0,%1,%2@tprel@l")

(define_insn "tls_tprel_lo_64"
  [(set (match_operand:DI 0 "gpc_reg_operand" "=r")
	(unspec:DI [(match_operand:DI 1 "gpc_reg_operand" "b")
		    (match_operand:DI 2 "rs6000_tls_symbol_ref" "")]
		   UNSPEC_TLSTPRELLO))]
  "HAVE_AS_TLS && TARGET_64BIT"
  "addi %0,%1,%2@tprel@l")

;; "b" output constraint here and on tls_tls input to support linker tls
;; optimization.  The linker may edit the instructions emitted by a
;; tls_got_tprel/tls_tls pair to addis,addi.
(define_insn "tls_got_tprel_32"
  [(set (match_operand:SI 0 "gpc_reg_operand" "=b")
	(unspec:SI [(match_operand:SI 1 "gpc_reg_operand" "b")
		    (match_operand:SI 2 "rs6000_tls_symbol_ref" "")]
		   UNSPEC_TLSGOTTPREL))]
  "HAVE_AS_TLS && !TARGET_64BIT"
  "lwz %0,%2@got@tprel(%1)")

(define_insn "tls_got_tprel_64"
  [(set (match_operand:DI 0 "gpc_reg_operand" "=b")
	(unspec:DI [(match_operand:DI 1 "gpc_reg_operand" "b")
		    (match_operand:DI 2 "rs6000_tls_symbol_ref" "")]
		   UNSPEC_TLSGOTTPREL))]
  "HAVE_AS_TLS && TARGET_64BIT"
  "ld %0,%2@got@tprel(%1)")

(define_insn "tls_tls_32"
  [(set (match_operand:SI 0 "gpc_reg_operand" "=r")
	(unspec:SI [(match_operand:SI 1 "gpc_reg_operand" "b")
		    (match_operand:SI 2 "rs6000_tls_symbol_ref" "")]
		   UNSPEC_TLSTLS))]
  "HAVE_AS_TLS && !TARGET_64BIT"
  "add %0,%1,%2@tls")

(define_insn "tls_tls_64"
  [(set (match_operand:DI 0 "gpc_reg_operand" "=r")
	(unspec:DI [(match_operand:DI 1 "gpc_reg_operand" "b")
		    (match_operand:DI 2 "rs6000_tls_symbol_ref" "")]
		   UNSPEC_TLSTLS))]
  "HAVE_AS_TLS && TARGET_64BIT"
  "add %0,%1,%2@tls")

;; Next come insns related to the calling sequence.
;;
;; First, an insn to allocate new stack space for dynamic use (e.g., alloca).
;; We move the back-chain and decrement the stack pointer.

(define_expand "allocate_stack"
  [(set (match_operand 0 "gpc_reg_operand" "=r")
	(minus (reg 1) (match_operand 1 "reg_or_short_operand" "")))
   (set (reg 1)
	(minus (reg 1) (match_dup 1)))]
  ""
  "
{ rtx chain = gen_reg_rtx (Pmode);
  rtx stack_bot = gen_rtx_MEM (Pmode, stack_pointer_rtx);
  rtx neg_op0;

  emit_move_insn (chain, stack_bot);

  /* Check stack bounds if necessary.  */
  if (current_function_limit_stack)
    {
      rtx available;
      available = expand_binop (Pmode, sub_optab,
				stack_pointer_rtx, stack_limit_rtx,
				NULL_RTX, 1, OPTAB_WIDEN);
      emit_insn (gen_cond_trap (LTU, available, operands[1], const0_rtx));
    }

  if (GET_CODE (operands[1]) != CONST_INT
      || INTVAL (operands[1]) < -32767
      || INTVAL (operands[1]) > 32768)
    {
      neg_op0 = gen_reg_rtx (Pmode);
      if (TARGET_32BIT)
	emit_insn (gen_negsi2 (neg_op0, operands[1]));
      else
	emit_insn (gen_negdi2 (neg_op0, operands[1]));
    }
  else
    neg_op0 = GEN_INT (- INTVAL (operands[1]));

  if (TARGET_UPDATE)
    emit_insn ((* ((TARGET_32BIT) ? gen_movsi_update : gen_movdi_di_update))
		(stack_pointer_rtx, stack_pointer_rtx, neg_op0, chain));

  else
    {
      emit_insn ((* ((TARGET_32BIT) ? gen_addsi3 : gen_adddi3))
		 (stack_pointer_rtx, stack_pointer_rtx, neg_op0));
      emit_move_insn (gen_rtx_MEM (Pmode, stack_pointer_rtx), chain);
    }

  emit_move_insn (operands[0], virtual_stack_dynamic_rtx);
  DONE;
}")

;; These patterns say how to save and restore the stack pointer.  We need not
;; save the stack pointer at function level since we are careful to
;; preserve the backchain.  At block level, we have to restore the backchain
;; when we restore the stack pointer.
;;
;; For nonlocal gotos, we must save both the stack pointer and its
;; backchain and restore both.  Note that in the nonlocal case, the
;; save area is a memory location.

(define_expand "save_stack_function"
  [(match_operand 0 "any_operand" "")
   (match_operand 1 "any_operand" "")]
  ""
  "DONE;")

(define_expand "restore_stack_function"
  [(match_operand 0 "any_operand" "")
   (match_operand 1 "any_operand" "")]
  ""
  "DONE;")

;; Adjust stack pointer (op0) to a new value (op1).
;; First copy old stack backchain to new location, and ensure that the
;; scheduler won't reorder the sp assignment before the backchain write.
(define_expand "restore_stack_block"
  [(set (match_dup 2) (match_dup 3))
   (set (match_dup 4) (match_dup 2))
   (set (match_dup 5) (unspec:BLK [(match_dup 5)] UNSPEC_TIE))
   (set (match_operand 0 "register_operand" "")
	(match_operand 1 "register_operand" ""))]
  ""
  "
{
  operands[2] = gen_reg_rtx (Pmode);
  operands[3] = gen_frame_mem (Pmode, operands[0]);
  operands[4] = gen_frame_mem (Pmode, operands[1]);
  operands[5] = gen_frame_mem (BLKmode, operands[0]);
}")

(define_expand "save_stack_nonlocal"
  [(set (match_dup 3) (match_dup 4))
   (set (match_operand 0 "memory_operand" "") (match_dup 3))
   (set (match_dup 2) (match_operand 1 "register_operand" ""))]
  ""
  "
{
  int units_per_word = (TARGET_32BIT) ? 4 : 8;

  /* Copy the backchain to the first word, sp to the second.  */
  operands[0] = adjust_address_nv (operands[0], Pmode, 0);
  operands[2] = adjust_address_nv (operands[0], Pmode, units_per_word);
  operands[3] = gen_reg_rtx (Pmode);
  operands[4] = gen_frame_mem (Pmode, operands[1]);
}")

(define_expand "restore_stack_nonlocal"
  [(set (match_dup 2) (match_operand 1 "memory_operand" ""))
   (set (match_dup 3) (match_dup 4))
   (set (match_dup 5) (match_dup 2))
   (set (match_dup 6) (unspec:BLK [(match_dup 6)] UNSPEC_TIE))
   (set (match_operand 0 "register_operand" "") (match_dup 3))]
  ""
  "
{
  int units_per_word = (TARGET_32BIT) ? 4 : 8;

  /* Restore the backchain from the first word, sp from the second.  */
  operands[2] = gen_reg_rtx (Pmode);
  operands[3] = gen_reg_rtx (Pmode);
  operands[1] = adjust_address_nv (operands[1], Pmode, 0);
  operands[4] = adjust_address_nv (operands[1], Pmode, units_per_word);
  operands[5] = gen_frame_mem (Pmode, operands[3]);
  operands[6] = gen_frame_mem (BLKmode, operands[0]);
}")

;; TOC register handling.

;; Code to initialize the TOC register...

(define_insn "load_toc_aix_si"
  [(parallel [(set (match_operand:SI 0 "gpc_reg_operand" "=r")
		   (unspec:SI [(const_int 0)] UNSPEC_TOC))
	      (use (reg:SI 2))])]
  "DEFAULT_ABI == ABI_AIX && TARGET_32BIT"
  "*
{
  char buf[30];
  ASM_GENERATE_INTERNAL_LABEL (buf, \"LCTOC\", 1);
  operands[1] = gen_rtx_SYMBOL_REF (Pmode, ggc_strdup (buf));
  operands[2] = gen_rtx_REG (Pmode, 2);
  return \"{l|lwz} %0,%1(%2)\";
}"
  [(set_attr "type" "load")])

(define_insn "load_toc_aix_di"
  [(parallel [(set (match_operand:DI 0 "gpc_reg_operand" "=r")
		   (unspec:DI [(const_int 0)] UNSPEC_TOC))
	      (use (reg:DI 2))])]
  "DEFAULT_ABI == ABI_AIX && TARGET_64BIT"
  "*
{
  char buf[30];
#ifdef TARGET_RELOCATABLE
  ASM_GENERATE_INTERNAL_LABEL (buf, \"LCTOC\",
			       !TARGET_MINIMAL_TOC || TARGET_RELOCATABLE);
#else
  ASM_GENERATE_INTERNAL_LABEL (buf, \"LCTOC\", 1);
#endif
  if (TARGET_ELF)
    strcat (buf, \"@toc\");
  operands[1] = gen_rtx_SYMBOL_REF (Pmode, ggc_strdup (buf));
  operands[2] = gen_rtx_REG (Pmode, 2);
  return \"ld %0,%1(%2)\";
}"
  [(set_attr "type" "load")])

(define_insn "load_toc_v4_pic_si"
  [(set (match_operand:SI 0 "register_operand" "=l")
	(unspec:SI [(const_int 0)] UNSPEC_TOC))]
  "DEFAULT_ABI == ABI_V4 && flag_pic == 1 && TARGET_32BIT"
  "bl _GLOBAL_OFFSET_TABLE_@local-4"
  [(set_attr "type" "branch")
   (set_attr "length" "4")])

(define_insn "load_toc_v4_PIC_1"
  [(set (match_operand:SI 0 "register_operand" "=l")
	(match_operand:SI 1 "immediate_operand" "s"))
   (use (unspec [(match_dup 1)] UNSPEC_TOC))]
  "TARGET_ELF && DEFAULT_ABI != ABI_AIX
   && (flag_pic == 2 || (flag_pic && TARGET_SECURE_PLT))"
  "bcl 20,31,%1\\n%1:"
  [(set_attr "type" "branch")
   (set_attr "length" "4")])

(define_insn "load_toc_v4_PIC_1b"
  [(set (match_operand:SI 0 "register_operand" "=l")
	(unspec:SI [(match_operand:SI 1 "immediate_operand" "s")]
		UNSPEC_TOCPTR))]
  "TARGET_ELF && DEFAULT_ABI != ABI_AIX && flag_pic == 2"
  "bcl 20,31,$+8\\n\\t.long %1-$"
  [(set_attr "type" "branch")
   (set_attr "length" "8")])

(define_insn "load_toc_v4_PIC_2"
  [(set (match_operand:SI 0 "gpc_reg_operand" "=r")
	(mem:SI (plus:SI (match_operand:SI 1 "gpc_reg_operand" "b")
		   (minus:SI (match_operand:SI 2 "immediate_operand" "s")
			     (match_operand:SI 3 "immediate_operand" "s")))))]
  "TARGET_ELF && DEFAULT_ABI != ABI_AIX && flag_pic == 2"
  "{l|lwz} %0,%2-%3(%1)"
  [(set_attr "type" "load")])

(define_insn "load_toc_v4_PIC_3b"
  [(set (match_operand:SI 0 "gpc_reg_operand" "=b")
	(plus:SI (match_operand:SI 1 "gpc_reg_operand" "r")
		 (high:SI
		   (minus:SI (match_operand:SI 2 "symbol_ref_operand" "s")
			     (match_operand:SI 3 "symbol_ref_operand" "s")))))]
  "TARGET_ELF && TARGET_SECURE_PLT && DEFAULT_ABI != ABI_AIX && flag_pic"
  "{cau|addis} %0,%1,%2-%3@ha")

(define_insn "load_toc_v4_PIC_3c"
  [(set (match_operand:SI 0 "gpc_reg_operand" "=r")
	(lo_sum:SI (match_operand:SI 1 "gpc_reg_operand" "b")
		   (minus:SI (match_operand:SI 2 "symbol_ref_operand" "s")
			     (match_operand:SI 3 "symbol_ref_operand" "s"))))]
  "TARGET_ELF && TARGET_SECURE_PLT && DEFAULT_ABI != ABI_AIX && flag_pic"
  "{cal|addi} %0,%1,%2-%3@l")

;; If the TOC is shared over a translation unit, as happens with all
;; the kinds of PIC that we support, we need to restore the TOC
;; pointer only when jumping over units of translation.
;; On Darwin, we need to reload the picbase.

(define_expand "builtin_setjmp_receiver"
  [(use (label_ref (match_operand 0 "" "")))]
  "(DEFAULT_ABI == ABI_V4 && flag_pic == 1)
   || (TARGET_TOC && TARGET_MINIMAL_TOC)
   || (DEFAULT_ABI == ABI_DARWIN && flag_pic)"
  "
{
#if TARGET_MACHO
  if (DEFAULT_ABI == ABI_DARWIN)
    {
      const char *picbase = machopic_function_base_name ();
      rtx picrtx = gen_rtx_SYMBOL_REF (Pmode, ggc_strdup (picbase));
      rtx picreg = gen_rtx_REG (Pmode, RS6000_PIC_OFFSET_TABLE_REGNUM);
      rtx tmplabrtx;
      char tmplab[20];

      ASM_GENERATE_INTERNAL_LABEL(tmplab, \"LSJR\",
				  CODE_LABEL_NUMBER (operands[0]));
      tmplabrtx = gen_rtx_SYMBOL_REF (Pmode, ggc_strdup (tmplab));

      emit_insn (gen_load_macho_picbase (picreg, tmplabrtx));
      emit_insn (gen_macho_correct_pic (picreg, picreg, picrtx, tmplabrtx));
    }
  else
#endif
    rs6000_emit_load_toc_table (FALSE);
  DONE;
}")

;; Elf specific ways of loading addresses for non-PIC code.
;; The output of this could be r0, but we make a very strong
;; preference for a base register because it will usually
;; be needed there.
(define_insn "elf_high"
  [(set (match_operand:SI 0 "gpc_reg_operand" "=b*r")
	(high:SI (match_operand 1 "" "")))]
  "TARGET_ELF && ! TARGET_64BIT"
  "{liu|lis} %0,%1@ha")

(define_insn "elf_low"
  [(set (match_operand:SI 0 "gpc_reg_operand" "=r,r")
	(lo_sum:SI (match_operand:SI 1 "gpc_reg_operand" "b,!*r")
		   (match_operand 2 "" "")))]
   "TARGET_ELF && ! TARGET_64BIT"
   "@
    {cal|la} %0,%2@l(%1)
    {ai|addic} %0,%1,%K2")

;; A function pointer under AIX is a pointer to a data area whose first word
;; contains the actual address of the function, whose second word contains a
;; pointer to its TOC, and whose third word contains a value to place in the
;; static chain register (r11).  Note that if we load the static chain, our
;; "trampoline" need not have any executable code.

(define_expand "call_indirect_aix32"
  [(set (match_dup 2)
	(mem:SI (match_operand:SI 0 "gpc_reg_operand" "")))
   (set (mem:SI (plus:SI (reg:SI 1) (const_int 20)))
	(reg:SI 2))
   (set (reg:SI 2)
	(mem:SI (plus:SI (match_dup 0)
			 (const_int 4))))
   (set (reg:SI 11)
	(mem:SI (plus:SI (match_dup 0)
			 (const_int 8))))
   (parallel [(call (mem:SI (match_dup 2))
		    (match_operand 1 "" ""))
	      (use (reg:SI 2))
	      (use (reg:SI 11))
	      (set (reg:SI 2)
		   (mem:SI (plus:SI (reg:SI 1) (const_int 20))))
	      (clobber (scratch:SI))])]
  "TARGET_32BIT"
  "
{ operands[2] = gen_reg_rtx (SImode); }")

(define_expand "call_indirect_aix64"
  [(set (match_dup 2)
	(mem:DI (match_operand:DI 0 "gpc_reg_operand" "")))
   (set (mem:DI (plus:DI (reg:DI 1) (const_int 40)))
	(reg:DI 2))
   (set (reg:DI 2)
	(mem:DI (plus:DI (match_dup 0)
			 (const_int 8))))
   (set (reg:DI 11)
	(mem:DI (plus:DI (match_dup 0)
			 (const_int 16))))
   (parallel [(call (mem:SI (match_dup 2))
		    (match_operand 1 "" ""))
	      (use (reg:DI 2))
	      (use (reg:DI 11))
	      (set (reg:DI 2)
		   (mem:DI (plus:DI (reg:DI 1) (const_int 40))))
	      (clobber (scratch:SI))])]
  "TARGET_64BIT"
  "
{ operands[2] = gen_reg_rtx (DImode); }")

(define_expand "call_value_indirect_aix32"
  [(set (match_dup 3)
	(mem:SI (match_operand:SI 1 "gpc_reg_operand" "")))
   (set (mem:SI (plus:SI (reg:SI 1) (const_int 20)))
	(reg:SI 2))
   (set (reg:SI 2)
	(mem:SI (plus:SI (match_dup 1)
			 (const_int 4))))
   (set (reg:SI 11)
	(mem:SI (plus:SI (match_dup 1)
			 (const_int 8))))
   (parallel [(set (match_operand 0 "" "")
		   (call (mem:SI (match_dup 3))
			 (match_operand 2 "" "")))
	      (use (reg:SI 2))
	      (use (reg:SI 11))
	      (set (reg:SI 2)
		   (mem:SI (plus:SI (reg:SI 1) (const_int 20))))
	      (clobber (scratch:SI))])]
  "TARGET_32BIT"
  "
{ operands[3] = gen_reg_rtx (SImode); }")

(define_expand "call_value_indirect_aix64"
  [(set (match_dup 3)
	(mem:DI (match_operand:DI 1 "gpc_reg_operand" "")))
   (set (mem:DI (plus:DI (reg:DI 1) (const_int 40)))
	(reg:DI 2))
   (set (reg:DI 2)
	(mem:DI (plus:DI (match_dup 1)
			 (const_int 8))))
   (set (reg:DI 11)
	(mem:DI (plus:DI (match_dup 1)
			 (const_int 16))))
   (parallel [(set (match_operand 0 "" "")
		   (call (mem:SI (match_dup 3))
			 (match_operand 2 "" "")))
	      (use (reg:DI 2))
	      (use (reg:DI 11))
	      (set (reg:DI 2)
		   (mem:DI (plus:DI (reg:DI 1) (const_int 40))))
	      (clobber (scratch:SI))])]
  "TARGET_64BIT"
  "
{ operands[3] = gen_reg_rtx (DImode); }")

;; Now the definitions for the call and call_value insns
(define_expand "call"
  [(parallel [(call (mem:SI (match_operand 0 "address_operand" ""))
		    (match_operand 1 "" ""))
	      (use (match_operand 2 "" ""))
	      (clobber (scratch:SI))])]
  ""
  "
{
#if TARGET_MACHO
  if (MACHOPIC_INDIRECT)
    operands[0] = machopic_indirect_call_target (operands[0]);
#endif

  gcc_assert (GET_CODE (operands[0]) == MEM);
  gcc_assert (GET_CODE (operands[1]) == CONST_INT);

  operands[0] = XEXP (operands[0], 0);

  if (DEFAULT_ABI == ABI_V4 && TARGET_SECURE_PLT
      && flag_pic
      && GET_CODE (operands[0]) == SYMBOL_REF
      && !SYMBOL_REF_LOCAL_P (operands[0]))
    {
      rtx call;
      rtvec tmp;

      tmp = gen_rtvec (3,
		       gen_rtx_CALL (VOIDmode,
				     gen_rtx_MEM (SImode, operands[0]),
				     operands[1]),
		       gen_rtx_USE (VOIDmode, operands[2]),
		       gen_rtx_CLOBBER (VOIDmode, gen_rtx_SCRATCH (SImode)));
      call = emit_call_insn (gen_rtx_PARALLEL (VOIDmode, tmp));
      use_reg (&CALL_INSN_FUNCTION_USAGE (call), pic_offset_table_rtx);
      DONE;
    }

  if (GET_CODE (operands[0]) != SYMBOL_REF
      || (DEFAULT_ABI == ABI_AIX && !SYMBOL_REF_FUNCTION_P (operands[0]))
      || (DEFAULT_ABI != ABI_DARWIN && (INTVAL (operands[2]) & CALL_LONG) != 0))
    {
      if (INTVAL (operands[2]) & CALL_LONG)
	operands[0] = rs6000_longcall_ref (operands[0]);

      switch (DEFAULT_ABI)
        {
	case ABI_V4:
	case ABI_DARWIN:
	  operands[0] = force_reg (Pmode, operands[0]);
	  break;

	case ABI_AIX:
	  /* AIX function pointers are really pointers to a three word
	     area.  */
	  emit_call_insn (TARGET_32BIT
			  ? gen_call_indirect_aix32 (force_reg (SImode,
							        operands[0]),
						     operands[1])
			  : gen_call_indirect_aix64 (force_reg (DImode,
							        operands[0]),
						     operands[1]));
	  DONE;

	default:
	  gcc_unreachable ();
	}
    }
}")

(define_expand "call_value"
  [(parallel [(set (match_operand 0 "" "")
		   (call (mem:SI (match_operand 1 "address_operand" ""))
			 (match_operand 2 "" "")))
	      (use (match_operand 3 "" ""))
	      (clobber (scratch:SI))])]
  ""
  "
{
#if TARGET_MACHO
  if (MACHOPIC_INDIRECT)
    operands[1] = machopic_indirect_call_target (operands[1]);
#endif

  gcc_assert (GET_CODE (operands[1]) == MEM);
  gcc_assert (GET_CODE (operands[2]) == CONST_INT);

  operands[1] = XEXP (operands[1], 0);

  if (DEFAULT_ABI == ABI_V4 && TARGET_SECURE_PLT
      && flag_pic
      && GET_CODE (operands[1]) == SYMBOL_REF
      && !SYMBOL_REF_LOCAL_P (operands[1]))
    {
      rtx call;
      rtvec tmp;

      tmp = gen_rtvec (3,
		       gen_rtx_SET (VOIDmode,
				    operands[0],
				    gen_rtx_CALL (VOIDmode,
						  gen_rtx_MEM (SImode,
							       operands[1]),
						  operands[2])),
		       gen_rtx_USE (VOIDmode, operands[3]),
		       gen_rtx_CLOBBER (VOIDmode, gen_rtx_SCRATCH (SImode)));
      call = emit_call_insn (gen_rtx_PARALLEL (VOIDmode, tmp));
      use_reg (&CALL_INSN_FUNCTION_USAGE (call), pic_offset_table_rtx);
      DONE;
    }

  if (GET_CODE (operands[1]) != SYMBOL_REF
      || (DEFAULT_ABI == ABI_AIX && !SYMBOL_REF_FUNCTION_P (operands[1]))
      || (DEFAULT_ABI != ABI_DARWIN && (INTVAL (operands[3]) & CALL_LONG) != 0))
    {
      if (INTVAL (operands[3]) & CALL_LONG)
	operands[1] = rs6000_longcall_ref (operands[1]);

      switch (DEFAULT_ABI)
        {
	case ABI_V4:
	case ABI_DARWIN:
	  operands[1] = force_reg (Pmode, operands[1]);
	  break;

	case ABI_AIX:
	  /* AIX function pointers are really pointers to a three word
	     area.  */
	  emit_call_insn (TARGET_32BIT
			  ? gen_call_value_indirect_aix32 (operands[0],
							   force_reg (SImode,
								      operands[1]),
							   operands[2])
			  : gen_call_value_indirect_aix64 (operands[0],
							   force_reg (DImode,
								      operands[1]),
							   operands[2]));
	  DONE;

	default:
	  gcc_unreachable ();
	}
    }
}")

;; Call to function in current module.  No TOC pointer reload needed.
;; Operand2 is nonzero if we are using the V.4 calling sequence and
;; either the function was not prototyped, or it was prototyped as a
;; variable argument function.  It is > 0 if FP registers were passed
;; and < 0 if they were not.

(define_insn "*call_local32"
  [(call (mem:SI (match_operand:SI 0 "current_file_function_operand" "s,s"))
	 (match_operand 1 "" "g,g"))
   (use (match_operand:SI 2 "immediate_operand" "O,n"))
   (clobber (match_scratch:SI 3 "=l,l"))]
  "(INTVAL (operands[2]) & CALL_LONG) == 0"
  "*
{
  if (INTVAL (operands[2]) & CALL_V4_SET_FP_ARGS)
    output_asm_insn (\"crxor 6,6,6\", operands);

  else if (INTVAL (operands[2]) & CALL_V4_CLEAR_FP_ARGS)
    output_asm_insn (\"creqv 6,6,6\", operands);

  return (DEFAULT_ABI == ABI_V4 && flag_pic) ? \"bl %z0@local\" : \"bl %z0\";
}"
  [(set_attr "type" "branch")
   (set_attr "length" "4,8")])

(define_insn "*call_local64"
  [(call (mem:SI (match_operand:DI 0 "current_file_function_operand" "s,s"))
	 (match_operand 1 "" "g,g"))
   (use (match_operand:SI 2 "immediate_operand" "O,n"))
   (clobber (match_scratch:SI 3 "=l,l"))]
  "TARGET_64BIT && (INTVAL (operands[2]) & CALL_LONG) == 0"
  "*
{
  if (INTVAL (operands[2]) & CALL_V4_SET_FP_ARGS)
    output_asm_insn (\"crxor 6,6,6\", operands);

  else if (INTVAL (operands[2]) & CALL_V4_CLEAR_FP_ARGS)
    output_asm_insn (\"creqv 6,6,6\", operands);

  return (DEFAULT_ABI == ABI_V4 && flag_pic) ? \"bl %z0@local\" : \"bl %z0\";
}"
  [(set_attr "type" "branch")
   (set_attr "length" "4,8")])

(define_insn "*call_value_local32"
  [(set (match_operand 0 "" "")
	(call (mem:SI (match_operand:SI 1 "current_file_function_operand" "s,s"))
	      (match_operand 2 "" "g,g")))
   (use (match_operand:SI 3 "immediate_operand" "O,n"))
   (clobber (match_scratch:SI 4 "=l,l"))]
  "(INTVAL (operands[3]) & CALL_LONG) == 0"
  "*
{
  if (INTVAL (operands[3]) & CALL_V4_SET_FP_ARGS)
    output_asm_insn (\"crxor 6,6,6\", operands);

  else if (INTVAL (operands[3]) & CALL_V4_CLEAR_FP_ARGS)
    output_asm_insn (\"creqv 6,6,6\", operands);

  return (DEFAULT_ABI == ABI_V4 && flag_pic) ? \"bl %z1@local\" : \"bl %z1\";
}"
  [(set_attr "type" "branch")
   (set_attr "length" "4,8")])


(define_insn "*call_value_local64"
  [(set (match_operand 0 "" "")
	(call (mem:SI (match_operand:DI 1 "current_file_function_operand" "s,s"))
	      (match_operand 2 "" "g,g")))
   (use (match_operand:SI 3 "immediate_operand" "O,n"))
   (clobber (match_scratch:SI 4 "=l,l"))]
  "TARGET_64BIT && (INTVAL (operands[3]) & CALL_LONG) == 0"
  "*
{
  if (INTVAL (operands[3]) & CALL_V4_SET_FP_ARGS)
    output_asm_insn (\"crxor 6,6,6\", operands);

  else if (INTVAL (operands[3]) & CALL_V4_CLEAR_FP_ARGS)
    output_asm_insn (\"creqv 6,6,6\", operands);

  return (DEFAULT_ABI == ABI_V4 && flag_pic) ? \"bl %z1@local\" : \"bl %z1\";
}"
  [(set_attr "type" "branch")
   (set_attr "length" "4,8")])

;; Call to function which may be in another module.  Restore the TOC
;; pointer (r2) after the call unless this is System V.
;; Operand2 is nonzero if we are using the V.4 calling sequence and
;; either the function was not prototyped, or it was prototyped as a
;; variable argument function.  It is > 0 if FP registers were passed
;; and < 0 if they were not.

(define_insn "*call_indirect_nonlocal_aix32"
  [(call (mem:SI (match_operand:SI 0 "register_operand" "c,*l"))
	 (match_operand 1 "" "g,g"))
   (use (reg:SI 2))
   (use (reg:SI 11))
   (set (reg:SI 2)
	(mem:SI (plus:SI (reg:SI 1) (const_int 20))))
   (clobber (match_scratch:SI 2 "=l,l"))]
  "TARGET_32BIT && DEFAULT_ABI == ABI_AIX"
  "b%T0l\;{l|lwz} 2,20(1)"
  [(set_attr "type" "jmpreg")
   (set_attr "length" "8")])

(define_insn "*call_nonlocal_aix32"
  [(call (mem:SI (match_operand:SI 0 "symbol_ref_operand" "s"))
	 (match_operand 1 "" "g"))
   (use (match_operand:SI 2 "immediate_operand" "O"))
   (clobber (match_scratch:SI 3 "=l"))]
  "TARGET_32BIT
   && DEFAULT_ABI == ABI_AIX
   && (INTVAL (operands[2]) & CALL_LONG) == 0"
  "bl %z0\;%."
  [(set_attr "type" "branch")
   (set_attr "length" "8")])

(define_insn "*call_indirect_nonlocal_aix64"
  [(call (mem:SI (match_operand:DI 0 "register_operand" "c,*l"))
	 (match_operand 1 "" "g,g"))
   (use (reg:DI 2))
   (use (reg:DI 11))
   (set (reg:DI 2)
	(mem:DI (plus:DI (reg:DI 1) (const_int 40))))
   (clobber (match_scratch:SI 2 "=l,l"))]
  "TARGET_64BIT && DEFAULT_ABI == ABI_AIX"
  "b%T0l\;ld 2,40(1)"
  [(set_attr "type" "jmpreg")
   (set_attr "length" "8")])

(define_insn "*call_nonlocal_aix64"
  [(call (mem:SI (match_operand:DI 0 "symbol_ref_operand" "s"))
	 (match_operand 1 "" "g"))
   (use (match_operand:SI 2 "immediate_operand" "O"))
   (clobber (match_scratch:SI 3 "=l"))]
  "TARGET_64BIT
   && DEFAULT_ABI == ABI_AIX
   && (INTVAL (operands[2]) & CALL_LONG) == 0"
  "bl %z0\;%."
  [(set_attr "type" "branch")
   (set_attr "length" "8")])

(define_insn "*call_value_indirect_nonlocal_aix32"
  [(set (match_operand 0 "" "")
	(call (mem:SI (match_operand:SI 1 "register_operand" "c,*l"))
	      (match_operand 2 "" "g,g")))
   (use (reg:SI 2))
   (use (reg:SI 11))
   (set (reg:SI 2)
	(mem:SI (plus:SI (reg:SI 1) (const_int 20))))
   (clobber (match_scratch:SI 3 "=l,l"))]
  "TARGET_32BIT && DEFAULT_ABI == ABI_AIX"
  "b%T1l\;{l|lwz} 2,20(1)"
  [(set_attr "type" "jmpreg")
   (set_attr "length" "8")])

(define_insn "*call_value_nonlocal_aix32"
  [(set (match_operand 0 "" "")
	(call (mem:SI (match_operand:SI 1 "symbol_ref_operand" "s"))
	      (match_operand 2 "" "g")))
   (use (match_operand:SI 3 "immediate_operand" "O"))
   (clobber (match_scratch:SI 4 "=l"))]
  "TARGET_32BIT
   && DEFAULT_ABI == ABI_AIX
   && (INTVAL (operands[3]) & CALL_LONG) == 0"
  "bl %z1\;%."
  [(set_attr "type" "branch")
   (set_attr "length" "8")])

(define_insn "*call_value_indirect_nonlocal_aix64"
  [(set (match_operand 0 "" "")
	(call (mem:SI (match_operand:DI 1 "register_operand" "c,*l"))
	      (match_operand 2 "" "g,g")))
   (use (reg:DI 2))
   (use (reg:DI 11))
   (set (reg:DI 2)
	(mem:DI (plus:DI (reg:DI 1) (const_int 40))))
   (clobber (match_scratch:SI 3 "=l,l"))]
  "TARGET_64BIT && DEFAULT_ABI == ABI_AIX"
  "b%T1l\;ld 2,40(1)"
  [(set_attr "type" "jmpreg")
   (set_attr "length" "8")])

(define_insn "*call_value_nonlocal_aix64"
  [(set (match_operand 0 "" "")
	(call (mem:SI (match_operand:DI 1 "symbol_ref_operand" "s"))
	      (match_operand 2 "" "g")))
   (use (match_operand:SI 3 "immediate_operand" "O"))
   (clobber (match_scratch:SI 4 "=l"))]
  "TARGET_64BIT
   && DEFAULT_ABI == ABI_AIX
   && (INTVAL (operands[3]) & CALL_LONG) == 0"
  "bl %z1\;%."
  [(set_attr "type" "branch")
   (set_attr "length" "8")])

;; A function pointer under System V is just a normal pointer
;; operands[0] is the function pointer
;; operands[1] is the stack size to clean up
;; operands[2] is the value FUNCTION_ARG returns for the VOID argument
;; which indicates how to set cr1

<<<<<<< HEAD
(define_insn "*call_indirect_nonlocal_sysv"
  [(call (mem:SI (match_operand:SI 0 "register_operand" "c,*l,c,*l"))
=======
(define_insn "*call_indirect_nonlocal_sysv<mode>"
  [(call (mem:SI (match_operand:P 0 "register_operand" "c,*l,c,*l"))
>>>>>>> c355071f
	 (match_operand 1 "" "g,g,g,g"))
   (use (match_operand:SI 2 "immediate_operand" "O,O,n,n"))
   (clobber (match_scratch:SI 3 "=l,l,l,l"))]
  "DEFAULT_ABI == ABI_V4
   || DEFAULT_ABI == ABI_DARWIN"
{
  if (INTVAL (operands[2]) & CALL_V4_SET_FP_ARGS)
    output_asm_insn ("crxor 6,6,6", operands);

  else if (INTVAL (operands[2]) & CALL_V4_CLEAR_FP_ARGS)
    output_asm_insn ("creqv 6,6,6", operands);

  return "b%T0l";
}
  [(set_attr "type" "jmpreg,jmpreg,jmpreg,jmpreg")
   (set_attr "length" "4,4,8,8")])

(define_insn "*call_nonlocal_sysv<mode>"
  [(call (mem:SI (match_operand:P 0 "symbol_ref_operand" "s,s"))
	 (match_operand 1 "" "g,g"))
   (use (match_operand:SI 2 "immediate_operand" "O,n"))
   (clobber (match_scratch:SI 3 "=l,l"))]
  "(DEFAULT_ABI == ABI_DARWIN
   || (DEFAULT_ABI == ABI_V4
       && (INTVAL (operands[2]) & CALL_LONG) == 0))"
{
  if (INTVAL (operands[2]) & CALL_V4_SET_FP_ARGS)
    output_asm_insn ("crxor 6,6,6", operands);

  else if (INTVAL (operands[2]) & CALL_V4_CLEAR_FP_ARGS)
    output_asm_insn ("creqv 6,6,6", operands);

#if TARGET_MACHO
  return output_call(insn, operands, 0, 2);
#else
  if (DEFAULT_ABI == ABI_V4 && flag_pic)
    {
      if (TARGET_SECURE_PLT && flag_pic == 2)
	/* The magic 32768 offset here and in the other sysv call insns
	   corresponds to the offset of r30 in .got2, as given by LCTOC1.
	   See sysv4.h:toc_section.  */
	return "bl %z0+32768@plt";
      else
	return "bl %z0@plt";
    }
  else
    return "bl %z0";
#endif
}
  [(set_attr "type" "branch,branch")
   (set_attr "length" "4,8")])

(define_insn "*call_value_indirect_nonlocal_sysv<mode>"
  [(set (match_operand 0 "" "")
<<<<<<< HEAD
	(call (mem:SI (match_operand:SI 1 "register_operand" "c,*l,c,*l"))
=======
	(call (mem:SI (match_operand:P 1 "register_operand" "c,*l,c,*l"))
>>>>>>> c355071f
	      (match_operand 2 "" "g,g,g,g")))
   (use (match_operand:SI 3 "immediate_operand" "O,O,n,n"))
   (clobber (match_scratch:SI 4 "=l,l,l,l"))]
  "DEFAULT_ABI == ABI_V4
   || DEFAULT_ABI == ABI_DARWIN"
{
  if (INTVAL (operands[3]) & CALL_V4_SET_FP_ARGS)
    output_asm_insn ("crxor 6,6,6", operands);

  else if (INTVAL (operands[3]) & CALL_V4_CLEAR_FP_ARGS)
    output_asm_insn ("creqv 6,6,6", operands);

  return "b%T1l";
}
  [(set_attr "type" "jmpreg,jmpreg,jmpreg,jmpreg")
   (set_attr "length" "4,4,8,8")])

(define_insn "*call_value_nonlocal_sysv<mode>"
  [(set (match_operand 0 "" "")
	(call (mem:SI (match_operand:P 1 "symbol_ref_operand" "s,s"))
	      (match_operand 2 "" "g,g")))
   (use (match_operand:SI 3 "immediate_operand" "O,n"))
   (clobber (match_scratch:SI 4 "=l,l"))]
  "(DEFAULT_ABI == ABI_DARWIN
   || (DEFAULT_ABI == ABI_V4
       && (INTVAL (operands[3]) & CALL_LONG) == 0))"
{
  if (INTVAL (operands[3]) & CALL_V4_SET_FP_ARGS)
    output_asm_insn ("crxor 6,6,6", operands);

  else if (INTVAL (operands[3]) & CALL_V4_CLEAR_FP_ARGS)
    output_asm_insn ("creqv 6,6,6", operands);

#if TARGET_MACHO
  return output_call(insn, operands, 1, 3);
#else
  if (DEFAULT_ABI == ABI_V4 && flag_pic)
    {
      if (TARGET_SECURE_PLT && flag_pic == 2)
	return "bl %z1+32768@plt";
      else
	return "bl %z1@plt";
    }
  else
    return "bl %z1";
#endif
}
  [(set_attr "type" "branch,branch")
   (set_attr "length" "4,8")])

;; Call subroutine returning any type.
(define_expand "untyped_call"
  [(parallel [(call (match_operand 0 "" "")
		    (const_int 0))
	      (match_operand 1 "" "")
	      (match_operand 2 "" "")])]
  ""
  "
{
  int i;

  emit_call_insn (GEN_CALL (operands[0], const0_rtx, const0_rtx, const0_rtx));

  for (i = 0; i < XVECLEN (operands[2], 0); i++)
    {
      rtx set = XVECEXP (operands[2], 0, i);
      emit_move_insn (SET_DEST (set), SET_SRC (set));
    }

  /* The optimizer does not know that the call sets the function value
     registers we stored in the result block.  We avoid problems by
     claiming that all hard registers are used and clobbered at this
     point.  */
  emit_insn (gen_blockage ());

  DONE;
}")

;; sibling call patterns
(define_expand "sibcall"
  [(parallel [(call (mem:SI (match_operand 0 "address_operand" ""))
		    (match_operand 1 "" ""))
	      (use (match_operand 2 "" ""))
	      (use (match_operand 3 "" ""))
	      (return)])]
  ""
  "
{
#if TARGET_MACHO
  if (MACHOPIC_INDIRECT)
    operands[0] = machopic_indirect_call_target (operands[0]);
#endif

  gcc_assert (GET_CODE (operands[0]) == MEM);
  gcc_assert (GET_CODE (operands[1]) == CONST_INT);

  operands[0] = XEXP (operands[0], 0);
  operands[3] = gen_reg_rtx (SImode);

}")

;; this and similar patterns must be marked as using LR, otherwise
;; dataflow will try to delete the store into it.  This is true
;; even when the actual reg to jump to is in CTR, when LR was
;; saved and restored around the PIC-setting BCL.
(define_insn "*sibcall_local32"
  [(call (mem:SI (match_operand:SI 0 "current_file_function_operand" "s,s"))
	 (match_operand 1 "" "g,g"))
   (use (match_operand:SI 2 "immediate_operand" "O,n"))
   (use (match_operand:SI 3 "register_operand" "l,l"))
   (return)]
  "(INTVAL (operands[2]) & CALL_LONG) == 0"
  "*
{
  if (INTVAL (operands[2]) & CALL_V4_SET_FP_ARGS)
    output_asm_insn (\"crxor 6,6,6\", operands);

  else if (INTVAL (operands[2]) & CALL_V4_CLEAR_FP_ARGS)
    output_asm_insn (\"creqv 6,6,6\", operands);

  return (DEFAULT_ABI == ABI_V4 && flag_pic) ? \"b %z0@local\" : \"b %z0\";
}"
  [(set_attr "type" "branch")
   (set_attr "length" "4,8")])

(define_insn "*sibcall_local64"
  [(call (mem:SI (match_operand:DI 0 "current_file_function_operand" "s,s"))
	 (match_operand 1 "" "g,g"))
   (use (match_operand:SI 2 "immediate_operand" "O,n"))
   (use (match_operand:SI 3 "register_operand" "l,l"))
   (return)]
  "TARGET_64BIT && (INTVAL (operands[2]) & CALL_LONG) == 0"
  "*
{
  if (INTVAL (operands[2]) & CALL_V4_SET_FP_ARGS)
    output_asm_insn (\"crxor 6,6,6\", operands);

  else if (INTVAL (operands[2]) & CALL_V4_CLEAR_FP_ARGS)
    output_asm_insn (\"creqv 6,6,6\", operands);

  return (DEFAULT_ABI == ABI_V4 && flag_pic) ? \"b %z0@local\" : \"b %z0\";
}"
  [(set_attr "type" "branch")
   (set_attr "length" "4,8")])

(define_insn "*sibcall_value_local32"
  [(set (match_operand 0 "" "")
	(call (mem:SI (match_operand:SI 1 "current_file_function_operand" "s,s"))
	      (match_operand 2 "" "g,g")))
   (use (match_operand:SI 3 "immediate_operand" "O,n"))
   (use (match_operand:SI 4 "register_operand" "l,l"))
   (return)]
  "(INTVAL (operands[3]) & CALL_LONG) == 0"
  "*
{
  if (INTVAL (operands[3]) & CALL_V4_SET_FP_ARGS)
    output_asm_insn (\"crxor 6,6,6\", operands);

  else if (INTVAL (operands[3]) & CALL_V4_CLEAR_FP_ARGS)
    output_asm_insn (\"creqv 6,6,6\", operands);

  return (DEFAULT_ABI == ABI_V4 && flag_pic) ? \"b %z1@local\" : \"b %z1\";
}"
  [(set_attr "type" "branch")
   (set_attr "length" "4,8")])


(define_insn "*sibcall_value_local64"
  [(set (match_operand 0 "" "")
	(call (mem:SI (match_operand:DI 1 "current_file_function_operand" "s,s"))
	      (match_operand 2 "" "g,g")))
   (use (match_operand:SI 3 "immediate_operand" "O,n"))
   (use (match_operand:SI 4 "register_operand" "l,l"))
   (return)]
  "TARGET_64BIT && (INTVAL (operands[3]) & CALL_LONG) == 0"
  "*
{
  if (INTVAL (operands[3]) & CALL_V4_SET_FP_ARGS)
    output_asm_insn (\"crxor 6,6,6\", operands);

  else if (INTVAL (operands[3]) & CALL_V4_CLEAR_FP_ARGS)
    output_asm_insn (\"creqv 6,6,6\", operands);

  return (DEFAULT_ABI == ABI_V4 && flag_pic) ? \"b %z1@local\" : \"b %z1\";
}"
  [(set_attr "type" "branch")
   (set_attr "length" "4,8")])

(define_insn "*sibcall_nonlocal_aix32"
  [(call (mem:SI (match_operand:SI 0 "symbol_ref_operand" "s"))
	 (match_operand 1 "" "g"))
   (use (match_operand:SI 2 "immediate_operand" "O"))
   (use (match_operand:SI 3 "register_operand" "l"))
   (return)]
  "TARGET_32BIT
   && DEFAULT_ABI == ABI_AIX
   && (INTVAL (operands[2]) & CALL_LONG) == 0"
  "b %z0"
  [(set_attr "type" "branch")
   (set_attr "length" "4")])

(define_insn "*sibcall_nonlocal_aix64"
  [(call (mem:SI (match_operand:DI 0 "symbol_ref_operand" "s"))
	 (match_operand 1 "" "g"))
   (use (match_operand:SI 2 "immediate_operand" "O"))
   (use (match_operand:SI 3 "register_operand" "l"))
   (return)]
  "TARGET_64BIT
   && DEFAULT_ABI == ABI_AIX
   && (INTVAL (operands[2]) & CALL_LONG) == 0"
  "b %z0"
  [(set_attr "type" "branch")
   (set_attr "length" "4")])

(define_insn "*sibcall_value_nonlocal_aix32"
  [(set (match_operand 0 "" "")
	(call (mem:SI (match_operand:SI 1 "symbol_ref_operand" "s"))
	      (match_operand 2 "" "g")))
   (use (match_operand:SI 3 "immediate_operand" "O"))
   (use (match_operand:SI 4 "register_operand" "l"))
   (return)]
  "TARGET_32BIT
   && DEFAULT_ABI == ABI_AIX
   && (INTVAL (operands[3]) & CALL_LONG) == 0"
  "b %z1"
  [(set_attr "type" "branch")
   (set_attr "length" "4")])

(define_insn "*sibcall_value_nonlocal_aix64"
  [(set (match_operand 0 "" "")
	(call (mem:SI (match_operand:DI 1 "symbol_ref_operand" "s"))
	      (match_operand 2 "" "g")))
   (use (match_operand:SI 3 "immediate_operand" "O"))
   (use (match_operand:SI 4 "register_operand" "l"))
   (return)]
  "TARGET_64BIT
   && DEFAULT_ABI == ABI_AIX
   && (INTVAL (operands[3]) & CALL_LONG) == 0"
  "b %z1"
  [(set_attr "type" "branch")
   (set_attr "length" "4")])

(define_insn "*sibcall_nonlocal_sysv<mode>"
  [(call (mem:SI (match_operand:P 0 "symbol_ref_operand" "s,s"))
	 (match_operand 1 "" ""))
   (use (match_operand 2 "immediate_operand" "O,n"))
   (use (match_operand:SI 3 "register_operand" "l,l"))
   (return)]
  "(DEFAULT_ABI == ABI_DARWIN
     || DEFAULT_ABI == ABI_V4)
   && (INTVAL (operands[2]) & CALL_LONG) == 0"
  "*
{
  if (INTVAL (operands[2]) & CALL_V4_SET_FP_ARGS)
    output_asm_insn (\"crxor 6,6,6\", operands);

  else if (INTVAL (operands[2]) & CALL_V4_CLEAR_FP_ARGS)
    output_asm_insn (\"creqv 6,6,6\", operands);

  if (DEFAULT_ABI == ABI_V4 && flag_pic)
    {
      if (TARGET_SECURE_PLT && flag_pic == 2)
	return \"b %z0+32768@plt\";
      else
	return \"b %z0@plt\";
    }
  else
    return \"b %z0\";
}"
  [(set_attr "type" "branch,branch")
   (set_attr "length" "4,8")])

(define_expand "sibcall_value"
  [(parallel [(set (match_operand 0 "register_operand" "")
		(call (mem:SI (match_operand 1 "address_operand" ""))
		      (match_operand 2 "" "")))
	      (use (match_operand 3 "" ""))
	      (use (match_operand 4 "" ""))
	      (return)])]
  ""
  "
{
#if TARGET_MACHO
  if (MACHOPIC_INDIRECT)
    operands[1] = machopic_indirect_call_target (operands[1]);
#endif

  gcc_assert (GET_CODE (operands[1]) == MEM);
  gcc_assert (GET_CODE (operands[2]) == CONST_INT);

  operands[1] = XEXP (operands[1], 0);
  operands[4] = gen_reg_rtx (SImode);

}")

(define_insn "*sibcall_value_nonlocal_sysv<mode>"
  [(set (match_operand 0 "" "")
	(call (mem:SI (match_operand:P 1 "symbol_ref_operand" "s,s"))
	      (match_operand 2 "" "")))
   (use (match_operand:SI 3 "immediate_operand" "O,n"))
   (use (match_operand:SI 4 "register_operand" "l,l"))
   (return)]
  "(DEFAULT_ABI == ABI_DARWIN
       || DEFAULT_ABI == ABI_V4)
   && (INTVAL (operands[3]) & CALL_LONG) == 0"
  "*
{
  if (INTVAL (operands[2]) & CALL_V4_SET_FP_ARGS)
    output_asm_insn (\"crxor 6,6,6\", operands);

  else if (INTVAL (operands[2]) & CALL_V4_CLEAR_FP_ARGS)
    output_asm_insn (\"creqv 6,6,6\", operands);

  if (DEFAULT_ABI == ABI_V4 && flag_pic)
    {
      if (TARGET_SECURE_PLT && flag_pic == 2)
	return \"b %z1+32768@plt\";
      else
	return \"b %z1@plt\";
    }
  else
    return \"b %z1\";
}"
  [(set_attr "type" "branch,branch")
   (set_attr "length" "4,8")])

(define_expand "sibcall_epilogue"
  [(use (const_int 0))]
  "TARGET_SCHED_PROLOG"
  "
{
      rs6000_emit_epilogue (TRUE);
      DONE;
}")

;; UNSPEC_VOLATILE is considered to use and clobber all hard registers and
;; all of memory.  This blocks insns from being moved across this point.

(define_insn "blockage"
  [(unspec_volatile [(const_int 0)] UNSPECV_BLOCK)]
  ""
  "")

;; Compare insns are next.  Note that the RS/6000 has two types of compares,
;; signed & unsigned, and one type of branch.
;;
;; Start with the DEFINE_EXPANDs to generate the rtl for compares, scc
;; insns, and branches.  We store the operands of compares until we see
;; how it is used.
(define_expand "cmp<mode>"
  [(set (cc0)
        (compare (match_operand:GPR 0 "gpc_reg_operand" "")
  		 (match_operand:GPR 1 "reg_or_short_operand" "")))]
  ""
  "
{
  /* Take care of the possibility that operands[1] might be negative but
     this might be a logical operation.  That insn doesn't exist.  */
  if (GET_CODE (operands[1]) == CONST_INT
      && INTVAL (operands[1]) < 0)
    operands[1] = force_reg (<MODE>mode, operands[1]);

  rs6000_compare_op0 = operands[0];
  rs6000_compare_op1 = operands[1];
  rs6000_compare_fp_p = 0;
  DONE;
}")

(define_expand "cmp<mode>"
  [(set (cc0) (compare (match_operand:FP 0 "gpc_reg_operand" "")
		       (match_operand:FP 1 "gpc_reg_operand" "")))]
  ""
  "
{
  rs6000_compare_op0 = operands[0];
  rs6000_compare_op1 = operands[1];
  rs6000_compare_fp_p = 1;
  DONE;
}")

(define_expand "beq"
  [(use (match_operand 0 "" ""))]
  ""
  "{ rs6000_emit_cbranch (EQ, operands[0]); DONE; }")

(define_expand "bne"
  [(use (match_operand 0 "" ""))]
  ""
  "{ rs6000_emit_cbranch (NE, operands[0]); DONE; }")

(define_expand "bge"
  [(use (match_operand 0 "" ""))]
  ""
  "{ rs6000_emit_cbranch (GE, operands[0]); DONE; }")

(define_expand "bgt"
  [(use (match_operand 0 "" ""))]
  ""
  "{ rs6000_emit_cbranch (GT, operands[0]); DONE; }")

(define_expand "ble"
  [(use (match_operand 0 "" ""))]
  ""
  "{ rs6000_emit_cbranch (LE, operands[0]); DONE; }")

(define_expand "blt"
  [(use (match_operand 0 "" ""))]
  ""
  "{ rs6000_emit_cbranch (LT, operands[0]); DONE; }")

(define_expand "bgeu"
  [(use (match_operand 0 "" ""))]
  ""
  "{ rs6000_emit_cbranch (GEU, operands[0]); DONE; }")

(define_expand "bgtu"
  [(use (match_operand 0 "" ""))]
  ""
  "{ rs6000_emit_cbranch (GTU, operands[0]); DONE; }")

(define_expand "bleu"
  [(use (match_operand 0 "" ""))]
  ""
  "{ rs6000_emit_cbranch (LEU, operands[0]); DONE; }")

(define_expand "bltu"
  [(use (match_operand 0 "" ""))]
  ""
  "{ rs6000_emit_cbranch (LTU, operands[0]); DONE; }")

(define_expand "bunordered"
  [(use (match_operand 0 "" ""))]
  "! (TARGET_HARD_FLOAT && !TARGET_FPRS)"
  "{ rs6000_emit_cbranch (UNORDERED, operands[0]); DONE; }")

(define_expand "bordered"
  [(use (match_operand 0 "" ""))]
  "! (TARGET_HARD_FLOAT && !TARGET_FPRS)"
  "{ rs6000_emit_cbranch (ORDERED, operands[0]); DONE; }")

(define_expand "buneq"
  [(use (match_operand 0 "" ""))]
  ""
  "{ rs6000_emit_cbranch (UNEQ, operands[0]); DONE; }")

(define_expand "bunge"
  [(use (match_operand 0 "" ""))]
  ""
  "{ rs6000_emit_cbranch (UNGE, operands[0]); DONE; }")

(define_expand "bungt"
  [(use (match_operand 0 "" ""))]
  ""
  "{ rs6000_emit_cbranch (UNGT, operands[0]); DONE; }")

(define_expand "bunle"
  [(use (match_operand 0 "" ""))]
  ""
  "{ rs6000_emit_cbranch (UNLE, operands[0]); DONE; }")

(define_expand "bunlt"
  [(use (match_operand 0 "" ""))]
  ""
  "{ rs6000_emit_cbranch (UNLT, operands[0]); DONE; }")

(define_expand "bltgt"
  [(use (match_operand 0 "" ""))]
  ""
  "{ rs6000_emit_cbranch (LTGT, operands[0]); DONE; }")

;; For SNE, we would prefer that the xor/abs sequence be used for integers.
;; For SEQ, likewise, except that comparisons with zero should be done
;; with an scc insns.  However, due to the order that combine see the
;; resulting insns, we must, in fact, allow SEQ for integers.  Fail in
;; the cases we don't want to handle.
(define_expand "seq"
  [(clobber (match_operand:SI 0 "gpc_reg_operand" ""))]
  ""
  "{ rs6000_emit_sCOND (EQ, operands[0]); DONE; }")

(define_expand "sne"
  [(clobber (match_operand:SI 0 "gpc_reg_operand" ""))]
  ""
  "
{
  if (! rs6000_compare_fp_p)
    FAIL;

  rs6000_emit_sCOND (NE, operands[0]);
  DONE;
}")

;; A >= 0 is best done the portable way for A an integer.
(define_expand "sge"
  [(clobber (match_operand:SI 0 "gpc_reg_operand" ""))]
  ""
  "
{
  if (! rs6000_compare_fp_p && rs6000_compare_op1 == const0_rtx)
    FAIL;

  rs6000_emit_sCOND (GE, operands[0]);
  DONE;
}")

;; A > 0 is best done using the portable sequence, so fail in that case.
(define_expand "sgt"
  [(clobber (match_operand:SI 0 "gpc_reg_operand" ""))]
  ""
  "
{
  if (! rs6000_compare_fp_p && rs6000_compare_op1 == const0_rtx)
    FAIL;

  rs6000_emit_sCOND (GT, operands[0]);
  DONE;
}")

;; A <= 0 is best done the portable way for A an integer.
(define_expand "sle"
  [(clobber (match_operand:SI 0 "gpc_reg_operand" ""))]
  ""
  "
{
  if (! rs6000_compare_fp_p && rs6000_compare_op1 == const0_rtx)
    FAIL;

  rs6000_emit_sCOND (LE, operands[0]);
  DONE;
}")

;; A < 0 is best done in the portable way for A an integer.
(define_expand "slt"
  [(clobber (match_operand:SI 0 "gpc_reg_operand" ""))]
  ""
  "
{
  if (! rs6000_compare_fp_p && rs6000_compare_op1 == const0_rtx)
    FAIL;

  rs6000_emit_sCOND (LT, operands[0]);
  DONE;
}")

(define_expand "sgeu"
  [(clobber (match_operand:SI 0 "gpc_reg_operand" ""))]
  ""
  "{ rs6000_emit_sCOND (GEU, operands[0]); DONE; }")

(define_expand "sgtu"
  [(clobber (match_operand:SI 0 "gpc_reg_operand" ""))]
  ""
  "{ rs6000_emit_sCOND (GTU, operands[0]); DONE; }")

(define_expand "sleu"
  [(clobber (match_operand:SI 0 "gpc_reg_operand" ""))]
  ""
  "{ rs6000_emit_sCOND (LEU, operands[0]); DONE; }")

(define_expand "sltu"
  [(clobber (match_operand:SI 0 "gpc_reg_operand" ""))]
  ""
  "{ rs6000_emit_sCOND (LTU, operands[0]); DONE; }")

(define_expand "sunordered"
  [(clobber (match_operand:SI 0 "gpc_reg_operand" ""))]
<<<<<<< HEAD
  "! (TARGET_HARD_FLOAT && TARGET_E500 && !TARGET_FPRS)"
=======
  "! (TARGET_HARD_FLOAT && !TARGET_FPRS)"
>>>>>>> c355071f
  "{ rs6000_emit_sCOND (UNORDERED, operands[0]); DONE; }")

(define_expand "sordered"
  [(clobber (match_operand:SI 0 "gpc_reg_operand" ""))]
<<<<<<< HEAD
  "! (TARGET_HARD_FLOAT && TARGET_E500 && !TARGET_FPRS)"
=======
  "! (TARGET_HARD_FLOAT && !TARGET_FPRS)"
>>>>>>> c355071f
  "{ rs6000_emit_sCOND (ORDERED, operands[0]); DONE; }")

(define_expand "suneq"
  [(clobber (match_operand:SI 0 "gpc_reg_operand" ""))]
  ""
  "{ rs6000_emit_sCOND (UNEQ, operands[0]); DONE; }")

(define_expand "sunge"
  [(clobber (match_operand:SI 0 "gpc_reg_operand" ""))]
  ""
  "{ rs6000_emit_sCOND (UNGE, operands[0]); DONE; }")

(define_expand "sungt"
  [(clobber (match_operand:SI 0 "gpc_reg_operand" ""))]
  ""
  "{ rs6000_emit_sCOND (UNGT, operands[0]); DONE; }")

(define_expand "sunle"
  [(clobber (match_operand:SI 0 "gpc_reg_operand" ""))]
  ""
  "{ rs6000_emit_sCOND (UNLE, operands[0]); DONE; }")

(define_expand "sunlt"
  [(clobber (match_operand:SI 0 "gpc_reg_operand" ""))]
  ""
  "{ rs6000_emit_sCOND (UNLT, operands[0]); DONE; }")

(define_expand "sltgt"
  [(clobber (match_operand:SI 0 "gpc_reg_operand" ""))]
  ""
  "{ rs6000_emit_sCOND (LTGT, operands[0]); DONE; }")

(define_expand "stack_protect_set"
  [(match_operand 0 "memory_operand" "")
   (match_operand 1 "memory_operand" "")]
  ""
{
#ifdef TARGET_THREAD_SSP_OFFSET
  rtx tlsreg = gen_rtx_REG (Pmode, TARGET_64BIT ? 13 : 2);
  rtx addr = gen_rtx_PLUS (Pmode, tlsreg, GEN_INT (TARGET_THREAD_SSP_OFFSET));
  operands[1] = gen_rtx_MEM (Pmode, addr);
#endif
  if (TARGET_64BIT)
    emit_insn (gen_stack_protect_setdi (operands[0], operands[1]));
  else
    emit_insn (gen_stack_protect_setsi (operands[0], operands[1]));
  DONE;
})

(define_insn "stack_protect_setsi"
  [(set (match_operand:SI 0 "memory_operand" "=m")
	(unspec:SI [(match_operand:SI 1 "memory_operand" "m")] UNSPEC_SP_SET))
   (set (match_scratch:SI 2 "=&r") (const_int 0))]
  "TARGET_32BIT"
  "{l%U1%X1|lwz%U1%X1} %2,%1\;{st%U0%X0|stw%U0%X0} %2,%0\;{lil|li} %2,0"
  [(set_attr "type" "three")
   (set_attr "length" "12")])

(define_insn "stack_protect_setdi"
  [(set (match_operand:DI 0 "memory_operand" "=m")
	(unspec:DI [(match_operand:DI 1 "memory_operand" "m")] UNSPEC_SP_SET))
   (set (match_scratch:DI 2 "=&r") (const_int 0))]
  "TARGET_64BIT"
  "ld%U1%X1 %2,%1\;std%U0%X0 %2,%0\;{lil|li} %2,0"
  [(set_attr "type" "three")
   (set_attr "length" "12")])

(define_expand "stack_protect_test"
  [(match_operand 0 "memory_operand" "")
   (match_operand 1 "memory_operand" "")
   (match_operand 2 "" "")]
  ""
{
#ifdef TARGET_THREAD_SSP_OFFSET
  rtx tlsreg = gen_rtx_REG (Pmode, TARGET_64BIT ? 13 : 2);
  rtx addr = gen_rtx_PLUS (Pmode, tlsreg, GEN_INT (TARGET_THREAD_SSP_OFFSET));
  operands[1] = gen_rtx_MEM (Pmode, addr);
#endif
  rs6000_compare_op0 = operands[0];
  rs6000_compare_op1 = gen_rtx_UNSPEC (Pmode, gen_rtvec (1, operands[1]),
				       UNSPEC_SP_TEST);
  rs6000_compare_fp_p = 0;
  emit_jump_insn (gen_beq (operands[2]));
  DONE;
})

(define_insn "stack_protect_testsi"
  [(set (match_operand:CCEQ 0 "cc_reg_operand" "=x,?y")
        (unspec:CCEQ [(match_operand:SI 1 "memory_operand" "m,m")
		      (match_operand:SI 2 "memory_operand" "m,m")]
		     UNSPEC_SP_TEST))
   (set (match_scratch:SI 4 "=r,r") (const_int 0))
   (clobber (match_scratch:SI 3 "=&r,&r"))]
  "TARGET_32BIT"
  "@
   {l%U1%X1|lwz%U1%X1} %3,%1\;{l%U2%X2|lwz%U2%X2} %4,%2\;xor. %3,%3,%4\;{lil|li} %4,0
   {l%U1%X1|lwz%U1%X1} %3,%1\;{l%U2%X2|lwz%U2%X2} %4,%2\;{cmpl|cmplw} %0,%3,%4\;{lil|li} %3,0\;{lil|li} %4,0"
  [(set_attr "length" "16,20")])

(define_insn "stack_protect_testdi"
  [(set (match_operand:CCEQ 0 "cc_reg_operand" "=x,?y")
        (unspec:CCEQ [(match_operand:DI 1 "memory_operand" "m,m")
		      (match_operand:DI 2 "memory_operand" "m,m")]
		     UNSPEC_SP_TEST))
   (set (match_scratch:DI 4 "=r,r") (const_int 0))
   (clobber (match_scratch:DI 3 "=&r,&r"))]
  "TARGET_64BIT"
  "@
   ld%U1%X1 %3,%1\;ld%U2%X2 %4,%2\;xor. %3,%3,%4\;{lil|li} %4,0
   ld%U1%X1 %3,%1\;ld%U2%X2 %4,%2\;cmpld %0,%3,%4\;{lil|li} %3,0\;{lil|li} %4,0"
  [(set_attr "length" "16,20")])


;; Here are the actual compare insns.
(define_insn "*cmp<mode>_internal1"
  [(set (match_operand:CC 0 "cc_reg_operand" "=y")
	(compare:CC (match_operand:GPR 1 "gpc_reg_operand" "r")
		    (match_operand:GPR 2 "reg_or_short_operand" "rI")))]
  ""
  "{cmp%I2|cmp<wd>%I2} %0,%1,%2"
  [(set_attr "type" "cmp")])

;; If we are comparing a register for equality with a large constant,
;; we can do this with an XOR followed by a compare.  But this is profitable
;; only if the large constant is only used for the comparison (and in this
;; case we already have a register to reuse as scratch).
;;
;; For 64-bit registers, we could only do so if the constant's bit 15 is clear:
;; otherwise we'd need to XOR with FFFFFFFF????0000 which is not available.

(define_peephole2
  [(set (match_operand:SI 0 "register_operand")
        (match_operand:SI 1 "logical_const_operand" ""))
   (set (match_dup 0) (match_operator:SI 3 "boolean_or_operator"
		       [(match_dup 0)
			(match_operand:SI 2 "logical_const_operand" "")]))
   (set (match_operand:CC 4 "cc_reg_operand" "")
        (compare:CC (match_operand:SI 5 "gpc_reg_operand" "")
                    (match_dup 0)))
   (set (pc)
        (if_then_else (match_operator 6 "equality_operator"
                       [(match_dup 4) (const_int 0)])
                      (match_operand 7 "" "")
                      (match_operand 8 "" "")))]
  "peep2_reg_dead_p (3, operands[0])
   && peep2_reg_dead_p (4, operands[4])"
 [(set (match_dup 0) (xor:SI (match_dup 5) (match_dup 9)))
  (set (match_dup 4) (compare:CC (match_dup 0) (match_dup 10)))
  (set (pc) (if_then_else (match_dup 6) (match_dup 7) (match_dup 8)))]
 
{
  /* Get the constant we are comparing against, and see what it looks like
     when sign-extended from 16 to 32 bits.  Then see what constant we could
     XOR with SEXTC to get the sign-extended value.  */
  rtx cnst = simplify_const_binary_operation (GET_CODE (operands[3]),
					      SImode,
					      operands[1], operands[2]);
  HOST_WIDE_INT c = INTVAL (cnst);
  HOST_WIDE_INT sextc = ((c & 0xffff) ^ 0x8000) - 0x8000;
  HOST_WIDE_INT xorv = c ^ sextc;

  operands[9] = GEN_INT (xorv);
  operands[10] = GEN_INT (sextc);
})

(define_insn "*cmpsi_internal2"
  [(set (match_operand:CCUNS 0 "cc_reg_operand" "=y")
	(compare:CCUNS (match_operand:SI 1 "gpc_reg_operand" "r")
		       (match_operand:SI 2 "reg_or_u_short_operand" "rK")))]
  ""
  "{cmpl%I2|cmplw%I2} %0,%1,%b2"
  [(set_attr "type" "cmp")])

(define_insn "*cmpdi_internal2"
  [(set (match_operand:CCUNS 0 "cc_reg_operand" "=y")
	(compare:CCUNS (match_operand:DI 1 "gpc_reg_operand" "r")
		       (match_operand:DI 2 "reg_or_u_short_operand" "rK")))]
  ""
  "cmpld%I2 %0,%1,%b2"
  [(set_attr "type" "cmp")])

;; The following two insns don't exist as single insns, but if we provide
;; them, we can swap an add and compare, which will enable us to overlap more
;; of the required delay between a compare and branch.  We generate code for
;; them by splitting.

(define_insn ""
  [(set (match_operand:CC 3 "cc_reg_operand" "=y")
	(compare:CC (match_operand:SI 1 "gpc_reg_operand" "r")
		    (match_operand:SI 2 "short_cint_operand" "i")))
   (set (match_operand:SI 0 "gpc_reg_operand" "=r")
	(plus:SI (match_dup 1) (match_operand:SI 4 "short_cint_operand" "i")))]
  ""
  "#"
  [(set_attr "length" "8")])

(define_insn ""
  [(set (match_operand:CCUNS 3 "cc_reg_operand" "=y")
	(compare:CCUNS (match_operand:SI 1 "gpc_reg_operand" "r")
		       (match_operand:SI 2 "u_short_cint_operand" "i")))
   (set (match_operand:SI 0 "gpc_reg_operand" "=r")
	(plus:SI (match_dup 1) (match_operand:SI 4 "short_cint_operand" "i")))]
  ""
  "#"
  [(set_attr "length" "8")])

(define_split
  [(set (match_operand:CC 3 "cc_reg_operand" "")
	(compare:CC (match_operand:SI 1 "gpc_reg_operand" "")
		    (match_operand:SI 2 "short_cint_operand" "")))
   (set (match_operand:SI 0 "gpc_reg_operand" "")
	(plus:SI (match_dup 1) (match_operand:SI 4 "short_cint_operand" "")))]
  ""
  [(set (match_dup 3) (compare:CC (match_dup 1) (match_dup 2)))
   (set (match_dup 0) (plus:SI (match_dup 1) (match_dup 4)))])

(define_split
  [(set (match_operand:CCUNS 3 "cc_reg_operand" "")
	(compare:CCUNS (match_operand:SI 1 "gpc_reg_operand" "")
		       (match_operand:SI 2 "u_short_cint_operand" "")))
   (set (match_operand:SI 0 "gpc_reg_operand" "")
	(plus:SI (match_dup 1) (match_operand:SI 4 "short_cint_operand" "")))]
  ""
  [(set (match_dup 3) (compare:CCUNS (match_dup 1) (match_dup 2)))
   (set (match_dup 0) (plus:SI (match_dup 1) (match_dup 4)))])

(define_insn "*cmpsf_internal1"
  [(set (match_operand:CCFP 0 "cc_reg_operand" "=y")
	(compare:CCFP (match_operand:SF 1 "gpc_reg_operand" "f")
		      (match_operand:SF 2 "gpc_reg_operand" "f")))]
  "TARGET_HARD_FLOAT && TARGET_FPRS"
  "fcmpu %0,%1,%2"
  [(set_attr "type" "fpcompare")])

(define_insn "*cmpdf_internal1"
  [(set (match_operand:CCFP 0 "cc_reg_operand" "=y")
	(compare:CCFP (match_operand:DF 1 "gpc_reg_operand" "f")
		      (match_operand:DF 2 "gpc_reg_operand" "f")))]
  "TARGET_HARD_FLOAT && TARGET_FPRS"
  "fcmpu %0,%1,%2"
  [(set_attr "type" "fpcompare")])

;; Only need to compare second words if first words equal
(define_insn "*cmptf_internal1"
  [(set (match_operand:CCFP 0 "cc_reg_operand" "=y")
	(compare:CCFP (match_operand:TF 1 "gpc_reg_operand" "f")
		      (match_operand:TF 2 "gpc_reg_operand" "f")))]
<<<<<<< HEAD
  "(DEFAULT_ABI == ABI_AIX || DEFAULT_ABI == ABI_DARWIN) && !TARGET_XL_COMPAT
=======
  "!TARGET_IEEEQUAD && !TARGET_XL_COMPAT
>>>>>>> c355071f
   && TARGET_HARD_FLOAT && TARGET_FPRS && TARGET_LONG_DOUBLE_128"
  "fcmpu %0,%1,%2\;bne %0,$+8\;fcmpu %0,%L1,%L2"
  [(set_attr "type" "fpcompare")
   (set_attr "length" "12")])

(define_insn_and_split "*cmptf_internal2"
  [(set (match_operand:CCFP 0 "cc_reg_operand" "=y")
	(compare:CCFP (match_operand:TF 1 "gpc_reg_operand" "f")
		      (match_operand:TF 2 "gpc_reg_operand" "f")))
    (clobber (match_scratch:DF 3 "=f"))
    (clobber (match_scratch:DF 4 "=f"))
    (clobber (match_scratch:DF 5 "=f"))
    (clobber (match_scratch:DF 6 "=f"))
    (clobber (match_scratch:DF 7 "=f"))
    (clobber (match_scratch:DF 8 "=f"))
    (clobber (match_scratch:DF 9 "=f"))
    (clobber (match_scratch:DF 10 "=f"))]
<<<<<<< HEAD
  "(DEFAULT_ABI == ABI_AIX || DEFAULT_ABI == ABI_DARWIN) && TARGET_XL_COMPAT
=======
  "!TARGET_IEEEQUAD && TARGET_XL_COMPAT
>>>>>>> c355071f
   && TARGET_HARD_FLOAT && TARGET_FPRS && TARGET_LONG_DOUBLE_128"
  "#"
  "&& reload_completed"
  [(set (match_dup 3) (match_dup 13))
   (set (match_dup 4) (match_dup 14))
   (set (match_dup 9) (abs:DF (match_dup 5)))
   (set (match_dup 0) (compare:CCFP (match_dup 9) (match_dup 3)))
   (set (pc) (if_then_else (ne (match_dup 0) (const_int 0))
			   (label_ref (match_dup 11))
			   (pc)))
   (set (match_dup 0) (compare:CCFP (match_dup 5) (match_dup 7)))
   (set (pc) (label_ref (match_dup 12)))
   (match_dup 11)
   (set (match_dup 10) (minus:DF (match_dup 5) (match_dup 7)))
   (set (match_dup 9) (minus:DF (match_dup 6) (match_dup 8)))
   (set (match_dup 9) (plus:DF (match_dup 10) (match_dup 9)))
   (set (match_dup 0) (compare:CCFP (match_dup 7) (match_dup 4)))
   (match_dup 12)]
{
  REAL_VALUE_TYPE rv;
  const int lo_word = FLOAT_WORDS_BIG_ENDIAN ? GET_MODE_SIZE (DFmode) : 0;
  const int hi_word = FLOAT_WORDS_BIG_ENDIAN ? 0 : GET_MODE_SIZE (DFmode);

  operands[5] = simplify_gen_subreg (DFmode, operands[1], TFmode, hi_word);
  operands[6] = simplify_gen_subreg (DFmode, operands[1], TFmode, lo_word);
  operands[7] = simplify_gen_subreg (DFmode, operands[2], TFmode, hi_word);
  operands[8] = simplify_gen_subreg (DFmode, operands[2], TFmode, lo_word);
  operands[11] = gen_label_rtx ();
  operands[12] = gen_label_rtx ();
  real_inf (&rv);
  operands[13] = force_const_mem (DFmode,
				  CONST_DOUBLE_FROM_REAL_VALUE (rv, DFmode));
  operands[14] = force_const_mem (DFmode,
				  CONST_DOUBLE_FROM_REAL_VALUE (dconst0,
								DFmode));
  if (TARGET_TOC)
    {
      operands[13] = gen_const_mem (DFmode,
				    create_TOC_reference (XEXP (operands[13], 0)));
      operands[14] = gen_const_mem (DFmode,
				    create_TOC_reference (XEXP (operands[14], 0)));
      set_mem_alias_set (operands[13], get_TOC_alias_set ());
      set_mem_alias_set (operands[14], get_TOC_alias_set ());
    }
})

;; Now we have the scc insns.  We can do some combinations because of the
;; way the machine works.
;;
;; Note that this is probably faster if we can put an insn between the
;; mfcr and rlinm, but this is tricky.  Let's leave it for now.  In most
;; cases the insns below which don't use an intermediate CR field will
;; be used instead.
(define_insn ""
  [(set (match_operand:SI 0 "gpc_reg_operand" "=r")
	(match_operator:SI 1 "scc_comparison_operator"
			   [(match_operand 2 "cc_reg_operand" "y")
			    (const_int 0)]))]
  ""
  "mfcr %0%Q2\;{rlinm|rlwinm} %0,%0,%J1,1"
  [(set (attr "type")
     (cond [(ne (symbol_ref "TARGET_MFCRF") (const_int 0))
		(const_string "mfcrf")
	   ]
	(const_string "mfcr")))
   (set_attr "length" "8")])

;; Same as above, but get the GT bit.
(define_insn "move_from_CR_gt_bit"
  [(set (match_operand:SI 0 "gpc_reg_operand" "=r")
	(unspec:SI [(match_operand 1 "cc_reg_operand" "y")] UNSPEC_MV_CR_GT))]
  "TARGET_E500"
  "mfcr %0\;{rlinm|rlwinm} %0,%0,%D1,31,31"
  [(set_attr "type" "mfcr")
   (set_attr "length" "8")])

;; Same as above, but get the OV/ORDERED bit.
(define_insn "move_from_CR_ov_bit"
  [(set (match_operand:SI 0 "gpc_reg_operand" "=r")
	(unspec:SI [(match_operand 1 "cc_reg_operand" "y")] UNSPEC_MV_CR_OV))]
  "TARGET_ISEL"
  "mfcr %0\;{rlinm|rlwinm} %0,%0,%t1,1"
  [(set_attr "type" "mfcr")
   (set_attr "length" "8")])

(define_insn ""
  [(set (match_operand:DI 0 "gpc_reg_operand" "=r")
	(match_operator:DI 1 "scc_comparison_operator"
			   [(match_operand 2 "cc_reg_operand" "y")
			    (const_int 0)]))]
  "TARGET_POWERPC64"
  "mfcr %0%Q2\;{rlinm|rlwinm} %0,%0,%J1,1"
  [(set (attr "type")
     (cond [(ne (symbol_ref "TARGET_MFCRF") (const_int 0))
		(const_string "mfcrf")
	   ]
	(const_string "mfcr")))
   (set_attr "length" "8")])

(define_insn ""
  [(set (match_operand:CC 0 "cc_reg_operand" "=x,?y")
	(compare:CC (match_operator:SI 1 "scc_comparison_operator"
				       [(match_operand 2 "cc_reg_operand" "y,y")
					(const_int 0)])
		    (const_int 0)))
   (set (match_operand:SI 3 "gpc_reg_operand" "=r,r")
	(match_op_dup 1 [(match_dup 2) (const_int 0)]))]
  "TARGET_32BIT"
  "@
   mfcr %3%Q2\;{rlinm.|rlwinm.} %3,%3,%J1,1
   #"
  [(set_attr "type" "delayed_compare")
   (set_attr "length" "8,16")])

(define_split
  [(set (match_operand:CC 0 "cc_reg_not_cr0_operand" "")
	(compare:CC (match_operator:SI 1 "scc_comparison_operator"
				       [(match_operand 2 "cc_reg_operand" "")
					(const_int 0)])
		    (const_int 0)))
   (set (match_operand:SI 3 "gpc_reg_operand" "")
	(match_op_dup 1 [(match_dup 2) (const_int 0)]))]
  "TARGET_32BIT && reload_completed"
  [(set (match_dup 3)
	(match_op_dup 1 [(match_dup 2) (const_int 0)]))
   (set (match_dup 0)
	(compare:CC (match_dup 3)
		    (const_int 0)))]
  "")

(define_insn ""
  [(set (match_operand:SI 0 "gpc_reg_operand" "=r")
	(ashift:SI (match_operator:SI 1 "scc_comparison_operator"
				      [(match_operand 2 "cc_reg_operand" "y")
				       (const_int 0)])
		   (match_operand:SI 3 "const_int_operand" "n")))]
  ""
  "*
{
  int is_bit = ccr_bit (operands[1], 1);
  int put_bit = 31 - (INTVAL (operands[3]) & 31);
  int count;

  if (is_bit >= put_bit)
    count = is_bit - put_bit;
  else
    count = 32 - (put_bit - is_bit);

  operands[4] = GEN_INT (count);
  operands[5] = GEN_INT (put_bit);

  return \"mfcr %0%Q2\;{rlinm|rlwinm} %0,%0,%4,%5,%5\";
}"
  [(set (attr "type")
     (cond [(ne (symbol_ref "TARGET_MFCRF") (const_int 0))
		(const_string "mfcrf")
	   ]
	(const_string "mfcr")))
   (set_attr "length" "8")])

(define_insn ""
  [(set (match_operand:CC 0 "cc_reg_operand" "=x,?y")
	(compare:CC
	 (ashift:SI (match_operator:SI 1 "scc_comparison_operator"
				       [(match_operand 2 "cc_reg_operand" "y,y")
					(const_int 0)])
		    (match_operand:SI 3 "const_int_operand" "n,n"))
	 (const_int 0)))
   (set (match_operand:SI 4 "gpc_reg_operand" "=r,r")
	(ashift:SI (match_op_dup 1 [(match_dup 2) (const_int 0)])
		   (match_dup 3)))]
  ""
  "*
{
  int is_bit = ccr_bit (operands[1], 1);
  int put_bit = 31 - (INTVAL (operands[3]) & 31);
  int count;

  /* Force split for non-cc0 compare.  */
  if (which_alternative == 1)
     return \"#\";

  if (is_bit >= put_bit)
    count = is_bit - put_bit;
  else
    count = 32 - (put_bit - is_bit);

  operands[5] = GEN_INT (count);
  operands[6] = GEN_INT (put_bit);

  return \"mfcr %4%Q2\;{rlinm.|rlwinm.} %4,%4,%5,%6,%6\";
}"
  [(set_attr "type" "delayed_compare")
   (set_attr "length" "8,16")])

(define_split
  [(set (match_operand:CC 0 "cc_reg_not_cr0_operand" "")
	(compare:CC
	 (ashift:SI (match_operator:SI 1 "scc_comparison_operator"
				       [(match_operand 2 "cc_reg_operand" "")
					(const_int 0)])
		    (match_operand:SI 3 "const_int_operand" ""))
	 (const_int 0)))
   (set (match_operand:SI 4 "gpc_reg_operand" "")
	(ashift:SI (match_op_dup 1 [(match_dup 2) (const_int 0)])
		   (match_dup 3)))]
  "reload_completed"
  [(set (match_dup 4)
	(ashift:SI (match_op_dup 1 [(match_dup 2) (const_int 0)])
		   (match_dup 3)))
   (set (match_dup 0)
	(compare:CC (match_dup 4)
		    (const_int 0)))]
  "")

;; There is a 3 cycle delay between consecutive mfcr instructions
;; so it is useful to combine 2 scc instructions to use only one mfcr.

(define_peephole
  [(set (match_operand:SI 0 "gpc_reg_operand" "=r")
	(match_operator:SI 1 "scc_comparison_operator"
			   [(match_operand 2 "cc_reg_operand" "y")
			    (const_int 0)]))
   (set (match_operand:SI 3 "gpc_reg_operand" "=r")
	(match_operator:SI 4 "scc_comparison_operator"
			   [(match_operand 5 "cc_reg_operand" "y")
			    (const_int 0)]))]
  "REGNO (operands[2]) != REGNO (operands[5])"
  "mfcr %3\;{rlinm|rlwinm} %0,%3,%J1,1\;{rlinm|rlwinm} %3,%3,%J4,1"
  [(set_attr "type" "mfcr")
   (set_attr "length" "12")])

(define_peephole
  [(set (match_operand:DI 0 "gpc_reg_operand" "=r")
	(match_operator:DI 1 "scc_comparison_operator"
			   [(match_operand 2 "cc_reg_operand" "y")
			    (const_int 0)]))
   (set (match_operand:DI 3 "gpc_reg_operand" "=r")
	(match_operator:DI 4 "scc_comparison_operator"
			   [(match_operand 5 "cc_reg_operand" "y")
			    (const_int 0)]))]
  "TARGET_POWERPC64 && REGNO (operands[2]) != REGNO (operands[5])"
  "mfcr %3\;{rlinm|rlwinm} %0,%3,%J1,1\;{rlinm|rlwinm} %3,%3,%J4,1"
  [(set_attr "type" "mfcr")
   (set_attr "length" "12")])

;; There are some scc insns that can be done directly, without a compare.
;; These are faster because they don't involve the communications between
;; the FXU and branch units.   In fact, we will be replacing all of the
;; integer scc insns here or in the portable methods in emit_store_flag.
;;
;; Also support (neg (scc ..)) since that construct is used to replace
;; branches, (plus (scc ..) ..) since that construct is common and
;; takes no more insns than scc, and (and (neg (scc ..)) ..) in the
;; cases where it is no more expensive than (neg (scc ..)).

;; Have reload force a constant into a register for the simple insns that
;; otherwise won't accept constants.  We do this because it is faster than
;; the cmp/mfcr sequence we would otherwise generate.

(define_mode_attr scc_eq_op2 [(SI "rKLI")
			      (DI "rKJI")])

(define_insn_and_split "*eq<mode>"
  [(set (match_operand:GPR 0 "gpc_reg_operand" "=r")
	(eq:GPR (match_operand:GPR 1 "gpc_reg_operand" "r")
		(match_operand:GPR 2 "scc_eq_operand" "<scc_eq_op2>")))]
  "!TARGET_POWER"
  "#"
  "!TARGET_POWER"
  [(set (match_dup 0)
	(clz:GPR (match_dup 3)))
   (set (match_dup 0)
	(lshiftrt:GPR (match_dup 0) (match_dup 4)))]
  {
    if (GET_CODE (operands[2]) != CONST_INT || INTVAL (operands[2]) != 0)
      {
	/* Use output operand as intermediate.  */
	operands[3] = operands[0];

	if (logical_operand (operands[2], <MODE>mode))
	  emit_insn (gen_rtx_SET (VOIDmode, operands[3],
				  gen_rtx_XOR (<MODE>mode,
					       operands[1], operands[2])));
	else
	  emit_insn (gen_rtx_SET (VOIDmode, operands[3],
				  gen_rtx_PLUS (<MODE>mode, operands[1],
						negate_rtx (<MODE>mode,
							    operands[2]))));
      }
    else
      operands[3] = operands[1];

    operands[4] = GEN_INT (exact_log2 (GET_MODE_BITSIZE (<MODE>mode)));
  })

(define_insn_and_split "*eq<mode>_compare"
  [(set (match_operand:CC 3 "cc_reg_operand" "=y")
	(compare:CC
	 (eq:P (match_operand:P 1 "gpc_reg_operand" "=r")
	       (match_operand:P 2 "scc_eq_operand" "<scc_eq_op2>"))
	 (const_int 0)))
   (set (match_operand:P 0 "gpc_reg_operand" "=r")
	(eq:P (match_dup 1) (match_dup 2)))]
  "!TARGET_POWER && optimize_size"
  "#"
  "!TARGET_POWER && optimize_size"
  [(set (match_dup 0)
	(clz:P (match_dup 4)))
   (parallel [(set (match_dup 3)
		   (compare:CC (lshiftrt:P (match_dup 0) (match_dup 5))
			       (const_int 0)))
	      (set (match_dup 0)
		   (lshiftrt:P (match_dup 0) (match_dup 5)))])]
  {
    if (GET_CODE (operands[2]) != CONST_INT || INTVAL (operands[2]) != 0)
      {
	/* Use output operand as intermediate.  */
	operands[4] = operands[0];

	if (logical_operand (operands[2], <MODE>mode))
	  emit_insn (gen_rtx_SET (VOIDmode, operands[4],
				  gen_rtx_XOR (<MODE>mode,
					       operands[1], operands[2])));
	else
	  emit_insn (gen_rtx_SET (VOIDmode, operands[4],
				  gen_rtx_PLUS (<MODE>mode, operands[1],
						negate_rtx (<MODE>mode,
							    operands[2]))));
      }
    else
      operands[4] = operands[1];

    operands[5] = GEN_INT (exact_log2 (GET_MODE_BITSIZE (<MODE>mode)));
  })

(define_insn "*eqsi_power"
  [(set (match_operand:SI 0 "gpc_reg_operand" "=r,r,r,r,r")
	(eq:SI (match_operand:SI 1 "gpc_reg_operand" "%r,r,r,r,r")
	       (match_operand:SI 2 "reg_or_cint_operand" "r,O,K,L,I")))
   (clobber (match_scratch:SI 3 "=r,&r,r,r,r"))]
  "TARGET_POWER"
  "@
   xor %0,%1,%2\;{sfi|subfic} %3,%0,0\;{ae|adde} %0,%3,%0
   {sfi|subfic} %3,%1,0\;{ae|adde} %0,%3,%1
   {xoril|xori} %0,%1,%b2\;{sfi|subfic} %3,%0,0\;{ae|adde} %0,%3,%0
   {xoriu|xoris} %0,%1,%u2\;{sfi|subfic} %3,%0,0\;{ae|adde} %0,%3,%0
   {sfi|subfic} %0,%1,%2\;{sfi|subfic} %3,%0,0\;{ae|adde} %0,%3,%0"
  [(set_attr "type" "three,two,three,three,three")
   (set_attr "length" "12,8,12,12,12")])

;; We have insns of the form shown by the first define_insn below.  If
;; there is something inside the comparison operation, we must split it.
(define_split
  [(set (match_operand:SI 0 "gpc_reg_operand" "")
	(plus:SI (match_operator 1 "comparison_operator"
				 [(match_operand:SI 2 "" "")
				  (match_operand:SI 3
						    "reg_or_cint_operand" "")])
		 (match_operand:SI 4 "gpc_reg_operand" "")))
   (clobber (match_operand:SI 5 "register_operand" ""))]
  "! gpc_reg_operand (operands[2], SImode)"
  [(set (match_dup 5) (match_dup 2))
   (set (match_dup 2) (plus:SI (match_op_dup 1 [(match_dup 2) (match_dup 3)])
			       (match_dup 4)))])

(define_insn "*plus_eqsi"
  [(set (match_operand:SI 0 "gpc_reg_operand" "=&r,&r,&r,&r,&r")
	(plus:SI (eq:SI (match_operand:SI 1 "gpc_reg_operand" "%r,r,r,r,r")
			(match_operand:SI 2 "scc_eq_operand" "r,O,K,L,I"))
		 (match_operand:SI 3 "gpc_reg_operand" "r,r,r,r,r")))]
  "TARGET_32BIT"
  "@
   xor %0,%1,%2\;{sfi|subfic} %0,%0,0\;{aze|addze} %0,%3
   {sfi|subfic} %0,%1,0\;{aze|addze} %0,%3
   {xoril|xori} %0,%1,%b2\;{sfi|subfic} %0,%0,0\;{aze|addze} %0,%3
   {xoriu|xoris} %0,%1,%u2\;{sfi|subfic} %0,%0,0\;{aze|addze} %0,%3
   {sfi|subfic} %0,%1,%2\;{sfi|subfic} %0,%0,0\;{aze|addze} %0,%3"
  [(set_attr "type" "three,two,three,three,three")
   (set_attr "length" "12,8,12,12,12")])

(define_insn "*compare_plus_eqsi"
  [(set (match_operand:CC 0 "cc_reg_operand" "=x,x,x,x,x,?y,?y,?y,?y,?y")
	(compare:CC
	 (plus:SI
	  (eq:SI (match_operand:SI 1 "gpc_reg_operand" "%r,r,r,r,r,r,r,r,r,r")
		 (match_operand:SI 2 "scc_eq_operand" "r,O,K,L,I,r,O,K,L,I"))
	  (match_operand:SI 3 "gpc_reg_operand" "r,r,r,r,r,r,r,r,r,r"))
	 (const_int 0)))
   (clobber (match_scratch:SI 4 "=&r,&r,&r,&r,&r,&r,&r,&r,&r,&r"))]
  "TARGET_32BIT && optimize_size"
  "@
   xor %4,%1,%2\;{sfi|subfic} %4,%4,0\;{aze.|addze.} %4,%3
   {sfi|subfic} %4,%1,0\;{aze.|addze.} %4,%3
   {xoril|xori} %4,%1,%b2\;{sfi|subfic} %4,%4,0\;{aze.|addze.} %4,%3
   {xoriu|xoris} %4,%1,%u2\;{sfi|subfic} %4,%4,0\;{aze.|addze.} %4,%3
   {sfi|subfic} %4,%1,%2\;{sfi|subfic} %4,%4,0\;{aze.|addze.} %4,%3
   #
   #
   #
   #
   #"
  [(set_attr "type" "compare")
   (set_attr "length" "12,8,12,12,12,16,12,16,16,16")])

(define_split
  [(set (match_operand:CC 0 "cc_reg_not_cr0_operand" "")
	(compare:CC
	 (plus:SI
	  (eq:SI (match_operand:SI 1 "gpc_reg_operand" "")
		 (match_operand:SI 2 "scc_eq_operand" ""))
	  (match_operand:SI 3 "gpc_reg_operand" ""))
	 (const_int 0)))
   (clobber (match_scratch:SI 4 ""))]
  "TARGET_32BIT && optimize_size && reload_completed"
  [(set (match_dup 4)
	(plus:SI (eq:SI (match_dup 1)
		 (match_dup 2))
	  (match_dup 3)))
   (set (match_dup 0)
	(compare:CC (match_dup 4)
		    (const_int 0)))]
  "")

(define_insn "*plus_eqsi_compare"
  [(set (match_operand:CC 4 "cc_reg_operand" "=x,x,x,x,x,?y,?y,?y,?y,?y")
	(compare:CC
	 (plus:SI
	  (eq:SI (match_operand:SI 1 "gpc_reg_operand" "%r,r,r,r,r,r,r,r,r,r")
		 (match_operand:SI 2 "scc_eq_operand" "r,O,K,L,I,r,O,K,L,I"))
	  (match_operand:SI 3 "gpc_reg_operand" "r,r,r,r,r,r,r,r,r,r"))
	 (const_int 0)))
   (set (match_operand:SI 0 "gpc_reg_operand" "=&r,&r,&r,&r,&r,&r,&r,&r,&r,&r")
	(plus:SI (eq:SI (match_dup 1) (match_dup 2)) (match_dup 3)))]
  "TARGET_32BIT && optimize_size"
  "@
   xor %0,%1,%2\;{sfi|subfic} %0,%0,0\;{aze.|addze.} %0,%3
   {sfi|subfic} %0,%1,0\;{aze.|addze.} %0,%3
   {xoril|xori} %0,%1,%b2\;{sfi|subfic} %0,%0,0\;{aze.|addze.} %0,%3
   {xoriu|xoris} %0,%1,%u2\;{sfi|subfic} %0,%0,0\;{aze.|addze.} %0,%3
   {sfi|subfic} %0,%1,%2\;{sfi|subfic} %0,%0,0\;{aze.|addze.} %0,%3
   #
   #
   #
   #
   #"
  [(set_attr "type" "compare")
   (set_attr "length" "12,8,12,12,12,16,12,16,16,16")])

(define_split
  [(set (match_operand:CC 4 "cc_reg_not_cr0_operand" "")
	(compare:CC
	 (plus:SI
	  (eq:SI (match_operand:SI 1 "gpc_reg_operand" "")
		 (match_operand:SI 2 "scc_eq_operand" ""))
	  (match_operand:SI 3 "gpc_reg_operand" ""))
	 (const_int 0)))
   (set (match_operand:SI 0 "gpc_reg_operand" "")
	(plus:SI (eq:SI (match_dup 1) (match_dup 2)) (match_dup 3)))]
  "TARGET_32BIT && optimize_size && reload_completed"
  [(set (match_dup 0)
	(plus:SI (eq:SI (match_dup 1) (match_dup 2)) (match_dup 3)))
   (set (match_dup 4)
	(compare:CC (match_dup 0)
		    (const_int 0)))]
  "")

(define_insn "*neg_eq0<mode>"
  [(set (match_operand:P 0 "gpc_reg_operand" "=r")
	(neg:P (eq:P (match_operand:P 1 "gpc_reg_operand" "r")
		     (const_int 0))))]
  ""
  "{ai|addic} %0,%1,-1\;{sfe|subfe} %0,%0,%0"
  [(set_attr "type" "two")
   (set_attr "length" "8")])

(define_insn_and_split "*neg_eq<mode>"
  [(set (match_operand:P 0 "gpc_reg_operand" "=r")
	(neg:P (eq:P (match_operand:P 1 "gpc_reg_operand" "%r")
		     (match_operand:P 2 "scc_eq_operand" "<scc_eq_op2>"))))]
  ""
  "#"
  ""
  [(set (match_dup 0) (neg:P (eq:P (match_dup 3) (const_int 0))))]
  {
    if (GET_CODE (operands[2]) != CONST_INT || INTVAL (operands[2]) != 0)
      {
	/* Use output operand as intermediate.  */
	operands[3] = operands[0];

	if (logical_operand (operands[2], <MODE>mode))
	  emit_insn (gen_rtx_SET (VOIDmode, operands[3],
				  gen_rtx_XOR (<MODE>mode,
					       operands[1], operands[2])));
	else
	  emit_insn (gen_rtx_SET (VOIDmode, operands[3],
				  gen_rtx_PLUS (<MODE>mode, operands[1],
						negate_rtx (<MODE>mode,
							    operands[2]))));
      }
    else
      operands[3] = operands[1];
  })

;; Simplify (ne X (const_int 0)) on the PowerPC.  No need to on the Power,
;; since it nabs/sr is just as fast.
(define_insn "*ne0si"
  [(set (match_operand:SI 0 "gpc_reg_operand" "=&r")
	(lshiftrt:SI (neg:SI (abs:SI (match_operand:SI 1 "gpc_reg_operand" "r")))
		     (const_int 31)))
   (clobber (match_scratch:SI 2 "=&r"))]
  "! TARGET_POWER && TARGET_32BIT && !TARGET_ISEL"
  "{ai|addic} %2,%1,-1\;{sfe|subfe} %0,%2,%1"
  [(set_attr "type" "two")
   (set_attr "length" "8")])

(define_insn "*ne0di"
  [(set (match_operand:DI 0 "gpc_reg_operand" "=r")
	(lshiftrt:DI (neg:DI (abs:DI (match_operand:DI 1 "gpc_reg_operand" "r")))
		     (const_int 63)))
   (clobber (match_scratch:DI 2 "=&r"))]
  "TARGET_64BIT"
  "addic %2,%1,-1\;subfe %0,%2,%1"
  [(set_attr "type" "two")
   (set_attr "length" "8")])

;; This is what (plus (ne X (const_int 0)) Y) looks like.
(define_insn "*plus_ne0si"
  [(set (match_operand:SI 0 "gpc_reg_operand" "=r")
	(plus:SI (lshiftrt:SI
		  (neg:SI (abs:SI (match_operand:SI 1 "gpc_reg_operand" "r")))
		  (const_int 31))
		 (match_operand:SI 2 "gpc_reg_operand" "r")))
   (clobber (match_scratch:SI 3 "=&r"))]
  "TARGET_32BIT"
  "{ai|addic} %3,%1,-1\;{aze|addze} %0,%2"
  [(set_attr "type" "two")
   (set_attr "length" "8")])

(define_insn "*plus_ne0di"
  [(set (match_operand:DI 0 "gpc_reg_operand" "=r")
	(plus:DI (lshiftrt:DI
		  (neg:DI (abs:DI (match_operand:DI 1 "gpc_reg_operand" "r")))
		  (const_int 63))
		 (match_operand:DI 2 "gpc_reg_operand" "r")))
   (clobber (match_scratch:DI 3 "=&r"))]
  "TARGET_64BIT"
  "addic %3,%1,-1\;addze %0,%2"
  [(set_attr "type" "two")
   (set_attr "length" "8")])

(define_insn "*compare_plus_ne0si"
  [(set (match_operand:CC 0 "cc_reg_operand" "=x,?y")
	(compare:CC
	 (plus:SI (lshiftrt:SI
		   (neg:SI (abs:SI (match_operand:SI 1 "gpc_reg_operand" "r,r")))
		   (const_int 31))
		  (match_operand:SI 2 "gpc_reg_operand" "r,r"))
	 (const_int 0)))
   (clobber (match_scratch:SI 3 "=&r,&r"))
   (clobber (match_scratch:SI 4 "=X,&r"))]
  "TARGET_32BIT"
  "@
   {ai|addic} %3,%1,-1\;{aze.|addze.} %3,%2
   #"
  [(set_attr "type" "compare")
   (set_attr "length" "8,12")])

(define_split
  [(set (match_operand:CC 0 "cc_reg_not_cr0_operand" "")
	(compare:CC
	 (plus:SI (lshiftrt:SI
		   (neg:SI (abs:SI (match_operand:SI 1 "gpc_reg_operand" "")))
		   (const_int 31))
		  (match_operand:SI 2 "gpc_reg_operand" ""))
	 (const_int 0)))
   (clobber (match_scratch:SI 3 ""))
   (clobber (match_scratch:SI 4 ""))]
  "TARGET_32BIT && reload_completed"
  [(parallel [(set (match_dup 3)
		   (plus:SI (lshiftrt:SI (neg:SI (abs:SI (match_dup 1)))
					 (const_int 31))
			    (match_dup 2)))
              (clobber (match_dup 4))])
   (set (match_dup 0)
	(compare:CC (match_dup 3)
		    (const_int 0)))]
  "")

(define_insn "*compare_plus_ne0di"
  [(set (match_operand:CC 0 "cc_reg_operand" "=x,?y")
	(compare:CC
	 (plus:DI (lshiftrt:DI
		   (neg:DI (abs:DI (match_operand:DI 1 "gpc_reg_operand" "r,r")))
		   (const_int 63))
		  (match_operand:DI 2 "gpc_reg_operand" "r,r"))
	 (const_int 0)))
   (clobber (match_scratch:DI 3 "=&r,&r"))]
  "TARGET_64BIT"
  "@
   addic %3,%1,-1\;addze. %3,%2
   #"
  [(set_attr "type" "compare")
   (set_attr "length" "8,12")])

(define_split
  [(set (match_operand:CC 0 "cc_reg_not_cr0_operand" "")
	(compare:CC
	 (plus:DI (lshiftrt:DI
		   (neg:DI (abs:DI (match_operand:DI 1 "gpc_reg_operand" "")))
		   (const_int 63))
		  (match_operand:DI 2 "gpc_reg_operand" ""))
	 (const_int 0)))
   (clobber (match_scratch:DI 3 ""))]
  "TARGET_64BIT && reload_completed"
  [(set (match_dup 3)
	(plus:DI (lshiftrt:DI (neg:DI (abs:DI (match_dup 1)))
		   (const_int 63))
		  (match_dup 2)))
   (set (match_dup 0)
	(compare:CC (match_dup 3)
		    (const_int 0)))]
  "")

(define_insn "*plus_ne0si_compare"
  [(set (match_operand:CC 4 "cc_reg_operand" "=x,?y")
	(compare:CC
	 (plus:SI (lshiftrt:SI
		   (neg:SI (abs:SI (match_operand:SI 1 "gpc_reg_operand" "r,r")))
		   (const_int 31))
		  (match_operand:SI 2 "gpc_reg_operand" "r,r"))
	 (const_int 0)))
   (set (match_operand:SI 0 "gpc_reg_operand" "=r,r")
	(plus:SI (lshiftrt:SI (neg:SI (abs:SI (match_dup 1))) (const_int 31))
		 (match_dup 2)))
   (clobber (match_scratch:SI 3 "=&r,&r"))]
  "TARGET_32BIT"
  "@
   {ai|addic} %3,%1,-1\;{aze.|addze.} %0,%2
   #"
  [(set_attr "type" "compare")
   (set_attr "length" "8,12")])

(define_split
  [(set (match_operand:CC 4 "cc_reg_not_cr0_operand" "")
	(compare:CC
	 (plus:SI (lshiftrt:SI
		   (neg:SI (abs:SI (match_operand:SI 1 "gpc_reg_operand" "")))
		   (const_int 31))
		  (match_operand:SI 2 "gpc_reg_operand" ""))
	 (const_int 0)))
   (set (match_operand:SI 0 "gpc_reg_operand" "")
	(plus:SI (lshiftrt:SI (neg:SI (abs:SI (match_dup 1))) (const_int 31))
		 (match_dup 2)))
   (clobber (match_scratch:SI 3 ""))]
  "TARGET_32BIT && reload_completed"
  [(parallel [(set (match_dup 0)
	(plus:SI (lshiftrt:SI (neg:SI (abs:SI (match_dup 1))) (const_int 31))
		 (match_dup 2)))
   (clobber (match_dup 3))])
   (set (match_dup 4)
	(compare:CC (match_dup 0)
		    (const_int 0)))]
  "")

(define_insn "*plus_ne0di_compare"
  [(set (match_operand:CC 4 "cc_reg_operand" "=x,?y")
	(compare:CC
	 (plus:DI (lshiftrt:DI
		   (neg:DI (abs:DI (match_operand:DI 1 "gpc_reg_operand" "r,r")))
		   (const_int 63))
		  (match_operand:DI 2 "gpc_reg_operand" "r,r"))
	 (const_int 0)))
   (set (match_operand:DI 0 "gpc_reg_operand" "=r,r")
	(plus:DI (lshiftrt:DI (neg:DI (abs:DI (match_dup 1))) (const_int 63))
		 (match_dup 2)))
   (clobber (match_scratch:DI 3 "=&r,&r"))]
  "TARGET_64BIT"
  "@
   addic %3,%1,-1\;addze. %0,%2
   #"
  [(set_attr "type" "compare")
   (set_attr "length" "8,12")])

(define_split
  [(set (match_operand:CC 4 "cc_reg_not_cr0_operand" "")
	(compare:CC
	 (plus:DI (lshiftrt:DI
		   (neg:DI (abs:DI (match_operand:DI 1 "gpc_reg_operand" "")))
		   (const_int 63))
		  (match_operand:DI 2 "gpc_reg_operand" ""))
	 (const_int 0)))
   (set (match_operand:DI 0 "gpc_reg_operand" "")
	(plus:DI (lshiftrt:DI (neg:DI (abs:DI (match_dup 1))) (const_int 63))
		 (match_dup 2)))
   (clobber (match_scratch:DI 3 ""))]
  "TARGET_64BIT && reload_completed"
  [(parallel [(set (match_dup 0)
	(plus:DI (lshiftrt:DI (neg:DI (abs:DI (match_dup 1))) (const_int 63))
		 (match_dup 2)))
   (clobber (match_dup 3))])
   (set (match_dup 4)
	(compare:CC (match_dup 0)
		    (const_int 0)))]
  "")

(define_insn ""
  [(set (match_operand:SI 0 "gpc_reg_operand" "=r,r")
	(le:SI (match_operand:SI 1 "gpc_reg_operand" "r,r")
	       (match_operand:SI 2 "reg_or_short_operand" "r,O")))
   (clobber (match_scratch:SI 3 "=r,X"))]
  "TARGET_POWER"
  "@
   doz %3,%2,%1\;{sfi|subfic} %0,%3,0\;{ae|adde} %0,%0,%3
   {ai|addic} %0,%1,-1\;{aze|addze} %0,%0\;{sri|srwi} %0,%0,31"
  [(set_attr "length" "12")])

(define_insn ""
  [(set (match_operand:CC 4 "cc_reg_operand" "=x,x,?y,?y")
	(compare:CC
	 (le:SI (match_operand:SI 1 "gpc_reg_operand" "r,r,r,r")
		(match_operand:SI 2 "reg_or_short_operand" "r,O,r,O"))
	 (const_int 0)))
   (set (match_operand:SI 0 "gpc_reg_operand" "=r,r,r,r")
	(le:SI (match_dup 1) (match_dup 2)))
   (clobber (match_scratch:SI 3 "=r,X,r,X"))]
  "TARGET_POWER"
  "@
   doz %3,%2,%1\;{sfi|subfic} %0,%3,0\;{ae.|adde.} %0,%0,%3
   {ai|addic} %0,%1,-1\;{aze|addze} %0,%0\;{sri.|srwi.} %0,%0,31
   #
   #"
  [(set_attr "type" "compare,delayed_compare,compare,delayed_compare")
   (set_attr "length" "12,12,16,16")])

(define_split
  [(set (match_operand:CC 4 "cc_reg_not_cr0_operand" "")
	(compare:CC
	 (le:SI (match_operand:SI 1 "gpc_reg_operand" "")
		(match_operand:SI 2 "reg_or_short_operand" ""))
	 (const_int 0)))
   (set (match_operand:SI 0 "gpc_reg_operand" "")
	(le:SI (match_dup 1) (match_dup 2)))
   (clobber (match_scratch:SI 3 ""))]
  "TARGET_POWER && reload_completed"
  [(parallel [(set (match_dup 0)
	(le:SI (match_dup 1) (match_dup 2)))
   (clobber (match_dup 3))])
   (set (match_dup 4)
	(compare:CC (match_dup 0)
		    (const_int 0)))]
  "")

(define_insn ""
  [(set (match_operand:SI 0 "gpc_reg_operand" "=&r,&r")
	(plus:SI (le:SI (match_operand:SI 1 "gpc_reg_operand" "r,r")
			(match_operand:SI 2 "reg_or_short_operand" "r,O"))
		 (match_operand:SI 3 "gpc_reg_operand" "r,r")))]
  "TARGET_POWER"
  "@
   doz %0,%2,%1\;{sfi|subfic} %0,%0,0\;{aze|addze} %0,%3
   {srai|srawi} %0,%1,31\;{sf|subfc} %0,%1,%0\;{aze|addze} %0,%3"
  [(set_attr "length" "12")])

(define_insn ""
  [(set (match_operand:CC 0 "cc_reg_operand" "=x,x,?y,?y")
	(compare:CC
	 (plus:SI (le:SI (match_operand:SI 1 "gpc_reg_operand" "r,r,r,r")
			 (match_operand:SI 2 "reg_or_short_operand" "r,O,r,O"))
		  (match_operand:SI 3 "gpc_reg_operand" "r,r,r,r"))
	 (const_int 0)))
   (clobber (match_scratch:SI 4 "=&r,&r,&r,&r"))]
  "TARGET_POWER"
  "@
   doz %4,%2,%1\;{sfi|subfic} %4,%4,0\;{aze.|addze.} %4,%3
   {srai|srawi} %4,%1,31\;{sf|subfc} %4,%1,%4\;{aze.|addze.} %4,%3
   #
   #"
  [(set_attr "type" "compare")
   (set_attr "length" "12,12,16,16")])

(define_split
  [(set (match_operand:CC 0 "cc_reg_not_cr0_operand" "")
	(compare:CC
	 (plus:SI (le:SI (match_operand:SI 1 "gpc_reg_operand" "")
			 (match_operand:SI 2 "reg_or_short_operand" ""))
		  (match_operand:SI 3 "gpc_reg_operand" ""))
	 (const_int 0)))
   (clobber (match_scratch:SI 4 ""))]
  "TARGET_POWER && reload_completed"
  [(set (match_dup 4)
	(plus:SI (le:SI (match_dup 1) (match_dup 2))
		 (match_dup 3)))
   (set (match_dup 0)
	(compare:CC (match_dup 4)
		    (const_int 0)))]
  "")

(define_insn ""
  [(set (match_operand:CC 4 "cc_reg_operand" "=x,x,?y,?y")
	(compare:CC
	 (plus:SI (le:SI (match_operand:SI 1 "gpc_reg_operand" "r,r,r,r")
			 (match_operand:SI 2 "reg_or_short_operand" "r,O,r,O"))
		  (match_operand:SI 3 "gpc_reg_operand" "r,r,r,r"))
	 (const_int 0)))
   (set (match_operand:SI 0 "gpc_reg_operand" "=&r,&r,&r,&r")
	(plus:SI (le:SI (match_dup 1) (match_dup 2)) (match_dup 3)))]
  "TARGET_POWER"
  "@
   doz %0,%2,%1\;{sfi|subfic} %0,%0,0\;{aze.|addze.} %0,%3
   {srai|srawi} %0,%1,31\;{sf|subfc} %0,%1,%0\;{aze.|addze.} %0,%3
   #
   #"
  [(set_attr "type" "compare")
   (set_attr "length" "12,12,16,16")])

(define_split
  [(set (match_operand:CC 4 "cc_reg_not_cr0_operand" "")
	(compare:CC
	 (plus:SI (le:SI (match_operand:SI 1 "gpc_reg_operand" "")
			 (match_operand:SI 2 "reg_or_short_operand" ""))
		  (match_operand:SI 3 "gpc_reg_operand" ""))
	 (const_int 0)))
   (set (match_operand:SI 0 "gpc_reg_operand" "")
	(plus:SI (le:SI (match_dup 1) (match_dup 2)) (match_dup 3)))]
  "TARGET_POWER && reload_completed"
  [(set (match_dup 0)
	(plus:SI (le:SI (match_dup 1) (match_dup 2)) (match_dup 3)))
   (set (match_dup 4)
	(compare:CC (match_dup 0)
		    (const_int 0)))]
  "")

(define_insn ""
  [(set (match_operand:SI 0 "gpc_reg_operand" "=r,r")
	(neg:SI (le:SI (match_operand:SI 1 "gpc_reg_operand" "r,r")
		       (match_operand:SI 2 "reg_or_short_operand" "r,O"))))]
  "TARGET_POWER"
  "@
   doz %0,%2,%1\;{ai|addic} %0,%0,-1\;{sfe|subfe} %0,%0,%0
   {ai|addic} %0,%1,-1\;{aze|addze} %0,%0\;{srai|srawi} %0,%0,31"
  [(set_attr "length" "12")])

(define_insn "*leu<mode>"
  [(set (match_operand:P 0 "gpc_reg_operand" "=r")
	(leu:P (match_operand:P 1 "gpc_reg_operand" "r")
	       (match_operand:P 2 "reg_or_short_operand" "rI")))]
  ""
  "{sf%I2|subf%I2c} %0,%1,%2\;{cal %0,0(0)|li %0,0}\;{ae|adde} %0,%0,%0"
  [(set_attr "type" "three")
   (set_attr "length" "12")])

(define_insn "*leu<mode>_compare"
  [(set (match_operand:CC 3 "cc_reg_operand" "=x,?y")
	(compare:CC
	 (leu:P (match_operand:P 1 "gpc_reg_operand" "r,r")
		(match_operand:P 2 "reg_or_short_operand" "rI,rI"))
	 (const_int 0)))
   (set (match_operand:P 0 "gpc_reg_operand" "=r,r")
	(leu:P (match_dup 1) (match_dup 2)))]
  ""
  "@
   {sf%I2|subf%I2c} %0,%1,%2\;{cal %0,0(0)|li %0,0}\;{ae.|adde.} %0,%0,%0
   #"
  [(set_attr "type" "compare")
   (set_attr "length" "12,16")])

(define_split
  [(set (match_operand:CC 3 "cc_reg_not_cr0_operand" "")
	(compare:CC
	 (leu:P (match_operand:P 1 "gpc_reg_operand" "")
		(match_operand:P 2 "reg_or_short_operand" ""))
	 (const_int 0)))
   (set (match_operand:P 0 "gpc_reg_operand" "")
	(leu:P (match_dup 1) (match_dup 2)))]
  "reload_completed"
  [(set (match_dup 0)
	(leu:P (match_dup 1) (match_dup 2)))
   (set (match_dup 3)
	(compare:CC (match_dup 0)
		    (const_int 0)))]
  "")

(define_insn "*plus_leu<mode>"
  [(set (match_operand:P 0 "gpc_reg_operand" "=&r")
	(plus:P (leu:P (match_operand:P 1 "gpc_reg_operand" "r")
		       (match_operand:P 2 "reg_or_short_operand" "rI"))
		(match_operand:P 3 "gpc_reg_operand" "r")))]
  ""
  "{sf%I2|subf%I2c} %0,%1,%2\;{aze|addze} %0,%3"
  [(set_attr "type" "two")
   (set_attr "length" "8")])

(define_insn ""
  [(set (match_operand:CC 0 "cc_reg_operand" "=x,?y")
	(compare:CC
	 (plus:SI (leu:SI (match_operand:SI 1 "gpc_reg_operand" "r,r")
			  (match_operand:SI 2 "reg_or_short_operand" "rI,rI"))
		  (match_operand:SI 3 "gpc_reg_operand" "r,r"))
	 (const_int 0)))
   (clobber (match_scratch:SI 4 "=&r,&r"))]
  "TARGET_32BIT"
  "@
   {sf%I2|subf%I2c} %4,%1,%2\;{aze.|addze.} %4,%3
   #"
  [(set_attr "type" "compare")
   (set_attr "length" "8,12")])

(define_split
  [(set (match_operand:CC 0 "cc_reg_not_cr0_operand" "")
	(compare:CC
	 (plus:SI (leu:SI (match_operand:SI 1 "gpc_reg_operand" "")
			  (match_operand:SI 2 "reg_or_short_operand" ""))
		  (match_operand:SI 3 "gpc_reg_operand" ""))
	 (const_int 0)))
   (clobber (match_scratch:SI 4 ""))]
  "TARGET_32BIT && reload_completed"
  [(set (match_dup 4)
	(plus:SI (leu:SI (match_dup 1) (match_dup 2))
		  (match_dup 3)))
   (set (match_dup 0)
	(compare:CC (match_dup 4)
		    (const_int 0)))]
  "")

(define_insn ""
  [(set (match_operand:CC 4 "cc_reg_operand" "=x,?y")
	(compare:CC
	 (plus:SI (leu:SI (match_operand:SI 1 "gpc_reg_operand" "r,r")
			  (match_operand:SI 2 "reg_or_short_operand" "rI,rI"))
		  (match_operand:SI 3 "gpc_reg_operand" "r,r"))
	 (const_int 0)))
   (set (match_operand:SI 0 "gpc_reg_operand" "=&r,&r")
	(plus:SI (leu:SI (match_dup 1) (match_dup 2)) (match_dup 3)))]
  "TARGET_32BIT"
  "@
   {sf%I2|subf%I2c} %0,%1,%2\;{aze.|addze.} %0,%3
   #"
  [(set_attr "type" "compare")
   (set_attr "length" "8,12")])

(define_split
  [(set (match_operand:CC 4 "cc_reg_not_cr0_operand" "")
	(compare:CC
	 (plus:SI (leu:SI (match_operand:SI 1 "gpc_reg_operand" "")
			  (match_operand:SI 2 "reg_or_short_operand" ""))
		  (match_operand:SI 3 "gpc_reg_operand" ""))
	 (const_int 0)))
   (set (match_operand:SI 0 "gpc_reg_operand" "")
	(plus:SI (leu:SI (match_dup 1) (match_dup 2)) (match_dup 3)))]
  "TARGET_32BIT && reload_completed"
  [(set (match_dup 0)
	(plus:SI (leu:SI (match_dup 1) (match_dup 2)) (match_dup 3)))
   (set (match_dup 4)
	(compare:CC (match_dup 0)
		    (const_int 0)))]
  "")

(define_insn "*neg_leu<mode>"
  [(set (match_operand:P 0 "gpc_reg_operand" "=r")
	(neg:P (leu:P (match_operand:P 1 "gpc_reg_operand" "r")
		      (match_operand:P 2 "reg_or_short_operand" "rI"))))]
  ""
  "{sf%I2|subf%I2c} %0,%1,%2\;{sfe|subfe} %0,%0,%0\;nand %0,%0,%0"
   [(set_attr "type" "three")
    (set_attr "length" "12")])

(define_insn "*and_neg_leu<mode>"
  [(set (match_operand:P 0 "gpc_reg_operand" "=&r")
	(and:P (neg:P
		 (leu:P (match_operand:P 1 "gpc_reg_operand" "r")
			(match_operand:P 2 "reg_or_short_operand" "rI")))
		(match_operand:P 3 "gpc_reg_operand" "r")))]
  ""
  "{sf%I2|subf%I2c} %0,%1,%2\;{sfe|subfe} %0,%0,%0\;andc %0,%3,%0"
  [(set_attr "type" "three")
   (set_attr "length" "12")])

(define_insn ""
  [(set (match_operand:CC 0 "cc_reg_operand" "=x,?y")
	(compare:CC
	 (and:SI (neg:SI
		  (leu:SI (match_operand:SI 1 "gpc_reg_operand" "r,r")
			  (match_operand:SI 2 "reg_or_short_operand" "rI,rI")))
		 (match_operand:SI 3 "gpc_reg_operand" "r,r"))
	 (const_int 0)))
   (clobber (match_scratch:SI 4 "=&r,&r"))]
  "TARGET_32BIT"
  "@
   {sf%I2|subf%I2c} %4,%1,%2\;{sfe|subfe} %4,%4,%4\;andc. %4,%3,%4
   #"
  [(set_attr "type" "compare")
   (set_attr "length" "12,16")])

(define_split
  [(set (match_operand:CC 0 "cc_reg_not_cr0_operand" "")
	(compare:CC
	 (and:SI (neg:SI
		  (leu:SI (match_operand:SI 1 "gpc_reg_operand" "")
			  (match_operand:SI 2 "reg_or_short_operand" "")))
		 (match_operand:SI 3 "gpc_reg_operand" ""))
	 (const_int 0)))
   (clobber (match_scratch:SI 4 ""))]
  "TARGET_32BIT && reload_completed"
  [(set (match_dup 4)
	(and:SI (neg:SI (leu:SI (match_dup 1) (match_dup 2)))
		(match_dup 3)))
   (set (match_dup 0)
	(compare:CC (match_dup 4)
		    (const_int 0)))]
  "")

(define_insn ""
  [(set (match_operand:CC 4 "cc_reg_operand" "=x,?y")
	(compare:CC
	 (and:SI (neg:SI
		  (leu:SI (match_operand:SI 1 "gpc_reg_operand" "r,r")
			  (match_operand:SI 2 "reg_or_short_operand" "rI,rI")))
		 (match_operand:SI 3 "gpc_reg_operand" "r,r"))
	 (const_int 0)))
   (set (match_operand:SI 0 "gpc_reg_operand" "=&r,&r")
	(and:SI (neg:SI (leu:SI (match_dup 1) (match_dup 2))) (match_dup 3)))]
  "TARGET_32BIT"
  "@
   {sf%I2|subf%I2c} %0,%1,%2\;{sfe|subfe} %0,%0,%0\;andc. %0,%3,%0
   #"
  [(set_attr "type" "compare")
   (set_attr "length" "12,16")])

(define_split
  [(set (match_operand:CC 4 "cc_reg_not_cr0_operand" "")
	(compare:CC
	 (and:SI (neg:SI
		  (leu:SI (match_operand:SI 1 "gpc_reg_operand" "")
			  (match_operand:SI 2 "reg_or_short_operand" "")))
		 (match_operand:SI 3 "gpc_reg_operand" ""))
	 (const_int 0)))
   (set (match_operand:SI 0 "gpc_reg_operand" "")
	(and:SI (neg:SI (leu:SI (match_dup 1) (match_dup 2))) (match_dup 3)))]
  "TARGET_32BIT && reload_completed"
  [(set (match_dup 0)
	(and:SI (neg:SI (leu:SI (match_dup 1) (match_dup 2)))
		(match_dup 3)))
   (set (match_dup 4)
	(compare:CC (match_dup 0)
		    (const_int 0)))]
  "")

(define_insn ""
  [(set (match_operand:SI 0 "gpc_reg_operand" "=r")
	(lt:SI (match_operand:SI 1 "gpc_reg_operand" "r")
	       (match_operand:SI 2 "reg_or_short_operand" "rI")))]
  "TARGET_POWER"
  "doz%I2 %0,%1,%2\;nabs %0,%0\;{sri|srwi} %0,%0,31"
   [(set_attr "length" "12")])

(define_insn ""
  [(set (match_operand:CC 3 "cc_reg_operand" "=x,?y")
	(compare:CC
	 (lt:SI (match_operand:SI 1 "gpc_reg_operand" "r,r")
		(match_operand:SI 2 "reg_or_short_operand" "rI,rI"))
	 (const_int 0)))
   (set (match_operand:SI 0 "gpc_reg_operand" "=r,r")
	(lt:SI (match_dup 1) (match_dup 2)))]
  "TARGET_POWER"
  "@
   doz%I2 %0,%1,%2\;nabs %0,%0\;{sri.|srwi.} %0,%0,31
   #"
  [(set_attr "type" "delayed_compare")
   (set_attr "length" "12,16")])

(define_split
  [(set (match_operand:CC 3 "cc_reg_not_cr0_operand" "")
	(compare:CC
	 (lt:SI (match_operand:SI 1 "gpc_reg_operand" "")
		(match_operand:SI 2 "reg_or_short_operand" ""))
	 (const_int 0)))
   (set (match_operand:SI 0 "gpc_reg_operand" "")
	(lt:SI (match_dup 1) (match_dup 2)))]
  "TARGET_POWER && reload_completed"
  [(set (match_dup 0)
	(lt:SI (match_dup 1) (match_dup 2)))
   (set (match_dup 3)
	(compare:CC (match_dup 0)
		    (const_int 0)))]
  "")

(define_insn ""
  [(set (match_operand:SI 0 "gpc_reg_operand" "=&r")
	(plus:SI (lt:SI (match_operand:SI 1 "gpc_reg_operand" "r")
			(match_operand:SI 2 "reg_or_short_operand" "rI"))
		 (match_operand:SI 3 "gpc_reg_operand" "r")))]
  "TARGET_POWER"
  "doz%I2 %0,%1,%2\;{ai|addic} %0,%0,-1\;{aze|addze} %0,%3"
  [(set_attr "length" "12")])

(define_insn ""
  [(set (match_operand:CC 0 "cc_reg_operand" "=x,?y")
	(compare:CC
	 (plus:SI (lt:SI (match_operand:SI 1 "gpc_reg_operand" "r,r")
			 (match_operand:SI 2 "reg_or_short_operand" "rI,rI"))
		  (match_operand:SI 3 "gpc_reg_operand" "r,r"))
	 (const_int 0)))
   (clobber (match_scratch:SI 4 "=&r,&r"))]
  "TARGET_POWER"
  "@
   doz%I2 %4,%1,%2\;{ai|addic} %4,%4,-1\;{aze.|addze.} %4,%3
   #"
  [(set_attr "type" "compare")
   (set_attr "length" "12,16")])

(define_split
  [(set (match_operand:CC 0 "cc_reg_not_cr0_operand" "")
	(compare:CC
	 (plus:SI (lt:SI (match_operand:SI 1 "gpc_reg_operand" "")
			 (match_operand:SI 2 "reg_or_short_operand" ""))
		  (match_operand:SI 3 "gpc_reg_operand" ""))
	 (const_int 0)))
   (clobber (match_scratch:SI 4 ""))]
  "TARGET_POWER && reload_completed"
  [(set (match_dup 4)
	(plus:SI (lt:SI (match_dup 1) (match_dup 2))
		 (match_dup 3)))
   (set (match_dup 0)
	(compare:CC (match_dup 4)
		    (const_int 0)))]
  "")

(define_insn ""
  [(set (match_operand:CC 4 "cc_reg_operand" "=x,?y")
	(compare:CC
	 (plus:SI (lt:SI (match_operand:SI 1 "gpc_reg_operand" "r,r")
			 (match_operand:SI 2 "reg_or_short_operand" "rI,rI"))
		  (match_operand:SI 3 "gpc_reg_operand" "r,r"))
	 (const_int 0)))
   (set (match_operand:SI 0 "gpc_reg_operand" "=&r,&r")
	(plus:SI (lt:SI (match_dup 1) (match_dup 2)) (match_dup 3)))]
  "TARGET_POWER"
  "@
   doz%I2 %0,%1,%2\;{ai|addic} %0,%0,-1\;{aze.|addze.} %0,%3
   #"
  [(set_attr "type" "compare")
   (set_attr "length" "12,16")])

(define_split
  [(set (match_operand:CC 4 "cc_reg_not_cr0_operand" "")
	(compare:CC
	 (plus:SI (lt:SI (match_operand:SI 1 "gpc_reg_operand" "")
			 (match_operand:SI 2 "reg_or_short_operand" ""))
		  (match_operand:SI 3 "gpc_reg_operand" ""))
	 (const_int 0)))
   (set (match_operand:SI 0 "gpc_reg_operand" "")
	(plus:SI (lt:SI (match_dup 1) (match_dup 2)) (match_dup 3)))]
  "TARGET_POWER && reload_completed"
  [(set (match_dup 0)
	(plus:SI (lt:SI (match_dup 1) (match_dup 2)) (match_dup 3)))
   (set (match_dup 4)
	(compare:CC (match_dup 0)
		    (const_int 0)))]
  "")

(define_insn ""
  [(set (match_operand:SI 0 "gpc_reg_operand" "=r")
	(neg:SI (lt:SI (match_operand:SI 1 "gpc_reg_operand" "r")
		       (match_operand:SI 2 "reg_or_short_operand" "rI"))))]
  "TARGET_POWER"
  "doz%I2 %0,%1,%2\;nabs %0,%0\;{srai|srawi} %0,%0,31"
  [(set_attr "length" "12")])

(define_insn_and_split "*ltu<mode>"
  [(set (match_operand:P 0 "gpc_reg_operand" "=r,r")
	(ltu:P (match_operand:P 1 "gpc_reg_operand" "r,r")
	       (match_operand:P 2 "reg_or_neg_short_operand" "r,P")))]
  ""
  "#"
  ""
  [(set (match_dup 0) (neg:P (ltu:P (match_dup 1) (match_dup 2))))
   (set (match_dup 0) (neg:P (match_dup 0)))]
  "")

(define_insn_and_split "*ltu<mode>_compare"
  [(set (match_operand:CC 3 "cc_reg_operand" "=x,x,?y,?y")
	(compare:CC
	 (ltu:P (match_operand:P 1 "gpc_reg_operand" "r,r,r,r")
		(match_operand:P 2 "reg_or_neg_short_operand" "r,P,r,P"))
	 (const_int 0)))
   (set (match_operand:P 0 "gpc_reg_operand" "=r,r,r,r")
	(ltu:P (match_dup 1) (match_dup 2)))]
  ""
  "#"
  ""
  [(set (match_dup 0) (neg:P (ltu:P (match_dup 1) (match_dup 2))))
   (parallel [(set (match_dup 3)
		   (compare:CC (neg:P (match_dup 0)) (const_int 0)))
	      (set (match_dup 0) (neg:P (match_dup 0)))])]
  "")

(define_insn_and_split "*plus_ltu<mode>"
  [(set (match_operand:P 0 "gpc_reg_operand" "=&r,r")
	(plus:P (ltu:P (match_operand:P 1 "gpc_reg_operand" "r,r")
		       (match_operand:P 2 "reg_or_neg_short_operand" "r,P"))
		(match_operand:P 3 "reg_or_short_operand" "rI,rI")))]
  ""
  "#"
  "&& !reg_overlap_mentioned_p (operands[0], operands[3])"
  [(set (match_dup 0) (neg:P (ltu:P (match_dup 1) (match_dup 2))))
   (set (match_dup 0) (minus:P (match_dup 3) (match_dup 0)))]
  "")

(define_insn_and_split "*plus_ltu<mode>_compare"
  [(set (match_operand:CC 4 "cc_reg_operand" "=x,x,?y,?y")
	(compare:CC
	 (plus:P (ltu:P (match_operand:P 1 "gpc_reg_operand" "r,r,r,r")
			(match_operand:P 2 "reg_or_neg_short_operand" "r,P,r,P"))
		 (match_operand:P 3 "gpc_reg_operand" "r,r,r,r"))
	 (const_int 0)))
   (set (match_operand:P 0 "gpc_reg_operand" "=&r,&r,&r,&r")
	(plus:P (ltu:P (match_dup 1) (match_dup 2)) (match_dup 3)))]
  ""
  "#"
  "&& !reg_overlap_mentioned_p (operands[0], operands[3])"
  [(set (match_dup 0) (neg:P (ltu:P (match_dup 1) (match_dup 2))))
   (parallel [(set (match_dup 4)
		   (compare:CC (minus:P (match_dup 3) (match_dup 0))
			       (const_int 0)))
	      (set (match_dup 0) (minus:P (match_dup 3) (match_dup 0)))])]
  "")

(define_insn "*neg_ltu<mode>"
  [(set (match_operand:P 0 "gpc_reg_operand" "=r,r")
	(neg:P (ltu:P (match_operand:P 1 "gpc_reg_operand" "r,r")
		      (match_operand:P 2 "reg_or_neg_short_operand" "r,P"))))]
  ""
  "@
   {sf|subfc} %0,%2,%1\;{sfe|subfe} %0,%0,%0
   {ai|addic} %0,%1,%n2\;{sfe|subfe} %0,%0,%0"
  [(set_attr "type" "two")
   (set_attr "length" "8")])

(define_insn ""
  [(set (match_operand:SI 0 "gpc_reg_operand" "=r")
	(ge:SI (match_operand:SI 1 "gpc_reg_operand" "r")
	       (match_operand:SI 2 "reg_or_short_operand" "rI")))
   (clobber (match_scratch:SI 3 "=r"))]
  "TARGET_POWER"
  "doz%I2 %3,%1,%2\;{sfi|subfic} %0,%3,0\;{ae|adde} %0,%0,%3"
   [(set_attr "length" "12")])

(define_insn ""
  [(set (match_operand:CC 4 "cc_reg_operand" "=x,?y")
	(compare:CC
	 (ge:SI (match_operand:SI 1 "gpc_reg_operand" "r,r")
		(match_operand:SI 2 "reg_or_short_operand" "rI,rI"))
	 (const_int 0)))
   (set (match_operand:SI 0 "gpc_reg_operand" "=r,r")
	(ge:SI (match_dup 1) (match_dup 2)))
   (clobber (match_scratch:SI 3 "=r,r"))]
  "TARGET_POWER"
  "@
   doz%I2 %3,%1,%2\;{sfi|subfic} %0,%3,0\;{ae.|adde.} %0,%0,%3
   #"
  [(set_attr "type" "compare")
   (set_attr "length" "12,16")])

(define_split
  [(set (match_operand:CC 4 "cc_reg_not_cr0_operand" "")
	(compare:CC
	 (ge:SI (match_operand:SI 1 "gpc_reg_operand" "")
		(match_operand:SI 2 "reg_or_short_operand" ""))
	 (const_int 0)))
   (set (match_operand:SI 0 "gpc_reg_operand" "")
	(ge:SI (match_dup 1) (match_dup 2)))
   (clobber (match_scratch:SI 3 ""))]
  "TARGET_POWER && reload_completed"
  [(parallel [(set (match_dup 0)
		   (ge:SI (match_dup 1) (match_dup 2)))
	      (clobber (match_dup 3))])
   (set (match_dup 4)
	(compare:CC (match_dup 0)
		    (const_int 0)))]
  "")

(define_insn ""
  [(set (match_operand:SI 0 "gpc_reg_operand" "=&r")
	(plus:SI (ge:SI (match_operand:SI 1 "gpc_reg_operand" "r")
			(match_operand:SI 2 "reg_or_short_operand" "rI"))
		 (match_operand:SI 3 "gpc_reg_operand" "r")))]
  "TARGET_POWER"
  "doz%I2 %0,%1,%2\;{sfi|subfic} %0,%0,0\;{aze|addze} %0,%3"
  [(set_attr "length" "12")])

(define_insn ""
  [(set (match_operand:CC 0 "cc_reg_operand" "=x,?y")
	(compare:CC
	 (plus:SI (ge:SI (match_operand:SI 1 "gpc_reg_operand" "r,r")
			 (match_operand:SI 2 "reg_or_short_operand" "rI,rI"))
		  (match_operand:SI 3 "gpc_reg_operand" "r,r"))
	 (const_int 0)))
   (clobber (match_scratch:SI 4 "=&r,&r"))]
  "TARGET_POWER"
  "@
   doz%I2 %4,%1,%2\;{sfi|subfic} %4,%4,0\;{aze.|addze.} %4,%3
   #"
  [(set_attr "type" "compare")
   (set_attr "length" "12,16")])

(define_split
  [(set (match_operand:CC 0 "cc_reg_not_cr0_operand" "")
	(compare:CC
	 (plus:SI (ge:SI (match_operand:SI 1 "gpc_reg_operand" "")
			 (match_operand:SI 2 "reg_or_short_operand" ""))
		  (match_operand:SI 3 "gpc_reg_operand" ""))
	 (const_int 0)))
   (clobber (match_scratch:SI 4 ""))]
  "TARGET_POWER && reload_completed"
  [(set (match_dup 4)
	(plus:SI (ge:SI (match_dup 1) (match_dup 2))
		 (match_dup 3)))
   (set (match_dup 0)
	(compare:CC (match_dup 4)
		    (const_int 0)))]
  "")

(define_insn ""
  [(set (match_operand:CC 4 "cc_reg_operand" "=x,?y")
	(compare:CC
	 (plus:SI (ge:SI (match_operand:SI 1 "gpc_reg_operand" "r,r")
			 (match_operand:SI 2 "reg_or_short_operand" "rI,rI"))
		  (match_operand:SI 3 "gpc_reg_operand" "r,r"))
	 (const_int 0)))
   (set (match_operand:SI 0 "gpc_reg_operand" "=&r,&r")
	(plus:SI (ge:SI (match_dup 1) (match_dup 2)) (match_dup 3)))]
  "TARGET_POWER"
  "@
   doz%I2 %0,%1,%2\;{sfi|subfic} %0,%0,0\;{aze.|addze.} %0,%3
   #"
  [(set_attr "type" "compare")
   (set_attr "length" "12,16")])

(define_split
  [(set (match_operand:CC 4 "cc_reg_not_cr0_operand" "")
	(compare:CC
	 (plus:SI (ge:SI (match_operand:SI 1 "gpc_reg_operand" "")
			 (match_operand:SI 2 "reg_or_short_operand" ""))
		  (match_operand:SI 3 "gpc_reg_operand" ""))
	 (const_int 0)))
   (set (match_operand:SI 0 "gpc_reg_operand" "")
	(plus:SI (ge:SI (match_dup 1) (match_dup 2)) (match_dup 3)))]
  "TARGET_POWER && reload_completed"
  [(set (match_dup 0)
	(plus:SI (ge:SI (match_dup 1) (match_dup 2)) (match_dup 3)))
   (set (match_dup 4)
	(compare:CC (match_dup 0)
		    (const_int 0)))]
  "")

(define_insn ""
  [(set (match_operand:SI 0 "gpc_reg_operand" "=r")
	(neg:SI (ge:SI (match_operand:SI 1 "gpc_reg_operand" "r")
		       (match_operand:SI 2 "reg_or_short_operand" "rI"))))]
  "TARGET_POWER"
  "doz%I2 %0,%1,%2\;{ai|addic} %0,%0,-1\;{sfe|subfe} %0,%0,%0"
  [(set_attr "length" "12")])

(define_insn "*geu<mode>"
  [(set (match_operand:P 0 "gpc_reg_operand" "=r,r")
	(geu:P (match_operand:P 1 "gpc_reg_operand" "r,r")
	       (match_operand:P 2 "reg_or_neg_short_operand" "r,P")))]
  ""
  "@
   {sf|subfc} %0,%2,%1\;{cal %0,0(0)|li %0,0}\;{ae|adde} %0,%0,%0
   {ai|addic} %0,%1,%n2\;{cal %0,0(0)|li %0,0}\;{ae|adde} %0,%0,%0"
  [(set_attr "type" "three")
   (set_attr "length" "12")])

(define_insn "*geu<mode>_compare"
  [(set (match_operand:CC 3 "cc_reg_operand" "=x,x,?y,?y")
	(compare:CC
	 (geu:P (match_operand:P 1 "gpc_reg_operand" "r,r,r,r")
		(match_operand:P 2 "reg_or_neg_short_operand" "r,P,r,P"))
	 (const_int 0)))
   (set (match_operand:P 0 "gpc_reg_operand" "=r,r,r,r")
	(geu:P (match_dup 1) (match_dup 2)))]
  ""
  "@
   {sf|subfc} %0,%2,%1\;{cal %0,0(0)|li %0,0}\;{ae.|adde.} %0,%0,%0
   {ai|addic} %0,%1,%n2\;{cal %0,0(0)|li %0,0}\;{ae.|adde.} %0,%0,%0
   #
   #"
  [(set_attr "type" "compare")
   (set_attr "length" "12,12,16,16")])

(define_split
  [(set (match_operand:CC 3 "cc_reg_not_cr0_operand" "")
	(compare:CC
	 (geu:P (match_operand:P 1 "gpc_reg_operand" "")
		(match_operand:P 2 "reg_or_neg_short_operand" ""))
	 (const_int 0)))
   (set (match_operand:P 0 "gpc_reg_operand" "")
	(geu:P (match_dup 1) (match_dup 2)))]
  "reload_completed"
  [(set (match_dup 0)
	(geu:P (match_dup 1) (match_dup 2)))
   (set (match_dup 3)
	(compare:CC (match_dup 0)
		    (const_int 0)))]
  "")

(define_insn "*plus_geu<mode>"
  [(set (match_operand:P 0 "gpc_reg_operand" "=&r,&r")
	(plus:P (geu:P (match_operand:P 1 "gpc_reg_operand" "r,r")
		       (match_operand:P 2 "reg_or_neg_short_operand" "r,P"))
		(match_operand:P 3 "gpc_reg_operand" "r,r")))]
  ""
  "@
   {sf|subfc} %0,%2,%1\;{aze|addze} %0,%3
   {ai|addic} %0,%1,%n2\;{aze|addze} %0,%3"
  [(set_attr "type" "two")
   (set_attr "length" "8")])

(define_insn ""
  [(set (match_operand:CC 0 "cc_reg_operand" "=x,x,?y,?y")
	(compare:CC
	 (plus:SI (geu:SI (match_operand:SI 1 "gpc_reg_operand" "r,r,r,r")
			  (match_operand:SI 2 "reg_or_neg_short_operand" "r,P,r,P"))
		  (match_operand:SI 3 "gpc_reg_operand" "r,r,r,r"))
	 (const_int 0)))
   (clobber (match_scratch:SI 4 "=&r,&r,&r,&r"))]
  "TARGET_32BIT"
  "@
   {sf|subfc} %4,%2,%1\;{aze.|addze.} %4,%3
   {ai|addic} %4,%1,%n2\;{aze.|addze.} %4,%3
   #
   #"
  [(set_attr "type" "compare")
   (set_attr "length" "8,8,12,12")])

(define_split
  [(set (match_operand:CC 0 "cc_reg_not_cr0_operand" "")
	(compare:CC
	 (plus:SI (geu:SI (match_operand:SI 1 "gpc_reg_operand" "")
			  (match_operand:SI 2 "reg_or_neg_short_operand" ""))
		  (match_operand:SI 3 "gpc_reg_operand" ""))
	 (const_int 0)))
   (clobber (match_scratch:SI 4 ""))]
  "TARGET_32BIT && reload_completed"
  [(set (match_dup 4)
	(plus:SI (geu:SI (match_dup 1) (match_dup 2))
		  (match_dup 3)))
   (set (match_dup 0)
	(compare:CC (match_dup 4)
		    (const_int 0)))]
  "")

(define_insn ""
  [(set (match_operand:CC 4 "cc_reg_operand" "=x,x,?y,?y")
	(compare:CC
	 (plus:SI (geu:SI (match_operand:SI 1 "gpc_reg_operand" "r,r,r,r")
			  (match_operand:SI 2 "reg_or_neg_short_operand" "r,P,r,P"))
		  (match_operand:SI 3 "gpc_reg_operand" "r,r,r,r"))
	 (const_int 0)))
   (set (match_operand:SI 0 "gpc_reg_operand" "=&r,&r,&r,&r")
	(plus:SI (geu:SI (match_dup 1) (match_dup 2)) (match_dup 3)))]
  "TARGET_32BIT"
  "@
   {sf|subfc} %0,%2,%1\;{aze.|addze.} %0,%3
   {ai|addic} %0,%1,%n2\;{aze.|addze.} %0,%3
   #
   #"
  [(set_attr "type" "compare")
   (set_attr "length" "8,8,12,12")])

(define_split
  [(set (match_operand:CC 4 "cc_reg_not_cr0_operand" "")
	(compare:CC
	 (plus:SI (geu:SI (match_operand:SI 1 "gpc_reg_operand" "")
			  (match_operand:SI 2 "reg_or_neg_short_operand" ""))
		  (match_operand:SI 3 "gpc_reg_operand" ""))
	 (const_int 0)))
   (set (match_operand:SI 0 "gpc_reg_operand" "")
	(plus:SI (geu:SI (match_dup 1) (match_dup 2)) (match_dup 3)))]
  "TARGET_32BIT && reload_completed"
  [(set (match_dup 0)
	(plus:SI (geu:SI (match_dup 1) (match_dup 2)) (match_dup 3)))
   (set (match_dup 4)
	(compare:CC (match_dup 0)
		    (const_int 0)))]
  "")

(define_insn "*neg_geu<mode>"
  [(set (match_operand:P 0 "gpc_reg_operand" "=r,r")
	(neg:P (geu:P (match_operand:P 1 "gpc_reg_operand" "r,r")
		      (match_operand:P 2 "reg_or_short_operand" "r,I"))))]
  ""
  "@
   {sf|subfc} %0,%2,%1\;{sfe|subfe} %0,%0,%0\;nand %0,%0,%0
   {sfi|subfic} %0,%1,-1\;{a%I2|add%I2c} %0,%0,%2\;{sfe|subfe} %0,%0,%0"
  [(set_attr "type" "three")
   (set_attr "length" "12")])

(define_insn "*and_neg_geu<mode>"
  [(set (match_operand:P 0 "gpc_reg_operand" "=&r,&r")
	(and:P (neg:P
		 (geu:P (match_operand:P 1 "gpc_reg_operand" "r,r")
			(match_operand:P 2 "reg_or_neg_short_operand" "r,P")))
		(match_operand:P 3 "gpc_reg_operand" "r,r")))]
  ""
  "@
   {sf|subfc} %0,%2,%1\;{sfe|subfe} %0,%0,%0\;andc %0,%3,%0
   {ai|addic} %0,%1,%n2\;{sfe|subfe} %0,%0,%0\;andc %0,%3,%0"
  [(set_attr "type" "three")
   (set_attr "length" "12")])

(define_insn ""
  [(set (match_operand:CC 0 "cc_reg_operand" "=x,x,?y,?y")
	(compare:CC
	 (and:SI (neg:SI
		  (geu:SI (match_operand:SI 1 "gpc_reg_operand" "r,r,r,r")
			  (match_operand:SI 2 "reg_or_neg_short_operand" "r,P,r,P")))
		 (match_operand:SI 3 "gpc_reg_operand" "r,r,r,r"))
	 (const_int 0)))
   (clobber (match_scratch:SI 4 "=&r,&r,&r,&r"))]
  "TARGET_32BIT"
  "@
   {sf|subfc} %4,%2,%1\;{sfe|subfe} %4,%4,%4\;andc. %4,%3,%4
   {ai|addic} %4,%1,%n2\;{sfe|subfe} %4,%4,%4\;andc. %4,%3,%4
   #
   #"
  [(set_attr "type" "compare")
   (set_attr "length" "12,12,16,16")])

(define_split
  [(set (match_operand:CC 0 "cc_reg_not_cr0_operand" "")
	(compare:CC
	 (and:SI (neg:SI
		  (geu:SI (match_operand:SI 1 "gpc_reg_operand" "")
			  (match_operand:SI 2 "reg_or_neg_short_operand" "")))
		 (match_operand:SI 3 "gpc_reg_operand" ""))
	 (const_int 0)))
   (clobber (match_scratch:SI 4 ""))]
  "TARGET_32BIT && reload_completed"
  [(set (match_dup 4)
	(and:SI (neg:SI (geu:SI (match_dup 1) (match_dup 2)))
		(match_dup 3)))
   (set (match_dup 0)
	(compare:CC (match_dup 4)
		    (const_int 0)))]
  "")

(define_insn ""
  [(set (match_operand:CC 4 "cc_reg_operand" "=x,x,?y,?y")
	(compare:CC
	 (and:SI (neg:SI
		  (geu:SI (match_operand:SI 1 "gpc_reg_operand" "r,r,r,r")
			  (match_operand:SI 2 "reg_or_neg_short_operand" "r,P,r,P")))
		 (match_operand:SI 3 "gpc_reg_operand" "r,r,r,r"))
	 (const_int 0)))
   (set (match_operand:SI 0 "gpc_reg_operand" "=&r,&r,&r,&r")
	(and:SI (neg:SI (geu:SI (match_dup 1) (match_dup 2))) (match_dup 3)))]
  "TARGET_32BIT"
  "@
   {sf|subfc} %0,%2,%1\;{sfe|subfe} %0,%0,%0\;andc. %0,%3,%0
   {ai|addic} %0,%1,%n2\;{sfe|subfe} %0,%0,%0\;andc. %0,%3,%0
   #
   #"
  [(set_attr "type" "compare")
   (set_attr "length" "12,12,16,16")])

(define_split
  [(set (match_operand:CC 4 "cc_reg_not_cr0_operand" "")
	(compare:CC
	 (and:SI (neg:SI
		  (geu:SI (match_operand:SI 1 "gpc_reg_operand" "")
			  (match_operand:SI 2 "reg_or_neg_short_operand" "")))
		 (match_operand:SI 3 "gpc_reg_operand" ""))
	 (const_int 0)))
   (set (match_operand:SI 0 "gpc_reg_operand" "")
	(and:SI (neg:SI (geu:SI (match_dup 1) (match_dup 2))) (match_dup 3)))]
  "TARGET_32BIT && reload_completed"
  [(set (match_dup 0)
	(and:SI (neg:SI (geu:SI (match_dup 1) (match_dup 2))) (match_dup 3)))
   (set (match_dup 4)
	(compare:CC (match_dup 0)
		    (const_int 0)))]
  "")

(define_insn ""
  [(set (match_operand:SI 0 "gpc_reg_operand" "=r")
	(gt:SI (match_operand:SI 1 "gpc_reg_operand" "r")
	       (match_operand:SI 2 "reg_or_short_operand" "r")))]
  "TARGET_POWER"
  "doz %0,%2,%1\;nabs %0,%0\;{sri|srwi} %0,%0,31"
  [(set_attr "length" "12")])

(define_insn ""
  [(set (match_operand:CC 3 "cc_reg_operand" "=x,?y")
	(compare:CC
	 (gt:SI (match_operand:SI 1 "gpc_reg_operand" "r,r")
		(match_operand:SI 2 "reg_or_short_operand" "r,r"))
	 (const_int 0)))
   (set (match_operand:SI 0 "gpc_reg_operand" "=r,r")
	(gt:SI (match_dup 1) (match_dup 2)))]
  "TARGET_POWER"
  "@
   doz %0,%2,%1\;nabs %0,%0\;{sri.|srwi.} %0,%0,31
   #"
  [(set_attr "type" "delayed_compare")
   (set_attr "length" "12,16")])

(define_split
  [(set (match_operand:CC 3 "cc_reg_not_cr0_operand" "")
	(compare:CC
	 (gt:SI (match_operand:SI 1 "gpc_reg_operand" "")
		(match_operand:SI 2 "reg_or_short_operand" ""))
	 (const_int 0)))
   (set (match_operand:SI 0 "gpc_reg_operand" "")
	(gt:SI (match_dup 1) (match_dup 2)))]
  "TARGET_POWER && reload_completed"
  [(set (match_dup 0)
	(gt:SI (match_dup 1) (match_dup 2)))
   (set (match_dup 3)
	(compare:CC (match_dup 0)
		    (const_int 0)))]
  "")

(define_insn "*plus_gt0<mode>"
  [(set (match_operand:P 0 "gpc_reg_operand" "=&r")
	(plus:P (gt:P (match_operand:P 1 "gpc_reg_operand" "r")
		      (const_int 0))
		 (match_operand:P 2 "gpc_reg_operand" "r")))]
  ""
  "{a|addc} %0,%1,%1\;{sfe|subfe} %0,%1,%0\;{aze|addze} %0,%2"
  [(set_attr "type" "three")
   (set_attr "length" "12")])

(define_insn ""
  [(set (match_operand:CC 0 "cc_reg_operand" "=x,?y")
	(compare:CC
	 (plus:SI (gt:SI (match_operand:SI 1 "gpc_reg_operand" "r,r")
			 (const_int 0))
		  (match_operand:SI 2 "gpc_reg_operand" "r,r"))
	 (const_int 0)))
   (clobber (match_scratch:SI 3 "=&r,&r"))]
  "TARGET_32BIT"
  "@
   {a|addc} %3,%1,%1\;{sfe|subfe} %3,%1,%3\;{aze.|addze.} %3,%2
   #"
  [(set_attr "type" "compare")
   (set_attr "length" "12,16")])

(define_split
  [(set (match_operand:CC 0 "cc_reg_not_cr0_operand" "")
	(compare:CC
	 (plus:SI (gt:SI (match_operand:SI 1 "gpc_reg_operand" "")
			 (const_int 0))
		  (match_operand:SI 2 "gpc_reg_operand" ""))
	 (const_int 0)))
   (clobber (match_scratch:SI 3 ""))]
  "TARGET_32BIT && reload_completed"
  [(set (match_dup 3)
	(plus:SI (gt:SI (match_dup 1) (const_int 0))
		  (match_dup 2)))
   (set (match_dup 0)
	(compare:CC (match_dup 3)
		    (const_int 0)))]
  "")

(define_insn ""
  [(set (match_operand:CC 0 "cc_reg_operand" "=x,?y")
	(compare:CC
	 (plus:DI (gt:DI (match_operand:DI 1 "gpc_reg_operand" "r,r")
			 (const_int 0))
		  (match_operand:DI 2 "gpc_reg_operand" "r,r"))
	 (const_int 0)))
   (clobber (match_scratch:DI 3 "=&r,&r"))]
  "TARGET_64BIT"
  "@
   addc %3,%1,%1\;subfe %3,%1,%3\;addze. %3,%2
   #"
  [(set_attr "type" "compare")
   (set_attr "length" "12,16")])

(define_split
  [(set (match_operand:CC 0 "cc_reg_not_cr0_operand" "")
	(compare:CC
	 (plus:DI (gt:DI (match_operand:DI 1 "gpc_reg_operand" "")
			 (const_int 0))
		  (match_operand:DI 2 "gpc_reg_operand" ""))
	 (const_int 0)))
   (clobber (match_scratch:DI 3 ""))]
  "TARGET_64BIT && reload_completed"
  [(set (match_dup 3)
	(plus:DI (gt:DI (match_dup 1) (const_int 0))
		 (match_dup 2)))
   (set (match_dup 0)
	(compare:CC (match_dup 3)
		    (const_int 0)))]
  "")

(define_insn ""
  [(set (match_operand:CC 3 "cc_reg_operand" "=x,?y")
	(compare:CC
	 (plus:SI (gt:SI (match_operand:SI 1 "gpc_reg_operand" "r,r")
			 (const_int 0))
		  (match_operand:SI 2 "gpc_reg_operand" "r,r"))
	 (const_int 0)))
   (set (match_operand:SI 0 "gpc_reg_operand" "=&r,&r")
	(plus:SI (gt:SI (match_dup 1) (const_int 0)) (match_dup 2)))]
  "TARGET_32BIT"
  "@
   {a|addc} %0,%1,%1\;{sfe|subfe} %0,%1,%0\;{aze.|addze.} %0,%2
   #"
  [(set_attr "type" "compare")
   (set_attr "length" "12,16")])

(define_split
  [(set (match_operand:CC 3 "cc_reg_not_cr0_operand" "")
	(compare:CC
	 (plus:SI (gt:SI (match_operand:SI 1 "gpc_reg_operand" "")
			 (const_int 0))
		  (match_operand:SI 2 "gpc_reg_operand" ""))
	 (const_int 0)))
   (set (match_operand:SI 0 "gpc_reg_operand" "")
	(plus:SI (gt:SI (match_dup 1) (const_int 0)) (match_dup 2)))]
  "TARGET_32BIT && reload_completed"
  [(set (match_dup 0)
	(plus:SI (gt:SI (match_dup 1) (const_int 0)) (match_dup 2)))
   (set (match_dup 3)
	(compare:CC (match_dup 0)
		    (const_int 0)))]
  "")

(define_insn ""
  [(set (match_operand:CC 3 "cc_reg_operand" "=x,?y")
	(compare:CC
	 (plus:DI (gt:DI (match_operand:DI 1 "gpc_reg_operand" "r,r")
			 (const_int 0))
		  (match_operand:DI 2 "gpc_reg_operand" "r,r"))
	 (const_int 0)))
   (set (match_operand:DI 0 "gpc_reg_operand" "=&r,&r")
	(plus:DI (gt:DI (match_dup 1) (const_int 0)) (match_dup 2)))]
  "TARGET_64BIT"
  "@
   addc %0,%1,%1\;subfe %0,%1,%0\;addze. %0,%2
   #"
  [(set_attr "type" "compare")
   (set_attr "length" "12,16")])

(define_split
  [(set (match_operand:CC 3 "cc_reg_not_cr0_operand" "")
	(compare:CC
	 (plus:DI (gt:DI (match_operand:DI 1 "gpc_reg_operand" "")
			 (const_int 0))
		  (match_operand:DI 2 "gpc_reg_operand" ""))
	 (const_int 0)))
   (set (match_operand:DI 0 "gpc_reg_operand" "")
	(plus:DI (gt:DI (match_dup 1) (const_int 0)) (match_dup 2)))]
  "TARGET_64BIT && reload_completed"
  [(set (match_dup 0)
	(plus:DI (gt:DI (match_dup 1) (const_int 0)) (match_dup 2)))
   (set (match_dup 3)
	(compare:CC (match_dup 0)
		    (const_int 0)))]
  "")

(define_insn ""
  [(set (match_operand:SI 0 "gpc_reg_operand" "=&r")
	(plus:SI (gt:SI (match_operand:SI 1 "gpc_reg_operand" "r")
			(match_operand:SI 2 "reg_or_short_operand" "r"))
		 (match_operand:SI 3 "gpc_reg_operand" "r")))]
  "TARGET_POWER"
  "doz %0,%2,%1\;{ai|addic} %0,%0,-1\;{aze|addze} %0,%3"
  [(set_attr "length" "12")])

(define_insn ""
  [(set (match_operand:CC 0 "cc_reg_operand" "=x,?y")
	(compare:CC
	 (plus:SI (gt:SI (match_operand:SI 1 "gpc_reg_operand" "r,r")
			 (match_operand:SI 2 "reg_or_short_operand" "r,r"))
		  (match_operand:SI 3 "gpc_reg_operand" "r,r"))
	 (const_int 0)))
   (clobber (match_scratch:SI 4 "=&r,&r"))]
  "TARGET_POWER"
  "@
   doz %4,%2,%1\;{ai|addic} %4,%4,-1\;{aze.|addze.} %4,%3
   #"
  [(set_attr "type" "compare")
   (set_attr "length" "12,16")])

(define_split
  [(set (match_operand:CC 0 "cc_reg_not_cr0_operand" "")
	(compare:CC
	 (plus:SI (gt:SI (match_operand:SI 1 "gpc_reg_operand" "")
			 (match_operand:SI 2 "reg_or_short_operand" ""))
		  (match_operand:SI 3 "gpc_reg_operand" ""))
	 (const_int 0)))
   (clobber (match_scratch:SI 4 ""))]
  "TARGET_POWER && reload_completed"
  [(set (match_dup 4)
	(plus:SI (gt:SI (match_dup 1) (match_dup 2)) (match_dup 3)))
   (set (match_dup 0)
	(compare:CC (match_dup 4)
		    (const_int 0)))]
  "")

(define_insn ""
  [(set (match_operand:CC 4 "cc_reg_operand" "=x,?y")
	(compare:CC
	 (plus:SI (gt:SI (match_operand:SI 1 "gpc_reg_operand" "r,r")
			 (match_operand:SI 2 "reg_or_short_operand" "r,r"))
		  (match_operand:SI 3 "gpc_reg_operand" "r,r"))
	 (const_int 0)))
   (set (match_operand:SI 0 "gpc_reg_operand" "=&r,&r")
	(plus:SI (gt:SI (match_dup 1) (match_dup 2)) (match_dup 3)))]
  "TARGET_POWER"
  "@
   doz %0,%2,%1\;{ai|addic} %0,%0,-1\;{aze.|addze.} %0,%3
   #"
  [(set_attr "type" "compare")
   (set_attr "length" "12,16")])

(define_split
  [(set (match_operand:CC 4 "cc_reg_not_cr0_operand" "")
	(compare:CC
	 (plus:SI (gt:SI (match_operand:SI 1 "gpc_reg_operand" "")
			 (match_operand:SI 2 "reg_or_short_operand" ""))
		  (match_operand:SI 3 "gpc_reg_operand" ""))
	 (const_int 0)))
   (set (match_operand:SI 0 "gpc_reg_operand" "")
	(plus:SI (gt:SI (match_dup 1) (match_dup 2)) (match_dup 3)))]
  "TARGET_POWER && reload_completed"
  [(set (match_dup 0)
	(plus:SI (gt:SI (match_dup 1) (match_dup 2)) (match_dup 3)))
   (set (match_dup 4)
	(compare:CC (match_dup 0)
		    (const_int 0)))]
  "")

(define_insn ""
  [(set (match_operand:SI 0 "gpc_reg_operand" "=r")
	(neg:SI (gt:SI (match_operand:SI 1 "gpc_reg_operand" "r")
		       (match_operand:SI 2 "reg_or_short_operand" "r"))))]
  "TARGET_POWER"
  "doz %0,%2,%1\;nabs %0,%0\;{srai|srawi} %0,%0,31"
  [(set_attr "length" "12")])

(define_insn_and_split "*gtu<mode>"
  [(set (match_operand:P 0 "gpc_reg_operand" "=r")
	(gtu:P (match_operand:P 1 "gpc_reg_operand" "r")
	       (match_operand:P 2 "reg_or_short_operand" "rI")))]
  ""
  "#"
  ""
  [(set (match_dup 0) (neg:P (gtu:P (match_dup 1) (match_dup 2))))
   (set (match_dup 0) (neg:P (match_dup 0)))]
  "")

(define_insn_and_split "*gtu<mode>_compare"
  [(set (match_operand:CC 3 "cc_reg_operand" "=x,?y")
	(compare:CC
	 (gtu:P (match_operand:P 1 "gpc_reg_operand" "r,r")
		 (match_operand:P 2 "reg_or_short_operand" "rI,rI"))
	 (const_int 0)))
   (set (match_operand:P 0 "gpc_reg_operand" "=r,r")
	(gtu:P (match_dup 1) (match_dup 2)))]
  ""
  "#"
  ""
  [(set (match_dup 0) (neg:P (gtu:P (match_dup 1) (match_dup 2))))
   (parallel [(set (match_dup 3)
		   (compare:CC (neg:P (match_dup 0)) (const_int 0)))
	      (set (match_dup 0) (neg:P (match_dup 0)))])]
  "")

(define_insn_and_split "*plus_gtu<mode>"
  [(set (match_operand:P 0 "gpc_reg_operand" "=&r")
        (plus:P (gtu:P (match_operand:P 1 "gpc_reg_operand" "r")
		       (match_operand:P 2 "reg_or_short_operand" "rI"))
		(match_operand:P 3 "reg_or_short_operand" "rI")))]
  ""
  "#"
  "&& !reg_overlap_mentioned_p (operands[0], operands[3])"
  [(set (match_dup 0) (neg:P (gtu:P (match_dup 1) (match_dup 2))))
   (set (match_dup 0) (minus:P (match_dup 3) (match_dup 0)))]
  "")

(define_insn_and_split "*plus_gtu<mode>_compare"
  [(set (match_operand:CC 4 "cc_reg_operand" "=x,x,?y,?y")
	(compare:CC
	 (plus:P (gtu:P (match_operand:P 1 "gpc_reg_operand" "r,r,r,r")
			(match_operand:P 2 "reg_or_short_operand" "I,r,I,r"))
		 (match_operand:P 3 "gpc_reg_operand" "r,r,r,r"))
	 (const_int 0)))
   (set (match_operand:P 0 "gpc_reg_operand" "=&r,&r,&r,&r")
	(plus:P (gtu:P (match_dup 1) (match_dup 2)) (match_dup 3)))]
  ""
  "#"
  "&& !reg_overlap_mentioned_p (operands[0], operands[3])"
  [(set (match_dup 0) (neg:P (gtu:P (match_dup 1) (match_dup 2))))
   (parallel [(set (match_dup 4)
		   (compare:CC (minus:P (match_dup 3) (match_dup 0))
			       (const_int 0)))
	      (set (match_dup 0) (minus:P (match_dup 3) (match_dup 0)))])]
  "")

(define_insn "*neg_gtu<mode>"
  [(set (match_operand:P 0 "gpc_reg_operand" "=r")
	(neg:P (gtu:P (match_operand:P 1 "gpc_reg_operand" "r")
		      (match_operand:P 2 "reg_or_short_operand" "rI"))))]
  ""
  "{sf%I2|subf%I2c} %0,%1,%2\;{sfe|subfe} %0,%0,%0"
  [(set_attr "type" "two")
   (set_attr "length" "8")])


;; Define both directions of branch and return.  If we need a reload
;; register, we'd rather use CR0 since it is much easier to copy a
;; register CC value to there.

(define_insn ""
  [(set (pc)
	(if_then_else (match_operator 1 "branch_comparison_operator"
				      [(match_operand 2
						      "cc_reg_operand" "y")
				       (const_int 0)])
		      (label_ref (match_operand 0 "" ""))
		      (pc)))]
  ""
  "*
{
  return output_cbranch (operands[1], \"%l0\", 0, insn);
}"
  [(set_attr "type" "branch")])

(define_insn ""
  [(set (pc)
	(if_then_else (match_operator 0 "branch_comparison_operator"
				      [(match_operand 1
						      "cc_reg_operand" "y")
				       (const_int 0)])
		      (return)
		      (pc)))]
  "direct_return ()"
  "*
{
  return output_cbranch (operands[0], NULL, 0, insn);
}"
  [(set_attr "type" "jmpreg")
   (set_attr "length" "4")])

(define_insn ""
  [(set (pc)
	(if_then_else (match_operator 1 "branch_comparison_operator"
				      [(match_operand 2
						      "cc_reg_operand" "y")
				       (const_int 0)])
		      (pc)
		      (label_ref (match_operand 0 "" ""))))]
  ""
  "*
{
  return output_cbranch (operands[1], \"%l0\", 1, insn);
}"
  [(set_attr "type" "branch")])

(define_insn ""
  [(set (pc)
	(if_then_else (match_operator 0 "branch_comparison_operator"
				      [(match_operand 1
						      "cc_reg_operand" "y")
				       (const_int 0)])
		      (pc)
		      (return)))]
  "direct_return ()"
  "*
{
  return output_cbranch (operands[0], NULL, 1, insn);
}"
  [(set_attr "type" "jmpreg")
   (set_attr "length" "4")])

;; Logic on condition register values.

; This pattern matches things like
; (set (reg:CCEQ 68) (compare:CCEQ (ior:SI (gt:SI (reg:CCFP 68) (const_int 0))
;					   (eq:SI (reg:CCFP 68) (const_int 0)))
;				   (const_int 1)))
; which are generated by the branch logic.
; Prefer destructive operations where BT = BB (for crXX BT,BA,BB)

(define_insn "*cceq_ior_compare"
  [(set (match_operand:CCEQ 0 "cc_reg_operand" "=y,?y")
        (compare:CCEQ (match_operator:SI 1 "boolean_operator"
	                [(match_operator:SI 2
				      "branch_positive_comparison_operator"
				      [(match_operand 3
						      "cc_reg_operand" "y,y")
				       (const_int 0)])
	                 (match_operator:SI 4
				      "branch_positive_comparison_operator"
				      [(match_operand 5
						      "cc_reg_operand" "0,y")
				       (const_int 0)])])
		      (const_int 1)))]
  ""
  "cr%q1 %E0,%j2,%j4"
  [(set_attr "type" "cr_logical,delayed_cr")])

; Why is the constant -1 here, but 1 in the previous pattern?
; Because ~1 has all but the low bit set.
(define_insn ""
  [(set (match_operand:CCEQ 0 "cc_reg_operand" "=y,?y")
        (compare:CCEQ (match_operator:SI 1 "boolean_or_operator"
	                [(not:SI (match_operator:SI 2
				      "branch_positive_comparison_operator"
				      [(match_operand 3
						      "cc_reg_operand" "y,y")
				       (const_int 0)]))
	                 (match_operator:SI 4
				"branch_positive_comparison_operator"
				[(match_operand 5
						"cc_reg_operand" "0,y")
				 (const_int 0)])])
		      (const_int -1)))]
  ""
  "cr%q1 %E0,%j2,%j4"
  [(set_attr "type" "cr_logical,delayed_cr")])

(define_insn "*cceq_rev_compare"
  [(set (match_operand:CCEQ 0 "cc_reg_operand" "=y,?y")
	(compare:CCEQ (match_operator:SI 1
				      "branch_positive_comparison_operator"
				      [(match_operand 2
						      "cc_reg_operand" "0,y")
				       (const_int 0)])
		      (const_int 0)))]
  ""
  "{crnor %E0,%j1,%j1|crnot %E0,%j1}"
  [(set_attr "type" "cr_logical,delayed_cr")])

;; If we are comparing the result of two comparisons, this can be done
;; using creqv or crxor.

(define_insn_and_split ""
  [(set (match_operand:CCEQ 0 "cc_reg_operand" "=y")
	(compare:CCEQ (match_operator 1 "branch_comparison_operator"
			      [(match_operand 2 "cc_reg_operand" "y")
			       (const_int 0)])
		      (match_operator 3 "branch_comparison_operator"
			      [(match_operand 4 "cc_reg_operand" "y")
			       (const_int 0)])))]
  ""
  "#"
  ""
  [(set (match_dup 0) (compare:CCEQ (xor:SI (match_dup 1) (match_dup 3))
				    (match_dup 5)))]
  "
{
  int positive_1, positive_2;

  positive_1 = branch_positive_comparison_operator (operands[1],
						    GET_MODE (operands[1]));
  positive_2 = branch_positive_comparison_operator (operands[3],
						    GET_MODE (operands[3]));

  if (! positive_1)
    operands[1] = gen_rtx_fmt_ee (rs6000_reverse_condition (GET_MODE (operands[2]),
							    GET_CODE (operands[1])),
				  SImode,
				  operands[2], const0_rtx);
  else if (GET_MODE (operands[1]) != SImode)
    operands[1] = gen_rtx_fmt_ee (GET_CODE (operands[1]), SImode,
				  operands[2], const0_rtx);

  if (! positive_2)
    operands[3] = gen_rtx_fmt_ee (rs6000_reverse_condition (GET_MODE (operands[4]),
							    GET_CODE (operands[3])),
				  SImode,
				  operands[4], const0_rtx);
  else if (GET_MODE (operands[3]) != SImode)
    operands[3] = gen_rtx_fmt_ee (GET_CODE (operands[3]), SImode,
				  operands[4], const0_rtx);

  if (positive_1 == positive_2)
    {
      operands[1] = gen_rtx_NOT (SImode, operands[1]);
      operands[5] = constm1_rtx;
    }
  else
    {
      operands[5] = const1_rtx;
    }
}")

;; Unconditional branch and return.

(define_insn "jump"
  [(set (pc)
	(label_ref (match_operand 0 "" "")))]
  ""
  "b %l0"
  [(set_attr "type" "branch")])

(define_insn "return"
  [(return)]
  "direct_return ()"
  "{br|blr}"
  [(set_attr "type" "jmpreg")])

(define_expand "indirect_jump"
  [(set (pc) (match_operand 0 "register_operand" ""))])

(define_insn "*indirect_jump<mode>"
  [(set (pc) (match_operand:P 0 "register_operand" "c,*l"))]
  ""
  "@
   bctr
   {br|blr}"
  [(set_attr "type" "jmpreg")])

;; Table jump for switch statements:
(define_expand "tablejump"
  [(use (match_operand 0 "" ""))
   (use (label_ref (match_operand 1 "" "")))]
  ""
  "
{
  if (TARGET_32BIT)
    emit_jump_insn (gen_tablejumpsi (operands[0], operands[1]));
  else
    emit_jump_insn (gen_tablejumpdi (operands[0], operands[1]));
  DONE;
}")

(define_expand "tablejumpsi"
  [(set (match_dup 3)
	(plus:SI (match_operand:SI 0 "" "")
		 (match_dup 2)))
   (parallel [(set (pc) (match_dup 3))
	      (use (label_ref (match_operand 1 "" "")))])]
  "TARGET_32BIT"
  "
{ operands[0] = force_reg (SImode, operands[0]);
  operands[2] = force_reg (SImode, gen_rtx_LABEL_REF (SImode, operands[1]));
  operands[3] = gen_reg_rtx (SImode);
}")

(define_expand "tablejumpdi"
  [(set (match_dup 4)
        (sign_extend:DI (match_operand:SI 0 "lwa_operand" "rm")))
   (set (match_dup 3)
	(plus:DI (match_dup 4)
		 (match_dup 2)))
   (parallel [(set (pc) (match_dup 3))
	      (use (label_ref (match_operand 1 "" "")))])]
  "TARGET_64BIT"
  "
{ operands[2] = force_reg (DImode, gen_rtx_LABEL_REF (DImode, operands[1]));
  operands[3] = gen_reg_rtx (DImode);
  operands[4] = gen_reg_rtx (DImode);
}")

(define_insn "*tablejump<mode>_internal1"
  [(set (pc)
	(match_operand:P 0 "register_operand" "c,*l"))
   (use (label_ref (match_operand 1 "" "")))]
  ""
  "@
   bctr
   {br|blr}"
  [(set_attr "type" "jmpreg")])

(define_insn "nop"
  [(const_int 0)]
  ""
  "{cror 0,0,0|nop}")

;; Define the subtract-one-and-jump insns, starting with the template
;; so loop.c knows what to generate.

(define_expand "doloop_end"
  [(use (match_operand 0 "" ""))	; loop pseudo
   (use (match_operand 1 "" ""))	; iterations; zero if unknown
   (use (match_operand 2 "" ""))	; max iterations
   (use (match_operand 3 "" ""))	; loop level
   (use (match_operand 4 "" ""))]	; label
  ""
  "
{
  /* Only use this on innermost loops.  */
  if (INTVAL (operands[3]) > 1)
    FAIL;
  if (TARGET_64BIT)
    {
      if (GET_MODE (operands[0]) != DImode)
	FAIL;
      emit_jump_insn (gen_ctrdi (operands[0], operands[4]));
    }
  else
    {
      if (GET_MODE (operands[0]) != SImode)
	FAIL;
      emit_jump_insn (gen_ctrsi (operands[0], operands[4]));
    }
  DONE;
}")

(define_expand "ctr<mode>"
  [(parallel [(set (pc)
		   (if_then_else (ne (match_operand:P 0 "register_operand" "")
				     (const_int 1))
				 (label_ref (match_operand 1 "" ""))
				 (pc)))
	      (set (match_dup 0)
		   (plus:P (match_dup 0)
			    (const_int -1)))
	      (clobber (match_scratch:CC 2 ""))
	      (clobber (match_scratch:P 3 ""))])]
  ""
  "")

;; We need to be able to do this for any operand, including MEM, or we
;; will cause reload to blow up since we don't allow output reloads on
;; JUMP_INSNs.
;; For the length attribute to be calculated correctly, the
;; label MUST be operand 0.

(define_insn "*ctr<mode>_internal1"
  [(set (pc)
	(if_then_else (ne (match_operand:P 1 "register_operand" "c,*r,*r,*r")
			  (const_int 1))
		      (label_ref (match_operand 0 "" ""))
		      (pc)))
   (set (match_operand:P 2 "nonimmediate_operand" "=1,*r,m,*q*c*l")
	(plus:P (match_dup 1)
		 (const_int -1)))
   (clobber (match_scratch:CC 3 "=X,&x,&x,&x"))
   (clobber (match_scratch:P 4 "=X,X,&r,r"))]
  ""
  "*
{
  if (which_alternative != 0)
    return \"#\";
  else if (get_attr_length (insn) == 4)
    return \"{bdn|bdnz} %l0\";
  else
    return \"bdz $+8\;b %l0\";
}"
  [(set_attr "type" "branch")
   (set_attr "length" "*,12,16,16")])

(define_insn "*ctr<mode>_internal2"
  [(set (pc)
	(if_then_else (ne (match_operand:P 1 "register_operand" "c,*r,*r,*r")
			  (const_int 1))
		      (pc)
		      (label_ref (match_operand 0 "" ""))))
   (set (match_operand:P 2 "nonimmediate_operand" "=1,*r,m,*q*c*l")
	(plus:P (match_dup 1)
		 (const_int -1)))
   (clobber (match_scratch:CC 3 "=X,&x,&x,&x"))
   (clobber (match_scratch:P 4 "=X,X,&r,r"))]
  ""
  "*
{
  if (which_alternative != 0)
    return \"#\";
  else if (get_attr_length (insn) == 4)
    return \"bdz %l0\";
  else
    return \"{bdn|bdnz} $+8\;b %l0\";
}"
  [(set_attr "type" "branch")
   (set_attr "length" "*,12,16,16")])

;; Similar but use EQ

(define_insn "*ctr<mode>_internal5"
  [(set (pc)
	(if_then_else (eq (match_operand:P 1 "register_operand" "c,*r,*r,*r")
			  (const_int 1))
		      (label_ref (match_operand 0 "" ""))
		      (pc)))
   (set (match_operand:P 2 "nonimmediate_operand" "=1,*r,m,*q*c*l")
	(plus:P (match_dup 1)
		 (const_int -1)))
   (clobber (match_scratch:CC 3 "=X,&x,&x,&x"))
   (clobber (match_scratch:P 4 "=X,X,&r,r"))]
  ""
  "*
{
  if (which_alternative != 0)
    return \"#\";
  else if (get_attr_length (insn) == 4)
    return \"bdz %l0\";
  else
    return \"{bdn|bdnz} $+8\;b %l0\";
}"
  [(set_attr "type" "branch")
   (set_attr "length" "*,12,16,16")])

(define_insn "*ctr<mode>_internal6"
  [(set (pc)
	(if_then_else (eq (match_operand:P 1 "register_operand" "c,*r,*r,*r")
			  (const_int 1))
		      (pc)
		      (label_ref (match_operand 0 "" ""))))
   (set (match_operand:P 2 "nonimmediate_operand" "=1,*r,m,*q*c*l")
	(plus:P (match_dup 1)
		 (const_int -1)))
   (clobber (match_scratch:CC 3 "=X,&x,&x,&x"))
   (clobber (match_scratch:P 4 "=X,X,&r,r"))]
  ""
  "*
{
  if (which_alternative != 0)
    return \"#\";
  else if (get_attr_length (insn) == 4)
    return \"{bdn|bdnz} %l0\";
  else
    return \"bdz $+8\;b %l0\";
}"
  [(set_attr "type" "branch")
   (set_attr "length" "*,12,16,16")])

;; Now the splitters if we could not allocate the CTR register

(define_split
  [(set (pc)
	(if_then_else (match_operator 2 "comparison_operator"
				      [(match_operand:P 1 "gpc_reg_operand" "")
				       (const_int 1)])
		      (match_operand 5 "" "")
		      (match_operand 6 "" "")))
   (set (match_operand:P 0 "gpc_reg_operand" "")
	(plus:P (match_dup 1) (const_int -1)))
   (clobber (match_scratch:CC 3 ""))
   (clobber (match_scratch:P 4 ""))]
  "reload_completed"
  [(parallel [(set (match_dup 3)
		   (compare:CC (plus:P (match_dup 1)
					(const_int -1))
			       (const_int 0)))
	      (set (match_dup 0)
		   (plus:P (match_dup 1)
			    (const_int -1)))])
   (set (pc) (if_then_else (match_dup 7)
			   (match_dup 5)
			   (match_dup 6)))]
  "
{ operands[7] = gen_rtx_fmt_ee (GET_CODE (operands[2]), VOIDmode,
				operands[3], const0_rtx); }")

(define_split
  [(set (pc)
	(if_then_else (match_operator 2 "comparison_operator"
				      [(match_operand:P 1 "gpc_reg_operand" "")
				       (const_int 1)])
		      (match_operand 5 "" "")
		      (match_operand 6 "" "")))
   (set (match_operand:P 0 "nonimmediate_operand" "")
	(plus:P (match_dup 1) (const_int -1)))
   (clobber (match_scratch:CC 3 ""))
   (clobber (match_scratch:P 4 ""))]
  "reload_completed && ! gpc_reg_operand (operands[0], SImode)"
  [(parallel [(set (match_dup 3)
		   (compare:CC (plus:P (match_dup 1)
					(const_int -1))
			       (const_int 0)))
	      (set (match_dup 4)
		   (plus:P (match_dup 1)
			    (const_int -1)))])
   (set (match_dup 0)
	(match_dup 4))
   (set (pc) (if_then_else (match_dup 7)
			   (match_dup 5)
			   (match_dup 6)))]
  "
{ operands[7] = gen_rtx_fmt_ee (GET_CODE (operands[2]), VOIDmode,
				operands[3], const0_rtx); }")

(define_insn "trap"
  [(trap_if (const_int 1) (const_int 0))]
  ""
  "{t 31,0,0|trap}"
  [(set_attr "type" "trap")])

(define_expand "conditional_trap"
  [(trap_if (match_operator 0 "trap_comparison_operator"
			    [(match_dup 2) (match_dup 3)])
	    (match_operand 1 "const_int_operand" ""))]
  ""
  "if (rs6000_compare_fp_p || operands[1] != const0_rtx) FAIL;
   operands[2] = rs6000_compare_op0;
   operands[3] = rs6000_compare_op1;")

(define_insn ""
  [(trap_if (match_operator 0 "trap_comparison_operator"
                            [(match_operand:GPR 1 "register_operand" "r")
                             (match_operand:GPR 2 "reg_or_short_operand" "rI")])
	    (const_int 0))]
  ""
<<<<<<< HEAD
  "{t|t<wd>}%V0%I2 %1,%2")
=======
  "{t|t<wd>}%V0%I2 %1,%2"
  [(set_attr "type" "trap")])
>>>>>>> c355071f

;; Insns related to generating the function prologue and epilogue.

(define_expand "prologue"
  [(use (const_int 0))]
  "TARGET_SCHED_PROLOG"
  "
{
      rs6000_emit_prologue ();
      DONE;
}")

(define_insn "*movesi_from_cr_one"
  [(match_parallel 0 "mfcr_operation"
		   [(set (match_operand:SI 1 "gpc_reg_operand" "=r")
			 (unspec:SI [(match_operand:CC 2 "cc_reg_operand" "y")
				     (match_operand 3 "immediate_operand" "n")]
			  UNSPEC_MOVESI_FROM_CR))])]
  "TARGET_MFCRF"
  "*
{
  int mask = 0;
  int i;
  for (i = 0; i < XVECLEN (operands[0], 0); i++)
  {
    mask = INTVAL (XVECEXP (SET_SRC (XVECEXP (operands[0], 0, i)), 0, 1));
    operands[4] = GEN_INT (mask);
    output_asm_insn (\"mfcr %1,%4\", operands);
  }
  return \"\";
}"
  [(set_attr "type" "mfcrf")])

(define_insn "movesi_from_cr"
  [(set (match_operand:SI 0 "gpc_reg_operand" "=r")
        (unspec:SI [(reg:CC 68) (reg:CC 69) (reg:CC 70) (reg:CC 71)
		    (reg:CC 72)	(reg:CC 73) (reg:CC 74) (reg:CC 75)]
		   UNSPEC_MOVESI_FROM_CR))]
  ""
  "mfcr %0"
  [(set_attr "type" "mfcr")])

(define_insn "*stmw"
  [(match_parallel 0 "stmw_operation"
		   [(set (match_operand:SI 1 "memory_operand" "=m")
       			 (match_operand:SI 2 "gpc_reg_operand" "r"))])]
  "TARGET_MULTIPLE"
  "{stm|stmw} %2,%1"
  [(set_attr "type" "store_ux")])

(define_insn "*save_fpregs_<mode>"
  [(match_parallel 0 "any_parallel_operand"
		   [(clobber (match_operand:P 1 "register_operand" "=l"))
		    (use (match_operand:P 2 "call_operand" "s"))
		    (set (match_operand:DF 3 "memory_operand" "=m")
			 (match_operand:DF 4 "gpc_reg_operand" "f"))])]
  ""
  "bl %z2"
  [(set_attr "type" "branch")
   (set_attr "length" "4")])

; These are to explain that changes to the stack pointer should
; not be moved over stores to stack memory.
(define_insn "stack_tie"
  [(set (match_operand:BLK 0 "memory_operand" "+m")
        (unspec:BLK [(match_dup 0)] UNSPEC_TIE))]
  ""
  ""
  [(set_attr "length" "0")])


(define_expand "epilogue"
  [(use (const_int 0))]
  "TARGET_SCHED_PROLOG"
  "
{
      rs6000_emit_epilogue (FALSE);
      DONE;
}")

; On some processors, doing the mtcrf one CC register at a time is
; faster (like on the 604e).  On others, doing them all at once is
; faster; for instance, on the 601 and 750.

(define_expand "movsi_to_cr_one"
  [(set (match_operand:CC 0 "cc_reg_operand" "=y")
        (unspec:CC [(match_operand:SI 1 "gpc_reg_operand" "r")
		    (match_dup 2)] UNSPEC_MOVESI_TO_CR))]
  ""
  "operands[2] = GEN_INT (1 << (75 - REGNO (operands[0])));")

(define_insn "*movsi_to_cr"
  [(match_parallel 0 "mtcrf_operation"
		   [(set (match_operand:CC 1 "cc_reg_operand" "=y")
			 (unspec:CC [(match_operand:SI 2 "gpc_reg_operand" "r")
				     (match_operand 3 "immediate_operand" "n")]
				    UNSPEC_MOVESI_TO_CR))])]
 ""
 "*
{
  int mask = 0;
  int i;
  for (i = 0; i < XVECLEN (operands[0], 0); i++)
    mask |= INTVAL (XVECEXP (SET_SRC (XVECEXP (operands[0], 0, i)), 0, 1));
  operands[4] = GEN_INT (mask);
  return \"mtcrf %4,%2\";
}"
  [(set_attr "type" "mtcr")])

(define_insn "*mtcrfsi"
  [(set (match_operand:CC 0 "cc_reg_operand" "=y")
        (unspec:CC [(match_operand:SI 1 "gpc_reg_operand" "r")
		    (match_operand 2 "immediate_operand" "n")]
		   UNSPEC_MOVESI_TO_CR))]
  "GET_CODE (operands[0]) == REG
   && CR_REGNO_P (REGNO (operands[0]))
   && GET_CODE (operands[2]) == CONST_INT
   && INTVAL (operands[2]) == 1 << (75 - REGNO (operands[0]))"
  "mtcrf %R0,%1"
  [(set_attr "type" "mtcr")])

; The load-multiple instructions have similar properties.
; Note that "load_multiple" is a name known to the machine-independent
; code that actually corresponds to the PowerPC load-string.

(define_insn "*lmw"
  [(match_parallel 0 "lmw_operation"
		   [(set (match_operand:SI 1 "gpc_reg_operand" "=r")
       			 (match_operand:SI 2 "memory_operand" "m"))])]
  "TARGET_MULTIPLE"
  "{lm|lmw} %1,%2"
  [(set_attr "type" "load_ux")])

(define_insn "*return_internal_<mode>"
  [(return)
   (use (match_operand:P 0 "register_operand" "lc"))]
  ""
  "b%T0"
  [(set_attr "type" "jmpreg")])

; FIXME: This would probably be somewhat simpler if the Cygnus sibcall
; stuff was in GCC.  Oh, and "any_parallel_operand" is a bit flexible...

(define_insn "*return_and_restore_fpregs_<mode>"
 [(match_parallel 0 "any_parallel_operand"
                  [(return)
		   (use (match_operand:P 1 "register_operand" "l"))
		   (use (match_operand:P 2 "call_operand" "s"))
		   (set (match_operand:DF 3 "gpc_reg_operand" "=f")
			(match_operand:DF 4 "memory_operand" "m"))])]
 ""
 "b %z2")

; This is used in compiling the unwind routines.
(define_expand "eh_return"
  [(use (match_operand 0 "general_operand" ""))]
  ""
  "
{
  if (TARGET_32BIT)
    emit_insn (gen_eh_set_lr_si (operands[0]));
  else
    emit_insn (gen_eh_set_lr_di (operands[0]));
  DONE;
}")

; We can't expand this before we know where the link register is stored.
(define_insn "eh_set_lr_<mode>"
  [(unspec_volatile [(match_operand:P 0 "register_operand" "r")]
  		    UNSPECV_EH_RR)
   (clobber (match_scratch:P 1 "=&b"))]
  ""
  "#")

(define_split
  [(unspec_volatile [(match_operand 0 "register_operand" "")] UNSPECV_EH_RR)
   (clobber (match_scratch 1 ""))]
  "reload_completed"
  [(const_int 0)]
  "
{
  rs6000_emit_eh_reg_restore (operands[0], operands[1]);
  DONE;
}")

(define_insn "prefetch"
  [(prefetch (match_operand 0 "indexed_or_indirect_address" "a")
	     (match_operand:SI 1 "const_int_operand" "n")
	     (match_operand:SI 2 "const_int_operand" "n"))]
  "TARGET_POWERPC"
  "*
{
  if (GET_CODE (operands[0]) == REG)
    return INTVAL (operands[1]) ? \"dcbtst 0,%0\" : \"dcbt 0,%0\";
  return INTVAL (operands[1]) ? \"dcbtst %a0\" : \"dcbt %a0\";
}"
  [(set_attr "type" "load")])


(include "sync.md")
(include "altivec.md")
(include "spe.md")<|MERGE_RESOLUTION|>--- conflicted
+++ resolved
@@ -1,11 +1,7 @@
 ;; Machine description for IBM RISC System 6000 (POWER) for GNU C compiler
 ;; Copyright (C) 1990, 1991, 1992, 1993, 1994, 1995, 1996, 1997, 1998,
-<<<<<<< HEAD
-;; 1999, 2000, 2001, 2002, 2003, 2004, 2005 Free Software Foundation, Inc.
-=======
 ;; 1999, 2000, 2001, 2002, 2003, 2004, 2005, 2006, 2007
 ;; Free Software Foundation, Inc.
->>>>>>> c355071f
 ;; Contributed by Richard Kenner (kenner@vlsi1.ultra.nyu.edu)
 
 ;; This file is part of GCC.
@@ -59,11 +55,7 @@
    (UNSPEC_TLSGOTTPREL		28)
    (UNSPEC_TLSTLS		29)
    (UNSPEC_FIX_TRUNC_TF		30)	; fadd, rounding towards zero
-<<<<<<< HEAD
-   (UNSPEC_MV_CR_GT		31)	; move_from_CR_eq_bit
-=======
    (UNSPEC_MV_CR_GT		31)	; move_from_CR_gt_bit
->>>>>>> c355071f
    (UNSPEC_STFIWX		32)
    (UNSPEC_POPCNTB		33)
    (UNSPEC_FRES			34)
@@ -77,12 +69,9 @@
    (UNSPEC_CMPXCHG		42)
    (UNSPEC_XCHG			43)
    (UNSPEC_AND			44)
-<<<<<<< HEAD
-=======
    (UNSPEC_DLMZB		45)
    (UNSPEC_DLMZB_CR		46)
    (UNSPEC_DLMZB_STRLEN		47)
->>>>>>> c355071f
   ])
 
 ;;
@@ -99,11 +88,7 @@
 
 ;; Define an insn type attribute.  This is used in function unit delay
 ;; computations.
-<<<<<<< HEAD
-(define_attr "type" "integer,two,three,load,load_ext,load_ext_u,load_ext_ux,load_ux,load_u,store,store_ux,store_u,fpload,fpload_ux,fpload_u,fpstore,fpstore_ux,fpstore_u,vecload,vecstore,imul,imul2,imul3,lmul,idiv,ldiv,insert_word,branch,cmp,fast_compare,compare,delayed_compare,imul_compare,lmul_compare,fpcompare,cr_logical,delayed_cr,mfcr,mfcrf,mtcr,mfjmpr,mtjmpr,fp,fpsimple,dmul,sdiv,ddiv,ssqrt,dsqrt,jmpreg,brinc,vecsimple,veccomplex,vecdiv,veccmp,veccmpsimple,vecperm,vecfloat,vecfdiv,isync,sync,load_l,store_c"
-=======
 (define_attr "type" "integer,two,three,load,load_ext,load_ext_u,load_ext_ux,load_ux,load_u,store,store_ux,store_u,fpload,fpload_ux,fpload_u,fpstore,fpstore_ux,fpstore_u,vecload,vecstore,imul,imul2,imul3,lmul,idiv,ldiv,insert_word,branch,cmp,fast_compare,compare,var_delayed_compare,delayed_compare,imul_compare,lmul_compare,fpcompare,cr_logical,delayed_cr,mfcr,mfcrf,mtcr,mfjmpr,mtjmpr,fp,fpsimple,dmul,sdiv,ddiv,ssqrt,dsqrt,jmpreg,brinc,vecsimple,veccomplex,vecdiv,veccmp,veccmpsimple,vecperm,vecfloat,vecfdiv,isync,sync,load_l,store_c,shift,trap,insert_dword,var_shift_rotate,cntlz,exts,mffgpr,mftgpr"
->>>>>>> c355071f
   (const_string "integer"))
 
 ;; Length (in bytes).
@@ -157,16 +142,11 @@
 (include "8540.md")
 (include "power4.md")
 (include "power5.md")
-<<<<<<< HEAD
-
-(include "predicates.md")
-=======
 (include "power6.md")
 (include "cell.md")
 
 (include "predicates.md")
 (include "constraints.md")
->>>>>>> c355071f
 
 (include "darwin.md")
 
@@ -183,23 +163,6 @@
 
 ; Any supported integer mode that fits in one register.
 (define_mode_macro INT1 [QI HI SI (DI "TARGET_POWERPC64")])
-<<<<<<< HEAD
-
-; extend modes for DImode
-(define_mode_macro QHSI [QI HI SI])
-
-; SImode or DImode, even if DImode doesn't fit in GPRs.
-(define_mode_macro SDI [SI DI])
-
-; The size of a pointer.  Also, the size of the value that a record-condition
-; (one with a '.') will compare.
-(define_mode_macro P [(SI "TARGET_32BIT") (DI "TARGET_64BIT")])
-
-; Any hardware-supported floating-point mode
-(define_mode_macro FP [(SF "TARGET_HARD_FLOAT")
-  (DF "TARGET_HARD_FLOAT && (TARGET_FPRS || TARGET_E500_DOUBLE)")
-  (TF "(DEFAULT_ABI == ABI_AIX || DEFAULT_ABI == ABI_DARWIN)
-=======
 
 ; extend modes for DImode
 (define_mode_macro QHSI [QI HI SI])
@@ -215,7 +178,6 @@
 (define_mode_macro FP [(SF "TARGET_HARD_FLOAT")
   (DF "TARGET_HARD_FLOAT && (TARGET_FPRS || TARGET_E500_DOUBLE)")
   (TF "!TARGET_IEEEQUAD
->>>>>>> c355071f
    && TARGET_HARD_FLOAT && TARGET_FPRS && TARGET_LONG_DOUBLE_128")])
 
 ; Various instructions that come in SI and DI forms.
@@ -1412,8 +1374,6 @@
   [(set_attr "type" "imul3")])
  
-<<<<<<< HEAD
-=======
 ;; IBM 405 and 440 string-search dlmzb instruction support.
 (define_insn "dlmzb"
   [(set (match_operand:CC 3 "cc_reg_operand" "=x")
@@ -1482,7 +1442,6 @@
 })
  
->>>>>>> c355071f
 (define_split
   [(set (match_operand:CC 2 "cc_reg_not_cr0_operand" "")
 	(compare:CC (sign_extend:SI (match_operand:HI 1 "gpc_reg_operand" ""))
@@ -1520,11 +1479,7 @@
       HOST_WIDE_INT low = ((val & 0xffff) ^ 0x8000) - 0x8000;
       HOST_WIDE_INT rest = trunc_int_for_mode (val - low, <MODE>mode);
 
-<<<<<<< HEAD
-      if (<MODE>mode == DImode && !CONST_OK_FOR_LETTER_P (rest, 'L'))
-=======
       if (<MODE>mode == DImode && !satisfies_constraint_L (GEN_INT (rest)))
->>>>>>> c355071f
 	FAIL;
 
       /* The ordering here is important for the prolog expander.
@@ -1632,21 +1587,13 @@
   ""
   [(set (match_dup 0) (plus:GPR (match_dup 1) (match_dup 3)))
    (set (match_dup 0) (plus:GPR (match_dup 0) (match_dup 4)))]
-<<<<<<< HEAD
-"
-=======
->>>>>>> c355071f
 {
   HOST_WIDE_INT val = INTVAL (operands[2]);
   HOST_WIDE_INT low = ((val & 0xffff) ^ 0x8000) - 0x8000;
   HOST_WIDE_INT rest = trunc_int_for_mode (val - low, <MODE>mode);
 
   operands[4] = GEN_INT (low);
-<<<<<<< HEAD
-  if (<MODE>mode == SImode || CONST_OK_FOR_LETTER_P (rest, 'L'))
-=======
   if (<MODE>mode == SImode || satisfies_constraint_L (GEN_INT (rest)))
->>>>>>> c355071f
     operands[3] = GEN_INT (rest);
   else if (! no_new_pseudos)
     {
@@ -1657,11 +1604,7 @@
     }
   else
     FAIL;
-<<<<<<< HEAD
-}")
-=======
 })
->>>>>>> c355071f
 
 (define_insn "one_cmpl<mode>2"
   [(set (match_operand:GPR 0 "gpc_reg_operand" "=r")
@@ -2185,12 +2128,8 @@
   [(set (match_operand:GPR 0 "gpc_reg_operand" "=r")
 	(clz:GPR (match_operand:GPR 1 "gpc_reg_operand" "r")))]
   ""
-<<<<<<< HEAD
-  "{cntlz|cntlz<wd>} %0,%1")
-=======
   "{cntlz|cntlz<wd>} %0,%1"
   [(set_attr "type" "cntlz")])
->>>>>>> c355071f
 
 (define_expand "ctz<mode>2"
   [(set (match_dup 2)
@@ -2487,15 +2426,11 @@
 		  (match_operand:GPR 2 "gpc_reg_operand" "r")))]
   "TARGET_POWERPC && ! TARGET_POWER"
   "div<wd>u %0,%1,%2"
-<<<<<<< HEAD
-  [(set_attr "type" "idiv")])
-=======
    [(set (attr "type")
       (cond [(match_operand:SI 0 "" "")
 		(const_string "idiv")]
 	(const_string "ldiv")))])
 
->>>>>>> c355071f
 
 ;; For powers of two we can do srai/aze for divide and then adjust for
 ;; modulus.  If it isn't a power of two, FAIL on POWER so divmodsi4 will be
@@ -2548,14 +2483,10 @@
 		 (match_operand:GPR 2 "gpc_reg_operand" "r")))]
   "TARGET_POWERPC && ! TARGET_POWER"
   "div<wd> %0,%1,%2"
-<<<<<<< HEAD
-  [(set_attr "type" "idiv")])
-=======
   [(set (attr "type")
      (cond [(match_operand:SI 0 "" "")
 		(const_string "idiv")]
 	(const_string "ldiv")))])
->>>>>>> c355071f
 
 (define_expand "mod<mode>3"
   [(use (match_operand:GPR 0 "gpc_reg_operand" ""))
@@ -5956,8 +5887,6 @@
      DONE;
     }
   operands[2] = gen_reg_rtx (DImode);
-<<<<<<< HEAD
-=======
   if (TARGET_POWERPC64 && TARGET_MFPGPR && TARGET_HARD_FLOAT && TARGET_FPRS
       && gpc_reg_operand(operands[0], GET_MODE (operands[0])))
     {
@@ -5966,7 +5895,6 @@
 					    operands[2], operands[3]));
       DONE;
     }
->>>>>>> c355071f
   if (TARGET_PPC_GFXOPT)
     {
       rtx orig_dest = operands[0];
@@ -6019,8 +5947,6 @@
   DONE;
 }"
   [(set_attr "length" "16")])
-<<<<<<< HEAD
-=======
 
 (define_insn_and_split "fix_truncdfsi2_mfpgpr"
   [(set (match_operand:SI 0 "gpc_reg_operand" "=r")
@@ -6035,7 +5961,6 @@
    (set (match_dup 0) (subreg:SI (match_dup 3) 4))]
   ""
   [(set_attr "length" "12")])
->>>>>>> c355071f
 
 ; Here, we use (set (reg) (unspec:DI [(fix:SI ...)] UNSPEC_FCTIWZ))
 ; rather than (set (subreg:SI (reg)) (fix:SI ...))
@@ -7141,14 +7066,10 @@
 	(ashift:DI (match_operand:DI 1 "gpc_reg_operand" "r,r")
 		   (match_operand:SI 2 "reg_or_cint_operand" "r,i")))]
   "TARGET_POWERPC64"
-<<<<<<< HEAD
-  "sld%I2 %0,%1,%H2")
-=======
   "@
    sld %0,%1,%2
    sldi %0,%1,%H2"
   [(set_attr "type" "var_shift_rotate,shift")])
->>>>>>> c355071f
 
 (define_insn "*ashldi3_internal2"
   [(set (match_operand:CC 0 "cc_reg_operand" "=x,x,?y,?y")
@@ -7602,11 +7523,7 @@
    #
    #
    #"
-<<<<<<< HEAD
-  [(set_attr "type" "compare,compare,compare,compare,compare,compare,compare,compare,compare,compare,compare,compare")
-=======
   [(set_attr "type" "compare,compare,delayed_compare,compare,compare,compare,compare,compare,compare,compare,compare,compare")
->>>>>>> c355071f
    (set_attr "length" "4,4,4,4,4,8,8,8,8,8,8,12")])
 
 (define_split
@@ -7657,11 +7574,7 @@
    #
    #
    #"
-<<<<<<< HEAD
-  [(set_attr "type" "compare,compare,compare,compare,compare,compare,compare,compare,compare,compare,compare,compare")
-=======
   [(set_attr "type" "compare,compare,delayed_compare,compare,compare,compare,compare,compare,compare,compare,compare,compare")
->>>>>>> c355071f
    (set_attr "length" "4,4,4,4,4,8,8,8,8,8,8,12")])
 
 (define_split
@@ -8437,22 +8350,11 @@
       else
 	return \"mr %0,%1\;mr %L0,%L1\";
     case 1:
-<<<<<<< HEAD
-      if (GET_CODE (operands[1]) == MEM
-	  && (rs6000_legitimate_offset_address_p (DFmode, XEXP (operands[1], 0),
-			reload_completed || reload_in_progress)
-	      || rs6000_legitimate_small_data_p (DFmode, XEXP (operands[1], 0))
-	      || GET_CODE (XEXP (operands[1], 0)) == REG
-	      || GET_CODE (XEXP (operands[1], 0)) == LO_SUM
-	      || GET_CODE (XEXP (operands[1], 0)) == PRE_INC
-	      || GET_CODE (XEXP (operands[1], 0)) == PRE_DEC))
-=======
       if (rs6000_offsettable_memref_p (operands[1])
 	  || (GET_CODE (operands[1]) == MEM
 	      && (GET_CODE (XEXP (operands[1], 0)) == LO_SUM
 		  || GET_CODE (XEXP (operands[1], 0)) == PRE_INC
 		  || GET_CODE (XEXP (operands[1], 0)) == PRE_DEC)))
->>>>>>> c355071f
 	{
 	  /* If the low-address word is used in the address, we must load
 	     it last.  Otherwise, load it first.  Note that we cannot have
@@ -8488,22 +8390,11 @@
 	    }
 	}
     case 2:
-<<<<<<< HEAD
-      if (GET_CODE (operands[0]) == MEM
-          && (rs6000_legitimate_offset_address_p (DFmode, XEXP (operands[0], 0),
-		    reload_completed || reload_in_progress)
-	      || rs6000_legitimate_small_data_p (DFmode, XEXP (operands[0], 0))
-	      || GET_CODE (XEXP (operands[0], 0)) == REG
-    	      || GET_CODE (XEXP (operands[0], 0)) == LO_SUM
-	      || GET_CODE (XEXP (operands[0], 0)) == PRE_INC
-	      || GET_CODE (XEXP (operands[0], 0)) == PRE_DEC))
-=======
       if (rs6000_offsettable_memref_p (operands[0])
 	  || (GET_CODE (operands[0]) == MEM
 	      && (GET_CODE (XEXP (operands[0], 0)) == LO_SUM
 		  || GET_CODE (XEXP (operands[0], 0)) == PRE_INC
 		  || GET_CODE (XEXP (operands[0], 0)) == PRE_DEC)))
->>>>>>> c355071f
 	return \"{st%U0|stw%U0} %1,%0\;{st|stw} %L1,%L0\";
       else
 	{
@@ -8654,11 +8545,7 @@
 (define_insn_and_split "*movtf_internal"
   [(set (match_operand:TF 0 "nonimmediate_operand" "=o,f,f,r,Y,r")
 	(match_operand:TF 1 "input_operand"         "f,o,f,YGHF,r,r"))]
-<<<<<<< HEAD
-  "(DEFAULT_ABI == ABI_AIX || DEFAULT_ABI == ABI_DARWIN)
-=======
   "!TARGET_IEEEQUAD
->>>>>>> c355071f
    && TARGET_HARD_FLOAT && TARGET_FPRS && TARGET_LONG_DOUBLE_128
    && (gpc_reg_operand (operands[0], TFmode)
        || gpc_reg_operand (operands[1], TFmode))"
@@ -8698,11 +8585,7 @@
   [(set (match_operand:TF 0 "nonimmediate_operand" "=o,f,&f,r")
        (float_extend:TF (match_operand:DF 1 "input_operand" "fr,mf,mf,rmGHF")))
    (use (match_operand:DF 2 "zero_reg_mem_operand" "rf,m,f,n"))]
-<<<<<<< HEAD
-  "(DEFAULT_ABI == ABI_AIX || DEFAULT_ABI == ABI_DARWIN)
-=======
   "!TARGET_IEEEQUAD
->>>>>>> c355071f
    && TARGET_HARD_FLOAT && TARGET_FPRS && TARGET_LONG_DOUBLE_128"
   "#"
   "&& reload_completed"
@@ -8732,22 +8615,14 @@
 (define_expand "trunctfdf2"
   [(set (match_operand:DF 0 "gpc_reg_operand" "")
 	(float_truncate:DF (match_operand:TF 1 "gpc_reg_operand" "")))]
-<<<<<<< HEAD
-  "(DEFAULT_ABI == ABI_AIX || DEFAULT_ABI == ABI_DARWIN)
-=======
   "!TARGET_IEEEQUAD
->>>>>>> c355071f
    && TARGET_HARD_FLOAT && TARGET_FPRS && TARGET_LONG_DOUBLE_128"
   "")
 
 (define_insn_and_split "trunctfdf2_internal1"
   [(set (match_operand:DF 0 "gpc_reg_operand" "=f,?f")
 	(float_truncate:DF (match_operand:TF 1 "gpc_reg_operand" "0,f")))]
-<<<<<<< HEAD
-  "(DEFAULT_ABI == ABI_AIX || DEFAULT_ABI == ABI_DARWIN) && !TARGET_XL_COMPAT
-=======
   "!TARGET_IEEEQUAD && !TARGET_XL_COMPAT
->>>>>>> c355071f
    && TARGET_HARD_FLOAT && TARGET_FPRS && TARGET_LONG_DOUBLE_128"
   "@
    #
@@ -8763,11 +8638,7 @@
 (define_insn "trunctfdf2_internal2"
   [(set (match_operand:DF 0 "gpc_reg_operand" "=f")
 	(float_truncate:DF (match_operand:TF 1 "gpc_reg_operand" "f")))]
-<<<<<<< HEAD
-  "(DEFAULT_ABI == ABI_AIX || DEFAULT_ABI == ABI_DARWIN) && TARGET_XL_COMPAT
-=======
   "!TARGET_IEEEQUAD && TARGET_XL_COMPAT
->>>>>>> c355071f
    && TARGET_HARD_FLOAT && TARGET_FPRS && TARGET_LONG_DOUBLE_128"
   "fadd %0,%1,%L1"
   [(set_attr "type" "fp")])
@@ -8953,8 +8824,6 @@
   [(pc)]
 { rs6000_split_multireg_move (operands[0], operands[1]); DONE; })
 
-<<<<<<< HEAD
-=======
 (define_insn "*movdi_mfpgpr"
   [(set (match_operand:DI 0 "nonimmediate_operand" "=r,r,m,r,r,r,r,*f,*f,m,r,*h,*h,r,*f")
 	(match_operand:DI 1 "input_operand" "r,m,r,I,L,nF,R,f,m,f,*h,r,0,*f,r"))]
@@ -8980,7 +8849,6 @@
   [(set_attr "type" "*,load,store,*,*,*,*,fp,fpload,fpstore,mfjmpr,mtjmpr,*,mftgpr,mffgpr")
    (set_attr "length" "4,4,4,4,4,20,4,4,4,4,4,4,4,4,4")])
 
->>>>>>> c355071f
 (define_insn "*movdi_internal64"
   [(set (match_operand:DI 0 "nonimmediate_operand" "=r,r,m,r,r,r,r,*f,*f,m,r,*h,*h")
 	(match_operand:DI 1 "input_operand" "r,m,r,I,L,nF,R,f,m,f,*h,r,0"))]
@@ -10161,31 +10029,20 @@
   "operands[0] = widen_memory_access (operands[0], V2DFmode, 0);
    operands[1] = gen_rtx_REG (V2DFmode, REGNO (operands[1]));")
 
-<<<<<<< HEAD
-;; after inserting conditional returns we can sometimes have
-=======
 ;; After inserting conditional returns we can sometimes have
->>>>>>> c355071f
 ;; unnecessary register moves.  Unfortunately we cannot have a
 ;; modeless peephole here, because some single SImode sets have early
 ;; clobber outputs.  Although those sets expand to multi-ppc-insn
 ;; sequences, using get_attr_length here will smash the operands
 ;; array.  Neither is there an early_cobbler_p predicate.
-<<<<<<< HEAD
-=======
 ;; Disallow subregs for E500 so we don't munge frob_di_df_2.
->>>>>>> c355071f
 (define_peephole2
   [(set (match_operand:DF 0 "gpc_reg_operand" "")
 	(match_operand:DF 1 "any_operand" ""))
    (set (match_operand:DF 2 "gpc_reg_operand" "")
 	(match_dup 0))]
-<<<<<<< HEAD
-  "peep2_reg_dead_p (2, operands[0])"
-=======
   "!(TARGET_E500_DOUBLE && GET_CODE (operands[2]) == SUBREG)
    && peep2_reg_dead_p (2, operands[0])"
->>>>>>> c355071f
   [(set (match_dup 2) (match_dup 1))])
 
 (define_peephole2
@@ -11102,13 +10959,8 @@
 ;; operands[2] is the value FUNCTION_ARG returns for the VOID argument
 ;; which indicates how to set cr1
 
-<<<<<<< HEAD
-(define_insn "*call_indirect_nonlocal_sysv"
-  [(call (mem:SI (match_operand:SI 0 "register_operand" "c,*l,c,*l"))
-=======
 (define_insn "*call_indirect_nonlocal_sysv<mode>"
   [(call (mem:SI (match_operand:P 0 "register_operand" "c,*l,c,*l"))
->>>>>>> c355071f
 	 (match_operand 1 "" "g,g,g,g"))
    (use (match_operand:SI 2 "immediate_operand" "O,O,n,n"))
    (clobber (match_scratch:SI 3 "=l,l,l,l"))]
@@ -11163,11 +11015,7 @@
 
 (define_insn "*call_value_indirect_nonlocal_sysv<mode>"
   [(set (match_operand 0 "" "")
-<<<<<<< HEAD
-	(call (mem:SI (match_operand:SI 1 "register_operand" "c,*l,c,*l"))
-=======
 	(call (mem:SI (match_operand:P 1 "register_operand" "c,*l,c,*l"))
->>>>>>> c355071f
 	      (match_operand 2 "" "g,g,g,g")))
    (use (match_operand:SI 3 "immediate_operand" "O,O,n,n"))
    (clobber (match_scratch:SI 4 "=l,l,l,l"))]
@@ -11735,20 +11583,12 @@
 
 (define_expand "sunordered"
   [(clobber (match_operand:SI 0 "gpc_reg_operand" ""))]
-<<<<<<< HEAD
-  "! (TARGET_HARD_FLOAT && TARGET_E500 && !TARGET_FPRS)"
-=======
   "! (TARGET_HARD_FLOAT && !TARGET_FPRS)"
->>>>>>> c355071f
   "{ rs6000_emit_sCOND (UNORDERED, operands[0]); DONE; }")
 
 (define_expand "sordered"
   [(clobber (match_operand:SI 0 "gpc_reg_operand" ""))]
-<<<<<<< HEAD
-  "! (TARGET_HARD_FLOAT && TARGET_E500 && !TARGET_FPRS)"
-=======
   "! (TARGET_HARD_FLOAT && !TARGET_FPRS)"
->>>>>>> c355071f
   "{ rs6000_emit_sCOND (ORDERED, operands[0]); DONE; }")
 
 (define_expand "suneq"
@@ -11997,11 +11837,7 @@
   [(set (match_operand:CCFP 0 "cc_reg_operand" "=y")
 	(compare:CCFP (match_operand:TF 1 "gpc_reg_operand" "f")
 		      (match_operand:TF 2 "gpc_reg_operand" "f")))]
-<<<<<<< HEAD
-  "(DEFAULT_ABI == ABI_AIX || DEFAULT_ABI == ABI_DARWIN) && !TARGET_XL_COMPAT
-=======
   "!TARGET_IEEEQUAD && !TARGET_XL_COMPAT
->>>>>>> c355071f
    && TARGET_HARD_FLOAT && TARGET_FPRS && TARGET_LONG_DOUBLE_128"
   "fcmpu %0,%1,%2\;bne %0,$+8\;fcmpu %0,%L1,%L2"
   [(set_attr "type" "fpcompare")
@@ -12019,11 +11855,7 @@
     (clobber (match_scratch:DF 8 "=f"))
     (clobber (match_scratch:DF 9 "=f"))
     (clobber (match_scratch:DF 10 "=f"))]
-<<<<<<< HEAD
-  "(DEFAULT_ABI == ABI_AIX || DEFAULT_ABI == ABI_DARWIN) && TARGET_XL_COMPAT
-=======
   "!TARGET_IEEEQUAD && TARGET_XL_COMPAT
->>>>>>> c355071f
    && TARGET_HARD_FLOAT && TARGET_FPRS && TARGET_LONG_DOUBLE_128"
   "#"
   "&& reload_completed"
@@ -14430,12 +14262,8 @@
                              (match_operand:GPR 2 "reg_or_short_operand" "rI")])
 	    (const_int 0))]
   ""
-<<<<<<< HEAD
-  "{t|t<wd>}%V0%I2 %1,%2")
-=======
   "{t|t<wd>}%V0%I2 %1,%2"
   [(set_attr "type" "trap")])
->>>>>>> c355071f
  
 ;; Insns related to generating the function prologue and epilogue.

/* Subroutines for the C front end on the POWER and PowerPC architectures.
   Copyright (C) 2002, 2003, 2004, 2005, 2006, 2007, 2008, 2009
   Free Software Foundation, Inc.

   Contributed by Zack Weinberg <zack@codesourcery.com>
   and Paolo Bonzini <bonzini@gnu.org>

   This file is part of GCC.

   GCC is free software; you can redistribute it and/or modify it
   under the terms of the GNU General Public License as published
   by the Free Software Foundation; either version 3, or (at your
   option) any later version.

   GCC is distributed in the hope that it will be useful, but WITHOUT
   ANY WARRANTY; without even the implied warranty of MERCHANTABILITY
   or FITNESS FOR A PARTICULAR PURPOSE.  See the GNU General Public
   License for more details.

   You should have received a copy of the GNU General Public License
   along with GCC; see the file COPYING3.  If not see
   <http://www.gnu.org/licenses/>.  */

#include "config.h"
#include "system.h"
#include "coretypes.h"
#include "tm.h"
#include "cpplib.h"
#include "tree.h"
#include "c-common.h"
#include "c-pragma.h"
#include "c-tree.h"
#include "toplev.h"
#include "tm_p.h"
#include "target.h"
#include "langhooks.h"



/* Handle the machine specific pragma longcall.  Its syntax is

   # pragma longcall ( TOGGLE )

   where TOGGLE is either 0 or 1.

   rs6000_default_long_calls is set to the value of TOGGLE, changing
   whether or not new function declarations receive a longcall
   attribute by default.  */

#define SYNTAX_ERROR(gmsgid) do {					\
  warning (OPT_Wpragmas, gmsgid);					\
  warning (OPT_Wpragmas, "ignoring malformed #pragma longcall");	\
  return;								\
} while (0)

void
rs6000_pragma_longcall (cpp_reader *pfile ATTRIBUTE_UNUSED)
{
  tree x, n;

  /* If we get here, generic code has already scanned the directive
     leader and the word "longcall".  */

  if (pragma_lex (&x) != CPP_OPEN_PAREN)
    SYNTAX_ERROR ("missing open paren");
  if (pragma_lex (&n) != CPP_NUMBER)
    SYNTAX_ERROR ("missing number");
  if (pragma_lex (&x) != CPP_CLOSE_PAREN)
    SYNTAX_ERROR ("missing close paren");

  if (n != integer_zero_node && n != integer_one_node)
    SYNTAX_ERROR ("number must be 0 or 1");

  if (pragma_lex (&x) != CPP_EOF)
    warning (OPT_Wpragmas, "junk at end of #pragma longcall");

  rs6000_default_long_calls = (n == integer_one_node);
}

/* Handle defining many CPP flags based on TARGET_xxx.  As a general
   policy, rather than trying to guess what flags a user might want a
   #define for, it's better to define a flag for everything.  */

#define builtin_define(TXT) cpp_define (pfile, TXT)
#define builtin_assert(TXT) cpp_assert (pfile, TXT)

/* Keep the AltiVec keywords handy for fast comparisons.  */
static GTY(()) tree __vector_keyword;
static GTY(()) tree vector_keyword;
static GTY(()) tree __pixel_keyword;
static GTY(()) tree pixel_keyword;
static GTY(()) tree __bool_keyword;
static GTY(()) tree bool_keyword;
static GTY(()) tree _Bool_keyword;

/* Preserved across calls.  */
static tree expand_bool_pixel;

static cpp_hashnode *
altivec_categorize_keyword (const cpp_token *tok)
{
  if (tok->type == CPP_NAME)
    {
      cpp_hashnode *ident = tok->val.node.node;

      if (ident == C_CPP_HASHNODE (vector_keyword))
	return C_CPP_HASHNODE (__vector_keyword);

      if (ident == C_CPP_HASHNODE (pixel_keyword))
	return C_CPP_HASHNODE (__pixel_keyword);

      if (ident == C_CPP_HASHNODE (bool_keyword))
	return C_CPP_HASHNODE (__bool_keyword);

      if (ident == C_CPP_HASHNODE (_Bool_keyword))
	return C_CPP_HASHNODE (__bool_keyword);

      return ident;
    }

  return 0;
}

static void
init_vector_keywords (void)
{
  /* Keywords without two leading underscores are context-sensitive,
     and hence implemented as conditional macros, controlled by the
     rs6000_macro_to_expand() function below.  */

  __vector_keyword = get_identifier ("__vector");
  C_CPP_HASHNODE (__vector_keyword)->flags |= NODE_CONDITIONAL;

  __pixel_keyword = get_identifier ("__pixel");
  C_CPP_HASHNODE (__pixel_keyword)->flags |= NODE_CONDITIONAL;

  __bool_keyword = get_identifier ("__bool");
  C_CPP_HASHNODE (__bool_keyword)->flags |= NODE_CONDITIONAL;

  vector_keyword = get_identifier ("vector");
  C_CPP_HASHNODE (vector_keyword)->flags |= NODE_CONDITIONAL;

  pixel_keyword = get_identifier ("pixel");
  C_CPP_HASHNODE (pixel_keyword)->flags |= NODE_CONDITIONAL;

  bool_keyword = get_identifier ("bool");
  C_CPP_HASHNODE (bool_keyword)->flags |= NODE_CONDITIONAL;

  _Bool_keyword = get_identifier ("_Bool");
  C_CPP_HASHNODE (_Bool_keyword)->flags |= NODE_CONDITIONAL;
}

/* Called to decide whether a conditional macro should be expanded.
   Since we have exactly one such macro (i.e, 'vector'), we do not
   need to examine the 'tok' parameter.  */

static cpp_hashnode *
rs6000_macro_to_expand (cpp_reader *pfile, const cpp_token *tok)
{
  cpp_hashnode *expand_this = tok->val.node.node;
  cpp_hashnode *ident;

  ident = altivec_categorize_keyword (tok);

  if (ident != expand_this)
    expand_this = NULL;

  if (ident == C_CPP_HASHNODE (__vector_keyword))
    {
      int idx = 0;
      do
	tok = cpp_peek_token (pfile, idx++);
      while (tok->type == CPP_PADDING);
      ident = altivec_categorize_keyword (tok);

      if (ident == C_CPP_HASHNODE (__pixel_keyword))
	{
	  expand_this = C_CPP_HASHNODE (__vector_keyword);
	  expand_bool_pixel = __pixel_keyword;
	}
      else if (ident == C_CPP_HASHNODE (__bool_keyword))
	{
	  expand_this = C_CPP_HASHNODE (__vector_keyword);
	  expand_bool_pixel = __bool_keyword;
	}
      else if (ident)
	{
	  enum rid rid_code = (enum rid)(ident->rid_code);
	  if (ident->type == NT_MACRO)
	    {
	      do
		(void) cpp_get_token (pfile);
	      while (--idx > 0);
	      do
		tok = cpp_peek_token (pfile, idx++);
	      while (tok->type == CPP_PADDING);
	      ident = altivec_categorize_keyword (tok);
	      if (ident == C_CPP_HASHNODE (__pixel_keyword))
		{
		  expand_this = C_CPP_HASHNODE (__vector_keyword);
		  expand_bool_pixel = __pixel_keyword;
		  rid_code = RID_MAX;
		}
	      else if (ident == C_CPP_HASHNODE (__bool_keyword))
		{
		  expand_this = C_CPP_HASHNODE (__vector_keyword);
		  expand_bool_pixel = __bool_keyword;
		  rid_code = RID_MAX;
		}
	      else if (ident)
		rid_code = (enum rid)(ident->rid_code);
	    }

	  if (rid_code == RID_UNSIGNED || rid_code == RID_LONG
	      || rid_code == RID_SHORT || rid_code == RID_SIGNED
	      || rid_code == RID_INT || rid_code == RID_CHAR
	      || rid_code == RID_FLOAT
	      || (rid_code == RID_DOUBLE && TARGET_VSX))
	    {
	      expand_this = C_CPP_HASHNODE (__vector_keyword);
	      /* If the next keyword is bool or pixel, it
		 will need to be expanded as well.  */
	      do
		tok = cpp_peek_token (pfile, idx++);
	      while (tok->type == CPP_PADDING);
	      ident = altivec_categorize_keyword (tok);

	      if (ident == C_CPP_HASHNODE (__pixel_keyword))
		expand_bool_pixel = __pixel_keyword;
	      else if (ident == C_CPP_HASHNODE (__bool_keyword))
		expand_bool_pixel = __bool_keyword;
	      else
		{
		  /* Try two tokens down, too.  */
		  do
		    tok = cpp_peek_token (pfile, idx++);
		  while (tok->type == CPP_PADDING);
		  ident = altivec_categorize_keyword (tok);
		  if (ident == C_CPP_HASHNODE (__pixel_keyword))
		    expand_bool_pixel = __pixel_keyword;
		  else if (ident == C_CPP_HASHNODE (__bool_keyword))
		    expand_bool_pixel = __bool_keyword;
		}
	    }
	}
    }
  else if (expand_bool_pixel && ident == C_CPP_HASHNODE (__pixel_keyword))
    {
      expand_this = C_CPP_HASHNODE (__pixel_keyword);
      expand_bool_pixel = 0;
    }
  else if (expand_bool_pixel && ident == C_CPP_HASHNODE (__bool_keyword))
    {
      expand_this = C_CPP_HASHNODE (__bool_keyword);
      expand_bool_pixel = 0;
    }

  return expand_this;
}

void
rs6000_cpu_cpp_builtins (cpp_reader *pfile)
{
  if (TARGET_POWER2)
    builtin_define ("_ARCH_PWR2");
  else if (TARGET_POWER)
    builtin_define ("_ARCH_PWR");
  if (TARGET_POWERPC)
    builtin_define ("_ARCH_PPC");
  if (TARGET_PPC_GPOPT)
    builtin_define ("_ARCH_PPCSQ");
  if (TARGET_PPC_GFXOPT)
    builtin_define ("_ARCH_PPCGR");
  if (TARGET_POWERPC64)
    builtin_define ("_ARCH_PPC64");
  if (TARGET_MFCRF)
    builtin_define ("_ARCH_PWR4");
  if (TARGET_POPCNTB)
    builtin_define ("_ARCH_PWR5");
  if (TARGET_FPRND)
    builtin_define ("_ARCH_PWR5X");
  if (TARGET_CMPB)
    builtin_define ("_ARCH_PWR6");
  if (TARGET_MFPGPR)
    builtin_define ("_ARCH_PWR6X");
  if (! TARGET_POWER && ! TARGET_POWER2 && ! TARGET_POWERPC)
    builtin_define ("_ARCH_COM");
  if (TARGET_POPCNTD)
    builtin_define ("_ARCH_PWR7");
  if (TARGET_ALTIVEC)
    {
      builtin_define ("__ALTIVEC__");
      builtin_define ("__VEC__=10206");

      /* Define the AltiVec syntactic elements.  */
      builtin_define ("__vector=__attribute__((altivec(vector__)))");
      builtin_define ("__pixel=__attribute__((altivec(pixel__))) unsigned short");
      builtin_define ("__bool=__attribute__((altivec(bool__))) unsigned");

      if (!flag_iso)
	{
	  /* Define this when supporting context-sensitive keywords.  */
	  builtin_define ("__APPLE_ALTIVEC__");
	  
	  builtin_define ("vector=vector");
	  builtin_define ("pixel=pixel");
	  builtin_define ("bool=bool");
	  builtin_define ("_Bool=_Bool");
	  init_vector_keywords ();

	  /* Enable context-sensitive macros.  */
	  cpp_get_callbacks (pfile)->macro_to_expand = rs6000_macro_to_expand;
	}
    }
  if (rs6000_cpu == PROCESSOR_CELL)
    builtin_define ("__PPU__");
  if (TARGET_SPE)
    builtin_define ("__SPE__");
  if (TARGET_PAIRED_FLOAT)
    builtin_define ("__PAIRED__");
  if (TARGET_SOFT_FLOAT)
    builtin_define ("_SOFT_FLOAT");
  if ((!(TARGET_HARD_FLOAT && (TARGET_FPRS || TARGET_E500_DOUBLE)))
      ||(TARGET_HARD_FLOAT && TARGET_FPRS && !TARGET_DOUBLE_FLOAT))
    builtin_define ("_SOFT_DOUBLE");
  /* Used by lwarx/stwcx. errata work-around.  */
  if (rs6000_cpu == PROCESSOR_PPC405)
    builtin_define ("__PPC405__");
  /* Used by libstdc++.  */
  if (TARGET_NO_LWSYNC)
    builtin_define ("__NO_LWSYNC__");
  if (TARGET_VSX)
    {
      builtin_define ("__VSX__");

      /* For the VSX builtin functions identical to Altivec functions, just map
	 the altivec builtin into the vsx version (the altivec functions
	 generate VSX code if -mvsx).  */
      builtin_define ("__builtin_vsx_xxland=__builtin_vec_and");
      builtin_define ("__builtin_vsx_xxlandc=__builtin_vec_andc");
      builtin_define ("__builtin_vsx_xxlnor=__builtin_vec_nor");
      builtin_define ("__builtin_vsx_xxlor=__builtin_vec_or");
      builtin_define ("__builtin_vsx_xxlxor=__builtin_vec_xor");
      builtin_define ("__builtin_vsx_xxsel=__builtin_vec_sel");
      builtin_define ("__builtin_vsx_vperm=__builtin_vec_perm");

      /* Also map the a and m versions of the multiply/add instructions to the
	 builtin for people blindly going off the instruction manual.  */
      builtin_define ("__builtin_vsx_xvmaddadp=__builtin_vsx_xvmadddp");
      builtin_define ("__builtin_vsx_xvmaddmdp=__builtin_vsx_xvmadddp");
      builtin_define ("__builtin_vsx_xvmaddasp=__builtin_vsx_xvmaddsp");
      builtin_define ("__builtin_vsx_xvmaddmsp=__builtin_vsx_xvmaddsp");
      builtin_define ("__builtin_vsx_xvmsubadp=__builtin_vsx_xvmsubdp");
      builtin_define ("__builtin_vsx_xvmsubmdp=__builtin_vsx_xvmsubdp");
      builtin_define ("__builtin_vsx_xvmsubasp=__builtin_vsx_xvmsubsp");
      builtin_define ("__builtin_vsx_xvmsubmsp=__builtin_vsx_xvmsubsp");
      builtin_define ("__builtin_vsx_xvnmaddadp=__builtin_vsx_xvnmadddp");
      builtin_define ("__builtin_vsx_xvnmaddmdp=__builtin_vsx_xvnmadddp");
      builtin_define ("__builtin_vsx_xvnmaddasp=__builtin_vsx_xvnmaddsp");
      builtin_define ("__builtin_vsx_xvnmaddmsp=__builtin_vsx_xvnmaddsp");
      builtin_define ("__builtin_vsx_xvnmsubadp=__builtin_vsx_xvnmsubdp");
      builtin_define ("__builtin_vsx_xvnmsubmdp=__builtin_vsx_xvnmsubdp");
      builtin_define ("__builtin_vsx_xvnmsubasp=__builtin_vsx_xvnmsubsp");
      builtin_define ("__builtin_vsx_xvnmsubmsp=__builtin_vsx_xvnmsubsp");
    }

  /* Tell users they can use __builtin_bswap{16,64}.  */
  builtin_define ("__HAVE_BSWAP__");

  /* May be overridden by target configuration.  */
  RS6000_CPU_CPP_ENDIAN_BUILTINS();

  if (TARGET_LONG_DOUBLE_128)
    {
      builtin_define ("__LONG_DOUBLE_128__");
      builtin_define ("__LONGDOUBLE128");
    }

  switch (rs6000_current_abi)
    {
    case ABI_V4:
      builtin_define ("_CALL_SYSV");
      break;
    case ABI_AIX:
      builtin_define ("_CALL_AIXDESC");
      builtin_define ("_CALL_AIX");
      break;
    case ABI_DARWIN:
      builtin_define ("_CALL_DARWIN");
      break;
    default:
      break;
    }

  /* Let the compiled code know if 'f' class registers will not be available.  */
  if (TARGET_SOFT_FLOAT || !TARGET_FPRS)
    builtin_define ("__NO_FPRS__");

  /* Generate defines for Xilinx FPU. */
  if (rs6000_xilinx_fpu) 
    {
      builtin_define ("_XFPU");
      if (rs6000_single_float && ! rs6000_double_float)
	{
	  if (rs6000_simple_fpu) 
	    builtin_define ("_XFPU_SP_LITE"); 
	  else 
	    builtin_define ("_XFPU_SP_FULL");
	}
      if (rs6000_double_float)
	{
	  if (rs6000_simple_fpu) 
	    builtin_define ("_XFPU_DP_LITE");
	  else
	    builtin_define ("_XFPU_DP_FULL");
        }
    }
}


struct altivec_builtin_types
{
  enum rs6000_builtins code;
  enum rs6000_builtins overloaded_code;
  signed char ret_type;
  signed char op1;
  signed char op2;
  signed char op3;
};

const struct altivec_builtin_types altivec_overloaded_builtins[] = {
  /* Unary AltiVec/VSX builtins.  */
  { ALTIVEC_BUILTIN_VEC_ABS, ALTIVEC_BUILTIN_ABS_V16QI,
    RS6000_BTI_V16QI, RS6000_BTI_V16QI, 0, 0 },
  { ALTIVEC_BUILTIN_VEC_ABS, ALTIVEC_BUILTIN_ABS_V8HI,
    RS6000_BTI_V8HI, RS6000_BTI_V8HI, 0, 0 },
  { ALTIVEC_BUILTIN_VEC_ABS, ALTIVEC_BUILTIN_ABS_V4SI,
    RS6000_BTI_V4SI, RS6000_BTI_V4SI, 0, 0 },
  { ALTIVEC_BUILTIN_VEC_ABS, ALTIVEC_BUILTIN_ABS_V4SF,
    RS6000_BTI_V4SF, RS6000_BTI_V4SF, 0, 0 },
  { ALTIVEC_BUILTIN_VEC_ABS, VSX_BUILTIN_XVABSDP,
    RS6000_BTI_V2DF, RS6000_BTI_V2DF, 0, 0 },
  { ALTIVEC_BUILTIN_VEC_ABSS, ALTIVEC_BUILTIN_ABSS_V16QI,
    RS6000_BTI_V16QI, RS6000_BTI_V16QI, 0, 0 },
  { ALTIVEC_BUILTIN_VEC_ABSS, ALTIVEC_BUILTIN_ABSS_V8HI,
    RS6000_BTI_V8HI, RS6000_BTI_V8HI, 0, 0 },
  { ALTIVEC_BUILTIN_VEC_ABSS, ALTIVEC_BUILTIN_ABSS_V4SI,
    RS6000_BTI_V4SI, RS6000_BTI_V4SI, 0, 0 },
  { ALTIVEC_BUILTIN_VEC_CEIL, ALTIVEC_BUILTIN_VRFIP,
    RS6000_BTI_V4SF, RS6000_BTI_V4SF, 0, 0 },
  { ALTIVEC_BUILTIN_VEC_CEIL, VSX_BUILTIN_XVRDPIP,
    RS6000_BTI_V2DF, RS6000_BTI_V2DF, 0, 0 },
  { ALTIVEC_BUILTIN_VEC_EXPTE, ALTIVEC_BUILTIN_VEXPTEFP,
    RS6000_BTI_V4SF, RS6000_BTI_V4SF, 0, 0 },
  { ALTIVEC_BUILTIN_VEC_FLOOR, VSX_BUILTIN_XVRDPIM,
    RS6000_BTI_V2DF, RS6000_BTI_V2DF, 0, 0 },
  { ALTIVEC_BUILTIN_VEC_FLOOR, ALTIVEC_BUILTIN_VRFIM,
    RS6000_BTI_V4SF, RS6000_BTI_V4SF, 0, 0 },
  { ALTIVEC_BUILTIN_VEC_LOGE, ALTIVEC_BUILTIN_VLOGEFP,
    RS6000_BTI_V4SF, RS6000_BTI_V4SF, 0, 0 },
  { ALTIVEC_BUILTIN_VEC_MTVSCR, ALTIVEC_BUILTIN_MTVSCR,
    RS6000_BTI_void, RS6000_BTI_V4SI, 0, 0 },
  { ALTIVEC_BUILTIN_VEC_MTVSCR, ALTIVEC_BUILTIN_MTVSCR,
    RS6000_BTI_void, RS6000_BTI_unsigned_V4SI, 0, 0 },
  { ALTIVEC_BUILTIN_VEC_MTVSCR, ALTIVEC_BUILTIN_MTVSCR,
    RS6000_BTI_void, RS6000_BTI_bool_V4SI, 0, 0 },
  { ALTIVEC_BUILTIN_VEC_MTVSCR, ALTIVEC_BUILTIN_MTVSCR,
    RS6000_BTI_void, RS6000_BTI_V8HI, 0, 0 },
  { ALTIVEC_BUILTIN_VEC_MTVSCR, ALTIVEC_BUILTIN_MTVSCR,
    RS6000_BTI_void, RS6000_BTI_unsigned_V8HI, 0, 0 },
  { ALTIVEC_BUILTIN_VEC_MTVSCR, ALTIVEC_BUILTIN_MTVSCR,
    RS6000_BTI_void, RS6000_BTI_bool_V8HI, 0, 0 },
  { ALTIVEC_BUILTIN_VEC_MTVSCR, ALTIVEC_BUILTIN_MTVSCR,
    RS6000_BTI_void, RS6000_BTI_pixel_V8HI, 0, 0 },
  { ALTIVEC_BUILTIN_VEC_MTVSCR, ALTIVEC_BUILTIN_MTVSCR,
    RS6000_BTI_void, RS6000_BTI_V16QI, 0, 0 },
  { ALTIVEC_BUILTIN_VEC_MTVSCR, ALTIVEC_BUILTIN_MTVSCR,
    RS6000_BTI_void, RS6000_BTI_unsigned_V16QI, 0, 0 },
  { ALTIVEC_BUILTIN_VEC_MTVSCR, ALTIVEC_BUILTIN_MTVSCR,
    RS6000_BTI_void, RS6000_BTI_bool_V16QI, 0, 0 },
  { ALTIVEC_BUILTIN_VEC_RE, ALTIVEC_BUILTIN_VREFP,
    RS6000_BTI_V4SF, RS6000_BTI_V4SF, 0, 0 },
  { ALTIVEC_BUILTIN_VEC_ROUND, ALTIVEC_BUILTIN_VRFIN,
    RS6000_BTI_V4SF, RS6000_BTI_V4SF, 0, 0 },
  { ALTIVEC_BUILTIN_VEC_RSQRTE, ALTIVEC_BUILTIN_VRSQRTEFP,
    RS6000_BTI_V4SF, RS6000_BTI_V4SF, 0, 0 },
  { ALTIVEC_BUILTIN_VEC_TRUNC, ALTIVEC_BUILTIN_VRFIZ,
    RS6000_BTI_V4SF, RS6000_BTI_V4SF, 0, 0 },
  { ALTIVEC_BUILTIN_VEC_TRUNC, VSX_BUILTIN_XVRDPIZ,
    RS6000_BTI_V2DF, RS6000_BTI_V2DF, 0, 0 },
  { ALTIVEC_BUILTIN_VEC_UNPACKH, ALTIVEC_BUILTIN_VUPKHSB,
    RS6000_BTI_V8HI, RS6000_BTI_V16QI, 0, 0 },
  { ALTIVEC_BUILTIN_VEC_UNPACKH, ALTIVEC_BUILTIN_VUPKHSB,
    RS6000_BTI_bool_V8HI, RS6000_BTI_bool_V16QI, 0, 0 },
  { ALTIVEC_BUILTIN_VEC_UNPACKH, ALTIVEC_BUILTIN_VUPKHSH,
    RS6000_BTI_V4SI, RS6000_BTI_V8HI, 0, 0 },
  { ALTIVEC_BUILTIN_VEC_UNPACKH, ALTIVEC_BUILTIN_VUPKHSH,
    RS6000_BTI_bool_V4SI, RS6000_BTI_bool_V8HI, 0, 0 },
  { ALTIVEC_BUILTIN_VEC_UNPACKH, ALTIVEC_BUILTIN_VUPKHPX,
    RS6000_BTI_unsigned_V4SI, RS6000_BTI_pixel_V8HI, 0, 0 },
  { ALTIVEC_BUILTIN_VEC_VUPKHSH, ALTIVEC_BUILTIN_VUPKHSH,
    RS6000_BTI_V4SI, RS6000_BTI_V8HI, 0, 0 },
  { ALTIVEC_BUILTIN_VEC_VUPKHSH, ALTIVEC_BUILTIN_VUPKHSH,
    RS6000_BTI_bool_V4SI, RS6000_BTI_bool_V8HI, 0, 0 },
  { ALTIVEC_BUILTIN_VEC_VUPKHPX, ALTIVEC_BUILTIN_VUPKHPX,
    RS6000_BTI_unsigned_V4SI, RS6000_BTI_unsigned_V8HI, 0, 0 },
  { ALTIVEC_BUILTIN_VEC_VUPKHPX, ALTIVEC_BUILTIN_VUPKHPX,
    RS6000_BTI_unsigned_V4SI, RS6000_BTI_pixel_V8HI, 0, 0 },
  { ALTIVEC_BUILTIN_VEC_VUPKHSB, ALTIVEC_BUILTIN_VUPKHSB,
    RS6000_BTI_V8HI, RS6000_BTI_V16QI, 0, 0 },
  { ALTIVEC_BUILTIN_VEC_VUPKHSB, ALTIVEC_BUILTIN_VUPKHSB,
    RS6000_BTI_bool_V8HI, RS6000_BTI_bool_V16QI, 0, 0 },
  { ALTIVEC_BUILTIN_VEC_UNPACKL, ALTIVEC_BUILTIN_VUPKLSB,
    RS6000_BTI_V8HI, RS6000_BTI_V16QI, 0, 0 },
  { ALTIVEC_BUILTIN_VEC_UNPACKL, ALTIVEC_BUILTIN_VUPKLSB,
    RS6000_BTI_bool_V8HI, RS6000_BTI_bool_V16QI, 0, 0 },
  { ALTIVEC_BUILTIN_VEC_UNPACKL, ALTIVEC_BUILTIN_VUPKLPX,
    RS6000_BTI_unsigned_V4SI, RS6000_BTI_pixel_V8HI, 0, 0 },
  { ALTIVEC_BUILTIN_VEC_UNPACKL, ALTIVEC_BUILTIN_VUPKLSH,
    RS6000_BTI_V4SI, RS6000_BTI_V8HI, 0, 0 },
  { ALTIVEC_BUILTIN_VEC_UNPACKL, ALTIVEC_BUILTIN_VUPKLSH,
    RS6000_BTI_bool_V4SI, RS6000_BTI_bool_V8HI, 0, 0 },
  { ALTIVEC_BUILTIN_VEC_VUPKLPX, ALTIVEC_BUILTIN_VUPKLPX,
    RS6000_BTI_unsigned_V4SI, RS6000_BTI_unsigned_V8HI, 0, 0 },
  { ALTIVEC_BUILTIN_VEC_VUPKLPX, ALTIVEC_BUILTIN_VUPKLPX,
    RS6000_BTI_unsigned_V4SI, RS6000_BTI_pixel_V8HI, 0, 0 },
  { ALTIVEC_BUILTIN_VEC_VUPKLSH, ALTIVEC_BUILTIN_VUPKLSH,
    RS6000_BTI_V4SI, RS6000_BTI_V8HI, 0, 0 },
  { ALTIVEC_BUILTIN_VEC_VUPKLSH, ALTIVEC_BUILTIN_VUPKLSH,
    RS6000_BTI_bool_V4SI, RS6000_BTI_bool_V8HI, 0, 0 },
  { ALTIVEC_BUILTIN_VEC_VUPKLSB, ALTIVEC_BUILTIN_VUPKLSB,
    RS6000_BTI_V8HI, RS6000_BTI_V16QI, 0, 0 },
  { ALTIVEC_BUILTIN_VEC_VUPKLSB, ALTIVEC_BUILTIN_VUPKLSB,
    RS6000_BTI_bool_V8HI, RS6000_BTI_bool_V16QI, 0, 0 },

  /* Binary AltiVec/VSX builtins.  */
  { ALTIVEC_BUILTIN_VEC_ADD, ALTIVEC_BUILTIN_VADDUBM,
    RS6000_BTI_V16QI, RS6000_BTI_bool_V16QI, RS6000_BTI_V16QI, 0 },
  { ALTIVEC_BUILTIN_VEC_ADD, ALTIVEC_BUILTIN_VADDUBM,
    RS6000_BTI_V16QI, RS6000_BTI_V16QI, RS6000_BTI_bool_V16QI, 0 },
  { ALTIVEC_BUILTIN_VEC_ADD, ALTIVEC_BUILTIN_VADDUBM,
    RS6000_BTI_V16QI, RS6000_BTI_V16QI, RS6000_BTI_V16QI, 0 },
  { ALTIVEC_BUILTIN_VEC_ADD, ALTIVEC_BUILTIN_VADDUBM,
    RS6000_BTI_unsigned_V16QI, RS6000_BTI_bool_V16QI, RS6000_BTI_unsigned_V16QI, 0 },
  { ALTIVEC_BUILTIN_VEC_ADD, ALTIVEC_BUILTIN_VADDUBM,
    RS6000_BTI_unsigned_V16QI, RS6000_BTI_unsigned_V16QI, RS6000_BTI_bool_V16QI, 0 },
  { ALTIVEC_BUILTIN_VEC_ADD, ALTIVEC_BUILTIN_VADDUBM,
    RS6000_BTI_unsigned_V16QI, RS6000_BTI_unsigned_V16QI, RS6000_BTI_unsigned_V16QI, 0 },
  { ALTIVEC_BUILTIN_VEC_ADD, ALTIVEC_BUILTIN_VADDUHM,
    RS6000_BTI_V8HI, RS6000_BTI_bool_V8HI, RS6000_BTI_V8HI, 0 },
  { ALTIVEC_BUILTIN_VEC_ADD, ALTIVEC_BUILTIN_VADDUHM,
    RS6000_BTI_V8HI, RS6000_BTI_V8HI, RS6000_BTI_bool_V8HI, 0 },
  { ALTIVEC_BUILTIN_VEC_ADD, ALTIVEC_BUILTIN_VADDUHM,
    RS6000_BTI_V8HI, RS6000_BTI_V8HI, RS6000_BTI_V8HI, 0 },
  { ALTIVEC_BUILTIN_VEC_ADD, ALTIVEC_BUILTIN_VADDUHM,
    RS6000_BTI_unsigned_V8HI, RS6000_BTI_bool_V8HI, RS6000_BTI_unsigned_V8HI, 0 },
  { ALTIVEC_BUILTIN_VEC_ADD, ALTIVEC_BUILTIN_VADDUHM,
    RS6000_BTI_unsigned_V8HI, RS6000_BTI_unsigned_V8HI, RS6000_BTI_bool_V8HI, 0 },
  { ALTIVEC_BUILTIN_VEC_ADD, ALTIVEC_BUILTIN_VADDUHM,
    RS6000_BTI_unsigned_V8HI, RS6000_BTI_unsigned_V8HI, RS6000_BTI_unsigned_V8HI, 0 },
  { ALTIVEC_BUILTIN_VEC_ADD, ALTIVEC_BUILTIN_VADDUWM,
    RS6000_BTI_V4SI, RS6000_BTI_bool_V4SI, RS6000_BTI_V4SI, 0 },
  { ALTIVEC_BUILTIN_VEC_ADD, ALTIVEC_BUILTIN_VADDUWM,
    RS6000_BTI_V4SI, RS6000_BTI_V4SI, RS6000_BTI_bool_V4SI, 0 },
  { ALTIVEC_BUILTIN_VEC_ADD, ALTIVEC_BUILTIN_VADDUWM,
    RS6000_BTI_V4SI, RS6000_BTI_V4SI, RS6000_BTI_V4SI, 0 },
  { ALTIVEC_BUILTIN_VEC_ADD, ALTIVEC_BUILTIN_VADDUWM,
    RS6000_BTI_unsigned_V4SI, RS6000_BTI_bool_V4SI, RS6000_BTI_unsigned_V4SI, 0 },
  { ALTIVEC_BUILTIN_VEC_ADD, ALTIVEC_BUILTIN_VADDUWM,
    RS6000_BTI_unsigned_V4SI, RS6000_BTI_unsigned_V4SI, RS6000_BTI_bool_V4SI, 0 },
  { ALTIVEC_BUILTIN_VEC_ADD, ALTIVEC_BUILTIN_VADDUWM,
    RS6000_BTI_unsigned_V4SI, RS6000_BTI_unsigned_V4SI, RS6000_BTI_unsigned_V4SI, 0 },
  { ALTIVEC_BUILTIN_VEC_ADD, ALTIVEC_BUILTIN_VADDFP,
    RS6000_BTI_V4SF, RS6000_BTI_V4SF, RS6000_BTI_V4SF, 0 },
  { ALTIVEC_BUILTIN_VEC_ADD, VSX_BUILTIN_XVADDDP,
    RS6000_BTI_V2DF, RS6000_BTI_V2DF, RS6000_BTI_V2DF, 0 },
  { ALTIVEC_BUILTIN_VEC_VADDFP, ALTIVEC_BUILTIN_VADDFP,
    RS6000_BTI_V4SF, RS6000_BTI_V4SF, RS6000_BTI_V4SF, 0 },
  { ALTIVEC_BUILTIN_VEC_VADDUWM, ALTIVEC_BUILTIN_VADDUWM,
    RS6000_BTI_V4SI, RS6000_BTI_V4SI, RS6000_BTI_V4SI, 0 },
  { ALTIVEC_BUILTIN_VEC_VADDUWM, ALTIVEC_BUILTIN_VADDUWM,
    RS6000_BTI_unsigned_V4SI, RS6000_BTI_V4SI, RS6000_BTI_unsigned_V4SI, 0 },
  { ALTIVEC_BUILTIN_VEC_VADDUWM, ALTIVEC_BUILTIN_VADDUWM,
    RS6000_BTI_unsigned_V4SI, RS6000_BTI_unsigned_V4SI, RS6000_BTI_V4SI, 0 },
  { ALTIVEC_BUILTIN_VEC_VADDUWM, ALTIVEC_BUILTIN_VADDUWM,
    RS6000_BTI_unsigned_V4SI, RS6000_BTI_unsigned_V4SI, RS6000_BTI_unsigned_V4SI, 0 },
  { ALTIVEC_BUILTIN_VEC_VADDUWM, ALTIVEC_BUILTIN_VADDUWM,
    RS6000_BTI_V4SI, RS6000_BTI_bool_V4SI, RS6000_BTI_V4SI, 0 },
  { ALTIVEC_BUILTIN_VEC_VADDUWM, ALTIVEC_BUILTIN_VADDUWM,
    RS6000_BTI_V4SI, RS6000_BTI_V4SI, RS6000_BTI_bool_V4SI, 0 },
  { ALTIVEC_BUILTIN_VEC_VADDUWM, ALTIVEC_BUILTIN_VADDUWM,
    RS6000_BTI_unsigned_V4SI, RS6000_BTI_bool_V4SI, RS6000_BTI_unsigned_V4SI, 0 },
  { ALTIVEC_BUILTIN_VEC_VADDUWM, ALTIVEC_BUILTIN_VADDUWM,
    RS6000_BTI_unsigned_V4SI, RS6000_BTI_unsigned_V4SI, RS6000_BTI_bool_V4SI, 0 },
  { ALTIVEC_BUILTIN_VEC_VADDUHM, ALTIVEC_BUILTIN_VADDUHM,
    RS6000_BTI_V8HI, RS6000_BTI_V8HI, RS6000_BTI_V8HI, 0 },
  { ALTIVEC_BUILTIN_VEC_VADDUHM, ALTIVEC_BUILTIN_VADDUHM,
    RS6000_BTI_unsigned_V8HI, RS6000_BTI_V8HI, RS6000_BTI_unsigned_V8HI, 0 },
  { ALTIVEC_BUILTIN_VEC_VADDUHM, ALTIVEC_BUILTIN_VADDUHM,
    RS6000_BTI_unsigned_V8HI, RS6000_BTI_unsigned_V8HI, RS6000_BTI_V8HI, 0 },
  { ALTIVEC_BUILTIN_VEC_VADDUHM, ALTIVEC_BUILTIN_VADDUHM,
    RS6000_BTI_unsigned_V8HI, RS6000_BTI_unsigned_V8HI, RS6000_BTI_unsigned_V8HI, 0 },
  { ALTIVEC_BUILTIN_VEC_VADDUHM, ALTIVEC_BUILTIN_VADDUHM,
    RS6000_BTI_V8HI, RS6000_BTI_bool_V8HI, RS6000_BTI_V8HI, 0 },
  { ALTIVEC_BUILTIN_VEC_VADDUHM, ALTIVEC_BUILTIN_VADDUHM,
    RS6000_BTI_V8HI, RS6000_BTI_V8HI, RS6000_BTI_bool_V8HI, 0 },
  { ALTIVEC_BUILTIN_VEC_VADDUHM, ALTIVEC_BUILTIN_VADDUHM,
    RS6000_BTI_unsigned_V8HI, RS6000_BTI_bool_V8HI, RS6000_BTI_unsigned_V8HI, 0 },
  { ALTIVEC_BUILTIN_VEC_VADDUHM, ALTIVEC_BUILTIN_VADDUHM,
    RS6000_BTI_unsigned_V8HI, RS6000_BTI_unsigned_V8HI, RS6000_BTI_bool_V8HI, 0 },
  { ALTIVEC_BUILTIN_VEC_VADDUBM, ALTIVEC_BUILTIN_VADDUBM,
    RS6000_BTI_V16QI, RS6000_BTI_V16QI, RS6000_BTI_V16QI, 0 },
  { ALTIVEC_BUILTIN_VEC_VADDUBM, ALTIVEC_BUILTIN_VADDUBM,
    RS6000_BTI_unsigned_V16QI, RS6000_BTI_V16QI, RS6000_BTI_unsigned_V16QI, 0 },
  { ALTIVEC_BUILTIN_VEC_VADDUBM, ALTIVEC_BUILTIN_VADDUBM,
    RS6000_BTI_unsigned_V16QI, RS6000_BTI_unsigned_V16QI, RS6000_BTI_V16QI, 0 },
  { ALTIVEC_BUILTIN_VEC_VADDUBM, ALTIVEC_BUILTIN_VADDUBM,
    RS6000_BTI_unsigned_V16QI, RS6000_BTI_unsigned_V16QI, RS6000_BTI_unsigned_V16QI, 0 },
  { ALTIVEC_BUILTIN_VEC_VADDUBM, ALTIVEC_BUILTIN_VADDUBM,
    RS6000_BTI_V16QI, RS6000_BTI_bool_V16QI, RS6000_BTI_V16QI, 0 },
  { ALTIVEC_BUILTIN_VEC_VADDUBM, ALTIVEC_BUILTIN_VADDUBM,
    RS6000_BTI_V16QI, RS6000_BTI_V16QI, RS6000_BTI_bool_V16QI, 0 },
  { ALTIVEC_BUILTIN_VEC_VADDUBM, ALTIVEC_BUILTIN_VADDUBM,
    RS6000_BTI_unsigned_V16QI, RS6000_BTI_bool_V16QI, RS6000_BTI_unsigned_V16QI, 0 },
  { ALTIVEC_BUILTIN_VEC_VADDUBM, ALTIVEC_BUILTIN_VADDUBM,
    RS6000_BTI_unsigned_V16QI, RS6000_BTI_unsigned_V16QI, RS6000_BTI_bool_V16QI, 0 },
  { ALTIVEC_BUILTIN_VEC_ADDC, ALTIVEC_BUILTIN_VADDCUW,
    RS6000_BTI_unsigned_V4SI, RS6000_BTI_unsigned_V4SI, RS6000_BTI_unsigned_V4SI, 0 },
  { ALTIVEC_BUILTIN_VEC_ADDS, ALTIVEC_BUILTIN_VADDUBS,
    RS6000_BTI_unsigned_V16QI, RS6000_BTI_bool_V16QI, RS6000_BTI_unsigned_V16QI, 0 },
  { ALTIVEC_BUILTIN_VEC_ADDS, ALTIVEC_BUILTIN_VADDUBS,
    RS6000_BTI_unsigned_V16QI, RS6000_BTI_unsigned_V16QI, RS6000_BTI_bool_V16QI, 0 },
  { ALTIVEC_BUILTIN_VEC_ADDS, ALTIVEC_BUILTIN_VADDUBS,
    RS6000_BTI_unsigned_V16QI, RS6000_BTI_unsigned_V16QI, RS6000_BTI_unsigned_V16QI, 0 },
  { ALTIVEC_BUILTIN_VEC_ADDS, ALTIVEC_BUILTIN_VADDSBS,
    RS6000_BTI_V16QI, RS6000_BTI_bool_V16QI, RS6000_BTI_V16QI, 0 },
  { ALTIVEC_BUILTIN_VEC_ADDS, ALTIVEC_BUILTIN_VADDSBS,
    RS6000_BTI_V16QI, RS6000_BTI_V16QI, RS6000_BTI_bool_V16QI, 0 },
  { ALTIVEC_BUILTIN_VEC_ADDS, ALTIVEC_BUILTIN_VADDSBS,
    RS6000_BTI_V16QI, RS6000_BTI_V16QI, RS6000_BTI_V16QI, 0 },
  { ALTIVEC_BUILTIN_VEC_ADDS, ALTIVEC_BUILTIN_VADDUHS,
    RS6000_BTI_unsigned_V8HI, RS6000_BTI_bool_V8HI, RS6000_BTI_unsigned_V8HI, 0 },
  { ALTIVEC_BUILTIN_VEC_ADDS, ALTIVEC_BUILTIN_VADDUHS,
    RS6000_BTI_unsigned_V8HI, RS6000_BTI_unsigned_V8HI, RS6000_BTI_bool_V8HI, 0 },
  { ALTIVEC_BUILTIN_VEC_ADDS, ALTIVEC_BUILTIN_VADDUHS,
    RS6000_BTI_unsigned_V8HI, RS6000_BTI_unsigned_V8HI, RS6000_BTI_unsigned_V8HI, 0 },
  { ALTIVEC_BUILTIN_VEC_ADDS, ALTIVEC_BUILTIN_VADDSHS,
    RS6000_BTI_V8HI, RS6000_BTI_bool_V8HI, RS6000_BTI_V8HI, 0 },
  { ALTIVEC_BUILTIN_VEC_ADDS, ALTIVEC_BUILTIN_VADDSHS,
    RS6000_BTI_V8HI, RS6000_BTI_V8HI, RS6000_BTI_bool_V8HI, 0 },
  { ALTIVEC_BUILTIN_VEC_ADDS, ALTIVEC_BUILTIN_VADDSHS,
    RS6000_BTI_V8HI, RS6000_BTI_V8HI, RS6000_BTI_V8HI, 0 },
  { ALTIVEC_BUILTIN_VEC_ADDS, ALTIVEC_BUILTIN_VADDUWS,
    RS6000_BTI_unsigned_V4SI, RS6000_BTI_bool_V4SI, RS6000_BTI_unsigned_V4SI, 0 },
  { ALTIVEC_BUILTIN_VEC_ADDS, ALTIVEC_BUILTIN_VADDUWS,
    RS6000_BTI_unsigned_V4SI, RS6000_BTI_unsigned_V4SI, RS6000_BTI_bool_V4SI, 0 },
  { ALTIVEC_BUILTIN_VEC_ADDS, ALTIVEC_BUILTIN_VADDUWS,
    RS6000_BTI_unsigned_V4SI, RS6000_BTI_unsigned_V4SI, RS6000_BTI_unsigned_V4SI, 0 },
  { ALTIVEC_BUILTIN_VEC_ADDS, ALTIVEC_BUILTIN_VADDSWS,
    RS6000_BTI_V4SI, RS6000_BTI_bool_V4SI, RS6000_BTI_V4SI, 0 },
  { ALTIVEC_BUILTIN_VEC_ADDS, ALTIVEC_BUILTIN_VADDSWS,
    RS6000_BTI_V4SI, RS6000_BTI_V4SI, RS6000_BTI_bool_V4SI, 0 },
  { ALTIVEC_BUILTIN_VEC_ADDS, ALTIVEC_BUILTIN_VADDSWS,
    RS6000_BTI_V4SI, RS6000_BTI_V4SI, RS6000_BTI_V4SI, 0 },
  { ALTIVEC_BUILTIN_VEC_VADDSWS, ALTIVEC_BUILTIN_VADDSWS,
    RS6000_BTI_V4SI, RS6000_BTI_V4SI, RS6000_BTI_V4SI, 0 },
  { ALTIVEC_BUILTIN_VEC_VADDSWS, ALTIVEC_BUILTIN_VADDSWS,
    RS6000_BTI_V4SI, RS6000_BTI_bool_V4SI, RS6000_BTI_V4SI, 0 },
  { ALTIVEC_BUILTIN_VEC_VADDSWS, ALTIVEC_BUILTIN_VADDSWS,
    RS6000_BTI_V4SI, RS6000_BTI_V4SI, RS6000_BTI_bool_V4SI, 0 },
  { ALTIVEC_BUILTIN_VEC_VADDUWS, ALTIVEC_BUILTIN_VADDUWS,
    RS6000_BTI_unsigned_V4SI, RS6000_BTI_V4SI, RS6000_BTI_unsigned_V4SI, 0 },
  { ALTIVEC_BUILTIN_VEC_VADDUWS, ALTIVEC_BUILTIN_VADDUWS,
    RS6000_BTI_unsigned_V4SI, RS6000_BTI_unsigned_V4SI, RS6000_BTI_V4SI, 0 },
  { ALTIVEC_BUILTIN_VEC_VADDUWS, ALTIVEC_BUILTIN_VADDUWS,
    RS6000_BTI_unsigned_V4SI, RS6000_BTI_unsigned_V4SI, RS6000_BTI_unsigned_V4SI, 0 },
  { ALTIVEC_BUILTIN_VEC_VADDUWS, ALTIVEC_BUILTIN_VADDUWS,
    RS6000_BTI_unsigned_V4SI, RS6000_BTI_bool_V4SI, RS6000_BTI_unsigned_V4SI, 0 },
  { ALTIVEC_BUILTIN_VEC_VADDUWS, ALTIVEC_BUILTIN_VADDUWS,
    RS6000_BTI_unsigned_V4SI, RS6000_BTI_unsigned_V4SI, RS6000_BTI_bool_V4SI, 0 },
  { ALTIVEC_BUILTIN_VEC_VADDSHS, ALTIVEC_BUILTIN_VADDSHS,
    RS6000_BTI_V8HI, RS6000_BTI_V8HI, RS6000_BTI_V8HI, 0 },
  { ALTIVEC_BUILTIN_VEC_VADDSHS, ALTIVEC_BUILTIN_VADDSHS,
    RS6000_BTI_V8HI, RS6000_BTI_bool_V8HI, RS6000_BTI_V8HI, 0 },
  { ALTIVEC_BUILTIN_VEC_VADDSHS, ALTIVEC_BUILTIN_VADDSHS,
    RS6000_BTI_V8HI, RS6000_BTI_V8HI, RS6000_BTI_bool_V8HI, 0 },
  { ALTIVEC_BUILTIN_VEC_VADDUHS, ALTIVEC_BUILTIN_VADDUHS,
    RS6000_BTI_unsigned_V8HI, RS6000_BTI_V8HI, RS6000_BTI_unsigned_V8HI, 0 },
  { ALTIVEC_BUILTIN_VEC_VADDUHS, ALTIVEC_BUILTIN_VADDUHS,
    RS6000_BTI_unsigned_V8HI, RS6000_BTI_unsigned_V8HI, RS6000_BTI_V8HI, 0 },
  { ALTIVEC_BUILTIN_VEC_VADDUHS, ALTIVEC_BUILTIN_VADDUHS,
    RS6000_BTI_unsigned_V8HI, RS6000_BTI_unsigned_V8HI, RS6000_BTI_unsigned_V8HI, 0 },
  { ALTIVEC_BUILTIN_VEC_VADDUHS, ALTIVEC_BUILTIN_VADDUHS,
    RS6000_BTI_unsigned_V8HI, RS6000_BTI_bool_V8HI, RS6000_BTI_unsigned_V8HI, 0 },
  { ALTIVEC_BUILTIN_VEC_VADDUHS, ALTIVEC_BUILTIN_VADDUHS,
    RS6000_BTI_unsigned_V8HI, RS6000_BTI_unsigned_V8HI, RS6000_BTI_bool_V8HI, 0 },
  { ALTIVEC_BUILTIN_VEC_VADDSBS, ALTIVEC_BUILTIN_VADDSBS,
    RS6000_BTI_V16QI, RS6000_BTI_V16QI, RS6000_BTI_V16QI, 0 },
  { ALTIVEC_BUILTIN_VEC_VADDSBS, ALTIVEC_BUILTIN_VADDSBS,
    RS6000_BTI_V16QI, RS6000_BTI_bool_V16QI, RS6000_BTI_V16QI, 0 },
  { ALTIVEC_BUILTIN_VEC_VADDSBS, ALTIVEC_BUILTIN_VADDSBS,
    RS6000_BTI_V16QI, RS6000_BTI_V16QI, RS6000_BTI_bool_V16QI, 0 },
  { ALTIVEC_BUILTIN_VEC_VADDUBS, ALTIVEC_BUILTIN_VADDUBS,
    RS6000_BTI_unsigned_V16QI, RS6000_BTI_V16QI, RS6000_BTI_unsigned_V16QI, 0 },
  { ALTIVEC_BUILTIN_VEC_VADDUBS, ALTIVEC_BUILTIN_VADDUBS,
    RS6000_BTI_unsigned_V16QI, RS6000_BTI_unsigned_V16QI, RS6000_BTI_V16QI, 0 },
  { ALTIVEC_BUILTIN_VEC_VADDUBS, ALTIVEC_BUILTIN_VADDUBS,
    RS6000_BTI_unsigned_V16QI, RS6000_BTI_unsigned_V16QI, RS6000_BTI_unsigned_V16QI, 0 },
  { ALTIVEC_BUILTIN_VEC_VADDUBS, ALTIVEC_BUILTIN_VADDUBS,
    RS6000_BTI_unsigned_V16QI, RS6000_BTI_bool_V16QI, RS6000_BTI_unsigned_V16QI, 0 },
  { ALTIVEC_BUILTIN_VEC_VADDUBS, ALTIVEC_BUILTIN_VADDUBS,
    RS6000_BTI_unsigned_V16QI, RS6000_BTI_unsigned_V16QI, RS6000_BTI_bool_V16QI, 0 },
  { ALTIVEC_BUILTIN_VEC_AND, ALTIVEC_BUILTIN_VAND,
    RS6000_BTI_V4SF, RS6000_BTI_V4SF, RS6000_BTI_V4SF, 0 },
  { ALTIVEC_BUILTIN_VEC_AND, ALTIVEC_BUILTIN_VAND,
    RS6000_BTI_V4SF, RS6000_BTI_V4SF, RS6000_BTI_bool_V4SI, 0 },
  { ALTIVEC_BUILTIN_VEC_AND, ALTIVEC_BUILTIN_VAND,
    RS6000_BTI_V4SF, RS6000_BTI_bool_V4SI, RS6000_BTI_V4SF, 0 },
  { ALTIVEC_BUILTIN_VEC_AND, ALTIVEC_BUILTIN_VAND,
    RS6000_BTI_V2DF, RS6000_BTI_V2DF, RS6000_BTI_V2DF, 0 },
  { ALTIVEC_BUILTIN_VEC_AND, ALTIVEC_BUILTIN_VAND,
    RS6000_BTI_V2DF, RS6000_BTI_V2DF, RS6000_BTI_bool_V2DI, 0 },
  { ALTIVEC_BUILTIN_VEC_AND, ALTIVEC_BUILTIN_VAND,
    RS6000_BTI_V2DF, RS6000_BTI_bool_V2DI, RS6000_BTI_V2DF, 0 },
  { ALTIVEC_BUILTIN_VEC_AND, ALTIVEC_BUILTIN_VAND,
    RS6000_BTI_bool_V4SI, RS6000_BTI_bool_V4SI, RS6000_BTI_bool_V4SI, 0 },
  { ALTIVEC_BUILTIN_VEC_AND, ALTIVEC_BUILTIN_VAND,
    RS6000_BTI_V4SI, RS6000_BTI_bool_V4SI, RS6000_BTI_V4SI, 0 },
  { ALTIVEC_BUILTIN_VEC_AND, ALTIVEC_BUILTIN_VAND,
    RS6000_BTI_V4SI, RS6000_BTI_V4SI, RS6000_BTI_bool_V4SI, 0 },
  { ALTIVEC_BUILTIN_VEC_AND, ALTIVEC_BUILTIN_VAND,
    RS6000_BTI_V4SI, RS6000_BTI_V4SI, RS6000_BTI_V4SI, 0 },
  { ALTIVEC_BUILTIN_VEC_AND, ALTIVEC_BUILTIN_VAND,
    RS6000_BTI_unsigned_V4SI, RS6000_BTI_bool_V4SI, RS6000_BTI_unsigned_V4SI, 0 },
  { ALTIVEC_BUILTIN_VEC_AND, ALTIVEC_BUILTIN_VAND,
    RS6000_BTI_unsigned_V4SI, RS6000_BTI_unsigned_V4SI, RS6000_BTI_bool_V4SI, 0 },
  { ALTIVEC_BUILTIN_VEC_AND, ALTIVEC_BUILTIN_VAND,
    RS6000_BTI_unsigned_V4SI, RS6000_BTI_unsigned_V4SI, RS6000_BTI_unsigned_V4SI, 0 },
  { ALTIVEC_BUILTIN_VEC_AND, ALTIVEC_BUILTIN_VAND,
    RS6000_BTI_bool_V8HI, RS6000_BTI_bool_V8HI, RS6000_BTI_bool_V8HI, 0 },
  { ALTIVEC_BUILTIN_VEC_AND, ALTIVEC_BUILTIN_VAND,
    RS6000_BTI_V8HI, RS6000_BTI_bool_V8HI, RS6000_BTI_V8HI, 0 },
  { ALTIVEC_BUILTIN_VEC_AND, ALTIVEC_BUILTIN_VAND,
    RS6000_BTI_V8HI, RS6000_BTI_V8HI, RS6000_BTI_bool_V8HI, 0 },
  { ALTIVEC_BUILTIN_VEC_AND, ALTIVEC_BUILTIN_VAND,
    RS6000_BTI_V8HI, RS6000_BTI_V8HI, RS6000_BTI_V8HI, 0 },
  { ALTIVEC_BUILTIN_VEC_AND, ALTIVEC_BUILTIN_VAND,
    RS6000_BTI_unsigned_V8HI, RS6000_BTI_bool_V8HI, RS6000_BTI_unsigned_V8HI, 0 },
  { ALTIVEC_BUILTIN_VEC_AND, ALTIVEC_BUILTIN_VAND,
    RS6000_BTI_unsigned_V8HI, RS6000_BTI_unsigned_V8HI, RS6000_BTI_bool_V8HI, 0 },
  { ALTIVEC_BUILTIN_VEC_AND, ALTIVEC_BUILTIN_VAND,
    RS6000_BTI_unsigned_V8HI, RS6000_BTI_unsigned_V8HI, RS6000_BTI_unsigned_V8HI, 0 },
  { ALTIVEC_BUILTIN_VEC_AND, ALTIVEC_BUILTIN_VAND,
    RS6000_BTI_V16QI, RS6000_BTI_bool_V16QI, RS6000_BTI_V16QI, 0 },
  { ALTIVEC_BUILTIN_VEC_AND, ALTIVEC_BUILTIN_VAND,
    RS6000_BTI_bool_V16QI, RS6000_BTI_bool_V16QI, RS6000_BTI_bool_V16QI, 0 },
  { ALTIVEC_BUILTIN_VEC_AND, ALTIVEC_BUILTIN_VAND,
    RS6000_BTI_V16QI, RS6000_BTI_V16QI, RS6000_BTI_bool_V16QI, 0 },
  { ALTIVEC_BUILTIN_VEC_AND, ALTIVEC_BUILTIN_VAND,
    RS6000_BTI_V16QI, RS6000_BTI_V16QI, RS6000_BTI_V16QI, 0 },
  { ALTIVEC_BUILTIN_VEC_AND, ALTIVEC_BUILTIN_VAND,
    RS6000_BTI_unsigned_V16QI, RS6000_BTI_bool_V16QI, RS6000_BTI_unsigned_V16QI, 0 },
  { ALTIVEC_BUILTIN_VEC_AND, ALTIVEC_BUILTIN_VAND,
    RS6000_BTI_unsigned_V16QI, RS6000_BTI_unsigned_V16QI, RS6000_BTI_bool_V16QI, 0 },
  { ALTIVEC_BUILTIN_VEC_AND, ALTIVEC_BUILTIN_VAND,
    RS6000_BTI_unsigned_V16QI, RS6000_BTI_unsigned_V16QI, RS6000_BTI_unsigned_V16QI, 0 },
  { ALTIVEC_BUILTIN_VEC_ANDC, ALTIVEC_BUILTIN_VANDC,
    RS6000_BTI_V4SF, RS6000_BTI_V4SF, RS6000_BTI_V4SF, 0 },
  { ALTIVEC_BUILTIN_VEC_ANDC, ALTIVEC_BUILTIN_VANDC,
    RS6000_BTI_V4SF, RS6000_BTI_V4SF, RS6000_BTI_bool_V4SI, 0 },
  { ALTIVEC_BUILTIN_VEC_ANDC, ALTIVEC_BUILTIN_VANDC,
    RS6000_BTI_V4SF, RS6000_BTI_bool_V4SI, RS6000_BTI_V4SF, 0 },
  { ALTIVEC_BUILTIN_VEC_ANDC, ALTIVEC_BUILTIN_VANDC,
    RS6000_BTI_V2DF, RS6000_BTI_V2DF, RS6000_BTI_V2DF, 0 },
  { ALTIVEC_BUILTIN_VEC_ANDC, ALTIVEC_BUILTIN_VANDC,
    RS6000_BTI_V2DF, RS6000_BTI_V2DF, RS6000_BTI_bool_V2DI, 0 },
  { ALTIVEC_BUILTIN_VEC_ANDC, ALTIVEC_BUILTIN_VANDC,
    RS6000_BTI_V2DF, RS6000_BTI_bool_V2DI, RS6000_BTI_V2DF, 0 },
  { ALTIVEC_BUILTIN_VEC_ANDC, ALTIVEC_BUILTIN_VANDC,
    RS6000_BTI_bool_V4SI, RS6000_BTI_bool_V4SI, RS6000_BTI_bool_V4SI, 0 },
  { ALTIVEC_BUILTIN_VEC_ANDC, ALTIVEC_BUILTIN_VANDC,
    RS6000_BTI_V4SI, RS6000_BTI_bool_V4SI, RS6000_BTI_V4SI, 0 },
  { ALTIVEC_BUILTIN_VEC_ANDC, ALTIVEC_BUILTIN_VANDC,
    RS6000_BTI_V4SI, RS6000_BTI_V4SI, RS6000_BTI_bool_V4SI, 0 },
  { ALTIVEC_BUILTIN_VEC_ANDC, ALTIVEC_BUILTIN_VANDC,
    RS6000_BTI_V4SI, RS6000_BTI_V4SI, RS6000_BTI_V4SI, 0 },
  { ALTIVEC_BUILTIN_VEC_ANDC, ALTIVEC_BUILTIN_VANDC,
    RS6000_BTI_unsigned_V4SI, RS6000_BTI_bool_V4SI, RS6000_BTI_unsigned_V4SI, 0 },
  { ALTIVEC_BUILTIN_VEC_ANDC, ALTIVEC_BUILTIN_VANDC,
    RS6000_BTI_unsigned_V4SI, RS6000_BTI_unsigned_V4SI, RS6000_BTI_bool_V4SI, 0 },
  { ALTIVEC_BUILTIN_VEC_ANDC, ALTIVEC_BUILTIN_VANDC,
    RS6000_BTI_unsigned_V4SI, RS6000_BTI_unsigned_V4SI, RS6000_BTI_unsigned_V4SI, 0 },
  { ALTIVEC_BUILTIN_VEC_ANDC, ALTIVEC_BUILTIN_VANDC,
    RS6000_BTI_bool_V8HI, RS6000_BTI_bool_V8HI, RS6000_BTI_bool_V8HI, 0 },
  { ALTIVEC_BUILTIN_VEC_ANDC, ALTIVEC_BUILTIN_VANDC,
    RS6000_BTI_V8HI, RS6000_BTI_bool_V8HI, RS6000_BTI_V8HI, 0 },
  { ALTIVEC_BUILTIN_VEC_ANDC, ALTIVEC_BUILTIN_VANDC,
    RS6000_BTI_V8HI, RS6000_BTI_V8HI, RS6000_BTI_bool_V8HI, 0 },
  { ALTIVEC_BUILTIN_VEC_ANDC, ALTIVEC_BUILTIN_VANDC,
    RS6000_BTI_V8HI, RS6000_BTI_V8HI, RS6000_BTI_V8HI, 0 },
  { ALTIVEC_BUILTIN_VEC_ANDC, ALTIVEC_BUILTIN_VANDC,
    RS6000_BTI_unsigned_V8HI, RS6000_BTI_bool_V8HI, RS6000_BTI_unsigned_V8HI, 0 },
  { ALTIVEC_BUILTIN_VEC_ANDC, ALTIVEC_BUILTIN_VANDC,
    RS6000_BTI_unsigned_V8HI, RS6000_BTI_unsigned_V8HI, RS6000_BTI_bool_V8HI, 0 },
  { ALTIVEC_BUILTIN_VEC_ANDC, ALTIVEC_BUILTIN_VANDC,
    RS6000_BTI_unsigned_V8HI, RS6000_BTI_unsigned_V8HI, RS6000_BTI_unsigned_V8HI, 0 },
  { ALTIVEC_BUILTIN_VEC_ANDC, ALTIVEC_BUILTIN_VANDC,
    RS6000_BTI_V16QI, RS6000_BTI_bool_V16QI, RS6000_BTI_V16QI, 0 },
  { ALTIVEC_BUILTIN_VEC_ANDC, ALTIVEC_BUILTIN_VANDC,
    RS6000_BTI_bool_V16QI, RS6000_BTI_bool_V16QI, RS6000_BTI_bool_V16QI, 0 },
  { ALTIVEC_BUILTIN_VEC_ANDC, ALTIVEC_BUILTIN_VANDC,
    RS6000_BTI_V16QI, RS6000_BTI_V16QI, RS6000_BTI_bool_V16QI, 0 },
  { ALTIVEC_BUILTIN_VEC_ANDC, ALTIVEC_BUILTIN_VANDC,
    RS6000_BTI_V16QI, RS6000_BTI_V16QI, RS6000_BTI_V16QI, 0 },
  { ALTIVEC_BUILTIN_VEC_ANDC, ALTIVEC_BUILTIN_VANDC,
    RS6000_BTI_unsigned_V16QI, RS6000_BTI_bool_V16QI, RS6000_BTI_unsigned_V16QI, 0 },
  { ALTIVEC_BUILTIN_VEC_ANDC, ALTIVEC_BUILTIN_VANDC,
    RS6000_BTI_unsigned_V16QI, RS6000_BTI_unsigned_V16QI, RS6000_BTI_bool_V16QI, 0 },
  { ALTIVEC_BUILTIN_VEC_ANDC, ALTIVEC_BUILTIN_VANDC,
    RS6000_BTI_unsigned_V16QI, RS6000_BTI_unsigned_V16QI, RS6000_BTI_unsigned_V16QI, 0 },
  { ALTIVEC_BUILTIN_VEC_AVG, ALTIVEC_BUILTIN_VAVGUB,
    RS6000_BTI_unsigned_V16QI, RS6000_BTI_unsigned_V16QI, RS6000_BTI_unsigned_V16QI, 0 },
  { ALTIVEC_BUILTIN_VEC_AVG, ALTIVEC_BUILTIN_VAVGSB,
    RS6000_BTI_V16QI, RS6000_BTI_V16QI, RS6000_BTI_V16QI, 0 },
  { ALTIVEC_BUILTIN_VEC_AVG, ALTIVEC_BUILTIN_VAVGUH,
    RS6000_BTI_unsigned_V8HI, RS6000_BTI_unsigned_V8HI, RS6000_BTI_unsigned_V8HI, 0 },
  { ALTIVEC_BUILTIN_VEC_AVG, ALTIVEC_BUILTIN_VAVGSH,
    RS6000_BTI_V8HI, RS6000_BTI_V8HI, RS6000_BTI_V8HI, 0 },
  { ALTIVEC_BUILTIN_VEC_AVG, ALTIVEC_BUILTIN_VAVGUW,
    RS6000_BTI_unsigned_V4SI, RS6000_BTI_unsigned_V4SI, RS6000_BTI_unsigned_V4SI, 0 },
  { ALTIVEC_BUILTIN_VEC_AVG, ALTIVEC_BUILTIN_VAVGSW,
    RS6000_BTI_V4SI, RS6000_BTI_V4SI, RS6000_BTI_V4SI, 0 },
  { ALTIVEC_BUILTIN_VEC_VAVGSW, ALTIVEC_BUILTIN_VAVGSW,
    RS6000_BTI_V4SI, RS6000_BTI_V4SI, RS6000_BTI_V4SI, 0 },
  { ALTIVEC_BUILTIN_VEC_VAVGUW, ALTIVEC_BUILTIN_VAVGUW,
    RS6000_BTI_unsigned_V4SI, RS6000_BTI_unsigned_V4SI, RS6000_BTI_unsigned_V4SI, 0 },
  { ALTIVEC_BUILTIN_VEC_VAVGSH, ALTIVEC_BUILTIN_VAVGSH,
    RS6000_BTI_V8HI, RS6000_BTI_V8HI, RS6000_BTI_V8HI, 0 },
  { ALTIVEC_BUILTIN_VEC_VAVGUH, ALTIVEC_BUILTIN_VAVGUH,
    RS6000_BTI_unsigned_V8HI, RS6000_BTI_unsigned_V8HI, RS6000_BTI_unsigned_V8HI, 0 },
  { ALTIVEC_BUILTIN_VEC_VAVGSB, ALTIVEC_BUILTIN_VAVGSB,
    RS6000_BTI_V16QI, RS6000_BTI_V16QI, RS6000_BTI_V16QI, 0 },
  { ALTIVEC_BUILTIN_VEC_VAVGUB, ALTIVEC_BUILTIN_VAVGUB,
    RS6000_BTI_unsigned_V16QI, RS6000_BTI_unsigned_V16QI, RS6000_BTI_unsigned_V16QI, 0 },
  { ALTIVEC_BUILTIN_VEC_CMPB, ALTIVEC_BUILTIN_VCMPBFP,
    RS6000_BTI_V4SI, RS6000_BTI_V4SF, RS6000_BTI_V4SF, 0 },
  { ALTIVEC_BUILTIN_VEC_CMPEQ, ALTIVEC_BUILTIN_VCMPEQUB,
    RS6000_BTI_bool_V16QI, RS6000_BTI_V16QI, RS6000_BTI_V16QI, 0 },
  { ALTIVEC_BUILTIN_VEC_CMPEQ, ALTIVEC_BUILTIN_VCMPEQUB,
    RS6000_BTI_bool_V16QI, RS6000_BTI_unsigned_V16QI, RS6000_BTI_unsigned_V16QI, 0 },
  { ALTIVEC_BUILTIN_VEC_CMPEQ, ALTIVEC_BUILTIN_VCMPEQUH,
    RS6000_BTI_bool_V8HI, RS6000_BTI_V8HI, RS6000_BTI_V8HI, 0 },
  { ALTIVEC_BUILTIN_VEC_CMPEQ, ALTIVEC_BUILTIN_VCMPEQUH,
    RS6000_BTI_bool_V8HI, RS6000_BTI_unsigned_V8HI, RS6000_BTI_unsigned_V8HI, 0 },
  { ALTIVEC_BUILTIN_VEC_CMPEQ, ALTIVEC_BUILTIN_VCMPEQUW,
    RS6000_BTI_bool_V4SI, RS6000_BTI_V4SI, RS6000_BTI_V4SI, 0 },
  { ALTIVEC_BUILTIN_VEC_CMPEQ, ALTIVEC_BUILTIN_VCMPEQUW,
    RS6000_BTI_bool_V4SI, RS6000_BTI_unsigned_V4SI, RS6000_BTI_unsigned_V4SI, 0 },
  { ALTIVEC_BUILTIN_VEC_CMPEQ, ALTIVEC_BUILTIN_VCMPEQFP,
    RS6000_BTI_bool_V4SI, RS6000_BTI_V4SF, RS6000_BTI_V4SF, 0 },
  { ALTIVEC_BUILTIN_VEC_CMPEQ, VSX_BUILTIN_XVCMPEQDP,
    RS6000_BTI_bool_V2DI, RS6000_BTI_V2DF, RS6000_BTI_V2DF, 0 },
  { ALTIVEC_BUILTIN_VEC_VCMPEQFP, ALTIVEC_BUILTIN_VCMPEQFP,
    RS6000_BTI_bool_V4SI, RS6000_BTI_V4SF, RS6000_BTI_V4SF, 0 },

  { ALTIVEC_BUILTIN_VEC_VCMPEQUW, ALTIVEC_BUILTIN_VCMPEQUW,
    RS6000_BTI_bool_V4SI, RS6000_BTI_V4SI, RS6000_BTI_V4SI, 0 },
  { ALTIVEC_BUILTIN_VEC_VCMPEQUW, ALTIVEC_BUILTIN_VCMPEQUW,
    RS6000_BTI_bool_V4SI, RS6000_BTI_unsigned_V4SI, RS6000_BTI_unsigned_V4SI, 0 },

  { ALTIVEC_BUILTIN_VEC_VCMPEQUH, ALTIVEC_BUILTIN_VCMPEQUH,
    RS6000_BTI_bool_V8HI, RS6000_BTI_V8HI, RS6000_BTI_V8HI, 0 },
  { ALTIVEC_BUILTIN_VEC_VCMPEQUH, ALTIVEC_BUILTIN_VCMPEQUH,
    RS6000_BTI_bool_V8HI, RS6000_BTI_unsigned_V8HI, RS6000_BTI_unsigned_V8HI, 0 },

  { ALTIVEC_BUILTIN_VEC_VCMPEQUB, ALTIVEC_BUILTIN_VCMPEQUB,
    RS6000_BTI_bool_V16QI, RS6000_BTI_V16QI, RS6000_BTI_V16QI, 0 },
  { ALTIVEC_BUILTIN_VEC_VCMPEQUB, ALTIVEC_BUILTIN_VCMPEQUB,
    RS6000_BTI_bool_V16QI, RS6000_BTI_unsigned_V16QI, RS6000_BTI_unsigned_V16QI, 0 },

  { ALTIVEC_BUILTIN_VEC_CMPGE, ALTIVEC_BUILTIN_VCMPGEFP,
    RS6000_BTI_bool_V4SI, RS6000_BTI_V4SF, RS6000_BTI_V4SF, 0 },
  { ALTIVEC_BUILTIN_VEC_CMPGE, VSX_BUILTIN_XVCMPGEDP,
    RS6000_BTI_bool_V2DI, RS6000_BTI_V2DF, RS6000_BTI_V2DF, 0 },
  { ALTIVEC_BUILTIN_VEC_CMPGT, ALTIVEC_BUILTIN_VCMPGTUB,
    RS6000_BTI_bool_V16QI, RS6000_BTI_unsigned_V16QI, RS6000_BTI_unsigned_V16QI, 0 },
  { ALTIVEC_BUILTIN_VEC_CMPGT, ALTIVEC_BUILTIN_VCMPGTSB,
    RS6000_BTI_bool_V16QI, RS6000_BTI_V16QI, RS6000_BTI_V16QI, 0 },
  { ALTIVEC_BUILTIN_VEC_CMPGT, ALTIVEC_BUILTIN_VCMPGTUH,
    RS6000_BTI_bool_V8HI, RS6000_BTI_unsigned_V8HI, RS6000_BTI_unsigned_V8HI, 0 },
  { ALTIVEC_BUILTIN_VEC_CMPGT, ALTIVEC_BUILTIN_VCMPGTSH,
    RS6000_BTI_bool_V8HI, RS6000_BTI_V8HI, RS6000_BTI_V8HI, 0 },
  { ALTIVEC_BUILTIN_VEC_CMPGT, ALTIVEC_BUILTIN_VCMPGTUW,
    RS6000_BTI_bool_V4SI, RS6000_BTI_unsigned_V4SI, RS6000_BTI_unsigned_V4SI, 0 },
  { ALTIVEC_BUILTIN_VEC_CMPGT, ALTIVEC_BUILTIN_VCMPGTSW,
    RS6000_BTI_bool_V4SI, RS6000_BTI_V4SI, RS6000_BTI_V4SI, 0 },
  { ALTIVEC_BUILTIN_VEC_CMPGT, ALTIVEC_BUILTIN_VCMPGTFP,
    RS6000_BTI_bool_V4SI, RS6000_BTI_V4SF, RS6000_BTI_V4SF, 0 },
  { ALTIVEC_BUILTIN_VEC_CMPGT, VSX_BUILTIN_XVCMPGTDP,
    RS6000_BTI_bool_V2DI, RS6000_BTI_V2DF, RS6000_BTI_V2DF, 0 },
  { ALTIVEC_BUILTIN_VEC_VCMPGTFP, ALTIVEC_BUILTIN_VCMPGTFP,
    RS6000_BTI_bool_V4SI, RS6000_BTI_V4SF, RS6000_BTI_V4SF, 0 },
  { ALTIVEC_BUILTIN_VEC_VCMPGTSW, ALTIVEC_BUILTIN_VCMPGTSW,
    RS6000_BTI_bool_V4SI, RS6000_BTI_V4SI, RS6000_BTI_V4SI, 0 },
  { ALTIVEC_BUILTIN_VEC_VCMPGTSW, ALTIVEC_BUILTIN_VCMPGTSW,
    RS6000_BTI_bool_V4SI, RS6000_BTI_V4SI, RS6000_BTI_V4SI, 0 },
  { ALTIVEC_BUILTIN_VEC_VCMPGTUW, ALTIVEC_BUILTIN_VCMPGTUW,
    RS6000_BTI_bool_V4SI, RS6000_BTI_unsigned_V4SI, RS6000_BTI_unsigned_V4SI, 0 },
  { ALTIVEC_BUILTIN_VEC_VCMPGTUW, ALTIVEC_BUILTIN_VCMPGTUW,
    RS6000_BTI_bool_V4SI, RS6000_BTI_unsigned_V4SI, RS6000_BTI_unsigned_V4SI, 0 },
  { ALTIVEC_BUILTIN_VEC_VCMPGTSH, ALTIVEC_BUILTIN_VCMPGTSH,
    RS6000_BTI_bool_V8HI, RS6000_BTI_V8HI, RS6000_BTI_V8HI, 0 },
  { ALTIVEC_BUILTIN_VEC_VCMPGTSH, ALTIVEC_BUILTIN_VCMPGTSH,
    RS6000_BTI_bool_V8HI, RS6000_BTI_V8HI, RS6000_BTI_V8HI, 0 },
  { ALTIVEC_BUILTIN_VEC_VCMPGTUH, ALTIVEC_BUILTIN_VCMPGTUH,
    RS6000_BTI_bool_V8HI, RS6000_BTI_unsigned_V8HI, RS6000_BTI_unsigned_V8HI, 0 },
  { ALTIVEC_BUILTIN_VEC_VCMPGTUH, ALTIVEC_BUILTIN_VCMPGTUH,
    RS6000_BTI_bool_V8HI, RS6000_BTI_unsigned_V8HI, RS6000_BTI_unsigned_V8HI, 0 },
  { ALTIVEC_BUILTIN_VEC_VCMPGTSB, ALTIVEC_BUILTIN_VCMPGTSB,
    RS6000_BTI_bool_V16QI, RS6000_BTI_V16QI, RS6000_BTI_V16QI, 0 },
  { ALTIVEC_BUILTIN_VEC_VCMPGTSB, ALTIVEC_BUILTIN_VCMPGTSB,
    RS6000_BTI_bool_V16QI, RS6000_BTI_V16QI, RS6000_BTI_V16QI, 0 },
  { ALTIVEC_BUILTIN_VEC_VCMPGTUB, ALTIVEC_BUILTIN_VCMPGTUB,
    RS6000_BTI_bool_V16QI, RS6000_BTI_unsigned_V16QI, RS6000_BTI_unsigned_V16QI, 0 },
  { ALTIVEC_BUILTIN_VEC_VCMPGTUB, ALTIVEC_BUILTIN_VCMPGTUB,
    RS6000_BTI_bool_V16QI, RS6000_BTI_unsigned_V16QI, RS6000_BTI_unsigned_V16QI, 0 },
  { ALTIVEC_BUILTIN_VEC_CMPLE, ALTIVEC_BUILTIN_VCMPGEFP,
    RS6000_BTI_bool_V4SI, RS6000_BTI_V4SF, RS6000_BTI_V4SF, 0 },
  { ALTIVEC_BUILTIN_VEC_CMPLE, VSX_BUILTIN_XVCMPGEDP,
    RS6000_BTI_bool_V2DI, RS6000_BTI_V2DF, RS6000_BTI_V2DF, 0 },
  { ALTIVEC_BUILTIN_VEC_CMPLT, ALTIVEC_BUILTIN_VCMPGTUB,
    RS6000_BTI_bool_V16QI, RS6000_BTI_unsigned_V16QI, RS6000_BTI_unsigned_V16QI, 0 },
  { ALTIVEC_BUILTIN_VEC_CMPLT, ALTIVEC_BUILTIN_VCMPGTSB,
    RS6000_BTI_bool_V16QI, RS6000_BTI_V16QI, RS6000_BTI_V16QI, 0 },
  { ALTIVEC_BUILTIN_VEC_CMPLT, ALTIVEC_BUILTIN_VCMPGTUH,
    RS6000_BTI_bool_V8HI, RS6000_BTI_unsigned_V8HI, RS6000_BTI_unsigned_V8HI, 0 },
  { ALTIVEC_BUILTIN_VEC_CMPLT, ALTIVEC_BUILTIN_VCMPGTSH,
    RS6000_BTI_bool_V8HI, RS6000_BTI_V8HI, RS6000_BTI_V8HI, 0 },
  { ALTIVEC_BUILTIN_VEC_CMPLT, ALTIVEC_BUILTIN_VCMPGTUW,
    RS6000_BTI_bool_V4SI, RS6000_BTI_unsigned_V4SI, RS6000_BTI_unsigned_V4SI, 0 },
  { ALTIVEC_BUILTIN_VEC_CMPLT, ALTIVEC_BUILTIN_VCMPGTSW,
    RS6000_BTI_bool_V4SI, RS6000_BTI_V4SI, RS6000_BTI_V4SI, 0 },
  { ALTIVEC_BUILTIN_VEC_CMPLT, ALTIVEC_BUILTIN_VCMPGTFP,
    RS6000_BTI_bool_V4SI, RS6000_BTI_V4SF, RS6000_BTI_V4SF, 0 },
  { ALTIVEC_BUILTIN_VEC_CMPLT, VSX_BUILTIN_XVCMPGTDP,
    RS6000_BTI_bool_V2DI, RS6000_BTI_V2DF, RS6000_BTI_V2DF, 0 },
  { ALTIVEC_BUILTIN_VEC_COPYSIGN, VSX_BUILTIN_CPSGNDP,
    RS6000_BTI_V2DF, RS6000_BTI_V2DF, RS6000_BTI_V2DF, 0 },
  { ALTIVEC_BUILTIN_VEC_COPYSIGN, ALTIVEC_BUILTIN_COPYSIGN_V4SF,
    RS6000_BTI_V4SF, RS6000_BTI_V4SF, RS6000_BTI_V4SF, 0 },
  { ALTIVEC_BUILTIN_VEC_CTF, ALTIVEC_BUILTIN_VCFUX,
    RS6000_BTI_V4SF, RS6000_BTI_unsigned_V4SI, RS6000_BTI_INTSI, 0 },
  { ALTIVEC_BUILTIN_VEC_CTF, ALTIVEC_BUILTIN_VCFSX,
    RS6000_BTI_V4SF, RS6000_BTI_V4SI, RS6000_BTI_INTSI, 0 },
  { ALTIVEC_BUILTIN_VEC_VCFSX, ALTIVEC_BUILTIN_VCFSX,
    RS6000_BTI_V4SF, RS6000_BTI_V4SI, RS6000_BTI_INTSI, 0 },
  { ALTIVEC_BUILTIN_VEC_VCFUX, ALTIVEC_BUILTIN_VCFUX,
    RS6000_BTI_V4SF, RS6000_BTI_unsigned_V4SI, RS6000_BTI_INTSI, 0 },
  { ALTIVEC_BUILTIN_VEC_CTS, ALTIVEC_BUILTIN_VCTSXS,
    RS6000_BTI_V4SI, RS6000_BTI_V4SF, RS6000_BTI_INTSI, 0 },
  { ALTIVEC_BUILTIN_VEC_CTU, ALTIVEC_BUILTIN_VCTUXS,
    RS6000_BTI_unsigned_V4SI, RS6000_BTI_V4SF, RS6000_BTI_INTSI, 0 },
  { VSX_BUILTIN_VEC_DIV, VSX_BUILTIN_XVDIVSP,
    RS6000_BTI_V4SF, RS6000_BTI_V4SF, RS6000_BTI_V4SF, 0 },
  { VSX_BUILTIN_VEC_DIV, VSX_BUILTIN_XVDIVDP,
    RS6000_BTI_V2DF, RS6000_BTI_V2DF, RS6000_BTI_V2DF, 0 },
  { ALTIVEC_BUILTIN_VEC_LD, ALTIVEC_BUILTIN_LVX,
    RS6000_BTI_V4SF, RS6000_BTI_INTSI, ~RS6000_BTI_V4SF, 0 },
  { ALTIVEC_BUILTIN_VEC_LD, ALTIVEC_BUILTIN_LVX,
    RS6000_BTI_V4SF, RS6000_BTI_INTSI, ~RS6000_BTI_float, 0 },
  { ALTIVEC_BUILTIN_VEC_LD, ALTIVEC_BUILTIN_LVX,
    RS6000_BTI_bool_V4SI, RS6000_BTI_INTSI, ~RS6000_BTI_bool_V4SI, 0 },
  { ALTIVEC_BUILTIN_VEC_LD, ALTIVEC_BUILTIN_LVX,
    RS6000_BTI_V4SI, RS6000_BTI_INTSI, ~RS6000_BTI_V4SI, 0 },
  { ALTIVEC_BUILTIN_VEC_LD, ALTIVEC_BUILTIN_LVX,
    RS6000_BTI_V4SI, RS6000_BTI_INTSI, ~RS6000_BTI_INTSI, 0 },
  { ALTIVEC_BUILTIN_VEC_LD, ALTIVEC_BUILTIN_LVX,
    RS6000_BTI_V4SI, RS6000_BTI_INTSI, ~RS6000_BTI_long, 0 },
  { ALTIVEC_BUILTIN_VEC_LD, ALTIVEC_BUILTIN_LVX,
    RS6000_BTI_unsigned_V4SI, RS6000_BTI_INTSI, ~RS6000_BTI_unsigned_V4SI, 0 },
  { ALTIVEC_BUILTIN_VEC_LD, ALTIVEC_BUILTIN_LVX,
    RS6000_BTI_unsigned_V4SI, RS6000_BTI_INTSI, ~RS6000_BTI_UINTSI, 0 },
  { ALTIVEC_BUILTIN_VEC_LD, ALTIVEC_BUILTIN_LVX,
    RS6000_BTI_unsigned_V4SI, RS6000_BTI_INTSI, ~RS6000_BTI_unsigned_long, 0 },
  { ALTIVEC_BUILTIN_VEC_LD, ALTIVEC_BUILTIN_LVX,
    RS6000_BTI_bool_V8HI, RS6000_BTI_INTSI, ~RS6000_BTI_bool_V8HI, 0 },
  { ALTIVEC_BUILTIN_VEC_LD, ALTIVEC_BUILTIN_LVX,
    RS6000_BTI_pixel_V8HI, RS6000_BTI_INTSI, ~RS6000_BTI_pixel_V8HI, 0 },
  { ALTIVEC_BUILTIN_VEC_LD, ALTIVEC_BUILTIN_LVX,
    RS6000_BTI_V8HI, RS6000_BTI_INTSI, ~RS6000_BTI_V8HI, 0 },
  { ALTIVEC_BUILTIN_VEC_LD, ALTIVEC_BUILTIN_LVX,
    RS6000_BTI_V8HI, RS6000_BTI_INTSI, ~RS6000_BTI_INTHI, 0 },
  { ALTIVEC_BUILTIN_VEC_LD, ALTIVEC_BUILTIN_LVX,
    RS6000_BTI_unsigned_V8HI, RS6000_BTI_INTSI, ~RS6000_BTI_unsigned_V8HI, 0 },
  { ALTIVEC_BUILTIN_VEC_LD, ALTIVEC_BUILTIN_LVX,
    RS6000_BTI_unsigned_V8HI, RS6000_BTI_INTSI, ~RS6000_BTI_UINTHI, 0 },
  { ALTIVEC_BUILTIN_VEC_LD, ALTIVEC_BUILTIN_LVX,
    RS6000_BTI_bool_V16QI, RS6000_BTI_INTSI, ~RS6000_BTI_bool_V16QI, 0 },
  { ALTIVEC_BUILTIN_VEC_LD, ALTIVEC_BUILTIN_LVX,
    RS6000_BTI_V16QI, RS6000_BTI_INTSI, ~RS6000_BTI_V16QI, 0 },
  { ALTIVEC_BUILTIN_VEC_LD, ALTIVEC_BUILTIN_LVX,
    RS6000_BTI_V16QI, RS6000_BTI_INTSI, ~RS6000_BTI_INTQI, 0 },
  { ALTIVEC_BUILTIN_VEC_LD, ALTIVEC_BUILTIN_LVX,
    RS6000_BTI_unsigned_V16QI, RS6000_BTI_INTSI, ~RS6000_BTI_unsigned_V16QI, 0 },
  { ALTIVEC_BUILTIN_VEC_LD, ALTIVEC_BUILTIN_LVX,
    RS6000_BTI_unsigned_V16QI, RS6000_BTI_INTSI, ~RS6000_BTI_UINTQI, 0 },
  { ALTIVEC_BUILTIN_VEC_LDE, ALTIVEC_BUILTIN_LVEBX,
    RS6000_BTI_V16QI, RS6000_BTI_INTSI, ~RS6000_BTI_INTQI, 0 },
  { ALTIVEC_BUILTIN_VEC_LDE, ALTIVEC_BUILTIN_LVEBX,
    RS6000_BTI_unsigned_V16QI, RS6000_BTI_INTSI, ~RS6000_BTI_UINTQI, 0 },
  { ALTIVEC_BUILTIN_VEC_LDE, ALTIVEC_BUILTIN_LVEHX,
    RS6000_BTI_V8HI, RS6000_BTI_INTSI, ~RS6000_BTI_INTHI, 0 },
  { ALTIVEC_BUILTIN_VEC_LDE, ALTIVEC_BUILTIN_LVEHX,
    RS6000_BTI_unsigned_V8HI, RS6000_BTI_INTSI, ~RS6000_BTI_UINTHI, 0 },
  { ALTIVEC_BUILTIN_VEC_LDE, ALTIVEC_BUILTIN_LVEWX,
    RS6000_BTI_V4SF, RS6000_BTI_INTSI, ~RS6000_BTI_float, 0 },
  { ALTIVEC_BUILTIN_VEC_LDE, ALTIVEC_BUILTIN_LVEWX,
    RS6000_BTI_V4SI, RS6000_BTI_INTSI, ~RS6000_BTI_INTSI, 0 },
  { ALTIVEC_BUILTIN_VEC_LDE, ALTIVEC_BUILTIN_LVEWX,
    RS6000_BTI_unsigned_V4SI, RS6000_BTI_INTSI, ~RS6000_BTI_UINTSI, 0 },
  { ALTIVEC_BUILTIN_VEC_LDE, ALTIVEC_BUILTIN_LVEWX,
    RS6000_BTI_V4SI, RS6000_BTI_INTSI, ~RS6000_BTI_long, 0 },
  { ALTIVEC_BUILTIN_VEC_LDE, ALTIVEC_BUILTIN_LVEWX,
    RS6000_BTI_unsigned_V4SI, RS6000_BTI_INTSI, ~RS6000_BTI_unsigned_long, 0 },
  { ALTIVEC_BUILTIN_VEC_LVEWX, ALTIVEC_BUILTIN_LVEWX,
    RS6000_BTI_V4SF, RS6000_BTI_INTSI, ~RS6000_BTI_float, 0 },
  { ALTIVEC_BUILTIN_VEC_LVEWX, ALTIVEC_BUILTIN_LVEWX,
    RS6000_BTI_V4SI, RS6000_BTI_INTSI, ~RS6000_BTI_INTSI, 0 },
  { ALTIVEC_BUILTIN_VEC_LVEWX, ALTIVEC_BUILTIN_LVEWX,
    RS6000_BTI_unsigned_V4SI, RS6000_BTI_INTSI, ~RS6000_BTI_UINTSI, 0 },
  { ALTIVEC_BUILTIN_VEC_LVEWX, ALTIVEC_BUILTIN_LVEWX,
    RS6000_BTI_V4SI, RS6000_BTI_INTSI, ~RS6000_BTI_long, 0 },
  { ALTIVEC_BUILTIN_VEC_LVEWX, ALTIVEC_BUILTIN_LVEWX,
    RS6000_BTI_unsigned_V4SI, RS6000_BTI_INTSI, ~RS6000_BTI_unsigned_long, 0 },
  { ALTIVEC_BUILTIN_VEC_LVEHX, ALTIVEC_BUILTIN_LVEHX,
    RS6000_BTI_V8HI, RS6000_BTI_INTSI, ~RS6000_BTI_INTHI, 0 },
  { ALTIVEC_BUILTIN_VEC_LVEHX, ALTIVEC_BUILTIN_LVEHX,
    RS6000_BTI_unsigned_V8HI, RS6000_BTI_INTSI, ~RS6000_BTI_UINTHI, 0 },
  { ALTIVEC_BUILTIN_VEC_LVEBX, ALTIVEC_BUILTIN_LVEBX,
    RS6000_BTI_V16QI, RS6000_BTI_INTSI, ~RS6000_BTI_INTQI, 0 },
  { ALTIVEC_BUILTIN_VEC_LVEBX, ALTIVEC_BUILTIN_LVEBX,
    RS6000_BTI_unsigned_V16QI, RS6000_BTI_INTSI, ~RS6000_BTI_UINTQI, 0 },
  { ALTIVEC_BUILTIN_VEC_LDL, ALTIVEC_BUILTIN_LVXL,
    RS6000_BTI_V4SF, RS6000_BTI_INTSI, ~RS6000_BTI_V4SF, 0 },
  { ALTIVEC_BUILTIN_VEC_LDL, ALTIVEC_BUILTIN_LVXL,
    RS6000_BTI_V4SF, RS6000_BTI_INTSI, ~RS6000_BTI_float, 0 },
  { ALTIVEC_BUILTIN_VEC_LDL, ALTIVEC_BUILTIN_LVXL,
    RS6000_BTI_bool_V4SI, RS6000_BTI_INTSI, ~RS6000_BTI_bool_V4SI, 0 },
  { ALTIVEC_BUILTIN_VEC_LDL, ALTIVEC_BUILTIN_LVXL,
    RS6000_BTI_V4SI, RS6000_BTI_INTSI, ~RS6000_BTI_V4SI, 0 },
  { ALTIVEC_BUILTIN_VEC_LDL, ALTIVEC_BUILTIN_LVXL,
    RS6000_BTI_V4SI, RS6000_BTI_INTSI, ~RS6000_BTI_INTSI, 0 },
  { ALTIVEC_BUILTIN_VEC_LDL, ALTIVEC_BUILTIN_LVXL,
    RS6000_BTI_V4SI, RS6000_BTI_INTSI, ~RS6000_BTI_long, 0 },
  { ALTIVEC_BUILTIN_VEC_LDL, ALTIVEC_BUILTIN_LVXL,
    RS6000_BTI_unsigned_V4SI, RS6000_BTI_INTSI, ~RS6000_BTI_unsigned_V4SI, 0 },
  { ALTIVEC_BUILTIN_VEC_LDL, ALTIVEC_BUILTIN_LVXL,
    RS6000_BTI_unsigned_V4SI, RS6000_BTI_INTSI, ~RS6000_BTI_UINTSI, 0 },
  { ALTIVEC_BUILTIN_VEC_LDL, ALTIVEC_BUILTIN_LVXL,
    RS6000_BTI_unsigned_V4SI, RS6000_BTI_INTSI, ~RS6000_BTI_unsigned_long, 0 },
  { ALTIVEC_BUILTIN_VEC_LDL, ALTIVEC_BUILTIN_LVXL,
    RS6000_BTI_bool_V8HI, RS6000_BTI_INTSI, ~RS6000_BTI_bool_V8HI, 0 },
  { ALTIVEC_BUILTIN_VEC_LDL, ALTIVEC_BUILTIN_LVXL,
    RS6000_BTI_pixel_V8HI, RS6000_BTI_INTSI, ~RS6000_BTI_pixel_V8HI, 0 },
  { ALTIVEC_BUILTIN_VEC_LDL, ALTIVEC_BUILTIN_LVXL,
    RS6000_BTI_V8HI, RS6000_BTI_INTSI, ~RS6000_BTI_V8HI, 0 },
  { ALTIVEC_BUILTIN_VEC_LDL, ALTIVEC_BUILTIN_LVXL,
    RS6000_BTI_V8HI, RS6000_BTI_INTSI, ~RS6000_BTI_INTHI, 0 },
  { ALTIVEC_BUILTIN_VEC_LDL, ALTIVEC_BUILTIN_LVXL,
    RS6000_BTI_unsigned_V8HI, RS6000_BTI_INTSI, ~RS6000_BTI_unsigned_V8HI, 0 },
  { ALTIVEC_BUILTIN_VEC_LDL, ALTIVEC_BUILTIN_LVXL,
    RS6000_BTI_unsigned_V8HI, RS6000_BTI_INTSI, ~RS6000_BTI_UINTHI, 0 },
  { ALTIVEC_BUILTIN_VEC_LDL, ALTIVEC_BUILTIN_LVXL,
    RS6000_BTI_bool_V16QI, RS6000_BTI_INTSI, ~RS6000_BTI_bool_V16QI, 0 },
  { ALTIVEC_BUILTIN_VEC_LDL, ALTIVEC_BUILTIN_LVXL,
    RS6000_BTI_V16QI, RS6000_BTI_INTSI, ~RS6000_BTI_V16QI, 0 },
  { ALTIVEC_BUILTIN_VEC_LDL, ALTIVEC_BUILTIN_LVXL,
    RS6000_BTI_V16QI, RS6000_BTI_INTSI, ~RS6000_BTI_INTQI, 0 },
  { ALTIVEC_BUILTIN_VEC_LDL, ALTIVEC_BUILTIN_LVXL,
    RS6000_BTI_unsigned_V16QI, RS6000_BTI_INTSI, ~RS6000_BTI_unsigned_V16QI, 0 },
  { ALTIVEC_BUILTIN_VEC_LDL, ALTIVEC_BUILTIN_LVXL,
    RS6000_BTI_unsigned_V16QI, RS6000_BTI_INTSI, ~RS6000_BTI_UINTQI, 0 },
  { ALTIVEC_BUILTIN_VEC_LVSL, ALTIVEC_BUILTIN_LVSL,
    RS6000_BTI_unsigned_V16QI, RS6000_BTI_INTSI, ~RS6000_BTI_UINTQI, 0 },
  { ALTIVEC_BUILTIN_VEC_LVSL, ALTIVEC_BUILTIN_LVSL,
    RS6000_BTI_unsigned_V16QI, RS6000_BTI_INTSI, ~RS6000_BTI_INTQI, 0 },
  { ALTIVEC_BUILTIN_VEC_LVSL, ALTIVEC_BUILTIN_LVSL,
    RS6000_BTI_unsigned_V16QI, RS6000_BTI_INTSI, ~RS6000_BTI_UINTHI, 0 },
  { ALTIVEC_BUILTIN_VEC_LVSL, ALTIVEC_BUILTIN_LVSL,
    RS6000_BTI_unsigned_V16QI, RS6000_BTI_INTSI, ~RS6000_BTI_INTHI, 0 },
  { ALTIVEC_BUILTIN_VEC_LVSL, ALTIVEC_BUILTIN_LVSL,
    RS6000_BTI_unsigned_V16QI, RS6000_BTI_INTSI, ~RS6000_BTI_UINTSI, 0 },
  { ALTIVEC_BUILTIN_VEC_LVSL, ALTIVEC_BUILTIN_LVSL,
    RS6000_BTI_unsigned_V16QI, RS6000_BTI_INTSI, ~RS6000_BTI_INTSI, 0 },
  { ALTIVEC_BUILTIN_VEC_LVSL, ALTIVEC_BUILTIN_LVSL,
    RS6000_BTI_unsigned_V16QI, RS6000_BTI_INTSI, ~RS6000_BTI_unsigned_long, 0 },
  { ALTIVEC_BUILTIN_VEC_LVSL, ALTIVEC_BUILTIN_LVSL,
    RS6000_BTI_unsigned_V16QI, RS6000_BTI_INTSI, ~RS6000_BTI_long, 0 },
  { ALTIVEC_BUILTIN_VEC_LVSL, ALTIVEC_BUILTIN_LVSL,
    RS6000_BTI_unsigned_V16QI, RS6000_BTI_INTSI, ~RS6000_BTI_float, 0 },
  { ALTIVEC_BUILTIN_VEC_LVSR, ALTIVEC_BUILTIN_LVSR,
    RS6000_BTI_unsigned_V16QI, RS6000_BTI_INTSI, ~RS6000_BTI_UINTQI, 0 },
  { ALTIVEC_BUILTIN_VEC_LVSR, ALTIVEC_BUILTIN_LVSR,
    RS6000_BTI_unsigned_V16QI, RS6000_BTI_INTSI, ~RS6000_BTI_INTQI, 0 },
  { ALTIVEC_BUILTIN_VEC_LVSR, ALTIVEC_BUILTIN_LVSR,
    RS6000_BTI_unsigned_V16QI, RS6000_BTI_INTSI, ~RS6000_BTI_UINTHI, 0 },
  { ALTIVEC_BUILTIN_VEC_LVSR, ALTIVEC_BUILTIN_LVSR,
    RS6000_BTI_unsigned_V16QI, RS6000_BTI_INTSI, ~RS6000_BTI_INTHI, 0 },
  { ALTIVEC_BUILTIN_VEC_LVSR, ALTIVEC_BUILTIN_LVSR,
    RS6000_BTI_unsigned_V16QI, RS6000_BTI_INTSI, ~RS6000_BTI_UINTSI, 0 },
  { ALTIVEC_BUILTIN_VEC_LVSR, ALTIVEC_BUILTIN_LVSR,
    RS6000_BTI_unsigned_V16QI, RS6000_BTI_INTSI, ~RS6000_BTI_INTSI, 0 },
  { ALTIVEC_BUILTIN_VEC_LVSR, ALTIVEC_BUILTIN_LVSR,
    RS6000_BTI_unsigned_V16QI, RS6000_BTI_INTSI, ~RS6000_BTI_unsigned_long, 0 },
  { ALTIVEC_BUILTIN_VEC_LVSR, ALTIVEC_BUILTIN_LVSR,
    RS6000_BTI_unsigned_V16QI, RS6000_BTI_INTSI, ~RS6000_BTI_long, 0 },
  { ALTIVEC_BUILTIN_VEC_LVSR, ALTIVEC_BUILTIN_LVSR,
    RS6000_BTI_unsigned_V16QI, RS6000_BTI_INTSI, ~RS6000_BTI_float, 0 },
  { ALTIVEC_BUILTIN_VEC_LVLX, ALTIVEC_BUILTIN_LVLX,
    RS6000_BTI_V4SF, RS6000_BTI_INTSI, ~RS6000_BTI_V4SF, 0 },
  { ALTIVEC_BUILTIN_VEC_LVLX, ALTIVEC_BUILTIN_LVLX,
    RS6000_BTI_V4SF, RS6000_BTI_INTSI, ~RS6000_BTI_float, 0 },
  { ALTIVEC_BUILTIN_VEC_LVLX, ALTIVEC_BUILTIN_LVLX,
    RS6000_BTI_bool_V4SI, RS6000_BTI_INTSI, ~RS6000_BTI_bool_V4SI, 0 },
  { ALTIVEC_BUILTIN_VEC_LVLX, ALTIVEC_BUILTIN_LVLX,
    RS6000_BTI_V4SI, RS6000_BTI_INTSI, ~RS6000_BTI_V4SI, 0 },
  { ALTIVEC_BUILTIN_VEC_LVLX, ALTIVEC_BUILTIN_LVLX,
    RS6000_BTI_V4SI, RS6000_BTI_INTSI, ~RS6000_BTI_INTSI, 0 },
  { ALTIVEC_BUILTIN_VEC_LVLX, ALTIVEC_BUILTIN_LVLX,
    RS6000_BTI_unsigned_V4SI, RS6000_BTI_INTSI, ~RS6000_BTI_unsigned_V4SI, 0 },
  { ALTIVEC_BUILTIN_VEC_LVLX, ALTIVEC_BUILTIN_LVLX,
    RS6000_BTI_unsigned_V4SI, RS6000_BTI_INTSI, ~RS6000_BTI_UINTSI, 0 },
  { ALTIVEC_BUILTIN_VEC_LVLX, ALTIVEC_BUILTIN_LVLX,
    RS6000_BTI_bool_V8HI, RS6000_BTI_INTSI, ~RS6000_BTI_bool_V8HI, 0 },
  { ALTIVEC_BUILTIN_VEC_LVLX, ALTIVEC_BUILTIN_LVLX,
    RS6000_BTI_pixel_V8HI, RS6000_BTI_INTSI, ~RS6000_BTI_pixel_V8HI, 0 },
  { ALTIVEC_BUILTIN_VEC_LVLX, ALTIVEC_BUILTIN_LVLX,
    RS6000_BTI_V8HI, RS6000_BTI_INTSI, ~RS6000_BTI_V8HI, 0 },
  { ALTIVEC_BUILTIN_VEC_LVLX, ALTIVEC_BUILTIN_LVLX,
    RS6000_BTI_V8HI, RS6000_BTI_INTSI, ~RS6000_BTI_INTHI, 0 },
  { ALTIVEC_BUILTIN_VEC_LVLX, ALTIVEC_BUILTIN_LVLX,
    RS6000_BTI_unsigned_V8HI, RS6000_BTI_INTSI, ~RS6000_BTI_unsigned_V8HI, 0 },
  { ALTIVEC_BUILTIN_VEC_LVLX, ALTIVEC_BUILTIN_LVLX,
    RS6000_BTI_unsigned_V8HI, RS6000_BTI_INTSI, ~RS6000_BTI_UINTHI, 0 },
  { ALTIVEC_BUILTIN_VEC_LVLX, ALTIVEC_BUILTIN_LVLX,
    RS6000_BTI_bool_V16QI, RS6000_BTI_INTSI, ~RS6000_BTI_bool_V16QI, 0 },
  { ALTIVEC_BUILTIN_VEC_LVLX, ALTIVEC_BUILTIN_LVLX,
    RS6000_BTI_V16QI, RS6000_BTI_INTSI, ~RS6000_BTI_V16QI, 0 },
  { ALTIVEC_BUILTIN_VEC_LVLX, ALTIVEC_BUILTIN_LVLX,
    RS6000_BTI_V16QI, RS6000_BTI_INTSI, ~RS6000_BTI_INTQI, 0 },
  { ALTIVEC_BUILTIN_VEC_LVLX, ALTIVEC_BUILTIN_LVLX,
    RS6000_BTI_unsigned_V16QI, RS6000_BTI_INTSI, ~RS6000_BTI_unsigned_V16QI, 0 },
  { ALTIVEC_BUILTIN_VEC_LVLX, ALTIVEC_BUILTIN_LVLX,
    RS6000_BTI_unsigned_V16QI, RS6000_BTI_INTSI, ~RS6000_BTI_UINTQI, 0 },
  { ALTIVEC_BUILTIN_VEC_LVLXL, ALTIVEC_BUILTIN_LVLXL,
    RS6000_BTI_V4SF, RS6000_BTI_INTSI, ~RS6000_BTI_V4SF, 0 },
  { ALTIVEC_BUILTIN_VEC_LVLXL, ALTIVEC_BUILTIN_LVLXL,
    RS6000_BTI_V4SF, RS6000_BTI_INTSI, ~RS6000_BTI_float, 0 },
  { ALTIVEC_BUILTIN_VEC_LVLXL, ALTIVEC_BUILTIN_LVLXL,
    RS6000_BTI_bool_V4SI, RS6000_BTI_INTSI, ~RS6000_BTI_bool_V4SI, 0 },
  { ALTIVEC_BUILTIN_VEC_LVLXL, ALTIVEC_BUILTIN_LVLXL,
    RS6000_BTI_V4SI, RS6000_BTI_INTSI, ~RS6000_BTI_V4SI, 0 },
  { ALTIVEC_BUILTIN_VEC_LVLXL, ALTIVEC_BUILTIN_LVLXL,
    RS6000_BTI_V4SI, RS6000_BTI_INTSI, ~RS6000_BTI_INTSI, 0 },
  { ALTIVEC_BUILTIN_VEC_LVLXL, ALTIVEC_BUILTIN_LVLXL,
    RS6000_BTI_unsigned_V4SI, RS6000_BTI_INTSI, ~RS6000_BTI_unsigned_V4SI, 0 },
  { ALTIVEC_BUILTIN_VEC_LVLXL, ALTIVEC_BUILTIN_LVLXL,
    RS6000_BTI_unsigned_V4SI, RS6000_BTI_INTSI, ~RS6000_BTI_UINTSI, 0 },
  { ALTIVEC_BUILTIN_VEC_LVLXL, ALTIVEC_BUILTIN_LVLXL,
    RS6000_BTI_bool_V8HI, RS6000_BTI_INTSI, ~RS6000_BTI_bool_V8HI, 0 },
  { ALTIVEC_BUILTIN_VEC_LVLXL, ALTIVEC_BUILTIN_LVLXL,
    RS6000_BTI_pixel_V8HI, RS6000_BTI_INTSI, ~RS6000_BTI_pixel_V8HI, 0 },
  { ALTIVEC_BUILTIN_VEC_LVLXL, ALTIVEC_BUILTIN_LVLXL,
    RS6000_BTI_V8HI, RS6000_BTI_INTSI, ~RS6000_BTI_V8HI, 0 },
  { ALTIVEC_BUILTIN_VEC_LVLXL, ALTIVEC_BUILTIN_LVLXL,
    RS6000_BTI_V8HI, RS6000_BTI_INTSI, ~RS6000_BTI_INTHI, 0 },
  { ALTIVEC_BUILTIN_VEC_LVLXL, ALTIVEC_BUILTIN_LVLXL,
    RS6000_BTI_unsigned_V8HI, RS6000_BTI_INTSI, ~RS6000_BTI_unsigned_V8HI, 0 },
  { ALTIVEC_BUILTIN_VEC_LVLXL, ALTIVEC_BUILTIN_LVLXL,
    RS6000_BTI_unsigned_V8HI, RS6000_BTI_INTSI, ~RS6000_BTI_UINTHI, 0 },
  { ALTIVEC_BUILTIN_VEC_LVLXL, ALTIVEC_BUILTIN_LVLXL,
    RS6000_BTI_bool_V16QI, RS6000_BTI_INTSI, ~RS6000_BTI_bool_V16QI, 0 },
  { ALTIVEC_BUILTIN_VEC_LVLXL, ALTIVEC_BUILTIN_LVLXL,
    RS6000_BTI_V16QI, RS6000_BTI_INTSI, ~RS6000_BTI_V16QI, 0 },
  { ALTIVEC_BUILTIN_VEC_LVLXL, ALTIVEC_BUILTIN_LVLXL,
    RS6000_BTI_V16QI, RS6000_BTI_INTSI, ~RS6000_BTI_INTQI, 0 },
  { ALTIVEC_BUILTIN_VEC_LVLXL, ALTIVEC_BUILTIN_LVLXL,
    RS6000_BTI_unsigned_V16QI, RS6000_BTI_INTSI, ~RS6000_BTI_unsigned_V16QI, 0 },
  { ALTIVEC_BUILTIN_VEC_LVLXL, ALTIVEC_BUILTIN_LVLXL,
    RS6000_BTI_unsigned_V16QI, RS6000_BTI_INTSI, ~RS6000_BTI_UINTQI, 0 },
  { ALTIVEC_BUILTIN_VEC_LVRX, ALTIVEC_BUILTIN_LVRX,
    RS6000_BTI_V4SF, RS6000_BTI_INTSI, ~RS6000_BTI_V4SF, 0 },
  { ALTIVEC_BUILTIN_VEC_LVRX, ALTIVEC_BUILTIN_LVRX,
    RS6000_BTI_V4SF, RS6000_BTI_INTSI, ~RS6000_BTI_float, 0 },
  { ALTIVEC_BUILTIN_VEC_LVRX, ALTIVEC_BUILTIN_LVRX,
    RS6000_BTI_bool_V4SI, RS6000_BTI_INTSI, ~RS6000_BTI_bool_V4SI, 0 },
  { ALTIVEC_BUILTIN_VEC_LVRX, ALTIVEC_BUILTIN_LVRX,
    RS6000_BTI_V4SI, RS6000_BTI_INTSI, ~RS6000_BTI_V4SI, 0 },
  { ALTIVEC_BUILTIN_VEC_LVRX, ALTIVEC_BUILTIN_LVRX,
    RS6000_BTI_V4SI, RS6000_BTI_INTSI, ~RS6000_BTI_INTSI, 0 },
  { ALTIVEC_BUILTIN_VEC_LVRX, ALTIVEC_BUILTIN_LVRX,
    RS6000_BTI_unsigned_V4SI, RS6000_BTI_INTSI, ~RS6000_BTI_unsigned_V4SI, 0 },
  { ALTIVEC_BUILTIN_VEC_LVRX, ALTIVEC_BUILTIN_LVRX,
    RS6000_BTI_unsigned_V4SI, RS6000_BTI_INTSI, ~RS6000_BTI_UINTSI, 0 },
  { ALTIVEC_BUILTIN_VEC_LVRX, ALTIVEC_BUILTIN_LVRX,
    RS6000_BTI_bool_V8HI, RS6000_BTI_INTSI, ~RS6000_BTI_bool_V8HI, 0 },
  { ALTIVEC_BUILTIN_VEC_LVRX, ALTIVEC_BUILTIN_LVRX,
    RS6000_BTI_pixel_V8HI, RS6000_BTI_INTSI, ~RS6000_BTI_pixel_V8HI, 0 },
  { ALTIVEC_BUILTIN_VEC_LVRX, ALTIVEC_BUILTIN_LVRX,
    RS6000_BTI_V8HI, RS6000_BTI_INTSI, ~RS6000_BTI_V8HI, 0 },
  { ALTIVEC_BUILTIN_VEC_LVRX, ALTIVEC_BUILTIN_LVRX,
    RS6000_BTI_V8HI, RS6000_BTI_INTSI, ~RS6000_BTI_INTHI, 0 },
  { ALTIVEC_BUILTIN_VEC_LVRX, ALTIVEC_BUILTIN_LVRX,
    RS6000_BTI_unsigned_V8HI, RS6000_BTI_INTSI, ~RS6000_BTI_unsigned_V8HI, 0 },
  { ALTIVEC_BUILTIN_VEC_LVRX, ALTIVEC_BUILTIN_LVRX,
    RS6000_BTI_unsigned_V8HI, RS6000_BTI_INTSI, ~RS6000_BTI_UINTHI, 0 },
  { ALTIVEC_BUILTIN_VEC_LVRX, ALTIVEC_BUILTIN_LVRX,
    RS6000_BTI_bool_V16QI, RS6000_BTI_INTSI, ~RS6000_BTI_bool_V16QI, 0 },
  { ALTIVEC_BUILTIN_VEC_LVRX, ALTIVEC_BUILTIN_LVRX,
    RS6000_BTI_V16QI, RS6000_BTI_INTSI, ~RS6000_BTI_V16QI, 0 },
  { ALTIVEC_BUILTIN_VEC_LVRX, ALTIVEC_BUILTIN_LVRX,
    RS6000_BTI_V16QI, RS6000_BTI_INTSI, ~RS6000_BTI_INTQI, 0 },
  { ALTIVEC_BUILTIN_VEC_LVRX, ALTIVEC_BUILTIN_LVRX,
    RS6000_BTI_unsigned_V16QI, RS6000_BTI_INTSI, ~RS6000_BTI_unsigned_V16QI, 0 },
  { ALTIVEC_BUILTIN_VEC_LVRX, ALTIVEC_BUILTIN_LVRX,
    RS6000_BTI_unsigned_V16QI, RS6000_BTI_INTSI, ~RS6000_BTI_UINTQI, 0 },
  { ALTIVEC_BUILTIN_VEC_LVRXL, ALTIVEC_BUILTIN_LVRXL,
    RS6000_BTI_V4SF, RS6000_BTI_INTSI, ~RS6000_BTI_V4SF, 0 },
  { ALTIVEC_BUILTIN_VEC_LVRXL, ALTIVEC_BUILTIN_LVRXL,
    RS6000_BTI_V4SF, RS6000_BTI_INTSI, ~RS6000_BTI_float, 0 },
  { ALTIVEC_BUILTIN_VEC_LVRXL, ALTIVEC_BUILTIN_LVRXL,
    RS6000_BTI_bool_V4SI, RS6000_BTI_INTSI, ~RS6000_BTI_bool_V4SI, 0 },
  { ALTIVEC_BUILTIN_VEC_LVRXL, ALTIVEC_BUILTIN_LVRXL,
    RS6000_BTI_V4SI, RS6000_BTI_INTSI, ~RS6000_BTI_V4SI, 0 },
  { ALTIVEC_BUILTIN_VEC_LVRXL, ALTIVEC_BUILTIN_LVRXL,
    RS6000_BTI_V4SI, RS6000_BTI_INTSI, ~RS6000_BTI_INTSI, 0 },
  { ALTIVEC_BUILTIN_VEC_LVRXL, ALTIVEC_BUILTIN_LVRXL,
    RS6000_BTI_unsigned_V4SI, RS6000_BTI_INTSI, ~RS6000_BTI_unsigned_V4SI, 0 },
  { ALTIVEC_BUILTIN_VEC_LVRXL, ALTIVEC_BUILTIN_LVRXL,
    RS6000_BTI_unsigned_V4SI, RS6000_BTI_INTSI, ~RS6000_BTI_UINTSI, 0 },
  { ALTIVEC_BUILTIN_VEC_LVRXL, ALTIVEC_BUILTIN_LVRXL,
    RS6000_BTI_bool_V8HI, RS6000_BTI_INTSI, ~RS6000_BTI_bool_V8HI, 0 },
  { ALTIVEC_BUILTIN_VEC_LVRXL, ALTIVEC_BUILTIN_LVRXL,
    RS6000_BTI_pixel_V8HI, RS6000_BTI_INTSI, ~RS6000_BTI_pixel_V8HI, 0 },
  { ALTIVEC_BUILTIN_VEC_LVRXL, ALTIVEC_BUILTIN_LVRXL,
    RS6000_BTI_V8HI, RS6000_BTI_INTSI, ~RS6000_BTI_V8HI, 0 },
  { ALTIVEC_BUILTIN_VEC_LVRXL, ALTIVEC_BUILTIN_LVRXL,
    RS6000_BTI_V8HI, RS6000_BTI_INTSI, ~RS6000_BTI_INTHI, 0 },
  { ALTIVEC_BUILTIN_VEC_LVRXL, ALTIVEC_BUILTIN_LVRXL,
    RS6000_BTI_unsigned_V8HI, RS6000_BTI_INTSI, ~RS6000_BTI_unsigned_V8HI, 0 },
  { ALTIVEC_BUILTIN_VEC_LVRXL, ALTIVEC_BUILTIN_LVRXL,
    RS6000_BTI_unsigned_V8HI, RS6000_BTI_INTSI, ~RS6000_BTI_UINTHI, 0 },
  { ALTIVEC_BUILTIN_VEC_LVRXL, ALTIVEC_BUILTIN_LVRXL,
    RS6000_BTI_bool_V16QI, RS6000_BTI_INTSI, ~RS6000_BTI_bool_V16QI, 0 },
  { ALTIVEC_BUILTIN_VEC_LVRXL, ALTIVEC_BUILTIN_LVRXL,
    RS6000_BTI_V16QI, RS6000_BTI_INTSI, ~RS6000_BTI_V16QI, 0 },
  { ALTIVEC_BUILTIN_VEC_LVRXL, ALTIVEC_BUILTIN_LVRXL,
    RS6000_BTI_V16QI, RS6000_BTI_INTSI, ~RS6000_BTI_INTQI, 0 },
  { ALTIVEC_BUILTIN_VEC_LVRXL, ALTIVEC_BUILTIN_LVRXL,
    RS6000_BTI_unsigned_V16QI, RS6000_BTI_INTSI, ~RS6000_BTI_unsigned_V16QI, 0 },
  { ALTIVEC_BUILTIN_VEC_LVRXL, ALTIVEC_BUILTIN_LVRXL,
    RS6000_BTI_unsigned_V16QI, RS6000_BTI_INTSI, ~RS6000_BTI_UINTQI, 0 },
  { ALTIVEC_BUILTIN_VEC_MAX, ALTIVEC_BUILTIN_VMAXUB,
    RS6000_BTI_unsigned_V16QI, RS6000_BTI_bool_V16QI, RS6000_BTI_unsigned_V16QI, 0 },
  { ALTIVEC_BUILTIN_VEC_MAX, ALTIVEC_BUILTIN_VMAXUB,
    RS6000_BTI_unsigned_V16QI, RS6000_BTI_unsigned_V16QI, RS6000_BTI_bool_V16QI, 0 },
  { ALTIVEC_BUILTIN_VEC_MAX, ALTIVEC_BUILTIN_VMAXUB,
    RS6000_BTI_unsigned_V16QI, RS6000_BTI_unsigned_V16QI, RS6000_BTI_unsigned_V16QI, 0 },
  { ALTIVEC_BUILTIN_VEC_MAX, ALTIVEC_BUILTIN_VMAXSB,
    RS6000_BTI_V16QI, RS6000_BTI_bool_V16QI, RS6000_BTI_V16QI, 0 },
  { ALTIVEC_BUILTIN_VEC_MAX, ALTIVEC_BUILTIN_VMAXSB,
    RS6000_BTI_V16QI, RS6000_BTI_V16QI, RS6000_BTI_bool_V16QI, 0 },
  { ALTIVEC_BUILTIN_VEC_MAX, ALTIVEC_BUILTIN_VMAXSB,
    RS6000_BTI_V16QI, RS6000_BTI_V16QI, RS6000_BTI_V16QI, 0 },
  { ALTIVEC_BUILTIN_VEC_MAX, ALTIVEC_BUILTIN_VMAXUH,
    RS6000_BTI_unsigned_V8HI, RS6000_BTI_bool_V8HI, RS6000_BTI_unsigned_V8HI, 0 },
  { ALTIVEC_BUILTIN_VEC_MAX, ALTIVEC_BUILTIN_VMAXUH,
    RS6000_BTI_unsigned_V8HI, RS6000_BTI_unsigned_V8HI, RS6000_BTI_bool_V8HI, 0 },
  { ALTIVEC_BUILTIN_VEC_MAX, ALTIVEC_BUILTIN_VMAXUH,
    RS6000_BTI_unsigned_V8HI, RS6000_BTI_unsigned_V8HI, RS6000_BTI_unsigned_V8HI, 0 },
  { ALTIVEC_BUILTIN_VEC_MAX, ALTIVEC_BUILTIN_VMAXSH,
    RS6000_BTI_V8HI, RS6000_BTI_bool_V8HI, RS6000_BTI_V8HI, 0 },
  { ALTIVEC_BUILTIN_VEC_MAX, ALTIVEC_BUILTIN_VMAXSH,
    RS6000_BTI_V8HI, RS6000_BTI_V8HI, RS6000_BTI_bool_V8HI, 0 },
  { ALTIVEC_BUILTIN_VEC_MAX, ALTIVEC_BUILTIN_VMAXSH,
    RS6000_BTI_V8HI, RS6000_BTI_V8HI, RS6000_BTI_V8HI, 0 },
  { ALTIVEC_BUILTIN_VEC_MAX, ALTIVEC_BUILTIN_VMAXUW,
    RS6000_BTI_unsigned_V4SI, RS6000_BTI_bool_V4SI, RS6000_BTI_unsigned_V4SI, 0 },
  { ALTIVEC_BUILTIN_VEC_MAX, ALTIVEC_BUILTIN_VMAXUW,
    RS6000_BTI_unsigned_V4SI, RS6000_BTI_unsigned_V4SI, RS6000_BTI_bool_V4SI, 0 },
  { ALTIVEC_BUILTIN_VEC_MAX, ALTIVEC_BUILTIN_VMAXUW,
    RS6000_BTI_unsigned_V4SI, RS6000_BTI_unsigned_V4SI, RS6000_BTI_unsigned_V4SI, 0 },
  { ALTIVEC_BUILTIN_VEC_MAX, ALTIVEC_BUILTIN_VMAXSW,
    RS6000_BTI_V4SI, RS6000_BTI_bool_V4SI, RS6000_BTI_V4SI, 0 },
  { ALTIVEC_BUILTIN_VEC_MAX, ALTIVEC_BUILTIN_VMAXSW,
    RS6000_BTI_V4SI, RS6000_BTI_V4SI, RS6000_BTI_bool_V4SI, 0 },
  { ALTIVEC_BUILTIN_VEC_MAX, ALTIVEC_BUILTIN_VMAXSW,
    RS6000_BTI_V4SI, RS6000_BTI_V4SI, RS6000_BTI_V4SI, 0 },
  { ALTIVEC_BUILTIN_VEC_MAX, ALTIVEC_BUILTIN_VMAXFP,
    RS6000_BTI_V4SF, RS6000_BTI_V4SF, RS6000_BTI_V4SF, 0 },
  { ALTIVEC_BUILTIN_VEC_MAX, VSX_BUILTIN_XVMAXDP,
    RS6000_BTI_V2DF, RS6000_BTI_V2DF, RS6000_BTI_V2DF, 0 },
  { ALTIVEC_BUILTIN_VEC_VMAXFP, ALTIVEC_BUILTIN_VMAXFP,
    RS6000_BTI_V4SF, RS6000_BTI_V4SF, RS6000_BTI_V4SF, 0 },
  { ALTIVEC_BUILTIN_VEC_VMAXSW, ALTIVEC_BUILTIN_VMAXSW,
    RS6000_BTI_V4SI, RS6000_BTI_V4SI, RS6000_BTI_V4SI, 0 },
  { ALTIVEC_BUILTIN_VEC_VMAXSW, ALTIVEC_BUILTIN_VMAXSW,
    RS6000_BTI_V4SI, RS6000_BTI_bool_V4SI, RS6000_BTI_V4SI, 0 },
  { ALTIVEC_BUILTIN_VEC_VMAXSW, ALTIVEC_BUILTIN_VMAXSW,
    RS6000_BTI_V4SI, RS6000_BTI_V4SI, RS6000_BTI_bool_V4SI, 0 },
  { ALTIVEC_BUILTIN_VEC_VMAXUW, ALTIVEC_BUILTIN_VMAXUW,
    RS6000_BTI_unsigned_V4SI, RS6000_BTI_V4SI, RS6000_BTI_unsigned_V4SI, 0 },
  { ALTIVEC_BUILTIN_VEC_VMAXUW, ALTIVEC_BUILTIN_VMAXUW,
    RS6000_BTI_unsigned_V4SI, RS6000_BTI_unsigned_V4SI, RS6000_BTI_V4SI, 0 },
  { ALTIVEC_BUILTIN_VEC_VMAXUW, ALTIVEC_BUILTIN_VMAXUW,
    RS6000_BTI_unsigned_V4SI, RS6000_BTI_unsigned_V4SI, RS6000_BTI_unsigned_V4SI, 0 },
  { ALTIVEC_BUILTIN_VEC_VMAXUW, ALTIVEC_BUILTIN_VMAXUW,
    RS6000_BTI_unsigned_V4SI, RS6000_BTI_bool_V4SI, RS6000_BTI_unsigned_V4SI, 0 },
  { ALTIVEC_BUILTIN_VEC_VMAXUW, ALTIVEC_BUILTIN_VMAXUW,
    RS6000_BTI_unsigned_V4SI, RS6000_BTI_unsigned_V4SI, RS6000_BTI_bool_V4SI, 0 },
  { ALTIVEC_BUILTIN_VEC_VMAXSH, ALTIVEC_BUILTIN_VMAXSH,
    RS6000_BTI_V8HI, RS6000_BTI_V8HI, RS6000_BTI_V8HI, 0 },
  { ALTIVEC_BUILTIN_VEC_VMAXSH, ALTIVEC_BUILTIN_VMAXSH,
    RS6000_BTI_V8HI, RS6000_BTI_bool_V8HI, RS6000_BTI_V8HI, 0 },
  { ALTIVEC_BUILTIN_VEC_VMAXSH, ALTIVEC_BUILTIN_VMAXSH,
    RS6000_BTI_V8HI, RS6000_BTI_V8HI, RS6000_BTI_bool_V8HI, 0 },
  { ALTIVEC_BUILTIN_VEC_VMAXUH, ALTIVEC_BUILTIN_VMAXUH,
    RS6000_BTI_unsigned_V8HI, RS6000_BTI_V8HI, RS6000_BTI_unsigned_V8HI, 0 },
  { ALTIVEC_BUILTIN_VEC_VMAXUH, ALTIVEC_BUILTIN_VMAXUH,
    RS6000_BTI_unsigned_V8HI, RS6000_BTI_unsigned_V8HI, RS6000_BTI_V8HI, 0 },
  { ALTIVEC_BUILTIN_VEC_VMAXUH, ALTIVEC_BUILTIN_VMAXUH,
    RS6000_BTI_unsigned_V8HI, RS6000_BTI_unsigned_V8HI, RS6000_BTI_unsigned_V8HI, 0 },
  { ALTIVEC_BUILTIN_VEC_VMAXUH, ALTIVEC_BUILTIN_VMAXUH,
    RS6000_BTI_unsigned_V8HI, RS6000_BTI_bool_V8HI, RS6000_BTI_unsigned_V8HI, 0 },
  { ALTIVEC_BUILTIN_VEC_VMAXUH, ALTIVEC_BUILTIN_VMAXUH,
    RS6000_BTI_unsigned_V8HI, RS6000_BTI_unsigned_V8HI, RS6000_BTI_bool_V8HI, 0 },
  { ALTIVEC_BUILTIN_VEC_VMAXSB, ALTIVEC_BUILTIN_VMAXSB,
    RS6000_BTI_V16QI, RS6000_BTI_V16QI, RS6000_BTI_V16QI, 0 },
  { ALTIVEC_BUILTIN_VEC_VMAXSB, ALTIVEC_BUILTIN_VMAXSB,
    RS6000_BTI_V16QI, RS6000_BTI_bool_V16QI, RS6000_BTI_V16QI, 0 },
  { ALTIVEC_BUILTIN_VEC_VMAXSB, ALTIVEC_BUILTIN_VMAXSB,
    RS6000_BTI_V16QI, RS6000_BTI_V16QI, RS6000_BTI_bool_V16QI, 0 },
  { ALTIVEC_BUILTIN_VEC_VMAXUB, ALTIVEC_BUILTIN_VMAXUB,
    RS6000_BTI_unsigned_V16QI, RS6000_BTI_V16QI, RS6000_BTI_unsigned_V16QI, 0 },
  { ALTIVEC_BUILTIN_VEC_VMAXUB, ALTIVEC_BUILTIN_VMAXUB,
    RS6000_BTI_unsigned_V16QI, RS6000_BTI_unsigned_V16QI, RS6000_BTI_V16QI, 0 },
  { ALTIVEC_BUILTIN_VEC_VMAXUB, ALTIVEC_BUILTIN_VMAXUB,
    RS6000_BTI_unsigned_V16QI, RS6000_BTI_unsigned_V16QI, RS6000_BTI_unsigned_V16QI, 0 },
  { ALTIVEC_BUILTIN_VEC_VMAXUB, ALTIVEC_BUILTIN_VMAXUB,
    RS6000_BTI_unsigned_V16QI, RS6000_BTI_bool_V16QI, RS6000_BTI_unsigned_V16QI, 0 },
  { ALTIVEC_BUILTIN_VEC_VMAXUB, ALTIVEC_BUILTIN_VMAXUB,
    RS6000_BTI_unsigned_V16QI, RS6000_BTI_unsigned_V16QI, RS6000_BTI_bool_V16QI, 0 },
  { ALTIVEC_BUILTIN_VEC_MERGEH, ALTIVEC_BUILTIN_VMRGHB,
    RS6000_BTI_bool_V16QI, RS6000_BTI_bool_V16QI, RS6000_BTI_bool_V16QI, 0 },
  { ALTIVEC_BUILTIN_VEC_MERGEH, ALTIVEC_BUILTIN_VMRGHB,
    RS6000_BTI_V16QI, RS6000_BTI_V16QI, RS6000_BTI_V16QI, 0 },
  { ALTIVEC_BUILTIN_VEC_MERGEH, ALTIVEC_BUILTIN_VMRGHB,
    RS6000_BTI_unsigned_V16QI, RS6000_BTI_unsigned_V16QI, RS6000_BTI_unsigned_V16QI, 0 },
  { ALTIVEC_BUILTIN_VEC_MERGEH, ALTIVEC_BUILTIN_VMRGHH,
    RS6000_BTI_bool_V8HI, RS6000_BTI_bool_V8HI, RS6000_BTI_bool_V8HI, 0 },
  { ALTIVEC_BUILTIN_VEC_MERGEH, ALTIVEC_BUILTIN_VMRGHH,
    RS6000_BTI_pixel_V8HI, RS6000_BTI_pixel_V8HI, RS6000_BTI_pixel_V8HI, 0 },
  { ALTIVEC_BUILTIN_VEC_MERGEH, ALTIVEC_BUILTIN_VMRGHH,
    RS6000_BTI_V8HI, RS6000_BTI_V8HI, RS6000_BTI_V8HI, 0 },
  { ALTIVEC_BUILTIN_VEC_MERGEH, ALTIVEC_BUILTIN_VMRGHH,
    RS6000_BTI_unsigned_V8HI, RS6000_BTI_unsigned_V8HI, RS6000_BTI_unsigned_V8HI, 0 },
  { ALTIVEC_BUILTIN_VEC_MERGEH, ALTIVEC_BUILTIN_VMRGHW,
    RS6000_BTI_V4SF, RS6000_BTI_V4SF, RS6000_BTI_V4SF, 0 },
  { ALTIVEC_BUILTIN_VEC_MERGEH, ALTIVEC_BUILTIN_VMRGHW,
    RS6000_BTI_bool_V4SI, RS6000_BTI_bool_V4SI, RS6000_BTI_bool_V4SI, 0 },
  { ALTIVEC_BUILTIN_VEC_MERGEH, ALTIVEC_BUILTIN_VMRGHW,
    RS6000_BTI_V4SI, RS6000_BTI_V4SI, RS6000_BTI_V4SI, 0 },
  { ALTIVEC_BUILTIN_VEC_MERGEH, ALTIVEC_BUILTIN_VMRGHW,
    RS6000_BTI_unsigned_V4SI, RS6000_BTI_unsigned_V4SI, RS6000_BTI_unsigned_V4SI, 0 },
  { ALTIVEC_BUILTIN_VEC_VMRGHW, ALTIVEC_BUILTIN_VMRGHW,
    RS6000_BTI_V4SF, RS6000_BTI_V4SF, RS6000_BTI_V4SF, 0 },
  { ALTIVEC_BUILTIN_VEC_VMRGHW, ALTIVEC_BUILTIN_VMRGHW,
    RS6000_BTI_V4SI, RS6000_BTI_V4SI, RS6000_BTI_V4SI, 0 },
  { ALTIVEC_BUILTIN_VEC_VMRGHW, ALTIVEC_BUILTIN_VMRGHW,
    RS6000_BTI_unsigned_V4SI, RS6000_BTI_unsigned_V4SI, RS6000_BTI_unsigned_V4SI, 0 },
  { ALTIVEC_BUILTIN_VEC_VMRGHW, ALTIVEC_BUILTIN_VMRGHW,
    RS6000_BTI_bool_V4SI, RS6000_BTI_bool_V4SI, RS6000_BTI_bool_V4SI, 0 },
  { ALTIVEC_BUILTIN_VEC_VMRGHH, ALTIVEC_BUILTIN_VMRGHH,
    RS6000_BTI_bool_V8HI, RS6000_BTI_bool_V8HI, RS6000_BTI_bool_V8HI, 0 },
  { ALTIVEC_BUILTIN_VEC_VMRGHH, ALTIVEC_BUILTIN_VMRGHH,
    RS6000_BTI_pixel_V8HI, RS6000_BTI_pixel_V8HI, RS6000_BTI_pixel_V8HI, 0 },
  { ALTIVEC_BUILTIN_VEC_VMRGHH, ALTIVEC_BUILTIN_VMRGHH,
    RS6000_BTI_V8HI, RS6000_BTI_V8HI, RS6000_BTI_V8HI, 0 },
  { ALTIVEC_BUILTIN_VEC_VMRGHH, ALTIVEC_BUILTIN_VMRGHH,
    RS6000_BTI_unsigned_V8HI, RS6000_BTI_unsigned_V8HI, RS6000_BTI_unsigned_V8HI, 0 },
  { ALTIVEC_BUILTIN_VEC_VMRGHB, ALTIVEC_BUILTIN_VMRGHB,
    RS6000_BTI_V16QI, RS6000_BTI_V16QI, RS6000_BTI_V16QI, 0 },
  { ALTIVEC_BUILTIN_VEC_VMRGHB, ALTIVEC_BUILTIN_VMRGHB,
    RS6000_BTI_unsigned_V16QI, RS6000_BTI_unsigned_V16QI, RS6000_BTI_unsigned_V16QI, 0 },
  { ALTIVEC_BUILTIN_VEC_VMRGHB, ALTIVEC_BUILTIN_VMRGHB,
    RS6000_BTI_bool_V16QI, RS6000_BTI_bool_V16QI, RS6000_BTI_bool_V16QI, 0 },
  { ALTIVEC_BUILTIN_VEC_MERGEL, ALTIVEC_BUILTIN_VMRGLB,
    RS6000_BTI_bool_V16QI, RS6000_BTI_bool_V16QI, RS6000_BTI_bool_V16QI, 0 },
  { ALTIVEC_BUILTIN_VEC_MERGEL, ALTIVEC_BUILTIN_VMRGLB,
    RS6000_BTI_V16QI, RS6000_BTI_V16QI, RS6000_BTI_V16QI, 0 },
  { ALTIVEC_BUILTIN_VEC_MERGEL, ALTIVEC_BUILTIN_VMRGLB,
    RS6000_BTI_unsigned_V16QI, RS6000_BTI_unsigned_V16QI, RS6000_BTI_unsigned_V16QI, 0 },
  { ALTIVEC_BUILTIN_VEC_MERGEL, ALTIVEC_BUILTIN_VMRGLH,
    RS6000_BTI_bool_V8HI, RS6000_BTI_bool_V8HI, RS6000_BTI_bool_V8HI, 0 },
  { ALTIVEC_BUILTIN_VEC_MERGEL, ALTIVEC_BUILTIN_VMRGLH,
    RS6000_BTI_pixel_V8HI, RS6000_BTI_pixel_V8HI, RS6000_BTI_pixel_V8HI, 0 },
  { ALTIVEC_BUILTIN_VEC_MERGEL, ALTIVEC_BUILTIN_VMRGLH,
    RS6000_BTI_V8HI, RS6000_BTI_V8HI, RS6000_BTI_V8HI, 0 },
  { ALTIVEC_BUILTIN_VEC_MERGEL, ALTIVEC_BUILTIN_VMRGLH,
    RS6000_BTI_unsigned_V8HI, RS6000_BTI_unsigned_V8HI, RS6000_BTI_unsigned_V8HI, 0 },
  { ALTIVEC_BUILTIN_VEC_MERGEL, ALTIVEC_BUILTIN_VMRGLW,
    RS6000_BTI_V4SF, RS6000_BTI_V4SF, RS6000_BTI_V4SF, 0 },
  { ALTIVEC_BUILTIN_VEC_MERGEL, ALTIVEC_BUILTIN_VMRGLW,
    RS6000_BTI_bool_V4SI, RS6000_BTI_bool_V4SI, RS6000_BTI_bool_V4SI, 0 },
  { ALTIVEC_BUILTIN_VEC_MERGEL, ALTIVEC_BUILTIN_VMRGLW,
    RS6000_BTI_V4SI, RS6000_BTI_V4SI, RS6000_BTI_V4SI, 0 },
  { ALTIVEC_BUILTIN_VEC_MERGEL, ALTIVEC_BUILTIN_VMRGLW,
    RS6000_BTI_unsigned_V4SI, RS6000_BTI_unsigned_V4SI, RS6000_BTI_unsigned_V4SI, 0 },
  { ALTIVEC_BUILTIN_VEC_VMRGLW, ALTIVEC_BUILTIN_VMRGLW,
    RS6000_BTI_V4SF, RS6000_BTI_V4SF, RS6000_BTI_V4SF, 0 },
  { ALTIVEC_BUILTIN_VEC_VMRGLW, ALTIVEC_BUILTIN_VMRGLW,
    RS6000_BTI_V4SI, RS6000_BTI_V4SI, RS6000_BTI_V4SI, 0 },
  { ALTIVEC_BUILTIN_VEC_VMRGLW, ALTIVEC_BUILTIN_VMRGLW,
    RS6000_BTI_unsigned_V4SI, RS6000_BTI_unsigned_V4SI, RS6000_BTI_unsigned_V4SI, 0 },
  { ALTIVEC_BUILTIN_VEC_VMRGLW, ALTIVEC_BUILTIN_VMRGLW,
    RS6000_BTI_bool_V4SI, RS6000_BTI_bool_V4SI, RS6000_BTI_bool_V4SI, 0 },
  { ALTIVEC_BUILTIN_VEC_VMRGLH, ALTIVEC_BUILTIN_VMRGLH,
    RS6000_BTI_bool_V8HI, RS6000_BTI_bool_V8HI, RS6000_BTI_bool_V8HI, 0 },
  { ALTIVEC_BUILTIN_VEC_VMRGLH, ALTIVEC_BUILTIN_VMRGLH,
    RS6000_BTI_pixel_V8HI, RS6000_BTI_pixel_V8HI, RS6000_BTI_pixel_V8HI, 0 },
  { ALTIVEC_BUILTIN_VEC_VMRGLH, ALTIVEC_BUILTIN_VMRGLH,
    RS6000_BTI_V8HI, RS6000_BTI_V8HI, RS6000_BTI_V8HI, 0 },
  { ALTIVEC_BUILTIN_VEC_VMRGLH, ALTIVEC_BUILTIN_VMRGLH,
    RS6000_BTI_unsigned_V8HI, RS6000_BTI_unsigned_V8HI, RS6000_BTI_unsigned_V8HI, 0 },
  { ALTIVEC_BUILTIN_VEC_VMRGLB, ALTIVEC_BUILTIN_VMRGLB,
    RS6000_BTI_V16QI, RS6000_BTI_V16QI, RS6000_BTI_V16QI, 0 },
  { ALTIVEC_BUILTIN_VEC_VMRGLB, ALTIVEC_BUILTIN_VMRGLB,
    RS6000_BTI_unsigned_V16QI, RS6000_BTI_unsigned_V16QI, RS6000_BTI_unsigned_V16QI, 0 },
  { ALTIVEC_BUILTIN_VEC_VMRGLB, ALTIVEC_BUILTIN_VMRGLB,
    RS6000_BTI_bool_V16QI, RS6000_BTI_bool_V16QI, RS6000_BTI_bool_V16QI, 0 },
  { ALTIVEC_BUILTIN_VEC_MIN, ALTIVEC_BUILTIN_VMINUB,
    RS6000_BTI_unsigned_V16QI, RS6000_BTI_bool_V16QI, RS6000_BTI_unsigned_V16QI, 0 },
  { ALTIVEC_BUILTIN_VEC_MIN, ALTIVEC_BUILTIN_VMINUB,
    RS6000_BTI_unsigned_V16QI, RS6000_BTI_unsigned_V16QI, RS6000_BTI_bool_V16QI, 0 },
  { ALTIVEC_BUILTIN_VEC_MIN, ALTIVEC_BUILTIN_VMINUB,
    RS6000_BTI_unsigned_V16QI, RS6000_BTI_unsigned_V16QI, RS6000_BTI_unsigned_V16QI, 0 },
  { ALTIVEC_BUILTIN_VEC_MIN, ALTIVEC_BUILTIN_VMINSB,
    RS6000_BTI_V16QI, RS6000_BTI_bool_V16QI, RS6000_BTI_V16QI, 0 },
  { ALTIVEC_BUILTIN_VEC_MIN, ALTIVEC_BUILTIN_VMINSB,
    RS6000_BTI_V16QI, RS6000_BTI_V16QI, RS6000_BTI_bool_V16QI, 0 },
  { ALTIVEC_BUILTIN_VEC_MIN, ALTIVEC_BUILTIN_VMINSB,
    RS6000_BTI_V16QI, RS6000_BTI_V16QI, RS6000_BTI_V16QI, 0 },
  { ALTIVEC_BUILTIN_VEC_MIN, ALTIVEC_BUILTIN_VMINUH,
    RS6000_BTI_unsigned_V8HI, RS6000_BTI_bool_V8HI, RS6000_BTI_unsigned_V8HI, 0 },
  { ALTIVEC_BUILTIN_VEC_MIN, ALTIVEC_BUILTIN_VMINUH,
    RS6000_BTI_unsigned_V8HI, RS6000_BTI_unsigned_V8HI, RS6000_BTI_bool_V8HI, 0 },
  { ALTIVEC_BUILTIN_VEC_MIN, ALTIVEC_BUILTIN_VMINUH,
    RS6000_BTI_unsigned_V8HI, RS6000_BTI_unsigned_V8HI, RS6000_BTI_unsigned_V8HI, 0 },
  { ALTIVEC_BUILTIN_VEC_MIN, ALTIVEC_BUILTIN_VMINSH,
    RS6000_BTI_V8HI, RS6000_BTI_bool_V8HI, RS6000_BTI_V8HI, 0 },
  { ALTIVEC_BUILTIN_VEC_MIN, ALTIVEC_BUILTIN_VMINSH,
    RS6000_BTI_V8HI, RS6000_BTI_V8HI, RS6000_BTI_bool_V8HI, 0 },
  { ALTIVEC_BUILTIN_VEC_MIN, ALTIVEC_BUILTIN_VMINSH,
    RS6000_BTI_V8HI, RS6000_BTI_V8HI, RS6000_BTI_V8HI, 0 },
  { ALTIVEC_BUILTIN_VEC_MIN, ALTIVEC_BUILTIN_VMINUW,
    RS6000_BTI_unsigned_V4SI, RS6000_BTI_bool_V4SI, RS6000_BTI_unsigned_V4SI, 0 },
  { ALTIVEC_BUILTIN_VEC_MIN, ALTIVEC_BUILTIN_VMINUW,
    RS6000_BTI_unsigned_V4SI, RS6000_BTI_unsigned_V4SI, RS6000_BTI_bool_V4SI, 0 },
  { ALTIVEC_BUILTIN_VEC_MIN, ALTIVEC_BUILTIN_VMINUW,
    RS6000_BTI_unsigned_V4SI, RS6000_BTI_unsigned_V4SI, RS6000_BTI_unsigned_V4SI, 0 },
  { ALTIVEC_BUILTIN_VEC_MIN, ALTIVEC_BUILTIN_VMINSW,
    RS6000_BTI_V4SI, RS6000_BTI_bool_V4SI, RS6000_BTI_V4SI, 0 },
  { ALTIVEC_BUILTIN_VEC_MIN, ALTIVEC_BUILTIN_VMINSW,
    RS6000_BTI_V4SI, RS6000_BTI_V4SI, RS6000_BTI_bool_V4SI, 0 },
  { ALTIVEC_BUILTIN_VEC_MIN, ALTIVEC_BUILTIN_VMINSW,
    RS6000_BTI_V4SI, RS6000_BTI_V4SI, RS6000_BTI_V4SI, 0 },
  { ALTIVEC_BUILTIN_VEC_MIN, ALTIVEC_BUILTIN_VMINFP,
    RS6000_BTI_V4SF, RS6000_BTI_V4SF, RS6000_BTI_V4SF, 0 },
  { ALTIVEC_BUILTIN_VEC_MIN, VSX_BUILTIN_XVMINDP,
    RS6000_BTI_V2DF, RS6000_BTI_V2DF, RS6000_BTI_V2DF, 0 },
  { ALTIVEC_BUILTIN_VEC_VMINFP, ALTIVEC_BUILTIN_VMINFP,
    RS6000_BTI_V4SF, RS6000_BTI_V4SF, RS6000_BTI_V4SF, 0 },
  { ALTIVEC_BUILTIN_VEC_VMINSW, ALTIVEC_BUILTIN_VMINSW,
    RS6000_BTI_V4SI, RS6000_BTI_V4SI, RS6000_BTI_V4SI, 0 },
  { ALTIVEC_BUILTIN_VEC_VMINSW, ALTIVEC_BUILTIN_VMINSW,
    RS6000_BTI_V4SI, RS6000_BTI_bool_V4SI, RS6000_BTI_V4SI, 0 },
  { ALTIVEC_BUILTIN_VEC_VMINSW, ALTIVEC_BUILTIN_VMINSW,
    RS6000_BTI_V4SI, RS6000_BTI_V4SI, RS6000_BTI_bool_V4SI, 0 },
  { ALTIVEC_BUILTIN_VEC_VMINUW, ALTIVEC_BUILTIN_VMINUW,
    RS6000_BTI_unsigned_V4SI, RS6000_BTI_V4SI, RS6000_BTI_unsigned_V4SI, 0 },
  { ALTIVEC_BUILTIN_VEC_VMINUW, ALTIVEC_BUILTIN_VMINUW,
    RS6000_BTI_unsigned_V4SI, RS6000_BTI_unsigned_V4SI, RS6000_BTI_V4SI, 0 },
  { ALTIVEC_BUILTIN_VEC_VMINUW, ALTIVEC_BUILTIN_VMINUW,
    RS6000_BTI_unsigned_V4SI, RS6000_BTI_unsigned_V4SI, RS6000_BTI_unsigned_V4SI, 0 },
  { ALTIVEC_BUILTIN_VEC_VMINUW, ALTIVEC_BUILTIN_VMINUW,
    RS6000_BTI_unsigned_V4SI, RS6000_BTI_bool_V4SI, RS6000_BTI_unsigned_V4SI, 0 },
  { ALTIVEC_BUILTIN_VEC_VMINUW, ALTIVEC_BUILTIN_VMINUW,
    RS6000_BTI_unsigned_V4SI, RS6000_BTI_unsigned_V4SI, RS6000_BTI_bool_V4SI, 0 },
  { ALTIVEC_BUILTIN_VEC_VMINSH, ALTIVEC_BUILTIN_VMINSH,
    RS6000_BTI_V8HI, RS6000_BTI_V8HI, RS6000_BTI_V8HI, 0 },
  { ALTIVEC_BUILTIN_VEC_VMINSH, ALTIVEC_BUILTIN_VMINSH,
    RS6000_BTI_V8HI, RS6000_BTI_bool_V8HI, RS6000_BTI_V8HI, 0 },
  { ALTIVEC_BUILTIN_VEC_VMINSH, ALTIVEC_BUILTIN_VMINSH,
    RS6000_BTI_V8HI, RS6000_BTI_V8HI, RS6000_BTI_bool_V8HI, 0 },
  { ALTIVEC_BUILTIN_VEC_VMINSB, ALTIVEC_BUILTIN_VMINSB,
    RS6000_BTI_V16QI, RS6000_BTI_bool_V16QI, RS6000_BTI_V16QI, 0 },
  { ALTIVEC_BUILTIN_VEC_VMINSB, ALTIVEC_BUILTIN_VMINSB,
    RS6000_BTI_V16QI, RS6000_BTI_V16QI, RS6000_BTI_bool_V16QI, 0 },
  { ALTIVEC_BUILTIN_VEC_VMINSB, ALTIVEC_BUILTIN_VMINSB,
    RS6000_BTI_V16QI, RS6000_BTI_V16QI, RS6000_BTI_V16QI, 0 },
  { ALTIVEC_BUILTIN_VEC_VMINUH, ALTIVEC_BUILTIN_VMINUH,
    RS6000_BTI_unsigned_V8HI, RS6000_BTI_V8HI, RS6000_BTI_unsigned_V8HI, 0 },
  { ALTIVEC_BUILTIN_VEC_VMINUH, ALTIVEC_BUILTIN_VMINUH,
    RS6000_BTI_unsigned_V8HI, RS6000_BTI_unsigned_V8HI, RS6000_BTI_V8HI, 0 },
  { ALTIVEC_BUILTIN_VEC_VMINUH, ALTIVEC_BUILTIN_VMINUH,
    RS6000_BTI_unsigned_V8HI, RS6000_BTI_unsigned_V8HI, RS6000_BTI_unsigned_V8HI, 0 },
  { ALTIVEC_BUILTIN_VEC_VMINUH, ALTIVEC_BUILTIN_VMINUH,
    RS6000_BTI_unsigned_V8HI, RS6000_BTI_bool_V8HI, RS6000_BTI_unsigned_V8HI, 0 },
  { ALTIVEC_BUILTIN_VEC_VMINUH, ALTIVEC_BUILTIN_VMINUH,
    RS6000_BTI_unsigned_V8HI, RS6000_BTI_unsigned_V8HI, RS6000_BTI_bool_V8HI, 0 },
  { ALTIVEC_BUILTIN_VEC_VMINUB, ALTIVEC_BUILTIN_VMINUB,
    RS6000_BTI_unsigned_V16QI, RS6000_BTI_V16QI, RS6000_BTI_unsigned_V16QI, 0 },
  { ALTIVEC_BUILTIN_VEC_VMINUB, ALTIVEC_BUILTIN_VMINUB,
    RS6000_BTI_unsigned_V16QI, RS6000_BTI_unsigned_V16QI, RS6000_BTI_V16QI, 0 },
  { ALTIVEC_BUILTIN_VEC_VMINUB, ALTIVEC_BUILTIN_VMINUB,
    RS6000_BTI_unsigned_V16QI, RS6000_BTI_unsigned_V16QI, RS6000_BTI_unsigned_V16QI, 0 },
  { ALTIVEC_BUILTIN_VEC_VMINUB, ALTIVEC_BUILTIN_VMINUB,
    RS6000_BTI_unsigned_V16QI, RS6000_BTI_bool_V16QI, RS6000_BTI_unsigned_V16QI, 0 },
  { ALTIVEC_BUILTIN_VEC_VMINUB, ALTIVEC_BUILTIN_VMINUB,
    RS6000_BTI_unsigned_V16QI, RS6000_BTI_unsigned_V16QI, RS6000_BTI_bool_V16QI, 0 },
  { VSX_BUILTIN_VEC_MUL, VSX_BUILTIN_XVMULSP,
    RS6000_BTI_V4SF, RS6000_BTI_V4SF, RS6000_BTI_V4SF, 0 },
  { VSX_BUILTIN_VEC_MUL, VSX_BUILTIN_XVMULDP,
    RS6000_BTI_V2DF, RS6000_BTI_V2DF, RS6000_BTI_V2DF, 0 },
  { ALTIVEC_BUILTIN_VEC_MULE, ALTIVEC_BUILTIN_VMULEUB,
    RS6000_BTI_unsigned_V8HI, RS6000_BTI_unsigned_V16QI, RS6000_BTI_unsigned_V16QI, 0 },
  { ALTIVEC_BUILTIN_VEC_MULE, ALTIVEC_BUILTIN_VMULESB,
    RS6000_BTI_V8HI, RS6000_BTI_V16QI, RS6000_BTI_V16QI, 0 },
  { ALTIVEC_BUILTIN_VEC_MULE, ALTIVEC_BUILTIN_VMULEUH,
    RS6000_BTI_unsigned_V4SI, RS6000_BTI_unsigned_V8HI, RS6000_BTI_unsigned_V8HI, 0 },
  { ALTIVEC_BUILTIN_VEC_MULE, ALTIVEC_BUILTIN_VMULESH,
    RS6000_BTI_V4SI, RS6000_BTI_V8HI, RS6000_BTI_V8HI, 0 },
  { ALTIVEC_BUILTIN_VEC_VMULEUB, ALTIVEC_BUILTIN_VMULEUB,
    RS6000_BTI_unsigned_V8HI, RS6000_BTI_unsigned_V16QI, RS6000_BTI_unsigned_V16QI, 0 },
  { ALTIVEC_BUILTIN_VEC_VMULESB, ALTIVEC_BUILTIN_VMULESB,
    RS6000_BTI_V8HI, RS6000_BTI_V16QI, RS6000_BTI_V16QI, 0 },
  { ALTIVEC_BUILTIN_VEC_VMULEUH, ALTIVEC_BUILTIN_VMULEUH,
    RS6000_BTI_unsigned_V4SI, RS6000_BTI_unsigned_V8HI, RS6000_BTI_unsigned_V8HI, 0 },
  { ALTIVEC_BUILTIN_VEC_VMULESH, ALTIVEC_BUILTIN_VMULESH,
    RS6000_BTI_V4SI, RS6000_BTI_V8HI, RS6000_BTI_V8HI, 0 },
  { ALTIVEC_BUILTIN_VEC_MULO, ALTIVEC_BUILTIN_VMULOUB,
    RS6000_BTI_unsigned_V8HI, RS6000_BTI_unsigned_V16QI, RS6000_BTI_unsigned_V16QI, 0 },
  { ALTIVEC_BUILTIN_VEC_MULO, ALTIVEC_BUILTIN_VMULOSB,
    RS6000_BTI_V8HI, RS6000_BTI_V16QI, RS6000_BTI_V16QI, 0 },
  { ALTIVEC_BUILTIN_VEC_MULO, ALTIVEC_BUILTIN_VMULOUH,
    RS6000_BTI_unsigned_V4SI, RS6000_BTI_unsigned_V8HI, RS6000_BTI_unsigned_V8HI, 0 },
  { ALTIVEC_BUILTIN_VEC_MULO, ALTIVEC_BUILTIN_VMULOSH,
    RS6000_BTI_V4SI, RS6000_BTI_V8HI, RS6000_BTI_V8HI, 0 },
  { ALTIVEC_BUILTIN_VEC_VMULOSH, ALTIVEC_BUILTIN_VMULOSH,
    RS6000_BTI_V4SI, RS6000_BTI_V8HI, RS6000_BTI_V8HI, 0 },
  { ALTIVEC_BUILTIN_VEC_VMULOUH, ALTIVEC_BUILTIN_VMULOUH,
    RS6000_BTI_unsigned_V4SI, RS6000_BTI_unsigned_V8HI, RS6000_BTI_unsigned_V8HI, 0 },
  { ALTIVEC_BUILTIN_VEC_VMULOSB, ALTIVEC_BUILTIN_VMULOSB,
    RS6000_BTI_V8HI, RS6000_BTI_V16QI, RS6000_BTI_V16QI, 0 },
  { ALTIVEC_BUILTIN_VEC_VMULOUB, ALTIVEC_BUILTIN_VMULOUB,
    RS6000_BTI_unsigned_V8HI, RS6000_BTI_unsigned_V16QI, RS6000_BTI_unsigned_V16QI, 0 },
  { ALTIVEC_BUILTIN_VEC_NEARBYINT, VSX_BUILTIN_XVRDPI,
    RS6000_BTI_V2DF, RS6000_BTI_V2DF, 0, 0 },
  { ALTIVEC_BUILTIN_VEC_NEARBYINT, VSX_BUILTIN_XVRSPI,
    RS6000_BTI_V4SF, RS6000_BTI_V4SF, 0, 0 },
  { ALTIVEC_BUILTIN_VEC_NOR, ALTIVEC_BUILTIN_VNOR,
    RS6000_BTI_V4SF, RS6000_BTI_V4SF, RS6000_BTI_V4SF, 0 },
  { ALTIVEC_BUILTIN_VEC_NOR, ALTIVEC_BUILTIN_VNOR,
    RS6000_BTI_V2DF, RS6000_BTI_V2DF, RS6000_BTI_V2DF, 0 },
  { ALTIVEC_BUILTIN_VEC_NOR, ALTIVEC_BUILTIN_VNOR,
    RS6000_BTI_V4SI, RS6000_BTI_V4SI, RS6000_BTI_V4SI, 0 },
  { ALTIVEC_BUILTIN_VEC_NOR, ALTIVEC_BUILTIN_VNOR,
    RS6000_BTI_unsigned_V4SI, RS6000_BTI_unsigned_V4SI, RS6000_BTI_unsigned_V4SI, 0 },
  { ALTIVEC_BUILTIN_VEC_NOR, ALTIVEC_BUILTIN_VNOR,
    RS6000_BTI_bool_V4SI, RS6000_BTI_bool_V4SI, RS6000_BTI_bool_V4SI, 0 },
  { ALTIVEC_BUILTIN_VEC_NOR, ALTIVEC_BUILTIN_VNOR,
    RS6000_BTI_V8HI, RS6000_BTI_V8HI, RS6000_BTI_V8HI, 0 },
  { ALTIVEC_BUILTIN_VEC_NOR, ALTIVEC_BUILTIN_VNOR,
    RS6000_BTI_unsigned_V8HI, RS6000_BTI_unsigned_V8HI, RS6000_BTI_unsigned_V8HI, 0 },
  { ALTIVEC_BUILTIN_VEC_NOR, ALTIVEC_BUILTIN_VNOR,
    RS6000_BTI_bool_V8HI, RS6000_BTI_bool_V8HI, RS6000_BTI_bool_V8HI, 0 },
  { ALTIVEC_BUILTIN_VEC_NOR, ALTIVEC_BUILTIN_VNOR,
    RS6000_BTI_V16QI, RS6000_BTI_V16QI, RS6000_BTI_V16QI, 0 },
  { ALTIVEC_BUILTIN_VEC_NOR, ALTIVEC_BUILTIN_VNOR,
    RS6000_BTI_unsigned_V16QI, RS6000_BTI_unsigned_V16QI, RS6000_BTI_unsigned_V16QI, 0 },
  { ALTIVEC_BUILTIN_VEC_NOR, ALTIVEC_BUILTIN_VNOR,
    RS6000_BTI_bool_V16QI, RS6000_BTI_bool_V16QI, RS6000_BTI_bool_V16QI, 0 },
  { ALTIVEC_BUILTIN_VEC_OR, ALTIVEC_BUILTIN_VOR,
    RS6000_BTI_V4SF, RS6000_BTI_V4SF, RS6000_BTI_V4SF, 0 },
  { ALTIVEC_BUILTIN_VEC_OR, ALTIVEC_BUILTIN_VOR,
    RS6000_BTI_V4SF, RS6000_BTI_V4SF, RS6000_BTI_bool_V4SI, 0 },
  { ALTIVEC_BUILTIN_VEC_OR, ALTIVEC_BUILTIN_VOR,
    RS6000_BTI_V4SF, RS6000_BTI_bool_V4SI, RS6000_BTI_V4SF, 0 },
  { ALTIVEC_BUILTIN_VEC_OR, ALTIVEC_BUILTIN_VOR,
    RS6000_BTI_V2DF, RS6000_BTI_V2DF, RS6000_BTI_V2DF, 0 },
  { ALTIVEC_BUILTIN_VEC_OR, ALTIVEC_BUILTIN_VOR,
    RS6000_BTI_V2DF, RS6000_BTI_V2DF, RS6000_BTI_bool_V2DI, 0 },
  { ALTIVEC_BUILTIN_VEC_OR, ALTIVEC_BUILTIN_VOR,
    RS6000_BTI_V2DF, RS6000_BTI_bool_V2DI, RS6000_BTI_V2DF, 0 },
  { ALTIVEC_BUILTIN_VEC_OR, ALTIVEC_BUILTIN_VOR,
    RS6000_BTI_bool_V4SI, RS6000_BTI_bool_V4SI, RS6000_BTI_bool_V4SI, 0 },
  { ALTIVEC_BUILTIN_VEC_OR, ALTIVEC_BUILTIN_VOR,
    RS6000_BTI_V4SI, RS6000_BTI_bool_V4SI, RS6000_BTI_V4SI, 0 },
  { ALTIVEC_BUILTIN_VEC_OR, ALTIVEC_BUILTIN_VOR,
    RS6000_BTI_V4SI, RS6000_BTI_V4SI, RS6000_BTI_bool_V4SI, 0 },
  { ALTIVEC_BUILTIN_VEC_OR, ALTIVEC_BUILTIN_VOR,
    RS6000_BTI_V4SI, RS6000_BTI_V4SI, RS6000_BTI_V4SI, 0 },
  { ALTIVEC_BUILTIN_VEC_OR, ALTIVEC_BUILTIN_VOR,
    RS6000_BTI_unsigned_V4SI, RS6000_BTI_bool_V4SI, RS6000_BTI_unsigned_V4SI, 0 },
  { ALTIVEC_BUILTIN_VEC_OR, ALTIVEC_BUILTIN_VOR,
    RS6000_BTI_unsigned_V4SI, RS6000_BTI_unsigned_V4SI, RS6000_BTI_bool_V4SI, 0 },
  { ALTIVEC_BUILTIN_VEC_OR, ALTIVEC_BUILTIN_VOR,
    RS6000_BTI_unsigned_V4SI, RS6000_BTI_unsigned_V4SI, RS6000_BTI_unsigned_V4SI, 0 },
  { ALTIVEC_BUILTIN_VEC_OR, ALTIVEC_BUILTIN_VOR,
    RS6000_BTI_bool_V8HI, RS6000_BTI_bool_V8HI, RS6000_BTI_bool_V8HI, 0 },
  { ALTIVEC_BUILTIN_VEC_OR, ALTIVEC_BUILTIN_VOR,
    RS6000_BTI_V8HI, RS6000_BTI_bool_V8HI, RS6000_BTI_V8HI, 0 },
  { ALTIVEC_BUILTIN_VEC_OR, ALTIVEC_BUILTIN_VOR,
    RS6000_BTI_V8HI, RS6000_BTI_V8HI, RS6000_BTI_bool_V8HI, 0 },
  { ALTIVEC_BUILTIN_VEC_OR, ALTIVEC_BUILTIN_VOR,
    RS6000_BTI_V8HI, RS6000_BTI_V8HI, RS6000_BTI_V8HI, 0 },
  { ALTIVEC_BUILTIN_VEC_OR, ALTIVEC_BUILTIN_VOR,
    RS6000_BTI_unsigned_V8HI, RS6000_BTI_bool_V8HI, RS6000_BTI_unsigned_V8HI, 0 },
  { ALTIVEC_BUILTIN_VEC_OR, ALTIVEC_BUILTIN_VOR,
    RS6000_BTI_unsigned_V8HI, RS6000_BTI_unsigned_V8HI, RS6000_BTI_bool_V8HI, 0 },
  { ALTIVEC_BUILTIN_VEC_OR, ALTIVEC_BUILTIN_VOR,
    RS6000_BTI_unsigned_V8HI, RS6000_BTI_unsigned_V8HI, RS6000_BTI_unsigned_V8HI, 0 },
  { ALTIVEC_BUILTIN_VEC_OR, ALTIVEC_BUILTIN_VOR,
    RS6000_BTI_V16QI, RS6000_BTI_bool_V16QI, RS6000_BTI_V16QI, 0 },
  { ALTIVEC_BUILTIN_VEC_OR, ALTIVEC_BUILTIN_VOR,
    RS6000_BTI_bool_V16QI, RS6000_BTI_bool_V16QI, RS6000_BTI_bool_V16QI, 0 },
  { ALTIVEC_BUILTIN_VEC_OR, ALTIVEC_BUILTIN_VOR,
    RS6000_BTI_V16QI, RS6000_BTI_V16QI, RS6000_BTI_bool_V16QI, 0 },
  { ALTIVEC_BUILTIN_VEC_OR, ALTIVEC_BUILTIN_VOR,
    RS6000_BTI_V16QI, RS6000_BTI_V16QI, RS6000_BTI_V16QI, 0 },
  { ALTIVEC_BUILTIN_VEC_OR, ALTIVEC_BUILTIN_VOR,
    RS6000_BTI_unsigned_V16QI, RS6000_BTI_bool_V16QI, RS6000_BTI_unsigned_V16QI, 0 },
  { ALTIVEC_BUILTIN_VEC_OR, ALTIVEC_BUILTIN_VOR,
    RS6000_BTI_unsigned_V16QI, RS6000_BTI_unsigned_V16QI, RS6000_BTI_bool_V16QI, 0 },
  { ALTIVEC_BUILTIN_VEC_OR, ALTIVEC_BUILTIN_VOR,
    RS6000_BTI_unsigned_V16QI, RS6000_BTI_unsigned_V16QI, RS6000_BTI_unsigned_V16QI, 0 },
  { ALTIVEC_BUILTIN_VEC_PACK, ALTIVEC_BUILTIN_VPKUHUM,
    RS6000_BTI_V16QI, RS6000_BTI_V8HI, RS6000_BTI_V8HI, 0 },
  { ALTIVEC_BUILTIN_VEC_PACK, ALTIVEC_BUILTIN_VPKUHUM,
    RS6000_BTI_unsigned_V16QI, RS6000_BTI_unsigned_V8HI, RS6000_BTI_unsigned_V8HI, 0 },
  { ALTIVEC_BUILTIN_VEC_PACK, ALTIVEC_BUILTIN_VPKUHUM,
    RS6000_BTI_bool_V16QI, RS6000_BTI_bool_V8HI, RS6000_BTI_bool_V8HI, 0 },
  { ALTIVEC_BUILTIN_VEC_PACK, ALTIVEC_BUILTIN_VPKUWUM,
    RS6000_BTI_V8HI, RS6000_BTI_V4SI, RS6000_BTI_V4SI, 0 },
  { ALTIVEC_BUILTIN_VEC_PACK, ALTIVEC_BUILTIN_VPKUWUM,
    RS6000_BTI_unsigned_V8HI, RS6000_BTI_unsigned_V4SI, RS6000_BTI_unsigned_V4SI, 0 },
  { ALTIVEC_BUILTIN_VEC_PACK, ALTIVEC_BUILTIN_VPKUWUM,
    RS6000_BTI_bool_V8HI, RS6000_BTI_bool_V4SI, RS6000_BTI_bool_V4SI, 0 },
  { ALTIVEC_BUILTIN_VEC_VPKUWUM, ALTIVEC_BUILTIN_VPKUWUM,
    RS6000_BTI_V8HI, RS6000_BTI_V4SI, RS6000_BTI_V4SI, 0 },
  { ALTIVEC_BUILTIN_VEC_VPKUWUM, ALTIVEC_BUILTIN_VPKUWUM,
    RS6000_BTI_unsigned_V8HI, RS6000_BTI_unsigned_V4SI, RS6000_BTI_unsigned_V4SI, 0 },
  { ALTIVEC_BUILTIN_VEC_VPKUWUM, ALTIVEC_BUILTIN_VPKUWUM,
    RS6000_BTI_bool_V8HI, RS6000_BTI_bool_V4SI, RS6000_BTI_bool_V4SI, 0 },
  { ALTIVEC_BUILTIN_VEC_VPKUHUM, ALTIVEC_BUILTIN_VPKUHUM,
    RS6000_BTI_V16QI, RS6000_BTI_V8HI, RS6000_BTI_V8HI, 0 },
  { ALTIVEC_BUILTIN_VEC_VPKUHUM, ALTIVEC_BUILTIN_VPKUHUM,
    RS6000_BTI_unsigned_V16QI, RS6000_BTI_unsigned_V8HI, RS6000_BTI_unsigned_V8HI, 0 },
  { ALTIVEC_BUILTIN_VEC_VPKUHUM, ALTIVEC_BUILTIN_VPKUHUM,
    RS6000_BTI_bool_V16QI, RS6000_BTI_bool_V8HI, RS6000_BTI_bool_V8HI, 0 },
  { ALTIVEC_BUILTIN_VEC_PACKPX, ALTIVEC_BUILTIN_VPKPX,
    RS6000_BTI_pixel_V8HI, RS6000_BTI_unsigned_V4SI, RS6000_BTI_unsigned_V4SI, 0 },
  { ALTIVEC_BUILTIN_VEC_PACKS, ALTIVEC_BUILTIN_VPKUHUS,
    RS6000_BTI_unsigned_V16QI, RS6000_BTI_unsigned_V8HI, RS6000_BTI_unsigned_V8HI, 0 },
  { ALTIVEC_BUILTIN_VEC_PACKS, ALTIVEC_BUILTIN_VPKSHSS,
    RS6000_BTI_V16QI, RS6000_BTI_V8HI, RS6000_BTI_V8HI, 0 },
  { ALTIVEC_BUILTIN_VEC_PACKS, ALTIVEC_BUILTIN_VPKUWUS,
    RS6000_BTI_unsigned_V8HI, RS6000_BTI_unsigned_V4SI, RS6000_BTI_unsigned_V4SI, 0 },
  { ALTIVEC_BUILTIN_VEC_PACKS, ALTIVEC_BUILTIN_VPKSWSS,
    RS6000_BTI_V8HI, RS6000_BTI_V4SI, RS6000_BTI_V4SI, 0 },
  { ALTIVEC_BUILTIN_VEC_VPKSWSS, ALTIVEC_BUILTIN_VPKSWSS,
    RS6000_BTI_V8HI, RS6000_BTI_V4SI, RS6000_BTI_V4SI, 0 },
  { ALTIVEC_BUILTIN_VEC_VPKUWUS, ALTIVEC_BUILTIN_VPKUWUS,
    RS6000_BTI_unsigned_V8HI, RS6000_BTI_unsigned_V4SI, RS6000_BTI_unsigned_V4SI, 0 },
  { ALTIVEC_BUILTIN_VEC_VPKSHSS, ALTIVEC_BUILTIN_VPKSHSS,
    RS6000_BTI_V16QI, RS6000_BTI_V8HI, RS6000_BTI_V8HI, 0 },
  { ALTIVEC_BUILTIN_VEC_VPKUHUS, ALTIVEC_BUILTIN_VPKUHUS,
    RS6000_BTI_unsigned_V16QI, RS6000_BTI_unsigned_V8HI, RS6000_BTI_unsigned_V8HI, 0 },
  { ALTIVEC_BUILTIN_VEC_PACKSU, ALTIVEC_BUILTIN_VPKUHUS,
    RS6000_BTI_unsigned_V16QI, RS6000_BTI_unsigned_V8HI, RS6000_BTI_unsigned_V8HI, 0 },
  { ALTIVEC_BUILTIN_VEC_PACKSU, ALTIVEC_BUILTIN_VPKSHUS,
    RS6000_BTI_unsigned_V16QI, RS6000_BTI_V8HI, RS6000_BTI_V8HI, 0 },
  { ALTIVEC_BUILTIN_VEC_PACKSU, ALTIVEC_BUILTIN_VPKUWUS,
    RS6000_BTI_unsigned_V8HI, RS6000_BTI_unsigned_V4SI, RS6000_BTI_unsigned_V4SI, 0 },
  { ALTIVEC_BUILTIN_VEC_PACKSU, ALTIVEC_BUILTIN_VPKSWUS,
    RS6000_BTI_unsigned_V8HI, RS6000_BTI_V4SI, RS6000_BTI_V4SI, 0 },
  { ALTIVEC_BUILTIN_VEC_VPKSWUS, ALTIVEC_BUILTIN_VPKSWUS,
    RS6000_BTI_unsigned_V8HI, RS6000_BTI_V4SI, RS6000_BTI_V4SI, 0 },
  { ALTIVEC_BUILTIN_VEC_VPKSHUS, ALTIVEC_BUILTIN_VPKSHUS,
    RS6000_BTI_unsigned_V16QI, RS6000_BTI_V8HI, RS6000_BTI_V8HI, 0 },
  { ALTIVEC_BUILTIN_VEC_RINT, VSX_BUILTIN_XVRDPIC,
    RS6000_BTI_V2DF, RS6000_BTI_V2DF, 0, 0 },
  { ALTIVEC_BUILTIN_VEC_RINT, VSX_BUILTIN_XVRSPIC,
    RS6000_BTI_V4SF, RS6000_BTI_V4SF, 0, 0 },
  { ALTIVEC_BUILTIN_VEC_RL, ALTIVEC_BUILTIN_VRLB,
    RS6000_BTI_V16QI, RS6000_BTI_V16QI, RS6000_BTI_unsigned_V16QI, 0 },
  { ALTIVEC_BUILTIN_VEC_RL, ALTIVEC_BUILTIN_VRLB,
    RS6000_BTI_unsigned_V16QI, RS6000_BTI_unsigned_V16QI, RS6000_BTI_unsigned_V16QI, 0 },
  { ALTIVEC_BUILTIN_VEC_RL, ALTIVEC_BUILTIN_VRLH,
    RS6000_BTI_V8HI, RS6000_BTI_V8HI, RS6000_BTI_unsigned_V8HI, 0 },
  { ALTIVEC_BUILTIN_VEC_RL, ALTIVEC_BUILTIN_VRLH,
    RS6000_BTI_unsigned_V8HI, RS6000_BTI_unsigned_V8HI, RS6000_BTI_unsigned_V8HI, 0 },
  { ALTIVEC_BUILTIN_VEC_RL, ALTIVEC_BUILTIN_VRLW,
    RS6000_BTI_V4SI, RS6000_BTI_V4SI, RS6000_BTI_unsigned_V4SI, 0 },
  { ALTIVEC_BUILTIN_VEC_RL, ALTIVEC_BUILTIN_VRLW,
    RS6000_BTI_unsigned_V4SI, RS6000_BTI_unsigned_V4SI, RS6000_BTI_unsigned_V4SI, 0 },
  { ALTIVEC_BUILTIN_VEC_VRLW, ALTIVEC_BUILTIN_VRLW,
    RS6000_BTI_V4SI, RS6000_BTI_V4SI, RS6000_BTI_unsigned_V4SI, 0 },
  { ALTIVEC_BUILTIN_VEC_VRLW, ALTIVEC_BUILTIN_VRLW,
    RS6000_BTI_unsigned_V4SI, RS6000_BTI_unsigned_V4SI, RS6000_BTI_unsigned_V4SI, 0 },
  { ALTIVEC_BUILTIN_VEC_VRLH, ALTIVEC_BUILTIN_VRLH,
    RS6000_BTI_V8HI, RS6000_BTI_V8HI, RS6000_BTI_unsigned_V8HI, 0 },
  { ALTIVEC_BUILTIN_VEC_VRLH, ALTIVEC_BUILTIN_VRLH,
    RS6000_BTI_unsigned_V8HI, RS6000_BTI_unsigned_V8HI, RS6000_BTI_unsigned_V8HI, 0 },
  { ALTIVEC_BUILTIN_VEC_VRLB, ALTIVEC_BUILTIN_VRLB,
    RS6000_BTI_V16QI, RS6000_BTI_V16QI, RS6000_BTI_unsigned_V16QI, 0 },
  { ALTIVEC_BUILTIN_VEC_VRLB, ALTIVEC_BUILTIN_VRLB,
    RS6000_BTI_unsigned_V16QI, RS6000_BTI_unsigned_V16QI, RS6000_BTI_unsigned_V16QI, 0 },
  { ALTIVEC_BUILTIN_VEC_SL, ALTIVEC_BUILTIN_VSLB,
    RS6000_BTI_V16QI, RS6000_BTI_V16QI, RS6000_BTI_unsigned_V16QI, 0 },
  { ALTIVEC_BUILTIN_VEC_SL, ALTIVEC_BUILTIN_VSLB,
    RS6000_BTI_unsigned_V16QI, RS6000_BTI_unsigned_V16QI, RS6000_BTI_unsigned_V16QI, 0 },
  { ALTIVEC_BUILTIN_VEC_SL, ALTIVEC_BUILTIN_VSLH,
    RS6000_BTI_V8HI, RS6000_BTI_V8HI, RS6000_BTI_unsigned_V8HI, 0 },
  { ALTIVEC_BUILTIN_VEC_SL, ALTIVEC_BUILTIN_VSLH,
    RS6000_BTI_unsigned_V8HI, RS6000_BTI_unsigned_V8HI, RS6000_BTI_unsigned_V8HI, 0 },
  { ALTIVEC_BUILTIN_VEC_SL, ALTIVEC_BUILTIN_VSLW,
    RS6000_BTI_V4SI, RS6000_BTI_V4SI, RS6000_BTI_unsigned_V4SI, 0 },
  { ALTIVEC_BUILTIN_VEC_SL, ALTIVEC_BUILTIN_VSLW,
    RS6000_BTI_unsigned_V4SI, RS6000_BTI_unsigned_V4SI, RS6000_BTI_unsigned_V4SI, 0 },
  { ALTIVEC_BUILTIN_VEC_SQRT, VSX_BUILTIN_XVSQRTDP,
    RS6000_BTI_V2DF, RS6000_BTI_V2DF, 0, 0 },
  { ALTIVEC_BUILTIN_VEC_SQRT, VSX_BUILTIN_XVSQRTSP,
    RS6000_BTI_V4SF, RS6000_BTI_V4SF, 0, 0 },
  { ALTIVEC_BUILTIN_VEC_VSLW, ALTIVEC_BUILTIN_VSLW,
    RS6000_BTI_V4SI, RS6000_BTI_V4SI, RS6000_BTI_unsigned_V4SI, 0 },
  { ALTIVEC_BUILTIN_VEC_VSLW, ALTIVEC_BUILTIN_VSLW,
    RS6000_BTI_unsigned_V4SI, RS6000_BTI_unsigned_V4SI, RS6000_BTI_unsigned_V4SI, 0 },
  { ALTIVEC_BUILTIN_VEC_VSLH, ALTIVEC_BUILTIN_VSLH,
    RS6000_BTI_V8HI, RS6000_BTI_V8HI, RS6000_BTI_unsigned_V8HI, 0 },
  { ALTIVEC_BUILTIN_VEC_VSLH, ALTIVEC_BUILTIN_VSLH,
    RS6000_BTI_unsigned_V8HI, RS6000_BTI_unsigned_V8HI, RS6000_BTI_unsigned_V8HI, 0 },
  { ALTIVEC_BUILTIN_VEC_VSLB, ALTIVEC_BUILTIN_VSLB,
    RS6000_BTI_V16QI, RS6000_BTI_V16QI, RS6000_BTI_unsigned_V16QI, 0 },
  { ALTIVEC_BUILTIN_VEC_VSLB, ALTIVEC_BUILTIN_VSLB,
    RS6000_BTI_unsigned_V16QI, RS6000_BTI_unsigned_V16QI, RS6000_BTI_unsigned_V16QI, 0 },
  { ALTIVEC_BUILTIN_VEC_SLL, ALTIVEC_BUILTIN_VSL,
    RS6000_BTI_V4SI, RS6000_BTI_V4SI, RS6000_BTI_unsigned_V4SI, 0 },
  { ALTIVEC_BUILTIN_VEC_SLL, ALTIVEC_BUILTIN_VSL,
    RS6000_BTI_V4SI, RS6000_BTI_V4SI, RS6000_BTI_unsigned_V8HI, 0 },
  { ALTIVEC_BUILTIN_VEC_SLL, ALTIVEC_BUILTIN_VSL,
    RS6000_BTI_V4SI, RS6000_BTI_V4SI, RS6000_BTI_unsigned_V16QI, 0 },
  { ALTIVEC_BUILTIN_VEC_SLL, ALTIVEC_BUILTIN_VSL,
    RS6000_BTI_unsigned_V4SI, RS6000_BTI_unsigned_V4SI, RS6000_BTI_unsigned_V4SI, 0 },
  { ALTIVEC_BUILTIN_VEC_SLL, ALTIVEC_BUILTIN_VSL,
    RS6000_BTI_unsigned_V4SI, RS6000_BTI_unsigned_V4SI, RS6000_BTI_unsigned_V8HI, 0 },
  { ALTIVEC_BUILTIN_VEC_SLL, ALTIVEC_BUILTIN_VSL,
    RS6000_BTI_unsigned_V4SI, RS6000_BTI_unsigned_V4SI, RS6000_BTI_unsigned_V16QI, 0 },
  { ALTIVEC_BUILTIN_VEC_SLL, ALTIVEC_BUILTIN_VSL,
    RS6000_BTI_bool_V4SI, RS6000_BTI_bool_V4SI, RS6000_BTI_unsigned_V4SI, 0 },
  { ALTIVEC_BUILTIN_VEC_SLL, ALTIVEC_BUILTIN_VSL,
    RS6000_BTI_bool_V4SI, RS6000_BTI_bool_V4SI, RS6000_BTI_unsigned_V8HI, 0 },
  { ALTIVEC_BUILTIN_VEC_SLL, ALTIVEC_BUILTIN_VSL,
    RS6000_BTI_bool_V4SI, RS6000_BTI_bool_V4SI, RS6000_BTI_unsigned_V16QI, 0 },
  { ALTIVEC_BUILTIN_VEC_SLL, ALTIVEC_BUILTIN_VSL,
    RS6000_BTI_V8HI, RS6000_BTI_V8HI, RS6000_BTI_unsigned_V4SI, 0 },
  { ALTIVEC_BUILTIN_VEC_SLL, ALTIVEC_BUILTIN_VSL,
    RS6000_BTI_V8HI, RS6000_BTI_V8HI, RS6000_BTI_unsigned_V8HI, 0 },
  { ALTIVEC_BUILTIN_VEC_SLL, ALTIVEC_BUILTIN_VSL,
    RS6000_BTI_V8HI, RS6000_BTI_V8HI, RS6000_BTI_unsigned_V16QI, 0 },
  { ALTIVEC_BUILTIN_VEC_SLL, ALTIVEC_BUILTIN_VSL,
    RS6000_BTI_unsigned_V8HI, RS6000_BTI_unsigned_V8HI, RS6000_BTI_unsigned_V4SI, 0 },
  { ALTIVEC_BUILTIN_VEC_SLL, ALTIVEC_BUILTIN_VSL,
    RS6000_BTI_unsigned_V8HI, RS6000_BTI_unsigned_V8HI, RS6000_BTI_unsigned_V8HI, 0 },
  { ALTIVEC_BUILTIN_VEC_SLL, ALTIVEC_BUILTIN_VSL,
    RS6000_BTI_unsigned_V8HI, RS6000_BTI_unsigned_V8HI, RS6000_BTI_unsigned_V16QI, 0 },
  { ALTIVEC_BUILTIN_VEC_SLL, ALTIVEC_BUILTIN_VSL,
    RS6000_BTI_bool_V8HI, RS6000_BTI_bool_V8HI, RS6000_BTI_unsigned_V4SI, 0 },
  { ALTIVEC_BUILTIN_VEC_SLL, ALTIVEC_BUILTIN_VSL,
    RS6000_BTI_bool_V8HI, RS6000_BTI_bool_V8HI, RS6000_BTI_unsigned_V8HI, 0 },
  { ALTIVEC_BUILTIN_VEC_SLL, ALTIVEC_BUILTIN_VSL,
    RS6000_BTI_bool_V8HI, RS6000_BTI_bool_V8HI, RS6000_BTI_unsigned_V16QI, 0 },
  { ALTIVEC_BUILTIN_VEC_SLL, ALTIVEC_BUILTIN_VSL,
    RS6000_BTI_pixel_V8HI, RS6000_BTI_pixel_V8HI, RS6000_BTI_unsigned_V4SI, 0 },
  { ALTIVEC_BUILTIN_VEC_SLL, ALTIVEC_BUILTIN_VSL,
    RS6000_BTI_pixel_V8HI, RS6000_BTI_pixel_V8HI, RS6000_BTI_unsigned_V8HI, 0 },
  { ALTIVEC_BUILTIN_VEC_SLL, ALTIVEC_BUILTIN_VSL,
    RS6000_BTI_pixel_V8HI, RS6000_BTI_pixel_V8HI, RS6000_BTI_unsigned_V16QI, 0 },
  { ALTIVEC_BUILTIN_VEC_SLL, ALTIVEC_BUILTIN_VSL,
    RS6000_BTI_V16QI, RS6000_BTI_V16QI, RS6000_BTI_unsigned_V4SI, 0 },
  { ALTIVEC_BUILTIN_VEC_SLL, ALTIVEC_BUILTIN_VSL,
    RS6000_BTI_V16QI, RS6000_BTI_V16QI, RS6000_BTI_unsigned_V8HI, 0 },
  { ALTIVEC_BUILTIN_VEC_SLL, ALTIVEC_BUILTIN_VSL,
    RS6000_BTI_V16QI, RS6000_BTI_V16QI, RS6000_BTI_unsigned_V16QI, 0 },
  { ALTIVEC_BUILTIN_VEC_SLL, ALTIVEC_BUILTIN_VSL,
    RS6000_BTI_unsigned_V16QI, RS6000_BTI_unsigned_V16QI, RS6000_BTI_unsigned_V4SI, 0 },
  { ALTIVEC_BUILTIN_VEC_SLL, ALTIVEC_BUILTIN_VSL,
    RS6000_BTI_unsigned_V16QI, RS6000_BTI_unsigned_V16QI, RS6000_BTI_unsigned_V8HI, 0 },
  { ALTIVEC_BUILTIN_VEC_SLL, ALTIVEC_BUILTIN_VSL,
    RS6000_BTI_unsigned_V16QI, RS6000_BTI_unsigned_V16QI, RS6000_BTI_unsigned_V16QI, 0 },
  { ALTIVEC_BUILTIN_VEC_SLL, ALTIVEC_BUILTIN_VSL,
    RS6000_BTI_bool_V16QI, RS6000_BTI_bool_V16QI, RS6000_BTI_unsigned_V4SI, 0 },
  { ALTIVEC_BUILTIN_VEC_SLL, ALTIVEC_BUILTIN_VSL,
    RS6000_BTI_bool_V16QI, RS6000_BTI_bool_V16QI, RS6000_BTI_unsigned_V8HI, 0 },
  { ALTIVEC_BUILTIN_VEC_SLL, ALTIVEC_BUILTIN_VSL,
    RS6000_BTI_bool_V16QI, RS6000_BTI_bool_V16QI, RS6000_BTI_unsigned_V16QI, 0 },
  { ALTIVEC_BUILTIN_VEC_SLO, ALTIVEC_BUILTIN_VSLO,
    RS6000_BTI_V4SF, RS6000_BTI_V4SF, RS6000_BTI_V16QI, 0 },
  { ALTIVEC_BUILTIN_VEC_SLO, ALTIVEC_BUILTIN_VSLO,
    RS6000_BTI_V4SF, RS6000_BTI_V4SF, RS6000_BTI_unsigned_V16QI, 0 },
  { ALTIVEC_BUILTIN_VEC_SLO, ALTIVEC_BUILTIN_VSLO,
    RS6000_BTI_V4SI, RS6000_BTI_V4SI, RS6000_BTI_V16QI, 0 },
  { ALTIVEC_BUILTIN_VEC_SLO, ALTIVEC_BUILTIN_VSLO,
    RS6000_BTI_V4SI, RS6000_BTI_V4SI, RS6000_BTI_unsigned_V16QI, 0 },
  { ALTIVEC_BUILTIN_VEC_SLO, ALTIVEC_BUILTIN_VSLO,
    RS6000_BTI_unsigned_V4SI, RS6000_BTI_unsigned_V4SI, RS6000_BTI_V16QI, 0 },
  { ALTIVEC_BUILTIN_VEC_SLO, ALTIVEC_BUILTIN_VSLO,
    RS6000_BTI_unsigned_V4SI, RS6000_BTI_unsigned_V4SI, RS6000_BTI_unsigned_V16QI, 0 },
  { ALTIVEC_BUILTIN_VEC_SLO, ALTIVEC_BUILTIN_VSLO,
    RS6000_BTI_V8HI, RS6000_BTI_V8HI, RS6000_BTI_V16QI, 0 },
  { ALTIVEC_BUILTIN_VEC_SLO, ALTIVEC_BUILTIN_VSLO,
    RS6000_BTI_V8HI, RS6000_BTI_V8HI, RS6000_BTI_unsigned_V16QI, 0 },
  { ALTIVEC_BUILTIN_VEC_SLO, ALTIVEC_BUILTIN_VSLO,
    RS6000_BTI_unsigned_V8HI, RS6000_BTI_unsigned_V8HI, RS6000_BTI_V16QI, 0 },
  { ALTIVEC_BUILTIN_VEC_SLO, ALTIVEC_BUILTIN_VSLO,
    RS6000_BTI_unsigned_V8HI, RS6000_BTI_unsigned_V8HI, RS6000_BTI_unsigned_V16QI, 0 },
  { ALTIVEC_BUILTIN_VEC_SLO, ALTIVEC_BUILTIN_VSLO,
    RS6000_BTI_pixel_V8HI, RS6000_BTI_pixel_V8HI, RS6000_BTI_V16QI, 0 },
  { ALTIVEC_BUILTIN_VEC_SLO, ALTIVEC_BUILTIN_VSLO,
    RS6000_BTI_pixel_V8HI, RS6000_BTI_pixel_V8HI, RS6000_BTI_unsigned_V16QI, 0 },
  { ALTIVEC_BUILTIN_VEC_SLO, ALTIVEC_BUILTIN_VSLO,
    RS6000_BTI_V16QI, RS6000_BTI_V16QI, RS6000_BTI_V16QI, 0 },
  { ALTIVEC_BUILTIN_VEC_SLO, ALTIVEC_BUILTIN_VSLO,
    RS6000_BTI_V16QI, RS6000_BTI_V16QI, RS6000_BTI_unsigned_V16QI, 0 },
  { ALTIVEC_BUILTIN_VEC_SLO, ALTIVEC_BUILTIN_VSLO,
    RS6000_BTI_unsigned_V16QI, RS6000_BTI_unsigned_V16QI, RS6000_BTI_V16QI, 0 },
  { ALTIVEC_BUILTIN_VEC_SLO, ALTIVEC_BUILTIN_VSLO,
    RS6000_BTI_unsigned_V16QI, RS6000_BTI_unsigned_V16QI, RS6000_BTI_unsigned_V16QI, 0 },
  { ALTIVEC_BUILTIN_VEC_SPLAT, ALTIVEC_BUILTIN_VSPLTB,
    RS6000_BTI_V16QI, RS6000_BTI_V16QI, RS6000_BTI_INTSI, 0 },
  { ALTIVEC_BUILTIN_VEC_SPLAT, ALTIVEC_BUILTIN_VSPLTB,
    RS6000_BTI_unsigned_V16QI, RS6000_BTI_unsigned_V16QI, RS6000_BTI_INTSI, 0 },
  { ALTIVEC_BUILTIN_VEC_SPLAT, ALTIVEC_BUILTIN_VSPLTB,
    RS6000_BTI_bool_V16QI, RS6000_BTI_bool_V16QI, RS6000_BTI_INTSI, 0 },
  { ALTIVEC_BUILTIN_VEC_SPLAT, ALTIVEC_BUILTIN_VSPLTH,
    RS6000_BTI_V8HI, RS6000_BTI_V8HI, RS6000_BTI_INTSI, 0 },
  { ALTIVEC_BUILTIN_VEC_SPLAT, ALTIVEC_BUILTIN_VSPLTH,
    RS6000_BTI_unsigned_V8HI, RS6000_BTI_unsigned_V8HI, RS6000_BTI_INTSI, 0 },
  { ALTIVEC_BUILTIN_VEC_SPLAT, ALTIVEC_BUILTIN_VSPLTH,
    RS6000_BTI_bool_V8HI, RS6000_BTI_bool_V8HI, RS6000_BTI_INTSI, 0 },
  { ALTIVEC_BUILTIN_VEC_SPLAT, ALTIVEC_BUILTIN_VSPLTH,
    RS6000_BTI_pixel_V8HI, RS6000_BTI_pixel_V8HI, RS6000_BTI_INTSI, 0 },
  { ALTIVEC_BUILTIN_VEC_SPLAT, ALTIVEC_BUILTIN_VSPLTW,
    RS6000_BTI_V4SF, RS6000_BTI_V4SF, RS6000_BTI_INTSI, 0 },
  { ALTIVEC_BUILTIN_VEC_SPLAT, ALTIVEC_BUILTIN_VSPLTW,
    RS6000_BTI_V4SI, RS6000_BTI_V4SI, RS6000_BTI_INTSI, 0 },
  { ALTIVEC_BUILTIN_VEC_SPLAT, ALTIVEC_BUILTIN_VSPLTW,
    RS6000_BTI_unsigned_V4SI, RS6000_BTI_unsigned_V4SI, RS6000_BTI_INTSI, 0 },
  { ALTIVEC_BUILTIN_VEC_SPLAT, ALTIVEC_BUILTIN_VSPLTW,
    RS6000_BTI_bool_V4SI, RS6000_BTI_bool_V4SI, RS6000_BTI_INTSI, 0 },
  { ALTIVEC_BUILTIN_VEC_VSPLTW, ALTIVEC_BUILTIN_VSPLTW,
    RS6000_BTI_V4SF, RS6000_BTI_V4SF, RS6000_BTI_INTSI, 0 },
  { ALTIVEC_BUILTIN_VEC_VSPLTW, ALTIVEC_BUILTIN_VSPLTW,
    RS6000_BTI_V4SI, RS6000_BTI_V4SI, RS6000_BTI_INTSI, 0 },
  { ALTIVEC_BUILTIN_VEC_VSPLTW, ALTIVEC_BUILTIN_VSPLTW,
    RS6000_BTI_unsigned_V4SI, RS6000_BTI_unsigned_V4SI, RS6000_BTI_INTSI, 0 },
  { ALTIVEC_BUILTIN_VEC_VSPLTW, ALTIVEC_BUILTIN_VSPLTW,
    RS6000_BTI_bool_V4SI, RS6000_BTI_bool_V4SI, RS6000_BTI_INTSI, 0 },
  { ALTIVEC_BUILTIN_VEC_VSPLTH, ALTIVEC_BUILTIN_VSPLTH,
    RS6000_BTI_V8HI, RS6000_BTI_V8HI, RS6000_BTI_INTSI, 0 },
  { ALTIVEC_BUILTIN_VEC_VSPLTH, ALTIVEC_BUILTIN_VSPLTH,
    RS6000_BTI_unsigned_V8HI, RS6000_BTI_unsigned_V8HI, RS6000_BTI_INTSI, 0 },
  { ALTIVEC_BUILTIN_VEC_VSPLTH, ALTIVEC_BUILTIN_VSPLTH,
    RS6000_BTI_bool_V8HI, RS6000_BTI_bool_V8HI, RS6000_BTI_INTSI, 0 },
  { ALTIVEC_BUILTIN_VEC_VSPLTH, ALTIVEC_BUILTIN_VSPLTH,
    RS6000_BTI_pixel_V8HI, RS6000_BTI_pixel_V8HI, RS6000_BTI_INTSI, 0 },
  { ALTIVEC_BUILTIN_VEC_VSPLTB, ALTIVEC_BUILTIN_VSPLTB,
    RS6000_BTI_V16QI, RS6000_BTI_V16QI, RS6000_BTI_INTSI, 0 },
  { ALTIVEC_BUILTIN_VEC_VSPLTB, ALTIVEC_BUILTIN_VSPLTB,
    RS6000_BTI_unsigned_V16QI, RS6000_BTI_unsigned_V16QI, RS6000_BTI_INTSI, 0 },
  { ALTIVEC_BUILTIN_VEC_VSPLTB, ALTIVEC_BUILTIN_VSPLTB,
    RS6000_BTI_bool_V16QI, RS6000_BTI_bool_V16QI, RS6000_BTI_INTSI, 0 },
  { ALTIVEC_BUILTIN_VEC_SR, ALTIVEC_BUILTIN_VSRB,
    RS6000_BTI_V16QI, RS6000_BTI_V16QI, RS6000_BTI_unsigned_V16QI, 0 },
  { ALTIVEC_BUILTIN_VEC_SR, ALTIVEC_BUILTIN_VSRB,
    RS6000_BTI_unsigned_V16QI, RS6000_BTI_unsigned_V16QI, RS6000_BTI_unsigned_V16QI, 0 },
  { ALTIVEC_BUILTIN_VEC_SR, ALTIVEC_BUILTIN_VSRH,
    RS6000_BTI_V8HI, RS6000_BTI_V8HI, RS6000_BTI_unsigned_V8HI, 0 },
  { ALTIVEC_BUILTIN_VEC_SR, ALTIVEC_BUILTIN_VSRH,
    RS6000_BTI_unsigned_V8HI, RS6000_BTI_unsigned_V8HI, RS6000_BTI_unsigned_V8HI, 0 },
  { ALTIVEC_BUILTIN_VEC_SR, ALTIVEC_BUILTIN_VSRW,
    RS6000_BTI_V4SI, RS6000_BTI_V4SI, RS6000_BTI_unsigned_V4SI, 0 },
  { ALTIVEC_BUILTIN_VEC_SR, ALTIVEC_BUILTIN_VSRW,
    RS6000_BTI_unsigned_V4SI, RS6000_BTI_unsigned_V4SI, RS6000_BTI_unsigned_V4SI, 0 },
  { ALTIVEC_BUILTIN_VEC_VSRW, ALTIVEC_BUILTIN_VSRW,
    RS6000_BTI_V4SI, RS6000_BTI_V4SI, RS6000_BTI_unsigned_V4SI, 0 },
  { ALTIVEC_BUILTIN_VEC_VSRW, ALTIVEC_BUILTIN_VSRW,
    RS6000_BTI_unsigned_V4SI, RS6000_BTI_unsigned_V4SI, RS6000_BTI_unsigned_V4SI, 0 },
  { ALTIVEC_BUILTIN_VEC_VSRH, ALTIVEC_BUILTIN_VSRH,
    RS6000_BTI_V8HI, RS6000_BTI_V8HI, RS6000_BTI_unsigned_V8HI, 0 },
  { ALTIVEC_BUILTIN_VEC_VSRH, ALTIVEC_BUILTIN_VSRH,
    RS6000_BTI_unsigned_V8HI, RS6000_BTI_unsigned_V8HI, RS6000_BTI_unsigned_V8HI, 0 },
  { ALTIVEC_BUILTIN_VEC_VSRB, ALTIVEC_BUILTIN_VSRB,
    RS6000_BTI_V16QI, RS6000_BTI_V16QI, RS6000_BTI_unsigned_V16QI, 0 },
  { ALTIVEC_BUILTIN_VEC_VSRB, ALTIVEC_BUILTIN_VSRB,
    RS6000_BTI_unsigned_V16QI, RS6000_BTI_unsigned_V16QI, RS6000_BTI_unsigned_V16QI, 0 },
  { ALTIVEC_BUILTIN_VEC_SRA, ALTIVEC_BUILTIN_VSRAB,
    RS6000_BTI_V16QI, RS6000_BTI_V16QI, RS6000_BTI_unsigned_V16QI, 0 },
  { ALTIVEC_BUILTIN_VEC_SRA, ALTIVEC_BUILTIN_VSRAB,
    RS6000_BTI_unsigned_V16QI, RS6000_BTI_unsigned_V16QI, RS6000_BTI_unsigned_V16QI, 0 },
  { ALTIVEC_BUILTIN_VEC_SRA, ALTIVEC_BUILTIN_VSRAH,
    RS6000_BTI_V8HI, RS6000_BTI_V8HI, RS6000_BTI_unsigned_V8HI, 0 },
  { ALTIVEC_BUILTIN_VEC_SRA, ALTIVEC_BUILTIN_VSRAH,
    RS6000_BTI_unsigned_V8HI, RS6000_BTI_unsigned_V8HI, RS6000_BTI_unsigned_V8HI, 0 },
  { ALTIVEC_BUILTIN_VEC_SRA, ALTIVEC_BUILTIN_VSRAW,
    RS6000_BTI_V4SI, RS6000_BTI_V4SI, RS6000_BTI_unsigned_V4SI, 0 },
  { ALTIVEC_BUILTIN_VEC_SRA, ALTIVEC_BUILTIN_VSRAW,
    RS6000_BTI_unsigned_V4SI, RS6000_BTI_unsigned_V4SI, RS6000_BTI_unsigned_V4SI, 0 },
  { ALTIVEC_BUILTIN_VEC_VSRAW, ALTIVEC_BUILTIN_VSRAW,
    RS6000_BTI_V4SI, RS6000_BTI_V4SI, RS6000_BTI_unsigned_V4SI, 0 },
  { ALTIVEC_BUILTIN_VEC_VSRAW, ALTIVEC_BUILTIN_VSRAW,
    RS6000_BTI_unsigned_V4SI, RS6000_BTI_unsigned_V4SI, RS6000_BTI_unsigned_V4SI, 0 },
  { ALTIVEC_BUILTIN_VEC_VSRAH, ALTIVEC_BUILTIN_VSRAH,
    RS6000_BTI_V8HI, RS6000_BTI_V8HI, RS6000_BTI_unsigned_V8HI, 0 },
  { ALTIVEC_BUILTIN_VEC_VSRAH, ALTIVEC_BUILTIN_VSRAH,
    RS6000_BTI_unsigned_V8HI, RS6000_BTI_unsigned_V8HI, RS6000_BTI_unsigned_V8HI, 0 },
  { ALTIVEC_BUILTIN_VEC_VSRAB, ALTIVEC_BUILTIN_VSRAB,
    RS6000_BTI_V16QI, RS6000_BTI_V16QI, RS6000_BTI_unsigned_V16QI, 0 },
  { ALTIVEC_BUILTIN_VEC_VSRAB, ALTIVEC_BUILTIN_VSRAB,
    RS6000_BTI_unsigned_V16QI, RS6000_BTI_unsigned_V16QI, RS6000_BTI_unsigned_V16QI, 0 },
  { ALTIVEC_BUILTIN_VEC_SRL, ALTIVEC_BUILTIN_VSR,
    RS6000_BTI_V4SI, RS6000_BTI_V4SI, RS6000_BTI_unsigned_V4SI, 0 },
  { ALTIVEC_BUILTIN_VEC_SRL, ALTIVEC_BUILTIN_VSR,
    RS6000_BTI_V4SI, RS6000_BTI_V4SI, RS6000_BTI_unsigned_V8HI, 0 },
  { ALTIVEC_BUILTIN_VEC_SRL, ALTIVEC_BUILTIN_VSR,
    RS6000_BTI_V4SI, RS6000_BTI_V4SI, RS6000_BTI_unsigned_V16QI, 0 },
  { ALTIVEC_BUILTIN_VEC_SRL, ALTIVEC_BUILTIN_VSR,
    RS6000_BTI_unsigned_V4SI, RS6000_BTI_unsigned_V4SI, RS6000_BTI_unsigned_V4SI, 0 },
  { ALTIVEC_BUILTIN_VEC_SRL, ALTIVEC_BUILTIN_VSR,
    RS6000_BTI_unsigned_V4SI, RS6000_BTI_unsigned_V4SI, RS6000_BTI_unsigned_V8HI, 0 },
  { ALTIVEC_BUILTIN_VEC_SRL, ALTIVEC_BUILTIN_VSR,
    RS6000_BTI_unsigned_V4SI, RS6000_BTI_unsigned_V4SI, RS6000_BTI_unsigned_V16QI, 0 },
  { ALTIVEC_BUILTIN_VEC_SRL, ALTIVEC_BUILTIN_VSR,
    RS6000_BTI_bool_V4SI, RS6000_BTI_bool_V4SI, RS6000_BTI_unsigned_V4SI, 0 },
  { ALTIVEC_BUILTIN_VEC_SRL, ALTIVEC_BUILTIN_VSR,
    RS6000_BTI_bool_V4SI, RS6000_BTI_bool_V4SI, RS6000_BTI_unsigned_V8HI, 0 },
  { ALTIVEC_BUILTIN_VEC_SRL, ALTIVEC_BUILTIN_VSR,
    RS6000_BTI_bool_V4SI, RS6000_BTI_bool_V4SI, RS6000_BTI_unsigned_V16QI, 0 },
  { ALTIVEC_BUILTIN_VEC_SRL, ALTIVEC_BUILTIN_VSR,
    RS6000_BTI_V8HI, RS6000_BTI_V8HI, RS6000_BTI_unsigned_V4SI, 0 },
  { ALTIVEC_BUILTIN_VEC_SRL, ALTIVEC_BUILTIN_VSR,
    RS6000_BTI_V8HI, RS6000_BTI_V8HI, RS6000_BTI_unsigned_V8HI, 0 },
  { ALTIVEC_BUILTIN_VEC_SRL, ALTIVEC_BUILTIN_VSR,
    RS6000_BTI_V8HI, RS6000_BTI_V8HI, RS6000_BTI_unsigned_V16QI, 0 },
  { ALTIVEC_BUILTIN_VEC_SRL, ALTIVEC_BUILTIN_VSR,
    RS6000_BTI_unsigned_V8HI, RS6000_BTI_unsigned_V8HI, RS6000_BTI_unsigned_V4SI, 0 },
  { ALTIVEC_BUILTIN_VEC_SRL, ALTIVEC_BUILTIN_VSR,
    RS6000_BTI_unsigned_V8HI, RS6000_BTI_unsigned_V8HI, RS6000_BTI_unsigned_V8HI, 0 },
  { ALTIVEC_BUILTIN_VEC_SRL, ALTIVEC_BUILTIN_VSR,
    RS6000_BTI_unsigned_V8HI, RS6000_BTI_unsigned_V8HI, RS6000_BTI_unsigned_V16QI, 0 },
  { ALTIVEC_BUILTIN_VEC_SRL, ALTIVEC_BUILTIN_VSR,
    RS6000_BTI_bool_V8HI, RS6000_BTI_bool_V8HI, RS6000_BTI_unsigned_V4SI, 0 },
  { ALTIVEC_BUILTIN_VEC_SRL, ALTIVEC_BUILTIN_VSR,
    RS6000_BTI_bool_V8HI, RS6000_BTI_bool_V8HI, RS6000_BTI_unsigned_V8HI, 0 },
  { ALTIVEC_BUILTIN_VEC_SRL, ALTIVEC_BUILTIN_VSR,
    RS6000_BTI_bool_V8HI, RS6000_BTI_bool_V8HI, RS6000_BTI_unsigned_V16QI, 0 },
  { ALTIVEC_BUILTIN_VEC_SRL, ALTIVEC_BUILTIN_VSR,
    RS6000_BTI_pixel_V8HI, RS6000_BTI_pixel_V8HI, RS6000_BTI_unsigned_V4SI, 0 },
  { ALTIVEC_BUILTIN_VEC_SRL, ALTIVEC_BUILTIN_VSR,
    RS6000_BTI_pixel_V8HI, RS6000_BTI_pixel_V8HI, RS6000_BTI_unsigned_V8HI, 0 },
  { ALTIVEC_BUILTIN_VEC_SRL, ALTIVEC_BUILTIN_VSR,
    RS6000_BTI_pixel_V8HI, RS6000_BTI_pixel_V8HI, RS6000_BTI_unsigned_V16QI, 0 },
  { ALTIVEC_BUILTIN_VEC_SRL, ALTIVEC_BUILTIN_VSR,
    RS6000_BTI_V16QI, RS6000_BTI_V16QI, RS6000_BTI_unsigned_V4SI, 0 },
  { ALTIVEC_BUILTIN_VEC_SRL, ALTIVEC_BUILTIN_VSR,
    RS6000_BTI_V16QI, RS6000_BTI_V16QI, RS6000_BTI_unsigned_V8HI, 0 },
  { ALTIVEC_BUILTIN_VEC_SRL, ALTIVEC_BUILTIN_VSR,
    RS6000_BTI_V16QI, RS6000_BTI_V16QI, RS6000_BTI_unsigned_V16QI, 0 },
  { ALTIVEC_BUILTIN_VEC_SRL, ALTIVEC_BUILTIN_VSR,
    RS6000_BTI_unsigned_V16QI, RS6000_BTI_unsigned_V16QI, RS6000_BTI_unsigned_V4SI, 0 },
  { ALTIVEC_BUILTIN_VEC_SRL, ALTIVEC_BUILTIN_VSR,
    RS6000_BTI_unsigned_V16QI, RS6000_BTI_unsigned_V16QI, RS6000_BTI_unsigned_V8HI, 0 },
  { ALTIVEC_BUILTIN_VEC_SRL, ALTIVEC_BUILTIN_VSR,
    RS6000_BTI_unsigned_V16QI, RS6000_BTI_unsigned_V16QI, RS6000_BTI_unsigned_V16QI, 0 },
  { ALTIVEC_BUILTIN_VEC_SRL, ALTIVEC_BUILTIN_VSR,
    RS6000_BTI_bool_V16QI, RS6000_BTI_bool_V16QI, RS6000_BTI_unsigned_V4SI, 0 },
  { ALTIVEC_BUILTIN_VEC_SRL, ALTIVEC_BUILTIN_VSR,
    RS6000_BTI_bool_V16QI, RS6000_BTI_bool_V16QI, RS6000_BTI_unsigned_V8HI, 0 },
  { ALTIVEC_BUILTIN_VEC_SRL, ALTIVEC_BUILTIN_VSR,
    RS6000_BTI_bool_V16QI, RS6000_BTI_bool_V16QI, RS6000_BTI_unsigned_V16QI, 0 },
  { ALTIVEC_BUILTIN_VEC_SRO, ALTIVEC_BUILTIN_VSRO,
    RS6000_BTI_V4SF, RS6000_BTI_V4SF, RS6000_BTI_V16QI, 0 },
  { ALTIVEC_BUILTIN_VEC_SRO, ALTIVEC_BUILTIN_VSRO,
    RS6000_BTI_V4SF, RS6000_BTI_V4SF, RS6000_BTI_unsigned_V16QI, 0 },
  { ALTIVEC_BUILTIN_VEC_SRO, ALTIVEC_BUILTIN_VSRO,
    RS6000_BTI_V4SI, RS6000_BTI_V4SI, RS6000_BTI_V16QI, 0 },
  { ALTIVEC_BUILTIN_VEC_SRO, ALTIVEC_BUILTIN_VSRO,
    RS6000_BTI_V4SI, RS6000_BTI_V4SI, RS6000_BTI_unsigned_V16QI, 0 },
  { ALTIVEC_BUILTIN_VEC_SRO, ALTIVEC_BUILTIN_VSRO,
    RS6000_BTI_unsigned_V4SI, RS6000_BTI_unsigned_V4SI, RS6000_BTI_V16QI, 0 },
  { ALTIVEC_BUILTIN_VEC_SRO, ALTIVEC_BUILTIN_VSRO,
    RS6000_BTI_unsigned_V4SI, RS6000_BTI_unsigned_V4SI, RS6000_BTI_unsigned_V16QI, 0 },
  { ALTIVEC_BUILTIN_VEC_SRO, ALTIVEC_BUILTIN_VSRO,
    RS6000_BTI_V8HI, RS6000_BTI_V8HI, RS6000_BTI_V16QI, 0 },
  { ALTIVEC_BUILTIN_VEC_SRO, ALTIVEC_BUILTIN_VSRO,
    RS6000_BTI_V8HI, RS6000_BTI_V8HI, RS6000_BTI_unsigned_V16QI, 0 },
  { ALTIVEC_BUILTIN_VEC_SRO, ALTIVEC_BUILTIN_VSRO,
    RS6000_BTI_unsigned_V8HI, RS6000_BTI_unsigned_V8HI, RS6000_BTI_V16QI, 0 },
  { ALTIVEC_BUILTIN_VEC_SRO, ALTIVEC_BUILTIN_VSRO,
    RS6000_BTI_unsigned_V8HI, RS6000_BTI_unsigned_V8HI, RS6000_BTI_unsigned_V16QI, 0 },
  { ALTIVEC_BUILTIN_VEC_SRO, ALTIVEC_BUILTIN_VSRO,
    RS6000_BTI_pixel_V8HI, RS6000_BTI_pixel_V8HI, RS6000_BTI_V16QI, 0 },
  { ALTIVEC_BUILTIN_VEC_SRO, ALTIVEC_BUILTIN_VSRO,
    RS6000_BTI_pixel_V8HI, RS6000_BTI_pixel_V8HI, RS6000_BTI_unsigned_V16QI, 0 },
  { ALTIVEC_BUILTIN_VEC_SRO, ALTIVEC_BUILTIN_VSRO,
    RS6000_BTI_V16QI, RS6000_BTI_V16QI, RS6000_BTI_V16QI, 0 },
  { ALTIVEC_BUILTIN_VEC_SRO, ALTIVEC_BUILTIN_VSRO,
    RS6000_BTI_V16QI, RS6000_BTI_V16QI, RS6000_BTI_unsigned_V16QI, 0 },
  { ALTIVEC_BUILTIN_VEC_SRO, ALTIVEC_BUILTIN_VSRO,
    RS6000_BTI_unsigned_V16QI, RS6000_BTI_unsigned_V16QI, RS6000_BTI_V16QI, 0 },
  { ALTIVEC_BUILTIN_VEC_SRO, ALTIVEC_BUILTIN_VSRO,
    RS6000_BTI_unsigned_V16QI, RS6000_BTI_unsigned_V16QI, RS6000_BTI_unsigned_V16QI, 0 },
  { ALTIVEC_BUILTIN_VEC_SUB, ALTIVEC_BUILTIN_VSUBUBM,
    RS6000_BTI_V16QI, RS6000_BTI_bool_V16QI, RS6000_BTI_V16QI, 0 },
  { ALTIVEC_BUILTIN_VEC_SUB, ALTIVEC_BUILTIN_VSUBUBM,
    RS6000_BTI_V16QI, RS6000_BTI_V16QI, RS6000_BTI_bool_V16QI, 0 },
  { ALTIVEC_BUILTIN_VEC_SUB, ALTIVEC_BUILTIN_VSUBUBM,
    RS6000_BTI_V16QI, RS6000_BTI_V16QI, RS6000_BTI_V16QI, 0 },
  { ALTIVEC_BUILTIN_VEC_SUB, ALTIVEC_BUILTIN_VSUBUBM,
    RS6000_BTI_unsigned_V16QI, RS6000_BTI_bool_V16QI, RS6000_BTI_unsigned_V16QI, 0 },
  { ALTIVEC_BUILTIN_VEC_SUB, ALTIVEC_BUILTIN_VSUBUBM,
    RS6000_BTI_unsigned_V16QI, RS6000_BTI_unsigned_V16QI, RS6000_BTI_bool_V16QI, 0 },
  { ALTIVEC_BUILTIN_VEC_SUB, ALTIVEC_BUILTIN_VSUBUBM,
    RS6000_BTI_unsigned_V16QI, RS6000_BTI_unsigned_V16QI, RS6000_BTI_unsigned_V16QI, 0 },
  { ALTIVEC_BUILTIN_VEC_SUB, ALTIVEC_BUILTIN_VSUBUHM,
    RS6000_BTI_V8HI, RS6000_BTI_bool_V8HI, RS6000_BTI_V8HI, 0 },
  { ALTIVEC_BUILTIN_VEC_SUB, ALTIVEC_BUILTIN_VSUBUHM,
    RS6000_BTI_V8HI, RS6000_BTI_V8HI, RS6000_BTI_bool_V8HI, 0 },
  { ALTIVEC_BUILTIN_VEC_SUB, ALTIVEC_BUILTIN_VSUBUHM,
    RS6000_BTI_V8HI, RS6000_BTI_V8HI, RS6000_BTI_V8HI, 0 },
  { ALTIVEC_BUILTIN_VEC_SUB, ALTIVEC_BUILTIN_VSUBUHM,
    RS6000_BTI_unsigned_V8HI, RS6000_BTI_bool_V8HI, RS6000_BTI_unsigned_V8HI, 0 },
  { ALTIVEC_BUILTIN_VEC_SUB, ALTIVEC_BUILTIN_VSUBUHM,
    RS6000_BTI_unsigned_V8HI, RS6000_BTI_unsigned_V8HI, RS6000_BTI_bool_V8HI, 0 },
  { ALTIVEC_BUILTIN_VEC_SUB, ALTIVEC_BUILTIN_VSUBUHM,
    RS6000_BTI_unsigned_V8HI, RS6000_BTI_unsigned_V8HI, RS6000_BTI_unsigned_V8HI, 0 },
  { ALTIVEC_BUILTIN_VEC_SUB, ALTIVEC_BUILTIN_VSUBUWM,
    RS6000_BTI_V4SI, RS6000_BTI_bool_V4SI, RS6000_BTI_V4SI, 0 },
  { ALTIVEC_BUILTIN_VEC_SUB, ALTIVEC_BUILTIN_VSUBUWM,
    RS6000_BTI_V4SI, RS6000_BTI_V4SI, RS6000_BTI_bool_V4SI, 0 },
  { ALTIVEC_BUILTIN_VEC_SUB, ALTIVEC_BUILTIN_VSUBUWM,
    RS6000_BTI_V4SI, RS6000_BTI_V4SI, RS6000_BTI_V4SI, 0 },
  { ALTIVEC_BUILTIN_VEC_SUB, ALTIVEC_BUILTIN_VSUBUWM,
    RS6000_BTI_unsigned_V4SI, RS6000_BTI_bool_V4SI, RS6000_BTI_unsigned_V4SI, 0 },
  { ALTIVEC_BUILTIN_VEC_SUB, ALTIVEC_BUILTIN_VSUBUWM,
    RS6000_BTI_unsigned_V4SI, RS6000_BTI_unsigned_V4SI, RS6000_BTI_bool_V4SI, 0 },
  { ALTIVEC_BUILTIN_VEC_SUB, ALTIVEC_BUILTIN_VSUBUWM,
    RS6000_BTI_unsigned_V4SI, RS6000_BTI_unsigned_V4SI, RS6000_BTI_unsigned_V4SI, 0 },
  { ALTIVEC_BUILTIN_VEC_SUB, ALTIVEC_BUILTIN_VSUBFP,
    RS6000_BTI_V4SF, RS6000_BTI_V4SF, RS6000_BTI_V4SF, 0 },
  { ALTIVEC_BUILTIN_VEC_SUB, VSX_BUILTIN_XVSUBDP,
    RS6000_BTI_V2DF, RS6000_BTI_V2DF, RS6000_BTI_V2DF, 0 },
  { ALTIVEC_BUILTIN_VEC_VSUBFP, ALTIVEC_BUILTIN_VSUBFP,
    RS6000_BTI_V4SF, RS6000_BTI_V4SF, RS6000_BTI_V4SF, 0 },
  { ALTIVEC_BUILTIN_VEC_VSUBUWM, ALTIVEC_BUILTIN_VSUBUWM,
    RS6000_BTI_V4SI, RS6000_BTI_bool_V4SI, RS6000_BTI_V4SI, 0 },
  { ALTIVEC_BUILTIN_VEC_VSUBUWM, ALTIVEC_BUILTIN_VSUBUWM,
    RS6000_BTI_V4SI, RS6000_BTI_V4SI, RS6000_BTI_bool_V4SI, 0 },
  { ALTIVEC_BUILTIN_VEC_VSUBUWM, ALTIVEC_BUILTIN_VSUBUWM,
    RS6000_BTI_unsigned_V4SI, RS6000_BTI_bool_V4SI, RS6000_BTI_unsigned_V4SI, 0 },
  { ALTIVEC_BUILTIN_VEC_VSUBUWM, ALTIVEC_BUILTIN_VSUBUWM,
    RS6000_BTI_unsigned_V4SI, RS6000_BTI_unsigned_V4SI, RS6000_BTI_bool_V4SI, 0 },
  { ALTIVEC_BUILTIN_VEC_VSUBUWM, ALTIVEC_BUILTIN_VSUBUWM,
    RS6000_BTI_V4SI, RS6000_BTI_V4SI, RS6000_BTI_V4SI, 0 },
  { ALTIVEC_BUILTIN_VEC_VSUBUWM, ALTIVEC_BUILTIN_VSUBUWM,
    RS6000_BTI_unsigned_V4SI, RS6000_BTI_V4SI, RS6000_BTI_unsigned_V4SI, 0 },
  { ALTIVEC_BUILTIN_VEC_VSUBUWM, ALTIVEC_BUILTIN_VSUBUWM,
    RS6000_BTI_unsigned_V4SI, RS6000_BTI_unsigned_V4SI, RS6000_BTI_V4SI, 0 },
  { ALTIVEC_BUILTIN_VEC_VSUBUWM, ALTIVEC_BUILTIN_VSUBUWM,
    RS6000_BTI_unsigned_V4SI, RS6000_BTI_unsigned_V4SI, RS6000_BTI_unsigned_V4SI, 0 },
  { ALTIVEC_BUILTIN_VEC_VSUBUHM, ALTIVEC_BUILTIN_VSUBUHM,
    RS6000_BTI_V8HI, RS6000_BTI_V8HI, RS6000_BTI_V8HI, 0 },
  { ALTIVEC_BUILTIN_VEC_VSUBUHM, ALTIVEC_BUILTIN_VSUBUHM,
    RS6000_BTI_unsigned_V8HI, RS6000_BTI_V8HI, RS6000_BTI_unsigned_V8HI, 0 },
  { ALTIVEC_BUILTIN_VEC_VSUBUHM, ALTIVEC_BUILTIN_VSUBUHM,
    RS6000_BTI_unsigned_V8HI, RS6000_BTI_unsigned_V8HI, RS6000_BTI_V8HI, 0 },
  { ALTIVEC_BUILTIN_VEC_VSUBUHM, ALTIVEC_BUILTIN_VSUBUHM,
    RS6000_BTI_unsigned_V8HI, RS6000_BTI_unsigned_V8HI, RS6000_BTI_unsigned_V8HI, 0 },
  { ALTIVEC_BUILTIN_VEC_VSUBUHM, ALTIVEC_BUILTIN_VSUBUHM,
    RS6000_BTI_V8HI, RS6000_BTI_bool_V8HI, RS6000_BTI_V8HI, 0 },
  { ALTIVEC_BUILTIN_VEC_VSUBUHM, ALTIVEC_BUILTIN_VSUBUHM,
    RS6000_BTI_V8HI, RS6000_BTI_V8HI, RS6000_BTI_bool_V8HI, 0 },
  { ALTIVEC_BUILTIN_VEC_VSUBUHM, ALTIVEC_BUILTIN_VSUBUHM,
    RS6000_BTI_unsigned_V8HI, RS6000_BTI_bool_V8HI, RS6000_BTI_unsigned_V8HI, 0 },
  { ALTIVEC_BUILTIN_VEC_VSUBUHM, ALTIVEC_BUILTIN_VSUBUHM,
    RS6000_BTI_unsigned_V8HI, RS6000_BTI_unsigned_V8HI, RS6000_BTI_bool_V8HI, 0 },
  { ALTIVEC_BUILTIN_VEC_VSUBUBM, ALTIVEC_BUILTIN_VSUBUBM,
    RS6000_BTI_V16QI, RS6000_BTI_V16QI, RS6000_BTI_V16QI, 0 },
  { ALTIVEC_BUILTIN_VEC_VSUBUBM, ALTIVEC_BUILTIN_VSUBUBM,
    RS6000_BTI_unsigned_V16QI, RS6000_BTI_V16QI, RS6000_BTI_unsigned_V16QI, 0 },
  { ALTIVEC_BUILTIN_VEC_VSUBUBM, ALTIVEC_BUILTIN_VSUBUBM,
    RS6000_BTI_unsigned_V16QI, RS6000_BTI_unsigned_V16QI, RS6000_BTI_V16QI, 0 },
  { ALTIVEC_BUILTIN_VEC_VSUBUBM, ALTIVEC_BUILTIN_VSUBUBM,
    RS6000_BTI_unsigned_V16QI, RS6000_BTI_unsigned_V16QI, RS6000_BTI_unsigned_V16QI, 0 },
  { ALTIVEC_BUILTIN_VEC_VSUBUBM, ALTIVEC_BUILTIN_VSUBUBM,
    RS6000_BTI_V16QI, RS6000_BTI_bool_V16QI, RS6000_BTI_V16QI, 0 },
  { ALTIVEC_BUILTIN_VEC_VSUBUBM, ALTIVEC_BUILTIN_VSUBUBM,
    RS6000_BTI_V16QI, RS6000_BTI_V16QI, RS6000_BTI_bool_V16QI, 0 },
  { ALTIVEC_BUILTIN_VEC_VSUBUBM, ALTIVEC_BUILTIN_VSUBUBM,
    RS6000_BTI_unsigned_V16QI, RS6000_BTI_bool_V16QI, RS6000_BTI_unsigned_V16QI, 0 },
  { ALTIVEC_BUILTIN_VEC_VSUBUBM, ALTIVEC_BUILTIN_VSUBUBM,
    RS6000_BTI_unsigned_V16QI, RS6000_BTI_unsigned_V16QI, RS6000_BTI_bool_V16QI, 0 },
  { ALTIVEC_BUILTIN_VEC_SUBC, ALTIVEC_BUILTIN_VSUBCUW,
    RS6000_BTI_unsigned_V4SI, RS6000_BTI_unsigned_V4SI, RS6000_BTI_unsigned_V4SI, 0 },
  { ALTIVEC_BUILTIN_VEC_SUBS, ALTIVEC_BUILTIN_VSUBUBS,
    RS6000_BTI_unsigned_V16QI, RS6000_BTI_bool_V16QI, RS6000_BTI_unsigned_V16QI, 0 },
  { ALTIVEC_BUILTIN_VEC_SUBS, ALTIVEC_BUILTIN_VSUBUBS,
    RS6000_BTI_unsigned_V16QI, RS6000_BTI_unsigned_V16QI, RS6000_BTI_bool_V16QI, 0 },
  { ALTIVEC_BUILTIN_VEC_SUBS, ALTIVEC_BUILTIN_VSUBUBS,
    RS6000_BTI_unsigned_V16QI, RS6000_BTI_unsigned_V16QI, RS6000_BTI_unsigned_V16QI, 0 },
  { ALTIVEC_BUILTIN_VEC_SUBS, ALTIVEC_BUILTIN_VSUBSBS,
    RS6000_BTI_V16QI, RS6000_BTI_bool_V16QI, RS6000_BTI_V16QI, 0 },
  { ALTIVEC_BUILTIN_VEC_SUBS, ALTIVEC_BUILTIN_VSUBSBS,
    RS6000_BTI_V16QI, RS6000_BTI_V16QI, RS6000_BTI_bool_V16QI, 0 },
  { ALTIVEC_BUILTIN_VEC_SUBS, ALTIVEC_BUILTIN_VSUBSBS,
    RS6000_BTI_V16QI, RS6000_BTI_V16QI, RS6000_BTI_V16QI, 0 },
  { ALTIVEC_BUILTIN_VEC_SUBS, ALTIVEC_BUILTIN_VSUBUHS,
    RS6000_BTI_unsigned_V8HI, RS6000_BTI_bool_V8HI, RS6000_BTI_unsigned_V8HI, 0 },
  { ALTIVEC_BUILTIN_VEC_SUBS, ALTIVEC_BUILTIN_VSUBUHS,
    RS6000_BTI_unsigned_V8HI, RS6000_BTI_unsigned_V8HI, RS6000_BTI_bool_V8HI, 0 },
  { ALTIVEC_BUILTIN_VEC_SUBS, ALTIVEC_BUILTIN_VSUBUHS,
    RS6000_BTI_unsigned_V8HI, RS6000_BTI_unsigned_V8HI, RS6000_BTI_unsigned_V8HI, 0 },
  { ALTIVEC_BUILTIN_VEC_SUBS, ALTIVEC_BUILTIN_VSUBSHS,
    RS6000_BTI_V8HI, RS6000_BTI_bool_V8HI, RS6000_BTI_V8HI, 0 },
  { ALTIVEC_BUILTIN_VEC_SUBS, ALTIVEC_BUILTIN_VSUBSHS,
    RS6000_BTI_V8HI, RS6000_BTI_V8HI, RS6000_BTI_bool_V8HI, 0 },
  { ALTIVEC_BUILTIN_VEC_SUBS, ALTIVEC_BUILTIN_VSUBSHS,
    RS6000_BTI_V8HI, RS6000_BTI_V8HI, RS6000_BTI_V8HI, 0 },
  { ALTIVEC_BUILTIN_VEC_SUBS, ALTIVEC_BUILTIN_VSUBUWS,
    RS6000_BTI_unsigned_V4SI, RS6000_BTI_bool_V4SI, RS6000_BTI_unsigned_V4SI, 0 },
  { ALTIVEC_BUILTIN_VEC_SUBS, ALTIVEC_BUILTIN_VSUBUWS,
    RS6000_BTI_unsigned_V4SI, RS6000_BTI_unsigned_V4SI, RS6000_BTI_bool_V4SI, 0 },
  { ALTIVEC_BUILTIN_VEC_SUBS, ALTIVEC_BUILTIN_VSUBUWS,
    RS6000_BTI_unsigned_V4SI, RS6000_BTI_unsigned_V4SI, RS6000_BTI_unsigned_V4SI, 0 },
  { ALTIVEC_BUILTIN_VEC_SUBS, ALTIVEC_BUILTIN_VSUBSWS,
    RS6000_BTI_V4SI, RS6000_BTI_bool_V4SI, RS6000_BTI_V4SI, 0 },
  { ALTIVEC_BUILTIN_VEC_SUBS, ALTIVEC_BUILTIN_VSUBSWS,
    RS6000_BTI_V4SI, RS6000_BTI_V4SI, RS6000_BTI_bool_V4SI, 0 },
  { ALTIVEC_BUILTIN_VEC_SUBS, ALTIVEC_BUILTIN_VSUBSWS,
    RS6000_BTI_V4SI, RS6000_BTI_V4SI, RS6000_BTI_V4SI, 0 },
  { ALTIVEC_BUILTIN_VEC_VSUBSWS, ALTIVEC_BUILTIN_VSUBSWS,
    RS6000_BTI_V4SI, RS6000_BTI_V4SI, RS6000_BTI_V4SI, 0 },
  { ALTIVEC_BUILTIN_VEC_VSUBSWS, ALTIVEC_BUILTIN_VSUBSWS,
    RS6000_BTI_V4SI, RS6000_BTI_bool_V4SI, RS6000_BTI_V4SI, 0 },
  { ALTIVEC_BUILTIN_VEC_VSUBSWS, ALTIVEC_BUILTIN_VSUBSWS,
    RS6000_BTI_V4SI, RS6000_BTI_V4SI, RS6000_BTI_bool_V4SI, 0 },
  { ALTIVEC_BUILTIN_VEC_VSUBUWS, ALTIVEC_BUILTIN_VSUBUWS,
    RS6000_BTI_unsigned_V4SI, RS6000_BTI_V4SI, RS6000_BTI_unsigned_V4SI, 0 },
  { ALTIVEC_BUILTIN_VEC_VSUBUWS, ALTIVEC_BUILTIN_VSUBUWS,
    RS6000_BTI_unsigned_V4SI, RS6000_BTI_unsigned_V4SI, RS6000_BTI_V4SI, 0 },
  { ALTIVEC_BUILTIN_VEC_VSUBUWS, ALTIVEC_BUILTIN_VSUBUWS,
    RS6000_BTI_unsigned_V4SI, RS6000_BTI_unsigned_V4SI, RS6000_BTI_unsigned_V4SI, 0 },
  { ALTIVEC_BUILTIN_VEC_VSUBUWS, ALTIVEC_BUILTIN_VSUBUWS,
    RS6000_BTI_unsigned_V4SI, RS6000_BTI_bool_V4SI, RS6000_BTI_unsigned_V4SI, 0 },
  { ALTIVEC_BUILTIN_VEC_VSUBUWS, ALTIVEC_BUILTIN_VSUBUWS,
    RS6000_BTI_unsigned_V4SI, RS6000_BTI_unsigned_V4SI, RS6000_BTI_bool_V4SI, 0 },
  { ALTIVEC_BUILTIN_VEC_VSUBSHS, ALTIVEC_BUILTIN_VSUBSHS,
    RS6000_BTI_V8HI, RS6000_BTI_V8HI, RS6000_BTI_V8HI, 0 },
  { ALTIVEC_BUILTIN_VEC_VSUBSHS, ALTIVEC_BUILTIN_VSUBSHS,
    RS6000_BTI_V8HI, RS6000_BTI_bool_V8HI, RS6000_BTI_V8HI, 0 },
  { ALTIVEC_BUILTIN_VEC_VSUBSHS, ALTIVEC_BUILTIN_VSUBSHS,
    RS6000_BTI_V8HI, RS6000_BTI_V8HI, RS6000_BTI_bool_V8HI, 0 },
  { ALTIVEC_BUILTIN_VEC_VSUBUHS, ALTIVEC_BUILTIN_VSUBUHS,
    RS6000_BTI_unsigned_V8HI, RS6000_BTI_V8HI, RS6000_BTI_unsigned_V8HI, 0 },
  { ALTIVEC_BUILTIN_VEC_VSUBUHS, ALTIVEC_BUILTIN_VSUBUHS,
    RS6000_BTI_unsigned_V8HI, RS6000_BTI_unsigned_V8HI, RS6000_BTI_V8HI, 0 },
  { ALTIVEC_BUILTIN_VEC_VSUBUHS, ALTIVEC_BUILTIN_VSUBUHS,
    RS6000_BTI_unsigned_V8HI, RS6000_BTI_unsigned_V8HI, RS6000_BTI_unsigned_V8HI, 0 },
  { ALTIVEC_BUILTIN_VEC_VSUBUHS, ALTIVEC_BUILTIN_VSUBUHS,
    RS6000_BTI_unsigned_V8HI, RS6000_BTI_bool_V8HI, RS6000_BTI_unsigned_V8HI, 0 },
  { ALTIVEC_BUILTIN_VEC_VSUBUHS, ALTIVEC_BUILTIN_VSUBUHS,
    RS6000_BTI_unsigned_V8HI, RS6000_BTI_unsigned_V8HI, RS6000_BTI_bool_V8HI, 0 },
  { ALTIVEC_BUILTIN_VEC_VSUBSBS, ALTIVEC_BUILTIN_VSUBSBS,
    RS6000_BTI_V16QI, RS6000_BTI_V16QI, RS6000_BTI_V16QI, 0 },
  { ALTIVEC_BUILTIN_VEC_VSUBSBS, ALTIVEC_BUILTIN_VSUBSBS,
    RS6000_BTI_V16QI, RS6000_BTI_bool_V16QI, RS6000_BTI_V16QI, 0 },
  { ALTIVEC_BUILTIN_VEC_VSUBSBS, ALTIVEC_BUILTIN_VSUBSBS,
    RS6000_BTI_V16QI, RS6000_BTI_V16QI, RS6000_BTI_bool_V16QI, 0 },
  { ALTIVEC_BUILTIN_VEC_VSUBUBS, ALTIVEC_BUILTIN_VSUBUBS,
    RS6000_BTI_unsigned_V16QI, RS6000_BTI_V16QI, RS6000_BTI_unsigned_V16QI, 0 },
  { ALTIVEC_BUILTIN_VEC_VSUBUBS, ALTIVEC_BUILTIN_VSUBUBS,
    RS6000_BTI_unsigned_V16QI, RS6000_BTI_unsigned_V16QI, RS6000_BTI_V16QI, 0 },
  { ALTIVEC_BUILTIN_VEC_VSUBUBS, ALTIVEC_BUILTIN_VSUBUBS,
    RS6000_BTI_unsigned_V16QI, RS6000_BTI_unsigned_V16QI, RS6000_BTI_unsigned_V16QI, 0 },
  { ALTIVEC_BUILTIN_VEC_VSUBUBS, ALTIVEC_BUILTIN_VSUBUBS,
    RS6000_BTI_unsigned_V16QI, RS6000_BTI_bool_V16QI, RS6000_BTI_unsigned_V16QI, 0 },
  { ALTIVEC_BUILTIN_VEC_VSUBUBS, ALTIVEC_BUILTIN_VSUBUBS,
    RS6000_BTI_unsigned_V16QI, RS6000_BTI_unsigned_V16QI, RS6000_BTI_bool_V16QI, 0 },
  { ALTIVEC_BUILTIN_VEC_SUM4S, ALTIVEC_BUILTIN_VSUM4UBS,
    RS6000_BTI_unsigned_V4SI, RS6000_BTI_unsigned_V16QI, RS6000_BTI_unsigned_V4SI, 0 },
  { ALTIVEC_BUILTIN_VEC_SUM4S, ALTIVEC_BUILTIN_VSUM4SBS,
    RS6000_BTI_V4SI, RS6000_BTI_V16QI, RS6000_BTI_V4SI, 0 },
  { ALTIVEC_BUILTIN_VEC_SUM4S, ALTIVEC_BUILTIN_VSUM4SHS,
    RS6000_BTI_V4SI, RS6000_BTI_V8HI, RS6000_BTI_V4SI, 0 },
  { ALTIVEC_BUILTIN_VEC_VSUM4SHS, ALTIVEC_BUILTIN_VSUM4SHS,
    RS6000_BTI_V4SI, RS6000_BTI_V8HI, RS6000_BTI_V4SI, 0 },
  { ALTIVEC_BUILTIN_VEC_VSUM4SBS, ALTIVEC_BUILTIN_VSUM4SBS,
    RS6000_BTI_V4SI, RS6000_BTI_V16QI, RS6000_BTI_V4SI, 0 },
  { ALTIVEC_BUILTIN_VEC_VSUM4UBS, ALTIVEC_BUILTIN_VSUM4UBS,
    RS6000_BTI_unsigned_V4SI, RS6000_BTI_unsigned_V16QI, RS6000_BTI_unsigned_V4SI, 0 },
  { ALTIVEC_BUILTIN_VEC_SUM2S, ALTIVEC_BUILTIN_VSUM2SWS,
    RS6000_BTI_V4SI, RS6000_BTI_V4SI, RS6000_BTI_V4SI, 0 },
  { ALTIVEC_BUILTIN_VEC_SUMS, ALTIVEC_BUILTIN_VSUMSWS,
    RS6000_BTI_V4SI, RS6000_BTI_V4SI, RS6000_BTI_V4SI, 0 },
  { ALTIVEC_BUILTIN_VEC_XOR, ALTIVEC_BUILTIN_VXOR,
    RS6000_BTI_V4SF, RS6000_BTI_V4SF, RS6000_BTI_V4SF, 0 },
  { ALTIVEC_BUILTIN_VEC_XOR, ALTIVEC_BUILTIN_VXOR,
    RS6000_BTI_V4SF, RS6000_BTI_V4SF, RS6000_BTI_bool_V4SI, 0 },
  { ALTIVEC_BUILTIN_VEC_XOR, ALTIVEC_BUILTIN_VXOR,
    RS6000_BTI_V4SF, RS6000_BTI_bool_V4SI, RS6000_BTI_V4SF, 0 },
  { ALTIVEC_BUILTIN_VEC_XOR, ALTIVEC_BUILTIN_VXOR,
    RS6000_BTI_V2DF, RS6000_BTI_V2DF, RS6000_BTI_V2DF, 0 },
  { ALTIVEC_BUILTIN_VEC_XOR, ALTIVEC_BUILTIN_VXOR,
    RS6000_BTI_V2DF, RS6000_BTI_V2DF, RS6000_BTI_bool_V2DI, 0 },
  { ALTIVEC_BUILTIN_VEC_XOR, ALTIVEC_BUILTIN_VXOR,
    RS6000_BTI_V2DF, RS6000_BTI_bool_V2DI, RS6000_BTI_V2DF, 0 },
  { ALTIVEC_BUILTIN_VEC_XOR, ALTIVEC_BUILTIN_VXOR,
    RS6000_BTI_bool_V4SI, RS6000_BTI_bool_V4SI, RS6000_BTI_bool_V4SI, 0 },
  { ALTIVEC_BUILTIN_VEC_XOR, ALTIVEC_BUILTIN_VXOR,
    RS6000_BTI_V4SI, RS6000_BTI_bool_V4SI, RS6000_BTI_V4SI, 0 },
  { ALTIVEC_BUILTIN_VEC_XOR, ALTIVEC_BUILTIN_VXOR,
    RS6000_BTI_V4SI, RS6000_BTI_V4SI, RS6000_BTI_bool_V4SI, 0 },
  { ALTIVEC_BUILTIN_VEC_XOR, ALTIVEC_BUILTIN_VXOR,
    RS6000_BTI_V4SI, RS6000_BTI_V4SI, RS6000_BTI_V4SI, 0 },
  { ALTIVEC_BUILTIN_VEC_XOR, ALTIVEC_BUILTIN_VXOR,
    RS6000_BTI_unsigned_V4SI, RS6000_BTI_bool_V4SI, RS6000_BTI_unsigned_V4SI, 0 },
  { ALTIVEC_BUILTIN_VEC_XOR, ALTIVEC_BUILTIN_VXOR,
    RS6000_BTI_unsigned_V4SI, RS6000_BTI_unsigned_V4SI, RS6000_BTI_bool_V4SI, 0 },
  { ALTIVEC_BUILTIN_VEC_XOR, ALTIVEC_BUILTIN_VXOR,
    RS6000_BTI_unsigned_V4SI, RS6000_BTI_unsigned_V4SI, RS6000_BTI_unsigned_V4SI, 0 },
  { ALTIVEC_BUILTIN_VEC_XOR, ALTIVEC_BUILTIN_VXOR,
    RS6000_BTI_bool_V8HI, RS6000_BTI_bool_V8HI, RS6000_BTI_bool_V8HI, 0 },
  { ALTIVEC_BUILTIN_VEC_XOR, ALTIVEC_BUILTIN_VXOR,
    RS6000_BTI_V8HI, RS6000_BTI_bool_V8HI, RS6000_BTI_V8HI, 0 },
  { ALTIVEC_BUILTIN_VEC_XOR, ALTIVEC_BUILTIN_VXOR,
    RS6000_BTI_V8HI, RS6000_BTI_V8HI, RS6000_BTI_bool_V8HI, 0 },
  { ALTIVEC_BUILTIN_VEC_XOR, ALTIVEC_BUILTIN_VXOR,
    RS6000_BTI_V8HI, RS6000_BTI_V8HI, RS6000_BTI_V8HI, 0 },
  { ALTIVEC_BUILTIN_VEC_XOR, ALTIVEC_BUILTIN_VXOR,
    RS6000_BTI_unsigned_V8HI, RS6000_BTI_bool_V8HI, RS6000_BTI_unsigned_V8HI, 0 },
  { ALTIVEC_BUILTIN_VEC_XOR, ALTIVEC_BUILTIN_VXOR,
    RS6000_BTI_unsigned_V8HI, RS6000_BTI_unsigned_V8HI, RS6000_BTI_bool_V8HI, 0 },
  { ALTIVEC_BUILTIN_VEC_XOR, ALTIVEC_BUILTIN_VXOR,
    RS6000_BTI_unsigned_V8HI, RS6000_BTI_unsigned_V8HI, RS6000_BTI_unsigned_V8HI, 0 },
  { ALTIVEC_BUILTIN_VEC_XOR, ALTIVEC_BUILTIN_VXOR,
    RS6000_BTI_V16QI, RS6000_BTI_bool_V16QI, RS6000_BTI_V16QI, 0 },
  { ALTIVEC_BUILTIN_VEC_XOR, ALTIVEC_BUILTIN_VXOR,
    RS6000_BTI_bool_V16QI, RS6000_BTI_bool_V16QI, RS6000_BTI_bool_V16QI, 0 },
  { ALTIVEC_BUILTIN_VEC_XOR, ALTIVEC_BUILTIN_VXOR,
    RS6000_BTI_V16QI, RS6000_BTI_V16QI, RS6000_BTI_bool_V16QI, 0 },
  { ALTIVEC_BUILTIN_VEC_XOR, ALTIVEC_BUILTIN_VXOR,
    RS6000_BTI_V16QI, RS6000_BTI_V16QI, RS6000_BTI_V16QI, 0 },
  { ALTIVEC_BUILTIN_VEC_XOR, ALTIVEC_BUILTIN_VXOR,
    RS6000_BTI_unsigned_V16QI, RS6000_BTI_bool_V16QI, RS6000_BTI_unsigned_V16QI, 0 },
  { ALTIVEC_BUILTIN_VEC_XOR, ALTIVEC_BUILTIN_VXOR,
    RS6000_BTI_unsigned_V16QI, RS6000_BTI_unsigned_V16QI, RS6000_BTI_bool_V16QI, 0 },
  { ALTIVEC_BUILTIN_VEC_XOR, ALTIVEC_BUILTIN_VXOR,
    RS6000_BTI_unsigned_V16QI, RS6000_BTI_unsigned_V16QI, RS6000_BTI_unsigned_V16QI, 0 },

  /* Ternary AltiVec/VSX builtins.  */
  { ALTIVEC_BUILTIN_VEC_DST, ALTIVEC_BUILTIN_DST,
    RS6000_BTI_void, ~RS6000_BTI_unsigned_V16QI, RS6000_BTI_INTSI, RS6000_BTI_INTSI },
  { ALTIVEC_BUILTIN_VEC_DST, ALTIVEC_BUILTIN_DST,
    RS6000_BTI_void, ~RS6000_BTI_V16QI, RS6000_BTI_INTSI, RS6000_BTI_INTSI },
  { ALTIVEC_BUILTIN_VEC_DST, ALTIVEC_BUILTIN_DST,
    RS6000_BTI_void, ~RS6000_BTI_bool_V16QI, RS6000_BTI_INTSI, RS6000_BTI_INTSI },
  { ALTIVEC_BUILTIN_VEC_DST, ALTIVEC_BUILTIN_DST,
    RS6000_BTI_void, ~RS6000_BTI_unsigned_V8HI, RS6000_BTI_INTSI, RS6000_BTI_INTSI },
  { ALTIVEC_BUILTIN_VEC_DST, ALTIVEC_BUILTIN_DST,
    RS6000_BTI_void, ~RS6000_BTI_V8HI, RS6000_BTI_INTSI, RS6000_BTI_INTSI },
  { ALTIVEC_BUILTIN_VEC_DST, ALTIVEC_BUILTIN_DST,
    RS6000_BTI_void, ~RS6000_BTI_bool_V8HI, RS6000_BTI_INTSI, RS6000_BTI_INTSI },
  { ALTIVEC_BUILTIN_VEC_DST, ALTIVEC_BUILTIN_DST,
    RS6000_BTI_void, ~RS6000_BTI_pixel_V8HI, RS6000_BTI_INTSI, RS6000_BTI_INTSI },
  { ALTIVEC_BUILTIN_VEC_DST, ALTIVEC_BUILTIN_DST,
    RS6000_BTI_void, ~RS6000_BTI_unsigned_V4SI, RS6000_BTI_INTSI, RS6000_BTI_INTSI },
  { ALTIVEC_BUILTIN_VEC_DST, ALTIVEC_BUILTIN_DST,
    RS6000_BTI_void, ~RS6000_BTI_V4SI, RS6000_BTI_INTSI, RS6000_BTI_INTSI },
  { ALTIVEC_BUILTIN_VEC_DST, ALTIVEC_BUILTIN_DST,
    RS6000_BTI_void, ~RS6000_BTI_bool_V4SI, RS6000_BTI_INTSI, RS6000_BTI_INTSI },
  { ALTIVEC_BUILTIN_VEC_DST, ALTIVEC_BUILTIN_DST,
    RS6000_BTI_void, ~RS6000_BTI_V4SF, RS6000_BTI_INTSI, RS6000_BTI_INTSI },
  { ALTIVEC_BUILTIN_VEC_DST, ALTIVEC_BUILTIN_DST,
    RS6000_BTI_void, ~RS6000_BTI_UINTQI, RS6000_BTI_INTSI, RS6000_BTI_INTSI },
  { ALTIVEC_BUILTIN_VEC_DST, ALTIVEC_BUILTIN_DST,
    RS6000_BTI_void, ~RS6000_BTI_INTQI, RS6000_BTI_INTSI, RS6000_BTI_INTSI },
  { ALTIVEC_BUILTIN_VEC_DST, ALTIVEC_BUILTIN_DST,
    RS6000_BTI_void, ~RS6000_BTI_UINTHI, RS6000_BTI_INTSI, RS6000_BTI_INTSI },
  { ALTIVEC_BUILTIN_VEC_DST, ALTIVEC_BUILTIN_DST,
    RS6000_BTI_void, ~RS6000_BTI_INTHI, RS6000_BTI_INTSI, RS6000_BTI_INTSI },
  { ALTIVEC_BUILTIN_VEC_DST, ALTIVEC_BUILTIN_DST,
    RS6000_BTI_void, ~RS6000_BTI_UINTSI, RS6000_BTI_INTSI, RS6000_BTI_INTSI },
  { ALTIVEC_BUILTIN_VEC_DST, ALTIVEC_BUILTIN_DST,
    RS6000_BTI_void, ~RS6000_BTI_INTSI, RS6000_BTI_INTSI, RS6000_BTI_INTSI },
  { ALTIVEC_BUILTIN_VEC_DST, ALTIVEC_BUILTIN_DST,
    RS6000_BTI_void, ~RS6000_BTI_unsigned_long, RS6000_BTI_INTSI, RS6000_BTI_INTSI },
  { ALTIVEC_BUILTIN_VEC_DST, ALTIVEC_BUILTIN_DST,
    RS6000_BTI_void, ~RS6000_BTI_long, RS6000_BTI_INTSI, RS6000_BTI_INTSI },
  { ALTIVEC_BUILTIN_VEC_DST, ALTIVEC_BUILTIN_DST,
    RS6000_BTI_void, ~RS6000_BTI_float, RS6000_BTI_INTSI, RS6000_BTI_INTSI },
  { ALTIVEC_BUILTIN_VEC_DSTST, ALTIVEC_BUILTIN_DSTST,
    RS6000_BTI_void, ~RS6000_BTI_unsigned_V16QI, RS6000_BTI_INTSI, RS6000_BTI_INTSI },
  { ALTIVEC_BUILTIN_VEC_DSTST, ALTIVEC_BUILTIN_DSTST,
    RS6000_BTI_void, ~RS6000_BTI_V16QI, RS6000_BTI_INTSI, RS6000_BTI_INTSI },
  { ALTIVEC_BUILTIN_VEC_DSTST, ALTIVEC_BUILTIN_DSTST,
    RS6000_BTI_void, ~RS6000_BTI_bool_V16QI, RS6000_BTI_INTSI, RS6000_BTI_INTSI },
  { ALTIVEC_BUILTIN_VEC_DSTST, ALTIVEC_BUILTIN_DSTST,
    RS6000_BTI_void, ~RS6000_BTI_unsigned_V8HI, RS6000_BTI_INTSI, RS6000_BTI_INTSI },
  { ALTIVEC_BUILTIN_VEC_DSTST, ALTIVEC_BUILTIN_DSTST,
    RS6000_BTI_void, ~RS6000_BTI_V8HI, RS6000_BTI_INTSI, RS6000_BTI_INTSI },
  { ALTIVEC_BUILTIN_VEC_DSTST, ALTIVEC_BUILTIN_DSTST,
    RS6000_BTI_void, ~RS6000_BTI_bool_V8HI, RS6000_BTI_INTSI, RS6000_BTI_INTSI },
  { ALTIVEC_BUILTIN_VEC_DSTST, ALTIVEC_BUILTIN_DSTST,
    RS6000_BTI_void, ~RS6000_BTI_pixel_V8HI, RS6000_BTI_INTSI, RS6000_BTI_INTSI },
  { ALTIVEC_BUILTIN_VEC_DSTST, ALTIVEC_BUILTIN_DSTST,
    RS6000_BTI_void, ~RS6000_BTI_unsigned_V4SI, RS6000_BTI_INTSI, RS6000_BTI_INTSI },
  { ALTIVEC_BUILTIN_VEC_DSTST, ALTIVEC_BUILTIN_DSTST,
    RS6000_BTI_void, ~RS6000_BTI_V4SI, RS6000_BTI_INTSI, RS6000_BTI_INTSI },
  { ALTIVEC_BUILTIN_VEC_DSTST, ALTIVEC_BUILTIN_DSTST,
    RS6000_BTI_void, ~RS6000_BTI_bool_V4SI, RS6000_BTI_INTSI, RS6000_BTI_INTSI },
  { ALTIVEC_BUILTIN_VEC_DSTST, ALTIVEC_BUILTIN_DSTST,
    RS6000_BTI_void, ~RS6000_BTI_V4SF, RS6000_BTI_INTSI, RS6000_BTI_INTSI },
  { ALTIVEC_BUILTIN_VEC_DSTST, ALTIVEC_BUILTIN_DSTST,
    RS6000_BTI_void, ~RS6000_BTI_UINTQI, RS6000_BTI_INTSI, RS6000_BTI_INTSI },
  { ALTIVEC_BUILTIN_VEC_DSTST, ALTIVEC_BUILTIN_DSTST,
    RS6000_BTI_void, ~RS6000_BTI_INTQI, RS6000_BTI_INTSI, RS6000_BTI_INTSI },
  { ALTIVEC_BUILTIN_VEC_DSTST, ALTIVEC_BUILTIN_DSTST,
    RS6000_BTI_void, ~RS6000_BTI_UINTHI, RS6000_BTI_INTSI, RS6000_BTI_INTSI },
  { ALTIVEC_BUILTIN_VEC_DSTST, ALTIVEC_BUILTIN_DSTST,
    RS6000_BTI_void, ~RS6000_BTI_INTHI, RS6000_BTI_INTSI, RS6000_BTI_INTSI },
  { ALTIVEC_BUILTIN_VEC_DSTST, ALTIVEC_BUILTIN_DSTST,
    RS6000_BTI_void, ~RS6000_BTI_UINTSI, RS6000_BTI_INTSI, RS6000_BTI_INTSI },
  { ALTIVEC_BUILTIN_VEC_DSTST, ALTIVEC_BUILTIN_DSTST,
    RS6000_BTI_void, ~RS6000_BTI_INTSI, RS6000_BTI_INTSI, RS6000_BTI_INTSI },
  { ALTIVEC_BUILTIN_VEC_DSTST, ALTIVEC_BUILTIN_DSTST,
    RS6000_BTI_void, ~RS6000_BTI_unsigned_long, RS6000_BTI_INTSI, RS6000_BTI_INTSI },
  { ALTIVEC_BUILTIN_VEC_DSTST, ALTIVEC_BUILTIN_DSTST,
    RS6000_BTI_void, ~RS6000_BTI_long, RS6000_BTI_INTSI, RS6000_BTI_INTSI },
  { ALTIVEC_BUILTIN_VEC_DSTST, ALTIVEC_BUILTIN_DSTST,
    RS6000_BTI_void, ~RS6000_BTI_float, RS6000_BTI_INTSI, RS6000_BTI_INTSI },
  { ALTIVEC_BUILTIN_VEC_DSTSTT, ALTIVEC_BUILTIN_DSTSTT,
    RS6000_BTI_void, ~RS6000_BTI_unsigned_V16QI, RS6000_BTI_INTSI, RS6000_BTI_INTSI },
  { ALTIVEC_BUILTIN_VEC_DSTSTT, ALTIVEC_BUILTIN_DSTSTT,
    RS6000_BTI_void, ~RS6000_BTI_V16QI, RS6000_BTI_INTSI, RS6000_BTI_INTSI },
  { ALTIVEC_BUILTIN_VEC_DSTSTT, ALTIVEC_BUILTIN_DSTSTT,
    RS6000_BTI_void, ~RS6000_BTI_bool_V16QI, RS6000_BTI_INTSI, RS6000_BTI_INTSI },
  { ALTIVEC_BUILTIN_VEC_DSTSTT, ALTIVEC_BUILTIN_DSTSTT,
    RS6000_BTI_void, ~RS6000_BTI_unsigned_V8HI, RS6000_BTI_INTSI, RS6000_BTI_INTSI },
  { ALTIVEC_BUILTIN_VEC_DSTSTT, ALTIVEC_BUILTIN_DSTSTT,
    RS6000_BTI_void, ~RS6000_BTI_V8HI, RS6000_BTI_INTSI, RS6000_BTI_INTSI },
  { ALTIVEC_BUILTIN_VEC_DSTSTT, ALTIVEC_BUILTIN_DSTSTT,
    RS6000_BTI_void, ~RS6000_BTI_bool_V8HI, RS6000_BTI_INTSI, RS6000_BTI_INTSI },
  { ALTIVEC_BUILTIN_VEC_DSTSTT, ALTIVEC_BUILTIN_DSTSTT,
    RS6000_BTI_void, ~RS6000_BTI_pixel_V8HI, RS6000_BTI_INTSI, RS6000_BTI_INTSI },
  { ALTIVEC_BUILTIN_VEC_DSTSTT, ALTIVEC_BUILTIN_DSTSTT,
    RS6000_BTI_void, ~RS6000_BTI_unsigned_V4SI, RS6000_BTI_INTSI, RS6000_BTI_INTSI },
  { ALTIVEC_BUILTIN_VEC_DSTSTT, ALTIVEC_BUILTIN_DSTSTT,
    RS6000_BTI_void, ~RS6000_BTI_V4SI, RS6000_BTI_INTSI, RS6000_BTI_INTSI },
  { ALTIVEC_BUILTIN_VEC_DSTSTT, ALTIVEC_BUILTIN_DSTSTT,
    RS6000_BTI_void, ~RS6000_BTI_bool_V4SI, RS6000_BTI_INTSI, RS6000_BTI_INTSI },
  { ALTIVEC_BUILTIN_VEC_DSTSTT, ALTIVEC_BUILTIN_DSTSTT,
    RS6000_BTI_void, ~RS6000_BTI_V4SF, RS6000_BTI_INTSI, RS6000_BTI_INTSI },
  { ALTIVEC_BUILTIN_VEC_DSTSTT, ALTIVEC_BUILTIN_DSTSTT,
    RS6000_BTI_void, ~RS6000_BTI_UINTQI, RS6000_BTI_INTSI, RS6000_BTI_INTSI },
  { ALTIVEC_BUILTIN_VEC_DSTSTT, ALTIVEC_BUILTIN_DSTSTT,
    RS6000_BTI_void, ~RS6000_BTI_INTQI, RS6000_BTI_INTSI, RS6000_BTI_INTSI },
  { ALTIVEC_BUILTIN_VEC_DSTSTT, ALTIVEC_BUILTIN_DSTSTT,
    RS6000_BTI_void, ~RS6000_BTI_UINTHI, RS6000_BTI_INTSI, RS6000_BTI_INTSI },
  { ALTIVEC_BUILTIN_VEC_DSTSTT, ALTIVEC_BUILTIN_DSTSTT,
    RS6000_BTI_void, ~RS6000_BTI_INTHI, RS6000_BTI_INTSI, RS6000_BTI_INTSI },
  { ALTIVEC_BUILTIN_VEC_DSTSTT, ALTIVEC_BUILTIN_DSTSTT,
    RS6000_BTI_void, ~RS6000_BTI_UINTSI, RS6000_BTI_INTSI, RS6000_BTI_INTSI },
  { ALTIVEC_BUILTIN_VEC_DSTSTT, ALTIVEC_BUILTIN_DSTSTT,
    RS6000_BTI_void, ~RS6000_BTI_INTSI, RS6000_BTI_INTSI, RS6000_BTI_INTSI },
  { ALTIVEC_BUILTIN_VEC_DSTSTT, ALTIVEC_BUILTIN_DSTSTT,
    RS6000_BTI_void, ~RS6000_BTI_unsigned_long, RS6000_BTI_INTSI, RS6000_BTI_INTSI },
  { ALTIVEC_BUILTIN_VEC_DSTSTT, ALTIVEC_BUILTIN_DSTSTT,
    RS6000_BTI_void, ~RS6000_BTI_long, RS6000_BTI_INTSI, RS6000_BTI_INTSI },
  { ALTIVEC_BUILTIN_VEC_DSTSTT, ALTIVEC_BUILTIN_DSTSTT,
    RS6000_BTI_void, ~RS6000_BTI_float, RS6000_BTI_INTSI, RS6000_BTI_INTSI },
  { ALTIVEC_BUILTIN_VEC_DSTT, ALTIVEC_BUILTIN_DSTT,
    RS6000_BTI_void, ~RS6000_BTI_unsigned_V16QI, RS6000_BTI_INTSI, RS6000_BTI_INTSI },
  { ALTIVEC_BUILTIN_VEC_DSTT, ALTIVEC_BUILTIN_DSTT,
    RS6000_BTI_void, ~RS6000_BTI_V16QI, RS6000_BTI_INTSI, RS6000_BTI_INTSI },
  { ALTIVEC_BUILTIN_VEC_DSTT, ALTIVEC_BUILTIN_DSTT,
    RS6000_BTI_void, ~RS6000_BTI_bool_V16QI, RS6000_BTI_INTSI, RS6000_BTI_INTSI },
  { ALTIVEC_BUILTIN_VEC_DSTT, ALTIVEC_BUILTIN_DSTT,
    RS6000_BTI_void, ~RS6000_BTI_unsigned_V8HI, RS6000_BTI_INTSI, RS6000_BTI_INTSI },
  { ALTIVEC_BUILTIN_VEC_DSTT, ALTIVEC_BUILTIN_DSTT,
    RS6000_BTI_void, ~RS6000_BTI_V8HI, RS6000_BTI_INTSI, RS6000_BTI_INTSI },
  { ALTIVEC_BUILTIN_VEC_DSTT, ALTIVEC_BUILTIN_DSTT,
    RS6000_BTI_void, ~RS6000_BTI_bool_V8HI, RS6000_BTI_INTSI, RS6000_BTI_INTSI },
  { ALTIVEC_BUILTIN_VEC_DSTT, ALTIVEC_BUILTIN_DSTT,
    RS6000_BTI_void, ~RS6000_BTI_pixel_V8HI, RS6000_BTI_INTSI, RS6000_BTI_INTSI },
  { ALTIVEC_BUILTIN_VEC_DSTT, ALTIVEC_BUILTIN_DSTT,
    RS6000_BTI_void, ~RS6000_BTI_unsigned_V4SI, RS6000_BTI_INTSI, RS6000_BTI_INTSI },
  { ALTIVEC_BUILTIN_VEC_DSTT, ALTIVEC_BUILTIN_DSTT,
    RS6000_BTI_void, ~RS6000_BTI_V4SI, RS6000_BTI_INTSI, RS6000_BTI_INTSI },
  { ALTIVEC_BUILTIN_VEC_DSTT, ALTIVEC_BUILTIN_DSTT,
    RS6000_BTI_void, ~RS6000_BTI_bool_V4SI, RS6000_BTI_INTSI, RS6000_BTI_INTSI },
  { ALTIVEC_BUILTIN_VEC_DSTT, ALTIVEC_BUILTIN_DSTT,
    RS6000_BTI_void, ~RS6000_BTI_V4SF, RS6000_BTI_INTSI, RS6000_BTI_INTSI },
  { ALTIVEC_BUILTIN_VEC_DSTT, ALTIVEC_BUILTIN_DSTT,
    RS6000_BTI_void, ~RS6000_BTI_UINTQI, RS6000_BTI_INTSI, RS6000_BTI_INTSI },
  { ALTIVEC_BUILTIN_VEC_DSTT, ALTIVEC_BUILTIN_DSTT,
    RS6000_BTI_void, ~RS6000_BTI_INTQI, RS6000_BTI_INTSI, RS6000_BTI_INTSI },
  { ALTIVEC_BUILTIN_VEC_DSTT, ALTIVEC_BUILTIN_DSTT,
    RS6000_BTI_void, ~RS6000_BTI_UINTHI, RS6000_BTI_INTSI, RS6000_BTI_INTSI },
  { ALTIVEC_BUILTIN_VEC_DSTT, ALTIVEC_BUILTIN_DSTT,
    RS6000_BTI_void, ~RS6000_BTI_INTHI, RS6000_BTI_INTSI, RS6000_BTI_INTSI },
  { ALTIVEC_BUILTIN_VEC_DSTT, ALTIVEC_BUILTIN_DSTT,
    RS6000_BTI_void, ~RS6000_BTI_UINTSI, RS6000_BTI_INTSI, RS6000_BTI_INTSI },
  { ALTIVEC_BUILTIN_VEC_DSTT, ALTIVEC_BUILTIN_DSTT,
    RS6000_BTI_void, ~RS6000_BTI_INTSI, RS6000_BTI_INTSI, RS6000_BTI_INTSI },
  { ALTIVEC_BUILTIN_VEC_DSTT, ALTIVEC_BUILTIN_DSTT,
    RS6000_BTI_void, ~RS6000_BTI_unsigned_long, RS6000_BTI_INTSI, RS6000_BTI_INTSI },
  { ALTIVEC_BUILTIN_VEC_DSTT, ALTIVEC_BUILTIN_DSTT,
    RS6000_BTI_void, ~RS6000_BTI_long, RS6000_BTI_INTSI, RS6000_BTI_INTSI },
  { ALTIVEC_BUILTIN_VEC_DSTT, ALTIVEC_BUILTIN_DSTT,
    RS6000_BTI_void, ~RS6000_BTI_float, RS6000_BTI_INTSI, RS6000_BTI_INTSI },
  { ALTIVEC_BUILTIN_VEC_MADD, ALTIVEC_BUILTIN_VMADDFP,
    RS6000_BTI_V4SF, RS6000_BTI_V4SF, RS6000_BTI_V4SF, RS6000_BTI_V4SF },
  { ALTIVEC_BUILTIN_VEC_MADD, VSX_BUILTIN_XVMADDDP,
    RS6000_BTI_V2DF, RS6000_BTI_V2DF, RS6000_BTI_V2DF, RS6000_BTI_V2DF },
  { ALTIVEC_BUILTIN_VEC_MADDS, ALTIVEC_BUILTIN_VMHADDSHS,
    RS6000_BTI_V8HI, RS6000_BTI_V8HI, RS6000_BTI_V8HI, RS6000_BTI_V8HI },
  { ALTIVEC_BUILTIN_VEC_MLADD, ALTIVEC_BUILTIN_VMLADDUHM,
    RS6000_BTI_V8HI, RS6000_BTI_V8HI, RS6000_BTI_V8HI, RS6000_BTI_V8HI },
  { ALTIVEC_BUILTIN_VEC_MLADD, ALTIVEC_BUILTIN_VMLADDUHM,
    RS6000_BTI_V8HI, RS6000_BTI_V8HI, RS6000_BTI_unsigned_V8HI, RS6000_BTI_unsigned_V8HI },
  { ALTIVEC_BUILTIN_VEC_MLADD, ALTIVEC_BUILTIN_VMLADDUHM,
    RS6000_BTI_V8HI, RS6000_BTI_unsigned_V8HI, RS6000_BTI_V8HI, RS6000_BTI_V8HI },
  { ALTIVEC_BUILTIN_VEC_MLADD, ALTIVEC_BUILTIN_VMLADDUHM,
    RS6000_BTI_unsigned_V8HI, RS6000_BTI_unsigned_V8HI, RS6000_BTI_unsigned_V8HI, RS6000_BTI_unsigned_V8HI },
  { ALTIVEC_BUILTIN_VEC_MRADDS, ALTIVEC_BUILTIN_VMHRADDSHS,
    RS6000_BTI_V8HI, RS6000_BTI_V8HI, RS6000_BTI_V8HI, RS6000_BTI_V8HI },
  { VSX_BUILTIN_VEC_MSUB, VSX_BUILTIN_XVMSUBSP,
    RS6000_BTI_V4SF, RS6000_BTI_V4SF, RS6000_BTI_V4SF, RS6000_BTI_V4SF },
  { VSX_BUILTIN_VEC_MSUB, VSX_BUILTIN_XVMSUBDP,
    RS6000_BTI_V2DF, RS6000_BTI_V2DF, RS6000_BTI_V2DF, RS6000_BTI_V2DF },
  { ALTIVEC_BUILTIN_VEC_MSUM, ALTIVEC_BUILTIN_VMSUMUBM,
    RS6000_BTI_unsigned_V4SI, RS6000_BTI_unsigned_V16QI, RS6000_BTI_unsigned_V16QI, RS6000_BTI_unsigned_V4SI },
  { ALTIVEC_BUILTIN_VEC_MSUM, ALTIVEC_BUILTIN_VMSUMMBM,
    RS6000_BTI_V4SI, RS6000_BTI_V16QI, RS6000_BTI_unsigned_V16QI, RS6000_BTI_V4SI },
  { ALTIVEC_BUILTIN_VEC_MSUM, ALTIVEC_BUILTIN_VMSUMUHM,
    RS6000_BTI_unsigned_V4SI, RS6000_BTI_unsigned_V8HI, RS6000_BTI_unsigned_V8HI, RS6000_BTI_unsigned_V4SI },
  { ALTIVEC_BUILTIN_VEC_MSUM, ALTIVEC_BUILTIN_VMSUMSHM,
    RS6000_BTI_V4SI, RS6000_BTI_V8HI, RS6000_BTI_V8HI, RS6000_BTI_V4SI },
  { ALTIVEC_BUILTIN_VEC_VMSUMSHM, ALTIVEC_BUILTIN_VMSUMSHM,
    RS6000_BTI_V4SI, RS6000_BTI_V8HI, RS6000_BTI_V8HI, RS6000_BTI_V4SI },
  { ALTIVEC_BUILTIN_VEC_VMSUMUHM, ALTIVEC_BUILTIN_VMSUMUHM,
    RS6000_BTI_unsigned_V4SI, RS6000_BTI_unsigned_V8HI, RS6000_BTI_unsigned_V8HI, RS6000_BTI_unsigned_V4SI },
  { ALTIVEC_BUILTIN_VEC_VMSUMMBM, ALTIVEC_BUILTIN_VMSUMMBM,
    RS6000_BTI_V4SI, RS6000_BTI_V16QI, RS6000_BTI_unsigned_V16QI, RS6000_BTI_V4SI },
  { ALTIVEC_BUILTIN_VEC_VMSUMUBM, ALTIVEC_BUILTIN_VMSUMUBM,
    RS6000_BTI_unsigned_V4SI, RS6000_BTI_unsigned_V16QI, RS6000_BTI_unsigned_V16QI, RS6000_BTI_unsigned_V4SI },
  { ALTIVEC_BUILTIN_VEC_MSUMS, ALTIVEC_BUILTIN_VMSUMUHS,
    RS6000_BTI_unsigned_V4SI, RS6000_BTI_unsigned_V8HI, RS6000_BTI_unsigned_V8HI, RS6000_BTI_unsigned_V4SI },
  { ALTIVEC_BUILTIN_VEC_MSUMS, ALTIVEC_BUILTIN_VMSUMSHS,
    RS6000_BTI_V4SI, RS6000_BTI_V8HI, RS6000_BTI_V8HI, RS6000_BTI_V4SI },
  { ALTIVEC_BUILTIN_VEC_VMSUMSHS, ALTIVEC_BUILTIN_VMSUMSHS,
    RS6000_BTI_V4SI, RS6000_BTI_V8HI, RS6000_BTI_V8HI, RS6000_BTI_V4SI },
  { ALTIVEC_BUILTIN_VEC_VMSUMUHS, ALTIVEC_BUILTIN_VMSUMUHS,
    RS6000_BTI_unsigned_V4SI, RS6000_BTI_unsigned_V8HI, RS6000_BTI_unsigned_V8HI, RS6000_BTI_unsigned_V4SI },
  { VSX_BUILTIN_VEC_NMADD, VSX_BUILTIN_XVNMADDSP,
    RS6000_BTI_V4SF, RS6000_BTI_V4SF, RS6000_BTI_V4SF, RS6000_BTI_V4SF },
  { VSX_BUILTIN_VEC_NMADD, VSX_BUILTIN_XVNMADDDP,
    RS6000_BTI_V2DF, RS6000_BTI_V2DF, RS6000_BTI_V2DF, RS6000_BTI_V2DF },
  { ALTIVEC_BUILTIN_VEC_NMSUB, ALTIVEC_BUILTIN_VNMSUBFP,
    RS6000_BTI_V4SF, RS6000_BTI_V4SF, RS6000_BTI_V4SF, RS6000_BTI_V4SF },
  { ALTIVEC_BUILTIN_VEC_NMSUB, VSX_BUILTIN_XVNMSUBDP,
    RS6000_BTI_V2DF, RS6000_BTI_V2DF, RS6000_BTI_V2DF, RS6000_BTI_V2DF },
  { ALTIVEC_BUILTIN_VEC_PERM, ALTIVEC_BUILTIN_VPERM_2DF,
    RS6000_BTI_V2DF, RS6000_BTI_V2DF, RS6000_BTI_V2DF, RS6000_BTI_unsigned_V16QI },
  { ALTIVEC_BUILTIN_VEC_PERM, ALTIVEC_BUILTIN_VPERM_2DI,
    RS6000_BTI_V2DI, RS6000_BTI_V2DI, RS6000_BTI_V2DI, RS6000_BTI_unsigned_V16QI },
  { ALTIVEC_BUILTIN_VEC_PERM, ALTIVEC_BUILTIN_VPERM_4SF,
    RS6000_BTI_V4SF, RS6000_BTI_V4SF, RS6000_BTI_V4SF, RS6000_BTI_unsigned_V16QI },
  { ALTIVEC_BUILTIN_VEC_PERM, ALTIVEC_BUILTIN_VPERM_4SI,
    RS6000_BTI_V4SI, RS6000_BTI_V4SI, RS6000_BTI_V4SI, RS6000_BTI_unsigned_V16QI },
  { ALTIVEC_BUILTIN_VEC_PERM, ALTIVEC_BUILTIN_VPERM_4SI,
    RS6000_BTI_unsigned_V4SI, RS6000_BTI_unsigned_V4SI, RS6000_BTI_unsigned_V4SI, RS6000_BTI_unsigned_V16QI },
  { ALTIVEC_BUILTIN_VEC_PERM, ALTIVEC_BUILTIN_VPERM_4SI,
    RS6000_BTI_bool_V4SI, RS6000_BTI_bool_V4SI, RS6000_BTI_bool_V4SI, RS6000_BTI_unsigned_V16QI },
  { ALTIVEC_BUILTIN_VEC_PERM, ALTIVEC_BUILTIN_VPERM_8HI,
    RS6000_BTI_V8HI, RS6000_BTI_V8HI, RS6000_BTI_V8HI, RS6000_BTI_unsigned_V16QI },
  { ALTIVEC_BUILTIN_VEC_PERM, ALTIVEC_BUILTIN_VPERM_8HI,
    RS6000_BTI_unsigned_V8HI, RS6000_BTI_unsigned_V8HI, RS6000_BTI_unsigned_V8HI, RS6000_BTI_unsigned_V16QI },
  { ALTIVEC_BUILTIN_VEC_PERM, ALTIVEC_BUILTIN_VPERM_8HI,
    RS6000_BTI_bool_V8HI, RS6000_BTI_bool_V8HI, RS6000_BTI_bool_V8HI, RS6000_BTI_unsigned_V16QI },
  { ALTIVEC_BUILTIN_VEC_PERM, ALTIVEC_BUILTIN_VPERM_8HI,
    RS6000_BTI_pixel_V8HI, RS6000_BTI_pixel_V8HI, RS6000_BTI_pixel_V8HI, RS6000_BTI_unsigned_V16QI },
  { ALTIVEC_BUILTIN_VEC_PERM, ALTIVEC_BUILTIN_VPERM_16QI,
    RS6000_BTI_V16QI, RS6000_BTI_V16QI, RS6000_BTI_V16QI, RS6000_BTI_unsigned_V16QI },
  { ALTIVEC_BUILTIN_VEC_PERM, ALTIVEC_BUILTIN_VPERM_16QI,
    RS6000_BTI_V16QI, RS6000_BTI_V16QI, RS6000_BTI_unsigned_V16QI, RS6000_BTI_unsigned_V16QI },
  { ALTIVEC_BUILTIN_VEC_PERM, ALTIVEC_BUILTIN_VPERM_16QI,
    RS6000_BTI_unsigned_V16QI, RS6000_BTI_unsigned_V16QI, RS6000_BTI_unsigned_V16QI, RS6000_BTI_unsigned_V16QI },
  { ALTIVEC_BUILTIN_VEC_PERM, ALTIVEC_BUILTIN_VPERM_16QI,
    RS6000_BTI_bool_V16QI, RS6000_BTI_bool_V16QI, RS6000_BTI_bool_V16QI, RS6000_BTI_unsigned_V16QI },
  { ALTIVEC_BUILTIN_VEC_PERM, ALTIVEC_BUILTIN_VPERM_16QI,
    RS6000_BTI_bool_V16QI, RS6000_BTI_bool_V16QI, RS6000_BTI_bool_V16QI, RS6000_BTI_bool_V16QI },
  { ALTIVEC_BUILTIN_VEC_SEL, ALTIVEC_BUILTIN_VSEL_2DF,
    RS6000_BTI_V2DF, RS6000_BTI_V2DF, RS6000_BTI_V2DF, RS6000_BTI_bool_V2DI },
  { ALTIVEC_BUILTIN_VEC_SEL, ALTIVEC_BUILTIN_VSEL_2DF,
    RS6000_BTI_V2DF, RS6000_BTI_V2DF, RS6000_BTI_V2DF, RS6000_BTI_unsigned_V2DI },
  { ALTIVEC_BUILTIN_VEC_SEL, ALTIVEC_BUILTIN_VSEL_2DF,
    RS6000_BTI_V2DF, RS6000_BTI_V2DF, RS6000_BTI_V2DF, RS6000_BTI_V2DI },
  { ALTIVEC_BUILTIN_VEC_SEL, ALTIVEC_BUILTIN_VSEL_2DF,
    RS6000_BTI_V2DF, RS6000_BTI_V2DF, RS6000_BTI_V2DF, RS6000_BTI_V2DF },
  { ALTIVEC_BUILTIN_VEC_SEL, ALTIVEC_BUILTIN_VSEL_2DI,
    RS6000_BTI_V2DI, RS6000_BTI_V2DI, RS6000_BTI_V2DI, RS6000_BTI_bool_V2DI },
  { ALTIVEC_BUILTIN_VEC_SEL, ALTIVEC_BUILTIN_VSEL_2DI,
    RS6000_BTI_V2DI, RS6000_BTI_V2DI, RS6000_BTI_V2DI, RS6000_BTI_unsigned_V2DI },
  { ALTIVEC_BUILTIN_VEC_SEL, ALTIVEC_BUILTIN_VSEL_2DI,
    RS6000_BTI_V2DI, RS6000_BTI_V2DI, RS6000_BTI_V2DI, RS6000_BTI_V2DI },
  { ALTIVEC_BUILTIN_VEC_SEL, ALTIVEC_BUILTIN_VSEL_4SF,
    RS6000_BTI_V4SF, RS6000_BTI_V4SF, RS6000_BTI_V4SF, RS6000_BTI_bool_V4SI },
  { ALTIVEC_BUILTIN_VEC_SEL, ALTIVEC_BUILTIN_VSEL_4SF,
    RS6000_BTI_V4SF, RS6000_BTI_V4SF, RS6000_BTI_V4SF, RS6000_BTI_unsigned_V4SI },
  { ALTIVEC_BUILTIN_VEC_SEL, ALTIVEC_BUILTIN_VSEL_4SI,
    RS6000_BTI_V4SF, RS6000_BTI_V4SF, RS6000_BTI_V4SF, RS6000_BTI_V4SF },
  { ALTIVEC_BUILTIN_VEC_SEL, ALTIVEC_BUILTIN_VSEL_4SI,
    RS6000_BTI_V4SF, RS6000_BTI_V4SF, RS6000_BTI_V4SF, RS6000_BTI_V4SI },
  { ALTIVEC_BUILTIN_VEC_SEL, ALTIVEC_BUILTIN_VSEL_4SI,
    RS6000_BTI_V4SI, RS6000_BTI_V4SI, RS6000_BTI_V4SI, RS6000_BTI_bool_V4SI },
  { ALTIVEC_BUILTIN_VEC_SEL, ALTIVEC_BUILTIN_VSEL_4SI,
    RS6000_BTI_V4SI, RS6000_BTI_V4SI, RS6000_BTI_V4SI, RS6000_BTI_unsigned_V4SI },
  { ALTIVEC_BUILTIN_VEC_SEL, ALTIVEC_BUILTIN_VSEL_4SI,
    RS6000_BTI_unsigned_V4SI, RS6000_BTI_unsigned_V4SI, RS6000_BTI_unsigned_V4SI, RS6000_BTI_bool_V4SI },
  { ALTIVEC_BUILTIN_VEC_SEL, ALTIVEC_BUILTIN_VSEL_4SI,
    RS6000_BTI_unsigned_V4SI, RS6000_BTI_unsigned_V4SI, RS6000_BTI_unsigned_V4SI, RS6000_BTI_unsigned_V4SI },
  { ALTIVEC_BUILTIN_VEC_SEL, ALTIVEC_BUILTIN_VSEL_4SI,
    RS6000_BTI_bool_V4SI, RS6000_BTI_bool_V4SI, RS6000_BTI_bool_V4SI, RS6000_BTI_bool_V4SI },
  { ALTIVEC_BUILTIN_VEC_SEL, ALTIVEC_BUILTIN_VSEL_4SI,
    RS6000_BTI_bool_V4SI, RS6000_BTI_bool_V4SI, RS6000_BTI_bool_V4SI, RS6000_BTI_unsigned_V4SI },
  { ALTIVEC_BUILTIN_VEC_SEL, ALTIVEC_BUILTIN_VSEL_8HI,
    RS6000_BTI_V8HI, RS6000_BTI_V8HI, RS6000_BTI_V8HI, RS6000_BTI_bool_V8HI },
  { ALTIVEC_BUILTIN_VEC_SEL, ALTIVEC_BUILTIN_VSEL_8HI,
    RS6000_BTI_V8HI, RS6000_BTI_V8HI, RS6000_BTI_V8HI, RS6000_BTI_unsigned_V8HI },
  { ALTIVEC_BUILTIN_VEC_SEL, ALTIVEC_BUILTIN_VSEL_8HI,
    RS6000_BTI_unsigned_V8HI, RS6000_BTI_unsigned_V8HI, RS6000_BTI_unsigned_V8HI, RS6000_BTI_bool_V8HI },
  { ALTIVEC_BUILTIN_VEC_SEL, ALTIVEC_BUILTIN_VSEL_8HI,
    RS6000_BTI_unsigned_V8HI, RS6000_BTI_unsigned_V8HI, RS6000_BTI_unsigned_V8HI, RS6000_BTI_unsigned_V8HI },
  { ALTIVEC_BUILTIN_VEC_SEL, ALTIVEC_BUILTIN_VSEL_8HI,
    RS6000_BTI_bool_V8HI, RS6000_BTI_bool_V8HI, RS6000_BTI_bool_V8HI, RS6000_BTI_bool_V8HI },
  { ALTIVEC_BUILTIN_VEC_SEL, ALTIVEC_BUILTIN_VSEL_8HI,
    RS6000_BTI_bool_V8HI, RS6000_BTI_bool_V8HI, RS6000_BTI_bool_V8HI, RS6000_BTI_unsigned_V8HI },
  { ALTIVEC_BUILTIN_VEC_SEL, ALTIVEC_BUILTIN_VSEL_16QI,
    RS6000_BTI_V16QI, RS6000_BTI_V16QI, RS6000_BTI_V16QI, RS6000_BTI_bool_V16QI },
  { ALTIVEC_BUILTIN_VEC_SEL, ALTIVEC_BUILTIN_VSEL_16QI,
    RS6000_BTI_V16QI, RS6000_BTI_V16QI, RS6000_BTI_V16QI, RS6000_BTI_unsigned_V16QI },
  { ALTIVEC_BUILTIN_VEC_SEL, ALTIVEC_BUILTIN_VSEL_16QI,
    RS6000_BTI_unsigned_V16QI, RS6000_BTI_unsigned_V16QI, RS6000_BTI_unsigned_V16QI, RS6000_BTI_bool_V16QI },
  { ALTIVEC_BUILTIN_VEC_SEL, ALTIVEC_BUILTIN_VSEL_16QI,
    RS6000_BTI_unsigned_V16QI, RS6000_BTI_unsigned_V16QI, RS6000_BTI_unsigned_V16QI, RS6000_BTI_unsigned_V16QI },
  { ALTIVEC_BUILTIN_VEC_SEL, ALTIVEC_BUILTIN_VSEL_16QI,
    RS6000_BTI_bool_V16QI, RS6000_BTI_bool_V16QI, RS6000_BTI_bool_V16QI, RS6000_BTI_bool_V16QI },
  { ALTIVEC_BUILTIN_VEC_SEL, ALTIVEC_BUILTIN_VSEL_16QI,
    RS6000_BTI_bool_V16QI, RS6000_BTI_bool_V16QI, RS6000_BTI_bool_V16QI, RS6000_BTI_unsigned_V16QI },
  { ALTIVEC_BUILTIN_VEC_SLD, ALTIVEC_BUILTIN_VSLDOI_4SF,
    RS6000_BTI_V4SF, RS6000_BTI_V4SF, RS6000_BTI_V4SF, RS6000_BTI_NOT_OPAQUE },
  { ALTIVEC_BUILTIN_VEC_SLD, ALTIVEC_BUILTIN_VSLDOI_4SI,
    RS6000_BTI_V4SI, RS6000_BTI_V4SI, RS6000_BTI_V4SI, RS6000_BTI_NOT_OPAQUE },
  { ALTIVEC_BUILTIN_VEC_SLD, ALTIVEC_BUILTIN_VSLDOI_4SI,
    RS6000_BTI_bool_V4SI, RS6000_BTI_bool_V4SI, RS6000_BTI_bool_V4SI, RS6000_BTI_NOT_OPAQUE },
  { ALTIVEC_BUILTIN_VEC_SLD, ALTIVEC_BUILTIN_VSLDOI_4SI,
    RS6000_BTI_unsigned_V4SI, RS6000_BTI_unsigned_V4SI, RS6000_BTI_unsigned_V4SI, RS6000_BTI_NOT_OPAQUE },
  { ALTIVEC_BUILTIN_VEC_SLD, ALTIVEC_BUILTIN_VSLDOI_8HI,
    RS6000_BTI_V8HI, RS6000_BTI_V8HI, RS6000_BTI_V8HI, RS6000_BTI_NOT_OPAQUE },
  { ALTIVEC_BUILTIN_VEC_SLD, ALTIVEC_BUILTIN_VSLDOI_8HI,
    RS6000_BTI_unsigned_V8HI, RS6000_BTI_unsigned_V8HI, RS6000_BTI_unsigned_V8HI, RS6000_BTI_NOT_OPAQUE },
  { ALTIVEC_BUILTIN_VEC_SLD, ALTIVEC_BUILTIN_VSLDOI_8HI,
    RS6000_BTI_bool_V8HI, RS6000_BTI_bool_V8HI, RS6000_BTI_bool_V8HI, RS6000_BTI_NOT_OPAQUE },
  { ALTIVEC_BUILTIN_VEC_SLD, ALTIVEC_BUILTIN_VSLDOI_8HI,
    RS6000_BTI_pixel_V8HI, RS6000_BTI_pixel_V8HI, RS6000_BTI_pixel_V8HI, RS6000_BTI_NOT_OPAQUE },
  { ALTIVEC_BUILTIN_VEC_SLD, ALTIVEC_BUILTIN_VSLDOI_16QI,
    RS6000_BTI_V16QI, RS6000_BTI_V16QI, RS6000_BTI_V16QI, RS6000_BTI_NOT_OPAQUE },
  { ALTIVEC_BUILTIN_VEC_SLD, ALTIVEC_BUILTIN_VSLDOI_16QI,
    RS6000_BTI_unsigned_V16QI, RS6000_BTI_unsigned_V16QI, RS6000_BTI_unsigned_V16QI, RS6000_BTI_NOT_OPAQUE },
  { ALTIVEC_BUILTIN_VEC_SLD, ALTIVEC_BUILTIN_VSLDOI_16QI,
    RS6000_BTI_bool_V16QI, RS6000_BTI_bool_V16QI, RS6000_BTI_bool_V16QI, RS6000_BTI_NOT_OPAQUE },
  { ALTIVEC_BUILTIN_VEC_ST, ALTIVEC_BUILTIN_STVX,
    RS6000_BTI_void, RS6000_BTI_V4SF, RS6000_BTI_INTSI, ~RS6000_BTI_V4SF },
  { ALTIVEC_BUILTIN_VEC_ST, ALTIVEC_BUILTIN_STVX,
    RS6000_BTI_void, RS6000_BTI_V4SF, RS6000_BTI_INTSI, ~RS6000_BTI_float },
  { ALTIVEC_BUILTIN_VEC_ST, ALTIVEC_BUILTIN_STVX,
    RS6000_BTI_void, RS6000_BTI_V4SI, RS6000_BTI_INTSI, ~RS6000_BTI_V4SI },
  { ALTIVEC_BUILTIN_VEC_ST, ALTIVEC_BUILTIN_STVX,
    RS6000_BTI_void, RS6000_BTI_V4SI, RS6000_BTI_INTSI, ~RS6000_BTI_INTSI },
  { ALTIVEC_BUILTIN_VEC_ST, ALTIVEC_BUILTIN_STVX,
    RS6000_BTI_void, RS6000_BTI_unsigned_V4SI, RS6000_BTI_INTSI, ~RS6000_BTI_unsigned_V4SI },
  { ALTIVEC_BUILTIN_VEC_ST, ALTIVEC_BUILTIN_STVX,
    RS6000_BTI_void, RS6000_BTI_unsigned_V4SI, RS6000_BTI_INTSI, ~RS6000_BTI_UINTSI },
  { ALTIVEC_BUILTIN_VEC_ST, ALTIVEC_BUILTIN_STVX,
    RS6000_BTI_void, RS6000_BTI_bool_V4SI, RS6000_BTI_INTSI, ~RS6000_BTI_bool_V4SI },
  { ALTIVEC_BUILTIN_VEC_ST, ALTIVEC_BUILTIN_STVX,
    RS6000_BTI_void, RS6000_BTI_bool_V4SI, RS6000_BTI_INTSI, ~RS6000_BTI_UINTSI },
  { ALTIVEC_BUILTIN_VEC_ST, ALTIVEC_BUILTIN_STVX,
    RS6000_BTI_void, RS6000_BTI_bool_V4SI, RS6000_BTI_INTSI, ~RS6000_BTI_INTSI },
  { ALTIVEC_BUILTIN_VEC_ST, ALTIVEC_BUILTIN_STVX,
    RS6000_BTI_void, RS6000_BTI_V8HI, RS6000_BTI_INTSI, ~RS6000_BTI_V8HI },
  { ALTIVEC_BUILTIN_VEC_ST, ALTIVEC_BUILTIN_STVX,
    RS6000_BTI_void, RS6000_BTI_V8HI, RS6000_BTI_INTSI, ~RS6000_BTI_INTHI },
  { ALTIVEC_BUILTIN_VEC_ST, ALTIVEC_BUILTIN_STVX,
    RS6000_BTI_void, RS6000_BTI_unsigned_V8HI, RS6000_BTI_INTSI, ~RS6000_BTI_unsigned_V8HI },
  { ALTIVEC_BUILTIN_VEC_ST, ALTIVEC_BUILTIN_STVX,
    RS6000_BTI_void, RS6000_BTI_unsigned_V8HI, RS6000_BTI_INTSI, ~RS6000_BTI_UINTHI },
  { ALTIVEC_BUILTIN_VEC_ST, ALTIVEC_BUILTIN_STVX,
    RS6000_BTI_void, RS6000_BTI_bool_V8HI, RS6000_BTI_INTSI, ~RS6000_BTI_bool_V8HI },
  { ALTIVEC_BUILTIN_VEC_ST, ALTIVEC_BUILTIN_STVX,
    RS6000_BTI_void, RS6000_BTI_bool_V8HI, RS6000_BTI_INTSI, ~RS6000_BTI_UINTHI },
  { ALTIVEC_BUILTIN_VEC_ST, ALTIVEC_BUILTIN_STVX,
    RS6000_BTI_void, RS6000_BTI_bool_V8HI, RS6000_BTI_INTSI, ~RS6000_BTI_INTHI },
  { ALTIVEC_BUILTIN_VEC_ST, ALTIVEC_BUILTIN_STVX,
    RS6000_BTI_void, RS6000_BTI_V16QI, RS6000_BTI_INTSI, ~RS6000_BTI_V16QI },
  { ALTIVEC_BUILTIN_VEC_ST, ALTIVEC_BUILTIN_STVX,
    RS6000_BTI_void, RS6000_BTI_V16QI, RS6000_BTI_INTSI, ~RS6000_BTI_INTQI },
  { ALTIVEC_BUILTIN_VEC_ST, ALTIVEC_BUILTIN_STVX,
    RS6000_BTI_void, RS6000_BTI_unsigned_V16QI, RS6000_BTI_INTSI, ~RS6000_BTI_unsigned_V16QI },
  { ALTIVEC_BUILTIN_VEC_ST, ALTIVEC_BUILTIN_STVX,
    RS6000_BTI_void, RS6000_BTI_unsigned_V16QI, RS6000_BTI_INTSI, ~RS6000_BTI_UINTQI },
  { ALTIVEC_BUILTIN_VEC_ST, ALTIVEC_BUILTIN_STVX,
    RS6000_BTI_void, RS6000_BTI_bool_V16QI, RS6000_BTI_INTSI, ~RS6000_BTI_bool_V16QI },
  { ALTIVEC_BUILTIN_VEC_ST, ALTIVEC_BUILTIN_STVX,
    RS6000_BTI_void, RS6000_BTI_bool_V16QI, RS6000_BTI_INTSI, ~RS6000_BTI_UINTQI },
  { ALTIVEC_BUILTIN_VEC_ST, ALTIVEC_BUILTIN_STVX,
    RS6000_BTI_void, RS6000_BTI_bool_V16QI, RS6000_BTI_INTSI, ~RS6000_BTI_INTQI },
  { ALTIVEC_BUILTIN_VEC_ST, ALTIVEC_BUILTIN_STVX,
    RS6000_BTI_void, RS6000_BTI_pixel_V8HI, RS6000_BTI_INTSI, ~RS6000_BTI_pixel_V8HI },
  { ALTIVEC_BUILTIN_VEC_STE, ALTIVEC_BUILTIN_STVEBX,
    RS6000_BTI_void, RS6000_BTI_V16QI, RS6000_BTI_INTSI, ~RS6000_BTI_INTQI },
  { ALTIVEC_BUILTIN_VEC_STE, ALTIVEC_BUILTIN_STVEBX,
    RS6000_BTI_void, RS6000_BTI_unsigned_V16QI, RS6000_BTI_INTSI, ~RS6000_BTI_UINTQI },
  { ALTIVEC_BUILTIN_VEC_STE, ALTIVEC_BUILTIN_STVEBX,
    RS6000_BTI_void, RS6000_BTI_bool_V16QI, RS6000_BTI_INTSI, ~RS6000_BTI_INTQI },
  { ALTIVEC_BUILTIN_VEC_STE, ALTIVEC_BUILTIN_STVEBX,
    RS6000_BTI_void, RS6000_BTI_bool_V16QI, RS6000_BTI_INTSI, ~RS6000_BTI_UINTQI },
  { ALTIVEC_BUILTIN_VEC_STE, ALTIVEC_BUILTIN_STVEHX,
    RS6000_BTI_void, RS6000_BTI_V8HI, RS6000_BTI_INTSI, ~RS6000_BTI_INTHI },
  { ALTIVEC_BUILTIN_VEC_STE, ALTIVEC_BUILTIN_STVEHX,
    RS6000_BTI_void, RS6000_BTI_unsigned_V8HI, RS6000_BTI_INTSI, ~RS6000_BTI_UINTHI },
  { ALTIVEC_BUILTIN_VEC_STE, ALTIVEC_BUILTIN_STVEHX,
    RS6000_BTI_void, RS6000_BTI_bool_V8HI, RS6000_BTI_INTSI, ~RS6000_BTI_INTHI },
  { ALTIVEC_BUILTIN_VEC_STE, ALTIVEC_BUILTIN_STVEHX,
    RS6000_BTI_void, RS6000_BTI_bool_V8HI, RS6000_BTI_INTSI, ~RS6000_BTI_UINTHI },
  { ALTIVEC_BUILTIN_VEC_STE, ALTIVEC_BUILTIN_STVEHX,
    RS6000_BTI_void, RS6000_BTI_pixel_V8HI, RS6000_BTI_INTSI, ~RS6000_BTI_INTHI },
  { ALTIVEC_BUILTIN_VEC_STE, ALTIVEC_BUILTIN_STVEHX,
    RS6000_BTI_void, RS6000_BTI_pixel_V8HI, RS6000_BTI_INTSI, ~RS6000_BTI_UINTHI },
  { ALTIVEC_BUILTIN_VEC_STE, ALTIVEC_BUILTIN_STVEWX,
    RS6000_BTI_void, RS6000_BTI_V4SF, RS6000_BTI_INTSI, ~RS6000_BTI_float },
  { ALTIVEC_BUILTIN_VEC_STE, ALTIVEC_BUILTIN_STVEWX,
    RS6000_BTI_void, RS6000_BTI_V4SI, RS6000_BTI_INTSI, ~RS6000_BTI_INTSI },
  { ALTIVEC_BUILTIN_VEC_STE, ALTIVEC_BUILTIN_STVEWX,
    RS6000_BTI_void, RS6000_BTI_unsigned_V4SI, RS6000_BTI_INTSI, ~RS6000_BTI_UINTSI },
  { ALTIVEC_BUILTIN_VEC_STE, ALTIVEC_BUILTIN_STVEWX,
    RS6000_BTI_void, RS6000_BTI_bool_V4SI, RS6000_BTI_INTSI, ~RS6000_BTI_INTSI },
  { ALTIVEC_BUILTIN_VEC_STE, ALTIVEC_BUILTIN_STVEWX,
    RS6000_BTI_void, RS6000_BTI_bool_V4SI, RS6000_BTI_INTSI, ~RS6000_BTI_UINTSI },
  { ALTIVEC_BUILTIN_VEC_STVEWX, ALTIVEC_BUILTIN_STVEWX,
    RS6000_BTI_void, RS6000_BTI_V4SF, RS6000_BTI_INTSI, ~RS6000_BTI_float },
  { ALTIVEC_BUILTIN_VEC_STVEWX, ALTIVEC_BUILTIN_STVEWX,
    RS6000_BTI_void, RS6000_BTI_V4SI, RS6000_BTI_INTSI, ~RS6000_BTI_INTSI },
  { ALTIVEC_BUILTIN_VEC_STVEWX, ALTIVEC_BUILTIN_STVEWX,
    RS6000_BTI_void, RS6000_BTI_unsigned_V4SI, RS6000_BTI_INTSI, ~RS6000_BTI_UINTSI },
  { ALTIVEC_BUILTIN_VEC_STVEWX, ALTIVEC_BUILTIN_STVEWX,
    RS6000_BTI_void, RS6000_BTI_bool_V4SI, RS6000_BTI_INTSI, ~RS6000_BTI_INTSI },
  { ALTIVEC_BUILTIN_VEC_STVEWX, ALTIVEC_BUILTIN_STVEWX,
    RS6000_BTI_void, RS6000_BTI_bool_V4SI, RS6000_BTI_INTSI, ~RS6000_BTI_UINTSI },
  { ALTIVEC_BUILTIN_VEC_STVEWX, ALTIVEC_BUILTIN_STVEWX,
    RS6000_BTI_void, RS6000_BTI_V4SF, RS6000_BTI_INTSI, ~RS6000_BTI_void },
  { ALTIVEC_BUILTIN_VEC_STVEWX, ALTIVEC_BUILTIN_STVEWX,
    RS6000_BTI_void, RS6000_BTI_V4SI, RS6000_BTI_INTSI, ~RS6000_BTI_void },
  { ALTIVEC_BUILTIN_VEC_STVEWX, ALTIVEC_BUILTIN_STVEWX,
    RS6000_BTI_void, RS6000_BTI_unsigned_V4SI, RS6000_BTI_INTSI, ~RS6000_BTI_void },
  { ALTIVEC_BUILTIN_VEC_STVEHX, ALTIVEC_BUILTIN_STVEHX,
    RS6000_BTI_void, RS6000_BTI_V8HI, RS6000_BTI_INTSI, ~RS6000_BTI_INTHI },
  { ALTIVEC_BUILTIN_VEC_STVEHX, ALTIVEC_BUILTIN_STVEHX,
    RS6000_BTI_void, RS6000_BTI_unsigned_V8HI, RS6000_BTI_INTSI, ~RS6000_BTI_UINTHI },
  { ALTIVEC_BUILTIN_VEC_STVEHX, ALTIVEC_BUILTIN_STVEHX,
    RS6000_BTI_void, RS6000_BTI_bool_V8HI, RS6000_BTI_INTSI, ~RS6000_BTI_INTHI },
  { ALTIVEC_BUILTIN_VEC_STVEHX, ALTIVEC_BUILTIN_STVEHX,
    RS6000_BTI_void, RS6000_BTI_bool_V8HI, RS6000_BTI_INTSI, ~RS6000_BTI_UINTHI },
  { ALTIVEC_BUILTIN_VEC_STVEHX, ALTIVEC_BUILTIN_STVEHX,
    RS6000_BTI_void, RS6000_BTI_V8HI, RS6000_BTI_INTSI, ~RS6000_BTI_void },
  { ALTIVEC_BUILTIN_VEC_STVEHX, ALTIVEC_BUILTIN_STVEHX,
    RS6000_BTI_void, RS6000_BTI_unsigned_V8HI, RS6000_BTI_INTSI, ~RS6000_BTI_void },
  { ALTIVEC_BUILTIN_VEC_STVEBX, ALTIVEC_BUILTIN_STVEBX,
    RS6000_BTI_void, RS6000_BTI_V16QI, RS6000_BTI_INTSI, ~RS6000_BTI_INTQI },
  { ALTIVEC_BUILTIN_VEC_STVEBX, ALTIVEC_BUILTIN_STVEBX,
    RS6000_BTI_void, RS6000_BTI_unsigned_V16QI, RS6000_BTI_INTSI, ~RS6000_BTI_UINTQI },
  { ALTIVEC_BUILTIN_VEC_STVEBX, ALTIVEC_BUILTIN_STVEBX,
    RS6000_BTI_void, RS6000_BTI_bool_V16QI, RS6000_BTI_INTSI, ~RS6000_BTI_INTQI },
  { ALTIVEC_BUILTIN_VEC_STVEBX, ALTIVEC_BUILTIN_STVEBX,
    RS6000_BTI_void, RS6000_BTI_bool_V16QI, RS6000_BTI_INTSI, ~RS6000_BTI_UINTQI },
  { ALTIVEC_BUILTIN_VEC_STVEBX, ALTIVEC_BUILTIN_STVEBX,
    RS6000_BTI_void, RS6000_BTI_V16QI, RS6000_BTI_INTSI, ~RS6000_BTI_void },
  { ALTIVEC_BUILTIN_VEC_STVEBX, ALTIVEC_BUILTIN_STVEBX,
    RS6000_BTI_void, RS6000_BTI_unsigned_V16QI, RS6000_BTI_INTSI, ~RS6000_BTI_void },
  { ALTIVEC_BUILTIN_VEC_STL, ALTIVEC_BUILTIN_STVXL,
    RS6000_BTI_void, RS6000_BTI_V4SF, RS6000_BTI_INTSI, ~RS6000_BTI_V4SF },
  { ALTIVEC_BUILTIN_VEC_STL, ALTIVEC_BUILTIN_STVXL,
    RS6000_BTI_void, RS6000_BTI_V4SF, RS6000_BTI_INTSI, ~RS6000_BTI_float },
  { ALTIVEC_BUILTIN_VEC_STL, ALTIVEC_BUILTIN_STVXL,
    RS6000_BTI_void, RS6000_BTI_V4SI, RS6000_BTI_INTSI, ~RS6000_BTI_V4SI },
  { ALTIVEC_BUILTIN_VEC_STL, ALTIVEC_BUILTIN_STVXL,
    RS6000_BTI_void, RS6000_BTI_V4SI, RS6000_BTI_INTSI, ~RS6000_BTI_INTSI },
  { ALTIVEC_BUILTIN_VEC_STL, ALTIVEC_BUILTIN_STVXL,
    RS6000_BTI_void, RS6000_BTI_unsigned_V4SI, RS6000_BTI_INTSI, ~RS6000_BTI_unsigned_V4SI },
  { ALTIVEC_BUILTIN_VEC_STL, ALTIVEC_BUILTIN_STVXL,
    RS6000_BTI_void, RS6000_BTI_unsigned_V4SI, RS6000_BTI_INTSI, ~RS6000_BTI_UINTSI },
  { ALTIVEC_BUILTIN_VEC_STL, ALTIVEC_BUILTIN_STVXL,
    RS6000_BTI_void, RS6000_BTI_bool_V4SI, RS6000_BTI_INTSI, ~RS6000_BTI_bool_V4SI },
  { ALTIVEC_BUILTIN_VEC_STL, ALTIVEC_BUILTIN_STVXL,
    RS6000_BTI_void, RS6000_BTI_bool_V4SI, RS6000_BTI_INTSI, ~RS6000_BTI_UINTSI },
  { ALTIVEC_BUILTIN_VEC_STL, ALTIVEC_BUILTIN_STVXL,
    RS6000_BTI_void, RS6000_BTI_bool_V4SI, RS6000_BTI_INTSI, ~RS6000_BTI_INTSI },
  { ALTIVEC_BUILTIN_VEC_STL, ALTIVEC_BUILTIN_STVXL,
    RS6000_BTI_void, RS6000_BTI_V8HI, RS6000_BTI_INTSI, ~RS6000_BTI_V8HI },
  { ALTIVEC_BUILTIN_VEC_STL, ALTIVEC_BUILTIN_STVXL,
    RS6000_BTI_void, RS6000_BTI_V8HI, RS6000_BTI_INTSI, ~RS6000_BTI_INTHI },
  { ALTIVEC_BUILTIN_VEC_STL, ALTIVEC_BUILTIN_STVXL,
    RS6000_BTI_void, RS6000_BTI_unsigned_V8HI, RS6000_BTI_INTSI, ~RS6000_BTI_unsigned_V8HI },
  { ALTIVEC_BUILTIN_VEC_STL, ALTIVEC_BUILTIN_STVXL,
    RS6000_BTI_void, RS6000_BTI_unsigned_V8HI, RS6000_BTI_INTSI, ~RS6000_BTI_UINTHI },
  { ALTIVEC_BUILTIN_VEC_STL, ALTIVEC_BUILTIN_STVXL,
    RS6000_BTI_void, RS6000_BTI_bool_V8HI, RS6000_BTI_INTSI, ~RS6000_BTI_bool_V8HI },
  { ALTIVEC_BUILTIN_VEC_STL, ALTIVEC_BUILTIN_STVXL,
    RS6000_BTI_void, RS6000_BTI_bool_V8HI, RS6000_BTI_INTSI, ~RS6000_BTI_UINTHI },
  { ALTIVEC_BUILTIN_VEC_STL, ALTIVEC_BUILTIN_STVXL,
    RS6000_BTI_void, RS6000_BTI_bool_V8HI, RS6000_BTI_INTSI, ~RS6000_BTI_INTHI },
  { ALTIVEC_BUILTIN_VEC_STL, ALTIVEC_BUILTIN_STVXL,
    RS6000_BTI_void, RS6000_BTI_V16QI, RS6000_BTI_INTSI, ~RS6000_BTI_V16QI },
  { ALTIVEC_BUILTIN_VEC_STL, ALTIVEC_BUILTIN_STVXL,
    RS6000_BTI_void, RS6000_BTI_V16QI, RS6000_BTI_INTSI, ~RS6000_BTI_INTQI },
  { ALTIVEC_BUILTIN_VEC_STL, ALTIVEC_BUILTIN_STVXL,
    RS6000_BTI_void, RS6000_BTI_unsigned_V16QI, RS6000_BTI_INTSI, ~RS6000_BTI_unsigned_V16QI },
  { ALTIVEC_BUILTIN_VEC_STL, ALTIVEC_BUILTIN_STVXL,
    RS6000_BTI_void, RS6000_BTI_unsigned_V16QI, RS6000_BTI_INTSI, ~RS6000_BTI_UINTQI },
  { ALTIVEC_BUILTIN_VEC_STL, ALTIVEC_BUILTIN_STVXL,
    RS6000_BTI_void, RS6000_BTI_bool_V16QI, RS6000_BTI_INTSI, ~RS6000_BTI_bool_V16QI },
  { ALTIVEC_BUILTIN_VEC_STL, ALTIVEC_BUILTIN_STVXL,
    RS6000_BTI_void, RS6000_BTI_bool_V16QI, RS6000_BTI_INTSI, ~RS6000_BTI_UINTQI },
  { ALTIVEC_BUILTIN_VEC_STL, ALTIVEC_BUILTIN_STVXL,
    RS6000_BTI_void, RS6000_BTI_bool_V16QI, RS6000_BTI_INTSI, ~RS6000_BTI_INTQI },
  { ALTIVEC_BUILTIN_VEC_STL, ALTIVEC_BUILTIN_STVXL,
    RS6000_BTI_void, RS6000_BTI_pixel_V8HI, RS6000_BTI_INTSI, ~RS6000_BTI_pixel_V8HI },
  { ALTIVEC_BUILTIN_VEC_STVLX, ALTIVEC_BUILTIN_STVLX,
    RS6000_BTI_void, RS6000_BTI_V4SF, RS6000_BTI_INTSI, ~RS6000_BTI_V4SF },
  { ALTIVEC_BUILTIN_VEC_STVLX, ALTIVEC_BUILTIN_STVLX,
    RS6000_BTI_void, RS6000_BTI_V4SF, RS6000_BTI_INTSI, ~RS6000_BTI_float },
  { ALTIVEC_BUILTIN_VEC_STVLX, ALTIVEC_BUILTIN_STVLX,
    RS6000_BTI_void, RS6000_BTI_bool_V4SI, RS6000_BTI_INTSI, ~RS6000_BTI_bool_V4SI },
  { ALTIVEC_BUILTIN_VEC_STVLX, ALTIVEC_BUILTIN_STVLX,
    RS6000_BTI_void, RS6000_BTI_V4SI, RS6000_BTI_INTSI, ~RS6000_BTI_V4SI },
  { ALTIVEC_BUILTIN_VEC_STVLX, ALTIVEC_BUILTIN_STVLX,
    RS6000_BTI_void, RS6000_BTI_V4SI, RS6000_BTI_INTSI, ~RS6000_BTI_INTSI },
  { ALTIVEC_BUILTIN_VEC_STVLX, ALTIVEC_BUILTIN_STVLX,
    RS6000_BTI_void, RS6000_BTI_unsigned_V4SI, RS6000_BTI_INTSI, ~RS6000_BTI_unsigned_V4SI },
  { ALTIVEC_BUILTIN_VEC_STVLX, ALTIVEC_BUILTIN_STVLX,
    RS6000_BTI_void, RS6000_BTI_unsigned_V4SI, RS6000_BTI_INTSI, ~RS6000_BTI_UINTSI },
  { ALTIVEC_BUILTIN_VEC_STVLX, ALTIVEC_BUILTIN_STVLX,
    RS6000_BTI_void, RS6000_BTI_bool_V8HI, RS6000_BTI_INTSI, ~RS6000_BTI_bool_V8HI },
  { ALTIVEC_BUILTIN_VEC_STVLX, ALTIVEC_BUILTIN_STVLX,
    RS6000_BTI_void, RS6000_BTI_pixel_V8HI, RS6000_BTI_INTSI, ~RS6000_BTI_pixel_V8HI },
  { ALTIVEC_BUILTIN_VEC_STVLX, ALTIVEC_BUILTIN_STVLX,
    RS6000_BTI_void, RS6000_BTI_V8HI, RS6000_BTI_INTSI, ~RS6000_BTI_V8HI },
  { ALTIVEC_BUILTIN_VEC_STVLX, ALTIVEC_BUILTIN_STVLX,
    RS6000_BTI_void, RS6000_BTI_V8HI, RS6000_BTI_INTSI, ~RS6000_BTI_INTHI },
  { ALTIVEC_BUILTIN_VEC_STVLX, ALTIVEC_BUILTIN_STVLX,
    RS6000_BTI_void, RS6000_BTI_unsigned_V8HI, RS6000_BTI_INTSI, ~RS6000_BTI_unsigned_V8HI },
  { ALTIVEC_BUILTIN_VEC_STVLX, ALTIVEC_BUILTIN_STVLX,
    RS6000_BTI_void, RS6000_BTI_unsigned_V8HI, RS6000_BTI_INTSI, ~RS6000_BTI_UINTHI },
  { ALTIVEC_BUILTIN_VEC_STVLX, ALTIVEC_BUILTIN_STVLX,
    RS6000_BTI_void, RS6000_BTI_bool_V16QI, RS6000_BTI_INTSI, ~RS6000_BTI_bool_V16QI },
  { ALTIVEC_BUILTIN_VEC_STVLX, ALTIVEC_BUILTIN_STVLX,
    RS6000_BTI_void, RS6000_BTI_V16QI, RS6000_BTI_INTSI, ~RS6000_BTI_V16QI },
  { ALTIVEC_BUILTIN_VEC_STVLX, ALTIVEC_BUILTIN_STVLX,
    RS6000_BTI_void, RS6000_BTI_V16QI, RS6000_BTI_INTSI, ~RS6000_BTI_INTQI },
  { ALTIVEC_BUILTIN_VEC_STVLX, ALTIVEC_BUILTIN_STVLX,
    RS6000_BTI_void, RS6000_BTI_unsigned_V16QI, RS6000_BTI_INTSI, ~RS6000_BTI_unsigned_V16QI },
  { ALTIVEC_BUILTIN_VEC_STVLX, ALTIVEC_BUILTIN_STVLX,
    RS6000_BTI_void, RS6000_BTI_unsigned_V16QI, RS6000_BTI_INTSI, ~RS6000_BTI_UINTQI },
  { ALTIVEC_BUILTIN_VEC_STVLXL, ALTIVEC_BUILTIN_STVLXL,
    RS6000_BTI_void, RS6000_BTI_V4SF, RS6000_BTI_INTSI, ~RS6000_BTI_V4SF },
  { ALTIVEC_BUILTIN_VEC_STVLXL, ALTIVEC_BUILTIN_STVLXL,
    RS6000_BTI_void, RS6000_BTI_V4SF, RS6000_BTI_INTSI, ~RS6000_BTI_float },
  { ALTIVEC_BUILTIN_VEC_STVLXL, ALTIVEC_BUILTIN_STVLXL,
    RS6000_BTI_void, RS6000_BTI_bool_V4SI, RS6000_BTI_INTSI, ~RS6000_BTI_bool_V4SI },
  { ALTIVEC_BUILTIN_VEC_STVLXL, ALTIVEC_BUILTIN_STVLXL,
    RS6000_BTI_void, RS6000_BTI_V4SI, RS6000_BTI_INTSI, ~RS6000_BTI_V4SI },
  { ALTIVEC_BUILTIN_VEC_STVLXL, ALTIVEC_BUILTIN_STVLXL,
    RS6000_BTI_void, RS6000_BTI_V4SI, RS6000_BTI_INTSI, ~RS6000_BTI_INTSI },
  { ALTIVEC_BUILTIN_VEC_STVLXL, ALTIVEC_BUILTIN_STVLXL,
    RS6000_BTI_void, RS6000_BTI_unsigned_V4SI, RS6000_BTI_INTSI, ~RS6000_BTI_unsigned_V4SI },
  { ALTIVEC_BUILTIN_VEC_STVLXL, ALTIVEC_BUILTIN_STVLXL,
    RS6000_BTI_void, RS6000_BTI_unsigned_V4SI, RS6000_BTI_INTSI, ~RS6000_BTI_UINTSI },
  { ALTIVEC_BUILTIN_VEC_STVLXL, ALTIVEC_BUILTIN_STVLXL,
    RS6000_BTI_void, RS6000_BTI_bool_V8HI, RS6000_BTI_INTSI, ~RS6000_BTI_bool_V8HI },
  { ALTIVEC_BUILTIN_VEC_STVLXL, ALTIVEC_BUILTIN_STVLXL,
    RS6000_BTI_void, RS6000_BTI_pixel_V8HI, RS6000_BTI_INTSI, ~RS6000_BTI_pixel_V8HI },
  { ALTIVEC_BUILTIN_VEC_STVLXL, ALTIVEC_BUILTIN_STVLXL,
    RS6000_BTI_void, RS6000_BTI_V8HI, RS6000_BTI_INTSI, ~RS6000_BTI_V8HI },
  { ALTIVEC_BUILTIN_VEC_STVLXL, ALTIVEC_BUILTIN_STVLXL,
    RS6000_BTI_void, RS6000_BTI_V8HI, RS6000_BTI_INTSI, ~RS6000_BTI_INTHI },
  { ALTIVEC_BUILTIN_VEC_STVLXL, ALTIVEC_BUILTIN_STVLXL,
    RS6000_BTI_void, RS6000_BTI_unsigned_V8HI, RS6000_BTI_INTSI, ~RS6000_BTI_unsigned_V8HI },
  { ALTIVEC_BUILTIN_VEC_STVLXL, ALTIVEC_BUILTIN_STVLXL,
    RS6000_BTI_void, RS6000_BTI_unsigned_V8HI, RS6000_BTI_INTSI, ~RS6000_BTI_UINTHI },
  { ALTIVEC_BUILTIN_VEC_STVLXL, ALTIVEC_BUILTIN_STVLXL,
    RS6000_BTI_void, RS6000_BTI_bool_V16QI, RS6000_BTI_INTSI, ~RS6000_BTI_bool_V16QI },
  { ALTIVEC_BUILTIN_VEC_STVLXL, ALTIVEC_BUILTIN_STVLXL,
    RS6000_BTI_void, RS6000_BTI_V16QI, RS6000_BTI_INTSI, ~RS6000_BTI_V16QI },
  { ALTIVEC_BUILTIN_VEC_STVLXL, ALTIVEC_BUILTIN_STVLXL,
    RS6000_BTI_void, RS6000_BTI_V16QI, RS6000_BTI_INTSI, ~RS6000_BTI_INTQI },
  { ALTIVEC_BUILTIN_VEC_STVLXL, ALTIVEC_BUILTIN_STVLXL,
    RS6000_BTI_void, RS6000_BTI_unsigned_V16QI, RS6000_BTI_INTSI, ~RS6000_BTI_unsigned_V16QI },
  { ALTIVEC_BUILTIN_VEC_STVLXL, ALTIVEC_BUILTIN_STVLXL,
    RS6000_BTI_void, RS6000_BTI_unsigned_V16QI, RS6000_BTI_INTSI, ~RS6000_BTI_UINTQI },
  { ALTIVEC_BUILTIN_VEC_STVRX, ALTIVEC_BUILTIN_STVRX,
    RS6000_BTI_void, RS6000_BTI_V4SF, RS6000_BTI_INTSI, ~RS6000_BTI_V4SF },
  { ALTIVEC_BUILTIN_VEC_STVRX, ALTIVEC_BUILTIN_STVRX,
    RS6000_BTI_void, RS6000_BTI_V4SF, RS6000_BTI_INTSI, ~RS6000_BTI_float },
  { ALTIVEC_BUILTIN_VEC_STVRX, ALTIVEC_BUILTIN_STVRX,
    RS6000_BTI_void, RS6000_BTI_bool_V4SI, RS6000_BTI_INTSI, ~RS6000_BTI_bool_V4SI },
  { ALTIVEC_BUILTIN_VEC_STVRX, ALTIVEC_BUILTIN_STVRX,
    RS6000_BTI_void, RS6000_BTI_V4SI, RS6000_BTI_INTSI, ~RS6000_BTI_V4SI },
  { ALTIVEC_BUILTIN_VEC_STVRX, ALTIVEC_BUILTIN_STVRX,
    RS6000_BTI_void, RS6000_BTI_V4SI, RS6000_BTI_INTSI, ~RS6000_BTI_INTSI },
  { ALTIVEC_BUILTIN_VEC_STVRX, ALTIVEC_BUILTIN_STVRX,
    RS6000_BTI_void, RS6000_BTI_unsigned_V4SI, RS6000_BTI_INTSI, ~RS6000_BTI_unsigned_V4SI },
  { ALTIVEC_BUILTIN_VEC_STVRX, ALTIVEC_BUILTIN_STVRX,
    RS6000_BTI_void, RS6000_BTI_unsigned_V4SI, RS6000_BTI_INTSI, ~RS6000_BTI_UINTSI },
  { ALTIVEC_BUILTIN_VEC_STVRX, ALTIVEC_BUILTIN_STVRX,
    RS6000_BTI_void, RS6000_BTI_bool_V8HI, RS6000_BTI_INTSI, ~RS6000_BTI_bool_V8HI },
  { ALTIVEC_BUILTIN_VEC_STVRX, ALTIVEC_BUILTIN_STVRX,
    RS6000_BTI_void, RS6000_BTI_pixel_V8HI, RS6000_BTI_INTSI, ~RS6000_BTI_pixel_V8HI },
  { ALTIVEC_BUILTIN_VEC_STVRX, ALTIVEC_BUILTIN_STVRX,
    RS6000_BTI_void, RS6000_BTI_V8HI, RS6000_BTI_INTSI, ~RS6000_BTI_V8HI },
  { ALTIVEC_BUILTIN_VEC_STVRX, ALTIVEC_BUILTIN_STVRX,
    RS6000_BTI_void, RS6000_BTI_V8HI, RS6000_BTI_INTSI, ~RS6000_BTI_INTHI },
  { ALTIVEC_BUILTIN_VEC_STVRX, ALTIVEC_BUILTIN_STVRX,
    RS6000_BTI_void, RS6000_BTI_unsigned_V8HI, RS6000_BTI_INTSI, ~RS6000_BTI_unsigned_V8HI },
  { ALTIVEC_BUILTIN_VEC_STVRX, ALTIVEC_BUILTIN_STVRX,
    RS6000_BTI_void, RS6000_BTI_unsigned_V8HI, RS6000_BTI_INTSI, ~RS6000_BTI_UINTHI },
  { ALTIVEC_BUILTIN_VEC_STVRX, ALTIVEC_BUILTIN_STVRX,
    RS6000_BTI_void, RS6000_BTI_bool_V16QI, RS6000_BTI_INTSI, ~RS6000_BTI_bool_V16QI },
  { ALTIVEC_BUILTIN_VEC_STVRX, ALTIVEC_BUILTIN_STVRX,
    RS6000_BTI_void, RS6000_BTI_V16QI, RS6000_BTI_INTSI, ~RS6000_BTI_V16QI },
  { ALTIVEC_BUILTIN_VEC_STVRX, ALTIVEC_BUILTIN_STVRX,
    RS6000_BTI_void, RS6000_BTI_V16QI, RS6000_BTI_INTSI, ~RS6000_BTI_INTQI },
  { ALTIVEC_BUILTIN_VEC_STVRX, ALTIVEC_BUILTIN_STVRX,
    RS6000_BTI_void, RS6000_BTI_unsigned_V16QI, RS6000_BTI_INTSI, ~RS6000_BTI_unsigned_V16QI },
  { ALTIVEC_BUILTIN_VEC_STVRX, ALTIVEC_BUILTIN_STVRX,
    RS6000_BTI_void, RS6000_BTI_unsigned_V16QI, RS6000_BTI_INTSI, ~RS6000_BTI_UINTQI },
  { ALTIVEC_BUILTIN_VEC_STVRXL, ALTIVEC_BUILTIN_STVRXL,
    RS6000_BTI_void, RS6000_BTI_V4SF, RS6000_BTI_INTSI, ~RS6000_BTI_V4SF },
  { ALTIVEC_BUILTIN_VEC_STVRXL, ALTIVEC_BUILTIN_STVRXL,
    RS6000_BTI_void, RS6000_BTI_V4SF, RS6000_BTI_INTSI, ~RS6000_BTI_float },
  { ALTIVEC_BUILTIN_VEC_STVRXL, ALTIVEC_BUILTIN_STVRXL,
    RS6000_BTI_void, RS6000_BTI_bool_V4SI, RS6000_BTI_INTSI, ~RS6000_BTI_bool_V4SI },
  { ALTIVEC_BUILTIN_VEC_STVRXL, ALTIVEC_BUILTIN_STVRXL,
    RS6000_BTI_void, RS6000_BTI_V4SI, RS6000_BTI_INTSI, ~RS6000_BTI_V4SI },
  { ALTIVEC_BUILTIN_VEC_STVRXL, ALTIVEC_BUILTIN_STVRXL,
    RS6000_BTI_void, RS6000_BTI_V4SI, RS6000_BTI_INTSI, ~RS6000_BTI_INTSI },
  { ALTIVEC_BUILTIN_VEC_STVRXL, ALTIVEC_BUILTIN_STVRXL,
    RS6000_BTI_void, RS6000_BTI_unsigned_V4SI, RS6000_BTI_INTSI, ~RS6000_BTI_unsigned_V4SI },
  { ALTIVEC_BUILTIN_VEC_STVRXL, ALTIVEC_BUILTIN_STVRXL,
    RS6000_BTI_void, RS6000_BTI_unsigned_V4SI, RS6000_BTI_INTSI, ~RS6000_BTI_UINTSI },
  { ALTIVEC_BUILTIN_VEC_STVRXL, ALTIVEC_BUILTIN_STVRXL,
    RS6000_BTI_void, RS6000_BTI_bool_V8HI, RS6000_BTI_INTSI, ~RS6000_BTI_bool_V8HI },
  { ALTIVEC_BUILTIN_VEC_STVRXL, ALTIVEC_BUILTIN_STVRXL,
    RS6000_BTI_void, RS6000_BTI_pixel_V8HI, RS6000_BTI_INTSI, ~RS6000_BTI_pixel_V8HI },
  { ALTIVEC_BUILTIN_VEC_STVRXL, ALTIVEC_BUILTIN_STVRXL,
    RS6000_BTI_void, RS6000_BTI_V8HI, RS6000_BTI_INTSI, ~RS6000_BTI_V8HI },
  { ALTIVEC_BUILTIN_VEC_STVRXL, ALTIVEC_BUILTIN_STVRXL,
    RS6000_BTI_void, RS6000_BTI_V8HI, RS6000_BTI_INTSI, ~RS6000_BTI_INTHI },
  { ALTIVEC_BUILTIN_VEC_STVRXL, ALTIVEC_BUILTIN_STVRXL,
    RS6000_BTI_void, RS6000_BTI_unsigned_V8HI, RS6000_BTI_INTSI, ~RS6000_BTI_unsigned_V8HI },
  { ALTIVEC_BUILTIN_VEC_STVRXL, ALTIVEC_BUILTIN_STVRXL,
    RS6000_BTI_void, RS6000_BTI_unsigned_V8HI, RS6000_BTI_INTSI, ~RS6000_BTI_UINTHI },
  { ALTIVEC_BUILTIN_VEC_STVRXL, ALTIVEC_BUILTIN_STVRXL,
    RS6000_BTI_void, RS6000_BTI_bool_V16QI, RS6000_BTI_INTSI, ~RS6000_BTI_bool_V16QI },
  { ALTIVEC_BUILTIN_VEC_STVRXL, ALTIVEC_BUILTIN_STVRXL,
    RS6000_BTI_void, RS6000_BTI_V16QI, RS6000_BTI_INTSI, ~RS6000_BTI_V16QI },
  { ALTIVEC_BUILTIN_VEC_STVRXL, ALTIVEC_BUILTIN_STVRXL,
    RS6000_BTI_void, RS6000_BTI_V16QI, RS6000_BTI_INTSI, ~RS6000_BTI_INTQI },
  { ALTIVEC_BUILTIN_VEC_STVRXL, ALTIVEC_BUILTIN_STVRXL,
    RS6000_BTI_void, RS6000_BTI_unsigned_V16QI, RS6000_BTI_INTSI, ~RS6000_BTI_unsigned_V16QI },
  { ALTIVEC_BUILTIN_VEC_STVRXL, ALTIVEC_BUILTIN_STVRXL,
    RS6000_BTI_void, RS6000_BTI_unsigned_V16QI, RS6000_BTI_INTSI, ~RS6000_BTI_UINTQI },
<<<<<<< HEAD
=======
  { VSX_BUILTIN_VEC_XXSLDWI, VSX_BUILTIN_XXSLDWI_16QI,
    RS6000_BTI_V16QI, RS6000_BTI_V16QI, RS6000_BTI_V16QI, RS6000_BTI_NOT_OPAQUE },
  { VSX_BUILTIN_VEC_XXSLDWI, VSX_BUILTIN_XXSLDWI_16QI,
    RS6000_BTI_unsigned_V16QI, RS6000_BTI_unsigned_V16QI, RS6000_BTI_unsigned_V16QI,
    RS6000_BTI_NOT_OPAQUE },
  { VSX_BUILTIN_VEC_XXSLDWI, VSX_BUILTIN_XXSLDWI_8HI,
    RS6000_BTI_V8HI, RS6000_BTI_V8HI, RS6000_BTI_V8HI, RS6000_BTI_NOT_OPAQUE },
  { VSX_BUILTIN_VEC_XXSLDWI, VSX_BUILTIN_XXSLDWI_8HI,
    RS6000_BTI_unsigned_V8HI, RS6000_BTI_unsigned_V8HI, RS6000_BTI_unsigned_V8HI,
    RS6000_BTI_NOT_OPAQUE },
  { VSX_BUILTIN_VEC_XXSLDWI, VSX_BUILTIN_XXSLDWI_4SI,
    RS6000_BTI_V4SI, RS6000_BTI_V4SI, RS6000_BTI_V4SI, RS6000_BTI_NOT_OPAQUE },
  { VSX_BUILTIN_VEC_XXSLDWI, VSX_BUILTIN_XXSLDWI_4SI,
    RS6000_BTI_unsigned_V4SI, RS6000_BTI_unsigned_V4SI, RS6000_BTI_unsigned_V4SI,
    RS6000_BTI_NOT_OPAQUE },
  { VSX_BUILTIN_VEC_XXSLDWI, VSX_BUILTIN_XXSLDWI_2DI,
    RS6000_BTI_V2DI, RS6000_BTI_V2DI, RS6000_BTI_V2DI, RS6000_BTI_NOT_OPAQUE },
  { VSX_BUILTIN_VEC_XXSLDWI, VSX_BUILTIN_XXSLDWI_2DI,
    RS6000_BTI_unsigned_V2DI, RS6000_BTI_unsigned_V2DI, RS6000_BTI_unsigned_V2DI,
    RS6000_BTI_NOT_OPAQUE },
  { VSX_BUILTIN_VEC_XXSLDWI, VSX_BUILTIN_XXSLDWI_4SF,
    RS6000_BTI_V4SF, RS6000_BTI_V4SF, RS6000_BTI_V4SF, RS6000_BTI_NOT_OPAQUE },
  { VSX_BUILTIN_VEC_XXSLDWI, VSX_BUILTIN_XXSLDWI_2DF,
    RS6000_BTI_V2DF, RS6000_BTI_V2DF, RS6000_BTI_V2DF, RS6000_BTI_NOT_OPAQUE },
  { VSX_BUILTIN_VEC_XXPERMDI, VSX_BUILTIN_XXPERMDI_2DF,
    RS6000_BTI_V2DF, RS6000_BTI_V2DF, RS6000_BTI_V2DF, RS6000_BTI_NOT_OPAQUE },
  { VSX_BUILTIN_VEC_XXPERMDI, VSX_BUILTIN_XXPERMDI_2DI,
    RS6000_BTI_V2DI, RS6000_BTI_V2DI, RS6000_BTI_V2DI, RS6000_BTI_NOT_OPAQUE },
  { VSX_BUILTIN_VEC_XXPERMDI, VSX_BUILTIN_XXPERMDI_2DI,
    RS6000_BTI_unsigned_V2DI, RS6000_BTI_unsigned_V2DI, RS6000_BTI_unsigned_V2DI,
    RS6000_BTI_NOT_OPAQUE },
  { VSX_BUILTIN_VEC_XXPERMDI, VSX_BUILTIN_XXPERMDI_4SF,
    RS6000_BTI_V4SF, RS6000_BTI_V4SF, RS6000_BTI_V4SF, RS6000_BTI_NOT_OPAQUE },
  { VSX_BUILTIN_VEC_XXPERMDI, VSX_BUILTIN_XXPERMDI_4SI,
    RS6000_BTI_V4SI, RS6000_BTI_V4SI, RS6000_BTI_V4SI, RS6000_BTI_NOT_OPAQUE },
  { VSX_BUILTIN_VEC_XXPERMDI, VSX_BUILTIN_XXPERMDI_4SI,
    RS6000_BTI_unsigned_V4SI, RS6000_BTI_unsigned_V4SI, RS6000_BTI_unsigned_V4SI,
    RS6000_BTI_NOT_OPAQUE },
  { VSX_BUILTIN_VEC_XXPERMDI, VSX_BUILTIN_XXPERMDI_8HI,
    RS6000_BTI_V8HI, RS6000_BTI_V8HI, RS6000_BTI_V8HI, RS6000_BTI_NOT_OPAQUE },
  { VSX_BUILTIN_VEC_XXPERMDI, VSX_BUILTIN_XXPERMDI_8HI,
    RS6000_BTI_unsigned_V8HI, RS6000_BTI_unsigned_V8HI, RS6000_BTI_unsigned_V8HI,
    RS6000_BTI_NOT_OPAQUE },
  { VSX_BUILTIN_VEC_XXPERMDI, VSX_BUILTIN_XXPERMDI_16QI,
    RS6000_BTI_V16QI, RS6000_BTI_V16QI, RS6000_BTI_V16QI, RS6000_BTI_NOT_OPAQUE },
  { VSX_BUILTIN_VEC_XXPERMDI, VSX_BUILTIN_XXPERMDI_16QI,
    RS6000_BTI_unsigned_V16QI, RS6000_BTI_unsigned_V16QI, RS6000_BTI_unsigned_V16QI,
    RS6000_BTI_NOT_OPAQUE },
>>>>>>> 42a9ba1d

  /* Predicates.  */
  { ALTIVEC_BUILTIN_VCMPGT_P, ALTIVEC_BUILTIN_VCMPGTUB_P,
    RS6000_BTI_INTSI, RS6000_BTI_INTSI, RS6000_BTI_bool_V16QI, RS6000_BTI_unsigned_V16QI },
  { ALTIVEC_BUILTIN_VCMPGT_P, ALTIVEC_BUILTIN_VCMPGTUB_P,
    RS6000_BTI_INTSI, RS6000_BTI_INTSI, RS6000_BTI_unsigned_V16QI, RS6000_BTI_bool_V16QI },
  { ALTIVEC_BUILTIN_VCMPGT_P, ALTIVEC_BUILTIN_VCMPGTUB_P,
    RS6000_BTI_INTSI, RS6000_BTI_INTSI, RS6000_BTI_unsigned_V16QI, RS6000_BTI_unsigned_V16QI },
  { ALTIVEC_BUILTIN_VCMPGT_P, ALTIVEC_BUILTIN_VCMPGTSB_P,
    RS6000_BTI_INTSI, RS6000_BTI_INTSI, RS6000_BTI_bool_V16QI, RS6000_BTI_V16QI },
  { ALTIVEC_BUILTIN_VCMPGT_P, ALTIVEC_BUILTIN_VCMPGTSB_P,
    RS6000_BTI_INTSI, RS6000_BTI_INTSI, RS6000_BTI_V16QI, RS6000_BTI_bool_V16QI },
  { ALTIVEC_BUILTIN_VCMPGT_P, ALTIVEC_BUILTIN_VCMPGTSB_P,
    RS6000_BTI_INTSI, RS6000_BTI_INTSI, RS6000_BTI_V16QI, RS6000_BTI_V16QI },
  { ALTIVEC_BUILTIN_VCMPGT_P, ALTIVEC_BUILTIN_VCMPGTUH_P,
    RS6000_BTI_INTSI, RS6000_BTI_INTSI, RS6000_BTI_bool_V8HI, RS6000_BTI_unsigned_V8HI },
  { ALTIVEC_BUILTIN_VCMPGT_P, ALTIVEC_BUILTIN_VCMPGTUH_P,
    RS6000_BTI_INTSI, RS6000_BTI_INTSI, RS6000_BTI_unsigned_V8HI, RS6000_BTI_bool_V8HI },
  { ALTIVEC_BUILTIN_VCMPGT_P, ALTIVEC_BUILTIN_VCMPGTUH_P,
    RS6000_BTI_INTSI, RS6000_BTI_INTSI, RS6000_BTI_unsigned_V8HI, RS6000_BTI_unsigned_V8HI },
  { ALTIVEC_BUILTIN_VCMPGT_P, ALTIVEC_BUILTIN_VCMPGTSH_P,
    RS6000_BTI_INTSI, RS6000_BTI_INTSI, RS6000_BTI_V8HI, RS6000_BTI_V8HI },
  { ALTIVEC_BUILTIN_VCMPGT_P, ALTIVEC_BUILTIN_VCMPGTSH_P,
    RS6000_BTI_INTSI, RS6000_BTI_INTSI, RS6000_BTI_bool_V8HI, RS6000_BTI_V8HI },
  { ALTIVEC_BUILTIN_VCMPGT_P, ALTIVEC_BUILTIN_VCMPGTSH_P,
    RS6000_BTI_INTSI, RS6000_BTI_INTSI, RS6000_BTI_V8HI, RS6000_BTI_bool_V8HI },
  { ALTIVEC_BUILTIN_VCMPGT_P, ALTIVEC_BUILTIN_VCMPGTUW_P,
    RS6000_BTI_INTSI, RS6000_BTI_INTSI, RS6000_BTI_bool_V4SI, RS6000_BTI_unsigned_V4SI },
  { ALTIVEC_BUILTIN_VCMPGT_P, ALTIVEC_BUILTIN_VCMPGTUW_P,
    RS6000_BTI_INTSI, RS6000_BTI_INTSI, RS6000_BTI_unsigned_V4SI, RS6000_BTI_bool_V4SI },
  { ALTIVEC_BUILTIN_VCMPGT_P, ALTIVEC_BUILTIN_VCMPGTUW_P,
    RS6000_BTI_INTSI, RS6000_BTI_INTSI, RS6000_BTI_unsigned_V4SI, RS6000_BTI_unsigned_V4SI },
  { ALTIVEC_BUILTIN_VCMPGT_P, ALTIVEC_BUILTIN_VCMPGTSW_P,
    RS6000_BTI_INTSI, RS6000_BTI_INTSI, RS6000_BTI_bool_V4SI, RS6000_BTI_V4SI },
  { ALTIVEC_BUILTIN_VCMPGT_P, ALTIVEC_BUILTIN_VCMPGTSW_P,
    RS6000_BTI_INTSI, RS6000_BTI_INTSI, RS6000_BTI_V4SI, RS6000_BTI_bool_V4SI },
  { ALTIVEC_BUILTIN_VCMPGT_P, ALTIVEC_BUILTIN_VCMPGTSW_P,
    RS6000_BTI_INTSI, RS6000_BTI_INTSI, RS6000_BTI_V4SI, RS6000_BTI_V4SI },
  { ALTIVEC_BUILTIN_VCMPGT_P, ALTIVEC_BUILTIN_VCMPGTFP_P,
    RS6000_BTI_INTSI, RS6000_BTI_INTSI, RS6000_BTI_V4SF, RS6000_BTI_V4SF },
  { ALTIVEC_BUILTIN_VCMPGT_P, VSX_BUILTIN_XVCMPGTDP_P,
    RS6000_BTI_INTSI, RS6000_BTI_INTSI, RS6000_BTI_V2DF, RS6000_BTI_V2DF },


  { ALTIVEC_BUILTIN_VCMPEQ_P, ALTIVEC_BUILTIN_VCMPEQUB_P,
    RS6000_BTI_INTSI, RS6000_BTI_INTSI, RS6000_BTI_bool_V16QI, RS6000_BTI_unsigned_V16QI },
  { ALTIVEC_BUILTIN_VCMPEQ_P, ALTIVEC_BUILTIN_VCMPEQUB_P,
    RS6000_BTI_INTSI, RS6000_BTI_INTSI, RS6000_BTI_unsigned_V16QI, RS6000_BTI_bool_V16QI },
  { ALTIVEC_BUILTIN_VCMPEQ_P, ALTIVEC_BUILTIN_VCMPEQUB_P,
    RS6000_BTI_INTSI, RS6000_BTI_INTSI, RS6000_BTI_unsigned_V16QI, RS6000_BTI_unsigned_V16QI },
  { ALTIVEC_BUILTIN_VCMPEQ_P, ALTIVEC_BUILTIN_VCMPEQUB_P,
    RS6000_BTI_INTSI, RS6000_BTI_INTSI, RS6000_BTI_bool_V16QI, RS6000_BTI_V16QI },
  { ALTIVEC_BUILTIN_VCMPEQ_P, ALTIVEC_BUILTIN_VCMPEQUB_P,
    RS6000_BTI_INTSI, RS6000_BTI_INTSI, RS6000_BTI_V16QI, RS6000_BTI_bool_V16QI },
  { ALTIVEC_BUILTIN_VCMPEQ_P, ALTIVEC_BUILTIN_VCMPEQUB_P,
    RS6000_BTI_INTSI, RS6000_BTI_INTSI, RS6000_BTI_V16QI, RS6000_BTI_V16QI },
  { ALTIVEC_BUILTIN_VCMPEQ_P, ALTIVEC_BUILTIN_VCMPEQUB_P,
    RS6000_BTI_INTSI, RS6000_BTI_INTSI, RS6000_BTI_bool_V16QI, RS6000_BTI_bool_V16QI },
  { ALTIVEC_BUILTIN_VCMPEQ_P, ALTIVEC_BUILTIN_VCMPEQUH_P,
    RS6000_BTI_INTSI, RS6000_BTI_INTSI, RS6000_BTI_bool_V8HI, RS6000_BTI_unsigned_V8HI },
  { ALTIVEC_BUILTIN_VCMPEQ_P, ALTIVEC_BUILTIN_VCMPEQUH_P,
    RS6000_BTI_INTSI, RS6000_BTI_INTSI, RS6000_BTI_unsigned_V8HI, RS6000_BTI_bool_V8HI },
  { ALTIVEC_BUILTIN_VCMPEQ_P, ALTIVEC_BUILTIN_VCMPEQUH_P,
    RS6000_BTI_INTSI, RS6000_BTI_INTSI, RS6000_BTI_unsigned_V8HI, RS6000_BTI_unsigned_V8HI },
  { ALTIVEC_BUILTIN_VCMPEQ_P, ALTIVEC_BUILTIN_VCMPEQUH_P,
    RS6000_BTI_INTSI, RS6000_BTI_INTSI, RS6000_BTI_V8HI, RS6000_BTI_V8HI },
  { ALTIVEC_BUILTIN_VCMPEQ_P, ALTIVEC_BUILTIN_VCMPEQUH_P,
    RS6000_BTI_INTSI, RS6000_BTI_INTSI, RS6000_BTI_bool_V8HI, RS6000_BTI_V8HI },
  { ALTIVEC_BUILTIN_VCMPEQ_P, ALTIVEC_BUILTIN_VCMPEQUH_P,
    RS6000_BTI_INTSI, RS6000_BTI_INTSI, RS6000_BTI_V8HI, RS6000_BTI_bool_V8HI },
  { ALTIVEC_BUILTIN_VCMPEQ_P, ALTIVEC_BUILTIN_VCMPEQUH_P,
    RS6000_BTI_INTSI, RS6000_BTI_INTSI, RS6000_BTI_bool_V8HI, RS6000_BTI_bool_V8HI },
  { ALTIVEC_BUILTIN_VCMPEQ_P, ALTIVEC_BUILTIN_VCMPEQUH_P,
    RS6000_BTI_INTSI, RS6000_BTI_INTSI, RS6000_BTI_pixel_V8HI, RS6000_BTI_pixel_V8HI },
  { ALTIVEC_BUILTIN_VCMPEQ_P, ALTIVEC_BUILTIN_VCMPEQUW_P,
    RS6000_BTI_INTSI, RS6000_BTI_INTSI, RS6000_BTI_bool_V4SI, RS6000_BTI_unsigned_V4SI },
  { ALTIVEC_BUILTIN_VCMPEQ_P, ALTIVEC_BUILTIN_VCMPEQUW_P,
    RS6000_BTI_INTSI, RS6000_BTI_INTSI, RS6000_BTI_unsigned_V4SI, RS6000_BTI_bool_V4SI },
  { ALTIVEC_BUILTIN_VCMPEQ_P, ALTIVEC_BUILTIN_VCMPEQUW_P,
    RS6000_BTI_INTSI, RS6000_BTI_INTSI, RS6000_BTI_unsigned_V4SI, RS6000_BTI_unsigned_V4SI },
  { ALTIVEC_BUILTIN_VCMPEQ_P, ALTIVEC_BUILTIN_VCMPEQUW_P,
    RS6000_BTI_INTSI, RS6000_BTI_INTSI, RS6000_BTI_bool_V4SI, RS6000_BTI_V4SI },
  { ALTIVEC_BUILTIN_VCMPEQ_P, ALTIVEC_BUILTIN_VCMPEQUW_P,
    RS6000_BTI_INTSI, RS6000_BTI_INTSI, RS6000_BTI_V4SI, RS6000_BTI_bool_V4SI },
  { ALTIVEC_BUILTIN_VCMPEQ_P, ALTIVEC_BUILTIN_VCMPEQUW_P,
    RS6000_BTI_INTSI, RS6000_BTI_INTSI, RS6000_BTI_V4SI, RS6000_BTI_V4SI },
  { ALTIVEC_BUILTIN_VCMPEQ_P, ALTIVEC_BUILTIN_VCMPEQUW_P,
    RS6000_BTI_INTSI, RS6000_BTI_INTSI, RS6000_BTI_bool_V4SI, RS6000_BTI_bool_V4SI },
  { ALTIVEC_BUILTIN_VCMPEQ_P, ALTIVEC_BUILTIN_VCMPEQFP_P,
    RS6000_BTI_INTSI, RS6000_BTI_INTSI, RS6000_BTI_V4SF, RS6000_BTI_V4SF },
  { ALTIVEC_BUILTIN_VCMPEQ_P, VSX_BUILTIN_XVCMPEQDP_P,
    RS6000_BTI_INTSI, RS6000_BTI_INTSI, RS6000_BTI_V2DF, RS6000_BTI_V2DF },


  /* cmpge is the same as cmpgt for all cases except floating point.
     There is further code to deal with this special case in
     altivec_build_resolved_builtin.  */
  { ALTIVEC_BUILTIN_VCMPGE_P, ALTIVEC_BUILTIN_VCMPGTUB_P,
    RS6000_BTI_INTSI, RS6000_BTI_INTSI, RS6000_BTI_bool_V16QI, RS6000_BTI_unsigned_V16QI },
  { ALTIVEC_BUILTIN_VCMPGE_P, ALTIVEC_BUILTIN_VCMPGTUB_P,
    RS6000_BTI_INTSI, RS6000_BTI_INTSI, RS6000_BTI_unsigned_V16QI, RS6000_BTI_bool_V16QI },
  { ALTIVEC_BUILTIN_VCMPGE_P, ALTIVEC_BUILTIN_VCMPGTUB_P,
    RS6000_BTI_INTSI, RS6000_BTI_INTSI, RS6000_BTI_unsigned_V16QI, RS6000_BTI_unsigned_V16QI },
  { ALTIVEC_BUILTIN_VCMPGE_P, ALTIVEC_BUILTIN_VCMPGTSB_P,
    RS6000_BTI_INTSI, RS6000_BTI_INTSI, RS6000_BTI_bool_V16QI, RS6000_BTI_V16QI },
  { ALTIVEC_BUILTIN_VCMPGE_P, ALTIVEC_BUILTIN_VCMPGTSB_P,
    RS6000_BTI_INTSI, RS6000_BTI_INTSI, RS6000_BTI_V16QI, RS6000_BTI_bool_V16QI },
  { ALTIVEC_BUILTIN_VCMPGE_P, ALTIVEC_BUILTIN_VCMPGTSB_P,
    RS6000_BTI_INTSI, RS6000_BTI_INTSI, RS6000_BTI_V16QI, RS6000_BTI_V16QI },
  { ALTIVEC_BUILTIN_VCMPGE_P, ALTIVEC_BUILTIN_VCMPGTUH_P,
    RS6000_BTI_INTSI, RS6000_BTI_INTSI, RS6000_BTI_bool_V8HI, RS6000_BTI_unsigned_V8HI },
  { ALTIVEC_BUILTIN_VCMPGE_P, ALTIVEC_BUILTIN_VCMPGTUH_P,
    RS6000_BTI_INTSI, RS6000_BTI_INTSI, RS6000_BTI_unsigned_V8HI, RS6000_BTI_bool_V8HI },
  { ALTIVEC_BUILTIN_VCMPGE_P, ALTIVEC_BUILTIN_VCMPGTUH_P,
    RS6000_BTI_INTSI, RS6000_BTI_INTSI, RS6000_BTI_unsigned_V8HI, RS6000_BTI_unsigned_V8HI },
  { ALTIVEC_BUILTIN_VCMPGE_P, ALTIVEC_BUILTIN_VCMPGTSH_P,
    RS6000_BTI_INTSI, RS6000_BTI_INTSI, RS6000_BTI_V8HI, RS6000_BTI_V8HI },
  { ALTIVEC_BUILTIN_VCMPGE_P, ALTIVEC_BUILTIN_VCMPGTSH_P,
    RS6000_BTI_INTSI, RS6000_BTI_INTSI, RS6000_BTI_bool_V8HI, RS6000_BTI_V8HI },
  { ALTIVEC_BUILTIN_VCMPGE_P, ALTIVEC_BUILTIN_VCMPGTSH_P,
    RS6000_BTI_INTSI, RS6000_BTI_INTSI, RS6000_BTI_V8HI, RS6000_BTI_bool_V8HI },
  { ALTIVEC_BUILTIN_VCMPGE_P, ALTIVEC_BUILTIN_VCMPGTUW_P,
    RS6000_BTI_INTSI, RS6000_BTI_INTSI, RS6000_BTI_bool_V4SI, RS6000_BTI_unsigned_V4SI },
  { ALTIVEC_BUILTIN_VCMPGE_P, ALTIVEC_BUILTIN_VCMPGTUW_P,
    RS6000_BTI_INTSI, RS6000_BTI_INTSI, RS6000_BTI_unsigned_V4SI, RS6000_BTI_bool_V4SI },
  { ALTIVEC_BUILTIN_VCMPGE_P, ALTIVEC_BUILTIN_VCMPGTUW_P,
    RS6000_BTI_INTSI, RS6000_BTI_INTSI, RS6000_BTI_unsigned_V4SI, RS6000_BTI_unsigned_V4SI },
  { ALTIVEC_BUILTIN_VCMPGE_P, ALTIVEC_BUILTIN_VCMPGTSW_P,
    RS6000_BTI_INTSI, RS6000_BTI_INTSI, RS6000_BTI_bool_V4SI, RS6000_BTI_V4SI },
  { ALTIVEC_BUILTIN_VCMPGE_P, ALTIVEC_BUILTIN_VCMPGTSW_P,
    RS6000_BTI_INTSI, RS6000_BTI_INTSI, RS6000_BTI_V4SI, RS6000_BTI_bool_V4SI },
  { ALTIVEC_BUILTIN_VCMPGE_P, ALTIVEC_BUILTIN_VCMPGTSW_P,
    RS6000_BTI_INTSI, RS6000_BTI_INTSI, RS6000_BTI_V4SI, RS6000_BTI_V4SI },
  { ALTIVEC_BUILTIN_VCMPGE_P, ALTIVEC_BUILTIN_VCMPGEFP_P,
    RS6000_BTI_INTSI, RS6000_BTI_INTSI, RS6000_BTI_V4SF, RS6000_BTI_V4SF },
  { ALTIVEC_BUILTIN_VCMPGE_P, VSX_BUILTIN_XVCMPGEDP_P,
    RS6000_BTI_INTSI, RS6000_BTI_INTSI, RS6000_BTI_V2DF, RS6000_BTI_V2DF },

  { (enum rs6000_builtins) 0, (enum rs6000_builtins) 0, 0, 0, 0, 0 }
};


/* Convert a type stored into a struct altivec_builtin_types as ID,
   into a tree.  The types are in rs6000_builtin_types: negative values
   create a pointer type for the type associated to ~ID.  Note it is
   a logical NOT, rather than a negation, otherwise you cannot represent
   a pointer type for ID 0.  */

static inline tree
rs6000_builtin_type (int id)
{
  tree t;
  t = rs6000_builtin_types[id < 0 ? ~id : id];
  return id < 0 ? build_pointer_type (t) : t;
}

/* Check whether the type of an argument, T, is compatible with a
   type ID stored into a struct altivec_builtin_types.  Integer
   types are considered compatible; otherwise, the language hook
   lang_hooks.types_compatible_p makes the decision.  */

static inline bool
rs6000_builtin_type_compatible (tree t, int id)
{
  tree builtin_type;
  builtin_type = rs6000_builtin_type (id);
  if (t == error_mark_node)
    return false;
  if (INTEGRAL_TYPE_P (t) && INTEGRAL_TYPE_P (builtin_type))
    return true;
  else
    return lang_hooks.types_compatible_p (t, builtin_type);
}


/* Build a tree for a function call to an Altivec non-overloaded builtin.
   The overloaded builtin that matched the types and args is described
   by DESC.  The N arguments are given in ARGS, respectively.  

   Actually the only thing it does is calling fold_convert on ARGS, with
   a small exception for vec_{all,any}_{ge,le} predicates. */

static tree
altivec_build_resolved_builtin (tree *args, int n,
				const struct altivec_builtin_types *desc)
{
  tree impl_fndecl = rs6000_builtin_decls[desc->overloaded_code];
  tree ret_type = rs6000_builtin_type (desc->ret_type);
  tree argtypes = TYPE_ARG_TYPES (TREE_TYPE (impl_fndecl));
  tree arg_type[3];
  tree call;

  int i;
  for (i = 0; i < n; i++)
    arg_type[i] = TREE_VALUE (argtypes), argtypes = TREE_CHAIN (argtypes);

  /* The AltiVec overloading implementation is overall gross, but this
     is particularly disgusting.  The vec_{all,any}_{ge,le} builtins
     are completely different for floating-point vs. integer vector
     types, because the former has vcmpgefp, but the latter should use
     vcmpgtXX.

     In practice, the second and third arguments are swapped, and the
     condition (LT vs. EQ, which is recognizable by bit 1 of the first
     argument) is reversed.  Patch the arguments here before building
     the resolved CALL_EXPR.  */
  if (desc->code == ALTIVEC_BUILTIN_VCMPGE_P
      && desc->overloaded_code != ALTIVEC_BUILTIN_VCMPGEFP_P)
    {
      tree t;
      t = args[2], args[2] = args[1], args[1] = t;
      t = arg_type[2], arg_type[2] = arg_type[1], arg_type[1] = t;
      
      args[0] = fold_build2 (BIT_XOR_EXPR, TREE_TYPE (args[0]), args[0],
			     build_int_cst (NULL_TREE, 2));
    }

  switch (n)
    {
    case 0:
      call = build_call_expr (impl_fndecl, 0);
      break;
    case 1:
      call = build_call_expr (impl_fndecl, 1,
			      fold_convert (arg_type[0], args[0]));
      break;
    case 2:
      call = build_call_expr (impl_fndecl, 2,
			      fold_convert (arg_type[0], args[0]),
			      fold_convert (arg_type[1], args[1]));
      break;
    case 3:
      call = build_call_expr (impl_fndecl, 3,
			      fold_convert (arg_type[0], args[0]),
			      fold_convert (arg_type[1], args[1]),
			      fold_convert (arg_type[2], args[2]));
      break;
    default:
      gcc_unreachable ();
    }
  return fold_convert (ret_type, call);
}

/* Implementation of the resolve_overloaded_builtin target hook, to
   support Altivec's overloaded builtins.  */

tree
<<<<<<< HEAD
altivec_resolve_overloaded_builtin (tree fndecl, void *passed_arglist)
=======
altivec_resolve_overloaded_builtin (location_t loc, tree fndecl,
				    void *passed_arglist)
>>>>>>> 42a9ba1d
{
  VEC(tree,gc) *arglist = (VEC(tree,gc) *) passed_arglist;
  unsigned int nargs = VEC_length (tree, arglist);
  unsigned int fcode = DECL_FUNCTION_CODE (fndecl);
  tree fnargs = TYPE_ARG_TYPES (TREE_TYPE (fndecl));
  tree types[3], args[3];
  const struct altivec_builtin_types *desc;
  unsigned int n;

  if ((fcode < ALTIVEC_BUILTIN_OVERLOADED_FIRST
       || fcode > ALTIVEC_BUILTIN_OVERLOADED_LAST)
      && (fcode < VSX_BUILTIN_OVERLOADED_FIRST
	  || fcode > VSX_BUILTIN_OVERLOADED_LAST))
    return NULL_TREE;

  /* For now treat vec_splats and vec_promote as the same.  */
  if (fcode == ALTIVEC_BUILTIN_VEC_SPLATS
      || fcode == ALTIVEC_BUILTIN_VEC_PROMOTE)
    {
      tree type, arg;
      int size;
      int i;
      bool unsigned_p;
      VEC(constructor_elt,gc) *vec;
      const char *name = fcode == ALTIVEC_BUILTIN_VEC_SPLATS ? "vec_splats": "vec_promote";

      if (nargs == 0)
	{
	  error ("%s only accepts %d arguments", name, (fcode == ALTIVEC_BUILTIN_VEC_PROMOTE)+1 );
	  return error_mark_node;
	}
      if (fcode == ALTIVEC_BUILTIN_VEC_SPLATS && nargs != 1)
	{
	  error ("%s only accepts 1 argument", name);
	  return error_mark_node;
	}
      if (fcode == ALTIVEC_BUILTIN_VEC_PROMOTE && nargs != 2)
	{
	  error ("%s only accepts 2 arguments", name);
	  return error_mark_node;
	}
      /* Ignore promote's element argument.  */
      if (fcode == ALTIVEC_BUILTIN_VEC_PROMOTE
	  && !INTEGRAL_TYPE_P (TREE_TYPE (VEC_index (tree, arglist, 1))))
	goto bad;

      arg = VEC_index (tree, arglist, 0);
      type = TREE_TYPE (arg);
      if (!SCALAR_FLOAT_TYPE_P (type)
	  && !INTEGRAL_TYPE_P (type))
	goto bad;
      unsigned_p = TYPE_UNSIGNED (type);
<<<<<<< HEAD
      if (type == long_long_unsigned_type_node
          || type == long_long_integer_type_node)
	goto bad;
      switch (TYPE_MODE (type))
	{
=======
      switch (TYPE_MODE (type))
	{
	  case DImode:
	    type = (unsigned_p ? unsigned_V2DI_type_node : V2DI_type_node);
	    size = 2;
	    break;
>>>>>>> 42a9ba1d
	  case SImode:
	    type = (unsigned_p ? unsigned_V4SI_type_node : V4SI_type_node);
	    size = 4;
	    break;
	  case HImode:
	    type = (unsigned_p ? unsigned_V8HI_type_node : V8HI_type_node);
	    size = 8;
	    break;
	  case QImode:
	    type = (unsigned_p ? unsigned_V16QI_type_node : V16QI_type_node);
	    size = 16;
	    break;
	  case SFmode: type = V4SF_type_node; size = 4; break;
<<<<<<< HEAD
=======
	  case DFmode: type = V2DF_type_node; size = 2; break;
>>>>>>> 42a9ba1d
	  default:
	    goto bad;
	}
      arg = save_expr (fold_convert (TREE_TYPE (type), arg));
      vec = VEC_alloc (constructor_elt, gc, size);
      for(i = 0; i < size; i++)
	{
	  constructor_elt *elt;

	  elt = VEC_quick_push (constructor_elt, vec, NULL);
	  elt->index = NULL_TREE;
	  elt->value = arg;
	}
	return build_constructor (type, vec);
    }

<<<<<<< HEAD
  /* For now use pointer tricks to do the extaction.  */
=======
  /* For now use pointer tricks to do the extaction, unless we are on VSX
     extracting a double from a constant offset.  */
>>>>>>> 42a9ba1d
  if (fcode == ALTIVEC_BUILTIN_VEC_EXTRACT)
    {
      tree arg1;
      tree arg1_type;
      tree arg2;
      tree arg1_inner_type;
      tree decl, stmt;
      tree innerptrtype;
<<<<<<< HEAD
=======
      enum machine_mode mode;
>>>>>>> 42a9ba1d

      /* No second argument. */
      if (nargs != 2)
	{
	  error ("vec_extract only accepts 2 arguments");
	  return error_mark_node;
	}

      arg2 = VEC_index (tree, arglist, 1);
      arg1 = VEC_index (tree, arglist, 0);
      arg1_type = TREE_TYPE (arg1);

      if (TREE_CODE (arg1_type) != VECTOR_TYPE)
	goto bad; 
      if (!INTEGRAL_TYPE_P (TREE_TYPE (arg2)))
	goto bad; 
<<<<<<< HEAD
      /* Build *(((arg1_inner_type*)&(vector type){arg1})+arg2). */
      arg1_inner_type = TREE_TYPE (arg1_type);
      arg2 = build_binary_op (input_location, BIT_AND_EXPR, arg2,
			      build_int_cst (TREE_TYPE (arg2),
					     TYPE_VECTOR_SUBPARTS (arg1_type)
					     - 1), 0);
      decl = build_decl (VAR_DECL, NULL_TREE, arg1_type);
=======

      /* If we can use the VSX xxpermdi instruction, use that for extract.  */
      mode = TYPE_MODE (arg1_type);
      if ((mode == V2DFmode || mode == V2DImode) && VECTOR_MEM_VSX_P (mode)
	  && TREE_CODE (arg2) == INTEGER_CST
	  && TREE_INT_CST_HIGH (arg2) == 0
	  && (TREE_INT_CST_LOW (arg2) == 0 || TREE_INT_CST_LOW (arg2) == 1))
	{
	  tree call = NULL_TREE;

	  if (mode == V2DFmode)
	    call = rs6000_builtin_decls[VSX_BUILTIN_VEC_EXT_V2DF];
	  else if (mode == V2DImode)
	    call = rs6000_builtin_decls[VSX_BUILTIN_VEC_EXT_V2DI];

	  if (call)
	    return build_call_expr (call, 2, arg1, arg2);
	}

      /* Build *(((arg1_inner_type*)&(vector type){arg1})+arg2). */
      arg1_inner_type = TREE_TYPE (arg1_type);
      arg2 = build_binary_op (loc, BIT_AND_EXPR, arg2,
			      build_int_cst (TREE_TYPE (arg2),
					     TYPE_VECTOR_SUBPARTS (arg1_type)
					     - 1), 0);
      decl = build_decl (loc, VAR_DECL, NULL_TREE, arg1_type);
>>>>>>> 42a9ba1d
      DECL_EXTERNAL (decl) = 0;
      TREE_PUBLIC (decl) = 0;
      DECL_CONTEXT (decl) = current_function_decl;
      TREE_USED (decl) = 1;
      TREE_TYPE (decl) = arg1_type;
      TREE_READONLY (decl) = TYPE_READONLY (arg1_type);
      DECL_INITIAL (decl) = arg1;
      stmt = build1 (DECL_EXPR, arg1_type, decl);
      TREE_ADDRESSABLE (decl) = 1;
<<<<<<< HEAD
      SET_EXPR_LOCATION (stmt, input_location);
=======
      SET_EXPR_LOCATION (stmt, loc);
>>>>>>> 42a9ba1d
      stmt = build1 (COMPOUND_LITERAL_EXPR, arg1_type, stmt);

      innerptrtype = build_pointer_type (arg1_inner_type);

<<<<<<< HEAD
      stmt = build_unary_op (input_location, ADDR_EXPR, stmt, 0);
      stmt = convert (innerptrtype, stmt);
      stmt = build_binary_op (input_location, PLUS_EXPR, stmt, arg2, 1);
      stmt = build_indirect_ref (input_location, stmt, NULL);
=======
      stmt = build_unary_op (loc, ADDR_EXPR, stmt, 0);
      stmt = convert (innerptrtype, stmt);
      stmt = build_binary_op (loc, PLUS_EXPR, stmt, arg2, 1);
      stmt = build_indirect_ref (loc, stmt, NULL);
>>>>>>> 42a9ba1d

      return stmt;
    }

<<<<<<< HEAD
  /* For now use pointer tricks to do the insertation.  */
=======
  /* For now use pointer tricks to do the insertation, unless we are on VSX
     inserting a double to a constant offset..  */
>>>>>>> 42a9ba1d
  if (fcode == ALTIVEC_BUILTIN_VEC_INSERT)
    {
      tree arg0;
      tree arg1;
      tree arg2;
      tree arg1_type;
      tree arg1_inner_type;
      tree decl, stmt;
      tree innerptrtype;
<<<<<<< HEAD
      
=======
      enum machine_mode mode;

>>>>>>> 42a9ba1d
      /* No second or third arguments. */
      if (nargs != 3)
	{
	  error ("vec_insert only accepts 3 arguments");
	  return error_mark_node;
	}

      arg0 = VEC_index (tree, arglist, 0);
      arg1 = VEC_index (tree, arglist, 1);
      arg1_type = TREE_TYPE (arg1);
      arg2 = VEC_index (tree, arglist, 2);

      if (TREE_CODE (arg1_type) != VECTOR_TYPE)
	goto bad; 
      if (!INTEGRAL_TYPE_P (TREE_TYPE (arg2)))
	goto bad; 
<<<<<<< HEAD
      /* Build *(((arg1_inner_type*)&(vector type){arg1})+arg2) = arg0. */
      arg1_inner_type = TREE_TYPE (arg1_type);
      arg2 = build_binary_op (input_location, BIT_AND_EXPR, arg2,
			      build_int_cst (TREE_TYPE (arg2),
					     TYPE_VECTOR_SUBPARTS (arg1_type)
					     - 1), 0);
      decl = build_decl (VAR_DECL, NULL_TREE, arg1_type);
=======

      /* If we can use the VSX xxpermdi instruction, use that for insert.  */
      mode = TYPE_MODE (arg1_type);
      if ((mode == V2DFmode || mode == V2DImode) && VECTOR_UNIT_VSX_P (mode)
	  && TREE_CODE (arg2) == INTEGER_CST
	  && TREE_INT_CST_HIGH (arg2) == 0
	  && (TREE_INT_CST_LOW (arg2) == 0 || TREE_INT_CST_LOW (arg2) == 1))
	{
	  tree call = NULL_TREE;

	  if (mode == V2DFmode)
	    call = rs6000_builtin_decls[VSX_BUILTIN_VEC_SET_V2DF];
	  else if (mode == V2DImode)
	    call = rs6000_builtin_decls[VSX_BUILTIN_VEC_SET_V2DI];

	  /* Note, __builtin_vec_insert_<xxx> has vector and scalar types
	     reversed.  */
	  if (call)
	    return build_call_expr (call, 3, arg1, arg0, arg2);
	}

      /* Build *(((arg1_inner_type*)&(vector type){arg1})+arg2) = arg0. */
      arg1_inner_type = TREE_TYPE (arg1_type);
      arg2 = build_binary_op (loc, BIT_AND_EXPR, arg2,
			      build_int_cst (TREE_TYPE (arg2),
					     TYPE_VECTOR_SUBPARTS (arg1_type)
					     - 1), 0);
      decl = build_decl (loc, VAR_DECL, NULL_TREE, arg1_type);
>>>>>>> 42a9ba1d
      DECL_EXTERNAL (decl) = 0;
      TREE_PUBLIC (decl) = 0;
      DECL_CONTEXT (decl) = current_function_decl;
      TREE_USED (decl) = 1;
      TREE_TYPE (decl) = arg1_type;
      TREE_READONLY (decl) = TYPE_READONLY (arg1_type);
      DECL_INITIAL (decl) = arg1;
      stmt = build1 (DECL_EXPR, arg1_type, decl);
      TREE_ADDRESSABLE (decl) = 1;
<<<<<<< HEAD
      SET_EXPR_LOCATION (stmt, input_location);
=======
      SET_EXPR_LOCATION (stmt, loc);
>>>>>>> 42a9ba1d
      stmt = build1 (COMPOUND_LITERAL_EXPR, arg1_type, stmt);

      innerptrtype = build_pointer_type (arg1_inner_type);

<<<<<<< HEAD
      stmt = build_unary_op (input_location, ADDR_EXPR, stmt, 0);
      stmt = convert (innerptrtype, stmt);
      stmt = build_binary_op (input_location, PLUS_EXPR, stmt, arg2, 1);
      stmt = build_indirect_ref (input_location, stmt, NULL);
=======
      stmt = build_unary_op (loc, ADDR_EXPR, stmt, 0);
      stmt = convert (innerptrtype, stmt);
      stmt = build_binary_op (loc, PLUS_EXPR, stmt, arg2, 1);
      stmt = build_indirect_ref (loc, stmt, NULL);
>>>>>>> 42a9ba1d
      stmt = build2 (MODIFY_EXPR, TREE_TYPE (stmt), stmt,
		     convert (TREE_TYPE (stmt), arg0));
      stmt = build2 (COMPOUND_EXPR, arg1_type, stmt, decl);
      return stmt;
    }

  for (n = 0;
       !VOID_TYPE_P (TREE_VALUE (fnargs)) && n < nargs;
       fnargs = TREE_CHAIN (fnargs), n++)
    {
      tree decl_type = TREE_VALUE (fnargs);
      tree arg = VEC_index (tree, arglist, n);
      tree type;

      if (arg == error_mark_node)
	return error_mark_node;

      if (n >= 3)
        abort ();

      arg = default_conversion (arg);

      /* The C++ front-end converts float * to const void * using
	 NOP_EXPR<const void *> (NOP_EXPR<void *> (x)).  */
      type = TREE_TYPE (arg);
      if (POINTER_TYPE_P (type)
	  && TREE_CODE (arg) == NOP_EXPR
	  && lang_hooks.types_compatible_p (TREE_TYPE (arg),
					    const_ptr_type_node)
	  && lang_hooks.types_compatible_p (TREE_TYPE (TREE_OPERAND (arg, 0)),
					    ptr_type_node))
	{
	  arg = TREE_OPERAND (arg, 0);
          type = TREE_TYPE (arg);
	}

      /* Remove the const from the pointers to simplify the overload
	 matching further down.  */
      if (POINTER_TYPE_P (decl_type)
	  && POINTER_TYPE_P (type)
	  && TYPE_QUALS (TREE_TYPE (type)) != 0)
	{
          if (TYPE_READONLY (TREE_TYPE (type))
	      && !TYPE_READONLY (TREE_TYPE (decl_type)))
	    warning (0, "passing arg %d of %qE discards qualifiers from"
		        "pointer target type", n + 1, fndecl);
	  type = build_pointer_type (build_qualified_type (TREE_TYPE (type),
							   0));
	  arg = fold_convert (type, arg);
	}

      args[n] = arg;
      types[n] = type;
    }

  /* If the number of arguments did not match the prototype, return NULL
     and the generic code will issue the appropriate error message.  */
<<<<<<< HEAD
  if (!VOID_TYPE_P (TREE_VALUE (fnargs)) || nargs > 0)
=======
  if (!VOID_TYPE_P (TREE_VALUE (fnargs)) || n < nargs)
>>>>>>> 42a9ba1d
    return NULL;

  if (n == 0)
    abort ();

  if (fcode == ALTIVEC_BUILTIN_VEC_STEP)
    {
      if (TREE_CODE (types[0]) != VECTOR_TYPE)
	goto bad;

      return build_int_cst (NULL_TREE, TYPE_VECTOR_SUBPARTS (types[0]));
    }

  for (desc = altivec_overloaded_builtins;
       desc->code && desc->code != fcode; desc++)
    continue;

  /* For arguments after the last, we have RS6000_BTI_NOT_OPAQUE in
     the opX fields.  */
  for (; desc->code == fcode; desc++)
    if ((desc->op1 == RS6000_BTI_NOT_OPAQUE
	 || rs6000_builtin_type_compatible (types[0], desc->op1))
	&& (desc->op2 == RS6000_BTI_NOT_OPAQUE
	    || rs6000_builtin_type_compatible (types[1], desc->op2))
	&& (desc->op3 == RS6000_BTI_NOT_OPAQUE
	    || rs6000_builtin_type_compatible (types[2], desc->op3)))
      return altivec_build_resolved_builtin (args, n, desc);

 bad:
  error ("invalid parameter combination for AltiVec intrinsic");
  return error_mark_node;
}<|MERGE_RESOLUTION|>--- conflicted
+++ resolved
@@ -2911,8 +2911,6 @@
     RS6000_BTI_void, RS6000_BTI_unsigned_V16QI, RS6000_BTI_INTSI, ~RS6000_BTI_unsigned_V16QI },
   { ALTIVEC_BUILTIN_VEC_STVRXL, ALTIVEC_BUILTIN_STVRXL,
     RS6000_BTI_void, RS6000_BTI_unsigned_V16QI, RS6000_BTI_INTSI, ~RS6000_BTI_UINTQI },
-<<<<<<< HEAD
-=======
   { VSX_BUILTIN_VEC_XXSLDWI, VSX_BUILTIN_XXSLDWI_16QI,
     RS6000_BTI_V16QI, RS6000_BTI_V16QI, RS6000_BTI_V16QI, RS6000_BTI_NOT_OPAQUE },
   { VSX_BUILTIN_VEC_XXSLDWI, VSX_BUILTIN_XXSLDWI_16QI,
@@ -2961,7 +2959,6 @@
   { VSX_BUILTIN_VEC_XXPERMDI, VSX_BUILTIN_XXPERMDI_16QI,
     RS6000_BTI_unsigned_V16QI, RS6000_BTI_unsigned_V16QI, RS6000_BTI_unsigned_V16QI,
     RS6000_BTI_NOT_OPAQUE },
->>>>>>> 42a9ba1d
 
   /* Predicates.  */
   { ALTIVEC_BUILTIN_VCMPGT_P, ALTIVEC_BUILTIN_VCMPGTUB_P,
@@ -3210,12 +3207,8 @@
    support Altivec's overloaded builtins.  */
 
 tree
-<<<<<<< HEAD
-altivec_resolve_overloaded_builtin (tree fndecl, void *passed_arglist)
-=======
 altivec_resolve_overloaded_builtin (location_t loc, tree fndecl,
 				    void *passed_arglist)
->>>>>>> 42a9ba1d
 {
   VEC(tree,gc) *arglist = (VEC(tree,gc) *) passed_arglist;
   unsigned int nargs = VEC_length (tree, arglist);
@@ -3268,20 +3261,12 @@
 	  && !INTEGRAL_TYPE_P (type))
 	goto bad;
       unsigned_p = TYPE_UNSIGNED (type);
-<<<<<<< HEAD
-      if (type == long_long_unsigned_type_node
-          || type == long_long_integer_type_node)
-	goto bad;
-      switch (TYPE_MODE (type))
-	{
-=======
       switch (TYPE_MODE (type))
 	{
 	  case DImode:
 	    type = (unsigned_p ? unsigned_V2DI_type_node : V2DI_type_node);
 	    size = 2;
 	    break;
->>>>>>> 42a9ba1d
 	  case SImode:
 	    type = (unsigned_p ? unsigned_V4SI_type_node : V4SI_type_node);
 	    size = 4;
@@ -3295,10 +3280,7 @@
 	    size = 16;
 	    break;
 	  case SFmode: type = V4SF_type_node; size = 4; break;
-<<<<<<< HEAD
-=======
 	  case DFmode: type = V2DF_type_node; size = 2; break;
->>>>>>> 42a9ba1d
 	  default:
 	    goto bad;
 	}
@@ -3315,12 +3297,8 @@
 	return build_constructor (type, vec);
     }
 
-<<<<<<< HEAD
-  /* For now use pointer tricks to do the extaction.  */
-=======
   /* For now use pointer tricks to do the extaction, unless we are on VSX
      extracting a double from a constant offset.  */
->>>>>>> 42a9ba1d
   if (fcode == ALTIVEC_BUILTIN_VEC_EXTRACT)
     {
       tree arg1;
@@ -3329,10 +3307,7 @@
       tree arg1_inner_type;
       tree decl, stmt;
       tree innerptrtype;
-<<<<<<< HEAD
-=======
       enum machine_mode mode;
->>>>>>> 42a9ba1d
 
       /* No second argument. */
       if (nargs != 2)
@@ -3349,15 +3324,6 @@
 	goto bad; 
       if (!INTEGRAL_TYPE_P (TREE_TYPE (arg2)))
 	goto bad; 
-<<<<<<< HEAD
-      /* Build *(((arg1_inner_type*)&(vector type){arg1})+arg2). */
-      arg1_inner_type = TREE_TYPE (arg1_type);
-      arg2 = build_binary_op (input_location, BIT_AND_EXPR, arg2,
-			      build_int_cst (TREE_TYPE (arg2),
-					     TYPE_VECTOR_SUBPARTS (arg1_type)
-					     - 1), 0);
-      decl = build_decl (VAR_DECL, NULL_TREE, arg1_type);
-=======
 
       /* If we can use the VSX xxpermdi instruction, use that for extract.  */
       mode = TYPE_MODE (arg1_type);
@@ -3384,7 +3350,6 @@
 					     TYPE_VECTOR_SUBPARTS (arg1_type)
 					     - 1), 0);
       decl = build_decl (loc, VAR_DECL, NULL_TREE, arg1_type);
->>>>>>> 42a9ba1d
       DECL_EXTERNAL (decl) = 0;
       TREE_PUBLIC (decl) = 0;
       DECL_CONTEXT (decl) = current_function_decl;
@@ -3394,36 +3359,21 @@
       DECL_INITIAL (decl) = arg1;
       stmt = build1 (DECL_EXPR, arg1_type, decl);
       TREE_ADDRESSABLE (decl) = 1;
-<<<<<<< HEAD
-      SET_EXPR_LOCATION (stmt, input_location);
-=======
       SET_EXPR_LOCATION (stmt, loc);
->>>>>>> 42a9ba1d
       stmt = build1 (COMPOUND_LITERAL_EXPR, arg1_type, stmt);
 
       innerptrtype = build_pointer_type (arg1_inner_type);
 
-<<<<<<< HEAD
-      stmt = build_unary_op (input_location, ADDR_EXPR, stmt, 0);
-      stmt = convert (innerptrtype, stmt);
-      stmt = build_binary_op (input_location, PLUS_EXPR, stmt, arg2, 1);
-      stmt = build_indirect_ref (input_location, stmt, NULL);
-=======
       stmt = build_unary_op (loc, ADDR_EXPR, stmt, 0);
       stmt = convert (innerptrtype, stmt);
       stmt = build_binary_op (loc, PLUS_EXPR, stmt, arg2, 1);
       stmt = build_indirect_ref (loc, stmt, NULL);
->>>>>>> 42a9ba1d
 
       return stmt;
     }
 
-<<<<<<< HEAD
-  /* For now use pointer tricks to do the insertation.  */
-=======
   /* For now use pointer tricks to do the insertation, unless we are on VSX
      inserting a double to a constant offset..  */
->>>>>>> 42a9ba1d
   if (fcode == ALTIVEC_BUILTIN_VEC_INSERT)
     {
       tree arg0;
@@ -3433,12 +3383,8 @@
       tree arg1_inner_type;
       tree decl, stmt;
       tree innerptrtype;
-<<<<<<< HEAD
-      
-=======
       enum machine_mode mode;
 
->>>>>>> 42a9ba1d
       /* No second or third arguments. */
       if (nargs != 3)
 	{
@@ -3455,15 +3401,6 @@
 	goto bad; 
       if (!INTEGRAL_TYPE_P (TREE_TYPE (arg2)))
 	goto bad; 
-<<<<<<< HEAD
-      /* Build *(((arg1_inner_type*)&(vector type){arg1})+arg2) = arg0. */
-      arg1_inner_type = TREE_TYPE (arg1_type);
-      arg2 = build_binary_op (input_location, BIT_AND_EXPR, arg2,
-			      build_int_cst (TREE_TYPE (arg2),
-					     TYPE_VECTOR_SUBPARTS (arg1_type)
-					     - 1), 0);
-      decl = build_decl (VAR_DECL, NULL_TREE, arg1_type);
-=======
 
       /* If we can use the VSX xxpermdi instruction, use that for insert.  */
       mode = TYPE_MODE (arg1_type);
@@ -3492,7 +3429,6 @@
 					     TYPE_VECTOR_SUBPARTS (arg1_type)
 					     - 1), 0);
       decl = build_decl (loc, VAR_DECL, NULL_TREE, arg1_type);
->>>>>>> 42a9ba1d
       DECL_EXTERNAL (decl) = 0;
       TREE_PUBLIC (decl) = 0;
       DECL_CONTEXT (decl) = current_function_decl;
@@ -3502,26 +3438,15 @@
       DECL_INITIAL (decl) = arg1;
       stmt = build1 (DECL_EXPR, arg1_type, decl);
       TREE_ADDRESSABLE (decl) = 1;
-<<<<<<< HEAD
-      SET_EXPR_LOCATION (stmt, input_location);
-=======
       SET_EXPR_LOCATION (stmt, loc);
->>>>>>> 42a9ba1d
       stmt = build1 (COMPOUND_LITERAL_EXPR, arg1_type, stmt);
 
       innerptrtype = build_pointer_type (arg1_inner_type);
 
-<<<<<<< HEAD
-      stmt = build_unary_op (input_location, ADDR_EXPR, stmt, 0);
-      stmt = convert (innerptrtype, stmt);
-      stmt = build_binary_op (input_location, PLUS_EXPR, stmt, arg2, 1);
-      stmt = build_indirect_ref (input_location, stmt, NULL);
-=======
       stmt = build_unary_op (loc, ADDR_EXPR, stmt, 0);
       stmt = convert (innerptrtype, stmt);
       stmt = build_binary_op (loc, PLUS_EXPR, stmt, arg2, 1);
       stmt = build_indirect_ref (loc, stmt, NULL);
->>>>>>> 42a9ba1d
       stmt = build2 (MODIFY_EXPR, TREE_TYPE (stmt), stmt,
 		     convert (TREE_TYPE (stmt), arg0));
       stmt = build2 (COMPOUND_EXPR, arg1_type, stmt, decl);
@@ -3579,11 +3504,7 @@
 
   /* If the number of arguments did not match the prototype, return NULL
      and the generic code will issue the appropriate error message.  */
-<<<<<<< HEAD
-  if (!VOID_TYPE_P (TREE_VALUE (fnargs)) || nargs > 0)
-=======
   if (!VOID_TYPE_P (TREE_VALUE (fnargs)) || n < nargs)
->>>>>>> 42a9ba1d
     return NULL;
 
   if (n == 0)

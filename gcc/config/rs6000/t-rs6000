--- conflicted
+++ resolved
@@ -1,12 +1,7 @@
 # General rules that all rs6000/ targets must have.
 #
-<<<<<<< HEAD
-# Copyright (C) 1995, 1997, 1998, 1999, 2001, 2002, 2003, 2004, 2008, 2009 
-# Free Software Foundation, Inc.
-=======
 # Copyright (C) 1995, 1997, 1998, 1999, 2001, 2002, 2003, 2004, 2008, 2009,
 # 2010 Free Software Foundation, Inc.
->>>>>>> b56a5220
 #
 # This file is part of GCC.
 #

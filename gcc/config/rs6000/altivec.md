--- conflicted
+++ resolved
@@ -3466,8 +3466,6 @@
   [(set_attr "length" "4")
    (set_attr "type" "vecsimple")])
 
-<<<<<<< HEAD
-
 ;; Vector absolute difference unsigned
 (define_expand "vadu<mode>3"
   [(set (match_operand:VI 0 "register_operand" "")
@@ -3487,8 +3485,6 @@
   [(set_attr "type" "add")  
    (set_attr "length" "4")])
 
-=======
->>>>>>> c3eaf15a
 ;; Vector count trailing zeros
 (define_insn "*p9v_ctz<mode>2"
   [(set (match_operand:VI2 0 "register_operand" "=v")

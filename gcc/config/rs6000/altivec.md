--- conflicted
+++ resolved
@@ -1744,11 +1744,7 @@
 (define_insn "altivec_dst"
   [(unspec [(match_operand 0 "register_operand" "b")
 	    (match_operand:SI 1 "register_operand" "r")
-<<<<<<< HEAD
-	    (match_operand:QI 2 "immediate_operand" "i")] 190)]
-=======
 	    (match_operand:QI 2 "immediate_operand" "i")] UNSPEC_DST)]
->>>>>>> 8c044a9c
   "TARGET_ALTIVEC && GET_MODE (operands[0]) == Pmode"
   "dst %0,%1,%2"
   [(set_attr "type" "vecsimple")])
@@ -1756,11 +1752,7 @@
 (define_insn "altivec_dstt"
   [(unspec [(match_operand 0 "register_operand" "b")
 	    (match_operand:SI 1 "register_operand" "r")
-<<<<<<< HEAD
-	    (match_operand:QI 2 "immediate_operand" "i")] 191)]
-=======
 	    (match_operand:QI 2 "immediate_operand" "i")] UNSPEC_DSTT)]
->>>>>>> 8c044a9c
   "TARGET_ALTIVEC && GET_MODE (operands[0]) == Pmode"
   "dstt %0,%1,%2"
   [(set_attr "type" "vecsimple")])
@@ -1768,11 +1760,7 @@
 (define_insn "altivec_dstst"
   [(unspec [(match_operand 0 "register_operand" "b")
 	    (match_operand:SI 1 "register_operand" "r")
-<<<<<<< HEAD
-	    (match_operand:QI 2 "immediate_operand" "i")] 192)]
-=======
 	    (match_operand:QI 2 "immediate_operand" "i")] UNSPEC_DSTST)]
->>>>>>> 8c044a9c
   "TARGET_ALTIVEC && GET_MODE (operands[0]) == Pmode"
   "dstst %0,%1,%2"
   [(set_attr "type" "vecsimple")])
@@ -1780,11 +1768,7 @@
 (define_insn "altivec_dststt"
   [(unspec [(match_operand 0 "register_operand" "b")
 	    (match_operand:SI 1 "register_operand" "r")
-<<<<<<< HEAD
-	    (match_operand:QI 2 "immediate_operand" "i")] 193)]
-=======
 	    (match_operand:QI 2 "immediate_operand" "i")] UNSPEC_DSTSTT)]
->>>>>>> 8c044a9c
   "TARGET_ALTIVEC && GET_MODE (operands[0]) == Pmode"
   "dststt %0,%1,%2"
   [(set_attr "type" "vecsimple")])

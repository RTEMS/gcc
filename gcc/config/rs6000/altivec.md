;; AltiVec patterns.
;; Copyright (C) 2002, 2003, 2004, 2005, 2006, 2007, 2008, 2009
;; Free Software Foundation, Inc.
;; Contributed by Aldy Hernandez (aldy@quesejoda.com)

;; This file is part of GCC.

;; GCC is free software; you can redistribute it and/or modify it
;; under the terms of the GNU General Public License as published
;; by the Free Software Foundation; either version 3, or (at your
;; option) any later version.

;; GCC is distributed in the hope that it will be useful, but WITHOUT
;; ANY WARRANTY; without even the implied warranty of MERCHANTABILITY
;; or FITNESS FOR A PARTICULAR PURPOSE.  See the GNU General Public
;; License for more details.

;; You should have received a copy of the GNU General Public License
;; along with GCC; see the file COPYING3.  If not see
;; <http://www.gnu.org/licenses/>.

(define_constants
   ;; 51-62 deleted
  [(UNSPEC_VCMPBFP       64)
   (UNSPEC_VMSUMU        65)
   (UNSPEC_VMSUMM        66)
   (UNSPEC_VMSUMSHM      68)
   (UNSPEC_VMSUMUHS      69)
   (UNSPEC_VMSUMSHS      70)
   (UNSPEC_VMHADDSHS     71)
   (UNSPEC_VMHRADDSHS    72)
   (UNSPEC_VMLADDUHM     73)
   (UNSPEC_VADDCUW       75)
   (UNSPEC_VADDU         76)
   (UNSPEC_VADDS         77)
   (UNSPEC_VAVGU         80)
   (UNSPEC_VAVGS         81)
   (UNSPEC_VMULEUB       83)
   (UNSPEC_VMULESB       84)
   (UNSPEC_VMULEUH       85)
   (UNSPEC_VMULESH       86)
   (UNSPEC_VMULOUB       87)
   (UNSPEC_VMULOSB       88)
   (UNSPEC_VMULOUH       89)
   (UNSPEC_VMULOSH       90)
   (UNSPEC_VPKUHUM       93)
   (UNSPEC_VPKUWUM       94)
   (UNSPEC_VPKPX         95)
   (UNSPEC_VPKSHSS       97)
   (UNSPEC_VPKSWSS       99)
   (UNSPEC_VPKUHUS      100)
   (UNSPEC_VPKSHUS      101)
   (UNSPEC_VPKUWUS      102)
   (UNSPEC_VPKSWUS      103)
   ;; 104 deleted
   (UNSPEC_VSLV4SI      110)
   (UNSPEC_VSLO         111)
   (UNSPEC_VSR          118)
   (UNSPEC_VSRO         119)
   (UNSPEC_VSUBCUW      124)
   (UNSPEC_VSUBU        125)
   (UNSPEC_VSUBS        126)
   (UNSPEC_VSUM4UBS     131)
   (UNSPEC_VSUM4S       132)
   (UNSPEC_VSUM2SWS     134)
   (UNSPEC_VSUMSWS      135)
   (UNSPEC_VPERM        144)
   (UNSPEC_VPERM_UNS    145)
   ;; 148 deleted
   (UNSPEC_VRFIN        149)
   ;; 150 deleted
   (UNSPEC_VCFUX        151)
   (UNSPEC_VCFSX        152)
   (UNSPEC_VCTUXS       153)
   (UNSPEC_VCTSXS       154)
   (UNSPEC_VLOGEFP      155)
   (UNSPEC_VEXPTEFP     156)
   ;; 157-162 deleted
   (UNSPEC_VLSDOI       163)
   (UNSPEC_VUPKHSB      167)
   (UNSPEC_VUPKHPX      168)
   (UNSPEC_VUPKHSH      169)
   (UNSPEC_VUPKLSB      170)
   (UNSPEC_VUPKLPX      171)
   (UNSPEC_VUPKLSH      172)
   ;; 173 deleted
   (UNSPEC_DST          190)
   (UNSPEC_DSTT         191)
   (UNSPEC_DSTST        192)
   (UNSPEC_DSTSTT       193)
   (UNSPEC_LVSL         194)
   (UNSPEC_LVSR         195)
   (UNSPEC_LVE          196)
   (UNSPEC_STVX         201)
   (UNSPEC_STVXL        202)
   (UNSPEC_STVE         203)
   (UNSPEC_SET_VSCR     213)
   (UNSPEC_GET_VRSAVE   214)
   ;; 215 deleted
   (UNSPEC_REDUC_PLUS   217)
   (UNSPEC_VECSH        219)
   (UNSPEC_EXTEVEN_V4SI 220)
   (UNSPEC_EXTEVEN_V8HI 221)
   (UNSPEC_EXTEVEN_V16QI 222)
   (UNSPEC_EXTEVEN_V4SF 223)
   (UNSPEC_EXTODD_V4SI  224)
   (UNSPEC_EXTODD_V8HI  225)
   (UNSPEC_EXTODD_V16QI 226)
   (UNSPEC_EXTODD_V4SF  227)
   (UNSPEC_INTERHI_V4SI 228)
   (UNSPEC_INTERHI_V8HI 229)
   (UNSPEC_INTERHI_V16QI 230)
   ;; delete 231
   (UNSPEC_INTERLO_V4SI 232)
   (UNSPEC_INTERLO_V8HI 233)
   (UNSPEC_INTERLO_V16QI 234)
   ;; delete 235
   (UNSPEC_LVLX         236)
   (UNSPEC_LVLXL        237)
   (UNSPEC_LVRX         238)
   (UNSPEC_LVRXL        239)
   (UNSPEC_STVLX        240)
   (UNSPEC_STVLXL       241)
   (UNSPEC_STVRX        242)
   (UNSPEC_STVRXL       243)
   (UNSPEC_VMULWHUB     308)
   (UNSPEC_VMULWLUB     309)
   (UNSPEC_VMULWHSB     310)
   (UNSPEC_VMULWLSB     311)
   (UNSPEC_VMULWHUH     312)
   (UNSPEC_VMULWLUH     313)
   (UNSPEC_VMULWHSH     314)
   (UNSPEC_VMULWLSH     315)
   (UNSPEC_VUPKHUB      316)
   (UNSPEC_VUPKHUH      317)
   (UNSPEC_VUPKLUB      318)
   (UNSPEC_VUPKLUH      319)
   (UNSPEC_VPERMSI	320)
   (UNSPEC_VPERMHI	321)
   (UNSPEC_INTERHI      322)
   (UNSPEC_INTERLO      323)
   (UNSPEC_VUPKHS_V4SF  324)
   (UNSPEC_VUPKLS_V4SF  325)
   (UNSPEC_VUPKHU_V4SF  326)
   (UNSPEC_VUPKLU_V4SF  327)
<<<<<<< HEAD
   (UNSPEC_VNMSUBFP	328)
=======
>>>>>>> 155d23aa
])

(define_constants
  [(UNSPECV_SET_VRSAVE   30)
   (UNSPECV_MTVSCR      186)
   (UNSPECV_MFVSCR      187)
   (UNSPECV_DSSALL      188)
   (UNSPECV_DSS         189)
  ])

;; Vec int modes
(define_mode_iterator VI [V4SI V8HI V16QI])
;; Short vec in modes
(define_mode_iterator VIshort [V8HI V16QI])
;; Vec float modes
(define_mode_iterator VF [V4SF])
;; Vec modes, pity mode iterators are not composable
(define_mode_iterator V [V4SI V8HI V16QI V4SF])
;; Vec modes for move/logical/permute ops, include vector types for move not
;; otherwise handled by altivec (v2df, v2di, ti)
(define_mode_iterator VM [V4SI V8HI V16QI V4SF V2DF V2DI TI])

;; Like VM, except don't do TImode
(define_mode_iterator VM2 [V4SI V8HI V16QI V4SF V2DF V2DI])

(define_mode_attr VI_char [(V4SI "w") (V8HI "h") (V16QI "b")])

;; Vector move instructions.
(define_insn "*altivec_mov<mode>"
  [(set (match_operand:VM2 0 "nonimmediate_operand" "=Z,v,v,*o,*r,*r,v,v")
	(match_operand:VM2 1 "input_operand" "v,Z,v,r,o,r,j,W"))]
  "VECTOR_MEM_ALTIVEC_P (<MODE>mode)
   && (register_operand (operands[0], <MODE>mode) 
       || register_operand (operands[1], <MODE>mode))"
{
  switch (which_alternative)
    {
    case 0: return "stvx %1,%y0";
    case 1: return "lvx %0,%y1";
    case 2: return "vor %0,%1,%1";
    case 3: return "#";
    case 4: return "#";
    case 5: return "#";
    case 6: return "vxor %0,%0,%0";
    case 7: return output_vec_const_move (operands);
    default: gcc_unreachable ();
    }
}
  [(set_attr "type" "vecstore,vecload,vecsimple,store,load,*,vecsimple,*")])

;; Unlike other altivec moves, allow the GPRs, since a normal use of TImode
;; is for unions.  However for plain data movement, slightly favor the vector
;; loads
(define_insn "*altivec_movti"
  [(set (match_operand:TI 0 "nonimmediate_operand" "=Z,v,v,?o,?r,?r,v,v")
	(match_operand:TI 1 "input_operand" "v,Z,v,r,o,r,j,W"))]
  "VECTOR_MEM_ALTIVEC_P (TImode)
   && (register_operand (operands[0], TImode) 
       || register_operand (operands[1], TImode))"
{
  switch (which_alternative)
    {
    case 0: return "stvx %1,%y0";
    case 1: return "lvx %0,%y1";
    case 2: return "vor %0,%1,%1";
    case 3: return "#";
    case 4: return "#";
    case 5: return "#";
    case 6: return "vxor %0,%0,%0";
    case 7: return output_vec_const_move (operands);
    default: gcc_unreachable ();
    }
}
  [(set_attr "type" "vecstore,vecload,vecsimple,store,load,*,vecsimple,*")])

;; Load up a vector with the most significant bit set by loading up -1 and
;; doing a shift left
(define_split
  [(set (match_operand:VM 0 "altivec_register_operand" "")
	(match_operand:VM 1 "easy_vector_constant_msb" ""))]
  "VECTOR_UNIT_ALTIVEC_P (<MODE>mode) && reload_completed"
  [(const_int 0)]
{
  rtx dest = operands[0];
  enum machine_mode mode = GET_MODE (operands[0]);
  rtvec v;
  int i, num_elements;

  if (mode == V4SFmode)
    {
      mode = V4SImode;
      dest = gen_lowpart (V4SImode, dest);
    }

  num_elements = GET_MODE_NUNITS (mode);
  v = rtvec_alloc (num_elements);
  for (i = 0; i < num_elements; i++)
    RTVEC_ELT (v, i) = constm1_rtx;

  emit_insn (gen_vec_initv4si (dest, gen_rtx_PARALLEL (mode, v)));
  emit_insn (gen_rtx_SET (VOIDmode, dest, gen_rtx_ASHIFT (mode, dest, dest)));
  DONE;
})

(define_split
  [(set (match_operand:VM 0 "altivec_register_operand" "")
	(match_operand:VM 1 "easy_vector_constant_add_self" ""))]
  "VECTOR_UNIT_ALTIVEC_P (<MODE>mode) && reload_completed"
  [(set (match_dup 0) (match_dup 3))
   (set (match_dup 0) (match_dup 4))]
{
  rtx dup = gen_easy_altivec_constant (operands[1]);
  rtx const_vec;
  enum machine_mode op_mode = <MODE>mode;

  /* Divide the operand of the resulting VEC_DUPLICATE, and use
     simplify_rtx to make a CONST_VECTOR.  */
  XEXP (dup, 0) = simplify_const_binary_operation (ASHIFTRT, QImode,
						   XEXP (dup, 0), const1_rtx);
  const_vec = simplify_rtx (dup);

  if (op_mode == V4SFmode)
    {
      op_mode = V4SImode;
      operands[0] = gen_lowpart (op_mode, operands[0]);
    }
  if (GET_MODE (const_vec) == op_mode)
    operands[3] = const_vec;
  else
    operands[3] = gen_lowpart (op_mode, const_vec);
  operands[4] = gen_rtx_PLUS (op_mode, operands[0], operands[0]);
})

(define_insn "get_vrsave_internal"
  [(set (match_operand:SI 0 "register_operand" "=r")
	(unspec:SI [(reg:SI 109)] UNSPEC_GET_VRSAVE))]
  "TARGET_ALTIVEC"
{
  if (TARGET_MACHO)
     return "mfspr %0,256";
  else
     return "mfvrsave %0";
}
  [(set_attr "type" "*")])

(define_insn "*set_vrsave_internal"
  [(match_parallel 0 "vrsave_operation"
     [(set (reg:SI 109)
	   (unspec_volatile:SI [(match_operand:SI 1 "register_operand" "r")
				(reg:SI 109)] UNSPECV_SET_VRSAVE))])]
  "TARGET_ALTIVEC"
{
  if (TARGET_MACHO)
    return "mtspr 256,%1";
  else
    return "mtvrsave %1";
}
  [(set_attr "type" "*")])

(define_insn "*save_world"
 [(match_parallel 0 "save_world_operation"
                  [(clobber (reg:SI 65))
                   (use (match_operand:SI 1 "call_operand" "s"))])]
 "TARGET_MACHO && (DEFAULT_ABI == ABI_DARWIN) && TARGET_32BIT"         
 "bl %z1"
  [(set_attr "type" "branch")
   (set_attr "length" "4")])

(define_insn "*restore_world"
 [(match_parallel 0 "restore_world_operation"
                  [(return)
		   (use (reg:SI 65))
                   (use (match_operand:SI 1 "call_operand" "s"))
                   (clobber (match_operand:SI 2 "gpc_reg_operand" "=r"))])]
 "TARGET_MACHO && (DEFAULT_ABI == ABI_DARWIN) && TARGET_32BIT"
 "b %z1")

;; Simple binary operations.

;; add
(define_insn "add<mode>3"
  [(set (match_operand:VI 0 "register_operand" "=v")
        (plus:VI (match_operand:VI 1 "register_operand" "v")
                 (match_operand:VI 2 "register_operand" "v")))]
  "TARGET_ALTIVEC"
  "vaddu<VI_char>m %0,%1,%2"
  [(set_attr "type" "vecsimple")])

(define_insn "*altivec_addv4sf3"
  [(set (match_operand:V4SF 0 "register_operand" "=v")
        (plus:V4SF (match_operand:V4SF 1 "register_operand" "v")
	 	   (match_operand:V4SF 2 "register_operand" "v")))]
  "VECTOR_UNIT_ALTIVEC_P (V4SFmode)"
  "vaddfp %0,%1,%2"
  [(set_attr "type" "vecfloat")])

(define_insn "altivec_vaddcuw"
  [(set (match_operand:V4SI 0 "register_operand" "=v")
        (unspec:V4SI [(match_operand:V4SI 1 "register_operand" "v")
                      (match_operand:V4SI 2 "register_operand" "v")]
		     UNSPEC_VADDCUW))]
  "TARGET_ALTIVEC"
  "vaddcuw %0,%1,%2"
  [(set_attr "type" "vecsimple")])

(define_insn "altivec_vaddu<VI_char>s"
  [(set (match_operand:VI 0 "register_operand" "=v")
        (unspec:VI [(match_operand:VI 1 "register_operand" "v")
                    (match_operand:VI 2 "register_operand" "v")]
		   UNSPEC_VADDU))
   (set (reg:SI 110) (unspec:SI [(const_int 0)] UNSPEC_SET_VSCR))]
  "TARGET_ALTIVEC"
  "vaddu<VI_char>s %0,%1,%2"
  [(set_attr "type" "vecsimple")])

(define_insn "altivec_vadds<VI_char>s"
  [(set (match_operand:VI 0 "register_operand" "=v")
        (unspec:VI [(match_operand:VI 1 "register_operand" "v")
                    (match_operand:VI 2 "register_operand" "v")]
		   UNSPEC_VADDS))
   (set (reg:SI 110) (unspec:SI [(const_int 0)] UNSPEC_SET_VSCR))]
  "TARGET_ALTIVEC"
  "vadds<VI_char>s %0,%1,%2"
  [(set_attr "type" "vecsimple")])

;; sub
(define_insn "sub<mode>3"
  [(set (match_operand:VI 0 "register_operand" "=v")
        (minus:VI (match_operand:VI 1 "register_operand" "v")
                  (match_operand:VI 2 "register_operand" "v")))]
  "TARGET_ALTIVEC"
  "vsubu<VI_char>m %0,%1,%2"
  [(set_attr "type" "vecsimple")])

(define_insn "*altivec_subv4sf3"
  [(set (match_operand:V4SF 0 "register_operand" "=v")
        (minus:V4SF (match_operand:V4SF 1 "register_operand" "v")
                    (match_operand:V4SF 2 "register_operand" "v")))]
  "VECTOR_UNIT_ALTIVEC_P (V4SFmode)"
  "vsubfp %0,%1,%2"
  [(set_attr "type" "vecfloat")])

(define_insn "altivec_vsubcuw"
  [(set (match_operand:V4SI 0 "register_operand" "=v")
        (unspec:V4SI [(match_operand:V4SI 1 "register_operand" "v")
                      (match_operand:V4SI 2 "register_operand" "v")]
		     UNSPEC_VSUBCUW))]
  "TARGET_ALTIVEC"
  "vsubcuw %0,%1,%2"
  [(set_attr "type" "vecsimple")])

(define_insn "altivec_vsubu<VI_char>s"
  [(set (match_operand:VI 0 "register_operand" "=v")
        (unspec:VI [(match_operand:VI 1 "register_operand" "v")
                    (match_operand:VI 2 "register_operand" "v")]
		   UNSPEC_VSUBU))
   (set (reg:SI 110) (unspec:SI [(const_int 0)] UNSPEC_SET_VSCR))]
  "TARGET_ALTIVEC"
  "vsubu<VI_char>s %0,%1,%2"
  [(set_attr "type" "vecsimple")])

(define_insn "altivec_vsubs<VI_char>s"
  [(set (match_operand:VI 0 "register_operand" "=v")
        (unspec:VI [(match_operand:VI 1 "register_operand" "v")
                    (match_operand:VI 2 "register_operand" "v")]
		   UNSPEC_VSUBS))
   (set (reg:SI 110) (unspec:SI [(const_int 0)] UNSPEC_SET_VSCR))]
  "TARGET_ALTIVEC"
  "vsubs<VI_char>s %0,%1,%2"
  [(set_attr "type" "vecsimple")])

;;
(define_insn "altivec_vavgu<VI_char>"
  [(set (match_operand:VI 0 "register_operand" "=v")
        (unspec:VI [(match_operand:VI 1 "register_operand" "v")
                    (match_operand:VI 2 "register_operand" "v")]
		   UNSPEC_VAVGU))]
  "TARGET_ALTIVEC"
  "vavgu<VI_char> %0,%1,%2"
  [(set_attr "type" "vecsimple")])

(define_insn "altivec_vavgs<VI_char>"
  [(set (match_operand:VI 0 "register_operand" "=v")
        (unspec:VI [(match_operand:VI 1 "register_operand" "v")
                    (match_operand:VI 2 "register_operand" "v")]
		   UNSPEC_VAVGS))]
  "TARGET_ALTIVEC"
  "vavgs<VI_char> %0,%1,%2"
  [(set_attr "type" "vecsimple")])

(define_insn "altivec_vcmpbfp"
  [(set (match_operand:V4SI 0 "register_operand" "=v")
        (unspec:V4SI [(match_operand:V4SF 1 "register_operand" "v")
                      (match_operand:V4SF 2 "register_operand" "v")] 
                      UNSPEC_VCMPBFP))]
  "TARGET_ALTIVEC"
  "vcmpbfp %0,%1,%2"
  [(set_attr "type" "veccmp")])

(define_insn "*altivec_eq<mode>"
  [(set (match_operand:VI 0 "altivec_register_operand" "=v")
	(eq:VI (match_operand:VI 1 "altivec_register_operand" "v")
	       (match_operand:VI 2 "altivec_register_operand" "v")))]
  "TARGET_ALTIVEC"
  "vcmpequ<VI_char> %0,%1,%2"
  [(set_attr "type" "veccmp")])

(define_insn "*altivec_gt<mode>"
  [(set (match_operand:VI 0 "altivec_register_operand" "=v")
	(gt:VI (match_operand:VI 1 "altivec_register_operand" "v")
	       (match_operand:VI 2 "altivec_register_operand" "v")))]
  "TARGET_ALTIVEC"
  "vcmpgts<VI_char> %0,%1,%2"
  [(set_attr "type" "veccmp")])

(define_insn "*altivec_gtu<mode>"
  [(set (match_operand:VI 0 "altivec_register_operand" "=v")
	(gtu:VI (match_operand:VI 1 "altivec_register_operand" "v")
		(match_operand:VI 2 "altivec_register_operand" "v")))]
  "TARGET_ALTIVEC"
  "vcmpgtu<VI_char> %0,%1,%2"
  [(set_attr "type" "veccmp")])

(define_insn "*altivec_eqv4sf"
  [(set (match_operand:V4SF 0 "altivec_register_operand" "=v")
	(eq:V4SF (match_operand:V4SF 1 "altivec_register_operand" "v")
		 (match_operand:V4SF 2 "altivec_register_operand" "v")))]
  "VECTOR_UNIT_ALTIVEC_P (V4SFmode)"
  "vcmpeqfp %0,%1,%2"
  [(set_attr "type" "veccmp")])

(define_insn "*altivec_gtv4sf"
  [(set (match_operand:V4SF 0 "altivec_register_operand" "=v")
	(gt:V4SF (match_operand:V4SF 1 "altivec_register_operand" "v")
		 (match_operand:V4SF 2 "altivec_register_operand" "v")))]
  "VECTOR_UNIT_ALTIVEC_P (V4SFmode)"
  "vcmpgtfp %0,%1,%2"
  [(set_attr "type" "veccmp")])

(define_insn "*altivec_gev4sf"
  [(set (match_operand:V4SF 0 "altivec_register_operand" "=v")
	(ge:V4SF (match_operand:V4SF 1 "altivec_register_operand" "v")
		 (match_operand:V4SF 2 "altivec_register_operand" "v")))]
  "VECTOR_UNIT_ALTIVEC_P (V4SFmode)"
  "vcmpgefp %0,%1,%2"
  [(set_attr "type" "veccmp")])

(define_insn "*altivec_vsel<mode>"
  [(set (match_operand:VM 0 "altivec_register_operand" "=v")
	(if_then_else:VM
	 (ne:CC (match_operand:VM 1 "altivec_register_operand" "v")
		(const_int 0))
	 (match_operand:VM 2 "altivec_register_operand" "v")
	 (match_operand:VM 3 "altivec_register_operand" "v")))]
  "VECTOR_MEM_ALTIVEC_P (<MODE>mode)"
  "vsel %0,%3,%2,%1"
  [(set_attr "type" "vecperm")])

(define_insn "*altivec_vsel<mode>_uns"
  [(set (match_operand:VM 0 "altivec_register_operand" "=v")
	(if_then_else:VM
	 (ne:CCUNS (match_operand:VM 1 "altivec_register_operand" "v")
		   (const_int 0))
	 (match_operand:VM 2 "altivec_register_operand" "v")
	 (match_operand:VM 3 "altivec_register_operand" "v")))]
  "VECTOR_MEM_ALTIVEC_P (<MODE>mode)"
  "vsel %0,%3,%2,%1"
  [(set_attr "type" "vecperm")])

;; Fused multiply add.

(define_insn "*altivec_fmav4sf4"
  [(set (match_operand:V4SF 0 "register_operand" "=v")
	(fma:V4SF (match_operand:V4SF 1 "register_operand" "v")
		  (match_operand:V4SF 2 "register_operand" "v")
		  (match_operand:V4SF 3 "register_operand" "v")))]
  "VECTOR_UNIT_ALTIVEC_P (V4SFmode)"
  "vmaddfp %0,%1,%2,%3"
  [(set_attr "type" "vecfloat")])

;; We do multiply as a fused multiply-add with an add of a -0.0 vector.

(define_expand "altivec_mulv4sf3"
  [(set (match_operand:V4SF 0 "register_operand" "")
	(fma:V4SF (match_operand:V4SF 1 "register_operand" "")
		  (match_operand:V4SF 2 "register_operand" "")
		  (match_dup 3)))]
  "VECTOR_UNIT_ALTIVEC_P (V4SFmode)"
{
  rtx neg0;

  /* Generate [-0.0, -0.0, -0.0, -0.0].  */
  neg0 = gen_reg_rtx (V4SImode);
  emit_insn (gen_altivec_vspltisw (neg0, constm1_rtx));
  emit_insn (gen_vashlv4si3 (neg0, neg0, neg0));

  operands[3] = gen_lowpart (V4SFmode, neg0);
})

;; 32-bit integer multiplication
;; A_high = Operand_0 & 0xFFFF0000 >> 16
;; A_low = Operand_0 & 0xFFFF
;; B_high = Operand_1 & 0xFFFF0000 >> 16
;; B_low = Operand_1 & 0xFFFF
;; result = A_low * B_low + (A_high * B_low + B_high * A_low) << 16

;; (define_insn "mulv4si3"
;;   [(set (match_operand:V4SI 0 "register_operand" "=v")
;;         (mult:V4SI (match_operand:V4SI 1 "register_operand" "v")
;;                    (match_operand:V4SI 2 "register_operand" "v")))]
(define_expand "mulv4si3"
  [(use (match_operand:V4SI 0 "register_operand" ""))
   (use (match_operand:V4SI 1 "register_operand" ""))
   (use (match_operand:V4SI 2 "register_operand" ""))]
   "TARGET_ALTIVEC"
   "
 {
   rtx zero;
   rtx swap;
   rtx small_swap;
   rtx sixteen;
   rtx one;
   rtx two;
   rtx low_product;
   rtx high_product;
       
   zero = gen_reg_rtx (V4SImode);
   emit_insn (gen_altivec_vspltisw (zero, const0_rtx));
 
   sixteen = gen_reg_rtx (V4SImode);   
   emit_insn (gen_altivec_vspltisw (sixteen,  gen_rtx_CONST_INT (V4SImode, -16)));
 
   swap = gen_reg_rtx (V4SImode);
   emit_insn (gen_vrotlv4si3 (swap, operands[2], sixteen));
 
   one = gen_reg_rtx (V8HImode);
   convert_move (one, operands[1], 0);
 
   two = gen_reg_rtx (V8HImode);
   convert_move (two, operands[2], 0);
 
   small_swap = gen_reg_rtx (V8HImode);
   convert_move (small_swap, swap, 0);
 
   low_product = gen_reg_rtx (V4SImode);
   emit_insn (gen_altivec_vmulouh (low_product, one, two));
 
   high_product = gen_reg_rtx (V4SImode);
   emit_insn (gen_altivec_vmsumuhm (high_product, one, small_swap, zero));
 
   emit_insn (gen_vashlv4si3 (high_product, high_product, sixteen));
 
   emit_insn (gen_addv4si3 (operands[0], high_product, low_product));
   
   DONE;
 }")
 
(define_expand "mulv8hi3"
  [(use (match_operand:V8HI 0 "register_operand" ""))
   (use (match_operand:V8HI 1 "register_operand" ""))
   (use (match_operand:V8HI 2 "register_operand" ""))]
   "TARGET_ALTIVEC"
   "
{
   rtx odd = gen_reg_rtx (V4SImode);
   rtx even = gen_reg_rtx (V4SImode);
   rtx high = gen_reg_rtx (V4SImode);
   rtx low = gen_reg_rtx (V4SImode);

   emit_insn (gen_altivec_vmulesh (even, operands[1], operands[2]));
   emit_insn (gen_altivec_vmulosh (odd, operands[1], operands[2]));

   emit_insn (gen_altivec_vmrghw (high, even, odd));
   emit_insn (gen_altivec_vmrglw (low, even, odd));

   emit_insn (gen_altivec_vpkuwum (operands[0], high, low));

   DONE;
}")

;; Fused multiply subtract 
<<<<<<< HEAD
(define_expand "altivec_vnmsubfp"
  [(match_operand:V4SF 0 "register_operand" "")
   (match_operand:V4SF 1 "register_operand" "")
   (match_operand:V4SF 2 "register_operand" "")
   (match_operand:V4SF 3 "register_operand" "")]
  "VECTOR_UNIT_ALTIVEC_P (V4SFmode)"
{
  if (TARGET_FUSED_MADD && HONOR_SIGNED_ZEROS (SFmode))
    {
       emit_insn (gen_altivec_vnmsubfp_1 (operands[0], operands[1],
					  operands[2], operands[3]));
       DONE;
    }
  else if (TARGET_FUSED_MADD && !HONOR_SIGNED_ZEROS (DFmode))
    {
       emit_insn (gen_altivec_vnmsubfp_2 (operands[0], operands[1],
					  operands[2], operands[3]));
       DONE;
    }
  else
    {
       emit_insn (gen_altivec_vnmsubfp_3 (operands[0], operands[1],
					  operands[2], operands[3]));
       DONE;
    }
})

(define_insn "altivec_vnmsubfp_1"
  [(set (match_operand:V4SF 0 "register_operand" "=v")
	(neg:V4SF
	 (minus:V4SF
	  (mult:V4SF
	   (match_operand:V4SF 1 "register_operand" "v")
	   (match_operand:V4SF 2 "register_operand" "v"))
	  (match_operand:V4SF 3 "register_operand" "v"))))]
  "VECTOR_UNIT_ALTIVEC_P (V4SFmode) && TARGET_FUSED_MADD
   && HONOR_SIGNED_ZEROS (SFmode)"
  "vnmsubfp %0,%1,%2,%3"
  [(set_attr "type" "vecfloat")])

(define_insn "altivec_vnmsubfp_2"
  [(set (match_operand:V4SF 0 "register_operand" "=v")
	(minus:V4SF
	 (match_operand:V4SF 3 "register_operand" "v")
	 (mult:V4SF
	  (match_operand:V4SF 1 "register_operand" "v")
	  (match_operand:V4SF 2 "register_operand" "v"))))]
  "VECTOR_UNIT_ALTIVEC_P (V4SFmode) && TARGET_FUSED_MADD
   && !HONOR_SIGNED_ZEROS (SFmode)"
  "vnmsubfp %0,%1,%2,%3"
  [(set_attr "type" "vecfloat")])

(define_insn "altivec_vnmsubfp_3"
  [(set (match_operand:V4SF 0 "register_operand" "=v")
	(unspec:V4SF [(match_operand:V4SF 1 "register_operand" "v")
		       (match_operand:V4SF 2 "register_operand" "v")
		       (match_operand:V4SF 3 "register_operand" "v")]
		      UNSPEC_VNMSUBFP))]
=======
(define_insn "*altivec_vnmsubfp"
  [(set (match_operand:V4SF 0 "register_operand" "=v")
	(neg:V4SF
	 (fma:V4SF (match_operand:V4SF 1 "register_operand" "v")
		   (match_operand:V4SF 2 "register_operand" "v")
		   (neg:V4SF
		    (match_operand:V4SF 3 "register_operand" "v")))))]
>>>>>>> 155d23aa
  "VECTOR_UNIT_ALTIVEC_P (V4SFmode)"
  "vnmsubfp %0,%1,%2,%3"
  [(set_attr "type" "vecfloat")])

(define_insn "altivec_vmsumu<VI_char>m"
  [(set (match_operand:V4SI 0 "register_operand" "=v")
        (unspec:V4SI [(match_operand:VIshort 1 "register_operand" "v")
		      (match_operand:VIshort 2 "register_operand" "v")
                      (match_operand:V4SI 3 "register_operand" "v")]
		     UNSPEC_VMSUMU))]
  "TARGET_ALTIVEC"
  "vmsumu<VI_char>m %0,%1,%2,%3"
  [(set_attr "type" "veccomplex")])

(define_insn "altivec_vmsumm<VI_char>m"
  [(set (match_operand:V4SI 0 "register_operand" "=v")
        (unspec:V4SI [(match_operand:VIshort 1 "register_operand" "v")
		      (match_operand:VIshort 2 "register_operand" "v")
                      (match_operand:V4SI 3 "register_operand" "v")]
		     UNSPEC_VMSUMM))]
  "TARGET_ALTIVEC"
  "vmsumm<VI_char>m %0,%1,%2,%3"
  [(set_attr "type" "veccomplex")])

(define_insn "altivec_vmsumshm"
  [(set (match_operand:V4SI 0 "register_operand" "=v")
        (unspec:V4SI [(match_operand:V8HI 1 "register_operand" "v")
		      (match_operand:V8HI 2 "register_operand" "v")
                      (match_operand:V4SI 3 "register_operand" "v")]
		     UNSPEC_VMSUMSHM))]
  "TARGET_ALTIVEC"
  "vmsumshm %0,%1,%2,%3"
  [(set_attr "type" "veccomplex")])

(define_insn "altivec_vmsumuhs"
  [(set (match_operand:V4SI 0 "register_operand" "=v")
        (unspec:V4SI [(match_operand:V8HI 1 "register_operand" "v")
		      (match_operand:V8HI 2 "register_operand" "v")
                      (match_operand:V4SI 3 "register_operand" "v")]
		     UNSPEC_VMSUMUHS))
   (set (reg:SI 110) (unspec:SI [(const_int 0)] UNSPEC_SET_VSCR))]
  "TARGET_ALTIVEC"
  "vmsumuhs %0,%1,%2,%3"
  [(set_attr "type" "veccomplex")])

(define_insn "altivec_vmsumshs"
  [(set (match_operand:V4SI 0 "register_operand" "=v")
        (unspec:V4SI [(match_operand:V8HI 1 "register_operand" "v")
		      (match_operand:V8HI 2 "register_operand" "v")
                      (match_operand:V4SI 3 "register_operand" "v")]
		     UNSPEC_VMSUMSHS))
   (set (reg:SI 110) (unspec:SI [(const_int 0)] UNSPEC_SET_VSCR))]
  "TARGET_ALTIVEC"
  "vmsumshs %0,%1,%2,%3"
  [(set_attr "type" "veccomplex")])

;; max

(define_insn "umax<mode>3"
  [(set (match_operand:VI 0 "register_operand" "=v")
        (umax:VI (match_operand:VI 1 "register_operand" "v")
                 (match_operand:VI 2 "register_operand" "v")))]
  "TARGET_ALTIVEC"
  "vmaxu<VI_char> %0,%1,%2"
  [(set_attr "type" "vecsimple")])

(define_insn "smax<mode>3"
  [(set (match_operand:VI 0 "register_operand" "=v")
        (smax:VI (match_operand:VI 1 "register_operand" "v")
                 (match_operand:VI 2 "register_operand" "v")))]
  "TARGET_ALTIVEC"
  "vmaxs<VI_char> %0,%1,%2"
  [(set_attr "type" "vecsimple")])

(define_insn "*altivec_smaxv4sf3"
  [(set (match_operand:V4SF 0 "register_operand" "=v")
        (smax:V4SF (match_operand:V4SF 1 "register_operand" "v")
                   (match_operand:V4SF 2 "register_operand" "v")))]
  "VECTOR_UNIT_ALTIVEC_P (V4SFmode)"
  "vmaxfp %0,%1,%2"
  [(set_attr "type" "veccmp")])

(define_insn "umin<mode>3"
  [(set (match_operand:VI 0 "register_operand" "=v")
        (umin:VI (match_operand:VI 1 "register_operand" "v")
                 (match_operand:VI 2 "register_operand" "v")))]
  "TARGET_ALTIVEC"
  "vminu<VI_char> %0,%1,%2"
  [(set_attr "type" "vecsimple")])

(define_insn "smin<mode>3"
  [(set (match_operand:VI 0 "register_operand" "=v")
        (smin:VI (match_operand:VI 1 "register_operand" "v")
                 (match_operand:VI 2 "register_operand" "v")))]
  "TARGET_ALTIVEC"
  "vmins<VI_char> %0,%1,%2"
  [(set_attr "type" "vecsimple")])

(define_insn "*altivec_sminv4sf3"
  [(set (match_operand:V4SF 0 "register_operand" "=v")
        (smin:V4SF (match_operand:V4SF 1 "register_operand" "v")
                   (match_operand:V4SF 2 "register_operand" "v")))]
  "VECTOR_UNIT_ALTIVEC_P (V4SFmode)"
  "vminfp %0,%1,%2"
  [(set_attr "type" "veccmp")])

(define_insn "altivec_vmhaddshs"
  [(set (match_operand:V8HI 0 "register_operand" "=v")
        (unspec:V8HI [(match_operand:V8HI 1 "register_operand" "v")
		      (match_operand:V8HI 2 "register_operand" "v")
                      (match_operand:V8HI 3 "register_operand" "v")]
		     UNSPEC_VMHADDSHS))
   (set (reg:SI 110) (unspec:SI [(const_int 0)] UNSPEC_SET_VSCR))]
  "TARGET_ALTIVEC"
  "vmhaddshs %0,%1,%2,%3"
  [(set_attr "type" "veccomplex")])

(define_insn "altivec_vmhraddshs"
  [(set (match_operand:V8HI 0 "register_operand" "=v")
        (unspec:V8HI [(match_operand:V8HI 1 "register_operand" "v")
		      (match_operand:V8HI 2 "register_operand" "v")
                      (match_operand:V8HI 3 "register_operand" "v")]
		     UNSPEC_VMHRADDSHS))
   (set (reg:SI 110) (unspec:SI [(const_int 0)] UNSPEC_SET_VSCR))]
  "TARGET_ALTIVEC"
  "vmhraddshs %0,%1,%2,%3"
  [(set_attr "type" "veccomplex")])

(define_insn "altivec_vmladduhm"
  [(set (match_operand:V8HI 0 "register_operand" "=v")
        (unspec:V8HI [(match_operand:V8HI 1 "register_operand" "v")
		      (match_operand:V8HI 2 "register_operand" "v")
                      (match_operand:V8HI 3 "register_operand" "v")]
		     UNSPEC_VMLADDUHM))]
  "TARGET_ALTIVEC"
  "vmladduhm %0,%1,%2,%3"
  [(set_attr "type" "veccomplex")])

(define_insn "altivec_vmrghb"
  [(set (match_operand:V16QI 0 "register_operand" "=v")
        (vec_merge:V16QI (vec_select:V16QI (match_operand:V16QI 1 "register_operand" "v")
					   (parallel [(const_int 0)
					   	      (const_int 8)
					   	      (const_int 1)
					   	      (const_int 9)
					   	      (const_int 2)
					   	      (const_int 10)
						      (const_int 3)
						      (const_int 11)
					   	      (const_int 4)
					   	      (const_int 12)
					   	      (const_int 5)
					   	      (const_int 13)
					   	      (const_int 6)
					   	      (const_int 14)
					   	      (const_int 7)
						      (const_int 15)]))
                        (vec_select:V16QI (match_operand:V16QI 2 "register_operand" "v")
					   (parallel [(const_int 8)
					   	      (const_int 0)
					   	      (const_int 9)
					   	      (const_int 1)
					   	      (const_int 10)
					   	      (const_int 2)
						      (const_int 11)
						      (const_int 3)
					   	      (const_int 12)
					   	      (const_int 4)
					   	      (const_int 13)
					   	      (const_int 5)
					   	      (const_int 14)
					   	      (const_int 6)
					   	      (const_int 15)
						      (const_int 7)]))
		      (const_int 21845)))]
  "TARGET_ALTIVEC"
  "vmrghb %0,%1,%2"
  [(set_attr "type" "vecperm")])

(define_insn "altivec_vmrghh"
  [(set (match_operand:V8HI 0 "register_operand" "=v")
        (vec_merge:V8HI (vec_select:V8HI (match_operand:V8HI 1 "register_operand" "v")
					   (parallel [(const_int 0)
					   	      (const_int 4)
					   	      (const_int 1)
					   	      (const_int 5)
					   	      (const_int 2)
					   	      (const_int 6)
					   	      (const_int 3)
					   	      (const_int 7)]))
                        (vec_select:V8HI (match_operand:V8HI 2 "register_operand" "v")
					   (parallel [(const_int 4)
					   	      (const_int 0)
					   	      (const_int 5)
					   	      (const_int 1)
					   	      (const_int 6)
					   	      (const_int 2)
					   	      (const_int 7)
					   	      (const_int 3)]))
		      (const_int 85)))]
  "TARGET_ALTIVEC"
  "vmrghh %0,%1,%2"
  [(set_attr "type" "vecperm")])

(define_insn "altivec_vmrghw"
  [(set (match_operand:V4SI 0 "register_operand" "=v")
        (vec_merge:V4SI (vec_select:V4SI (match_operand:V4SI 1 "register_operand" "v")
					 (parallel [(const_int 0)
					 	    (const_int 2)
						    (const_int 1)
						    (const_int 3)]))
                        (vec_select:V4SI (match_operand:V4SI 2 "register_operand" "v")
					 (parallel [(const_int 2)
					 	    (const_int 0)
						    (const_int 3)
						    (const_int 1)]))
		      (const_int 5)))]
  "VECTOR_MEM_ALTIVEC_P (V4SImode)"
  "vmrghw %0,%1,%2"
  [(set_attr "type" "vecperm")])

(define_insn "*altivec_vmrghsf"
  [(set (match_operand:V4SF 0 "register_operand" "=v")
        (vec_merge:V4SF (vec_select:V4SF (match_operand:V4SF 1 "register_operand" "v")
                                         (parallel [(const_int 0)
                                                    (const_int 2)
                                                    (const_int 1)
                                                    (const_int 3)]))
                        (vec_select:V4SF (match_operand:V4SF 2 "register_operand" "v")
                                         (parallel [(const_int 2)
                                                    (const_int 0)
                                                    (const_int 3)
                                                    (const_int 1)]))
                      (const_int 5)))]
  "VECTOR_MEM_ALTIVEC_P (V4SFmode)"
  "vmrghw %0,%1,%2"
  [(set_attr "type" "vecperm")])

(define_insn "altivec_vmrglb"
  [(set (match_operand:V16QI 0 "register_operand" "=v")
        (vec_merge:V16QI (vec_select:V16QI (match_operand:V16QI 1 "register_operand" "v")
					   (parallel [(const_int 8)
					   	      (const_int 0)
					   	      (const_int 9)
					   	      (const_int 1)
					   	      (const_int 10)
					   	      (const_int 2)
						      (const_int 11)
						      (const_int 3)
					   	      (const_int 12)
					   	      (const_int 4)
					   	      (const_int 13)
					   	      (const_int 5)
					   	      (const_int 14)
					   	      (const_int 6)
					   	      (const_int 15)
						      (const_int 7)]))
                      (vec_select:V16QI (match_operand:V16QI 2 "register_operand" "v")
					   (parallel [(const_int 0)
					   	      (const_int 8)
					   	      (const_int 1)
					   	      (const_int 9)
					   	      (const_int 2)
					   	      (const_int 10)
						      (const_int 3)
						      (const_int 11)
					   	      (const_int 4)
					   	      (const_int 12)
					   	      (const_int 5)
					   	      (const_int 13)
					   	      (const_int 6)
					   	      (const_int 14)
					   	      (const_int 7)
						      (const_int 15)]))
		      (const_int 21845)))]
  "TARGET_ALTIVEC"
  "vmrglb %0,%1,%2"
  [(set_attr "type" "vecperm")])

(define_insn "altivec_vmrglh"
  [(set (match_operand:V8HI 0 "register_operand" "=v")
        (vec_merge:V8HI (vec_select:V8HI (match_operand:V8HI 1 "register_operand" "v")
					   (parallel [(const_int 4)
					   	      (const_int 0)
					   	      (const_int 5)
					   	      (const_int 1)
					   	      (const_int 6)
					   	      (const_int 2)
					   	      (const_int 7)
					   	      (const_int 3)]))
                        (vec_select:V8HI (match_operand:V8HI 2 "register_operand" "v")
					   (parallel [(const_int 0)
					   	      (const_int 4)
					   	      (const_int 1)
					   	      (const_int 5)
					   	      (const_int 2)
					   	      (const_int 6)
					   	      (const_int 3)
					   	      (const_int 7)]))
		      (const_int 85)))]
  "TARGET_ALTIVEC"
  "vmrglh %0,%1,%2"
  [(set_attr "type" "vecperm")])

(define_insn "altivec_vmrglw"
  [(set (match_operand:V4SI 0 "register_operand" "=v")
        (vec_merge:V4SI
	 (vec_select:V4SI (match_operand:V4SI 1 "register_operand" "v")
			  (parallel [(const_int 2)
				     (const_int 0)
				     (const_int 3)
				     (const_int 1)]))
	 (vec_select:V4SI (match_operand:V4SI 2 "register_operand" "v")
			  (parallel [(const_int 0)
				     (const_int 2)
				     (const_int 1)
				     (const_int 3)]))
	 (const_int 5)))]
  "VECTOR_MEM_ALTIVEC_P (V4SImode)"
  "vmrglw %0,%1,%2"
  [(set_attr "type" "vecperm")])

(define_insn "*altivec_vmrglsf"
  [(set (match_operand:V4SF 0 "register_operand" "=v")
        (vec_merge:V4SF
	 (vec_select:V4SF (match_operand:V4SF 1 "register_operand" "v")
			  (parallel [(const_int 2)
				     (const_int 0)
				     (const_int 3)
				     (const_int 1)]))
	 (vec_select:V4SF (match_operand:V4SF 2 "register_operand" "v")
			  (parallel [(const_int 0)
				     (const_int 2)
				     (const_int 1)
				     (const_int 3)]))
	 (const_int 5)))]
  "VECTOR_MEM_ALTIVEC_P (V4SFmode)"
  "vmrglw %0,%1,%2"
  [(set_attr "type" "vecperm")])

(define_insn "altivec_vmuleub"
  [(set (match_operand:V8HI 0 "register_operand" "=v")
        (unspec:V8HI [(match_operand:V16QI 1 "register_operand" "v")
                      (match_operand:V16QI 2 "register_operand" "v")]
		     UNSPEC_VMULEUB))]
  "TARGET_ALTIVEC"
  "vmuleub %0,%1,%2"
  [(set_attr "type" "veccomplex")])

(define_insn "altivec_vmulesb"
  [(set (match_operand:V8HI 0 "register_operand" "=v")
        (unspec:V8HI [(match_operand:V16QI 1 "register_operand" "v")
                      (match_operand:V16QI 2 "register_operand" "v")]
		     UNSPEC_VMULESB))]
  "TARGET_ALTIVEC"
  "vmulesb %0,%1,%2"
  [(set_attr "type" "veccomplex")])

(define_insn "altivec_vmuleuh"
  [(set (match_operand:V4SI 0 "register_operand" "=v")
        (unspec:V4SI [(match_operand:V8HI 1 "register_operand" "v")
                      (match_operand:V8HI 2 "register_operand" "v")]
		     UNSPEC_VMULEUH))]
  "TARGET_ALTIVEC"
  "vmuleuh %0,%1,%2"
  [(set_attr "type" "veccomplex")])

(define_insn "altivec_vmulesh"
  [(set (match_operand:V4SI 0 "register_operand" "=v")
        (unspec:V4SI [(match_operand:V8HI 1 "register_operand" "v")
                      (match_operand:V8HI 2 "register_operand" "v")]
		     UNSPEC_VMULESH))]
  "TARGET_ALTIVEC"
  "vmulesh %0,%1,%2"
  [(set_attr "type" "veccomplex")])

(define_insn "altivec_vmuloub"
  [(set (match_operand:V8HI 0 "register_operand" "=v")
        (unspec:V8HI [(match_operand:V16QI 1 "register_operand" "v")
                      (match_operand:V16QI 2 "register_operand" "v")]
		     UNSPEC_VMULOUB))]
  "TARGET_ALTIVEC"
  "vmuloub %0,%1,%2"
  [(set_attr "type" "veccomplex")])

(define_insn "altivec_vmulosb"
  [(set (match_operand:V8HI 0 "register_operand" "=v")
        (unspec:V8HI [(match_operand:V16QI 1 "register_operand" "v")
                      (match_operand:V16QI 2 "register_operand" "v")]
		     UNSPEC_VMULOSB))]
  "TARGET_ALTIVEC"
  "vmulosb %0,%1,%2"
  [(set_attr "type" "veccomplex")])

(define_insn "altivec_vmulouh"
  [(set (match_operand:V4SI 0 "register_operand" "=v")
        (unspec:V4SI [(match_operand:V8HI 1 "register_operand" "v")
                      (match_operand:V8HI 2 "register_operand" "v")]
		     UNSPEC_VMULOUH))]
  "TARGET_ALTIVEC"
  "vmulouh %0,%1,%2"
  [(set_attr "type" "veccomplex")])

(define_insn "altivec_vmulosh"
  [(set (match_operand:V4SI 0 "register_operand" "=v")
        (unspec:V4SI [(match_operand:V8HI 1 "register_operand" "v")
                      (match_operand:V8HI 2 "register_operand" "v")]
		     UNSPEC_VMULOSH))]
  "TARGET_ALTIVEC"
  "vmulosh %0,%1,%2"
  [(set_attr "type" "veccomplex")])


;; logical ops.  Have the logical ops follow the memory ops in
;; terms of whether to prefer VSX or Altivec

(define_insn "*altivec_and<mode>3"
  [(set (match_operand:VM 0 "register_operand" "=v")
        (and:VM (match_operand:VM 1 "register_operand" "v")
		(match_operand:VM 2 "register_operand" "v")))]
  "VECTOR_MEM_ALTIVEC_P (<MODE>mode)"
  "vand %0,%1,%2"
  [(set_attr "type" "vecsimple")])

(define_insn "*altivec_ior<mode>3"
  [(set (match_operand:VM 0 "register_operand" "=v")
        (ior:VM (match_operand:VM 1 "register_operand" "v")
		(match_operand:VM 2 "register_operand" "v")))]
  "VECTOR_MEM_ALTIVEC_P (<MODE>mode)"
  "vor %0,%1,%2"
  [(set_attr "type" "vecsimple")])

(define_insn "*altivec_xor<mode>3"
  [(set (match_operand:VM 0 "register_operand" "=v")
        (xor:VM (match_operand:VM 1 "register_operand" "v")
		(match_operand:VM 2 "register_operand" "v")))]
  "VECTOR_MEM_ALTIVEC_P (<MODE>mode)"
  "vxor %0,%1,%2"
  [(set_attr "type" "vecsimple")])

(define_insn "*altivec_one_cmpl<mode>2"
  [(set (match_operand:VM 0 "register_operand" "=v")
        (not:VM (match_operand:VM 1 "register_operand" "v")))]
  "VECTOR_MEM_ALTIVEC_P (<MODE>mode)"
  "vnor %0,%1,%1"
  [(set_attr "type" "vecsimple")])
  
(define_insn "*altivec_nor<mode>3"
  [(set (match_operand:VM 0 "register_operand" "=v")
        (not:VM (ior:VM (match_operand:VM 1 "register_operand" "v")
			(match_operand:VM 2 "register_operand" "v"))))]
  "VECTOR_MEM_ALTIVEC_P (<MODE>mode)"
  "vnor %0,%1,%2"
  [(set_attr "type" "vecsimple")])

(define_insn "*altivec_andc<mode>3"
  [(set (match_operand:VM 0 "register_operand" "=v")
        (and:VM (not:VM (match_operand:VM 2 "register_operand" "v"))
		(match_operand:VM 1 "register_operand" "v")))]
  "VECTOR_MEM_ALTIVEC_P (<MODE>mode)"
  "vandc %0,%1,%2"
  [(set_attr "type" "vecsimple")])

(define_insn "altivec_vpkuhum"
  [(set (match_operand:V16QI 0 "register_operand" "=v")
        (unspec:V16QI [(match_operand:V8HI 1 "register_operand" "v")
                       (match_operand:V8HI 2 "register_operand" "v")]
		      UNSPEC_VPKUHUM))]
  "TARGET_ALTIVEC"
  "vpkuhum %0,%1,%2"
  [(set_attr "type" "vecperm")])

(define_insn "altivec_vpkuwum"
  [(set (match_operand:V8HI 0 "register_operand" "=v")
        (unspec:V8HI [(match_operand:V4SI 1 "register_operand" "v")
                      (match_operand:V4SI 2 "register_operand" "v")]
		     UNSPEC_VPKUWUM))]
  "TARGET_ALTIVEC"
  "vpkuwum %0,%1,%2"
  [(set_attr "type" "vecperm")])

(define_insn "altivec_vpkpx"
  [(set (match_operand:V8HI 0 "register_operand" "=v")
        (unspec:V8HI [(match_operand:V4SI 1 "register_operand" "v")
                      (match_operand:V4SI 2 "register_operand" "v")]
		     UNSPEC_VPKPX))]
  "TARGET_ALTIVEC"
  "vpkpx %0,%1,%2"
  [(set_attr "type" "vecperm")])

(define_insn "altivec_vpkshss"
  [(set (match_operand:V16QI 0 "register_operand" "=v")
        (unspec:V16QI [(match_operand:V8HI 1 "register_operand" "v")
                       (match_operand:V8HI 2 "register_operand" "v")]
		      UNSPEC_VPKSHSS))
   (set (reg:SI 110) (unspec:SI [(const_int 0)] UNSPEC_SET_VSCR))]
  "TARGET_ALTIVEC"
  "vpkshss %0,%1,%2"
  [(set_attr "type" "vecperm")])

(define_insn "altivec_vpkswss"
  [(set (match_operand:V8HI 0 "register_operand" "=v")
        (unspec:V8HI [(match_operand:V4SI 1 "register_operand" "v")
                      (match_operand:V4SI 2 "register_operand" "v")]
		     UNSPEC_VPKSWSS))
   (set (reg:SI 110) (unspec:SI [(const_int 0)] UNSPEC_SET_VSCR))]
  "TARGET_ALTIVEC"
  "vpkswss %0,%1,%2"
  [(set_attr "type" "vecperm")])

(define_insn "altivec_vpkuhus"
  [(set (match_operand:V16QI 0 "register_operand" "=v")
        (unspec:V16QI [(match_operand:V8HI 1 "register_operand" "v")
                       (match_operand:V8HI 2 "register_operand" "v")]
		      UNSPEC_VPKUHUS))
   (set (reg:SI 110) (unspec:SI [(const_int 0)] UNSPEC_SET_VSCR))]
  "TARGET_ALTIVEC"
  "vpkuhus %0,%1,%2"
  [(set_attr "type" "vecperm")])

(define_insn "altivec_vpkshus"
  [(set (match_operand:V16QI 0 "register_operand" "=v")
        (unspec:V16QI [(match_operand:V8HI 1 "register_operand" "v")
                       (match_operand:V8HI 2 "register_operand" "v")]
		      UNSPEC_VPKSHUS))
   (set (reg:SI 110) (unspec:SI [(const_int 0)] UNSPEC_SET_VSCR))]
  "TARGET_ALTIVEC"
  "vpkshus %0,%1,%2"
  [(set_attr "type" "vecperm")])

(define_insn "altivec_vpkuwus"
  [(set (match_operand:V8HI 0 "register_operand" "=v")
        (unspec:V8HI [(match_operand:V4SI 1 "register_operand" "v")
                      (match_operand:V4SI 2 "register_operand" "v")]
		     UNSPEC_VPKUWUS))
   (set (reg:SI 110) (unspec:SI [(const_int 0)] UNSPEC_SET_VSCR))]
  "TARGET_ALTIVEC"
  "vpkuwus %0,%1,%2"
  [(set_attr "type" "vecperm")])

(define_insn "altivec_vpkswus"
  [(set (match_operand:V8HI 0 "register_operand" "=v")
        (unspec:V8HI [(match_operand:V4SI 1 "register_operand" "v")
                      (match_operand:V4SI 2 "register_operand" "v")]
		     UNSPEC_VPKSWUS))
   (set (reg:SI 110) (unspec:SI [(const_int 0)] UNSPEC_SET_VSCR))]
  "TARGET_ALTIVEC"
  "vpkswus %0,%1,%2"
  [(set_attr "type" "vecperm")])

(define_insn "*altivec_vrl<VI_char>"
  [(set (match_operand:VI 0 "register_operand" "=v")
        (rotate:VI (match_operand:VI 1 "register_operand" "v")
		   (match_operand:VI 2 "register_operand" "v")))]
  "TARGET_ALTIVEC"
  "vrl<VI_char> %0,%1,%2"
  [(set_attr "type" "vecsimple")])

(define_insn "altivec_vsl"
  [(set (match_operand:V4SI 0 "register_operand" "=v")
        (unspec:V4SI [(match_operand:V4SI 1 "register_operand" "v")
                      (match_operand:V4SI 2 "register_operand" "v")]
		     UNSPEC_VSLV4SI))]
  "TARGET_ALTIVEC"
  "vsl %0,%1,%2"
  [(set_attr "type" "vecperm")])

(define_insn "altivec_vslo"
  [(set (match_operand:V4SI 0 "register_operand" "=v")
        (unspec:V4SI [(match_operand:V4SI 1 "register_operand" "v")
                      (match_operand:V4SI 2 "register_operand" "v")]
		     UNSPEC_VSLO))]
  "TARGET_ALTIVEC"
  "vslo %0,%1,%2"
  [(set_attr "type" "vecperm")])

(define_insn "*altivec_vsl<VI_char>"
  [(set (match_operand:VI 0 "register_operand" "=v")
        (ashift:VI (match_operand:VI 1 "register_operand" "v")
		   (match_operand:VI 2 "register_operand" "v")))]
  "TARGET_ALTIVEC"
  "vsl<VI_char> %0,%1,%2"
  [(set_attr "type" "vecsimple")])

(define_insn "*altivec_vsr<VI_char>"
  [(set (match_operand:VI 0 "register_operand" "=v")
        (lshiftrt:VI (match_operand:VI 1 "register_operand" "v")
		     (match_operand:VI 2 "register_operand" "v")))]
  "TARGET_ALTIVEC"
  "vsr<VI_char> %0,%1,%2"
  [(set_attr "type" "vecsimple")])

(define_insn "*altivec_vsra<VI_char>"
  [(set (match_operand:VI 0 "register_operand" "=v")
        (ashiftrt:VI (match_operand:VI 1 "register_operand" "v")
		     (match_operand:VI 2 "register_operand" "v")))]
  "TARGET_ALTIVEC"
  "vsra<VI_char> %0,%1,%2"
  [(set_attr "type" "vecsimple")])

(define_insn "altivec_vsr"
  [(set (match_operand:V4SI 0 "register_operand" "=v")
        (unspec:V4SI [(match_operand:V4SI 1 "register_operand" "v")
                      (match_operand:V4SI 2 "register_operand" "v")]
		     UNSPEC_VSR))]
  "TARGET_ALTIVEC"
  "vsr %0,%1,%2"
  [(set_attr "type" "vecperm")])

(define_insn "altivec_vsro"
  [(set (match_operand:V4SI 0 "register_operand" "=v")
        (unspec:V4SI [(match_operand:V4SI 1 "register_operand" "v")
                      (match_operand:V4SI 2 "register_operand" "v")]
		     UNSPEC_VSRO))]
  "TARGET_ALTIVEC"
  "vsro %0,%1,%2"
  [(set_attr "type" "vecperm")])

(define_insn "altivec_vsum4ubs"
  [(set (match_operand:V4SI 0 "register_operand" "=v")
        (unspec:V4SI [(match_operand:V16QI 1 "register_operand" "v")
                      (match_operand:V4SI 2 "register_operand" "v")]
		     UNSPEC_VSUM4UBS))
   (set (reg:SI 110) (unspec:SI [(const_int 0)] UNSPEC_SET_VSCR))]
  "TARGET_ALTIVEC"
  "vsum4ubs %0,%1,%2"
  [(set_attr "type" "veccomplex")])

(define_insn "altivec_vsum4s<VI_char>s"
  [(set (match_operand:V4SI 0 "register_operand" "=v")
        (unspec:V4SI [(match_operand:VIshort 1 "register_operand" "v")
                      (match_operand:V4SI 2 "register_operand" "v")]
		     UNSPEC_VSUM4S))
   (set (reg:SI 110) (unspec:SI [(const_int 0)] UNSPEC_SET_VSCR))]
  "TARGET_ALTIVEC"
  "vsum4s<VI_char>s %0,%1,%2"
  [(set_attr "type" "veccomplex")])

(define_insn "altivec_vsum2sws"
  [(set (match_operand:V4SI 0 "register_operand" "=v")
        (unspec:V4SI [(match_operand:V4SI 1 "register_operand" "v")
                      (match_operand:V4SI 2 "register_operand" "v")]
		     UNSPEC_VSUM2SWS))
   (set (reg:SI 110) (unspec:SI [(const_int 0)] UNSPEC_SET_VSCR))]
  "TARGET_ALTIVEC"
  "vsum2sws %0,%1,%2"
  [(set_attr "type" "veccomplex")])

(define_insn "altivec_vsumsws"
  [(set (match_operand:V4SI 0 "register_operand" "=v")
        (unspec:V4SI [(match_operand:V4SI 1 "register_operand" "v")
                      (match_operand:V4SI 2 "register_operand" "v")]
		     UNSPEC_VSUMSWS))
   (set (reg:SI 110) (unspec:SI [(const_int 0)] UNSPEC_SET_VSCR))]
  "TARGET_ALTIVEC"
  "vsumsws %0,%1,%2"
  [(set_attr "type" "veccomplex")])

(define_insn "altivec_vspltb"
  [(set (match_operand:V16QI 0 "register_operand" "=v")
        (vec_duplicate:V16QI
	 (vec_select:QI (match_operand:V16QI 1 "register_operand" "v")
			(parallel
			 [(match_operand:QI 2 "u5bit_cint_operand" "")]))))]
  "TARGET_ALTIVEC"
  "vspltb %0,%1,%2"
  [(set_attr "type" "vecperm")])

(define_insn "altivec_vsplth"
  [(set (match_operand:V8HI 0 "register_operand" "=v")
	(vec_duplicate:V8HI
	 (vec_select:HI (match_operand:V8HI 1 "register_operand" "v")
			(parallel
			 [(match_operand:QI 2 "u5bit_cint_operand" "")]))))]
  "TARGET_ALTIVEC"
  "vsplth %0,%1,%2"
  [(set_attr "type" "vecperm")])

(define_insn "altivec_vspltw"
  [(set (match_operand:V4SI 0 "register_operand" "=v")
	(vec_duplicate:V4SI
	 (vec_select:SI (match_operand:V4SI 1 "register_operand" "v")
			(parallel
			 [(match_operand:QI 2 "u5bit_cint_operand" "i")]))))]
  "TARGET_ALTIVEC"
  "vspltw %0,%1,%2"
  [(set_attr "type" "vecperm")])

(define_insn "altivec_vspltsf"
  [(set (match_operand:V4SF 0 "register_operand" "=v")
	(vec_duplicate:V4SF
	 (vec_select:SF (match_operand:V4SF 1 "register_operand" "v")
			(parallel
			 [(match_operand:QI 2 "u5bit_cint_operand" "i")]))))]
  "VECTOR_UNIT_ALTIVEC_P (V4SFmode)"
  "vspltw %0,%1,%2"
  [(set_attr "type" "vecperm")])

(define_insn "altivec_vspltis<VI_char>"
  [(set (match_operand:VI 0 "register_operand" "=v")
	(vec_duplicate:VI
	 (match_operand:QI 1 "s5bit_cint_operand" "i")))]
  "TARGET_ALTIVEC"
  "vspltis<VI_char> %0,%1"
  [(set_attr "type" "vecperm")])

(define_insn "*altivec_vrfiz"
  [(set (match_operand:V4SF 0 "register_operand" "=v")
  	(fix:V4SF (match_operand:V4SF 1 "register_operand" "v")))]
  "VECTOR_UNIT_ALTIVEC_P (V4SFmode)"
  "vrfiz %0,%1"
  [(set_attr "type" "vecfloat")])

(define_insn "altivec_vperm_<mode>"
  [(set (match_operand:VM 0 "register_operand" "=v")
	(unspec:VM [(match_operand:VM 1 "register_operand" "v")
		    (match_operand:VM 2 "register_operand" "v")
		    (match_operand:V16QI 3 "register_operand" "v")]
		   UNSPEC_VPERM))]
  "TARGET_ALTIVEC"
  "vperm %0,%1,%2,%3"
  [(set_attr "type" "vecperm")])

(define_insn "altivec_vperm_<mode>_uns"
  [(set (match_operand:VM 0 "register_operand" "=v")
	(unspec:VM [(match_operand:VM 1 "register_operand" "v")
		    (match_operand:VM 2 "register_operand" "v")
		    (match_operand:V16QI 3 "register_operand" "v")]
		   UNSPEC_VPERM_UNS))]
  "TARGET_ALTIVEC"
  "vperm %0,%1,%2,%3"
  [(set_attr "type" "vecperm")])

(define_insn "altivec_vrfip"		; ceil
  [(set (match_operand:V4SF 0 "register_operand" "=v")
        (unspec:V4SF [(match_operand:V4SF 1 "register_operand" "v")]
		     UNSPEC_FRIP))]
  "TARGET_ALTIVEC"
  "vrfip %0,%1"
  [(set_attr "type" "vecfloat")])

(define_insn "altivec_vrfin"
  [(set (match_operand:V4SF 0 "register_operand" "=v")
        (unspec:V4SF [(match_operand:V4SF 1 "register_operand" "v")]
		     UNSPEC_VRFIN))]
  "TARGET_ALTIVEC"
  "vrfin %0,%1"
  [(set_attr "type" "vecfloat")])

(define_insn "*altivec_vrfim"		; floor
  [(set (match_operand:V4SF 0 "register_operand" "=v")
        (unspec:V4SF [(match_operand:V4SF 1 "register_operand" "v")]
		     UNSPEC_FRIM))]
  "TARGET_ALTIVEC"
  "vrfim %0,%1"
  [(set_attr "type" "vecfloat")])

(define_insn "altivec_vcfux"
  [(set (match_operand:V4SF 0 "register_operand" "=v")
        (unspec:V4SF [(match_operand:V4SI 1 "register_operand" "v")
	              (match_operand:QI 2 "immediate_operand" "i")]
		     UNSPEC_VCFUX))]
  "TARGET_ALTIVEC"
  "vcfux %0,%1,%2"
  [(set_attr "type" "vecfloat")])

(define_insn "altivec_vcfsx"
  [(set (match_operand:V4SF 0 "register_operand" "=v")
        (unspec:V4SF [(match_operand:V4SI 1 "register_operand" "v")
	              (match_operand:QI 2 "immediate_operand" "i")]
		     UNSPEC_VCFSX))]
  "TARGET_ALTIVEC"
  "vcfsx %0,%1,%2"
  [(set_attr "type" "vecfloat")])

(define_insn "altivec_vctuxs"
  [(set (match_operand:V4SI 0 "register_operand" "=v")
        (unspec:V4SI [(match_operand:V4SF 1 "register_operand" "v")
                      (match_operand:QI 2 "immediate_operand" "i")]
		     UNSPEC_VCTUXS))
   (set (reg:SI 110) (unspec:SI [(const_int 0)] UNSPEC_SET_VSCR))]
  "TARGET_ALTIVEC"
  "vctuxs %0,%1,%2"
  [(set_attr "type" "vecfloat")])

(define_insn "altivec_vctsxs"
  [(set (match_operand:V4SI 0 "register_operand" "=v")
        (unspec:V4SI [(match_operand:V4SF 1 "register_operand" "v")
                      (match_operand:QI 2 "immediate_operand" "i")]
		     UNSPEC_VCTSXS))
   (set (reg:SI 110) (unspec:SI [(const_int 0)] UNSPEC_SET_VSCR))]
  "TARGET_ALTIVEC"
  "vctsxs %0,%1,%2"
  [(set_attr "type" "vecfloat")])

(define_insn "altivec_vlogefp"
  [(set (match_operand:V4SF 0 "register_operand" "=v")
        (unspec:V4SF [(match_operand:V4SF 1 "register_operand" "v")]
		     UNSPEC_VLOGEFP))]
  "TARGET_ALTIVEC"
  "vlogefp %0,%1"
  [(set_attr "type" "vecfloat")])

(define_insn "altivec_vexptefp"
  [(set (match_operand:V4SF 0 "register_operand" "=v")
        (unspec:V4SF [(match_operand:V4SF 1 "register_operand" "v")]
		     UNSPEC_VEXPTEFP))]
  "TARGET_ALTIVEC"
  "vexptefp %0,%1"
  [(set_attr "type" "vecfloat")])

(define_insn "*altivec_vrsqrtefp"
  [(set (match_operand:V4SF 0 "register_operand" "=v")
        (unspec:V4SF [(match_operand:V4SF 1 "register_operand" "v")]
		     UNSPEC_RSQRT))]
  "VECTOR_UNIT_ALTIVEC_P (V4SFmode)"
  "vrsqrtefp %0,%1"
  [(set_attr "type" "vecfloat")])

(define_insn "altivec_vrefp"
  [(set (match_operand:V4SF 0 "register_operand" "=v")
        (unspec:V4SF [(match_operand:V4SF 1 "register_operand" "v")]
		     UNSPEC_FRES))]
  "VECTOR_UNIT_ALTIVEC_P (V4SFmode)"
  "vrefp %0,%1"
  [(set_attr "type" "vecfloat")])

(define_expand "altivec_copysign_v4sf3"
  [(use (match_operand:V4SF 0 "register_operand" ""))
   (use (match_operand:V4SF 1 "register_operand" ""))
   (use (match_operand:V4SF 2 "register_operand" ""))]
  "VECTOR_UNIT_ALTIVEC_P (V4SFmode)"
  "
{
  rtx mask = gen_reg_rtx (V4SImode);
  rtvec v = rtvec_alloc (4);
  unsigned HOST_WIDE_INT mask_val = ((unsigned HOST_WIDE_INT)1) << 31;

  RTVEC_ELT (v, 0) = GEN_INT (mask_val);
  RTVEC_ELT (v, 1) = GEN_INT (mask_val);
  RTVEC_ELT (v, 2) = GEN_INT (mask_val);
  RTVEC_ELT (v, 3) = GEN_INT (mask_val);

  emit_insn (gen_vec_initv4si (mask, gen_rtx_PARALLEL (V4SImode, v)));
  emit_insn (gen_vector_select_v4sf (operands[0], operands[1], operands[2],
				     gen_lowpart (V4SFmode, mask)));
  DONE;
}")

(define_insn "altivec_vsldoi_<mode>"
  [(set (match_operand:VM 0 "register_operand" "=v")
        (unspec:VM [(match_operand:VM 1 "register_operand" "v")
		    (match_operand:VM 2 "register_operand" "v")
		    (match_operand:QI 3 "immediate_operand" "i")]
		  UNSPEC_VLSDOI))]
  "TARGET_ALTIVEC"
  "vsldoi %0,%1,%2,%3"
  [(set_attr "type" "vecperm")])

(define_insn "altivec_vupkhsb"
  [(set (match_operand:V8HI 0 "register_operand" "=v")
  	(unspec:V8HI [(match_operand:V16QI 1 "register_operand" "v")]
		     UNSPEC_VUPKHSB))]
  "TARGET_ALTIVEC"
  "vupkhsb %0,%1"
  [(set_attr "type" "vecperm")])

(define_insn "altivec_vupkhpx"
  [(set (match_operand:V4SI 0 "register_operand" "=v")
  	(unspec:V4SI [(match_operand:V8HI 1 "register_operand" "v")]
		     UNSPEC_VUPKHPX))]
  "TARGET_ALTIVEC"
  "vupkhpx %0,%1"
  [(set_attr "type" "vecperm")])

(define_insn "altivec_vupkhsh"
  [(set (match_operand:V4SI 0 "register_operand" "=v")
  	(unspec:V4SI [(match_operand:V8HI 1 "register_operand" "v")]
		     UNSPEC_VUPKHSH))]
  "TARGET_ALTIVEC"
  "vupkhsh %0,%1"
  [(set_attr "type" "vecperm")])

(define_insn "altivec_vupklsb"
  [(set (match_operand:V8HI 0 "register_operand" "=v")
  	(unspec:V8HI [(match_operand:V16QI 1 "register_operand" "v")]
		     UNSPEC_VUPKLSB))]
  "TARGET_ALTIVEC"
  "vupklsb %0,%1"
  [(set_attr "type" "vecperm")])

(define_insn "altivec_vupklpx"
  [(set (match_operand:V4SI 0 "register_operand" "=v")
  	(unspec:V4SI [(match_operand:V8HI 1 "register_operand" "v")]
		     UNSPEC_VUPKLPX))]
  "TARGET_ALTIVEC"
  "vupklpx %0,%1"
  [(set_attr "type" "vecperm")])

(define_insn "altivec_vupklsh"
  [(set (match_operand:V4SI 0 "register_operand" "=v")
  	(unspec:V4SI [(match_operand:V8HI 1 "register_operand" "v")]
		     UNSPEC_VUPKLSH))]
  "TARGET_ALTIVEC"
  "vupklsh %0,%1"
  [(set_attr "type" "vecperm")])

;; Compare vectors producing a vector result and a predicate, setting CR6 to
;; indicate a combined status
(define_insn "*altivec_vcmpequ<VI_char>_p"
  [(set (reg:CC 74)
	(unspec:CC [(eq:CC (match_operand:VI 1 "register_operand" "v")
			   (match_operand:VI 2 "register_operand" "v"))]
		   UNSPEC_PREDICATE))
   (set (match_operand:VI 0 "register_operand" "=v")
	(eq:VI (match_dup 1)
	       (match_dup 2)))]
  "VECTOR_UNIT_ALTIVEC_P (<MODE>mode)"
  "vcmpequ<VI_char>. %0,%1,%2"
  [(set_attr "type" "veccmp")])

(define_insn "*altivec_vcmpgts<VI_char>_p"
  [(set (reg:CC 74)
	(unspec:CC [(gt:CC (match_operand:VI 1 "register_operand" "v")
			   (match_operand:VI 2 "register_operand" "v"))]
		   UNSPEC_PREDICATE))
   (set (match_operand:VI 0 "register_operand" "=v")
	(gt:VI (match_dup 1)
	       (match_dup 2)))]
  "VECTOR_UNIT_ALTIVEC_P (<MODE>mode)"
  "vcmpgts<VI_char>. %0,%1,%2"
  [(set_attr "type" "veccmp")])

(define_insn "*altivec_vcmpgtu<VI_char>_p"
  [(set (reg:CC 74)
	(unspec:CC [(gtu:CC (match_operand:VI 1 "register_operand" "v")
			    (match_operand:VI 2 "register_operand" "v"))]
		   UNSPEC_PREDICATE))
   (set (match_operand:VI 0 "register_operand" "=v")
	(gtu:VI (match_dup 1)
		(match_dup 2)))]
  "VECTOR_UNIT_ALTIVEC_P (<MODE>mode)"
  "vcmpgtu<VI_char>. %0,%1,%2"
  [(set_attr "type" "veccmp")])

(define_insn "*altivec_vcmpeqfp_p"
  [(set (reg:CC 74)
	(unspec:CC [(eq:CC (match_operand:V4SF 1 "register_operand" "v")
			   (match_operand:V4SF 2 "register_operand" "v"))]
		   UNSPEC_PREDICATE))
   (set (match_operand:V4SF 0 "register_operand" "=v")
	(eq:V4SF (match_dup 1)
		 (match_dup 2)))]
  "VECTOR_UNIT_ALTIVEC_P (V4SFmode)"
  "vcmpeqfp. %0,%1,%2"
  [(set_attr "type" "veccmp")])

(define_insn "*altivec_vcmpgtfp_p"
  [(set (reg:CC 74)
	(unspec:CC [(gt:CC (match_operand:V4SF 1 "register_operand" "v")
			   (match_operand:V4SF 2 "register_operand" "v"))]
		   UNSPEC_PREDICATE))
   (set (match_operand:V4SF 0 "register_operand" "=v")
	(gt:V4SF (match_dup 1)
		 (match_dup 2)))]
  "VECTOR_UNIT_ALTIVEC_P (V4SFmode)"
  "vcmpgtfp. %0,%1,%2"
  [(set_attr "type" "veccmp")])

(define_insn "*altivec_vcmpgefp_p"
  [(set (reg:CC 74)
	(unspec:CC [(ge:CC (match_operand:V4SF 1 "register_operand" "v")
			   (match_operand:V4SF 2 "register_operand" "v"))]
		   UNSPEC_PREDICATE))
   (set (match_operand:V4SF 0 "register_operand" "=v")
	(ge:V4SF (match_dup 1)
		 (match_dup 2)))]
  "VECTOR_UNIT_ALTIVEC_P (V4SFmode)"
  "vcmpgefp. %0,%1,%2"
  [(set_attr "type" "veccmp")])

(define_insn "altivec_vcmpbfp_p"
  [(set (reg:CC 74)
	(unspec:CC [(match_operand:V4SF 1 "register_operand" "v")
		    (match_operand:V4SF 2 "register_operand" "v")]
		   UNSPEC_VCMPBFP))
   (set (match_operand:V4SF 0 "register_operand" "=v")
        (unspec:V4SF [(match_dup 1)
                      (match_dup 2)] 
                      UNSPEC_VCMPBFP))]
  "VECTOR_UNIT_ALTIVEC_OR_VSX_P (V4SFmode)"
  "vcmpbfp. %0,%1,%2"
  [(set_attr "type" "veccmp")])

(define_insn "altivec_mtvscr"
  [(set (reg:SI 110)
	(unspec_volatile:SI
	 [(match_operand:V4SI 0 "register_operand" "v")] UNSPECV_MTVSCR))]
  "TARGET_ALTIVEC"
  "mtvscr %0"
  [(set_attr "type" "vecsimple")])

(define_insn "altivec_mfvscr"
  [(set (match_operand:V8HI 0 "register_operand" "=v")
	(unspec_volatile:V8HI [(reg:SI 110)] UNSPECV_MFVSCR))]
  "TARGET_ALTIVEC"
  "mfvscr %0"
  [(set_attr "type" "vecsimple")])

(define_insn "altivec_dssall"
  [(unspec_volatile [(const_int 0)] UNSPECV_DSSALL)]
  "TARGET_ALTIVEC"
  "dssall"
  [(set_attr "type" "vecsimple")])

(define_insn "altivec_dss"
  [(unspec_volatile [(match_operand:QI 0 "immediate_operand" "i")]
		    UNSPECV_DSS)]
  "TARGET_ALTIVEC"
  "dss %0"
  [(set_attr "type" "vecsimple")])

(define_insn "altivec_dst"
  [(unspec [(match_operand 0 "register_operand" "b")
	    (match_operand:SI 1 "register_operand" "r")
	    (match_operand:QI 2 "immediate_operand" "i")] UNSPEC_DST)]
  "TARGET_ALTIVEC && GET_MODE (operands[0]) == Pmode"
  "dst %0,%1,%2"
  [(set_attr "type" "vecsimple")])

(define_insn "altivec_dstt"
  [(unspec [(match_operand 0 "register_operand" "b")
	    (match_operand:SI 1 "register_operand" "r")
	    (match_operand:QI 2 "immediate_operand" "i")] UNSPEC_DSTT)]
  "TARGET_ALTIVEC && GET_MODE (operands[0]) == Pmode"
  "dstt %0,%1,%2"
  [(set_attr "type" "vecsimple")])

(define_insn "altivec_dstst"
  [(unspec [(match_operand 0 "register_operand" "b")
	    (match_operand:SI 1 "register_operand" "r")
	    (match_operand:QI 2 "immediate_operand" "i")] UNSPEC_DSTST)]
  "TARGET_ALTIVEC && GET_MODE (operands[0]) == Pmode"
  "dstst %0,%1,%2"
  [(set_attr "type" "vecsimple")])

(define_insn "altivec_dststt"
  [(unspec [(match_operand 0 "register_operand" "b")
	    (match_operand:SI 1 "register_operand" "r")
	    (match_operand:QI 2 "immediate_operand" "i")] UNSPEC_DSTSTT)]
  "TARGET_ALTIVEC && GET_MODE (operands[0]) == Pmode"
  "dststt %0,%1,%2"
  [(set_attr "type" "vecsimple")])

(define_insn "altivec_lvsl"
  [(set (match_operand:V16QI 0 "register_operand" "=v")
	(unspec:V16QI [(match_operand 1 "memory_operand" "Z")] UNSPEC_LVSL))]
  "TARGET_ALTIVEC"
  "lvsl %0,%y1"
  [(set_attr "type" "vecload")])

(define_insn "altivec_lvsr"
  [(set (match_operand:V16QI 0 "register_operand" "=v")
	(unspec:V16QI [(match_operand 1 "memory_operand" "Z")] UNSPEC_LVSR))]
  "TARGET_ALTIVEC"
  "lvsr %0,%y1"
  [(set_attr "type" "vecload")])

(define_expand "build_vector_mask_for_load"
  [(set (match_operand:V16QI 0 "register_operand" "")
	(unspec:V16QI [(match_operand 1 "memory_operand" "")] UNSPEC_LVSR))]
  "TARGET_ALTIVEC"
  "
{ 
  rtx addr;
  rtx temp;

  gcc_assert (GET_CODE (operands[1]) == MEM);

  addr = XEXP (operands[1], 0);
  temp = gen_reg_rtx (GET_MODE (addr));
  emit_insn (gen_rtx_SET (VOIDmode, temp, 
			  gen_rtx_NEG (GET_MODE (addr), addr)));
  emit_insn (gen_altivec_lvsr (operands[0], 
			       replace_equiv_address (operands[1], temp)));
  DONE;
}")

;; Parallel some of the LVE* and STV*'s with unspecs because some have
;; identical rtl but different instructions-- and gcc gets confused.

(define_insn "altivec_lve<VI_char>x"
  [(parallel
    [(set (match_operand:VI 0 "register_operand" "=v")
	  (match_operand:VI 1 "memory_operand" "Z"))
     (unspec [(const_int 0)] UNSPEC_LVE)])]
  "TARGET_ALTIVEC"
  "lve<VI_char>x %0,%y1"
  [(set_attr "type" "vecload")])

(define_insn "*altivec_lvesfx"
  [(parallel
    [(set (match_operand:V4SF 0 "register_operand" "=v")
	  (match_operand:V4SF 1 "memory_operand" "Z"))
     (unspec [(const_int 0)] UNSPEC_LVE)])]
  "TARGET_ALTIVEC"
  "lvewx %0,%y1"
  [(set_attr "type" "vecload")])

(define_insn "altivec_lvxl"
  [(parallel
    [(set (match_operand:V4SI 0 "register_operand" "=v")
	  (match_operand:V4SI 1 "memory_operand" "Z"))
     (unspec [(const_int 0)] UNSPEC_SET_VSCR)])]
  "TARGET_ALTIVEC"
  "lvxl %0,%y1"
  [(set_attr "type" "vecload")])

(define_insn "altivec_lvx"
  [(set (match_operand:V4SI 0 "register_operand" "=v")
	(match_operand:V4SI 1 "memory_operand" "Z"))]
  "TARGET_ALTIVEC"
  "lvx %0,%y1"
  [(set_attr "type" "vecload")])

(define_insn "altivec_stvx"
  [(parallel
    [(set (match_operand:V4SI 0 "memory_operand" "=Z")
	  (match_operand:V4SI 1 "register_operand" "v"))
     (unspec [(const_int 0)] UNSPEC_STVX)])]
  "TARGET_ALTIVEC"
  "stvx %1,%y0"
  [(set_attr "type" "vecstore")])

(define_insn "altivec_stvxl"
  [(parallel
    [(set (match_operand:V4SI 0 "memory_operand" "=Z")
	  (match_operand:V4SI 1 "register_operand" "v"))
     (unspec [(const_int 0)] UNSPEC_STVXL)])]
  "TARGET_ALTIVEC"
  "stvxl %1,%y0"
  [(set_attr "type" "vecstore")])

(define_insn "altivec_stve<VI_char>x"
  [(parallel
    [(set (match_operand:VI 0 "memory_operand" "=Z")
	  (match_operand:VI 1 "register_operand" "v"))
     (unspec [(const_int 0)] UNSPEC_STVE)])]
  "TARGET_ALTIVEC"
  "stve<VI_char>x %1,%y0"
  [(set_attr "type" "vecstore")])

(define_insn "*altivec_stvesfx"
  [(parallel
    [(set (match_operand:V4SF 0 "memory_operand" "=Z")
	  (match_operand:V4SF 1 "register_operand" "v"))
     (unspec [(const_int 0)] UNSPEC_STVE)])]
  "TARGET_ALTIVEC"
  "stvewx %1,%y0"
  [(set_attr "type" "vecstore")])

;; Generate
;;    vspltis? SCRATCH0,0
;;    vsubu?m SCRATCH2,SCRATCH1,%1
;;    vmaxs? %0,%1,SCRATCH2"
(define_expand "abs<mode>2"
  [(set (match_dup 2) (vec_duplicate:VI (const_int 0)))
   (set (match_dup 3)
        (minus:VI (match_dup 2)
                  (match_operand:VI 1 "register_operand" "v")))
   (set (match_operand:VI 0 "register_operand" "=v")
        (smax:VI (match_dup 1) (match_dup 3)))]
  "TARGET_ALTIVEC"
{
  operands[2] = gen_reg_rtx (GET_MODE (operands[0]));
  operands[3] = gen_reg_rtx (GET_MODE (operands[0]));
})

;; Generate
;;    vspltisw SCRATCH1,-1
;;    vslw SCRATCH2,SCRATCH1,SCRATCH1
;;    vandc %0,%1,SCRATCH2
(define_expand "altivec_absv4sf2"
  [(set (match_dup 2)
	(vec_duplicate:V4SI (const_int -1)))
   (set (match_dup 3)
        (ashift:V4SI (match_dup 2) (match_dup 2)))
   (set (match_operand:V4SF 0 "register_operand" "=v")
        (and:V4SF (not:V4SF (subreg:V4SF (match_dup 3) 0))
                  (match_operand:V4SF 1 "register_operand" "v")))]
  "TARGET_ALTIVEC"
{
  operands[2] = gen_reg_rtx (V4SImode);
  operands[3] = gen_reg_rtx (V4SImode);
})

;; Generate
;;    vspltis? SCRATCH0,0
;;    vsubs?s SCRATCH2,SCRATCH1,%1
;;    vmaxs? %0,%1,SCRATCH2"
(define_expand "altivec_abss_<mode>"
  [(set (match_dup 2) (vec_duplicate:VI (const_int 0)))
   (parallel [(set (match_dup 3)
		   (unspec:VI [(match_dup 2)
			       (match_operand:VI 1 "register_operand" "v")]
			      UNSPEC_VSUBS))
              (set (reg:SI 110) (unspec:SI [(const_int 0)] UNSPEC_SET_VSCR))])
   (set (match_operand:VI 0 "register_operand" "=v")
        (smax:VI (match_dup 1) (match_dup 3)))]
  "TARGET_ALTIVEC"
{
  operands[2] = gen_reg_rtx (GET_MODE (operands[0]));
  operands[3] = gen_reg_rtx (GET_MODE (operands[0]));
})

(define_insn "altivec_vsumsws_nomode"
  [(set (match_operand 0 "register_operand" "=v")
        (unspec:V4SI [(match_operand:V4SI 1 "register_operand" "v")
                      (match_operand:V4SI 2 "register_operand" "v")]
		     UNSPEC_VSUMSWS))
   (set (reg:SI 110) (unspec:SI [(const_int 0)] UNSPEC_SET_VSCR))]
  "TARGET_ALTIVEC"
  "vsumsws %0,%1,%2"
  [(set_attr "type" "veccomplex")])

(define_expand "reduc_splus_<mode>"
  [(set (match_operand:VIshort 0 "register_operand" "=v")
        (unspec:VIshort [(match_operand:VIshort 1 "register_operand" "v")]
			UNSPEC_REDUC_PLUS))]
  "TARGET_ALTIVEC"
  "
{ 
  rtx vzero = gen_reg_rtx (V4SImode);
  rtx vtmp1 = gen_reg_rtx (V4SImode);

  emit_insn (gen_altivec_vspltisw (vzero, const0_rtx));
  emit_insn (gen_altivec_vsum4s<VI_char>s (vtmp1, operands[1], vzero));
  emit_insn (gen_altivec_vsumsws_nomode (operands[0], vtmp1, vzero));
  DONE;
}")

(define_expand "reduc_uplus_v16qi"
  [(set (match_operand:V16QI 0 "register_operand" "=v")
        (unspec:V16QI [(match_operand:V16QI 1 "register_operand" "v")]
		      UNSPEC_REDUC_PLUS))]
  "TARGET_ALTIVEC"
  "
{
  rtx vzero = gen_reg_rtx (V4SImode);
  rtx vtmp1 = gen_reg_rtx (V4SImode);

  emit_insn (gen_altivec_vspltisw (vzero, const0_rtx));
  emit_insn (gen_altivec_vsum4ubs (vtmp1, operands[1], vzero));
  emit_insn (gen_altivec_vsumsws_nomode (operands[0], vtmp1, vzero));
  DONE;
}")

(define_expand "neg<mode>2"
  [(use (match_operand:VI 0 "register_operand" ""))
   (use (match_operand:VI 1 "register_operand" ""))]
  "TARGET_ALTIVEC"
  "
{
  rtx vzero;

  vzero = gen_reg_rtx (GET_MODE (operands[0]));
  emit_insn (gen_altivec_vspltis<VI_char> (vzero, const0_rtx));
  emit_insn (gen_sub<mode>3 (operands[0], vzero, operands[1])); 
  
  DONE;
}")

(define_expand "udot_prod<mode>"
  [(set (match_operand:V4SI 0 "register_operand" "=v")
        (plus:V4SI (match_operand:V4SI 3 "register_operand" "v")
                   (unspec:V4SI [(match_operand:VIshort 1 "register_operand" "v")  
                                 (match_operand:VIshort 2 "register_operand" "v")] 
                                UNSPEC_VMSUMU)))]
  "TARGET_ALTIVEC"
  "
{  
  emit_insn (gen_altivec_vmsumu<VI_char>m (operands[0], operands[1], operands[2], operands[3]));
  DONE;
}")
   
(define_expand "sdot_prodv8hi"
  [(set (match_operand:V4SI 0 "register_operand" "=v")
        (plus:V4SI (match_operand:V4SI 3 "register_operand" "v")
                   (unspec:V4SI [(match_operand:V8HI 1 "register_operand" "v")
                                 (match_operand:V8HI 2 "register_operand" "v")]
                                UNSPEC_VMSUMSHM)))]
  "TARGET_ALTIVEC"
  "
{
  emit_insn (gen_altivec_vmsumshm (operands[0], operands[1], operands[2], operands[3]));
  DONE;
}")

(define_expand "widen_usum<mode>3"
  [(set (match_operand:V4SI 0 "register_operand" "=v")
        (plus:V4SI (match_operand:V4SI 2 "register_operand" "v")
                   (unspec:V4SI [(match_operand:VIshort 1 "register_operand" "v")]
                                UNSPEC_VMSUMU)))]
  "TARGET_ALTIVEC"
  "
{
  rtx vones = gen_reg_rtx (GET_MODE (operands[1]));

  emit_insn (gen_altivec_vspltis<VI_char> (vones, const1_rtx));
  emit_insn (gen_altivec_vmsumu<VI_char>m (operands[0], operands[1], vones, operands[2]));
  DONE;
}")

(define_expand "widen_ssumv16qi3"
  [(set (match_operand:V4SI 0 "register_operand" "=v")
        (plus:V4SI (match_operand:V4SI 2 "register_operand" "v")
                   (unspec:V4SI [(match_operand:V16QI 1 "register_operand" "v")]
                                UNSPEC_VMSUMM)))]
  "TARGET_ALTIVEC"
  "
{
  rtx vones = gen_reg_rtx (V16QImode);

  emit_insn (gen_altivec_vspltisb (vones, const1_rtx));
  emit_insn (gen_altivec_vmsummbm (operands[0], operands[1], vones, operands[2]));
  DONE;
}")

(define_expand "widen_ssumv8hi3"
  [(set (match_operand:V4SI 0 "register_operand" "=v")
        (plus:V4SI (match_operand:V4SI 2 "register_operand" "v")
                   (unspec:V4SI [(match_operand:V8HI 1 "register_operand" "v")]
                                UNSPEC_VMSUMSHM)))]
  "TARGET_ALTIVEC"
  "
{
  rtx vones = gen_reg_rtx (V8HImode);

  emit_insn (gen_altivec_vspltish (vones, const1_rtx));
  emit_insn (gen_altivec_vmsumshm (operands[0], operands[1], vones, operands[2]));
  DONE;
}")

(define_expand "vec_unpacks_hi_v16qi"
  [(set (match_operand:V8HI 0 "register_operand" "=v")
        (unspec:V8HI [(match_operand:V16QI 1 "register_operand" "v")]
                     UNSPEC_VUPKHSB))]
  "TARGET_ALTIVEC"
  "
{
  emit_insn (gen_altivec_vupkhsb (operands[0], operands[1]));
  DONE;
}")

(define_expand "vec_unpacks_hi_v8hi"
  [(set (match_operand:V4SI 0 "register_operand" "=v")
        (unspec:V4SI [(match_operand:V8HI 1 "register_operand" "v")]
                     UNSPEC_VUPKHSH))]
  "TARGET_ALTIVEC"
  "
{
  emit_insn (gen_altivec_vupkhsh (operands[0], operands[1]));
  DONE;
}")

(define_expand "vec_unpacks_lo_v16qi"
  [(set (match_operand:V8HI 0 "register_operand" "=v")
        (unspec:V8HI [(match_operand:V16QI 1 "register_operand" "v")]
                     UNSPEC_VUPKLSB))]
  "TARGET_ALTIVEC"
  "
{
  emit_insn (gen_altivec_vupklsb (operands[0], operands[1]));
  DONE;
}")

(define_expand "vec_unpacks_lo_v8hi"
  [(set (match_operand:V4SI 0 "register_operand" "=v")
        (unspec:V4SI [(match_operand:V8HI 1 "register_operand" "v")]
                     UNSPEC_VUPKLSH))]
  "TARGET_ALTIVEC"
  "
{
  emit_insn (gen_altivec_vupklsh (operands[0], operands[1]));
  DONE;
}")

(define_insn "vperm_v8hiv4si"
  [(set (match_operand:V4SI 0 "register_operand" "=v")
        (unspec:V4SI [(match_operand:V8HI 1 "register_operand" "v")
                   (match_operand:V4SI 2 "register_operand" "v")
                   (match_operand:V16QI 3 "register_operand" "v")]
                  UNSPEC_VPERMSI))]
  "TARGET_ALTIVEC"
  "vperm %0,%1,%2,%3"
  [(set_attr "type" "vecperm")])

(define_insn "vperm_v16qiv8hi"
  [(set (match_operand:V8HI 0 "register_operand" "=v")
        (unspec:V8HI [(match_operand:V16QI 1 "register_operand" "v")
                   (match_operand:V8HI 2 "register_operand" "v")
                   (match_operand:V16QI 3 "register_operand" "v")]
                  UNSPEC_VPERMHI))]
  "TARGET_ALTIVEC"
  "vperm %0,%1,%2,%3"
  [(set_attr "type" "vecperm")])


(define_expand "vec_unpacku_hi_v16qi"
  [(set (match_operand:V8HI 0 "register_operand" "=v")
        (unspec:V8HI [(match_operand:V16QI 1 "register_operand" "v")]
                     UNSPEC_VUPKHUB))]
  "TARGET_ALTIVEC"      
  "
{  
  rtx vzero = gen_reg_rtx (V8HImode);
  rtx mask = gen_reg_rtx (V16QImode);
  rtvec v = rtvec_alloc (16);
   
  emit_insn (gen_altivec_vspltish (vzero, const0_rtx));
   
  RTVEC_ELT (v, 0) = gen_rtx_CONST_INT (QImode, 16);
  RTVEC_ELT (v, 1) = gen_rtx_CONST_INT (QImode, 0);
  RTVEC_ELT (v, 2) = gen_rtx_CONST_INT (QImode, 16);
  RTVEC_ELT (v, 3) = gen_rtx_CONST_INT (QImode, 1);
  RTVEC_ELT (v, 4) = gen_rtx_CONST_INT (QImode, 16);
  RTVEC_ELT (v, 5) = gen_rtx_CONST_INT (QImode, 2);
  RTVEC_ELT (v, 6) = gen_rtx_CONST_INT (QImode, 16);
  RTVEC_ELT (v, 7) = gen_rtx_CONST_INT (QImode, 3);
  RTVEC_ELT (v, 8) = gen_rtx_CONST_INT (QImode, 16);
  RTVEC_ELT (v, 9) = gen_rtx_CONST_INT (QImode, 4);
  RTVEC_ELT (v, 10) = gen_rtx_CONST_INT (QImode, 16);
  RTVEC_ELT (v, 11) = gen_rtx_CONST_INT (QImode, 5);
  RTVEC_ELT (v, 12) = gen_rtx_CONST_INT (QImode, 16);
  RTVEC_ELT (v, 13) = gen_rtx_CONST_INT (QImode, 6);
  RTVEC_ELT (v, 14) = gen_rtx_CONST_INT (QImode, 16);
  RTVEC_ELT (v, 15) = gen_rtx_CONST_INT (QImode, 7);

  emit_insn (gen_vec_initv16qi (mask, gen_rtx_PARALLEL (V16QImode, v)));
  emit_insn (gen_vperm_v16qiv8hi (operands[0], operands[1], vzero, mask));
  DONE;
}")

(define_expand "vec_unpacku_hi_v8hi"
  [(set (match_operand:V4SI 0 "register_operand" "=v")
        (unspec:V4SI [(match_operand:V8HI 1 "register_operand" "v")]
                     UNSPEC_VUPKHUH))]
  "TARGET_ALTIVEC"
  "
{
  rtx vzero = gen_reg_rtx (V4SImode);
  rtx mask = gen_reg_rtx (V16QImode);
  rtvec v = rtvec_alloc (16);

  emit_insn (gen_altivec_vspltisw (vzero, const0_rtx));
 
  RTVEC_ELT (v, 0) = gen_rtx_CONST_INT (QImode, 16);
  RTVEC_ELT (v, 1) = gen_rtx_CONST_INT (QImode, 17);
  RTVEC_ELT (v, 2) = gen_rtx_CONST_INT (QImode, 0);
  RTVEC_ELT (v, 3) = gen_rtx_CONST_INT (QImode, 1);
  RTVEC_ELT (v, 4) = gen_rtx_CONST_INT (QImode, 16);
  RTVEC_ELT (v, 5) = gen_rtx_CONST_INT (QImode, 17);
  RTVEC_ELT (v, 6) = gen_rtx_CONST_INT (QImode, 2);
  RTVEC_ELT (v, 7) = gen_rtx_CONST_INT (QImode, 3);
  RTVEC_ELT (v, 8) = gen_rtx_CONST_INT (QImode, 16);
  RTVEC_ELT (v, 9) = gen_rtx_CONST_INT (QImode, 17);
  RTVEC_ELT (v, 10) = gen_rtx_CONST_INT (QImode, 4);
  RTVEC_ELT (v, 11) = gen_rtx_CONST_INT (QImode, 5);
  RTVEC_ELT (v, 12) = gen_rtx_CONST_INT (QImode, 16);
  RTVEC_ELT (v, 13) = gen_rtx_CONST_INT (QImode, 17);
  RTVEC_ELT (v, 14) = gen_rtx_CONST_INT (QImode, 6);
  RTVEC_ELT (v, 15) = gen_rtx_CONST_INT (QImode, 7);

  emit_insn (gen_vec_initv16qi (mask, gen_rtx_PARALLEL (V16QImode, v)));
  emit_insn (gen_vperm_v8hiv4si (operands[0], operands[1], vzero, mask));
  DONE;
}")

(define_expand "vec_unpacku_lo_v16qi"
  [(set (match_operand:V8HI 0 "register_operand" "=v")
        (unspec:V8HI [(match_operand:V16QI 1 "register_operand" "v")]
                     UNSPEC_VUPKLUB))]
  "TARGET_ALTIVEC"
  "
{
  rtx vzero = gen_reg_rtx (V8HImode);
  rtx mask = gen_reg_rtx (V16QImode);
  rtvec v = rtvec_alloc (16);

  emit_insn (gen_altivec_vspltish (vzero, const0_rtx));

  RTVEC_ELT (v, 0) = gen_rtx_CONST_INT (QImode, 16);
  RTVEC_ELT (v, 1) = gen_rtx_CONST_INT (QImode, 8);
  RTVEC_ELT (v, 2) = gen_rtx_CONST_INT (QImode, 16);
  RTVEC_ELT (v, 3) = gen_rtx_CONST_INT (QImode, 9);
  RTVEC_ELT (v, 4) = gen_rtx_CONST_INT (QImode, 16);
  RTVEC_ELT (v, 5) = gen_rtx_CONST_INT (QImode, 10);
  RTVEC_ELT (v, 6) = gen_rtx_CONST_INT (QImode, 16);
  RTVEC_ELT (v, 7) = gen_rtx_CONST_INT (QImode, 11);
  RTVEC_ELT (v, 8) = gen_rtx_CONST_INT (QImode, 16);
  RTVEC_ELT (v, 9) = gen_rtx_CONST_INT (QImode, 12);
  RTVEC_ELT (v, 10) = gen_rtx_CONST_INT (QImode, 16);
  RTVEC_ELT (v, 11) = gen_rtx_CONST_INT (QImode, 13);
  RTVEC_ELT (v, 12) = gen_rtx_CONST_INT (QImode, 16);
  RTVEC_ELT (v, 13) = gen_rtx_CONST_INT (QImode, 14);
  RTVEC_ELT (v, 14) = gen_rtx_CONST_INT (QImode, 16);
  RTVEC_ELT (v, 15) = gen_rtx_CONST_INT (QImode, 15);

  emit_insn (gen_vec_initv16qi (mask, gen_rtx_PARALLEL (V16QImode, v)));
  emit_insn (gen_vperm_v16qiv8hi (operands[0], operands[1], vzero, mask));
  DONE;
}")

(define_expand "vec_unpacku_lo_v8hi"
  [(set (match_operand:V4SI 0 "register_operand" "=v")
        (unspec:V4SI [(match_operand:V8HI 1 "register_operand" "v")]
                     UNSPEC_VUPKLUH))]
  "TARGET_ALTIVEC"
  "
{
  rtx vzero = gen_reg_rtx (V4SImode);
  rtx mask = gen_reg_rtx (V16QImode);
  rtvec v = rtvec_alloc (16);

  emit_insn (gen_altivec_vspltisw (vzero, const0_rtx));
 
  RTVEC_ELT (v, 0) = gen_rtx_CONST_INT (QImode, 16);
  RTVEC_ELT (v, 1) = gen_rtx_CONST_INT (QImode, 17);
  RTVEC_ELT (v, 2) = gen_rtx_CONST_INT (QImode, 8);
  RTVEC_ELT (v, 3) = gen_rtx_CONST_INT (QImode, 9);
  RTVEC_ELT (v, 4) = gen_rtx_CONST_INT (QImode, 16);
  RTVEC_ELT (v, 5) = gen_rtx_CONST_INT (QImode, 17);
  RTVEC_ELT (v, 6) = gen_rtx_CONST_INT (QImode, 10);
  RTVEC_ELT (v, 7) = gen_rtx_CONST_INT (QImode, 11);
  RTVEC_ELT (v, 8) = gen_rtx_CONST_INT (QImode, 16);
  RTVEC_ELT (v, 9) = gen_rtx_CONST_INT (QImode, 17);
  RTVEC_ELT (v, 10) = gen_rtx_CONST_INT (QImode, 12);
  RTVEC_ELT (v, 11) = gen_rtx_CONST_INT (QImode, 13);
  RTVEC_ELT (v, 12) = gen_rtx_CONST_INT (QImode, 16);
  RTVEC_ELT (v, 13) = gen_rtx_CONST_INT (QImode, 17);
  RTVEC_ELT (v, 14) = gen_rtx_CONST_INT (QImode, 14);
  RTVEC_ELT (v, 15) = gen_rtx_CONST_INT (QImode, 15);

  emit_insn (gen_vec_initv16qi (mask, gen_rtx_PARALLEL (V16QImode, v)));
  emit_insn (gen_vperm_v8hiv4si (operands[0], operands[1], vzero, mask));
  DONE;
}")

(define_expand "vec_widen_umult_hi_v16qi"
  [(set (match_operand:V8HI 0 "register_operand" "=v")
        (unspec:V8HI [(match_operand:V16QI 1 "register_operand" "v")
                      (match_operand:V16QI 2 "register_operand" "v")]
                     UNSPEC_VMULWHUB))]
  "TARGET_ALTIVEC"
  "
{
  rtx ve = gen_reg_rtx (V8HImode);
  rtx vo = gen_reg_rtx (V8HImode);
  
  emit_insn (gen_altivec_vmuleub (ve, operands[1], operands[2]));
  emit_insn (gen_altivec_vmuloub (vo, operands[1], operands[2]));
  emit_insn (gen_altivec_vmrghh (operands[0], ve, vo));
  DONE;
}")

(define_expand "vec_widen_umult_lo_v16qi"
  [(set (match_operand:V8HI 0 "register_operand" "=v")
        (unspec:V8HI [(match_operand:V16QI 1 "register_operand" "v")
                      (match_operand:V16QI 2 "register_operand" "v")]
                     UNSPEC_VMULWLUB))]
  "TARGET_ALTIVEC"
  "
{
  rtx ve = gen_reg_rtx (V8HImode);
  rtx vo = gen_reg_rtx (V8HImode);
  
  emit_insn (gen_altivec_vmuleub (ve, operands[1], operands[2]));
  emit_insn (gen_altivec_vmuloub (vo, operands[1], operands[2]));
  emit_insn (gen_altivec_vmrglh (operands[0], ve, vo));
  DONE;
}")

(define_expand "vec_widen_smult_hi_v16qi"
  [(set (match_operand:V8HI 0 "register_operand" "=v")
        (unspec:V8HI [(match_operand:V16QI 1 "register_operand" "v")
                      (match_operand:V16QI 2 "register_operand" "v")]
                     UNSPEC_VMULWHSB))]
  "TARGET_ALTIVEC"
  "
{
  rtx ve = gen_reg_rtx (V8HImode);
  rtx vo = gen_reg_rtx (V8HImode);
  
  emit_insn (gen_altivec_vmulesb (ve, operands[1], operands[2]));
  emit_insn (gen_altivec_vmulosb (vo, operands[1], operands[2]));
  emit_insn (gen_altivec_vmrghh (operands[0], ve, vo));
  DONE;
}")

(define_expand "vec_widen_smult_lo_v16qi"
  [(set (match_operand:V8HI 0 "register_operand" "=v")
        (unspec:V8HI [(match_operand:V16QI 1 "register_operand" "v")
                      (match_operand:V16QI 2 "register_operand" "v")]
                     UNSPEC_VMULWLSB))]
  "TARGET_ALTIVEC"
  "
{
  rtx ve = gen_reg_rtx (V8HImode);
  rtx vo = gen_reg_rtx (V8HImode);
  
  emit_insn (gen_altivec_vmulesb (ve, operands[1], operands[2]));
  emit_insn (gen_altivec_vmulosb (vo, operands[1], operands[2]));
  emit_insn (gen_altivec_vmrglh (operands[0], ve, vo));
  DONE;
}")

(define_expand "vec_widen_umult_hi_v8hi"
  [(set (match_operand:V4SI 0 "register_operand" "=v")
        (unspec:V4SI [(match_operand:V8HI 1 "register_operand" "v")
                      (match_operand:V8HI 2 "register_operand" "v")]
                     UNSPEC_VMULWHUH))]
  "TARGET_ALTIVEC"
  "
{ 
  rtx ve = gen_reg_rtx (V4SImode);
  rtx vo = gen_reg_rtx (V4SImode);
  
  emit_insn (gen_altivec_vmuleuh (ve, operands[1], operands[2]));
  emit_insn (gen_altivec_vmulouh (vo, operands[1], operands[2]));
  emit_insn (gen_altivec_vmrghw (operands[0], ve, vo));
  DONE;
}")

(define_expand "vec_widen_umult_lo_v8hi"
  [(set (match_operand:V4SI 0 "register_operand" "=v")
        (unspec:V4SI [(match_operand:V8HI 1 "register_operand" "v")
                      (match_operand:V8HI 2 "register_operand" "v")]
                     UNSPEC_VMULWLUH))]
  "TARGET_ALTIVEC"
  "
{ 
  rtx ve = gen_reg_rtx (V4SImode);
  rtx vo = gen_reg_rtx (V4SImode);
  
  emit_insn (gen_altivec_vmuleuh (ve, operands[1], operands[2]));
  emit_insn (gen_altivec_vmulouh (vo, operands[1], operands[2]));
  emit_insn (gen_altivec_vmrglw (operands[0], ve, vo));
  DONE;
}")

(define_expand "vec_widen_smult_hi_v8hi"
  [(set (match_operand:V4SI 0 "register_operand" "=v")
        (unspec:V4SI [(match_operand:V8HI 1 "register_operand" "v")
                      (match_operand:V8HI 2 "register_operand" "v")]
                     UNSPEC_VMULWHSH))]
  "TARGET_ALTIVEC"
  "
{ 
  rtx ve = gen_reg_rtx (V4SImode);
  rtx vo = gen_reg_rtx (V4SImode);
  
  emit_insn (gen_altivec_vmulesh (ve, operands[1], operands[2]));
  emit_insn (gen_altivec_vmulosh (vo, operands[1], operands[2]));
  emit_insn (gen_altivec_vmrghw (operands[0], ve, vo));
  DONE;
}")

(define_expand "vec_widen_smult_lo_v8hi"
  [(set (match_operand:V4SI 0 "register_operand" "=v")
        (unspec:V4SI [(match_operand:V8HI 1 "register_operand" "v")
                      (match_operand:V8HI 2 "register_operand" "v")]
                     UNSPEC_VMULWLSH))]
  "TARGET_ALTIVEC"
  "
{ 
  rtx ve = gen_reg_rtx (V4SImode);
  rtx vo = gen_reg_rtx (V4SImode);
  
  emit_insn (gen_altivec_vmulesh (ve, operands[1], operands[2]));
  emit_insn (gen_altivec_vmulosh (vo, operands[1], operands[2]));
  emit_insn (gen_altivec_vmrglw (operands[0], ve, vo));
  DONE;
}")

(define_expand "vec_pack_trunc_v8hi"
  [(set (match_operand:V16QI 0 "register_operand" "=v")
        (unspec:V16QI [(match_operand:V8HI 1 "register_operand" "v")
                       (match_operand:V8HI 2 "register_operand" "v")]
                      UNSPEC_VPKUHUM))]
  "TARGET_ALTIVEC"
  "
{
  emit_insn (gen_altivec_vpkuhum (operands[0], operands[1], operands[2]));
  DONE;
}")
                                                                                
(define_expand "vec_pack_trunc_v4si"
  [(set (match_operand:V8HI 0 "register_operand" "=v")
        (unspec:V8HI [(match_operand:V4SI 1 "register_operand" "v")
                      (match_operand:V4SI 2 "register_operand" "v")]
                     UNSPEC_VPKUWUM))]
  "TARGET_ALTIVEC"
  "
{
  emit_insn (gen_altivec_vpkuwum (operands[0], operands[1], operands[2]));
  DONE;
}")

(define_expand "altivec_negv4sf2"
  [(use (match_operand:V4SF 0 "register_operand" ""))
   (use (match_operand:V4SF 1 "register_operand" ""))]
  "TARGET_ALTIVEC"
  "
{
  rtx neg0;

  /* Generate [-0.0, -0.0, -0.0, -0.0].  */
  neg0 = gen_reg_rtx (V4SImode);
  emit_insn (gen_altivec_vspltisw (neg0, constm1_rtx));
  emit_insn (gen_vashlv4si3 (neg0, neg0, neg0));

  /* XOR */
  emit_insn (gen_xorv4sf3 (operands[0],
			   gen_lowpart (V4SFmode, neg0), operands[1])); 
    
  DONE;
}")

;; Vector SIMD PEM v2.06c defines LVLX, LVLXL, LVRX, LVRXL,
;; STVLX, STVLXL, STVVRX, STVRXL are available only on Cell.
(define_insn "altivec_lvlx"
  [(set (match_operand:V16QI 0 "register_operand" "=v")
        (unspec:V16QI [(match_operand 1 "memory_operand" "Z")] 
		      UNSPEC_LVLX))]
  "TARGET_ALTIVEC && rs6000_cpu == PROCESSOR_CELL"
  "lvlx %0,%y1"
  [(set_attr "type" "vecload")])

(define_insn "altivec_lvlxl"
  [(set (match_operand:V16QI 0 "register_operand" "=v")
        (unspec:V16QI [(match_operand 1 "memory_operand" "Z")] 
		      UNSPEC_LVLXL))]
  "TARGET_ALTIVEC && rs6000_cpu == PROCESSOR_CELL"
  "lvlxl %0,%y1"
  [(set_attr "type" "vecload")])

(define_insn "altivec_lvrx"
  [(set (match_operand:V16QI 0 "register_operand" "=v")
        (unspec:V16QI [(match_operand 1 "memory_operand" "Z")] 
		      UNSPEC_LVRX))]
  "TARGET_ALTIVEC && rs6000_cpu == PROCESSOR_CELL"
  "lvrx %0,%y1"
  [(set_attr "type" "vecload")])

(define_insn "altivec_lvrxl"
  [(set (match_operand:V16QI 0 "register_operand" "=v")
        (unspec:V16QI [(match_operand 1 "memory_operand" "Z")] 
		      UNSPEC_LVRXL))]
  "TARGET_ALTIVEC && rs6000_cpu == PROCESSOR_CELL"
  "lvrxl %0,%y1"
  [(set_attr "type" "vecload")])

(define_insn "altivec_stvlx"
  [(parallel
    [(set (match_operand:V4SI 0 "memory_operand" "=Z")
	  (match_operand:V4SI 1 "register_operand" "v"))
     (unspec [(const_int 0)] UNSPEC_STVLX)])]
  "TARGET_ALTIVEC && rs6000_cpu == PROCESSOR_CELL"
  "stvlx %1,%y0"
  [(set_attr "type" "vecstore")])

(define_insn "altivec_stvlxl"
  [(parallel
    [(set (match_operand:V4SI 0 "memory_operand" "=Z")
	  (match_operand:V4SI 1 "register_operand" "v"))
     (unspec [(const_int 0)] UNSPEC_STVLXL)])]
  "TARGET_ALTIVEC && rs6000_cpu == PROCESSOR_CELL"
  "stvlxl %1,%y0"
  [(set_attr "type" "vecstore")])

(define_insn "altivec_stvrx"
  [(parallel
    [(set (match_operand:V4SI 0 "memory_operand" "=Z")
	  (match_operand:V4SI 1 "register_operand" "v"))
     (unspec [(const_int 0)] UNSPEC_STVRX)])]
  "TARGET_ALTIVEC && rs6000_cpu == PROCESSOR_CELL"
  "stvrx %1,%y0"
  [(set_attr "type" "vecstore")])

(define_insn "altivec_stvrxl"
  [(parallel
    [(set (match_operand:V4SI 0 "memory_operand" "=Z")
	  (match_operand:V4SI 1 "register_operand" "v"))
     (unspec [(const_int 0)] UNSPEC_STVRXL)])]
  "TARGET_ALTIVEC && rs6000_cpu == PROCESSOR_CELL"
  "stvrxl %1,%y0"
  [(set_attr "type" "vecstore")])

(define_expand "vec_extract_evenv4si"
 [(set (match_operand:V4SI 0 "register_operand" "")
        (unspec:V8HI [(match_operand:V4SI 1 "register_operand" "")
                      (match_operand:V4SI 2 "register_operand" "")]
		      UNSPEC_EXTEVEN_V4SI))]
  "TARGET_ALTIVEC"
  "
{
  rtx mask = gen_reg_rtx (V16QImode);
  rtvec v = rtvec_alloc (16);

  RTVEC_ELT (v, 0) = gen_rtx_CONST_INT (QImode, 0);
  RTVEC_ELT (v, 1) = gen_rtx_CONST_INT (QImode, 1);
  RTVEC_ELT (v, 2) = gen_rtx_CONST_INT (QImode, 2);
  RTVEC_ELT (v, 3) = gen_rtx_CONST_INT (QImode, 3);
  RTVEC_ELT (v, 4) = gen_rtx_CONST_INT (QImode, 8);
  RTVEC_ELT (v, 5) = gen_rtx_CONST_INT (QImode, 9);
  RTVEC_ELT (v, 6) = gen_rtx_CONST_INT (QImode, 10);
  RTVEC_ELT (v, 7) = gen_rtx_CONST_INT (QImode, 11);
  RTVEC_ELT (v, 8) = gen_rtx_CONST_INT (QImode, 16);
  RTVEC_ELT (v, 9) = gen_rtx_CONST_INT (QImode, 17);
  RTVEC_ELT (v, 10) = gen_rtx_CONST_INT (QImode, 18);
  RTVEC_ELT (v, 11) = gen_rtx_CONST_INT (QImode, 19);
  RTVEC_ELT (v, 12) = gen_rtx_CONST_INT (QImode, 24);
  RTVEC_ELT (v, 13) = gen_rtx_CONST_INT (QImode, 25);
  RTVEC_ELT (v, 14) = gen_rtx_CONST_INT (QImode, 26);
  RTVEC_ELT (v, 15) = gen_rtx_CONST_INT (QImode, 27);
  emit_insn (gen_vec_initv16qi (mask, gen_rtx_PARALLEL (V16QImode, v)));
  emit_insn (gen_altivec_vperm_v4si (operands[0], operands[1], operands[2], mask));
  
  DONE;
}")

(define_expand "vec_extract_evenv4sf"
 [(set (match_operand:V4SF 0 "register_operand" "")
        (unspec:V8HI [(match_operand:V4SF 1 "register_operand" "")
                      (match_operand:V4SF 2 "register_operand" "")]
                      UNSPEC_EXTEVEN_V4SF))]
  "TARGET_ALTIVEC"
  "
{ 
  rtx mask = gen_reg_rtx (V16QImode);
  rtvec v = rtvec_alloc (16);
  
  RTVEC_ELT (v, 0) = gen_rtx_CONST_INT (QImode, 0);
  RTVEC_ELT (v, 1) = gen_rtx_CONST_INT (QImode, 1);
  RTVEC_ELT (v, 2) = gen_rtx_CONST_INT (QImode, 2);
  RTVEC_ELT (v, 3) = gen_rtx_CONST_INT (QImode, 3);
  RTVEC_ELT (v, 4) = gen_rtx_CONST_INT (QImode, 8);
  RTVEC_ELT (v, 5) = gen_rtx_CONST_INT (QImode, 9);
  RTVEC_ELT (v, 6) = gen_rtx_CONST_INT (QImode, 10);
  RTVEC_ELT (v, 7) = gen_rtx_CONST_INT (QImode, 11);
  RTVEC_ELT (v, 8) = gen_rtx_CONST_INT (QImode, 16);
  RTVEC_ELT (v, 9) = gen_rtx_CONST_INT (QImode, 17);
  RTVEC_ELT (v, 10) = gen_rtx_CONST_INT (QImode, 18);
  RTVEC_ELT (v, 11) = gen_rtx_CONST_INT (QImode, 19);
  RTVEC_ELT (v, 12) = gen_rtx_CONST_INT (QImode, 24);
  RTVEC_ELT (v, 13) = gen_rtx_CONST_INT (QImode, 25);
  RTVEC_ELT (v, 14) = gen_rtx_CONST_INT (QImode, 26);
  RTVEC_ELT (v, 15) = gen_rtx_CONST_INT (QImode, 27);
  emit_insn (gen_vec_initv16qi (mask, gen_rtx_PARALLEL (V16QImode, v)));
  emit_insn (gen_altivec_vperm_v4sf (operands[0], operands[1], operands[2], mask));
  
  DONE;
}")

(define_expand "vec_extract_evenv8hi"
 [(set (match_operand:V4SI 0 "register_operand" "")
        (unspec:V8HI [(match_operand:V8HI 1 "register_operand" "")
                      (match_operand:V8HI 2 "register_operand" "")]
                      UNSPEC_EXTEVEN_V8HI))]
  "TARGET_ALTIVEC"
  "
{ 
  rtx mask = gen_reg_rtx (V16QImode);
  rtvec v = rtvec_alloc (16);
  
  RTVEC_ELT (v, 0) = gen_rtx_CONST_INT (QImode, 0);
  RTVEC_ELT (v, 1) = gen_rtx_CONST_INT (QImode, 1);
  RTVEC_ELT (v, 2) = gen_rtx_CONST_INT (QImode, 4);
  RTVEC_ELT (v, 3) = gen_rtx_CONST_INT (QImode, 5);
  RTVEC_ELT (v, 4) = gen_rtx_CONST_INT (QImode, 8);
  RTVEC_ELT (v, 5) = gen_rtx_CONST_INT (QImode, 9);
  RTVEC_ELT (v, 6) = gen_rtx_CONST_INT (QImode, 12);
  RTVEC_ELT (v, 7) = gen_rtx_CONST_INT (QImode, 13);
  RTVEC_ELT (v, 8) = gen_rtx_CONST_INT (QImode, 16);
  RTVEC_ELT (v, 9) = gen_rtx_CONST_INT (QImode, 17);
  RTVEC_ELT (v, 10) = gen_rtx_CONST_INT (QImode, 20);
  RTVEC_ELT (v, 11) = gen_rtx_CONST_INT (QImode, 21);
  RTVEC_ELT (v, 12) = gen_rtx_CONST_INT (QImode, 24);
  RTVEC_ELT (v, 13) = gen_rtx_CONST_INT (QImode, 25);
  RTVEC_ELT (v, 14) = gen_rtx_CONST_INT (QImode, 28);
  RTVEC_ELT (v, 15) = gen_rtx_CONST_INT (QImode, 29);
  emit_insn (gen_vec_initv16qi (mask, gen_rtx_PARALLEL (V16QImode, v)));
  emit_insn (gen_altivec_vperm_v8hi (operands[0], operands[1], operands[2], mask));
  
  DONE;
}")

(define_expand "vec_extract_evenv16qi"
 [(set (match_operand:V4SI 0 "register_operand" "")
        (unspec:V8HI [(match_operand:V16QI 1 "register_operand" "")
                      (match_operand:V16QI 2 "register_operand" "")]
                      UNSPEC_EXTEVEN_V16QI))]
  "TARGET_ALTIVEC"
  "
{ 
  rtx mask = gen_reg_rtx (V16QImode);
  rtvec v = rtvec_alloc (16);
  
  RTVEC_ELT (v, 0) = gen_rtx_CONST_INT (QImode, 0);
  RTVEC_ELT (v, 1) = gen_rtx_CONST_INT (QImode, 2);
  RTVEC_ELT (v, 2) = gen_rtx_CONST_INT (QImode, 4);
  RTVEC_ELT (v, 3) = gen_rtx_CONST_INT (QImode, 6);
  RTVEC_ELT (v, 4) = gen_rtx_CONST_INT (QImode, 8);
  RTVEC_ELT (v, 5) = gen_rtx_CONST_INT (QImode, 10);
  RTVEC_ELT (v, 6) = gen_rtx_CONST_INT (QImode, 12);
  RTVEC_ELT (v, 7) = gen_rtx_CONST_INT (QImode, 14);
  RTVEC_ELT (v, 8) = gen_rtx_CONST_INT (QImode, 16);
  RTVEC_ELT (v, 9) = gen_rtx_CONST_INT (QImode, 18);
  RTVEC_ELT (v, 10) = gen_rtx_CONST_INT (QImode, 20);
  RTVEC_ELT (v, 11) = gen_rtx_CONST_INT (QImode, 22);
  RTVEC_ELT (v, 12) = gen_rtx_CONST_INT (QImode, 24);
  RTVEC_ELT (v, 13) = gen_rtx_CONST_INT (QImode, 26);
  RTVEC_ELT (v, 14) = gen_rtx_CONST_INT (QImode, 28);
  RTVEC_ELT (v, 15) = gen_rtx_CONST_INT (QImode, 30);
  emit_insn (gen_vec_initv16qi (mask, gen_rtx_PARALLEL (V16QImode, v)));
  emit_insn (gen_altivec_vperm_v16qi (operands[0], operands[1], operands[2], mask));
  
  DONE;
}")

(define_expand "vec_extract_oddv4si"
 [(set (match_operand:V4SI 0 "register_operand" "")
        (unspec:V8HI [(match_operand:V4SI 1 "register_operand" "")
                      (match_operand:V4SI 2 "register_operand" "")]
                      UNSPEC_EXTODD_V4SI))]
  "TARGET_ALTIVEC"
  "
{
  rtx mask = gen_reg_rtx (V16QImode);
  rtvec v = rtvec_alloc (16);

  RTVEC_ELT (v, 0) = gen_rtx_CONST_INT (QImode, 4);
  RTVEC_ELT (v, 1) = gen_rtx_CONST_INT (QImode, 5);
  RTVEC_ELT (v, 2) = gen_rtx_CONST_INT (QImode, 6);
  RTVEC_ELT (v, 3) = gen_rtx_CONST_INT (QImode, 7);
  RTVEC_ELT (v, 4) = gen_rtx_CONST_INT (QImode, 12);
  RTVEC_ELT (v, 5) = gen_rtx_CONST_INT (QImode, 13);
  RTVEC_ELT (v, 6) = gen_rtx_CONST_INT (QImode, 14);
  RTVEC_ELT (v, 7) = gen_rtx_CONST_INT (QImode, 15);
  RTVEC_ELT (v, 8) = gen_rtx_CONST_INT (QImode, 20);
  RTVEC_ELT (v, 9) = gen_rtx_CONST_INT (QImode, 21);
  RTVEC_ELT (v, 10) = gen_rtx_CONST_INT (QImode, 22);
  RTVEC_ELT (v, 11) = gen_rtx_CONST_INT (QImode, 23);
  RTVEC_ELT (v, 12) = gen_rtx_CONST_INT (QImode, 28);
  RTVEC_ELT (v, 13) = gen_rtx_CONST_INT (QImode, 29);
  RTVEC_ELT (v, 14) = gen_rtx_CONST_INT (QImode, 30);
  RTVEC_ELT (v, 15) = gen_rtx_CONST_INT (QImode, 31);
  emit_insn (gen_vec_initv16qi (mask, gen_rtx_PARALLEL (V16QImode, v)));
  emit_insn (gen_altivec_vperm_v4si (operands[0], operands[1], operands[2], mask));
  
  DONE;
}")

(define_expand "vec_extract_oddv4sf"
 [(set (match_operand:V4SF 0 "register_operand" "")
        (unspec:V8HI [(match_operand:V4SF 1 "register_operand" "")
                      (match_operand:V4SF 2 "register_operand" "")]
                      UNSPEC_EXTODD_V4SF))]
  "TARGET_ALTIVEC"
  "
{
  rtx mask = gen_reg_rtx (V16QImode);
  rtvec v = rtvec_alloc (16);

  RTVEC_ELT (v, 0) = gen_rtx_CONST_INT (QImode, 4);
  RTVEC_ELT (v, 1) = gen_rtx_CONST_INT (QImode, 5);
  RTVEC_ELT (v, 2) = gen_rtx_CONST_INT (QImode, 6);
  RTVEC_ELT (v, 3) = gen_rtx_CONST_INT (QImode, 7);
  RTVEC_ELT (v, 4) = gen_rtx_CONST_INT (QImode, 12);
  RTVEC_ELT (v, 5) = gen_rtx_CONST_INT (QImode, 13);
  RTVEC_ELT (v, 6) = gen_rtx_CONST_INT (QImode, 14);
  RTVEC_ELT (v, 7) = gen_rtx_CONST_INT (QImode, 15);
  RTVEC_ELT (v, 8) = gen_rtx_CONST_INT (QImode, 20);
  RTVEC_ELT (v, 9) = gen_rtx_CONST_INT (QImode, 21);
  RTVEC_ELT (v, 10) = gen_rtx_CONST_INT (QImode, 22);
  RTVEC_ELT (v, 11) = gen_rtx_CONST_INT (QImode, 23);
  RTVEC_ELT (v, 12) = gen_rtx_CONST_INT (QImode, 28);
  RTVEC_ELT (v, 13) = gen_rtx_CONST_INT (QImode, 29);
  RTVEC_ELT (v, 14) = gen_rtx_CONST_INT (QImode, 30);
  RTVEC_ELT (v, 15) = gen_rtx_CONST_INT (QImode, 31);
  emit_insn (gen_vec_initv16qi (mask, gen_rtx_PARALLEL (V16QImode, v)));
  emit_insn (gen_altivec_vperm_v4sf (operands[0], operands[1], operands[2], mask));

  DONE;
}")

(define_insn "vpkuhum_nomode"
  [(set (match_operand:V16QI 0 "register_operand" "=v")
        (unspec:V16QI [(match_operand 1 "register_operand" "v")
                       (match_operand 2 "register_operand" "v")]
                      UNSPEC_VPKUHUM))] 
  "TARGET_ALTIVEC"
  "vpkuhum %0,%1,%2"
  [(set_attr "type" "vecperm")])

(define_insn "vpkuwum_nomode"
  [(set (match_operand:V8HI 0 "register_operand" "=v")
        (unspec:V8HI [(match_operand 1 "register_operand" "v")
                      (match_operand 2 "register_operand" "v")]
                     UNSPEC_VPKUWUM))]
  "TARGET_ALTIVEC"
  "vpkuwum %0,%1,%2"
  [(set_attr "type" "vecperm")])

(define_expand "vec_extract_oddv8hi"
 [(set (match_operand:V8HI 0 "register_operand" "")
        (unspec:V8HI [(match_operand:V8HI 1 "register_operand" "")
                      (match_operand:V8HI 2 "register_operand" "")]
                      UNSPEC_EXTODD_V8HI))]
  "TARGET_ALTIVEC"
  "
{
  emit_insn (gen_vpkuwum_nomode (operands[0], operands[1], operands[2]));
  DONE;
}")

(define_expand "vec_extract_oddv16qi"
 [(set (match_operand:V16QI 0 "register_operand" "")
        (unspec:V16QI [(match_operand:V16QI 1 "register_operand" "")
                      (match_operand:V16QI 2 "register_operand" "")]
                      UNSPEC_EXTODD_V16QI))]
  "TARGET_ALTIVEC"
  "
{
  emit_insn (gen_vpkuhum_nomode (operands[0], operands[1], operands[2]));
  DONE;
}")

(define_expand "vec_interleave_high<mode>"
 [(set (match_operand:VI 0 "register_operand" "")
        (unspec:VI [(match_operand:VI 1 "register_operand" "")
                    (match_operand:VI 2 "register_operand" "")]
                     UNSPEC_INTERHI))]
  "TARGET_ALTIVEC"
  "
{
  emit_insn (gen_altivec_vmrgh<VI_char> (operands[0], operands[1], operands[2]));
  DONE;
}")

(define_expand "vec_interleave_low<mode>"
 [(set (match_operand:VI 0 "register_operand" "")
        (unspec:VI [(match_operand:VI 1 "register_operand" "")
                    (match_operand:VI 2 "register_operand" "")]
                     UNSPEC_INTERLO))]
  "TARGET_ALTIVEC"
  "
{
  emit_insn (gen_altivec_vmrgl<VI_char> (operands[0], operands[1], operands[2]));
  DONE;
}")

(define_expand "vec_unpacks_float_hi_v8hi"
 [(set (match_operand:V4SF 0 "register_operand" "")
        (unspec:V4SF [(match_operand:V8HI 1 "register_operand" "")]
                     UNSPEC_VUPKHS_V4SF))]
  "TARGET_ALTIVEC"
  "
{
  rtx tmp = gen_reg_rtx (V4SImode);

  emit_insn (gen_vec_unpacks_hi_v8hi (tmp, operands[1]));
  emit_insn (gen_altivec_vcfsx (operands[0], tmp, const0_rtx));
  DONE;
}")

(define_expand "vec_unpacks_float_lo_v8hi"
 [(set (match_operand:V4SF 0 "register_operand" "")
        (unspec:V4SF [(match_operand:V8HI 1 "register_operand" "")]
                     UNSPEC_VUPKLS_V4SF))]
  "TARGET_ALTIVEC"
  "
{
  rtx tmp = gen_reg_rtx (V4SImode);

  emit_insn (gen_vec_unpacks_lo_v8hi (tmp, operands[1]));
  emit_insn (gen_altivec_vcfsx (operands[0], tmp, const0_rtx));
  DONE;
}")

(define_expand "vec_unpacku_float_hi_v8hi"
 [(set (match_operand:V4SF 0 "register_operand" "")
        (unspec:V4SF [(match_operand:V8HI 1 "register_operand" "")]
                     UNSPEC_VUPKHU_V4SF))]
  "TARGET_ALTIVEC"
  "
{
  rtx tmp = gen_reg_rtx (V4SImode);

  emit_insn (gen_vec_unpacku_hi_v8hi (tmp, operands[1]));
  emit_insn (gen_altivec_vcfux (operands[0], tmp, const0_rtx));
  DONE;
}")

(define_expand "vec_unpacku_float_lo_v8hi"
 [(set (match_operand:V4SF 0 "register_operand" "")
        (unspec:V4SF [(match_operand:V8HI 1 "register_operand" "")]
                     UNSPEC_VUPKLU_V4SF))]
  "TARGET_ALTIVEC"
  "
{
  rtx tmp = gen_reg_rtx (V4SImode);

  emit_insn (gen_vec_unpacku_lo_v8hi (tmp, operands[1]));
  emit_insn (gen_altivec_vcfux (operands[0], tmp, const0_rtx));
  DONE;
}")<|MERGE_RESOLUTION|>--- conflicted
+++ resolved
@@ -143,10 +143,6 @@
    (UNSPEC_VUPKLS_V4SF  325)
    (UNSPEC_VUPKHU_V4SF  326)
    (UNSPEC_VUPKLU_V4SF  327)
-<<<<<<< HEAD
-   (UNSPEC_VNMSUBFP	328)
-=======
->>>>>>> 155d23aa
 ])
 
 (define_constants
@@ -628,66 +624,6 @@
 }")
 
 ;; Fused multiply subtract 
-<<<<<<< HEAD
-(define_expand "altivec_vnmsubfp"
-  [(match_operand:V4SF 0 "register_operand" "")
-   (match_operand:V4SF 1 "register_operand" "")
-   (match_operand:V4SF 2 "register_operand" "")
-   (match_operand:V4SF 3 "register_operand" "")]
-  "VECTOR_UNIT_ALTIVEC_P (V4SFmode)"
-{
-  if (TARGET_FUSED_MADD && HONOR_SIGNED_ZEROS (SFmode))
-    {
-       emit_insn (gen_altivec_vnmsubfp_1 (operands[0], operands[1],
-					  operands[2], operands[3]));
-       DONE;
-    }
-  else if (TARGET_FUSED_MADD && !HONOR_SIGNED_ZEROS (DFmode))
-    {
-       emit_insn (gen_altivec_vnmsubfp_2 (operands[0], operands[1],
-					  operands[2], operands[3]));
-       DONE;
-    }
-  else
-    {
-       emit_insn (gen_altivec_vnmsubfp_3 (operands[0], operands[1],
-					  operands[2], operands[3]));
-       DONE;
-    }
-})
-
-(define_insn "altivec_vnmsubfp_1"
-  [(set (match_operand:V4SF 0 "register_operand" "=v")
-	(neg:V4SF
-	 (minus:V4SF
-	  (mult:V4SF
-	   (match_operand:V4SF 1 "register_operand" "v")
-	   (match_operand:V4SF 2 "register_operand" "v"))
-	  (match_operand:V4SF 3 "register_operand" "v"))))]
-  "VECTOR_UNIT_ALTIVEC_P (V4SFmode) && TARGET_FUSED_MADD
-   && HONOR_SIGNED_ZEROS (SFmode)"
-  "vnmsubfp %0,%1,%2,%3"
-  [(set_attr "type" "vecfloat")])
-
-(define_insn "altivec_vnmsubfp_2"
-  [(set (match_operand:V4SF 0 "register_operand" "=v")
-	(minus:V4SF
-	 (match_operand:V4SF 3 "register_operand" "v")
-	 (mult:V4SF
-	  (match_operand:V4SF 1 "register_operand" "v")
-	  (match_operand:V4SF 2 "register_operand" "v"))))]
-  "VECTOR_UNIT_ALTIVEC_P (V4SFmode) && TARGET_FUSED_MADD
-   && !HONOR_SIGNED_ZEROS (SFmode)"
-  "vnmsubfp %0,%1,%2,%3"
-  [(set_attr "type" "vecfloat")])
-
-(define_insn "altivec_vnmsubfp_3"
-  [(set (match_operand:V4SF 0 "register_operand" "=v")
-	(unspec:V4SF [(match_operand:V4SF 1 "register_operand" "v")
-		       (match_operand:V4SF 2 "register_operand" "v")
-		       (match_operand:V4SF 3 "register_operand" "v")]
-		      UNSPEC_VNMSUBFP))]
-=======
 (define_insn "*altivec_vnmsubfp"
   [(set (match_operand:V4SF 0 "register_operand" "=v")
 	(neg:V4SF
@@ -695,7 +631,6 @@
 		   (match_operand:V4SF 2 "register_operand" "v")
 		   (neg:V4SF
 		    (match_operand:V4SF 3 "register_operand" "v")))))]
->>>>>>> 155d23aa
   "VECTOR_UNIT_ALTIVEC_P (V4SFmode)"
   "vnmsubfp %0,%1,%2,%3"
   [(set_attr "type" "vecfloat")])

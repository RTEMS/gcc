--- conflicted
+++ resolved
@@ -1,10 +1,6 @@
 ;; AltiVec patterns.
-<<<<<<< HEAD
-;; Copyright (C) 2002, 2003, 2004, 2005, 2006 Free Software Foundation, Inc.
-=======
 ;; Copyright (C) 2002, 2003, 2004, 2005, 2006, 2007
 ;; Free Software Foundation, Inc.
->>>>>>> 60a98cce
 ;; Contributed by Aldy Hernandez (aldy@quesejoda.com)
 
 ;; This file is part of GCC.
@@ -151,13 +147,10 @@
    (UNSPEC_VPERMHI	321)
    (UNSPEC_INTERHI      322)
    (UNSPEC_INTERLO      323)
-<<<<<<< HEAD
-=======
    (UNSPEC_VUPKHS_V4SF   324)
    (UNSPEC_VUPKLS_V4SF   325)
    (UNSPEC_VUPKHU_V4SF   326)
    (UNSPEC_VUPKLU_V4SF   327)
->>>>>>> 60a98cce
 ])
 
 (define_constants
@@ -2614,11 +2607,7 @@
   DONE;
 }")
 
-<<<<<<< HEAD
-(define_expand "vec_pack_mod_v8hi"
-=======
 (define_expand "vec_pack_trunc_v8hi"
->>>>>>> 60a98cce
   [(set (match_operand:V16QI 0 "register_operand" "=v")
         (unspec:V16QI [(match_operand:V8HI 1 "register_operand" "v")
                        (match_operand:V8HI 2 "register_operand" "v")]
@@ -2630,11 +2619,7 @@
   DONE;
 }")
                                                                                 
-<<<<<<< HEAD
-(define_expand "vec_pack_mod_v4si"
-=======
 (define_expand "vec_pack_trunc_v4si"
->>>>>>> 60a98cce
   [(set (match_operand:V8HI 0 "register_operand" "=v")
         (unspec:V8HI [(match_operand:V4SI 1 "register_operand" "v")
                       (match_operand:V4SI 2 "register_operand" "v")]
@@ -2951,8 +2936,6 @@
 {
   emit_insn (gen_altivec_vmrgl<VI_char> (operands[0], operands[1], operands[2]));
   DONE;
-<<<<<<< HEAD
-=======
 }")
 
 (define_expand "vec_unpacks_float_hi_v8hi"
@@ -3009,5 +2992,4 @@
   emit_insn (gen_vec_unpacku_lo_v8hi (tmp, operands[1]));
   emit_insn (gen_altivec_vcfux (operands[0], tmp, const0_rtx));
   DONE;
->>>>>>> 60a98cce
 }")
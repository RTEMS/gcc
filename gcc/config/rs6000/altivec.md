;; AltiVec patterns.
<<<<<<< HEAD
;; Copyright (C) 2002, 2003, 2004, 2005 Free Software Foundation, Inc.
=======
;; Copyright (C) 2002, 2003, 2004, 2005, 2006 Free Software Foundation, Inc.
>>>>>>> c355071f
;; Contributed by Aldy Hernandez (aldy@quesejoda.com)

;; This file is part of GCC.

;; GCC is free software; you can redistribute it and/or modify it
;; under the terms of the GNU General Public License as published
;; by the Free Software Foundation; either version 2, or (at your
;; option) any later version.

;; GCC is distributed in the hope that it will be useful, but WITHOUT
;; ANY WARRANTY; without even the implied warranty of MERCHANTABILITY
;; or FITNESS FOR A PARTICULAR PURPOSE.  See the GNU General Public
;; License for more details.

;; You should have received a copy of the GNU General Public License
;; along with GCC; see the file COPYING.  If not, write to the
;; Free Software Foundation, 51 Franklin Street, Fifth Floor, Boston,
;; MA 02110-1301, USA.

(define_constants
  [(UNSPEC_VCMPBFP       50)
   (UNSPEC_VCMPEQUB      51)
   (UNSPEC_VCMPEQUH      52)
   (UNSPEC_VCMPEQUW      53)
   (UNSPEC_VCMPEQFP      54)
   (UNSPEC_VCMPGEFP      55)
   (UNSPEC_VCMPGTUB      56)
   (UNSPEC_VCMPGTSB      57)
   (UNSPEC_VCMPGTUH      58)
   (UNSPEC_VCMPGTSH      59)
   (UNSPEC_VCMPGTUW      60)
   (UNSPEC_VCMPGTSW      61)
   (UNSPEC_VCMPGTFP      62)
   (UNSPEC_VMSUMU        65)
   (UNSPEC_VMSUMM        66)
   (UNSPEC_VMSUMSHM      68)
   (UNSPEC_VMSUMUHS      69)
   (UNSPEC_VMSUMSHS      70)
   (UNSPEC_VMHADDSHS     71)
   (UNSPEC_VMHRADDSHS    72)
   (UNSPEC_VMLADDUHM     73)
   (UNSPEC_VADDCUW       75)
   (UNSPEC_VADDU         76)
   (UNSPEC_VADDS         77)
   (UNSPEC_VAVGU         80)
   (UNSPEC_VAVGS         81)
   (UNSPEC_VMULEUB       83)
   (UNSPEC_VMULESB       84)
   (UNSPEC_VMULEUH       85)
   (UNSPEC_VMULESH       86)
   (UNSPEC_VMULOUB       87)
   (UNSPEC_VMULOSB       88)
   (UNSPEC_VMULOUH       89)
   (UNSPEC_VMULOSH       90)
   (UNSPEC_VPKUHUM       93)
   (UNSPEC_VPKUWUM       94)
   (UNSPEC_VPKPX         95)
   (UNSPEC_VPKSHSS       97)
   (UNSPEC_VPKSWSS       99)
   (UNSPEC_VPKUHUS      100)
   (UNSPEC_VPKSHUS      101)
   (UNSPEC_VPKUWUS      102)
   (UNSPEC_VPKSWUS      103)
   (UNSPEC_VRL          104)
   (UNSPEC_VSL          107)
<<<<<<< HEAD
   (UNSPEC_VSLW         109)
=======
>>>>>>> c355071f
   (UNSPEC_VSLV4SI      110)
   (UNSPEC_VSLO         111)
   (UNSPEC_VSR          118)
   (UNSPEC_VSRO         119)
   (UNSPEC_VSUBCUW      124)
   (UNSPEC_VSUBU        125)
   (UNSPEC_VSUBS        126)
   (UNSPEC_VSUM4UBS     131)
   (UNSPEC_VSUM4S       132)
   (UNSPEC_VSUM2SWS     134)
   (UNSPEC_VSUMSWS      135)
   (UNSPEC_VPERM        144)
   (UNSPEC_VRFIP        148)
   (UNSPEC_VRFIN        149)
   (UNSPEC_VRFIM        150)
   (UNSPEC_VCFUX        151)
   (UNSPEC_VCFSX        152)
   (UNSPEC_VCTUXS       153)
   (UNSPEC_VCTSXS       154)
   (UNSPEC_VLOGEFP      155)
   (UNSPEC_VEXPTEFP     156)
   (UNSPEC_VRSQRTEFP    157)
   (UNSPEC_VREFP        158)
   (UNSPEC_VSEL4SI      159)
   (UNSPEC_VSEL4SF      160)
   (UNSPEC_VSEL8HI      161)
   (UNSPEC_VSEL16QI     162)
   (UNSPEC_VLSDOI       163)
   (UNSPEC_VUPKHSB      167)
   (UNSPEC_VUPKHPX      168)
   (UNSPEC_VUPKHSH      169)
   (UNSPEC_VUPKLSB      170)
   (UNSPEC_VUPKLPX      171)
   (UNSPEC_VUPKLSH      172)
   (UNSPEC_PREDICATE    173)
   (UNSPEC_DST          190)
   (UNSPEC_DSTT         191)
   (UNSPEC_DSTST        192)
   (UNSPEC_DSTSTT       193)
   (UNSPEC_LVSL         194)
   (UNSPEC_LVSR         195)
   (UNSPEC_LVE          196)
   (UNSPEC_STVX         201)
   (UNSPEC_STVXL        202)
   (UNSPEC_STVE         203)
   (UNSPEC_SET_VSCR     213)
   (UNSPEC_GET_VRSAVE   214)
   (UNSPEC_REALIGN_LOAD 215)
   (UNSPEC_REDUC_PLUS   217)
   (UNSPEC_VECSH        219)
   (UNSPEC_EXTEVEN_V4SI 220)
   (UNSPEC_EXTEVEN_V8HI 221)
   (UNSPEC_EXTEVEN_V16QI 222)
   (UNSPEC_EXTEVEN_V4SF 223)
   (UNSPEC_EXTODD_V4SI  224)
   (UNSPEC_EXTODD_V8HI  225)
   (UNSPEC_EXTODD_V16QI 226)
   (UNSPEC_EXTODD_V4SF  227)
   (UNSPEC_INTERHI_V4SI 228)
   (UNSPEC_INTERHI_V8HI 229)
   (UNSPEC_INTERHI_V16QI 230)
   (UNSPEC_INTERHI_V4SF 231)
   (UNSPEC_INTERLO_V4SI 232)
   (UNSPEC_INTERLO_V8HI 233)
   (UNSPEC_INTERLO_V16QI 234)
   (UNSPEC_INTERLO_V4SF 235)
<<<<<<< HEAD
   (UNSPEC_ASHL         236)
=======
>>>>>>> c355071f
   (UNSPEC_VCOND_V4SI   301)
   (UNSPEC_VCOND_V4SF   302)
   (UNSPEC_VCOND_V8HI   303)
   (UNSPEC_VCOND_V16QI  304)
   (UNSPEC_VCONDU_V4SI  305)
   (UNSPEC_VCONDU_V8HI  306)
   (UNSPEC_VCONDU_V16QI 307)
   (UNSPEC_VMULWHUB     308)
   (UNSPEC_VMULWLUB     309)
   (UNSPEC_VMULWHSB     310)
   (UNSPEC_VMULWLSB     311)
   (UNSPEC_VMULWHUH     312)
   (UNSPEC_VMULWLUH     313)
   (UNSPEC_VMULWHSH     314)
   (UNSPEC_VMULWLSH     315)
   (UNSPEC_VUPKHUB      316)
   (UNSPEC_VUPKHUH      317)
   (UNSPEC_VUPKLUB      318)
   (UNSPEC_VUPKLUH      319)
<<<<<<< HEAD
   (UNSPEC_VPERMSI      320)
   (UNSPEC_VPERMHI      321)
   (UNSPEC_INTERHI      322)
   (UNSPEC_INTERLO      323)
   ])
=======
   (UNSPEC_VPERMSI	320)
   (UNSPEC_VPERMHI	321)
   (UNSPEC_INTERHI      322)
   (UNSPEC_INTERLO      323)
])
>>>>>>> c355071f

(define_constants
  [(UNSPECV_SET_VRSAVE   30)
   (UNSPECV_MTVSCR      186)
   (UNSPECV_MFVSCR      187)
   (UNSPECV_DSSALL      188)
   (UNSPECV_DSS         189)
  ])

;; Vec int modes
(define_mode_macro VI [V4SI V8HI V16QI])
;; Short vec in modes
(define_mode_macro VIshort [V8HI V16QI])
;; Vec float modes
(define_mode_macro VF [V4SF])
;; Vec modes, pity mode macros are not composable
(define_mode_macro V [V4SI V8HI V16QI V4SF])

(define_mode_attr VI_char [(V4SI "w") (V8HI "h") (V16QI "b")])

;; Generic LVX load instruction.
(define_insn "altivec_lvx_<mode>"
  [(set (match_operand:V 0 "altivec_register_operand" "=v")
	(match_operand:V 1 "memory_operand" "Z"))]
  "TARGET_ALTIVEC"
  "lvx %0,%y1"
  [(set_attr "type" "vecload")])

;; Generic STVX store instruction.
(define_insn "altivec_stvx_<mode>"
  [(set (match_operand:V 0 "memory_operand" "=Z")
	(match_operand:V 1 "altivec_register_operand" "v"))]
  "TARGET_ALTIVEC"
  "stvx %1,%y0"
  [(set_attr "type" "vecstore")])

;; Vector move instructions.
(define_expand "mov<mode>"
  [(set (match_operand:V 0 "nonimmediate_operand" "")
	(match_operand:V 1 "any_operand" ""))]
  "TARGET_ALTIVEC"
{
  rs6000_emit_move (operands[0], operands[1], <MODE>mode);
  DONE;
})

(define_insn "*mov<mode>_internal"
  [(set (match_operand:V 0 "nonimmediate_operand" "=Z,v,v,o,r,r,v")
	(match_operand:V 1 "input_operand" "v,Z,v,r,o,r,W"))]
  "TARGET_ALTIVEC 
   && (register_operand (operands[0], <MODE>mode) 
       || register_operand (operands[1], <MODE>mode))"
{
  switch (which_alternative)
    {
    case 0: return "stvx %1,%y0";
    case 1: return "lvx %0,%y1";
    case 2: return "vor %0,%1,%1";
    case 3: return "#";
    case 4: return "#";
    case 5: return "#";
    case 6: return output_vec_const_move (operands);
    default: gcc_unreachable ();
    }
}
  [(set_attr "type" "vecstore,vecload,vecsimple,store,load,*,*")])

(define_split
  [(set (match_operand:V4SI 0 "nonimmediate_operand" "")
        (match_operand:V4SI 1 "input_operand" ""))]
  "TARGET_ALTIVEC && reload_completed
   && gpr_or_gpr_p (operands[0], operands[1])"
  [(pc)]
{
  rs6000_split_multireg_move (operands[0], operands[1]); DONE;
})

(define_split
  [(set (match_operand:V8HI 0 "nonimmediate_operand" "")
        (match_operand:V8HI 1 "input_operand" ""))]
  "TARGET_ALTIVEC && reload_completed
   && gpr_or_gpr_p (operands[0], operands[1])"
  [(pc)]
{ rs6000_split_multireg_move (operands[0], operands[1]); DONE; })

(define_split
  [(set (match_operand:V16QI 0 "nonimmediate_operand" "")
        (match_operand:V16QI 1 "input_operand" ""))]
  "TARGET_ALTIVEC && reload_completed
   && gpr_or_gpr_p (operands[0], operands[1])"
  [(pc)]
{ rs6000_split_multireg_move (operands[0], operands[1]); DONE; })

(define_split
  [(set (match_operand:V4SF 0 "nonimmediate_operand" "")
        (match_operand:V4SF 1 "input_operand" ""))]
  "TARGET_ALTIVEC && reload_completed
   && gpr_or_gpr_p (operands[0], operands[1])"
  [(pc)]
{
  rs6000_split_multireg_move (operands[0], operands[1]); DONE;
})

(define_split
  [(set (match_operand:VI 0 "altivec_register_operand" "")
	(match_operand:VI 1 "easy_vector_constant_add_self" ""))]
  "TARGET_ALTIVEC && reload_completed"
  [(set (match_dup 0) (match_dup 3))
   (set (match_dup 0) (plus:VI (match_dup 0)
			       (match_dup 0)))]
{
  rtx dup = gen_easy_altivec_constant (operands[1]);
  rtx const_vec;

  /* Divide the operand of the resulting VEC_DUPLICATE, and use
     simplify_rtx to make a CONST_VECTOR.  */
  XEXP (dup, 0) = simplify_const_binary_operation (ASHIFTRT, QImode,
						   XEXP (dup, 0), const1_rtx);
  const_vec = simplify_rtx (dup);

  if (GET_MODE (const_vec) == <MODE>mode)
    operands[3] = const_vec;
  else
    operands[3] = gen_lowpart (<MODE>mode, const_vec);
})

(define_insn "get_vrsave_internal"
  [(set (match_operand:SI 0 "register_operand" "=r")
	(unspec:SI [(reg:SI 109)] UNSPEC_GET_VRSAVE))]
  "TARGET_ALTIVEC"
{
  if (TARGET_MACHO)
     return "mfspr %0,256";
  else
     return "mfvrsave %0";
}
  [(set_attr "type" "*")])

(define_insn "*set_vrsave_internal"
  [(match_parallel 0 "vrsave_operation"
     [(set (reg:SI 109)
	   (unspec_volatile:SI [(match_operand:SI 1 "register_operand" "r")
				(reg:SI 109)] UNSPECV_SET_VRSAVE))])]
  "TARGET_ALTIVEC"
{
  if (TARGET_MACHO)
    return "mtspr 256,%1";
  else
    return "mtvrsave %1";
}
  [(set_attr "type" "*")])

(define_insn "*save_world"
 [(match_parallel 0 "save_world_operation"
                  [(clobber (match_operand:SI 1 "register_operand" "=l"))
                   (use (match_operand:SI 2 "call_operand" "s"))])]
 "TARGET_MACHO && (DEFAULT_ABI == ABI_DARWIN) && TARGET_32BIT"         
 "bl %z2"
  [(set_attr "type" "branch")
   (set_attr "length" "4")])

(define_insn "*restore_world"
 [(match_parallel 0 "restore_world_operation"
                  [(return)
                   (use (match_operand:SI 1 "register_operand" "l"))
                   (use (match_operand:SI 2 "call_operand" "s"))
                   (clobber (match_operand:SI 3 "gpc_reg_operand" "=r"))])]
 "TARGET_MACHO && (DEFAULT_ABI == ABI_DARWIN) && TARGET_32BIT"
 "b %z2")

;; Simple binary operations.

;; add
(define_insn "add<mode>3"
  [(set (match_operand:VI 0 "register_operand" "=v")
        (plus:VI (match_operand:VI 1 "register_operand" "v")
                 (match_operand:VI 2 "register_operand" "v")))]
  "TARGET_ALTIVEC"
  "vaddu<VI_char>m %0,%1,%2"
  [(set_attr "type" "vecsimple")])

(define_insn "addv4sf3"
  [(set (match_operand:V4SF 0 "register_operand" "=v")
        (plus:V4SF (match_operand:V4SF 1 "register_operand" "v")
	 	   (match_operand:V4SF 2 "register_operand" "v")))]
  "TARGET_ALTIVEC"
  "vaddfp %0,%1,%2"
  [(set_attr "type" "vecfloat")])

(define_insn "altivec_vaddcuw"
  [(set (match_operand:V4SI 0 "register_operand" "=v")
        (unspec:V4SI [(match_operand:V4SI 1 "register_operand" "v")
                      (match_operand:V4SI 2 "register_operand" "v")]
		     UNSPEC_VADDCUW))]
  "TARGET_ALTIVEC"
  "vaddcuw %0,%1,%2"
  [(set_attr "type" "vecsimple")])

(define_insn "altivec_vaddu<VI_char>s"
  [(set (match_operand:VI 0 "register_operand" "=v")
        (unspec:VI [(match_operand:VI 1 "register_operand" "v")
                    (match_operand:VI 2 "register_operand" "v")]
		   UNSPEC_VADDU))
   (set (reg:SI 110) (unspec:SI [(const_int 0)] UNSPEC_SET_VSCR))]
  "TARGET_ALTIVEC"
  "vaddu<VI_char>s %0,%1,%2"
  [(set_attr "type" "vecsimple")])

(define_insn "altivec_vadds<VI_char>s"
  [(set (match_operand:VI 0 "register_operand" "=v")
        (unspec:VI [(match_operand:VI 1 "register_operand" "v")
                    (match_operand:VI 2 "register_operand" "v")]
		   UNSPEC_VADDS))
   (set (reg:SI 110) (unspec:SI [(const_int 0)] UNSPEC_SET_VSCR))]
  "TARGET_ALTIVEC"
  "vadds<VI_char>s %0,%1,%2"
  [(set_attr "type" "vecsimple")])

;; sub
(define_insn "sub<mode>3"
  [(set (match_operand:VI 0 "register_operand" "=v")
        (minus:VI (match_operand:VI 1 "register_operand" "v")
                  (match_operand:VI 2 "register_operand" "v")))]
  "TARGET_ALTIVEC"
  "vsubu<VI_char>m %0,%1,%2"
  [(set_attr "type" "vecsimple")])

(define_insn "subv4sf3"
  [(set (match_operand:V4SF 0 "register_operand" "=v")
        (minus:V4SF (match_operand:V4SF 1 "register_operand" "v")
                    (match_operand:V4SF 2 "register_operand" "v")))]
  "TARGET_ALTIVEC"
  "vsubfp %0,%1,%2"
  [(set_attr "type" "vecfloat")])

(define_insn "altivec_vsubcuw"
  [(set (match_operand:V4SI 0 "register_operand" "=v")
        (unspec:V4SI [(match_operand:V4SI 1 "register_operand" "v")
                      (match_operand:V4SI 2 "register_operand" "v")]
		     UNSPEC_VSUBCUW))]
  "TARGET_ALTIVEC"
  "vsubcuw %0,%1,%2"
  [(set_attr "type" "vecsimple")])

(define_insn "altivec_vsubu<VI_char>s"
  [(set (match_operand:VI 0 "register_operand" "=v")
        (unspec:VI [(match_operand:VI 1 "register_operand" "v")
                    (match_operand:VI 2 "register_operand" "v")]
		   UNSPEC_VSUBU))
   (set (reg:SI 110) (unspec:SI [(const_int 0)] UNSPEC_SET_VSCR))]
  "TARGET_ALTIVEC"
  "vsubu<VI_char>s %0,%1,%2"
  [(set_attr "type" "vecsimple")])

(define_insn "altivec_vsubs<VI_char>s"
  [(set (match_operand:VI 0 "register_operand" "=v")
        (unspec:VI [(match_operand:VI 1 "register_operand" "v")
                    (match_operand:VI 2 "register_operand" "v")]
		   UNSPEC_VSUBS))
   (set (reg:SI 110) (unspec:SI [(const_int 0)] UNSPEC_SET_VSCR))]
  "TARGET_ALTIVEC"
  "vsubs<VI_char>s %0,%1,%2"
  [(set_attr "type" "vecsimple")])

;;
(define_insn "altivec_vavgu<VI_char>"
  [(set (match_operand:VI 0 "register_operand" "=v")
        (unspec:VI [(match_operand:VI 1 "register_operand" "v")
                    (match_operand:VI 2 "register_operand" "v")]
		   UNSPEC_VAVGU))]
  "TARGET_ALTIVEC"
  "vavgu<VI_char> %0,%1,%2"
  [(set_attr "type" "vecsimple")])

(define_insn "altivec_vavgs<VI_char>"
  [(set (match_operand:VI 0 "register_operand" "=v")
        (unspec:VI [(match_operand:VI 1 "register_operand" "v")
                    (match_operand:VI 2 "register_operand" "v")]
		   UNSPEC_VAVGS))]
  "TARGET_ALTIVEC"
  "vavgs<VI_char> %0,%1,%2"
  [(set_attr "type" "vecsimple")])

(define_insn "altivec_vcmpbfp"
  [(set (match_operand:V4SI 0 "register_operand" "=v")
        (unspec:V4SI [(match_operand:V4SF 1 "register_operand" "v")
                      (match_operand:V4SF 2 "register_operand" "v")] 
                      UNSPEC_VCMPBFP))]
  "TARGET_ALTIVEC"
  "vcmpbfp %0,%1,%2"
  [(set_attr "type" "veccmp")])

(define_insn "altivec_vcmpequb"
  [(set (match_operand:V16QI 0 "register_operand" "=v")
        (unspec:V16QI [(match_operand:V16QI 1 "register_operand" "v")
                       (match_operand:V16QI 2 "register_operand" "v")] 
                       UNSPEC_VCMPEQUB))]
  "TARGET_ALTIVEC"
  "vcmpequb %0,%1,%2"
  [(set_attr "type" "vecsimple")])

(define_insn "altivec_vcmpequh"
  [(set (match_operand:V8HI 0 "register_operand" "=v")
        (unspec:V8HI [(match_operand:V8HI 1 "register_operand" "v")
                      (match_operand:V8HI 2 "register_operand" "v")] 
                      UNSPEC_VCMPEQUH))]
  "TARGET_ALTIVEC"
  "vcmpequh %0,%1,%2"
  [(set_attr "type" "vecsimple")])

(define_insn "altivec_vcmpequw"
  [(set (match_operand:V4SI 0 "register_operand" "=v")
        (unspec:V4SI [(match_operand:V4SI 1 "register_operand" "v")
                      (match_operand:V4SI 2 "register_operand" "v")] 
	              UNSPEC_VCMPEQUW))]
  "TARGET_ALTIVEC"
  "vcmpequw %0,%1,%2"
  [(set_attr "type" "vecsimple")])

(define_insn "altivec_vcmpeqfp"
  [(set (match_operand:V4SI 0 "register_operand" "=v")
        (unspec:V4SI [(match_operand:V4SF 1 "register_operand" "v")
                      (match_operand:V4SF 2 "register_operand" "v")] 
	              UNSPEC_VCMPEQFP))]
  "TARGET_ALTIVEC"
  "vcmpeqfp %0,%1,%2"
  [(set_attr "type" "veccmp")])

(define_insn "altivec_vcmpgefp"
  [(set (match_operand:V4SI 0 "register_operand" "=v")
        (unspec:V4SI [(match_operand:V4SF 1 "register_operand" "v")
                      (match_operand:V4SF 2 "register_operand" "v")] 
		     UNSPEC_VCMPGEFP))]
  "TARGET_ALTIVEC"
  "vcmpgefp %0,%1,%2"
  [(set_attr "type" "veccmp")])

(define_insn "altivec_vcmpgtub"
  [(set (match_operand:V16QI 0 "register_operand" "=v")
        (unspec:V16QI [(match_operand:V16QI 1 "register_operand" "v")
                       (match_operand:V16QI 2 "register_operand" "v")] 
		      UNSPEC_VCMPGTUB))]
  "TARGET_ALTIVEC"
  "vcmpgtub %0,%1,%2"
  [(set_attr "type" "vecsimple")])

(define_insn "altivec_vcmpgtsb"
  [(set (match_operand:V16QI 0 "register_operand" "=v")
        (unspec:V16QI [(match_operand:V16QI 1 "register_operand" "v")
                       (match_operand:V16QI 2 "register_operand" "v")] 
		      UNSPEC_VCMPGTSB))]
  "TARGET_ALTIVEC"
  "vcmpgtsb %0,%1,%2"
  [(set_attr "type" "vecsimple")])

(define_insn "altivec_vcmpgtuh"
  [(set (match_operand:V8HI 0 "register_operand" "=v")
        (unspec:V8HI [(match_operand:V8HI 1 "register_operand" "v")
                      (match_operand:V8HI 2 "register_operand" "v")] 
		     UNSPEC_VCMPGTUH))]
  "TARGET_ALTIVEC"
  "vcmpgtuh %0,%1,%2"
  [(set_attr "type" "vecsimple")])

(define_insn "altivec_vcmpgtsh"
  [(set (match_operand:V8HI 0 "register_operand" "=v")
        (unspec:V8HI [(match_operand:V8HI 1 "register_operand" "v")
                      (match_operand:V8HI 2 "register_operand" "v")] 
		     UNSPEC_VCMPGTSH))]
  "TARGET_ALTIVEC"
  "vcmpgtsh %0,%1,%2"
  [(set_attr "type" "vecsimple")])

(define_insn "altivec_vcmpgtuw"
  [(set (match_operand:V4SI 0 "register_operand" "=v")
        (unspec:V4SI [(match_operand:V4SI 1 "register_operand" "v")
                      (match_operand:V4SI 2 "register_operand" "v")] 
		     UNSPEC_VCMPGTUW))]
  "TARGET_ALTIVEC"
  "vcmpgtuw %0,%1,%2"
  [(set_attr "type" "vecsimple")])

(define_insn "altivec_vcmpgtsw"
  [(set (match_operand:V4SI 0 "register_operand" "=v")
        (unspec:V4SI [(match_operand:V4SI 1 "register_operand" "v")
                      (match_operand:V4SI 2 "register_operand" "v")] 
		     UNSPEC_VCMPGTSW))]
  "TARGET_ALTIVEC"
  "vcmpgtsw %0,%1,%2"
  [(set_attr "type" "vecsimple")])

(define_insn "altivec_vcmpgtfp"
  [(set (match_operand:V4SI 0 "register_operand" "=v")
        (unspec:V4SI [(match_operand:V4SF 1 "register_operand" "v")
                      (match_operand:V4SF 2 "register_operand" "v")] 
		     UNSPEC_VCMPGTFP))]
  "TARGET_ALTIVEC"
  "vcmpgtfp %0,%1,%2"
  [(set_attr "type" "veccmp")])

;; Fused multiply add
(define_insn "altivec_vmaddfp"
  [(set (match_operand:V4SF 0 "register_operand" "=v")
	(plus:V4SF (mult:V4SF (match_operand:V4SF 1 "register_operand" "v")
			      (match_operand:V4SF 2 "register_operand" "v"))
	  	   (match_operand:V4SF 3 "register_operand" "v")))]
  "TARGET_ALTIVEC"
  "vmaddfp %0,%1,%2,%3"
  [(set_attr "type" "vecfloat")])

;; We do multiply as a fused multiply-add with an add of a -0.0 vector.

(define_expand "mulv4sf3"
  [(use (match_operand:V4SF 0 "register_operand" ""))
   (use (match_operand:V4SF 1 "register_operand" ""))
   (use (match_operand:V4SF 2 "register_operand" ""))]
  "TARGET_ALTIVEC && TARGET_FUSED_MADD"
  "
{
  rtx neg0;

  /* Generate [-0.0, -0.0, -0.0, -0.0].  */
  neg0 = gen_reg_rtx (V4SImode);
  emit_insn (gen_altivec_vspltisw (neg0, constm1_rtx));
  emit_insn (gen_altivec_vslw (neg0, neg0, neg0));

  /* Use the multiply-add.  */
  emit_insn (gen_altivec_vmaddfp (operands[0], operands[1], operands[2],
				  gen_lowpart (V4SFmode, neg0)));
  DONE;
}")

;; 32 bit integer multiplication
;; A_high = Operand_0 & 0xFFFF0000 >> 16
;; A_low = Operand_0 & 0xFFFF
;; B_high = Operand_1 & 0xFFFF0000 >> 16
;; B_low = Operand_1 & 0xFFFF
;; result = A_low * B_low + (A_high * B_low + B_high * A_low) << 16

;; (define_insn "mulv4si3"
;;   [(set (match_operand:V4SI 0 "register_operand" "=v")
;;         (mult:V4SI (match_operand:V4SI 1 "register_operand" "v")
;;                    (match_operand:V4SI 2 "register_operand" "v")))]
(define_expand "mulv4si3"
  [(use (match_operand:V4SI 0 "register_operand" ""))
   (use (match_operand:V4SI 1 "register_operand" ""))
   (use (match_operand:V4SI 2 "register_operand" ""))]
   "TARGET_ALTIVEC"
   "
 {
   rtx zero;
   rtx swap;
   rtx small_swap;
   rtx sixteen;
   rtx one;
   rtx two;
   rtx low_product;
   rtx high_product;
       
   zero = gen_reg_rtx (V4SImode);
   emit_insn (gen_altivec_vspltisw (zero, const0_rtx));
 
   sixteen = gen_reg_rtx (V4SImode);   
   emit_insn (gen_altivec_vspltisw (sixteen,  gen_rtx_CONST_INT (V4SImode, -16)));
 
   swap = gen_reg_rtx (V4SImode);
   emit_insn (gen_altivec_vrlw (swap, operands[2], sixteen));
 
   one = gen_reg_rtx (V8HImode);
   convert_move (one, operands[1], 0);
 
   two = gen_reg_rtx (V8HImode);
   convert_move (two, operands[2], 0);
 
   small_swap = gen_reg_rtx (V8HImode);
   convert_move (small_swap, swap, 0);
 
   low_product = gen_reg_rtx (V4SImode);
   emit_insn (gen_altivec_vmulouh (low_product, one, two));
 
   high_product = gen_reg_rtx (V4SImode);
   emit_insn (gen_altivec_vmsumuhm (high_product, one, small_swap, zero));
 
   emit_insn (gen_altivec_vslw (high_product, high_product, sixteen));
 
   emit_insn (gen_addv4si3 (operands[0], high_product, low_product));
   
   DONE;
 }")
 

;; Fused multiply subtract 
(define_insn "altivec_vnmsubfp"
  [(set (match_operand:V4SF 0 "register_operand" "=v")
	(neg:V4SF (minus:V4SF (mult:V4SF (match_operand:V4SF 1 "register_operand" "v")
			       (match_operand:V4SF 2 "register_operand" "v"))
	  	    (match_operand:V4SF 3 "register_operand" "v"))))]
  "TARGET_ALTIVEC"
  "vnmsubfp %0,%1,%2,%3"
  [(set_attr "type" "vecfloat")])

(define_insn "altivec_vmsumu<VI_char>m"
  [(set (match_operand:V4SI 0 "register_operand" "=v")
<<<<<<< HEAD
	(plus:V4SI (match_operand:V4SI 3 "register_operand" "v")
		   (unspec:V4SI [(match_operand:VIshort 1 "register_operand" "v")
		    		 (match_operand:VIshort 2 "register_operand" "v")] 
				UNSPEC_VMSUMU)))]
=======
        (unspec:V4SI [(match_operand:VIshort 1 "register_operand" "v")
		      (match_operand:VIshort 2 "register_operand" "v")
                      (match_operand:V4SI 3 "register_operand" "v")]
		     UNSPEC_VMSUMU))]
>>>>>>> c355071f
  "TARGET_ALTIVEC"
  "vmsumu<VI_char>m %0,%1,%2,%3"
  [(set_attr "type" "veccomplex")])

(define_insn "altivec_vmsumm<VI_char>m"
  [(set (match_operand:V4SI 0 "register_operand" "=v")
<<<<<<< HEAD
	(plus:V4SI (match_operand:V4SI 3 "register_operand" "v")
		   (unspec:V4SI [(match_operand:VIshort 1 "register_operand" "v")
		    		 (match_operand:VIshort 2 "register_operand" "v")] 
				UNSPEC_VMSUMM)))]
=======
        (unspec:V4SI [(match_operand:VIshort 1 "register_operand" "v")
		      (match_operand:VIshort 2 "register_operand" "v")
                      (match_operand:V4SI 3 "register_operand" "v")]
		     UNSPEC_VMSUMM))]
>>>>>>> c355071f
  "TARGET_ALTIVEC"
  "vmsumm<VI_char>m %0,%1,%2,%3"
  [(set_attr "type" "veccomplex")])

(define_insn "altivec_vmsumshm"
  [(set (match_operand:V4SI 0 "register_operand" "=v")
<<<<<<< HEAD
	(plus:V4SI (match_operand:V4SI 3 "register_operand" "v")
		   (unspec:V4SI [(match_operand:V8HI 1 "register_operand" "v")
		    		 (match_operand:V8HI 2 "register_operand" "v")] 
				UNSPEC_VMSUMSHM)))]
=======
        (unspec:V4SI [(match_operand:V8HI 1 "register_operand" "v")
		      (match_operand:V8HI 2 "register_operand" "v")
                      (match_operand:V4SI 3 "register_operand" "v")]
		     UNSPEC_VMSUMSHM))]
>>>>>>> c355071f
  "TARGET_ALTIVEC"
  "vmsumshm %0,%1,%2,%3"
  [(set_attr "type" "veccomplex")])

(define_insn "altivec_vmsumuhs"
  [(set (match_operand:V4SI 0 "register_operand" "=v")
<<<<<<< HEAD
	(plus:V4SI (match_operand:V4SI 3 "register_operand" "v")
		   (unspec:V4SI [(match_operand:V8HI 1 "register_operand" "v")
		    		 (match_operand:V8HI 2 "register_operand" "v")] 
				UNSPEC_VMSUMUHS)))
=======
        (unspec:V4SI [(match_operand:V8HI 1 "register_operand" "v")
		      (match_operand:V8HI 2 "register_operand" "v")
                      (match_operand:V4SI 3 "register_operand" "v")]
		     UNSPEC_VMSUMUHS))
>>>>>>> c355071f
   (set (reg:SI 110) (unspec:SI [(const_int 0)] UNSPEC_SET_VSCR))]
  "TARGET_ALTIVEC"
  "vmsumuhs %0,%1,%2,%3"
  [(set_attr "type" "veccomplex")])

(define_insn "altivec_vmsumshs"
  [(set (match_operand:V4SI 0 "register_operand" "=v")
<<<<<<< HEAD
	(plus:V4SI (match_operand:V4SI 3 "register_operand" "v")
		   (unspec:V4SI [(match_operand:V8HI 1 "register_operand" "v")
		    		 (match_operand:V8HI 2 "register_operand" "v")] 
				UNSPEC_VMSUMSHS)))
=======
        (unspec:V4SI [(match_operand:V8HI 1 "register_operand" "v")
		      (match_operand:V8HI 2 "register_operand" "v")
                      (match_operand:V4SI 3 "register_operand" "v")]
		     UNSPEC_VMSUMSHS))
>>>>>>> c355071f
   (set (reg:SI 110) (unspec:SI [(const_int 0)] UNSPEC_SET_VSCR))]
  "TARGET_ALTIVEC"
  "vmsumshs %0,%1,%2,%3"
  [(set_attr "type" "veccomplex")])

;; max

(define_insn "umax<mode>3"
  [(set (match_operand:VI 0 "register_operand" "=v")
        (umax:VI (match_operand:VI 1 "register_operand" "v")
                 (match_operand:VI 2 "register_operand" "v")))]
  "TARGET_ALTIVEC"
  "vmaxu<VI_char> %0,%1,%2"
  [(set_attr "type" "vecsimple")])

(define_insn "smax<mode>3"
  [(set (match_operand:VI 0 "register_operand" "=v")
        (smax:VI (match_operand:VI 1 "register_operand" "v")
                 (match_operand:VI 2 "register_operand" "v")))]
  "TARGET_ALTIVEC"
  "vmaxs<VI_char> %0,%1,%2"
  [(set_attr "type" "vecsimple")])

(define_insn "smaxv4sf3"
  [(set (match_operand:V4SF 0 "register_operand" "=v")
        (smax:V4SF (match_operand:V4SF 1 "register_operand" "v")
                   (match_operand:V4SF 2 "register_operand" "v")))]
  "TARGET_ALTIVEC"
  "vmaxfp %0,%1,%2"
  [(set_attr "type" "veccmp")])

(define_insn "umin<mode>3"
  [(set (match_operand:VI 0 "register_operand" "=v")
        (umin:VI (match_operand:VI 1 "register_operand" "v")
                 (match_operand:VI 2 "register_operand" "v")))]
  "TARGET_ALTIVEC"
  "vminu<VI_char> %0,%1,%2"
  [(set_attr "type" "vecsimple")])

(define_insn "smin<mode>3"
  [(set (match_operand:VI 0 "register_operand" "=v")
        (smin:VI (match_operand:VI 1 "register_operand" "v")
                 (match_operand:VI 2 "register_operand" "v")))]
  "TARGET_ALTIVEC"
  "vmins<VI_char> %0,%1,%2"
  [(set_attr "type" "vecsimple")])

(define_insn "sminv4sf3"
  [(set (match_operand:V4SF 0 "register_operand" "=v")
        (smin:V4SF (match_operand:V4SF 1 "register_operand" "v")
                   (match_operand:V4SF 2 "register_operand" "v")))]
  "TARGET_ALTIVEC"
  "vminfp %0,%1,%2"
  [(set_attr "type" "veccmp")])

(define_insn "altivec_vmhaddshs"
  [(set (match_operand:V8HI 0 "register_operand" "=v")
        (unspec:V8HI [(match_operand:V8HI 1 "register_operand" "v")
		      (match_operand:V8HI 2 "register_operand" "v")
                      (match_operand:V8HI 3 "register_operand" "v")]
		     UNSPEC_VMHADDSHS))
   (set (reg:SI 110) (unspec:SI [(const_int 0)] UNSPEC_SET_VSCR))]
  "TARGET_ALTIVEC"
  "vmhaddshs %0,%1,%2,%3"
  [(set_attr "type" "veccomplex")])

(define_insn "altivec_vmhraddshs"
  [(set (match_operand:V8HI 0 "register_operand" "=v")
        (unspec:V8HI [(match_operand:V8HI 1 "register_operand" "v")
		      (match_operand:V8HI 2 "register_operand" "v")
                      (match_operand:V8HI 3 "register_operand" "v")]
		     UNSPEC_VMHRADDSHS))
   (set (reg:SI 110) (unspec:SI [(const_int 0)] UNSPEC_SET_VSCR))]
  "TARGET_ALTIVEC"
  "vmhraddshs %0,%1,%2,%3"
  [(set_attr "type" "veccomplex")])

(define_insn "altivec_vmladduhm"
  [(set (match_operand:V8HI 0 "register_operand" "=v")
        (unspec:V8HI [(match_operand:V8HI 1 "register_operand" "v")
		      (match_operand:V8HI 2 "register_operand" "v")
                      (match_operand:V8HI 3 "register_operand" "v")]
		     UNSPEC_VMLADDUHM))]
  "TARGET_ALTIVEC"
  "vmladduhm %0,%1,%2,%3"
  [(set_attr "type" "veccomplex")])

(define_insn "altivec_vmrghb"
  [(set (match_operand:V16QI 0 "register_operand" "=v")
        (vec_merge:V16QI (vec_select:V16QI (match_operand:V16QI 1 "register_operand" "v")
					   (parallel [(const_int 0)
					   	      (const_int 8)
					   	      (const_int 1)
					   	      (const_int 9)
					   	      (const_int 2)
					   	      (const_int 10)
						      (const_int 3)
						      (const_int 11)
					   	      (const_int 4)
					   	      (const_int 12)
					   	      (const_int 5)
					   	      (const_int 13)
					   	      (const_int 6)
					   	      (const_int 14)
					   	      (const_int 7)
						      (const_int 15)]))
                        (vec_select:V16QI (match_operand:V16QI 2 "register_operand" "v")
					   (parallel [(const_int 8)
					   	      (const_int 0)
					   	      (const_int 9)
					   	      (const_int 1)
					   	      (const_int 10)
					   	      (const_int 2)
						      (const_int 11)
						      (const_int 3)
					   	      (const_int 12)
					   	      (const_int 4)
					   	      (const_int 13)
					   	      (const_int 5)
					   	      (const_int 14)
					   	      (const_int 6)
					   	      (const_int 15)
						      (const_int 7)]))
		      (const_int 21845)))]
  "TARGET_ALTIVEC"
  "vmrghb %0,%1,%2"
  [(set_attr "type" "vecperm")])

(define_insn "altivec_vmrghh"
  [(set (match_operand:V8HI 0 "register_operand" "=v")
        (vec_merge:V8HI (vec_select:V8HI (match_operand:V8HI 1 "register_operand" "v")
					   (parallel [(const_int 0)
					   	      (const_int 4)
					   	      (const_int 1)
					   	      (const_int 5)
					   	      (const_int 2)
					   	      (const_int 6)
					   	      (const_int 3)
					   	      (const_int 7)]))
                        (vec_select:V8HI (match_operand:V8HI 2 "register_operand" "v")
					   (parallel [(const_int 4)
					   	      (const_int 0)
					   	      (const_int 5)
					   	      (const_int 1)
					   	      (const_int 6)
					   	      (const_int 2)
					   	      (const_int 7)
					   	      (const_int 3)]))
		      (const_int 85)))]
  "TARGET_ALTIVEC"
  "vmrghh %0,%1,%2"
  [(set_attr "type" "vecperm")])

(define_insn "altivec_vmrghw"
  [(set (match_operand:V4SI 0 "register_operand" "=v")
        (vec_merge:V4SI (vec_select:V4SI (match_operand:V4SI 1 "register_operand" "v")
					 (parallel [(const_int 0)
					 	    (const_int 2)
						    (const_int 1)
						    (const_int 3)]))
                        (vec_select:V4SI (match_operand:V4SI 2 "register_operand" "v")
					 (parallel [(const_int 2)
					 	    (const_int 0)
						    (const_int 3)
						    (const_int 1)]))
		      (const_int 5)))]
  "TARGET_ALTIVEC"
  "vmrghw %0,%1,%2"
  [(set_attr "type" "vecperm")])

(define_insn "altivec_vmrghsf"
  [(set (match_operand:V4SF 0 "register_operand" "=v")
        (vec_merge:V4SF (vec_select:V4SF (match_operand:V4SF 1 "register_operand" "v")
                                         (parallel [(const_int 0)
                                                    (const_int 2)
                                                    (const_int 1)
                                                    (const_int 3)]))
                        (vec_select:V4SF (match_operand:V4SF 2 "register_operand" "v")
                                         (parallel [(const_int 2)
                                                    (const_int 0)
                                                    (const_int 3)
                                                    (const_int 1)]))
                      (const_int 5)))]
  "TARGET_ALTIVEC"
  "vmrghw %0,%1,%2"
  [(set_attr "type" "vecperm")])

(define_insn "altivec_vmrglb"
  [(set (match_operand:V16QI 0 "register_operand" "=v")
        (vec_merge:V16QI (vec_select:V16QI (match_operand:V16QI 1 "register_operand" "v")
					   (parallel [(const_int 8)
					   	      (const_int 0)
					   	      (const_int 9)
					   	      (const_int 1)
					   	      (const_int 10)
					   	      (const_int 2)
						      (const_int 11)
						      (const_int 3)
					   	      (const_int 12)
					   	      (const_int 4)
					   	      (const_int 13)
					   	      (const_int 5)
					   	      (const_int 14)
					   	      (const_int 6)
					   	      (const_int 15)
						      (const_int 7)]))
                      (vec_select:V16QI (match_operand:V16QI 2 "register_operand" "v")
					   (parallel [(const_int 0)
					   	      (const_int 8)
					   	      (const_int 1)
					   	      (const_int 9)
					   	      (const_int 2)
					   	      (const_int 10)
						      (const_int 3)
						      (const_int 11)
					   	      (const_int 4)
					   	      (const_int 12)
					   	      (const_int 5)
					   	      (const_int 13)
					   	      (const_int 6)
					   	      (const_int 14)
					   	      (const_int 7)
						      (const_int 15)]))
		      (const_int 21845)))]
  "TARGET_ALTIVEC"
  "vmrglb %0,%1,%2"
  [(set_attr "type" "vecperm")])

(define_insn "altivec_vmrglh"
  [(set (match_operand:V8HI 0 "register_operand" "=v")
        (vec_merge:V8HI (vec_select:V8HI (match_operand:V8HI 1 "register_operand" "v")
					   (parallel [(const_int 4)
					   	      (const_int 0)
					   	      (const_int 5)
					   	      (const_int 1)
					   	      (const_int 6)
					   	      (const_int 2)
					   	      (const_int 7)
					   	      (const_int 3)]))
                        (vec_select:V8HI (match_operand:V8HI 2 "register_operand" "v")
					   (parallel [(const_int 0)
					   	      (const_int 4)
					   	      (const_int 1)
					   	      (const_int 5)
					   	      (const_int 2)
					   	      (const_int 6)
					   	      (const_int 3)
					   	      (const_int 7)]))
		      (const_int 85)))]
  "TARGET_ALTIVEC"
  "vmrglh %0,%1,%2"
  [(set_attr "type" "vecperm")])

(define_insn "altivec_vmrglw"
  [(set (match_operand:V4SI 0 "register_operand" "=v")
        (vec_merge:V4SI (vec_select:V4SI (match_operand:V4SI 1 "register_operand" "v")
					 (parallel [(const_int 2)
					 	    (const_int 0)
						    (const_int 3)
						    (const_int 1)]))
                        (vec_select:V4SI (match_operand:V4SI 2 "register_operand" "v")
					 (parallel [(const_int 0)
					 	    (const_int 2)
						    (const_int 1)
						    (const_int 3)]))
		      (const_int 5)))]
  "TARGET_ALTIVEC"
  "vmrglw %0,%1,%2"
  [(set_attr "type" "vecperm")])

(define_insn "altivec_vmrglsf"
  [(set (match_operand:V4SF 0 "register_operand" "=v")
        (vec_merge:V4SF (vec_select:V4SF (match_operand:V4SF 1 "register_operand" "v")
                                         (parallel [(const_int 2)
                                                    (const_int 0)
                                                    (const_int 3)
                                                    (const_int 1)]))
                        (vec_select:V4SF (match_operand:V4SF 2 "register_operand" "v")
                                         (parallel [(const_int 0)
                                                    (const_int 2)
                                                    (const_int 1)
                                                    (const_int 3)]))
                      (const_int 5)))]
  "TARGET_ALTIVEC"
  "vmrglw %0,%1,%2"
  [(set_attr "type" "vecperm")])

(define_insn "altivec_vmuleub"
  [(set (match_operand:V8HI 0 "register_operand" "=v")
        (unspec:V8HI [(match_operand:V16QI 1 "register_operand" "v")
                      (match_operand:V16QI 2 "register_operand" "v")]
		     UNSPEC_VMULEUB))]
  "TARGET_ALTIVEC"
  "vmuleub %0,%1,%2"
  [(set_attr "type" "veccomplex")])

(define_insn "altivec_vmulesb"
  [(set (match_operand:V8HI 0 "register_operand" "=v")
        (unspec:V8HI [(match_operand:V16QI 1 "register_operand" "v")
                      (match_operand:V16QI 2 "register_operand" "v")]
		     UNSPEC_VMULESB))]
  "TARGET_ALTIVEC"
  "vmulesb %0,%1,%2"
  [(set_attr "type" "veccomplex")])

(define_insn "altivec_vmuleuh"
  [(set (match_operand:V4SI 0 "register_operand" "=v")
        (unspec:V4SI [(match_operand:V8HI 1 "register_operand" "v")
                      (match_operand:V8HI 2 "register_operand" "v")]
		     UNSPEC_VMULEUH))]
  "TARGET_ALTIVEC"
  "vmuleuh %0,%1,%2"
  [(set_attr "type" "veccomplex")])

(define_insn "altivec_vmulesh"
  [(set (match_operand:V4SI 0 "register_operand" "=v")
        (unspec:V4SI [(match_operand:V8HI 1 "register_operand" "v")
                      (match_operand:V8HI 2 "register_operand" "v")]
		     UNSPEC_VMULESH))]
  "TARGET_ALTIVEC"
  "vmulesh %0,%1,%2"
  [(set_attr "type" "veccomplex")])

(define_insn "altivec_vmuloub"
  [(set (match_operand:V8HI 0 "register_operand" "=v")
        (unspec:V8HI [(match_operand:V16QI 1 "register_operand" "v")
                      (match_operand:V16QI 2 "register_operand" "v")]
		     UNSPEC_VMULOUB))]
  "TARGET_ALTIVEC"
  "vmuloub %0,%1,%2"
  [(set_attr "type" "veccomplex")])

(define_insn "altivec_vmulosb"
  [(set (match_operand:V8HI 0 "register_operand" "=v")
        (unspec:V8HI [(match_operand:V16QI 1 "register_operand" "v")
                      (match_operand:V16QI 2 "register_operand" "v")]
		     UNSPEC_VMULOSB))]
  "TARGET_ALTIVEC"
  "vmulosb %0,%1,%2"
  [(set_attr "type" "veccomplex")])

(define_insn "altivec_vmulouh"
  [(set (match_operand:V4SI 0 "register_operand" "=v")
        (unspec:V4SI [(match_operand:V8HI 1 "register_operand" "v")
                      (match_operand:V8HI 2 "register_operand" "v")]
		     UNSPEC_VMULOUH))]
  "TARGET_ALTIVEC"
  "vmulouh %0,%1,%2"
  [(set_attr "type" "veccomplex")])

(define_insn "altivec_vmulosh"
  [(set (match_operand:V4SI 0 "register_operand" "=v")
        (unspec:V4SI [(match_operand:V8HI 1 "register_operand" "v")
                      (match_operand:V8HI 2 "register_operand" "v")]
		     UNSPEC_VMULOSH))]
  "TARGET_ALTIVEC"
  "vmulosh %0,%1,%2"
  [(set_attr "type" "veccomplex")])


;; logical ops

(define_insn "and<mode>3"
  [(set (match_operand:VI 0 "register_operand" "=v")
        (and:VI (match_operand:VI 1 "register_operand" "v")
                (match_operand:VI 2 "register_operand" "v")))]
  "TARGET_ALTIVEC"
  "vand %0,%1,%2"
  [(set_attr "type" "vecsimple")])

(define_insn "ior<mode>3"
  [(set (match_operand:VI 0 "register_operand" "=v")
        (ior:VI (match_operand:VI 1 "register_operand" "v")
                (match_operand:VI 2 "register_operand" "v")))]
  "TARGET_ALTIVEC"
  "vor %0,%1,%2"
  [(set_attr "type" "vecsimple")])

(define_insn "xor<mode>3"
  [(set (match_operand:VI 0 "register_operand" "=v")
        (xor:VI (match_operand:VI 1 "register_operand" "v")
                (match_operand:VI 2 "register_operand" "v")))]
  "TARGET_ALTIVEC"
  "vxor %0,%1,%2"
  [(set_attr "type" "vecsimple")])

(define_insn "xorv4sf3"
  [(set (match_operand:V4SF 0 "register_operand" "=v")
        (xor:V4SF (match_operand:V4SF 1 "register_operand" "v")
                  (match_operand:V4SF 2 "register_operand" "v")))]
  "TARGET_ALTIVEC"
  "vxor %0,%1,%2" 
  [(set_attr "type" "vecsimple")])

(define_insn "one_cmpl<mode>2"
  [(set (match_operand:VI 0 "register_operand" "=v")
        (not:VI (match_operand:VI 1 "register_operand" "v")))]
  "TARGET_ALTIVEC"
  "vnor %0,%1,%1"
  [(set_attr "type" "vecsimple")])
  
(define_insn "altivec_nor<mode>3"
  [(set (match_operand:VI 0 "register_operand" "=v")
        (not:VI (ior:VI (match_operand:VI 1 "register_operand" "v")
                        (match_operand:VI 2 "register_operand" "v"))))]
  "TARGET_ALTIVEC"
  "vnor %0,%1,%2"
  [(set_attr "type" "vecsimple")])

(define_insn "andc<mode>3"
  [(set (match_operand:VI 0 "register_operand" "=v")
        (and:VI (not:VI (match_operand:VI 2 "register_operand" "v"))
                (match_operand:VI 1 "register_operand" "v")))]
  "TARGET_ALTIVEC"
  "vandc %0,%1,%2"
  [(set_attr "type" "vecsimple")])

(define_insn "*andc3_v4sf"
  [(set (match_operand:V4SF 0 "register_operand" "=v")
        (and:V4SF (not:V4SF (match_operand:V4SF 2 "register_operand" "v"))
                  (match_operand:V4SF 1 "register_operand" "v")))]
  "TARGET_ALTIVEC"
  "vandc %0,%1,%2"
  [(set_attr "type" "vecsimple")])

(define_insn "altivec_vpkuhum"
  [(set (match_operand:V16QI 0 "register_operand" "=v")
        (unspec:V16QI [(match_operand:V8HI 1 "register_operand" "v")
                       (match_operand:V8HI 2 "register_operand" "v")]
		      UNSPEC_VPKUHUM))]
  "TARGET_ALTIVEC"
  "vpkuhum %0,%1,%2"
  [(set_attr "type" "vecperm")])

(define_insn "altivec_vpkuwum"
  [(set (match_operand:V8HI 0 "register_operand" "=v")
        (unspec:V8HI [(match_operand:V4SI 1 "register_operand" "v")
                      (match_operand:V4SI 2 "register_operand" "v")]
		     UNSPEC_VPKUWUM))]
  "TARGET_ALTIVEC"
  "vpkuwum %0,%1,%2"
  [(set_attr "type" "vecperm")])

(define_insn "altivec_vpkpx"
  [(set (match_operand:V8HI 0 "register_operand" "=v")
        (unspec:V8HI [(match_operand:V4SI 1 "register_operand" "v")
                      (match_operand:V4SI 2 "register_operand" "v")]
		     UNSPEC_VPKPX))]
  "TARGET_ALTIVEC"
  "vpkpx %0,%1,%2"
  [(set_attr "type" "vecperm")])

(define_insn "altivec_vpkshss"
  [(set (match_operand:V16QI 0 "register_operand" "=v")
        (unspec:V16QI [(match_operand:V8HI 1 "register_operand" "v")
                       (match_operand:V8HI 2 "register_operand" "v")]
		      UNSPEC_VPKSHSS))
   (set (reg:SI 110) (unspec:SI [(const_int 0)] UNSPEC_SET_VSCR))]
  "TARGET_ALTIVEC"
  "vpkshss %0,%1,%2"
  [(set_attr "type" "vecperm")])

(define_insn "altivec_vpkswss"
  [(set (match_operand:V8HI 0 "register_operand" "=v")
        (unspec:V8HI [(match_operand:V4SI 1 "register_operand" "v")
                      (match_operand:V4SI 2 "register_operand" "v")]
		     UNSPEC_VPKSWSS))
   (set (reg:SI 110) (unspec:SI [(const_int 0)] UNSPEC_SET_VSCR))]
  "TARGET_ALTIVEC"
  "vpkswss %0,%1,%2"
  [(set_attr "type" "vecperm")])

(define_insn "altivec_vpkuhus"
  [(set (match_operand:V16QI 0 "register_operand" "=v")
        (unspec:V16QI [(match_operand:V8HI 1 "register_operand" "v")
                       (match_operand:V8HI 2 "register_operand" "v")]
		      UNSPEC_VPKUHUS))
   (set (reg:SI 110) (unspec:SI [(const_int 0)] UNSPEC_SET_VSCR))]
  "TARGET_ALTIVEC"
  "vpkuhus %0,%1,%2"
  [(set_attr "type" "vecperm")])

(define_insn "altivec_vpkshus"
  [(set (match_operand:V16QI 0 "register_operand" "=v")
        (unspec:V16QI [(match_operand:V8HI 1 "register_operand" "v")
                       (match_operand:V8HI 2 "register_operand" "v")]
		      UNSPEC_VPKSHUS))
   (set (reg:SI 110) (unspec:SI [(const_int 0)] UNSPEC_SET_VSCR))]
  "TARGET_ALTIVEC"
  "vpkshus %0,%1,%2"
  [(set_attr "type" "vecperm")])

(define_insn "altivec_vpkuwus"
  [(set (match_operand:V8HI 0 "register_operand" "=v")
        (unspec:V8HI [(match_operand:V4SI 1 "register_operand" "v")
                      (match_operand:V4SI 2 "register_operand" "v")]
		     UNSPEC_VPKUWUS))
   (set (reg:SI 110) (unspec:SI [(const_int 0)] UNSPEC_SET_VSCR))]
  "TARGET_ALTIVEC"
  "vpkuwus %0,%1,%2"
  [(set_attr "type" "vecperm")])

(define_insn "altivec_vpkswus"
  [(set (match_operand:V8HI 0 "register_operand" "=v")
        (unspec:V8HI [(match_operand:V4SI 1 "register_operand" "v")
                      (match_operand:V4SI 2 "register_operand" "v")]
		     UNSPEC_VPKSWUS))
   (set (reg:SI 110) (unspec:SI [(const_int 0)] UNSPEC_SET_VSCR))]
  "TARGET_ALTIVEC"
  "vpkswus %0,%1,%2"
  [(set_attr "type" "vecperm")])

(define_insn "altivec_vrl<VI_char>"
  [(set (match_operand:VI 0 "register_operand" "=v")
        (unspec:VI [(match_operand:VI 1 "register_operand" "v")
                    (match_operand:VI 2 "register_operand" "v")]
		   UNSPEC_VRL))]
<<<<<<< HEAD
  "TARGET_ALTIVEC"
  "vrl<VI_char> %0,%1,%2"
  [(set_attr "type" "vecsimple")])

(define_insn "altivec_vsl<VI_char>"
  [(set (match_operand:VI 0 "register_operand" "=v")
        (unspec:VI [(match_operand:VI 1 "register_operand" "v")
                    (match_operand:VI 2 "register_operand" "v")]
		   UNSPEC_VSL))]
  "TARGET_ALTIVEC"
  "vsl<VI_char> %0,%1,%2"
  [(set_attr "type" "vecsimple")])

(define_insn "altivec_vslw_v4sf"
  [(set (match_operand:V4SF 0 "register_operand" "=v")
        (unspec:V4SF [(match_operand:V4SF 1 "register_operand" "v")
                      (match_operand:V4SF 2 "register_operand" "v")]
		     UNSPEC_VSLW))]
=======
  "TARGET_ALTIVEC"
  "vrl<VI_char> %0,%1,%2"
  [(set_attr "type" "vecsimple")])

(define_insn "altivec_vsl<VI_char>"
  [(set (match_operand:VI 0 "register_operand" "=v")
        (unspec:VI [(match_operand:VI 1 "register_operand" "v")
                    (match_operand:VI 2 "register_operand" "v")]
		   UNSPEC_VSL))]
>>>>>>> c355071f
  "TARGET_ALTIVEC"
  "vsl<VI_char> %0,%1,%2"
  [(set_attr "type" "vecsimple")])

(define_insn "altivec_vsl"
  [(set (match_operand:V4SI 0 "register_operand" "=v")
        (unspec:V4SI [(match_operand:V4SI 1 "register_operand" "v")
                      (match_operand:V4SI 2 "register_operand" "v")]
		     UNSPEC_VSLV4SI))]
  "TARGET_ALTIVEC"
  "vsl %0,%1,%2"
  [(set_attr "type" "vecperm")])

(define_insn "altivec_vslo"
  [(set (match_operand:V4SI 0 "register_operand" "=v")
        (unspec:V4SI [(match_operand:V4SI 1 "register_operand" "v")
                      (match_operand:V4SI 2 "register_operand" "v")]
		     UNSPEC_VSLO))]
  "TARGET_ALTIVEC"
  "vslo %0,%1,%2"
  [(set_attr "type" "vecperm")])

(define_insn "lshr<mode>3"
  [(set (match_operand:VI 0 "register_operand" "=v")
        (lshiftrt:VI (match_operand:VI 1 "register_operand" "v")
                    (match_operand:VI 2 "register_operand" "v") ))]
  "TARGET_ALTIVEC"
  "vsr<VI_char> %0,%1,%2"
  [(set_attr "type" "vecsimple")])

(define_insn "ashr<mode>3"
  [(set (match_operand:VI 0 "register_operand" "=v")
        (ashiftrt:VI (match_operand:VI 1 "register_operand" "v")
                    (match_operand:VI 2 "register_operand" "v") ))]
  "TARGET_ALTIVEC"
  "vsra<VI_char> %0,%1,%2"
  [(set_attr "type" "vecsimple")])

(define_insn "altivec_vsr"
  [(set (match_operand:V4SI 0 "register_operand" "=v")
        (unspec:V4SI [(match_operand:V4SI 1 "register_operand" "v")
                      (match_operand:V4SI 2 "register_operand" "v")]
		     UNSPEC_VSR))]
  "TARGET_ALTIVEC"
  "vsr %0,%1,%2"
  [(set_attr "type" "vecperm")])

(define_insn "altivec_vsro"
  [(set (match_operand:V4SI 0 "register_operand" "=v")
        (unspec:V4SI [(match_operand:V4SI 1 "register_operand" "v")
                      (match_operand:V4SI 2 "register_operand" "v")]
		     UNSPEC_VSRO))]
  "TARGET_ALTIVEC"
  "vsro %0,%1,%2"
  [(set_attr "type" "vecperm")])

(define_insn "altivec_vsum4ubs"
  [(set (match_operand:V4SI 0 "register_operand" "=v")
        (unspec:V4SI [(match_operand:V16QI 1 "register_operand" "v")
                      (match_operand:V4SI 2 "register_operand" "v")]
		     UNSPEC_VSUM4UBS))
   (set (reg:SI 110) (unspec:SI [(const_int 0)] UNSPEC_SET_VSCR))]
  "TARGET_ALTIVEC"
  "vsum4ubs %0,%1,%2"
  [(set_attr "type" "veccomplex")])

(define_insn "altivec_vsum4s<VI_char>s"
  [(set (match_operand:V4SI 0 "register_operand" "=v")
        (unspec:V4SI [(match_operand:VIshort 1 "register_operand" "v")
                      (match_operand:V4SI 2 "register_operand" "v")]
		     UNSPEC_VSUM4S))
   (set (reg:SI 110) (unspec:SI [(const_int 0)] UNSPEC_SET_VSCR))]
  "TARGET_ALTIVEC"
  "vsum4s<VI_char>s %0,%1,%2"
  [(set_attr "type" "veccomplex")])

(define_insn "altivec_vsum2sws"
  [(set (match_operand:V4SI 0 "register_operand" "=v")
        (unspec:V4SI [(match_operand:V4SI 1 "register_operand" "v")
                      (match_operand:V4SI 2 "register_operand" "v")]
		     UNSPEC_VSUM2SWS))
   (set (reg:SI 110) (unspec:SI [(const_int 0)] UNSPEC_SET_VSCR))]
  "TARGET_ALTIVEC"
  "vsum2sws %0,%1,%2"
  [(set_attr "type" "veccomplex")])

(define_insn "altivec_vsumsws"
  [(set (match_operand:V4SI 0 "register_operand" "=v")
        (unspec:V4SI [(match_operand:V4SI 1 "register_operand" "v")
                      (match_operand:V4SI 2 "register_operand" "v")]
		     UNSPEC_VSUMSWS))
   (set (reg:SI 110) (unspec:SI [(const_int 0)] UNSPEC_SET_VSCR))]
  "TARGET_ALTIVEC"
  "vsumsws %0,%1,%2"
  [(set_attr "type" "veccomplex")])

(define_insn "altivec_vspltb"
  [(set (match_operand:V16QI 0 "register_operand" "=v")
        (vec_duplicate:V16QI
	 (vec_select:QI (match_operand:V16QI 1 "register_operand" "v")
			(parallel
			 [(match_operand:QI 2 "u5bit_cint_operand" "")]))))]
  "TARGET_ALTIVEC"
  "vspltb %0,%1,%2"
  [(set_attr "type" "vecperm")])

(define_insn "altivec_vsplth"
  [(set (match_operand:V8HI 0 "register_operand" "=v")
	(vec_duplicate:V8HI
	 (vec_select:HI (match_operand:V8HI 1 "register_operand" "v")
			(parallel
			 [(match_operand:QI 2 "u5bit_cint_operand" "")]))))]
  "TARGET_ALTIVEC"
  "vsplth %0,%1,%2"
  [(set_attr "type" "vecperm")])

(define_insn "altivec_vspltw"
  [(set (match_operand:V4SI 0 "register_operand" "=v")
	(vec_duplicate:V4SI
	 (vec_select:SI (match_operand:V4SI 1 "register_operand" "v")
			(parallel
			 [(match_operand:QI 2 "u5bit_cint_operand" "i")]))))]
  "TARGET_ALTIVEC"
  "vspltw %0,%1,%2"
  [(set_attr "type" "vecperm")])

(define_insn "*altivec_vspltsf"
  [(set (match_operand:V4SF 0 "register_operand" "=v")
	(vec_duplicate:V4SF
	 (vec_select:SF (match_operand:V4SF 1 "register_operand" "v")
			(parallel
			 [(match_operand:QI 2 "u5bit_cint_operand" "i")]))))]
<<<<<<< HEAD
  "TARGET_ALTIVEC"
  "vspltw %0,%1,%2"
  [(set_attr "type" "vecperm")])

(define_insn "altivec_vspltis<VI_char>"
  [(set (match_operand:VI 0 "register_operand" "=v")
	(vec_duplicate:VI
	 (match_operand:QI 1 "s5bit_cint_operand" "i")))]
  "TARGET_ALTIVEC"
  "vspltis<VI_char> %0,%1"
  [(set_attr "type" "vecperm")])

(define_insn "altivec_vspltisw_v4sf"
  [(set (match_operand:V4SF 0 "register_operand" "=v")
	(vec_duplicate:V4SF
	 (float:SF (match_operand:QI 1 "s5bit_cint_operand" "i"))))]
=======
  "TARGET_ALTIVEC"
  "vspltw %0,%1,%2"
  [(set_attr "type" "vecperm")])

(define_insn "altivec_vspltis<VI_char>"
  [(set (match_operand:VI 0 "register_operand" "=v")
	(vec_duplicate:VI
	 (match_operand:QI 1 "s5bit_cint_operand" "i")))]
>>>>>>> c355071f
  "TARGET_ALTIVEC"
  "vspltis<VI_char> %0,%1"
  [(set_attr "type" "vecperm")])

(define_insn "ftruncv4sf2"
  [(set (match_operand:V4SF 0 "register_operand" "=v")
  	(fix:V4SF (match_operand:V4SF 1 "register_operand" "v")))]
  "TARGET_ALTIVEC"
  "vrfiz %0,%1"
  [(set_attr "type" "vecfloat")])

(define_insn "altivec_vperm_<mode>"
  [(set (match_operand:V 0 "register_operand" "=v")
	(unspec:V [(match_operand:V 1 "register_operand" "v")
		   (match_operand:V 2 "register_operand" "v")
		   (match_operand:V16QI 3 "register_operand" "v")]
		  UNSPEC_VPERM))]
  "TARGET_ALTIVEC"
  "vperm %0,%1,%2,%3"
  [(set_attr "type" "vecperm")])

(define_insn "altivec_vrfip"
  [(set (match_operand:V4SF 0 "register_operand" "=v")
        (unspec:V4SF [(match_operand:V4SF 1 "register_operand" "v")]
		     UNSPEC_VRFIP))]
  "TARGET_ALTIVEC"
  "vrfip %0,%1"
  [(set_attr "type" "vecfloat")])

(define_insn "altivec_vrfin"
  [(set (match_operand:V4SF 0 "register_operand" "=v")
        (unspec:V4SF [(match_operand:V4SF 1 "register_operand" "v")]
		     UNSPEC_VRFIN))]
  "TARGET_ALTIVEC"
  "vrfin %0,%1"
  [(set_attr "type" "vecfloat")])

(define_insn "altivec_vrfim"
  [(set (match_operand:V4SF 0 "register_operand" "=v")
        (unspec:V4SF [(match_operand:V4SF 1 "register_operand" "v")]
		     UNSPEC_VRFIM))]
  "TARGET_ALTIVEC"
  "vrfim %0,%1"
  [(set_attr "type" "vecfloat")])

(define_insn "altivec_vcfux"
  [(set (match_operand:V4SF 0 "register_operand" "=v")
        (unspec:V4SF [(match_operand:V4SI 1 "register_operand" "v")
	              (match_operand:QI 2 "immediate_operand" "i")]
		     UNSPEC_VCFUX))]
  "TARGET_ALTIVEC"
  "vcfux %0,%1,%2"
  [(set_attr "type" "vecfloat")])

(define_insn "altivec_vcfsx"
  [(set (match_operand:V4SF 0 "register_operand" "=v")
        (unspec:V4SF [(match_operand:V4SI 1 "register_operand" "v")
	              (match_operand:QI 2 "immediate_operand" "i")]
		     UNSPEC_VCFSX))]
  "TARGET_ALTIVEC"
  "vcfsx %0,%1,%2"
  [(set_attr "type" "vecfloat")])

(define_insn "altivec_vctuxs"
  [(set (match_operand:V4SI 0 "register_operand" "=v")
        (unspec:V4SI [(match_operand:V4SF 1 "register_operand" "v")
                      (match_operand:QI 2 "immediate_operand" "i")]
		     UNSPEC_VCTUXS))
   (set (reg:SI 110) (unspec:SI [(const_int 0)] UNSPEC_SET_VSCR))]
  "TARGET_ALTIVEC"
  "vctuxs %0,%1,%2"
  [(set_attr "type" "vecfloat")])

(define_insn "altivec_vctsxs"
  [(set (match_operand:V4SI 0 "register_operand" "=v")
        (unspec:V4SI [(match_operand:V4SF 1 "register_operand" "v")
                      (match_operand:QI 2 "immediate_operand" "i")]
		     UNSPEC_VCTSXS))
   (set (reg:SI 110) (unspec:SI [(const_int 0)] UNSPEC_SET_VSCR))]
  "TARGET_ALTIVEC"
  "vctsxs %0,%1,%2"
  [(set_attr "type" "vecfloat")])

(define_insn "altivec_vlogefp"
  [(set (match_operand:V4SF 0 "register_operand" "=v")
        (unspec:V4SF [(match_operand:V4SF 1 "register_operand" "v")]
		     UNSPEC_VLOGEFP))]
  "TARGET_ALTIVEC"
  "vlogefp %0,%1"
  [(set_attr "type" "vecfloat")])

(define_insn "altivec_vexptefp"
  [(set (match_operand:V4SF 0 "register_operand" "=v")
        (unspec:V4SF [(match_operand:V4SF 1 "register_operand" "v")]
		     UNSPEC_VEXPTEFP))]
  "TARGET_ALTIVEC"
  "vexptefp %0,%1"
  [(set_attr "type" "vecfloat")])

(define_insn "altivec_vrsqrtefp"
  [(set (match_operand:V4SF 0 "register_operand" "=v")
        (unspec:V4SF [(match_operand:V4SF 1 "register_operand" "v")]
		     UNSPEC_VRSQRTEFP))]
  "TARGET_ALTIVEC"
  "vrsqrtefp %0,%1"
  [(set_attr "type" "vecfloat")])

(define_insn "altivec_vrefp"
  [(set (match_operand:V4SF 0 "register_operand" "=v")
        (unspec:V4SF [(match_operand:V4SF 1 "register_operand" "v")]
		     UNSPEC_VREFP))]
  "TARGET_ALTIVEC"
  "vrefp %0,%1"
  [(set_attr "type" "vecfloat")])

(define_expand "vcondv4si"
	[(set (match_operand:V4SI 0 "register_operand" "=v")
	      (unspec:V4SI [(match_operand:V4SI 1 "register_operand" "v")
	       (match_operand:V4SI 2 "register_operand" "v")
	       (match_operand:V4SI 3 "comparison_operator" "")
	       (match_operand:V4SI 4 "register_operand" "v")
	       (match_operand:V4SI 5 "register_operand" "v")
	       ] UNSPEC_VCOND_V4SI))]
	"TARGET_ALTIVEC"
	"
{
	if (rs6000_emit_vector_cond_expr (operands[0], operands[1], operands[2],
					  operands[3], operands[4], operands[5]))
	DONE;
	else
	FAIL;
}
	")

(define_expand "vconduv4si"
	[(set (match_operand:V4SI 0 "register_operand" "=v")
	      (unspec:V4SI [(match_operand:V4SI 1 "register_operand" "v")
	       (match_operand:V4SI 2 "register_operand" "v")
	       (match_operand:V4SI 3 "comparison_operator" "")
	       (match_operand:V4SI 4 "register_operand" "v")
	       (match_operand:V4SI 5 "register_operand" "v")
	       ] UNSPEC_VCONDU_V4SI))]
	"TARGET_ALTIVEC"
	"
{
	if (rs6000_emit_vector_cond_expr (operands[0], operands[1], operands[2],
					  operands[3], operands[4], operands[5]))
	DONE;
	else
	FAIL;
}
	")

(define_expand "vcondv4sf"
	[(set (match_operand:V4SF 0 "register_operand" "=v")
	      (unspec:V4SF [(match_operand:V4SI 1 "register_operand" "v")
	       (match_operand:V4SF 2 "register_operand" "v")
	       (match_operand:V4SF 3 "comparison_operator" "")
	       (match_operand:V4SF 4 "register_operand" "v")
	       (match_operand:V4SF 5 "register_operand" "v")
	       ] UNSPEC_VCOND_V4SF))]
	"TARGET_ALTIVEC"
	"
{
	if (rs6000_emit_vector_cond_expr (operands[0], operands[1], operands[2],
					  operands[3], operands[4], operands[5]))
	DONE;
	else
	FAIL;
}
	")

(define_expand "vcondv8hi"
	[(set (match_operand:V4SF 0 "register_operand" "=v")
	      (unspec:V8HI [(match_operand:V4SI 1 "register_operand" "v")
	       (match_operand:V8HI 2 "register_operand" "v")
	       (match_operand:V8HI 3 "comparison_operator" "")
	       (match_operand:V8HI 4 "register_operand" "v")
	       (match_operand:V8HI 5 "register_operand" "v")
	       ] UNSPEC_VCOND_V8HI))]
	"TARGET_ALTIVEC"
	"
{
	if (rs6000_emit_vector_cond_expr (operands[0], operands[1], operands[2],
					  operands[3], operands[4], operands[5]))
	DONE;
	else
	FAIL;
}
	")

(define_expand "vconduv8hi"
	[(set (match_operand:V4SF 0 "register_operand" "=v")
	      (unspec:V8HI [(match_operand:V4SI 1 "register_operand" "v")
	       (match_operand:V8HI 2 "register_operand" "v")
	       (match_operand:V8HI 3 "comparison_operator" "")
	       (match_operand:V8HI 4 "register_operand" "v")
	       (match_operand:V8HI 5 "register_operand" "v")
	       ] UNSPEC_VCONDU_V8HI))]
	"TARGET_ALTIVEC"
	"
{
	if (rs6000_emit_vector_cond_expr (operands[0], operands[1], operands[2],
					  operands[3], operands[4], operands[5]))
	DONE;
	else
	FAIL;
}
	")

(define_expand "vcondv16qi"
	[(set (match_operand:V4SF 0 "register_operand" "=v")
	      (unspec:V16QI [(match_operand:V4SI 1 "register_operand" "v")
	       (match_operand:V16QI 2 "register_operand" "v")
	       (match_operand:V16QI 3 "comparison_operator" "")
	       (match_operand:V16QI 4 "register_operand" "v")
	       (match_operand:V16QI 5 "register_operand" "v")
	       ] UNSPEC_VCOND_V16QI))]
	"TARGET_ALTIVEC"
	"
{
	if (rs6000_emit_vector_cond_expr (operands[0], operands[1], operands[2],
					  operands[3], operands[4], operands[5]))
	DONE;
	else
	FAIL;
}
	")

(define_expand "vconduv16qi"
	[(set (match_operand:V4SF 0 "register_operand" "=v")
	      (unspec:V16QI [(match_operand:V4SI 1 "register_operand" "v")
	       (match_operand:V16QI 2 "register_operand" "v")
	       (match_operand:V16QI 3 "comparison_operator" "")
	       (match_operand:V16QI 4 "register_operand" "v")
	       (match_operand:V16QI 5 "register_operand" "v")
	       ] UNSPEC_VCONDU_V16QI))]
	"TARGET_ALTIVEC"
	"
{
	if (rs6000_emit_vector_cond_expr (operands[0], operands[1], operands[2],
					  operands[3], operands[4], operands[5]))
	DONE;
	else
	FAIL;
}
	")


(define_insn "altivec_vsel_v4si"
  [(set (match_operand:V4SI 0 "register_operand" "=v")
        (unspec:V4SI [(match_operand:V4SI 1 "register_operand" "v")
                      (match_operand:V4SI 2 "register_operand" "v")
                      (match_operand:V4SI 3 "register_operand" "v")] 
		     UNSPEC_VSEL4SI))]
  "TARGET_ALTIVEC"
  "vsel %0,%1,%2,%3"
  [(set_attr "type" "vecperm")])

(define_insn "altivec_vsel_v4sf"
  [(set (match_operand:V4SF 0 "register_operand" "=v")
        (unspec:V4SF [(match_operand:V4SF 1 "register_operand" "v")
                      (match_operand:V4SF 2 "register_operand" "v")
                      (match_operand:V4SI 3 "register_operand" "v")] 
	              UNSPEC_VSEL4SF))]
  "TARGET_ALTIVEC"
  "vsel %0,%1,%2,%3"
  [(set_attr "type" "vecperm")])

(define_insn "altivec_vsel_v8hi"
  [(set (match_operand:V8HI 0 "register_operand" "=v")
        (unspec:V8HI [(match_operand:V8HI 1 "register_operand" "v")
                      (match_operand:V8HI 2 "register_operand" "v")
                      (match_operand:V8HI 3 "register_operand" "v")] 
		     UNSPEC_VSEL8HI))]
  "TARGET_ALTIVEC"
  "vsel %0,%1,%2,%3"
  [(set_attr "type" "vecperm")])

(define_insn "altivec_vsel_v16qi"
  [(set (match_operand:V16QI 0 "register_operand" "=v")
        (unspec:V16QI [(match_operand:V16QI 1 "register_operand" "v")
                       (match_operand:V16QI 2 "register_operand" "v")
                       (match_operand:V16QI 3 "register_operand" "v")] 
		      UNSPEC_VSEL16QI))]
  "TARGET_ALTIVEC"
  "vsel %0,%1,%2,%3"
  [(set_attr "type" "vecperm")])

(define_insn "altivec_vsldoi_<mode>"
  [(set (match_operand:V 0 "register_operand" "=v")
        (unspec:V [(match_operand:V 1 "register_operand" "v")
		   (match_operand:V 2 "register_operand" "v")
                   (match_operand:QI 3 "immediate_operand" "i")]
		  UNSPEC_VLSDOI))]
  "TARGET_ALTIVEC"
  "vsldoi %0,%1,%2,%3"
  [(set_attr "type" "vecperm")])

(define_insn "altivec_vupkhsb"
  [(set (match_operand:V8HI 0 "register_operand" "=v")
  	(unspec:V8HI [(match_operand:V16QI 1 "register_operand" "v")]
		     UNSPEC_VUPKHSB))]
  "TARGET_ALTIVEC"
  "vupkhsb %0,%1"
  [(set_attr "type" "vecperm")])

(define_insn "altivec_vupkhpx"
  [(set (match_operand:V4SI 0 "register_operand" "=v")
  	(unspec:V4SI [(match_operand:V8HI 1 "register_operand" "v")]
		     UNSPEC_VUPKHPX))]
  "TARGET_ALTIVEC"
  "vupkhpx %0,%1"
  [(set_attr "type" "vecperm")])

(define_insn "altivec_vupkhsh"
  [(set (match_operand:V4SI 0 "register_operand" "=v")
  	(unspec:V4SI [(match_operand:V8HI 1 "register_operand" "v")]
		     UNSPEC_VUPKHSH))]
  "TARGET_ALTIVEC"
  "vupkhsh %0,%1"
  [(set_attr "type" "vecperm")])

(define_insn "altivec_vupklsb"
  [(set (match_operand:V8HI 0 "register_operand" "=v")
  	(unspec:V8HI [(match_operand:V16QI 1 "register_operand" "v")]
		     UNSPEC_VUPKLSB))]
  "TARGET_ALTIVEC"
  "vupklsb %0,%1"
  [(set_attr "type" "vecperm")])

(define_insn "altivec_vupklpx"
  [(set (match_operand:V4SI 0 "register_operand" "=v")
  	(unspec:V4SI [(match_operand:V8HI 1 "register_operand" "v")]
		     UNSPEC_VUPKLPX))]
  "TARGET_ALTIVEC"
  "vupklpx %0,%1"
  [(set_attr "type" "vecperm")])

(define_insn "altivec_vupklsh"
  [(set (match_operand:V4SI 0 "register_operand" "=v")
  	(unspec:V4SI [(match_operand:V8HI 1 "register_operand" "v")]
		     UNSPEC_VUPKLSH))]
  "TARGET_ALTIVEC"
  "vupklsh %0,%1"
  [(set_attr "type" "vecperm")])

;; AltiVec predicates.

(define_expand "cr6_test_for_zero"
  [(set (match_operand:SI 0 "register_operand" "=r")
	(eq:SI (reg:CC 74)
	       (const_int 0)))]
  "TARGET_ALTIVEC"
  "")	

(define_expand "cr6_test_for_zero_reverse"
  [(set (match_operand:SI 0 "register_operand" "=r")
	(eq:SI (reg:CC 74)
	       (const_int 0)))
   (set (match_dup 0) (minus:SI (const_int 1) (match_dup 0)))]
  "TARGET_ALTIVEC"
  "")

(define_expand "cr6_test_for_lt"
  [(set (match_operand:SI 0 "register_operand" "=r")
	(lt:SI (reg:CC 74)
	       (const_int 0)))]
  "TARGET_ALTIVEC"
  "")

(define_expand "cr6_test_for_lt_reverse"
  [(set (match_operand:SI 0 "register_operand" "=r")
	(lt:SI (reg:CC 74)
	       (const_int 0)))
   (set (match_dup 0) (minus:SI (const_int 1) (match_dup 0)))]
  "TARGET_ALTIVEC"
  "")

;; We can get away with generating the opcode on the fly (%3 below)
;; because all the predicates have the same scheduling parameters.

(define_insn "altivec_predicate_<mode>"
  [(set (reg:CC 74)
	(unspec:CC [(match_operand:V 1 "register_operand" "v")
		    (match_operand:V 2 "register_operand" "v")
		    (match_operand 3 "any_operand" "")] UNSPEC_PREDICATE))
   (clobber (match_scratch:V 0 "=v"))]
  "TARGET_ALTIVEC"
  "%3 %0,%1,%2"
[(set_attr "type" "veccmp")])

(define_insn "altivec_mtvscr"
  [(set (reg:SI 110)
	(unspec_volatile:SI
	 [(match_operand:V4SI 0 "register_operand" "v")] UNSPECV_MTVSCR))]
  "TARGET_ALTIVEC"
  "mtvscr %0"
  [(set_attr "type" "vecsimple")])

(define_insn "altivec_mfvscr"
  [(set (match_operand:V8HI 0 "register_operand" "=v")
	(unspec_volatile:V8HI [(reg:SI 110)] UNSPECV_MFVSCR))]
  "TARGET_ALTIVEC"
  "mfvscr %0"
  [(set_attr "type" "vecsimple")])

(define_insn "altivec_dssall"
  [(unspec_volatile [(const_int 0)] UNSPECV_DSSALL)]
  "TARGET_ALTIVEC"
  "dssall"
  [(set_attr "type" "vecsimple")])

(define_insn "altivec_dss"
  [(unspec_volatile [(match_operand:QI 0 "immediate_operand" "i")]
		    UNSPECV_DSS)]
  "TARGET_ALTIVEC"
  "dss %0"
  [(set_attr "type" "vecsimple")])

(define_insn "altivec_dst"
  [(unspec [(match_operand 0 "register_operand" "b")
	    (match_operand:SI 1 "register_operand" "r")
	    (match_operand:QI 2 "immediate_operand" "i")] UNSPEC_DST)]
  "TARGET_ALTIVEC && GET_MODE (operands[0]) == Pmode"
  "dst %0,%1,%2"
  [(set_attr "type" "vecsimple")])

(define_insn "altivec_dstt"
  [(unspec [(match_operand 0 "register_operand" "b")
	    (match_operand:SI 1 "register_operand" "r")
	    (match_operand:QI 2 "immediate_operand" "i")] UNSPEC_DSTT)]
  "TARGET_ALTIVEC && GET_MODE (operands[0]) == Pmode"
  "dstt %0,%1,%2"
  [(set_attr "type" "vecsimple")])

(define_insn "altivec_dstst"
  [(unspec [(match_operand 0 "register_operand" "b")
	    (match_operand:SI 1 "register_operand" "r")
	    (match_operand:QI 2 "immediate_operand" "i")] UNSPEC_DSTST)]
  "TARGET_ALTIVEC && GET_MODE (operands[0]) == Pmode"
  "dstst %0,%1,%2"
  [(set_attr "type" "vecsimple")])

(define_insn "altivec_dststt"
  [(unspec [(match_operand 0 "register_operand" "b")
	    (match_operand:SI 1 "register_operand" "r")
	    (match_operand:QI 2 "immediate_operand" "i")] UNSPEC_DSTSTT)]
  "TARGET_ALTIVEC && GET_MODE (operands[0]) == Pmode"
  "dststt %0,%1,%2"
  [(set_attr "type" "vecsimple")])

(define_insn "altivec_lvsl"
  [(set (match_operand:V16QI 0 "register_operand" "=v")
	(unspec:V16QI [(match_operand 1 "memory_operand" "Z")] UNSPEC_LVSL))]
  "TARGET_ALTIVEC"
  "lvsl %0,%y1"
  [(set_attr "type" "vecload")])

(define_insn "altivec_lvsr"
  [(set (match_operand:V16QI 0 "register_operand" "=v")
	(unspec:V16QI [(match_operand 1 "memory_operand" "Z")] UNSPEC_LVSR))]
  "TARGET_ALTIVEC"
  "lvsr %0,%y1"
  [(set_attr "type" "vecload")])

(define_expand "build_vector_mask_for_load"
  [(set (match_operand:V16QI 0 "register_operand" "")
	(unspec:V16QI [(match_operand 1 "memory_operand" "")] UNSPEC_LVSR))]
  "TARGET_ALTIVEC"
  "
{ 
  rtx addr;
  rtx temp;

  gcc_assert (GET_CODE (operands[1]) == MEM);

  addr = XEXP (operands[1], 0);
  temp = gen_reg_rtx (GET_MODE (addr));
  emit_insn (gen_rtx_SET (VOIDmode, temp, 
			  gen_rtx_NEG (GET_MODE (addr), addr)));
  emit_insn (gen_altivec_lvsr (operands[0], 
			       replace_equiv_address (operands[1], temp)));
  DONE;
}")

;; Parallel some of the LVE* and STV*'s with unspecs because some have
;; identical rtl but different instructions-- and gcc gets confused.

(define_insn "altivec_lve<VI_char>x"
  [(parallel
    [(set (match_operand:VI 0 "register_operand" "=v")
	  (match_operand:VI 1 "memory_operand" "Z"))
     (unspec [(const_int 0)] UNSPEC_LVE)])]
  "TARGET_ALTIVEC"
  "lve<VI_char>x %0,%y1"
  [(set_attr "type" "vecload")])

(define_insn "*altivec_lvesfx"
  [(parallel
    [(set (match_operand:V4SF 0 "register_operand" "=v")
	  (match_operand:V4SF 1 "memory_operand" "Z"))
     (unspec [(const_int 0)] UNSPEC_LVE)])]
  "TARGET_ALTIVEC"
  "lvewx %0,%y1"
  [(set_attr "type" "vecload")])

(define_insn "altivec_lvxl"
  [(parallel
    [(set (match_operand:V4SI 0 "register_operand" "=v")
	  (match_operand:V4SI 1 "memory_operand" "Z"))
     (unspec [(const_int 0)] UNSPEC_SET_VSCR)])]
  "TARGET_ALTIVEC"
  "lvxl %0,%y1"
  [(set_attr "type" "vecload")])

(define_insn "altivec_lvx"
  [(set (match_operand:V4SI 0 "register_operand" "=v")
	(match_operand:V4SI 1 "memory_operand" "Z"))]
  "TARGET_ALTIVEC"
  "lvx %0,%y1"
  [(set_attr "type" "vecload")])

(define_insn "altivec_stvx"
  [(parallel
    [(set (match_operand:V4SI 0 "memory_operand" "=Z")
	  (match_operand:V4SI 1 "register_operand" "v"))
     (unspec [(const_int 0)] UNSPEC_STVX)])]
  "TARGET_ALTIVEC"
  "stvx %1,%y0"
  [(set_attr "type" "vecstore")])

(define_insn "altivec_stvxl"
  [(parallel
    [(set (match_operand:V4SI 0 "memory_operand" "=Z")
	  (match_operand:V4SI 1 "register_operand" "v"))
     (unspec [(const_int 0)] UNSPEC_STVXL)])]
  "TARGET_ALTIVEC"
  "stvxl %1,%y0"
  [(set_attr "type" "vecstore")])

(define_insn "altivec_stve<VI_char>x"
  [(parallel
    [(set (match_operand:VI 0 "memory_operand" "=Z")
	  (match_operand:VI 1 "register_operand" "v"))
     (unspec [(const_int 0)] UNSPEC_STVE)])]
  "TARGET_ALTIVEC"
  "stve<VI_char>x %1,%y0"
  [(set_attr "type" "vecstore")])

(define_insn "*altivec_stvesfx"
  [(parallel
    [(set (match_operand:V4SF 0 "memory_operand" "=Z")
	  (match_operand:V4SF 1 "register_operand" "v"))
     (unspec [(const_int 0)] UNSPEC_STVE)])]
  "TARGET_ALTIVEC"
  "stvewx %1,%y0"
  [(set_attr "type" "vecstore")])

(define_expand "vec_init<mode>"
  [(match_operand:V 0 "register_operand" "")
   (match_operand 1 "" "")]
  "TARGET_ALTIVEC"
{
  rs6000_expand_vector_init (operands[0], operands[1]);
  DONE;
})
<<<<<<< HEAD

(define_expand "vec_setv4si"
  [(match_operand:V4SI 0 "register_operand" "")
   (match_operand:SI 1 "register_operand" "")
   (match_operand 2 "const_int_operand" "")]
  "TARGET_ALTIVEC"
{
  rs6000_expand_vector_set (operands[0], operands[1], INTVAL (operands[2]));
  DONE;
})

(define_expand "vec_setv8hi"
  [(match_operand:V8HI 0 "register_operand" "")
   (match_operand:HI 1 "register_operand" "")
   (match_operand 2 "const_int_operand" "")]
  "TARGET_ALTIVEC"
{
  rs6000_expand_vector_set (operands[0], operands[1], INTVAL (operands[2]));
  DONE;
})

(define_expand "vec_setv16qi"
  [(match_operand:V16QI 0 "register_operand" "")
   (match_operand:QI 1 "register_operand" "")
   (match_operand 2 "const_int_operand" "")]
  "TARGET_ALTIVEC"
{
  rs6000_expand_vector_set (operands[0], operands[1], INTVAL (operands[2]));
  DONE;
})

(define_expand "vec_setv4sf"
  [(match_operand:V4SF 0 "register_operand" "")
   (match_operand:SF 1 "register_operand" "")
   (match_operand 2 "const_int_operand" "")]
  "TARGET_ALTIVEC"
{
  rs6000_expand_vector_set (operands[0], operands[1], INTVAL (operands[2]));
  DONE;
})

(define_expand "vec_extractv4si"
  [(match_operand:SI 0 "register_operand" "")
   (match_operand:V4SI 1 "register_operand" "")
   (match_operand 2 "const_int_operand" "")]
  "TARGET_ALTIVEC"
{
  rs6000_expand_vector_extract (operands[0], operands[1], INTVAL (operands[2]));
  DONE;
})

(define_expand "vec_extractv8hi"
  [(match_operand:HI 0 "register_operand" "")
   (match_operand:V8HI 1 "register_operand" "")
   (match_operand 2 "const_int_operand" "")]
  "TARGET_ALTIVEC"
{
  rs6000_expand_vector_extract (operands[0], operands[1], INTVAL (operands[2]));
  DONE;
})

(define_expand "vec_extractv16qi"
  [(match_operand:QI 0 "register_operand" "")
   (match_operand:V16QI 1 "register_operand" "")
   (match_operand 2 "const_int_operand" "")]
  "TARGET_ALTIVEC"
{
  rs6000_expand_vector_extract (operands[0], operands[1], INTVAL (operands[2]));
  DONE;
})

(define_expand "vec_extractv4sf"
  [(match_operand:SF 0 "register_operand" "")
   (match_operand:V4SF 1 "register_operand" "")
   (match_operand 2 "const_int_operand" "")]
  "TARGET_ALTIVEC"
{
  rs6000_expand_vector_extract (operands[0], operands[1], INTVAL (operands[2]));
  DONE;
})

;; Generate
;;    vspltis? SCRATCH0,0
;;    vsubu?m SCRATCH2,SCRATCH1,%1
;;    vmaxs? %0,%1,SCRATCH2"
(define_expand "abs<mode>2"
  [(set (match_dup 2) (vec_duplicate:VI (const_int 0)))
   (set (match_dup 3)
        (minus:VI (match_dup 2)
                  (match_operand:VI 1 "register_operand" "v")))
   (set (match_operand:VI 0 "register_operand" "=v")
        (smax:VI (match_dup 1) (match_dup 3)))]
  "TARGET_ALTIVEC"
{
  operands[2] = gen_reg_rtx (GET_MODE (operands[0]));
  operands[3] = gen_reg_rtx (GET_MODE (operands[0]));
})

;; Generate
;;    vspltisw SCRATCH1,-1
;;    vslw SCRATCH2,SCRATCH1,SCRATCH1
;;    vandc %0,%1,SCRATCH2
(define_expand "absv4sf2"
  [(set (match_dup 2)
	(vec_duplicate:V4SF (float:SF (const_int -1))))
   (set (match_dup 3)
        (unspec:V4SF [(match_dup 2) (match_dup 2)] UNSPEC_VSLW))
   (set (match_operand:V4SF 0 "register_operand" "=v")
        (and:V4SF (not:V4SF (match_dup 3))
                  (match_operand:V4SF 1 "register_operand" "v")))]
  "TARGET_ALTIVEC"
{
  operands[2] = gen_reg_rtx (V4SFmode);
  operands[3] = gen_reg_rtx (V4SFmode);
})

;; Generate
;;    vspltis? SCRATCH0,0
;;    vsubs?s SCRATCH2,SCRATCH1,%1
;;    vmaxs? %0,%1,SCRATCH2"
(define_expand "altivec_abss_<mode>"
  [(set (match_dup 2) (vec_duplicate:VI (const_int 0)))
   (parallel [(set (match_dup 3)
		   (unspec:VI [(match_dup 2)
			       (match_operand:VI 1 "register_operand" "v")]
			      UNSPEC_VSUBS))
              (set (reg:SI 110) (unspec:SI [(const_int 0)] UNSPEC_SET_VSCR))])
   (set (match_operand:VI 0 "register_operand" "=v")
        (smax:VI (match_dup 1) (match_dup 3)))]
  "TARGET_ALTIVEC"
{
  operands[2] = gen_reg_rtx (GET_MODE (operands[0]));
  operands[3] = gen_reg_rtx (GET_MODE (operands[0]));
})

;; Vector shift left in bits. Currently supported only for shift
;; amounts that can be expressed as byte shifts (divisible by 8).
;; General shift amounts can be supported using vslo + vsl. We're
;; not expecting to see these yet (the vectorizer currently
;; generates only shifts divisible by byte_size).
(define_expand "vec_shl_<mode>"
  [(set (match_operand:V 0 "register_operand" "=v")
        (unspec:V [(match_operand:V 1 "register_operand" "v")
                   (match_operand:QI 2 "reg_or_short_operand" "")]
		  UNSPEC_VECSH))]
  "TARGET_ALTIVEC"
  "
{
  rtx bitshift = operands[2];
  rtx byteshift = gen_reg_rtx (QImode);
  HOST_WIDE_INT bitshift_val;
  HOST_WIDE_INT byteshift_val;

  if (! CONSTANT_P (bitshift))
    FAIL;
  bitshift_val = INTVAL (bitshift);
  if (bitshift_val & 0x7)
    FAIL;
  byteshift_val = bitshift_val >> 3;
  byteshift = gen_rtx_CONST_INT (QImode, byteshift_val);
  emit_insn (gen_altivec_vsldoi_<mode> (operands[0], operands[1], operands[1],
                                        byteshift));
  DONE;
}")

;; Vector shift right in bits. Currently supported only for shift
;; amounts that can be expressed as byte shifts (divisible by 8).
;; General shift amounts can be supported using vsro + vsr. We're
;; not expecting to see these yet (the vectorizer currently
;; generates only shifts divisible by byte_size).
(define_expand "vec_shr_<mode>"
  [(set (match_operand:V 0 "register_operand" "=v")
        (unspec:V [(match_operand:V 1 "register_operand" "v")
                   (match_operand:QI 2 "reg_or_short_operand" "")]
		  UNSPEC_VECSH))]
  "TARGET_ALTIVEC"
  "
{
  rtx bitshift = operands[2];
  rtx byteshift = gen_reg_rtx (QImode);
  HOST_WIDE_INT bitshift_val;
  HOST_WIDE_INT byteshift_val;
 
  if (! CONSTANT_P (bitshift))
    FAIL;
  bitshift_val = INTVAL (bitshift);
  if (bitshift_val & 0x7)
    FAIL;
  byteshift_val = 16 - (bitshift_val >> 3);
  byteshift = gen_rtx_CONST_INT (QImode, byteshift_val);
  emit_insn (gen_altivec_vsldoi_<mode> (operands[0], operands[1], operands[1],
                                        byteshift));
  DONE;
}")

(define_insn "altivec_vsumsws_nomode"
  [(set (match_operand 0 "register_operand" "=v")
        (unspec:V4SI [(match_operand:V4SI 1 "register_operand" "v")
                      (match_operand:V4SI 2 "register_operand" "v")]
		     UNSPEC_VSUMSWS))
   (set (reg:SI 110) (unspec:SI [(const_int 0)] UNSPEC_SET_VSCR))]
  "TARGET_ALTIVEC"
  "vsumsws %0,%1,%2"
  [(set_attr "type" "veccomplex")])

=======

(define_expand "vec_setv4si"
  [(match_operand:V4SI 0 "register_operand" "")
   (match_operand:SI 1 "register_operand" "")
   (match_operand 2 "const_int_operand" "")]
  "TARGET_ALTIVEC"
{
  rs6000_expand_vector_set (operands[0], operands[1], INTVAL (operands[2]));
  DONE;
})

(define_expand "vec_setv8hi"
  [(match_operand:V8HI 0 "register_operand" "")
   (match_operand:HI 1 "register_operand" "")
   (match_operand 2 "const_int_operand" "")]
  "TARGET_ALTIVEC"
{
  rs6000_expand_vector_set (operands[0], operands[1], INTVAL (operands[2]));
  DONE;
})

(define_expand "vec_setv16qi"
  [(match_operand:V16QI 0 "register_operand" "")
   (match_operand:QI 1 "register_operand" "")
   (match_operand 2 "const_int_operand" "")]
  "TARGET_ALTIVEC"
{
  rs6000_expand_vector_set (operands[0], operands[1], INTVAL (operands[2]));
  DONE;
})

(define_expand "vec_setv4sf"
  [(match_operand:V4SF 0 "register_operand" "")
   (match_operand:SF 1 "register_operand" "")
   (match_operand 2 "const_int_operand" "")]
  "TARGET_ALTIVEC"
{
  rs6000_expand_vector_set (operands[0], operands[1], INTVAL (operands[2]));
  DONE;
})

(define_expand "vec_extractv4si"
  [(match_operand:SI 0 "register_operand" "")
   (match_operand:V4SI 1 "register_operand" "")
   (match_operand 2 "const_int_operand" "")]
  "TARGET_ALTIVEC"
{
  rs6000_expand_vector_extract (operands[0], operands[1], INTVAL (operands[2]));
  DONE;
})

(define_expand "vec_extractv8hi"
  [(match_operand:HI 0 "register_operand" "")
   (match_operand:V8HI 1 "register_operand" "")
   (match_operand 2 "const_int_operand" "")]
  "TARGET_ALTIVEC"
{
  rs6000_expand_vector_extract (operands[0], operands[1], INTVAL (operands[2]));
  DONE;
})

(define_expand "vec_extractv16qi"
  [(match_operand:QI 0 "register_operand" "")
   (match_operand:V16QI 1 "register_operand" "")
   (match_operand 2 "const_int_operand" "")]
  "TARGET_ALTIVEC"
{
  rs6000_expand_vector_extract (operands[0], operands[1], INTVAL (operands[2]));
  DONE;
})

(define_expand "vec_extractv4sf"
  [(match_operand:SF 0 "register_operand" "")
   (match_operand:V4SF 1 "register_operand" "")
   (match_operand 2 "const_int_operand" "")]
  "TARGET_ALTIVEC"
{
  rs6000_expand_vector_extract (operands[0], operands[1], INTVAL (operands[2]));
  DONE;
})

;; Generate
;;    vspltis? SCRATCH0,0
;;    vsubu?m SCRATCH2,SCRATCH1,%1
;;    vmaxs? %0,%1,SCRATCH2"
(define_expand "abs<mode>2"
  [(set (match_dup 2) (vec_duplicate:VI (const_int 0)))
   (set (match_dup 3)
        (minus:VI (match_dup 2)
                  (match_operand:VI 1 "register_operand" "v")))
   (set (match_operand:VI 0 "register_operand" "=v")
        (smax:VI (match_dup 1) (match_dup 3)))]
  "TARGET_ALTIVEC"
{
  operands[2] = gen_reg_rtx (GET_MODE (operands[0]));
  operands[3] = gen_reg_rtx (GET_MODE (operands[0]));
})

;; Generate
;;    vspltisw SCRATCH1,-1
;;    vslw SCRATCH2,SCRATCH1,SCRATCH1
;;    vandc %0,%1,SCRATCH2
(define_expand "absv4sf2"
  [(set (match_dup 2)
	(vec_duplicate:V4SI (const_int -1)))
   (set (match_dup 3)
        (unspec:V4SI [(match_dup 2) (match_dup 2)] UNSPEC_VSL))
   (set (match_operand:V4SF 0 "register_operand" "=v")
        (and:V4SF (not:V4SF (subreg:V4SF (match_dup 3) 0))
                  (match_operand:V4SF 1 "register_operand" "v")))]
  "TARGET_ALTIVEC"
{
  operands[2] = gen_reg_rtx (V4SImode);
  operands[3] = gen_reg_rtx (V4SImode);
})

;; Generate
;;    vspltis? SCRATCH0,0
;;    vsubs?s SCRATCH2,SCRATCH1,%1
;;    vmaxs? %0,%1,SCRATCH2"
(define_expand "altivec_abss_<mode>"
  [(set (match_dup 2) (vec_duplicate:VI (const_int 0)))
   (parallel [(set (match_dup 3)
		   (unspec:VI [(match_dup 2)
			       (match_operand:VI 1 "register_operand" "v")]
			      UNSPEC_VSUBS))
              (set (reg:SI 110) (unspec:SI [(const_int 0)] UNSPEC_SET_VSCR))])
   (set (match_operand:VI 0 "register_operand" "=v")
        (smax:VI (match_dup 1) (match_dup 3)))]
  "TARGET_ALTIVEC"
{
  operands[2] = gen_reg_rtx (GET_MODE (operands[0]));
  operands[3] = gen_reg_rtx (GET_MODE (operands[0]));
})

;; Vector shift left in bits. Currently supported ony for shift
;; amounts that can be expressed as byte shifts (divisible by 8).
;; General shift amounts can be supported using vslo + vsl. We're
;; not expecting to see these yet (the vectorizer currently
;; generates only shifts divisible by byte_size).
(define_expand "vec_shl_<mode>"
  [(set (match_operand:V 0 "register_operand" "=v")
        (unspec:V [(match_operand:V 1 "register_operand" "v")
                   (match_operand:QI 2 "reg_or_short_operand" "")]
		  UNSPEC_VECSH))]
  "TARGET_ALTIVEC"
  "
{
  rtx bitshift = operands[2];
  rtx byteshift = gen_reg_rtx (QImode);
  HOST_WIDE_INT bitshift_val;
  HOST_WIDE_INT byteshift_val;

  if (! CONSTANT_P (bitshift))
    FAIL;
  bitshift_val = INTVAL (bitshift);
  if (bitshift_val & 0x7)
    FAIL;
  byteshift_val = bitshift_val >> 3;
  byteshift = gen_rtx_CONST_INT (QImode, byteshift_val);
  emit_insn (gen_altivec_vsldoi_<mode> (operands[0], operands[1], operands[1],
                                        byteshift));
  DONE;
}")

;; Vector shift left in bits. Currently supported ony for shift
;; amounts that can be expressed as byte shifts (divisible by 8).
;; General shift amounts can be supported using vsro + vsr. We're
;; not expecting to see these yet (the vectorizer currently
;; generates only shifts divisible by byte_size).
(define_expand "vec_shr_<mode>"
  [(set (match_operand:V 0 "register_operand" "=v")
        (unspec:V [(match_operand:V 1 "register_operand" "v")
                   (match_operand:QI 2 "reg_or_short_operand" "")]
		  UNSPEC_VECSH))]
  "TARGET_ALTIVEC"
  "
{
  rtx bitshift = operands[2];
  rtx byteshift = gen_reg_rtx (QImode);
  HOST_WIDE_INT bitshift_val;
  HOST_WIDE_INT byteshift_val;
 
  if (! CONSTANT_P (bitshift))
    FAIL;
  bitshift_val = INTVAL (bitshift);
  if (bitshift_val & 0x7)
    FAIL;
  byteshift_val = 16 - (bitshift_val >> 3);
  byteshift = gen_rtx_CONST_INT (QImode, byteshift_val);
  emit_insn (gen_altivec_vsldoi_<mode> (operands[0], operands[1], operands[1],
                                        byteshift));
  DONE;
}")

(define_insn "altivec_vsumsws_nomode"
  [(set (match_operand 0 "register_operand" "=v")
        (unspec:V4SI [(match_operand:V4SI 1 "register_operand" "v")
                      (match_operand:V4SI 2 "register_operand" "v")]
		     UNSPEC_VSUMSWS))
   (set (reg:SI 110) (unspec:SI [(const_int 0)] UNSPEC_SET_VSCR))]
  "TARGET_ALTIVEC"
  "vsumsws %0,%1,%2"
  [(set_attr "type" "veccomplex")])

>>>>>>> c355071f
(define_expand "reduc_splus_<mode>"
  [(set (match_operand:VIshort 0 "register_operand" "=v")
        (unspec:VIshort [(match_operand:VIshort 1 "register_operand" "v")]
			UNSPEC_REDUC_PLUS))]
  "TARGET_ALTIVEC"
  "
{ 
  rtx vzero = gen_reg_rtx (V4SImode);
  rtx vtmp1 = gen_reg_rtx (V4SImode);

  emit_insn (gen_altivec_vspltisw (vzero, const0_rtx));
  emit_insn (gen_altivec_vsum4s<VI_char>s (vtmp1, operands[1], vzero));
  emit_insn (gen_altivec_vsumsws_nomode (operands[0], vtmp1, vzero));
  DONE;
}")

(define_expand "reduc_uplus_v16qi"
  [(set (match_operand:V16QI 0 "register_operand" "=v")
        (unspec:V16QI [(match_operand:V16QI 1 "register_operand" "v")]
		      UNSPEC_REDUC_PLUS))]
  "TARGET_ALTIVEC"
  "
{
  rtx vzero = gen_reg_rtx (V4SImode);
  rtx vtmp1 = gen_reg_rtx (V4SImode);
<<<<<<< HEAD

  emit_insn (gen_altivec_vspltisw (vzero, const0_rtx));
  emit_insn (gen_altivec_vsum4ubs (vtmp1, operands[1], vzero));
  emit_insn (gen_altivec_vsumsws_nomode (operands[0], vtmp1, vzero));
  DONE;
}")

=======

  emit_insn (gen_altivec_vspltisw (vzero, const0_rtx));
  emit_insn (gen_altivec_vsum4ubs (vtmp1, operands[1], vzero));
  emit_insn (gen_altivec_vsumsws_nomode (operands[0], vtmp1, vzero));
  DONE;
}")

>>>>>>> c355071f
(define_insn "vec_realign_load_<mode>"
  [(set (match_operand:V 0 "register_operand" "=v")
        (unspec:V [(match_operand:V 1 "register_operand" "v")
                   (match_operand:V 2 "register_operand" "v")
                   (match_operand:V16QI 3 "register_operand" "v")]
		  UNSPEC_REALIGN_LOAD))]
  "TARGET_ALTIVEC"
  "vperm %0,%1,%2,%3"
  [(set_attr "type" "vecperm")])

<<<<<<< HEAD
(define_expand "usat_subv16qi3"
  [(set (match_operand:V16QI 0 "register_operand" "=v")
        (unspec:V16QI [(match_operand:V16QI 1 "register_operand" "v")
                       (match_operand:V16QI 2 "register_operand" "v")] 125))
   (set (reg:SI 110) (unspec:SI [(const_int 0)] 213))]
  "TARGET_ALTIVEC"
  "
{ 
  emit_insn (gen_altivec_vsububs (operands[0], operands[1], operands[2])); 
  DONE; 
}")

(define_expand "usat_subv8hi3"
  [(set (match_operand:V8HI 0 "register_operand" "=v")
        (unspec:V8HI [(match_operand:V8HI 1 "register_operand" "v")
                       (match_operand:V8HI 2 "register_operand" "v")] 127))
   (set (reg:SI 110) (unspec:SI [(const_int 0)] 213))]
  "TARGET_ALTIVEC"
  "
{ 
  emit_insn (gen_altivec_vsubuhs (operands[0], operands[1], operands[2])); 
  DONE; 
}")

(define_expand "usat_subv4si3"
  [(set (match_operand:V4SI 0 "register_operand" "=v")
        (unspec:V4SI [(match_operand:V4SI 1 "register_operand" "v")
                       (match_operand:V4SI 2 "register_operand" "v")] 129))
   (set (reg:SI 110) (unspec:SI [(const_int 0)] 213))]
  "TARGET_ALTIVEC"
  "
{
  emit_insn (gen_altivec_vsubuws (operands[0], operands[1], operands[2])); 
  DONE; 
}")

(define_expand "udot_prod<mode>"
  [(set (match_operand:V4SI 0 "register_operand" "=v")
        (plus:V4SI (match_operand:V4SI 3 "register_operand" "v")
                   (unspec:V4SI [(match_operand:VIshort 1 "register_operand" "v")
		                 (match_operand:VIshort 2 "register_operand" "v")]
				UNSPEC_VMSUMU)))]
  "TARGET_ALTIVEC"
  "
{
  emit_insn (gen_altivec_vmsumu<VI_char>m (operands[0], operands[1], operands[2], operands[3]));
  DONE;
}")

(define_expand "sdot_prodv8hi"
  [(set (match_operand:V4SI 0 "register_operand" "=v")
        (plus:V4SI (match_operand:V4SI 3 "register_operand" "v")
                   (unspec:V4SI [(match_operand:V8HI 1 "register_operand" "v")
                                 (match_operand:V8HI 2 "register_operand" "v")] 
				UNSPEC_VMSUMSHM)))]
  "TARGET_ALTIVEC"
  "
{
  emit_insn (gen_altivec_vmsumshm (operands[0], operands[1], operands[2], operands[3]));
  DONE;
}")

(define_expand "neg<mode>2"
  [(use (match_operand:VI 0 "register_operand" ""))
   (use (match_operand:VI 1 "register_operand" ""))]
  "TARGET_ALTIVEC"
  "
{
  rtx vzero;

  vzero = gen_reg_rtx (GET_MODE (operands[0]));
  emit_insn (gen_altivec_vspltis<VI_char> (vzero, const0_rtx));
  emit_insn (gen_sub<mode>3 (operands[0], vzero, operands[1])); 
  
  DONE;
}")

(define_expand "negv4sf2"
  [(use (match_operand:V4SF 0 "register_operand" ""))
   (use (match_operand:V4SF 1 "register_operand" ""))]
  "TARGET_ALTIVEC"
  "
{
  rtx neg0;

  /* Generate [-0.0, -0.0, -0.0, -0.0].  */
  neg0 = gen_reg_rtx (V4SFmode);
  emit_insn (gen_altivec_vspltisw_v4sf (neg0, constm1_rtx));
  emit_insn (gen_altivec_vslw_v4sf (neg0, neg0, neg0));

  /* XOR */
  emit_insn (gen_xorv4sf3 (operands[0], neg0, operands[1])); 
    
  DONE;
}")

(define_expand "widen_usum<mode>3"
  [(set (match_operand:V4SI 0 "register_operand" "=v")
        (plus:V4SI (match_operand:V4SI 2 "register_operand" "v")
                   (unspec:V4SI [(match_operand:VIshort 1 "register_operand" "v")] 
				UNSPEC_VMSUMU)))]
  "TARGET_ALTIVEC"
  "
{
  rtx vones = gen_reg_rtx (GET_MODE (operands[1]));

  emit_insn (gen_altivec_vspltis<VI_char> (vones, const1_rtx));
  emit_insn (gen_altivec_vmsumu<VI_char>m (operands[0], operands[1], vones, operands[2]));
  DONE;
}")

(define_expand "widen_ssumv16qi3"
  [(set (match_operand:V4SI 0 "register_operand" "=v")
        (plus:V4SI (match_operand:V4SI 2 "register_operand" "v")
                   (unspec:V4SI [(match_operand:V16QI 1 "register_operand" "v")]
				UNSPEC_VMSUMM)))]
  "TARGET_ALTIVEC"
  "
{
  rtx vones = gen_reg_rtx (V16QImode);

=======
(define_expand "neg<mode>2"
  [(use (match_operand:VI 0 "register_operand" ""))
   (use (match_operand:VI 1 "register_operand" ""))]
  "TARGET_ALTIVEC"
  "
{
  rtx vzero;

  vzero = gen_reg_rtx (GET_MODE (operands[0]));
  emit_insn (gen_altivec_vspltis<VI_char> (vzero, const0_rtx));
  emit_insn (gen_sub<mode>3 (operands[0], vzero, operands[1])); 
  
  DONE;
}")

(define_expand "udot_prod<mode>"
  [(set (match_operand:V4SI 0 "register_operand" "=v")
        (plus:V4SI (match_operand:V4SI 3 "register_operand" "v")
                   (unspec:V4SI [(match_operand:VIshort 1 "register_operand" "v")  
                                 (match_operand:VIshort 2 "register_operand" "v")] 
                                UNSPEC_VMSUMU)))]
  "TARGET_ALTIVEC"
  "
{  
  emit_insn (gen_altivec_vmsumu<VI_char>m (operands[0], operands[1], operands[2], operands[3]));
  DONE;
}")
   
(define_expand "sdot_prodv8hi"
  [(set (match_operand:V4SI 0 "register_operand" "=v")
        (plus:V4SI (match_operand:V4SI 3 "register_operand" "v")
                   (unspec:V4SI [(match_operand:V8HI 1 "register_operand" "v")
                                 (match_operand:V8HI 2 "register_operand" "v")]
                                UNSPEC_VMSUMSHM)))]
  "TARGET_ALTIVEC"
  "
{
  emit_insn (gen_altivec_vmsumshm (operands[0], operands[1], operands[2], operands[3]));
  DONE;
}")

(define_expand "widen_usum<mode>3"
  [(set (match_operand:V4SI 0 "register_operand" "=v")
        (plus:V4SI (match_operand:V4SI 2 "register_operand" "v")
                   (unspec:V4SI [(match_operand:VIshort 1 "register_operand" "v")]
                                UNSPEC_VMSUMU)))]
  "TARGET_ALTIVEC"
  "
{
  rtx vones = gen_reg_rtx (GET_MODE (operands[1]));

  emit_insn (gen_altivec_vspltis<VI_char> (vones, const1_rtx));
  emit_insn (gen_altivec_vmsumu<VI_char>m (operands[0], operands[1], vones, operands[2]));
  DONE;
}")

(define_expand "widen_ssumv16qi3"
  [(set (match_operand:V4SI 0 "register_operand" "=v")
        (plus:V4SI (match_operand:V4SI 2 "register_operand" "v")
                   (unspec:V4SI [(match_operand:V16QI 1 "register_operand" "v")]
                                UNSPEC_VMSUMM)))]
  "TARGET_ALTIVEC"
  "
{
  rtx vones = gen_reg_rtx (V16QImode);

>>>>>>> c355071f
  emit_insn (gen_altivec_vspltisb (vones, const1_rtx));
  emit_insn (gen_altivec_vmsummbm (operands[0], operands[1], vones, operands[2]));
  DONE;
}")

(define_expand "widen_ssumv8hi3"
  [(set (match_operand:V4SI 0 "register_operand" "=v")
        (plus:V4SI (match_operand:V4SI 2 "register_operand" "v")
                   (unspec:V4SI [(match_operand:V8HI 1 "register_operand" "v")]
<<<<<<< HEAD
				UNSPEC_VMSUMSHM)))]
  "TARGET_ALTIVEC"
  "
{
  rtx vones = gen_reg_rtx (V8HImode);

  emit_insn (gen_altivec_vspltish (vones, const1_rtx));
  emit_insn (gen_altivec_vmsumshm (operands[0], operands[1], vones, operands[2]));
  DONE;
}")

(define_expand "vec_unpacks_hi_v16qi"
  [(set (match_operand:V8HI 0 "register_operand" "=v")
        (unspec:V8HI [(match_operand:V16QI 1 "register_operand" "v")]
                     UNSPEC_VUPKHSB))]
  "TARGET_ALTIVEC"
  "
{
  emit_insn (gen_altivec_vupkhsb (operands[0], operands[1]));
  DONE;
}")

(define_expand "vec_unpacks_hi_v8hi"
  [(set (match_operand:V4SI 0 "register_operand" "=v")
        (unspec:V4SI [(match_operand:V8HI 1 "register_operand" "v")]
                     UNSPEC_VUPKHSH))]
  "TARGET_ALTIVEC"
  "
{
  emit_insn (gen_altivec_vupkhsh (operands[0], operands[1]));
  DONE;
}")

(define_expand "vec_unpacks_lo_v16qi"
  [(set (match_operand:V8HI 0 "register_operand" "=v")
        (unspec:V8HI [(match_operand:V16QI 1 "register_operand" "v")]
                     UNSPEC_VUPKLSB))]
  "TARGET_ALTIVEC"
  "
{
  emit_insn (gen_altivec_vupklsb (operands[0], operands[1]));
  DONE;
}")

(define_expand "vec_unpacks_lo_v8hi"
  [(set (match_operand:V4SI 0 "register_operand" "=v")
        (unspec:V4SI [(match_operand:V8HI 1 "register_operand" "v")]
                     UNSPEC_VUPKLSH))]
  "TARGET_ALTIVEC"
  "
{
  emit_insn (gen_altivec_vupklsh (operands[0], operands[1]));
  DONE;
}")

(define_insn "vperm_v8hiv4si"
  [(set (match_operand:V4SI 0 "register_operand" "=v")
        (unspec:V4SI [(match_operand:V8HI 1 "register_operand" "v")
                   (match_operand:V4SI 2 "register_operand" "v")
                   (match_operand:V16QI 3 "register_operand" "v")]
                  UNSPEC_VPERMSI))]
=======
                                UNSPEC_VMSUMSHM)))]
  "TARGET_ALTIVEC"
  "
{
  rtx vones = gen_reg_rtx (V8HImode);

  emit_insn (gen_altivec_vspltish (vones, const1_rtx));
  emit_insn (gen_altivec_vmsumshm (operands[0], operands[1], vones, operands[2]));
  DONE;
}")

(define_expand "vec_unpacks_hi_v16qi"
  [(set (match_operand:V8HI 0 "register_operand" "=v")
        (unspec:V8HI [(match_operand:V16QI 1 "register_operand" "v")]
                     UNSPEC_VUPKHSB))]
  "TARGET_ALTIVEC"
  "
{
  emit_insn (gen_altivec_vupkhsb (operands[0], operands[1]));
  DONE;
}")

(define_expand "vec_unpacks_hi_v8hi"
  [(set (match_operand:V4SI 0 "register_operand" "=v")
        (unspec:V4SI [(match_operand:V8HI 1 "register_operand" "v")]
                     UNSPEC_VUPKHSH))]
  "TARGET_ALTIVEC"
  "
{
  emit_insn (gen_altivec_vupkhsh (operands[0], operands[1]));
  DONE;
}")

(define_expand "vec_unpacks_lo_v16qi"
  [(set (match_operand:V8HI 0 "register_operand" "=v")
        (unspec:V8HI [(match_operand:V16QI 1 "register_operand" "v")]
                     UNSPEC_VUPKLSB))]
  "TARGET_ALTIVEC"
  "
{
  emit_insn (gen_altivec_vupklsb (operands[0], operands[1]));
  DONE;
}")

(define_expand "vec_unpacks_lo_v8hi"
  [(set (match_operand:V4SI 0 "register_operand" "=v")
        (unspec:V4SI [(match_operand:V8HI 1 "register_operand" "v")]
                     UNSPEC_VUPKLSH))]
>>>>>>> c355071f
  "TARGET_ALTIVEC"
  "
{
  emit_insn (gen_altivec_vupklsh (operands[0], operands[1]));
  DONE;
}")

<<<<<<< HEAD
(define_insn "vperm_v16qiv8hi"
  [(set (match_operand:V8HI 0 "register_operand" "=v")
        (unspec:V8HI [(match_operand:V16QI 1 "register_operand" "v")
                   (match_operand:V8HI 2 "register_operand" "v")
                   (match_operand:V16QI 3 "register_operand" "v")]
                  UNSPEC_VPERMHI))]
=======
(define_insn "vperm_v8hiv4si"
  [(set (match_operand:V4SI 0 "register_operand" "=v")
        (unspec:V4SI [(match_operand:V8HI 1 "register_operand" "v")
                   (match_operand:V4SI 2 "register_operand" "v")
                   (match_operand:V16QI 3 "register_operand" "v")]
                  UNSPEC_VPERMSI))]
>>>>>>> c355071f
  "TARGET_ALTIVEC"
  "vperm %0,%1,%2,%3"
  [(set_attr "type" "vecperm")])

<<<<<<< HEAD
(define_expand "vec_unpacku_hi_v16qi"
  [(set (match_operand:V8HI 0 "register_operand" "=v")
        (unspec:V8HI [(match_operand:V16QI 1 "register_operand" "v")]
                     UNSPEC_VUPKHUB))]
=======
(define_insn "vperm_v16qiv8hi"
  [(set (match_operand:V8HI 0 "register_operand" "=v")
        (unspec:V8HI [(match_operand:V16QI 1 "register_operand" "v")
                   (match_operand:V8HI 2 "register_operand" "v")
                   (match_operand:V16QI 3 "register_operand" "v")]
                  UNSPEC_VPERMHI))]
>>>>>>> c355071f
  "TARGET_ALTIVEC"
  "
{
  rtx vzero = gen_reg_rtx (V8HImode);
  rtx mask = gen_reg_rtx (V16QImode);
  rtvec v = rtvec_alloc (16);

  emit_insn (gen_altivec_vspltish (vzero, const0_rtx));
 
  RTVEC_ELT (v, 0) = gen_rtx_CONST_INT (QImode, 16);
  RTVEC_ELT (v, 1) = gen_rtx_CONST_INT (QImode, 0);
  RTVEC_ELT (v, 2) = gen_rtx_CONST_INT (QImode, 16);
  RTVEC_ELT (v, 3) = gen_rtx_CONST_INT (QImode, 1);
  RTVEC_ELT (v, 4) = gen_rtx_CONST_INT (QImode, 16);
  RTVEC_ELT (v, 5) = gen_rtx_CONST_INT (QImode, 2);
  RTVEC_ELT (v, 6) = gen_rtx_CONST_INT (QImode, 16);
  RTVEC_ELT (v, 7) = gen_rtx_CONST_INT (QImode, 3);
  RTVEC_ELT (v, 8) = gen_rtx_CONST_INT (QImode, 16);
  RTVEC_ELT (v, 9) = gen_rtx_CONST_INT (QImode, 4);
  RTVEC_ELT (v, 10) = gen_rtx_CONST_INT (QImode, 16);
  RTVEC_ELT (v, 11) = gen_rtx_CONST_INT (QImode, 5);
  RTVEC_ELT (v, 12) = gen_rtx_CONST_INT (QImode, 16);
  RTVEC_ELT (v, 13) = gen_rtx_CONST_INT (QImode, 6);
  RTVEC_ELT (v, 14) = gen_rtx_CONST_INT (QImode, 16);
  RTVEC_ELT (v, 15) = gen_rtx_CONST_INT (QImode, 7);

  emit_insn (gen_vec_initv16qi (mask, gen_rtx_PARALLEL (V16QImode, v)));
  emit_insn (gen_vperm_v16qiv8hi (operands[0], operands[1], vzero, mask));
  DONE;
}")

(define_expand "vec_unpacku_hi_v8hi"
  [(set (match_operand:V4SI 0 "register_operand" "=v")
        (unspec:V4SI [(match_operand:V8HI 1 "register_operand" "v")]
                     UNSPEC_VUPKHUH))]
  "TARGET_ALTIVEC"
  "
{
  rtx vzero = gen_reg_rtx (V4SImode);
  rtx mask = gen_reg_rtx (V16QImode);
  rtvec v = rtvec_alloc (16);

  emit_insn (gen_altivec_vspltisw (vzero, const0_rtx));
 
  RTVEC_ELT (v, 0) = gen_rtx_CONST_INT (QImode, 16);
  RTVEC_ELT (v, 1) = gen_rtx_CONST_INT (QImode, 17);
  RTVEC_ELT (v, 2) = gen_rtx_CONST_INT (QImode, 0);
  RTVEC_ELT (v, 3) = gen_rtx_CONST_INT (QImode, 1);
  RTVEC_ELT (v, 4) = gen_rtx_CONST_INT (QImode, 16);
  RTVEC_ELT (v, 5) = gen_rtx_CONST_INT (QImode, 17);
  RTVEC_ELT (v, 6) = gen_rtx_CONST_INT (QImode, 2);
  RTVEC_ELT (v, 7) = gen_rtx_CONST_INT (QImode, 3);
  RTVEC_ELT (v, 8) = gen_rtx_CONST_INT (QImode, 16);
  RTVEC_ELT (v, 9) = gen_rtx_CONST_INT (QImode, 17);
  RTVEC_ELT (v, 10) = gen_rtx_CONST_INT (QImode, 4);
  RTVEC_ELT (v, 11) = gen_rtx_CONST_INT (QImode, 5);
  RTVEC_ELT (v, 12) = gen_rtx_CONST_INT (QImode, 16);
  RTVEC_ELT (v, 13) = gen_rtx_CONST_INT (QImode, 17);
  RTVEC_ELT (v, 14) = gen_rtx_CONST_INT (QImode, 6);
  RTVEC_ELT (v, 15) = gen_rtx_CONST_INT (QImode, 7);

  emit_insn (gen_vec_initv16qi (mask, gen_rtx_PARALLEL (V16QImode, v)));
  emit_insn (gen_vperm_v8hiv4si (operands[0], operands[1], vzero, mask));
  DONE;
}")

(define_expand "vec_unpacku_lo_v16qi"
  [(set (match_operand:V8HI 0 "register_operand" "=v")
        (unspec:V8HI [(match_operand:V16QI 1 "register_operand" "v")]
                     UNSPEC_VUPKLUB))]
  "TARGET_ALTIVEC"
  "
{
  rtx vzero = gen_reg_rtx (V8HImode);
  rtx mask = gen_reg_rtx (V16QImode);
  rtvec v = rtvec_alloc (16);

  emit_insn (gen_altivec_vspltish (vzero, const0_rtx));

  RTVEC_ELT (v, 0) = gen_rtx_CONST_INT (QImode, 16);
  RTVEC_ELT (v, 1) = gen_rtx_CONST_INT (QImode, 8);
  RTVEC_ELT (v, 2) = gen_rtx_CONST_INT (QImode, 16);
  RTVEC_ELT (v, 3) = gen_rtx_CONST_INT (QImode, 9);
  RTVEC_ELT (v, 4) = gen_rtx_CONST_INT (QImode, 16);
  RTVEC_ELT (v, 5) = gen_rtx_CONST_INT (QImode, 10);
  RTVEC_ELT (v, 6) = gen_rtx_CONST_INT (QImode, 16);
  RTVEC_ELT (v, 7) = gen_rtx_CONST_INT (QImode, 11);
  RTVEC_ELT (v, 8) = gen_rtx_CONST_INT (QImode, 16);
  RTVEC_ELT (v, 9) = gen_rtx_CONST_INT (QImode, 12);
  RTVEC_ELT (v, 10) = gen_rtx_CONST_INT (QImode, 16);
  RTVEC_ELT (v, 11) = gen_rtx_CONST_INT (QImode, 13);
  RTVEC_ELT (v, 12) = gen_rtx_CONST_INT (QImode, 16);
  RTVEC_ELT (v, 13) = gen_rtx_CONST_INT (QImode, 14);
  RTVEC_ELT (v, 14) = gen_rtx_CONST_INT (QImode, 16);
  RTVEC_ELT (v, 15) = gen_rtx_CONST_INT (QImode, 15);

  emit_insn (gen_vec_initv16qi (mask, gen_rtx_PARALLEL (V16QImode, v)));
  emit_insn (gen_vperm_v16qiv8hi (operands[0], operands[1], vzero, mask));
  DONE;
}")

(define_expand "vec_unpacku_lo_v8hi"
  [(set (match_operand:V4SI 0 "register_operand" "=v")
        (unspec:V4SI [(match_operand:V8HI 1 "register_operand" "v")]
                     UNSPEC_VUPKLUH))]
  "TARGET_ALTIVEC"
  "
{
  rtx vzero = gen_reg_rtx (V4SImode);
  rtx mask = gen_reg_rtx (V16QImode);
  rtvec v = rtvec_alloc (16);

  emit_insn (gen_altivec_vspltisw (vzero, const0_rtx));
 
  RTVEC_ELT (v, 0) = gen_rtx_CONST_INT (QImode, 16);
  RTVEC_ELT (v, 1) = gen_rtx_CONST_INT (QImode, 17);
  RTVEC_ELT (v, 2) = gen_rtx_CONST_INT (QImode, 8);
  RTVEC_ELT (v, 3) = gen_rtx_CONST_INT (QImode, 9);
  RTVEC_ELT (v, 4) = gen_rtx_CONST_INT (QImode, 16);
  RTVEC_ELT (v, 5) = gen_rtx_CONST_INT (QImode, 17);
  RTVEC_ELT (v, 6) = gen_rtx_CONST_INT (QImode, 10);
  RTVEC_ELT (v, 7) = gen_rtx_CONST_INT (QImode, 11);
  RTVEC_ELT (v, 8) = gen_rtx_CONST_INT (QImode, 16);
  RTVEC_ELT (v, 9) = gen_rtx_CONST_INT (QImode, 17);
  RTVEC_ELT (v, 10) = gen_rtx_CONST_INT (QImode, 12);
  RTVEC_ELT (v, 11) = gen_rtx_CONST_INT (QImode, 13);
  RTVEC_ELT (v, 12) = gen_rtx_CONST_INT (QImode, 16);
  RTVEC_ELT (v, 13) = gen_rtx_CONST_INT (QImode, 17);
  RTVEC_ELT (v, 14) = gen_rtx_CONST_INT (QImode, 14);
  RTVEC_ELT (v, 15) = gen_rtx_CONST_INT (QImode, 15);

  emit_insn (gen_vec_initv16qi (mask, gen_rtx_PARALLEL (V16QImode, v)));
  emit_insn (gen_vperm_v8hiv4si (operands[0], operands[1], vzero, mask));
  DONE;
}")

(define_expand "vec_widen_umult_hi_v16qi"
  [(set (match_operand:V8HI 0 "register_operand" "=v")
        (unspec:V8HI [(match_operand:V16QI 1 "register_operand" "v")
                      (match_operand:V16QI 2 "register_operand" "v")]
                     UNSPEC_VMULWHUB))]
  "TARGET_ALTIVEC"
  "
{
  rtx ve = gen_reg_rtx (V8HImode);
  rtx vo = gen_reg_rtx (V8HImode);
  
  emit_insn (gen_altivec_vmuleub (ve, operands[1], operands[2]));
  emit_insn (gen_altivec_vmuloub (vo, operands[1], operands[2]));
  emit_insn (gen_altivec_vmrghh (operands[0], ve, vo));
  DONE;
}")

(define_expand "vec_widen_umult_lo_v16qi"
  [(set (match_operand:V8HI 0 "register_operand" "=v")
        (unspec:V8HI [(match_operand:V16QI 1 "register_operand" "v")
                      (match_operand:V16QI 2 "register_operand" "v")]
                     UNSPEC_VMULWLUB))]
  "TARGET_ALTIVEC"
  "
{
  rtx ve = gen_reg_rtx (V8HImode);
  rtx vo = gen_reg_rtx (V8HImode);
  
  emit_insn (gen_altivec_vmuleub (ve, operands[1], operands[2]));
  emit_insn (gen_altivec_vmuloub (vo, operands[1], operands[2]));
  emit_insn (gen_altivec_vmrglh (operands[0], ve, vo));
  DONE;
}")

(define_expand "vec_widen_smult_hi_v16qi"
  [(set (match_operand:V8HI 0 "register_operand" "=v")
        (unspec:V8HI [(match_operand:V16QI 1 "register_operand" "v")
                      (match_operand:V16QI 2 "register_operand" "v")]
                     UNSPEC_VMULWHSB))]
  "TARGET_ALTIVEC"
  "
{
  rtx ve = gen_reg_rtx (V8HImode);
  rtx vo = gen_reg_rtx (V8HImode);
  
  emit_insn (gen_altivec_vmulesb (ve, operands[1], operands[2]));
  emit_insn (gen_altivec_vmulosb (vo, operands[1], operands[2]));
  emit_insn (gen_altivec_vmrghh (operands[0], ve, vo));
  DONE;
}")

(define_expand "vec_widen_smult_lo_v16qi"
  [(set (match_operand:V8HI 0 "register_operand" "=v")
        (unspec:V8HI [(match_operand:V16QI 1 "register_operand" "v")
                      (match_operand:V16QI 2 "register_operand" "v")]
                     UNSPEC_VMULWLSB))]
  "TARGET_ALTIVEC"
  "
{
  rtx ve = gen_reg_rtx (V8HImode);
  rtx vo = gen_reg_rtx (V8HImode);
  
  emit_insn (gen_altivec_vmulesb (ve, operands[1], operands[2]));
  emit_insn (gen_altivec_vmulosb (vo, operands[1], operands[2]));
  emit_insn (gen_altivec_vmrglh (operands[0], ve, vo));
  DONE;
}")

(define_expand "vec_widen_umult_hi_v8hi"
  [(set (match_operand:V4SI 0 "register_operand" "=v")
        (unspec:V4SI [(match_operand:V8HI 1 "register_operand" "v")
                      (match_operand:V8HI 2 "register_operand" "v")]
                     UNSPEC_VMULWHUH))]
  "TARGET_ALTIVEC"
  "
{ 
  rtx ve = gen_reg_rtx (V4SImode);
  rtx vo = gen_reg_rtx (V4SImode);
  
  emit_insn (gen_altivec_vmuleuh (ve, operands[1], operands[2]));
  emit_insn (gen_altivec_vmulouh (vo, operands[1], operands[2]));
  emit_insn (gen_altivec_vmrghw (operands[0], ve, vo));
  DONE;
}")

(define_expand "vec_widen_umult_lo_v8hi"
  [(set (match_operand:V4SI 0 "register_operand" "=v")
        (unspec:V4SI [(match_operand:V8HI 1 "register_operand" "v")
                      (match_operand:V8HI 2 "register_operand" "v")]
                     UNSPEC_VMULWLUH))]
  "TARGET_ALTIVEC"
  "
{ 
  rtx ve = gen_reg_rtx (V4SImode);
  rtx vo = gen_reg_rtx (V4SImode);
  
  emit_insn (gen_altivec_vmuleuh (ve, operands[1], operands[2]));
  emit_insn (gen_altivec_vmulouh (vo, operands[1], operands[2]));
  emit_insn (gen_altivec_vmrglw (operands[0], ve, vo));
  DONE;
}")

(define_expand "vec_widen_smult_hi_v8hi"
  [(set (match_operand:V4SI 0 "register_operand" "=v")
        (unspec:V4SI [(match_operand:V8HI 1 "register_operand" "v")
                      (match_operand:V8HI 2 "register_operand" "v")]
                     UNSPEC_VMULWHSH))]
  "TARGET_ALTIVEC"
  "
{ 
  rtx ve = gen_reg_rtx (V4SImode);
  rtx vo = gen_reg_rtx (V4SImode);
  
  emit_insn (gen_altivec_vmulesh (ve, operands[1], operands[2]));
  emit_insn (gen_altivec_vmulosh (vo, operands[1], operands[2]));
  emit_insn (gen_altivec_vmrghw (operands[0], ve, vo));
  DONE;
}")

(define_expand "vec_widen_smult_lo_v8hi"
  [(set (match_operand:V4SI 0 "register_operand" "=v")
        (unspec:V4SI [(match_operand:V8HI 1 "register_operand" "v")
                      (match_operand:V8HI 2 "register_operand" "v")]
                     UNSPEC_VMULWLSH))]
  "TARGET_ALTIVEC"
  "
{ 
  rtx ve = gen_reg_rtx (V4SImode);
  rtx vo = gen_reg_rtx (V4SImode);
  
  emit_insn (gen_altivec_vmulesh (ve, operands[1], operands[2]));
  emit_insn (gen_altivec_vmulosh (vo, operands[1], operands[2]));
  emit_insn (gen_altivec_vmrglw (operands[0], ve, vo));
  DONE;
}")

<<<<<<< HEAD
=======

(define_expand "vec_unpacku_hi_v16qi"
  [(set (match_operand:V8HI 0 "register_operand" "=v")
        (unspec:V8HI [(match_operand:V16QI 1 "register_operand" "v")]
                     UNSPEC_VUPKHUB))]
  "TARGET_ALTIVEC"      
  "
{  
  rtx vzero = gen_reg_rtx (V8HImode);
  rtx mask = gen_reg_rtx (V16QImode);
  rtvec v = rtvec_alloc (16);
   
  emit_insn (gen_altivec_vspltish (vzero, const0_rtx));
   
  RTVEC_ELT (v, 0) = gen_rtx_CONST_INT (QImode, 16);
  RTVEC_ELT (v, 1) = gen_rtx_CONST_INT (QImode, 0);
  RTVEC_ELT (v, 2) = gen_rtx_CONST_INT (QImode, 16);
  RTVEC_ELT (v, 3) = gen_rtx_CONST_INT (QImode, 1);
  RTVEC_ELT (v, 4) = gen_rtx_CONST_INT (QImode, 16);
  RTVEC_ELT (v, 5) = gen_rtx_CONST_INT (QImode, 2);
  RTVEC_ELT (v, 6) = gen_rtx_CONST_INT (QImode, 16);
  RTVEC_ELT (v, 7) = gen_rtx_CONST_INT (QImode, 3);
  RTVEC_ELT (v, 8) = gen_rtx_CONST_INT (QImode, 16);
  RTVEC_ELT (v, 9) = gen_rtx_CONST_INT (QImode, 4);
  RTVEC_ELT (v, 10) = gen_rtx_CONST_INT (QImode, 16);
  RTVEC_ELT (v, 11) = gen_rtx_CONST_INT (QImode, 5);
  RTVEC_ELT (v, 12) = gen_rtx_CONST_INT (QImode, 16);
  RTVEC_ELT (v, 13) = gen_rtx_CONST_INT (QImode, 6);
  RTVEC_ELT (v, 14) = gen_rtx_CONST_INT (QImode, 16);
  RTVEC_ELT (v, 15) = gen_rtx_CONST_INT (QImode, 7);

  emit_insn (gen_vec_initv16qi (mask, gen_rtx_PARALLEL (V16QImode, v)));
  emit_insn (gen_vperm_v16qiv8hi (operands[0], operands[1], vzero, mask));
  DONE;
}")

(define_expand "vec_unpacku_hi_v8hi"
  [(set (match_operand:V4SI 0 "register_operand" "=v")
        (unspec:V4SI [(match_operand:V8HI 1 "register_operand" "v")]
                     UNSPEC_VUPKHUH))]
  "TARGET_ALTIVEC"
  "
{
  rtx vzero = gen_reg_rtx (V4SImode);
  rtx mask = gen_reg_rtx (V16QImode);
  rtvec v = rtvec_alloc (16);

  emit_insn (gen_altivec_vspltisw (vzero, const0_rtx));
 
  RTVEC_ELT (v, 0) = gen_rtx_CONST_INT (QImode, 16);
  RTVEC_ELT (v, 1) = gen_rtx_CONST_INT (QImode, 17);
  RTVEC_ELT (v, 2) = gen_rtx_CONST_INT (QImode, 0);
  RTVEC_ELT (v, 3) = gen_rtx_CONST_INT (QImode, 1);
  RTVEC_ELT (v, 4) = gen_rtx_CONST_INT (QImode, 16);
  RTVEC_ELT (v, 5) = gen_rtx_CONST_INT (QImode, 17);
  RTVEC_ELT (v, 6) = gen_rtx_CONST_INT (QImode, 2);
  RTVEC_ELT (v, 7) = gen_rtx_CONST_INT (QImode, 3);
  RTVEC_ELT (v, 8) = gen_rtx_CONST_INT (QImode, 16);
  RTVEC_ELT (v, 9) = gen_rtx_CONST_INT (QImode, 17);
  RTVEC_ELT (v, 10) = gen_rtx_CONST_INT (QImode, 4);
  RTVEC_ELT (v, 11) = gen_rtx_CONST_INT (QImode, 5);
  RTVEC_ELT (v, 12) = gen_rtx_CONST_INT (QImode, 16);
  RTVEC_ELT (v, 13) = gen_rtx_CONST_INT (QImode, 17);
  RTVEC_ELT (v, 14) = gen_rtx_CONST_INT (QImode, 6);
  RTVEC_ELT (v, 15) = gen_rtx_CONST_INT (QImode, 7);

  emit_insn (gen_vec_initv16qi (mask, gen_rtx_PARALLEL (V16QImode, v)));
  emit_insn (gen_vperm_v8hiv4si (operands[0], operands[1], vzero, mask));
  DONE;
}")

(define_expand "vec_unpacku_lo_v16qi"
  [(set (match_operand:V8HI 0 "register_operand" "=v")
        (unspec:V8HI [(match_operand:V16QI 1 "register_operand" "v")]
                     UNSPEC_VUPKLUB))]
  "TARGET_ALTIVEC"
  "
{
  rtx vzero = gen_reg_rtx (V8HImode);
  rtx mask = gen_reg_rtx (V16QImode);
  rtvec v = rtvec_alloc (16);

  emit_insn (gen_altivec_vspltish (vzero, const0_rtx));

  RTVEC_ELT (v, 0) = gen_rtx_CONST_INT (QImode, 16);
  RTVEC_ELT (v, 1) = gen_rtx_CONST_INT (QImode, 8);
  RTVEC_ELT (v, 2) = gen_rtx_CONST_INT (QImode, 16);
  RTVEC_ELT (v, 3) = gen_rtx_CONST_INT (QImode, 9);
  RTVEC_ELT (v, 4) = gen_rtx_CONST_INT (QImode, 16);
  RTVEC_ELT (v, 5) = gen_rtx_CONST_INT (QImode, 10);
  RTVEC_ELT (v, 6) = gen_rtx_CONST_INT (QImode, 16);
  RTVEC_ELT (v, 7) = gen_rtx_CONST_INT (QImode, 11);
  RTVEC_ELT (v, 8) = gen_rtx_CONST_INT (QImode, 16);
  RTVEC_ELT (v, 9) = gen_rtx_CONST_INT (QImode, 12);
  RTVEC_ELT (v, 10) = gen_rtx_CONST_INT (QImode, 16);
  RTVEC_ELT (v, 11) = gen_rtx_CONST_INT (QImode, 13);
  RTVEC_ELT (v, 12) = gen_rtx_CONST_INT (QImode, 16);
  RTVEC_ELT (v, 13) = gen_rtx_CONST_INT (QImode, 14);
  RTVEC_ELT (v, 14) = gen_rtx_CONST_INT (QImode, 16);
  RTVEC_ELT (v, 15) = gen_rtx_CONST_INT (QImode, 15);

  emit_insn (gen_vec_initv16qi (mask, gen_rtx_PARALLEL (V16QImode, v)));
  emit_insn (gen_vperm_v16qiv8hi (operands[0], operands[1], vzero, mask));
  DONE;
}")

(define_expand "vec_unpacku_lo_v8hi"
  [(set (match_operand:V4SI 0 "register_operand" "=v")
        (unspec:V4SI [(match_operand:V8HI 1 "register_operand" "v")]
                     UNSPEC_VUPKLUH))]
  "TARGET_ALTIVEC"
  "
{
  rtx vzero = gen_reg_rtx (V4SImode);
  rtx mask = gen_reg_rtx (V16QImode);
  rtvec v = rtvec_alloc (16);

  emit_insn (gen_altivec_vspltisw (vzero, const0_rtx));
 
  RTVEC_ELT (v, 0) = gen_rtx_CONST_INT (QImode, 16);
  RTVEC_ELT (v, 1) = gen_rtx_CONST_INT (QImode, 17);
  RTVEC_ELT (v, 2) = gen_rtx_CONST_INT (QImode, 8);
  RTVEC_ELT (v, 3) = gen_rtx_CONST_INT (QImode, 9);
  RTVEC_ELT (v, 4) = gen_rtx_CONST_INT (QImode, 16);
  RTVEC_ELT (v, 5) = gen_rtx_CONST_INT (QImode, 17);
  RTVEC_ELT (v, 6) = gen_rtx_CONST_INT (QImode, 10);
  RTVEC_ELT (v, 7) = gen_rtx_CONST_INT (QImode, 11);
  RTVEC_ELT (v, 8) = gen_rtx_CONST_INT (QImode, 16);
  RTVEC_ELT (v, 9) = gen_rtx_CONST_INT (QImode, 17);
  RTVEC_ELT (v, 10) = gen_rtx_CONST_INT (QImode, 12);
  RTVEC_ELT (v, 11) = gen_rtx_CONST_INT (QImode, 13);
  RTVEC_ELT (v, 12) = gen_rtx_CONST_INT (QImode, 16);
  RTVEC_ELT (v, 13) = gen_rtx_CONST_INT (QImode, 17);
  RTVEC_ELT (v, 14) = gen_rtx_CONST_INT (QImode, 14);
  RTVEC_ELT (v, 15) = gen_rtx_CONST_INT (QImode, 15);

  emit_insn (gen_vec_initv16qi (mask, gen_rtx_PARALLEL (V16QImode, v)));
  emit_insn (gen_vperm_v8hiv4si (operands[0], operands[1], vzero, mask));
  DONE;
}")

(define_expand "vec_widen_umult_hi_v16qi"
  [(set (match_operand:V8HI 0 "register_operand" "=v")
        (unspec:V8HI [(match_operand:V16QI 1 "register_operand" "v")
                      (match_operand:V16QI 2 "register_operand" "v")]
                     UNSPEC_VMULWHUB))]
  "TARGET_ALTIVEC"
  "
{
  rtx ve = gen_reg_rtx (V8HImode);
  rtx vo = gen_reg_rtx (V8HImode);
  
  emit_insn (gen_altivec_vmuleub (ve, operands[1], operands[2]));
  emit_insn (gen_altivec_vmuloub (vo, operands[1], operands[2]));
  emit_insn (gen_altivec_vmrghh (operands[0], ve, vo));
  DONE;
}")

(define_expand "vec_widen_umult_lo_v16qi"
  [(set (match_operand:V8HI 0 "register_operand" "=v")
        (unspec:V8HI [(match_operand:V16QI 1 "register_operand" "v")
                      (match_operand:V16QI 2 "register_operand" "v")]
                     UNSPEC_VMULWLUB))]
  "TARGET_ALTIVEC"
  "
{
  rtx ve = gen_reg_rtx (V8HImode);
  rtx vo = gen_reg_rtx (V8HImode);
  
  emit_insn (gen_altivec_vmuleub (ve, operands[1], operands[2]));
  emit_insn (gen_altivec_vmuloub (vo, operands[1], operands[2]));
  emit_insn (gen_altivec_vmrglh (operands[0], ve, vo));
  DONE;
}")

(define_expand "vec_widen_smult_hi_v16qi"
  [(set (match_operand:V8HI 0 "register_operand" "=v")
        (unspec:V8HI [(match_operand:V16QI 1 "register_operand" "v")
                      (match_operand:V16QI 2 "register_operand" "v")]
                     UNSPEC_VMULWHSB))]
  "TARGET_ALTIVEC"
  "
{
  rtx ve = gen_reg_rtx (V8HImode);
  rtx vo = gen_reg_rtx (V8HImode);
  
  emit_insn (gen_altivec_vmulesb (ve, operands[1], operands[2]));
  emit_insn (gen_altivec_vmulosb (vo, operands[1], operands[2]));
  emit_insn (gen_altivec_vmrghh (operands[0], ve, vo));
  DONE;
}")

(define_expand "vec_widen_smult_lo_v16qi"
  [(set (match_operand:V8HI 0 "register_operand" "=v")
        (unspec:V8HI [(match_operand:V16QI 1 "register_operand" "v")
                      (match_operand:V16QI 2 "register_operand" "v")]
                     UNSPEC_VMULWLSB))]
  "TARGET_ALTIVEC"
  "
{
  rtx ve = gen_reg_rtx (V8HImode);
  rtx vo = gen_reg_rtx (V8HImode);
  
  emit_insn (gen_altivec_vmulesb (ve, operands[1], operands[2]));
  emit_insn (gen_altivec_vmulosb (vo, operands[1], operands[2]));
  emit_insn (gen_altivec_vmrglh (operands[0], ve, vo));
  DONE;
}")

(define_expand "vec_widen_umult_hi_v8hi"
  [(set (match_operand:V4SI 0 "register_operand" "=v")
        (unspec:V4SI [(match_operand:V8HI 1 "register_operand" "v")
                      (match_operand:V8HI 2 "register_operand" "v")]
                     UNSPEC_VMULWHUH))]
  "TARGET_ALTIVEC"
  "
{ 
  rtx ve = gen_reg_rtx (V4SImode);
  rtx vo = gen_reg_rtx (V4SImode);
  
  emit_insn (gen_altivec_vmuleuh (ve, operands[1], operands[2]));
  emit_insn (gen_altivec_vmulouh (vo, operands[1], operands[2]));
  emit_insn (gen_altivec_vmrghw (operands[0], ve, vo));
  DONE;
}")

(define_expand "vec_widen_umult_lo_v8hi"
  [(set (match_operand:V4SI 0 "register_operand" "=v")
        (unspec:V4SI [(match_operand:V8HI 1 "register_operand" "v")
                      (match_operand:V8HI 2 "register_operand" "v")]
                     UNSPEC_VMULWLUH))]
  "TARGET_ALTIVEC"
  "
{ 
  rtx ve = gen_reg_rtx (V4SImode);
  rtx vo = gen_reg_rtx (V4SImode);
  
  emit_insn (gen_altivec_vmuleuh (ve, operands[1], operands[2]));
  emit_insn (gen_altivec_vmulouh (vo, operands[1], operands[2]));
  emit_insn (gen_altivec_vmrglw (operands[0], ve, vo));
  DONE;
}")

(define_expand "vec_widen_smult_hi_v8hi"
  [(set (match_operand:V4SI 0 "register_operand" "=v")
        (unspec:V4SI [(match_operand:V8HI 1 "register_operand" "v")
                      (match_operand:V8HI 2 "register_operand" "v")]
                     UNSPEC_VMULWHSH))]
  "TARGET_ALTIVEC"
  "
{ 
  rtx ve = gen_reg_rtx (V4SImode);
  rtx vo = gen_reg_rtx (V4SImode);
  
  emit_insn (gen_altivec_vmulesh (ve, operands[1], operands[2]));
  emit_insn (gen_altivec_vmulosh (vo, operands[1], operands[2]));
  emit_insn (gen_altivec_vmrghw (operands[0], ve, vo));
  DONE;
}")

(define_expand "vec_widen_smult_lo_v8hi"
  [(set (match_operand:V4SI 0 "register_operand" "=v")
        (unspec:V4SI [(match_operand:V8HI 1 "register_operand" "v")
                      (match_operand:V8HI 2 "register_operand" "v")]
                     UNSPEC_VMULWLSH))]
  "TARGET_ALTIVEC"
  "
{ 
  rtx ve = gen_reg_rtx (V4SImode);
  rtx vo = gen_reg_rtx (V4SImode);
  
  emit_insn (gen_altivec_vmulesh (ve, operands[1], operands[2]));
  emit_insn (gen_altivec_vmulosh (vo, operands[1], operands[2]));
  emit_insn (gen_altivec_vmrglw (operands[0], ve, vo));
  DONE;
}")

>>>>>>> c355071f
(define_expand "vec_pack_mod_v8hi"
  [(set (match_operand:V16QI 0 "register_operand" "=v")
        (unspec:V16QI [(match_operand:V8HI 1 "register_operand" "v")
                       (match_operand:V8HI 2 "register_operand" "v")]
                      UNSPEC_VPKUHUM))]
  "TARGET_ALTIVEC"
  "
<<<<<<< HEAD
{ 
  emit_insn (gen_altivec_vpkuhum (operands[0], operands[1], operands[2]));
  DONE;
}")

=======
{
  emit_insn (gen_altivec_vpkuhum (operands[0], operands[1], operands[2]));
  DONE;
}")
                                                                                
>>>>>>> c355071f
(define_expand "vec_pack_mod_v4si"
  [(set (match_operand:V8HI 0 "register_operand" "=v")
        (unspec:V8HI [(match_operand:V4SI 1 "register_operand" "v")
                      (match_operand:V4SI 2 "register_operand" "v")]
                     UNSPEC_VPKUWUM))]
  "TARGET_ALTIVEC"
  "
<<<<<<< HEAD
{ 
=======
{
>>>>>>> c355071f
  emit_insn (gen_altivec_vpkuwum (operands[0], operands[1], operands[2]));
  DONE;
}")

<<<<<<< HEAD
;; Can't map smulv8hi3_highpart to altivec_vmhaddshs because it
;; computes sat16((op0*op1)>>15 + 0)
;; rather than truncate((op0*op1)>>16)
;(define_expand "smulv8hi3_highpart"
;  [(set (match_operand:V8HI 0 "register_operand" "=v")
;        (unspec:V8HI [(match_operand:V8HI 1 "register_operand" "v")
;                      (match_operand:V8HI 2 "register_operand" "v")]
;                     UNSPEC_VMHADDSHS))
;   (set (reg:SI 110) (unspec:SI [(const_int 0)] UNSPEC_SET_VSCR))]
;  "TARGET_ALTIVEC"
;  "
;{ 
;  rtx vzero = gen_reg_rtx (V8HImode);
;
;  emit_insn (gen_altivec_vspltish (vzero, const0_rtx));
;  emit_insn (gen_altivec_vmhaddshs (operands[0], operands[1], operands[2], vzero));
;  DONE;
;}")

=======
(define_expand "negv4sf2"
  [(use (match_operand:V4SF 0 "register_operand" ""))
   (use (match_operand:V4SF 1 "register_operand" ""))]
  "TARGET_ALTIVEC"
  "
{
  rtx neg0;

  /* Generate [-0.0, -0.0, -0.0, -0.0].  */
  neg0 = gen_reg_rtx (V4SImode);
  emit_insn (gen_altivec_vspltisw (neg0, constm1_rtx));
  emit_insn (gen_altivec_vslw (neg0, neg0, neg0));

  /* XOR */
  emit_insn (gen_xorv4sf3 (operands[0],
			   gen_lowpart (V4SFmode, neg0), operands[1])); 
    
  DONE;
}")

(define_expand "vec_extract_evenv4si"
 [(set (match_operand:V4SI 0 "register_operand" "")
        (unspec:V8HI [(match_operand:V4SI 1 "register_operand" "")
                      (match_operand:V4SI 2 "register_operand" "")]
		      UNSPEC_EXTEVEN_V4SI))]
  "TARGET_ALTIVEC"
  "
{
  rtx mask = gen_reg_rtx (V16QImode);
  rtvec v = rtvec_alloc (16);

  RTVEC_ELT (v, 0) = gen_rtx_CONST_INT (QImode, 0);
  RTVEC_ELT (v, 1) = gen_rtx_CONST_INT (QImode, 1);
  RTVEC_ELT (v, 2) = gen_rtx_CONST_INT (QImode, 2);
  RTVEC_ELT (v, 3) = gen_rtx_CONST_INT (QImode, 3);
  RTVEC_ELT (v, 4) = gen_rtx_CONST_INT (QImode, 8);
  RTVEC_ELT (v, 5) = gen_rtx_CONST_INT (QImode, 9);
  RTVEC_ELT (v, 6) = gen_rtx_CONST_INT (QImode, 10);
  RTVEC_ELT (v, 7) = gen_rtx_CONST_INT (QImode, 11);
  RTVEC_ELT (v, 8) = gen_rtx_CONST_INT (QImode, 16);
  RTVEC_ELT (v, 9) = gen_rtx_CONST_INT (QImode, 17);
  RTVEC_ELT (v, 10) = gen_rtx_CONST_INT (QImode, 18);
  RTVEC_ELT (v, 11) = gen_rtx_CONST_INT (QImode, 19);
  RTVEC_ELT (v, 12) = gen_rtx_CONST_INT (QImode, 24);
  RTVEC_ELT (v, 13) = gen_rtx_CONST_INT (QImode, 25);
  RTVEC_ELT (v, 14) = gen_rtx_CONST_INT (QImode, 26);
  RTVEC_ELT (v, 15) = gen_rtx_CONST_INT (QImode, 27);
  emit_insn (gen_vec_initv16qi (mask, gen_rtx_PARALLEL (V16QImode, v)));
  emit_insn (gen_altivec_vperm_v4si (operands[0], operands[1], operands[2], mask));
  
  DONE;
}")

(define_expand "vec_extract_evenv4sf"
 [(set (match_operand:V4SF 0 "register_operand" "")
        (unspec:V8HI [(match_operand:V4SF 1 "register_operand" "")
                      (match_operand:V4SF 2 "register_operand" "")]
                      UNSPEC_EXTEVEN_V4SF))]
  "TARGET_ALTIVEC"
  "
{ 
  rtx mask = gen_reg_rtx (V16QImode);
  rtvec v = rtvec_alloc (16);
  
  RTVEC_ELT (v, 0) = gen_rtx_CONST_INT (QImode, 0);
  RTVEC_ELT (v, 1) = gen_rtx_CONST_INT (QImode, 1);
  RTVEC_ELT (v, 2) = gen_rtx_CONST_INT (QImode, 2);
  RTVEC_ELT (v, 3) = gen_rtx_CONST_INT (QImode, 3);
  RTVEC_ELT (v, 4) = gen_rtx_CONST_INT (QImode, 8);
  RTVEC_ELT (v, 5) = gen_rtx_CONST_INT (QImode, 9);
  RTVEC_ELT (v, 6) = gen_rtx_CONST_INT (QImode, 10);
  RTVEC_ELT (v, 7) = gen_rtx_CONST_INT (QImode, 11);
  RTVEC_ELT (v, 8) = gen_rtx_CONST_INT (QImode, 16);
  RTVEC_ELT (v, 9) = gen_rtx_CONST_INT (QImode, 17);
  RTVEC_ELT (v, 10) = gen_rtx_CONST_INT (QImode, 18);
  RTVEC_ELT (v, 11) = gen_rtx_CONST_INT (QImode, 19);
  RTVEC_ELT (v, 12) = gen_rtx_CONST_INT (QImode, 24);
  RTVEC_ELT (v, 13) = gen_rtx_CONST_INT (QImode, 25);
  RTVEC_ELT (v, 14) = gen_rtx_CONST_INT (QImode, 26);
  RTVEC_ELT (v, 15) = gen_rtx_CONST_INT (QImode, 27);
  emit_insn (gen_vec_initv16qi (mask, gen_rtx_PARALLEL (V16QImode, v)));
  emit_insn (gen_altivec_vperm_v4sf (operands[0], operands[1], operands[2], mask));
  
  DONE;
}")

(define_expand "vec_extract_evenv8hi"
 [(set (match_operand:V4SI 0 "register_operand" "")
        (unspec:V8HI [(match_operand:V8HI 1 "register_operand" "")
                      (match_operand:V8HI 2 "register_operand" "")]
                      UNSPEC_EXTEVEN_V8HI))]
  "TARGET_ALTIVEC"
  "
{ 
  rtx mask = gen_reg_rtx (V16QImode);
  rtvec v = rtvec_alloc (16);
  
  RTVEC_ELT (v, 0) = gen_rtx_CONST_INT (QImode, 0);
  RTVEC_ELT (v, 1) = gen_rtx_CONST_INT (QImode, 1);
  RTVEC_ELT (v, 2) = gen_rtx_CONST_INT (QImode, 4);
  RTVEC_ELT (v, 3) = gen_rtx_CONST_INT (QImode, 5);
  RTVEC_ELT (v, 4) = gen_rtx_CONST_INT (QImode, 8);
  RTVEC_ELT (v, 5) = gen_rtx_CONST_INT (QImode, 9);
  RTVEC_ELT (v, 6) = gen_rtx_CONST_INT (QImode, 12);
  RTVEC_ELT (v, 7) = gen_rtx_CONST_INT (QImode, 13);
  RTVEC_ELT (v, 8) = gen_rtx_CONST_INT (QImode, 16);
  RTVEC_ELT (v, 9) = gen_rtx_CONST_INT (QImode, 17);
  RTVEC_ELT (v, 10) = gen_rtx_CONST_INT (QImode, 20);
  RTVEC_ELT (v, 11) = gen_rtx_CONST_INT (QImode, 21);
  RTVEC_ELT (v, 12) = gen_rtx_CONST_INT (QImode, 24);
  RTVEC_ELT (v, 13) = gen_rtx_CONST_INT (QImode, 25);
  RTVEC_ELT (v, 14) = gen_rtx_CONST_INT (QImode, 28);
  RTVEC_ELT (v, 15) = gen_rtx_CONST_INT (QImode, 29);
  emit_insn (gen_vec_initv16qi (mask, gen_rtx_PARALLEL (V16QImode, v)));
  emit_insn (gen_altivec_vperm_v8hi (operands[0], operands[1], operands[2], mask));
  
  DONE;
}")

(define_expand "vec_extract_evenv16qi"
 [(set (match_operand:V4SI 0 "register_operand" "")
        (unspec:V8HI [(match_operand:V16QI 1 "register_operand" "")
                      (match_operand:V16QI 2 "register_operand" "")]
                      UNSPEC_EXTEVEN_V16QI))]
  "TARGET_ALTIVEC"
  "
{ 
  rtx mask = gen_reg_rtx (V16QImode);
  rtvec v = rtvec_alloc (16);
  
  RTVEC_ELT (v, 0) = gen_rtx_CONST_INT (QImode, 0);
  RTVEC_ELT (v, 1) = gen_rtx_CONST_INT (QImode, 2);
  RTVEC_ELT (v, 2) = gen_rtx_CONST_INT (QImode, 4);
  RTVEC_ELT (v, 3) = gen_rtx_CONST_INT (QImode, 6);
  RTVEC_ELT (v, 4) = gen_rtx_CONST_INT (QImode, 8);
  RTVEC_ELT (v, 5) = gen_rtx_CONST_INT (QImode, 10);
  RTVEC_ELT (v, 6) = gen_rtx_CONST_INT (QImode, 12);
  RTVEC_ELT (v, 7) = gen_rtx_CONST_INT (QImode, 14);
  RTVEC_ELT (v, 8) = gen_rtx_CONST_INT (QImode, 16);
  RTVEC_ELT (v, 9) = gen_rtx_CONST_INT (QImode, 18);
  RTVEC_ELT (v, 10) = gen_rtx_CONST_INT (QImode, 20);
  RTVEC_ELT (v, 11) = gen_rtx_CONST_INT (QImode, 22);
  RTVEC_ELT (v, 12) = gen_rtx_CONST_INT (QImode, 24);
  RTVEC_ELT (v, 13) = gen_rtx_CONST_INT (QImode, 26);
  RTVEC_ELT (v, 14) = gen_rtx_CONST_INT (QImode, 28);
  RTVEC_ELT (v, 15) = gen_rtx_CONST_INT (QImode, 30);
  emit_insn (gen_vec_initv16qi (mask, gen_rtx_PARALLEL (V16QImode, v)));
  emit_insn (gen_altivec_vperm_v16qi (operands[0], operands[1], operands[2], mask));
  
  DONE;
}")

(define_expand "vec_extract_oddv4si"
 [(set (match_operand:V4SI 0 "register_operand" "")
        (unspec:V8HI [(match_operand:V4SI 1 "register_operand" "")
                      (match_operand:V4SI 2 "register_operand" "")]
                      UNSPEC_EXTODD_V4SI))]
  "TARGET_ALTIVEC"
  "
{
  rtx mask = gen_reg_rtx (V16QImode);
  rtvec v = rtvec_alloc (16);

  RTVEC_ELT (v, 0) = gen_rtx_CONST_INT (QImode, 4);
  RTVEC_ELT (v, 1) = gen_rtx_CONST_INT (QImode, 5);
  RTVEC_ELT (v, 2) = gen_rtx_CONST_INT (QImode, 6);
  RTVEC_ELT (v, 3) = gen_rtx_CONST_INT (QImode, 7);
  RTVEC_ELT (v, 4) = gen_rtx_CONST_INT (QImode, 12);
  RTVEC_ELT (v, 5) = gen_rtx_CONST_INT (QImode, 13);
  RTVEC_ELT (v, 6) = gen_rtx_CONST_INT (QImode, 14);
  RTVEC_ELT (v, 7) = gen_rtx_CONST_INT (QImode, 15);
  RTVEC_ELT (v, 8) = gen_rtx_CONST_INT (QImode, 20);
  RTVEC_ELT (v, 9) = gen_rtx_CONST_INT (QImode, 21);
  RTVEC_ELT (v, 10) = gen_rtx_CONST_INT (QImode, 22);
  RTVEC_ELT (v, 11) = gen_rtx_CONST_INT (QImode, 23);
  RTVEC_ELT (v, 12) = gen_rtx_CONST_INT (QImode, 28);
  RTVEC_ELT (v, 13) = gen_rtx_CONST_INT (QImode, 29);
  RTVEC_ELT (v, 14) = gen_rtx_CONST_INT (QImode, 30);
  RTVEC_ELT (v, 15) = gen_rtx_CONST_INT (QImode, 31);
  emit_insn (gen_vec_initv16qi (mask, gen_rtx_PARALLEL (V16QImode, v)));
  emit_insn (gen_altivec_vperm_v4si (operands[0], operands[1], operands[2], mask));
  
  DONE;
}")

(define_expand "vec_extract_oddv4sf"
 [(set (match_operand:V4SF 0 "register_operand" "")
        (unspec:V8HI [(match_operand:V4SF 1 "register_operand" "")
                      (match_operand:V4SF 2 "register_operand" "")]
                      UNSPEC_EXTODD_V4SF))]
  "TARGET_ALTIVEC"
  "
{
  rtx mask = gen_reg_rtx (V16QImode);
  rtvec v = rtvec_alloc (16);

  RTVEC_ELT (v, 0) = gen_rtx_CONST_INT (QImode, 4);
  RTVEC_ELT (v, 1) = gen_rtx_CONST_INT (QImode, 5);
  RTVEC_ELT (v, 2) = gen_rtx_CONST_INT (QImode, 6);
  RTVEC_ELT (v, 3) = gen_rtx_CONST_INT (QImode, 7);
  RTVEC_ELT (v, 4) = gen_rtx_CONST_INT (QImode, 12);
  RTVEC_ELT (v, 5) = gen_rtx_CONST_INT (QImode, 13);
  RTVEC_ELT (v, 6) = gen_rtx_CONST_INT (QImode, 14);
  RTVEC_ELT (v, 7) = gen_rtx_CONST_INT (QImode, 15);
  RTVEC_ELT (v, 8) = gen_rtx_CONST_INT (QImode, 20);
  RTVEC_ELT (v, 9) = gen_rtx_CONST_INT (QImode, 21);
  RTVEC_ELT (v, 10) = gen_rtx_CONST_INT (QImode, 22);
  RTVEC_ELT (v, 11) = gen_rtx_CONST_INT (QImode, 23);
  RTVEC_ELT (v, 12) = gen_rtx_CONST_INT (QImode, 28);
  RTVEC_ELT (v, 13) = gen_rtx_CONST_INT (QImode, 29);
  RTVEC_ELT (v, 14) = gen_rtx_CONST_INT (QImode, 30);
  RTVEC_ELT (v, 15) = gen_rtx_CONST_INT (QImode, 31);
  emit_insn (gen_vec_initv16qi (mask, gen_rtx_PARALLEL (V16QImode, v)));
  emit_insn (gen_altivec_vperm_v4sf (operands[0], operands[1], operands[2], mask));

  DONE;
}")
>>>>>>> c355071f

(define_insn "vpkuhum_nomode"
  [(set (match_operand:V16QI 0 "register_operand" "=v")
        (unspec:V16QI [(match_operand 1 "register_operand" "v")
                       (match_operand 2 "register_operand" "v")]
                      UNSPEC_VPKUHUM))] 
  "TARGET_ALTIVEC"
  "vpkuhum %0,%1,%2"
  [(set_attr "type" "vecperm")])

(define_insn "vpkuwum_nomode"
  [(set (match_operand:V8HI 0 "register_operand" "=v")
        (unspec:V8HI [(match_operand 1 "register_operand" "v")
                      (match_operand 2 "register_operand" "v")]
                     UNSPEC_VPKUWUM))]
  "TARGET_ALTIVEC"
  "vpkuwum %0,%1,%2"
  [(set_attr "type" "vecperm")])

<<<<<<< HEAD
=======
(define_expand "vec_extract_oddv8hi"
 [(set (match_operand:V8HI 0 "register_operand" "")
        (unspec:V8HI [(match_operand:V8HI 1 "register_operand" "")
                      (match_operand:V8HI 2 "register_operand" "")]
                      UNSPEC_EXTODD_V8HI))]
  "TARGET_ALTIVEC"
  "
{
  emit_insn (gen_vpkuwum_nomode (operands[0], operands[1], operands[2]));
  DONE;
}")

(define_expand "vec_extract_oddv16qi"
 [(set (match_operand:V16QI 0 "register_operand" "")
        (unspec:V16QI [(match_operand:V16QI 1 "register_operand" "")
                      (match_operand:V16QI 2 "register_operand" "")]
                      UNSPEC_EXTODD_V16QI))]
  "TARGET_ALTIVEC"
  "
{
  emit_insn (gen_vpkuhum_nomode (operands[0], operands[1], operands[2]));
  DONE;
}")
>>>>>>> c355071f
(define_expand "vec_interleave_highv4sf"
 [(set (match_operand:V4SF 0 "register_operand" "")
        (unspec:V4SF [(match_operand:V4SF 1 "register_operand" "")
                      (match_operand:V4SF 2 "register_operand" "")]
                      UNSPEC_INTERHI_V4SF))]
  "TARGET_ALTIVEC"
  "
<<<<<<< HEAD
{
  emit_insn (gen_altivec_vmrghsf (operands[0], operands[1], operands[2]));
  DONE;
}")
  
=======
{ 
  emit_insn (gen_altivec_vmrghsf (operands[0], operands[1], operands[2]));
  DONE;
}")

>>>>>>> c355071f
(define_expand "vec_interleave_lowv4sf"
 [(set (match_operand:V4SF 0 "register_operand" "")
        (unspec:V4SF [(match_operand:V4SF 1 "register_operand" "")
                      (match_operand:V4SF 2 "register_operand" "")]
                      UNSPEC_INTERLO_V4SF))]
  "TARGET_ALTIVEC"
  "
{
  emit_insn (gen_altivec_vmrglsf (operands[0], operands[1], operands[2]));
  DONE;
}")
<<<<<<< HEAD
  
=======

>>>>>>> c355071f
(define_expand "vec_interleave_high<mode>"
 [(set (match_operand:VI 0 "register_operand" "")
        (unspec:VI [(match_operand:VI 1 "register_operand" "")
                    (match_operand:VI 2 "register_operand" "")]
                     UNSPEC_INTERHI))]
  "TARGET_ALTIVEC"
  "
{
  emit_insn (gen_altivec_vmrgh<VI_char> (operands[0], operands[1], operands[2]));
  DONE;
}")

(define_expand "vec_interleave_low<mode>"
 [(set (match_operand:VI 0 "register_operand" "")
        (unspec:VI [(match_operand:VI 1 "register_operand" "")
                    (match_operand:VI 2 "register_operand" "")]
                     UNSPEC_INTERLO))]
  "TARGET_ALTIVEC"
  "
{
  emit_insn (gen_altivec_vmrgl<VI_char> (operands[0], operands[1], operands[2]));
  DONE;
<<<<<<< HEAD
}")
  
(define_expand "ashl<mode>3"
 [(set (match_operand:VI 0 "register_operand" "")
        (unspec:V8HI [(match_operand:VI 1 "register_operand" "")
                      (match_operand:VI 2 "register_operand" "")]
		      UNSPEC_ASHL))]
  "TARGET_ALTIVEC"
  "
{
  emit_insn (gen_altivec_vsl<VI_char> (operands[0], operands[1], operands[2]));
  
  DONE;
}")

(define_expand "vec_extract_evenv4si"
 [(set (match_operand:V4SI 0 "register_operand" "")
        (unspec:V8HI [(match_operand:V4SI 1 "register_operand" "")
                      (match_operand:V4SI 2 "register_operand" "")]
		      UNSPEC_EXTEVEN_V4SI))]
  "TARGET_ALTIVEC"
  "
{
  rtx mask = gen_reg_rtx (V16QImode);
  rtvec v = rtvec_alloc (16);

  RTVEC_ELT (v, 0) = gen_rtx_CONST_INT (QImode, 0);
  RTVEC_ELT (v, 1) = gen_rtx_CONST_INT (QImode, 1);
  RTVEC_ELT (v, 2) = gen_rtx_CONST_INT (QImode, 2);
  RTVEC_ELT (v, 3) = gen_rtx_CONST_INT (QImode, 3);
  RTVEC_ELT (v, 4) = gen_rtx_CONST_INT (QImode, 8);
  RTVEC_ELT (v, 5) = gen_rtx_CONST_INT (QImode, 9);
  RTVEC_ELT (v, 6) = gen_rtx_CONST_INT (QImode, 10);
  RTVEC_ELT (v, 7) = gen_rtx_CONST_INT (QImode, 11);
  RTVEC_ELT (v, 8) = gen_rtx_CONST_INT (QImode, 16);
  RTVEC_ELT (v, 9) = gen_rtx_CONST_INT (QImode, 17);
  RTVEC_ELT (v, 10) = gen_rtx_CONST_INT (QImode, 18);
  RTVEC_ELT (v, 11) = gen_rtx_CONST_INT (QImode, 19);
  RTVEC_ELT (v, 12) = gen_rtx_CONST_INT (QImode, 24);
  RTVEC_ELT (v, 13) = gen_rtx_CONST_INT (QImode, 25);
  RTVEC_ELT (v, 14) = gen_rtx_CONST_INT (QImode, 26);
  RTVEC_ELT (v, 15) = gen_rtx_CONST_INT (QImode, 27);
  emit_insn (gen_vec_initv16qi (mask, gen_rtx_PARALLEL (V16QImode, v)));
  emit_insn (gen_altivec_vperm_v4si (operands[0], operands[1], operands[2], mask));
  
  DONE;
}")

(define_expand "vec_extract_evenv4sf"
 [(set (match_operand:V4SF 0 "register_operand" "")
        (unspec:V8HI [(match_operand:V4SF 1 "register_operand" "")
                      (match_operand:V4SF 2 "register_operand" "")]
                      UNSPEC_EXTEVEN_V4SF))]
  "TARGET_ALTIVEC"
  "
{ 
  rtx mask = gen_reg_rtx (V16QImode);
  rtvec v = rtvec_alloc (16);
  
  RTVEC_ELT (v, 0) = gen_rtx_CONST_INT (QImode, 0);
  RTVEC_ELT (v, 1) = gen_rtx_CONST_INT (QImode, 1);
  RTVEC_ELT (v, 2) = gen_rtx_CONST_INT (QImode, 2);
  RTVEC_ELT (v, 3) = gen_rtx_CONST_INT (QImode, 3);
  RTVEC_ELT (v, 4) = gen_rtx_CONST_INT (QImode, 8);
  RTVEC_ELT (v, 5) = gen_rtx_CONST_INT (QImode, 9);
  RTVEC_ELT (v, 6) = gen_rtx_CONST_INT (QImode, 10);
  RTVEC_ELT (v, 7) = gen_rtx_CONST_INT (QImode, 11);
  RTVEC_ELT (v, 8) = gen_rtx_CONST_INT (QImode, 16);
  RTVEC_ELT (v, 9) = gen_rtx_CONST_INT (QImode, 17);
  RTVEC_ELT (v, 10) = gen_rtx_CONST_INT (QImode, 18);
  RTVEC_ELT (v, 11) = gen_rtx_CONST_INT (QImode, 19);
  RTVEC_ELT (v, 12) = gen_rtx_CONST_INT (QImode, 24);
  RTVEC_ELT (v, 13) = gen_rtx_CONST_INT (QImode, 25);
  RTVEC_ELT (v, 14) = gen_rtx_CONST_INT (QImode, 26);
  RTVEC_ELT (v, 15) = gen_rtx_CONST_INT (QImode, 27);
  emit_insn (gen_vec_initv16qi (mask, gen_rtx_PARALLEL (V16QImode, v)));
  emit_insn (gen_altivec_vperm_v4sf (operands[0], operands[1], operands[2], mask));
  
  DONE;
}")

(define_expand "vec_extract_evenv8hi"
 [(set (match_operand:V4SI 0 "register_operand" "")
        (unspec:V8HI [(match_operand:V8HI 1 "register_operand" "")
                      (match_operand:V8HI 2 "register_operand" "")]
                      UNSPEC_EXTEVEN_V8HI))]
  "TARGET_ALTIVEC"
  "
{ 
  rtx mask = gen_reg_rtx (V16QImode);
  rtvec v = rtvec_alloc (16);
  
  RTVEC_ELT (v, 0) = gen_rtx_CONST_INT (QImode, 0);
  RTVEC_ELT (v, 1) = gen_rtx_CONST_INT (QImode, 1);
  RTVEC_ELT (v, 2) = gen_rtx_CONST_INT (QImode, 4);
  RTVEC_ELT (v, 3) = gen_rtx_CONST_INT (QImode, 5);
  RTVEC_ELT (v, 4) = gen_rtx_CONST_INT (QImode, 8);
  RTVEC_ELT (v, 5) = gen_rtx_CONST_INT (QImode, 9);
  RTVEC_ELT (v, 6) = gen_rtx_CONST_INT (QImode, 12);
  RTVEC_ELT (v, 7) = gen_rtx_CONST_INT (QImode, 13);
  RTVEC_ELT (v, 8) = gen_rtx_CONST_INT (QImode, 16);
  RTVEC_ELT (v, 9) = gen_rtx_CONST_INT (QImode, 17);
  RTVEC_ELT (v, 10) = gen_rtx_CONST_INT (QImode, 20);
  RTVEC_ELT (v, 11) = gen_rtx_CONST_INT (QImode, 21);
  RTVEC_ELT (v, 12) = gen_rtx_CONST_INT (QImode, 24);
  RTVEC_ELT (v, 13) = gen_rtx_CONST_INT (QImode, 25);
  RTVEC_ELT (v, 14) = gen_rtx_CONST_INT (QImode, 28);
  RTVEC_ELT (v, 15) = gen_rtx_CONST_INT (QImode, 29);
  emit_insn (gen_vec_initv16qi (mask, gen_rtx_PARALLEL (V16QImode, v)));
  emit_insn (gen_altivec_vperm_v8hi (operands[0], operands[1], operands[2], mask));
  
  DONE;
}")

(define_expand "vec_extract_evenv16qi"
 [(set (match_operand:V4SI 0 "register_operand" "")
        (unspec:V8HI [(match_operand:V16QI 1 "register_operand" "")
                      (match_operand:V16QI 2 "register_operand" "")]
                      UNSPEC_EXTEVEN_V16QI))]
  "TARGET_ALTIVEC"
  "
{ 
  rtx mask = gen_reg_rtx (V16QImode);
  rtvec v = rtvec_alloc (16);
  
  RTVEC_ELT (v, 0) = gen_rtx_CONST_INT (QImode, 0);
  RTVEC_ELT (v, 1) = gen_rtx_CONST_INT (QImode, 2);
  RTVEC_ELT (v, 2) = gen_rtx_CONST_INT (QImode, 4);
  RTVEC_ELT (v, 3) = gen_rtx_CONST_INT (QImode, 6);
  RTVEC_ELT (v, 4) = gen_rtx_CONST_INT (QImode, 8);
  RTVEC_ELT (v, 5) = gen_rtx_CONST_INT (QImode, 10);
  RTVEC_ELT (v, 6) = gen_rtx_CONST_INT (QImode, 12);
  RTVEC_ELT (v, 7) = gen_rtx_CONST_INT (QImode, 14);
  RTVEC_ELT (v, 8) = gen_rtx_CONST_INT (QImode, 16);
  RTVEC_ELT (v, 9) = gen_rtx_CONST_INT (QImode, 18);
  RTVEC_ELT (v, 10) = gen_rtx_CONST_INT (QImode, 20);
  RTVEC_ELT (v, 11) = gen_rtx_CONST_INT (QImode, 22);
  RTVEC_ELT (v, 12) = gen_rtx_CONST_INT (QImode, 24);
  RTVEC_ELT (v, 13) = gen_rtx_CONST_INT (QImode, 26);
  RTVEC_ELT (v, 14) = gen_rtx_CONST_INT (QImode, 28);
  RTVEC_ELT (v, 15) = gen_rtx_CONST_INT (QImode, 30);
  emit_insn (gen_vec_initv16qi (mask, gen_rtx_PARALLEL (V16QImode, v)));
  emit_insn (gen_altivec_vperm_v16qi (operands[0], operands[1], operands[2], mask));
  
  DONE;
}")

(define_expand "vec_extract_oddv4si"
 [(set (match_operand:V4SI 0 "register_operand" "")
        (unspec:V8HI [(match_operand:V4SI 1 "register_operand" "")
                      (match_operand:V4SI 2 "register_operand" "")]
                      UNSPEC_EXTODD_V4SI))]
  "TARGET_ALTIVEC"
  "
{
  rtx mask = gen_reg_rtx (V16QImode);
  rtvec v = rtvec_alloc (16);

  RTVEC_ELT (v, 0) = gen_rtx_CONST_INT (QImode, 4);
  RTVEC_ELT (v, 1) = gen_rtx_CONST_INT (QImode, 5);
  RTVEC_ELT (v, 2) = gen_rtx_CONST_INT (QImode, 6);
  RTVEC_ELT (v, 3) = gen_rtx_CONST_INT (QImode, 7);
  RTVEC_ELT (v, 4) = gen_rtx_CONST_INT (QImode, 12);
  RTVEC_ELT (v, 5) = gen_rtx_CONST_INT (QImode, 13);
  RTVEC_ELT (v, 6) = gen_rtx_CONST_INT (QImode, 14);
  RTVEC_ELT (v, 7) = gen_rtx_CONST_INT (QImode, 15);
  RTVEC_ELT (v, 8) = gen_rtx_CONST_INT (QImode, 20);
  RTVEC_ELT (v, 9) = gen_rtx_CONST_INT (QImode, 21);
  RTVEC_ELT (v, 10) = gen_rtx_CONST_INT (QImode, 22);
  RTVEC_ELT (v, 11) = gen_rtx_CONST_INT (QImode, 23);
  RTVEC_ELT (v, 12) = gen_rtx_CONST_INT (QImode, 28);
  RTVEC_ELT (v, 13) = gen_rtx_CONST_INT (QImode, 29);
  RTVEC_ELT (v, 14) = gen_rtx_CONST_INT (QImode, 30);
  RTVEC_ELT (v, 15) = gen_rtx_CONST_INT (QImode, 31);
  emit_insn (gen_vec_initv16qi (mask, gen_rtx_PARALLEL (V16QImode, v)));
  emit_insn (gen_altivec_vperm_v4si (operands[0], operands[1], operands[2], mask));
  
  DONE;
}")

(define_expand "vec_extract_oddv4sf"
 [(set (match_operand:V4SF 0 "register_operand" "")
        (unspec:V8HI [(match_operand:V4SF 1 "register_operand" "")
                      (match_operand:V4SF 2 "register_operand" "")]
                      UNSPEC_EXTODD_V4SF))]
  "TARGET_ALTIVEC"
  "
{
  rtx mask = gen_reg_rtx (V16QImode);
  rtvec v = rtvec_alloc (16);

  RTVEC_ELT (v, 0) = gen_rtx_CONST_INT (QImode, 4);
  RTVEC_ELT (v, 1) = gen_rtx_CONST_INT (QImode, 5);
  RTVEC_ELT (v, 2) = gen_rtx_CONST_INT (QImode, 6);
  RTVEC_ELT (v, 3) = gen_rtx_CONST_INT (QImode, 7);
  RTVEC_ELT (v, 4) = gen_rtx_CONST_INT (QImode, 12);
  RTVEC_ELT (v, 5) = gen_rtx_CONST_INT (QImode, 13);
  RTVEC_ELT (v, 6) = gen_rtx_CONST_INT (QImode, 14);
  RTVEC_ELT (v, 7) = gen_rtx_CONST_INT (QImode, 15);
  RTVEC_ELT (v, 8) = gen_rtx_CONST_INT (QImode, 20);
  RTVEC_ELT (v, 9) = gen_rtx_CONST_INT (QImode, 21);
  RTVEC_ELT (v, 10) = gen_rtx_CONST_INT (QImode, 22);
  RTVEC_ELT (v, 11) = gen_rtx_CONST_INT (QImode, 23);
  RTVEC_ELT (v, 12) = gen_rtx_CONST_INT (QImode, 28);
  RTVEC_ELT (v, 13) = gen_rtx_CONST_INT (QImode, 29);
  RTVEC_ELT (v, 14) = gen_rtx_CONST_INT (QImode, 30);
  RTVEC_ELT (v, 15) = gen_rtx_CONST_INT (QImode, 31);
  emit_insn (gen_vec_initv16qi (mask, gen_rtx_PARALLEL (V16QImode, v)));
  emit_insn (gen_altivec_vperm_v4sf (operands[0], operands[1], operands[2], mask));

  DONE;
}")

(define_expand "vec_extract_oddv8hi"
 [(set (match_operand:V8HI 0 "register_operand" "")
        (unspec:V8HI [(match_operand:V8HI 1 "register_operand" "")
                      (match_operand:V8HI 2 "register_operand" "")]
                      UNSPEC_EXTODD_V8HI))]
  "TARGET_ALTIVEC"
  "
{
  emit_insn (gen_vpkuwum_nomode (operands[0], operands[1], operands[2]));
  DONE;
}")

(define_expand "vec_extract_oddv16qi"
 [(set (match_operand:V16QI 0 "register_operand" "")
        (unspec:V16QI [(match_operand:V16QI 1 "register_operand" "")
                      (match_operand:V16QI 2 "register_operand" "")]
                      UNSPEC_EXTODD_V16QI))]
  "TARGET_ALTIVEC"
  "
{
  emit_insn (gen_vpkuhum_nomode (operands[0], operands[1], operands[2]));
  DONE;
}")
=======
}")
>>>>>>> c355071f
<|MERGE_RESOLUTION|>--- conflicted
+++ resolved
@@ -1,9 +1,5 @@
 ;; AltiVec patterns.
-<<<<<<< HEAD
-;; Copyright (C) 2002, 2003, 2004, 2005 Free Software Foundation, Inc.
-=======
 ;; Copyright (C) 2002, 2003, 2004, 2005, 2006 Free Software Foundation, Inc.
->>>>>>> c355071f
 ;; Contributed by Aldy Hernandez (aldy@quesejoda.com)
 
 ;; This file is part of GCC.
@@ -69,10 +65,6 @@
    (UNSPEC_VPKSWUS      103)
    (UNSPEC_VRL          104)
    (UNSPEC_VSL          107)
-<<<<<<< HEAD
-   (UNSPEC_VSLW         109)
-=======
->>>>>>> c355071f
    (UNSPEC_VSLV4SI      110)
    (UNSPEC_VSLO         111)
    (UNSPEC_VSR          118)
@@ -139,10 +131,6 @@
    (UNSPEC_INTERLO_V8HI 233)
    (UNSPEC_INTERLO_V16QI 234)
    (UNSPEC_INTERLO_V4SF 235)
-<<<<<<< HEAD
-   (UNSPEC_ASHL         236)
-=======
->>>>>>> c355071f
    (UNSPEC_VCOND_V4SI   301)
    (UNSPEC_VCOND_V4SF   302)
    (UNSPEC_VCOND_V8HI   303)
@@ -162,19 +150,11 @@
    (UNSPEC_VUPKHUH      317)
    (UNSPEC_VUPKLUB      318)
    (UNSPEC_VUPKLUH      319)
-<<<<<<< HEAD
-   (UNSPEC_VPERMSI      320)
-   (UNSPEC_VPERMHI      321)
-   (UNSPEC_INTERHI      322)
-   (UNSPEC_INTERLO      323)
-   ])
-=======
    (UNSPEC_VPERMSI	320)
    (UNSPEC_VPERMHI	321)
    (UNSPEC_INTERHI      322)
    (UNSPEC_INTERLO      323)
 ])
->>>>>>> c355071f
 
 (define_constants
   [(UNSPECV_SET_VRSAVE   30)
@@ -678,68 +658,40 @@
 
 (define_insn "altivec_vmsumu<VI_char>m"
   [(set (match_operand:V4SI 0 "register_operand" "=v")
-<<<<<<< HEAD
-	(plus:V4SI (match_operand:V4SI 3 "register_operand" "v")
-		   (unspec:V4SI [(match_operand:VIshort 1 "register_operand" "v")
-		    		 (match_operand:VIshort 2 "register_operand" "v")] 
-				UNSPEC_VMSUMU)))]
-=======
         (unspec:V4SI [(match_operand:VIshort 1 "register_operand" "v")
 		      (match_operand:VIshort 2 "register_operand" "v")
                       (match_operand:V4SI 3 "register_operand" "v")]
 		     UNSPEC_VMSUMU))]
->>>>>>> c355071f
   "TARGET_ALTIVEC"
   "vmsumu<VI_char>m %0,%1,%2,%3"
   [(set_attr "type" "veccomplex")])
 
 (define_insn "altivec_vmsumm<VI_char>m"
   [(set (match_operand:V4SI 0 "register_operand" "=v")
-<<<<<<< HEAD
-	(plus:V4SI (match_operand:V4SI 3 "register_operand" "v")
-		   (unspec:V4SI [(match_operand:VIshort 1 "register_operand" "v")
-		    		 (match_operand:VIshort 2 "register_operand" "v")] 
-				UNSPEC_VMSUMM)))]
-=======
         (unspec:V4SI [(match_operand:VIshort 1 "register_operand" "v")
 		      (match_operand:VIshort 2 "register_operand" "v")
                       (match_operand:V4SI 3 "register_operand" "v")]
 		     UNSPEC_VMSUMM))]
->>>>>>> c355071f
   "TARGET_ALTIVEC"
   "vmsumm<VI_char>m %0,%1,%2,%3"
   [(set_attr "type" "veccomplex")])
 
 (define_insn "altivec_vmsumshm"
   [(set (match_operand:V4SI 0 "register_operand" "=v")
-<<<<<<< HEAD
-	(plus:V4SI (match_operand:V4SI 3 "register_operand" "v")
-		   (unspec:V4SI [(match_operand:V8HI 1 "register_operand" "v")
-		    		 (match_operand:V8HI 2 "register_operand" "v")] 
-				UNSPEC_VMSUMSHM)))]
-=======
         (unspec:V4SI [(match_operand:V8HI 1 "register_operand" "v")
 		      (match_operand:V8HI 2 "register_operand" "v")
                       (match_operand:V4SI 3 "register_operand" "v")]
 		     UNSPEC_VMSUMSHM))]
->>>>>>> c355071f
   "TARGET_ALTIVEC"
   "vmsumshm %0,%1,%2,%3"
   [(set_attr "type" "veccomplex")])
 
 (define_insn "altivec_vmsumuhs"
   [(set (match_operand:V4SI 0 "register_operand" "=v")
-<<<<<<< HEAD
-	(plus:V4SI (match_operand:V4SI 3 "register_operand" "v")
-		   (unspec:V4SI [(match_operand:V8HI 1 "register_operand" "v")
-		    		 (match_operand:V8HI 2 "register_operand" "v")] 
-				UNSPEC_VMSUMUHS)))
-=======
         (unspec:V4SI [(match_operand:V8HI 1 "register_operand" "v")
 		      (match_operand:V8HI 2 "register_operand" "v")
                       (match_operand:V4SI 3 "register_operand" "v")]
 		     UNSPEC_VMSUMUHS))
->>>>>>> c355071f
    (set (reg:SI 110) (unspec:SI [(const_int 0)] UNSPEC_SET_VSCR))]
   "TARGET_ALTIVEC"
   "vmsumuhs %0,%1,%2,%3"
@@ -747,17 +699,10 @@
 
 (define_insn "altivec_vmsumshs"
   [(set (match_operand:V4SI 0 "register_operand" "=v")
-<<<<<<< HEAD
-	(plus:V4SI (match_operand:V4SI 3 "register_operand" "v")
-		   (unspec:V4SI [(match_operand:V8HI 1 "register_operand" "v")
-		    		 (match_operand:V8HI 2 "register_operand" "v")] 
-				UNSPEC_VMSUMSHS)))
-=======
         (unspec:V4SI [(match_operand:V8HI 1 "register_operand" "v")
 		      (match_operand:V8HI 2 "register_operand" "v")
                       (match_operand:V4SI 3 "register_operand" "v")]
 		     UNSPEC_VMSUMSHS))
->>>>>>> c355071f
    (set (reg:SI 110) (unspec:SI [(const_int 0)] UNSPEC_SET_VSCR))]
   "TARGET_ALTIVEC"
   "vmsumshs %0,%1,%2,%3"
@@ -1275,7 +1220,6 @@
         (unspec:VI [(match_operand:VI 1 "register_operand" "v")
                     (match_operand:VI 2 "register_operand" "v")]
 		   UNSPEC_VRL))]
-<<<<<<< HEAD
   "TARGET_ALTIVEC"
   "vrl<VI_char> %0,%1,%2"
   [(set_attr "type" "vecsimple")])
@@ -1285,26 +1229,6 @@
         (unspec:VI [(match_operand:VI 1 "register_operand" "v")
                     (match_operand:VI 2 "register_operand" "v")]
 		   UNSPEC_VSL))]
-  "TARGET_ALTIVEC"
-  "vsl<VI_char> %0,%1,%2"
-  [(set_attr "type" "vecsimple")])
-
-(define_insn "altivec_vslw_v4sf"
-  [(set (match_operand:V4SF 0 "register_operand" "=v")
-        (unspec:V4SF [(match_operand:V4SF 1 "register_operand" "v")
-                      (match_operand:V4SF 2 "register_operand" "v")]
-		     UNSPEC_VSLW))]
-=======
-  "TARGET_ALTIVEC"
-  "vrl<VI_char> %0,%1,%2"
-  [(set_attr "type" "vecsimple")])
-
-(define_insn "altivec_vsl<VI_char>"
-  [(set (match_operand:VI 0 "register_operand" "=v")
-        (unspec:VI [(match_operand:VI 1 "register_operand" "v")
-                    (match_operand:VI 2 "register_operand" "v")]
-		   UNSPEC_VSL))]
->>>>>>> c355071f
   "TARGET_ALTIVEC"
   "vsl<VI_char> %0,%1,%2"
   [(set_attr "type" "vecsimple")])
@@ -1437,7 +1361,6 @@
 	 (vec_select:SF (match_operand:V4SF 1 "register_operand" "v")
 			(parallel
 			 [(match_operand:QI 2 "u5bit_cint_operand" "i")]))))]
-<<<<<<< HEAD
   "TARGET_ALTIVEC"
   "vspltw %0,%1,%2"
   [(set_attr "type" "vecperm")])
@@ -1446,24 +1369,6 @@
   [(set (match_operand:VI 0 "register_operand" "=v")
 	(vec_duplicate:VI
 	 (match_operand:QI 1 "s5bit_cint_operand" "i")))]
-  "TARGET_ALTIVEC"
-  "vspltis<VI_char> %0,%1"
-  [(set_attr "type" "vecperm")])
-
-(define_insn "altivec_vspltisw_v4sf"
-  [(set (match_operand:V4SF 0 "register_operand" "=v")
-	(vec_duplicate:V4SF
-	 (float:SF (match_operand:QI 1 "s5bit_cint_operand" "i"))))]
-=======
-  "TARGET_ALTIVEC"
-  "vspltw %0,%1,%2"
-  [(set_attr "type" "vecperm")])
-
-(define_insn "altivec_vspltis<VI_char>"
-  [(set (match_operand:VI 0 "register_operand" "=v")
-	(vec_duplicate:VI
-	 (match_operand:QI 1 "s5bit_cint_operand" "i")))]
->>>>>>> c355071f
   "TARGET_ALTIVEC"
   "vspltis<VI_char> %0,%1"
   [(set_attr "type" "vecperm")])
@@ -2031,7 +1936,6 @@
   rs6000_expand_vector_init (operands[0], operands[1]);
   DONE;
 })
-<<<<<<< HEAD
 
 (define_expand "vec_setv4si"
   [(match_operand:V4SI 0 "register_operand" "")
@@ -2136,16 +2040,16 @@
 ;;    vandc %0,%1,SCRATCH2
 (define_expand "absv4sf2"
   [(set (match_dup 2)
-	(vec_duplicate:V4SF (float:SF (const_int -1))))
+	(vec_duplicate:V4SI (const_int -1)))
    (set (match_dup 3)
-        (unspec:V4SF [(match_dup 2) (match_dup 2)] UNSPEC_VSLW))
+        (unspec:V4SI [(match_dup 2) (match_dup 2)] UNSPEC_VSL))
    (set (match_operand:V4SF 0 "register_operand" "=v")
-        (and:V4SF (not:V4SF (match_dup 3))
+        (and:V4SF (not:V4SF (subreg:V4SF (match_dup 3) 0))
                   (match_operand:V4SF 1 "register_operand" "v")))]
   "TARGET_ALTIVEC"
 {
-  operands[2] = gen_reg_rtx (V4SFmode);
-  operands[3] = gen_reg_rtx (V4SFmode);
+  operands[2] = gen_reg_rtx (V4SImode);
+  operands[3] = gen_reg_rtx (V4SImode);
 })
 
 ;; Generate
@@ -2167,7 +2071,7 @@
   operands[3] = gen_reg_rtx (GET_MODE (operands[0]));
 })
 
-;; Vector shift left in bits. Currently supported only for shift
+;; Vector shift left in bits. Currently supported ony for shift
 ;; amounts that can be expressed as byte shifts (divisible by 8).
 ;; General shift amounts can be supported using vslo + vsl. We're
 ;; not expecting to see these yet (the vectorizer currently
@@ -2197,7 +2101,7 @@
   DONE;
 }")
 
-;; Vector shift right in bits. Currently supported only for shift
+;; Vector shift left in bits. Currently supported ony for shift
 ;; amounts that can be expressed as byte shifts (divisible by 8).
 ;; General shift amounts can be supported using vsro + vsr. We're
 ;; not expecting to see these yet (the vectorizer currently
@@ -2237,213 +2141,6 @@
   "vsumsws %0,%1,%2"
   [(set_attr "type" "veccomplex")])
 
-=======
-
-(define_expand "vec_setv4si"
-  [(match_operand:V4SI 0 "register_operand" "")
-   (match_operand:SI 1 "register_operand" "")
-   (match_operand 2 "const_int_operand" "")]
-  "TARGET_ALTIVEC"
-{
-  rs6000_expand_vector_set (operands[0], operands[1], INTVAL (operands[2]));
-  DONE;
-})
-
-(define_expand "vec_setv8hi"
-  [(match_operand:V8HI 0 "register_operand" "")
-   (match_operand:HI 1 "register_operand" "")
-   (match_operand 2 "const_int_operand" "")]
-  "TARGET_ALTIVEC"
-{
-  rs6000_expand_vector_set (operands[0], operands[1], INTVAL (operands[2]));
-  DONE;
-})
-
-(define_expand "vec_setv16qi"
-  [(match_operand:V16QI 0 "register_operand" "")
-   (match_operand:QI 1 "register_operand" "")
-   (match_operand 2 "const_int_operand" "")]
-  "TARGET_ALTIVEC"
-{
-  rs6000_expand_vector_set (operands[0], operands[1], INTVAL (operands[2]));
-  DONE;
-})
-
-(define_expand "vec_setv4sf"
-  [(match_operand:V4SF 0 "register_operand" "")
-   (match_operand:SF 1 "register_operand" "")
-   (match_operand 2 "const_int_operand" "")]
-  "TARGET_ALTIVEC"
-{
-  rs6000_expand_vector_set (operands[0], operands[1], INTVAL (operands[2]));
-  DONE;
-})
-
-(define_expand "vec_extractv4si"
-  [(match_operand:SI 0 "register_operand" "")
-   (match_operand:V4SI 1 "register_operand" "")
-   (match_operand 2 "const_int_operand" "")]
-  "TARGET_ALTIVEC"
-{
-  rs6000_expand_vector_extract (operands[0], operands[1], INTVAL (operands[2]));
-  DONE;
-})
-
-(define_expand "vec_extractv8hi"
-  [(match_operand:HI 0 "register_operand" "")
-   (match_operand:V8HI 1 "register_operand" "")
-   (match_operand 2 "const_int_operand" "")]
-  "TARGET_ALTIVEC"
-{
-  rs6000_expand_vector_extract (operands[0], operands[1], INTVAL (operands[2]));
-  DONE;
-})
-
-(define_expand "vec_extractv16qi"
-  [(match_operand:QI 0 "register_operand" "")
-   (match_operand:V16QI 1 "register_operand" "")
-   (match_operand 2 "const_int_operand" "")]
-  "TARGET_ALTIVEC"
-{
-  rs6000_expand_vector_extract (operands[0], operands[1], INTVAL (operands[2]));
-  DONE;
-})
-
-(define_expand "vec_extractv4sf"
-  [(match_operand:SF 0 "register_operand" "")
-   (match_operand:V4SF 1 "register_operand" "")
-   (match_operand 2 "const_int_operand" "")]
-  "TARGET_ALTIVEC"
-{
-  rs6000_expand_vector_extract (operands[0], operands[1], INTVAL (operands[2]));
-  DONE;
-})
-
-;; Generate
-;;    vspltis? SCRATCH0,0
-;;    vsubu?m SCRATCH2,SCRATCH1,%1
-;;    vmaxs? %0,%1,SCRATCH2"
-(define_expand "abs<mode>2"
-  [(set (match_dup 2) (vec_duplicate:VI (const_int 0)))
-   (set (match_dup 3)
-        (minus:VI (match_dup 2)
-                  (match_operand:VI 1 "register_operand" "v")))
-   (set (match_operand:VI 0 "register_operand" "=v")
-        (smax:VI (match_dup 1) (match_dup 3)))]
-  "TARGET_ALTIVEC"
-{
-  operands[2] = gen_reg_rtx (GET_MODE (operands[0]));
-  operands[3] = gen_reg_rtx (GET_MODE (operands[0]));
-})
-
-;; Generate
-;;    vspltisw SCRATCH1,-1
-;;    vslw SCRATCH2,SCRATCH1,SCRATCH1
-;;    vandc %0,%1,SCRATCH2
-(define_expand "absv4sf2"
-  [(set (match_dup 2)
-	(vec_duplicate:V4SI (const_int -1)))
-   (set (match_dup 3)
-        (unspec:V4SI [(match_dup 2) (match_dup 2)] UNSPEC_VSL))
-   (set (match_operand:V4SF 0 "register_operand" "=v")
-        (and:V4SF (not:V4SF (subreg:V4SF (match_dup 3) 0))
-                  (match_operand:V4SF 1 "register_operand" "v")))]
-  "TARGET_ALTIVEC"
-{
-  operands[2] = gen_reg_rtx (V4SImode);
-  operands[3] = gen_reg_rtx (V4SImode);
-})
-
-;; Generate
-;;    vspltis? SCRATCH0,0
-;;    vsubs?s SCRATCH2,SCRATCH1,%1
-;;    vmaxs? %0,%1,SCRATCH2"
-(define_expand "altivec_abss_<mode>"
-  [(set (match_dup 2) (vec_duplicate:VI (const_int 0)))
-   (parallel [(set (match_dup 3)
-		   (unspec:VI [(match_dup 2)
-			       (match_operand:VI 1 "register_operand" "v")]
-			      UNSPEC_VSUBS))
-              (set (reg:SI 110) (unspec:SI [(const_int 0)] UNSPEC_SET_VSCR))])
-   (set (match_operand:VI 0 "register_operand" "=v")
-        (smax:VI (match_dup 1) (match_dup 3)))]
-  "TARGET_ALTIVEC"
-{
-  operands[2] = gen_reg_rtx (GET_MODE (operands[0]));
-  operands[3] = gen_reg_rtx (GET_MODE (operands[0]));
-})
-
-;; Vector shift left in bits. Currently supported ony for shift
-;; amounts that can be expressed as byte shifts (divisible by 8).
-;; General shift amounts can be supported using vslo + vsl. We're
-;; not expecting to see these yet (the vectorizer currently
-;; generates only shifts divisible by byte_size).
-(define_expand "vec_shl_<mode>"
-  [(set (match_operand:V 0 "register_operand" "=v")
-        (unspec:V [(match_operand:V 1 "register_operand" "v")
-                   (match_operand:QI 2 "reg_or_short_operand" "")]
-		  UNSPEC_VECSH))]
-  "TARGET_ALTIVEC"
-  "
-{
-  rtx bitshift = operands[2];
-  rtx byteshift = gen_reg_rtx (QImode);
-  HOST_WIDE_INT bitshift_val;
-  HOST_WIDE_INT byteshift_val;
-
-  if (! CONSTANT_P (bitshift))
-    FAIL;
-  bitshift_val = INTVAL (bitshift);
-  if (bitshift_val & 0x7)
-    FAIL;
-  byteshift_val = bitshift_val >> 3;
-  byteshift = gen_rtx_CONST_INT (QImode, byteshift_val);
-  emit_insn (gen_altivec_vsldoi_<mode> (operands[0], operands[1], operands[1],
-                                        byteshift));
-  DONE;
-}")
-
-;; Vector shift left in bits. Currently supported ony for shift
-;; amounts that can be expressed as byte shifts (divisible by 8).
-;; General shift amounts can be supported using vsro + vsr. We're
-;; not expecting to see these yet (the vectorizer currently
-;; generates only shifts divisible by byte_size).
-(define_expand "vec_shr_<mode>"
-  [(set (match_operand:V 0 "register_operand" "=v")
-        (unspec:V [(match_operand:V 1 "register_operand" "v")
-                   (match_operand:QI 2 "reg_or_short_operand" "")]
-		  UNSPEC_VECSH))]
-  "TARGET_ALTIVEC"
-  "
-{
-  rtx bitshift = operands[2];
-  rtx byteshift = gen_reg_rtx (QImode);
-  HOST_WIDE_INT bitshift_val;
-  HOST_WIDE_INT byteshift_val;
- 
-  if (! CONSTANT_P (bitshift))
-    FAIL;
-  bitshift_val = INTVAL (bitshift);
-  if (bitshift_val & 0x7)
-    FAIL;
-  byteshift_val = 16 - (bitshift_val >> 3);
-  byteshift = gen_rtx_CONST_INT (QImode, byteshift_val);
-  emit_insn (gen_altivec_vsldoi_<mode> (operands[0], operands[1], operands[1],
-                                        byteshift));
-  DONE;
-}")
-
-(define_insn "altivec_vsumsws_nomode"
-  [(set (match_operand 0 "register_operand" "=v")
-        (unspec:V4SI [(match_operand:V4SI 1 "register_operand" "v")
-                      (match_operand:V4SI 2 "register_operand" "v")]
-		     UNSPEC_VSUMSWS))
-   (set (reg:SI 110) (unspec:SI [(const_int 0)] UNSPEC_SET_VSCR))]
-  "TARGET_ALTIVEC"
-  "vsumsws %0,%1,%2"
-  [(set_attr "type" "veccomplex")])
-
->>>>>>> c355071f
 (define_expand "reduc_splus_<mode>"
   [(set (match_operand:VIshort 0 "register_operand" "=v")
         (unspec:VIshort [(match_operand:VIshort 1 "register_operand" "v")]
@@ -2469,7 +2166,6 @@
 {
   rtx vzero = gen_reg_rtx (V4SImode);
   rtx vtmp1 = gen_reg_rtx (V4SImode);
-<<<<<<< HEAD
 
   emit_insn (gen_altivec_vspltisw (vzero, const0_rtx));
   emit_insn (gen_altivec_vsum4ubs (vtmp1, operands[1], vzero));
@@ -2477,15 +2173,6 @@
   DONE;
 }")
 
-=======
-
-  emit_insn (gen_altivec_vspltisw (vzero, const0_rtx));
-  emit_insn (gen_altivec_vsum4ubs (vtmp1, operands[1], vzero));
-  emit_insn (gen_altivec_vsumsws_nomode (operands[0], vtmp1, vzero));
-  DONE;
-}")
-
->>>>>>> c355071f
 (define_insn "vec_realign_load_<mode>"
   [(set (match_operand:V 0 "register_operand" "=v")
         (unspec:V [(match_operand:V 1 "register_operand" "v")
@@ -2496,69 +2183,6 @@
   "vperm %0,%1,%2,%3"
   [(set_attr "type" "vecperm")])
 
-<<<<<<< HEAD
-(define_expand "usat_subv16qi3"
-  [(set (match_operand:V16QI 0 "register_operand" "=v")
-        (unspec:V16QI [(match_operand:V16QI 1 "register_operand" "v")
-                       (match_operand:V16QI 2 "register_operand" "v")] 125))
-   (set (reg:SI 110) (unspec:SI [(const_int 0)] 213))]
-  "TARGET_ALTIVEC"
-  "
-{ 
-  emit_insn (gen_altivec_vsububs (operands[0], operands[1], operands[2])); 
-  DONE; 
-}")
-
-(define_expand "usat_subv8hi3"
-  [(set (match_operand:V8HI 0 "register_operand" "=v")
-        (unspec:V8HI [(match_operand:V8HI 1 "register_operand" "v")
-                       (match_operand:V8HI 2 "register_operand" "v")] 127))
-   (set (reg:SI 110) (unspec:SI [(const_int 0)] 213))]
-  "TARGET_ALTIVEC"
-  "
-{ 
-  emit_insn (gen_altivec_vsubuhs (operands[0], operands[1], operands[2])); 
-  DONE; 
-}")
-
-(define_expand "usat_subv4si3"
-  [(set (match_operand:V4SI 0 "register_operand" "=v")
-        (unspec:V4SI [(match_operand:V4SI 1 "register_operand" "v")
-                       (match_operand:V4SI 2 "register_operand" "v")] 129))
-   (set (reg:SI 110) (unspec:SI [(const_int 0)] 213))]
-  "TARGET_ALTIVEC"
-  "
-{
-  emit_insn (gen_altivec_vsubuws (operands[0], operands[1], operands[2])); 
-  DONE; 
-}")
-
-(define_expand "udot_prod<mode>"
-  [(set (match_operand:V4SI 0 "register_operand" "=v")
-        (plus:V4SI (match_operand:V4SI 3 "register_operand" "v")
-                   (unspec:V4SI [(match_operand:VIshort 1 "register_operand" "v")
-		                 (match_operand:VIshort 2 "register_operand" "v")]
-				UNSPEC_VMSUMU)))]
-  "TARGET_ALTIVEC"
-  "
-{
-  emit_insn (gen_altivec_vmsumu<VI_char>m (operands[0], operands[1], operands[2], operands[3]));
-  DONE;
-}")
-
-(define_expand "sdot_prodv8hi"
-  [(set (match_operand:V4SI 0 "register_operand" "=v")
-        (plus:V4SI (match_operand:V4SI 3 "register_operand" "v")
-                   (unspec:V4SI [(match_operand:V8HI 1 "register_operand" "v")
-                                 (match_operand:V8HI 2 "register_operand" "v")] 
-				UNSPEC_VMSUMSHM)))]
-  "TARGET_ALTIVEC"
-  "
-{
-  emit_insn (gen_altivec_vmsumshm (operands[0], operands[1], operands[2], operands[3]));
-  DONE;
-}")
-
 (define_expand "neg<mode>2"
   [(use (match_operand:VI 0 "register_operand" ""))
    (use (match_operand:VI 1 "register_operand" ""))]
@@ -2574,66 +2198,6 @@
   DONE;
 }")
 
-(define_expand "negv4sf2"
-  [(use (match_operand:V4SF 0 "register_operand" ""))
-   (use (match_operand:V4SF 1 "register_operand" ""))]
-  "TARGET_ALTIVEC"
-  "
-{
-  rtx neg0;
-
-  /* Generate [-0.0, -0.0, -0.0, -0.0].  */
-  neg0 = gen_reg_rtx (V4SFmode);
-  emit_insn (gen_altivec_vspltisw_v4sf (neg0, constm1_rtx));
-  emit_insn (gen_altivec_vslw_v4sf (neg0, neg0, neg0));
-
-  /* XOR */
-  emit_insn (gen_xorv4sf3 (operands[0], neg0, operands[1])); 
-    
-  DONE;
-}")
-
-(define_expand "widen_usum<mode>3"
-  [(set (match_operand:V4SI 0 "register_operand" "=v")
-        (plus:V4SI (match_operand:V4SI 2 "register_operand" "v")
-                   (unspec:V4SI [(match_operand:VIshort 1 "register_operand" "v")] 
-				UNSPEC_VMSUMU)))]
-  "TARGET_ALTIVEC"
-  "
-{
-  rtx vones = gen_reg_rtx (GET_MODE (operands[1]));
-
-  emit_insn (gen_altivec_vspltis<VI_char> (vones, const1_rtx));
-  emit_insn (gen_altivec_vmsumu<VI_char>m (operands[0], operands[1], vones, operands[2]));
-  DONE;
-}")
-
-(define_expand "widen_ssumv16qi3"
-  [(set (match_operand:V4SI 0 "register_operand" "=v")
-        (plus:V4SI (match_operand:V4SI 2 "register_operand" "v")
-                   (unspec:V4SI [(match_operand:V16QI 1 "register_operand" "v")]
-				UNSPEC_VMSUMM)))]
-  "TARGET_ALTIVEC"
-  "
-{
-  rtx vones = gen_reg_rtx (V16QImode);
-
-=======
-(define_expand "neg<mode>2"
-  [(use (match_operand:VI 0 "register_operand" ""))
-   (use (match_operand:VI 1 "register_operand" ""))]
-  "TARGET_ALTIVEC"
-  "
-{
-  rtx vzero;
-
-  vzero = gen_reg_rtx (GET_MODE (operands[0]));
-  emit_insn (gen_altivec_vspltis<VI_char> (vzero, const0_rtx));
-  emit_insn (gen_sub<mode>3 (operands[0], vzero, operands[1])); 
-  
-  DONE;
-}")
-
 (define_expand "udot_prod<mode>"
   [(set (match_operand:V4SI 0 "register_operand" "=v")
         (plus:V4SI (match_operand:V4SI 3 "register_operand" "v")
@@ -2685,7 +2249,6 @@
 {
   rtx vones = gen_reg_rtx (V16QImode);
 
->>>>>>> c355071f
   emit_insn (gen_altivec_vspltisb (vones, const1_rtx));
   emit_insn (gen_altivec_vmsummbm (operands[0], operands[1], vones, operands[2]));
   DONE;
@@ -2695,8 +2258,7 @@
   [(set (match_operand:V4SI 0 "register_operand" "=v")
         (plus:V4SI (match_operand:V4SI 2 "register_operand" "v")
                    (unspec:V4SI [(match_operand:V8HI 1 "register_operand" "v")]
-<<<<<<< HEAD
-				UNSPEC_VMSUMSHM)))]
+                                UNSPEC_VMSUMSHM)))]
   "TARGET_ALTIVEC"
   "
 {
@@ -2757,369 +2319,20 @@
                    (match_operand:V4SI 2 "register_operand" "v")
                    (match_operand:V16QI 3 "register_operand" "v")]
                   UNSPEC_VPERMSI))]
-=======
-                                UNSPEC_VMSUMSHM)))]
-  "TARGET_ALTIVEC"
-  "
-{
-  rtx vones = gen_reg_rtx (V8HImode);
-
-  emit_insn (gen_altivec_vspltish (vones, const1_rtx));
-  emit_insn (gen_altivec_vmsumshm (operands[0], operands[1], vones, operands[2]));
-  DONE;
-}")
-
-(define_expand "vec_unpacks_hi_v16qi"
-  [(set (match_operand:V8HI 0 "register_operand" "=v")
-        (unspec:V8HI [(match_operand:V16QI 1 "register_operand" "v")]
-                     UNSPEC_VUPKHSB))]
-  "TARGET_ALTIVEC"
-  "
-{
-  emit_insn (gen_altivec_vupkhsb (operands[0], operands[1]));
-  DONE;
-}")
-
-(define_expand "vec_unpacks_hi_v8hi"
-  [(set (match_operand:V4SI 0 "register_operand" "=v")
-        (unspec:V4SI [(match_operand:V8HI 1 "register_operand" "v")]
-                     UNSPEC_VUPKHSH))]
-  "TARGET_ALTIVEC"
-  "
-{
-  emit_insn (gen_altivec_vupkhsh (operands[0], operands[1]));
-  DONE;
-}")
-
-(define_expand "vec_unpacks_lo_v16qi"
-  [(set (match_operand:V8HI 0 "register_operand" "=v")
-        (unspec:V8HI [(match_operand:V16QI 1 "register_operand" "v")]
-                     UNSPEC_VUPKLSB))]
-  "TARGET_ALTIVEC"
-  "
-{
-  emit_insn (gen_altivec_vupklsb (operands[0], operands[1]));
-  DONE;
-}")
-
-(define_expand "vec_unpacks_lo_v8hi"
-  [(set (match_operand:V4SI 0 "register_operand" "=v")
-        (unspec:V4SI [(match_operand:V8HI 1 "register_operand" "v")]
-                     UNSPEC_VUPKLSH))]
->>>>>>> c355071f
-  "TARGET_ALTIVEC"
-  "
-{
-  emit_insn (gen_altivec_vupklsh (operands[0], operands[1]));
-  DONE;
-}")
-
-<<<<<<< HEAD
+  "TARGET_ALTIVEC"
+  "vperm %0,%1,%2,%3"
+  [(set_attr "type" "vecperm")])
+
 (define_insn "vperm_v16qiv8hi"
   [(set (match_operand:V8HI 0 "register_operand" "=v")
         (unspec:V8HI [(match_operand:V16QI 1 "register_operand" "v")
                    (match_operand:V8HI 2 "register_operand" "v")
                    (match_operand:V16QI 3 "register_operand" "v")]
                   UNSPEC_VPERMHI))]
-=======
-(define_insn "vperm_v8hiv4si"
-  [(set (match_operand:V4SI 0 "register_operand" "=v")
-        (unspec:V4SI [(match_operand:V8HI 1 "register_operand" "v")
-                   (match_operand:V4SI 2 "register_operand" "v")
-                   (match_operand:V16QI 3 "register_operand" "v")]
-                  UNSPEC_VPERMSI))]
->>>>>>> c355071f
   "TARGET_ALTIVEC"
   "vperm %0,%1,%2,%3"
   [(set_attr "type" "vecperm")])
 
-<<<<<<< HEAD
-(define_expand "vec_unpacku_hi_v16qi"
-  [(set (match_operand:V8HI 0 "register_operand" "=v")
-        (unspec:V8HI [(match_operand:V16QI 1 "register_operand" "v")]
-                     UNSPEC_VUPKHUB))]
-=======
-(define_insn "vperm_v16qiv8hi"
-  [(set (match_operand:V8HI 0 "register_operand" "=v")
-        (unspec:V8HI [(match_operand:V16QI 1 "register_operand" "v")
-                   (match_operand:V8HI 2 "register_operand" "v")
-                   (match_operand:V16QI 3 "register_operand" "v")]
-                  UNSPEC_VPERMHI))]
->>>>>>> c355071f
-  "TARGET_ALTIVEC"
-  "
-{
-  rtx vzero = gen_reg_rtx (V8HImode);
-  rtx mask = gen_reg_rtx (V16QImode);
-  rtvec v = rtvec_alloc (16);
-
-  emit_insn (gen_altivec_vspltish (vzero, const0_rtx));
- 
-  RTVEC_ELT (v, 0) = gen_rtx_CONST_INT (QImode, 16);
-  RTVEC_ELT (v, 1) = gen_rtx_CONST_INT (QImode, 0);
-  RTVEC_ELT (v, 2) = gen_rtx_CONST_INT (QImode, 16);
-  RTVEC_ELT (v, 3) = gen_rtx_CONST_INT (QImode, 1);
-  RTVEC_ELT (v, 4) = gen_rtx_CONST_INT (QImode, 16);
-  RTVEC_ELT (v, 5) = gen_rtx_CONST_INT (QImode, 2);
-  RTVEC_ELT (v, 6) = gen_rtx_CONST_INT (QImode, 16);
-  RTVEC_ELT (v, 7) = gen_rtx_CONST_INT (QImode, 3);
-  RTVEC_ELT (v, 8) = gen_rtx_CONST_INT (QImode, 16);
-  RTVEC_ELT (v, 9) = gen_rtx_CONST_INT (QImode, 4);
-  RTVEC_ELT (v, 10) = gen_rtx_CONST_INT (QImode, 16);
-  RTVEC_ELT (v, 11) = gen_rtx_CONST_INT (QImode, 5);
-  RTVEC_ELT (v, 12) = gen_rtx_CONST_INT (QImode, 16);
-  RTVEC_ELT (v, 13) = gen_rtx_CONST_INT (QImode, 6);
-  RTVEC_ELT (v, 14) = gen_rtx_CONST_INT (QImode, 16);
-  RTVEC_ELT (v, 15) = gen_rtx_CONST_INT (QImode, 7);
-
-  emit_insn (gen_vec_initv16qi (mask, gen_rtx_PARALLEL (V16QImode, v)));
-  emit_insn (gen_vperm_v16qiv8hi (operands[0], operands[1], vzero, mask));
-  DONE;
-}")
-
-(define_expand "vec_unpacku_hi_v8hi"
-  [(set (match_operand:V4SI 0 "register_operand" "=v")
-        (unspec:V4SI [(match_operand:V8HI 1 "register_operand" "v")]
-                     UNSPEC_VUPKHUH))]
-  "TARGET_ALTIVEC"
-  "
-{
-  rtx vzero = gen_reg_rtx (V4SImode);
-  rtx mask = gen_reg_rtx (V16QImode);
-  rtvec v = rtvec_alloc (16);
-
-  emit_insn (gen_altivec_vspltisw (vzero, const0_rtx));
- 
-  RTVEC_ELT (v, 0) = gen_rtx_CONST_INT (QImode, 16);
-  RTVEC_ELT (v, 1) = gen_rtx_CONST_INT (QImode, 17);
-  RTVEC_ELT (v, 2) = gen_rtx_CONST_INT (QImode, 0);
-  RTVEC_ELT (v, 3) = gen_rtx_CONST_INT (QImode, 1);
-  RTVEC_ELT (v, 4) = gen_rtx_CONST_INT (QImode, 16);
-  RTVEC_ELT (v, 5) = gen_rtx_CONST_INT (QImode, 17);
-  RTVEC_ELT (v, 6) = gen_rtx_CONST_INT (QImode, 2);
-  RTVEC_ELT (v, 7) = gen_rtx_CONST_INT (QImode, 3);
-  RTVEC_ELT (v, 8) = gen_rtx_CONST_INT (QImode, 16);
-  RTVEC_ELT (v, 9) = gen_rtx_CONST_INT (QImode, 17);
-  RTVEC_ELT (v, 10) = gen_rtx_CONST_INT (QImode, 4);
-  RTVEC_ELT (v, 11) = gen_rtx_CONST_INT (QImode, 5);
-  RTVEC_ELT (v, 12) = gen_rtx_CONST_INT (QImode, 16);
-  RTVEC_ELT (v, 13) = gen_rtx_CONST_INT (QImode, 17);
-  RTVEC_ELT (v, 14) = gen_rtx_CONST_INT (QImode, 6);
-  RTVEC_ELT (v, 15) = gen_rtx_CONST_INT (QImode, 7);
-
-  emit_insn (gen_vec_initv16qi (mask, gen_rtx_PARALLEL (V16QImode, v)));
-  emit_insn (gen_vperm_v8hiv4si (operands[0], operands[1], vzero, mask));
-  DONE;
-}")
-
-(define_expand "vec_unpacku_lo_v16qi"
-  [(set (match_operand:V8HI 0 "register_operand" "=v")
-        (unspec:V8HI [(match_operand:V16QI 1 "register_operand" "v")]
-                     UNSPEC_VUPKLUB))]
-  "TARGET_ALTIVEC"
-  "
-{
-  rtx vzero = gen_reg_rtx (V8HImode);
-  rtx mask = gen_reg_rtx (V16QImode);
-  rtvec v = rtvec_alloc (16);
-
-  emit_insn (gen_altivec_vspltish (vzero, const0_rtx));
-
-  RTVEC_ELT (v, 0) = gen_rtx_CONST_INT (QImode, 16);
-  RTVEC_ELT (v, 1) = gen_rtx_CONST_INT (QImode, 8);
-  RTVEC_ELT (v, 2) = gen_rtx_CONST_INT (QImode, 16);
-  RTVEC_ELT (v, 3) = gen_rtx_CONST_INT (QImode, 9);
-  RTVEC_ELT (v, 4) = gen_rtx_CONST_INT (QImode, 16);
-  RTVEC_ELT (v, 5) = gen_rtx_CONST_INT (QImode, 10);
-  RTVEC_ELT (v, 6) = gen_rtx_CONST_INT (QImode, 16);
-  RTVEC_ELT (v, 7) = gen_rtx_CONST_INT (QImode, 11);
-  RTVEC_ELT (v, 8) = gen_rtx_CONST_INT (QImode, 16);
-  RTVEC_ELT (v, 9) = gen_rtx_CONST_INT (QImode, 12);
-  RTVEC_ELT (v, 10) = gen_rtx_CONST_INT (QImode, 16);
-  RTVEC_ELT (v, 11) = gen_rtx_CONST_INT (QImode, 13);
-  RTVEC_ELT (v, 12) = gen_rtx_CONST_INT (QImode, 16);
-  RTVEC_ELT (v, 13) = gen_rtx_CONST_INT (QImode, 14);
-  RTVEC_ELT (v, 14) = gen_rtx_CONST_INT (QImode, 16);
-  RTVEC_ELT (v, 15) = gen_rtx_CONST_INT (QImode, 15);
-
-  emit_insn (gen_vec_initv16qi (mask, gen_rtx_PARALLEL (V16QImode, v)));
-  emit_insn (gen_vperm_v16qiv8hi (operands[0], operands[1], vzero, mask));
-  DONE;
-}")
-
-(define_expand "vec_unpacku_lo_v8hi"
-  [(set (match_operand:V4SI 0 "register_operand" "=v")
-        (unspec:V4SI [(match_operand:V8HI 1 "register_operand" "v")]
-                     UNSPEC_VUPKLUH))]
-  "TARGET_ALTIVEC"
-  "
-{
-  rtx vzero = gen_reg_rtx (V4SImode);
-  rtx mask = gen_reg_rtx (V16QImode);
-  rtvec v = rtvec_alloc (16);
-
-  emit_insn (gen_altivec_vspltisw (vzero, const0_rtx));
- 
-  RTVEC_ELT (v, 0) = gen_rtx_CONST_INT (QImode, 16);
-  RTVEC_ELT (v, 1) = gen_rtx_CONST_INT (QImode, 17);
-  RTVEC_ELT (v, 2) = gen_rtx_CONST_INT (QImode, 8);
-  RTVEC_ELT (v, 3) = gen_rtx_CONST_INT (QImode, 9);
-  RTVEC_ELT (v, 4) = gen_rtx_CONST_INT (QImode, 16);
-  RTVEC_ELT (v, 5) = gen_rtx_CONST_INT (QImode, 17);
-  RTVEC_ELT (v, 6) = gen_rtx_CONST_INT (QImode, 10);
-  RTVEC_ELT (v, 7) = gen_rtx_CONST_INT (QImode, 11);
-  RTVEC_ELT (v, 8) = gen_rtx_CONST_INT (QImode, 16);
-  RTVEC_ELT (v, 9) = gen_rtx_CONST_INT (QImode, 17);
-  RTVEC_ELT (v, 10) = gen_rtx_CONST_INT (QImode, 12);
-  RTVEC_ELT (v, 11) = gen_rtx_CONST_INT (QImode, 13);
-  RTVEC_ELT (v, 12) = gen_rtx_CONST_INT (QImode, 16);
-  RTVEC_ELT (v, 13) = gen_rtx_CONST_INT (QImode, 17);
-  RTVEC_ELT (v, 14) = gen_rtx_CONST_INT (QImode, 14);
-  RTVEC_ELT (v, 15) = gen_rtx_CONST_INT (QImode, 15);
-
-  emit_insn (gen_vec_initv16qi (mask, gen_rtx_PARALLEL (V16QImode, v)));
-  emit_insn (gen_vperm_v8hiv4si (operands[0], operands[1], vzero, mask));
-  DONE;
-}")
-
-(define_expand "vec_widen_umult_hi_v16qi"
-  [(set (match_operand:V8HI 0 "register_operand" "=v")
-        (unspec:V8HI [(match_operand:V16QI 1 "register_operand" "v")
-                      (match_operand:V16QI 2 "register_operand" "v")]
-                     UNSPEC_VMULWHUB))]
-  "TARGET_ALTIVEC"
-  "
-{
-  rtx ve = gen_reg_rtx (V8HImode);
-  rtx vo = gen_reg_rtx (V8HImode);
-  
-  emit_insn (gen_altivec_vmuleub (ve, operands[1], operands[2]));
-  emit_insn (gen_altivec_vmuloub (vo, operands[1], operands[2]));
-  emit_insn (gen_altivec_vmrghh (operands[0], ve, vo));
-  DONE;
-}")
-
-(define_expand "vec_widen_umult_lo_v16qi"
-  [(set (match_operand:V8HI 0 "register_operand" "=v")
-        (unspec:V8HI [(match_operand:V16QI 1 "register_operand" "v")
-                      (match_operand:V16QI 2 "register_operand" "v")]
-                     UNSPEC_VMULWLUB))]
-  "TARGET_ALTIVEC"
-  "
-{
-  rtx ve = gen_reg_rtx (V8HImode);
-  rtx vo = gen_reg_rtx (V8HImode);
-  
-  emit_insn (gen_altivec_vmuleub (ve, operands[1], operands[2]));
-  emit_insn (gen_altivec_vmuloub (vo, operands[1], operands[2]));
-  emit_insn (gen_altivec_vmrglh (operands[0], ve, vo));
-  DONE;
-}")
-
-(define_expand "vec_widen_smult_hi_v16qi"
-  [(set (match_operand:V8HI 0 "register_operand" "=v")
-        (unspec:V8HI [(match_operand:V16QI 1 "register_operand" "v")
-                      (match_operand:V16QI 2 "register_operand" "v")]
-                     UNSPEC_VMULWHSB))]
-  "TARGET_ALTIVEC"
-  "
-{
-  rtx ve = gen_reg_rtx (V8HImode);
-  rtx vo = gen_reg_rtx (V8HImode);
-  
-  emit_insn (gen_altivec_vmulesb (ve, operands[1], operands[2]));
-  emit_insn (gen_altivec_vmulosb (vo, operands[1], operands[2]));
-  emit_insn (gen_altivec_vmrghh (operands[0], ve, vo));
-  DONE;
-}")
-
-(define_expand "vec_widen_smult_lo_v16qi"
-  [(set (match_operand:V8HI 0 "register_operand" "=v")
-        (unspec:V8HI [(match_operand:V16QI 1 "register_operand" "v")
-                      (match_operand:V16QI 2 "register_operand" "v")]
-                     UNSPEC_VMULWLSB))]
-  "TARGET_ALTIVEC"
-  "
-{
-  rtx ve = gen_reg_rtx (V8HImode);
-  rtx vo = gen_reg_rtx (V8HImode);
-  
-  emit_insn (gen_altivec_vmulesb (ve, operands[1], operands[2]));
-  emit_insn (gen_altivec_vmulosb (vo, operands[1], operands[2]));
-  emit_insn (gen_altivec_vmrglh (operands[0], ve, vo));
-  DONE;
-}")
-
-(define_expand "vec_widen_umult_hi_v8hi"
-  [(set (match_operand:V4SI 0 "register_operand" "=v")
-        (unspec:V4SI [(match_operand:V8HI 1 "register_operand" "v")
-                      (match_operand:V8HI 2 "register_operand" "v")]
-                     UNSPEC_VMULWHUH))]
-  "TARGET_ALTIVEC"
-  "
-{ 
-  rtx ve = gen_reg_rtx (V4SImode);
-  rtx vo = gen_reg_rtx (V4SImode);
-  
-  emit_insn (gen_altivec_vmuleuh (ve, operands[1], operands[2]));
-  emit_insn (gen_altivec_vmulouh (vo, operands[1], operands[2]));
-  emit_insn (gen_altivec_vmrghw (operands[0], ve, vo));
-  DONE;
-}")
-
-(define_expand "vec_widen_umult_lo_v8hi"
-  [(set (match_operand:V4SI 0 "register_operand" "=v")
-        (unspec:V4SI [(match_operand:V8HI 1 "register_operand" "v")
-                      (match_operand:V8HI 2 "register_operand" "v")]
-                     UNSPEC_VMULWLUH))]
-  "TARGET_ALTIVEC"
-  "
-{ 
-  rtx ve = gen_reg_rtx (V4SImode);
-  rtx vo = gen_reg_rtx (V4SImode);
-  
-  emit_insn (gen_altivec_vmuleuh (ve, operands[1], operands[2]));
-  emit_insn (gen_altivec_vmulouh (vo, operands[1], operands[2]));
-  emit_insn (gen_altivec_vmrglw (operands[0], ve, vo));
-  DONE;
-}")
-
-(define_expand "vec_widen_smult_hi_v8hi"
-  [(set (match_operand:V4SI 0 "register_operand" "=v")
-        (unspec:V4SI [(match_operand:V8HI 1 "register_operand" "v")
-                      (match_operand:V8HI 2 "register_operand" "v")]
-                     UNSPEC_VMULWHSH))]
-  "TARGET_ALTIVEC"
-  "
-{ 
-  rtx ve = gen_reg_rtx (V4SImode);
-  rtx vo = gen_reg_rtx (V4SImode);
-  
-  emit_insn (gen_altivec_vmulesh (ve, operands[1], operands[2]));
-  emit_insn (gen_altivec_vmulosh (vo, operands[1], operands[2]));
-  emit_insn (gen_altivec_vmrghw (operands[0], ve, vo));
-  DONE;
-}")
-
-(define_expand "vec_widen_smult_lo_v8hi"
-  [(set (match_operand:V4SI 0 "register_operand" "=v")
-        (unspec:V4SI [(match_operand:V8HI 1 "register_operand" "v")
-                      (match_operand:V8HI 2 "register_operand" "v")]
-                     UNSPEC_VMULWLSH))]
-  "TARGET_ALTIVEC"
-  "
-{ 
-  rtx ve = gen_reg_rtx (V4SImode);
-  rtx vo = gen_reg_rtx (V4SImode);
-  
-  emit_insn (gen_altivec_vmulesh (ve, operands[1], operands[2]));
-  emit_insn (gen_altivec_vmulosh (vo, operands[1], operands[2]));
-  emit_insn (gen_altivec_vmrglw (operands[0], ve, vo));
-  DONE;
-}")
-
-<<<<<<< HEAD
-=======
 
 (define_expand "vec_unpacku_hi_v16qi"
   [(set (match_operand:V8HI 0 "register_operand" "=v")
@@ -3397,7 +2610,6 @@
   DONE;
 }")
 
->>>>>>> c355071f
 (define_expand "vec_pack_mod_v8hi"
   [(set (match_operand:V16QI 0 "register_operand" "=v")
         (unspec:V16QI [(match_operand:V8HI 1 "register_operand" "v")
@@ -3405,19 +2617,11 @@
                       UNSPEC_VPKUHUM))]
   "TARGET_ALTIVEC"
   "
-<<<<<<< HEAD
-{ 
+{
   emit_insn (gen_altivec_vpkuhum (operands[0], operands[1], operands[2]));
   DONE;
 }")
-
-=======
-{
-  emit_insn (gen_altivec_vpkuhum (operands[0], operands[1], operands[2]));
-  DONE;
-}")
                                                                                 
->>>>>>> c355071f
 (define_expand "vec_pack_mod_v4si"
   [(set (match_operand:V8HI 0 "register_operand" "=v")
         (unspec:V8HI [(match_operand:V4SI 1 "register_operand" "v")
@@ -3425,36 +2629,11 @@
                      UNSPEC_VPKUWUM))]
   "TARGET_ALTIVEC"
   "
-<<<<<<< HEAD
-{ 
-=======
-{
->>>>>>> c355071f
+{
   emit_insn (gen_altivec_vpkuwum (operands[0], operands[1], operands[2]));
   DONE;
 }")
 
-<<<<<<< HEAD
-;; Can't map smulv8hi3_highpart to altivec_vmhaddshs because it
-;; computes sat16((op0*op1)>>15 + 0)
-;; rather than truncate((op0*op1)>>16)
-;(define_expand "smulv8hi3_highpart"
-;  [(set (match_operand:V8HI 0 "register_operand" "=v")
-;        (unspec:V8HI [(match_operand:V8HI 1 "register_operand" "v")
-;                      (match_operand:V8HI 2 "register_operand" "v")]
-;                     UNSPEC_VMHADDSHS))
-;   (set (reg:SI 110) (unspec:SI [(const_int 0)] UNSPEC_SET_VSCR))]
-;  "TARGET_ALTIVEC"
-;  "
-;{ 
-;  rtx vzero = gen_reg_rtx (V8HImode);
-;
-;  emit_insn (gen_altivec_vspltish (vzero, const0_rtx));
-;  emit_insn (gen_altivec_vmhaddshs (operands[0], operands[1], operands[2], vzero));
-;  DONE;
-;}")
-
-=======
 (define_expand "negv4sf2"
   [(use (match_operand:V4SF 0 "register_operand" ""))
    (use (match_operand:V4SF 1 "register_operand" ""))]
@@ -3672,7 +2851,6 @@
 
   DONE;
 }")
->>>>>>> c355071f
 
 (define_insn "vpkuhum_nomode"
   [(set (match_operand:V16QI 0 "register_operand" "=v")
@@ -3692,8 +2870,6 @@
   "vpkuwum %0,%1,%2"
   [(set_attr "type" "vecperm")])
 
-<<<<<<< HEAD
-=======
 (define_expand "vec_extract_oddv8hi"
  [(set (match_operand:V8HI 0 "register_operand" "")
         (unspec:V8HI [(match_operand:V8HI 1 "register_operand" "")
@@ -3717,7 +2893,6 @@
   emit_insn (gen_vpkuhum_nomode (operands[0], operands[1], operands[2]));
   DONE;
 }")
->>>>>>> c355071f
 (define_expand "vec_interleave_highv4sf"
  [(set (match_operand:V4SF 0 "register_operand" "")
         (unspec:V4SF [(match_operand:V4SF 1 "register_operand" "")
@@ -3725,19 +2900,11 @@
                       UNSPEC_INTERHI_V4SF))]
   "TARGET_ALTIVEC"
   "
-<<<<<<< HEAD
-{
-  emit_insn (gen_altivec_vmrghsf (operands[0], operands[1], operands[2]));
-  DONE;
-}")
-  
-=======
 { 
   emit_insn (gen_altivec_vmrghsf (operands[0], operands[1], operands[2]));
   DONE;
 }")
 
->>>>>>> c355071f
 (define_expand "vec_interleave_lowv4sf"
  [(set (match_operand:V4SF 0 "register_operand" "")
         (unspec:V4SF [(match_operand:V4SF 1 "register_operand" "")
@@ -3749,11 +2916,7 @@
   emit_insn (gen_altivec_vmrglsf (operands[0], operands[1], operands[2]));
   DONE;
 }")
-<<<<<<< HEAD
-  
-=======
-
->>>>>>> c355071f
+
 (define_expand "vec_interleave_high<mode>"
  [(set (match_operand:VI 0 "register_operand" "")
         (unspec:VI [(match_operand:VI 1 "register_operand" "")
@@ -3776,243 +2939,4 @@
 {
   emit_insn (gen_altivec_vmrgl<VI_char> (operands[0], operands[1], operands[2]));
   DONE;
-<<<<<<< HEAD
-}")
-  
-(define_expand "ashl<mode>3"
- [(set (match_operand:VI 0 "register_operand" "")
-        (unspec:V8HI [(match_operand:VI 1 "register_operand" "")
-                      (match_operand:VI 2 "register_operand" "")]
-		      UNSPEC_ASHL))]
-  "TARGET_ALTIVEC"
-  "
-{
-  emit_insn (gen_altivec_vsl<VI_char> (operands[0], operands[1], operands[2]));
-  
-  DONE;
-}")
-
-(define_expand "vec_extract_evenv4si"
- [(set (match_operand:V4SI 0 "register_operand" "")
-        (unspec:V8HI [(match_operand:V4SI 1 "register_operand" "")
-                      (match_operand:V4SI 2 "register_operand" "")]
-		      UNSPEC_EXTEVEN_V4SI))]
-  "TARGET_ALTIVEC"
-  "
-{
-  rtx mask = gen_reg_rtx (V16QImode);
-  rtvec v = rtvec_alloc (16);
-
-  RTVEC_ELT (v, 0) = gen_rtx_CONST_INT (QImode, 0);
-  RTVEC_ELT (v, 1) = gen_rtx_CONST_INT (QImode, 1);
-  RTVEC_ELT (v, 2) = gen_rtx_CONST_INT (QImode, 2);
-  RTVEC_ELT (v, 3) = gen_rtx_CONST_INT (QImode, 3);
-  RTVEC_ELT (v, 4) = gen_rtx_CONST_INT (QImode, 8);
-  RTVEC_ELT (v, 5) = gen_rtx_CONST_INT (QImode, 9);
-  RTVEC_ELT (v, 6) = gen_rtx_CONST_INT (QImode, 10);
-  RTVEC_ELT (v, 7) = gen_rtx_CONST_INT (QImode, 11);
-  RTVEC_ELT (v, 8) = gen_rtx_CONST_INT (QImode, 16);
-  RTVEC_ELT (v, 9) = gen_rtx_CONST_INT (QImode, 17);
-  RTVEC_ELT (v, 10) = gen_rtx_CONST_INT (QImode, 18);
-  RTVEC_ELT (v, 11) = gen_rtx_CONST_INT (QImode, 19);
-  RTVEC_ELT (v, 12) = gen_rtx_CONST_INT (QImode, 24);
-  RTVEC_ELT (v, 13) = gen_rtx_CONST_INT (QImode, 25);
-  RTVEC_ELT (v, 14) = gen_rtx_CONST_INT (QImode, 26);
-  RTVEC_ELT (v, 15) = gen_rtx_CONST_INT (QImode, 27);
-  emit_insn (gen_vec_initv16qi (mask, gen_rtx_PARALLEL (V16QImode, v)));
-  emit_insn (gen_altivec_vperm_v4si (operands[0], operands[1], operands[2], mask));
-  
-  DONE;
-}")
-
-(define_expand "vec_extract_evenv4sf"
- [(set (match_operand:V4SF 0 "register_operand" "")
-        (unspec:V8HI [(match_operand:V4SF 1 "register_operand" "")
-                      (match_operand:V4SF 2 "register_operand" "")]
-                      UNSPEC_EXTEVEN_V4SF))]
-  "TARGET_ALTIVEC"
-  "
-{ 
-  rtx mask = gen_reg_rtx (V16QImode);
-  rtvec v = rtvec_alloc (16);
-  
-  RTVEC_ELT (v, 0) = gen_rtx_CONST_INT (QImode, 0);
-  RTVEC_ELT (v, 1) = gen_rtx_CONST_INT (QImode, 1);
-  RTVEC_ELT (v, 2) = gen_rtx_CONST_INT (QImode, 2);
-  RTVEC_ELT (v, 3) = gen_rtx_CONST_INT (QImode, 3);
-  RTVEC_ELT (v, 4) = gen_rtx_CONST_INT (QImode, 8);
-  RTVEC_ELT (v, 5) = gen_rtx_CONST_INT (QImode, 9);
-  RTVEC_ELT (v, 6) = gen_rtx_CONST_INT (QImode, 10);
-  RTVEC_ELT (v, 7) = gen_rtx_CONST_INT (QImode, 11);
-  RTVEC_ELT (v, 8) = gen_rtx_CONST_INT (QImode, 16);
-  RTVEC_ELT (v, 9) = gen_rtx_CONST_INT (QImode, 17);
-  RTVEC_ELT (v, 10) = gen_rtx_CONST_INT (QImode, 18);
-  RTVEC_ELT (v, 11) = gen_rtx_CONST_INT (QImode, 19);
-  RTVEC_ELT (v, 12) = gen_rtx_CONST_INT (QImode, 24);
-  RTVEC_ELT (v, 13) = gen_rtx_CONST_INT (QImode, 25);
-  RTVEC_ELT (v, 14) = gen_rtx_CONST_INT (QImode, 26);
-  RTVEC_ELT (v, 15) = gen_rtx_CONST_INT (QImode, 27);
-  emit_insn (gen_vec_initv16qi (mask, gen_rtx_PARALLEL (V16QImode, v)));
-  emit_insn (gen_altivec_vperm_v4sf (operands[0], operands[1], operands[2], mask));
-  
-  DONE;
-}")
-
-(define_expand "vec_extract_evenv8hi"
- [(set (match_operand:V4SI 0 "register_operand" "")
-        (unspec:V8HI [(match_operand:V8HI 1 "register_operand" "")
-                      (match_operand:V8HI 2 "register_operand" "")]
-                      UNSPEC_EXTEVEN_V8HI))]
-  "TARGET_ALTIVEC"
-  "
-{ 
-  rtx mask = gen_reg_rtx (V16QImode);
-  rtvec v = rtvec_alloc (16);
-  
-  RTVEC_ELT (v, 0) = gen_rtx_CONST_INT (QImode, 0);
-  RTVEC_ELT (v, 1) = gen_rtx_CONST_INT (QImode, 1);
-  RTVEC_ELT (v, 2) = gen_rtx_CONST_INT (QImode, 4);
-  RTVEC_ELT (v, 3) = gen_rtx_CONST_INT (QImode, 5);
-  RTVEC_ELT (v, 4) = gen_rtx_CONST_INT (QImode, 8);
-  RTVEC_ELT (v, 5) = gen_rtx_CONST_INT (QImode, 9);
-  RTVEC_ELT (v, 6) = gen_rtx_CONST_INT (QImode, 12);
-  RTVEC_ELT (v, 7) = gen_rtx_CONST_INT (QImode, 13);
-  RTVEC_ELT (v, 8) = gen_rtx_CONST_INT (QImode, 16);
-  RTVEC_ELT (v, 9) = gen_rtx_CONST_INT (QImode, 17);
-  RTVEC_ELT (v, 10) = gen_rtx_CONST_INT (QImode, 20);
-  RTVEC_ELT (v, 11) = gen_rtx_CONST_INT (QImode, 21);
-  RTVEC_ELT (v, 12) = gen_rtx_CONST_INT (QImode, 24);
-  RTVEC_ELT (v, 13) = gen_rtx_CONST_INT (QImode, 25);
-  RTVEC_ELT (v, 14) = gen_rtx_CONST_INT (QImode, 28);
-  RTVEC_ELT (v, 15) = gen_rtx_CONST_INT (QImode, 29);
-  emit_insn (gen_vec_initv16qi (mask, gen_rtx_PARALLEL (V16QImode, v)));
-  emit_insn (gen_altivec_vperm_v8hi (operands[0], operands[1], operands[2], mask));
-  
-  DONE;
-}")
-
-(define_expand "vec_extract_evenv16qi"
- [(set (match_operand:V4SI 0 "register_operand" "")
-        (unspec:V8HI [(match_operand:V16QI 1 "register_operand" "")
-                      (match_operand:V16QI 2 "register_operand" "")]
-                      UNSPEC_EXTEVEN_V16QI))]
-  "TARGET_ALTIVEC"
-  "
-{ 
-  rtx mask = gen_reg_rtx (V16QImode);
-  rtvec v = rtvec_alloc (16);
-  
-  RTVEC_ELT (v, 0) = gen_rtx_CONST_INT (QImode, 0);
-  RTVEC_ELT (v, 1) = gen_rtx_CONST_INT (QImode, 2);
-  RTVEC_ELT (v, 2) = gen_rtx_CONST_INT (QImode, 4);
-  RTVEC_ELT (v, 3) = gen_rtx_CONST_INT (QImode, 6);
-  RTVEC_ELT (v, 4) = gen_rtx_CONST_INT (QImode, 8);
-  RTVEC_ELT (v, 5) = gen_rtx_CONST_INT (QImode, 10);
-  RTVEC_ELT (v, 6) = gen_rtx_CONST_INT (QImode, 12);
-  RTVEC_ELT (v, 7) = gen_rtx_CONST_INT (QImode, 14);
-  RTVEC_ELT (v, 8) = gen_rtx_CONST_INT (QImode, 16);
-  RTVEC_ELT (v, 9) = gen_rtx_CONST_INT (QImode, 18);
-  RTVEC_ELT (v, 10) = gen_rtx_CONST_INT (QImode, 20);
-  RTVEC_ELT (v, 11) = gen_rtx_CONST_INT (QImode, 22);
-  RTVEC_ELT (v, 12) = gen_rtx_CONST_INT (QImode, 24);
-  RTVEC_ELT (v, 13) = gen_rtx_CONST_INT (QImode, 26);
-  RTVEC_ELT (v, 14) = gen_rtx_CONST_INT (QImode, 28);
-  RTVEC_ELT (v, 15) = gen_rtx_CONST_INT (QImode, 30);
-  emit_insn (gen_vec_initv16qi (mask, gen_rtx_PARALLEL (V16QImode, v)));
-  emit_insn (gen_altivec_vperm_v16qi (operands[0], operands[1], operands[2], mask));
-  
-  DONE;
-}")
-
-(define_expand "vec_extract_oddv4si"
- [(set (match_operand:V4SI 0 "register_operand" "")
-        (unspec:V8HI [(match_operand:V4SI 1 "register_operand" "")
-                      (match_operand:V4SI 2 "register_operand" "")]
-                      UNSPEC_EXTODD_V4SI))]
-  "TARGET_ALTIVEC"
-  "
-{
-  rtx mask = gen_reg_rtx (V16QImode);
-  rtvec v = rtvec_alloc (16);
-
-  RTVEC_ELT (v, 0) = gen_rtx_CONST_INT (QImode, 4);
-  RTVEC_ELT (v, 1) = gen_rtx_CONST_INT (QImode, 5);
-  RTVEC_ELT (v, 2) = gen_rtx_CONST_INT (QImode, 6);
-  RTVEC_ELT (v, 3) = gen_rtx_CONST_INT (QImode, 7);
-  RTVEC_ELT (v, 4) = gen_rtx_CONST_INT (QImode, 12);
-  RTVEC_ELT (v, 5) = gen_rtx_CONST_INT (QImode, 13);
-  RTVEC_ELT (v, 6) = gen_rtx_CONST_INT (QImode, 14);
-  RTVEC_ELT (v, 7) = gen_rtx_CONST_INT (QImode, 15);
-  RTVEC_ELT (v, 8) = gen_rtx_CONST_INT (QImode, 20);
-  RTVEC_ELT (v, 9) = gen_rtx_CONST_INT (QImode, 21);
-  RTVEC_ELT (v, 10) = gen_rtx_CONST_INT (QImode, 22);
-  RTVEC_ELT (v, 11) = gen_rtx_CONST_INT (QImode, 23);
-  RTVEC_ELT (v, 12) = gen_rtx_CONST_INT (QImode, 28);
-  RTVEC_ELT (v, 13) = gen_rtx_CONST_INT (QImode, 29);
-  RTVEC_ELT (v, 14) = gen_rtx_CONST_INT (QImode, 30);
-  RTVEC_ELT (v, 15) = gen_rtx_CONST_INT (QImode, 31);
-  emit_insn (gen_vec_initv16qi (mask, gen_rtx_PARALLEL (V16QImode, v)));
-  emit_insn (gen_altivec_vperm_v4si (operands[0], operands[1], operands[2], mask));
-  
-  DONE;
-}")
-
-(define_expand "vec_extract_oddv4sf"
- [(set (match_operand:V4SF 0 "register_operand" "")
-        (unspec:V8HI [(match_operand:V4SF 1 "register_operand" "")
-                      (match_operand:V4SF 2 "register_operand" "")]
-                      UNSPEC_EXTODD_V4SF))]
-  "TARGET_ALTIVEC"
-  "
-{
-  rtx mask = gen_reg_rtx (V16QImode);
-  rtvec v = rtvec_alloc (16);
-
-  RTVEC_ELT (v, 0) = gen_rtx_CONST_INT (QImode, 4);
-  RTVEC_ELT (v, 1) = gen_rtx_CONST_INT (QImode, 5);
-  RTVEC_ELT (v, 2) = gen_rtx_CONST_INT (QImode, 6);
-  RTVEC_ELT (v, 3) = gen_rtx_CONST_INT (QImode, 7);
-  RTVEC_ELT (v, 4) = gen_rtx_CONST_INT (QImode, 12);
-  RTVEC_ELT (v, 5) = gen_rtx_CONST_INT (QImode, 13);
-  RTVEC_ELT (v, 6) = gen_rtx_CONST_INT (QImode, 14);
-  RTVEC_ELT (v, 7) = gen_rtx_CONST_INT (QImode, 15);
-  RTVEC_ELT (v, 8) = gen_rtx_CONST_INT (QImode, 20);
-  RTVEC_ELT (v, 9) = gen_rtx_CONST_INT (QImode, 21);
-  RTVEC_ELT (v, 10) = gen_rtx_CONST_INT (QImode, 22);
-  RTVEC_ELT (v, 11) = gen_rtx_CONST_INT (QImode, 23);
-  RTVEC_ELT (v, 12) = gen_rtx_CONST_INT (QImode, 28);
-  RTVEC_ELT (v, 13) = gen_rtx_CONST_INT (QImode, 29);
-  RTVEC_ELT (v, 14) = gen_rtx_CONST_INT (QImode, 30);
-  RTVEC_ELT (v, 15) = gen_rtx_CONST_INT (QImode, 31);
-  emit_insn (gen_vec_initv16qi (mask, gen_rtx_PARALLEL (V16QImode, v)));
-  emit_insn (gen_altivec_vperm_v4sf (operands[0], operands[1], operands[2], mask));
-
-  DONE;
-}")
-
-(define_expand "vec_extract_oddv8hi"
- [(set (match_operand:V8HI 0 "register_operand" "")
-        (unspec:V8HI [(match_operand:V8HI 1 "register_operand" "")
-                      (match_operand:V8HI 2 "register_operand" "")]
-                      UNSPEC_EXTODD_V8HI))]
-  "TARGET_ALTIVEC"
-  "
-{
-  emit_insn (gen_vpkuwum_nomode (operands[0], operands[1], operands[2]));
-  DONE;
-}")
-
-(define_expand "vec_extract_oddv16qi"
- [(set (match_operand:V16QI 0 "register_operand" "")
-        (unspec:V16QI [(match_operand:V16QI 1 "register_operand" "")
-                      (match_operand:V16QI 2 "register_operand" "")]
-                      UNSPEC_EXTODD_V16QI))]
-  "TARGET_ALTIVEC"
-  "
-{
-  emit_insn (gen_vpkuhum_nomode (operands[0], operands[1], operands[2]));
-  DONE;
-}")
-=======
-}")
->>>>>>> c355071f
+}")
/* Target definitions for PowerPC running Darwin (Mac OS X).
<<<<<<< HEAD
   Copyright (C) 1997, 2000, 2001, 2003, 2004, 2005, 2006
=======
   Copyright (C) 1997, 2000, 2001, 2003, 2004, 2005, 2006, 2007
>>>>>>> 751ff693
   Free Software Foundation, Inc.
   Contributed by Apple Computer Inc.

   This file is part of GCC.

   GCC is free software; you can redistribute it and/or modify it
   under the terms of the GNU General Public License as published
<<<<<<< HEAD
   by the Free Software Foundation; either version 2, or (at your
=======
   by the Free Software Foundation; either version 3, or (at your
>>>>>>> 751ff693
   option) any later version.

   GCC is distributed in the hope that it will be useful, but WITHOUT
   ANY WARRANTY; without even the implied warranty of MERCHANTABILITY
   or FITNESS FOR A PARTICULAR PURPOSE.  See the GNU General Public
   License for more details.

   You should have received a copy of the GNU General Public License
<<<<<<< HEAD
   along with GCC; see the file COPYING.  If not, write to the
   Free Software Foundation, 51 Franklin Street, Fifth Floor, Boston,
   MA 02110-1301, USA.  */
=======
   along with GCC; see the file COPYING3.  If not see
   <http://www.gnu.org/licenses/>.  */
>>>>>>> 751ff693

#undef  TARGET_VERSION
#define TARGET_VERSION fprintf (stderr, " (Darwin/PowerPC)");

/* The "Darwin ABI" is mostly like AIX, but with some key differences.  */

#define DEFAULT_ABI ABI_DARWIN

#ifdef IN_LIBGCC2
#undef TARGET_64BIT
#ifdef __powerpc64__
#define TARGET_64BIT 1
#else
#define TARGET_64BIT 0
#endif
#endif

/* The object file format is Mach-O.  */

#define TARGET_OBJECT_FORMAT OBJECT_MACHO

/* Size of the Obj-C jump buffer.  */
#define OBJC_JBLEN ((TARGET_64BIT) ? (26*2 + 18*2 + 129 + 1) : (26 + 18*2 + 129 + 1))

/* We're not ever going to do TOCs.  */

#define TARGET_TOC 0
#define TARGET_NO_TOC 1

/* Override the default rs6000 definition.  */
#undef  PTRDIFF_TYPE
#define PTRDIFF_TYPE (TARGET_64BIT ? "long int" : "int")

/* Translate config/rs6000/darwin.opt to config/darwin.h.  */
#define TARGET_DYNAMIC_NO_PIC (TARGET_MACHO_DYNAMIC_NO_PIC)

#define TARGET_OS_CPP_BUILTINS()			\
  do							\
    {							\
      if (!TARGET_64BIT) builtin_define ("__ppc__");	\
      if (TARGET_64BIT) builtin_define ("__ppc64__");	\
      builtin_define ("__POWERPC__");			\
      builtin_define ("__NATURAL_ALIGNMENT__");		\
      darwin_cpp_builtins (pfile);			\
    }							\
  while (0)

#define SUBTARGET_OVERRIDE_OPTIONS darwin_rs6000_override_options ()

#define C_COMMON_OVERRIDE_OPTIONS do {					\
  /* On powerpc, __cxa_get_exception_ptr is available starting in the	\
     10.4.6 libstdc++.dylib.  */					\
  if (strverscmp (darwin_macosx_version_min, "10.4.6") < 0		\
      && flag_use_cxa_get_exception_ptr == 2)				\
    flag_use_cxa_get_exception_ptr = 0;					\
  if (flag_mkernel)							\
    flag_no_builtin = 1;						\
  SUBTARGET_C_COMMON_OVERRIDE_OPTIONS;					\
} while (0)

/* Darwin has 128-bit long double support in libc in 10.4 and later.
   Default to 128-bit long doubles even on earlier platforms for ABI
   consistency; arithmetic will work even if libc and libm support is
   not available.  */

#define RS6000_DEFAULT_LONG_DOUBLE_SIZE 128


/* We want -fPIC by default, unless we're using -static to compile for
   the kernel or some such.  */

#define CC1_SPEC "\
<<<<<<< HEAD
=======
  %(cc1_cpu) \
>>>>>>> 751ff693
  %{g: %{!fno-eliminate-unused-debug-symbols: -feliminate-unused-debug-symbols }} \
  %{static: %{Zdynamic: %e conflicting code gen style switches are used}}\
  %{!mmacosx-version-min=*:-mmacosx-version-min=%(darwin_minversion)} \
  %{!mkernel:%{!static:%{!mdynamic-no-pic:-fPIC}}}"

#define DARWIN_ARCH_SPEC "%{m64:ppc64;:ppc}"

#define DARWIN_SUBARCH_SPEC "			\
 %{m64: ppc64}					\
 %{!m64:					\
 %{mcpu=601:ppc601;				\
   mcpu=603:ppc603;				\
   mcpu=603e:ppc603;				\
   mcpu=604:ppc604;				\
   mcpu=604e:ppc604e;				\
   mcpu=740:ppc750;				\
   mcpu=750:ppc750;				\
   mcpu=G3:ppc750;				\
   mcpu=7400:ppc7400;				\
   mcpu=G4:ppc7400;				\
   mcpu=7450:ppc7450;				\
   mcpu=970:ppc970;				\
   mcpu=power4:ppc970;				\
   mcpu=G5:ppc970;				\
   :ppc}}"

/* crt2.o is at least partially required for 10.3.x and earlier.  */
#define DARWIN_CRT2_SPEC \
  "%{!m64:%:version-compare(!> 10.4 mmacosx-version-min= crt2.o%s)}"

/* Determine a minimum version based on compiler options.  */
#define DARWIN_MINVERSION_SPEC					\
  "%{m64:%{fgnu-runtime:10.4;					\
	   ,objective-c|,objc-cpp-output:10.5;			\
	   ,objective-c-header:10.5;				\
	   ,objective-c++|,objective-c++-cpp-output:10.5;	\
	   ,objective-c++-header|,objc++-cpp-output:10.5;	\
	   :10.4};						\
     shared-libgcc:10.3;					\
     :10.1}"

#undef SUBTARGET_EXTRA_SPECS
#define SUBTARGET_EXTRA_SPECS			\
  DARWIN_EXTRA_SPECS                            \
  { "darwin_arch", DARWIN_ARCH_SPEC },		\
  { "darwin_crt2", DARWIN_CRT2_SPEC },		\
  { "darwin_subarch", DARWIN_SUBARCH_SPEC },

/* Output a .machine directive.  */
#undef TARGET_ASM_FILE_START
#define TARGET_ASM_FILE_START rs6000_darwin_file_start

/* The "-faltivec" option should have been called "-maltivec" all
   along.  -ffix-and-continue and -findirect-data is for compatibility
   for old compilers.  */

#define SUBTARGET_OPTION_TRANSLATE_TABLE				\
  { "-ffix-and-continue", "-mfix-and-continue" },			\
  { "-findirect-data", "-mfix-and-continue" },				\
  { "-faltivec", "-maltivec -include altivec.h" },			\
  { "-fno-altivec", "-mno-altivec" },					\
  { "-Waltivec-long-deprecated",	"-mwarn-altivec-long" },	\
  { "-Wno-altivec-long-deprecated", "-mno-warn-altivec-long" }

/* Make both r2 and r13 available for allocation.  */
#define FIXED_R2 0
#define FIXED_R13 0

/* Base register for access to local variables of the function.  */

#undef  HARD_FRAME_POINTER_REGNUM
#define HARD_FRAME_POINTER_REGNUM 30

#undef  RS6000_PIC_OFFSET_TABLE_REGNUM
#define RS6000_PIC_OFFSET_TABLE_REGNUM 31

/* Pad the outgoing args area to 16 bytes instead of the usual 8.  */

#undef STARTING_FRAME_OFFSET
#define STARTING_FRAME_OFFSET						\
  (FRAME_GROWS_DOWNWARD							\
   ? 0									\
   : (RS6000_ALIGN (current_function_outgoing_args_size, 16)		\
      + RS6000_SAVE_AREA))

#undef STACK_DYNAMIC_OFFSET
#define STACK_DYNAMIC_OFFSET(FUNDECL)					\
  (RS6000_ALIGN (current_function_outgoing_args_size, 16)		\
   + (STACK_POINTER_OFFSET))

/* These are used by -fbranch-probabilities */
#define HOT_TEXT_SECTION_NAME "__TEXT,__text,regular,pure_instructions"
#define UNLIKELY_EXECUTED_TEXT_SECTION_NAME \
                              "__TEXT,__unlikely,regular,pure_instructions"

/* Define cutoff for using external functions to save floating point.
   Currently on Darwin, always use inline stores.  */

#undef	FP_SAVE_INLINE
#define FP_SAVE_INLINE(FIRST_REG) ((FIRST_REG) < 64)

/* Darwin uses a function call if everything needs to be saved/restored.  */
#undef WORLD_SAVE_P
#define WORLD_SAVE_P(INFO) ((INFO)->world_save_p)

/* The assembler wants the alternate register names, but without
   leading percent sign.  */
#undef REGISTER_NAMES
#define REGISTER_NAMES							\
{									\
     "r0",  "r1",  "r2",  "r3",  "r4",  "r5",  "r6",  "r7",		\
     "r8",  "r9", "r10", "r11", "r12", "r13", "r14", "r15",		\
    "r16", "r17", "r18", "r19", "r20", "r21", "r22", "r23",		\
    "r24", "r25", "r26", "r27", "r28", "r29", "r30", "r31",		\
     "f0",  "f1",  "f2",  "f3",  "f4",  "f5",  "f6",  "f7",		\
     "f8",  "f9", "f10", "f11", "f12", "f13", "f14", "f15",		\
    "f16", "f17", "f18", "f19", "f20", "f21", "f22", "f23",		\
    "f24", "f25", "f26", "f27", "f28", "f29", "f30", "f31",		\
     "mq",  "lr", "ctr",  "ap",						\
    "cr0", "cr1", "cr2", "cr3", "cr4", "cr5", "cr6", "cr7",		\
    "xer",								\
     "v0",  "v1",  "v2",  "v3",  "v4",  "v5",  "v6",  "v7",             \
     "v8",  "v9", "v10", "v11", "v12", "v13", "v14", "v15",             \
    "v16", "v17", "v18", "v19", "v20", "v21", "v22", "v23",             \
    "v24", "v25", "v26", "v27", "v28", "v29", "v30", "v31",             \
    "vrsave", "vscr",							\
    "spe_acc", "spefscr",                                               \
    "sfp"								\
}

/* This outputs NAME to FILE.  */

#undef  RS6000_OUTPUT_BASENAME
#define RS6000_OUTPUT_BASENAME(FILE, NAME)	\
    assemble_name (FILE, NAME)

/* Globalizing directive for a label.  */
#undef GLOBAL_ASM_OP
#define GLOBAL_ASM_OP "\t.globl "
#undef TARGET_ASM_GLOBALIZE_LABEL

/* This is how to output an internal label prefix.  rs6000.c uses this
   when generating traceback tables.  */
/* Not really used for Darwin?  */

#undef ASM_OUTPUT_INTERNAL_LABEL_PREFIX
#define ASM_OUTPUT_INTERNAL_LABEL_PREFIX(FILE,PREFIX)	\
  fprintf (FILE, "%s", PREFIX)

/* This says how to output an assembler line to define a global common
   symbol.  */
<<<<<<< HEAD
/* ? */
#undef  ASM_OUTPUT_ALIGNED_COMMON
=======
>>>>>>> 751ff693
#define ASM_OUTPUT_COMMON(FILE, NAME, SIZE, ROUNDED)			\
  do {									\
    unsigned HOST_WIDE_INT _new_size = SIZE;				\
    fputs (".comm ", (FILE));						\
    RS6000_OUTPUT_BASENAME ((FILE), (NAME));				\
    if (_new_size == 0) _new_size = 1;					\
    fprintf ((FILE), ","HOST_WIDE_INT_PRINT_UNSIGNED"\n", _new_size);	\
  } while (0)

/* Override the standard rs6000 definition.  */

#undef ASM_COMMENT_START
#define ASM_COMMENT_START ";"

/* FP save and restore routines.  */
#define	SAVE_FP_PREFIX "._savef"
#define SAVE_FP_SUFFIX ""
#define	RESTORE_FP_PREFIX "._restf"
#define RESTORE_FP_SUFFIX ""

/* This is how to output an assembler line that says to advance
   the location counter to a multiple of 2**LOG bytes using the
   "nop" instruction as padding.  */

#define ASM_OUTPUT_ALIGN_WITH_NOP(FILE,LOG)                   \
  do                                                          \
    {                                                         \
      if ((LOG) < 3)                                          \
        {                                                     \
          ASM_OUTPUT_ALIGN (FILE,LOG);                        \
        }                                                     \
      else /* nop == ori r0,r0,0 */                           \
        fprintf (FILE, "\t.align32 %d,0x60000000\n", (LOG));  \
    } while (0)

#ifdef HAVE_GAS_MAX_SKIP_P2ALIGN
/* This is supported in cctools 465 and later.  The macro test
   above prevents using it in earlier build environments.  */
#define ASM_OUTPUT_MAX_SKIP_ALIGN(FILE,LOG,MAX_SKIP)          \
  if ((LOG) != 0)                                             \
    {                                                         \
      if ((MAX_SKIP) == 0)                                    \
        fprintf ((FILE), "\t.p2align %d\n", (LOG));           \
      else                                                    \
        fprintf ((FILE), "\t.p2align %d,,%d\n", (LOG), (MAX_SKIP)); \
    }
#endif

/* Generate insns to call the profiler.  */

#define PROFILE_HOOK(LABEL)   output_profile_hook (LABEL)

/* Function name to call to do profiling.  */

#define RS6000_MCOUNT "*mcount"

/* Default processor: G4, and G5 for 64-bit.  */

#undef PROCESSOR_DEFAULT
#define PROCESSOR_DEFAULT  PROCESSOR_PPC7400
#undef PROCESSOR_DEFAULT64
#define PROCESSOR_DEFAULT64  PROCESSOR_POWER4

/* Default target flag settings.  Despite the fact that STMW/LMW
   serializes, it's still a big code size win to use them.  Use FSEL by
   default as well.  */

#undef  TARGET_DEFAULT
#define TARGET_DEFAULT (MASK_POWERPC | MASK_MULTIPLE | MASK_NEW_MNEMONICS \
                      | MASK_PPC_GFXOPT)

/* Darwin only runs on PowerPC, so short-circuit POWER patterns.  */
#undef  TARGET_POWER
#define TARGET_POWER 0
#undef  TARGET_IEEEQUAD
#define TARGET_IEEEQUAD 0

/* Since Darwin doesn't do TOCs, stub this out.  */

#define ASM_OUTPUT_SPECIAL_POOL_ENTRY_P(X, MODE)  ((void)X, (void)MODE, 0)

/* Unlike most other PowerPC targets, chars are signed, for
   consistency with other Darwin architectures.  */

#undef DEFAULT_SIGNED_CHAR
#define DEFAULT_SIGNED_CHAR (1)

/* Given an rtx X being reloaded into a reg required to be
   in class CLASS, return the class of reg to actually use.
   In general this is just CLASS; but on some machines
   in some cases it is preferable to use a more restrictive class.

   On the RS/6000, we have to return NO_REGS when we want to reload a
   floating-point CONST_DOUBLE to force it to be copied to memory.

   Don't allow R0 when loading the address of, or otherwise furtling with,
   a SYMBOL_REF.  */

#undef PREFERRED_RELOAD_CLASS
#define PREFERRED_RELOAD_CLASS(X,CLASS)				\
  ((CONSTANT_P (X)						\
    && reg_classes_intersect_p ((CLASS), FLOAT_REGS))		\
   ? NO_REGS							\
   : ((GET_CODE (X) == SYMBOL_REF || GET_CODE (X) == HIGH)	\
      && reg_class_subset_p (BASE_REGS, (CLASS)))		\
   ? BASE_REGS							\
   : (GET_MODE_CLASS (GET_MODE (X)) == MODE_INT			\
      && (CLASS) == NON_SPECIAL_REGS)				\
   ? GENERAL_REGS						\
   : (CLASS))

<<<<<<< HEAD
/* Fix for emit_group_load (): force large constants to be pushed via regs.  */
#define ALWAYS_PUSH_CONSTS_USING_REGS_P		1

=======
>>>>>>> 751ff693
/* Compute field alignment.  This is similar to the version of the
   macro in the Apple version of GCC, except that version supports
   'mac68k' alignment, and that version uses the computed alignment
   always for the first field of a structure.  The first-field
   behavior is dealt with by
   darwin_rs6000_special_round_type_align.  */
#define ADJUST_FIELD_ALIGN(FIELD, COMPUTED)	\
  (TARGET_ALIGN_NATURAL ? (COMPUTED)		\
   : (COMPUTED) == 128 ? 128			\
   : MIN ((COMPUTED), 32))

/* Darwin increases natural record alignment to doubleword if the first
   field is an FP double while the FP fields remain word aligned.  */
#define ROUND_TYPE_ALIGN(STRUCT, COMPUTED, SPECIFIED)			  \
  ((TREE_CODE (STRUCT) == RECORD_TYPE					  \
    || TREE_CODE (STRUCT) == UNION_TYPE					  \
    || TREE_CODE (STRUCT) == QUAL_UNION_TYPE)				  \
   && TARGET_ALIGN_NATURAL == 0						  \
   ? darwin_rs6000_special_round_type_align (STRUCT, COMPUTED, SPECIFIED) \
   : (TREE_CODE (STRUCT) == VECTOR_TYPE					  \
      && ALTIVEC_VECTOR_MODE (TYPE_MODE (STRUCT)))			  \
   ? MAX (MAX ((COMPUTED), (SPECIFIED)), 128)				  \
   : MAX ((COMPUTED), (SPECIFIED)))

/* Specify padding for the last element of a block move between
   registers and memory.  FIRST is nonzero if this is the only
   element.  */
#define BLOCK_REG_PADDING(MODE, TYPE, FIRST) \
  (!(FIRST) ? upward : FUNCTION_ARG_PADDING (MODE, TYPE))

/* XXX: Darwin supports neither .quad, or .llong, but it also doesn't
   support 64 bit PowerPC either, so this just keeps things happy.  */
#define DOUBLE_INT_ASM_OP "\t.quad\t"

/* For binary compatibility with 2.95; Darwin C APIs use bool from
   stdbool.h, which was an int-sized enum in 2.95.  Users can explicitly
   choose to have sizeof(bool)==1 with the -mone-byte-bool switch. */
#define BOOL_TYPE_SIZE (darwin_one_byte_bool ? CHAR_TYPE_SIZE : INT_TYPE_SIZE)

#undef REGISTER_TARGET_PRAGMAS
#define REGISTER_TARGET_PRAGMAS() \
  do \
    { \
      DARWIN_REGISTER_TARGET_PRAGMAS(); \
      targetm.resolve_overloaded_builtin = altivec_resolve_overloaded_builtin; \
    } \
  while (0)

#ifdef IN_LIBGCC2
#include <stdbool.h>
#endif

<<<<<<< HEAD
#ifndef __LP64__
=======
#if !defined(__LP64__) && !defined(DARWIN_LIBSYSTEM_HAS_UNWIND)
>>>>>>> 751ff693
#define MD_UNWIND_SUPPORT "config/rs6000/darwin-unwind.h"
#endif

/* True, iff we're generating fast turn around debugging code.  When
   true, we arrange for function prologues to start with 5 nops so
   that gdb may insert code to redirect them, and for data to be
   accessed indirectly.  The runtime uses this indirection to forward
   references for data to the original instance of that data.  */

#define TARGET_FIX_AND_CONTINUE (darwin_fix_and_continue)

/* This is the reserved direct dispatch address for Objective-C.  */
#define OFFS_MSGSEND_FAST		0xFFFEFF00

/* This is the reserved ivar address Objective-C.  */
#define OFFS_ASSIGNIVAR_FAST		0xFFFEFEC0

/* Old versions of Mac OS/Darwin don't have C99 functions available.  */
#undef TARGET_C99_FUNCTIONS
#define TARGET_C99_FUNCTIONS					\
  (TARGET_64BIT							\
   || strverscmp (darwin_macosx_version_min, "10.3") >= 0)

/* When generating kernel code or kexts, we don't use Altivec by
   default, as kernel code doesn't save/restore those registers.  */
#define OS_MISSING_ALTIVEC (flag_mkernel || flag_apple_kext)<|MERGE_RESOLUTION|>--- conflicted
+++ resolved
@@ -1,9 +1,5 @@
 /* Target definitions for PowerPC running Darwin (Mac OS X).
-<<<<<<< HEAD
-   Copyright (C) 1997, 2000, 2001, 2003, 2004, 2005, 2006
-=======
    Copyright (C) 1997, 2000, 2001, 2003, 2004, 2005, 2006, 2007
->>>>>>> 751ff693
    Free Software Foundation, Inc.
    Contributed by Apple Computer Inc.
 
@@ -11,11 +7,7 @@
 
    GCC is free software; you can redistribute it and/or modify it
    under the terms of the GNU General Public License as published
-<<<<<<< HEAD
-   by the Free Software Foundation; either version 2, or (at your
-=======
    by the Free Software Foundation; either version 3, or (at your
->>>>>>> 751ff693
    option) any later version.
 
    GCC is distributed in the hope that it will be useful, but WITHOUT
@@ -24,14 +16,8 @@
    License for more details.
 
    You should have received a copy of the GNU General Public License
-<<<<<<< HEAD
-   along with GCC; see the file COPYING.  If not, write to the
-   Free Software Foundation, 51 Franklin Street, Fifth Floor, Boston,
-   MA 02110-1301, USA.  */
-=======
    along with GCC; see the file COPYING3.  If not see
    <http://www.gnu.org/licenses/>.  */
->>>>>>> 751ff693
 
 #undef  TARGET_VERSION
 #define TARGET_VERSION fprintf (stderr, " (Darwin/PowerPC)");
@@ -104,10 +90,7 @@
    the kernel or some such.  */
 
 #define CC1_SPEC "\
-<<<<<<< HEAD
-=======
   %(cc1_cpu) \
->>>>>>> 751ff693
   %{g: %{!fno-eliminate-unused-debug-symbols: -feliminate-unused-debug-symbols }} \
   %{static: %{Zdynamic: %e conflicting code gen style switches are used}}\
   %{!mmacosx-version-min=*:-mmacosx-version-min=%(darwin_minversion)} \
@@ -259,11 +242,6 @@
 
 /* This says how to output an assembler line to define a global common
    symbol.  */
-<<<<<<< HEAD
-/* ? */
-#undef  ASM_OUTPUT_ALIGNED_COMMON
-=======
->>>>>>> 751ff693
 #define ASM_OUTPUT_COMMON(FILE, NAME, SIZE, ROUNDED)			\
   do {									\
     unsigned HOST_WIDE_INT _new_size = SIZE;				\
@@ -375,12 +353,6 @@
    ? GENERAL_REGS						\
    : (CLASS))
 
-<<<<<<< HEAD
-/* Fix for emit_group_load (): force large constants to be pushed via regs.  */
-#define ALWAYS_PUSH_CONSTS_USING_REGS_P		1
-
-=======
->>>>>>> 751ff693
 /* Compute field alignment.  This is similar to the version of the
    macro in the Apple version of GCC, except that version supports
    'mac68k' alignment, and that version uses the computed alignment
@@ -433,11 +405,7 @@
 #include <stdbool.h>
 #endif
 
-<<<<<<< HEAD
-#ifndef __LP64__
-=======
 #if !defined(__LP64__) && !defined(DARWIN_LIBSYSTEM_HAS_UNWIND)
->>>>>>> 751ff693
 #define MD_UNWIND_SUPPORT "config/rs6000/darwin-unwind.h"
 #endif
 

--- conflicted
+++ resolved
@@ -1,9 +1,5 @@
 /* Target definitions for PowerPC running Darwin (Mac OS X).
-<<<<<<< HEAD
-   Copyright (C) 1997, 2000, 2001, 2003, 2004, 2005, 2006, 2007
-=======
    Copyright (C) 1997, 2000, 2001, 2003, 2004, 2005, 2006, 2007, 2008
->>>>>>> 42bae686
    Free Software Foundation, Inc.
    Contributed by Apple Computer Inc.
 
@@ -69,61 +65,7 @@
     }							\
   while (0)
 
-<<<<<<< HEAD
-
-#define SUBTARGET_OVERRIDE_OPTIONS					\
-do {									\
-  /* The Darwin ABI always includes AltiVec, can't be (validly) turned	\
-     off.  */								\
-  rs6000_altivec_abi = 1;						\
-  TARGET_ALTIVEC_VRSAVE = 1;						\
-  if (DEFAULT_ABI == ABI_DARWIN)					\
-  {									\
-    if (MACHO_DYNAMIC_NO_PIC_P)						\
-      {									\
-        if (flag_pic)							\
-            warning (0, "-mdynamic-no-pic overrides -fpic or -fPIC");	\
-        flag_pic = 0;							\
-      }									\
-    else if (flag_pic == 1)						\
-      {									\
-        flag_pic = 2;							\
-      }									\
-  }									\
-  if (TARGET_64BIT && ! TARGET_POWERPC64)				\
-    {									\
-      target_flags |= MASK_POWERPC64;					\
-      warning (0, "-m64 requires PowerPC64 architecture, enabling");	\
-    }									\
-  if (flag_mkernel)							\
-    {									\
-      rs6000_default_long_calls = 1;					\
-      target_flags |= MASK_SOFT_FLOAT;					\
-    }									\
-									\
-  /* Make -m64 imply -maltivec.  Darwin's 64-bit ABI includes		\
-     Altivec.  */							\
-  if (!flag_mkernel && !flag_apple_kext					\
-      && TARGET_64BIT							\
-      && ! (target_flags_explicit & MASK_ALTIVEC))			\
-    target_flags |= MASK_ALTIVEC;					\
-									\
-  /* Unless the user (not the configurer) has explicitly overridden	\
-     it with -mcpu=G3 or -mno-altivec, then 10.5+ targets default to	\
-     G4 unless targetting the kernel.  */				\
-  if (!flag_mkernel							\
-      && !flag_apple_kext						\
-      && darwin_macosx_version_min					\
-      && strverscmp (darwin_macosx_version_min, "10.5") >= 0		\
-      && ! (target_flags_explicit & MASK_ALTIVEC)			\
-      && ! rs6000_select[1].string)					\
-    {									\
-      target_flags |= MASK_ALTIVEC;					\
-    }									\
-} while(0)
-=======
 #define SUBTARGET_OVERRIDE_OPTIONS darwin_rs6000_override_options ()
->>>>>>> 42bae686
 
 #define C_COMMON_OVERRIDE_OPTIONS do {					\
   /* On powerpc, __cxa_get_exception_ptr is available starting in the	\
@@ -192,10 +134,7 @@
 
 #undef SUBTARGET_EXTRA_SPECS
 #define SUBTARGET_EXTRA_SPECS			\
-<<<<<<< HEAD
-=======
   DARWIN_EXTRA_SPECS                            \
->>>>>>> 42bae686
   { "darwin_arch", DARWIN_ARCH_SPEC },		\
   { "darwin_crt2", DARWIN_CRT2_SPEC },		\
   { "darwin_subarch", DARWIN_SUBARCH_SPEC },

/* Target definitions for PowerPC running Darwin (Mac OS X).
   Copyright (C) 1997, 2000, 2001, 2003, 2004, 2005, 2006
   Free Software Foundation, Inc.
   Contributed by Apple Computer Inc.

   This file is part of GCC.

   GCC is free software; you can redistribute it and/or modify it
   under the terms of the GNU General Public License as published
   by the Free Software Foundation; either version 2, or (at your
   option) any later version.

   GCC is distributed in the hope that it will be useful, but WITHOUT
   ANY WARRANTY; without even the implied warranty of MERCHANTABILITY
   or FITNESS FOR A PARTICULAR PURPOSE.  See the GNU General Public
   License for more details.

   You should have received a copy of the GNU General Public License
   along with GCC; see the file COPYING.  If not, write to the
   Free Software Foundation, 51 Franklin Street, Fifth Floor, Boston,
   MA 02110-1301, USA.  */

#undef  TARGET_VERSION
#define TARGET_VERSION fprintf (stderr, " (Darwin/PowerPC)");

/* The "Darwin ABI" is mostly like AIX, but with some key differences.  */

#define DEFAULT_ABI ABI_DARWIN

#ifdef IN_LIBGCC2
#undef TARGET_64BIT
#ifdef __powerpc64__
#define TARGET_64BIT 1
#else
#define TARGET_64BIT 0
#endif
#endif

/* The object file format is Mach-O.  */

#define TARGET_OBJECT_FORMAT OBJECT_MACHO

/* Size of the Obj-C jump buffer.  */
#define OBJC_JBLEN ((TARGET_64BIT) ? (26*2 + 18*2 + 129 + 1) : (26 + 18*2 + 129 + 1))

/* We're not ever going to do TOCs.  */

#define TARGET_TOC 0
#define TARGET_NO_TOC 1

/* Override the default rs6000 definition.  */
#undef  PTRDIFF_TYPE
#define PTRDIFF_TYPE (TARGET_64BIT ? "long int" : "int")

/* Translate config/rs6000/darwin.opt to config/darwin.h.  */
#define TARGET_DYNAMIC_NO_PIC (TARGET_MACHO_DYNAMIC_NO_PIC)

<<<<<<< HEAD
#define TARGET_OS_CPP_BUILTINS()                \
  do                                            \
    {                                           \
      if (!TARGET_64BIT) builtin_define ("__ppc__");   \
      if (TARGET_64BIT) builtin_define ("__ppc64__");  \
      builtin_define ("__POWERPC__");           \
      builtin_define ("__NATURAL_ALIGNMENT__"); \
      darwin_cpp_builtins (pfile);		\
    }                                           \
  while (0)


#define SUBTARGET_OVERRIDE_OPTIONS					\
do {									\
  /* The Darwin ABI always includes AltiVec, can't be (validly) turned	\
     off.  */								\
  rs6000_altivec_abi = 1;						\
  TARGET_ALTIVEC_VRSAVE = 1;						\
  if (DEFAULT_ABI == ABI_DARWIN)					\
  {									\
    if (MACHO_DYNAMIC_NO_PIC_P)						\
      {									\
        if (flag_pic)							\
            warning (0, "-mdynamic-no-pic overrides -fpic or -fPIC");	\
        flag_pic = 0;							\
      }									\
    else if (flag_pic == 1)						\
      {									\
        flag_pic = 2;							\
      }									\
  }									\
  if (TARGET_64BIT && ! TARGET_POWERPC64)				\
    {									\
      target_flags |= MASK_POWERPC64;					\
      warning (0, "-m64 requires PowerPC64 architecture, enabling");	\
    }									\
  if (flag_mkernel)                                                     \
    {									\
      rs6000_default_long_calls = 1;					\
      target_flags |= MASK_SOFT_FLOAT;					\
    }									\
} while(0)
=======
#define TARGET_OS_CPP_BUILTINS()			\
  do							\
    {							\
      if (!TARGET_64BIT) builtin_define ("__ppc__");	\
      if (TARGET_64BIT) builtin_define ("__ppc64__");	\
      builtin_define ("__POWERPC__");			\
      builtin_define ("__NATURAL_ALIGNMENT__");		\
      darwin_cpp_builtins (pfile);			\
    }							\
  while (0)

#define SUBTARGET_OVERRIDE_OPTIONS darwin_rs6000_override_options ()
>>>>>>> 1177f497

#define C_COMMON_OVERRIDE_OPTIONS do {					\
  /* On powerpc, __cxa_get_exception_ptr is available starting in the	\
     10.4.6 libstdc++.dylib.  */					\
  if (strverscmp (darwin_macosx_version_min, "10.4.6") < 0		\
      && flag_use_cxa_get_exception_ptr == 2)				\
    flag_use_cxa_get_exception_ptr = 0;					\
  if (flag_mkernel)							\
    flag_no_builtin = 1;						\
  SUBTARGET_C_COMMON_OVERRIDE_OPTIONS;					\
} while (0)

/* Darwin has 128-bit long double support in libc in 10.4 and later.
   Default to 128-bit long doubles even on earlier platforms for ABI
   consistency; arithmetic will work even if libc and libm support is
   not available.  */

#define RS6000_DEFAULT_LONG_DOUBLE_SIZE 128


/* We want -fPIC by default, unless we're using -static to compile for
   the kernel or some such.  */

#define CC1_SPEC "\
  %{g: %{!fno-eliminate-unused-debug-symbols: -feliminate-unused-debug-symbols }} \
  %{static: %{Zdynamic: %e conflicting code gen style switches are used}}\
<<<<<<< HEAD
=======
  %{!mmacosx-version-min=*:-mmacosx-version-min=%(darwin_minversion)} \
>>>>>>> 1177f497
  %{!mkernel:%{!static:%{!mdynamic-no-pic:-fPIC}}}"

#define DARWIN_ARCH_SPEC "%{m64:ppc64;:ppc}"

#define DARWIN_SUBARCH_SPEC "			\
 %{m64: ppc64}					\
 %{!m64:					\
 %{mcpu=601:ppc601;				\
   mcpu=603:ppc603;				\
   mcpu=603e:ppc603;				\
   mcpu=604:ppc604;				\
   mcpu=604e:ppc604e;				\
   mcpu=740:ppc750;				\
   mcpu=750:ppc750;				\
   mcpu=G3:ppc750;				\
   mcpu=7400:ppc7400;				\
   mcpu=G4:ppc7400;				\
   mcpu=7450:ppc7450;				\
   mcpu=970:ppc970;				\
   mcpu=power4:ppc970;				\
   mcpu=G5:ppc970;				\
   :ppc}}"

/* crt2.o is at least partially required for 10.3.x and earlier.  */
#define DARWIN_CRT2_SPEC \
  "%{!m64:%:version-compare(!> 10.4 mmacosx-version-min= crt2.o%s)}"

/* Determine a minimum version based on compiler options.  */
#define DARWIN_MINVERSION_SPEC					\
  "%{m64:%{fgnu-runtime:10.4;					\
	   ,objective-c|,objc-cpp-output:10.5;			\
	   ,objective-c-header:10.5;				\
	   ,objective-c++|,objective-c++-cpp-output:10.5;	\
	   ,objective-c++-header|,objc++-cpp-output:10.5;	\
	   :10.4};						\
     shared-libgcc:10.3;					\
     :10.1}"

#undef SUBTARGET_EXTRA_SPECS
#define SUBTARGET_EXTRA_SPECS			\
<<<<<<< HEAD
=======
  DARWIN_EXTRA_SPECS                            \
>>>>>>> 1177f497
  { "darwin_arch", DARWIN_ARCH_SPEC },		\
  { "darwin_crt2", DARWIN_CRT2_SPEC },		\
  { "darwin_subarch", DARWIN_SUBARCH_SPEC },

/* Output a .machine directive.  */
#undef TARGET_ASM_FILE_START
#define TARGET_ASM_FILE_START rs6000_darwin_file_start

/* The "-faltivec" option should have been called "-maltivec" all
   along.  -ffix-and-continue and -findirect-data is for compatibility
   for old compilers.  */

#define SUBTARGET_OPTION_TRANSLATE_TABLE				\
  { "-ffix-and-continue", "-mfix-and-continue" },			\
  { "-findirect-data", "-mfix-and-continue" },				\
  { "-faltivec", "-maltivec -include altivec.h" },			\
  { "-fno-altivec", "-mno-altivec" },					\
  { "-Waltivec-long-deprecated",	"-mwarn-altivec-long" },	\
  { "-Wno-altivec-long-deprecated", "-mno-warn-altivec-long" }

/* Make both r2 and r13 available for allocation.  */
#define FIXED_R2 0
#define FIXED_R13 0

/* Base register for access to local variables of the function.  */

#undef  HARD_FRAME_POINTER_REGNUM
#define HARD_FRAME_POINTER_REGNUM 30

#undef  RS6000_PIC_OFFSET_TABLE_REGNUM
#define RS6000_PIC_OFFSET_TABLE_REGNUM 31

/* Pad the outgoing args area to 16 bytes instead of the usual 8.  */

#undef STARTING_FRAME_OFFSET
#define STARTING_FRAME_OFFSET						\
  (FRAME_GROWS_DOWNWARD							\
   ? 0									\
   : (RS6000_ALIGN (current_function_outgoing_args_size, 16)		\
      + RS6000_SAVE_AREA))

#undef STACK_DYNAMIC_OFFSET
#define STACK_DYNAMIC_OFFSET(FUNDECL)					\
  (RS6000_ALIGN (current_function_outgoing_args_size, 16)		\
   + (STACK_POINTER_OFFSET))

/* These are used by -fbranch-probabilities */
#define HOT_TEXT_SECTION_NAME "__TEXT,__text,regular,pure_instructions"
#define UNLIKELY_EXECUTED_TEXT_SECTION_NAME \
                              "__TEXT,__unlikely,regular,pure_instructions"

/* Define cutoff for using external functions to save floating point.
   Currently on Darwin, always use inline stores.  */

#undef	FP_SAVE_INLINE
#define FP_SAVE_INLINE(FIRST_REG) ((FIRST_REG) < 64)

/* Darwin uses a function call if everything needs to be saved/restored.  */
#undef WORLD_SAVE_P
#define WORLD_SAVE_P(INFO) ((INFO)->world_save_p)

/* The assembler wants the alternate register names, but without
   leading percent sign.  */
#undef REGISTER_NAMES
#define REGISTER_NAMES							\
{									\
     "r0",  "r1",  "r2",  "r3",  "r4",  "r5",  "r6",  "r7",		\
     "r8",  "r9", "r10", "r11", "r12", "r13", "r14", "r15",		\
    "r16", "r17", "r18", "r19", "r20", "r21", "r22", "r23",		\
    "r24", "r25", "r26", "r27", "r28", "r29", "r30", "r31",		\
     "f0",  "f1",  "f2",  "f3",  "f4",  "f5",  "f6",  "f7",		\
     "f8",  "f9", "f10", "f11", "f12", "f13", "f14", "f15",		\
    "f16", "f17", "f18", "f19", "f20", "f21", "f22", "f23",		\
    "f24", "f25", "f26", "f27", "f28", "f29", "f30", "f31",		\
     "mq",  "lr", "ctr",  "ap",						\
    "cr0", "cr1", "cr2", "cr3", "cr4", "cr5", "cr6", "cr7",		\
    "xer",								\
     "v0",  "v1",  "v2",  "v3",  "v4",  "v5",  "v6",  "v7",             \
     "v8",  "v9", "v10", "v11", "v12", "v13", "v14", "v15",             \
    "v16", "v17", "v18", "v19", "v20", "v21", "v22", "v23",             \
    "v24", "v25", "v26", "v27", "v28", "v29", "v30", "v31",             \
    "vrsave", "vscr",							\
    "spe_acc", "spefscr",                                               \
    "sfp"								\
}

/* This outputs NAME to FILE.  */

#undef  RS6000_OUTPUT_BASENAME
#define RS6000_OUTPUT_BASENAME(FILE, NAME)	\
    assemble_name (FILE, NAME)

/* Globalizing directive for a label.  */
#undef GLOBAL_ASM_OP
#define GLOBAL_ASM_OP "\t.globl "
#undef TARGET_ASM_GLOBALIZE_LABEL

/* This is how to output an internal label prefix.  rs6000.c uses this
   when generating traceback tables.  */
/* Not really used for Darwin?  */

#undef ASM_OUTPUT_INTERNAL_LABEL_PREFIX
#define ASM_OUTPUT_INTERNAL_LABEL_PREFIX(FILE,PREFIX)	\
  fprintf (FILE, "%s", PREFIX)

/* This says how to output an assembler line to define a global common
   symbol.  */
#define ASM_OUTPUT_COMMON(FILE, NAME, SIZE, ROUNDED)			\
  do {									\
    unsigned HOST_WIDE_INT _new_size = SIZE;				\
    fputs (".comm ", (FILE));						\
    RS6000_OUTPUT_BASENAME ((FILE), (NAME));				\
    if (_new_size == 0) _new_size = 1;					\
    fprintf ((FILE), ","HOST_WIDE_INT_PRINT_UNSIGNED"\n", _new_size);	\
  } while (0)

/* Override the standard rs6000 definition.  */

#undef ASM_COMMENT_START
#define ASM_COMMENT_START ";"

/* FP save and restore routines.  */
#define	SAVE_FP_PREFIX "._savef"
#define SAVE_FP_SUFFIX ""
#define	RESTORE_FP_PREFIX "._restf"
#define RESTORE_FP_SUFFIX ""

/* This is how to output an assembler line that says to advance
   the location counter to a multiple of 2**LOG bytes using the
   "nop" instruction as padding.  */

#define ASM_OUTPUT_ALIGN_WITH_NOP(FILE,LOG)                   \
  do                                                          \
    {                                                         \
      if ((LOG) < 3)                                          \
        {                                                     \
          ASM_OUTPUT_ALIGN (FILE,LOG);                        \
        }                                                     \
      else /* nop == ori r0,r0,0 */                           \
        fprintf (FILE, "\t.align32 %d,0x60000000\n", (LOG));  \
    } while (0)

#ifdef HAVE_GAS_MAX_SKIP_P2ALIGN
/* This is supported in cctools 465 and later.  The macro test
   above prevents using it in earlier build environments.  */
#define ASM_OUTPUT_MAX_SKIP_ALIGN(FILE,LOG,MAX_SKIP)          \
  if ((LOG) != 0)                                             \
    {                                                         \
      if ((MAX_SKIP) == 0)                                    \
        fprintf ((FILE), "\t.p2align %d\n", (LOG));           \
      else                                                    \
        fprintf ((FILE), "\t.p2align %d,,%d\n", (LOG), (MAX_SKIP)); \
    }
#endif

/* Generate insns to call the profiler.  */

#define PROFILE_HOOK(LABEL)   output_profile_hook (LABEL)

/* Function name to call to do profiling.  */

#define RS6000_MCOUNT "*mcount"

/* Default processor: G4, and G5 for 64-bit.  */

#undef PROCESSOR_DEFAULT
#define PROCESSOR_DEFAULT  PROCESSOR_PPC7400
#undef PROCESSOR_DEFAULT64
#define PROCESSOR_DEFAULT64  PROCESSOR_POWER4

/* Default target flag settings.  Despite the fact that STMW/LMW
   serializes, it's still a big code size win to use them.  Use FSEL by
   default as well.  */

#undef  TARGET_DEFAULT
#define TARGET_DEFAULT (MASK_POWERPC | MASK_MULTIPLE | MASK_NEW_MNEMONICS \
                      | MASK_PPC_GFXOPT)

/* Darwin only runs on PowerPC, so short-circuit POWER patterns.  */
#undef  TARGET_POWER
#define TARGET_POWER 0
#undef  TARGET_IEEEQUAD
#define TARGET_IEEEQUAD 0

/* Since Darwin doesn't do TOCs, stub this out.  */

#define ASM_OUTPUT_SPECIAL_POOL_ENTRY_P(X, MODE)  ((void)X, (void)MODE, 0)

/* Unlike most other PowerPC targets, chars are signed, for
   consistency with other Darwin architectures.  */

#undef DEFAULT_SIGNED_CHAR
#define DEFAULT_SIGNED_CHAR (1)

/* Given an rtx X being reloaded into a reg required to be
   in class CLASS, return the class of reg to actually use.
   In general this is just CLASS; but on some machines
   in some cases it is preferable to use a more restrictive class.

   On the RS/6000, we have to return NO_REGS when we want to reload a
   floating-point CONST_DOUBLE to force it to be copied to memory.

   Don't allow R0 when loading the address of, or otherwise furtling with,
   a SYMBOL_REF.  */

#undef PREFERRED_RELOAD_CLASS
#define PREFERRED_RELOAD_CLASS(X,CLASS)				\
  ((CONSTANT_P (X)						\
    && reg_classes_intersect_p ((CLASS), FLOAT_REGS))		\
   ? NO_REGS							\
   : ((GET_CODE (X) == SYMBOL_REF || GET_CODE (X) == HIGH)	\
      && reg_class_subset_p (BASE_REGS, (CLASS)))		\
   ? BASE_REGS							\
   : (GET_MODE_CLASS (GET_MODE (X)) == MODE_INT			\
      && (CLASS) == NON_SPECIAL_REGS)				\
   ? GENERAL_REGS						\
   : (CLASS))

/* Fix for emit_group_load (): force large constants to be pushed via regs.  */
#define ALWAYS_PUSH_CONSTS_USING_REGS_P		1

/* Compute field alignment.  This is similar to the version of the
   macro in the Apple version of GCC, except that version supports
   'mac68k' alignment, and that version uses the computed alignment
   always for the first field of a structure.  The first-field
<<<<<<< HEAD
   behaviour is dealt with by
=======
   behavior is dealt with by
>>>>>>> 1177f497
   darwin_rs6000_special_round_type_align.  */
#define ADJUST_FIELD_ALIGN(FIELD, COMPUTED)	\
  (TARGET_ALIGN_NATURAL ? (COMPUTED)		\
   : (COMPUTED) == 128 ? 128			\
   : MIN ((COMPUTED), 32))

/* Darwin increases natural record alignment to doubleword if the first
   field is an FP double while the FP fields remain word aligned.  */
#define ROUND_TYPE_ALIGN(STRUCT, COMPUTED, SPECIFIED)			  \
  ((TREE_CODE (STRUCT) == RECORD_TYPE					  \
    || TREE_CODE (STRUCT) == UNION_TYPE					  \
    || TREE_CODE (STRUCT) == QUAL_UNION_TYPE)				  \
   && TARGET_ALIGN_NATURAL == 0						  \
   ? darwin_rs6000_special_round_type_align (STRUCT, COMPUTED, SPECIFIED) \
   : (TREE_CODE (STRUCT) == VECTOR_TYPE					  \
      && ALTIVEC_VECTOR_MODE (TYPE_MODE (STRUCT)))			  \
   ? MAX (MAX ((COMPUTED), (SPECIFIED)), 128)				  \
   : MAX ((COMPUTED), (SPECIFIED)))

/* Specify padding for the last element of a block move between
   registers and memory.  FIRST is nonzero if this is the only
   element.  */
#define BLOCK_REG_PADDING(MODE, TYPE, FIRST) \
  (!(FIRST) ? upward : FUNCTION_ARG_PADDING (MODE, TYPE))

/* XXX: Darwin supports neither .quad, or .llong, but it also doesn't
   support 64 bit PowerPC either, so this just keeps things happy.  */
#define DOUBLE_INT_ASM_OP "\t.quad\t"

/* For binary compatibility with 2.95; Darwin C APIs use bool from
   stdbool.h, which was an int-sized enum in 2.95.  Users can explicitly
   choose to have sizeof(bool)==1 with the -mone-byte-bool switch. */
#define BOOL_TYPE_SIZE (darwin_one_byte_bool ? CHAR_TYPE_SIZE : INT_TYPE_SIZE)

#undef REGISTER_TARGET_PRAGMAS
#define REGISTER_TARGET_PRAGMAS() \
  do \
    { \
      DARWIN_REGISTER_TARGET_PRAGMAS(); \
      targetm.resolve_overloaded_builtin = altivec_resolve_overloaded_builtin; \
    } \
  while (0)

#ifdef IN_LIBGCC2
#include <stdbool.h>
#endif

#ifndef __LP64__
#define MD_UNWIND_SUPPORT "config/rs6000/darwin-unwind.h"
#endif

/* True, iff we're generating fast turn around debugging code.  When
   true, we arrange for function prologues to start with 5 nops so
   that gdb may insert code to redirect them, and for data to be
   accessed indirectly.  The runtime uses this indirection to forward
   references for data to the original instance of that data.  */

#define TARGET_FIX_AND_CONTINUE (darwin_fix_and_continue)

/* This is the reserved direct dispatch address for Objective-C.  */
#define OFFS_MSGSEND_FAST		0xFFFEFF00

/* This is the reserved ivar address Objective-C.  */
#define OFFS_ASSIGNIVAR_FAST		0xFFFEFEC0

/* Old versions of Mac OS/Darwin don't have C99 functions available.  */
#undef TARGET_C99_FUNCTIONS
#define TARGET_C99_FUNCTIONS					\
  (TARGET_64BIT							\
<<<<<<< HEAD
   || (darwin_macosx_version_min				\
       && strverscmp (darwin_macosx_version_min, "10.3") >= 0))
=======
   || strverscmp (darwin_macosx_version_min, "10.3") >= 0)
>>>>>>> 1177f497

/* When generating kernel code or kexts, we don't use Altivec by
   default, as kernel code doesn't save/restore those registers.  */
#define OS_MISSING_ALTIVEC (flag_mkernel || flag_apple_kext)<|MERGE_RESOLUTION|>--- conflicted
+++ resolved
@@ -55,50 +55,6 @@
 /* Translate config/rs6000/darwin.opt to config/darwin.h.  */
 #define TARGET_DYNAMIC_NO_PIC (TARGET_MACHO_DYNAMIC_NO_PIC)
 
-<<<<<<< HEAD
-#define TARGET_OS_CPP_BUILTINS()                \
-  do                                            \
-    {                                           \
-      if (!TARGET_64BIT) builtin_define ("__ppc__");   \
-      if (TARGET_64BIT) builtin_define ("__ppc64__");  \
-      builtin_define ("__POWERPC__");           \
-      builtin_define ("__NATURAL_ALIGNMENT__"); \
-      darwin_cpp_builtins (pfile);		\
-    }                                           \
-  while (0)
-
-
-#define SUBTARGET_OVERRIDE_OPTIONS					\
-do {									\
-  /* The Darwin ABI always includes AltiVec, can't be (validly) turned	\
-     off.  */								\
-  rs6000_altivec_abi = 1;						\
-  TARGET_ALTIVEC_VRSAVE = 1;						\
-  if (DEFAULT_ABI == ABI_DARWIN)					\
-  {									\
-    if (MACHO_DYNAMIC_NO_PIC_P)						\
-      {									\
-        if (flag_pic)							\
-            warning (0, "-mdynamic-no-pic overrides -fpic or -fPIC");	\
-        flag_pic = 0;							\
-      }									\
-    else if (flag_pic == 1)						\
-      {									\
-        flag_pic = 2;							\
-      }									\
-  }									\
-  if (TARGET_64BIT && ! TARGET_POWERPC64)				\
-    {									\
-      target_flags |= MASK_POWERPC64;					\
-      warning (0, "-m64 requires PowerPC64 architecture, enabling");	\
-    }									\
-  if (flag_mkernel)                                                     \
-    {									\
-      rs6000_default_long_calls = 1;					\
-      target_flags |= MASK_SOFT_FLOAT;					\
-    }									\
-} while(0)
-=======
 #define TARGET_OS_CPP_BUILTINS()			\
   do							\
     {							\
@@ -111,7 +67,6 @@
   while (0)
 
 #define SUBTARGET_OVERRIDE_OPTIONS darwin_rs6000_override_options ()
->>>>>>> 1177f497
 
 #define C_COMMON_OVERRIDE_OPTIONS do {					\
   /* On powerpc, __cxa_get_exception_ptr is available starting in the	\
@@ -138,10 +93,7 @@
 #define CC1_SPEC "\
   %{g: %{!fno-eliminate-unused-debug-symbols: -feliminate-unused-debug-symbols }} \
   %{static: %{Zdynamic: %e conflicting code gen style switches are used}}\
-<<<<<<< HEAD
-=======
   %{!mmacosx-version-min=*:-mmacosx-version-min=%(darwin_minversion)} \
->>>>>>> 1177f497
   %{!mkernel:%{!static:%{!mdynamic-no-pic:-fPIC}}}"
 
 #define DARWIN_ARCH_SPEC "%{m64:ppc64;:ppc}"
@@ -182,10 +134,7 @@
 
 #undef SUBTARGET_EXTRA_SPECS
 #define SUBTARGET_EXTRA_SPECS			\
-<<<<<<< HEAD
-=======
   DARWIN_EXTRA_SPECS                            \
->>>>>>> 1177f497
   { "darwin_arch", DARWIN_ARCH_SPEC },		\
   { "darwin_crt2", DARWIN_CRT2_SPEC },		\
   { "darwin_subarch", DARWIN_SUBARCH_SPEC },
@@ -411,11 +360,7 @@
    macro in the Apple version of GCC, except that version supports
    'mac68k' alignment, and that version uses the computed alignment
    always for the first field of a structure.  The first-field
-<<<<<<< HEAD
-   behaviour is dealt with by
-=======
    behavior is dealt with by
->>>>>>> 1177f497
    darwin_rs6000_special_round_type_align.  */
 #define ADJUST_FIELD_ALIGN(FIELD, COMPUTED)	\
   (TARGET_ALIGN_NATURAL ? (COMPUTED)		\
@@ -485,12 +430,7 @@
 #undef TARGET_C99_FUNCTIONS
 #define TARGET_C99_FUNCTIONS					\
   (TARGET_64BIT							\
-<<<<<<< HEAD
-   || (darwin_macosx_version_min				\
-       && strverscmp (darwin_macosx_version_min, "10.3") >= 0))
-=======
    || strverscmp (darwin_macosx_version_min, "10.3") >= 0)
->>>>>>> 1177f497
 
 /* When generating kernel code or kexts, we don't use Altivec by
    default, as kernel code doesn't save/restore those registers.  */

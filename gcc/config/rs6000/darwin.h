/* Target definitions for PowerPC running Darwin (Mac OS X).
<<<<<<< HEAD
   Copyright (C) 1997, 2000, 2001, 2003, 2004, 2005
=======
   Copyright (C) 1997, 2000, 2001, 2003, 2004, 2005, 2006
>>>>>>> c355071f
   Free Software Foundation, Inc.
   Contributed by Apple Computer Inc.

   This file is part of GCC.

   GCC is free software; you can redistribute it and/or modify it
   under the terms of the GNU General Public License as published
   by the Free Software Foundation; either version 2, or (at your
   option) any later version.

   GCC is distributed in the hope that it will be useful, but WITHOUT
   ANY WARRANTY; without even the implied warranty of MERCHANTABILITY
   or FITNESS FOR A PARTICULAR PURPOSE.  See the GNU General Public
   License for more details.

   You should have received a copy of the GNU General Public License
   along with GCC; see the file COPYING.  If not, write to the
   Free Software Foundation, 51 Franklin Street, Fifth Floor, Boston,
   MA 02110-1301, USA.  */

#undef  TARGET_VERSION
#define TARGET_VERSION fprintf (stderr, " (Darwin/PowerPC)");

/* The "Darwin ABI" is mostly like AIX, but with some key differences.  */

#define DEFAULT_ABI ABI_DARWIN

#ifdef IN_LIBGCC2
#undef TARGET_64BIT
#ifdef __powerpc64__
#define TARGET_64BIT 1
#else
#define TARGET_64BIT 0
#endif
#endif

/* The object file format is Mach-O.  */

#define TARGET_OBJECT_FORMAT OBJECT_MACHO

/* Size of the Obj-C jump buffer.  */
#define OBJC_JBLEN ((TARGET_64BIT) ? (26*2 + 18*2 + 129 + 1) : (26 + 18*2 + 129 + 1))

/* We're not ever going to do TOCs.  */

#define TARGET_TOC 0
#define TARGET_NO_TOC 1

/* Override the default rs6000 definition.  */
#undef  PTRDIFF_TYPE
#define PTRDIFF_TYPE (TARGET_64BIT ? "long int" : "int")

/* Translate config/rs6000/darwin.opt to config/darwin.h.  */
#define TARGET_DYNAMIC_NO_PIC (TARGET_MACHO_DYNAMIC_NO_PIC)
<<<<<<< HEAD

/* Handle #pragma weak and #pragma pack.  */
#define HANDLE_SYSV_PRAGMA 1

=======
>>>>>>> c355071f

#define TARGET_OS_CPP_BUILTINS()                \
  do                                            \
    {                                           \
      if (!TARGET_64BIT) builtin_define ("__ppc__");   \
      if (TARGET_64BIT) builtin_define ("__ppc64__");  \
      builtin_define ("__POWERPC__");           \
      builtin_define ("__NATURAL_ALIGNMENT__"); \
      darwin_cpp_builtins (pfile);		\
    }                                           \
  while (0)


<<<<<<< HEAD
/* The Darwin ABI always includes AltiVec, can't be (validly) turned
   off.  */

=======
>>>>>>> c355071f
#define SUBTARGET_OVERRIDE_OPTIONS					\
do {									\
  /* The Darwin ABI always includes AltiVec, can't be (validly) turned	\
     off.  */								\
  rs6000_altivec_abi = 1;						\
  TARGET_ALTIVEC_VRSAVE = 1;						\
  if (DEFAULT_ABI == ABI_DARWIN)					\
  {									\
    if (MACHO_DYNAMIC_NO_PIC_P)						\
      {									\
        if (flag_pic)							\
            warning (0, "-mdynamic-no-pic overrides -fpic or -fPIC");	\
        flag_pic = 0;							\
      }									\
    else if (flag_pic == 1)						\
      {									\
<<<<<<< HEAD
        /* Darwin doesn't support -fpic.  */				\
=======
>>>>>>> c355071f
        flag_pic = 2;							\
      }									\
  }									\
  if (TARGET_64BIT && ! TARGET_POWERPC64)				\
    {									\
      target_flags |= MASK_POWERPC64;					\
      warning (0, "-m64 requires PowerPC64 architecture, enabling");	\
<<<<<<< HEAD
=======
    }									\
  if (flag_mkernel)                                                     \
    {									\
      rs6000_default_long_calls = 1;					\
      target_flags |= MASK_SOFT_FLOAT;					\
    }									\
  /* Unless the user (not the configurer) has explicitly overridden	\
     it with -mcpu=G3 or -mno-altivec, then 10.5+ targets default to	\
     G4 unless targetting the kernel.  */				\
  if (!flag_mkernel							\
      && !flag_apple_kext						\
      && darwin_macosx_version_min					\
      && strverscmp (darwin_macosx_version_min, "10.5") >= 0		\
      && ! (target_flags_explicit & MASK_ALTIVEC)			\
      && ! rs6000_select[1].string)					\
    {									\
      target_flags |= MASK_ALTIVEC;					\
>>>>>>> c355071f
    }									\
} while(0)

#define C_COMMON_OVERRIDE_OPTIONS do {					\
  /* On powerpc, __cxa_get_exception_ptr is available starting in the	\
     10.4.6 libstdc++.dylib.  */					\
  if ((! darwin_macosx_version_min					\
       || strverscmp (darwin_macosx_version_min, "10.4.6") < 0)		\
      && flag_use_cxa_get_exception_ptr == 2)				\
    flag_use_cxa_get_exception_ptr = 0;					\
  if (flag_mkernel)							\
    flag_no_builtin = 1;						\
  SUBTARGET_C_COMMON_OVERRIDE_OPTIONS;					\
} while (0)

/* Darwin has 128-bit long double support in libc in 10.4 and later.
   Default to 128-bit long doubles even on earlier platforms for ABI
   consistency; arithmetic will work even if libc and libm support is
   not available.  */

#define RS6000_DEFAULT_LONG_DOUBLE_SIZE 128


/* We want -fPIC by default, unless we're using -static to compile for
   the kernel or some such.  */

#define CC1_SPEC "\
<<<<<<< HEAD
%{g: %{!fno-eliminate-unused-debug-symbols: -feliminate-unused-debug-symbols }} \
%{static: %{Zdynamic: %e conflicting code gen style switches are used}}\
%{!static:%{!mdynamic-no-pic:-fPIC}}"
=======
  %{g: %{!fno-eliminate-unused-debug-symbols: -feliminate-unused-debug-symbols }} \
  %{static: %{Zdynamic: %e conflicting code gen style switches are used}}\
  %{!mkernel:%{!static:%{!mdynamic-no-pic:-fPIC}}}"

#define DARWIN_ARCH_SPEC "%{m64:ppc64;:ppc}"
>>>>>>> c355071f

#define DARWIN_SUBARCH_SPEC "			\
 %{m64: ppc64}					\
 %{!m64:					\
 %{mcpu=601:ppc601;				\
   mcpu=603:ppc603;				\
   mcpu=603e:ppc603;				\
   mcpu=604:ppc604;				\
   mcpu=604e:ppc604e;				\
   mcpu=740:ppc750;				\
   mcpu=750:ppc750;				\
   mcpu=G3:ppc750;				\
   mcpu=7400:ppc7400;				\
   mcpu=G4:ppc7400;				\
   mcpu=7450:ppc7450;				\
   mcpu=970:ppc970;				\
   mcpu=power4:ppc970;				\
   mcpu=G5:ppc970;				\
   :ppc}}"

/* crt2.o is at least partially required for 10.3.x and earlier.  */
#define DARWIN_CRT2_SPEC \
  "%{!m64:%:version-compare(!> 10.4 mmacosx-version-min= crt2.o%s)}"

#undef SUBTARGET_EXTRA_SPECS
#define SUBTARGET_EXTRA_SPECS			\
<<<<<<< HEAD
  { "darwin_arch", "%{m64:ppc64;:ppc}" },	\
=======
  DARWIN_EXTRA_SPECS                            \
  { "darwin_arch", DARWIN_ARCH_SPEC },		\
>>>>>>> c355071f
  { "darwin_crt2", DARWIN_CRT2_SPEC },		\
  { "darwin_subarch", DARWIN_SUBARCH_SPEC },

/* Output a .machine directive.  */
#undef TARGET_ASM_FILE_START
#define TARGET_ASM_FILE_START rs6000_darwin_file_start

/* The "-faltivec" option should have been called "-maltivec" all
   along.  -ffix-and-continue and -findirect-data is for compatibility
   for old compilers.  */

#define SUBTARGET_OPTION_TRANSLATE_TABLE				\
  { "-ffix-and-continue", "-mfix-and-continue" },			\
  { "-findirect-data", "-mfix-and-continue" },				\
  { "-faltivec", "-maltivec -include altivec.h" },			\
  { "-fno-altivec", "-mno-altivec" },					\
  { "-Waltivec-long-deprecated",	"-mwarn-altivec-long" },	\
  { "-Wno-altivec-long-deprecated", "-mno-warn-altivec-long" }

/* Make both r2 and r13 available for allocation.  */
#define FIXED_R2 0
#define FIXED_R13 0

/* Base register for access to local variables of the function.  */

#undef  HARD_FRAME_POINTER_REGNUM
#define HARD_FRAME_POINTER_REGNUM 30

#undef  RS6000_PIC_OFFSET_TABLE_REGNUM
#define RS6000_PIC_OFFSET_TABLE_REGNUM 31

/* Pad the outgoing args area to 16 bytes instead of the usual 8.  */

#undef STARTING_FRAME_OFFSET
#define STARTING_FRAME_OFFSET						\
  (FRAME_GROWS_DOWNWARD							\
   ? 0									\
   : (RS6000_ALIGN (current_function_outgoing_args_size, 16)		\
      + RS6000_SAVE_AREA))

#undef STACK_DYNAMIC_OFFSET
#define STACK_DYNAMIC_OFFSET(FUNDECL)					\
  (RS6000_ALIGN (current_function_outgoing_args_size, 16)		\
   + (STACK_POINTER_OFFSET))

/* These are used by -fbranch-probabilities */
#define HOT_TEXT_SECTION_NAME "__TEXT,__text,regular,pure_instructions"
#define UNLIKELY_EXECUTED_TEXT_SECTION_NAME \
                              "__TEXT,__unlikely,regular,pure_instructions"

/* Define cutoff for using external functions to save floating point.
   Currently on Darwin, always use inline stores.  */

#undef	FP_SAVE_INLINE
#define FP_SAVE_INLINE(FIRST_REG) ((FIRST_REG) < 64)

/* Darwin uses a function call if everything needs to be saved/restored.  */
#undef WORLD_SAVE_P
#define WORLD_SAVE_P(INFO) ((INFO)->world_save_p)

/* The assembler wants the alternate register names, but without
   leading percent sign.  */
#undef REGISTER_NAMES
#define REGISTER_NAMES							\
{									\
     "r0",  "r1",  "r2",  "r3",  "r4",  "r5",  "r6",  "r7",		\
     "r8",  "r9", "r10", "r11", "r12", "r13", "r14", "r15",		\
    "r16", "r17", "r18", "r19", "r20", "r21", "r22", "r23",		\
    "r24", "r25", "r26", "r27", "r28", "r29", "r30", "r31",		\
     "f0",  "f1",  "f2",  "f3",  "f4",  "f5",  "f6",  "f7",		\
     "f8",  "f9", "f10", "f11", "f12", "f13", "f14", "f15",		\
    "f16", "f17", "f18", "f19", "f20", "f21", "f22", "f23",		\
    "f24", "f25", "f26", "f27", "f28", "f29", "f30", "f31",		\
     "mq",  "lr", "ctr",  "ap",						\
    "cr0", "cr1", "cr2", "cr3", "cr4", "cr5", "cr6", "cr7",		\
    "xer",								\
     "v0",  "v1",  "v2",  "v3",  "v4",  "v5",  "v6",  "v7",             \
     "v8",  "v9", "v10", "v11", "v12", "v13", "v14", "v15",             \
    "v16", "v17", "v18", "v19", "v20", "v21", "v22", "v23",             \
    "v24", "v25", "v26", "v27", "v28", "v29", "v30", "v31",             \
    "vrsave", "vscr",							\
    "spe_acc", "spefscr",                                               \
    "sfp"								\
}

/* This outputs NAME to FILE.  */

#undef  RS6000_OUTPUT_BASENAME
#define RS6000_OUTPUT_BASENAME(FILE, NAME)	\
    assemble_name (FILE, NAME)

/* Globalizing directive for a label.  */
#undef GLOBAL_ASM_OP
#define GLOBAL_ASM_OP "\t.globl "
#undef TARGET_ASM_GLOBALIZE_LABEL

/* This is how to output an internal label prefix.  rs6000.c uses this
   when generating traceback tables.  */
/* Not really used for Darwin?  */

#undef ASM_OUTPUT_INTERNAL_LABEL_PREFIX
#define ASM_OUTPUT_INTERNAL_LABEL_PREFIX(FILE,PREFIX)	\
  fprintf (FILE, "%s", PREFIX)

/* This says how to output an assembler line to define a global common
   symbol.  */
/* ? */
#undef  ASM_OUTPUT_ALIGNED_COMMON
#define ASM_OUTPUT_COMMON(FILE, NAME, SIZE, ROUNDED)			\
  do {									\
    unsigned HOST_WIDE_INT _new_size = SIZE;				\
    fputs (".comm ", (FILE));						\
    RS6000_OUTPUT_BASENAME ((FILE), (NAME));				\
    if (_new_size == 0) _new_size = 1;					\
    fprintf ((FILE), ","HOST_WIDE_INT_PRINT_UNSIGNED"\n", _new_size);	\
  } while (0)

/* Override the standard rs6000 definition.  */

#undef ASM_COMMENT_START
#define ASM_COMMENT_START ";"

/* FP save and restore routines.  */
#define	SAVE_FP_PREFIX "._savef"
#define SAVE_FP_SUFFIX ""
#define	RESTORE_FP_PREFIX "._restf"
#define RESTORE_FP_SUFFIX ""

/* This is how to output an assembler line that says to advance
   the location counter to a multiple of 2**LOG bytes using the
   "nop" instruction as padding.  */

#define ASM_OUTPUT_ALIGN_WITH_NOP(FILE,LOG)                   \
  do                                                          \
    {                                                         \
      if ((LOG) < 3)                                          \
        {                                                     \
          ASM_OUTPUT_ALIGN (FILE,LOG);                        \
        }                                                     \
      else /* nop == ori r0,r0,0 */                           \
        fprintf (FILE, "\t.align32 %d,0x60000000\n", (LOG));  \
    } while (0)

#ifdef HAVE_GAS_MAX_SKIP_P2ALIGN
/* This is supported in cctools 465 and later.  The macro test
   above prevents using it in earlier build environments.  */
#define ASM_OUTPUT_MAX_SKIP_ALIGN(FILE,LOG,MAX_SKIP)          \
  if ((LOG) != 0)                                             \
    {                                                         \
      if ((MAX_SKIP) == 0)                                    \
        fprintf ((FILE), "\t.p2align %d\n", (LOG));           \
      else                                                    \
        fprintf ((FILE), "\t.p2align %d,,%d\n", (LOG), (MAX_SKIP)); \
    }
#endif

/* Generate insns to call the profiler.  */

#ifdef HAVE_GAS_MAX_SKIP_P2ALIGN
/* This is supported in cctools 465 and later.  The macro test
   above prevents using it in earlier build environments.  */
#define ASM_OUTPUT_MAX_SKIP_ALIGN(FILE,LOG,MAX_SKIP)           \
   if ((LOG) != 0)                                             \
     {                                                         \
       if ((MAX_SKIP) == 0)                                    \
         fprintf ((FILE), "\t.p2align %d\n", (LOG));           \
       else                                                    \
         fprintf ((FILE), "\t.p2align %d,,%d\n", (LOG), (MAX_SKIP)); \
     }
#endif

#define PROFILE_HOOK(LABEL)   output_profile_hook (LABEL)

/* Function name to call to do profiling.  */

#define RS6000_MCOUNT "*mcount"

/* Default processor: G4, and G5 for 64-bit.  */

#undef PROCESSOR_DEFAULT
#define PROCESSOR_DEFAULT  PROCESSOR_PPC7400
#undef PROCESSOR_DEFAULT64
#define PROCESSOR_DEFAULT64  PROCESSOR_POWER4

/* Default target flag settings.  Despite the fact that STMW/LMW
   serializes, it's still a big code size win to use them.  Use FSEL by
   default as well.  */

#undef  TARGET_DEFAULT
#define TARGET_DEFAULT (MASK_POWERPC | MASK_MULTIPLE | MASK_NEW_MNEMONICS \
                      | MASK_PPC_GFXOPT)

/* Darwin only runs on PowerPC, so short-circuit POWER patterns.  */
#undef  TARGET_POWER
#define TARGET_POWER 0
#undef  TARGET_IEEEQUAD
#define TARGET_IEEEQUAD 0

/* Since Darwin doesn't do TOCs, stub this out.  */

#define ASM_OUTPUT_SPECIAL_POOL_ENTRY_P(X, MODE)  ((void)X, (void)MODE, 0)

/* Unlike most other PowerPC targets, chars are signed, for
   consistency with other Darwin architectures.  */

#undef DEFAULT_SIGNED_CHAR
#define DEFAULT_SIGNED_CHAR (1)

/* Given an rtx X being reloaded into a reg required to be
   in class CLASS, return the class of reg to actually use.
   In general this is just CLASS; but on some machines
   in some cases it is preferable to use a more restrictive class.

   On the RS/6000, we have to return NO_REGS when we want to reload a
   floating-point CONST_DOUBLE to force it to be copied to memory.

   Don't allow R0 when loading the address of, or otherwise furtling with,
   a SYMBOL_REF.  */

#undef PREFERRED_RELOAD_CLASS
#define PREFERRED_RELOAD_CLASS(X,CLASS)				\
  ((CONSTANT_P (X)						\
    && reg_classes_intersect_p ((CLASS), FLOAT_REGS))		\
   ? NO_REGS							\
   : ((GET_CODE (X) == SYMBOL_REF || GET_CODE (X) == HIGH)	\
      && reg_class_subset_p (BASE_REGS, (CLASS)))		\
   ? BASE_REGS							\
   : (GET_MODE_CLASS (GET_MODE (X)) == MODE_INT			\
      && (CLASS) == NON_SPECIAL_REGS)				\
   ? GENERAL_REGS						\
   : (CLASS))

/* Fix for emit_group_load (): force large constants to be pushed via regs.  */
#define ALWAYS_PUSH_CONSTS_USING_REGS_P		1

/* Compute field alignment.  This is similar to the version of the
   macro in the Apple version of GCC, except that version supports
   'mac68k' alignment, and that version uses the computed alignment
   always for the first field of a structure.  The first-field
   behaviour is dealt with by
   darwin_rs6000_special_round_type_align.  */
#define ADJUST_FIELD_ALIGN(FIELD, COMPUTED)	\
  (TARGET_ALIGN_NATURAL ? (COMPUTED)		\
   : (COMPUTED) == 128 ? 128			\
   : MIN ((COMPUTED), 32))

/* Darwin increases natural record alignment to doubleword if the first
   field is an FP double while the FP fields remain word aligned.  */
#define ROUND_TYPE_ALIGN(STRUCT, COMPUTED, SPECIFIED)			  \
  ((TREE_CODE (STRUCT) == RECORD_TYPE					  \
    || TREE_CODE (STRUCT) == UNION_TYPE					  \
    || TREE_CODE (STRUCT) == QUAL_UNION_TYPE)				  \
   && TARGET_ALIGN_NATURAL == 0						  \
   ? darwin_rs6000_special_round_type_align (STRUCT, COMPUTED, SPECIFIED) \
   : (TREE_CODE (STRUCT) == VECTOR_TYPE					  \
      && ALTIVEC_VECTOR_MODE (TYPE_MODE (STRUCT)))			  \
   ? MAX (MAX ((COMPUTED), (SPECIFIED)), 128)				  \
   : MAX ((COMPUTED), (SPECIFIED)))

/* Specify padding for the last element of a block move between
   registers and memory.  FIRST is nonzero if this is the only
   element.  */
#define BLOCK_REG_PADDING(MODE, TYPE, FIRST) \
  (!(FIRST) ? upward : FUNCTION_ARG_PADDING (MODE, TYPE))

/* XXX: Darwin supports neither .quad, or .llong, but it also doesn't
   support 64 bit PowerPC either, so this just keeps things happy.  */
#define DOUBLE_INT_ASM_OP "\t.quad\t"

/* For binary compatibility with 2.95; Darwin C APIs use bool from
   stdbool.h, which was an int-sized enum in 2.95.  Users can explicitly
   choose to have sizeof(bool)==1 with the -mone-byte-bool switch. */
#define BOOL_TYPE_SIZE (darwin_one_byte_bool ? CHAR_TYPE_SIZE : INT_TYPE_SIZE)

#undef REGISTER_TARGET_PRAGMAS
#define REGISTER_TARGET_PRAGMAS() \
  do \
    { \
      DARWIN_REGISTER_TARGET_PRAGMAS(); \
      targetm.resolve_overloaded_builtin = altivec_resolve_overloaded_builtin; \
    } \
  while (0)

#ifdef IN_LIBGCC2
#include <stdbool.h>
#endif

#define MD_UNWIND_SUPPORT "config/rs6000/darwin-unwind.h"

#define HAS_MD_FALLBACK_FRAME_STATE_FOR 1

/* True, iff we're generating fast turn around debugging code.  When
   true, we arrange for function prologues to start with 5 nops so
   that gdb may insert code to redirect them, and for data to be
   accessed indirectly.  The runtime uses this indirection to forward
   references for data to the original instance of that data.  */

#define TARGET_FIX_AND_CONTINUE (darwin_fix_and_continue)

/* This is the reserved direct dispatch address for Objective-C.  */
#define OFFS_MSGSEND_FAST		0xFFFEFF00

/* This is the reserved ivar address Objective-C.  */
#define OFFS_ASSIGNIVAR_FAST		0xFFFEFEC0

/* Old versions of Mac OS/Darwin don't have C99 functions available.  */
#undef TARGET_C99_FUNCTIONS
#define TARGET_C99_FUNCTIONS					\
  (TARGET_64BIT							\
   || (darwin_macosx_version_min				\
<<<<<<< HEAD
       && strverscmp (darwin_macosx_version_min, "10.3") >= 0))
=======
       && strverscmp (darwin_macosx_version_min, "10.3") >= 0))

/* When generating kernel code or kexts, we don't use Altivec by
   default, as kernel code doesn't save/restore those registers.  */
#define OS_MISSING_ALTIVEC (flag_mkernel || flag_apple_kext)
>>>>>>> c355071f
<|MERGE_RESOLUTION|>--- conflicted
+++ resolved
@@ -1,9 +1,5 @@
 /* Target definitions for PowerPC running Darwin (Mac OS X).
-<<<<<<< HEAD
-   Copyright (C) 1997, 2000, 2001, 2003, 2004, 2005
-=======
    Copyright (C) 1997, 2000, 2001, 2003, 2004, 2005, 2006
->>>>>>> c355071f
    Free Software Foundation, Inc.
    Contributed by Apple Computer Inc.
 
@@ -58,13 +54,6 @@
 
 /* Translate config/rs6000/darwin.opt to config/darwin.h.  */
 #define TARGET_DYNAMIC_NO_PIC (TARGET_MACHO_DYNAMIC_NO_PIC)
-<<<<<<< HEAD
-
-/* Handle #pragma weak and #pragma pack.  */
-#define HANDLE_SYSV_PRAGMA 1
-
-=======
->>>>>>> c355071f
 
 #define TARGET_OS_CPP_BUILTINS()                \
   do                                            \
@@ -78,12 +67,6 @@
   while (0)
 
 
-<<<<<<< HEAD
-/* The Darwin ABI always includes AltiVec, can't be (validly) turned
-   off.  */
-
-=======
->>>>>>> c355071f
 #define SUBTARGET_OVERRIDE_OPTIONS					\
 do {									\
   /* The Darwin ABI always includes AltiVec, can't be (validly) turned	\
@@ -100,10 +83,6 @@
       }									\
     else if (flag_pic == 1)						\
       {									\
-<<<<<<< HEAD
-        /* Darwin doesn't support -fpic.  */				\
-=======
->>>>>>> c355071f
         flag_pic = 2;							\
       }									\
   }									\
@@ -111,8 +90,6 @@
     {									\
       target_flags |= MASK_POWERPC64;					\
       warning (0, "-m64 requires PowerPC64 architecture, enabling");	\
-<<<<<<< HEAD
-=======
     }									\
   if (flag_mkernel)                                                     \
     {									\
@@ -130,7 +107,6 @@
       && ! rs6000_select[1].string)					\
     {									\
       target_flags |= MASK_ALTIVEC;					\
->>>>>>> c355071f
     }									\
 } while(0)
 
@@ -158,17 +134,11 @@
    the kernel or some such.  */
 
 #define CC1_SPEC "\
-<<<<<<< HEAD
-%{g: %{!fno-eliminate-unused-debug-symbols: -feliminate-unused-debug-symbols }} \
-%{static: %{Zdynamic: %e conflicting code gen style switches are used}}\
-%{!static:%{!mdynamic-no-pic:-fPIC}}"
-=======
   %{g: %{!fno-eliminate-unused-debug-symbols: -feliminate-unused-debug-symbols }} \
   %{static: %{Zdynamic: %e conflicting code gen style switches are used}}\
   %{!mkernel:%{!static:%{!mdynamic-no-pic:-fPIC}}}"
 
 #define DARWIN_ARCH_SPEC "%{m64:ppc64;:ppc}"
->>>>>>> c355071f
 
 #define DARWIN_SUBARCH_SPEC "			\
  %{m64: ppc64}					\
@@ -195,12 +165,8 @@
 
 #undef SUBTARGET_EXTRA_SPECS
 #define SUBTARGET_EXTRA_SPECS			\
-<<<<<<< HEAD
-  { "darwin_arch", "%{m64:ppc64;:ppc}" },	\
-=======
   DARWIN_EXTRA_SPECS                            \
   { "darwin_arch", DARWIN_ARCH_SPEC },		\
->>>>>>> c355071f
   { "darwin_crt2", DARWIN_CRT2_SPEC },		\
   { "darwin_subarch", DARWIN_SUBARCH_SPEC },
 
@@ -359,19 +325,6 @@
 
 /* Generate insns to call the profiler.  */
 
-#ifdef HAVE_GAS_MAX_SKIP_P2ALIGN
-/* This is supported in cctools 465 and later.  The macro test
-   above prevents using it in earlier build environments.  */
-#define ASM_OUTPUT_MAX_SKIP_ALIGN(FILE,LOG,MAX_SKIP)           \
-   if ((LOG) != 0)                                             \
-     {                                                         \
-       if ((MAX_SKIP) == 0)                                    \
-         fprintf ((FILE), "\t.p2align %d\n", (LOG));           \
-       else                                                    \
-         fprintf ((FILE), "\t.p2align %d,,%d\n", (LOG), (MAX_SKIP)); \
-     }
-#endif
-
 #define PROFILE_HOOK(LABEL)   output_profile_hook (LABEL)
 
 /* Function name to call to do profiling.  */
@@ -511,12 +464,8 @@
 #define TARGET_C99_FUNCTIONS					\
   (TARGET_64BIT							\
    || (darwin_macosx_version_min				\
-<<<<<<< HEAD
-       && strverscmp (darwin_macosx_version_min, "10.3") >= 0))
-=======
        && strverscmp (darwin_macosx_version_min, "10.3") >= 0))
 
 /* When generating kernel code or kexts, we don't use Altivec by
    default, as kernel code doesn't save/restore those registers.  */
-#define OS_MISSING_ALTIVEC (flag_mkernel || flag_apple_kext)
->>>>>>> c355071f
+#define OS_MISSING_ALTIVEC (flag_mkernel || flag_apple_kext)
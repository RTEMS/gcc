;; Predicate definitions for POWER and PowerPC.
;; Copyright (C) 2005, 2006, 2007, 2008, 2009, 2010, 2011, 2012
;; Free Software Foundation, Inc.
;;
;; This file is part of GCC.
;;
;; GCC is free software; you can redistribute it and/or modify
;; it under the terms of the GNU General Public License as published by
;; the Free Software Foundation; either version 3, or (at your option)
;; any later version.
;;
;; GCC is distributed in the hope that it will be useful,
;; but WITHOUT ANY WARRANTY; without even the implied warranty of
;; MERCHANTABILITY or FITNESS FOR A PARTICULAR PURPOSE.  See the
;; GNU General Public License for more details.
;;
;; You should have received a copy of the GNU General Public License
;; along with GCC; see the file COPYING3.  If not see
;; <http://www.gnu.org/licenses/>.

;; Return 1 for anything except PARALLEL.
(define_predicate "any_operand"
  (match_code "const_int,const_double,const,symbol_ref,label_ref,subreg,reg,mem"))

;; Return 1 for any PARALLEL.
(define_predicate "any_parallel_operand"
  (match_code "parallel"))

;; Return 1 if op is COUNT register.
(define_predicate "count_register_operand"
  (and (match_code "reg")
       (match_test "REGNO (op) == CTR_REGNO
		    || REGNO (op) > LAST_VIRTUAL_REGISTER")))
  
;; Return 1 if op is an Altivec register.
(define_predicate "altivec_register_operand"
   (and (match_operand 0 "register_operand")
	(match_test "GET_CODE (op) != REG
		     || ALTIVEC_REGNO_P (REGNO (op))
		     || REGNO (op) > LAST_VIRTUAL_REGISTER")))

;; Return 1 if op is a VSX register.
(define_predicate "vsx_register_operand"
   (and (match_operand 0 "register_operand")
	(match_test "GET_CODE (op) != REG
		     || VSX_REGNO_P (REGNO (op))
		     || REGNO (op) > LAST_VIRTUAL_REGISTER")))

;; Return 1 if op is a vector register that operates on floating point vectors
;; (either altivec or VSX).
(define_predicate "vfloat_operand"
   (and (match_operand 0 "register_operand")
	(match_test "GET_CODE (op) != REG
		     || VFLOAT_REGNO_P (REGNO (op))
		     || REGNO (op) > LAST_VIRTUAL_REGISTER")))

;; Return 1 if op is a vector register that operates on integer vectors
;; (only altivec, VSX doesn't support integer vectors)
(define_predicate "vint_operand"
   (and (match_operand 0 "register_operand")
	(match_test "GET_CODE (op) != REG
		     || VINT_REGNO_P (REGNO (op))
		     || REGNO (op) > LAST_VIRTUAL_REGISTER")))

;; Return 1 if op is a vector register to do logical operations on (and, or,
;; xor, etc.)
(define_predicate "vlogical_operand"
   (and (match_operand 0 "register_operand")
	(match_test "GET_CODE (op) != REG
		     || VLOGICAL_REGNO_P (REGNO (op))
		     || REGNO (op) > LAST_VIRTUAL_REGISTER")))

;; Return 1 if op is the carry register.
(define_predicate "ca_operand"
  (and (match_code "reg")
       (match_test "CA_REGNO_P (REGNO (op))")))

;; Return 1 if op is a signed 5-bit constant integer.
(define_predicate "s5bit_cint_operand"
  (and (match_code "const_int")
       (match_test "INTVAL (op) >= -16 && INTVAL (op) <= 15")))

;; Return 1 if op is a unsigned 5-bit constant integer.
(define_predicate "u5bit_cint_operand"
  (and (match_code "const_int")
       (match_test "INTVAL (op) >= 0 && INTVAL (op) <= 31")))

;; Return 1 if op is a signed 8-bit constant integer.
;; Integer multiplication complete more quickly
(define_predicate "s8bit_cint_operand"
  (and (match_code "const_int")
       (match_test "INTVAL (op) >= -128 && INTVAL (op) <= 127")))

;; Return 1 if op is a constant integer that can fit in a D field.
(define_predicate "short_cint_operand"
  (and (match_code "const_int")
       (match_test "satisfies_constraint_I (op)")))

;; Return 1 if op is a constant integer that can fit in an unsigned D field.
(define_predicate "u_short_cint_operand"
  (and (match_code "const_int")
       (match_test "satisfies_constraint_K (op)")))

;; Return 1 if op is a constant integer that cannot fit in a signed D field.
(define_predicate "non_short_cint_operand"
  (and (match_code "const_int")
       (match_test "(unsigned HOST_WIDE_INT)
		    (INTVAL (op) + 0x8000) >= 0x10000")))

;; Return 1 if op is a positive constant integer that is an exact power of 2.
(define_predicate "exact_log2_cint_operand"
  (and (match_code "const_int")
       (match_test "INTVAL (op) > 0 && exact_log2 (INTVAL (op)) >= 0")))

;; Match op = 0 or op = 1.
(define_predicate "const_0_to_1_operand"
  (and (match_code "const_int")
       (match_test "IN_RANGE (INTVAL (op), 0, 1)")))

;; Match op = 2 or op = 3.
(define_predicate "const_2_to_3_operand"
  (and (match_code "const_int")
       (match_test "IN_RANGE (INTVAL (op), 2, 3)")))

;; Return 1 if op is a register that is not special.
(define_predicate "gpc_reg_operand"
   (and (match_operand 0 "register_operand")
	(match_test "(GET_CODE (op) != REG
		      || (REGNO (op) >= ARG_POINTER_REGNUM
			  && !CA_REGNO_P (REGNO (op)))
		      || REGNO (op) < MQ_REGNO)
		     && !((TARGET_E500_DOUBLE || TARGET_SPE)
			  && invalid_e500_subreg (op, mode))")))

;; Return 1 if op is a register that is a condition register field.
(define_predicate "cc_reg_operand"
   (and (match_operand 0 "register_operand")
	(match_test "GET_CODE (op) != REG
		     || REGNO (op) > LAST_VIRTUAL_REGISTER
		     || CR_REGNO_P (REGNO (op))")))

;; Return 1 if op is a register that is a condition register field not cr0.
(define_predicate "cc_reg_not_cr0_operand"
   (and (match_operand 0 "register_operand")
	(match_test "GET_CODE (op) != REG
		     || REGNO (op) > LAST_VIRTUAL_REGISTER
		     || CR_REGNO_NOT_CR0_P (REGNO (op))")))

;; Return 1 if op is a register that is a condition register field and if generating microcode, not cr0.
(define_predicate "cc_reg_not_micro_cr0_operand"
   (and (match_operand 0 "register_operand")
	(match_test "GET_CODE (op) != REG
		     || REGNO (op) > LAST_VIRTUAL_REGISTER
		     || (rs6000_gen_cell_microcode && CR_REGNO_NOT_CR0_P (REGNO (op)))
		     || (!rs6000_gen_cell_microcode && CR_REGNO_P (REGNO (op)))")))

;; Return 1 if op is a constant integer valid for D field
;; or non-special register register.
(define_predicate "reg_or_short_operand"
  (if_then_else (match_code "const_int")
    (match_operand 0 "short_cint_operand")
    (match_operand 0 "gpc_reg_operand")))

;; Return 1 if op is a register or 0
(define_predicate "reg_or_zero_operand"
  (if_then_else (match_code "const_int")
    (match_test "INTVAL (op) == 0")
    (match_operand 0 "gpc_reg_operand")))

;; Return 1 if op is a constant integer valid whose negation is valid for
;; D field or non-special register register.
;; Do not allow a constant zero because all patterns that call this
;; predicate use "addic r1,r2,-const" to set carry when r2 is greater than
;; or equal to const, which does not work for zero.
(define_predicate "reg_or_neg_short_operand"
  (if_then_else (match_code "const_int")
    (match_test "satisfies_constraint_P (op)
		 && INTVAL (op) != 0")
    (match_operand 0 "gpc_reg_operand")))

;; Return 1 if op is a constant integer valid for DS field
;; or non-special register.
(define_predicate "reg_or_aligned_short_operand"
  (if_then_else (match_code "const_int")
    (and (match_operand 0 "short_cint_operand")
	 (match_test "!(INTVAL (op) & 3)"))
    (match_operand 0 "gpc_reg_operand")))

;; Return 1 if op is a constant integer whose high-order 16 bits are zero
;; or non-special register.
(define_predicate "reg_or_u_short_operand"
  (if_then_else (match_code "const_int")
    (match_operand 0 "u_short_cint_operand")
    (match_operand 0 "gpc_reg_operand")))

;; Return 1 if op is any constant integer 
;; or non-special register.
(define_predicate "reg_or_cint_operand"
  (ior (match_code "const_int")
       (match_operand 0 "gpc_reg_operand")))

;; Return 1 if op is a constant integer valid for addition
;; or non-special register.
(define_predicate "reg_or_add_cint_operand"
  (if_then_else (match_code "const_int")
    (match_test "(HOST_BITS_PER_WIDE_INT == 32
		  && (mode == SImode || INTVAL (op) < 0x7fff8000))
		 || ((unsigned HOST_WIDE_INT) (INTVAL (op) + 0x80008000)
		     < (unsigned HOST_WIDE_INT) 0x100000000ll)")
    (match_operand 0 "gpc_reg_operand")))

;; Return 1 if op is a constant integer valid for subtraction
;; or non-special register.
(define_predicate "reg_or_sub_cint_operand"
  (if_then_else (match_code "const_int")
    (match_test "(HOST_BITS_PER_WIDE_INT == 32
		  && (mode == SImode || - INTVAL (op) < 0x7fff8000))
		 || ((unsigned HOST_WIDE_INT) (- INTVAL (op) 
					       + (mode == SImode
						  ? 0x80000000 : 0x80008000))
		     < (unsigned HOST_WIDE_INT) 0x100000000ll)")
    (match_operand 0 "gpc_reg_operand")))

;; Return 1 if op is any 32-bit unsigned constant integer
;; or non-special register.
(define_predicate "reg_or_logical_cint_operand"
  (if_then_else (match_code "const_int")
    (match_test "(GET_MODE_BITSIZE (mode) > HOST_BITS_PER_WIDE_INT
		  && INTVAL (op) >= 0)
		 || ((INTVAL (op) & GET_MODE_MASK (mode)
		      & (~ (unsigned HOST_WIDE_INT) 0xffffffff)) == 0)")
    (if_then_else (match_code "const_double")
      (match_test "GET_MODE_BITSIZE (mode) > HOST_BITS_PER_WIDE_INT
		   && mode == DImode
		   && CONST_DOUBLE_HIGH (op) == 0")
      (match_operand 0 "gpc_reg_operand"))))

;; Return 1 if operand is a CONST_DOUBLE that can be set in a register
;; with no more than one instruction per word.
(define_predicate "easy_fp_constant"
  (match_code "const_double")
{
  long k[4];
  REAL_VALUE_TYPE rv;

  if (GET_MODE (op) != mode
      || (!SCALAR_FLOAT_MODE_P (mode) && mode != DImode))
    return 0;

  /* Consider all constants with -msoft-float to be easy.  */
  if ((TARGET_SOFT_FLOAT || TARGET_E500_SINGLE 
      || (TARGET_HARD_FLOAT && (TARGET_SINGLE_FLOAT && ! TARGET_DOUBLE_FLOAT)))
      && mode != DImode)
    return 1;

  if (DECIMAL_FLOAT_MODE_P (mode))
    return 0;

  /* If we are using V.4 style PIC, consider all constants to be hard.  */
  if (flag_pic && DEFAULT_ABI == ABI_V4)
    return 0;

#ifdef TARGET_RELOCATABLE
  /* Similarly if we are using -mrelocatable, consider all constants
     to be hard.  */
  if (TARGET_RELOCATABLE)
    return 0;
#endif

  switch (mode)
    {
    case TFmode:
      if (TARGET_E500_DOUBLE)
	return 0;

      REAL_VALUE_FROM_CONST_DOUBLE (rv, op);
      REAL_VALUE_TO_TARGET_LONG_DOUBLE (rv, k);

      return (num_insns_constant_wide ((HOST_WIDE_INT) k[0]) == 1
	      && num_insns_constant_wide ((HOST_WIDE_INT) k[1]) == 1
	      && num_insns_constant_wide ((HOST_WIDE_INT) k[2]) == 1
	      && num_insns_constant_wide ((HOST_WIDE_INT) k[3]) == 1);

    case DFmode:
      /* The constant 0.f is easy under VSX.  */
      if (op == CONST0_RTX (DFmode) && VECTOR_UNIT_VSX_P (DFmode))
	return 1;

      /* Force constants to memory before reload to utilize
	 compress_float_constant.
	 Avoid this when flag_unsafe_math_optimizations is enabled
	 because RDIV division to reciprocal optimization is not able
	 to regenerate the division.  */
      if (TARGET_E500_DOUBLE
          || (!reload_in_progress && !reload_completed
	      && !flag_unsafe_math_optimizations))
        return 0;

      REAL_VALUE_FROM_CONST_DOUBLE (rv, op);
      REAL_VALUE_TO_TARGET_DOUBLE (rv, k);

      return (num_insns_constant_wide ((HOST_WIDE_INT) k[0]) == 1
	      && num_insns_constant_wide ((HOST_WIDE_INT) k[1]) == 1);

    case SFmode:
      /* The constant 0.f is easy.  */
      if (op == CONST0_RTX (SFmode))
	return 1;

      /* Force constants to memory before reload to utilize
	 compress_float_constant.
	 Avoid this when flag_unsafe_math_optimizations is enabled
	 because RDIV division to reciprocal optimization is not able
	 to regenerate the division.  */
      if (!reload_in_progress && !reload_completed
          && !flag_unsafe_math_optimizations)
	return 0;

      REAL_VALUE_FROM_CONST_DOUBLE (rv, op);
      REAL_VALUE_TO_TARGET_SINGLE (rv, k[0]);

      return num_insns_constant_wide (k[0]) == 1;

  case DImode:
    return ((TARGET_POWERPC64
	     && GET_CODE (op) == CONST_DOUBLE && CONST_DOUBLE_LOW (op) == 0)
	    || (num_insns_constant (op, DImode) <= 2));

  case SImode:
    return 1;

  default:
    gcc_unreachable ();
  }
})

;; Return 1 if the operand is a CONST_VECTOR and can be loaded into a
;; vector register without using memory.
(define_predicate "easy_vector_constant"
  (match_code "const_vector")
{
  /* As the paired vectors are actually FPRs it seems that there is
     no easy way to load a CONST_VECTOR without using memory.  */
  if (TARGET_PAIRED_FLOAT)
    return false;

  if (VECTOR_MEM_ALTIVEC_OR_VSX_P (mode))
    {
      if (zero_constant (op, mode))
	return true;

      return easy_altivec_constant (op, mode);
    }

  if (SPE_VECTOR_MODE (mode))
    {
      int cst, cst2;
      if (zero_constant (op, mode))
	return true;
      if (GET_MODE_CLASS (mode) != MODE_VECTOR_INT)
        return false;

      /* Limit SPE vectors to 15 bits signed.  These we can generate with:
	   li r0, CONSTANT1
	   evmergelo r0, r0, r0
	   li r0, CONSTANT2

	 I don't know how efficient it would be to allow bigger constants,
	 considering we'll have an extra 'ori' for every 'li'.  I doubt 5
	 instructions is better than a 64-bit memory load, but I don't
	 have the e500 timing specs.  */
      if (mode == V2SImode)
	{
	  cst  = INTVAL (CONST_VECTOR_ELT (op, 0));
	  cst2 = INTVAL (CONST_VECTOR_ELT (op, 1));
	  return cst  >= -0x7fff && cst <= 0x7fff
	         && cst2 >= -0x7fff && cst2 <= 0x7fff;
	}
    }

  return false;
})

;; Same as easy_vector_constant but only for EASY_VECTOR_15_ADD_SELF.
(define_predicate "easy_vector_constant_add_self"
  (and (match_code "const_vector")
       (and (match_test "TARGET_ALTIVEC")
	    (match_test "easy_altivec_constant (op, mode)")))
{
  HOST_WIDE_INT val;
  if (mode == V2DImode || mode == V2DFmode)
    return 0;
  val = const_vector_elt_as_int (op, GET_MODE_NUNITS (mode) - 1);
  val = ((val & 0xff) ^ 0x80) - 0x80;
  return EASY_VECTOR_15_ADD_SELF (val);
})

;; Same as easy_vector_constant but only for EASY_VECTOR_MSB.
(define_predicate "easy_vector_constant_msb"
  (and (match_code "const_vector")
       (and (match_test "TARGET_ALTIVEC")
	    (match_test "easy_altivec_constant (op, mode)")))
{
  HOST_WIDE_INT val;
  if (mode == V2DImode || mode == V2DFmode)
    return 0;
  val = const_vector_elt_as_int (op, GET_MODE_NUNITS (mode) - 1);
  return EASY_VECTOR_MSB (val, GET_MODE_INNER (mode));
})

;; Return 1 if operand is constant zero (scalars and vectors).
(define_predicate "zero_constant"
  (and (match_code "const_int,const_double,const_vector")
       (match_test "op == CONST0_RTX (mode)")))

;; Return 1 if operand is 0.0.
;; or non-special register register field no cr0
(define_predicate "zero_fp_constant"
  (and (match_code "const_double")
       (match_test "SCALAR_FLOAT_MODE_P (mode)
		    && op == CONST0_RTX (mode)")))

;; Return 1 if the operand is in volatile memory.  Note that during the
;; RTL generation phase, memory_operand does not return TRUE for volatile
;; memory references.  So this function allows us to recognize volatile
;; references where it's safe.
(define_predicate "volatile_mem_operand"
  (and (and (match_code "mem")
	    (match_test "MEM_VOLATILE_P (op)"))
       (if_then_else (match_test "reload_completed")
         (match_operand 0 "memory_operand")
         (if_then_else (match_test "reload_in_progress")
	   (match_test "strict_memory_address_p (mode, XEXP (op, 0))")
	   (match_test "memory_address_p (mode, XEXP (op, 0))")))))

;; Return 1 if the operand is an offsettable memory operand.
(define_predicate "offsettable_mem_operand"
  (and (match_operand 0 "memory_operand")
       (match_test "offsettable_nonstrict_memref_p (op)")))

;; Return 1 if the operand is a memory operand with an address divisible by 4
(define_predicate "word_offset_memref_operand"
  (match_operand 0 "memory_operand")
{
  /* Address inside MEM.  */
  op = XEXP (op, 0);

  /* Extract address from auto-inc/dec.  */
  if (GET_CODE (op) == PRE_INC
      || GET_CODE (op) == PRE_DEC)
    op = XEXP (op, 0);
  else if (GET_CODE (op) == PRE_MODIFY)
    op = XEXP (op, 1);
  else if (GET_CODE (op) == LO_SUM
	   && GET_CODE (XEXP (op, 0)) == REG
	   && GET_CODE (XEXP (op, 1)) == CONST)
    op = XEXP (XEXP (op, 1), 0);

  return (GET_CODE (op) != PLUS
	  || GET_CODE (XEXP (op, 1)) != CONST_INT
	  || INTVAL (XEXP (op, 1)) % 4 == 0);
})

;; Return 1 if the operand is an indexed or indirect memory operand.
(define_predicate "indexed_or_indirect_operand"
  (match_code "mem")
{
  op = XEXP (op, 0);
  if (VECTOR_MEM_ALTIVEC_P (mode)
      && GET_CODE (op) == AND
      && GET_CODE (XEXP (op, 1)) == CONST_INT
      && INTVAL (XEXP (op, 1)) == -16)
    op = XEXP (op, 0);

  return indexed_or_indirect_address (op, mode);
})

;; Return 1 if the operand is an indexed or indirect memory operand with an
;; AND -16 in it, used to recognize when we need to switch to Altivec loads
;; to realign loops instead of VSX (altivec silently ignores the bottom bits,
;; while VSX uses the full address and traps)
(define_predicate "altivec_indexed_or_indirect_operand"
  (match_code "mem")
{
  op = XEXP (op, 0);
  if (VECTOR_MEM_ALTIVEC_OR_VSX_P (mode)
      && GET_CODE (op) == AND
      && GET_CODE (XEXP (op, 1)) == CONST_INT
      && INTVAL (XEXP (op, 1)) == -16)
    return indexed_or_indirect_address (XEXP (op, 0), mode);

  return 0;
})

;; Return 1 if the operand is an indexed or indirect address.
(define_special_predicate "indexed_or_indirect_address"
  (and (match_test "REG_P (op)
		    || (GET_CODE (op) == PLUS
			/* Omit testing REG_P (XEXP (op, 0)).  */
			&& REG_P (XEXP (op, 1)))")
       (match_operand 0 "address_operand")))

;; Used for the destination of the fix_truncdfsi2 expander.
;; If stfiwx will be used, the result goes to memory; otherwise,
;; we're going to emit a store and a load of a subreg, so the dest is a
;; register.
(define_predicate "fix_trunc_dest_operand"
  (if_then_else (match_test "! TARGET_E500_DOUBLE && TARGET_PPC_GFXOPT")
   (match_operand 0 "memory_operand")
   (match_operand 0 "gpc_reg_operand")))

;; Return 1 if the operand is either a non-special register or can be used
;; as the operand of a `mode' add insn.
(define_predicate "add_operand"
  (if_then_else (match_code "const_int")
    (match_test "satisfies_constraint_I (op)
		 || satisfies_constraint_L (op)")
    (match_operand 0 "gpc_reg_operand")))

;; Return 1 if OP is a constant but not a valid add_operand.
(define_predicate "non_add_cint_operand"
  (and (match_code "const_int")
       (match_test "!satisfies_constraint_I (op)
		    && !satisfies_constraint_L (op)")))

;; Return 1 if the operand is a constant that can be used as the operand
;; of an OR or XOR.
(define_predicate "logical_const_operand"
  (match_code "const_int,const_double")
{
  HOST_WIDE_INT opl, oph;

  if (GET_CODE (op) == CONST_INT)
    {
      opl = INTVAL (op) & GET_MODE_MASK (mode);

      if (HOST_BITS_PER_WIDE_INT <= 32
	  && GET_MODE_BITSIZE (mode) > HOST_BITS_PER_WIDE_INT && opl < 0)
	return 0;
    }
  else if (GET_CODE (op) == CONST_DOUBLE)
    {
      gcc_assert (GET_MODE_BITSIZE (mode) > HOST_BITS_PER_WIDE_INT);

      opl = CONST_DOUBLE_LOW (op);
      oph = CONST_DOUBLE_HIGH (op);
      if (oph != 0)
	return 0;
    }
  else
    return 0;

  return ((opl & ~ (unsigned HOST_WIDE_INT) 0xffff) == 0
	  || (opl & ~ (unsigned HOST_WIDE_INT) 0xffff0000) == 0);
})

;; Return 1 if the operand is a non-special register or a constant that
;; can be used as the operand of an OR or XOR.
(define_predicate "logical_operand"
  (ior (match_operand 0 "gpc_reg_operand")
       (match_operand 0 "logical_const_operand")))

;; Return 1 if op is a constant that is not a logical operand, but could
;; be split into one.
(define_predicate "non_logical_cint_operand"
  (and (match_code "const_int,const_double")
       (and (not (match_operand 0 "logical_operand"))
	    (match_operand 0 "reg_or_logical_cint_operand"))))

;; Return 1 if op is a constant that can be encoded in a 32-bit mask,
;; suitable for use with rlwinm (no more than two 1->0 or 0->1
;; transitions).  Reject all ones and all zeros, since these should have
;; been optimized away and confuse the making of MB and ME.
(define_predicate "mask_operand"
  (match_code "const_int")
{
  HOST_WIDE_INT c, lsb;

  c = INTVAL (op);

  if (TARGET_POWERPC64)
    {
      /* Fail if the mask is not 32-bit.  */
      if (mode == DImode && (c & ~(unsigned HOST_WIDE_INT) 0xffffffff) != 0)
	return 0;

      /* Fail if the mask wraps around because the upper 32-bits of the
	 mask will all be 1s, contrary to GCC's internal view.  */
      if ((c & 0x80000001) == 0x80000001)
	return 0;
    }

  /* We don't change the number of transitions by inverting,
     so make sure we start with the LS bit zero.  */
  if (c & 1)
    c = ~c;

  /* Reject all zeros or all ones.  */
  if (c == 0)
    return 0;

  /* Find the first transition.  */
  lsb = c & -c;

  /* Invert to look for a second transition.  */
  c = ~c;

  /* Erase first transition.  */
  c &= -lsb;

  /* Find the second transition (if any).  */
  lsb = c & -c;

  /* Match if all the bits above are 1's (or c is zero).  */
  return c == -lsb;
})

;; Return 1 for the PowerPC64 rlwinm corner case.
(define_predicate "mask_operand_wrap"
  (match_code "const_int")
{
  HOST_WIDE_INT c, lsb;

  c = INTVAL (op);

  if ((c & 0x80000001) != 0x80000001)
    return 0;

  c = ~c;
  if (c == 0)
    return 0;

  lsb = c & -c;
  c = ~c;
  c &= -lsb;
  lsb = c & -c;
  return c == -lsb;
})

;; Return 1 if the operand is a constant that is a PowerPC64 mask
;; suitable for use with rldicl or rldicr (no more than one 1->0 or 0->1
;; transition).  Reject all zeros, since zero should have been
;; optimized away and confuses the making of MB and ME.
(define_predicate "mask64_operand"
  (match_code "const_int")
{
  HOST_WIDE_INT c, lsb;

  c = INTVAL (op);

  /* Reject all zeros.  */
  if (c == 0)
    return 0;

  /* We don't change the number of transitions by inverting,
     so make sure we start with the LS bit zero.  */
  if (c & 1)
    c = ~c;

  /* Find the first transition.  */
  lsb = c & -c;

  /* Match if all the bits above are 1's (or c is zero).  */
  return c == -lsb;
})

;; Like mask64_operand, but allow up to three transitions.  This
;; predicate is used by insn patterns that generate two rldicl or
;; rldicr machine insns.
(define_predicate "mask64_2_operand"
  (match_code "const_int")
{
  HOST_WIDE_INT c, lsb;

  c = INTVAL (op);

  /* Disallow all zeros.  */
  if (c == 0)
    return 0;

  /* We don't change the number of transitions by inverting,
     so make sure we start with the LS bit zero.  */
  if (c & 1)
    c = ~c;

  /* Find the first transition.  */
  lsb = c & -c;

  /* Invert to look for a second transition.  */
  c = ~c;

  /* Erase first transition.  */
  c &= -lsb;

  /* Find the second transition.  */
  lsb = c & -c;

  /* Invert to look for a third transition.  */
  c = ~c;

  /* Erase second transition.  */
  c &= -lsb;

  /* Find the third transition (if any).  */
  lsb = c & -c;

  /* Match if all the bits above are 1's (or c is zero).  */
  return c == -lsb;
})

;; Like and_operand, but also match constants that can be implemented
;; with two rldicl or rldicr insns.
(define_predicate "and64_2_operand"
  (ior (match_operand 0 "mask64_2_operand")
       (if_then_else (match_test "fixed_regs[CR0_REGNO]")
	 (match_operand 0 "gpc_reg_operand")
	 (match_operand 0 "logical_operand"))))

;; Return 1 if the operand is either a non-special register or a
;; constant that can be used as the operand of a logical AND.
(define_predicate "and_operand"
  (ior (match_operand 0 "mask_operand")
       (ior (and (match_test "TARGET_POWERPC64 && mode == DImode")
		 (match_operand 0 "mask64_operand"))
            (if_then_else (match_test "fixed_regs[CR0_REGNO]")
	      (match_operand 0 "gpc_reg_operand")
	      (match_operand 0 "logical_operand")))))

;; Return 1 if the operand is either a logical operand or a short cint operand.
(define_predicate "scc_eq_operand"
  (ior (match_operand 0 "logical_operand")
       (match_operand 0 "short_cint_operand")))

;; Return 1 if the operand is a general non-special register or memory operand.
(define_predicate "reg_or_mem_operand"
     (ior (match_operand 0 "memory_operand")
	  (ior (and (match_code "mem")
		    (match_test "macho_lo_sum_memory_operand (op, mode)"))
	       (ior (match_operand 0 "volatile_mem_operand")
		    (match_operand 0 "gpc_reg_operand")))))

;; Return 1 if the operand is either an easy FP constant or memory or reg.
(define_predicate "reg_or_none500mem_operand"
  (if_then_else (match_code "mem")
     (and (match_test "!TARGET_E500_DOUBLE")
	  (ior (match_operand 0 "memory_operand")
	       (ior (match_test "macho_lo_sum_memory_operand (op, mode)")
		    (match_operand 0 "volatile_mem_operand"))))
     (match_operand 0 "gpc_reg_operand")))

;; Return 1 if the operand is CONST_DOUBLE 0, register or memory operand.
(define_predicate "zero_reg_mem_operand"
  (ior (match_operand 0 "zero_fp_constant")
       (match_operand 0 "reg_or_mem_operand")))

;; Return 1 if the operand is a general register or memory operand without
;; pre_inc or pre_dec or pre_modify, which produces invalid form of PowerPC
;; lwa instruction.
(define_predicate "lwa_operand"
  (match_code "reg,subreg,mem")
{
  rtx inner, addr, offset;

  inner = op;
  if (reload_completed && GET_CODE (inner) == SUBREG)
    inner = SUBREG_REG (inner);

  if (gpc_reg_operand (inner, mode))
    return true;
  if (!memory_operand (inner, mode))
    return false;
  addr = XEXP (inner, 0);
  if (GET_CODE (addr) == PRE_INC
      || GET_CODE (addr) == PRE_DEC
      || (GET_CODE (addr) == PRE_MODIFY
	  && !legitimate_indexed_address_p (XEXP (addr, 1), 0)))
    return false;
  if (GET_CODE (addr) == LO_SUM
      && GET_CODE (XEXP (addr, 0)) == REG
      && GET_CODE (XEXP (addr, 1)) == CONST)
    addr = XEXP (XEXP (addr, 1), 0);
  if (GET_CODE (addr) != PLUS)
    return true;
  offset = XEXP (addr, 1);
  if (GET_CODE (offset) != CONST_INT)
    return true;
  return INTVAL (offset) % 4 == 0;
})

;; Return 1 if the operand, used inside a MEM, is a SYMBOL_REF.
(define_predicate "symbol_ref_operand"
  (and (match_code "symbol_ref")
       (match_test "(mode == VOIDmode || GET_MODE (op) == mode)
		    && (DEFAULT_ABI != ABI_AIX || SYMBOL_REF_FUNCTION_P (op))")))

;; Return 1 if op is an operand that can be loaded via the GOT.
;; or non-special register register field no cr0
(define_predicate "got_operand"
  (match_code "symbol_ref,const,label_ref"))

;; Return 1 if op is a simple reference that can be loaded via the GOT,
;; excluding labels involving addition.
(define_predicate "got_no_const_operand"
  (match_code "symbol_ref,label_ref"))

;; Return 1 if op is a SYMBOL_REF for a TLS symbol.
(define_predicate "rs6000_tls_symbol_ref"
  (and (match_code "symbol_ref")
       (match_test "RS6000_SYMBOL_REF_TLS_P (op)")))

;; Return 1 if the operand, used inside a MEM, is a valid first argument
;; to CALL.  This is a SYMBOL_REF, a pseudo-register, LR or CTR.
(define_predicate "call_operand"
  (if_then_else (match_code "reg")
     (match_test "REGNO (op) == LR_REGNO
		  || REGNO (op) == CTR_REGNO
		  || REGNO (op) >= FIRST_PSEUDO_REGISTER")
     (match_code "symbol_ref")))

;; Return 1 if the operand is a SYMBOL_REF for a function known to be in
;; this file.
(define_predicate "current_file_function_operand"
  (and (match_code "symbol_ref")
       (match_test "(DEFAULT_ABI != ABI_AIX || SYMBOL_REF_FUNCTION_P (op))
		    && ((SYMBOL_REF_LOCAL_P (op)
			 && (DEFAULT_ABI != ABI_AIX
			     || !SYMBOL_REF_EXTERNAL_P (op)))
		        || (op == XEXP (DECL_RTL (current_function_decl),
						  0)))")))

;; Return 1 if this operand is a valid input for a move insn.
(define_predicate "input_operand"
  (match_code "symbol_ref,const,reg,subreg,mem,
	       const_double,const_vector,const_int")
{
  /* Memory is always valid.  */
  if (memory_operand (op, mode))
    return 1;

  /* For floating-point, easy constants are valid.  */
  if (SCALAR_FLOAT_MODE_P (mode)
      && easy_fp_constant (op, mode))
    return 1;

  /* Allow any integer constant.  */
  if (GET_MODE_CLASS (mode) == MODE_INT
      && (GET_CODE (op) == CONST_INT
	  || GET_CODE (op) == CONST_DOUBLE))
    return 1;

  /* Allow easy vector constants.  */
  if (GET_CODE (op) == CONST_VECTOR
      && easy_vector_constant (op, mode))
    return 1;

  /* Do not allow invalid E500 subregs.  */
  if ((TARGET_E500_DOUBLE || TARGET_SPE)
      && GET_CODE (op) == SUBREG
      && invalid_e500_subreg (op, mode))
    return 0;

  /* For floating-point or multi-word mode, the only remaining valid type
     is a register.  */
  if (SCALAR_FLOAT_MODE_P (mode)
      || GET_MODE_SIZE (mode) > UNITS_PER_WORD)
    return register_operand (op, mode);

  /* The only cases left are integral modes one word or smaller (we
     do not get called for MODE_CC values).  These can be in any
     register.  */
  if (register_operand (op, mode))
    return 1;

  /* V.4 allows SYMBOL_REFs and CONSTs that are in the small data region
     to be valid.  */
  if (DEFAULT_ABI == ABI_V4
      && (GET_CODE (op) == SYMBOL_REF || GET_CODE (op) == CONST)
      && small_data_operand (op, Pmode))
    return 1;

  return 0;
})

;; Return 1 if this operand is a valid input for a vsx_splat insn.
(define_predicate "splat_input_operand"
  (match_code "symbol_ref,const,reg,subreg,mem,
	       const_double,const_vector,const_int")
{
  if (MEM_P (op))
    {
      if (mode == DFmode)
	mode = V2DFmode;
      else if (mode == DImode)
	mode = V2DImode;
      else
	gcc_unreachable ();        
    }
  return input_operand (op, mode);
})

;; Return true if OP is an invalid SUBREG operation on the e500.
(define_predicate "rs6000_nonimmediate_operand"
  (match_code "reg,subreg,mem")
{
  if ((TARGET_E500_DOUBLE || TARGET_SPE)
      && GET_CODE (op) == SUBREG
      && invalid_e500_subreg (op, mode))
    return 0;

  return nonimmediate_operand (op, mode);
})

;; Return true if operand is boolean operator.
(define_predicate "boolean_operator"
  (match_code "and,ior,xor"))

;; Return true if operand is OR-form of boolean operator.
(define_predicate "boolean_or_operator"
  (match_code "ior,xor"))

;; Return true if operand is an equality operator.
(define_special_predicate "equality_operator"
  (match_code "eq,ne"))

;; Return true if operand is MIN or MAX operator.
(define_predicate "min_max_operator"
  (match_code "smin,smax,umin,umax"))

;; Return 1 if OP is a comparison operation that is valid for a branch
;; instruction.  We check the opcode against the mode of the CC value.
;; validate_condition_mode is an assertion.
(define_predicate "branch_comparison_operator"
   (and (match_operand 0 "comparison_operator")
	(and (match_test "GET_MODE_CLASS (GET_MODE (XEXP (op, 0))) == MODE_CC")
	     (match_test "validate_condition_mode (GET_CODE (op),
						   GET_MODE (XEXP (op, 0))),
			  1"))))

(define_predicate "int_branch_comparison_operator"
   (and (match_operand 0 "branch_comparison_operator")
	(match_test "GET_MODE (XEXP (op, 0)) != CCFPmode")))

(define_predicate "rs6000_cbranch_operator"
  (if_then_else (match_test "TARGET_HARD_FLOAT && !TARGET_FPRS")
		(match_operand 0 "ordered_comparison_operator")
		(match_operand 0 "comparison_operator")))

;; Return 1 if OP is a comparison operation that is valid for an SCC insn --
;; it must be a positive comparison.
(define_predicate "scc_comparison_operator"
  (and (match_operand 0 "branch_comparison_operator")
       (match_code "eq,lt,gt,ltu,gtu,unordered")))

;; Return 1 if OP is a comparison operation whose inverse would be valid for
;; an SCC insn.
(define_predicate "scc_rev_comparison_operator"
  (and (match_operand 0 "branch_comparison_operator")
       (match_code "ne,le,ge,leu,geu,ordered")))

;; Return 1 if OP is a comparison operation that is valid for a branch
;; insn, which is true if the corresponding bit in the CC register is set.
(define_predicate "branch_positive_comparison_operator"
  (and (match_operand 0 "branch_comparison_operator")
       (match_code "eq,lt,gt,ltu,gtu,unordered")))

;; Return 1 if OP is a load multiple operation, known to be a PARALLEL.
(define_predicate "load_multiple_operation"
  (match_code "parallel")
{
  int count = XVECLEN (op, 0);
  unsigned int dest_regno;
  rtx src_addr;
  int i;

  /* Perform a quick check so we don't blow up below.  */
  if (count <= 1
      || GET_CODE (XVECEXP (op, 0, 0)) != SET
      || GET_CODE (SET_DEST (XVECEXP (op, 0, 0))) != REG
      || GET_CODE (SET_SRC (XVECEXP (op, 0, 0))) != MEM)
    return 0;

  dest_regno = REGNO (SET_DEST (XVECEXP (op, 0, 0)));
  src_addr = XEXP (SET_SRC (XVECEXP (op, 0, 0)), 0);

  for (i = 1; i < count; i++)
    {
      rtx elt = XVECEXP (op, 0, i);

      if (GET_CODE (elt) != SET
	  || GET_CODE (SET_DEST (elt)) != REG
	  || GET_MODE (SET_DEST (elt)) != SImode
	  || REGNO (SET_DEST (elt)) != dest_regno + i
	  || GET_CODE (SET_SRC (elt)) != MEM
	  || GET_MODE (SET_SRC (elt)) != SImode
	  || GET_CODE (XEXP (SET_SRC (elt), 0)) != PLUS
	  || ! rtx_equal_p (XEXP (XEXP (SET_SRC (elt), 0), 0), src_addr)
	  || GET_CODE (XEXP (XEXP (SET_SRC (elt), 0), 1)) != CONST_INT
	  || INTVAL (XEXP (XEXP (SET_SRC (elt), 0), 1)) != i * 4)
	return 0;
    }

  return 1;
})

;; Return 1 if OP is a store multiple operation, known to be a PARALLEL.
;; The second vector element is a CLOBBER.
(define_predicate "store_multiple_operation"
  (match_code "parallel")
{
  int count = XVECLEN (op, 0) - 1;
  unsigned int src_regno;
  rtx dest_addr;
  int i;

  /* Perform a quick check so we don't blow up below.  */
  if (count <= 1
      || GET_CODE (XVECEXP (op, 0, 0)) != SET
      || GET_CODE (SET_DEST (XVECEXP (op, 0, 0))) != MEM
      || GET_CODE (SET_SRC (XVECEXP (op, 0, 0))) != REG)
    return 0;

  src_regno = REGNO (SET_SRC (XVECEXP (op, 0, 0)));
  dest_addr = XEXP (SET_DEST (XVECEXP (op, 0, 0)), 0);

  for (i = 1; i < count; i++)
    {
      rtx elt = XVECEXP (op, 0, i + 1);

      if (GET_CODE (elt) != SET
	  || GET_CODE (SET_SRC (elt)) != REG
	  || GET_MODE (SET_SRC (elt)) != SImode
	  || REGNO (SET_SRC (elt)) != src_regno + i
	  || GET_CODE (SET_DEST (elt)) != MEM
	  || GET_MODE (SET_DEST (elt)) != SImode
	  || GET_CODE (XEXP (SET_DEST (elt), 0)) != PLUS
	  || ! rtx_equal_p (XEXP (XEXP (SET_DEST (elt), 0), 0), dest_addr)
	  || GET_CODE (XEXP (XEXP (SET_DEST (elt), 0), 1)) != CONST_INT
	  || INTVAL (XEXP (XEXP (SET_DEST (elt), 0), 1)) != i * 4)
	return 0;
    }

  return 1;
})

;; Return 1 if OP is valid for a save_world call in prologue, known to be
;; a PARLLEL.
(define_predicate "save_world_operation"
  (match_code "parallel")
{
  int index;
  int i;
  rtx elt;
  int count = XVECLEN (op, 0);

  if (count != 54)
    return 0;

  index = 0;
  if (GET_CODE (XVECEXP (op, 0, index++)) != CLOBBER
      || GET_CODE (XVECEXP (op, 0, index++)) != USE)
    return 0;

  for (i=1; i <= 18; i++)
    {
      elt = XVECEXP (op, 0, index++);
      if (GET_CODE (elt) != SET
	  || GET_CODE (SET_DEST (elt)) != MEM
	  || ! memory_operand (SET_DEST (elt), DFmode)
	  || GET_CODE (SET_SRC (elt)) != REG
	  || GET_MODE (SET_SRC (elt)) != DFmode)
	return 0;
    }

  for (i=1; i <= 12; i++)
    {
      elt = XVECEXP (op, 0, index++);
      if (GET_CODE (elt) != SET
	  || GET_CODE (SET_DEST (elt)) != MEM
	  || GET_CODE (SET_SRC (elt)) != REG
	  || GET_MODE (SET_SRC (elt)) != V4SImode)
	return 0;
    }

  for (i=1; i <= 19; i++)
    {
      elt = XVECEXP (op, 0, index++);
      if (GET_CODE (elt) != SET
	  || GET_CODE (SET_DEST (elt)) != MEM
	  || ! memory_operand (SET_DEST (elt), Pmode)
	  || GET_CODE (SET_SRC (elt)) != REG
	  || GET_MODE (SET_SRC (elt)) != Pmode)
	return 0;
    }

  elt = XVECEXP (op, 0, index++);
  if (GET_CODE (elt) != SET
      || GET_CODE (SET_DEST (elt)) != MEM
      || ! memory_operand (SET_DEST (elt), Pmode)
      || GET_CODE (SET_SRC (elt)) != REG
      || REGNO (SET_SRC (elt)) != CR2_REGNO
      || GET_MODE (SET_SRC (elt)) != Pmode)
    return 0;

  if (GET_CODE (XVECEXP (op, 0, index++)) != SET
      || GET_CODE (XVECEXP (op, 0, index++)) != SET)
    return 0;
  return 1;
})

;; Return 1 if OP is valid for a restore_world call in epilogue, known to be
;; a PARLLEL.
(define_predicate "restore_world_operation"
  (match_code "parallel")
{
  int index;
  int i;
  rtx elt;
  int count = XVECLEN (op, 0);

  if (count != 59)
    return 0;

  index = 0;
  if (GET_CODE (XVECEXP (op, 0, index++)) != RETURN
      || GET_CODE (XVECEXP (op, 0, index++)) != USE
      || GET_CODE (XVECEXP (op, 0, index++)) != USE
      || GET_CODE (XVECEXP (op, 0, index++)) != CLOBBER)
    return 0;

  elt = XVECEXP (op, 0, index++);
  if (GET_CODE (elt) != SET
      || GET_CODE (SET_SRC (elt)) != MEM
      || ! memory_operand (SET_SRC (elt), Pmode)
      || GET_CODE (SET_DEST (elt)) != REG
      || REGNO (SET_DEST (elt)) != CR2_REGNO
      || GET_MODE (SET_DEST (elt)) != Pmode)
    return 0;

  for (i=1; i <= 19; i++)
    {
      elt = XVECEXP (op, 0, index++);
      if (GET_CODE (elt) != SET
	  || GET_CODE (SET_SRC (elt)) != MEM
	  || ! memory_operand (SET_SRC (elt), Pmode)
	  || GET_CODE (SET_DEST (elt)) != REG
	  || GET_MODE (SET_DEST (elt)) != Pmode)
	return 0;
    }

  for (i=1; i <= 12; i++)
    {
      elt = XVECEXP (op, 0, index++);
      if (GET_CODE (elt) != SET
	  || GET_CODE (SET_SRC (elt)) != MEM
	  || GET_CODE (SET_DEST (elt)) != REG
	  || GET_MODE (SET_DEST (elt)) != V4SImode)
	return 0;
    }

  for (i=1; i <= 18; i++)
    {
      elt = XVECEXP (op, 0, index++);
      if (GET_CODE (elt) != SET
	  || GET_CODE (SET_SRC (elt)) != MEM
	  || ! memory_operand (SET_SRC (elt), DFmode)
	  || GET_CODE (SET_DEST (elt)) != REG
	  || GET_MODE (SET_DEST (elt)) != DFmode)
	return 0;
    }

  if (GET_CODE (XVECEXP (op, 0, index++)) != CLOBBER
      || GET_CODE (XVECEXP (op, 0, index++)) != CLOBBER
      || GET_CODE (XVECEXP (op, 0, index++)) != CLOBBER
      || GET_CODE (XVECEXP (op, 0, index++)) != CLOBBER
      || GET_CODE (XVECEXP (op, 0, index++)) != USE)
    return 0;
  return 1;
})

;; Return 1 if OP is valid for a vrsave call, known to be a PARALLEL.
(define_predicate "vrsave_operation"
  (match_code "parallel")
{
  int count = XVECLEN (op, 0);
  unsigned int dest_regno, src_regno;
  int i;

  if (count <= 1
      || GET_CODE (XVECEXP (op, 0, 0)) != SET
      || GET_CODE (SET_DEST (XVECEXP (op, 0, 0))) != REG
      || GET_CODE (SET_SRC (XVECEXP (op, 0, 0))) != UNSPEC_VOLATILE
      || XINT (SET_SRC (XVECEXP (op, 0, 0)), 1) != UNSPECV_SET_VRSAVE)
    return 0;

  dest_regno = REGNO (SET_DEST (XVECEXP (op, 0, 0)));
  src_regno  = REGNO (XVECEXP (SET_SRC (XVECEXP (op, 0, 0)), 0, 1));

  if (dest_regno != VRSAVE_REGNO || src_regno != VRSAVE_REGNO)
    return 0;

  for (i = 1; i < count; i++)
    {
      rtx elt = XVECEXP (op, 0, i);

      if (GET_CODE (elt) != CLOBBER
	  && GET_CODE (elt) != SET)
	return 0;
    }

  return 1;
})

;; Return 1 if OP is valid for mfcr insn, known to be a PARALLEL.
(define_predicate "mfcr_operation"
  (match_code "parallel")
{
  int count = XVECLEN (op, 0);
  int i;

  /* Perform a quick check so we don't blow up below.  */
  if (count < 1
      || GET_CODE (XVECEXP (op, 0, 0)) != SET
      || GET_CODE (SET_SRC (XVECEXP (op, 0, 0))) != UNSPEC
      || XVECLEN (SET_SRC (XVECEXP (op, 0, 0)), 0) != 2)
    return 0;

  for (i = 0; i < count; i++)
    {
      rtx exp = XVECEXP (op, 0, i);
      rtx unspec;
      int maskval;
      rtx src_reg;

      src_reg = XVECEXP (SET_SRC (exp), 0, 0);

      if (GET_CODE (src_reg) != REG
	  || GET_MODE (src_reg) != CCmode
	  || ! CR_REGNO_P (REGNO (src_reg)))
	return 0;

      if (GET_CODE (exp) != SET
	  || GET_CODE (SET_DEST (exp)) != REG
	  || GET_MODE (SET_DEST (exp)) != SImode
	  || ! INT_REGNO_P (REGNO (SET_DEST (exp))))
	return 0;
      unspec = SET_SRC (exp);
      maskval = 1 << (MAX_CR_REGNO - REGNO (src_reg));

      if (GET_CODE (unspec) != UNSPEC
	  || XINT (unspec, 1) != UNSPEC_MOVESI_FROM_CR
	  || XVECLEN (unspec, 0) != 2
	  || XVECEXP (unspec, 0, 0) != src_reg
	  || GET_CODE (XVECEXP (unspec, 0, 1)) != CONST_INT
	  || INTVAL (XVECEXP (unspec, 0, 1)) != maskval)
	return 0;
    }
  return 1;
})

;; Return 1 if OP is valid for mtcrf insn, known to be a PARALLEL.
(define_predicate "mtcrf_operation"
  (match_code "parallel")
{
  int count = XVECLEN (op, 0);
  int i;
  rtx src_reg;

  /* Perform a quick check so we don't blow up below.  */
  if (count < 1
      || GET_CODE (XVECEXP (op, 0, 0)) != SET
      || GET_CODE (SET_SRC (XVECEXP (op, 0, 0))) != UNSPEC
      || XVECLEN (SET_SRC (XVECEXP (op, 0, 0)), 0) != 2)
    return 0;
  src_reg = XVECEXP (SET_SRC (XVECEXP (op, 0, 0)), 0, 0);

  if (GET_CODE (src_reg) != REG
      || GET_MODE (src_reg) != SImode
      || ! INT_REGNO_P (REGNO (src_reg)))
    return 0;

  for (i = 0; i < count; i++)
    {
      rtx exp = XVECEXP (op, 0, i);
      rtx unspec;
      int maskval;

      if (GET_CODE (exp) != SET
	  || GET_CODE (SET_DEST (exp)) != REG
	  || GET_MODE (SET_DEST (exp)) != CCmode
	  || ! CR_REGNO_P (REGNO (SET_DEST (exp))))
	return 0;
      unspec = SET_SRC (exp);
      maskval = 1 << (MAX_CR_REGNO - REGNO (SET_DEST (exp)));

      if (GET_CODE (unspec) != UNSPEC
	  || XINT (unspec, 1) != UNSPEC_MOVESI_TO_CR
	  || XVECLEN (unspec, 0) != 2
	  || XVECEXP (unspec, 0, 0) != src_reg
	  || GET_CODE (XVECEXP (unspec, 0, 1)) != CONST_INT
	  || INTVAL (XVECEXP (unspec, 0, 1)) != maskval)
	return 0;
    }
  return 1;
})

;; Return 1 if OP is valid for lmw insn, known to be a PARALLEL.
(define_predicate "lmw_operation"
  (match_code "parallel")
{
  int count = XVECLEN (op, 0);
  unsigned int dest_regno;
  rtx src_addr;
  unsigned int base_regno;
  HOST_WIDE_INT offset;
  int i;

  /* Perform a quick check so we don't blow up below.  */
  if (count <= 1
      || GET_CODE (XVECEXP (op, 0, 0)) != SET
      || GET_CODE (SET_DEST (XVECEXP (op, 0, 0))) != REG
      || GET_CODE (SET_SRC (XVECEXP (op, 0, 0))) != MEM)
    return 0;

  dest_regno = REGNO (SET_DEST (XVECEXP (op, 0, 0)));
  src_addr = XEXP (SET_SRC (XVECEXP (op, 0, 0)), 0);

  if (dest_regno > 31
      || count != 32 - (int) dest_regno)
    return 0;

  if (legitimate_indirect_address_p (src_addr, 0))
    {
      offset = 0;
      base_regno = REGNO (src_addr);
      if (base_regno == 0)
	return 0;
    }
  else if (rs6000_legitimate_offset_address_p (SImode, src_addr, 0))
    {
      offset = INTVAL (XEXP (src_addr, 1));
      base_regno = REGNO (XEXP (src_addr, 0));
    }
  else
    return 0;

  for (i = 0; i < count; i++)
    {
      rtx elt = XVECEXP (op, 0, i);
      rtx newaddr;
      rtx addr_reg;
      HOST_WIDE_INT newoffset;

      if (GET_CODE (elt) != SET
	  || GET_CODE (SET_DEST (elt)) != REG
	  || GET_MODE (SET_DEST (elt)) != SImode
	  || REGNO (SET_DEST (elt)) != dest_regno + i
	  || GET_CODE (SET_SRC (elt)) != MEM
	  || GET_MODE (SET_SRC (elt)) != SImode)
	return 0;
      newaddr = XEXP (SET_SRC (elt), 0);
      if (legitimate_indirect_address_p (newaddr, 0))
	{
	  newoffset = 0;
	  addr_reg = newaddr;
	}
      else if (rs6000_legitimate_offset_address_p (SImode, newaddr, 0))
	{
	  addr_reg = XEXP (newaddr, 0);
	  newoffset = INTVAL (XEXP (newaddr, 1));
	}
      else
	return 0;
      if (REGNO (addr_reg) != base_regno
	  || newoffset != offset + 4 * i)
	return 0;
    }

  return 1;
})

;; Return 1 if OP is valid for stmw insn, known to be a PARALLEL.
(define_predicate "stmw_operation"
  (match_code "parallel")
{
  int count = XVECLEN (op, 0);
  unsigned int src_regno;
  rtx dest_addr;
  unsigned int base_regno;
  HOST_WIDE_INT offset;
  int i;

  /* Perform a quick check so we don't blow up below.  */
  if (count <= 1
      || GET_CODE (XVECEXP (op, 0, 0)) != SET
      || GET_CODE (SET_DEST (XVECEXP (op, 0, 0))) != MEM
      || GET_CODE (SET_SRC (XVECEXP (op, 0, 0))) != REG)
    return 0;

  src_regno = REGNO (SET_SRC (XVECEXP (op, 0, 0)));
  dest_addr = XEXP (SET_DEST (XVECEXP (op, 0, 0)), 0);

  if (src_regno > 31
      || count != 32 - (int) src_regno)
    return 0;

  if (legitimate_indirect_address_p (dest_addr, 0))
    {
      offset = 0;
      base_regno = REGNO (dest_addr);
      if (base_regno == 0)
	return 0;
    }
  else if (rs6000_legitimate_offset_address_p (SImode, dest_addr, 0))
    {
      offset = INTVAL (XEXP (dest_addr, 1));
      base_regno = REGNO (XEXP (dest_addr, 0));
    }
  else
    return 0;

  for (i = 0; i < count; i++)
    {
      rtx elt = XVECEXP (op, 0, i);
      rtx newaddr;
      rtx addr_reg;
      HOST_WIDE_INT newoffset;

      if (GET_CODE (elt) != SET
	  || GET_CODE (SET_SRC (elt)) != REG
	  || GET_MODE (SET_SRC (elt)) != SImode
	  || REGNO (SET_SRC (elt)) != src_regno + i
	  || GET_CODE (SET_DEST (elt)) != MEM
	  || GET_MODE (SET_DEST (elt)) != SImode)
	return 0;
      newaddr = XEXP (SET_DEST (elt), 0);
      if (legitimate_indirect_address_p (newaddr, 0))
	{
	  newoffset = 0;
	  addr_reg = newaddr;
	}
      else if (rs6000_legitimate_offset_address_p (SImode, newaddr, 0))
	{
	  addr_reg = XEXP (newaddr, 0);
	  newoffset = INTVAL (XEXP (newaddr, 1));
	}
      else
	return 0;
      if (REGNO (addr_reg) != base_regno
	  || newoffset != offset + 4 * i)
	return 0;
    }

  return 1;
})

<<<<<<< HEAD
;; Return 1 if the boolean operator is suitable for using as the single
;; instruction that is branched around in the branch conditional + 8 (BCP8)
;; optimizations. BC+8 optimization for the 3 boolean operators is register
;; only.

(define_predicate "bcp8_bool_operator"
  (match_code "and,ior,xor")
{
  rtx op0, op1;

  if (mode == SImode || (mode == DImode && TARGET_POWERPC64))
    {
      op0 = XEXP (op, 0);
      op1 = XEXP (op, 1);
      return gpc_reg_operand (op0, mode) && gpc_reg_operand (op1, mode);
    }
  return 0;
})

;; Return 1 if the memory address is suitable for using a store as the single
;; instruction that is branched around in the branch conditional + 8 (BCP8)
;; optimizations.  Only simple indirect or offsetable addresses are allowed (no
;; update forms).

(define_predicate "bcp8_store_operand"
  (match_operand 0 "memory_operand")
{
  rtx addr = XEXP (op, 0);

  if (!legitimate_indirect_address_p (addr, 0)
      && !rs6000_legitimate_offset_address_p (mode, addr, 0))
    return 0;
  return 1;
=======
;; Return 1 if OP is a stack tie operand.
(define_predicate "tie_operand"
  (match_code "parallel")
{
  return (GET_CODE (XVECEXP (op, 0, 0)) == SET
	  && GET_CODE (XEXP (XVECEXP (op, 0, 0), 0)) == MEM
	  && GET_MODE (XEXP (XVECEXP (op, 0, 0), 0)) == BLKmode
	  && XEXP (XVECEXP (op, 0, 0), 1) == const0_rtx);
})

;; Match a small code model toc reference (or medium and large
;; model toc references before reload).
(define_predicate "small_toc_ref"
  (match_code "unspec,plus")
{
  if (GET_CODE (op) == PLUS && CONST_INT_P (XEXP (op, 1)))
    op = XEXP (op, 0);

  return GET_CODE (op) == UNSPEC && XINT (op, 1) == UNSPEC_TOCREL;
>>>>>>> a5dedb5e
})<|MERGE_RESOLUTION|>--- conflicted
+++ resolved
@@ -1453,7 +1453,6 @@
   return 1;
 })
 
-<<<<<<< HEAD
 ;; Return 1 if the boolean operator is suitable for using as the single
 ;; instruction that is branched around in the branch conditional + 8 (BCP8)
 ;; optimizations. BC+8 optimization for the 3 boolean operators is register
@@ -1487,7 +1486,8 @@
       && !rs6000_legitimate_offset_address_p (mode, addr, 0))
     return 0;
   return 1;
-=======
+})
+
 ;; Return 1 if OP is a stack tie operand.
 (define_predicate "tie_operand"
   (match_code "parallel")
@@ -1507,5 +1507,4 @@
     op = XEXP (op, 0);
 
   return GET_CODE (op) == UNSPEC && XINT (op, 1) == UNSPEC_TOCREL;
->>>>>>> a5dedb5e
-})+})

--- conflicted
+++ resolved
@@ -56,14 +56,11 @@
 
 #define DOLLARS_IN_IDENTIFIERS 0
 
-<<<<<<< HEAD
-=======
 /* AIX .align pseudo-op accept value from 0 to 12, corresponding to
    log base 2 of the alignment in bytes; 12 = 4096 bytes = 32768 bits.  */
 
 #define MAX_OFILE_ALIGNMENT 32768
 
->>>>>>> c355071f
 /* Return nonzero if this entry is to be written into the constant
    pool in a special way.  We do so if this is a SYMBOL_REF, LABEL_REF
    or a CONST containing one of them.  If -mfp-in-toc (the default),

/* Fallback frame-state unwinder for Darwin.
   Copyright (C) 2004, 2005 Free Software Foundation, Inc.

   This file is part of GCC.

   GCC is free software; you can redistribute it and/or modify it
   under the terms of the GNU General Public License as published by
   the Free Software Foundation; either version 2, or (at your option)
   any later version.

   In addition to the permissions in the GNU General Public License, the
   Free Software Foundation gives you unlimited permission to link the
   compiled version of this file into combinations with other programs,
   and to distribute those combinations without any restriction coming
   from the use of this file.  (The General Public License restrictions
   do apply in other respects; for example, they cover modification of
   the file, and distribution when not linked into a combined
   executable.)

   GCC is distributed in the hope that it will be useful, but WITHOUT
   ANY WARRANTY; without even the implied warranty of MERCHANTABILITY
   or FITNESS FOR A PARTICULAR PURPOSE.  See the GNU General Public
   License for more details.

   You should have received a copy of the GNU General Public License
   along with GCC; see the file COPYING.  If not, write to the Free
   Software Foundation, 51 Franklin Street, Fifth Floor, Boston, MA
   02110-1301, USA.  */

#include "tconfig.h"
#include "tsystem.h"
#include "coretypes.h"
#include "tm.h"
#include "dwarf2.h"
#include "unwind.h"
#include "unwind-dw2.h"
#include <stdint.h>
#include <stdbool.h>
#include <sys/types.h>
#include <signal.h>

typedef unsigned long reg_unit;

/* Place in GPRS the parameters to the first 'sc' instruction that would
   have been executed if we were returning from this CONTEXT, or
   return false if an unexpected instruction is encountered.  */

static bool
interpret_libc (reg_unit gprs[32], struct _Unwind_Context *context)
{
  uint32_t *pc = (uint32_t *)_Unwind_GetIP (context);
  uint32_t cr;
  reg_unit lr = (reg_unit) pc;
  reg_unit ctr = 0;
  uint32_t *invalid_address = NULL;

  int i;

  for (i = 0; i < 13; i++)
    gprs[i] = 1;
  gprs[1] = _Unwind_GetCFA (context);
  for (; i < 32; i++)
    gprs[i] = _Unwind_GetGR (context, i);
  cr = _Unwind_GetGR (context, CR2_REGNO);

  /* For each supported Libc, we have to track the code flow
     all the way back into the kernel.
  
     This code is believed to support all released Libc/Libsystem builds since
     Jaguar 6C115, including all the security updates.  To be precise,

     Libc	Libsystem	Build(s)
     262~1	60~37		6C115
     262~1	60.2~4		6D52
     262~1	61~3		6F21-6F22
     262~1	63~24		6G30-6G37
     262~1	63~32		6I34-6I35
     262~1	63~64		6L29-6L60
     262.4.1~1	63~84		6L123-6R172
     
     320~1	71~101		7B85-7D28
     320~1	71~266		7F54-7F56
     320~1	71~288		7F112
     320~1	71~289		7F113
     320.1.3~1	71.1.1~29	7H60-7H105
     320.1.3~1	71.1.1~30	7H110-7H113
     320.1.3~1	71.1.1~31	7H114
     
     That's a big table!  It would be insane to try to keep track of
     every little detail, so we just read the code itself and do what
     it would do.
  */

  for (;;)
    {
      uint32_t ins = *pc++;
      
      if ((ins & 0xFC000003) == 0x48000000)  /* b instruction */
	{
	  pc += ((((int32_t) ins & 0x3FFFFFC) ^ 0x2000000) - 0x2000004) / 4;
	  continue;
	}
      if ((ins & 0xFC600000) == 0x2C000000)  /* cmpwi */
	{
	  int32_t val1 = (int16_t) ins;
	  int32_t val2 = gprs[ins >> 16 & 0x1F];
	  /* Only beq and bne instructions are supported, so we only
	     need to set the EQ bit.  */
	  uint32_t mask = 0xF << ((ins >> 21 & 0x1C) ^ 0x1C);
	  if (val1 == val2)
	    cr |= mask;
	  else
	    cr &= ~mask;
	  continue;
	}
      if ((ins & 0xFEC38003) == 0x40820000)  /* forwards beq/bne */
	{
	  if ((cr >> ((ins >> 16 & 0x1F) ^ 0x1F) & 1) == (ins >> 24 & 1))
	    pc += (ins & 0x7FFC) / 4 - 1;
	  continue;
	}
      if ((ins & 0xFC0007FF) == 0x7C000378) /* or, including mr */
	{
	  gprs [ins >> 16 & 0x1F] = (gprs [ins >> 11 & 0x1F] 
				     | gprs [ins >> 21 & 0x1F]);
	  continue;
	}
      if (ins >> 26 == 0x0E)  /* addi, including li */
	{
	  reg_unit src = (ins >> 16 & 0x1F) == 0 ? 0 : gprs [ins >> 16 & 0x1F];
	  gprs [ins >> 21 & 0x1F] = src + (int16_t) ins;
	  continue;
	}
      if (ins >> 26 == 0x0F)  /* addis, including lis */
	{
	  reg_unit src = (ins >> 16 & 0x1F) == 0 ? 0 : gprs [ins >> 16 & 0x1F];
	  gprs [ins >> 21 & 0x1F] = src + ((int16_t) ins << 16);
	  continue;
	}
      if (ins >> 26 == 0x20)  /* lwz */
	{
	  reg_unit src = (ins >> 16 & 0x1F) == 0 ? 0 : gprs [ins >> 16 & 0x1F];
	  uint32_t *p = (uint32_t *)(src + (int16_t) ins);
	  if (p == invalid_address)
	    return false;
	  gprs [ins >> 21 & 0x1F] = *p;
	  continue;
	}
      if (ins >> 26 == 0x21)  /* lwzu */
	{
	  uint32_t *p = (uint32_t *)(gprs [ins >> 16 & 0x1F] += (int16_t) ins);
	  if (p == invalid_address)
	    return false;
	  gprs [ins >> 21 & 0x1F] = *p;
	  continue;
	}
      if (ins >> 26 == 0x24)  /* stw */
	/* What we hope this is doing is '--in_sigtramp'.  We don't want
	   to actually store to memory, so just make a note of the
	   address and refuse to load from it.  */
	{
	  reg_unit src = (ins >> 16 & 0x1F) == 0 ? 0 : gprs [ins >> 16 & 0x1F];
	  uint32_t *p = (uint32_t *)(src + (int16_t) ins);
	  if (p == NULL || invalid_address != NULL)
	    return false;
	  invalid_address = p;
	  continue;
	}
      if (ins >> 26 == 0x2E) /* lmw */
	{
	  reg_unit src = (ins >> 16 & 0x1F) == 0 ? 0 : gprs [ins >> 16 & 0x1F];
	  uint32_t *p = (uint32_t *)(src + (int16_t) ins);
	  int i;

	  for (i = (ins >> 21 & 0x1F); i < 32; i++)
	    {
	      if (p == invalid_address)
		return false;
	      gprs[i] = *p++;
	    }
	  continue;
	}
      if ((ins & 0xFC1FFFFF) == 0x7c0803a6)  /* mtlr */
	{
	  lr = gprs [ins >> 21 & 0x1F];
	  continue;
	}
      if ((ins & 0xFC1FFFFF) == 0x7c0802a6)  /* mflr */
	{
	  gprs [ins >> 21 & 0x1F] = lr;
	  continue;
	}
      if ((ins & 0xFC1FFFFF) == 0x7c0903a6)  /* mtctr */
	{
	  ctr = gprs [ins >> 21 & 0x1F];
	  continue;
	}
      /* The PowerPC User's Manual says that bit 11 of the mtcrf
	 instruction is reserved and should be set to zero, but it
	 looks like the Darwin assembler doesn't do that... */
      if ((ins & 0xFC000FFF) == 0x7c000120) /* mtcrf */
	{
	  int i;
	  uint32_t mask = 0;
	  for (i = 0; i < 8; i++)
	    mask |= ((-(ins >> (12 + i) & 1)) & 0xF) << 4 * i;
	  cr = (cr & ~mask) | (gprs [ins >> 21 & 0x1F] & mask);
	  continue;
	}
      if (ins == 0x429f0005)  /* bcl- 20,4*cr7+so,.+4, loads pc into LR */
	{
	  lr = (reg_unit) pc;
	  continue;
	}
      if (ins == 0x4e800420) /* bctr */
	{
	  pc = (uint32_t *) ctr;
	  continue;
	}
      if (ins == 0x44000002) /* sc */
	return true;

      return false;
    }
}

/* We used to include <ucontext.h> and <mach/thread_status.h>,
   but they change so much between different Darwin system versions
   that it's much easier to just write the structures involved here
   directly.  */

/* These defines are from the kernel's bsd/dev/ppc/unix_signal.c.  */
#define UC_TRAD                 1
#define UC_TRAD_VEC             6
#define UC_TRAD64               20
#define UC_TRAD64_VEC           25
#define UC_FLAVOR               30
#define UC_FLAVOR_VEC           35
#define UC_FLAVOR64             40
#define UC_FLAVOR64_VEC         45
#define UC_DUAL                 50
#define UC_DUAL_VEC             55

struct gcc_ucontext 
{
  int onstack;
  sigset_t sigmask;
  void * stack_sp;
  size_t stack_sz;
  int stack_flags;
  struct gcc_ucontext *link;
  size_t mcsize;
  struct gcc_mcontext32 *mcontext;
};

struct gcc_float_vector_state 
{
  double fpregs[32];
  uint32_t fpscr_pad;
  uint32_t fpscr;
  uint32_t save_vr[32][4];
  uint32_t save_vscr[4];
};

struct gcc_mcontext32 {
  uint32_t dar;
  uint32_t dsisr;
  uint32_t exception;
  uint32_t padding1[5];
  uint32_t srr0;
  uint32_t srr1;
  uint32_t gpr[32];
  uint32_t cr;
  uint32_t xer;
  uint32_t lr;
  uint32_t ctr;
  uint32_t mq;
  uint32_t vrsave;
  struct gcc_float_vector_state fvs;
};

/* These are based on /usr/include/ppc/ucontext.h and
   /usr/include/mach/ppc/thread_status.h, but rewritten to be more
   convenient, to compile on Jaguar, and to work around Radar 3712064
   on Panther, which is that the 'es' field of 'struct mcontext64' has
   the wrong type (doh!).  */

struct gcc_mcontext64 {
  uint64_t dar;
  uint32_t dsisr;
  uint32_t exception;
  uint32_t padding1[4];
  uint64_t srr0;
  uint64_t srr1;
  uint32_t gpr[32][2];
  uint32_t cr;
  uint32_t xer[2];  /* These are arrays because the original structure has them misaligned.  */
  uint32_t lr[2];
  uint32_t ctr[2];
  uint32_t vrsave;
  struct gcc_float_vector_state fvs;
};

#define UC_FLAVOR_SIZE \
  (sizeof (struct gcc_mcontext32) - 33*16)

#define UC_FLAVOR_VEC_SIZE (sizeof (struct gcc_mcontext32))

#define UC_FLAVOR64_SIZE \
  (sizeof (struct gcc_mcontext64) - 33*16)

#define UC_FLAVOR64_VEC_SIZE (sizeof (struct gcc_mcontext64))

/* Given GPRS as input to a 'sc' instruction, and OLD_CFA, update FS
   to represent the execution of a signal return; or, if not a signal
   return, return false.  */

static bool
handle_syscall (_Unwind_FrameState *fs, const reg_unit gprs[32],
		_Unwind_Ptr old_cfa)
{
<<<<<<< HEAD
  ucontext_t *uctx;
=======
  struct gcc_ucontext *uctx;
>>>>>>> 8c044a9c
  bool is_64, is_vector;
  struct gcc_float_vector_state * float_vector_state;
  _Unwind_Ptr new_cfa;
  int i;
  static _Unwind_Ptr return_addr;
  
  /* Yay!  We're in a Libc that we understand, and it's made a
     system call.  It'll be one of two kinds: either a Jaguar-style
     SYS_sigreturn, or a Panther-style 'syscall' call with 184, which 
     is also SYS_sigreturn.  */
  
  if (gprs[0] == 0x67 /* SYS_SIGRETURN */)
    {
<<<<<<< HEAD
      uctx = (ucontext_t *) gprs[3];
      is_vector = (uctx->uc_mcsize == UC_FLAVOR64_VEC_SIZE
		   || uctx->uc_mcsize == UC_FLAVOR_VEC_SIZE);
      is_64 = (uctx->uc_mcsize == UC_FLAVOR64_VEC_SIZE
	       || uctx->uc_mcsize == UC_FLAVOR64_SIZE);
=======
      uctx = (struct gcc_ucontext *) gprs[3];
      is_vector = (uctx->mcsize == UC_FLAVOR64_VEC_SIZE
		   || uctx->mcsize == UC_FLAVOR_VEC_SIZE);
      is_64 = (uctx->mcsize == UC_FLAVOR64_VEC_SIZE
	       || uctx->mcsize == UC_FLAVOR64_SIZE);
>>>>>>> 8c044a9c
    }
  else if (gprs[0] == 0 && gprs[3] == 184)
    {
      int ctxstyle = gprs[5];
<<<<<<< HEAD
      uctx = (ucontext_t *) gprs[4];
=======
      uctx = (struct gcc_ucontext *) gprs[4];
>>>>>>> 8c044a9c
      is_vector = (ctxstyle == UC_FLAVOR_VEC || ctxstyle == UC_FLAVOR64_VEC
		   || ctxstyle == UC_TRAD_VEC || ctxstyle == UC_TRAD64_VEC);
      is_64 = (ctxstyle == UC_FLAVOR64_VEC || ctxstyle == UC_TRAD64_VEC
	       || ctxstyle == UC_FLAVOR64 || ctxstyle == UC_TRAD64);
    }
  else
    return false;

#define set_offset(r, addr)					\
  (fs->regs.reg[r].how = REG_SAVED_OFFSET,			\
   fs->regs.reg[r].loc.offset = (_Unwind_Ptr)(addr) - new_cfa)

  /* Restore even the registers that are not call-saved, since they
     might be being used in the prologue to save other registers,
     for instance GPR0 is sometimes used to save LR.  */

  /* Handle the GPRs, and produce the information needed to do the rest.  */
  if (is_64)
    {
      /* The context is 64-bit, but it doesn't carry any extra information
	 for us because only the low 32 bits of the registers are
	 call-saved.  */
      struct gcc_mcontext64 *m64 = (struct gcc_mcontext64 *)uctx->mcontext;
      int i;

      float_vector_state = &m64->fvs;

      new_cfa = m64->gpr[1][1];
      
      set_offset (CR2_REGNO, &m64->cr);
      for (i = 0; i < 32; i++)
	set_offset (i, m64->gpr[i] + 1);
      set_offset (XER_REGNO, m64->xer + 1);
      set_offset (LINK_REGISTER_REGNUM, m64->lr + 1);
      set_offset (COUNT_REGISTER_REGNUM, m64->ctr + 1);
      if (is_vector)
	set_offset (VRSAVE_REGNO, &m64->vrsave);
      
      /* Sometimes, srr0 points to the instruction that caused the exception,
	 and sometimes to the next instruction to be executed; we want
	 the latter.  */
      if (m64->exception == 3 || m64->exception == 4
	  || m64->exception == 6
	  || (m64->exception == 7 && !(m64->srr1 & 0x10000)))
	return_addr = m64->srr0 + 4;
      else
	return_addr = m64->srr0;
    }
  else
    {
      struct gcc_mcontext32 *m = uctx->mcontext;
      int i;

      float_vector_state = &m->fvs;
      
      new_cfa = m->gpr[1];

      set_offset (CR2_REGNO, &m->cr);
      for (i = 0; i < 32; i++)
	set_offset (i, m->gpr + i);
      set_offset (XER_REGNO, &m->xer);
      set_offset (LINK_REGISTER_REGNUM, &m->lr);
      set_offset (COUNT_REGISTER_REGNUM, &m->ctr);

      if (is_vector)
	set_offset (VRSAVE_REGNO, &m->vrsave);

      /* Sometimes, srr0 points to the instruction that caused the exception,
	 and sometimes to the next instruction to be executed; we want
	 the latter.  */
      if (m->exception == 3 || m->exception == 4
	  || m->exception == 6
	  || (m->exception == 7 && !(m->srr1 & 0x10000)))
	return_addr = m->srr0 + 4;
      else
	return_addr = m->srr0;
    }

  fs->cfa_how = CFA_REG_OFFSET;
  fs->cfa_reg = STACK_POINTER_REGNUM;
  fs->cfa_offset = new_cfa - old_cfa;;
  
  /* The choice of column for the return address is somewhat tricky.
     Fortunately, the actual choice is private to this file, and
     the space it's reserved from is the GCC register space, not the
     DWARF2 numbering.  So any free element of the right size is an OK
     choice.  Thus: */
  fs->retaddr_column = ARG_POINTER_REGNUM;
  /* FIXME: this should really be done using a DWARF2 location expression,
     not using a static variable.  In fact, this entire file should
     be implemented in DWARF2 expressions.  */
  set_offset (ARG_POINTER_REGNUM, &return_addr);

  for (i = 0; i < 32; i++)
    set_offset (32 + i, float_vector_state->fpregs + i);
  set_offset (SPEFSCR_REGNO, &float_vector_state->fpscr);
  
  if (is_vector)
    {
      for (i = 0; i < 32; i++)
	set_offset (FIRST_ALTIVEC_REGNO + i, float_vector_state->save_vr + i);
      set_offset (VSCR_REGNO, float_vector_state->save_vscr);
    }

  return true;
}

/* This is also prototyped in rs6000/darwin.h, inside the
   MD_FALLBACK_FRAME_STATE_FOR macro.  */
extern bool _Unwind_fallback_frame_state_for (struct _Unwind_Context *context,
					      _Unwind_FrameState *fs);

/* Implement the MD_FALLBACK_FRAME_STATE_FOR macro,
   returning true iff the frame was a sigreturn() frame that we
   can understand.  */

bool
_Unwind_fallback_frame_state_for (struct _Unwind_Context *context,
				  _Unwind_FrameState *fs)
{
  reg_unit gprs[32];

  if (!interpret_libc (gprs, context))
    return false;
  return handle_syscall (fs, gprs, _Unwind_GetCFA (context));
}<|MERGE_RESOLUTION|>--- conflicted
+++ resolved
@@ -319,11 +319,7 @@
 handle_syscall (_Unwind_FrameState *fs, const reg_unit gprs[32],
 		_Unwind_Ptr old_cfa)
 {
-<<<<<<< HEAD
-  ucontext_t *uctx;
-=======
   struct gcc_ucontext *uctx;
->>>>>>> 8c044a9c
   bool is_64, is_vector;
   struct gcc_float_vector_state * float_vector_state;
   _Unwind_Ptr new_cfa;
@@ -337,28 +333,16 @@
   
   if (gprs[0] == 0x67 /* SYS_SIGRETURN */)
     {
-<<<<<<< HEAD
-      uctx = (ucontext_t *) gprs[3];
-      is_vector = (uctx->uc_mcsize == UC_FLAVOR64_VEC_SIZE
-		   || uctx->uc_mcsize == UC_FLAVOR_VEC_SIZE);
-      is_64 = (uctx->uc_mcsize == UC_FLAVOR64_VEC_SIZE
-	       || uctx->uc_mcsize == UC_FLAVOR64_SIZE);
-=======
       uctx = (struct gcc_ucontext *) gprs[3];
       is_vector = (uctx->mcsize == UC_FLAVOR64_VEC_SIZE
 		   || uctx->mcsize == UC_FLAVOR_VEC_SIZE);
       is_64 = (uctx->mcsize == UC_FLAVOR64_VEC_SIZE
 	       || uctx->mcsize == UC_FLAVOR64_SIZE);
->>>>>>> 8c044a9c
     }
   else if (gprs[0] == 0 && gprs[3] == 184)
     {
       int ctxstyle = gprs[5];
-<<<<<<< HEAD
-      uctx = (ucontext_t *) gprs[4];
-=======
       uctx = (struct gcc_ucontext *) gprs[4];
->>>>>>> 8c044a9c
       is_vector = (ctxstyle == UC_FLAVOR_VEC || ctxstyle == UC_FLAVOR64_VEC
 		   || ctxstyle == UC_TRAD_VEC || ctxstyle == UC_TRAD64_VEC);
       is_64 = (ctxstyle == UC_FLAVOR64_VEC || ctxstyle == UC_TRAD64_VEC

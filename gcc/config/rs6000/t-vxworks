# Multilibs for VxWorks.

# The base multilib is -mhard-float.
MULTILIB_OPTIONS = mrtp fPIC msoft-float
MULTILIB_DIRNAMES =
MULTILIB_MATCHES = fPIC=fpic
MULTILIB_EXCEPTIONS = fPIC*

<<<<<<< HEAD
# Restore some variables from t-vxworks clobbered by t-ppccomm.
EXTRA_MULTILIB_PARTS = 
LIB2FUNCS_EXTRA = $(srcdir)/config/vxlib.c
=======
# This is set from the common config/t-vxworks but clobbered by t-ppccomm
# on this target.
EXTRA_MULTILIB_PARTS = 

# Similarily, LIB2FUNCS_EXTRA is set from config/t-vxworks and
# t-ppccomm *adds* to it, but the common contents are useful to us.
# In particular the base trampoline_setup bits are expected to be
# provided there.
>>>>>>> c355071f
<|MERGE_RESOLUTION|>--- conflicted
+++ resolved
@@ -6,11 +6,6 @@
 MULTILIB_MATCHES = fPIC=fpic
 MULTILIB_EXCEPTIONS = fPIC*
 
-<<<<<<< HEAD
-# Restore some variables from t-vxworks clobbered by t-ppccomm.
-EXTRA_MULTILIB_PARTS = 
-LIB2FUNCS_EXTRA = $(srcdir)/config/vxlib.c
-=======
 # This is set from the common config/t-vxworks but clobbered by t-ppccomm
 # on this target.
 EXTRA_MULTILIB_PARTS = 
@@ -18,5 +13,4 @@
 # Similarily, LIB2FUNCS_EXTRA is set from config/t-vxworks and
 # t-ppccomm *adds* to it, but the common contents are useful to us.
 # In particular the base trampoline_setup bits are expected to be
-# provided there.
->>>>>>> c355071f
+# provided there.
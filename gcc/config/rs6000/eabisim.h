--- conflicted
+++ resolved
@@ -1,21 +1,13 @@
 /* Support for GCC on simulated PowerPC systems targeted to embedded ELF
    systems.
-<<<<<<< HEAD
-   Copyright (C) 1995, 1996, 2000, 2003 Free Software Foundation, Inc.
-=======
    Copyright (C) 1995, 1996, 2000, 2003, 2007 Free Software Foundation, Inc.
->>>>>>> 751ff693
    Contributed by Cygnus Support.
 
    This file is part of GCC.
 
    GCC is free software; you can redistribute it and/or modify it
    under the terms of the GNU General Public License as published
-<<<<<<< HEAD
-   by the Free Software Foundation; either version 2, or (at your
-=======
    by the Free Software Foundation; either version 3, or (at your
->>>>>>> 751ff693
    option) any later version.
 
    GCC is distributed in the hope that it will be useful, but WITHOUT
@@ -24,14 +16,8 @@
    License for more details.
 
    You should have received a copy of the GNU General Public License
-<<<<<<< HEAD
-   along with GCC; see the file COPYING.  If not, write to the
-   Free Software Foundation, 51 Franklin Street, Fifth Floor, Boston,
-   MA 02110-1301, USA.  */
-=======
    along with GCC; see the file COPYING3.  If not see
    <http://www.gnu.org/licenses/>.  */
->>>>>>> 751ff693
 
 #undef  TARGET_VERSION
 #define TARGET_VERSION fprintf (stderr, " (PowerPC Simulated)");

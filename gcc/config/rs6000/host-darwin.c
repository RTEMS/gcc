/* Darwin/powerpc host-specific hook definitions.
<<<<<<< HEAD
   Copyright (C) 2003, 2004, 2005 Free Software Foundation, Inc.
=======
   Copyright (C) 2003, 2004, 2005, 2006 Free Software Foundation, Inc.
>>>>>>> c355071f

   This file is part of GCC.

   GCC is free software; you can redistribute it and/or modify it
   under the terms of the GNU General Public License as published
   by the Free Software Foundation; either version 2, or (at your
   option) any later version.

   GCC is distributed in the hope that it will be useful, but WITHOUT
   ANY WARRANTY; without even the implied warranty of MERCHANTABILITY
   or FITNESS FOR A PARTICULAR PURPOSE.  See the GNU General Public
   License for more details.

   You should have received a copy of the GNU General Public License
   along with GCC; see the file COPYING.  If not, write to the
   Free Software Foundation, 51 Franklin Street, Fifth Floor, Boston,
   MA 02110-1301, USA.  */

#include "config.h"
#include "system.h"
#include "coretypes.h"
#include <signal.h>
#include <sys/ucontext.h>
#include "hosthooks.h"
#include "hosthooks-def.h"
#include "toplev.h"
#include "diagnostic.h"
#include "config/host-darwin.h"

static void segv_crash_handler (int);
static void segv_handler (int, siginfo_t *, void *);
static void darwin_rs6000_extra_signals (void);

#ifndef HAVE_DECL_SIGALTSTACK
/* This doesn't have a prototype in signal.h in 10.2.x and earlier,
   fixed in later releases.  */
extern int sigaltstack(const struct sigaltstack *, struct sigaltstack *);
#endif

/* The fields of the mcontext_t type have acquired underscores in later
   OS versions.  */
#ifdef HAS_MCONTEXT_T_UNDERSCORES
#define MC_FLD(x) __ ## x
#else
#define MC_FLD(x) x
#endif

#undef HOST_HOOKS_EXTRA_SIGNALS
#define HOST_HOOKS_EXTRA_SIGNALS darwin_rs6000_extra_signals

/* On Darwin/powerpc, hitting the stack limit turns into a SIGSEGV.
   This code detects the difference between hitting the stack limit and
   a true wild pointer dereference by looking at the instruction that
   faulted; only a few kinds of instruction are used to access below
   the previous bottom of the stack.  */

static void
segv_crash_handler (int sig ATTRIBUTE_UNUSED)
{
  internal_error ("Segmentation Fault (code)");
}

static void
segv_handler (int sig ATTRIBUTE_UNUSED,
	      siginfo_t *sip ATTRIBUTE_UNUSED,
	      void *scp)
{
  ucontext_t *uc = (ucontext_t *)scp;
  sigset_t sigset;
  unsigned faulting_insn;

  /* The fault might have happened when trying to run some instruction, in
     which case the next line will segfault _again_.  Handle this case.  */
  signal (SIGSEGV, segv_crash_handler);
  sigemptyset (&sigset);
  sigaddset (&sigset, SIGSEGV);
  sigprocmask (SIG_UNBLOCK, &sigset, NULL);

  faulting_insn = *(unsigned *)uc->uc_mcontext->MC_FLD(ss).MC_FLD(srr0);

  /* Note that this only has to work for GCC, so we don't have to deal
     with all the possible cases (GCC has no AltiVec code, for
     instance).  It's complicated because Darwin allows stores to
     below the stack pointer, and the prologue code takes advantage of
     this.  */

  if ((faulting_insn & 0xFFFF8000) == 0x94218000  /* stwu %r1, -xxx(%r1) */
      || (faulting_insn & 0xFC1F03FF) == 0x7C01016E /* stwux xxx, %r1, xxx */
      || (faulting_insn & 0xFC1F8000) == 0x90018000 /* stw xxx, -yyy(%r1) */
      || (faulting_insn & 0xFC1F8000) == 0xD8018000 /* stfd xxx, -yyy(%r1) */
      || (faulting_insn & 0xFC1F8000) == 0xBC018000 /* stmw xxx, -yyy(%r1) */)
    {
      char *shell_name;
      
      fnotice (stderr, "Out of stack space.\n");
      shell_name = getenv ("SHELL");
      if (shell_name != NULL)
	shell_name = strrchr (shell_name, '/');
      if (shell_name != NULL)
	{
	  static const char * shell_commands[][2] = {
	    { "sh", "ulimit -S -s unlimited" },
	    { "bash", "ulimit -S -s unlimited" },
	    { "tcsh", "limit stacksize unlimited" },
	    { "csh", "limit stacksize unlimited" },
	    /* zsh doesn't have "unlimited", this will work under the
	       default configuration.  */
	    { "zsh", "limit stacksize 32m" }
	  };
	  size_t i;
	  
	  for (i = 0; i < ARRAY_SIZE (shell_commands); i++)
	    if (strcmp (shell_commands[i][0], shell_name + 1) == 0)
	      {
		fnotice (stderr, 
			 "Try running '%s' in the shell to raise its limit.\n",
			 shell_commands[i][1]);
	      }
	}
      
      if (global_dc->abort_on_error)
	fancy_abort (__FILE__, __LINE__, __FUNCTION__);

      exit (FATAL_EXIT_CODE);
    }

  fprintf (stderr, "[address=%08lx pc=%08x]\n", 
	   uc->uc_mcontext->MC_FLD(es).MC_FLD(dar),
	   uc->uc_mcontext->MC_FLD(ss).MC_FLD(srr0));
  internal_error ("Segmentation Fault");
  exit (FATAL_EXIT_CODE);
}

static void
darwin_rs6000_extra_signals (void)
{
  struct sigaction sact;
  stack_t sigstk;

  sigstk.ss_sp = xmalloc (SIGSTKSZ);
  sigstk.ss_size = SIGSTKSZ;
  sigstk.ss_flags = 0;
  if (sigaltstack (&sigstk, NULL) < 0)
    fatal_error ("While setting up signal stack: %m");

  sigemptyset(&sact.sa_mask);
  sact.sa_flags = SA_ONSTACK | SA_SIGINFO;
  sact.sa_sigaction = segv_handler;
  if (sigaction (SIGSEGV, &sact, 0) < 0) 
    fatal_error ("While setting up signal handler: %m");
}


const struct host_hooks host_hooks = HOST_HOOKS_INITIALIZER;<|MERGE_RESOLUTION|>--- conflicted
+++ resolved
@@ -1,9 +1,5 @@
 /* Darwin/powerpc host-specific hook definitions.
-<<<<<<< HEAD
-   Copyright (C) 2003, 2004, 2005 Free Software Foundation, Inc.
-=======
    Copyright (C) 2003, 2004, 2005, 2006 Free Software Foundation, Inc.
->>>>>>> c355071f
 
    This file is part of GCC.
 

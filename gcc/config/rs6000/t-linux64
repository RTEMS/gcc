--- conflicted
+++ resolved
@@ -15,24 +15,5 @@
 MULTILIB_OSDIRNAMES	= ../lib64 ../lib nof
 MULTILIB_MATCHES        = $(MULTILIB_MATCHES_FLOAT)
 
-<<<<<<< HEAD
-# We want fine grained libraries, so use the new code to build the
-# floating point emulation libraries.
-# fp-bit is only to be used by 32-bit multilibs
-FPBIT = fp-bit32.c
-DPBIT = dp-bit32.c
-
-dp-bit32.c: $(srcdir)/config/fp-bit.c
-	( echo '#ifndef __powerpc64__'; \
-	  cat $(srcdir)/config/fp-bit.c; \
-	  echo '#endif' ) > dp-bit32.c
-
-fp-bit32.c: $(srcdir)/config/fp-bit.c
-	( echo '#ifndef __powerpc64__'; \
-	  echo '#define FLOAT'; \
-	  cat $(srcdir)/config/fp-bit.c; \
-	  echo '#endif' ) > fp-bit32.c
-=======
 softfp_wrap_start := '\#ifndef __powerpc64__'
-softfp_wrap_end := '\#endif'
->>>>>>> f8383f28
+softfp_wrap_end := '\#endif'
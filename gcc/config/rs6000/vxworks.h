--- conflicted
+++ resolved
@@ -1,9 +1,5 @@
 /* Definitions of target machine for GNU compiler.  Vxworks PowerPC version.
-<<<<<<< HEAD
-   Copyright (C) 1996, 2000, 2002, 2003, 2004, 2005
-=======
    Copyright (C) 1996, 2000, 2002, 2003, 2004, 2005, 2007
->>>>>>> c355071f
    Free Software Foundation, Inc.
    Contributed by CodeSourcery, LLC.
 
@@ -121,22 +117,6 @@
 /* Override sysv4.h, reset to the default.  */
 #undef  PREFERRED_STACK_BOUNDARY
 
-<<<<<<< HEAD
-/* Enable SPE */
-#undef TARGET_SPE_ABI
-#undef TARGET_SPE
-#undef TARGET_E500
-#undef TARGET_ISEL
-#undef TARGET_FPRS
-
-#define TARGET_SPE_ABI rs6000_spe_abi
-#define TARGET_SPE rs6000_spe
-#define TARGET_E500 (rs6000_cpu == PROCESSOR_PPC8540)
-#define TARGET_ISEL rs6000_isel
-#define TARGET_FPRS (!rs6000_float_gprs)
-
-=======
->>>>>>> c355071f
 /* Make -mcpu=8540 imply SPE.  ISEL is automatically enabled, the
    others must be done by hand.  Handle -mrtp.  Disable -fPIC
    for -mrtp - the VxWorks PIC model is not compatible with it.  */

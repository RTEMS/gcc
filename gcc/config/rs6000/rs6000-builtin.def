/* Builtin functions for rs6000/powerpc.
   Copyright (C) 2009-2014 Free Software Foundation, Inc.
   Contributed by Michael Meissner (meissner@linux.vnet.ibm.com)

   This file is part of GCC.

   GCC is free software; you can redistribute it and/or modify it
   under the terms of the GNU General Public License as published
   by the Free Software Foundation; either version 3, or (at your
   option) any later version.

   GCC is distributed in the hope that it will be useful, but WITHOUT
   ANY WARRANTY; without even the implied warranty of MERCHANTABILITY
   or FITNESS FOR A PARTICULAR PURPOSE.  See the GNU General Public
   License for more details.

   Under Section 7 of GPL version 3, you are granted additional
   permissions described in the GCC Runtime Library Exception, version
   3.1, as published by the Free Software Foundation.

   You should have received a copy of the GNU General Public License and
   a copy of the GCC Runtime Library Exception along with this program;
   see the files COPYING3 and COPYING.RUNTIME respectively.  If not, see
   <http://www.gnu.org/licenses/>.  */

/* Before including this file, some macros must be defined:
   RS6000_BUILTIN_1 -- 1 arg builtins
   RS6000_BUILTIN_2 -- 2 arg builtins
   RS6000_BUILTIN_3 -- 3 arg builtins
   RS6000_BUILTIN_A -- ABS builtins
   RS6000_BUILTIN_D -- DST builtins
   RS6000_BUILTIN_E -- SPE EVSEL builtins.
   RS6000_BUILTIN_H -- HTM builtins
   RS6000_BUILTIN_P -- Altivec, VSX, ISA 2.07 vector predicate builtins
   RS6000_BUILTIN_Q -- Paired floating point VSX predicate builtins
   RS6000_BUILTIN_S -- SPE predicate builtins
   RS6000_BUILTIN_X -- special builtins

   Each of the above macros takes 4 arguments:
	ENUM	Enumeration name
	NAME	String literal for the name
	MASK	Mask of bits that indicate which options enables the builtin
	ATTR	builtin attribute information.
	ICODE	Insn code of the function that implents the builtin.  */

#ifndef RS6000_BUILTIN_1
  #error "RS6000_BUILTIN_1 is not defined."
#endif

#ifndef RS6000_BUILTIN_2
  #error "RS6000_BUILTIN_2 is not defined."
#endif

#ifndef RS6000_BUILTIN_3
  #error "RS6000_BUILTIN_3 is not defined."
#endif

#ifndef RS6000_BUILTIN_A
  #error "RS6000_BUILTIN_A is not defined."
#endif

#ifndef RS6000_BUILTIN_D
  #error "RS6000_BUILTIN_D is not defined."
#endif

#ifndef RS6000_BUILTIN_E
  #error "RS6000_BUILTIN_E is not defined."
#endif

#ifndef RS6000_BUILTIN_H
  #error "RS6000_BUILTIN_H is not defined."
#endif

#ifndef RS6000_BUILTIN_P
  #error "RS6000_BUILTIN_P is not defined."
#endif

#ifndef RS6000_BUILTIN_Q
  #error "RS6000_BUILTIN_Q is not defined."
#endif

#ifndef RS6000_BUILTIN_S
  #error "RS6000_BUILTIN_S is not defined."
#endif

#ifndef RS6000_BUILTIN_X
  #error "RS6000_BUILTIN_X is not defined."
#endif

#ifndef BU_AV_1
/* Define convenience macros using token pasting to allow fitting everything in
   one line.  */

/* Altivec convenience macros.  */
#define BU_ALTIVEC_1(ENUM, NAME, ATTR, ICODE)				\
  RS6000_BUILTIN_1 (ALTIVEC_BUILTIN_ ## ENUM,		/* ENUM */	\
		    "__builtin_altivec_" NAME,		/* NAME */	\
		    RS6000_BTM_ALTIVEC,			/* MASK */	\
		    (RS6000_BTC_ ## ATTR		/* ATTR */	\
		     | RS6000_BTC_UNARY),				\
		    CODE_FOR_ ## ICODE)			/* ICODE */

#define BU_ALTIVEC_2(ENUM, NAME, ATTR, ICODE)				\
  RS6000_BUILTIN_2 (ALTIVEC_BUILTIN_ ## ENUM,		/* ENUM */	\
		    "__builtin_altivec_" NAME,		/* NAME */	\
		    RS6000_BTM_ALTIVEC,			/* MASK */	\
		    (RS6000_BTC_ ## ATTR		/* ATTR */	\
		     | RS6000_BTC_BINARY),				\
		    CODE_FOR_ ## ICODE)			/* ICODE */

#define BU_ALTIVEC_3(ENUM, NAME, ATTR, ICODE)				\
  RS6000_BUILTIN_3 (ALTIVEC_BUILTIN_ ## ENUM,		/* ENUM */	\
		    "__builtin_altivec_" NAME,		/* NAME */	\
		    RS6000_BTM_ALTIVEC,			/* MASK */	\
		    (RS6000_BTC_ ## ATTR		/* ATTR */	\
		     | RS6000_BTC_TERNARY),				\
		    CODE_FOR_ ## ICODE)			/* ICODE */

#define BU_ALTIVEC_A(ENUM, NAME, ATTR, ICODE)				\
  RS6000_BUILTIN_A (ALTIVEC_BUILTIN_ ## ENUM,		/* ENUM */	\
		    "__builtin_altivec_" NAME,		/* NAME */	\
		    RS6000_BTM_ALTIVEC,			/* MASK */	\
		    (RS6000_BTC_ ## ATTR		/* ATTR */	\
		     | RS6000_BTC_ABS),					\
		    CODE_FOR_ ## ICODE)			/* ICODE */

#define BU_ALTIVEC_D(ENUM, NAME, ATTR, ICODE)				\
  RS6000_BUILTIN_D (ALTIVEC_BUILTIN_ ## ENUM,		/* ENUM */	\
		    "__builtin_altivec_" NAME,		/* NAME */	\
		    RS6000_BTM_ALTIVEC,			/* MASK */	\
		    (RS6000_BTC_ ## ATTR		/* ATTR */	\
		     | RS6000_BTC_DST),					\
		    CODE_FOR_ ## ICODE)			/* ICODE */

#define BU_ALTIVEC_P(ENUM, NAME, ATTR, ICODE)				\
  RS6000_BUILTIN_P (ALTIVEC_BUILTIN_ ## ENUM,		/* ENUM */	\
		    "__builtin_altivec_" NAME,		/* NAME */	\
		    RS6000_BTM_ALTIVEC,			/* MASK */	\
		    (RS6000_BTC_ ## ATTR		/* ATTR */	\
		     | RS6000_BTC_PREDICATE),				\
		    CODE_FOR_ ## ICODE)			/* ICODE */

#define BU_ALTIVEC_X(ENUM, NAME, ATTR)					\
  RS6000_BUILTIN_X (ALTIVEC_BUILTIN_ ## ENUM,		/* ENUM */	\
		    "__builtin_altivec_" NAME,		/* NAME */	\
		    RS6000_BTM_ALTIVEC,			/* MASK */	\
		    (RS6000_BTC_ ## ATTR		/* ATTR */	\
		     | RS6000_BTC_SPECIAL),				\
		    CODE_FOR_nothing)			/* ICODE */

#define BU_ALTIVEC_C(ENUM, NAME, ATTR)					\
  RS6000_BUILTIN_X (ALTIVEC_BUILTIN_ ## ENUM,		/* ENUM */	\
		    "__builtin_altivec_" NAME,		/* NAME */	\
		    (RS6000_BTM_ALTIVEC			/* MASK */	\
		     | RS6000_BTM_CELL),				\
		    (RS6000_BTC_ ## ATTR		/* ATTR */	\
		     | RS6000_BTC_SPECIAL),				\
		    CODE_FOR_nothing)			/* ICODE */

/* Altivec overloaded builtin function macros.  */
#define BU_ALTIVEC_OVERLOAD_1(ENUM, NAME)				\
  RS6000_BUILTIN_1 (ALTIVEC_BUILTIN_VEC_ ## ENUM,	/* ENUM */	\
		    "__builtin_vec_" NAME,		/* NAME */	\
		    RS6000_BTM_ALTIVEC,			/* MASK */	\
		    (RS6000_BTC_OVERLOADED		/* ATTR */	\
		     | RS6000_BTC_UNARY),				\
		    CODE_FOR_nothing)			/* ICODE */

#define BU_ALTIVEC_OVERLOAD_2(ENUM, NAME)				\
  RS6000_BUILTIN_2 (ALTIVEC_BUILTIN_VEC_ ## ENUM,	/* ENUM */	\
		    "__builtin_vec_" NAME,		/* NAME */	\
		    RS6000_BTM_ALTIVEC,			/* MASK */	\
		    (RS6000_BTC_OVERLOADED		/* ATTR */	\
		     | RS6000_BTC_BINARY),				\
		    CODE_FOR_nothing)			/* ICODE */

#define BU_ALTIVEC_OVERLOAD_3(ENUM, NAME)				\
  RS6000_BUILTIN_3 (ALTIVEC_BUILTIN_VEC_ ## ENUM,	/* ENUM */	\
		    "__builtin_vec_" NAME,		/* NAME */	\
		    RS6000_BTM_ALTIVEC,			/* MASK */	\
		    (RS6000_BTC_OVERLOADED		/* ATTR */	\
		     | RS6000_BTC_TERNARY),				\
		    CODE_FOR_nothing)			/* ICODE */

#define BU_ALTIVEC_OVERLOAD_A(ENUM, NAME)				\
  RS6000_BUILTIN_A (ALTIVEC_BUILTIN_VEC_ ## ENUM,	/* ENUM */	\
		    "__builtin_vec_" NAME,		/* NAME */	\
		    RS6000_BTM_ALTIVEC,			/* MASK */	\
		    (RS6000_BTC_OVERLOADED		/* ATTR */	\
		     | RS6000_BTC_ABS),					\
		    CODE_FOR_nothing)			/* ICODE */

#define BU_ALTIVEC_OVERLOAD_D(ENUM, NAME)				\
  RS6000_BUILTIN_D (ALTIVEC_BUILTIN_VEC_ ## ENUM,	/* ENUM */	\
		    "__builtin_vec_" NAME,		/* NAME */	\
		    RS6000_BTM_ALTIVEC,			/* MASK */	\
		    (RS6000_BTC_OVERLOADED		/* ATTR */	\
		     | RS6000_BTC_DST),					\
		    CODE_FOR_nothing)			/* ICODE */

#define BU_ALTIVEC_OVERLOAD_P(ENUM, NAME)				\
  RS6000_BUILTIN_P (ALTIVEC_BUILTIN_VEC_ ## ENUM,	/* ENUM */	\
		    "__builtin_vec_" NAME,		/* NAME */	\
		    RS6000_BTM_ALTIVEC,			/* MASK */	\
		    (RS6000_BTC_OVERLOADED		/* ATTR */	\
		     | RS6000_BTC_PREDICATE),				\
		    CODE_FOR_nothing)			/* ICODE */

#define BU_ALTIVEC_OVERLOAD_X(ENUM, NAME)				\
  RS6000_BUILTIN_X (ALTIVEC_BUILTIN_VEC_ ## ENUM,	/* ENUM */	\
		    "__builtin_vec_" NAME,		/* NAME */	\
		    RS6000_BTM_ALTIVEC,			/* MASK */	\
		    (RS6000_BTC_OVERLOADED		/* ATTR */	\
		     | RS6000_BTC_SPECIAL),				\
		    CODE_FOR_nothing)			/* ICODE */

/* VSX convenience macros.  */
#define BU_VSX_1(ENUM, NAME, ATTR, ICODE)				\
  RS6000_BUILTIN_1 (VSX_BUILTIN_ ## ENUM,		/* ENUM */	\
		    "__builtin_vsx_" NAME,		/* NAME */	\
		    RS6000_BTM_VSX,			/* MASK */	\
		    (RS6000_BTC_ ## ATTR		/* ATTR */	\
		     | RS6000_BTC_UNARY),				\
		    CODE_FOR_ ## ICODE)			/* ICODE */

#define BU_VSX_2(ENUM, NAME, ATTR, ICODE)				\
  RS6000_BUILTIN_2 (VSX_BUILTIN_ ## ENUM,		/* ENUM */	\
		    "__builtin_vsx_" NAME,		/* NAME */	\
		    RS6000_BTM_VSX,			/* MASK */	\
		    (RS6000_BTC_ ## ATTR		/* ATTR */	\
		     | RS6000_BTC_BINARY),				\
		    CODE_FOR_ ## ICODE)			/* ICODE */

#define BU_VSX_3(ENUM, NAME, ATTR, ICODE)				\
  RS6000_BUILTIN_3 (VSX_BUILTIN_ ## ENUM,		/* ENUM */	\
		    "__builtin_vsx_" NAME,		/* NAME */	\
		    RS6000_BTM_VSX,			/* MASK */	\
		    (RS6000_BTC_ ## ATTR		/* ATTR */	\
		     | RS6000_BTC_TERNARY),				\
		    CODE_FOR_ ## ICODE)			/* ICODE */

#define BU_VSX_A(ENUM, NAME, ATTR, ICODE)				\
  RS6000_BUILTIN_A (VSX_BUILTIN_ ## ENUM,		/* ENUM */	\
		    "__builtin_vsx_" NAME,		/* NAME */	\
		    RS6000_BTM_VSX,			/* MASK */	\
		    (RS6000_BTC_ ## ATTR		/* ATTR */	\
		     | RS6000_BTC_ABS),					\
		    CODE_FOR_ ## ICODE)			/* ICODE */

#define BU_VSX_P(ENUM, NAME, ATTR, ICODE)				\
  RS6000_BUILTIN_P (VSX_BUILTIN_ ## ENUM,		/* ENUM */	\
		    "__builtin_vsx_" NAME,		/* NAME */	\
		    RS6000_BTM_VSX,			/* MASK */	\
		    (RS6000_BTC_ ## ATTR		/* ATTR */	\
		     | RS6000_BTC_PREDICATE),				\
		    CODE_FOR_ ## ICODE)			/* ICODE */

#define BU_VSX_X(ENUM, NAME, ATTR)					\
  RS6000_BUILTIN_X (VSX_BUILTIN_ ## ENUM,		/* ENUM */	\
		    "__builtin_vsx_" NAME,		/* NAME */	\
		    RS6000_BTM_VSX,			/* MASK */	\
		    (RS6000_BTC_ ## ATTR		/* ATTR */	\
		     | RS6000_BTC_SPECIAL),				\
		    CODE_FOR_nothing)			/* ICODE */

/* VSX overloaded builtin function macros.  */
#define BU_VSX_OVERLOAD_1(ENUM, NAME)					\
  RS6000_BUILTIN_1 (VSX_BUILTIN_VEC_ ## ENUM,		/* ENUM */	\
		    "__builtin_vec_" NAME,		/* NAME */	\
		    RS6000_BTM_VSX,			/* MASK */	\
		    (RS6000_BTC_OVERLOADED		/* ATTR */	\
		     | RS6000_BTC_UNARY),				\
		    CODE_FOR_nothing)			/* ICODE */

#define BU_VSX_OVERLOAD_2(ENUM, NAME)					\
  RS6000_BUILTIN_2 (VSX_BUILTIN_VEC_ ## ENUM,		/* ENUM */	\
		    "__builtin_vec_" NAME,		/* NAME */	\
		    RS6000_BTM_VSX,			/* MASK */	\
		    (RS6000_BTC_OVERLOADED		/* ATTR */	\
		     | RS6000_BTC_BINARY),				\
		    CODE_FOR_nothing)			/* ICODE */

#define BU_VSX_OVERLOAD_3(ENUM, NAME)					\
  RS6000_BUILTIN_3 (VSX_BUILTIN_VEC_ ## ENUM,		/* ENUM */	\
		    "__builtin_vec_" NAME,		/* NAME */	\
		    RS6000_BTM_VSX,			/* MASK */	\
		    (RS6000_BTC_OVERLOADED		/* ATTR */	\
		     | RS6000_BTC_TERNARY),				\
		    CODE_FOR_nothing)			/* ICODE */

/* xxpermdi and xxsldwi are overloaded functions, but had __builtin_vsx names
   instead of __builtin_vec.  */
#define BU_VSX_OVERLOAD_3V(ENUM, NAME)					\
  RS6000_BUILTIN_3 (VSX_BUILTIN_VEC_ ## ENUM,		/* ENUM */	\
		    "__builtin_vsx_" NAME,		/* NAME */	\
		    RS6000_BTM_VSX,			/* MASK */	\
		    (RS6000_BTC_OVERLOADED		/* ATTR */	\
		     | RS6000_BTC_TERNARY),				\
		    CODE_FOR_nothing)			/* ICODE */

#define BU_VSX_OVERLOAD_X(ENUM, NAME)					\
  RS6000_BUILTIN_X (VSX_BUILTIN_VEC_ ## ENUM,		/* ENUM */	\
		    "__builtin_vec_" NAME,		/* NAME */	\
		    RS6000_BTM_VSX,			/* MASK */	\
		    (RS6000_BTC_OVERLOADED		/* ATTR */	\
		     | RS6000_BTC_SPECIAL),				\
		    CODE_FOR_nothing)			/* ICODE */

/* ISA 2.07 (power8) vector convenience macros.  */
/* For the instructions that are encoded as altivec instructions use
   __builtin_altivec_ as the builtin name.  */
#define BU_P8V_AV_1(ENUM, NAME, ATTR, ICODE)				\
  RS6000_BUILTIN_1 (P8V_BUILTIN_ ## ENUM,		/* ENUM */	\
		    "__builtin_altivec_" NAME,		/* NAME */	\
		    RS6000_BTM_P8_VECTOR,		/* MASK */	\
		    (RS6000_BTC_ ## ATTR		/* ATTR */	\
		     | RS6000_BTC_UNARY),				\
		    CODE_FOR_ ## ICODE)			/* ICODE */

#define BU_P8V_AV_2(ENUM, NAME, ATTR, ICODE)				\
  RS6000_BUILTIN_2 (P8V_BUILTIN_ ## ENUM,		/* ENUM */	\
		    "__builtin_altivec_" NAME,		/* NAME */	\
		    RS6000_BTM_P8_VECTOR,		/* MASK */	\
		    (RS6000_BTC_ ## ATTR		/* ATTR */	\
		     | RS6000_BTC_BINARY),				\
		    CODE_FOR_ ## ICODE)			/* ICODE */

#define BU_P8V_AV_3(ENUM, NAME, ATTR, ICODE)				\
  RS6000_BUILTIN_3 (P8V_BUILTIN_ ## ENUM,		/* ENUM */	\
		    "__builtin_altivec_" NAME,		/* NAME */	\
		    RS6000_BTM_P8_VECTOR,		/* MASK */	\
		    (RS6000_BTC_ ## ATTR		/* ATTR */	\
		     | RS6000_BTC_TERNARY),				\
		    CODE_FOR_ ## ICODE)			/* ICODE */

#define BU_P8V_AV_P(ENUM, NAME, ATTR, ICODE)				\
  RS6000_BUILTIN_P (P8V_BUILTIN_ ## ENUM,		/* ENUM */	\
		    "__builtin_altivec_" NAME,		/* NAME */	\
		    RS6000_BTM_P8_VECTOR,		/* MASK */	\
		    (RS6000_BTC_ ## ATTR		/* ATTR */	\
		     | RS6000_BTC_PREDICATE),				\
		    CODE_FOR_ ## ICODE)			/* ICODE */

/* For the instructions encoded as VSX instructions use __builtin_vsx as the
   builtin name.  */
#define BU_P8V_VSX_1(ENUM, NAME, ATTR, ICODE)				\
  RS6000_BUILTIN_1 (P8V_BUILTIN_ ## ENUM,		/* ENUM */	\
		    "__builtin_vsx_" NAME,		/* NAME */	\
		    RS6000_BTM_P8_VECTOR,		/* MASK */	\
		    (RS6000_BTC_ ## ATTR		/* ATTR */	\
		     | RS6000_BTC_UNARY),				\
		    CODE_FOR_ ## ICODE)			/* ICODE */

#define BU_P8V_OVERLOAD_1(ENUM, NAME)					\
  RS6000_BUILTIN_1 (P8V_BUILTIN_VEC_ ## ENUM,		/* ENUM */	\
		    "__builtin_vec_" NAME,		/* NAME */	\
		    RS6000_BTM_P8_VECTOR,		/* MASK */	\
		    (RS6000_BTC_OVERLOADED		/* ATTR */	\
		     | RS6000_BTC_UNARY),				\
		    CODE_FOR_nothing)			/* ICODE */

#define BU_P8V_OVERLOAD_2(ENUM, NAME)					\
  RS6000_BUILTIN_2 (P8V_BUILTIN_VEC_ ## ENUM,		/* ENUM */	\
		    "__builtin_vec_" NAME,		/* NAME */	\
		    RS6000_BTM_P8_VECTOR,		/* MASK */	\
		    (RS6000_BTC_OVERLOADED		/* ATTR */	\
		     | RS6000_BTC_BINARY),				\
		    CODE_FOR_nothing)			/* ICODE */

#define BU_P8V_OVERLOAD_3(ENUM, NAME)					\
  RS6000_BUILTIN_3 (P8V_BUILTIN_VEC_ ## ENUM,		/* ENUM */	\
		    "__builtin_vec_" NAME,		/* NAME */	\
		    RS6000_BTM_P8_VECTOR,		/* MASK */	\
		    (RS6000_BTC_OVERLOADED		/* ATTR */	\
		     | RS6000_BTC_TERNARY),				\
		    CODE_FOR_nothing)			/* ICODE */

/* Crypto convenience macros.  */
#define BU_CRYPTO_1(ENUM, NAME, ATTR, ICODE)				\
  RS6000_BUILTIN_1 (CRYPTO_BUILTIN_ ## ENUM,		/* ENUM */	\
		    "__builtin_crypto_" NAME,		/* NAME */	\
		    RS6000_BTM_CRYPTO,			/* MASK */	\
		    (RS6000_BTC_ ## ATTR		/* ATTR */	\
		     | RS6000_BTC_UNARY),				\
		    CODE_FOR_ ## ICODE)			/* ICODE */

#define BU_CRYPTO_2(ENUM, NAME, ATTR, ICODE)				\
  RS6000_BUILTIN_2 (CRYPTO_BUILTIN_ ## ENUM,		/* ENUM */	\
		    "__builtin_crypto_" NAME,		/* NAME */	\
		    RS6000_BTM_CRYPTO,			/* MASK */	\
		    (RS6000_BTC_ ## ATTR		/* ATTR */	\
		     | RS6000_BTC_BINARY),				\
		    CODE_FOR_ ## ICODE)			/* ICODE */

#define BU_CRYPTO_3(ENUM, NAME, ATTR, ICODE)				\
  RS6000_BUILTIN_3 (CRYPTO_BUILTIN_ ## ENUM,		/* ENUM */	\
		    "__builtin_crypto_" NAME,		/* NAME */	\
		    RS6000_BTM_CRYPTO,			/* MASK */	\
		    (RS6000_BTC_ ## ATTR		/* ATTR */	\
		     | RS6000_BTC_TERNARY),				\
		    CODE_FOR_ ## ICODE)			/* ICODE */

#define BU_CRYPTO_OVERLOAD_1(ENUM, NAME)				\
  RS6000_BUILTIN_1 (CRYPTO_BUILTIN_ ## ENUM,		/* ENUM */	\
		    "__builtin_crypto_" NAME,		/* NAME */	\
		    RS6000_BTM_CRYPTO,			/* MASK */	\
		    (RS6000_BTC_OVERLOADED		/* ATTR */	\
		     | RS6000_BTC_UNARY),				\
		    CODE_FOR_nothing)			/* ICODE */

#define BU_CRYPTO_OVERLOAD_2(ENUM, NAME)				\
  RS6000_BUILTIN_2 (CRYPTO_BUILTIN_ ## ENUM,		/* ENUM */	\
		    "__builtin_crypto_" NAME,		/* NAME */	\
		    RS6000_BTM_CRYPTO,			/* MASK */	\
		    (RS6000_BTC_OVERLOADED		/* ATTR */	\
		     | RS6000_BTC_BINARY),				\
		    CODE_FOR_nothing)			/* ICODE */

#define BU_CRYPTO_OVERLOAD_3(ENUM, NAME)				\
  RS6000_BUILTIN_3 (CRYPTO_BUILTIN_ ## ENUM,		/* ENUM */	\
		    "__builtin_crypto_" NAME,		/* NAME */	\
		    RS6000_BTM_CRYPTO,			/* MASK */	\
		    (RS6000_BTC_OVERLOADED		/* ATTR */	\
		     | RS6000_BTC_TERNARY),				\
		    CODE_FOR_nothing)			/* ICODE */

/* HTM convenience macros.  */
#define BU_HTM_0(ENUM, NAME, ATTR, ICODE)				\
  RS6000_BUILTIN_H (HTM_BUILTIN_ ## ENUM,		/* ENUM */	\
		    "__builtin_" NAME,			/* NAME */	\
		    RS6000_BTM_HTM,			/* MASK */	\
		    RS6000_BTC_ ## ATTR,		/* ATTR */	\
		    CODE_FOR_ ## ICODE)			/* ICODE */

#define BU_HTM_1(ENUM, NAME, ATTR, ICODE)				\
  RS6000_BUILTIN_H (HTM_BUILTIN_ ## ENUM,		/* ENUM */	\
		    "__builtin_" NAME,			/* NAME */	\
		    RS6000_BTM_HTM,			/* MASK */	\
		    (RS6000_BTC_ ## ATTR		/* ATTR */	\
		     | RS6000_BTC_UNARY),				\
		    CODE_FOR_ ## ICODE)			/* ICODE */

#define BU_HTM_2(ENUM, NAME, ATTR, ICODE)				\
  RS6000_BUILTIN_H (HTM_BUILTIN_ ## ENUM,		/* ENUM */	\
		    "__builtin_" NAME,			/* NAME */	\
		    RS6000_BTM_HTM,			/* MASK */	\
		    (RS6000_BTC_ ## ATTR		/* ATTR */	\
		     | RS6000_BTC_BINARY),				\
		    CODE_FOR_ ## ICODE)			/* ICODE */

#define BU_HTM_3(ENUM, NAME, ATTR, ICODE)				\
  RS6000_BUILTIN_H (HTM_BUILTIN_ ## ENUM,		/* ENUM */	\
		    "__builtin_" NAME,			/* NAME */	\
		    RS6000_BTM_HTM,			/* MASK */	\
		    (RS6000_BTC_ ## ATTR		/* ATTR */	\
		     | RS6000_BTC_TERNARY),				\
		    CODE_FOR_ ## ICODE)			/* ICODE */

#define BU_HTM_SPR0(ENUM, NAME, ATTR, ICODE)				\
  RS6000_BUILTIN_H (HTM_BUILTIN_ ## ENUM,		/* ENUM */	\
		    "__builtin_" NAME,			/* NAME */	\
		    RS6000_BTM_HTM,			/* MASK */	\
		    (RS6000_BTC_ ## ATTR		/* ATTR */	\
		     | RS6000_BTC_SPR),					\
		    CODE_FOR_ ## ICODE)			/* ICODE */

#define BU_HTM_SPR1(ENUM, NAME, ATTR, ICODE)				\
  RS6000_BUILTIN_H (HTM_BUILTIN_ ## ENUM,		/* ENUM */	\
		    "__builtin_" NAME,			/* NAME */	\
		    RS6000_BTM_HTM,			/* MASK */	\
		    (RS6000_BTC_ ## ATTR		/* ATTR */	\
		     | RS6000_BTC_UNARY					\
		     | RS6000_BTC_SPR					\
		     | RS6000_BTC_VOID),				\
		    CODE_FOR_ ## ICODE)			/* ICODE */

/* SPE convenience macros.  */
#define BU_SPE_1(ENUM, NAME, ATTR, ICODE)				\
  RS6000_BUILTIN_1 (SPE_BUILTIN_ ## ENUM,		/* ENUM */	\
		    "__builtin_spe_" NAME,		/* NAME */	\
		    RS6000_BTM_SPE,			/* MASK */	\
		    (RS6000_BTC_ ## ATTR		/* ATTR */	\
		     | RS6000_BTC_UNARY),				\
		    CODE_FOR_ ## ICODE)			/* ICODE */

#define BU_SPE_2(ENUM, NAME, ATTR, ICODE)				\
  RS6000_BUILTIN_2 (SPE_BUILTIN_ ## ENUM,		/* ENUM */	\
		    "__builtin_spe_" NAME,		/* NAME */	\
		    RS6000_BTM_SPE,			/* MASK */	\
		    (RS6000_BTC_ ## ATTR		/* ATTR */	\
		     | RS6000_BTC_BINARY),				\
		    CODE_FOR_ ## ICODE)			/* ICODE */

#define BU_SPE_3(ENUM, NAME, ATTR, ICODE)				\
  RS6000_BUILTIN_3 (SPE_BUILTIN_ ## ENUM,		/* ENUM */	\
		    "__builtin_spe_" NAME,		/* NAME */	\
		    RS6000_BTM_SPE,			/* MASK */	\
		    (RS6000_BTC_ ## ATTR		/* ATTR */	\
		     | RS6000_BTC_TERNARY),				\
		    CODE_FOR_ ## ICODE)			/* ICODE */

#define BU_SPE_E(ENUM, NAME, ATTR, ICODE)				\
  RS6000_BUILTIN_E (SPE_BUILTIN_ ## ENUM,		/* ENUM */	\
		    "__builtin_spe_" NAME,		/* NAME */	\
		    RS6000_BTM_SPE,			/* MASK */	\
		    (RS6000_BTC_ ## ATTR		/* ATTR */	\
		     | RS6000_BTC_EVSEL),				\
		    CODE_FOR_ ## ICODE)			/* ICODE */

#define BU_SPE_P(ENUM, NAME, ATTR, ICODE)				\
  RS6000_BUILTIN_S (SPE_BUILTIN_ ## ENUM,		/* ENUM */	\
		    "__builtin_spe_" NAME,		/* NAME */	\
		    RS6000_BTM_SPE,			/* MASK */	\
		    (RS6000_BTC_ ## ATTR		/* ATTR */	\
		     | RS6000_BTC_PREDICATE),				\
		    CODE_FOR_ ## ICODE)			/* ICODE */

#define BU_SPE_X(ENUM, NAME, ATTR)					\
  RS6000_BUILTIN_X (SPE_BUILTIN_ ## ENUM,		/* ENUM */	\
		    "__builtin_spe_" NAME,		/* NAME */	\
		    RS6000_BTM_SPE,			/* MASK */	\
		    (RS6000_BTC_ ## ATTR		/* ATTR */	\
		     | RS6000_BTC_SPECIAL),				\
		    CODE_FOR_nothing)			/* ICODE */

/* Paired floating point convenience macros.  */
#define BU_PAIRED_1(ENUM, NAME, ATTR, ICODE)				\
  RS6000_BUILTIN_1 (PAIRED_BUILTIN_ ## ENUM,		/* ENUM */	\
		    "__builtin_paired_" NAME,		/* NAME */	\
		    RS6000_BTM_PAIRED,			/* MASK */	\
		    (RS6000_BTC_ ## ATTR		/* ATTR */	\
		     | RS6000_BTC_UNARY),				\
		    CODE_FOR_ ## ICODE)			/* ICODE */

#define BU_PAIRED_2(ENUM, NAME, ATTR, ICODE)				\
  RS6000_BUILTIN_2 (PAIRED_BUILTIN_ ## ENUM,		/* ENUM */	\
		    "__builtin_paired_" NAME,		/* NAME */	\
		    RS6000_BTM_PAIRED,			/* MASK */	\
		    (RS6000_BTC_ ## ATTR		/* ATTR */	\
		     | RS6000_BTC_BINARY),				\
		    CODE_FOR_ ## ICODE)			/* ICODE */

#define BU_PAIRED_3(ENUM, NAME, ATTR, ICODE)				\
  RS6000_BUILTIN_3 (PAIRED_BUILTIN_ ## ENUM,		/* ENUM */	\
		    "__builtin_paired_" NAME,		/* NAME */	\
		    RS6000_BTM_PAIRED,			/* MASK */	\
		    (RS6000_BTC_ ## ATTR		/* ATTR */	\
		     | RS6000_BTC_TERNARY),				\
		    CODE_FOR_ ## ICODE)			/* ICODE */

#define BU_PAIRED_P(ENUM, NAME, ATTR, ICODE)				\
  RS6000_BUILTIN_Q (PAIRED_BUILTIN_ ## ENUM,		/* ENUM */	\
		    "__builtin_paired_" NAME,		/* NAME */	\
		    RS6000_BTM_PAIRED,			/* MASK */	\
		    (RS6000_BTC_ ## ATTR		/* ATTR */	\
		     | RS6000_BTC_PREDICATE),				\
		    CODE_FOR_ ## ICODE)			/* ICODE */

#define BU_PAIRED_X(ENUM, NAME, ATTR)					\
  RS6000_BUILTIN_X (PAIRED_BUILTIN_ ## ENUM,		/* ENUM */	\
		    "__builtin_paired_" NAME,		/* NAME */	\
		    RS6000_BTM_PAIRED,			/* MASK */	\
		    (RS6000_BTC_ ## ATTR		/* ATTR */	\
		     | RS6000_BTC_SPECIAL),				\
		    CODE_FOR_nothing)			/* ICODE */

#define BU_SPECIAL_X(ENUM, NAME, MASK, ATTR)				\
  RS6000_BUILTIN_X (ENUM,				/* ENUM */	\
		    NAME,				/* NAME */	\
		    MASK,				/* MASK */	\
		    (ATTR | RS6000_BTC_SPECIAL),	/* ATTR */	\
		    CODE_FOR_nothing)			/* ICODE */


/* Decimal floating point builtins for instructions.  */
#define BU_DFP_MISC_1(ENUM, NAME, ATTR, ICODE)				\
  RS6000_BUILTIN_1 (MISC_BUILTIN_ ## ENUM,		/* ENUM */	\
		    "__builtin_" NAME,			/* NAME */	\
		    RS6000_BTM_DFP,			/* MASK */	\
		    (RS6000_BTC_ ## ATTR		/* ATTR */	\
		     | RS6000_BTC_UNARY),				\
		    CODE_FOR_ ## ICODE)			/* ICODE */

#define BU_DFP_MISC_2(ENUM, NAME, ATTR, ICODE)				\
  RS6000_BUILTIN_2 (MISC_BUILTIN_ ## ENUM,		/* ENUM */	\
		    "__builtin_" NAME,			/* NAME */	\
		    RS6000_BTM_DFP,			/* MASK */	\
		    (RS6000_BTC_ ## ATTR		/* ATTR */	\
		     | RS6000_BTC_BINARY),				\
		    CODE_FOR_ ## ICODE)			/* ICODE */


/* Miscellaneous builtins for instructions added in ISA 2.06.  These
   instructions don't require either the DFP or VSX options, just the basic ISA
   2.06 (popcntd) enablement since they operate on general purpose
   registers.  */
#define BU_P7_MISC_1(ENUM, NAME, ATTR, ICODE)				\
  RS6000_BUILTIN_1 (MISC_BUILTIN_ ## ENUM,		/* ENUM */	\
		    "__builtin_" NAME,			/* NAME */	\
		    RS6000_BTM_POPCNTD,			/* MASK */	\
		    (RS6000_BTC_ ## ATTR		/* ATTR */	\
		     | RS6000_BTC_UNARY),				\
		    CODE_FOR_ ## ICODE)			/* ICODE */

#define BU_P7_MISC_2(ENUM, NAME, ATTR, ICODE)				\
  RS6000_BUILTIN_2 (MISC_BUILTIN_ ## ENUM,		/* ENUM */	\
		    "__builtin_" NAME,			/* NAME */	\
		    RS6000_BTM_POPCNTD,			/* MASK */	\
		    (RS6000_BTC_ ## ATTR		/* ATTR */	\
		     | RS6000_BTC_BINARY),				\
		    CODE_FOR_ ## ICODE)			/* ICODE */


/* Miscellaneous builtins for instructions added in ISA 2.07.  These
   instructions do require the ISA 2.07 vector support, but they aren't vector
   instructions.  */
#define BU_P8V_MISC_3(ENUM, NAME, ATTR, ICODE)				\
  RS6000_BUILTIN_3 (MISC_BUILTIN_ ## ENUM,		/* ENUM */	\
		    "__builtin_" NAME,			/* NAME */	\
		    RS6000_BTM_P8_VECTOR,		/* MASK */	\
		    (RS6000_BTC_ ## ATTR		/* ATTR */	\
		     | RS6000_BTC_TERNARY),				\
		    CODE_FOR_ ## ICODE)			/* ICODE */

/* Miscellaneous builtins.  */
#define BU_MISC_1(ENUM, NAME, ATTR, ICODE)				\
  RS6000_BUILTIN_2 (MISC_BUILTIN_ ## ENUM,		/* ENUM */	\
		    "__builtin_" NAME,			/* NAME */	\
		    RS6000_BTM_HARD_FLOAT,		/* MASK */	\
		    (RS6000_BTC_ ## ATTR		/* ATTR */	\
		     | RS6000_BTC_UNARY),				\
		    CODE_FOR_ ## ICODE)			/* ICODE */

#define BU_MISC_2(ENUM, NAME, ATTR, ICODE)				\
  RS6000_BUILTIN_2 (MISC_BUILTIN_ ## ENUM,		/* ENUM */	\
		    "__builtin_" NAME,			/* NAME */	\
		    RS6000_BTM_HARD_FLOAT,		/* MASK */	\
		    (RS6000_BTC_ ## ATTR		/* ATTR */	\
		     | RS6000_BTC_BINARY),				\
		    CODE_FOR_ ## ICODE)			/* ICODE */

#endif

/* Insure 0 is not a legitimate index.  */
BU_SPECIAL_X (RS6000_BUILTIN_NONE, NULL, 0, RS6000_BTC_MISC)

/* 3 argument Altivec builtins.  */
BU_ALTIVEC_3 (VMADDFP,        "vmaddfp",        FP,    	fmav4sf4)
BU_ALTIVEC_3 (VMHADDSHS,      "vmhaddshs",      SAT,   	altivec_vmhaddshs)
BU_ALTIVEC_3 (VMHRADDSHS,     "vmhraddshs",     SAT,   	altivec_vmhraddshs)
BU_ALTIVEC_3 (VMLADDUHM,      "vmladduhm",      CONST, 	altivec_vmladduhm)
BU_ALTIVEC_3 (VMSUMUBM,       "vmsumubm",       CONST, 	altivec_vmsumubm)
BU_ALTIVEC_3 (VMSUMMBM,       "vmsummbm",       CONST, 	altivec_vmsummbm)
BU_ALTIVEC_3 (VMSUMUHM,       "vmsumuhm",       CONST, 	altivec_vmsumuhm)
BU_ALTIVEC_3 (VMSUMSHM,       "vmsumshm",       CONST, 	altivec_vmsumshm)
BU_ALTIVEC_3 (VMSUMUHS,       "vmsumuhs",       SAT,   	altivec_vmsumuhs)
BU_ALTIVEC_3 (VMSUMSHS,       "vmsumshs",       SAT,   	altivec_vmsumshs)
BU_ALTIVEC_3 (VNMSUBFP,       "vnmsubfp",       FP,    	nfmsv4sf4)
BU_ALTIVEC_3 (VPERM_1TI,      "vperm_1ti",      CONST, 	altivec_vperm_v1ti)
BU_ALTIVEC_3 (VPERM_2DF,      "vperm_2df",      CONST, 	altivec_vperm_v2df)
BU_ALTIVEC_3 (VPERM_2DI,      "vperm_2di",      CONST, 	altivec_vperm_v2di)
BU_ALTIVEC_3 (VPERM_4SF,      "vperm_4sf",      CONST, 	altivec_vperm_v4sf)
BU_ALTIVEC_3 (VPERM_4SI,      "vperm_4si",      CONST, 	altivec_vperm_v4si)
BU_ALTIVEC_3 (VPERM_8HI,      "vperm_8hi",      CONST, 	altivec_vperm_v8hi)
BU_ALTIVEC_3 (VPERM_16QI,     "vperm_16qi",     CONST, 	altivec_vperm_v16qi_uns)
BU_ALTIVEC_3 (VPERM_1TI_UNS,  "vperm_1ti_uns",  CONST, 	altivec_vperm_v1ti_uns)
BU_ALTIVEC_3 (VPERM_2DI_UNS,  "vperm_2di_uns",  CONST, 	altivec_vperm_v2di_uns)
BU_ALTIVEC_3 (VPERM_4SI_UNS,  "vperm_4si_uns",  CONST, 	altivec_vperm_v4si_uns)
BU_ALTIVEC_3 (VPERM_8HI_UNS,  "vperm_8hi_uns",  CONST, 	altivec_vperm_v8hi_uns)
BU_ALTIVEC_3 (VPERM_16QI_UNS, "vperm_16qi_uns", CONST, 	altivec_vperm_v16qi_uns)
BU_ALTIVEC_3 (VSEL_4SF,       "vsel_4sf",       CONST, 	vector_select_v4sf)
BU_ALTIVEC_3 (VSEL_4SI,       "vsel_4si",       CONST, 	vector_select_v4si)
BU_ALTIVEC_3 (VSEL_8HI,       "vsel_8hi",       CONST, 	vector_select_v8hi)
BU_ALTIVEC_3 (VSEL_16QI,      "vsel_16qi",      CONST, 	vector_select_v16qi)
BU_ALTIVEC_3 (VSEL_2DF,       "vsel_2df",       CONST, 	vector_select_v2df)
BU_ALTIVEC_3 (VSEL_2DI,       "vsel_2di",       CONST, 	vector_select_v2di)
BU_ALTIVEC_3 (VSEL_1TI,       "vsel_1ti",       CONST, 	vector_select_v1ti)
BU_ALTIVEC_3 (VSEL_4SI_UNS,   "vsel_4si_uns",   CONST, 	vector_select_v4si_uns)
BU_ALTIVEC_3 (VSEL_8HI_UNS,   "vsel_8hi_uns",   CONST, 	vector_select_v8hi_uns)
BU_ALTIVEC_3 (VSEL_16QI_UNS,  "vsel_16qi_uns",  CONST, 	vector_select_v16qi_uns)
BU_ALTIVEC_3 (VSEL_2DI_UNS,   "vsel_2di_uns",   CONST, 	vector_select_v2di_uns)
BU_ALTIVEC_3 (VSEL_1TI_UNS,   "vsel_1ti_uns",   CONST, 	vector_select_v1ti_uns)
BU_ALTIVEC_3 (VSLDOI_16QI,    "vsldoi_16qi",    CONST, 	altivec_vsldoi_v16qi)
BU_ALTIVEC_3 (VSLDOI_8HI,     "vsldoi_8hi",     CONST, 	altivec_vsldoi_v8hi)
BU_ALTIVEC_3 (VSLDOI_4SI,     "vsldoi_4si",     CONST, 	altivec_vsldoi_v4si)
BU_ALTIVEC_3 (VSLDOI_4SF,     "vsldoi_4sf",     CONST, 	altivec_vsldoi_v4sf)

/* Altivec DST builtins.  */
BU_ALTIVEC_D (DST,	      "dst",		MISC,  	altivec_dst)
BU_ALTIVEC_D (DSTT,	      "dstt",		MISC,  	altivec_dstt)
BU_ALTIVEC_D (DSTST,	      "dstst",		MISC,  	altivec_dstst)
BU_ALTIVEC_D (DSTSTT,	      "dststt",		MISC,  	altivec_dststt)

/* Altivec 2 argument builtin functions.  */
BU_ALTIVEC_2 (VADDUBM,        "vaddubm",	CONST,	addv16qi3)
BU_ALTIVEC_2 (VADDUHM,	      "vadduhm",	CONST,	addv8hi3)
BU_ALTIVEC_2 (VADDUWM,	      "vadduwm",	CONST,	addv4si3)
BU_ALTIVEC_2 (VADDFP,	      "vaddfp",		CONST,	addv4sf3)
BU_ALTIVEC_2 (VADDCUW,	      "vaddcuw",	CONST,	altivec_vaddcuw)
BU_ALTIVEC_2 (VADDUBS,	      "vaddubs",	CONST,	altivec_vaddubs)
BU_ALTIVEC_2 (VADDSBS,	      "vaddsbs",	CONST,	altivec_vaddsbs)
BU_ALTIVEC_2 (VADDUHS,	      "vadduhs",	CONST,	altivec_vadduhs)
BU_ALTIVEC_2 (VADDSHS,	      "vaddshs",	CONST,	altivec_vaddshs)
BU_ALTIVEC_2 (VADDUWS,	      "vadduws",	CONST,	altivec_vadduws)
BU_ALTIVEC_2 (VADDSWS,	      "vaddsws",	CONST,	altivec_vaddsws)
BU_ALTIVEC_2 (VAND,	      "vand",		CONST,	andv4si3)
BU_ALTIVEC_2 (VANDC,	      "vandc",		CONST,	andcv4si3)
BU_ALTIVEC_2 (VAVGUB,	      "vavgub",		CONST,	altivec_vavgub)
BU_ALTIVEC_2 (VAVGSB,	      "vavgsb",		CONST,	altivec_vavgsb)
BU_ALTIVEC_2 (VAVGUH,	      "vavguh",		CONST,	altivec_vavguh)
BU_ALTIVEC_2 (VAVGSH,	      "vavgsh",		CONST,	altivec_vavgsh)
BU_ALTIVEC_2 (VAVGUW,	      "vavguw",		CONST,	altivec_vavguw)
BU_ALTIVEC_2 (VAVGSW,	      "vavgsw",		CONST,	altivec_vavgsw)
BU_ALTIVEC_2 (VCFUX,	      "vcfux",		CONST,	altivec_vcfux)
BU_ALTIVEC_2 (VCFSX,	      "vcfsx",		CONST,	altivec_vcfsx)
BU_ALTIVEC_2 (VCMPBFP,	      "vcmpbfp",	CONST,	altivec_vcmpbfp)
BU_ALTIVEC_2 (VCMPEQUB,	      "vcmpequb",	CONST,	vector_eqv16qi)
BU_ALTIVEC_2 (VCMPEQUH,	      "vcmpequh",	CONST,	vector_eqv8hi)
BU_ALTIVEC_2 (VCMPEQUW,	      "vcmpequw",	CONST,	vector_eqv4si)
BU_ALTIVEC_2 (VCMPEQFP,	      "vcmpeqfp",	CONST,	vector_eqv4sf)
BU_ALTIVEC_2 (VCMPGEFP,	      "vcmpgefp",	CONST,	vector_gev4sf)
BU_ALTIVEC_2 (VCMPGTUB,	      "vcmpgtub",	CONST,	vector_gtuv16qi)
BU_ALTIVEC_2 (VCMPGTSB,	      "vcmpgtsb",	CONST,	vector_gtv16qi)
BU_ALTIVEC_2 (VCMPGTUH,	      "vcmpgtuh",	CONST,	vector_gtuv8hi)
BU_ALTIVEC_2 (VCMPGTSH,	      "vcmpgtsh",	CONST,	vector_gtv8hi)
BU_ALTIVEC_2 (VCMPGTUW,	      "vcmpgtuw",	CONST,	vector_gtuv4si)
BU_ALTIVEC_2 (VCMPGTSW,	      "vcmpgtsw",	CONST,	vector_gtv4si)
BU_ALTIVEC_2 (VCMPGTFP,	      "vcmpgtfp",	CONST,	vector_gtv4sf)
BU_ALTIVEC_2 (VCTSXS,	      "vctsxs",		CONST,	altivec_vctsxs)
BU_ALTIVEC_2 (VCTUXS,	      "vctuxs",		CONST,	altivec_vctuxs)
BU_ALTIVEC_2 (VMAXUB,	      "vmaxub",		CONST,	umaxv16qi3)
BU_ALTIVEC_2 (VMAXSB,	      "vmaxsb",		CONST,	smaxv16qi3)
BU_ALTIVEC_2 (VMAXUH,	      "vmaxuh",		CONST,	umaxv8hi3)
BU_ALTIVEC_2 (VMAXSH,	      "vmaxsh",		CONST,	smaxv8hi3)
BU_ALTIVEC_2 (VMAXUW,	      "vmaxuw",		CONST,	umaxv4si3)
BU_ALTIVEC_2 (VMAXSW,	      "vmaxsw",		CONST,	smaxv4si3)
BU_ALTIVEC_2 (VMAXFP,	      "vmaxfp",		CONST,	smaxv4sf3)
BU_ALTIVEC_2 (VMRGHB,	      "vmrghb",		CONST,	altivec_vmrghb)
BU_ALTIVEC_2 (VMRGHH,	      "vmrghh",		CONST,	altivec_vmrghh)
BU_ALTIVEC_2 (VMRGHW,	      "vmrghw",		CONST,	altivec_vmrghw)
BU_ALTIVEC_2 (VMRGLB,	      "vmrglb",		CONST,	altivec_vmrglb)
BU_ALTIVEC_2 (VMRGLH,	      "vmrglh",		CONST,	altivec_vmrglh)
BU_ALTIVEC_2 (VMRGLW,	      "vmrglw",		CONST,	altivec_vmrglw)
BU_ALTIVEC_2 (VMINUB,	      "vminub",		CONST,	uminv16qi3)
BU_ALTIVEC_2 (VMINSB,	      "vminsb",		CONST,	sminv16qi3)
BU_ALTIVEC_2 (VMINUH,	      "vminuh",		CONST,	uminv8hi3)
BU_ALTIVEC_2 (VMINSH,	      "vminsh",		CONST,	sminv8hi3)
BU_ALTIVEC_2 (VMINUW,	      "vminuw",		CONST,	uminv4si3)
BU_ALTIVEC_2 (VMINSW,	      "vminsw",		CONST,	sminv4si3)
BU_ALTIVEC_2 (VMINFP,	      "vminfp",		CONST,	sminv4sf3)
BU_ALTIVEC_2 (VMULEUB,	      "vmuleub",	CONST,	vec_widen_umult_even_v16qi)
BU_ALTIVEC_2 (VMULEUB_UNS,    "vmuleub_uns",	CONST,	vec_widen_umult_even_v16qi)
BU_ALTIVEC_2 (VMULESB,	      "vmulesb",	CONST,	vec_widen_smult_even_v16qi)
BU_ALTIVEC_2 (VMULEUH,	      "vmuleuh",	CONST,	vec_widen_umult_even_v8hi)
BU_ALTIVEC_2 (VMULEUH_UNS,    "vmuleuh_uns",	CONST,	vec_widen_umult_even_v8hi)
BU_ALTIVEC_2 (VMULESH,	      "vmulesh",	CONST,	vec_widen_smult_even_v8hi)
BU_ALTIVEC_2 (VMULOUB,	      "vmuloub",	CONST,	vec_widen_umult_odd_v16qi)
BU_ALTIVEC_2 (VMULOUB_UNS,    "vmuloub_uns",	CONST,	vec_widen_umult_odd_v16qi)
BU_ALTIVEC_2 (VMULOSB,	      "vmulosb",	CONST,	vec_widen_smult_odd_v16qi)
BU_ALTIVEC_2 (VMULOUH,	      "vmulouh",	CONST,	vec_widen_umult_odd_v8hi)
BU_ALTIVEC_2 (VMULOUH_UNS,    "vmulouh_uns",	CONST,	vec_widen_umult_odd_v8hi)
BU_ALTIVEC_2 (VMULOSH,	      "vmulosh",	CONST,	vec_widen_smult_odd_v8hi)
BU_ALTIVEC_2 (VNOR,	      "vnor",		CONST,	norv4si3)
BU_ALTIVEC_2 (VOR,	      "vor",		CONST,	iorv4si3)
BU_ALTIVEC_2 (VPKUHUM,	      "vpkuhum",	CONST,	altivec_vpkuhum)
BU_ALTIVEC_2 (VPKUWUM,	      "vpkuwum",	CONST,	altivec_vpkuwum)
BU_ALTIVEC_2 (VPKPX,	      "vpkpx",		CONST,	altivec_vpkpx)
BU_ALTIVEC_2 (VPKSHSS,	      "vpkshss",	CONST,	altivec_vpkshss)
BU_ALTIVEC_2 (VPKSWSS,	      "vpkswss",	CONST,	altivec_vpkswss)
BU_ALTIVEC_2 (VPKUHUS,	      "vpkuhus",	CONST,	altivec_vpkuhus)
BU_ALTIVEC_2 (VPKSHUS,	      "vpkshus",	CONST,	altivec_vpkshus)
BU_ALTIVEC_2 (VPKUWUS,	      "vpkuwus",	CONST,	altivec_vpkuwus)
BU_ALTIVEC_2 (VPKSWUS,	      "vpkswus",	CONST,	altivec_vpkswus)
BU_ALTIVEC_2 (VRECIPFP,	      "vrecipdivfp",	CONST,	recipv4sf3)
BU_ALTIVEC_2 (VRLB,	      "vrlb",		CONST,	vrotlv16qi3)
BU_ALTIVEC_2 (VRLH,	      "vrlh",		CONST,	vrotlv8hi3)
BU_ALTIVEC_2 (VRLW,	      "vrlw",		CONST,	vrotlv4si3)
BU_ALTIVEC_2 (VSLB,	      "vslb",		CONST,	vashlv16qi3)
BU_ALTIVEC_2 (VSLH,	      "vslh",		CONST,	vashlv8hi3)
BU_ALTIVEC_2 (VSLW,	      "vslw",		CONST,	vashlv4si3)
BU_ALTIVEC_2 (VSL,	      "vsl",		CONST,	altivec_vsl)
BU_ALTIVEC_2 (VSLO,	      "vslo",		CONST,	altivec_vslo)
BU_ALTIVEC_2 (VSPLTB,	      "vspltb",		CONST,	altivec_vspltb)
BU_ALTIVEC_2 (VSPLTH,	      "vsplth",		CONST,	altivec_vsplth)
BU_ALTIVEC_2 (VSPLTW,	      "vspltw",		CONST,	altivec_vspltw)
BU_ALTIVEC_2 (VSRB,	      "vsrb",		CONST,	vlshrv16qi3)
BU_ALTIVEC_2 (VSRH,	      "vsrh",		CONST,	vlshrv8hi3)
BU_ALTIVEC_2 (VSRW,	      "vsrw",		CONST,	vlshrv4si3)
BU_ALTIVEC_2 (VSRAB,	      "vsrab",		CONST,	vashrv16qi3)
BU_ALTIVEC_2 (VSRAH,	      "vsrah",		CONST,	vashrv8hi3)
BU_ALTIVEC_2 (VSRAW,	      "vsraw",		CONST,	vashrv4si3)
BU_ALTIVEC_2 (VSR,	      "vsr",		CONST,	altivec_vsr)
BU_ALTIVEC_2 (VSRO,	      "vsro",		CONST,	altivec_vsro)
BU_ALTIVEC_2 (VSUBUBM,	      "vsububm",	CONST,	subv16qi3)
BU_ALTIVEC_2 (VSUBUHM,	      "vsubuhm",	CONST,	subv8hi3)
BU_ALTIVEC_2 (VSUBUWM,	      "vsubuwm",	CONST,	subv4si3)
BU_ALTIVEC_2 (VSUBFP,	      "vsubfp",		CONST,	subv4sf3)
BU_ALTIVEC_2 (VSUBCUW,	      "vsubcuw",	CONST,	altivec_vsubcuw)
BU_ALTIVEC_2 (VSUBUBS,	      "vsububs",	CONST,	altivec_vsububs)
BU_ALTIVEC_2 (VSUBSBS,	      "vsubsbs",	CONST,	altivec_vsubsbs)
BU_ALTIVEC_2 (VSUBUHS,	      "vsubuhs",	CONST,	altivec_vsubuhs)
BU_ALTIVEC_2 (VSUBSHS,	      "vsubshs",	CONST,	altivec_vsubshs)
BU_ALTIVEC_2 (VSUBUWS,	      "vsubuws",	CONST,	altivec_vsubuws)
BU_ALTIVEC_2 (VSUBSWS,	      "vsubsws",	CONST,	altivec_vsubsws)
BU_ALTIVEC_2 (VSUM4UBS,	      "vsum4ubs",	CONST,	altivec_vsum4ubs)
BU_ALTIVEC_2 (VSUM4SBS,	      "vsum4sbs",	CONST,	altivec_vsum4sbs)
BU_ALTIVEC_2 (VSUM4SHS,	      "vsum4shs",	CONST,	altivec_vsum4shs)
BU_ALTIVEC_2 (VSUM2SWS,	      "vsum2sws",	CONST,	altivec_vsum2sws)
BU_ALTIVEC_2 (VSUMSWS,	      "vsumsws",	CONST,	altivec_vsumsws)
BU_ALTIVEC_2 (VXOR,	      "vxor",		CONST,	xorv4si3)
BU_ALTIVEC_2 (COPYSIGN_V4SF,  "copysignfp",	CONST,	vector_copysignv4sf3)

/* Altivec ABS functions.  */
BU_ALTIVEC_A (ABS_V4SI,	      "abs_v4si",	CONST,	absv4si2)
BU_ALTIVEC_A (ABS_V8HI,	      "abs_v8hi",	CONST,	absv8hi2)
BU_ALTIVEC_A (ABS_V4SF,	      "abs_v4sf",	CONST,	absv4sf2)
BU_ALTIVEC_A (ABS_V16QI,      "abs_v16qi",	CONST,	absv16qi2)
BU_ALTIVEC_A (ABSS_V4SI,      "abss_v4si",	SAT,	altivec_abss_v4si)
BU_ALTIVEC_A (ABSS_V8HI,      "abss_v8hi",	SAT,	altivec_abss_v8hi)
BU_ALTIVEC_A (ABSS_V16QI,     "abss_v16qi",	SAT,	altivec_abss_v16qi)

/* 1 argument Altivec builtin functions.  */
BU_ALTIVEC_1 (VEXPTEFP,	      "vexptefp",	FP,	altivec_vexptefp)
BU_ALTIVEC_1 (VLOGEFP,	      "vlogefp",	FP,	altivec_vlogefp)
BU_ALTIVEC_1 (VREFP,	      "vrefp",		FP,	rev4sf2)
BU_ALTIVEC_1 (VRFIM,	      "vrfim",		FP,	vector_floorv4sf2)
BU_ALTIVEC_1 (VRFIN,	      "vrfin",		FP,	altivec_vrfin)
BU_ALTIVEC_1 (VRFIP,	      "vrfip",		FP,	vector_ceilv4sf2)
BU_ALTIVEC_1 (VRFIZ,	      "vrfiz",		FP,	vector_btruncv4sf2)
BU_ALTIVEC_1 (VRSQRTFP,	      "vrsqrtfp",	FP,	rsqrtv4sf2)
BU_ALTIVEC_1 (VRSQRTEFP,      "vrsqrtefp",	FP,	rsqrtev4sf2)
BU_ALTIVEC_1 (VSPLTISB,	      "vspltisb",	CONST,	altivec_vspltisb)
BU_ALTIVEC_1 (VSPLTISH,	      "vspltish",	CONST,	altivec_vspltish)
BU_ALTIVEC_1 (VSPLTISW,	      "vspltisw",	CONST,	altivec_vspltisw)
BU_ALTIVEC_1 (VUPKHSB,	      "vupkhsb",	CONST,	altivec_vupkhsb)
BU_ALTIVEC_1 (VUPKHPX,	      "vupkhpx",	CONST,	altivec_vupkhpx)
BU_ALTIVEC_1 (VUPKHSH,	      "vupkhsh",	CONST,	altivec_vupkhsh)
BU_ALTIVEC_1 (VUPKLSB,	      "vupklsb",	CONST,	altivec_vupklsb)
BU_ALTIVEC_1 (VUPKLPX,	      "vupklpx",	CONST,	altivec_vupklpx)
BU_ALTIVEC_1 (VUPKLSH,	      "vupklsh",	CONST,	altivec_vupklsh)

BU_ALTIVEC_1 (FLOAT_V4SI_V4SF,    "float_sisf",	    FP,	floatv4siv4sf2)
BU_ALTIVEC_1 (UNSFLOAT_V4SI_V4SF, "uns_float_sisf", FP, floatunsv4siv4sf2)
BU_ALTIVEC_1 (FIX_V4SF_V4SI,      "fix_sfsi",       FP, fix_truncv4sfv4si2)
BU_ALTIVEC_1 (FIXUNS_V4SF_V4SI,   "fixuns_sfsi",    FP, fixuns_truncv4sfv4si2)

/* Altivec predicate functions.  */
BU_ALTIVEC_P (VCMPBFP_P,      "vcmpbfp_p",	CONST,	altivec_vcmpbfp_p)
BU_ALTIVEC_P (VCMPEQFP_P,     "vcmpeqfp_p",	CONST,	vector_eq_v4sf_p)
BU_ALTIVEC_P (VCMPGEFP_P,     "vcmpgefp_p",	CONST,	vector_ge_v4sf_p)
BU_ALTIVEC_P (VCMPGTFP_P,     "vcmpgtfp_p",	CONST,	vector_gt_v4sf_p)
BU_ALTIVEC_P (VCMPEQUW_P,     "vcmpequw_p",	CONST,	vector_eq_v4si_p)
BU_ALTIVEC_P (VCMPGTSW_P,     "vcmpgtsw_p",	CONST,	vector_gt_v4si_p)
BU_ALTIVEC_P (VCMPGTUW_P,     "vcmpgtuw_p",	CONST,	vector_gtu_v4si_p)
BU_ALTIVEC_P (VCMPEQUH_P,     "vcmpequh_p",	CONST,	vector_eq_v8hi_p)
BU_ALTIVEC_P (VCMPGTSH_P,     "vcmpgtsh_p",	CONST,	vector_gt_v8hi_p)
BU_ALTIVEC_P (VCMPGTUH_P,     "vcmpgtuh_p",	CONST,	vector_gtu_v8hi_p)
BU_ALTIVEC_P (VCMPEQUB_P,     "vcmpequb_p",	CONST,	vector_eq_v16qi_p)
BU_ALTIVEC_P (VCMPGTSB_P,     "vcmpgtsb_p",	CONST,	vector_gt_v16qi_p)
BU_ALTIVEC_P (VCMPGTUB_P,     "vcmpgtub_p",	CONST,	vector_gtu_v16qi_p)

/* AltiVec builtins that are handled as special cases.  */
BU_ALTIVEC_X (ST_INTERNAL_4si,  "st_internal_4si",  MEM)
BU_ALTIVEC_X (LD_INTERNAL_4si,  "ld_internal_4si",  MEM)
BU_ALTIVEC_X (ST_INTERNAL_8hi,	"st_internal_8hi",  MEM)
BU_ALTIVEC_X (LD_INTERNAL_8hi,	"ld_internal_8hi",  MEM)
BU_ALTIVEC_X (ST_INTERNAL_16qi,	"st_internal_16qi", MEM)
BU_ALTIVEC_X (LD_INTERNAL_16qi,	"ld_internal_16qi", MEM)
BU_ALTIVEC_X (ST_INTERNAL_4sf,	"st_internal_16qi", MEM)
BU_ALTIVEC_X (LD_INTERNAL_4sf,	"ld_internal_4sf",  MEM)
BU_ALTIVEC_X (ST_INTERNAL_2df,	"st_internal_4sf",  MEM)
BU_ALTIVEC_X (LD_INTERNAL_2df,	"ld_internal_2df",  MEM)
BU_ALTIVEC_X (ST_INTERNAL_2di,	"st_internal_2di",  MEM)
BU_ALTIVEC_X (LD_INTERNAL_2di,	"ld_internal_2di",  MEM)
BU_ALTIVEC_X (ST_INTERNAL_1ti,	"st_internal_1ti",  MEM)
BU_ALTIVEC_X (LD_INTERNAL_1ti,	"ld_internal_1ti",  MEM)
BU_ALTIVEC_X (MTVSCR,		"mtvscr",	    MISC)
BU_ALTIVEC_X (MFVSCR,		"mfvscr",	    MISC)
BU_ALTIVEC_X (DSSALL,		"dssall",	    MISC)
BU_ALTIVEC_X (DSS,		"dss",		    MISC)
BU_ALTIVEC_X (LVSL,		"lvsl",		    MEM)
BU_ALTIVEC_X (LVSR,		"lvsr",		    MEM)
BU_ALTIVEC_X (LVEBX,		"lvebx",	    MEM)
BU_ALTIVEC_X (LVEHX,		"lvehx",	    MEM)
BU_ALTIVEC_X (LVEWX,		"lvewx",	    MEM)
BU_ALTIVEC_X (LVXL,		"lvxl",		    MEM)
BU_ALTIVEC_X (LVXL_V2DF,	"lvxl_v2df",	    MEM)
BU_ALTIVEC_X (LVXL_V2DI,	"lvxl_v2di",	    MEM)
BU_ALTIVEC_X (LVXL_V4SF,	"lvxl_v4sf",	    MEM)
BU_ALTIVEC_X (LVXL_V4SI,	"lvxl_v4si",	    MEM)
BU_ALTIVEC_X (LVXL_V8HI,	"lvxl_v8hi",	    MEM)
BU_ALTIVEC_X (LVXL_V16QI,	"lvxl_v16qi",	    MEM)
BU_ALTIVEC_X (LVX,		"lvx",		    MEM)
BU_ALTIVEC_X (LVX_V2DF,		"lvx_v2df",	    MEM)
BU_ALTIVEC_X (LVX_V2DI,		"lvx_v2di",	    MEM)
BU_ALTIVEC_X (LVX_V4SF,		"lvx_v4sf",	    MEM)
BU_ALTIVEC_X (LVX_V4SI,		"lvx_v4si",	    MEM)
BU_ALTIVEC_X (LVX_V8HI,		"lvx_v8hi",	    MEM)
BU_ALTIVEC_X (LVX_V16QI,	"lvx_v16qi",	    MEM)
BU_ALTIVEC_X (STVX,		"stvx",		    MEM)
BU_ALTIVEC_X (STVX_V2DF,	"stvx_v2df",	    MEM)
BU_ALTIVEC_X (STVX_V2DI,	"stvx_v2di",	    MEM)
BU_ALTIVEC_X (STVX_V4SF,	"stvx_v4sf",	    MEM)
BU_ALTIVEC_X (STVX_V4SI,	"stvx_v4si",	    MEM)
BU_ALTIVEC_X (STVX_V8HI,	"stvx_v8hi",	    MEM)
BU_ALTIVEC_X (STVX_V16QI,	"stvx_v16qi",	    MEM)
BU_ALTIVEC_C (LVLX,		"lvlx",		    MEM)
BU_ALTIVEC_C (LVLXL,		"lvlxl",	    MEM)
BU_ALTIVEC_C (LVRX,		"lvrx",		    MEM)
BU_ALTIVEC_C (LVRXL,		"lvrxl",	    MEM)
BU_ALTIVEC_X (STVEBX,		"stvebx",	    MEM)
BU_ALTIVEC_X (STVEHX,		"stvehx",	    MEM)
BU_ALTIVEC_X (STVEWX,		"stvewx",	    MEM)
BU_ALTIVEC_X (STVXL,		"stvxl",	    MEM)
BU_ALTIVEC_X (STVXL_V2DF,	"stvxl_v2df",	    MEM)
BU_ALTIVEC_X (STVXL_V2DI,	"stvxl_v2di",	    MEM)
BU_ALTIVEC_X (STVXL_V4SF,	"stvxl_v4sf",	    MEM)
BU_ALTIVEC_X (STVXL_V4SI,	"stvxl_v4si",	    MEM)
BU_ALTIVEC_X (STVXL_V8HI,	"stvxl_v8hi",	    MEM)
BU_ALTIVEC_X (STVXL_V16QI,	"stvxl_v16qi",	    MEM)
BU_ALTIVEC_C (STVLX,		"stvlx",	    MEM)
BU_ALTIVEC_C (STVLXL,		"stvlxl",	    MEM)
BU_ALTIVEC_C (STVRX,		"stvrx",	    MEM)
BU_ALTIVEC_C (STVRXL,		"stvrxl",	    MEM)
BU_ALTIVEC_X (MASK_FOR_LOAD,	"mask_for_load",    MISC)
BU_ALTIVEC_X (MASK_FOR_STORE,	"mask_for_store",   MISC)
BU_ALTIVEC_X (VEC_INIT_V4SI,	"vec_init_v4si",    CONST)
BU_ALTIVEC_X (VEC_INIT_V8HI,	"vec_init_v8hi",    CONST)
BU_ALTIVEC_X (VEC_INIT_V16QI,	"vec_init_v16qi",   CONST)
BU_ALTIVEC_X (VEC_INIT_V4SF,	"vec_init_v4sf",    CONST)
BU_ALTIVEC_X (VEC_SET_V4SI,	"vec_set_v4si",     CONST)
BU_ALTIVEC_X (VEC_SET_V8HI,	"vec_set_v8hi",     CONST)
BU_ALTIVEC_X (VEC_SET_V16QI,	"vec_set_v16qi",    CONST)
BU_ALTIVEC_X (VEC_SET_V4SF,	"vec_set_v4sf",     CONST)
BU_ALTIVEC_X (VEC_EXT_V4SI,	"vec_ext_v4si",     CONST)
BU_ALTIVEC_X (VEC_EXT_V8HI,	"vec_ext_v8hi",     CONST)
BU_ALTIVEC_X (VEC_EXT_V16QI,	"vec_ext_v16qi",    CONST)
BU_ALTIVEC_X (VEC_EXT_V4SF,	"vec_ext_v4sf",     CONST)

/* Altivec overloaded builtins.  */
/* For now, don't set the classification for overloaded functions.
   The function should be converted to the type specific instruction
   before we get to the point about classifying the builtin type.  */

/* 3 argument Altivec overloaded builtins.  */
BU_ALTIVEC_OVERLOAD_3 (MADD,       "madd")
BU_ALTIVEC_OVERLOAD_3 (MADDS,      "madds")
BU_ALTIVEC_OVERLOAD_3 (MLADD,      "mladd")
BU_ALTIVEC_OVERLOAD_3 (MRADDS,     "mradds")
BU_ALTIVEC_OVERLOAD_3 (MSUM,       "msum")
BU_ALTIVEC_OVERLOAD_3 (MSUMS,      "msums")
BU_ALTIVEC_OVERLOAD_3 (NMSUB,      "nmsub")
BU_ALTIVEC_OVERLOAD_3 (PERM,       "perm")
BU_ALTIVEC_OVERLOAD_3 (SEL,        "sel")
BU_ALTIVEC_OVERLOAD_3 (VMSUMMBM,   "vmsummbm")
BU_ALTIVEC_OVERLOAD_3 (VMSUMSHM,   "vmsumshm")
BU_ALTIVEC_OVERLOAD_3 (VMSUMSHS,   "vmsumshs")
BU_ALTIVEC_OVERLOAD_3 (VMSUMUBM,   "vmsumubm")
BU_ALTIVEC_OVERLOAD_3 (VMSUMUHM,   "vmsumuhm")
BU_ALTIVEC_OVERLOAD_3 (VMSUMUHS,   "vmsumuhs")

/* Altivec DST overloaded builtins.  */
BU_ALTIVEC_OVERLOAD_D (DST,	   "dst")
BU_ALTIVEC_OVERLOAD_D (DSTT,	   "dstt")
BU_ALTIVEC_OVERLOAD_D (DSTST,	   "dstst")
BU_ALTIVEC_OVERLOAD_D (DSTSTT,	   "dststt")

/* 2 argument Altivec overloaded builtins.  */
BU_ALTIVEC_OVERLOAD_2 (ADD,	   "add")
BU_ALTIVEC_OVERLOAD_2 (ADDC,	   "addc")
BU_ALTIVEC_OVERLOAD_2 (ADDS,	   "adds")
BU_ALTIVEC_OVERLOAD_2 (AND,	   "and")
BU_ALTIVEC_OVERLOAD_2 (ANDC,	   "andc")
BU_ALTIVEC_OVERLOAD_2 (AVG,	   "avg")
BU_ALTIVEC_OVERLOAD_2 (CMPB,	   "cmpb")
BU_ALTIVEC_OVERLOAD_2 (CMPEQ,	   "cmpeq")
BU_ALTIVEC_OVERLOAD_2 (CMPGE,	   "cmpge")
BU_ALTIVEC_OVERLOAD_2 (CMPGT,	   "cmpgt")
BU_ALTIVEC_OVERLOAD_2 (CMPLE,	   "cmple")
BU_ALTIVEC_OVERLOAD_2 (CMPLT,	   "cmplt")
BU_ALTIVEC_OVERLOAD_2 (COPYSIGN,   "copysign")
BU_ALTIVEC_OVERLOAD_2 (MAX,	   "max")
BU_ALTIVEC_OVERLOAD_2 (MERGEH,	   "mergeh")
BU_ALTIVEC_OVERLOAD_2 (MERGEL,	   "mergel")
BU_ALTIVEC_OVERLOAD_2 (MIN,	   "min")
BU_ALTIVEC_OVERLOAD_2 (MULE,	   "mule")
BU_ALTIVEC_OVERLOAD_2 (MULO,	   "mulo")
BU_ALTIVEC_OVERLOAD_2 (NOR,	   "nor")
BU_ALTIVEC_OVERLOAD_2 (OR,	   "or")
BU_ALTIVEC_OVERLOAD_2 (PACK,	   "pack")
BU_ALTIVEC_OVERLOAD_2 (PACKPX,	   "packpx")
BU_ALTIVEC_OVERLOAD_2 (PACKS,	   "packs")
BU_ALTIVEC_OVERLOAD_2 (PACKSU,	   "packsu")
BU_ALTIVEC_OVERLOAD_2 (RECIP,	   "recipdiv")
BU_ALTIVEC_OVERLOAD_2 (RL,	   "rl")
BU_ALTIVEC_OVERLOAD_2 (SL,	   "sl")
BU_ALTIVEC_OVERLOAD_2 (SLL,	   "sll")
BU_ALTIVEC_OVERLOAD_2 (SLO,	   "slo")
BU_ALTIVEC_OVERLOAD_2 (SR,	   "sr")
BU_ALTIVEC_OVERLOAD_2 (SRA,	   "sra")
BU_ALTIVEC_OVERLOAD_2 (SRL,	   "srl")
BU_ALTIVEC_OVERLOAD_2 (SRO,	   "sro")
BU_ALTIVEC_OVERLOAD_2 (SUB,	   "sub")
BU_ALTIVEC_OVERLOAD_2 (SUBC,	   "subc")
BU_ALTIVEC_OVERLOAD_2 (SUBS,	   "subs")
BU_ALTIVEC_OVERLOAD_2 (SUM2S,	   "sum2s")
BU_ALTIVEC_OVERLOAD_2 (SUM4S,	   "sum4s")
BU_ALTIVEC_OVERLOAD_2 (SUMS,	   "sums")
BU_ALTIVEC_OVERLOAD_2 (VADDFP,	   "vaddfp")
BU_ALTIVEC_OVERLOAD_2 (VADDSBS,	   "vaddsbs")
BU_ALTIVEC_OVERLOAD_2 (VADDSHS,	   "vaddshs")
BU_ALTIVEC_OVERLOAD_2 (VADDSWS,	   "vaddsws")
BU_ALTIVEC_OVERLOAD_2 (VADDUBM,	   "vaddubm")
BU_ALTIVEC_OVERLOAD_2 (VADDUBS,	   "vaddubs")
BU_ALTIVEC_OVERLOAD_2 (VADDUHM,	   "vadduhm")
BU_ALTIVEC_OVERLOAD_2 (VADDUHS,	   "vadduhs")
BU_ALTIVEC_OVERLOAD_2 (VADDUWM,	   "vadduwm")
BU_ALTIVEC_OVERLOAD_2 (VADDUWS,	   "vadduws")
BU_ALTIVEC_OVERLOAD_2 (VAVGSB,	   "vavgsb")
BU_ALTIVEC_OVERLOAD_2 (VAVGSH,	   "vavgsh")
BU_ALTIVEC_OVERLOAD_2 (VAVGSW,	   "vavgsw")
BU_ALTIVEC_OVERLOAD_2 (VAVGUB,	   "vavgub")
BU_ALTIVEC_OVERLOAD_2 (VAVGUH,	   "vavguh")
BU_ALTIVEC_OVERLOAD_2 (VAVGUW,	   "vavguw")
BU_ALTIVEC_OVERLOAD_2 (VCMPEQFP,   "vcmpeqfp")
BU_ALTIVEC_OVERLOAD_2 (VCMPEQUB,   "vcmpequb")
BU_ALTIVEC_OVERLOAD_2 (VCMPEQUH,   "vcmpequh")
BU_ALTIVEC_OVERLOAD_2 (VCMPEQUW,   "vcmpequw")
BU_ALTIVEC_OVERLOAD_2 (VCMPGTFP,   "vcmpgtfp")
BU_ALTIVEC_OVERLOAD_2 (VCMPGTSB,   "vcmpgtsb")
BU_ALTIVEC_OVERLOAD_2 (VCMPGTSH,   "vcmpgtsh")
BU_ALTIVEC_OVERLOAD_2 (VCMPGTSW,   "vcmpgtsw")
BU_ALTIVEC_OVERLOAD_2 (VCMPGTUB,   "vcmpgtub")
BU_ALTIVEC_OVERLOAD_2 (VCMPGTUH,   "vcmpgtuh")
BU_ALTIVEC_OVERLOAD_2 (VCMPGTUW,   "vcmpgtuw")
BU_ALTIVEC_OVERLOAD_2 (VMAXFP,	   "vmaxfp")
BU_ALTIVEC_OVERLOAD_2 (VMAXSB,	   "vmaxsb")
BU_ALTIVEC_OVERLOAD_2 (VMAXSH,	   "vmaxsh")
BU_ALTIVEC_OVERLOAD_2 (VMAXSW,	   "vmaxsw")
BU_ALTIVEC_OVERLOAD_2 (VMAXUB,	   "vmaxub")
BU_ALTIVEC_OVERLOAD_2 (VMAXUH,	   "vmaxuh")
BU_ALTIVEC_OVERLOAD_2 (VMAXUW,	   "vmaxuw")
BU_ALTIVEC_OVERLOAD_2 (VMINFP,	   "vminfp")
BU_ALTIVEC_OVERLOAD_2 (VMINSB,	   "vminsb")
BU_ALTIVEC_OVERLOAD_2 (VMINSH,	   "vminsh")
BU_ALTIVEC_OVERLOAD_2 (VMINSW,	   "vminsw")
BU_ALTIVEC_OVERLOAD_2 (VMINUB,	   "vminub")
BU_ALTIVEC_OVERLOAD_2 (VMINUH,	   "vminuh")
BU_ALTIVEC_OVERLOAD_2 (VMINUW,	   "vminuw")
BU_ALTIVEC_OVERLOAD_2 (VMRGHB,	   "vmrghb")
BU_ALTIVEC_OVERLOAD_2 (VMRGHH,	   "vmrghh")
BU_ALTIVEC_OVERLOAD_2 (VMRGHW,	   "vmrghw")
BU_ALTIVEC_OVERLOAD_2 (VMRGLB,	   "vmrglb")
BU_ALTIVEC_OVERLOAD_2 (VMRGLH,	   "vmrglh")
BU_ALTIVEC_OVERLOAD_2 (VMRGLW,	   "vmrglw")
BU_ALTIVEC_OVERLOAD_2 (VMULESB,	   "vmulesb")
BU_ALTIVEC_OVERLOAD_2 (VMULESH,	   "vmulesh")
BU_ALTIVEC_OVERLOAD_2 (VMULEUB,	   "vmuleub")
BU_ALTIVEC_OVERLOAD_2 (VMULEUH,	   "vmuleuh")
BU_ALTIVEC_OVERLOAD_2 (VMULOSB,	   "vmulosb")
BU_ALTIVEC_OVERLOAD_2 (VMULOSH,	   "vmulosh")
BU_ALTIVEC_OVERLOAD_2 (VMULOUB,	   "vmuloub")
BU_ALTIVEC_OVERLOAD_2 (VMULOUH,	   "vmulouh")
BU_ALTIVEC_OVERLOAD_2 (VPKSHSS,	   "vpkshss")
BU_ALTIVEC_OVERLOAD_2 (VPKSHUS,	   "vpkshus")
BU_ALTIVEC_OVERLOAD_2 (VPKSWSS,	   "vpkswss")
BU_ALTIVEC_OVERLOAD_2 (VPKSWUS,	   "vpkswus")
BU_ALTIVEC_OVERLOAD_2 (VPKUHUM,	   "vpkuhum")
BU_ALTIVEC_OVERLOAD_2 (VPKUHUS,	   "vpkuhus")
BU_ALTIVEC_OVERLOAD_2 (VPKUWUM,	   "vpkuwum")
BU_ALTIVEC_OVERLOAD_2 (VPKUWUS,	   "vpkuwus")
BU_ALTIVEC_OVERLOAD_2 (VRLB,	   "vrlb")
BU_ALTIVEC_OVERLOAD_2 (VRLH,	   "vrlh")
BU_ALTIVEC_OVERLOAD_2 (VRLW,	   "vrlw")
BU_ALTIVEC_OVERLOAD_2 (VSLB,	   "vslb")
BU_ALTIVEC_OVERLOAD_2 (VSLH,	   "vslh")
BU_ALTIVEC_OVERLOAD_2 (VSLW,	   "vslw")
BU_ALTIVEC_OVERLOAD_2 (VSRAB,	   "vsrab")
BU_ALTIVEC_OVERLOAD_2 (VSRAH,	   "vsrah")
BU_ALTIVEC_OVERLOAD_2 (VSRAW,	   "vsraw")
BU_ALTIVEC_OVERLOAD_2 (VSRB,	   "vsrb")
BU_ALTIVEC_OVERLOAD_2 (VSRH,	   "vsrh")
BU_ALTIVEC_OVERLOAD_2 (VSRW,	   "vsrw")
BU_ALTIVEC_OVERLOAD_2 (VSUBFP,	   "vsubfp")
BU_ALTIVEC_OVERLOAD_2 (VSUBSBS,	   "vsubsbs")
BU_ALTIVEC_OVERLOAD_2 (VSUBSHS,	   "vsubshs")
BU_ALTIVEC_OVERLOAD_2 (VSUBSWS,	   "vsubsws")
BU_ALTIVEC_OVERLOAD_2 (VSUBUBM,	   "vsububm")
BU_ALTIVEC_OVERLOAD_2 (VSUBUBS,	   "vsububs")
BU_ALTIVEC_OVERLOAD_2 (VSUBUHM,	   "vsubuhm")
BU_ALTIVEC_OVERLOAD_2 (VSUBUHS,	   "vsubuhs")
BU_ALTIVEC_OVERLOAD_2 (VSUBUWM,	   "vsubuwm")
BU_ALTIVEC_OVERLOAD_2 (VSUBUWS,	   "vsubuws")
BU_ALTIVEC_OVERLOAD_2 (VSUM4SBS,   "vsum4sbs")
BU_ALTIVEC_OVERLOAD_2 (VSUM4SHS,   "vsum4shs")
BU_ALTIVEC_OVERLOAD_2 (VSUM4UBS,   "vsum4ubs")
BU_ALTIVEC_OVERLOAD_2 (XOR,	   "xor")

/* 1 argument Altivec overloaded functions.  */
BU_ALTIVEC_OVERLOAD_1 (ABS,	   "abs")
BU_ALTIVEC_OVERLOAD_1 (ABSS,	   "abss")
BU_ALTIVEC_OVERLOAD_1 (CEIL,	   "ceil")
BU_ALTIVEC_OVERLOAD_1 (EXPTE,	   "expte")
BU_ALTIVEC_OVERLOAD_1 (FLOOR,	   "floor")
BU_ALTIVEC_OVERLOAD_1 (LOGE,	   "loge")
BU_ALTIVEC_OVERLOAD_1 (MTVSCR,	   "mtvscr")
BU_ALTIVEC_OVERLOAD_1 (NEARBYINT,  "nearbyint")
BU_ALTIVEC_OVERLOAD_1 (RE,	   "re")
BU_ALTIVEC_OVERLOAD_1 (RINT,       "rint")
BU_ALTIVEC_OVERLOAD_1 (ROUND,	   "round")
BU_ALTIVEC_OVERLOAD_1 (RSQRT,	   "rsqrt")
BU_ALTIVEC_OVERLOAD_1 (RSQRTE,	   "rsqrte")
BU_ALTIVEC_OVERLOAD_1 (SQRT,       "sqrt")
BU_ALTIVEC_OVERLOAD_1 (TRUNC,	   "trunc")
BU_ALTIVEC_OVERLOAD_1 (UNPACKH,	   "unpackh")
BU_ALTIVEC_OVERLOAD_1 (UNPACKL,	   "unpackl")
BU_ALTIVEC_OVERLOAD_1 (VUPKHPX,	   "vupkhpx")
BU_ALTIVEC_OVERLOAD_1 (VUPKHSB,	   "vupkhsb")
BU_ALTIVEC_OVERLOAD_1 (VUPKHSH,	   "vupkhsh")
BU_ALTIVEC_OVERLOAD_1 (VUPKLPX,	   "vupklpx")
BU_ALTIVEC_OVERLOAD_1 (VUPKLSB,	   "vupklsb")
BU_ALTIVEC_OVERLOAD_1 (VUPKLSH,	   "vupklsh")

/* Overloaded altivec predicates.  */
BU_ALTIVEC_OVERLOAD_P (VCMPEQ_P,   "vcmpeq_p")
BU_ALTIVEC_OVERLOAD_P (VCMPGT_P,   "vcmpgt_p")
BU_ALTIVEC_OVERLOAD_P (VCMPGE_P,   "vcmpge_p")

/* Overloaded Altivec builtins that are handled as special cases.  */
BU_ALTIVEC_OVERLOAD_X (CTF,	   "ctf")
BU_ALTIVEC_OVERLOAD_X (CTS,	   "cts")
BU_ALTIVEC_OVERLOAD_X (CTU,	   "ctu")
BU_ALTIVEC_OVERLOAD_X (EXTRACT,	   "extract")
BU_ALTIVEC_OVERLOAD_X (INSERT,	   "insert")
BU_ALTIVEC_OVERLOAD_X (LD,	   "ld")
BU_ALTIVEC_OVERLOAD_X (LDE,	   "lde")
BU_ALTIVEC_OVERLOAD_X (LDL,	   "ldl")
BU_ALTIVEC_OVERLOAD_X (LVEBX,	   "lvebx")
BU_ALTIVEC_OVERLOAD_X (LVEHX,	   "lvehx")
BU_ALTIVEC_OVERLOAD_X (LVEWX,	   "lvewx")
BU_ALTIVEC_OVERLOAD_X (LVLX,	   "lvlx")
BU_ALTIVEC_OVERLOAD_X (LVLXL,	   "lvlxl")
BU_ALTIVEC_OVERLOAD_X (LVRX,	   "lvrx")
BU_ALTIVEC_OVERLOAD_X (LVRXL,	   "lvrxl")
BU_ALTIVEC_OVERLOAD_X (LVSL,	   "lvsl")
BU_ALTIVEC_OVERLOAD_X (LVSR,	   "lvsr")
BU_ALTIVEC_OVERLOAD_X (PROMOTE,	   "promote")
BU_ALTIVEC_OVERLOAD_X (SLD,	   "sld")
BU_ALTIVEC_OVERLOAD_X (SPLAT,	   "splat")
BU_ALTIVEC_OVERLOAD_X (SPLATS,	   "splats")
BU_ALTIVEC_OVERLOAD_X (ST,	   "st")
BU_ALTIVEC_OVERLOAD_X (STE,	   "ste")
BU_ALTIVEC_OVERLOAD_X (STEP,	   "step")
BU_ALTIVEC_OVERLOAD_X (STL,	   "stl")
BU_ALTIVEC_OVERLOAD_X (STVEBX,	   "stvebx")
BU_ALTIVEC_OVERLOAD_X (STVEHX,	   "stvehx")
BU_ALTIVEC_OVERLOAD_X (STVEWX,	   "stvewx")
BU_ALTIVEC_OVERLOAD_X (STVLX,	   "stvlx")
BU_ALTIVEC_OVERLOAD_X (STVLXL,	   "stvlxl")
BU_ALTIVEC_OVERLOAD_X (STVRX,	   "stvrx")
BU_ALTIVEC_OVERLOAD_X (STVRXL,	   "stvrxl")
BU_ALTIVEC_OVERLOAD_X (VCFSX,	   "vcfsx")
BU_ALTIVEC_OVERLOAD_X (VCFUX,	   "vcfux")
BU_ALTIVEC_OVERLOAD_X (VSPLTB,	   "vspltb")
BU_ALTIVEC_OVERLOAD_X (VSPLTH,	   "vsplth")
BU_ALTIVEC_OVERLOAD_X (VSPLTW,	   "vspltw")

/* 3 argument VSX builtins.  */
BU_VSX_3 (XVMADDSP,           "xvmaddsp",       CONST, 	fmav4sf4)
BU_VSX_3 (XVMSUBSP,           "xvmsubsp",       CONST, 	fmsv4sf4)
BU_VSX_3 (XVNMADDSP,          "xvnmaddsp",      CONST, 	nfmav4sf4)
BU_VSX_3 (XVNMSUBSP,          "xvnmsubsp",      CONST, 	nfmsv4sf4)

BU_VSX_3 (XVMADDDP,           "xvmadddp",       CONST, 	fmav2df4)
BU_VSX_3 (XVMSUBDP,           "xvmsubdp",       CONST, 	fmsv2df4)
BU_VSX_3 (XVNMADDDP,          "xvnmadddp",      CONST, 	nfmav2df4)
BU_VSX_3 (XVNMSUBDP,          "xvnmsubdp",      CONST, 	nfmsv2df4)

BU_VSX_3 (XXSEL_1TI,          "xxsel_1ti",      CONST, 	vector_select_v1ti)
BU_VSX_3 (XXSEL_2DI,          "xxsel_2di",      CONST, 	vector_select_v2di)
BU_VSX_3 (XXSEL_2DF,          "xxsel_2df",      CONST, 	vector_select_v2df)
BU_VSX_3 (XXSEL_4SF,          "xxsel_4sf",      CONST, 	vector_select_v4sf)
BU_VSX_3 (XXSEL_4SI,          "xxsel_4si",      CONST, 	vector_select_v4si)
BU_VSX_3 (XXSEL_8HI,          "xxsel_8hi",      CONST, 	vector_select_v8hi)
BU_VSX_3 (XXSEL_16QI,         "xxsel_16qi",     CONST, 	vector_select_v16qi)
BU_VSX_3 (XXSEL_1TI_UNS,      "xxsel_1ti_uns",  CONST, 	vector_select_v1ti_uns)
BU_VSX_3 (XXSEL_2DI_UNS,      "xxsel_2di_uns",  CONST, 	vector_select_v2di_uns)
BU_VSX_3 (XXSEL_4SI_UNS,      "xxsel_4si_uns",  CONST, 	vector_select_v4si_uns)
BU_VSX_3 (XXSEL_8HI_UNS,      "xxsel_8hi_uns",  CONST, 	vector_select_v8hi_uns)
BU_VSX_3 (XXSEL_16QI_UNS,     "xxsel_16qi_uns", CONST, 	vector_select_v16qi_uns)

BU_VSX_3 (VPERM_1TI,          "vperm_1ti",      CONST, 	altivec_vperm_v1ti)
BU_VSX_3 (VPERM_2DI,          "vperm_2di",      CONST, 	altivec_vperm_v2di)
BU_VSX_3 (VPERM_2DF,          "vperm_2df",      CONST, 	altivec_vperm_v2df)
BU_VSX_3 (VPERM_4SF,          "vperm_4sf",      CONST, 	altivec_vperm_v4sf)
BU_VSX_3 (VPERM_4SI,          "vperm_4si",      CONST, 	altivec_vperm_v4si)
BU_VSX_3 (VPERM_8HI,          "vperm_8hi",      CONST, 	altivec_vperm_v8hi)
BU_VSX_3 (VPERM_16QI,         "vperm_16qi",     CONST, 	altivec_vperm_v16qi)
BU_VSX_3 (VPERM_1TI_UNS,      "vperm_1ti_uns",  CONST, 	altivec_vperm_v1ti_uns)
BU_VSX_3 (VPERM_2DI_UNS,      "vperm_2di_uns",  CONST, 	altivec_vperm_v2di_uns)
BU_VSX_3 (VPERM_4SI_UNS,      "vperm_4si_uns",  CONST, 	altivec_vperm_v4si_uns)
BU_VSX_3 (VPERM_8HI_UNS,      "vperm_8hi_uns",  CONST, 	altivec_vperm_v8hi_uns)
BU_VSX_3 (VPERM_16QI_UNS,     "vperm_16qi_uns", CONST, 	altivec_vperm_v16qi_uns)

BU_VSX_3 (XXPERMDI_1TI,       "xxpermdi_1ti",   CONST, 	vsx_xxpermdi_v1ti)
BU_VSX_3 (XXPERMDI_2DF,       "xxpermdi_2df",   CONST, 	vsx_xxpermdi_v2df)
BU_VSX_3 (XXPERMDI_2DI,       "xxpermdi_2di",   CONST, 	vsx_xxpermdi_v2di)
BU_VSX_3 (XXPERMDI_4SF,       "xxpermdi_4sf",   CONST, 	vsx_xxpermdi_v4sf)
BU_VSX_3 (XXPERMDI_4SI,       "xxpermdi_4si",   CONST, 	vsx_xxpermdi_v4si)
BU_VSX_3 (XXPERMDI_8HI,       "xxpermdi_8hi",   CONST, 	vsx_xxpermdi_v8hi)
BU_VSX_3 (XXPERMDI_16QI,      "xxpermdi_16qi",  CONST, 	vsx_xxpermdi_v16qi)
BU_VSX_3 (SET_1TI,            "set_1ti",        CONST, 	vsx_set_v1ti)
BU_VSX_3 (SET_2DF,            "set_2df",        CONST, 	vsx_set_v2df)
BU_VSX_3 (SET_2DI,            "set_2di",        CONST, 	vsx_set_v2di)
BU_VSX_3 (XXSLDWI_2DI,        "xxsldwi_2di",    CONST, 	vsx_xxsldwi_v2di)
BU_VSX_3 (XXSLDWI_2DF,        "xxsldwi_2df",    CONST, 	vsx_xxsldwi_v2df)
BU_VSX_3 (XXSLDWI_4SF,        "xxsldwi_4sf",    CONST, 	vsx_xxsldwi_v4sf)
BU_VSX_3 (XXSLDWI_4SI,        "xxsldwi_4si",    CONST, 	vsx_xxsldwi_v4si)
BU_VSX_3 (XXSLDWI_8HI,        "xxsldwi_8hi",    CONST, 	vsx_xxsldwi_v8hi)
BU_VSX_3 (XXSLDWI_16QI,       "xxsldwi_16qi",   CONST, 	vsx_xxsldwi_v16qi)

/* 2 argument VSX builtins.  */
BU_VSX_2 (XVADDDP,	      "xvadddp",	FP,	addv2df3)
BU_VSX_2 (XVSUBDP,	      "xvsubdp",	FP,	subv2df3)
BU_VSX_2 (XVMULDP,	      "xvmuldp",	FP,	mulv2df3)
BU_VSX_2 (XVDIVDP,	      "xvdivdp",	FP,	divv2df3)
BU_VSX_2 (RECIP_V2DF,	      "xvrecipdivdp",	FP,	recipv2df3)
BU_VSX_2 (XVMINDP,	      "xvmindp",	CONST,	sminv2df3)
BU_VSX_2 (XVMAXDP,	      "xvmaxdp",	CONST,	smaxv2df3)
BU_VSX_2 (XVTDIVDP_FE,	      "xvtdivdp_fe",	CONST,	vsx_tdivv2df3_fe)
BU_VSX_2 (XVTDIVDP_FG,	      "xvtdivdp_fg",	CONST,	vsx_tdivv2df3_fg)
BU_VSX_2 (XVCMPEQDP,	      "xvcmpeqdp",	CONST,	vector_eqv2df)
BU_VSX_2 (XVCMPGTDP,	      "xvcmpgtdp",	CONST,	vector_gtv2df)
BU_VSX_2 (XVCMPGEDP,	      "xvcmpgedp",	CONST,	vector_gev2df)

BU_VSX_2 (XVADDSP,	      "xvaddsp",	FP,	addv4sf3)
BU_VSX_2 (XVSUBSP,	      "xvsubsp",	FP,	subv4sf3)
BU_VSX_2 (XVMULSP,	      "xvmulsp",	FP,	mulv4sf3)
BU_VSX_2 (XVDIVSP,	      "xvdivsp",	FP,	divv4sf3)
BU_VSX_2 (RECIP_V4SF,	      "xvrecipdivsp",	FP,	recipv4sf3)
BU_VSX_2 (XVMINSP,	      "xvminsp",	CONST,	sminv4sf3)
BU_VSX_2 (XVMAXSP,	      "xvmaxsp",	CONST,	smaxv4sf3)
BU_VSX_2 (XVTDIVSP_FE,	      "xvtdivsp_fe",	CONST,	vsx_tdivv4sf3_fe)
BU_VSX_2 (XVTDIVSP_FG,	      "xvtdivsp_fg",	CONST,	vsx_tdivv4sf3_fg)
BU_VSX_2 (XVCMPEQSP,	      "xvcmpeqsp",	CONST,	vector_eqv4sf)
BU_VSX_2 (XVCMPGTSP,	      "xvcmpgtsp",	CONST,	vector_gtv4sf)
BU_VSX_2 (XVCMPGESP,	      "xvcmpgesp",	CONST,	vector_gev4sf)

BU_VSX_2 (XSMINDP,	      "xsmindp",	CONST,	smindf3)
BU_VSX_2 (XSMAXDP,	      "xsmaxdp",	CONST,	smaxdf3)
BU_VSX_2 (XSTDIVDP_FE,	      "xstdivdp_fe",	CONST,	vsx_tdivdf3_fe)
BU_VSX_2 (XSTDIVDP_FG,	      "xstdivdp_fg",	CONST,	vsx_tdivdf3_fg)
BU_VSX_2 (CPSGNDP,	      "cpsgndp",	CONST,	vector_copysignv2df3)
BU_VSX_2 (CPSGNSP,	      "cpsgnsp",	CONST,	vector_copysignv4sf3)

BU_VSX_2 (CONCAT_2DF,	      "concat_2df",	CONST,	vsx_concat_v2df)
BU_VSX_2 (CONCAT_2DI,	      "concat_2di",	CONST,	vsx_concat_v2di)
BU_VSX_2 (SPLAT_2DF,	      "splat_2df",	CONST,	vsx_splat_v2df)
BU_VSX_2 (SPLAT_2DI,	      "splat_2di",	CONST,	vsx_splat_v2di)
BU_VSX_2 (XXMRGHW_4SF,	      "xxmrghw",	CONST,	vsx_xxmrghw_v4sf)
BU_VSX_2 (XXMRGHW_4SI,	      "xxmrghw_4si",	CONST,	vsx_xxmrghw_v4si)
BU_VSX_2 (XXMRGLW_4SF,	      "xxmrglw",	CONST,	vsx_xxmrglw_v4sf)
BU_VSX_2 (XXMRGLW_4SI,	      "xxmrglw_4si",	CONST,	vsx_xxmrglw_v4si)
BU_VSX_2 (VEC_MERGEL_V2DF,    "mergel_2df",	CONST,	vsx_mergel_v2df)
BU_VSX_2 (VEC_MERGEL_V2DI,    "mergel_2di",	CONST,	vsx_mergel_v2di)
BU_VSX_2 (VEC_MERGEH_V2DF,    "mergeh_2df",	CONST,	vsx_mergeh_v2df)
BU_VSX_2 (VEC_MERGEH_V2DI,    "mergeh_2di",	CONST,	vsx_mergeh_v2di)

/* VSX abs builtin functions.  */
BU_VSX_A (XVABSDP,	      "xvabsdp",	CONST,	absv2df2)
BU_VSX_A (XVNABSDP,	      "xvnabsdp",	CONST,	vsx_nabsv2df2)
BU_VSX_A (XVABSSP,	      "xvabssp",	CONST,	absv4sf2)
BU_VSX_A (XVNABSSP,	      "xvnabssp",	CONST,	vsx_nabsv4sf2)

/* 1 argument VSX builtin functions.  */
BU_VSX_1 (XVNEGDP,	      "xvnegdp",	CONST,	negv2df2)
BU_VSX_1 (XVSQRTDP,	      "xvsqrtdp",	CONST,	sqrtv2df2)
BU_VSX_1 (RSQRT_2DF,	      "xvrsqrtdp",	CONST,	rsqrtv2df2)
BU_VSX_1 (XVRSQRTEDP,	      "xvrsqrtedp",	CONST,	rsqrtev2df2)
BU_VSX_1 (XVTSQRTDP_FE,	      "xvtsqrtdp_fe",	CONST,	vsx_tsqrtv2df2_fe)
BU_VSX_1 (XVTSQRTDP_FG,	      "xvtsqrtdp_fg",	CONST,	vsx_tsqrtv2df2_fg)
BU_VSX_1 (XVREDP,	      "xvredp",		CONST,	vsx_frev2df2)

BU_VSX_1 (XVNEGSP,	      "xvnegsp",	CONST,	negv4sf2)
BU_VSX_1 (XVSQRTSP,	      "xvsqrtsp",	CONST,	sqrtv4sf2)
BU_VSX_1 (RSQRT_4SF,          "xvrsqrtsp",	CONST,	rsqrtv4sf2)
BU_VSX_1 (XVRSQRTESP,	      "xvrsqrtesp",	CONST,	rsqrtev4sf2)
BU_VSX_1 (XVTSQRTSP_FE,	      "xvtsqrtsp_fe",	CONST,	vsx_tsqrtv4sf2_fe)
BU_VSX_1 (XVTSQRTSP_FG,	      "xvtsqrtsp_fg",	CONST,	vsx_tsqrtv4sf2_fg)
BU_VSX_1 (XVRESP,	      "xvresp",		CONST,	vsx_frev4sf2)

BU_VSX_1 (XSCVDPSP,	      "xscvdpsp",	CONST,	vsx_xscvdpsp)
BU_VSX_1 (XSCVSPDP,	      "xscvspdp",	CONST,	vsx_xscvspdp)
BU_VSX_1 (XVCVDPSP,	      "xvcvdpsp",	CONST,	vsx_xvcvdpsp)
BU_VSX_1 (XVCVSPDP,	      "xvcvspdp",	CONST,	vsx_xvcvspdp)
BU_VSX_1 (XSTSQRTDP_FE,	      "xstsqrtdp_fe",	CONST,	vsx_tsqrtdf2_fe)
BU_VSX_1 (XSTSQRTDP_FG,	      "xstsqrtdp_fg",	CONST,	vsx_tsqrtdf2_fg)

BU_VSX_1 (XVCVDPSXDS,	      "xvcvdpsxds",	CONST,	vsx_fix_truncv2dfv2di2)
BU_VSX_1 (XVCVDPUXDS,	      "xvcvdpuxds",	CONST,	vsx_fixuns_truncv2dfv2di2)
BU_VSX_1 (XVCVDPUXDS_UNS,     "xvcvdpuxds_uns",	CONST,	vsx_fixuns_truncv2dfv2di2)
BU_VSX_1 (XVCVSXDDP,	      "xvcvsxddp",	CONST,	vsx_floatv2div2df2)
BU_VSX_1 (XVCVUXDDP,	      "xvcvuxddp",	CONST,	vsx_floatunsv2div2df2)
BU_VSX_1 (XVCVUXDDP_UNS,       "xvcvuxddp_uns",	CONST,	vsx_floatunsv2div2df2)

BU_VSX_1 (XVCVSPSXWS,	      "xvcvspsxws",	CONST,	vsx_fix_truncv4sfv4si2)
BU_VSX_1 (XVCVSPUXWS,	      "xvcvspuxws",	CONST,	vsx_fixuns_truncv4sfv4si2)
BU_VSX_1 (XVCVSXWSP,	      "xvcvsxwsp",	CONST,	vsx_floatv4siv4sf2)
BU_VSX_1 (XVCVUXWSP,	      "xvcvuxwsp",	CONST,	vsx_floatunsv4siv4sf2)

BU_VSX_1 (XVCVDPSXWS,	      "xvcvdpsxws",	CONST,	vsx_xvcvdpsxws)
BU_VSX_1 (XVCVDPUXWS,	      "xvcvdpuxws",	CONST,	vsx_xvcvdpuxws)
BU_VSX_1 (XVCVSXWDP,	      "xvcvsxwdp",	CONST,	vsx_xvcvsxwdp)
BU_VSX_1 (XVCVUXWDP,	      "xvcvuxwdp",	CONST,	vsx_xvcvuxwdp)
BU_VSX_1 (XVRDPI,	      "xvrdpi",		CONST,	vsx_xvrdpi)
BU_VSX_1 (XVRDPIC,	      "xvrdpic",	CONST,	vsx_xvrdpic)
BU_VSX_1 (XVRDPIM,	      "xvrdpim",	CONST,	vsx_floorv2df2)
BU_VSX_1 (XVRDPIP,	      "xvrdpip",	CONST,	vsx_ceilv2df2)
BU_VSX_1 (XVRDPIZ,	      "xvrdpiz",	CONST,	vsx_btruncv2df2)

BU_VSX_1 (XVCVSPSXDS,	      "xvcvspsxds",	CONST,	vsx_xvcvspsxds)
BU_VSX_1 (XVCVSPUXDS,	      "xvcvspuxds",	CONST,	vsx_xvcvspuxds)
BU_VSX_1 (XVCVSXDSP,	      "xvcvsxdsp",	CONST,	vsx_xvcvsxdsp)
BU_VSX_1 (XVCVUXDSP,	      "xvcvuxdsp",	CONST,	vsx_xvcvuxdsp)
BU_VSX_1 (XVRSPI,	      "xvrspi",		CONST,	vsx_xvrspi)
BU_VSX_1 (XVRSPIC,	      "xvrspic",	CONST,	vsx_xvrspic)
BU_VSX_1 (XVRSPIM,	      "xvrspim",	CONST,	vsx_floorv4sf2)
BU_VSX_1 (XVRSPIP,	      "xvrspip",	CONST,	vsx_ceilv4sf2)
BU_VSX_1 (XVRSPIZ,	      "xvrspiz",	CONST,	vsx_btruncv4sf2)

BU_VSX_1 (XSRDPI,	      "xsrdpi",		CONST,	vsx_xsrdpi)
BU_VSX_1 (XSRDPIC,	      "xsrdpic",	CONST,	vsx_xsrdpic)
BU_VSX_1 (XSRDPIM,	      "xsrdpim",	CONST,	floordf2)
BU_VSX_1 (XSRDPIP,	      "xsrdpip",	CONST,	ceildf2)
BU_VSX_1 (XSRDPIZ,	      "xsrdpiz",	CONST,	btruncdf2)

/* VSX predicate functions.  */
BU_VSX_P (XVCMPEQSP_P,	      "xvcmpeqsp_p",	CONST,	vector_eq_v4sf_p)
BU_VSX_P (XVCMPGESP_P,	      "xvcmpgesp_p",	CONST,	vector_ge_v4sf_p)
BU_VSX_P (XVCMPGTSP_P,	      "xvcmpgtsp_p",	CONST,	vector_gt_v4sf_p)
BU_VSX_P (XVCMPEQDP_P,	      "xvcmpeqdp_p",	CONST,	vector_eq_v2df_p)
BU_VSX_P (XVCMPGEDP_P,	      "xvcmpgedp_p",	CONST,	vector_ge_v2df_p)
BU_VSX_P (XVCMPGTDP_P,	      "xvcmpgtdp_p",	CONST,	vector_gt_v2df_p)

/* VSX builtins that are handled as special cases.  */
BU_VSX_X (LXSDX,	      "lxsdx",		MEM)
BU_VSX_X (LXVD2X_V1TI,	      "lxvd2x_v1ti",	MEM)
BU_VSX_X (LXVD2X_V2DF,	      "lxvd2x_v2df",	MEM)
BU_VSX_X (LXVD2X_V2DI,	      "lxvd2x_v2di",	MEM)
BU_VSX_X (LXVDSX,	      "lxvdsx",		MEM)
BU_VSX_X (LXVW4X_V4SF,	      "lxvw4x_v4sf",	MEM)
BU_VSX_X (LXVW4X_V4SI,        "lxvw4x_v4si",	MEM)
BU_VSX_X (LXVW4X_V8HI,        "lxvw4x_v8hi",	MEM)
BU_VSX_X (LXVW4X_V16QI,	      "lxvw4x_v16qi",	MEM)
BU_VSX_X (STXSDX,	      "stxsdx",		MEM)
BU_VSX_X (STXVD2X_V1TI,	      "stxsdx_v1ti",	MEM)
BU_VSX_X (STXVD2X_V2DF,	      "stxsdx_v2df",	MEM)
BU_VSX_X (STXVD2X_V2DI,	      "stxsdx_v2di",	MEM)
BU_VSX_X (STXVW4X_V4SF,	      "stxsdx_v4sf",	MEM)
BU_VSX_X (STXVW4X_V4SI,	      "stxsdx_v4si",	MEM)
BU_VSX_X (STXVW4X_V8HI,	      "stxsdx_v8hi",	MEM)
BU_VSX_X (STXVW4X_V16QI,      "stxsdx_v16qi",	MEM)
BU_VSX_X (XSABSDP,	      "xsabsdp",	CONST)
BU_VSX_X (XSADDDP,	      "xsadddp",	FP)
BU_VSX_X (XSCMPODP,	      "xscmpodp",	FP)
BU_VSX_X (XSCMPUDP,	      "xscmpudp",	FP)
BU_VSX_X (XSCVDPSXDS,	      "xscvdpsxds",	FP)
BU_VSX_X (XSCVDPSXWS,	      "xscvdpsxws",	FP)
BU_VSX_X (XSCVDPUXDS,	      "xscvdpuxds",	FP)
BU_VSX_X (XSCVDPUXWS,	      "xscvdpuxws",	FP)
BU_VSX_X (XSCVSXDDP,	      "xscvsxddp",	FP)
BU_VSX_X (XSCVUXDDP,	      "xscvuxddp",	FP)
BU_VSX_X (XSDIVDP,	      "xsdivdp",	FP)
BU_VSX_X (XSMADDADP,	      "xsmaddadp",	FP)
BU_VSX_X (XSMADDMDP,	      "xsmaddmdp",	FP)
BU_VSX_X (XSMOVDP,	      "xsmovdp",	FP)
BU_VSX_X (XSMSUBADP,	      "xsmsubadp",	FP)
BU_VSX_X (XSMSUBMDP,	      "xsmsubmdp",	FP)
BU_VSX_X (XSMULDP,	      "xsmuldp",	FP)
BU_VSX_X (XSNABSDP,	      "xsnabsdp",	FP)
BU_VSX_X (XSNEGDP,	      "xsnegdp",	FP)
BU_VSX_X (XSNMADDADP,	      "xsnmaddadp",	FP)
BU_VSX_X (XSNMADDMDP,	      "xsnmaddmdp",	FP)
BU_VSX_X (XSNMSUBADP,	      "xsnmsubadp",	FP)
BU_VSX_X (XSNMSUBMDP,	      "xsnmsubmdp",	FP)
BU_VSX_X (XSSUBDP,	      "xssubdp",	FP)
BU_VSX_X (VEC_INIT_V1TI,      "vec_init_v1ti",	CONST)
BU_VSX_X (VEC_INIT_V2DF,      "vec_init_v2df",	CONST)
BU_VSX_X (VEC_INIT_V2DI,      "vec_init_v2di",	CONST)
BU_VSX_X (VEC_SET_V1TI,	      "vec_set_v1ti",	CONST)
BU_VSX_X (VEC_SET_V2DF,	      "vec_set_v2df",	CONST)
BU_VSX_X (VEC_SET_V2DI,	      "vec_set_v2di",	CONST)
BU_VSX_X (VEC_EXT_V1TI,	      "vec_ext_v1ti",	CONST)
BU_VSX_X (VEC_EXT_V2DF,	      "vec_ext_v2df",	CONST)
BU_VSX_X (VEC_EXT_V2DI,	      "vec_ext_v2di",	CONST)

/* VSX overloaded builtins, add the overloaded functions not present in
   Altivec.  */

/* 3 argument VSX overloaded builtins.  */
BU_VSX_OVERLOAD_3  (MSUB,     "msub")
BU_VSX_OVERLOAD_3  (NMADD,    "nmadd")
BU_VSX_OVERLOAD_3V (XXPERMDI, "xxpermdi")
BU_VSX_OVERLOAD_3V (XXSLDWI,  "xxsldwi")

/* 2 argument VSX overloaded builtin functions.  */
BU_VSX_OVERLOAD_2 (MUL,	     "mul")
BU_VSX_OVERLOAD_2 (DIV,	     "div")
BU_VSX_OVERLOAD_2 (XXMRGHW,  "xxmrghw")
BU_VSX_OVERLOAD_2 (XXMRGLW,  "xxmrglw")
BU_VSX_OVERLOAD_2 (XXSPLTD,  "xxspltd")
BU_VSX_OVERLOAD_2 (XXSPLTW,  "xxspltw")

/* VSX builtins that are handled as special cases.  */
BU_VSX_OVERLOAD_X (LD,	     "ld")
BU_VSX_OVERLOAD_X (ST,	     "st")

/* 1 argument VSX instructions added in ISA 2.07.  */
BU_P8V_VSX_1 (XSCVSPDPN,      "xscvspdpn",	CONST,	vsx_xscvspdpn)
BU_P8V_VSX_1 (XSCVDPSPN,      "xscvdpspn",	CONST,	vsx_xscvdpspn)

/* 1 argument altivec instructions added in ISA 2.07.  */
BU_P8V_AV_1 (ABS_V2DI,	      "abs_v2di",	CONST,	absv2di2)
BU_P8V_AV_1 (VUPKHSW,	      "vupkhsw",	CONST,	altivec_vupkhsw)
BU_P8V_AV_1 (VUPKLSW,	      "vupklsw",	CONST,	altivec_vupklsw)
BU_P8V_AV_1 (VCLZB,	      "vclzb",		CONST,  clzv16qi2)
BU_P8V_AV_1 (VCLZH,	      "vclzh",		CONST,  clzv8hi2)
BU_P8V_AV_1 (VCLZW,	      "vclzw",		CONST,  clzv4si2)
BU_P8V_AV_1 (VCLZD,	      "vclzd",		CONST,  clzv2di2)
BU_P8V_AV_1 (VPOPCNTB,	      "vpopcntb",	CONST,  popcountv16qi2)
BU_P8V_AV_1 (VPOPCNTH,	      "vpopcnth",	CONST,  popcountv8hi2)
BU_P8V_AV_1 (VPOPCNTW,	      "vpopcntw",	CONST,  popcountv4si2)
BU_P8V_AV_1 (VPOPCNTD,	      "vpopcntd",	CONST,  popcountv2di2)
BU_P8V_AV_1 (VGBBD,	      "vgbbd",		CONST,  p8v_vgbbd)

/* 2 argument altivec instructions added in ISA 2.07.  */
BU_P8V_AV_2 (VADDCUQ,		"vaddcuq",	CONST,	altivec_vaddcuq)
BU_P8V_AV_2 (VADDUDM,		"vaddudm",	CONST,	addv2di3)
BU_P8V_AV_2 (VADDUQM,		"vadduqm",	CONST,	altivec_vadduqm)
BU_P8V_AV_2 (VMINSD,		"vminsd",	CONST,	sminv2di3)
BU_P8V_AV_2 (VMAXSD,		"vmaxsd",	CONST,	smaxv2di3)
BU_P8V_AV_2 (VMINUD,		"vminud",	CONST,	uminv2di3)
BU_P8V_AV_2 (VMAXUD,		"vmaxud",	CONST,	umaxv2di3)
BU_P8V_AV_2 (VMRGEW,		"vmrgew",	CONST,	p8_vmrgew)
BU_P8V_AV_2 (VMRGOW,		"vmrgow",	CONST,	p8_vmrgow)
BU_P8V_AV_2 (VBPERMQ,		"vbpermq",	CONST,	altivec_vbpermq)
BU_P8V_AV_2 (VPKUDUM,		"vpkudum",	CONST,	altivec_vpkudum)
BU_P8V_AV_2 (VPKSDSS,		"vpksdss",	CONST,	altivec_vpksdss)
BU_P8V_AV_2 (VPKUDUS,		"vpkudus",	CONST,	altivec_vpkudus)
BU_P8V_AV_2 (VPKSDUS,		"vpksdus",	CONST,	altivec_vpksdus)
BU_P8V_AV_2 (VRLD,		"vrld",		CONST,	vrotlv2di3)
BU_P8V_AV_2 (VSLD,		"vsld",		CONST,	vashlv2di3)
BU_P8V_AV_2 (VSRD,		"vsrd",		CONST,	vlshrv2di3)
BU_P8V_AV_2 (VSRAD,		"vsrad",	CONST,	vashrv2di3)
BU_P8V_AV_2 (VSUBCUQ,		"vsubcuq",	CONST,	altivec_vsubcuq)
BU_P8V_AV_2 (VSUBUDM,		"vsubudm",	CONST,	subv2di3)
BU_P8V_AV_2 (VSUBUQM,		"vsubuqm",	CONST,	altivec_vsubuqm)

BU_P8V_AV_2 (EQV_V16QI,		"eqv_v16qi",	CONST,	eqvv16qi3)
BU_P8V_AV_2 (EQV_V8HI,		"eqv_v8hi",	CONST,	eqvv8hi3)
BU_P8V_AV_2 (EQV_V4SI,		"eqv_v4si",	CONST,	eqvv4si3)
BU_P8V_AV_2 (EQV_V2DI,		"eqv_v2di",	CONST,	eqvv2di3)
BU_P8V_AV_2 (EQV_V1TI,		"eqv_v1ti",	CONST,	eqvv1ti3)
BU_P8V_AV_2 (EQV_V4SF,		"eqv_v4sf",	CONST,	eqvv4sf3)
BU_P8V_AV_2 (EQV_V2DF,		"eqv_v2df",	CONST,	eqvv2df3)

BU_P8V_AV_2 (NAND_V16QI,	"nand_v16qi",	CONST,	nandv16qi3)
BU_P8V_AV_2 (NAND_V8HI,		"nand_v8hi",	CONST,	nandv8hi3)
BU_P8V_AV_2 (NAND_V4SI,		"nand_v4si",	CONST,	nandv4si3)
BU_P8V_AV_2 (NAND_V2DI,		"nand_v2di",	CONST,	nandv2di3)
BU_P8V_AV_2 (NAND_V1TI,		"nand_v1ti",	CONST,	nandv1ti3)
BU_P8V_AV_2 (NAND_V4SF,		"nand_v4sf",	CONST,	nandv4sf3)
BU_P8V_AV_2 (NAND_V2DF,		"nand_v2df",	CONST,	nandv2df3)

BU_P8V_AV_2 (ORC_V16QI,		"orc_v16qi",	CONST,	orcv16qi3)
BU_P8V_AV_2 (ORC_V8HI,		"orc_v8hi",	CONST,	orcv8hi3)
BU_P8V_AV_2 (ORC_V4SI,		"orc_v4si",	CONST,	orcv4si3)
BU_P8V_AV_2 (ORC_V2DI,		"orc_v2di",	CONST,	orcv2di3)
BU_P8V_AV_2 (ORC_V1TI,		"orc_v1ti",	CONST,	orcv1ti3)
BU_P8V_AV_2 (ORC_V4SF,		"orc_v4sf",	CONST,	orcv4sf3)
BU_P8V_AV_2 (ORC_V2DF,		"orc_v2df",	CONST,	orcv2df3)

/* 3 argument altivec instructions added in ISA 2.07.  */
<<<<<<< HEAD
BU_P8V_AV_3 (VADDEUQM,		"vaddeuqm",	 CONST,	altivec_vaddeuqm)
BU_P8V_AV_3 (VADDECUQ,		"vaddecuq",	 CONST,	altivec_vaddecuq)
BU_P8V_AV_3 (VSUBEUQM,		"vsubeuqm",	 CONST,	altivec_vsubeuqm)
BU_P8V_AV_3 (VSUBECUQ,		"vsubecuq",	 CONST,	altivec_vsubecuq)
=======
BU_P8V_AV_3 (VADDEUQM,		"vaddeuqm",	CONST,	altivec_vaddeuqm)
BU_P8V_AV_3 (VADDECUQ,		"vaddecuq",	CONST,	altivec_vaddecuq)
BU_P8V_AV_3 (VSUBEUQM,		"vsubeuqm",	CONST,	altivec_vsubeuqm)
BU_P8V_AV_3 (VSUBECUQ,		"vsubecuq",	CONST,	altivec_vsubecuq)
>>>>>>> eba76293

/* Vector comparison instructions added in ISA 2.07.  */
BU_P8V_AV_2 (VCMPEQUD,		"vcmpequd",	CONST,	vector_eqv2di)
BU_P8V_AV_2 (VCMPGTSD,		"vcmpgtsd",	CONST,	vector_gtv2di)
BU_P8V_AV_2 (VCMPGTUD,		"vcmpgtud",	CONST,	vector_gtuv2di)

/* Vector comparison predicate instructions added in ISA 2.07.  */
BU_P8V_AV_P (VCMPEQUD_P,	"vcmpequd_p",	CONST,	vector_eq_v2di_p)
BU_P8V_AV_P (VCMPGTSD_P,	"vcmpgtsd_p",	CONST,	vector_gt_v2di_p)
BU_P8V_AV_P (VCMPGTUD_P,	"vcmpgtud_p",	CONST,	vector_gtu_v2di_p)

/* ISA 2.07 vector overloaded 1 argument functions.  */
BU_P8V_OVERLOAD_1 (VUPKHSW,	"vupkhsw")
BU_P8V_OVERLOAD_1 (VUPKLSW,	"vupklsw")
BU_P8V_OVERLOAD_1 (VCLZ,	"vclz")
BU_P8V_OVERLOAD_1 (VCLZB,	"vclzb")
BU_P8V_OVERLOAD_1 (VCLZH,	"vclzh")
BU_P8V_OVERLOAD_1 (VCLZW,	"vclzw")
BU_P8V_OVERLOAD_1 (VCLZD,	"vclzd")
BU_P8V_OVERLOAD_1 (VPOPCNT,	"vpopcnt")
BU_P8V_OVERLOAD_1 (VPOPCNTB,	"vpopcntb")
BU_P8V_OVERLOAD_1 (VPOPCNTH,	"vpopcnth")
BU_P8V_OVERLOAD_1 (VPOPCNTW,	"vpopcntw")
BU_P8V_OVERLOAD_1 (VPOPCNTD,	"vpopcntd")
BU_P8V_OVERLOAD_1 (VGBBD,	"vgbbd")

/* ISA 2.07 vector overloaded 2 argument functions.  */
BU_P8V_OVERLOAD_2 (EQV,		"eqv")
BU_P8V_OVERLOAD_2 (NAND,	"nand")
BU_P8V_OVERLOAD_2 (ORC,		"orc")
BU_P8V_OVERLOAD_2 (VADDCUQ,	"vaddcuq")
BU_P8V_OVERLOAD_2 (VADDUDM,	"vaddudm")
BU_P8V_OVERLOAD_2 (VADDUQM,	"vadduqm")
BU_P8V_OVERLOAD_2 (VBPERMQ,	"vbpermq")
BU_P8V_OVERLOAD_2 (VMAXSD,	"vmaxsd")
BU_P8V_OVERLOAD_2 (VMAXUD,	"vmaxud")
BU_P8V_OVERLOAD_2 (VMINSD,	"vminsd")
BU_P8V_OVERLOAD_2 (VMINUD,	"vminud")
BU_P8V_OVERLOAD_2 (VMRGEW,	"vmrgew")
BU_P8V_OVERLOAD_2 (VMRGOW,	"vmrgow")
BU_P8V_OVERLOAD_2 (VPKSDSS,	"vpksdss")
BU_P8V_OVERLOAD_2 (VPKSDUS,	"vpksdus")
BU_P8V_OVERLOAD_2 (VPKUDUM,	"vpkudum")
BU_P8V_OVERLOAD_2 (VPKUDUS,	"vpkudus")
BU_P8V_OVERLOAD_2 (VRLD,	"vrld")
BU_P8V_OVERLOAD_2 (VSLD,	"vsld")
BU_P8V_OVERLOAD_2 (VSRAD,	"vsrad")
BU_P8V_OVERLOAD_2 (VSRD,	"vsrd")
BU_P8V_OVERLOAD_2 (VSUBCUQ,	"vsubcuq")
BU_P8V_OVERLOAD_2 (VSUBUDM,	"vsubudm")
BU_P8V_OVERLOAD_2 (VSUBUQM,	"vsubuqm")

/* ISA 2.07 vector overloaded 3 argument functions.  */
BU_P8V_OVERLOAD_3 (VADDECUQ,	"vaddecuq")
BU_P8V_OVERLOAD_3 (VADDEUQM,	"vaddeuqm")
BU_P8V_OVERLOAD_3 (VSUBECUQ,	"vsubecuq")
BU_P8V_OVERLOAD_3 (VSUBEUQM,	"vsubeuqm")
<<<<<<< HEAD
=======


/* 2 argument extended divide functions added in ISA 2.06.  */
BU_P7_MISC_2 (DIVWE,		"divwe",	CONST,	dive_si)
BU_P7_MISC_2 (DIVWEO,		"divweo",	CONST,	diveo_si)
BU_P7_MISC_2 (DIVWEU,		"divweu",	CONST,	diveu_si)
BU_P7_MISC_2 (DIVWEUO,		"divweuo",	CONST,	diveuo_si)
BU_P7_MISC_2 (DIVDE,		"divde",	CONST,	dive_di)
BU_P7_MISC_2 (DIVDEO,		"divdeo",	CONST,	diveo_di)
BU_P7_MISC_2 (DIVDEU,		"divdeu",	CONST,	diveu_di)
BU_P7_MISC_2 (DIVDEUO,		"divdeuo",	CONST,	diveuo_di)

/* 1 argument DFP (decimal floating point) functions added in ISA 2.05.  */
BU_DFP_MISC_1 (DXEX,		"dxex",		CONST,	dfp_dxex_dd)
BU_DFP_MISC_1 (DXEXQ,		"dxexq",	CONST,	dfp_dxex_td)

/* 2 argument DFP (decimal floating point) functions added in ISA 2.05.  */
BU_DFP_MISC_2 (DDEDPD,		"ddedpd",	CONST,	dfp_ddedpd_dd)
BU_DFP_MISC_2 (DDEDPDQ,		"ddedpdq",	CONST,	dfp_ddedpd_td)
BU_DFP_MISC_2 (DENBCD,		"denbcd",	CONST,	dfp_denbcd_dd)
BU_DFP_MISC_2 (DENBCDQ,		"denbcdq",	CONST,	dfp_denbcd_td)
BU_DFP_MISC_2 (DIEX,		"diex",		CONST,	dfp_diex_dd)
BU_DFP_MISC_2 (DIEXQ,		"diexq",	CONST,	dfp_diex_td)
BU_DFP_MISC_2 (DSCLI,		"dscli",	CONST,	dfp_dscli_dd)
BU_DFP_MISC_2 (DSCLIQ,		"dscliq",	CONST,	dfp_dscli_td)
BU_DFP_MISC_2 (DSCRI,		"dscri",	CONST,	dfp_dscri_dd)
BU_DFP_MISC_2 (DSCRIQ,		"dscriq",	CONST,	dfp_dscri_td)

/* 1 argument BCD functions added in ISA 2.06.  */
BU_P7_MISC_1 (CDTBCD,		"cdtbcd",	CONST,	cdtbcd)
BU_P7_MISC_1 (CBCDTD,		"cbcdtd",	CONST,	cbcdtd)

/* 2 argument BCD functions added in ISA 2.06.  */
BU_P7_MISC_2 (ADDG6S,		"addg6s",	CONST,	addg6s)

/* 3 argument BCD functions added in ISA 2.07.  */
BU_P8V_MISC_3 (BCDADD,		"bcdadd",	CONST,	bcdadd)
BU_P8V_MISC_3 (BCDADD_LT,	"bcdadd_lt",	CONST,	bcdadd_lt)
BU_P8V_MISC_3 (BCDADD_EQ,	"bcdadd_eq",	CONST,	bcdadd_eq)
BU_P8V_MISC_3 (BCDADD_GT,	"bcdadd_gt",	CONST,	bcdadd_gt)
BU_P8V_MISC_3 (BCDADD_OV,	"bcdadd_ov",	CONST,	bcdadd_unordered)
BU_P8V_MISC_3 (BCDSUB,		"bcdsub",	CONST,	bcdsub)
BU_P8V_MISC_3 (BCDSUB_LT,	"bcdsub_lt",	CONST,	bcdsub_lt)
BU_P8V_MISC_3 (BCDSUB_EQ,	"bcdsub_eq",	CONST,	bcdsub_eq)
BU_P8V_MISC_3 (BCDSUB_GT,	"bcdsub_gt",	CONST,	bcdsub_gt)
BU_P8V_MISC_3 (BCDSUB_OV,	"bcdsub_ov",	CONST,	bcdsub_unordered)

/* 2 argument pack/unpack 128-bit floating point types.  */
BU_DFP_MISC_2 (PACK_TD,		"pack_dec128",		CONST,	packtd)
BU_DFP_MISC_2 (UNPACK_TD,	"unpack_dec128",	CONST,	unpacktd)

BU_MISC_2 (PACK_TF,		"pack_longdouble",	CONST,	packtf)
BU_MISC_2 (UNPACK_TF,		"unpack_longdouble",	CONST,	unpacktf)
BU_MISC_1 (UNPACK_TF_0,		"longdouble_dw0",	CONST,	unpacktf_0)
BU_MISC_1 (UNPACK_TF_1,		"longdouble_dw1",	CONST,	unpacktf_1)

BU_P7_MISC_2 (PACK_V1TI,	"pack_vector_int128",	CONST,	packv1ti)
BU_P7_MISC_2 (UNPACK_V1TI,	"unpack_vector_int128",	CONST,	unpackv1ti)
>>>>>>> eba76293


/* 1 argument crypto functions.  */
BU_CRYPTO_1 (VSBOX,		"vsbox",	  CONST, crypto_vsbox)

/* 2 argument crypto functions.  */
BU_CRYPTO_2 (VCIPHER,		"vcipher",	  CONST, crypto_vcipher)
BU_CRYPTO_2 (VCIPHERLAST,	"vcipherlast",	  CONST, crypto_vcipherlast)
BU_CRYPTO_2 (VNCIPHER,		"vncipher",	  CONST, crypto_vncipher)
BU_CRYPTO_2 (VNCIPHERLAST,	"vncipherlast",	  CONST, crypto_vncipherlast)
BU_CRYPTO_2 (VPMSUMB,		"vpmsumb",	  CONST, crypto_vpmsumb)
BU_CRYPTO_2 (VPMSUMH,		"vpmsumh",	  CONST, crypto_vpmsumh)
BU_CRYPTO_2 (VPMSUMW,		"vpmsumw",	  CONST, crypto_vpmsumw)
BU_CRYPTO_2 (VPMSUMD,		"vpmsumd",	  CONST, crypto_vpmsumd)

/* 3 argument crypto functions.  */
BU_CRYPTO_3 (VPERMXOR_V2DI,	"vpermxor_v2di",  CONST, crypto_vpermxor_v2di)
BU_CRYPTO_3 (VPERMXOR_V4SI,	"vpermxor_v4si",  CONST, crypto_vpermxor_v4si)
BU_CRYPTO_3 (VPERMXOR_V8HI,	"vpermxor_v8hi",  CONST, crypto_vpermxor_v8hi)
BU_CRYPTO_3 (VPERMXOR_V16QI,	"vpermxor_v16qi", CONST, crypto_vpermxor_v16qi)
BU_CRYPTO_3 (VSHASIGMAW,	"vshasigmaw",	  CONST, crypto_vshasigmaw)
BU_CRYPTO_3 (VSHASIGMAD,	"vshasigmad",	  CONST, crypto_vshasigmad)

/* 2 argument crypto overloaded functions.  */
BU_CRYPTO_OVERLOAD_2 (VPMSUM,	 "vpmsum")

/* 3 argument crypto overloaded functions.  */
BU_CRYPTO_OVERLOAD_3 (VPERMXOR,	 "vpermxor")
BU_CRYPTO_OVERLOAD_3 (VSHASIGMA, "vshasigma")


/* HTM functions.  */
BU_HTM_1  (TABORT,	"tabort",	MISC,	tabort)
BU_HTM_3  (TABORTDC,	"tabortdc",	MISC,	tabortdc)
BU_HTM_3  (TABORTDCI,	"tabortdci",	MISC,	tabortdci)
BU_HTM_3  (TABORTWC,	"tabortwc",	MISC,	tabortwc)
BU_HTM_3  (TABORTWCI,	"tabortwci",	MISC,	tabortwci)
BU_HTM_1  (TBEGIN,	"tbegin",	MISC,	tbegin)
BU_HTM_1  (TCHECK,	"tcheck",	MISC,	tcheck)
BU_HTM_1  (TEND,	"tend",		MISC,	tend)
BU_HTM_0  (TENDALL,	"tendall",	MISC,	tend)
BU_HTM_0  (TRECHKPT,	"trechkpt",	MISC,	trechkpt)
BU_HTM_1  (TRECLAIM,	"treclaim",	MISC,	treclaim)
BU_HTM_0  (TRESUME,	"tresume",	MISC,	tsr)
BU_HTM_0  (TSUSPEND,	"tsuspend",	MISC,	tsr)
BU_HTM_1  (TSR,		"tsr",		MISC,	tsr)
BU_HTM_0  (TTEST,	"ttest",	MISC,	ttest)

BU_HTM_SPR0 (GET_TFHAR,		"get_tfhar",	MISC,	nothing)
BU_HTM_SPR1 (SET_TFHAR,		"set_tfhar",	MISC,	nothing)
BU_HTM_SPR0 (GET_TFIAR,		"get_tfiar",	MISC,	nothing)
BU_HTM_SPR1 (SET_TFIAR,		"set_tfiar",	MISC,	nothing)
BU_HTM_SPR0 (GET_TEXASR,	"get_texasr",	MISC,	nothing)
BU_HTM_SPR1 (SET_TEXASR,	"set_texasr",	MISC,	nothing)
BU_HTM_SPR0 (GET_TEXASRU,	"get_texasru",	MISC,	nothing)
BU_HTM_SPR1 (SET_TEXASRU,	"set_texasru",	MISC,	nothing)


/* 3 argument paired floating point builtins.  */
BU_PAIRED_3 (MSUB,            "msub",           FP, 	fmsv2sf4)
BU_PAIRED_3 (MADD,            "madd",           FP, 	fmav2sf4)
BU_PAIRED_3 (MADDS0,          "madds0",         FP, 	paired_madds0)
BU_PAIRED_3 (MADDS1,          "madds1",         FP, 	paired_madds1)
BU_PAIRED_3 (NMSUB,           "nmsub",          FP, 	nfmsv2sf4)
BU_PAIRED_3 (NMADD,           "nmadd",          FP, 	nfmav2sf4)
BU_PAIRED_3 (SUM0,            "sum0",           FP, 	paired_sum0)
BU_PAIRED_3 (SUM1,            "sum1",           FP, 	paired_sum1)
BU_PAIRED_3 (SELV2SF4,        "selv2sf4",       CONST, 	selv2sf4)

/* 2 argument paired floating point builtins.  */
BU_PAIRED_2 (DIVV2SF3,	      "divv2sf3",	FP,	paired_divv2sf3)
BU_PAIRED_2 (ADDV2SF3,	      "addv2sf3",	FP,	paired_addv2sf3)
BU_PAIRED_2 (SUBV2SF3,	      "subv2sf3",	FP,	paired_subv2sf3)
BU_PAIRED_2 (MULV2SF3,	      "mulv2sf3",	FP,	paired_mulv2sf3)
BU_PAIRED_2 (MULS0,	      "muls0",		FP,	paired_muls0)
BU_PAIRED_2 (MULS1,	      "muls1",		FP,	paired_muls1)
BU_PAIRED_2 (MERGE00,	      "merge00",	CONST,	paired_merge00)
BU_PAIRED_2 (MERGE01,	      "merge01",	CONST,	paired_merge01)
BU_PAIRED_2 (MERGE10,	      "merge10",	CONST,	paired_merge10)
BU_PAIRED_2 (MERGE11,	      "merge11",	CONST,	paired_merge11)

/* 1 argument paired floating point builtin functions.  */
BU_PAIRED_1 (ABSV2SF2,	      "absv2sf2",	CONST,	paired_absv2sf2)
BU_PAIRED_1 (NABSV2SF2,	      "nabsv2sf2",	CONST,	nabsv2sf2)
BU_PAIRED_1 (NEGV2SF2,	      "negv2sf2",	CONST,	paired_negv2sf2)
BU_PAIRED_1 (SQRTV2SF2,	      "sqrtv2sf2",	FP,	sqrtv2sf2)
BU_PAIRED_1 (RESV2SF,	      "resv2sf2",	FP,	resv2sf2)

/* PAIRED builtins that are handled as special cases.  */
BU_PAIRED_X (STX,	      "stx",		MISC)
BU_PAIRED_X (LX,	      "lx",		MISC)

/* Paired predicates.  */
BU_PAIRED_P (CMPU0,	"cmpu0",	CONST,	paired_cmpu0)
BU_PAIRED_P (CMPU1,	"cmpu1",	CONST,	paired_cmpu1)

/* PowerPC E500 builtins (SPE).  */

BU_SPE_2 (EVADDW,	"evaddw",	MISC,	addv2si3)
BU_SPE_2 (EVAND,	"evand",	MISC,	andv2si3)
BU_SPE_2 (EVANDC,	"evandc",	MISC,	spe_evandc)
BU_SPE_2 (EVDIVWS,	"evdivws",	MISC,	divv2si3)
BU_SPE_2 (EVDIVWU,	"evdivwu",	MISC,	spe_evdivwu)
BU_SPE_2 (EVEQV,	"eveqv",	MISC,	spe_eveqv)
BU_SPE_2 (EVFSADD,	"evfsadd",	MISC,	spe_evfsadd)
BU_SPE_2 (EVFSDIV,	"evfsdiv",	MISC,	spe_evfsdiv)
BU_SPE_2 (EVFSMUL,	"evfsmul",	MISC,	spe_evfsmul)
BU_SPE_2 (EVFSSUB,	"evfssub",	MISC,	spe_evfssub)
BU_SPE_2 (EVMERGEHI,	"evmergehi",	MISC,	spe_evmergehi)
BU_SPE_2 (EVMERGEHILO,	"evmergehilo",	MISC,	spe_evmergehilo)
BU_SPE_2 (EVMERGELO,	"evmergelo",	MISC,	spe_evmergelo)
BU_SPE_2 (EVMERGELOHI,	"evmergelohi",	MISC,	spe_evmergelohi)
BU_SPE_2 (EVMHEGSMFAA,	"evmhegsmfaa",	MISC,	spe_evmhegsmfaa)
BU_SPE_2 (EVMHEGSMFAN,	"evmhegsmfan",	MISC,	spe_evmhegsmfan)
BU_SPE_2 (EVMHEGSMIAA,	"evmhegsmiaa",	MISC,	spe_evmhegsmiaa)
BU_SPE_2 (EVMHEGSMIAN,	"evmhegsmian",	MISC,	spe_evmhegsmian)
BU_SPE_2 (EVMHEGUMIAA,	"evmhegumiaa",	MISC,	spe_evmhegumiaa)
BU_SPE_2 (EVMHEGUMIAN,	"evmhegumian",	MISC,	spe_evmhegumian)
BU_SPE_2 (EVMHESMF,	"evmhesmf",	MISC,	spe_evmhesmf)
BU_SPE_2 (EVMHESMFA,	"evmhesmfa",	MISC,	spe_evmhesmfa)
BU_SPE_2 (EVMHESMFAAW,	"evmhesmfaaw",	MISC,	spe_evmhesmfaaw)
BU_SPE_2 (EVMHESMFANW,	"evmhesmfanw",	MISC,	spe_evmhesmfanw)
BU_SPE_2 (EVMHESMI,	"evmhesmi",	MISC,	spe_evmhesmi)
BU_SPE_2 (EVMHESMIA,	"evmhesmia",	MISC,	spe_evmhesmia)
BU_SPE_2 (EVMHESMIAAW,	"evmhesmiaaw",	MISC,	spe_evmhesmiaaw)
BU_SPE_2 (EVMHESMIANW,	"evmhesmianw",	MISC,	spe_evmhesmianw)
BU_SPE_2 (EVMHESSF,	"evmhessf",	MISC,	spe_evmhessf)
BU_SPE_2 (EVMHESSFA,	"evmhessfa",	MISC,	spe_evmhessfa)
BU_SPE_2 (EVMHESSFAAW,	"evmhessfaaw",	MISC,	spe_evmhessfaaw)
BU_SPE_2 (EVMHESSFANW,	"evmhessfanw",	MISC,	spe_evmhessfanw)
BU_SPE_2 (EVMHESSIAAW,	"evmhessiaaw",	MISC,	spe_evmhessiaaw)
BU_SPE_2 (EVMHESSIANW,	"evmhessianw",	MISC,	spe_evmhessianw)
BU_SPE_2 (EVMHEUMI,	"evmheumi",	MISC,	spe_evmheumi)
BU_SPE_2 (EVMHEUMIA,	"evmheumia",	MISC,	spe_evmheumia)
BU_SPE_2 (EVMHEUMIAAW,	"evmheumiaaw",	MISC,	spe_evmheumiaaw)
BU_SPE_2 (EVMHEUMIANW,	"evmheumianw",	MISC,	spe_evmheumianw)
BU_SPE_2 (EVMHEUSIAAW,	"evmheusiaaw",	MISC,	spe_evmheusiaaw)
BU_SPE_2 (EVMHEUSIANW,	"evmheusianw",	MISC,	spe_evmheusianw)
BU_SPE_2 (EVMHOGSMFAA,	"evmhogsmfaa",	MISC,	spe_evmhogsmfaa)
BU_SPE_2 (EVMHOGSMFAN,	"evmhogsmfan",	MISC,	spe_evmhogsmfan)
BU_SPE_2 (EVMHOGSMIAA,	"evmhogsmiaa",	MISC,	spe_evmhogsmiaa)
BU_SPE_2 (EVMHOGSMIAN,	"evmhogsmian",	MISC,	spe_evmhogsmian)
BU_SPE_2 (EVMHOGUMIAA,	"evmhogumiaa",	MISC,	spe_evmhogumiaa)
BU_SPE_2 (EVMHOGUMIAN,	"evmhogumian",	MISC,	spe_evmhogumian)
BU_SPE_2 (EVMHOSMF,	"evmhosmf",	MISC,	spe_evmhosmf)
BU_SPE_2 (EVMHOSMFA,	"evmhosmfa",	MISC,	spe_evmhosmfa)
BU_SPE_2 (EVMHOSMFAAW,	"evmhosmfaaw",	MISC,	spe_evmhosmfaaw)
BU_SPE_2 (EVMHOSMFANW,	"evmhosmfanw",	MISC,	spe_evmhosmfanw)
BU_SPE_2 (EVMHOSMI,	"evmhosmi",	MISC,	spe_evmhosmi)
BU_SPE_2 (EVMHOSMIA,	"evmhosmia",	MISC,	spe_evmhosmia)
BU_SPE_2 (EVMHOSMIAAW,	"evmhosmiaaw",	MISC,	spe_evmhosmiaaw)
BU_SPE_2 (EVMHOSMIANW,	"evmhosmianw",	MISC,	spe_evmhosmianw)
BU_SPE_2 (EVMHOSSF,	"evmhossf",	MISC,	spe_evmhossf)
BU_SPE_2 (EVMHOSSFA,	"evmhossfa",	MISC,	spe_evmhossfa)
BU_SPE_2 (EVMHOSSFAAW,	"evmhossfaaw",	MISC,	spe_evmhossfaaw)
BU_SPE_2 (EVMHOSSFANW,	"evmhossfanw",	MISC,	spe_evmhossfanw)
BU_SPE_2 (EVMHOSSIAAW,	"evmhossiaaw",	MISC,	spe_evmhossiaaw)
BU_SPE_2 (EVMHOSSIANW,	"evmhossianw",	MISC,	spe_evmhossianw)
BU_SPE_2 (EVMHOUMI,	"evmhoumi",	MISC,	spe_evmhoumi)
BU_SPE_2 (EVMHOUMIA,	"evmhoumia",	MISC,	spe_evmhoumia)
BU_SPE_2 (EVMHOUMIAAW,	"evmhoumiaaw",	MISC,	spe_evmhoumiaaw)
BU_SPE_2 (EVMHOUMIANW,	"evmhoumianw",	MISC,	spe_evmhoumianw)
BU_SPE_2 (EVMHOUSIAAW,	"evmhousiaaw",	MISC,	spe_evmhousiaaw)
BU_SPE_2 (EVMHOUSIANW,	"evmhousianw",	MISC,	spe_evmhousianw)
BU_SPE_2 (EVMWHSMF,	"evmwhsmf",	MISC,	spe_evmwhsmf)
BU_SPE_2 (EVMWHSMFA,	"evmwhsmfa",	MISC,	spe_evmwhsmfa)
BU_SPE_2 (EVMWHSMI,	"evmwhsmi",	MISC,	spe_evmwhsmi)
BU_SPE_2 (EVMWHSMIA,	"evmwhsmia",	MISC,	spe_evmwhsmia)
BU_SPE_2 (EVMWHSSF,	"evmwhssf",	MISC,	spe_evmwhssf)
BU_SPE_2 (EVMWHSSFA,	"evmwhssfa",	MISC,	spe_evmwhssfa)
BU_SPE_2 (EVMWHUMI,	"evmwhumi",	MISC,	spe_evmwhumi)
BU_SPE_2 (EVMWHUMIA,	"evmwhumia",	MISC,	spe_evmwhumia)
BU_SPE_2 (EVMWLSMIAAW,	"evmwlsmiaaw",	MISC,	spe_evmwlsmiaaw)
BU_SPE_2 (EVMWLSMIANW,	"evmwlsmianw",	MISC,	spe_evmwlsmianw)
BU_SPE_2 (EVMWLSSIAAW,	"evmwlssiaaw",	MISC,	spe_evmwlssiaaw)
BU_SPE_2 (EVMWLSSIANW,	"evmwlssianw",	MISC,	spe_evmwlssianw)
BU_SPE_2 (EVMWLUMI,	"evmwlumi",	MISC,	spe_evmwlumi)
BU_SPE_2 (EVMWLUMIA,	"evmwlumia",	MISC,	spe_evmwlumia)
BU_SPE_2 (EVMWLUMIAAW,	"evmwlumiaaw",	MISC,	spe_evmwlumiaaw)
BU_SPE_2 (EVMWLUMIANW,	"evmwlumianw",	MISC,	spe_evmwlumianw)
BU_SPE_2 (EVMWLUSIAAW,	"evmwlusiaaw",	MISC,	spe_evmwlusiaaw)
BU_SPE_2 (EVMWLUSIANW,	"evmwlusianw",	MISC,	spe_evmwlusianw)
BU_SPE_2 (EVMWSMF,	"evmwsmf",	MISC,	spe_evmwsmf)
BU_SPE_2 (EVMWSMFA,	"evmwsmfa",	MISC,	spe_evmwsmfa)
BU_SPE_2 (EVMWSMFAA,	"evmwsmfaa",	MISC,	spe_evmwsmfaa)
BU_SPE_2 (EVMWSMFAN,	"evmwsmfan",	MISC,	spe_evmwsmfan)
BU_SPE_2 (EVMWSMI,	"evmwsmi",	MISC,	spe_evmwsmi)
BU_SPE_2 (EVMWSMIA,	"evmwsmia",	MISC,	spe_evmwsmia)
BU_SPE_2 (EVMWSMIAA,	"evmwsmiaa",	MISC,	spe_evmwsmiaa)
BU_SPE_2 (EVMWSMIAN,	"evmwsmian",	MISC,	spe_evmwsmian)
BU_SPE_2 (EVMWSSF,	"evmwssf",	MISC,	spe_evmwssf)
BU_SPE_2 (EVMWSSFA,	"evmwssfa",	MISC,	spe_evmwssfa)
BU_SPE_2 (EVMWSSFAA,	"evmwssfaa",	MISC,	spe_evmwssfaa)
BU_SPE_2 (EVMWSSFAN,	"evmwssfan",	MISC,	spe_evmwssfan)
BU_SPE_2 (EVMWUMI,	"evmwumi",	MISC,	spe_evmwumi)
BU_SPE_2 (EVMWUMIA,	"evmwumia",	MISC,	spe_evmwumia)
BU_SPE_2 (EVMWUMIAA,	"evmwumiaa",	MISC,	spe_evmwumiaa)
BU_SPE_2 (EVMWUMIAN,	"evmwumian",	MISC,	spe_evmwumian)
BU_SPE_2 (EVNAND,	"evnand",	MISC,	spe_evnand)
BU_SPE_2 (EVNOR,	"evnor",	MISC,	spe_evnor)
BU_SPE_2 (EVOR,		"evor",		MISC,	spe_evor)
BU_SPE_2 (EVORC,	"evorc",	MISC,	spe_evorc)
BU_SPE_2 (EVRLW,	"evrlw",	MISC,	spe_evrlw)
BU_SPE_2 (EVSLW,	"evslw",	MISC,	spe_evslw)
BU_SPE_2 (EVSRWS,	"evsrws",	MISC,	spe_evsrws)
BU_SPE_2 (EVSRWU,	"evsrwu",	MISC,	spe_evsrwu)
BU_SPE_2 (EVSUBFW,	"evsubfw",	MISC,	subv2si3)

/* SPE binary operations expecting a 5-bit unsigned literal.  */
BU_SPE_2 (EVADDIW,	"evaddiw",	MISC,	spe_evaddiw)

BU_SPE_2 (EVRLWI,	"evrlwi",	MISC,	spe_evrlwi)
BU_SPE_2 (EVSLWI,	"evslwi",	MISC,	spe_evslwi)
BU_SPE_2 (EVSRWIS,	"evsrwis",	MISC,	spe_evsrwis)
BU_SPE_2 (EVSRWIU,	"evsrwiu",	MISC,	spe_evsrwiu)
BU_SPE_2 (EVSUBIFW,	"evsubifw",	MISC,	spe_evsubifw)
BU_SPE_2 (EVMWHSSFAA,	"evmwhssfaa",	MISC,	spe_evmwhssfaa)
BU_SPE_2 (EVMWHSSMAA,	"evmwhssmaa",	MISC,	spe_evmwhssmaa)
BU_SPE_2 (EVMWHSMFAA,	"evmwhsmfaa",	MISC,	spe_evmwhsmfaa)
BU_SPE_2 (EVMWHSMIAA,	"evmwhsmiaa",	MISC,	spe_evmwhsmiaa)
BU_SPE_2 (EVMWHUSIAA,	"evmwhusiaa",	MISC,	spe_evmwhusiaa)
BU_SPE_2 (EVMWHUMIAA,	"evmwhumiaa",	MISC,	spe_evmwhumiaa)
BU_SPE_2 (EVMWHSSFAN,	"evmwhssfan",	MISC,	spe_evmwhssfan)
BU_SPE_2 (EVMWHSSIAN,	"evmwhssian",	MISC,	spe_evmwhssian)
BU_SPE_2 (EVMWHSMFAN,	"evmwhsmfan",	MISC,	spe_evmwhsmfan)
BU_SPE_2 (EVMWHSMIAN,	"evmwhsmian",	MISC,	spe_evmwhsmian)
BU_SPE_2 (EVMWHUSIAN,	"evmwhusian",	MISC,	spe_evmwhusian)
BU_SPE_2 (EVMWHUMIAN,	"evmwhumian",	MISC,	spe_evmwhumian)
BU_SPE_2 (EVMWHGSSFAA,	"evmwhgssfaa",	MISC,	spe_evmwhgssfaa)
BU_SPE_2 (EVMWHGSMFAA,	"evmwhgsmfaa",	MISC,	spe_evmwhgsmfaa)
BU_SPE_2 (EVMWHGSMIAA,	"evmwhgsmiaa",	MISC,	spe_evmwhgsmiaa)
BU_SPE_2 (EVMWHGUMIAA,	"evmwhgumiaa",	MISC,	spe_evmwhgumiaa)
BU_SPE_2 (EVMWHGSSFAN,	"evmwhgssfan",	MISC,	spe_evmwhgssfan)
BU_SPE_2 (EVMWHGSMFAN,	"evmwhgsmfan",	MISC,	spe_evmwhgsmfan)
BU_SPE_2 (EVMWHGSMIAN,	"evmwhgsmian",	MISC,	spe_evmwhgsmian)
BU_SPE_2 (EVMWHGUMIAN,	"evmwhgumian",	MISC,	spe_evmwhgumian)
BU_SPE_2 (BRINC,	"brinc",	MISC,	spe_brinc)
BU_SPE_2 (EVXOR,	"evxor",	MISC,	xorv2si3)

/* SPE predicate builtins.  */
BU_SPE_P (EVCMPEQ,	"evcmpeq",	MISC,	spe_evcmpeq)
BU_SPE_P (EVCMPGTS,	"evcmpgts",	MISC,	spe_evcmpgts)
BU_SPE_P (EVCMPGTU,	"evcmpgtu",	MISC,	spe_evcmpgtu)
BU_SPE_P (EVCMPLTS,	"evcmplts",	MISC,	spe_evcmplts)
BU_SPE_P (EVCMPLTU,	"evcmpltu",	MISC,	spe_evcmpltu)
BU_SPE_P (EVFSCMPEQ,	"evfscmpeq",	MISC,	spe_evfscmpeq)
BU_SPE_P (EVFSCMPGT,	"evfscmpgt",	MISC,	spe_evfscmpgt)
BU_SPE_P (EVFSCMPLT,	"evfscmplt",	MISC,	spe_evfscmplt)
BU_SPE_P (EVFSTSTEQ,	"evfststeq",	MISC,	spe_evfststeq)
BU_SPE_P (EVFSTSTGT,	"evfststgt",	MISC,	spe_evfststgt)
BU_SPE_P (EVFSTSTLT,	"evfststlt",	MISC,	spe_evfststlt)

/* SPE evsel builtins.  */
BU_SPE_E (EVSEL_CMPGTS,	 "evsel_gts",	  MISC,	spe_evcmpgts)
BU_SPE_E (EVSEL_CMPGTU,	 "evsel_gtu",	  MISC,	spe_evcmpgtu)
BU_SPE_E (EVSEL_CMPLTS,	 "evsel_lts",	  MISC,	spe_evcmplts)
BU_SPE_E (EVSEL_CMPLTU,	 "evsel_ltu",	  MISC,	spe_evcmpltu)
BU_SPE_E (EVSEL_CMPEQ,	 "evsel_eq",	  MISC,	spe_evcmpeq)
BU_SPE_E (EVSEL_FSCMPGT, "evsel_fsgt",	  MISC,	spe_evfscmpgt)
BU_SPE_E (EVSEL_FSCMPLT, "evsel_fslt",	  MISC,	spe_evfscmplt)
BU_SPE_E (EVSEL_FSCMPEQ, "evsel_fseq",	  MISC,	spe_evfscmpeq)
BU_SPE_E (EVSEL_FSTSTGT, "evsel_fststgt", MISC,	spe_evfststgt)
BU_SPE_E (EVSEL_FSTSTLT, "evsel_fststlt", MISC,	spe_evfststlt)
BU_SPE_E (EVSEL_FSTSTEQ, "evsel_fststeq", MISC,	spe_evfststeq)

BU_SPE_1 (EVABS,	"evabs",	CONST,	absv2si2)
BU_SPE_1 (EVADDSMIAAW,	"evaddsmiaaw",	CONST,	spe_evaddsmiaaw)
BU_SPE_1 (EVADDSSIAAW,	"evaddssiaaw",	CONST,	spe_evaddssiaaw)
BU_SPE_1 (EVADDUMIAAW,	"evaddumiaaw",	CONST,	spe_evaddumiaaw)
BU_SPE_1 (EVADDUSIAAW,	"evaddusiaaw",	CONST,	spe_evaddusiaaw)
BU_SPE_1 (EVCNTLSW,	"evcntlsw",	CONST,	spe_evcntlsw)
BU_SPE_1 (EVCNTLZW,	"evcntlzw",	CONST,	spe_evcntlzw)
BU_SPE_1 (EVEXTSB,	"evextsb",	CONST,	spe_evextsb)
BU_SPE_1 (EVEXTSH,	"evextsh",	CONST,	spe_evextsh)
BU_SPE_1 (EVFSABS,	"evfsabs",	CONST,	spe_evfsabs)
BU_SPE_1 (EVFSCFSF,	"evfscfsf",	CONST,	spe_evfscfsf)
BU_SPE_1 (EVFSCFSI,	"evfscfsi",	CONST,	spe_evfscfsi)
BU_SPE_1 (EVFSCFUF,	"evfscfuf",	CONST,	spe_evfscfuf)
BU_SPE_1 (EVFSCFUI,	"evfscfui",	CONST,	spe_evfscfui)
BU_SPE_1 (EVFSCTSF,	"evfsctsf",	CONST,	spe_evfsctsf)
BU_SPE_1 (EVFSCTSI,	"evfsctsi",	CONST,	spe_evfsctsi)
BU_SPE_1 (EVFSCTSIZ,	"evfsctsiz",	CONST,	spe_evfsctsiz)
BU_SPE_1 (EVFSCTUF,	"evfsctuf",	CONST,	spe_evfsctuf)
BU_SPE_1 (EVFSCTUI,	"evfsctui",	CONST,	spe_evfsctui)
BU_SPE_1 (EVFSCTUIZ,	"evfsctuiz",	CONST,	spe_evfsctuiz)
BU_SPE_1 (EVFSNABS,	"evfsnabs",	CONST,	spe_evfsnabs)
BU_SPE_1 (EVFSNEG,	"evfsneg",	CONST,	spe_evfsneg)
BU_SPE_1 (EVMRA,	"evmra",	CONST,	spe_evmra)
BU_SPE_1 (EVNEG,	"evneg",	CONST,	negv2si2)
BU_SPE_1 (EVRNDW,	"evrndw",	CONST,	spe_evrndw)
BU_SPE_1 (EVSUBFSMIAAW,	"evsubfsmiaaw",	CONST,	spe_evsubfsmiaaw)
BU_SPE_1 (EVSUBFSSIAAW,	"evsubfssiaaw",	CONST,	spe_evsubfssiaaw)
BU_SPE_1 (EVSUBFUMIAAW,	"evsubfumiaaw",	CONST,	spe_evsubfumiaaw)
BU_SPE_1 (EVSUBFUSIAAW,	"evsubfusiaaw",	CONST,	spe_evsubfusiaaw)

/* SPE builtins that are handled as special cases.  */
BU_SPE_X (EVLDD,	      "evldd",		MISC)
BU_SPE_X (EVLDDX,	      "evlddx",		MISC)
BU_SPE_X (EVLDH,	      "evldh",		MISC)
BU_SPE_X (EVLDHX,	      "evldhx",		MISC)
BU_SPE_X (EVLDW,	      "evldw",		MISC)
BU_SPE_X (EVLDWX,	      "evldwx",		MISC)
BU_SPE_X (EVLHHESPLAT,	      "evlhhesplat",	MISC)
BU_SPE_X (EVLHHESPLATX,	      "evlhhesplatx",	MISC)
BU_SPE_X (EVLHHOSSPLAT,	      "evlhhossplat",	MISC)
BU_SPE_X (EVLHHOSSPLATX,      "evlhhossplatx",	MISC)
BU_SPE_X (EVLHHOUSPLAT,	      "evlhhousplat",	MISC)
BU_SPE_X (EVLHHOUSPLATX,      "evlhhousplatx",	MISC)
BU_SPE_X (EVLWHE,	      "evlwhe",		MISC)
BU_SPE_X (EVLWHEX,	      "evlwhex",	MISC)
BU_SPE_X (EVLWHOS,	      "evlwhos",	MISC)
BU_SPE_X (EVLWHOSX,	      "evlwhosx",	MISC)
BU_SPE_X (EVLWHOU,	      "evlwhou",	MISC)
BU_SPE_X (EVLWHOUX,	      "evlwhoux",	MISC)
BU_SPE_X (EVLWHSPLAT,	      "evlwhsplat",	MISC)
BU_SPE_X (EVLWHSPLATX,	      "evlwhsplatx",	MISC)
BU_SPE_X (EVLWWSPLAT,	      "evlwwsplat",	MISC)
BU_SPE_X (EVLWWSPLATX,	      "evlwwsplatx",	MISC)
BU_SPE_X (EVSPLATFI,	      "evsplatfi",	MISC)
BU_SPE_X (EVSPLATI,	      "evsplati",	MISC)
BU_SPE_X (EVSTDD,	      "evstdd",		MISC)
BU_SPE_X (EVSTDDX,	      "evstddx",	MISC)
BU_SPE_X (EVSTDH,	      "evstdh",		MISC)
BU_SPE_X (EVSTDHX,	      "evstdhx",	MISC)
BU_SPE_X (EVSTDW,	      "evstdw",		MISC)
BU_SPE_X (EVSTDWX,	      "evstdwx",	MISC)
BU_SPE_X (EVSTWHE,	      "evstwhe",	MISC)
BU_SPE_X (EVSTWHEX,	      "evstwhex",	MISC)
BU_SPE_X (EVSTWHO,	      "evstwho",	MISC)
BU_SPE_X (EVSTWHOX,	      "evstwhox",	MISC)
BU_SPE_X (EVSTWWE,	      "evstwwe",	MISC)
BU_SPE_X (EVSTWWEX,	      "evstwwex",	MISC)
BU_SPE_X (EVSTWWO,	      "evstwwo",	MISC)
BU_SPE_X (EVSTWWOX,	      "evstwwox",	MISC)
BU_SPE_X (MFSPEFSCR,	      "mfspefscr",	MISC)
BU_SPE_X (MTSPEFSCR,	      "mtspefscr",	MISC)


/* Power7 builtins, that aren't VSX instructions.  */
BU_SPECIAL_X (POWER7_BUILTIN_BPERMD, "__builtin_bpermd", RS6000_BTM_POPCNTD,
	      RS6000_BTC_CONST)

/* Miscellaneous builtins.  */
BU_SPECIAL_X (RS6000_BUILTIN_RECIP, "__builtin_recipdiv", RS6000_BTM_FRE,
	      RS6000_BTC_FP)

BU_SPECIAL_X (RS6000_BUILTIN_RECIPF, "__builtin_recipdivf", RS6000_BTM_FRES,
	      RS6000_BTC_FP)

BU_SPECIAL_X (RS6000_BUILTIN_RSQRT, "__builtin_rsqrt", RS6000_BTM_FRSQRTE,
	      RS6000_BTC_FP)

BU_SPECIAL_X (RS6000_BUILTIN_RSQRTF, "__builtin_rsqrtf", RS6000_BTM_FRSQRTES,
	      RS6000_BTC_FP)

BU_SPECIAL_X (RS6000_BUILTIN_GET_TB, "__builtin_ppc_get_timebase",
	      RS6000_BTM_ALWAYS, RS6000_BTC_MISC)

BU_SPECIAL_X (RS6000_BUILTIN_MFTB, "__builtin_ppc_mftb",
	      RS6000_BTM_ALWAYS, RS6000_BTC_MISC)

BU_SPECIAL_X (RS6000_BUILTIN_MFFS, "__builtin_mffs",
	      RS6000_BTM_ALWAYS, RS6000_BTC_MISC)

RS6000_BUILTIN_X (RS6000_BUILTIN_MTFSF, "__builtin_mtfsf",
	          RS6000_BTM_ALWAYS,
	          RS6000_BTC_MISC | RS6000_BTC_UNARY | RS6000_BTC_VOID,
		  CODE_FOR_rs6000_mtfsf)

/* Darwin CfString builtin.  */
BU_SPECIAL_X (RS6000_BUILTIN_CFSTRING, "__builtin_cfstring", RS6000_BTM_ALWAYS,
	      RS6000_BTC_MISC)<|MERGE_RESOLUTION|>--- conflicted
+++ resolved
@@ -1483,17 +1483,10 @@
 BU_P8V_AV_2 (ORC_V2DF,		"orc_v2df",	CONST,	orcv2df3)
 
 /* 3 argument altivec instructions added in ISA 2.07.  */
-<<<<<<< HEAD
-BU_P8V_AV_3 (VADDEUQM,		"vaddeuqm",	 CONST,	altivec_vaddeuqm)
-BU_P8V_AV_3 (VADDECUQ,		"vaddecuq",	 CONST,	altivec_vaddecuq)
-BU_P8V_AV_3 (VSUBEUQM,		"vsubeuqm",	 CONST,	altivec_vsubeuqm)
-BU_P8V_AV_3 (VSUBECUQ,		"vsubecuq",	 CONST,	altivec_vsubecuq)
-=======
 BU_P8V_AV_3 (VADDEUQM,		"vaddeuqm",	CONST,	altivec_vaddeuqm)
 BU_P8V_AV_3 (VADDECUQ,		"vaddecuq",	CONST,	altivec_vaddecuq)
 BU_P8V_AV_3 (VSUBEUQM,		"vsubeuqm",	CONST,	altivec_vsubeuqm)
 BU_P8V_AV_3 (VSUBECUQ,		"vsubecuq",	CONST,	altivec_vsubecuq)
->>>>>>> eba76293
 
 /* Vector comparison instructions added in ISA 2.07.  */
 BU_P8V_AV_2 (VCMPEQUD,		"vcmpequd",	CONST,	vector_eqv2di)
@@ -1551,8 +1544,6 @@
 BU_P8V_OVERLOAD_3 (VADDEUQM,	"vaddeuqm")
 BU_P8V_OVERLOAD_3 (VSUBECUQ,	"vsubecuq")
 BU_P8V_OVERLOAD_3 (VSUBEUQM,	"vsubeuqm")
-<<<<<<< HEAD
-=======
 
  
@@ -1612,7 +1603,6 @@
 
 BU_P7_MISC_2 (PACK_V1TI,	"pack_vector_int128",	CONST,	packv1ti)
 BU_P7_MISC_2 (UNPACK_V1TI,	"unpack_vector_int128",	CONST,	unpackv1ti)
->>>>>>> eba76293
 
  

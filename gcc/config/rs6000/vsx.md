;; VSX patterns.
;; Copyright (C) 2009-2014 Free Software Foundation, Inc.
;; Contributed by Michael Meissner <meissner@linux.vnet.ibm.com>

;; This file is part of GCC.

;; GCC is free software; you can redistribute it and/or modify it
;; under the terms of the GNU General Public License as published
;; by the Free Software Foundation; either version 3, or (at your
;; option) any later version.

;; GCC is distributed in the hope that it will be useful, but WITHOUT
;; ANY WARRANTY; without even the implied warranty of MERCHANTABILITY
;; or FITNESS FOR A PARTICULAR PURPOSE.  See the GNU General Public
;; License for more details.

;; You should have received a copy of the GNU General Public License
;; along with GCC; see the file COPYING3.  If not see
;; <http://www.gnu.org/licenses/>.

;; Iterator for both scalar and vector floating point types supported by VSX
(define_mode_iterator VSX_B [DF V4SF V2DF])

;; Iterator for the 2 64-bit vector types
(define_mode_iterator VSX_D [V2DF V2DI])

;; Iterator for the 2 64-bit vector types + 128-bit types that are loaded with
;; lxvd2x to properly handle swapping words on little endian
(define_mode_iterator VSX_LE [V2DF
			      V2DI
			      V1TI
			      (TI	"VECTOR_MEM_VSX_P (TImode)")])

;; Iterator for the 2 32-bit vector types
(define_mode_iterator VSX_W [V4SF V4SI])

;; Iterator for the DF types
(define_mode_iterator VSX_DF [V2DF DF])

;; Iterator for vector floating point types supported by VSX
(define_mode_iterator VSX_F [V4SF V2DF])

;; Iterator for logical types supported by VSX
(define_mode_iterator VSX_L [V16QI V8HI V4SI V2DI V4SF V2DF V1TI TI])

;; Iterator for memory move.  Handle TImode specially to allow
;; it to use gprs as well as vsx registers.
(define_mode_iterator VSX_M [V16QI V8HI V4SI V2DI V4SF V2DF V1TI])

(define_mode_iterator VSX_M2 [V16QI
			      V8HI
			      V4SI
			      V2DI
			      V4SF
			      V2DF
			      V1TI
			      (TI	"TARGET_VSX_TIMODE")])

;; Map into the appropriate load/store name based on the type
(define_mode_attr VSm  [(V16QI "vw4")
			(V8HI  "vw4")
			(V4SI  "vw4")
			(V4SF  "vw4")
			(V2DF  "vd2")
			(V2DI  "vd2")
			(DF    "d")
			(V1TI  "vd2")
			(TI    "vd2")])

;; Map into the appropriate suffix based on the type
(define_mode_attr VSs	[(V16QI "sp")
			 (V8HI  "sp")
			 (V4SI  "sp")
			 (V4SF  "sp")
			 (V2DF  "dp")
			 (V2DI  "dp")
			 (DF    "dp")
			 (SF	"sp")
			 (V1TI  "dp")
			 (TI    "dp")])

;; Map the register class used
(define_mode_attr VSr	[(V16QI "v")
			 (V8HI  "v")
			 (V4SI  "v")
			 (V4SF  "wf")
			 (V2DI  "wd")
			 (V2DF  "wd")
			 (DF    "ws")
			 (SF	"d")
			 (V1TI  "v")
			 (TI    "wt")])

;; Map the register class used for float<->int conversions
(define_mode_attr VSr2	[(V2DF  "wd")
			 (V4SF  "wf")
			 (DF    "ws")])

(define_mode_attr VSr3	[(V2DF  "wa")
			 (V4SF  "wa")
			 (DF    "ws")])

;; Map the register class for sp<->dp float conversions, destination
(define_mode_attr VSr4	[(SF	"ws")
			 (DF	"f")
			 (V2DF  "wd")
			 (V4SF	"v")])

;; Map the register class for sp<->dp float conversions, destination
(define_mode_attr VSr5	[(SF	"ws")
			 (DF	"f")
			 (V2DF  "v")
			 (V4SF	"wd")])

;; Same size integer type for floating point data
(define_mode_attr VSi [(V4SF  "v4si")
		       (V2DF  "v2di")
		       (DF    "di")])

(define_mode_attr VSI [(V4SF  "V4SI")
		       (V2DF  "V2DI")
		       (DF    "DI")])

;; Word size for same size conversion
(define_mode_attr VSc [(V4SF "w")
		       (V2DF "d")
		       (DF   "d")])

;; Map into either s or v, depending on whether this is a scalar or vector
;; operation
(define_mode_attr VSv	[(V16QI "v")
			 (V8HI  "v")
			 (V4SI  "v")
			 (V4SF  "v")
			 (V2DI  "v")
			 (V2DF  "v")
			 (V1TI  "v")
			 (DF    "s")])

;; Appropriate type for add ops (and other simple FP ops)
(define_mode_attr VStype_simple	[(V2DF "vecdouble")
				 (V4SF "vecfloat")
				 (DF   "fp")])

(define_mode_attr VSfptype_simple [(V2DF "fp_addsub_d")
				   (V4SF "fp_addsub_s")
				   (DF   "fp_addsub_d")])

;; Appropriate type for multiply ops
(define_mode_attr VStype_mul	[(V2DF "vecdouble")
				 (V4SF "vecfloat")
				 (DF   "dmul")])

(define_mode_attr VSfptype_mul	[(V2DF "fp_mul_d")
				 (V4SF "fp_mul_s")
				 (DF   "fp_mul_d")])

;; Appropriate type for divide ops.
(define_mode_attr VStype_div	[(V2DF "vecdiv")
				 (V4SF "vecfdiv")
				 (DF   "ddiv")])

(define_mode_attr VSfptype_div	[(V2DF "fp_div_d")
				 (V4SF "fp_div_s")
				 (DF   "fp_div_d")])

;; Appropriate type for sqrt ops.  For now, just lump the vector sqrt with
;; the scalar sqrt
(define_mode_attr VStype_sqrt	[(V2DF "dsqrt")
				 (V4SF "ssqrt")
				 (DF   "dsqrt")])

(define_mode_attr VSfptype_sqrt	[(V2DF "fp_sqrt_d")
				 (V4SF "fp_sqrt_s")
				 (DF   "fp_sqrt_d")])

;; Iterator and modes for sp<->dp conversions
;; Because scalar SF values are represented internally as double, use the
;; V4SF type to represent this than SF.
(define_mode_iterator VSX_SPDP [DF V4SF V2DF])

(define_mode_attr VS_spdp_res [(DF	"V4SF")
			       (V4SF	"V2DF")
			       (V2DF	"V4SF")])

(define_mode_attr VS_spdp_insn [(DF	"xscvdpsp")
				(V4SF	"xvcvspdp")
				(V2DF	"xvcvdpsp")])

(define_mode_attr VS_spdp_type [(DF	"fp")
				(V4SF	"vecdouble")
				(V2DF	"vecdouble")])

;; Map the scalar mode for a vector type
(define_mode_attr VS_scalar [(V1TI	"TI")
			     (V2DF	"DF")
			     (V2DI	"DI")
			     (V4SF	"SF")
			     (V4SI	"SI")
			     (V8HI	"HI")
			     (V16QI	"QI")])

;; Map to a double-sized vector mode
(define_mode_attr VS_double [(V4SI	"V8SI")
			     (V4SF	"V8SF")
			     (V2DI	"V4DI")
			     (V2DF	"V4DF")
			     (V1TI	"V2TI")])

;; Constants for creating unspecs
(define_c_enum "unspec"
  [UNSPEC_VSX_CONCAT
   UNSPEC_VSX_CVDPSXWS
   UNSPEC_VSX_CVDPUXWS
   UNSPEC_VSX_CVSPDP
   UNSPEC_VSX_CVSPDPN
   UNSPEC_VSX_CVDPSPN
   UNSPEC_VSX_CVSXWDP
   UNSPEC_VSX_CVUXWDP
   UNSPEC_VSX_CVSXDSP
   UNSPEC_VSX_CVUXDSP
   UNSPEC_VSX_CVSPSXDS
   UNSPEC_VSX_CVSPUXDS
   UNSPEC_VSX_TDIV
   UNSPEC_VSX_TSQRT
   UNSPEC_VSX_SET
   UNSPEC_VSX_ROUND_I
   UNSPEC_VSX_ROUND_IC
   UNSPEC_VSX_SLDWI
   UNSPEC_VSX_XXSPLTW
  ])

;; VSX moves

;; The patterns for LE permuted loads and stores come before the general
;; VSX moves so they match first.
(define_insn_and_split "*vsx_le_perm_load_<mode>"
  [(set (match_operand:VSX_LE 0 "vsx_register_operand" "=wa")
        (match_operand:VSX_LE 1 "memory_operand" "Z"))]
  "!BYTES_BIG_ENDIAN && TARGET_VSX"
  "#"
  "!BYTES_BIG_ENDIAN && TARGET_VSX"
  [(set (match_dup 2)
        (vec_select:<MODE>
          (match_dup 1)
          (parallel [(const_int 1) (const_int 0)])))
   (set (match_dup 0)
        (vec_select:<MODE>
          (match_dup 2)
          (parallel [(const_int 1) (const_int 0)])))]
  "
{
  operands[2] = can_create_pseudo_p () ? gen_reg_rtx_and_attrs (operands[0])
                                       : operands[0];
}
  "
  [(set_attr "type" "vecload")
   (set_attr "length" "8")])

(define_insn_and_split "*vsx_le_perm_load_<mode>"
  [(set (match_operand:VSX_W 0 "vsx_register_operand" "=wa")
        (match_operand:VSX_W 1 "memory_operand" "Z"))]
  "!BYTES_BIG_ENDIAN && TARGET_VSX"
  "#"
  "!BYTES_BIG_ENDIAN && TARGET_VSX"
  [(set (match_dup 2)
        (vec_select:<MODE>
          (match_dup 1)
          (parallel [(const_int 2) (const_int 3)
                     (const_int 0) (const_int 1)])))
   (set (match_dup 0)
        (vec_select:<MODE>
          (match_dup 2)
          (parallel [(const_int 2) (const_int 3)
                     (const_int 0) (const_int 1)])))]
  "
{
  operands[2] = can_create_pseudo_p () ? gen_reg_rtx_and_attrs (operands[0])
                                       : operands[0];
}
  "
  [(set_attr "type" "vecload")
   (set_attr "length" "8")])

(define_insn_and_split "*vsx_le_perm_load_v8hi"
  [(set (match_operand:V8HI 0 "vsx_register_operand" "=wa")
        (match_operand:V8HI 1 "memory_operand" "Z"))]
  "!BYTES_BIG_ENDIAN && TARGET_VSX"
  "#"
  "!BYTES_BIG_ENDIAN && TARGET_VSX"
  [(set (match_dup 2)
        (vec_select:V8HI
          (match_dup 1)
          (parallel [(const_int 4) (const_int 5)
                     (const_int 6) (const_int 7)
                     (const_int 0) (const_int 1)
                     (const_int 2) (const_int 3)])))
   (set (match_dup 0)
        (vec_select:V8HI
          (match_dup 2)
          (parallel [(const_int 4) (const_int 5)
                     (const_int 6) (const_int 7)
                     (const_int 0) (const_int 1)
                     (const_int 2) (const_int 3)])))]
  "
{
  operands[2] = can_create_pseudo_p () ? gen_reg_rtx_and_attrs (operands[0])
                                       : operands[0];
}
  "
  [(set_attr "type" "vecload")
   (set_attr "length" "8")])

(define_insn_and_split "*vsx_le_perm_load_v16qi"
  [(set (match_operand:V16QI 0 "vsx_register_operand" "=wa")
        (match_operand:V16QI 1 "memory_operand" "Z"))]
  "!BYTES_BIG_ENDIAN && TARGET_VSX"
  "#"
  "!BYTES_BIG_ENDIAN && TARGET_VSX"
  [(set (match_dup 2)
        (vec_select:V16QI
          (match_dup 1)
          (parallel [(const_int 8) (const_int 9)
                     (const_int 10) (const_int 11)
                     (const_int 12) (const_int 13)
                     (const_int 14) (const_int 15)
                     (const_int 0) (const_int 1)
                     (const_int 2) (const_int 3)
                     (const_int 4) (const_int 5)
                     (const_int 6) (const_int 7)])))
   (set (match_dup 0)
        (vec_select:V16QI
          (match_dup 2)
          (parallel [(const_int 8) (const_int 9)
                     (const_int 10) (const_int 11)
                     (const_int 12) (const_int 13)
                     (const_int 14) (const_int 15)
                     (const_int 0) (const_int 1)
                     (const_int 2) (const_int 3)
                     (const_int 4) (const_int 5)
                     (const_int 6) (const_int 7)])))]
  "
{
  operands[2] = can_create_pseudo_p () ? gen_reg_rtx_and_attrs (operands[0])
                                       : operands[0];
}
  "
  [(set_attr "type" "vecload")
   (set_attr "length" "8")])

(define_insn "*vsx_le_perm_store_<mode>"
  [(set (match_operand:VSX_LE 0 "memory_operand" "=Z")
        (match_operand:VSX_LE 1 "vsx_register_operand" "+wa"))]
  "!BYTES_BIG_ENDIAN && TARGET_VSX"
  "#"
  [(set_attr "type" "vecstore")
   (set_attr "length" "12")])

(define_split
  [(set (match_operand:VSX_LE 0 "memory_operand" "")
        (match_operand:VSX_LE 1 "vsx_register_operand" ""))]
  "!BYTES_BIG_ENDIAN && TARGET_VSX && !reload_completed"
  [(set (match_dup 2)
        (vec_select:<MODE>
          (match_dup 1)
          (parallel [(const_int 1) (const_int 0)])))
   (set (match_dup 0)
        (vec_select:<MODE>
          (match_dup 2)
          (parallel [(const_int 1) (const_int 0)])))]
{
  operands[2] = can_create_pseudo_p () ? gen_reg_rtx_and_attrs (operands[1]) 
                                       : operands[1];
})

;; The post-reload split requires that we re-permute the source
;; register in case it is still live.
(define_split
  [(set (match_operand:VSX_LE 0 "memory_operand" "")
        (match_operand:VSX_LE 1 "vsx_register_operand" ""))]
  "!BYTES_BIG_ENDIAN && TARGET_VSX && reload_completed"
  [(set (match_dup 1)
        (vec_select:<MODE>
          (match_dup 1)
          (parallel [(const_int 1) (const_int 0)])))
   (set (match_dup 0)
        (vec_select:<MODE>
          (match_dup 1)
          (parallel [(const_int 1) (const_int 0)])))
   (set (match_dup 1)
        (vec_select:<MODE>
          (match_dup 1)
          (parallel [(const_int 1) (const_int 0)])))]
  "")

(define_insn "*vsx_le_perm_store_<mode>"
  [(set (match_operand:VSX_W 0 "memory_operand" "=Z")
        (match_operand:VSX_W 1 "vsx_register_operand" "+wa"))]
  "!BYTES_BIG_ENDIAN && TARGET_VSX"
  "#"
  [(set_attr "type" "vecstore")
   (set_attr "length" "12")])

(define_split
  [(set (match_operand:VSX_W 0 "memory_operand" "")
        (match_operand:VSX_W 1 "vsx_register_operand" ""))]
  "!BYTES_BIG_ENDIAN && TARGET_VSX && !reload_completed"
  [(set (match_dup 2)
        (vec_select:<MODE>
          (match_dup 1)
          (parallel [(const_int 2) (const_int 3)
	             (const_int 0) (const_int 1)])))
   (set (match_dup 0)
        (vec_select:<MODE>
          (match_dup 2)
          (parallel [(const_int 2) (const_int 3)
	             (const_int 0) (const_int 1)])))]
{
  operands[2] = can_create_pseudo_p () ? gen_reg_rtx_and_attrs (operands[1]) 
                                       : operands[1];
})

;; The post-reload split requires that we re-permute the source
;; register in case it is still live.
(define_split
  [(set (match_operand:VSX_W 0 "memory_operand" "")
        (match_operand:VSX_W 1 "vsx_register_operand" ""))]
  "!BYTES_BIG_ENDIAN && TARGET_VSX && reload_completed"
  [(set (match_dup 1)
        (vec_select:<MODE>
          (match_dup 1)
          (parallel [(const_int 2) (const_int 3)
	             (const_int 0) (const_int 1)])))
   (set (match_dup 0)
        (vec_select:<MODE>
          (match_dup 1)
          (parallel [(const_int 2) (const_int 3)
	             (const_int 0) (const_int 1)])))
   (set (match_dup 1)
        (vec_select:<MODE>
          (match_dup 1)
          (parallel [(const_int 2) (const_int 3)
	             (const_int 0) (const_int 1)])))]
  "")

(define_insn "*vsx_le_perm_store_v8hi"
  [(set (match_operand:V8HI 0 "memory_operand" "=Z")
        (match_operand:V8HI 1 "vsx_register_operand" "+wa"))]
  "!BYTES_BIG_ENDIAN && TARGET_VSX"
  "#"
  [(set_attr "type" "vecstore")
   (set_attr "length" "12")])

(define_split
  [(set (match_operand:V8HI 0 "memory_operand" "")
        (match_operand:V8HI 1 "vsx_register_operand" ""))]
  "!BYTES_BIG_ENDIAN && TARGET_VSX && !reload_completed"
  [(set (match_dup 2)
        (vec_select:V8HI
          (match_dup 1)
          (parallel [(const_int 4) (const_int 5)
                     (const_int 6) (const_int 7)
                     (const_int 0) (const_int 1)
                     (const_int 2) (const_int 3)])))
   (set (match_dup 0)
        (vec_select:V8HI
          (match_dup 2)
          (parallel [(const_int 4) (const_int 5)
                     (const_int 6) (const_int 7)
                     (const_int 0) (const_int 1)
                     (const_int 2) (const_int 3)])))]
{
  operands[2] = can_create_pseudo_p () ? gen_reg_rtx_and_attrs (operands[1]) 
                                       : operands[1];
})

;; The post-reload split requires that we re-permute the source
;; register in case it is still live.
(define_split
  [(set (match_operand:V8HI 0 "memory_operand" "")
        (match_operand:V8HI 1 "vsx_register_operand" ""))]
  "!BYTES_BIG_ENDIAN && TARGET_VSX && reload_completed"
  [(set (match_dup 1)
        (vec_select:V8HI
          (match_dup 1)
          (parallel [(const_int 4) (const_int 5)
                     (const_int 6) (const_int 7)
                     (const_int 0) (const_int 1)
                     (const_int 2) (const_int 3)])))
   (set (match_dup 0)
        (vec_select:V8HI
          (match_dup 1)
          (parallel [(const_int 4) (const_int 5)
                     (const_int 6) (const_int 7)
                     (const_int 0) (const_int 1)
                     (const_int 2) (const_int 3)])))
   (set (match_dup 1)
        (vec_select:V8HI
          (match_dup 1)
          (parallel [(const_int 4) (const_int 5)
                     (const_int 6) (const_int 7)
                     (const_int 0) (const_int 1)
                     (const_int 2) (const_int 3)])))]
  "")

(define_insn "*vsx_le_perm_store_v16qi"
  [(set (match_operand:V16QI 0 "memory_operand" "=Z")
        (match_operand:V16QI 1 "vsx_register_operand" "+wa"))]
  "!BYTES_BIG_ENDIAN && TARGET_VSX"
  "#"
  [(set_attr "type" "vecstore")
   (set_attr "length" "12")])

(define_split
  [(set (match_operand:V16QI 0 "memory_operand" "")
        (match_operand:V16QI 1 "vsx_register_operand" ""))]
  "!BYTES_BIG_ENDIAN && TARGET_VSX && !reload_completed"
  [(set (match_dup 2)
        (vec_select:V16QI
          (match_dup 1)
          (parallel [(const_int 8) (const_int 9)
                     (const_int 10) (const_int 11)
                     (const_int 12) (const_int 13)
                     (const_int 14) (const_int 15)
                     (const_int 0) (const_int 1)
                     (const_int 2) (const_int 3)
                     (const_int 4) (const_int 5)
                     (const_int 6) (const_int 7)])))
   (set (match_dup 0)
        (vec_select:V16QI
          (match_dup 2)
          (parallel [(const_int 8) (const_int 9)
                     (const_int 10) (const_int 11)
                     (const_int 12) (const_int 13)
                     (const_int 14) (const_int 15)
                     (const_int 0) (const_int 1)
                     (const_int 2) (const_int 3)
                     (const_int 4) (const_int 5)
                     (const_int 6) (const_int 7)])))]
{
  operands[2] = can_create_pseudo_p () ? gen_reg_rtx_and_attrs (operands[1]) 
                                       : operands[1];
})

;; The post-reload split requires that we re-permute the source
;; register in case it is still live.
(define_split
  [(set (match_operand:V16QI 0 "memory_operand" "")
        (match_operand:V16QI 1 "vsx_register_operand" ""))]
  "!BYTES_BIG_ENDIAN && TARGET_VSX && reload_completed"
  [(set (match_dup 1)
        (vec_select:V16QI
          (match_dup 1)
          (parallel [(const_int 8) (const_int 9)
                     (const_int 10) (const_int 11)
                     (const_int 12) (const_int 13)
                     (const_int 14) (const_int 15)
                     (const_int 0) (const_int 1)
                     (const_int 2) (const_int 3)
                     (const_int 4) (const_int 5)
                     (const_int 6) (const_int 7)])))
   (set (match_dup 0)
        (vec_select:V16QI
          (match_dup 1)
          (parallel [(const_int 8) (const_int 9)
                     (const_int 10) (const_int 11)
                     (const_int 12) (const_int 13)
                     (const_int 14) (const_int 15)
                     (const_int 0) (const_int 1)
                     (const_int 2) (const_int 3)
                     (const_int 4) (const_int 5)
                     (const_int 6) (const_int 7)])))
   (set (match_dup 1)
        (vec_select:V16QI
          (match_dup 1)
          (parallel [(const_int 8) (const_int 9)
                     (const_int 10) (const_int 11)
                     (const_int 12) (const_int 13)
                     (const_int 14) (const_int 15)
                     (const_int 0) (const_int 1)
                     (const_int 2) (const_int 3)
                     (const_int 4) (const_int 5)
                     (const_int 6) (const_int 7)])))]
  "")


(define_insn "*vsx_mov<mode>"
  [(set (match_operand:VSX_M 0 "nonimmediate_operand" "=Z,<VSr>,<VSr>,?Z,?wa,?wa,wQ,?&r,??Y,??r,??r,<VSr>,?wa,*r,v,wZ, v")
	(match_operand:VSX_M 1 "input_operand" "<VSr>,Z,<VSr>,wa,Z,wa,r,wQ,r,Y,r,j,j,j,W,v,wZ"))]
  "VECTOR_MEM_VSX_P (<MODE>mode)
   && (register_operand (operands[0], <MODE>mode) 
       || register_operand (operands[1], <MODE>mode))"
{
  return rs6000_output_move_128bit (operands);
}
  [(set_attr "type" "vecstore,vecload,vecsimple,vecstore,vecload,vecsimple,load,store,store,load, *,vecsimple,vecsimple,*, *,vecstore,vecload")
   (set_attr "length" "4,4,4,4,4,4,12,12,12,12,16,4,4,*,16,4,4")])

;; Unlike other VSX moves, allow the GPRs even for reloading, since a normal
;; use of TImode is for unions.  However for plain data movement, slightly
;; favor the vector loads
(define_insn "*vsx_movti_64bit"
  [(set (match_operand:TI 0 "nonimmediate_operand" "=Z,wa,wa,wa,v,v,wZ,wQ,&r,Y,r,r,?r")
	(match_operand:TI 1 "input_operand" "wa,Z,wa,O,W,wZ,v,r,wQ,r,Y,r,n"))]
  "TARGET_POWERPC64 && VECTOR_MEM_VSX_P (TImode)
   && (register_operand (operands[0], TImode) 
       || register_operand (operands[1], TImode))"
{
  return rs6000_output_move_128bit (operands);
}
  [(set_attr "type" "vecstore,vecload,vecsimple,vecsimple,vecsimple,vecstore,vecload,store,load,store,load,*,*")
   (set_attr "length" "4,4,4,4,16,4,4,8,8,8,8,8,8")])

(define_insn "*vsx_movti_32bit"
  [(set (match_operand:TI 0 "nonimmediate_operand" "=Z,wa,wa,wa,v, v,wZ,Q,Y,????r,????r,????r,r")
	(match_operand:TI 1 "input_operand"        "wa, Z,wa, O,W,wZ, v,r,r,    Q,    Y,    r,n"))]
  "! TARGET_POWERPC64 && VECTOR_MEM_VSX_P (TImode)
   && (register_operand (operands[0], TImode)
       || register_operand (operands[1], TImode))"
{
  switch (which_alternative)
    {
    case 0:
      return "stxvd2x %x1,%y0";

    case 1:
      return "lxvd2x %x0,%y1";

    case 2:
      return "xxlor %x0,%x1,%x1";

    case 3:
      return "xxlxor %x0,%x0,%x0";

    case 4:
      return output_vec_const_move (operands);

    case 5:
      return "stvx %1,%y0";

    case 6:
      return "lvx %0,%y1";

    case 7:
      if (TARGET_STRING)
        return \"stswi %1,%P0,16\";

    case 8:
      return \"#\";

    case 9:
      /* If the address is not used in the output, we can use lsi.  Otherwise,
	 fall through to generating four loads.  */
      if (TARGET_STRING
          && ! reg_overlap_mentioned_p (operands[0], operands[1]))
	return \"lswi %0,%P1,16\";
      /* ... fall through ...  */

    case 10:
    case 11:
    case 12:
      return \"#\";
    default:
      gcc_unreachable ();
    }
}
  [(set_attr "type" "vecstore,vecload,vecsimple,vecsimple,vecsimple,vecstore,vecload,store,store,load,load, *, *")
   (set_attr "update" "     *,      *,        *,       *,         *,       *,      *,  yes,  yes, yes, yes, *, *")
   (set_attr "length" "     4,      4,        4,       4,         8,       4,      4,   16,   16,  16,  16,16,16")
   (set (attr "cell_micro") (if_then_else (match_test "TARGET_STRING")
   			                  (const_string "always")
					  (const_string "conditional")))])

;; Explicit  load/store expanders for the builtin functions
(define_expand "vsx_load_<mode>"
  [(set (match_operand:VSX_M 0 "vsx_register_operand" "")
	(match_operand:VSX_M 1 "memory_operand" ""))]
  "VECTOR_MEM_VSX_P (<MODE>mode)"
  "")

(define_expand "vsx_store_<mode>"
  [(set (match_operand:VSX_M 0 "memory_operand" "")
	(match_operand:VSX_M 1 "vsx_register_operand" ""))]
  "VECTOR_MEM_VSX_P (<MODE>mode)"
  "")


;; VSX vector floating point arithmetic instructions.  The VSX scalar
;; instructions are now combined with the insn for the traditional floating
;; point unit.
(define_insn "*vsx_add<mode>3"
  [(set (match_operand:VSX_F 0 "vsx_register_operand" "=<VSr>,?wa")
        (plus:VSX_F (match_operand:VSX_F 1 "vsx_register_operand" "<VSr>,wa")
		    (match_operand:VSX_F 2 "vsx_register_operand" "<VSr>,wa")))]
  "VECTOR_UNIT_VSX_P (<MODE>mode)"
  "xvadd<VSs> %x0,%x1,%x2"
  [(set_attr "type" "<VStype_simple>")
   (set_attr "fp_type" "<VSfptype_simple>")])

(define_insn "*vsx_sub<mode>3"
  [(set (match_operand:VSX_F 0 "vsx_register_operand" "=<VSr>,?wa")
        (minus:VSX_F (match_operand:VSX_F 1 "vsx_register_operand" "<VSr>,wa")
		     (match_operand:VSX_F 2 "vsx_register_operand" "<VSr>,wa")))]
  "VECTOR_UNIT_VSX_P (<MODE>mode)"
  "xvsub<VSs> %x0,%x1,%x2"
  [(set_attr "type" "<VStype_simple>")
   (set_attr "fp_type" "<VSfptype_simple>")])

(define_insn "*vsx_mul<mode>3"
  [(set (match_operand:VSX_F 0 "vsx_register_operand" "=<VSr>,?wa")
        (mult:VSX_F (match_operand:VSX_F 1 "vsx_register_operand" "<VSr>,wa")
		    (match_operand:VSX_F 2 "vsx_register_operand" "<VSr>,wa")))]
  "VECTOR_UNIT_VSX_P (<MODE>mode)"
  "xvmul<VSs> %x0,%x1,%x2"
  [(set_attr "type" "<VStype_simple>")
   (set_attr "fp_type" "<VSfptype_mul>")])

(define_insn "*vsx_div<mode>3"
  [(set (match_operand:VSX_F 0 "vsx_register_operand" "=<VSr>,?wa")
        (div:VSX_F (match_operand:VSX_F 1 "vsx_register_operand" "<VSr>,wa")
		   (match_operand:VSX_F 2 "vsx_register_operand" "<VSr>,wa")))]
  "VECTOR_UNIT_VSX_P (<MODE>mode)"
  "xvdiv<VSs> %x0,%x1,%x2"
  [(set_attr "type" "<VStype_div>")
   (set_attr "fp_type" "<VSfptype_div>")])

;; *tdiv* instruction returning the FG flag
(define_expand "vsx_tdiv<mode>3_fg"
  [(set (match_dup 3)
	(unspec:CCFP [(match_operand:VSX_B 1 "vsx_register_operand" "")
		      (match_operand:VSX_B 2 "vsx_register_operand" "")]
		     UNSPEC_VSX_TDIV))
   (set (match_operand:SI 0 "gpc_reg_operand" "")
	(gt:SI (match_dup 3)
	       (const_int 0)))]
  "VECTOR_UNIT_VSX_P (<MODE>mode)"
{
  operands[3] = gen_reg_rtx (CCFPmode);
})

;; *tdiv* instruction returning the FE flag
(define_expand "vsx_tdiv<mode>3_fe"
  [(set (match_dup 3)
	(unspec:CCFP [(match_operand:VSX_B 1 "vsx_register_operand" "")
		      (match_operand:VSX_B 2 "vsx_register_operand" "")]
		     UNSPEC_VSX_TDIV))
   (set (match_operand:SI 0 "gpc_reg_operand" "")
	(eq:SI (match_dup 3)
	       (const_int 0)))]
  "VECTOR_UNIT_VSX_P (<MODE>mode)"
{
  operands[3] = gen_reg_rtx (CCFPmode);
})

(define_insn "*vsx_tdiv<mode>3_internal"
  [(set (match_operand:CCFP 0 "cc_reg_operand" "=x,x")
	(unspec:CCFP [(match_operand:VSX_B 1 "vsx_register_operand" "<VSr>,wa")
		      (match_operand:VSX_B 2 "vsx_register_operand" "<VSr>,wa")]
		   UNSPEC_VSX_TDIV))]
  "VECTOR_UNIT_VSX_P (<MODE>mode)"
  "x<VSv>tdiv<VSs> %0,%x1,%x2"
  [(set_attr "type" "<VStype_simple>")
   (set_attr "fp_type" "<VSfptype_simple>")])

(define_insn "vsx_fre<mode>2"
  [(set (match_operand:VSX_F 0 "vsx_register_operand" "=<VSr>,?wa")
	(unspec:VSX_F [(match_operand:VSX_F 1 "vsx_register_operand" "<VSr>,wa")]
		      UNSPEC_FRES))]
  "VECTOR_UNIT_VSX_P (<MODE>mode)"
  "xvre<VSs> %x0,%x1"
  [(set_attr "type" "<VStype_simple>")
   (set_attr "fp_type" "<VSfptype_simple>")])

(define_insn "*vsx_neg<mode>2"
  [(set (match_operand:VSX_F 0 "vsx_register_operand" "=<VSr>,?wa")
        (neg:VSX_F (match_operand:VSX_F 1 "vsx_register_operand" "<VSr>,wa")))]
  "VECTOR_UNIT_VSX_P (<MODE>mode)"
  "xvneg<VSs> %x0,%x1"
  [(set_attr "type" "<VStype_simple>")
   (set_attr "fp_type" "<VSfptype_simple>")])

(define_insn "*vsx_abs<mode>2"
  [(set (match_operand:VSX_F 0 "vsx_register_operand" "=<VSr>,?wa")
        (abs:VSX_F (match_operand:VSX_F 1 "vsx_register_operand" "<VSr>,wa")))]
  "VECTOR_UNIT_VSX_P (<MODE>mode)"
  "xvabs<VSs> %x0,%x1"
  [(set_attr "type" "<VStype_simple>")
   (set_attr "fp_type" "<VSfptype_simple>")])

(define_insn "vsx_nabs<mode>2"
  [(set (match_operand:VSX_F 0 "vsx_register_operand" "=<VSr>,?wa")
        (neg:VSX_F
	 (abs:VSX_F
	  (match_operand:VSX_F 1 "vsx_register_operand" "<VSr>,wa"))))]
  "VECTOR_UNIT_VSX_P (<MODE>mode)"
  "xvnabs<VSs> %x0,%x1"
  [(set_attr "type" "<VStype_simple>")
   (set_attr "fp_type" "<VSfptype_simple>")])

(define_insn "vsx_smax<mode>3"
  [(set (match_operand:VSX_F 0 "vsx_register_operand" "=<VSr>,?wa")
        (smax:VSX_F (match_operand:VSX_F 1 "vsx_register_operand" "<VSr>,wa")
		    (match_operand:VSX_F 2 "vsx_register_operand" "<VSr>,wa")))]
  "VECTOR_UNIT_VSX_P (<MODE>mode)"
  "xvmax<VSs> %x0,%x1,%x2"
  [(set_attr "type" "<VStype_simple>")
   (set_attr "fp_type" "<VSfptype_simple>")])

(define_insn "*vsx_smin<mode>3"
  [(set (match_operand:VSX_F 0 "vsx_register_operand" "=<VSr>,?wa")
        (smin:VSX_F (match_operand:VSX_F 1 "vsx_register_operand" "<VSr>,wa")
		    (match_operand:VSX_F 2 "vsx_register_operand" "<VSr>,wa")))]
  "VECTOR_UNIT_VSX_P (<MODE>mode)"
  "xvmin<VSs> %x0,%x1,%x2"
  [(set_attr "type" "<VStype_simple>")
   (set_attr "fp_type" "<VSfptype_simple>")])

(define_insn "*vsx_sqrt<mode>2"
  [(set (match_operand:VSX_F 0 "vsx_register_operand" "=<VSr>,?wa")
        (sqrt:VSX_F (match_operand:VSX_F 1 "vsx_register_operand" "<VSr>,wa")))]
  "VECTOR_UNIT_VSX_P (<MODE>mode)"
  "xvsqrt<VSs> %x0,%x1"
  [(set_attr "type" "<VStype_sqrt>")
   (set_attr "fp_type" "<VSfptype_sqrt>")])

(define_insn "*vsx_rsqrte<mode>2"
  [(set (match_operand:VSX_F 0 "vsx_register_operand" "=<VSr>,?wa")
	(unspec:VSX_F [(match_operand:VSX_F 1 "vsx_register_operand" "<VSr>,wa")]
		      UNSPEC_RSQRT))]
  "VECTOR_UNIT_VSX_P (<MODE>mode)"
  "xvrsqrte<VSs> %x0,%x1"
  [(set_attr "type" "<VStype_simple>")
   (set_attr "fp_type" "<VSfptype_simple>")])

;; *tsqrt* returning the fg flag
(define_expand "vsx_tsqrt<mode>2_fg"
  [(set (match_dup 3)
	(unspec:CCFP [(match_operand:VSX_B 1 "vsx_register_operand" "")]
		     UNSPEC_VSX_TSQRT))
   (set (match_operand:SI 0 "gpc_reg_operand" "")
	(gt:SI (match_dup 3)
	       (const_int 0)))]
  "VECTOR_UNIT_VSX_P (<MODE>mode)"
{
  operands[3] = gen_reg_rtx (CCFPmode);
})

;; *tsqrt* returning the fe flag
(define_expand "vsx_tsqrt<mode>2_fe"
  [(set (match_dup 3)
	(unspec:CCFP [(match_operand:VSX_B 1 "vsx_register_operand" "")]
		     UNSPEC_VSX_TSQRT))
   (set (match_operand:SI 0 "gpc_reg_operand" "")
	(eq:SI (match_dup 3)
	       (const_int 0)))]
  "VECTOR_UNIT_VSX_P (<MODE>mode)"
{
  operands[3] = gen_reg_rtx (CCFPmode);
})

(define_insn "*vsx_tsqrt<mode>2_internal"
  [(set (match_operand:CCFP 0 "cc_reg_operand" "=x,x")
	(unspec:CCFP [(match_operand:VSX_B 1 "vsx_register_operand" "<VSr>,wa")]
		     UNSPEC_VSX_TSQRT))]
  "VECTOR_UNIT_VSX_P (<MODE>mode)"
  "x<VSv>tsqrt<VSs> %0,%x1"
  [(set_attr "type" "<VStype_simple>")
   (set_attr "fp_type" "<VSfptype_simple>")])

;; Fused vector multiply/add instructions. Support the classical Altivec
;; versions of fma, which allows the target to be a separate register from the
;; 3 inputs.  Under VSX, the target must be either the addend or the first
;; multiply.

(define_insn "*vsx_fmav4sf4"
  [(set (match_operand:V4SF 0 "vsx_register_operand" "=ws,ws,?wa,?wa,v")
	(fma:V4SF
	  (match_operand:V4SF 1 "vsx_register_operand" "%ws,ws,wa,wa,v")
	  (match_operand:V4SF 2 "vsx_register_operand" "ws,0,wa,0,v")
	  (match_operand:V4SF 3 "vsx_register_operand" "0,ws,0,wa,v")))]
  "VECTOR_UNIT_VSX_P (V4SFmode)"
  "@
   xvmaddasp %x0,%x1,%x2
   xvmaddmsp %x0,%x1,%x3
   xvmaddasp %x0,%x1,%x2
   xvmaddmsp %x0,%x1,%x3
   vmaddfp %0,%1,%2,%3"
  [(set_attr "type" "vecfloat")])

(define_insn "*vsx_fmav2df4"
  [(set (match_operand:V2DF 0 "vsx_register_operand" "=ws,ws,?wa,?wa")
	(fma:V2DF
	  (match_operand:V2DF 1 "vsx_register_operand" "%ws,ws,wa,wa")
	  (match_operand:V2DF 2 "vsx_register_operand" "ws,0,wa,0")
	  (match_operand:V2DF 3 "vsx_register_operand" "0,ws,0,wa")))]
  "VECTOR_UNIT_VSX_P (V2DFmode)"
  "@
   xvmaddadp %x0,%x1,%x2
   xvmaddmdp %x0,%x1,%x3
   xvmaddadp %x0,%x1,%x2
   xvmaddmdp %x0,%x1,%x3"
  [(set_attr "type" "vecdouble")])

(define_insn "*vsx_fms<mode>4"
  [(set (match_operand:VSX_F 0 "vsx_register_operand" "=<VSr>,<VSr>,?wa,?wa")
	(fma:VSX_F
	  (match_operand:VSX_F 1 "vsx_register_operand" "%<VSr>,<VSr>,wa,wa")
	  (match_operand:VSX_F 2 "vsx_register_operand" "<VSr>,0,wa,0")
	  (neg:VSX_F
	    (match_operand:VSX_F 3 "vsx_register_operand" "0,<VSr>,0,wa"))))]
  "VECTOR_UNIT_VSX_P (<MODE>mode)"
  "@
   xvmsuba<VSs> %x0,%x1,%x2
   xvmsubm<VSs> %x0,%x1,%x3
   xvmsuba<VSs> %x0,%x1,%x2
   xvmsubm<VSs> %x0,%x1,%x3"
  [(set_attr "type" "<VStype_mul>")])

(define_insn "*vsx_nfma<mode>4"
  [(set (match_operand:VSX_F 0 "vsx_register_operand" "=<VSr>,<VSr>,?wa,?wa")
	(neg:VSX_F
	 (fma:VSX_F
	  (match_operand:VSX_F 1 "vsx_register_operand" "<VSr>,<VSr>,wa,wa")
	  (match_operand:VSX_F 2 "vsx_register_operand" "<VSr>,0,wa,0")
	  (match_operand:VSX_F 3 "vsx_register_operand" "0,<VSr>,0,wa"))))]
  "VECTOR_UNIT_VSX_P (<MODE>mode)"
  "@
   xvnmadda<VSs> %x0,%x1,%x2
   xvnmaddm<VSs> %x0,%x1,%x3
   xvnmadda<VSs> %x0,%x1,%x2
   xvnmaddm<VSs> %x0,%x1,%x3"
  [(set_attr "type" "<VStype_mul>")
   (set_attr "fp_type" "<VSfptype_mul>")])

(define_insn "*vsx_nfmsv4sf4"
  [(set (match_operand:V4SF 0 "vsx_register_operand" "=wf,wf,?wa,?wa,v")
	(neg:V4SF
	 (fma:V4SF
	   (match_operand:V4SF 1 "vsx_register_operand" "%wf,wf,wa,wa,v")
	   (match_operand:V4SF 2 "vsx_register_operand" "wf,0,wa,0,v")
	   (neg:V4SF
	     (match_operand:V4SF 3 "vsx_register_operand" "0,wf,0,wa,v")))))]
  "VECTOR_UNIT_VSX_P (V4SFmode)"
  "@
   xvnmsubasp %x0,%x1,%x2
   xvnmsubmsp %x0,%x1,%x3
   xvnmsubasp %x0,%x1,%x2
   xvnmsubmsp %x0,%x1,%x3
   vnmsubfp %0,%1,%2,%3"
  [(set_attr "type" "vecfloat")])

(define_insn "*vsx_nfmsv2df4"
  [(set (match_operand:V2DF 0 "vsx_register_operand" "=wd,wd,?wa,?wa")
	(neg:V2DF
	 (fma:V2DF
	   (match_operand:V2DF 1 "vsx_register_operand" "%wd,wd,wa,wa")
	   (match_operand:V2DF 2 "vsx_register_operand" "wd,0,wa,0")
	   (neg:V2DF
	     (match_operand:V2DF 3 "vsx_register_operand" "0,wd,0,wa")))))]
  "VECTOR_UNIT_VSX_P (V2DFmode)"
  "@
   xvnmsubadp %x0,%x1,%x2
   xvnmsubmdp %x0,%x1,%x3
   xvnmsubadp %x0,%x1,%x2
   xvnmsubmdp %x0,%x1,%x3"
  [(set_attr "type" "vecdouble")])

;; Vector conditional expressions (no scalar version for these instructions)
(define_insn "vsx_eq<mode>"
  [(set (match_operand:VSX_F 0 "vsx_register_operand" "=<VSr>,?wa")
	(eq:VSX_F (match_operand:VSX_F 1 "vsx_register_operand" "<VSr>,wa")
		  (match_operand:VSX_F 2 "vsx_register_operand" "<VSr>,wa")))]
  "VECTOR_UNIT_VSX_P (<MODE>mode)"
  "xvcmpeq<VSs> %x0,%x1,%x2"
  [(set_attr "type" "<VStype_simple>")
   (set_attr "fp_type" "<VSfptype_simple>")])

(define_insn "vsx_gt<mode>"
  [(set (match_operand:VSX_F 0 "vsx_register_operand" "=<VSr>,?wa")
	(gt:VSX_F (match_operand:VSX_F 1 "vsx_register_operand" "<VSr>,wa")
		  (match_operand:VSX_F 2 "vsx_register_operand" "<VSr>,wa")))]
  "VECTOR_UNIT_VSX_P (<MODE>mode)"
  "xvcmpgt<VSs> %x0,%x1,%x2"
  [(set_attr "type" "<VStype_simple>")
   (set_attr "fp_type" "<VSfptype_simple>")])

(define_insn "*vsx_ge<mode>"
  [(set (match_operand:VSX_F 0 "vsx_register_operand" "=<VSr>,?wa")
	(ge:VSX_F (match_operand:VSX_F 1 "vsx_register_operand" "<VSr>,wa")
		  (match_operand:VSX_F 2 "vsx_register_operand" "<VSr>,wa")))]
  "VECTOR_UNIT_VSX_P (<MODE>mode)"
  "xvcmpge<VSs> %x0,%x1,%x2"
  [(set_attr "type" "<VStype_simple>")
   (set_attr "fp_type" "<VSfptype_simple>")])

;; Compare vectors producing a vector result and a predicate, setting CR6 to
;; indicate a combined status
(define_insn "*vsx_eq_<mode>_p"
  [(set (reg:CC 74)
	(unspec:CC
	 [(eq:CC (match_operand:VSX_F 1 "vsx_register_operand" "<VSr>,?wa")
		 (match_operand:VSX_F 2 "vsx_register_operand" "<VSr>,?wa"))]
	 UNSPEC_PREDICATE))
   (set (match_operand:VSX_F 0 "vsx_register_operand" "=<VSr>,?wa")
	(eq:VSX_F (match_dup 1)
		  (match_dup 2)))]
  "VECTOR_UNIT_VSX_P (<MODE>mode)"
  "xvcmpeq<VSs>. %x0,%x1,%x2"
  [(set_attr "type" "<VStype_simple>")])

(define_insn "*vsx_gt_<mode>_p"
  [(set (reg:CC 74)
	(unspec:CC
	 [(gt:CC (match_operand:VSX_F 1 "vsx_register_operand" "<VSr>,?wa")
		 (match_operand:VSX_F 2 "vsx_register_operand" "<VSr>,?wa"))]
	 UNSPEC_PREDICATE))
   (set (match_operand:VSX_F 0 "vsx_register_operand" "=<VSr>,?wa")
	(gt:VSX_F (match_dup 1)
		  (match_dup 2)))]
  "VECTOR_UNIT_VSX_P (<MODE>mode)"
  "xvcmpgt<VSs>. %x0,%x1,%x2"
  [(set_attr "type" "<VStype_simple>")])

(define_insn "*vsx_ge_<mode>_p"
  [(set (reg:CC 74)
	(unspec:CC
	 [(ge:CC (match_operand:VSX_F 1 "vsx_register_operand" "<VSr>,?wa")
		 (match_operand:VSX_F 2 "vsx_register_operand" "<VSr>,?wa"))]
	 UNSPEC_PREDICATE))
   (set (match_operand:VSX_F 0 "vsx_register_operand" "=<VSr>,?wa")
	(ge:VSX_F (match_dup 1)
		  (match_dup 2)))]
  "VECTOR_UNIT_VSX_P (<MODE>mode)"
  "xvcmpge<VSs>. %x0,%x1,%x2"
  [(set_attr "type" "<VStype_simple>")])

;; Vector select
(define_insn "*vsx_xxsel<mode>"
  [(set (match_operand:VSX_L 0 "vsx_register_operand" "=<VSr>,?wa")
	(if_then_else:VSX_L
	 (ne:CC (match_operand:VSX_L 1 "vsx_register_operand" "<VSr>,wa")
		(match_operand:VSX_L 4 "zero_constant" ""))
	 (match_operand:VSX_L 2 "vsx_register_operand" "<VSr>,wa")
	 (match_operand:VSX_L 3 "vsx_register_operand" "<VSr>,wa")))]
  "VECTOR_MEM_VSX_P (<MODE>mode)"
  "xxsel %x0,%x3,%x2,%x1"
  [(set_attr "type" "vecperm")])

(define_insn "*vsx_xxsel<mode>_uns"
  [(set (match_operand:VSX_L 0 "vsx_register_operand" "=<VSr>,?wa")
	(if_then_else:VSX_L
	 (ne:CCUNS (match_operand:VSX_L 1 "vsx_register_operand" "<VSr>,wa")
		   (match_operand:VSX_L 4 "zero_constant" ""))
	 (match_operand:VSX_L 2 "vsx_register_operand" "<VSr>,wa")
	 (match_operand:VSX_L 3 "vsx_register_operand" "<VSr>,wa")))]
  "VECTOR_MEM_VSX_P (<MODE>mode)"
  "xxsel %x0,%x3,%x2,%x1"
  [(set_attr "type" "vecperm")])

;; Copy sign
(define_insn "vsx_copysign<mode>3"
  [(set (match_operand:VSX_F 0 "vsx_register_operand" "=<VSr>,?wa")
	(unspec:VSX_F
	 [(match_operand:VSX_F 1 "vsx_register_operand" "<VSr>,wa")
	  (match_operand:VSX_F 2 "vsx_register_operand" "<VSr>,wa")]
	 UNSPEC_COPYSIGN))]
  "VECTOR_UNIT_VSX_P (<MODE>mode)"
  "xvcpsgn<VSs> %x0,%x2,%x1"
  [(set_attr "type" "<VStype_simple>")
   (set_attr "fp_type" "<VSfptype_simple>")])

;; For the conversions, limit the register class for the integer value to be
;; the fprs because we don't want to add the altivec registers to movdi/movsi.
;; For the unsigned tests, there isn't a generic double -> unsigned conversion
;; in rs6000.md so don't test VECTOR_UNIT_VSX_P, just test against VSX.
;; Don't use vsx_register_operand here, use gpc_reg_operand to match rs6000.md.
(define_insn "vsx_float<VSi><mode>2"
  [(set (match_operand:VSX_B 0 "gpc_reg_operand" "=<VSr>,?wa")
	(float:VSX_B (match_operand:<VSI> 1 "gpc_reg_operand" "<VSr2>,<VSr3>")))]
  "VECTOR_UNIT_VSX_P (<MODE>mode)"
  "x<VSv>cvsx<VSc><VSs> %x0,%x1"
  [(set_attr "type" "<VStype_simple>")
   (set_attr "fp_type" "<VSfptype_simple>")])

(define_insn "vsx_floatuns<VSi><mode>2"
  [(set (match_operand:VSX_B 0 "gpc_reg_operand" "=<VSr>,?wa")
	(unsigned_float:VSX_B (match_operand:<VSI> 1 "gpc_reg_operand" "<VSr2>,<VSr3>")))]
  "VECTOR_UNIT_VSX_P (<MODE>mode)"
  "x<VSv>cvux<VSc><VSs> %x0,%x1"
  [(set_attr "type" "<VStype_simple>")
   (set_attr "fp_type" "<VSfptype_simple>")])

(define_insn "vsx_fix_trunc<mode><VSi>2"
  [(set (match_operand:<VSI> 0 "gpc_reg_operand" "=<VSr2>,?<VSr3>")
	(fix:<VSI> (match_operand:VSX_B 1 "gpc_reg_operand" "<VSr>,wa")))]
  "VECTOR_UNIT_VSX_P (<MODE>mode)"
  "x<VSv>cv<VSs>sx<VSc>s %x0,%x1"
  [(set_attr "type" "<VStype_simple>")
   (set_attr "fp_type" "<VSfptype_simple>")])

(define_insn "vsx_fixuns_trunc<mode><VSi>2"
  [(set (match_operand:<VSI> 0 "gpc_reg_operand" "=<VSr2>,?<VSr3>")
	(unsigned_fix:<VSI> (match_operand:VSX_B 1 "gpc_reg_operand" "<VSr>,wa")))]
  "VECTOR_UNIT_VSX_P (<MODE>mode)"
  "x<VSv>cv<VSs>ux<VSc>s %x0,%x1"
  [(set_attr "type" "<VStype_simple>")
   (set_attr "fp_type" "<VSfptype_simple>")])

;; Math rounding functions
(define_insn "vsx_x<VSv>r<VSs>i"
  [(set (match_operand:VSX_B 0 "vsx_register_operand" "=<VSr>,?wa")
	(unspec:VSX_B [(match_operand:VSX_B 1 "vsx_register_operand" "<VSr>,wa")]
		      UNSPEC_VSX_ROUND_I))]
  "VECTOR_UNIT_VSX_P (<MODE>mode)"
  "x<VSv>r<VSs>i %x0,%x1"
  [(set_attr "type" "<VStype_simple>")
   (set_attr "fp_type" "<VSfptype_simple>")])

(define_insn "vsx_x<VSv>r<VSs>ic"
  [(set (match_operand:VSX_B 0 "vsx_register_operand" "=<VSr>,?wa")
	(unspec:VSX_B [(match_operand:VSX_B 1 "vsx_register_operand" "<VSr>,wa")]
		      UNSPEC_VSX_ROUND_IC))]
  "VECTOR_UNIT_VSX_P (<MODE>mode)"
  "x<VSv>r<VSs>ic %x0,%x1"
  [(set_attr "type" "<VStype_simple>")
   (set_attr "fp_type" "<VSfptype_simple>")])

(define_insn "vsx_btrunc<mode>2"
  [(set (match_operand:VSX_F 0 "vsx_register_operand" "=<VSr>,?wa")
	(fix:VSX_F (match_operand:VSX_F 1 "vsx_register_operand" "<VSr>,wa")))]
  "VECTOR_UNIT_VSX_P (<MODE>mode)"
  "xvr<VSs>iz %x0,%x1"
  [(set_attr "type" "<VStype_simple>")
   (set_attr "fp_type" "<VSfptype_simple>")])

(define_insn "*vsx_b2trunc<mode>2"
  [(set (match_operand:VSX_B 0 "vsx_register_operand" "=<VSr>,?wa")
	(unspec:VSX_B [(match_operand:VSX_B 1 "vsx_register_operand" "<VSr>,wa")]
		      UNSPEC_FRIZ))]
  "VECTOR_UNIT_VSX_P (<MODE>mode)"
  "x<VSv>r<VSs>iz %x0,%x1"
  [(set_attr "type" "<VStype_simple>")
   (set_attr "fp_type" "<VSfptype_simple>")])

(define_insn "vsx_floor<mode>2"
  [(set (match_operand:VSX_F 0 "vsx_register_operand" "=<VSr>,?wa")
	(unspec:VSX_F [(match_operand:VSX_F 1 "vsx_register_operand" "<VSr>,wa")]
		      UNSPEC_FRIM))]
  "VECTOR_UNIT_VSX_P (<MODE>mode)"
  "xvr<VSs>im %x0,%x1"
  [(set_attr "type" "<VStype_simple>")
   (set_attr "fp_type" "<VSfptype_simple>")])

(define_insn "vsx_ceil<mode>2"
  [(set (match_operand:VSX_F 0 "vsx_register_operand" "=<VSr>,?wa")
	(unspec:VSX_F [(match_operand:VSX_F 1 "vsx_register_operand" "<VSr>,wa")]
		      UNSPEC_FRIP))]
  "VECTOR_UNIT_VSX_P (<MODE>mode)"
  "xvr<VSs>ip %x0,%x1"
  [(set_attr "type" "<VStype_simple>")
   (set_attr "fp_type" "<VSfptype_simple>")])


;; VSX convert to/from double vector

;; Convert between single and double precision
;; Don't use xscvspdp and xscvdpsp for scalar conversions, since the normal
;; scalar single precision instructions internally use the double format.
;; Prefer the altivec registers, since we likely will need to do a vperm
(define_insn "vsx_<VS_spdp_insn>"
  [(set (match_operand:<VS_spdp_res> 0 "vsx_register_operand" "=<VSr4>,?wa")
	(unspec:<VS_spdp_res> [(match_operand:VSX_SPDP 1 "vsx_register_operand" "<VSr5>,wa")]
			      UNSPEC_VSX_CVSPDP))]
  "VECTOR_UNIT_VSX_P (<MODE>mode)"
  "<VS_spdp_insn> %x0,%x1"
  [(set_attr "type" "<VS_spdp_type>")])

;; xscvspdp, represent the scalar SF type as V4SF
(define_insn "vsx_xscvspdp"
  [(set (match_operand:DF 0 "vsx_register_operand" "=ws,?wa")
	(unspec:DF [(match_operand:V4SF 1 "vsx_register_operand" "wa,wa")]
		   UNSPEC_VSX_CVSPDP))]
  "VECTOR_UNIT_VSX_P (V4SFmode)"
  "xscvspdp %x0,%x1"
  [(set_attr "type" "fp")])

;; xscvdpsp used for splat'ing a scalar to V4SF, knowing that the internal SF
;; format of scalars is actually DF.
(define_insn "vsx_xscvdpsp_scalar"
  [(set (match_operand:V4SF 0 "vsx_register_operand" "=wa")
	(unspec:V4SF [(match_operand:SF 1 "vsx_register_operand" "f")]
		     UNSPEC_VSX_CVSPDP))]
  "VECTOR_UNIT_VSX_P (V4SFmode)"
  "xscvdpsp %x0,%x1"
  [(set_attr "type" "fp")])

;; Same as vsx_xscvspdp, but use SF as the type
(define_insn "vsx_xscvspdp_scalar2"
  [(set (match_operand:SF 0 "vsx_register_operand" "=f")
	(unspec:SF [(match_operand:V4SF 1 "vsx_register_operand" "wa")]
		   UNSPEC_VSX_CVSPDP))]
  "VECTOR_UNIT_VSX_P (V4SFmode)"
  "xscvspdp %x0,%x1"
  [(set_attr "type" "fp")])

;; ISA 2.07 xscvdpspn/xscvspdpn that does not raise an error on signalling NaNs
(define_insn "vsx_xscvdpspn"
  [(set (match_operand:V4SF 0 "vsx_register_operand" "=ws,?wa")
	(unspec:V4SF [(match_operand:DF 1 "vsx_register_operand" "wd,wa")]
		     UNSPEC_VSX_CVDPSPN))]
  "TARGET_XSCVDPSPN"
  "xscvdpspn %x0,%x1"
  [(set_attr "type" "fp")])

(define_insn "vsx_xscvspdpn"
  [(set (match_operand:DF 0 "vsx_register_operand" "=ws,?wa")
	(unspec:DF [(match_operand:V4SF 1 "vsx_register_operand" "wa,wa")]
		   UNSPEC_VSX_CVSPDPN))]
  "TARGET_XSCVSPDPN"
  "xscvspdpn %x0,%x1"
  [(set_attr "type" "fp")])

(define_insn "vsx_xscvdpspn_scalar"
  [(set (match_operand:V4SF 0 "vsx_register_operand" "=wa")
	(unspec:V4SF [(match_operand:SF 1 "vsx_register_operand" "f")]
		     UNSPEC_VSX_CVDPSPN))]
  "TARGET_XSCVDPSPN"
  "xscvdpspn %x0,%x1"
  [(set_attr "type" "fp")])

;; Used by direct move to move a SFmode value from GPR to VSX register
(define_insn "vsx_xscvspdpn_directmove"
  [(set (match_operand:SF 0 "vsx_register_operand" "=wa")
	(unspec:SF [(match_operand:DI 1 "vsx_register_operand" "wa")]
		   UNSPEC_VSX_CVSPDPN))]
  "TARGET_XSCVSPDPN"
  "xscvspdpn %x0,%x1"
  [(set_attr "type" "fp")])

;; Convert from 64-bit to 32-bit types
;; Note, favor the Altivec registers since the usual use of these instructions
;; is in vector converts and we need to use the Altivec vperm instruction.

(define_insn "vsx_xvcvdpsxws"
  [(set (match_operand:V4SI 0 "vsx_register_operand" "=v,?wa")
	(unspec:V4SI [(match_operand:V2DF 1 "vsx_register_operand" "wd,wa")]
		     UNSPEC_VSX_CVDPSXWS))]
  "VECTOR_UNIT_VSX_P (V2DFmode)"
  "xvcvdpsxws %x0,%x1"
  [(set_attr "type" "vecdouble")])

(define_insn "vsx_xvcvdpuxws"
  [(set (match_operand:V4SI 0 "vsx_register_operand" "=v,?wa")
	(unspec:V4SI [(match_operand:V2DF 1 "vsx_register_operand" "wd,wa")]
		     UNSPEC_VSX_CVDPUXWS))]
  "VECTOR_UNIT_VSX_P (V2DFmode)"
  "xvcvdpuxws %x0,%x1"
  [(set_attr "type" "vecdouble")])

(define_insn "vsx_xvcvsxdsp"
  [(set (match_operand:V4SI 0 "vsx_register_operand" "=wd,?wa")
	(unspec:V4SI [(match_operand:V2DF 1 "vsx_register_operand" "wf,wa")]
		     UNSPEC_VSX_CVSXDSP))]
  "VECTOR_UNIT_VSX_P (V2DFmode)"
  "xvcvsxdsp %x0,%x1"
  [(set_attr "type" "vecfloat")])

(define_insn "vsx_xvcvuxdsp"
  [(set (match_operand:V4SI 0 "vsx_register_operand" "=wd,?wa")
	(unspec:V4SI [(match_operand:V2DF 1 "vsx_register_operand" "wf,wa")]
		     UNSPEC_VSX_CVUXDSP))]
  "VECTOR_UNIT_VSX_P (V2DFmode)"
  "xvcvuxwdp %x0,%x1"
  [(set_attr "type" "vecdouble")])

;; Convert from 32-bit to 64-bit types
(define_insn "vsx_xvcvsxwdp"
  [(set (match_operand:V2DF 0 "vsx_register_operand" "=wd,?wa")
	(unspec:V2DF [(match_operand:V4SI 1 "vsx_register_operand" "wf,wa")]
		     UNSPEC_VSX_CVSXWDP))]
  "VECTOR_UNIT_VSX_P (V2DFmode)"
  "xvcvsxwdp %x0,%x1"
  [(set_attr "type" "vecdouble")])

(define_insn "vsx_xvcvuxwdp"
  [(set (match_operand:V2DF 0 "vsx_register_operand" "=wd,?wa")
	(unspec:V2DF [(match_operand:V4SI 1 "vsx_register_operand" "wf,wa")]
		     UNSPEC_VSX_CVUXWDP))]
  "VECTOR_UNIT_VSX_P (V2DFmode)"
  "xvcvuxwdp %x0,%x1"
  [(set_attr "type" "vecdouble")])

(define_insn "vsx_xvcvspsxds"
  [(set (match_operand:V2DI 0 "vsx_register_operand" "=v,?wa")
	(unspec:V2DI [(match_operand:V4SF 1 "vsx_register_operand" "wd,wa")]
		     UNSPEC_VSX_CVSPSXDS))]
  "VECTOR_UNIT_VSX_P (V2DFmode)"
  "xvcvspsxds %x0,%x1"
  [(set_attr "type" "vecdouble")])

(define_insn "vsx_xvcvspuxds"
  [(set (match_operand:V2DI 0 "vsx_register_operand" "=v,?wa")
	(unspec:V2DI [(match_operand:V4SF 1 "vsx_register_operand" "wd,wa")]
		     UNSPEC_VSX_CVSPUXDS))]
  "VECTOR_UNIT_VSX_P (V2DFmode)"
  "xvcvspuxds %x0,%x1"
  [(set_attr "type" "vecdouble")])

;; Only optimize (float (fix x)) -> frz if we are in fast-math mode, since
;; since the xsrdpiz instruction does not truncate the value if the floating
;; point value is < LONG_MIN or > LONG_MAX.
(define_insn "*vsx_float_fix_<mode>2"
  [(set (match_operand:VSX_DF 0 "vsx_register_operand" "=<VSr>,?wa")
	(float:VSX_DF
	 (fix:<VSI>
	  (match_operand:VSX_DF 1 "vsx_register_operand" "<VSr>,?wa"))))]
  "TARGET_HARD_FLOAT && TARGET_FPRS && TARGET_DOUBLE_FLOAT
   && VECTOR_UNIT_VSX_P (<MODE>mode) && flag_unsafe_math_optimizations
   && !flag_trapping_math && TARGET_FRIZ"
  "x<VSv>r<VSs>iz %x0,%x1"
  [(set_attr "type" "<VStype_simple>")
   (set_attr "fp_type" "<VSfptype_simple>")])


;; Permute operations

;; Build a V2DF/V2DI vector from two scalars
(define_insn "vsx_concat_<mode>"
  [(set (match_operand:VSX_D 0 "vsx_register_operand" "=<VSr>,?wa")
	(vec_concat:VSX_D
	 (match_operand:<VS_scalar> 1 "vsx_register_operand" "ws,wa")
	 (match_operand:<VS_scalar> 2 "vsx_register_operand" "ws,wa")))]
  "VECTOR_MEM_VSX_P (<MODE>mode)"
{
  if (BYTES_BIG_ENDIAN)
    return "xxpermdi %x0,%x1,%x2,0";
  else
    return "xxpermdi %x0,%x2,%x1,0";
}
  [(set_attr "type" "vecperm")])

;; Special purpose concat using xxpermdi to glue two single precision values
;; together, relying on the fact that internally scalar floats are represented
;; as doubles.  This is used to initialize a V4SF vector with 4 floats
(define_insn "vsx_concat_v2sf"
  [(set (match_operand:V2DF 0 "vsx_register_operand" "=wd,?wa")
	(unspec:V2DF
	 [(match_operand:SF 1 "vsx_register_operand" "f,f")
	  (match_operand:SF 2 "vsx_register_operand" "f,f")]
	 UNSPEC_VSX_CONCAT))]
  "VECTOR_MEM_VSX_P (V2DFmode)"
{
  if (BYTES_BIG_ENDIAN)
    return "xxpermdi %x0,%x1,%x2,0";
  else
    return "xxpermdi %x0,%x2,%x1,0";
}
  [(set_attr "type" "vecperm")])

;; xxpermdi for little endian loads and stores.  We need several of
;; these since the form of the PARALLEL differs by mode.
(define_insn "*vsx_xxpermdi2_le_<mode>"
  [(set (match_operand:VSX_LE 0 "vsx_register_operand" "=wa")
        (vec_select:VSX_LE
          (match_operand:VSX_LE 1 "vsx_register_operand" "wa")
          (parallel [(const_int 1) (const_int 0)])))]
  "!BYTES_BIG_ENDIAN && VECTOR_MEM_VSX_P (<MODE>mode)"
  "xxpermdi %x0,%x1,%x1,2"
  [(set_attr "type" "vecperm")])

(define_insn "*vsx_xxpermdi4_le_<mode>"
  [(set (match_operand:VSX_W 0 "vsx_register_operand" "=wa")
        (vec_select:VSX_W
          (match_operand:VSX_W 1 "vsx_register_operand" "wa")
          (parallel [(const_int 2) (const_int 3)
                     (const_int 0) (const_int 1)])))]
  "!BYTES_BIG_ENDIAN && VECTOR_MEM_VSX_P (<MODE>mode)"
  "xxpermdi %x0,%x1,%x1,2"
  [(set_attr "type" "vecperm")])

(define_insn "*vsx_xxpermdi8_le_V8HI"
  [(set (match_operand:V8HI 0 "vsx_register_operand" "=wa")
        (vec_select:V8HI
          (match_operand:V8HI 1 "vsx_register_operand" "wa")
          (parallel [(const_int 4) (const_int 5)
                     (const_int 6) (const_int 7)
                     (const_int 0) (const_int 1)
                     (const_int 2) (const_int 3)])))]
  "!BYTES_BIG_ENDIAN && VECTOR_MEM_VSX_P (V8HImode)"
  "xxpermdi %x0,%x1,%x1,2"
  [(set_attr "type" "vecperm")])

(define_insn "*vsx_xxpermdi16_le_V16QI"
  [(set (match_operand:V16QI 0 "vsx_register_operand" "=wa")
        (vec_select:V16QI
          (match_operand:V16QI 1 "vsx_register_operand" "wa")
          (parallel [(const_int 8) (const_int 9)
                     (const_int 10) (const_int 11)
                     (const_int 12) (const_int 13)
                     (const_int 14) (const_int 15)
                     (const_int 0) (const_int 1)
                     (const_int 2) (const_int 3)
                     (const_int 4) (const_int 5)
                     (const_int 6) (const_int 7)])))]
  "!BYTES_BIG_ENDIAN && VECTOR_MEM_VSX_P (V16QImode)"
  "xxpermdi %x0,%x1,%x1,2"
  [(set_attr "type" "vecperm")])

;; lxvd2x for little endian loads.  We need several of
;; these since the form of the PARALLEL differs by mode.
(define_insn "*vsx_lxvd2x2_le_<mode>"
  [(set (match_operand:VSX_LE 0 "vsx_register_operand" "=wa")
        (vec_select:VSX_LE
          (match_operand:VSX_LE 1 "memory_operand" "Z")
          (parallel [(const_int 1) (const_int 0)])))]
  "!BYTES_BIG_ENDIAN && VECTOR_MEM_VSX_P (<MODE>mode)"
  "lxvd2x %x0,%y1"
  [(set_attr "type" "vecload")])

(define_insn "*vsx_lxvd2x4_le_<mode>"
  [(set (match_operand:VSX_W 0 "vsx_register_operand" "=wa")
        (vec_select:VSX_W
          (match_operand:VSX_W 1 "memory_operand" "Z")
          (parallel [(const_int 2) (const_int 3)
                     (const_int 0) (const_int 1)])))]
  "!BYTES_BIG_ENDIAN && VECTOR_MEM_VSX_P (<MODE>mode)"
  "lxvd2x %x0,%y1"
  [(set_attr "type" "vecload")])

(define_insn "*vsx_lxvd2x8_le_V8HI"
  [(set (match_operand:V8HI 0 "vsx_register_operand" "=wa")
        (vec_select:V8HI
          (match_operand:V8HI 1 "memory_operand" "Z")
          (parallel [(const_int 4) (const_int 5)
                     (const_int 6) (const_int 7)
                     (const_int 0) (const_int 1)
                     (const_int 2) (const_int 3)])))]
  "!BYTES_BIG_ENDIAN && VECTOR_MEM_VSX_P (V8HImode)"
  "lxvd2x %x0,%y1"
  [(set_attr "type" "vecload")])

(define_insn "*vsx_lxvd2x16_le_V16QI"
  [(set (match_operand:V16QI 0 "vsx_register_operand" "=wa")
        (vec_select:V16QI
          (match_operand:V16QI 1 "memory_operand" "Z")
          (parallel [(const_int 8) (const_int 9)
                     (const_int 10) (const_int 11)
                     (const_int 12) (const_int 13)
                     (const_int 14) (const_int 15)
                     (const_int 0) (const_int 1)
                     (const_int 2) (const_int 3)
                     (const_int 4) (const_int 5)
                     (const_int 6) (const_int 7)])))]
  "!BYTES_BIG_ENDIAN && VECTOR_MEM_VSX_P (V16QImode)"
  "lxvd2x %x0,%y1"
  [(set_attr "type" "vecload")])

;; stxvd2x for little endian stores.  We need several of
;; these since the form of the PARALLEL differs by mode.
(define_insn "*vsx_stxvd2x2_le_<mode>"
  [(set (match_operand:VSX_LE 0 "memory_operand" "=Z")
        (vec_select:VSX_LE
          (match_operand:VSX_LE 1 "vsx_register_operand" "wa")
          (parallel [(const_int 1) (const_int 0)])))]
  "!BYTES_BIG_ENDIAN && VECTOR_MEM_VSX_P (<MODE>mode)"
  "stxvd2x %x1,%y0"
  [(set_attr "type" "vecstore")])

(define_insn "*vsx_stxvd2x4_le_<mode>"
  [(set (match_operand:VSX_W 0 "memory_operand" "=Z")
        (vec_select:VSX_W
          (match_operand:VSX_W 1 "vsx_register_operand" "wa")
          (parallel [(const_int 2) (const_int 3)
                     (const_int 0) (const_int 1)])))]
  "!BYTES_BIG_ENDIAN && VECTOR_MEM_VSX_P (<MODE>mode)"
  "stxvd2x %x1,%y0"
  [(set_attr "type" "vecstore")])

(define_insn "*vsx_stxvd2x8_le_V8HI"
  [(set (match_operand:V8HI 0 "memory_operand" "=Z")
        (vec_select:V8HI
          (match_operand:V8HI 1 "vsx_register_operand" "wa")
          (parallel [(const_int 4) (const_int 5)
                     (const_int 6) (const_int 7)
                     (const_int 0) (const_int 1)
                     (const_int 2) (const_int 3)])))]
  "!BYTES_BIG_ENDIAN && VECTOR_MEM_VSX_P (V8HImode)"
  "stxvd2x %x1,%y0"
  [(set_attr "type" "vecstore")])

(define_insn "*vsx_stxvd2x16_le_V16QI"
  [(set (match_operand:V16QI 0 "memory_operand" "=Z")
        (vec_select:V16QI
          (match_operand:V16QI 1 "vsx_register_operand" "wa")
          (parallel [(const_int 8) (const_int 9)
                     (const_int 10) (const_int 11)
                     (const_int 12) (const_int 13)
                     (const_int 14) (const_int 15)
                     (const_int 0) (const_int 1)
                     (const_int 2) (const_int 3)
                     (const_int 4) (const_int 5)
                     (const_int 6) (const_int 7)])))]
  "!BYTES_BIG_ENDIAN && VECTOR_MEM_VSX_P (V16QImode)"
  "stxvd2x %x1,%y0"
  [(set_attr "type" "vecstore")])

;; Convert a TImode value into V1TImode
(define_expand "vsx_set_v1ti"
  [(match_operand:V1TI 0 "nonimmediate_operand" "")
   (match_operand:V1TI 1 "nonimmediate_operand" "")
   (match_operand:TI 2 "input_operand" "")
   (match_operand:QI 3 "u5bit_cint_operand" "")]
  "VECTOR_MEM_VSX_P (V1TImode)"
{
  if (operands[3] != const0_rtx)
    gcc_unreachable ();

  emit_move_insn (operands[0], gen_lowpart (V1TImode, operands[1]));
  DONE;
})

;; Set the element of a V2DI/VD2F mode
(define_insn "vsx_set_<mode>"
  [(set (match_operand:VSX_D 0 "vsx_register_operand" "=wd,?wa")
	(unspec:VSX_D [(match_operand:VSX_D 1 "vsx_register_operand" "wd,wa")
		       (match_operand:<VS_scalar> 2 "vsx_register_operand" "ws,wa")
		       (match_operand:QI 3 "u5bit_cint_operand" "i,i")]
		      UNSPEC_VSX_SET))]
  "VECTOR_MEM_VSX_P (<MODE>mode)"
{
  int idx_first = BYTES_BIG_ENDIAN ? 0 : 1;
  if (INTVAL (operands[3]) == idx_first)
    return \"xxpermdi %x0,%x2,%x1,1\";
  else if (INTVAL (operands[3]) == 1 - idx_first)
    return \"xxpermdi %x0,%x1,%x2,0\";
  else
    gcc_unreachable ();
}
  [(set_attr "type" "vecperm")])

;; Extract a DF/DI element from V2DF/V2DI
(define_expand "vsx_extract_<mode>"
  [(set (match_operand:<VS_scalar> 0 "register_operand" "")
	(vec_select:<VS_scalar> (match_operand:VSX_D 1 "register_operand" "")
		       (parallel
			[(match_operand:QI 2 "u5bit_cint_operand" "")])))]
  "VECTOR_MEM_VSX_P (<MODE>mode)"
  "")

;; Optimize cases were we can do a simple or direct move.
;; Or see if we can avoid doing the move at all
(define_insn "*vsx_extract_<mode>_internal1"
  [(set (match_operand:<VS_scalar> 0 "register_operand" "=d,ws,?wa,r")
	(vec_select:<VS_scalar>
	 (match_operand:VSX_D 1 "register_operand" "d,wd,wa,wm")
	 (parallel
	  [(match_operand:QI 2 "vsx_scalar_64bit" "wD,wD,wD,wD")])))]
  "VECTOR_MEM_VSX_P (<MODE>mode) && TARGET_POWERPC64 && TARGET_DIRECT_MOVE"
{
  int op0_regno = REGNO (operands[0]);
  int op1_regno = REGNO (operands[1]);

  if (op0_regno == op1_regno)
    return "nop";

  if (INT_REGNO_P (op0_regno))
    return "mfvsrd %0,%x1";

  if (FP_REGNO_P (op0_regno) && FP_REGNO_P (op1_regno))
    return "fmr %0,%1";

  return "xxlor %x0,%x1,%x1";
}
  [(set_attr "type" "fp,vecsimple,vecsimple,mftgpr")
   (set_attr "length" "4")])

(define_insn "*vsx_extract_<mode>_internal2"
  [(set (match_operand:<VS_scalar> 0 "vsx_register_operand" "=d,ws,ws,?wa")
	(vec_select:<VS_scalar>
	 (match_operand:VSX_D 1 "vsx_register_operand" "d,wd,wd,wa")
	 (parallel [(match_operand:QI 2 "u5bit_cint_operand" "wD,wD,i,i")])))]
  "VECTOR_MEM_VSX_P (<MODE>mode)
   && (!TARGET_POWERPC64 || !TARGET_DIRECT_MOVE
       || INTVAL (operands[2]) != VECTOR_ELEMENT_SCALAR_64BIT)"
{
  int fldDM;
  gcc_assert (UINTVAL (operands[2]) <= 1);

  if (INTVAL (operands[2]) == VECTOR_ELEMENT_SCALAR_64BIT)
    {
      int op0_regno = REGNO (operands[0]);
      int op1_regno = REGNO (operands[1]);

      if (op0_regno == op1_regno)
	return "nop";

      if (FP_REGNO_P (op0_regno) && FP_REGNO_P (op1_regno))
	return "fmr %0,%1";

      return "xxlor %x0,%x1,%x1";
    }

  fldDM = INTVAL (operands[2]) << 1;
  if (!BYTES_BIG_ENDIAN)
    fldDM = 3 - fldDM;
  operands[3] = GEN_INT (fldDM);
  return "xxpermdi %x0,%x1,%x1,%3";
}
  [(set_attr "type" "fp,vecsimple,vecperm,vecperm")
   (set_attr "length" "4")])

;; Optimize extracting a single scalar element from memory if the scalar is in
;; the correct location to use a single load.
(define_insn "*vsx_extract_<mode>_load"
  [(set (match_operand:<VS_scalar> 0 "register_operand" "=d,wv,wr")
	(vec_select:<VS_scalar>
	 (match_operand:VSX_D 1 "memory_operand" "m,Z,m")
	 (parallel [(match_operand:QI 2 "vsx_scalar_64bit" "wD,wD,wD")])))]
  "VECTOR_MEM_VSX_P (<MODE>mode)"
  "@
   lfd%U1%X1 %0,%1
   lxsd%U1x %x0,%y1
   ld%U1%X1 %0,%1"
<<<<<<< HEAD
  [(set_attr_alternative "type"
      [(if_then_else
	 (match_test "update_indexed_address_mem (operands[1], VOIDmode)")
	 (const_string "fpload_ux")
	 (if_then_else
	   (match_test "update_address_mem (operands[1], VOIDmode)")
	   (const_string "fpload_u")
	   (const_string "fpload")))
       (const_string "fpload")
       (if_then_else
	 (match_test "update_indexed_address_mem (operands[1], VOIDmode)")
	 (const_string "load_ux")
	 (if_then_else
	   (match_test "update_address_mem (operands[1], VOIDmode)")
	   (const_string "load_u")
	   (const_string "load")))])
=======
  [(set_attr "type" "fpload,fpload,load")
>>>>>>> 02d42640
   (set_attr "length" "4")])

;; Optimize storing a single scalar element that is the right location to
;; memory
(define_insn "*vsx_extract_<mode>_store"
  [(set (match_operand:<VS_scalar> 0 "memory_operand" "=m,Z,?Z")
	(vec_select:<VS_scalar>
	 (match_operand:VSX_D 1 "register_operand" "d,wd,wa")
	 (parallel [(match_operand:QI 2 "vsx_scalar_64bit" "wD,wD,wD")])))]
  "VECTOR_MEM_VSX_P (<MODE>mode)"
  "@
   stfd%U0%X0 %1,%0
   stxsd%U0x %x1,%y0
   stxsd%U0x %x1,%y0"
<<<<<<< HEAD
  [(set_attr_alternative "type"
      [(if_then_else
	 (match_test "update_indexed_address_mem (operands[0], VOIDmode)")
	 (const_string "fpstore_ux")
	 (if_then_else
	   (match_test "update_address_mem (operands[0], VOIDmode)")
	   (const_string "fpstore_u")
	   (const_string "fpstore")))
       (const_string "fpstore")
       (const_string "fpstore")])
=======
  [(set_attr "type" "fpstore")
>>>>>>> 02d42640
   (set_attr "length" "4")])

;; Extract a SF element from V4SF
(define_insn_and_split "vsx_extract_v4sf"
  [(set (match_operand:SF 0 "vsx_register_operand" "=f,f")
	(vec_select:SF
	 (match_operand:V4SF 1 "vsx_register_operand" "wa,wa")
	 (parallel [(match_operand:QI 2 "u5bit_cint_operand" "O,i")])))
   (clobber (match_scratch:V4SF 3 "=X,0"))]
  "VECTOR_UNIT_VSX_P (V4SFmode)"
  "@
   xscvspdp %x0,%x1
   #"
  ""
  [(const_int 0)]
  "
{
  rtx op0 = operands[0];
  rtx op1 = operands[1];
  rtx op2 = operands[2];
  rtx op3 = operands[3];
  rtx tmp;
  HOST_WIDE_INT ele = BYTES_BIG_ENDIAN ? INTVAL (op2) : 3 - INTVAL (op2);

  if (ele == 0)
    tmp = op1;
  else
    {
      if (GET_CODE (op3) == SCRATCH)
	op3 = gen_reg_rtx (V4SFmode);
      emit_insn (gen_vsx_xxsldwi_v4sf (op3, op1, op1, GEN_INT (ele)));
      tmp = op3;
    }
  emit_insn (gen_vsx_xscvspdp_scalar2 (op0, tmp));
  DONE;
}"
  [(set_attr "length" "4,8")
   (set_attr "type" "fp")])

;; Expand the builtin form of xxpermdi to canonical rtl.
(define_expand "vsx_xxpermdi_<mode>"
  [(match_operand:VSX_L 0 "vsx_register_operand" "")
   (match_operand:VSX_L 1 "vsx_register_operand" "")
   (match_operand:VSX_L 2 "vsx_register_operand" "")
   (match_operand:QI 3 "u5bit_cint_operand" "")]
  "VECTOR_MEM_VSX_P (<MODE>mode)"
{
  rtx target = operands[0];
  rtx op0 = operands[1];
  rtx op1 = operands[2];
  int mask = INTVAL (operands[3]);
  rtx perm0 = GEN_INT ((mask >> 1) & 1);
  rtx perm1 = GEN_INT ((mask & 1) + 2);
  rtx (*gen) (rtx, rtx, rtx, rtx, rtx);

  if (<MODE>mode == V2DFmode)
    gen = gen_vsx_xxpermdi2_v2df_1;
  else
    {
      gen = gen_vsx_xxpermdi2_v2di_1;
      if (<MODE>mode != V2DImode)
	{
	  target = gen_lowpart (V2DImode, target);
	  op0 = gen_lowpart (V2DImode, op0);
	  op1 = gen_lowpart (V2DImode, op1);
	}
    }
  /* In little endian mode, vsx_xxpermdi2_<mode>_1 will perform a
     transformation we don't want; it is necessary for
     rs6000_expand_vec_perm_const_1 but not for this use.  So we
     prepare for that by reversing the transformation here.  */
  if (BYTES_BIG_ENDIAN)
    emit_insn (gen (target, op0, op1, perm0, perm1));
  else
    {
      rtx p0 = GEN_INT (3 - INTVAL (perm1));
      rtx p1 = GEN_INT (3 - INTVAL (perm0));
      emit_insn (gen (target, op1, op0, p0, p1));
    }
  DONE;
})

(define_insn "vsx_xxpermdi2_<mode>_1"
  [(set (match_operand:VSX_D 0 "vsx_register_operand" "=wd")
	(vec_select:VSX_D
	  (vec_concat:<VS_double>
	    (match_operand:VSX_D 1 "vsx_register_operand" "wd")
	    (match_operand:VSX_D 2 "vsx_register_operand" "wd"))
	  (parallel [(match_operand 3 "const_0_to_1_operand" "")
		     (match_operand 4 "const_2_to_3_operand" "")])))]
  "VECTOR_MEM_VSX_P (<MODE>mode)"
{
  int op3, op4, mask;

  /* For little endian, swap operands and invert/swap selectors
     to get the correct xxpermdi.  The operand swap sets up the
     inputs as a little endian array.  The selectors are swapped
     because they are defined to use big endian ordering.  The
     selectors are inverted to get the correct doublewords for
     little endian ordering.  */
  if (BYTES_BIG_ENDIAN)
    {
      op3 = INTVAL (operands[3]);
      op4 = INTVAL (operands[4]);
    }
  else
    {
      op3 = 3 - INTVAL (operands[4]);
      op4 = 3 - INTVAL (operands[3]);
    }

  mask = (op3 << 1) | (op4 - 2);
  operands[3] = GEN_INT (mask);

  if (BYTES_BIG_ENDIAN)
    return "xxpermdi %x0,%x1,%x2,%3";
  else
    return "xxpermdi %x0,%x2,%x1,%3";
}
  [(set_attr "type" "vecperm")])

(define_expand "vec_perm_const<mode>"
  [(match_operand:VSX_D 0 "vsx_register_operand" "")
   (match_operand:VSX_D 1 "vsx_register_operand" "")
   (match_operand:VSX_D 2 "vsx_register_operand" "")
   (match_operand:V2DI  3 "" "")]
  "VECTOR_MEM_VSX_P (<MODE>mode)"
{
  if (rs6000_expand_vec_perm_const (operands))
    DONE;
  else
    FAIL;
})

;; Expanders for builtins
(define_expand "vsx_mergel_<mode>"
  [(use (match_operand:VSX_D 0 "vsx_register_operand" ""))
   (use (match_operand:VSX_D 1 "vsx_register_operand" ""))
   (use (match_operand:VSX_D 2 "vsx_register_operand" ""))]
  "VECTOR_MEM_VSX_P (<MODE>mode)"
{
  rtvec v;
  rtx x;

  /* Special handling for LE with -maltivec=be.  */
  if (!BYTES_BIG_ENDIAN && VECTOR_ELT_ORDER_BIG)
    {
      v = gen_rtvec (2, GEN_INT (0), GEN_INT (2));
      x = gen_rtx_VEC_CONCAT (<VS_double>mode, operands[2], operands[1]);
    }
  else
    {
      v = gen_rtvec (2, GEN_INT (1), GEN_INT (3));
      x = gen_rtx_VEC_CONCAT (<VS_double>mode, operands[1], operands[2]);
    }

  x = gen_rtx_VEC_SELECT (<MODE>mode, x, gen_rtx_PARALLEL (VOIDmode, v));
  emit_insn (gen_rtx_SET (VOIDmode, operands[0], x));
  DONE;
})

(define_expand "vsx_mergeh_<mode>"
  [(use (match_operand:VSX_D 0 "vsx_register_operand" ""))
   (use (match_operand:VSX_D 1 "vsx_register_operand" ""))
   (use (match_operand:VSX_D 2 "vsx_register_operand" ""))]
  "VECTOR_MEM_VSX_P (<MODE>mode)"
{
  rtvec v;
  rtx x;

  /* Special handling for LE with -maltivec=be.  */
  if (!BYTES_BIG_ENDIAN && VECTOR_ELT_ORDER_BIG)
    {
      v = gen_rtvec (2, GEN_INT (1), GEN_INT (3));
      x = gen_rtx_VEC_CONCAT (<VS_double>mode, operands[2], operands[1]);
    }
  else
    {
      v = gen_rtvec (2, GEN_INT (0), GEN_INT (2));
      x = gen_rtx_VEC_CONCAT (<VS_double>mode, operands[1], operands[2]);
    }

  x = gen_rtx_VEC_SELECT (<MODE>mode, x, gen_rtx_PARALLEL (VOIDmode, v));
  emit_insn (gen_rtx_SET (VOIDmode, operands[0], x));
  DONE;
})

;; V2DF/V2DI splat
(define_insn "vsx_splat_<mode>"
  [(set (match_operand:VSX_D 0 "vsx_register_operand" "=wd,wd,wd,?wa,?wa,?wa")
	(vec_duplicate:VSX_D
	 (match_operand:<VS_scalar> 1 "splat_input_operand" "ws,f,Z,wa,wa,Z")))]
  "VECTOR_MEM_VSX_P (<MODE>mode)"
  "@
   xxpermdi %x0,%x1,%x1,0
   xxpermdi %x0,%x1,%x1,0
   lxvdsx %x0,%y1
   xxpermdi %x0,%x1,%x1,0
   xxpermdi %x0,%x1,%x1,0
   lxvdsx %x0,%y1"
  [(set_attr "type" "vecperm,vecperm,vecload,vecperm,vecperm,vecload")])

;; V4SF/V4SI splat
(define_insn "vsx_xxspltw_<mode>"
  [(set (match_operand:VSX_W 0 "vsx_register_operand" "=wf,?wa")
	(vec_duplicate:VSX_W
	 (vec_select:<VS_scalar>
	  (match_operand:VSX_W 1 "vsx_register_operand" "wf,wa")
	  (parallel
	   [(match_operand:QI 2 "u5bit_cint_operand" "i,i")]))))]
  "VECTOR_MEM_VSX_P (<MODE>mode)"
{
  if (!BYTES_BIG_ENDIAN)
    operands[2] = GEN_INT (3 - INTVAL (operands[2]));

  return "xxspltw %x0,%x1,%2";
}
  [(set_attr "type" "vecperm")])

(define_insn "vsx_xxspltw_<mode>_direct"
  [(set (match_operand:VSX_W 0 "vsx_register_operand" "=wf,?wa")
        (unspec:VSX_W [(match_operand:VSX_W 1 "vsx_register_operand" "wf,wa")
                       (match_operand:QI 2 "u5bit_cint_operand" "i,i")]
                      UNSPEC_VSX_XXSPLTW))]
  "VECTOR_MEM_VSX_P (<MODE>mode)"
  "xxspltw %x0,%x1,%2"
  [(set_attr "type" "vecperm")])

;; V4SF/V4SI interleave
(define_insn "vsx_xxmrghw_<mode>"
  [(set (match_operand:VSX_W 0 "vsx_register_operand" "=wf,?wa")
        (vec_select:VSX_W
	  (vec_concat:<VS_double>
	    (match_operand:VSX_W 1 "vsx_register_operand" "wf,wa")
	    (match_operand:VSX_W 2 "vsx_register_operand" "wf,wa"))
	  (parallel [(const_int 0) (const_int 4)
		     (const_int 1) (const_int 5)])))]
  "VECTOR_MEM_VSX_P (<MODE>mode)"
{
  if (BYTES_BIG_ENDIAN)
    return "xxmrghw %x0,%x1,%x2";
  else
    return "xxmrglw %x0,%x2,%x1";
}
  [(set_attr "type" "vecperm")])

(define_insn "vsx_xxmrglw_<mode>"
  [(set (match_operand:VSX_W 0 "vsx_register_operand" "=wf,?wa")
	(vec_select:VSX_W
	  (vec_concat:<VS_double>
	    (match_operand:VSX_W 1 "vsx_register_operand" "wf,wa")
	    (match_operand:VSX_W 2 "vsx_register_operand" "wf,?wa"))
	  (parallel [(const_int 2) (const_int 6)
		     (const_int 3) (const_int 7)])))]
  "VECTOR_MEM_VSX_P (<MODE>mode)"
{
  if (BYTES_BIG_ENDIAN)
    return "xxmrglw %x0,%x1,%x2";
  else
    return "xxmrghw %x0,%x2,%x1";
}
  [(set_attr "type" "vecperm")])

;; Shift left double by word immediate
(define_insn "vsx_xxsldwi_<mode>"
  [(set (match_operand:VSX_L 0 "vsx_register_operand" "=wa")
	(unspec:VSX_L [(match_operand:VSX_L 1 "vsx_register_operand" "wa")
		       (match_operand:VSX_L 2 "vsx_register_operand" "wa")
		       (match_operand:QI 3 "u5bit_cint_operand" "i")]
		      UNSPEC_VSX_SLDWI))]
  "VECTOR_MEM_VSX_P (<MODE>mode)"
  "xxsldwi %x0,%x1,%x2,%3"
  [(set_attr "type" "vecperm")])


;; Vector reduction insns and splitters

(define_insn_and_split "*vsx_reduc_<VEC_reduc_name>_v2df"
  [(set (match_operand:V2DF 0 "vfloat_operand" "=&wd,&?wa,wd,?wa")
	(VEC_reduc:V2DF
	 (vec_concat:V2DF
	  (vec_select:DF
	   (match_operand:V2DF 1 "vfloat_operand" "wd,wa,wd,wa")
	   (parallel [(const_int 1)]))
	  (vec_select:DF
	   (match_dup 1)
	   (parallel [(const_int 0)])))
	 (match_dup 1)))
   (clobber (match_scratch:V2DF 2 "=0,0,&wd,&wa"))]
  "VECTOR_UNIT_VSX_P (V2DFmode)"
  "#"
  ""
  [(const_int 0)]
  "
{
  rtx tmp = (GET_CODE (operands[2]) == SCRATCH)
	     ? gen_reg_rtx (V2DFmode)
	     : operands[2];
  emit_insn (gen_vsx_xxsldwi_v2df (tmp, operands[1], operands[1], const2_rtx));
  emit_insn (gen_<VEC_reduc_rtx>v2df3 (operands[0], tmp, operands[1]));
  DONE;
}"
  [(set_attr "length" "8")
   (set_attr "type" "veccomplex")])

(define_insn_and_split "*vsx_reduc_<VEC_reduc_name>_v4sf"
  [(set (match_operand:V4SF 0 "vfloat_operand" "=wf,?wa")
	(VEC_reduc:V4SF
	 (unspec:V4SF [(const_int 0)] UNSPEC_REDUC)
	 (match_operand:V4SF 1 "vfloat_operand" "wf,wa")))
   (clobber (match_scratch:V4SF 2 "=&wf,&wa"))
   (clobber (match_scratch:V4SF 3 "=&wf,&wa"))]
  "VECTOR_UNIT_VSX_P (V4SFmode)"
  "#"
  ""
  [(const_int 0)]
  "
{
  rtx op0 = operands[0];
  rtx op1 = operands[1];
  rtx tmp2, tmp3, tmp4;

  if (can_create_pseudo_p ())
    {
      tmp2 = gen_reg_rtx (V4SFmode);
      tmp3 = gen_reg_rtx (V4SFmode);
      tmp4 = gen_reg_rtx (V4SFmode);
    }
  else
    {
      tmp2 = operands[2];
      tmp3 = operands[3];
      tmp4 = tmp2;
    }

  emit_insn (gen_vsx_xxsldwi_v4sf (tmp2, op1, op1, const2_rtx));
  emit_insn (gen_<VEC_reduc_rtx>v4sf3 (tmp3, tmp2, op1));
  emit_insn (gen_vsx_xxsldwi_v4sf (tmp4, tmp3, tmp3, GEN_INT (3)));
  emit_insn (gen_<VEC_reduc_rtx>v4sf3 (op0, tmp4, tmp3));
  DONE;
}"
  [(set_attr "length" "16")
   (set_attr "type" "veccomplex")])

;; Combiner patterns with the vector reduction patterns that knows we can get
;; to the top element of the V2DF array without doing an extract.

(define_insn_and_split "*vsx_reduc_<VEC_reduc_name>_v2df_scalar"
  [(set (match_operand:DF 0 "vfloat_operand" "=&ws,&?wa,ws,?wa")
	(vec_select:DF
	 (VEC_reduc:V2DF
	  (vec_concat:V2DF
	   (vec_select:DF
	    (match_operand:V2DF 1 "vfloat_operand" "wd,wa,wd,wa")
	    (parallel [(const_int 1)]))
	   (vec_select:DF
	    (match_dup 1)
	    (parallel [(const_int 0)])))
	  (match_dup 1))
	 (parallel [(const_int 1)])))
   (clobber (match_scratch:DF 2 "=0,0,&wd,&wa"))]
  "VECTOR_UNIT_VSX_P (V2DFmode)"
  "#"
  ""
  [(const_int 0)]
  "
{
  rtx hi = gen_highpart (DFmode, operands[1]);
  rtx lo = (GET_CODE (operands[2]) == SCRATCH)
	    ? gen_reg_rtx (DFmode)
	    : operands[2];

  emit_insn (gen_vsx_extract_v2df (lo, operands[1], const1_rtx));
  emit_insn (gen_<VEC_reduc_rtx>df3 (operands[0], hi, lo));
  DONE;
}"
  [(set_attr "length" "8")
   (set_attr "type" "veccomplex")])

(define_insn_and_split "*vsx_reduc_<VEC_reduc_name>_v4sf_scalar"
  [(set (match_operand:SF 0 "vfloat_operand" "=f,?f")
	(vec_select:SF
	 (VEC_reduc:V4SF
	  (unspec:V4SF [(const_int 0)] UNSPEC_REDUC)
	  (match_operand:V4SF 1 "vfloat_operand" "wf,wa"))
	 (parallel [(const_int 3)])))
   (clobber (match_scratch:V4SF 2 "=&wf,&wa"))
   (clobber (match_scratch:V4SF 3 "=&wf,&wa"))
   (clobber (match_scratch:V4SF 4 "=0,0"))]
  "VECTOR_UNIT_VSX_P (V4SFmode)"
  "#"
  ""
  [(const_int 0)]
  "
{
  rtx op0 = operands[0];
  rtx op1 = operands[1];
  rtx tmp2, tmp3, tmp4, tmp5;

  if (can_create_pseudo_p ())
    {
      tmp2 = gen_reg_rtx (V4SFmode);
      tmp3 = gen_reg_rtx (V4SFmode);
      tmp4 = gen_reg_rtx (V4SFmode);
      tmp5 = gen_reg_rtx (V4SFmode);
    }
  else
    {
      tmp2 = operands[2];
      tmp3 = operands[3];
      tmp4 = tmp2;
      tmp5 = operands[4];
    }

  emit_insn (gen_vsx_xxsldwi_v4sf (tmp2, op1, op1, const2_rtx));
  emit_insn (gen_<VEC_reduc_rtx>v4sf3 (tmp3, tmp2, op1));
  emit_insn (gen_vsx_xxsldwi_v4sf (tmp4, tmp3, tmp3, GEN_INT (3)));
  emit_insn (gen_<VEC_reduc_rtx>v4sf3 (tmp5, tmp4, tmp3));
  emit_insn (gen_vsx_xscvspdp_scalar2 (op0, tmp5));
  DONE;
}"
  [(set_attr "length" "20")
   (set_attr "type" "veccomplex")])


;; Power8 Vector fusion.  The fused ops must be physically adjacent.
(define_peephole
  [(set (match_operand:P 0 "base_reg_operand" "")
	(match_operand:P 1 "short_cint_operand" ""))
   (set (match_operand:VSX_M2 2 "vsx_register_operand" "")
	(mem:VSX_M2 (plus:P (match_dup 0)
			    (match_operand:P 3 "int_reg_operand" ""))))]
  "TARGET_VSX && TARGET_P8_FUSION"
  "li %0,%1\t\t\t# vector load fusion\;lx<VSX_M2:VSm>x %x2,%0,%3"  
  [(set_attr "length" "8")
   (set_attr "type" "vecload")])

(define_peephole
  [(set (match_operand:P 0 "base_reg_operand" "")
	(match_operand:P 1 "short_cint_operand" ""))
   (set (match_operand:VSX_M2 2 "vsx_register_operand" "")
	(mem:VSX_M2 (plus:P (match_operand:P 3 "int_reg_operand" "")
			    (match_dup 0))))]
  "TARGET_VSX && TARGET_P8_FUSION"
  "li %0,%1\t\t\t# vector load fusion\;lx<VSX_M2:VSm>x %x2,%0,%3"  
  [(set_attr "length" "8")
   (set_attr "type" "vecload")])<|MERGE_RESOLUTION|>--- conflicted
+++ resolved
@@ -1624,26 +1624,7 @@
    lfd%U1%X1 %0,%1
    lxsd%U1x %x0,%y1
    ld%U1%X1 %0,%1"
-<<<<<<< HEAD
-  [(set_attr_alternative "type"
-      [(if_then_else
-	 (match_test "update_indexed_address_mem (operands[1], VOIDmode)")
-	 (const_string "fpload_ux")
-	 (if_then_else
-	   (match_test "update_address_mem (operands[1], VOIDmode)")
-	   (const_string "fpload_u")
-	   (const_string "fpload")))
-       (const_string "fpload")
-       (if_then_else
-	 (match_test "update_indexed_address_mem (operands[1], VOIDmode)")
-	 (const_string "load_ux")
-	 (if_then_else
-	   (match_test "update_address_mem (operands[1], VOIDmode)")
-	   (const_string "load_u")
-	   (const_string "load")))])
-=======
   [(set_attr "type" "fpload,fpload,load")
->>>>>>> 02d42640
    (set_attr "length" "4")])
 
 ;; Optimize storing a single scalar element that is the right location to
@@ -1658,20 +1639,7 @@
    stfd%U0%X0 %1,%0
    stxsd%U0x %x1,%y0
    stxsd%U0x %x1,%y0"
-<<<<<<< HEAD
-  [(set_attr_alternative "type"
-      [(if_then_else
-	 (match_test "update_indexed_address_mem (operands[0], VOIDmode)")
-	 (const_string "fpstore_ux")
-	 (if_then_else
-	   (match_test "update_address_mem (operands[0], VOIDmode)")
-	   (const_string "fpstore_u")
-	   (const_string "fpstore")))
-       (const_string "fpstore")
-       (const_string "fpstore")])
-=======
   [(set_attr "type" "fpstore")
->>>>>>> 02d42640
    (set_attr "length" "4")])
 
 ;; Extract a SF element from V4SF

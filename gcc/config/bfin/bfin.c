--- conflicted
+++ resolved
@@ -1,9 +1,5 @@
 /* The Blackfin code generation auxiliary output file.
-<<<<<<< HEAD
-   Copyright (C) 2005, 2006, 2007, 2008 Free Software Foundation, Inc.
-=======
    Copyright (C) 2005, 2006, 2007, 2008, 2009 Free Software Foundation, Inc.
->>>>>>> a0daa400
    Contributed by Analog Devices.
 
    This file is part of GCC.
@@ -733,7 +729,6 @@
 	regno = REG_P5 + 1;
       else
 	regno = REG_R7 + 1;
-<<<<<<< HEAD
 
       for (i = 0; i < total_consec; i++)
 	{
@@ -742,16 +737,6 @@
 		      : spreg);
 	  rtx memref = gen_rtx_MEM (word_mode, addr);
 
-=======
-
-      for (i = 0; i < total_consec; i++)
-	{
-	  rtx addr = (i > 0
-		      ? gen_rtx_PLUS (Pmode, spreg, GEN_INT (i * 4))
-		      : spreg);
-	  rtx memref = gen_rtx_MEM (word_mode, addr);
-
->>>>>>> a0daa400
 	  regno--;
 	  XVECEXP (pat, 0, i + 1)
 	    = gen_rtx_SET (VOIDmode, gen_rtx_REG (word_mode, regno), memref);

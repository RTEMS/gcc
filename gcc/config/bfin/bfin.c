--- conflicted
+++ resolved
@@ -607,11 +607,7 @@
 	{
 	  int i;
 	  for (i = REG_P0; i <= REG_P5; i++)
-<<<<<<< HEAD
-	    if ((regs_ever_live[i] && ! call_used_regs[i])
-=======
 	    if ((df_regs_ever_live_p (i) && ! call_used_regs[i])
->>>>>>> 99c9c69a
 		|| (!TARGET_FDPIC
 		    && i == PIC_OFFSET_TABLE_REGNUM
 		    && (current_function_uses_pic_offset_table

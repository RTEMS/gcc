--- conflicted
+++ resolved
@@ -1,9 +1,5 @@
 /* The Blackfin code generation auxiliary output file.
-<<<<<<< HEAD
-   Copyright (C) 2005, 2006  Free Software Foundation, Inc.
-=======
    Copyright (C) 2005, 2006, 2007 Free Software Foundation, Inc.
->>>>>>> 60a98cce
    Contributed by Analog Devices.
 
    This file is part of GCC.
@@ -57,10 +53,7 @@
 #include "basic-block.h"
 #include "cfglayout.h"
 #include "timevar.h"
-<<<<<<< HEAD
-=======
 #include "df.h"
->>>>>>> 60a98cce
 
 /* A C structure for machine-specific, per-function data.
    This is added to the cfun structure.  */
@@ -99,12 +92,9 @@
    reorganization.  */
 static int bfin_flag_var_tracking;
 
-<<<<<<< HEAD
-=======
 /* -mcpu support */
 bfin_cpu_t bfin_cpu_type = DEFAULT_CPU_TYPE;
 
->>>>>>> 60a98cce
 int splitting_for_sched;
 
 static void
@@ -191,11 +181,7 @@
 
       if (reg == 0)
 	{
-<<<<<<< HEAD
-	  gcc_assert (!no_new_pseudos);
-=======
 	  gcc_assert (can_create_pseudo_p ());
->>>>>>> 60a98cce
 	  reg = gen_reg_rtx (Pmode);
 	}
 
@@ -585,14 +571,6 @@
     RTX_FRAME_RELATED_P (insn) = 1;
 }
 
-<<<<<<< HEAD
-/* Generate efficient code to add a value to a P register.  We can use
-   P1 as a scratch register.  Set RTX_FRAME_RELATED_P on the generated
-   insns if FRAME is nonzero.  */
-
-static void
-add_to_reg (rtx reg, HOST_WIDE_INT value, int frame)
-=======
 /* Generate efficient code to add a value to a P register.
    Set RTX_FRAME_RELATED_P on the generated insns if FRAME is nonzero.
    EPILOGUE_P is zero if this function is called for prologue,
@@ -601,7 +579,6 @@
 
 static void
 add_to_reg (rtx reg, HOST_WIDE_INT value, int frame, int epilogue_p)
->>>>>>> 60a98cce
 {
   if (value == 0)
     return;
@@ -626,10 +603,6 @@
       if (epilogue_p >= 0)
 	tmpreg = gen_rtx_REG (SImode, REG_P1);
       else
-<<<<<<< HEAD
-	insn = emit_move_insn (tmpreg, GEN_INT (value));
-
-=======
 	{
 	  int i;
 	  for (i = REG_P0; i <= REG_P5; i++)
@@ -655,7 +628,6 @@
       else
 	insn = emit_move_insn (tmpreg, GEN_INT (value));
 
->>>>>>> 60a98cce
       insn = emit_insn (gen_addsi3 (reg, reg, tmpreg));
       if (frame)
 	RTX_FRAME_RELATED_P (insn) = 1;
@@ -769,11 +741,7 @@
 	  rtx insn = emit_insn (pat);
 	  RTX_FRAME_RELATED_P (insn) = 1;
 	}
-<<<<<<< HEAD
-      add_to_reg (spreg, -frame_size, 1);
-=======
       add_to_reg (spreg, -frame_size, 1, 0);
->>>>>>> 60a98cce
     }
 }
 
@@ -783,11 +751,7 @@
    sibcall epilogue.  */
 
 static void
-<<<<<<< HEAD
-do_unlink (rtx spreg, HOST_WIDE_INT frame_size, bool all)
-=======
 do_unlink (rtx spreg, HOST_WIDE_INT frame_size, bool all, int epilogue_p)
->>>>>>> 60a98cce
 {
   frame_size += arg_area_size ();
 
@@ -797,11 +761,7 @@
     {
       rtx postinc = gen_rtx_MEM (Pmode, gen_rtx_POST_INC (Pmode, spreg));
 
-<<<<<<< HEAD
-      add_to_reg (spreg, frame_size, 0);
-=======
       add_to_reg (spreg, frame_size, 0, epilogue_p);
->>>>>>> 60a98cce
       if (must_save_fp_p ())
 	{
 	  rtx fpreg = gen_rtx_REG (Pmode, REG_FP);
@@ -912,11 +872,7 @@
      insns.  */
   MEM_VOLATILE_P (postinc) = 1;
 
-<<<<<<< HEAD
-  do_unlink (spreg, get_frame_size (), all);
-=======
   do_unlink (spreg, get_frame_size (), all, 1);
->>>>>>> 60a98cce
 
   if (lookup_attribute ("nesting", attrs))
     {
@@ -982,10 +938,6 @@
 			 gen_rtx_UNSPEC (Pmode, gen_rtvec (1, const0_rtx),
 					 UNSPEC_LIBRARY_OFFSET));
   insn = emit_insn (gen_movsi (dest, gen_rtx_MEM (Pmode, addr)));
-<<<<<<< HEAD
-  REG_NOTES (insn) = gen_rtx_EXPR_LIST (REG_MAYBE_DEAD, const0_rtx, NULL);
-=======
->>>>>>> 60a98cce
   return dest;
 }
 
@@ -1016,10 +968,6 @@
 
       if (!lim)
 	{
-<<<<<<< HEAD
-	  rtx p1reg = gen_rtx_REG (Pmode, REG_P1);
-=======
->>>>>>> 60a98cce
 	  emit_move_insn (p2reg, gen_int_mode (0xFFB00000, SImode));
 	  emit_move_insn (p2reg, gen_rtx_MEM (Pmode, p2reg));
 	  lim = p2reg;
@@ -1049,11 +997,7 @@
 	{
 	  if (lim != p2reg)
 	    emit_move_insn (p2reg, lim);
-<<<<<<< HEAD
-	  add_to_reg (p2reg, offset, 0);
-=======
 	  add_to_reg (p2reg, offset, 0, 0);
->>>>>>> 60a98cce
 	  lim = p2reg;
 	}
       emit_insn (gen_compare_lt (bfin_cc_rtx, spreg, lim));
@@ -1088,11 +1032,7 @@
       return;
     }
 
-<<<<<<< HEAD
-  do_unlink (spreg, get_frame_size (), false);
-=======
   do_unlink (spreg, get_frame_size (), false, e);
->>>>>>> 60a98cce
 
   expand_epilogue_reg_restore (spreg, false, false);
 
@@ -1156,11 +1096,7 @@
 static rtx
 bfin_delegitimize_address (rtx orig_x)
 {
-<<<<<<< HEAD
-  rtx x = orig_x, y;
-=======
   rtx x = orig_x;
->>>>>>> 60a98cce
 
   if (GET_CODE (x) != MEM)
     return orig_x;
@@ -1464,12 +1400,9 @@
 		case MACFLAG_M:
 		  fputs ("(M)", file);
 		  break;
-<<<<<<< HEAD
-=======
 		case MACFLAG_IS_M:
 		  fputs ("(IS,M)", file);
 		  break;
->>>>>>> 60a98cce
 		case MACFLAG_ISS2:
 		  fputs ("(ISS2)", file);
 		  break;
@@ -1771,10 +1704,6 @@
 
   {
     struct cgraph_local_info *this_func, *called_func;
-<<<<<<< HEAD
-    rtx addr, insn;
-=======
->>>>>>> 60a98cce
  
     this_func = cgraph_local_info (current_function_decl);
     called_func = cgraph_local_info (decl);
@@ -2090,11 +2019,7 @@
    scratch register.  */
 
 static enum reg_class
-<<<<<<< HEAD
-bfin_secondary_reload (bool in_p, rtx x, enum reg_class class,
-=======
 bfin_secondary_reload (bool in_p ATTRIBUTE_UNUSED, rtx x, enum reg_class class,
->>>>>>> 60a98cce
 		     enum machine_mode mode, secondary_reload_info *sri)
 {
   /* If we have HImode or QImode, we can only use DREGS as secondary registers;
@@ -3112,8 +3037,6 @@
     }
   return false;
 }
-<<<<<<< HEAD
-=======
  
 /* Compute the alignment for a local variable.
@@ -3133,7 +3056,6 @@
     return 32;
   return align;
 }
->>>>>>> 60a98cce
  
 /* Implement TARGET_SCHED_ISSUE_RATE.  */
@@ -3176,28 +3098,17 @@
 
   return cost;
 }
-<<<<<<< HEAD
 
  
 /* Increment the counter for the number of loop instructions in the
    current function.  */
 
-=======
-
--
-/* Increment the counter for the number of loop instructions in the
-   current function.  */
-
->>>>>>> 60a98cce
 void
 bfin_hardware_loop (void)
 {
   cfun->machine->has_hardware_loops++;
 }
-<<<<<<< HEAD
-=======
 
 /* Maximum loop nesting depth.  */
 #define MAX_LOOP_DEPTH 2
@@ -4454,45 +4365,14 @@
    could lead to incorrect behavior.  The manual recommends CSYNC, while
    VDSP seems to use NOPs (even though its corresponding compiler option is
    named CSYNC).
->>>>>>> 60a98cce
-
-/* Maximum loop nesting depth.  */
-#define MAX_LOOP_DEPTH 2
-
-/* Maximum size of a loop.  */
-#define MAX_LOOP_LENGTH 2042
-
-/* Maximum distance of the LSETUP instruction from the loop start.  */
-#define MAX_LSETUP_DISTANCE 30
-
-/* We need to keep a vector of loops */
-typedef struct loop_info *loop_info;
-DEF_VEC_P (loop_info);
-DEF_VEC_ALLOC_P (loop_info,heap);
-
-/* Information about a loop we have found (or are in the process of
-   finding).  */
-struct loop_info GTY (())
-{
-<<<<<<< HEAD
-  /* loop number, for dumps */
-  int loop_no;
-
-  /* All edges that jump into and out of the loop.  */
-  VEC(edge,gc) *incoming;
-
-  /* We can handle two cases: all incoming edges have the same destination
-     block, or all incoming edges have the same source block.  These two
-     members are set to the common source or destination we found, or NULL
-     if different blocks were found.  If both are NULL the loop can't be
-     optimized.  */
-  basic_block incoming_src;
-  basic_block incoming_dest;
-
-  /* First block in the loop.  This is the one branched to by the loop_end
-     insn.  */
-  basic_block head;
-=======
+
+   When optimizing for speed, we emit NOPs, which seems faster than a CSYNC.
+   When optimizing for size, we turn the branch into a predicted taken one.
+   This may be slower due to mispredicts, but saves code size.  */
+
+static void
+bfin_reorg (void)
+{
   rtx insn, next;
   rtx last_condjump = NULL_RTX;
   int cycles_since_jump = INT_MAX;
@@ -4533,1192 +4413,6 @@
 
       next = find_next_insn_start (insn);
       
-      if (NOTE_P (insn) || BARRIER_P (insn) || LABEL_P (insn))
-	continue;
->>>>>>> 60a98cce
-
-  /* Last block in the loop (the one with the loop_end insn).  */
-  basic_block tail;
-
-  /* The successor block of the loop.  This is the one the loop_end insn
-     falls into.  */
-  basic_block successor;
-
-  /* The last instruction in the tail.  */
-  rtx last_insn;
-
-  /* The loop_end insn.  */
-  rtx loop_end;
-
-  /* The iteration register.  */
-  rtx iter_reg;
-
-  /* The new initialization insn.  */
-  rtx init;
-
-  /* The new initialization instruction.  */
-  rtx loop_init;
-
-  /* The new label placed at the beginning of the loop. */
-  rtx start_label;
-
-  /* The new label placed at the end of the loop. */
-  rtx end_label;
-
-  /* The length of the loop.  */
-  int length;
-
-  /* The nesting depth of the loop.  */
-  int depth;
-
-  /* Nonzero if we can't optimize this loop.  */
-  int bad;
-
-  /* True if we have visited this loop.  */
-  int visited;
-
-  /* True if this loop body clobbers any of LC0, LT0, or LB0.  */
-  int clobber_loop0;
-
-  /* True if this loop body clobbers any of LC1, LT1, or LB1.  */
-  int clobber_loop1;
-
-  /* Next loop in the graph. */
-  struct loop_info *next;
-
-  /* Immediate outer loop of this loop.  */
-  struct loop_info *outer;
-
-  /* Vector of blocks only within the loop, including those within
-     inner loops.  */
-  VEC (basic_block,heap) *blocks;
-
-  /* Same information in a bitmap.  */
-  bitmap block_bitmap;
-
-  /* Vector of inner loops within this loop  */
-  VEC (loop_info,heap) *loops;
-};
-
-static void
-bfin_dump_loops (loop_info loops)
-{
-  loop_info loop;
-
-  for (loop = loops; loop; loop = loop->next)
-    {
-      loop_info i;
-      basic_block b;
-      unsigned ix;
-
-      fprintf (dump_file, ";; loop %d: ", loop->loop_no);
-      if (loop->bad)
-	fprintf (dump_file, "(bad) ");
-      fprintf (dump_file, "{head:%d, depth:%d}", loop->head->index, loop->depth);
-
-      fprintf (dump_file, " blocks: [ ");
-      for (ix = 0; VEC_iterate (basic_block, loop->blocks, ix, b); ix++)
-	fprintf (dump_file, "%d ", b->index);
-      fprintf (dump_file, "] ");
-
-      fprintf (dump_file, " inner loops: [ ");
-      for (ix = 0; VEC_iterate (loop_info, loop->loops, ix, i); ix++)
-	fprintf (dump_file, "%d ", i->loop_no);
-      fprintf (dump_file, "]\n");
-    }
-  fprintf (dump_file, "\n");
-}
-
-/* Scan the blocks of LOOP (and its inferiors) looking for basic block
-   BB. Return true, if we find it.  */
-
-static bool
-bfin_bb_in_loop (loop_info loop, basic_block bb)
-{
-  return bitmap_bit_p (loop->block_bitmap, bb->index);
-}
-
-/* Scan the blocks of LOOP (and its inferiors) looking for uses of
-   REG.  Return true, if we find any.  Don't count the loop's loop_end
-   insn if it matches LOOP_END.  */
-
-static bool
-bfin_scan_loop (loop_info loop, rtx reg, rtx loop_end)
-{
-  unsigned ix;
-  basic_block bb;
-
-  for (ix = 0; VEC_iterate (basic_block, loop->blocks, ix, bb); ix++)
-    {
-      rtx insn;
-
-      for (insn = BB_HEAD (bb);
-	   insn != NEXT_INSN (BB_END (bb));
-	   insn = NEXT_INSN (insn))
-	{
-	  if (!INSN_P (insn))
-	    continue;
-	  if (insn == loop_end)
-	    continue;
-	  if (reg_mentioned_p (reg, PATTERN (insn)))
-	    return true;
-	}
-    }
-  return false;
-}
-
-/* Estimate the length of INSN conservatively.  */
-
-static int
-length_for_loop (rtx insn)
-{
-  int length = 0;
-  if (JUMP_P (insn) && any_condjump_p (insn) && !optimize_size)
-    {
-      if (TARGET_CSYNC_ANOMALY)
-	length = 8;
-      else if (TARGET_SPECLD_ANOMALY)
-	length = 6;
-    }
-  else if (LABEL_P (insn))
-    {
-      if (TARGET_CSYNC_ANOMALY)
-	length = 4;
-    }
-
-  if (INSN_P (insn))
-    length += get_attr_length (insn);
-
-  return length;
-}
-
-/* Optimize LOOP.  */
-
-static void
-bfin_optimize_loop (loop_info loop)
-{
-  basic_block bb;
-  loop_info inner;
-  rtx insn, init_insn, last_insn, nop_insn;
-  rtx loop_init, start_label, end_label;
-  rtx reg_lc0, reg_lc1, reg_lt0, reg_lt1, reg_lb0, reg_lb1;
-  rtx iter_reg;
-  rtx lc_reg, lt_reg, lb_reg;
-  rtx seq, seq_end;
-  int length;
-  unsigned ix;
-  int inner_depth = 0;
-
-  if (loop->visited)
-    return;
-
-  loop->visited = 1;
-
-  if (loop->bad)
-    {
-      if (dump_file)
-	fprintf (dump_file, ";; loop %d bad when found\n", loop->loop_no);
-      goto bad_loop;
-    }
-
-  /* Every loop contains in its list of inner loops every loop nested inside
-     it, even if there are intermediate loops.  This works because we're doing
-     a depth-first search here and never visit a loop more than once.  */
-  for (ix = 0; VEC_iterate (loop_info, loop->loops, ix, inner); ix++)
-    {
-      bfin_optimize_loop (inner);
-
-      if (!inner->bad && inner_depth < inner->depth)
-	{
-	  inner_depth = inner->depth;
-
-	  loop->clobber_loop0 |= inner->clobber_loop0;
-	  loop->clobber_loop1 |= inner->clobber_loop1;
-	}
-    }
-
-  loop->depth = inner_depth + 1;
-  if (loop->depth > MAX_LOOP_DEPTH)
-    {
-      if (dump_file)
-	fprintf (dump_file, ";; loop %d too deep\n", loop->loop_no);
-      goto bad_loop;
-    }
-
-  /* Get the loop iteration register.  */
-  iter_reg = loop->iter_reg;
-
-  if (!DPREG_P (iter_reg))
-    {
-      if (dump_file)
-	fprintf (dump_file, ";; loop %d iteration count NOT in PREG or DREG\n",
-		 loop->loop_no);
-      goto bad_loop;
-    }
-
-  if (loop->incoming_src)
-    {
-      /* Make sure the predecessor is before the loop start label, as required by
-	 the LSETUP instruction.  */
-      length = 0;
-      for (insn = BB_END (loop->incoming_src);
-	   insn && insn != loop->start_label;
-	   insn = NEXT_INSN (insn))
-	length += length_for_loop (insn);
-      
-      if (!insn)
-	{
-	  if (dump_file)
-	    fprintf (dump_file, ";; loop %d lsetup not before loop_start\n",
-		     loop->loop_no);
-	  goto bad_loop;
-	}
-
-      if (length > MAX_LSETUP_DISTANCE)
-	{
-	  if (dump_file)
-	    fprintf (dump_file, ";; loop %d lsetup too far away\n", loop->loop_no);
-	  goto bad_loop;
-	}
-    }
-
-  /* Check if start_label appears before loop_end and calculate the
-     offset between them.  We calculate the length of instructions
-     conservatively.  */
-  length = 0;
-  for (insn = loop->start_label;
-       insn && insn != loop->loop_end;
-       insn = NEXT_INSN (insn))
-    length += length_for_loop (insn);
-
-  if (!insn)
-    {
-      if (dump_file)
-	fprintf (dump_file, ";; loop %d start_label not before loop_end\n",
-		 loop->loop_no);
-      goto bad_loop;
-    }
-
-  loop->length = length;
-  if (loop->length > MAX_LOOP_LENGTH)
-    {
-      if (dump_file)
-	fprintf (dump_file, ";; loop %d too long\n", loop->loop_no);
-      goto bad_loop;
-    }
-
-  /* Scan all the blocks to make sure they don't use iter_reg.  */
-  if (bfin_scan_loop (loop, iter_reg, loop->loop_end))
-    {
-      if (dump_file)
-	fprintf (dump_file, ";; loop %d uses iterator\n", loop->loop_no);
-      goto bad_loop;
-    }
-
-  /* Scan all the insns to see if the loop body clobber
-     any hardware loop registers. */
-
-  reg_lc0 = gen_rtx_REG (SImode, REG_LC0);
-  reg_lc1 = gen_rtx_REG (SImode, REG_LC1);
-  reg_lt0 = gen_rtx_REG (SImode, REG_LT0);
-  reg_lt1 = gen_rtx_REG (SImode, REG_LT1);
-  reg_lb0 = gen_rtx_REG (SImode, REG_LB0);
-  reg_lb1 = gen_rtx_REG (SImode, REG_LB1);
-
-  for (ix = 0; VEC_iterate (basic_block, loop->blocks, ix, bb); ix++)
-    {
-      rtx insn;
-
-      for (insn = BB_HEAD (bb);
-	   insn != NEXT_INSN (BB_END (bb));
-	   insn = NEXT_INSN (insn))
-	{
-	  if (!INSN_P (insn))
-	    continue;
-
-	  if (reg_set_p (reg_lc0, insn)
-	      || reg_set_p (reg_lt0, insn)
-	      || reg_set_p (reg_lb0, insn))
-	    loop->clobber_loop0 = 1;
-	  
-	  if (reg_set_p (reg_lc1, insn)
-	      || reg_set_p (reg_lt1, insn)
-	      || reg_set_p (reg_lb1, insn))
-	    loop->clobber_loop1 |= 1;
-	}
-    }
-
-  if ((loop->clobber_loop0 && loop->clobber_loop1)
-      || (loop->depth == MAX_LOOP_DEPTH && loop->clobber_loop0))
-    {
-      loop->depth = MAX_LOOP_DEPTH + 1;
-      if (dump_file)
-	fprintf (dump_file, ";; loop %d no loop reg available\n",
-		 loop->loop_no);
-      goto bad_loop;
-    }
-
-  /* There should be an instruction before the loop_end instruction
-     in the same basic block. And the instruction must not be
-     - JUMP
-     - CONDITIONAL BRANCH
-     - CALL
-     - CSYNC
-     - SSYNC
-     - Returns (RTS, RTN, etc.)  */
-
-  bb = loop->tail;
-  last_insn = PREV_INSN (loop->loop_end);
-
-  while (1)
-    {
-      for (; last_insn != PREV_INSN (BB_HEAD (bb));
-	   last_insn = PREV_INSN (last_insn))
-	if (INSN_P (last_insn))
-	  break;
-
-      if (last_insn != PREV_INSN (BB_HEAD (bb)))
-	break;
-
-      if (single_pred_p (bb)
-	  && single_pred (bb) != ENTRY_BLOCK_PTR)
-	{
-	  bb = single_pred (bb);
-	  last_insn = BB_END (bb);
-	  continue;
-	}
-      else
-	{
-	  last_insn = NULL_RTX;
-	  break;
-	}
-    }
-
-  if (!last_insn)
-    {
-      if (dump_file)
-	fprintf (dump_file, ";; loop %d has no last instruction\n",
-		 loop->loop_no);
-      goto bad_loop;
-    }
-
-  if (JUMP_P (last_insn))
-    {
-      loop_info inner = bb->aux;
-      if (inner
-	  && inner->outer == loop
-	  && inner->loop_end == last_insn
-	  && inner->depth == 1)
-	/* This jump_insn is the exact loop_end of an inner loop
-	   and to be optimized away. So use the inner's last_insn.  */
-	last_insn = inner->last_insn;
-      else
-	{
-	  if (dump_file)
-	    fprintf (dump_file, ";; loop %d has bad last instruction\n",
-		     loop->loop_no);
-	  goto bad_loop;
-	}
-    }
-  else if (CALL_P (last_insn)
-	   || (GET_CODE (PATTERN (last_insn)) != SEQUENCE
-	       && get_attr_type (last_insn) == TYPE_SYNC)
-	   || recog_memoized (last_insn) == CODE_FOR_return_internal)
-    {
-      if (dump_file)
-	fprintf (dump_file, ";; loop %d has bad last instruction\n",
-		 loop->loop_no);
-      goto bad_loop;
-    }
-
-  if (GET_CODE (PATTERN (last_insn)) == ASM_INPUT
-      || asm_noperands (PATTERN (last_insn)) >= 0
-      || (GET_CODE (PATTERN (last_insn)) != SEQUENCE
-	  && get_attr_seq_insns (last_insn) == SEQ_INSNS_MULTI))
-    {
-      nop_insn = emit_insn_after (gen_nop (), last_insn);
-      last_insn = nop_insn;
-    }
-
-  loop->last_insn = last_insn;
-
-  /* The loop is good for replacement.  */
-  start_label = loop->start_label;
-  end_label = gen_label_rtx ();
-  iter_reg = loop->iter_reg;
-
-  if (loop->depth == 1 && !loop->clobber_loop1)
-    {
-      lc_reg = reg_lc1;
-      lt_reg = reg_lt1;
-      lb_reg = reg_lb1;
-      loop->clobber_loop1 = 1;
-    }
-  else
-    {
-      lc_reg = reg_lc0;
-      lt_reg = reg_lt0;
-      lb_reg = reg_lb0;
-      loop->clobber_loop0 = 1;
-    }
-
-  /* If iter_reg is a DREG, we need generate an instruction to load
-     the loop count into LC register. */
-  if (D_REGNO_P (REGNO (iter_reg)))
-    {
-      init_insn = gen_movsi (lc_reg, iter_reg);
-      loop_init = gen_lsetup_without_autoinit (lt_reg, start_label,
-					       lb_reg, end_label,
-					       lc_reg);
-    }
-  else if (P_REGNO_P (REGNO (iter_reg)))
-    {
-      init_insn = NULL_RTX;
-      loop_init = gen_lsetup_with_autoinit (lt_reg, start_label,
-					    lb_reg, end_label,
-					    lc_reg, iter_reg);
-    }
-  else
-    gcc_unreachable ();
-
-  loop->init = init_insn;
-  loop->end_label = end_label;
-  loop->loop_init = loop_init;
-
-  if (dump_file)
-    {
-      fprintf (dump_file, ";; replacing loop %d initializer with\n",
-	       loop->loop_no);
-      print_rtl_single (dump_file, loop->loop_init);
-      fprintf (dump_file, ";; replacing loop %d terminator with\n",
-	       loop->loop_no);
-      print_rtl_single (dump_file, loop->loop_end);
-    }
-
-  start_sequence ();
-
-  if (loop->init != NULL_RTX)
-    emit_insn (loop->init);
-  seq_end = emit_insn (loop->loop_init);
-
-  seq = get_insns ();
-  end_sequence ();
-
-  if (loop->incoming_src)
-    {
-      rtx prev = BB_END (loop->incoming_src);
-      if (VEC_length (edge, loop->incoming) > 1
-	  || !(VEC_last (edge, loop->incoming)->flags & EDGE_FALLTHRU))
-	{
-	  gcc_assert (JUMP_P (prev));
-	  prev = PREV_INSN (prev);
-	}
-      emit_insn_after (seq, prev);
-    }
-  else
-    {
-      basic_block new_bb;
-      edge e;
-      edge_iterator ei;
-      
-      if (loop->head != loop->incoming_dest)
-	{
-	  FOR_EACH_EDGE (e, ei, loop->head->preds)
-	    {
-	      if (e->flags & EDGE_FALLTHRU)
-		{
-		  rtx newjump = gen_jump (loop->start_label);
-		  emit_insn_before (newjump, BB_HEAD (loop->head));
-		  new_bb = create_basic_block (newjump, newjump, loop->head->prev_bb);
-		  gcc_assert (new_bb = loop->head->prev_bb);
-		  break;
-		}
-	    }
-	}
-
-      emit_insn_before (seq, BB_HEAD (loop->head));
-      seq = emit_label_before (gen_label_rtx (), seq);
-
-      new_bb = create_basic_block (seq, seq_end, loop->head->prev_bb);
-      FOR_EACH_EDGE (e, ei, loop->incoming)
-	{
-	  if (!(e->flags & EDGE_FALLTHRU)
-	      || e->dest != loop->head)
-	    redirect_edge_and_branch_force (e, new_bb);
-	  else
-	    redirect_edge_succ (e, new_bb);
-	}
-    }
-  
-  delete_insn (loop->loop_end);
-  /* Insert the loop end label before the last instruction of the loop.  */
-  emit_label_before (loop->end_label, loop->last_insn);
-
-  return;
-
- bad_loop:
-
-  if (dump_file)
-    fprintf (dump_file, ";; loop %d is bad\n", loop->loop_no);
-
-  loop->bad = 1;
-
-  if (DPREG_P (loop->iter_reg))
-    {
-      /* If loop->iter_reg is a DREG or PREG, we can split it here
-	 without scratch register.  */
-      rtx insn;
-
-      emit_insn_before (gen_addsi3 (loop->iter_reg,
-				    loop->iter_reg,
-				    constm1_rtx),
-			loop->loop_end);
-
-      emit_insn_before (gen_cmpsi (loop->iter_reg, const0_rtx),
-			loop->loop_end);
-
-      insn = emit_jump_insn_before (gen_bne (loop->start_label),
-				    loop->loop_end);
-
-      JUMP_LABEL (insn) = loop->start_label;
-      LABEL_NUSES (loop->start_label)++;
-      delete_insn (loop->loop_end);
-    }
-}
-
-/* Called from bfin_reorg_loops when a potential loop end is found.  LOOP is
-   a newly set up structure describing the loop, it is this function's
-   responsibility to fill most of it.  TAIL_BB and TAIL_INSN point to the
-   loop_end insn and its enclosing basic block.  */
-
-static void
-bfin_discover_loop (loop_info loop, basic_block tail_bb, rtx tail_insn)
-{
-  unsigned dwork = 0;
-  basic_block bb;
-  VEC (basic_block,heap) *works = VEC_alloc (basic_block,heap,20);
-
-  loop->tail = tail_bb;
-  loop->head = BRANCH_EDGE (tail_bb)->dest;
-  loop->successor = FALLTHRU_EDGE (tail_bb)->dest;
-  loop->loop_end = tail_insn;
-  loop->last_insn = NULL_RTX;
-  loop->iter_reg = SET_DEST (XVECEXP (PATTERN (tail_insn), 0, 1));
-  loop->depth = loop->length = 0;
-  loop->visited = 0;
-  loop->clobber_loop0 = loop->clobber_loop1 = 0;
-  loop->outer = NULL;
-  loop->loops = NULL;
-  loop->incoming = VEC_alloc (edge, gc, 2);
-  loop->init = loop->loop_init = NULL_RTX;
-  loop->start_label = XEXP (XEXP (SET_SRC (XVECEXP (PATTERN (tail_insn), 0, 0)), 1), 0);
-  loop->end_label = NULL_RTX;
-  loop->bad = 0;
-
-  VEC_safe_push (basic_block, heap, works, loop->head);
-
-  while (VEC_iterate (basic_block, works, dwork++, bb))
-    {
-      edge e;
-      edge_iterator ei;
-      if (bb == EXIT_BLOCK_PTR)
-	{
-	  /* We've reached the exit block.  The loop must be bad. */
-	  if (dump_file)
-	    fprintf (dump_file,
-		     ";; Loop is bad - reached exit block while scanning\n");
-	  loop->bad = 1;
-	  break;
-	}
-
-      if (bitmap_bit_p (loop->block_bitmap, bb->index))
-	continue;
-
-      /* We've not seen this block before.  Add it to the loop's
-	 list and then add each successor to the work list.  */
-
-      VEC_safe_push (basic_block, heap, loop->blocks, bb);
-      bitmap_set_bit (loop->block_bitmap, bb->index);
-
-      if (bb != tail_bb)
-	{
-	  FOR_EACH_EDGE (e, ei, bb->succs)
-	    {
-	      basic_block succ = EDGE_SUCC (bb, ei.index)->dest;
-	      if (!REGNO_REG_SET_P (succ->il.rtl->global_live_at_start,
-				    REGNO (loop->iter_reg)))
-		continue;
-	      if (!VEC_space (basic_block, works, 1))
-		{
-		  if (dwork)
-		    {
-		      VEC_block_remove (basic_block, works, 0, dwork);
-		      dwork = 0;
-		    }
-		  else
-		    VEC_reserve (basic_block, heap, works, 1);
-		}
-	      VEC_quick_push (basic_block, works, succ);
-	    }
-	}
-    }
-
-  /* Find the predecessor, and make sure nothing else jumps into this loop.  */
-  if (!loop->bad)
-    {
-      int pass, retry;
-      for (dwork = 0; VEC_iterate (basic_block, loop->blocks, dwork, bb); dwork++)
-	{
-	  edge e;
-	  edge_iterator ei;
-	  FOR_EACH_EDGE (e, ei, bb->preds)
-	    {
-	      basic_block pred = e->src;
-
-	      if (!bfin_bb_in_loop (loop, pred))
-		{
-		  if (dump_file)
-		    fprintf (dump_file, ";; Loop %d: incoming edge %d -> %d\n",
-			     loop->loop_no, pred->index,
-			     e->dest->index);
-		  VEC_safe_push (edge, gc, loop->incoming, e);
-		}
-	    }
-	}
-
-      for (pass = 0, retry = 1; retry && pass < 2; pass++)
-	{
-	  edge e;
-	  edge_iterator ei;
-	  bool first = true;
-	  retry = 0;
-
-	  FOR_EACH_EDGE (e, ei, loop->incoming)
-	    {
-	      if (first)
-		{
-		  loop->incoming_src = e->src;
-		  loop->incoming_dest = e->dest;
-		  first = false;
-		}
-	      else
-		{
-		  if (e->dest != loop->incoming_dest)
-		    loop->incoming_dest = NULL;
-		  if (e->src != loop->incoming_src)
-		    loop->incoming_src = NULL;
-		}
-	      if (loop->incoming_src == NULL && loop->incoming_dest == NULL)
-		{
-		  if (pass == 0)
-		    {
-		      if (dump_file)
-			fprintf (dump_file,
-				 ";; retrying loop %d with forwarder blocks\n",
-				 loop->loop_no);
-		      retry = 1;
-		      break;
-		    }
-		  loop->bad = 1;
-		  if (dump_file)
-		    fprintf (dump_file,
-			     ";; can't find suitable entry for loop %d\n",
-			     loop->loop_no);
-		  goto out;
-		}
-	    }
-	  if (retry)
-	    {
-	      retry = 0;
-	      FOR_EACH_EDGE (e, ei, loop->incoming)
-		{
-		  if (forwarder_block_p (e->src))
-		    {
-		      edge e2;
-		      edge_iterator ei2;
-
-		      if (dump_file)
-			fprintf (dump_file,
-				 ";; Adding forwarder block %d to loop %d and retrying\n",
-				 e->src->index, loop->loop_no);
-		      VEC_safe_push (basic_block, heap, loop->blocks, e->src);
-		      bitmap_set_bit (loop->block_bitmap, e->src->index);
-		      FOR_EACH_EDGE (e2, ei2, e->src->preds)
-			VEC_safe_push (edge, gc, loop->incoming, e2);
-		      VEC_unordered_remove (edge, loop->incoming, ei.index);
-		      retry = 1;
-		      break;
-		    }
-		}
-	    }
-	}
-    }
-
- out:
-  VEC_free (basic_block, heap, works);
-}
-
-/* Analyze the structure of the loops in the current function.  Use STACK
-   for bitmap allocations.  Returns all the valid candidates for hardware
-   loops found in this function.  */
-static loop_info
-bfin_discover_loops (bitmap_obstack *stack, FILE *dump_file)
-{
-  loop_info loops = NULL;
-  loop_info loop;
-  basic_block bb;
-  bitmap tmp_bitmap;
-  int nloops = 0;
-
-  /* Find all the possible loop tails.  This means searching for every
-     loop_end instruction.  For each one found, create a loop_info
-     structure and add the head block to the work list. */
-  FOR_EACH_BB (bb)
-    {
-      rtx tail = BB_END (bb);
-
-      while (GET_CODE (tail) == NOTE)
-	tail = PREV_INSN (tail);
-
-      bb->aux = NULL;
-
-      if (INSN_P (tail) && recog_memoized (tail) == CODE_FOR_loop_end)
-	{
-	  /* A possible loop end */
-
-	  loop = XNEW (struct loop_info);
-	  loop->next = loops;
-	  loops = loop;
-	  loop->loop_no = nloops++;
-	  loop->blocks = VEC_alloc (basic_block, heap, 20);
-	  loop->block_bitmap = BITMAP_ALLOC (stack);
-	  bb->aux = loop;
-
-	  if (dump_file)
-	    {
-	      fprintf (dump_file, ";; potential loop %d ending at\n",
-		       loop->loop_no);
-	      print_rtl_single (dump_file, tail);
-	    }
-
-	  bfin_discover_loop (loop, bb, tail);
-	}
-    }
-
-  tmp_bitmap = BITMAP_ALLOC (stack);
-  /* Compute loop nestings.  */
-  for (loop = loops; loop; loop = loop->next)
-    {
-      loop_info other;
-      if (loop->bad)
-	continue;
-
-      for (other = loop->next; other; other = other->next)
-	{
-	  if (other->bad)
-	    continue;
-
-	  bitmap_and (tmp_bitmap, other->block_bitmap, loop->block_bitmap);
-	  if (bitmap_empty_p (tmp_bitmap))
-	    continue;
-	  if (bitmap_equal_p (tmp_bitmap, other->block_bitmap))
-	    {
-	      other->outer = loop;
-	      VEC_safe_push (loop_info, heap, loop->loops, other);
-	    }
-	  else if (bitmap_equal_p (tmp_bitmap, loop->block_bitmap))
-	    {
-	      loop->outer = other;
-	      VEC_safe_push (loop_info, heap, other->loops, loop);
-	    }
-	  else
-	    {
-	      if (dump_file)
-		fprintf (dump_file,
-			 ";; can't find suitable nesting for loops %d and %d\n",
-			 loop->loop_no, other->loop_no);
-	      loop->bad = other->bad = 1;
-	    }
-	}
-    }
-  BITMAP_FREE (tmp_bitmap);
-
-  return loops;
-}
-
-/* Free up the loop structures in LOOPS.  */
-static void
-free_loops (loop_info loops)
-{
-  while (loops)
-    {
-      loop_info loop = loops;
-      loops = loop->next;
-      VEC_free (loop_info, heap, loop->loops);
-      VEC_free (basic_block, heap, loop->blocks);
-      BITMAP_FREE (loop->block_bitmap);
-      XDELETE (loop);
-    }
-}
-
-#define BB_AUX_INDEX(BB) ((unsigned)(BB)->aux)
-
-/* The taken-branch edge from the loop end can actually go forward.  Since the
-   Blackfin's LSETUP instruction requires that the loop end be after the loop
-   start, try to reorder a loop's basic blocks when we find such a case.  */
-static void
-bfin_reorder_loops (loop_info loops, FILE *dump_file)
-{
-  basic_block bb;
-  loop_info loop;
-
-  FOR_EACH_BB (bb)
-    bb->aux = NULL;
-  cfg_layout_initialize (CLEANUP_UPDATE_LIFE);
-
-  for (loop = loops; loop; loop = loop->next)
-    {
-      unsigned index;
-      basic_block bb;
-      edge e;
-      edge_iterator ei;
-
-      if (loop->bad)
-	continue;
-
-      /* Recreate an index for basic blocks that represents their order.  */
-      for (bb = ENTRY_BLOCK_PTR->next_bb, index = 0;
-	   bb != EXIT_BLOCK_PTR;
-	   bb = bb->next_bb, index++)
-	bb->aux = (PTR) index;
-
-      if (BB_AUX_INDEX (loop->head) < BB_AUX_INDEX (loop->tail))
-	continue;
-
-      FOR_EACH_EDGE (e, ei, loop->head->succs)
-	{
-	  if (bitmap_bit_p (loop->block_bitmap, e->dest->index)
-	      && BB_AUX_INDEX (e->dest) < BB_AUX_INDEX (loop->tail))
-	    {
-	      basic_block start_bb = e->dest;
-	      basic_block start_prev_bb = start_bb->prev_bb;
-
-	      if (dump_file)
-		fprintf (dump_file, ";; Moving block %d before block %d\n",
-			 loop->head->index, start_bb->index);
-	      loop->head->prev_bb->next_bb = loop->head->next_bb;
-	      loop->head->next_bb->prev_bb = loop->head->prev_bb;
-
-	      loop->head->prev_bb = start_prev_bb;
-	      loop->head->next_bb = start_bb;
-	      start_prev_bb->next_bb = start_bb->prev_bb = loop->head;
-	      break;
-	    }
-	}
-      loops = loops->next;
-    }
-  
-  FOR_EACH_BB (bb)
-    {
-      if (bb->next_bb != EXIT_BLOCK_PTR)
-	bb->aux = bb->next_bb;
-      else
-	bb->aux = NULL;
-    }
-  cfg_layout_finalize ();
-}
-
-/* Run from machine_dependent_reorg, this pass looks for doloop_end insns
-   and tries to rewrite the RTL of these loops so that proper Blackfin
-   hardware loops are generated.  */
-
-static void
-bfin_reorg_loops (FILE *dump_file)
-{
-  loop_info loops = NULL;
-  loop_info loop;
-  basic_block bb;
-  bitmap_obstack stack;
-
-  bitmap_obstack_initialize (&stack);
-
-  if (dump_file)
-    fprintf (dump_file, ";; Find loops, first pass\n\n");
-
-  loops = bfin_discover_loops (&stack, dump_file);
-
-  if (dump_file)
-    bfin_dump_loops (loops);
-
-  bfin_reorder_loops (loops, dump_file);
-  free_loops (loops);
-
-  if (dump_file)
-    fprintf (dump_file, ";; Find loops, second pass\n\n");
-
-  loops = bfin_discover_loops (&stack, dump_file);
-  if (dump_file)
-    {
-      fprintf (dump_file, ";; All loops found:\n\n");
-      bfin_dump_loops (loops);
-    }
-  
-  /* Now apply the optimizations.  */
-  for (loop = loops; loop; loop = loop->next)
-    bfin_optimize_loop (loop);
-
-  if (dump_file)
-    {
-      fprintf (dump_file, ";; After hardware loops optimization:\n\n");
-      bfin_dump_loops (loops);
-    }
-
-  free_loops (loops);
-
-  if (dump_file)
-    print_rtl (dump_file, get_insns ());
-
-  FOR_EACH_BB (bb)
-    bb->aux = NULL;
-}
--
-/* Possibly generate a SEQUENCE out of three insns found in SLOT.
-   Returns true if we modified the insn chain, false otherwise.  */
-static bool
-gen_one_bundle (rtx slot[3])
-{
-  rtx bundle;
-
-  gcc_assert (slot[1] != NULL_RTX);
-
-  /* Verify that we really can do the multi-issue.  */
-  if (slot[0])
-    {
-      rtx t = NEXT_INSN (slot[0]);
-      while (t != slot[1])
-	{
-	  if (GET_CODE (t) != NOTE
-	      || NOTE_LINE_NUMBER (t) != NOTE_INSN_DELETED)
-	    return false;
-	  t = NEXT_INSN (t);
-	}
-    }
-  if (slot[2])
-    {
-      rtx t = NEXT_INSN (slot[1]);
-      while (t != slot[2])
-	{
-	  if (GET_CODE (t) != NOTE
-	      || NOTE_LINE_NUMBER (t) != NOTE_INSN_DELETED)
-	    return false;
-	  t = NEXT_INSN (t);
-	}
-    }
-
-  if (slot[0] == NULL_RTX)
-    slot[0] = emit_insn_before (gen_mnop (), slot[1]);
-  if (slot[2] == NULL_RTX)
-    slot[2] = emit_insn_after (gen_nop (), slot[1]);
-
-  /* Avoid line number information being printed inside one bundle.  */
-  if (INSN_LOCATOR (slot[1])
-      && INSN_LOCATOR (slot[1]) != INSN_LOCATOR (slot[0]))
-    INSN_LOCATOR (slot[1]) = INSN_LOCATOR (slot[0]);
-  if (INSN_LOCATOR (slot[2])
-      && INSN_LOCATOR (slot[2]) != INSN_LOCATOR (slot[0]))
-    INSN_LOCATOR (slot[2]) = INSN_LOCATOR (slot[0]);
-
-  /* Terminate them with "|| " instead of ";" in the output.  */
-  PUT_MODE (slot[0], SImode);
-  PUT_MODE (slot[1], SImode);
-
-  /* This is a cheat to avoid emit_insn's special handling of SEQUENCEs.
-     Generating a PARALLEL first and changing its code later is the
-     easiest way to emit a SEQUENCE insn.  */
-  bundle = gen_rtx_PARALLEL (VOIDmode, gen_rtvec (3, slot[0], slot[1], slot[2]));
-  emit_insn_before (bundle, slot[0]);
-  remove_insn (slot[0]);
-  remove_insn (slot[1]);
-  remove_insn (slot[2]);
-  PUT_CODE (bundle, SEQUENCE);
-  
-  return true;
-}
-
-/* Go through all insns, and use the information generated during scheduling
-   to generate SEQUENCEs to represent bundles of instructions issued
-   simultaneously.  */
-
-static void
-bfin_gen_bundles (void)
-{
-  basic_block bb;
-  FOR_EACH_BB (bb)
-    {
-      rtx insn, next;
-      rtx slot[3];
-      int n_filled = 0;
-
-      slot[0] = slot[1] = slot[2] = NULL_RTX;
-      for (insn = BB_HEAD (bb);; insn = next)
-	{
-	  int at_end;
-	  if (INSN_P (insn))
-	    {
-	      if (get_attr_type (insn) == TYPE_DSP32)
-		slot[0] = insn;
-	      else if (slot[1] == NULL_RTX)
-		slot[1] = insn;
-	      else
-		slot[2] = insn;
-	      n_filled++;
-	    }
-
-	  next = NEXT_INSN (insn);
-	  while (next && insn != BB_END (bb)
-		 && !(INSN_P (next)
-		      && GET_CODE (PATTERN (next)) != USE
-		      && GET_CODE (PATTERN (next)) != CLOBBER))
-	    {
-	      insn = next;
-	      next = NEXT_INSN (insn);
-	    }
-
-	  /* BB_END can change due to emitting extra NOPs, so check here.  */
-	  at_end = insn == BB_END (bb);
-	  if (at_end || GET_MODE (next) == TImode)
-	    {
-	      if ((n_filled < 2
-		   || !gen_one_bundle (slot))
-		  && slot[0] != NULL_RTX)
-		{
-		  rtx pat = PATTERN (slot[0]);
-		  if (GET_CODE (pat) == SET
-		      && GET_CODE (SET_SRC (pat)) == UNSPEC
-		      && XINT (SET_SRC (pat), 1) == UNSPEC_32BIT)
-		    {
-		      SET_SRC (pat) = XVECEXP (SET_SRC (pat), 0, 0);
-		      INSN_CODE (slot[0]) = -1;
-		    }
-		}
-	      n_filled = 0;
-	      slot[0] = slot[1] = slot[2] = NULL_RTX;
-	    }
-	  if (at_end)
-	    break;
-	}
-    }
-}
--
-/* Return an insn type for INSN that can be used by the caller for anomaly
-   workarounds.  This differs from plain get_attr_type in that it handles
-   SEQUENCEs.  */
-
-static enum attr_type
-type_for_anomaly (rtx insn)
-{
-  rtx pat = PATTERN (insn);
-  if (GET_CODE (pat) == SEQUENCE)
-    {
-      enum attr_type t;
-      t = get_attr_type (XVECEXP (pat, 0, 1));
-      if (t == TYPE_MCLD)
-	return t;
-      t = get_attr_type (XVECEXP (pat, 0, 2));
-      if (t == TYPE_MCLD)
-	return t;
-      return TYPE_MCST;
-    }
-  else
-    return get_attr_type (insn);
-}
-
-/* Return nonzero if INSN contains any loads that may trap.  It handles
-   SEQUENCEs correctly.  */
-
-static bool
-trapping_loads_p (rtx insn)
-{
-  rtx pat = PATTERN (insn);
-  if (GET_CODE (pat) == SEQUENCE)
-    {
-      enum attr_type t;
-      t = get_attr_type (XVECEXP (pat, 0, 1));
-      if (t == TYPE_MCLD
-	  && may_trap_p (SET_SRC (PATTERN (XVECEXP (pat, 0, 1)))))
-	return true;
-      t = get_attr_type (XVECEXP (pat, 0, 2));
-      if (t == TYPE_MCLD
-	  && may_trap_p (SET_SRC (PATTERN (XVECEXP (pat, 0, 2)))))
-	return true;
-      return false;
-    }
-  else
-    return may_trap_p (SET_SRC (single_set (insn)));
-}
-
-/* We use the machine specific reorg pass for emitting CSYNC instructions
-   after conditional branches as needed.
-
-   The Blackfin is unusual in that a code sequence like
-     if cc jump label
-     r0 = (p0)
-   may speculatively perform the load even if the condition isn't true.  This
-   happens for a branch that is predicted not taken, because the pipeline
-   isn't flushed or stalled, so the early stages of the following instructions,
-   which perform the memory reference, are allowed to execute before the
-   jump condition is evaluated.
-   Therefore, we must insert additional instructions in all places where this
-   could lead to incorrect behavior.  The manual recommends CSYNC, while
-   VDSP seems to use NOPs (even though its corresponding compiler option is
-   named CSYNC).
-
-   When optimizing for speed, we emit NOPs, which seems faster than a CSYNC.
-   When optimizing for size, we turn the branch into a predicted taken one.
-   This may be slower due to mispredicts, but saves code size.  */
-
-static void
-bfin_reorg (void)
-{
-  rtx insn, last_condjump = NULL_RTX;
-  int cycles_since_jump = INT_MAX;
-
-  /* We are freeing block_for_insn in the toplev to keep compatibility
-     with old MDEP_REORGS that are not CFG based.  Recompute it now.  */
-  compute_bb_for_insn ();
-
-  if (bfin_flag_schedule_insns2)
-    {
-      splitting_for_sched = 1;
-      split_all_insns (0);
-      splitting_for_sched = 0;
-
-      update_life_info (NULL, UPDATE_LIFE_GLOBAL_RM_NOTES, PROP_DEATH_NOTES);
-
-      timevar_push (TV_SCHED2);
-      schedule_insns ();
-      timevar_pop (TV_SCHED2);
-
-      /* Examine the schedule and insert nops as necessary for 64-bit parallel
-	 instructions.  */
-      bfin_gen_bundles ();
-    }
-
-  /* Doloop optimization */
-  if (cfun->machine->has_hardware_loops)
-    bfin_reorg_loops (dump_file);
-
-  if (! TARGET_SPECLD_ANOMALY && ! TARGET_CSYNC_ANOMALY)
-    return;
-
-  /* First pass: find predicted-false branches; if something after them
-     needs nops, insert them or change the branch to predict true.  */
-  for (insn = get_insns (); insn; insn = NEXT_INSN (insn))
-    {
-      rtx pat;
-
       if (NOTE_P (insn) || BARRIER_P (insn) || LABEL_P (insn))
 	continue;
 
@@ -5741,10 +4435,7 @@
 	}
       else if (INSN_P (insn))
 	{
-<<<<<<< HEAD
-=======
 	  rtx load_insn = find_load (insn);
->>>>>>> 60a98cce
 	  enum attr_type type = type_for_anomaly (insn);
 	  int delay_needed = 0;
 	  if (cycles_since_jump < INT_MAX)
@@ -5752,11 +4443,7 @@
 
 	  if (load_insn && TARGET_SPECLD_ANOMALY)
 	    {
-<<<<<<< HEAD
-	      if (trapping_loads_p (insn))
-=======
 	      if (trapping_loads_p (load_insn))
->>>>>>> 60a98cce
 		delay_needed = 3;
 	    }
 	  else if (type == TYPE_SYNC && TARGET_CSYNC_ANOMALY)
@@ -5861,15 +4548,10 @@
     {
       timevar_push (TV_VAR_TRACKING);
       variable_tracking_main ();
-<<<<<<< HEAD
-      timevar_pop (TV_VAR_TRACKING);
-    }
-=======
       reorder_var_tracking_notes ();
       timevar_pop (TV_VAR_TRACKING);
     }
   df_finish_pass (false);
->>>>>>> 60a98cce
 }
  
@@ -6113,22 +4795,13 @@
   BFIN_BUILTIN_MIN_1X16,
   BFIN_BUILTIN_MAX_1X16,
 
-<<<<<<< HEAD
-=======
   BFIN_BUILTIN_SUM_2X16,
->>>>>>> 60a98cce
   BFIN_BUILTIN_DIFFHL_2X16,
   BFIN_BUILTIN_DIFFLH_2X16,
 
   BFIN_BUILTIN_SSADD_1X32,
   BFIN_BUILTIN_SSSUB_1X32,
   BFIN_BUILTIN_NORM_1X32,
-<<<<<<< HEAD
-  BFIN_BUILTIN_NEG_1X32,
-  BFIN_BUILTIN_MIN_1X32,
-  BFIN_BUILTIN_MAX_1X32,
-  BFIN_BUILTIN_MULT_1X32,
-=======
   BFIN_BUILTIN_ROUND_1X32,
   BFIN_BUILTIN_NEG_1X32,
   BFIN_BUILTIN_ABS_1X32,
@@ -6137,7 +4810,6 @@
   BFIN_BUILTIN_MULT_1X32,
   BFIN_BUILTIN_MULT_1X32X32,
   BFIN_BUILTIN_MULT_1X32X32NS,
->>>>>>> 60a98cce
 
   BFIN_BUILTIN_MULHISILL,
   BFIN_BUILTIN_MULHISILH,
@@ -6148,10 +4820,7 @@
   BFIN_BUILTIN_LSHIFT_2X16,
   BFIN_BUILTIN_SSASHIFT_1X16,
   BFIN_BUILTIN_SSASHIFT_2X16,
-<<<<<<< HEAD
-=======
   BFIN_BUILTIN_SSASHIFT_1X32,
->>>>>>> 60a98cce
 
   BFIN_BUILTIN_CPLX_MUL_16,
   BFIN_BUILTIN_CPLX_MAC_16,
@@ -6260,11 +4929,8 @@
   def_builtin ("__builtin_bfin_norm_fr1x16", short_ftype_int,
 	       BFIN_BUILTIN_NORM_1X16);
 
-<<<<<<< HEAD
-=======
   def_builtin ("__builtin_bfin_sum_fr2x16", short_ftype_v2hi,
 	       BFIN_BUILTIN_SUM_2X16);
->>>>>>> 60a98cce
   def_builtin ("__builtin_bfin_diff_hl_fr2x16", short_ftype_v2hi,
 	       BFIN_BUILTIN_DIFFHL_2X16);
   def_builtin ("__builtin_bfin_diff_lh_fr2x16", short_ftype_v2hi,
@@ -6285,12 +4951,6 @@
 	       BFIN_BUILTIN_SSSUB_1X32);
   def_builtin ("__builtin_bfin_negate_fr1x32", int_ftype_int,
 	       BFIN_BUILTIN_NEG_1X32);
-<<<<<<< HEAD
-  def_builtin ("__builtin_bfin_norm_fr1x32", short_ftype_int,
-	       BFIN_BUILTIN_NORM_1X32);
-  def_builtin ("__builtin_bfin_mult_fr1x32", int_ftype_short_short,
-	       BFIN_BUILTIN_MULT_1X32);
-=======
   def_builtin ("__builtin_bfin_abs_fr1x32", int_ftype_int,
 	       BFIN_BUILTIN_ABS_1X32);
   def_builtin ("__builtin_bfin_norm_fr1x32", short_ftype_int,
@@ -6303,7 +4963,6 @@
 	       BFIN_BUILTIN_MULT_1X32X32);
   def_builtin ("__builtin_bfin_mult_fr1x32x32NS", int_ftype_int_int,
 	       BFIN_BUILTIN_MULT_1X32X32NS);
->>>>>>> 60a98cce
 
   /* Shifts.  */
   def_builtin ("__builtin_bfin_shl_fr1x16", short_ftype_int_int,
@@ -6314,11 +4973,8 @@
 	       BFIN_BUILTIN_LSHIFT_1X16);
   def_builtin ("__builtin_bfin_lshl_fr2x16", v2hi_ftype_v2hi_int,
 	       BFIN_BUILTIN_LSHIFT_2X16);
-<<<<<<< HEAD
-=======
   def_builtin ("__builtin_bfin_shl_fr1x32", int_ftype_int_int,
 	       BFIN_BUILTIN_SSASHIFT_1X32);
->>>>>>> 60a98cce
 
   /* Complex numbers.  */
   def_builtin ("__builtin_bfin_cmplx_mul", v2hi_ftype_v2hi_v2hi,
@@ -6346,10 +5002,7 @@
   { CODE_FOR_ssashifthi3, "__builtin_bfin_shl_fr1x16", BFIN_BUILTIN_SSASHIFT_1X16, -1 },
   { CODE_FOR_lshiftv2hi3, "__builtin_bfin_lshl_fr2x16", BFIN_BUILTIN_LSHIFT_2X16, -1 },
   { CODE_FOR_lshifthi3, "__builtin_bfin_lshl_fr1x16", BFIN_BUILTIN_LSHIFT_1X16, -1 },
-<<<<<<< HEAD
-=======
   { CODE_FOR_ssashiftsi3, "__builtin_bfin_shl_fr1x32", BFIN_BUILTIN_SSASHIFT_1X32, -1 },
->>>>>>> 60a98cce
 
   { CODE_FOR_sminhi3, "__builtin_bfin_min_fr1x16", BFIN_BUILTIN_MIN_1X16, -1 },
   { CODE_FOR_smaxhi3, "__builtin_bfin_max_fr1x16", BFIN_BUILTIN_MAX_1X16, -1 },
@@ -6382,22 +5035,14 @@
   { CODE_FOR_abshi2, "__builtin_bfin_abs_fr1x16", BFIN_BUILTIN_ABS_1X16, 0 },
 
   { CODE_FOR_signbitssi2, "__builtin_bfin_norm_fr1x32", BFIN_BUILTIN_NORM_1X32, 0 },
-<<<<<<< HEAD
-  { CODE_FOR_ssnegsi2, "__builtin_bfin_negate_fr1x32", BFIN_BUILTIN_NEG_1X32, 0 },
-=======
   { CODE_FOR_ssroundsi2, "__builtin_bfin_round_fr1x32", BFIN_BUILTIN_ROUND_1X32, 0 },
   { CODE_FOR_ssnegsi2, "__builtin_bfin_negate_fr1x32", BFIN_BUILTIN_NEG_1X32, 0 },
   { CODE_FOR_ssabssi2, "__builtin_bfin_abs_fr1x32", BFIN_BUILTIN_ABS_1X32, 0 },
->>>>>>> 60a98cce
 
   { CODE_FOR_movv2hi_hi_low, "__builtin_bfin_extract_lo", BFIN_BUILTIN_EXTRACTLO, 0 },
   { CODE_FOR_movv2hi_hi_high, "__builtin_bfin_extract_hi", BFIN_BUILTIN_EXTRACTHI, 0 },
   { CODE_FOR_ssnegv2hi2, "__builtin_bfin_negate_fr2x16", BFIN_BUILTIN_NEG_2X16, 0 },
-<<<<<<< HEAD
-  { CODE_FOR_absv2hi2, "__builtin_bfin_abs_fr2x16", BFIN_BUILTIN_ABS_2X16, 0 }
-=======
   { CODE_FOR_ssabsv2hi2, "__builtin_bfin_abs_fr2x16", BFIN_BUILTIN_ABS_2X16, 0 }
->>>>>>> 60a98cce
 };
 
 /* Errors in the source file can cause expand_expr to return const0_rtx
@@ -6529,11 +5174,7 @@
   tree fndecl = TREE_OPERAND (CALL_EXPR_FN (exp), 0);
   unsigned int fcode = DECL_FUNCTION_CODE (fndecl);
   tree arg0, arg1, arg2;
-<<<<<<< HEAD
-  rtx op0, op1, op2, accvec, pat, tmp1, tmp2;
-=======
   rtx op0, op1, op2, accvec, pat, tmp1, tmp2, a0reg, a1reg;
->>>>>>> 60a98cce
   enum machine_mode tmode, mode0;
 
   switch (fcode)
@@ -6547,19 +5188,12 @@
 
     case BFIN_BUILTIN_DIFFHL_2X16:
     case BFIN_BUILTIN_DIFFLH_2X16:
-<<<<<<< HEAD
-      arg0 = CALL_EXPR_ARG (exp, 0);
-      op0 = expand_expr (arg0, NULL_RTX, VOIDmode, 0);
-      icode = (fcode == BFIN_BUILTIN_DIFFHL_2X16
-	       ? CODE_FOR_subhilov2hi3 : CODE_FOR_sublohiv2hi3);
-=======
     case BFIN_BUILTIN_SUM_2X16:
       arg0 = CALL_EXPR_ARG (exp, 0);
       op0 = expand_expr (arg0, NULL_RTX, VOIDmode, 0);
       icode = (fcode == BFIN_BUILTIN_DIFFHL_2X16 ? CODE_FOR_subhilov2hi3
 	       : fcode == BFIN_BUILTIN_DIFFLH_2X16 ? CODE_FOR_sublohiv2hi3
 	       : CODE_FOR_ssaddhilov2hi3);
->>>>>>> 60a98cce
       tmode = insn_data[icode].operand[0].mode;
       mode0 = insn_data[icode].operand[1].mode;
 
@@ -6580,8 +5214,6 @@
       emit_insn (pat);
       return target;
 
-<<<<<<< HEAD
-=======
     case BFIN_BUILTIN_MULT_1X32X32:
     case BFIN_BUILTIN_MULT_1X32X32NS:
       arg0 = CALL_EXPR_ARG (exp, 0);
@@ -6637,7 +5269,6 @@
 	emit_insn (gen_addsi3 (target, target, op2));
       return target;
 
->>>>>>> 60a98cce
     case BFIN_BUILTIN_CPLX_MUL_16:
       arg0 = CALL_EXPR_ARG (exp, 0);
       arg1 = CALL_EXPR_ARG (exp, 1);
@@ -6747,9 +5378,6 @@
 #undef  TARGET_ASM_INTEGER
 #define TARGET_ASM_INTEGER bfin_assemble_integer
 
-#undef  TARGET_ASM_INTEGER
-#define TARGET_ASM_INTEGER bfin_assemble_integer
-
 #undef TARGET_MACHINE_DEPENDENT_REORG
 #define TARGET_MACHINE_DEPENDENT_REORG bfin_reorg
 

/* Prototypes for Blackfin functions used in the md file & elsewhere.
   Copyright (C) 2005, 2007, 2008, 2009 Free Software Foundation, Inc.

   This file is part of GNU CC.

   GNU CC is free software; you can redistribute it and/or modify
   it under the terms of the GNU General Public License as published by
   the Free Software Foundation; either version 3, or (at your option)
   any later version.

   GNU CC is distributed in the hope that it will be useful,
   but WITHOUT ANY WARRANTY; without even the implied warranty of
   MERCHANTABILITY or FITNESS FOR A PARTICULAR PURPOSE.  See the
   GNU General Public License for more details.

   You should have received a copy of the GNU General Public License
   along with GCC; see the file COPYING3.  If not see
   <http://www.gnu.org/licenses/>.  */

/* Function prototypes that cannot exist in bfin.h due to dependency
   complications.  */
#ifndef GCC_BFIN_PROTOS_H
#define GCC_BFIN_PROTOS_H

/* CPU type.  */
typedef enum bfin_cpu_type
{
  BFIN_CPU_UNKNOWN,
  BFIN_CPU_BF512,
  BFIN_CPU_BF514,
  BFIN_CPU_BF516,
  BFIN_CPU_BF518,
  BFIN_CPU_BF522,
  BFIN_CPU_BF523,
  BFIN_CPU_BF524,
  BFIN_CPU_BF525,
  BFIN_CPU_BF526,
  BFIN_CPU_BF527,
  BFIN_CPU_BF531,
  BFIN_CPU_BF532,
  BFIN_CPU_BF533,
  BFIN_CPU_BF534,
  BFIN_CPU_BF536,
  BFIN_CPU_BF537,
  BFIN_CPU_BF538,
  BFIN_CPU_BF539,
  BFIN_CPU_BF542,
  BFIN_CPU_BF544,
  BFIN_CPU_BF547,
  BFIN_CPU_BF548,
  BFIN_CPU_BF549,
  BFIN_CPU_BF561
} bfin_cpu_t;

/* Value of -mcpu= */
extern bfin_cpu_t bfin_cpu_type;

/* Value of -msi-revision= */
extern int bfin_si_revision;

extern unsigned int bfin_workarounds;

/* For the anomaly 05-00-0245 */
#define WA_SPECULATIVE_LOADS 0x00000001
#define ENABLE_WA_SPECULATIVE_LOADS \
  (bfin_workarounds & WA_SPECULATIVE_LOADS)

/* For the anomaly 05-00-0244 */
#define WA_SPECULATIVE_SYNCS 0x00000002
#define ENABLE_WA_SPECULATIVE_SYNCS \
  (bfin_workarounds & WA_SPECULATIVE_SYNCS)

/* For the anomaly 05-00-0371 */
#define WA_RETS 0x00000004
#define ENABLE_WA_RETS \
  (bfin_workarounds & WA_RETS)

/* For the anomaly 05-00-0426 */
#define WA_INDIRECT_CALLS 0x00000008
#define ENABLE_WA_INDIRECT_CALLS \
  ((bfin_workarounds & WA_INDIRECT_CALLS) && !TARGET_ICPLB)

<<<<<<< HEAD
#define WA_05000257 0x00000040
#define ENABLE_WA_05000257 \
  (bfin_workarounds & WA_05000257)

#define WA_05000283 0x00000010
#define ENABLE_WA_05000283 \
  (bfin_workarounds & WA_05000283)

#define WA_05000315 0x00000020
#define ENABLE_WA_05000315 \
  (bfin_workarounds & WA_05000315)
=======
#define WA_05000257 0x00000010
#define ENABLE_WA_05000257 \
  (bfin_workarounds & WA_05000257)

#define WA_05000283 0x00000020
#define ENABLE_WA_05000283 \
  (bfin_workarounds & WA_05000283)

#define WA_05000315 0x00000040
#define ENABLE_WA_05000315 \
  (bfin_workarounds & WA_05000315)

/* For the anomaly 05-00-0312 */
#define WA_LOAD_LCREGS 0x00000080
#define ENABLE_WA_LOAD_LCREGS \
  (bfin_workarounds & WA_LOAD_LCREGS)
>>>>>>> 42a9ba1d

#define Mmode enum machine_mode

extern rtx function_arg (CUMULATIVE_ARGS *, Mmode, tree, int);
extern void function_arg_advance (CUMULATIVE_ARGS *, Mmode, tree, int);
extern bool function_arg_regno_p (int);

extern const char *output_load_immediate (rtx *);
extern const char *output_casesi_internal (rtx *);
extern char *bfin_asm_long (void);
extern char *bfin_asm_short (void);
extern int log2constp (unsigned HOST_WIDE_INT);

extern bool bfin_legitimate_constant_p (rtx);
extern int hard_regno_mode_ok (int, Mmode);
extern void init_cumulative_args (CUMULATIVE_ARGS *, tree, rtx);	  
extern HOST_WIDE_INT bfin_initial_elimination_offset (int, int);

extern int effective_address_32bit_p (rtx, Mmode);
extern int symbolic_reference_mentioned_p (rtx);
extern rtx bfin_gen_compare (rtx, Mmode);
extern bool expand_move (rtx *, Mmode);
extern void bfin_expand_call (rtx, rtx, rtx, rtx, int);
extern bool bfin_longcall_p (rtx, int);
extern bool bfin_dsp_memref_p (rtx);
extern bool bfin_expand_movmem (rtx, rtx, rtx, rtx);

extern void conditional_register_usage (void);
extern int bfin_register_move_cost (enum machine_mode, enum reg_class,
				    enum reg_class);
extern int bfin_memory_move_cost (enum machine_mode, enum reg_class, int in);
extern enum reg_class secondary_input_reload_class (enum reg_class, Mmode,
						    rtx);
extern enum reg_class secondary_output_reload_class (enum reg_class, Mmode,
						     rtx);
extern char *section_asm_op_1 (SECT_ENUM_T);
extern char *section_asm_op (SECT_ENUM_T);
extern void override_options (void);
extern void print_operand (FILE *,  rtx, char);
extern void print_address_operand (FILE *, rtx);
extern void split_di (rtx [], int, rtx [], rtx []);
extern int split_load_immediate (rtx []);
extern void emit_pic_move (rtx *, Mmode);
extern void override_options (void);
extern void asm_conditional_branch (rtx, rtx *, int, int);
extern rtx bfin_gen_compare (rtx, Mmode);

extern int bfin_local_alignment (tree, int);
extern void initialize_trampoline (rtx, rtx, rtx);
extern rtx bfin_va_arg (tree, tree);

extern void bfin_expand_prologue (void);
extern void bfin_expand_epilogue (int, int, bool);
extern int push_multiple_operation (rtx, Mmode);
extern int pop_multiple_operation (rtx, Mmode);
extern void output_push_multiple (rtx, rtx *);
extern void output_pop_multiple (rtx, rtx *);
extern int bfin_hard_regno_rename_ok (unsigned int, unsigned int);
extern rtx bfin_return_addr_rtx (int);
extern void bfin_hardware_loop (void);
#undef  Mmode 

#endif
<|MERGE_RESOLUTION|>--- conflicted
+++ resolved
@@ -80,19 +80,6 @@
 #define ENABLE_WA_INDIRECT_CALLS \
   ((bfin_workarounds & WA_INDIRECT_CALLS) && !TARGET_ICPLB)
 
-<<<<<<< HEAD
-#define WA_05000257 0x00000040
-#define ENABLE_WA_05000257 \
-  (bfin_workarounds & WA_05000257)
-
-#define WA_05000283 0x00000010
-#define ENABLE_WA_05000283 \
-  (bfin_workarounds & WA_05000283)
-
-#define WA_05000315 0x00000020
-#define ENABLE_WA_05000315 \
-  (bfin_workarounds & WA_05000315)
-=======
 #define WA_05000257 0x00000010
 #define ENABLE_WA_05000257 \
   (bfin_workarounds & WA_05000257)
@@ -109,7 +96,6 @@
 #define WA_LOAD_LCREGS 0x00000080
 #define ENABLE_WA_LOAD_LCREGS \
   (bfin_workarounds & WA_LOAD_LCREGS)
->>>>>>> 42a9ba1d
 
 #define Mmode enum machine_mode
 

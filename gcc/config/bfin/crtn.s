/* Specialized code needed to support construction and destruction of
   file-scope objects in C++ and Java code, and to support exception handling.
   Copyright (C) 2005 Free Software Foundation, Inc.
   Contributed by Analog Devices.

This file is part of GCC.

GCC is free software; you can redistribute it and/or modify
it under the terms of the GNU General Public License as published by
the Free Software Foundation; either version 2, or (at your option)
any later version.

GCC is distributed in the hope that it will be useful,
but WITHOUT ANY WARRANTY; without even the implied warranty of
MERCHANTABILITY or FITNESS FOR A PARTICULAR PURPOSE.  See the
GNU General Public License for more details.

You should have received a copy of the GNU General Public License
along with GCC; see the file COPYING.  If not, write to
the Free Software Foundation, 51 Franklin Street, Fifth Floor,
Boston, MA 02110-1301, USA.  */

/* As a special exception, if you link this library with files
   compiled with GCC to produce an executable, this does not cause
   the resulting executable to be covered by the GNU General Public License.
   This exception does not however invalidate any other reasons why
   the executable file might be covered by the GNU General Public License.  */

/*
 * This file supplies function epilogues for the .init and .fini sections.
 * It is linked in after all other files.
 */

	.file   "crtn.o"
	.ident  "GNU C crtn.o"

	.section .init
	unlink; 
#if defined __ID_SHARED_LIB__
	P5 = [SP++];
<<<<<<< HEAD
=======
#elif defined __BFIN_FDPIC__
	P3 = [SP++];
>>>>>>> f8383f28
#endif
	rts;

	.section .fini
	unlink;
#if defined __ID_SHARED_LIB__
	P5 = [SP++];
<<<<<<< HEAD
=======
#elif defined __BFIN_FDPIC__
	P3 = [SP++];
>>>>>>> f8383f28
#endif
	rts;<|MERGE_RESOLUTION|>--- conflicted
+++ resolved
@@ -38,11 +38,8 @@
 	unlink; 
 #if defined __ID_SHARED_LIB__
 	P5 = [SP++];
-<<<<<<< HEAD
-=======
 #elif defined __BFIN_FDPIC__
 	P3 = [SP++];
->>>>>>> f8383f28
 #endif
 	rts;
 
@@ -50,10 +47,7 @@
 	unlink;
 #if defined __ID_SHARED_LIB__
 	P5 = [SP++];
-<<<<<<< HEAD
-=======
 #elif defined __BFIN_FDPIC__
 	P3 = [SP++];
->>>>>>> f8383f28
 #endif
 	rts;
--- conflicted
+++ resolved
@@ -3,11 +3,7 @@
 LIB1ASMSRC = bfin/lib1funcs.asm
 LIB1ASMFUNCS = _divsi3 _udivsi3 _umodsi3 _modsi3
 
-<<<<<<< HEAD
-EXTRA_PARTS = crtbegin.o crtend.o crti.o crtn.o crtlibid.o
-=======
 EXTRA_PARTS = crtbegin.o crtend.o crtbeginS.o crtendS.o crti.o crtn.o crtlibid.o
->>>>>>> f8383f28
 
 FPBIT = fp-bit.c
 DPBIT = dp-bit.c
@@ -47,8 +43,4 @@
 	-c -o $(T)crtlibid.o -x assembler-with-cpp \
 	$(srcdir)/config/bfin/crtlibid.s
 
-<<<<<<< HEAD
-EXTRA_MULTILIB_PARTS= crtbegin.o crtend.o crti.o crtn.o crtlibid.o
-=======
-EXTRA_MULTILIB_PARTS = crtbegin.o crtend.o crtbeginS.o crtendS.o crti.o crtn.o crtlibid.o
->>>>>>> f8383f28
+EXTRA_MULTILIB_PARTS = crtbegin.o crtend.o crtbeginS.o crtendS.o crti.o crtn.o crtlibid.o
/* Definitions for the Blackfin port.
<<<<<<< HEAD
   Copyright (C) 2005, 2007 Free Software Foundation, Inc.
=======
   Copyright (C) 2005, 2007, 2008 Free Software Foundation, Inc.
>>>>>>> 42bae686
   Contributed by Analog Devices.

   This file is part of GCC.

   GCC is free software; you can redistribute it and/or modify it
   under the terms of the GNU General Public License as published
   by the Free Software Foundation; either version 3, or (at your
   option) any later version.

   GCC is distributed in the hope that it will be useful, but WITHOUT
   ANY WARRANTY; without even the implied warranty of MERCHANTABILITY
   or FITNESS FOR A PARTICULAR PURPOSE.  See the GNU General Public
   License for more details.

   You should have received a copy of the GNU General Public License
   along with GCC; see the file COPYING3.  If not see
   <http://www.gnu.org/licenses/>.  */

#ifndef _BFIN_CONFIG
#define _BFIN_CONFIG

#define OBJECT_FORMAT_ELF

#define BRT 1
#define BRF 0

/* Print subsidiary information on the compiler version in use.  */
#define TARGET_VERSION fprintf (stderr, " (BlackFin bfin)")

/* Run-time compilation parameters selecting different hardware subsets.  */

extern int target_flags;

/* Predefinition in the preprocessor for this target machine */
#ifndef TARGET_CPU_CPP_BUILTINS
<<<<<<< HEAD
#define TARGET_CPU_CPP_BUILTINS()               \
  do                                            \
    {                                           \
      builtin_define_std ("bfin");              \
      builtin_define_std ("BFIN");              \
=======
#define TARGET_CPU_CPP_BUILTINS()		\
  do						\
    {						\
      builtin_define_std ("bfin");		\
      builtin_define_std ("BFIN");		\
>>>>>>> 42bae686
      builtin_define ("__ADSPBLACKFIN__");	\
      builtin_define ("__ADSPLPBLACKFIN__");	\
						\
      switch (bfin_cpu_type)			\
	{					\
	case BFIN_CPU_BF512:			\
	  builtin_define ("__ADSPBF512__");	\
	  builtin_define ("__ADSPBF51x__");	\
	  break;				\
	case BFIN_CPU_BF514:			\
	  builtin_define ("__ADSPBF514__");	\
	  builtin_define ("__ADSPBF51x__");	\
	  break;				\
	case BFIN_CPU_BF516:			\
	  builtin_define ("__ADSPBF516__");	\
	  builtin_define ("__ADSPBF51x__");	\
	  break;				\
	case BFIN_CPU_BF518:			\
	  builtin_define ("__ADSPBF518__");	\
	  builtin_define ("__ADSPBF51x__");	\
	  break;				\
	case BFIN_CPU_BF522:			\
	  builtin_define ("__ADSPBF522__");	\
	  builtin_define ("__ADSPBF52x__");	\
	  break;				\
	case BFIN_CPU_BF523:			\
	  builtin_define ("__ADSPBF523__");	\
	  builtin_define ("__ADSPBF52x__");	\
	  break;				\
	case BFIN_CPU_BF524:			\
	  builtin_define ("__ADSPBF524__");	\
	  builtin_define ("__ADSPBF52x__");	\
	  break;				\
	case BFIN_CPU_BF525:			\
	  builtin_define ("__ADSPBF525__");	\
	  builtin_define ("__ADSPBF52x__");	\
	  break;				\
	case BFIN_CPU_BF526:			\
	  builtin_define ("__ADSPBF526__");	\
	  builtin_define ("__ADSPBF52x__");	\
	  break;				\
	case BFIN_CPU_BF527:			\
	  builtin_define ("__ADSPBF527__");	\
	  builtin_define ("__ADSPBF52x__");	\
	  break;				\
	case BFIN_CPU_BF531:			\
	  builtin_define ("__ADSPBF531__");	\
	  break;				\
	case BFIN_CPU_BF532:			\
	  builtin_define ("__ADSPBF532__");	\
	  break;				\
	case BFIN_CPU_BF533:			\
	  builtin_define ("__ADSPBF533__");	\
	  break;				\
	case BFIN_CPU_BF534:			\
	  builtin_define ("__ADSPBF534__");	\
	  break;				\
	case BFIN_CPU_BF536:			\
	  builtin_define ("__ADSPBF536__");	\
	  break;				\
	case BFIN_CPU_BF537:			\
	  builtin_define ("__ADSPBF537__");	\
	  break;				\
	case BFIN_CPU_BF538:			\
	  builtin_define ("__ADSPBF538__");	\
	  break;				\
	case BFIN_CPU_BF539:			\
	  builtin_define ("__ADSPBF539__");	\
	  break;				\
	case BFIN_CPU_BF542:			\
	  builtin_define ("__ADSPBF542__");	\
	  builtin_define ("__ADSPBF54x__");	\
	  break;				\
	case BFIN_CPU_BF544:			\
	  builtin_define ("__ADSPBF544__");	\
	  builtin_define ("__ADSPBF54x__");	\
	  break;				\
	case BFIN_CPU_BF548:			\
	  builtin_define ("__ADSPBF548__");	\
	  builtin_define ("__ADSPBF54x__");	\
	  break;				\
	case BFIN_CPU_BF547:			\
	  builtin_define ("__ADSPBF547__");	\
	  builtin_define ("__ADSPBF54x__");	\
	  break;				\
	case BFIN_CPU_BF549:			\
	  builtin_define ("__ADSPBF549__");	\
	  builtin_define ("__ADSPBF54x__");	\
	  break;				\
	case BFIN_CPU_BF561:			\
	  builtin_define ("__ADSPBF561__");	\
	  break;				\
	}					\
						\
      if (bfin_si_revision != -1)		\
	{					\
	  /* space of 0xnnnn and a NUL */	\
	  char *buf = XALLOCAVEC (char, 7);	\
						\
	  sprintf (buf, "0x%04x", bfin_si_revision);			\
	  builtin_define_with_value ("__SILICON_REVISION__", buf, 0);	\
	}								\
									\
      if (bfin_workarounds)						\
	builtin_define ("__WORKAROUNDS_ENABLED");			\
      if (ENABLE_WA_SPECULATIVE_LOADS)					\
	builtin_define ("__WORKAROUND_SPECULATIVE_LOADS");		\
      if (ENABLE_WA_SPECULATIVE_SYNCS)					\
	builtin_define ("__WORKAROUND_SPECULATIVE_SYNCS");		\
      if (ENABLE_WA_INDIRECT_CALLS)					\
	builtin_define ("__WORKAROUND_INDIRECT_CALLS");			\
      if (ENABLE_WA_RETS)						\
	builtin_define ("__WORKAROUND_RETS");				\
						\
      if (TARGET_FDPIC)				\
	{					\
	  builtin_define ("__BFIN_FDPIC__");	\
	  builtin_define ("__FDPIC__");		\
	}					\
      if (TARGET_ID_SHARED_LIBRARY		\
	  && !TARGET_SEP_DATA)			\
	builtin_define ("__ID_SHARED_LIB__");	\
      if (flag_no_builtin)			\
	builtin_define ("__NO_BUILTIN");	\
      if (TARGET_MULTICORE)			\
	builtin_define ("__BFIN_MULTICORE");	\
      if (TARGET_COREA)				\
	builtin_define ("__BFIN_COREA");	\
      if (TARGET_COREB)				\
	builtin_define ("__BFIN_COREB");	\
      if (TARGET_SDRAM)				\
	builtin_define ("__BFIN_SDRAM");	\
    }						\
  while (0)
#endif

#define DRIVER_SELF_SPECS SUBTARGET_DRIVER_SELF_SPECS	"\
 %{mleaf-id-shared-library:%{!mid-shared-library:-mid-shared-library}} \
 %{mfdpic:%{!fpic:%{!fpie:%{!fPIC:%{!fPIE:\
   	    %{!fno-pic:%{!fno-pie:%{!fno-PIC:%{!fno-PIE:-fpie}}}}}}}}} \
"
#ifndef SUBTARGET_DRIVER_SELF_SPECS
# define SUBTARGET_DRIVER_SELF_SPECS
#endif

#define LINK_GCC_C_SEQUENCE_SPEC "\
  %{mfast-fp:-lbffastfp} %G %L %{mfast-fp:-lbffastfp} %G \
"

/* A C string constant that tells the GCC driver program options to pass to
   the assembler.  It can also specify how to translate options you give to GNU
   CC into options for GCC to pass to the assembler.  See the file `sun3.h'
   for an example of this.

   Do not define this macro if it does not need to do anything.

   Defined in svr4.h.  */
#undef  ASM_SPEC
#define ASM_SPEC "\
%{G*} %{v} %{n} %{T} %{Ym,*} %{Yd,*} %{Wa,*:%*} \
    %{mno-fdpic:-mnopic} %{mfdpic}"

#define LINK_SPEC "\
%{h*} %{v:-V} \
%{b} \
%{mfdpic:-melf32bfinfd -z text} \
%{static:-dn -Bstatic} \
%{shared:-G -Bdynamic} \
%{symbolic:-Bsymbolic} \
%{G*} \
%{YP,*} \
%{Qy:} %{!Qn:-Qy} \
-init __init -fini __fini "

/* Generate DSP instructions, like DSP halfword loads */
#define TARGET_DSP			(1)

#define TARGET_DEFAULT 0

/* Maximum number of library ids we permit */
#define MAX_LIBRARY_ID 255

extern const char *bfin_library_id_string;

/* Sometimes certain combinations of command options do not make
   sense on a particular target machine.  You can define a macro
   `OVERRIDE_OPTIONS' to take account of this.  This macro, if
   defined, is executed once just after all the command options have
   been parsed.
 
   Don't use this macro to turn on various extra optimizations for
   `-O'.  That is what `OPTIMIZATION_OPTIONS' is for.  */
 
#define OVERRIDE_OPTIONS override_options ()

#define FUNCTION_MODE    SImode
#define Pmode            SImode

/* store-condition-codes instructions store 0 for false
   This is the value stored for true.  */
#define STORE_FLAG_VALUE 1

/* Define this if pushing a word on the stack
   makes the stack pointer a smaller address.  */
#define STACK_GROWS_DOWNWARD

#define STACK_PUSH_CODE PRE_DEC

/* Define this to nonzero if the nominal address of the stack frame
   is at the high-address end of the local variables;
   that is, each additional local variable allocated
   goes at a more negative offset in the frame.  */
#define FRAME_GROWS_DOWNWARD 1

/* We define a dummy ARGP register; the parameters start at offset 0 from
   it. */
#define FIRST_PARM_OFFSET(DECL) 0

/* Offset within stack frame to start allocating local variables at.
   If FRAME_GROWS_DOWNWARD, this is the offset to the END of the
   first local allocated.  Otherwise, it is the offset to the BEGINNING
   of the first local allocated.  */
#define STARTING_FRAME_OFFSET 0

/* Register to use for pushing function arguments.  */
#define STACK_POINTER_REGNUM REG_P6

/* Base register for access to local variables of the function.  */
#define FRAME_POINTER_REGNUM REG_P7

/* A dummy register that will be eliminated to either FP or SP.  */
#define ARG_POINTER_REGNUM REG_ARGP

/* `PIC_OFFSET_TABLE_REGNUM'
     The register number of the register used to address a table of
     static data addresses in memory.  In some cases this register is
     defined by a processor's "application binary interface" (ABI).
     When this macro is defined, RTL is generated for this register
     once, as with the stack pointer and frame pointer registers.  If
     this macro is not defined, it is up to the machine-dependent files
     to allocate such a register (if necessary). */
#define PIC_OFFSET_TABLE_REGNUM (REG_P5)

#define FDPIC_FPTR_REGNO REG_P1
#define FDPIC_REGNO REG_P3
#define OUR_FDPIC_REG	get_hard_reg_initial_val (SImode, FDPIC_REGNO)

/* A static chain register for nested functions.  We need to use a
   call-clobbered register for this.  */
#define STATIC_CHAIN_REGNUM REG_P2

/* Define this if functions should assume that stack space has been
   allocated for arguments even when their values are passed in
   registers.

   The value of this macro is the size, in bytes, of the area reserved for
   arguments passed in registers.

   This space can either be allocated by the caller or be a part of the
   machine-dependent stack frame: `OUTGOING_REG_PARM_STACK_SPACE'
   says which.  */
#define FIXED_STACK_AREA 12
#define REG_PARM_STACK_SPACE(FNDECL) FIXED_STACK_AREA

/* Define this if the above stack space is to be considered part of the
 * space allocated by the caller.  */
#define OUTGOING_REG_PARM_STACK_SPACE(FNTYPE) 1
	  
/* Define this if the maximum size of all the outgoing args is to be
   accumulated and pushed during the prologue.  The amount can be
   found in the variable crtl->outgoing_args_size. */ 
#define ACCUMULATE_OUTGOING_ARGS 1

/* Value should be nonzero if functions must have frame pointers.
   Zero means the frame pointer need not be set up (and parms
   may be accessed via the stack pointer) in functions that seem suitable.
   This is computed in `reload', in reload1.c.  
*/
#define FRAME_POINTER_REQUIRED (bfin_frame_pointer_required ())

/*#define DATA_ALIGNMENT(TYPE, BASIC-ALIGN) for arrays.. */

/* If defined, a C expression to compute the alignment for a local
   variable.  TYPE is the data type, and ALIGN is the alignment that
   the object would ordinarily have.  The value of this macro is used
   instead of that alignment to align the object.

   If this macro is not defined, then ALIGN is used.

   One use of this macro is to increase alignment of medium-size
   data to make it all fit in fewer cache lines.  */

#define LOCAL_ALIGNMENT(TYPE, ALIGN) bfin_local_alignment ((TYPE), (ALIGN))

/* Make strings word-aligned so strcpy from constants will be faster.  */
#define CONSTANT_ALIGNMENT(EXP, ALIGN)  \
  (TREE_CODE (EXP) == STRING_CST        \
   && (ALIGN) < BITS_PER_WORD ? BITS_PER_WORD : (ALIGN))    

#define TRAMPOLINE_SIZE (TARGET_FDPIC ? 30 : 18)
#define TRAMPOLINE_TEMPLATE(FILE)                                       \
  if (TARGET_FDPIC)							\
    {									\
      fprintf(FILE, "\t.dd\t0x00000000\n"); /* 0 */			\
      fprintf(FILE, "\t.dd\t0x00000000\n"); /* 0 */			\
      fprintf(FILE, "\t.dd\t0x0000e109\n"); /* p1.l = fn low */		\
      fprintf(FILE, "\t.dd\t0x0000e149\n"); /* p1.h = fn high */	\
      fprintf(FILE, "\t.dd\t0x0000e10a\n"); /* p2.l = sc low */		\
      fprintf(FILE, "\t.dd\t0x0000e14a\n"); /* p2.h = sc high */	\
      fprintf(FILE, "\t.dw\t0xac4b\n"); /* p3 = [p1 + 4] */		\
      fprintf(FILE, "\t.dw\t0x9149\n"); /* p1 = [p1] */			\
      fprintf(FILE, "\t.dw\t0x0051\n"); /* jump (p1)*/			\
    }									\
  else									\
    {									\
      fprintf(FILE, "\t.dd\t0x0000e109\n"); /* p1.l = fn low */		\
      fprintf(FILE, "\t.dd\t0x0000e149\n"); /* p1.h = fn high */	\
      fprintf(FILE, "\t.dd\t0x0000e10a\n"); /* p2.l = sc low */		\
      fprintf(FILE, "\t.dd\t0x0000e14a\n"); /* p2.h = sc high */	\
      fprintf(FILE, "\t.dw\t0x0051\n"); /* jump (p1)*/			\
    }

#define INITIALIZE_TRAMPOLINE(TRAMP, FNADDR, CXT) \
  initialize_trampoline (TRAMP, FNADDR, CXT)

/* Definitions for register eliminations.

   This is an array of structures.  Each structure initializes one pair
   of eliminable registers.  The "from" register number is given first,
   followed by "to".  Eliminations of the same "from" register are listed
   in order of preference.

   There are two registers that can always be eliminated on the i386.
   The frame pointer and the arg pointer can be replaced by either the
   hard frame pointer or to the stack pointer, depending upon the
   circumstances.  The hard frame pointer is not used before reload and
   so it is not eligible for elimination.  */

#define ELIMINABLE_REGS				\
{{ ARG_POINTER_REGNUM, STACK_POINTER_REGNUM},	\
 { ARG_POINTER_REGNUM, FRAME_POINTER_REGNUM},	\
 { FRAME_POINTER_REGNUM, STACK_POINTER_REGNUM}}	\

/* Given FROM and TO register numbers, say whether this elimination is
   allowed.  Frame pointer elimination is automatically handled.

   All other eliminations are valid.  */

#define CAN_ELIMINATE(FROM, TO) \
  ((TO) == STACK_POINTER_REGNUM ? ! frame_pointer_needed : 1)

/* Define the offset between two registers, one to be eliminated, and the other
   its replacement, at the start of a routine.  */

#define INITIAL_ELIMINATION_OFFSET(FROM, TO, OFFSET) \
  ((OFFSET) = bfin_initial_elimination_offset ((FROM), (TO)))

/* This processor has
   8 data register for doing arithmetic
   8  pointer register for doing addressing, including
      1  stack pointer P6
      1  frame pointer P7
   4 sets of indexing registers (I0-3, B0-3, L0-3, M0-3)
   1  condition code flag register CC
   5  return address registers RETS/I/X/N/E
   1  arithmetic status register (ASTAT).  */

#define FIRST_PSEUDO_REGISTER 50

#define D_REGNO_P(X) ((X) <= REG_R7)
#define P_REGNO_P(X) ((X) >= REG_P0 && (X) <= REG_P7)
#define I_REGNO_P(X) ((X) >= REG_I0 && (X) <= REG_I3)
#define DP_REGNO_P(X) (D_REGNO_P (X) || P_REGNO_P (X))
#define ADDRESS_REGNO_P(X) ((X) >= REG_P0 && (X) <= REG_M3)
#define DREG_P(X) (REG_P (X) && D_REGNO_P (REGNO (X)))
#define PREG_P(X) (REG_P (X) && P_REGNO_P (REGNO (X)))
#define IREG_P(X) (REG_P (X) && I_REGNO_P (REGNO (X)))
#define DPREG_P(X) (REG_P (X) && DP_REGNO_P (REGNO (X)))

#define REGISTER_NAMES { \
  "R0", "R1", "R2", "R3", "R4", "R5", "R6", "R7", \
  "P0", "P1", "P2", "P3", "P4", "P5", "SP", "FP", \
  "I0", "I1", "I2", "I3", "B0", "B1", "B2", "B3", \
  "L0", "L1", "L2", "L3", "M0", "M1", "M2", "M3", \
  "A0", "A1", \
  "CC", \
  "RETS", "RETI", "RETX", "RETN", "RETE", "ASTAT", "SEQSTAT", "USP", \
  "ARGP", \
  "LT0", "LT1", "LC0", "LC1", "LB0", "LB1" \
}

#define SHORT_REGISTER_NAMES { \
	"R0.L",	"R1.L",	"R2.L",	"R3.L", "R4.L", "R5.L", "R6.L", "R7.L", \
	"P0.L",	"P1.L",	"P2.L",	"P3.L", "P4.L", "P5.L", "SP.L", "FP.L", \
	"I0.L",	"I1.L", "I2.L",	"I3.L",	"B0.L",	"B1.L",	"B2.L",	"B3.L", \
	"L0.L",	"L1.L",	"L2.L",	"L3.L",	"M0.L",	"M1.L",	"M2.L",	"M3.L", }

#define HIGH_REGISTER_NAMES { \
	"R0.H",	"R1.H",	"R2.H",	"R3.H", "R4.H", "R5.H", "R6.H", "R7.H", \
	"P0.H",	"P1.H",	"P2.H",	"P3.H", "P4.H", "P5.H", "SP.H", "FP.H", \
	"I0.H",	"I1.H",	"I2.H",	"I3.H",	"B0.H",	"B1.H",	"B2.H",	"B3.H", \
	"L0.H",	"L1.H",	"L2.H",	"L3.H",	"M0.H",	"M1.H",	"M2.H",	"M3.H", }

#define DREGS_PAIR_NAMES { \
  "R1:0.p", 0, "R3:2.p", 0, "R5:4.p", 0, "R7:6.p", 0,  }

#define BYTE_REGISTER_NAMES { \
  "R0.B", "R1.B", "R2.B", "R3.B", "R4.B", "R5.B", "R6.B", "R7.B",  }


/* 1 for registers that have pervasive standard uses
   and are not available for the register allocator.  */

#define FIXED_REGISTERS \
/*r0 r1 r2 r3 r4 r5 r6 r7   p0 p1 p2 p3 p4 p5 p6 p7 */ \
{ 0, 0, 0, 0, 0, 0, 0, 0,   0, 0, 0, 0, 0, 0, 1, 0,    \
/*i0 i1 i2 i3 b0 b1 b2 b3   l0 l1 l2 l3 m0 m1 m2 m3 */ \
  0, 0, 0, 0, 0, 0, 0, 0,   1, 1, 1, 1, 0, 0, 0, 0,    \
/*a0 a1 cc rets/i/x/n/e     astat seqstat usp argp lt0/1 lc0/1 */ \
  0, 0, 0, 1, 1, 1, 1, 1,   1, 1, 1, 1, 1, 1, 1, 1,    \
/*lb0/1 */ \
  1, 1  \
}

/* 1 for registers not available across function calls.
   These must include the FIXED_REGISTERS and also any
   registers that can be used without being saved.
   The latter must include the registers where values are returned
   and the register where structure-value addresses are passed.
   Aside from that, you can include as many other registers as you like.  */

#define CALL_USED_REGISTERS \
/*r0 r1 r2 r3 r4 r5 r6 r7   p0 p1 p2 p3 p4 p5 p6 p7 */ \
{ 1, 1, 1, 1, 0, 0, 0, 0,   1, 1, 1, 0, 0, 0, 1, 0, \
/*i0 i1 i2 i3 b0 b1 b2 b3   l0 l1 l2 l3 m0 m1 m2 m3 */ \
  1, 1, 1, 1, 1, 1, 1, 1,   1, 1, 1, 1, 1, 1, 1, 1,   \
/*a0 a1 cc rets/i/x/n/e     astat seqstat usp argp lt0/1 lc0/1 */ \
  1, 1, 1, 1, 1, 1, 1, 1,   1, 1, 1, 1, 1, 1, 1, 1, \
/*lb0/1 */ \
  1, 1  \
}

/* Order in which to allocate registers.  Each register must be
   listed once, even those in FIXED_REGISTERS.  List frame pointer
   late and fixed registers last.  Note that, in general, we prefer
   registers listed in CALL_USED_REGISTERS, keeping the others
   available for storage of persistent values. */

#define REG_ALLOC_ORDER \
{ REG_R0, REG_R1, REG_R2, REG_R3, REG_R7, REG_R6, REG_R5, REG_R4, \
  REG_P2, REG_P1, REG_P0, REG_P5, REG_P4, REG_P3, REG_P6, REG_P7, \
  REG_A0, REG_A1, \
  REG_I0, REG_I1, REG_I2, REG_I3, REG_B0, REG_B1, REG_B2, REG_B3, \
  REG_L0, REG_L1, REG_L2, REG_L3, REG_M0, REG_M1, REG_M2, REG_M3, \
  REG_RETS, REG_RETI, REG_RETX, REG_RETN, REG_RETE,		  \
  REG_ASTAT, REG_SEQSTAT, REG_USP, 				  \
  REG_CC, REG_ARGP,						  \
  REG_LT0, REG_LT1, REG_LC0, REG_LC1, REG_LB0, REG_LB1		  \
}

/* Macro to conditionally modify fixed_regs/call_used_regs.  */
#define CONDITIONAL_REGISTER_USAGE			\
  {							\
    conditional_register_usage();                       \
    if (TARGET_FDPIC)					\
      call_used_regs[FDPIC_REGNO] = 1;			\
    if (!TARGET_FDPIC && flag_pic)			\
      {							\
	fixed_regs[PIC_OFFSET_TABLE_REGNUM] = 1;	\
	call_used_regs[PIC_OFFSET_TABLE_REGNUM] = 1;	\
      }							\
  }

/* Define the classes of registers for register constraints in the
   machine description.  Also define ranges of constants.

   One of the classes must always be named ALL_REGS and include all hard regs.
   If there is more than one class, another class must be named NO_REGS
   and contain no registers.

   The name GENERAL_REGS must be the name of a class (or an alias for
   another name such as ALL_REGS).  This is the class of registers
   that is allowed by "g" or "r" in a register constraint.
   Also, registers outside this class are allocated only when
   instructions express preferences for them.

   The classes must be numbered in nondecreasing order; that is,
   a larger-numbered class must never be contained completely
   in a smaller-numbered class.

   For any two classes, it is very desirable that there be another
   class that represents their union. */


enum reg_class
{
  NO_REGS,
  IREGS,
  BREGS,
  LREGS,
  MREGS,
  CIRCREGS, /* Circular buffering registers, Ix, Bx, Lx together form.  See Automatic Circular Buffering.  */
  DAGREGS,
  EVEN_AREGS,
  ODD_AREGS,
  AREGS,
  CCREGS,
  EVEN_DREGS,
  ODD_DREGS,
  D0REGS,
  D1REGS,
  D2REGS,
  D3REGS,
  D4REGS,
  D5REGS,
  D6REGS,
  D7REGS,
  DREGS,
  P0REGS,
  FDPIC_REGS,
  FDPIC_FPTR_REGS,
  PREGS_CLOBBERED,
  PREGS,
  IPREGS,
  DPREGS,
  MOST_REGS,
  LT_REGS,
  LC_REGS,
  LB_REGS,
  PROLOGUE_REGS,
  NON_A_CC_REGS,
  ALL_REGS, LIM_REG_CLASSES
};

#define N_REG_CLASSES ((int)LIM_REG_CLASSES)

#define GENERAL_REGS DPREGS

/* Give names of register classes as strings for dump file.   */

#define REG_CLASS_NAMES \
{  "NO_REGS",		\
   "IREGS",		\
   "BREGS",		\
   "LREGS",		\
   "MREGS",		\
   "CIRCREGS",		\
   "DAGREGS",		\
   "EVEN_AREGS",	\
   "ODD_AREGS",		\
   "AREGS",		\
   "CCREGS",		\
   "EVEN_DREGS",	\
   "ODD_DREGS",		\
   "D0REGS",		\
   "D1REGS",		\
   "D2REGS",		\
   "D3REGS",		\
   "D4REGS",		\
   "D5REGS",		\
   "D6REGS",		\
   "D7REGS",		\
   "DREGS",		\
   "P0REGS",		\
   "FDPIC_REGS",	\
   "FDPIC_FPTR_REGS",	\
   "PREGS_CLOBBERED",	\
   "PREGS",		\
   "IPREGS",		\
   "DPREGS",		\
   "MOST_REGS",		\
   "LT_REGS",		\
   "LC_REGS",		\
   "LB_REGS",		\
   "PROLOGUE_REGS",	\
   "NON_A_CC_REGS",	\
   "ALL_REGS" }

/* An initializer containing the contents of the register classes, as integers
   which are bit masks.  The Nth integer specifies the contents of class N.
   The way the integer MASK is interpreted is that register R is in the class
   if `MASK & (1 << R)' is 1.

   When the machine has more than 32 registers, an integer does not suffice.
   Then the integers are replaced by sub-initializers, braced groupings
   containing several integers.  Each sub-initializer must be suitable as an
   initializer for the type `HARD_REG_SET' which is defined in
   `hard-reg-set.h'.  */

/* NOTE: DSP registers, IREGS - AREGS, are not GENERAL_REGS.  We use
   MOST_REGS as the union of DPREGS and DAGREGS.  */

#define REG_CLASS_CONTENTS \
    /* 31 - 0       63-32   */ \
{   { 0x00000000,    0 },		/* NO_REGS */	\
    { 0x000f0000,    0 },		/* IREGS */	\
    { 0x00f00000,    0 },		/* BREGS */		\
    { 0x0f000000,    0 },		/* LREGS */	\
    { 0xf0000000,    0 },		/* MREGS */   \
    { 0x0fff0000,    0 },		/* CIRCREGS */   \
    { 0xffff0000,    0 },		/* DAGREGS */   \
    { 0x00000000,    0x1 },		/* EVEN_AREGS */   \
    { 0x00000000,    0x2 },		/* ODD_AREGS */   \
    { 0x00000000,    0x3 },		/* AREGS */   \
    { 0x00000000,    0x4 },		/* CCREGS */  \
    { 0x00000055,    0 },		/* EVEN_DREGS */   \
    { 0x000000aa,    0 },		/* ODD_DREGS */   \
    { 0x00000001,    0 },		/* D0REGS */   \
    { 0x00000002,    0 },		/* D1REGS */   \
    { 0x00000004,    0 },		/* D2REGS */   \
    { 0x00000008,    0 },		/* D3REGS */   \
    { 0x00000010,    0 },		/* D4REGS */   \
    { 0x00000020,    0 },		/* D5REGS */   \
    { 0x00000040,    0 },		/* D6REGS */   \
    { 0x00000080,    0 },		/* D7REGS */   \
    { 0x000000ff,    0 },		/* DREGS */   \
    { 0x00000100,    0x000 },		/* P0REGS */   \
    { 0x00000800,    0x000 },		/* FDPIC_REGS */   \
    { 0x00000200,    0x000 },		/* FDPIC_FPTR_REGS */   \
    { 0x00004700,    0x800 },		/* PREGS_CLOBBERED */   \
    { 0x0000ff00,    0x800 },		/* PREGS */   \
    { 0x000fff00,    0x800 },		/* IPREGS */	\
    { 0x0000ffff,    0x800 },		/* DPREGS */   \
    { 0xffffffff,    0x800 },		/* MOST_REGS */\
    { 0x00000000,    0x3000 },		/* LT_REGS */\
    { 0x00000000,    0xc000 },		/* LC_REGS */\
    { 0x00000000,    0x30000 },		/* LB_REGS */\
    { 0x00000000,    0x3f7f8 },		/* PROLOGUE_REGS */\
    { 0xffffffff,    0x3fff8 },		/* NON_A_CC_REGS */\
    { 0xffffffff,    0x3ffff }}		/* ALL_REGS */

#define IREG_POSSIBLE_P(OUTER)				     \
  ((OUTER) == POST_INC || (OUTER) == PRE_INC		     \
   || (OUTER) == POST_DEC || (OUTER) == PRE_DEC		     \
   || (OUTER) == MEM || (OUTER) == ADDRESS)

#define MODE_CODE_BASE_REG_CLASS(MODE, OUTER, INDEX)			\
  ((MODE) == HImode && IREG_POSSIBLE_P (OUTER) ? IPREGS : PREGS)

#define INDEX_REG_CLASS         PREGS

#define REGNO_OK_FOR_BASE_STRICT_P(X, MODE, OUTER, INDEX)	\
  (P_REGNO_P (X) || (X) == REG_ARGP				\
   || (IREG_POSSIBLE_P (OUTER) && (MODE) == HImode		\
       && I_REGNO_P (X)))

#define REGNO_OK_FOR_BASE_NONSTRICT_P(X, MODE, OUTER, INDEX)	\
  ((X) >= FIRST_PSEUDO_REGISTER					\
   || REGNO_OK_FOR_BASE_STRICT_P (X, MODE, OUTER, INDEX))

#ifdef REG_OK_STRICT
#define REGNO_MODE_CODE_OK_FOR_BASE_P(X, MODE, OUTER, INDEX) \
  REGNO_OK_FOR_BASE_STRICT_P (X, MODE, OUTER, INDEX)
#else
#define REGNO_MODE_CODE_OK_FOR_BASE_P(X, MODE, OUTER, INDEX) \
  REGNO_OK_FOR_BASE_NONSTRICT_P (X, MODE, OUTER, INDEX)
#endif

#define REGNO_OK_FOR_INDEX_P(X)   0

/* The same information, inverted:
   Return the class number of the smallest class containing
   reg number REGNO.  This could be a conditional expression
   or could index an array.  */

#define REGNO_REG_CLASS(REGNO) \
((REGNO) == REG_R0 ? D0REGS				\
 : (REGNO) == REG_R1 ? D1REGS				\
 : (REGNO) == REG_R2 ? D2REGS				\
 : (REGNO) == REG_R3 ? D3REGS				\
 : (REGNO) == REG_R4 ? D4REGS				\
 : (REGNO) == REG_R5 ? D5REGS				\
 : (REGNO) == REG_R6 ? D6REGS				\
 : (REGNO) == REG_R7 ? D7REGS				\
 : (REGNO) == REG_P0 ? P0REGS				\
 : (REGNO) < REG_I0 ? PREGS				\
 : (REGNO) == REG_ARGP ? PREGS				\
 : (REGNO) >= REG_I0 && (REGNO) <= REG_I3 ? IREGS	\
 : (REGNO) >= REG_L0 && (REGNO) <= REG_L3 ? LREGS	\
 : (REGNO) >= REG_B0 && (REGNO) <= REG_B3 ? BREGS	\
 : (REGNO) >= REG_M0 && (REGNO) <= REG_M3 ? MREGS	\
 : (REGNO) == REG_A0 || (REGNO) == REG_A1 ? AREGS	\
 : (REGNO) == REG_LT0 || (REGNO) == REG_LT1 ? LT_REGS	\
 : (REGNO) == REG_LC0 || (REGNO) == REG_LC1 ? LC_REGS	\
 : (REGNO) == REG_LB0 || (REGNO) == REG_LB1 ? LB_REGS	\
 : (REGNO) == REG_CC ? CCREGS				\
 : (REGNO) >= REG_RETS ? PROLOGUE_REGS			\
 : NO_REGS)

/* The following macro defines cover classes for Integrated Register
   Allocator.  Cover classes is a set of non-intersected register
   classes covering all hard registers used for register allocation
   purpose.  Any move between two registers of a cover class should be
   cheaper than load or store of the registers.  The macro value is
   array of register classes with LIM_REG_CLASSES used as the end
   marker.  */

#define IRA_COVER_CLASSES				\
{							\
    MOST_REGS, AREGS, CCREGS, LIM_REG_CLASSES		\
}

/* When defined, the compiler allows registers explicitly used in the
   rtl to be used as spill registers but prevents the compiler from
   extending the lifetime of these registers. */
#define SMALL_REGISTER_CLASSES 1

#define CLASS_LIKELY_SPILLED_P(CLASS) \
    ((CLASS) == PREGS_CLOBBERED \
     || (CLASS) == PROLOGUE_REGS \
     || (CLASS) == P0REGS \
     || (CLASS) == D0REGS \
     || (CLASS) == D1REGS \
     || (CLASS) == D2REGS \
     || (CLASS) == CCREGS)

/* Do not allow to store a value in REG_CC for any mode */
/* Do not allow to store value in pregs if mode is not SI*/
#define HARD_REGNO_MODE_OK(REGNO, MODE) hard_regno_mode_ok((REGNO), (MODE))

/* Return the maximum number of consecutive registers
   needed to represent mode MODE in a register of class CLASS.  */
#define CLASS_MAX_NREGS(CLASS, MODE)					\
  ((MODE) == V2PDImode && (CLASS) == AREGS ? 2				\
   : ((GET_MODE_SIZE (MODE) + UNITS_PER_WORD - 1) / UNITS_PER_WORD))

#define HARD_REGNO_NREGS(REGNO, MODE) \
  ((MODE) == PDImode && ((REGNO) == REG_A0 || (REGNO) == REG_A1) ? 1	\
   : (MODE) == V2PDImode && ((REGNO) == REG_A0 || (REGNO) == REG_A1) ? 2 \
   : CLASS_MAX_NREGS (GENERAL_REGS, MODE))

/* A C expression that is nonzero if hard register TO can be
   considered for use as a rename register for FROM register */
#define HARD_REGNO_RENAME_OK(FROM, TO) bfin_hard_regno_rename_ok (FROM, TO)

/* A C expression that is nonzero if it is desirable to choose
   register allocation so as to avoid move instructions between a
   value of mode MODE1 and a value of mode MODE2.

   If `HARD_REGNO_MODE_OK (R, MODE1)' and `HARD_REGNO_MODE_OK (R,
   MODE2)' are ever different for any R, then `MODES_TIEABLE_P (MODE1,
   MODE2)' must be zero. */
#define MODES_TIEABLE_P(MODE1, MODE2)			\
 ((MODE1) == (MODE2)					\
  || ((GET_MODE_CLASS (MODE1) == MODE_INT		\
       || GET_MODE_CLASS (MODE1) == MODE_FLOAT)		\
      && (GET_MODE_CLASS (MODE2) == MODE_INT		\
	  || GET_MODE_CLASS (MODE2) == MODE_FLOAT)	\
      && (MODE1) != BImode && (MODE2) != BImode		\
      && GET_MODE_SIZE (MODE1) <= UNITS_PER_WORD	\
      && GET_MODE_SIZE (MODE2) <= UNITS_PER_WORD))

/* `PREFERRED_RELOAD_CLASS (X, CLASS)'
   A C expression that places additional restrictions on the register
   class to use when it is necessary to copy value X into a register
   in class CLASS.  The value is a register class; perhaps CLASS, or
   perhaps another, smaller class.  */
#define PREFERRED_RELOAD_CLASS(X, CLASS)		\
  (GET_CODE (X) == POST_INC				\
   || GET_CODE (X) == POST_DEC				\
   || GET_CODE (X) == PRE_DEC ? PREGS : (CLASS))

/* Function Calling Conventions. */

/* The type of the current function; normal functions are of type
   SUBROUTINE.  */
typedef enum {
  SUBROUTINE, INTERRUPT_HANDLER, EXCPT_HANDLER, NMI_HANDLER
} e_funkind;

#define FUNCTION_ARG_REGISTERS { REG_R0, REG_R1, REG_R2, -1 }

/* Flags for the call/call_value rtl operations set up by function_arg */
#define CALL_NORMAL		0x00000000	/* no special processing */
#define CALL_LONG		0x00000001	/* always call indirect */
#define CALL_SHORT		0x00000002	/* always call by symbol */

typedef struct {
  int words;			/* # words passed so far */
  int nregs;			/* # registers available for passing */
  int *arg_regs;		/* array of register -1 terminated */
  int call_cookie;		/* Do special things for this call */
} CUMULATIVE_ARGS;

/* Define where to put the arguments to a function.
   Value is zero to push the argument on the stack,
   or a hard register in which to store the argument.

   MODE is the argument's machine mode.
   TYPE is the data type of the argument (as a tree).
    This is null for libcalls where that information may
    not be available.
   CUM is a variable of type CUMULATIVE_ARGS which gives info about
    the preceding args and about the function being called.
   NAMED is nonzero if this argument is a named parameter
    (otherwise it is an extra parameter matching an ellipsis).  */

#define FUNCTION_ARG(CUM, MODE, TYPE, NAMED) \
  (function_arg (&CUM, MODE, TYPE, NAMED))

#define FUNCTION_ARG_REGNO_P(REGNO) function_arg_regno_p (REGNO)


/* Initialize a variable CUM of type CUMULATIVE_ARGS
   for a call to a function whose data type is FNTYPE.
   For a library call, FNTYPE is 0.  */
#define INIT_CUMULATIVE_ARGS(CUM,FNTYPE,LIBNAME,INDIRECT, N_NAMED_ARGS)	\
  (init_cumulative_args (&CUM, FNTYPE, LIBNAME))

/* Update the data in CUM to advance over an argument
   of mode MODE and data type TYPE.
   (TYPE is null for libcalls where that information may not be available.)  */
#define FUNCTION_ARG_ADVANCE(CUM, MODE, TYPE, NAMED)	\
  (function_arg_advance (&CUM, MODE, TYPE, NAMED))

#define RETURN_POPS_ARGS(FDECL, FUNTYPE, STKSIZE) 0

/* Define how to find the value returned by a function.
   VALTYPE is the data type of the value (as a tree).
   If the precise function being called is known, FUNC is its FUNCTION_DECL;
   otherwise, FUNC is 0.
*/

#define VALUE_REGNO(MODE) (REG_R0)

#define FUNCTION_VALUE(VALTYPE, FUNC)		\
  gen_rtx_REG (TYPE_MODE (VALTYPE),		\
	       VALUE_REGNO(TYPE_MODE(VALTYPE)))

/* Define how to find the value returned by a library function
   assuming the value has mode MODE.  */

#define LIBCALL_VALUE(MODE)  gen_rtx_REG (MODE, VALUE_REGNO(MODE))

#define FUNCTION_VALUE_REGNO_P(N) ((N) == REG_R0)

#define DEFAULT_PCC_STRUCT_RETURN 0

/* Before the prologue, the return address is in the RETS register.  */
#define INCOMING_RETURN_ADDR_RTX gen_rtx_REG (Pmode, REG_RETS)

#define RETURN_ADDR_RTX(COUNT, FRAME) bfin_return_addr_rtx (COUNT)

#define DWARF_FRAME_RETURN_COLUMN DWARF_FRAME_REGNUM (REG_RETS)

/* Call instructions don't modify the stack pointer on the Blackfin.  */
#define INCOMING_FRAME_SP_OFFSET 0

/* Describe how we implement __builtin_eh_return.  */
#define EH_RETURN_DATA_REGNO(N)	((N) < 2 ? (N) : INVALID_REGNUM)
#define EH_RETURN_STACKADJ_RTX	gen_rtx_REG (Pmode, REG_P2)
#define EH_RETURN_HANDLER_RTX \
    gen_frame_mem (Pmode, plus_constant (frame_pointer_rtx, UNITS_PER_WORD))

/* Addressing Modes */

/* Recognize any constant value that is a valid address.  */
#define CONSTANT_ADDRESS_P(X)	(CONSTANT_P (X))

/* Nonzero if the constant value X is a legitimate general operand.
   symbol_ref are not legitimate and will be put into constant pool.
   See force_const_mem().
   If -mno-pool, all constants are legitimate.
 */
#define LEGITIMATE_CONSTANT_P(X) bfin_legitimate_constant_p (X)

/*   A number, the maximum number of registers that can appear in a
     valid memory address.  Note that it is up to you to specify a
     value equal to the maximum number that `GO_IF_LEGITIMATE_ADDRESS'
     would ever accept. */
#define MAX_REGS_PER_ADDRESS 1

/* GO_IF_LEGITIMATE_ADDRESS recognizes an RTL expression
   that is a valid memory address for an instruction.
   The MODE argument is the machine mode for the MEM expression
   that wants to use this address. 

   Blackfin addressing modes are as follows:

      [preg]
      [preg + imm16]

      B [ Preg + uimm15 ]
      W [ Preg + uimm16m2 ]
      [ Preg + uimm17m4 ] 

      [preg++]
      [preg--]
      [--sp]
*/

#define LEGITIMATE_MODE_FOR_AUTOINC_P(MODE) \
      (GET_MODE_SIZE (MODE) <= 4 || (MODE) == PDImode)

#ifdef REG_OK_STRICT
#define GO_IF_LEGITIMATE_ADDRESS(MODE, X, WIN)		\
  do {							\
    if (bfin_legitimate_address_p (MODE, X, 1))		\
      goto WIN;						\
  } while (0);
#else
#define GO_IF_LEGITIMATE_ADDRESS(MODE, X, WIN)		\
  do {							\
    if (bfin_legitimate_address_p (MODE, X, 0))		\
      goto WIN;						\
  } while (0);
#endif

/* Try machine-dependent ways of modifying an illegitimate address
   to be legitimate.  If we find one, return the new, valid address.
   This macro is used in only one place: `memory_address' in explow.c.

   OLDX is the address as it was before break_out_memory_refs was called.
   In some cases it is useful to look at this to decide what needs to be done.

   MODE and WIN are passed so that this macro can use
   GO_IF_LEGITIMATE_ADDRESS.

   It is always safe for this macro to do nothing.  It exists to recognize
   opportunities to optimize the output.
 */
#define LEGITIMIZE_ADDRESS(X,OLDX,MODE,WIN)    \
do {					       \
   rtx _q = legitimize_address(X, OLDX, MODE); \
   if (_q) { X = _q; goto WIN; }	       \
} while (0)

#define HAVE_POST_INCREMENT 1
#define HAVE_POST_DECREMENT 1
#define HAVE_PRE_DECREMENT  1

/* `LEGITIMATE_PIC_OPERAND_P (X)'
     A C expression that is nonzero if X is a legitimate immediate
     operand on the target machine when generating position independent
     code.  You can assume that X satisfies `CONSTANT_P', so you need
     not check this.  You can also assume FLAG_PIC is true, so you need
     not check it either.  You need not define this macro if all
     constants (including `SYMBOL_REF') can be immediate operands when
     generating position independent code. */
#define LEGITIMATE_PIC_OPERAND_P(X) ! SYMBOLIC_CONST (X)

#define SYMBOLIC_CONST(X)	\
(GET_CODE (X) == SYMBOL_REF						\
 || GET_CODE (X) == LABEL_REF						\
 || (GET_CODE (X) == CONST && symbolic_reference_mentioned_p (X)))

/*
     A C statement or compound statement with a conditional `goto
     LABEL;' executed if memory address X (an RTX) can have different
     meanings depending on the machine mode of the memory reference it
     is used for or if the address is valid for some modes but not
     others.

     Autoincrement and autodecrement addresses typically have
     mode-dependent effects because the amount of the increment or
     decrement is the size of the operand being addressed.  Some
     machines have other mode-dependent addresses.  Many RISC machines
     have no mode-dependent addresses.

     You may assume that ADDR is a valid address for the machine.
*/
#define GO_IF_MODE_DEPENDENT_ADDRESS(ADDR,LABEL)

#define NOTICE_UPDATE_CC(EXPR, INSN) 0

/* Value is 1 if truncating an integer of INPREC bits to OUTPREC bits
   is done just by pretending it is already truncated.  */
#define TRULY_NOOP_TRUNCATION(OUTPREC, INPREC) 1

/* Max number of bytes we can move from memory to memory
   in one reasonably fast instruction.  */
#define MOVE_MAX UNITS_PER_WORD

/* If a memory-to-memory move would take MOVE_RATIO or more simple
   move-instruction pairs, we will do a movmem or libcall instead.  */

#define MOVE_RATIO(speed) 5

/* STORAGE LAYOUT: target machine storage layout
   Define this macro as a C expression which is nonzero if accessing
   less than a word of memory (i.e. a `char' or a `short') is no
   faster than accessing a word of memory, i.e., if such access
   require more than one instruction or if there is no difference in
   cost between byte and (aligned) word loads.

   When this macro is not defined, the compiler will access a field by
   finding the smallest containing object; when it is defined, a
   fullword load will be used if alignment permits.  Unless bytes
   accesses are faster than word accesses, using word accesses is
   preferable since it may eliminate subsequent memory access if
   subsequent accesses occur to other fields in the same word of the
   structure, but to different bytes.  */
#define SLOW_BYTE_ACCESS  0
#define SLOW_SHORT_ACCESS 0

/* Define this if most significant bit is lowest numbered
   in instructions that operate on numbered bit-fields. */
#define BITS_BIG_ENDIAN  0

/* Define this if most significant byte of a word is the lowest numbered.
   We can't access bytes but if we could we would in the Big Endian order. */
#define BYTES_BIG_ENDIAN 0

/* Define this if most significant word of a multiword number is numbered. */
#define WORDS_BIG_ENDIAN 0

/* number of bits in an addressable storage unit */
#define BITS_PER_UNIT 8

/* Width in bits of a "word", which is the contents of a machine register.
   Note that this is not necessarily the width of data type `int';
   if using 16-bit ints on a 68000, this would still be 32.
   But on a machine with 16-bit registers, this would be 16.  */
#define BITS_PER_WORD 32

/* Width of a word, in units (bytes).  */
#define UNITS_PER_WORD 4

/* Width in bits of a pointer.
   See also the macro `Pmode1' defined below.  */
#define POINTER_SIZE 32

/* Allocation boundary (in *bits*) for storing pointers in memory.  */
#define POINTER_BOUNDARY 32

/* Allocation boundary (in *bits*) for storing arguments in argument list.  */
#define PARM_BOUNDARY 32

/* Boundary (in *bits*) on which stack pointer should be aligned.  */
#define STACK_BOUNDARY 32

/* Allocation boundary (in *bits*) for the code of a function.  */
#define FUNCTION_BOUNDARY 32

/* Alignment of field after `int : 0' in a structure.  */
#define EMPTY_FIELD_BOUNDARY BITS_PER_WORD

/* No data type wants to be aligned rounder than this.  */
#define BIGGEST_ALIGNMENT 32

/* Define this if move instructions will actually fail to work
   when given unaligned data.  */
#define STRICT_ALIGNMENT 1

/* (shell-command "rm c-decl.o stor-layout.o")
 *  never define PCC_BITFIELD_TYPE_MATTERS
 *  really cause some alignment problem
 */

#define UNITS_PER_FLOAT  ((FLOAT_TYPE_SIZE  + BITS_PER_UNIT - 1) / \
			   BITS_PER_UNIT)

#define UNITS_PER_DOUBLE ((DOUBLE_TYPE_SIZE + BITS_PER_UNIT - 1) / \
 			   BITS_PER_UNIT)


/* what is the 'type' of size_t */
#define SIZE_TYPE "long unsigned int"

/* Define this as 1 if `char' should by default be signed; else as 0.  */
#define DEFAULT_SIGNED_CHAR 1
#define FLOAT_TYPE_SIZE BITS_PER_WORD
#define SHORT_TYPE_SIZE 16 
#define CHAR_TYPE_SIZE	8
#define INT_TYPE_SIZE	32
#define LONG_TYPE_SIZE	32
#define LONG_LONG_TYPE_SIZE 64 

/* Note: Fix this to depend on target switch. -- lev */

/* Note: Try to implement double and force long double. -- tonyko
 * #define __DOUBLES_ARE_FLOATS__
 * #define DOUBLE_TYPE_SIZE FLOAT_TYPE_SIZE
 * #define LONG_DOUBLE_TYPE_SIZE DOUBLE_TYPE_SIZE
 * #define DOUBLES_ARE_FLOATS 1
 */

#define DOUBLE_TYPE_SIZE	64
#define LONG_DOUBLE_TYPE_SIZE	64

/* `PROMOTE_MODE (M, UNSIGNEDP, TYPE)'
     A macro to update M and UNSIGNEDP when an object whose type is
     TYPE and which has the specified mode and signedness is to be
     stored in a register.  This macro is only called when TYPE is a
     scalar type.

     On most RISC machines, which only have operations that operate on
     a full register, define this macro to set M to `word_mode' if M is
     an integer mode narrower than `BITS_PER_WORD'.  In most cases,
     only integer modes should be widened because wider-precision
     floating-point operations are usually more expensive than their
     narrower counterparts.

     For most machines, the macro definition does not change UNSIGNEDP.
     However, some machines, have instructions that preferentially
     handle either signed or unsigned quantities of certain modes.  For
     example, on the DEC Alpha, 32-bit loads from memory and 32-bit add
     instructions sign-extend the result to 64 bits.  On such machines,
     set UNSIGNEDP according to which kind of extension is more
     efficient.

     Do not define this macro if it would never modify M.*/

#define BFIN_PROMOTE_MODE_P(MODE) \
    (!TARGET_DSP && GET_MODE_CLASS (MODE) == MODE_INT	\
      && GET_MODE_SIZE (MODE) < UNITS_PER_WORD)

#define PROMOTE_MODE(MODE, UNSIGNEDP, TYPE)     \
  if (BFIN_PROMOTE_MODE_P(MODE))		\
    {                                           \
      if (MODE == QImode)                       \
        UNSIGNEDP = 1;                          \
      else if (MODE == HImode)                  \
        UNSIGNEDP = 0;      			\
      (MODE) = SImode;                          \
    }

/* Describing Relative Costs of Operations */

/* Do not put function addr into constant pool */
#define NO_FUNCTION_CSE 1

/* A C expression for the cost of moving data from a register in class FROM to
   one in class TO.  The classes are expressed using the enumeration values
   such as `GENERAL_REGS'.  A value of 2 is the default; other values are
   interpreted relative to that.

   It is not required that the cost always equal 2 when FROM is the same as TO;
   on some machines it is expensive to move between registers if they are not
   general registers.  */

#define REGISTER_MOVE_COST(MODE, CLASS1, CLASS2) \
   bfin_register_move_cost ((MODE), (CLASS1), (CLASS2))

/* A C expression for the cost of moving data of mode M between a
   register and memory.  A value of 2 is the default; this cost is
   relative to those in `REGISTER_MOVE_COST'.

   If moving between registers and memory is more expensive than
   between two registers, you should define this macro to express the
   relative cost.  */

#define MEMORY_MOVE_COST(MODE, CLASS, IN)	\
  bfin_memory_move_cost ((MODE), (CLASS), (IN))

/* Specify the machine mode that this machine uses
   for the index in the tablejump instruction.  */
#define CASE_VECTOR_MODE SImode

#define JUMP_TABLES_IN_TEXT_SECTION flag_pic

/* Define if operations between registers always perform the operation
   on the full register even if a narrower mode is specified. 
#define WORD_REGISTER_OPERATIONS
*/

/* Evaluates to true if A and B are mac flags that can be used
   together in a single multiply insn.  That is the case if they are
   both the same flag not involving M, or if one is a combination of
   the other with M.  */
#define MACFLAGS_MATCH_P(A, B) \
 ((A) == (B) \
  || ((A) == MACFLAG_NONE && (B) == MACFLAG_M) \
  || ((A) == MACFLAG_M && (B) == MACFLAG_NONE) \
  || ((A) == MACFLAG_IS && (B) == MACFLAG_IS_M) \
  || ((A) == MACFLAG_IS_M && (B) == MACFLAG_IS))

/* Switch into a generic section.  */
#define TARGET_ASM_NAMED_SECTION  default_elf_asm_named_section

#define PRINT_OPERAND(FILE, RTX, CODE)	 print_operand (FILE, RTX, CODE)
#define PRINT_OPERAND_ADDRESS(FILE, RTX) print_address_operand (FILE, RTX)

typedef enum sections {
    CODE_DIR,
    DATA_DIR,
    LAST_SECT_NM
} SECT_ENUM_T;

typedef enum directives {
    LONG_CONST_DIR,
    SHORT_CONST_DIR,
    BYTE_CONST_DIR,
    SPACE_DIR,
    INIT_DIR,
    LAST_DIR_NM
} DIR_ENUM_T;

#define IS_ASM_LOGICAL_LINE_SEPARATOR(C, STR)	\
  ((C) == ';'					\
   || ((C) == '|' && (STR)[1] == '|'))

#define TEXT_SECTION_ASM_OP ".text;"
#define DATA_SECTION_ASM_OP ".data;"

#define ASM_APP_ON  ""
#define ASM_APP_OFF ""

#define ASM_GLOBALIZE_LABEL1(FILE, NAME) \
  do {  fputs (".global ", FILE);		\
        assemble_name (FILE, NAME);	        \
        fputc (';',FILE);			\
        fputc ('\n',FILE);			\
      } while (0)

#define ASM_DECLARE_FUNCTION_NAME(FILE,NAME,DECL) \
  do {					\
    fputs (".type ", FILE);           	\
    assemble_name (FILE, NAME);         \
    fputs (", STT_FUNC", FILE);         \
    fputc (';',FILE);                   \
    fputc ('\n',FILE);			\
    ASM_OUTPUT_LABEL(FILE, NAME);	\
  } while (0)

#define ASM_OUTPUT_LABEL(FILE, NAME)    \
  do {  assemble_name (FILE, NAME);		\
        fputs (":\n",FILE);			\
      } while (0)

#define ASM_OUTPUT_LABELREF(FILE,NAME) 	\
    do {  fprintf (FILE, "_%s", NAME); \
        } while (0)

#define ASM_OUTPUT_ADDR_VEC_ELT(FILE, VALUE)    	\
do { char __buf[256];					\
     fprintf (FILE, "\t.dd\t");				\
     ASM_GENERATE_INTERNAL_LABEL (__buf, "L", VALUE);	\
     assemble_name (FILE, __buf);			\
     fputc (';', FILE);					\
     fputc ('\n', FILE);				\
   } while (0)

#define ASM_OUTPUT_ADDR_DIFF_ELT(FILE, BODY, VALUE, REL) \
    MY_ASM_OUTPUT_ADDR_DIFF_ELT(FILE, VALUE, REL)

#define MY_ASM_OUTPUT_ADDR_DIFF_ELT(FILE, VALUE, REL)		\
    do {							\
	char __buf[256];					\
	fprintf (FILE, "\t.dd\t");				\
	ASM_GENERATE_INTERNAL_LABEL (__buf, "L", VALUE);	\
	assemble_name (FILE, __buf);				\
	fputs (" - ", FILE);					\
	ASM_GENERATE_INTERNAL_LABEL (__buf, "L", REL);		\
	assemble_name (FILE, __buf);				\
	fputc (';', FILE);					\
	fputc ('\n', FILE);					\
    } while (0)

#define ASM_OUTPUT_ALIGN(FILE,LOG) 				\
    do {							\
      if ((LOG) != 0)						\
	fprintf (FILE, "\t.align %d\n", 1 << (LOG));		\
    } while (0)

#define ASM_OUTPUT_SKIP(FILE,SIZE)		\
    do {					\
	asm_output_skip (FILE, SIZE);		\
    } while (0)

#define ASM_OUTPUT_LOCAL(FILE, NAME, SIZE, ROUNDED) 	\
do { 						\
    switch_to_section (data_section);				\
    if ((SIZE) >= (unsigned int) 4 ) ASM_OUTPUT_ALIGN(FILE,2);	\
    ASM_OUTPUT_SIZE_DIRECTIVE (FILE, NAME, SIZE);		\
    ASM_OUTPUT_LABEL (FILE, NAME);				\
    fprintf (FILE, "%s %ld;\n", ASM_SPACE,			\
	     (ROUNDED) > (unsigned int) 1 ? (ROUNDED) : 1);	\
} while (0)

#define ASM_OUTPUT_COMMON(FILE, NAME, SIZE, ROUNDED)	\
     do {						\
	ASM_GLOBALIZE_LABEL1(FILE,NAME); 		\
        ASM_OUTPUT_LOCAL (FILE, NAME, SIZE, ROUNDED); } while(0)

#define ASM_COMMENT_START "//"

#define FUNCTION_PROFILER(FILE, LABELNO)	\
  do {						\
    fprintf (FILE, "\tCALL __mcount;\n");	\
  } while(0)

#undef NO_PROFILE_COUNTERS
#define NO_PROFILE_COUNTERS 1

#define ASM_OUTPUT_REG_PUSH(FILE, REGNO) fprintf (FILE, "[SP--] = %s;\n", reg_names[REGNO])
#define ASM_OUTPUT_REG_POP(FILE, REGNO)  fprintf (FILE, "%s = [SP++];\n", reg_names[REGNO])

extern struct rtx_def *bfin_compare_op0, *bfin_compare_op1;
extern struct rtx_def *bfin_cc_rtx, *bfin_rets_rtx;

/* This works for GAS and some other assemblers.  */
#define SET_ASM_OP              ".set "

/* DBX register number for a given compiler register number */
#define DBX_REGISTER_NUMBER(REGNO)  (REGNO) 

#define SIZE_ASM_OP     "\t.size\t"

extern int splitting_for_sched;

#define PRINT_OPERAND_PUNCT_VALID_P(CHAR) ((CHAR) == '!')

#endif /*  _BFIN_CONFIG */<|MERGE_RESOLUTION|>--- conflicted
+++ resolved
@@ -1,9 +1,5 @@
 /* Definitions for the Blackfin port.
-<<<<<<< HEAD
-   Copyright (C) 2005, 2007 Free Software Foundation, Inc.
-=======
    Copyright (C) 2005, 2007, 2008 Free Software Foundation, Inc.
->>>>>>> 42bae686
    Contributed by Analog Devices.
 
    This file is part of GCC.
@@ -39,19 +35,11 @@
 
 /* Predefinition in the preprocessor for this target machine */
 #ifndef TARGET_CPU_CPP_BUILTINS
-<<<<<<< HEAD
-#define TARGET_CPU_CPP_BUILTINS()               \
-  do                                            \
-    {                                           \
-      builtin_define_std ("bfin");              \
-      builtin_define_std ("BFIN");              \
-=======
 #define TARGET_CPU_CPP_BUILTINS()		\
   do						\
     {						\
       builtin_define_std ("bfin");		\
       builtin_define_std ("BFIN");		\
->>>>>>> 42bae686
       builtin_define ("__ADSPBLACKFIN__");	\
       builtin_define ("__ADSPLPBLACKFIN__");	\
 						\

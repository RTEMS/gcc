--- conflicted
+++ resolved
@@ -734,18 +734,6 @@
    but prevents the compiler from extending the lifetime of these
    registers.  */
 #define TARGET_SMALL_REGISTER_CLASSES_FOR_MODE_P hook_bool_mode_true
-<<<<<<< HEAD
-
-#define CLASS_LIKELY_SPILLED_P(CLASS) \
-    ((CLASS) == PREGS_CLOBBERED \
-     || (CLASS) == PROLOGUE_REGS \
-     || (CLASS) == P0REGS \
-     || (CLASS) == D0REGS \
-     || (CLASS) == D1REGS \
-     || (CLASS) == D2REGS \
-     || (CLASS) == CCREGS)
-=======
->>>>>>> 155d23aa
 
 /* Do not allow to store a value in REG_CC for any mode */
 /* Do not allow to store value in pregs if mode is not SI*/

--- conflicted
+++ resolved
@@ -119,11 +119,7 @@
   (ior (match_operand 0 "nondp_register_operand")
        (match_operand 0 "memory_operand")))
 
-<<<<<<< HEAD
-;; Return nonzero if OP is a register or, when negated, a 7 bit signed
-=======
 ;; Return nonzero if OP is a register or, when negated, a 7-bit signed
->>>>>>> 1177f497
 ;; constant.
 (define_predicate "reg_or_neg7bit_operand"
   (ior (match_operand 0 "register_operand")
@@ -184,11 +180,7 @@
 ;; The following two are used to compute the addrtype attribute.  They return
 ;; true if passed a memory address usable for a 16-bit load or store using a
 ;; P or I register, respectively.  If neither matches, we know we have a
-<<<<<<< HEAD
-;; 32 bit instruction.
-=======
 ;; 32-bit instruction.
->>>>>>> 1177f497
 (define_predicate "mem_p_address_operand"
   (match_code "mem")
 {

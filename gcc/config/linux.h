--- conflicted
+++ resolved
@@ -99,8 +99,6 @@
 #define USE_LD_AS_NEEDED 1
 #endif
 
-<<<<<<< HEAD
-=======
 /* Determine which dynamic linker to use depending on whether GLIBC or
    uClibc is the default C library and whether -muclibc or -mglibc has
    been passed to change the default.  */
@@ -124,7 +122,6 @@
 #define LINUX_DYNAMIC_LINKER64 \
   CHOOSE_DYNAMIC_LINKER (GLIBC_DYNAMIC_LINKER64, UCLIBC_DYNAMIC_LINKER64)
 
->>>>>>> c355071f
 /* Determine whether the entire c99 runtime
    is present in the runtime library.  */
 #define TARGET_C99_FUNCTIONS (OPTION_GLIBC)

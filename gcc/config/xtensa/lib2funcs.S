/* Assembly functions for libgcc2.
<<<<<<< HEAD
   Copyright (C) 2001, 2006 Free Software Foundation, Inc.
=======
   Copyright (C) 2001, 2006, 2007 Free Software Foundation, Inc.
>>>>>>> 751ff693
   Contributed by Bob Wilson (bwilson@tensilica.com) at Tensilica.

This file is part of GCC.

GCC is free software; you can redistribute it and/or modify it under
the terms of the GNU General Public License as published by the Free
Software Foundation; either version 2, or (at your option) any later
version.

In addition to the permissions in the GNU General Public License, the
Free Software Foundation gives you unlimited permission to link the
compiled version of this file into combinations with other programs,
and to distribute those combinations without any restriction coming
from the use of this file.  (The General Public License restrictions
do apply in other respects; for example, they cover modification of
the file, and distribution when not linked into a combine
executable.)

GCC is distributed in the hope that it will be useful, but WITHOUT ANY
WARRANTY; without even the implied warranty of MERCHANTABILITY or
FITNESS FOR A PARTICULAR PURPOSE.  See the GNU General Public License
for more details.

You should have received a copy of the GNU General Public License
along with GCC; see the file COPYING.  If not, write to the Free
Software Foundation, 51 Franklin Street, Fifth Floor, Boston, MA
02110-1301, USA.  */

#include "xtensa-config.h"

/* __xtensa_libgcc_window_spill: This function flushes out all but the
   current register window.  This is used to set up the stack so that
   arbitrary frames can be accessed.  */

	.align	4
	.global	__xtensa_libgcc_window_spill
	.type	__xtensa_libgcc_window_spill,@function
__xtensa_libgcc_window_spill:
	entry	sp, 32
	movi	a2, 0
	syscall
	retw
	.size	__xtensa_libgcc_window_spill, .-__xtensa_libgcc_window_spill


/* __xtensa_nonlocal_goto: This code does all the hard work of a
   nonlocal goto on Xtensa.  It is here in the library to avoid the
   code size bloat of generating it in-line.  There are two
   arguments:

	a2 = frame pointer for the procedure containing the label
	a3 = goto handler address

  This function never returns to its caller but instead goes directly
  to the address of the specified goto handler.  */

	.align	4
	.global	__xtensa_nonlocal_goto
	.type	__xtensa_nonlocal_goto,@function
__xtensa_nonlocal_goto:
	entry	sp, 32

	/* Flush registers.  */
	mov	a5, a2
	movi	a2, 0
	syscall
	mov	a2, a5

	/* Because the save area for a0-a3 is stored one frame below
	   the one identified by a2, the only way to restore those
	   registers is to unwind the stack.  If alloca() were never
	   called, we could just unwind until finding the sp value
	   matching a2.  However, a2 is a frame pointer, not a stack
	   pointer, and may not be encountered during the unwinding.
	   The solution is to unwind until going _past_ the value
	   given by a2.  This involves keeping three stack pointer
	   values during the unwinding:

		next = sp of frame N-1
		cur = sp of frame N
		prev = sp of frame N+1

	   When next > a2, the desired save area is stored relative
	   to prev.  At this point, cur will be the same as a2
	   except in the alloca() case.

	   Besides finding the values to be restored to a0-a3, we also
	   need to find the current window size for the target
	   function.  This can be extracted from the high bits of the
	   return address, initially in a0.  As the unwinding
	   proceeds, the window size is taken from the value of a0
	   saved _two_ frames below the current frame.  */

	addi	a5, sp, -16	/* a5 = prev - save area */
	l32i	a6, a5, 4
	addi	a6, a6, -16	/* a6 = cur - save area */
	mov	a8, a0		/* a8 = return address (for window size) */
	j	.Lfirstframe

.Lnextframe:
	l32i	a8, a5, 0	/* next return address (for window size) */
	mov	a5, a6		/* advance prev */
	addi	a6, a7, -16	/* advance cur */
.Lfirstframe:
	l32i	a7, a6, 4	/* a7 = next */
	bge	a2, a7, .Lnextframe

	/* At this point, prev (a5) points to the save area with the saved
	   values of a0-a3.  Copy those values into the save area at the
	   current sp so they will be reloaded when the return from this
	   function underflows.  We don't have to worry about exceptions
	   while updating the current save area, because the windows have
	   already been flushed.  */

	addi	a4, sp, -16	/* a4 = save area of this function */
	l32i	a6, a5, 0
	l32i	a7, a5, 4
	s32i	a6, a4, 0
	s32i	a7, a4, 4
	l32i	a6, a5, 8
	l32i	a7, a5, 12
	s32i	a6, a4, 8
	s32i	a7, a4, 12

	/* Set return address to goto handler.  Use the window size bits
	   from the return address two frames below the target.  */
	extui	a8, a8, 30, 2	/* get window size from return addr. */
	slli	a3, a3, 2	/* get goto handler addr. << 2 */
	ssai	2
	src	a0, a8, a3	/* combine them with a funnel shift */

	retw
	.size	__xtensa_nonlocal_goto, .-__xtensa_nonlocal_goto


/* __xtensa_sync_caches: This function is called after writing a trampoline
   on the stack to force all the data writes to memory and invalidate the
   instruction cache. a2 is the address of the new trampoline.

   After the trampoline data is written out, it must be flushed out of
   the data cache into memory.  We use DHWB in case we have a writeback
   cache.  At least one DHWB instruction is needed for each data cache
   line which may be touched by the trampoline.  An ISYNC instruction
   must follow the DHWBs.

   We have to flush the i-cache to make sure that the new values get used.
   At least one IHI instruction is needed for each i-cache line which may
   be touched by the trampoline.  An ISYNC instruction is also needed to
   make sure that the modified instructions are loaded into the instruction
   fetch buffer.  */

<<<<<<< HEAD
=======
/* Use the maximum trampoline size.  Flushing a bit extra is OK.  */
>>>>>>> 751ff693
#define TRAMPOLINE_SIZE 60

	.text
	.align	4
	.global	__xtensa_sync_caches
	.type	__xtensa_sync_caches,@function
__xtensa_sync_caches:
	entry 	sp, 32
#if XCHAL_DCACHE_SIZE > 0
	/* Flush the trampoline from the data cache.  */
	extui	a4, a2, 0, XCHAL_DCACHE_LINEWIDTH
	addi	a4, a4, TRAMPOLINE_SIZE
	addi	a4, a4, (1 << XCHAL_DCACHE_LINEWIDTH) - 1
	srli	a4, a4, XCHAL_DCACHE_LINEWIDTH
	mov	a3, a2
.Ldcache_loop:
	dhwb	a3, 0
	addi	a3, a3, (1 << XCHAL_DCACHE_LINEWIDTH)
	addi	a4, a4, -1
	bnez	a4, .Ldcache_loop
	isync
#endif
#if XCHAL_ICACHE_SIZE > 0
	/* Invalidate the corresponding lines in the instruction cache.  */
	extui	a4, a2, 0, XCHAL_ICACHE_LINEWIDTH
	addi	a4, a4, TRAMPOLINE_SIZE
	addi	a4, a4, (1 << XCHAL_ICACHE_LINEWIDTH) - 1
	srli	a4, a4, XCHAL_ICACHE_LINEWIDTH
.Licache_loop:
	ihi	a2, 0
	addi	a2, a2, (1 << XCHAL_ICACHE_LINEWIDTH)
	addi	a4, a4, -1
	bnez	a4, .Licache_loop
#endif
	isync
	retw
	.size	__xtensa_sync_caches, .-__xtensa_sync_caches<|MERGE_RESOLUTION|>--- conflicted
+++ resolved
@@ -1,9 +1,5 @@
 /* Assembly functions for libgcc2.
-<<<<<<< HEAD
-   Copyright (C) 2001, 2006 Free Software Foundation, Inc.
-=======
    Copyright (C) 2001, 2006, 2007 Free Software Foundation, Inc.
->>>>>>> 751ff693
    Contributed by Bob Wilson (bwilson@tensilica.com) at Tensilica.
 
 This file is part of GCC.
@@ -155,10 +151,7 @@
    make sure that the modified instructions are loaded into the instruction
    fetch buffer.  */
 
-<<<<<<< HEAD
-=======
 /* Use the maximum trampoline size.  Flushing a bit extra is OK.  */
->>>>>>> 751ff693
 #define TRAMPOLINE_SIZE 60
 
 	.text

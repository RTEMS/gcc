/* Assembly functions for the Xtensa version of libgcc1.
<<<<<<< HEAD
   Copyright (C) 2001, 2002, 2003, 2005, 2006 Free Software Foundation, Inc.
=======
   Copyright (C) 2001, 2002, 2003, 2005, 2006, 2007
   Free Software Foundation, Inc.
>>>>>>> 751ff693
   Contributed by Bob Wilson (bwilson@tensilica.com) at Tensilica.

This file is part of GCC.

GCC is free software; you can redistribute it and/or modify it under
the terms of the GNU General Public License as published by the Free
Software Foundation; either version 2, or (at your option) any later
version.

In addition to the permissions in the GNU General Public License, the
Free Software Foundation gives you unlimited permission to link the
compiled version of this file into combinations with other programs,
and to distribute those combinations without any restriction coming
from the use of this file.  (The General Public License restrictions
do apply in other respects; for example, they cover modification of
the file, and distribution when not linked into a combine
executable.)

GCC is distributed in the hope that it will be useful, but WITHOUT ANY
WARRANTY; without even the implied warranty of MERCHANTABILITY or
FITNESS FOR A PARTICULAR PURPOSE.  See the GNU General Public License
for more details.

You should have received a copy of the GNU General Public License
along with GCC; see the file COPYING.  If not, write to the Free
Software Foundation, 51 Franklin Street, Fifth Floor, Boston, MA
02110-1301, USA.  */

#include "xtensa-config.h"

/* Define macros for the ABS and ADDX* instructions to handle cases
   where they are not included in the Xtensa processor configuration.  */

	.macro	do_abs dst, src, tmp
#if XCHAL_HAVE_ABS
	abs	\dst, \src
#else
	neg	\tmp, \src
	movgez	\tmp, \src, \src
	mov	\dst, \tmp
#endif
	.endm

	.macro	do_addx2 dst, as, at, tmp
#if XCHAL_HAVE_ADDX
	addx2	\dst, \as, \at
#else
	slli	\tmp, \as, 1
	add	\dst, \tmp, \at
#endif
	.endm

	.macro	do_addx4 dst, as, at, tmp
#if XCHAL_HAVE_ADDX
	addx4	\dst, \as, \at
#else
	slli	\tmp, \as, 2
	add	\dst, \tmp, \at
#endif
	.endm

	.macro	do_addx8 dst, as, at, tmp
#if XCHAL_HAVE_ADDX
	addx8	\dst, \as, \at
#else
	slli	\tmp, \as, 3
	add	\dst, \tmp, \at
#endif
	.endm

/* Define macros for leaf function entry and return, supporting either the
   standard register windowed ABI or the non-windowed call0 ABI.  These
   macros do not allocate any extra stack space, so they only work for
   leaf functions that do not need to spill anything to the stack.  */

	.macro leaf_entry reg, size
#if XCHAL_HAVE_WINDOWED && !__XTENSA_CALL0_ABI__
	entry \reg, \size
#else
	/* do nothing */
#endif
	.endm

	.macro leaf_return
#if XCHAL_HAVE_WINDOWED && !__XTENSA_CALL0_ABI__
	retw
#else
	ret
#endif
	.endm


#ifdef L_mulsi3
	.align	4
	.global	__mulsi3
	.type	__mulsi3, @function
__mulsi3:
	leaf_entry sp, 16

#if XCHAL_HAVE_MUL32
	mull	a2, a2, a3

#elif XCHAL_HAVE_MUL16
	or	a4, a2, a3
	srai	a4, a4, 16
	bnez	a4, .LMUL16
	mul16u	a2, a2, a3
	leaf_return
.LMUL16:
	srai	a4, a2, 16
	srai	a5, a3, 16
	mul16u	a7, a4, a3
	mul16u	a6, a5, a2
	mul16u	a4, a2, a3
	add	a7, a7, a6
	slli	a7, a7, 16
	add	a2, a7, a4

#elif XCHAL_HAVE_MAC16
	mul.aa.hl a2, a3
	mula.aa.lh a2, a3
	rsr	a5, ACCLO
	umul.aa.ll a2, a3
	rsr	a4, ACCLO
	slli	a5, a5, 16
	add	a2, a4, a5

#else /* !MUL32 && !MUL16 && !MAC16 */

	/* Multiply one bit at a time, but unroll the loop 4x to better
	   exploit the addx instructions and avoid overhead.
	   Peel the first iteration to save a cycle on init.  */

	/* Avoid negative numbers.  */
	xor	a5, a2, a3	/* Top bit is 1 if one input is negative.  */
	do_abs	a3, a3, a6
	do_abs	a2, a2, a6

	/* Swap so the second argument is smaller.  */
	sub	a7, a2, a3
	mov	a4, a3
	movgez	a4, a2, a7	/* a4 = max (a2, a3) */
	movltz	a3, a2, a7	/* a3 = min (a2, a3) */

	movi	a2, 0
	extui	a6, a3, 0, 1
	movnez	a2, a4, a6

	do_addx2 a7, a4, a2, a7
	extui	a6, a3, 1, 1
	movnez	a2, a7, a6

	do_addx4 a7, a4, a2, a7
	extui	a6, a3, 2, 1
	movnez	a2, a7, a6

	do_addx8 a7, a4, a2, a7
	extui	a6, a3, 3, 1
	movnez	a2, a7, a6

	bgeui	a3, 16, .Lmult_main_loop
	neg	a3, a2
	movltz	a2, a3, a5
	leaf_return

	.align	4
.Lmult_main_loop:
	srli	a3, a3, 4
	slli	a4, a4, 4

	add	a7, a4, a2
	extui	a6, a3, 0, 1
	movnez	a2, a7, a6

	do_addx2 a7, a4, a2, a7
	extui	a6, a3, 1, 1
	movnez	a2, a7, a6

	do_addx4 a7, a4, a2, a7
	extui	a6, a3, 2, 1
	movnez	a2, a7, a6

	do_addx8 a7, a4, a2, a7
	extui	a6, a3, 3, 1
	movnez	a2, a7, a6

	bgeui	a3, 16, .Lmult_main_loop

	neg	a3, a2
	movltz	a2, a3, a5

#endif /* !MUL32 && !MUL16 && !MAC16 */

	leaf_return
<<<<<<< HEAD
	.size	__mulsi3,.-__mulsi3
=======
	.size	__mulsi3, . - __mulsi3
>>>>>>> 751ff693

#endif /* L_mulsi3 */


#ifdef L_umulsidi3
<<<<<<< HEAD
	.align	4
	.global	__umulsidi3
	.type	__umulsidi3,@function
__umulsidi3:
	leaf_entry sp, 32
#if __XTENSA_CALL0_ABI__
	addi	sp, sp, -32
	s32i	a12, sp, 16
	s32i	a13, sp, 20
	s32i	a14, sp, 24
	s32i	a15, sp, 28
#endif

#ifdef __XTENSA_EB__
#define wh a2
#define wl a3
#else
#define wh a3
#define wl a2
#endif /* __XTENSA_EB__ */

	/* This code is taken from the mulsf3 routine in ieee754-sf.S.
	   See more comments there.  */

#if XCHAL_HAVE_MUL32_HIGH
	mull	a6, a2, a3
	muluh	wh, a2, a3
	mov	wl, a6

#else /* ! MUL32_HIGH */

#if !XCHAL_HAVE_MUL16 && !XCHAL_HAVE_MUL32 && !XCHAL_HAVE_MAC16
	/* a0 and a8 will be clobbered by calling the multiply function
	   but a8 is not used here and need not be saved.  */
	s32i	a0, sp, 0
#endif

#if XCHAL_HAVE_MUL16 || XCHAL_HAVE_MUL32

#define a2h a4
#define a3h a5

	/* Get the high halves of the inputs into registers.  */
	srli	a2h, a2, 16
	srli	a3h, a3, 16

#define a2l a2
#define a3l a3

#if XCHAL_HAVE_MUL32 && !XCHAL_HAVE_MUL16
	/* Clear the high halves of the inputs.  This does not matter
	   for MUL16 because the high bits are ignored.  */
	extui	a2, a2, 0, 16
	extui	a3, a3, 0, 16
#endif
#endif /* MUL16 || MUL32 */

=======

#if !XCHAL_HAVE_MUL16 && !XCHAL_HAVE_MUL32 && !XCHAL_HAVE_MAC16
#define XCHAL_NO_MUL 1
#endif

	.align	4
	.global	__umulsidi3
	.type	__umulsidi3, @function
__umulsidi3:
#if __XTENSA_CALL0_ABI__
	leaf_entry sp, 32
	addi	sp, sp, -32
	s32i	a12, sp, 16
	s32i	a13, sp, 20
	s32i	a14, sp, 24
	s32i	a15, sp, 28
#elif XCHAL_NO_MUL
	/* This is not really a leaf function; allocate enough stack space
	   to allow CALL12s to a helper function.  */
	leaf_entry sp, 48
#else
	leaf_entry sp, 16
#endif

#ifdef __XTENSA_EB__
#define wh a2
#define wl a3
#else
#define wh a3
#define wl a2
#endif /* __XTENSA_EB__ */

	/* This code is taken from the mulsf3 routine in ieee754-sf.S.
	   See more comments there.  */

#if XCHAL_HAVE_MUL32_HIGH
	mull	a6, a2, a3
	muluh	wh, a2, a3
	mov	wl, a6

#else /* ! MUL32_HIGH */

#if __XTENSA_CALL0_ABI__ && XCHAL_NO_MUL
	/* a0 and a8 will be clobbered by calling the multiply function
	   but a8 is not used here and need not be saved.  */
	s32i	a0, sp, 0
#endif

#if XCHAL_HAVE_MUL16 || XCHAL_HAVE_MUL32

#define a2h a4
#define a3h a5

	/* Get the high halves of the inputs into registers.  */
	srli	a2h, a2, 16
	srli	a3h, a3, 16

#define a2l a2
#define a3l a3

#if XCHAL_HAVE_MUL32 && !XCHAL_HAVE_MUL16
	/* Clear the high halves of the inputs.  This does not matter
	   for MUL16 because the high bits are ignored.  */
	extui	a2, a2, 0, 16
	extui	a3, a3, 0, 16
#endif
#endif /* MUL16 || MUL32 */
>>>>>>> 751ff693

#if XCHAL_HAVE_MUL16

#define do_mul(dst, xreg, xhalf, yreg, yhalf) \
	mul16u	dst, xreg ## xhalf, yreg ## yhalf

<<<<<<< HEAD
=======
#if XCHAL_HAVE_MUL16

#define do_mul(dst, xreg, xhalf, yreg, yhalf) \
	mul16u	dst, xreg ## xhalf, yreg ## yhalf

>>>>>>> 751ff693
#elif XCHAL_HAVE_MUL32

#define do_mul(dst, xreg, xhalf, yreg, yhalf) \
	mull	dst, xreg ## xhalf, yreg ## yhalf

#elif XCHAL_HAVE_MAC16

/* The preprocessor insists on inserting a space when concatenating after
   a period in the definition of do_mul below.  These macros are a workaround
   using underscores instead of periods when doing the concatenation.  */
#define umul_aa_ll umul.aa.ll
#define umul_aa_lh umul.aa.lh
#define umul_aa_hl umul.aa.hl
#define umul_aa_hh umul.aa.hh

#define do_mul(dst, xreg, xhalf, yreg, yhalf) \
	umul_aa_ ## xhalf ## yhalf	xreg, yreg; \
	rsr	dst, ACCLO

#else /* no multiply hardware */
<<<<<<< HEAD
	
=======

>>>>>>> 751ff693
#define set_arg_l(dst, src) \
	extui	dst, src, 0, 16
#define set_arg_h(dst, src) \
	srli	dst, src, 16

<<<<<<< HEAD
=======
#if __XTENSA_CALL0_ABI__
>>>>>>> 751ff693
#define do_mul(dst, xreg, xhalf, yreg, yhalf) \
	set_arg_ ## xhalf (a13, xreg); \
	set_arg_ ## yhalf (a14, yreg); \
	call0	.Lmul_mulsi3; \
	mov	dst, a12
<<<<<<< HEAD
#endif
=======
#else
#define do_mul(dst, xreg, xhalf, yreg, yhalf) \
	set_arg_ ## xhalf (a14, xreg); \
	set_arg_ ## yhalf (a15, yreg); \
	call12	.Lmul_mulsi3; \
	mov	dst, a14
#endif /* __XTENSA_CALL0_ABI__ */

#endif /* no multiply hardware */
>>>>>>> 751ff693

	/* Add pp1 and pp2 into a6 with carry-out in a9.  */
	do_mul(a6, a2, l, a3, h)	/* pp 1 */
	do_mul(a11, a2, h, a3, l)	/* pp 2 */
	movi	a9, 0
	add	a6, a6, a11
	bgeu	a6, a11, 1f
	addi	a9, a9, 1
1:
	/* Shift the high half of a9/a6 into position in a9.  Note that
	   this value can be safely incremented without any carry-outs.  */
	ssai	16
	src	a9, a9, a6

	/* Compute the low word into a6.  */
	do_mul(a11, a2, l, a3, l)	/* pp 0 */
	sll	a6, a6
	add	a6, a6, a11
	bgeu	a6, a11, 1f
	addi	a9, a9, 1
1:
	/* Compute the high word into wh.  */
	do_mul(wh, a2, h, a3, h)	/* pp 3 */
	add	wh, wh, a9
	mov	wl, a6

#endif /* !MUL32_HIGH */

<<<<<<< HEAD
#if !XCHAL_HAVE_MUL16 && !XCHAL_HAVE_MUL32 && !XCHAL_HAVE_MAC16
=======
#if __XTENSA_CALL0_ABI__ && XCHAL_NO_MUL
>>>>>>> 751ff693
	/* Restore the original return address.  */
	l32i	a0, sp, 0
#endif
#if __XTENSA_CALL0_ABI__
	l32i	a12, sp, 16
	l32i	a13, sp, 20
	l32i	a14, sp, 24
	l32i	a15, sp, 28
	addi	sp, sp, 32
#endif
	leaf_return

<<<<<<< HEAD
#if !XCHAL_HAVE_MUL16 && !XCHAL_HAVE_MUL32 && !XCHAL_HAVE_MAC16
	
	/* For Xtensa processors with no multiply hardware, this simplified
	   version of _mulsi3 is used for multiplying 16-bit chunks of
	   the floating-point mantissas.  It uses a custom ABI:	the inputs
	   are passed in a13 and a14, the result is returned in a12, and
	   a8 and a15 are clobbered.  */
	.align	4
.Lmul_mulsi3:
	movi	a12, 0
.Lmul_mult_loop:
	add	a15, a14, a12
	extui	a8, a13, 0, 1
	movnez	a12, a15, a8

	do_addx2 a15, a14, a12, a15
	extui	a8, a13, 1, 1
	movnez	a12, a15, a8

	do_addx4 a15, a14, a12, a15
	extui	a8, a13, 2, 1
	movnez	a12, a15, a8

	do_addx8 a15, a14, a12, a15
	extui	a8, a13, 3, 1
	movnez	a12, a15, a8

	srli	a13, a13, 4
	slli	a14, a14, 4
	bnez	a13, .Lmul_mult_loop
	ret
#endif /* !MUL16 && !MUL32 && !MAC16 */

	.size	__umulsidi3,.-__umulsidi3
=======
#if XCHAL_NO_MUL

	/* For Xtensa processors with no multiply hardware, this simplified
	   version of _mulsi3 is used for multiplying 16-bit chunks of
	   the floating-point mantissas.  When using CALL0, this function
	   uses a custom ABI: the inputs are passed in a13 and a14, the
	   result is returned in a12, and a8 and a15 are clobbered.  */
	.align	4
.Lmul_mulsi3:
	leaf_entry sp, 16
	.macro mul_mulsi3_body dst, src1, src2, tmp1, tmp2
	movi	\dst, 0
1:	add	\tmp1, \src2, \dst
	extui	\tmp2, \src1, 0, 1
	movnez	\dst, \tmp1, \tmp2

	do_addx2 \tmp1, \src2, \dst, \tmp1
	extui	\tmp2, \src1, 1, 1
	movnez	\dst, \tmp1, \tmp2

	do_addx4 \tmp1, \src2, \dst, \tmp1
	extui	\tmp2, \src1, 2, 1
	movnez	\dst, \tmp1, \tmp2

	do_addx8 \tmp1, \src2, \dst, \tmp1
	extui	\tmp2, \src1, 3, 1
	movnez	\dst, \tmp1, \tmp2

	srli	\src1, \src1, 4
	slli	\src2, \src2, 4
	bnez	\src1, 1b
	.endm
#if __XTENSA_CALL0_ABI__
	mul_mulsi3_body a12, a13, a14, a15, a8
#else
	/* The result will be written into a2, so save that argument in a4.  */
	mov	a4, a2
	mul_mulsi3_body a2, a4, a3, a5, a6
#endif
	leaf_return
#endif /* XCHAL_NO_MUL */

	.size	__umulsidi3, . - __umulsidi3
>>>>>>> 751ff693

#endif /* L_umulsidi3 */


/* Define a macro for the NSAU (unsigned normalize shift amount)
   instruction, which computes the number of leading zero bits,
   to handle cases where it is not included in the Xtensa processor
   configuration.  */

	.macro	do_nsau cnt, val, tmp, a
#if XCHAL_HAVE_NSA
	nsau	\cnt, \val
#else
	mov	\a, \val
	movi	\cnt, 0
	extui	\tmp, \a, 16, 16
	bnez	\tmp, 0f
	movi	\cnt, 16
	slli	\a, \a, 16
0:
	extui	\tmp, \a, 24, 8
	bnez	\tmp, 1f
	addi	\cnt, \cnt, 8
	slli	\a, \a, 8
1:
	movi	\tmp, __nsau_data
	extui	\a, \a, 24, 8
	add	\tmp, \tmp, \a
	l8ui	\tmp, \tmp, 0
	add	\cnt, \cnt, \tmp
#endif /* !XCHAL_HAVE_NSA */
	.endm

#ifdef L_clz
	.section .rodata
	.align	4
	.global	__nsau_data
	.type	__nsau_data, @object
__nsau_data:
#if !XCHAL_HAVE_NSA
	.byte	8, 7, 6, 6, 5, 5, 5, 5, 4, 4, 4, 4, 4, 4, 4, 4
	.byte	3, 3, 3, 3, 3, 3, 3, 3, 3, 3, 3, 3, 3, 3, 3, 3
	.byte	2, 2, 2, 2, 2, 2, 2, 2, 2, 2, 2, 2, 2, 2, 2, 2
	.byte	2, 2, 2, 2, 2, 2, 2, 2, 2, 2, 2, 2, 2, 2, 2, 2
	.byte	1, 1, 1, 1, 1, 1, 1, 1, 1, 1, 1, 1, 1, 1, 1, 1
	.byte	1, 1, 1, 1, 1, 1, 1, 1, 1, 1, 1, 1, 1, 1, 1, 1
	.byte	1, 1, 1, 1, 1, 1, 1, 1, 1, 1, 1, 1, 1, 1, 1, 1
	.byte	1, 1, 1, 1, 1, 1, 1, 1, 1, 1, 1, 1, 1, 1, 1, 1
	.byte	0, 0, 0, 0, 0, 0, 0, 0, 0, 0, 0, 0, 0, 0, 0, 0
	.byte	0, 0, 0, 0, 0, 0, 0, 0, 0, 0, 0, 0, 0, 0, 0, 0
	.byte	0, 0, 0, 0, 0, 0, 0, 0, 0, 0, 0, 0, 0, 0, 0, 0
	.byte	0, 0, 0, 0, 0, 0, 0, 0, 0, 0, 0, 0, 0, 0, 0, 0
	.byte	0, 0, 0, 0, 0, 0, 0, 0, 0, 0, 0, 0, 0, 0, 0, 0
	.byte	0, 0, 0, 0, 0, 0, 0, 0, 0, 0, 0, 0, 0, 0, 0, 0
	.byte	0, 0, 0, 0, 0, 0, 0, 0, 0, 0, 0, 0, 0, 0, 0, 0
	.byte	0, 0, 0, 0, 0, 0, 0, 0, 0, 0, 0, 0, 0, 0, 0, 0
#endif /* !XCHAL_HAVE_NSA */
<<<<<<< HEAD
	.size	__nsau_data,.-__nsau_data
=======
	.size	__nsau_data, . - __nsau_data
>>>>>>> 751ff693
	.hidden	__nsau_data
#endif /* L_clz */


#ifdef L_clzsi2
	.align	4
	.global	__clzsi2
<<<<<<< HEAD
	.type	__clzsi2,@function
=======
	.type	__clzsi2, @function
>>>>>>> 751ff693
__clzsi2:
	leaf_entry sp, 16
	do_nsau	a2, a2, a3, a4
	leaf_return
<<<<<<< HEAD
	.size	__clzsi2,.-__clzsi2
=======
	.size	__clzsi2, . - __clzsi2
>>>>>>> 751ff693

#endif /* L_clzsi2 */


#ifdef L_ctzsi2
	.align	4
	.global	__ctzsi2
<<<<<<< HEAD
	.type	__ctzsi2,@function
=======
	.type	__ctzsi2, @function
>>>>>>> 751ff693
__ctzsi2:
	leaf_entry sp, 16
	neg	a3, a2
	and	a3, a3, a2
	do_nsau	a2, a3, a4, a5
	neg	a2, a2
	addi	a2, a2, 31
	leaf_return
<<<<<<< HEAD
	.size	__ctzsi2,.-__ctzsi2
=======
	.size	__ctzsi2, . - __ctzsi2
>>>>>>> 751ff693

#endif /* L_ctzsi2 */


#ifdef L_ffssi2
	.align	4
	.global	__ffssi2
<<<<<<< HEAD
	.type	__ffssi2,@function
=======
	.type	__ffssi2, @function
>>>>>>> 751ff693
__ffssi2:
	leaf_entry sp, 16
	neg	a3, a2
	and	a3, a3, a2
	do_nsau	a2, a3, a4, a5
	neg	a2, a2
	addi	a2, a2, 32
	leaf_return
<<<<<<< HEAD
	.size	__ffssi2,.-__ffssi2
=======
	.size	__ffssi2, . - __ffssi2
>>>>>>> 751ff693

#endif /* L_ffssi2 */


#ifdef L_udivsi3
	.align	4
	.global	__udivsi3
	.type	__udivsi3, @function
__udivsi3:
	leaf_entry sp, 16
<<<<<<< HEAD
=======
#if XCHAL_HAVE_DIV32
	quou	a2, a2, a3
#else
>>>>>>> 751ff693
	bltui	a3, 2, .Lle_one	/* check if the divisor <= 1 */

	mov	a6, a2		/* keep dividend in a6 */
	do_nsau	a5, a6, a2, a7	/* dividend_shift = nsau (dividend) */
	do_nsau	a4, a3, a2, a7	/* divisor_shift = nsau (divisor) */
	bgeu	a5, a4, .Lspecial

	sub	a4, a4, a5	/* count = divisor_shift - dividend_shift */
	ssl	a4
	sll	a3, a3		/* divisor <<= count */
	movi	a2, 0		/* quotient = 0 */

	/* test-subtract-and-shift loop; one quotient bit on each iteration */
#if XCHAL_HAVE_LOOPS
	loopnez	a4, .Lloopend
#endif /* XCHAL_HAVE_LOOPS */
.Lloop:
	bltu	a6, a3, .Lzerobit
	sub	a6, a6, a3
	addi	a2, a2, 1
.Lzerobit:
	slli	a2, a2, 1
	srli	a3, a3, 1
#if !XCHAL_HAVE_LOOPS
	addi	a4, a4, -1
	bnez	a4, .Lloop
#endif /* !XCHAL_HAVE_LOOPS */
.Lloopend:

	bltu	a6, a3, .Lreturn
	addi	a2, a2, 1	/* increment quotient if dividend >= divisor */
.Lreturn:
	leaf_return

.Lle_one:
	beqz	a3, .Lerror	/* if divisor == 1, return the dividend */
	leaf_return

.Lspecial:
	/* return dividend >= divisor */
	bltu	a6, a3, .Lreturn0
	movi	a2, 1
	leaf_return

.Lerror:
<<<<<<< HEAD
	/* just return 0; could throw an exception */

.Lreturn0:
	movi	a2, 0
	leaf_return
	.size	__udivsi3,.-__udivsi3
=======
	/* Divide by zero: Use an illegal instruction to force an exception.
	   The subsequent "DIV0" string can be recognized by the exception
	   handler to identify the real cause of the exception.  */
	ill
	.ascii	"DIV0"

.Lreturn0:
	movi	a2, 0
#endif /* XCHAL_HAVE_DIV32 */
	leaf_return
	.size	__udivsi3, . - __udivsi3
>>>>>>> 751ff693

#endif /* L_udivsi3 */


#ifdef L_divsi3
	.align	4
	.global	__divsi3
	.type	__divsi3, @function
__divsi3:
	leaf_entry sp, 16
<<<<<<< HEAD
=======
#if XCHAL_HAVE_DIV32
	quos	a2, a2, a3
#else
>>>>>>> 751ff693
	xor	a7, a2, a3	/* sign = dividend ^ divisor */
	do_abs	a6, a2, a4	/* udividend = abs (dividend) */
	do_abs	a3, a3, a4	/* udivisor = abs (divisor) */
	bltui	a3, 2, .Lle_one	/* check if udivisor <= 1 */
	do_nsau	a5, a6, a2, a8	/* udividend_shift = nsau (udividend) */
	do_nsau	a4, a3, a2, a8	/* udivisor_shift = nsau (udivisor) */
	bgeu	a5, a4, .Lspecial

	sub	a4, a4, a5	/* count = udivisor_shift - udividend_shift */
	ssl	a4
	sll	a3, a3		/* udivisor <<= count */
	movi	a2, 0		/* quotient = 0 */

	/* test-subtract-and-shift loop; one quotient bit on each iteration */
#if XCHAL_HAVE_LOOPS
	loopnez	a4, .Lloopend
#endif /* XCHAL_HAVE_LOOPS */
.Lloop:
	bltu	a6, a3, .Lzerobit
	sub	a6, a6, a3
	addi	a2, a2, 1
.Lzerobit:
	slli	a2, a2, 1
	srli	a3, a3, 1
#if !XCHAL_HAVE_LOOPS
	addi	a4, a4, -1
	bnez	a4, .Lloop
#endif /* !XCHAL_HAVE_LOOPS */
.Lloopend:

	bltu	a6, a3, .Lreturn
	addi	a2, a2, 1	/* increment if udividend >= udivisor */
.Lreturn:
	neg	a5, a2
	movltz	a2, a5, a7	/* return (sign < 0) ? -quotient : quotient */
	leaf_return

.Lle_one:
	beqz	a3, .Lerror
	neg	a2, a6		/* if udivisor == 1, then return... */
	movgez	a2, a6, a7	/* (sign < 0) ? -udividend : udividend */
	leaf_return

.Lspecial:
	bltu	a6, a3, .Lreturn0 /* if dividend < divisor, return 0 */
	movi	a2, 1
	movi	a4, -1
	movltz	a2, a4, a7	/* else return (sign < 0) ? -1 : 1 */
	leaf_return

.Lerror:
<<<<<<< HEAD
	/* just return 0; could throw an exception */

.Lreturn0:
	movi	a2, 0
	leaf_return
	.size	__divsi3,.-__divsi3
=======
	/* Divide by zero: Use an illegal instruction to force an exception.
	   The subsequent "DIV0" string can be recognized by the exception
	   handler to identify the real cause of the exception.  */
	ill
	.ascii	"DIV0"

.Lreturn0:
	movi	a2, 0
#endif /* XCHAL_HAVE_DIV32 */
	leaf_return
	.size	__divsi3, . - __divsi3
>>>>>>> 751ff693

#endif /* L_divsi3 */


#ifdef L_umodsi3
	.align	4
	.global	__umodsi3
	.type	__umodsi3, @function
__umodsi3:
	leaf_entry sp, 16
<<<<<<< HEAD
=======
#if XCHAL_HAVE_DIV32
	remu	a2, a2, a3
#else
>>>>>>> 751ff693
	bltui	a3, 2, .Lle_one	/* check if the divisor is <= 1 */

	do_nsau	a5, a2, a6, a7	/* dividend_shift = nsau (dividend) */
	do_nsau	a4, a3, a6, a7	/* divisor_shift = nsau (divisor) */
	bgeu	a5, a4, .Lspecial

	sub	a4, a4, a5	/* count = divisor_shift - dividend_shift */
	ssl	a4
	sll	a3, a3		/* divisor <<= count */

	/* test-subtract-and-shift loop */
#if XCHAL_HAVE_LOOPS
	loopnez	a4, .Lloopend
#endif /* XCHAL_HAVE_LOOPS */
.Lloop:
	bltu	a2, a3, .Lzerobit
	sub	a2, a2, a3
.Lzerobit:
	srli	a3, a3, 1
#if !XCHAL_HAVE_LOOPS
	addi	a4, a4, -1
	bnez	a4, .Lloop
#endif /* !XCHAL_HAVE_LOOPS */
.Lloopend:

.Lspecial:
	bltu	a2, a3, .Lreturn
	sub	a2, a2, a3	/* subtract once more if dividend >= divisor */
.Lreturn:
	leaf_return

.Lle_one:
<<<<<<< HEAD
	/* The divisor is either 0 or 1, so just return 0.
	   Someday we may want to throw an exception if the divisor is 0.  */
	movi	a2, 0
	leaf_return
	.size	__umodsi3,.-__umodsi3
=======
	bnez	a3, .Lreturn0

	/* Divide by zero: Use an illegal instruction to force an exception.
	   The subsequent "DIV0" string can be recognized by the exception
	   handler to identify the real cause of the exception.  */
	ill
	.ascii	"DIV0"

.Lreturn0:
	movi	a2, 0
#endif /* XCHAL_HAVE_DIV32 */
	leaf_return
	.size	__umodsi3, . - __umodsi3
>>>>>>> 751ff693

#endif /* L_umodsi3 */


#ifdef L_modsi3
	.align	4
	.global	__modsi3
	.type	__modsi3, @function
__modsi3:
	leaf_entry sp, 16
<<<<<<< HEAD
=======
#if XCHAL_HAVE_DIV32
	rems	a2, a2, a3
#else
>>>>>>> 751ff693
	mov	a7, a2		/* save original (signed) dividend */
	do_abs	a2, a2, a4	/* udividend = abs (dividend) */
	do_abs	a3, a3, a4	/* udivisor = abs (divisor) */
	bltui	a3, 2, .Lle_one	/* check if udivisor <= 1 */
	do_nsau	a5, a2, a6, a8	/* udividend_shift = nsau (udividend) */
	do_nsau	a4, a3, a6, a8	/* udivisor_shift = nsau (udivisor) */
	bgeu	a5, a4, .Lspecial

	sub	a4, a4, a5	/* count = udivisor_shift - udividend_shift */
	ssl	a4
	sll	a3, a3		/* udivisor <<= count */

	/* test-subtract-and-shift loop */
#if XCHAL_HAVE_LOOPS
	loopnez	a4, .Lloopend
#endif /* XCHAL_HAVE_LOOPS */
.Lloop:
	bltu	a2, a3, .Lzerobit
	sub	a2, a2, a3
.Lzerobit:
	srli	a3, a3, 1
#if !XCHAL_HAVE_LOOPS
	addi	a4, a4, -1
	bnez	a4, .Lloop
#endif /* !XCHAL_HAVE_LOOPS */
.Lloopend:

.Lspecial:
	bltu	a2, a3, .Lreturn
	sub	a2, a2, a3	/* subtract again if udividend >= udivisor */
.Lreturn:
	bgez	a7, .Lpositive
	neg	a2, a2		/* if (dividend < 0), return -udividend */
<<<<<<< HEAD
.Lpositive:	
	leaf_return

.Lle_one:
	/* udivisor is either 0 or 1, so just return 0.
	   Someday we may want to throw an exception if udivisor is 0.  */
	movi	a2, 0
	leaf_return
	.size	__modsi3,.-__modsi3

#endif /* L_modsi3 */

=======
.Lpositive:
	leaf_return

.Lle_one:
	bnez	a3, .Lreturn0

	/* Divide by zero: Use an illegal instruction to force an exception.
	   The subsequent "DIV0" string can be recognized by the exception
	   handler to identify the real cause of the exception.  */
	ill
	.ascii	"DIV0"

.Lreturn0:
	movi	a2, 0
#endif /* XCHAL_HAVE_DIV32 */
	leaf_return
	.size	__modsi3, . - __modsi3

#endif /* L_modsi3 */


#ifdef __XTENSA_EB__
#define uh a2
#define ul a3
#else
#define uh a3
#define ul a2
#endif /* __XTENSA_EB__ */


#ifdef L_ashldi3
	.align	4
	.global	__ashldi3
	.type	__ashldi3, @function
__ashldi3:
	leaf_entry sp, 16
	ssl	a4
	bgei	a4, 32, .Llow_only
	src	uh, uh, ul
	sll	ul, ul
	leaf_return

.Llow_only:
	sll	uh, ul
	movi	ul, 0
	leaf_return
	.size	__ashldi3, . - __ashldi3

#endif /* L_ashldi3 */


#ifdef L_ashrdi3
	.align	4
	.global	__ashrdi3
	.type	__ashrdi3, @function
__ashrdi3:
	leaf_entry sp, 16
	ssr	a4
	bgei	a4, 32, .Lhigh_only
	src	ul, uh, ul
	sra	uh, uh
	leaf_return

.Lhigh_only:
	sra	ul, uh
	srai	uh, uh, 31
	leaf_return
	.size	__ashrdi3, . - __ashrdi3

#endif /* L_ashrdi3 */


#ifdef L_lshrdi3
	.align	4
	.global	__lshrdi3
	.type	__lshrdi3, @function
__lshrdi3:
	leaf_entry sp, 16
	ssr	a4
	bgei	a4, 32, .Lhigh_only1
	src	ul, uh, ul
	srl	uh, uh
	leaf_return

.Lhigh_only1:
	srl	ul, uh
	movi	uh, 0
	leaf_return
	.size	__lshrdi3, . - __lshrdi3

#endif /* L_lshrdi3 */


>>>>>>> 751ff693
#include "ieee754-df.S"
#include "ieee754-sf.S"<|MERGE_RESOLUTION|>--- conflicted
+++ resolved
@@ -1,10 +1,6 @@
 /* Assembly functions for the Xtensa version of libgcc1.
-<<<<<<< HEAD
-   Copyright (C) 2001, 2002, 2003, 2005, 2006 Free Software Foundation, Inc.
-=======
    Copyright (C) 2001, 2002, 2003, 2005, 2006, 2007
    Free Software Foundation, Inc.
->>>>>>> 751ff693
    Contributed by Bob Wilson (bwilson@tensilica.com) at Tensilica.
 
 This file is part of GCC.
@@ -199,75 +195,12 @@
 #endif /* !MUL32 && !MUL16 && !MAC16 */
 
 	leaf_return
-<<<<<<< HEAD
-	.size	__mulsi3,.-__mulsi3
-=======
 	.size	__mulsi3, . - __mulsi3
->>>>>>> 751ff693
 
 #endif /* L_mulsi3 */
 
 
 #ifdef L_umulsidi3
-<<<<<<< HEAD
-	.align	4
-	.global	__umulsidi3
-	.type	__umulsidi3,@function
-__umulsidi3:
-	leaf_entry sp, 32
-#if __XTENSA_CALL0_ABI__
-	addi	sp, sp, -32
-	s32i	a12, sp, 16
-	s32i	a13, sp, 20
-	s32i	a14, sp, 24
-	s32i	a15, sp, 28
-#endif
-
-#ifdef __XTENSA_EB__
-#define wh a2
-#define wl a3
-#else
-#define wh a3
-#define wl a2
-#endif /* __XTENSA_EB__ */
-
-	/* This code is taken from the mulsf3 routine in ieee754-sf.S.
-	   See more comments there.  */
-
-#if XCHAL_HAVE_MUL32_HIGH
-	mull	a6, a2, a3
-	muluh	wh, a2, a3
-	mov	wl, a6
-
-#else /* ! MUL32_HIGH */
-
-#if !XCHAL_HAVE_MUL16 && !XCHAL_HAVE_MUL32 && !XCHAL_HAVE_MAC16
-	/* a0 and a8 will be clobbered by calling the multiply function
-	   but a8 is not used here and need not be saved.  */
-	s32i	a0, sp, 0
-#endif
-
-#if XCHAL_HAVE_MUL16 || XCHAL_HAVE_MUL32
-
-#define a2h a4
-#define a3h a5
-
-	/* Get the high halves of the inputs into registers.  */
-	srli	a2h, a2, 16
-	srli	a3h, a3, 16
-
-#define a2l a2
-#define a3l a3
-
-#if XCHAL_HAVE_MUL32 && !XCHAL_HAVE_MUL16
-	/* Clear the high halves of the inputs.  This does not matter
-	   for MUL16 because the high bits are ignored.  */
-	extui	a2, a2, 0, 16
-	extui	a3, a3, 0, 16
-#endif
-#endif /* MUL16 || MUL32 */
-
-=======
 
 #if !XCHAL_HAVE_MUL16 && !XCHAL_HAVE_MUL32 && !XCHAL_HAVE_MAC16
 #define XCHAL_NO_MUL 1
@@ -335,21 +268,13 @@
 	extui	a3, a3, 0, 16
 #endif
 #endif /* MUL16 || MUL32 */
->>>>>>> 751ff693
+
 
 #if XCHAL_HAVE_MUL16
 
 #define do_mul(dst, xreg, xhalf, yreg, yhalf) \
 	mul16u	dst, xreg ## xhalf, yreg ## yhalf
 
-<<<<<<< HEAD
-=======
-#if XCHAL_HAVE_MUL16
-
-#define do_mul(dst, xreg, xhalf, yreg, yhalf) \
-	mul16u	dst, xreg ## xhalf, yreg ## yhalf
-
->>>>>>> 751ff693
 #elif XCHAL_HAVE_MUL32
 
 #define do_mul(dst, xreg, xhalf, yreg, yhalf) \
@@ -370,28 +295,18 @@
 	rsr	dst, ACCLO
 
 #else /* no multiply hardware */
-<<<<<<< HEAD
-	
-=======
-
->>>>>>> 751ff693
+
 #define set_arg_l(dst, src) \
 	extui	dst, src, 0, 16
 #define set_arg_h(dst, src) \
 	srli	dst, src, 16
 
-<<<<<<< HEAD
-=======
 #if __XTENSA_CALL0_ABI__
->>>>>>> 751ff693
 #define do_mul(dst, xreg, xhalf, yreg, yhalf) \
 	set_arg_ ## xhalf (a13, xreg); \
 	set_arg_ ## yhalf (a14, yreg); \
 	call0	.Lmul_mulsi3; \
 	mov	dst, a12
-<<<<<<< HEAD
-#endif
-=======
 #else
 #define do_mul(dst, xreg, xhalf, yreg, yhalf) \
 	set_arg_ ## xhalf (a14, xreg); \
@@ -401,7 +316,6 @@
 #endif /* __XTENSA_CALL0_ABI__ */
 
 #endif /* no multiply hardware */
->>>>>>> 751ff693
 
 	/* Add pp1 and pp2 into a6 with carry-out in a9.  */
 	do_mul(a6, a2, l, a3, h)	/* pp 1 */
@@ -430,11 +344,7 @@
 
 #endif /* !MUL32_HIGH */
 
-<<<<<<< HEAD
-#if !XCHAL_HAVE_MUL16 && !XCHAL_HAVE_MUL32 && !XCHAL_HAVE_MAC16
-=======
 #if __XTENSA_CALL0_ABI__ && XCHAL_NO_MUL
->>>>>>> 751ff693
 	/* Restore the original return address.  */
 	l32i	a0, sp, 0
 #endif
@@ -447,42 +357,6 @@
 #endif
 	leaf_return
 
-<<<<<<< HEAD
-#if !XCHAL_HAVE_MUL16 && !XCHAL_HAVE_MUL32 && !XCHAL_HAVE_MAC16
-	
-	/* For Xtensa processors with no multiply hardware, this simplified
-	   version of _mulsi3 is used for multiplying 16-bit chunks of
-	   the floating-point mantissas.  It uses a custom ABI:	the inputs
-	   are passed in a13 and a14, the result is returned in a12, and
-	   a8 and a15 are clobbered.  */
-	.align	4
-.Lmul_mulsi3:
-	movi	a12, 0
-.Lmul_mult_loop:
-	add	a15, a14, a12
-	extui	a8, a13, 0, 1
-	movnez	a12, a15, a8
-
-	do_addx2 a15, a14, a12, a15
-	extui	a8, a13, 1, 1
-	movnez	a12, a15, a8
-
-	do_addx4 a15, a14, a12, a15
-	extui	a8, a13, 2, 1
-	movnez	a12, a15, a8
-
-	do_addx8 a15, a14, a12, a15
-	extui	a8, a13, 3, 1
-	movnez	a12, a15, a8
-
-	srli	a13, a13, 4
-	slli	a14, a14, 4
-	bnez	a13, .Lmul_mult_loop
-	ret
-#endif /* !MUL16 && !MUL32 && !MAC16 */
-
-	.size	__umulsidi3,.-__umulsidi3
-=======
 #if XCHAL_NO_MUL
 
 	/* For Xtensa processors with no multiply hardware, this simplified
@@ -526,7 +400,6 @@
 #endif /* XCHAL_NO_MUL */
 
 	.size	__umulsidi3, . - __umulsidi3
->>>>>>> 751ff693
 
 #endif /* L_umulsidi3 */
 
@@ -584,11 +457,7 @@
 	.byte	0, 0, 0, 0, 0, 0, 0, 0, 0, 0, 0, 0, 0, 0, 0, 0
 	.byte	0, 0, 0, 0, 0, 0, 0, 0, 0, 0, 0, 0, 0, 0, 0, 0
 #endif /* !XCHAL_HAVE_NSA */
-<<<<<<< HEAD
-	.size	__nsau_data,.-__nsau_data
-=======
 	.size	__nsau_data, . - __nsau_data
->>>>>>> 751ff693
 	.hidden	__nsau_data
 #endif /* L_clz */
 
@@ -596,20 +465,12 @@
 #ifdef L_clzsi2
 	.align	4
 	.global	__clzsi2
-<<<<<<< HEAD
-	.type	__clzsi2,@function
-=======
 	.type	__clzsi2, @function
->>>>>>> 751ff693
 __clzsi2:
 	leaf_entry sp, 16
 	do_nsau	a2, a2, a3, a4
 	leaf_return
-<<<<<<< HEAD
-	.size	__clzsi2,.-__clzsi2
-=======
 	.size	__clzsi2, . - __clzsi2
->>>>>>> 751ff693
 
 #endif /* L_clzsi2 */
 
@@ -617,11 +478,7 @@
 #ifdef L_ctzsi2
 	.align	4
 	.global	__ctzsi2
-<<<<<<< HEAD
-	.type	__ctzsi2,@function
-=======
 	.type	__ctzsi2, @function
->>>>>>> 751ff693
 __ctzsi2:
 	leaf_entry sp, 16
 	neg	a3, a2
@@ -630,11 +487,7 @@
 	neg	a2, a2
 	addi	a2, a2, 31
 	leaf_return
-<<<<<<< HEAD
-	.size	__ctzsi2,.-__ctzsi2
-=======
 	.size	__ctzsi2, . - __ctzsi2
->>>>>>> 751ff693
 
 #endif /* L_ctzsi2 */
 
@@ -642,11 +495,7 @@
 #ifdef L_ffssi2
 	.align	4
 	.global	__ffssi2
-<<<<<<< HEAD
-	.type	__ffssi2,@function
-=======
 	.type	__ffssi2, @function
->>>>>>> 751ff693
 __ffssi2:
 	leaf_entry sp, 16
 	neg	a3, a2
@@ -655,11 +504,7 @@
 	neg	a2, a2
 	addi	a2, a2, 32
 	leaf_return
-<<<<<<< HEAD
-	.size	__ffssi2,.-__ffssi2
-=======
 	.size	__ffssi2, . - __ffssi2
->>>>>>> 751ff693
 
 #endif /* L_ffssi2 */
 
@@ -670,12 +515,9 @@
 	.type	__udivsi3, @function
 __udivsi3:
 	leaf_entry sp, 16
-<<<<<<< HEAD
-=======
 #if XCHAL_HAVE_DIV32
 	quou	a2, a2, a3
 #else
->>>>>>> 751ff693
 	bltui	a3, 2, .Lle_one	/* check if the divisor <= 1 */
 
 	mov	a6, a2		/* keep dividend in a6 */
@@ -721,14 +563,6 @@
 	leaf_return
 
 .Lerror:
-<<<<<<< HEAD
-	/* just return 0; could throw an exception */
-
-.Lreturn0:
-	movi	a2, 0
-	leaf_return
-	.size	__udivsi3,.-__udivsi3
-=======
 	/* Divide by zero: Use an illegal instruction to force an exception.
 	   The subsequent "DIV0" string can be recognized by the exception
 	   handler to identify the real cause of the exception.  */
@@ -740,7 +574,6 @@
 #endif /* XCHAL_HAVE_DIV32 */
 	leaf_return
 	.size	__udivsi3, . - __udivsi3
->>>>>>> 751ff693
 
 #endif /* L_udivsi3 */
 
@@ -751,12 +584,9 @@
 	.type	__divsi3, @function
 __divsi3:
 	leaf_entry sp, 16
-<<<<<<< HEAD
-=======
 #if XCHAL_HAVE_DIV32
 	quos	a2, a2, a3
 #else
->>>>>>> 751ff693
 	xor	a7, a2, a3	/* sign = dividend ^ divisor */
 	do_abs	a6, a2, a4	/* udividend = abs (dividend) */
 	do_abs	a3, a3, a4	/* udivisor = abs (divisor) */
@@ -808,14 +638,6 @@
 	leaf_return
 
 .Lerror:
-<<<<<<< HEAD
-	/* just return 0; could throw an exception */
-
-.Lreturn0:
-	movi	a2, 0
-	leaf_return
-	.size	__divsi3,.-__divsi3
-=======
 	/* Divide by zero: Use an illegal instruction to force an exception.
 	   The subsequent "DIV0" string can be recognized by the exception
 	   handler to identify the real cause of the exception.  */
@@ -827,7 +649,6 @@
 #endif /* XCHAL_HAVE_DIV32 */
 	leaf_return
 	.size	__divsi3, . - __divsi3
->>>>>>> 751ff693
 
 #endif /* L_divsi3 */
 
@@ -838,12 +659,9 @@
 	.type	__umodsi3, @function
 __umodsi3:
 	leaf_entry sp, 16
-<<<<<<< HEAD
-=======
 #if XCHAL_HAVE_DIV32
 	remu	a2, a2, a3
 #else
->>>>>>> 751ff693
 	bltui	a3, 2, .Lle_one	/* check if the divisor is <= 1 */
 
 	do_nsau	a5, a2, a6, a7	/* dividend_shift = nsau (dividend) */
@@ -876,13 +694,6 @@
 	leaf_return
 
 .Lle_one:
-<<<<<<< HEAD
-	/* The divisor is either 0 or 1, so just return 0.
-	   Someday we may want to throw an exception if the divisor is 0.  */
-	movi	a2, 0
-	leaf_return
-	.size	__umodsi3,.-__umodsi3
-=======
 	bnez	a3, .Lreturn0
 
 	/* Divide by zero: Use an illegal instruction to force an exception.
@@ -896,7 +707,6 @@
 #endif /* XCHAL_HAVE_DIV32 */
 	leaf_return
 	.size	__umodsi3, . - __umodsi3
->>>>>>> 751ff693
 
 #endif /* L_umodsi3 */
 
@@ -907,12 +717,9 @@
 	.type	__modsi3, @function
 __modsi3:
 	leaf_entry sp, 16
-<<<<<<< HEAD
-=======
 #if XCHAL_HAVE_DIV32
 	rems	a2, a2, a3
 #else
->>>>>>> 751ff693
 	mov	a7, a2		/* save original (signed) dividend */
 	do_abs	a2, a2, a4	/* udividend = abs (dividend) */
 	do_abs	a3, a3, a4	/* udivisor = abs (divisor) */
@@ -946,20 +753,6 @@
 .Lreturn:
 	bgez	a7, .Lpositive
 	neg	a2, a2		/* if (dividend < 0), return -udividend */
-<<<<<<< HEAD
-.Lpositive:	
-	leaf_return
-
-.Lle_one:
-	/* udivisor is either 0 or 1, so just return 0.
-	   Someday we may want to throw an exception if udivisor is 0.  */
-	movi	a2, 0
-	leaf_return
-	.size	__modsi3,.-__modsi3
-
-#endif /* L_modsi3 */
-
-=======
 .Lpositive:
 	leaf_return
 
@@ -1053,6 +846,5 @@
 #endif /* L_lshrdi3 */
 
 
->>>>>>> 751ff693
 #include "ieee754-df.S"
 #include "ieee754-sf.S"
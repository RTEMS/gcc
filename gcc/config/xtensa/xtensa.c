/* Subroutines for insn-output.c for Tensilica's Xtensa architecture.
<<<<<<< HEAD
   Copyright 2001, 2002, 2003, 2004, 2005, 2006, 2007, 2008, 2009, 2010
=======
   Copyright 2001, 2002, 2003, 2004, 2005, 2006, 2007, 2008, 2009, 2010, 2011
>>>>>>> 03d20231
   Free Software Foundation, Inc.
   Contributed by Bob Wilson (bwilson@tensilica.com) at Tensilica.

This file is part of GCC.

GCC is free software; you can redistribute it and/or modify it under
the terms of the GNU General Public License as published by the Free
Software Foundation; either version 3, or (at your option) any later
version.

GCC is distributed in the hope that it will be useful, but WITHOUT ANY
WARRANTY; without even the implied warranty of MERCHANTABILITY or
FITNESS FOR A PARTICULAR PURPOSE.  See the GNU General Public License
for more details.

You should have received a copy of the GNU General Public License
along with GCC; see the file COPYING3.  If not see
<http://www.gnu.org/licenses/>.  */

#include "config.h"
#include "system.h"
#include "coretypes.h"
#include "tm.h"
#include "rtl.h"
#include "regs.h"
#include "hard-reg-set.h"
#include "basic-block.h"
#include "insn-config.h"
#include "conditions.h"
#include "insn-flags.h"
#include "insn-attr.h"
#include "insn-codes.h"
#include "recog.h"
#include "output.h"
#include "tree.h"
#include "expr.h"
#include "flags.h"
#include "reload.h"
#include "tm_p.h"
#include "function.h"
#include "diagnostic-core.h"
#include "optabs.h"
#include "libfuncs.h"
#include "ggc.h"
#include "target.h"
#include "target-def.h"
#include "langhooks.h"
#include "gimple.h"
#include "df.h"


/* Enumeration for all of the relational tests, so that we can build
   arrays indexed by the test type, and not worry about the order
   of EQ, NE, etc.  */

enum internal_test
{
  ITEST_EQ,
  ITEST_NE,
  ITEST_GT,
  ITEST_GE,
  ITEST_LT,
  ITEST_LE,
  ITEST_GTU,
  ITEST_GEU,
  ITEST_LTU,
  ITEST_LEU,
  ITEST_MAX
};

/* Array giving truth value on whether or not a given hard register
   can support a given mode.  */
char xtensa_hard_regno_mode_ok[(int) MAX_MACHINE_MODE][FIRST_PSEUDO_REGISTER];

/* Current frame size calculated by compute_frame_size.  */
unsigned xtensa_current_frame_size;

/* Largest block move to handle in-line.  */
#define LARGEST_MOVE_RATIO 15

/* Define the structure for the machine field in struct function.  */
struct GTY(()) machine_function
{
  int accesses_prev_frame;
  bool need_a7_copy;
  bool vararg_a7;
  rtx vararg_a7_copy;
  rtx set_frame_ptr_insn;
};

/* Vector, indexed by hard register number, which contains 1 for a
   register that is allowable in a candidate for leaf function
   treatment.  */

const char xtensa_leaf_regs[FIRST_PSEUDO_REGISTER] =
{
  1, 1, 1, 1, 1, 1, 1, 1, 1, 1, 1, 1, 1, 1, 1, 1,
  1, 1, 1,
  1, 1, 1, 1, 1, 1, 1, 1, 1, 1, 1, 1, 1, 1, 1, 1,
  1
};

/* Map hard register number to register class */
const enum reg_class xtensa_regno_to_class[FIRST_PSEUDO_REGISTER] =
{
  RL_REGS,	SP_REG,		RL_REGS,	RL_REGS,
  RL_REGS,	RL_REGS,	RL_REGS,	GR_REGS,
  RL_REGS,	RL_REGS,	RL_REGS,	RL_REGS,
  RL_REGS,	RL_REGS,	RL_REGS,	RL_REGS,
  AR_REGS,	AR_REGS,	BR_REGS,
  FP_REGS,	FP_REGS,	FP_REGS,	FP_REGS,
  FP_REGS,	FP_REGS,	FP_REGS,	FP_REGS,
  FP_REGS,	FP_REGS,	FP_REGS,	FP_REGS,
  FP_REGS,	FP_REGS,	FP_REGS,	FP_REGS,
  ACC_REG,
};

static void xtensa_option_override (void);
static enum internal_test map_test_to_internal_test (enum rtx_code);
static rtx gen_int_relational (enum rtx_code, rtx, rtx, int *);
static rtx gen_float_relational (enum rtx_code, rtx, rtx);
static rtx gen_conditional_move (enum rtx_code, enum machine_mode, rtx, rtx);
static rtx fixup_subreg_mem (rtx);
static struct machine_function * xtensa_init_machine_status (void);
static rtx xtensa_legitimize_tls_address (rtx);
static rtx xtensa_legitimize_address (rtx, rtx, enum machine_mode);
<<<<<<< HEAD
=======
static bool xtensa_mode_dependent_address_p (const_rtx);
>>>>>>> 03d20231
static bool xtensa_return_in_msb (const_tree);
static void printx (FILE *, signed int);
static void xtensa_function_epilogue (FILE *, HOST_WIDE_INT);
static rtx xtensa_builtin_saveregs (void);
static bool xtensa_legitimate_address_p (enum machine_mode, rtx, bool);
static unsigned int xtensa_multibss_section_type_flags (tree, const char *,
							int) ATTRIBUTE_UNUSED;
static section *xtensa_select_rtx_section (enum machine_mode, rtx,
					   unsigned HOST_WIDE_INT);
static bool xtensa_rtx_costs (rtx, int, int, int *, bool);
static int xtensa_register_move_cost (enum machine_mode, reg_class_t,
				      reg_class_t);
static int xtensa_memory_move_cost (enum machine_mode, reg_class_t, bool);
static tree xtensa_build_builtin_va_list (void);
static bool xtensa_return_in_memory (const_tree, const_tree);
static tree xtensa_gimplify_va_arg_expr (tree, tree, gimple_seq *,
					 gimple_seq *);
static void xtensa_function_arg_advance (CUMULATIVE_ARGS *, enum machine_mode,
					 const_tree, bool);
static rtx xtensa_function_arg (CUMULATIVE_ARGS *, enum machine_mode,
				const_tree, bool);
static rtx xtensa_function_incoming_arg (CUMULATIVE_ARGS *,
					 enum machine_mode, const_tree, bool);
static rtx xtensa_function_value (const_tree, const_tree, bool);
static rtx xtensa_libcall_value (enum machine_mode, const_rtx);
static bool xtensa_function_value_regno_p (const unsigned int);
static unsigned int xtensa_function_arg_boundary (enum machine_mode,
						  const_tree);
static void xtensa_init_builtins (void);
static tree xtensa_fold_builtin (tree, int, tree *, bool);
static rtx xtensa_expand_builtin (tree, rtx, rtx, enum machine_mode, int);
static void xtensa_va_start (tree, rtx);
static bool xtensa_frame_pointer_required (void);
static rtx xtensa_static_chain (const_tree, bool);
static void xtensa_asm_trampoline_template (FILE *);
static void xtensa_trampoline_init (rtx, tree, rtx);
<<<<<<< HEAD
=======
static bool xtensa_output_addr_const_extra (FILE *, rtx);

static reg_class_t xtensa_preferred_reload_class (rtx, reg_class_t);
static reg_class_t xtensa_preferred_output_reload_class (rtx, reg_class_t);
static reg_class_t xtensa_secondary_reload (bool, rtx, reg_class_t,
					    enum machine_mode,
					    struct secondary_reload_info *);

static bool constantpool_address_p (const_rtx addr);
>>>>>>> 03d20231

static const int reg_nonleaf_alloc_order[FIRST_PSEUDO_REGISTER] =
  REG_ALLOC_ORDER;

/* Implement TARGET_OPTION_OPTIMIZATION_TABLE.  */

static const struct default_options xtensa_option_optimization_table[] =
  {
    { OPT_LEVELS_1_PLUS, OPT_fomit_frame_pointer, NULL, 1 },
    /* Reordering blocks for Xtensa is not a good idea unless the
       compiler understands the range of conditional branches.
       Currently all branch relaxation for Xtensa is handled in the
       assembler, so GCC cannot do a good job of reordering blocks.
       Do not enable reordering unless it is explicitly requested.  */
    { OPT_LEVELS_ALL, OPT_freorder_blocks, NULL, 0 },
    { OPT_LEVELS_NONE, 0, NULL, 0 }
  };


/* This macro generates the assembly code for function exit,
   on machines that need it.  If FUNCTION_EPILOGUE is not defined
   then individual return instructions are generated for each
   return statement.  Args are same as for FUNCTION_PROLOGUE.  */

#undef TARGET_ASM_FUNCTION_EPILOGUE
#define TARGET_ASM_FUNCTION_EPILOGUE xtensa_function_epilogue

/* These hooks specify assembly directives for creating certain kinds
   of integer object.  */

#undef TARGET_ASM_ALIGNED_SI_OP
#define TARGET_ASM_ALIGNED_SI_OP "\t.word\t"

#undef TARGET_ASM_SELECT_RTX_SECTION
#define TARGET_ASM_SELECT_RTX_SECTION  xtensa_select_rtx_section

#undef TARGET_DEFAULT_TARGET_FLAGS
#define TARGET_DEFAULT_TARGET_FLAGS (TARGET_DEFAULT)

#undef TARGET_LEGITIMIZE_ADDRESS
#define TARGET_LEGITIMIZE_ADDRESS xtensa_legitimize_address
#undef TARGET_MODE_DEPENDENT_ADDRESS_P
#define TARGET_MODE_DEPENDENT_ADDRESS_P xtensa_mode_dependent_address_p

<<<<<<< HEAD
#undef TARGET_LEGITIMIZE_ADDRESS
#define TARGET_LEGITIMIZE_ADDRESS xtensa_legitimize_address

=======
#undef TARGET_REGISTER_MOVE_COST
#define TARGET_REGISTER_MOVE_COST xtensa_register_move_cost
#undef TARGET_MEMORY_MOVE_COST
#define TARGET_MEMORY_MOVE_COST xtensa_memory_move_cost
>>>>>>> 03d20231
#undef TARGET_RTX_COSTS
#define TARGET_RTX_COSTS xtensa_rtx_costs
#undef TARGET_ADDRESS_COST
#define TARGET_ADDRESS_COST hook_int_rtx_bool_0

#undef TARGET_BUILD_BUILTIN_VA_LIST
#define TARGET_BUILD_BUILTIN_VA_LIST xtensa_build_builtin_va_list

#undef TARGET_EXPAND_BUILTIN_VA_START
#define TARGET_EXPAND_BUILTIN_VA_START xtensa_va_start

#undef TARGET_PROMOTE_FUNCTION_MODE
#define TARGET_PROMOTE_FUNCTION_MODE default_promote_function_mode_always_promote
#undef TARGET_PROMOTE_PROTOTYPES
#define TARGET_PROMOTE_PROTOTYPES hook_bool_const_tree_true

#undef TARGET_RETURN_IN_MEMORY
#define TARGET_RETURN_IN_MEMORY xtensa_return_in_memory
#undef TARGET_FUNCTION_VALUE
#define TARGET_FUNCTION_VALUE xtensa_function_value
#undef TARGET_LIBCALL_VALUE
#define TARGET_LIBCALL_VALUE xtensa_libcall_value
#undef TARGET_FUNCTION_VALUE_REGNO_P
#define TARGET_FUNCTION_VALUE_REGNO_P xtensa_function_value_regno_p

#undef TARGET_SPLIT_COMPLEX_ARG
#define TARGET_SPLIT_COMPLEX_ARG hook_bool_const_tree_true
#undef TARGET_MUST_PASS_IN_STACK
#define TARGET_MUST_PASS_IN_STACK must_pass_in_stack_var_size
#undef TARGET_FUNCTION_ARG_ADVANCE
#define TARGET_FUNCTION_ARG_ADVANCE xtensa_function_arg_advance
#undef TARGET_FUNCTION_ARG
#define TARGET_FUNCTION_ARG xtensa_function_arg
#undef TARGET_FUNCTION_INCOMING_ARG
#define TARGET_FUNCTION_INCOMING_ARG xtensa_function_incoming_arg
#undef TARGET_FUNCTION_ARG_BOUNDARY
#define TARGET_FUNCTION_ARG_BOUNDARY xtensa_function_arg_boundary

#undef TARGET_EXPAND_BUILTIN_SAVEREGS
#define TARGET_EXPAND_BUILTIN_SAVEREGS xtensa_builtin_saveregs
#undef TARGET_GIMPLIFY_VA_ARG_EXPR
#define TARGET_GIMPLIFY_VA_ARG_EXPR xtensa_gimplify_va_arg_expr

#undef TARGET_RETURN_IN_MSB
#define TARGET_RETURN_IN_MSB xtensa_return_in_msb

#undef  TARGET_INIT_BUILTINS
#define TARGET_INIT_BUILTINS xtensa_init_builtins
#undef  TARGET_FOLD_BUILTIN
#define TARGET_FOLD_BUILTIN xtensa_fold_builtin
#undef  TARGET_EXPAND_BUILTIN
#define TARGET_EXPAND_BUILTIN xtensa_expand_builtin

#undef  TARGET_PREFERRED_RELOAD_CLASS
#define TARGET_PREFERRED_RELOAD_CLASS xtensa_preferred_reload_class
#undef  TARGET_PREFERRED_OUTPUT_RELOAD_CLASS
#define TARGET_PREFERRED_OUTPUT_RELOAD_CLASS xtensa_preferred_output_reload_class

#undef TARGET_SECONDARY_RELOAD
#define TARGET_SECONDARY_RELOAD xtensa_secondary_reload

#undef TARGET_HAVE_TLS
#define TARGET_HAVE_TLS (TARGET_THREADPTR && HAVE_AS_TLS)

#undef TARGET_CANNOT_FORCE_CONST_MEM
#define TARGET_CANNOT_FORCE_CONST_MEM xtensa_tls_referenced_p

#undef TARGET_LEGITIMATE_ADDRESS_P
#define TARGET_LEGITIMATE_ADDRESS_P	xtensa_legitimate_address_p

#undef TARGET_FRAME_POINTER_REQUIRED
#define TARGET_FRAME_POINTER_REQUIRED xtensa_frame_pointer_required

#undef TARGET_STATIC_CHAIN
#define TARGET_STATIC_CHAIN xtensa_static_chain
#undef TARGET_ASM_TRAMPOLINE_TEMPLATE
#define TARGET_ASM_TRAMPOLINE_TEMPLATE xtensa_asm_trampoline_template
#undef TARGET_TRAMPOLINE_INIT
#define TARGET_TRAMPOLINE_INIT xtensa_trampoline_init

<<<<<<< HEAD
=======
#undef TARGET_OPTION_OVERRIDE
#define TARGET_OPTION_OVERRIDE xtensa_option_override
#undef TARGET_OPTION_OPTIMIZATION_TABLE
#define TARGET_OPTION_OPTIMIZATION_TABLE xtensa_option_optimization_table

#undef TARGET_ASM_OUTPUT_ADDR_CONST_EXTRA
#define TARGET_ASM_OUTPUT_ADDR_CONST_EXTRA xtensa_output_addr_const_extra

>>>>>>> 03d20231
struct gcc_target targetm = TARGET_INITIALIZER;


/* Functions to test Xtensa immediate operand validity.  */

bool
xtensa_simm8 (HOST_WIDE_INT v)
{
  return v >= -128 && v <= 127;
}


bool
xtensa_simm8x256 (HOST_WIDE_INT v)
{
  return (v & 255) == 0 && (v >= -32768 && v <= 32512);
}


bool
xtensa_simm12b (HOST_WIDE_INT v)
{
  return v >= -2048 && v <= 2047;
}


static bool
xtensa_uimm8 (HOST_WIDE_INT v)
{
  return v >= 0 && v <= 255;
}


static bool
xtensa_uimm8x2 (HOST_WIDE_INT v)
{
  return (v & 1) == 0 && (v >= 0 && v <= 510);
}


static bool
xtensa_uimm8x4 (HOST_WIDE_INT v)
{
  return (v & 3) == 0 && (v >= 0 && v <= 1020);
}


static bool
xtensa_b4const (HOST_WIDE_INT v)
{
  switch (v)
    {
    case -1:
    case 1:
    case 2:
    case 3:
    case 4:
    case 5:
    case 6:
    case 7:
    case 8:
    case 10:
    case 12:
    case 16:
    case 32:
    case 64:
    case 128:
    case 256:
      return true;
    }
  return false;
}


bool
xtensa_b4const_or_zero (HOST_WIDE_INT v)
{
  if (v == 0)
    return true;
  return xtensa_b4const (v);
}


bool
xtensa_b4constu (HOST_WIDE_INT v)
{
  switch (v)
    {
    case 32768:
    case 65536:
    case 2:
    case 3:
    case 4:
    case 5:
    case 6:
    case 7:
    case 8:
    case 10:
    case 12:
    case 16:
    case 32:
    case 64:
    case 128:
    case 256:
      return true;
    }
  return false;
}


bool
xtensa_mask_immediate (HOST_WIDE_INT v)
{
#define MAX_MASK_SIZE 16
  int mask_size;

  for (mask_size = 1; mask_size <= MAX_MASK_SIZE; mask_size++)
    {
      if ((v & 1) == 0)
	return false;
      v = v >> 1;
      if (v == 0)
	return true;
    }

  return false;
}


/* This is just like the standard true_regnum() function except that it
   works even when reg_renumber is not initialized.  */

int
xt_true_regnum (rtx x)
{
  if (GET_CODE (x) == REG)
    {
      if (reg_renumber
	  && REGNO (x) >= FIRST_PSEUDO_REGISTER
	  && reg_renumber[REGNO (x)] >= 0)
	return reg_renumber[REGNO (x)];
      return REGNO (x);
    }
  if (GET_CODE (x) == SUBREG)
    {
      int base = xt_true_regnum (SUBREG_REG (x));
      if (base >= 0 && base < FIRST_PSEUDO_REGISTER)
        return base + subreg_regno_offset (REGNO (SUBREG_REG (x)),
                                           GET_MODE (SUBREG_REG (x)),
                                           SUBREG_BYTE (x), GET_MODE (x));
    }
  return -1;
}


int
xtensa_valid_move (enum machine_mode mode, rtx *operands)
{
  /* Either the destination or source must be a register, and the
     MAC16 accumulator doesn't count.  */

  if (register_operand (operands[0], mode))
    {
      int dst_regnum = xt_true_regnum (operands[0]);

      /* The stack pointer can only be assigned with a MOVSP opcode.  */
      if (dst_regnum == STACK_POINTER_REGNUM)
	return (mode == SImode
		&& register_operand (operands[1], mode)
		&& !ACC_REG_P (xt_true_regnum (operands[1])));

      if (!ACC_REG_P (dst_regnum))
	return true;
    }
  if (register_operand (operands[1], mode))
    {
      int src_regnum = xt_true_regnum (operands[1]);
      if (!ACC_REG_P (src_regnum))
	return true;
    }
  return FALSE;
}


int
smalloffset_mem_p (rtx op)
{
  if (GET_CODE (op) == MEM)
    {
      rtx addr = XEXP (op, 0);
      if (GET_CODE (addr) == REG)
	return BASE_REG_P (addr, 0);
      if (GET_CODE (addr) == PLUS)
	{
	  rtx offset = XEXP (addr, 0);
	  HOST_WIDE_INT val;
	  if (GET_CODE (offset) != CONST_INT)
	    offset = XEXP (addr, 1);
	  if (GET_CODE (offset) != CONST_INT)
	    return FALSE;

	  val = INTVAL (offset);
	  return (val & 3) == 0 && (val >= 0 && val <= 60);
	}
    }
  return FALSE;
}


static bool
constantpool_address_p (const_rtx addr)
{
  const_rtx sym = addr;

  if (GET_CODE (addr) == CONST)
    {
      rtx offset;

      /* Only handle (PLUS (SYM, OFFSET)) form.  */
      addr = XEXP (addr, 0);
      if (GET_CODE (addr) != PLUS)
	return false;

      /* Make sure the address is word aligned.  */
      offset = XEXP (addr, 1);
      if ((!CONST_INT_P (offset))
	  || ((INTVAL (offset) & 3) != 0))
	return false;

      sym = XEXP (addr, 0);
    }

  if ((GET_CODE (sym) == SYMBOL_REF)
      && CONSTANT_POOL_ADDRESS_P (sym))
    return true;
  return false;
}


int
constantpool_mem_p (rtx op)
{
  if (GET_CODE (op) == SUBREG)
    op = SUBREG_REG (op);
  if (GET_CODE (op) == MEM)
    return constantpool_address_p (XEXP (op, 0));
  return FALSE;
}


/* Return TRUE if X is a thread-local symbol.  */

static bool
xtensa_tls_symbol_p (rtx x)
{
  if (! TARGET_HAVE_TLS)
    return false;

  return GET_CODE (x) == SYMBOL_REF && SYMBOL_REF_TLS_MODEL (x) != 0;
}


void
xtensa_extend_reg (rtx dst, rtx src)
{
  rtx temp = gen_reg_rtx (SImode);
  rtx shift = GEN_INT (BITS_PER_WORD - GET_MODE_BITSIZE (GET_MODE (src)));

  /* Generate paradoxical subregs as needed so that the modes match.  */
  src = simplify_gen_subreg (SImode, src, GET_MODE (src), 0);
  dst = simplify_gen_subreg (SImode, dst, GET_MODE (dst), 0);

  emit_insn (gen_ashlsi3 (temp, src, shift));
  emit_insn (gen_ashrsi3 (dst, temp, shift));
}


bool
xtensa_mem_offset (unsigned v, enum machine_mode mode)
{
  switch (mode)
    {
    case BLKmode:
      /* Handle the worst case for block moves.  See xtensa_expand_block_move
	 where we emit an optimized block move operation if the block can be
	 moved in < "move_ratio" pieces.  The worst case is when the block is
	 aligned but has a size of (3 mod 4) (does this happen?) so that the
	 last piece requires a byte load/store.  */
      return (xtensa_uimm8 (v)
	      && xtensa_uimm8 (v + MOVE_MAX * LARGEST_MOVE_RATIO));

    case QImode:
      return xtensa_uimm8 (v);

    case HImode:
      return xtensa_uimm8x2 (v);

    case DFmode:
      return (xtensa_uimm8x4 (v) && xtensa_uimm8x4 (v + 4));

    default:
      break;
    }

  return xtensa_uimm8x4 (v);
}


/* Make normal rtx_code into something we can index from an array.  */

static enum internal_test
map_test_to_internal_test (enum rtx_code test_code)
{
  enum internal_test test = ITEST_MAX;

  switch (test_code)
    {
    default:			break;
    case EQ:  test = ITEST_EQ;  break;
    case NE:  test = ITEST_NE;  break;
    case GT:  test = ITEST_GT;  break;
    case GE:  test = ITEST_GE;  break;
    case LT:  test = ITEST_LT;  break;
    case LE:  test = ITEST_LE;  break;
    case GTU: test = ITEST_GTU; break;
    case GEU: test = ITEST_GEU; break;
    case LTU: test = ITEST_LTU; break;
    case LEU: test = ITEST_LEU; break;
    }

  return test;
}


/* Generate the code to compare two integer values.  The return value is
   the comparison expression.  */

static rtx
gen_int_relational (enum rtx_code test_code, /* relational test (EQ, etc) */
		    rtx cmp0, /* first operand to compare */
		    rtx cmp1, /* second operand to compare */
		    int *p_invert /* whether branch needs to reverse test */)
{
  struct cmp_info
  {
    enum rtx_code test_code;	/* test code to use in insn */
    bool (*const_range_p) (HOST_WIDE_INT); /* range check function */
    int const_add;		/* constant to add (convert LE -> LT) */
    int reverse_regs;		/* reverse registers in test */
    int invert_const;		/* != 0 if invert value if cmp1 is constant */
    int invert_reg;		/* != 0 if invert value if cmp1 is register */
    int unsignedp;		/* != 0 for unsigned comparisons.  */
  };

  static struct cmp_info info[ (int)ITEST_MAX ] = {

    { EQ,	xtensa_b4const_or_zero,	0, 0, 0, 0, 0 },	/* EQ  */
    { NE,	xtensa_b4const_or_zero,	0, 0, 0, 0, 0 },	/* NE  */

    { LT,	xtensa_b4const_or_zero,	1, 1, 1, 0, 0 },	/* GT  */
    { GE,	xtensa_b4const_or_zero,	0, 0, 0, 0, 0 },	/* GE  */
    { LT,	xtensa_b4const_or_zero,	0, 0, 0, 0, 0 },	/* LT  */
    { GE,	xtensa_b4const_or_zero,	1, 1, 1, 0, 0 },	/* LE  */

    { LTU,	xtensa_b4constu,	1, 1, 1, 0, 1 },	/* GTU */
    { GEU,	xtensa_b4constu,	0, 0, 0, 0, 1 },	/* GEU */
    { LTU,	xtensa_b4constu,	0, 0, 0, 0, 1 },	/* LTU */
    { GEU,	xtensa_b4constu,	1, 1, 1, 0, 1 },	/* LEU */
  };

  enum internal_test test;
  enum machine_mode mode;
  struct cmp_info *p_info;

  test = map_test_to_internal_test (test_code);
  gcc_assert (test != ITEST_MAX);

  p_info = &info[ (int)test ];

  mode = GET_MODE (cmp0);
  if (mode == VOIDmode)
    mode = GET_MODE (cmp1);

  /* Make sure we can handle any constants given to us.  */
  if (GET_CODE (cmp1) == CONST_INT)
    {
      HOST_WIDE_INT value = INTVAL (cmp1);
      unsigned HOST_WIDE_INT uvalue = (unsigned HOST_WIDE_INT)value;

      /* if the immediate overflows or does not fit in the immediate field,
	 spill it to a register */

      if ((p_info->unsignedp ?
	   (uvalue + p_info->const_add > uvalue) :
	   (value + p_info->const_add > value)) != (p_info->const_add > 0))
	{
	  cmp1 = force_reg (mode, cmp1);
	}
      else if (!(p_info->const_range_p) (value + p_info->const_add))
	{
	  cmp1 = force_reg (mode, cmp1);
	}
    }
  else if ((GET_CODE (cmp1) != REG) && (GET_CODE (cmp1) != SUBREG))
    {
      cmp1 = force_reg (mode, cmp1);
    }

  /* See if we need to invert the result.  */
  *p_invert = ((GET_CODE (cmp1) == CONST_INT)
	       ? p_info->invert_const
	       : p_info->invert_reg);

  /* Comparison to constants, may involve adding 1 to change a LT into LE.
     Comparison between two registers, may involve switching operands.  */
  if (GET_CODE (cmp1) == CONST_INT)
    {
      if (p_info->const_add != 0)
	cmp1 = GEN_INT (INTVAL (cmp1) + p_info->const_add);

    }
  else if (p_info->reverse_regs)
    {
      rtx temp = cmp0;
      cmp0 = cmp1;
      cmp1 = temp;
    }

  return gen_rtx_fmt_ee (p_info->test_code, VOIDmode, cmp0, cmp1);
}


/* Generate the code to compare two float values.  The return value is
   the comparison expression.  */

static rtx
gen_float_relational (enum rtx_code test_code, /* relational test (EQ, etc) */
		      rtx cmp0, /* first operand to compare */
		      rtx cmp1 /* second operand to compare */)
{
  rtx (*gen_fn) (rtx, rtx, rtx);
  rtx brtmp;
  int reverse_regs, invert;

  switch (test_code)
    {
    case EQ: reverse_regs = 0; invert = 0; gen_fn = gen_seq_sf; break;
    case NE: reverse_regs = 0; invert = 1; gen_fn = gen_seq_sf; break;
    case LE: reverse_regs = 0; invert = 0; gen_fn = gen_sle_sf; break;
    case GT: reverse_regs = 1; invert = 0; gen_fn = gen_slt_sf; break;
    case LT: reverse_regs = 0; invert = 0; gen_fn = gen_slt_sf; break;
    case GE: reverse_regs = 1; invert = 0; gen_fn = gen_sle_sf; break;
    case UNEQ: reverse_regs = 0; invert = 0; gen_fn = gen_suneq_sf; break;
    case LTGT: reverse_regs = 0; invert = 1; gen_fn = gen_suneq_sf; break;
    case UNLE: reverse_regs = 0; invert = 0; gen_fn = gen_sunle_sf; break;
    case UNGT: reverse_regs = 1; invert = 0; gen_fn = gen_sunlt_sf; break;
    case UNLT: reverse_regs = 0; invert = 0; gen_fn = gen_sunlt_sf; break;
    case UNGE: reverse_regs = 1; invert = 0; gen_fn = gen_sunle_sf; break;
    case UNORDERED:
      reverse_regs = 0; invert = 0; gen_fn = gen_sunordered_sf; break;
    case ORDERED:
      reverse_regs = 0; invert = 1; gen_fn = gen_sunordered_sf; break;
    default:
      fatal_insn ("bad test", gen_rtx_fmt_ee (test_code, VOIDmode, cmp0, cmp1));
      reverse_regs = 0; invert = 0; gen_fn = 0; /* avoid compiler warnings */
    }

  if (reverse_regs)
    {
      rtx temp = cmp0;
      cmp0 = cmp1;
      cmp1 = temp;
    }

  brtmp = gen_rtx_REG (CCmode, FPCC_REGNUM);
  emit_insn (gen_fn (brtmp, cmp0, cmp1));

  return gen_rtx_fmt_ee (invert ? EQ : NE, VOIDmode, brtmp, const0_rtx);
}


void
xtensa_expand_conditional_branch (rtx *operands, enum machine_mode mode)
{
  enum rtx_code test_code = GET_CODE (operands[0]);
  rtx cmp0 = operands[1];
  rtx cmp1 = operands[2];
  rtx cmp;
  int invert;
  rtx label1, label2;

  switch (mode)
    {
    case DFmode:
    default:
      fatal_insn ("bad test", gen_rtx_fmt_ee (test_code, VOIDmode, cmp0, cmp1));

    case SImode:
      invert = FALSE;
      cmp = gen_int_relational (test_code, cmp0, cmp1, &invert);
      break;

    case SFmode:
      if (!TARGET_HARD_FLOAT)
	fatal_insn ("bad test", gen_rtx_fmt_ee (test_code, VOIDmode,
						cmp0, cmp1));
      invert = FALSE;
      cmp = gen_float_relational (test_code, cmp0, cmp1);
      break;
    }

  /* Generate the branch.  */

  label1 = gen_rtx_LABEL_REF (VOIDmode, operands[3]);
  label2 = pc_rtx;

  if (invert)
    {
      label2 = label1;
      label1 = pc_rtx;
    }

  emit_jump_insn (gen_rtx_SET (VOIDmode, pc_rtx,
			       gen_rtx_IF_THEN_ELSE (VOIDmode, cmp,
						     label1,
						     label2)));
}


static rtx
gen_conditional_move (enum rtx_code code, enum machine_mode mode,
		      rtx op0, rtx op1)
{
  if (mode == SImode)
    {
      rtx cmp;

      /* Jump optimization calls get_condition() which canonicalizes
	 comparisons like (GE x <const>) to (GT x <const-1>).
	 Transform those comparisons back to GE, since that is the
	 comparison supported in Xtensa.  We shouldn't have to
	 transform <LE x const> comparisons, because neither
	 xtensa_expand_conditional_branch() nor get_condition() will
	 produce them.  */

      if ((code == GT) && (op1 == constm1_rtx))
	{
	  code = GE;
	  op1 = const0_rtx;
	}
      cmp = gen_rtx_fmt_ee (code, VOIDmode, cc0_rtx, const0_rtx);

      if (boolean_operator (cmp, VOIDmode))
	{
	  /* Swap the operands to make const0 second.  */
	  if (op0 == const0_rtx)
	    {
	      op0 = op1;
	      op1 = const0_rtx;
	    }

	  /* If not comparing against zero, emit a comparison (subtract).  */
	  if (op1 != const0_rtx)
	    {
	      op0 = expand_binop (SImode, sub_optab, op0, op1,
				  0, 0, OPTAB_LIB_WIDEN);
	      op1 = const0_rtx;
	    }
	}
      else if (branch_operator (cmp, VOIDmode))
	{
	  /* Swap the operands to make const0 second.  */
	  if (op0 == const0_rtx)
	    {
	      op0 = op1;
	      op1 = const0_rtx;

	      switch (code)
		{
		case LT: code = GE; break;
		case GE: code = LT; break;
		default: gcc_unreachable ();
		}
	    }

	  if (op1 != const0_rtx)
	    return 0;
	}
      else
	return 0;

      return gen_rtx_fmt_ee (code, VOIDmode, op0, op1);
    }

  if (TARGET_HARD_FLOAT && mode == SFmode)
    return gen_float_relational (code, op0, op1);

  return 0;
}


int
xtensa_expand_conditional_move (rtx *operands, int isflt)
{
  rtx dest = operands[0];
  rtx cmp = operands[1];
  enum machine_mode cmp_mode = GET_MODE (XEXP (cmp, 0));
  rtx (*gen_fn) (rtx, rtx, rtx, rtx, rtx);

  if (!(cmp = gen_conditional_move (GET_CODE (cmp), cmp_mode,
				    XEXP (cmp, 0), XEXP (cmp, 1))))
    return 0;

  if (isflt)
    gen_fn = (cmp_mode == SImode
	      ? gen_movsfcc_internal0
	      : gen_movsfcc_internal1);
  else
    gen_fn = (cmp_mode == SImode
	      ? gen_movsicc_internal0
	      : gen_movsicc_internal1);

  emit_insn (gen_fn (dest, XEXP (cmp, 0), operands[2], operands[3], cmp));
  return 1;
}


int
xtensa_expand_scc (rtx operands[4], enum machine_mode cmp_mode)
{
  rtx dest = operands[0];
  rtx cmp;
  rtx one_tmp, zero_tmp;
  rtx (*gen_fn) (rtx, rtx, rtx, rtx, rtx);

  if (!(cmp = gen_conditional_move (GET_CODE (operands[1]), cmp_mode,
				    operands[2], operands[3])))
    return 0;

  one_tmp = gen_reg_rtx (SImode);
  zero_tmp = gen_reg_rtx (SImode);
  emit_insn (gen_movsi (one_tmp, const_true_rtx));
  emit_insn (gen_movsi (zero_tmp, const0_rtx));

  gen_fn = (cmp_mode == SImode
	    ? gen_movsicc_internal0
	    : gen_movsicc_internal1);
  emit_insn (gen_fn (dest, XEXP (cmp, 0), one_tmp, zero_tmp, cmp));
  return 1;
}


/* Split OP[1] into OP[2,3] and likewise for OP[0] into OP[0,1].  MODE is
   for the output, i.e., the input operands are twice as big as MODE.  */

void
xtensa_split_operand_pair (rtx operands[4], enum machine_mode mode)
{
  switch (GET_CODE (operands[1]))
    {
    case REG:
      operands[3] = gen_rtx_REG (mode, REGNO (operands[1]) + 1);
      operands[2] = gen_rtx_REG (mode, REGNO (operands[1]));
      break;

    case MEM:
      operands[3] = adjust_address (operands[1], mode, GET_MODE_SIZE (mode));
      operands[2] = adjust_address (operands[1], mode, 0);
      break;

    case CONST_INT:
    case CONST_DOUBLE:
      split_double (operands[1], &operands[2], &operands[3]);
      break;

    default:
      gcc_unreachable ();
    }

  switch (GET_CODE (operands[0]))
    {
    case REG:
      operands[1] = gen_rtx_REG (mode, REGNO (operands[0]) + 1);
      operands[0] = gen_rtx_REG (mode, REGNO (operands[0]));
      break;

    case MEM:
      operands[1] = adjust_address (operands[0], mode, GET_MODE_SIZE (mode));
      operands[0] = adjust_address (operands[0], mode, 0);
      break;

    default:
      gcc_unreachable ();
    }
}


/* Emit insns to move operands[1] into operands[0].
   Return 1 if we have written out everything that needs to be done to
   do the move.  Otherwise, return 0 and the caller will emit the move
   normally.  */

int
xtensa_emit_move_sequence (rtx *operands, enum machine_mode mode)
{
  rtx src = operands[1];

  if (CONSTANT_P (src)
      && (GET_CODE (src) != CONST_INT || ! xtensa_simm12b (INTVAL (src))))
    {
      rtx dst = operands[0];

      if (xtensa_tls_referenced_p (src))
	{
	  rtx addend = NULL;

	  if (GET_CODE (src) == CONST && GET_CODE (XEXP (src, 0)) == PLUS)
	    {
	      addend = XEXP (XEXP (src, 0), 1);
	      src = XEXP (XEXP (src, 0), 0);
	    }

	  src = xtensa_legitimize_tls_address (src);
	  if (addend)
	    {
	      src = gen_rtx_PLUS (mode, src, addend);
	      src = force_operand (src, dst);
	    }
	  emit_move_insn (dst, src);
	  return 1;
	}

      if (! TARGET_CONST16)
	{
	  src = force_const_mem (SImode, src);
	  operands[1] = src;
	}

      /* PC-relative loads are always SImode, and CONST16 is only
	 supported in the movsi pattern, so add a SUBREG for any other
	 (smaller) mode.  */

      if (mode != SImode)
	{
	  if (register_operand (dst, mode))
	    {
	      emit_move_insn (simplify_gen_subreg (SImode, dst, mode, 0), src);
	      return 1;
	    }
	  else
	    {
	      src = force_reg (SImode, src);
	      src = gen_lowpart_SUBREG (mode, src);
	      operands[1] = src;
	    }
	}
    }

  if (!(reload_in_progress | reload_completed)
      && !xtensa_valid_move (mode, operands))
    operands[1] = force_reg (mode, operands[1]);

  operands[1] = xtensa_copy_incoming_a7 (operands[1]);

  /* During reload we don't want to emit (subreg:X (mem:Y)) since that
     instruction won't be recognized after reload, so we remove the
     subreg and adjust mem accordingly.  */
  if (reload_in_progress)
    {
      operands[0] = fixup_subreg_mem (operands[0]);
      operands[1] = fixup_subreg_mem (operands[1]);
    }
  return 0;
}


static rtx
fixup_subreg_mem (rtx x)
{
  if (GET_CODE (x) == SUBREG
      && GET_CODE (SUBREG_REG (x)) == REG
      && REGNO (SUBREG_REG (x)) >= FIRST_PSEUDO_REGISTER)
    {
      rtx temp =
	gen_rtx_SUBREG (GET_MODE (x),
			reg_equiv_mem [REGNO (SUBREG_REG (x))],
			SUBREG_BYTE (x));
      x = alter_subreg (&temp);
    }
  return x;
}


/* Check if an incoming argument in a7 is expected to be used soon and
   if OPND is a register or register pair that includes a7.  If so,
   create a new pseudo and copy a7 into that pseudo at the very
   beginning of the function, followed by the special "set_frame_ptr"
   unspec_volatile insn.  The return value is either the original
   operand, if it is not a7, or the new pseudo containing a copy of
   the incoming argument.  This is necessary because the register
   allocator will ignore conflicts with a7 and may either assign some
   other pseudo to a7 or use a7 as the hard_frame_pointer, clobbering
   the incoming argument in a7.  By copying the argument out of a7 as
   the very first thing, and then immediately following that with an
   unspec_volatile to keep the scheduler away, we should avoid any
   problems.  Putting the set_frame_ptr insn at the beginning, with
   only the a7 copy before it, also makes it easier for the prologue
   expander to initialize the frame pointer after the a7 copy and to
   fix up the a7 copy to use the stack pointer instead of the frame
   pointer.  */

rtx
xtensa_copy_incoming_a7 (rtx opnd)
{
  rtx entry_insns = 0;
  rtx reg, tmp;
  enum machine_mode mode;

  if (!cfun->machine->need_a7_copy)
    return opnd;

  /* This function should never be called again once a7 has been copied.  */
  gcc_assert (!cfun->machine->set_frame_ptr_insn);

  mode = GET_MODE (opnd);

  /* The operand using a7 may come in a later instruction, so just return
     the original operand if it doesn't use a7.  */
  reg = opnd;
  if (GET_CODE (reg) == SUBREG)
    {
      gcc_assert (SUBREG_BYTE (reg) == 0);
      reg = SUBREG_REG (reg);
    }
  if (GET_CODE (reg) != REG
      || REGNO (reg) > A7_REG
      || REGNO (reg) + HARD_REGNO_NREGS (A7_REG, mode) <= A7_REG)
    return opnd;

  /* 1-word args will always be in a7; 2-word args in a6/a7.  */
  gcc_assert (REGNO (reg) + HARD_REGNO_NREGS (A7_REG, mode) - 1 == A7_REG);

  cfun->machine->need_a7_copy = false;

  /* Copy a7 to a new pseudo at the function entry.  Use gen_raw_REG to
     create the REG for a7 so that hard_frame_pointer_rtx is not used.  */

  start_sequence ();
  tmp = gen_reg_rtx (mode);

  switch (mode)
    {
    case DFmode:
    case DImode:
      /* Copy the value out of A7 here but keep the first word in A6 until
	 after the set_frame_ptr insn.  Otherwise, the register allocator
	 may decide to put "subreg (tmp, 0)" in A7 and clobber the incoming
	 value.  */
      emit_insn (gen_movsi_internal (gen_rtx_SUBREG (SImode, tmp, 4),
				     gen_raw_REG (SImode, A7_REG)));
      break;
    case SFmode:
      emit_insn (gen_movsf_internal (tmp, gen_raw_REG (mode, A7_REG)));
      break;
    case SImode:
      emit_insn (gen_movsi_internal (tmp, gen_raw_REG (mode, A7_REG)));
      break;
    case HImode:
      emit_insn (gen_movhi_internal (tmp, gen_raw_REG (mode, A7_REG)));
      break;
    case QImode:
      emit_insn (gen_movqi_internal (tmp, gen_raw_REG (mode, A7_REG)));
      break;
    default:
      gcc_unreachable ();
    }

  cfun->machine->set_frame_ptr_insn = emit_insn (gen_set_frame_ptr ());

  /* For DF and DI mode arguments, copy the incoming value in A6 now.  */
  if (mode == DFmode || mode == DImode)
    emit_insn (gen_movsi_internal (gen_rtx_SUBREG (SImode, tmp, 0),
				   gen_rtx_REG (SImode, A7_REG - 1)));
  entry_insns = get_insns ();
  end_sequence ();

  if (cfun->machine->vararg_a7)
    {
      /* This is called from within builtin_saveregs, which will insert the
	 saveregs code at the function entry, ahead of anything placed at
	 the function entry now.  Instead, save the sequence to be inserted
	 at the beginning of the saveregs code.  */
      cfun->machine->vararg_a7_copy = entry_insns;
    }
  else
    {
      /* Put entry_insns after the NOTE that starts the function.  If
	 this is inside a start_sequence, make the outer-level insn
	 chain current, so the code is placed at the start of the
	 function.  */
      push_topmost_sequence ();
      /* Do not use entry_of_function() here.  This is called from within
	 expand_function_start, when the CFG still holds GIMPLE.  */
      emit_insn_after (entry_insns, get_insns ());
      pop_topmost_sequence ();
    }

  return tmp;
}


/* Try to expand a block move operation to a sequence of RTL move
   instructions.  If not optimizing, or if the block size is not a
   constant, or if the block is too large, the expansion fails and GCC
   falls back to calling memcpy().

   operands[0] is the destination
   operands[1] is the source
   operands[2] is the length
   operands[3] is the alignment */

int
xtensa_expand_block_move (rtx *operands)
{
  static const enum machine_mode mode_from_align[] =
  {
    VOIDmode, QImode, HImode, VOIDmode, SImode,
  };

  rtx dst_mem = operands[0];
  rtx src_mem = operands[1];
  HOST_WIDE_INT bytes, align;
  int num_pieces, move_ratio;
  rtx temp[2];
  enum machine_mode mode[2];
  int amount[2];
  bool active[2];
  int phase = 0;
  int next;
  int offset_ld = 0;
  int offset_st = 0;
  rtx x;

  /* If this is not a fixed size move, just call memcpy.  */
  if (!optimize || (GET_CODE (operands[2]) != CONST_INT))
    return 0;

  bytes = INTVAL (operands[2]);
  align = INTVAL (operands[3]);

  /* Anything to move?  */
  if (bytes <= 0)
    return 0;

  if (align > MOVE_MAX)
    align = MOVE_MAX;

  /* Decide whether to expand inline based on the optimization level.  */
  move_ratio = 4;
  if (optimize > 2)
    move_ratio = LARGEST_MOVE_RATIO;
  num_pieces = (bytes / align) + (bytes % align); /* Close enough anyway.  */
  if (num_pieces > move_ratio)
    return 0;

  x = XEXP (dst_mem, 0);
  if (!REG_P (x))
    {
      x = force_reg (Pmode, x);
      dst_mem = replace_equiv_address (dst_mem, x);
    }

  x = XEXP (src_mem, 0);
  if (!REG_P (x))
    {
      x = force_reg (Pmode, x);
      src_mem = replace_equiv_address (src_mem, x);
    }

  active[0] = active[1] = false;

  do
    {
      next = phase;
      phase ^= 1;

      if (bytes > 0)
	{
	  int next_amount;

	  next_amount = (bytes >= 4 ? 4 : (bytes >= 2 ? 2 : 1));
	  next_amount = MIN (next_amount, align);

	  amount[next] = next_amount;
	  mode[next] = mode_from_align[next_amount];
	  temp[next] = gen_reg_rtx (mode[next]);

	  x = adjust_address (src_mem, mode[next], offset_ld);
	  emit_insn (gen_rtx_SET (VOIDmode, temp[next], x));

	  offset_ld += next_amount;
	  bytes -= next_amount;
	  active[next] = true;
	}

      if (active[phase])
	{
	  active[phase] = false;
	  
	  x = adjust_address (dst_mem, mode[phase], offset_st);
	  emit_insn (gen_rtx_SET (VOIDmode, x, temp[phase]));

	  offset_st += amount[phase];
	}
    }
  while (active[next]);

  return 1;
}


void
xtensa_expand_nonlocal_goto (rtx *operands)
{
  rtx goto_handler = operands[1];
  rtx containing_fp = operands[3];

  /* Generate a call to "__xtensa_nonlocal_goto" (in libgcc); the code
     is too big to generate in-line.  */

  if (GET_CODE (containing_fp) != REG)
    containing_fp = force_reg (Pmode, containing_fp);

  emit_library_call (gen_rtx_SYMBOL_REF (Pmode, "__xtensa_nonlocal_goto"),
		     LCT_NORMAL, VOIDmode, 2,
		     containing_fp, Pmode,
		     goto_handler, Pmode);
}


static struct machine_function *
xtensa_init_machine_status (void)
{
  return ggc_alloc_cleared_machine_function ();
}


/* Shift VAL of mode MODE left by COUNT bits.  */

static inline rtx
xtensa_expand_mask_and_shift (rtx val, enum machine_mode mode, rtx count)
{
  val = expand_simple_binop (SImode, AND, val, GEN_INT (GET_MODE_MASK (mode)),
			     NULL_RTX, 1, OPTAB_DIRECT);
  return expand_simple_binop (SImode, ASHIFT, val, count,
			      NULL_RTX, 1, OPTAB_DIRECT);
}


/* Structure to hold the initial parameters for a compare_and_swap operation
   in HImode and QImode.  */

struct alignment_context
{
  rtx memsi;	  /* SI aligned memory location.  */
  rtx shift;	  /* Bit offset with regard to lsb.  */
  rtx modemask;	  /* Mask of the HQImode shifted by SHIFT bits.  */
  rtx modemaski;  /* ~modemask */
};


/* Initialize structure AC for word access to HI and QI mode memory.  */

static void
init_alignment_context (struct alignment_context *ac, rtx mem)
{
  enum machine_mode mode = GET_MODE (mem);
  rtx byteoffset = NULL_RTX;
  bool aligned = (MEM_ALIGN (mem) >= GET_MODE_BITSIZE (SImode));

  if (aligned)
    ac->memsi = adjust_address (mem, SImode, 0); /* Memory is aligned.  */
  else
    {
      /* Alignment is unknown.  */
      rtx addr, align;

      /* Force the address into a register.  */
      addr = force_reg (Pmode, XEXP (mem, 0));

      /* Align it to SImode.  */
      align = expand_simple_binop (Pmode, AND, addr,
				   GEN_INT (-GET_MODE_SIZE (SImode)),
				   NULL_RTX, 1, OPTAB_DIRECT);
      /* Generate MEM.  */
      ac->memsi = gen_rtx_MEM (SImode, align);
      MEM_VOLATILE_P (ac->memsi) = MEM_VOLATILE_P (mem);
      set_mem_alias_set (ac->memsi, ALIAS_SET_MEMORY_BARRIER);
      set_mem_align (ac->memsi, GET_MODE_BITSIZE (SImode));

      byteoffset = expand_simple_binop (Pmode, AND, addr,
					GEN_INT (GET_MODE_SIZE (SImode) - 1),
					NULL_RTX, 1, OPTAB_DIRECT);
    }

  /* Calculate shiftcount.  */
  if (TARGET_BIG_ENDIAN)
    {
      ac->shift = GEN_INT (GET_MODE_SIZE (SImode) - GET_MODE_SIZE (mode));
      if (!aligned)
	ac->shift = expand_simple_binop (SImode, MINUS, ac->shift, byteoffset,
					 NULL_RTX, 1, OPTAB_DIRECT);
    }
  else
    {
      if (aligned)
	ac->shift = NULL_RTX;
      else
	ac->shift = byteoffset;
    }

  if (ac->shift != NULL_RTX)
    {
      /* Shift is the byte count, but we need the bitcount.  */
      ac->shift = expand_simple_binop (SImode, MULT, ac->shift,
				       GEN_INT (BITS_PER_UNIT),
				       NULL_RTX, 1, OPTAB_DIRECT);
      ac->modemask = expand_simple_binop (SImode, ASHIFT,
					  GEN_INT (GET_MODE_MASK (mode)),
					  ac->shift,
					  NULL_RTX, 1, OPTAB_DIRECT);
    }
  else
    ac->modemask = GEN_INT (GET_MODE_MASK (mode));

  ac->modemaski = expand_simple_unop (SImode, NOT, ac->modemask, NULL_RTX, 1);
}


/* Expand an atomic compare and swap operation for HImode and QImode.
   MEM is the memory location, CMP the old value to compare MEM with
   and NEW_RTX the value to set if CMP == MEM.  */

void
xtensa_expand_compare_and_swap (rtx target, rtx mem, rtx cmp, rtx new_rtx)
{
  enum machine_mode mode = GET_MODE (mem);
  struct alignment_context ac;
  rtx tmp, cmpv, newv, val;
  rtx oldval = gen_reg_rtx (SImode);
  rtx res = gen_reg_rtx (SImode);
  rtx csloop = gen_label_rtx ();
  rtx csend = gen_label_rtx ();

  init_alignment_context (&ac, mem);

  if (ac.shift != NULL_RTX)
    {
      cmp = xtensa_expand_mask_and_shift (cmp, mode, ac.shift);
      new_rtx = xtensa_expand_mask_and_shift (new_rtx, mode, ac.shift);
    }

  /* Load the surrounding word into VAL with the MEM value masked out.  */
  val = force_reg (SImode, expand_simple_binop (SImode, AND, ac.memsi,
						ac.modemaski, NULL_RTX, 1,
						OPTAB_DIRECT));
  emit_label (csloop);

  /* Patch CMP and NEW_RTX into VAL at correct position.  */
  cmpv = force_reg (SImode, expand_simple_binop (SImode, IOR, cmp, val,
						 NULL_RTX, 1, OPTAB_DIRECT));
  newv = force_reg (SImode, expand_simple_binop (SImode, IOR, new_rtx, val,
						 NULL_RTX, 1, OPTAB_DIRECT));

  /* Jump to end if we're done.  */
  emit_insn (gen_sync_compare_and_swapsi (res, ac.memsi, cmpv, newv));
  emit_cmp_and_jump_insns (res, cmpv, EQ, const0_rtx, SImode, true, csend);

  /* Check for changes outside mode.  */
  emit_move_insn (oldval, val);
  tmp = expand_simple_binop (SImode, AND, res, ac.modemaski,
			     val, 1, OPTAB_DIRECT);
  if (tmp != val)
    emit_move_insn (val, tmp);

  /* Loop internal if so.  */
  emit_cmp_and_jump_insns (oldval, val, NE, const0_rtx, SImode, true, csloop);

  emit_label (csend);

  /* Return the correct part of the bitfield.  */
  convert_move (target,
		(ac.shift == NULL_RTX ? res
		 : expand_simple_binop (SImode, LSHIFTRT, res, ac.shift,
					NULL_RTX, 1, OPTAB_DIRECT)),
		1);
}


/* Expand an atomic operation CODE of mode MODE (either HImode or QImode --
   the default expansion works fine for SImode).  MEM is the memory location
   and VAL the value to play with.  If AFTER is true then store the value
   MEM holds after the operation, if AFTER is false then store the value MEM
   holds before the operation.  If TARGET is zero then discard that value, else
   store it to TARGET.  */

void
xtensa_expand_atomic (enum rtx_code code, rtx target, rtx mem, rtx val,
		      bool after)
{
  enum machine_mode mode = GET_MODE (mem);
  struct alignment_context ac;
  rtx csloop = gen_label_rtx ();
  rtx cmp, tmp;
  rtx old = gen_reg_rtx (SImode);
  rtx new_rtx = gen_reg_rtx (SImode);
  rtx orig = NULL_RTX;

  init_alignment_context (&ac, mem);

  /* Prepare values before the compare-and-swap loop.  */
  if (ac.shift != NULL_RTX)
    val = xtensa_expand_mask_and_shift (val, mode, ac.shift);
  switch (code)
    {
    case PLUS:
    case MINUS:
      orig = gen_reg_rtx (SImode);
      convert_move (orig, val, 1);
      break;

    case SET:
    case IOR:
    case XOR:
      break;

    case MULT: /* NAND */
    case AND:
      /* val = "11..1<val>11..1" */
      val = expand_simple_binop (SImode, XOR, val, ac.modemaski,
				 NULL_RTX, 1, OPTAB_DIRECT);
      break;

    default:
      gcc_unreachable ();
    }

  /* Load full word.  Subsequent loads are performed by S32C1I.  */
  cmp = force_reg (SImode, ac.memsi);

  emit_label (csloop);
  emit_move_insn (old, cmp);

  switch (code)
    {
    case PLUS:
    case MINUS:
      val = expand_simple_binop (SImode, code, old, orig,
				 NULL_RTX, 1, OPTAB_DIRECT);
      val = expand_simple_binop (SImode, AND, val, ac.modemask,
				 NULL_RTX, 1, OPTAB_DIRECT);
      /* FALLTHRU */
    case SET:
      tmp = expand_simple_binop (SImode, AND, old, ac.modemaski,
				 NULL_RTX, 1, OPTAB_DIRECT);
      tmp = expand_simple_binop (SImode, IOR, tmp, val,
				 new_rtx, 1, OPTAB_DIRECT);
      break;

    case AND:
    case IOR:
    case XOR:
      tmp = expand_simple_binop (SImode, code, old, val,
				 new_rtx, 1, OPTAB_DIRECT);
      break;

    case MULT: /* NAND */
      tmp = expand_simple_binop (SImode, XOR, old, ac.modemask,
				 NULL_RTX, 1, OPTAB_DIRECT);
      tmp = expand_simple_binop (SImode, AND, tmp, val,
				 new_rtx, 1, OPTAB_DIRECT);
      break;

    default:
      gcc_unreachable ();
    }

  if (tmp != new_rtx)
    emit_move_insn (new_rtx, tmp);
  emit_insn (gen_sync_compare_and_swapsi (cmp, ac.memsi, old, new_rtx));
  emit_cmp_and_jump_insns (cmp, old, NE, const0_rtx, SImode, true, csloop);

  if (target)
    {
      tmp = (after ? new_rtx : cmp);
      convert_move (target,
		    (ac.shift == NULL_RTX ? tmp
		     : expand_simple_binop (SImode, LSHIFTRT, tmp, ac.shift,
					    NULL_RTX, 1, OPTAB_DIRECT)),
		    1);
    }
}


void
xtensa_setup_frame_addresses (void)
{
  /* Set flag to cause TARGET_FRAME_POINTER_REQUIRED to return true.  */
  cfun->machine->accesses_prev_frame = 1;

  emit_library_call
    (gen_rtx_SYMBOL_REF (Pmode, "__xtensa_libgcc_window_spill"),
     LCT_NORMAL, VOIDmode, 0);
}


/* Emit the assembly for the end of a zero-cost loop.  Normally we just emit
   a comment showing where the end of the loop is.  However, if there is a
   label or a branch at the end of the loop then we need to place a nop
   there.  If the loop ends with a label we need the nop so that branches
   targeting that label will target the nop (and thus remain in the loop),
   instead of targeting the instruction after the loop (and thus exiting
   the loop).  If the loop ends with a branch, we need the nop in case the
   branch is targeting a location inside the loop.  When the branch
   executes it will cause the loop count to be decremented even if it is
   taken (because it is the last instruction in the loop), so we need to
   nop after the branch to prevent the loop count from being decremented
   when the branch is taken.  */

void
xtensa_emit_loop_end (rtx insn, rtx *operands)
{
  char done = 0;

  for (insn = PREV_INSN (insn); insn && !done; insn = PREV_INSN (insn))
    {
      switch (GET_CODE (insn))
	{
	case NOTE:
	case BARRIER:
	  break;

	case CODE_LABEL:
	  output_asm_insn (TARGET_DENSITY ? "nop.n" : "nop", operands);
	  done = 1;
	  break;

	default:
	  {
	    rtx body = PATTERN (insn);

	    if (GET_CODE (body) == JUMP_INSN)
	      {
		output_asm_insn (TARGET_DENSITY ? "nop.n" : "nop", operands);
		done = 1;
	      }
	    else if ((GET_CODE (body) != USE)
		     && (GET_CODE (body) != CLOBBER))
	      done = 1;
	  }
	  break;
        }
    }

  output_asm_insn ("# loop end for %0", operands);
}


char *
xtensa_emit_branch (bool inverted, bool immed, rtx *operands)
{
  static char result[64];
  enum rtx_code code;
  const char *op;

  code = GET_CODE (operands[3]);
  switch (code)
    {
    case EQ:	op = inverted ? "ne" : "eq"; break;
    case NE:	op = inverted ? "eq" : "ne"; break;
    case LT:	op = inverted ? "ge" : "lt"; break;
    case GE:	op = inverted ? "lt" : "ge"; break;
    case LTU:	op = inverted ? "geu" : "ltu"; break;
    case GEU:	op = inverted ? "ltu" : "geu"; break;
    default:	gcc_unreachable ();
    }

  if (immed)
    {
      if (INTVAL (operands[1]) == 0)
	sprintf (result, "b%sz%s\t%%0, %%2", op,
		 (TARGET_DENSITY && (code == EQ || code == NE)) ? ".n" : "");
      else
	sprintf (result, "b%si\t%%0, %%d1, %%2", op);
    }
  else
    sprintf (result, "b%s\t%%0, %%1, %%2", op);

  return result;
}


char *
xtensa_emit_bit_branch (bool inverted, bool immed, rtx *operands)
{
  static char result[64];
  const char *op;

  switch (GET_CODE (operands[3]))
    {
    case EQ:	op = inverted ? "bs" : "bc"; break;
    case NE:	op = inverted ? "bc" : "bs"; break;
    default:	gcc_unreachable ();
    }

  if (immed)
    {
      unsigned bitnum = INTVAL (operands[1]) & 0x1f; 
      operands[1] = GEN_INT (bitnum); 
      sprintf (result, "b%si\t%%0, %%d1, %%2", op);
    }
  else
    sprintf (result, "b%s\t%%0, %%1, %%2", op);

  return result;
}


char *
xtensa_emit_movcc (bool inverted, bool isfp, bool isbool, rtx *operands)
{
  static char result[64];
  enum rtx_code code;
  const char *op;

  code = GET_CODE (operands[4]);
  if (isbool)
    {
      switch (code)
	{
	case EQ:	op = inverted ? "t" : "f"; break;
	case NE:	op = inverted ? "f" : "t"; break;
	default:	gcc_unreachable ();
	}
    }
  else
    {
      switch (code)
	{
	case EQ:	op = inverted ? "nez" : "eqz"; break;
	case NE:	op = inverted ? "eqz" : "nez"; break;
	case LT:	op = inverted ? "gez" : "ltz"; break;
	case GE:	op = inverted ? "ltz" : "gez"; break;
	default:	gcc_unreachable ();
	}
    }

  sprintf (result, "mov%s%s\t%%0, %%%d, %%1",
	   op, isfp ? ".s" : "", inverted ? 3 : 2);
  return result;
}


char *
xtensa_emit_call (int callop, rtx *operands)
{
  static char result[64];
  rtx tgt = operands[callop];

  if (GET_CODE (tgt) == CONST_INT)
    sprintf (result, "call8\t0x%lx", INTVAL (tgt));
  else if (register_operand (tgt, VOIDmode))
    sprintf (result, "callx8\t%%%d", callop);
  else
    sprintf (result, "call8\t%%%d", callop);

  return result;
}


bool
xtensa_legitimate_address_p (enum machine_mode mode, rtx addr, bool strict)
{
  /* Allow constant pool addresses.  */
  if (mode != BLKmode && GET_MODE_SIZE (mode) >= UNITS_PER_WORD
      && ! TARGET_CONST16 && constantpool_address_p (addr)
      && ! xtensa_tls_referenced_p (addr))
    return true;

  while (GET_CODE (addr) == SUBREG)
    addr = SUBREG_REG (addr);

  /* Allow base registers.  */
  if (GET_CODE (addr) == REG && BASE_REG_P (addr, strict))
    return true;

  /* Check for "register + offset" addressing.  */
  if (GET_CODE (addr) == PLUS)
    {
      rtx xplus0 = XEXP (addr, 0);
      rtx xplus1 = XEXP (addr, 1);
      enum rtx_code code0;
      enum rtx_code code1;

      while (GET_CODE (xplus0) == SUBREG)
	xplus0 = SUBREG_REG (xplus0);
      code0 = GET_CODE (xplus0);

      while (GET_CODE (xplus1) == SUBREG)
	xplus1 = SUBREG_REG (xplus1);
      code1 = GET_CODE (xplus1);

      /* Swap operands if necessary so the register is first.  */
      if (code0 != REG && code1 == REG)
	{
	  xplus0 = XEXP (addr, 1);
	  xplus1 = XEXP (addr, 0);
	  code0 = GET_CODE (xplus0);
	  code1 = GET_CODE (xplus1);
	}

      if (code0 == REG && BASE_REG_P (xplus0, strict)
	  && code1 == CONST_INT
	  && xtensa_mem_offset (INTVAL (xplus1), mode))
	return true;
    }

  return false;
}


/* Construct the SYMBOL_REF for the _TLS_MODULE_BASE_ symbol.  */

static GTY(()) rtx xtensa_tls_module_base_symbol;

static rtx
xtensa_tls_module_base (void)
{
  if (! xtensa_tls_module_base_symbol)
    {
      xtensa_tls_module_base_symbol =
	gen_rtx_SYMBOL_REF (Pmode, "_TLS_MODULE_BASE_");
      SYMBOL_REF_FLAGS (xtensa_tls_module_base_symbol)
        |= TLS_MODEL_GLOBAL_DYNAMIC << SYMBOL_FLAG_TLS_SHIFT;
    }

  return xtensa_tls_module_base_symbol;
}


static rtx
xtensa_call_tls_desc (rtx sym, rtx *retp)
{
  rtx fn, arg, a10, call_insn, insns;

  start_sequence ();
  fn = gen_reg_rtx (Pmode);
  arg = gen_reg_rtx (Pmode);
  a10 = gen_rtx_REG (Pmode, 10);

  emit_insn (gen_tls_func (fn, sym));
  emit_insn (gen_tls_arg (arg, sym));
  emit_move_insn (a10, arg);
  call_insn = emit_call_insn (gen_tls_call (a10, fn, sym, const1_rtx));
  CALL_INSN_FUNCTION_USAGE (call_insn)
    = gen_rtx_EXPR_LIST (VOIDmode, gen_rtx_USE (VOIDmode, a10),
			 CALL_INSN_FUNCTION_USAGE (call_insn));
  insns = get_insns ();
  end_sequence ();

  *retp = a10;
  return insns;
}


static rtx
xtensa_legitimize_tls_address (rtx x)
{
  unsigned int model = SYMBOL_REF_TLS_MODEL (x);
  rtx dest, tp, ret, modbase, base, addend, insns;

  dest = gen_reg_rtx (Pmode);
  switch (model)
    {
    case TLS_MODEL_GLOBAL_DYNAMIC:
      insns = xtensa_call_tls_desc (x, &ret);
      emit_libcall_block (insns, dest, ret, x);
      break;

    case TLS_MODEL_LOCAL_DYNAMIC:
      base = gen_reg_rtx (Pmode);
      modbase = xtensa_tls_module_base ();
      insns = xtensa_call_tls_desc (modbase, &ret);
      emit_libcall_block (insns, base, ret, modbase);
      addend = force_reg (SImode, gen_sym_DTPOFF (x));
      emit_insn (gen_addsi3 (dest, base, addend));
      break;

    case TLS_MODEL_INITIAL_EXEC:
    case TLS_MODEL_LOCAL_EXEC:
      tp = gen_reg_rtx (SImode);
      emit_insn (gen_load_tp (tp));
      addend = force_reg (SImode, gen_sym_TPOFF (x));
      emit_insn (gen_addsi3 (dest, tp, addend));
      break;

    default:
      gcc_unreachable ();
    }

  return dest;
}


rtx
xtensa_legitimize_address (rtx x,
			   rtx oldx ATTRIBUTE_UNUSED,
			   enum machine_mode mode)
{
  if (xtensa_tls_symbol_p (x))
    return xtensa_legitimize_tls_address (x);

  if (GET_CODE (x) == PLUS)
    {
      rtx plus0 = XEXP (x, 0);
      rtx plus1 = XEXP (x, 1);

      if (GET_CODE (plus0) != REG && GET_CODE (plus1) == REG)
	{
	  plus0 = XEXP (x, 1);
	  plus1 = XEXP (x, 0);
	}

      /* Try to split up the offset to use an ADDMI instruction.  */
      if (GET_CODE (plus0) == REG
	  && GET_CODE (plus1) == CONST_INT
	  && !xtensa_mem_offset (INTVAL (plus1), mode)
	  && !xtensa_simm8 (INTVAL (plus1))
	  && xtensa_mem_offset (INTVAL (plus1) & 0xff, mode)
	  && xtensa_simm8x256 (INTVAL (plus1) & ~0xff))
	{
	  rtx temp = gen_reg_rtx (Pmode);
	  rtx addmi_offset = GEN_INT (INTVAL (plus1) & ~0xff);
	  emit_insn (gen_rtx_SET (Pmode, temp,
				  gen_rtx_PLUS (Pmode, plus0, addmi_offset)));
	  return gen_rtx_PLUS (Pmode, temp, GEN_INT (INTVAL (plus1) & 0xff));
	}
    }

  return x;
}

/* Worker function for TARGET_MODE_DEPENDENT_ADDRESS_P.

   Treat constant-pool references as "mode dependent" since they can
   only be accessed with SImode loads.  This works around a bug in the
   combiner where a constant pool reference is temporarily converted
   to an HImode load, which is then assumed to zero-extend based on
   our definition of LOAD_EXTEND_OP.  This is wrong because the high
   bits of a 16-bit value in the constant pool are now sign-extended
   by default.  */

static bool
xtensa_mode_dependent_address_p (const_rtx addr)
{
  return constantpool_address_p (addr);
}

/* Helper for xtensa_tls_referenced_p.  */

static int
xtensa_tls_referenced_p_1 (rtx *x, void *data ATTRIBUTE_UNUSED)
{
  if (GET_CODE (*x) == SYMBOL_REF)
    return SYMBOL_REF_TLS_MODEL (*x) != 0;

  /* Ignore TLS references that have already been legitimized.  */
  if (GET_CODE (*x) == UNSPEC)
    {
      switch (XINT (*x, 1))
	{
	case UNSPEC_TPOFF:
	case UNSPEC_DTPOFF:
	case UNSPEC_TLS_FUNC:
	case UNSPEC_TLS_ARG:
	case UNSPEC_TLS_CALL:
	  return -1;
	default:
	  break;
	}
    }

  return 0;
}


/* Return TRUE if X contains any TLS symbol references.  */

bool
xtensa_tls_referenced_p (rtx x)
{
  if (! TARGET_HAVE_TLS)
    return false;

  return for_each_rtx (&x, xtensa_tls_referenced_p_1, NULL);
}


/* Return the debugger register number to use for 'regno'.  */

int
xtensa_dbx_register_number (int regno)
{
  int first = -1;

  if (GP_REG_P (regno))
    {
      regno -= GP_REG_FIRST;
      first = 0;
    }
  else if (BR_REG_P (regno))
    {
      regno -= BR_REG_FIRST;
      first = 16;
    }
  else if (FP_REG_P (regno))
    {
      regno -= FP_REG_FIRST;
      first = 48;
    }
  else if (ACC_REG_P (regno))
    {
      first = 0x200;	/* Start of Xtensa special registers.  */
      regno = 16;	/* ACCLO is special register 16.  */
    }

  /* When optimizing, we sometimes get asked about pseudo-registers
     that don't represent hard registers.  Return 0 for these.  */
  if (first == -1)
    return 0;

  return first + regno;
}


/* Argument support functions.  */

/* Initialize CUMULATIVE_ARGS for a function.  */

void
init_cumulative_args (CUMULATIVE_ARGS *cum, int incoming)
{
  cum->arg_words = 0;
  cum->incoming = incoming;
}


/* Advance the argument to the next argument position.  */

static void
xtensa_function_arg_advance (CUMULATIVE_ARGS *cum, enum machine_mode mode,
			     const_tree type, bool named ATTRIBUTE_UNUSED)
{
  int words, max;
  int *arg_words;

  arg_words = &cum->arg_words;
  max = MAX_ARGS_IN_REGISTERS;

  words = (((mode != BLKmode)
	    ? (int) GET_MODE_SIZE (mode)
	    : int_size_in_bytes (type)) + UNITS_PER_WORD - 1) / UNITS_PER_WORD;

  if (*arg_words < max
      && (targetm.calls.must_pass_in_stack (mode, type)
	  || *arg_words + words > max))
    *arg_words = max;

  *arg_words += words;
}


/* Return an RTL expression containing the register for the given mode,
   or 0 if the argument is to be passed on the stack.  INCOMING_P is nonzero
   if this is an incoming argument to the current function.  */

static rtx
xtensa_function_arg_1 (CUMULATIVE_ARGS *cum, enum machine_mode mode,
		       const_tree type, bool incoming_p)
{
  int regbase, words, max;
  int *arg_words;
  int regno;

  arg_words = &cum->arg_words;
  regbase = (incoming_p ? GP_ARG_FIRST : GP_OUTGOING_ARG_FIRST);
  max = MAX_ARGS_IN_REGISTERS;

  words = (((mode != BLKmode)
	    ? (int) GET_MODE_SIZE (mode)
	    : int_size_in_bytes (type)) + UNITS_PER_WORD - 1) / UNITS_PER_WORD;

  if (type && (TYPE_ALIGN (type) > BITS_PER_WORD))
    {
      int align = MIN (TYPE_ALIGN (type), STACK_BOUNDARY) / BITS_PER_WORD;
      *arg_words = (*arg_words + align - 1) & -align;
    }

  if (*arg_words + words > max)
    return (rtx)0;

  regno = regbase + *arg_words;

  if (cum->incoming && regno <= A7_REG && regno + words > A7_REG)
    cfun->machine->need_a7_copy = true;

  return gen_rtx_REG (mode, regno);
}

/* Implement TARGET_FUNCTION_ARG.  */

static rtx
xtensa_function_arg (CUMULATIVE_ARGS *cum, enum machine_mode mode,
		     const_tree type, bool named ATTRIBUTE_UNUSED)
{
  return xtensa_function_arg_1 (cum, mode, type, false);
}

/* Implement TARGET_FUNCTION_INCOMING_ARG.  */

static rtx
xtensa_function_incoming_arg (CUMULATIVE_ARGS *cum, enum machine_mode mode,
			      const_tree type, bool named ATTRIBUTE_UNUSED)
{
  return xtensa_function_arg_1 (cum, mode, type, true);
}

static unsigned int
xtensa_function_arg_boundary (enum machine_mode mode, const_tree type)
{
  unsigned int alignment;

  alignment = type ? TYPE_ALIGN (type) : GET_MODE_ALIGNMENT (mode);
  if (alignment < PARM_BOUNDARY)
    alignment = PARM_BOUNDARY;
  if (alignment > STACK_BOUNDARY)
    alignment = STACK_BOUNDARY;
  return alignment;
}


static bool
xtensa_return_in_msb (const_tree valtype)
{
  return (TARGET_BIG_ENDIAN
	  && AGGREGATE_TYPE_P (valtype)
	  && int_size_in_bytes (valtype) >= UNITS_PER_WORD);
}


static void
xtensa_option_override (void)
{
  int regno;
  enum machine_mode mode;

  if (!TARGET_BOOLEANS && TARGET_HARD_FLOAT)
    error ("boolean registers required for the floating-point option");

  /* Set up array giving whether a given register can hold a given mode.  */
  for (mode = VOIDmode;
       mode != MAX_MACHINE_MODE;
       mode = (enum machine_mode) ((int) mode + 1))
    {
      int size = GET_MODE_SIZE (mode);
      enum mode_class mclass = GET_MODE_CLASS (mode);

      for (regno = 0; regno < FIRST_PSEUDO_REGISTER; regno++)
	{
	  int temp;

	  if (ACC_REG_P (regno))
	    temp = (TARGET_MAC16
		    && (mclass == MODE_INT) && (size <= UNITS_PER_WORD));
	  else if (GP_REG_P (regno))
	    temp = ((regno & 1) == 0 || (size <= UNITS_PER_WORD));
	  else if (FP_REG_P (regno))
	    temp = (TARGET_HARD_FLOAT && (mode == SFmode));
	  else if (BR_REG_P (regno))
	    temp = (TARGET_BOOLEANS && (mode == CCmode));
	  else
	    temp = FALSE;

	  xtensa_hard_regno_mode_ok[(int) mode][regno] = temp;
	}
    }

  init_machine_status = xtensa_init_machine_status;

  /* Check PIC settings.  PIC is only supported when using L32R
     instructions, and some targets need to always use PIC.  */
  if (flag_pic && TARGET_CONST16)
    error ("-f%s is not supported with CONST16 instructions",
	   (flag_pic > 1 ? "PIC" : "pic"));
  else if (TARGET_FORCE_NO_PIC)
    flag_pic = 0;
  else if (XTENSA_ALWAYS_PIC)
    {
      if (TARGET_CONST16)
	error ("PIC is required but not supported with CONST16 instructions");
      flag_pic = 1;
    }
  /* There's no need for -fPIC (as opposed to -fpic) on Xtensa.  */
  if (flag_pic > 1)
    flag_pic = 1;
  if (flag_pic && !flag_pie)
    flag_shlib = 1;

  /* Hot/cold partitioning does not work on this architecture, because of
     constant pools (the load instruction cannot necessarily reach that far).
     Therefore disable it on this architecture.  */
  if (flag_reorder_blocks_and_partition)
    {
      flag_reorder_blocks_and_partition = 0;
      flag_reorder_blocks = 1;
    }
}

/* A C compound statement to output to stdio stream STREAM the
   assembler syntax for an instruction operand X.  X is an RTL
   expression.

   CODE is a value that can be used to specify one of several ways
   of printing the operand.  It is used when identical operands
   must be printed differently depending on the context.  CODE
   comes from the '%' specification that was used to request
   printing of the operand.  If the specification was just '%DIGIT'
   then CODE is 0; if the specification was '%LTR DIGIT' then CODE
   is the ASCII code for LTR.

   If X is a register, this macro should print the register's name.
   The names can be found in an array 'reg_names' whose type is
   'char *[]'.  'reg_names' is initialized from 'REGISTER_NAMES'.

   When the machine description has a specification '%PUNCT' (a '%'
   followed by a punctuation character), this macro is called with
   a null pointer for X and the punctuation character for CODE.

   'a', 'c', 'l', and 'n' are reserved.

   The Xtensa specific codes are:

   'd'  CONST_INT, print as signed decimal
   'x'  CONST_INT, print as signed hexadecimal
   'K'  CONST_INT, print number of bits in mask for EXTUI
   'R'  CONST_INT, print (X & 0x1f)
   'L'  CONST_INT, print ((32 - X) & 0x1f)
   'D'  REG, print second register of double-word register operand
   'N'  MEM, print address of next word following a memory operand
   'v'  MEM, if memory reference is volatile, output a MEMW before it
   't'  any constant, add "@h" suffix for top 16 bits
   'b'  any constant, add "@l" suffix for bottom 16 bits
*/

static void
printx (FILE *file, signed int val)
{
  /* Print a hexadecimal value in a nice way.  */
  if ((val > -0xa) && (val < 0xa))
    fprintf (file, "%d", val);
  else if (val < 0)
    fprintf (file, "-0x%x", -val);
  else
    fprintf (file, "0x%x", val);
}


void
print_operand (FILE *file, rtx x, int letter)
{
  if (!x)
    error ("PRINT_OPERAND null pointer");

  switch (letter)
    {
    case 'D':
      if (GET_CODE (x) == REG || GET_CODE (x) == SUBREG)
	fprintf (file, "%s", reg_names[xt_true_regnum (x) + 1]);
      else
	output_operand_lossage ("invalid %%D value");
      break;

    case 'v':
      if (GET_CODE (x) == MEM)
	{
	  /* For a volatile memory reference, emit a MEMW before the
	     load or store.  */
	  if (MEM_VOLATILE_P (x) && TARGET_SERIALIZE_VOLATILE)
	    fprintf (file, "memw\n\t");
	}
      else
	output_operand_lossage ("invalid %%v value");
      break;

    case 'N':
      if (GET_CODE (x) == MEM
	  && (GET_MODE (x) == DFmode || GET_MODE (x) == DImode))
	{
	  x = adjust_address (x, GET_MODE (x) == DFmode ? SFmode : SImode, 4);
	  output_address (XEXP (x, 0));
	}
      else
	output_operand_lossage ("invalid %%N value");
      break;

    case 'K':
      if (GET_CODE (x) == CONST_INT)
	{
	  int num_bits = 0;
	  unsigned val = INTVAL (x);
	  while (val & 1)
	    {
	      num_bits += 1;
	      val = val >> 1;
	    }
	  if ((val != 0) || (num_bits == 0) || (num_bits > 16))
	    fatal_insn ("invalid mask", x);

	  fprintf (file, "%d", num_bits);
	}
      else
	output_operand_lossage ("invalid %%K value");
      break;

    case 'L':
      if (GET_CODE (x) == CONST_INT)
	fprintf (file, "%ld", (32 - INTVAL (x)) & 0x1f);
      else
	output_operand_lossage ("invalid %%L value");
      break;

    case 'R':
      if (GET_CODE (x) == CONST_INT)
	fprintf (file, "%ld", INTVAL (x) & 0x1f);
      else
	output_operand_lossage ("invalid %%R value");
      break;

    case 'x':
      if (GET_CODE (x) == CONST_INT)
	printx (file, INTVAL (x));
      else
	output_operand_lossage ("invalid %%x value");
      break;

    case 'd':
      if (GET_CODE (x) == CONST_INT)
	fprintf (file, "%ld", INTVAL (x));
      else
	output_operand_lossage ("invalid %%d value");
      break;

    case 't':
    case 'b':
      if (GET_CODE (x) == CONST_INT)
	{
	  printx (file, INTVAL (x));
	  fputs (letter == 't' ? "@h" : "@l", file);
	}
      else if (GET_CODE (x) == CONST_DOUBLE)
	{
	  REAL_VALUE_TYPE r;
	  REAL_VALUE_FROM_CONST_DOUBLE (r, x);
	  if (GET_MODE (x) == SFmode)
	    {
	      long l;
	      REAL_VALUE_TO_TARGET_SINGLE (r, l);
	      fprintf (file, "0x%08lx@%c", l, letter == 't' ? 'h' : 'l');
	    }
	  else
	    output_operand_lossage ("invalid %%t/%%b value");
	}
      else if (GET_CODE (x) == CONST)
	{
	  /* X must be a symbolic constant on ELF.  Write an expression
	     suitable for 'const16' that sets the high or low 16 bits.  */
	  if (GET_CODE (XEXP (x, 0)) != PLUS
	      || (GET_CODE (XEXP (XEXP (x, 0), 0)) != SYMBOL_REF
		  && GET_CODE (XEXP (XEXP (x, 0), 0)) != LABEL_REF)
	      || GET_CODE (XEXP (XEXP (x, 0), 1)) != CONST_INT)
	    output_operand_lossage ("invalid %%t/%%b value");
	  print_operand (file, XEXP (XEXP (x, 0), 0), 0);
	  fputs (letter == 't' ? "@h" : "@l", file);
	  /* There must be a non-alphanumeric character between 'h' or 'l'
	     and the number.  The '-' is added by print_operand() already.  */
	  if (INTVAL (XEXP (XEXP (x, 0), 1)) >= 0)
	    fputs ("+", file);
	  print_operand (file, XEXP (XEXP (x, 0), 1), 0);
	}
      else
	{
	  output_addr_const (file, x);
	  fputs (letter == 't' ? "@h" : "@l", file);
	}
      break;

    default:
      if (GET_CODE (x) == REG || GET_CODE (x) == SUBREG)
	fprintf (file, "%s", reg_names[xt_true_regnum (x)]);
      else if (GET_CODE (x) == MEM)
	output_address (XEXP (x, 0));
      else if (GET_CODE (x) == CONST_INT)
	fprintf (file, "%ld", INTVAL (x));
      else
	output_addr_const (file, x);
    }
}


/* A C compound statement to output to stdio stream STREAM the
   assembler syntax for an instruction operand that is a memory
   reference whose address is ADDR.  ADDR is an RTL expression.  */

void
print_operand_address (FILE *file, rtx addr)
{
  if (!addr)
    error ("PRINT_OPERAND_ADDRESS, null pointer");

  switch (GET_CODE (addr))
    {
    default:
      fatal_insn ("invalid address", addr);
      break;

    case REG:
      fprintf (file, "%s, 0", reg_names [REGNO (addr)]);
      break;

    case PLUS:
      {
	rtx reg = (rtx)0;
	rtx offset = (rtx)0;
	rtx arg0 = XEXP (addr, 0);
	rtx arg1 = XEXP (addr, 1);

	if (GET_CODE (arg0) == REG)
	  {
	    reg = arg0;
	    offset = arg1;
	  }
	else if (GET_CODE (arg1) == REG)
	  {
	    reg = arg1;
	    offset = arg0;
	  }
	else
	  fatal_insn ("no register in address", addr);

	if (CONSTANT_P (offset))
	  {
	    fprintf (file, "%s, ", reg_names [REGNO (reg)]);
	    output_addr_const (file, offset);
	  }
	else
	  fatal_insn ("address offset not a constant", addr);
      }
      break;

    case LABEL_REF:
    case SYMBOL_REF:
    case CONST_INT:
    case CONST:
      output_addr_const (file, addr);
      break;
    }
}

/* Implement TARGET_ASM_OUTPUT_ADDR_CONST_EXTRA.  */

static bool
xtensa_output_addr_const_extra (FILE *fp, rtx x)
{
  if (GET_CODE (x) == UNSPEC && XVECLEN (x, 0) == 1)
    {
      switch (XINT (x, 1))
	{
	case UNSPEC_TPOFF:
	  output_addr_const (fp, XVECEXP (x, 0, 0));
	  fputs ("@TPOFF", fp);
	  return true;
	case UNSPEC_DTPOFF:
	  output_addr_const (fp, XVECEXP (x, 0, 0));
	  fputs ("@DTPOFF", fp);
	  return true;
	case UNSPEC_PLT:
	  if (flag_pic)
	    {
	      output_addr_const (fp, XVECEXP (x, 0, 0));
	      fputs ("@PLT", fp);
	      return true;
	    }
	  break;
	default:
	  break;
	}
    }
  return false;
}


void
xtensa_output_literal (FILE *file, rtx x, enum machine_mode mode, int labelno)
{
  long value_long[2];
  REAL_VALUE_TYPE r;
  int size;
  rtx first, second;

  fprintf (file, "\t.literal .LC%u, ", (unsigned) labelno);

  switch (GET_MODE_CLASS (mode))
    {
    case MODE_FLOAT:
      gcc_assert (GET_CODE (x) == CONST_DOUBLE);

      REAL_VALUE_FROM_CONST_DOUBLE (r, x);
      switch (mode)
	{
	case SFmode:
	  REAL_VALUE_TO_TARGET_SINGLE (r, value_long[0]);
	  if (HOST_BITS_PER_LONG > 32)
	    value_long[0] &= 0xffffffff;
	  fprintf (file, "0x%08lx\n", value_long[0]);
	  break;

	case DFmode:
	  REAL_VALUE_TO_TARGET_DOUBLE (r, value_long);
	  if (HOST_BITS_PER_LONG > 32)
	    {
	      value_long[0] &= 0xffffffff;
	      value_long[1] &= 0xffffffff;
	    }
	  fprintf (file, "0x%08lx, 0x%08lx\n",
		   value_long[0], value_long[1]);
	  break;

	default:
	  gcc_unreachable ();
	}

      break;

    case MODE_INT:
    case MODE_PARTIAL_INT:
      size = GET_MODE_SIZE (mode);
      switch (size)
	{
	case 4:
	  output_addr_const (file, x);
	  fputs ("\n", file);
	  break;

	case 8:
	  split_double (x, &first, &second);
	  output_addr_const (file, first);
	  fputs (", ", file);
	  output_addr_const (file, second);
	  fputs ("\n", file);
	  break;

	default:
	  gcc_unreachable ();
	}
      break;

    default:
      gcc_unreachable ();
    }
}


/* Return the bytes needed to compute the frame pointer from the current
   stack pointer.  */

#define STACK_BYTES (STACK_BOUNDARY / BITS_PER_UNIT)
#define XTENSA_STACK_ALIGN(LOC) (((LOC) + STACK_BYTES-1) & ~(STACK_BYTES-1))

long
compute_frame_size (int size)
{
  /* Add space for the incoming static chain value.  */
  if (cfun->static_chain_decl != NULL)
    size += (1 * UNITS_PER_WORD);

  xtensa_current_frame_size =
    XTENSA_STACK_ALIGN (size
			+ crtl->outgoing_args_size
			+ (WINDOW_SIZE * UNITS_PER_WORD));
  return xtensa_current_frame_size;
}


bool
xtensa_frame_pointer_required (void)
{
  /* The code to expand builtin_frame_addr and builtin_return_addr
     currently uses the hard_frame_pointer instead of frame_pointer.
     This seems wrong but maybe it's necessary for other architectures.
     This function is derived from the i386 code.  */

  if (cfun->machine->accesses_prev_frame)
    return true;

  return false;
}


/* minimum frame = reg save area (4 words) plus static chain (1 word)
   and the total number of words must be a multiple of 128 bits.  */
#define MIN_FRAME_SIZE (8 * UNITS_PER_WORD)

void
xtensa_expand_prologue (void)
{
  HOST_WIDE_INT total_size;
  rtx size_rtx;
  rtx insn, note_rtx;

  total_size = compute_frame_size (get_frame_size ());
  size_rtx = GEN_INT (total_size);

  if (total_size < (1 << (12+3)))
    insn = emit_insn (gen_entry (size_rtx));
  else
    {
      /* Use a8 as a temporary since a0-a7 may be live.  */
      rtx tmp_reg = gen_rtx_REG (Pmode, A8_REG);
      emit_insn (gen_entry (GEN_INT (MIN_FRAME_SIZE)));
      emit_move_insn (tmp_reg, GEN_INT (total_size - MIN_FRAME_SIZE));
      emit_insn (gen_subsi3 (tmp_reg, stack_pointer_rtx, tmp_reg));
      insn = emit_insn (gen_movsi (stack_pointer_rtx, tmp_reg));
    }

  if (frame_pointer_needed)
    {
      if (cfun->machine->set_frame_ptr_insn)
	{
	  rtx first;

	  push_topmost_sequence ();
	  first = get_insns ();
	  pop_topmost_sequence ();

	  /* For all instructions prior to set_frame_ptr_insn, replace
	     hard_frame_pointer references with stack_pointer.  */
	  for (insn = first;
	       insn != cfun->machine->set_frame_ptr_insn;
	       insn = NEXT_INSN (insn))
	    {
	      if (INSN_P (insn))
		{
		  PATTERN (insn) = replace_rtx (copy_rtx (PATTERN (insn)),
						hard_frame_pointer_rtx,
						stack_pointer_rtx);
		  df_insn_rescan (insn);
		}
	    }
	}
      else
	insn = emit_insn (gen_movsi (hard_frame_pointer_rtx,
				     stack_pointer_rtx));
    }

  /* Create a note to describe the CFA.  Because this is only used to set
     DW_AT_frame_base for debug info, don't bother tracking changes through
     each instruction in the prologue.  It just takes up space.  */
  note_rtx = gen_rtx_SET (VOIDmode, (frame_pointer_needed
				     ? hard_frame_pointer_rtx
				     : stack_pointer_rtx),
			  plus_constant (stack_pointer_rtx, -total_size));
  RTX_FRAME_RELATED_P (insn) = 1;
  add_reg_note (insn, REG_FRAME_RELATED_EXPR, note_rtx);
}


/* Clear variables at function end.  */

void
xtensa_function_epilogue (FILE *file ATTRIBUTE_UNUSED,
			  HOST_WIDE_INT size ATTRIBUTE_UNUSED)
{
  xtensa_current_frame_size = 0;
}


rtx
xtensa_return_addr (int count, rtx frame)
{
  rtx result, retaddr, curaddr, label;

  if (count == -1)
    retaddr = gen_rtx_REG (Pmode, A0_REG);
  else
    {
      rtx addr = plus_constant (frame, -4 * UNITS_PER_WORD);
      addr = memory_address (Pmode, addr);
      retaddr = gen_reg_rtx (Pmode);
      emit_move_insn (retaddr, gen_rtx_MEM (Pmode, addr));
    }

  /* The 2 most-significant bits of the return address on Xtensa hold
     the register window size.  To get the real return address, these
     bits must be replaced with the high bits from some address in the
     code.  */

  /* Get the 2 high bits of a local label in the code.  */
  curaddr = gen_reg_rtx (Pmode);
  label = gen_label_rtx ();
  emit_label (label);
  LABEL_PRESERVE_P (label) = 1;
  emit_move_insn (curaddr, gen_rtx_LABEL_REF (Pmode, label));
  emit_insn (gen_lshrsi3 (curaddr, curaddr, GEN_INT (30)));
  emit_insn (gen_ashlsi3 (curaddr, curaddr, GEN_INT (30)));

  /* Clear the 2 high bits of the return address.  */
  result = gen_reg_rtx (Pmode);
  emit_insn (gen_ashlsi3 (result, retaddr, GEN_INT (2)));
  emit_insn (gen_lshrsi3 (result, result, GEN_INT (2)));

  /* Combine them to get the result.  */
  emit_insn (gen_iorsi3 (result, result, curaddr));
  return result;
}


/* Create the va_list data type.

   This structure is set up by __builtin_saveregs.  The __va_reg field
   points to a stack-allocated region holding the contents of the
   incoming argument registers.  The __va_ndx field is an index
   initialized to the position of the first unnamed (variable)
   argument.  This same index is also used to address the arguments
   passed in memory.  Thus, the __va_stk field is initialized to point
   to the position of the first argument in memory offset to account
   for the arguments passed in registers and to account for the size
   of the argument registers not being 16-byte aligned.  E.G., there
   are 6 argument registers of 4 bytes each, but we want the __va_ndx
   for the first stack argument to have the maximal alignment of 16
   bytes, so we offset the __va_stk address by 32 bytes so that
   __va_stk[32] references the first argument on the stack.  */

static tree
xtensa_build_builtin_va_list (void)
{
  tree f_stk, f_reg, f_ndx, record, type_decl;

  record = (*lang_hooks.types.make_type) (RECORD_TYPE);
  type_decl = build_decl (BUILTINS_LOCATION,
			  TYPE_DECL, get_identifier ("__va_list_tag"), record);

  f_stk = build_decl (BUILTINS_LOCATION,
		      FIELD_DECL, get_identifier ("__va_stk"),
		      ptr_type_node);
  f_reg = build_decl (BUILTINS_LOCATION,
		      FIELD_DECL, get_identifier ("__va_reg"),
		      ptr_type_node);
  f_ndx = build_decl (BUILTINS_LOCATION,
		      FIELD_DECL, get_identifier ("__va_ndx"),
		      integer_type_node);

  DECL_FIELD_CONTEXT (f_stk) = record;
  DECL_FIELD_CONTEXT (f_reg) = record;
  DECL_FIELD_CONTEXT (f_ndx) = record;

  TYPE_STUB_DECL (record) = type_decl;
  TYPE_NAME (record) = type_decl;
  TYPE_FIELDS (record) = f_stk;
  DECL_CHAIN (f_stk) = f_reg;
  DECL_CHAIN (f_reg) = f_ndx;

  layout_type (record);
  return record;
}


/* Save the incoming argument registers on the stack.  Returns the
   address of the saved registers.  */

static rtx
xtensa_builtin_saveregs (void)
{
  rtx gp_regs;
  int arg_words = crtl->args.info.arg_words;
  int gp_left = MAX_ARGS_IN_REGISTERS - arg_words;

  if (gp_left <= 0)
    return const0_rtx;

  /* Allocate the general-purpose register space.  */
  gp_regs = assign_stack_local
    (BLKmode, MAX_ARGS_IN_REGISTERS * UNITS_PER_WORD, -1);
  set_mem_alias_set (gp_regs, get_varargs_alias_set ());

  /* Now store the incoming registers.  */
  cfun->machine->need_a7_copy = true;
  cfun->machine->vararg_a7 = true;
  move_block_from_reg (GP_ARG_FIRST + arg_words,
		       adjust_address (gp_regs, BLKmode,
				       arg_words * UNITS_PER_WORD),
		       gp_left);
  gcc_assert (cfun->machine->vararg_a7_copy != 0);
  emit_insn_before (cfun->machine->vararg_a7_copy, get_insns ());

  return XEXP (gp_regs, 0);
}


/* Implement `va_start' for varargs and stdarg.  We look at the
   current function to fill in an initial va_list.  */

static void
xtensa_va_start (tree valist, rtx nextarg ATTRIBUTE_UNUSED)
{
  tree f_stk, stk;
  tree f_reg, reg;
  tree f_ndx, ndx;
  tree t, u;
  int arg_words;

  arg_words = crtl->args.info.arg_words;

  f_stk = TYPE_FIELDS (va_list_type_node);
  f_reg = DECL_CHAIN (f_stk);
  f_ndx = DECL_CHAIN (f_reg);

  stk = build3 (COMPONENT_REF, TREE_TYPE (f_stk), valist, f_stk, NULL_TREE);
  reg = build3 (COMPONENT_REF, TREE_TYPE (f_reg), unshare_expr (valist),
		f_reg, NULL_TREE);
  ndx = build3 (COMPONENT_REF, TREE_TYPE (f_ndx), unshare_expr (valist),
		f_ndx, NULL_TREE);

  /* Call __builtin_saveregs; save the result in __va_reg */
  u = make_tree (sizetype, expand_builtin_saveregs ());
  u = fold_convert (ptr_type_node, u);
  t = build2 (MODIFY_EXPR, ptr_type_node, reg, u);
  TREE_SIDE_EFFECTS (t) = 1;
  expand_expr (t, const0_rtx, VOIDmode, EXPAND_NORMAL);

  /* Set the __va_stk member to ($arg_ptr - 32).  */
  u = make_tree (ptr_type_node, virtual_incoming_args_rtx);
  u = fold_build2 (POINTER_PLUS_EXPR, ptr_type_node, u, size_int (-32));
  t = build2 (MODIFY_EXPR, ptr_type_node, stk, u);
  TREE_SIDE_EFFECTS (t) = 1;
  expand_expr (t, const0_rtx, VOIDmode, EXPAND_NORMAL);

  /* Set the __va_ndx member.  If the first variable argument is on
     the stack, adjust __va_ndx by 2 words to account for the extra
     alignment offset for __va_stk.  */
  if (arg_words >= MAX_ARGS_IN_REGISTERS)
    arg_words += 2;
  t = build2 (MODIFY_EXPR, integer_type_node, ndx,
	      build_int_cst (integer_type_node, arg_words * UNITS_PER_WORD));
  TREE_SIDE_EFFECTS (t) = 1;
  expand_expr (t, const0_rtx, VOIDmode, EXPAND_NORMAL);
}


/* Implement `va_arg'.  */

static tree
xtensa_gimplify_va_arg_expr (tree valist, tree type, gimple_seq *pre_p,
			     gimple_seq *post_p ATTRIBUTE_UNUSED)
{
  tree f_stk, stk;
  tree f_reg, reg;
  tree f_ndx, ndx;
  tree type_size, array, orig_ndx, addr, size, va_size, t;
  tree lab_false, lab_over, lab_false2;
  bool indirect;

  indirect = pass_by_reference (NULL, TYPE_MODE (type), type, false);
  if (indirect)
    type = build_pointer_type (type);

  /* Handle complex values as separate real and imaginary parts.  */
  if (TREE_CODE (type) == COMPLEX_TYPE)
    {
      tree real_part, imag_part;

      real_part = xtensa_gimplify_va_arg_expr (valist, TREE_TYPE (type),
					       pre_p, NULL);
      real_part = get_initialized_tmp_var (real_part, pre_p, NULL);

      imag_part = xtensa_gimplify_va_arg_expr (unshare_expr (valist),
					       TREE_TYPE (type),
					       pre_p, NULL);
      imag_part = get_initialized_tmp_var (imag_part, pre_p, NULL);

      return build2 (COMPLEX_EXPR, type, real_part, imag_part);
    }

  f_stk = TYPE_FIELDS (va_list_type_node);
  f_reg = DECL_CHAIN (f_stk);
  f_ndx = DECL_CHAIN (f_reg);

  stk = build3 (COMPONENT_REF, TREE_TYPE (f_stk), valist,
		f_stk, NULL_TREE);
  reg = build3 (COMPONENT_REF, TREE_TYPE (f_reg), unshare_expr (valist),
		f_reg, NULL_TREE);
  ndx = build3 (COMPONENT_REF, TREE_TYPE (f_ndx), unshare_expr (valist),
		f_ndx, NULL_TREE);

  type_size = size_in_bytes (type);
  va_size = round_up (type_size, UNITS_PER_WORD);
  gimplify_expr (&va_size, pre_p, NULL, is_gimple_val, fb_rvalue);


  /* First align __va_ndx if necessary for this arg:

     orig_ndx = (AP).__va_ndx;
     if (__alignof__ (TYPE) > 4 )
       orig_ndx = ((orig_ndx + __alignof__ (TYPE) - 1)
			& -__alignof__ (TYPE)); */

  orig_ndx = get_initialized_tmp_var (ndx, pre_p, NULL);

  if (TYPE_ALIGN (type) > BITS_PER_WORD)
    {
      int align = MIN (TYPE_ALIGN (type), STACK_BOUNDARY) / BITS_PER_UNIT;

      t = build2 (PLUS_EXPR, integer_type_node, unshare_expr (orig_ndx),
		  build_int_cst (integer_type_node, align - 1));
      t = build2 (BIT_AND_EXPR, integer_type_node, t,
		  build_int_cst (integer_type_node, -align));
      gimplify_assign (unshare_expr (orig_ndx), t, pre_p);
    }


  /* Increment __va_ndx to point past the argument:

     (AP).__va_ndx = orig_ndx + __va_size (TYPE); */

  t = fold_convert (integer_type_node, va_size);
  t = build2 (PLUS_EXPR, integer_type_node, orig_ndx, t);
  gimplify_assign (unshare_expr (ndx), t, pre_p);


  /* Check if the argument is in registers:

     if ((AP).__va_ndx <= __MAX_ARGS_IN_REGISTERS * 4
         && !must_pass_in_stack (type))
        __array = (AP).__va_reg; */

  array = create_tmp_var (ptr_type_node, NULL);

  lab_over = NULL;
  if (!targetm.calls.must_pass_in_stack (TYPE_MODE (type), type))
    {
      lab_false = create_artificial_label (UNKNOWN_LOCATION);
      lab_over = create_artificial_label (UNKNOWN_LOCATION);

      t = build2 (GT_EXPR, boolean_type_node, unshare_expr (ndx),
		  build_int_cst (integer_type_node,
				 MAX_ARGS_IN_REGISTERS * UNITS_PER_WORD));
      t = build3 (COND_EXPR, void_type_node, t,
		  build1 (GOTO_EXPR, void_type_node, lab_false),
		  NULL_TREE);
      gimplify_and_add (t, pre_p);

      gimplify_assign (unshare_expr (array), reg, pre_p);

      t = build1 (GOTO_EXPR, void_type_node, lab_over);
      gimplify_and_add (t, pre_p);

      t = build1 (LABEL_EXPR, void_type_node, lab_false);
      gimplify_and_add (t, pre_p);
    }


  /* ...otherwise, the argument is on the stack (never split between
     registers and the stack -- change __va_ndx if necessary):

     else
       {
	 if (orig_ndx <= __MAX_ARGS_IN_REGISTERS * 4)
	     (AP).__va_ndx = 32 + __va_size (TYPE);
	 __array = (AP).__va_stk;
       } */

  lab_false2 = create_artificial_label (UNKNOWN_LOCATION);

  t = build2 (GT_EXPR, boolean_type_node, unshare_expr (orig_ndx),
	      build_int_cst (integer_type_node,
			     MAX_ARGS_IN_REGISTERS * UNITS_PER_WORD));
  t = build3 (COND_EXPR, void_type_node, t,
	      build1 (GOTO_EXPR, void_type_node, lab_false2),
	      NULL_TREE);
  gimplify_and_add (t, pre_p);

  t = size_binop (PLUS_EXPR, unshare_expr (va_size), size_int (32));
  t = fold_convert (integer_type_node, t);
  gimplify_assign (unshare_expr (ndx), t, pre_p);

  t = build1 (LABEL_EXPR, void_type_node, lab_false2);
  gimplify_and_add (t, pre_p);

  gimplify_assign (array, stk, pre_p);

  if (lab_over)
    {
      t = build1 (LABEL_EXPR, void_type_node, lab_over);
      gimplify_and_add (t, pre_p);
    }


  /* Given the base array pointer (__array) and index to the subsequent
     argument (__va_ndx), find the address:

     __array + (AP).__va_ndx - (BYTES_BIG_ENDIAN && sizeof (TYPE) < 4
				? sizeof (TYPE)
				: __va_size (TYPE))

     The results are endian-dependent because values smaller than one word
     are aligned differently.  */


  if (BYTES_BIG_ENDIAN && TREE_CODE (type_size) == INTEGER_CST)
    {
      t = fold_build2 (GE_EXPR, boolean_type_node, unshare_expr (type_size),
		       size_int (PARM_BOUNDARY / BITS_PER_UNIT));
      t = fold_build3 (COND_EXPR, sizetype, t, unshare_expr (va_size),
		       unshare_expr (type_size));
      size = t;
    }
  else
    size = unshare_expr (va_size);

  t = fold_convert (sizetype, unshare_expr (ndx));
  t = build2 (MINUS_EXPR, sizetype, t, size);
  addr = build2 (POINTER_PLUS_EXPR, ptr_type_node, unshare_expr (array), t);

  addr = fold_convert (build_pointer_type (type), addr);
  if (indirect)
    addr = build_va_arg_indirect_ref (addr);
  return build_va_arg_indirect_ref (addr);
}


/* Builtins.  */

enum xtensa_builtin
{
  XTENSA_BUILTIN_UMULSIDI3,
  XTENSA_BUILTIN_THREAD_POINTER,
  XTENSA_BUILTIN_SET_THREAD_POINTER,
  XTENSA_BUILTIN_max
};


static void
xtensa_init_builtins (void)
{
  tree ftype, decl;

  ftype = build_function_type_list (unsigned_intDI_type_node,
				    unsigned_intSI_type_node,
				    unsigned_intSI_type_node, NULL_TREE);

  decl = add_builtin_function ("__builtin_umulsidi3", ftype,
			       XTENSA_BUILTIN_UMULSIDI3, BUILT_IN_MD,
			       "__umulsidi3", NULL_TREE);
  TREE_NOTHROW (decl) = 1;
  TREE_READONLY (decl) = 1;

  if (TARGET_THREADPTR)
    {
      ftype = build_function_type (ptr_type_node, void_list_node);
      decl = add_builtin_function ("__builtin_thread_pointer", ftype,
				   XTENSA_BUILTIN_THREAD_POINTER, BUILT_IN_MD,
				   NULL, NULL_TREE);
      TREE_READONLY (decl) = 1;
      TREE_NOTHROW (decl) = 1;

      ftype = build_function_type_list (void_type_node, ptr_type_node,
					NULL_TREE);
      decl = add_builtin_function ("__builtin_set_thread_pointer", ftype,
				   XTENSA_BUILTIN_SET_THREAD_POINTER,
				   BUILT_IN_MD, NULL, NULL_TREE);
      TREE_NOTHROW (decl) = 1;
    }
}


static tree
xtensa_fold_builtin (tree fndecl, int n_args ATTRIBUTE_UNUSED, tree *args,
		     bool ignore ATTRIBUTE_UNUSED)
{
  unsigned int fcode = DECL_FUNCTION_CODE (fndecl);
  tree arg0, arg1;

  switch (fcode)
    {
    case XTENSA_BUILTIN_UMULSIDI3:
      arg0 = args[0];
      arg1 = args[1];
      if ((TREE_CODE (arg0) == INTEGER_CST && TREE_CODE (arg1) == INTEGER_CST)
	  || TARGET_MUL32_HIGH)
	return fold_build2 (MULT_EXPR, unsigned_intDI_type_node,
			    fold_convert (unsigned_intDI_type_node, arg0),
			    fold_convert (unsigned_intDI_type_node, arg1));
      break;

    case XTENSA_BUILTIN_THREAD_POINTER:
    case XTENSA_BUILTIN_SET_THREAD_POINTER:
      break;

    default:
      internal_error ("bad builtin code");
      break;
    }

  return NULL;
}


static rtx
xtensa_expand_builtin (tree exp, rtx target,
		       rtx subtarget ATTRIBUTE_UNUSED,
		       enum machine_mode mode ATTRIBUTE_UNUSED,
		       int ignore)
{
  tree fndecl = TREE_OPERAND (CALL_EXPR_FN (exp), 0);
  unsigned int fcode = DECL_FUNCTION_CODE (fndecl);
  rtx arg;

  switch (fcode)
    {
    case XTENSA_BUILTIN_UMULSIDI3:
      /* The umulsidi3 builtin is just a mechanism to avoid calling the real
	 __umulsidi3 function when the Xtensa configuration can directly
	 implement it.  If not, just call the function.  */
      return expand_call (exp, target, ignore);

    case XTENSA_BUILTIN_THREAD_POINTER:
      if (!target || !register_operand (target, Pmode))
	target = gen_reg_rtx (Pmode);
      emit_insn (gen_load_tp (target));
      return target;

    case XTENSA_BUILTIN_SET_THREAD_POINTER:
      arg = expand_normal (CALL_EXPR_ARG (exp, 0));
      if (!register_operand (arg, Pmode))
	arg = copy_to_mode_reg (Pmode, arg);
      emit_insn (gen_set_tp (arg));
      return const0_rtx;

    default:
      internal_error ("bad builtin code");
    }
  return NULL_RTX;
}

/* Worker function for TARGET_PREFERRED_RELOAD_CLASS.  */

static reg_class_t
xtensa_preferred_reload_class (rtx x, reg_class_t rclass)
{
  if (CONSTANT_P (x) && CONST_DOUBLE_P (x))
    return NO_REGS;

  /* Don't use the stack pointer or hard frame pointer for reloads!
     The hard frame pointer would normally be OK except that it may
     briefly hold an incoming argument in the prologue, and reload
     won't know that it is live because the hard frame pointer is
     treated specially.  */

  if (rclass == AR_REGS || rclass == GR_REGS)
    return RL_REGS;

  return rclass;
}

/* Worker function for TARGET_PREFERRED_OUTPUT_RELOAD_CLASS.  */

static reg_class_t
xtensa_preferred_output_reload_class (rtx x ATTRIBUTE_UNUSED,
				      reg_class_t rclass)
{
  /* Don't use the stack pointer or hard frame pointer for reloads!
     The hard frame pointer would normally be OK except that it may
     briefly hold an incoming argument in the prologue, and reload
     won't know that it is live because the hard frame pointer is
     treated specially.  */

  if (rclass == AR_REGS || rclass == GR_REGS)
    return RL_REGS;

  return rclass;
}

/* Worker function for TARGET_SECONDARY_RELOAD.  */

<<<<<<< HEAD
reg_class_t
=======
static reg_class_t
>>>>>>> 03d20231
xtensa_secondary_reload (bool in_p, rtx x, reg_class_t rclass,
			 enum machine_mode mode, secondary_reload_info *sri)
{
  int regno;

  if (in_p && constantpool_mem_p (x))
    {
      if (rclass == FP_REGS)
	return RL_REGS;

      if (mode == QImode)
	sri->icode = CODE_FOR_reloadqi_literal;
      else if (mode == HImode)
	sri->icode = CODE_FOR_reloadhi_literal;
    }

  regno = xt_true_regnum (x);
  if (ACC_REG_P (regno))
    return ((rclass == GR_REGS || rclass == RL_REGS) ? NO_REGS : RL_REGS);
  if (rclass == ACC_REG)
    return (GP_REG_P (regno) ? NO_REGS : RL_REGS);

  return NO_REGS;
}


void
order_regs_for_local_alloc (void)
{
  if (!leaf_function_p ())
    {
      memcpy (reg_alloc_order, reg_nonleaf_alloc_order,
	      FIRST_PSEUDO_REGISTER * sizeof (int));
    }
  else
    {
      int i, num_arg_regs;
      int nxt = 0;

      /* Use the AR registers in increasing order (skipping a0 and a1)
	 but save the incoming argument registers for a last resort.  */
      num_arg_regs = crtl->args.info.arg_words;
      if (num_arg_regs > MAX_ARGS_IN_REGISTERS)
	num_arg_regs = MAX_ARGS_IN_REGISTERS;
      for (i = GP_ARG_FIRST; i < 16 - num_arg_regs; i++)
	reg_alloc_order[nxt++] = i + num_arg_regs;
      for (i = 0; i < num_arg_regs; i++)
	reg_alloc_order[nxt++] = GP_ARG_FIRST + i;

      /* List the coprocessor registers in order.  */
      for (i = 0; i < BR_REG_NUM; i++)
	reg_alloc_order[nxt++] = BR_REG_FIRST + i;

      /* List the FP registers in order for now.  */
      for (i = 0; i < 16; i++)
	reg_alloc_order[nxt++] = FP_REG_FIRST + i;

      /* GCC requires that we list *all* the registers....  */
      reg_alloc_order[nxt++] = 0;	/* a0 = return address */
      reg_alloc_order[nxt++] = 1;	/* a1 = stack pointer */
      reg_alloc_order[nxt++] = 16;	/* pseudo frame pointer */
      reg_alloc_order[nxt++] = 17;	/* pseudo arg pointer */

      reg_alloc_order[nxt++] = ACC_REG_FIRST;	/* MAC16 accumulator */
    }
}


/* Some Xtensa targets support multiple bss sections.  If the section
   name ends with ".bss", add SECTION_BSS to the flags.  */

static unsigned int
xtensa_multibss_section_type_flags (tree decl, const char *name, int reloc)
{
  unsigned int flags = default_section_type_flags (decl, name, reloc);
  const char *suffix;

  suffix = strrchr (name, '.');
  if (suffix && strcmp (suffix, ".bss") == 0)
    {
      if (!decl || (TREE_CODE (decl) == VAR_DECL
		    && DECL_INITIAL (decl) == NULL_TREE))
	flags |= SECTION_BSS;  /* @nobits */
      else
	warning (0, "only uninitialized variables can be placed in a "
		 ".bss section");
    }

  return flags;
}


/* The literal pool stays with the function.  */

static section *
xtensa_select_rtx_section (enum machine_mode mode ATTRIBUTE_UNUSED,
			   rtx x ATTRIBUTE_UNUSED,
			   unsigned HOST_WIDE_INT align ATTRIBUTE_UNUSED)
{
  return function_section (current_function_decl);
}

/* Worker function for TARGET_REGISTER_MOVE_COST.  */

static int
xtensa_register_move_cost (enum machine_mode mode ATTRIBUTE_UNUSED,
			   reg_class_t from, reg_class_t to)
{
  if (from == to && from != BR_REGS && to != BR_REGS)
    return 2;
  else if (reg_class_subset_p (from, AR_REGS)
	   && reg_class_subset_p (to, AR_REGS))
    return 2;
  else if (reg_class_subset_p (from, AR_REGS) && to == ACC_REG)
    return 3;
  else if (from == ACC_REG && reg_class_subset_p (to, AR_REGS))
    return 3;
  else
    return 10;
}

/* Worker function for TARGET_MEMORY_MOVE_COST.  */

static int
xtensa_memory_move_cost (enum machine_mode mode ATTRIBUTE_UNUSED,
			 reg_class_t rclass ATTRIBUTE_UNUSED,
			 bool in ATTRIBUTE_UNUSED)
{
  return 4;
}

/* Compute a (partial) cost for rtx X.  Return true if the complete
   cost has been computed, and false if subexpressions should be
   scanned.  In either case, *TOTAL contains the cost result.  */

static bool
xtensa_rtx_costs (rtx x, int code, int outer_code, int *total,
		  bool speed ATTRIBUTE_UNUSED)
{
  switch (code)
    {
    case CONST_INT:
      switch (outer_code)
	{
	case SET:
	  if (xtensa_simm12b (INTVAL (x)))
	    {
	      *total = 4;
	      return true;
	    }
	  break;
	case PLUS:
	  if (xtensa_simm8 (INTVAL (x))
	      || xtensa_simm8x256 (INTVAL (x)))
	    {
	      *total = 0;
	      return true;
	    }
	  break;
	case AND:
	  if (xtensa_mask_immediate (INTVAL (x)))
	    {
	      *total = 0;
	      return true;
	    }
	  break;
	case COMPARE:
	  if ((INTVAL (x) == 0) || xtensa_b4const (INTVAL (x)))
	    {
	      *total = 0;
	      return true;
	    }
	  break;
	case ASHIFT:
	case ASHIFTRT:
	case LSHIFTRT:
	case ROTATE:
	case ROTATERT:
	  /* No way to tell if X is the 2nd operand so be conservative.  */
	default: break;
	}
      if (xtensa_simm12b (INTVAL (x)))
	*total = 5;
      else if (TARGET_CONST16)
	*total = COSTS_N_INSNS (2);
      else
	*total = 6;
      return true;

    case CONST:
    case LABEL_REF:
    case SYMBOL_REF:
      if (TARGET_CONST16)
	*total = COSTS_N_INSNS (2);
      else
	*total = 5;
      return true;

    case CONST_DOUBLE:
      if (TARGET_CONST16)
	*total = COSTS_N_INSNS (4);
      else
	*total = 7;
      return true;

    case MEM:
      {
	int num_words =
	  (GET_MODE_SIZE (GET_MODE (x)) > UNITS_PER_WORD) ?  2 : 1;

	if (memory_address_p (GET_MODE (x), XEXP ((x), 0)))
	  *total = COSTS_N_INSNS (num_words);
	else
	  *total = COSTS_N_INSNS (2*num_words);
	return true;
      }

    case FFS:
    case CTZ:
      *total = COSTS_N_INSNS (TARGET_NSA ? 5 : 50);
      return true;

    case CLZ:
      *total = COSTS_N_INSNS (TARGET_NSA ? 1 : 50);
      return true;

    case NOT:
      *total = COSTS_N_INSNS ((GET_MODE (x) == DImode) ? 3 : 2);
      return true;

    case AND:
    case IOR:
    case XOR:
      if (GET_MODE (x) == DImode)
	*total = COSTS_N_INSNS (2);
      else
	*total = COSTS_N_INSNS (1);
      return true;

    case ASHIFT:
    case ASHIFTRT:
    case LSHIFTRT:
      if (GET_MODE (x) == DImode)
	*total = COSTS_N_INSNS (50);
      else
	*total = COSTS_N_INSNS (1);
      return true;

    case ABS:
      {
	enum machine_mode xmode = GET_MODE (x);
	if (xmode == SFmode)
	  *total = COSTS_N_INSNS (TARGET_HARD_FLOAT ? 1 : 50);
	else if (xmode == DFmode)
	  *total = COSTS_N_INSNS (50);
	else
	  *total = COSTS_N_INSNS (4);
	return true;
      }

    case PLUS:
    case MINUS:
      {
	enum machine_mode xmode = GET_MODE (x);
	if (xmode == SFmode)
	  *total = COSTS_N_INSNS (TARGET_HARD_FLOAT ? 1 : 50);
	else if (xmode == DFmode || xmode == DImode)
	  *total = COSTS_N_INSNS (50);
	else
	  *total = COSTS_N_INSNS (1);
	return true;
      }

    case NEG:
      *total = COSTS_N_INSNS ((GET_MODE (x) == DImode) ? 4 : 2);
      return true;

    case MULT:
      {
	enum machine_mode xmode = GET_MODE (x);
	if (xmode == SFmode)
	  *total = COSTS_N_INSNS (TARGET_HARD_FLOAT ? 4 : 50);
	else if (xmode == DFmode)
	  *total = COSTS_N_INSNS (50);
	else if (xmode == DImode)
	  *total = COSTS_N_INSNS (TARGET_MUL32_HIGH ? 10 : 50);
	else if (TARGET_MUL32)
	  *total = COSTS_N_INSNS (4);
	else if (TARGET_MAC16)
	  *total = COSTS_N_INSNS (16);
	else if (TARGET_MUL16)
	  *total = COSTS_N_INSNS (12);
	else
	  *total = COSTS_N_INSNS (50);
	return true;
      }

    case DIV:
    case MOD:
      {
	enum machine_mode xmode = GET_MODE (x);
	if (xmode == SFmode)
	  {
	    *total = COSTS_N_INSNS (TARGET_HARD_FLOAT_DIV ? 8 : 50);
	    return true;
	  }
	else if (xmode == DFmode)
	  {
	    *total = COSTS_N_INSNS (50);
	    return true;
	  }
      }
      /* Fall through.  */

    case UDIV:
    case UMOD:
      {
	enum machine_mode xmode = GET_MODE (x);
	if (xmode == DImode)
	  *total = COSTS_N_INSNS (50);
	else if (TARGET_DIV32)
	  *total = COSTS_N_INSNS (32);
	else
	  *total = COSTS_N_INSNS (50);
	return true;
      }

    case SQRT:
      if (GET_MODE (x) == SFmode)
	*total = COSTS_N_INSNS (TARGET_HARD_FLOAT_SQRT ? 8 : 50);
      else
	*total = COSTS_N_INSNS (50);
      return true;

    case SMIN:
    case UMIN:
    case SMAX:
    case UMAX:
      *total = COSTS_N_INSNS (TARGET_MINMAX ? 1 : 50);
      return true;

    case SIGN_EXTRACT:
    case SIGN_EXTEND:
      *total = COSTS_N_INSNS (TARGET_SEXT ? 1 : 2);
      return true;

    case ZERO_EXTRACT:
    case ZERO_EXTEND:
      *total = COSTS_N_INSNS (1);
      return true;

    default:
      return false;
    }
}

/* Worker function for TARGET_RETURN_IN_MEMORY.  */

static bool
xtensa_return_in_memory (const_tree type, const_tree fntype ATTRIBUTE_UNUSED)
{
  return ((unsigned HOST_WIDE_INT) int_size_in_bytes (type)
	  > 4 * UNITS_PER_WORD);
}

/* Worker function for TARGET_FUNCTION_VALUE.  */

rtx
xtensa_function_value (const_tree valtype, const_tree func ATTRIBUTE_UNUSED, 
                      bool outgoing)
{
  return gen_rtx_REG ((INTEGRAL_TYPE_P (valtype)
                      && TYPE_PRECISION (valtype) < BITS_PER_WORD)
                     ? SImode : TYPE_MODE (valtype),
                     outgoing ? GP_OUTGOING_RETURN : GP_RETURN);
}

<<<<<<< HEAD
=======
/* Worker function for TARGET_LIBCALL_VALUE.  */

static rtx
xtensa_libcall_value (enum machine_mode mode, const_rtx fun ATTRIBUTE_UNUSED)
{
  return gen_rtx_REG ((GET_MODE_CLASS (mode) == MODE_INT
		       && GET_MODE_SIZE (mode) < UNITS_PER_WORD)
		      ? SImode : mode, GP_RETURN);
}

/* Worker function TARGET_FUNCTION_VALUE_REGNO_P.  */

static bool
xtensa_function_value_regno_p (const unsigned int regno)
{
  return (regno == GP_RETURN);
}

>>>>>>> 03d20231
/* The static chain is passed in memory.  Provide rtx giving 'mem'
   expressions that denote where they are stored.  */

static rtx
xtensa_static_chain (const_tree ARG_UNUSED (fndecl), bool incoming_p)
{
  rtx base = incoming_p ? arg_pointer_rtx : stack_pointer_rtx;
  return gen_frame_mem (Pmode, plus_constant (base, -5 * UNITS_PER_WORD));
}


/* TRAMPOLINE_TEMPLATE: For Xtensa, the trampoline must perform an ENTRY
   instruction with a minimal stack frame in order to get some free
   registers.  Once the actual call target is known, the proper stack frame
   size is extracted from the ENTRY instruction at the target and the
   current frame is adjusted to match.  The trampoline then transfers
   control to the instruction following the ENTRY at the target.  Note:
   this assumes that the target begins with an ENTRY instruction.  */

static void
xtensa_asm_trampoline_template (FILE *stream)
{
  bool use_call0 = (TARGET_CONST16 || TARGET_ABSOLUTE_LITERALS);

  fprintf (stream, "\t.begin no-transform\n");
  fprintf (stream, "\tentry\tsp, %d\n", MIN_FRAME_SIZE);

  if (use_call0)
    {
      /* Save the return address.  */
      fprintf (stream, "\tmov\ta10, a0\n");

      /* Use a CALL0 instruction to skip past the constants and in the
	 process get the PC into A0.  This allows PC-relative access to
	 the constants without relying on L32R.  */
      fprintf (stream, "\tcall0\t.Lskipconsts\n");
    }
  else
    fprintf (stream, "\tj\t.Lskipconsts\n");

  fprintf (stream, "\t.align\t4\n");
  fprintf (stream, ".Lchainval:%s0\n", integer_asm_op (4, TRUE));
  fprintf (stream, ".Lfnaddr:%s0\n", integer_asm_op (4, TRUE));
  fprintf (stream, ".Lskipconsts:\n");

  /* Load the static chain and function address from the trampoline.  */
  if (use_call0)
    {
      fprintf (stream, "\taddi\ta0, a0, 3\n");
      fprintf (stream, "\tl32i\ta9, a0, 0\n");
      fprintf (stream, "\tl32i\ta8, a0, 4\n");
    }
  else
    {
      fprintf (stream, "\tl32r\ta9, .Lchainval\n");
      fprintf (stream, "\tl32r\ta8, .Lfnaddr\n");
    }

  /* Store the static chain.  */
  fprintf (stream, "\ts32i\ta9, sp, %d\n", MIN_FRAME_SIZE - 20);

  /* Set the proper stack pointer value.  */
  fprintf (stream, "\tl32i\ta9, a8, 0\n");
  fprintf (stream, "\textui\ta9, a9, %d, 12\n",
	   TARGET_BIG_ENDIAN ? 8 : 12);
  fprintf (stream, "\tslli\ta9, a9, 3\n");
  fprintf (stream, "\taddi\ta9, a9, %d\n", -MIN_FRAME_SIZE);
  fprintf (stream, "\tsub\ta9, sp, a9\n");
  fprintf (stream, "\tmovsp\tsp, a9\n");

  if (use_call0)
    /* Restore the return address.  */
    fprintf (stream, "\tmov\ta0, a10\n");

  /* Jump to the instruction following the ENTRY.  */
  fprintf (stream, "\taddi\ta8, a8, 3\n");
  fprintf (stream, "\tjx\ta8\n");

  /* Pad size to a multiple of TRAMPOLINE_ALIGNMENT.  */
  if (use_call0)
    fprintf (stream, "\t.byte\t0\n");
  else
    fprintf (stream, "\tnop\n");

  fprintf (stream, "\t.end no-transform\n");
}

static void
xtensa_trampoline_init (rtx m_tramp, tree fndecl, rtx chain)
{
  rtx func = XEXP (DECL_RTL (fndecl), 0);
  bool use_call0 = (TARGET_CONST16 || TARGET_ABSOLUTE_LITERALS);
  int chain_off = use_call0 ? 12 : 8;
  int func_off = use_call0 ? 16 : 12;

  emit_block_move (m_tramp, assemble_trampoline_template (),
		   GEN_INT (TRAMPOLINE_SIZE), BLOCK_OP_NORMAL);

  emit_move_insn (adjust_address (m_tramp, SImode, chain_off), chain);
  emit_move_insn (adjust_address (m_tramp, SImode, func_off), func);
  emit_library_call (gen_rtx_SYMBOL_REF (Pmode, "__xtensa_sync_caches"),
<<<<<<< HEAD
		     0, VOIDmode, 1, XEXP (m_tramp, 0), Pmode);
=======
		     LCT_NORMAL, VOIDmode, 1, XEXP (m_tramp, 0), Pmode);
>>>>>>> 03d20231
}


#include "gt-xtensa.h"<|MERGE_RESOLUTION|>--- conflicted
+++ resolved
@@ -1,9 +1,5 @@
 /* Subroutines for insn-output.c for Tensilica's Xtensa architecture.
-<<<<<<< HEAD
-   Copyright 2001, 2002, 2003, 2004, 2005, 2006, 2007, 2008, 2009, 2010
-=======
    Copyright 2001, 2002, 2003, 2004, 2005, 2006, 2007, 2008, 2009, 2010, 2011
->>>>>>> 03d20231
    Free Software Foundation, Inc.
    Contributed by Bob Wilson (bwilson@tensilica.com) at Tensilica.
 
@@ -130,10 +126,7 @@
 static struct machine_function * xtensa_init_machine_status (void);
 static rtx xtensa_legitimize_tls_address (rtx);
 static rtx xtensa_legitimize_address (rtx, rtx, enum machine_mode);
-<<<<<<< HEAD
-=======
 static bool xtensa_mode_dependent_address_p (const_rtx);
->>>>>>> 03d20231
 static bool xtensa_return_in_msb (const_tree);
 static void printx (FILE *, signed int);
 static void xtensa_function_epilogue (FILE *, HOST_WIDE_INT);
@@ -170,8 +163,6 @@
 static rtx xtensa_static_chain (const_tree, bool);
 static void xtensa_asm_trampoline_template (FILE *);
 static void xtensa_trampoline_init (rtx, tree, rtx);
-<<<<<<< HEAD
-=======
 static bool xtensa_output_addr_const_extra (FILE *, rtx);
 
 static reg_class_t xtensa_preferred_reload_class (rtx, reg_class_t);
@@ -181,7 +172,6 @@
 					    struct secondary_reload_info *);
 
 static bool constantpool_address_p (const_rtx addr);
->>>>>>> 03d20231
 
 static const int reg_nonleaf_alloc_order[FIRST_PSEUDO_REGISTER] =
   REG_ALLOC_ORDER;
@@ -227,16 +217,10 @@
 #undef TARGET_MODE_DEPENDENT_ADDRESS_P
 #define TARGET_MODE_DEPENDENT_ADDRESS_P xtensa_mode_dependent_address_p
 
-<<<<<<< HEAD
-#undef TARGET_LEGITIMIZE_ADDRESS
-#define TARGET_LEGITIMIZE_ADDRESS xtensa_legitimize_address
-
-=======
 #undef TARGET_REGISTER_MOVE_COST
 #define TARGET_REGISTER_MOVE_COST xtensa_register_move_cost
 #undef TARGET_MEMORY_MOVE_COST
 #define TARGET_MEMORY_MOVE_COST xtensa_memory_move_cost
->>>>>>> 03d20231
 #undef TARGET_RTX_COSTS
 #define TARGET_RTX_COSTS xtensa_rtx_costs
 #undef TARGET_ADDRESS_COST
@@ -317,8 +301,6 @@
 #undef TARGET_TRAMPOLINE_INIT
 #define TARGET_TRAMPOLINE_INIT xtensa_trampoline_init
 
-<<<<<<< HEAD
-=======
 #undef TARGET_OPTION_OVERRIDE
 #define TARGET_OPTION_OVERRIDE xtensa_option_override
 #undef TARGET_OPTION_OPTIMIZATION_TABLE
@@ -327,7 +309,6 @@
 #undef TARGET_ASM_OUTPUT_ADDR_CONST_EXTRA
 #define TARGET_ASM_OUTPUT_ADDR_CONST_EXTRA xtensa_output_addr_const_extra
 
->>>>>>> 03d20231
 struct gcc_target targetm = TARGET_INITIALIZER;
 
 @@ -3232,11 +3213,7 @@
 
 /* Worker function for TARGET_SECONDARY_RELOAD.  */
 
-<<<<<<< HEAD
-reg_class_t
-=======
 static reg_class_t
->>>>>>> 03d20231
 xtensa_secondary_reload (bool in_p, rtx x, reg_class_t rclass,
 			 enum machine_mode mode, secondary_reload_info *sri)
 {
@@ -3614,8 +3591,6 @@
                      outgoing ? GP_OUTGOING_RETURN : GP_RETURN);
 }
 
-<<<<<<< HEAD
-=======
 /* Worker function for TARGET_LIBCALL_VALUE.  */
 
 static rtx
@@ -3634,7 +3609,6 @@
   return (regno == GP_RETURN);
 }
 
->>>>>>> 03d20231
 /* The static chain is passed in memory.  Provide rtx giving 'mem'
    expressions that denote where they are stored.  */
 
@@ -3736,11 +3710,7 @@
   emit_move_insn (adjust_address (m_tramp, SImode, chain_off), chain);
   emit_move_insn (adjust_address (m_tramp, SImode, func_off), func);
   emit_library_call (gen_rtx_SYMBOL_REF (Pmode, "__xtensa_sync_caches"),
-<<<<<<< HEAD
-		     0, VOIDmode, 1, XEXP (m_tramp, 0), Pmode);
-=======
 		     LCT_NORMAL, VOIDmode, 1, XEXP (m_tramp, 0), Pmode);
->>>>>>> 03d20231
 }
 
 

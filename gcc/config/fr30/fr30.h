--- conflicted
+++ resolved
@@ -1,11 +1,7 @@
 /*{{{  Comment.  */ 
 
 /* Definitions of FR30 target. 
-<<<<<<< HEAD
-   Copyright (C) 1998, 1999, 2000, 2001, 2002, 2004
-=======
    Copyright (C) 1998, 1999, 2000, 2001, 2002, 2004, 2007
->>>>>>> 751ff693
    Free Software Foundation, Inc.
    Contributed by Cygnus Solutions.
 
@@ -22,14 +18,8 @@
 GNU General Public License for more details.
 
 You should have received a copy of the GNU General Public License
-<<<<<<< HEAD
-along with GCC; see the file COPYING.  If not, write to
-the Free Software Foundation, 51 Franklin Street, Fifth Floor,
-Boston, MA 02110-1301, USA.  */
-=======
 along with GCC; see the file COPYING3.  If not see
 <http://www.gnu.org/licenses/>.  */
->>>>>>> 751ff693
 
 /*}}}*/  

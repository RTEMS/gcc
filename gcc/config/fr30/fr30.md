--- conflicted
+++ resolved
@@ -1,9 +1,5 @@
 ;; FR30 machine description.
-<<<<<<< HEAD
-;; Copyright (C) 1998, 1999, 2000, 2002, 2004, 2005
-=======
 ;; Copyright (C) 1998, 1999, 2000, 2002, 2004, 2005, 2007
->>>>>>> 751ff693
 ;; Free Software Foundation, Inc.
 ;; Contributed by Cygnus Solutions.
 
@@ -20,14 +16,8 @@
 ;; GNU General Public License for more details.
 
 ;; You should have received a copy of the GNU General Public License
-<<<<<<< HEAD
-;; along with GCC; see the file COPYING.  If not, write to
-;; the Free Software Foundation, 51 Franklin Street, Fifth Floor,
-;; Boston, MA 02110-1301, USA.
-=======
 ;; along with GCC; see the file COPYING3.  If not see
 ;; <http://www.gnu.org/licenses/>.
->>>>>>> 751ff693
 
 ;;- See file "rtl.def" for documentation on define_insn, match_*, et. al.
 
@@ -368,14 +358,9 @@
     case 4: return   \"mov   \\t%1, %0\";
     case 5: return   \"st    \\t%1, %0\";
     case 6: return   \"ld    \\t%1, %0\";
-<<<<<<< HEAD
-    default: gcc_unreachable ();	       
-    }
-=======
     case 7: return   \"st    \\t%1, %0\";
     default: gcc_unreachable ();
    }
->>>>>>> 751ff693
   }"
   [(set (attr "length") (cond [(eq_attr "alternative" "1") (const_int 4)
 			       (eq_attr "alternative" "2") (const_int 6)
@@ -678,12 +663,8 @@
     emit_insn (gen_addsi_big_int (operands[0], operands[1], operands[2]));
   else if (INTVAL (operands[2]) >= -16
 	   && INTVAL (operands[2]) <= 15
-<<<<<<< HEAD
-	   && (!REGNO_PTR_FRAME_P (REGNO (operands[1]))
-=======
 	   && (!REG_P (operands[1])
 	       || !REGNO_PTR_FRAME_P (REGNO (operands[1]))
->>>>>>> 751ff693
 	       || REGNO (operands[1]) == STACK_POINTER_REGNUM))
     emit_insn (gen_addsi_small_int (operands[0], operands[1], operands[2]));
   else
@@ -707,12 +688,8 @@
   [(set (match_operand:SI 0 "register_operand"              "=r,r")
 	(plus:SI (match_operand:SI 1 "register_operand"      "0,0")
 		 (match_operand:SI 2 "add_immediate_operand" "I,J")))]
-<<<<<<< HEAD
-  "! REGNO_PTR_FRAME_P (REGNO (operands[1]))
-=======
   "!REG_P (operands[1])
    || !REGNO_PTR_FRAME_P (REGNO (operands[1]))
->>>>>>> 751ff693
    || REGNO (operands[1]) == STACK_POINTER_REGNUM"
   "@
    addn	%2, %0
@@ -832,46 +809,6 @@
 )
 
 ;;}}}
-<<<<<<< HEAD
-;;{{{ Negation 
-
-(define_expand "negsi2"
-  [(set (match_operand:SI 0 "register_operand"         "")
-	(neg:SI (match_operand:SI 1 "register_operand" "")))]
-  ""
-  "{
-  if (REGNO (operands[0]) == REGNO (operands[1]))
-    {
-      if (reload_in_progress || reload_completed)
-        {
-	  rtx reg = gen_rtx_REG (SImode, 0/*COMPILER_SCRATCH_REGISTER*/);
-	  
-	  emit_insn (gen_movsi (reg, const0_rtx));
-	  emit_insn (gen_subsi3 (reg, reg, operands[0]));
-	  emit_insn (gen_movsi (operands[0], reg));
-	}
-      else
-	{
-	  rtx reg = gen_reg_rtx (SImode);
-	
-	  emit_insn (gen_movsi (reg, const0_rtx));
-	  emit_insn (gen_subsi3 (reg, reg, operands[0]));
-	  emit_insn (gen_movsi (operands[0], reg));
-	}
-    }
-  else
-    {
-      emit_insn (gen_movsi_internal (operands[0], const0_rtx));
-      emit_insn (gen_subsi3 (operands[0], operands[0], operands[1]));
-    }
-  DONE;
-  }"
-)
-
-;;}}}
-
-=======
->>>>>>> 751ff693
 ;;}}}  
 ;;{{{ Shifts 

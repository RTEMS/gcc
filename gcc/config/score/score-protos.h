/* score-protos.h for Sunplus S+CORE processor
<<<<<<< HEAD
   Copyright (C) 2005, 2007 Free Software Foundation, Inc.
=======
   Copyright (C) 2005, 2007, 2008 Free Software Foundation, Inc.
>>>>>>> 42bae686

   This file is part of GCC.

   GCC is free software; you can redistribute it and/or modify it
   under the terms of the GNU General Public License as published
   by the Free Software Foundation; either version 3, or (at your
   option) any later version.

   GCC is distributed in the hope that it will be useful, but WITHOUT
   ANY WARRANTY; without even the implied warranty of MERCHANTABILITY
   or FITNESS FOR A PARTICULAR PURPOSE.  See the GNU General Public
   License for more details.

   You should have received a copy of the GNU General Public License
   along with GCC; see the file COPYING3.  If not see
   <http://www.gnu.org/licenses/>.  */

<<<<<<< HEAD
#ifndef __SCORE_PROTOS_H__
#define __SCORE_PROTOS_H__

extern enum reg_class score_char_to_class[];

void score_override_options (void);

void score_init_expanders (void);

int score_hard_regno_mode_ok (unsigned int, enum machine_mode);

int score_reg_class (int regno);

enum reg_class score_preferred_reload_class (rtx x, enum reg_class class);

enum reg_class score_secondary_reload_class (enum reg_class class,
                                             enum machine_mode mode, rtx x);

int score_const_ok_for_letter_p (HOST_WIDE_INT value, char c);

int score_extra_constraint (rtx op, char c);

rtx score_return_addr (int count, rtx frame);

HOST_WIDE_INT score_initial_elimination_offset (int from, int to);

rtx score_function_arg (const CUMULATIVE_ARGS *cum, enum machine_mode mode,
                        tree type, int named);

int score_arg_partial_nregs (const CUMULATIVE_ARGS *cum,
                             enum machine_mode mode, tree type, int named);

void score_init_cumulative_args (CUMULATIVE_ARGS *cum,
                                 tree fntype, rtx libname);

void score_function_arg_advance (CUMULATIVE_ARGS *cum, enum machine_mode mode,
                                 tree type, int named);

rtx score_function_value (tree valtype, tree func, enum machine_mode mode);

rtx score_va_arg (tree va_list, tree type);

void score_initialize_trampoline (rtx ADDR, rtx FUNC, rtx CHAIN);

int score_address_p (enum machine_mode mode, rtx x, int strict);

int score_legitimize_address (rtx *xloc);

int score_regno_mode_ok_for_base_p (int regno, int strict);

int score_register_move_cost (enum machine_mode mode, enum reg_class to,
                              enum reg_class from);

void score_declare_object (FILE *stream, const char *name,
                           const char *directive, const char *fmt, ...);

void score_declare_object_name (FILE *stream, const char *name, tree decl);

int score_output_external (FILE *file, tree decl, const char *name);

void score_print_operand (FILE *file, rtx op, int letter);

void score_print_operand_address (FILE *file, rtx addr);
=======
#ifndef GCC_SCORE_PROTOS_H
#define GCC_SCORE_PROTOS_H

/* Machine Print.  */
enum score_mem_unit {SCORE_BYTE = 0, SCORE_HWORD = 1, SCORE_WORD = 2};

#define SCORE_ALIGN_UNIT(V, UNIT)   !(V & ((1 << UNIT) - 1))

extern void score_gen_cmp (enum machine_mode mode);
extern void score_prologue (void);
extern void score_epilogue (int sibcall_p);
extern void score_call (rtx *ops, bool sib);
extern void score_call_value (rtx *ops, bool sib);
extern void score_movdi (rtx *ops);
extern void score_zero_extract_andi (rtx *ops);
extern const char * score_linsn (rtx *ops, enum score_mem_unit unit, bool sign);
extern const char * score_sinsn (rtx *ops, enum score_mem_unit unit);
extern const char * score_limm (rtx *ops);
extern const char * score_move (rtx *ops);
extern bool score_unaligned_load (rtx* ops);
extern bool score_unaligned_store (rtx* ops);
extern bool score_block_move (rtx* ops);
extern int score_address_cost (rtx addr, bool speed);
extern rtx score_function_arg (const CUMULATIVE_ARGS *cum,
                               enum machine_mode mode,
                               tree type, int named);
extern int score_address_p (enum machine_mode mode, rtx x, int strict);
extern int score_reg_class (int regno);
extern int score_register_move_cost (enum machine_mode mode, enum reg_class to,
                                     enum reg_class from);
extern int score_hard_regno_mode_ok (unsigned int, enum machine_mode);
extern int score_const_ok_for_letter_p (HOST_WIDE_INT value, char c);
extern int score_extra_constraint (rtx op, char c);
extern rtx score_return_addr (int count, rtx frame);
extern void score_initialize_trampoline (rtx ADDR, rtx FUNC, rtx CHAIN);
extern int score_regno_mode_ok_for_base_p (int regno, int strict);
extern void score_function_arg_advance (CUMULATIVE_ARGS *cum,
                                        enum machine_mode mode,
                                        tree type, int named);
extern void score_init_cumulative_args (CUMULATIVE_ARGS *cum,
                                        tree fntype, rtx libname);
extern void score_declare_object (FILE *stream, const char *name,
                                  const char *directive, const char *fmt, ...);
extern int score_output_external (FILE *file, tree decl, const char *name);
extern void score_override_options (void);
extern enum reg_class score_secondary_reload_class (enum reg_class rclass,
                                                    enum machine_mode mode,
                                                    rtx x);
extern rtx score_function_value (tree valtype, tree func,
                                 enum machine_mode mode);
extern enum reg_class score_preferred_reload_class (rtx x,
                                                    enum reg_class rclass);
extern HOST_WIDE_INT score_initial_elimination_offset (int from, int to);
extern void score_print_operand (FILE *file, rtx op, int letter);
extern void score_print_operand_address (FILE *file, rtx addr);
extern int score_legitimize_address (rtx *xloc);
extern int score_arg_partial_bytes (CUMULATIVE_ARGS *cum,
                                    enum machine_mode mode,
                                    tree type, bool named);
extern int score_symbolic_constant_p (rtx x,
                                      enum score_symbol_type *symbol_type);
extern void score_movsicc (rtx *ops);
extern const char * score_select_add_imm (rtx *ops, bool set_cc);
extern const char * score_select (rtx *ops, const char *inst_pre, bool commu,
                                  const char *letter, bool set_cc);
extern const char * score_output_casesi (rtx *operands);
extern const char * score_rpush (rtx *ops);
extern const char * score_rpop (rtx *ops);
extern bool score_rtx_costs (rtx x, int code, int outer_code, int *total, bool speed);
>>>>>>> 42bae686

#ifdef RTX_CODE
extern enum machine_mode score_select_cc_mode (enum rtx_code op, rtx x, rtx y);
#endif

extern struct extern_list *extern_head;

#endif /* GCC_SCORE_PROTOS_H  */<|MERGE_RESOLUTION|>--- conflicted
+++ resolved
@@ -1,9 +1,5 @@
 /* score-protos.h for Sunplus S+CORE processor
-<<<<<<< HEAD
-   Copyright (C) 2005, 2007 Free Software Foundation, Inc.
-=======
    Copyright (C) 2005, 2007, 2008 Free Software Foundation, Inc.
->>>>>>> 42bae686
 
    This file is part of GCC.
 
@@ -21,71 +17,6 @@
    along with GCC; see the file COPYING3.  If not see
    <http://www.gnu.org/licenses/>.  */
 
-<<<<<<< HEAD
-#ifndef __SCORE_PROTOS_H__
-#define __SCORE_PROTOS_H__
-
-extern enum reg_class score_char_to_class[];
-
-void score_override_options (void);
-
-void score_init_expanders (void);
-
-int score_hard_regno_mode_ok (unsigned int, enum machine_mode);
-
-int score_reg_class (int regno);
-
-enum reg_class score_preferred_reload_class (rtx x, enum reg_class class);
-
-enum reg_class score_secondary_reload_class (enum reg_class class,
-                                             enum machine_mode mode, rtx x);
-
-int score_const_ok_for_letter_p (HOST_WIDE_INT value, char c);
-
-int score_extra_constraint (rtx op, char c);
-
-rtx score_return_addr (int count, rtx frame);
-
-HOST_WIDE_INT score_initial_elimination_offset (int from, int to);
-
-rtx score_function_arg (const CUMULATIVE_ARGS *cum, enum machine_mode mode,
-                        tree type, int named);
-
-int score_arg_partial_nregs (const CUMULATIVE_ARGS *cum,
-                             enum machine_mode mode, tree type, int named);
-
-void score_init_cumulative_args (CUMULATIVE_ARGS *cum,
-                                 tree fntype, rtx libname);
-
-void score_function_arg_advance (CUMULATIVE_ARGS *cum, enum machine_mode mode,
-                                 tree type, int named);
-
-rtx score_function_value (tree valtype, tree func, enum machine_mode mode);
-
-rtx score_va_arg (tree va_list, tree type);
-
-void score_initialize_trampoline (rtx ADDR, rtx FUNC, rtx CHAIN);
-
-int score_address_p (enum machine_mode mode, rtx x, int strict);
-
-int score_legitimize_address (rtx *xloc);
-
-int score_regno_mode_ok_for_base_p (int regno, int strict);
-
-int score_register_move_cost (enum machine_mode mode, enum reg_class to,
-                              enum reg_class from);
-
-void score_declare_object (FILE *stream, const char *name,
-                           const char *directive, const char *fmt, ...);
-
-void score_declare_object_name (FILE *stream, const char *name, tree decl);
-
-int score_output_external (FILE *file, tree decl, const char *name);
-
-void score_print_operand (FILE *file, rtx op, int letter);
-
-void score_print_operand_address (FILE *file, rtx addr);
-=======
 #ifndef GCC_SCORE_PROTOS_H
 #define GCC_SCORE_PROTOS_H
 
@@ -155,7 +86,6 @@
 extern const char * score_rpush (rtx *ops);
 extern const char * score_rpop (rtx *ops);
 extern bool score_rtx_costs (rtx x, int code, int outer_code, int *total, bool speed);
->>>>>>> 42bae686
 
 #ifdef RTX_CODE
 extern enum machine_mode score_select_cc_mode (enum rtx_code op, rtx x, rtx y);

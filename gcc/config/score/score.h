--- conflicted
+++ resolved
@@ -1,9 +1,5 @@
 /* score.h for Sunplus S+CORE processor
-<<<<<<< HEAD
-   Copyright (C) 2005, 2007 Free Software Foundation, Inc.
-=======
    Copyright (C) 2005, 2007, 2008 Free Software Foundation, Inc.
->>>>>>> 42bae686
    Contributed by Sunnorth.
 
    This file is part of GCC.
@@ -33,18 +29,6 @@
 #define CPP_SPEC                 "%{mscore3:-D__score3__} %{G*}"
 
 #undef CC1_SPEC
-<<<<<<< HEAD
-#define CC1_SPEC                 "%{G*} %{!mel:-meb}"
-
-#undef ASM_SPEC
-#define ASM_SPEC \
-  "%{!mel:-EB} %{mel:-EL} %{mscore5:-SCORE5} %{mscore5u:-SCORE5U} \
-   %{mscore7:%{!mmac:-SCORE7}} %{mscore7:%{mmac:-SCORE7D}} \
-   %{mscore7d:-SCORE7D} %{G*}"
-
-#undef LINK_SPEC
-#define LINK_SPEC                "%{!mel:-EB} %{mel:-EL} %{G*}"
-=======
 #define CC1_SPEC                 "%{!mel:-meb} %{mel:-mel } \
 %{!mscore*:-mscore7}    \
 %{mscore3:-mscore3}     \
@@ -82,7 +66,6 @@
 %{march=score3:-mscore3_elf}      \
 %{march=score3d:-mscore3_elf}     \
 %{G*}"
->>>>>>> 42bae686
 
 /* Run-time Target Specification.  */
 #define TARGET_CPU_CPP_BUILTINS()               \
@@ -605,13 +588,8 @@
    allocate the area reserved for arguments passed in registers.
    If `ACCUMULATE_OUTGOING_ARGS' is also defined, the only effect
    of this macro is to determine whether the space is included in
-<<<<<<< HEAD
-   `current_function_outgoing_args_size'.  */
-#define OUTGOING_REG_PARM_STACK_SPACE   1
-=======
    `crtl->outgoing_args_size'.  */
 #define OUTGOING_REG_PARM_STACK_SPACE(FNTYPE) 1
->>>>>>> 42bae686
 
 #define RETURN_POPS_ARGS(FUNDECL, FUNTYPE, STACK_SIZE) 0
 
@@ -737,20 +715,6 @@
         fprintf (STREAM, "\t.set nor1\n");                            \
       }                                                               \
   } while (0)
-
-#define TRAMPOLINE_TEMPLATE(STREAM)                                \
-{                                                                  \
-  fprintf (STREAM, "\t.set r1\n");                                 \
-  fprintf (STREAM, "\tmv r31, r3\n");                              \
-  fprintf (STREAM, "\tbl nextinsn\n");                             \
-  fprintf (STREAM, "nextinsn:\n");                                 \
-  fprintf (STREAM, "\tlw r1, [r3, 6*4-8]\n");                      \
-  fprintf (STREAM, "\tlw r23, [r3, 6*4-4]\n");                     \
-  fprintf (STREAM, "\tmv r3, r31\n");                              \
-  fprintf (STREAM, "\tbr! r1\n");                                  \
-  fprintf (STREAM, "\tnop!\n");                                    \
-  fprintf (STREAM, "\t.set nor1\n");                               \
-}
 
 /* Trampolines for Nested Functions.  */
 #define TRAMPOLINE_INSNS                6

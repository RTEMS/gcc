--- conflicted
+++ resolved
@@ -42,13 +42,8 @@
 # without the $gp register.
 TARGET_LIBGCC2_CFLAGS = -G 0
 
-<<<<<<< HEAD
-MULTILIB_OPTIONS = mmac mel fPIC
-MULTILIB_MATCHES = fPIC=fpic
-=======
 MULTILIB_OPTIONS = mscore3 mel
 MULTILIB_MATCHES = mscore3=march?score3
->>>>>>> 42bae686
 
 EXTRA_MULTILIB_PARTS = crtbegin.o crtend.o crti.o crtn.o
 

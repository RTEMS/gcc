--- conflicted
+++ resolved
@@ -43,8 +43,6 @@
 #define ATTRIBUTE_HIDDEN
 #endif
 
-<<<<<<< HEAD
-=======
 #ifndef MIN_UNITS_PER_WORD
 #define MIN_UNITS_PER_WORD UNITS_PER_WORD
 #endif
@@ -62,7 +60,6 @@
 
 #define word_type Wtype
 
->>>>>>> 751ff693
 #include "libgcc2.h"
 #undef int
 

--- conflicted
+++ resolved
@@ -55,11 +55,6 @@
   while (0)
 
 #define TARGET_VERSION fprintf (stderr, " (xstormy16 cpu core)");
-<<<<<<< HEAD
-
-#define CAN_DEBUG_WITHOUT_FP
-=======
->>>>>>> 155d23aa
  
 /* Storage Layout.  */
@@ -621,10 +616,4 @@
 
 #define FUNCTION_MODE HImode
 
-<<<<<<< HEAD
-#define NO_IMPLICIT_EXTERN_C
-
-#define HANDLE_SYSV_PRAGMA 1
-=======
-#define NO_IMPLICIT_EXTERN_C
->>>>>>> 155d23aa
+#define NO_IMPLICIT_EXTERN_C
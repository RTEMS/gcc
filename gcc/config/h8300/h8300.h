--- conflicted
+++ resolved
@@ -1,12 +1,8 @@
 /* Definitions of target machine for GNU compiler.
    Renesas H8/300 (generic)
    Copyright (C) 1992, 1993, 1994, 1995, 1996, 1996, 1997, 1998, 1999,
-<<<<<<< HEAD
-   2000, 2001, 2002, 2003, 2004, 2005, 2007 Free Software Foundation, Inc.
-=======
    2000, 2001, 2002, 2003, 2004, 2005, 2007, 2008
    Free Software Foundation, Inc.
->>>>>>> 42bae686
    Contributed by Steve Chamberlain (sac@cygnus.com),
    Jim Wilson (wilson@cygnus.com), and Doug Evans (dje@cygnus.com).
 

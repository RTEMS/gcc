/* Subroutines for insn-output.c for Renesas H8/300.
   Copyright (C) 1992, 1993, 1994, 1995, 1996, 1997, 1998, 1999, 2000,
<<<<<<< HEAD
   2001, 2002, 2003, 2004, 2005 Free Software Foundation, Inc.
=======
   2001, 2002, 2003, 2004, 2005, 2006, 2007 Free Software Foundation, Inc.
>>>>>>> 751ff693
   Contributed by Steve Chamberlain (sac@cygnus.com),
   Jim Wilson (wilson@cygnus.com), and Doug Evans (dje@cygnus.com).

This file is part of GCC.

GCC is free software; you can redistribute it and/or modify
it under the terms of the GNU General Public License as published by
the Free Software Foundation; either version 3, or (at your option)
any later version.

GCC is distributed in the hope that it will be useful,
but WITHOUT ANY WARRANTY; without even the implied warranty of
MERCHANTABILITY or FITNESS FOR A PARTICULAR PURPOSE.  See the
GNU General Public License for more details.

You should have received a copy of the GNU General Public License
<<<<<<< HEAD
along with GCC; see the file COPYING.  If not, write to
the Free Software Foundation, 51 Franklin Street, Fifth Floor,
Boston, MA 02110-1301, USA.  */
=======
along with GCC; see the file COPYING3.  If not see
<http://www.gnu.org/licenses/>.  */
>>>>>>> 751ff693

#include "config.h"
#include "system.h"
#include "coretypes.h"
#include "tm.h"
#include "rtl.h"
#include "tree.h"
#include "regs.h"
#include "hard-reg-set.h"
#include "real.h"
#include "insn-config.h"
#include "conditions.h"
#include "output.h"
#include "insn-attr.h"
#include "flags.h"
#include "recog.h"
#include "expr.h"
#include "function.h"
#include "optabs.h"
#include "toplev.h"
#include "c-pragma.h"
#include "tm_p.h"
#include "ggc.h"
#include "target.h"
#include "target-def.h"

/* Classifies a h8300_src_operand or h8300_dst_operand.

   H8OP_IMMEDIATE
	A constant operand of some sort.

   H8OP_REGISTER
	An ordinary register.

   H8OP_MEM_ABSOLUTE
	A memory reference with a constant address.

   H8OP_MEM_BASE
	A memory reference with a register as its address.

   H8OP_MEM_COMPLEX
	Some other kind of memory reference.  */
enum h8300_operand_class
{
  H8OP_IMMEDIATE,
  H8OP_REGISTER,
  H8OP_MEM_ABSOLUTE,
  H8OP_MEM_BASE,
  H8OP_MEM_COMPLEX,
  NUM_H8OPS
};

/* For a general two-operand instruction, element [X][Y] gives
   the length of the opcode fields when the first operand has class
   (X + 1) and the second has class Y.  */
typedef unsigned char h8300_length_table[NUM_H8OPS - 1][NUM_H8OPS];

/* Forward declarations.  */
static const char *byte_reg (rtx, int);
static int h8300_interrupt_function_p (tree);
static int h8300_saveall_function_p (tree);
static int h8300_monitor_function_p (tree);
static int h8300_os_task_function_p (tree);
static void h8300_emit_stack_adjustment (int, HOST_WIDE_INT);
static HOST_WIDE_INT round_frame_size (HOST_WIDE_INT);
static unsigned int compute_saved_regs (void);
static void push (int);
static void pop (int);
static const char *cond_string (enum rtx_code);
static unsigned int h8300_asm_insn_count (const char *);
static tree h8300_handle_fndecl_attribute (tree *, tree, tree, int, bool *);
static tree h8300_handle_eightbit_data_attribute (tree *, tree, tree, int, bool *);
static tree h8300_handle_tiny_data_attribute (tree *, tree, tree, int, bool *);
#ifndef OBJECT_FORMAT_ELF
static void h8300_asm_named_section (const char *, unsigned int, tree);
#endif
static int h8300_and_costs (rtx);
static int h8300_shift_costs (rtx);
static void          h8300_push_pop               (int, int, int, int);
static int           h8300_stack_offset_p         (rtx, int);
static int           h8300_ldm_stm_regno          (rtx, int, int, int);
static void          h8300_reorg                  (void);
static unsigned int  h8300_constant_length        (rtx);
static unsigned int  h8300_displacement_length    (rtx, int);
static unsigned int  h8300_classify_operand       (rtx, int, enum h8300_operand_class *);
static unsigned int  h8300_length_from_table      (rtx, rtx, const h8300_length_table *);
static unsigned int  h8300_unary_length           (rtx);
static unsigned int  h8300_short_immediate_length (rtx);
static unsigned int  h8300_bitfield_length        (rtx, rtx);
static unsigned int  h8300_binary_length          (rtx, const h8300_length_table *);
static bool          h8300_short_move_mem_p       (rtx, enum rtx_code);
static unsigned int  h8300_move_length            (rtx *, const h8300_length_table *);

/* CPU_TYPE, says what cpu we're compiling for.  */
int cpu_type;

/* True if a #pragma interrupt has been seen for the current function.  */
static int pragma_interrupt;

/* True if a #pragma saveall has been seen for the current function.  */
static int pragma_saveall;

static const char *const names_big[] =
{ "r0", "r1", "r2", "r3", "r4", "r5", "r6", "r7" };

static const char *const names_extended[] =
{ "er0", "er1", "er2", "er3", "er4", "er5", "er6", "er7" };

static const char *const names_upper_extended[] =
{ "e0", "e1", "e2", "e3", "e4", "e5", "e6", "e7" };

/* Points to one of the above.  */
/* ??? The above could be put in an array indexed by CPU_TYPE.  */
const char * const *h8_reg_names;

/* Various operations needed by the following, indexed by CPU_TYPE.  */

const char *h8_push_op, *h8_pop_op, *h8_mov_op;

/* Value of MOVE_RATIO.  */
int h8300_move_ratio;

/* See below where shifts are handled for explanation of this enum.  */

enum shift_alg
{
  SHIFT_INLINE,
  SHIFT_ROT_AND,
  SHIFT_SPECIAL,
  SHIFT_LOOP
};

/* Symbols of the various shifts which can be used as indices.  */

enum shift_type
{
  SHIFT_ASHIFT, SHIFT_LSHIFTRT, SHIFT_ASHIFTRT
};

/* Macros to keep the shift algorithm tables small.  */
#define INL SHIFT_INLINE
#define ROT SHIFT_ROT_AND
#define LOP SHIFT_LOOP
#define SPC SHIFT_SPECIAL

/* The shift algorithms for each machine, mode, shift type, and shift
   count are defined below.  The three tables below correspond to
   QImode, HImode, and SImode, respectively.  Each table is organized
   by, in the order of indices, machine, shift type, and shift count.  */

static enum shift_alg shift_alg_qi[3][3][8] = {
  {
    /* TARGET_H8300  */
    /* 0    1    2    3    4    5    6    7  */
    { INL, INL, INL, INL, INL, ROT, ROT, ROT }, /* SHIFT_ASHIFT   */
    { INL, INL, INL, INL, INL, ROT, ROT, ROT }, /* SHIFT_LSHIFTRT */
    { INL, INL, INL, INL, INL, LOP, LOP, SPC }  /* SHIFT_ASHIFTRT */
  },
  {
    /* TARGET_H8300H  */
    /* 0    1    2    3    4    5    6    7  */
    { INL, INL, INL, INL, INL, ROT, ROT, ROT }, /* SHIFT_ASHIFT   */
    { INL, INL, INL, INL, INL, ROT, ROT, ROT }, /* SHIFT_LSHIFTRT */
    { INL, INL, INL, INL, INL, LOP, LOP, SPC }  /* SHIFT_ASHIFTRT */
  },
  {
    /* TARGET_H8300S  */
    /*  0    1    2    3    4    5    6    7  */
    { INL, INL, INL, INL, INL, INL, ROT, ROT }, /* SHIFT_ASHIFT   */
    { INL, INL, INL, INL, INL, INL, ROT, ROT }, /* SHIFT_LSHIFTRT */
    { INL, INL, INL, INL, INL, INL, INL, SPC }  /* SHIFT_ASHIFTRT */
  }
};

static enum shift_alg shift_alg_hi[3][3][16] = {
  {
    /* TARGET_H8300  */
    /*  0    1    2    3    4    5    6    7  */
    /*  8    9   10   11   12   13   14   15  */
    { INL, INL, INL, INL, INL, INL, INL, SPC,
      SPC, SPC, SPC, SPC, SPC, SPC, SPC, SPC }, /* SHIFT_ASHIFT   */
    { INL, INL, INL, INL, INL, LOP, LOP, SPC,
      SPC, SPC, SPC, SPC, SPC, SPC, SPC, SPC }, /* SHIFT_LSHIFTRT */
    { INL, INL, INL, INL, INL, LOP, LOP, SPC,
      SPC, SPC, SPC, SPC, SPC, SPC, SPC, SPC }, /* SHIFT_ASHIFTRT */
  },
  {
    /* TARGET_H8300H  */
    /*  0    1    2    3    4    5    6    7  */
    /*  8    9   10   11   12   13   14   15  */
    { INL, INL, INL, INL, INL, INL, INL, SPC,
      SPC, SPC, SPC, SPC, SPC, ROT, ROT, ROT }, /* SHIFT_ASHIFT   */
    { INL, INL, INL, INL, INL, INL, INL, SPC,
      SPC, SPC, SPC, SPC, SPC, ROT, ROT, ROT }, /* SHIFT_LSHIFTRT */
    { INL, INL, INL, INL, INL, INL, INL, SPC,
      SPC, SPC, SPC, SPC, SPC, SPC, SPC, SPC }, /* SHIFT_ASHIFTRT */
  },
  {
    /* TARGET_H8300S  */
    /*  0    1    2    3    4    5    6    7  */
    /*  8    9   10   11   12   13   14   15  */
    { INL, INL, INL, INL, INL, INL, INL, INL,
      SPC, SPC, SPC, SPC, SPC, ROT, ROT, ROT }, /* SHIFT_ASHIFT   */
    { INL, INL, INL, INL, INL, INL, INL, INL,
      SPC, SPC, SPC, SPC, SPC, ROT, ROT, ROT }, /* SHIFT_LSHIFTRT */
    { INL, INL, INL, INL, INL, INL, INL, INL,
      SPC, SPC, SPC, SPC, SPC, SPC, SPC, SPC }, /* SHIFT_ASHIFTRT */
  }
};

static enum shift_alg shift_alg_si[3][3][32] = {
  {
    /* TARGET_H8300  */
    /*  0    1    2    3    4    5    6    7  */
    /*  8    9   10   11   12   13   14   15  */
    /* 16   17   18   19   20   21   22   23  */
    /* 24   25   26   27   28   29   30   31  */
    { INL, INL, INL, LOP, LOP, LOP, LOP, LOP,
      SPC, LOP, LOP, LOP, LOP, LOP, LOP, LOP,
      SPC, SPC, SPC, SPC, SPC, LOP, LOP, LOP,
      SPC, SPC, SPC, SPC, LOP, LOP, LOP, SPC }, /* SHIFT_ASHIFT   */
    { INL, INL, INL, LOP, LOP, LOP, LOP, LOP,
      SPC, SPC, LOP, LOP, LOP, LOP, LOP, SPC,
      SPC, SPC, SPC, LOP, LOP, LOP, LOP, LOP,
      SPC, SPC, SPC, SPC, SPC, LOP, LOP, SPC }, /* SHIFT_LSHIFTRT */
    { INL, INL, INL, LOP, LOP, LOP, LOP, LOP,
      SPC, LOP, LOP, LOP, LOP, LOP, LOP, SPC,
      SPC, SPC, LOP, LOP, LOP, LOP, LOP, LOP,
      SPC, SPC, SPC, LOP, LOP, LOP, LOP, SPC }, /* SHIFT_ASHIFTRT */
  },
  {
    /* TARGET_H8300H  */
    /*  0    1    2    3    4    5    6    7  */
    /*  8    9   10   11   12   13   14   15  */
    /* 16   17   18   19   20   21   22   23  */
    /* 24   25   26   27   28   29   30   31  */
    { INL, INL, INL, INL, INL, LOP, LOP, LOP,
      SPC, LOP, LOP, LOP, LOP, LOP, LOP, SPC,
      SPC, SPC, SPC, SPC, LOP, LOP, LOP, LOP,
      SPC, LOP, LOP, LOP, SPC, SPC, SPC, SPC }, /* SHIFT_ASHIFT   */
    { INL, INL, INL, INL, INL, LOP, LOP, LOP,
      SPC, LOP, LOP, LOP, LOP, LOP, LOP, SPC,
      SPC, SPC, SPC, SPC, LOP, LOP, LOP, LOP,
      SPC, LOP, LOP, LOP, SPC, SPC, SPC, SPC }, /* SHIFT_LSHIFTRT */
    { INL, INL, INL, INL, INL, LOP, LOP, LOP,
      SPC, LOP, LOP, LOP, LOP, LOP, LOP, LOP,
      SPC, SPC, SPC, SPC, LOP, LOP, LOP, LOP,
      SPC, LOP, LOP, LOP, LOP, LOP, LOP, SPC }, /* SHIFT_ASHIFTRT */
  },
  {
    /* TARGET_H8300S  */
    /*  0    1    2    3    4    5    6    7  */
    /*  8    9   10   11   12   13   14   15  */
    /* 16   17   18   19   20   21   22   23  */
    /* 24   25   26   27   28   29   30   31  */
    { INL, INL, INL, INL, INL, INL, INL, INL,
      INL, INL, INL, LOP, LOP, LOP, LOP, SPC,
      SPC, SPC, SPC, SPC, SPC, SPC, LOP, LOP,
      SPC, SPC, LOP, LOP, SPC, SPC, SPC, SPC }, /* SHIFT_ASHIFT   */
    { INL, INL, INL, INL, INL, INL, INL, INL,
      INL, INL, INL, LOP, LOP, LOP, LOP, SPC,
      SPC, SPC, SPC, SPC, SPC, SPC, LOP, LOP,
      SPC, SPC, LOP, LOP, SPC, SPC, SPC, SPC }, /* SHIFT_LSHIFTRT */
    { INL, INL, INL, INL, INL, INL, INL, INL,
      INL, INL, INL, LOP, LOP, LOP, LOP, LOP,
      SPC, SPC, SPC, SPC, SPC, SPC, LOP, LOP,
      SPC, SPC, LOP, LOP, LOP, LOP, LOP, SPC }, /* SHIFT_ASHIFTRT */
  }
};

#undef INL
#undef ROT
#undef LOP
#undef SPC

enum h8_cpu
{
  H8_300,
  H8_300H,
  H8_S
};

/* Initialize various cpu specific globals at start up.  */

void
h8300_init_once (void)
{
  static const char *const h8_push_ops[2] = { "push" , "push.l" };
  static const char *const h8_pop_ops[2]  = { "pop"  , "pop.l"  };
  static const char *const h8_mov_ops[2]  = { "mov.w", "mov.l"  };

  if (TARGET_H8300)
    {
      cpu_type = (int) CPU_H8300;
      h8_reg_names = names_big;
    }
  else
    {
      /* For this we treat the H8/300H and H8S the same.  */
      cpu_type = (int) CPU_H8300H;
      h8_reg_names = names_extended;
    }
  h8_push_op = h8_push_ops[cpu_type];
  h8_pop_op = h8_pop_ops[cpu_type];
  h8_mov_op = h8_mov_ops[cpu_type];

  if (!TARGET_H8300S && TARGET_MAC)
    {
      error ("-ms2600 is used without -ms");
      target_flags |= MASK_H8300S_1;
    }

  if (TARGET_H8300 && TARGET_NORMAL_MODE)
    {
      error ("-mn is used without -mh or -ms");
      target_flags ^= MASK_NORMAL_MODE;
    }

  /* Some of the shifts are optimized for speed by default.
     See http://gcc.gnu.org/ml/gcc-patches/2002-07/msg01858.html
     If optimizing for size, change shift_alg for those shift to
     SHIFT_LOOP.  */
  if (optimize_size)
    {
      /* H8/300 */
      shift_alg_hi[H8_300][SHIFT_ASHIFT][5] = SHIFT_LOOP;
      shift_alg_hi[H8_300][SHIFT_ASHIFT][6] = SHIFT_LOOP;
      shift_alg_hi[H8_300][SHIFT_ASHIFT][13] = SHIFT_LOOP;
      shift_alg_hi[H8_300][SHIFT_ASHIFT][14] = SHIFT_LOOP;

      shift_alg_hi[H8_300][SHIFT_LSHIFTRT][13] = SHIFT_LOOP;
      shift_alg_hi[H8_300][SHIFT_LSHIFTRT][14] = SHIFT_LOOP;

      shift_alg_hi[H8_300][SHIFT_ASHIFTRT][13] = SHIFT_LOOP;
      shift_alg_hi[H8_300][SHIFT_ASHIFTRT][14] = SHIFT_LOOP;

      /* H8/300H */
      shift_alg_hi[H8_300H][SHIFT_ASHIFT][5] = SHIFT_LOOP;
      shift_alg_hi[H8_300H][SHIFT_ASHIFT][6] = SHIFT_LOOP;

      shift_alg_hi[H8_300H][SHIFT_LSHIFTRT][5] = SHIFT_LOOP;
      shift_alg_hi[H8_300H][SHIFT_LSHIFTRT][6] = SHIFT_LOOP;

      shift_alg_hi[H8_300H][SHIFT_ASHIFTRT][5] = SHIFT_LOOP;
      shift_alg_hi[H8_300H][SHIFT_ASHIFTRT][6] = SHIFT_LOOP;
      shift_alg_hi[H8_300H][SHIFT_ASHIFTRT][13] = SHIFT_LOOP;
      shift_alg_hi[H8_300H][SHIFT_ASHIFTRT][14] = SHIFT_LOOP;

      /* H8S */
      shift_alg_hi[H8_S][SHIFT_ASHIFTRT][14] = SHIFT_LOOP;
    }

  /* Work out a value for MOVE_RATIO.  */
  if (!TARGET_H8300SX)
    {
      /* Memory-memory moves are quite expensive without the
	 h8sx instructions.  */
      h8300_move_ratio = 3;
    }
  else if (flag_omit_frame_pointer)
    {
      /* movmd sequences are fairly cheap when er6 isn't fixed.  They can
	 sometimes be as short as two individual memory-to-memory moves,
	 but since they use all the call-saved registers, it seems better
	 to allow up to three moves here.  */
      h8300_move_ratio = 4;
    }
  else if (optimize_size)
    {
      /* In this case we don't use movmd sequences since they tend
	 to be longer than calls to memcpy().  Memory-to-memory
	 moves are cheaper than for !TARGET_H8300SX, so it makes
	 sense to have a slightly higher threshold.  */
      h8300_move_ratio = 4;
    }
  else
    {
      /* We use movmd sequences for some moves since it can be quicker
	 than calling memcpy().  The sequences will need to save and
	 restore er6 though, so bump up the cost.  */
      h8300_move_ratio = 6;
    }
}

/* Implement REG_CLASS_FROM_LETTER.

   Some patterns need to use er6 as a scratch register.  This is
   difficult to arrange since er6 is the frame pointer and usually
   can't be spilled.

   Such patterns should define two alternatives, one which allows only
   er6 and one which allows any general register.  The former alternative
   should have a 'd' constraint while the latter should be disparaged and
   use 'D'.

   Normally, 'd' maps to DESTINATION_REGS and 'D' maps to GENERAL_REGS.
   However, there are cases where they should be NO_REGS:

     - 'd' should be NO_REGS when reloading a function that uses the
       frame pointer.  In this case, DESTINATION_REGS won't contain any
       spillable registers, so the first alternative can't be used.

     - -fno-omit-frame-pointer means that the frame pointer will
       always be in use.  It's therefore better to map 'd' to NO_REGS
       before reload so that register allocator will pick the second
       alternative.

     - we would like 'D' to be be NO_REGS when the frame pointer isn't
       live, but we the frame pointer may turn out to be needed after
       we start reload, and then we may have already decided we don't
       have a choice, so we can't do that.  Forcing the register
       allocator to use er6 if possible might produce better code for
       small functions: it's more efficient to save and restore er6 in
       the prologue & epilogue than to do it in a define_split.
       Hopefully disparaging 'D' will have a similar effect, without
       forcing a reload failure if the frame pointer is found to be
       needed too late.  */

enum reg_class
h8300_reg_class_from_letter (int c)
{
  switch (c)
    {
    case 'a':
      return MAC_REGS;

    case 'c':
      return COUNTER_REGS;

    case 'd':
      if (!flag_omit_frame_pointer && !reload_completed)
	return NO_REGS;
      if (frame_pointer_needed && reload_in_progress)
	return NO_REGS;
      return DESTINATION_REGS;

    case 'D':
      /* The meaning of a constraint shouldn't change dynamically, so
	 we can't make this NO_REGS.  */
      return GENERAL_REGS;

    case 'f':
      return SOURCE_REGS;

    default:
      return NO_REGS;
    }
}

/* Return the byte register name for a register rtx X.  B should be 0
   if you want a lower byte register.  B should be 1 if you want an
   upper byte register.  */

static const char *
byte_reg (rtx x, int b)
{
  static const char *const names_small[] = {
    "r0l", "r0h", "r1l", "r1h", "r2l", "r2h", "r3l", "r3h",
    "r4l", "r4h", "r5l", "r5h", "r6l", "r6h", "r7l", "r7h"
  };

  gcc_assert (REG_P (x));

  return names_small[REGNO (x) * 2 + b];
}

/* REGNO must be saved/restored across calls if this macro is true.  */

#define WORD_REG_USED(regno)						\
  (regno < SP_REG							\
   /* No need to save registers if this function will not return.  */	\
   && ! TREE_THIS_VOLATILE (current_function_decl)			\
   && (h8300_saveall_function_p (current_function_decl)			\
       /* Save any call saved register that was used.  */		\
       || (df_regs_ever_live_p (regno) && !call_used_regs[regno])	\
       /* Save the frame pointer if it was used.  */			\
<<<<<<< HEAD
       || (regno == HARD_FRAME_POINTER_REGNUM && regs_ever_live[regno])	\
       /* Save any register used in an interrupt handler.  */		\
       || (h8300_current_function_interrupt_function_p ()		\
	   && regs_ever_live[regno])					\
=======
       || (regno == HARD_FRAME_POINTER_REGNUM && df_regs_ever_live_p (regno)) \
       /* Save any register used in an interrupt handler.  */		\
       || (h8300_current_function_interrupt_function_p ()		\
	   && df_regs_ever_live_p (regno))				\
>>>>>>> 751ff693
       /* Save call clobbered registers in non-leaf interrupt		\
	  handlers.  */							\
       || (h8300_current_function_interrupt_function_p ()		\
	   && call_used_regs[regno]					\
	   && !current_function_is_leaf)))

/* Output assembly language to FILE for the operation OP with operand size
   SIZE to adjust the stack pointer.  */

static void
h8300_emit_stack_adjustment (int sign, HOST_WIDE_INT size)
{
  /* If the frame size is 0, we don't have anything to do.  */
  if (size == 0)
    return;

  /* H8/300 cannot add/subtract a large constant with a single
     instruction.  If a temporary register is available, load the
     constant to it and then do the addition.  */
  if (TARGET_H8300
      && size > 4
      && !h8300_current_function_interrupt_function_p ()
      && !(cfun->static_chain_decl != NULL && sign < 0))
    {
      rtx r3 = gen_rtx_REG (Pmode, 3);
      emit_insn (gen_movhi (r3, GEN_INT (sign * size)));
      emit_insn (gen_addhi3 (stack_pointer_rtx,
			     stack_pointer_rtx, r3));
    }
  else
    {
      /* The stack adjustment made here is further optimized by the
	 splitter.  In case of H8/300, the splitter always splits the
	 addition emitted here to make the adjustment
	 interrupt-safe.  */
      if (Pmode == HImode)
	emit_insn (gen_addhi3 (stack_pointer_rtx,
			       stack_pointer_rtx, GEN_INT (sign * size)));
      else
	emit_insn (gen_addsi3 (stack_pointer_rtx,
			       stack_pointer_rtx, GEN_INT (sign * size)));
    }
}

/* Round up frame size SIZE.  */

static HOST_WIDE_INT
round_frame_size (HOST_WIDE_INT size)
{
  return ((size + STACK_BOUNDARY / BITS_PER_UNIT - 1)
	  & -STACK_BOUNDARY / BITS_PER_UNIT);
}

/* Compute which registers to push/pop.
   Return a bit vector of registers.  */

static unsigned int
compute_saved_regs (void)
{
  unsigned int saved_regs = 0;
  int regno;

  /* Construct a bit vector of registers to be pushed/popped.  */
  for (regno = 0; regno <= HARD_FRAME_POINTER_REGNUM; regno++)
    {
      if (WORD_REG_USED (regno))
	saved_regs |= 1 << regno;
    }

  /* Don't push/pop the frame pointer as it is treated separately.  */
  if (frame_pointer_needed)
    saved_regs &= ~(1 << HARD_FRAME_POINTER_REGNUM);

  return saved_regs;
}

/* Emit an insn to push register RN.  */

static void
push (int rn)
{
  rtx reg = gen_rtx_REG (word_mode, rn);
  rtx x;

  if (TARGET_H8300)
    x = gen_push_h8300 (reg);
  else if (!TARGET_NORMAL_MODE)
    x = gen_push_h8300hs_advanced (reg);
  else
    x = gen_push_h8300hs_normal (reg);
  x = emit_insn (x);
  REG_NOTES (x) = gen_rtx_EXPR_LIST (REG_INC, stack_pointer_rtx, 0);
}

/* Emit an insn to pop register RN.  */

static void
pop (int rn)
{
  rtx reg = gen_rtx_REG (word_mode, rn);
  rtx x;

  if (TARGET_H8300)
    x = gen_pop_h8300 (reg);
  else if (!TARGET_NORMAL_MODE)
    x = gen_pop_h8300hs_advanced (reg);
  else
    x = gen_pop_h8300hs_normal (reg);
  x = emit_insn (x);
  REG_NOTES (x) = gen_rtx_EXPR_LIST (REG_INC, stack_pointer_rtx, 0);
}

/* Emit an instruction to push or pop NREGS consecutive registers
   starting at register REGNO.  POP_P selects a pop rather than a
   push and RETURN_P is true if the instruction should return.

   It must be possible to do the requested operation in a single
   instruction.  If NREGS == 1 && !RETURN_P, use a normal push
   or pop insn.  Otherwise emit a parallel of the form:

     (parallel
       [(return)  ;; if RETURN_P
	(save or restore REGNO)
	(save or restore REGNO + 1)
	...
	(save or restore REGNO + NREGS - 1)
	(set sp (plus sp (const_int adjust)))]  */

static void
h8300_push_pop (int regno, int nregs, int pop_p, int return_p)
{
  int i, j;
  rtvec vec;
  rtx sp, offset;

  /* See whether we can use a simple push or pop.  */
  if (!return_p && nregs == 1)
    {
      if (pop_p)
	pop (regno);
      else
	push (regno);
      return;
    }

  /* We need one element for the return insn, if present, one for each
     register, and one for stack adjustment.  */
  vec = rtvec_alloc ((return_p != 0) + nregs + 1);
  sp = stack_pointer_rtx;
  i = 0;

  /* Add the return instruction.  */
  if (return_p)
    {
      RTVEC_ELT (vec, i) = gen_rtx_RETURN (VOIDmode);
      i++;
    }

  /* Add the register moves.  */
  for (j = 0; j < nregs; j++)
    {
      rtx lhs, rhs;

      if (pop_p)
	{
	  /* Register REGNO + NREGS - 1 is popped first.  Before the
	     stack adjustment, its slot is at address @sp.  */
	  lhs = gen_rtx_REG (SImode, regno + j);
	  rhs = gen_rtx_MEM (SImode, plus_constant (sp, (nregs - j - 1) * 4));
	}
      else
	{
	  /* Register REGNO is pushed first and will be stored at @(-4,sp).  */
	  lhs = gen_rtx_MEM (SImode, plus_constant (sp, (j + 1) * -4));
	  rhs = gen_rtx_REG (SImode, regno + j);
	}
      RTVEC_ELT (vec, i + j) = gen_rtx_SET (VOIDmode, lhs, rhs);
    }

  /* Add the stack adjustment.  */
  offset = GEN_INT ((pop_p ? nregs : -nregs) * 4);
  RTVEC_ELT (vec, i + j) = gen_rtx_SET (VOIDmode, sp,
					gen_rtx_PLUS (Pmode, sp, offset));

  emit_insn (gen_rtx_PARALLEL (VOIDmode, vec));
}

/* Return true if X has the value sp + OFFSET.  */

static int
h8300_stack_offset_p (rtx x, int offset)
{
  if (offset == 0)
    return x == stack_pointer_rtx;

  return (GET_CODE (x) == PLUS
	  && XEXP (x, 0) == stack_pointer_rtx
	  && GET_CODE (XEXP (x, 1)) == CONST_INT
	  && INTVAL (XEXP (x, 1)) == offset);
}

/* A subroutine of h8300_ldm_stm_parallel.  X is one pattern in
   something that may be an ldm or stm instruction.  If it fits
   the required template, return the register it loads or stores,
   otherwise return -1.

   LOAD_P is true if X should be a load, false if it should be a store.
   NREGS is the number of registers that the whole instruction is expected
   to load or store.  INDEX is the index of the register that X should
   load or store, relative to the lowest-numbered register.  */

static int
h8300_ldm_stm_regno (rtx x, int load_p, int index, int nregs)
{
  int regindex, memindex, offset;

  if (load_p)
    regindex = 0, memindex = 1, offset = (nregs - index - 1) * 4;
  else
    memindex = 0, regindex = 1, offset = (index + 1) * -4;

  if (GET_CODE (x) == SET
      && GET_CODE (XEXP (x, regindex)) == REG
      && GET_CODE (XEXP (x, memindex)) == MEM
      && h8300_stack_offset_p (XEXP (XEXP (x, memindex), 0), offset))
    return REGNO (XEXP (x, regindex));

  return -1;
}

/* Return true if the elements of VEC starting at FIRST describe an
   ldm or stm instruction (LOAD_P says which).  */

int
h8300_ldm_stm_parallel (rtvec vec, int load_p, int first)
{
  rtx last;
  int nregs, i, regno, adjust;

  /* There must be a stack adjustment, a register move, and at least one
     other operation (a return or another register move).  */
  if (GET_NUM_ELEM (vec) < 3)
    return false;

  /* Get the range of registers to be pushed or popped.  */
  nregs = GET_NUM_ELEM (vec) - first - 1;
  regno = h8300_ldm_stm_regno (RTVEC_ELT (vec, first), load_p, 0, nregs);

  /* Check that the call to h8300_ldm_stm_regno succeeded and
     that we're only dealing with GPRs.  */
  if (regno < 0 || regno + nregs > 8)
    return false;

  /* 2-register h8s instructions must start with an even-numbered register.
     3- and 4-register instructions must start with er0 or er4.  */
  if (!TARGET_H8300SX)
    {
      if ((regno & 1) != 0)
	return false;
      if (nregs > 2 && (regno & 3) != 0)
	return false;
    }

  /* Check the other loads or stores.  */
  for (i = 1; i < nregs; i++)
    if (h8300_ldm_stm_regno (RTVEC_ELT (vec, first + i), load_p, i, nregs)
	!= regno + i)
      return false;

  /* Check the stack adjustment.  */
  last = RTVEC_ELT (vec, first + nregs);
  adjust = (load_p ? nregs : -nregs) * 4;
  return (GET_CODE (last) == SET
	  && SET_DEST (last) == stack_pointer_rtx
	  && h8300_stack_offset_p (SET_SRC (last), adjust));
}

/* This is what the stack looks like after the prolog of
   a function with a frame has been set up:

   <args>
   PC
   FP			<- fp
   <locals>
   <saved registers>	<- sp

   This is what the stack looks like after the prolog of
   a function which doesn't have a frame:

   <args>
   PC
   <locals>
   <saved registers>	<- sp
*/

/* Generate RTL code for the function prologue.  */

void
h8300_expand_prologue (void)
{
  int regno;
  int saved_regs;
  int n_regs;

  /* If the current function has the OS_Task attribute set, then
     we have a naked prologue.  */
  if (h8300_os_task_function_p (current_function_decl))
    return;

  if (h8300_monitor_function_p (current_function_decl))
    /* My understanding of monitor functions is they act just like
       interrupt functions, except the prologue must mask
       interrupts.  */
    emit_insn (gen_monitor_prologue ());

  if (frame_pointer_needed)
    {
      /* Push fp.  */
      push (HARD_FRAME_POINTER_REGNUM);
      emit_move_insn (hard_frame_pointer_rtx, stack_pointer_rtx);
    }

  /* Push the rest of the registers in ascending order.  */
  saved_regs = compute_saved_regs ();
  for (regno = 0; regno < FIRST_PSEUDO_REGISTER; regno += n_regs)
    {
      n_regs = 1;
      if (saved_regs & (1 << regno))
	{
	  if (TARGET_H8300S)
	    {
	      /* See how many registers we can push at the same time.  */
	      if ((!TARGET_H8300SX || (regno & 3) == 0)
		  && ((saved_regs >> regno) & 0x0f) == 0x0f)
		n_regs = 4;

	      else if ((!TARGET_H8300SX || (regno & 3) == 0)
		       && ((saved_regs >> regno) & 0x07) == 0x07)
		n_regs = 3;

	      else if ((!TARGET_H8300SX || (regno & 1) == 0)
		       && ((saved_regs >> regno) & 0x03) == 0x03)
		n_regs = 2;
	    }

	  h8300_push_pop (regno, n_regs, 0, 0);
	}
    }

  /* Leave room for locals.  */
  h8300_emit_stack_adjustment (-1, round_frame_size (get_frame_size ()));
}

/* Return nonzero if we can use "rts" for the function currently being
   compiled.  */

int
h8300_can_use_return_insn_p (void)
{
  return (reload_completed
	  && !frame_pointer_needed
	  && get_frame_size () == 0
	  && compute_saved_regs () == 0);
}

/* Generate RTL code for the function epilogue.  */

void
h8300_expand_epilogue (void)
{
  int regno;
  int saved_regs;
  int n_regs;
  HOST_WIDE_INT frame_size;
  bool returned_p;

  if (h8300_os_task_function_p (current_function_decl))
    /* OS_Task epilogues are nearly naked -- they just have an
       rts instruction.  */
    return;

  frame_size = round_frame_size (get_frame_size ());
  returned_p = false;

  /* Deallocate locals.  */
  h8300_emit_stack_adjustment (1, frame_size);

  /* Pop the saved registers in descending order.  */
  saved_regs = compute_saved_regs ();
  for (regno = FIRST_PSEUDO_REGISTER - 1; regno >= 0; regno -= n_regs)
    {
      n_regs = 1;
      if (saved_regs & (1 << regno))
	{
	  if (TARGET_H8300S)
	    {
	      /* See how many registers we can pop at the same time.  */
	      if ((TARGET_H8300SX || (regno & 3) == 3)
		  && ((saved_regs << 3 >> regno) & 0x0f) == 0x0f)
		n_regs = 4;

	      else if ((TARGET_H8300SX || (regno & 3) == 2)
		       && ((saved_regs << 2 >> regno) & 0x07) == 0x07)
		n_regs = 3;

	      else if ((TARGET_H8300SX || (regno & 1) == 1)
		       && ((saved_regs << 1 >> regno) & 0x03) == 0x03)
		n_regs = 2;
	    }

	  /* See if this pop would be the last insn before the return.
	     If so, use rte/l or rts/l instead of pop or ldm.l.  */
	  if (TARGET_H8300SX
	      && !frame_pointer_needed
	      && frame_size == 0
	      && (saved_regs & ((1 << (regno - n_regs + 1)) - 1)) == 0)
	    returned_p = true;

	  h8300_push_pop (regno - n_regs + 1, n_regs, 1, returned_p);
	}
    }

  /* Pop frame pointer if we had one.  */
  if (frame_pointer_needed)
    {
      if (TARGET_H8300SX)
	returned_p = true;
      h8300_push_pop (HARD_FRAME_POINTER_REGNUM, 1, 1, returned_p);
    }

  if (!returned_p)
<<<<<<< HEAD
    emit_insn (gen_rtx_RETURN (VOIDmode));
=======
    emit_jump_insn (gen_rtx_RETURN (VOIDmode));
>>>>>>> 751ff693
}

/* Return nonzero if the current function is an interrupt
   function.  */

int
h8300_current_function_interrupt_function_p (void)
{
  return (h8300_interrupt_function_p (current_function_decl)
	  || h8300_monitor_function_p (current_function_decl));
}

/* Output assembly code for the start of the file.  */

static void
h8300_file_start (void)
{
  default_file_start ();

  if (TARGET_H8300H)
    fputs (TARGET_NORMAL_MODE ? "\t.h8300hn\n" : "\t.h8300h\n", asm_out_file);
  else if (TARGET_H8300SX)
    fputs (TARGET_NORMAL_MODE ? "\t.h8300sxn\n" : "\t.h8300sx\n", asm_out_file);
  else if (TARGET_H8300S)
    fputs (TARGET_NORMAL_MODE ? "\t.h8300sn\n" : "\t.h8300s\n", asm_out_file);
}

/* Output assembly language code for the end of file.  */

static void
h8300_file_end (void)
{
  fputs ("\t.end\n", asm_out_file);
}

/* Split an add of a small constant into two adds/subs insns.

   If USE_INCDEC_P is nonzero, we generate the last insn using inc/dec
   instead of adds/subs.  */

void
split_adds_subs (enum machine_mode mode, rtx *operands)
{
  HOST_WIDE_INT val = INTVAL (operands[1]);
  rtx reg = operands[0];
  HOST_WIDE_INT sign = 1;
  HOST_WIDE_INT amount;
  rtx (*gen_add) (rtx, rtx, rtx);

  /* Force VAL to be positive so that we do not have to consider the
     sign.  */
  if (val < 0)
    {
      val = -val;
      sign = -1;
    }

  switch (mode)
    {
    case HImode:
      gen_add = gen_addhi3;
      break;

    case SImode:
      gen_add = gen_addsi3;
      break;

    default:
      gcc_unreachable ();
    }

  /* Try different amounts in descending order.  */
  for (amount = (TARGET_H8300H || TARGET_H8300S) ? 4 : 2;
       amount > 0;
       amount /= 2)
    {
      for (; val >= amount; val -= amount)
	emit_insn (gen_add (reg, reg, GEN_INT (sign * amount)));
    }

  return;
}

/* Handle machine specific pragmas for compatibility with existing
   compilers for the H8/300.

   pragma saveall generates prologue/epilogue code which saves and
   restores all the registers on function entry.

   pragma interrupt saves and restores all registers, and exits with
   an rte instruction rather than an rts.  A pointer to a function
   with this attribute may be safely used in an interrupt vector.  */

void
h8300_pr_interrupt (struct cpp_reader *pfile ATTRIBUTE_UNUSED)
{
  pragma_interrupt = 1;
}

void
h8300_pr_saveall (struct cpp_reader *pfile ATTRIBUTE_UNUSED)
{
  pragma_saveall = 1;
}

/* If the next function argument with MODE and TYPE is to be passed in
   a register, return a reg RTX for the hard register in which to pass
   the argument.  CUM represents the state after the last argument.
   If the argument is to be pushed, NULL_RTX is returned.  */

rtx
function_arg (CUMULATIVE_ARGS *cum, enum machine_mode mode,
	      tree type, int named)
{
  static const char *const hand_list[] = {
    "__main",
    "__cmpsi2",
    "__divhi3",
    "__modhi3",
    "__udivhi3",
    "__umodhi3",
    "__divsi3",
    "__modsi3",
    "__udivsi3",
    "__umodsi3",
    "__mulhi3",
    "__mulsi3",
    "__reg_memcpy",
    "__reg_memset",
    "__ucmpsi2",
    0,
  };

  rtx result = NULL_RTX;
  const char *fname;
  int regpass = 0;

  /* Never pass unnamed arguments in registers.  */
  if (!named)
    return NULL_RTX;

  /* Pass 3 regs worth of data in regs when user asked on the command line.  */
  if (TARGET_QUICKCALL)
    regpass = 3;

  /* If calling hand written assembler, use 4 regs of args.  */
  if (cum->libcall)
    {
      const char * const *p;

      fname = XSTR (cum->libcall, 0);

      /* See if this libcall is one of the hand coded ones.  */
      for (p = hand_list; *p && strcmp (*p, fname) != 0; p++)
	;

      if (*p)
	regpass = 4;
    }

  if (regpass)
    {
      int size;

      if (mode == BLKmode)
	size = int_size_in_bytes (type);
      else
	size = GET_MODE_SIZE (mode);

      if (size + cum->nbytes <= regpass * UNITS_PER_WORD
	  && cum->nbytes / UNITS_PER_WORD <= 3)
	result = gen_rtx_REG (mode, cum->nbytes / UNITS_PER_WORD);
    }

  return result;
}

/* Compute the cost of an and insn.  */

static int
h8300_and_costs (rtx x)
{
  rtx operands[4];

  if (GET_MODE (x) == QImode)
    return 1;

  if (GET_MODE (x) != HImode
      && GET_MODE (x) != SImode)
    return 100;

  operands[0] = NULL;
  operands[1] = XEXP (x, 0);
  operands[2] = XEXP (x, 1);
  operands[3] = x;
  return compute_logical_op_length (GET_MODE (x), operands) / 2;
}

/* Compute the cost of a shift insn.  */

static int
h8300_shift_costs (rtx x)
{
  rtx operands[4];

  if (GET_MODE (x) != QImode
      && GET_MODE (x) != HImode
      && GET_MODE (x) != SImode)
    return 100;

  operands[0] = NULL;
  operands[1] = NULL;
  operands[2] = XEXP (x, 1);
  operands[3] = x;
  return compute_a_shift_length (NULL, operands) / 2;
}

/* Worker function for TARGET_RTX_COSTS.  */

static bool
h8300_rtx_costs (rtx x, int code, int outer_code, int *total)
{
  if (TARGET_H8300SX && outer_code == MEM)
    {
      /* Estimate the number of execution states needed to calculate
	 the address.  */
      if (register_operand (x, VOIDmode)
	  || GET_CODE (x) == POST_INC
	  || GET_CODE (x) == POST_DEC
	  || CONSTANT_P (x))
	*total = 0;
      else
	*total = COSTS_N_INSNS (1);
      return true;
    }

  switch (code)
    {
    case CONST_INT:
      {
	HOST_WIDE_INT n = INTVAL (x);

	if (TARGET_H8300SX)
	  {
	    /* Constant operands need the same number of processor
	       states as register operands.  Although we could try to
	       use a size-based cost for optimize_size, the lack of
	       of a mode makes the results very unpredictable.  */
	    *total = 0;
	    return true;
	  }
	if (-4 <= n || n <= 4)
	  {
	    switch ((int) n)
	      {
	      case 0:
		*total = 0;
		return true;
	      case 1:
	      case 2:
	      case -1:
	      case -2:
		*total = 0 + (outer_code == SET);
		return true;
	      case 4:
	      case -4:
		if (TARGET_H8300H || TARGET_H8300S)
		  *total = 0 + (outer_code == SET);
		else
		  *total = 1;
		return true;
	      }
	  }
	*total = 1;
	return true;
      }

    case CONST:
    case LABEL_REF:
    case SYMBOL_REF:
      if (TARGET_H8300SX)
	{
	  /* See comment for CONST_INT.  */
	  *total = 0;
	  return true;
	}
      *total = 3;
      return true;

    case CONST_DOUBLE:
      *total = 20;
      return true;

    case AND:
      if (!h8300_dst_operand (XEXP (x, 0), VOIDmode)
	  || !h8300_src_operand (XEXP (x, 1), VOIDmode))
	return false;
      *total = COSTS_N_INSNS (h8300_and_costs (x));
      return true;

    /* We say that MOD and DIV are so expensive because otherwise we'll
       generate some really horrible code for division of a power of two.  */
    case MOD:
    case DIV:
    case UMOD:
    case UDIV:
      if (TARGET_H8300SX)
	switch (GET_MODE (x))
	  {
	  case QImode:
	  case HImode:
	    *total = COSTS_N_INSNS (optimize_size ? 4 : 10);
	    return false;

	  case SImode:
	    *total = COSTS_N_INSNS (optimize_size ? 4 : 18);
	    return false;

	  default:
	    break;
	  }
      *total = COSTS_N_INSNS (12);
      return true;

    case MULT:
      if (TARGET_H8300SX)
	switch (GET_MODE (x))
	  {
	  case QImode:
	  case HImode:
	    *total = COSTS_N_INSNS (2);
	    return false;

	  case SImode:
	    *total = COSTS_N_INSNS (5);
	    return false;

	  default:
	    break;
	  }
      *total = COSTS_N_INSNS (4);
      return true;

    case ASHIFT:
    case ASHIFTRT:
    case LSHIFTRT:
      if (h8sx_binary_shift_operator (x, VOIDmode))
	{
	  *total = COSTS_N_INSNS (2);
	  return false;
	}
      else if (h8sx_unary_shift_operator (x, VOIDmode))
	{
	  *total = COSTS_N_INSNS (1);
	  return false;
	}
      *total = COSTS_N_INSNS (h8300_shift_costs (x));
      return true;

    case ROTATE:
    case ROTATERT:
      if (GET_MODE (x) == HImode)
	*total = 2;
      else
	*total = 8;
      return true;

    default:
      *total = COSTS_N_INSNS (1);
      return false;
    }
}

/* Documentation for the machine specific operand escapes:

   'E' like s but negative.
   'F' like t but negative.
   'G' constant just the negative
   'R' print operand as a byte:8 address if appropriate, else fall back to
       'X' handling.
   'S' print operand as a long word
   'T' print operand as a word
   'V' find the set bit, and print its number.
   'W' find the clear bit, and print its number.
   'X' print operand as a byte
   'Y' print either l or h depending on whether last 'Z' operand < 8 or >= 8.
       If this operand isn't a register, fall back to 'R' handling.
   'Z' print int & 7.
   'c' print the opcode corresponding to rtl
   'e' first word of 32-bit value - if reg, then least reg. if mem
       then least. if const then most sig word
   'f' second word of 32-bit value - if reg, then biggest reg. if mem
       then +2. if const then least sig word
   'j' print operand as condition code.
   'k' print operand as reverse condition code.
   'm' convert an integer operand to a size suffix (.b, .w or .l)
   'o' print an integer without a leading '#'
   's' print as low byte of 16-bit value
   't' print as high byte of 16-bit value
   'w' print as low byte of 32-bit value
   'x' print as 2nd byte of 32-bit value
   'y' print as 3rd byte of 32-bit value
   'z' print as msb of 32-bit value
*/

/* Return assembly language string which identifies a comparison type.  */

static const char *
cond_string (enum rtx_code code)
{
  switch (code)
    {
    case NE:
      return "ne";
    case EQ:
      return "eq";
    case GE:
      return "ge";
    case GT:
      return "gt";
    case LE:
      return "le";
    case LT:
      return "lt";
    case GEU:
      return "hs";
    case GTU:
      return "hi";
    case LEU:
      return "ls";
    case LTU:
      return "lo";
    default:
      gcc_unreachable ();
    }
}

/* Print operand X using operand code CODE to assembly language output file
   FILE.  */

void
print_operand (FILE *file, rtx x, int code)
{
  /* This is used for communication between codes V,W,Z and Y.  */
  static int bitint;

  switch (code)
    {
    case 'E':
      switch (GET_CODE (x))
	{
	case REG:
	  fprintf (file, "%sl", names_big[REGNO (x)]);
	  break;
	case CONST_INT:
	  fprintf (file, "#%ld", (-INTVAL (x)) & 0xff);
	  break;
	default:
	  gcc_unreachable ();
	}
      break;
    case 'F':
      switch (GET_CODE (x))
	{
	case REG:
	  fprintf (file, "%sh", names_big[REGNO (x)]);
	  break;
	case CONST_INT:
	  fprintf (file, "#%ld", ((-INTVAL (x)) & 0xff00) >> 8);
	  break;
	default:
	  gcc_unreachable ();
	}
      break;
    case 'G':
      gcc_assert (GET_CODE (x) == CONST_INT);
      fprintf (file, "#%ld", 0xff & (-INTVAL (x)));
      break;
    case 'S':
      if (GET_CODE (x) == REG)
	fprintf (file, "%s", names_extended[REGNO (x)]);
      else
	goto def;
      break;
    case 'T':
      if (GET_CODE (x) == REG)
	fprintf (file, "%s", names_big[REGNO (x)]);
      else
	goto def;
      break;
    case 'V':
      bitint = exact_log2 (INTVAL (x) & 0xff);
      gcc_assert (bitint >= 0);
      fprintf (file, "#%d", bitint);
      break;
    case 'W':
      bitint = exact_log2 ((~INTVAL (x)) & 0xff);
      gcc_assert (bitint >= 0);
      fprintf (file, "#%d", bitint);
      break;
    case 'R':
    case 'X':
      if (GET_CODE (x) == REG)
	fprintf (file, "%s", byte_reg (x, 0));
      else
	goto def;
      break;
    case 'Y':
      gcc_assert (bitint >= 0);
      if (GET_CODE (x) == REG)
	fprintf (file, "%s%c", names_big[REGNO (x)], bitint > 7 ? 'h' : 'l');
      else
	print_operand (file, x, 'R');
      bitint = -1;
      break;
    case 'Z':
      bitint = INTVAL (x);
      fprintf (file, "#%d", bitint & 7);
      break;
    case 'c':
      switch (GET_CODE (x))
	{
	case IOR:
	  fprintf (file, "or");
	  break;
	case XOR:
	  fprintf (file, "xor");
	  break;
	case AND:
	  fprintf (file, "and");
	  break;
	default:
	  break;
	}
      break;
    case 'e':
      switch (GET_CODE (x))
	{
	case REG:
	  if (TARGET_H8300)
	    fprintf (file, "%s", names_big[REGNO (x)]);
	  else
	    fprintf (file, "%s", names_upper_extended[REGNO (x)]);
	  break;
	case MEM:
	  print_operand (file, x, 0);
	  break;
	case CONST_INT:
	  fprintf (file, "#%ld", ((INTVAL (x) >> 16) & 0xffff));
	  break;
	case CONST_DOUBLE:
	  {
	    long val;
	    REAL_VALUE_TYPE rv;
	    REAL_VALUE_FROM_CONST_DOUBLE (rv, x);
	    REAL_VALUE_TO_TARGET_SINGLE (rv, val);
	    fprintf (file, "#%ld", ((val >> 16) & 0xffff));
	    break;
	  }
	default:
	  gcc_unreachable ();
	  break;
	}
      break;
    case 'f':
      switch (GET_CODE (x))
	{
	case REG:
	  if (TARGET_H8300)
	    fprintf (file, "%s", names_big[REGNO (x) + 1]);
	  else
	    fprintf (file, "%s", names_big[REGNO (x)]);
	  break;
	case MEM:
	  x = adjust_address (x, HImode, 2);
	  print_operand (file, x, 0);
	  break;
	case CONST_INT:
	  fprintf (file, "#%ld", INTVAL (x) & 0xffff);
	  break;
	case CONST_DOUBLE:
	  {
	    long val;
	    REAL_VALUE_TYPE rv;
	    REAL_VALUE_FROM_CONST_DOUBLE (rv, x);
	    REAL_VALUE_TO_TARGET_SINGLE (rv, val);
	    fprintf (file, "#%ld", (val & 0xffff));
	    break;
	  }
	default:
	  gcc_unreachable ();
	}
      break;
    case 'j':
      fputs (cond_string (GET_CODE (x)), file);
      break;
    case 'k':
      fputs (cond_string (reverse_condition (GET_CODE (x))), file);
      break;
    case 'm':
      gcc_assert (GET_CODE (x) == CONST_INT);
      switch (INTVAL (x))
	{
	case 1:
	  fputs (".b", file);
	  break;

	case 2:
	  fputs (".w", file);
	  break;

	case 4:
	  fputs (".l", file);
	  break;

	default:
	  gcc_unreachable ();
	}
      break;
    case 'o':
      print_operand_address (file, x);
      break;
    case 's':
      if (GET_CODE (x) == CONST_INT)
	fprintf (file, "#%ld", (INTVAL (x)) & 0xff);
      else
	fprintf (file, "%s", byte_reg (x, 0));
      break;
    case 't':
      if (GET_CODE (x) == CONST_INT)
	fprintf (file, "#%ld", (INTVAL (x) >> 8) & 0xff);
      else
	fprintf (file, "%s", byte_reg (x, 1));
      break;
    case 'w':
      if (GET_CODE (x) == CONST_INT)
	fprintf (file, "#%ld", INTVAL (x) & 0xff);
      else
	fprintf (file, "%s",
		 byte_reg (x, TARGET_H8300 ? 2 : 0));
      break;
    case 'x':
      if (GET_CODE (x) == CONST_INT)
	fprintf (file, "#%ld", (INTVAL (x) >> 8) & 0xff);
      else
	fprintf (file, "%s",
		 byte_reg (x, TARGET_H8300 ? 3 : 1));
      break;
    case 'y':
      if (GET_CODE (x) == CONST_INT)
	fprintf (file, "#%ld", (INTVAL (x) >> 16) & 0xff);
      else
	fprintf (file, "%s", byte_reg (x, 0));
      break;
    case 'z':
      if (GET_CODE (x) == CONST_INT)
	fprintf (file, "#%ld", (INTVAL (x) >> 24) & 0xff);
      else
	fprintf (file, "%s", byte_reg (x, 1));
      break;

    default:
    def:
      switch (GET_CODE (x))
	{
	case REG:
	  switch (GET_MODE (x))
	    {
	    case QImode:
#if 0 /* Is it asm ("mov.b %0,r2l", ...) */
	      fprintf (file, "%s", byte_reg (x, 0));
#else /* ... or is it asm ("mov.b %0l,r2l", ...) */
	      fprintf (file, "%s", names_big[REGNO (x)]);
#endif
	      break;
	    case HImode:
	      fprintf (file, "%s", names_big[REGNO (x)]);
	      break;
	    case SImode:
	    case SFmode:
	      fprintf (file, "%s", names_extended[REGNO (x)]);
	      break;
	    default:
	      gcc_unreachable ();
	    }
	  break;

	case MEM:
	  {
	    rtx addr = XEXP (x, 0);

	    fprintf (file, "@");
	    output_address (addr);

	    /* Add a length suffix to constant addresses.  Although this
	       is often unnecessary, it helps to avoid ambiguity in the
	       syntax of mova.  If we wrote an insn like:

		    mova/w.l @(1,@foo.b),er0

	       then .b would be considered part of the symbol name.
	       Adding a length after foo will avoid this.  */
	    if (CONSTANT_P (addr))
	      switch (code)
		{
		case 'R':
		  /* Used for mov.b and bit operations.  */
		  if (h8300_eightbit_constant_address_p (addr))
		    {
		      fprintf (file, ":8");
		      break;
		    }

		  /* Fall through.  We should not get here if we are
		     processing bit operations on H8/300 or H8/300H
		     because 'U' constraint does not allow bit
		     operations on the tiny area on these machines.  */

		case 'X':
		case 'T':
		case 'S':
		  if (h8300_constant_length (addr) == 2)
		    fprintf (file, ":16");
		  else
		    fprintf (file, ":32");
		  break;
		default:
		  break;
		}
	  }
	  break;

	case CONST_INT:
	case SYMBOL_REF:
	case CONST:
	case LABEL_REF:
	  fprintf (file, "#");
	  print_operand_address (file, x);
	  break;
	case CONST_DOUBLE:
	  {
	    long val;
	    REAL_VALUE_TYPE rv;
	    REAL_VALUE_FROM_CONST_DOUBLE (rv, x);
	    REAL_VALUE_TO_TARGET_SINGLE (rv, val);
	    fprintf (file, "#%ld", val);
	    break;
	  }
	default:
	  break;
	}
    }
}

/* Output assembly language output for the address ADDR to FILE.  */

void
print_operand_address (FILE *file, rtx addr)
{
  rtx index;
  int size;

  switch (GET_CODE (addr))
    {
    case REG:
      fprintf (file, "%s", h8_reg_names[REGNO (addr)]);
      break;

    case PRE_DEC:
      fprintf (file, "-%s", h8_reg_names[REGNO (XEXP (addr, 0))]);
      break;

    case POST_INC:
      fprintf (file, "%s+", h8_reg_names[REGNO (XEXP (addr, 0))]);
      break;

    case PRE_INC:
      fprintf (file, "+%s", h8_reg_names[REGNO (XEXP (addr, 0))]);
      break;

    case POST_DEC:
      fprintf (file, "%s-", h8_reg_names[REGNO (XEXP (addr, 0))]);
      break;

    case PLUS:
      fprintf (file, "(");

      index = h8300_get_index (XEXP (addr, 0), VOIDmode, &size);
      if (GET_CODE (index) == REG)
	{
	  /* reg,foo */
	  print_operand_address (file, XEXP (addr, 1));
	  fprintf (file, ",");
	  switch (size)
	    {
	    case 0:
	      print_operand_address (file, index);
	      break;

	    case 1:
	      print_operand (file, index, 'X');
	      fputs (".b", file);
	      break;

	    case 2:
	      print_operand (file, index, 'T');
	      fputs (".w", file);
	      break;

	    case 4:
	      print_operand (file, index, 'S');
	      fputs (".l", file);
	      break;
	    }
	  /* print_operand_address (file, XEXP (addr, 0)); */
	}
      else
	{
	  /* foo+k */
	  print_operand_address (file, XEXP (addr, 0));
	  fprintf (file, "+");
	  print_operand_address (file, XEXP (addr, 1));
	}
      fprintf (file, ")");
      break;

    case CONST_INT:
      {
	/* Since the H8/300 only has 16-bit pointers, negative values are also
	   those >= 32768.  This happens for example with pointer minus a
	   constant.  We don't want to turn (char *p - 2) into
	   (char *p + 65534) because loop unrolling can build upon this
	   (IE: char *p + 131068).  */
	int n = INTVAL (addr);
	if (TARGET_H8300)
	  n = (int) (short) n;
	fprintf (file, "%d", n);
	break;
      }

    default:
      output_addr_const (file, addr);
      break;
    }
}

/* Output all insn addresses and their sizes into the assembly language
   output file.  This is helpful for debugging whether the length attributes
   in the md file are correct.  This is not meant to be a user selectable
   option.  */

void
final_prescan_insn (rtx insn, rtx *operand ATTRIBUTE_UNUSED,
		    int num_operands ATTRIBUTE_UNUSED)
{
  /* This holds the last insn address.  */
  static int last_insn_address = 0;

  const int uid = INSN_UID (insn);

  if (TARGET_ADDRESSES)
    {
      fprintf (asm_out_file, "; 0x%x %d\n", INSN_ADDRESSES (uid),
	       INSN_ADDRESSES (uid) - last_insn_address);
      last_insn_address = INSN_ADDRESSES (uid);
    }
}

/* Prepare for an SI sized move.  */

int
h8300_expand_movsi (rtx operands[])
{
  rtx src = operands[1];
  rtx dst = operands[0];
  if (!reload_in_progress && !reload_completed)
    {
      if (!register_operand (dst, GET_MODE (dst)))
	{
	  rtx tmp = gen_reg_rtx (GET_MODE (dst));
	  emit_move_insn (tmp, src);
	  operands[1] = tmp;
	}
    }
  return 0;
}

/* Function for INITIAL_ELIMINATION_OFFSET(FROM, TO, OFFSET).
   Define the offset between two registers, one to be eliminated, and
   the other its replacement, at the start of a routine.  */

int
h8300_initial_elimination_offset (int from, int to)
{
  /* The number of bytes that the return address takes on the stack.  */
  int pc_size = POINTER_SIZE / BITS_PER_UNIT;

  /* The number of bytes that the saved frame pointer takes on the stack.  */
  int fp_size = frame_pointer_needed * UNITS_PER_WORD;

  /* The number of bytes that the saved registers, excluding the frame
     pointer, take on the stack.  */
  int saved_regs_size = 0;

  /* The number of bytes that the locals takes on the stack.  */
  int frame_size = round_frame_size (get_frame_size ());

  int regno;

  for (regno = 0; regno <= HARD_FRAME_POINTER_REGNUM; regno++)
    if (WORD_REG_USED (regno))
      saved_regs_size += UNITS_PER_WORD;

  /* Adjust saved_regs_size because the above loop took the frame
     pointer int account.  */
  saved_regs_size -= fp_size;

  switch (to)
    {
    case HARD_FRAME_POINTER_REGNUM:
      switch (from)
	{
	case ARG_POINTER_REGNUM:
	  return pc_size + fp_size;
	case RETURN_ADDRESS_POINTER_REGNUM:
	  return fp_size;
	case FRAME_POINTER_REGNUM:
	  return -saved_regs_size;
	default:
	  gcc_unreachable ();
	}
      break;
    case STACK_POINTER_REGNUM:
      switch (from)
	{
	case ARG_POINTER_REGNUM:
	  return pc_size + saved_regs_size + frame_size;
	case RETURN_ADDRESS_POINTER_REGNUM:
	  return saved_regs_size + frame_size;
	case FRAME_POINTER_REGNUM:
	  return frame_size;
	default:
	  gcc_unreachable ();
	}
      break;
    default:
      gcc_unreachable ();
    }
  gcc_unreachable ();
}

/* Worker function for RETURN_ADDR_RTX.  */

rtx
h8300_return_addr_rtx (int count, rtx frame)
{
  rtx ret;

  if (count == 0)
    ret = gen_rtx_MEM (Pmode,
		       gen_rtx_REG (Pmode, RETURN_ADDRESS_POINTER_REGNUM));
  else if (flag_omit_frame_pointer)
    return (rtx) 0;
  else
    ret = gen_rtx_MEM (Pmode,
		       memory_address (Pmode,
				       plus_constant (frame, UNITS_PER_WORD)));
  set_mem_alias_set (ret, get_frame_alias_set ());
  return ret;
}

/* Update the condition code from the insn.  */

void
notice_update_cc (rtx body, rtx insn)
{
  rtx set;

  switch (get_attr_cc (insn))
    {
    case CC_NONE:
      /* Insn does not affect CC at all.  */
      break;

    case CC_NONE_0HIT:
      /* Insn does not change CC, but the 0'th operand has been changed.  */
      if (cc_status.value1 != 0
	  && reg_overlap_mentioned_p (recog_data.operand[0], cc_status.value1))
	cc_status.value1 = 0;
      if (cc_status.value2 != 0
	  && reg_overlap_mentioned_p (recog_data.operand[0], cc_status.value2))
	cc_status.value2 = 0;
      break;

    case CC_SET_ZN:
      /* Insn sets the Z,N flags of CC to recog_data.operand[0].
	 The V flag is unusable.  The C flag may or may not be known but
	 that's ok because alter_cond will change tests to use EQ/NE.  */
      CC_STATUS_INIT;
      cc_status.flags |= CC_OVERFLOW_UNUSABLE | CC_NO_CARRY;
      set = single_set (insn);
      cc_status.value1 = SET_SRC (set);
      if (SET_DEST (set) != cc0_rtx)
	cc_status.value2 = SET_DEST (set);
      break;

    case CC_SET_ZNV:
      /* Insn sets the Z,N,V flags of CC to recog_data.operand[0].
	 The C flag may or may not be known but that's ok because
	 alter_cond will change tests to use EQ/NE.  */
      CC_STATUS_INIT;
      cc_status.flags |= CC_NO_CARRY;
      set = single_set (insn);
      cc_status.value1 = SET_SRC (set);
      if (SET_DEST (set) != cc0_rtx)
	{
	  /* If the destination is STRICT_LOW_PART, strip off
	     STRICT_LOW_PART.  */
	  if (GET_CODE (SET_DEST (set)) == STRICT_LOW_PART)
	    cc_status.value2 = XEXP (SET_DEST (set), 0);
	  else
	    cc_status.value2 = SET_DEST (set);
	}
      break;

    case CC_COMPARE:
      /* The insn is a compare instruction.  */
      CC_STATUS_INIT;
      cc_status.value1 = SET_SRC (body);
      break;

    case CC_CLOBBER:
      /* Insn doesn't leave CC in a usable state.  */
      CC_STATUS_INIT;
      break;
    }
}

/* Given that X occurs in an address of the form (plus X constant),
   return the part of X that is expected to be a register.  There are
   four kinds of addressing mode to recognize:

	@(dd,Rn)
	@(dd,RnL.b)
	@(dd,Rn.w)
	@(dd,ERn.l)

   If SIZE is nonnull, and the address is one of the last three forms,
   set *SIZE to the index multiplication factor.  Set it to 0 for
   plain @(dd,Rn) addresses.

   MODE is the mode of the value being accessed.  It can be VOIDmode
   if the address is known to be valid, but its mode is unknown.  */

rtx
h8300_get_index (rtx x, enum machine_mode mode, int *size)
{
  int dummy, factor;

  if (size == 0)
    size = &dummy;

  factor = (mode == VOIDmode ? 0 : GET_MODE_SIZE (mode));
  if (TARGET_H8300SX
      && factor <= 4
      && (mode == VOIDmode
	  || GET_MODE_CLASS (mode) == MODE_INT
	  || GET_MODE_CLASS (mode) == MODE_FLOAT))
    {
      if (factor <= 1 && GET_CODE (x) == ZERO_EXTEND)
	{
	  /* When accessing byte-sized values, the index can be
	     a zero-extended QImode or HImode register.  */
	  *size = GET_MODE_SIZE (GET_MODE (XEXP (x, 0)));
	  return XEXP (x, 0);
	}
      else
	{
	  /* We're looking for addresses of the form:

		 (mult X I)
	      or (mult (zero_extend X) I)

	     where I is the size of the operand being accessed.
	     The canonical form of the second expression is:

		 (and (mult (subreg X) I) J)

	     where J == GET_MODE_MASK (GET_MODE (X)) * I.  */
	  rtx index;

	  if (GET_CODE (x) == AND
	      && GET_CODE (XEXP (x, 1)) == CONST_INT
	      && (factor == 0
		  || INTVAL (XEXP (x, 1)) == 0xff * factor
		  || INTVAL (XEXP (x, 1)) == 0xffff * factor))
	    {
	      index = XEXP (x, 0);
	      *size = (INTVAL (XEXP (x, 1)) >= 0xffff ? 2 : 1);
	    }
	  else
	    {
	      index = x;
	      *size = 4;
	    }

	  if (GET_CODE (index) == MULT
	      && GET_CODE (XEXP (index, 1)) == CONST_INT
	      && (factor == 0 || factor == INTVAL (XEXP (index, 1))))
	    return XEXP (index, 0);
	}
    }
  *size = 0;
  return x;
}

static const h8300_length_table addb_length_table =
{
  /* #xx  Rs   @aa  @Rs  @xx  */
  {  2,   2,   4,   4,   4  }, /* add.b xx,Rd  */
  {  4,   4,   4,   4,   6  }, /* add.b xx,@aa */
  {  4,   4,   4,   4,   6  }, /* add.b xx,@Rd */
  {  6,   4,   4,   4,   6  }  /* add.b xx,@xx */
};

static const h8300_length_table addw_length_table =
{
  /* #xx  Rs   @aa  @Rs  @xx  */
  {  2,   2,   4,   4,   4  }, /* add.w xx,Rd  */
  {  4,   4,   4,   4,   6  }, /* add.w xx,@aa */
  {  4,   4,   4,   4,   6  }, /* add.w xx,@Rd */
  {  4,   4,   4,   4,   6  }  /* add.w xx,@xx */
};

static const h8300_length_table addl_length_table =
{
  /* #xx  Rs   @aa  @Rs  @xx  */
  {  2,   2,   4,   4,   4  }, /* add.l xx,Rd  */
  {  4,   4,   6,   6,   6  }, /* add.l xx,@aa */
  {  4,   4,   6,   6,   6  }, /* add.l xx,@Rd */
  {  4,   4,   6,   6,   6  }  /* add.l xx,@xx */
};

#define logicb_length_table addb_length_table
#define logicw_length_table addw_length_table

static const h8300_length_table logicl_length_table =
{
  /* #xx  Rs   @aa  @Rs  @xx  */
  {  2,   4,   4,   4,   4  }, /* and.l xx,Rd  */
  {  4,   4,   6,   6,   6  }, /* and.l xx,@aa */
  {  4,   4,   6,   6,   6  }, /* and.l xx,@Rd */
  {  4,   4,   6,   6,   6  }  /* and.l xx,@xx */
};

static const h8300_length_table movb_length_table =
{
  /* #xx  Rs   @aa  @Rs  @xx  */
  {  2,   2,   2,   2,   4  }, /* mov.b xx,Rd  */
  {  4,   2,   4,   4,   4  }, /* mov.b xx,@aa */
  {  4,   2,   4,   4,   4  }, /* mov.b xx,@Rd */
  {  4,   4,   4,   4,   4  }  /* mov.b xx,@xx */
};

#define movw_length_table movb_length_table

static const h8300_length_table movl_length_table =
{
  /* #xx  Rs   @aa  @Rs  @xx  */
  {  2,   2,   4,   4,   4  }, /* mov.l xx,Rd  */
  {  4,   4,   4,   4,   4  }, /* mov.l xx,@aa */
  {  4,   4,   4,   4,   4  }, /* mov.l xx,@Rd */
  {  4,   4,   4,   4,   4  }  /* mov.l xx,@xx */
};

/* Return the size of the given address or displacement constant.  */

static unsigned int
h8300_constant_length (rtx constant)
{
  /* Check for (@d:16,Reg).  */
  if (GET_CODE (constant) == CONST_INT
      && IN_RANGE (INTVAL (constant), -0x8000, 0x7fff))
    return 2;

  /* Check for (@d:16,Reg) in cases where the displacement is
     an absolute address.  */
  if (Pmode == HImode || h8300_tiny_constant_address_p (constant))
    return 2;

  return 4;
}

/* Return the size of a displacement field in address ADDR, which should
   have the form (plus X constant).  SIZE is the number of bytes being
   accessed.  */

static unsigned int
h8300_displacement_length (rtx addr, int size)
{
  rtx offset;

  offset = XEXP (addr, 1);

  /* Check for @(d:2,Reg).  */
  if (register_operand (XEXP (addr, 0), VOIDmode)
      && GET_CODE (offset) == CONST_INT
      && (INTVAL (offset) == size
	  || INTVAL (offset) == size * 2
	  || INTVAL (offset) == size * 3))
    return 0;

  return h8300_constant_length (offset);
}

/* Store the class of operand OP in *CLASS and return the length of any
   extra operand fields.  SIZE is the number of bytes in OP.  CLASS
   can be null if only the length is needed.  */

static unsigned int
h8300_classify_operand (rtx op, int size, enum h8300_operand_class *class)
{
  enum h8300_operand_class dummy;

  if (class == 0)
    class = &dummy;

  if (CONSTANT_P (op))
    {
      *class = H8OP_IMMEDIATE;

      /* Byte-sized immediates are stored in the opcode fields.  */
      if (size == 1)
	return 0;

      /* If this is a 32-bit instruction, see whether the constant
	 will fit into a 16-bit immediate field.  */
      if (TARGET_H8300SX
	  && size == 4
	  && GET_CODE (op) == CONST_INT
	  && IN_RANGE (INTVAL (op), 0, 0xffff))
	return 2;

      return size;
    }
  else if (GET_CODE (op) == MEM)
    {
      op = XEXP (op, 0);
      if (CONSTANT_P (op))
	{
	  *class = H8OP_MEM_ABSOLUTE;
	  return h8300_constant_length (op);
	}
      else if (GET_CODE (op) == PLUS && CONSTANT_P (XEXP (op, 1)))
	{
	  *class = H8OP_MEM_COMPLEX;
	  return h8300_displacement_length (op, size);
	}
      else if (GET_RTX_CLASS (GET_CODE (op)) == RTX_AUTOINC)
	{
	  *class = H8OP_MEM_COMPLEX;
	  return 0;
	}
      else if (register_operand (op, VOIDmode))
	{
	  *class = H8OP_MEM_BASE;
	  return 0;
	}
    }
  gcc_assert (register_operand (op, VOIDmode));
  *class = H8OP_REGISTER;
  return 0;
}

/* Return the length of the instruction described by TABLE given that
   its operands are OP1 and OP2.  OP1 must be an h8300_dst_operand
   and OP2 must be an h8300_src_operand.  */

static unsigned int
h8300_length_from_table (rtx op1, rtx op2, const h8300_length_table *table)
{
  enum h8300_operand_class op1_class, op2_class;
  unsigned int size, immediate_length;

  size = GET_MODE_SIZE (GET_MODE (op1));
  immediate_length = (h8300_classify_operand (op1, size, &op1_class)
		      + h8300_classify_operand (op2, size, &op2_class));
  return immediate_length + (*table)[op1_class - 1][op2_class];
}

/* Return the length of a unary instruction such as neg or not given that
   its operand is OP.  */

unsigned int
h8300_unary_length (rtx op)
{
  enum h8300_operand_class class;
  unsigned int size, operand_length;

  size = GET_MODE_SIZE (GET_MODE (op));
  operand_length = h8300_classify_operand (op, size, &class);
  switch (class)
    {
    case H8OP_REGISTER:
      return 2;

    case H8OP_MEM_BASE:
      return (size == 4 ? 6 : 4);

    case H8OP_MEM_ABSOLUTE:
      return operand_length + (size == 4 ? 6 : 4);

    case H8OP_MEM_COMPLEX:
      return operand_length + 6;

    default:
      gcc_unreachable ();
    }
}

/* Likewise short immediate instructions such as add.w #xx:3,OP.  */

static unsigned int
h8300_short_immediate_length (rtx op)
{
  enum h8300_operand_class class;
  unsigned int size, operand_length;

  size = GET_MODE_SIZE (GET_MODE (op));
  operand_length = h8300_classify_operand (op, size, &class);

  switch (class)
    {
    case H8OP_REGISTER:
      return 2;

    case H8OP_MEM_BASE:
    case H8OP_MEM_ABSOLUTE:
    case H8OP_MEM_COMPLEX:
      return 4 + operand_length;

    default:
      gcc_unreachable ();
    }
}

/* Likewise bitfield load and store instructions.  */

static unsigned int
h8300_bitfield_length (rtx op, rtx op2)
{
  enum h8300_operand_class class;
  unsigned int size, operand_length;

  if (GET_CODE (op) == REG)
    op = op2;
  gcc_assert (GET_CODE (op) != REG);
  
  size = GET_MODE_SIZE (GET_MODE (op));
  operand_length = h8300_classify_operand (op, size, &class);

  switch (class)
    {
    case H8OP_MEM_BASE:
    case H8OP_MEM_ABSOLUTE:
    case H8OP_MEM_COMPLEX:
      return 4 + operand_length;

    default:
      gcc_unreachable ();
    }
}

/* Calculate the length of general binary instruction INSN using TABLE.  */

static unsigned int
h8300_binary_length (rtx insn, const h8300_length_table *table)
{
  rtx set;

  set = single_set (insn);
  gcc_assert (set);

  if (BINARY_P (SET_SRC (set)))
    return h8300_length_from_table (XEXP (SET_SRC (set), 0),
				    XEXP (SET_SRC (set), 1), table);
  else
    {
      gcc_assert (GET_RTX_CLASS (GET_CODE (SET_SRC (set))) == RTX_TERNARY);
      return h8300_length_from_table (XEXP (XEXP (SET_SRC (set), 1), 0),
				      XEXP (XEXP (SET_SRC (set), 1), 1),
				      table);
    }
}

/* Subroutine of h8300_move_length.  Return true if OP is 1- or 2-byte
   memory reference and either (1) it has the form @(d:16,Rn) or
   (2) its address has the code given by INC_CODE.  */

static bool
h8300_short_move_mem_p (rtx op, enum rtx_code inc_code)
{
  rtx addr;
  unsigned int size;

  if (GET_CODE (op) != MEM)
    return false;

  addr = XEXP (op, 0);
  size = GET_MODE_SIZE (GET_MODE (op));
  if (size != 1 && size != 2)
    return false;

  return (GET_CODE (addr) == inc_code
	  || (GET_CODE (addr) == PLUS
	      && GET_CODE (XEXP (addr, 0)) == REG
	      && h8300_displacement_length (addr, size) == 2));
}

/* Calculate the length of move instruction INSN using the given length
   table.  Although the tables are correct for most cases, there is some
   irregularity in the length of mov.b and mov.w.  The following forms:

	mov @ERs+, Rd
	mov @(d:16,ERs), Rd
	mov Rs, @-ERd
	mov Rs, @(d:16,ERd)

   are two bytes shorter than most other "mov Rs, @complex" or
   "mov @complex,Rd" combinations.  */

static unsigned int
h8300_move_length (rtx *operands, const h8300_length_table *table)
{
  unsigned int size;

  size = h8300_length_from_table (operands[0], operands[1], table);
  if (REG_P (operands[0]) && h8300_short_move_mem_p (operands[1], POST_INC))
    size -= 2;
  if (REG_P (operands[1]) && h8300_short_move_mem_p (operands[0], PRE_DEC))
    size -= 2;
  return size;
}

/* Return the length of a mova instruction with the given operands.
   DEST is the register destination, SRC is the source address and
   OFFSET is the 16-bit or 32-bit displacement.  */

static unsigned int
h8300_mova_length (rtx dest, rtx src, rtx offset)
{
  unsigned int size;

  size = (2
	  + h8300_constant_length (offset)
	  + h8300_classify_operand (src, GET_MODE_SIZE (GET_MODE (src)), 0));
  if (!REG_P (dest) || !REG_P (src) || REGNO (src) != REGNO (dest))
    size += 2;
  return size;
}

/* Compute the length of INSN based on its length_table attribute.
   OPERANDS is the array of its operands.  */

unsigned int
h8300_insn_length_from_table (rtx insn, rtx * operands)
{
  switch (get_attr_length_table (insn))
    {
    case LENGTH_TABLE_NONE:
      gcc_unreachable ();

    case LENGTH_TABLE_ADDB:
      return h8300_binary_length (insn, &addb_length_table);

    case LENGTH_TABLE_ADDW:
      return h8300_binary_length (insn, &addw_length_table);

    case LENGTH_TABLE_ADDL:
      return h8300_binary_length (insn, &addl_length_table);

    case LENGTH_TABLE_LOGICB:
      return h8300_binary_length (insn, &logicb_length_table);

    case LENGTH_TABLE_MOVB:
      return h8300_move_length (operands, &movb_length_table);

    case LENGTH_TABLE_MOVW:
      return h8300_move_length (operands, &movw_length_table);

    case LENGTH_TABLE_MOVL:
      return h8300_move_length (operands, &movl_length_table);

    case LENGTH_TABLE_MOVA:
      return h8300_mova_length (operands[0], operands[1], operands[2]);

    case LENGTH_TABLE_MOVA_ZERO:
      return h8300_mova_length (operands[0], operands[1], const0_rtx);

    case LENGTH_TABLE_UNARY:
      return h8300_unary_length (operands[0]);

    case LENGTH_TABLE_MOV_IMM4:
      return 2 + h8300_classify_operand (operands[0], 0, 0);

    case LENGTH_TABLE_SHORT_IMMEDIATE:
      return h8300_short_immediate_length (operands[0]);

    case LENGTH_TABLE_BITFIELD:
      return h8300_bitfield_length (operands[0], operands[1]);
      
    case LENGTH_TABLE_BITBRANCH:
      return h8300_bitfield_length (operands[1], operands[2]) - 2;

    default:
      gcc_unreachable ();
    }
}

/* Return true if LHS and RHS are memory references that can be mapped
   to the same h8sx assembly operand.  LHS appears as the destination of
   an instruction and RHS appears as a source.

   Three cases are allowed:

	- RHS is @+Rn or @-Rn, LHS is @Rn
	- RHS is @Rn, LHS is @Rn+ or @Rn-
	- RHS and LHS have the same address and neither has side effects.  */

bool
h8sx_mergeable_memrefs_p (rtx lhs, rtx rhs)
{
  if (GET_CODE (rhs) == MEM && GET_CODE (lhs) == MEM)
    {
      rhs = XEXP (rhs, 0);
      lhs = XEXP (lhs, 0);

      if (GET_CODE (rhs) == PRE_INC || GET_CODE (rhs) == PRE_DEC)
	return rtx_equal_p (XEXP (rhs, 0), lhs);

      if (GET_CODE (lhs) == POST_INC || GET_CODE (lhs) == POST_DEC)
	return rtx_equal_p (rhs, XEXP (lhs, 0));

      if (rtx_equal_p (rhs, lhs))
	return true;
    }
  return false;
}

/* Return true if OPERANDS[1] can be mapped to the same assembly
   operand as OPERANDS[0].  */

bool
h8300_operands_match_p (rtx *operands)
{
  if (register_operand (operands[0], VOIDmode)
      && register_operand (operands[1], VOIDmode))
    return true;

  if (h8sx_mergeable_memrefs_p (operands[0], operands[1]))
    return true;

  return false;
}

/* Try using movmd to move LENGTH bytes from memory region SRC to memory
   region DEST.  The two regions do not overlap and have the common
   alignment given by ALIGNMENT.  Return true on success.

   Using movmd for variable-length moves seems to involve some
   complex trade-offs.  For instance:

      - Preparing for a movmd instruction is similar to preparing
	for a memcpy.  The main difference is that the arguments
	are moved into er4, er5 and er6 rather than er0, er1 and er2.

      - Since movmd clobbers the frame pointer, we need to save
	and restore it somehow when frame_pointer_needed.  This can
	sometimes make movmd sequences longer than calls to memcpy().

      - The counter register is 16 bits, so the instruction is only
	suitable for variable-length moves when sizeof (size_t) == 2.
	That's only true in normal mode.

      - We will often lack static alignment information.  Falling back
	on movmd.b would likely be slower than calling memcpy(), at least
	for big moves.

   This function therefore only uses movmd when the length is a
   known constant, and only then if -fomit-frame-pointer is in
   effect or if we're not optimizing for size.

   At the moment the function uses movmd for all in-range constants,
   but it might be better to fall back on memcpy() for large moves
   if ALIGNMENT == 1.  */

bool
h8sx_emit_movmd (rtx dest, rtx src, rtx length,
		 HOST_WIDE_INT alignment)
{
  if (!flag_omit_frame_pointer && optimize_size)
    return false;

  if (GET_CODE (length) == CONST_INT)
    {
      rtx dest_reg, src_reg, first_dest, first_src;
      HOST_WIDE_INT n;
      int factor;

      /* Use movmd.l if the alignment allows it, otherwise fall back
	 on movmd.b.  */
      factor = (alignment >= 2 ? 4 : 1);

      /* Make sure the length is within range.  We can handle counter
	 values up to 65536, although HImode truncation will make
	 the count appear negative in rtl dumps.  */
      n = INTVAL (length);
      if (n <= 0 || n / factor > 65536)
	return false;

      /* Create temporary registers for the source and destination
	 pointers.  Initialize them to the start of each region.  */
      dest_reg = copy_addr_to_reg (XEXP (dest, 0));
      src_reg = copy_addr_to_reg (XEXP (src, 0));

      /* Create references to the movmd source and destination blocks.  */
      first_dest = replace_equiv_address (dest, dest_reg);
      first_src = replace_equiv_address (src, src_reg);

      set_mem_size (first_dest, GEN_INT (n & -factor));
      set_mem_size (first_src, GEN_INT (n & -factor));

      length = copy_to_mode_reg (HImode, gen_int_mode (n / factor, HImode));
      emit_insn (gen_movmd (first_dest, first_src, length, GEN_INT (factor)));

      if ((n & -factor) != n)
	{
	  /* Move SRC and DEST past the region we just copied.
	     This is done to update the memory attributes.  */
	  dest = adjust_address (dest, BLKmode, n & -factor);
	  src = adjust_address (src, BLKmode, n & -factor);

	  /* Replace the addresses with the source and destination
	     registers, which movmd has left with the right values.  */
	  dest = replace_equiv_address (dest, dest_reg);
	  src = replace_equiv_address (src, src_reg);

	  /* Mop up the left-over bytes.  */
	  if (n & 2)
	    emit_move_insn (adjust_address (dest, HImode, 0),
			    adjust_address (src, HImode, 0));
	  if (n & 1)
	    emit_move_insn (adjust_address (dest, QImode, n & 2),
			    adjust_address (src, QImode, n & 2));
	}
      return true;
    }
  return false;
}

/* Move ADDR into er6 after pushing its old value onto the stack.  */

void
h8300_swap_into_er6 (rtx addr)
{
  push (HARD_FRAME_POINTER_REGNUM);
  emit_move_insn (hard_frame_pointer_rtx, addr);
  if (REGNO (addr) == SP_REG)
    emit_move_insn (hard_frame_pointer_rtx,
		    plus_constant (hard_frame_pointer_rtx,
				   GET_MODE_SIZE (word_mode)));
}

/* Move the current value of er6 into ADDR and pop its old value
   from the stack.  */

void
h8300_swap_out_of_er6 (rtx addr)
{
  if (REGNO (addr) != SP_REG)
    emit_move_insn (addr, hard_frame_pointer_rtx);
  pop (HARD_FRAME_POINTER_REGNUM);
}

/* Return the length of mov instruction.  */

unsigned int
compute_mov_length (rtx *operands)
{
  /* If the mov instruction involves a memory operand, we compute the
     length, assuming the largest addressing mode is used, and then
     adjust later in the function.  Otherwise, we compute and return
     the exact length in one step.  */
  enum machine_mode mode = GET_MODE (operands[0]);
  rtx dest = operands[0];
  rtx src = operands[1];
  rtx addr;

  if (GET_CODE (src) == MEM)
    addr = XEXP (src, 0);
  else if (GET_CODE (dest) == MEM)
    addr = XEXP (dest, 0);
  else
    addr = NULL_RTX;

  if (TARGET_H8300)
    {
      unsigned int base_length;

      switch (mode)
	{
	case QImode:
	  if (addr == NULL_RTX)
	    return 2;

	  /* The eightbit addressing is available only in QImode, so
	     go ahead and take care of it.  */
	  if (h8300_eightbit_constant_address_p (addr))
	    return 2;

	  base_length = 4;
	  break;

	case HImode:
	  if (addr == NULL_RTX)
	    {
	      if (REG_P (src))
		return 2;

	      if (src == const0_rtx)
		return 2;

	      return 4;
	    }

	  base_length = 4;
	  break;

	case SImode:
	  if (addr == NULL_RTX)
	    {
	      if (REG_P (src))
		return 4;

	      if (GET_CODE (src) == CONST_INT)
		{
		  if (src == const0_rtx)
		    return 4;

		  if ((INTVAL (src) & 0xffff) == 0)
		    return 6;

		  if ((INTVAL (src) & 0xffff) == 0)
		    return 6;

		  if ((INTVAL (src) & 0xffff)
		      == ((INTVAL (src) >> 16) & 0xffff))
		    return 6;
		}
	      return 8;
	    }

	  base_length = 8;
	  break;

	case SFmode:
	  if (addr == NULL_RTX)
	    {
	      if (REG_P (src))
		return 4;

	      if (CONST_DOUBLE_OK_FOR_LETTER_P (src, 'G'))
		return 4;

	      return 8;
	    }

	  base_length = 8;
	  break;

	default:
	  gcc_unreachable ();
	}

      /* Adjust the length based on the addressing mode used.
	 Specifically, we subtract the difference between the actual
	 length and the longest one, which is @(d:16,Rs).  For SImode
	 and SFmode, we double the adjustment because two mov.w are
	 used to do the job.  */

      /* @Rs+ and @-Rd are 2 bytes shorter than the longest.  */
      if (GET_CODE (addr) == PRE_DEC
	  || GET_CODE (addr) == POST_INC)
	{
	  if (mode == QImode || mode == HImode)
	    return base_length - 2;
	  else
	    /* In SImode and SFmode, we use two mov.w instructions, so
	       double the adjustment.  */
	    return base_length - 4;
	}

      /* @Rs and @Rd are 2 bytes shorter than the longest.  Note that
	 in SImode and SFmode, the second mov.w involves an address
	 with displacement, namely @(2,Rs) or @(2,Rd), so we subtract
	 only 2 bytes.  */
      if (GET_CODE (addr) == REG)
	return base_length - 2;

      return base_length;
    }
  else
    {
      unsigned int base_length;

      switch (mode)
	{
	case QImode:
	  if (addr == NULL_RTX)
	    return 2;

	  /* The eightbit addressing is available only in QImode, so
	     go ahead and take care of it.  */
	  if (h8300_eightbit_constant_address_p (addr))
	    return 2;

	  base_length = 8;
	  break;

	case HImode:
	  if (addr == NULL_RTX)
	    {
	      if (REG_P (src))
		return 2;

	      if (src == const0_rtx)
		return 2;

	      return 4;
	    }

	  base_length = 8;
	  break;

	case SImode:
	  if (addr == NULL_RTX)
	    {
	      if (REG_P (src))
		{
		  if (REGNO (src) == MAC_REG || REGNO (dest) == MAC_REG)
		    return 4;
		  else
		    return 2;
		}

	      if (GET_CODE (src) == CONST_INT)
		{
		  int val = INTVAL (src);

		  if (val == 0)
		    return 2;

		  if (val == (val & 0x00ff) || val == (val & 0xff00))
		    return 4;

		  switch (val & 0xffffffff)
		    {
		    case 0xffffffff:
		    case 0xfffffffe:
		    case 0xfffffffc:
		    case 0x0000ffff:
		    case 0x0000fffe:
		    case 0xffff0000:
		    case 0xfffe0000:
		    case 0x00010000:
		    case 0x00020000:
		      return 4;
		    }
		}
	      return 6;
	    }

	  base_length = 10;
	  break;

	case SFmode:
	  if (addr == NULL_RTX)
	    {
	      if (REG_P (src))
		return 2;

	      if (CONST_DOUBLE_OK_FOR_LETTER_P (src, 'G'))
		return 2;

	      return 6;
	    }

	  base_length = 10;
	  break;

	default:
	  gcc_unreachable ();
	}

      /* Adjust the length based on the addressing mode used.
	 Specifically, we subtract the difference between the actual
	 length and the longest one, which is @(d:24,ERs).  */

      /* @ERs+ and @-ERd are 6 bytes shorter than the longest.  */
      if (GET_CODE (addr) == PRE_DEC
	  || GET_CODE (addr) == POST_INC)
	return base_length - 6;

      /* @ERs and @ERd are 6 bytes shorter than the longest.  */
      if (GET_CODE (addr) == REG)
	return base_length - 6;

      /* @(d:16,ERs) and @(d:16,ERd) are 4 bytes shorter than the
	 longest.  */
      if (GET_CODE (addr) == PLUS
	  && GET_CODE (XEXP (addr, 0)) == REG
	  && GET_CODE (XEXP (addr, 1)) == CONST_INT
	  && INTVAL (XEXP (addr, 1)) > -32768
	  && INTVAL (XEXP (addr, 1)) < 32767)
	return base_length - 4;

      /* @aa:16 is 4 bytes shorter than the longest.  */
      if (h8300_tiny_constant_address_p (addr))
	return base_length - 4;

      /* @aa:24 is 2 bytes shorter than the longest.  */
      if (CONSTANT_P (addr))
	return base_length - 2;

      return base_length;
    }
}

/* Output an addition insn.  */

const char *
output_plussi (rtx *operands)
{
  enum machine_mode mode = GET_MODE (operands[0]);

  gcc_assert (mode == SImode);

  if (TARGET_H8300)
    {
      if (GET_CODE (operands[2]) == REG)
	return "add.w\t%f2,%f0\n\taddx\t%y2,%y0\n\taddx\t%z2,%z0";

      if (GET_CODE (operands[2]) == CONST_INT)
	{
	  HOST_WIDE_INT n = INTVAL (operands[2]);

	  if ((n & 0xffffff) == 0)
	    return "add\t%z2,%z0";
	  if ((n & 0xffff) == 0)
	    return "add\t%y2,%y0\n\taddx\t%z2,%z0";
	  if ((n & 0xff) == 0)
	    return "add\t%x2,%x0\n\taddx\t%y2,%y0\n\taddx\t%z2,%z0";
	}

      return "add\t%w2,%w0\n\taddx\t%x2,%x0\n\taddx\t%y2,%y0\n\taddx\t%z2,%z0";
    }
  else
    {
      if (GET_CODE (operands[2]) == CONST_INT
	  && register_operand (operands[1], VOIDmode))
	{
	  HOST_WIDE_INT intval = INTVAL (operands[2]);

	  if (TARGET_H8300SX && (intval >= 1 && intval <= 7))
	    return "add.l\t%S2,%S0";
	  if (TARGET_H8300SX && (intval >= -7 && intval <= -1))
	    return "sub.l\t%G2,%S0";

	  /* See if we can finish with 2 bytes.  */

	  switch ((unsigned int) intval & 0xffffffff)
	    {
	    case 0x00000001:
	    case 0x00000002:
	    case 0x00000004:
	      return "adds\t%2,%S0";

	    case 0xffffffff:
	    case 0xfffffffe:
	    case 0xfffffffc:
	      return "subs\t%G2,%S0";

	    case 0x00010000:
	    case 0x00020000:
	      operands[2] = GEN_INT (intval >> 16);
	      return "inc.w\t%2,%e0";

	    case 0xffff0000:
	    case 0xfffe0000:
	      operands[2] = GEN_INT (intval >> 16);
	      return "dec.w\t%G2,%e0";
	    }

	  /* See if we can finish with 4 bytes.  */
	  if ((intval & 0xffff) == 0)
	    {
	      operands[2] = GEN_INT (intval >> 16);
	      return "add.w\t%2,%e0";
	    }
	}

      if (GET_CODE (operands[2]) == CONST_INT && INTVAL (operands[2]) < 0)
	{
	  operands[2] = GEN_INT (-INTVAL (operands[2]));
	  return "sub.l\t%S2,%S0";
	}
      return "add.l\t%S2,%S0";
    }
}

/* ??? It would be much easier to add the h8sx stuff if a single function
   classified the addition as either inc/dec, adds/subs, add.w or add.l.  */
/* Compute the length of an addition insn.  */

unsigned int
compute_plussi_length (rtx *operands)
{
  enum machine_mode mode = GET_MODE (operands[0]);

  gcc_assert (mode == SImode);

  if (TARGET_H8300)
    {
      if (GET_CODE (operands[2]) == REG)
	return 6;

      if (GET_CODE (operands[2]) == CONST_INT)
	{
	  HOST_WIDE_INT n = INTVAL (operands[2]);

	  if ((n & 0xffffff) == 0)
	    return 2;
	  if ((n & 0xffff) == 0)
	    return 4;
	  if ((n & 0xff) == 0)
	    return 6;
	}

      return 8;
    }
  else
    {
      if (GET_CODE (operands[2]) == CONST_INT
	  && register_operand (operands[1], VOIDmode))
	{
	  HOST_WIDE_INT intval = INTVAL (operands[2]);

	  if (TARGET_H8300SX && (intval >= 1 && intval <= 7))
	    return 2;
	  if (TARGET_H8300SX && (intval >= -7 && intval <= -1))
	    return 2;

	  /* See if we can finish with 2 bytes.  */

	  switch ((unsigned int) intval & 0xffffffff)
	    {
	    case 0x00000001:
	    case 0x00000002:
	    case 0x00000004:
	      return 2;

	    case 0xffffffff:
	    case 0xfffffffe:
	    case 0xfffffffc:
	      return 2;

	    case 0x00010000:
	    case 0x00020000:
	      return 2;

	    case 0xffff0000:
	    case 0xfffe0000:
	      return 2;
	    }

	  /* See if we can finish with 4 bytes.  */
	  if ((intval & 0xffff) == 0)
	    return 4;
	}

      if (GET_CODE (operands[2]) == CONST_INT && INTVAL (operands[2]) < 0)
	return h8300_length_from_table (operands[0],
					GEN_INT (-INTVAL (operands[2])),
					&addl_length_table);
      else
	return h8300_length_from_table (operands[0], operands[2],
					&addl_length_table);
      return 6;
    }
}

/* Compute which flag bits are valid after an addition insn.  */

int
compute_plussi_cc (rtx *operands)
{
  enum machine_mode mode = GET_MODE (operands[0]);

  gcc_assert (mode == SImode);

  if (TARGET_H8300)
    {
      return CC_CLOBBER;
    }
  else
    {
      if (GET_CODE (operands[2]) == CONST_INT
	  && register_operand (operands[1], VOIDmode))
	{
	  HOST_WIDE_INT intval = INTVAL (operands[2]);

	  if (TARGET_H8300SX && (intval >= 1 && intval <= 7))
	    return CC_SET_ZN;
	  if (TARGET_H8300SX && (intval >= -7 && intval <= -1))
	    return CC_SET_ZN;

	  /* See if we can finish with 2 bytes.  */

	  switch ((unsigned int) intval & 0xffffffff)
	    {
	    case 0x00000001:
	    case 0x00000002:
	    case 0x00000004:
	      return CC_NONE_0HIT;

	    case 0xffffffff:
	    case 0xfffffffe:
	    case 0xfffffffc:
	      return CC_NONE_0HIT;

	    case 0x00010000:
	    case 0x00020000:
	      return CC_CLOBBER;

	    case 0xffff0000:
	    case 0xfffe0000:
	      return CC_CLOBBER;
	    }

	  /* See if we can finish with 4 bytes.  */
	  if ((intval & 0xffff) == 0)
	    return CC_CLOBBER;
	}

      return CC_SET_ZN;
    }
}

/* Output a logical insn.  */

const char *
output_logical_op (enum machine_mode mode, rtx *operands)
{
  /* Figure out the logical op that we need to perform.  */
  enum rtx_code code = GET_CODE (operands[3]);
  /* Pretend that every byte is affected if both operands are registers.  */
  const unsigned HOST_WIDE_INT intval =
    (unsigned HOST_WIDE_INT) ((GET_CODE (operands[2]) == CONST_INT)
			      /* Always use the full instruction if the
				 first operand is in memory.  It is better
				 to use define_splits to generate the shorter
				 sequence where valid.  */
			      && register_operand (operands[1], VOIDmode)
			      ? INTVAL (operands[2]) : 0x55555555);
  /* The determinant of the algorithm.  If we perform an AND, 0
     affects a bit.  Otherwise, 1 affects a bit.  */
  const unsigned HOST_WIDE_INT det = (code != AND) ? intval : ~intval;
  /* Break up DET into pieces.  */
  const unsigned HOST_WIDE_INT b0 = (det >>  0) & 0xff;
  const unsigned HOST_WIDE_INT b1 = (det >>  8) & 0xff;
  const unsigned HOST_WIDE_INT b2 = (det >> 16) & 0xff;
  const unsigned HOST_WIDE_INT b3 = (det >> 24) & 0xff;
  const unsigned HOST_WIDE_INT w0 = (det >>  0) & 0xffff;
  const unsigned HOST_WIDE_INT w1 = (det >> 16) & 0xffff;
  int lower_half_easy_p = 0;
  int upper_half_easy_p = 0;
  /* The name of an insn.  */
  const char *opname;
  char insn_buf[100];

  switch (code)
    {
    case AND:
      opname = "and";
      break;
    case IOR:
      opname = "or";
      break;
    case XOR:
      opname = "xor";
      break;
    default:
      gcc_unreachable ();
    }

  switch (mode)
    {
    case HImode:
      /* First, see if we can finish with one insn.  */
      if ((TARGET_H8300H || TARGET_H8300S)
	  && b0 != 0
	  && b1 != 0)
	{
	  sprintf (insn_buf, "%s.w\t%%T2,%%T0", opname);
	  output_asm_insn (insn_buf, operands);
	}
      else
	{
	  /* Take care of the lower byte.  */
	  if (b0 != 0)
	    {
	      sprintf (insn_buf, "%s\t%%s2,%%s0", opname);
	      output_asm_insn (insn_buf, operands);
	    }
	  /* Take care of the upper byte.  */
	  if (b1 != 0)
	    {
	      sprintf (insn_buf, "%s\t%%t2,%%t0", opname);
	      output_asm_insn (insn_buf, operands);
	    }
	}
      break;
    case SImode:
      if (TARGET_H8300H || TARGET_H8300S)
	{
	  /* Determine if the lower half can be taken care of in no more
	     than two bytes.  */
	  lower_half_easy_p = (b0 == 0
			       || b1 == 0
			       || (code != IOR && w0 == 0xffff));

	  /* Determine if the upper half can be taken care of in no more
	     than two bytes.  */
	  upper_half_easy_p = ((code != IOR && w1 == 0xffff)
			       || (code == AND && w1 == 0xff00));
	}

      /* Check if doing everything with one insn is no worse than
	 using multiple insns.  */
      if ((TARGET_H8300H || TARGET_H8300S)
	  && w0 != 0 && w1 != 0
	  && !(lower_half_easy_p && upper_half_easy_p)
	  && !(code == IOR && w1 == 0xffff
	       && (w0 & 0x8000) != 0 && lower_half_easy_p))
	{
	  sprintf (insn_buf, "%s.l\t%%S2,%%S0", opname);
	  output_asm_insn (insn_buf, operands);
	}
      else
	{
	  /* Take care of the lower and upper words individually.  For
	     each word, we try different methods in the order of

	     1) the special insn (in case of AND or XOR),
	     2) the word-wise insn, and
	     3) The byte-wise insn.  */
	  if (w0 == 0xffff
	      && (TARGET_H8300 ? (code == AND) : (code != IOR)))
	    output_asm_insn ((code == AND)
			     ? "sub.w\t%f0,%f0" : "not.w\t%f0",
			     operands);
	  else if ((TARGET_H8300H || TARGET_H8300S)
		   && (b0 != 0)
		   && (b1 != 0))
	    {
	      sprintf (insn_buf, "%s.w\t%%f2,%%f0", opname);
	      output_asm_insn (insn_buf, operands);
	    }
	  else
	    {
	      if (b0 != 0)
		{
		  sprintf (insn_buf, "%s\t%%w2,%%w0", opname);
		  output_asm_insn (insn_buf, operands);
		}
	      if (b1 != 0)
		{
		  sprintf (insn_buf, "%s\t%%x2,%%x0", opname);
		  output_asm_insn (insn_buf, operands);
		}
	    }

	  if ((w1 == 0xffff)
	      && (TARGET_H8300 ? (code == AND) : (code != IOR)))
	    output_asm_insn ((code == AND)
			     ? "sub.w\t%e0,%e0" : "not.w\t%e0",
			     operands);
	  else if ((TARGET_H8300H || TARGET_H8300S)
		   && code == IOR
		   && w1 == 0xffff
		   && (w0 & 0x8000) != 0)
	    {
	      output_asm_insn ("exts.l\t%S0", operands);
	    }
	  else if ((TARGET_H8300H || TARGET_H8300S)
		   && code == AND
		   && w1 == 0xff00)
	    {
	      output_asm_insn ("extu.w\t%e0", operands);
	    }
	  else if (TARGET_H8300H || TARGET_H8300S)
	    {
	      if (w1 != 0)
		{
		  sprintf (insn_buf, "%s.w\t%%e2,%%e0", opname);
		  output_asm_insn (insn_buf, operands);
		}
	    }
	  else
	    {
	      if (b2 != 0)
		{
		  sprintf (insn_buf, "%s\t%%y2,%%y0", opname);
		  output_asm_insn (insn_buf, operands);
		}
	      if (b3 != 0)
		{
		  sprintf (insn_buf, "%s\t%%z2,%%z0", opname);
		  output_asm_insn (insn_buf, operands);
		}
	    }
	}
      break;
    default:
      gcc_unreachable ();
    }
  return "";
}

/* Compute the length of a logical insn.  */

unsigned int
compute_logical_op_length (enum machine_mode mode, rtx *operands)
{
  /* Figure out the logical op that we need to perform.  */
  enum rtx_code code = GET_CODE (operands[3]);
  /* Pretend that every byte is affected if both operands are registers.  */
  const unsigned HOST_WIDE_INT intval =
    (unsigned HOST_WIDE_INT) ((GET_CODE (operands[2]) == CONST_INT)
			      /* Always use the full instruction if the
				 first operand is in memory.  It is better
				 to use define_splits to generate the shorter
				 sequence where valid.  */
			      && register_operand (operands[1], VOIDmode)
			      ? INTVAL (operands[2]) : 0x55555555);
  /* The determinant of the algorithm.  If we perform an AND, 0
     affects a bit.  Otherwise, 1 affects a bit.  */
  const unsigned HOST_WIDE_INT det = (code != AND) ? intval : ~intval;
  /* Break up DET into pieces.  */
  const unsigned HOST_WIDE_INT b0 = (det >>  0) & 0xff;
  const unsigned HOST_WIDE_INT b1 = (det >>  8) & 0xff;
  const unsigned HOST_WIDE_INT b2 = (det >> 16) & 0xff;
  const unsigned HOST_WIDE_INT b3 = (det >> 24) & 0xff;
  const unsigned HOST_WIDE_INT w0 = (det >>  0) & 0xffff;
  const unsigned HOST_WIDE_INT w1 = (det >> 16) & 0xffff;
  int lower_half_easy_p = 0;
  int upper_half_easy_p = 0;
  /* Insn length.  */
  unsigned int length = 0;

  switch (mode)
    {
    case HImode:
      /* First, see if we can finish with one insn.  */
      if ((TARGET_H8300H || TARGET_H8300S)
	  && b0 != 0
	  && b1 != 0)
	{
	  length = h8300_length_from_table (operands[1], operands[2],
					    &logicw_length_table);
	}
      else
	{
	  /* Take care of the lower byte.  */
	  if (b0 != 0)
	    length += 2;

	  /* Take care of the upper byte.  */
	  if (b1 != 0)
	    length += 2;
	}
      break;
    case SImode:
      if (TARGET_H8300H || TARGET_H8300S)
	{
	  /* Determine if the lower half can be taken care of in no more
	     than two bytes.  */
	  lower_half_easy_p = (b0 == 0
			       || b1 == 0
			       || (code != IOR && w0 == 0xffff));

	  /* Determine if the upper half can be taken care of in no more
	     than two bytes.  */
	  upper_half_easy_p = ((code != IOR && w1 == 0xffff)
			       || (code == AND && w1 == 0xff00));
	}

      /* Check if doing everything with one insn is no worse than
	 using multiple insns.  */
      if ((TARGET_H8300H || TARGET_H8300S)
	  && w0 != 0 && w1 != 0
	  && !(lower_half_easy_p && upper_half_easy_p)
	  && !(code == IOR && w1 == 0xffff
	       && (w0 & 0x8000) != 0 && lower_half_easy_p))
	{
	  length = h8300_length_from_table (operands[1], operands[2],
					    &logicl_length_table);
	}
      else
	{
	  /* Take care of the lower and upper words individually.  For
	     each word, we try different methods in the order of

	     1) the special insn (in case of AND or XOR),
	     2) the word-wise insn, and
	     3) The byte-wise insn.  */
	  if (w0 == 0xffff
	      && (TARGET_H8300 ? (code == AND) : (code != IOR)))
	    {
	      length += 2;
	    }
	  else if ((TARGET_H8300H || TARGET_H8300S)
		   && (b0 != 0)
		   && (b1 != 0))
	    {
	      length += 4;
	    }
	  else
	    {
	      if (b0 != 0)
		length += 2;

	      if (b1 != 0)
		length += 2;
	    }

	  if (w1 == 0xffff
	      && (TARGET_H8300 ? (code == AND) : (code != IOR)))
	    {
	      length += 2;
	    }
	  else if ((TARGET_H8300H || TARGET_H8300S)
		   && code == IOR
		   && w1 == 0xffff
		   && (w0 & 0x8000) != 0)
	    {
	      length += 2;
	    }
	  else if ((TARGET_H8300H || TARGET_H8300S)
		   && code == AND
		   && w1 == 0xff00)
	    {
	      length += 2;
	    }
	  else if (TARGET_H8300H || TARGET_H8300S)
	    {
	      if (w1 != 0)
		length += 4;
	    }
	  else
	    {
	      if (b2 != 0)
		length += 2;

	      if (b3 != 0)
		length += 2;
	    }
	}
      break;
    default:
      gcc_unreachable ();
    }
  return length;
}

/* Compute which flag bits are valid after a logical insn.  */

int
compute_logical_op_cc (enum machine_mode mode, rtx *operands)
{
  /* Figure out the logical op that we need to perform.  */
  enum rtx_code code = GET_CODE (operands[3]);
  /* Pretend that every byte is affected if both operands are registers.  */
  const unsigned HOST_WIDE_INT intval =
    (unsigned HOST_WIDE_INT) ((GET_CODE (operands[2]) == CONST_INT)
			      /* Always use the full instruction if the
				 first operand is in memory.  It is better
				 to use define_splits to generate the shorter
				 sequence where valid.  */
			      && register_operand (operands[1], VOIDmode)
			      ? INTVAL (operands[2]) : 0x55555555);
  /* The determinant of the algorithm.  If we perform an AND, 0
     affects a bit.  Otherwise, 1 affects a bit.  */
  const unsigned HOST_WIDE_INT det = (code != AND) ? intval : ~intval;
  /* Break up DET into pieces.  */
  const unsigned HOST_WIDE_INT b0 = (det >>  0) & 0xff;
  const unsigned HOST_WIDE_INT b1 = (det >>  8) & 0xff;
  const unsigned HOST_WIDE_INT w0 = (det >>  0) & 0xffff;
  const unsigned HOST_WIDE_INT w1 = (det >> 16) & 0xffff;
  int lower_half_easy_p = 0;
  int upper_half_easy_p = 0;
  /* Condition code.  */
  enum attr_cc cc = CC_CLOBBER;

  switch (mode)
    {
    case HImode:
      /* First, see if we can finish with one insn.  */
      if ((TARGET_H8300H || TARGET_H8300S)
	  && b0 != 0
	  && b1 != 0)
	{
	  cc = CC_SET_ZNV;
	}
      break;
    case SImode:
      if (TARGET_H8300H || TARGET_H8300S)
	{
	  /* Determine if the lower half can be taken care of in no more
	     than two bytes.  */
	  lower_half_easy_p = (b0 == 0
			       || b1 == 0
			       || (code != IOR && w0 == 0xffff));

	  /* Determine if the upper half can be taken care of in no more
	     than two bytes.  */
	  upper_half_easy_p = ((code != IOR && w1 == 0xffff)
			       || (code == AND && w1 == 0xff00));
	}

      /* Check if doing everything with one insn is no worse than
	 using multiple insns.  */
      if ((TARGET_H8300H || TARGET_H8300S)
	  && w0 != 0 && w1 != 0
	  && !(lower_half_easy_p && upper_half_easy_p)
	  && !(code == IOR && w1 == 0xffff
	       && (w0 & 0x8000) != 0 && lower_half_easy_p))
	{
	  cc = CC_SET_ZNV;
	}
      else
	{
	  if ((TARGET_H8300H || TARGET_H8300S)
	      && code == IOR
	      && w1 == 0xffff
	      && (w0 & 0x8000) != 0)
	    {
	      cc = CC_SET_ZNV;
	    }
	}
      break;
    default:
      gcc_unreachable ();
    }
  return cc;
}

/* Expand a conditional branch.  */

void
h8300_expand_branch (enum rtx_code code, rtx label)
{
  rtx tmp;

  tmp = gen_rtx_fmt_ee (code, VOIDmode, cc0_rtx, const0_rtx);
  tmp = gen_rtx_IF_THEN_ELSE (VOIDmode, tmp,
			      gen_rtx_LABEL_REF (VOIDmode, label),
			      pc_rtx);
  emit_jump_insn (gen_rtx_SET (VOIDmode, pc_rtx, tmp));
}

/* Shifts.

   We devote a fair bit of code to getting efficient shifts since we
   can only shift one bit at a time on the H8/300 and H8/300H and only
   one or two bits at a time on the H8S.

   All shift code falls into one of the following ways of
   implementation:

   o SHIFT_INLINE: Emit straight line code for the shift; this is used
     when a straight line shift is about the same size or smaller than
     a loop.

   o SHIFT_ROT_AND: Rotate the value the opposite direction, then mask
     off the bits we don't need.  This is used when only a few of the
     bits in the original value will survive in the shifted value.

   o SHIFT_SPECIAL: Often it's possible to move a byte or a word to
     simulate a shift by 8, 16, or 24 bits.  Once moved, a few inline
     shifts can be added if the shift count is slightly more than 8 or
     16.  This case also includes other oddballs that are not worth
     explaining here.

   o SHIFT_LOOP: Emit a loop using one (or two on H8S) bit shifts.

   For each shift count, we try to use code that has no trade-off
   between code size and speed whenever possible.

   If the trade-off is unavoidable, we try to be reasonable.
   Specifically, the fastest version is one instruction longer than
   the shortest version, we take the fastest version.  We also provide
   the use a way to switch back to the shortest version with -Os.

   For the details of the shift algorithms for various shift counts,
   refer to shift_alg_[qhs]i.  */

/* Classify a shift with the given mode and code.  OP is the shift amount.  */

enum h8sx_shift_type
h8sx_classify_shift (enum machine_mode mode, enum rtx_code code, rtx op)
{
  if (!TARGET_H8300SX)
    return H8SX_SHIFT_NONE;

  switch (code)
    {
    case ASHIFT:
    case LSHIFTRT:
      /* Check for variable shifts (shll Rs,Rd and shlr Rs,Rd).  */
      if (GET_CODE (op) != CONST_INT)
	return H8SX_SHIFT_BINARY;

      /* Reject out-of-range shift amounts.  */
      if (INTVAL (op) <= 0 || INTVAL (op) >= GET_MODE_BITSIZE (mode))
	return H8SX_SHIFT_NONE;

      /* Power-of-2 shifts are effectively unary operations.  */
      if (exact_log2 (INTVAL (op)) >= 0)
	return H8SX_SHIFT_UNARY;

      return H8SX_SHIFT_BINARY;

    case ASHIFTRT:
      if (op == const1_rtx || op == const2_rtx)
	return H8SX_SHIFT_UNARY;
      return H8SX_SHIFT_NONE;

    case ROTATE:
      if (GET_CODE (op) == CONST_INT
	  && (INTVAL (op) == 1
	      || INTVAL (op) == 2
	      || INTVAL (op) == GET_MODE_BITSIZE (mode) - 2
	      || INTVAL (op) == GET_MODE_BITSIZE (mode) - 1))
	return H8SX_SHIFT_UNARY;
      return H8SX_SHIFT_NONE;

    default:
      return H8SX_SHIFT_NONE;
    }
}

/* Return the asm template for a single h8sx shift instruction.
   OPERANDS[0] and OPERANDS[1] are the destination, OPERANDS[2]
   is the source and OPERANDS[3] is the shift.  SUFFIX is the
   size suffix ('b', 'w' or 'l') and OPTYPE is the print_operand
   prefix for the destination operand.  */

const char *
output_h8sx_shift (rtx *operands, int suffix, int optype)
{
  static char buffer[16];
  const char *stem;

  switch (GET_CODE (operands[3]))
    {
    case ASHIFT:
      stem = "shll";
      break;

    case ASHIFTRT:
      stem = "shar";
      break;

    case LSHIFTRT:
      stem = "shlr";
      break;

    case ROTATE:
      stem = "rotl";
      if (INTVAL (operands[2]) > 2)
	{
	  /* This is really a right rotate.  */
	  operands[2] = GEN_INT (GET_MODE_BITSIZE (GET_MODE (operands[0]))
				 - INTVAL (operands[2]));
	  stem = "rotr";
	}
      break;

    default:
      gcc_unreachable ();
    }
  if (operands[2] == const1_rtx)
    sprintf (buffer, "%s.%c\t%%%c0", stem, suffix, optype);
  else
    sprintf (buffer, "%s.%c\t%%X2,%%%c0", stem, suffix, optype);
  return buffer;
}

/* Emit code to do shifts.  */

bool
expand_a_shift (enum machine_mode mode, int code, rtx operands[])
{
  switch (h8sx_classify_shift (mode, code, operands[2]))
    {
    case H8SX_SHIFT_BINARY:
      operands[1] = force_reg (mode, operands[1]);
      return false;

    case H8SX_SHIFT_UNARY:
      return false;

    case H8SX_SHIFT_NONE:
      break;
    }

  emit_move_insn (operands[0], operands[1]);

  /* Need a loop to get all the bits we want  - we generate the
     code at emit time, but need to allocate a scratch reg now.  */

  emit_insn (gen_rtx_PARALLEL
	     (VOIDmode,
	      gen_rtvec (2,
			 gen_rtx_SET (VOIDmode, operands[0],
				      gen_rtx_fmt_ee (code, mode,
						      operands[0], operands[2])),
			 gen_rtx_CLOBBER (VOIDmode,
					  gen_rtx_SCRATCH (QImode)))));
  return true;
}

/* Symbols of the various modes which can be used as indices.  */

enum shift_mode
{
  QIshift, HIshift, SIshift
};

/* For single bit shift insns, record assembler and what bits of the
   condition code are valid afterwards (represented as various CC_FOO
   bits, 0 means CC isn't left in a usable state).  */

struct shift_insn
{
  const char *const assembler;
  const int cc_valid;
};

/* Assembler instruction shift table.

   These tables are used to look up the basic shifts.
   They are indexed by cpu, shift_type, and mode.  */

static const struct shift_insn shift_one[2][3][3] =
{
/* H8/300 */
  {
/* SHIFT_ASHIFT */
    {
      { "shll\t%X0", CC_SET_ZNV },
      { "add.w\t%T0,%T0", CC_SET_ZN },
      { "add.w\t%f0,%f0\n\taddx\t%y0,%y0\n\taddx\t%z0,%z0", CC_CLOBBER }
    },
/* SHIFT_LSHIFTRT */
    {
      { "shlr\t%X0", CC_SET_ZNV },
      { "shlr\t%t0\n\trotxr\t%s0", CC_CLOBBER },
      { "shlr\t%z0\n\trotxr\t%y0\n\trotxr\t%x0\n\trotxr\t%w0", CC_CLOBBER }
    },
/* SHIFT_ASHIFTRT */
    {
      { "shar\t%X0", CC_SET_ZNV },
      { "shar\t%t0\n\trotxr\t%s0", CC_CLOBBER },
      { "shar\t%z0\n\trotxr\t%y0\n\trotxr\t%x0\n\trotxr\t%w0", CC_CLOBBER }
    }
  },
/* H8/300H */
  {
/* SHIFT_ASHIFT */
    {
      { "shll.b\t%X0", CC_SET_ZNV },
      { "shll.w\t%T0", CC_SET_ZNV },
      { "shll.l\t%S0", CC_SET_ZNV }
    },
/* SHIFT_LSHIFTRT */
    {
      { "shlr.b\t%X0", CC_SET_ZNV },
      { "shlr.w\t%T0", CC_SET_ZNV },
      { "shlr.l\t%S0", CC_SET_ZNV }
    },
/* SHIFT_ASHIFTRT */
    {
      { "shar.b\t%X0", CC_SET_ZNV },
      { "shar.w\t%T0", CC_SET_ZNV },
      { "shar.l\t%S0", CC_SET_ZNV }
    }
  }
};

static const struct shift_insn shift_two[3][3] =
{
/* SHIFT_ASHIFT */
    {
      { "shll.b\t#2,%X0", CC_SET_ZNV },
      { "shll.w\t#2,%T0", CC_SET_ZNV },
      { "shll.l\t#2,%S0", CC_SET_ZNV }
    },
/* SHIFT_LSHIFTRT */
    {
      { "shlr.b\t#2,%X0", CC_SET_ZNV },
      { "shlr.w\t#2,%T0", CC_SET_ZNV },
      { "shlr.l\t#2,%S0", CC_SET_ZNV }
    },
/* SHIFT_ASHIFTRT */
    {
      { "shar.b\t#2,%X0", CC_SET_ZNV },
      { "shar.w\t#2,%T0", CC_SET_ZNV },
      { "shar.l\t#2,%S0", CC_SET_ZNV }
    }
};

/* Rotates are organized by which shift they'll be used in implementing.
   There's no need to record whether the cc is valid afterwards because
   it is the AND insn that will decide this.  */

static const char *const rotate_one[2][3][3] =
{
/* H8/300 */
  {
/* SHIFT_ASHIFT */
    {
      "rotr\t%X0",
      "shlr\t%t0\n\trotxr\t%s0\n\tbst\t#7,%t0",
      0
    },
/* SHIFT_LSHIFTRT */
    {
      "rotl\t%X0",
      "shll\t%s0\n\trotxl\t%t0\n\tbst\t#0,%s0",
      0
    },
/* SHIFT_ASHIFTRT */
    {
      "rotl\t%X0",
      "shll\t%s0\n\trotxl\t%t0\n\tbst\t#0,%s0",
      0
    }
  },
/* H8/300H */
  {
/* SHIFT_ASHIFT */
    {
      "rotr.b\t%X0",
      "rotr.w\t%T0",
      "rotr.l\t%S0"
    },
/* SHIFT_LSHIFTRT */
    {
      "rotl.b\t%X0",
      "rotl.w\t%T0",
      "rotl.l\t%S0"
    },
/* SHIFT_ASHIFTRT */
    {
      "rotl.b\t%X0",
      "rotl.w\t%T0",
      "rotl.l\t%S0"
    }
  }
};

static const char *const rotate_two[3][3] =
{
/* SHIFT_ASHIFT */
    {
      "rotr.b\t#2,%X0",
      "rotr.w\t#2,%T0",
      "rotr.l\t#2,%S0"
    },
/* SHIFT_LSHIFTRT */
    {
      "rotl.b\t#2,%X0",
      "rotl.w\t#2,%T0",
      "rotl.l\t#2,%S0"
    },
/* SHIFT_ASHIFTRT */
    {
      "rotl.b\t#2,%X0",
      "rotl.w\t#2,%T0",
      "rotl.l\t#2,%S0"
    }
};

struct shift_info {
  /* Shift algorithm.  */
  enum shift_alg alg;

  /* The number of bits to be shifted by shift1 and shift2.  Valid
     when ALG is SHIFT_SPECIAL.  */
  unsigned int remainder;

  /* Special insn for a shift.  Valid when ALG is SHIFT_SPECIAL.  */
  const char *special;

  /* Insn for a one-bit shift.  Valid when ALG is either SHIFT_INLINE
     or SHIFT_SPECIAL, and REMAINDER is nonzero.  */
  const char *shift1;

  /* Insn for a two-bit shift.  Valid when ALG is either SHIFT_INLINE
     or SHIFT_SPECIAL, and REMAINDER is nonzero.  */
  const char *shift2;

  /* CC status for SHIFT_INLINE.  */
  int cc_inline;

  /* CC status  for SHIFT_SPECIAL.  */
  int cc_special;
};

static void get_shift_alg (enum shift_type,
			   enum shift_mode, unsigned int,
			   struct shift_info *);

/* Given SHIFT_TYPE, SHIFT_MODE, and shift count COUNT, determine the
   best algorithm for doing the shift.  The assembler code is stored
   in the pointers in INFO.  We achieve the maximum efficiency in most
   cases when !TARGET_H8300.  In case of TARGET_H8300, shifts in
   SImode in particular have a lot of room to optimize.

   We first determine the strategy of the shift algorithm by a table
   lookup.  If that tells us to use a hand crafted assembly code, we
   go into the big switch statement to find what that is.  Otherwise,
   we resort to a generic way, such as inlining.  In either case, the
   result is returned through INFO.  */

static void
get_shift_alg (enum shift_type shift_type, enum shift_mode shift_mode,
	       unsigned int count, struct shift_info *info)
{
  enum h8_cpu cpu;

  /* Find the target CPU.  */
  if (TARGET_H8300)
    cpu = H8_300;
  else if (TARGET_H8300H)
    cpu = H8_300H;
  else
    cpu = H8_S;

  /* Find the shift algorithm.  */
  info->alg = SHIFT_LOOP;
  switch (shift_mode)
    {
    case QIshift:
      if (count < GET_MODE_BITSIZE (QImode))
	info->alg = shift_alg_qi[cpu][shift_type][count];
      break;

    case HIshift:
      if (count < GET_MODE_BITSIZE (HImode))
	info->alg = shift_alg_hi[cpu][shift_type][count];
      break;

    case SIshift:
      if (count < GET_MODE_BITSIZE (SImode))
	info->alg = shift_alg_si[cpu][shift_type][count];
      break;

    default:
      gcc_unreachable ();
    }

  /* Fill in INFO.  Return unless we have SHIFT_SPECIAL.  */
  switch (info->alg)
    {
    case SHIFT_INLINE:
      info->remainder = count;
      /* Fall through.  */

    case SHIFT_LOOP:
      /* It is up to the caller to know that looping clobbers cc.  */
      info->shift1 = shift_one[cpu_type][shift_type][shift_mode].assembler;
      info->shift2 = shift_two[shift_type][shift_mode].assembler;
      info->cc_inline = shift_one[cpu_type][shift_type][shift_mode].cc_valid;
      goto end;

    case SHIFT_ROT_AND:
      info->shift1 = rotate_one[cpu_type][shift_type][shift_mode];
      info->shift2 = rotate_two[shift_type][shift_mode];
      info->cc_inline = CC_CLOBBER;
      goto end;

    case SHIFT_SPECIAL:
      /* REMAINDER is 0 for most cases, so initialize it to 0.  */
      info->remainder = 0;
      info->shift1 = shift_one[cpu_type][shift_type][shift_mode].assembler;
      info->shift2 = shift_two[shift_type][shift_mode].assembler;
      info->cc_inline = shift_one[cpu_type][shift_type][shift_mode].cc_valid;
      info->cc_special = CC_CLOBBER;
      break;
    }

  /* Here we only deal with SHIFT_SPECIAL.  */
  switch (shift_mode)
    {
    case QIshift:
      /* For ASHIFTRT by 7 bits, the sign bit is simply replicated
	 through the entire value.  */
      gcc_assert (shift_type == SHIFT_ASHIFTRT && count == 7);
      info->special = "shll\t%X0\n\tsubx\t%X0,%X0";
      goto end;

    case HIshift:
      if (count == 7)
	{
	  switch (shift_type)
	    {
	    case SHIFT_ASHIFT:
	      if (TARGET_H8300)
		info->special = "shar.b\t%t0\n\tmov.b\t%s0,%t0\n\trotxr.b\t%t0\n\trotr.b\t%s0\n\tand.b\t#0x80,%s0";
	      else
		info->special = "shar.b\t%t0\n\tmov.b\t%s0,%t0\n\trotxr.w\t%T0\n\tand.b\t#0x80,%s0";
	      goto end;
	    case SHIFT_LSHIFTRT:
	      if (TARGET_H8300)
		info->special = "shal.b\t%s0\n\tmov.b\t%t0,%s0\n\trotxl.b\t%s0\n\trotl.b\t%t0\n\tand.b\t#0x01,%t0";
	      else
		info->special = "shal.b\t%s0\n\tmov.b\t%t0,%s0\n\trotxl.w\t%T0\n\tand.b\t#0x01,%t0";
	      goto end;
	    case SHIFT_ASHIFTRT:
	      info->special = "shal.b\t%s0\n\tmov.b\t%t0,%s0\n\trotxl.b\t%s0\n\tsubx\t%t0,%t0";
	      goto end;
	    }
	}
      else if ((8 <= count && count <= 13)
	       || (TARGET_H8300S && count == 14))
	{
	  info->remainder = count - 8;

	  switch (shift_type)
	    {
	    case SHIFT_ASHIFT:
	      info->special = "mov.b\t%s0,%t0\n\tsub.b\t%s0,%s0";
	      goto end;
	    case SHIFT_LSHIFTRT:
	      if (TARGET_H8300)
		{
		  info->special = "mov.b\t%t0,%s0\n\tsub.b\t%t0,%t0";
		  info->shift1  = "shlr.b\t%s0";
		  info->cc_inline = CC_SET_ZNV;
		}
	      else
		{
		  info->special = "mov.b\t%t0,%s0\n\textu.w\t%T0";
		  info->cc_special = CC_SET_ZNV;
		}
	      goto end;
	    case SHIFT_ASHIFTRT:
	      if (TARGET_H8300)
		{
		  info->special = "mov.b\t%t0,%s0\n\tbld\t#7,%s0\n\tsubx\t%t0,%t0";
		  info->shift1  = "shar.b\t%s0";
		}
	      else
		{
		  info->special = "mov.b\t%t0,%s0\n\texts.w\t%T0";
		  info->cc_special = CC_SET_ZNV;
		}
	      goto end;
	    }
	}
      else if (count == 14)
	{
	  switch (shift_type)
	    {
	    case SHIFT_ASHIFT:
	      if (TARGET_H8300)
		info->special = "mov.b\t%s0,%t0\n\trotr.b\t%t0\n\trotr.b\t%t0\n\tand.b\t#0xC0,%t0\n\tsub.b\t%s0,%s0";
	      goto end;
	    case SHIFT_LSHIFTRT:
	      if (TARGET_H8300)
		info->special = "mov.b\t%t0,%s0\n\trotl.b\t%s0\n\trotl.b\t%s0\n\tand.b\t#3,%s0\n\tsub.b\t%t0,%t0";
	      goto end;
	    case SHIFT_ASHIFTRT:
	      if (TARGET_H8300)
		info->special = "mov.b\t%t0,%s0\n\tshll.b\t%s0\n\tsubx.b\t%t0,%t0\n\tshll.b\t%s0\n\tmov.b\t%t0,%s0\n\tbst.b\t#0,%s0";
	      else if (TARGET_H8300H)
		{
		  info->special = "shll.b\t%t0\n\tsubx.b\t%s0,%s0\n\tshll.b\t%t0\n\trotxl.b\t%s0\n\texts.w\t%T0";
		  info->cc_special = CC_SET_ZNV;
		}
	      else /* TARGET_H8300S */
		gcc_unreachable ();
	      goto end;
	    }
	}
      else if (count == 15)
	{
	  switch (shift_type)
	    {
	    case SHIFT_ASHIFT:
	      info->special = "bld\t#0,%s0\n\txor\t%s0,%s0\n\txor\t%t0,%t0\n\tbst\t#7,%t0";
	      goto end;
	    case SHIFT_LSHIFTRT:
	      info->special = "bld\t#7,%t0\n\txor\t%s0,%s0\n\txor\t%t0,%t0\n\tbst\t#0,%s0";
	      goto end;
	    case SHIFT_ASHIFTRT:
	      info->special = "shll\t%t0\n\tsubx\t%t0,%t0\n\tmov.b\t%t0,%s0";
	      goto end;
	    }
	}
      gcc_unreachable ();

    case SIshift:
      if (TARGET_H8300 && 8 <= count && count <= 9)
	{
	  info->remainder = count - 8;

	  switch (shift_type)
	    {
	    case SHIFT_ASHIFT:
	      info->special = "mov.b\t%y0,%z0\n\tmov.b\t%x0,%y0\n\tmov.b\t%w0,%x0\n\tsub.b\t%w0,%w0";
	      goto end;
	    case SHIFT_LSHIFTRT:
	      info->special = "mov.b\t%x0,%w0\n\tmov.b\t%y0,%x0\n\tmov.b\t%z0,%y0\n\tsub.b\t%z0,%z0";
	      info->shift1  = "shlr\t%y0\n\trotxr\t%x0\n\trotxr\t%w0";
	      goto end;
	    case SHIFT_ASHIFTRT:
	      info->special = "mov.b\t%x0,%w0\n\tmov.b\t%y0,%x0\n\tmov.b\t%z0,%y0\n\tshll\t%z0\n\tsubx\t%z0,%z0";
	      goto end;
	    }
	}
      else if (count == 8 && !TARGET_H8300)
	{
	  switch (shift_type)
	    {
	    case SHIFT_ASHIFT:
	      info->special = "mov.w\t%e0,%f4\n\tmov.b\t%s4,%t4\n\tmov.b\t%t0,%s4\n\tmov.b\t%s0,%t0\n\tsub.b\t%s0,%s0\n\tmov.w\t%f4,%e0";
	      goto end;
	    case SHIFT_LSHIFTRT:
	      info->special = "mov.w\t%e0,%f4\n\tmov.b\t%t0,%s0\n\tmov.b\t%s4,%t0\n\tmov.b\t%t4,%s4\n\textu.w\t%f4\n\tmov.w\t%f4,%e0";
	      goto end;
	    case SHIFT_ASHIFTRT:
	      info->special = "mov.w\t%e0,%f4\n\tmov.b\t%t0,%s0\n\tmov.b\t%s4,%t0\n\tmov.b\t%t4,%s4\n\texts.w\t%f4\n\tmov.w\t%f4,%e0";
	      goto end;
	    }
	}
      else if (count == 15 && TARGET_H8300)
	{
	  switch (shift_type)
	    {
	    case SHIFT_ASHIFT:
	      gcc_unreachable ();
	    case SHIFT_LSHIFTRT:
	      info->special = "bld\t#7,%z0\n\tmov.w\t%e0,%f0\n\txor\t%y0,%y0\n\txor\t%z0,%z0\n\trotxl\t%w0\n\trotxl\t%x0\n\trotxl\t%y0";
	      goto end;
	    case SHIFT_ASHIFTRT:
	      info->special = "bld\t#7,%z0\n\tmov.w\t%e0,%f0\n\trotxl\t%w0\n\trotxl\t%x0\n\tsubx\t%y0,%y0\n\tsubx\t%z0,%z0";
	      goto end;
	    }
	}
      else if (count == 15 && !TARGET_H8300)
	{
	  switch (shift_type)
	    {
	    case SHIFT_ASHIFT:
	      info->special = "shlr.w\t%e0\n\tmov.w\t%f0,%e0\n\txor.w\t%f0,%f0\n\trotxr.l\t%S0";
	      info->cc_special = CC_SET_ZNV;
	      goto end;
	    case SHIFT_LSHIFTRT:
	      info->special = "shll.w\t%f0\n\tmov.w\t%e0,%f0\n\txor.w\t%e0,%e0\n\trotxl.l\t%S0";
	      info->cc_special = CC_SET_ZNV;
	      goto end;
	    case SHIFT_ASHIFTRT:
	      gcc_unreachable ();
	    }
	}
      else if ((TARGET_H8300 && 16 <= count && count <= 20)
	       || (TARGET_H8300H && 16 <= count && count <= 19)
	       || (TARGET_H8300S && 16 <= count && count <= 21))
	{
	  info->remainder = count - 16;

	  switch (shift_type)
	    {
	    case SHIFT_ASHIFT:
	      info->special = "mov.w\t%f0,%e0\n\tsub.w\t%f0,%f0";
	      if (TARGET_H8300)
		info->shift1 = "add.w\t%e0,%e0";
	      goto end;
	    case SHIFT_LSHIFTRT:
	      if (TARGET_H8300)
		{
		  info->special = "mov.w\t%e0,%f0\n\tsub.w\t%e0,%e0";
		  info->shift1  = "shlr\t%x0\n\trotxr\t%w0";
		}
	      else
		{
		  info->special = "mov.w\t%e0,%f0\n\textu.l\t%S0";
		  info->cc_special = CC_SET_ZNV;
		}
	      goto end;
	    case SHIFT_ASHIFTRT:
	      if (TARGET_H8300)
		{
		  info->special = "mov.w\t%e0,%f0\n\tshll\t%z0\n\tsubx\t%z0,%z0\n\tmov.b\t%z0,%y0";
		  info->shift1  = "shar\t%x0\n\trotxr\t%w0";
		}
	      else
		{
		  info->special = "mov.w\t%e0,%f0\n\texts.l\t%S0";
		  info->cc_special = CC_SET_ZNV;
		}
	      goto end;
	    }
	}
      else if (TARGET_H8300 && 24 <= count && count <= 28)
	{
	  info->remainder = count - 24;

	  switch (shift_type)
	    {
	    case SHIFT_ASHIFT:
	      info->special = "mov.b\t%w0,%z0\n\tsub.b\t%y0,%y0\n\tsub.w\t%f0,%f0";
	      info->shift1  = "shll.b\t%z0";
	      info->cc_inline = CC_SET_ZNV;
	      goto end;
	    case SHIFT_LSHIFTRT:
	      info->special = "mov.b\t%z0,%w0\n\tsub.b\t%x0,%x0\n\tsub.w\t%e0,%e0";
	      info->shift1  = "shlr.b\t%w0";
	      info->cc_inline = CC_SET_ZNV;
	      goto end;
	    case SHIFT_ASHIFTRT:
	      info->special = "mov.b\t%z0,%w0\n\tbld\t#7,%w0\n\tsubx\t%x0,%x0\n\tsubx\t%x0,%x0\n\tsubx\t%x0,%x0";
	      info->shift1  = "shar.b\t%w0";
	      info->cc_inline = CC_SET_ZNV;
	      goto end;
	    }
	}
      else if ((TARGET_H8300H && count == 24)
	       || (TARGET_H8300S && 24 <= count && count <= 25))
	{
	  info->remainder = count - 24;

	  switch (shift_type)
	    {
	    case SHIFT_ASHIFT:
	      info->special = "mov.b\t%s0,%t0\n\tsub.b\t%s0,%s0\n\tmov.w\t%f0,%e0\n\tsub.w\t%f0,%f0";
	      goto end;
	    case SHIFT_LSHIFTRT:
	      info->special = "mov.w\t%e0,%f0\n\tmov.b\t%t0,%s0\n\textu.w\t%f0\n\textu.l\t%S0";
	      info->cc_special = CC_SET_ZNV;
	      goto end;
	    case SHIFT_ASHIFTRT:
	      info->special = "mov.w\t%e0,%f0\n\tmov.b\t%t0,%s0\n\texts.w\t%f0\n\texts.l\t%S0";
	      info->cc_special = CC_SET_ZNV;
	      goto end;
	    }
	}
      else if (!TARGET_H8300 && count == 28)
	{
	  switch (shift_type)
	    {
	    case SHIFT_ASHIFT:
	      if (TARGET_H8300H)
		info->special = "sub.w\t%e0,%e0\n\trotr.l\t%S0\n\trotr.l\t%S0\n\trotr.l\t%S0\n\trotr.l\t%S0\n\tsub.w\t%f0,%f0";
	      else
		info->special = "sub.w\t%e0,%e0\n\trotr.l\t#2,%S0\n\trotr.l\t#2,%S0\n\tsub.w\t%f0,%f0";
	      goto end;
	    case SHIFT_LSHIFTRT:
	      if (TARGET_H8300H)
		{
		  info->special = "sub.w\t%f0,%f0\n\trotl.l\t%S0\n\trotl.l\t%S0\n\trotl.l\t%S0\n\trotl.l\t%S0\n\textu.l\t%S0";
		  info->cc_special = CC_SET_ZNV;
		}
	      else
		info->special = "sub.w\t%f0,%f0\n\trotl.l\t#2,%S0\n\trotl.l\t#2,%S0\n\textu.l\t%S0";
	      goto end;
	    case SHIFT_ASHIFTRT:
	      gcc_unreachable ();
	    }
	}
      else if (!TARGET_H8300 && count == 29)
	{
	  switch (shift_type)
	    {
	    case SHIFT_ASHIFT:
	      if (TARGET_H8300H)
		info->special = "sub.w\t%e0,%e0\n\trotr.l\t%S0\n\trotr.l\t%S0\n\trotr.l\t%S0\n\tsub.w\t%f0,%f0";
	      else
		info->special = "sub.w\t%e0,%e0\n\trotr.l\t#2,%S0\n\trotr.l\t%S0\n\tsub.w\t%f0,%f0";
	      goto end;
	    case SHIFT_LSHIFTRT:
	      if (TARGET_H8300H)
		{
		  info->special = "sub.w\t%f0,%f0\n\trotl.l\t%S0\n\trotl.l\t%S0\n\trotl.l\t%S0\n\textu.l\t%S0";
		  info->cc_special = CC_SET_ZNV;
		}
	      else
		{
		  info->special = "sub.w\t%f0,%f0\n\trotl.l\t#2,%S0\n\trotl.l\t%S0\n\textu.l\t%S0";
		  info->cc_special = CC_SET_ZNV;
		}
	      goto end;
	    case SHIFT_ASHIFTRT:
	      gcc_unreachable ();
	    }
	}
      else if (!TARGET_H8300 && count == 30)
	{
	  switch (shift_type)
	    {
	    case SHIFT_ASHIFT:
	      if (TARGET_H8300H)
		info->special = "sub.w\t%e0,%e0\n\trotr.l\t%S0\n\trotr.l\t%S0\n\tsub.w\t%f0,%f0";
	      else
		info->special = "sub.w\t%e0,%e0\n\trotr.l\t#2,%S0\n\tsub.w\t%f0,%f0";
	      goto end;
	    case SHIFT_LSHIFTRT:
	      if (TARGET_H8300H)
		info->special = "sub.w\t%f0,%f0\n\trotl.l\t%S0\n\trotl.l\t%S0\n\textu.l\t%S0";
	      else
		info->special = "sub.w\t%f0,%f0\n\trotl.l\t#2,%S0\n\textu.l\t%S0";
	      goto end;
	    case SHIFT_ASHIFTRT:
	      gcc_unreachable ();
	    }
	}
      else if (count == 31)
	{
	  if (TARGET_H8300)
	    {
	      switch (shift_type)
		{
		case SHIFT_ASHIFT:
		  info->special = "sub.w\t%e0,%e0\n\tshlr\t%w0\n\tmov.w\t%e0,%f0\n\trotxr\t%z0";
		  goto end;
		case SHIFT_LSHIFTRT:
		  info->special = "sub.w\t%f0,%f0\n\tshll\t%z0\n\tmov.w\t%f0,%e0\n\trotxl\t%w0";
		  goto end;
		case SHIFT_ASHIFTRT:
		  info->special = "shll\t%z0\n\tsubx\t%w0,%w0\n\tmov.b\t%w0,%x0\n\tmov.w\t%f0,%e0";
		  goto end;
		}
	    }
	  else
	    {
	      switch (shift_type)
		{
		case SHIFT_ASHIFT:
		  info->special = "shlr.l\t%S0\n\txor.l\t%S0,%S0\n\trotxr.l\t%S0";
		  info->cc_special = CC_SET_ZNV;
		  goto end;
		case SHIFT_LSHIFTRT:
		  info->special = "shll.l\t%S0\n\txor.l\t%S0,%S0\n\trotxl.l\t%S0";
		  info->cc_special = CC_SET_ZNV;
		  goto end;
		case SHIFT_ASHIFTRT:
		  info->special = "shll\t%e0\n\tsubx\t%w0,%w0\n\texts.w\t%T0\n\texts.l\t%S0";
		  info->cc_special = CC_SET_ZNV;
		  goto end;
		}
	    }
	}
      gcc_unreachable ();

    default:
      gcc_unreachable ();
    }

 end:
  if (!TARGET_H8300S)
    info->shift2 = NULL;
}

/* Given COUNT and MODE of a shift, return 1 if a scratch reg may be
   needed for some shift with COUNT and MODE.  Return 0 otherwise.  */

int
h8300_shift_needs_scratch_p (int count, enum machine_mode mode)
{
  enum h8_cpu cpu;
  int a, lr, ar;

  if (GET_MODE_BITSIZE (mode) <= count)
    return 1;

  /* Find out the target CPU.  */
  if (TARGET_H8300)
    cpu = H8_300;
  else if (TARGET_H8300H)
    cpu = H8_300H;
  else
    cpu = H8_S;

  /* Find the shift algorithm.  */
  switch (mode)
    {
    case QImode:
      a  = shift_alg_qi[cpu][SHIFT_ASHIFT][count];
      lr = shift_alg_qi[cpu][SHIFT_LSHIFTRT][count];
      ar = shift_alg_qi[cpu][SHIFT_ASHIFTRT][count];
      break;

    case HImode:
      a  = shift_alg_hi[cpu][SHIFT_ASHIFT][count];
      lr = shift_alg_hi[cpu][SHIFT_LSHIFTRT][count];
      ar = shift_alg_hi[cpu][SHIFT_ASHIFTRT][count];
      break;

    case SImode:
      a  = shift_alg_si[cpu][SHIFT_ASHIFT][count];
      lr = shift_alg_si[cpu][SHIFT_LSHIFTRT][count];
      ar = shift_alg_si[cpu][SHIFT_ASHIFTRT][count];
      break;

    default:
      gcc_unreachable ();
    }

  /* On H8/300H, count == 8 uses a scratch register.  */
  return (a == SHIFT_LOOP || lr == SHIFT_LOOP || ar == SHIFT_LOOP
	  || (TARGET_H8300H && mode == SImode && count == 8));
}

/* Output the assembler code for doing shifts.  */

const char *
output_a_shift (rtx *operands)
{
  static int loopend_lab;
  rtx shift = operands[3];
  enum machine_mode mode = GET_MODE (shift);
  enum rtx_code code = GET_CODE (shift);
  enum shift_type shift_type;
  enum shift_mode shift_mode;
  struct shift_info info;
  int n;

  loopend_lab++;

  switch (mode)
    {
    case QImode:
      shift_mode = QIshift;
      break;
    case HImode:
      shift_mode = HIshift;
      break;
    case SImode:
      shift_mode = SIshift;
      break;
    default:
      gcc_unreachable ();
    }

  switch (code)
    {
    case ASHIFTRT:
      shift_type = SHIFT_ASHIFTRT;
      break;
    case LSHIFTRT:
      shift_type = SHIFT_LSHIFTRT;
      break;
    case ASHIFT:
      shift_type = SHIFT_ASHIFT;
      break;
    default:
      gcc_unreachable ();
    }

  /* This case must be taken care of by one of the two splitters
     that convert a variable shift into a loop.  */
  gcc_assert (GET_CODE (operands[2]) == CONST_INT);
  
  n = INTVAL (operands[2]);

  /* If the count is negative, make it 0.  */
  if (n < 0)
    n = 0;
  /* If the count is too big, truncate it.
     ANSI says shifts of GET_MODE_BITSIZE are undefined - we choose to
     do the intuitive thing.  */
  else if ((unsigned int) n > GET_MODE_BITSIZE (mode))
    n = GET_MODE_BITSIZE (mode);

  get_shift_alg (shift_type, shift_mode, n, &info);
  
  switch (info.alg)
    {
    case SHIFT_SPECIAL:
      output_asm_insn (info.special, operands);
      /* Fall through.  */

    case SHIFT_INLINE:
      n = info.remainder;

      /* Emit two bit shifts first.  */
      if (info.shift2 != NULL)
	{
	  for (; n > 1; n -= 2)
	    output_asm_insn (info.shift2, operands);
	}

      /* Now emit one bit shifts for any residual.  */
      for (; n > 0; n--)
	output_asm_insn (info.shift1, operands);
      return "";
      
    case SHIFT_ROT_AND:
      {
	int m = GET_MODE_BITSIZE (mode) - n;
	const int mask = (shift_type == SHIFT_ASHIFT
			  ? ((1 << m) - 1) << n
			  : (1 << m) - 1);
	char insn_buf[200];

	/* Not all possibilities of rotate are supported.  They shouldn't
	   be generated, but let's watch for 'em.  */
	gcc_assert (info.shift1);
	
	/* Emit two bit rotates first.  */
	if (info.shift2 != NULL)
	  {
	    for (; m > 1; m -= 2)
	      output_asm_insn (info.shift2, operands);
	  }
	
	/* Now single bit rotates for any residual.  */
	for (; m > 0; m--)
	  output_asm_insn (info.shift1, operands);
	
	/* Now mask off the high bits.  */
	switch (mode)
	  {
	  case QImode:
	    sprintf (insn_buf, "and\t#%d,%%X0", mask);
	    break;

	  case HImode:
	    gcc_assert (TARGET_H8300H || TARGET_H8300S);
	    sprintf (insn_buf, "and.w\t#%d,%%T0", mask);
	    break;

	  default:
	    gcc_unreachable ();
	  }

	output_asm_insn (insn_buf, operands);
	return "";
      }

    case SHIFT_LOOP:
      /* A loop to shift by a "large" constant value.
	 If we have shift-by-2 insns, use them.  */
      if (info.shift2 != NULL)
	{
	  fprintf (asm_out_file, "\tmov.b	#%d,%sl\n", n / 2,
		   names_big[REGNO (operands[4])]);
	  fprintf (asm_out_file, ".Llt%d:\n", loopend_lab);
	  output_asm_insn (info.shift2, operands);
	  output_asm_insn ("add	#0xff,%X4", operands);
	  fprintf (asm_out_file, "\tbne	.Llt%d\n", loopend_lab);
	  if (n % 2)
	    output_asm_insn (info.shift1, operands);
	}
      else
	{
	  fprintf (asm_out_file, "\tmov.b	#%d,%sl\n", n,
		   names_big[REGNO (operands[4])]);
	  fprintf (asm_out_file, ".Llt%d:\n", loopend_lab);
	  output_asm_insn (info.shift1, operands);
	  output_asm_insn ("add	#0xff,%X4", operands);
	  fprintf (asm_out_file, "\tbne	.Llt%d\n", loopend_lab);
	}
      return "";
      
    default:
      gcc_unreachable ();
    }
}

/* Count the number of assembly instructions in a string TEMPLATE.  */

static unsigned int
h8300_asm_insn_count (const char *template)
{
  unsigned int count = 1;

  for (; *template; template++)
    if (*template == '\n')
      count++;

  return count;
}

/* Compute the length of a shift insn.  */

unsigned int
compute_a_shift_length (rtx insn ATTRIBUTE_UNUSED, rtx *operands)
{
  rtx shift = operands[3];
  enum machine_mode mode = GET_MODE (shift);
  enum rtx_code code = GET_CODE (shift);
  enum shift_type shift_type;
  enum shift_mode shift_mode;
  struct shift_info info;
  unsigned int wlength = 0;

  switch (mode)
    {
    case QImode:
      shift_mode = QIshift;
      break;
    case HImode:
      shift_mode = HIshift;
      break;
    case SImode:
      shift_mode = SIshift;
      break;
    default:
      gcc_unreachable ();
    }

  switch (code)
    {
    case ASHIFTRT:
      shift_type = SHIFT_ASHIFTRT;
      break;
    case LSHIFTRT:
      shift_type = SHIFT_LSHIFTRT;
      break;
    case ASHIFT:
      shift_type = SHIFT_ASHIFT;
      break;
    default:
      gcc_unreachable ();
    }

  if (GET_CODE (operands[2]) != CONST_INT)
    {
      /* Get the assembler code to do one shift.  */
      get_shift_alg (shift_type, shift_mode, 1, &info);

      return (4 + h8300_asm_insn_count (info.shift1)) * 2;
    }
  else
    {
      int n = INTVAL (operands[2]);

      /* If the count is negative, make it 0.  */
      if (n < 0)
	n = 0;
      /* If the count is too big, truncate it.
         ANSI says shifts of GET_MODE_BITSIZE are undefined - we choose to
	 do the intuitive thing.  */
      else if ((unsigned int) n > GET_MODE_BITSIZE (mode))
	n = GET_MODE_BITSIZE (mode);

      get_shift_alg (shift_type, shift_mode, n, &info);

      switch (info.alg)
	{
	case SHIFT_SPECIAL:
	  wlength += h8300_asm_insn_count (info.special);

	  /* Every assembly instruction used in SHIFT_SPECIAL case
	     takes 2 bytes except xor.l, which takes 4 bytes, so if we
	     see xor.l, we just pretend that xor.l counts as two insns
	     so that the insn length will be computed correctly.  */
	  if (strstr (info.special, "xor.l") != NULL)
	    wlength++;

	  /* Fall through.  */

	case SHIFT_INLINE:
	  n = info.remainder;

	  if (info.shift2 != NULL)
	    {
	      wlength += h8300_asm_insn_count (info.shift2) * (n / 2);
	      n = n % 2;
	    }

	  wlength += h8300_asm_insn_count (info.shift1) * n;

	  return 2 * wlength;

	case SHIFT_ROT_AND:
	  {
	    int m = GET_MODE_BITSIZE (mode) - n;

	    /* Not all possibilities of rotate are supported.  They shouldn't
	       be generated, but let's watch for 'em.  */
	    gcc_assert (info.shift1);

	    if (info.shift2 != NULL)
	      {
		wlength += h8300_asm_insn_count (info.shift2) * (m / 2);
		m = m % 2;
	      }

	    wlength += h8300_asm_insn_count (info.shift1) * m;

	    /* Now mask off the high bits.  */
	    switch (mode)
	      {
	      case QImode:
		wlength += 1;
		break;
	      case HImode:
		wlength += 2;
		break;
	      case SImode:
		gcc_assert (!TARGET_H8300);
		wlength += 3;
		break;
	      default:
		gcc_unreachable ();
	      }
	    return 2 * wlength;
	  }

	case SHIFT_LOOP:
	  /* A loop to shift by a "large" constant value.
	     If we have shift-by-2 insns, use them.  */
	  if (info.shift2 != NULL)
	    {
	      wlength += 3 + h8300_asm_insn_count (info.shift2);
	      if (n % 2)
		wlength += h8300_asm_insn_count (info.shift1);
	    }
	  else
	    {
	      wlength += 3 + h8300_asm_insn_count (info.shift1);
	    }
	  return 2 * wlength;

	default:
	  gcc_unreachable ();
	}
    }
}

/* Compute which flag bits are valid after a shift insn.  */

int
compute_a_shift_cc (rtx insn ATTRIBUTE_UNUSED, rtx *operands)
{
  rtx shift = operands[3];
  enum machine_mode mode = GET_MODE (shift);
  enum rtx_code code = GET_CODE (shift);
  enum shift_type shift_type;
  enum shift_mode shift_mode;
  struct shift_info info;
  int n;
  
  switch (mode)
    {
    case QImode:
      shift_mode = QIshift;
      break;
    case HImode:
      shift_mode = HIshift;
      break;
    case SImode:
      shift_mode = SIshift;
      break;
    default:
      gcc_unreachable ();
    }

  switch (code)
    {
    case ASHIFTRT:
      shift_type = SHIFT_ASHIFTRT;
      break;
    case LSHIFTRT:
      shift_type = SHIFT_LSHIFTRT;
      break;
    case ASHIFT:
      shift_type = SHIFT_ASHIFT;
      break;
    default:
      gcc_unreachable ();
    }

  /* This case must be taken care of by one of the two splitters
     that convert a variable shift into a loop.  */
  gcc_assert (GET_CODE (operands[2]) == CONST_INT);
  
  n = INTVAL (operands[2]);

  /* If the count is negative, make it 0.  */
  if (n < 0)
    n = 0;
  /* If the count is too big, truncate it.
     ANSI says shifts of GET_MODE_BITSIZE are undefined - we choose to
     do the intuitive thing.  */
  else if ((unsigned int) n > GET_MODE_BITSIZE (mode))
    n = GET_MODE_BITSIZE (mode);
  
  get_shift_alg (shift_type, shift_mode, n, &info);
  
  switch (info.alg)
    {
    case SHIFT_SPECIAL:
      if (info.remainder == 0)
	return info.cc_special;

      /* Fall through.  */

    case SHIFT_INLINE:
      return info.cc_inline;
      
    case SHIFT_ROT_AND:
      /* This case always ends with an and instruction.  */
      return CC_SET_ZNV;
      
    case SHIFT_LOOP:
      /* A loop to shift by a "large" constant value.
	 If we have shift-by-2 insns, use them.  */
      if (info.shift2 != NULL)
	{
	  if (n % 2)
	    return info.cc_inline;
	}
      return CC_CLOBBER;
      
    default:
      gcc_unreachable ();
    }
}

/* A rotation by a non-constant will cause a loop to be generated, in
   which a rotation by one bit is used.  A rotation by a constant,
   including the one in the loop, will be taken care of by
   output_a_rotate () at the insn emit time.  */

int
expand_a_rotate (rtx operands[])
{
  rtx dst = operands[0];
  rtx src = operands[1];
  rtx rotate_amount = operands[2];
  enum machine_mode mode = GET_MODE (dst);

  if (h8sx_classify_shift (mode, ROTATE, rotate_amount) == H8SX_SHIFT_UNARY)
    return false;

  /* We rotate in place.  */
  emit_move_insn (dst, src);

  if (GET_CODE (rotate_amount) != CONST_INT)
    {
      rtx counter = gen_reg_rtx (QImode);
      rtx start_label = gen_label_rtx ();
      rtx end_label = gen_label_rtx ();

      /* If the rotate amount is less than or equal to 0,
	 we go out of the loop.  */
      emit_cmp_and_jump_insns (rotate_amount, const0_rtx, LE, NULL_RTX,
			       QImode, 0, end_label);

      /* Initialize the loop counter.  */
      emit_move_insn (counter, rotate_amount);

      emit_label (start_label);

      /* Rotate by one bit.  */
      switch (mode)
	{
	case QImode:
	  emit_insn (gen_rotlqi3_1 (dst, dst, const1_rtx));
	  break;
	case HImode:
	  emit_insn (gen_rotlhi3_1 (dst, dst, const1_rtx));
	  break;
	case SImode:
	  emit_insn (gen_rotlsi3_1 (dst, dst, const1_rtx));
	  break;
	default:
	  gcc_unreachable ();
	}

      /* Decrement the counter by 1.  */
      emit_insn (gen_addqi3 (counter, counter, constm1_rtx));

      /* If the loop counter is nonzero, we go back to the beginning
	 of the loop.  */
      emit_cmp_and_jump_insns (counter, const0_rtx, NE, NULL_RTX, QImode, 1,
			       start_label);

      emit_label (end_label);
    }
  else
    {
      /* Rotate by AMOUNT bits.  */
      switch (mode)
	{
	case QImode:
	  emit_insn (gen_rotlqi3_1 (dst, dst, rotate_amount));
	  break;
	case HImode:
	  emit_insn (gen_rotlhi3_1 (dst, dst, rotate_amount));
	  break;
	case SImode:
	  emit_insn (gen_rotlsi3_1 (dst, dst, rotate_amount));
	  break;
	default:
	  gcc_unreachable ();
	}
    }

  return 1;
}

/* Output a rotate insn.  */

const char *
output_a_rotate (enum rtx_code code, rtx *operands)
{
  rtx dst = operands[0];
  rtx rotate_amount = operands[2];
  enum shift_mode rotate_mode;
  enum shift_type rotate_type;
  const char *insn_buf;
  int bits;
  int amount;
  enum machine_mode mode = GET_MODE (dst);

  gcc_assert (GET_CODE (rotate_amount) == CONST_INT);

  switch (mode)
    {
    case QImode:
      rotate_mode = QIshift;
      break;
    case HImode:
      rotate_mode = HIshift;
      break;
    case SImode:
      rotate_mode = SIshift;
      break;
    default:
      gcc_unreachable ();
    }

  switch (code)
    {
    case ROTATERT:
      rotate_type = SHIFT_ASHIFT;
      break;
    case ROTATE:
      rotate_type = SHIFT_LSHIFTRT;
      break;
    default:
      gcc_unreachable ();
    }

  amount = INTVAL (rotate_amount);

  /* Clean up AMOUNT.  */
  if (amount < 0)
    amount = 0;
  if ((unsigned int) amount > GET_MODE_BITSIZE (mode))
    amount = GET_MODE_BITSIZE (mode);

  /* Determine the faster direction.  After this phase, amount will be
     at most a half of GET_MODE_BITSIZE (mode).  */
  if ((unsigned int) amount > GET_MODE_BITSIZE (mode) / (unsigned) 2)
    {
      /* Flip the direction.  */
      amount = GET_MODE_BITSIZE (mode) - amount;
      rotate_type =
	(rotate_type == SHIFT_ASHIFT) ? SHIFT_LSHIFTRT : SHIFT_ASHIFT;
    }

  /* See if a byte swap (in HImode) or a word swap (in SImode) can
     boost up the rotation.  */
  if ((mode == HImode && TARGET_H8300 && amount >= 5)
      || (mode == HImode && TARGET_H8300H && amount >= 6)
      || (mode == HImode && TARGET_H8300S && amount == 8)
      || (mode == SImode && TARGET_H8300H && amount >= 10)
      || (mode == SImode && TARGET_H8300S && amount >= 13))
    {
      switch (mode)
	{
	case HImode:
	  /* This code works on any family.  */
	  insn_buf = "xor.b\t%s0,%t0\n\txor.b\t%t0,%s0\n\txor.b\t%s0,%t0";
	  output_asm_insn (insn_buf, operands);
	  break;

	case SImode:
	  /* This code works on the H8/300H and H8S.  */
	  insn_buf = "xor.w\t%e0,%f0\n\txor.w\t%f0,%e0\n\txor.w\t%e0,%f0";
	  output_asm_insn (insn_buf, operands);
	  break;

	default:
	  gcc_unreachable ();
	}

      /* Adjust AMOUNT and flip the direction.  */
      amount = GET_MODE_BITSIZE (mode) / 2 - amount;
      rotate_type =
	(rotate_type == SHIFT_ASHIFT) ? SHIFT_LSHIFTRT : SHIFT_ASHIFT;
    }

  /* Output rotate insns.  */
  for (bits = TARGET_H8300S ? 2 : 1; bits > 0; bits /= 2)
    {
      if (bits == 2)
	insn_buf = rotate_two[rotate_type][rotate_mode];
      else
	insn_buf = rotate_one[cpu_type][rotate_type][rotate_mode];

      for (; amount >= bits; amount -= bits)
	output_asm_insn (insn_buf, operands);
    }

  return "";
}

/* Compute the length of a rotate insn.  */

unsigned int
compute_a_rotate_length (rtx *operands)
{
  rtx src = operands[1];
  rtx amount_rtx = operands[2];
  enum machine_mode mode = GET_MODE (src);
  int amount;
  unsigned int length = 0;

  gcc_assert (GET_CODE (amount_rtx) == CONST_INT);

  amount = INTVAL (amount_rtx);

  /* Clean up AMOUNT.  */
  if (amount < 0)
    amount = 0;
  if ((unsigned int) amount > GET_MODE_BITSIZE (mode))
    amount = GET_MODE_BITSIZE (mode);

  /* Determine the faster direction.  After this phase, amount
     will be at most a half of GET_MODE_BITSIZE (mode).  */
  if ((unsigned int) amount > GET_MODE_BITSIZE (mode) / (unsigned) 2)
    /* Flip the direction.  */
    amount = GET_MODE_BITSIZE (mode) - amount;

  /* See if a byte swap (in HImode) or a word swap (in SImode) can
     boost up the rotation.  */
  if ((mode == HImode && TARGET_H8300 && amount >= 5)
      || (mode == HImode && TARGET_H8300H && amount >= 6)
      || (mode == HImode && TARGET_H8300S && amount == 8)
      || (mode == SImode && TARGET_H8300H && amount >= 10)
      || (mode == SImode && TARGET_H8300S && amount >= 13))
    {
      /* Adjust AMOUNT and flip the direction.  */
      amount = GET_MODE_BITSIZE (mode) / 2 - amount;
      length += 6;
    }

  /* We use 2-bit rotations on the H8S.  */
  if (TARGET_H8300S)
    amount = amount / 2 + amount % 2;

  /* The H8/300 uses three insns to rotate one bit, taking 6
     length.  */
  length += amount * ((TARGET_H8300 && mode == HImode) ? 6 : 2);

  return length;
}

/* Fix the operands of a gen_xxx so that it could become a bit
   operating insn.  */

int
fix_bit_operand (rtx *operands, enum rtx_code code)
{
  /* The bit_operand predicate accepts any memory during RTL generation, but
     only 'U' memory afterwards, so if this is a MEM operand, we must force
     it to be valid for 'U' by reloading the address.  */

  if (code == AND
      ? single_zero_operand (operands[2], QImode)
      : single_one_operand (operands[2], QImode))
    {
      /* OK to have a memory dest.  */
      if (GET_CODE (operands[0]) == MEM
	  && !OK_FOR_U (operands[0]))
	{
	  rtx mem = gen_rtx_MEM (GET_MODE (operands[0]),
				 copy_to_mode_reg (Pmode,
						   XEXP (operands[0], 0)));
	  MEM_COPY_ATTRIBUTES (mem, operands[0]);
	  operands[0] = mem;
	}

      if (GET_CODE (operands[1]) == MEM
	  && !OK_FOR_U (operands[1]))
	{
	  rtx mem = gen_rtx_MEM (GET_MODE (operands[1]),
				 copy_to_mode_reg (Pmode,
						   XEXP (operands[1], 0)));
	  MEM_COPY_ATTRIBUTES (mem, operands[0]);
	  operands[1] = mem;
	}
      return 0;
    }

  /* Dest and src op must be register.  */

  operands[1] = force_reg (QImode, operands[1]);
  {
    rtx res = gen_reg_rtx (QImode);
    switch (code)
      {
      case AND:
	emit_insn (gen_andqi3_1 (res, operands[1], operands[2]));
	break;
      case IOR:
	emit_insn (gen_iorqi3_1 (res, operands[1], operands[2]));
	break;
      case XOR:
	emit_insn (gen_xorqi3_1 (res, operands[1], operands[2]));
	break;
      default:
	gcc_unreachable ();
      }
    emit_insn (gen_movqi (operands[0], res));
  }
  return 1;
}

/* Return nonzero if FUNC is an interrupt function as specified
   by the "interrupt" attribute.  */

static int
h8300_interrupt_function_p (tree func)
{
  tree a;

  if (TREE_CODE (func) != FUNCTION_DECL)
    return 0;

  a = lookup_attribute ("interrupt_handler", DECL_ATTRIBUTES (func));
  return a != NULL_TREE;
}

/* Return nonzero if FUNC is a saveall function as specified by the
   "saveall" attribute.  */

static int
h8300_saveall_function_p (tree func)
{
  tree a;

  if (TREE_CODE (func) != FUNCTION_DECL)
    return 0;

  a = lookup_attribute ("saveall", DECL_ATTRIBUTES (func));
  return a != NULL_TREE;
}

/* Return nonzero if FUNC is an OS_Task function as specified
   by the "OS_Task" attribute.  */

static int
h8300_os_task_function_p (tree func)
{
  tree a;

  if (TREE_CODE (func) != FUNCTION_DECL)
    return 0;

  a = lookup_attribute ("OS_Task", DECL_ATTRIBUTES (func));
  return a != NULL_TREE;
}

/* Return nonzero if FUNC is a monitor function as specified
   by the "monitor" attribute.  */

static int
h8300_monitor_function_p (tree func)
{
  tree a;

  if (TREE_CODE (func) != FUNCTION_DECL)
    return 0;

  a = lookup_attribute ("monitor", DECL_ATTRIBUTES (func));
  return a != NULL_TREE;
}

/* Return nonzero if FUNC is a function that should be called
   through the function vector.  */

int
h8300_funcvec_function_p (tree func)
{
  tree a;

  if (TREE_CODE (func) != FUNCTION_DECL)
    return 0;

  a = lookup_attribute ("function_vector", DECL_ATTRIBUTES (func));
  return a != NULL_TREE;
}

/* Return nonzero if DECL is a variable that's in the eight bit
   data area.  */

int
h8300_eightbit_data_p (tree decl)
{
  tree a;

  if (TREE_CODE (decl) != VAR_DECL)
    return 0;

  a = lookup_attribute ("eightbit_data", DECL_ATTRIBUTES (decl));
  return a != NULL_TREE;
}

/* Return nonzero if DECL is a variable that's in the tiny
   data area.  */

int
h8300_tiny_data_p (tree decl)
{
  tree a;

  if (TREE_CODE (decl) != VAR_DECL)
    return 0;

  a = lookup_attribute ("tiny_data", DECL_ATTRIBUTES (decl));
  return a != NULL_TREE;
}

/* Generate an 'interrupt_handler' attribute for decls.  We convert
   all the pragmas to corresponding attributes.  */

static void
h8300_insert_attributes (tree node, tree *attributes)
{
  if (TREE_CODE (node) == FUNCTION_DECL)
    {
      if (pragma_interrupt)
	{
	  pragma_interrupt = 0;

	  /* Add an 'interrupt_handler' attribute.  */
	  *attributes = tree_cons (get_identifier ("interrupt_handler"),
				   NULL, *attributes);
	}

      if (pragma_saveall)
	{
	  pragma_saveall = 0;

	  /* Add an 'saveall' attribute.  */
	  *attributes = tree_cons (get_identifier ("saveall"),
				   NULL, *attributes);
	}
    }
}

/* Supported attributes:

   interrupt_handler: output a prologue and epilogue suitable for an
   interrupt handler.

   saveall: output a prologue and epilogue that saves and restores
   all registers except the stack pointer.

   function_vector: This function should be called through the
   function vector.

   eightbit_data: This variable lives in the 8-bit data area and can
   be referenced with 8-bit absolute memory addresses.

   tiny_data: This variable lives in the tiny data area and can be
   referenced with 16-bit absolute memory references.  */

const struct attribute_spec h8300_attribute_table[] =
{
  /* { name, min_len, max_len, decl_req, type_req, fn_type_req, handler } */
  { "interrupt_handler", 0, 0, true,  false, false, h8300_handle_fndecl_attribute },
  { "saveall",           0, 0, true,  false, false, h8300_handle_fndecl_attribute },
  { "OS_Task",           0, 0, true,  false, false, h8300_handle_fndecl_attribute },
  { "monitor",           0, 0, true,  false, false, h8300_handle_fndecl_attribute },
  { "function_vector",   0, 0, true,  false, false, h8300_handle_fndecl_attribute },
  { "eightbit_data",     0, 0, true,  false, false, h8300_handle_eightbit_data_attribute },
  { "tiny_data",         0, 0, true,  false, false, h8300_handle_tiny_data_attribute },
  { NULL,                0, 0, false, false, false, NULL }
};


/* Handle an attribute requiring a FUNCTION_DECL; arguments as in
   struct attribute_spec.handler.  */
static tree
h8300_handle_fndecl_attribute (tree *node, tree name,
			       tree args ATTRIBUTE_UNUSED,
			       int flags ATTRIBUTE_UNUSED,
			       bool *no_add_attrs)
{
  if (TREE_CODE (*node) != FUNCTION_DECL)
    {
      warning (OPT_Wattributes, "%qs attribute only applies to functions",
	       IDENTIFIER_POINTER (name));
      *no_add_attrs = true;
    }

  return NULL_TREE;
}

/* Handle an "eightbit_data" attribute; arguments as in
   struct attribute_spec.handler.  */
static tree
h8300_handle_eightbit_data_attribute (tree *node, tree name,
				      tree args ATTRIBUTE_UNUSED,
				      int flags ATTRIBUTE_UNUSED,
				      bool *no_add_attrs)
{
  tree decl = *node;

  if (TREE_STATIC (decl) || DECL_EXTERNAL (decl))
    {
      DECL_SECTION_NAME (decl) = build_string (7, ".eight");
    }
  else
    {
      warning (OPT_Wattributes, "%qs attribute ignored",
	       IDENTIFIER_POINTER (name));
      *no_add_attrs = true;
    }

  return NULL_TREE;
}

/* Handle an "tiny_data" attribute; arguments as in
   struct attribute_spec.handler.  */
static tree
h8300_handle_tiny_data_attribute (tree *node, tree name,
				  tree args ATTRIBUTE_UNUSED,
				  int flags ATTRIBUTE_UNUSED,
				  bool *no_add_attrs)
{
  tree decl = *node;

  if (TREE_STATIC (decl) || DECL_EXTERNAL (decl))
    {
      DECL_SECTION_NAME (decl) = build_string (6, ".tiny");
    }
  else
    {
      warning (OPT_Wattributes, "%qs attribute ignored",
	       IDENTIFIER_POINTER (name));
      *no_add_attrs = true;
    }

  return NULL_TREE;
}

/* Mark function vectors, and various small data objects.  */

static void
h8300_encode_section_info (tree decl, rtx rtl, int first)
{
  int extra_flags = 0;

  default_encode_section_info (decl, rtl, first);

  if (TREE_CODE (decl) == FUNCTION_DECL
      && h8300_funcvec_function_p (decl))
    extra_flags = SYMBOL_FLAG_FUNCVEC_FUNCTION;
  else if (TREE_CODE (decl) == VAR_DECL
	   && (TREE_STATIC (decl) || DECL_EXTERNAL (decl)))
    {
      if (h8300_eightbit_data_p (decl))
	extra_flags = SYMBOL_FLAG_EIGHTBIT_DATA;
      else if (first && h8300_tiny_data_p (decl))
	extra_flags = SYMBOL_FLAG_TINY_DATA;
    }

  if (extra_flags)
    SYMBOL_REF_FLAGS (XEXP (rtl, 0)) |= extra_flags;
}

/* Output a single-bit extraction.  */

const char *
output_simode_bld (int bild, rtx operands[])
{
  if (TARGET_H8300)
    {
      /* Clear the destination register.  */
      output_asm_insn ("sub.w\t%e0,%e0\n\tsub.w\t%f0,%f0", operands);

      /* Now output the bit load or bit inverse load, and store it in
	 the destination.  */
      if (bild)
	output_asm_insn ("bild\t%Z2,%Y1", operands);
      else
	output_asm_insn ("bld\t%Z2,%Y1", operands);

      output_asm_insn ("bst\t#0,%w0", operands);
    }
  else
    {
      /* Determine if we can clear the destination first.  */
      int clear_first = (REG_P (operands[0]) && REG_P (operands[1])
			 && REGNO (operands[0]) != REGNO (operands[1]));

      if (clear_first)
	output_asm_insn ("sub.l\t%S0,%S0", operands);

      /* Output the bit load or bit inverse load.  */
      if (bild)
	output_asm_insn ("bild\t%Z2,%Y1", operands);
      else
	output_asm_insn ("bld\t%Z2,%Y1", operands);

      if (!clear_first)
	output_asm_insn ("xor.l\t%S0,%S0", operands);

      /* Perform the bit store.  */
      output_asm_insn ("rotxl.l\t%S0", operands);
    }

  /* All done.  */
  return "";
}

/* Delayed-branch scheduling is more effective if we have some idea
   how long each instruction will be.  Use a shorten_branches pass
   to get an initial estimate.  */

static void
h8300_reorg (void)
{
  if (flag_delayed_branch)
    shorten_branches (get_insns ());
}

#ifndef OBJECT_FORMAT_ELF
static void
h8300_asm_named_section (const char *name, unsigned int flags ATTRIBUTE_UNUSED,
			 tree decl)
{
  /* ??? Perhaps we should be using default_coff_asm_named_section.  */
  fprintf (asm_out_file, "\t.section %s\n", name);
}
#endif /* ! OBJECT_FORMAT_ELF */

/* Nonzero if X is a constant address suitable as an 8-bit absolute,
   which is a special case of the 'R' operand.  */

int
h8300_eightbit_constant_address_p (rtx x)
{
  /* The ranges of the 8-bit area.  */
  const unsigned HOST_WIDE_INT n1 = trunc_int_for_mode (0xff00, HImode);
  const unsigned HOST_WIDE_INT n2 = trunc_int_for_mode (0xffff, HImode);
  const unsigned HOST_WIDE_INT h1 = trunc_int_for_mode (0x00ffff00, SImode);
  const unsigned HOST_WIDE_INT h2 = trunc_int_for_mode (0x00ffffff, SImode);
  const unsigned HOST_WIDE_INT s1 = trunc_int_for_mode (0xffffff00, SImode);
  const unsigned HOST_WIDE_INT s2 = trunc_int_for_mode (0xffffffff, SImode);

  unsigned HOST_WIDE_INT addr;

  /* We accept symbols declared with eightbit_data.  */
  if (GET_CODE (x) == SYMBOL_REF)
    return (SYMBOL_REF_FLAGS (x) & SYMBOL_FLAG_EIGHTBIT_DATA) != 0;

  if (GET_CODE (x) != CONST_INT)
    return 0;

  addr = INTVAL (x);

  return (0
	  || ((TARGET_H8300 || TARGET_NORMAL_MODE) && IN_RANGE (addr, n1, n2))
	  || (TARGET_H8300H && IN_RANGE (addr, h1, h2))
	  || (TARGET_H8300S && IN_RANGE (addr, s1, s2)));
}

/* Nonzero if X is a constant address suitable as an 16-bit absolute
   on H8/300H and H8S.  */

int
h8300_tiny_constant_address_p (rtx x)
{
  /* The ranges of the 16-bit area.  */
  const unsigned HOST_WIDE_INT h1 = trunc_int_for_mode (0x00000000, SImode);
  const unsigned HOST_WIDE_INT h2 = trunc_int_for_mode (0x00007fff, SImode);
  const unsigned HOST_WIDE_INT h3 = trunc_int_for_mode (0x00ff8000, SImode);
  const unsigned HOST_WIDE_INT h4 = trunc_int_for_mode (0x00ffffff, SImode);
  const unsigned HOST_WIDE_INT s1 = trunc_int_for_mode (0x00000000, SImode);
  const unsigned HOST_WIDE_INT s2 = trunc_int_for_mode (0x00007fff, SImode);
  const unsigned HOST_WIDE_INT s3 = trunc_int_for_mode (0xffff8000, SImode);
  const unsigned HOST_WIDE_INT s4 = trunc_int_for_mode (0xffffffff, SImode);

  unsigned HOST_WIDE_INT addr;

  switch (GET_CODE (x))
    {
    case SYMBOL_REF:
      /* In the normal mode, any symbol fits in the 16-bit absolute
	 address range.  We also accept symbols declared with
	 tiny_data.  */
      return (TARGET_NORMAL_MODE
	      || (SYMBOL_REF_FLAGS (x) & SYMBOL_FLAG_TINY_DATA) != 0);

    case CONST_INT:
      addr = INTVAL (x);
      return (TARGET_NORMAL_MODE
	      || (TARGET_H8300H
		  && (IN_RANGE (addr, h1, h2) || IN_RANGE (addr, h3, h4)))
	      || (TARGET_H8300S
		  && (IN_RANGE (addr, s1, s2) || IN_RANGE (addr, s3, s4))));

    case CONST:
      return TARGET_NORMAL_MODE;

    default:
      return 0;
    }

}

/* Return nonzero if ADDR1 and ADDR2 point to consecutive memory
   locations that can be accessed as a 16-bit word.  */

int
byte_accesses_mergeable_p (rtx addr1, rtx addr2)
{
  HOST_WIDE_INT offset1, offset2;
  rtx reg1, reg2;

  if (REG_P (addr1))
    {
      reg1 = addr1;
      offset1 = 0;
    }
  else if (GET_CODE (addr1) == PLUS
	   && REG_P (XEXP (addr1, 0))
	   && GET_CODE (XEXP (addr1, 1)) == CONST_INT)
    {
      reg1 = XEXP (addr1, 0);
      offset1 = INTVAL (XEXP (addr1, 1));
    }
  else
    return 0;

  if (REG_P (addr2))
    {
      reg2 = addr2;
      offset2 = 0;
    }
  else if (GET_CODE (addr2) == PLUS
	   && REG_P (XEXP (addr2, 0))
	   && GET_CODE (XEXP (addr2, 1)) == CONST_INT)
    {
      reg2 = XEXP (addr2, 0);
      offset2 = INTVAL (XEXP (addr2, 1));
    }
  else
    return 0;

  if (((reg1 == stack_pointer_rtx && reg2 == stack_pointer_rtx)
       || (reg1 == frame_pointer_rtx && reg2 == frame_pointer_rtx))
      && offset1 % 2 == 0
      && offset1 + 1 == offset2)
    return 1;

  return 0;
}

/* Return nonzero if we have the same comparison insn as I3 two insns
   before I3.  I3 is assumed to be a comparison insn.  */

int
same_cmp_preceding_p (rtx i3)
{
  rtx i1, i2;

  /* Make sure we have a sequence of three insns.  */
  i2 = prev_nonnote_insn (i3);
  if (i2 == NULL_RTX)
    return 0;
  i1 = prev_nonnote_insn (i2);
  if (i1 == NULL_RTX)
    return 0;

  return (INSN_P (i1) && rtx_equal_p (PATTERN (i1), PATTERN (i3))
	  && any_condjump_p (i2) && onlyjump_p (i2));
}

/* Return nonzero if we have the same comparison insn as I1 two insns
   after I1.  I1 is assumed to be a comparison insn.  */

int
same_cmp_following_p (rtx i1)
{
  rtx i2, i3;

  /* Make sure we have a sequence of three insns.  */
  i2 = next_nonnote_insn (i1);
  if (i2 == NULL_RTX)
    return 0;
  i3 = next_nonnote_insn (i2);
  if (i3 == NULL_RTX)
    return 0;

  return (INSN_P (i3) && rtx_equal_p (PATTERN (i1), PATTERN (i3))
	  && any_condjump_p (i2) && onlyjump_p (i2));
}

/* Return nonzero if OPERANDS are valid for stm (or ldm) that pushes
   (or pops) N registers.  OPERANDS are assumed to be an array of
   registers.  */

int
h8300_regs_ok_for_stm (int n, rtx operands[])
{
  switch (n)
    {
    case 2:
      return ((REGNO (operands[0]) == 0 && REGNO (operands[1]) == 1)
	      || (REGNO (operands[0]) == 2 && REGNO (operands[1]) == 3)
	      || (REGNO (operands[0]) == 4 && REGNO (operands[1]) == 5));
    case 3:
      return ((REGNO (operands[0]) == 0
	       && REGNO (operands[1]) == 1
	       && REGNO (operands[2]) == 2)
	      || (REGNO (operands[0]) == 4
		  && REGNO (operands[1]) == 5
		  && REGNO (operands[2]) == 6));

    case 4:
      return (REGNO (operands[0]) == 0
	      && REGNO (operands[1]) == 1
	      && REGNO (operands[2]) == 2
	      && REGNO (operands[3]) == 3);
    default:
      gcc_unreachable ();
    }
}

/* Return nonzero if register OLD_REG can be renamed to register NEW_REG.  */

int
h8300_hard_regno_rename_ok (unsigned int old_reg ATTRIBUTE_UNUSED,
			    unsigned int new_reg)
{
  /* Interrupt functions can only use registers that have already been
     saved by the prologue, even if they would normally be
     call-clobbered.  */

  if (h8300_current_function_interrupt_function_p ()
<<<<<<< HEAD
      && !regs_ever_live[new_reg])
=======
      && !df_regs_ever_live_p (new_reg))
>>>>>>> 751ff693
    return 0;

  return 1;
}

/* Return nonzero if X is a legitimate constant.  */

int
h8300_legitimate_constant_p (rtx x ATTRIBUTE_UNUSED)
{
  return 1;
}

/* Return nonzero if X is a REG or SUBREG suitable as a base register.  */

static int
h8300_rtx_ok_for_base_p (rtx x, int strict)
{
  /* Strip off SUBREG if any.  */
  if (GET_CODE (x) == SUBREG)
    x = SUBREG_REG (x);

  return (REG_P (x)
	  && (strict
	      ? REG_OK_FOR_BASE_STRICT_P (x)
	      : REG_OK_FOR_BASE_NONSTRICT_P (x)));
}

/* Return nozero if X is a legitimate address.  On the H8/300, a
   legitimate address has the form REG, REG+CONSTANT_ADDRESS or
   CONSTANT_ADDRESS.  */

int
h8300_legitimate_address_p (enum machine_mode mode, rtx x, int strict)
{
  /* The register indirect addresses like @er0 is always valid.  */
  if (h8300_rtx_ok_for_base_p (x, strict))
    return 1;

  if (CONSTANT_ADDRESS_P (x))
    return 1;

  if (TARGET_H8300SX
      && (   GET_CODE (x) == PRE_INC
	  || GET_CODE (x) == PRE_DEC
	  || GET_CODE (x) == POST_INC
	  || GET_CODE (x) == POST_DEC)
      && h8300_rtx_ok_for_base_p (XEXP (x, 0), strict))
    return 1;

  if (GET_CODE (x) == PLUS
      && CONSTANT_ADDRESS_P (XEXP (x, 1))
      && h8300_rtx_ok_for_base_p (h8300_get_index (XEXP (x, 0),
						   mode, 0), strict))
    return 1;

  return 0;
}

/* Worker function for HARD_REGNO_NREGS.

   We pretend the MAC register is 32bits -- we don't have any data
   types on the H8 series to handle more than 32bits.  */

int
h8300_hard_regno_nregs (int regno ATTRIBUTE_UNUSED, enum machine_mode mode)
{
  return (GET_MODE_SIZE (mode) + UNITS_PER_WORD - 1) / UNITS_PER_WORD;
}

/* Worker function for HARD_REGNO_MODE_OK.  */

int
h8300_hard_regno_mode_ok (int regno, enum machine_mode mode)
{
  if (TARGET_H8300)
    /* If an even reg, then anything goes.  Otherwise the mode must be
       QI or HI.  */
    return ((regno & 1) == 0) || (mode == HImode) || (mode == QImode);
  else
    /* MAC register can only be of SImode.  Otherwise, anything
       goes.  */
    return regno == MAC_REG ? mode == SImode : 1;
}

/* Perform target dependent optabs initialization.  */
static void
h8300_init_libfuncs (void)
{
  set_optab_libfunc (smul_optab, HImode, "__mulhi3");
  set_optab_libfunc (sdiv_optab, HImode, "__divhi3");
  set_optab_libfunc (udiv_optab, HImode, "__udivhi3");
  set_optab_libfunc (smod_optab, HImode, "__modhi3");
  set_optab_libfunc (umod_optab, HImode, "__umodhi3");
}

/* Worker function for TARGET_RETURN_IN_MEMORY.  */

static bool
<<<<<<< HEAD
h8300_return_in_memory (tree type, tree fntype ATTRIBUTE_UNUSED)
=======
h8300_return_in_memory (const_tree type, const_tree fntype ATTRIBUTE_UNUSED)
>>>>>>> 751ff693
{
  return (TYPE_MODE (type) == BLKmode
	  || GET_MODE_SIZE (TYPE_MODE (type)) > (TARGET_H8300 ? 4 : 8));
}

/* Initialize the GCC target structure.  */
#undef TARGET_ATTRIBUTE_TABLE
#define TARGET_ATTRIBUTE_TABLE h8300_attribute_table

#undef TARGET_ASM_ALIGNED_HI_OP
#define TARGET_ASM_ALIGNED_HI_OP "\t.word\t"

#undef TARGET_ASM_FILE_START
#define TARGET_ASM_FILE_START h8300_file_start
#undef TARGET_ASM_FILE_START_FILE_DIRECTIVE
#define TARGET_ASM_FILE_START_FILE_DIRECTIVE true

#undef TARGET_ASM_FILE_END
#define TARGET_ASM_FILE_END h8300_file_end

#undef TARGET_ENCODE_SECTION_INFO
#define TARGET_ENCODE_SECTION_INFO h8300_encode_section_info

#undef TARGET_INSERT_ATTRIBUTES
#define TARGET_INSERT_ATTRIBUTES h8300_insert_attributes

#undef TARGET_RTX_COSTS
#define TARGET_RTX_COSTS h8300_rtx_costs

#undef TARGET_INIT_LIBFUNCS
#define TARGET_INIT_LIBFUNCS h8300_init_libfuncs

#undef TARGET_RETURN_IN_MEMORY
#define TARGET_RETURN_IN_MEMORY h8300_return_in_memory

#undef  TARGET_MACHINE_DEPENDENT_REORG
#define TARGET_MACHINE_DEPENDENT_REORG h8300_reorg

#undef TARGET_DEFAULT_TARGET_FLAGS
#define TARGET_DEFAULT_TARGET_FLAGS TARGET_DEFAULT

struct gcc_target targetm = TARGET_INITIALIZER;<|MERGE_RESOLUTION|>--- conflicted
+++ resolved
@@ -1,10 +1,6 @@
 /* Subroutines for insn-output.c for Renesas H8/300.
    Copyright (C) 1992, 1993, 1994, 1995, 1996, 1997, 1998, 1999, 2000,
-<<<<<<< HEAD
-   2001, 2002, 2003, 2004, 2005 Free Software Foundation, Inc.
-=======
    2001, 2002, 2003, 2004, 2005, 2006, 2007 Free Software Foundation, Inc.
->>>>>>> 751ff693
    Contributed by Steve Chamberlain (sac@cygnus.com),
    Jim Wilson (wilson@cygnus.com), and Doug Evans (dje@cygnus.com).
 
@@ -21,14 +17,8 @@
 GNU General Public License for more details.
 
 You should have received a copy of the GNU General Public License
-<<<<<<< HEAD
-along with GCC; see the file COPYING.  If not, write to
-the Free Software Foundation, 51 Franklin Street, Fifth Floor,
-Boston, MA 02110-1301, USA.  */
-=======
 along with GCC; see the file COPYING3.  If not see
 <http://www.gnu.org/licenses/>.  */
->>>>>>> 751ff693
 
 #include "config.h"
 #include "system.h"
@@ -506,17 +496,10 @@
        /* Save any call saved register that was used.  */		\
        || (df_regs_ever_live_p (regno) && !call_used_regs[regno])	\
        /* Save the frame pointer if it was used.  */			\
-<<<<<<< HEAD
-       || (regno == HARD_FRAME_POINTER_REGNUM && regs_ever_live[regno])	\
-       /* Save any register used in an interrupt handler.  */		\
-       || (h8300_current_function_interrupt_function_p ()		\
-	   && regs_ever_live[regno])					\
-=======
        || (regno == HARD_FRAME_POINTER_REGNUM && df_regs_ever_live_p (regno)) \
        /* Save any register used in an interrupt handler.  */		\
        || (h8300_current_function_interrupt_function_p ()		\
 	   && df_regs_ever_live_p (regno))				\
->>>>>>> 751ff693
        /* Save call clobbered registers in non-leaf interrupt		\
 	  handlers.  */							\
        || (h8300_current_function_interrupt_function_p ()		\
@@ -948,11 +931,7 @@
     }
 
   if (!returned_p)
-<<<<<<< HEAD
-    emit_insn (gen_rtx_RETURN (VOIDmode));
-=======
     emit_jump_insn (gen_rtx_RETURN (VOIDmode));
->>>>>>> 751ff693
 }
 
 /* Return nonzero if the current function is an interrupt
@@ -5642,11 +5621,7 @@
      call-clobbered.  */
 
   if (h8300_current_function_interrupt_function_p ()
-<<<<<<< HEAD
-      && !regs_ever_live[new_reg])
-=======
       && !df_regs_ever_live_p (new_reg))
->>>>>>> 751ff693
     return 0;
 
   return 1;
@@ -5748,11 +5723,7 @@
 /* Worker function for TARGET_RETURN_IN_MEMORY.  */
 
 static bool
-<<<<<<< HEAD
-h8300_return_in_memory (tree type, tree fntype ATTRIBUTE_UNUSED)
-=======
 h8300_return_in_memory (const_tree type, const_tree fntype ATTRIBUTE_UNUSED)
->>>>>>> 751ff693
 {
   return (TYPE_MODE (type) == BLKmode
 	  || GET_MODE_SIZE (TYPE_MODE (type)) > (TARGET_H8300 ? 4 : 8));

/* Copyright (C) 2006-2017 Free Software Foundation, Inc.

   This file is free software; you can redistribute it and/or modify it under
   the terms of the GNU General Public License as published by the Free
   Software Foundation; either version 3 of the License, or (at your option) 
   any later version.

   This file is distributed in the hope that it will be useful, but WITHOUT
   ANY WARRANTY; without even the implied warranty of MERCHANTABILITY or
   FITNESS FOR A PARTICULAR PURPOSE.  See the GNU General Public License
   for more details.

   You should have received a copy of the GNU General Public License
   along with GCC; see the file COPYING3.  If not see
   <http://www.gnu.org/licenses/>.  */

#define TARGET_C_FILE 1

#include "config.h"
#include "system.h"
#include "coretypes.h"
#include "backend.h"
#include "target.h"
#include "rtl.h"
#include "tree.h"
#include "gimple.h"
#include "cfghooks.h"
#include "cfgloop.h"
#include "df.h"
#include "memmodel.h"
#include "tm_p.h"
#include "stringpool.h"
#include "attribs.h"
#include "expmed.h"
#include "optabs.h"
#include "regs.h"
#include "emit-rtl.h"
#include "recog.h"
#include "diagnostic-core.h"
#include "insn-attr.h"
#include "alias.h"
#include "fold-const.h"
#include "stor-layout.h"
#include "calls.h"
#include "varasm.h"
#include "explow.h"
#include "expr.h"
#include "output.h"
#include "cfgrtl.h"
#include "cfgbuild.h"
#include "langhooks.h"
#include "reload.h"
#include "sched-int.h"
#include "params.h"
#include "gimplify.h"
#include "tm-constrs.h"
#include "ddg.h"
#include "dumpfile.h"
#include "builtins.h"
#include "rtl-iter.h"

/* This file should be included last.  */
#include "target-def.h"

/* Builtin types, data and prototypes. */

enum spu_builtin_type_index
{
  SPU_BTI_END_OF_PARAMS,

  /* We create new type nodes for these. */
  SPU_BTI_V16QI,
  SPU_BTI_V8HI,
  SPU_BTI_V4SI,
  SPU_BTI_V2DI,
  SPU_BTI_V4SF,
  SPU_BTI_V2DF,
  SPU_BTI_UV16QI,
  SPU_BTI_UV8HI,
  SPU_BTI_UV4SI,
  SPU_BTI_UV2DI,

  /* A 16-byte type. (Implemented with V16QI_type_node) */
  SPU_BTI_QUADWORD,

  /* These all correspond to intSI_type_node */
  SPU_BTI_7,
  SPU_BTI_S7,
  SPU_BTI_U7,
  SPU_BTI_S10,
  SPU_BTI_S10_4,
  SPU_BTI_U14,
  SPU_BTI_16,
  SPU_BTI_S16,
  SPU_BTI_S16_2,
  SPU_BTI_U16,
  SPU_BTI_U16_2,
  SPU_BTI_U18,

  /* These correspond to the standard types */
  SPU_BTI_INTQI, 
  SPU_BTI_INTHI, 
  SPU_BTI_INTSI, 
  SPU_BTI_INTDI, 

  SPU_BTI_UINTQI,
  SPU_BTI_UINTHI,
  SPU_BTI_UINTSI,
  SPU_BTI_UINTDI,

  SPU_BTI_FLOAT, 
  SPU_BTI_DOUBLE,

  SPU_BTI_VOID,   
  SPU_BTI_PTR,   

  SPU_BTI_MAX
};

#define V16QI_type_node               (spu_builtin_types[SPU_BTI_V16QI])
#define V8HI_type_node                (spu_builtin_types[SPU_BTI_V8HI])
#define V4SI_type_node                (spu_builtin_types[SPU_BTI_V4SI])
#define V2DI_type_node                (spu_builtin_types[SPU_BTI_V2DI])
#define V4SF_type_node                (spu_builtin_types[SPU_BTI_V4SF])
#define V2DF_type_node                (spu_builtin_types[SPU_BTI_V2DF])
#define unsigned_V16QI_type_node      (spu_builtin_types[SPU_BTI_UV16QI])
#define unsigned_V8HI_type_node       (spu_builtin_types[SPU_BTI_UV8HI])
#define unsigned_V4SI_type_node       (spu_builtin_types[SPU_BTI_UV4SI])
#define unsigned_V2DI_type_node       (spu_builtin_types[SPU_BTI_UV2DI])

static GTY(()) tree spu_builtin_types[SPU_BTI_MAX];

struct spu_builtin_range
{
  int low, high;
};

static struct spu_builtin_range spu_builtin_range[] = {
  {-0x40ll, 0x7fll},		/* SPU_BTI_7     */
  {-0x40ll, 0x3fll},		/* SPU_BTI_S7    */
  {0ll, 0x7fll},		/* SPU_BTI_U7    */
  {-0x200ll, 0x1ffll},		/* SPU_BTI_S10   */
  {-0x2000ll, 0x1fffll},	/* SPU_BTI_S10_4 */
  {0ll, 0x3fffll},		/* SPU_BTI_U14   */
  {-0x8000ll, 0xffffll},	/* SPU_BTI_16    */
  {-0x8000ll, 0x7fffll},	/* SPU_BTI_S16   */
  {-0x20000ll, 0x1ffffll},	/* SPU_BTI_S16_2 */
  {0ll, 0xffffll},		/* SPU_BTI_U16   */
  {0ll, 0x3ffffll},		/* SPU_BTI_U16_2 */
  {0ll, 0x3ffffll},		/* SPU_BTI_U18   */
};


/*  Target specific attribute specifications.  */
char regs_ever_allocated[FIRST_PSEUDO_REGISTER];

/*  Prototypes and external defs.  */
static int get_pipe (rtx_insn *insn);
static int spu_naked_function_p (tree func);
static int mem_is_padded_component_ref (rtx x);
static void fix_range (const char *);
static rtx spu_expand_load (rtx, rtx, rtx, int);

/* Which instruction set architecture to use.  */
int spu_arch;
/* Which cpu are we tuning for.  */
int spu_tune;

/* The hardware requires 8 insns between a hint and the branch it
   effects.  This variable describes how many rtl instructions the
   compiler needs to see before inserting a hint, and then the compiler
   will insert enough nops to make it at least 8 insns.  The default is
   for the compiler to allow up to 2 nops be emitted.  The nops are
   inserted in pairs, so we round down. */
int spu_hint_dist = (8*4) - (2*4);

enum spu_immediate {
  SPU_NONE,
  SPU_IL,
  SPU_ILA,
  SPU_ILH,
  SPU_ILHU,
  SPU_ORI,
  SPU_ORHI,
  SPU_ORBI,
  SPU_IOHL
};
enum immediate_class
{
  IC_POOL,			/* constant pool */
  IC_IL1,			/* one il* instruction */
  IC_IL2,			/* both ilhu and iohl instructions */
  IC_IL1s,			/* one il* instruction */
  IC_IL2s,			/* both ilhu and iohl instructions */
  IC_FSMBI,			/* the fsmbi instruction */
  IC_CPAT,			/* one of the c*d instructions */
  IC_FSMBI2			/* fsmbi plus 1 other instruction */
};

static enum spu_immediate which_immediate_load (HOST_WIDE_INT val);
static enum spu_immediate which_logical_immediate (HOST_WIDE_INT val);
static int cpat_info(unsigned char *arr, int size, int *prun, int *pstart);
static enum immediate_class classify_immediate (rtx op,
						machine_mode mode);

/* Pointer mode for __ea references.  */
#define EAmode (spu_ea_model != 32 ? DImode : SImode)


/* Define the structure for the machine field in struct function.  */
struct GTY(()) machine_function
{
  /* Register to use for PIC accesses.  */
  rtx pic_reg;
};

/* How to allocate a 'struct machine_function'.  */
static struct machine_function *
spu_init_machine_status (void)
{
  return ggc_cleared_alloc<machine_function> ();
}

/* Implement TARGET_OPTION_OVERRIDE.  */
static void
spu_option_override (void)
{
  /* Set up function hooks.  */
  init_machine_status = spu_init_machine_status;

  /* Small loops will be unpeeled at -O3.  For SPU it is more important
     to keep code small by default.  */
  if (!flag_unroll_loops && !flag_peel_loops)
    maybe_set_param_value (PARAM_MAX_COMPLETELY_PEEL_TIMES, 4,
			   global_options.x_param_values,
			   global_options_set.x_param_values);

  flag_omit_frame_pointer = 1;

  /* Functions must be 8 byte aligned so we correctly handle dual issue */
  if (align_functions < 8)
    align_functions = 8;

  spu_hint_dist = 8*4 - spu_max_nops*4;
  if (spu_hint_dist < 0) 
    spu_hint_dist = 0;

  if (spu_fixed_range_string)
    fix_range (spu_fixed_range_string);

  /* Determine processor architectural level.  */
  if (spu_arch_string)
    {
      if (strcmp (&spu_arch_string[0], "cell") == 0)
        spu_arch = PROCESSOR_CELL;
      else if (strcmp (&spu_arch_string[0], "celledp") == 0)
        spu_arch = PROCESSOR_CELLEDP;
      else
        error ("bad value (%s) for -march= switch", spu_arch_string);
    }

  /* Determine processor to tune for.  */
  if (spu_tune_string)
    {
      if (strcmp (&spu_tune_string[0], "cell") == 0)
        spu_tune = PROCESSOR_CELL;
      else if (strcmp (&spu_tune_string[0], "celledp") == 0)
        spu_tune = PROCESSOR_CELLEDP;
      else
        error ("bad value (%s) for -mtune= switch", spu_tune_string);
    }

  /* Change defaults according to the processor architecture.  */
  if (spu_arch == PROCESSOR_CELLEDP)
    {
      /* If no command line option has been otherwise specified, change
	 the default to -mno-safe-hints on celledp -- only the original
	 Cell/B.E. processors require this workaround.  */
      if (!(target_flags_explicit & MASK_SAFE_HINTS))
	target_flags &= ~MASK_SAFE_HINTS;
    }

  REAL_MODE_FORMAT (SFmode) = &spu_single_format;
}

/* Implement TARGET_HARD_REGNO_NREGS.  */

static unsigned int
spu_hard_regno_nregs (unsigned int, machine_mode mode)
{
  return CEIL (GET_MODE_BITSIZE (mode), MAX_FIXED_MODE_SIZE);
}

/* Handle an attribute requiring a FUNCTION_DECL; arguments as in
   struct attribute_spec.handler.  */

/* True if MODE is valid for the target.  By "valid", we mean able to
   be manipulated in non-trivial ways.  In particular, this means all
   the arithmetic is supported.  */
static bool
spu_scalar_mode_supported_p (scalar_mode mode)
{
  switch (mode)
    {
    case E_QImode:
    case E_HImode:
    case E_SImode:
    case E_SFmode:
    case E_DImode:
    case E_TImode:
    case E_DFmode:
      return true;

    default:
      return false;
    }
}

/* Similarly for vector modes.  "Supported" here is less strict.  At
   least some operations are supported; need to check optabs or builtins
   for further details.  */
static bool
spu_vector_mode_supported_p (machine_mode mode)
{
  switch (mode)
    {
    case E_V16QImode:
    case E_V8HImode:
    case E_V4SImode:
    case E_V2DImode:
    case E_V4SFmode:
    case E_V2DFmode:
      return true;

    default:
      return false;
    }
}

/* GCC assumes that in a paradoxical SUBREG the inner mode occupies the
   least significant bytes of the outer mode.  This function returns
   TRUE for the SUBREG's where this is correct.  */
int
valid_subreg (rtx op)
{
  machine_mode om = GET_MODE (op);
  machine_mode im = GET_MODE (SUBREG_REG (op));
  return om != VOIDmode && im != VOIDmode
    && (GET_MODE_SIZE (im) == GET_MODE_SIZE (om)
	|| (GET_MODE_SIZE (im) <= 4 && GET_MODE_SIZE (om) <= 4)
	|| (GET_MODE_SIZE (im) >= 16 && GET_MODE_SIZE (om) >= 16));
}

/* When insv and ext[sz]v ar passed a TI SUBREG, we want to strip it off
   and adjust the start offset.  */
static rtx
adjust_operand (rtx op, HOST_WIDE_INT * start)
{
  machine_mode mode;
  int op_size;
  /* Strip any paradoxical SUBREG.  */
  if (GET_CODE (op) == SUBREG
      && (GET_MODE_BITSIZE (GET_MODE (op))
	  > GET_MODE_BITSIZE (GET_MODE (SUBREG_REG (op)))))
    {
      if (start)
	*start -=
	  GET_MODE_BITSIZE (GET_MODE (op)) -
	  GET_MODE_BITSIZE (GET_MODE (SUBREG_REG (op)));
      op = SUBREG_REG (op);
    }
  /* If it is smaller than SI, assure a SUBREG */
  op_size = GET_MODE_BITSIZE (GET_MODE (op));
  if (op_size < 32)
    {
      if (start)
	*start += 32 - op_size;
      op_size = 32;
    }
  /* If it is not a MODE_INT (and/or it is smaller than SI) add a SUBREG. */
  mode = int_mode_for_size (op_size, 0).require ();
  if (mode != GET_MODE (op))
    op = gen_rtx_SUBREG (mode, op, 0);
  return op;
}

void
spu_expand_extv (rtx ops[], int unsignedp)
{
  rtx dst = ops[0], src = ops[1];
  HOST_WIDE_INT width = INTVAL (ops[2]);
  HOST_WIDE_INT start = INTVAL (ops[3]);
  HOST_WIDE_INT align_mask;
  rtx s0, s1, mask, r0;

  gcc_assert (REG_P (dst) && GET_MODE (dst) == TImode);

  if (MEM_P (src))
    {
      /* First, determine if we need 1 TImode load or 2.  We need only 1
         if the bits being extracted do not cross the alignment boundary
         as determined by the MEM and its address. */

      align_mask = -MEM_ALIGN (src);
      if ((start & align_mask) == ((start + width - 1) & align_mask))
	{
	  /* Alignment is sufficient for 1 load. */
	  s0 = gen_reg_rtx (TImode);
	  r0 = spu_expand_load (s0, 0, src, start / 8);
	  start &= 7;
	  if (r0)
	    emit_insn (gen_rotqby_ti (s0, s0, r0));
	}
      else
	{
	  /* Need 2 loads. */
	  s0 = gen_reg_rtx (TImode);
	  s1 = gen_reg_rtx (TImode);
	  r0 = spu_expand_load (s0, s1, src, start / 8);
	  start &= 7;

	  gcc_assert (start + width <= 128);
	  if (r0)
	    {
	      rtx r1 = gen_reg_rtx (SImode);
	      mask = gen_reg_rtx (TImode);
	      emit_move_insn (mask, GEN_INT (-1));
	      emit_insn (gen_rotqby_ti (s0, s0, r0));
	      emit_insn (gen_rotqby_ti (s1, s1, r0));
	      if (GET_CODE (r0) == CONST_INT)
		r1 = GEN_INT (INTVAL (r0) & 15);
	      else
		emit_insn (gen_andsi3 (r1, r0, GEN_INT (15)));
	      emit_insn (gen_shlqby_ti (mask, mask, r1));
	      emit_insn (gen_selb (s0, s1, s0, mask));
	    }
	}

    }
  else if (GET_CODE (src) == SUBREG)
    {
      rtx r = SUBREG_REG (src);
      gcc_assert (REG_P (r) && SCALAR_INT_MODE_P (GET_MODE (r)));
      s0 = gen_reg_rtx (TImode);
      if (GET_MODE_SIZE (GET_MODE (r)) < GET_MODE_SIZE (TImode))
	emit_insn (gen_rtx_SET (s0, gen_rtx_ZERO_EXTEND (TImode, r)));
      else
	emit_move_insn (s0, src);
    }
  else 
    {
      gcc_assert (REG_P (src) && GET_MODE (src) == TImode);
      s0 = gen_reg_rtx (TImode);
      emit_move_insn (s0, src);
    }

  /* Now s0 is TImode and contains the bits to extract at start. */

  if (start)
    emit_insn (gen_rotlti3 (s0, s0, GEN_INT (start)));

  if (128 - width)
    s0 = expand_shift (RSHIFT_EXPR, TImode, s0, 128 - width, s0, unsignedp);

  emit_move_insn (dst, s0);
}

void
spu_expand_insv (rtx ops[])
{
  HOST_WIDE_INT width = INTVAL (ops[1]);
  HOST_WIDE_INT start = INTVAL (ops[2]);
  unsigned HOST_WIDE_INT maskbits;
  machine_mode dst_mode;
  rtx dst = ops[0], src = ops[3];
  int dst_size;
  rtx mask;
  rtx shift_reg;
  int shift;


  if (GET_CODE (ops[0]) == MEM)
    dst = gen_reg_rtx (TImode);
  else
    dst = adjust_operand (dst, &start);
  dst_mode = GET_MODE (dst);
  dst_size = GET_MODE_BITSIZE (GET_MODE (dst));

  if (CONSTANT_P (src))
    {
      machine_mode m =
	(width <= 32 ? SImode : width <= 64 ? DImode : TImode);
      src = force_reg (m, convert_to_mode (m, src, 0));
    }
  src = adjust_operand (src, 0);

  mask = gen_reg_rtx (dst_mode);
  shift_reg = gen_reg_rtx (dst_mode);
  shift = dst_size - start - width;

  /* It's not safe to use subreg here because the compiler assumes
     that the SUBREG_REG is right justified in the SUBREG. */
  convert_move (shift_reg, src, 1);

  if (shift > 0)
    {
      switch (dst_mode)
	{
	case E_SImode:
	  emit_insn (gen_ashlsi3 (shift_reg, shift_reg, GEN_INT (shift)));
	  break;
	case E_DImode:
	  emit_insn (gen_ashldi3 (shift_reg, shift_reg, GEN_INT (shift)));
	  break;
	case E_TImode:
	  emit_insn (gen_ashlti3 (shift_reg, shift_reg, GEN_INT (shift)));
	  break;
	default:
	  abort ();
	}
    }
  else if (shift < 0)
    abort ();

  switch (dst_size)
    {
    case 32:
      maskbits = (~(unsigned HOST_WIDE_INT)0 << (32 - width - start));
      if (start)
	maskbits += ((unsigned HOST_WIDE_INT)1 << (32 - start));
      emit_move_insn (mask, GEN_INT (maskbits));
      break;
    case 64:
      maskbits = (~(unsigned HOST_WIDE_INT)0 << (64 - width - start));
      if (start)
	maskbits += ((unsigned HOST_WIDE_INT)1 << (64 - start));
      emit_move_insn (mask, GEN_INT (maskbits));
      break;
    case 128:
      {
	unsigned char arr[16];
	int i = start / 8;
	memset (arr, 0, sizeof (arr));
	arr[i] = 0xff >> (start & 7);
	for (i++; i <= (start + width - 1) / 8; i++)
	  arr[i] = 0xff;
	arr[i - 1] &= 0xff << (7 - ((start + width - 1) & 7));
	emit_move_insn (mask, array_to_constant (TImode, arr));
      }
      break;
    default:
      abort ();
    }
  if (GET_CODE (ops[0]) == MEM)
    {
      rtx low = gen_reg_rtx (SImode);
      rtx rotl = gen_reg_rtx (SImode);
      rtx mask0 = gen_reg_rtx (TImode);
      rtx addr;
      rtx addr0;
      rtx addr1;
      rtx mem;

      addr = force_reg (Pmode, XEXP (ops[0], 0));
      addr0 = gen_rtx_AND (Pmode, addr, GEN_INT (-16));
      emit_insn (gen_andsi3 (low, addr, GEN_INT (15)));
      emit_insn (gen_negsi2 (rotl, low));
      emit_insn (gen_rotqby_ti (shift_reg, shift_reg, rotl));
      emit_insn (gen_rotqmby_ti (mask0, mask, rotl));
      mem = change_address (ops[0], TImode, addr0);
      set_mem_alias_set (mem, 0);
      emit_move_insn (dst, mem);
      emit_insn (gen_selb (dst, dst, shift_reg, mask0));
      if (start + width > MEM_ALIGN (ops[0]))
	{
	  rtx shl = gen_reg_rtx (SImode);
	  rtx mask1 = gen_reg_rtx (TImode);
	  rtx dst1 = gen_reg_rtx (TImode);
	  rtx mem1;
	  addr1 = plus_constant (Pmode, addr, 16);
	  addr1 = gen_rtx_AND (Pmode, addr1, GEN_INT (-16));
	  emit_insn (gen_subsi3 (shl, GEN_INT (16), low));
	  emit_insn (gen_shlqby_ti (mask1, mask, shl));
	  mem1 = change_address (ops[0], TImode, addr1);
	  set_mem_alias_set (mem1, 0);
	  emit_move_insn (dst1, mem1);
	  emit_insn (gen_selb (dst1, dst1, shift_reg, mask1));
	  emit_move_insn (mem1, dst1);
	}
      emit_move_insn (mem, dst);
    }
  else
    emit_insn (gen_selb (dst, copy_rtx (dst), shift_reg, mask));
}


int
spu_expand_block_move (rtx ops[])
{
  HOST_WIDE_INT bytes, align, offset;
  rtx src, dst, sreg, dreg, target;
  int i;
  if (GET_CODE (ops[2]) != CONST_INT
      || GET_CODE (ops[3]) != CONST_INT
      || INTVAL (ops[2]) > (HOST_WIDE_INT) (MOVE_RATIO (optimize_insn_for_speed_p ()) * 8))
    return 0;

  bytes = INTVAL (ops[2]);
  align = INTVAL (ops[3]);

  if (bytes <= 0)
    return 1;

  dst = ops[0];
  src = ops[1];

  if (align == 16)
    {
      for (offset = 0; offset + 16 <= bytes; offset += 16)
	{
	  dst = adjust_address (ops[0], V16QImode, offset);
	  src = adjust_address (ops[1], V16QImode, offset);
	  emit_move_insn (dst, src);
	}
      if (offset < bytes)
	{
	  rtx mask;
	  unsigned char arr[16] = { 0 };
	  for (i = 0; i < bytes - offset; i++)
	    arr[i] = 0xff;
	  dst = adjust_address (ops[0], V16QImode, offset);
	  src = adjust_address (ops[1], V16QImode, offset);
	  mask = gen_reg_rtx (V16QImode);
	  sreg = gen_reg_rtx (V16QImode);
	  dreg = gen_reg_rtx (V16QImode);
	  target = gen_reg_rtx (V16QImode);
	  emit_move_insn (mask, array_to_constant (V16QImode, arr));
	  emit_move_insn (dreg, dst);
	  emit_move_insn (sreg, src);
	  emit_insn (gen_selb (target, dreg, sreg, mask));
	  emit_move_insn (dst, target);
	}
      return 1;
    }
  return 0;
}

enum spu_comp_code
{ SPU_EQ, SPU_GT, SPU_GTU };

int spu_comp_icode[12][3] = {
 {CODE_FOR_ceq_qi, CODE_FOR_cgt_qi, CODE_FOR_clgt_qi},
 {CODE_FOR_ceq_hi, CODE_FOR_cgt_hi, CODE_FOR_clgt_hi},
 {CODE_FOR_ceq_si, CODE_FOR_cgt_si, CODE_FOR_clgt_si},
 {CODE_FOR_ceq_di, CODE_FOR_cgt_di, CODE_FOR_clgt_di},
 {CODE_FOR_ceq_ti, CODE_FOR_cgt_ti, CODE_FOR_clgt_ti},
 {CODE_FOR_ceq_sf, CODE_FOR_cgt_sf, 0},
 {CODE_FOR_ceq_df, CODE_FOR_cgt_df, 0},
 {CODE_FOR_ceq_v16qi, CODE_FOR_cgt_v16qi, CODE_FOR_clgt_v16qi},
 {CODE_FOR_ceq_v8hi,  CODE_FOR_cgt_v8hi,  CODE_FOR_clgt_v8hi},
 {CODE_FOR_ceq_v4si,  CODE_FOR_cgt_v4si,  CODE_FOR_clgt_v4si},
 {CODE_FOR_ceq_v4sf,  CODE_FOR_cgt_v4sf, 0},
 {CODE_FOR_ceq_v2df,  CODE_FOR_cgt_v2df, 0},
};

/* Generate a compare for CODE.  Return a brand-new rtx that represents
   the result of the compare.   GCC can figure this out too if we don't
   provide all variations of compares, but GCC always wants to use
   WORD_MODE, we can generate better code in most cases if we do it
   ourselves.  */
void
spu_emit_branch_or_set (int is_set, rtx cmp, rtx operands[])
{
  int reverse_compare = 0;
  int reverse_test = 0;
  rtx compare_result, eq_result;
  rtx comp_rtx, eq_rtx;
  machine_mode comp_mode;
  machine_mode op_mode;
  enum spu_comp_code scode, eq_code;
  enum insn_code ior_code;
  enum rtx_code code = GET_CODE (cmp);
  rtx op0 = XEXP (cmp, 0);
  rtx op1 = XEXP (cmp, 1);
  int index;
  int eq_test = 0;

  /* When op1 is a CONST_INT change (X >= C) to (X > C-1),
     and so on, to keep the constant in operand 1. */
  if (GET_CODE (op1) == CONST_INT)
    {
      HOST_WIDE_INT val = INTVAL (op1) - 1;
      if (trunc_int_for_mode (val, GET_MODE (op0)) == val)
	switch (code)
	  {
	  case GE:
	    op1 = GEN_INT (val);
	    code = GT;
	    break;
	  case LT:
	    op1 = GEN_INT (val);
	    code = LE;
	    break;
	  case GEU:
	    op1 = GEN_INT (val);
	    code = GTU;
	    break;
	  case LTU:
	    op1 = GEN_INT (val);
	    code = LEU;
	    break;
	  default:
	    break;
	  }
    }

  /* However, if we generate an integer result, performing a reverse test
     would require an extra negation, so avoid that where possible.  */
  if (GET_CODE (op1) == CONST_INT && is_set == 1)
    {
      HOST_WIDE_INT val = INTVAL (op1) + 1;
      if (trunc_int_for_mode (val, GET_MODE (op0)) == val)
	switch (code)
	  {
	  case LE:
	    op1 = GEN_INT (val);
	    code = LT;
	    break;
	  case LEU:
	    op1 = GEN_INT (val);
	    code = LTU;
	    break;
	  default:
	    break;
	  }
    }

  comp_mode = SImode;
  op_mode = GET_MODE (op0);

  switch (code)
    {
    case GE:
      scode = SPU_GT;
      if (HONOR_NANS (op_mode))
	{
	  reverse_compare = 0;
	  reverse_test = 0;
	  eq_test = 1;
	  eq_code = SPU_EQ;
	}
      else
	{
	  reverse_compare = 1;
	  reverse_test = 1;
	}
      break;
    case LE:
      scode = SPU_GT;
      if (HONOR_NANS (op_mode))
	{
	  reverse_compare = 1;
	  reverse_test = 0;
	  eq_test = 1;
	  eq_code = SPU_EQ;
	}
      else
	{
	  reverse_compare = 0;
	  reverse_test = 1;
	}
      break;
    case LT:
      reverse_compare = 1;
      reverse_test = 0;
      scode = SPU_GT;
      break;
    case GEU:
      reverse_compare = 1;
      reverse_test = 1;
      scode = SPU_GTU;
      break;
    case LEU:
      reverse_compare = 0;
      reverse_test = 1;
      scode = SPU_GTU;
      break;
    case LTU:
      reverse_compare = 1;
      reverse_test = 0;
      scode = SPU_GTU;
      break;
    case NE:
      reverse_compare = 0;
      reverse_test = 1;
      scode = SPU_EQ;
      break;

    case EQ:
      scode = SPU_EQ;
      break;
    case GT:
      scode = SPU_GT;
      break;
    case GTU:
      scode = SPU_GTU;
      break;
    default:
      scode = SPU_EQ;
      break;
    }

  switch (op_mode)
    {
    case E_QImode:
      index = 0;
      comp_mode = QImode;
      break;
    case E_HImode:
      index = 1;
      comp_mode = HImode;
      break;
    case E_SImode:
      index = 2;
      break;
    case E_DImode:
      index = 3;
      break;
    case E_TImode:
      index = 4;
      break;
    case E_SFmode:
      index = 5;
      break;
    case E_DFmode:
      index = 6;
      break;
    case E_V16QImode:
      index = 7;
      comp_mode = op_mode;
      break;
    case E_V8HImode:
      index = 8;
      comp_mode = op_mode;
      break;
    case E_V4SImode:
      index = 9;
      comp_mode = op_mode;
      break;
    case E_V4SFmode:
      index = 10;
      comp_mode = V4SImode;
      break;
    case E_V2DFmode:
      index = 11;
      comp_mode = V2DImode;
      break;
    case E_V2DImode:
    default:
      abort ();
    }

  if (GET_MODE (op1) == DFmode
      && (scode != SPU_GT && scode != SPU_EQ))
    abort ();

  if (is_set == 0 && op1 == const0_rtx
      && (GET_MODE (op0) == SImode
	  || GET_MODE (op0) == HImode
	  || GET_MODE (op0) == QImode) && scode == SPU_EQ)
    {
      /* Don't need to set a register with the result when we are 
         comparing against zero and branching. */
      reverse_test = !reverse_test;
      compare_result = op0;
    }
  else
    {
      compare_result = gen_reg_rtx (comp_mode);

      if (reverse_compare)
	{
	  rtx t = op1;
	  op1 = op0;
	  op0 = t;
	}

      if (spu_comp_icode[index][scode] == 0)
	abort ();

      if (!(*insn_data[spu_comp_icode[index][scode]].operand[1].predicate)
	  (op0, op_mode))
	op0 = force_reg (op_mode, op0);
      if (!(*insn_data[spu_comp_icode[index][scode]].operand[2].predicate)
	  (op1, op_mode))
	op1 = force_reg (op_mode, op1);
      comp_rtx = GEN_FCN (spu_comp_icode[index][scode]) (compare_result,
							 op0, op1);
      if (comp_rtx == 0)
	abort ();
      emit_insn (comp_rtx);

      if (eq_test)
        {
          eq_result = gen_reg_rtx (comp_mode);
          eq_rtx = GEN_FCN (spu_comp_icode[index][eq_code]) (eq_result,
							     op0, op1);
          if (eq_rtx == 0)
	    abort ();
          emit_insn (eq_rtx);
          ior_code = optab_handler (ior_optab, comp_mode);
          gcc_assert (ior_code != CODE_FOR_nothing);
          emit_insn (GEN_FCN (ior_code)
		     (compare_result, compare_result, eq_result));
        }
    }

  if (is_set == 0)
    {
      rtx bcomp;
      rtx loc_ref;

      /* We don't have branch on QI compare insns, so we convert the
         QI compare result to a HI result. */
      if (comp_mode == QImode)
	{
	  rtx old_res = compare_result;
	  compare_result = gen_reg_rtx (HImode);
	  comp_mode = HImode;
	  emit_insn (gen_extendqihi2 (compare_result, old_res));
	}

      if (reverse_test)
	bcomp = gen_rtx_EQ (comp_mode, compare_result, const0_rtx);
      else
	bcomp = gen_rtx_NE (comp_mode, compare_result, const0_rtx);

      loc_ref = gen_rtx_LABEL_REF (VOIDmode, operands[3]);
      emit_jump_insn (gen_rtx_SET (pc_rtx,
				   gen_rtx_IF_THEN_ELSE (VOIDmode, bcomp,
							 loc_ref, pc_rtx)));
    }
  else if (is_set == 2)
    {
      rtx target = operands[0];
      int compare_size = GET_MODE_BITSIZE (comp_mode);
      int target_size = GET_MODE_BITSIZE (GET_MODE (target));
      machine_mode mode = int_mode_for_size (target_size, 0).require ();
      rtx select_mask;
      rtx op_t = operands[2];
      rtx op_f = operands[3];

      /* The result of the comparison can be SI, HI or QI mode.  Create a
         mask based on that result. */
      if (target_size > compare_size)
	{
	  select_mask = gen_reg_rtx (mode);
	  emit_insn (gen_extend_compare (select_mask, compare_result));
	}
      else if (target_size < compare_size)
	select_mask =
	  gen_rtx_SUBREG (mode, compare_result,
			  (compare_size - target_size) / BITS_PER_UNIT);
      else if (comp_mode != mode)
	select_mask = gen_rtx_SUBREG (mode, compare_result, 0);
      else
	select_mask = compare_result;

      if (GET_MODE (target) != GET_MODE (op_t)
	  || GET_MODE (target) != GET_MODE (op_f))
	abort ();

      if (reverse_test)
	emit_insn (gen_selb (target, op_t, op_f, select_mask));
      else
	emit_insn (gen_selb (target, op_f, op_t, select_mask));
    }
  else
    {
      rtx target = operands[0];
      if (reverse_test)
	emit_insn (gen_rtx_SET (compare_result,
				gen_rtx_NOT (comp_mode, compare_result)));
      if (GET_MODE (target) == SImode && GET_MODE (compare_result) == HImode)
	emit_insn (gen_extendhisi2 (target, compare_result));
      else if (GET_MODE (target) == SImode
	       && GET_MODE (compare_result) == QImode)
	emit_insn (gen_extend_compare (target, compare_result));
      else
	emit_move_insn (target, compare_result);
    }
}

HOST_WIDE_INT
const_double_to_hwint (rtx x)
{
  HOST_WIDE_INT val;
  if (GET_MODE (x) == SFmode)
    REAL_VALUE_TO_TARGET_SINGLE (*CONST_DOUBLE_REAL_VALUE (x), val);
  else if (GET_MODE (x) == DFmode)
    {
      long l[2];
      REAL_VALUE_TO_TARGET_DOUBLE (*CONST_DOUBLE_REAL_VALUE (x), l);
      val = l[0];
      val = (val << 32) | (l[1] & 0xffffffff);
    }
  else
    abort ();
  return val;
}

rtx
hwint_to_const_double (machine_mode mode, HOST_WIDE_INT v)
{
  long tv[2];
  REAL_VALUE_TYPE rv;
  gcc_assert (mode == SFmode || mode == DFmode);

  if (mode == SFmode)
    tv[0] = (v << 32) >> 32;
  else if (mode == DFmode)
    {
      tv[1] = (v << 32) >> 32;
      tv[0] = v >> 32;
    }
  real_from_target (&rv, tv, mode);
  return const_double_from_real_value (rv, mode);
}

void
print_operand_address (FILE * file, register rtx addr)
{
  rtx reg;
  rtx offset;

  if (GET_CODE (addr) == AND
      && GET_CODE (XEXP (addr, 1)) == CONST_INT
      && INTVAL (XEXP (addr, 1)) == -16)
    addr = XEXP (addr, 0);

  switch (GET_CODE (addr))
    {
    case REG:
      fprintf (file, "0(%s)", reg_names[REGNO (addr)]);
      break;

    case PLUS:
      reg = XEXP (addr, 0);
      offset = XEXP (addr, 1);
      if (GET_CODE (offset) == REG)
	{
	  fprintf (file, "%s,%s", reg_names[REGNO (reg)],
		   reg_names[REGNO (offset)]);
	}
      else if (GET_CODE (offset) == CONST_INT)
	{
	  fprintf (file, HOST_WIDE_INT_PRINT_DEC "(%s)",
		   INTVAL (offset), reg_names[REGNO (reg)]);
	}
      else
	abort ();
      break;

    case CONST:
    case LABEL_REF:
    case SYMBOL_REF:
    case CONST_INT:
      output_addr_const (file, addr);
      break;

    default:
      debug_rtx (addr);
      abort ();
    }
}

void
print_operand (FILE * file, rtx x, int code)
{
  machine_mode mode = GET_MODE (x);
  HOST_WIDE_INT val;
  unsigned char arr[16];
  int xcode = GET_CODE (x);
  int i, info;
  if (GET_MODE (x) == VOIDmode)
    switch (code)
      {
      case 'L':			/* 128 bits, signed */
      case 'm':			/* 128 bits, signed */
      case 'T':			/* 128 bits, signed */
      case 't':			/* 128 bits, signed */
	mode = TImode;
	break;
      case 'K':			/* 64 bits, signed */
      case 'k':			/* 64 bits, signed */
      case 'D':			/* 64 bits, signed */
      case 'd':			/* 64 bits, signed */
	mode = DImode;
	break;
      case 'J':			/* 32 bits, signed */
      case 'j':			/* 32 bits, signed */
      case 's':			/* 32 bits, signed */
      case 'S':			/* 32 bits, signed */
	mode = SImode;
	break;
      }
  switch (code)
    {

    case 'j':			/* 32 bits, signed */
    case 'k':			/* 64 bits, signed */
    case 'm':			/* 128 bits, signed */
      if (xcode == CONST_INT
	  || xcode == CONST_DOUBLE || xcode == CONST_VECTOR)
	{
	  gcc_assert (logical_immediate_p (x, mode));
	  constant_to_array (mode, x, arr);
	  val = (arr[0] << 24) | (arr[1] << 16) | (arr[2] << 8) | arr[3];
	  val = trunc_int_for_mode (val, SImode);
	  switch (which_logical_immediate (val))
	  {
	  case SPU_ORI:
	    break;
	  case SPU_ORHI:
	    fprintf (file, "h");
	    break;
	  case SPU_ORBI:
	    fprintf (file, "b");
	    break;
	  default:
	    gcc_unreachable();
	  }
	}
      else
	gcc_unreachable();
      return;

    case 'J':			/* 32 bits, signed */
    case 'K':			/* 64 bits, signed */
    case 'L':			/* 128 bits, signed */
      if (xcode == CONST_INT
	  || xcode == CONST_DOUBLE || xcode == CONST_VECTOR)
	{
	  gcc_assert (logical_immediate_p (x, mode)
		      || iohl_immediate_p (x, mode));
	  constant_to_array (mode, x, arr);
	  val = (arr[0] << 24) | (arr[1] << 16) | (arr[2] << 8) | arr[3];
	  val = trunc_int_for_mode (val, SImode);
	  switch (which_logical_immediate (val))
	  {
	  case SPU_ORI:
	  case SPU_IOHL:
	    break;
	  case SPU_ORHI:
	    val = trunc_int_for_mode (val, HImode);
	    break;
	  case SPU_ORBI:
	    val = trunc_int_for_mode (val, QImode);
	    break;
	  default:
	    gcc_unreachable();
	  }
	  fprintf (file, HOST_WIDE_INT_PRINT_DEC, val);
	}
      else
	gcc_unreachable();
      return;

    case 't':			/* 128 bits, signed */
    case 'd':			/* 64 bits, signed */
    case 's':			/* 32 bits, signed */
      if (CONSTANT_P (x))
	{
	  enum immediate_class c = classify_immediate (x, mode);
	  switch (c)
	    {
	    case IC_IL1:
	      constant_to_array (mode, x, arr);
	      val = (arr[0] << 24) | (arr[1] << 16) | (arr[2] << 8) | arr[3];
	      val = trunc_int_for_mode (val, SImode);
	      switch (which_immediate_load (val))
		{
		case SPU_IL:
		  break;
		case SPU_ILA:
		  fprintf (file, "a");
		  break;
		case SPU_ILH:
		  fprintf (file, "h");
		  break;
		case SPU_ILHU:
		  fprintf (file, "hu");
		  break;
		default:
		  gcc_unreachable ();
		}
	      break;
	    case IC_CPAT:
	      constant_to_array (mode, x, arr);
	      cpat_info (arr, GET_MODE_SIZE (mode), &info, 0);
	      if (info == 1)
		fprintf (file, "b");
	      else if (info == 2)
		fprintf (file, "h");
	      else if (info == 4)
		fprintf (file, "w");
	      else if (info == 8)
		fprintf (file, "d");
	      break;
	    case IC_IL1s:
	      if (xcode == CONST_VECTOR)
		{
		  x = CONST_VECTOR_ELT (x, 0);
		  xcode = GET_CODE (x);
		}
	      if (xcode == SYMBOL_REF || xcode == LABEL_REF || xcode == CONST)
		fprintf (file, "a");
	      else if (xcode == HIGH)
		fprintf (file, "hu");
	      break;
	    case IC_FSMBI:
	    case IC_FSMBI2:
	    case IC_IL2:
	    case IC_IL2s:
	    case IC_POOL:
	      abort ();
	    }
	}
      else
	gcc_unreachable ();
      return;

    case 'T':			/* 128 bits, signed */
    case 'D':			/* 64 bits, signed */
    case 'S':			/* 32 bits, signed */
      if (CONSTANT_P (x))
	{
	  enum immediate_class c = classify_immediate (x, mode);
	  switch (c)
	    {
	    case IC_IL1:
	      constant_to_array (mode, x, arr);
	      val = (arr[0] << 24) | (arr[1] << 16) | (arr[2] << 8) | arr[3];
	      val = trunc_int_for_mode (val, SImode);
	      switch (which_immediate_load (val))
		{
		case SPU_IL:
		case SPU_ILA:
		  break;
		case SPU_ILH:
		case SPU_ILHU:
		  val = trunc_int_for_mode (((arr[0] << 8) | arr[1]), HImode);
		  break;
		default:
		  gcc_unreachable ();
		}
	      fprintf (file, HOST_WIDE_INT_PRINT_DEC, val);
	      break;
	    case IC_FSMBI:
	      constant_to_array (mode, x, arr);
	      val = 0;
	      for (i = 0; i < 16; i++)
		{
		  val <<= 1;
		  val |= arr[i] & 1;
		}
	      print_operand (file, GEN_INT (val), 0);
	      break;
	    case IC_CPAT:
	      constant_to_array (mode, x, arr);
	      cpat_info (arr, GET_MODE_SIZE (mode), 0, &info);
	      fprintf (file, HOST_WIDE_INT_PRINT_DEC, (HOST_WIDE_INT)info);
	      break;
	    case IC_IL1s:
	      if (xcode == HIGH)
		x = XEXP (x, 0);
	      if (GET_CODE (x) == CONST_VECTOR)
		x = CONST_VECTOR_ELT (x, 0);
	      output_addr_const (file, x);
	      if (xcode == HIGH)
		fprintf (file, "@h");
	      break;
	    case IC_IL2:
	    case IC_IL2s:
	    case IC_FSMBI2:
	    case IC_POOL:
	      abort ();
	    }
	}
      else
	gcc_unreachable ();
      return;

    case 'C':
      if (xcode == CONST_INT)
	{
	  /* Only 4 least significant bits are relevant for generate
	     control word instructions. */
	  fprintf (file, HOST_WIDE_INT_PRINT_DEC, INTVAL (x) & 15);
	  return;
	}
      break;

    case 'M':			/* print code for c*d */
      if (GET_CODE (x) == CONST_INT)
	switch (INTVAL (x))
	  {
	  case 1:
	    fprintf (file, "b");
	    break;
	  case 2:
	    fprintf (file, "h");
	    break;
	  case 4:
	    fprintf (file, "w");
	    break;
	  case 8:
	    fprintf (file, "d");
	    break;
	  default:
	    gcc_unreachable();
	  }
      else
	gcc_unreachable();
      return;

    case 'N':			/* Negate the operand */
      if (xcode == CONST_INT)
	fprintf (file, HOST_WIDE_INT_PRINT_DEC, -INTVAL (x));
      else if (xcode == CONST_VECTOR)
	fprintf (file, HOST_WIDE_INT_PRINT_DEC,
		 -INTVAL (CONST_VECTOR_ELT (x, 0)));
      return;

    case 'I':			/* enable/disable interrupts */
      if (xcode == CONST_INT)
	fprintf (file, "%s",  INTVAL (x) == 0 ? "d" : "e");
      return;

    case 'b':			/* branch modifiers */
      if (xcode == REG)
	fprintf (file, "%s", GET_MODE (x) == HImode ? "h" : "");
      else if (COMPARISON_P (x))
	fprintf (file, "%s", xcode == NE ? "n" : "");
      return;

    case 'i':			/* indirect call */
      if (xcode == MEM)
	{
	  if (GET_CODE (XEXP (x, 0)) == REG)
	    /* Used in indirect function calls. */
	    fprintf (file, "%s", reg_names[REGNO (XEXP (x, 0))]);
	  else
	    output_address (GET_MODE (x), XEXP (x, 0));
	}
      return;

    case 'p':			/* load/store */
      if (xcode == MEM)
	{
	  x = XEXP (x, 0);
	  xcode = GET_CODE (x);
	}
      if (xcode == AND)
	{
	  x = XEXP (x, 0);
	  xcode = GET_CODE (x);
	}
      if (xcode == REG)
	fprintf (file, "d");
      else if (xcode == CONST_INT)
	fprintf (file, "a");
      else if (xcode == CONST || xcode == SYMBOL_REF || xcode == LABEL_REF)
	fprintf (file, "r");
      else if (xcode == PLUS || xcode == LO_SUM)
	{
	  if (GET_CODE (XEXP (x, 1)) == REG)
	    fprintf (file, "x");
	  else
	    fprintf (file, "d");
	}
      return;

    case 'e':
      val = xcode == CONST_INT ? INTVAL (x) : INTVAL (CONST_VECTOR_ELT (x, 0));
      val &= 0x7;
      output_addr_const (file, GEN_INT (val));
      return;

    case 'f':
      val = xcode == CONST_INT ? INTVAL (x) : INTVAL (CONST_VECTOR_ELT (x, 0));
      val &= 0x1f;
      output_addr_const (file, GEN_INT (val));
      return;

    case 'g':
      val = xcode == CONST_INT ? INTVAL (x) : INTVAL (CONST_VECTOR_ELT (x, 0));
      val &= 0x3f;
      output_addr_const (file, GEN_INT (val));
      return;

    case 'h':
      val = xcode == CONST_INT ? INTVAL (x) : INTVAL (CONST_VECTOR_ELT (x, 0));
      val = (val >> 3) & 0x1f;
      output_addr_const (file, GEN_INT (val));
      return;

    case 'E':
      val = xcode == CONST_INT ? INTVAL (x) : INTVAL (CONST_VECTOR_ELT (x, 0));
      val = -val;
      val &= 0x7;
      output_addr_const (file, GEN_INT (val));
      return;

    case 'F':
      val = xcode == CONST_INT ? INTVAL (x) : INTVAL (CONST_VECTOR_ELT (x, 0));
      val = -val;
      val &= 0x1f;
      output_addr_const (file, GEN_INT (val));
      return;

    case 'G':
      val = xcode == CONST_INT ? INTVAL (x) : INTVAL (CONST_VECTOR_ELT (x, 0));
      val = -val;
      val &= 0x3f;
      output_addr_const (file, GEN_INT (val));
      return;

    case 'H':
      val = xcode == CONST_INT ? INTVAL (x) : INTVAL (CONST_VECTOR_ELT (x, 0));
      val = -(val & -8ll);
      val = (val >> 3) & 0x1f;
      output_addr_const (file, GEN_INT (val));
      return;

    case 'v':
    case 'w':
      constant_to_array (mode, x, arr);
      val = (((arr[0] << 1) + (arr[1] >> 7)) & 0xff) - 127;
      output_addr_const (file, GEN_INT (code == 'w' ? -val : val));
      return;

    case 0:
      if (xcode == REG)
	fprintf (file, "%s", reg_names[REGNO (x)]);
      else if (xcode == MEM)
	output_address (GET_MODE (x), XEXP (x, 0));
      else if (xcode == CONST_VECTOR)
	print_operand (file, CONST_VECTOR_ELT (x, 0), 0);
      else
	output_addr_const (file, x);
      return;

      /* unused letters
	              o qr  u   yz
	AB            OPQR  UVWXYZ */
    default:
      output_operand_lossage ("invalid %%xn code");
    }
  gcc_unreachable ();
}

/* For PIC mode we've reserved PIC_OFFSET_TABLE_REGNUM, which is a
   caller saved register.  For leaf functions it is more efficient to
   use a volatile register because we won't need to save and restore the
   pic register.  This routine is only valid after register allocation
   is completed, so we can pick an unused register.  */
static rtx
get_pic_reg (void)
{
  if (!reload_completed && !reload_in_progress)
    abort ();

  /* If we've already made the decision, we need to keep with it.  Once we've
     decided to use LAST_ARG_REGNUM, future calls to df_regs_ever_live_p may
     return true since the register is now live; this should not cause us to
     "switch back" to using pic_offset_table_rtx.  */
  if (!cfun->machine->pic_reg)
    {
      if (crtl->is_leaf && !df_regs_ever_live_p (LAST_ARG_REGNUM))
	cfun->machine->pic_reg = gen_rtx_REG (SImode, LAST_ARG_REGNUM);
      else
	cfun->machine->pic_reg = pic_offset_table_rtx;
    }

  return cfun->machine->pic_reg;
}

/* Split constant addresses to handle cases that are too large. 
   Add in the pic register when in PIC mode.
   Split immediates that require more than 1 instruction. */
int
spu_split_immediate (rtx * ops)
{
  machine_mode mode = GET_MODE (ops[0]);
  enum immediate_class c = classify_immediate (ops[1], mode);

  switch (c)
    {
    case IC_IL2:
      {
	unsigned char arrhi[16];
	unsigned char arrlo[16];
	rtx to, temp, hi, lo;
	int i;
	/* We need to do reals as ints because the constant used in the
	   IOR might not be a legitimate real constant. */
	scalar_int_mode imode = int_mode_for_mode (mode).require ();
	constant_to_array (mode, ops[1], arrhi);
	if (imode != mode)
	  to = simplify_gen_subreg (imode, ops[0], mode, 0);
	else
	  to = ops[0];
	temp = !can_create_pseudo_p () ? to : gen_reg_rtx (imode);
	for (i = 0; i < 16; i += 4)
	  {
	    arrlo[i + 2] = arrhi[i + 2];
	    arrlo[i + 3] = arrhi[i + 3];
	    arrlo[i + 0] = arrlo[i + 1] = 0;
	    arrhi[i + 2] = arrhi[i + 3] = 0;
	  }
	hi = array_to_constant (imode, arrhi);
	lo = array_to_constant (imode, arrlo);
	emit_move_insn (temp, hi);
	emit_insn (gen_rtx_SET (to, gen_rtx_IOR (imode, temp, lo)));
	return 1;
      }
    case IC_FSMBI2:
      {
	unsigned char arr_fsmbi[16];
	unsigned char arr_andbi[16];
	rtx to, reg_fsmbi, reg_and;
	int i;
	/* We need to do reals as ints because the constant used in the
	 * AND might not be a legitimate real constant. */
	scalar_int_mode imode = int_mode_for_mode (mode).require ();
	constant_to_array (mode, ops[1], arr_fsmbi);
	if (imode != mode)
	  to = simplify_gen_subreg(imode, ops[0], GET_MODE (ops[0]), 0);
	else
	  to = ops[0];
	for (i = 0; i < 16; i++)
	  if (arr_fsmbi[i] != 0)
	    {
	      arr_andbi[0] = arr_fsmbi[i];
	      arr_fsmbi[i] = 0xff;
	    }
	for (i = 1; i < 16; i++)
	  arr_andbi[i] = arr_andbi[0];
	reg_fsmbi = array_to_constant (imode, arr_fsmbi);
	reg_and = array_to_constant (imode, arr_andbi);
	emit_move_insn (to, reg_fsmbi);
	emit_insn (gen_rtx_SET (to, gen_rtx_AND (imode, to, reg_and)));
	return 1;
      }
    case IC_POOL:
      if (reload_in_progress || reload_completed)
	{
	  rtx mem = force_const_mem (mode, ops[1]);
	  if (TARGET_LARGE_MEM)
	    {
	      rtx addr = gen_rtx_REG (Pmode, REGNO (ops[0]));
	      emit_move_insn (addr, XEXP (mem, 0));
	      mem = replace_equiv_address (mem, addr);
	    }
	  emit_move_insn (ops[0], mem);
	  return 1;
	}
      break;
    case IC_IL1s:
    case IC_IL2s:
      if (reload_completed && GET_CODE (ops[1]) != HIGH)
	{
	  if (c == IC_IL2s)
	    {
	      emit_move_insn (ops[0], gen_rtx_HIGH (mode, ops[1]));
	      emit_move_insn (ops[0], gen_rtx_LO_SUM (mode, ops[0], ops[1]));
	    }
	  else if (flag_pic)
	    emit_insn (gen_pic (ops[0], ops[1]));
	  if (flag_pic)
	    {
	      rtx pic_reg = get_pic_reg ();
	      emit_insn (gen_addsi3 (ops[0], ops[0], pic_reg));
	    }
	  return flag_pic || c == IC_IL2s;
	}
      break;
    case IC_IL1:
    case IC_FSMBI:
    case IC_CPAT:
      break;
    }
  return 0;
}

/* SAVING is TRUE when we are generating the actual load and store
   instructions for REGNO.  When determining the size of the stack
   needed for saving register we must allocate enough space for the
   worst case, because we don't always have the information early enough
   to not allocate it.  But we can at least eliminate the actual loads
   and stores during the prologue/epilogue.  */
static int
need_to_save_reg (int regno, int saving)
{
  if (df_regs_ever_live_p (regno) && !call_used_regs[regno])
    return 1;
  if (flag_pic
      && regno == PIC_OFFSET_TABLE_REGNUM
      && (!saving || cfun->machine->pic_reg == pic_offset_table_rtx))
    return 1;
  return 0;
}

/* This function is only correct starting with local register
   allocation */
int
spu_saved_regs_size (void)
{
  int reg_save_size = 0;
  int regno;

  for (regno = FIRST_PSEUDO_REGISTER - 1; regno >= 0; --regno)
    if (need_to_save_reg (regno, 0))
      reg_save_size += 0x10;
  return reg_save_size;
}

static rtx_insn *
frame_emit_store (int regno, rtx addr, HOST_WIDE_INT offset)
{
  rtx reg = gen_rtx_REG (V4SImode, regno);
  rtx mem =
    gen_frame_mem (V4SImode, gen_rtx_PLUS (Pmode, addr, GEN_INT (offset)));
  return emit_insn (gen_movv4si (mem, reg));
}

static rtx_insn *
frame_emit_load (int regno, rtx addr, HOST_WIDE_INT offset)
{
  rtx reg = gen_rtx_REG (V4SImode, regno);
  rtx mem =
    gen_frame_mem (V4SImode, gen_rtx_PLUS (Pmode, addr, GEN_INT (offset)));
  return emit_insn (gen_movv4si (reg, mem));
}

/* This happens after reload, so we need to expand it.  */
static rtx_insn *
frame_emit_add_imm (rtx dst, rtx src, HOST_WIDE_INT imm, rtx scratch)
{
  rtx_insn *insn;
  if (satisfies_constraint_K (GEN_INT (imm)))
    {
      insn = emit_insn (gen_addsi3 (dst, src, GEN_INT (imm)));
    }
  else
    {
      emit_insn (gen_movsi (scratch, gen_int_mode (imm, SImode)));
      insn = emit_insn (gen_addsi3 (dst, src, scratch));
      if (REGNO (src) == REGNO (scratch))
	abort ();
    }
  return insn;
}

/* Return nonzero if this function is known to have a null epilogue.  */

int
direct_return (void)
{
  if (reload_completed)
    {
      if (cfun->static_chain_decl == 0
	  && (spu_saved_regs_size ()
	      + get_frame_size ()
	      + crtl->outgoing_args_size
	      + crtl->args.pretend_args_size == 0)
	  && crtl->is_leaf)
	return 1;
    }
  return 0;
}

/*
   The stack frame looks like this:
         +-------------+
         |  incoming   | 
         |    args     | 
   AP -> +-------------+
         | $lr save    |
         +-------------+
 prev SP | back chain  | 
         +-------------+
         |  var args   | 
         |  reg save   | crtl->args.pretend_args_size bytes
         +-------------+
         |    ...      | 
         | saved regs  | spu_saved_regs_size() bytes
   FP -> +-------------+
         |    ...      | 
         |   vars      | get_frame_size()  bytes
  HFP -> +-------------+
         |    ...      | 
         |  outgoing   | 
         |    args     | crtl->outgoing_args_size bytes
         +-------------+
         | $lr of next |
         |   frame     | 
         +-------------+
         | back chain  | 
   SP -> +-------------+

*/
void
spu_expand_prologue (void)
{
  HOST_WIDE_INT size = get_frame_size (), offset, regno;
  HOST_WIDE_INT total_size;
  HOST_WIDE_INT saved_regs_size;
  rtx sp_reg = gen_rtx_REG (Pmode, STACK_POINTER_REGNUM);
  rtx scratch_reg_0, scratch_reg_1;
  rtx_insn *insn;
  rtx real;

  if (flag_pic && optimize == 0 && !cfun->machine->pic_reg)
    cfun->machine->pic_reg = pic_offset_table_rtx;

  if (spu_naked_function_p (current_function_decl))
    return;

  scratch_reg_0 = gen_rtx_REG (SImode, LAST_ARG_REGNUM + 1);
  scratch_reg_1 = gen_rtx_REG (SImode, LAST_ARG_REGNUM + 2);

  saved_regs_size = spu_saved_regs_size ();
  total_size = size + saved_regs_size
    + crtl->outgoing_args_size
    + crtl->args.pretend_args_size;

  if (!crtl->is_leaf
      || cfun->calls_alloca || total_size > 0)
    total_size += STACK_POINTER_OFFSET;

  /* Save this first because code after this might use the link
     register as a scratch register. */
  if (!crtl->is_leaf)
    {
      insn = frame_emit_store (LINK_REGISTER_REGNUM, sp_reg, 16);
      RTX_FRAME_RELATED_P (insn) = 1;
    }

  if (total_size > 0)
    {
      offset = -crtl->args.pretend_args_size;
      for (regno = 0; regno < FIRST_PSEUDO_REGISTER; ++regno)
	if (need_to_save_reg (regno, 1))
	  {
	    offset -= 16;
	    insn = frame_emit_store (regno, sp_reg, offset);
	    RTX_FRAME_RELATED_P (insn) = 1;
	  }
    }

  if (flag_pic && cfun->machine->pic_reg)
    {
      rtx pic_reg = cfun->machine->pic_reg;
      insn = emit_insn (gen_load_pic_offset (pic_reg, scratch_reg_0));
      insn = emit_insn (gen_subsi3 (pic_reg, pic_reg, scratch_reg_0));
    }

  if (total_size > 0)
    {
      if (flag_stack_check || flag_stack_clash_protection)
	{
	  /* We compare against total_size-1 because
	     ($sp >= total_size) <=> ($sp > total_size-1) */
	  rtx scratch_v4si = gen_rtx_REG (V4SImode, REGNO (scratch_reg_0));
	  rtx sp_v4si = gen_rtx_REG (V4SImode, STACK_POINTER_REGNUM);
	  rtx size_v4si = spu_const (V4SImode, total_size - 1);
	  if (!satisfies_constraint_K (GEN_INT (total_size - 1)))
	    {
	      emit_move_insn (scratch_v4si, size_v4si);
	      size_v4si = scratch_v4si;
	    }
	  emit_insn (gen_cgt_v4si (scratch_v4si, sp_v4si, size_v4si));
	  emit_insn (gen_vec_extractv4sisi
		     (scratch_reg_0, scratch_v4si, GEN_INT (1)));
	  emit_insn (gen_spu_heq (scratch_reg_0, GEN_INT (0)));
	}

      /* Adjust the stack pointer, and make sure scratch_reg_0 contains
         the value of the previous $sp because we save it as the back
         chain. */
      if (total_size <= 2000)
	{
	  /* In this case we save the back chain first. */
	  insn = frame_emit_store (STACK_POINTER_REGNUM, sp_reg, -total_size);
	  insn =
	    frame_emit_add_imm (sp_reg, sp_reg, -total_size, scratch_reg_0);
	}
      else
	{
	  insn = emit_move_insn (scratch_reg_0, sp_reg);
	  insn =
	    frame_emit_add_imm (sp_reg, sp_reg, -total_size, scratch_reg_1);
	}
      RTX_FRAME_RELATED_P (insn) = 1;
      real = gen_addsi3 (sp_reg, sp_reg, GEN_INT (-total_size));
      add_reg_note (insn, REG_FRAME_RELATED_EXPR, real);

      if (total_size > 2000)
	{
	  /* Save the back chain ptr */
	  insn = frame_emit_store (REGNO (scratch_reg_0), sp_reg, 0);
	}

      if (frame_pointer_needed)
	{
	  rtx fp_reg = gen_rtx_REG (Pmode, HARD_FRAME_POINTER_REGNUM);
	  HOST_WIDE_INT fp_offset = STACK_POINTER_OFFSET
	    + crtl->outgoing_args_size;
	  /* Set the new frame_pointer */
	  insn = frame_emit_add_imm (fp_reg, sp_reg, fp_offset, scratch_reg_0);
	  RTX_FRAME_RELATED_P (insn) = 1;
	  real = gen_addsi3 (fp_reg, sp_reg, GEN_INT (fp_offset));
	  add_reg_note (insn, REG_FRAME_RELATED_EXPR, real);
          REGNO_POINTER_ALIGN (HARD_FRAME_POINTER_REGNUM) = STACK_BOUNDARY;
	}
    }

  if (flag_stack_usage_info)
    current_function_static_stack_size = total_size;
}

void
spu_expand_epilogue (bool sibcall_p)
{
  int size = get_frame_size (), offset, regno;
  HOST_WIDE_INT saved_regs_size, total_size;
  rtx sp_reg = gen_rtx_REG (Pmode, STACK_POINTER_REGNUM);
  rtx scratch_reg_0;

  if (spu_naked_function_p (current_function_decl))
    return;

  scratch_reg_0 = gen_rtx_REG (SImode, LAST_ARG_REGNUM + 1);

  saved_regs_size = spu_saved_regs_size ();
  total_size = size + saved_regs_size
    + crtl->outgoing_args_size
    + crtl->args.pretend_args_size;

  if (!crtl->is_leaf
      || cfun->calls_alloca || total_size > 0)
    total_size += STACK_POINTER_OFFSET;

  if (total_size > 0)
    {
      if (cfun->calls_alloca)
	frame_emit_load (STACK_POINTER_REGNUM, sp_reg, 0);
      else
	frame_emit_add_imm (sp_reg, sp_reg, total_size, scratch_reg_0);


      if (saved_regs_size > 0)
	{
	  offset = -crtl->args.pretend_args_size;
	  for (regno = 0; regno < FIRST_PSEUDO_REGISTER; ++regno)
	    if (need_to_save_reg (regno, 1))
	      {
		offset -= 0x10;
		frame_emit_load (regno, sp_reg, offset);
	      }
	}
    }

  if (!crtl->is_leaf)
    frame_emit_load (LINK_REGISTER_REGNUM, sp_reg, 16);

  if (!sibcall_p)
    {
      emit_use (gen_rtx_REG (SImode, LINK_REGISTER_REGNUM));
      emit_jump_insn (gen__return ());
    }
}

rtx
spu_return_addr (int count, rtx frame ATTRIBUTE_UNUSED)
{
  if (count != 0)
    return 0;
  /* This is inefficient because it ends up copying to a save-register
     which then gets saved even though $lr has already been saved.  But
     it does generate better code for leaf functions and we don't need
     to use RETURN_ADDRESS_POINTER_REGNUM to get it working.  It's only
     used for __builtin_return_address anyway, so maybe we don't care if
     it's inefficient. */
  return get_hard_reg_initial_val (Pmode, LINK_REGISTER_REGNUM);
}


/* Given VAL, generate a constant appropriate for MODE.
   If MODE is a vector mode, every element will be VAL.
   For TImode, VAL will be zero extended to 128 bits. */
rtx
spu_const (machine_mode mode, HOST_WIDE_INT val)
{
  rtx inner;
  rtvec v;
  int units, i;

  gcc_assert (GET_MODE_CLASS (mode) == MODE_INT
	      || GET_MODE_CLASS (mode) == MODE_FLOAT
	      || GET_MODE_CLASS (mode) == MODE_VECTOR_INT
	      || GET_MODE_CLASS (mode) == MODE_VECTOR_FLOAT);

  if (GET_MODE_CLASS (mode) == MODE_INT)
    return immed_double_const (val, 0, mode);

  /* val is the bit representation of the float */
  if (GET_MODE_CLASS (mode) == MODE_FLOAT)
    return hwint_to_const_double (mode, val);

  if (GET_MODE_CLASS (mode) == MODE_VECTOR_INT)
    inner = immed_double_const (val, 0, GET_MODE_INNER (mode));
  else 
    inner = hwint_to_const_double (GET_MODE_INNER (mode), val);

  units = GET_MODE_NUNITS (mode);

  v = rtvec_alloc (units);

  for (i = 0; i < units; ++i)
    RTVEC_ELT (v, i) = inner;

  return gen_rtx_CONST_VECTOR (mode, v);
}

/* Create a MODE vector constant from 4 ints. */
rtx
spu_const_from_ints(machine_mode mode, int a, int b, int c, int d)
{
  unsigned char arr[16];
  arr[0] = (a >> 24) & 0xff;
  arr[1] = (a >> 16) & 0xff;
  arr[2] = (a >> 8) & 0xff;
  arr[3] = (a >> 0) & 0xff;
  arr[4] = (b >> 24) & 0xff;
  arr[5] = (b >> 16) & 0xff;
  arr[6] = (b >> 8) & 0xff;
  arr[7] = (b >> 0) & 0xff;
  arr[8] = (c >> 24) & 0xff;
  arr[9] = (c >> 16) & 0xff;
  arr[10] = (c >> 8) & 0xff;
  arr[11] = (c >> 0) & 0xff;
  arr[12] = (d >> 24) & 0xff;
  arr[13] = (d >> 16) & 0xff;
  arr[14] = (d >> 8) & 0xff;
  arr[15] = (d >> 0) & 0xff;
  return array_to_constant(mode, arr);
}

/* branch hint stuff */

/* An array of these is used to propagate hints to predecessor blocks. */
struct spu_bb_info
{
  rtx_insn *prop_jump; /* propagated from another block */
  int bb_index;  /* the original block. */
};
static struct spu_bb_info *spu_bb_info;

#define STOP_HINT_P(INSN) \
		(CALL_P(INSN) \
		 || INSN_CODE(INSN) == CODE_FOR_divmodsi4 \
		 || INSN_CODE(INSN) == CODE_FOR_udivmodsi4)

/* 1 when RTX is a hinted branch or its target.  We keep track of
   what has been hinted so the safe-hint code can test it easily.  */
#define HINTED_P(RTX)						\
  (RTL_FLAG_CHECK3("HINTED_P", (RTX), CODE_LABEL, JUMP_INSN, CALL_INSN)->unchanging)

/* 1 when RTX is an insn that must be scheduled on an even boundary. */
#define SCHED_ON_EVEN_P(RTX)						\
  (RTL_FLAG_CHECK2("SCHED_ON_EVEN_P", (RTX), JUMP_INSN, CALL_INSN)->in_struct)

/* Emit a nop for INSN such that the two will dual issue.  This assumes
   INSN is 8-byte aligned.  When INSN is inline asm we emit an lnop.
   We check for TImode to handle a MULTI1 insn which has dual issued its
   first instruction.  get_pipe returns -1 for MULTI0 or inline asm.  */
static void
emit_nop_for_insn (rtx_insn *insn)
{
  int p;
  rtx_insn *new_insn;

  /* We need to handle JUMP_TABLE_DATA separately.  */
  if (JUMP_TABLE_DATA_P (insn))
    {
      new_insn = emit_insn_after (gen_lnop(), insn);
      recog_memoized (new_insn);
      INSN_LOCATION (new_insn) = UNKNOWN_LOCATION;
      return;
    }

  p = get_pipe (insn);
  if ((CALL_P (insn) || JUMP_P (insn)) && SCHED_ON_EVEN_P (insn))
    new_insn = emit_insn_after (gen_lnop (), insn);
  else if (p == 1 && GET_MODE (insn) == TImode)
    {
      new_insn = emit_insn_before (gen_nopn (GEN_INT (127)), insn);
      PUT_MODE (new_insn, TImode);
      PUT_MODE (insn, VOIDmode);
    }
  else
    new_insn = emit_insn_after (gen_lnop (), insn);
  recog_memoized (new_insn);
  INSN_LOCATION (new_insn) = INSN_LOCATION (insn);
}

/* Insert nops in basic blocks to meet dual issue alignment
   requirements.  Also make sure hbrp and hint instructions are at least
   one cycle apart, possibly inserting a nop.  */
static void
pad_bb(void)
{
  rtx_insn *insn, *next_insn, *prev_insn, *hbr_insn = 0;
  int length;
  int addr;

  /* This sets up INSN_ADDRESSES. */
  shorten_branches (get_insns ());

  /* Keep track of length added by nops. */
  length = 0;

  prev_insn = 0;
  insn = get_insns ();
  if (!active_insn_p (insn))
    insn = next_active_insn (insn);
  for (; insn; insn = next_insn)
    {
      next_insn = next_active_insn (insn);
      if (INSN_CODE (insn) == CODE_FOR_iprefetch
	  || INSN_CODE (insn) == CODE_FOR_hbr)
	{
	  if (hbr_insn)
	    {
	      int a0 = INSN_ADDRESSES (INSN_UID (hbr_insn));
	      int a1 = INSN_ADDRESSES (INSN_UID (insn));
	      if ((a1 - a0 == 8 && GET_MODE (insn) != TImode)
		  || (a1 - a0 == 4))
		{
		  prev_insn = emit_insn_before (gen_lnop (), insn);
		  PUT_MODE (prev_insn, GET_MODE (insn));
		  PUT_MODE (insn, TImode);
		  INSN_LOCATION (prev_insn) = INSN_LOCATION (insn);
		  length += 4;
		}
	    }
	  hbr_insn = insn;
	}
      if (INSN_CODE (insn) == CODE_FOR_blockage && next_insn)
	{
	  if (GET_MODE (insn) == TImode)
	    PUT_MODE (next_insn, TImode);
	  insn = next_insn;
	  next_insn = next_active_insn (insn);
	}
      addr = INSN_ADDRESSES (INSN_UID (insn));
      if ((CALL_P (insn) || JUMP_P (insn)) && SCHED_ON_EVEN_P (insn))
	{
	  if (((addr + length) & 7) != 0)
	    {
	      emit_nop_for_insn (prev_insn);
	      length += 4;
	    }
	}
      else if (GET_MODE (insn) == TImode
	       && ((next_insn && GET_MODE (next_insn) != TImode)
		   || get_attr_type (insn) == TYPE_MULTI0)
	       && ((addr + length) & 7) != 0)
	{
	  /* prev_insn will always be set because the first insn is
	     always 8-byte aligned. */
	  emit_nop_for_insn (prev_insn);
	  length += 4;
	}
      prev_insn = insn;
    }
}


/* Routines for branch hints. */

static void
spu_emit_branch_hint (rtx_insn *before, rtx_insn *branch, rtx target,
		      int distance, sbitmap blocks)
{
  rtx_insn *hint;
  rtx_insn *insn;
  rtx_jump_table_data *table;

  if (before == 0 || branch == 0 || target == 0)
    return;

  /* While scheduling we require hints to be no further than 600, so
     we need to enforce that here too */
  if (distance > 600)
    return;

  /* If we have a Basic block note, emit it after the basic block note.  */
  if (NOTE_INSN_BASIC_BLOCK_P (before))
    before = NEXT_INSN (before);

  rtx_code_label *branch_label = gen_label_rtx ();
  LABEL_NUSES (branch_label)++;
  LABEL_PRESERVE_P (branch_label) = 1;
  insn = emit_label_before (branch_label, branch);
  rtx branch_label_ref = gen_rtx_LABEL_REF (VOIDmode, branch_label);
  bitmap_set_bit (blocks, BLOCK_FOR_INSN (branch)->index);

  hint = emit_insn_before (gen_hbr (branch_label_ref, target), before);
  recog_memoized (hint);
  INSN_LOCATION (hint) = INSN_LOCATION (branch);
  HINTED_P (branch) = 1;

  if (GET_CODE (target) == LABEL_REF)
    HINTED_P (XEXP (target, 0)) = 1;
  else if (tablejump_p (branch, 0, &table))
    {
      rtvec vec;
      int j;
      if (GET_CODE (PATTERN (table)) == ADDR_VEC)
	vec = XVEC (PATTERN (table), 0);
      else
	vec = XVEC (PATTERN (table), 1);
      for (j = GET_NUM_ELEM (vec) - 1; j >= 0; --j)
	HINTED_P (XEXP (RTVEC_ELT (vec, j), 0)) = 1;
    }

  if (distance >= 588)
    {
      /* Make sure the hint isn't scheduled any earlier than this point,
         which could make it too far for the branch offest to fit */
      insn = emit_insn_before (gen_blockage (), hint);
      recog_memoized (insn);
      INSN_LOCATION (insn) = INSN_LOCATION (hint);
    }
  else if (distance <= 8 * 4)
    {
      /* To guarantee at least 8 insns between the hint and branch we
         insert nops. */
      int d;
      for (d = distance; d < 8 * 4; d += 4)
	{
	  insn =
	    emit_insn_after (gen_nopn_nv (gen_rtx_REG (SImode, 127)), hint);
	  recog_memoized (insn);
	  INSN_LOCATION (insn) = INSN_LOCATION (hint);
	}

      /* Make sure any nops inserted aren't scheduled before the hint. */
      insn = emit_insn_after (gen_blockage (), hint);
      recog_memoized (insn);
      INSN_LOCATION (insn) = INSN_LOCATION (hint);

      /* Make sure any nops inserted aren't scheduled after the call. */
      if (CALL_P (branch) && distance < 8 * 4)
	{
	  insn = emit_insn_before (gen_blockage (), branch);
	  recog_memoized (insn);
	  INSN_LOCATION (insn) = INSN_LOCATION (branch);
	}
    }
}

/* Returns 0 if we don't want a hint for this branch.  Otherwise return
   the rtx for the branch target. */
static rtx
get_branch_target (rtx_insn *branch)
{
  if (JUMP_P (branch))
    {
      rtx set, src;

      /* Return statements */
      if (GET_CODE (PATTERN (branch)) == RETURN)
	return gen_rtx_REG (SImode, LINK_REGISTER_REGNUM);

     /* ASM GOTOs. */
     if (extract_asm_operands (PATTERN (branch)) != NULL)
	return NULL;

      set = single_set (branch);
      src = SET_SRC (set);
      if (GET_CODE (SET_DEST (set)) != PC)
	abort ();

      if (GET_CODE (src) == IF_THEN_ELSE)
	{
	  rtx lab = 0;
	  rtx note = find_reg_note (branch, REG_BR_PROB, 0);
	  if (note)
	    {
	      /* If the more probable case is not a fall through, then
	         try a branch hint.  */
	      int prob = profile_probability::from_reg_br_prob_note
			    (XINT (note, 0)).to_reg_br_prob_base ();
	      if (prob > (REG_BR_PROB_BASE * 6 / 10)
		  && GET_CODE (XEXP (src, 1)) != PC)
		lab = XEXP (src, 1);
	      else if (prob < (REG_BR_PROB_BASE * 4 / 10)
		       && GET_CODE (XEXP (src, 2)) != PC)
		lab = XEXP (src, 2);
	    }
	  if (lab)
	    {
	      if (GET_CODE (lab) == RETURN)
		return gen_rtx_REG (SImode, LINK_REGISTER_REGNUM);
	      return lab;
	    }
	  return 0;
	}

      return src;
    }
  else if (CALL_P (branch))
    {
      rtx call;
      /* All of our call patterns are in a PARALLEL and the CALL is
         the first pattern in the PARALLEL. */
      if (GET_CODE (PATTERN (branch)) != PARALLEL)
	abort ();
      call = XVECEXP (PATTERN (branch), 0, 0);
      if (GET_CODE (call) == SET)
	call = SET_SRC (call);
      if (GET_CODE (call) != CALL)
	abort ();
      return XEXP (XEXP (call, 0), 0);
    }
  return 0;
}

/* The special $hbr register is used to prevent the insn scheduler from
   moving hbr insns across instructions which invalidate them.  It
   should only be used in a clobber, and this function searches for
   insns which clobber it.  */
static bool
insn_clobbers_hbr (rtx_insn *insn)
{
  if (INSN_P (insn)
      && GET_CODE (PATTERN (insn)) == PARALLEL)
    {
      rtx parallel = PATTERN (insn);
      rtx clobber;
      int j;
      for (j = XVECLEN (parallel, 0) - 1; j >= 0; j--)
	{
	  clobber = XVECEXP (parallel, 0, j);
	  if (GET_CODE (clobber) == CLOBBER
	      && GET_CODE (XEXP (clobber, 0)) == REG
	      && REGNO (XEXP (clobber, 0)) == HBR_REGNUM)
	    return 1;
	}
    }
  return 0;
}

/* Search up to 32 insns starting at FIRST:
   - at any kind of hinted branch, just return
   - at any unconditional branch in the first 15 insns, just return
   - at a call or indirect branch, after the first 15 insns, force it to
     an even address and return
   - at any unconditional branch, after the first 15 insns, force it to
     an even address. 
   At then end of the search, insert an hbrp within 4 insns of FIRST,
   and an hbrp within 16 instructions of FIRST.
 */
static void
insert_hbrp_for_ilb_runout (rtx_insn *first)
{
  rtx_insn *insn, *before_4 = 0, *before_16 = 0;
  int addr = 0, length, first_addr = -1;
  int hbrp_addr0 = 128 * 4, hbrp_addr1 = 128 * 4;
  int insert_lnop_after = 0;
  for (insn = first; insn; insn = NEXT_INSN (insn))
    if (INSN_P (insn))
      {
	if (first_addr == -1)
	  first_addr = INSN_ADDRESSES (INSN_UID (insn));
	addr = INSN_ADDRESSES (INSN_UID (insn)) - first_addr;
	length = get_attr_length (insn);

	if (before_4 == 0 && addr + length >= 4 * 4)
	  before_4 = insn;
	/* We test for 14 instructions because the first hbrp will add
	   up to 2 instructions. */
	if (before_16 == 0 && addr + length >= 14 * 4)
	  before_16 = insn;

	if (INSN_CODE (insn) == CODE_FOR_hbr)
	  {
	    /* Make sure an hbrp is at least 2 cycles away from a hint. 
	       Insert an lnop after the hbrp when necessary. */
	    if (before_4 == 0 && addr > 0)
	      {
		before_4 = insn;
		insert_lnop_after |= 1;
	      }
	    else if (before_4 && addr <= 4 * 4)
	      insert_lnop_after |= 1;
	    if (before_16 == 0 && addr > 10 * 4)
	      {
		before_16 = insn;
		insert_lnop_after |= 2;
	      }
	    else if (before_16 && addr <= 14 * 4)
	      insert_lnop_after |= 2;
	  }

	if (INSN_CODE (insn) == CODE_FOR_iprefetch)
	  {
	    if (addr < hbrp_addr0)
	      hbrp_addr0 = addr;
	    else if (addr < hbrp_addr1)
	      hbrp_addr1 = addr;
	  }

	if (CALL_P (insn) || JUMP_P (insn))
	  {
	    if (HINTED_P (insn))
	      return;

	    /* Any branch after the first 15 insns should be on an even
	       address to avoid a special case branch.  There might be
	       some nops and/or hbrps inserted, so we test after 10
	       insns. */
	    if (addr > 10 * 4)
	      SCHED_ON_EVEN_P (insn) = 1;
	  }

	if (CALL_P (insn) || tablejump_p (insn, 0, 0))
	  return;


	if (addr + length >= 32 * 4)
	  {
	    gcc_assert (before_4 && before_16);
	    if (hbrp_addr0 > 4 * 4)
	      {
		insn =
		  emit_insn_before (gen_iprefetch (GEN_INT (1)), before_4);
		recog_memoized (insn);
		INSN_LOCATION (insn) = INSN_LOCATION (before_4);
		INSN_ADDRESSES_NEW (insn,
				    INSN_ADDRESSES (INSN_UID (before_4)));
		PUT_MODE (insn, GET_MODE (before_4));
		PUT_MODE (before_4, TImode);
		if (insert_lnop_after & 1)
		  {
		    insn = emit_insn_before (gen_lnop (), before_4);
		    recog_memoized (insn);
		    INSN_LOCATION (insn) = INSN_LOCATION (before_4);
		    INSN_ADDRESSES_NEW (insn,
					INSN_ADDRESSES (INSN_UID (before_4)));
		    PUT_MODE (insn, TImode);
		  }
	      }
	    if ((hbrp_addr0 <= 4 * 4 || hbrp_addr0 > 16 * 4)
		&& hbrp_addr1 > 16 * 4)
	      {
		insn =
		  emit_insn_before (gen_iprefetch (GEN_INT (2)), before_16);
		recog_memoized (insn);
		INSN_LOCATION (insn) = INSN_LOCATION (before_16);
		INSN_ADDRESSES_NEW (insn,
				    INSN_ADDRESSES (INSN_UID (before_16)));
		PUT_MODE (insn, GET_MODE (before_16));
		PUT_MODE (before_16, TImode);
		if (insert_lnop_after & 2)
		  {
		    insn = emit_insn_before (gen_lnop (), before_16);
		    recog_memoized (insn);
		    INSN_LOCATION (insn) = INSN_LOCATION (before_16);
		    INSN_ADDRESSES_NEW (insn,
					INSN_ADDRESSES (INSN_UID
							(before_16)));
		    PUT_MODE (insn, TImode);
		  }
	      }
	    return;
	  }
      }
    else if (BARRIER_P (insn))
      return;

}

/* The SPU might hang when it executes 48 inline instructions after a
   hinted branch jumps to its hinted target.  The beginning of a
   function and the return from a call might have been hinted, and
   must be handled as well.  To prevent a hang we insert 2 hbrps.  The
   first should be within 6 insns of the branch target.  The second
   should be within 22 insns of the branch target.  When determining
   if hbrps are necessary, we look for only 32 inline instructions,
   because up to 12 nops and 4 hbrps could be inserted.  Similarily,
   when inserting new hbrps, we insert them within 4 and 16 insns of
   the target.  */
static void
insert_hbrp (void)
{
  rtx_insn *insn;
  if (TARGET_SAFE_HINTS)
    {
      shorten_branches (get_insns ());
      /* Insert hbrp at beginning of function */
      insn = next_active_insn (get_insns ());
      if (insn)
	insert_hbrp_for_ilb_runout (insn);
      /* Insert hbrp after hinted targets. */
      for (insn = get_insns (); insn; insn = NEXT_INSN (insn))
	if ((LABEL_P (insn) && HINTED_P (insn)) || CALL_P (insn))
	  insert_hbrp_for_ilb_runout (next_active_insn (insn));
    }
}

static int in_spu_reorg;

static void
spu_var_tracking (void)
{
  if (flag_var_tracking)
    {
      df_analyze ();
      timevar_push (TV_VAR_TRACKING);
      variable_tracking_main ();
      timevar_pop (TV_VAR_TRACKING);
      df_finish_pass (false);
    }
}

/* Insert branch hints.  There are no branch optimizations after this
   pass, so it's safe to set our branch hints now. */
static void
spu_machine_dependent_reorg (void)
{
  sbitmap blocks;
  basic_block bb;
  rtx_insn *branch, *insn;
  rtx branch_target = 0;
  int branch_addr = 0, insn_addr, required_dist = 0;
  int i;
  unsigned int j;

  if (!TARGET_BRANCH_HINTS || optimize == 0)
    {
      /* We still do it for unoptimized code because an external
         function might have hinted a call or return. */
      compute_bb_for_insn ();
      insert_hbrp ();
      pad_bb ();
      spu_var_tracking ();
      free_bb_for_insn ();
      return;
    }

  blocks = sbitmap_alloc (last_basic_block_for_fn (cfun));
  bitmap_clear (blocks);

  in_spu_reorg = 1;
  compute_bb_for_insn ();

  /* (Re-)discover loops so that bb->loop_father can be used
     in the analysis below.  */
  loop_optimizer_init (AVOID_CFG_MODIFICATIONS);

  compact_blocks ();

  spu_bb_info =
    (struct spu_bb_info *) xcalloc (n_basic_blocks_for_fn (cfun),
				    sizeof (struct spu_bb_info));

  /* We need exact insn addresses and lengths.  */
  shorten_branches (get_insns ());

  for (i = n_basic_blocks_for_fn (cfun) - 1; i >= 0; i--)
    {
      bb = BASIC_BLOCK_FOR_FN (cfun, i);
      branch = 0;
      if (spu_bb_info[i].prop_jump)
	{
	  branch = spu_bb_info[i].prop_jump;
	  branch_target = get_branch_target (branch);
	  branch_addr = INSN_ADDRESSES (INSN_UID (branch));
	  required_dist = spu_hint_dist;
	}
      /* Search from end of a block to beginning.   In this loop, find
         jumps which need a branch and emit them only when:
         - it's an indirect branch and we're at the insn which sets
         the register  
         - we're at an insn that will invalidate the hint. e.g., a
         call, another hint insn, inline asm that clobbers $hbr, and
         some inlined operations (divmodsi4).  Don't consider jumps
         because they are only at the end of a block and are
         considered when we are deciding whether to propagate
         - we're getting too far away from the branch.  The hbr insns
         only have a signed 10 bit offset
         We go back as far as possible so the branch will be considered
         for propagation when we get to the beginning of the block.  */
      for (insn = BB_END (bb); insn; insn = PREV_INSN (insn))
	{
	  if (INSN_P (insn))
	    {
	      insn_addr = INSN_ADDRESSES (INSN_UID (insn));
	      if (branch
		  && ((GET_CODE (branch_target) == REG
		       && set_of (branch_target, insn) != NULL_RTX)
		      || insn_clobbers_hbr (insn)
		      || branch_addr - insn_addr > 600))
		{
		  rtx_insn *next = NEXT_INSN (insn);
		  int next_addr = INSN_ADDRESSES (INSN_UID (next));
		  if (insn != BB_END (bb)
		      && branch_addr - next_addr >= required_dist)
		    {
		      if (dump_file)
			fprintf (dump_file,
				 "hint for %i in block %i before %i\n",
				 INSN_UID (branch), bb->index,
				 INSN_UID (next));
		      spu_emit_branch_hint (next, branch, branch_target,
					    branch_addr - next_addr, blocks);
		    }
		  branch = 0;
		}

	      /* JUMP_P will only be true at the end of a block.  When
	         branch is already set it means we've previously decided
	         to propagate a hint for that branch into this block. */
	      if (CALL_P (insn) || (JUMP_P (insn) && !branch))
		{
		  branch = 0;
		  if ((branch_target = get_branch_target (insn)))
		    {
		      branch = insn;
		      branch_addr = insn_addr;
		      required_dist = spu_hint_dist;
		    }
		}
	    }
	  if (insn == BB_HEAD (bb))
	    break;
	}

      if (branch)
	{
	  /* If we haven't emitted a hint for this branch yet, it might
	     be profitable to emit it in one of the predecessor blocks,
	     especially for loops.  */
	  rtx_insn *bbend;
	  basic_block prev = 0, prop = 0, prev2 = 0;
	  int loop_exit = 0, simple_loop = 0;
	  int next_addr = INSN_ADDRESSES (INSN_UID (NEXT_INSN (insn)));

	  for (j = 0; j < EDGE_COUNT (bb->preds); j++)
	    if (EDGE_PRED (bb, j)->flags & EDGE_FALLTHRU)
	      prev = EDGE_PRED (bb, j)->src;
	    else
	      prev2 = EDGE_PRED (bb, j)->src;

	  for (j = 0; j < EDGE_COUNT (bb->succs); j++)
	    if (EDGE_SUCC (bb, j)->flags & EDGE_LOOP_EXIT)
	      loop_exit = 1;
	    else if (EDGE_SUCC (bb, j)->dest == bb)
	      simple_loop = 1;

	  /* If this branch is a loop exit then propagate to previous
	     fallthru block. This catches the cases when it is a simple
	     loop or when there is an initial branch into the loop. */
	  if (prev && (loop_exit || simple_loop)
	      && bb_loop_depth (prev) <= bb_loop_depth (bb))
	    prop = prev;

	  /* If there is only one adjacent predecessor.  Don't propagate
	     outside this loop.  */
	  else if (prev && single_pred_p (bb)
		   && prev->loop_father == bb->loop_father)
	    prop = prev;

	  /* If this is the JOIN block of a simple IF-THEN then
	     propagate the hint to the HEADER block. */
	  else if (prev && prev2
		   && EDGE_COUNT (bb->preds) == 2
		   && EDGE_COUNT (prev->preds) == 1
		   && EDGE_PRED (prev, 0)->src == prev2
		   && prev2->loop_father == bb->loop_father
		   && GET_CODE (branch_target) != REG)
	    prop = prev;

	  /* Don't propagate when:
	     - this is a simple loop and the hint would be too far
	     - this is not a simple loop and there are 16 insns in
	     this block already
	     - the predecessor block ends in a branch that will be
	     hinted
	     - the predecessor block ends in an insn that invalidates
	     the hint */
	  if (prop
	      && prop->index >= 0
	      && (bbend = BB_END (prop))
	      && branch_addr - INSN_ADDRESSES (INSN_UID (bbend)) <
	      (simple_loop ? 600 : 16 * 4) && get_branch_target (bbend) == 0
	      && (JUMP_P (bbend) || !insn_clobbers_hbr (bbend)))
	    {
	      if (dump_file)
		fprintf (dump_file, "propagate from %i to %i (loop depth %i) "
			 "for %i (loop_exit %i simple_loop %i dist %i)\n",
			 bb->index, prop->index, bb_loop_depth (bb),
			 INSN_UID (branch), loop_exit, simple_loop,
			 branch_addr - INSN_ADDRESSES (INSN_UID (bbend)));

	      spu_bb_info[prop->index].prop_jump = branch;
	      spu_bb_info[prop->index].bb_index = i;
	    }
	  else if (branch_addr - next_addr >= required_dist)
	    {
	      if (dump_file)
		fprintf (dump_file, "hint for %i in block %i before %i\n",
			 INSN_UID (branch), bb->index,
			 INSN_UID (NEXT_INSN (insn)));
	      spu_emit_branch_hint (NEXT_INSN (insn), branch, branch_target,
				    branch_addr - next_addr, blocks);
	    }
	  branch = 0;
	}
    }
  free (spu_bb_info);

  if (!bitmap_empty_p (blocks))
    find_many_sub_basic_blocks (blocks);

  /* We have to schedule to make sure alignment is ok. */
  FOR_EACH_BB_FN (bb, cfun) bb->flags &= ~BB_DISABLE_SCHEDULE;

  /* The hints need to be scheduled, so call it again. */
  schedule_insns ();
  df_finish_pass (true);

  insert_hbrp ();

  pad_bb ();

  for (insn = get_insns (); insn; insn = NEXT_INSN (insn))
    if (NONJUMP_INSN_P (insn) && INSN_CODE (insn) == CODE_FOR_hbr)
      {
	/* Adjust the LABEL_REF in a hint when we have inserted a nop
	   between its branch label and the branch .  We don't move the
	   label because GCC expects it at the beginning of the block. */
	rtx unspec = SET_SRC (XVECEXP (PATTERN (insn), 0, 0));
	rtx label_ref = XVECEXP (unspec, 0, 0);
	rtx_insn *label = as_a <rtx_insn *> (XEXP (label_ref, 0));
	rtx_insn *branch;
	int offset = 0;
	for (branch = NEXT_INSN (label);
	     !JUMP_P (branch) && !CALL_P (branch);
	     branch = NEXT_INSN (branch))
	  if (NONJUMP_INSN_P (branch))
	    offset += get_attr_length (branch);
	if (offset > 0)
	  XVECEXP (unspec, 0, 0) = plus_constant (Pmode, label_ref, offset);
      }

  spu_var_tracking ();

  loop_optimizer_finalize ();

  free_bb_for_insn ();

  in_spu_reorg = 0;
}


/* Insn scheduling routines, primarily for dual issue. */
static int
spu_sched_issue_rate (void)
{
  return 2;
}

static int
uses_ls_unit(rtx_insn *insn)
{
  rtx set = single_set (insn);
  if (set != 0
      && (GET_CODE (SET_DEST (set)) == MEM
	  || GET_CODE (SET_SRC (set)) == MEM))
    return 1;
  return 0;
}

static int
get_pipe (rtx_insn *insn)
{
  enum attr_type t;
  /* Handle inline asm */
  if (INSN_CODE (insn) == -1)
    return -1;
  t = get_attr_type (insn);
  switch (t)
    {
    case TYPE_CONVERT:
      return -2;
    case TYPE_MULTI0:
      return -1;

    case TYPE_FX2:
    case TYPE_FX3:
    case TYPE_SPR:
    case TYPE_NOP:
    case TYPE_FXB:
    case TYPE_FPD:
    case TYPE_FP6:
    case TYPE_FP7:
      return 0;

    case TYPE_LNOP:
    case TYPE_SHUF:
    case TYPE_LOAD:
    case TYPE_STORE:
    case TYPE_BR:
    case TYPE_MULTI1:
    case TYPE_HBR:
    case TYPE_IPREFETCH:
      return 1;
    default:
      abort ();
    }
}


/* haifa-sched.c has a static variable that keeps track of the current
   cycle.  It is passed to spu_sched_reorder, and we record it here for
   use by spu_sched_variable_issue.  It won't be accurate if the
   scheduler updates it's clock_var between the two calls. */
static int clock_var;

/* This is used to keep track of insn alignment.  Set to 0 at the
   beginning of each block and increased by the "length" attr of each
   insn scheduled. */
static int spu_sched_length;

/* Record when we've issued pipe0 and pipe1 insns so we can reorder the
   ready list appropriately in spu_sched_reorder(). */
static int pipe0_clock;
static int pipe1_clock;

static int prev_clock_var;

static int prev_priority;

/* The SPU needs to load the next ilb sometime during the execution of
   the previous ilb.  There is a potential conflict if every cycle has a
   load or store.  To avoid the conflict we make sure the load/store
   unit is free for at least one cycle during the execution of insns in
   the previous ilb. */
static int spu_ls_first;
static int prev_ls_clock;

static void
spu_sched_init_global (FILE *file ATTRIBUTE_UNUSED, int verbose ATTRIBUTE_UNUSED,
		       int max_ready ATTRIBUTE_UNUSED)
{
  spu_sched_length = 0;
}

static void
spu_sched_init (FILE *file ATTRIBUTE_UNUSED, int verbose ATTRIBUTE_UNUSED,
		int max_ready ATTRIBUTE_UNUSED)
{
  if (align_labels > 4 || align_loops > 4 || align_jumps > 4)
    {
      /* When any block might be at least 8-byte aligned, assume they
         will all be at least 8-byte aligned to make sure dual issue
         works out correctly. */
      spu_sched_length = 0;
    }
  spu_ls_first = INT_MAX;
  clock_var = -1;
  prev_ls_clock = -1;
  pipe0_clock = -1;
  pipe1_clock = -1;
  prev_clock_var = -1;
  prev_priority = -1;
}

static int
spu_sched_variable_issue (FILE *file ATTRIBUTE_UNUSED,
			  int verbose ATTRIBUTE_UNUSED,
			  rtx_insn *insn, int more)
{
  int len;
  int p;
  if (GET_CODE (PATTERN (insn)) == USE
      || GET_CODE (PATTERN (insn)) == CLOBBER
      || (len = get_attr_length (insn)) == 0)
    return more;

  spu_sched_length += len;

  /* Reset on inline asm */
  if (INSN_CODE (insn) == -1)
    {
      spu_ls_first = INT_MAX;
      pipe0_clock = -1;
      pipe1_clock = -1;
      return 0;
    }
  p = get_pipe (insn);
  if (p == 0)
    pipe0_clock = clock_var;
  else
    pipe1_clock = clock_var;

  if (in_spu_reorg)
    {
      if (clock_var - prev_ls_clock > 1
	  || INSN_CODE (insn) == CODE_FOR_iprefetch)
	spu_ls_first = INT_MAX;
      if (uses_ls_unit (insn))
	{
	  if (spu_ls_first == INT_MAX)
	    spu_ls_first = spu_sched_length;
	  prev_ls_clock = clock_var;
	}

      /* The scheduler hasn't inserted the nop, but we will later on.
         Include those nops in spu_sched_length. */
      if (prev_clock_var == clock_var && (spu_sched_length & 7))
	spu_sched_length += 4;
      prev_clock_var = clock_var;

      /* more is -1 when called from spu_sched_reorder for new insns
         that don't have INSN_PRIORITY */
      if (more >= 0)
	prev_priority = INSN_PRIORITY (insn);
    }

  /* Always try issuing more insns.  spu_sched_reorder will decide 
     when the cycle should be advanced. */
  return 1;
}

/* This function is called for both TARGET_SCHED_REORDER and
   TARGET_SCHED_REORDER2.  */
static int
spu_sched_reorder (FILE *file ATTRIBUTE_UNUSED, int verbose ATTRIBUTE_UNUSED,
		   rtx_insn **ready, int *nreadyp, int clock)
{
  int i, nready = *nreadyp;
  int pipe_0, pipe_1, pipe_hbrp, pipe_ls, schedule_i;
  rtx_insn *insn;

  clock_var = clock;

  if (nready <= 0 || pipe1_clock >= clock)
    return 0;

  /* Find any rtl insns that don't generate assembly insns and schedule
     them first. */
  for (i = nready - 1; i >= 0; i--)
    {
      insn = ready[i];
      if (INSN_CODE (insn) == -1
	  || INSN_CODE (insn) == CODE_FOR_blockage
	  || (INSN_P (insn) && get_attr_length (insn) == 0))
	{
	  ready[i] = ready[nready - 1];
	  ready[nready - 1] = insn;
	  return 1;
	}
    }

  pipe_0 = pipe_1 = pipe_hbrp = pipe_ls = schedule_i = -1;
  for (i = 0; i < nready; i++)
    if (INSN_CODE (ready[i]) != -1)
      {
	insn = ready[i];
	switch (get_attr_type (insn))
	  {
	  default:
	  case TYPE_MULTI0:
	  case TYPE_CONVERT:
	  case TYPE_FX2:
	  case TYPE_FX3:
	  case TYPE_SPR:
	  case TYPE_NOP:
	  case TYPE_FXB:
	  case TYPE_FPD:
	  case TYPE_FP6:
	  case TYPE_FP7:
	    pipe_0 = i;
	    break;
	  case TYPE_LOAD:
	  case TYPE_STORE:
	    pipe_ls = i;
	    /* FALLTHRU */
	  case TYPE_LNOP:
	  case TYPE_SHUF:
	  case TYPE_BR:
	  case TYPE_MULTI1:
	  case TYPE_HBR:
	    pipe_1 = i;
	    break;
	  case TYPE_IPREFETCH:
	    pipe_hbrp = i;
	    break;
	  }
      }

  /* In the first scheduling phase, schedule loads and stores together
     to increase the chance they will get merged during postreload CSE. */
  if (!reload_completed && pipe_ls >= 0)
    {
      insn = ready[pipe_ls];
      ready[pipe_ls] = ready[nready - 1];
      ready[nready - 1] = insn;
      return 1;
    }

  /* If there is an hbrp ready, prefer it over other pipe 1 insns. */
  if (pipe_hbrp >= 0)
    pipe_1 = pipe_hbrp;

  /* When we have loads/stores in every cycle of the last 15 insns and
     we are about to schedule another load/store, emit an hbrp insn
     instead. */
  if (in_spu_reorg
      && spu_sched_length - spu_ls_first >= 4 * 15
      && !(pipe0_clock < clock && pipe_0 >= 0) && pipe_1 == pipe_ls)
    {
      insn = sched_emit_insn (gen_iprefetch (GEN_INT (3)));
      recog_memoized (insn);
      if (pipe0_clock < clock)
	PUT_MODE (insn, TImode);
      spu_sched_variable_issue (file, verbose, insn, -1);
      return 0;
    }

  /* In general, we want to emit nops to increase dual issue, but dual
     issue isn't faster when one of the insns could be scheduled later
     without effecting the critical path.  We look at INSN_PRIORITY to
     make a good guess, but it isn't perfect so -mdual-nops=n can be
     used to effect it. */
  if (in_spu_reorg && spu_dual_nops < 10)
    {
      /* When we are at an even address and we are not issuing nops to
         improve scheduling then we need to advance the cycle.  */
      if ((spu_sched_length & 7) == 0 && prev_clock_var == clock
	  && (spu_dual_nops == 0
	      || (pipe_1 != -1
		  && prev_priority >
		  INSN_PRIORITY (ready[pipe_1]) + spu_dual_nops)))
	return 0;

      /* When at an odd address, schedule the highest priority insn
         without considering pipeline. */
      if ((spu_sched_length & 7) == 4 && prev_clock_var != clock
	  && (spu_dual_nops == 0
	      || (prev_priority >
		  INSN_PRIORITY (ready[nready - 1]) + spu_dual_nops)))
	return 1;
    }


  /* We haven't issued a pipe0 insn yet this cycle, if there is a
     pipe0 insn in the ready list, schedule it. */
  if (pipe0_clock < clock && pipe_0 >= 0)
    schedule_i = pipe_0;

  /* Either we've scheduled a pipe0 insn already or there is no pipe0
     insn to schedule.  Put a pipe1 insn at the front of the ready list. */
  else
    schedule_i = pipe_1;

  if (schedule_i > -1)
    {
      insn = ready[schedule_i];
      ready[schedule_i] = ready[nready - 1];
      ready[nready - 1] = insn;
      return 1;
    }
  return 0;
}

/* INSN is dependent on DEP_INSN. */
static int
spu_sched_adjust_cost (rtx_insn *insn, int dep_type, rtx_insn *dep_insn,
		       int cost, unsigned int)
{
  rtx set;

  /* The blockage pattern is used to prevent instructions from being
     moved across it and has no cost. */
  if (INSN_CODE (insn) == CODE_FOR_blockage
      || INSN_CODE (dep_insn) == CODE_FOR_blockage)
    return 0;

  if ((INSN_P (insn) && get_attr_length (insn) == 0)
      || (INSN_P (dep_insn) && get_attr_length (dep_insn) == 0))
    return 0;

  /* Make sure hbrps are spread out. */
  if (INSN_CODE (insn) == CODE_FOR_iprefetch
      && INSN_CODE (dep_insn) == CODE_FOR_iprefetch)
    return 8;

  /* Make sure hints and hbrps are 2 cycles apart. */
  if ((INSN_CODE (insn) == CODE_FOR_iprefetch
       || INSN_CODE (insn) == CODE_FOR_hbr)
       && (INSN_CODE (dep_insn) == CODE_FOR_iprefetch
	   || INSN_CODE (dep_insn) == CODE_FOR_hbr))
    return 2;

  /* An hbrp has no real dependency on other insns. */
  if (INSN_CODE (insn) == CODE_FOR_iprefetch
      || INSN_CODE (dep_insn) == CODE_FOR_iprefetch)
    return 0;

  /* Assuming that it is unlikely an argument register will be used in
     the first cycle of the called function, we reduce the cost for
     slightly better scheduling of dep_insn.  When not hinted, the
     mispredicted branch would hide the cost as well.  */
  if (CALL_P (insn))
  {
    rtx target = get_branch_target (insn);
    if (GET_CODE (target) != REG || !set_of (target, insn))
      return cost - 2;
    return cost;
  }

  /* And when returning from a function, let's assume the return values
     are completed sooner too. */
  if (CALL_P (dep_insn))
    return cost - 2;

  /* Make sure an instruction that loads from the back chain is schedule
     away from the return instruction so a hint is more likely to get
     issued. */
  if (INSN_CODE (insn) == CODE_FOR__return
      && (set = single_set (dep_insn))
      && GET_CODE (SET_DEST (set)) == REG
      && REGNO (SET_DEST (set)) == LINK_REGISTER_REGNUM)
    return 20;

  /* The dfa scheduler sets cost to 0 for all anti-dependencies and the
     scheduler makes every insn in a block anti-dependent on the final
     jump_insn.  We adjust here so higher cost insns will get scheduled
     earlier. */
  if (JUMP_P (insn) && dep_type == REG_DEP_ANTI)
    return insn_sched_cost (dep_insn) - 3;

  return cost;
}

/* Create a CONST_DOUBLE from a string.  */
rtx
spu_float_const (const char *string, machine_mode mode)
{
  REAL_VALUE_TYPE value;
  value = REAL_VALUE_ATOF (string, mode);
  return const_double_from_real_value (value, mode);
}

int
spu_constant_address_p (rtx x)
{
  return (GET_CODE (x) == LABEL_REF || GET_CODE (x) == SYMBOL_REF
	  || GET_CODE (x) == CONST_INT || GET_CODE (x) == CONST
	  || GET_CODE (x) == HIGH);
}

static enum spu_immediate
which_immediate_load (HOST_WIDE_INT val)
{
  gcc_assert (val == trunc_int_for_mode (val, SImode));

  if (val >= -0x8000 && val <= 0x7fff)
    return SPU_IL;
  if (val >= 0 && val <= 0x3ffff)
    return SPU_ILA;
  if ((val & 0xffff) == ((val >> 16) & 0xffff))
    return SPU_ILH;
  if ((val & 0xffff) == 0)
    return SPU_ILHU;

  return SPU_NONE;
}

/* Return true when OP can be loaded by one of the il instructions, or
   when flow2 is not completed and OP can be loaded using ilhu and iohl. */
int
immediate_load_p (rtx op, machine_mode mode)
{
  if (CONSTANT_P (op))
    {
      enum immediate_class c = classify_immediate (op, mode);
      return c == IC_IL1 || c == IC_IL1s
	     || (!epilogue_completed && (c == IC_IL2 || c == IC_IL2s));
    }
  return 0;
}

/* Return true if the first SIZE bytes of arr is a constant that can be
   generated with cbd, chd, cwd or cdd.  When non-NULL, PRUN and PSTART
   represent the size and offset of the instruction to use. */
static int
cpat_info(unsigned char *arr, int size, int *prun, int *pstart)
{
  int cpat, run, i, start;
  cpat = 1;
  run = 0;
  start = -1;
  for (i = 0; i < size && cpat; i++)
    if (arr[i] != i+16)
      { 
	if (!run)
	  {
	    start = i;
	    if (arr[i] == 3)
	      run = 1;
	    else if (arr[i] == 2 && arr[i+1] == 3)
	      run = 2;
	    else if (arr[i] == 0)
	      {
		while (arr[i+run] == run && i+run < 16)
		  run++;
		if (run != 4 && run != 8)
		  cpat = 0;
	      }
	    else
	      cpat = 0;
	    if ((i & (run-1)) != 0)
	      cpat = 0;
	    i += run;
	  }
	else
	  cpat = 0;
      }
  if (cpat && (run || size < 16))
    {
      if (run == 0)
	run = 1;
      if (prun)
	*prun = run;
      if (pstart)
	*pstart = start == -1 ? 16-run : start;
      return 1;
    }
  return 0;
}

/* OP is a CONSTANT_P.  Determine what instructions can be used to load
   it into a register.  MODE is only valid when OP is a CONST_INT. */
static enum immediate_class
classify_immediate (rtx op, machine_mode mode)
{
  HOST_WIDE_INT val;
  unsigned char arr[16];
  int i, j, repeated, fsmbi, repeat;

  gcc_assert (CONSTANT_P (op));

  if (GET_MODE (op) != VOIDmode)
    mode = GET_MODE (op);

  /* A V4SI const_vector with all identical symbols is ok. */
  if (!flag_pic
      && mode == V4SImode
      && GET_CODE (op) == CONST_VECTOR
      && GET_CODE (CONST_VECTOR_ELT (op, 0)) != CONST_INT
      && GET_CODE (CONST_VECTOR_ELT (op, 0)) != CONST_DOUBLE)
    op = unwrap_const_vec_duplicate (op);

  switch (GET_CODE (op))
    {
    case SYMBOL_REF:
    case LABEL_REF:
      return TARGET_LARGE_MEM ? IC_IL2s : IC_IL1s;

    case CONST:
      /* We can never know if the resulting address fits in 18 bits and can be
	 loaded with ila.  For now, assume the address will not overflow if
	 the displacement is "small" (fits 'K' constraint).  */
      if (!TARGET_LARGE_MEM && GET_CODE (XEXP (op, 0)) == PLUS)
	{
	  rtx sym = XEXP (XEXP (op, 0), 0);
	  rtx cst = XEXP (XEXP (op, 0), 1);

	  if (GET_CODE (sym) == SYMBOL_REF
	      && GET_CODE (cst) == CONST_INT
	      && satisfies_constraint_K (cst))
	    return IC_IL1s;
	}
      return IC_IL2s;

    case HIGH:
      return IC_IL1s;

    case CONST_VECTOR:
      for (i = 0; i < GET_MODE_NUNITS (mode); i++)
	if (GET_CODE (CONST_VECTOR_ELT (op, i)) != CONST_INT
	    && GET_CODE (CONST_VECTOR_ELT (op, i)) != CONST_DOUBLE)
	  return IC_POOL;
      /* Fall through. */

    case CONST_INT:
    case CONST_DOUBLE:
      constant_to_array (mode, op, arr);

      /* Check that each 4-byte slot is identical. */
      repeated = 1;
      for (i = 4; i < 16; i += 4)
	for (j = 0; j < 4; j++)
	  if (arr[j] != arr[i + j])
	    repeated = 0;

      if (repeated)
	{
	  val = (arr[0] << 24) | (arr[1] << 16) | (arr[2] << 8) | arr[3];
	  val = trunc_int_for_mode (val, SImode);

	  if (which_immediate_load (val) != SPU_NONE)
	    return IC_IL1;
	}

      /* Any mode of 2 bytes or smaller can be loaded with an il
         instruction. */
      gcc_assert (GET_MODE_SIZE (mode) > 2);

      fsmbi = 1;
      repeat = 0;
      for (i = 0; i < 16 && fsmbi; i++)
	if (arr[i] != 0 && repeat == 0)
	  repeat = arr[i];
	else if (arr[i] != 0 && arr[i] != repeat)
	  fsmbi = 0;
      if (fsmbi)
	return repeat == 0xff ? IC_FSMBI : IC_FSMBI2;

      if (cpat_info (arr, GET_MODE_SIZE (mode), 0, 0))
	return IC_CPAT;

      if (repeated)
	return IC_IL2;

      return IC_POOL;
    default:
      break;
    }
  gcc_unreachable ();
}

static enum spu_immediate
which_logical_immediate (HOST_WIDE_INT val)
{
  gcc_assert (val == trunc_int_for_mode (val, SImode));

  if (val >= -0x200 && val <= 0x1ff)
    return SPU_ORI;
  if (val >= 0 && val <= 0xffff)
    return SPU_IOHL;
  if ((val & 0xffff) == ((val >> 16) & 0xffff))
    {
      val = trunc_int_for_mode (val, HImode);
      if (val >= -0x200 && val <= 0x1ff)
	return SPU_ORHI;
      if ((val & 0xff) == ((val >> 8) & 0xff))
	{
	  val = trunc_int_for_mode (val, QImode);
	  if (val >= -0x200 && val <= 0x1ff)
	    return SPU_ORBI;
	}
    }
  return SPU_NONE;
}

/* Return TRUE when X, a CONST_VECTOR, only contains CONST_INTs or
   CONST_DOUBLEs. */
static int
const_vector_immediate_p (rtx x)
{
  int i;
  gcc_assert (GET_CODE (x) == CONST_VECTOR);
  for (i = 0; i < GET_MODE_NUNITS (GET_MODE (x)); i++)
    if (GET_CODE (CONST_VECTOR_ELT (x, i)) != CONST_INT
	&& GET_CODE (CONST_VECTOR_ELT (x, i)) != CONST_DOUBLE)
      return 0;
  return 1;
}

int
logical_immediate_p (rtx op, machine_mode mode)
{
  HOST_WIDE_INT val;
  unsigned char arr[16];
  int i, j;

  gcc_assert (GET_CODE (op) == CONST_INT || GET_CODE (op) == CONST_DOUBLE
	      || GET_CODE (op) == CONST_VECTOR);

  if (GET_CODE (op) == CONST_VECTOR
      && !const_vector_immediate_p (op))
    return 0;

  if (GET_MODE (op) != VOIDmode)
    mode = GET_MODE (op);

  constant_to_array (mode, op, arr);

  /* Check that bytes are repeated. */
  for (i = 4; i < 16; i += 4)
    for (j = 0; j < 4; j++)
      if (arr[j] != arr[i + j])
	return 0;

  val = (arr[0] << 24) | (arr[1] << 16) | (arr[2] << 8) | arr[3];
  val = trunc_int_for_mode (val, SImode);

  i = which_logical_immediate (val);
  return i != SPU_NONE && i != SPU_IOHL;
}

int
iohl_immediate_p (rtx op, machine_mode mode)
{
  HOST_WIDE_INT val;
  unsigned char arr[16];
  int i, j;

  gcc_assert (GET_CODE (op) == CONST_INT || GET_CODE (op) == CONST_DOUBLE
	      || GET_CODE (op) == CONST_VECTOR);

  if (GET_CODE (op) == CONST_VECTOR
      && !const_vector_immediate_p (op))
    return 0;

  if (GET_MODE (op) != VOIDmode)
    mode = GET_MODE (op);

  constant_to_array (mode, op, arr);

  /* Check that bytes are repeated. */
  for (i = 4; i < 16; i += 4)
    for (j = 0; j < 4; j++)
      if (arr[j] != arr[i + j])
	return 0;

  val = (arr[0] << 24) | (arr[1] << 16) | (arr[2] << 8) | arr[3];
  val = trunc_int_for_mode (val, SImode);

  return val >= 0 && val <= 0xffff;
}

int
arith_immediate_p (rtx op, machine_mode mode,
		   HOST_WIDE_INT low, HOST_WIDE_INT high)
{
  HOST_WIDE_INT val;
  unsigned char arr[16];
  int bytes, i, j;

  gcc_assert (GET_CODE (op) == CONST_INT || GET_CODE (op) == CONST_DOUBLE
	      || GET_CODE (op) == CONST_VECTOR);

  if (GET_CODE (op) == CONST_VECTOR
      && !const_vector_immediate_p (op))
    return 0;

  if (GET_MODE (op) != VOIDmode)
    mode = GET_MODE (op);

  constant_to_array (mode, op, arr);

  bytes = GET_MODE_UNIT_SIZE (mode);
  mode = int_mode_for_mode (GET_MODE_INNER (mode)).require ();

  /* Check that bytes are repeated. */
  for (i = bytes; i < 16; i += bytes)
    for (j = 0; j < bytes; j++)
      if (arr[j] != arr[i + j])
	return 0;

  val = arr[0];
  for (j = 1; j < bytes; j++)
    val = (val << 8) | arr[j];

  val = trunc_int_for_mode (val, mode);

  return val >= low && val <= high;
}

/* TRUE when op is an immediate and an exact power of 2, and given that
   OP is 2^scale, scale >= LOW && scale <= HIGH.  When OP is a vector,
   all entries must be the same. */
bool
exp2_immediate_p (rtx op, machine_mode mode, int low, int high)
{
  machine_mode int_mode;
  HOST_WIDE_INT val;
  unsigned char arr[16];
  int bytes, i, j;

  gcc_assert (GET_CODE (op) == CONST_INT || GET_CODE (op) == CONST_DOUBLE
	      || GET_CODE (op) == CONST_VECTOR);

  if (GET_CODE (op) == CONST_VECTOR
      && !const_vector_immediate_p (op))
    return 0;

  if (GET_MODE (op) != VOIDmode)
    mode = GET_MODE (op);

  constant_to_array (mode, op, arr);

  mode = GET_MODE_INNER (mode);

  bytes = GET_MODE_SIZE (mode);
  int_mode = int_mode_for_mode (mode).require ();

  /* Check that bytes are repeated. */
  for (i = bytes; i < 16; i += bytes)
    for (j = 0; j < bytes; j++)
      if (arr[j] != arr[i + j])
	return 0;

  val = arr[0];
  for (j = 1; j < bytes; j++)
    val = (val << 8) | arr[j];

  val = trunc_int_for_mode (val, int_mode);

  /* Currently, we only handle SFmode */
  gcc_assert (mode == SFmode);
  if (mode == SFmode)
    {
      int exp = (val >> 23) - 127;
      return val > 0 && (val & 0x007fffff) == 0
	     &&  exp >= low && exp <= high;
    }
  return FALSE;
}

/* Return true if X is a SYMBOL_REF to an __ea qualified variable.  */

static bool
ea_symbol_ref_p (const_rtx x)
{
  tree decl;

  if (GET_CODE (x) == CONST && GET_CODE (XEXP (x, 0)) == PLUS)
    {
      rtx plus = XEXP (x, 0);
      rtx op0 = XEXP (plus, 0);
      rtx op1 = XEXP (plus, 1);
      if (GET_CODE (op1) == CONST_INT)
	x = op0;
    }

  return (GET_CODE (x) == SYMBOL_REF
 	  && (decl = SYMBOL_REF_DECL (x)) != 0
 	  && TREE_CODE (decl) == VAR_DECL
 	  && TYPE_ADDR_SPACE (TREE_TYPE (decl)));
}

/* We accept:
   - any 32-bit constant (SImode, SFmode)
   - any constant that can be generated with fsmbi (any mode)
   - a 64-bit constant where the high and low bits are identical
     (DImode, DFmode)
   - a 128-bit constant where the four 32-bit words match.  */
bool
spu_legitimate_constant_p (machine_mode mode, rtx x)
{
  subrtx_iterator::array_type array;
  if (GET_CODE (x) == HIGH)
    x = XEXP (x, 0);

  /* Reject any __ea qualified reference.  These can't appear in
     instructions but must be forced to the constant pool.  */
  FOR_EACH_SUBRTX (iter, array, x, ALL)
    if (ea_symbol_ref_p (*iter))
      return 0;

  /* V4SI with all identical symbols is valid. */
  if (!flag_pic
      && mode == V4SImode
      && (GET_CODE (CONST_VECTOR_ELT (x, 0)) == SYMBOL_REF
	  || GET_CODE (CONST_VECTOR_ELT (x, 0)) == LABEL_REF
	  || GET_CODE (CONST_VECTOR_ELT (x, 0)) == CONST))
    return const_vec_duplicate_p (x);

  if (GET_CODE (x) == CONST_VECTOR
      && !const_vector_immediate_p (x))
    return 0;
  return 1;
}

/* Valid address are:
   - symbol_ref, label_ref, const
   - reg
   - reg + const_int, where const_int is 16 byte aligned
   - reg + reg, alignment doesn't matter
  The alignment matters in the reg+const case because lqd and stqd
  ignore the 4 least significant bits of the const.  We only care about
  16 byte modes because the expand phase will change all smaller MEM
  references to TImode.  */
static bool
spu_legitimate_address_p (machine_mode mode,
			  rtx x, bool reg_ok_strict)
{
  int aligned = GET_MODE_SIZE (mode) >= 16;
  if (aligned
      && GET_CODE (x) == AND
      && GET_CODE (XEXP (x, 1)) == CONST_INT
      && INTVAL (XEXP (x, 1)) == (HOST_WIDE_INT) - 16)
    x = XEXP (x, 0);
  switch (GET_CODE (x))
    {
    case LABEL_REF:
      return !TARGET_LARGE_MEM;

    case SYMBOL_REF:
    case CONST:
      /* Keep __ea references until reload so that spu_expand_mov can see them
	 in MEMs.  */
      if (ea_symbol_ref_p (x))
	return !reload_in_progress && !reload_completed;
      return !TARGET_LARGE_MEM;

    case CONST_INT:
      return INTVAL (x) >= 0 && INTVAL (x) <= 0x3ffff;

    case SUBREG:
      x = XEXP (x, 0);
      if (!REG_P (x))
	return 0;
      /* FALLTHRU */

    case REG:
      return INT_REG_OK_FOR_BASE_P (x, reg_ok_strict);

    case PLUS:
    case LO_SUM:
      {
	rtx op0 = XEXP (x, 0);
	rtx op1 = XEXP (x, 1);
	if (GET_CODE (op0) == SUBREG)
	  op0 = XEXP (op0, 0);
	if (GET_CODE (op1) == SUBREG)
	  op1 = XEXP (op1, 0);
	if (GET_CODE (op0) == REG
	    && INT_REG_OK_FOR_BASE_P (op0, reg_ok_strict)
	    && GET_CODE (op1) == CONST_INT
	    && ((INTVAL (op1) >= -0x2000 && INTVAL (op1) <= 0x1fff)
		/* If virtual registers are involved, the displacement will
		   change later on anyway, so checking would be premature.
		   Reload will make sure the final displacement after
		   register elimination is OK.  */
		|| op0 == arg_pointer_rtx
		|| op0 == frame_pointer_rtx
		|| op0 == virtual_stack_vars_rtx)
	    && (!aligned || (INTVAL (op1) & 15) == 0))
	  return TRUE;
	if (GET_CODE (op0) == REG
	    && INT_REG_OK_FOR_BASE_P (op0, reg_ok_strict)
	    && GET_CODE (op1) == REG
	    && INT_REG_OK_FOR_INDEX_P (op1, reg_ok_strict))
	  return TRUE;
      }
      break;

    default:
      break;
    }
  return FALSE;
}

/* Like spu_legitimate_address_p, except with named addresses.  */
static bool
spu_addr_space_legitimate_address_p (machine_mode mode, rtx x,
				     bool reg_ok_strict, addr_space_t as)
{
  if (as == ADDR_SPACE_EA)
    return (REG_P (x) && (GET_MODE (x) == EAmode));

  else if (as != ADDR_SPACE_GENERIC)
    gcc_unreachable ();

  return spu_legitimate_address_p (mode, x, reg_ok_strict);
}

/* When the address is reg + const_int, force the const_int into a
   register.  */
static rtx
spu_legitimize_address (rtx x, rtx oldx ATTRIBUTE_UNUSED,
			machine_mode mode ATTRIBUTE_UNUSED)
{
  rtx op0, op1;
  /* Make sure both operands are registers.  */
  if (GET_CODE (x) == PLUS)
    {
      op0 = XEXP (x, 0);
      op1 = XEXP (x, 1);
      if (ALIGNED_SYMBOL_REF_P (op0))
	{
	  op0 = force_reg (Pmode, op0);
	  mark_reg_pointer (op0, 128);
	}
      else if (GET_CODE (op0) != REG)
	op0 = force_reg (Pmode, op0);
      if (ALIGNED_SYMBOL_REF_P (op1))
	{
	  op1 = force_reg (Pmode, op1);
	  mark_reg_pointer (op1, 128);
	}
      else if (GET_CODE (op1) != REG)
	op1 = force_reg (Pmode, op1);
      x = gen_rtx_PLUS (Pmode, op0, op1);
    }
  return x;
}

/* Like spu_legitimate_address, except with named address support.  */
static rtx
spu_addr_space_legitimize_address (rtx x, rtx oldx, machine_mode mode,
				   addr_space_t as)
{
  if (as != ADDR_SPACE_GENERIC)
    return x;

  return spu_legitimize_address (x, oldx, mode);
}

/* Reload reg + const_int for out-of-range displacements.  */
rtx
spu_legitimize_reload_address (rtx ad, machine_mode mode ATTRIBUTE_UNUSED,
			       int opnum, int type)
{
  bool removed_and = false;

  if (GET_CODE (ad) == AND
      && CONST_INT_P (XEXP (ad, 1))
      && INTVAL (XEXP (ad, 1)) == (HOST_WIDE_INT) - 16)
    {
      ad = XEXP (ad, 0);
      removed_and = true;
    }

  if (GET_CODE (ad) == PLUS
      && REG_P (XEXP (ad, 0))
      && CONST_INT_P (XEXP (ad, 1))
      && !(INTVAL (XEXP (ad, 1)) >= -0x2000
	   && INTVAL (XEXP (ad, 1)) <= 0x1fff))
    {
      /* Unshare the sum.  */
      ad = copy_rtx (ad);

      /* Reload the displacement.  */
      push_reload (XEXP (ad, 1), NULL_RTX, &XEXP (ad, 1), NULL,
		   BASE_REG_CLASS, GET_MODE (ad), VOIDmode, 0, 0,
		   opnum, (enum reload_type) type);

      /* Add back AND for alignment if we stripped it.  */
      if (removed_and)
	ad = gen_rtx_AND (GET_MODE (ad), ad, GEN_INT (-16));

      return ad;
    }

  return NULL_RTX;
}

/* Handle an attribute requiring a FUNCTION_DECL; arguments as in
   struct attribute_spec.handler.  */
static tree
spu_handle_fndecl_attribute (tree * node,
			     tree name,
			     tree args ATTRIBUTE_UNUSED,
			     int flags ATTRIBUTE_UNUSED, bool * no_add_attrs)
{
  if (TREE_CODE (*node) != FUNCTION_DECL)
    {
      warning (0, "%qE attribute only applies to functions",
	       name);
      *no_add_attrs = true;
    }

  return NULL_TREE;
}

/* Handle the "vector" attribute.  */
static tree
spu_handle_vector_attribute (tree * node, tree name,
			     tree args ATTRIBUTE_UNUSED,
			     int flags ATTRIBUTE_UNUSED, bool * no_add_attrs)
{
  tree type = *node, result = NULL_TREE;
  machine_mode mode;
  int unsigned_p;

  while (POINTER_TYPE_P (type)
	 || TREE_CODE (type) == FUNCTION_TYPE
	 || TREE_CODE (type) == METHOD_TYPE || TREE_CODE (type) == ARRAY_TYPE)
    type = TREE_TYPE (type);

  mode = TYPE_MODE (type);

  unsigned_p = TYPE_UNSIGNED (type);
  switch (mode)
    {
    case E_DImode:
      result = (unsigned_p ? unsigned_V2DI_type_node : V2DI_type_node);
      break;
    case E_SImode:
      result = (unsigned_p ? unsigned_V4SI_type_node : V4SI_type_node);
      break;
    case E_HImode:
      result = (unsigned_p ? unsigned_V8HI_type_node : V8HI_type_node);
      break;
    case E_QImode:
      result = (unsigned_p ? unsigned_V16QI_type_node : V16QI_type_node);
      break;
    case E_SFmode:
      result = V4SF_type_node;
      break;
    case E_DFmode:
      result = V2DF_type_node;
      break;
    default:
      break;
    }

  /* Propagate qualifiers attached to the element type
     onto the vector type.  */
  if (result && result != type && TYPE_QUALS (type))
    result = build_qualified_type (result, TYPE_QUALS (type));

  *no_add_attrs = true;		/* No need to hang on to the attribute.  */

  if (!result)
    warning (0, "%qE attribute ignored", name);
  else
    *node = lang_hooks.types.reconstruct_complex_type (*node, result);

  return NULL_TREE;
}

/* Return nonzero if FUNC is a naked function.  */
static int
spu_naked_function_p (tree func)
{
  tree a;

  if (TREE_CODE (func) != FUNCTION_DECL)
    abort ();

  a = lookup_attribute ("naked", DECL_ATTRIBUTES (func));
  return a != NULL_TREE;
}

int
spu_initial_elimination_offset (int from, int to)
{
  int saved_regs_size = spu_saved_regs_size ();
  int sp_offset = 0;
  if (!crtl->is_leaf || crtl->outgoing_args_size
      || get_frame_size () || saved_regs_size)
    sp_offset = STACK_POINTER_OFFSET;
  if (from == FRAME_POINTER_REGNUM && to == STACK_POINTER_REGNUM)
    return get_frame_size () + crtl->outgoing_args_size + sp_offset;
  else if (from == FRAME_POINTER_REGNUM && to == HARD_FRAME_POINTER_REGNUM)
    return get_frame_size ();
  else if (from == ARG_POINTER_REGNUM && to == STACK_POINTER_REGNUM)
    return sp_offset + crtl->outgoing_args_size
      + get_frame_size () + saved_regs_size + STACK_POINTER_OFFSET;
  else if (from == ARG_POINTER_REGNUM && to == HARD_FRAME_POINTER_REGNUM)
    return get_frame_size () + saved_regs_size + sp_offset;
  else
    gcc_unreachable ();
}

rtx
spu_function_value (const_tree type, const_tree func ATTRIBUTE_UNUSED)
{
  machine_mode mode = TYPE_MODE (type);
  int byte_size = ((mode == BLKmode)
		   ? int_size_in_bytes_hwi (type) : GET_MODE_SIZE (mode));

  /* Make sure small structs are left justified in a register. */
  if ((mode == BLKmode || (type && AGGREGATE_TYPE_P (type)))
      && byte_size <= UNITS_PER_WORD * MAX_REGISTER_RETURN && byte_size > 0)
    {
      machine_mode smode;
      rtvec v;
      int i;
      int nregs = (byte_size + UNITS_PER_WORD - 1) / UNITS_PER_WORD;
      int n = byte_size / UNITS_PER_WORD;
      v = rtvec_alloc (nregs);
      for (i = 0; i < n; i++)
	{
	  RTVEC_ELT (v, i) = gen_rtx_EXPR_LIST (VOIDmode,
						gen_rtx_REG (TImode,
							     FIRST_RETURN_REGNUM
							     + i),
						GEN_INT (UNITS_PER_WORD * i));
	  byte_size -= UNITS_PER_WORD;
	}

      if (n < nregs)
	{
	  if (byte_size < 4)
	    byte_size = 4;
	  smode = smallest_int_mode_for_size (byte_size * BITS_PER_UNIT);
	  RTVEC_ELT (v, n) =
	    gen_rtx_EXPR_LIST (VOIDmode,
			       gen_rtx_REG (smode, FIRST_RETURN_REGNUM + n),
			       GEN_INT (UNITS_PER_WORD * n));
	}
      return gen_rtx_PARALLEL (mode, v);
    }
  return gen_rtx_REG (mode, FIRST_RETURN_REGNUM);
}

static rtx
spu_function_arg (cumulative_args_t cum_v,
		  machine_mode mode,
		  const_tree type, bool named ATTRIBUTE_UNUSED)
{
  CUMULATIVE_ARGS *cum = get_cumulative_args (cum_v);
  int byte_size;

  if (*cum >= MAX_REGISTER_ARGS)
    return 0;

  byte_size = ((mode == BLKmode)
	       ? int_size_in_bytes_hwi (type) : GET_MODE_SIZE (mode));

  /* The ABI does not allow parameters to be passed partially in
     reg and partially in stack. */
  if ((*cum + (byte_size + 15) / 16) > MAX_REGISTER_ARGS)
    return 0;

  /* Make sure small structs are left justified in a register. */
  if ((mode == BLKmode || (type && AGGREGATE_TYPE_P (type)))
      && byte_size < UNITS_PER_WORD && byte_size > 0)
    {
      machine_mode smode;
      rtx gr_reg;
      if (byte_size < 4)
	byte_size = 4;
      smode = smallest_int_mode_for_size (byte_size * BITS_PER_UNIT);
      gr_reg = gen_rtx_EXPR_LIST (VOIDmode,
				  gen_rtx_REG (smode, FIRST_ARG_REGNUM + *cum),
				  const0_rtx);
      return gen_rtx_PARALLEL (mode, gen_rtvec (1, gr_reg));
    }
  else
    return gen_rtx_REG (mode, FIRST_ARG_REGNUM + *cum);
}

static void
spu_function_arg_advance (cumulative_args_t cum_v, machine_mode mode,
			  const_tree type, bool named ATTRIBUTE_UNUSED)
{
  CUMULATIVE_ARGS *cum = get_cumulative_args (cum_v);

  *cum += (type && TREE_CODE (TYPE_SIZE (type)) != INTEGER_CST
	   ? 1
	   : mode == BLKmode
	   ? ((int_size_in_bytes_hwi (type) + 15) / 16)
	   : mode == VOIDmode
	   ? 1
	   : spu_hard_regno_nregs (FIRST_ARG_REGNUM, mode));
}

/* Implement TARGET_FUNCTION_ARG_OFFSET.  The SPU ABI wants 32/64-bit
   types at offset 0 in the quad-word on the stack.  8/16-bit types
   should be at offsets 3/2 respectively.  */

static HOST_WIDE_INT
spu_function_arg_offset (machine_mode mode, const_tree type)
{
  if (type && INTEGRAL_TYPE_P (type) && GET_MODE_SIZE (mode) < 4)
    return 4 - GET_MODE_SIZE (mode);
  return 0;
}

/* Implement TARGET_FUNCTION_ARG_PADDING.  */

static pad_direction
spu_function_arg_padding (machine_mode, const_tree)
{
  return PAD_UPWARD;
}

/* Variable sized types are passed by reference.  */
static bool
spu_pass_by_reference (cumulative_args_t cum ATTRIBUTE_UNUSED,
		       machine_mode mode ATTRIBUTE_UNUSED,
		       const_tree type, bool named ATTRIBUTE_UNUSED)
{
  return type && TREE_CODE (TYPE_SIZE (type)) != INTEGER_CST;
}


/* Var args. */

/* Create and return the va_list datatype.

   On SPU, va_list is an array type equivalent to

      typedef struct __va_list_tag
        {
            void *__args __attribute__((__aligned(16)));
            void *__skip __attribute__((__aligned(16)));
            
        } va_list[1];

   where __args points to the arg that will be returned by the next
   va_arg(), and __skip points to the previous stack frame such that
   when __args == __skip we should advance __args by 32 bytes. */
static tree
spu_build_builtin_va_list (void)
{
  tree f_args, f_skip, record, type_decl;
  bool owp;

  record = (*lang_hooks.types.make_type) (RECORD_TYPE);

  type_decl =
    build_decl (BUILTINS_LOCATION,
		TYPE_DECL, get_identifier ("__va_list_tag"), record);

  f_args = build_decl (BUILTINS_LOCATION,
		       FIELD_DECL, get_identifier ("__args"), ptr_type_node);
  f_skip = build_decl (BUILTINS_LOCATION,
		       FIELD_DECL, get_identifier ("__skip"), ptr_type_node);

  DECL_FIELD_CONTEXT (f_args) = record;
  SET_DECL_ALIGN (f_args, 128);
  DECL_USER_ALIGN (f_args) = 1;

  DECL_FIELD_CONTEXT (f_skip) = record;
  SET_DECL_ALIGN (f_skip, 128);
  DECL_USER_ALIGN (f_skip) = 1;

  TYPE_STUB_DECL (record) = type_decl;
  TYPE_NAME (record) = type_decl;
  TYPE_FIELDS (record) = f_args;
  DECL_CHAIN (f_args) = f_skip;

  /* We know this is being padded and we want it too.  It is an internal
     type so hide the warnings from the user. */
  owp = warn_padded;
  warn_padded = false;

  layout_type (record);

  warn_padded = owp;

  /* The correct type is an array type of one element.  */
  return build_array_type (record, build_index_type (size_zero_node));
}

/* Implement va_start by filling the va_list structure VALIST.
   NEXTARG points to the first anonymous stack argument.

   The following global variables are used to initialize
   the va_list structure:

     crtl->args.info;
       the CUMULATIVE_ARGS for this function

     crtl->args.arg_offset_rtx:
       holds the offset of the first anonymous stack argument
       (relative to the virtual arg pointer).  */

static void
spu_va_start (tree valist, rtx nextarg)
{
  tree f_args, f_skip;
  tree args, skip, t;

  f_args = TYPE_FIELDS (TREE_TYPE (va_list_type_node));
  f_skip = DECL_CHAIN (f_args);

  valist = build_simple_mem_ref (valist);
  args =
    build3 (COMPONENT_REF, TREE_TYPE (f_args), valist, f_args, NULL_TREE);
  skip =
    build3 (COMPONENT_REF, TREE_TYPE (f_skip), valist, f_skip, NULL_TREE);

  /* Find the __args area.  */
  t = make_tree (TREE_TYPE (args), nextarg);
  if (crtl->args.pretend_args_size > 0)
    t = fold_build_pointer_plus_hwi (t, -STACK_POINTER_OFFSET);
  t = build2 (MODIFY_EXPR, TREE_TYPE (args), args, t);
  TREE_SIDE_EFFECTS (t) = 1;
  expand_expr (t, const0_rtx, VOIDmode, EXPAND_NORMAL);

  /* Find the __skip area.  */
  t = make_tree (TREE_TYPE (skip), virtual_incoming_args_rtx);
  t = fold_build_pointer_plus_hwi (t, (crtl->args.pretend_args_size
				       - STACK_POINTER_OFFSET));
  t = build2 (MODIFY_EXPR, TREE_TYPE (skip), skip, t);
  TREE_SIDE_EFFECTS (t) = 1;
  expand_expr (t, const0_rtx, VOIDmode, EXPAND_NORMAL);
}

/* Gimplify va_arg by updating the va_list structure 
   VALIST as required to retrieve an argument of type
   TYPE, and returning that argument. 
   
   ret = va_arg(VALIST, TYPE);

   generates code equivalent to:
   
    paddedsize = (sizeof(TYPE) + 15) & -16;
    if (VALIST.__args + paddedsize > VALIST.__skip
	&& VALIST.__args <= VALIST.__skip)
      addr = VALIST.__skip + 32;
    else
      addr = VALIST.__args;
    VALIST.__args = addr + paddedsize;
    ret = *(TYPE *)addr;
 */
static tree
spu_gimplify_va_arg_expr (tree valist, tree type, gimple_seq * pre_p,
			  gimple_seq * post_p ATTRIBUTE_UNUSED)
{
  tree f_args, f_skip;
  tree args, skip;
  HOST_WIDE_INT size, rsize;
  tree addr, tmp;
  bool pass_by_reference_p;

  f_args = TYPE_FIELDS (TREE_TYPE (va_list_type_node));
  f_skip = DECL_CHAIN (f_args);

  args =
    build3 (COMPONENT_REF, TREE_TYPE (f_args), valist, f_args, NULL_TREE);
  skip =
    build3 (COMPONENT_REF, TREE_TYPE (f_skip), valist, f_skip, NULL_TREE);

  addr = create_tmp_var (ptr_type_node, "va_arg");

  /* if an object is dynamically sized, a pointer to it is passed
     instead of the object itself. */
  pass_by_reference_p = pass_by_reference (NULL, TYPE_MODE (type), type,
					   false);
  if (pass_by_reference_p)
    type = build_pointer_type (type);
  size = int_size_in_bytes_hwi (type);
  rsize = ((size + UNITS_PER_WORD - 1) / UNITS_PER_WORD) * UNITS_PER_WORD;

  /* build conditional expression to calculate addr. The expression
     will be gimplified later. */
  tmp = fold_build_pointer_plus_hwi (unshare_expr (args), rsize);
  tmp = build2 (TRUTH_AND_EXPR, boolean_type_node,
		build2 (GT_EXPR, boolean_type_node, tmp, unshare_expr (skip)),
		build2 (LE_EXPR, boolean_type_node, unshare_expr (args),
		unshare_expr (skip)));

  tmp = build3 (COND_EXPR, ptr_type_node, tmp,
		fold_build_pointer_plus_hwi (unshare_expr (skip), 32),
		unshare_expr (args));

  gimplify_assign (addr, tmp, pre_p);

  /* update VALIST.__args */
  tmp = fold_build_pointer_plus_hwi (addr, rsize);
  gimplify_assign (unshare_expr (args), tmp, pre_p);

  addr = fold_convert (build_pointer_type_for_mode (type, ptr_mode, true),
		       addr);

  if (pass_by_reference_p)
    addr = build_va_arg_indirect_ref (addr);

  return build_va_arg_indirect_ref (addr);
}

/* Save parameter registers starting with the register that corresponds
   to the first unnamed parameters.  If the first unnamed parameter is
   in the stack then save no registers.  Set pretend_args_size to the
   amount of space needed to save the registers. */
static void
spu_setup_incoming_varargs (cumulative_args_t cum, machine_mode mode,
			    tree type, int *pretend_size, int no_rtl)
{
  if (!no_rtl)
    {
      rtx tmp;
      int regno;
      int offset;
      int ncum = *get_cumulative_args (cum);

      /* cum currently points to the last named argument, we want to
         start at the next argument. */
      spu_function_arg_advance (pack_cumulative_args (&ncum), mode, type, true);

      offset = -STACK_POINTER_OFFSET;
      for (regno = ncum; regno < MAX_REGISTER_ARGS; regno++)
	{
	  tmp = gen_frame_mem (V4SImode,
			       plus_constant (Pmode, virtual_incoming_args_rtx,
					      offset));
	  emit_move_insn (tmp,
			  gen_rtx_REG (V4SImode, FIRST_ARG_REGNUM + regno));
	  offset += 16;
	}
      *pretend_size = offset + STACK_POINTER_OFFSET;
    }
}

static void
spu_conditional_register_usage (void)
{
  if (flag_pic)
    {
      fixed_regs[PIC_OFFSET_TABLE_REGNUM] = 1;
      call_used_regs[PIC_OFFSET_TABLE_REGNUM] = 1;
    }
}

/* This is called any time we inspect the alignment of a register for
   addresses.  */
static int
reg_aligned_for_addr (rtx x)
{
  int regno =
    REGNO (x) < FIRST_PSEUDO_REGISTER ? ORIGINAL_REGNO (x) : REGNO (x);
  return REGNO_POINTER_ALIGN (regno) >= 128;
}

/* Encode symbol attributes (local vs. global, tls model) of a SYMBOL_REF
   into its SYMBOL_REF_FLAGS.  */
static void
spu_encode_section_info (tree decl, rtx rtl, int first)
{
  default_encode_section_info (decl, rtl, first);

  /* If a variable has a forced alignment to < 16 bytes, mark it with
     SYMBOL_FLAG_ALIGN1.  */
  if (TREE_CODE (decl) == VAR_DECL
      && DECL_USER_ALIGN (decl) && DECL_ALIGN (decl) < 128)
    SYMBOL_REF_FLAGS (XEXP (rtl, 0)) |= SYMBOL_FLAG_ALIGN1;
}

/* Return TRUE if we are certain the mem refers to a complete object
   which is both 16-byte aligned and padded to a 16-byte boundary.  This
   would make it safe to store with a single instruction. 
   We guarantee the alignment and padding for static objects by aligning
   all of them to 16-bytes. (DATA_ALIGNMENT and CONSTANT_ALIGNMENT.)
   FIXME: We currently cannot guarantee this for objects on the stack
   because assign_parm_setup_stack calls assign_stack_local with the
   alignment of the parameter mode and in that case the alignment never
   gets adjusted by LOCAL_ALIGNMENT. */
static int
store_with_one_insn_p (rtx mem)
{
  machine_mode mode = GET_MODE (mem);
  rtx addr = XEXP (mem, 0);
  if (mode == BLKmode)
    return 0;
  if (GET_MODE_SIZE (mode) >= 16)
    return 1;
  /* Only static objects. */
  if (GET_CODE (addr) == SYMBOL_REF)
    {
      /* We use the associated declaration to make sure the access is
         referring to the whole object.
         We check both MEM_EXPR and SYMBOL_REF_DECL.  I'm not sure
         if it is necessary.  Will there be cases where one exists, and
         the other does not?  Will there be cases where both exist, but
         have different types?  */
      tree decl = MEM_EXPR (mem);
      if (decl
	  && TREE_CODE (decl) == VAR_DECL
	  && GET_MODE (mem) == TYPE_MODE (TREE_TYPE (decl)))
	return 1;
      decl = SYMBOL_REF_DECL (addr);
      if (decl
	  && TREE_CODE (decl) == VAR_DECL
	  && GET_MODE (mem) == TYPE_MODE (TREE_TYPE (decl)))
	return 1;
    }
  return 0;
}

/* Return 1 when the address is not valid for a simple load and store as
   required by the '_mov*' patterns.   We could make this less strict
   for loads, but we prefer mem's to look the same so they are more
   likely to be merged.  */
static int
address_needs_split (rtx mem)
{
  if (GET_MODE_SIZE (GET_MODE (mem)) < 16
      && (GET_MODE_SIZE (GET_MODE (mem)) < 4
	  || !(store_with_one_insn_p (mem)
	       || mem_is_padded_component_ref (mem))))
    return 1;

  return 0;
}

static GTY(()) rtx cache_fetch;		  /* __cache_fetch function */
static GTY(()) rtx cache_fetch_dirty;	  /* __cache_fetch_dirty function */
static alias_set_type ea_alias_set = -1;  /* alias set for __ea memory */

/* MEM is known to be an __ea qualified memory access.  Emit a call to
   fetch the ppu memory to local store, and return its address in local
   store.  */

static void
ea_load_store (rtx mem, bool is_store, rtx ea_addr, rtx data_addr)
{
  if (is_store)
    {
      rtx ndirty = GEN_INT (GET_MODE_SIZE (GET_MODE (mem)));
      if (!cache_fetch_dirty)
	cache_fetch_dirty = init_one_libfunc ("__cache_fetch_dirty");
      emit_library_call_value (cache_fetch_dirty, data_addr, LCT_NORMAL, Pmode,
			       ea_addr, EAmode, ndirty, SImode);
    }
  else
    {
      if (!cache_fetch)
	cache_fetch = init_one_libfunc ("__cache_fetch");
      emit_library_call_value (cache_fetch, data_addr, LCT_NORMAL, Pmode,
			       ea_addr, EAmode);
    }
}

/* Like ea_load_store, but do the cache tag comparison and, for stores,
   dirty bit marking, inline.

   The cache control data structure is an array of

   struct __cache_tag_array
     {
        unsigned int tag_lo[4];
        unsigned int tag_hi[4];
        void *data_pointer[4];
        int reserved[4];
        vector unsigned short dirty_bits[4];
     }  */

static void
ea_load_store_inline (rtx mem, bool is_store, rtx ea_addr, rtx data_addr)
{
  rtx ea_addr_si;
  HOST_WIDE_INT v;
  rtx tag_size_sym = gen_rtx_SYMBOL_REF (Pmode, "__cache_tag_array_size");
  rtx tag_arr_sym = gen_rtx_SYMBOL_REF (Pmode, "__cache_tag_array");
  rtx index_mask = gen_reg_rtx (SImode);
  rtx tag_arr = gen_reg_rtx (Pmode);
  rtx splat_mask = gen_reg_rtx (TImode);
  rtx splat = gen_reg_rtx (V4SImode);
  rtx splat_hi = NULL_RTX;
  rtx tag_index = gen_reg_rtx (Pmode);
  rtx block_off = gen_reg_rtx (SImode);
  rtx tag_addr = gen_reg_rtx (Pmode);
  rtx tag = gen_reg_rtx (V4SImode);
  rtx cache_tag = gen_reg_rtx (V4SImode);
  rtx cache_tag_hi = NULL_RTX;
  rtx cache_ptrs = gen_reg_rtx (TImode);
  rtx cache_ptrs_si = gen_reg_rtx (SImode);
  rtx tag_equal = gen_reg_rtx (V4SImode);
  rtx tag_equal_hi = NULL_RTX;
  rtx tag_eq_pack = gen_reg_rtx (V4SImode);
  rtx tag_eq_pack_si = gen_reg_rtx (SImode);
  rtx eq_index = gen_reg_rtx (SImode);
  rtx bcomp, hit_label, hit_ref, cont_label;
  rtx_insn *insn;

  if (spu_ea_model != 32)
    {
      splat_hi = gen_reg_rtx (V4SImode);
      cache_tag_hi = gen_reg_rtx (V4SImode);
      tag_equal_hi = gen_reg_rtx (V4SImode);
    }

  emit_move_insn (index_mask, plus_constant (Pmode, tag_size_sym, -128));
  emit_move_insn (tag_arr, tag_arr_sym);
  v = 0x0001020300010203LL;
  emit_move_insn (splat_mask, immed_double_const (v, v, TImode));
  ea_addr_si = ea_addr;
  if (spu_ea_model != 32)
    ea_addr_si = convert_to_mode (SImode, ea_addr, 1);

  /* tag_index = ea_addr & (tag_array_size - 128)  */
  emit_insn (gen_andsi3 (tag_index, ea_addr_si, index_mask));

  /* splat ea_addr to all 4 slots.  */
  emit_insn (gen_shufb (splat, ea_addr_si, ea_addr_si, splat_mask));
  /* Similarly for high 32 bits of ea_addr.  */
  if (spu_ea_model != 32)
    emit_insn (gen_shufb (splat_hi, ea_addr, ea_addr, splat_mask));

  /* block_off = ea_addr & 127  */
  emit_insn (gen_andsi3 (block_off, ea_addr_si, spu_const (SImode, 127)));

  /* tag_addr = tag_arr + tag_index  */
  emit_insn (gen_addsi3 (tag_addr, tag_arr, tag_index));

  /* Read cache tags.  */
  emit_move_insn (cache_tag, gen_rtx_MEM (V4SImode, tag_addr));
  if (spu_ea_model != 32)
    emit_move_insn (cache_tag_hi, gen_rtx_MEM (V4SImode,
					       plus_constant (Pmode,
							      tag_addr, 16)));

  /* tag = ea_addr & -128  */
  emit_insn (gen_andv4si3 (tag, splat, spu_const (V4SImode, -128)));

  /* Read all four cache data pointers.  */
  emit_move_insn (cache_ptrs, gen_rtx_MEM (TImode,
					   plus_constant (Pmode,
							  tag_addr, 32)));

  /* Compare tags.  */
  emit_insn (gen_ceq_v4si (tag_equal, tag, cache_tag));
  if (spu_ea_model != 32)
    {
      emit_insn (gen_ceq_v4si (tag_equal_hi, splat_hi, cache_tag_hi));
      emit_insn (gen_andv4si3 (tag_equal, tag_equal, tag_equal_hi));
    }

  /* At most one of the tags compare equal, so tag_equal has one
     32-bit slot set to all 1's, with the other slots all zero.
     gbb picks off low bit from each byte in the 128-bit registers,
     so tag_eq_pack is one of 0xf000, 0x0f00, 0x00f0, 0x000f, assuming
     we have a hit.  */
  emit_insn (gen_spu_gbb (tag_eq_pack, spu_gen_subreg (V16QImode, tag_equal)));
  emit_insn (gen_spu_convert (tag_eq_pack_si, tag_eq_pack));

  /* So counting leading zeros will set eq_index to 16, 20, 24 or 28.  */
  emit_insn (gen_clzsi2 (eq_index, tag_eq_pack_si));

  /* Allowing us to rotate the corresponding cache data pointer to slot0.
     (rotating eq_index mod 16 bytes).  */
  emit_insn (gen_rotqby_ti (cache_ptrs, cache_ptrs, eq_index));
  emit_insn (gen_spu_convert (cache_ptrs_si, cache_ptrs));

  /* Add block offset to form final data address.  */
  emit_insn (gen_addsi3 (data_addr, cache_ptrs_si, block_off));

  /* Check that we did hit.  */
  hit_label = gen_label_rtx ();
  hit_ref = gen_rtx_LABEL_REF (VOIDmode, hit_label);
  bcomp = gen_rtx_NE (SImode, tag_eq_pack_si, const0_rtx);
  insn = emit_jump_insn (gen_rtx_SET (pc_rtx,
				      gen_rtx_IF_THEN_ELSE (VOIDmode, bcomp,
							    hit_ref, pc_rtx)));
  /* Say that this branch is very likely to happen.  */
  add_reg_br_prob_note (insn, profile_probability::very_likely ());

  ea_load_store (mem, is_store, ea_addr, data_addr);
  cont_label = gen_label_rtx ();
  emit_jump_insn (gen_jump (cont_label));
  emit_barrier ();

  emit_label (hit_label);

  if (is_store)
    {
      HOST_WIDE_INT v_hi;
      rtx dirty_bits = gen_reg_rtx (TImode);
      rtx dirty_off = gen_reg_rtx (SImode);
      rtx dirty_128 = gen_reg_rtx (TImode);
      rtx neg_block_off = gen_reg_rtx (SImode);

      /* Set up mask with one dirty bit per byte of the mem we are
	 writing, starting from top bit.  */
      v_hi = v = -1;
      v <<= (128 - GET_MODE_SIZE (GET_MODE (mem))) & 63;
      if ((128 - GET_MODE_SIZE (GET_MODE (mem))) >= 64)
	{
	  v_hi = v;
	  v = 0;
	}
      emit_move_insn (dirty_bits, immed_double_const (v, v_hi, TImode));

      /* Form index into cache dirty_bits.  eq_index is one of
	 0x10, 0x14, 0x18 or 0x1c.  Multiplying by 4 gives us
	 0x40, 0x50, 0x60 or 0x70 which just happens to be the
	 offset to each of the four dirty_bits elements.  */
      emit_insn (gen_ashlsi3 (dirty_off, eq_index, spu_const (SImode, 2)));

      emit_insn (gen_spu_lqx (dirty_128, tag_addr, dirty_off));

      /* Rotate bit mask to proper bit.  */
      emit_insn (gen_negsi2 (neg_block_off, block_off));
      emit_insn (gen_rotqbybi_ti (dirty_bits, dirty_bits, neg_block_off));
      emit_insn (gen_rotqbi_ti (dirty_bits, dirty_bits, neg_block_off));

      /* Or in the new dirty bits.  */
      emit_insn (gen_iorti3 (dirty_128, dirty_bits, dirty_128));

      /* Store.  */
      emit_insn (gen_spu_stqx (dirty_128, tag_addr, dirty_off));
    }

  emit_label (cont_label);
}

static rtx
expand_ea_mem (rtx mem, bool is_store)
{
  rtx ea_addr;
  rtx data_addr = gen_reg_rtx (Pmode);
  rtx new_mem;

  ea_addr = force_reg (EAmode, XEXP (mem, 0));
  if (optimize_size || optimize == 0)
    ea_load_store (mem, is_store, ea_addr, data_addr);
  else
    ea_load_store_inline (mem, is_store, ea_addr, data_addr);

  if (ea_alias_set == -1)
    ea_alias_set = new_alias_set ();

  /* We generate a new MEM RTX to refer to the copy of the data
     in the cache.  We do not copy memory attributes (except the
     alignment) from the original MEM, as they may no longer apply
     to the cache copy.  */
  new_mem = gen_rtx_MEM (GET_MODE (mem), data_addr);
  set_mem_alias_set (new_mem, ea_alias_set);
  set_mem_align (new_mem, MIN (MEM_ALIGN (mem), 128 * 8));

  return new_mem;
}

int
spu_expand_mov (rtx * ops, machine_mode mode)
{
  if (GET_CODE (ops[0]) == SUBREG && !valid_subreg (ops[0]))
    {
      /* Perform the move in the destination SUBREG's inner mode.  */
      ops[0] = SUBREG_REG (ops[0]);
      mode = GET_MODE (ops[0]);
      ops[1] = gen_lowpart_common (mode, ops[1]);
      gcc_assert (ops[1]);
    }

  if (GET_CODE (ops[1]) == SUBREG && !valid_subreg (ops[1]))
    {
      rtx from = SUBREG_REG (ops[1]);
      scalar_int_mode imode = int_mode_for_mode (GET_MODE (from)).require ();

      gcc_assert (GET_MODE_CLASS (mode) == MODE_INT
		  && GET_MODE_CLASS (imode) == MODE_INT
		  && subreg_lowpart_p (ops[1]));

      if (GET_MODE_SIZE (imode) < 4)
	imode = SImode;
      if (imode != GET_MODE (from))
	from = gen_rtx_SUBREG (imode, from, 0);

      if (GET_MODE_SIZE (mode) < GET_MODE_SIZE (imode))
	{
	  enum insn_code icode = convert_optab_handler (trunc_optab,
							mode, imode);
	  emit_insn (GEN_FCN (icode) (ops[0], from));
	}
      else
	emit_insn (gen_extend_insn (ops[0], from, mode, imode, 1));
      return 1;
    }

  /* At least one of the operands needs to be a register. */
  if ((reload_in_progress | reload_completed) == 0
      && !register_operand (ops[0], mode) && !register_operand (ops[1], mode))
    {
      rtx temp = force_reg (mode, ops[1]);
      emit_move_insn (ops[0], temp);
      return 1;
    }
  if (reload_in_progress || reload_completed)
    {
      if (CONSTANT_P (ops[1]))
	return spu_split_immediate (ops);
      return 0;
    }

  /* Catch the SImode immediates greater than 0x7fffffff, and sign
     extend them. */
  if (GET_CODE (ops[1]) == CONST_INT)
    {
      HOST_WIDE_INT val = trunc_int_for_mode (INTVAL (ops[1]), mode);
      if (val != INTVAL (ops[1]))
	{
	  emit_move_insn (ops[0], GEN_INT (val));
	  return 1;
	}
    }
  if (MEM_P (ops[0]))
    {
      if (MEM_ADDR_SPACE (ops[0]))
	ops[0] = expand_ea_mem (ops[0], true);
      return spu_split_store (ops);
    }
  if (MEM_P (ops[1]))
    {
      if (MEM_ADDR_SPACE (ops[1]))
	ops[1] = expand_ea_mem (ops[1], false);
      return spu_split_load (ops);
    }

  return 0;
}

static void
spu_convert_move (rtx dst, rtx src)
{
  machine_mode mode = GET_MODE (dst);
  machine_mode int_mode = int_mode_for_mode (mode).require ();
  rtx reg;
  gcc_assert (GET_MODE (src) == TImode);
  reg = int_mode != mode ? gen_reg_rtx (int_mode) : dst;
  emit_insn (gen_rtx_SET (reg,
	       gen_rtx_TRUNCATE (int_mode,
		 gen_rtx_LSHIFTRT (TImode, src,
		   GEN_INT (int_mode == DImode ? 64 : 96)))));
  if (int_mode != mode)
    {
      reg = simplify_gen_subreg (mode, reg, int_mode, 0);
      emit_move_insn (dst, reg);
    }
}

/* Load TImode values into DST0 and DST1 (when it is non-NULL) using
   the address from SRC and SRC+16.  Return a REG or CONST_INT that 
   specifies how many bytes to rotate the loaded registers, plus any
   extra from EXTRA_ROTQBY.  The address and rotate amounts are
   normalized to improve merging of loads and rotate computations. */
static rtx
spu_expand_load (rtx dst0, rtx dst1, rtx src, int extra_rotby)
{
  rtx addr = XEXP (src, 0);
  rtx p0, p1, rot, addr0, addr1;
  int rot_amt;

  rot = 0;
  rot_amt = 0;

  if (MEM_ALIGN (src) >= 128)
    /* Address is already aligned; simply perform a TImode load.  */ ;
  else if (GET_CODE (addr) == PLUS)
    {
      /* 8 cases:
         aligned reg   + aligned reg     => lqx
         aligned reg   + unaligned reg   => lqx, rotqby
         aligned reg   + aligned const   => lqd
         aligned reg   + unaligned const => lqd, rotqbyi
         unaligned reg + aligned reg     => lqx, rotqby
         unaligned reg + unaligned reg   => lqx, a, rotqby (1 scratch)
         unaligned reg + aligned const   => lqd, rotqby
         unaligned reg + unaligned const -> not allowed by legitimate address
       */
      p0 = XEXP (addr, 0);
      p1 = XEXP (addr, 1);
      if (!reg_aligned_for_addr (p0))
	{
	  if (REG_P (p1) && !reg_aligned_for_addr (p1))
	    {
	      rot = gen_reg_rtx (SImode);
	      emit_insn (gen_addsi3 (rot, p0, p1));
	    }
	  else if (GET_CODE (p1) == CONST_INT && (INTVAL (p1) & 15))
	    {
	      if (INTVAL (p1) > 0
		  && REG_POINTER (p0)
		  && INTVAL (p1) * BITS_PER_UNIT
		     < REGNO_POINTER_ALIGN (REGNO (p0)))
		{
		  rot = gen_reg_rtx (SImode);
		  emit_insn (gen_addsi3 (rot, p0, p1));
		  addr = p0;
		}
	      else
		{
		  rtx x = gen_reg_rtx (SImode);
		  emit_move_insn (x, p1);
		  if (!spu_arith_operand (p1, SImode))
		    p1 = x;
		  rot = gen_reg_rtx (SImode);
		  emit_insn (gen_addsi3 (rot, p0, p1));
		  addr = gen_rtx_PLUS (Pmode, p0, x);
		}
	    }
	  else
	    rot = p0;
	}
      else
	{
	  if (GET_CODE (p1) == CONST_INT && (INTVAL (p1) & 15))
	    {
	      rot_amt = INTVAL (p1) & 15;
	      if (INTVAL (p1) & -16)
		{
		  p1 = GEN_INT (INTVAL (p1) & -16);
		  addr = gen_rtx_PLUS (SImode, p0, p1);
		}
	      else
		addr = p0;
	    }
	  else if (REG_P (p1) && !reg_aligned_for_addr (p1))
	    rot = p1;
	}
    }
  else if (REG_P (addr))
    {
      if (!reg_aligned_for_addr (addr))
	rot = addr;
    }
  else if (GET_CODE (addr) == CONST)
    {
      if (GET_CODE (XEXP (addr, 0)) == PLUS
	  && ALIGNED_SYMBOL_REF_P (XEXP (XEXP (addr, 0), 0))
	  && GET_CODE (XEXP (XEXP (addr, 0), 1)) == CONST_INT)
	{
	  rot_amt = INTVAL (XEXP (XEXP (addr, 0), 1));
	  if (rot_amt & -16)
	    addr = gen_rtx_CONST (Pmode,
				  gen_rtx_PLUS (Pmode,
						XEXP (XEXP (addr, 0), 0),
						GEN_INT (rot_amt & -16)));
	  else
	    addr = XEXP (XEXP (addr, 0), 0);
	}
      else
	{
	  rot = gen_reg_rtx (Pmode);
	  emit_move_insn (rot, addr);
	}
    }
  else if (GET_CODE (addr) == CONST_INT)
    {
      rot_amt = INTVAL (addr);
      addr = GEN_INT (rot_amt & -16);
    }
  else if (!ALIGNED_SYMBOL_REF_P (addr))
    {
      rot = gen_reg_rtx (Pmode);
      emit_move_insn (rot, addr);
    }

  rot_amt += extra_rotby;

  rot_amt &= 15;

  if (rot && rot_amt)
    {
      rtx x = gen_reg_rtx (SImode);
      emit_insn (gen_addsi3 (x, rot, GEN_INT (rot_amt)));
      rot = x;
      rot_amt = 0;
    }
  if (!rot && rot_amt)
    rot = GEN_INT (rot_amt);

  addr0 = copy_rtx (addr);
  addr0 = gen_rtx_AND (SImode, copy_rtx (addr), GEN_INT (-16));
  emit_insn (gen__movti (dst0, change_address (src, TImode, addr0)));

  if (dst1)
    {
      addr1 = plus_constant (SImode, copy_rtx (addr), 16);
      addr1 = gen_rtx_AND (SImode, addr1, GEN_INT (-16));
      emit_insn (gen__movti (dst1, change_address (src, TImode, addr1)));
    }

  return rot;
}

int
spu_split_load (rtx * ops)
{
  machine_mode mode = GET_MODE (ops[0]);
  rtx addr, load, rot;
  int rot_amt;

  if (GET_MODE_SIZE (mode) >= 16)
    return 0;

  addr = XEXP (ops[1], 0);
  gcc_assert (GET_CODE (addr) != AND);

  if (!address_needs_split (ops[1]))
    {
      ops[1] = change_address (ops[1], TImode, addr);
      load = gen_reg_rtx (TImode);
      emit_insn (gen__movti (load, ops[1]));
      spu_convert_move (ops[0], load);
      return 1;
    }

  rot_amt = GET_MODE_SIZE (mode) < 4 ? GET_MODE_SIZE (mode) - 4 : 0;

  load = gen_reg_rtx (TImode);
  rot = spu_expand_load (load, 0, ops[1], rot_amt);

  if (rot)
    emit_insn (gen_rotqby_ti (load, load, rot));

  spu_convert_move (ops[0], load);
  return 1;
}

int
spu_split_store (rtx * ops)
{
  machine_mode mode = GET_MODE (ops[0]);
  rtx reg;
  rtx addr, p0, p1, p1_lo, smem;
  int aform;
  int scalar;

  if (GET_MODE_SIZE (mode) >= 16)
    return 0;

  addr = XEXP (ops[0], 0);
  gcc_assert (GET_CODE (addr) != AND);

  if (!address_needs_split (ops[0]))
    {
      reg = gen_reg_rtx (TImode);
      emit_insn (gen_spu_convert (reg, ops[1]));
      ops[0] = change_address (ops[0], TImode, addr);
      emit_move_insn (ops[0], reg);
      return 1;
    }

  if (GET_CODE (addr) == PLUS)
    {
      /* 8 cases:
         aligned reg   + aligned reg     => lqx, c?x, shuf, stqx
         aligned reg   + unaligned reg   => lqx, c?x, shuf, stqx
         aligned reg   + aligned const   => lqd, c?d, shuf, stqx
         aligned reg   + unaligned const => lqd, c?d, shuf, stqx
         unaligned reg + aligned reg     => lqx, c?x, shuf, stqx
         unaligned reg + unaligned reg   => lqx, c?x, shuf, stqx
         unaligned reg + aligned const   => lqd, c?d, shuf, stqx
         unaligned reg + unaligned const -> lqx, c?d, shuf, stqx
       */
      aform = 0;
      p0 = XEXP (addr, 0);
      p1 = p1_lo = XEXP (addr, 1);
      if (REG_P (p0) && GET_CODE (p1) == CONST_INT)
	{
	  p1_lo = GEN_INT (INTVAL (p1) & 15);
	  if (reg_aligned_for_addr (p0))
	    {
	      p1 = GEN_INT (INTVAL (p1) & -16);
	      if (p1 == const0_rtx)
		addr = p0;
	      else
		addr = gen_rtx_PLUS (SImode, p0, p1);
	    }
	  else
	    {
	      rtx x = gen_reg_rtx (SImode);
	      emit_move_insn (x, p1);
	      addr = gen_rtx_PLUS (SImode, p0, x);
	    }
	}
    }
  else if (REG_P (addr))
    {
      aform = 0;
      p0 = addr;
      p1 = p1_lo = const0_rtx;
    }
  else
    {
      aform = 1;
      p0 = gen_rtx_REG (SImode, STACK_POINTER_REGNUM);
      p1 = 0;			/* aform doesn't use p1 */
      p1_lo = addr;
      if (ALIGNED_SYMBOL_REF_P (addr))
	p1_lo = const0_rtx;
      else if (GET_CODE (addr) == CONST
	       && GET_CODE (XEXP (addr, 0)) == PLUS
	       && ALIGNED_SYMBOL_REF_P (XEXP (XEXP (addr, 0), 0))
	       && GET_CODE (XEXP (XEXP (addr, 0), 1)) == CONST_INT)
	{
	  HOST_WIDE_INT v = INTVAL (XEXP (XEXP (addr, 0), 1));
	  if ((v & -16) != 0)
	    addr = gen_rtx_CONST (Pmode,
				  gen_rtx_PLUS (Pmode,
						XEXP (XEXP (addr, 0), 0),
						GEN_INT (v & -16)));
	  else
	    addr = XEXP (XEXP (addr, 0), 0);
	  p1_lo = GEN_INT (v & 15);
	}
      else if (GET_CODE (addr) == CONST_INT)
	{
	  p1_lo = GEN_INT (INTVAL (addr) & 15);
	  addr = GEN_INT (INTVAL (addr) & -16);
	}
      else
	{
	  p1_lo = gen_reg_rtx (SImode);
	  emit_move_insn (p1_lo, addr);
	}
    }

  gcc_assert (aform == 0 || aform == 1);
  reg = gen_reg_rtx (TImode);

  scalar = store_with_one_insn_p (ops[0]);
  if (!scalar)
    {
      /* We could copy the flags from the ops[0] MEM to mem here,
         We don't because we want this load to be optimized away if
         possible, and copying the flags will prevent that in certain
         cases, e.g. consider the volatile flag. */

      rtx pat = gen_reg_rtx (TImode);
      rtx lmem = change_address (ops[0], TImode, copy_rtx (addr));
      set_mem_alias_set (lmem, 0);
      emit_insn (gen_movti (reg, lmem));

      if (!p0 || reg_aligned_for_addr (p0))
	p0 = stack_pointer_rtx;
      if (!p1_lo)
	p1_lo = const0_rtx;

      emit_insn (gen_cpat (pat, p0, p1_lo, GEN_INT (GET_MODE_SIZE (mode))));
      emit_insn (gen_shufb (reg, ops[1], reg, pat));
    }
  else
    {
      if (GET_CODE (ops[1]) == REG)
	emit_insn (gen_spu_convert (reg, ops[1]));
      else if (GET_CODE (ops[1]) == SUBREG)
	emit_insn (gen_spu_convert (reg, SUBREG_REG (ops[1])));
      else
	abort ();
    }

  if (GET_MODE_SIZE (mode) < 4 && scalar)
    emit_insn (gen_ashlti3
	       (reg, reg, GEN_INT (32 - GET_MODE_BITSIZE (mode))));

  smem = change_address (ops[0], TImode, copy_rtx (addr));
  /* We can't use the previous alias set because the memory has changed
     size and can potentially overlap objects of other types.  */
  set_mem_alias_set (smem, 0);

  emit_insn (gen_movti (smem, reg));
  return 1;
}

/* Return TRUE if X is MEM which is a struct member reference
   and the member can safely be loaded and stored with a single
   instruction because it is padded. */
static int
mem_is_padded_component_ref (rtx x)
{
  tree t = MEM_EXPR (x);
  tree r;
  if (!t || TREE_CODE (t) != COMPONENT_REF)
    return 0;
  t = TREE_OPERAND (t, 1);
  if (!t || TREE_CODE (t) != FIELD_DECL
      || DECL_ALIGN (t) < 128 || AGGREGATE_TYPE_P (TREE_TYPE (t)))
    return 0;
  /* Only do this for RECORD_TYPEs, not UNION_TYPEs. */
  r = DECL_FIELD_CONTEXT (t);
  if (!r || TREE_CODE (r) != RECORD_TYPE)
    return 0;
  /* Make sure they are the same mode */
  if (GET_MODE (x) != TYPE_MODE (TREE_TYPE (t)))
    return 0;
  /* If there are no following fields then the field alignment assures
     the structure is padded to the alignment which means this field is
     padded too.  */
  if (TREE_CHAIN (t) == 0)
    return 1;
  /* If the following field is also aligned then this field will be
     padded. */
  t = TREE_CHAIN (t);
  if (TREE_CODE (t) == FIELD_DECL && DECL_ALIGN (t) >= 128)
    return 1;
  return 0;
}

/* Parse the -mfixed-range= option string.  */
static void
fix_range (const char *const_str)
{
  int i, first, last;
  char *str, *dash, *comma;
  
  /* str must be of the form REG1'-'REG2{,REG1'-'REG} where REG1 and
     REG2 are either register names or register numbers.  The effect
     of this option is to mark the registers in the range from REG1 to
     REG2 as ``fixed'' so they won't be used by the compiler.  */
  
  i = strlen (const_str);
  str = (char *) alloca (i + 1);
  memcpy (str, const_str, i + 1);
  
  while (1)
    {
      dash = strchr (str, '-');
      if (!dash)
	{
	  warning (0, "value of -mfixed-range must have form REG1-REG2");
	  return;
	}
      *dash = '\0';
      comma = strchr (dash + 1, ',');
      if (comma)
	*comma = '\0';
      
      first = decode_reg_name (str);
      if (first < 0)
	{
	  warning (0, "unknown register name: %s", str);
	  return;
	}
      
      last = decode_reg_name (dash + 1);
      if (last < 0)
	{
	  warning (0, "unknown register name: %s", dash + 1);
	  return;
	}
      
      *dash = '-';
      
      if (first > last)
	{
	  warning (0, "%s-%s is an empty range", str, dash + 1);
	  return;
	}
      
      for (i = first; i <= last; ++i)
	fixed_regs[i] = call_used_regs[i] = 1;

      if (!comma)
	break;

      *comma = ',';
      str = comma + 1;
    }
}

/* Return TRUE if x is a CONST_INT, CONST_DOUBLE or CONST_VECTOR that
   can be generated using the fsmbi instruction. */
int
fsmbi_const_p (rtx x)
{
  if (CONSTANT_P (x))
    {
      /* We can always choose TImode for CONST_INT because the high bits
         of an SImode will always be all 1s, i.e., valid for fsmbi. */
      enum immediate_class c = classify_immediate (x, TImode);
      return c == IC_FSMBI || (!epilogue_completed && c == IC_FSMBI2);
    }
  return 0;
}

/* Return TRUE if x is a CONST_INT, CONST_DOUBLE or CONST_VECTOR that
   can be generated using the cbd, chd, cwd or cdd instruction. */
int
cpat_const_p (rtx x, machine_mode mode)
{
  if (CONSTANT_P (x))
    {
      enum immediate_class c = classify_immediate (x, mode);
      return c == IC_CPAT;
    }
  return 0;
}

rtx
gen_cpat_const (rtx * ops)
{
  unsigned char dst[16];
  int i, offset, shift, isize;
  if (GET_CODE (ops[3]) != CONST_INT
      || GET_CODE (ops[2]) != CONST_INT
      || (GET_CODE (ops[1]) != CONST_INT
	  && GET_CODE (ops[1]) != REG))
    return 0;
  if (GET_CODE (ops[1]) == REG
      && (!REG_POINTER (ops[1])
	  || REGNO_POINTER_ALIGN (ORIGINAL_REGNO (ops[1])) < 128))
    return 0;

  for (i = 0; i < 16; i++)
    dst[i] = i + 16;
  isize = INTVAL (ops[3]);
  if (isize == 1)
    shift = 3;
  else if (isize == 2)
    shift = 2;
  else
    shift = 0;
  offset = (INTVAL (ops[2]) +
	    (GET_CODE (ops[1]) ==
	     CONST_INT ? INTVAL (ops[1]) : 0)) & 15;
  for (i = 0; i < isize; i++)
    dst[offset + i] = i + shift;
  return array_to_constant (TImode, dst);
}

/* Convert a CONST_INT, CONST_DOUBLE, or CONST_VECTOR into a 16 byte
   array.  Use MODE for CONST_INT's.  When the constant's mode is smaller
   than 16 bytes, the value is repeated across the rest of the array. */
void
constant_to_array (machine_mode mode, rtx x, unsigned char arr[16])
{
  HOST_WIDE_INT val;
  int i, j, first;

  memset (arr, 0, 16);
  mode = GET_MODE (x) != VOIDmode ? GET_MODE (x) : mode;
  if (GET_CODE (x) == CONST_INT
      || (GET_CODE (x) == CONST_DOUBLE
	  && (mode == SFmode || mode == DFmode)))
    {
      gcc_assert (mode != VOIDmode && mode != BLKmode);

      if (GET_CODE (x) == CONST_DOUBLE)
	val = const_double_to_hwint (x);
      else
	val = INTVAL (x);
      first = GET_MODE_SIZE (mode) - 1;
      for (i = first; i >= 0; i--)
	{
	  arr[i] = val & 0xff;
	  val >>= 8;
	}
      /* Splat the constant across the whole array. */
      for (j = 0, i = first + 1; i < 16; i++)
	{
	  arr[i] = arr[j];
	  j = (j == first) ? 0 : j + 1;
	}
    }
  else if (GET_CODE (x) == CONST_DOUBLE)
    {
      val = CONST_DOUBLE_LOW (x);
      for (i = 15; i >= 8; i--)
	{
	  arr[i] = val & 0xff;
	  val >>= 8;
	}
      val = CONST_DOUBLE_HIGH (x);
      for (i = 7; i >= 0; i--)
	{
	  arr[i] = val & 0xff;
	  val >>= 8;
	}
    }
  else if (GET_CODE (x) == CONST_VECTOR)
    {
      int units;
      rtx elt;
      mode = GET_MODE_INNER (mode);
      units = CONST_VECTOR_NUNITS (x);
      for (i = 0; i < units; i++)
	{
	  elt = CONST_VECTOR_ELT (x, i);
	  if (GET_CODE (elt) == CONST_INT || GET_CODE (elt) == CONST_DOUBLE)
	    {
	      if (GET_CODE (elt) == CONST_DOUBLE)
		val = const_double_to_hwint (elt);
	      else
		val = INTVAL (elt);
	      first = GET_MODE_SIZE (mode) - 1;
	      if (first + i * GET_MODE_SIZE (mode) > 16)
		abort ();
	      for (j = first; j >= 0; j--)
		{
		  arr[j + i * GET_MODE_SIZE (mode)] = val & 0xff;
		  val >>= 8;
		}
	    }
	}
    }
  else
    gcc_unreachable();
}

/* Convert a 16 byte array to a constant of mode MODE.  When MODE is
   smaller than 16 bytes, use the bytes that would represent that value
   in a register, e.g., for QImode return the value of arr[3].  */
rtx
array_to_constant (machine_mode mode, const unsigned char arr[16])
{
  machine_mode inner_mode;
  rtvec v;
  int units, size, i, j, k;
  HOST_WIDE_INT val;

  if (GET_MODE_CLASS (mode) == MODE_INT
      && GET_MODE_BITSIZE (mode) <= HOST_BITS_PER_WIDE_INT)
    {
      j = GET_MODE_SIZE (mode);
      i = j < 4 ? 4 - j : 0;
      for (val = 0; i < j; i++)
	val = (val << 8) | arr[i];
      val = trunc_int_for_mode (val, mode);
      return GEN_INT (val);
    }

  if (mode == TImode)
    {
      HOST_WIDE_INT high;
      for (i = high = 0; i < 8; i++)
	high = (high << 8) | arr[i];
      for (i = 8, val = 0; i < 16; i++)
	val = (val << 8) | arr[i];
      return immed_double_const (val, high, TImode);
    }
  if (mode == SFmode)
    {
      val = (arr[0] << 24) | (arr[1] << 16) | (arr[2] << 8) | arr[3];
      val = trunc_int_for_mode (val, SImode);
      return hwint_to_const_double (SFmode, val);
    }
  if (mode == DFmode)
    {
      for (i = 0, val = 0; i < 8; i++)
	val = (val << 8) | arr[i];
      return hwint_to_const_double (DFmode, val);
    }

  if (!VECTOR_MODE_P (mode))
    abort ();

  units = GET_MODE_NUNITS (mode);
  size = GET_MODE_UNIT_SIZE (mode);
  inner_mode = GET_MODE_INNER (mode);
  v = rtvec_alloc (units);

  for (k = i = 0; i < units; ++i)
    {
      val = 0;
      for (j = 0; j < size; j++, k++)
	val = (val << 8) | arr[k];

      if (GET_MODE_CLASS (inner_mode) == MODE_FLOAT)
	RTVEC_ELT (v, i) = hwint_to_const_double (inner_mode, val);
      else
	RTVEC_ELT (v, i) = GEN_INT (trunc_int_for_mode (val, inner_mode));
    }
  if (k > 16)
    abort ();

  return gen_rtx_CONST_VECTOR (mode, v);
}

static void
reloc_diagnostic (rtx x)
{
  tree decl = 0;
  if (!flag_pic || !(TARGET_WARN_RELOC || TARGET_ERROR_RELOC))
    return;

  if (GET_CODE (x) == SYMBOL_REF)
    decl = SYMBOL_REF_DECL (x);
  else if (GET_CODE (x) == CONST
	   && GET_CODE (XEXP (XEXP (x, 0), 0)) == SYMBOL_REF)
    decl = SYMBOL_REF_DECL (XEXP (XEXP (x, 0), 0));

  /* SYMBOL_REF_DECL is not necessarily a DECL. */
  if (decl && !DECL_P (decl))
    decl = 0;

  /* The decl could be a string constant.  */
  if (decl && DECL_P (decl))
    {
      location_t loc;
      /* We use last_assemble_variable_decl to get line information.  It's
	 not always going to be right and might not even be close, but will
	 be right for the more common cases. */
      if (!last_assemble_variable_decl || in_section == ctors_section)
	loc = DECL_SOURCE_LOCATION (decl);
      else
	loc = DECL_SOURCE_LOCATION (last_assemble_variable_decl);

      if (TARGET_WARN_RELOC)
	warning_at (loc, 0,
		    "creating run-time relocation for %qD", decl);
      else
	error_at (loc,
		  "creating run-time relocation for %qD", decl);
    }
  else 
    {
      if (TARGET_WARN_RELOC)
	warning_at (input_location, 0, "creating run-time relocation");
      else
	error_at (input_location, "creating run-time relocation");
    }
}

/* Hook into assemble_integer so we can generate an error for run-time
   relocations.  The SPU ABI disallows them. */
static bool
spu_assemble_integer (rtx x, unsigned int size, int aligned_p)
{
  /* By default run-time relocations aren't supported, but we allow them
     in case users support it in their own run-time loader.  And we provide
     a warning for those users that don't.  */
  if ((GET_CODE (x) == SYMBOL_REF)
      || GET_CODE (x) == LABEL_REF || GET_CODE (x) == CONST)
    reloc_diagnostic (x);

  return default_assemble_integer (x, size, aligned_p);
}

static void
spu_asm_globalize_label (FILE * file, const char *name)
{
  fputs ("\t.global\t", file);
  assemble_name (file, name);
  fputs ("\n", file);
}

static bool
spu_rtx_costs (rtx x, machine_mode mode, int outer_code ATTRIBUTE_UNUSED,
	       int opno ATTRIBUTE_UNUSED, int *total,
	       bool speed ATTRIBUTE_UNUSED)
{
  int code = GET_CODE (x);
  int cost = COSTS_N_INSNS (2);

  /* Folding to a CONST_VECTOR will use extra space but there might
     be only a small savings in cycles.  We'd like to use a CONST_VECTOR
     only if it allows us to fold away multiple insns.  Changing the cost
     of a CONST_VECTOR here (or in CONST_COSTS) doesn't help though
     because this cost will only be compared against a single insn. 
     if (code == CONST_VECTOR)
       return spu_legitimate_constant_p (mode, x) ? cost : COSTS_N_INSNS (6);
   */

  /* Use defaults for float operations.  Not accurate but good enough. */
  if (mode == DFmode)
    {
      *total = COSTS_N_INSNS (13);
      return true;
    }
  if (mode == SFmode)
    {
      *total = COSTS_N_INSNS (6);
      return true;
    }
  switch (code)
    {
    case CONST_INT:
      if (satisfies_constraint_K (x))
	*total = 0;
      else if (INTVAL (x) >= -0x80000000ll && INTVAL (x) <= 0xffffffffll)
	*total = COSTS_N_INSNS (1);
      else
	*total = COSTS_N_INSNS (3);
      return true;

    case CONST:
      *total = COSTS_N_INSNS (3);
      return true;

    case LABEL_REF:
    case SYMBOL_REF:
      *total = COSTS_N_INSNS (0);
      return true;

    case CONST_DOUBLE:
      *total = COSTS_N_INSNS (5);
      return true;

    case FLOAT_EXTEND:
    case FLOAT_TRUNCATE:
    case FLOAT:
    case UNSIGNED_FLOAT:
    case FIX:
    case UNSIGNED_FIX:
      *total = COSTS_N_INSNS (7);
      return true;

    case PLUS:
      if (mode == TImode)
	{
	  *total = COSTS_N_INSNS (9);
	  return true;
	}
      break;

    case MULT:
      cost =
	GET_CODE (XEXP (x, 0)) ==
	REG ? COSTS_N_INSNS (12) : COSTS_N_INSNS (7);
      if (mode == SImode && GET_CODE (XEXP (x, 0)) == REG)
	{
	  if (GET_CODE (XEXP (x, 1)) == CONST_INT)
	    {
	      HOST_WIDE_INT val = INTVAL (XEXP (x, 1));
	      cost = COSTS_N_INSNS (14);
	      if ((val & 0xffff) == 0)
		cost = COSTS_N_INSNS (9);
	      else if (val > 0 && val < 0x10000)
		cost = COSTS_N_INSNS (11);
	    }
	}
      *total = cost;
      return true;
    case DIV:
    case UDIV:
    case MOD:
    case UMOD:
      *total = COSTS_N_INSNS (20);
      return true;
    case ROTATE:
    case ROTATERT:
    case ASHIFT:
    case ASHIFTRT:
    case LSHIFTRT:
      *total = COSTS_N_INSNS (4);
      return true;
    case UNSPEC:
      if (XINT (x, 1) == UNSPEC_CONVERT)
	*total = COSTS_N_INSNS (0);
      else
	*total = COSTS_N_INSNS (4);
      return true;
    }
  /* Scale cost by mode size.  Except when initializing (cfun->decl == 0). */
  if (GET_MODE_CLASS (mode) == MODE_INT
      && GET_MODE_SIZE (mode) > GET_MODE_SIZE (SImode) && cfun && cfun->decl)
    cost = cost * (GET_MODE_SIZE (mode) / GET_MODE_SIZE (SImode))
      * (GET_MODE_SIZE (mode) / GET_MODE_SIZE (SImode));
  *total = cost;
  return true;
}

static scalar_int_mode
spu_unwind_word_mode (void)
{
  return SImode;
}

/* Decide whether we can make a sibling call to a function.  DECL is the
   declaration of the function being targeted by the call and EXP is the
   CALL_EXPR representing the call.  */
static bool
spu_function_ok_for_sibcall (tree decl, tree exp ATTRIBUTE_UNUSED)
{
  return decl && !TARGET_LARGE_MEM;
}

/* We need to correctly update the back chain pointer and the Available
   Stack Size (which is in the second slot of the sp register.) */
void
spu_allocate_stack (rtx op0, rtx op1)
{
  HOST_WIDE_INT v;
  rtx chain = gen_reg_rtx (V4SImode);
  rtx stack_bot = gen_frame_mem (V4SImode, stack_pointer_rtx);
  rtx sp = gen_reg_rtx (V4SImode);
  rtx splatted = gen_reg_rtx (V4SImode);
  rtx pat = gen_reg_rtx (TImode);

  /* copy the back chain so we can save it back again. */
  emit_move_insn (chain, stack_bot);

  op1 = force_reg (SImode, op1);

  v = 0x1020300010203ll;
  emit_move_insn (pat, immed_double_const (v, v, TImode));
  emit_insn (gen_shufb (splatted, op1, op1, pat));

  emit_insn (gen_spu_convert (sp, stack_pointer_rtx));
  emit_insn (gen_subv4si3 (sp, sp, splatted));

  if (flag_stack_check || flag_stack_clash_protection)
    {
      rtx avail = gen_reg_rtx(SImode);
      rtx result = gen_reg_rtx(SImode);
      emit_insn (gen_vec_extractv4sisi (avail, sp, GEN_INT (1)));
      emit_insn (gen_cgt_si(result, avail, GEN_INT (-1)));
      emit_insn (gen_spu_heq (result, GEN_INT(0) ));
    }

  emit_insn (gen_spu_convert (stack_pointer_rtx, sp));

  emit_move_insn (stack_bot, chain);

  emit_move_insn (op0, virtual_stack_dynamic_rtx);
}

void
spu_restore_stack_nonlocal (rtx op0 ATTRIBUTE_UNUSED, rtx op1)
{
  static unsigned char arr[16] =
    { 0, 1, 2, 3, 0, 1, 2, 3, 0, 1, 2, 3, 0, 1, 2, 3 };
  rtx temp = gen_reg_rtx (SImode);
  rtx temp2 = gen_reg_rtx (SImode);
  rtx temp3 = gen_reg_rtx (V4SImode);
  rtx temp4 = gen_reg_rtx (V4SImode);
  rtx pat = gen_reg_rtx (TImode);
  rtx sp = gen_rtx_REG (V4SImode, STACK_POINTER_REGNUM);

  /* Restore the backchain from the first word, sp from the second.  */
  emit_move_insn (temp2, adjust_address_nv (op1, SImode, 0));
  emit_move_insn (temp, adjust_address_nv (op1, SImode, 4));

  emit_move_insn (pat, array_to_constant (TImode, arr));

  /* Compute Available Stack Size for sp */
  emit_insn (gen_subsi3 (temp, temp, stack_pointer_rtx));
  emit_insn (gen_shufb (temp3, temp, temp, pat));

  /* Compute Available Stack Size for back chain */
  emit_insn (gen_subsi3 (temp2, temp2, stack_pointer_rtx));
  emit_insn (gen_shufb (temp4, temp2, temp2, pat));
  emit_insn (gen_addv4si3 (temp4, sp, temp4));

  emit_insn (gen_addv4si3 (sp, sp, temp3));
  emit_move_insn (gen_frame_mem (V4SImode, stack_pointer_rtx), temp4);
}

static void
spu_init_libfuncs (void)
{
  set_optab_libfunc (smul_optab, DImode, "__muldi3");
  set_optab_libfunc (sdiv_optab, DImode, "__divdi3");
  set_optab_libfunc (smod_optab, DImode, "__moddi3");
  set_optab_libfunc (udiv_optab, DImode, "__udivdi3");
  set_optab_libfunc (umod_optab, DImode, "__umoddi3");
  set_optab_libfunc (udivmod_optab, DImode, "__udivmoddi4");
  set_optab_libfunc (ffs_optab, DImode, "__ffsdi2");
  set_optab_libfunc (clz_optab, DImode, "__clzdi2");
  set_optab_libfunc (ctz_optab, DImode, "__ctzdi2");
  set_optab_libfunc (clrsb_optab, DImode, "__clrsbdi2");
  set_optab_libfunc (popcount_optab, DImode, "__popcountdi2");
  set_optab_libfunc (parity_optab, DImode, "__paritydi2");

  set_conv_libfunc (ufloat_optab, DFmode, SImode, "__float_unssidf");
  set_conv_libfunc (ufloat_optab, DFmode, DImode, "__float_unsdidf");

  set_optab_libfunc (addv_optab, SImode, "__addvsi3");
  set_optab_libfunc (subv_optab, SImode, "__subvsi3");
  set_optab_libfunc (smulv_optab, SImode, "__mulvsi3");
  set_optab_libfunc (sdivv_optab, SImode, "__divvsi3");
  set_optab_libfunc (negv_optab, SImode, "__negvsi2");
  set_optab_libfunc (absv_optab, SImode, "__absvsi2");
  set_optab_libfunc (addv_optab, DImode, "__addvdi3");
  set_optab_libfunc (subv_optab, DImode, "__subvdi3");
  set_optab_libfunc (smulv_optab, DImode, "__mulvdi3");
  set_optab_libfunc (sdivv_optab, DImode, "__divvdi3");
  set_optab_libfunc (negv_optab, DImode, "__negvdi2");
  set_optab_libfunc (absv_optab, DImode, "__absvdi2");

  set_optab_libfunc (smul_optab, TImode, "__multi3");
  set_optab_libfunc (sdiv_optab, TImode, "__divti3");
  set_optab_libfunc (smod_optab, TImode, "__modti3");
  set_optab_libfunc (udiv_optab, TImode, "__udivti3");
  set_optab_libfunc (umod_optab, TImode, "__umodti3");
  set_optab_libfunc (udivmod_optab, TImode, "__udivmodti4");
}

/* Make a subreg, stripping any existing subreg.  We could possibly just
   call simplify_subreg, but in this case we know what we want. */
rtx
spu_gen_subreg (machine_mode mode, rtx x)
{
  if (GET_CODE (x) == SUBREG)
    x = SUBREG_REG (x);
  if (GET_MODE (x) == mode)
    return x;
  return gen_rtx_SUBREG (mode, x, 0);
}

static bool
spu_return_in_memory (const_tree type, const_tree fntype ATTRIBUTE_UNUSED)
{
  return (TYPE_MODE (type) == BLKmode
	  && ((type) == 0
	      || TREE_CODE (TYPE_SIZE (type)) != INTEGER_CST
	      || int_size_in_bytes_hwi (type) >
	      (MAX_REGISTER_RETURN * UNITS_PER_WORD)));
}

/* Create the built-in types and functions */

enum spu_function_code
{
#define DEF_BUILTIN(fcode, icode, name, type, params) fcode,
#include "spu-builtins.def"
#undef DEF_BUILTIN
   NUM_SPU_BUILTINS
};

extern GTY(()) struct spu_builtin_description spu_builtins[NUM_SPU_BUILTINS];

struct spu_builtin_description spu_builtins[] = {
#define DEF_BUILTIN(fcode, icode, name, type, params) \
  {fcode, icode, name, type, params},
#include "spu-builtins.def"
#undef DEF_BUILTIN
};

static GTY(()) tree spu_builtin_decls[NUM_SPU_BUILTINS];

/* Returns the spu builtin decl for CODE.  */

static tree
spu_builtin_decl (unsigned code, bool initialize_p ATTRIBUTE_UNUSED)
{           
  if (code >= NUM_SPU_BUILTINS)
    return error_mark_node;
          
  return spu_builtin_decls[code];
}


static void
spu_init_builtins (void)
{
  struct spu_builtin_description *d;
  unsigned int i;

  V16QI_type_node = build_vector_type (intQI_type_node, 16);
  V8HI_type_node = build_vector_type (intHI_type_node, 8);
  V4SI_type_node = build_vector_type (intSI_type_node, 4);
  V2DI_type_node = build_vector_type (intDI_type_node, 2);
  V4SF_type_node = build_vector_type (float_type_node, 4);
  V2DF_type_node = build_vector_type (double_type_node, 2);

  unsigned_V16QI_type_node = build_vector_type (unsigned_intQI_type_node, 16);
  unsigned_V8HI_type_node = build_vector_type (unsigned_intHI_type_node, 8);
  unsigned_V4SI_type_node = build_vector_type (unsigned_intSI_type_node, 4);
  unsigned_V2DI_type_node = build_vector_type (unsigned_intDI_type_node, 2);

  spu_builtin_types[SPU_BTI_QUADWORD] = V16QI_type_node;

  spu_builtin_types[SPU_BTI_7] = global_trees[TI_INTSI_TYPE];
  spu_builtin_types[SPU_BTI_S7] = global_trees[TI_INTSI_TYPE];
  spu_builtin_types[SPU_BTI_U7] = global_trees[TI_INTSI_TYPE];
  spu_builtin_types[SPU_BTI_S10] = global_trees[TI_INTSI_TYPE];
  spu_builtin_types[SPU_BTI_S10_4] = global_trees[TI_INTSI_TYPE];
  spu_builtin_types[SPU_BTI_U14] = global_trees[TI_INTSI_TYPE];
  spu_builtin_types[SPU_BTI_16] = global_trees[TI_INTSI_TYPE];
  spu_builtin_types[SPU_BTI_S16] = global_trees[TI_INTSI_TYPE];
  spu_builtin_types[SPU_BTI_S16_2] = global_trees[TI_INTSI_TYPE];
  spu_builtin_types[SPU_BTI_U16] = global_trees[TI_INTSI_TYPE];
  spu_builtin_types[SPU_BTI_U16_2] = global_trees[TI_INTSI_TYPE];
  spu_builtin_types[SPU_BTI_U18] = global_trees[TI_INTSI_TYPE];

  spu_builtin_types[SPU_BTI_INTQI] = global_trees[TI_INTQI_TYPE];
  spu_builtin_types[SPU_BTI_INTHI] = global_trees[TI_INTHI_TYPE];
  spu_builtin_types[SPU_BTI_INTSI] = global_trees[TI_INTSI_TYPE];
  spu_builtin_types[SPU_BTI_INTDI] = global_trees[TI_INTDI_TYPE];
  spu_builtin_types[SPU_BTI_UINTQI] = global_trees[TI_UINTQI_TYPE];
  spu_builtin_types[SPU_BTI_UINTHI] = global_trees[TI_UINTHI_TYPE];
  spu_builtin_types[SPU_BTI_UINTSI] = global_trees[TI_UINTSI_TYPE];
  spu_builtin_types[SPU_BTI_UINTDI] = global_trees[TI_UINTDI_TYPE];

  spu_builtin_types[SPU_BTI_FLOAT] = global_trees[TI_FLOAT_TYPE];
  spu_builtin_types[SPU_BTI_DOUBLE] = global_trees[TI_DOUBLE_TYPE];

  spu_builtin_types[SPU_BTI_VOID] = global_trees[TI_VOID_TYPE];

  spu_builtin_types[SPU_BTI_PTR] =
    build_pointer_type (build_qualified_type
			(void_type_node,
			 TYPE_QUAL_CONST | TYPE_QUAL_VOLATILE));

  /* For each builtin we build a new prototype.  The tree code will make
     sure nodes are shared. */
  for (i = 0, d = spu_builtins; i < NUM_SPU_BUILTINS; i++, d++)
    {
      tree p;
      char name[64];		/* build_function will make a copy. */
      int parm;

      if (d->name == 0)
	continue;

      /* Find last parm.  */
      for (parm = 1; d->parm[parm] != SPU_BTI_END_OF_PARAMS; parm++)
	;

      p = void_list_node;
      while (parm > 1)
	p = tree_cons (NULL_TREE, spu_builtin_types[d->parm[--parm]], p);

      p = build_function_type (spu_builtin_types[d->parm[0]], p);

      sprintf (name, "__builtin_%s", d->name);
      spu_builtin_decls[i] =
	add_builtin_function (name, p, i, BUILT_IN_MD, NULL, NULL_TREE);
      if (d->fcode == SPU_MASK_FOR_LOAD)
	TREE_READONLY (spu_builtin_decls[i]) = 1;	

      /* These builtins don't throw.  */
      TREE_NOTHROW (spu_builtin_decls[i]) = 1;
    }
}

void
spu_restore_stack_block (rtx op0 ATTRIBUTE_UNUSED, rtx op1)
{
  static unsigned char arr[16] =
    { 0, 1, 2, 3, 0, 1, 2, 3, 0, 1, 2, 3, 0, 1, 2, 3 };

  rtx temp = gen_reg_rtx (Pmode);
  rtx temp2 = gen_reg_rtx (V4SImode);
  rtx temp3 = gen_reg_rtx (V4SImode);
  rtx pat = gen_reg_rtx (TImode);
  rtx sp = gen_rtx_REG (V4SImode, STACK_POINTER_REGNUM);

  emit_move_insn (pat, array_to_constant (TImode, arr));

  /* Restore the sp.  */
  emit_move_insn (temp, op1);
  emit_move_insn (temp2, gen_frame_mem (V4SImode, stack_pointer_rtx));

  /* Compute available stack size for sp.  */
  emit_insn (gen_subsi3 (temp, temp, stack_pointer_rtx));
  emit_insn (gen_shufb (temp3, temp, temp, pat));

  emit_insn (gen_addv4si3 (sp, sp, temp3));
  emit_move_insn (gen_frame_mem (V4SImode, stack_pointer_rtx), temp2);
}

int
spu_safe_dma (HOST_WIDE_INT channel)
{
  return TARGET_SAFE_DMA && channel >= 21 && channel <= 27;
}

void
spu_builtin_splats (rtx ops[])
{
  machine_mode mode = GET_MODE (ops[0]);
  if (GET_CODE (ops[1]) == CONST_INT || GET_CODE (ops[1]) == CONST_DOUBLE)
    {
      unsigned char arr[16];
      constant_to_array (GET_MODE_INNER (mode), ops[1], arr);
      emit_move_insn (ops[0], array_to_constant (mode, arr));
    }
  else
    {
      rtx reg = gen_reg_rtx (TImode);
      rtx shuf;
      if (GET_CODE (ops[1]) != REG
	  && GET_CODE (ops[1]) != SUBREG)
	ops[1] = force_reg (GET_MODE_INNER (mode), ops[1]);
      switch (mode)
	{
	case E_V2DImode:
	case E_V2DFmode:
	  shuf =
	    immed_double_const (0x0001020304050607ll, 0x1011121314151617ll,
				TImode);
	  break;
	case E_V4SImode:
	case E_V4SFmode:
	  shuf =
	    immed_double_const (0x0001020300010203ll, 0x0001020300010203ll,
				TImode);
	  break;
	case E_V8HImode:
	  shuf =
	    immed_double_const (0x0203020302030203ll, 0x0203020302030203ll,
				TImode);
	  break;
	case E_V16QImode:
	  shuf =
	    immed_double_const (0x0303030303030303ll, 0x0303030303030303ll,
				TImode);
	  break;
	default:
	  abort ();
	}
      emit_move_insn (reg, shuf);
      emit_insn (gen_shufb (ops[0], ops[1], ops[1], reg));
    }
}

void
spu_builtin_extract (rtx ops[])
{
  machine_mode mode;
  rtx rot, from, tmp;

  mode = GET_MODE (ops[1]);

  if (GET_CODE (ops[2]) == CONST_INT)
    {
      switch (mode)
	{
	case E_V16QImode:
	  emit_insn (gen_vec_extractv16qiqi (ops[0], ops[1], ops[2]));
	  break;
	case E_V8HImode:
	  emit_insn (gen_vec_extractv8hihi (ops[0], ops[1], ops[2]));
	  break;
	case E_V4SFmode:
	  emit_insn (gen_vec_extractv4sfsf (ops[0], ops[1], ops[2]));
	  break;
	case E_V4SImode:
	  emit_insn (gen_vec_extractv4sisi (ops[0], ops[1], ops[2]));
	  break;
	case E_V2DImode:
	  emit_insn (gen_vec_extractv2didi (ops[0], ops[1], ops[2]));
	  break;
	case E_V2DFmode:
	  emit_insn (gen_vec_extractv2dfdf (ops[0], ops[1], ops[2]));
	  break;
	default:
	  abort ();
	}
      return;
    }

  from = spu_gen_subreg (TImode, ops[1]);
  rot = gen_reg_rtx (TImode);
  tmp = gen_reg_rtx (SImode);

  switch (mode)
    {
    case E_V16QImode:
      emit_insn (gen_addsi3 (tmp, ops[2], GEN_INT (-3)));
      break;
    case E_V8HImode:
      emit_insn (gen_addsi3 (tmp, ops[2], ops[2]));
      emit_insn (gen_addsi3 (tmp, tmp, GEN_INT (-2)));
      break;
    case E_V4SFmode:
    case E_V4SImode:
      emit_insn (gen_ashlsi3 (tmp, ops[2], GEN_INT (2)));
      break;
    case E_V2DImode:
    case E_V2DFmode:
      emit_insn (gen_ashlsi3 (tmp, ops[2], GEN_INT (3)));
      break;
    default:
      abort ();
    }
  emit_insn (gen_rotqby_ti (rot, from, tmp));

  emit_insn (gen_spu_convert (ops[0], rot));
}

void
spu_builtin_insert (rtx ops[])
{
  machine_mode mode = GET_MODE (ops[0]);
  machine_mode imode = GET_MODE_INNER (mode);
  rtx mask = gen_reg_rtx (TImode);
  rtx offset;

  if (GET_CODE (ops[3]) == CONST_INT)
    offset = GEN_INT (INTVAL (ops[3]) * GET_MODE_SIZE (imode));
  else
    {
      offset = gen_reg_rtx (SImode);
      emit_insn (gen_mulsi3
		 (offset, ops[3], GEN_INT (GET_MODE_SIZE (imode))));
    }
  emit_insn (gen_cpat
	     (mask, stack_pointer_rtx, offset,
	      GEN_INT (GET_MODE_SIZE (imode))));
  emit_insn (gen_shufb (ops[0], ops[1], ops[2], mask));
}

void
spu_builtin_promote (rtx ops[])
{
  machine_mode mode, imode;
  rtx rot, from, offset;
  HOST_WIDE_INT pos;

  mode = GET_MODE (ops[0]);
  imode = GET_MODE_INNER (mode);

  from = gen_reg_rtx (TImode);
  rot = spu_gen_subreg (TImode, ops[0]);

  emit_insn (gen_spu_convert (from, ops[1]));

  if (GET_CODE (ops[2]) == CONST_INT)
    {
      pos = -GET_MODE_SIZE (imode) * INTVAL (ops[2]);
      if (GET_MODE_SIZE (imode) < 4)
	pos += 4 - GET_MODE_SIZE (imode);
      offset = GEN_INT (pos & 15);
    }
  else
    {
      offset = gen_reg_rtx (SImode);
      switch (mode)
	{
	case E_V16QImode:
	  emit_insn (gen_subsi3 (offset, GEN_INT (3), ops[2]));
	  break;
	case E_V8HImode:
	  emit_insn (gen_subsi3 (offset, GEN_INT (1), ops[2]));
	  emit_insn (gen_addsi3 (offset, offset, offset));
	  break;
	case E_V4SFmode:
	case E_V4SImode:
	  emit_insn (gen_subsi3 (offset, GEN_INT (0), ops[2]));
	  emit_insn (gen_ashlsi3 (offset, offset, GEN_INT (2)));
	  break;
	case E_V2DImode:
	case E_V2DFmode:
	  emit_insn (gen_ashlsi3 (offset, ops[2], GEN_INT (3)));
	  break;
	default:
	  abort ();
	}
    }
  emit_insn (gen_rotqby_ti (rot, from, offset));
}

static void
spu_trampoline_init (rtx m_tramp, tree fndecl, rtx cxt)
{
  rtx fnaddr = XEXP (DECL_RTL (fndecl), 0);
  rtx shuf = gen_reg_rtx (V4SImode);
  rtx insn = gen_reg_rtx (V4SImode);
  rtx shufc;
  rtx insnc;
  rtx mem;

  fnaddr = force_reg (SImode, fnaddr);
  cxt = force_reg (SImode, cxt);

  if (TARGET_LARGE_MEM)
    {
      rtx rotl = gen_reg_rtx (V4SImode);
      rtx mask = gen_reg_rtx (V4SImode);
      rtx bi = gen_reg_rtx (SImode);
      static unsigned char const shufa[16] = {
	2, 3, 0, 1, 18, 19, 16, 17,
	0, 1, 2, 3, 16, 17, 18, 19
      };
      static unsigned char const insna[16] = {
	0x41, 0, 0, 79,
	0x41, 0, 0, STATIC_CHAIN_REGNUM,
	0x60, 0x80, 0, 79,
	0x60, 0x80, 0, STATIC_CHAIN_REGNUM
      };

      shufc = force_reg (TImode, array_to_constant (TImode, shufa));
      insnc = force_reg (V4SImode, array_to_constant (V4SImode, insna));

      emit_insn (gen_shufb (shuf, fnaddr, cxt, shufc));
      emit_insn (gen_vrotlv4si3 (rotl, shuf, spu_const (V4SImode, 7)));
      emit_insn (gen_movv4si (mask, spu_const (V4SImode, 0xffff << 7)));
      emit_insn (gen_selb (insn, insnc, rotl, mask));

      mem = adjust_address (m_tramp, V4SImode, 0);
      emit_move_insn (mem, insn);

      emit_move_insn (bi, GEN_INT (0x35000000 + (79 << 7)));
      mem = adjust_address (m_tramp, Pmode, 16);
      emit_move_insn (mem, bi);
    }
  else
    {
      rtx scxt = gen_reg_rtx (SImode);
      rtx sfnaddr = gen_reg_rtx (SImode);
      static unsigned char const insna[16] = {
	0x42, 0, 0, STATIC_CHAIN_REGNUM,
	0x30, 0, 0, 0,
	0, 0, 0, 0,
	0, 0, 0, 0
      };

      shufc = gen_reg_rtx (TImode);
      insnc = force_reg (V4SImode, array_to_constant (V4SImode, insna));

      /* By or'ing all of cxt with the ila opcode we are assuming cxt
	 fits 18 bits and the last 4 are zeros.  This will be true if
	 the stack pointer is initialized to 0x3fff0 at program start,
	 otherwise the ila instruction will be garbage. */

      emit_insn (gen_ashlsi3 (scxt, cxt, GEN_INT (7)));
      emit_insn (gen_ashlsi3 (sfnaddr, fnaddr, GEN_INT (5)));
      emit_insn (gen_cpat
		 (shufc, stack_pointer_rtx, GEN_INT (4), GEN_INT (4)));
      emit_insn (gen_shufb (shuf, sfnaddr, scxt, shufc));
      emit_insn (gen_iorv4si3 (insn, insnc, shuf));

      mem = adjust_address (m_tramp, V4SImode, 0);
      emit_move_insn (mem, insn);
    }
  emit_insn (gen_sync ());
}

static bool
spu_warn_func_return (tree decl)
{
  /* Naked functions are implemented entirely in assembly, including the
     return sequence, so suppress warnings about this.  */
  return !spu_naked_function_p (decl);
}

void
spu_expand_sign_extend (rtx ops[])
{
  unsigned char arr[16];
  rtx pat = gen_reg_rtx (TImode);
  rtx sign, c;
  int i, last;
  last = GET_MODE (ops[0]) == DImode ? 7 : 15;
  if (GET_MODE (ops[1]) == QImode)
    {
      sign = gen_reg_rtx (HImode);
      emit_insn (gen_extendqihi2 (sign, ops[1]));
      for (i = 0; i < 16; i++)
	arr[i] = 0x12;
      arr[last] = 0x13;
    }
  else
    {
      for (i = 0; i < 16; i++)
	arr[i] = 0x10;
      switch (GET_MODE (ops[1]))
	{
	case E_HImode:
	  sign = gen_reg_rtx (SImode);
	  emit_insn (gen_extendhisi2 (sign, ops[1]));
	  arr[last] = 0x03;
	  arr[last - 1] = 0x02;
	  break;
	case E_SImode:
	  sign = gen_reg_rtx (SImode);
	  emit_insn (gen_ashrsi3 (sign, ops[1], GEN_INT (31)));
	  for (i = 0; i < 4; i++)
	    arr[last - i] = 3 - i;
	  break;
	case E_DImode:
	  sign = gen_reg_rtx (SImode);
	  c = gen_reg_rtx (SImode);
	  emit_insn (gen_spu_convert (c, ops[1]));
	  emit_insn (gen_ashrsi3 (sign, c, GEN_INT (31)));
	  for (i = 0; i < 8; i++)
	    arr[last - i] = 7 - i;
	  break;
	default:
	  abort ();
	}
    }
  emit_move_insn (pat, array_to_constant (TImode, arr));
  emit_insn (gen_shufb (ops[0], ops[1], sign, pat));
}

/* expand vector initialization. If there are any constant parts,
   load constant parts first. Then load any non-constant parts.  */
void
spu_expand_vector_init (rtx target, rtx vals)
{
  machine_mode mode = GET_MODE (target);
  int n_elts = GET_MODE_NUNITS (mode);
  int n_var = 0;
  bool all_same = true;
  rtx first, x = NULL_RTX, first_constant = NULL_RTX;
  int i;

  first = XVECEXP (vals, 0, 0); 
  for (i = 0; i < n_elts; ++i)
    {
      x = XVECEXP (vals, 0, i);
      if (!(CONST_INT_P (x)
	    || GET_CODE (x) == CONST_DOUBLE
	    || GET_CODE (x) == CONST_FIXED))
	++n_var;
      else
	{
	  if (first_constant == NULL_RTX)
	    first_constant = x;
	}
      if (i > 0 && !rtx_equal_p (x, first))
	all_same = false;
    }

  /* if all elements are the same, use splats to repeat elements */
  if (all_same)
    {
      if (!CONSTANT_P (first)
	  && !register_operand (first, GET_MODE (x)))
	first = force_reg (GET_MODE (first), first);
      emit_insn (gen_spu_splats (target, first));
      return;
    }

  /* load constant parts */
  if (n_var != n_elts)
    {
      if (n_var == 0)
	{
	  emit_move_insn (target,
			  gen_rtx_CONST_VECTOR (mode, XVEC (vals, 0)));
	}
      else
	{
	  rtx constant_parts_rtx = copy_rtx (vals);

	  gcc_assert (first_constant != NULL_RTX);
	  /* fill empty slots with the first constant, this increases
	     our chance of using splats in the recursive call below. */
	  for (i = 0; i < n_elts; ++i)
	    {
	      x = XVECEXP (constant_parts_rtx, 0, i);
	      if (!(CONST_INT_P (x)
		    || GET_CODE (x) == CONST_DOUBLE
		    || GET_CODE (x) == CONST_FIXED))
		XVECEXP (constant_parts_rtx, 0, i) = first_constant;
	    }

	  spu_expand_vector_init (target, constant_parts_rtx);
	}
    }

  /* load variable parts */
  if (n_var != 0)
    {
      rtx insert_operands[4];

      insert_operands[0] = target;
      insert_operands[2] = target;
      for (i = 0; i < n_elts; ++i)
	{
	  x = XVECEXP (vals, 0, i);
	  if (!(CONST_INT_P (x)
		|| GET_CODE (x) == CONST_DOUBLE
		|| GET_CODE (x) == CONST_FIXED))
	    {
	      if (!register_operand (x, GET_MODE (x)))
		x = force_reg (GET_MODE (x), x);
	      insert_operands[1] = x;
	      insert_operands[3] = GEN_INT (i);
	      spu_builtin_insert (insert_operands);
	    }
	}
    }
}

/* Return insn index for the vector compare instruction for given CODE,
   and DEST_MODE, OP_MODE. Return -1 if valid insn is not available.  */

static int
get_vec_cmp_insn (enum rtx_code code,
                  machine_mode dest_mode,
                  machine_mode op_mode)

{
  switch (code)
    {
    case EQ:
      if (dest_mode == V16QImode && op_mode == V16QImode)
        return CODE_FOR_ceq_v16qi;
      if (dest_mode == V8HImode && op_mode == V8HImode)
        return CODE_FOR_ceq_v8hi;
      if (dest_mode == V4SImode && op_mode == V4SImode)
        return CODE_FOR_ceq_v4si;
      if (dest_mode == V4SImode && op_mode == V4SFmode)
        return CODE_FOR_ceq_v4sf;
      if (dest_mode == V2DImode && op_mode == V2DFmode)
        return CODE_FOR_ceq_v2df;
      break;
    case GT:
      if (dest_mode == V16QImode && op_mode == V16QImode)
        return CODE_FOR_cgt_v16qi;
      if (dest_mode == V8HImode && op_mode == V8HImode)
        return CODE_FOR_cgt_v8hi;
      if (dest_mode == V4SImode && op_mode == V4SImode)
        return CODE_FOR_cgt_v4si;
      if (dest_mode == V4SImode && op_mode == V4SFmode)
        return CODE_FOR_cgt_v4sf;
      if (dest_mode == V2DImode && op_mode == V2DFmode)
        return CODE_FOR_cgt_v2df;
      break;
    case GTU:
      if (dest_mode == V16QImode && op_mode == V16QImode)
        return CODE_FOR_clgt_v16qi;
      if (dest_mode == V8HImode && op_mode == V8HImode)
        return CODE_FOR_clgt_v8hi;
      if (dest_mode == V4SImode && op_mode == V4SImode)
        return CODE_FOR_clgt_v4si;
      break;
    default:
      break;
    }
  return -1;
}

/* Emit vector compare for operands OP0 and OP1 using code RCODE.
   DMODE is expected destination mode. This is a recursive function.  */

static rtx
spu_emit_vector_compare (enum rtx_code rcode,
                         rtx op0, rtx op1,
                         machine_mode dmode)
{
  int vec_cmp_insn;
  rtx mask;
  machine_mode dest_mode;
  machine_mode op_mode = GET_MODE (op1);

  gcc_assert (GET_MODE (op0) == GET_MODE (op1));

  /* Floating point vector compare instructions uses destination V4SImode.
     Double floating point vector compare instructions uses destination V2DImode.
     Move destination to appropriate mode later.  */
  if (dmode == V4SFmode)
    dest_mode = V4SImode;
  else if (dmode == V2DFmode)
    dest_mode = V2DImode;
  else
    dest_mode = dmode;

  mask = gen_reg_rtx (dest_mode);
  vec_cmp_insn = get_vec_cmp_insn (rcode, dest_mode, op_mode);

  if (vec_cmp_insn == -1)
    {
      bool swap_operands = false;
      bool try_again = false;
      switch (rcode)
        {
        case LT:
          rcode = GT;
          swap_operands = true;
          try_again = true;
          break;
        case LTU:
          rcode = GTU;
          swap_operands = true;
          try_again = true;
          break;
        case NE:
	case UNEQ:
	case UNLE:
	case UNLT:
	case UNGE:
	case UNGT:
	case UNORDERED:
          /* Treat A != B as ~(A==B).  */
          {
	    enum rtx_code rev_code;
            enum insn_code nor_code;
	    rtx rev_mask;

	    rev_code = reverse_condition_maybe_unordered (rcode);
            rev_mask = spu_emit_vector_compare (rev_code, op0, op1, dest_mode);

            nor_code = optab_handler (one_cmpl_optab, dest_mode);
            gcc_assert (nor_code != CODE_FOR_nothing);
            emit_insn (GEN_FCN (nor_code) (mask, rev_mask));
            if (dmode != dest_mode)
              {
                rtx temp = gen_reg_rtx (dest_mode);
                convert_move (temp, mask, 0);
                return temp;
              }
            return mask;
          }
          break;
        case GE:
        case GEU:
        case LE:
        case LEU:
          /* Try GT/GTU/LT/LTU OR EQ */
          {
            rtx c_rtx, eq_rtx;
            enum insn_code ior_code;
            enum rtx_code new_code;

            switch (rcode)
              {
              case GE:  new_code = GT;  break;
              case GEU: new_code = GTU; break;
              case LE:  new_code = LT;  break;
              case LEU: new_code = LTU; break;
              default:
                gcc_unreachable ();
              }

            c_rtx = spu_emit_vector_compare (new_code, op0, op1, dest_mode);
            eq_rtx = spu_emit_vector_compare (EQ, op0, op1, dest_mode);

            ior_code = optab_handler (ior_optab, dest_mode);
            gcc_assert (ior_code != CODE_FOR_nothing);
            emit_insn (GEN_FCN (ior_code) (mask, c_rtx, eq_rtx));
            if (dmode != dest_mode)
              {
                rtx temp = gen_reg_rtx (dest_mode);
                convert_move (temp, mask, 0);
                return temp;
              }
            return mask;
          }
          break;
        case LTGT:
          /* Try LT OR GT */
          {
            rtx lt_rtx, gt_rtx;
            enum insn_code ior_code;

            lt_rtx = spu_emit_vector_compare (LT, op0, op1, dest_mode);
            gt_rtx = spu_emit_vector_compare (GT, op0, op1, dest_mode);

            ior_code = optab_handler (ior_optab, dest_mode);
            gcc_assert (ior_code != CODE_FOR_nothing);
            emit_insn (GEN_FCN (ior_code) (mask, lt_rtx, gt_rtx));
            if (dmode != dest_mode)
              {
                rtx temp = gen_reg_rtx (dest_mode);
                convert_move (temp, mask, 0);
                return temp;
              }
            return mask;
          }
          break;
        case ORDERED:
          /* Implement as (A==A) & (B==B) */
          {
            rtx a_rtx, b_rtx;
            enum insn_code and_code;

            a_rtx = spu_emit_vector_compare (EQ, op0, op0, dest_mode);
            b_rtx = spu_emit_vector_compare (EQ, op1, op1, dest_mode);

            and_code = optab_handler (and_optab, dest_mode);
            gcc_assert (and_code != CODE_FOR_nothing);
            emit_insn (GEN_FCN (and_code) (mask, a_rtx, b_rtx));
            if (dmode != dest_mode)
              {
                rtx temp = gen_reg_rtx (dest_mode);
                convert_move (temp, mask, 0);
                return temp;
              }
            return mask;
          }
          break;
        default:
          gcc_unreachable ();
        }

      /* You only get two chances.  */
      if (try_again)
          vec_cmp_insn = get_vec_cmp_insn (rcode, dest_mode, op_mode);

      gcc_assert (vec_cmp_insn != -1);

      if (swap_operands)
        {
          rtx tmp;
          tmp = op0;
          op0 = op1;
          op1 = tmp;
        }
    }

  emit_insn (GEN_FCN (vec_cmp_insn) (mask, op0, op1));
  if (dmode != dest_mode)
    {
      rtx temp = gen_reg_rtx (dest_mode);
      convert_move (temp, mask, 0);
      return temp;
    }
  return mask;
}


/* Emit vector conditional expression.
   DEST is destination. OP1 and OP2 are two VEC_COND_EXPR operands.
   CC_OP0 and CC_OP1 are the two operands for the relation operation COND.  */

int
spu_emit_vector_cond_expr (rtx dest, rtx op1, rtx op2,
                           rtx cond, rtx cc_op0, rtx cc_op1)
{   
  machine_mode dest_mode = GET_MODE (dest);
  enum rtx_code rcode = GET_CODE (cond);
  rtx mask;
    
  /* Get the vector mask for the given relational operations.  */
  mask = spu_emit_vector_compare (rcode, cc_op0, cc_op1, dest_mode);

  emit_insn(gen_selb (dest, op2, op1, mask));

  return 1;
}

static rtx
spu_force_reg (machine_mode mode, rtx op)
{
  rtx x, r;
  if (GET_MODE (op) == VOIDmode || GET_MODE (op) == BLKmode)
    {
      if ((SCALAR_INT_MODE_P (mode) && GET_CODE (op) == CONST_INT)
	  || GET_MODE (op) == BLKmode)
	return force_reg (mode, convert_to_mode (mode, op, 0));
      abort ();
    }

  r = force_reg (GET_MODE (op), op);
  if (GET_MODE_SIZE (GET_MODE (op)) == GET_MODE_SIZE (mode))
    {
      x = simplify_gen_subreg (mode, r, GET_MODE (op), 0);
      if (x)
	return x;
    }

  x = gen_reg_rtx (mode);
  emit_insn (gen_spu_convert (x, r));
  return x;
}

static void
spu_check_builtin_parm (struct spu_builtin_description *d, rtx op, int p)
{
  HOST_WIDE_INT v = 0;
  int lsbits;
  /* Check the range of immediate operands. */
  if (p >= SPU_BTI_7 && p <= SPU_BTI_U18)
    {
      int range = p - SPU_BTI_7;

      if (!CONSTANT_P (op))
	error ("%s expects an integer literal in the range [%d, %d]",
	       d->name,
	       spu_builtin_range[range].low, spu_builtin_range[range].high);

      if (GET_CODE (op) == CONST
	  && (GET_CODE (XEXP (op, 0)) == PLUS
	      || GET_CODE (XEXP (op, 0)) == MINUS))
	{
	  v = INTVAL (XEXP (XEXP (op, 0), 1));
	  op = XEXP (XEXP (op, 0), 0);
	}
      else if (GET_CODE (op) == CONST_INT)
	v = INTVAL (op);
      else if (GET_CODE (op) == CONST_VECTOR
	       && GET_CODE (CONST_VECTOR_ELT (op, 0)) == CONST_INT)
	v = INTVAL (CONST_VECTOR_ELT (op, 0));

      /* The default for v is 0 which is valid in every range. */
      if (v < spu_builtin_range[range].low
	  || v > spu_builtin_range[range].high)
	error ("%s expects an integer literal in the range [%d, %d]. (%wd)",
	       d->name,
	       spu_builtin_range[range].low, spu_builtin_range[range].high,
	       v);

      switch (p)
	{
	case SPU_BTI_S10_4:
	  lsbits = 4;
	  break;
	case SPU_BTI_U16_2:
	  /* This is only used in lqa, and stqa.  Even though the insns
	     encode 16 bits of the address (all but the 2 least
	     significant), only 14 bits are used because it is masked to
	     be 16 byte aligned. */
	  lsbits = 4;
	  break;
	case SPU_BTI_S16_2:
	  /* This is used for lqr and stqr. */
	  lsbits = 2;
	  break;
	default:
	  lsbits = 0;
	}

      if (GET_CODE (op) == LABEL_REF
	  || (GET_CODE (op) == SYMBOL_REF
	      && SYMBOL_REF_FUNCTION_P (op))
	  || (v & ((1 << lsbits) - 1)) != 0)
	warning (0, "%d least significant bits of %s are ignored", lsbits,
		 d->name);
    }
}


static int
expand_builtin_args (struct spu_builtin_description *d, tree exp,
		     rtx target, rtx ops[])
{
  enum insn_code icode = (enum insn_code) d->icode;
  int i = 0, a;

  /* Expand the arguments into rtl. */

  if (d->parm[0] != SPU_BTI_VOID)
    ops[i++] = target;

  for (a = 0; d->parm[a+1] != SPU_BTI_END_OF_PARAMS; i++, a++)
    {
      tree arg = CALL_EXPR_ARG (exp, a);
      if (arg == 0)
	abort ();
      ops[i] = expand_expr (arg, NULL_RTX, VOIDmode, EXPAND_NORMAL);
    }

  gcc_assert (i == insn_data[icode].n_generator_args);
  return i;
}

static rtx
spu_expand_builtin_1 (struct spu_builtin_description *d,
		      tree exp, rtx target)
{
  rtx pat;
  rtx ops[8];
  enum insn_code icode = (enum insn_code) d->icode;
  machine_mode mode, tmode;
  int i, p;
  int n_operands;
  tree return_type;

  /* Set up ops[] with values from arglist. */
  n_operands = expand_builtin_args (d, exp, target, ops);

  /* Handle the target operand which must be operand 0. */
  i = 0;
  if (d->parm[0] != SPU_BTI_VOID)
    {

      /* We prefer the mode specified for the match_operand otherwise
         use the mode from the builtin function prototype. */
      tmode = insn_data[d->icode].operand[0].mode;
      if (tmode == VOIDmode)
	tmode = TYPE_MODE (spu_builtin_types[d->parm[0]]);

      /* Try to use target because not using it can lead to extra copies
         and when we are using all of the registers extra copies leads
         to extra spills.  */
      if (target && GET_CODE (target) == REG && GET_MODE (target) == tmode)
	ops[0] = target;
      else
	target = ops[0] = gen_reg_rtx (tmode);

      if (!(*insn_data[icode].operand[0].predicate) (ops[0], tmode))
	abort ();

      i++;
    }

  if (d->fcode == SPU_MASK_FOR_LOAD)
    {
      machine_mode mode = insn_data[icode].operand[1].mode;
      tree arg;
      rtx addr, op, pat;

      /* get addr */
      arg = CALL_EXPR_ARG (exp, 0);
      gcc_assert (POINTER_TYPE_P (TREE_TYPE (arg)));
      op = expand_expr (arg, NULL_RTX, Pmode, EXPAND_NORMAL);
      addr = memory_address (mode, op);

      /* negate addr */
      op = gen_reg_rtx (GET_MODE (addr));
      emit_insn (gen_rtx_SET (op, gen_rtx_NEG (GET_MODE (addr), addr)));
      op = gen_rtx_MEM (mode, op);

      pat = GEN_FCN (icode) (target, op);
      if (!pat) 
        return 0;
      emit_insn (pat);
      return target;
    }   

  /* Ignore align_hint, but still expand it's args in case they have
     side effects. */
  if (icode == CODE_FOR_spu_align_hint)
    return 0;

  /* Handle the rest of the operands. */
  for (p = 1; i < n_operands; i++, p++)
    {
      if (insn_data[d->icode].operand[i].mode != VOIDmode)
	mode = insn_data[d->icode].operand[i].mode;
      else
	mode = TYPE_MODE (spu_builtin_types[d->parm[i]]);

      /* mode can be VOIDmode here for labels */

      /* For specific intrinsics with an immediate operand, e.g.,
         si_ai(), we sometimes need to convert the scalar argument to a
         vector argument by splatting the scalar. */
      if (VECTOR_MODE_P (mode)
	  && (GET_CODE (ops[i]) == CONST_INT
	      || GET_MODE_CLASS (GET_MODE (ops[i])) == MODE_INT
	      || GET_MODE_CLASS (GET_MODE (ops[i])) == MODE_FLOAT))
	{
	  if (GET_CODE (ops[i]) == CONST_INT)
	    ops[i] = spu_const (mode, INTVAL (ops[i]));
	  else
	    {
	      rtx reg = gen_reg_rtx (mode);
	      machine_mode imode = GET_MODE_INNER (mode);
	      if (!spu_nonmem_operand (ops[i], GET_MODE (ops[i])))
		ops[i] = force_reg (GET_MODE (ops[i]), ops[i]);
	      if (imode != GET_MODE (ops[i]))
		ops[i] = convert_to_mode (imode, ops[i],
					  TYPE_UNSIGNED (spu_builtin_types
							 [d->parm[i]]));
	      emit_insn (gen_spu_splats (reg, ops[i]));
	      ops[i] = reg;
	    }
	}

      spu_check_builtin_parm (d, ops[i], d->parm[p]);

      if (!(*insn_data[icode].operand[i].predicate) (ops[i], mode))
	ops[i] = spu_force_reg (mode, ops[i]);
    }

  switch (n_operands)
    {
    case 0:
      pat = GEN_FCN (icode) (0);
      break;
    case 1:
      pat = GEN_FCN (icode) (ops[0]);
      break;
    case 2:
      pat = GEN_FCN (icode) (ops[0], ops[1]);
      break;
    case 3:
      pat = GEN_FCN (icode) (ops[0], ops[1], ops[2]);
      break;
    case 4:
      pat = GEN_FCN (icode) (ops[0], ops[1], ops[2], ops[3]);
      break;
    case 5:
      pat = GEN_FCN (icode) (ops[0], ops[1], ops[2], ops[3], ops[4]);
      break;
    case 6:
      pat = GEN_FCN (icode) (ops[0], ops[1], ops[2], ops[3], ops[4], ops[5]);
      break;
    default:
      abort ();
    }

  if (!pat)
    abort ();

  if (d->type == B_CALL || d->type == B_BISLED)
    emit_call_insn (pat);
  else if (d->type == B_JUMP)
    {
      emit_jump_insn (pat);
      emit_barrier ();
    }
  else
    emit_insn (pat);

  return_type = spu_builtin_types[d->parm[0]];
  if (d->parm[0] != SPU_BTI_VOID
      && GET_MODE (target) != TYPE_MODE (return_type))
    {
      /* target is the return value.  It should always be the mode of
         the builtin function prototype. */
      target = spu_force_reg (TYPE_MODE (return_type), target);
    }

  return target;
}

rtx
spu_expand_builtin (tree exp,
		    rtx target,
		    rtx subtarget ATTRIBUTE_UNUSED,
		    machine_mode mode ATTRIBUTE_UNUSED,
		    int ignore ATTRIBUTE_UNUSED)
{
  tree fndecl = TREE_OPERAND (CALL_EXPR_FN (exp), 0);
  unsigned int fcode = DECL_FUNCTION_CODE (fndecl);
  struct spu_builtin_description *d;

  if (fcode < NUM_SPU_BUILTINS)
    {
      d = &spu_builtins[fcode];

      return spu_expand_builtin_1 (d, exp, target);
    }
  abort ();
}

/* Implement targetm.vectorize.builtin_mask_for_load.  */
static tree
spu_builtin_mask_for_load (void)
{
  return spu_builtin_decls[SPU_MASK_FOR_LOAD];
}

/* Implement targetm.vectorize.builtin_vectorization_cost.  */
static int 
spu_builtin_vectorization_cost (enum vect_cost_for_stmt type_of_cost,
                                tree vectype,
                                int misalign ATTRIBUTE_UNUSED)
{
  unsigned elements;

  switch (type_of_cost)
    {
      case scalar_stmt:
      case vector_stmt:
      case vector_load:
      case vector_store:
      case vec_to_scalar:
      case scalar_to_vec:
      case cond_branch_not_taken:
      case vec_perm:
      case vec_promote_demote:
        return 1;

      case scalar_store:
        return 10;

      case scalar_load:
        /* Load + rotate.  */
        return 2;

      case unaligned_load:
        return 2;

      case cond_branch_taken:
        return 6;

      case vec_construct:
	elements = TYPE_VECTOR_SUBPARTS (vectype);
	return elements / 2 + 1;

      default:
        gcc_unreachable ();
    }
}

/* Implement targetm.vectorize.init_cost.  */

static void *
spu_init_cost (struct loop *loop_info ATTRIBUTE_UNUSED)
{
  unsigned *cost = XNEWVEC (unsigned, 3);
  cost[vect_prologue] = cost[vect_body] = cost[vect_epilogue] = 0;
  return cost;
}

/* Implement targetm.vectorize.add_stmt_cost.  */

static unsigned
spu_add_stmt_cost (void *data, int count, enum vect_cost_for_stmt kind,
		   struct _stmt_vec_info *stmt_info, int misalign,
		   enum vect_cost_model_location where)
{
  unsigned *cost = (unsigned *) data;
  unsigned retval = 0;

  if (flag_vect_cost_model)
    {
      tree vectype = stmt_info ? stmt_vectype (stmt_info) : NULL_TREE;
      int stmt_cost = spu_builtin_vectorization_cost (kind, vectype, misalign);

      /* Statements in an inner loop relative to the loop being
	 vectorized are weighted more heavily.  The value here is
	 arbitrary and could potentially be improved with analysis.  */
      if (where == vect_body && stmt_info && stmt_in_inner_loop_p (stmt_info))
	count *= 50;  /* FIXME.  */

      retval = (unsigned) (count * stmt_cost);
      cost[where] += retval;
    }

  return retval;
}

/* Implement targetm.vectorize.finish_cost.  */

static void
spu_finish_cost (void *data, unsigned *prologue_cost,
		 unsigned *body_cost, unsigned *epilogue_cost)
{
  unsigned *cost = (unsigned *) data;
  *prologue_cost = cost[vect_prologue];
  *body_cost     = cost[vect_body];
  *epilogue_cost = cost[vect_epilogue];
}

/* Implement targetm.vectorize.destroy_cost_data.  */

static void
spu_destroy_cost_data (void *data)
{
  free (data);
}

/* Return true iff, data reference of TYPE can reach vector alignment (16)
   after applying N number of iterations.  This routine does not determine
   how may iterations are required to reach desired alignment.  */

static bool
spu_vector_alignment_reachable (const_tree type ATTRIBUTE_UNUSED, bool is_packed)
{
  if (is_packed)
    return false;

  /* All other types are naturally aligned.  */
  return true;
}

/* Return the appropriate mode for a named address pointer.  */
static scalar_int_mode
spu_addr_space_pointer_mode (addr_space_t addrspace)
{
  switch (addrspace)
    {
    case ADDR_SPACE_GENERIC:
      return ptr_mode;
    case ADDR_SPACE_EA:
      return EAmode;
    default:
      gcc_unreachable ();
    }
}

/* Return the appropriate mode for a named address address.  */
static scalar_int_mode
spu_addr_space_address_mode (addr_space_t addrspace)
{
  switch (addrspace)
    {
    case ADDR_SPACE_GENERIC:
      return Pmode;
    case ADDR_SPACE_EA:
      return EAmode;
    default:
      gcc_unreachable ();
    }
}

/* Determine if one named address space is a subset of another.  */

static bool
spu_addr_space_subset_p (addr_space_t subset, addr_space_t superset)
{
  gcc_assert (subset == ADDR_SPACE_GENERIC || subset == ADDR_SPACE_EA);
  gcc_assert (superset == ADDR_SPACE_GENERIC || superset == ADDR_SPACE_EA);

  if (subset == superset)
    return true;

  /* If we have -mno-address-space-conversion, treat __ea and generic as not
     being subsets but instead as disjoint address spaces.  */
  else if (!TARGET_ADDRESS_SPACE_CONVERSION)
    return false;

  else
    return (subset == ADDR_SPACE_GENERIC && superset == ADDR_SPACE_EA);
}

/* Convert from one address space to another.  */
static rtx
spu_addr_space_convert (rtx op, tree from_type, tree to_type)
{
  addr_space_t from_as = TYPE_ADDR_SPACE (TREE_TYPE (from_type));
  addr_space_t to_as = TYPE_ADDR_SPACE (TREE_TYPE (to_type));

  gcc_assert (from_as == ADDR_SPACE_GENERIC || from_as == ADDR_SPACE_EA);
  gcc_assert (to_as == ADDR_SPACE_GENERIC || to_as == ADDR_SPACE_EA);

  if (to_as == ADDR_SPACE_GENERIC && from_as == ADDR_SPACE_EA)
    {
      rtx result, ls;

      ls = gen_const_mem (DImode,
			  gen_rtx_SYMBOL_REF (Pmode, "__ea_local_store"));
      set_mem_align (ls, 128);

      result = gen_reg_rtx (Pmode);
      ls = force_reg (Pmode, convert_modes (Pmode, DImode, ls, 1));
      op = force_reg (Pmode, convert_modes (Pmode, EAmode, op, 1));
      ls = emit_conditional_move (ls, NE, op, const0_rtx, Pmode,
					  ls, const0_rtx, Pmode, 1);

      emit_insn (gen_subsi3 (result, op, ls));

      return result;
    }

  else if (to_as == ADDR_SPACE_EA && from_as == ADDR_SPACE_GENERIC)
    {
      rtx result, ls;

      ls = gen_const_mem (DImode,
			  gen_rtx_SYMBOL_REF (Pmode, "__ea_local_store"));
      set_mem_align (ls, 128);

      result = gen_reg_rtx (EAmode);
      ls = force_reg (EAmode, convert_modes (EAmode, DImode, ls, 1));
      op = force_reg (Pmode, op);
      ls = emit_conditional_move (ls, NE, op, const0_rtx, Pmode,
					  ls, const0_rtx, EAmode, 1);
      op = force_reg (EAmode, convert_modes (EAmode, Pmode, op, 1));

      if (EAmode == SImode)
	emit_insn (gen_addsi3 (result, op, ls));
      else
	emit_insn (gen_adddi3 (result, op, ls));

      return result;
    }

  else
    gcc_unreachable ();
}


/* Count the total number of instructions in each pipe and return the
   maximum, which is used as the Minimum Iteration Interval (MII)
   in the modulo scheduler.  get_pipe() will return -2, -1, 0, or 1.
   -2 are instructions that can go in pipe0 or pipe1.  */
static int
spu_sms_res_mii (struct ddg *g)
{
  int i;
  unsigned t[4] = {0, 0, 0, 0};

  for (i = 0; i < g->num_nodes; i++)
    {
      rtx_insn *insn = g->nodes[i].insn;
      int p = get_pipe (insn) + 2;

      gcc_assert (p >= 0);
      gcc_assert (p < 4);

      t[p]++;
      if (dump_file && INSN_P (insn))
            fprintf (dump_file, "i%d %s %d %d\n",
                     INSN_UID (insn),
                     insn_data[INSN_CODE(insn)].name,
                     p, t[p]);
    }
  if (dump_file)
    fprintf (dump_file, "%d %d %d %d\n", t[0], t[1], t[2], t[3]);

  return MAX ((t[0] + t[2] + t[3] + 1) / 2, MAX (t[2], t[3]));
}


void
spu_init_expanders (void)
{
  if (cfun)
    {
      rtx r0, r1;
      /* HARD_FRAME_REGISTER is only 128 bit aligned when
         frame_pointer_needed is true.  We don't know that until we're
         expanding the prologue. */
      REGNO_POINTER_ALIGN (HARD_FRAME_POINTER_REGNUM) = 8;

      /* A number of passes use LAST_VIRTUAL_REGISTER+1 and
	 LAST_VIRTUAL_REGISTER+2 to test the back-end.  We want them
	 to be treated as aligned, so generate them here. */
      r0 = gen_reg_rtx (SImode);
      r1 = gen_reg_rtx (SImode);
      mark_reg_pointer (r0, 128);
      mark_reg_pointer (r1, 128);
      gcc_assert (REGNO (r0) == LAST_VIRTUAL_REGISTER + 1
		  && REGNO (r1) == LAST_VIRTUAL_REGISTER + 2);
    }
}

static scalar_int_mode
spu_libgcc_cmp_return_mode (void)
{

/* For SPU word mode is TI mode so it is better to use SImode
   for compare returns.  */
  return SImode;
}

static scalar_int_mode
spu_libgcc_shift_count_mode (void)
{
/* For SPU word mode is TI mode so it is better to use SImode
   for shift counts.  */
  return SImode;
}

/* Implement targetm.section_type_flags.  */
static unsigned int
spu_section_type_flags (tree decl, const char *name, int reloc)
{
  /* .toe needs to have type @nobits.  */
  if (strcmp (name, ".toe") == 0)
    return SECTION_BSS;
  /* Don't load _ea into the current address space.  */
  if (strcmp (name, "._ea") == 0)
    return SECTION_WRITE | SECTION_DEBUG;
  return default_section_type_flags (decl, name, reloc);
}

/* Implement targetm.select_section.  */
static section *
spu_select_section (tree decl, int reloc, unsigned HOST_WIDE_INT align)
{
  /* Variables and constants defined in the __ea address space
     go into a special section named "._ea".  */
  if (TREE_TYPE (decl) != error_mark_node
      && TYPE_ADDR_SPACE (TREE_TYPE (decl)) == ADDR_SPACE_EA)
    {
      /* We might get called with string constants, but get_named_section
	 doesn't like them as they are not DECLs.  Also, we need to set
	 flags in that case.  */
      if (!DECL_P (decl))
	return get_section ("._ea", SECTION_WRITE | SECTION_DEBUG, NULL);

      return get_named_section (decl, "._ea", reloc);
    }

  return default_elf_select_section (decl, reloc, align);
}

/* Implement targetm.unique_section.  */
static void
spu_unique_section (tree decl, int reloc)
{
  /* We don't support unique section names in the __ea address
     space for now.  */
  if (TREE_TYPE (decl) != error_mark_node
      && TYPE_ADDR_SPACE (TREE_TYPE (decl)) != 0)
    return;

  default_unique_section (decl, reloc);
}

/* Generate a constant or register which contains 2^SCALE.  We assume
   the result is valid for MODE.  Currently, MODE must be V4SFmode and
   SCALE must be SImode. */
rtx
spu_gen_exp2 (machine_mode mode, rtx scale)
{
  gcc_assert (mode == V4SFmode);
  gcc_assert (GET_MODE (scale) == SImode || GET_CODE (scale) == CONST_INT);
  if (GET_CODE (scale) != CONST_INT)
    {
      /* unsigned int exp = (127 + scale) << 23;
	__vector float m = (__vector float) spu_splats (exp); */
      rtx reg = force_reg (SImode, scale);
      rtx exp = gen_reg_rtx (SImode);
      rtx mul = gen_reg_rtx (mode);
      emit_insn (gen_addsi3 (exp, reg, GEN_INT (127)));
      emit_insn (gen_ashlsi3 (exp, exp, GEN_INT (23)));
      emit_insn (gen_spu_splats (mul, gen_rtx_SUBREG (GET_MODE_INNER (mode), exp, 0)));
      return mul;
    }
  else 
    {
      HOST_WIDE_INT exp = 127 + INTVAL (scale);
      unsigned char arr[16];
      arr[0] = arr[4] = arr[8] = arr[12] = exp >> 1;
      arr[1] = arr[5] = arr[9] = arr[13] = exp << 7;
      arr[2] = arr[6] = arr[10] = arr[14] = 0;
      arr[3] = arr[7] = arr[11] = arr[15] = 0;
      return array_to_constant (mode, arr);
    }
}

/* After reload, just change the convert into a move instruction
   or a dead instruction. */
void
spu_split_convert (rtx ops[])
{
  if (REGNO (ops[0]) == REGNO (ops[1]))
    emit_note (NOTE_INSN_DELETED);
  else
    {
      /* Use TImode always as this might help hard reg copyprop.  */
      rtx op0 = gen_rtx_REG (TImode, REGNO (ops[0]));
      rtx op1 = gen_rtx_REG (TImode, REGNO (ops[1]));
      emit_insn (gen_move_insn (op0, op1));
    }
}

void
spu_function_profiler (FILE * file, int labelno ATTRIBUTE_UNUSED)
{
  fprintf (file, "# profile\n");
  fprintf (file, "brsl $75,  _mcount\n");
}

/* Implement targetm.ref_may_alias_errno.  */
static bool
spu_ref_may_alias_errno (ao_ref *ref)
{
  tree base = ao_ref_base (ref);

  /* With SPU newlib, errno is defined as something like
         _impure_data._errno
     The default implementation of this target macro does not
     recognize such expressions, so special-code for it here.  */

  if (TREE_CODE (base) == VAR_DECL
      && !TREE_STATIC (base)
      && DECL_EXTERNAL (base)
      && TREE_CODE (TREE_TYPE (base)) == RECORD_TYPE
      && strcmp (IDENTIFIER_POINTER (DECL_ASSEMBLER_NAME (base)),
		 "_impure_data") == 0
      /* _errno is the first member of _impure_data.  */
      && ref->offset == 0)
    return true;

  return default_ref_may_alias_errno (ref);
}

/* Output thunk to FILE that implements a C++ virtual function call (with
   multiple inheritance) to FUNCTION.  The thunk adjusts the this pointer
   by DELTA, and unless VCALL_OFFSET is zero, applies an additional adjustment
   stored at VCALL_OFFSET in the vtable whose address is located at offset 0
   relative to the resulting this pointer.  */

static void
spu_output_mi_thunk (FILE *file, tree thunk ATTRIBUTE_UNUSED,
		     HOST_WIDE_INT delta, HOST_WIDE_INT vcall_offset,
		     tree function)
{
  rtx op[8];

  /* Make sure unwind info is emitted for the thunk if needed.  */
  final_start_function (emit_barrier (), file, 1);

  /* Operand 0 is the target function.  */
  op[0] = XEXP (DECL_RTL (function), 0);

  /* Operand 1 is the 'this' pointer.  */
  if (aggregate_value_p (TREE_TYPE (TREE_TYPE (function)), function))
    op[1] = gen_rtx_REG (Pmode, FIRST_ARG_REGNUM + 1);
  else
    op[1] = gen_rtx_REG (Pmode, FIRST_ARG_REGNUM);

  /* Operands 2/3 are the low/high halfwords of delta.  */
  op[2] = GEN_INT (trunc_int_for_mode (delta, HImode));
  op[3] = GEN_INT (trunc_int_for_mode (delta >> 16, HImode));

  /* Operands 4/5 are the low/high halfwords of vcall_offset.  */
  op[4] = GEN_INT (trunc_int_for_mode (vcall_offset, HImode));
  op[5] = GEN_INT (trunc_int_for_mode (vcall_offset >> 16, HImode));

  /* Operands 6/7 are temporary registers.  */
  op[6] = gen_rtx_REG (Pmode, 79);
  op[7] = gen_rtx_REG (Pmode, 78);

  /* Add DELTA to this pointer.  */
  if (delta)
    {
      if (delta >= -0x200 && delta < 0x200)
	output_asm_insn ("ai\t%1,%1,%2", op);
      else if (delta >= -0x8000 && delta < 0x8000)
	{
	  output_asm_insn ("il\t%6,%2", op);
	  output_asm_insn ("a\t%1,%1,%6", op);
	}
      else
	{
	  output_asm_insn ("ilhu\t%6,%3", op);
	  output_asm_insn ("iohl\t%6,%2", op);
	  output_asm_insn ("a\t%1,%1,%6", op);
	}
    }

  /* Perform vcall adjustment.  */
  if (vcall_offset)
    {
      output_asm_insn ("lqd\t%7,0(%1)", op);
      output_asm_insn ("rotqby\t%7,%7,%1", op);

      if (vcall_offset >= -0x200 && vcall_offset < 0x200)
	output_asm_insn ("ai\t%7,%7,%4", op);
      else if (vcall_offset >= -0x8000 && vcall_offset < 0x8000)
	{
	  output_asm_insn ("il\t%6,%4", op);
	  output_asm_insn ("a\t%7,%7,%6", op);
	}
      else
	{
	  output_asm_insn ("ilhu\t%6,%5", op);
	  output_asm_insn ("iohl\t%6,%4", op);
	  output_asm_insn ("a\t%7,%7,%6", op);
	}

      output_asm_insn ("lqd\t%6,0(%7)", op);
      output_asm_insn ("rotqby\t%6,%6,%7", op);
      output_asm_insn ("a\t%1,%1,%6", op);
    }

  /* Jump to target.  */
  output_asm_insn ("br\t%0", op);

  final_end_function ();
}

/* Canonicalize a comparison from one we don't have to one we do have.  */
static void
spu_canonicalize_comparison (int *code, rtx *op0, rtx *op1,
			     bool op0_preserve_value)
{
  if (!op0_preserve_value
      && (*code == LE || *code == LT || *code == LEU || *code == LTU))
    {
      rtx tem = *op0;
      *op0 = *op1;
      *op1 = tem;
      *code = (int)swap_condition ((enum rtx_code)*code);
    }
}

/* Expand an atomic fetch-and-operate pattern.  CODE is the binary operation
   to perform.  MEM is the memory on which to operate.  VAL is the second
   operand of the binary operator.  BEFORE and AFTER are optional locations to
   return the value of MEM either before of after the operation.  */
void
spu_expand_atomic_op (enum rtx_code code, rtx mem, rtx val,
		      rtx orig_before, rtx orig_after)
{
  machine_mode mode = GET_MODE (mem);
  rtx before = orig_before, after = orig_after;

  if (before == NULL_RTX)
    before = gen_reg_rtx (mode);

  emit_move_insn (before, mem);

  if (code == MULT)  /* NAND operation */
    {
      rtx x = expand_simple_binop (mode, AND, before, val,
				   NULL_RTX, 1, OPTAB_LIB_WIDEN);
      after = expand_simple_unop (mode, NOT, x, after, 1);
    }
  else
    {
      after = expand_simple_binop (mode, code, before, val,
				   after, 1, OPTAB_LIB_WIDEN);
    }

  emit_move_insn (mem, after);

  if (orig_after && after != orig_after)
    emit_move_insn (orig_after, after);
}

/* Implement TARGET_MODES_TIEABLE_P.  */

static bool
spu_modes_tieable_p (machine_mode mode1, machine_mode mode2)
{
  return (GET_MODE_BITSIZE (mode1) <= MAX_FIXED_MODE_SIZE
	  && GET_MODE_BITSIZE (mode2) <= MAX_FIXED_MODE_SIZE);
}

/* Implement TARGET_CAN_CHANGE_MODE_CLASS.  GCC assumes that modes are
   in the lowpart of a register, which is only true for SPU.  */

static bool
spu_can_change_mode_class (machine_mode from, machine_mode to, reg_class_t)
{
  return (GET_MODE_SIZE (from) == GET_MODE_SIZE (to)
	  || (GET_MODE_SIZE (from) <= 4 && GET_MODE_SIZE (to) <= 4)
	  || (GET_MODE_SIZE (from) >= 16 && GET_MODE_SIZE (to) >= 16));
}

/* Implement TARGET_TRULY_NOOP_TRUNCATION.  */

static bool
<<<<<<< HEAD
spu_truly_noop_truncation (poly_uint64 outprec, poly_uint64 inprec)
=======
spu_truly_noop_truncation (unsigned int outprec, unsigned int inprec)
>>>>>>> 3bbc3f79
{
  return inprec <= 32 && outprec <= inprec;
}

/*  Table of machine attributes.  */
static const struct attribute_spec spu_attribute_table[] =
{
  /* { name, min_len, max_len, decl_req, type_req, fn_type_req, handler,
       affects_type_identity } */
  { "naked",          0, 0, true,  false, false, spu_handle_fndecl_attribute,
    false },
  { "spu_vector",     0, 0, false, true,  false, spu_handle_vector_attribute,
    false },
  { NULL,             0, 0, false, false, false, NULL, false }
};

/*  TARGET overrides.  */

#undef TARGET_LRA_P
#define TARGET_LRA_P hook_bool_void_false

#undef TARGET_ADDR_SPACE_POINTER_MODE
#define TARGET_ADDR_SPACE_POINTER_MODE spu_addr_space_pointer_mode

#undef TARGET_ADDR_SPACE_ADDRESS_MODE
#define TARGET_ADDR_SPACE_ADDRESS_MODE spu_addr_space_address_mode

#undef TARGET_ADDR_SPACE_LEGITIMATE_ADDRESS_P
#define TARGET_ADDR_SPACE_LEGITIMATE_ADDRESS_P \
  spu_addr_space_legitimate_address_p

#undef TARGET_ADDR_SPACE_LEGITIMIZE_ADDRESS
#define TARGET_ADDR_SPACE_LEGITIMIZE_ADDRESS spu_addr_space_legitimize_address

#undef TARGET_ADDR_SPACE_SUBSET_P
#define TARGET_ADDR_SPACE_SUBSET_P spu_addr_space_subset_p

#undef TARGET_ADDR_SPACE_CONVERT
#define TARGET_ADDR_SPACE_CONVERT spu_addr_space_convert

#undef TARGET_INIT_BUILTINS
#define TARGET_INIT_BUILTINS spu_init_builtins
#undef TARGET_BUILTIN_DECL
#define TARGET_BUILTIN_DECL spu_builtin_decl

#undef TARGET_EXPAND_BUILTIN
#define TARGET_EXPAND_BUILTIN spu_expand_builtin

#undef TARGET_UNWIND_WORD_MODE
#define TARGET_UNWIND_WORD_MODE spu_unwind_word_mode

#undef TARGET_LEGITIMIZE_ADDRESS
#define TARGET_LEGITIMIZE_ADDRESS spu_legitimize_address

/* The current assembler doesn't like .4byte foo@ppu, so use the normal .long
   and .quad for the debugger.  When it is known that the assembler is fixed,
   these can be removed.  */
#undef TARGET_ASM_UNALIGNED_SI_OP
#define TARGET_ASM_UNALIGNED_SI_OP	"\t.long\t"

#undef TARGET_ASM_ALIGNED_DI_OP
#define TARGET_ASM_ALIGNED_DI_OP	"\t.quad\t"

/* The .8byte directive doesn't seem to work well for a 32 bit
   architecture. */
#undef TARGET_ASM_UNALIGNED_DI_OP
#define TARGET_ASM_UNALIGNED_DI_OP NULL

#undef TARGET_RTX_COSTS
#define TARGET_RTX_COSTS spu_rtx_costs

#undef TARGET_ADDRESS_COST
#define TARGET_ADDRESS_COST hook_int_rtx_mode_as_bool_0

#undef TARGET_SCHED_ISSUE_RATE
#define TARGET_SCHED_ISSUE_RATE spu_sched_issue_rate

#undef TARGET_SCHED_INIT_GLOBAL
#define TARGET_SCHED_INIT_GLOBAL spu_sched_init_global

#undef TARGET_SCHED_INIT
#define TARGET_SCHED_INIT spu_sched_init

#undef TARGET_SCHED_VARIABLE_ISSUE
#define TARGET_SCHED_VARIABLE_ISSUE spu_sched_variable_issue

#undef TARGET_SCHED_REORDER
#define TARGET_SCHED_REORDER spu_sched_reorder

#undef TARGET_SCHED_REORDER2
#define TARGET_SCHED_REORDER2 spu_sched_reorder

#undef TARGET_SCHED_ADJUST_COST
#define TARGET_SCHED_ADJUST_COST spu_sched_adjust_cost

#undef  TARGET_ATTRIBUTE_TABLE
#define TARGET_ATTRIBUTE_TABLE spu_attribute_table

#undef TARGET_ASM_INTEGER
#define TARGET_ASM_INTEGER spu_assemble_integer

#undef TARGET_SCALAR_MODE_SUPPORTED_P
#define TARGET_SCALAR_MODE_SUPPORTED_P	spu_scalar_mode_supported_p

#undef TARGET_VECTOR_MODE_SUPPORTED_P
#define TARGET_VECTOR_MODE_SUPPORTED_P	spu_vector_mode_supported_p

#undef TARGET_FUNCTION_OK_FOR_SIBCALL
#define TARGET_FUNCTION_OK_FOR_SIBCALL spu_function_ok_for_sibcall

#undef TARGET_ASM_GLOBALIZE_LABEL
#define TARGET_ASM_GLOBALIZE_LABEL spu_asm_globalize_label

#undef TARGET_PASS_BY_REFERENCE
#define TARGET_PASS_BY_REFERENCE spu_pass_by_reference

#undef TARGET_FUNCTION_ARG
#define TARGET_FUNCTION_ARG spu_function_arg

#undef TARGET_FUNCTION_ARG_ADVANCE
#define TARGET_FUNCTION_ARG_ADVANCE spu_function_arg_advance

#undef TARGET_FUNCTION_ARG_OFFSET
#define TARGET_FUNCTION_ARG_OFFSET spu_function_arg_offset

#undef TARGET_FUNCTION_ARG_PADDING
#define TARGET_FUNCTION_ARG_PADDING spu_function_arg_padding

#undef TARGET_MUST_PASS_IN_STACK
#define TARGET_MUST_PASS_IN_STACK must_pass_in_stack_var_size

#undef TARGET_BUILD_BUILTIN_VA_LIST
#define TARGET_BUILD_BUILTIN_VA_LIST spu_build_builtin_va_list

#undef TARGET_EXPAND_BUILTIN_VA_START
#define TARGET_EXPAND_BUILTIN_VA_START spu_va_start

#undef TARGET_SETUP_INCOMING_VARARGS
#define TARGET_SETUP_INCOMING_VARARGS spu_setup_incoming_varargs

#undef TARGET_MACHINE_DEPENDENT_REORG
#define TARGET_MACHINE_DEPENDENT_REORG spu_machine_dependent_reorg

#undef TARGET_GIMPLIFY_VA_ARG_EXPR
#define TARGET_GIMPLIFY_VA_ARG_EXPR spu_gimplify_va_arg_expr

#undef TARGET_INIT_LIBFUNCS
#define TARGET_INIT_LIBFUNCS spu_init_libfuncs

#undef TARGET_RETURN_IN_MEMORY
#define TARGET_RETURN_IN_MEMORY spu_return_in_memory

#undef  TARGET_ENCODE_SECTION_INFO
#define TARGET_ENCODE_SECTION_INFO spu_encode_section_info

#undef TARGET_VECTORIZE_BUILTIN_MASK_FOR_LOAD
#define TARGET_VECTORIZE_BUILTIN_MASK_FOR_LOAD spu_builtin_mask_for_load

#undef TARGET_VECTORIZE_BUILTIN_VECTORIZATION_COST
#define TARGET_VECTORIZE_BUILTIN_VECTORIZATION_COST spu_builtin_vectorization_cost

#undef TARGET_VECTORIZE_INIT_COST
#define TARGET_VECTORIZE_INIT_COST spu_init_cost

#undef TARGET_VECTORIZE_ADD_STMT_COST
#define TARGET_VECTORIZE_ADD_STMT_COST spu_add_stmt_cost

#undef TARGET_VECTORIZE_FINISH_COST
#define TARGET_VECTORIZE_FINISH_COST spu_finish_cost

#undef TARGET_VECTORIZE_DESTROY_COST_DATA
#define TARGET_VECTORIZE_DESTROY_COST_DATA spu_destroy_cost_data

#undef TARGET_VECTORIZE_VECTOR_ALIGNMENT_REACHABLE
#define TARGET_VECTORIZE_VECTOR_ALIGNMENT_REACHABLE spu_vector_alignment_reachable

#undef TARGET_LIBGCC_CMP_RETURN_MODE
#define TARGET_LIBGCC_CMP_RETURN_MODE spu_libgcc_cmp_return_mode

#undef TARGET_LIBGCC_SHIFT_COUNT_MODE
#define TARGET_LIBGCC_SHIFT_COUNT_MODE spu_libgcc_shift_count_mode

#undef TARGET_SCHED_SMS_RES_MII
#define TARGET_SCHED_SMS_RES_MII spu_sms_res_mii

#undef TARGET_SECTION_TYPE_FLAGS
#define TARGET_SECTION_TYPE_FLAGS spu_section_type_flags

#undef TARGET_ASM_SELECT_SECTION
#define TARGET_ASM_SELECT_SECTION  spu_select_section

#undef TARGET_ASM_UNIQUE_SECTION
#define TARGET_ASM_UNIQUE_SECTION  spu_unique_section

#undef TARGET_LEGITIMATE_ADDRESS_P
#define TARGET_LEGITIMATE_ADDRESS_P spu_legitimate_address_p

#undef TARGET_LEGITIMATE_CONSTANT_P
#define TARGET_LEGITIMATE_CONSTANT_P spu_legitimate_constant_p

#undef TARGET_TRAMPOLINE_INIT
#define TARGET_TRAMPOLINE_INIT spu_trampoline_init

#undef TARGET_WARN_FUNC_RETURN
#define TARGET_WARN_FUNC_RETURN spu_warn_func_return

#undef TARGET_OPTION_OVERRIDE
#define TARGET_OPTION_OVERRIDE spu_option_override

#undef TARGET_CONDITIONAL_REGISTER_USAGE
#define TARGET_CONDITIONAL_REGISTER_USAGE spu_conditional_register_usage

#undef TARGET_REF_MAY_ALIAS_ERRNO
#define TARGET_REF_MAY_ALIAS_ERRNO spu_ref_may_alias_errno

#undef TARGET_ASM_OUTPUT_MI_THUNK
#define TARGET_ASM_OUTPUT_MI_THUNK spu_output_mi_thunk
#undef TARGET_ASM_CAN_OUTPUT_MI_THUNK
#define TARGET_ASM_CAN_OUTPUT_MI_THUNK hook_bool_const_tree_hwi_hwi_const_tree_true

/* Variable tracking should be run after all optimizations which
   change order of insns.  It also needs a valid CFG.  */
#undef TARGET_DELAY_VARTRACK
#define TARGET_DELAY_VARTRACK true

#undef TARGET_CANONICALIZE_COMPARISON
#define TARGET_CANONICALIZE_COMPARISON spu_canonicalize_comparison

#undef TARGET_CAN_USE_DOLOOP_P
#define TARGET_CAN_USE_DOLOOP_P can_use_doloop_if_innermost

#undef TARGET_MODES_TIEABLE_P
#define TARGET_MODES_TIEABLE_P spu_modes_tieable_p

#undef TARGET_HARD_REGNO_NREGS
#define TARGET_HARD_REGNO_NREGS spu_hard_regno_nregs

#undef TARGET_CAN_CHANGE_MODE_CLASS
#define TARGET_CAN_CHANGE_MODE_CLASS spu_can_change_mode_class

#undef TARGET_TRULY_NOOP_TRUNCATION
#define TARGET_TRULY_NOOP_TRUNCATION spu_truly_noop_truncation

struct gcc_target targetm = TARGET_INITIALIZER;

#include "gt-spu.h"<|MERGE_RESOLUTION|>--- conflicted
+++ resolved
@@ -1909,8 +1909,6 @@
 spu_const (machine_mode mode, HOST_WIDE_INT val)
 {
   rtx inner;
-  rtvec v;
-  int units, i;
 
   gcc_assert (GET_MODE_CLASS (mode) == MODE_INT
 	      || GET_MODE_CLASS (mode) == MODE_FLOAT
@@ -1929,14 +1927,7 @@
   else 
     inner = hwint_to_const_double (GET_MODE_INNER (mode), val);
 
-  units = GET_MODE_NUNITS (mode);
-
-  v = rtvec_alloc (units);
-
-  for (i = 0; i < units; ++i)
-    RTVEC_ELT (v, i) = inner;
-
-  return gen_rtx_CONST_VECTOR (mode, v);
+  return gen_const_vec_duplicate (mode, inner);
 }
 
 /* Create a MODE vector constant from 4 ints. */
@@ -4171,7 +4162,7 @@
    which is both 16-byte aligned and padded to a 16-byte boundary.  This
    would make it safe to store with a single instruction. 
    We guarantee the alignment and padding for static objects by aligning
-   all of them to 16-bytes. (DATA_ALIGNMENT and CONSTANT_ALIGNMENT.)
+   all of them to 16-bytes. (DATA_ALIGNMENT and TARGET_CONSTANT_ALIGNMENT.)
    FIXME: We currently cannot guarantee this for objects on the stack
    because assign_parm_setup_stack calls assign_stack_local with the
    alignment of the parameter mode and in that case the alignment never
@@ -7202,13 +7193,21 @@
 /* Implement TARGET_TRULY_NOOP_TRUNCATION.  */
 
 static bool
-<<<<<<< HEAD
 spu_truly_noop_truncation (poly_uint64 outprec, poly_uint64 inprec)
-=======
-spu_truly_noop_truncation (unsigned int outprec, unsigned int inprec)
->>>>>>> 3bbc3f79
 {
   return inprec <= 32 && outprec <= inprec;
+}
+
+/* Implement TARGET_CONSTANT_ALIGNMENT.
+
+   Make all static objects 16-byte aligned.  This allows us to assume
+   they are also padded to 16 bytes, which means we can use a single
+   load or store instruction to access them.  */
+
+static HOST_WIDE_INT
+spu_constant_alignment (const_tree, HOST_WIDE_INT align)
+{
+  return MAX (align, 128);
 }
  
@@ -7451,6 +7450,9 @@
 #undef TARGET_TRULY_NOOP_TRUNCATION
 #define TARGET_TRULY_NOOP_TRUNCATION spu_truly_noop_truncation
 
+#undef TARGET_CONSTANT_ALIGNMENT
+#define TARGET_CONSTANT_ALIGNMENT spu_constant_alignment
+
 struct gcc_target targetm = TARGET_INITIALIZER;
 
 #include "gt-spu.h"
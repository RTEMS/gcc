--- conflicted
+++ resolved
@@ -46,10 +46,6 @@
 #include "cfglayout.h"
 #include "sched-int.h"
 #include "params.h"
-<<<<<<< HEAD
-#include "assert.h"
-=======
->>>>>>> 03d20231
 #include "machmode.h"
 #include "gimple.h"
 #include "tm-constrs.h"
@@ -194,13 +190,10 @@
 static int spu_naked_function_p (tree func);
 static bool spu_pass_by_reference (CUMULATIVE_ARGS *cum, enum machine_mode mode,
 				   const_tree type, bool named);
-<<<<<<< HEAD
-=======
 static rtx spu_function_arg (CUMULATIVE_ARGS *cum, enum machine_mode mode,
 			     const_tree type, bool named);
 static void spu_function_arg_advance (CUMULATIVE_ARGS *cum, enum machine_mode mode,
 				      const_tree type, bool named);
->>>>>>> 03d20231
 static tree spu_build_builtin_va_list (void);
 static void spu_va_start (tree, rtx);
 static tree spu_gimplify_va_arg_expr (tree valist, tree type,
@@ -223,11 +216,7 @@
 static tree spu_builtin_mul_widen_even (tree);
 static tree spu_builtin_mul_widen_odd (tree);
 static tree spu_builtin_mask_for_load (void);
-<<<<<<< HEAD
-static int spu_builtin_vectorization_cost (enum vect_cost_for_stmt);
-=======
 static int spu_builtin_vectorization_cost (enum vect_cost_for_stmt, tree, int);
->>>>>>> 03d20231
 static bool spu_vector_alignment_reachable (const_tree, bool);
 static tree spu_builtin_vec_perm (tree, tree *);
 static enum machine_mode spu_addr_space_pointer_mode (addr_space_t);
@@ -241,13 +230,8 @@
 static void spu_unique_section (tree, int);
 static rtx spu_expand_load (rtx, rtx, rtx, int);
 static void spu_trampoline_init (rtx, tree, rtx);
-<<<<<<< HEAD
-
-extern const char *reg_names[];
-=======
 static void spu_conditional_register_usage (void);
 static bool spu_ref_may_alias_errno (ao_ref *);
->>>>>>> 03d20231
 
 /* Which instruction set architecture to use.  */
 int spu_arch;
@@ -496,8 +480,6 @@
 #undef TARGET_TRAMPOLINE_INIT
 #define TARGET_TRAMPOLINE_INIT spu_trampoline_init
 
-<<<<<<< HEAD
-=======
 #undef TARGET_OPTION_OVERRIDE
 #define TARGET_OPTION_OVERRIDE spu_option_override
 
@@ -516,7 +498,6 @@
 #undef TARGET_REF_MAY_ALIAS_ERRNO
 #define TARGET_REF_MAY_ALIAS_ERRNO spu_ref_may_alias_errno
 
->>>>>>> 03d20231
 struct gcc_target targetm = TARGET_INITIALIZER;
 
 static void
@@ -696,15 +677,9 @@
   HOST_WIDE_INT start = INTVAL (ops[3]);
   HOST_WIDE_INT align_mask;
   rtx s0, s1, mask, r0;
-<<<<<<< HEAD
 
   gcc_assert (REG_P (dst) && GET_MODE (dst) == TImode);
 
-=======
-
-  gcc_assert (REG_P (dst) && GET_MODE (dst) == TImode);
-
->>>>>>> 03d20231
   if (MEM_P (src))
     {
       /* First, determine if we need 1 TImode load or 2.  We need only 1
@@ -720,7 +695,6 @@
 	  start &= 7;
 	  if (r0)
 	    emit_insn (gen_rotqby_ti (s0, s0, r0));
-<<<<<<< HEAD
 	}
       else
 	{
@@ -746,33 +720,6 @@
 	      emit_insn (gen_selb (s0, s1, s0, mask));
 	    }
 	}
-=======
-	}
-      else
-	{
-	  /* Need 2 loads. */
-	  s0 = gen_reg_rtx (TImode);
-	  s1 = gen_reg_rtx (TImode);
-	  r0 = spu_expand_load (s0, s1, src, start / 8);
-	  start &= 7;
-
-	  gcc_assert (start + width <= 128);
-	  if (r0)
-	    {
-	      rtx r1 = gen_reg_rtx (SImode);
-	      mask = gen_reg_rtx (TImode);
-	      emit_move_insn (mask, GEN_INT (-1));
-	      emit_insn (gen_rotqby_ti (s0, s0, r0));
-	      emit_insn (gen_rotqby_ti (s1, s1, r0));
-	      if (GET_CODE (r0) == CONST_INT)
-		r1 = GEN_INT (INTVAL (r0) & 15);
-	      else
-		emit_insn (gen_andsi3 (r1, r0, GEN_INT (15)));
-	      emit_insn (gen_shlqby_ti (mask, mask, r1));
-	      emit_insn (gen_selb (s0, s1, s0, mask));
-	    }
-	}
->>>>>>> 03d20231
 
     }
   else if (GET_CODE (src) == SUBREG)
@@ -2147,11 +2094,8 @@
 	}
     }
 
-<<<<<<< HEAD
-=======
   if (flag_stack_usage)
     current_function_static_stack_size = total_size;
->>>>>>> 03d20231
 }
 
 void
@@ -4458,7 +4402,6 @@
    likely to be merged.  */
 static int
 address_needs_split (rtx mem)
-<<<<<<< HEAD
 {
   if (GET_MODE_SIZE (GET_MODE (mem)) < 16
       && (GET_MODE_SIZE (GET_MODE (mem)) < 4
@@ -4501,258 +4444,6 @@
    dirty bit marking, inline.
 
    The cache control data structure is an array of
-
-   struct __cache_tag_array
-     {
-        unsigned int tag_lo[4];
-        unsigned int tag_hi[4];
-        void *data_pointer[4];
-        int reserved[4];
-        vector unsigned short dirty_bits[4];
-     }  */
-
-static void
-ea_load_store_inline (rtx mem, bool is_store, rtx ea_addr, rtx data_addr)
-{
-  rtx ea_addr_si;
-  HOST_WIDE_INT v;
-  rtx tag_size_sym = gen_rtx_SYMBOL_REF (Pmode, "__cache_tag_array_size");
-  rtx tag_arr_sym = gen_rtx_SYMBOL_REF (Pmode, "__cache_tag_array");
-  rtx index_mask = gen_reg_rtx (SImode);
-  rtx tag_arr = gen_reg_rtx (Pmode);
-  rtx splat_mask = gen_reg_rtx (TImode);
-  rtx splat = gen_reg_rtx (V4SImode);
-  rtx splat_hi = NULL_RTX;
-  rtx tag_index = gen_reg_rtx (Pmode);
-  rtx block_off = gen_reg_rtx (SImode);
-  rtx tag_addr = gen_reg_rtx (Pmode);
-  rtx tag = gen_reg_rtx (V4SImode);
-  rtx cache_tag = gen_reg_rtx (V4SImode);
-  rtx cache_tag_hi = NULL_RTX;
-  rtx cache_ptrs = gen_reg_rtx (TImode);
-  rtx cache_ptrs_si = gen_reg_rtx (SImode);
-  rtx tag_equal = gen_reg_rtx (V4SImode);
-  rtx tag_equal_hi = NULL_RTX;
-  rtx tag_eq_pack = gen_reg_rtx (V4SImode);
-  rtx tag_eq_pack_si = gen_reg_rtx (SImode);
-  rtx eq_index = gen_reg_rtx (SImode);
-  rtx bcomp, hit_label, hit_ref, cont_label, insn;
-
-  if (spu_ea_model != 32)
-    {
-      splat_hi = gen_reg_rtx (V4SImode);
-      cache_tag_hi = gen_reg_rtx (V4SImode);
-      tag_equal_hi = gen_reg_rtx (V4SImode);
-    }
-
-  emit_move_insn (index_mask, plus_constant (tag_size_sym, -128));
-  emit_move_insn (tag_arr, tag_arr_sym);
-  v = 0x0001020300010203LL;
-  emit_move_insn (splat_mask, immed_double_const (v, v, TImode));
-  ea_addr_si = ea_addr;
-  if (spu_ea_model != 32)
-    ea_addr_si = convert_to_mode (SImode, ea_addr, 1);
-
-  /* tag_index = ea_addr & (tag_array_size - 128)  */
-  emit_insn (gen_andsi3 (tag_index, ea_addr_si, index_mask));
-
-  /* splat ea_addr to all 4 slots.  */
-  emit_insn (gen_shufb (splat, ea_addr_si, ea_addr_si, splat_mask));
-  /* Similarly for high 32 bits of ea_addr.  */
-  if (spu_ea_model != 32)
-    emit_insn (gen_shufb (splat_hi, ea_addr, ea_addr, splat_mask));
-
-  /* block_off = ea_addr & 127  */
-  emit_insn (gen_andsi3 (block_off, ea_addr_si, spu_const (SImode, 127)));
-
-  /* tag_addr = tag_arr + tag_index  */
-  emit_insn (gen_addsi3 (tag_addr, tag_arr, tag_index));
-
-  /* Read cache tags.  */
-  emit_move_insn (cache_tag, gen_rtx_MEM (V4SImode, tag_addr));
-  if (spu_ea_model != 32)
-    emit_move_insn (cache_tag_hi, gen_rtx_MEM (V4SImode,
-					       plus_constant (tag_addr, 16)));
-
-  /* tag = ea_addr & -128  */
-  emit_insn (gen_andv4si3 (tag, splat, spu_const (V4SImode, -128)));
-
-  /* Read all four cache data pointers.  */
-  emit_move_insn (cache_ptrs, gen_rtx_MEM (TImode,
-					   plus_constant (tag_addr, 32)));
-
-  /* Compare tags.  */
-  emit_insn (gen_ceq_v4si (tag_equal, tag, cache_tag));
-  if (spu_ea_model != 32)
-    {
-      emit_insn (gen_ceq_v4si (tag_equal_hi, splat_hi, cache_tag_hi));
-      emit_insn (gen_andv4si3 (tag_equal, tag_equal, tag_equal_hi));
-    }
-
-  /* At most one of the tags compare equal, so tag_equal has one
-     32-bit slot set to all 1's, with the other slots all zero.
-     gbb picks off low bit from each byte in the 128-bit registers,
-     so tag_eq_pack is one of 0xf000, 0x0f00, 0x00f0, 0x000f, assuming
-     we have a hit.  */
-  emit_insn (gen_spu_gbb (tag_eq_pack, spu_gen_subreg (V16QImode, tag_equal)));
-  emit_insn (gen_spu_convert (tag_eq_pack_si, tag_eq_pack));
-
-  /* So counting leading zeros will set eq_index to 16, 20, 24 or 28.  */
-  emit_insn (gen_clzsi2 (eq_index, tag_eq_pack_si));
-
-  /* Allowing us to rotate the corresponding cache data pointer to slot0.
-     (rotating eq_index mod 16 bytes).  */
-  emit_insn (gen_rotqby_ti (cache_ptrs, cache_ptrs, eq_index));
-  emit_insn (gen_spu_convert (cache_ptrs_si, cache_ptrs));
-
-  /* Add block offset to form final data address.  */
-  emit_insn (gen_addsi3 (data_addr, cache_ptrs_si, block_off));
-
-  /* Check that we did hit.  */
-  hit_label = gen_label_rtx ();
-  hit_ref = gen_rtx_LABEL_REF (VOIDmode, hit_label);
-  bcomp = gen_rtx_NE (SImode, tag_eq_pack_si, const0_rtx);
-  insn = emit_jump_insn (gen_rtx_SET (VOIDmode, pc_rtx,
-				      gen_rtx_IF_THEN_ELSE (VOIDmode, bcomp,
-							    hit_ref, pc_rtx)));
-  /* Say that this branch is very likely to happen.  */
-  v = REG_BR_PROB_BASE - REG_BR_PROB_BASE / 100 - 1;
-  add_reg_note (insn, REG_BR_PROB, GEN_INT (v));
-
-  ea_load_store (mem, is_store, ea_addr, data_addr);
-  cont_label = gen_label_rtx ();
-  emit_jump_insn (gen_jump (cont_label));
-  emit_barrier ();
-
-  emit_label (hit_label);
-
-  if (is_store)
-    {
-      HOST_WIDE_INT v_hi;
-      rtx dirty_bits = gen_reg_rtx (TImode);
-      rtx dirty_off = gen_reg_rtx (SImode);
-      rtx dirty_128 = gen_reg_rtx (TImode);
-      rtx neg_block_off = gen_reg_rtx (SImode);
-
-      /* Set up mask with one dirty bit per byte of the mem we are
-	 writing, starting from top bit.  */
-      v_hi = v = -1;
-      v <<= (128 - GET_MODE_SIZE (GET_MODE (mem))) & 63;
-      if ((128 - GET_MODE_SIZE (GET_MODE (mem))) >= 64)
-	{
-	  v_hi = v;
-	  v = 0;
-	}
-      emit_move_insn (dirty_bits, immed_double_const (v, v_hi, TImode));
-
-      /* Form index into cache dirty_bits.  eq_index is one of
-	 0x10, 0x14, 0x18 or 0x1c.  Multiplying by 4 gives us
-	 0x40, 0x50, 0x60 or 0x70 which just happens to be the
-	 offset to each of the four dirty_bits elements.  */
-      emit_insn (gen_ashlsi3 (dirty_off, eq_index, spu_const (SImode, 2)));
-
-      emit_insn (gen_spu_lqx (dirty_128, tag_addr, dirty_off));
-
-      /* Rotate bit mask to proper bit.  */
-      emit_insn (gen_negsi2 (neg_block_off, block_off));
-      emit_insn (gen_rotqbybi_ti (dirty_bits, dirty_bits, neg_block_off));
-      emit_insn (gen_rotqbi_ti (dirty_bits, dirty_bits, neg_block_off));
-
-      /* Or in the new dirty bits.  */
-      emit_insn (gen_iorti3 (dirty_128, dirty_bits, dirty_128));
-
-      /* Store.  */
-      emit_insn (gen_spu_stqx (dirty_128, tag_addr, dirty_off));
-    }
-
-  emit_label (cont_label);
-}
-
-static rtx
-expand_ea_mem (rtx mem, bool is_store)
-{
-  rtx ea_addr;
-  rtx data_addr = gen_reg_rtx (Pmode);
-  rtx new_mem;
-
-  ea_addr = force_reg (EAmode, XEXP (mem, 0));
-  if (optimize_size || optimize == 0)
-    ea_load_store (mem, is_store, ea_addr, data_addr);
-  else
-    ea_load_store_inline (mem, is_store, ea_addr, data_addr);
-
-  if (ea_alias_set == -1)
-    ea_alias_set = new_alias_set ();
-
-  /* We generate a new MEM RTX to refer to the copy of the data
-     in the cache.  We do not copy memory attributes (except the
-     alignment) from the original MEM, as they may no longer apply
-     to the cache copy.  */
-  new_mem = gen_rtx_MEM (GET_MODE (mem), data_addr);
-  set_mem_alias_set (new_mem, ea_alias_set);
-  set_mem_align (new_mem, MIN (MEM_ALIGN (mem), 128 * 8));
-
-  return new_mem;
-}
-
-int
-spu_expand_mov (rtx * ops, enum machine_mode mode)
-=======
->>>>>>> 03d20231
-{
-  if (GET_MODE_SIZE (GET_MODE (mem)) < 16
-      && (GET_MODE_SIZE (GET_MODE (mem)) < 4
-	  || !(store_with_one_insn_p (mem)
-	       || mem_is_padded_component_ref (mem))))
-    return 1;
-
-  return 0;
-}
-
-static GTY(()) rtx cache_fetch;		  /* __cache_fetch function */
-static GTY(()) rtx cache_fetch_dirty;	  /* __cache_fetch_dirty function */
-static alias_set_type ea_alias_set = -1;  /* alias set for __ea memory */
-
-/* MEM is known to be an __ea qualified memory access.  Emit a call to
-   fetch the ppu memory to local store, and return its address in local
-   store.  */
-
-static void
-ea_load_store (rtx mem, bool is_store, rtx ea_addr, rtx data_addr)
-{
-  if (is_store)
-    {
-<<<<<<< HEAD
-      rtx from = SUBREG_REG (ops[1]);
-      enum machine_mode imode = int_mode_for_mode (GET_MODE (from));
-=======
-      rtx ndirty = GEN_INT (GET_MODE_SIZE (GET_MODE (mem)));
-      if (!cache_fetch_dirty)
-	cache_fetch_dirty = init_one_libfunc ("__cache_fetch_dirty");
-      emit_library_call_value (cache_fetch_dirty, data_addr, LCT_NORMAL, Pmode,
-			       2, ea_addr, EAmode, ndirty, SImode);
-    }
-  else
-    {
-      if (!cache_fetch)
-	cache_fetch = init_one_libfunc ("__cache_fetch");
-      emit_library_call_value (cache_fetch, data_addr, LCT_NORMAL, Pmode,
-			       1, ea_addr, EAmode);
-    }
-}
->>>>>>> 03d20231
-
-/* Like ea_load_store, but do the cache tag comparison and, for stores,
-   dirty bit marking, inline.
-
-<<<<<<< HEAD
-      if (GET_MODE_SIZE (imode) < 4)
-	imode = SImode;
-      if (imode != GET_MODE (from))
-	from = gen_rtx_SUBREG (imode, from, 0);
-=======
-   The cache control data structure is an array of
->>>>>>> 03d20231
 
    struct __cache_tag_array
      {
@@ -5189,7 +4880,6 @@
 
   return rot;
 }
-<<<<<<< HEAD
 
 int
 spu_split_load (rtx * ops)
@@ -5215,33 +4905,6 @@
 
   rot_amt = GET_MODE_SIZE (mode) < 4 ? GET_MODE_SIZE (mode) - 4 : 0;
 
-=======
-
-int
-spu_split_load (rtx * ops)
-{
-  enum machine_mode mode = GET_MODE (ops[0]);
-  rtx addr, load, rot;
-  int rot_amt;
-
-  if (GET_MODE_SIZE (mode) >= 16)
-    return 0;
-
-  addr = XEXP (ops[1], 0);
-  gcc_assert (GET_CODE (addr) != AND);
-
-  if (!address_needs_split (ops[1]))
-    {
-      ops[1] = change_address (ops[1], TImode, addr);
-      load = gen_reg_rtx (TImode);
-      emit_insn (gen__movti (load, ops[1]));
-      spu_convert_move (ops[0], load);
-      return 1;
-    }
-
-  rot_amt = GET_MODE_SIZE (mode) < 4 ? GET_MODE_SIZE (mode) - 4 : 0;
-
->>>>>>> 03d20231
   load = gen_reg_rtx (TImode);
   rot = spu_expand_load (load, 0, ops[1], rot_amt);
 
@@ -5351,10 +5014,7 @@
 	}
     }
 
-<<<<<<< HEAD
-=======
   gcc_assert (aform == 0 || aform == 1);
->>>>>>> 03d20231
   reg = gen_reg_rtx (TImode);
 
   scalar = store_with_one_insn_p (ops[0]);
@@ -6055,13 +5715,9 @@
 #undef DEF_BUILTIN
 };
 
-<<<<<<< HEAD
-/* Returns the rs6000 builtin decl for CODE.  */
-=======
 static GTY(()) tree spu_builtin_decls[NUM_SPU_BUILTINS];
 
 /* Returns the spu builtin decl for CODE.  */
->>>>>>> 03d20231
 
 static tree
 spu_builtin_decl (unsigned code, bool initialize_p ATTRIBUTE_UNUSED)
@@ -6069,11 +5725,7 @@
   if (code >= NUM_SPU_BUILTINS)
     return error_mark_node;
           
-<<<<<<< HEAD
-  return spu_builtins[code].fndecl;
-=======
   return spu_builtin_decls[code];
->>>>>>> 03d20231
 }
 
 
@@ -7134,13 +6786,9 @@
 
 /* Implement targetm.vectorize.builtin_vectorization_cost.  */
 static int 
-<<<<<<< HEAD
-spu_builtin_vectorization_cost (enum vect_cost_for_stmt type_of_cost)
-=======
 spu_builtin_vectorization_cost (enum vect_cost_for_stmt type_of_cost,
                                 tree vectype ATTRIBUTE_UNUSED,
                                 int misalign ATTRIBUTE_UNUSED)
->>>>>>> 03d20231
 {
   switch (type_of_cost)
     {
@@ -7335,115 +6983,6 @@
     gcc_unreachable ();
 }
 
-<<<<<<< HEAD
-/* Return the appropriate mode for a named address pointer.  */
-static enum machine_mode
-spu_addr_space_pointer_mode (addr_space_t addrspace)
-{
-  switch (addrspace)
-    {
-    case ADDR_SPACE_GENERIC:
-      return ptr_mode;
-    case ADDR_SPACE_EA:
-      return EAmode;
-    default:
-      gcc_unreachable ();
-    }
-}
-
-/* Return the appropriate mode for a named address address.  */
-static enum machine_mode
-spu_addr_space_address_mode (addr_space_t addrspace)
-{
-  switch (addrspace)
-    {
-    case ADDR_SPACE_GENERIC:
-      return Pmode;
-    case ADDR_SPACE_EA:
-      return EAmode;
-    default:
-      gcc_unreachable ();
-    }
-}
-
-/* Determine if one named address space is a subset of another.  */
-
-static bool
-spu_addr_space_subset_p (addr_space_t subset, addr_space_t superset)
-{
-  gcc_assert (subset == ADDR_SPACE_GENERIC || subset == ADDR_SPACE_EA);
-  gcc_assert (superset == ADDR_SPACE_GENERIC || superset == ADDR_SPACE_EA);
-
-  if (subset == superset)
-    return true;
-
-  /* If we have -mno-address-space-conversion, treat __ea and generic as not
-     being subsets but instead as disjoint address spaces.  */
-  else if (!TARGET_ADDRESS_SPACE_CONVERSION)
-    return false;
-
-  else
-    return (subset == ADDR_SPACE_GENERIC && superset == ADDR_SPACE_EA);
-}
-
-/* Convert from one address space to another.  */
-static rtx
-spu_addr_space_convert (rtx op, tree from_type, tree to_type)
-{
-  addr_space_t from_as = TYPE_ADDR_SPACE (TREE_TYPE (from_type));
-  addr_space_t to_as = TYPE_ADDR_SPACE (TREE_TYPE (to_type));
-
-  gcc_assert (from_as == ADDR_SPACE_GENERIC || from_as == ADDR_SPACE_EA);
-  gcc_assert (to_as == ADDR_SPACE_GENERIC || to_as == ADDR_SPACE_EA);
-
-  if (to_as == ADDR_SPACE_GENERIC && from_as == ADDR_SPACE_EA)
-    {
-      rtx result, ls;
-
-      ls = gen_const_mem (DImode,
-			  gen_rtx_SYMBOL_REF (Pmode, "__ea_local_store"));
-      set_mem_align (ls, 128);
-
-      result = gen_reg_rtx (Pmode);
-      ls = force_reg (Pmode, convert_modes (Pmode, DImode, ls, 1));
-      op = force_reg (Pmode, convert_modes (Pmode, EAmode, op, 1));
-      ls = emit_conditional_move (ls, NE, op, const0_rtx, Pmode,
-					  ls, const0_rtx, Pmode, 1);
-
-      emit_insn (gen_subsi3 (result, op, ls));
-
-      return result;
-    }
-
-  else if (to_as == ADDR_SPACE_EA && from_as == ADDR_SPACE_GENERIC)
-    {
-      rtx result, ls;
-
-      ls = gen_const_mem (DImode,
-			  gen_rtx_SYMBOL_REF (Pmode, "__ea_local_store"));
-      set_mem_align (ls, 128);
-
-      result = gen_reg_rtx (EAmode);
-      ls = force_reg (EAmode, convert_modes (EAmode, DImode, ls, 1));
-      op = force_reg (Pmode, op);
-      ls = emit_conditional_move (ls, NE, op, const0_rtx, Pmode,
-					  ls, const0_rtx, EAmode, 1);
-      op = force_reg (EAmode, convert_modes (EAmode, Pmode, op, 1));
-
-      if (EAmode == SImode)
-	emit_insn (gen_addsi3 (result, op, ls));
-      else
-	emit_insn (gen_adddi3 (result, op, ls));
-
-      return result;
-    }
-
-  else
-    gcc_unreachable ();
-}
-
-=======
->>>>>>> 03d20231
 
 /* Count the total number of instructions in each pipe and return the
    maximum, which is used as the Minimum Iteration Interval (MII)
@@ -7634,18 +7173,12 @@
 }
 
 void
-<<<<<<< HEAD
-spu_function_profiler (FILE * file, int labelno)
-=======
 spu_function_profiler (FILE * file, int labelno ATTRIBUTE_UNUSED)
->>>>>>> 03d20231
 {
   fprintf (file, "# profile\n");
   fprintf (file, "brsl $75,  _mcount\n");
 }
 
-<<<<<<< HEAD
-=======
 /* Implement targetm.ref_may_alias_errno.  */
 static bool
 spu_ref_may_alias_errno (ao_ref *ref)
@@ -7670,5 +7203,4 @@
   return default_ref_may_alias_errno (ref);
 }
 
->>>>>>> 03d20231
 #include "gt-spu.h"
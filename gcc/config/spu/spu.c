/* Copyright (C) 2006, 2007, 2008, 2009, 2010 Free Software Foundation, Inc.

   This file is free software; you can redistribute it and/or modify it under
   the terms of the GNU General Public License as published by the Free
   Software Foundation; either version 3 of the License, or (at your option) 
   any later version.

   This file is distributed in the hope that it will be useful, but WITHOUT
   ANY WARRANTY; without even the implied warranty of MERCHANTABILITY or
   FITNESS FOR A PARTICULAR PURPOSE.  See the GNU General Public License
   for more details.

   You should have received a copy of the GNU General Public License
   along with GCC; see the file COPYING3.  If not see
   <http://www.gnu.org/licenses/>.  */

#include "config.h"
#include "system.h"
#include "coretypes.h"
#include "tm.h"
#include "rtl.h"
#include "regs.h"
#include "hard-reg-set.h"
#include "insn-config.h"
#include "conditions.h"
#include "insn-attr.h"
#include "flags.h"
#include "recog.h"
#include "obstack.h"
#include "tree.h"
#include "expr.h"
#include "optabs.h"
#include "except.h"
#include "function.h"
#include "output.h"
#include "basic-block.h"
#include "integrate.h"
#include "toplev.h"
#include "ggc.h"
#include "hashtab.h"
#include "tm_p.h"
#include "target.h"
#include "target-def.h"
#include "langhooks.h"
#include "reload.h"
#include "cfglayout.h"
#include "sched-int.h"
#include "params.h"
#include "assert.h"
#include "machmode.h"
#include "gimple.h"
#include "tm-constrs.h"
#include "ddg.h"
#include "sbitmap.h"
#include "timevar.h"
#include "df.h"
#include "multi-target.h"

START_TARGET_SPECIFIC

/* Builtin types, data and prototypes. */

enum spu_builtin_type_index
{
  SPU_BTI_END_OF_PARAMS,

  /* We create new type nodes for these. */
  SPU_BTI_V16QI,
  SPU_BTI_V8HI,
  SPU_BTI_V4SI,
  SPU_BTI_V2DI,
  SPU_BTI_V4SF,
  SPU_BTI_V2DF,
  SPU_BTI_UV16QI,
  SPU_BTI_UV8HI,
  SPU_BTI_UV4SI,
  SPU_BTI_UV2DI,

  /* A 16-byte type. (Implemented with V16QI_type_node) */
  SPU_BTI_QUADWORD,

  /* These all correspond to intSI_type_node */
  SPU_BTI_7,
  SPU_BTI_S7,
  SPU_BTI_U7,
  SPU_BTI_S10,
  SPU_BTI_S10_4,
  SPU_BTI_U14,
  SPU_BTI_16,
  SPU_BTI_S16,
  SPU_BTI_S16_2,
  SPU_BTI_U16,
  SPU_BTI_U16_2,
  SPU_BTI_U18,

  /* These correspond to the standard types */
  SPU_BTI_INTQI, 
  SPU_BTI_INTHI, 
  SPU_BTI_INTSI, 
  SPU_BTI_INTDI, 

  SPU_BTI_UINTQI,
  SPU_BTI_UINTHI,
  SPU_BTI_UINTSI,
  SPU_BTI_UINTDI,

  SPU_BTI_FLOAT, 
  SPU_BTI_DOUBLE,

  SPU_BTI_VOID,   
  SPU_BTI_PTR,   

  SPU_BTI_MAX
};

#define V16QI_type_node               (spu_builtin_types[SPU_BTI_V16QI])
#define V8HI_type_node                (spu_builtin_types[SPU_BTI_V8HI])
#define V4SI_type_node                (spu_builtin_types[SPU_BTI_V4SI])
#define V2DI_type_node                (spu_builtin_types[SPU_BTI_V2DI])
#define V4SF_type_node                (spu_builtin_types[SPU_BTI_V4SF])
#define V2DF_type_node                (spu_builtin_types[SPU_BTI_V2DF])
#define unsigned_V16QI_type_node      (spu_builtin_types[SPU_BTI_UV16QI])
#define unsigned_V8HI_type_node       (spu_builtin_types[SPU_BTI_UV8HI])
#define unsigned_V4SI_type_node       (spu_builtin_types[SPU_BTI_UV4SI])
#define unsigned_V2DI_type_node       (spu_builtin_types[SPU_BTI_UV2DI])

static GTY(()) tree spu_builtin_types[SPU_BTI_MAX];

struct spu_builtin_range
{
  int low, high;
};

static struct spu_builtin_range spu_builtin_range[] = {
  {-0x40ll, 0x7fll},		/* SPU_BTI_7     */
  {-0x40ll, 0x3fll},		/* SPU_BTI_S7    */
  {0ll, 0x7fll},		/* SPU_BTI_U7    */
  {-0x200ll, 0x1ffll},		/* SPU_BTI_S10   */
  {-0x2000ll, 0x1fffll},	/* SPU_BTI_S10_4 */
  {0ll, 0x3fffll},		/* SPU_BTI_U14   */
  {-0x8000ll, 0xffffll},	/* SPU_BTI_16    */
  {-0x8000ll, 0x7fffll},	/* SPU_BTI_S16   */
  {-0x20000ll, 0x1ffffll},	/* SPU_BTI_S16_2 */
  {0ll, 0xffffll},		/* SPU_BTI_U16   */
  {0ll, 0x3ffffll},		/* SPU_BTI_U16_2 */
  {0ll, 0x3ffffll},		/* SPU_BTI_U18   */
};


/*  Target specific attribute specifications.  */
char regs_ever_allocated[FIRST_PSEUDO_REGISTER];

/*  Prototypes and external defs.  */
static void spu_init_builtins (void);
static tree spu_builtin_decl (unsigned, bool);
static bool spu_scalar_mode_supported_p (enum machine_mode mode);
static bool spu_vector_mode_supported_p (enum machine_mode mode);
static bool spu_legitimate_address_p (enum machine_mode, rtx, bool);
static bool spu_addr_space_legitimate_address_p (enum machine_mode, rtx,
						 bool, addr_space_t);
static rtx adjust_operand (rtx op, HOST_WIDE_INT * start);
static rtx get_pic_reg (void);
static int need_to_save_reg (int regno, int saving);
static rtx frame_emit_store (int regno, rtx addr, HOST_WIDE_INT offset);
static rtx frame_emit_load (int regno, rtx addr, HOST_WIDE_INT offset);
static rtx frame_emit_add_imm (rtx dst, rtx src, HOST_WIDE_INT imm,
			       rtx scratch);
static void emit_nop_for_insn (rtx insn);
static bool insn_clobbers_hbr (rtx insn);
static void spu_emit_branch_hint (rtx before, rtx branch, rtx target,
				  int distance, sbitmap blocks);
static rtx spu_emit_vector_compare (enum rtx_code rcode, rtx op0, rtx op1,
	                            enum machine_mode dmode);
static rtx get_branch_target (rtx branch);
static void spu_machine_dependent_reorg (void);
static int spu_sched_issue_rate (void);
static int spu_sched_variable_issue (FILE * dump, int verbose, rtx insn,
				     int can_issue_more);
static int get_pipe (rtx insn);
static int spu_sched_adjust_cost (rtx insn, rtx link, rtx dep_insn, int cost);
static void spu_sched_init_global (FILE *, int, int);
static void spu_sched_init (FILE *, int, int);
static int spu_sched_reorder (FILE *, int, rtx *, int *, int);
static tree spu_handle_fndecl_attribute (tree * node, tree name, tree args,
<<<<<<< HEAD
					 int flags,
					 bool *no_add_attrs);
static tree spu_handle_vector_attribute (tree * node, tree name, tree args,
					 int flags,
					 bool *no_add_attrs);
static int spu_naked_function_p (tree func);
static bool spu_pass_by_reference (CUMULATIVE_ARGS *cum, enum machine_mode mode,
				   const_tree type, bool named);
=======
					 int flags, bool *no_add_attrs);
static tree spu_handle_vector_attribute (tree * node, tree name, tree args,
					 int flags, bool *no_add_attrs);
static int spu_naked_function_p (tree func);
static bool spu_pass_by_reference (CUMULATIVE_ARGS *cum, enum machine_mode mode,
					    const_tree type, bool named);
>>>>>>> a52a02eb
static tree spu_build_builtin_va_list (void);
static void spu_va_start (tree, rtx);
static tree spu_gimplify_va_arg_expr (tree valist, tree type,
				      gimple_seq * pre_p, gimple_seq * post_p);
static int store_with_one_insn_p (rtx mem);
static int mem_is_padded_component_ref (rtx x);
static int reg_aligned_for_addr (rtx x);
static bool spu_assemble_integer (rtx x, unsigned int size, int aligned_p);
static void spu_asm_globalize_label (FILE * file, const char *name);
static bool spu_rtx_costs (rtx x, int code, int outer_code,
<<<<<<< HEAD
			   int *total, bool speed);
=======
				    int *total, bool speed);
>>>>>>> a52a02eb
static bool spu_function_ok_for_sibcall (tree decl, tree exp);
static void spu_init_libfuncs (void);
static bool spu_return_in_memory (const_tree type, const_tree fntype);
static void fix_range (const char *);
static void spu_encode_section_info (tree, rtx, int);
static rtx spu_legitimize_address (rtx, rtx, enum machine_mode);
static rtx spu_addr_space_legitimize_address (rtx, rtx, enum machine_mode,
					      addr_space_t);
static tree spu_builtin_mul_widen_even (tree);
static tree spu_builtin_mul_widen_odd (tree);
static tree spu_builtin_mask_for_load (void);
static int spu_builtin_vectorization_cost (enum vect_cost_for_stmt);
static bool spu_vector_alignment_reachable (const_tree, bool);
static tree spu_builtin_vec_perm (tree, tree *);
static enum machine_mode spu_addr_space_pointer_mode (addr_space_t);
static enum machine_mode spu_addr_space_address_mode (addr_space_t);
static bool spu_addr_space_subset_p (addr_space_t, addr_space_t);
static rtx spu_addr_space_convert (rtx, tree, tree);
static int spu_sms_res_mii (struct ddg *g);
static void asm_file_start (void);
static unsigned int spu_section_type_flags (tree, const char *, int);
static section *spu_select_section (tree, int, unsigned HOST_WIDE_INT);
static void spu_unique_section (tree, int);
static rtx spu_expand_load (rtx, rtx, rtx, int);
static void spu_trampoline_init (rtx, tree, rtx);
static bool spu_override_options (bool);

extern const char *reg_names[];

/* Which instruction set architecture to use.  */
int spu_arch;
/* Which cpu are we tuning for.  */
int spu_tune;

/* The hardware requires 8 insns between a hint and the branch it
   effects.  This variable describes how many rtl instructions the
   compiler needs to see before inserting a hint, and then the compiler
   will insert enough nops to make it at least 8 insns.  The default is
   for the compiler to allow up to 2 nops be emitted.  The nops are
   inserted in pairs, so we round down. */
int spu_hint_dist = (8*4) - (2*4);

/* Determines whether we run variable tracking in machine dependent
   reorganization.  */
static int spu_flag_var_tracking;

enum spu_immediate {
  SPU_NONE,
  SPU_IL,
  SPU_ILA,
  SPU_ILH,
  SPU_ILHU,
  SPU_ORI,
  SPU_ORHI,
  SPU_ORBI,
  SPU_IOHL
};
enum immediate_class
{
  IC_POOL,			/* constant pool */
  IC_IL1,			/* one il* instruction */
  IC_IL2,			/* both ilhu and iohl instructions */
  IC_IL1s,			/* one il* instruction */
  IC_IL2s,			/* both ilhu and iohl instructions */
  IC_FSMBI,			/* the fsmbi instruction */
  IC_CPAT,			/* one of the c*d instructions */
  IC_FSMBI2			/* fsmbi plus 1 other instruction */
};

static enum spu_immediate which_immediate_load (HOST_WIDE_INT val);
static enum spu_immediate which_logical_immediate (HOST_WIDE_INT val);
static int cpat_info(unsigned char *arr, int size, int *prun, int *pstart);
static enum immediate_class classify_immediate (rtx op,
						enum machine_mode mode);

static enum machine_mode spu_unwind_word_mode (void);

static enum machine_mode
spu_libgcc_cmp_return_mode (void);

static enum machine_mode
spu_libgcc_shift_count_mode (void);

/* Pointer mode for __ea references.  */
#define EAmode (spu_ea_model != 32 ? DImode : SImode)


/*  Table of machine attributes.  */
static const struct attribute_spec spu_attribute_table[] =
{
  /* { name, min_len, max_len, decl_req, type_req, fn_type_req, handler } */
  { "naked",          0, 0, true,  false, false, spu_handle_fndecl_attribute },
  { "spu_vector",     0, 0, false, true,  false, spu_handle_vector_attribute },
  { NULL,             0, 0, false, false, false, NULL }
};

/*  TARGET overrides.  */

#undef TARGET_ADDR_SPACE_POINTER_MODE
#define TARGET_ADDR_SPACE_POINTER_MODE spu_addr_space_pointer_mode

#undef TARGET_ADDR_SPACE_ADDRESS_MODE
#define TARGET_ADDR_SPACE_ADDRESS_MODE spu_addr_space_address_mode

#undef TARGET_ADDR_SPACE_LEGITIMATE_ADDRESS_P
#define TARGET_ADDR_SPACE_LEGITIMATE_ADDRESS_P \
  spu_addr_space_legitimate_address_p

#undef TARGET_ADDR_SPACE_LEGITIMIZE_ADDRESS
#define TARGET_ADDR_SPACE_LEGITIMIZE_ADDRESS spu_addr_space_legitimize_address

#undef TARGET_ADDR_SPACE_SUBSET_P
#define TARGET_ADDR_SPACE_SUBSET_P spu_addr_space_subset_p

#undef TARGET_ADDR_SPACE_CONVERT
#define TARGET_ADDR_SPACE_CONVERT spu_addr_space_convert

#undef TARGET_INIT_BUILTINS
#define TARGET_INIT_BUILTINS spu_init_builtins
#undef TARGET_BUILTIN_DECL
#define TARGET_BUILTIN_DECL spu_builtin_decl

#undef TARGET_EXPAND_BUILTIN
#define TARGET_EXPAND_BUILTIN spu_expand_builtin

#undef TARGET_UNWIND_WORD_MODE
#define TARGET_UNWIND_WORD_MODE spu_unwind_word_mode

#undef TARGET_LEGITIMIZE_ADDRESS
#define TARGET_LEGITIMIZE_ADDRESS spu_legitimize_address

/* The current assembler doesn't like .4byte foo@ppu, so use the normal .long
   and .quad for the debugger.  When it is known that the assembler is fixed,
   these can be removed.  */
#undef TARGET_ASM_UNALIGNED_SI_OP
#define TARGET_ASM_UNALIGNED_SI_OP	"\t.long\t"

#undef TARGET_ASM_ALIGNED_DI_OP
#define TARGET_ASM_ALIGNED_DI_OP	"\t.quad\t"

/* The .8byte directive doesn't seem to work well for a 32 bit
   architecture. */
#undef TARGET_ASM_UNALIGNED_DI_OP
#define TARGET_ASM_UNALIGNED_DI_OP NULL

#undef TARGET_RTX_COSTS
#define TARGET_RTX_COSTS spu_rtx_costs

#undef TARGET_ADDRESS_COST
#define TARGET_ADDRESS_COST hook_int_rtx_bool_0

#undef TARGET_SCHED_ISSUE_RATE
#define TARGET_SCHED_ISSUE_RATE spu_sched_issue_rate

#undef TARGET_SCHED_INIT_GLOBAL
#define TARGET_SCHED_INIT_GLOBAL spu_sched_init_global

#undef TARGET_SCHED_INIT
#define TARGET_SCHED_INIT spu_sched_init

#undef TARGET_SCHED_VARIABLE_ISSUE
#define TARGET_SCHED_VARIABLE_ISSUE spu_sched_variable_issue

#undef TARGET_SCHED_REORDER
#define TARGET_SCHED_REORDER spu_sched_reorder

#undef TARGET_SCHED_REORDER2
#define TARGET_SCHED_REORDER2 spu_sched_reorder

#undef TARGET_SCHED_ADJUST_COST
#define TARGET_SCHED_ADJUST_COST spu_sched_adjust_cost

#undef  TARGET_ATTRIBUTE_TABLE
#define TARGET_ATTRIBUTE_TABLE spu_attribute_table

#undef TARGET_ASM_INTEGER
#define TARGET_ASM_INTEGER spu_assemble_integer

#undef TARGET_SCALAR_MODE_SUPPORTED_P
#define TARGET_SCALAR_MODE_SUPPORTED_P	spu_scalar_mode_supported_p

#undef TARGET_VECTOR_MODE_SUPPORTED_P
#define TARGET_VECTOR_MODE_SUPPORTED_P	spu_vector_mode_supported_p

#undef TARGET_FUNCTION_OK_FOR_SIBCALL
#define TARGET_FUNCTION_OK_FOR_SIBCALL spu_function_ok_for_sibcall

#undef TARGET_ASM_GLOBALIZE_LABEL
#define TARGET_ASM_GLOBALIZE_LABEL spu_asm_globalize_label

#undef TARGET_PASS_BY_REFERENCE
#define TARGET_PASS_BY_REFERENCE spu_pass_by_reference

#undef TARGET_MUST_PASS_IN_STACK
#define TARGET_MUST_PASS_IN_STACK must_pass_in_stack_var_size

#undef TARGET_BUILD_BUILTIN_VA_LIST
#define TARGET_BUILD_BUILTIN_VA_LIST spu_build_builtin_va_list

#undef TARGET_EXPAND_BUILTIN_VA_START
#define TARGET_EXPAND_BUILTIN_VA_START spu_va_start

#undef TARGET_SETUP_INCOMING_VARARGS
#define TARGET_SETUP_INCOMING_VARARGS spu_setup_incoming_varargs

#undef TARGET_MACHINE_DEPENDENT_REORG
#define TARGET_MACHINE_DEPENDENT_REORG spu_machine_dependent_reorg

#undef TARGET_GIMPLIFY_VA_ARG_EXPR
#define TARGET_GIMPLIFY_VA_ARG_EXPR spu_gimplify_va_arg_expr

#undef TARGET_DEFAULT_TARGET_FLAGS
#define TARGET_DEFAULT_TARGET_FLAGS (TARGET_DEFAULT)

#undef TARGET_INIT_LIBFUNCS
#define TARGET_INIT_LIBFUNCS spu_init_libfuncs

#undef TARGET_RETURN_IN_MEMORY
#define TARGET_RETURN_IN_MEMORY spu_return_in_memory

#undef  TARGET_ENCODE_SECTION_INFO
#define TARGET_ENCODE_SECTION_INFO spu_encode_section_info

#undef TARGET_VECTORIZE_BUILTIN_MUL_WIDEN_EVEN
#define TARGET_VECTORIZE_BUILTIN_MUL_WIDEN_EVEN spu_builtin_mul_widen_even

#undef TARGET_VECTORIZE_BUILTIN_MUL_WIDEN_ODD
#define TARGET_VECTORIZE_BUILTIN_MUL_WIDEN_ODD spu_builtin_mul_widen_odd

#undef TARGET_VECTORIZE_BUILTIN_MASK_FOR_LOAD
#define TARGET_VECTORIZE_BUILTIN_MASK_FOR_LOAD spu_builtin_mask_for_load

#undef TARGET_VECTORIZE_BUILTIN_VECTORIZATION_COST
#define TARGET_VECTORIZE_BUILTIN_VECTORIZATION_COST spu_builtin_vectorization_cost

#undef TARGET_VECTOR_ALIGNMENT_REACHABLE
#define TARGET_VECTOR_ALIGNMENT_REACHABLE spu_vector_alignment_reachable

#undef TARGET_VECTORIZE_BUILTIN_VEC_PERM
#define TARGET_VECTORIZE_BUILTIN_VEC_PERM spu_builtin_vec_perm

#undef TARGET_LIBGCC_CMP_RETURN_MODE
#define TARGET_LIBGCC_CMP_RETURN_MODE spu_libgcc_cmp_return_mode

#undef TARGET_LIBGCC_SHIFT_COUNT_MODE
#define TARGET_LIBGCC_SHIFT_COUNT_MODE spu_libgcc_shift_count_mode

#undef TARGET_SCHED_SMS_RES_MII
#define TARGET_SCHED_SMS_RES_MII spu_sms_res_mii

#undef TARGET_ASM_FILE_START
#define TARGET_ASM_FILE_START asm_file_start

#undef TARGET_SECTION_TYPE_FLAGS
#define TARGET_SECTION_TYPE_FLAGS spu_section_type_flags

#undef TARGET_ASM_SELECT_SECTION
#define TARGET_ASM_SELECT_SECTION  spu_select_section

#undef TARGET_ASM_UNIQUE_SECTION
#define TARGET_ASM_UNIQUE_SECTION  spu_unique_section

#undef TARGET_LEGITIMATE_ADDRESS_P
#define TARGET_LEGITIMATE_ADDRESS_P spu_legitimate_address_p

#undef TARGET_TRAMPOLINE_INIT
#define TARGET_TRAMPOLINE_INIT spu_trampoline_init

#undef TARGET_OVERRIDE_OPTIONS
#define TARGET_OVERRIDE_OPTIONS spu_override_options

struct gcc_target targetm = TARGET_INITIALIZER;

void
spu_optimization_options (int level ATTRIBUTE_UNUSED, int size ATTRIBUTE_UNUSED)
{
  /* Override some of the default param values.  With so many registers
     larger values are better for these params.  */
  MAX_PENDING_LIST_LENGTH = 128;

  /* With so many registers this is better on by default. */
  flag_rename_registers = 1;
}

/* Sometimes certain combinations of command options do not make sense
   on a particular target machine.  You can define a macro
   OVERRIDE_OPTIONS to take account of this. This macro, if defined, is
   executed once just after all the command options have been parsed.  */
static bool
spu_override_options (bool main_target)
{
  /* Small loops will be unpeeled at -O3.  For SPU it is more important
     to keep code small by default.  */
  /* FIXME: this parameter should exist separately for all targets.  */
  if (!flag_unroll_loops && !flag_peel_loops && main_target
      && !PARAM_SET_P (PARAM_MAX_COMPLETELY_PEEL_TIMES))
    PARAM_VALUE (PARAM_MAX_COMPLETELY_PEEL_TIMES) = 1;

  flag_omit_frame_pointer = 1;

  /* Functions must be 8 byte aligned so we correctly handle dual issue */
  if (align_functions < 8)
    align_functions = 8;

  spu_hint_dist = 8*4 - spu_max_nops*4;
  if (spu_hint_dist < 0) 
    spu_hint_dist = 0;

  if (spu_fixed_range_string)
    fix_range (spu_fixed_range_string);

  /* Determine processor architectural level.  */
  if (spu_arch_string)
    {
      if (strcmp (&spu_arch_string[0], "cell") == 0)
        spu_arch = PROCESSOR_CELL;
      else if (strcmp (&spu_arch_string[0], "celledp") == 0)
        spu_arch = PROCESSOR_CELLEDP;
      else
        error ("Unknown architecture '%s'", &spu_arch_string[0]);
    }

  /* Determine processor to tune for.  */
  if (spu_tune_string)
    {
      if (strcmp (&spu_tune_string[0], "cell") == 0)
        spu_tune = PROCESSOR_CELL;
      else if (strcmp (&spu_tune_string[0], "celledp") == 0)
        spu_tune = PROCESSOR_CELLEDP;
      else
        error ("Unknown architecture '%s'", &spu_tune_string[0]);
    }

  /* Change defaults according to the processor architecture.  */
  if (spu_arch == PROCESSOR_CELLEDP)
    {
      /* If no command line option has been otherwise specified, change
	 the default to -mno-safe-hints on celledp -- only the original
	 Cell/B.E. processors require this workaround.  */
      if (!(target_flags_explicit & MASK_SAFE_HINTS))
	target_flags &= ~MASK_SAFE_HINTS;
    }

  REAL_MODE_FORMAT (SFmode) = &spu_single_format;
  return true;
}

/* Handle an attribute requiring a FUNCTION_DECL; arguments as in
   struct attribute_spec.handler.  */

/* True if MODE is valid for the target.  By "valid", we mean able to
   be manipulated in non-trivial ways.  In particular, this means all
   the arithmetic is supported.  */
static bool
spu_scalar_mode_supported_p (enum machine_mode mode)
{
  switch (mode)
    {
    case QImode:
    case HImode:
    case SImode:
    case SFmode:
    case DImode:
    case TImode:
    case DFmode:
      return true;

    default:
      return false;
    }
}

/* Similarly for vector modes.  "Supported" here is less strict.  At
   least some operations are supported; need to check optabs or builtins
   for further details.  */
static bool
spu_vector_mode_supported_p (enum machine_mode mode)
{
  switch (mode)
    {
    case V16QImode:
    case V8HImode:
    case V4SImode:
    case V2DImode:
    case V4SFmode:
    case V2DFmode:
      return true;

    default:
      return false;
    }
}

/* GCC assumes that in a paradoxical SUBREG the inner mode occupies the
   least significant bytes of the outer mode.  This function returns
   TRUE for the SUBREG's where this is correct.  */
int
valid_subreg (rtx op)
{
  enum machine_mode om = GET_MODE (op);
  enum machine_mode im = GET_MODE (SUBREG_REG (op));
  return om != VOIDmode && im != VOIDmode
    && (GET_MODE_SIZE (im) == GET_MODE_SIZE (om)
	|| (GET_MODE_SIZE (im) <= 4 && GET_MODE_SIZE (om) <= 4)
	|| (GET_MODE_SIZE (im) >= 16 && GET_MODE_SIZE (om) >= 16));
}

/* When insv and ext[sz]v ar passed a TI SUBREG, we want to strip it off
   and adjust the start offset.  */
static rtx
adjust_operand (rtx op, HOST_WIDE_INT * start)
{
  enum machine_mode mode;
  int op_size;
  /* Strip any paradoxical SUBREG.  */
  if (GET_CODE (op) == SUBREG
      && (GET_MODE_BITSIZE (GET_MODE (op))
	  > GET_MODE_BITSIZE (GET_MODE (SUBREG_REG (op)))))
    {
      if (start)
	*start -=
	  GET_MODE_BITSIZE (GET_MODE (op)) -
	  GET_MODE_BITSIZE (GET_MODE (SUBREG_REG (op)));
      op = SUBREG_REG (op);
    }
  /* If it is smaller than SI, assure a SUBREG */
  op_size = GET_MODE_BITSIZE (GET_MODE (op));
  if (op_size < 32)
    {
      if (start)
	*start += 32 - op_size;
      op_size = 32;
    }
  /* If it is not a MODE_INT (and/or it is smaller than SI) add a SUBREG. */
  mode = mode_for_size (op_size, MODE_INT, 0);
  if (mode != GET_MODE (op))
    op = gen_rtx_SUBREG (mode, op, 0);
  return op;
}

void
spu_expand_extv (rtx ops[], int unsignedp)
{
  rtx dst = ops[0], src = ops[1];
  HOST_WIDE_INT width = INTVAL (ops[2]);
  HOST_WIDE_INT start = INTVAL (ops[3]);
  HOST_WIDE_INT align_mask;
  rtx s0, s1, mask, r0;

  gcc_assert (REG_P (dst) && GET_MODE (dst) == TImode);

  if (MEM_P (src))
    {
      /* First, determine if we need 1 TImode load or 2.  We need only 1
         if the bits being extracted do not cross the alignment boundary
         as determined by the MEM and its address. */

      align_mask = -MEM_ALIGN (src);
      if ((start & align_mask) == ((start + width - 1) & align_mask))
	{
	  /* Alignment is sufficient for 1 load. */
	  s0 = gen_reg_rtx (TImode);
	  r0 = spu_expand_load (s0, 0, src, start / 8);
	  start &= 7;
	  if (r0)
	    emit_insn (gen_rotqby_ti (s0, s0, r0));
	}
      else
	{
	  /* Need 2 loads. */
	  s0 = gen_reg_rtx (TImode);
	  s1 = gen_reg_rtx (TImode);
	  r0 = spu_expand_load (s0, s1, src, start / 8);
	  start &= 7;

	  gcc_assert (start + width <= 128);
	  if (r0)
	    {
	      rtx r1 = gen_reg_rtx (SImode);
	      mask = gen_reg_rtx (TImode);
	      emit_move_insn (mask, GEN_INT (-1));
	      emit_insn (gen_rotqby_ti (s0, s0, r0));
	      emit_insn (gen_rotqby_ti (s1, s1, r0));
	      if (GET_CODE (r0) == CONST_INT)
		r1 = GEN_INT (INTVAL (r0) & 15);
	      else
		emit_insn (gen_andsi3 (r1, r0, GEN_INT (15)));
	      emit_insn (gen_shlqby_ti (mask, mask, r1));
	      emit_insn (gen_selb (s0, s1, s0, mask));
	    }
	}

    }
  else if (GET_CODE (src) == SUBREG)
    {
      rtx r = SUBREG_REG (src);
      gcc_assert (REG_P (r) && SCALAR_INT_MODE_P (GET_MODE (r)));
      s0 = gen_reg_rtx (TImode);
      if (GET_MODE_SIZE (GET_MODE (r)) < GET_MODE_SIZE (TImode))
	emit_insn (gen_rtx_SET (VOIDmode, s0, gen_rtx_ZERO_EXTEND (TImode, r)));
      else
	emit_move_insn (s0, src);
    }
  else 
    {
      gcc_assert (REG_P (src) && GET_MODE (src) == TImode);
      s0 = gen_reg_rtx (TImode);
      emit_move_insn (s0, src);
    }

  /* Now s0 is TImode and contains the bits to extract at start. */

  if (start)
    emit_insn (gen_rotlti3 (s0, s0, GEN_INT (start)));

  if (128 - width)
    {
      tree c = build_int_cst (NULL_TREE, 128 - width);
      s0 = expand_shift (RSHIFT_EXPR, TImode, s0, c, s0, unsignedp);
    }

  emit_move_insn (dst, s0);
}

void
spu_expand_insv (rtx ops[])
{
  HOST_WIDE_INT width = INTVAL (ops[1]);
  HOST_WIDE_INT start = INTVAL (ops[2]);
  HOST_WIDE_INT maskbits;
  enum machine_mode dst_mode, src_mode;
  rtx dst = ops[0], src = ops[3];
  int dst_size, src_size;
  rtx mask;
  rtx shift_reg;
  int shift;


  if (GET_CODE (ops[0]) == MEM)
    dst = gen_reg_rtx (TImode);
  else
    dst = adjust_operand (dst, &start);
  dst_mode = GET_MODE (dst);
  dst_size = GET_MODE_BITSIZE (GET_MODE (dst));

  if (CONSTANT_P (src))
    {
      enum machine_mode m =
	(width <= 32 ? SImode : width <= 64 ? DImode : TImode);
      src = force_reg (m, convert_to_mode (m, src, 0));
    }
  src = adjust_operand (src, 0);
  src_mode = GET_MODE (src);
  src_size = GET_MODE_BITSIZE (GET_MODE (src));

  mask = gen_reg_rtx (dst_mode);
  shift_reg = gen_reg_rtx (dst_mode);
  shift = dst_size - start - width;

  /* It's not safe to use subreg here because the compiler assumes
     that the SUBREG_REG is right justified in the SUBREG. */
  convert_move (shift_reg, src, 1);

  if (shift > 0)
    {
      switch (dst_mode)
	{
	case SImode:
	  emit_insn (gen_ashlsi3 (shift_reg, shift_reg, GEN_INT (shift)));
	  break;
	case DImode:
	  emit_insn (gen_ashldi3 (shift_reg, shift_reg, GEN_INT (shift)));
	  break;
	case TImode:
	  emit_insn (gen_ashlti3 (shift_reg, shift_reg, GEN_INT (shift)));
	  break;
	default:
	  abort ();
	}
    }
  else if (shift < 0)
    abort ();

  switch (dst_size)
    {
    case 32:
      maskbits = (-1ll << (32 - width - start));
      if (start)
	maskbits += (1ll << (32 - start));
      emit_move_insn (mask, GEN_INT (maskbits));
      break;
    case 64:
      maskbits = (-1ll << (64 - width - start));
      if (start)
	maskbits += (1ll << (64 - start));
      emit_move_insn (mask, GEN_INT (maskbits));
      break;
    case 128:
      {
	unsigned char arr[16];
	int i = start / 8;
	memset (arr, 0, sizeof (arr));
	arr[i] = 0xff >> (start & 7);
	for (i++; i <= (start + width - 1) / 8; i++)
	  arr[i] = 0xff;
	arr[i - 1] &= 0xff << (7 - ((start + width - 1) & 7));
	emit_move_insn (mask, array_to_constant (TImode, arr));
      }
      break;
    default:
      abort ();
    }
  if (GET_CODE (ops[0]) == MEM)
    {
      rtx low = gen_reg_rtx (SImode);
      rtx rotl = gen_reg_rtx (SImode);
      rtx mask0 = gen_reg_rtx (TImode);
      rtx addr;
      rtx addr0;
      rtx addr1;
      rtx mem;

      addr = force_reg (Pmode, XEXP (ops[0], 0));
      addr0 = gen_rtx_AND (Pmode, addr, GEN_INT (-16));
      emit_insn (gen_andsi3 (low, addr, GEN_INT (15)));
      emit_insn (gen_negsi2 (rotl, low));
      emit_insn (gen_rotqby_ti (shift_reg, shift_reg, rotl));
      emit_insn (gen_rotqmby_ti (mask0, mask, rotl));
      mem = change_address (ops[0], TImode, addr0);
      set_mem_alias_set (mem, 0);
      emit_move_insn (dst, mem);
      emit_insn (gen_selb (dst, dst, shift_reg, mask0));
      if (start + width > MEM_ALIGN (ops[0]))
	{
	  rtx shl = gen_reg_rtx (SImode);
	  rtx mask1 = gen_reg_rtx (TImode);
	  rtx dst1 = gen_reg_rtx (TImode);
	  rtx mem1;
	  addr1 = plus_constant (addr, 16);
	  addr1 = gen_rtx_AND (Pmode, addr1, GEN_INT (-16));
	  emit_insn (gen_subsi3 (shl, GEN_INT (16), low));
	  emit_insn (gen_shlqby_ti (mask1, mask, shl));
	  mem1 = change_address (ops[0], TImode, addr1);
	  set_mem_alias_set (mem1, 0);
	  emit_move_insn (dst1, mem1);
	  emit_insn (gen_selb (dst1, dst1, shift_reg, mask1));
	  emit_move_insn (mem1, dst1);
	}
      emit_move_insn (mem, dst);
    }
  else
    emit_insn (gen_selb (dst, copy_rtx (dst), shift_reg, mask));
}


int
spu_expand_block_move (rtx ops[])
{
  HOST_WIDE_INT bytes, align, offset;
  rtx src, dst, sreg, dreg, target;
  int i;
  if (GET_CODE (ops[2]) != CONST_INT
      || GET_CODE (ops[3]) != CONST_INT
      || INTVAL (ops[2]) > (HOST_WIDE_INT) (MOVE_RATIO (optimize_insn_for_speed_p ()) * 8))
    return 0;

  bytes = INTVAL (ops[2]);
  align = INTVAL (ops[3]);

  if (bytes <= 0)
    return 1;

  dst = ops[0];
  src = ops[1];

  if (align == 16)
    {
      for (offset = 0; offset + 16 <= bytes; offset += 16)
	{
	  dst = adjust_address (ops[0], V16QImode, offset);
	  src = adjust_address (ops[1], V16QImode, offset);
	  emit_move_insn (dst, src);
	}
      if (offset < bytes)
	{
	  rtx mask;
	  unsigned char arr[16] = { 0 };
	  for (i = 0; i < bytes - offset; i++)
	    arr[i] = 0xff;
	  dst = adjust_address (ops[0], V16QImode, offset);
	  src = adjust_address (ops[1], V16QImode, offset);
	  mask = gen_reg_rtx (V16QImode);
	  sreg = gen_reg_rtx (V16QImode);
	  dreg = gen_reg_rtx (V16QImode);
	  target = gen_reg_rtx (V16QImode);
	  emit_move_insn (mask, array_to_constant (V16QImode, arr));
	  emit_move_insn (dreg, dst);
	  emit_move_insn (sreg, src);
	  emit_insn (gen_selb (target, dreg, sreg, mask));
	  emit_move_insn (dst, target);
	}
      return 1;
    }
  return 0;
}

enum spu_comp_code
{ SPU_EQ, SPU_GT, SPU_GTU };

int spu_comp_icode[12][3] = {
 {CODE_FOR_ceq_qi, CODE_FOR_cgt_qi, CODE_FOR_clgt_qi},
 {CODE_FOR_ceq_hi, CODE_FOR_cgt_hi, CODE_FOR_clgt_hi},
 {CODE_FOR_ceq_si, CODE_FOR_cgt_si, CODE_FOR_clgt_si},
 {CODE_FOR_ceq_di, CODE_FOR_cgt_di, CODE_FOR_clgt_di},
 {CODE_FOR_ceq_ti, CODE_FOR_cgt_ti, CODE_FOR_clgt_ti},
 {CODE_FOR_ceq_sf, CODE_FOR_cgt_sf, 0},
 {CODE_FOR_ceq_df, CODE_FOR_cgt_df, 0},
 {CODE_FOR_ceq_v16qi, CODE_FOR_cgt_v16qi, CODE_FOR_clgt_v16qi},
 {CODE_FOR_ceq_v8hi,  CODE_FOR_cgt_v8hi,  CODE_FOR_clgt_v8hi},
 {CODE_FOR_ceq_v4si,  CODE_FOR_cgt_v4si,  CODE_FOR_clgt_v4si},
 {CODE_FOR_ceq_v4sf,  CODE_FOR_cgt_v4sf, 0},
 {CODE_FOR_ceq_v2df,  CODE_FOR_cgt_v2df, 0},
};

/* Generate a compare for CODE.  Return a brand-new rtx that represents
   the result of the compare.   GCC can figure this out too if we don't
   provide all variations of compares, but GCC always wants to use
   WORD_MODE, we can generate better code in most cases if we do it
   ourselves.  */
void
spu_emit_branch_or_set (int is_set, rtx cmp, rtx operands[])
{
  int reverse_compare = 0;
  int reverse_test = 0;
  rtx compare_result, eq_result;
  rtx comp_rtx, eq_rtx;
  enum machine_mode comp_mode;
  enum machine_mode op_mode;
  enum spu_comp_code scode, eq_code;
  enum insn_code ior_code;
  enum rtx_code code = GET_CODE (cmp);
  rtx op0 = XEXP (cmp, 0);
  rtx op1 = XEXP (cmp, 1);
  int index;
  int eq_test = 0;

  /* When op1 is a CONST_INT change (X >= C) to (X > C-1),
     and so on, to keep the constant in operand 1. */
  if (GET_CODE (op1) == CONST_INT)
    {
      HOST_WIDE_INT val = INTVAL (op1) - 1;
      if (trunc_int_for_mode (val, GET_MODE (op0)) == val)
	switch (code)
	  {
	  case GE:
	    op1 = GEN_INT (val);
	    code = GT;
	    break;
	  case LT:
	    op1 = GEN_INT (val);
	    code = LE;
	    break;
	  case GEU:
	    op1 = GEN_INT (val);
	    code = GTU;
	    break;
	  case LTU:
	    op1 = GEN_INT (val);
	    code = LEU;
	    break;
	  default:
	    break;
	  }
    }

  comp_mode = SImode;
  op_mode = GET_MODE (op0);

  switch (code)
    {
    case GE:
      scode = SPU_GT;
      if (HONOR_NANS (op_mode))
	{
	  reverse_compare = 0;
	  reverse_test = 0;
	  eq_test = 1;
	  eq_code = SPU_EQ;
	}
      else
	{
	  reverse_compare = 1;
	  reverse_test = 1;
	}
      break;
    case LE:
      scode = SPU_GT;
      if (HONOR_NANS (op_mode))
	{
	  reverse_compare = 1;
	  reverse_test = 0;
	  eq_test = 1;
	  eq_code = SPU_EQ;
	}
      else
	{
	  reverse_compare = 0;
	  reverse_test = 1;
	}
      break;
    case LT:
      reverse_compare = 1;
      reverse_test = 0;
      scode = SPU_GT;
      break;
    case GEU:
      reverse_compare = 1;
      reverse_test = 1;
      scode = SPU_GTU;
      break;
    case LEU:
      reverse_compare = 0;
      reverse_test = 1;
      scode = SPU_GTU;
      break;
    case LTU:
      reverse_compare = 1;
      reverse_test = 0;
      scode = SPU_GTU;
      break;
    case NE:
      reverse_compare = 0;
      reverse_test = 1;
      scode = SPU_EQ;
      break;

    case EQ:
      scode = SPU_EQ;
      break;
    case GT:
      scode = SPU_GT;
      break;
    case GTU:
      scode = SPU_GTU;
      break;
    default:
      scode = SPU_EQ;
      break;
    }

  switch (op_mode)
    {
    case QImode:
      index = 0;
      comp_mode = QImode;
      break;
    case HImode:
      index = 1;
      comp_mode = HImode;
      break;
    case SImode:
      index = 2;
      break;
    case DImode:
      index = 3;
      break;
    case TImode:
      index = 4;
      break;
    case SFmode:
      index = 5;
      break;
    case DFmode:
      index = 6;
      break;
    case V16QImode:
      index = 7;
      comp_mode = op_mode;
      break;
    case V8HImode:
      index = 8;
      comp_mode = op_mode;
      break;
    case V4SImode:
      index = 9;
      comp_mode = op_mode;
      break;
    case V4SFmode:
      index = 10;
      comp_mode = V4SImode;
      break;
    case V2DFmode:
      index = 11;
      comp_mode = V2DImode;
      break;
    case V2DImode:
    default:
      abort ();
    }

  if (GET_MODE (op1) == DFmode
      && (scode != SPU_GT && scode != SPU_EQ))
    abort ();

  if (is_set == 0 && op1 == const0_rtx
      && (GET_MODE (op0) == SImode
	  || GET_MODE (op0) == HImode) && scode == SPU_EQ)
    {
      /* Don't need to set a register with the result when we are 
         comparing against zero and branching. */
      reverse_test = !reverse_test;
      compare_result = op0;
    }
  else
    {
      compare_result = gen_reg_rtx (comp_mode);

      if (reverse_compare)
	{
	  rtx t = op1;
	  op1 = op0;
	  op0 = t;
	}

      if (spu_comp_icode[index][scode] == 0)
	abort ();

      if (!(*insn_data[spu_comp_icode[index][scode]].operand[1].predicate)
	  (op0, op_mode))
	op0 = force_reg (op_mode, op0);
      if (!(*insn_data[spu_comp_icode[index][scode]].operand[2].predicate)
	  (op1, op_mode))
	op1 = force_reg (op_mode, op1);
      comp_rtx = GEN_FCN (spu_comp_icode[index][scode]) (compare_result,
							 op0, op1);
      if (comp_rtx == 0)
	abort ();
      emit_insn (comp_rtx);

      if (eq_test)
        {
          eq_result = gen_reg_rtx (comp_mode);
          eq_rtx = GEN_FCN (spu_comp_icode[index][eq_code]) (eq_result,
							     op0, op1);
          if (eq_rtx == 0)
	    abort ();
          emit_insn (eq_rtx);
          ior_code = ior_optab->handlers[(int)comp_mode].insn_code;
          gcc_assert (ior_code != CODE_FOR_nothing);
          emit_insn (GEN_FCN (ior_code)
		     (compare_result, compare_result, eq_result));
        }
    }

  if (is_set == 0)
    {
      rtx bcomp;
      rtx loc_ref;

      /* We don't have branch on QI compare insns, so we convert the
         QI compare result to a HI result. */
      if (comp_mode == QImode)
	{
	  rtx old_res = compare_result;
	  compare_result = gen_reg_rtx (HImode);
	  comp_mode = HImode;
	  emit_insn (gen_extendqihi2 (compare_result, old_res));
	}

      if (reverse_test)
	bcomp = gen_rtx_EQ (comp_mode, compare_result, const0_rtx);
      else
	bcomp = gen_rtx_NE (comp_mode, compare_result, const0_rtx);

      loc_ref = gen_rtx_LABEL_REF (VOIDmode, operands[3]);
      emit_jump_insn (gen_rtx_SET (VOIDmode, pc_rtx,
				   gen_rtx_IF_THEN_ELSE (VOIDmode, bcomp,
							 loc_ref, pc_rtx)));
    }
  else if (is_set == 2)
    {
      rtx target = operands[0];
      int compare_size = GET_MODE_BITSIZE (comp_mode);
      int target_size = GET_MODE_BITSIZE (GET_MODE (target));
      enum machine_mode mode = mode_for_size (target_size, MODE_INT, 0);
      rtx select_mask;
      rtx op_t = operands[2];
      rtx op_f = operands[3];

      /* The result of the comparison can be SI, HI or QI mode.  Create a
         mask based on that result. */
      if (target_size > compare_size)
	{
	  select_mask = gen_reg_rtx (mode);
	  emit_insn (gen_extend_compare (select_mask, compare_result));
	}
      else if (target_size < compare_size)
	select_mask =
	  gen_rtx_SUBREG (mode, compare_result,
			  (compare_size - target_size) / BITS_PER_UNIT);
      else if (comp_mode != mode)
	select_mask = gen_rtx_SUBREG (mode, compare_result, 0);
      else
	select_mask = compare_result;

      if (GET_MODE (target) != GET_MODE (op_t)
	  || GET_MODE (target) != GET_MODE (op_f))
	abort ();

      if (reverse_test)
	emit_insn (gen_selb (target, op_t, op_f, select_mask));
      else
	emit_insn (gen_selb (target, op_f, op_t, select_mask));
    }
  else
    {
      rtx target = operands[0];
      if (reverse_test)
	emit_insn (gen_rtx_SET (VOIDmode, compare_result,
				gen_rtx_NOT (comp_mode, compare_result)));
      if (GET_MODE (target) == SImode && GET_MODE (compare_result) == HImode)
	emit_insn (gen_extendhisi2 (target, compare_result));
      else if (GET_MODE (target) == SImode
	       && GET_MODE (compare_result) == QImode)
	emit_insn (gen_extend_compare (target, compare_result));
      else
	emit_move_insn (target, compare_result);
    }
}

HOST_WIDE_INT
const_double_to_hwint (rtx x)
{
  HOST_WIDE_INT val;
  REAL_VALUE_TYPE rv;
  if (GET_MODE (x) == SFmode)
    {
      REAL_VALUE_FROM_CONST_DOUBLE (rv, x);
      REAL_VALUE_TO_TARGET_SINGLE (rv, val);
    }
  else if (GET_MODE (x) == DFmode)
    {
      long l[2];
      REAL_VALUE_FROM_CONST_DOUBLE (rv, x);
      REAL_VALUE_TO_TARGET_DOUBLE (rv, l);
      val = l[0];
      val = (val << 32) | (l[1] & 0xffffffff);
    }
  else
    abort ();
  return val;
}

rtx
hwint_to_const_double (enum machine_mode mode, HOST_WIDE_INT v)
{
  long tv[2];
  REAL_VALUE_TYPE rv;
  gcc_assert (mode == SFmode || mode == DFmode);

  if (mode == SFmode)
    tv[0] = (v << 32) >> 32;
  else if (mode == DFmode)
    {
      tv[1] = (v << 32) >> 32;
      tv[0] = v >> 32;
    }
  real_from_target (&rv, tv, mode);
  return CONST_DOUBLE_FROM_REAL_VALUE (rv, mode);
}

void
print_operand_address (FILE * file, register rtx addr)
{
  rtx reg;
  rtx offset;

  if (GET_CODE (addr) == AND
      && GET_CODE (XEXP (addr, 1)) == CONST_INT
      && INTVAL (XEXP (addr, 1)) == -16)
    addr = XEXP (addr, 0);

  switch (GET_CODE (addr))
    {
    case REG:
      fprintf (file, "0(%s)", reg_names[REGNO (addr)]);
      break;

    case PLUS:
      reg = XEXP (addr, 0);
      offset = XEXP (addr, 1);
      if (GET_CODE (offset) == REG)
	{
	  fprintf (file, "%s,%s", reg_names[REGNO (reg)],
		   reg_names[REGNO (offset)]);
	}
      else if (GET_CODE (offset) == CONST_INT)
	{
	  fprintf (file, HOST_WIDE_INT_PRINT_DEC "(%s)",
		   INTVAL (offset), reg_names[REGNO (reg)]);
	}
      else
	abort ();
      break;

    case CONST:
    case LABEL_REF:
    case SYMBOL_REF:
    case CONST_INT:
      output_addr_const (file, addr);
      break;

    default:
      debug_rtx (addr);
      abort ();
    }
}

void
print_operand (FILE * file, rtx x, int code)
{
  enum machine_mode mode = GET_MODE (x);
  HOST_WIDE_INT val;
  unsigned char arr[16];
  int xcode = GET_CODE (x);
  int i, info;
  if (GET_MODE (x) == VOIDmode)
    switch (code)
      {
      case 'L':			/* 128 bits, signed */
      case 'm':			/* 128 bits, signed */
      case 'T':			/* 128 bits, signed */
      case 't':			/* 128 bits, signed */
	mode = TImode;
	break;
      case 'K':			/* 64 bits, signed */
      case 'k':			/* 64 bits, signed */
      case 'D':			/* 64 bits, signed */
      case 'd':			/* 64 bits, signed */
	mode = DImode;
	break;
      case 'J':			/* 32 bits, signed */
      case 'j':			/* 32 bits, signed */
      case 's':			/* 32 bits, signed */
      case 'S':			/* 32 bits, signed */
	mode = SImode;
	break;
      }
  switch (code)
    {

    case 'j':			/* 32 bits, signed */
    case 'k':			/* 64 bits, signed */
    case 'm':			/* 128 bits, signed */
      if (xcode == CONST_INT
	  || xcode == CONST_DOUBLE || xcode == CONST_VECTOR)
	{
	  gcc_assert (logical_immediate_p (x, mode));
	  constant_to_array (mode, x, arr);
	  val = (arr[0] << 24) | (arr[1] << 16) | (arr[2] << 8) | arr[3];
	  val = trunc_int_for_mode (val, SImode);
	  switch (which_logical_immediate (val))
	  {
	  case SPU_ORI:
	    break;
	  case SPU_ORHI:
	    fprintf (file, "h");
	    break;
	  case SPU_ORBI:
	    fprintf (file, "b");
	    break;
	  default:
	    gcc_unreachable();
	  }
	}
      else
	gcc_unreachable();
      return;

    case 'J':			/* 32 bits, signed */
    case 'K':			/* 64 bits, signed */
    case 'L':			/* 128 bits, signed */
      if (xcode == CONST_INT
	  || xcode == CONST_DOUBLE || xcode == CONST_VECTOR)
	{
	  gcc_assert (logical_immediate_p (x, mode)
		      || iohl_immediate_p (x, mode));
	  constant_to_array (mode, x, arr);
	  val = (arr[0] << 24) | (arr[1] << 16) | (arr[2] << 8) | arr[3];
	  val = trunc_int_for_mode (val, SImode);
	  switch (which_logical_immediate (val))
	  {
	  case SPU_ORI:
	  case SPU_IOHL:
	    break;
	  case SPU_ORHI:
	    val = trunc_int_for_mode (val, HImode);
	    break;
	  case SPU_ORBI:
	    val = trunc_int_for_mode (val, QImode);
	    break;
	  default:
	    gcc_unreachable();
	  }
	  fprintf (file, HOST_WIDE_INT_PRINT_DEC, val);
	}
      else
	gcc_unreachable();
      return;

    case 't':			/* 128 bits, signed */
    case 'd':			/* 64 bits, signed */
    case 's':			/* 32 bits, signed */
      if (CONSTANT_P (x))
	{
	  enum immediate_class c = classify_immediate (x, mode);
	  switch (c)
	    {
	    case IC_IL1:
	      constant_to_array (mode, x, arr);
	      val = (arr[0] << 24) | (arr[1] << 16) | (arr[2] << 8) | arr[3];
	      val = trunc_int_for_mode (val, SImode);
	      switch (which_immediate_load (val))
		{
		case SPU_IL:
		  break;
		case SPU_ILA:
		  fprintf (file, "a");
		  break;
		case SPU_ILH:
		  fprintf (file, "h");
		  break;
		case SPU_ILHU:
		  fprintf (file, "hu");
		  break;
		default:
		  gcc_unreachable ();
		}
	      break;
	    case IC_CPAT:
	      constant_to_array (mode, x, arr);
	      cpat_info (arr, GET_MODE_SIZE (mode), &info, 0);
	      if (info == 1)
		fprintf (file, "b");
	      else if (info == 2)
		fprintf (file, "h");
	      else if (info == 4)
		fprintf (file, "w");
	      else if (info == 8)
		fprintf (file, "d");
	      break;
	    case IC_IL1s:
	      if (xcode == CONST_VECTOR)
		{
		  x = CONST_VECTOR_ELT (x, 0);
		  xcode = GET_CODE (x);
		}
	      if (xcode == SYMBOL_REF || xcode == LABEL_REF || xcode == CONST)
		fprintf (file, "a");
	      else if (xcode == HIGH)
		fprintf (file, "hu");
	      break;
	    case IC_FSMBI:
	    case IC_FSMBI2:
	    case IC_IL2:
	    case IC_IL2s:
	    case IC_POOL:
	      abort ();
	    }
	}
      else
	gcc_unreachable ();
      return;

    case 'T':			/* 128 bits, signed */
    case 'D':			/* 64 bits, signed */
    case 'S':			/* 32 bits, signed */
      if (CONSTANT_P (x))
	{
	  enum immediate_class c = classify_immediate (x, mode);
	  switch (c)
	    {
	    case IC_IL1:
	      constant_to_array (mode, x, arr);
	      val = (arr[0] << 24) | (arr[1] << 16) | (arr[2] << 8) | arr[3];
	      val = trunc_int_for_mode (val, SImode);
	      switch (which_immediate_load (val))
		{
		case SPU_IL:
		case SPU_ILA:
		  break;
		case SPU_ILH:
		case SPU_ILHU:
		  val = trunc_int_for_mode (((arr[0] << 8) | arr[1]), HImode);
		  break;
		default:
		  gcc_unreachable ();
		}
	      fprintf (file, HOST_WIDE_INT_PRINT_DEC, val);
	      break;
	    case IC_FSMBI:
	      constant_to_array (mode, x, arr);
	      val = 0;
	      for (i = 0; i < 16; i++)
		{
		  val <<= 1;
		  val |= arr[i] & 1;
		}
	      print_operand (file, GEN_INT (val), 0);
	      break;
	    case IC_CPAT:
	      constant_to_array (mode, x, arr);
	      cpat_info (arr, GET_MODE_SIZE (mode), 0, &info);
	      fprintf (file, HOST_WIDE_INT_PRINT_DEC, (HOST_WIDE_INT)info);
	      break;
	    case IC_IL1s:
	      if (xcode == HIGH)
		x = XEXP (x, 0);
	      if (GET_CODE (x) == CONST_VECTOR)
		x = CONST_VECTOR_ELT (x, 0);
	      output_addr_const (file, x);
	      if (xcode == HIGH)
		fprintf (file, "@h");
	      break;
	    case IC_IL2:
	    case IC_IL2s:
	    case IC_FSMBI2:
	    case IC_POOL:
	      abort ();
	    }
	}
      else
	gcc_unreachable ();
      return;

    case 'C':
      if (xcode == CONST_INT)
	{
	  /* Only 4 least significant bits are relevant for generate
	     control word instructions. */
	  fprintf (file, HOST_WIDE_INT_PRINT_DEC, INTVAL (x) & 15);
	  return;
	}
      break;

    case 'M':			/* print code for c*d */
      if (GET_CODE (x) == CONST_INT)
	switch (INTVAL (x))
	  {
	  case 1:
	    fprintf (file, "b");
	    break;
	  case 2:
	    fprintf (file, "h");
	    break;
	  case 4:
	    fprintf (file, "w");
	    break;
	  case 8:
	    fprintf (file, "d");
	    break;
	  default:
	    gcc_unreachable();
	  }
      else
	gcc_unreachable();
      return;

    case 'N':			/* Negate the operand */
      if (xcode == CONST_INT)
	fprintf (file, HOST_WIDE_INT_PRINT_DEC, -INTVAL (x));
      else if (xcode == CONST_VECTOR)
	fprintf (file, HOST_WIDE_INT_PRINT_DEC,
		 -INTVAL (CONST_VECTOR_ELT (x, 0)));
      return;

    case 'I':			/* enable/disable interrupts */
      if (xcode == CONST_INT)
	fprintf (file, "%s",  INTVAL (x) == 0 ? "d" : "e");
      return;

    case 'b':			/* branch modifiers */
      if (xcode == REG)
	fprintf (file, "%s", GET_MODE (x) == HImode ? "h" : "");
      else if (COMPARISON_P (x))
	fprintf (file, "%s", xcode == NE ? "n" : "");
      return;

    case 'i':			/* indirect call */
      if (xcode == MEM)
	{
	  if (GET_CODE (XEXP (x, 0)) == REG)
	    /* Used in indirect function calls. */
	    fprintf (file, "%s", reg_names[REGNO (XEXP (x, 0))]);
	  else
	    output_address (XEXP (x, 0));
	}
      return;

    case 'p':			/* load/store */
      if (xcode == MEM)
	{
	  x = XEXP (x, 0);
	  xcode = GET_CODE (x);
	}
      if (xcode == AND)
	{
	  x = XEXP (x, 0);
	  xcode = GET_CODE (x);
	}
      if (xcode == REG)
	fprintf (file, "d");
      else if (xcode == CONST_INT)
	fprintf (file, "a");
      else if (xcode == CONST || xcode == SYMBOL_REF || xcode == LABEL_REF)
	fprintf (file, "r");
      else if (xcode == PLUS || xcode == LO_SUM)
	{
	  if (GET_CODE (XEXP (x, 1)) == REG)
	    fprintf (file, "x");
	  else
	    fprintf (file, "d");
	}
      return;

    case 'e':
      val = xcode == CONST_INT ? INTVAL (x) : INTVAL (CONST_VECTOR_ELT (x, 0));
      val &= 0x7;
      output_addr_const (file, GEN_INT (val));
      return;

    case 'f':
      val = xcode == CONST_INT ? INTVAL (x) : INTVAL (CONST_VECTOR_ELT (x, 0));
      val &= 0x1f;
      output_addr_const (file, GEN_INT (val));
      return;

    case 'g':
      val = xcode == CONST_INT ? INTVAL (x) : INTVAL (CONST_VECTOR_ELT (x, 0));
      val &= 0x3f;
      output_addr_const (file, GEN_INT (val));
      return;

    case 'h':
      val = xcode == CONST_INT ? INTVAL (x) : INTVAL (CONST_VECTOR_ELT (x, 0));
      val = (val >> 3) & 0x1f;
      output_addr_const (file, GEN_INT (val));
      return;

    case 'E':
      val = xcode == CONST_INT ? INTVAL (x) : INTVAL (CONST_VECTOR_ELT (x, 0));
      val = -val;
      val &= 0x7;
      output_addr_const (file, GEN_INT (val));
      return;

    case 'F':
      val = xcode == CONST_INT ? INTVAL (x) : INTVAL (CONST_VECTOR_ELT (x, 0));
      val = -val;
      val &= 0x1f;
      output_addr_const (file, GEN_INT (val));
      return;

    case 'G':
      val = xcode == CONST_INT ? INTVAL (x) : INTVAL (CONST_VECTOR_ELT (x, 0));
      val = -val;
      val &= 0x3f;
      output_addr_const (file, GEN_INT (val));
      return;

    case 'H':
      val = xcode == CONST_INT ? INTVAL (x) : INTVAL (CONST_VECTOR_ELT (x, 0));
      val = -(val & -8ll);
      val = (val >> 3) & 0x1f;
      output_addr_const (file, GEN_INT (val));
      return;

    case 'v':
    case 'w':
      constant_to_array (mode, x, arr);
      val = (((arr[0] << 1) + (arr[1] >> 7)) & 0xff) - 127;
      output_addr_const (file, GEN_INT (code == 'w' ? -val : val));
      return;

    case 0:
      if (xcode == REG)
	fprintf (file, "%s", reg_names[REGNO (x)]);
      else if (xcode == MEM)
	output_address (XEXP (x, 0));
      else if (xcode == CONST_VECTOR)
	print_operand (file, CONST_VECTOR_ELT (x, 0), 0);
      else
	output_addr_const (file, x);
      return;

      /* unused letters
	              o qr  u   yz
	AB            OPQR  UVWXYZ */
    default:
      output_operand_lossage ("invalid %%xn code");
    }
  gcc_unreachable ();
}

extern char call_used_regs[];

/* For PIC mode we've reserved PIC_OFFSET_TABLE_REGNUM, which is a
   caller saved register.  For leaf functions it is more efficient to
   use a volatile register because we won't need to save and restore the
   pic register.  This routine is only valid after register allocation
   is completed, so we can pick an unused register.  */
static rtx
get_pic_reg (void)
{
  rtx pic_reg = pic_offset_table_rtx;
  if (!reload_completed && !reload_in_progress)
    abort ();
  if (current_function_is_leaf && !df_regs_ever_live_p (LAST_ARG_REGNUM))
    pic_reg = gen_rtx_REG (SImode, LAST_ARG_REGNUM);
  return pic_reg;
}

/* Split constant addresses to handle cases that are too large. 
   Add in the pic register when in PIC mode.
   Split immediates that require more than 1 instruction. */
int
spu_split_immediate (rtx * ops)
{
  enum machine_mode mode = GET_MODE (ops[0]);
  enum immediate_class c = classify_immediate (ops[1], mode);

  switch (c)
    {
    case IC_IL2:
      {
	unsigned char arrhi[16];
	unsigned char arrlo[16];
	rtx to, temp, hi, lo;
	int i;
	enum machine_mode imode = mode;
	/* We need to do reals as ints because the constant used in the
	   IOR might not be a legitimate real constant. */
	imode = int_mode_for_mode (mode);
	constant_to_array (mode, ops[1], arrhi);
	if (imode != mode)
	  to = simplify_gen_subreg (imode, ops[0], mode, 0);
	else
	  to = ops[0];
	temp = !can_create_pseudo_p () ? to : gen_reg_rtx (imode);
	for (i = 0; i < 16; i += 4)
	  {
	    arrlo[i + 2] = arrhi[i + 2];
	    arrlo[i + 3] = arrhi[i + 3];
	    arrlo[i + 0] = arrlo[i + 1] = 0;
	    arrhi[i + 2] = arrhi[i + 3] = 0;
	  }
	hi = array_to_constant (imode, arrhi);
	lo = array_to_constant (imode, arrlo);
	emit_move_insn (temp, hi);
	emit_insn (gen_rtx_SET
		   (VOIDmode, to, gen_rtx_IOR (imode, temp, lo)));
	return 1;
      }
    case IC_FSMBI2:
      {
	unsigned char arr_fsmbi[16];
	unsigned char arr_andbi[16];
	rtx to, reg_fsmbi, reg_and;
	int i;
	enum machine_mode imode = mode;
	/* We need to do reals as ints because the constant used in the
	 * AND might not be a legitimate real constant. */
	imode = int_mode_for_mode (mode);
	constant_to_array (mode, ops[1], arr_fsmbi);
	if (imode != mode)
	  to = simplify_gen_subreg(imode, ops[0], GET_MODE (ops[0]), 0);
	else
	  to = ops[0];
	for (i = 0; i < 16; i++)
	  if (arr_fsmbi[i] != 0)
	    {
	      arr_andbi[0] = arr_fsmbi[i];
	      arr_fsmbi[i] = 0xff;
	    }
	for (i = 1; i < 16; i++)
	  arr_andbi[i] = arr_andbi[0];
	reg_fsmbi = array_to_constant (imode, arr_fsmbi);
	reg_and = array_to_constant (imode, arr_andbi);
	emit_move_insn (to, reg_fsmbi);
	emit_insn (gen_rtx_SET
		   (VOIDmode, to, gen_rtx_AND (imode, to, reg_and)));
	return 1;
      }
    case IC_POOL:
      if (reload_in_progress || reload_completed)
	{
	  rtx mem = force_const_mem (mode, ops[1]);
	  if (TARGET_LARGE_MEM)
	    {
	      rtx addr = gen_rtx_REG (Pmode, REGNO (ops[0]));
	      emit_move_insn (addr, XEXP (mem, 0));
	      mem = replace_equiv_address (mem, addr);
	    }
	  emit_move_insn (ops[0], mem);
	  return 1;
	}
      break;
    case IC_IL1s:
    case IC_IL2s:
      if (reload_completed && GET_CODE (ops[1]) != HIGH)
	{
	  if (c == IC_IL2s)
	    {
	      emit_move_insn (ops[0], gen_rtx_HIGH (mode, ops[1]));
	      emit_move_insn (ops[0], gen_rtx_LO_SUM (mode, ops[0], ops[1]));
	    }
	  else if (flag_pic)
	    emit_insn (gen_pic (ops[0], ops[1]));
	  if (flag_pic)
	    {
	      rtx pic_reg = get_pic_reg ();
	      emit_insn (gen_addsi3 (ops[0], ops[0], pic_reg));
	      crtl->uses_pic_offset_table = 1;
	    }
	  return flag_pic || c == IC_IL2s;
	}
      break;
    case IC_IL1:
    case IC_FSMBI:
    case IC_CPAT:
      break;
    }
  return 0;
}

/* SAVING is TRUE when we are generating the actual load and store
   instructions for REGNO.  When determining the size of the stack
   needed for saving register we must allocate enough space for the
   worst case, because we don't always have the information early enough
   to not allocate it.  But we can at least eliminate the actual loads
   and stores during the prologue/epilogue.  */
static int
need_to_save_reg (int regno, int saving)
{
  if (df_regs_ever_live_p (regno) && !call_used_regs[regno])
    return 1;
  if (flag_pic
      && regno == PIC_OFFSET_TABLE_REGNUM
      && (!saving || crtl->uses_pic_offset_table)
      && (!saving
	  || !current_function_is_leaf || df_regs_ever_live_p (LAST_ARG_REGNUM)))
    return 1;
  return 0;
}

/* This function is only correct starting with local register
   allocation */
int
spu_saved_regs_size (void)
{
  int reg_save_size = 0;
  int regno;

  for (regno = FIRST_PSEUDO_REGISTER - 1; regno >= 0; --regno)
    if (need_to_save_reg (regno, 0))
      reg_save_size += 0x10;
  return reg_save_size;
}

static rtx
frame_emit_store (int regno, rtx addr, HOST_WIDE_INT offset)
{
  rtx reg = gen_rtx_REG (V4SImode, regno);
  rtx mem =
    gen_frame_mem (V4SImode, gen_rtx_PLUS (Pmode, addr, GEN_INT (offset)));
  return emit_insn (gen_movv4si (mem, reg));
}

static rtx
frame_emit_load (int regno, rtx addr, HOST_WIDE_INT offset)
{
  rtx reg = gen_rtx_REG (V4SImode, regno);
  rtx mem =
    gen_frame_mem (V4SImode, gen_rtx_PLUS (Pmode, addr, GEN_INT (offset)));
  return emit_insn (gen_movv4si (reg, mem));
}

/* This happens after reload, so we need to expand it.  */
static rtx
frame_emit_add_imm (rtx dst, rtx src, HOST_WIDE_INT imm, rtx scratch)
{
  rtx insn;
  if (satisfies_constraint_K (GEN_INT (imm)))
    {
      insn = emit_insn (gen_addsi3 (dst, src, GEN_INT (imm)));
    }
  else
    {
      emit_insn (gen_movsi (scratch, gen_int_mode (imm, SImode)));
      insn = emit_insn (gen_addsi3 (dst, src, scratch));
      if (REGNO (src) == REGNO (scratch))
	abort ();
    }
  return insn;
}

/* Return nonzero if this function is known to have a null epilogue.  */

int
direct_return (void)
{
  if (reload_completed)
    {
      if (cfun->static_chain_decl == 0
	  && (spu_saved_regs_size ()
	      + get_frame_size ()
	      + crtl->outgoing_args_size
	      + crtl->args.pretend_args_size == 0)
	  && current_function_is_leaf)
	return 1;
    }
  return 0;
}

/*
   The stack frame looks like this:
         +-------------+
         |  incoming   | 
         |    args     | 
   AP -> +-------------+
         | $lr save    |
         +-------------+
 prev SP | back chain  | 
         +-------------+
         |  var args   | 
         |  reg save   | crtl->args.pretend_args_size bytes
         +-------------+
         |    ...      | 
         | saved regs  | spu_saved_regs_size() bytes
   FP -> +-------------+
         |    ...      | 
         |   vars      | get_frame_size()  bytes
  HFP -> +-------------+
         |    ...      | 
         |  outgoing   | 
         |    args     | crtl->outgoing_args_size bytes
         +-------------+
         | $lr of next |
         |   frame     | 
         +-------------+
         | back chain  | 
   SP -> +-------------+

*/
void
spu_expand_prologue (void)
{
  HOST_WIDE_INT size = get_frame_size (), offset, regno;
  HOST_WIDE_INT total_size;
  HOST_WIDE_INT saved_regs_size;
  rtx sp_reg = gen_rtx_REG (Pmode, STACK_POINTER_REGNUM);
  rtx scratch_reg_0, scratch_reg_1;
  rtx insn, real;

  if (flag_pic && optimize == 0)
    crtl->uses_pic_offset_table = 1;

  if (spu_naked_function_p (current_function_decl))
    return;

  scratch_reg_0 = gen_rtx_REG (SImode, LAST_ARG_REGNUM + 1);
  scratch_reg_1 = gen_rtx_REG (SImode, LAST_ARG_REGNUM + 2);

  saved_regs_size = spu_saved_regs_size ();
  total_size = size + saved_regs_size
    + crtl->outgoing_args_size
    + crtl->args.pretend_args_size;

  if (!current_function_is_leaf
      || cfun->calls_alloca || total_size > 0)
    total_size += STACK_POINTER_OFFSET;

  /* Save this first because code after this might use the link
     register as a scratch register. */
  if (!current_function_is_leaf)
    {
      insn = frame_emit_store (LINK_REGISTER_REGNUM, sp_reg, 16);
      RTX_FRAME_RELATED_P (insn) = 1;
    }

  if (total_size > 0)
    {
      offset = -crtl->args.pretend_args_size;
      for (regno = 0; regno < FIRST_PSEUDO_REGISTER; ++regno)
	if (need_to_save_reg (regno, 1))
	  {
	    offset -= 16;
	    insn = frame_emit_store (regno, sp_reg, offset);
	    RTX_FRAME_RELATED_P (insn) = 1;
	  }
    }

  if (flag_pic && crtl->uses_pic_offset_table)
    {
      rtx pic_reg = get_pic_reg ();
      insn = emit_insn (gen_load_pic_offset (pic_reg, scratch_reg_0));
      insn = emit_insn (gen_subsi3 (pic_reg, pic_reg, scratch_reg_0));
    }

  if (total_size > 0)
    {
      if (flag_stack_check)
	{
	  /* We compare against total_size-1 because
	     ($sp >= total_size) <=> ($sp > total_size-1) */
	  rtx scratch_v4si = gen_rtx_REG (V4SImode, REGNO (scratch_reg_0));
	  rtx sp_v4si = gen_rtx_REG (V4SImode, STACK_POINTER_REGNUM);
	  rtx size_v4si = spu_const (V4SImode, total_size - 1);
	  if (!satisfies_constraint_K (GEN_INT (total_size - 1)))
	    {
	      emit_move_insn (scratch_v4si, size_v4si);
	      size_v4si = scratch_v4si;
	    }
	  emit_insn (gen_cgt_v4si (scratch_v4si, sp_v4si, size_v4si));
	  emit_insn (gen_vec_extractv4si
		     (scratch_reg_0, scratch_v4si, GEN_INT (1)));
	  emit_insn (gen_spu_heq (scratch_reg_0, GEN_INT (0)));
	}

      /* Adjust the stack pointer, and make sure scratch_reg_0 contains
         the value of the previous $sp because we save it as the back
         chain. */
      if (total_size <= 2000)
	{
	  /* In this case we save the back chain first. */
	  insn = frame_emit_store (STACK_POINTER_REGNUM, sp_reg, -total_size);
	  insn =
	    frame_emit_add_imm (sp_reg, sp_reg, -total_size, scratch_reg_0);
	}
      else
	{
	  insn = emit_move_insn (scratch_reg_0, sp_reg);
	  insn =
	    frame_emit_add_imm (sp_reg, sp_reg, -total_size, scratch_reg_1);
	}
      RTX_FRAME_RELATED_P (insn) = 1;
      real = gen_addsi3 (sp_reg, sp_reg, GEN_INT (-total_size));
      add_reg_note (insn, REG_FRAME_RELATED_EXPR, real);

      if (total_size > 2000)
	{
	  /* Save the back chain ptr */
	  insn = frame_emit_store (REGNO (scratch_reg_0), sp_reg, 0);
	}

      if (frame_pointer_needed)
	{
	  rtx fp_reg = gen_rtx_REG (Pmode, HARD_FRAME_POINTER_REGNUM);
	  HOST_WIDE_INT fp_offset = STACK_POINTER_OFFSET
	    + crtl->outgoing_args_size;
	  /* Set the new frame_pointer */
	  insn = frame_emit_add_imm (fp_reg, sp_reg, fp_offset, scratch_reg_0);
	  RTX_FRAME_RELATED_P (insn) = 1;
	  real = gen_addsi3 (fp_reg, sp_reg, GEN_INT (fp_offset));
	  add_reg_note (insn, REG_FRAME_RELATED_EXPR, real);
          REGNO_POINTER_ALIGN (HARD_FRAME_POINTER_REGNUM) = STACK_BOUNDARY;
	}
    }

}

void
spu_expand_epilogue (bool sibcall_p)
{
  int size = get_frame_size (), offset, regno;
  HOST_WIDE_INT saved_regs_size, total_size;
  rtx sp_reg = gen_rtx_REG (Pmode, STACK_POINTER_REGNUM);
  rtx jump, scratch_reg_0;

  if (spu_naked_function_p (current_function_decl))
    return;

  scratch_reg_0 = gen_rtx_REG (SImode, LAST_ARG_REGNUM + 1);

  saved_regs_size = spu_saved_regs_size ();
  total_size = size + saved_regs_size
    + crtl->outgoing_args_size
    + crtl->args.pretend_args_size;

  if (!current_function_is_leaf
      || cfun->calls_alloca || total_size > 0)
    total_size += STACK_POINTER_OFFSET;

  if (total_size > 0)
    {
      if (cfun->calls_alloca)
	frame_emit_load (STACK_POINTER_REGNUM, sp_reg, 0);
      else
	frame_emit_add_imm (sp_reg, sp_reg, total_size, scratch_reg_0);


      if (saved_regs_size > 0)
	{
	  offset = -crtl->args.pretend_args_size;
	  for (regno = 0; regno < FIRST_PSEUDO_REGISTER; ++regno)
	    if (need_to_save_reg (regno, 1))
	      {
		offset -= 0x10;
		frame_emit_load (regno, sp_reg, offset);
	      }
	}
    }

  if (!current_function_is_leaf)
    frame_emit_load (LINK_REGISTER_REGNUM, sp_reg, 16);

  if (!sibcall_p)
    {
      emit_use (gen_rtx_REG (SImode, LINK_REGISTER_REGNUM));
      jump = emit_jump_insn (gen__return ());
      emit_barrier_after (jump);
    }

}

rtx
spu_return_addr (int count, rtx frame ATTRIBUTE_UNUSED)
{
  if (count != 0)
    return 0;
  /* This is inefficient because it ends up copying to a save-register
     which then gets saved even though $lr has already been saved.  But
     it does generate better code for leaf functions and we don't need
     to use RETURN_ADDRESS_POINTER_REGNUM to get it working.  It's only
     used for __builtin_return_address anyway, so maybe we don't care if
     it's inefficient. */
  return get_hard_reg_initial_val (Pmode, LINK_REGISTER_REGNUM);
}


/* Given VAL, generate a constant appropriate for MODE.
   If MODE is a vector mode, every element will be VAL.
   For TImode, VAL will be zero extended to 128 bits. */
rtx
spu_const (enum machine_mode mode, HOST_WIDE_INT val)
{
  rtx inner;
  rtvec v;
  int units, i;

  gcc_assert (GET_MODE_CLASS (mode) == MODE_INT
	      || GET_MODE_CLASS (mode) == MODE_FLOAT
	      || GET_MODE_CLASS (mode) == MODE_VECTOR_INT
	      || GET_MODE_CLASS (mode) == MODE_VECTOR_FLOAT);

  if (GET_MODE_CLASS (mode) == MODE_INT)
    return immed_double_const (val, 0, mode);

  /* val is the bit representation of the float */
  if (GET_MODE_CLASS (mode) == MODE_FLOAT)
    return hwint_to_const_double (mode, val);

  if (GET_MODE_CLASS (mode) == MODE_VECTOR_INT)
    inner = immed_double_const (val, 0, GET_MODE_INNER (mode));
  else 
    inner = hwint_to_const_double (GET_MODE_INNER (mode), val);

  units = GET_MODE_NUNITS (mode);

  v = rtvec_alloc (units);

  for (i = 0; i < units; ++i)
    RTVEC_ELT (v, i) = inner;

  return gen_rtx_CONST_VECTOR (mode, v);
}

/* Create a MODE vector constant from 4 ints. */
rtx
spu_const_from_ints(enum machine_mode mode, int a, int b, int c, int d)
{
  unsigned char arr[16];
  arr[0] = (a >> 24) & 0xff;
  arr[1] = (a >> 16) & 0xff;
  arr[2] = (a >> 8) & 0xff;
  arr[3] = (a >> 0) & 0xff;
  arr[4] = (b >> 24) & 0xff;
  arr[5] = (b >> 16) & 0xff;
  arr[6] = (b >> 8) & 0xff;
  arr[7] = (b >> 0) & 0xff;
  arr[8] = (c >> 24) & 0xff;
  arr[9] = (c >> 16) & 0xff;
  arr[10] = (c >> 8) & 0xff;
  arr[11] = (c >> 0) & 0xff;
  arr[12] = (d >> 24) & 0xff;
  arr[13] = (d >> 16) & 0xff;
  arr[14] = (d >> 8) & 0xff;
  arr[15] = (d >> 0) & 0xff;
  return array_to_constant(mode, arr);
}

/* branch hint stuff */

/* An array of these is used to propagate hints to predecessor blocks. */
struct spu_bb_info
{
  rtx prop_jump; /* propagated from another block */
  int bb_index;  /* the original block. */
};
static struct spu_bb_info *spu_bb_info;

#define STOP_HINT_P(INSN) \
		(GET_CODE(INSN) == CALL_INSN \
		 || INSN_CODE(INSN) == CODE_FOR_divmodsi4 \
		 || INSN_CODE(INSN) == CODE_FOR_udivmodsi4)

/* 1 when RTX is a hinted branch or its target.  We keep track of
   what has been hinted so the safe-hint code can test it easily.  */
#define HINTED_P(RTX)						\
  (RTL_FLAG_CHECK3("HINTED_P", (RTX), CODE_LABEL, JUMP_INSN, CALL_INSN)->unchanging)

/* 1 when RTX is an insn that must be scheduled on an even boundary. */
#define SCHED_ON_EVEN_P(RTX)						\
  (RTL_FLAG_CHECK2("SCHED_ON_EVEN_P", (RTX), JUMP_INSN, CALL_INSN)->in_struct)

/* Emit a nop for INSN such that the two will dual issue.  This assumes
   INSN is 8-byte aligned.  When INSN is inline asm we emit an lnop.
   We check for TImode to handle a MULTI1 insn which has dual issued its
   first instruction.  get_pipe returns -1 for MULTI0, inline asm, or
   ADDR_VEC insns. */
static void
emit_nop_for_insn (rtx insn)
{
  int p;
  rtx new_insn;
  p = get_pipe (insn);
  if ((CALL_P (insn) || JUMP_P (insn)) && SCHED_ON_EVEN_P (insn))
    new_insn = emit_insn_after (gen_lnop (), insn);
  else if (p == 1 && GET_MODE (insn) == TImode)
    {
      new_insn = emit_insn_before (gen_nopn (GEN_INT (127)), insn);
      PUT_MODE (new_insn, TImode);
      PUT_MODE (insn, VOIDmode);
    }
  else
    new_insn = emit_insn_after (gen_lnop (), insn);
  recog_memoized (new_insn);
}

/* Insert nops in basic blocks to meet dual issue alignment
   requirements.  Also make sure hbrp and hint instructions are at least
   one cycle apart, possibly inserting a nop.  */
static void
pad_bb(void)
{
  rtx insn, next_insn, prev_insn, hbr_insn = 0;
  int length;
  int addr;

  /* This sets up INSN_ADDRESSES. */
  shorten_branches (get_insns ());

  /* Keep track of length added by nops. */
  length = 0;

  prev_insn = 0;
  insn = get_insns ();
  if (!active_insn_p (insn))
    insn = next_active_insn (insn);
  for (; insn; insn = next_insn)
    {
      next_insn = next_active_insn (insn);
      if (INSN_CODE (insn) == CODE_FOR_iprefetch
	  || INSN_CODE (insn) == CODE_FOR_hbr)
	{
	  if (hbr_insn)
	    {
	      int a0 = INSN_ADDRESSES (INSN_UID (hbr_insn));
	      int a1 = INSN_ADDRESSES (INSN_UID (insn));
	      if ((a1 - a0 == 8 && GET_MODE (insn) != TImode)
		  || (a1 - a0 == 4))
		{
		  prev_insn = emit_insn_before (gen_lnop (), insn);
		  PUT_MODE (prev_insn, GET_MODE (insn));
		  PUT_MODE (insn, TImode);
		  length += 4;
		}
	    }
	  hbr_insn = insn;
	}
      if (INSN_CODE (insn) == CODE_FOR_blockage)
	{
	  if (GET_MODE (insn) == TImode)
	    PUT_MODE (next_insn, TImode);
	  insn = next_insn;
	  next_insn = next_active_insn (insn);
	}
      addr = INSN_ADDRESSES (INSN_UID (insn));
      if ((CALL_P (insn) || JUMP_P (insn)) && SCHED_ON_EVEN_P (insn))
	{
	  if (((addr + length) & 7) != 0)
	    {
	      emit_nop_for_insn (prev_insn);
	      length += 4;
	    }
	}
      else if (GET_MODE (insn) == TImode
	       && ((next_insn && GET_MODE (next_insn) != TImode)
		   || get_attr_type (insn) == TYPE_MULTI0)
	       && ((addr + length) & 7) != 0)
	{
	  /* prev_insn will always be set because the first insn is
	     always 8-byte aligned. */
	  emit_nop_for_insn (prev_insn);
	  length += 4;
	}
      prev_insn = insn;
    }
}


/* Routines for branch hints. */

static void
spu_emit_branch_hint (rtx before, rtx branch, rtx target,
		      int distance, sbitmap blocks)
{
  rtx branch_label = 0;
  rtx hint;
  rtx insn;
  rtx table;

  if (before == 0 || branch == 0 || target == 0)
    return;

  /* While scheduling we require hints to be no further than 600, so
     we need to enforce that here too */
  if (distance > 600)
    return;

  /* If we have a Basic block note, emit it after the basic block note.  */
  if (NOTE_KIND (before) == NOTE_INSN_BASIC_BLOCK)
    before = NEXT_INSN (before);

  branch_label = gen_label_rtx ();
  LABEL_NUSES (branch_label)++;
  LABEL_PRESERVE_P (branch_label) = 1;
  insn = emit_label_before (branch_label, branch);
  branch_label = gen_rtx_LABEL_REF (VOIDmode, branch_label);
  SET_BIT (blocks, BLOCK_FOR_INSN (branch)->index);

  hint = emit_insn_before (gen_hbr (branch_label, target), before);
  recog_memoized (hint);
  HINTED_P (branch) = 1;

  if (GET_CODE (target) == LABEL_REF)
    HINTED_P (XEXP (target, 0)) = 1;
  else if (tablejump_p (branch, 0, &table))
    {
      rtvec vec;
      int j;
      if (GET_CODE (PATTERN (table)) == ADDR_VEC)
	vec = XVEC (PATTERN (table), 0);
      else
	vec = XVEC (PATTERN (table), 1);
      for (j = GET_NUM_ELEM (vec) - 1; j >= 0; --j)
	HINTED_P (XEXP (RTVEC_ELT (vec, j), 0)) = 1;
    }

  if (distance >= 588)
    {
      /* Make sure the hint isn't scheduled any earlier than this point,
         which could make it too far for the branch offest to fit */
      recog_memoized (emit_insn_before (gen_blockage (), hint));
    }
  else if (distance <= 8 * 4)
    {
      /* To guarantee at least 8 insns between the hint and branch we
         insert nops. */
      int d;
      for (d = distance; d < 8 * 4; d += 4)
	{
	  insn =
	    emit_insn_after (gen_nopn_nv (gen_rtx_REG (SImode, 127)), hint);
	  recog_memoized (insn);
	}

      /* Make sure any nops inserted aren't scheduled before the hint. */
      recog_memoized (emit_insn_after (gen_blockage (), hint));

      /* Make sure any nops inserted aren't scheduled after the call. */
      if (CALL_P (branch) && distance < 8 * 4)
	recog_memoized (emit_insn_before (gen_blockage (), branch));
    }
}

/* Returns 0 if we don't want a hint for this branch.  Otherwise return
   the rtx for the branch target. */
static rtx
get_branch_target (rtx branch)
{
  if (GET_CODE (branch) == JUMP_INSN)
    {
      rtx set, src;

      /* Return statements */
      if (GET_CODE (PATTERN (branch)) == RETURN)
	return gen_rtx_REG (SImode, LINK_REGISTER_REGNUM);

      /* jump table */
      if (GET_CODE (PATTERN (branch)) == ADDR_VEC
	  || GET_CODE (PATTERN (branch)) == ADDR_DIFF_VEC)
	return 0;

     /* ASM GOTOs. */
     if (extract_asm_operands (PATTERN (branch)) != NULL)
	return NULL;

      set = single_set (branch);
      src = SET_SRC (set);
      if (GET_CODE (SET_DEST (set)) != PC)
	abort ();

      if (GET_CODE (src) == IF_THEN_ELSE)
	{
	  rtx lab = 0;
	  rtx note = find_reg_note (branch, REG_BR_PROB, 0);
	  if (note)
	    {
	      /* If the more probable case is not a fall through, then
	         try a branch hint.  */
	      HOST_WIDE_INT prob = INTVAL (XEXP (note, 0));
	      if (prob > (REG_BR_PROB_BASE * 6 / 10)
		  && GET_CODE (XEXP (src, 1)) != PC)
		lab = XEXP (src, 1);
	      else if (prob < (REG_BR_PROB_BASE * 4 / 10)
		       && GET_CODE (XEXP (src, 2)) != PC)
		lab = XEXP (src, 2);
	    }
	  if (lab)
	    {
	      if (GET_CODE (lab) == RETURN)
		return gen_rtx_REG (SImode, LINK_REGISTER_REGNUM);
	      return lab;
	    }
	  return 0;
	}

      return src;
    }
  else if (GET_CODE (branch) == CALL_INSN)
    {
      rtx call;
      /* All of our call patterns are in a PARALLEL and the CALL is
         the first pattern in the PARALLEL. */
      if (GET_CODE (PATTERN (branch)) != PARALLEL)
	abort ();
      call = XVECEXP (PATTERN (branch), 0, 0);
      if (GET_CODE (call) == SET)
	call = SET_SRC (call);
      if (GET_CODE (call) != CALL)
	abort ();
      return XEXP (XEXP (call, 0), 0);
    }
  return 0;
}

/* The special $hbr register is used to prevent the insn scheduler from
   moving hbr insns across instructions which invalidate them.  It
   should only be used in a clobber, and this function searches for
   insns which clobber it.  */
static bool
insn_clobbers_hbr (rtx insn)
{
  if (INSN_P (insn)
      && GET_CODE (PATTERN (insn)) == PARALLEL)
    {
      rtx parallel = PATTERN (insn);
      rtx clobber;
      int j;
      for (j = XVECLEN (parallel, 0) - 1; j >= 0; j--)
	{
	  clobber = XVECEXP (parallel, 0, j);
	  if (GET_CODE (clobber) == CLOBBER
	      && GET_CODE (XEXP (clobber, 0)) == REG
	      && REGNO (XEXP (clobber, 0)) == HBR_REGNUM)
	    return 1;
	}
    }
  return 0;
}

/* Search up to 32 insns starting at FIRST:
   - at any kind of hinted branch, just return
   - at any unconditional branch in the first 15 insns, just return
   - at a call or indirect branch, after the first 15 insns, force it to
     an even address and return
   - at any unconditional branch, after the first 15 insns, force it to
     an even address. 
   At then end of the search, insert an hbrp within 4 insns of FIRST,
   and an hbrp within 16 instructions of FIRST.
 */
static void
insert_hbrp_for_ilb_runout (rtx first)
{
  rtx insn, before_4 = 0, before_16 = 0;
  int addr = 0, length, first_addr = -1;
  int hbrp_addr0 = 128 * 4, hbrp_addr1 = 128 * 4;
  int insert_lnop_after = 0;
  for (insn = first; insn; insn = NEXT_INSN (insn))
    if (INSN_P (insn))
      {
	if (first_addr == -1)
	  first_addr = INSN_ADDRESSES (INSN_UID (insn));
	addr = INSN_ADDRESSES (INSN_UID (insn)) - first_addr;
	length = get_attr_length (insn);

	if (before_4 == 0 && addr + length >= 4 * 4)
	  before_4 = insn;
	/* We test for 14 instructions because the first hbrp will add
	   up to 2 instructions. */
	if (before_16 == 0 && addr + length >= 14 * 4)
	  before_16 = insn;

	if (INSN_CODE (insn) == CODE_FOR_hbr)
	  {
	    /* Make sure an hbrp is at least 2 cycles away from a hint. 
	       Insert an lnop after the hbrp when necessary. */
	    if (before_4 == 0 && addr > 0)
	      {
		before_4 = insn;
		insert_lnop_after |= 1;
	      }
	    else if (before_4 && addr <= 4 * 4)
	      insert_lnop_after |= 1;
	    if (before_16 == 0 && addr > 10 * 4)
	      {
		before_16 = insn;
		insert_lnop_after |= 2;
	      }
	    else if (before_16 && addr <= 14 * 4)
	      insert_lnop_after |= 2;
	  }

	if (INSN_CODE (insn) == CODE_FOR_iprefetch)
	  {
	    if (addr < hbrp_addr0)
	      hbrp_addr0 = addr;
	    else if (addr < hbrp_addr1)
	      hbrp_addr1 = addr;
	  }

	if (CALL_P (insn) || JUMP_P (insn))
	  {
	    if (HINTED_P (insn))
	      return;

	    /* Any branch after the first 15 insns should be on an even
	       address to avoid a special case branch.  There might be
	       some nops and/or hbrps inserted, so we test after 10
	       insns. */
	    if (addr > 10 * 4)
	      SCHED_ON_EVEN_P (insn) = 1;
	  }

	if (CALL_P (insn) || tablejump_p (insn, 0, 0))
	  return;


	if (addr + length >= 32 * 4)
	  {
	    gcc_assert (before_4 && before_16);
	    if (hbrp_addr0 > 4 * 4)
	      {
		insn =
		  emit_insn_before (gen_iprefetch (GEN_INT (1)), before_4);
		recog_memoized (insn);
		INSN_ADDRESSES_NEW (insn,
				    INSN_ADDRESSES (INSN_UID (before_4)));
		PUT_MODE (insn, GET_MODE (before_4));
		PUT_MODE (before_4, TImode);
		if (insert_lnop_after & 1)
		  {
		    insn = emit_insn_before (gen_lnop (), before_4);
		    recog_memoized (insn);
		    INSN_ADDRESSES_NEW (insn,
					INSN_ADDRESSES (INSN_UID (before_4)));
		    PUT_MODE (insn, TImode);
		  }
	      }
	    if ((hbrp_addr0 <= 4 * 4 || hbrp_addr0 > 16 * 4)
		&& hbrp_addr1 > 16 * 4)
	      {
		insn =
		  emit_insn_before (gen_iprefetch (GEN_INT (2)), before_16);
		recog_memoized (insn);
		INSN_ADDRESSES_NEW (insn,
				    INSN_ADDRESSES (INSN_UID (before_16)));
		PUT_MODE (insn, GET_MODE (before_16));
		PUT_MODE (before_16, TImode);
		if (insert_lnop_after & 2)
		  {
		    insn = emit_insn_before (gen_lnop (), before_16);
		    recog_memoized (insn);
		    INSN_ADDRESSES_NEW (insn,
					INSN_ADDRESSES (INSN_UID
							(before_16)));
		    PUT_MODE (insn, TImode);
		  }
	      }
	    return;
	  }
      }
    else if (BARRIER_P (insn))
      return;

}

/* The SPU might hang when it executes 48 inline instructions after a
   hinted branch jumps to its hinted target.  The beginning of a
   function and the return from a call might have been hinted, and must
   be handled as well.  To prevent a hang we insert 2 hbrps.  The first
   should be within 6 insns of the branch target.  The second should be
   within 22 insns of the branch target.  When determining if hbrps are
   necessary, we look for only 32 inline instructions, because up to to
   12 nops and 4 hbrps could be inserted.  Similarily, when inserting
   new hbrps, we insert them within 4 and 16 insns of the target.  */
static void
insert_hbrp (void)
{
  rtx insn;
  if (TARGET_SAFE_HINTS)
    {
      shorten_branches (get_insns ());
      /* Insert hbrp at beginning of function */
      insn = next_active_insn (get_insns ());
      if (insn)
	insert_hbrp_for_ilb_runout (insn);
      /* Insert hbrp after hinted targets. */
      for (insn = get_insns (); insn; insn = NEXT_INSN (insn))
	if ((LABEL_P (insn) && HINTED_P (insn)) || CALL_P (insn))
	  insert_hbrp_for_ilb_runout (next_active_insn (insn));
    }
}

static int in_spu_reorg;

/* Insert branch hints.  There are no branch optimizations after this
   pass, so it's safe to set our branch hints now. */
static void
spu_machine_dependent_reorg (void)
{
  sbitmap blocks;
  basic_block bb;
  rtx branch, insn;
  rtx branch_target = 0;
  int branch_addr = 0, insn_addr, required_dist = 0;
  int i;
  unsigned int j;

  if (!TARGET_BRANCH_HINTS || optimize == 0)
    {
      /* We still do it for unoptimized code because an external
         function might have hinted a call or return. */
      insert_hbrp ();
      pad_bb ();
      return;
    }

  blocks = sbitmap_alloc (last_basic_block);
  sbitmap_zero (blocks);

  in_spu_reorg = 1;
  compute_bb_for_insn ();

  compact_blocks ();

  spu_bb_info =
    (struct spu_bb_info *) xcalloc (n_basic_blocks,
				    sizeof (struct spu_bb_info));

  /* We need exact insn addresses and lengths.  */
  shorten_branches (get_insns ());

  for (i = n_basic_blocks - 1; i >= 0; i--)
    {
      bb = BASIC_BLOCK (i);
      branch = 0;
      if (spu_bb_info[i].prop_jump)
	{
	  branch = spu_bb_info[i].prop_jump;
	  branch_target = get_branch_target (branch);
	  branch_addr = INSN_ADDRESSES (INSN_UID (branch));
	  required_dist = spu_hint_dist;
	}
      /* Search from end of a block to beginning.   In this loop, find
         jumps which need a branch and emit them only when:
         - it's an indirect branch and we're at the insn which sets
         the register  
         - we're at an insn that will invalidate the hint. e.g., a
         call, another hint insn, inline asm that clobbers $hbr, and
         some inlined operations (divmodsi4).  Don't consider jumps
         because they are only at the end of a block and are
         considered when we are deciding whether to propagate
         - we're getting too far away from the branch.  The hbr insns
         only have a signed 10 bit offset
         We go back as far as possible so the branch will be considered
         for propagation when we get to the beginning of the block.  */
      for (insn = BB_END (bb); insn; insn = PREV_INSN (insn))
	{
	  if (INSN_P (insn))
	    {
	      insn_addr = INSN_ADDRESSES (INSN_UID (insn));
	      if (branch
		  && ((GET_CODE (branch_target) == REG
		       && set_of (branch_target, insn) != NULL_RTX)
		      || insn_clobbers_hbr (insn)
		      || branch_addr - insn_addr > 600))
		{
		  rtx next = NEXT_INSN (insn);
		  int next_addr = INSN_ADDRESSES (INSN_UID (next));
		  if (insn != BB_END (bb)
		      && branch_addr - next_addr >= required_dist)
		    {
		      if (dump_file)
			fprintf (dump_file,
				 "hint for %i in block %i before %i\n",
				 INSN_UID (branch), bb->index,
				 INSN_UID (next));
		      spu_emit_branch_hint (next, branch, branch_target,
					    branch_addr - next_addr, blocks);
		    }
		  branch = 0;
		}

	      /* JUMP_P will only be true at the end of a block.  When
	         branch is already set it means we've previously decided
	         to propagate a hint for that branch into this block. */
	      if (CALL_P (insn) || (JUMP_P (insn) && !branch))
		{
		  branch = 0;
		  if ((branch_target = get_branch_target (insn)))
		    {
		      branch = insn;
		      branch_addr = insn_addr;
		      required_dist = spu_hint_dist;
		    }
		}
	    }
	  if (insn == BB_HEAD (bb))
	    break;
	}

      if (branch)
	{
	  /* If we haven't emitted a hint for this branch yet, it might
	     be profitable to emit it in one of the predecessor blocks,
	     especially for loops.  */
	  rtx bbend;
	  basic_block prev = 0, prop = 0, prev2 = 0;
	  int loop_exit = 0, simple_loop = 0;
	  int next_addr = INSN_ADDRESSES (INSN_UID (NEXT_INSN (insn)));

	  for (j = 0; j < EDGE_COUNT (bb->preds); j++)
	    if (EDGE_PRED (bb, j)->flags & EDGE_FALLTHRU)
	      prev = EDGE_PRED (bb, j)->src;
	    else
	      prev2 = EDGE_PRED (bb, j)->src;

	  for (j = 0; j < EDGE_COUNT (bb->succs); j++)
	    if (EDGE_SUCC (bb, j)->flags & EDGE_LOOP_EXIT)
	      loop_exit = 1;
	    else if (EDGE_SUCC (bb, j)->dest == bb)
	      simple_loop = 1;

	  /* If this branch is a loop exit then propagate to previous
	     fallthru block. This catches the cases when it is a simple
	     loop or when there is an initial branch into the loop. */
	  if (prev && (loop_exit || simple_loop)
	      && prev->loop_depth <= bb->loop_depth)
	    prop = prev;

	  /* If there is only one adjacent predecessor.  Don't propagate
	     outside this loop.  This loop_depth test isn't perfect, but
	     I'm not sure the loop_father member is valid at this point.  */
	  else if (prev && single_pred_p (bb)
		   && prev->loop_depth == bb->loop_depth)
	    prop = prev;

	  /* If this is the JOIN block of a simple IF-THEN then
	     propogate the hint to the HEADER block. */
	  else if (prev && prev2
		   && EDGE_COUNT (bb->preds) == 2
		   && EDGE_COUNT (prev->preds) == 1
		   && EDGE_PRED (prev, 0)->src == prev2
		   && prev2->loop_depth == bb->loop_depth
		   && GET_CODE (branch_target) != REG)
	    prop = prev;

	  /* Don't propagate when:
	     - this is a simple loop and the hint would be too far
	     - this is not a simple loop and there are 16 insns in
	     this block already
	     - the predecessor block ends in a branch that will be
	     hinted
	     - the predecessor block ends in an insn that invalidates
	     the hint */
	  if (prop
	      && prop->index >= 0
	      && (bbend = BB_END (prop))
	      && branch_addr - INSN_ADDRESSES (INSN_UID (bbend)) <
	      (simple_loop ? 600 : 16 * 4) && get_branch_target (bbend) == 0
	      && (JUMP_P (bbend) || !insn_clobbers_hbr (bbend)))
	    {
	      if (dump_file)
		fprintf (dump_file, "propagate from %i to %i (loop depth %i) "
			 "for %i (loop_exit %i simple_loop %i dist %i)\n",
			 bb->index, prop->index, bb->loop_depth,
			 INSN_UID (branch), loop_exit, simple_loop,
			 branch_addr - INSN_ADDRESSES (INSN_UID (bbend)));

	      spu_bb_info[prop->index].prop_jump = branch;
	      spu_bb_info[prop->index].bb_index = i;
	    }
	  else if (branch_addr - next_addr >= required_dist)
	    {
	      if (dump_file)
		fprintf (dump_file, "hint for %i in block %i before %i\n",
			 INSN_UID (branch), bb->index,
			 INSN_UID (NEXT_INSN (insn)));
	      spu_emit_branch_hint (NEXT_INSN (insn), branch, branch_target,
				    branch_addr - next_addr, blocks);
	    }
	  branch = 0;
	}
    }
  free (spu_bb_info);

  if (!sbitmap_empty_p (blocks))
    find_many_sub_basic_blocks (blocks);

  /* We have to schedule to make sure alignment is ok. */
  FOR_EACH_BB (bb) bb->flags &= ~BB_DISABLE_SCHEDULE;

  /* The hints need to be scheduled, so call it again. */
  schedule_insns ();

  insert_hbrp ();

  pad_bb ();

  for (insn = get_insns (); insn; insn = NEXT_INSN (insn))
    if (NONJUMP_INSN_P (insn) && INSN_CODE (insn) == CODE_FOR_hbr)
      {
	/* Adjust the LABEL_REF in a hint when we have inserted a nop
	   between its branch label and the branch .  We don't move the
	   label because GCC expects it at the beginning of the block. */
	rtx unspec = SET_SRC (XVECEXP (PATTERN (insn), 0, 0));
	rtx label_ref = XVECEXP (unspec, 0, 0);
	rtx label = XEXP (label_ref, 0);
	rtx branch;
	int offset = 0;
	for (branch = NEXT_INSN (label);
	     !JUMP_P (branch) && !CALL_P (branch);
	     branch = NEXT_INSN (branch))
	  if (NONJUMP_INSN_P (branch))
	    offset += get_attr_length (branch);
	if (offset > 0)
	  XVECEXP (unspec, 0, 0) = plus_constant (label_ref, offset);
      }

  if (spu_flag_var_tracking)
    {
      df_analyze ();
      timevar_push (TV_VAR_TRACKING);
      variable_tracking_main ();
      timevar_pop (TV_VAR_TRACKING);
      df_finish_pass (false);
    }

  free_bb_for_insn ();

  in_spu_reorg = 0;
}


/* Insn scheduling routines, primarily for dual issue. */
static int
spu_sched_issue_rate (void)
{
  return 2;
}

static int
uses_ls_unit(rtx insn)
{
  rtx set = single_set (insn);
  if (set != 0
      && (GET_CODE (SET_DEST (set)) == MEM
	  || GET_CODE (SET_SRC (set)) == MEM))
    return 1;
  return 0;
}

static int
get_pipe (rtx insn)
{
  enum attr_type t;
  /* Handle inline asm */
  if (INSN_CODE (insn) == -1)
    return -1;
  t = get_attr_type (insn);
  switch (t)
    {
    case TYPE_CONVERT:
      return -2;
    case TYPE_MULTI0:
      return -1;

    case TYPE_FX2:
    case TYPE_FX3:
    case TYPE_SPR:
    case TYPE_NOP:
    case TYPE_FXB:
    case TYPE_FPD:
    case TYPE_FP6:
    case TYPE_FP7:
      return 0;

    case TYPE_LNOP:
    case TYPE_SHUF:
    case TYPE_LOAD:
    case TYPE_STORE:
    case TYPE_BR:
    case TYPE_MULTI1:
    case TYPE_HBR:
    case TYPE_IPREFETCH:
      return 1;
    default:
      abort ();
    }
}


/* haifa-sched.c has a static variable that keeps track of the current
   cycle.  It is passed to spu_sched_reorder, and we record it here for
   use by spu_sched_variable_issue.  It won't be accurate if the
   scheduler updates it's clock_var between the two calls. */
static int clock_var;

/* This is used to keep track of insn alignment.  Set to 0 at the
   beginning of each block and increased by the "length" attr of each
   insn scheduled. */
static int spu_sched_length;

/* Record when we've issued pipe0 and pipe1 insns so we can reorder the
   ready list appropriately in spu_sched_reorder(). */
static int pipe0_clock;
static int pipe1_clock;

static int prev_clock_var;

static int prev_priority;

/* The SPU needs to load the next ilb sometime during the execution of
   the previous ilb.  There is a potential conflict if every cycle has a
   load or store.  To avoid the conflict we make sure the load/store
   unit is free for at least one cycle during the execution of insns in
   the previous ilb. */
static int spu_ls_first;
static int prev_ls_clock;

static void
spu_sched_init_global (FILE *file ATTRIBUTE_UNUSED, int verbose ATTRIBUTE_UNUSED,
		       int max_ready ATTRIBUTE_UNUSED)
{
  spu_sched_length = 0;
}

static void
spu_sched_init (FILE *file ATTRIBUTE_UNUSED, int verbose ATTRIBUTE_UNUSED,
		int max_ready ATTRIBUTE_UNUSED)
{
  if (align_labels > 4 || align_loops > 4 || align_jumps > 4)
    {
      /* When any block might be at least 8-byte aligned, assume they
         will all be at least 8-byte aligned to make sure dual issue
         works out correctly. */
      spu_sched_length = 0;
    }
  spu_ls_first = INT_MAX;
  clock_var = -1;
  prev_ls_clock = -1;
  pipe0_clock = -1;
  pipe1_clock = -1;
  prev_clock_var = -1;
  prev_priority = -1;
}

static int
spu_sched_variable_issue (FILE *file ATTRIBUTE_UNUSED,
			  int verbose ATTRIBUTE_UNUSED, rtx insn, int more)
{
  int len;
  int p;
  if (GET_CODE (PATTERN (insn)) == USE
      || GET_CODE (PATTERN (insn)) == CLOBBER
      || (len = get_attr_length (insn)) == 0)
    return more;

  spu_sched_length += len;

  /* Reset on inline asm */
  if (INSN_CODE (insn) == -1)
    {
      spu_ls_first = INT_MAX;
      pipe0_clock = -1;
      pipe1_clock = -1;
      return 0;
    }
  p = get_pipe (insn);
  if (p == 0)
    pipe0_clock = clock_var;
  else
    pipe1_clock = clock_var;

  if (in_spu_reorg)
    {
      if (clock_var - prev_ls_clock > 1
	  || INSN_CODE (insn) == CODE_FOR_iprefetch)
	spu_ls_first = INT_MAX;
      if (uses_ls_unit (insn))
	{
	  if (spu_ls_first == INT_MAX)
	    spu_ls_first = spu_sched_length;
	  prev_ls_clock = clock_var;
	}

      /* The scheduler hasn't inserted the nop, but we will later on.
         Include those nops in spu_sched_length. */
      if (prev_clock_var == clock_var && (spu_sched_length & 7))
	spu_sched_length += 4;
      prev_clock_var = clock_var;

      /* more is -1 when called from spu_sched_reorder for new insns
         that don't have INSN_PRIORITY */
      if (more >= 0)
	prev_priority = INSN_PRIORITY (insn);
    }

  /* Always try issueing more insns.  spu_sched_reorder will decide 
     when the cycle should be advanced. */
  return 1;
}

/* This function is called for both TARGET_SCHED_REORDER and
   TARGET_SCHED_REORDER2.  */
static int
spu_sched_reorder (FILE *file ATTRIBUTE_UNUSED, int verbose ATTRIBUTE_UNUSED,
		   rtx *ready, int *nreadyp, int clock)
{
  int i, nready = *nreadyp;
  int pipe_0, pipe_1, pipe_hbrp, pipe_ls, schedule_i;
  rtx insn;

  clock_var = clock;

  if (nready <= 0 || pipe1_clock >= clock)
    return 0;

  /* Find any rtl insns that don't generate assembly insns and schedule
     them first. */
  for (i = nready - 1; i >= 0; i--)
    {
      insn = ready[i];
      if (INSN_CODE (insn) == -1
	  || INSN_CODE (insn) == CODE_FOR_blockage
	  || (INSN_P (insn) && get_attr_length (insn) == 0))
	{
	  ready[i] = ready[nready - 1];
	  ready[nready - 1] = insn;
	  return 1;
	}
    }

  pipe_0 = pipe_1 = pipe_hbrp = pipe_ls = schedule_i = -1;
  for (i = 0; i < nready; i++)
    if (INSN_CODE (ready[i]) != -1)
      {
	insn = ready[i];
	switch (get_attr_type (insn))
	  {
	  default:
	  case TYPE_MULTI0:
	  case TYPE_CONVERT:
	  case TYPE_FX2:
	  case TYPE_FX3:
	  case TYPE_SPR:
	  case TYPE_NOP:
	  case TYPE_FXB:
	  case TYPE_FPD:
	  case TYPE_FP6:
	  case TYPE_FP7:
	    pipe_0 = i;
	    break;
	  case TYPE_LOAD:
	  case TYPE_STORE:
	    pipe_ls = i;
	  case TYPE_LNOP:
	  case TYPE_SHUF:
	  case TYPE_BR:
	  case TYPE_MULTI1:
	  case TYPE_HBR:
	    pipe_1 = i;
	    break;
	  case TYPE_IPREFETCH:
	    pipe_hbrp = i;
	    break;
	  }
      }

  /* In the first scheduling phase, schedule loads and stores together
     to increase the chance they will get merged during postreload CSE. */
  if (!reload_completed && pipe_ls >= 0)
    {
      insn = ready[pipe_ls];
      ready[pipe_ls] = ready[nready - 1];
      ready[nready - 1] = insn;
      return 1;
    }

  /* If there is an hbrp ready, prefer it over other pipe 1 insns. */
  if (pipe_hbrp >= 0)
    pipe_1 = pipe_hbrp;

  /* When we have loads/stores in every cycle of the last 15 insns and
     we are about to schedule another load/store, emit an hbrp insn
     instead. */
  if (in_spu_reorg
      && spu_sched_length - spu_ls_first >= 4 * 15
      && !(pipe0_clock < clock && pipe_0 >= 0) && pipe_1 == pipe_ls)
    {
      insn = sched_emit_insn (gen_iprefetch (GEN_INT (3)));
      recog_memoized (insn);
      if (pipe0_clock < clock)
	PUT_MODE (insn, TImode);
      spu_sched_variable_issue (file, verbose, insn, -1);
      return 0;
    }

  /* In general, we want to emit nops to increase dual issue, but dual
     issue isn't faster when one of the insns could be scheduled later
     without effecting the critical path.  We look at INSN_PRIORITY to
     make a good guess, but it isn't perfect so -mdual-nops=n can be
     used to effect it. */
  if (in_spu_reorg && spu_dual_nops < 10)
    {
      /* When we are at an even address and we are not issueing nops to
         improve scheduling then we need to advance the cycle.  */
      if ((spu_sched_length & 7) == 0 && prev_clock_var == clock
	  && (spu_dual_nops == 0
	      || (pipe_1 != -1
		  && prev_priority >
		  INSN_PRIORITY (ready[pipe_1]) + spu_dual_nops)))
	return 0;

      /* When at an odd address, schedule the highest priority insn
         without considering pipeline. */
      if ((spu_sched_length & 7) == 4 && prev_clock_var != clock
	  && (spu_dual_nops == 0
	      || (prev_priority >
		  INSN_PRIORITY (ready[nready - 1]) + spu_dual_nops)))
	return 1;
    }


  /* We haven't issued a pipe0 insn yet this cycle, if there is a
     pipe0 insn in the ready list, schedule it. */
  if (pipe0_clock < clock && pipe_0 >= 0)
    schedule_i = pipe_0;

  /* Either we've scheduled a pipe0 insn already or there is no pipe0
     insn to schedule.  Put a pipe1 insn at the front of the ready list. */
  else
    schedule_i = pipe_1;

  if (schedule_i > -1)
    {
      insn = ready[schedule_i];
      ready[schedule_i] = ready[nready - 1];
      ready[nready - 1] = insn;
      return 1;
    }
  return 0;
}

/* INSN is dependent on DEP_INSN. */
static int
spu_sched_adjust_cost (rtx insn, rtx link, rtx dep_insn, int cost)
{
  rtx set;

  /* The blockage pattern is used to prevent instructions from being
     moved across it and has no cost. */
  if (INSN_CODE (insn) == CODE_FOR_blockage
      || INSN_CODE (dep_insn) == CODE_FOR_blockage)
    return 0;

  if ((INSN_P (insn) && get_attr_length (insn) == 0)
      || (INSN_P (dep_insn) && get_attr_length (dep_insn) == 0))
    return 0;

  /* Make sure hbrps are spread out. */
  if (INSN_CODE (insn) == CODE_FOR_iprefetch
      && INSN_CODE (dep_insn) == CODE_FOR_iprefetch)
    return 8;

  /* Make sure hints and hbrps are 2 cycles apart. */
  if ((INSN_CODE (insn) == CODE_FOR_iprefetch
       || INSN_CODE (insn) == CODE_FOR_hbr)
       && (INSN_CODE (dep_insn) == CODE_FOR_iprefetch
	   || INSN_CODE (dep_insn) == CODE_FOR_hbr))
    return 2;

  /* An hbrp has no real dependency on other insns. */
  if (INSN_CODE (insn) == CODE_FOR_iprefetch
      || INSN_CODE (dep_insn) == CODE_FOR_iprefetch)
    return 0;

  /* Assuming that it is unlikely an argument register will be used in
     the first cycle of the called function, we reduce the cost for
     slightly better scheduling of dep_insn.  When not hinted, the
     mispredicted branch would hide the cost as well.  */
  if (CALL_P (insn))
  {
    rtx target = get_branch_target (insn);
    if (GET_CODE (target) != REG || !set_of (target, insn))
      return cost - 2;
    return cost;
  }

  /* And when returning from a function, let's assume the return values
     are completed sooner too. */
  if (CALL_P (dep_insn))
    return cost - 2;

  /* Make sure an instruction that loads from the back chain is schedule
     away from the return instruction so a hint is more likely to get
     issued. */
  if (INSN_CODE (insn) == CODE_FOR__return
      && (set = single_set (dep_insn))
      && GET_CODE (SET_DEST (set)) == REG
      && REGNO (SET_DEST (set)) == LINK_REGISTER_REGNUM)
    return 20;

  /* The dfa scheduler sets cost to 0 for all anti-dependencies and the
     scheduler makes every insn in a block anti-dependent on the final
     jump_insn.  We adjust here so higher cost insns will get scheduled
     earlier. */
  if (JUMP_P (insn) && REG_NOTE_KIND (link) == REG_DEP_ANTI)
    return insn_cost (dep_insn) - 3;

  return cost;
}

/* Create a CONST_DOUBLE from a string.  */
struct rtx_def *
spu_float_const (const char *string, enum machine_mode mode)
{
  REAL_VALUE_TYPE value;
  value = REAL_VALUE_ATOF (string, mode);
  return CONST_DOUBLE_FROM_REAL_VALUE (value, mode);
}

int
spu_constant_address_p (rtx x)
{
  return (GET_CODE (x) == LABEL_REF || GET_CODE (x) == SYMBOL_REF
	  || GET_CODE (x) == CONST_INT || GET_CODE (x) == CONST
	  || GET_CODE (x) == HIGH);
}

static enum spu_immediate
which_immediate_load (HOST_WIDE_INT val)
{
  gcc_assert (val == trunc_int_for_mode (val, SImode));

  if (val >= -0x8000 && val <= 0x7fff)
    return SPU_IL;
  if (val >= 0 && val <= 0x3ffff)
    return SPU_ILA;
  if ((val & 0xffff) == ((val >> 16) & 0xffff))
    return SPU_ILH;
  if ((val & 0xffff) == 0)
    return SPU_ILHU;

  return SPU_NONE;
}

/* Return true when OP can be loaded by one of the il instructions, or
   when flow2 is not completed and OP can be loaded using ilhu and iohl. */
int
immediate_load_p (rtx op, enum machine_mode mode)
{
  if (CONSTANT_P (op))
    {
      enum immediate_class c = classify_immediate (op, mode);
      return c == IC_IL1 || c == IC_IL1s
	     || (!epilogue_completed && (c == IC_IL2 || c == IC_IL2s));
    }
  return 0;
}

/* Return true if the first SIZE bytes of arr is a constant that can be
   generated with cbd, chd, cwd or cdd.  When non-NULL, PRUN and PSTART
   represent the size and offset of the instruction to use. */
static int
cpat_info(unsigned char *arr, int size, int *prun, int *pstart)
{
  int cpat, run, i, start;
  cpat = 1;
  run = 0;
  start = -1;
  for (i = 0; i < size && cpat; i++)
    if (arr[i] != i+16)
      { 
	if (!run)
	  {
	    start = i;
	    if (arr[i] == 3)
	      run = 1;
	    else if (arr[i] == 2 && arr[i+1] == 3)
	      run = 2;
	    else if (arr[i] == 0)
	      {
		while (arr[i+run] == run && i+run < 16)
		  run++;
		if (run != 4 && run != 8)
		  cpat = 0;
	      }
	    else
	      cpat = 0;
	    if ((i & (run-1)) != 0)
	      cpat = 0;
	    i += run;
	  }
	else
	  cpat = 0;
      }
  if (cpat && (run || size < 16))
    {
      if (run == 0)
	run = 1;
      if (prun)
	*prun = run;
      if (pstart)
	*pstart = start == -1 ? 16-run : start;
      return 1;
    }
  return 0;
}

/* OP is a CONSTANT_P.  Determine what instructions can be used to load
   it into a register.  MODE is only valid when OP is a CONST_INT. */
static enum immediate_class
classify_immediate (rtx op, enum machine_mode mode)
{
  HOST_WIDE_INT val;
  unsigned char arr[16];
  int i, j, repeated, fsmbi, repeat;

  gcc_assert (CONSTANT_P (op));

  if (GET_MODE (op) != VOIDmode)
    mode = GET_MODE (op);

  /* A V4SI const_vector with all identical symbols is ok. */
  if (!flag_pic
      && mode == V4SImode
      && GET_CODE (op) == CONST_VECTOR
      && GET_CODE (CONST_VECTOR_ELT (op, 0)) != CONST_INT
      && GET_CODE (CONST_VECTOR_ELT (op, 0)) != CONST_DOUBLE
      && CONST_VECTOR_ELT (op, 0) == CONST_VECTOR_ELT (op, 1)
      && CONST_VECTOR_ELT (op, 1) == CONST_VECTOR_ELT (op, 2)
      && CONST_VECTOR_ELT (op, 2) == CONST_VECTOR_ELT (op, 3))
    op = CONST_VECTOR_ELT (op, 0);

  switch (GET_CODE (op))
    {
    case SYMBOL_REF:
    case LABEL_REF:
      return TARGET_LARGE_MEM ? IC_IL2s : IC_IL1s;

    case CONST:
      /* We can never know if the resulting address fits in 18 bits and can be
	 loaded with ila.  For now, assume the address will not overflow if
	 the displacement is "small" (fits 'K' constraint).  */
      if (!TARGET_LARGE_MEM && GET_CODE (XEXP (op, 0)) == PLUS)
	{
	  rtx sym = XEXP (XEXP (op, 0), 0);
	  rtx cst = XEXP (XEXP (op, 0), 1);

	  if (GET_CODE (sym) == SYMBOL_REF
	      && GET_CODE (cst) == CONST_INT
	      && satisfies_constraint_K (cst))
	    return IC_IL1s;
	}
      return IC_IL2s;

    case HIGH:
      return IC_IL1s;

    case CONST_VECTOR:
      for (i = 0; i < GET_MODE_NUNITS (mode); i++)
	if (GET_CODE (CONST_VECTOR_ELT (op, i)) != CONST_INT
	    && GET_CODE (CONST_VECTOR_ELT (op, i)) != CONST_DOUBLE)
	  return IC_POOL;
      /* Fall through. */

    case CONST_INT:
    case CONST_DOUBLE:
      constant_to_array (mode, op, arr);

      /* Check that each 4-byte slot is identical. */
      repeated = 1;
      for (i = 4; i < 16; i += 4)
	for (j = 0; j < 4; j++)
	  if (arr[j] != arr[i + j])
	    repeated = 0;

      if (repeated)
	{
	  val = (arr[0] << 24) | (arr[1] << 16) | (arr[2] << 8) | arr[3];
	  val = trunc_int_for_mode (val, SImode);

	  if (which_immediate_load (val) != SPU_NONE)
	    return IC_IL1;
	}

      /* Any mode of 2 bytes or smaller can be loaded with an il
         instruction. */
      gcc_assert (GET_MODE_SIZE (mode) > 2);

      fsmbi = 1;
      repeat = 0;
      for (i = 0; i < 16 && fsmbi; i++)
	if (arr[i] != 0 && repeat == 0)
	  repeat = arr[i];
	else if (arr[i] != 0 && arr[i] != repeat)
	  fsmbi = 0;
      if (fsmbi)
	return repeat == 0xff ? IC_FSMBI : IC_FSMBI2;

      if (cpat_info (arr, GET_MODE_SIZE (mode), 0, 0))
	return IC_CPAT;

      if (repeated)
	return IC_IL2;

      return IC_POOL;
    default:
      break;
    }
  gcc_unreachable ();
}

static enum spu_immediate
which_logical_immediate (HOST_WIDE_INT val)
{
  gcc_assert (val == trunc_int_for_mode (val, SImode));

  if (val >= -0x200 && val <= 0x1ff)
    return SPU_ORI;
  if (val >= 0 && val <= 0xffff)
    return SPU_IOHL;
  if ((val & 0xffff) == ((val >> 16) & 0xffff))
    {
      val = trunc_int_for_mode (val, HImode);
      if (val >= -0x200 && val <= 0x1ff)
	return SPU_ORHI;
      if ((val & 0xff) == ((val >> 8) & 0xff))
	{
	  val = trunc_int_for_mode (val, QImode);
	  if (val >= -0x200 && val <= 0x1ff)
	    return SPU_ORBI;
	}
    }
  return SPU_NONE;
}

/* Return TRUE when X, a CONST_VECTOR, only contains CONST_INTs or
   CONST_DOUBLEs. */
static int
const_vector_immediate_p (rtx x)
{
  int i;
  gcc_assert (GET_CODE (x) == CONST_VECTOR);
  for (i = 0; i < GET_MODE_NUNITS (GET_MODE (x)); i++)
    if (GET_CODE (CONST_VECTOR_ELT (x, i)) != CONST_INT
	&& GET_CODE (CONST_VECTOR_ELT (x, i)) != CONST_DOUBLE)
      return 0;
  return 1;
}

int
logical_immediate_p (rtx op, enum machine_mode mode)
{
  HOST_WIDE_INT val;
  unsigned char arr[16];
  int i, j;

  gcc_assert (GET_CODE (op) == CONST_INT || GET_CODE (op) == CONST_DOUBLE
	      || GET_CODE (op) == CONST_VECTOR);

  if (GET_CODE (op) == CONST_VECTOR
      && !const_vector_immediate_p (op))
    return 0;

  if (GET_MODE (op) != VOIDmode)
    mode = GET_MODE (op);

  constant_to_array (mode, op, arr);

  /* Check that bytes are repeated. */
  for (i = 4; i < 16; i += 4)
    for (j = 0; j < 4; j++)
      if (arr[j] != arr[i + j])
	return 0;

  val = (arr[0] << 24) | (arr[1] << 16) | (arr[2] << 8) | arr[3];
  val = trunc_int_for_mode (val, SImode);

  i = which_logical_immediate (val);
  return i != SPU_NONE && i != SPU_IOHL;
}

int
iohl_immediate_p (rtx op, enum machine_mode mode)
{
  HOST_WIDE_INT val;
  unsigned char arr[16];
  int i, j;

  gcc_assert (GET_CODE (op) == CONST_INT || GET_CODE (op) == CONST_DOUBLE
	      || GET_CODE (op) == CONST_VECTOR);

  if (GET_CODE (op) == CONST_VECTOR
      && !const_vector_immediate_p (op))
    return 0;

  if (GET_MODE (op) != VOIDmode)
    mode = GET_MODE (op);

  constant_to_array (mode, op, arr);

  /* Check that bytes are repeated. */
  for (i = 4; i < 16; i += 4)
    for (j = 0; j < 4; j++)
      if (arr[j] != arr[i + j])
	return 0;

  val = (arr[0] << 24) | (arr[1] << 16) | (arr[2] << 8) | arr[3];
  val = trunc_int_for_mode (val, SImode);

  return val >= 0 && val <= 0xffff;
}

int
arith_immediate_p (rtx op, enum machine_mode mode,
		   HOST_WIDE_INT low, HOST_WIDE_INT high)
{
  HOST_WIDE_INT val;
  unsigned char arr[16];
  int bytes, i, j;

  gcc_assert (GET_CODE (op) == CONST_INT || GET_CODE (op) == CONST_DOUBLE
	      || GET_CODE (op) == CONST_VECTOR);

  if (GET_CODE (op) == CONST_VECTOR
      && !const_vector_immediate_p (op))
    return 0;

  if (GET_MODE (op) != VOIDmode)
    mode = GET_MODE (op);

  constant_to_array (mode, op, arr);

  if (VECTOR_MODE_P (mode))
    mode = GET_MODE_INNER (mode);

  bytes = GET_MODE_SIZE (mode);
  mode = mode_for_size (GET_MODE_BITSIZE (mode), MODE_INT, 0);

  /* Check that bytes are repeated. */
  for (i = bytes; i < 16; i += bytes)
    for (j = 0; j < bytes; j++)
      if (arr[j] != arr[i + j])
	return 0;

  val = arr[0];
  for (j = 1; j < bytes; j++)
    val = (val << 8) | arr[j];

  val = trunc_int_for_mode (val, mode);

  return val >= low && val <= high;
}

/* TRUE when op is an immediate and an exact power of 2, and given that
   OP is 2^scale, scale >= LOW && scale <= HIGH.  When OP is a vector,
   all entries must be the same. */
bool
exp2_immediate_p (rtx op, enum machine_mode mode, int low, int high)
{
  enum machine_mode int_mode;
  HOST_WIDE_INT val;
  unsigned char arr[16];
  int bytes, i, j;

  gcc_assert (GET_CODE (op) == CONST_INT || GET_CODE (op) == CONST_DOUBLE
	      || GET_CODE (op) == CONST_VECTOR);

  if (GET_CODE (op) == CONST_VECTOR
      && !const_vector_immediate_p (op))
    return 0;

  if (GET_MODE (op) != VOIDmode)
    mode = GET_MODE (op);

  constant_to_array (mode, op, arr);

  if (VECTOR_MODE_P (mode))
    mode = GET_MODE_INNER (mode);

  bytes = GET_MODE_SIZE (mode);
  int_mode = mode_for_size (GET_MODE_BITSIZE (mode), MODE_INT, 0);

  /* Check that bytes are repeated. */
  for (i = bytes; i < 16; i += bytes)
    for (j = 0; j < bytes; j++)
      if (arr[j] != arr[i + j])
	return 0;

  val = arr[0];
  for (j = 1; j < bytes; j++)
    val = (val << 8) | arr[j];

  val = trunc_int_for_mode (val, int_mode);

  /* Currently, we only handle SFmode */
  gcc_assert (mode == SFmode);
  if (mode == SFmode)
    {
      int exp = (val >> 23) - 127;
      return val > 0 && (val & 0x007fffff) == 0
	     &&  exp >= low && exp <= high;
    }
  return FALSE;
}

/* Return true if X is a SYMBOL_REF to an __ea qualified variable.  */

static int
ea_symbol_ref (rtx *px, void *data ATTRIBUTE_UNUSED)
{
  rtx x = *px;
  tree decl;

  if (GET_CODE (x) == CONST && GET_CODE (XEXP (x, 0)) == PLUS)
    {
      rtx plus = XEXP (x, 0);
      rtx op0 = XEXP (plus, 0);
      rtx op1 = XEXP (plus, 1);
      if (GET_CODE (op1) == CONST_INT)
	x = op0;
    }

  return (GET_CODE (x) == SYMBOL_REF
 	  && (decl = SYMBOL_REF_DECL (x)) != 0
 	  && TREE_CODE (decl) == VAR_DECL
 	  && TYPE_ADDR_SPACE (TREE_TYPE (decl)));
}

/* We accept:
   - any 32-bit constant (SImode, SFmode)
   - any constant that can be generated with fsmbi (any mode)
   - a 64-bit constant where the high and low bits are identical
     (DImode, DFmode)
   - a 128-bit constant where the four 32-bit words match.  */
int
spu_legitimate_constant_p (rtx x)
{
  if (GET_CODE (x) == HIGH)
    x = XEXP (x, 0);

  /* Reject any __ea qualified reference.  These can't appear in
     instructions but must be forced to the constant pool.  */
  if (for_each_rtx (&x, ea_symbol_ref, 0))
    return 0;

  /* V4SI with all identical symbols is valid. */
  if (!flag_pic
      && GET_MODE (x) == V4SImode
      && (GET_CODE (CONST_VECTOR_ELT (x, 0)) == SYMBOL_REF
	  || GET_CODE (CONST_VECTOR_ELT (x, 0)) == LABEL_REF
	  || GET_CODE (CONST_VECTOR_ELT (x, 0)) == CONST))
    return CONST_VECTOR_ELT (x, 0) == CONST_VECTOR_ELT (x, 1)
	   && CONST_VECTOR_ELT (x, 1) == CONST_VECTOR_ELT (x, 2)
	   && CONST_VECTOR_ELT (x, 2) == CONST_VECTOR_ELT (x, 3);

  if (GET_CODE (x) == CONST_VECTOR
      && !const_vector_immediate_p (x))
    return 0;
  return 1;
}

/* Valid address are:
   - symbol_ref, label_ref, const
   - reg
   - reg + const_int, where const_int is 16 byte aligned
   - reg + reg, alignment doesn't matter
  The alignment matters in the reg+const case because lqd and stqd
  ignore the 4 least significant bits of the const.  We only care about
  16 byte modes because the expand phase will change all smaller MEM
  references to TImode.  */
static bool
spu_legitimate_address_p (enum machine_mode mode,
			  rtx x, bool reg_ok_strict)
{
  int aligned = GET_MODE_SIZE (mode) >= 16;
  if (aligned
      && GET_CODE (x) == AND
      && GET_CODE (XEXP (x, 1)) == CONST_INT
      && INTVAL (XEXP (x, 1)) == (HOST_WIDE_INT) - 16)
    x = XEXP (x, 0);
  switch (GET_CODE (x))
    {
    case LABEL_REF:
      return !TARGET_LARGE_MEM;

    case SYMBOL_REF:
    case CONST:
      /* Keep __ea references until reload so that spu_expand_mov can see them
	 in MEMs.  */
      if (ea_symbol_ref (&x, 0))
	return !reload_in_progress && !reload_completed;
      return !TARGET_LARGE_MEM;

    case CONST_INT:
      return INTVAL (x) >= 0 && INTVAL (x) <= 0x3ffff;

    case SUBREG:
      x = XEXP (x, 0);
      if (REG_P (x))
	return 0;

    case REG:
      return INT_REG_OK_FOR_BASE_P (x, reg_ok_strict);

    case PLUS:
    case LO_SUM:
      {
	rtx op0 = XEXP (x, 0);
	rtx op1 = XEXP (x, 1);
	if (GET_CODE (op0) == SUBREG)
	  op0 = XEXP (op0, 0);
	if (GET_CODE (op1) == SUBREG)
	  op1 = XEXP (op1, 0);
	if (GET_CODE (op0) == REG
	    && INT_REG_OK_FOR_BASE_P (op0, reg_ok_strict)
	    && GET_CODE (op1) == CONST_INT
	    && INTVAL (op1) >= -0x2000
	    && INTVAL (op1) <= 0x1fff
	    && (!aligned || (INTVAL (op1) & 15) == 0))
	  return TRUE;
	if (GET_CODE (op0) == REG
	    && INT_REG_OK_FOR_BASE_P (op0, reg_ok_strict)
	    && GET_CODE (op1) == REG
	    && INT_REG_OK_FOR_INDEX_P (op1, reg_ok_strict))
	  return TRUE;
      }
      break;

    default:
      break;
    }
  return FALSE;
}

/* Like spu_legitimate_address_p, except with named addresses.  */
static bool
spu_addr_space_legitimate_address_p (enum machine_mode mode, rtx x,
				     bool reg_ok_strict, addr_space_t as)
{
  if (as == ADDR_SPACE_EA)
    return (REG_P (x) && (GET_MODE (x) == EAmode));

  else if (as != ADDR_SPACE_GENERIC)
    gcc_unreachable ();

  return spu_legitimate_address_p (mode, x, reg_ok_strict);
}

/* When the address is reg + const_int, force the const_int into a
   register.  */
rtx
spu_legitimize_address (rtx x, rtx oldx ATTRIBUTE_UNUSED,
			enum machine_mode mode ATTRIBUTE_UNUSED)
{
  rtx op0, op1;
  /* Make sure both operands are registers.  */
  if (GET_CODE (x) == PLUS)
    {
      op0 = XEXP (x, 0);
      op1 = XEXP (x, 1);
      if (ALIGNED_SYMBOL_REF_P (op0))
	{
	  op0 = force_reg (Pmode, op0);
	  mark_reg_pointer (op0, 128);
	}
      else if (GET_CODE (op0) != REG)
	op0 = force_reg (Pmode, op0);
      if (ALIGNED_SYMBOL_REF_P (op1))
	{
	  op1 = force_reg (Pmode, op1);
	  mark_reg_pointer (op1, 128);
	}
      else if (GET_CODE (op1) != REG)
	op1 = force_reg (Pmode, op1);
      x = gen_rtx_PLUS (Pmode, op0, op1);
    }
  return x;
}

/* Like spu_legitimate_address, except with named address support.  */
static rtx
spu_addr_space_legitimize_address (rtx x, rtx oldx, enum machine_mode mode,
				   addr_space_t as)
{
  if (as != ADDR_SPACE_GENERIC)
    return x;

  return spu_legitimize_address (x, oldx, mode);
}

/* Handle an attribute requiring a FUNCTION_DECL; arguments as in
   struct attribute_spec.handler.  */
static tree
spu_handle_fndecl_attribute (tree * node,
			     tree name,
			     tree args ATTRIBUTE_UNUSED,
			     int flags ATTRIBUTE_UNUSED, bool * no_add_attrs)
{
  if (TREE_CODE (*node) != FUNCTION_DECL)
    {
      warning (0, "%qE attribute only applies to functions",
	       name);
      *no_add_attrs = true;
    }

  return NULL_TREE;
}

/* Handle the "vector" attribute.  */
static tree
spu_handle_vector_attribute (tree * node, tree name,
			     tree args ATTRIBUTE_UNUSED,
			     int flags ATTRIBUTE_UNUSED, bool * no_add_attrs)
{
  tree type = *node, result = NULL_TREE;
  enum machine_mode mode;
  int unsigned_p;

  while (POINTER_TYPE_P (type)
	 || TREE_CODE (type) == FUNCTION_TYPE
	 || TREE_CODE (type) == METHOD_TYPE || TREE_CODE (type) == ARRAY_TYPE)
    type = TREE_TYPE (type);

  mode = TYPE_MODE (type);

  unsigned_p = TYPE_UNSIGNED (type);
  switch (mode)
    {
    case DImode:
      result = (unsigned_p ? unsigned_V2DI_type_node : V2DI_type_node);
      break;
    case SImode:
      result = (unsigned_p ? unsigned_V4SI_type_node : V4SI_type_node);
      break;
    case HImode:
      result = (unsigned_p ? unsigned_V8HI_type_node : V8HI_type_node);
      break;
    case QImode:
      result = (unsigned_p ? unsigned_V16QI_type_node : V16QI_type_node);
      break;
    case SFmode:
      result = V4SF_type_node;
      break;
    case DFmode:
      result = V2DF_type_node;
      break;
    default:
      break;
    }

  /* Propagate qualifiers attached to the element type
     onto the vector type.  */
  if (result && result != type && TYPE_QUALS (type))
    result = build_qualified_type (result, TYPE_QUALS (type));

  *no_add_attrs = true;		/* No need to hang on to the attribute.  */

  if (!result)
    warning (0, "%qE attribute ignored", name);
  else
    *node = lang_hooks.types.reconstruct_complex_type (*node, result);

  return NULL_TREE;
}

/* Return nonzero if FUNC is a naked function.  */
static int
spu_naked_function_p (tree func)
{
  tree a;

  if (TREE_CODE (func) != FUNCTION_DECL)
    abort ();

  a = lookup_attribute ("naked", DECL_ATTRIBUTES (func));
  return a != NULL_TREE;
}

int
spu_initial_elimination_offset (int from, int to)
{
  int saved_regs_size = spu_saved_regs_size ();
  int sp_offset = 0;
  if (!current_function_is_leaf || crtl->outgoing_args_size
      || get_frame_size () || saved_regs_size)
    sp_offset = STACK_POINTER_OFFSET;
  if (from == FRAME_POINTER_REGNUM && to == STACK_POINTER_REGNUM)
    return get_frame_size () + crtl->outgoing_args_size + sp_offset;
  else if (from == FRAME_POINTER_REGNUM && to == HARD_FRAME_POINTER_REGNUM)
    return get_frame_size ();
  else if (from == ARG_POINTER_REGNUM && to == STACK_POINTER_REGNUM)
    return sp_offset + crtl->outgoing_args_size
      + get_frame_size () + saved_regs_size + STACK_POINTER_OFFSET;
  else if (from == ARG_POINTER_REGNUM && to == HARD_FRAME_POINTER_REGNUM)
    return get_frame_size () + saved_regs_size + sp_offset;
  else
    gcc_unreachable ();
}

rtx
spu_function_value (const_tree type, const_tree func ATTRIBUTE_UNUSED)
{
  enum machine_mode mode = TYPE_MODE (type);
  int byte_size = ((mode == BLKmode)
		   ? int_size_in_bytes (type) : GET_MODE_SIZE (mode));

  /* Make sure small structs are left justified in a register. */
  if ((mode == BLKmode || (type && AGGREGATE_TYPE_P (type)))
      && byte_size <= UNITS_PER_WORD * MAX_REGISTER_RETURN && byte_size > 0)
    {
      enum machine_mode smode;
      rtvec v;
      int i;
      int nregs = (byte_size + UNITS_PER_WORD - 1) / UNITS_PER_WORD;
      int n = byte_size / UNITS_PER_WORD;
      v = rtvec_alloc (nregs);
      for (i = 0; i < n; i++)
	{
	  RTVEC_ELT (v, i) = gen_rtx_EXPR_LIST (VOIDmode,
						gen_rtx_REG (TImode,
							     FIRST_RETURN_REGNUM
							     + i),
						GEN_INT (UNITS_PER_WORD * i));
	  byte_size -= UNITS_PER_WORD;
	}

      if (n < nregs)
	{
	  if (byte_size < 4)
	    byte_size = 4;
	  smode =
	    smallest_mode_for_size (byte_size * BITS_PER_UNIT, MODE_INT);
	  RTVEC_ELT (v, n) =
	    gen_rtx_EXPR_LIST (VOIDmode,
			       gen_rtx_REG (smode, FIRST_RETURN_REGNUM + n),
			       GEN_INT (UNITS_PER_WORD * n));
	}
      return gen_rtx_PARALLEL (mode, v);
    }
  return gen_rtx_REG (mode, FIRST_RETURN_REGNUM);
}

rtx
spu_function_arg (CUMULATIVE_ARGS cum,
		  enum machine_mode mode,
		  tree type, int named ATTRIBUTE_UNUSED)
{
  int byte_size;

  if (cum >= MAX_REGISTER_ARGS)
    return 0;

  byte_size = ((mode == BLKmode)
	       ? int_size_in_bytes (type) : GET_MODE_SIZE (mode));

  /* The ABI does not allow parameters to be passed partially in
     reg and partially in stack. */
  if ((cum + (byte_size + 15) / 16) > MAX_REGISTER_ARGS)
    return 0;

  /* Make sure small structs are left justified in a register. */
  if ((mode == BLKmode || (type && AGGREGATE_TYPE_P (type)))
      && byte_size < UNITS_PER_WORD && byte_size > 0)
    {
      enum machine_mode smode;
      rtx gr_reg;
      if (byte_size < 4)
	byte_size = 4;
      smode = smallest_mode_for_size (byte_size * BITS_PER_UNIT, MODE_INT);
      gr_reg = gen_rtx_EXPR_LIST (VOIDmode,
				  gen_rtx_REG (smode, FIRST_ARG_REGNUM + cum),
				  const0_rtx);
      return gen_rtx_PARALLEL (mode, gen_rtvec (1, gr_reg));
    }
  else
    return gen_rtx_REG (mode, FIRST_ARG_REGNUM + cum);
}

/* Variable sized types are passed by reference.  */
static bool
spu_pass_by_reference (CUMULATIVE_ARGS * cum ATTRIBUTE_UNUSED,
		       enum machine_mode mode ATTRIBUTE_UNUSED,
		       const_tree type, bool named ATTRIBUTE_UNUSED)
{
  return type && TREE_CODE (TYPE_SIZE (type)) != INTEGER_CST;
}


/* Var args. */

/* Create and return the va_list datatype.

   On SPU, va_list is an array type equivalent to

      typedef struct __va_list_tag
        {
            void *__args __attribute__((__aligned(16)));
            void *__skip __attribute__((__aligned(16)));
            
        } va_list[1];

   where __args points to the arg that will be returned by the next
   va_arg(), and __skip points to the previous stack frame such that
   when __args == __skip we should advance __args by 32 bytes. */
static tree
spu_build_builtin_va_list (void)
{
  tree f_args, f_skip, record, type_decl;
  bool owp;

  record = (*lang_hooks.types.make_type) (RECORD_TYPE);

  type_decl =
    build_decl (BUILTINS_LOCATION,
		TYPE_DECL, get_identifier ("__va_list_tag"), record);

  f_args = build_decl (BUILTINS_LOCATION,
		       FIELD_DECL, get_identifier ("__args"), ptr_type_node);
  f_skip = build_decl (BUILTINS_LOCATION,
		       FIELD_DECL, get_identifier ("__skip"), ptr_type_node);

  DECL_FIELD_CONTEXT (f_args) = record;
  DECL_ALIGN (f_args) = 128;
  DECL_USER_ALIGN (f_args) = 1;

  DECL_FIELD_CONTEXT (f_skip) = record;
  DECL_ALIGN (f_skip) = 128;
  DECL_USER_ALIGN (f_skip) = 1;

  TREE_CHAIN (record) = type_decl;
  TYPE_NAME (record) = type_decl;
  TYPE_FIELDS (record) = f_args;
  TREE_CHAIN (f_args) = f_skip;

  /* We know this is being padded and we want it too.  It is an internal
     type so hide the warnings from the user. */
  owp = warn_padded;
  warn_padded = false;

  layout_type (record);

  warn_padded = owp;

  /* The correct type is an array type of one element.  */
  return build_array_type (record, build_index_type (size_zero_node));
}

/* Implement va_start by filling the va_list structure VALIST.
   NEXTARG points to the first anonymous stack argument.

   The following global variables are used to initialize
   the va_list structure:

     crtl->args.info;
       the CUMULATIVE_ARGS for this function

     crtl->args.arg_offset_rtx:
       holds the offset of the first anonymous stack argument
       (relative to the virtual arg pointer).  */

static void
spu_va_start (tree valist, rtx nextarg)
{
  tree f_args, f_skip;
  tree args, skip, t;

  f_args = TYPE_FIELDS (TREE_TYPE (va_list_type_node));
  f_skip = TREE_CHAIN (f_args);

  valist = build_va_arg_indirect_ref (valist);
  args =
    build3 (COMPONENT_REF, TREE_TYPE (f_args), valist, f_args, NULL_TREE);
  skip =
    build3 (COMPONENT_REF, TREE_TYPE (f_skip), valist, f_skip, NULL_TREE);

  /* Find the __args area.  */
  t = make_tree (TREE_TYPE (args), nextarg);
  if (crtl->args.pretend_args_size > 0)
    t = build2 (POINTER_PLUS_EXPR, TREE_TYPE (args), t,
		size_int (-STACK_POINTER_OFFSET));
  t = build2 (MODIFY_EXPR, TREE_TYPE (args), args, t);
  TREE_SIDE_EFFECTS (t) = 1;
  expand_expr (t, const0_rtx, VOIDmode, EXPAND_NORMAL);

  /* Find the __skip area.  */
  t = make_tree (TREE_TYPE (skip), virtual_incoming_args_rtx);
  t = build2 (POINTER_PLUS_EXPR, TREE_TYPE (skip), t,
	      size_int (crtl->args.pretend_args_size
			 - STACK_POINTER_OFFSET));
  t = build2 (MODIFY_EXPR, TREE_TYPE (skip), skip, t);
  TREE_SIDE_EFFECTS (t) = 1;
  expand_expr (t, const0_rtx, VOIDmode, EXPAND_NORMAL);
}

/* Gimplify va_arg by updating the va_list structure 
   VALIST as required to retrieve an argument of type
   TYPE, and returning that argument. 
   
   ret = va_arg(VALIST, TYPE);

   generates code equivalent to:
   
    paddedsize = (sizeof(TYPE) + 15) & -16;
    if (VALIST.__args + paddedsize > VALIST.__skip
	&& VALIST.__args <= VALIST.__skip)
      addr = VALIST.__skip + 32;
    else
      addr = VALIST.__args;
    VALIST.__args = addr + paddedsize;
    ret = *(TYPE *)addr;
 */
static tree
spu_gimplify_va_arg_expr (tree valist, tree type, gimple_seq * pre_p,
			  gimple_seq * post_p ATTRIBUTE_UNUSED)
{
  tree f_args, f_skip;
  tree args, skip;
  HOST_WIDE_INT size, rsize;
  tree paddedsize, addr, tmp;
  bool pass_by_reference_p;

  f_args = TYPE_FIELDS (TREE_TYPE (va_list_type_node));
  f_skip = TREE_CHAIN (f_args);

  valist = build1 (INDIRECT_REF, TREE_TYPE (TREE_TYPE (valist)), valist);
  args =
    build3 (COMPONENT_REF, TREE_TYPE (f_args), valist, f_args, NULL_TREE);
  skip =
    build3 (COMPONENT_REF, TREE_TYPE (f_skip), valist, f_skip, NULL_TREE);

  addr = create_tmp_var (ptr_type_node, "va_arg");

  /* if an object is dynamically sized, a pointer to it is passed
     instead of the object itself. */
  pass_by_reference_p = spu_pass_by_reference (NULL, TYPE_MODE (type), type,
					       false);
  if (pass_by_reference_p)
    type = build_pointer_type (type);
  size = int_size_in_bytes (type);
  rsize = ((size + UNITS_PER_WORD - 1) / UNITS_PER_WORD) * UNITS_PER_WORD;

  /* build conditional expression to calculate addr. The expression
     will be gimplified later. */
  paddedsize = size_int (rsize);
  tmp = build2 (POINTER_PLUS_EXPR, ptr_type_node, unshare_expr (args), paddedsize);
  tmp = build2 (TRUTH_AND_EXPR, boolean_type_node,
		build2 (GT_EXPR, boolean_type_node, tmp, unshare_expr (skip)),
		build2 (LE_EXPR, boolean_type_node, unshare_expr (args),
		unshare_expr (skip)));

  tmp = build3 (COND_EXPR, ptr_type_node, tmp,
		build2 (POINTER_PLUS_EXPR, ptr_type_node, unshare_expr (skip),
			size_int (32)), unshare_expr (args));

  gimplify_assign (addr, tmp, pre_p);

  /* update VALIST.__args */
  tmp = build2 (POINTER_PLUS_EXPR, ptr_type_node, addr, paddedsize);
  gimplify_assign (unshare_expr (args), tmp, pre_p);

  addr = fold_convert (build_pointer_type_for_mode (type, ptr_mode, true),
		       addr);

  if (pass_by_reference_p)
    addr = build_va_arg_indirect_ref (addr);

  return build_va_arg_indirect_ref (addr);
}

/* Save parameter registers starting with the register that corresponds
   to the first unnamed parameters.  If the first unnamed parameter is
   in the stack then save no registers.  Set pretend_args_size to the
   amount of space needed to save the registers. */
void
spu_setup_incoming_varargs (CUMULATIVE_ARGS * cum, enum machine_mode mode,
			    tree type, int *pretend_size, int no_rtl)
{
  if (!no_rtl)
    {
      rtx tmp;
      int regno;
      int offset;
      int ncum = *cum;

      /* cum currently points to the last named argument, we want to
         start at the next argument. */
      FUNCTION_ARG_ADVANCE (ncum, mode, type, 1);

      offset = -STACK_POINTER_OFFSET;
      for (regno = ncum; regno < MAX_REGISTER_ARGS; regno++)
	{
	  tmp = gen_frame_mem (V4SImode,
			       plus_constant (virtual_incoming_args_rtx,
					      offset));
	  emit_move_insn (tmp,
			  gen_rtx_REG (V4SImode, FIRST_ARG_REGNUM + regno));
	  offset += 16;
	}
      *pretend_size = offset + STACK_POINTER_OFFSET;
    }
}

void
spu_conditional_register_usage (void)
{
  if (flag_pic)
    {
      fixed_regs[PIC_OFFSET_TABLE_REGNUM] = 1;
      call_used_regs[PIC_OFFSET_TABLE_REGNUM] = 1;
    }
}

/* This is called any time we inspect the alignment of a register for
   addresses.  */
static int
reg_aligned_for_addr (rtx x)
{
  int regno =
    REGNO (x) < FIRST_PSEUDO_REGISTER ? ORIGINAL_REGNO (x) : REGNO (x);
  return REGNO_POINTER_ALIGN (regno) >= 128;
}

/* Encode symbol attributes (local vs. global, tls model) of a SYMBOL_REF
   into its SYMBOL_REF_FLAGS.  */
static void
spu_encode_section_info (tree decl, rtx rtl, int first)
{
  default_encode_section_info (decl, rtl, first);

  /* If a variable has a forced alignment to < 16 bytes, mark it with
     SYMBOL_FLAG_ALIGN1.  */
  if (TREE_CODE (decl) == VAR_DECL
      && DECL_USER_ALIGN (decl) && DECL_ALIGN (decl) < 128)
    SYMBOL_REF_FLAGS (XEXP (rtl, 0)) |= SYMBOL_FLAG_ALIGN1;
}

/* Return TRUE if we are certain the mem refers to a complete object
   which is both 16-byte aligned and padded to a 16-byte boundary.  This
   would make it safe to store with a single instruction. 
   We guarantee the alignment and padding for static objects by aligning
   all of them to 16-bytes. (DATA_ALIGNMENT and CONSTANT_ALIGNMENT.)
   FIXME: We currently cannot guarantee this for objects on the stack
   because assign_parm_setup_stack calls assign_stack_local with the
   alignment of the parameter mode and in that case the alignment never
   gets adjusted by LOCAL_ALIGNMENT. */
static int
store_with_one_insn_p (rtx mem)
{
  enum machine_mode mode = GET_MODE (mem);
  rtx addr = XEXP (mem, 0);
  if (mode == BLKmode)
    return 0;
  if (GET_MODE_SIZE (mode) >= 16)
    return 1;
  /* Only static objects. */
  if (GET_CODE (addr) == SYMBOL_REF)
    {
      /* We use the associated declaration to make sure the access is
         referring to the whole object.
         We check both MEM_EXPR and and SYMBOL_REF_DECL.  I'm not sure
         if it is necessary.  Will there be cases where one exists, and
         the other does not?  Will there be cases where both exist, but
         have different types?  */
      tree decl = MEM_EXPR (mem);
      if (decl
	  && TREE_CODE (decl) == VAR_DECL
	  && GET_MODE (mem) == TYPE_MODE (TREE_TYPE (decl)))
	return 1;
      decl = SYMBOL_REF_DECL (addr);
      if (decl
	  && TREE_CODE (decl) == VAR_DECL
	  && GET_MODE (mem) == TYPE_MODE (TREE_TYPE (decl)))
	return 1;
    }
  return 0;
}

/* Return 1 when the address is not valid for a simple load and store as
   required by the '_mov*' patterns.   We could make this less strict
   for loads, but we prefer mem's to look the same so they are more
   likely to be merged.  */
static int
address_needs_split (rtx mem)
{
  if (GET_MODE_SIZE (GET_MODE (mem)) < 16
      && (GET_MODE_SIZE (GET_MODE (mem)) < 4
	  || !(store_with_one_insn_p (mem)
	       || mem_is_padded_component_ref (mem))))
    return 1;

  return 0;
}

static GTY(()) rtx cache_fetch;		  /* __cache_fetch function */
static GTY(()) rtx cache_fetch_dirty;	  /* __cache_fetch_dirty function */
static alias_set_type ea_alias_set = -1;  /* alias set for __ea memory */

/* MEM is known to be an __ea qualified memory access.  Emit a call to
   fetch the ppu memory to local store, and return its address in local
   store.  */

static void
ea_load_store (rtx mem, bool is_store, rtx ea_addr, rtx data_addr)
{
  if (is_store)
    {
      rtx ndirty = GEN_INT (GET_MODE_SIZE (GET_MODE (mem)));
      if (!cache_fetch_dirty)
	cache_fetch_dirty = init_one_libfunc ("__cache_fetch_dirty");
      emit_library_call_value (cache_fetch_dirty, data_addr, LCT_NORMAL, Pmode,
			       2, ea_addr, EAmode, ndirty, SImode);
    }
  else
    {
      if (!cache_fetch)
	cache_fetch = init_one_libfunc ("__cache_fetch");
      emit_library_call_value (cache_fetch, data_addr, LCT_NORMAL, Pmode,
			       1, ea_addr, EAmode);
    }
}

/* Like ea_load_store, but do the cache tag comparison and, for stores,
   dirty bit marking, inline.

   The cache control data structure is an array of

   struct __cache_tag_array
     {
        unsigned int tag_lo[4];
        unsigned int tag_hi[4];
        void *data_pointer[4];
        int reserved[4];
        vector unsigned short dirty_bits[4];
     }  */

static void
ea_load_store_inline (rtx mem, bool is_store, rtx ea_addr, rtx data_addr)
{
  rtx ea_addr_si;
  HOST_WIDE_INT v;
  rtx tag_size_sym = gen_rtx_SYMBOL_REF (Pmode, "__cache_tag_array_size");
  rtx tag_arr_sym = gen_rtx_SYMBOL_REF (Pmode, "__cache_tag_array");
  rtx index_mask = gen_reg_rtx (SImode);
  rtx tag_arr = gen_reg_rtx (Pmode);
  rtx splat_mask = gen_reg_rtx (TImode);
  rtx splat = gen_reg_rtx (V4SImode);
  rtx splat_hi = NULL_RTX;
  rtx tag_index = gen_reg_rtx (Pmode);
  rtx block_off = gen_reg_rtx (SImode);
  rtx tag_addr = gen_reg_rtx (Pmode);
  rtx tag = gen_reg_rtx (V4SImode);
  rtx cache_tag = gen_reg_rtx (V4SImode);
  rtx cache_tag_hi = NULL_RTX;
  rtx cache_ptrs = gen_reg_rtx (TImode);
  rtx cache_ptrs_si = gen_reg_rtx (SImode);
  rtx tag_equal = gen_reg_rtx (V4SImode);
  rtx tag_equal_hi = NULL_RTX;
  rtx tag_eq_pack = gen_reg_rtx (V4SImode);
  rtx tag_eq_pack_si = gen_reg_rtx (SImode);
  rtx eq_index = gen_reg_rtx (SImode);
  rtx bcomp, hit_label, hit_ref, cont_label, insn;

  if (spu_ea_model != 32)
    {
      splat_hi = gen_reg_rtx (V4SImode);
      cache_tag_hi = gen_reg_rtx (V4SImode);
      tag_equal_hi = gen_reg_rtx (V4SImode);
    }

  emit_move_insn (index_mask, plus_constant (tag_size_sym, -128));
  emit_move_insn (tag_arr, tag_arr_sym);
  v = 0x0001020300010203LL;
  emit_move_insn (splat_mask, immed_double_const (v, v, TImode));
  ea_addr_si = ea_addr;
  if (spu_ea_model != 32)
    ea_addr_si = convert_to_mode (SImode, ea_addr, 1);

  /* tag_index = ea_addr & (tag_array_size - 128)  */
  emit_insn (gen_andsi3 (tag_index, ea_addr_si, index_mask));

  /* splat ea_addr to all 4 slots.  */
  emit_insn (gen_shufb (splat, ea_addr_si, ea_addr_si, splat_mask));
  /* Similarly for high 32 bits of ea_addr.  */
  if (spu_ea_model != 32)
    emit_insn (gen_shufb (splat_hi, ea_addr, ea_addr, splat_mask));

  /* block_off = ea_addr & 127  */
  emit_insn (gen_andsi3 (block_off, ea_addr_si, spu_const (SImode, 127)));

  /* tag_addr = tag_arr + tag_index  */
  emit_insn (gen_addsi3 (tag_addr, tag_arr, tag_index));

  /* Read cache tags.  */
  emit_move_insn (cache_tag, gen_rtx_MEM (V4SImode, tag_addr));
  if (spu_ea_model != 32)
    emit_move_insn (cache_tag_hi, gen_rtx_MEM (V4SImode,
					       plus_constant (tag_addr, 16)));

  /* tag = ea_addr & -128  */
  emit_insn (gen_andv4si3 (tag, splat, spu_const (V4SImode, -128)));

  /* Read all four cache data pointers.  */
  emit_move_insn (cache_ptrs, gen_rtx_MEM (TImode,
					   plus_constant (tag_addr, 32)));

  /* Compare tags.  */
  emit_insn (gen_ceq_v4si (tag_equal, tag, cache_tag));
  if (spu_ea_model != 32)
    {
      emit_insn (gen_ceq_v4si (tag_equal_hi, splat_hi, cache_tag_hi));
      emit_insn (gen_andv4si3 (tag_equal, tag_equal, tag_equal_hi));
    }

  /* At most one of the tags compare equal, so tag_equal has one
     32-bit slot set to all 1's, with the other slots all zero.
     gbb picks off low bit from each byte in the 128-bit registers,
     so tag_eq_pack is one of 0xf000, 0x0f00, 0x00f0, 0x000f, assuming
     we have a hit.  */
  emit_insn (gen_spu_gbb (tag_eq_pack, spu_gen_subreg (V16QImode, tag_equal)));
  emit_insn (gen_spu_convert (tag_eq_pack_si, tag_eq_pack));

  /* So counting leading zeros will set eq_index to 16, 20, 24 or 28.  */
  emit_insn (gen_clzsi2 (eq_index, tag_eq_pack_si));

  /* Allowing us to rotate the corresponding cache data pointer to slot0.
     (rotating eq_index mod 16 bytes).  */
  emit_insn (gen_rotqby_ti (cache_ptrs, cache_ptrs, eq_index));
  emit_insn (gen_spu_convert (cache_ptrs_si, cache_ptrs));

  /* Add block offset to form final data address.  */
  emit_insn (gen_addsi3 (data_addr, cache_ptrs_si, block_off));

  /* Check that we did hit.  */
  hit_label = gen_label_rtx ();
  hit_ref = gen_rtx_LABEL_REF (VOIDmode, hit_label);
  bcomp = gen_rtx_NE (SImode, tag_eq_pack_si, const0_rtx);
  insn = emit_jump_insn (gen_rtx_SET (VOIDmode, pc_rtx,
				      gen_rtx_IF_THEN_ELSE (VOIDmode, bcomp,
							    hit_ref, pc_rtx)));
  /* Say that this branch is very likely to happen.  */
  v = REG_BR_PROB_BASE - REG_BR_PROB_BASE / 100 - 1;
  add_reg_note (insn, REG_BR_PROB, GEN_INT (v));

  ea_load_store (mem, is_store, ea_addr, data_addr);
  cont_label = gen_label_rtx ();
  emit_jump_insn (gen_jump (cont_label));
  emit_barrier ();

  emit_label (hit_label);

  if (is_store)
    {
      HOST_WIDE_INT v_hi;
      rtx dirty_bits = gen_reg_rtx (TImode);
      rtx dirty_off = gen_reg_rtx (SImode);
      rtx dirty_128 = gen_reg_rtx (TImode);
      rtx neg_block_off = gen_reg_rtx (SImode);

      /* Set up mask with one dirty bit per byte of the mem we are
	 writing, starting from top bit.  */
      v_hi = v = -1;
      v <<= (128 - GET_MODE_SIZE (GET_MODE (mem))) & 63;
      if ((128 - GET_MODE_SIZE (GET_MODE (mem))) >= 64)
	{
	  v_hi = v;
	  v = 0;
	}
      emit_move_insn (dirty_bits, immed_double_const (v, v_hi, TImode));

      /* Form index into cache dirty_bits.  eq_index is one of
	 0x10, 0x14, 0x18 or 0x1c.  Multiplying by 4 gives us
	 0x40, 0x50, 0x60 or 0x70 which just happens to be the
	 offset to each of the four dirty_bits elements.  */
      emit_insn (gen_ashlsi3 (dirty_off, eq_index, spu_const (SImode, 2)));

      emit_insn (gen_spu_lqx (dirty_128, tag_addr, dirty_off));

      /* Rotate bit mask to proper bit.  */
      emit_insn (gen_negsi2 (neg_block_off, block_off));
      emit_insn (gen_rotqbybi_ti (dirty_bits, dirty_bits, neg_block_off));
      emit_insn (gen_rotqbi_ti (dirty_bits, dirty_bits, neg_block_off));

      /* Or in the new dirty bits.  */
      emit_insn (gen_iorti3 (dirty_128, dirty_bits, dirty_128));

      /* Store.  */
      emit_insn (gen_spu_stqx (dirty_128, tag_addr, dirty_off));
    }

  emit_label (cont_label);
}

static rtx
expand_ea_mem (rtx mem, bool is_store)
{
  rtx ea_addr;
  rtx data_addr = gen_reg_rtx (Pmode);
  rtx new_mem;

  ea_addr = force_reg (EAmode, XEXP (mem, 0));
  if (optimize_size || optimize == 0)
    ea_load_store (mem, is_store, ea_addr, data_addr);
  else
    ea_load_store_inline (mem, is_store, ea_addr, data_addr);

  if (ea_alias_set == -1)
    ea_alias_set = new_alias_set ();

  /* We generate a new MEM RTX to refer to the copy of the data
     in the cache.  We do not copy memory attributes (except the
     alignment) from the original MEM, as they may no longer apply
     to the cache copy.  */
  new_mem = gen_rtx_MEM (GET_MODE (mem), data_addr);
  set_mem_alias_set (new_mem, ea_alias_set);
  set_mem_align (new_mem, MIN (MEM_ALIGN (mem), 128 * 8));

  return new_mem;
}

int
spu_expand_mov (rtx * ops, enum machine_mode mode)
{
  if (GET_CODE (ops[0]) == SUBREG && !valid_subreg (ops[0]))
    abort ();

  if (GET_CODE (ops[1]) == SUBREG && !valid_subreg (ops[1]))
    {
      rtx from = SUBREG_REG (ops[1]);
      enum machine_mode imode = int_mode_for_mode (GET_MODE (from));

      gcc_assert (GET_MODE_CLASS (mode) == MODE_INT
		  && GET_MODE_CLASS (imode) == MODE_INT
		  && subreg_lowpart_p (ops[1]));

      if (GET_MODE_SIZE (imode) < 4)
	imode = SImode;
      if (imode != GET_MODE (from))
	from = gen_rtx_SUBREG (imode, from, 0);

      if (GET_MODE_SIZE (mode) < GET_MODE_SIZE (imode))
	{
	  enum insn_code icode = convert_optab_handler (trunc_optab, mode, imode)->insn_code;
	  emit_insn (GEN_FCN (icode) (ops[0], from));
	}
      else
	emit_insn (gen_extend_insn (ops[0], from, mode, imode, 1));
      return 1;
    }

  /* At least one of the operands needs to be a register. */
  if ((reload_in_progress | reload_completed) == 0
      && !register_operand (ops[0], mode) && !register_operand (ops[1], mode))
    {
      rtx temp = force_reg (mode, ops[1]);
      emit_move_insn (ops[0], temp);
      return 1;
    }
  if (reload_in_progress || reload_completed)
    {
      if (CONSTANT_P (ops[1]))
	return spu_split_immediate (ops);
      return 0;
    }

  /* Catch the SImode immediates greater than 0x7fffffff, and sign
     extend them. */
  if (GET_CODE (ops[1]) == CONST_INT)
    {
      HOST_WIDE_INT val = trunc_int_for_mode (INTVAL (ops[1]), mode);
      if (val != INTVAL (ops[1]))
	{
	  emit_move_insn (ops[0], GEN_INT (val));
	  return 1;
	}
    }
  if (MEM_P (ops[0]))
    {
      if (MEM_ADDR_SPACE (ops[0]))
	ops[0] = expand_ea_mem (ops[0], true);
      return spu_split_store (ops);
    }
  if (MEM_P (ops[1]))
    {
      if (MEM_ADDR_SPACE (ops[1]))
	ops[1] = expand_ea_mem (ops[1], false);
      return spu_split_load (ops);
    }

  return 0;
}

static void
spu_convert_move (rtx dst, rtx src)
{
  enum machine_mode mode = GET_MODE (dst);
  enum machine_mode int_mode = mode_for_size (GET_MODE_BITSIZE (mode), MODE_INT, 0);
  rtx reg;
  gcc_assert (GET_MODE (src) == TImode);
  reg = int_mode != mode ? gen_reg_rtx (int_mode) : dst;
  emit_insn (gen_rtx_SET (VOIDmode, reg,
	       gen_rtx_TRUNCATE (int_mode,
		 gen_rtx_LSHIFTRT (TImode, src,
		   GEN_INT (int_mode == DImode ? 64 : 96)))));
  if (int_mode != mode)
    {
      reg = simplify_gen_subreg (mode, reg, int_mode, 0);
      emit_move_insn (dst, reg);
    }
}

/* Load TImode values into DST0 and DST1 (when it is non-NULL) using
   the address from SRC and SRC+16.  Return a REG or CONST_INT that 
   specifies how many bytes to rotate the loaded registers, plus any
   extra from EXTRA_ROTQBY.  The address and rotate amounts are
   normalized to improve merging of loads and rotate computations. */
static rtx
spu_expand_load (rtx dst0, rtx dst1, rtx src, int extra_rotby)
{
  rtx addr = XEXP (src, 0);
  rtx p0, p1, rot, addr0, addr1;
  int rot_amt;

  rot = 0;
  rot_amt = 0;

  if (MEM_ALIGN (src) >= 128)
    /* Address is already aligned; simply perform a TImode load.  */ ;
  else if (GET_CODE (addr) == PLUS)
    {
      /* 8 cases:
         aligned reg   + aligned reg     => lqx
         aligned reg   + unaligned reg   => lqx, rotqby
         aligned reg   + aligned const   => lqd
         aligned reg   + unaligned const => lqd, rotqbyi
         unaligned reg + aligned reg     => lqx, rotqby
         unaligned reg + unaligned reg   => lqx, a, rotqby (1 scratch)
         unaligned reg + aligned const   => lqd, rotqby
         unaligned reg + unaligned const -> not allowed by legitimate address
       */
      p0 = XEXP (addr, 0);
      p1 = XEXP (addr, 1);
      if (!reg_aligned_for_addr (p0))
	{
	  if (REG_P (p1) && !reg_aligned_for_addr (p1))
	    {
	      rot = gen_reg_rtx (SImode);
	      emit_insn (gen_addsi3 (rot, p0, p1));
	    }
	  else if (GET_CODE (p1) == CONST_INT && (INTVAL (p1) & 15))
	    {
	      if (INTVAL (p1) > 0
		  && REG_POINTER (p0)
		  && INTVAL (p1) * BITS_PER_UNIT
		     < REGNO_POINTER_ALIGN (REGNO (p0)))
		{
		  rot = gen_reg_rtx (SImode);
		  emit_insn (gen_addsi3 (rot, p0, p1));
		  addr = p0;
		}
	      else
		{
		  rtx x = gen_reg_rtx (SImode);
		  emit_move_insn (x, p1);
		  if (!spu_arith_operand (p1, SImode))
		    p1 = x;
		  rot = gen_reg_rtx (SImode);
		  emit_insn (gen_addsi3 (rot, p0, p1));
		  addr = gen_rtx_PLUS (Pmode, p0, x);
		}
	    }
	  else
	    rot = p0;
	}
      else
	{
	  if (GET_CODE (p1) == CONST_INT && (INTVAL (p1) & 15))
	    {
	      rot_amt = INTVAL (p1) & 15;
	      if (INTVAL (p1) & -16)
		{
		  p1 = GEN_INT (INTVAL (p1) & -16);
		  addr = gen_rtx_PLUS (SImode, p0, p1);
		}
	      else
		addr = p0;
	    }
	  else if (REG_P (p1) && !reg_aligned_for_addr (p1))
	    rot = p1;
	}
    }
  else if (REG_P (addr))
    {
      if (!reg_aligned_for_addr (addr))
	rot = addr;
    }
  else if (GET_CODE (addr) == CONST)
    {
      if (GET_CODE (XEXP (addr, 0)) == PLUS
	  && ALIGNED_SYMBOL_REF_P (XEXP (XEXP (addr, 0), 0))
	  && GET_CODE (XEXP (XEXP (addr, 0), 1)) == CONST_INT)
	{
	  rot_amt = INTVAL (XEXP (XEXP (addr, 0), 1));
	  if (rot_amt & -16)
	    addr = gen_rtx_CONST (Pmode,
				  gen_rtx_PLUS (Pmode,
						XEXP (XEXP (addr, 0), 0),
						GEN_INT (rot_amt & -16)));
	  else
	    addr = XEXP (XEXP (addr, 0), 0);
	}
      else
	{
	  rot = gen_reg_rtx (Pmode);
	  emit_move_insn (rot, addr);
	}
    }
  else if (GET_CODE (addr) == CONST_INT)
    {
      rot_amt = INTVAL (addr);
      addr = GEN_INT (rot_amt & -16);
    }
  else if (!ALIGNED_SYMBOL_REF_P (addr))
    {
      rot = gen_reg_rtx (Pmode);
      emit_move_insn (rot, addr);
    }

  rot_amt += extra_rotby;

  rot_amt &= 15;

  if (rot && rot_amt)
    {
      rtx x = gen_reg_rtx (SImode);
      emit_insn (gen_addsi3 (x, rot, GEN_INT (rot_amt)));
      rot = x;
      rot_amt = 0;
    }
  if (!rot && rot_amt)
    rot = GEN_INT (rot_amt);

  addr0 = copy_rtx (addr);
  addr0 = gen_rtx_AND (SImode, copy_rtx (addr), GEN_INT (-16));
  emit_insn (gen__movti (dst0, change_address (src, TImode, addr0)));

  if (dst1)
    {
      addr1 = plus_constant (copy_rtx (addr), 16);
      addr1 = gen_rtx_AND (SImode, addr1, GEN_INT (-16));
      emit_insn (gen__movti (dst1, change_address (src, TImode, addr1)));
    }

  return rot;
}

int
spu_split_load (rtx * ops)
{
  enum machine_mode mode = GET_MODE (ops[0]);
  rtx addr, load, rot;
  int rot_amt;

  if (GET_MODE_SIZE (mode) >= 16)
    return 0;

  addr = XEXP (ops[1], 0);
  gcc_assert (GET_CODE (addr) != AND);

  if (!address_needs_split (ops[1]))
    {
      ops[1] = change_address (ops[1], TImode, addr);
      load = gen_reg_rtx (TImode);
      emit_insn (gen__movti (load, ops[1]));
      spu_convert_move (ops[0], load);
      return 1;
    }

  rot_amt = GET_MODE_SIZE (mode) < 4 ? GET_MODE_SIZE (mode) - 4 : 0;

  load = gen_reg_rtx (TImode);
  rot = spu_expand_load (load, 0, ops[1], rot_amt);

  if (rot)
    emit_insn (gen_rotqby_ti (load, load, rot));

  spu_convert_move (ops[0], load);
  return 1;
}

int
spu_split_store (rtx * ops)
{
  enum machine_mode mode = GET_MODE (ops[0]);
  rtx reg;
  rtx addr, p0, p1, p1_lo, smem;
  int aform;
  int scalar;

  if (GET_MODE_SIZE (mode) >= 16)
    return 0;

  addr = XEXP (ops[0], 0);
  gcc_assert (GET_CODE (addr) != AND);

  if (!address_needs_split (ops[0]))
    {
      reg = gen_reg_rtx (TImode);
      emit_insn (gen_spu_convert (reg, ops[1]));
      ops[0] = change_address (ops[0], TImode, addr);
      emit_move_insn (ops[0], reg);
      return 1;
    }

  if (GET_CODE (addr) == PLUS)
    {
      /* 8 cases:
         aligned reg   + aligned reg     => lqx, c?x, shuf, stqx
         aligned reg   + unaligned reg   => lqx, c?x, shuf, stqx
         aligned reg   + aligned const   => lqd, c?d, shuf, stqx
         aligned reg   + unaligned const => lqd, c?d, shuf, stqx
         unaligned reg + aligned reg     => lqx, c?x, shuf, stqx
         unaligned reg + unaligned reg   => lqx, c?x, shuf, stqx
         unaligned reg + aligned const   => lqd, c?d, shuf, stqx
         unaligned reg + unaligned const -> lqx, c?d, shuf, stqx
       */
      aform = 0;
      p0 = XEXP (addr, 0);
      p1 = p1_lo = XEXP (addr, 1);
      if (REG_P (p0) && GET_CODE (p1) == CONST_INT)
	{
	  p1_lo = GEN_INT (INTVAL (p1) & 15);
	  if (reg_aligned_for_addr (p0))
	    {
	      p1 = GEN_INT (INTVAL (p1) & -16);
	      if (p1 == const0_rtx)
		addr = p0;
	      else
		addr = gen_rtx_PLUS (SImode, p0, p1);
	    }
	  else
	    {
	      rtx x = gen_reg_rtx (SImode);
	      emit_move_insn (x, p1);
	      addr = gen_rtx_PLUS (SImode, p0, x);
	    }
	}
    }
  else if (REG_P (addr))
    {
      aform = 0;
      p0 = addr;
      p1 = p1_lo = const0_rtx;
    }
  else
    {
      aform = 1;
      p0 = gen_rtx_REG (SImode, STACK_POINTER_REGNUM);
      p1 = 0;			/* aform doesn't use p1 */
      p1_lo = addr;
      if (ALIGNED_SYMBOL_REF_P (addr))
	p1_lo = const0_rtx;
      else if (GET_CODE (addr) == CONST
	       && GET_CODE (XEXP (addr, 0)) == PLUS
	       && ALIGNED_SYMBOL_REF_P (XEXP (XEXP (addr, 0), 0))
	       && GET_CODE (XEXP (XEXP (addr, 0), 1)) == CONST_INT)
	{
	  HOST_WIDE_INT v = INTVAL (XEXP (XEXP (addr, 0), 1));
	  if ((v & -16) != 0)
	    addr = gen_rtx_CONST (Pmode,
				  gen_rtx_PLUS (Pmode,
						XEXP (XEXP (addr, 0), 0),
						GEN_INT (v & -16)));
	  else
	    addr = XEXP (XEXP (addr, 0), 0);
	  p1_lo = GEN_INT (v & 15);
	}
      else if (GET_CODE (addr) == CONST_INT)
	{
	  p1_lo = GEN_INT (INTVAL (addr) & 15);
	  addr = GEN_INT (INTVAL (addr) & -16);
	}
      else
	{
	  p1_lo = gen_reg_rtx (SImode);
	  emit_move_insn (p1_lo, addr);
	}
    }

  reg = gen_reg_rtx (TImode);

  scalar = store_with_one_insn_p (ops[0]);
  if (!scalar)
    {
      /* We could copy the flags from the ops[0] MEM to mem here,
         We don't because we want this load to be optimized away if
         possible, and copying the flags will prevent that in certain
         cases, e.g. consider the volatile flag. */

      rtx pat = gen_reg_rtx (TImode);
      rtx lmem = change_address (ops[0], TImode, copy_rtx (addr));
      set_mem_alias_set (lmem, 0);
      emit_insn (gen_movti (reg, lmem));

      if (!p0 || reg_aligned_for_addr (p0))
	p0 = stack_pointer_rtx;
      if (!p1_lo)
	p1_lo = const0_rtx;

      emit_insn (gen_cpat (pat, p0, p1_lo, GEN_INT (GET_MODE_SIZE (mode))));
      emit_insn (gen_shufb (reg, ops[1], reg, pat));
    }
  else
    {
      if (GET_CODE (ops[1]) == REG)
	emit_insn (gen_spu_convert (reg, ops[1]));
      else if (GET_CODE (ops[1]) == SUBREG)
	emit_insn (gen_spu_convert (reg, SUBREG_REG (ops[1])));
      else
	abort ();
    }

  if (GET_MODE_SIZE (mode) < 4 && scalar)
    emit_insn (gen_ashlti3
	       (reg, reg, GEN_INT (32 - GET_MODE_BITSIZE (mode))));

  smem = change_address (ops[0], TImode, copy_rtx (addr));
  /* We can't use the previous alias set because the memory has changed
     size and can potentially overlap objects of other types.  */
  set_mem_alias_set (smem, 0);

  emit_insn (gen_movti (smem, reg));
  return 1;
}

/* Return TRUE if X is MEM which is a struct member reference
   and the member can safely be loaded and stored with a single
   instruction because it is padded. */
static int
mem_is_padded_component_ref (rtx x)
{
  tree t = MEM_EXPR (x);
  tree r;
  if (!t || TREE_CODE (t) != COMPONENT_REF)
    return 0;
  t = TREE_OPERAND (t, 1);
  if (!t || TREE_CODE (t) != FIELD_DECL
      || DECL_ALIGN (t) < 128 || AGGREGATE_TYPE_P (TREE_TYPE (t)))
    return 0;
  /* Only do this for RECORD_TYPEs, not UNION_TYPEs. */
  r = DECL_FIELD_CONTEXT (t);
  if (!r || TREE_CODE (r) != RECORD_TYPE)
    return 0;
  /* Make sure they are the same mode */
  if (GET_MODE (x) != TYPE_MODE (TREE_TYPE (t)))
    return 0;
  /* If there are no following fields then the field alignment assures
     the structure is padded to the alignment which means this field is
     padded too.  */
  if (TREE_CHAIN (t) == 0)
    return 1;
  /* If the following field is also aligned then this field will be
     padded. */
  t = TREE_CHAIN (t);
  if (TREE_CODE (t) == FIELD_DECL && DECL_ALIGN (t) >= 128)
    return 1;
  return 0;
}

/* Parse the -mfixed-range= option string.  */
static void
fix_range (const char *const_str)
{
  int i, first, last;
  char *str, *dash, *comma;
  
  /* str must be of the form REG1'-'REG2{,REG1'-'REG} where REG1 and
     REG2 are either register names or register numbers.  The effect
     of this option is to mark the registers in the range from REG1 to
     REG2 as ``fixed'' so they won't be used by the compiler.  */
  
  i = strlen (const_str);
  str = (char *) alloca (i + 1);
  memcpy (str, const_str, i + 1);
  
  while (1)
    {
      dash = strchr (str, '-');
      if (!dash)
	{
	  warning (0, "value of -mfixed-range must have form REG1-REG2");
	  return;
	}
      *dash = '\0';
      comma = strchr (dash + 1, ',');
      if (comma)
	*comma = '\0';
      
      first = decode_reg_name (str);
      if (first < 0)
	{
	  warning (0, "unknown register name: %s", str);
	  return;
	}
      
      last = decode_reg_name (dash + 1);
      if (last < 0)
	{
	  warning (0, "unknown register name: %s", dash + 1);
	  return;
	}
      
      *dash = '-';
      
      if (first > last)
	{
	  warning (0, "%s-%s is an empty range", str, dash + 1);
	  return;
	}
      
      for (i = first; i <= last; ++i)
	fixed_regs[i] = call_used_regs[i] = 1;

      if (!comma)
	break;

      *comma = ',';
      str = comma + 1;
    }
}

/* Return TRUE if x is a CONST_INT, CONST_DOUBLE or CONST_VECTOR that
   can be generated using the fsmbi instruction. */
int
fsmbi_const_p (rtx x)
{
  if (CONSTANT_P (x))
    {
      /* We can always choose TImode for CONST_INT because the high bits
         of an SImode will always be all 1s, i.e., valid for fsmbi. */
      enum immediate_class c = classify_immediate (x, TImode);
      return c == IC_FSMBI || (!epilogue_completed && c == IC_FSMBI2);
    }
  return 0;
}

/* Return TRUE if x is a CONST_INT, CONST_DOUBLE or CONST_VECTOR that
   can be generated using the cbd, chd, cwd or cdd instruction. */
int
cpat_const_p (rtx x, enum machine_mode mode)
{
  if (CONSTANT_P (x))
    {
      enum immediate_class c = classify_immediate (x, mode);
      return c == IC_CPAT;
    }
  return 0;
}

rtx
gen_cpat_const (rtx * ops)
{
  unsigned char dst[16];
  int i, offset, shift, isize;
  if (GET_CODE (ops[3]) != CONST_INT
      || GET_CODE (ops[2]) != CONST_INT
      || (GET_CODE (ops[1]) != CONST_INT
	  && GET_CODE (ops[1]) != REG))
    return 0;
  if (GET_CODE (ops[1]) == REG
      && (!REG_POINTER (ops[1])
	  || REGNO_POINTER_ALIGN (ORIGINAL_REGNO (ops[1])) < 128))
    return 0;

  for (i = 0; i < 16; i++)
    dst[i] = i + 16;
  isize = INTVAL (ops[3]);
  if (isize == 1)
    shift = 3;
  else if (isize == 2)
    shift = 2;
  else
    shift = 0;
  offset = (INTVAL (ops[2]) +
	    (GET_CODE (ops[1]) ==
	     CONST_INT ? INTVAL (ops[1]) : 0)) & 15;
  for (i = 0; i < isize; i++)
    dst[offset + i] = i + shift;
  return array_to_constant (TImode, dst);
}

/* Convert a CONST_INT, CONST_DOUBLE, or CONST_VECTOR into a 16 byte
   array.  Use MODE for CONST_INT's.  When the constant's mode is smaller
   than 16 bytes, the value is repeated across the rest of the array. */
void
constant_to_array (enum machine_mode mode, rtx x, unsigned char arr[16])
{
  HOST_WIDE_INT val;
  int i, j, first;

  memset (arr, 0, 16);
  mode = GET_MODE (x) != VOIDmode ? GET_MODE (x) : mode;
  if (GET_CODE (x) == CONST_INT
      || (GET_CODE (x) == CONST_DOUBLE
	  && (mode == SFmode || mode == DFmode)))
    {
      gcc_assert (mode != VOIDmode && mode != BLKmode);

      if (GET_CODE (x) == CONST_DOUBLE)
	val = const_double_to_hwint (x);
      else
	val = INTVAL (x);
      first = GET_MODE_SIZE (mode) - 1;
      for (i = first; i >= 0; i--)
	{
	  arr[i] = val & 0xff;
	  val >>= 8;
	}
      /* Splat the constant across the whole array. */
      for (j = 0, i = first + 1; i < 16; i++)
	{
	  arr[i] = arr[j];
	  j = (j == first) ? 0 : j + 1;
	}
    }
  else if (GET_CODE (x) == CONST_DOUBLE)
    {
      val = CONST_DOUBLE_LOW (x);
      for (i = 15; i >= 8; i--)
	{
	  arr[i] = val & 0xff;
	  val >>= 8;
	}
      val = CONST_DOUBLE_HIGH (x);
      for (i = 7; i >= 0; i--)
	{
	  arr[i] = val & 0xff;
	  val >>= 8;
	}
    }
  else if (GET_CODE (x) == CONST_VECTOR)
    {
      int units;
      rtx elt;
      mode = GET_MODE_INNER (mode);
      units = CONST_VECTOR_NUNITS (x);
      for (i = 0; i < units; i++)
	{
	  elt = CONST_VECTOR_ELT (x, i);
	  if (GET_CODE (elt) == CONST_INT || GET_CODE (elt) == CONST_DOUBLE)
	    {
	      if (GET_CODE (elt) == CONST_DOUBLE)
		val = const_double_to_hwint (elt);
	      else
		val = INTVAL (elt);
	      first = GET_MODE_SIZE (mode) - 1;
	      if (first + i * GET_MODE_SIZE (mode) > 16)
		abort ();
	      for (j = first; j >= 0; j--)
		{
		  arr[j + i * GET_MODE_SIZE (mode)] = val & 0xff;
		  val >>= 8;
		}
	    }
	}
    }
  else
    gcc_unreachable();
}

/* Convert a 16 byte array to a constant of mode MODE.  When MODE is
   smaller than 16 bytes, use the bytes that would represent that value
   in a register, e.g., for QImode return the value of arr[3].  */
rtx
array_to_constant (enum machine_mode mode, const unsigned char arr[16])
{
  enum machine_mode inner_mode;
  rtvec v;
  int units, size, i, j, k;
  HOST_WIDE_INT val;

  if (GET_MODE_CLASS (mode) == MODE_INT
      && GET_MODE_BITSIZE (mode) <= HOST_BITS_PER_WIDE_INT)
    {
      j = GET_MODE_SIZE (mode);
      i = j < 4 ? 4 - j : 0;
      for (val = 0; i < j; i++)
	val = (val << 8) | arr[i];
      val = trunc_int_for_mode (val, mode);
      return GEN_INT (val);
    }

  if (mode == TImode)
    {
      HOST_WIDE_INT high;
      for (i = high = 0; i < 8; i++)
	high = (high << 8) | arr[i];
      for (i = 8, val = 0; i < 16; i++)
	val = (val << 8) | arr[i];
      return immed_double_const (val, high, TImode);
    }
  if (mode == SFmode)
    {
      val = (arr[0] << 24) | (arr[1] << 16) | (arr[2] << 8) | arr[3];
      val = trunc_int_for_mode (val, SImode);
      return hwint_to_const_double (SFmode, val);
    }
  if (mode == DFmode)
    {
      for (i = 0, val = 0; i < 8; i++)
	val = (val << 8) | arr[i];
      return hwint_to_const_double (DFmode, val);
    }

  if (!VECTOR_MODE_P (mode))
    abort ();

  units = GET_MODE_NUNITS (mode);
  size = GET_MODE_UNIT_SIZE (mode);
  inner_mode = GET_MODE_INNER (mode);
  v = rtvec_alloc (units);

  for (k = i = 0; i < units; ++i)
    {
      val = 0;
      for (j = 0; j < size; j++, k++)
	val = (val << 8) | arr[k];

      if (GET_MODE_CLASS (inner_mode) == MODE_FLOAT)
	RTVEC_ELT (v, i) = hwint_to_const_double (inner_mode, val);
      else
	RTVEC_ELT (v, i) = GEN_INT (trunc_int_for_mode (val, inner_mode));
    }
  if (k > 16)
    abort ();

  return gen_rtx_CONST_VECTOR (mode, v);
}

static void
reloc_diagnostic (rtx x)
{
  tree decl = 0;
  if (!flag_pic || !(TARGET_WARN_RELOC || TARGET_ERROR_RELOC))
    return;

  if (GET_CODE (x) == SYMBOL_REF)
    decl = SYMBOL_REF_DECL (x);
  else if (GET_CODE (x) == CONST
	   && GET_CODE (XEXP (XEXP (x, 0), 0)) == SYMBOL_REF)
    decl = SYMBOL_REF_DECL (XEXP (XEXP (x, 0), 0));

  /* SYMBOL_REF_DECL is not necessarily a DECL. */
  if (decl && !DECL_P (decl))
    decl = 0;

  /* The decl could be a string constant.  */
  if (decl && DECL_P (decl))
    {
      location_t loc;
      /* We use last_assemble_variable_decl to get line information.  It's
	 not always going to be right and might not even be close, but will
	 be right for the more common cases. */
      if (!last_assemble_variable_decl || in_section == ctors_section)
	loc = DECL_SOURCE_LOCATION (decl);
      else
	loc = DECL_SOURCE_LOCATION (last_assemble_variable_decl);

      if (TARGET_WARN_RELOC)
	warning_at (loc, 0,
		    "creating run-time relocation for %qD", decl);
      else
	error_at (loc,
		  "creating run-time relocation for %qD", decl);
    }
  else 
    {
      if (TARGET_WARN_RELOC)
	warning_at (input_location, 0, "creating run-time relocation");
      else
	error_at (input_location, "creating run-time relocation");
    }
}

/* Hook into assemble_integer so we can generate an error for run-time
   relocations.  The SPU ABI disallows them. */
static bool
spu_assemble_integer (rtx x, unsigned int size, int aligned_p)
{
  /* By default run-time relocations aren't supported, but we allow them
     in case users support it in their own run-time loader.  And we provide
     a warning for those users that don't.  */
  if ((GET_CODE (x) == SYMBOL_REF)
      || GET_CODE (x) == LABEL_REF || GET_CODE (x) == CONST)
    reloc_diagnostic (x);

  return default_assemble_integer (x, size, aligned_p);
}

static void
spu_asm_globalize_label (FILE * file, const char *name)
{
  fputs ("\t.global\t", file);
  assemble_name (file, name);
  fputs ("\n", file);
}

static bool
spu_rtx_costs (rtx x, int code, int outer_code ATTRIBUTE_UNUSED, int *total,
	       bool speed ATTRIBUTE_UNUSED)
{
  enum machine_mode mode = GET_MODE (x);
  int cost = COSTS_N_INSNS (2);

  /* Folding to a CONST_VECTOR will use extra space but there might
     be only a small savings in cycles.  We'd like to use a CONST_VECTOR
     only if it allows us to fold away multiple insns.  Changing the cost
     of a CONST_VECTOR here (or in CONST_COSTS) doesn't help though
     because this cost will only be compared against a single insn. 
     if (code == CONST_VECTOR)
       return (LEGITIMATE_CONSTANT_P(x)) ? cost : COSTS_N_INSNS(6);
   */

  /* Use defaults for float operations.  Not accurate but good enough. */
  if (mode == DFmode)
    {
      *total = COSTS_N_INSNS (13);
      return true;
    }
  if (mode == SFmode)
    {
      *total = COSTS_N_INSNS (6);
      return true;
    }
  switch (code)
    {
    case CONST_INT:
      if (satisfies_constraint_K (x))
	*total = 0;
      else if (INTVAL (x) >= -0x80000000ll && INTVAL (x) <= 0xffffffffll)
	*total = COSTS_N_INSNS (1);
      else
	*total = COSTS_N_INSNS (3);
      return true;

    case CONST:
      *total = COSTS_N_INSNS (3);
      return true;

    case LABEL_REF:
    case SYMBOL_REF:
      *total = COSTS_N_INSNS (0);
      return true;

    case CONST_DOUBLE:
      *total = COSTS_N_INSNS (5);
      return true;

    case FLOAT_EXTEND:
    case FLOAT_TRUNCATE:
    case FLOAT:
    case UNSIGNED_FLOAT:
    case FIX:
    case UNSIGNED_FIX:
      *total = COSTS_N_INSNS (7);
      return true;

    case PLUS:
      if (mode == TImode)
	{
	  *total = COSTS_N_INSNS (9);
	  return true;
	}
      break;

    case MULT:
      cost =
	GET_CODE (XEXP (x, 0)) ==
	REG ? COSTS_N_INSNS (12) : COSTS_N_INSNS (7);
      if (mode == SImode && GET_CODE (XEXP (x, 0)) == REG)
	{
	  if (GET_CODE (XEXP (x, 1)) == CONST_INT)
	    {
	      HOST_WIDE_INT val = INTVAL (XEXP (x, 1));
	      cost = COSTS_N_INSNS (14);
	      if ((val & 0xffff) == 0)
		cost = COSTS_N_INSNS (9);
	      else if (val > 0 && val < 0x10000)
		cost = COSTS_N_INSNS (11);
	    }
	}
      *total = cost;
      return true;
    case DIV:
    case UDIV:
    case MOD:
    case UMOD:
      *total = COSTS_N_INSNS (20);
      return true;
    case ROTATE:
    case ROTATERT:
    case ASHIFT:
    case ASHIFTRT:
    case LSHIFTRT:
      *total = COSTS_N_INSNS (4);
      return true;
    case UNSPEC:
      if (XINT (x, 1) == UNSPEC_CONVERT)
	*total = COSTS_N_INSNS (0);
      else
	*total = COSTS_N_INSNS (4);
      return true;
    }
  /* Scale cost by mode size.  Except when initializing (cfun->decl == 0). */
  if (GET_MODE_CLASS (mode) == MODE_INT
      && GET_MODE_SIZE (mode) > GET_MODE_SIZE (SImode) && cfun && cfun->decl)
    cost = cost * (GET_MODE_SIZE (mode) / GET_MODE_SIZE (SImode))
      * (GET_MODE_SIZE (mode) / GET_MODE_SIZE (SImode));
  *total = cost;
  return true;
}

static enum machine_mode
spu_unwind_word_mode (void)
{
  return SImode;
}

/* Decide whether we can make a sibling call to a function.  DECL is the
   declaration of the function being targeted by the call and EXP is the
   CALL_EXPR representing the call.  */
static bool
spu_function_ok_for_sibcall (tree decl, tree exp ATTRIBUTE_UNUSED)
{
  return decl && !TARGET_LARGE_MEM;
}

/* We need to correctly update the back chain pointer and the Available
   Stack Size (which is in the second slot of the sp register.) */
void
spu_allocate_stack (rtx op0, rtx op1)
{
  HOST_WIDE_INT v;
  rtx chain = gen_reg_rtx (V4SImode);
  rtx stack_bot = gen_frame_mem (V4SImode, stack_pointer_rtx);
  rtx sp = gen_reg_rtx (V4SImode);
  rtx splatted = gen_reg_rtx (V4SImode);
  rtx pat = gen_reg_rtx (TImode);

  /* copy the back chain so we can save it back again. */
  emit_move_insn (chain, stack_bot);

  op1 = force_reg (SImode, op1);

  v = 0x1020300010203ll;
  emit_move_insn (pat, immed_double_const (v, v, TImode));
  emit_insn (gen_shufb (splatted, op1, op1, pat));

  emit_insn (gen_spu_convert (sp, stack_pointer_rtx));
  emit_insn (gen_subv4si3 (sp, sp, splatted));

  if (flag_stack_check)
    {
      rtx avail = gen_reg_rtx(SImode);
      rtx result = gen_reg_rtx(SImode);
      emit_insn (gen_vec_extractv4si (avail, sp, GEN_INT (1)));
      emit_insn (gen_cgt_si(result, avail, GEN_INT (-1)));
      emit_insn (gen_spu_heq (result, GEN_INT(0) ));
    }

  emit_insn (gen_spu_convert (stack_pointer_rtx, sp));

  emit_move_insn (stack_bot, chain);

  emit_move_insn (op0, virtual_stack_dynamic_rtx);
}

void
spu_restore_stack_nonlocal (rtx op0 ATTRIBUTE_UNUSED, rtx op1)
{
  static unsigned char arr[16] =
    { 0, 1, 2, 3, 0, 1, 2, 3, 0, 1, 2, 3, 0, 1, 2, 3 };
  rtx temp = gen_reg_rtx (SImode);
  rtx temp2 = gen_reg_rtx (SImode);
  rtx temp3 = gen_reg_rtx (V4SImode);
  rtx temp4 = gen_reg_rtx (V4SImode);
  rtx pat = gen_reg_rtx (TImode);
  rtx sp = gen_rtx_REG (V4SImode, STACK_POINTER_REGNUM);

  /* Restore the backchain from the first word, sp from the second.  */
  emit_move_insn (temp2, adjust_address_nv (op1, SImode, 0));
  emit_move_insn (temp, adjust_address_nv (op1, SImode, 4));

  emit_move_insn (pat, array_to_constant (TImode, arr));

  /* Compute Available Stack Size for sp */
  emit_insn (gen_subsi3 (temp, temp, stack_pointer_rtx));
  emit_insn (gen_shufb (temp3, temp, temp, pat));

  /* Compute Available Stack Size for back chain */
  emit_insn (gen_subsi3 (temp2, temp2, stack_pointer_rtx));
  emit_insn (gen_shufb (temp4, temp2, temp2, pat));
  emit_insn (gen_addv4si3 (temp4, sp, temp4));

  emit_insn (gen_addv4si3 (sp, sp, temp3));
  emit_move_insn (gen_frame_mem (V4SImode, stack_pointer_rtx), temp4);
}

static void
spu_init_libfuncs (void)
{
  set_optab_libfunc (smul_optab, DImode, "__muldi3");
  set_optab_libfunc (sdiv_optab, DImode, "__divdi3");
  set_optab_libfunc (smod_optab, DImode, "__moddi3");
  set_optab_libfunc (udiv_optab, DImode, "__udivdi3");
  set_optab_libfunc (umod_optab, DImode, "__umoddi3");
  set_optab_libfunc (udivmod_optab, DImode, "__udivmoddi4");
  set_optab_libfunc (ffs_optab, DImode, "__ffsdi2");
  set_optab_libfunc (clz_optab, DImode, "__clzdi2");
  set_optab_libfunc (ctz_optab, DImode, "__ctzdi2");
  set_optab_libfunc (popcount_optab, DImode, "__popcountdi2");
  set_optab_libfunc (parity_optab, DImode, "__paritydi2");

  set_conv_libfunc (ufloat_optab, DFmode, SImode, "__float_unssidf");
  set_conv_libfunc (ufloat_optab, DFmode, DImode, "__float_unsdidf");

  set_optab_libfunc (smul_optab, TImode, "__multi3");
  set_optab_libfunc (sdiv_optab, TImode, "__divti3");
  set_optab_libfunc (smod_optab, TImode, "__modti3");
  set_optab_libfunc (udiv_optab, TImode, "__udivti3");
  set_optab_libfunc (umod_optab, TImode, "__umodti3");
  set_optab_libfunc (udivmod_optab, TImode, "__udivmodti4");
}

/* Make a subreg, stripping any existing subreg.  We could possibly just
   call simplify_subreg, but in this case we know what we want. */
rtx
spu_gen_subreg (enum machine_mode mode, rtx x)
{
  if (GET_CODE (x) == SUBREG)
    x = SUBREG_REG (x);
  if (GET_MODE (x) == mode)
    return x;
  return gen_rtx_SUBREG (mode, x, 0);
}

static bool
spu_return_in_memory (const_tree type, const_tree fntype ATTRIBUTE_UNUSED)
{
  return (TYPE_MODE (type) == BLKmode
	  && ((type) == 0
	      || TREE_CODE (TYPE_SIZE (type)) != INTEGER_CST
	      || int_size_in_bytes (type) >
	      (MAX_REGISTER_RETURN * UNITS_PER_WORD)));
}

/* Create the built-in types and functions */

enum spu_function_code
{
#define DEF_BUILTIN(fcode, icode, name, type, params) fcode,
#include "spu-builtins.def"
#undef DEF_BUILTIN
   NUM_SPU_BUILTINS
};

extern GTY(()) struct spu_builtin_description spu_builtins[NUM_SPU_BUILTINS];

struct spu_builtin_description spu_builtins[] = {
#define DEF_BUILTIN(fcode, icode, name, type, params) \
  {fcode, icode, name, type, params, NULL_TREE},
#include "spu-builtins.def"
#undef DEF_BUILTIN
};

/* Returns the rs6000 builtin decl for CODE.  */

static tree
spu_builtin_decl (unsigned code, bool initialize_p ATTRIBUTE_UNUSED)
{           
  if (code >= NUM_SPU_BUILTINS)
    return error_mark_node;
          
  return spu_builtins[code].fndecl;
}


static void
spu_init_builtins (void)
{
  struct spu_builtin_description *d;
  unsigned int i;

  V16QI_type_node = build_vector_type (intQI_type_node, 16);
  V8HI_type_node = build_vector_type (intHI_type_node, 8);
  V4SI_type_node = build_vector_type (intSI_type_node, 4);
  V2DI_type_node = build_vector_type (intDI_type_node, 2);
  V4SF_type_node = build_vector_type (float_type_node, 4);
  V2DF_type_node = build_vector_type (double_type_node, 2);

  unsigned_V16QI_type_node = build_vector_type (unsigned_intQI_type_node, 16);
  unsigned_V8HI_type_node = build_vector_type (unsigned_intHI_type_node, 8);
  unsigned_V4SI_type_node = build_vector_type (unsigned_intSI_type_node, 4);
  unsigned_V2DI_type_node = build_vector_type (unsigned_intDI_type_node, 2);

  spu_builtin_types[SPU_BTI_QUADWORD] = V16QI_type_node;

  spu_builtin_types[SPU_BTI_7] = global_trees[TI_INTSI_TYPE];
  spu_builtin_types[SPU_BTI_S7] = global_trees[TI_INTSI_TYPE];
  spu_builtin_types[SPU_BTI_U7] = global_trees[TI_INTSI_TYPE];
  spu_builtin_types[SPU_BTI_S10] = global_trees[TI_INTSI_TYPE];
  spu_builtin_types[SPU_BTI_S10_4] = global_trees[TI_INTSI_TYPE];
  spu_builtin_types[SPU_BTI_U14] = global_trees[TI_INTSI_TYPE];
  spu_builtin_types[SPU_BTI_16] = global_trees[TI_INTSI_TYPE];
  spu_builtin_types[SPU_BTI_S16] = global_trees[TI_INTSI_TYPE];
  spu_builtin_types[SPU_BTI_S16_2] = global_trees[TI_INTSI_TYPE];
  spu_builtin_types[SPU_BTI_U16] = global_trees[TI_INTSI_TYPE];
  spu_builtin_types[SPU_BTI_U16_2] = global_trees[TI_INTSI_TYPE];
  spu_builtin_types[SPU_BTI_U18] = global_trees[TI_INTSI_TYPE];

  spu_builtin_types[SPU_BTI_INTQI] = global_trees[TI_INTQI_TYPE];
  spu_builtin_types[SPU_BTI_INTHI] = global_trees[TI_INTHI_TYPE];
  spu_builtin_types[SPU_BTI_INTSI] = global_trees[TI_INTSI_TYPE];
  spu_builtin_types[SPU_BTI_INTDI] = global_trees[TI_INTDI_TYPE];
  spu_builtin_types[SPU_BTI_UINTQI] = global_trees[TI_UINTQI_TYPE];
  spu_builtin_types[SPU_BTI_UINTHI] = global_trees[TI_UINTHI_TYPE];
  spu_builtin_types[SPU_BTI_UINTSI] = global_trees[TI_UINTSI_TYPE];
  spu_builtin_types[SPU_BTI_UINTDI] = global_trees[TI_UINTDI_TYPE];

  spu_builtin_types[SPU_BTI_FLOAT] = global_trees[TI_FLOAT_TYPE];
  spu_builtin_types[SPU_BTI_DOUBLE] = global_trees[TI_DOUBLE_TYPE];

  spu_builtin_types[SPU_BTI_VOID] = global_trees[TI_VOID_TYPE];

  spu_builtin_types[SPU_BTI_PTR] =
    build_pointer_type (build_qualified_type
			(void_type_node,
			 TYPE_QUAL_CONST | TYPE_QUAL_VOLATILE));

  /* For each builtin we build a new prototype.  The tree code will make
     sure nodes are shared. */
  for (i = 0, d = spu_builtins; i < NUM_SPU_BUILTINS; i++, d++)
    {
      tree p;
      char name[64];		/* build_function will make a copy. */
      int parm;

      if (d->name == 0)
	continue;

      /* Find last parm.  */
      for (parm = 1; d->parm[parm] != SPU_BTI_END_OF_PARAMS; parm++)
	;

      p = void_list_node;
      while (parm > 1)
	p = tree_cons (NULL_TREE, spu_builtin_types[d->parm[--parm]], p);

      p = build_function_type (spu_builtin_types[d->parm[0]], p);

      sprintf (name, "__builtin_%s", d->name);
      d->fndecl =
	add_builtin_function (name, p, END_BUILTINS + i, BUILT_IN_MD,
			      NULL, NULL_TREE);
      if (d->fcode == SPU_MASK_FOR_LOAD)
	TREE_READONLY (d->fndecl) = 1;	

      /* These builtins don't throw.  */
      TREE_NOTHROW (d->fndecl) = 1;
    }
}

void
spu_restore_stack_block (rtx op0 ATTRIBUTE_UNUSED, rtx op1)
{
  static unsigned char arr[16] =
    { 0, 1, 2, 3, 0, 1, 2, 3, 0, 1, 2, 3, 0, 1, 2, 3 };

  rtx temp = gen_reg_rtx (Pmode);
  rtx temp2 = gen_reg_rtx (V4SImode);
  rtx temp3 = gen_reg_rtx (V4SImode);
  rtx pat = gen_reg_rtx (TImode);
  rtx sp = gen_rtx_REG (V4SImode, STACK_POINTER_REGNUM);

  emit_move_insn (pat, array_to_constant (TImode, arr));

  /* Restore the sp.  */
  emit_move_insn (temp, op1);
  emit_move_insn (temp2, gen_frame_mem (V4SImode, stack_pointer_rtx));

  /* Compute available stack size for sp.  */
  emit_insn (gen_subsi3 (temp, temp, stack_pointer_rtx));
  emit_insn (gen_shufb (temp3, temp, temp, pat));

  emit_insn (gen_addv4si3 (sp, sp, temp3));
  emit_move_insn (gen_frame_mem (V4SImode, stack_pointer_rtx), temp2);
}

int
spu_safe_dma (HOST_WIDE_INT channel)
{
  return TARGET_SAFE_DMA && channel >= 21 && channel <= 27;
}

void
spu_builtin_splats (rtx ops[])
{
  enum machine_mode mode = GET_MODE (ops[0]);
  if (GET_CODE (ops[1]) == CONST_INT || GET_CODE (ops[1]) == CONST_DOUBLE)
    {
      unsigned char arr[16];
      constant_to_array (GET_MODE_INNER (mode), ops[1], arr);
      emit_move_insn (ops[0], array_to_constant (mode, arr));
    }
  else
    {
      rtx reg = gen_reg_rtx (TImode);
      rtx shuf;
      if (GET_CODE (ops[1]) != REG
	  && GET_CODE (ops[1]) != SUBREG)
	ops[1] = force_reg (GET_MODE_INNER (mode), ops[1]);
      switch (mode)
	{
	case V2DImode:
	case V2DFmode:
	  shuf =
	    immed_double_const (0x0001020304050607ll, 0x1011121314151617ll,
				TImode);
	  break;
	case V4SImode:
	case V4SFmode:
	  shuf =
	    immed_double_const (0x0001020300010203ll, 0x0001020300010203ll,
				TImode);
	  break;
	case V8HImode:
	  shuf =
	    immed_double_const (0x0203020302030203ll, 0x0203020302030203ll,
				TImode);
	  break;
	case V16QImode:
	  shuf =
	    immed_double_const (0x0303030303030303ll, 0x0303030303030303ll,
				TImode);
	  break;
	default:
	  abort ();
	}
      emit_move_insn (reg, shuf);
      emit_insn (gen_shufb (ops[0], ops[1], ops[1], reg));
    }
}

void
spu_builtin_extract (rtx ops[])
{
  enum machine_mode mode;
  rtx rot, from, tmp;

  mode = GET_MODE (ops[1]);

  if (GET_CODE (ops[2]) == CONST_INT)
    {
      switch (mode)
	{
	case V16QImode:
	  emit_insn (gen_vec_extractv16qi (ops[0], ops[1], ops[2]));
	  break;
	case V8HImode:
	  emit_insn (gen_vec_extractv8hi (ops[0], ops[1], ops[2]));
	  break;
	case V4SFmode:
	  emit_insn (gen_vec_extractv4sf (ops[0], ops[1], ops[2]));
	  break;
	case V4SImode:
	  emit_insn (gen_vec_extractv4si (ops[0], ops[1], ops[2]));
	  break;
	case V2DImode:
	  emit_insn (gen_vec_extractv2di (ops[0], ops[1], ops[2]));
	  break;
	case V2DFmode:
	  emit_insn (gen_vec_extractv2df (ops[0], ops[1], ops[2]));
	  break;
	default:
	  abort ();
	}
      return;
    }

  from = spu_gen_subreg (TImode, ops[1]);
  rot = gen_reg_rtx (TImode);
  tmp = gen_reg_rtx (SImode);

  switch (mode)
    {
    case V16QImode:
      emit_insn (gen_addsi3 (tmp, ops[2], GEN_INT (-3)));
      break;
    case V8HImode:
      emit_insn (gen_addsi3 (tmp, ops[2], ops[2]));
      emit_insn (gen_addsi3 (tmp, tmp, GEN_INT (-2)));
      break;
    case V4SFmode:
    case V4SImode:
      emit_insn (gen_ashlsi3 (tmp, ops[2], GEN_INT (2)));
      break;
    case V2DImode:
    case V2DFmode:
      emit_insn (gen_ashlsi3 (tmp, ops[2], GEN_INT (3)));
      break;
    default:
      abort ();
    }
  emit_insn (gen_rotqby_ti (rot, from, tmp));

  emit_insn (gen_spu_convert (ops[0], rot));
}

void
spu_builtin_insert (rtx ops[])
{
  enum machine_mode mode = GET_MODE (ops[0]);
  enum machine_mode imode = GET_MODE_INNER (mode);
  rtx mask = gen_reg_rtx (TImode);
  rtx offset;

  if (GET_CODE (ops[3]) == CONST_INT)
    offset = GEN_INT (INTVAL (ops[3]) * GET_MODE_SIZE (imode));
  else
    {
      offset = gen_reg_rtx (SImode);
      emit_insn (gen_mulsi3
		 (offset, ops[3], GEN_INT (GET_MODE_SIZE (imode))));
    }
  emit_insn (gen_cpat
	     (mask, stack_pointer_rtx, offset,
	      GEN_INT (GET_MODE_SIZE (imode))));
  emit_insn (gen_shufb (ops[0], ops[1], ops[2], mask));
}

void
spu_builtin_promote (rtx ops[])
{
  enum machine_mode mode, imode;
  rtx rot, from, offset;
  HOST_WIDE_INT pos;

  mode = GET_MODE (ops[0]);
  imode = GET_MODE_INNER (mode);

  from = gen_reg_rtx (TImode);
  rot = spu_gen_subreg (TImode, ops[0]);

  emit_insn (gen_spu_convert (from, ops[1]));

  if (GET_CODE (ops[2]) == CONST_INT)
    {
      pos = -GET_MODE_SIZE (imode) * INTVAL (ops[2]);
      if (GET_MODE_SIZE (imode) < 4)
	pos += 4 - GET_MODE_SIZE (imode);
      offset = GEN_INT (pos & 15);
    }
  else
    {
      offset = gen_reg_rtx (SImode);
      switch (mode)
	{
	case V16QImode:
	  emit_insn (gen_subsi3 (offset, GEN_INT (3), ops[2]));
	  break;
	case V8HImode:
	  emit_insn (gen_subsi3 (offset, GEN_INT (1), ops[2]));
	  emit_insn (gen_addsi3 (offset, offset, offset));
	  break;
	case V4SFmode:
	case V4SImode:
	  emit_insn (gen_subsi3 (offset, GEN_INT (0), ops[2]));
	  emit_insn (gen_ashlsi3 (offset, offset, GEN_INT (2)));
	  break;
	case V2DImode:
	case V2DFmode:
	  emit_insn (gen_ashlsi3 (offset, ops[2], GEN_INT (3)));
	  break;
	default:
	  abort ();
	}
    }
  emit_insn (gen_rotqby_ti (rot, from, offset));
}

static void
spu_trampoline_init (rtx m_tramp, tree fndecl, rtx cxt)
{
  rtx fnaddr = XEXP (DECL_RTL (fndecl), 0);
  rtx shuf = gen_reg_rtx (V4SImode);
  rtx insn = gen_reg_rtx (V4SImode);
  rtx shufc;
  rtx insnc;
  rtx mem;

  fnaddr = force_reg (SImode, fnaddr);
  cxt = force_reg (SImode, cxt);

  if (TARGET_LARGE_MEM)
    {
      rtx rotl = gen_reg_rtx (V4SImode);
      rtx mask = gen_reg_rtx (V4SImode);
      rtx bi = gen_reg_rtx (SImode);
      static unsigned char const shufa[16] = {
	2, 3, 0, 1, 18, 19, 16, 17,
	0, 1, 2, 3, 16, 17, 18, 19
      };
      static unsigned char const insna[16] = {
	0x41, 0, 0, 79,
	0x41, 0, 0, STATIC_CHAIN_REGNUM,
	0x60, 0x80, 0, 79,
	0x60, 0x80, 0, STATIC_CHAIN_REGNUM
      };

      shufc = force_reg (TImode, array_to_constant (TImode, shufa));
      insnc = force_reg (V4SImode, array_to_constant (V4SImode, insna));

      emit_insn (gen_shufb (shuf, fnaddr, cxt, shufc));
      emit_insn (gen_vrotlv4si3 (rotl, shuf, spu_const (V4SImode, 7)));
      emit_insn (gen_movv4si (mask, spu_const (V4SImode, 0xffff << 7)));
      emit_insn (gen_selb (insn, insnc, rotl, mask));

      mem = adjust_address (m_tramp, V4SImode, 0);
      emit_move_insn (mem, insn);

      emit_move_insn (bi, GEN_INT (0x35000000 + (79 << 7)));
      mem = adjust_address (m_tramp, Pmode, 16);
      emit_move_insn (mem, bi);
    }
  else
    {
      rtx scxt = gen_reg_rtx (SImode);
      rtx sfnaddr = gen_reg_rtx (SImode);
      static unsigned char const insna[16] = {
	0x42, 0, 0, STATIC_CHAIN_REGNUM,
	0x30, 0, 0, 0,
	0, 0, 0, 0,
	0, 0, 0, 0
      };

      shufc = gen_reg_rtx (TImode);
      insnc = force_reg (V4SImode, array_to_constant (V4SImode, insna));

      /* By or'ing all of cxt with the ila opcode we are assuming cxt
	 fits 18 bits and the last 4 are zeros.  This will be true if
	 the stack pointer is initialized to 0x3fff0 at program start,
	 otherwise the ila instruction will be garbage. */

      emit_insn (gen_ashlsi3 (scxt, cxt, GEN_INT (7)));
      emit_insn (gen_ashlsi3 (sfnaddr, fnaddr, GEN_INT (5)));
      emit_insn (gen_cpat
		 (shufc, stack_pointer_rtx, GEN_INT (4), GEN_INT (4)));
      emit_insn (gen_shufb (shuf, sfnaddr, scxt, shufc));
      emit_insn (gen_iorv4si3 (insn, insnc, shuf));

      mem = adjust_address (m_tramp, V4SImode, 0);
      emit_move_insn (mem, insn);
    }
  emit_insn (gen_sync ());
}

void
spu_expand_sign_extend (rtx ops[])
{
  unsigned char arr[16];
  rtx pat = gen_reg_rtx (TImode);
  rtx sign, c;
  int i, last;
  last = GET_MODE (ops[0]) == DImode ? 7 : 15;
  if (GET_MODE (ops[1]) == QImode)
    {
      sign = gen_reg_rtx (HImode);
      emit_insn (gen_extendqihi2 (sign, ops[1]));
      for (i = 0; i < 16; i++)
	arr[i] = 0x12;
      arr[last] = 0x13;
    }
  else
    {
      for (i = 0; i < 16; i++)
	arr[i] = 0x10;
      switch (GET_MODE (ops[1]))
	{
	case HImode:
	  sign = gen_reg_rtx (SImode);
	  emit_insn (gen_extendhisi2 (sign, ops[1]));
	  arr[last] = 0x03;
	  arr[last - 1] = 0x02;
	  break;
	case SImode:
	  sign = gen_reg_rtx (SImode);
	  emit_insn (gen_ashrsi3 (sign, ops[1], GEN_INT (31)));
	  for (i = 0; i < 4; i++)
	    arr[last - i] = 3 - i;
	  break;
	case DImode:
	  sign = gen_reg_rtx (SImode);
	  c = gen_reg_rtx (SImode);
	  emit_insn (gen_spu_convert (c, ops[1]));
	  emit_insn (gen_ashrsi3 (sign, c, GEN_INT (31)));
	  for (i = 0; i < 8; i++)
	    arr[last - i] = 7 - i;
	  break;
	default:
	  abort ();
	}
    }
  emit_move_insn (pat, array_to_constant (TImode, arr));
  emit_insn (gen_shufb (ops[0], ops[1], sign, pat));
}

/* expand vector initialization. If there are any constant parts,
   load constant parts first. Then load any non-constant parts.  */
void
spu_expand_vector_init (rtx target, rtx vals)
{
  enum machine_mode mode = GET_MODE (target);
  int n_elts = GET_MODE_NUNITS (mode);
  int n_var = 0;
  bool all_same = true;
  rtx first, x = NULL_RTX, first_constant = NULL_RTX;
  int i;

  first = XVECEXP (vals, 0, 0); 
  for (i = 0; i < n_elts; ++i)
    {
      x = XVECEXP (vals, 0, i);
      if (!(CONST_INT_P (x)
	    || GET_CODE (x) == CONST_DOUBLE
	    || GET_CODE (x) == CONST_FIXED))
	++n_var;
      else
	{
	  if (first_constant == NULL_RTX)
	    first_constant = x;
	}
      if (i > 0 && !rtx_equal_p (x, first))
	all_same = false;
    }

  /* if all elements are the same, use splats to repeat elements */
  if (all_same)
    {
      if (!CONSTANT_P (first)
	  && !register_operand (first, GET_MODE (x)))
	first = force_reg (GET_MODE (first), first);
      emit_insn (gen_spu_splats (target, first));
      return;
    }

  /* load constant parts */
  if (n_var != n_elts)
    {
      if (n_var == 0)
	{
	  emit_move_insn (target,
			  gen_rtx_CONST_VECTOR (mode, XVEC (vals, 0)));
	}
      else
	{
	  rtx constant_parts_rtx = copy_rtx (vals);

	  gcc_assert (first_constant != NULL_RTX);
	  /* fill empty slots with the first constant, this increases
	     our chance of using splats in the recursive call below. */
	  for (i = 0; i < n_elts; ++i)
	    {
	      x = XVECEXP (constant_parts_rtx, 0, i);
	      if (!(CONST_INT_P (x)
		    || GET_CODE (x) == CONST_DOUBLE
		    || GET_CODE (x) == CONST_FIXED))
		XVECEXP (constant_parts_rtx, 0, i) = first_constant;
	    }

	  spu_expand_vector_init (target, constant_parts_rtx);
	}
    }

  /* load variable parts */
  if (n_var != 0)
    {
      rtx insert_operands[4];

      insert_operands[0] = target;
      insert_operands[2] = target;
      for (i = 0; i < n_elts; ++i)
	{
	  x = XVECEXP (vals, 0, i);
	  if (!(CONST_INT_P (x)
		|| GET_CODE (x) == CONST_DOUBLE
		|| GET_CODE (x) == CONST_FIXED))
	    {
	      if (!register_operand (x, GET_MODE (x)))
		x = force_reg (GET_MODE (x), x);
	      insert_operands[1] = x;
	      insert_operands[3] = GEN_INT (i);
	      spu_builtin_insert (insert_operands);
	    }
	}
    }
}

/* Return insn index for the vector compare instruction for given CODE,
   and DEST_MODE, OP_MODE. Return -1 if valid insn is not available.  */

static int
get_vec_cmp_insn (enum rtx_code code,
                  enum machine_mode dest_mode,
                  enum machine_mode op_mode)

{
  switch (code)
    {
    case EQ:
      if (dest_mode == V16QImode && op_mode == V16QImode)
        return CODE_FOR_ceq_v16qi;
      if (dest_mode == V8HImode && op_mode == V8HImode)
        return CODE_FOR_ceq_v8hi;
      if (dest_mode == V4SImode && op_mode == V4SImode)
        return CODE_FOR_ceq_v4si;
      if (dest_mode == V4SImode && op_mode == V4SFmode)
        return CODE_FOR_ceq_v4sf;
      if (dest_mode == V2DImode && op_mode == V2DFmode)
        return CODE_FOR_ceq_v2df;
      break;
    case GT:
      if (dest_mode == V16QImode && op_mode == V16QImode)
        return CODE_FOR_cgt_v16qi;
      if (dest_mode == V8HImode && op_mode == V8HImode)
        return CODE_FOR_cgt_v8hi;
      if (dest_mode == V4SImode && op_mode == V4SImode)
        return CODE_FOR_cgt_v4si;
      if (dest_mode == V4SImode && op_mode == V4SFmode)
        return CODE_FOR_cgt_v4sf;
      if (dest_mode == V2DImode && op_mode == V2DFmode)
        return CODE_FOR_cgt_v2df;
      break;
    case GTU:
      if (dest_mode == V16QImode && op_mode == V16QImode)
        return CODE_FOR_clgt_v16qi;
      if (dest_mode == V8HImode && op_mode == V8HImode)
        return CODE_FOR_clgt_v8hi;
      if (dest_mode == V4SImode && op_mode == V4SImode)
        return CODE_FOR_clgt_v4si;
      break;
    default:
      break;
    }
  return -1;
}

/* Emit vector compare for operands OP0 and OP1 using code RCODE.
   DMODE is expected destination mode. This is a recursive function.  */

static rtx
spu_emit_vector_compare (enum rtx_code rcode,
                         rtx op0, rtx op1,
                         enum machine_mode dmode)
{
  int vec_cmp_insn;
  rtx mask;
  enum machine_mode dest_mode;
  enum machine_mode op_mode = GET_MODE (op1);

  gcc_assert (GET_MODE (op0) == GET_MODE (op1));

  /* Floating point vector compare instructions uses destination V4SImode.
     Double floating point vector compare instructions uses destination V2DImode.
     Move destination to appropriate mode later.  */
  if (dmode == V4SFmode)
    dest_mode = V4SImode;
  else if (dmode == V2DFmode)
    dest_mode = V2DImode;
  else
    dest_mode = dmode;

  mask = gen_reg_rtx (dest_mode);
  vec_cmp_insn = get_vec_cmp_insn (rcode, dest_mode, op_mode);

  if (vec_cmp_insn == -1)
    {
      bool swap_operands = false;
      bool try_again = false;
      switch (rcode)
        {
        case LT:
          rcode = GT;
          swap_operands = true;
          try_again = true;
          break;
        case LTU:
          rcode = GTU;
          swap_operands = true;
          try_again = true;
          break;
        case NE:
          /* Treat A != B as ~(A==B).  */
          {
            enum insn_code nor_code;
            rtx eq_rtx = spu_emit_vector_compare (EQ, op0, op1, dest_mode);
            nor_code = optab_handler (one_cmpl_optab, (int)dest_mode)->insn_code;
            gcc_assert (nor_code != CODE_FOR_nothing);
            emit_insn (GEN_FCN (nor_code) (mask, eq_rtx));
            if (dmode != dest_mode)
              {
                rtx temp = gen_reg_rtx (dest_mode);
                convert_move (temp, mask, 0);
                return temp;
              }
            return mask;
          }
          break;
        case GE:
        case GEU:
        case LE:
        case LEU:
          /* Try GT/GTU/LT/LTU OR EQ */
          {
            rtx c_rtx, eq_rtx;
            enum insn_code ior_code;
            enum rtx_code new_code;

            switch (rcode)
              {
              case GE:  new_code = GT;  break;
              case GEU: new_code = GTU; break;
              case LE:  new_code = LT;  break;
              case LEU: new_code = LTU; break;
              default:
                gcc_unreachable ();
              }

            c_rtx = spu_emit_vector_compare (new_code, op0, op1, dest_mode);
            eq_rtx = spu_emit_vector_compare (EQ, op0, op1, dest_mode);

            ior_code = optab_handler (ior_optab, (int)dest_mode)->insn_code;
            gcc_assert (ior_code != CODE_FOR_nothing);
            emit_insn (GEN_FCN (ior_code) (mask, c_rtx, eq_rtx));
            if (dmode != dest_mode)
              {
                rtx temp = gen_reg_rtx (dest_mode);
                convert_move (temp, mask, 0);
                return temp;
              }
            return mask;
          }
          break;
        default:
          gcc_unreachable ();
        }

      /* You only get two chances.  */
      if (try_again)
          vec_cmp_insn = get_vec_cmp_insn (rcode, dest_mode, op_mode);

      gcc_assert (vec_cmp_insn != -1);

      if (swap_operands)
        {
          rtx tmp;
          tmp = op0;
          op0 = op1;
          op1 = tmp;
        }
    }

  emit_insn (GEN_FCN (vec_cmp_insn) (mask, op0, op1));
  if (dmode != dest_mode)
    {
      rtx temp = gen_reg_rtx (dest_mode);
      convert_move (temp, mask, 0);
      return temp;
    }
  return mask;
}


/* Emit vector conditional expression.
   DEST is destination. OP1 and OP2 are two VEC_COND_EXPR operands.
   CC_OP0 and CC_OP1 are the two operands for the relation operation COND.  */

int
spu_emit_vector_cond_expr (rtx dest, rtx op1, rtx op2,
                           rtx cond, rtx cc_op0, rtx cc_op1)
{   
  enum machine_mode dest_mode = GET_MODE (dest);
  enum rtx_code rcode = GET_CODE (cond);
  rtx mask;
    
  /* Get the vector mask for the given relational operations.  */
  mask = spu_emit_vector_compare (rcode, cc_op0, cc_op1, dest_mode);

  emit_insn(gen_selb (dest, op2, op1, mask));

  return 1;
}

static rtx
spu_force_reg (enum machine_mode mode, rtx op)
{
  rtx x, r;
  if (GET_MODE (op) == VOIDmode || GET_MODE (op) == BLKmode)
    {
      if ((SCALAR_INT_MODE_P (mode) && GET_CODE (op) == CONST_INT)
	  || GET_MODE (op) == BLKmode)
	return force_reg (mode, convert_to_mode (mode, op, 0));
      abort ();
    }

  r = force_reg (GET_MODE (op), op);
  if (GET_MODE_SIZE (GET_MODE (op)) == GET_MODE_SIZE (mode))
    {
      x = simplify_gen_subreg (mode, r, GET_MODE (op), 0);
      if (x)
	return x;
    }

  x = gen_reg_rtx (mode);
  emit_insn (gen_spu_convert (x, r));
  return x;
}

static void
spu_check_builtin_parm (struct spu_builtin_description *d, rtx op, int p)
{
  HOST_WIDE_INT v = 0;
  int lsbits;
  /* Check the range of immediate operands. */
  if (p >= SPU_BTI_7 && p <= SPU_BTI_U18)
    {
      int range = p - SPU_BTI_7;

      if (!CONSTANT_P (op))
	error ("%s expects an integer literal in the range [%d, %d].",
	       d->name,
	       spu_builtin_range[range].low, spu_builtin_range[range].high);

      if (GET_CODE (op) == CONST
	  && (GET_CODE (XEXP (op, 0)) == PLUS
	      || GET_CODE (XEXP (op, 0)) == MINUS))
	{
	  v = INTVAL (XEXP (XEXP (op, 0), 1));
	  op = XEXP (XEXP (op, 0), 0);
	}
      else if (GET_CODE (op) == CONST_INT)
	v = INTVAL (op);
      else if (GET_CODE (op) == CONST_VECTOR
	       && GET_CODE (CONST_VECTOR_ELT (op, 0)) == CONST_INT)
	v = INTVAL (CONST_VECTOR_ELT (op, 0));

      /* The default for v is 0 which is valid in every range. */
      if (v < spu_builtin_range[range].low
	  || v > spu_builtin_range[range].high)
	error ("%s expects an integer literal in the range [%d, %d]. ("
	       HOST_WIDE_INT_PRINT_DEC ")",
	       d->name,
	       spu_builtin_range[range].low, spu_builtin_range[range].high,
	       v);

      switch (p)
	{
	case SPU_BTI_S10_4:
	  lsbits = 4;
	  break;
	case SPU_BTI_U16_2:
	  /* This is only used in lqa, and stqa.  Even though the insns
	     encode 16 bits of the address (all but the 2 least
	     significant), only 14 bits are used because it is masked to
	     be 16 byte aligned. */
	  lsbits = 4;
	  break;
	case SPU_BTI_S16_2:
	  /* This is used for lqr and stqr. */
	  lsbits = 2;
	  break;
	default:
	  lsbits = 0;
	}

      if (GET_CODE (op) == LABEL_REF
	  || (GET_CODE (op) == SYMBOL_REF
	      && SYMBOL_REF_FUNCTION_P (op))
	  || (v & ((1 << lsbits) - 1)) != 0)
	warning (0, "%d least significant bits of %s are ignored.", lsbits,
		 d->name);
    }
}


static int
expand_builtin_args (struct spu_builtin_description *d, tree exp,
		     rtx target, rtx ops[])
{
  enum insn_code icode = (enum insn_code) d->icode;
  int i = 0, a;

  /* Expand the arguments into rtl. */

  if (d->parm[0] != SPU_BTI_VOID)
    ops[i++] = target;

  for (a = 0; d->parm[a+1] != SPU_BTI_END_OF_PARAMS; i++, a++)
    {
      tree arg = CALL_EXPR_ARG (exp, a);
      if (arg == 0)
	abort ();
      ops[i] = expand_expr (arg, NULL_RTX, VOIDmode, EXPAND_NORMAL);
    }

  /* The insn pattern may have additional operands (SCRATCH).
     Return the number of actual non-SCRATCH operands.  */
  gcc_assert (i <= insn_data[icode].n_operands);
  return i;
}

static rtx
spu_expand_builtin_1 (struct spu_builtin_description *d,
		      tree exp, rtx target)
{
  rtx pat;
  rtx ops[8];
  enum insn_code icode = (enum insn_code) d->icode;
  enum machine_mode mode, tmode;
  int i, p;
  int n_operands;
  tree return_type;

  /* Set up ops[] with values from arglist. */
  n_operands = expand_builtin_args (d, exp, target, ops);

  /* Handle the target operand which must be operand 0. */
  i = 0;
  if (d->parm[0] != SPU_BTI_VOID)
    {

      /* We prefer the mode specified for the match_operand otherwise
         use the mode from the builtin function prototype. */
      tmode = insn_data[d->icode].operand[0].mode;
      if (tmode == VOIDmode)
	tmode = TYPE_MODE (spu_builtin_types[d->parm[0]]);

      /* Try to use target because not using it can lead to extra copies
         and when we are using all of the registers extra copies leads
         to extra spills.  */
      if (target && GET_CODE (target) == REG && GET_MODE (target) == tmode)
	ops[0] = target;
      else
	target = ops[0] = gen_reg_rtx (tmode);

      if (!(*insn_data[icode].operand[0].predicate) (ops[0], tmode))
	abort ();

      i++;
    }

  if (d->fcode == SPU_MASK_FOR_LOAD)
    {
      enum machine_mode mode = insn_data[icode].operand[1].mode;
      tree arg;
      rtx addr, op, pat;

      /* get addr */
      arg = CALL_EXPR_ARG (exp, 0);
      gcc_assert (TREE_CODE (TREE_TYPE (arg)) == POINTER_TYPE);
      op = expand_expr (arg, NULL_RTX, Pmode, EXPAND_NORMAL);
      addr = memory_address (mode, op);

      /* negate addr */
      op = gen_reg_rtx (GET_MODE (addr));
      emit_insn (gen_rtx_SET (VOIDmode, op,
                 gen_rtx_NEG (GET_MODE (addr), addr)));
      op = gen_rtx_MEM (mode, op);

      pat = GEN_FCN (icode) (target, op);
      if (!pat) 
        return 0;
      emit_insn (pat);
      return target;
    }   

  /* Ignore align_hint, but still expand it's args in case they have
     side effects. */
  if (icode == CODE_FOR_spu_align_hint)
    return 0;

  /* Handle the rest of the operands. */
  for (p = 1; i < n_operands; i++, p++)
    {
      if (insn_data[d->icode].operand[i].mode != VOIDmode)
	mode = insn_data[d->icode].operand[i].mode;
      else
	mode = TYPE_MODE (spu_builtin_types[d->parm[i]]);

      /* mode can be VOIDmode here for labels */

      /* For specific intrinsics with an immediate operand, e.g.,
         si_ai(), we sometimes need to convert the scalar argument to a
         vector argument by splatting the scalar. */
      if (VECTOR_MODE_P (mode)
	  && (GET_CODE (ops[i]) == CONST_INT
	      || GET_MODE_CLASS (GET_MODE (ops[i])) == MODE_INT
	      || GET_MODE_CLASS (GET_MODE (ops[i])) == MODE_FLOAT))
	{
	  if (GET_CODE (ops[i]) == CONST_INT)
	    ops[i] = spu_const (mode, INTVAL (ops[i]));
	  else
	    {
	      rtx reg = gen_reg_rtx (mode);
	      enum machine_mode imode = GET_MODE_INNER (mode);
	      if (!spu_nonmem_operand (ops[i], GET_MODE (ops[i])))
		ops[i] = force_reg (GET_MODE (ops[i]), ops[i]);
	      if (imode != GET_MODE (ops[i]))
		ops[i] = convert_to_mode (imode, ops[i],
					  TYPE_UNSIGNED (spu_builtin_types
							 [d->parm[i]]));
	      emit_insn (gen_spu_splats (reg, ops[i]));
	      ops[i] = reg;
	    }
	}

      spu_check_builtin_parm (d, ops[i], d->parm[p]);

      if (!(*insn_data[icode].operand[i].predicate) (ops[i], mode))
	ops[i] = spu_force_reg (mode, ops[i]);
    }

  switch (n_operands)
    {
    case 0:
      pat = GEN_FCN (icode) (0);
      break;
    case 1:
      pat = GEN_FCN (icode) (ops[0]);
      break;
    case 2:
      pat = GEN_FCN (icode) (ops[0], ops[1]);
      break;
    case 3:
      pat = GEN_FCN (icode) (ops[0], ops[1], ops[2]);
      break;
    case 4:
      pat = GEN_FCN (icode) (ops[0], ops[1], ops[2], ops[3]);
      break;
    case 5:
      pat = GEN_FCN (icode) (ops[0], ops[1], ops[2], ops[3], ops[4]);
      break;
    case 6:
      pat = GEN_FCN (icode) (ops[0], ops[1], ops[2], ops[3], ops[4], ops[5]);
      break;
    default:
      abort ();
    }

  if (!pat)
    abort ();

  if (d->type == B_CALL || d->type == B_BISLED)
    emit_call_insn (pat);
  else if (d->type == B_JUMP)
    {
      emit_jump_insn (pat);
      emit_barrier ();
    }
  else
    emit_insn (pat);

  return_type = spu_builtin_types[d->parm[0]];
  if (d->parm[0] != SPU_BTI_VOID
      && GET_MODE (target) != TYPE_MODE (return_type))
    {
      /* target is the return value.  It should always be the mode of
         the builtin function prototype. */
      target = spu_force_reg (TYPE_MODE (return_type), target);
    }

  return target;
}

rtx
spu_expand_builtin (tree exp,
		    rtx target,
		    rtx subtarget ATTRIBUTE_UNUSED,
		    enum machine_mode mode ATTRIBUTE_UNUSED,
		    int ignore ATTRIBUTE_UNUSED)
{
  tree fndecl = TREE_OPERAND (CALL_EXPR_FN (exp), 0);
  unsigned int fcode = DECL_FUNCTION_CODE (fndecl) - END_BUILTINS;
  struct spu_builtin_description *d;

  if (fcode < NUM_SPU_BUILTINS)
    {
      d = &spu_builtins[fcode];

      return spu_expand_builtin_1 (d, exp, target);
    }
  abort ();
}

/* Implement targetm.vectorize.builtin_mul_widen_even.  */
static tree
spu_builtin_mul_widen_even (tree type)
{
  switch (TYPE_MODE (type))
    {
    case V8HImode:
      if (TYPE_UNSIGNED (type))
	return spu_builtins[SPU_MULE_0].fndecl;
      else
	return spu_builtins[SPU_MULE_1].fndecl;
      break;
    default:
      return NULL_TREE;
    }
}

/* Implement targetm.vectorize.builtin_mul_widen_odd.  */
static tree
spu_builtin_mul_widen_odd (tree type)
{
  switch (TYPE_MODE (type))
    {
    case V8HImode:
      if (TYPE_UNSIGNED (type))
	return spu_builtins[SPU_MULO_1].fndecl;
      else
	return spu_builtins[SPU_MULO_0].fndecl; 
      break;
    default:
      return NULL_TREE;
    }
}

/* Implement targetm.vectorize.builtin_mask_for_load.  */
static tree
spu_builtin_mask_for_load (void)
{
  struct spu_builtin_description *d = &spu_builtins[SPU_MASK_FOR_LOAD];
  gcc_assert (d);
  return d->fndecl;
}

/* Implement targetm.vectorize.builtin_vectorization_cost.  */
static int 
spu_builtin_vectorization_cost (enum vect_cost_for_stmt type_of_cost)
{
  switch (type_of_cost)
    {
      case scalar_stmt:
      case vector_stmt:
      case vector_load:
      case vector_store:
      case vec_to_scalar:
      case scalar_to_vec:
      case cond_branch_not_taken:
      case vec_perm:
        return 1;

      case scalar_store:
        return 10;

      case scalar_load:
        /* Load + rotate.  */
        return 2;

      case unaligned_load:
        return 2;

      case cond_branch_taken:
        return 6;

      default:
        gcc_unreachable ();
    }
}

/* Return true iff, data reference of TYPE can reach vector alignment (16)
   after applying N number of iterations.  This routine does not determine
   how may iterations are required to reach desired alignment.  */

static bool
spu_vector_alignment_reachable (const_tree type ATTRIBUTE_UNUSED, bool is_packed)
{
  if (is_packed)
    return false;

  /* All other types are naturally aligned.  */
  return true;
}

/* Implement targetm.vectorize.builtin_vec_perm.  */
tree
spu_builtin_vec_perm (tree type, tree *mask_element_type)
{
  struct spu_builtin_description *d;

  *mask_element_type = unsigned_char_type_node;

  switch (TYPE_MODE (type))
    {
    case V16QImode:
      if (TYPE_UNSIGNED (type))
        d = &spu_builtins[SPU_SHUFFLE_0];
      else
        d = &spu_builtins[SPU_SHUFFLE_1];
      break;

    case V8HImode:
      if (TYPE_UNSIGNED (type))
        d = &spu_builtins[SPU_SHUFFLE_2];
      else
        d = &spu_builtins[SPU_SHUFFLE_3];
      break;

    case V4SImode:
      if (TYPE_UNSIGNED (type))
        d = &spu_builtins[SPU_SHUFFLE_4];
      else
        d = &spu_builtins[SPU_SHUFFLE_5];
      break;

    case V2DImode:
      if (TYPE_UNSIGNED (type))
        d = &spu_builtins[SPU_SHUFFLE_6];
      else
        d = &spu_builtins[SPU_SHUFFLE_7];
      break;

    case V4SFmode:
      d = &spu_builtins[SPU_SHUFFLE_8];
      break;

    case V2DFmode:
      d = &spu_builtins[SPU_SHUFFLE_9];
      break;

    default:
      return NULL_TREE;
    }

  gcc_assert (d);
  return d->fndecl;
}

/* Return the appropriate mode for a named address pointer.  */
static enum machine_mode
spu_addr_space_pointer_mode (addr_space_t addrspace)
{
  switch (addrspace)
    {
    case ADDR_SPACE_GENERIC:
      return ptr_mode;
    case ADDR_SPACE_EA:
      return EAmode;
    default:
      gcc_unreachable ();
    }
}

/* Return the appropriate mode for a named address address.  */
static enum machine_mode
spu_addr_space_address_mode (addr_space_t addrspace)
{
  switch (addrspace)
    {
    case ADDR_SPACE_GENERIC:
      return Pmode;
    case ADDR_SPACE_EA:
      return EAmode;
    default:
      gcc_unreachable ();
    }
}

/* Determine if one named address space is a subset of another.  */

static bool
spu_addr_space_subset_p (addr_space_t subset, addr_space_t superset)
{
  gcc_assert (subset == ADDR_SPACE_GENERIC || subset == ADDR_SPACE_EA);
  gcc_assert (superset == ADDR_SPACE_GENERIC || superset == ADDR_SPACE_EA);

  if (subset == superset)
    return true;

  /* If we have -mno-address-space-conversion, treat __ea and generic as not
     being subsets but instead as disjoint address spaces.  */
  else if (!TARGET_ADDRESS_SPACE_CONVERSION)
    return false;

  else
    return (subset == ADDR_SPACE_GENERIC && superset == ADDR_SPACE_EA);
}

/* Convert from one address space to another.  */
static rtx
spu_addr_space_convert (rtx op, tree from_type, tree to_type)
{
  addr_space_t from_as = TYPE_ADDR_SPACE (TREE_TYPE (from_type));
  addr_space_t to_as = TYPE_ADDR_SPACE (TREE_TYPE (to_type));

  gcc_assert (from_as == ADDR_SPACE_GENERIC || from_as == ADDR_SPACE_EA);
  gcc_assert (to_as == ADDR_SPACE_GENERIC || to_as == ADDR_SPACE_EA);

  if (to_as == ADDR_SPACE_GENERIC && from_as == ADDR_SPACE_EA)
    {
      rtx result, ls;

      ls = gen_const_mem (DImode,
			  gen_rtx_SYMBOL_REF (Pmode, "__ea_local_store"));
      set_mem_align (ls, 128);

      result = gen_reg_rtx (Pmode);
      ls = force_reg (Pmode, convert_modes (Pmode, DImode, ls, 1));
      op = force_reg (Pmode, convert_modes (Pmode, EAmode, op, 1));
      ls = emit_conditional_move (ls, NE, op, const0_rtx, Pmode,
					  ls, const0_rtx, Pmode, 1);

      emit_insn (gen_subsi3 (result, op, ls));

      return result;
    }

  else if (to_as == ADDR_SPACE_EA && from_as == ADDR_SPACE_GENERIC)
    {
      rtx result, ls;

      ls = gen_const_mem (DImode,
			  gen_rtx_SYMBOL_REF (Pmode, "__ea_local_store"));
      set_mem_align (ls, 128);

      result = gen_reg_rtx (EAmode);
      ls = force_reg (EAmode, convert_modes (EAmode, DImode, ls, 1));
      op = force_reg (Pmode, op);
      ls = emit_conditional_move (ls, NE, op, const0_rtx, Pmode,
					  ls, const0_rtx, EAmode, 1);
      op = force_reg (EAmode, convert_modes (EAmode, Pmode, op, 1));

      if (EAmode == SImode)
	emit_insn (gen_addsi3 (result, op, ls));
      else
	emit_insn (gen_adddi3 (result, op, ls));

      return result;
    }

  else
    gcc_unreachable ();
}


/* Count the total number of instructions in each pipe and return the
   maximum, which is used as the Minimum Iteration Interval (MII)
   in the modulo scheduler.  get_pipe() will return -2, -1, 0, or 1.
   -2 are instructions that can go in pipe0 or pipe1.  */
static int
spu_sms_res_mii (struct ddg *g)
{
  int i;
  unsigned t[4] = {0, 0, 0, 0};

  for (i = 0; i < g->num_nodes; i++)
    {
      rtx insn = g->nodes[i].insn;
      int p = get_pipe (insn) + 2;

      assert (p >= 0);
      assert (p < 4);

      t[p]++;
      if (dump_file && INSN_P (insn))
            fprintf (dump_file, "i%d %s %d %d\n",
                     INSN_UID (insn),
                     insn_data[INSN_CODE(insn)].name,
                     p, t[p]);
    }
  if (dump_file)
    fprintf (dump_file, "%d %d %d %d\n", t[0], t[1], t[2], t[3]);

  return MAX ((t[0] + t[2] + t[3] + 1) / 2, MAX (t[2], t[3]));
}


void
spu_init_expanders (void)
{
  if (cfun)
    {
      rtx r0, r1;
      /* HARD_FRAME_REGISTER is only 128 bit aligned when
         frame_pointer_needed is true.  We don't know that until we're
         expanding the prologue. */
      REGNO_POINTER_ALIGN (HARD_FRAME_POINTER_REGNUM) = 8;

      /* A number of passes use LAST_VIRTUAL_REGISTER+1 and
	 LAST_VIRTUAL_REGISTER+2 to test the back-end.  We want them
	 to be treated as aligned, so generate them here. */
      r0 = gen_reg_rtx (SImode);
      r1 = gen_reg_rtx (SImode);
      mark_reg_pointer (r0, 128);
      mark_reg_pointer (r1, 128);
      gcc_assert (REGNO (r0) == LAST_VIRTUAL_REGISTER + 1
		  && REGNO (r1) == LAST_VIRTUAL_REGISTER + 2);
    }
}

static enum machine_mode
spu_libgcc_cmp_return_mode (void)
{

/* For SPU word mode is TI mode so it is better to use SImode
   for compare returns.  */
  return SImode;
}

static enum machine_mode
spu_libgcc_shift_count_mode (void)
{
/* For SPU word mode is TI mode so it is better to use SImode
   for shift counts.  */
  return SImode;
}

/* An early place to adjust some flags after GCC has finished processing
 * them. */
static void
asm_file_start (void)
{
  /* Variable tracking should be run after all optimizations which
     change order of insns.  It also needs a valid CFG. */
  spu_flag_var_tracking = flag_var_tracking;
  flag_var_tracking = 0;

  default_file_start ();
}

/* Implement targetm.section_type_flags.  */
static unsigned int
spu_section_type_flags (tree decl, const char *name, int reloc)
{
  /* .toe needs to have type @nobits.  */
  if (strcmp (name, ".toe") == 0)
    return SECTION_BSS;
  /* Don't load _ea into the current address space.  */
  if (strcmp (name, "._ea") == 0)
    return SECTION_WRITE | SECTION_DEBUG;
  return default_section_type_flags (decl, name, reloc);
}

/* Implement targetm.select_section.  */
static section *
spu_select_section (tree decl, int reloc, unsigned HOST_WIDE_INT align)
{
  /* Variables and constants defined in the __ea address space
     go into a special section named "._ea".  */
  if (TREE_TYPE (decl) != error_mark_node
      && TYPE_ADDR_SPACE (TREE_TYPE (decl)) == ADDR_SPACE_EA)
    {
      /* We might get called with string constants, but get_named_section
	 doesn't like them as they are not DECLs.  Also, we need to set
	 flags in that case.  */
      if (!DECL_P (decl))
	return get_section ("._ea", SECTION_WRITE | SECTION_DEBUG, NULL);

      return get_named_section (decl, "._ea", reloc);
    }

  return default_elf_select_section (decl, reloc, align);
}

/* Implement targetm.unique_section.  */
static void
spu_unique_section (tree decl, int reloc)
{
  /* We don't support unique section names in the __ea address
     space for now.  */
  if (TREE_TYPE (decl) != error_mark_node
      && TYPE_ADDR_SPACE (TREE_TYPE (decl)) != 0)
    return;

  default_unique_section (decl, reloc);
}

/* Generate a constant or register which contains 2^SCALE.  We assume
   the result is valid for MODE.  Currently, MODE must be V4SFmode and
   SCALE must be SImode. */
rtx
spu_gen_exp2 (enum machine_mode mode, rtx scale)
{
  gcc_assert (mode == V4SFmode);
  gcc_assert (GET_MODE (scale) == SImode || GET_CODE (scale) == CONST_INT);
  if (GET_CODE (scale) != CONST_INT)
    {
      /* unsigned int exp = (127 + scale) << 23;
	__vector float m = (__vector float) spu_splats (exp); */
      rtx reg = force_reg (SImode, scale);
      rtx exp = gen_reg_rtx (SImode);
      rtx mul = gen_reg_rtx (mode);
      emit_insn (gen_addsi3 (exp, reg, GEN_INT (127)));
      emit_insn (gen_ashlsi3 (exp, exp, GEN_INT (23)));
      emit_insn (gen_spu_splats (mul, gen_rtx_SUBREG (GET_MODE_INNER (mode), exp, 0)));
      return mul;
    }
  else 
    {
      HOST_WIDE_INT exp = 127 + INTVAL (scale);
      unsigned char arr[16];
      arr[0] = arr[4] = arr[8] = arr[12] = exp >> 1;
      arr[1] = arr[5] = arr[9] = arr[13] = exp << 7;
      arr[2] = arr[6] = arr[10] = arr[14] = 0;
      arr[3] = arr[7] = arr[11] = arr[15] = 0;
      return array_to_constant (mode, arr);
    }
}

/* After reload, just change the convert into a move instruction
   or a dead instruction. */
void
spu_split_convert (rtx ops[])
{
  if (REGNO (ops[0]) == REGNO (ops[1]))
    emit_note (NOTE_INSN_DELETED);
  else
    {
      /* Use TImode always as this might help hard reg copyprop.  */
      rtx op0 = gen_rtx_REG (TImode, REGNO (ops[0]));
      rtx op1 = gen_rtx_REG (TImode, REGNO (ops[1]));
      emit_insn (gen_move_insn (op0, op1));
    }
}

void
spu_function_profiler (FILE * file, int labelno)
{
  fprintf (file, "# profile\n");
  fprintf (file, "brsl $75,  _mcount\n");
}

#include "gt-spu.h"

END_TARGET_SPECIFIC<|MERGE_RESOLUTION|>--- conflicted
+++ resolved
@@ -183,7 +183,6 @@
 static void spu_sched_init (FILE *, int, int);
 static int spu_sched_reorder (FILE *, int, rtx *, int *, int);
 static tree spu_handle_fndecl_attribute (tree * node, tree name, tree args,
-<<<<<<< HEAD
 					 int flags,
 					 bool *no_add_attrs);
 static tree spu_handle_vector_attribute (tree * node, tree name, tree args,
@@ -192,14 +191,6 @@
 static int spu_naked_function_p (tree func);
 static bool spu_pass_by_reference (CUMULATIVE_ARGS *cum, enum machine_mode mode,
 				   const_tree type, bool named);
-=======
-					 int flags, bool *no_add_attrs);
-static tree spu_handle_vector_attribute (tree * node, tree name, tree args,
-					 int flags, bool *no_add_attrs);
-static int spu_naked_function_p (tree func);
-static bool spu_pass_by_reference (CUMULATIVE_ARGS *cum, enum machine_mode mode,
-					    const_tree type, bool named);
->>>>>>> a52a02eb
 static tree spu_build_builtin_va_list (void);
 static void spu_va_start (tree, rtx);
 static tree spu_gimplify_va_arg_expr (tree valist, tree type,
@@ -210,11 +201,7 @@
 static bool spu_assemble_integer (rtx x, unsigned int size, int aligned_p);
 static void spu_asm_globalize_label (FILE * file, const char *name);
 static bool spu_rtx_costs (rtx x, int code, int outer_code,
-<<<<<<< HEAD
 			   int *total, bool speed);
-=======
-				    int *total, bool speed);
->>>>>>> a52a02eb
 static bool spu_function_ok_for_sibcall (tree decl, tree exp);
 static void spu_init_libfuncs (void);
 static bool spu_return_in_memory (const_tree type, const_tree fntype);

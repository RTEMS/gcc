--- conflicted
+++ resolved
@@ -58,10 +58,6 @@
 extern void spu_setup_incoming_varargs (int *cum, enum machine_mode mode,
 					tree type, int *pretend_size,
 					int no_rtl);
-<<<<<<< HEAD
-extern void spu_conditional_register_usage (void);
-=======
->>>>>>> 03d20231
 extern int spu_expand_mov (rtx * ops, enum machine_mode mode);
 extern int spu_split_load (rtx * ops);
 extern int spu_split_store (rtx * ops);

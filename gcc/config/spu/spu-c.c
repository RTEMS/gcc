/* Copyright (C) 2006, 2007, 2008, 2009 Free Software Foundation, Inc.

   This file is free software; you can redistribute it and/or modify it under
   the terms of the GNU General Public License as published by the Free
   Software Foundation; either version 3 of the License, or (at your option) 
   any later version.

   This file is distributed in the hope that it will be useful, but WITHOUT
   ANY WARRANTY; without even the implied warranty of MERCHANTABILITY or
   FITNESS FOR A PARTICULAR PURPOSE.  See the GNU General Public License
   for more details.

   You should have received a copy of the GNU General Public License
   along with GCC; see the file COPYING3.  If not see
   <http://www.gnu.org/licenses/>.  */

#include "config.h"
#include "system.h"
#include "coretypes.h"
#include "tm.h"
#include "cpplib.h"
#include "tree.h"
#include "c-tree.h"
#include "c-pragma.h"
#include "function.h"
#include "rtl.h"
#include "expr.h"
#include "tm_p.h"
#include "langhooks.h"
#include "insn-config.h"
#include "insn-codes.h"
#include "recog.h"
#include "optabs.h"


/* Keep the vector keywords handy for fast comparisons.  */
static GTY(()) tree __vector_keyword;
static GTY(()) tree vector_keyword;

static cpp_hashnode *
spu_categorize_keyword (const cpp_token *tok)
{
  if (tok->type == CPP_NAME)
    {
      cpp_hashnode *ident = tok->val.node.node;

      if (ident == C_CPP_HASHNODE (vector_keyword)
	  || ident == C_CPP_HASHNODE (__vector_keyword))
	return C_CPP_HASHNODE (__vector_keyword);
      else
	return ident;
    }
  return 0;
}

/* Called to decide whether a conditional macro should be expanded.
   Since we have exactly one such macro (i.e, 'vector'), we do not
   need to examine the 'tok' parameter.  */

static cpp_hashnode *
spu_macro_to_expand (cpp_reader *pfile, const cpp_token *tok)
{
  cpp_hashnode *expand_this = tok->val.node.node;
  cpp_hashnode *ident;

  ident = spu_categorize_keyword (tok);
  if (ident == C_CPP_HASHNODE (__vector_keyword))
    {
      tok = cpp_peek_token (pfile, 0);
      ident = spu_categorize_keyword (tok);

      if (ident)
	{
	  enum rid rid_code = (enum rid)(ident->rid_code);
	  if (ident->type == NT_MACRO)
	    {
	      (void) cpp_get_token (pfile);
	      tok = cpp_peek_token (pfile, 0);
	      ident = spu_categorize_keyword (tok);
	      if (ident)
		rid_code = (enum rid)(ident->rid_code);
	    }
	  
	  if (rid_code == RID_UNSIGNED || rid_code == RID_LONG
	      || rid_code == RID_SHORT || rid_code == RID_SIGNED
	      || rid_code == RID_INT || rid_code == RID_CHAR
	      || rid_code == RID_FLOAT || rid_code == RID_DOUBLE)
	    expand_this = C_CPP_HASHNODE (__vector_keyword);
	}
    }
  return expand_this;
}

/* target hook for resolve_overloaded_builtin(). Returns a function call
   RTX if we can resolve the overloaded builtin */
tree
<<<<<<< HEAD
spu_resolve_overloaded_builtin (tree fndecl, void *passed_args)
=======
spu_resolve_overloaded_builtin (location_t loc, tree fndecl, void *passed_args)
>>>>>>> 42a9ba1d
{
#define SCALAR_TYPE_P(t) (INTEGRAL_TYPE_P (t) \
			  || SCALAR_FLOAT_TYPE_P (t) \
			  || POINTER_TYPE_P (t))
  VEC(tree,gc) *fnargs = (VEC(tree,gc) *) passed_args;
  unsigned int nargs = VEC_length (tree, fnargs);
<<<<<<< HEAD
  spu_function_code new_fcode, fcode =
    DECL_FUNCTION_CODE (fndecl) - END_BUILTINS;
=======
  int new_fcode, fcode = DECL_FUNCTION_CODE (fndecl) - END_BUILTINS;
>>>>>>> 42a9ba1d
  struct spu_builtin_description *desc;
  tree match = NULL_TREE;

  /* The vector types are not available if the backend is not initialized.  */
  gcc_assert (!flag_preprocess_only);

  desc = &spu_builtins[fcode];
  if (desc->type != B_OVERLOAD)
    return NULL_TREE;

  /* Compare the signature of each internal builtin function with the
     function arguments until a match is found. */

  for (new_fcode = fcode + 1; spu_builtins[new_fcode].type == B_INTERNAL;
       new_fcode++)
    {
      tree decl = spu_builtins[new_fcode].fndecl;
      tree params = TYPE_ARG_TYPES (TREE_TYPE (decl));
      tree param;
<<<<<<< HEAD
      unsigned int p;

=======
      bool all_scalar;
      unsigned int p;

      /* Check whether all parameters are scalar.  */
      all_scalar = true;
      for (param = params; param != void_list_node; param = TREE_CHAIN (param))
      if (!SCALAR_TYPE_P (TREE_VALUE (param)))
	all_scalar = false;

>>>>>>> 42a9ba1d
      for (param = params, p = 0;
	   param != void_list_node;
	   param = TREE_CHAIN (param), p++)
	{
	  tree var, arg_type, param_type = TREE_VALUE (param);

<<<<<<< HEAD
	  if (p < nargs)
=======
	  if (p >= nargs)
>>>>>>> 42a9ba1d
	    {
	      error ("insufficient arguments to overloaded function %s",
		     desc->name);
	      return error_mark_node;
	    }

	  var = VEC_index (tree, fnargs, p);

	  if (TREE_CODE (var) == NON_LVALUE_EXPR)
	    var = TREE_OPERAND (var, 0);

	  if (TREE_CODE (var) == ERROR_MARK)
	    return NULL_TREE;	/* Let somebody else deal with the problem. */

	  arg_type = TREE_TYPE (var);

	  /* The intrinsics spec does not specify precisely how to
	     resolve generic intrinsics.  We require an exact match
	     for vector types and let C do it's usual parameter type
	     checking/promotions for scalar arguments, except for the
	     first argument of intrinsics which don't have a vector
	     parameter. */
	  if ((!SCALAR_TYPE_P (param_type)
	       || !SCALAR_TYPE_P (arg_type)
	       || (all_scalar && p == 0))
	      && !comptypes (TYPE_MAIN_VARIANT (param_type),
			     TYPE_MAIN_VARIANT (arg_type)))
	    break;
	}
      if (param == void_list_node)
	{
	  if (p != nargs)
	    {
	      error ("too many arguments to overloaded function %s",
		     desc->name);
	      return error_mark_node;
	    }

	  match = decl;
	  break;
	}
    }

  if (match == NULL_TREE)
    {
      error ("parameter list does not match a valid signature for %s()",
	     desc->name);
      return error_mark_node;
    }

<<<<<<< HEAD
  return build_function_call_vec (match, fnargs, NULL);
=======
  return build_function_call_vec (loc, match, fnargs, NULL);
>>>>>>> 42a9ba1d
#undef SCALAR_TYPE_P
}


void
spu_cpu_cpp_builtins (struct cpp_reader *pfile)
{
  builtin_define_std ("__SPU__");
  cpp_assert (pfile, "cpu=spu");
  cpp_assert (pfile, "machine=spu");
  if (spu_arch == PROCESSOR_CELLEDP)
    builtin_define_std ("__SPU_EDP__");
  builtin_define_std ("__vector=__attribute__((__spu_vector__))");

  if (!flag_iso)
    {
      /* Define this when supporting context-sensitive keywords.  */
      cpp_define (pfile, "__VECTOR_KEYWORD_SUPPORTED__");
      cpp_define (pfile, "vector=vector");

      /* Initialize vector keywords.  */
      __vector_keyword = get_identifier ("__vector");
      C_CPP_HASHNODE (__vector_keyword)->flags |= NODE_CONDITIONAL;
      vector_keyword = get_identifier ("vector");
      C_CPP_HASHNODE (vector_keyword)->flags |= NODE_CONDITIONAL;

      /* Enable context-sensitive macros.  */
      cpp_get_callbacks (pfile)->macro_to_expand = spu_macro_to_expand;
    }
}

void
spu_c_common_override_options (void)
{ 
  if (!TARGET_STD_MAIN)
    {
      /* Don't give warnings about the main() function.  */
      warn_main = 0;
    }
}<|MERGE_RESOLUTION|>--- conflicted
+++ resolved
@@ -95,23 +95,14 @@
 /* target hook for resolve_overloaded_builtin(). Returns a function call
    RTX if we can resolve the overloaded builtin */
 tree
-<<<<<<< HEAD
-spu_resolve_overloaded_builtin (tree fndecl, void *passed_args)
-=======
 spu_resolve_overloaded_builtin (location_t loc, tree fndecl, void *passed_args)
->>>>>>> 42a9ba1d
 {
 #define SCALAR_TYPE_P(t) (INTEGRAL_TYPE_P (t) \
 			  || SCALAR_FLOAT_TYPE_P (t) \
 			  || POINTER_TYPE_P (t))
   VEC(tree,gc) *fnargs = (VEC(tree,gc) *) passed_args;
   unsigned int nargs = VEC_length (tree, fnargs);
-<<<<<<< HEAD
-  spu_function_code new_fcode, fcode =
-    DECL_FUNCTION_CODE (fndecl) - END_BUILTINS;
-=======
   int new_fcode, fcode = DECL_FUNCTION_CODE (fndecl) - END_BUILTINS;
->>>>>>> 42a9ba1d
   struct spu_builtin_description *desc;
   tree match = NULL_TREE;
 
@@ -131,10 +122,6 @@
       tree decl = spu_builtins[new_fcode].fndecl;
       tree params = TYPE_ARG_TYPES (TREE_TYPE (decl));
       tree param;
-<<<<<<< HEAD
-      unsigned int p;
-
-=======
       bool all_scalar;
       unsigned int p;
 
@@ -144,18 +131,13 @@
       if (!SCALAR_TYPE_P (TREE_VALUE (param)))
 	all_scalar = false;
 
->>>>>>> 42a9ba1d
       for (param = params, p = 0;
 	   param != void_list_node;
 	   param = TREE_CHAIN (param), p++)
 	{
 	  tree var, arg_type, param_type = TREE_VALUE (param);
 
-<<<<<<< HEAD
-	  if (p < nargs)
-=======
 	  if (p >= nargs)
->>>>>>> 42a9ba1d
 	    {
 	      error ("insufficient arguments to overloaded function %s",
 		     desc->name);
@@ -206,11 +188,7 @@
       return error_mark_node;
     }
 
-<<<<<<< HEAD
-  return build_function_call_vec (match, fnargs, NULL);
-=======
   return build_function_call_vec (loc, match, fnargs, NULL);
->>>>>>> 42a9ba1d
 #undef SCALAR_TYPE_P
 }
 

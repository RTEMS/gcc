/* .init/.fini section handling + C++ global constructor/destructor handling.
   This file is based on crtstuff.c, sol2-crti.asm, sol2-crtn.asm.

<<<<<<< HEAD
Copyright (C) 1996, 1997, 1998 Free Software Foundation, Inc.

This file is part of GCC.

GCC is free software; you can redistribute it and/or modify
it under the terms of the GNU General Public License as published by
the Free Software Foundation; either version 2, or (at your option)
any later version.

In addition to the permissions in the GNU General Public License, the
Free Software Foundation gives you unlimited permission to link the
compiled version of this file into combinations with other programs,
and to distribute those combinations without any restriction coming
from the use of this file.  (The General Public License restrictions
do apply in other respects; for example, they cover modification of
the file, and distribution when not linked into a combine
executable.)

GCC is distributed in the hope that it will be useful,
but WITHOUT ANY WARRANTY; without even the implied warranty of
MERCHANTABILITY or FITNESS FOR A PARTICULAR PURPOSE.  See the
GNU General Public License for more details.

You should have received a copy of the GNU General Public License
along with GCC; see the file COPYING.  If not, write to
the Free Software Foundation, 51 Franklin Street, Fifth Floor,
Boston, MA 02110-1301, USA.  */
=======
   Copyright (C) 1996, 1997, 1998, 2006 Free Software Foundation, Inc.

   This file is part of GCC.

   GCC is free software; you can redistribute it and/or modify
   it under the terms of the GNU General Public License as published by
   the Free Software Foundation; either version 2, or (at your option)
   any later version.

   In addition to the permissions in the GNU General Public License, the
   Free Software Foundation gives you unlimited permission to link the
   compiled version of this file into combinations with other programs,
   and to distribute those combinations without any restriction coming
   from the use of this file.  (The General Public License restrictions
   do apply in other respects; for example, they cover modification of
   the file, and distribution when not linked into a combine
   executable.)

   GCC is distributed in the hope that it will be useful,
   but WITHOUT ANY WARRANTY; without even the implied warranty of
   MERCHANTABILITY or FITNESS FOR A PARTICULAR PURPOSE.  See the
   GNU General Public License for more details.

   You should have received a copy of the GNU General Public License
   along with GCC; see the file COPYING.  If not, write to
   the Free Software Foundation, 51 Franklin Street, Fifth Floor,
   Boston, MA 02110-1301, USA.  */
>>>>>>> c355071f

/*  Declare a pointer to void function type.  */
typedef void (*func_ptr) (void);

#ifdef CRT_INIT

/* NOTE:  In order to be able to support SVR4 shared libraries, we arrange
   to have one set of symbols { __CTOR_LIST__, __DTOR_LIST__, __CTOR_END__,
   __DTOR_END__ } per root executable and also one set of these symbols
   per shared library.  So in any given whole process image, we may have
   multiple definitions of each of these symbols.  In order to prevent
   these definitions from conflicting with one another, and in order to
   ensure that the proper lists are used for the initialization/finalization
   of each individual shared library (respectively), we give these symbols
   only internal (i.e. `static') linkage, and we also make it a point to
   refer to only the __CTOR_END__ symbol in crtfini.o and the __DTOR_LIST__
   symbol in crtinit.o, where they are defined.  */

static func_ptr __CTOR_LIST__[1]
  __attribute__ ((used, section (".ctors")))
     = { (func_ptr) (-1) };

static func_ptr __DTOR_LIST__[1]
  __attribute__ ((used, section (".dtors")))
     = { (func_ptr) (-1) };

/* Run all the global destructors on exit from the program.  */
 
/* Some systems place the number of pointers in the first word of the
   table.  On SVR4 however, that word is -1.  In all cases, the table is
   null-terminated.  On SVR4, we start from the beginning of the list and
   invoke each per-compilation-unit destructor routine in order
   until we find that null.

   Note that this function MUST be static.  There will be one of these
   functions in each root executable and one in each shared library, but
   although they all have the same code, each one is unique in that it
   refers to one particular associated `__DTOR_LIST__' which belongs to the
   same particular root executable or shared library file.  */

static void __do_global_dtors (void)
asm ("__do_global_dtors") __attribute__ ((used, section (".text")));

static void
__do_global_dtors (void)
{
  func_ptr *p;

  for (p = __DTOR_LIST__ + 1; *p; p++)
    (*p) ();
}

/* .init section start.
   This must appear at the start of the .init section.  */

asm ("\n\
	.section .init,\"ax\",@progbits\n\
	.balign 4\n\
	.global __init\n\
__init:\n\
	push fp\n\
	push lr\n\
	mv fp,sp\n\
	seth r0, #shigh(__fini)\n\
	add3 r0, r0, #low(__fini)\n\
	bl atexit\n\
	.fillinsn\n\
");

/* .fini section start.
   This must appear at the start of the .init section.  */

asm ("\n\
	.section .fini,\"ax\",@progbits\n\
	.balign 4\n\
	.global __fini\n\
__fini:\n\
	push fp\n\
	push lr\n\
	mv fp,sp\n\
	bl __do_global_dtors\n\
	.fillinsn\n\
");

#endif /* CRT_INIT */

#ifdef CRT_FINI

/* Put a word containing zero at the end of each of our two lists of function
   addresses.  Note that the words defined here go into the .ctors and .dtors
   sections of the crtend.o file, and since that file is always linked in
   last, these words naturally end up at the very ends of the two lists
   contained in these two sections.  */

static func_ptr __CTOR_END__[1]
  __attribute__ ((used, section (".ctors")))
     = { (func_ptr) 0 };

static func_ptr __DTOR_END__[1]
  __attribute__ ((used, section (".dtors")))
     = { (func_ptr) 0 };

/* Run all global constructors for the program.
   Note that they are run in reverse order.  */

static void __do_global_ctors (void)
asm ("__do_global_ctors") __attribute__ ((used, section (".text")));

static void
__do_global_ctors (void)
{
  func_ptr *p;

  for (p = __CTOR_END__ - 1; *p != (func_ptr) -1; p--)
    (*p) ();
}

/* .init section end.
   This must live at the end of the .init section.  */

asm ("\n\
	.section .init,\"ax\",@progbits\n\
	bl __do_global_ctors\n\
	mv sp,fp\n\
	pop lr\n\
	pop fp\n\
	jmp lr\n\
	.fillinsn\n\
");

/* .fini section end.
   This must live at the end of the .fini section.  */

asm ("\n\
	.section .fini,\"ax\",@progbits\n\
	mv sp,fp\n\
	pop lr\n\
	pop fp\n\
	jmp lr\n\
	.fillinsn\n\
");

#endif /* CRT_FINI */<|MERGE_RESOLUTION|>--- conflicted
+++ resolved
@@ -1,35 +1,6 @@
 /* .init/.fini section handling + C++ global constructor/destructor handling.
    This file is based on crtstuff.c, sol2-crti.asm, sol2-crtn.asm.
 
-<<<<<<< HEAD
-Copyright (C) 1996, 1997, 1998 Free Software Foundation, Inc.
-
-This file is part of GCC.
-
-GCC is free software; you can redistribute it and/or modify
-it under the terms of the GNU General Public License as published by
-the Free Software Foundation; either version 2, or (at your option)
-any later version.
-
-In addition to the permissions in the GNU General Public License, the
-Free Software Foundation gives you unlimited permission to link the
-compiled version of this file into combinations with other programs,
-and to distribute those combinations without any restriction coming
-from the use of this file.  (The General Public License restrictions
-do apply in other respects; for example, they cover modification of
-the file, and distribution when not linked into a combine
-executable.)
-
-GCC is distributed in the hope that it will be useful,
-but WITHOUT ANY WARRANTY; without even the implied warranty of
-MERCHANTABILITY or FITNESS FOR A PARTICULAR PURPOSE.  See the
-GNU General Public License for more details.
-
-You should have received a copy of the GNU General Public License
-along with GCC; see the file COPYING.  If not, write to
-the Free Software Foundation, 51 Franklin Street, Fifth Floor,
-Boston, MA 02110-1301, USA.  */
-=======
    Copyright (C) 1996, 1997, 1998, 2006 Free Software Foundation, Inc.
 
    This file is part of GCC.
@@ -57,7 +28,6 @@
    along with GCC; see the file COPYING.  If not, write to
    the Free Software Foundation, 51 Franklin Street, Fifth Floor,
    Boston, MA 02110-1301, USA.  */
->>>>>>> c355071f
 
 /*  Declare a pointer to void function type.  */
 typedef void (*func_ptr) (void);

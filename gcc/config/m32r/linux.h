/* Definitions for Renesas M32R running Linux-based GNU systems using ELF.
<<<<<<< HEAD
   Copyright (C) 2003, 2004, 2006 Free Software Foundation, Inc.
=======
   Copyright (C) 2003, 2004, 2006, 2007 Free Software Foundation, Inc.
>>>>>>> 60a98cce

   This file is part of GCC.

   GCC is free software; you can redistribute it and/or modify it
   under the terms of the GNU General Public License as published
   by the Free Software Foundation; either version 3, or (at your
   option) any later version.

   GCC is distributed in the hope that it will be useful, but WITHOUT
   ANY WARRANTY; without even the implied warranty of MERCHANTABILITY
   or FITNESS FOR A PARTICULAR PURPOSE.  See the GNU General Public
   License for more details.

   You should have received a copy of the GNU General Public License
   along with GCC; see the file COPYING3.  If not see
   <http://www.gnu.org/licenses/>.  */

#define LINUX_DEFAULT_ELF

/* A lie, I guess, but the general idea behind linux/ELF is that we are
   supposed to be outputting something that will assemble under SVr4.
   This gets us pretty close.  */

#define HANDLE_SYSV_PRAGMA

#undef  HANDLE_PRAGMA_PACK

#undef  TARGET_VERSION
#define TARGET_VERSION fprintf (stderr, " (M32R GNU/Linux with ELF)");

#undef  SIZE_TYPE
#define SIZE_TYPE "unsigned int"
 
#undef  PTRDIFF_TYPE
#define PTRDIFF_TYPE "int"
  
#undef  WCHAR_TYPE
#define WCHAR_TYPE "long int"
   
#undef  WCHAR_TYPE_SIZE
#define WCHAR_TYPE_SIZE BITS_PER_WORD
    
/* Provide a LINK_SPEC appropriate for Linux.  Here we provide support
   for the special GCC options -static and -shared, which allow us to
   link things in one of these three modes by applying the appropriate
   combinations of options at link-time. We like to support here for
   as many of the other GNU linker options as possible. But I don't
   have the time to search for those flags. I am sure how to add
   support for -soname shared_object_name. H.J.

   I took out %{v:%{!V:-V}}. It is too much :-(. They can use
   -Wl,-V.

   When the -shared link option is used a final link is not being
   done.  */

/* If ELF is the default format, we should not use /lib/elf.  */

#define GLIBC_DYNAMIC_LINKER "/lib/ld-linux.so.2"

#undef	LINK_SPEC
#if TARGET_LITTLE_ENDIAN
#define LINK_SPEC "%(link_cpu) -m m32rlelf_linux %{shared:-shared} \
  %{!shared: \
    %{!ibcs: \
      %{!static: \
	%{rdynamic:-export-dynamic} \
	%{!dynamic-linker:-dynamic-linker " LINUX_DYNAMIC_LINKER "}} \
	%{static:-static}}}"
#else
#define LINK_SPEC "%(link_cpu) -m m32relf_linux %{shared:-shared} \
  %{!shared: \
    %{!ibcs: \
      %{!static: \
	%{rdynamic:-export-dynamic} \
	%{!dynamic-linker:-dynamic-linker " LINUX_DYNAMIC_LINKER "}} \
	%{static:-static}}}"
#endif

#undef	LIB_SPEC
#define LIB_SPEC \
  "%{pthread:-lpthread} \
   %{shared: -lc} \
   %{!shared: \
       %{mieee-fp:-lieee} \
       %{profile:-lc_p} %{!profile: -lc}}"

#undef  STARTFILE_SPEC
#if defined HAVE_LD_PIE
#define STARTFILE_SPEC \
  "%{!shared: %{pg|p|profile:gcrt1.o%s;pie:Scrt1.o%s;:crt1.o%s}} \
   crti.o%s %{static:crtbeginT.o%s;shared|pie:crtbeginS.o%s;:crtbegin.o%s}"
#else
#define STARTFILE_SPEC \
  "%{!shared: \
     %{pg:gcrt1.o%s} %{!pg:%{p:gcrt1.o%s} %{!p:crt1.o%s}}}\
   crti.o%s %{!shared:crtbegin.o%s} %{shared:crtbeginS.o%s}"
#endif

#undef  ENDFILE_SPEC
#define ENDFILE_SPEC \
  "%{shared|pie:crtendS.o%s;:crtend.o%s} crtn.o%s"

#undef  SUBTARGET_CPP_SPEC
#define SUBTARGET_CPP_SPEC "\
   %{posix:-D_POSIX_SOURCE} \
   %{pthread:-D_REENTRANT -D_PTHREADS} \
"
                                                                                
#define TARGET_OS_CPP_BUILTINS() LINUX_TARGET_OS_CPP_BUILTINS()

#define TARGET_ASM_FILE_END file_end_indicate_exec_stack<|MERGE_RESOLUTION|>--- conflicted
+++ resolved
@@ -1,9 +1,5 @@
 /* Definitions for Renesas M32R running Linux-based GNU systems using ELF.
-<<<<<<< HEAD
-   Copyright (C) 2003, 2004, 2006 Free Software Foundation, Inc.
-=======
    Copyright (C) 2003, 2004, 2006, 2007 Free Software Foundation, Inc.
->>>>>>> 60a98cce
 
    This file is part of GCC.
 

/* Definitions of target machine for GNU compiler, Renesas M32R cpu.
   Copyright (C) 1996, 1997, 1998, 1999, 2000, 2001, 2002, 2003, 2004,
<<<<<<< HEAD
   2005, 2006 Free Software Foundation, Inc.
=======
   2005, 2006, 2007 Free Software Foundation, Inc.
>>>>>>> 751ff693

   This file is part of GCC.

   GCC is free software; you can redistribute it and/or modify it
   under the terms of the GNU General Public License as published
<<<<<<< HEAD
   by the Free Software Foundation; either version 2, or (at your
=======
   by the Free Software Foundation; either version 3, or (at your
>>>>>>> 751ff693
   option) any later version.

   GCC is distributed in the hope that it will be useful, but WITHOUT
   ANY WARRANTY; without even the implied warranty of MERCHANTABILITY
   or FITNESS FOR A PARTICULAR PURPOSE.  See the GNU General Public
   License for more details.

   You should have received a copy of the GNU General Public License
<<<<<<< HEAD
   along with GCC; see the file COPYING.  If not, write to
   the Free Software Foundation, 51 Franklin Street, Fifth Floor,
   Boston, MA 02110-1301, USA.  */
=======
   along with GCC; see the file COPYING3.  If not see
   <http://www.gnu.org/licenses/>.  */
>>>>>>> 751ff693

/* Things to do:
- longlong.h?
*/

#undef SWITCH_TAKES_ARG
#undef WORD_SWITCH_TAKES_ARG
#undef HANDLE_SYSV_PRAGMA
#undef SIZE_TYPE
#undef PTRDIFF_TYPE
#undef WCHAR_TYPE
#undef WCHAR_TYPE_SIZE
#undef TARGET_VERSION
#undef CPP_SPEC
#undef ASM_SPEC
#undef LINK_SPEC
#undef STARTFILE_SPEC
#undef ENDFILE_SPEC

#undef ASM_APP_ON
#undef ASM_APP_OFF


/* M32R/X overrides.  */
/* Print subsidiary information on the compiler version in use.  */
#define TARGET_VERSION fprintf (stderr, " (m32r/x/2)");

/* Additional flags for the preprocessor.  */
#define CPP_CPU_SPEC "%{m32rx:-D__M32RX__ -D__m32rx__ -U__M32R2__ -U__m32r2__} \
%{m32r2:-D__M32R2__ -D__m32r2__ -U__M32RX__ -U__m32rx__} \
%{m32r:-U__M32RX__  -U__m32rx__ -U__M32R2__ -U__m32r2__} \
 "

/* Assembler switches.  */
#define ASM_CPU_SPEC \
"%{m32r} %{m32rx} %{m32r2} %{!O0: %{O*: -O}} --no-warn-explicit-parallel-conflicts"

/* Use m32rx specific crt0/crtinit/crtfini files.  */
#define STARTFILE_CPU_SPEC "%{!shared:crt0.o%s} %{m32rx:m32rx/crtinit.o%s} %{!m32rx:crtinit.o%s}"
#define ENDFILE_CPU_SPEC "-lgloss %{m32rx:m32rx/crtfini.o%s} %{!m32rx:crtfini.o%s}"

/* Define this macro as a C expression for the initializer of an array of
   strings to tell the driver program which options are defaults for this
   target and thus do not need to be handled specially when using
   `MULTILIB_OPTIONS'.  */
#define SUBTARGET_MULTILIB_DEFAULTS , "m32r"

/* Number of additional registers the subtarget defines.  */
#define SUBTARGET_NUM_REGISTERS 1

/* 1 for registers that cannot be allocated.  */
#define SUBTARGET_FIXED_REGISTERS , 1

/* 1 for registers that are not available across function calls.  */
#define SUBTARGET_CALL_USED_REGISTERS , 1

/* Order to allocate model specific registers.  */
#define SUBTARGET_REG_ALLOC_ORDER , 19

/* Registers which are accumulators.  */
#define SUBTARGET_REG_CLASS_ACCUM 0x80000

/* All registers added.  */
#define SUBTARGET_REG_CLASS_ALL SUBTARGET_REG_CLASS_ACCUM

/* Additional accumulator registers.  */
#define SUBTARGET_ACCUM_P(REGNO) ((REGNO) == 19)

/* Define additional register names.  */
#define SUBTARGET_REGISTER_NAMES , "a1"
/* end M32R/X overrides.  */

/* Print subsidiary information on the compiler version in use.  */
#ifndef	TARGET_VERSION
#define TARGET_VERSION fprintf (stderr, " (m32r)")
#endif

/* Switch  Recognition by gcc.c.  Add -G xx support.  */

#undef  SWITCH_TAKES_ARG
#define SWITCH_TAKES_ARG(CHAR) \
(DEFAULT_SWITCH_TAKES_ARG (CHAR) || (CHAR) == 'G')

/* Names to predefine in the preprocessor for this target machine.  */
/* __M32R__ is defined by the existing compiler so we use that.  */
#define TARGET_CPU_CPP_BUILTINS()		\
  do						\
    {						\
      builtin_define ("__M32R__");		\
      builtin_define ("__m32r__");		\
      builtin_assert ("cpu=m32r");		\
      builtin_assert ("machine=m32r");		\
      builtin_define (TARGET_BIG_ENDIAN		\
                      ? "__BIG_ENDIAN__" : "__LITTLE_ENDIAN__"); \
    }						\
  while (0)

/* This macro defines names of additional specifications to put in the specs
   that can be used in various specifications like CC1_SPEC.  Its definition
   is an initializer with a subgrouping for each command option.

   Each subgrouping contains a string constant, that defines the
   specification name, and a string constant that used by the GCC driver
   program.

   Do not define this macro if it does not need to do anything.  */

#ifndef SUBTARGET_EXTRA_SPECS
#define SUBTARGET_EXTRA_SPECS
#endif

#ifndef	ASM_CPU_SPEC
#define	ASM_CPU_SPEC ""
#endif

#ifndef	CPP_CPU_SPEC
#define	CPP_CPU_SPEC ""
#endif

#ifndef	CC1_CPU_SPEC
#define	CC1_CPU_SPEC ""
#endif

#ifndef	LINK_CPU_SPEC
#define	LINK_CPU_SPEC ""
#endif

#ifndef STARTFILE_CPU_SPEC
#define STARTFILE_CPU_SPEC "%{!shared:crt0.o%s} crtinit.o%s"
#endif

#ifndef ENDFILE_CPU_SPEC
#define ENDFILE_CPU_SPEC "-lgloss crtfini.o%s"
#endif

#ifndef RELAX_SPEC
#if 0 /* Not supported yet.  */
#define RELAX_SPEC "%{mrelax:-relax}"
#else
#define RELAX_SPEC ""
#endif
#endif

#define EXTRA_SPECS							\
  { "asm_cpu",			ASM_CPU_SPEC },				\
  { "cpp_cpu",			CPP_CPU_SPEC },				\
  { "cc1_cpu",			CC1_CPU_SPEC },				\
  { "link_cpu",			LINK_CPU_SPEC },			\
  { "startfile_cpu",		STARTFILE_CPU_SPEC },			\
  { "endfile_cpu",		ENDFILE_CPU_SPEC },			\
  { "relax",			RELAX_SPEC },				\
  SUBTARGET_EXTRA_SPECS

#define CPP_SPEC "%(cpp_cpu)"

#undef  CC1_SPEC
#define CC1_SPEC "%{G*} %(cc1_cpu)"

/* Options to pass on to the assembler.  */
#undef  ASM_SPEC
#define ASM_SPEC "%{v} %(asm_cpu) %(relax) %{fpic|fpie:-K PIC} %{fPIC|fPIE:-K PIC}"

#define LINK_SPEC "%{v} %(link_cpu) %(relax)"

#undef  STARTFILE_SPEC
#define STARTFILE_SPEC "%(startfile_cpu)"

#undef  ENDFILE_SPEC
#define ENDFILE_SPEC "%(endfile_cpu)"

#undef LIB_SPEC

/* Run-time compilation parameters selecting different hardware subsets.  */

#define TARGET_M32R             (! TARGET_M32RX && ! TARGET_M32R2)

#ifndef TARGET_LITTLE_ENDIAN
#define TARGET_LITTLE_ENDIAN	0
#endif
#define TARGET_BIG_ENDIAN       (! TARGET_LITTLE_ENDIAN)

/* This defaults us to m32r.  */
#ifndef TARGET_CPU_DEFAULT
#define TARGET_CPU_DEFAULT 0
#endif

/* Code Models

   Code models are used to select between two choices of two separate
   possibilities (address space size, call insn to use):

   small: addresses use 24 bits, use bl to make calls
   medium: addresses use 32 bits, use bl to make calls (*1)
   large: addresses use 32 bits, use seth/add3/jl to make calls (*2)

   The fourth is "addresses use 24 bits, use seth/add3/jl to make calls" but
   using this one doesn't make much sense.

   (*1) The linker may eventually be able to relax seth/add3 -> ld24.
   (*2) The linker may eventually be able to relax seth/add3/jl -> bl.

   Internally these are recorded as TARGET_ADDR{24,32} and
   TARGET_CALL{26,32}.

   The __model__ attribute can be used to select the code model to use when
   accessing particular objects.  */

enum m32r_model { M32R_MODEL_SMALL, M32R_MODEL_MEDIUM, M32R_MODEL_LARGE };

extern enum m32r_model m32r_model;
#define TARGET_MODEL_SMALL  (m32r_model == M32R_MODEL_SMALL)
#define TARGET_MODEL_MEDIUM (m32r_model == M32R_MODEL_MEDIUM)
#define TARGET_MODEL_LARGE  (m32r_model == M32R_MODEL_LARGE)
#define TARGET_ADDR24       (m32r_model == M32R_MODEL_SMALL)
#define TARGET_ADDR32       (! TARGET_ADDR24)
#define TARGET_CALL26       (! TARGET_CALL32)
#define TARGET_CALL32       (m32r_model == M32R_MODEL_LARGE)

/* The default is the small model.  */
#ifndef M32R_MODEL_DEFAULT
#define M32R_MODEL_DEFAULT M32R_MODEL_SMALL
#endif

/* Small Data Area

   The SDA consists of sections .sdata, .sbss, and .scommon.
   .scommon isn't a real section, symbols in it have their section index
   set to SHN_M32R_SCOMMON, though support for it exists in the linker script.

   Two switches control the SDA:

   -G NNN        - specifies the maximum size of variable to go in the SDA

   -msdata=foo   - specifies how such variables are handled

        -msdata=none  - small data area is disabled

        -msdata=sdata - small data goes in the SDA, special code isn't
                        generated to use it, and special relocs aren't
                        generated

        -msdata=use   - small data goes in the SDA, special code is generated
                        to use the SDA and special relocs are generated

   The SDA is not multilib'd, it isn't necessary.
   MULTILIB_EXTRA_OPTS is set in tmake_file to -msdata=sdata so multilib'd
   libraries have small data in .sdata/SHN_M32R_SCOMMON so programs that use
   -msdata=use will successfully link with them (references in header files
   will cause the compiler to emit code that refers to library objects in
   .data).  ??? There can be a problem if the user passes a -G value greater
   than the default and a library object in a header file is that size.
   The default is 8 so this should be rare - if it occurs the user
   is required to rebuild the libraries or use a smaller value for -G.  */

/* Maximum size of variables that go in .sdata/.sbss.
   The -msdata=foo switch also controls how small variables are handled.  */
#ifndef SDATA_DEFAULT_SIZE
#define SDATA_DEFAULT_SIZE 8
#endif

enum m32r_sdata { M32R_SDATA_NONE, M32R_SDATA_SDATA, M32R_SDATA_USE };

extern enum m32r_sdata m32r_sdata;
#define TARGET_SDATA_NONE  (m32r_sdata == M32R_SDATA_NONE)
#define TARGET_SDATA_SDATA (m32r_sdata == M32R_SDATA_SDATA)
#define TARGET_SDATA_USE   (m32r_sdata == M32R_SDATA_USE)

/* Default is to disable the SDA
   [for upward compatibility with previous toolchains].  */
#ifndef M32R_SDATA_DEFAULT
#define M32R_SDATA_DEFAULT M32R_SDATA_NONE
#endif

/* Define this macro as a C expression for the initializer of an array of
   strings to tell the driver program which options are defaults for this
   target and thus do not need to be handled specially when using
   `MULTILIB_OPTIONS'.  */
#ifndef SUBTARGET_MULTILIB_DEFAULTS
#define SUBTARGET_MULTILIB_DEFAULTS
#endif

#ifndef MULTILIB_DEFAULTS
#define MULTILIB_DEFAULTS { "mmodel=small" SUBTARGET_MULTILIB_DEFAULTS }
#endif

/* Sometimes certain combinations of command options do not make
   sense on a particular target machine.  You can define a macro
   `OVERRIDE_OPTIONS' to take account of this.  This macro, if
   defined, is executed once just after all the command options have
   been parsed.

   Don't use this macro to turn on various extra optimizations for
   `-O'.  That is what `OPTIMIZATION_OPTIONS' is for.  */

#ifndef SUBTARGET_OVERRIDE_OPTIONS
#define SUBTARGET_OVERRIDE_OPTIONS
#endif

#define OVERRIDE_OPTIONS			\
  do						\
    {						\
      /* These need to be done at start up.	\
	 It's convenient to do them here.  */	\
      m32r_init ();				\
      SUBTARGET_OVERRIDE_OPTIONS		\
    }						\
  while (0)

#ifndef SUBTARGET_OPTIMIZATION_OPTIONS
#define SUBTARGET_OPTIMIZATION_OPTIONS
#endif

#define OPTIMIZATION_OPTIONS(LEVEL, SIZE)	\
  do						\
    {						\
      if (LEVEL == 1)				\
	flag_regmove = TRUE;			\
      						\
      if (SIZE)					\
	{					\
	  flag_omit_frame_pointer = TRUE;	\
	}					\
      						\
      SUBTARGET_OPTIMIZATION_OPTIONS		\
    }						\
  while (0)

/* Define this macro if debugging can be performed even without a
   frame pointer.  If this macro is defined, GCC will turn on the
   `-fomit-frame-pointer' option whenever `-O' is specified.  */
#define CAN_DEBUG_WITHOUT_FP

/* Target machine storage layout.  */

/* Define this if most significant bit is lowest numbered
   in instructions that operate on numbered bit-fields.  */
#define BITS_BIG_ENDIAN 1

/* Define this if most significant byte of a word is the lowest numbered.  */
#define BYTES_BIG_ENDIAN (TARGET_LITTLE_ENDIAN == 0)

/* Define this if most significant word of a multiword number is the lowest
   numbered.  */
#define WORDS_BIG_ENDIAN (TARGET_LITTLE_ENDIAN == 0)

/* Define this macro if WORDS_BIG_ENDIAN is not constant.  This must
   be a constant value with the same meaning as WORDS_BIG_ENDIAN,
   which will be used only when compiling libgcc2.c.  Typically the
   value will be set based on preprocessor defines.  */
/*#define LIBGCC2_WORDS_BIG_ENDIAN 1*/

/* Width of a word, in units (bytes).  */
#define UNITS_PER_WORD 4

/* Define this macro if it is advisable to hold scalars in registers
   in a wider mode than that declared by the program.  In such cases, 
   the value is constrained to be within the bounds of the declared
   type, but kept valid in the wider mode.  The signedness of the
   extension may differ from that of the type.  */
#define PROMOTE_MODE(MODE, UNSIGNEDP, TYPE)	\
  if (GET_MODE_CLASS (MODE) == MODE_INT		\
      && GET_MODE_SIZE (MODE) < UNITS_PER_WORD)	\
    {						\
      (MODE) = SImode;				\
    }

/* Allocation boundary (in *bits*) for storing arguments in argument list.  */
#define PARM_BOUNDARY 32

/* Boundary (in *bits*) on which stack pointer should be aligned.  */
#define STACK_BOUNDARY 32

/* ALIGN FRAMES on word boundaries */
#define M32R_STACK_ALIGN(LOC) (((LOC) + 3) & ~ 3)

/* Allocation boundary (in *bits*) for the code of a function.  */
#define FUNCTION_BOUNDARY 32

/* Alignment of field after `int : 0' in a structure.  */
#define EMPTY_FIELD_BOUNDARY 32

/* Every structure's size must be a multiple of this.  */
#define STRUCTURE_SIZE_BOUNDARY 8

/* A bit-field declared as `int' forces `int' alignment for the struct.  */
#define PCC_BITFIELD_TYPE_MATTERS 1

/* No data type wants to be aligned rounder than this.  */
#define BIGGEST_ALIGNMENT 32

/* The best alignment to use in cases where we have a choice.  */
#define FASTEST_ALIGNMENT 32

/* Make strings word-aligned so strcpy from constants will be faster.  */
#define CONSTANT_ALIGNMENT(EXP, ALIGN)	\
  ((TREE_CODE (EXP) == STRING_CST	\
    && (ALIGN) < FASTEST_ALIGNMENT)	\
   ? FASTEST_ALIGNMENT : (ALIGN))

/* Make arrays of chars word-aligned for the same reasons.  */
#define DATA_ALIGNMENT(TYPE, ALIGN)					\
  (TREE_CODE (TYPE) == ARRAY_TYPE					\
   && TYPE_MODE (TREE_TYPE (TYPE)) == QImode				\
   && (ALIGN) < FASTEST_ALIGNMENT ? FASTEST_ALIGNMENT : (ALIGN))

/* Set this nonzero if move instructions will actually fail to work
   when given unaligned data.  */
#define STRICT_ALIGNMENT 1

/* Define LAVEL_ALIGN to calculate code length of PNOP at labels.  */
#define LABEL_ALIGN(insn) 2

/* Layout of source language data types.  */

#define SHORT_TYPE_SIZE		16
#define INT_TYPE_SIZE		32
#define LONG_TYPE_SIZE		32
#define LONG_LONG_TYPE_SIZE	64
#define FLOAT_TYPE_SIZE		32
#define DOUBLE_TYPE_SIZE	64
#define LONG_DOUBLE_TYPE_SIZE	64

/* Define this as 1 if `char' should by default be signed; else as 0.  */
#define DEFAULT_SIGNED_CHAR 1

#define SIZE_TYPE "long unsigned int"
#define PTRDIFF_TYPE "long int"
#define WCHAR_TYPE "short unsigned int"
#define WCHAR_TYPE_SIZE 16

/* Standard register usage.  */

/* Number of actual hardware registers.
   The hardware registers are assigned numbers for the compiler
   from 0 to just below FIRST_PSEUDO_REGISTER.
   All registers that the compiler knows about must be given numbers,
   even those that are not normally considered general registers.  */

#define M32R_NUM_REGISTERS 	19

#ifndef SUBTARGET_NUM_REGISTERS
#define SUBTARGET_NUM_REGISTERS 0
#endif

#define FIRST_PSEUDO_REGISTER (M32R_NUM_REGISTERS + SUBTARGET_NUM_REGISTERS)
	
/* 1 for registers that have pervasive standard uses
   and are not available for the register allocator.

   0-3   - arguments/results
   4-5   - call used [4 is used as a tmp during prologue/epilogue generation]
   6     - call used, gptmp
   7     - call used, static chain pointer
   8-11  - call saved
   12    - call saved [reserved for global pointer]
   13    - frame pointer
   14    - subroutine link register
   15    - stack pointer
   16    - arg pointer
   17    - carry flag
   18	 - accumulator
   19    - accumulator 1 in the m32r/x
   By default, the extension registers are not available.  */

#ifndef SUBTARGET_FIXED_REGISTERS
#define SUBTARGET_FIXED_REGISTERS
#endif

#define FIXED_REGISTERS		\
{				\
  0, 0, 0, 0, 0, 0, 0, 0,	\
  0, 0, 0, 0, 0, 0, 0, 1,	\
  1, 1, 1			\
  SUBTARGET_FIXED_REGISTERS	\
}

/* 1 for registers not available across function calls.
   These must include the FIXED_REGISTERS and also any
   registers that can be used without being saved.
   The latter must include the registers where values are returned
   and the register where structure-value addresses are passed.
   Aside from that, you can include as many other registers as you like.  */

#ifndef SUBTARGET_CALL_USED_REGISTERS
#define SUBTARGET_CALL_USED_REGISTERS
#endif

#define CALL_USED_REGISTERS	\
{				\
  1, 1, 1, 1, 1, 1, 1, 1,	\
  0, 0, 0, 0, 0, 0, 1, 1,	\
  1, 1, 1			\
  SUBTARGET_CALL_USED_REGISTERS	\
}

#define CALL_REALLY_USED_REGISTERS CALL_USED_REGISTERS

/* Zero or more C statements that may conditionally modify two variables
   `fixed_regs' and `call_used_regs' (both of type `char []') after they
   have been initialized from the two preceding macros.

   This is necessary in case the fixed or call-clobbered registers depend
   on target flags.

   You need not define this macro if it has no work to do.  */

#ifdef SUBTARGET_CONDITIONAL_REGISTER_USAGE
#define CONDITIONAL_REGISTER_USAGE SUBTARGET_CONDITIONAL_REGISTER_USAGE
#else
#define CONDITIONAL_REGISTER_USAGE			 \
  do							 \
    {							 \
      if (flag_pic)					 \
       {						 \
         fixed_regs[PIC_OFFSET_TABLE_REGNUM] = 1;	 \
         call_used_regs[PIC_OFFSET_TABLE_REGNUM] = 1;	 \
       }						 \
    }							 \
  while (0)
#endif

/* If defined, an initializer for a vector of integers, containing the
   numbers of hard registers in the order in which GCC should
   prefer to use them (from most preferred to least).  */

#ifndef SUBTARGET_REG_ALLOC_ORDER
#define SUBTARGET_REG_ALLOC_ORDER
#endif

#if 1 /* Better for int code.  */
#define REG_ALLOC_ORDER				\
{						\
  4,  5,  6,  7,  2,  3,  8,  9, 10,		\
  11, 12, 13, 14,  0,  1, 15, 16, 17, 18	\
  SUBTARGET_REG_ALLOC_ORDER			\
}

#else /* Better for fp code at expense of int code.  */
#define REG_ALLOC_ORDER				\
{						\
   0,  1,  2,  3,  4,  5,  6,  7,  8,		\
   9, 10, 11, 12, 13, 14, 15, 16, 17, 18	\
  SUBTARGET_REG_ALLOC_ORDER			\
}
#endif

/* Return number of consecutive hard regs needed starting at reg REGNO
   to hold something of mode MODE.
   This is ordinarily the length in words of a value of mode MODE
   but can be less for certain modes in special long registers.  */
#define HARD_REGNO_NREGS(REGNO, MODE) \
  ((GET_MODE_SIZE (MODE) + UNITS_PER_WORD - 1) / UNITS_PER_WORD)

/* Value is 1 if hard register REGNO can hold a value of machine-mode MODE.  */
extern const unsigned int m32r_hard_regno_mode_ok[FIRST_PSEUDO_REGISTER];
extern unsigned int m32r_mode_class[];
#define HARD_REGNO_MODE_OK(REGNO, MODE) \
  ((m32r_hard_regno_mode_ok[REGNO] & m32r_mode_class[MODE]) != 0)

/* A C expression that is nonzero if it is desirable to choose
   register allocation so as to avoid move instructions between a
   value of mode MODE1 and a value of mode MODE2.

   If `HARD_REGNO_MODE_OK (R, MODE1)' and `HARD_REGNO_MODE_OK (R,
   MODE2)' are ever different for any R, then `MODES_TIEABLE_P (MODE1,
   MODE2)' must be zero.  */

/* Tie QI/HI/SI modes together.  */
#define MODES_TIEABLE_P(MODE1, MODE2) 		\
  (   GET_MODE_CLASS (MODE1) == MODE_INT	\
   && GET_MODE_CLASS (MODE2) == MODE_INT	\
   && GET_MODE_SIZE (MODE1) <= UNITS_PER_WORD	\
   && GET_MODE_SIZE (MODE2) <= UNITS_PER_WORD)

#define HARD_REGNO_RENAME_OK(OLD_REG, NEW_REG) \
  m32r_hard_regno_rename_ok (OLD_REG, NEW_REG)

/* Register classes and constants.  */

/* Define the classes of registers for register constraints in the
   machine description.  Also define ranges of constants.

   One of the classes must always be named ALL_REGS and include all hard regs.
   If there is more than one class, another class must be named NO_REGS
   and contain no registers.

   The name GENERAL_REGS must be the name of a class (or an alias for
   another name such as ALL_REGS).  This is the class of registers
   that is allowed by "g" or "r" in a register constraint.
   Also, registers outside this class are allocated only when
   instructions express preferences for them.

   The classes must be numbered in nondecreasing order; that is,
   a larger-numbered class must never be contained completely
   in a smaller-numbered class.

   For any two classes, it is very desirable that there be another
   class that represents their union.

   It is important that any condition codes have class NO_REGS.
   See `register_operand'.  */

enum reg_class
{
  NO_REGS, CARRY_REG, ACCUM_REGS, GENERAL_REGS, ALL_REGS, LIM_REG_CLASSES
};

#define N_REG_CLASSES ((int) LIM_REG_CLASSES)

/* Give names of register classes as strings for dump file.  */
#define REG_CLASS_NAMES \
  { "NO_REGS", "CARRY_REG", "ACCUM_REGS", "GENERAL_REGS", "ALL_REGS" }

/* Define which registers fit in which classes.
   This is an initializer for a vector of HARD_REG_SET
   of length N_REG_CLASSES.  */

#ifndef SUBTARGET_REG_CLASS_CARRY
#define SUBTARGET_REG_CLASS_CARRY 0
#endif

#ifndef SUBTARGET_REG_CLASS_ACCUM
#define SUBTARGET_REG_CLASS_ACCUM 0
#endif

#ifndef SUBTARGET_REG_CLASS_GENERAL
#define SUBTARGET_REG_CLASS_GENERAL 0
#endif

#ifndef SUBTARGET_REG_CLASS_ALL
#define SUBTARGET_REG_CLASS_ALL 0
#endif

#define REG_CLASS_CONTENTS						\
{									\
  { 0x00000 },								\
  { 0x20000 | SUBTARGET_REG_CLASS_CARRY },				\
  { 0x40000 | SUBTARGET_REG_CLASS_ACCUM },				\
  { 0x1ffff | SUBTARGET_REG_CLASS_GENERAL },				\
  { 0x7ffff | SUBTARGET_REG_CLASS_ALL },				\
}

/* The same information, inverted:
   Return the class number of the smallest class containing
   reg number REGNO.  This could be a conditional expression
   or could index an array.  */
extern enum reg_class m32r_regno_reg_class[FIRST_PSEUDO_REGISTER];
#define REGNO_REG_CLASS(REGNO) (m32r_regno_reg_class[REGNO])

/* The class value for index registers, and the one for base regs.  */
#define INDEX_REG_CLASS GENERAL_REGS
#define BASE_REG_CLASS GENERAL_REGS

<<<<<<< HEAD
#define REG_CLASS_FROM_LETTER(C)			\
  (  (C) == 'c'	? CARRY_REG				\
   : (C) == 'a'	? ACCUM_REGS				\
   :		  NO_REGS)

=======
>>>>>>> 751ff693
/* These assume that REGNO is a hard or pseudo reg number.
   They give nonzero only if REGNO is a hard reg of the suitable class
   or a pseudo reg currently allocated to a suitable hard reg.
   Since they use reg_renumber, they are safe only once reg_renumber
   has been allocated, which happens in local-alloc.c.  */
#define REGNO_OK_FOR_BASE_P(REGNO) \
  ((REGNO) < FIRST_PSEUDO_REGISTER			\
   ? GPR_P (REGNO) || (REGNO) == ARG_POINTER_REGNUM	\
   : GPR_P (reg_renumber[REGNO]))

#define REGNO_OK_FOR_INDEX_P(REGNO) REGNO_OK_FOR_BASE_P(REGNO)

/* Given an rtx X being reloaded into a reg required to be
   in class CLASS, return the class of reg to actually use.
   In general this is just CLASS; but on some machines
   in some cases it is preferable to use a more restrictive class.  */
#define PREFERRED_RELOAD_CLASS(X,CLASS) (CLASS)

/* Return the maximum number of consecutive registers
   needed to represent mode MODE in a register of class CLASS.  */
#define CLASS_MAX_NREGS(CLASS, MODE) \
  ((GET_MODE_SIZE (MODE) + UNITS_PER_WORD - 1) / UNITS_PER_WORD)
<<<<<<< HEAD

/* The letters I, J, K, L, M, N, O, P in a register constraint string
   can be used to stand for particular ranges of immediate operands.
   This macro defines what the ranges are.
   C is the letter, and VALUE is a constant value.
   Return 1 if VALUE is in the range specified by C.  */
/* 'I' is used for 8-bit signed immediates.
   'J' is used for 16-bit signed immediates.
   'K' is used for 16-bit unsigned immediates.
   'L' is used for 16-bit immediates left shifted by 16 (sign ???).
   'M' is used for 24-bit unsigned immediates.
   'N' is used for any 32-bit non-symbolic value.
   'O' is used for 5-bit unsigned immediates (shift count).
   'P' is used for 16-bit signed immediates for compares
       (values in the range -32767 to +32768).  */
=======
>>>>>>> 751ff693

/* Return true if a value is inside a range.  */
#define IN_RANGE_P(VALUE, LOW, HIGH)			\
  (((unsigned HOST_WIDE_INT)((VALUE) - (LOW)))		\
   <= ((unsigned HOST_WIDE_INT)((HIGH) - (LOW))))

<<<<<<< HEAD
/* Local to this file.  */
#define INT8_P(X)      ((X) >= -   0x80 && (X) <= 0x7f)
#define INT16_P(X)     ((X) >= - 0x8000 && (X) <= 0x7fff)
#define CMP_INT16_P(X) ((X) >= - 0x7fff && (X) <= 0x8000)
#define UPPER16_P(X)  (((X) & 0xffff) == 0				\
		        && ((X) >> 16) >= - 0x8000			\
		        && ((X) >> 16) <= 0x7fff)
#define UINT16_P(X)   (((unsigned HOST_WIDE_INT) (X)) <= 0x0000ffff)
#define UINT24_P(X)   (((unsigned HOST_WIDE_INT) (X)) <= 0x00ffffff)
#define UINT32_P(X)   (((unsigned HOST_WIDE_INT) (X)) <= 0xffffffff)
#define UINT5_P(X)    ((X) >= 0 && (X) < 32)
#define INVERTED_SIGNED_8BIT(VAL) ((VAL) >= -127 && (VAL) <= 128)

#define CONST_OK_FOR_LETTER_P(VALUE, C)					\
  (  (C) == 'I' ? INT8_P (VALUE)					\
   : (C) == 'J' ? INT16_P (VALUE)					\
   : (C) == 'K' ? UINT16_P (VALUE)					\
   : (C) == 'L' ? UPPER16_P (VALUE)					\
   : (C) == 'M' ? UINT24_P (VALUE)					\
   : (C) == 'N' ? INVERTED_SIGNED_8BIT (VALUE)				\
   : (C) == 'O' ? UINT5_P (VALUE)					\
   : (C) == 'P' ? CMP_INT16_P (VALUE)					\
   : 0)

/* Similar, but for floating constants, and defining letters G and H.
   Here VALUE is the CONST_DOUBLE rtx itself.
   For the m32r, handle a few constants inline.
   ??? We needn't treat DI and DF modes differently, but for now we do.  */
#define CONST_DOUBLE_OK_FOR_LETTER_P(VALUE, C)				\
  (  (C) == 'G' ? easy_di_const (VALUE)					\
   : (C) == 'H' ? easy_df_const (VALUE)					\
   : 0)

/* A C expression that defines the optional machine-dependent constraint
   letters that can be used to segregate specific types of operands,
   usually memory references, for the target machine.  It should return 1 if
   VALUE corresponds to the operand type represented by the constraint letter
   C.  If C is not defined as an extra constraint, the value returned should
   be 0 regardless of VALUE.  */
/* Q is for symbolic addresses loadable with ld24.
   R is for symbolic addresses when ld24 can't be used.
   S is for stores with pre {inc,dec}rement
   T is for indirect of a pointer.
   U is for loads with post increment.  */

#define EXTRA_CONSTRAINT(VALUE, C)					\
  (  (C) == 'Q' ? ((TARGET_ADDR24 && GET_CODE (VALUE) == LABEL_REF)	\
		 || addr24_operand (VALUE, VOIDmode))			\
   : (C) == 'R' ? ((TARGET_ADDR32 && GET_CODE (VALUE) == LABEL_REF)	\
		 || addr32_operand (VALUE, VOIDmode))			\
   : (C) == 'S' ? (GET_CODE (VALUE) == MEM				\
		 && STORE_PREINC_PREDEC_P (GET_MODE (VALUE),		\
					   XEXP (VALUE, 0)))		\
   : (C) == 'T' ? (GET_CODE (VALUE) == MEM				\
		 && memreg_operand (VALUE, GET_MODE (VALUE)))		\
   : (C) == 'U' ? (GET_CODE (VALUE) == MEM				\
		 && LOAD_POSTINC_P (GET_MODE (VALUE),			\
				    XEXP (VALUE, 0)))			\
   : 0)
=======
/* Some range macros.  */
#define INT16_P(X)     ((X) >= - 0x8000 && (X) <= 0x7fff)
#define CMP_INT16_P(X) ((X) >= - 0x7fff && (X) <= 0x8000)
#define UINT16_P(X)   (((unsigned HOST_WIDE_INT) (X)) <= 0x0000ffff)
#define UINT24_P(X)   (((unsigned HOST_WIDE_INT) (X)) <= 0x00ffffff)
>>>>>>> 751ff693

/* Stack layout and stack pointer usage.  */

/* Define this macro if pushing a word onto the stack moves the stack
   pointer to a smaller address.  */
#define STACK_GROWS_DOWNWARD

/* Offset from frame pointer to start allocating local variables at.
   If FRAME_GROWS_DOWNWARD, this is the offset to the END of the
   first local allocated.  Otherwise, it is the offset to the BEGINNING
   of the first local allocated.  */
/* The frame pointer points at the same place as the stack pointer, except if
   alloca has been called.  */
#define STARTING_FRAME_OFFSET \
  M32R_STACK_ALIGN (current_function_outgoing_args_size)

/* Offset from the stack pointer register to the first location at which
   outgoing arguments are placed.  */
#define STACK_POINTER_OFFSET 0

/* Offset of first parameter from the argument pointer register value.  */
#define FIRST_PARM_OFFSET(FNDECL) 0

/* Register to use for pushing function arguments.  */
#define STACK_POINTER_REGNUM 15

/* Base register for access to local variables of the function.  */
#define FRAME_POINTER_REGNUM 13

/* Base register for access to arguments of the function.  */
#define ARG_POINTER_REGNUM 16

/* Register in which static-chain is passed to a function.
   This must not be a register used by the prologue.  */
#define STATIC_CHAIN_REGNUM  7

/* These aren't official macros.  */
#define PROLOGUE_TMP_REGNUM  4
#define RETURN_ADDR_REGNUM  14
/* #define GP_REGNUM        12 */
#define CARRY_REGNUM        17
#define ACCUM_REGNUM        18
#define M32R_MAX_INT_REGS   16

#ifndef SUBTARGET_GPR_P
#define SUBTARGET_GPR_P(REGNO) 0
#endif

#ifndef SUBTARGET_ACCUM_P
#define SUBTARGET_ACCUM_P(REGNO) 0
#endif

#ifndef SUBTARGET_CARRY_P
#define SUBTARGET_CARRY_P(REGNO) 0
#endif

#define GPR_P(REGNO)   (IN_RANGE_P ((REGNO), 0, 15) || SUBTARGET_GPR_P (REGNO))
#define ACCUM_P(REGNO) ((REGNO) == ACCUM_REGNUM || SUBTARGET_ACCUM_P (REGNO))
#define CARRY_P(REGNO) ((REGNO) == CARRY_REGNUM || SUBTARGET_CARRY_P (REGNO))

/* Eliminating the frame and arg pointers.  */

/* A C expression which is nonzero if a function must have and use a
   frame pointer.  This expression is evaluated in the reload pass.
   If its value is nonzero the function will have a frame pointer.  */
#define FRAME_POINTER_REQUIRED current_function_calls_alloca

#if 0
/* C statement to store the difference between the frame pointer
   and the stack pointer values immediately after the function prologue.
   If `ELIMINABLE_REGS' is defined, this macro will be not be used and
   need not be defined.  */
#define INITIAL_FRAME_POINTER_OFFSET(VAR) \
((VAR) = m32r_compute_frame_size (get_frame_size ()))
#endif

/* If defined, this macro specifies a table of register pairs used to
   eliminate unneeded registers that point into the stack frame.  If
   it is not defined, the only elimination attempted by the compiler
   is to replace references to the frame pointer with references to
   the stack pointer.

   Note that the elimination of the argument pointer with the stack
   pointer is specified first since that is the preferred elimination.  */

#define ELIMINABLE_REGS					\
{{ FRAME_POINTER_REGNUM, STACK_POINTER_REGNUM },	\
 { ARG_POINTER_REGNUM,	 STACK_POINTER_REGNUM },	\
 { ARG_POINTER_REGNUM,   FRAME_POINTER_REGNUM }}

/* A C expression that returns nonzero if the compiler is allowed to
   try to replace register number FROM-REG with register number
   TO-REG.  This macro need only be defined if `ELIMINABLE_REGS' is
   defined, and will usually be the constant 1, since most of the
   cases preventing register elimination are things that the compiler
   already knows about.  */

#define CAN_ELIMINATE(FROM, TO)						\
  ((FROM) == ARG_POINTER_REGNUM && (TO) == STACK_POINTER_REGNUM		\
   ? ! frame_pointer_needed						\
   : 1)

/* This macro is similar to `INITIAL_FRAME_POINTER_OFFSET'.  It
   specifies the initial difference between the specified pair of
   registers.  This macro must be defined if `ELIMINABLE_REGS' is
   defined.  */

#define INITIAL_ELIMINATION_OFFSET(FROM, TO, OFFSET)				\
  do										\
    {										\
      int size = m32r_compute_frame_size (get_frame_size ());			\
										\
      if ((FROM) == FRAME_POINTER_REGNUM && (TO) == STACK_POINTER_REGNUM)	\
	(OFFSET) = 0;								\
      else if ((FROM) == ARG_POINTER_REGNUM && (TO) == FRAME_POINTER_REGNUM)	\
	(OFFSET) = size - current_function_pretend_args_size;			\
      else if ((FROM) == ARG_POINTER_REGNUM && (TO) == STACK_POINTER_REGNUM)	\
	(OFFSET) = size - current_function_pretend_args_size;			\
      else									\
	gcc_unreachable ();								\
    }										\
  while (0)

/* Function argument passing.  */

/* If defined, the maximum amount of space required for outgoing
   arguments will be computed and placed into the variable
   `current_function_outgoing_args_size'.  No space will be pushed
   onto the stack for each call; instead, the function prologue should
   increase the stack frame size by this amount.  */
#define ACCUMULATE_OUTGOING_ARGS 1

/* Value is the number of bytes of arguments automatically
   popped when returning from a subroutine call.
   FUNDECL is the declaration node of the function (as a tree),
   FUNTYPE is the data type of the function (as a tree),
   or for a library call it is an identifier node for the subroutine name.
   SIZE is the number of bytes of arguments passed on the stack.  */
#define RETURN_POPS_ARGS(DECL, FUNTYPE, SIZE) 0

/* Define a data type for recording info about an argument list
   during the scan of that argument list.  This data type should
   hold all necessary information about the function itself
   and about the args processed so far, enough to enable macros
   such as FUNCTION_ARG to determine where the next arg should go.  */
#define CUMULATIVE_ARGS int

/* Initialize a variable CUM of type CUMULATIVE_ARGS
   for a call to a function whose data type is FNTYPE.
   For a library call, FNTYPE is 0.  */
#define INIT_CUMULATIVE_ARGS(CUM, FNTYPE, LIBNAME, INDIRECT, N_NAMED_ARGS) \
  ((CUM) = 0)

/* The number of registers used for parameter passing.  Local to this file.  */
#define M32R_MAX_PARM_REGS 4

/* 1 if N is a possible register number for function argument passing.  */
#define FUNCTION_ARG_REGNO_P(N) \
  ((unsigned) (N) < M32R_MAX_PARM_REGS)

/* The ROUND_ADVANCE* macros are local to this file.  */
/* Round SIZE up to a word boundary.  */
#define ROUND_ADVANCE(SIZE) \
  (((SIZE) + UNITS_PER_WORD - 1) / UNITS_PER_WORD)

/* Round arg MODE/TYPE up to the next word boundary.  */
#define ROUND_ADVANCE_ARG(MODE, TYPE) \
  ((MODE) == BLKmode				\
   ? ROUND_ADVANCE ((unsigned int) int_size_in_bytes (TYPE))	\
   : ROUND_ADVANCE ((unsigned int) GET_MODE_SIZE (MODE)))

/* Round CUM up to the necessary point for argument MODE/TYPE.  */
#define ROUND_ADVANCE_CUM(CUM, MODE, TYPE) (CUM)

/* Return boolean indicating arg of type TYPE and mode MODE will be passed in
   a reg.  This includes arguments that have to be passed by reference as the
   pointer to them is passed in a reg if one is available (and that is what
   we're given).
   This macro is only used in this file.  */
#define PASS_IN_REG_P(CUM, MODE, TYPE) \
  (ROUND_ADVANCE_CUM ((CUM), (MODE), (TYPE)) < M32R_MAX_PARM_REGS)

/* Determine where to put an argument to a function.
   Value is zero to push the argument on the stack,
   or a hard register in which to store the argument.

   MODE is the argument's machine mode.
   TYPE is the data type of the argument (as a tree).
    This is null for libcalls where that information may
    not be available.
   CUM is a variable of type CUMULATIVE_ARGS which gives info about
    the preceding args and about the function being called.
   NAMED is nonzero if this argument is a named parameter
    (otherwise it is an extra parameter matching an ellipsis).  */
/* On the M32R the first M32R_MAX_PARM_REGS args are normally in registers
   and the rest are pushed.  */
#define FUNCTION_ARG(CUM, MODE, TYPE, NAMED) \
  (PASS_IN_REG_P ((CUM), (MODE), (TYPE))			\
   ? gen_rtx_REG ((MODE), ROUND_ADVANCE_CUM ((CUM), (MODE), (TYPE)))	\
   : 0)

/* Update the data in CUM to advance over an argument
   of mode MODE and data type TYPE.
   (TYPE is null for libcalls where that information may not be available.)  */
#define FUNCTION_ARG_ADVANCE(CUM, MODE, TYPE, NAMED) \
  ((CUM) = (ROUND_ADVANCE_CUM ((CUM), (MODE), (TYPE)) \
	  + ROUND_ADVANCE_ARG ((MODE), (TYPE))))

/* If defined, a C expression that gives the alignment boundary, in bits,
   of an argument with the specified mode and type.  If it is not defined, 
   PARM_BOUNDARY is used for all arguments.  */
#if 0
/* We assume PARM_BOUNDARY == UNITS_PER_WORD here.  */
#define FUNCTION_ARG_BOUNDARY(MODE, TYPE) \
  (((TYPE) ? TYPE_ALIGN (TYPE) : GET_MODE_BITSIZE (MODE)) <= PARM_BOUNDARY \
   ? PARM_BOUNDARY : 2 * PARM_BOUNDARY)
#endif

/* Function results.  */

/* Define how to find the value returned by a function.
   VALTYPE is the data type of the value (as a tree).
   If the precise function being called is known, FUNC is its FUNCTION_DECL;
   otherwise, FUNC is 0.  */
#define FUNCTION_VALUE(VALTYPE, FUNC) gen_rtx_REG (TYPE_MODE (VALTYPE), 0)

/* Define how to find the value returned by a library function
   assuming the value has mode MODE.  */
#define LIBCALL_VALUE(MODE) gen_rtx_REG (MODE, 0)

/* 1 if N is a possible register number for a function value
   as seen by the caller.  */
/* ??? What about r1 in DI/DF values.  */
#define FUNCTION_VALUE_REGNO_P(N) ((N) == 0)

/* Tell GCC to use TARGET_RETURN_IN_MEMORY.  */
#define DEFAULT_PCC_STRUCT_RETURN 0

/* Function entry and exit.  */

/* Initialize data used by insn expanders.  This is called from
   init_emit, once for each function, before code is generated.  */
#define INIT_EXPANDERS m32r_init_expanders ()

/* EXIT_IGNORE_STACK should be nonzero if, when returning from a function,
   the stack pointer does not matter.  The value is tested only in
   functions that have frame pointers.
   No definition is equivalent to always zero.  */
#define EXIT_IGNORE_STACK 1

/* Output assembler code to FILE to increment profiler label # LABELNO
   for profiling a function entry.  */
#undef  FUNCTION_PROFILER
#define FUNCTION_PROFILER(FILE, LABELNO)			\
  do								\
    {								\
      if (flag_pic)						\
	{							\
	  fprintf (FILE, "\tld24 r14,#mcount\n");		\
	  fprintf (FILE, "\tadd r14,r12\n");			\
	  fprintf (FILE, "\tld r14,@r14\n");			\
	  fprintf (FILE, "\tjl r14\n");				\
	}							\
      else							\
	{							\
	  if (TARGET_ADDR24)					\
	    fprintf (FILE, "\tbl mcount\n");			\
	  else							\
	    {							\
	      fprintf (FILE, "\tseth r14,#high(mcount)\n");	\
	      fprintf (FILE, "\tor3 r14,r14,#low(mcount)\n");	\
	      fprintf (FILE, "\tjl r14\n");			\
	    }							\
	}							\
      fprintf (FILE, "\taddi sp,#4\n");				\
    }								\
  while (0)

/* Trampolines.  */

/* On the M32R, the trampoline is:

        mv      r7, lr   -> bl L1        ; 178e 7e01
L1:     add3    r6, lr, #L2-L1           ; 86ae 000c (L2 - L1 = 12)
        mv      lr, r7   -> ld r7,@r6+   ; 1e87 27e6
        ld      r6, @r6  -> jmp r6       ; 26c6 1fc6
L2:     .word STATIC
        .word FUNCTION  */

#ifndef CACHE_FLUSH_FUNC
#define CACHE_FLUSH_FUNC "_flush_cache"
#endif
#ifndef CACHE_FLUSH_TRAP
#define CACHE_FLUSH_TRAP 12
#endif

/* Length in bytes of the trampoline for entering a nested function.  */
#define TRAMPOLINE_SIZE 24

/* Emit RTL insns to initialize the variable parts of a trampoline.
   FNADDR is an RTX for the address of the function's pure code.
   CXT is an RTX for the static chain value for the function.  */
<<<<<<< HEAD
#define INITIALIZE_TRAMPOLINE(TRAMP, FNADDR, CXT) 				\
  do										\
    {										\
      emit_move_insn (gen_rtx_MEM (SImode, plus_constant (TRAMP, 0)),		\
		      GEN_INT							\
		      (TARGET_LITTLE_ENDIAN ? 0x017e8e17 : 0x178e7e01));	\
      emit_move_insn (gen_rtx_MEM (SImode, plus_constant (TRAMP, 4)),		\
		      GEN_INT							\
		      (TARGET_LITTLE_ENDIAN ? 0x0c00ae86 : 0x86ae000c));	\
      emit_move_insn (gen_rtx_MEM (SImode, plus_constant (TRAMP, 8)),		\
		      GEN_INT							\
		      (TARGET_LITTLE_ENDIAN ? 0xe627871e : 0x1e8727e6));	\
      emit_move_insn (gen_rtx_MEM (SImode, plus_constant (TRAMP, 12)),		\
		      GEN_INT							\
		      (TARGET_LITTLE_ENDIAN ? 0xc616c626 : 0x26c61fc6));	\
=======
#define INITIALIZE_TRAMPOLINE(TRAMP, FNADDR, CXT)				\
  do										\
    {										\
      emit_move_insn (gen_rtx_MEM (SImode, plus_constant (TRAMP, 0)),		\
		      gen_int_mode (TARGET_LITTLE_ENDIAN ?			\
				    0x017e8e17 : 0x178e7e01, SImode));		\
      emit_move_insn (gen_rtx_MEM (SImode, plus_constant (TRAMP, 4)),		\
		      gen_int_mode (TARGET_LITTLE_ENDIAN ?			\
				    0x0c00ae86 : 0x86ae000c, SImode));		\
      emit_move_insn (gen_rtx_MEM (SImode, plus_constant (TRAMP, 8)),		\
		      gen_int_mode (TARGET_LITTLE_ENDIAN ?			\
				    0xe627871e : 0x1e8727e6, SImode));		\
      emit_move_insn (gen_rtx_MEM (SImode, plus_constant (TRAMP, 12)),		\
		      gen_int_mode (TARGET_LITTLE_ENDIAN ?			\
				    0xc616c626 : 0x26c61fc6, SImode));		\
>>>>>>> 751ff693
      emit_move_insn (gen_rtx_MEM (SImode, plus_constant (TRAMP, 16)),		\
		      (CXT));							\
      emit_move_insn (gen_rtx_MEM (SImode, plus_constant (TRAMP, 20)),		\
		      (FNADDR));						\
      if (m32r_cache_flush_trap >= 0)						\
	emit_insn (gen_flush_icache (validize_mem (gen_rtx_MEM (SImode, TRAMP)),\
<<<<<<< HEAD
				     GEN_INT (m32r_cache_flush_trap) ));	\
      else if (m32r_cache_flush_func && m32r_cache_flush_func[0])		\
	emit_library_call (m32r_function_symbol (m32r_cache_flush_func), 	\
			   0, VOIDmode, 3, TRAMP, Pmode,			\
			   GEN_INT (TRAMPOLINE_SIZE), SImode,			\
=======
				     gen_int_mode (m32r_cache_flush_trap, SImode))); \
      else if (m32r_cache_flush_func && m32r_cache_flush_func[0])		\
	emit_library_call (m32r_function_symbol (m32r_cache_flush_func),	\
			   0, VOIDmode, 3, TRAMP, Pmode,			\
			   gen_int_mode (TRAMPOLINE_SIZE, SImode), SImode,	\
>>>>>>> 751ff693
			   GEN_INT (3), SImode);				\
    }										\
  while (0)

#define RETURN_ADDR_RTX(COUNT, FRAME) m32r_return_addr (COUNT)

#define INCOMING_RETURN_ADDR_RTX   gen_rtx_REG (Pmode, RETURN_ADDR_REGNUM)

/* Addressing modes, and classification of registers for them.  */

/* Maximum number of registers that can appear in a valid memory address.  */
#define MAX_REGS_PER_ADDRESS 1

/* We have post-inc load and pre-dec,pre-inc store,
   but only for 4 byte vals.  */
#define HAVE_PRE_DECREMENT  1
#define HAVE_PRE_INCREMENT  1
#define HAVE_POST_INCREMENT 1

/* Recognize any constant value that is a valid address.  */
#define CONSTANT_ADDRESS_P(X)   \
  (    GET_CODE (X) == LABEL_REF  \
   ||  GET_CODE (X) == SYMBOL_REF \
   ||  GET_CODE (X) == CONST_INT  \
   || (GET_CODE (X) == CONST      \
       && ! (flag_pic && ! m32r_legitimate_pic_operand_p (X))))

/* Nonzero if the constant value X is a legitimate general operand.
   We don't allow (plus symbol large-constant) as the relocations can't
   describe it.  INTVAL > 32767 handles both 16-bit and 24-bit relocations.
   We allow all CONST_DOUBLE's as the md file patterns will force the
   constant to memory if they can't handle them.  */

#define LEGITIMATE_CONSTANT_P(X)					\
  (! (GET_CODE (X) == CONST						\
      && GET_CODE (XEXP (X, 0)) == PLUS					\
      && GET_CODE (XEXP (XEXP (X, 0), 0)) == SYMBOL_REF			\
      && GET_CODE (XEXP (XEXP (X, 0), 1)) == CONST_INT			\
      && (unsigned HOST_WIDE_INT) INTVAL (XEXP (XEXP (X, 0), 1)) > 32767))

/* The macros REG_OK_FOR..._P assume that the arg is a REG rtx
   and check its validity for a certain class.
   We have two alternate definitions for each of them.
   The usual definition accepts all pseudo regs; the other rejects
   them unless they have been allocated suitable hard regs.
   The symbol REG_OK_STRICT causes the latter definition to be used.

   Most source files want to accept pseudo regs in the hope that
   they will get allocated to the class that the insn wants them to be in.
   Source files for reload pass need to be strict.
   After reload, it makes no difference, since pseudo regs have
   been eliminated by then.  */

#ifdef REG_OK_STRICT

/* Nonzero if X is a hard reg that can be used as a base reg.  */
#define REG_OK_FOR_BASE_P(X) GPR_P (REGNO (X))
/* Nonzero if X is a hard reg that can be used as an index.  */
#define REG_OK_FOR_INDEX_P(X) REG_OK_FOR_BASE_P (X)

#else

/* Nonzero if X is a hard reg that can be used as a base reg
   or if it is a pseudo reg.  */
#define REG_OK_FOR_BASE_P(X)		\
  (GPR_P (REGNO (X))			\
   || (REGNO (X)) == ARG_POINTER_REGNUM	\
   || REGNO (X) >= FIRST_PSEUDO_REGISTER)
/* Nonzero if X is a hard reg that can be used as an index
   or if it is a pseudo reg.  */
#define REG_OK_FOR_INDEX_P(X) REG_OK_FOR_BASE_P (X)

#endif

/* GO_IF_LEGITIMATE_ADDRESS recognizes an RTL expression
   that is a valid memory address for an instruction.
   The MODE argument is the machine mode for the MEM expression
   that wants to use this address.  */

/* Local to this file.  */
#define RTX_OK_FOR_BASE_P(X) (REG_P (X) && REG_OK_FOR_BASE_P (X))

/* Local to this file.  */
#define RTX_OK_FOR_OFFSET_P(X) \
  (GET_CODE (X) == CONST_INT && INT16_P (INTVAL (X)))

/* Local to this file.  */
#define LEGITIMATE_OFFSET_ADDRESS_P(MODE, X)			\
  (GET_CODE (X) == PLUS						\
   && RTX_OK_FOR_BASE_P (XEXP (X, 0))				\
   && RTX_OK_FOR_OFFSET_P (XEXP (X, 1)))

/* Local to this file.  */
/* For LO_SUM addresses, do not allow them if the MODE is > 1 word,
   since more than one instruction will be required.  */
#define LEGITIMATE_LO_SUM_ADDRESS_P(MODE, X)			\
  (GET_CODE (X) == LO_SUM					\
   && (MODE != BLKmode && GET_MODE_SIZE (MODE) <= UNITS_PER_WORD)\
   && RTX_OK_FOR_BASE_P (XEXP (X, 0))				\
   && CONSTANT_P (XEXP (X, 1)))

/* Local to this file.  */
/* Is this a load and increment operation.  */
#define LOAD_POSTINC_P(MODE, X)					\
  (((MODE) == SImode || (MODE) == SFmode)			\
   && GET_CODE (X) == POST_INC					\
   && GET_CODE (XEXP (X, 0)) == REG				\
   && RTX_OK_FOR_BASE_P (XEXP (X, 0)))

/* Local to this file.  */
/* Is this an increment/decrement and store operation.  */
#define STORE_PREINC_PREDEC_P(MODE, X)				\
  (((MODE) == SImode || (MODE) == SFmode)			\
   && (GET_CODE (X) == PRE_INC || GET_CODE (X) == PRE_DEC)	\
   && GET_CODE (XEXP (X, 0)) == REG				\
   && RTX_OK_FOR_BASE_P (XEXP (X, 0)))

#define GO_IF_LEGITIMATE_ADDRESS(MODE, X, ADDR)			\
  do								\
    {								\
      if (RTX_OK_FOR_BASE_P (X))				\
	goto ADDR;						\
      if (LEGITIMATE_OFFSET_ADDRESS_P ((MODE), (X)))		\
	goto ADDR;						\
      if (LEGITIMATE_LO_SUM_ADDRESS_P ((MODE), (X)))		\
	goto ADDR;						\
      if (LOAD_POSTINC_P ((MODE), (X)))				\
	goto ADDR;						\
      if (STORE_PREINC_PREDEC_P ((MODE), (X)))			\
	goto ADDR;						\
    }								\
  while (0)

/* Try machine-dependent ways of modifying an illegitimate address
   to be legitimate.  If we find one, return the new, valid address.
   This macro is used in only one place: `memory_address' in explow.c.

   OLDX is the address as it was before break_out_memory_refs was called.
   In some cases it is useful to look at this to decide what needs to be done.

   MODE and WIN are passed so that this macro can use
   GO_IF_LEGITIMATE_ADDRESS.

   It is always safe for this macro to do nothing.  It exists to recognize
   opportunities to optimize the output.  */

#define LEGITIMIZE_ADDRESS(X, OLDX, MODE, WIN)			 \
  do								 \
    {								 \
      if (flag_pic)						 \
	(X) = m32r_legitimize_pic_address (X, NULL_RTX);	 \
      if (memory_address_p (MODE, X))				 \
	goto WIN;						 \
    }								 \
  while (0)

/* Go to LABEL if ADDR (a legitimate address expression)
   has an effect that depends on the machine mode it is used for.  */
#define GO_IF_MODE_DEPENDENT_ADDRESS(ADDR, LABEL)		\
  do								\
    {						 		\
      if (GET_CODE (ADDR) == LO_SUM)		 		\
	goto LABEL;					 	\
    }								\
  while (0)

/* Condition code usage.  */

/* Return nonzero if SELECT_CC_MODE will never return MODE for a
   floating point inequality comparison.  */
#define REVERSIBLE_CC_MODE(MODE) 1 /*???*/

/* Costs.  */

/* Compute extra cost of moving data between one register class
   and another.  */
#define REGISTER_MOVE_COST(MODE, CLASS1, CLASS2) 2

/* Compute the cost of moving data between registers and memory.  */
/* Memory is 3 times as expensive as registers.
   ??? Is that the right way to look at it?  */
#define MEMORY_MOVE_COST(MODE,CLASS,IN_P) \
(GET_MODE_SIZE (MODE) <= UNITS_PER_WORD ? 6 : 12)

/* The cost of a branch insn.  */
/* A value of 2 here causes GCC to avoid using branches in comparisons like
   while (a < N && a).  Branches aren't that expensive on the M32R so
   we define this as 1.  Defining it as 2 had a heavy hit in fp-bit.c.  */
#define BRANCH_COST ((TARGET_BRANCH_COST) ? 2 : 1)

/* Nonzero if access to memory by bytes is slow and undesirable.
   For RISC chips, it means that access to memory by bytes is no
   better than access by words when possible, so grab a whole word
   and maybe make use of that.  */
#define SLOW_BYTE_ACCESS 1

/* Define this macro if it is as good or better to call a constant
   function address than to call an address kept in a register.  */
#define NO_FUNCTION_CSE

/* Section selection.  */

#define TEXT_SECTION_ASM_OP	"\t.section .text"
#define DATA_SECTION_ASM_OP	"\t.section .data"
#define BSS_SECTION_ASM_OP	"\t.section .bss"

/* Define this macro if jump tables (for tablejump insns) should be
   output in the text section, along with the assembler instructions.
   Otherwise, the readonly data section is used.
   This macro is irrelevant if there is no separate readonly data section.  */
#define JUMP_TABLES_IN_TEXT_SECTION (flag_pic)

/* Position Independent Code.  */

/* The register number of the register used to address a table of static
   data addresses in memory.  In some cases this register is defined by a
   processor's ``application binary interface'' (ABI).  When this macro
   is defined, RTL is generated for this register once, as with the stack
   pointer and frame pointer registers.  If this macro is not defined, it
   is up to the machine-dependent files to allocate such a register (if
   necessary).  */
#define PIC_OFFSET_TABLE_REGNUM 12

/* Define this macro if the register defined by PIC_OFFSET_TABLE_REGNUM is
   clobbered by calls.  Do not define this macro if PIC_OFFSET_TABLE_REGNUM
   is not defined.  */
/* This register is call-saved on the M32R.  */
/*#define PIC_OFFSET_TABLE_REG_CALL_CLOBBERED*/

/* A C expression that is nonzero if X is a legitimate immediate
   operand on the target machine when generating position independent code.
   You can assume that X satisfies CONSTANT_P, so you need not
   check this.  You can also assume `flag_pic' is true, so you need not
   check it either.  You need not define this macro if all constants
   (including SYMBOL_REF) can be immediate operands when generating
   position independent code.  */
#define LEGITIMATE_PIC_OPERAND_P(X) m32r_legitimate_pic_operand_p (X)

/* Control the assembler format that we output.  */

/* A C string constant describing how to begin a comment in the target
   assembler language.  The compiler assumes that the comment will
   end at the end of the line.  */
#define ASM_COMMENT_START ";"

/* Output to assembler file text saying following lines
   may contain character constants, extra white space, comments, etc.  */
#define ASM_APP_ON ""

/* Output to assembler file text saying following lines
   no longer contain unusual constructs.  */
#define ASM_APP_OFF ""

/* Globalizing directive for a label.  */
#define GLOBAL_ASM_OP "\t.global\t"

/* We do not use DBX_LINES_FUNCTION_RELATIVE or
   dbxout_stab_value_internal_label_diff here because
   we need to use .debugsym for the line label.  */

#define DBX_OUTPUT_SOURCE_LINE(file, line, counter)			\
  do									\
    {									\
      const char * begin_label =					\
	XSTR (XEXP (DECL_RTL (current_function_decl), 0), 0);		\
      char label[64];							\
      ASM_GENERATE_INTERNAL_LABEL (label, "LM", counter);		\
									\
      dbxout_begin_stabn_sline (line);					\
      assemble_name (file, label);					\
      putc ('-', file);							\
      assemble_name (file, begin_label);				\
      fputs ("\n\t.debugsym ", file);					\
      assemble_name (file, label);					\
      putc ('\n', file);						\
      counter += 1;							\
     }									\
  while (0)

/* How to refer to registers in assembler output.
   This sequence is indexed by compiler's hard-register-number (see above).  */
#ifndef SUBTARGET_REGISTER_NAMES
#define SUBTARGET_REGISTER_NAMES
#endif

#define REGISTER_NAMES					\
{							\
  "r0", "r1", "r2", "r3", "r4", "r5", "r6", "r7",	\
  "r8", "r9", "r10", "r11", "r12", "fp", "lr", "sp",	\
  "ap", "cbit", "a0"					\
  SUBTARGET_REGISTER_NAMES				\
}

/* If defined, a C initializer for an array of structures containing
   a name and a register number.  This macro defines additional names
   for hard registers, thus allowing the `asm' option in declarations
   to refer to registers using alternate names.  */
#ifndef SUBTARGET_ADDITIONAL_REGISTER_NAMES
#define SUBTARGET_ADDITIONAL_REGISTER_NAMES
#endif

#define ADDITIONAL_REGISTER_NAMES	\
{					\
  /*{ "gp", GP_REGNUM },*/		\
  { "r13", FRAME_POINTER_REGNUM },	\
  { "r14", RETURN_ADDR_REGNUM },	\
  { "r15", STACK_POINTER_REGNUM },	\
  SUBTARGET_ADDITIONAL_REGISTER_NAMES	\
}

/* A C expression which evaluates to true if CODE is a valid
   punctuation character for use in the `PRINT_OPERAND' macro.  */
extern char m32r_punct_chars[256];
#define PRINT_OPERAND_PUNCT_VALID_P(CHAR) \
  m32r_punct_chars[(unsigned char) (CHAR)]

/* Print operand X (an rtx) in assembler syntax to file FILE.
   CODE is a letter or dot (`z' in `%z0') or 0 if no letter was specified.
   For `%' followed by punctuation, CODE is the punctuation and X is null.  */
#define PRINT_OPERAND(FILE, X, CODE) \
  m32r_print_operand (FILE, X, CODE)

/* A C compound statement to output to stdio stream STREAM the
   assembler syntax for an instruction operand that is a memory
   reference whose address is ADDR.  ADDR is an RTL expression.  */
#define PRINT_OPERAND_ADDRESS(FILE, ADDR) \
  m32r_print_operand_address (FILE, ADDR)

/* If defined, C string expressions to be used for the `%R', `%L',
   `%U', and `%I' options of `asm_fprintf' (see `final.c').  These
   are useful when a single `md' file must support multiple assembler
   formats.  In that case, the various `tm.h' files can define these
   macros differently.  */
#define REGISTER_PREFIX		""
#define LOCAL_LABEL_PREFIX	".L"
#define USER_LABEL_PREFIX	""
#define IMMEDIATE_PREFIX	"#"

/* This is how to output an element of a case-vector that is absolute.  */
#define ASM_OUTPUT_ADDR_VEC_ELT(FILE, VALUE)		\
   do							\
     {							\
       char label[30];					\
       ASM_GENERATE_INTERNAL_LABEL (label, "L", VALUE);	\
       fprintf (FILE, "\t.word\t");			\
       assemble_name (FILE, label);			\
       fprintf (FILE, "\n");				\
     }							\
  while (0)

/* This is how to output an element of a case-vector that is relative.  */
#define ASM_OUTPUT_ADDR_DIFF_ELT(FILE, BODY, VALUE, REL)\
  do							\
    {							\
      char label[30];					\
      ASM_GENERATE_INTERNAL_LABEL (label, "L", VALUE);	\
      fprintf (FILE, "\t.word\t");			\
      assemble_name (FILE, label);			\
      fprintf (FILE, "-");				\
      ASM_GENERATE_INTERNAL_LABEL (label, "L", REL);	\
      assemble_name (FILE, label);			\
      fprintf (FILE, "\n");				\
    }							\
  while (0)

/* The desired alignment for the location counter at the beginning
   of a loop.  */
/* On the M32R, align loops to 32 byte boundaries (cache line size)
   if -malign-loops.  */
#define LOOP_ALIGN(LABEL) (TARGET_ALIGN_LOOPS ? 5 : 0)

/* Define this to be the maximum number of insns to move around when moving
   a loop test from the top of a loop to the bottom
   and seeing whether to duplicate it.  The default is thirty.

   Loop unrolling currently doesn't like this optimization, so
   disable doing if we are unrolling loops and saving space.  */
#define LOOP_TEST_THRESHOLD (optimize_size				\
			     && !flag_unroll_loops			\
			     && !flag_unroll_all_loops ? 2 : 30)

/* This is how to output an assembler line
   that says to advance the location counter
   to a multiple of 2**LOG bytes.  */
/* .balign is used to avoid confusion.  */
#define ASM_OUTPUT_ALIGN(FILE,LOG)			\
  do							\
    {							\
      if ((LOG) != 0)					\
	fprintf (FILE, "\t.balign %d\n", 1 << (LOG));	\
    }							\
  while (0)

/* Like `ASM_OUTPUT_COMMON' except takes the required alignment as a
   separate, explicit argument.  If you define this macro, it is used in
   place of `ASM_OUTPUT_COMMON', and gives you more flexibility in
   handling the required alignment of the variable.  The alignment is
   specified as the number of bits.  */

#define SCOMMON_ASM_OP "\t.scomm\t"

#undef  ASM_OUTPUT_ALIGNED_COMMON
#define ASM_OUTPUT_ALIGNED_COMMON(FILE, NAME, SIZE, ALIGN)		\
  do									\
    {									\
      if (! TARGET_SDATA_NONE						\
	  && (SIZE) > 0 && (SIZE) <= g_switch_value)			\
	fprintf ((FILE), "%s", SCOMMON_ASM_OP);				\
      else								\
	fprintf ((FILE), "%s", COMMON_ASM_OP);				\
      assemble_name ((FILE), (NAME));					\
      fprintf ((FILE), ",%u,%u\n", (int)(SIZE), (ALIGN) / BITS_PER_UNIT);\
    }									\
  while (0)

#define ASM_OUTPUT_ALIGNED_BSS(FILE, DECL, NAME, SIZE, ALIGN)		\
  do									\
    {									\
      if (! TARGET_SDATA_NONE						\
          && (SIZE) > 0 && (SIZE) <= g_switch_value)			\
        switch_to_section (get_named_section (NULL, ".sbss", 0));	\
      else								\
        switch_to_section (bss_section);				\
      ASM_OUTPUT_ALIGN (FILE, floor_log2 (ALIGN / BITS_PER_UNIT));	\
      last_assemble_variable_decl = DECL;				\
      ASM_DECLARE_OBJECT_NAME (FILE, NAME, DECL);			\
      ASM_OUTPUT_SKIP (FILE, SIZE ? SIZE : 1);				\
    }									\
  while (0)

/* Debugging information.  */

/* Generate DBX and DWARF debugging information.  */
#define DBX_DEBUGGING_INFO    1
#define DWARF2_DEBUGGING_INFO 1

/* Use DWARF2 debugging info by default.  */
#undef  PREFERRED_DEBUGGING_TYPE
#define PREFERRED_DEBUGGING_TYPE DWARF2_DEBUG

/* Turn off splitting of long stabs.  */
#define DBX_CONTIN_LENGTH 0

/* Miscellaneous.  */

/* Specify the machine mode that this machine uses
   for the index in the tablejump instruction.  */
#define CASE_VECTOR_MODE (flag_pic ? SImode : Pmode)

/* Define if operations between registers always perform the operation
   on the full register even if a narrower mode is specified.  */
#define WORD_REGISTER_OPERATIONS

/* Define if loading in MODE, an integral mode narrower than BITS_PER_WORD
   will either zero-extend or sign-extend.  The value of this macro should
   be the code that says which one of the two operations is implicitly
   done, UNKNOWN if none.  */
#define LOAD_EXTEND_OP(MODE) ZERO_EXTEND

/* Max number of bytes we can move from memory
   to memory in one reasonably fast instruction.  */
#define MOVE_MAX 4

/* Define this to be nonzero if shift instructions ignore all but the low-order
   few bits.  */
#define SHIFT_COUNT_TRUNCATED 1

/* Value is 1 if truncating an integer of INPREC bits to OUTPREC bits
   is done just by pretending it is already truncated.  */
#define TRULY_NOOP_TRUNCATION(OUTPREC, INPREC) 1

/* Specify the machine mode that pointers have.
   After generation of rtl, the compiler makes no further distinction
   between pointers and any other objects of this machine mode.  */
/* ??? The M32R doesn't have full 32-bit pointers, but making this PSImode has
   its own problems (you have to add extendpsisi2 and truncsipsi2).
   Try to avoid it.  */
#define Pmode SImode

/* A function address in a call instruction.  */
#define FUNCTION_MODE SImode

/* Define the information needed to generate branch and scc insns.  This is
   stored from the compare operation.  Note that we can't use "rtx" here
   since it hasn't been defined!  */
extern struct rtx_def * m32r_compare_op0;
extern struct rtx_def * m32r_compare_op1;

/* M32R function types.  */
enum m32r_function_type
{
  M32R_FUNCTION_UNKNOWN, M32R_FUNCTION_NORMAL, M32R_FUNCTION_INTERRUPT
};

#define M32R_INTERRUPT_P(TYPE) ((TYPE) == M32R_FUNCTION_INTERRUPT)

/* The maximum number of bytes to copy using pairs of load/store instructions.
   If a block is larger than this then a loop will be generated to copy
   MAX_MOVE_BYTES chunks at a time.  The value of 32 is a semi-arbitrary choice.
   A customer uses Dhrystome as their benchmark, and Dhrystone has a 31 byte
   string copy in it.  */
#define MAX_MOVE_BYTES 32<|MERGE_RESOLUTION|>--- conflicted
+++ resolved
@@ -1,20 +1,12 @@
 /* Definitions of target machine for GNU compiler, Renesas M32R cpu.
    Copyright (C) 1996, 1997, 1998, 1999, 2000, 2001, 2002, 2003, 2004,
-<<<<<<< HEAD
-   2005, 2006 Free Software Foundation, Inc.
-=======
    2005, 2006, 2007 Free Software Foundation, Inc.
->>>>>>> 751ff693
 
    This file is part of GCC.
 
    GCC is free software; you can redistribute it and/or modify it
    under the terms of the GNU General Public License as published
-<<<<<<< HEAD
-   by the Free Software Foundation; either version 2, or (at your
-=======
    by the Free Software Foundation; either version 3, or (at your
->>>>>>> 751ff693
    option) any later version.
 
    GCC is distributed in the hope that it will be useful, but WITHOUT
@@ -23,14 +15,8 @@
    License for more details.
 
    You should have received a copy of the GNU General Public License
-<<<<<<< HEAD
-   along with GCC; see the file COPYING.  If not, write to
-   the Free Software Foundation, 51 Franklin Street, Fifth Floor,
-   Boston, MA 02110-1301, USA.  */
-=======
    along with GCC; see the file COPYING3.  If not see
    <http://www.gnu.org/licenses/>.  */
->>>>>>> 751ff693
 
 /* Things to do:
 - longlong.h?
@@ -690,14 +676,6 @@
 #define INDEX_REG_CLASS GENERAL_REGS
 #define BASE_REG_CLASS GENERAL_REGS
 
-<<<<<<< HEAD
-#define REG_CLASS_FROM_LETTER(C)			\
-  (  (C) == 'c'	? CARRY_REG				\
-   : (C) == 'a'	? ACCUM_REGS				\
-   :		  NO_REGS)
-
-=======
->>>>>>> 751ff693
 /* These assume that REGNO is a hard or pseudo reg number.
    They give nonzero only if REGNO is a hard reg of the suitable class
    or a pseudo reg currently allocated to a suitable hard reg.
@@ -720,97 +698,17 @@
    needed to represent mode MODE in a register of class CLASS.  */
 #define CLASS_MAX_NREGS(CLASS, MODE) \
   ((GET_MODE_SIZE (MODE) + UNITS_PER_WORD - 1) / UNITS_PER_WORD)
-<<<<<<< HEAD
-
-/* The letters I, J, K, L, M, N, O, P in a register constraint string
-   can be used to stand for particular ranges of immediate operands.
-   This macro defines what the ranges are.
-   C is the letter, and VALUE is a constant value.
-   Return 1 if VALUE is in the range specified by C.  */
-/* 'I' is used for 8-bit signed immediates.
-   'J' is used for 16-bit signed immediates.
-   'K' is used for 16-bit unsigned immediates.
-   'L' is used for 16-bit immediates left shifted by 16 (sign ???).
-   'M' is used for 24-bit unsigned immediates.
-   'N' is used for any 32-bit non-symbolic value.
-   'O' is used for 5-bit unsigned immediates (shift count).
-   'P' is used for 16-bit signed immediates for compares
-       (values in the range -32767 to +32768).  */
-=======
->>>>>>> 751ff693
 
 /* Return true if a value is inside a range.  */
 #define IN_RANGE_P(VALUE, LOW, HIGH)			\
   (((unsigned HOST_WIDE_INT)((VALUE) - (LOW)))		\
    <= ((unsigned HOST_WIDE_INT)((HIGH) - (LOW))))
 
-<<<<<<< HEAD
-/* Local to this file.  */
-#define INT8_P(X)      ((X) >= -   0x80 && (X) <= 0x7f)
-#define INT16_P(X)     ((X) >= - 0x8000 && (X) <= 0x7fff)
-#define CMP_INT16_P(X) ((X) >= - 0x7fff && (X) <= 0x8000)
-#define UPPER16_P(X)  (((X) & 0xffff) == 0				\
-		        && ((X) >> 16) >= - 0x8000			\
-		        && ((X) >> 16) <= 0x7fff)
-#define UINT16_P(X)   (((unsigned HOST_WIDE_INT) (X)) <= 0x0000ffff)
-#define UINT24_P(X)   (((unsigned HOST_WIDE_INT) (X)) <= 0x00ffffff)
-#define UINT32_P(X)   (((unsigned HOST_WIDE_INT) (X)) <= 0xffffffff)
-#define UINT5_P(X)    ((X) >= 0 && (X) < 32)
-#define INVERTED_SIGNED_8BIT(VAL) ((VAL) >= -127 && (VAL) <= 128)
-
-#define CONST_OK_FOR_LETTER_P(VALUE, C)					\
-  (  (C) == 'I' ? INT8_P (VALUE)					\
-   : (C) == 'J' ? INT16_P (VALUE)					\
-   : (C) == 'K' ? UINT16_P (VALUE)					\
-   : (C) == 'L' ? UPPER16_P (VALUE)					\
-   : (C) == 'M' ? UINT24_P (VALUE)					\
-   : (C) == 'N' ? INVERTED_SIGNED_8BIT (VALUE)				\
-   : (C) == 'O' ? UINT5_P (VALUE)					\
-   : (C) == 'P' ? CMP_INT16_P (VALUE)					\
-   : 0)
-
-/* Similar, but for floating constants, and defining letters G and H.
-   Here VALUE is the CONST_DOUBLE rtx itself.
-   For the m32r, handle a few constants inline.
-   ??? We needn't treat DI and DF modes differently, but for now we do.  */
-#define CONST_DOUBLE_OK_FOR_LETTER_P(VALUE, C)				\
-  (  (C) == 'G' ? easy_di_const (VALUE)					\
-   : (C) == 'H' ? easy_df_const (VALUE)					\
-   : 0)
-
-/* A C expression that defines the optional machine-dependent constraint
-   letters that can be used to segregate specific types of operands,
-   usually memory references, for the target machine.  It should return 1 if
-   VALUE corresponds to the operand type represented by the constraint letter
-   C.  If C is not defined as an extra constraint, the value returned should
-   be 0 regardless of VALUE.  */
-/* Q is for symbolic addresses loadable with ld24.
-   R is for symbolic addresses when ld24 can't be used.
-   S is for stores with pre {inc,dec}rement
-   T is for indirect of a pointer.
-   U is for loads with post increment.  */
-
-#define EXTRA_CONSTRAINT(VALUE, C)					\
-  (  (C) == 'Q' ? ((TARGET_ADDR24 && GET_CODE (VALUE) == LABEL_REF)	\
-		 || addr24_operand (VALUE, VOIDmode))			\
-   : (C) == 'R' ? ((TARGET_ADDR32 && GET_CODE (VALUE) == LABEL_REF)	\
-		 || addr32_operand (VALUE, VOIDmode))			\
-   : (C) == 'S' ? (GET_CODE (VALUE) == MEM				\
-		 && STORE_PREINC_PREDEC_P (GET_MODE (VALUE),		\
-					   XEXP (VALUE, 0)))		\
-   : (C) == 'T' ? (GET_CODE (VALUE) == MEM				\
-		 && memreg_operand (VALUE, GET_MODE (VALUE)))		\
-   : (C) == 'U' ? (GET_CODE (VALUE) == MEM				\
-		 && LOAD_POSTINC_P (GET_MODE (VALUE),			\
-				    XEXP (VALUE, 0)))			\
-   : 0)
-=======
 /* Some range macros.  */
 #define INT16_P(X)     ((X) >= - 0x8000 && (X) <= 0x7fff)
 #define CMP_INT16_P(X) ((X) >= - 0x7fff && (X) <= 0x8000)
 #define UINT16_P(X)   (((unsigned HOST_WIDE_INT) (X)) <= 0x0000ffff)
 #define UINT24_P(X)   (((unsigned HOST_WIDE_INT) (X)) <= 0x00ffffff)
->>>>>>> 751ff693
  
 /* Stack layout and stack pointer usage.  */
@@ -1119,23 +1017,6 @@
 /* Emit RTL insns to initialize the variable parts of a trampoline.
    FNADDR is an RTX for the address of the function's pure code.
    CXT is an RTX for the static chain value for the function.  */
-<<<<<<< HEAD
-#define INITIALIZE_TRAMPOLINE(TRAMP, FNADDR, CXT) 				\
-  do										\
-    {										\
-      emit_move_insn (gen_rtx_MEM (SImode, plus_constant (TRAMP, 0)),		\
-		      GEN_INT							\
-		      (TARGET_LITTLE_ENDIAN ? 0x017e8e17 : 0x178e7e01));	\
-      emit_move_insn (gen_rtx_MEM (SImode, plus_constant (TRAMP, 4)),		\
-		      GEN_INT							\
-		      (TARGET_LITTLE_ENDIAN ? 0x0c00ae86 : 0x86ae000c));	\
-      emit_move_insn (gen_rtx_MEM (SImode, plus_constant (TRAMP, 8)),		\
-		      GEN_INT							\
-		      (TARGET_LITTLE_ENDIAN ? 0xe627871e : 0x1e8727e6));	\
-      emit_move_insn (gen_rtx_MEM (SImode, plus_constant (TRAMP, 12)),		\
-		      GEN_INT							\
-		      (TARGET_LITTLE_ENDIAN ? 0xc616c626 : 0x26c61fc6));	\
-=======
 #define INITIALIZE_TRAMPOLINE(TRAMP, FNADDR, CXT)				\
   do										\
     {										\
@@ -1151,26 +1032,17 @@
       emit_move_insn (gen_rtx_MEM (SImode, plus_constant (TRAMP, 12)),		\
 		      gen_int_mode (TARGET_LITTLE_ENDIAN ?			\
 				    0xc616c626 : 0x26c61fc6, SImode));		\
->>>>>>> 751ff693
       emit_move_insn (gen_rtx_MEM (SImode, plus_constant (TRAMP, 16)),		\
 		      (CXT));							\
       emit_move_insn (gen_rtx_MEM (SImode, plus_constant (TRAMP, 20)),		\
 		      (FNADDR));						\
       if (m32r_cache_flush_trap >= 0)						\
 	emit_insn (gen_flush_icache (validize_mem (gen_rtx_MEM (SImode, TRAMP)),\
-<<<<<<< HEAD
-				     GEN_INT (m32r_cache_flush_trap) ));	\
-      else if (m32r_cache_flush_func && m32r_cache_flush_func[0])		\
-	emit_library_call (m32r_function_symbol (m32r_cache_flush_func), 	\
-			   0, VOIDmode, 3, TRAMP, Pmode,			\
-			   GEN_INT (TRAMPOLINE_SIZE), SImode,			\
-=======
 				     gen_int_mode (m32r_cache_flush_trap, SImode))); \
       else if (m32r_cache_flush_func && m32r_cache_flush_func[0])		\
 	emit_library_call (m32r_function_symbol (m32r_cache_flush_func),	\
 			   0, VOIDmode, 3, TRAMP, Pmode,			\
 			   gen_int_mode (TRAMPOLINE_SIZE, SImode), SImode,	\
->>>>>>> 751ff693
 			   GEN_INT (3), SImode);				\
     }										\
   while (0)

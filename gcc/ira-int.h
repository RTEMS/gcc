/* Integrated Register Allocator (IRA) intercommunication header file.
   Copyright (C) 2006, 2007, 2008, 2009, 2010
   Free Software Foundation, Inc.
   Contributed by Vladimir Makarov <vmakarov@redhat.com>.

This file is part of GCC.

GCC is free software; you can redistribute it and/or modify it under
the terms of the GNU General Public License as published by the Free
Software Foundation; either version 3, or (at your option) any later
version.

GCC is distributed in the hope that it will be useful, but WITHOUT ANY
WARRANTY; without even the implied warranty of MERCHANTABILITY or
FITNESS FOR A PARTICULAR PURPOSE.  See the GNU General Public License
for more details.

You should have received a copy of the GNU General Public License
along with GCC; see the file COPYING3.  If not see
<http://www.gnu.org/licenses/>.  */

#include "cfgloop.h"
#include "ira.h"
#include "alloc-pool.h"

/* To provide consistency in naming, all IRA external variables,
   functions, common typedefs start with prefix ira_.  */

#ifdef ENABLE_CHECKING
#define ENABLE_IRA_CHECKING
#endif

#ifdef ENABLE_IRA_CHECKING
#define ira_assert(c) gcc_assert (c)
#else
/* Always define and include C, so that warnings for empty body in an
  ‘if’ statement and unused variable do not occur.  */
#define ira_assert(c) ((void)(0 && (c)))
#endif

/* Compute register frequency from edge frequency FREQ.  It is
   analogous to REG_FREQ_FROM_BB.  When optimizing for size, or
   profile driven feedback is available and the function is never
   executed, frequency is always equivalent.  Otherwise rescale the
   edge frequency.  */
#define REG_FREQ_FROM_EDGE_FREQ(freq)					   \
  (optimize_size || (flag_branch_probabilities && !ENTRY_BLOCK_PTR->count) \
   ? REG_FREQ_MAX : (freq * REG_FREQ_MAX / BB_FREQ_MAX)			   \
   ? (freq * REG_FREQ_MAX / BB_FREQ_MAX) : 1)

/* All natural loops.  */
extern struct loops ira_loops;

/* A modified value of flag `-fira-verbose' used internally.  */
extern int internal_flag_ira_verbose;

/* Dump file of the allocator if it is not NULL.  */
extern FILE *ira_dump_file;

/* Typedefs for pointers to allocno live range, allocno, and copy of
   allocnos.  */
typedef struct live_range *live_range_t;
typedef struct ira_allocno *ira_allocno_t;
typedef struct ira_allocno_copy *ira_copy_t;
typedef struct ira_object *ira_object_t;

/* Definition of vector of allocnos and copies.  */
DEF_VEC_P(ira_allocno_t);
DEF_VEC_ALLOC_P(ira_allocno_t, heap);
DEF_VEC_P(ira_object_t);
DEF_VEC_ALLOC_P(ira_object_t, heap);
DEF_VEC_P(ira_copy_t);
DEF_VEC_ALLOC_P(ira_copy_t, heap);

/* Typedef for pointer to the subsequent structure.  */
typedef struct ira_loop_tree_node *ira_loop_tree_node_t;

/* In general case, IRA is a regional allocator.  The regions are
   nested and form a tree.  Currently regions are natural loops.  The
   following structure describes loop tree node (representing basic
   block or loop).  We need such tree because the loop tree from
   cfgloop.h is not convenient for the optimization: basic blocks are
   not a part of the tree from cfgloop.h.  We also use the nodes for
   storing additional information about basic blocks/loops for the
   register allocation purposes.  */
struct ira_loop_tree_node
{
  /* The node represents basic block if children == NULL.  */
  basic_block bb;    /* NULL for loop.  */
  struct loop *loop; /* NULL for BB.  */
  /* NEXT/SUBLOOP_NEXT is the next node/loop-node of the same parent.
     SUBLOOP_NEXT is always NULL for BBs.  */
  ira_loop_tree_node_t subloop_next, next;
  /* CHILDREN/SUBLOOPS is the first node/loop-node immediately inside
     the node.  They are NULL for BBs.  */
  ira_loop_tree_node_t subloops, children;
  /* The node immediately containing given node.  */
  ira_loop_tree_node_t parent;

  /* Loop level in range [0, ira_loop_tree_height).  */
  int level;

  /* All the following members are defined only for nodes representing
     loops.  */

  /* True if the loop was marked for removal from the register
     allocation.  */
  bool to_remove_p;

  /* Allocnos in the loop corresponding to their regnos.  If it is
     NULL the loop does not form a separate register allocation region
     (e.g. because it has abnormal enter/exit edges and we can not put
     code for register shuffling on the edges if a different
     allocation is used for a pseudo-register on different sides of
     the edges).  Caps are not in the map (remember we can have more
     one cap with the same regno in a region).  */
  ira_allocno_t *regno_allocno_map;

  /* True if there is an entry to given loop not from its parent (or
     grandparent) basic block.  For example, it is possible for two
     adjacent loops inside another loop.  */
  bool entered_from_non_parent_p;

  /* Maximal register pressure inside loop for given register class
     (defined only for the pressure classes).  */
  int reg_pressure[N_REG_CLASSES];

  /* Numbers of allocnos referred or living in the loop node (except
     for its subloops).  */
  bitmap all_allocnos;

  /* Numbers of allocnos living at the loop borders.  */
  bitmap border_allocnos;

  /* Regnos of pseudos modified in the loop node (including its
     subloops).  */
  bitmap modified_regnos;

  /* Numbers of copies referred in the corresponding loop.  */
  bitmap local_copies;
};

/* The root of the loop tree corresponding to the all function.  */
extern ira_loop_tree_node_t ira_loop_tree_root;

/* Height of the loop tree.  */
extern int ira_loop_tree_height;

/* All nodes representing basic blocks are referred through the
   following array.  We can not use basic block member `aux' for this
   because it is used for insertion of insns on edges.  */
extern ira_loop_tree_node_t ira_bb_nodes;

/* Two access macros to the nodes representing basic blocks.  */
#if defined ENABLE_IRA_CHECKING && (GCC_VERSION >= 2007)
#define IRA_BB_NODE_BY_INDEX(index) __extension__			\
(({ ira_loop_tree_node_t _node = (&ira_bb_nodes[index]);	\
     if (_node->children != NULL || _node->loop != NULL || _node->bb == NULL)\
       {								\
         fprintf (stderr,						\
                  "\n%s: %d: error in %s: it is not a block node\n",	\
                  __FILE__, __LINE__, __FUNCTION__);			\
         gcc_unreachable ();						\
       }								\
     _node; }))
#else
#define IRA_BB_NODE_BY_INDEX(index) (&ira_bb_nodes[index])
#endif

#define IRA_BB_NODE(bb) IRA_BB_NODE_BY_INDEX ((bb)->index)

/* All nodes representing loops are referred through the following
   array.  */
extern ira_loop_tree_node_t ira_loop_nodes;

/* Two access macros to the nodes representing loops.  */
#if defined ENABLE_IRA_CHECKING && (GCC_VERSION >= 2007)
#define IRA_LOOP_NODE_BY_INDEX(index) __extension__			\
(({ ira_loop_tree_node_t const _node = (&ira_loop_nodes[index]);\
     if (_node->children == NULL || _node->bb != NULL || _node->loop == NULL)\
       {								\
         fprintf (stderr,						\
                  "\n%s: %d: error in %s: it is not a loop node\n",	\
                  __FILE__, __LINE__, __FUNCTION__);			\
         gcc_unreachable ();						\
       }								\
     _node; }))
#else
#define IRA_LOOP_NODE_BY_INDEX(index) (&ira_loop_nodes[index])
#endif

#define IRA_LOOP_NODE(loop) IRA_LOOP_NODE_BY_INDEX ((loop)->num)


/* The structure describes program points where a given allocno lives.
   If the live ranges of two allocnos are intersected, the allocnos
   are in conflict.  */
struct live_range
{
  /* Object whose live range is described by given structure.  */
  ira_object_t object;
  /* Program point range.  */
  int start, finish;
  /* Next structure describing program points where the allocno
     lives.  */
  live_range_t next;
  /* Pointer to structures with the same start/finish.  */
  live_range_t start_next, finish_next;
};

/* Program points are enumerated by numbers from range
   0..IRA_MAX_POINT-1.  There are approximately two times more program
   points than insns.  Program points are places in the program where
   liveness info can be changed.  In most general case (there are more
   complicated cases too) some program points correspond to places
   where input operand dies and other ones correspond to places where
   output operands are born.  */
extern int ira_max_point;

/* Arrays of size IRA_MAX_POINT mapping a program point to the allocno
   live ranges with given start/finish point.  */
extern live_range_t *ira_start_point_ranges, *ira_finish_point_ranges;

/* A structure representing conflict information for an allocno
   (or one of its subwords).  */
struct ira_object
{
  /* The allocno associated with this record.  */
  ira_allocno_t allocno;
  /* Vector of accumulated conflicting conflict_redords with NULL end
     marker (if OBJECT_CONFLICT_VEC_P is true) or conflict bit vector
     otherwise.  */
  void *conflicts_array;
  /* Pointer to structures describing at what program point the
     object lives.  We always maintain the list in such way that *the
     ranges in the list are not intersected and ordered by decreasing
     their program points*.  */
  live_range_t live_ranges;
  /* The subword within ALLOCNO which is represented by this object.
     Zero means the lowest-order subword (or the entire allocno in case
     it is not being tracked in subwords).  */
  int subword;
  /* Allocated size of the conflicts array.  */
  unsigned int conflicts_array_size;
  /* A unique number for every instance of this structure, which is used
     to represent it in conflict bit vectors.  */
  int id;
  /* Before building conflicts, MIN and MAX are initialized to
     correspondingly minimal and maximal points of the accumulated
     live ranges.  Afterwards, they hold the minimal and maximal ids
     of other ira_objects that this one can conflict with.  */
  int min, max;
  /* Initial and accumulated hard registers conflicting with this
     object and as a consequences can not be assigned to the allocno.
     All non-allocatable hard regs and hard regs of register classes
     different from given allocno one are included in the sets.  */
  HARD_REG_SET conflict_hard_regs, total_conflict_hard_regs;
  /* Number of accumulated conflicts in the vector of conflicting
     objects.  */
  int num_accumulated_conflicts;
  /* TRUE if conflicts are represented by a vector of pointers to
     ira_object structures.  Otherwise, we use a bit vector indexed
     by conflict ID numbers.  */
  unsigned int conflict_vec_p : 1;
  /* Different additional data.  It is used to decrease size of
     allocno data footprint.  */
  void *add_data;
};

/* A structure representing an allocno (allocation entity).  Allocno
   represents a pseudo-register in an allocation region.  If
   pseudo-register does not live in a region but it lives in the
   nested regions, it is represented in the region by special allocno
   called *cap*.  There may be more one cap representing the same
   pseudo-register in region.  It means that the corresponding
   pseudo-register lives in more one non-intersected subregion.  */
struct ira_allocno
{
  /* The allocno order number starting with 0.  Each allocno has an
     unique number and the number is never changed for the
     allocno.  */
  int num;
  /* Regno for allocno or cap.  */
  int regno;
  /* Mode of the allocno which is the mode of the corresponding
     pseudo-register.  */
  ENUM_BITFIELD (machine_mode) mode : 8;
  /* Register class which should be used for allocation for given
     allocno.  NO_REGS means that we should use memory.  */
  ENUM_BITFIELD (reg_class) aclass : 16;
  /* During the reload, value TRUE means that we should not reassign a
     hard register to the allocno got memory earlier.  It is set up
     when we removed memory-memory move insn before each iteration of
     the reload.  */
  unsigned int dont_reassign_p : 1;
#ifdef STACK_REGS
  /* Set to TRUE if allocno can't be assigned to the stack hard
     register correspondingly in this region and area including the
     region and all its subregions recursively.  */
  unsigned int no_stack_reg_p : 1, total_no_stack_reg_p : 1;
#endif
  /* TRUE value means that there is no sense to spill the allocno
     during coloring because the spill will result in additional
     reloads in reload pass.  */
  unsigned int bad_spill_p : 1;
  /* TRUE if a hard register or memory has been assigned to the
     allocno.  */
  unsigned int assigned_p : 1;
  /* TRUE if conflicts for given allocno are represented by vector of
     pointers to the conflicting allocnos.  Otherwise, we use a bit
     vector where a bit with given index represents allocno with the
     same number.  */
  unsigned int conflict_vec_p : 1;
  /* Hard register assigned to given allocno.  Negative value means
     that memory was allocated to the allocno.  During the reload,
     spilled allocno has value equal to the corresponding stack slot
     number (0, ...) - 2.  Value -1 is used for allocnos spilled by the
     reload (at this point pseudo-register has only one allocno) which
     did not get stack slot yet.  */
  short int hard_regno;
  /* Allocnos with the same regno are linked by the following member.
     Allocnos corresponding to inner loops are first in the list (it
     corresponds to depth-first traverse of the loops).  */
  ira_allocno_t next_regno_allocno;
  /* There may be different allocnos with the same regno in different
     regions.  Allocnos are bound to the corresponding loop tree node.
     Pseudo-register may have only one regular allocno with given loop
     tree node but more than one cap (see comments above).  */
  ira_loop_tree_node_t loop_tree_node;
  /* Accumulated usage references of the allocno.  Here and below,
     word 'accumulated' means info for given region and all nested
     subregions.  In this case, 'accumulated' means sum of references
     of the corresponding pseudo-register in this region and in all
     nested subregions recursively. */
  int nrefs;
  /* Accumulated frequency of usage of the allocno.  */
  int freq;
  /* Minimal accumulated and updated costs of usage register of the
     allocno class.  */
  int class_cost, updated_class_cost;
  /* Minimal accumulated, and updated costs of memory for the allocno.
     At the allocation start, the original and updated costs are
     equal.  The updated cost may be changed after finishing
     allocation in a region and starting allocation in a subregion.
     The change reflects the cost of spill/restore code on the
     subregion border if we assign memory to the pseudo in the
     subregion.  */
  int memory_cost, updated_memory_cost;
  /* Accumulated number of points where the allocno lives and there is
     excess pressure for its class.  Excess pressure for a register
     class at some point means that there are more allocnos of given
     register class living at the point than number of hard-registers
     of the class available for the allocation.  */
  int excess_pressure_points_num;
  /* Copies to other non-conflicting allocnos.  The copies can
     represent move insn or potential move insn usually because of two
     operand insn constraints.  */
  ira_copy_t allocno_copies;
  /* It is a allocno (cap) representing given allocno on upper loop tree
     level.  */
  ira_allocno_t cap;
  /* It is a link to allocno (cap) on lower loop level represented by
     given cap.  Null if given allocno is not a cap.  */
  ira_allocno_t cap_member;
  /* The number of objects tracked in the following array.  */
  int num_objects;
  /* An array of structures describing conflict information and live
     ranges for each object associated with the allocno.  There may be
     more than one such object in cases where the allocno represents a
     multi-word register.  */
  ira_object_t objects[2];
  /* Accumulated frequency of calls which given allocno
     intersects.  */
  int call_freq;
  /* Accumulated number of the intersected calls.  */
  int calls_crossed_num;
  /* Array of usage costs (accumulated and the one updated during
     coloring) for each hard register of the allocno class.  The
     member value can be NULL if all costs are the same and equal to
     CLASS_COST.  For example, the costs of two different hard
     registers can be different if one hard register is callee-saved
     and another one is callee-used and the allocno lives through
     calls.  Another example can be case when for some insn the
     corresponding pseudo-register value should be put in specific
     register class (e.g. AREG for x86) which is a strict subset of
     the allocno class (GENERAL_REGS for x86).  We have updated costs
     to reflect the situation when the usage cost of a hard register
     is decreased because the allocno is connected to another allocno
     by a copy and the another allocno has been assigned to the hard
     register.  */
  int *hard_reg_costs, *updated_hard_reg_costs;
  /* Array of decreasing costs (accumulated and the one updated during
     coloring) for allocnos conflicting with given allocno for hard
     regno of the allocno class.  The member value can be NULL if all
     costs are the same.  These costs are used to reflect preferences
     of other allocnos not assigned yet during assigning to given
     allocno.  */
  int *conflict_hard_reg_costs, *updated_conflict_hard_reg_costs;
  /* Different additional data.  It is used to decrease size of
     allocno data footprint.  */
  void *add_data;
};


/* All members of the allocno structures should be accessed only
   through the following macros.  */
#define ALLOCNO_NUM(A) ((A)->num)
#define ALLOCNO_REGNO(A) ((A)->regno)
#define ALLOCNO_REG(A) ((A)->reg)
#define ALLOCNO_NEXT_REGNO_ALLOCNO(A) ((A)->next_regno_allocno)
#define ALLOCNO_LOOP_TREE_NODE(A) ((A)->loop_tree_node)
#define ALLOCNO_CAP(A) ((A)->cap)
#define ALLOCNO_CAP_MEMBER(A) ((A)->cap_member)
#define ALLOCNO_NREFS(A) ((A)->nrefs)
#define ALLOCNO_FREQ(A) ((A)->freq)
#define ALLOCNO_HARD_REGNO(A) ((A)->hard_regno)
#define ALLOCNO_CALL_FREQ(A) ((A)->call_freq)
#define ALLOCNO_CALLS_CROSSED_NUM(A) ((A)->calls_crossed_num)
#define ALLOCNO_MEM_OPTIMIZED_DEST(A) ((A)->mem_optimized_dest)
#define ALLOCNO_MEM_OPTIMIZED_DEST_P(A) ((A)->mem_optimized_dest_p)
#define ALLOCNO_SOMEWHERE_RENAMED_P(A) ((A)->somewhere_renamed_p)
#define ALLOCNO_CHILD_RENAMED_P(A) ((A)->child_renamed_p)
#define ALLOCNO_DONT_REASSIGN_P(A) ((A)->dont_reassign_p)
#ifdef STACK_REGS
#define ALLOCNO_NO_STACK_REG_P(A) ((A)->no_stack_reg_p)
#define ALLOCNO_TOTAL_NO_STACK_REG_P(A) ((A)->total_no_stack_reg_p)
#endif
#define ALLOCNO_BAD_SPILL_P(A) ((A)->bad_spill_p)
#define ALLOCNO_ASSIGNED_P(A) ((A)->assigned_p)
#define ALLOCNO_MODE(A) ((A)->mode)
#define ALLOCNO_COPIES(A) ((A)->allocno_copies)
#define ALLOCNO_HARD_REG_COSTS(A) ((A)->hard_reg_costs)
#define ALLOCNO_UPDATED_HARD_REG_COSTS(A) ((A)->updated_hard_reg_costs)
#define ALLOCNO_CONFLICT_HARD_REG_COSTS(A) \
  ((A)->conflict_hard_reg_costs)
#define ALLOCNO_UPDATED_CONFLICT_HARD_REG_COSTS(A) \
  ((A)->updated_conflict_hard_reg_costs)
#define ALLOCNO_CLASS(A) ((A)->aclass)
#define ALLOCNO_CLASS_COST(A) ((A)->class_cost)
#define ALLOCNO_UPDATED_CLASS_COST(A) ((A)->updated_class_cost)
#define ALLOCNO_MEMORY_COST(A) ((A)->memory_cost)
#define ALLOCNO_UPDATED_MEMORY_COST(A) ((A)->updated_memory_cost)
#define ALLOCNO_EXCESS_PRESSURE_POINTS_NUM(A) \
  ((A)->excess_pressure_points_num)
#define ALLOCNO_OBJECT(A,N) ((A)->objects[N])
#define ALLOCNO_NUM_OBJECTS(A) ((A)->num_objects)
#define ALLOCNO_ADD_DATA(A) ((A)->add_data)

/* Typedef for pointer to the subsequent structure.  */
typedef struct ira_emit_data *ira_emit_data_t;

/* Allocno bound data used for emit pseudo live range split insns and
   to flattening IR.  */
struct ira_emit_data
{
  /* TRUE if the allocno assigned to memory was a destination of
     removed move (see ira-emit.c) at loop exit because the value of
     the corresponding pseudo-register is not changed inside the
     loop.  */
  unsigned int mem_optimized_dest_p : 1;
  /* TRUE if the corresponding pseudo-register has disjoint live
     ranges and the other allocnos of the pseudo-register except this
     one changed REG.  */
  unsigned int somewhere_renamed_p : 1;
  /* TRUE if allocno with the same REGNO in a subregion has been
     renamed, in other words, got a new pseudo-register.  */
  unsigned int child_renamed_p : 1;
  /* Final rtx representation of the allocno.  */
  rtx reg;
  /* Non NULL if we remove restoring value from given allocno to
     MEM_OPTIMIZED_DEST at loop exit (see ira-emit.c) because the
     allocno value is not changed inside the loop.  */
  ira_allocno_t mem_optimized_dest;
};

#define ALLOCNO_EMIT_DATA(a) ((ira_emit_data_t) ALLOCNO_ADD_DATA (a))

/* Data used to emit live range split insns and to flattening IR.  */
extern ira_emit_data_t ira_allocno_emit_data;

/* Abbreviation for frequent emit data access.  */
static inline rtx
allocno_emit_reg (ira_allocno_t a)
{
  return ALLOCNO_EMIT_DATA (a)->reg;
}

#define OBJECT_ALLOCNO(O) ((O)->allocno)
#define OBJECT_SUBWORD(O) ((O)->subword)
#define OBJECT_CONFLICT_ARRAY(O) ((O)->conflicts_array)
#define OBJECT_CONFLICT_VEC(O) ((ira_object_t *)(O)->conflicts_array)
#define OBJECT_CONFLICT_BITVEC(O) ((IRA_INT_TYPE *)(O)->conflicts_array)
#define OBJECT_CONFLICT_ARRAY_SIZE(O) ((O)->conflicts_array_size)
#define OBJECT_CONFLICT_VEC_P(O) ((O)->conflict_vec_p)
#define OBJECT_NUM_CONFLICTS(O) ((O)->num_accumulated_conflicts)
#define OBJECT_CONFLICT_HARD_REGS(O) ((O)->conflict_hard_regs)
#define OBJECT_TOTAL_CONFLICT_HARD_REGS(O) ((O)->total_conflict_hard_regs)
#define OBJECT_MIN(O) ((O)->min)
#define OBJECT_MAX(O) ((O)->max)
#define OBJECT_CONFLICT_ID(O) ((O)->id)
#define OBJECT_LIVE_RANGES(O) ((O)->live_ranges)
#define OBJECT_ADD_DATA(O) ((O)->add_data)

/* Map regno -> allocnos with given regno (see comments for
   allocno member `next_regno_allocno').  */
extern ira_allocno_t *ira_regno_allocno_map;

/* Array of references to all allocnos.  The order number of the
   allocno corresponds to the index in the array.  Removed allocnos
   have NULL element value.  */
extern ira_allocno_t *ira_allocnos;

/* The size of the previous array.  */
extern int ira_allocnos_num;

/* Map a conflict id to its corresponding ira_object structure.  */
extern ira_object_t *ira_object_id_map;

/* The size of the previous array.  */
extern int ira_objects_num;

/* The following structure represents a copy of two allocnos.  The
   copies represent move insns or potential move insns usually because
   of two operand insn constraints.  To remove register shuffle, we
   also create copies between allocno which is output of an insn and
   allocno becoming dead in the insn.  */
struct ira_allocno_copy
{
  /* The unique order number of the copy node starting with 0.  */
  int num;
  /* Allocnos connected by the copy.  The first allocno should have
     smaller order number than the second one.  */
  ira_allocno_t first, second;
  /* Execution frequency of the copy.  */
  int freq;
  bool constraint_p;
  /* It is a move insn which is an origin of the copy.  The member
     value for the copy representing two operand insn constraints or
     for the copy created to remove register shuffle is NULL.  In last
     case the copy frequency is smaller than the corresponding insn
     execution frequency.  */
  rtx insn;
  /* All copies with the same allocno as FIRST are linked by the two
     following members.  */
  ira_copy_t prev_first_allocno_copy, next_first_allocno_copy;
  /* All copies with the same allocno as SECOND are linked by the two
     following members.  */
  ira_copy_t prev_second_allocno_copy, next_second_allocno_copy;
  /* Region from which given copy is originated.  */
  ira_loop_tree_node_t loop_tree_node;
};

/* Array of references to all copies.  The order number of the copy
   corresponds to the index in the array.  Removed copies have NULL
   element value.  */
extern ira_copy_t *ira_copies;

/* Size of the previous array.  */
extern int ira_copies_num;

/* The following structure describes a stack slot used for spilled
   pseudo-registers.  */
struct ira_spilled_reg_stack_slot
{
  /* pseudo-registers assigned to the stack slot.  */
  bitmap_head spilled_regs;
  /* RTL representation of the stack slot.  */
  rtx mem;
  /* Size of the stack slot.  */
  unsigned int width;
};

/* The number of elements in the following array.  */
extern int ira_spilled_reg_stack_slots_num;

/* The following array contains info about spilled pseudo-registers
   stack slots used in current function so far.  */
extern struct ira_spilled_reg_stack_slot *ira_spilled_reg_stack_slots;

/* Correspondingly overall cost of the allocation, cost of the
   allocnos assigned to hard-registers, cost of the allocnos assigned
   to memory, cost of loads, stores and register move insns generated
   for pseudo-register live range splitting (see ira-emit.c).  */
extern int ira_overall_cost;
extern int ira_reg_cost, ira_mem_cost;
extern int ira_load_cost, ira_store_cost, ira_shuffle_cost;
extern int ira_move_loops_num, ira_additional_jumps_num;


/* This page contains a bitset implementation called 'min/max sets' used to
   record conflicts in IRA.
   They are named min/maxs set since we keep track of a minimum and a maximum
   bit number for each set representing the bounds of valid elements.  Otherwise,
   the implementation resembles sbitmaps in that we store an array of integers
   whose bits directly represent the members of the set.  */

/* The type used as elements in the array, and the number of bits in
   this type.  */

#define IRA_INT_BITS HOST_BITS_PER_WIDE_INT
#define IRA_INT_TYPE HOST_WIDE_INT

/* Set, clear or test bit number I in R, a bit vector of elements with
   minimal index and maximal index equal correspondingly to MIN and
   MAX.  */
#if defined ENABLE_IRA_CHECKING && (GCC_VERSION >= 2007)

#define SET_MINMAX_SET_BIT(R, I, MIN, MAX) __extension__	        \
  (({ int _min = (MIN), _max = (MAX), _i = (I);				\
     if (_i < _min || _i > _max)					\
       {								\
         fprintf (stderr,						\
                  "\n%s: %d: error in %s: %d not in range [%d,%d]\n",   \
                  __FILE__, __LINE__, __FUNCTION__, _i, _min, _max);	\
         gcc_unreachable ();						\
       }								\
     ((R)[(unsigned) (_i - _min) / IRA_INT_BITS]			\
      |= ((IRA_INT_TYPE) 1 << ((unsigned) (_i - _min) % IRA_INT_BITS))); }))


#define CLEAR_MINMAX_SET_BIT(R, I, MIN, MAX) __extension__	        \
  (({ int _min = (MIN), _max = (MAX), _i = (I);				\
     if (_i < _min || _i > _max)					\
       {								\
         fprintf (stderr,						\
                  "\n%s: %d: error in %s: %d not in range [%d,%d]\n",   \
                  __FILE__, __LINE__, __FUNCTION__, _i, _min, _max);	\
         gcc_unreachable ();						\
       }								\
     ((R)[(unsigned) (_i - _min) / IRA_INT_BITS]			\
      &= ~((IRA_INT_TYPE) 1 << ((unsigned) (_i - _min) % IRA_INT_BITS))); }))

#define TEST_MINMAX_SET_BIT(R, I, MIN, MAX) __extension__	        \
  (({ int _min = (MIN), _max = (MAX), _i = (I);				\
     if (_i < _min || _i > _max)					\
       {								\
         fprintf (stderr,						\
                  "\n%s: %d: error in %s: %d not in range [%d,%d]\n",   \
                  __FILE__, __LINE__, __FUNCTION__, _i, _min, _max);	\
         gcc_unreachable ();						\
       }								\
     ((R)[(unsigned) (_i - _min) / IRA_INT_BITS]			\
      & ((IRA_INT_TYPE) 1 << ((unsigned) (_i - _min) % IRA_INT_BITS))); }))

#else

#define SET_MINMAX_SET_BIT(R, I, MIN, MAX)			\
  ((R)[(unsigned) ((I) - (MIN)) / IRA_INT_BITS]			\
   |= ((IRA_INT_TYPE) 1 << ((unsigned) ((I) - (MIN)) % IRA_INT_BITS)))

#define CLEAR_MINMAX_SET_BIT(R, I, MIN, MAX)			\
  ((R)[(unsigned) ((I) - (MIN)) / IRA_INT_BITS]			\
   &= ~((IRA_INT_TYPE) 1 << ((unsigned) ((I) - (MIN)) % IRA_INT_BITS)))

#define TEST_MINMAX_SET_BIT(R, I, MIN, MAX)			\
  ((R)[(unsigned) ((I) - (MIN)) / IRA_INT_BITS]			\
   & ((IRA_INT_TYPE) 1 << ((unsigned) ((I) - (MIN)) % IRA_INT_BITS)))

#endif

/* The iterator for min/max sets.  */
typedef struct {

  /* Array containing the bit vector.  */
  IRA_INT_TYPE *vec;

  /* The number of the current element in the vector.  */
  unsigned int word_num;

  /* The number of bits in the bit vector.  */
  unsigned int nel;

  /* The current bit index of the bit vector.  */
  unsigned int bit_num;

  /* Index corresponding to the 1st bit of the bit vector.   */
  int start_val;

  /* The word of the bit vector currently visited.  */
  unsigned IRA_INT_TYPE word;
} minmax_set_iterator;

/* Initialize the iterator I for bit vector VEC containing minimal and
   maximal values MIN and MAX.  */
static inline void
minmax_set_iter_init (minmax_set_iterator *i, IRA_INT_TYPE *vec, int min,
		      int max)
{
  i->vec = vec;
  i->word_num = 0;
  i->nel = max < min ? 0 : max - min + 1;
  i->start_val = min;
  i->bit_num = 0;
  i->word = i->nel == 0 ? 0 : vec[0];
}

/* Return TRUE if we have more allocnos to visit, in which case *N is
   set to the number of the element to be visited.  Otherwise, return
   FALSE.  */
static inline bool
minmax_set_iter_cond (minmax_set_iterator *i, int *n)
{
  /* Skip words that are zeros.  */
  for (; i->word == 0; i->word = i->vec[i->word_num])
    {
      i->word_num++;
      i->bit_num = i->word_num * IRA_INT_BITS;

      /* If we have reached the end, break.  */
      if (i->bit_num >= i->nel)
	return false;
    }

  /* Skip bits that are zero.  */
  for (; (i->word & 1) == 0; i->word >>= 1)
    i->bit_num++;

  *n = (int) i->bit_num + i->start_val;

  return true;
}

/* Advance to the next element in the set.  */
static inline void
minmax_set_iter_next (minmax_set_iterator *i)
{
  i->word >>= 1;
  i->bit_num++;
}

/* Loop over all elements of a min/max set given by bit vector VEC and
   their minimal and maximal values MIN and MAX.  In each iteration, N
   is set to the number of next allocno.  ITER is an instance of
   minmax_set_iterator used to iterate over the set.  */
#define FOR_EACH_BIT_IN_MINMAX_SET(VEC, MIN, MAX, N, ITER)	\
  for (minmax_set_iter_init (&(ITER), (VEC), (MIN), (MAX));	\
       minmax_set_iter_cond (&(ITER), &(N));			\
       minmax_set_iter_next (&(ITER)))

struct target_ira_int {
  /* Initialized once.  It is a maximal possible size of the allocated
     struct costs.  */
  int x_max_struct_costs_size;

  /* Allocated and initialized once, and used to initialize cost values
     for each insn.  */
  struct costs *x_init_cost;

  /* Allocated once, and used for temporary purposes.  */
  struct costs *x_temp_costs;

  /* Allocated once, and used for the cost calculation.  */
  struct costs *x_op_costs[MAX_RECOG_OPERANDS];
  struct costs *x_this_op_costs[MAX_RECOG_OPERANDS];

  /* Hard registers that can not be used for the register allocator for
     all functions of the current compilation unit.  */
  HARD_REG_SET x_no_unit_alloc_regs;

  /* Map: hard regs X modes -> set of hard registers for storing value
     of given mode starting with given hard register.  */
  HARD_REG_SET (x_ira_reg_mode_hard_regset
		[FIRST_PSEUDO_REGISTER][NUM_MACHINE_MODES]);

  /* Array based on TARGET_REGISTER_MOVE_COST.  Don't use
     ira_register_move_cost directly.  Use function of
     ira_get_may_move_cost instead.  */
  move_table *x_ira_register_move_cost[MAX_MACHINE_MODE];

  /* Array analogs of the macros MEMORY_MOVE_COST and
     REGISTER_MOVE_COST but they contain maximal cost not minimal as
     the previous two ones do.  */
  short int x_ira_max_memory_move_cost[MAX_MACHINE_MODE][N_REG_CLASSES][2];
  move_table *x_ira_max_register_move_cost[MAX_MACHINE_MODE];

  /* Similar to may_move_in_cost but it is calculated in IRA instead of
     regclass.  Another difference we take only available hard registers
     into account to figure out that one register class is a subset of
     the another one.  Don't use it directly.  Use function of
     ira_get_may_move_cost instead.  */
  move_table *x_ira_may_move_in_cost[MAX_MACHINE_MODE];

  /* Similar to may_move_out_cost but it is calculated in IRA instead of
     regclass.  Another difference we take only available hard registers
     into account to figure out that one register class is a subset of
     the another one.  Don't use it directly.  Use function of
     ira_get_may_move_cost instead.  */
  move_table *x_ira_may_move_out_cost[MAX_MACHINE_MODE];

/* Similar to ira_may_move_in_cost and ira_may_move_out_cost but they
   return maximal cost.  */
  move_table *x_ira_max_may_move_in_cost[MAX_MACHINE_MODE];
  move_table *x_ira_max_may_move_out_cost[MAX_MACHINE_MODE];

  /* Map class->true if class is a possible allocno class, false
     otherwise. */
  bool x_ira_reg_allocno_class_p[N_REG_CLASSES];

  /* Map class->true if class is a pressure class, false otherwise. */
  bool x_ira_reg_pressure_class_p[N_REG_CLASSES];

  /* Register class subset relation: TRUE if the first class is a subset
     of the second one considering only hard registers available for the
     allocation.  */
  int x_ira_class_subset_p[N_REG_CLASSES][N_REG_CLASSES];

  /* Array of the number of hard registers of given class which are
     available for allocation.  The order is defined by the hard
     register numbers.  */
  short x_ira_non_ordered_class_hard_regs[N_REG_CLASSES][FIRST_PSEUDO_REGISTER];

  /* Index (in ira_class_hard_regs; for given register class and hard
     register (in general case a hard register can belong to several
     register classes;.  The index is negative for hard registers
     unavailable for the allocation.  */
  short x_ira_class_hard_reg_index[N_REG_CLASSES][FIRST_PSEUDO_REGISTER];

  /* Array whose values are hard regset of hard registers available for
     the allocation of given register class whose HARD_REGNO_MODE_OK
     values for given mode are zero.  */
  HARD_REG_SET x_ira_prohibited_class_mode_regs[N_REG_CLASSES][NUM_MACHINE_MODES];

  /* The value is number of elements in the subsequent array.  */
  int x_ira_important_classes_num;

  /* The array containing all non-empty classes.  Such classes is
     important for calculation of the hard register usage costs.  */
  enum reg_class x_ira_important_classes[N_REG_CLASSES];

  /* The array containing indexes of important classes in the previous
     array.  The array elements are defined only for important
     classes.  */
  int x_ira_important_class_nums[N_REG_CLASSES];

  /* The biggest important class inside of intersection of the two
     classes (that is calculated taking only hard registers available
     for allocation into account;.  If the both classes contain no hard
     registers available for allocation, the value is calculated with
     taking all hard-registers including fixed ones into account.  */
  enum reg_class x_ira_reg_class_intersect[N_REG_CLASSES][N_REG_CLASSES];

  /* True if the two classes (that is calculated taking only hard
     registers available for allocation into account; are
     intersected.  */
  bool x_ira_reg_classes_intersect_p[N_REG_CLASSES][N_REG_CLASSES];

  /* Classes with end marker LIM_REG_CLASSES which are intersected with
     given class (the first index;.  That includes given class itself.
     This is calculated taking only hard registers available for
     allocation into account.  */
  enum reg_class x_ira_reg_class_super_classes[N_REG_CLASSES][N_REG_CLASSES];

  /* The biggest (smallest) important class inside of (covering) union
     of the two classes (that is calculated taking only hard registers
     available for allocation into account).  If the both classes
     contain no hard registers available for allocation, the value is
     calculated with taking all hard-registers including fixed ones
     into account.  In other words, the value is the corresponding
     reg_class_subunion (reg_class_superunion) value.  */
  enum reg_class x_ira_reg_class_subunion[N_REG_CLASSES][N_REG_CLASSES];
  enum reg_class x_ira_reg_class_superunion[N_REG_CLASSES][N_REG_CLASSES];

  /* For each reg class, table listing all the classes contained in it
     (excluding the class itself.  Non-allocatable registers are
     excluded from the consideration;.  */
  enum reg_class x_alloc_reg_class_subclasses[N_REG_CLASSES][N_REG_CLASSES];

  /* Array whose values are hard regset of hard registers for which
     move of the hard register in given mode into itself is
     prohibited.  */
  HARD_REG_SET x_ira_prohibited_mode_move_regs[NUM_MACHINE_MODES];

  /* Flag of that the above array has been initialized.  */
  bool x_ira_prohibited_mode_move_regs_initialized_p;
};

extern struct target_ira_int default_target_ira_int;
#if SWITCHABLE_TARGET
extern struct target_ira_int *this_target_ira_int;
#else
#define this_target_ira_int (&default_target_ira_int)
#endif

#define ira_reg_mode_hard_regset \
  (this_target_ira_int->x_ira_reg_mode_hard_regset)
#define ira_register_move_cost \
  (this_target_ira_int->x_ira_register_move_cost)
#define ira_max_memory_move_cost \
  (this_target_ira_int->x_ira_max_memory_move_cost)
#define ira_max_register_move_cost \
  (this_target_ira_int->x_ira_max_register_move_cost)
#define ira_may_move_in_cost \
  (this_target_ira_int->x_ira_may_move_in_cost)
#define ira_may_move_out_cost \
  (this_target_ira_int->x_ira_may_move_out_cost)
#define ira_max_may_move_in_cost \
  (this_target_ira_int->x_ira_max_may_move_in_cost)
#define ira_max_may_move_out_cost \
  (this_target_ira_int->x_ira_max_may_move_out_cost)
#define ira_reg_allocno_class_p \
  (this_target_ira_int->x_ira_reg_allocno_class_p)
#define ira_reg_pressure_class_p \
  (this_target_ira_int->x_ira_reg_pressure_class_p)
#define ira_class_subset_p \
  (this_target_ira_int->x_ira_class_subset_p)
#define ira_non_ordered_class_hard_regs \
  (this_target_ira_int->x_ira_non_ordered_class_hard_regs)
#define ira_class_hard_reg_index \
  (this_target_ira_int->x_ira_class_hard_reg_index)
#define ira_prohibited_class_mode_regs \
  (this_target_ira_int->x_ira_prohibited_class_mode_regs)
#define ira_important_classes_num \
  (this_target_ira_int->x_ira_important_classes_num)
#define ira_important_classes \
  (this_target_ira_int->x_ira_important_classes)
#define ira_important_class_nums \
  (this_target_ira_int->x_ira_important_class_nums)
#define ira_reg_class_intersect \
  (this_target_ira_int->x_ira_reg_class_intersect)
#define ira_reg_classes_intersect_p \
  (this_target_ira_int->x_ira_reg_classes_intersect_p)
#define ira_reg_class_super_classes \
  (this_target_ira_int->x_ira_reg_class_super_classes)
#define ira_reg_class_subunion \
  (this_target_ira_int->x_ira_reg_class_subunion)
#define ira_reg_class_superunion \
  (this_target_ira_int->x_ira_reg_class_superunion)
#define ira_prohibited_mode_move_regs \
  (this_target_ira_int->x_ira_prohibited_mode_move_regs)

/* ira.c: */

extern void *ira_allocate (size_t);
extern void ira_free (void *addr);
extern bitmap ira_allocate_bitmap (void);
extern void ira_free_bitmap (bitmap);
extern void ira_print_disposition (FILE *);
extern void ira_debug_disposition (void);
extern void ira_debug_allocno_classes (void);
extern void ira_init_register_move_cost (enum machine_mode);
extern void expand_reg_info (int);

/* The length of the two following arrays.  */
extern int ira_reg_equiv_len;

/* The element value is TRUE if the corresponding regno value is
   invariant.  */
extern bool *ira_reg_equiv_invariant_p;

/* The element value is equiv constant of given pseudo-register or
   NULL_RTX.  */
extern rtx *ira_reg_equiv_const;

/* ira-build.c */

/* The current loop tree node and its regno allocno map.  */
extern ira_loop_tree_node_t ira_curr_loop_tree_node;
extern ira_allocno_t *ira_curr_regno_allocno_map;

extern void ira_debug_copy (ira_copy_t);
extern void ira_debug_copies (void);
extern void ira_debug_allocno_copies (ira_allocno_t);

extern void ira_traverse_loop_tree (bool, ira_loop_tree_node_t,
				    void (*) (ira_loop_tree_node_t),
				    void (*) (ira_loop_tree_node_t));
extern ira_allocno_t ira_parent_allocno (ira_allocno_t);
extern ira_allocno_t ira_parent_or_cap_allocno (ira_allocno_t);
extern ira_allocno_t ira_create_allocno (int, bool, ira_loop_tree_node_t);
extern void ira_create_allocno_objects (ira_allocno_t);
extern void ira_set_allocno_class (ira_allocno_t, enum reg_class);
extern bool ira_conflict_vector_profitable_p (ira_object_t, int);
extern void ira_allocate_conflict_vec (ira_object_t, int);
extern void ira_allocate_object_conflicts (ira_object_t, int);
extern void ior_hard_reg_conflicts (ira_allocno_t, HARD_REG_SET *);
extern void ira_print_expanded_allocno (ira_allocno_t);
extern void ira_add_live_range_to_object (ira_object_t, int, int);
extern live_range_t ira_create_live_range (ira_object_t, int, int,
					   live_range_t);
extern live_range_t ira_copy_live_range_list (live_range_t);
extern live_range_t ira_merge_live_ranges (live_range_t, live_range_t);
extern bool ira_live_ranges_intersect_p (live_range_t, live_range_t);
extern void ira_finish_live_range (live_range_t);
extern void ira_finish_live_range_list (live_range_t);
extern void ira_free_allocno_updated_costs (ira_allocno_t);
extern ira_copy_t ira_create_copy (ira_allocno_t, ira_allocno_t,
				   int, bool, rtx, ira_loop_tree_node_t);
extern void ira_add_allocno_copy_to_list (ira_copy_t);
extern void ira_swap_allocno_copy_ends_if_necessary (ira_copy_t);
extern ira_copy_t ira_add_allocno_copy (ira_allocno_t, ira_allocno_t, int,
					bool, rtx, ira_loop_tree_node_t);

extern int *ira_allocate_cost_vector (enum reg_class);
extern void ira_free_cost_vector (int *, enum reg_class);

extern void ira_flattening (int, int);
extern bool ira_build (bool);
extern void ira_destroy (void);
extern void remove_from_all_conflicts (ira_object_t to_remove);
extern void ira_add_conflict (ira_object_t, ira_object_t);


/* ira-costs.c */
extern void ira_init_costs_once (void);
extern void ira_init_costs (void);
extern void ira_finish_costs_once (void);
<<<<<<< HEAD
extern void ira_costs (int);
extern void ira_tune_allocno_costs_and_cover_classes (void);
=======
extern void ira_costs (void);
extern void ira_tune_allocno_costs (void);
>>>>>>> ba9c349e

/* ira-lives.c */

extern void ira_rebuild_start_finish_chains (void);
extern void ira_print_live_range_list (FILE *, live_range_t);
extern void ira_debug_live_range_list (live_range_t);
extern void ira_debug_allocno_live_ranges (ira_allocno_t);
extern void ira_debug_live_ranges (void);
extern void ira_create_allocno_live_ranges (void);
extern void ira_compress_allocno_live_ranges (void);
extern void ira_finish_allocno_live_ranges (void);

/* ira-conflicts.c */
extern void ira_debug_conflicts (bool);
extern void ira_build_conflicts (void);
extern void ira_add_copies (ira_loop_tree_node_t);

/* ira-color.c */
extern void ira_debug_hard_regs_forest (void);
extern int ira_loop_edge_freq (ira_loop_tree_node_t, int, bool);
extern void ira_reassign_conflict_allocnos (int);
extern void ira_initiate_assign (void);
extern void ira_finish_assign (void);
extern void ira_color (void);
extern void setup_allocno_priorities (ira_allocno_t *, int);

/* ira-emit.c */
extern void ira_initiate_emit_data (void);
extern void ira_finish_emit_data (void);
extern void ira_emit (bool);

/* ira-reload.c */
extern void ira_reload (void);


/* Initialize register costs for MODE if necessary.  */
static inline void
ira_init_register_move_cost_if_necessary (enum machine_mode mode)
{
  if (ira_register_move_cost[mode] == NULL)
    ira_init_register_move_cost (mode);
}



/* The iterator for all allocnos.  */
typedef struct {
  /* The number of the current element in IRA_ALLOCNOS.  */
  int n;
} ira_allocno_iterator;

/* Initialize the iterator I.  */
static inline void
ira_allocno_iter_init (ira_allocno_iterator *i)
{
  i->n = 0;
}

/* Return TRUE if we have more allocnos to visit, in which case *A is
   set to the allocno to be visited.  Otherwise, return FALSE.  */
static inline bool
ira_allocno_iter_cond (ira_allocno_iterator *i, ira_allocno_t *a)
{
  int n;

  for (n = i->n; n < ira_allocnos_num; n++)
    if (ira_allocnos[n] != NULL)
      {
	*a = ira_allocnos[n];
	i->n = n + 1;
	return true;
      }
  return false;
}

/* Loop over all allocnos.  In each iteration, A is set to the next
   allocno.  ITER is an instance of ira_allocno_iterator used to iterate
   the allocnos.  */
#define FOR_EACH_ALLOCNO(A, ITER)			\
  for (ira_allocno_iter_init (&(ITER));			\
       ira_allocno_iter_cond (&(ITER), &(A));)

/* The iterator for all objects.  */
typedef struct {
  /* The number of the current element in ira_object_id_map.  */
  int n;
} ira_object_iterator;

/* Initialize the iterator I.  */
static inline void
ira_object_iter_init (ira_object_iterator *i)
{
  i->n = 0;
}

/* Return TRUE if we have more objects to visit, in which case *OBJ is
   set to the object to be visited.  Otherwise, return FALSE.  */
static inline bool
ira_object_iter_cond (ira_object_iterator *i, ira_object_t *obj)
{
  int n;

  for (n = i->n; n < ira_objects_num; n++)
    if (ira_object_id_map[n] != NULL)
      {
	*obj = ira_object_id_map[n];
	i->n = n + 1;
	return true;
      }
  return false;
}

/* Loop over all objects.  In each iteration, OBJ is set to the next
   object.  ITER is an instance of ira_object_iterator used to iterate
   the objects.  */
#define FOR_EACH_OBJECT(OBJ, ITER)			\
  for (ira_object_iter_init (&(ITER));			\
       ira_object_iter_cond (&(ITER), &(OBJ));)

/* The iterator for objects associated with an allocno.  */
typedef struct {
  /* The number of the element the allocno's object array.  */
  int n;
} ira_allocno_object_iterator;

/* Initialize the iterator I.  */
static inline void
ira_allocno_object_iter_init (ira_allocno_object_iterator *i)
{
  i->n = 0;
}

/* Return TRUE if we have more objects to visit in allocno A, in which
   case *O is set to the object to be visited.  Otherwise, return
   FALSE.  */
static inline bool
ira_allocno_object_iter_cond (ira_allocno_object_iterator *i, ira_allocno_t a,
			      ira_object_t *o)
{
  *o = ALLOCNO_OBJECT (a, i->n);
  return i->n++ < ALLOCNO_NUM_OBJECTS (a);
}

/* Loop over all objects associated with allocno A.  In each
   iteration, O is set to the next object.  ITER is an instance of
   ira_allocno_object_iterator used to iterate the conflicts.  */
#define FOR_EACH_ALLOCNO_OBJECT(A, O, ITER)			\
  for (ira_allocno_object_iter_init (&(ITER));			\
       ira_allocno_object_iter_cond (&(ITER), (A), &(O));)


/* The iterator for copies.  */
typedef struct {
  /* The number of the current element in IRA_COPIES.  */
  int n;
} ira_copy_iterator;

/* Initialize the iterator I.  */
static inline void
ira_copy_iter_init (ira_copy_iterator *i)
{
  i->n = 0;
}

/* Return TRUE if we have more copies to visit, in which case *CP is
   set to the copy to be visited.  Otherwise, return FALSE.  */
static inline bool
ira_copy_iter_cond (ira_copy_iterator *i, ira_copy_t *cp)
{
  int n;

  for (n = i->n; n < ira_copies_num; n++)
    if (ira_copies[n] != NULL)
      {
	*cp = ira_copies[n];
	i->n = n + 1;
	return true;
      }
  return false;
}

/* Loop over all copies.  In each iteration, C is set to the next
   copy.  ITER is an instance of ira_copy_iterator used to iterate
   the copies.  */
#define FOR_EACH_COPY(C, ITER)				\
  for (ira_copy_iter_init (&(ITER));			\
       ira_copy_iter_cond (&(ITER), &(C));)

/* The iterator for object conflicts.  */
typedef struct {

  /* TRUE if the conflicts are represented by vector of allocnos.  */
  bool conflict_vec_p;

  /* The conflict vector or conflict bit vector.  */
  void *vec;

  /* The number of the current element in the vector (of type
     ira_object_t or IRA_INT_TYPE).  */
  unsigned int word_num;

  /* The bit vector size.  It is defined only if
     OBJECT_CONFLICT_VEC_P is FALSE.  */
  unsigned int size;

  /* The current bit index of bit vector.  It is defined only if
     OBJECT_CONFLICT_VEC_P is FALSE.  */
  unsigned int bit_num;

  /* The object id corresponding to the 1st bit of the bit vector.  It
     is defined only if OBJECT_CONFLICT_VEC_P is FALSE.  */
  int base_conflict_id;

  /* The word of bit vector currently visited.  It is defined only if
     OBJECT_CONFLICT_VEC_P is FALSE.  */
  unsigned IRA_INT_TYPE word;
} ira_object_conflict_iterator;

/* Initialize the iterator I with ALLOCNO conflicts.  */
static inline void
ira_object_conflict_iter_init (ira_object_conflict_iterator *i,
			       ira_object_t obj)
{
  i->conflict_vec_p = OBJECT_CONFLICT_VEC_P (obj);
  i->vec = OBJECT_CONFLICT_ARRAY (obj);
  i->word_num = 0;
  if (i->conflict_vec_p)
    i->size = i->bit_num = i->base_conflict_id = i->word = 0;
  else
    {
      if (OBJECT_MIN (obj) > OBJECT_MAX (obj))
	i->size = 0;
      else
	i->size = ((OBJECT_MAX (obj) - OBJECT_MIN (obj)
		    + IRA_INT_BITS)
		   / IRA_INT_BITS) * sizeof (IRA_INT_TYPE);
      i->bit_num = 0;
      i->base_conflict_id = OBJECT_MIN (obj);
      i->word = (i->size == 0 ? 0 : ((IRA_INT_TYPE *) i->vec)[0]);
    }
}

/* Return TRUE if we have more conflicting allocnos to visit, in which
   case *A is set to the allocno to be visited.  Otherwise, return
   FALSE.  */
static inline bool
ira_object_conflict_iter_cond (ira_object_conflict_iterator *i,
			       ira_object_t *pobj)
{
  ira_object_t obj;

  if (i->conflict_vec_p)
    {
      obj = ((ira_object_t *) i->vec)[i->word_num++];
      if (obj == NULL)
	return false;
    }
  else
    {
      unsigned IRA_INT_TYPE word = i->word;
      unsigned int bit_num = i->bit_num;

      /* Skip words that are zeros.  */
      for (; word == 0; word = ((IRA_INT_TYPE *) i->vec)[i->word_num])
	{
	  i->word_num++;

	  /* If we have reached the end, break.  */
	  if (i->word_num * sizeof (IRA_INT_TYPE) >= i->size)
	    return false;

	  bit_num = i->word_num * IRA_INT_BITS;
	}

      /* Skip bits that are zero.  */
      for (; (word & 1) == 0; word >>= 1)
	bit_num++;

      obj = ira_object_id_map[bit_num + i->base_conflict_id];
      i->bit_num = bit_num + 1;
      i->word = word >> 1;
    }

  *pobj = obj;
  return true;
}

/* Loop over all objects conflicting with OBJ.  In each iteration,
   CONF is set to the next conflicting object.  ITER is an instance
   of ira_object_conflict_iterator used to iterate the conflicts.  */
#define FOR_EACH_OBJECT_CONFLICT(OBJ, CONF, ITER)			\
  for (ira_object_conflict_iter_init (&(ITER), (OBJ));			\
       ira_object_conflict_iter_cond (&(ITER), &(CONF));)



/* The function returns TRUE if at least one hard register from ones
   starting with HARD_REGNO and containing value of MODE are in set
   HARD_REGSET.  */
static inline bool
ira_hard_reg_set_intersection_p (int hard_regno, enum machine_mode mode,
				 HARD_REG_SET hard_regset)
{
  int i;

  gcc_assert (hard_regno >= 0);
  for (i = hard_regno_nregs[hard_regno][mode] - 1; i >= 0; i--)
    if (TEST_HARD_REG_BIT (hard_regset, hard_regno + i))
      return true;
  return false;
}

/* Return number of hard registers in hard register SET.  */
static inline int
hard_reg_set_size (HARD_REG_SET set)
{
  int i, size;

  for (size = i = 0; i < FIRST_PSEUDO_REGISTER; i++)
    if (TEST_HARD_REG_BIT (set, i))
      size++;
  return size;
}

/* The function returns TRUE if hard registers starting with
   HARD_REGNO and containing value of MODE are not in set
   HARD_REGSET.  */
static inline bool
ira_hard_reg_not_in_set_p (int hard_regno, enum machine_mode mode,
			   HARD_REG_SET hard_regset)
{
  int i;

  ira_assert (hard_regno >= 0);
  for (i = hard_regno_nregs[hard_regno][mode] - 1; i >= 0; i--)
    if (TEST_HARD_REG_BIT (hard_regset, hard_regno + i))
      return false;
  return true;
}



/* To save memory we use a lazy approach for allocation and
   initialization of the cost vectors.  We do this only when it is
   really necessary.  */

/* Allocate cost vector *VEC for hard registers of ACLASS and
   initialize the elements by VAL if it is necessary */
static inline void
ira_allocate_and_set_costs (int **vec, enum reg_class aclass, int val)
{
  int i, *reg_costs;
  int len;

  if (*vec != NULL)
    return;
  *vec = reg_costs = ira_allocate_cost_vector (aclass);
  len = ira_class_hard_regs_num[aclass];
  for (i = 0; i < len; i++)
    reg_costs[i] = val;
}

/* Allocate cost vector *VEC for hard registers of ACLASS and copy
   values of vector SRC into the vector if it is necessary */
static inline void
ira_allocate_and_copy_costs (int **vec, enum reg_class aclass, int *src)
{
  int len;

  if (*vec != NULL || src == NULL)
    return;
  *vec = ira_allocate_cost_vector (aclass);
  len = ira_class_hard_regs_num[aclass];
  memcpy (*vec, src, sizeof (int) * len);
}

/* Allocate cost vector *VEC for hard registers of ACLASS and add
   values of vector SRC into the vector if it is necessary */
static inline void
ira_allocate_and_accumulate_costs (int **vec, enum reg_class aclass, int *src)
{
  int i, len;

  if (src == NULL)
    return;
  len = ira_class_hard_regs_num[aclass];
  if (*vec == NULL)
    {
      *vec = ira_allocate_cost_vector (aclass);
      memset (*vec, 0, sizeof (int) * len);
    }
  for (i = 0; i < len; i++)
    (*vec)[i] += src[i];
}

/* Allocate cost vector *VEC for hard registers of ACLASS and copy
   values of vector SRC into the vector or initialize it by VAL (if
   SRC is null).  */
static inline void
ira_allocate_and_set_or_copy_costs (int **vec, enum reg_class aclass,
				    int val, int *src)
{
  int i, *reg_costs;
  int len;

  if (*vec != NULL)
    return;
  *vec = reg_costs = ira_allocate_cost_vector (aclass);
  len = ira_class_hard_regs_num[aclass];
  if (src != NULL)
    memcpy (reg_costs, src, sizeof (int) * len);
  else
    {
      for (i = 0; i < len; i++)
	reg_costs[i] = val;
    }
}<|MERGE_RESOLUTION|>--- conflicted
+++ resolved
@@ -1008,13 +1008,8 @@
 extern void ira_init_costs_once (void);
 extern void ira_init_costs (void);
 extern void ira_finish_costs_once (void);
-<<<<<<< HEAD
 extern void ira_costs (int);
-extern void ira_tune_allocno_costs_and_cover_classes (void);
-=======
-extern void ira_costs (void);
 extern void ira_tune_allocno_costs (void);
->>>>>>> ba9c349e
 
 /* ira-lives.c */
 

/* Redundant Extension Elimination pass for the GNU compiler.
   Copyright (C) 2010-2018 Free Software Foundation, Inc.
   Contributed by Ilya Enkovich (ilya.enkovich@intel.com)

   Based on the Redundant Zero-extension elimination pass contributed by
   Sriraman Tallam (tmsriram@google.com) and Silvius Rus (rus@google.com).

This file is part of GCC.

GCC is free software; you can redistribute it and/or modify it under
the terms of the GNU General Public License as published by the Free
Software Foundation; either version 3, or (at your option) any later
version.

GCC is distributed in the hope that it will be useful, but WITHOUT ANY
WARRANTY; without even the implied warranty of MERCHANTABILITY or
FITNESS FOR A PARTICULAR PURPOSE.  See the GNU General Public License
for more details.

You should have received a copy of the GNU General Public License
along with GCC; see the file COPYING3.  If not see
<http://www.gnu.org/licenses/>.  */


/* Problem Description :
   --------------------
   This pass is intended to remove redundant extension instructions.
   Such instructions appear for different reasons.  We expect some of
   them due to implicit zero-extension in 64-bit registers after writing
   to their lower 32-bit half (e.g. for the x86-64 architecture).
   Another possible reason is a type cast which follows a load (for
   instance a register restore) and which can be combined into a single
   instruction, and for which earlier local passes, e.g. the combiner,
   weren't able to optimize.

   How does this pass work  ?
   --------------------------

   This pass is run after register allocation.  Hence, all registers that
   this pass deals with are hard registers.  This pass first looks for an
   extension instruction that could possibly be redundant.  Such extension
   instructions show up in RTL with the pattern  :
   (set (reg:<SWI248> x) (any_extend:<SWI248> (reg:<SWI124> x))),
   where x can be any hard register.
   Now, this pass tries to eliminate this instruction by merging the
   extension with the definitions of register x.  For instance, if
   one of the definitions of register x was  :
   (set (reg:SI x) (plus:SI (reg:SI z1) (reg:SI z2))),
   followed by extension  :
   (set (reg:DI x) (zero_extend:DI (reg:SI x)))
   then the combination converts this into :
   (set (reg:DI x) (zero_extend:DI (plus:SI (reg:SI z1) (reg:SI z2)))).
   If all the merged definitions are recognizable assembly instructions,
   the extension is effectively eliminated.

   For example, for the x86-64 architecture, implicit zero-extensions
   are captured with appropriate patterns in the i386.md file.  Hence,
   these merged definition can be matched to a single assembly instruction.
   The original extension instruction is then deleted if all the
   definitions can be merged.

   However, there are cases where the definition instruction cannot be
   merged with an extension.  Examples are CALL instructions.  In such
   cases, the original extension is not redundant and this pass does
   not delete it.

   Handling conditional moves :
   ----------------------------

   Architectures like x86-64 support conditional moves whose semantics for
   extension differ from the other instructions.  For instance, the
   instruction *cmov ebx, eax*
   zero-extends eax onto rax only when the move from ebx to eax happens.
   Otherwise, eax may not be zero-extended.  Consider conditional moves as
   RTL instructions of the form
   (set (reg:SI x) (if_then_else (cond) (reg:SI y) (reg:SI z))).
   This pass tries to merge an extension with a conditional move by
   actually merging the definitions of y and z with an extension and then
   converting the conditional move into :
   (set (reg:DI x) (if_then_else (cond) (reg:DI y) (reg:DI z))).
   Since registers y and z are extended, register x will also be extended
   after the conditional move.  Note that this step has to be done
   transitively since the definition of a conditional copy can be
   another conditional copy.

   Motivating Example I :
   ---------------------
   For this program :
   **********************************************
   bad_code.c

   int mask[1000];

   int foo(unsigned x)
   {
     if (x < 10)
       x = x * 45;
     else
       x = x * 78;
     return mask[x];
   }
   **********************************************

   $ gcc -O2 bad_code.c
     ........
     400315:       b8 4e 00 00 00          mov    $0x4e,%eax
     40031a:       0f af f8                imul   %eax,%edi
     40031d:       89 ff                   mov    %edi,%edi - useless extension
     40031f:       8b 04 bd 60 19 40 00    mov    0x401960(,%rdi,4),%eax
     400326:       c3                      retq
     ......
     400330:       ba 2d 00 00 00          mov    $0x2d,%edx
     400335:       0f af fa                imul   %edx,%edi
     400338:       89 ff                   mov    %edi,%edi - useless extension
     40033a:       8b 04 bd 60 19 40 00    mov    0x401960(,%rdi,4),%eax
     400341:       c3                      retq

   $ gcc -O2 -free bad_code.c
     ......
     400315:       6b ff 4e                imul   $0x4e,%edi,%edi
     400318:       8b 04 bd 40 19 40 00    mov    0x401940(,%rdi,4),%eax
     40031f:       c3                      retq
     400320:       6b ff 2d                imul   $0x2d,%edi,%edi
     400323:       8b 04 bd 40 19 40 00    mov    0x401940(,%rdi,4),%eax
     40032a:       c3                      retq

   Motivating Example II :
   ---------------------

   Here is an example with a conditional move.

   For this program :
   **********************************************

   unsigned long long foo(unsigned x , unsigned y)
   {
     unsigned z;
     if (x > 100)
       z = x + y;
     else
       z = x - y;
     return (unsigned long long)(z);
   }

   $ gcc -O2 bad_code.c
     ............
     400360:       8d 14 3e                lea    (%rsi,%rdi,1),%edx
     400363:       89 f8                   mov    %edi,%eax
     400365:       29 f0                   sub    %esi,%eax
     400367:       83 ff 65                cmp    $0x65,%edi
     40036a:       0f 43 c2                cmovae %edx,%eax
     40036d:       89 c0                   mov    %eax,%eax - useless extension
     40036f:       c3                      retq

   $ gcc -O2 -free bad_code.c
     .............
     400360:       89 fa                   mov    %edi,%edx
     400362:       8d 04 3e                lea    (%rsi,%rdi,1),%eax
     400365:       29 f2                   sub    %esi,%edx
     400367:       83 ff 65                cmp    $0x65,%edi
     40036a:       89 d6                   mov    %edx,%esi
     40036c:       48 0f 42 c6             cmovb  %rsi,%rax
     400370:       c3                      retq

  Motivating Example III :
  ---------------------

  Here is an example with a type cast.

  For this program :
  **********************************************

  void test(int size, unsigned char *in, unsigned char *out)
  {
    int i;
    unsigned char xr, xg, xy=0;

    for (i = 0; i < size; i++) {
      xr = *in++;
      xg = *in++;
      xy = (unsigned char) ((19595*xr + 38470*xg) >> 16);
      *out++ = xy;
    }
  }

  $ gcc -O2 bad_code.c
    ............
    10:   0f b6 0e                movzbl (%rsi),%ecx
    13:   0f b6 46 01             movzbl 0x1(%rsi),%eax
    17:   48 83 c6 02             add    $0x2,%rsi
    1b:   0f b6 c9                movzbl %cl,%ecx - useless extension
    1e:   0f b6 c0                movzbl %al,%eax - useless extension
    21:   69 c9 8b 4c 00 00       imul   $0x4c8b,%ecx,%ecx
    27:   69 c0 46 96 00 00       imul   $0x9646,%eax,%eax

   $ gcc -O2 -free bad_code.c
     .............
    10:   0f b6 0e                movzbl (%rsi),%ecx
    13:   0f b6 46 01             movzbl 0x1(%rsi),%eax
    17:   48 83 c6 02             add    $0x2,%rsi
    1b:   69 c9 8b 4c 00 00       imul   $0x4c8b,%ecx,%ecx
    21:   69 c0 46 96 00 00       imul   $0x9646,%eax,%eax

   Usefulness :
   ----------

   The original redundant zero-extension elimination pass reported reduction
   of the dynamic instruction count of a compression benchmark by 2.8% and
   improvement of its run time by about 1%.

   The additional performance gain with the enhanced pass is mostly expected
   on in-order architectures where redundancy cannot be compensated by out of
   order execution.  Measurements showed up to 10% performance gain (reduced
   run time) on EEMBC 2.0 benchmarks on Atom processor with geomean performance
   gain 1%.  */


#include "config.h"
#include "system.h"
#include "coretypes.h"
#include "backend.h"
#include "target.h"
#include "rtl.h"
#include "tree.h"
#include "df.h"
#include "memmodel.h"
#include "tm_p.h"
#include "optabs.h"
#include "regs.h"
#include "emit-rtl.h"
#include "recog.h"
#include "cfgrtl.h"
#include "expr.h"
#include "tree-pass.h"

/* This structure represents a candidate for elimination.  */

struct ext_cand
{
  /* The expression.  */
  const_rtx expr;

  /* The kind of extension.  */
  enum rtx_code code;

  /* The destination mode.  */
  machine_mode mode;

  /* The instruction where it lives.  */
  rtx_insn *insn;
};


static int max_insn_uid;

/* Update or remove REG_EQUAL or REG_EQUIV notes for INSN.  */

static bool
update_reg_equal_equiv_notes (rtx_insn *insn, machine_mode new_mode,
			      machine_mode old_mode, enum rtx_code code)
{
  rtx *loc = &REG_NOTES (insn);
  while (*loc)
    {
      enum reg_note kind = REG_NOTE_KIND (*loc);
      if (kind == REG_EQUAL || kind == REG_EQUIV)
	{
	  rtx orig_src = XEXP (*loc, 0);
	  /* Update equivalency constants.  Recall that RTL constants are
	     sign-extended.  */
	  if (GET_CODE (orig_src) == CONST_INT
	      && HWI_COMPUTABLE_MODE_P (new_mode))
	    {
	      if (INTVAL (orig_src) >= 0 || code == SIGN_EXTEND)
		/* Nothing needed.  */;
	      else
		{
		  /* Zero-extend the negative constant by masking out the
		     bits outside the source mode.  */
		  rtx new_const_int
		    = gen_int_mode (INTVAL (orig_src)
				    & GET_MODE_MASK (old_mode),
				    new_mode);
		  if (!validate_change (insn, &XEXP (*loc, 0),
					new_const_int, true))
		    return false;
		}
	      loc = &XEXP (*loc, 1);
	    }
	  /* Drop all other notes, they assume a wrong mode.  */
	  else if (!validate_change (insn, loc, XEXP (*loc, 1), true))
	    return false;
	}
      else
	loc = &XEXP (*loc, 1);
    }
  return true;
}

/* Given a insn (CURR_INSN), an extension candidate for removal (CAND)
   and a pointer to the SET rtx (ORIG_SET) that needs to be modified,
   this code modifies the SET rtx to a new SET rtx that extends the
   right hand expression into a register on the left hand side.  Note
   that multiple assumptions are made about the nature of the set that
   needs to be true for this to work and is called from merge_def_and_ext.

   Original :
   (set (reg a) (expression))

   Transform :
   (set (reg a) (any_extend (expression)))

   Special Cases :
   If the expression is a constant or another extension, then directly
   assign it to the register.  */

static bool
combine_set_extension (ext_cand *cand, rtx_insn *curr_insn, rtx *orig_set)
{
  rtx orig_src = SET_SRC (*orig_set);
  machine_mode orig_mode = GET_MODE (SET_DEST (*orig_set));
  rtx new_set;
  rtx cand_pat = PATTERN (cand->insn);

  /* If the extension's source/destination registers are not the same
     then we need to change the original load to reference the destination
     of the extension.  Then we need to emit a copy from that destination
     to the original destination of the load.  */
  rtx new_reg;
  bool copy_needed
    = (REGNO (SET_DEST (cand_pat)) != REGNO (XEXP (SET_SRC (cand_pat), 0)));
  if (copy_needed)
    new_reg = gen_rtx_REG (cand->mode, REGNO (SET_DEST (cand_pat)));
  else
    new_reg = gen_rtx_REG (cand->mode, REGNO (SET_DEST (*orig_set)));

  /* Merge constants by directly moving the constant into the register under
     some conditions.  Recall that RTL constants are sign-extended.  */
  if (GET_CODE (orig_src) == CONST_INT
      && HWI_COMPUTABLE_MODE_P (cand->mode))
    {
      if (INTVAL (orig_src) >= 0 || cand->code == SIGN_EXTEND)
	new_set = gen_rtx_SET (new_reg, orig_src);
      else
	{
	  /* Zero-extend the negative constant by masking out the bits outside
	     the source mode.  */
	  rtx new_const_int
	    = gen_int_mode (INTVAL (orig_src) & GET_MODE_MASK (orig_mode),
			    GET_MODE (new_reg));
	  new_set = gen_rtx_SET (new_reg, new_const_int);
	}
    }
  else if (GET_MODE (orig_src) == VOIDmode)
    {
      /* This is mostly due to a call insn that should not be optimized.  */
      return false;
    }
  else if (GET_CODE (orig_src) == cand->code)
    {
      /* Here is a sequence of two extensions.  Try to merge them.  */
      rtx temp_extension
	= gen_rtx_fmt_e (cand->code, cand->mode, XEXP (orig_src, 0));
      rtx simplified_temp_extension = simplify_rtx (temp_extension);
      if (simplified_temp_extension)
        temp_extension = simplified_temp_extension;
      new_set = gen_rtx_SET (new_reg, temp_extension);
    }
  else if (GET_CODE (orig_src) == IF_THEN_ELSE)
    {
      /* Only IF_THEN_ELSE of phi-type copies are combined.  Otherwise,
         in general, IF_THEN_ELSE should not be combined.  */
      return false;
    }
  else
    {
      /* This is the normal case.  */
      rtx temp_extension
	= gen_rtx_fmt_e (cand->code, cand->mode, orig_src);
      rtx simplified_temp_extension = simplify_rtx (temp_extension);
      if (simplified_temp_extension)
        temp_extension = simplified_temp_extension;
      new_set = gen_rtx_SET (new_reg, temp_extension);
    }

  /* This change is a part of a group of changes.  Hence,
     validate_change will not try to commit the change.  */
  if (validate_change (curr_insn, orig_set, new_set, true)
      && update_reg_equal_equiv_notes (curr_insn, cand->mode, orig_mode,
				       cand->code))
    {
      if (dump_file)
        {
          fprintf (dump_file,
		   "Tentatively merged extension with definition %s:\n",
		   (copy_needed) ? "(copy needed)" : "");
          print_rtl_single (dump_file, curr_insn);
        }
      return true;
    }

  return false;
}

/* Treat if_then_else insns, where the operands of both branches
   are registers, as copies.  For instance,
   Original :
   (set (reg:SI a) (if_then_else (cond) (reg:SI b) (reg:SI c)))
   Transformed :
   (set (reg:DI a) (if_then_else (cond) (reg:DI b) (reg:DI c)))
   DEF_INSN is the if_then_else insn.  */

static bool
transform_ifelse (ext_cand *cand, rtx_insn *def_insn)
{
  rtx set_insn = PATTERN (def_insn);
  rtx srcreg, dstreg, srcreg2;
  rtx map_srcreg, map_dstreg, map_srcreg2;
  rtx ifexpr;
  rtx cond;
  rtx new_set;

  gcc_assert (GET_CODE (set_insn) == SET);

  cond = XEXP (SET_SRC (set_insn), 0);
  dstreg = SET_DEST (set_insn);
  srcreg = XEXP (SET_SRC (set_insn), 1);
  srcreg2 = XEXP (SET_SRC (set_insn), 2);
  /* If the conditional move already has the right or wider mode,
     there is nothing to do.  */
  if (GET_MODE_UNIT_SIZE (GET_MODE (dstreg))
      >= GET_MODE_UNIT_SIZE (cand->mode))
    return true;

  map_srcreg = gen_rtx_REG (cand->mode, REGNO (srcreg));
  map_srcreg2 = gen_rtx_REG (cand->mode, REGNO (srcreg2));
  map_dstreg = gen_rtx_REG (cand->mode, REGNO (dstreg));
  ifexpr = gen_rtx_IF_THEN_ELSE (cand->mode, cond, map_srcreg, map_srcreg2);
  new_set = gen_rtx_SET (map_dstreg, ifexpr);

  if (validate_change (def_insn, &PATTERN (def_insn), new_set, true)
      && update_reg_equal_equiv_notes (def_insn, cand->mode, GET_MODE (dstreg),
				       cand->code))
    {
      if (dump_file)
        {
          fprintf (dump_file,
		   "Mode of conditional move instruction extended:\n");
          print_rtl_single (dump_file, def_insn);
        }
      return true;
    }

  return false;
}

/* Get all the reaching definitions of an instruction.  The definitions are
   desired for REG used in INSN.  Return the definition list or NULL if a
   definition is missing.  If DEST is non-NULL, additionally push the INSN
   of the definitions onto DEST.  */

static struct df_link *
get_defs (rtx_insn *insn, rtx reg, vec<rtx_insn *> *dest)
{
  df_ref use;
  struct df_link *ref_chain, *ref_link;

  FOR_EACH_INSN_USE (use, insn)
    {
      if (GET_CODE (DF_REF_REG (use)) == SUBREG)
        return NULL;
      if (REGNO (DF_REF_REG (use)) == REGNO (reg))
	break;
    }

  gcc_assert (use != NULL);

  ref_chain = DF_REF_CHAIN (use);

  for (ref_link = ref_chain; ref_link; ref_link = ref_link->next)
    {
      /* Problem getting some definition for this instruction.  */
      if (ref_link->ref == NULL)
        return NULL;
      if (DF_REF_INSN_INFO (ref_link->ref) == NULL)
        return NULL;
      /* As global regs are assumed to be defined at each function call
	 dataflow can report a call_insn as being a definition of REG.
	 But we can't do anything with that in this pass so proceed only
	 if the instruction really sets REG in a way that can be deduced
	 from the RTL structure.  */
      if (global_regs[REGNO (reg)]
	  && !set_of (reg, DF_REF_INSN (ref_link->ref)))
	return NULL;
    }

  if (dest)
    for (ref_link = ref_chain; ref_link; ref_link = ref_link->next)
      dest->safe_push (DF_REF_INSN (ref_link->ref));

  return ref_chain;
}

/* Get all the reaching uses of an instruction.  The uses are desired for REG
   set in INSN.  Return use list or NULL if a use is missing or irregular.  */

static struct df_link *
get_uses (rtx_insn *insn, rtx reg)
{
  df_ref def;
  struct df_link *ref_chain, *ref_link;

  FOR_EACH_INSN_DEF (def, insn)
    if (REGNO (DF_REF_REG (def)) == REGNO (reg))
      break;

  gcc_assert (def != NULL);

  ref_chain = DF_REF_CHAIN (def);

  for (ref_link = ref_chain; ref_link; ref_link = ref_link->next)
    {
      /* Problem getting some use for this instruction.  */
      if (ref_link->ref == NULL)
        return NULL;
      if (DF_REF_CLASS (ref_link->ref) != DF_REF_REGULAR)
	return NULL;
    }

  return ref_chain;
}

/* Return true if INSN is
     (SET (reg REGNO (def_reg)) (if_then_else (cond) (REG x1) (REG x2)))
   and store x1 and x2 in REG_1 and REG_2.  */

static bool
is_cond_copy_insn (rtx_insn *insn, rtx *reg1, rtx *reg2)
{
  rtx expr = single_set (insn);

  if (expr != NULL_RTX
      && GET_CODE (expr) == SET
      && GET_CODE (SET_DEST (expr)) == REG
      && GET_CODE (SET_SRC (expr))  == IF_THEN_ELSE
      && GET_CODE (XEXP (SET_SRC (expr), 1)) == REG
      && GET_CODE (XEXP (SET_SRC (expr), 2)) == REG)
    {
      *reg1 = XEXP (SET_SRC (expr), 1);
      *reg2 = XEXP (SET_SRC (expr), 2);
      return true;
    }

  return false;
}

enum ext_modified_kind
{
  /* The insn hasn't been modified by ree pass yet.  */
  EXT_MODIFIED_NONE,
  /* Changed into zero extension.  */
  EXT_MODIFIED_ZEXT,
  /* Changed into sign extension.  */
  EXT_MODIFIED_SEXT
};

struct ATTRIBUTE_PACKED ext_modified
{
  /* Mode from which ree has zero or sign extended the destination.  */
  ENUM_BITFIELD(machine_mode) mode : 8;

  /* Kind of modification of the insn.  */
  ENUM_BITFIELD(ext_modified_kind) kind : 2;

  unsigned int do_not_reextend : 1;

  /* True if the insn is scheduled to be deleted.  */
  unsigned int deleted : 1;
};

/* Vectors used by combine_reaching_defs and its helpers.  */
struct ext_state
{
  /* In order to avoid constant alloc/free, we keep these
     4 vectors live through the entire find_and_remove_re and just
     truncate them each time.  */
  auto_vec<rtx_insn *> defs_list;
  auto_vec<rtx_insn *> copies_list;
  auto_vec<rtx_insn *> modified_list;
  auto_vec<rtx_insn *> work_list;

  /* For instructions that have been successfully modified, this is
     the original mode from which the insn is extending and
     kind of extension.  */
  struct ext_modified *modified;
};

/* Reaching Definitions of the extended register could be conditional copies
   or regular definitions.  This function separates the two types into two
   lists, STATE->DEFS_LIST and STATE->COPIES_LIST.  This is necessary because,
   if a reaching definition is a conditional copy, merging the extension with
   this definition is wrong.  Conditional copies are merged by transitively
   merging their definitions.  The defs_list is populated with all the reaching
   definitions of the extension instruction (EXTEND_INSN) which must be merged
   with an extension.  The copies_list contains all the conditional moves that
   will later be extended into a wider mode conditional move if all the merges
   are successful.  The function returns false upon failure, true upon
   success.  */

static bool
make_defs_and_copies_lists (rtx_insn *extend_insn, const_rtx set_pat,
			    ext_state *state)
{
  rtx src_reg = XEXP (SET_SRC (set_pat), 0);
  bool *is_insn_visited;
  bool ret = true;

  state->work_list.truncate (0);

  /* Initialize the work list.  */
  if (!get_defs (extend_insn, src_reg, &state->work_list))
    return false;

  is_insn_visited = XCNEWVEC (bool, max_insn_uid);

  /* Perform transitive closure for conditional copies.  */
  while (!state->work_list.is_empty ())
    {
      rtx_insn *def_insn = state->work_list.pop ();
      rtx reg1, reg2;

      gcc_assert (INSN_UID (def_insn) < max_insn_uid);

      if (is_insn_visited[INSN_UID (def_insn)])
	continue;
      is_insn_visited[INSN_UID (def_insn)] = true;

      if (is_cond_copy_insn (def_insn, &reg1, &reg2))
	{
	  /* Push it onto the copy list first.  */
	  state->copies_list.safe_push (def_insn);

	  /* Now perform the transitive closure.  */
	  if (!get_defs (def_insn, reg1, &state->work_list)
	      || !get_defs (def_insn, reg2, &state->work_list))
	    {
	      ret = false;
	      break;
	    }
        }
      else
	state->defs_list.safe_push (def_insn);
    }

  XDELETEVEC (is_insn_visited);

  return ret;
}

/* If DEF_INSN has single SET expression, possibly buried inside
   a PARALLEL, return the address of the SET expression, else
   return NULL.  This is similar to single_set, except that
   single_set allows multiple SETs when all but one is dead.  */
static rtx *
get_sub_rtx (rtx_insn *def_insn)
{
  enum rtx_code code = GET_CODE (PATTERN (def_insn));
  rtx *sub_rtx = NULL;

  if (code == PARALLEL)
    {
      for (int i = 0; i < XVECLEN (PATTERN (def_insn), 0); i++)
        {
          rtx s_expr = XVECEXP (PATTERN (def_insn), 0, i);
          if (GET_CODE (s_expr) != SET)
            continue;

          if (sub_rtx == NULL)
            sub_rtx = &XVECEXP (PATTERN (def_insn), 0, i);
          else
            {
              /* PARALLEL with multiple SETs.  */
              return NULL;
            }
        }
    }
  else if (code == SET)
    sub_rtx = &PATTERN (def_insn);
  else
    {
      /* It is not a PARALLEL or a SET, what could it be ? */
      return NULL;
    }

  gcc_assert (sub_rtx != NULL);
  return sub_rtx;
}

/* Merge the DEF_INSN with an extension.  Calls combine_set_extension
   on the SET pattern.  */

static bool
merge_def_and_ext (ext_cand *cand, rtx_insn *def_insn, ext_state *state)
{
  machine_mode ext_src_mode;
  rtx *sub_rtx;

  ext_src_mode = GET_MODE (XEXP (SET_SRC (cand->expr), 0));
  sub_rtx = get_sub_rtx (def_insn);

  if (sub_rtx == NULL)
    return false;

  if (REG_P (SET_DEST (*sub_rtx))
      && (GET_MODE (SET_DEST (*sub_rtx)) == ext_src_mode
	  || ((state->modified[INSN_UID (def_insn)].kind
	       == (cand->code == ZERO_EXTEND
		   ? EXT_MODIFIED_ZEXT : EXT_MODIFIED_SEXT))
	      && state->modified[INSN_UID (def_insn)].mode
		 == ext_src_mode)))
    {
      if (GET_MODE_UNIT_SIZE (GET_MODE (SET_DEST (*sub_rtx)))
	  >= GET_MODE_UNIT_SIZE (cand->mode))
	return true;
      /* If def_insn is already scheduled to be deleted, don't attempt
	 to modify it.  */
      if (state->modified[INSN_UID (def_insn)].deleted)
	return false;
      if (combine_set_extension (cand, def_insn, sub_rtx))
	{
	  if (state->modified[INSN_UID (def_insn)].kind == EXT_MODIFIED_NONE)
	    state->modified[INSN_UID (def_insn)].mode = ext_src_mode;
	  return true;
	}
    }

  return false;
}

/* Given SRC, which should be one or more extensions of a REG, strip
   away the extensions and return the REG.  */

static inline rtx
get_extended_src_reg (rtx src)
{
  while (GET_CODE (src) == SIGN_EXTEND || GET_CODE (src) == ZERO_EXTEND)
    src = XEXP (src, 0);
  gcc_assert (REG_P (src));
  return src;
}

/* This function goes through all reaching defs of the source
   of the candidate for elimination (CAND) and tries to combine
   the extension with the definition instruction.  The changes
   are made as a group so that even if one definition cannot be
   merged, all reaching definitions end up not being merged.
   When a conditional copy is encountered, merging is attempted
   transitively on its definitions.  It returns true upon success
   and false upon failure.  */

static bool
combine_reaching_defs (ext_cand *cand, const_rtx set_pat, ext_state *state)
{
  rtx_insn *def_insn;
  bool merge_successful = true;
  int i;
  int defs_ix;
  bool outcome;

  state->defs_list.truncate (0);
  state->copies_list.truncate (0);

  outcome = make_defs_and_copies_lists (cand->insn, set_pat, state);

  if (!outcome)
    return false;

  /* If the destination operand of the extension is a different
     register than the source operand, then additional restrictions
     are needed.  Note we have to handle cases where we have nested
     extensions in the source operand.  */
  bool copy_needed
    = (REGNO (SET_DEST (PATTERN (cand->insn)))
       != REGNO (get_extended_src_reg (SET_SRC (PATTERN (cand->insn)))));
  if (copy_needed)
    {
      /* Considering transformation of
	 (set (reg1) (expression))
	 ...
	 (set (reg2) (any_extend (reg1)))

	 into

	 (set (reg2) (any_extend (expression)))
	 (set (reg1) (reg2))
	 ...  */

      /* In theory we could handle more than one reaching def, it
	 just makes the code to update the insn stream more complex.  */
      if (state->defs_list.length () != 1)
	return false;

      /* We don't have the structure described above if there are
	 conditional moves in between the def and the candidate,
	 and we will not handle them correctly.  See PR68194.  */
      if (state->copies_list.length () > 0)
	return false;

      /* We require the candidate not already be modified.  It may,
	 for example have been changed from a (sign_extend (reg))
	 into (zero_extend (sign_extend (reg))).

	 Handling that case shouldn't be terribly difficult, but the code
	 here and the code to emit copies would need auditing.  Until
	 we see a need, this is the safe thing to do.  */
      if (state->modified[INSN_UID (cand->insn)].kind != EXT_MODIFIED_NONE)
	return false;

      machine_mode dst_mode = GET_MODE (SET_DEST (PATTERN (cand->insn)));
      rtx src_reg = get_extended_src_reg (SET_SRC (PATTERN (cand->insn)));

      /* Ensure we can use the src_reg in dst_mode (needed for
	 the (set (reg1) (reg2)) insn mentioned above).  */
      if (!targetm.hard_regno_mode_ok (REGNO (src_reg), dst_mode))
	return false;

      /* Ensure the number of hard registers of the copy match.  */
      if (hard_regno_nregs (REGNO (src_reg), dst_mode) != REG_NREGS (src_reg))
	return false;

      /* There's only one reaching def.  */
      rtx_insn *def_insn = state->defs_list[0];

      /* The defining statement must not have been modified either.  */
      if (state->modified[INSN_UID (def_insn)].kind != EXT_MODIFIED_NONE)
	return false;

      /* The defining statement and candidate insn must be in the same block.
	 This is merely to keep the test for safety and updating the insn
	 stream simple.  Also ensure that within the block the candidate
	 follows the defining insn.  */
      basic_block bb = BLOCK_FOR_INSN (cand->insn);
      if (bb != BLOCK_FOR_INSN (def_insn)
	  || DF_INSN_LUID (def_insn) > DF_INSN_LUID (cand->insn))
	return false;

      /* If there is an overlap between the destination of DEF_INSN and
	 CAND->insn, then this transformation is not safe.  Note we have
	 to test in the widened mode.  */
      rtx *dest_sub_rtx = get_sub_rtx (def_insn);
      if (dest_sub_rtx == NULL
	  || !REG_P (SET_DEST (*dest_sub_rtx)))
	return false;

      rtx tmp_reg = gen_rtx_REG (GET_MODE (SET_DEST (PATTERN (cand->insn))),
				 REGNO (SET_DEST (*dest_sub_rtx)));
      if (reg_overlap_mentioned_p (tmp_reg, SET_DEST (PATTERN (cand->insn))))
	return false;

      /* On RISC machines we must make sure that changing the mode of SRC_REG
	 as destination register will not affect its reaching uses, which may
	 read its value in a larger mode because DEF_INSN implicitly sets it
	 in word mode.  */
      poly_int64 prec
	= GET_MODE_PRECISION (GET_MODE (SET_DEST (*dest_sub_rtx)));
<<<<<<< HEAD
      if (WORD_REGISTER_OPERATIONS && must_lt (prec, BITS_PER_WORD))
=======
      if (WORD_REGISTER_OPERATIONS && known_lt (prec, BITS_PER_WORD))
>>>>>>> 70783a86
	{
	  struct df_link *uses = get_uses (def_insn, src_reg);
	  if (!uses)
	    return false;

	  for (df_link *use = uses; use; use = use->next)
	    if (paradoxical_subreg_p (GET_MODE (*DF_REF_LOC (use->ref)),
				      GET_MODE (SET_DEST (*dest_sub_rtx))))
	      return false;
	}

      /* The destination register of the extension insn must not be
	 used or set between the def_insn and cand->insn exclusive.  */
      if (reg_used_between_p (SET_DEST (PATTERN (cand->insn)),
			      def_insn, cand->insn)
	  || reg_set_between_p (SET_DEST (PATTERN (cand->insn)),
				def_insn, cand->insn))
	return false;

      /* We must be able to copy between the two registers.   Generate,
	 recognize and verify constraints of the copy.  Also fail if this
	 generated more than one insn.

         This generates garbage since we throw away the insn when we're
	 done, only to recreate it later if this test was successful. 

	 Make sure to get the mode from the extension (cand->insn).  This
	 is different than in the code to emit the copy as we have not
	 modified the defining insn yet.  */
      start_sequence ();
      rtx pat = PATTERN (cand->insn);
      rtx new_dst = gen_rtx_REG (GET_MODE (SET_DEST (pat)),
                                 REGNO (get_extended_src_reg (SET_SRC (pat))));
      rtx new_src = gen_rtx_REG (GET_MODE (SET_DEST (pat)),
                                 REGNO (SET_DEST (pat)));
      emit_move_insn (new_dst, new_src);

      rtx_insn *insn = get_insns ();
      end_sequence ();
      if (NEXT_INSN (insn))
	return false;
      if (recog_memoized (insn) == -1)
	return false;
      extract_insn (insn);
      if (!constrain_operands (1, get_preferred_alternatives (insn, bb)))
	return false;

      while (REG_P (SET_SRC (*dest_sub_rtx))
	     && (REGNO (SET_SRC (*dest_sub_rtx)) == REGNO (SET_DEST (pat))))
	{
	  /* Considering transformation of
	     (set (reg2) (expression))
	     ...
	     (set (reg1) (reg2))
	     ...
	     (set (reg2) (any_extend (reg1)))

	     into

	     (set (reg2) (any_extend (expression)))
	     (set (reg1) (reg2))
	     ...  */
	  struct df_link *defs
	    = get_defs (def_insn, SET_SRC (*dest_sub_rtx), NULL);
	  if (defs == NULL || defs->next)
	    break;

	  /* There is only one reaching def.  */
	  rtx_insn *def_insn2 = DF_REF_INSN (defs->ref);

	  /* The defining statement must not have been modified either.  */
	  if (state->modified[INSN_UID (def_insn2)].kind != EXT_MODIFIED_NONE)
	    break;

	  /* The def_insn2 and candidate insn must be in the same
	     block and def_insn follows def_insn2.  */
	  if (bb != BLOCK_FOR_INSN (def_insn2)
	      || DF_INSN_LUID (def_insn2) > DF_INSN_LUID (def_insn))
	    break;

	  rtx *dest_sub_rtx2 = get_sub_rtx (def_insn2);
	  if (dest_sub_rtx2 == NULL
	      || !REG_P (SET_DEST (*dest_sub_rtx2)))
	    break;

	  /* On RISC machines we must make sure that changing the mode of
	     SRC_REG as destination register will not affect its reaching
	     uses, which may read its value in a larger mode because DEF_INSN
	     implicitly sets it in word mode.  */
	  if (WORD_REGISTER_OPERATIONS && known_lt (prec, BITS_PER_WORD))
	    {
	      struct df_link *uses = get_uses (def_insn2, SET_DEST (pat));
	      if (!uses)
		break;

	      df_link *use;
	      rtx dest2 = SET_DEST (*dest_sub_rtx2);
	      for (use = uses; use; use = use->next)
		if (paradoxical_subreg_p (GET_MODE (*DF_REF_LOC (use->ref)),
					  GET_MODE (dest2)))
		  break;
	      if (use)
		break;
	    }

	  /* The destination register of the extension insn must not be
	     used or set between the def_insn2 and def_insn exclusive.
	     Likewise for the other reg, i.e. check both reg1 and reg2
	     in the above comment.  */
	  if (reg_used_between_p (SET_DEST (PATTERN (cand->insn)),
				  def_insn2, def_insn)
	      || reg_set_between_p (SET_DEST (PATTERN (cand->insn)),
				    def_insn2, def_insn)
	      || reg_used_between_p (src_reg, def_insn2, def_insn)
	      || reg_set_between_p (src_reg, def_insn2, def_insn))
	    break;

	  state->defs_list[0] = def_insn2;
	  break;
	}
    }

  /* If cand->insn has been already modified, update cand->mode to a wider
     mode if possible, or punt.  */
  if (state->modified[INSN_UID (cand->insn)].kind != EXT_MODIFIED_NONE)
    {
      machine_mode mode;
      rtx set;

      if (state->modified[INSN_UID (cand->insn)].kind
	  != (cand->code == ZERO_EXTEND
	      ? EXT_MODIFIED_ZEXT : EXT_MODIFIED_SEXT)
	  || state->modified[INSN_UID (cand->insn)].mode != cand->mode
	  || (set = single_set (cand->insn)) == NULL_RTX)
	return false;
      mode = GET_MODE (SET_DEST (set));
      gcc_assert (GET_MODE_UNIT_SIZE (mode)
		  >= GET_MODE_UNIT_SIZE (cand->mode));
      cand->mode = mode;
    }

  merge_successful = true;

  /* Go through the defs vector and try to merge all the definitions
     in this vector.  */
  state->modified_list.truncate (0);
  FOR_EACH_VEC_ELT (state->defs_list, defs_ix, def_insn)
    {
      if (merge_def_and_ext (cand, def_insn, state))
	state->modified_list.safe_push (def_insn);
      else
        {
          merge_successful = false;
          break;
        }
    }

  /* Now go through the conditional copies vector and try to merge all
     the copies in this vector.  */
  if (merge_successful)
    {
      FOR_EACH_VEC_ELT (state->copies_list, i, def_insn)
        {
          if (transform_ifelse (cand, def_insn))
	    state->modified_list.safe_push (def_insn);
          else
            {
              merge_successful = false;
              break;
            }
        }
    }

  if (merge_successful)
    {
      /* Commit the changes here if possible
	 FIXME: It's an all-or-nothing scenario.  Even if only one definition
	 cannot be merged, we entirely give up.  In the future, we should allow
	 extensions to be partially eliminated along those paths where the
	 definitions could be merged.  */
      if (apply_change_group ())
        {
          if (dump_file)
            fprintf (dump_file, "All merges were successful.\n");

	  FOR_EACH_VEC_ELT (state->modified_list, i, def_insn)
	    {
	      ext_modified *modified = &state->modified[INSN_UID (def_insn)];
	      if (modified->kind == EXT_MODIFIED_NONE)
		modified->kind = (cand->code == ZERO_EXTEND ? EXT_MODIFIED_ZEXT
						            : EXT_MODIFIED_SEXT);

	      if (copy_needed)
		modified->do_not_reextend = 1;
	    }
          return true;
        }
      else
        {
          /* Changes need not be cancelled explicitly as apply_change_group
             does it.  Print list of definitions in the dump_file for debug
             purposes.  This extension cannot be deleted.  */
          if (dump_file)
            {
	      fprintf (dump_file,
		       "Merge cancelled, non-mergeable definitions:\n");
	      FOR_EACH_VEC_ELT (state->modified_list, i, def_insn)
	        print_rtl_single (dump_file, def_insn);
            }
        }
    }
  else
    {
      /* Cancel any changes that have been made so far.  */
      cancel_changes (0);
    }

  return false;
}

/* Add an extension pattern that could be eliminated.  */

static void
add_removable_extension (const_rtx expr, rtx_insn *insn,
			 vec<ext_cand> *insn_list,
			 unsigned *def_map,
			 bitmap init_regs)
{
  enum rtx_code code;
  machine_mode mode;
  unsigned int idx;
  rtx src, dest;

  /* We are looking for SET (REG N) (ANY_EXTEND (REG N)).  */
  if (GET_CODE (expr) != SET)
    return;

  src = SET_SRC (expr);
  code = GET_CODE (src);
  dest = SET_DEST (expr);
  mode = GET_MODE (dest);

  if (REG_P (dest)
      && (code == SIGN_EXTEND || code == ZERO_EXTEND)
      && REG_P (XEXP (src, 0)))
    {
      rtx reg = XEXP (src, 0);
      struct df_link *defs, *def;
      ext_cand *cand;

      /* Zero-extension of an undefined value is partly defined (it's
	 completely undefined for sign-extension, though).  So if there exists
	 a path from the entry to this zero-extension that leaves this register
	 uninitialized, removing the extension could change the behavior of
	 correct programs.  So first, check it is not the case.  */
      if (code == ZERO_EXTEND && !bitmap_bit_p (init_regs, REGNO (reg)))
	{
	  if (dump_file)
	    {
	      fprintf (dump_file, "Cannot eliminate extension:\n");
	      print_rtl_single (dump_file, insn);
	      fprintf (dump_file, " because it can operate on uninitialized"
			          " data\n");
	    }
	  return;
	}

      /* Second, make sure we can get all the reaching definitions.  */
      defs = get_defs (insn, reg, NULL);
      if (!defs)
	{
	  if (dump_file)
	    {
	      fprintf (dump_file, "Cannot eliminate extension:\n");
	      print_rtl_single (dump_file, insn);
	      fprintf (dump_file, " because of missing definition(s)\n");
	    }
	  return;
	}

      /* Third, make sure the reaching definitions don't feed another and
	 different extension.  FIXME: this obviously can be improved.  */
      for (def = defs; def; def = def->next)
	if ((idx = def_map[INSN_UID (DF_REF_INSN (def->ref))])
	    && idx != -1U
	    && (cand = &(*insn_list)[idx - 1])
	    && cand->code != code)
	  {
	    if (dump_file)
	      {
	        fprintf (dump_file, "Cannot eliminate extension:\n");
		print_rtl_single (dump_file, insn);
	        fprintf (dump_file, " because of other extension\n");
	      }
	    return;
	  }
	/* For vector mode extensions, ensure that all uses of the
	   XEXP (src, 0) register are in insn or debug insns, as unlike
	   integral extensions lowpart subreg of the sign/zero extended
	   register are not equal to the original register, so we have
	   to change all uses or none and the current code isn't able
	   to change them all at once in one transaction.  */
	else if (VECTOR_MODE_P (GET_MODE (XEXP (src, 0))))
	  {
	    if (idx == 0)
	      {
		struct df_link *ref_chain, *ref_link;

		ref_chain = DF_REF_CHAIN (def->ref);
		for (ref_link = ref_chain; ref_link; ref_link = ref_link->next)
		  {
		    if (ref_link->ref == NULL
			|| DF_REF_INSN_INFO (ref_link->ref) == NULL)
		      {
			idx = -1U;
			break;
		      }
		    rtx_insn *use_insn = DF_REF_INSN (ref_link->ref);
		    if (use_insn != insn && !DEBUG_INSN_P (use_insn))
		      {
			idx = -1U;
			break;
		      }
		  }
		if (idx == -1U)
		  def_map[INSN_UID (DF_REF_INSN (def->ref))] = idx;
	      }
	    if (idx == -1U)
	      {
		if (dump_file)
		  {
		    fprintf (dump_file, "Cannot eliminate extension:\n");
		    print_rtl_single (dump_file, insn);
		    fprintf (dump_file,
			     " because some vector uses aren't extension\n");
		  }
		return;
	      }
	  }

      /* Fourth, if the extended version occupies more registers than the
	 original and the source of the extension is the same hard register
	 as the destination of the extension, then we can not eliminate
	 the extension without deep analysis, so just punt.

	 We allow this when the registers are different because the
	 code in combine_reaching_defs will handle that case correctly.  */
      if (hard_regno_nregs (REGNO (dest), mode) != REG_NREGS (reg)
	  && reg_overlap_mentioned_p (dest, reg))
	return;

      /* Then add the candidate to the list and insert the reaching definitions
         into the definition map.  */
      ext_cand e = {expr, code, mode, insn};
      insn_list->safe_push (e);
      idx = insn_list->length ();

      for (def = defs; def; def = def->next)
	def_map[INSN_UID (DF_REF_INSN (def->ref))] = idx;
    }
}

/* Traverse the instruction stream looking for extensions and return the
   list of candidates.  */

static vec<ext_cand>
find_removable_extensions (void)
{
  vec<ext_cand> insn_list = vNULL;
  basic_block bb;
  rtx_insn *insn;
  rtx set;
  unsigned *def_map = XCNEWVEC (unsigned, max_insn_uid);
  bitmap_head init, kill, gen, tmp;

  bitmap_initialize (&init, NULL);
  bitmap_initialize (&kill, NULL);
  bitmap_initialize (&gen, NULL);
  bitmap_initialize (&tmp, NULL);

  FOR_EACH_BB_FN (bb, cfun)
    {
      bitmap_copy (&init, DF_MIR_IN (bb));
      bitmap_clear (&kill);
      bitmap_clear (&gen);

      FOR_BB_INSNS (bb, insn)
	{
	  if (NONDEBUG_INSN_P (insn))
	    {
	      set = single_set (insn);
	      if (set != NULL_RTX)
		add_removable_extension (set, insn, &insn_list, def_map,
					 &init);
	      df_mir_simulate_one_insn (bb, insn, &kill, &gen);
	      bitmap_ior_and_compl (&tmp, &gen, &init, &kill);
	      bitmap_copy (&init, &tmp);
	    }
	}
    }

  XDELETEVEC (def_map);

  return insn_list;
}

/* This is the main function that checks the insn stream for redundant
   extensions and tries to remove them if possible.  */

static void
find_and_remove_re (void)
{
  ext_cand *curr_cand;
  rtx_insn *curr_insn = NULL;
  int num_re_opportunities = 0, num_realized = 0, i;
  vec<ext_cand> reinsn_list;
  auto_vec<rtx_insn *> reinsn_del_list;
  auto_vec<rtx_insn *> reinsn_copy_list;

  /* Construct DU chain to get all reaching definitions of each
     extension instruction.  */
  df_set_flags (DF_RD_PRUNE_DEAD_DEFS);
  df_chain_add_problem (DF_UD_CHAIN + DF_DU_CHAIN);
  df_mir_add_problem ();
  df_analyze ();
  df_set_flags (DF_DEFER_INSN_RESCAN);

  max_insn_uid = get_max_uid ();
  reinsn_list = find_removable_extensions ();

  ext_state state;
  if (reinsn_list.is_empty ())
    state.modified = NULL;
  else
    state.modified = XCNEWVEC (struct ext_modified, max_insn_uid);

  FOR_EACH_VEC_ELT (reinsn_list, i, curr_cand)
    {
      num_re_opportunities++;

      /* Try to combine the extension with the definition.  */
      if (dump_file)
        {
          fprintf (dump_file, "Trying to eliminate extension:\n");
          print_rtl_single (dump_file, curr_cand->insn);
        }

      if (combine_reaching_defs (curr_cand, curr_cand->expr, &state))
        {
          if (dump_file)
            fprintf (dump_file, "Eliminated the extension.\n");
          num_realized++;
	  /* If the RHS of the current candidate is not (extend (reg)), then
	     we do not allow the optimization of extensions where
	     the source and destination registers do not match.  Thus
	     checking REG_P here is correct.  */
	  if (REG_P (XEXP (SET_SRC (PATTERN (curr_cand->insn)), 0))
	      && (REGNO (SET_DEST (PATTERN (curr_cand->insn)))
		  != REGNO (XEXP (SET_SRC (PATTERN (curr_cand->insn)), 0))))
	    {
              reinsn_copy_list.safe_push (curr_cand->insn);
              reinsn_copy_list.safe_push (state.defs_list[0]);
	    }
	  reinsn_del_list.safe_push (curr_cand->insn);
	  state.modified[INSN_UID (curr_cand->insn)].deleted = 1;
        }
    }

  /* The copy list contains pairs of insns which describe copies we
     need to insert into the INSN stream.

     The first insn in each pair is the extension insn, from which
     we derive the source and destination of the copy.

     The second insn in each pair is the memory reference where the
     extension will ultimately happen.  We emit the new copy
     immediately after this insn.

     It may first appear that the arguments for the copy are reversed.
     Remember that the memory reference will be changed to refer to the
     destination of the extention.  So we're actually emitting a copy
     from the new destination to the old destination.  */
  for (unsigned int i = 0; i < reinsn_copy_list.length (); i += 2)
    {
      rtx_insn *curr_insn = reinsn_copy_list[i];
      rtx_insn *def_insn = reinsn_copy_list[i + 1];

      /* Use the mode of the destination of the defining insn
	 for the mode of the copy.  This is necessary if the
	 defining insn was used to eliminate a second extension
	 that was wider than the first.  */
      rtx sub_rtx = *get_sub_rtx (def_insn);
      rtx pat = PATTERN (curr_insn);
      rtx new_dst = gen_rtx_REG (GET_MODE (SET_DEST (sub_rtx)),
				 REGNO (XEXP (SET_SRC (pat), 0)));
      rtx new_src = gen_rtx_REG (GET_MODE (SET_DEST (sub_rtx)),
				 REGNO (SET_DEST (pat)));
      rtx set = gen_rtx_SET (new_dst, new_src);
      emit_insn_after (set, def_insn);
    }

  /* Delete all useless extensions here in one sweep.  */
  FOR_EACH_VEC_ELT (reinsn_del_list, i, curr_insn)
    delete_insn (curr_insn);

  reinsn_list.release ();
  XDELETEVEC (state.modified);

  if (dump_file && num_re_opportunities > 0)
    fprintf (dump_file, "Elimination opportunities = %d realized = %d\n",
	     num_re_opportunities, num_realized);
}

/* Find and remove redundant extensions.  */

static unsigned int
rest_of_handle_ree (void)
{
  find_and_remove_re ();
  return 0;
}

namespace {

const pass_data pass_data_ree =
{
  RTL_PASS, /* type */
  "ree", /* name */
  OPTGROUP_NONE, /* optinfo_flags */
  TV_REE, /* tv_id */
  0, /* properties_required */
  0, /* properties_provided */
  0, /* properties_destroyed */
  0, /* todo_flags_start */
  TODO_df_finish, /* todo_flags_finish */
};

class pass_ree : public rtl_opt_pass
{
public:
  pass_ree (gcc::context *ctxt)
    : rtl_opt_pass (pass_data_ree, ctxt)
  {}

  /* opt_pass methods: */
  virtual bool gate (function *) { return (optimize > 0 && flag_ree); }
  virtual unsigned int execute (function *) { return rest_of_handle_ree (); }

}; // class pass_ree

} // anon namespace

rtl_opt_pass *
make_pass_ree (gcc::context *ctxt)
{
  return new pass_ree (ctxt);
}<|MERGE_RESOLUTION|>--- conflicted
+++ resolved
@@ -863,11 +863,7 @@
 	 in word mode.  */
       poly_int64 prec
 	= GET_MODE_PRECISION (GET_MODE (SET_DEST (*dest_sub_rtx)));
-<<<<<<< HEAD
-      if (WORD_REGISTER_OPERATIONS && must_lt (prec, BITS_PER_WORD))
-=======
       if (WORD_REGISTER_OPERATIONS && known_lt (prec, BITS_PER_WORD))
->>>>>>> 70783a86
 	{
 	  struct df_link *uses = get_uses (def_insn, src_reg);
 	  if (!uses)

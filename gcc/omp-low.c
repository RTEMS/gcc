--- conflicted
+++ resolved
@@ -6972,17 +6972,13 @@
   if (!broken_loop)
     {
       ep = find_edge (cont_bb, body_bb);
-<<<<<<< HEAD
-      if (gimple_omp_for_combined_p (fd->for_stmt)
-	  || region->kernelize)
-=======
       if (ep == NULL)
 	{
 	  ep = BRANCH_EDGE (cont_bb);
 	  gcc_assert (single_succ (ep->dest) == body_bb);
 	}
-      if (gimple_omp_for_combined_p (fd->for_stmt))
->>>>>>> 44fef04a
+      if (gimple_omp_for_combined_p (fd->for_stmt)
+      	  || region->kernelize)
 	{
 	  remove_edge (ep);
 	  ep = NULL;
@@ -7012,11 +7008,6 @@
   set_immediate_dominator (CDI_DOMINATORS, fin_bb,
 			   recompute_dominator (CDI_DOMINATORS, fin_bb));
 
-<<<<<<< HEAD
-  if (!broken_loop
-      && !region->kernelize
-      && !gimple_omp_for_combined_p (fd->for_stmt))
-=======
   struct loop *loop = body_bb->loop_father;
   if (loop != entry_bb->loop_father)
     {
@@ -7027,8 +7018,9 @@
       return;
     }
 
-  if (!broken_loop && !gimple_omp_for_combined_p (fd->for_stmt))
->>>>>>> 44fef04a
+  if (!broken_loop
+     && !region->kernelize
+     && !gimple_omp_for_combined_p (fd->for_stmt))
     {
       loop = alloc_loop ();
       loop->header = body_bb;

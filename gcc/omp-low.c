/* Lowering pass for OMP directives.  Converts OMP directives into explicit
   calls to the runtime library (libgomp), data marshalling to implement data
   sharing and copying clauses, offloading to accelerators, and more.

   Contributed by Diego Novillo <dnovillo@redhat.com>

   Copyright (C) 2005-2015 Free Software Foundation, Inc.

This file is part of GCC.

GCC is free software; you can redistribute it and/or modify it under
the terms of the GNU General Public License as published by the Free
Software Foundation; either version 3, or (at your option) any later
version.

GCC is distributed in the hope that it will be useful, but WITHOUT ANY
WARRANTY; without even the implied warranty of MERCHANTABILITY or
FITNESS FOR A PARTICULAR PURPOSE.  See the GNU General Public License
for more details.

You should have received a copy of the GNU General Public License
along with GCC; see the file COPYING3.  If not see
<http://www.gnu.org/licenses/>.  */

#include "config.h"
#include "system.h"
#include "coretypes.h"
#include "backend.h"
#include "cfghooks.h"
#include "tree.h"
#include "gimple.h"
#include "rtl.h"
#include "ssa.h"
#include "alias.h"
#include "fold-const.h"
#include "stor-layout.h"
#include "cfganal.h"
#include "internal-fn.h"
#include "gimple-fold.h"
#include "gimplify.h"
#include "gimple-iterator.h"
#include "gimplify-me.h"
#include "gimple-walk.h"
#include "tree-iterator.h"
#include "tree-inline.h"
#include "langhooks.h"
#include "diagnostic-core.h"
#include "cgraph.h"
#include "tree-cfg.h"
#include "tree-into-ssa.h"
#include "flags.h"
#include "insn-config.h"
#include "expmed.h"
#include "dojump.h"
#include "explow.h"
#include "calls.h"
#include "emit-rtl.h"
#include "varasm.h"
#include "stmt.h"
#include "expr.h"
#include "tree-dfa.h"
#include "tree-ssa.h"
#include "tree-pass.h"
#include "except.h"
#include "splay-tree.h"
#include "insn-codes.h"
#include "optabs.h"
#include "cfgloop.h"
#include "target.h"
#include "common/common-target.h"
#include "omp-low.h"
#include "gimple-low.h"
#include "tree-cfgcleanup.h"
#include "pretty-print.h"
#include "alloc-pool.h"
#include "symbol-summary.h"
#include "ipa-prop.h"
#include "tree-nested.h"
#include "tree-eh.h"
#include "cilk.h"
#include "context.h"
#include "lto-section-names.h"
#include "gomp-constants.h"
#include "gimple-pretty-print.h"
#include "set"
#include "tree-ssa-propagate.h"
#include "omp-low.h"

/* Lowering of OMP parallel and workshare constructs proceeds in two
   phases.  The first phase scans the function looking for OMP statements
   and then for variables that must be replaced to satisfy data sharing
   clauses.  The second phase expands code for the constructs, as well as
   re-gimplifying things when variables have been replaced with complex
   expressions.

   Final code generation is done by pass_expand_omp.  The flowgraph is
   scanned for regions which are then moved to a new
   function, to be invoked by the thread library, or offloaded.  */

/* OMP region information.  Every parallel and workshare
   directive is enclosed between two markers, the OMP_* directive
   and a corresponding OMP_RETURN statement.  */

struct omp_region
{
  /* The enclosing region.  */
  struct omp_region *outer;

  /* First child region.  */
  struct omp_region *inner;

  /* Next peer region.  */
  struct omp_region *next;

  /* Block containing the omp directive as its last stmt.  */
  basic_block entry;

  /* Block containing the OMP_RETURN as its last stmt.  */
  basic_block exit;

  /* Block containing the OMP_CONTINUE as its last stmt.  */
  basic_block cont;

  /* If this is a combined parallel+workshare region, this is a list
     of additional arguments needed by the combined parallel+workshare
     library call.  */
  vec<tree, va_gc> *ws_args;

  /* The code for the omp directive of this region.  */
  enum gimple_code type;

  /* Schedule kind, only used for OMP_FOR type regions.  */
  enum omp_clause_schedule_kind sched_kind;

  /* True if this is a combined parallel+workshare region.  */
  bool is_combined_parallel;

  /* True if this is nested inside an OpenACC kernels construct.  */
  bool inside_kernels_p;

  /* Records a generic kind field.  */
  int kind;

  /* For an OpenACC loop, the level of parallelism requested.  */
  int gwv_this;

  /* For an OpenACC loop directive, true if has the 'independent' clause.  */
  bool independent;
};

/* Context structure.  Used to store information about each parallel
   directive in the code.  */

struct omp_context
{
  /* This field must be at the beginning, as we do "inheritance": Some
     callback functions for tree-inline.c (e.g., omp_copy_decl)
     receive a copy_body_data pointer that is up-casted to an
     omp_context pointer.  */
  copy_body_data cb;

  /* The tree of contexts corresponding to the encountered constructs.  */
  struct omp_context *outer;
  gimple *stmt;

  /* Map variables to fields in a structure that allows communication
     between sending and receiving threads.  */
  splay_tree field_map;
  tree record_type;
  tree sender_decl;
  tree receiver_decl;

  /* These are used just by task contexts, if task firstprivate fn is
     needed.  srecord_type is used to communicate from the thread
     that encountered the task construct to task firstprivate fn,
     record_type is allocated by GOMP_task, initialized by task firstprivate
     fn and passed to the task body fn.  */
  splay_tree sfield_map;
  tree srecord_type;

  /* A chain of variables to add to the top-level block surrounding the
     construct.  In the case of a parallel, this is in the child function.  */
  tree block_vars;

  /* Label to which GOMP_cancel{,llation_point} and explicit and implicit
     barriers should jump to during omplower pass.  */
  tree cancel_label;

  /* What to do with variables with implicitly determined sharing
     attributes.  */
  enum omp_clause_default_kind default_kind;

  /* Nesting depth of this context.  Used to beautify error messages re
     invalid gotos.  The outermost ctx is depth 1, with depth 0 being
     reserved for the main body of the function.  */
  int depth;

  /* True if this parallel directive is nested within another.  */
  bool is_nested;

  /* True if this construct can be cancelled.  */
  bool cancellable;

  /* The number of reductions in a loop.  */
  int reductions;

  /* For OpenACC loops, a mask of gang, worker and vector used at
     levels below this one.  */
  int gwv_below;
  /* For OpenACC loops, a mask of gang, worker and vector used at
     this level and above.  For parallel and kernels clauses, a mask
     indicating which of num_gangs/num_workers/num_vectors was used.  */
  int gwv_this;
};

/* A structure holding the elements of:
   for (V = N1; V cond N2; V += STEP) [...] */

struct omp_for_data_loop
{
  tree v, n1, n2, step;
  enum tree_code cond_code;
};

/* A structure describing the main elements of a parallel loop.  */

struct omp_for_data
{
  struct omp_for_data_loop loop;
  tree chunk_size;
  gomp_for *for_stmt;
  tree pre, iter_type;
  int collapse;
  bool have_nowait, have_ordered;
  enum omp_clause_schedule_kind sched_kind;
  struct omp_for_data_loop *loops;
};

/* Describe the OpenACC looping structure of a function.  The entire
   function is held in a 'NULL' loop.  */

struct oacc_loop
{
  oacc_loop *parent; /* Containing loop.  */

  oacc_loop *child; /* First inner loop.  */

  oacc_loop *sibling; /* Next loop within same parent.  */

  location_t loc; /* Location of the loop start.  */

  /* Start of head and tail.  */
  gcall *heads[GOMP_DIM_MAX];  /* Head marker functions. */
  gcall *tails[GOMP_DIM_MAX];  /* Tail marker functions. */

  tree routine;  /* Pseudo-loop enclosing a routine.  */

  /* Partitioning mask.  */
  unsigned mask;

  /* Partitioning flags.  */
  unsigned flags;
};

/*  Flags for an OpenACC loop.  */

enum oacc_loop_flags
  {
    OLF_SEQ	= 1u << 0,  /* Explicitly sequential  */
    OLF_AUTO	= 1u << 1,	/* Compiler chooses axes.  */
    OLF_INDEPENDENT = 1u << 2,	/* Iterations are known independent.  */
    OLF_GANG_STATIC = 1u << 3,	/* Gang partitioning is static (has op). */

    /* Explicitly specified loop axes.  */
    OLF_DIM_BASE = 4 - GOMP_DIM_GANG,
    OLF_DIM_GANG   = 1u << (OLF_DIM_BASE + GOMP_DIM_GANG),
    OLF_DIM_WORKER = 1u << (OLF_DIM_BASE + GOMP_DIM_WORKER),
    OLF_DIM_VECTOR = 1u << (OLF_DIM_BASE + GOMP_DIM_VECTOR),

    OLF_MAX = OLF_DIM_BASE + GOMP_DIM_MAX
  };

static splay_tree all_contexts;
static int taskreg_nesting_level;
static int target_nesting_level;
static struct omp_region *root_omp_region;
static bitmap task_shared_vars;
static vec<omp_context *> taskreg_contexts;

static void scan_omp (gimple_seq *, omp_context *);
static tree scan_omp_1_op (tree *, int *, void *);
static gphi *find_phi_with_arg_on_edge (tree, edge);

#define WALK_SUBSTMTS  \
    case GIMPLE_BIND: \
    case GIMPLE_TRY: \
    case GIMPLE_CATCH: \
    case GIMPLE_EH_FILTER: \
    case GIMPLE_TRANSACTION: \
      /* The sub-statements for these should be walked.  */ \
      *handled_ops_p = false; \
      break;

/* Extract the gang, worker and vector clauses associated with CTX.

  GWV_THIS contains the current level of parallelism the loop nest.
  I.e. if the loop above contains a gang clause, and the current loop
  contains a vector clause, gwv_this will have the GOM_DIM_GANG and
  GOMP_DIM_VECTOR bits set.  This function extracts the level of
  parallelism only associated with the current loop, e.g.
  GOMP_DIM_VECTOR.  */

static int
extract_oacc_loop_mask (omp_context *ctx)
{
  int loop_flags = 0;

  if (is_gimple_omp_oacc (ctx->stmt))
    {
      omp_context *outer = ctx->outer;

      if (outer && gimple_code (outer->stmt) != GIMPLE_OMP_FOR)
	outer = NULL;

      loop_flags = outer ? ctx->gwv_this & (~outer->gwv_this)
	: ctx->gwv_this;
    }

  return loop_flags;
}

static bool
is_oacc_parallel (omp_context *ctx)
{
  enum gimple_code outer_type = gimple_code (ctx->stmt);
  return ((outer_type == GIMPLE_OMP_TARGET)
	  && (gimple_omp_target_kind (ctx->stmt)
	      == GF_OMP_TARGET_KIND_OACC_PARALLEL));
}

/* Return true if CTX corresponds to an oacc kernels region.  */

static bool
is_oacc_kernels (omp_context *ctx)
{
  enum gimple_code outer_type = gimple_code (ctx->stmt);
  return ((outer_type == GIMPLE_OMP_TARGET)
	  && (gimple_omp_target_kind (ctx->stmt)
	      == GF_OMP_TARGET_KIND_OACC_KERNELS));
}

/* Return true if VAR is a is private reduction variable.  A reduction
   variable is considered private if the variable is local to the
   offloaded region, or if it is the first reduction to use a mapped
   variable.  E.g., if V is mapped as 'copy', and loops L1 and L2 contain
   reductions on V, and L2 is nested inside L1, V is not private in L1
   but is private in L2.  */

static bool
is_oacc_reduction_private (tree var, omp_context *ctx, bool initial = true)
{
  tree c, clauses, decl;

  if (ctx == NULL || !is_gimple_omp_oacc (ctx->stmt))
    return true;

  if (gimple_code (ctx->stmt) == GIMPLE_OMP_FOR)
    clauses = gimple_omp_for_clauses (ctx->stmt);
  else
    clauses = gimple_omp_target_clauses (ctx->stmt);

  for (c = clauses; c; c = OMP_CLAUSE_CHAIN (c))
    {
      switch (OMP_CLAUSE_CODE (c))
	{
	case OMP_CLAUSE_PRIVATE:
	  decl = OMP_CLAUSE_DECL (c);
	  if (decl == var)
	    return true;
	  break;
	case OMP_CLAUSE_MAP:
	  decl = OMP_CLAUSE_DECL (c);
	  if (decl == var)
	    return false;
	  break;
	case OMP_CLAUSE_REDUCTION:
	  decl = OMP_CLAUSE_DECL (c);
	  if (!initial && decl == var)
	    return true;
	  break;
	default:
	  break;
	}
    }

  return is_oacc_reduction_private (var, ctx->outer, false);
}

/* Holds offload tables with decls.  */
vec<tree, va_gc> *offload_funcs, *offload_vars;

/* Convenience function for calling scan_omp_1_op on tree operands.  */

static inline tree
scan_omp_op (tree *tp, omp_context *ctx)
{
  struct walk_stmt_info wi;

  memset (&wi, 0, sizeof (wi));
  wi.info = ctx;
  wi.want_locations = true;

  return walk_tree (tp, scan_omp_1_op, &wi, NULL);
}

static void lower_omp (gimple_seq *, omp_context *);
static tree lookup_decl_in_outer_ctx (tree, omp_context *);
static tree maybe_lookup_decl_in_outer_ctx (tree, omp_context *);

/* Find an OMP clause of type KIND within CLAUSES.  */

tree
find_omp_clause (tree clauses, enum omp_clause_code kind)
{
  for (; clauses ; clauses = OMP_CLAUSE_CHAIN (clauses))
    if (OMP_CLAUSE_CODE (clauses) == kind)
      return clauses;

  return NULL_TREE;
}

/* Return true if CTX is for an omp parallel.  */

static inline bool
is_parallel_ctx (omp_context *ctx)
{
  return gimple_code (ctx->stmt) == GIMPLE_OMP_PARALLEL;
}


/* Return true if CTX is for an omp task.  */

static inline bool
is_task_ctx (omp_context *ctx)
{
  return gimple_code (ctx->stmt) == GIMPLE_OMP_TASK;
}


/* Return true if CTX is for an omp parallel or omp task.  */

static inline bool
is_taskreg_ctx (omp_context *ctx)
{
  return gimple_code (ctx->stmt) == GIMPLE_OMP_PARALLEL
	 || gimple_code (ctx->stmt) == GIMPLE_OMP_TASK;
}


/* Return true if REGION is a combined parallel+workshare region.  */

static inline bool
is_combined_parallel (struct omp_region *region)
{
  return region->is_combined_parallel;
}

/* Return the gang, worker and vector attributes from associated with
   FNDECL.  Returns a GOMP_DIM for the lowest level of parallelism beginning
   with GOMP_DIM_GANG, or -1 if the routine is a SEQ. Otherwise, return 0 if
   the FNDECL is not an acc routine.
*/

static int
extract_oacc_routine_gwv (tree fndecl)
{
  tree attrs = get_oacc_fn_attrib (fndecl);
  tree pos;
  unsigned gwv = 0;
  int i;
  int ret = 0;

  if (attrs != NULL_TREE)
    {
      for (i = 0, pos = TREE_VALUE (attrs);
	   gwv == 0 && i != GOMP_DIM_MAX;
	   i++, pos = TREE_CHAIN (pos))
	if (TREE_PURPOSE (pos) != boolean_false_node)
	  return 1 << i;

      ret = -1;
    }

  return ret;
}


/* Extract the header elements of parallel loop FOR_STMT and store
   them into *FD.  */

static void
extract_omp_for_data (gomp_for *for_stmt, struct omp_for_data *fd,
		      struct omp_for_data_loop *loops)
{
  tree t, var, *collapse_iter, *collapse_count;
  tree count = NULL_TREE, iter_type = long_integer_type_node;
  struct omp_for_data_loop *loop;
  int i;
  struct omp_for_data_loop dummy_loop;
  location_t loc = gimple_location (for_stmt);
  bool simd = gimple_omp_for_kind (for_stmt) & GF_OMP_FOR_SIMD;
  bool distribute = gimple_omp_for_kind (for_stmt)
		    == GF_OMP_FOR_KIND_DISTRIBUTE;

  fd->for_stmt = for_stmt;
  fd->pre = NULL;
  fd->collapse = gimple_omp_for_collapse (for_stmt);
  if (fd->collapse > 1)
    fd->loops = loops;
  else
    fd->loops = &fd->loop;

  fd->have_nowait = distribute || simd;
  fd->have_ordered = false;
  fd->sched_kind = OMP_CLAUSE_SCHEDULE_STATIC;
  fd->chunk_size = NULL_TREE;
  if (gimple_omp_for_kind (fd->for_stmt) == GF_OMP_FOR_KIND_CILKFOR)
    fd->sched_kind = OMP_CLAUSE_SCHEDULE_CILKFOR;
  collapse_iter = NULL;
  collapse_count = NULL;

  for (t = gimple_omp_for_clauses (for_stmt); t ; t = OMP_CLAUSE_CHAIN (t))
    switch (OMP_CLAUSE_CODE (t))
      {
      case OMP_CLAUSE_NOWAIT:
	fd->have_nowait = true;
	break;
      case OMP_CLAUSE_ORDERED:
	fd->have_ordered = true;
	break;
      case OMP_CLAUSE_SCHEDULE:
	gcc_assert (!distribute);
	fd->sched_kind = OMP_CLAUSE_SCHEDULE_KIND (t);
	fd->chunk_size = OMP_CLAUSE_SCHEDULE_CHUNK_EXPR (t);
	break;
      case OMP_CLAUSE_DIST_SCHEDULE:
	gcc_assert (distribute);
	fd->chunk_size = OMP_CLAUSE_DIST_SCHEDULE_CHUNK_EXPR (t);
	break;
      case OMP_CLAUSE_COLLAPSE:
	if (fd->collapse > 1)
	  {
	    collapse_iter = &OMP_CLAUSE_COLLAPSE_ITERVAR (t);
	    collapse_count = &OMP_CLAUSE_COLLAPSE_COUNT (t);
	  }
	break;
      default:
	break;
      }

  /* FIXME: for now map schedule(auto) to schedule(static).
     There should be analysis to determine whether all iterations
     are approximately the same amount of work (then schedule(static)
     is best) or if it varies (then schedule(dynamic,N) is better).  */
  if (fd->sched_kind == OMP_CLAUSE_SCHEDULE_AUTO)
    {
      fd->sched_kind = OMP_CLAUSE_SCHEDULE_STATIC;
      gcc_assert (fd->chunk_size == NULL);
    }
  gcc_assert (fd->collapse == 1 || collapse_iter != NULL);
  if (fd->sched_kind == OMP_CLAUSE_SCHEDULE_RUNTIME)
    gcc_assert (fd->chunk_size == NULL);
  else if (fd->chunk_size == NULL)
    {
      /* We only need to compute a default chunk size for ordered
	 static loops and dynamic loops.  */
      if (fd->sched_kind != OMP_CLAUSE_SCHEDULE_STATIC
	  || fd->have_ordered)
	fd->chunk_size = (fd->sched_kind == OMP_CLAUSE_SCHEDULE_STATIC)
			 ? integer_zero_node : integer_one_node;
    }

  for (i = 0; i < fd->collapse; i++)
    {
      if (fd->collapse == 1)
	loop = &fd->loop;
      else if (loops != NULL)
	loop = loops + i;
      else
	loop = &dummy_loop;

      loop->v = gimple_omp_for_index (for_stmt, i);
      gcc_assert (SSA_VAR_P (loop->v));
      gcc_assert (TREE_CODE (TREE_TYPE (loop->v)) == INTEGER_TYPE
		  || TREE_CODE (TREE_TYPE (loop->v)) == POINTER_TYPE);
      var = TREE_CODE (loop->v) == SSA_NAME ? SSA_NAME_VAR (loop->v) : loop->v;
      loop->n1 = gimple_omp_for_initial (for_stmt, i);

      loop->cond_code = gimple_omp_for_cond (for_stmt, i);
      loop->n2 = gimple_omp_for_final (for_stmt, i);
      switch (loop->cond_code)
	{
	case LT_EXPR:
	case GT_EXPR:
	  break;
	case NE_EXPR:
	  gcc_assert (gimple_omp_for_kind (for_stmt)
		      == GF_OMP_FOR_KIND_CILKSIMD
		      || (gimple_omp_for_kind (for_stmt)
			  == GF_OMP_FOR_KIND_CILKFOR));
	  break;
	case LE_EXPR:
	  if (POINTER_TYPE_P (TREE_TYPE (loop->n2)))
	    loop->n2 = fold_build_pointer_plus_hwi_loc (loc, loop->n2, 1);
	  else
	    loop->n2 = fold_build2_loc (loc,
				    PLUS_EXPR, TREE_TYPE (loop->n2), loop->n2,
				    build_int_cst (TREE_TYPE (loop->n2), 1));
	  loop->cond_code = LT_EXPR;
	  break;
	case GE_EXPR:
	  if (POINTER_TYPE_P (TREE_TYPE (loop->n2)))
	    loop->n2 = fold_build_pointer_plus_hwi_loc (loc, loop->n2, -1);
	  else
	    loop->n2 = fold_build2_loc (loc,
				    MINUS_EXPR, TREE_TYPE (loop->n2), loop->n2,
				    build_int_cst (TREE_TYPE (loop->n2), 1));
	  loop->cond_code = GT_EXPR;
	  break;
	default:
	  gcc_unreachable ();
	}

      t = gimple_omp_for_incr (for_stmt, i);
      gcc_assert (TREE_OPERAND (t, 0) == var);
      switch (TREE_CODE (t))
	{
	case PLUS_EXPR:
	  loop->step = TREE_OPERAND (t, 1);
	  break;
	case POINTER_PLUS_EXPR:
	  loop->step = fold_convert (ssizetype, TREE_OPERAND (t, 1));
	  break;
	case MINUS_EXPR:
	  loop->step = TREE_OPERAND (t, 1);
	  loop->step = fold_build1_loc (loc,
				    NEGATE_EXPR, TREE_TYPE (loop->step),
				    loop->step);
	  break;
	default:
	  gcc_unreachable ();
	}

      if (simd
	  || (fd->sched_kind == OMP_CLAUSE_SCHEDULE_STATIC
	      && !fd->have_ordered))
	{
	  if (fd->collapse == 1)
	    iter_type = TREE_TYPE (loop->v);
	  else if (i == 0
		   || TYPE_PRECISION (iter_type)
		      < TYPE_PRECISION (TREE_TYPE (loop->v)))
	    iter_type
	      = build_nonstandard_integer_type
		  (TYPE_PRECISION (TREE_TYPE (loop->v)), 1);
	}
      else if (iter_type != long_long_unsigned_type_node)
	{
	  if (POINTER_TYPE_P (TREE_TYPE (loop->v)))
	    iter_type = long_long_unsigned_type_node;
	  else if (TYPE_UNSIGNED (TREE_TYPE (loop->v))
		   && TYPE_PRECISION (TREE_TYPE (loop->v))
		      >= TYPE_PRECISION (iter_type))
	    {
	      tree n;

	      if (loop->cond_code == LT_EXPR)
		n = fold_build2_loc (loc,
				 PLUS_EXPR, TREE_TYPE (loop->v),
				 loop->n2, loop->step);
	      else
		n = loop->n1;
	      if (TREE_CODE (n) != INTEGER_CST
		  || tree_int_cst_lt (TYPE_MAX_VALUE (iter_type), n))
		iter_type = long_long_unsigned_type_node;
	    }
	  else if (TYPE_PRECISION (TREE_TYPE (loop->v))
		   > TYPE_PRECISION (iter_type))
	    {
	      tree n1, n2;

	      if (loop->cond_code == LT_EXPR)
		{
		  n1 = loop->n1;
		  n2 = fold_build2_loc (loc,
				    PLUS_EXPR, TREE_TYPE (loop->v),
				    loop->n2, loop->step);
		}
	      else
		{
		  n1 = fold_build2_loc (loc,
				    MINUS_EXPR, TREE_TYPE (loop->v),
				    loop->n2, loop->step);
		  n2 = loop->n1;
		}
	      if (TREE_CODE (n1) != INTEGER_CST
		  || TREE_CODE (n2) != INTEGER_CST
		  || !tree_int_cst_lt (TYPE_MIN_VALUE (iter_type), n1)
		  || !tree_int_cst_lt (n2, TYPE_MAX_VALUE (iter_type)))
		iter_type = long_long_unsigned_type_node;
	    }
	}

      if (collapse_count && *collapse_count == NULL)
	{
	  t = fold_binary (loop->cond_code, boolean_type_node,
			   fold_convert (TREE_TYPE (loop->v), loop->n1),
			   fold_convert (TREE_TYPE (loop->v), loop->n2));
	  if (t && integer_zerop (t))
	    count = build_zero_cst (long_long_unsigned_type_node);
	  else if ((i == 0 || count != NULL_TREE)
		   && TREE_CODE (TREE_TYPE (loop->v)) == INTEGER_TYPE
		   && TREE_CONSTANT (loop->n1)
		   && TREE_CONSTANT (loop->n2)
		   && TREE_CODE (loop->step) == INTEGER_CST)
	    {
	      tree itype = TREE_TYPE (loop->v);

	      if (POINTER_TYPE_P (itype))
		itype = signed_type_for (itype);
	      t = build_int_cst (itype, (loop->cond_code == LT_EXPR ? -1 : 1));
	      t = fold_build2_loc (loc,
			       PLUS_EXPR, itype,
			       fold_convert_loc (loc, itype, loop->step), t);
	      t = fold_build2_loc (loc, PLUS_EXPR, itype, t,
			       fold_convert_loc (loc, itype, loop->n2));
	      t = fold_build2_loc (loc, MINUS_EXPR, itype, t,
			       fold_convert_loc (loc, itype, loop->n1));
	      if (TYPE_UNSIGNED (itype) && loop->cond_code == GT_EXPR)
		t = fold_build2_loc (loc, TRUNC_DIV_EXPR, itype,
				 fold_build1_loc (loc, NEGATE_EXPR, itype, t),
				 fold_build1_loc (loc, NEGATE_EXPR, itype,
					      fold_convert_loc (loc, itype,
								loop->step)));
	      else
		t = fold_build2_loc (loc, TRUNC_DIV_EXPR, itype, t,
				 fold_convert_loc (loc, itype, loop->step));
	      t = fold_convert_loc (loc, long_long_unsigned_type_node, t);
	      if (count != NULL_TREE)
		count = fold_build2_loc (loc,
				     MULT_EXPR, long_long_unsigned_type_node,
				     count, t);
	      else
		count = t;
	      if (TREE_CODE (count) != INTEGER_CST)
		count = NULL_TREE;
	    }
	  else if (count && !integer_zerop (count))
	    count = NULL_TREE;
	}
    }

  if (count
      && !simd
      && (fd->sched_kind != OMP_CLAUSE_SCHEDULE_STATIC
	  || fd->have_ordered))
    {
      if (!tree_int_cst_lt (count, TYPE_MAX_VALUE (long_integer_type_node)))
	iter_type = long_long_unsigned_type_node;
      else
	iter_type = long_integer_type_node;
    }
  else if (collapse_iter && *collapse_iter != NULL)
    iter_type = TREE_TYPE (*collapse_iter);
  fd->iter_type = iter_type;
  if (collapse_iter && *collapse_iter == NULL)
    *collapse_iter = create_tmp_var (iter_type, ".iter");
  if (collapse_count && *collapse_count == NULL)
    {
      if (count)
	*collapse_count = fold_convert_loc (loc, iter_type, count);
      else
	*collapse_count = create_tmp_var (iter_type, ".count");
    }

  if (fd->collapse > 1)
    {
      fd->loop.v = *collapse_iter;
      fd->loop.n1 = build_int_cst (TREE_TYPE (fd->loop.v), 0);
      fd->loop.n2 = *collapse_count;
      fd->loop.step = build_int_cst (TREE_TYPE (fd->loop.v), 1);
      fd->loop.cond_code = LT_EXPR;
    }

  /* For OpenACC loops, force a chunk size of one, unless a gang loop
     contains a static argument.  This avoids the default scheduling where
     several subsequent iterations are being executed by the same thread.  */
  if (gimple_omp_for_kind (for_stmt) == GF_OMP_FOR_KIND_OACC_LOOP)
    {
      gcc_assert (fd->chunk_size == NULL_TREE);

      tree gang = find_omp_clause (gimple_omp_for_clauses (for_stmt),
				   OMP_CLAUSE_GANG);
      tree chunk_size = NULL_TREE;

      if (gang)
	{
	  chunk_size = OMP_CLAUSE_GANG_STATIC_EXPR (gang);

	  /* gang (static:*) is represented by -1.  */
	  if (chunk_size == integer_minus_one_node)
	    chunk_size = NULL_TREE;
	}
      else
	chunk_size = build_int_cst (TREE_TYPE (fd->loop.v), 1);

      fd->chunk_size = chunk_size;
    }
}


/* Given two blocks PAR_ENTRY_BB and WS_ENTRY_BB such that WS_ENTRY_BB
   is the immediate dominator of PAR_ENTRY_BB, return true if there
   are no data dependencies that would prevent expanding the parallel
   directive at PAR_ENTRY_BB as a combined parallel+workshare region.

   When expanding a combined parallel+workshare region, the call to
   the child function may need additional arguments in the case of
   GIMPLE_OMP_FOR regions.  In some cases, these arguments are
   computed out of variables passed in from the parent to the child
   via 'struct .omp_data_s'.  For instance:

	#pragma omp parallel for schedule (guided, i * 4)
	for (j ...)

   Is lowered into:

   	# BLOCK 2 (PAR_ENTRY_BB)
	.omp_data_o.i = i;
	#pragma omp parallel [child fn: bar.omp_fn.0 ( ..., D.1598)

	# BLOCK 3 (WS_ENTRY_BB)
	.omp_data_i = &.omp_data_o;
	D.1667 = .omp_data_i->i;
	D.1598 = D.1667 * 4;
	#pragma omp for schedule (guided, D.1598)

   When we outline the parallel region, the call to the child function
   'bar.omp_fn.0' will need the value D.1598 in its argument list, but
   that value is computed *after* the call site.  So, in principle we
   cannot do the transformation.

   To see whether the code in WS_ENTRY_BB blocks the combined
   parallel+workshare call, we collect all the variables used in the
   GIMPLE_OMP_FOR header check whether they appear on the LHS of any
   statement in WS_ENTRY_BB.  If so, then we cannot emit the combined
   call.

   FIXME.  If we had the SSA form built at this point, we could merely
   hoist the code in block 3 into block 2 and be done with it.  But at
   this point we don't have dataflow information and though we could
   hack something up here, it is really not worth the aggravation.  */

static bool
workshare_safe_to_combine_p (basic_block ws_entry_bb)
{
  struct omp_for_data fd;
  gimple *ws_stmt = last_stmt (ws_entry_bb);

  if (gimple_code (ws_stmt) == GIMPLE_OMP_SECTIONS)
    return true;

  gcc_assert (gimple_code (ws_stmt) == GIMPLE_OMP_FOR);

  extract_omp_for_data (as_a <gomp_for *> (ws_stmt), &fd, NULL);

  if (fd.collapse > 1 && TREE_CODE (fd.loop.n2) != INTEGER_CST)
    return false;
  if (fd.iter_type != long_integer_type_node)
    return false;

  /* FIXME.  We give up too easily here.  If any of these arguments
     are not constants, they will likely involve variables that have
     been mapped into fields of .omp_data_s for sharing with the child
     function.  With appropriate data flow, it would be possible to
     see through this.  */
  if (!is_gimple_min_invariant (fd.loop.n1)
      || !is_gimple_min_invariant (fd.loop.n2)
      || !is_gimple_min_invariant (fd.loop.step)
      || (fd.chunk_size && !is_gimple_min_invariant (fd.chunk_size)))
    return false;

  return true;
}


/* Collect additional arguments needed to emit a combined
   parallel+workshare call.  WS_STMT is the workshare directive being
   expanded.  */

static vec<tree, va_gc> *
get_ws_args_for (gimple *par_stmt, gimple *ws_stmt)
{
  tree t;
  location_t loc = gimple_location (ws_stmt);
  vec<tree, va_gc> *ws_args;

  if (gomp_for *for_stmt = dyn_cast <gomp_for *> (ws_stmt))
    {
      struct omp_for_data fd;
      tree n1, n2;

      extract_omp_for_data (for_stmt, &fd, NULL);
      n1 = fd.loop.n1;
      n2 = fd.loop.n2;

      if (gimple_omp_for_combined_into_p (for_stmt))
	{
	  tree innerc
	    = find_omp_clause (gimple_omp_parallel_clauses (par_stmt),
			       OMP_CLAUSE__LOOPTEMP_);
	  gcc_assert (innerc);
	  n1 = OMP_CLAUSE_DECL (innerc);
	  innerc = find_omp_clause (OMP_CLAUSE_CHAIN (innerc),
				    OMP_CLAUSE__LOOPTEMP_);
	  gcc_assert (innerc);
	  n2 = OMP_CLAUSE_DECL (innerc);
	}

      vec_alloc (ws_args, 3 + (fd.chunk_size != 0));

      t = fold_convert_loc (loc, long_integer_type_node, n1);
      ws_args->quick_push (t);

      t = fold_convert_loc (loc, long_integer_type_node, n2);
      ws_args->quick_push (t);

      t = fold_convert_loc (loc, long_integer_type_node, fd.loop.step);
      ws_args->quick_push (t);

      if (fd.chunk_size)
	{
	  t = fold_convert_loc (loc, long_integer_type_node, fd.chunk_size);
	  ws_args->quick_push (t);
	}

      return ws_args;
    }
  else if (gimple_code (ws_stmt) == GIMPLE_OMP_SECTIONS)
    {
      /* Number of sections is equal to the number of edges from the
	 GIMPLE_OMP_SECTIONS_SWITCH statement, except for the one to
	 the exit of the sections region.  */
      basic_block bb = single_succ (gimple_bb (ws_stmt));
      t = build_int_cst (unsigned_type_node, EDGE_COUNT (bb->succs) - 1);
      vec_alloc (ws_args, 1);
      ws_args->quick_push (t);
      return ws_args;
    }

  gcc_unreachable ();
}


/* Discover whether REGION is a combined parallel+workshare region.  */

static void
determine_parallel_type (struct omp_region *region)
{
  basic_block par_entry_bb, par_exit_bb;
  basic_block ws_entry_bb, ws_exit_bb;

  if (region == NULL || region->inner == NULL
      || region->exit == NULL || region->inner->exit == NULL
      || region->inner->cont == NULL)
    return;

  /* We only support parallel+for and parallel+sections.  */
  if (region->type != GIMPLE_OMP_PARALLEL
      || (region->inner->type != GIMPLE_OMP_FOR
	  && region->inner->type != GIMPLE_OMP_SECTIONS))
    return;

  /* Check for perfect nesting PAR_ENTRY_BB -> WS_ENTRY_BB and
     WS_EXIT_BB -> PAR_EXIT_BB.  */
  par_entry_bb = region->entry;
  par_exit_bb = region->exit;
  ws_entry_bb = region->inner->entry;
  ws_exit_bb = region->inner->exit;

  if (single_succ (par_entry_bb) == ws_entry_bb
      && single_succ (ws_exit_bb) == par_exit_bb
      && workshare_safe_to_combine_p (ws_entry_bb)
      && (gimple_omp_parallel_combined_p (last_stmt (par_entry_bb))
	  || (last_and_only_stmt (ws_entry_bb)
	      && last_and_only_stmt (par_exit_bb))))
    {
      gimple *par_stmt = last_stmt (par_entry_bb);
      gimple *ws_stmt = last_stmt (ws_entry_bb);

      if (region->inner->type == GIMPLE_OMP_FOR)
	{
	  /* If this is a combined parallel loop, we need to determine
	     whether or not to use the combined library calls.  There
	     are two cases where we do not apply the transformation:
	     static loops and any kind of ordered loop.  In the first
	     case, we already open code the loop so there is no need
	     to do anything else.  In the latter case, the combined
	     parallel loop call would still need extra synchronization
	     to implement ordered semantics, so there would not be any
	     gain in using the combined call.  */
	  tree clauses = gimple_omp_for_clauses (ws_stmt);
	  tree c = find_omp_clause (clauses, OMP_CLAUSE_SCHEDULE);
	  if (c == NULL
	      || OMP_CLAUSE_SCHEDULE_KIND (c) == OMP_CLAUSE_SCHEDULE_STATIC
	      || find_omp_clause (clauses, OMP_CLAUSE_ORDERED))
	    {
	      region->is_combined_parallel = false;
	      region->inner->is_combined_parallel = false;
	      return;
	    }
	}

      region->is_combined_parallel = true;
      region->inner->is_combined_parallel = true;
      region->ws_args = get_ws_args_for (par_stmt, ws_stmt);
    }
}


/* Return true if EXPR is variable sized.  */

static inline bool
is_variable_sized (const_tree expr)
{
  return !TREE_CONSTANT (TYPE_SIZE_UNIT (TREE_TYPE (expr)));
}

/* Return true if DECL is a reference type.  */

static inline bool
is_reference (tree decl)
{
  return lang_hooks.decls.omp_privatize_by_reference (decl);
}

/* Return the type of a decl.  If the decl is reference type,
   return its base type.  */
static inline tree
get_base_type (tree decl)
{
  tree type = TREE_TYPE (decl);
  if (is_reference (decl))
    type = TREE_TYPE (type);
  return type;
}

/* Lookup variables.  The "maybe" form
   allows for the variable form to not have been entered, otherwise we
   assert that the variable must have been entered.  */

static inline tree
lookup_decl (tree var, omp_context *ctx)
{
  tree *n = ctx->cb.decl_map->get (var);
  return *n;
}

static inline tree
maybe_lookup_decl (const_tree var, omp_context *ctx)
{
  tree *n = ctx->cb.decl_map->get (const_cast<tree> (var));
  return n ? *n : NULL_TREE;
}

static inline tree
lookup_field (tree var, omp_context *ctx)
{
  splay_tree_node n;
  n = splay_tree_lookup (ctx->field_map, (splay_tree_key) var);
  return (tree) n->value;
}

static inline tree
lookup_sfield (tree var, omp_context *ctx)
{
  splay_tree_node n;
  n = splay_tree_lookup (ctx->sfield_map
			 ? ctx->sfield_map : ctx->field_map,
			 (splay_tree_key) var);
  return (tree) n->value;
}

static inline tree
maybe_lookup_field (tree var, omp_context *ctx)
{
  splay_tree_node n;
  n = splay_tree_lookup (ctx->field_map, (splay_tree_key) var);
  return n ? (tree) n->value : NULL_TREE;
}

/* Return true if DECL should be copied by pointer.  SHARED_CTX is
   the parallel context if DECL is to be shared.  */

static bool
use_pointer_for_field (tree decl, omp_context *shared_ctx)
{
  if (AGGREGATE_TYPE_P (TREE_TYPE (decl)))
    return true;

  /* We can only use copy-in/copy-out semantics for shared variables
     when we know the value is not accessible from an outer scope.  */
  if (shared_ctx)
    {
      gcc_assert (!is_gimple_omp_oacc (shared_ctx->stmt));

      /* ??? Trivially accessible from anywhere.  But why would we even
	 be passing an address in this case?  Should we simply assert
	 this to be false, or should we have a cleanup pass that removes
	 these from the list of mappings?  */
      if (TREE_STATIC (decl) || DECL_EXTERNAL (decl))
	return true;

      /* For variables with DECL_HAS_VALUE_EXPR_P set, we cannot tell
	 without analyzing the expression whether or not its location
	 is accessible to anyone else.  In the case of nested parallel
	 regions it certainly may be.  */
      if (TREE_CODE (decl) != RESULT_DECL && DECL_HAS_VALUE_EXPR_P (decl))
	return true;

      /* Do not use copy-in/copy-out for variables that have their
	 address taken.  */
      if (TREE_ADDRESSABLE (decl))
	return true;

      /* lower_send_shared_vars only uses copy-in, but not copy-out
	 for these.  */
      if (TREE_READONLY (decl)
	  || ((TREE_CODE (decl) == RESULT_DECL
	       || TREE_CODE (decl) == PARM_DECL)
	      && DECL_BY_REFERENCE (decl)))
	return false;

      /* Disallow copy-in/out in nested parallel if
	 decl is shared in outer parallel, otherwise
	 each thread could store the shared variable
	 in its own copy-in location, making the
	 variable no longer really shared.  */
      if (shared_ctx->is_nested)
	{
	  omp_context *up;

	  for (up = shared_ctx->outer; up; up = up->outer)
	    if (is_taskreg_ctx (up) && maybe_lookup_decl (decl, up))
	      break;

	  if (up)
	    {
	      tree c;

	      for (c = gimple_omp_taskreg_clauses (up->stmt);
		   c; c = OMP_CLAUSE_CHAIN (c))
		if (OMP_CLAUSE_CODE (c) == OMP_CLAUSE_SHARED
		    && OMP_CLAUSE_DECL (c) == decl)
		  break;

	      if (c)
		goto maybe_mark_addressable_and_ret;
	    }
	}

      /* For tasks avoid using copy-in/out.  As tasks can be
	 deferred or executed in different thread, when GOMP_task
	 returns, the task hasn't necessarily terminated.  */
      if (is_task_ctx (shared_ctx))
	{
	  tree outer;
	maybe_mark_addressable_and_ret:
	  outer = maybe_lookup_decl_in_outer_ctx (decl, shared_ctx);
	  if (is_gimple_reg (outer))
	    {
	      /* Taking address of OUTER in lower_send_shared_vars
		 might need regimplification of everything that uses the
		 variable.  */
	      if (!task_shared_vars)
		task_shared_vars = BITMAP_ALLOC (NULL);
	      bitmap_set_bit (task_shared_vars, DECL_UID (outer));
	      TREE_ADDRESSABLE (outer) = 1;
	    }
	  return true;
	}
    }

  return false;
}

/* Construct a new automatic decl similar to VAR.  */

static tree
omp_copy_decl_2 (tree var, tree name, tree type, omp_context *ctx)
{
  tree copy = copy_var_decl (var, name, type);

  DECL_CONTEXT (copy) = current_function_decl;
  DECL_CHAIN (copy) = ctx->block_vars;
  ctx->block_vars = copy;

  return copy;
}

static tree
omp_copy_decl_1 (tree var, omp_context *ctx)
{
  return omp_copy_decl_2 (var, DECL_NAME (var), TREE_TYPE (var), ctx);
}

/* Build COMPONENT_REF and set TREE_THIS_VOLATILE and TREE_READONLY on it
   as appropriate.  */
static tree
omp_build_component_ref (tree obj, tree field)
{
  tree ret = build3 (COMPONENT_REF, TREE_TYPE (field), obj, field, NULL);
  if (TREE_THIS_VOLATILE (field))
    TREE_THIS_VOLATILE (ret) |= 1;
  if (TREE_READONLY (field))
    TREE_READONLY (ret) |= 1;
  return ret;
}

/* Build tree nodes to access the field for VAR on the receiver side.  */

static tree
build_receiver_ref (tree var, bool by_ref, omp_context *ctx)
{
  tree x, field = lookup_field (var, ctx);

  /* If the receiver record type was remapped in the child function,
     remap the field into the new record type.  */
  x = maybe_lookup_field (field, ctx);
  if (x != NULL)
    field = x;

  x = build_simple_mem_ref (ctx->receiver_decl);
  TREE_THIS_NOTRAP (x) = 1;
  x = omp_build_component_ref (x, field);
  if (by_ref)
    x = build_simple_mem_ref (x);

  return x;
}

/* Build tree nodes to access VAR in the scope outer to CTX.  In the case
   of a parallel, this is a component reference; for workshare constructs
   this is some variable.  */

static tree
build_outer_var_ref (tree var, omp_context *ctx)
{
  tree x;
  tree outer_ref = maybe_lookup_decl_in_outer_ctx (var, ctx);

  if (TREE_CODE (outer_ref) == INDIRECT_REF)
    {
      gcc_assert (is_gimple_omp_oacc (ctx->stmt));
      x = outer_ref;
    }
  else if (is_global_var (outer_ref))
    x = var;
  else if (is_variable_sized (var))
    {
      x = TREE_OPERAND (DECL_VALUE_EXPR (var), 0);
      x = build_outer_var_ref (x, ctx);
      x = build_simple_mem_ref (x);
    }
  else if (is_taskreg_ctx (ctx))
    {
      bool by_ref = use_pointer_for_field (var, NULL);
      x = build_receiver_ref (var, by_ref, ctx);
    }
  else if (gimple_code (ctx->stmt) == GIMPLE_OMP_FOR
	   && gimple_omp_for_kind (ctx->stmt) & GF_OMP_FOR_SIMD)
    {
      /* #pragma omp simd isn't a worksharing construct, and can reference even
	 private vars in its linear etc. clauses.  */
      x = NULL_TREE;
      if (ctx->outer && is_taskreg_ctx (ctx))
	x = lookup_decl (var, ctx->outer);
      else if (ctx->outer)
	x = maybe_lookup_decl_in_outer_ctx (var, ctx);
      if (x == NULL_TREE)
	x = var;
    }
  else if (is_oacc_parallel (ctx))
    x = var;
  else if (ctx->outer)
    {
      /* OpenACC may have multiple outer contexts (one per loop).  */
      if (gimple_code (ctx->stmt) == GIMPLE_OMP_FOR
	  && gimple_omp_for_kind (ctx->stmt) == GF_OMP_FOR_KIND_OACC_LOOP)
	{
	  do
	    {
	      ctx = ctx->outer;
	      x = maybe_lookup_decl (var, ctx);
	    }
	  while(!x);
	}
      else
	x = lookup_decl (var, ctx->outer);
    }
  else if (is_reference (var)
	   || extract_oacc_routine_gwv (current_function_decl) != 0)
    /* This can happen with orphaned constructs.  If var is reference, it is
       possible it is shared and as such valid.  */
    x = var;
  else
    gcc_unreachable ();

  if (is_reference (var))
    x = build_simple_mem_ref (x);

  return x;
}

/* Build tree nodes to access the field for VAR on the sender side.  */

static tree
build_sender_ref (tree var, omp_context *ctx)
{
  tree field = lookup_sfield (var, ctx);
  return omp_build_component_ref (ctx->sender_decl, field);
}

/* Add a new field for VAR inside the structure CTX->SENDER_DECL.  */

static void
install_var_field (tree var, bool by_ref, int mask, omp_context *ctx)
{
  tree field, type, sfield = NULL_TREE;

  gcc_assert ((mask & 1) == 0
	      || !splay_tree_lookup (ctx->field_map, (splay_tree_key) var));
  gcc_assert ((mask & 2) == 0 || !ctx->sfield_map
	      || !splay_tree_lookup (ctx->sfield_map, (splay_tree_key) var));
  gcc_assert ((mask & 3) == 3
	      || !is_gimple_omp_oacc (ctx->stmt));

  type = TREE_TYPE (var);
  if (mask & 4)
    {
      gcc_assert (TREE_CODE (type) == ARRAY_TYPE);
      type = build_pointer_type (build_pointer_type (type));
    }
  else if (by_ref)
    type = build_pointer_type (type);
  else if ((mask & 3) == 1 && is_reference (var))
    type = TREE_TYPE (type);

  field = build_decl (DECL_SOURCE_LOCATION (var),
		      FIELD_DECL, DECL_NAME (var), type);

  /* Remember what variable this field was created for.  This does have a
     side effect of making dwarf2out ignore this member, so for helpful
     debugging we clear it later in delete_omp_context.  */
  DECL_ABSTRACT_ORIGIN (field) = var;
  if (type == TREE_TYPE (var))
    {
      DECL_ALIGN (field) = DECL_ALIGN (var);
      DECL_USER_ALIGN (field) = DECL_USER_ALIGN (var);
      TREE_THIS_VOLATILE (field) = TREE_THIS_VOLATILE (var);
    }
  else
    DECL_ALIGN (field) = TYPE_ALIGN (type);

  if ((mask & 3) == 3)
    {
      insert_field_into_struct (ctx->record_type, field);
      if (ctx->srecord_type)
	{
	  sfield = build_decl (DECL_SOURCE_LOCATION (var),
			       FIELD_DECL, DECL_NAME (var), type);
	  DECL_ABSTRACT_ORIGIN (sfield) = var;
	  DECL_ALIGN (sfield) = DECL_ALIGN (field);
	  DECL_USER_ALIGN (sfield) = DECL_USER_ALIGN (field);
	  TREE_THIS_VOLATILE (sfield) = TREE_THIS_VOLATILE (field);
	  insert_field_into_struct (ctx->srecord_type, sfield);
	}
    }
  else
    {
      if (ctx->srecord_type == NULL_TREE)
	{
	  tree t;

	  ctx->srecord_type = lang_hooks.types.make_type (RECORD_TYPE);
	  ctx->sfield_map = splay_tree_new (splay_tree_compare_pointers, 0, 0);
	  for (t = TYPE_FIELDS (ctx->record_type); t ; t = TREE_CHAIN (t))
	    {
	      sfield = build_decl (DECL_SOURCE_LOCATION (var),
				   FIELD_DECL, DECL_NAME (t), TREE_TYPE (t));
	      DECL_ABSTRACT_ORIGIN (sfield) = DECL_ABSTRACT_ORIGIN (t);
	      insert_field_into_struct (ctx->srecord_type, sfield);
	      splay_tree_insert (ctx->sfield_map,
				 (splay_tree_key) DECL_ABSTRACT_ORIGIN (t),
				 (splay_tree_value) sfield);
	    }
	}
      sfield = field;
      insert_field_into_struct ((mask & 1) ? ctx->record_type
				: ctx->srecord_type, field);
    }

  if (mask & 1)
    splay_tree_insert (ctx->field_map, (splay_tree_key) var,
		       (splay_tree_value) field);
  if ((mask & 2) && ctx->sfield_map)
    splay_tree_insert (ctx->sfield_map, (splay_tree_key) var,
		       (splay_tree_value) sfield);
}

static tree
install_var_local (tree var, omp_context *ctx)
{
  tree new_var = omp_copy_decl_1 (var, ctx);
  insert_decl_map (&ctx->cb, var, new_var);
  return new_var;
}

/* Adjust the replacement for DECL in CTX for the new context.  This means
   copying the DECL_VALUE_EXPR, and fixing up the type.  */

static void
fixup_remapped_decl (tree decl, omp_context *ctx, bool private_debug)
{
  tree new_decl, size;

  new_decl = lookup_decl (decl, ctx);

  /* Ignore these for now.  */
  if (TREE_CODE (new_decl) == INDIRECT_REF)
    return;

  TREE_TYPE (new_decl) = remap_type (TREE_TYPE (decl), &ctx->cb);

  if ((!TREE_CONSTANT (DECL_SIZE (new_decl)) || private_debug)
      && DECL_HAS_VALUE_EXPR_P (decl))
    {
      tree ve = DECL_VALUE_EXPR (decl);
      walk_tree (&ve, copy_tree_body_r, &ctx->cb, NULL);
      SET_DECL_VALUE_EXPR (new_decl, ve);
      DECL_HAS_VALUE_EXPR_P (new_decl) = 1;
    }

  if (!TREE_CONSTANT (DECL_SIZE (new_decl)))
    {
      size = remap_decl (DECL_SIZE (decl), &ctx->cb);
      if (size == error_mark_node)
	size = TYPE_SIZE (TREE_TYPE (new_decl));
      DECL_SIZE (new_decl) = size;

      size = remap_decl (DECL_SIZE_UNIT (decl), &ctx->cb);
      if (size == error_mark_node)
	size = TYPE_SIZE_UNIT (TREE_TYPE (new_decl));
      DECL_SIZE_UNIT (new_decl) = size;
    }
}

/* The callback for remap_decl.  Search all containing contexts for a
   mapping of the variable; this avoids having to duplicate the splay
   tree ahead of time.  We know a mapping doesn't already exist in the
   given context.  Create new mappings to implement default semantics.  */

static tree
omp_copy_decl (tree var, copy_body_data *cb)
{
  omp_context *ctx = (omp_context *) cb;
  tree new_var;

  if (TREE_CODE (var) == LABEL_DECL)
    {
      new_var = create_artificial_label (DECL_SOURCE_LOCATION (var));
      DECL_CONTEXT (new_var) = current_function_decl;
      insert_decl_map (&ctx->cb, var, new_var);
      return new_var;
    }

  while (!is_taskreg_ctx (ctx))
    {
      ctx = ctx->outer;
      if (ctx == NULL)
	return var;
      new_var = maybe_lookup_decl (var, ctx);
      if (new_var)
	return new_var;
    }

  if (is_global_var (var) || decl_function_context (var) != ctx->cb.src_fn)
    return var;

  return error_mark_node;
}

/* Debugging dumps for parallel regions.  */
void dump_omp_region (FILE *, struct omp_region *, int);
void debug_omp_region (struct omp_region *);
void debug_all_omp_regions (void);

/* Dump the parallel region tree rooted at REGION.  */

void
dump_omp_region (FILE *file, struct omp_region *region, int indent)
{
  fprintf (file, "%*sbb %d: %s\n", indent, "", region->entry->index,
	   gimple_code_name[region->type]);

  if (region->inner)
    dump_omp_region (file, region->inner, indent + 4);

  if (region->cont)
    {
      fprintf (file, "%*sbb %d: GIMPLE_OMP_CONTINUE\n", indent, "",
	       region->cont->index);
    }

  if (region->exit)
    fprintf (file, "%*sbb %d: GIMPLE_OMP_RETURN\n", indent, "",
	     region->exit->index);
  else
    fprintf (file, "%*s[no exit marker]\n", indent, "");

  if (region->next)
    dump_omp_region (file, region->next, indent);
}

DEBUG_FUNCTION void
debug_omp_region (struct omp_region *region)
{
  dump_omp_region (stderr, region, 0);
}

DEBUG_FUNCTION void
debug_all_omp_regions (void)
{
  dump_omp_region (stderr, root_omp_region, 0);
}


/* Create a new parallel region starting at STMT inside region PARENT.  */

static struct omp_region *
new_omp_region (basic_block bb, enum gimple_code type,
		struct omp_region *parent)
{
  struct omp_region *region = XCNEW (struct omp_region);

  region->outer = parent;
  region->entry = bb;
  region->type = type;

  if (parent)
    {
      /* This is a nested region.  Add it to the list of inner
	 regions in PARENT.  */
      region->next = parent->inner;
      parent->inner = region;
    }
  else
    {
      /* This is a toplevel region.  Add it to the list of toplevel
	 regions in ROOT_OMP_REGION.  */
      region->next = root_omp_region;
      root_omp_region = region;
    }

  return region;
}

/* Release the memory associated with the region tree rooted at REGION.  */

static void
free_omp_region_1 (struct omp_region *region)
{
  struct omp_region *i, *n;

  for (i = region->inner; i ; i = n)
    {
      n = i->next;
      free_omp_region_1 (i);
    }

  free (region);
}

/* Release the memory for the entire omp region tree.  */

void
free_omp_regions (void)
{
  struct omp_region *r, *n;
  for (r = root_omp_region; r ; r = n)
    {
      n = r->next;
      free_omp_region_1 (r);
    }
  root_omp_region = NULL;
}


/* Create a new context, with OUTER_CTX being the surrounding context.  */

static omp_context *
new_omp_context (gimple *stmt, omp_context *outer_ctx)
{
  omp_context *ctx = XCNEW (omp_context);

  splay_tree_insert (all_contexts, (splay_tree_key) stmt,
		     (splay_tree_value) ctx);
  ctx->stmt = stmt;

  if (outer_ctx)
    {
      ctx->outer = outer_ctx;
      ctx->cb = outer_ctx->cb;
      ctx->cb.block = NULL;
      ctx->depth = outer_ctx->depth + 1;
    }
  else
    {
      ctx->cb.src_fn = current_function_decl;
      ctx->cb.dst_fn = current_function_decl;
      ctx->cb.src_node = cgraph_node::get (current_function_decl);
      gcc_checking_assert (ctx->cb.src_node);
      ctx->cb.dst_node = ctx->cb.src_node;
      ctx->cb.src_cfun = cfun;
      ctx->cb.copy_decl = omp_copy_decl;
      ctx->cb.eh_lp_nr = 0;
      ctx->cb.transform_call_graph_edges = CB_CGE_MOVE;
      ctx->depth = 1;
    }
  ctx->cb.decl_map = new hash_map<tree, tree>;

  return ctx;
}

static gimple_seq maybe_catch_exception (gimple_seq);

/* Finalize task copyfn.  */

static void
finalize_task_copyfn (gomp_task *task_stmt)
{
  struct function *child_cfun;
  tree child_fn;
  gimple_seq seq = NULL, new_seq;
  gbind *bind;

  child_fn = gimple_omp_task_copy_fn (task_stmt);
  if (child_fn == NULL_TREE)
    return;

  child_cfun = DECL_STRUCT_FUNCTION (child_fn);
  DECL_STRUCT_FUNCTION (child_fn)->curr_properties = cfun->curr_properties;

  push_cfun (child_cfun);
  bind = gimplify_body (child_fn, false);
  gimple_seq_add_stmt (&seq, bind);
  new_seq = maybe_catch_exception (seq);
  if (new_seq != seq)
    {
      bind = gimple_build_bind (NULL, new_seq, NULL);
      seq = NULL;
      gimple_seq_add_stmt (&seq, bind);
    }
  gimple_set_body (child_fn, seq);
  pop_cfun ();

  /* Inform the callgraph about the new function.  */
  cgraph_node *node = cgraph_node::get_create (child_fn);
  node->parallelized_function = 1;
  cgraph_node::add_new_function (child_fn, false);
}

/* Destroy a omp_context data structures.  Called through the splay tree
   value delete callback.  */

static void
delete_omp_context (splay_tree_value value)
{
  omp_context *ctx = (omp_context *) value;

  delete ctx->cb.decl_map;

  if (ctx->field_map)
    splay_tree_delete (ctx->field_map);
  if (ctx->sfield_map)
    splay_tree_delete (ctx->sfield_map);

  /* We hijacked DECL_ABSTRACT_ORIGIN earlier.  We need to clear it before
     it produces corrupt debug information.  */
  if (ctx->record_type)
    {
      tree t;
      for (t = TYPE_FIELDS (ctx->record_type); t ; t = DECL_CHAIN (t))
	DECL_ABSTRACT_ORIGIN (t) = NULL;
    }
  if (ctx->srecord_type)
    {
      tree t;
      for (t = TYPE_FIELDS (ctx->srecord_type); t ; t = DECL_CHAIN (t))
	DECL_ABSTRACT_ORIGIN (t) = NULL;
    }

  if (is_task_ctx (ctx))
    finalize_task_copyfn (as_a <gomp_task *> (ctx->stmt));

  XDELETE (ctx);
}

/* Fix up RECEIVER_DECL with a type that has been remapped to the child
   context.  */

static void
fixup_child_record_type (omp_context *ctx)
{
  tree f, type = ctx->record_type;

  /* ??? It isn't sufficient to just call remap_type here, because
     variably_modified_type_p doesn't work the way we expect for
     record types.  Testing each field for whether it needs remapping
     and creating a new record by hand works, however.  */
  for (f = TYPE_FIELDS (type); f ; f = DECL_CHAIN (f))
    if (variably_modified_type_p (TREE_TYPE (f), ctx->cb.src_fn))
      break;
  if (f)
    {
      tree name, new_fields = NULL;

      type = lang_hooks.types.make_type (RECORD_TYPE);
      name = DECL_NAME (TYPE_NAME (ctx->record_type));
      name = build_decl (DECL_SOURCE_LOCATION (ctx->receiver_decl),
			 TYPE_DECL, name, type);
      TYPE_NAME (type) = name;

      for (f = TYPE_FIELDS (ctx->record_type); f ; f = DECL_CHAIN (f))
	{
	  tree new_f = copy_node (f);
	  DECL_CONTEXT (new_f) = type;
	  TREE_TYPE (new_f) = remap_type (TREE_TYPE (f), &ctx->cb);
	  DECL_CHAIN (new_f) = new_fields;
	  walk_tree (&DECL_SIZE (new_f), copy_tree_body_r, &ctx->cb, NULL);
	  walk_tree (&DECL_SIZE_UNIT (new_f), copy_tree_body_r,
		     &ctx->cb, NULL);
	  walk_tree (&DECL_FIELD_OFFSET (new_f), copy_tree_body_r,
		     &ctx->cb, NULL);
	  new_fields = new_f;

	  /* Arrange to be able to look up the receiver field
	     given the sender field.  */
	  splay_tree_insert (ctx->field_map, (splay_tree_key) f,
			     (splay_tree_value) new_f);
	}
      TYPE_FIELDS (type) = nreverse (new_fields);
      layout_type (type);
    }

  TREE_TYPE (ctx->receiver_decl)
    = build_qualified_type (build_reference_type (type), TYPE_QUAL_RESTRICT);
}

/* Instantiate decls as necessary in CTX to satisfy the data sharing
   specified by CLAUSES.  */

static void
scan_sharing_clauses (tree clauses, omp_context *ctx)
{
  tree c, decl;
  bool scan_array_reductions = false;

  for (c = clauses; c; c = OMP_CLAUSE_CHAIN (c))
    {
      bool by_ref;

      switch (OMP_CLAUSE_CODE (c))
	{
	case OMP_CLAUSE_PRIVATE:
	  decl = OMP_CLAUSE_DECL (c);
	  if (OMP_CLAUSE_PRIVATE_OUTER_REF (c))
	    goto do_private;
	  else if (!is_variable_sized (decl))
	    install_var_local (decl, ctx);
	  break;

	case OMP_CLAUSE_SHARED:
	  decl = OMP_CLAUSE_DECL (c);
	  /* Ignore shared directives in teams construct.  */
	  if (gimple_code (ctx->stmt) == GIMPLE_OMP_TEAMS)
	    {
	      /* Global variables don't need to be copied,
		 the receiver side will use them directly.  */
	      tree odecl = maybe_lookup_decl_in_outer_ctx (decl, ctx);
	      if (is_global_var (odecl))
		break;
	      insert_decl_map (&ctx->cb, decl, odecl);
	      break;
	    }
	  gcc_assert (is_taskreg_ctx (ctx));
	  gcc_assert (!COMPLETE_TYPE_P (TREE_TYPE (decl))
		      || !is_variable_sized (decl));
	  /* Global variables don't need to be copied,
	     the receiver side will use them directly.  */
	  if (is_global_var (maybe_lookup_decl_in_outer_ctx (decl, ctx)))
	    break;
	  by_ref = use_pointer_for_field (decl, ctx);
	  if (! TREE_READONLY (decl)
	      || TREE_ADDRESSABLE (decl)
	      || by_ref
	      || is_reference (decl))
	    {
	      install_var_field (decl, by_ref, 3, ctx);
	      install_var_local (decl, ctx);
	      break;
	    }
	  /* We don't need to copy const scalar vars back.  */
	  OMP_CLAUSE_SET_CODE (c, OMP_CLAUSE_FIRSTPRIVATE);
	  goto do_private;

	case OMP_CLAUSE_LASTPRIVATE:
	  /* Let the corresponding firstprivate clause create
	     the variable.  */
	  if (OMP_CLAUSE_LASTPRIVATE_FIRSTPRIVATE (c))
	    break;
	  /* FALLTHRU */

	case OMP_CLAUSE_FIRSTPRIVATE:
	case OMP_CLAUSE_REDUCTION:
	case OMP_CLAUSE_LINEAR:
	  decl = OMP_CLAUSE_DECL (c);

	  if (OMP_CLAUSE_CODE (c) == OMP_CLAUSE_REDUCTION)
	    ctx->reductions++;

	do_private:
	  if (is_variable_sized (decl))
	    {
	      if (is_task_ctx (ctx))
		install_var_field (decl, false, 1, ctx);
	      break;
	    }
	  else if (is_taskreg_ctx (ctx))
	    {
	      bool global
		= is_global_var (maybe_lookup_decl_in_outer_ctx (decl, ctx));
	      by_ref = use_pointer_for_field (decl, NULL);

	      if (is_task_ctx (ctx)
		  && (global || by_ref || is_reference (decl)))
		{
		  install_var_field (decl, false, 1, ctx);
		  if (!global)
		    install_var_field (decl, by_ref, 2, ctx);
		}
	      else if (!global)
		install_var_field (decl, by_ref, 3, ctx);
	    }

	  if (!(is_gimple_omp_oacc (ctx->stmt)
		&& is_oacc_reduction_private (decl, ctx)))
	    install_var_local (decl, ctx);
	  else if (OMP_CLAUSE_CODE (c) == OMP_CLAUSE_FIRSTPRIVATE)
	    {
	      install_var_field (decl, (TREE_CODE (TREE_TYPE (decl))
					!= REFERENCE_TYPE), 3, ctx);
	      install_var_local (decl, ctx);
	    }
	  else
	    /* The gimplifier always includes a OMP_CLAUSE_MAP with
	       each parallel reduction variable.  So don't install a
	       local variable here.  */
	    gcc_assert (OMP_CLAUSE_CODE (c) == OMP_CLAUSE_REDUCTION);
	  break;

	case OMP_CLAUSE__LOOPTEMP_:
	  gcc_assert (is_parallel_ctx (ctx));
	  decl = OMP_CLAUSE_DECL (c);
	  install_var_field (decl, false, 3, ctx);
	  install_var_local (decl, ctx);
	  break;

	case OMP_CLAUSE_COPYPRIVATE:
	case OMP_CLAUSE_COPYIN:
	  decl = OMP_CLAUSE_DECL (c);
	  by_ref = use_pointer_for_field (decl, NULL);
	  install_var_field (decl, by_ref, 3, ctx);
	  break;

	case OMP_CLAUSE_DEFAULT:
	  ctx->default_kind = OMP_CLAUSE_DEFAULT_KIND (c);
	  break;

	case OMP_CLAUSE_FINAL:
	case OMP_CLAUSE_IF:
	case OMP_CLAUSE_NUM_THREADS:
	case OMP_CLAUSE_NUM_TEAMS:
	case OMP_CLAUSE_THREAD_LIMIT:
	case OMP_CLAUSE_DEVICE:
	case OMP_CLAUSE_SCHEDULE:
	case OMP_CLAUSE_DIST_SCHEDULE:
	case OMP_CLAUSE_DEPEND:
	case OMP_CLAUSE__CILK_FOR_COUNT_:
	case OMP_CLAUSE_NUM_GANGS:
	case OMP_CLAUSE_NUM_WORKERS:
	case OMP_CLAUSE_VECTOR_LENGTH:
	  if (ctx->outer)
	    scan_omp_op (&OMP_CLAUSE_OPERAND (c, 0), ctx->outer);
	  break;

	case OMP_CLAUSE_TO:
	case OMP_CLAUSE_FROM:
	case OMP_CLAUSE_MAP:
	  if (ctx->outer)
	    scan_omp_op (&OMP_CLAUSE_SIZE (c), ctx->outer);
	  decl = OMP_CLAUSE_DECL (c);
	  /* Global variables with "omp declare target" attribute
	     don't need to be copied, the receiver side will use them
	     directly.  */
	  if (OMP_CLAUSE_CODE (c) == OMP_CLAUSE_MAP
	      && DECL_P (decl)
	      && is_global_var (maybe_lookup_decl_in_outer_ctx (decl, ctx))
	      && varpool_node::get_create (decl)->offloadable)
	    break;
	  if (OMP_CLAUSE_CODE (c) == OMP_CLAUSE_MAP
	      && OMP_CLAUSE_MAP_KIND (c) == GOMP_MAP_POINTER)
	    {
	      /* Ignore GOMP_MAP_POINTER kind for arrays in regions that are
		 not offloaded; there is nothing to map for those.  */
	      if (!is_gimple_omp_offloaded (ctx->stmt)
		  && !POINTER_TYPE_P (TREE_TYPE (decl))
		  && !OMP_CLAUSE_MAP_ZERO_BIAS_ARRAY_SECTION (c))
		break;
	    }
	  if (DECL_P (decl))
	    {
	      if (DECL_SIZE (decl)
		  && TREE_CODE (DECL_SIZE (decl)) != INTEGER_CST)
		{
		  tree decl2 = DECL_VALUE_EXPR (decl);
		  gcc_assert (TREE_CODE (decl2) == INDIRECT_REF);
		  decl2 = TREE_OPERAND (decl2, 0);
		  gcc_assert (DECL_P (decl2));
		  install_var_field (decl2, true, 3, ctx);
		  install_var_local (decl2, ctx);
		  install_var_local (decl, ctx);
		}
	      else
		{
		  if (OMP_CLAUSE_CODE (c) == OMP_CLAUSE_MAP
		      && OMP_CLAUSE_MAP_KIND (c) == GOMP_MAP_POINTER
		      && !OMP_CLAUSE_MAP_ZERO_BIAS_ARRAY_SECTION (c)
		      && TREE_CODE (TREE_TYPE (decl)) == ARRAY_TYPE)
		    install_var_field (decl, true, 7, ctx);
		  else
		    install_var_field (decl, true, 3, ctx);
		  if (is_gimple_omp_offloaded (ctx->stmt))
		    install_var_local (decl, ctx);
		}
	    }
	  else
	    {
	      tree base = get_base_address (decl);
	      tree nc = OMP_CLAUSE_CHAIN (c);
	      if (DECL_P (base)
		  && nc != NULL_TREE
		  && OMP_CLAUSE_CODE (nc) == OMP_CLAUSE_MAP
		  && OMP_CLAUSE_DECL (nc) == base
		  && OMP_CLAUSE_MAP_KIND (nc) == GOMP_MAP_POINTER
		  && integer_zerop (OMP_CLAUSE_SIZE (nc)))
		{
		  OMP_CLAUSE_MAP_ZERO_BIAS_ARRAY_SECTION (c) = 1;
		  OMP_CLAUSE_MAP_ZERO_BIAS_ARRAY_SECTION (nc) = 1;
		}
	      else
		{
		  if (ctx->outer)
		    {
		      scan_omp_op (&OMP_CLAUSE_DECL (c), ctx->outer);
		      decl = OMP_CLAUSE_DECL (c);
		    }
		  gcc_assert (!splay_tree_lookup (ctx->field_map,
						  (splay_tree_key) decl));
		  tree field
		    = build_decl (OMP_CLAUSE_LOCATION (c),
				  FIELD_DECL, NULL_TREE, ptr_type_node);
		  DECL_ALIGN (field) = TYPE_ALIGN (ptr_type_node);
		  insert_field_into_struct (ctx->record_type, field);
		  splay_tree_insert (ctx->field_map, (splay_tree_key) decl,
				     (splay_tree_value) field);
		}
	    }
	  break;

	case OMP_CLAUSE_NOWAIT:
	case OMP_CLAUSE_ORDERED:
	case OMP_CLAUSE_COLLAPSE:
	case OMP_CLAUSE_UNTIED:
	case OMP_CLAUSE_MERGEABLE:
	case OMP_CLAUSE_PROC_BIND:
	case OMP_CLAUSE_SAFELEN:
	case OMP_CLAUSE_ASYNC:
	case OMP_CLAUSE_WAIT:
	case OMP_CLAUSE_GANG:
	case OMP_CLAUSE_WORKER:
	case OMP_CLAUSE_VECTOR:
	case OMP_CLAUSE_INDEPENDENT:
	case OMP_CLAUSE_AUTO:
	case OMP_CLAUSE_SEQ:
	case OMP_CLAUSE_TILE:
	case OMP_CLAUSE_DEVICE_TYPE:
	  break;

	case OMP_CLAUSE_ALIGNED:
	  decl = OMP_CLAUSE_DECL (c);
	  if (is_global_var (decl)
	      && TREE_CODE (TREE_TYPE (decl)) == ARRAY_TYPE)
	    install_var_local (decl, ctx);
	  break;

	case OMP_CLAUSE_DEVICE_RESIDENT:
	case OMP_CLAUSE_USE_DEVICE:
	case OMP_CLAUSE__CACHE_:
	  sorry ("Clause not supported yet");
	  break;

	default:
	  gcc_unreachable ();
	}
    }

  for (c = clauses; c; c = OMP_CLAUSE_CHAIN (c))
    {
      switch (OMP_CLAUSE_CODE (c))
	{
	case OMP_CLAUSE_LASTPRIVATE:
	  /* Let the corresponding firstprivate clause create
	     the variable.  */
	  if (OMP_CLAUSE_LASTPRIVATE_GIMPLE_SEQ (c))
	    scan_array_reductions = true;
	  if (OMP_CLAUSE_LASTPRIVATE_FIRSTPRIVATE (c))
	    break;
	  /* FALLTHRU */

	case OMP_CLAUSE_FIRSTPRIVATE:
	case OMP_CLAUSE_PRIVATE:
	case OMP_CLAUSE_REDUCTION:
	case OMP_CLAUSE_LINEAR:
	  decl = OMP_CLAUSE_DECL (c);
	  if (is_variable_sized (decl))
	    install_var_local (decl, ctx);
	  if (!(is_gimple_omp_oacc (ctx->stmt)
		&& is_oacc_reduction_private (decl, ctx)))
	    fixup_remapped_decl (decl, ctx,
				 OMP_CLAUSE_CODE (c) == OMP_CLAUSE_PRIVATE
				 && OMP_CLAUSE_PRIVATE_DEBUG (c));
	  if (OMP_CLAUSE_CODE (c) == OMP_CLAUSE_REDUCTION
	      && OMP_CLAUSE_REDUCTION_PLACEHOLDER (c))
	    scan_array_reductions = true;
	  else if (OMP_CLAUSE_CODE (c) == OMP_CLAUSE_LINEAR
		   && OMP_CLAUSE_LINEAR_GIMPLE_SEQ (c))
	    scan_array_reductions = true;
	  break;

	case OMP_CLAUSE_SHARED:
	  /* Ignore shared directives in teams construct.  */
	  if (gimple_code (ctx->stmt) == GIMPLE_OMP_TEAMS)
	    break;
	  decl = OMP_CLAUSE_DECL (c);
	  if (! is_global_var (maybe_lookup_decl_in_outer_ctx (decl, ctx)))
	    fixup_remapped_decl (decl, ctx, false);
	  break;

	case OMP_CLAUSE_MAP:
	  if (!is_gimple_omp_offloaded (ctx->stmt))
	    break;
	  decl = OMP_CLAUSE_DECL (c);
	  if (DECL_P (decl)
	      && is_global_var (maybe_lookup_decl_in_outer_ctx (decl, ctx))
	      && varpool_node::get_create (decl)->offloadable)
	    break;
	  if (DECL_P (decl))
	    {
	      if (OMP_CLAUSE_MAP_KIND (c) == GOMP_MAP_POINTER
		  && TREE_CODE (TREE_TYPE (decl)) == ARRAY_TYPE
		  && !COMPLETE_TYPE_P (TREE_TYPE (decl)))
		{
		  tree new_decl = lookup_decl (decl, ctx);
		  TREE_TYPE (new_decl)
		    = remap_type (TREE_TYPE (decl), &ctx->cb);
		}
	      else if (DECL_SIZE (decl)
		       && TREE_CODE (DECL_SIZE (decl)) != INTEGER_CST)
		{
		  tree decl2 = DECL_VALUE_EXPR (decl);
		  gcc_assert (TREE_CODE (decl2) == INDIRECT_REF);
		  decl2 = TREE_OPERAND (decl2, 0);
		  gcc_assert (DECL_P (decl2));
		  fixup_remapped_decl (decl2, ctx, false);
		  fixup_remapped_decl (decl, ctx, true);
		}
	      else
		fixup_remapped_decl (decl, ctx, false);
	    }
	  break;

	case OMP_CLAUSE_COPYPRIVATE:
	case OMP_CLAUSE_COPYIN:
	case OMP_CLAUSE_DEFAULT:
	case OMP_CLAUSE_IF:
	case OMP_CLAUSE_NUM_THREADS:
	case OMP_CLAUSE_NUM_TEAMS:
	case OMP_CLAUSE_THREAD_LIMIT:
	case OMP_CLAUSE_DEVICE:
	case OMP_CLAUSE_SCHEDULE:
	case OMP_CLAUSE_DIST_SCHEDULE:
	case OMP_CLAUSE_NOWAIT:
	case OMP_CLAUSE_ORDERED:
	case OMP_CLAUSE_COLLAPSE:
	case OMP_CLAUSE_UNTIED:
	case OMP_CLAUSE_FINAL:
	case OMP_CLAUSE_MERGEABLE:
	case OMP_CLAUSE_PROC_BIND:
	case OMP_CLAUSE_SAFELEN:
	case OMP_CLAUSE_ALIGNED:
	case OMP_CLAUSE_DEPEND:
	case OMP_CLAUSE__LOOPTEMP_:
	case OMP_CLAUSE_TO:
	case OMP_CLAUSE_FROM:
	case OMP_CLAUSE__CILK_FOR_COUNT_:
	case OMP_CLAUSE_ASYNC:
	case OMP_CLAUSE_WAIT:
	case OMP_CLAUSE_NUM_GANGS:
	case OMP_CLAUSE_NUM_WORKERS:
	case OMP_CLAUSE_VECTOR_LENGTH:
	case OMP_CLAUSE_GANG:
	case OMP_CLAUSE_WORKER:
	case OMP_CLAUSE_VECTOR:
	case OMP_CLAUSE_INDEPENDENT:
	case OMP_CLAUSE_AUTO:
	case OMP_CLAUSE_SEQ:
	case OMP_CLAUSE_TILE:
	case OMP_CLAUSE_DEVICE_TYPE:
	  break;

	case OMP_CLAUSE_DEVICE_RESIDENT:
	case OMP_CLAUSE_USE_DEVICE:
	case OMP_CLAUSE__CACHE_:
	  sorry ("Clause not supported yet");
	  break;

	default:
	  gcc_unreachable ();
	}
    }


  if (scan_array_reductions)
    {
    for (c = clauses; c; c = OMP_CLAUSE_CHAIN (c))
      if (OMP_CLAUSE_CODE (c) == OMP_CLAUSE_REDUCTION
	  && OMP_CLAUSE_REDUCTION_PLACEHOLDER (c))
	{
	  scan_omp (&OMP_CLAUSE_REDUCTION_GIMPLE_INIT (c), ctx);
	  scan_omp (&OMP_CLAUSE_REDUCTION_GIMPLE_MERGE (c), ctx);
	}
      else if (OMP_CLAUSE_CODE (c) == OMP_CLAUSE_LASTPRIVATE
	       && OMP_CLAUSE_LASTPRIVATE_GIMPLE_SEQ (c))
	scan_omp (&OMP_CLAUSE_LASTPRIVATE_GIMPLE_SEQ (c), ctx);
      else if (OMP_CLAUSE_CODE (c) == OMP_CLAUSE_LINEAR
	       && OMP_CLAUSE_LINEAR_GIMPLE_SEQ (c))
	scan_omp (&OMP_CLAUSE_LINEAR_GIMPLE_SEQ (c), ctx);
    }
}

/* Create a new name for omp child function.  Returns an identifier.  If
   IS_CILK_FOR is true then the suffix for the child function is
   "_cilk_for_fn."  */

static tree
create_omp_child_function_name (bool task_copy, bool is_cilk_for)
{
  if (is_cilk_for)
    return clone_function_name (current_function_decl, "_cilk_for_fn");
  return clone_function_name (current_function_decl,
			      task_copy ? "_omp_cpyfn" : "_omp_fn");
}

/* Returns the type of the induction variable for the child function for
   _Cilk_for and the types for _high and _low variables based on TYPE.  */

static tree
cilk_for_check_loop_diff_type (tree type)
{
  if (TYPE_PRECISION (type) <= TYPE_PRECISION (uint32_type_node))
    {
      if (TYPE_UNSIGNED (type))
	return uint32_type_node;
      else
	return integer_type_node;
    }
  else
    {
      if (TYPE_UNSIGNED (type))
	return uint64_type_node;
      else
	return long_long_integer_type_node;
    }
}

/* Build a decl for the omp child function.  It'll not contain a body
   yet, just the bare decl.  */

static void
create_omp_child_function (omp_context *ctx, bool task_copy)
{
  tree decl, type, name, t;

  tree cilk_for_count
    = (flag_cilkplus && gimple_code (ctx->stmt) == GIMPLE_OMP_PARALLEL)
      ? find_omp_clause (gimple_omp_parallel_clauses (ctx->stmt),
			 OMP_CLAUSE__CILK_FOR_COUNT_) : NULL_TREE;
  tree cilk_var_type = NULL_TREE;

  name = create_omp_child_function_name (task_copy,
					 cilk_for_count != NULL_TREE);
  if (task_copy)
    type = build_function_type_list (void_type_node, ptr_type_node,
				     ptr_type_node, NULL_TREE);
  else if (cilk_for_count)
    {
      type = TREE_TYPE (OMP_CLAUSE_OPERAND (cilk_for_count, 0));
      cilk_var_type = cilk_for_check_loop_diff_type (type);
      type = build_function_type_list (void_type_node, ptr_type_node,
				       cilk_var_type, cilk_var_type, NULL_TREE);
    }
  else
    type = build_function_type_list (void_type_node, ptr_type_node, NULL_TREE);

  decl = build_decl (gimple_location (ctx->stmt), FUNCTION_DECL, name, type);

  gcc_checking_assert (!is_gimple_omp_oacc (ctx->stmt)
		       || !task_copy);
  if (!task_copy)
    ctx->cb.dst_fn = decl;
  else
    gimple_omp_task_set_copy_fn (ctx->stmt, decl);

  TREE_STATIC (decl) = 1;
  TREE_USED (decl) = 1;
  DECL_ARTIFICIAL (decl) = 1;
  DECL_IGNORED_P (decl) = 0;
  TREE_PUBLIC (decl) = 0;
  DECL_UNINLINABLE (decl) = 1;
  DECL_EXTERNAL (decl) = 0;
  DECL_CONTEXT (decl) = NULL_TREE;
  DECL_INITIAL (decl) = make_node (BLOCK);
  if (cgraph_node::get (current_function_decl)->offloadable)
    cgraph_node::get_create (decl)->offloadable = 1;
  else
    {
      omp_context *octx;
      for (octx = ctx; octx; octx = octx->outer)
	if (is_gimple_omp_offloaded (octx->stmt))
	  {
	    cgraph_node::get_create (decl)->offloadable = 1;
#ifdef ENABLE_OFFLOADING
	    g->have_offload = true;
#endif
	    break;
	  }
    }

  if (cgraph_node::get_create (decl)->offloadable
      && !lookup_attribute ("omp declare target",
                           DECL_ATTRIBUTES (current_function_decl)))
    DECL_ATTRIBUTES (decl)
      = tree_cons (get_identifier ("omp target entrypoint"),
                   NULL_TREE, DECL_ATTRIBUTES (decl));

  t = build_decl (DECL_SOURCE_LOCATION (decl),
		  RESULT_DECL, NULL_TREE, void_type_node);
  DECL_ARTIFICIAL (t) = 1;
  DECL_IGNORED_P (t) = 1;
  DECL_CONTEXT (t) = decl;
  DECL_RESULT (decl) = t;

  /* _Cilk_for's child function requires two extra parameters called
     __low and __high that are set the by Cilk runtime when it calls this
     function.  */
  if (cilk_for_count)
    {
      t = build_decl (DECL_SOURCE_LOCATION (decl),
		      PARM_DECL, get_identifier ("__high"), cilk_var_type);
      DECL_ARTIFICIAL (t) = 1;
      DECL_NAMELESS (t) = 1;
      DECL_ARG_TYPE (t) = ptr_type_node;
      DECL_CONTEXT (t) = current_function_decl;
      TREE_USED (t) = 1;
      DECL_CHAIN (t) = DECL_ARGUMENTS (decl);
      DECL_ARGUMENTS (decl) = t;

      t = build_decl (DECL_SOURCE_LOCATION (decl),
		      PARM_DECL, get_identifier ("__low"), cilk_var_type);
      DECL_ARTIFICIAL (t) = 1;
      DECL_NAMELESS (t) = 1;
      DECL_ARG_TYPE (t) = ptr_type_node;
      DECL_CONTEXT (t) = current_function_decl;
      TREE_USED (t) = 1;
      DECL_CHAIN (t) = DECL_ARGUMENTS (decl);
      DECL_ARGUMENTS (decl) = t;
    }

  tree data_name = get_identifier (".omp_data_i");
  t = build_decl (DECL_SOURCE_LOCATION (decl), PARM_DECL, data_name,
		  ptr_type_node);
  DECL_ARTIFICIAL (t) = 1;
  DECL_NAMELESS (t) = 1;
  DECL_ARG_TYPE (t) = ptr_type_node;
  DECL_CONTEXT (t) = current_function_decl;
  TREE_USED (t) = 1;
  if (cilk_for_count)
    DECL_CHAIN (t) = DECL_ARGUMENTS (decl);
  DECL_ARGUMENTS (decl) = t;
  if (!task_copy)
    ctx->receiver_decl = t;
  else
    {
      t = build_decl (DECL_SOURCE_LOCATION (decl),
		      PARM_DECL, get_identifier (".omp_data_o"),
		      ptr_type_node);
      DECL_ARTIFICIAL (t) = 1;
      DECL_NAMELESS (t) = 1;
      DECL_ARG_TYPE (t) = ptr_type_node;
      DECL_CONTEXT (t) = current_function_decl;
      TREE_USED (t) = 1;
      TREE_ADDRESSABLE (t) = 1;
      DECL_CHAIN (t) = DECL_ARGUMENTS (decl);
      DECL_ARGUMENTS (decl) = t;
    }

  /* Allocate memory for the function structure.  The call to
     allocate_struct_function clobbers CFUN, so we need to restore
     it afterward.  */
  push_struct_function (decl);
  cfun->function_end_locus = gimple_location (ctx->stmt);
  pop_cfun ();
}

/* Callback for walk_gimple_seq.  Check if combined parallel
   contains gimple_omp_for_combined_into_p OMP_FOR.  */

static tree
find_combined_for (gimple_stmt_iterator *gsi_p,
		   bool *handled_ops_p,
		   struct walk_stmt_info *wi)
{
  gimple *stmt = gsi_stmt (*gsi_p);

  *handled_ops_p = true;
  switch (gimple_code (stmt))
    {
    WALK_SUBSTMTS;

    case GIMPLE_OMP_FOR:
      if (gimple_omp_for_combined_into_p (stmt)
	  && gimple_omp_for_kind (stmt) == GF_OMP_FOR_KIND_FOR)
	{
	  wi->info = stmt;
	  return integer_zero_node;
	}
      break;
    default:
      break;
    }
  return NULL;
}

/* Scan an OpenMP parallel directive.  */

static void
scan_omp_parallel (gimple_stmt_iterator *gsi, omp_context *outer_ctx)
{
  omp_context *ctx;
  tree name;
  gomp_parallel *stmt = as_a <gomp_parallel *> (gsi_stmt (*gsi));

  /* Ignore parallel directives with empty bodies, unless there
     are copyin clauses.  */
  if (optimize > 0
      && empty_body_p (gimple_omp_body (stmt))
      && find_omp_clause (gimple_omp_parallel_clauses (stmt),
			  OMP_CLAUSE_COPYIN) == NULL)
    {
      gsi_replace (gsi, gimple_build_nop (), false);
      return;
    }

  if (gimple_omp_parallel_combined_p (stmt))
    {
      struct walk_stmt_info wi;

      memset (&wi, 0, sizeof (wi));
      wi.val_only = true;
      walk_gimple_seq (gimple_omp_body (stmt),
		       find_combined_for, NULL, &wi);
      if (wi.info)
	{
	  gomp_for *for_stmt = as_a <gomp_for *> ((gimple *) wi.info);
	  struct omp_for_data fd;
	  extract_omp_for_data (for_stmt, &fd, NULL);
	  /* We need two temporaries with fd.loop.v type (istart/iend)
	     and then (fd.collapse - 1) temporaries with the same
	     type for count2 ... countN-1 vars if not constant.  */
	  size_t count = 2, i;
	  tree type = fd.iter_type;
	  if (fd.collapse > 1
	      && TREE_CODE (fd.loop.n2) != INTEGER_CST)
	    count += fd.collapse - 1;
	  for (i = 0; i < count; i++)
	    {
	      tree temp = create_tmp_var (type);
	      tree c = build_omp_clause (UNKNOWN_LOCATION,
					 OMP_CLAUSE__LOOPTEMP_);
	      insert_decl_map (&outer_ctx->cb, temp, temp);
	      OMP_CLAUSE_DECL (c) = temp;
	      OMP_CLAUSE_CHAIN (c) = gimple_omp_parallel_clauses (stmt);
	      gimple_omp_parallel_set_clauses (stmt, c);
	    }
	}
    }

  ctx = new_omp_context (stmt, outer_ctx);
  taskreg_contexts.safe_push (ctx);
  if (taskreg_nesting_level > 1)
    ctx->is_nested = true;
  ctx->field_map = splay_tree_new (splay_tree_compare_pointers, 0, 0);
  ctx->default_kind = OMP_CLAUSE_DEFAULT_SHARED;
  ctx->record_type = lang_hooks.types.make_type (RECORD_TYPE);
  name = create_tmp_var_name (".omp_data_s");
  name = build_decl (gimple_location (stmt),
		     TYPE_DECL, name, ctx->record_type);
  DECL_ARTIFICIAL (name) = 1;
  DECL_NAMELESS (name) = 1;
  TYPE_NAME (ctx->record_type) = name;
  TYPE_ARTIFICIAL (ctx->record_type) = 1;
  create_omp_child_function (ctx, false);
  gimple_omp_parallel_set_child_fn (stmt, ctx->cb.dst_fn);

  scan_sharing_clauses (gimple_omp_parallel_clauses (stmt), ctx);
  scan_omp (gimple_omp_body_ptr (stmt), ctx);

  if (TYPE_FIELDS (ctx->record_type) == NULL)
    ctx->record_type = ctx->receiver_decl = NULL;
}

/* Scan an OpenMP task directive.  */

static void
scan_omp_task (gimple_stmt_iterator *gsi, omp_context *outer_ctx)
{
  omp_context *ctx;
  tree name, t;
  gomp_task *stmt = as_a <gomp_task *> (gsi_stmt (*gsi));

  /* Ignore task directives with empty bodies.  */
  if (optimize > 0
      && empty_body_p (gimple_omp_body (stmt)))
    {
      gsi_replace (gsi, gimple_build_nop (), false);
      return;
    }

  ctx = new_omp_context (stmt, outer_ctx);
  taskreg_contexts.safe_push (ctx);
  if (taskreg_nesting_level > 1)
    ctx->is_nested = true;
  ctx->field_map = splay_tree_new (splay_tree_compare_pointers, 0, 0);
  ctx->default_kind = OMP_CLAUSE_DEFAULT_SHARED;
  ctx->record_type = lang_hooks.types.make_type (RECORD_TYPE);
  name = create_tmp_var_name (".omp_data_s");
  name = build_decl (gimple_location (stmt),
		     TYPE_DECL, name, ctx->record_type);
  DECL_ARTIFICIAL (name) = 1;
  DECL_NAMELESS (name) = 1;
  TYPE_NAME (ctx->record_type) = name;
  TYPE_ARTIFICIAL (ctx->record_type) = 1;
  create_omp_child_function (ctx, false);
  gimple_omp_task_set_child_fn (stmt, ctx->cb.dst_fn);

  scan_sharing_clauses (gimple_omp_task_clauses (stmt), ctx);

  if (ctx->srecord_type)
    {
      name = create_tmp_var_name (".omp_data_a");
      name = build_decl (gimple_location (stmt),
			 TYPE_DECL, name, ctx->srecord_type);
      DECL_ARTIFICIAL (name) = 1;
      DECL_NAMELESS (name) = 1;
      TYPE_NAME (ctx->srecord_type) = name;
      TYPE_ARTIFICIAL (ctx->srecord_type) = 1;
      create_omp_child_function (ctx, true);
    }

  scan_omp (gimple_omp_body_ptr (stmt), ctx);

  if (TYPE_FIELDS (ctx->record_type) == NULL)
    {
      ctx->record_type = ctx->receiver_decl = NULL;
      t = build_int_cst (long_integer_type_node, 0);
      gimple_omp_task_set_arg_size (stmt, t);
      t = build_int_cst (long_integer_type_node, 1);
      gimple_omp_task_set_arg_align (stmt, t);
    }
}


/* If any decls have been made addressable during scan_omp,
   adjust their fields if needed, and layout record types
   of parallel/task constructs.  */

static void
finish_taskreg_scan (omp_context *ctx)
{
  if (ctx->record_type == NULL_TREE)
    return;

  /* If any task_shared_vars were needed, verify all
     OMP_CLAUSE_SHARED clauses on GIMPLE_OMP_{PARALLEL,TASK}
     statements if use_pointer_for_field hasn't changed
     because of that.  If it did, update field types now.  */
  if (task_shared_vars)
    {
      tree c;

      for (c = gimple_omp_taskreg_clauses (ctx->stmt);
	   c; c = OMP_CLAUSE_CHAIN (c))
	if (OMP_CLAUSE_CODE (c) == OMP_CLAUSE_SHARED)
	  {
	    tree decl = OMP_CLAUSE_DECL (c);

	    /* Global variables don't need to be copied,
	       the receiver side will use them directly.  */
	    if (is_global_var (maybe_lookup_decl_in_outer_ctx (decl, ctx)))
	      continue;
	    if (!bitmap_bit_p (task_shared_vars, DECL_UID (decl))
		|| !use_pointer_for_field (decl, ctx))
	      continue;
	    tree field = lookup_field (decl, ctx);
	    if (TREE_CODE (TREE_TYPE (field)) == POINTER_TYPE
		&& TREE_TYPE (TREE_TYPE (field)) == TREE_TYPE (decl))
	      continue;
	    TREE_TYPE (field) = build_pointer_type (TREE_TYPE (decl));
	    TREE_THIS_VOLATILE (field) = 0;
	    DECL_USER_ALIGN (field) = 0;
	    DECL_ALIGN (field) = TYPE_ALIGN (TREE_TYPE (field));
	    if (TYPE_ALIGN (ctx->record_type) < DECL_ALIGN (field))
	      TYPE_ALIGN (ctx->record_type) = DECL_ALIGN (field);
	    if (ctx->srecord_type)
	      {
		tree sfield = lookup_sfield (decl, ctx);
		TREE_TYPE (sfield) = TREE_TYPE (field);
		TREE_THIS_VOLATILE (sfield) = 0;
		DECL_USER_ALIGN (sfield) = 0;
		DECL_ALIGN (sfield) = DECL_ALIGN (field);
		if (TYPE_ALIGN (ctx->srecord_type) < DECL_ALIGN (sfield))
		  TYPE_ALIGN (ctx->srecord_type) = DECL_ALIGN (sfield);
	      }
	  }
    }

  if (gimple_code (ctx->stmt) == GIMPLE_OMP_PARALLEL)
    {
      layout_type (ctx->record_type);
      fixup_child_record_type (ctx);
    }
  else
    {
      location_t loc = gimple_location (ctx->stmt);
      tree *p, vla_fields = NULL_TREE, *q = &vla_fields;
      /* Move VLA fields to the end.  */
      p = &TYPE_FIELDS (ctx->record_type);
      while (*p)
	if (!TYPE_SIZE_UNIT (TREE_TYPE (*p))
	    || ! TREE_CONSTANT (TYPE_SIZE_UNIT (TREE_TYPE (*p))))
	  {
	    *q = *p;
	    *p = TREE_CHAIN (*p);
	    TREE_CHAIN (*q) = NULL_TREE;
	    q = &TREE_CHAIN (*q);
	  }
	else
	  p = &DECL_CHAIN (*p);
      *p = vla_fields;
      layout_type (ctx->record_type);
      fixup_child_record_type (ctx);
      if (ctx->srecord_type)
	layout_type (ctx->srecord_type);
      tree t = fold_convert_loc (loc, long_integer_type_node,
				 TYPE_SIZE_UNIT (ctx->record_type));
      gimple_omp_task_set_arg_size (ctx->stmt, t);
      t = build_int_cst (long_integer_type_node,
			 TYPE_ALIGN_UNIT (ctx->record_type));
      gimple_omp_task_set_arg_align (ctx->stmt, t);
    }
}

static omp_context *
enclosing_target_ctx (omp_context *ctx)
{
  while (ctx != NULL
	 && gimple_code (ctx->stmt) != GIMPLE_OMP_TARGET)
    ctx = ctx->outer;
  return ctx;
}

static bool
oacc_loop_or_target_p (gimple *stmt)
{
  enum gimple_code outer_type = gimple_code (stmt);
  return ((outer_type == GIMPLE_OMP_TARGET
	   && ((gimple_omp_target_kind (stmt)
		== GF_OMP_TARGET_KIND_OACC_PARALLEL)
	       || (gimple_omp_target_kind (stmt)
		   == GF_OMP_TARGET_KIND_OACC_KERNELS)))
	  || (outer_type == GIMPLE_OMP_FOR
	      && gimple_omp_for_kind (stmt) == GF_OMP_FOR_KIND_OACC_LOOP));
}

/* Return true if ctx is part of an oacc kernels region.  */

static bool
ctx_in_oacc_kernels_region (omp_context *ctx)
{
  for (;ctx != NULL; ctx = ctx->outer)
    {
      gimple *stmt = ctx->stmt;
      if (gimple_code (stmt) == GIMPLE_OMP_TARGET
	  && gimple_omp_target_kind (stmt) == GF_OMP_TARGET_KIND_OACC_KERNELS)
	return true;
    }

  return false;
}

/* Scan a GIMPLE_OMP_FOR.  */

static void
scan_omp_for (gomp_for *stmt, omp_context *outer_ctx)
{
  enum gimple_code outer_type = GIMPLE_ERROR_MARK;
  omp_context *ctx;
  size_t i;
  tree clauses = gimple_omp_for_clauses (stmt);
  bool gwv_clause = false;
  bool auto_clause = false;
  bool seq_clause = false;
  int gwv_routine = 0;
  bool in_oacc_kernels_region = ctx_in_oacc_kernels_region (outer_ctx);

  if (outer_ctx)
    outer_type = gimple_code (outer_ctx->stmt);
  else
    {
      gwv_routine = extract_oacc_routine_gwv (current_function_decl);
      if (gwv_routine > 0)
	gwv_routine = gwv_routine >> 1;
    }

  ctx = new_omp_context (stmt, outer_ctx);

  if (is_gimple_omp_oacc (stmt))
    {
      if (outer_ctx && outer_type == GIMPLE_OMP_FOR)
	ctx->gwv_this = outer_ctx->gwv_this;
      for (tree c = clauses; c; c = OMP_CLAUSE_CHAIN (c))
	{
	  int val;
	  if (OMP_CLAUSE_CODE (c) == OMP_CLAUSE_GANG)
	    {
	      val = GOMP_DIM_MASK (GOMP_DIM_GANG);
	      gwv_clause = true;
	    }
	  else if (OMP_CLAUSE_CODE (c) == OMP_CLAUSE_WORKER)
	    {
	      val = GOMP_DIM_MASK (GOMP_DIM_WORKER);
	      gwv_clause = true;
	    }
	  else if (OMP_CLAUSE_CODE (c) == OMP_CLAUSE_VECTOR)
	    {
	      val = GOMP_DIM_MASK (GOMP_DIM_VECTOR);
	      gwv_clause = true;
	    }
	  else if (OMP_CLAUSE_CODE (c) == OMP_CLAUSE_SEQ)
	    {
	      seq_clause = true;
	      continue;
	    }
	  else if (OMP_CLAUSE_CODE (c) == OMP_CLAUSE_AUTO)
	    {
	      auto_clause = true;
	      continue;
	    }
	  else
	    continue;
	  ctx->gwv_this |= val;
	  if (!outer_ctx)
	    {
	      /* Skip; not nested inside a region.  */
	      continue;
	    }
	  if (!oacc_loop_or_target_p (outer_ctx->stmt))
	    {
	      /* Skip; not nested inside an OpenACC region.  */
	      continue;
	    }
	  if (outer_type == GIMPLE_OMP_FOR)
	    outer_ctx->gwv_below |= val;
	  if (OMP_CLAUSE_OPERAND (c, 0) != NULL_TREE)
	    {
	      omp_context *enclosing = enclosing_target_ctx (outer_ctx);
	      /* Enclosing may be null if we are inside an acc routine. If
		 that's the case, treat this loop as a parallel.  */
	      if (enclosing == NULL || gimple_omp_target_kind (enclosing->stmt)
		  == GF_OMP_TARGET_KIND_OACC_PARALLEL)
		error_at (gimple_location (stmt),
			  "no arguments allowed to gang, worker and vector clauses inside parallel");
	    }
	}

      /* Filter out any OpenACC clauses which aren't associated with
	 gangs, workers or vectors.  Such reductions are no-ops.  */
      if (extract_oacc_loop_mask (ctx) == 0
	  || in_oacc_kernels_region)
	{
	  /* First filter out the clauses at the beginning of the chain.  */
	  while (clauses && OMP_CLAUSE_CODE (clauses) == OMP_CLAUSE_REDUCTION)
	    {
	      clauses = OMP_CLAUSE_CHAIN (clauses);
	    }

	  if (clauses != NULL)
	    {
	      /* Filter out the remaining clauses.  */
	      for (tree c = OMP_CLAUSE_CHAIN (clauses), prev = clauses;
		   c; c = OMP_CLAUSE_CHAIN (c))
		{
		  if (OMP_CLAUSE_CODE (c) == OMP_CLAUSE_REDUCTION)
		    {
		      tree t = OMP_CLAUSE_CHAIN (c);
		      OMP_CLAUSE_CHAIN (prev) = t;
		    }
		  else
		    prev = c;
		}
	    }

	  gimple_omp_for_set_clauses (stmt, clauses);
	}
    }

  if ((gwv_clause && auto_clause) || (auto_clause && seq_clause))
    error_at (gimple_location (stmt), "incompatible use of clause auto");
  else if (gwv_clause && seq_clause)
    error_at (gimple_location (stmt), "incompatible use of clause seq");

  scan_sharing_clauses (clauses, ctx);

  scan_omp (gimple_omp_for_pre_body_ptr (stmt), ctx);
  for (i = 0; i < gimple_omp_for_collapse (stmt); i++)
    {
      scan_omp_op (gimple_omp_for_index_ptr (stmt, i), ctx);
      scan_omp_op (gimple_omp_for_initial_ptr (stmt, i), ctx);
      scan_omp_op (gimple_omp_for_final_ptr (stmt, i), ctx);
      scan_omp_op (gimple_omp_for_incr_ptr (stmt, i), ctx);
    }
  scan_omp (gimple_omp_body_ptr (stmt), ctx);

  if (is_gimple_omp_oacc (stmt))
    {
      if (ctx->gwv_this & ctx->gwv_below)
	error_at (gimple_location (stmt),
		  "gang, worker and vector may occur only once in a loop nest");
      else if (ctx->gwv_below != 0
	       && ctx->gwv_this > ctx->gwv_below)
	error_at (gimple_location (stmt),
		  "gang, worker and vector must occur in this order in a loop nest");
      else if (!outer_ctx && ctx->gwv_this != 0 && gwv_routine != 0
	       && ((ffs (ctx->gwv_this) <= gwv_routine)
		   || gwv_routine < 0))
	error_at (gimple_location (stmt),
		  "invalid parallelism inside acc routine");

      if (outer_ctx && outer_type == GIMPLE_OMP_FOR)
	outer_ctx->gwv_below |= ctx->gwv_below;
    }
}

/* Scan an OpenMP sections directive.  */

static void
scan_omp_sections (gomp_sections *stmt, omp_context *outer_ctx)
{
  omp_context *ctx;

  ctx = new_omp_context (stmt, outer_ctx);
  scan_sharing_clauses (gimple_omp_sections_clauses (stmt), ctx);
  scan_omp (gimple_omp_body_ptr (stmt), ctx);
}

/* Scan an OpenMP single directive.  */

static void
scan_omp_single (gomp_single *stmt, omp_context *outer_ctx)
{
  omp_context *ctx;
  tree name;

  ctx = new_omp_context (stmt, outer_ctx);
  ctx->field_map = splay_tree_new (splay_tree_compare_pointers, 0, 0);
  ctx->record_type = lang_hooks.types.make_type (RECORD_TYPE);
  name = create_tmp_var_name (".omp_copy_s");
  name = build_decl (gimple_location (stmt),
		     TYPE_DECL, name, ctx->record_type);
  TYPE_NAME (ctx->record_type) = name;

  scan_sharing_clauses (gimple_omp_single_clauses (stmt), ctx);
  scan_omp (gimple_omp_body_ptr (stmt), ctx);

  if (TYPE_FIELDS (ctx->record_type) == NULL)
    ctx->record_type = NULL;
  else
    layout_type (ctx->record_type);
}

/* Scan a GIMPLE_OMP_TARGET.  */

static void
scan_omp_target (gomp_target *stmt, omp_context *outer_ctx)
{
  omp_context *ctx;
  tree name;
  bool offloaded = is_gimple_omp_offloaded (stmt);
  tree clauses = gimple_omp_target_clauses (stmt);

  ctx = new_omp_context (stmt, outer_ctx);
  ctx->field_map = splay_tree_new (splay_tree_compare_pointers, 0, 0);
  ctx->default_kind = OMP_CLAUSE_DEFAULT_SHARED;
  ctx->record_type = lang_hooks.types.make_type (RECORD_TYPE);
  name = create_tmp_var_name (".omp_data_t");
  name = build_decl (gimple_location (stmt),
		     TYPE_DECL, name, ctx->record_type);
  DECL_ARTIFICIAL (name) = 1;
  DECL_NAMELESS (name) = 1;
  TYPE_NAME (ctx->record_type) = name;
  TYPE_ARTIFICIAL (ctx->record_type) = 1;
  if (offloaded)
    {
      create_omp_child_function (ctx, false);
      gimple_omp_target_set_child_fn (stmt, ctx->cb.dst_fn);
    }

  if (is_gimple_omp_oacc (stmt))
    {
      for (tree c = clauses; c; c = OMP_CLAUSE_CHAIN (c))
	{
	  if (OMP_CLAUSE_CODE (c) == OMP_CLAUSE_NUM_GANGS)
	    ctx->gwv_this |= GOMP_DIM_MASK (GOMP_DIM_GANG);
	  else if (OMP_CLAUSE_CODE (c) == OMP_CLAUSE_NUM_WORKERS)
	    ctx->gwv_this |= GOMP_DIM_MASK (GOMP_DIM_WORKER);
	  else if (OMP_CLAUSE_CODE (c) == OMP_CLAUSE_VECTOR_LENGTH)
	    ctx->gwv_this |= GOMP_DIM_MASK (GOMP_DIM_VECTOR);
	}
    }

  scan_sharing_clauses (clauses, ctx);
  scan_omp (gimple_omp_body_ptr (stmt), ctx);

  if (TYPE_FIELDS (ctx->record_type) == NULL)
    ctx->record_type = ctx->receiver_decl = NULL;
  else
    {
      TYPE_FIELDS (ctx->record_type)
	= nreverse (TYPE_FIELDS (ctx->record_type));
#ifdef ENABLE_CHECKING
      tree field;
      unsigned int align = DECL_ALIGN (TYPE_FIELDS (ctx->record_type));
      for (field = TYPE_FIELDS (ctx->record_type);
	   field;
	   field = DECL_CHAIN (field))
	gcc_assert (DECL_ALIGN (field) == align);
#endif
      layout_type (ctx->record_type);
      if (offloaded)
	fixup_child_record_type (ctx);
    }
}

/* Scan an OpenMP teams directive.  */

static void
scan_omp_teams (gomp_teams *stmt, omp_context *outer_ctx)
{
  omp_context *ctx = new_omp_context (stmt, outer_ctx);
  scan_sharing_clauses (gimple_omp_teams_clauses (stmt), ctx);
  scan_omp (gimple_omp_body_ptr (stmt), ctx);
}

/* Check nesting restrictions.  */
static bool
check_omp_nesting_restrictions (gimple *stmt, omp_context *ctx)
{
  /* No nesting of non-OpenACC STMT (that is, an OpenMP one, or a GOMP builtin)
     inside an OpenACC CTX.  */
  if (!(is_gimple_omp (stmt)
	&& is_gimple_omp_oacc (stmt)))
    {
      for (omp_context *ctx_ = ctx; ctx_ != NULL; ctx_ = ctx_->outer)
	if (is_gimple_omp (ctx_->stmt)
	    && is_gimple_omp_oacc (ctx_->stmt)
	    /* Except for atomic codes that we share with OpenMP.  */
	    && ! (gimple_code (stmt) == GIMPLE_OMP_ATOMIC_LOAD
		  || gimple_code (stmt) == GIMPLE_OMP_ATOMIC_STORE))
	  {
	    error_at (gimple_location (stmt),
		      "non-OpenACC construct inside of OpenACC region");
	    return false;
	  }
    }

  if (ctx != NULL)
    {
      if (gimple_code (ctx->stmt) == GIMPLE_OMP_FOR
	  && gimple_omp_for_kind (ctx->stmt) & GF_OMP_FOR_SIMD)
	{
	  error_at (gimple_location (stmt),
		    "OpenMP constructs may not be nested inside simd region");
	  return false;
	}
      else if (gimple_code (ctx->stmt) == GIMPLE_OMP_TEAMS)
	{
	  if ((gimple_code (stmt) != GIMPLE_OMP_FOR
	       || (gimple_omp_for_kind (stmt)
		   != GF_OMP_FOR_KIND_DISTRIBUTE))
	      && gimple_code (stmt) != GIMPLE_OMP_PARALLEL)
	    {
	      error_at (gimple_location (stmt),
			"only distribute or parallel constructs are allowed to "
			"be closely nested inside teams construct");
	      return false;
	    }
	}
    }
  switch (gimple_code (stmt))
    {
    case GIMPLE_OMP_FOR:
      if (gimple_omp_for_kind (stmt) & GF_OMP_FOR_SIMD)
	return true;
      if (gimple_omp_for_kind (stmt) == GF_OMP_FOR_KIND_DISTRIBUTE)
	{
	  if (ctx != NULL && gimple_code (ctx->stmt) != GIMPLE_OMP_TEAMS)
	    {
	      error_at (gimple_location (stmt),
			"distribute construct must be closely nested inside "
			"teams construct");
	      return false;
	    }
	  return true;
	}
      if (is_gimple_omp_oacc (stmt) && ctx == NULL
	  && get_oacc_fn_attrib (current_function_decl) == NULL)
	{
	  error_at (gimple_location (stmt),
		    "loop directive must be associated with a compute "
		    "region");
	  return false;
	}
      /* FALLTHRU */
    case GIMPLE_CALL:
      if (is_gimple_call (stmt)
	  && (DECL_FUNCTION_CODE (gimple_call_fndecl (stmt))
	      == BUILT_IN_GOMP_CANCEL
	      || DECL_FUNCTION_CODE (gimple_call_fndecl (stmt))
		 == BUILT_IN_GOMP_CANCELLATION_POINT))
	{
	  const char *bad = NULL;
	  const char *kind = NULL;
	  if (ctx == NULL)
	    {
	      error_at (gimple_location (stmt), "orphaned %qs construct",
			DECL_FUNCTION_CODE (gimple_call_fndecl (stmt))
			== BUILT_IN_GOMP_CANCEL
			? "#pragma omp cancel"
			: "#pragma omp cancellation point");
	      return false;
	    }
	  switch (tree_fits_shwi_p (gimple_call_arg (stmt, 0))
		  ? tree_to_shwi (gimple_call_arg (stmt, 0))
		  : 0)
	    {
	    case 1:
	      if (gimple_code (ctx->stmt) != GIMPLE_OMP_PARALLEL)
		bad = "#pragma omp parallel";
	      else if (DECL_FUNCTION_CODE (gimple_call_fndecl (stmt))
		       == BUILT_IN_GOMP_CANCEL
		       && !integer_zerop (gimple_call_arg (stmt, 1)))
		ctx->cancellable = true;
	      kind = "parallel";
	      break;
	    case 2:
	      if (gimple_code (ctx->stmt) != GIMPLE_OMP_FOR
		  || gimple_omp_for_kind (ctx->stmt) != GF_OMP_FOR_KIND_FOR)
		bad = "#pragma omp for";
	      else if (DECL_FUNCTION_CODE (gimple_call_fndecl (stmt))
		       == BUILT_IN_GOMP_CANCEL
		       && !integer_zerop (gimple_call_arg (stmt, 1)))
		{
		  ctx->cancellable = true;
		  if (find_omp_clause (gimple_omp_for_clauses (ctx->stmt),
				       OMP_CLAUSE_NOWAIT))
		    warning_at (gimple_location (stmt), 0,
				"%<#pragma omp cancel for%> inside "
				"%<nowait%> for construct");
		  if (find_omp_clause (gimple_omp_for_clauses (ctx->stmt),
				       OMP_CLAUSE_ORDERED))
		    warning_at (gimple_location (stmt), 0,
				"%<#pragma omp cancel for%> inside "
				"%<ordered%> for construct");
		}
	      kind = "for";
	      break;
	    case 4:
	      if (gimple_code (ctx->stmt) != GIMPLE_OMP_SECTIONS
		  && gimple_code (ctx->stmt) != GIMPLE_OMP_SECTION)
		bad = "#pragma omp sections";
	      else if (DECL_FUNCTION_CODE (gimple_call_fndecl (stmt))
		       == BUILT_IN_GOMP_CANCEL
		       && !integer_zerop (gimple_call_arg (stmt, 1)))
		{
		  if (gimple_code (ctx->stmt) == GIMPLE_OMP_SECTIONS)
		    {
		      ctx->cancellable = true;
		      if (find_omp_clause (gimple_omp_sections_clauses
								(ctx->stmt),
					   OMP_CLAUSE_NOWAIT))
			warning_at (gimple_location (stmt), 0,
				    "%<#pragma omp cancel sections%> inside "
				    "%<nowait%> sections construct");
		    }
		  else
		    {
		      gcc_assert (ctx->outer
				  && gimple_code (ctx->outer->stmt)
				     == GIMPLE_OMP_SECTIONS);
		      ctx->outer->cancellable = true;
		      if (find_omp_clause (gimple_omp_sections_clauses
							(ctx->outer->stmt),
					   OMP_CLAUSE_NOWAIT))
			warning_at (gimple_location (stmt), 0,
				    "%<#pragma omp cancel sections%> inside "
				    "%<nowait%> sections construct");
		    }
		}
	      kind = "sections";
	      break;
	    case 8:
	      if (gimple_code (ctx->stmt) != GIMPLE_OMP_TASK)
		bad = "#pragma omp task";
	      else
		ctx->cancellable = true;
	      kind = "taskgroup";
	      break;
	    default:
	      error_at (gimple_location (stmt), "invalid arguments");
	      return false;
	    }
	  if (bad)
	    {
	      error_at (gimple_location (stmt),
			"%<%s %s%> construct not closely nested inside of %qs",
			DECL_FUNCTION_CODE (gimple_call_fndecl (stmt))
			== BUILT_IN_GOMP_CANCEL
			? "#pragma omp cancel"
			: "#pragma omp cancellation point", kind, bad);
	      return false;
	    }
	}
      /* FALLTHRU */
    case GIMPLE_OMP_SECTIONS:
    case GIMPLE_OMP_SINGLE:
      for (; ctx != NULL; ctx = ctx->outer)
	switch (gimple_code (ctx->stmt))
	  {
	  case GIMPLE_OMP_FOR:
	  case GIMPLE_OMP_SECTIONS:
	  case GIMPLE_OMP_SINGLE:
	  case GIMPLE_OMP_ORDERED:
	  case GIMPLE_OMP_MASTER:
	  case GIMPLE_OMP_TASK:
	  case GIMPLE_OMP_CRITICAL:
	    if (is_gimple_call (stmt))
	      {
		if (DECL_FUNCTION_CODE (gimple_call_fndecl (stmt))
		    != BUILT_IN_GOMP_BARRIER)
		  return true;
		error_at (gimple_location (stmt),
			  "barrier region may not be closely nested inside "
			  "of work-sharing, critical, ordered, master or "
			  "explicit task region");
		return false;
	      }
	    if (is_gimple_omp_oacc (stmt)
		&& is_gimple_omp_oacc (ctx->stmt))
	      return true;  /* TODO */
	    error_at (gimple_location (stmt),
		      "work-sharing region may not be closely nested inside "
		      "of work-sharing, critical, ordered, master or explicit "
		      "task region");
	    return false;
	  case GIMPLE_OMP_PARALLEL:
	    return true;
	  default:
	    break;
	  }
      break;
    case GIMPLE_OMP_MASTER:
      for (; ctx != NULL; ctx = ctx->outer)
	switch (gimple_code (ctx->stmt))
	  {
	  case GIMPLE_OMP_FOR:
	  case GIMPLE_OMP_SECTIONS:
	  case GIMPLE_OMP_SINGLE:
	  case GIMPLE_OMP_TASK:
	    error_at (gimple_location (stmt),
		      "master region may not be closely nested inside "
		      "of work-sharing or explicit task region");
	    return false;
	  case GIMPLE_OMP_PARALLEL:
	    return true;
	  default:
	    break;
	  }
      break;
    case GIMPLE_OMP_ORDERED:
      for (; ctx != NULL; ctx = ctx->outer)
	switch (gimple_code (ctx->stmt))
	  {
	  case GIMPLE_OMP_CRITICAL:
	  case GIMPLE_OMP_TASK:
	    error_at (gimple_location (stmt),
		      "ordered region may not be closely nested inside "
		      "of critical or explicit task region");
	    return false;
	  case GIMPLE_OMP_FOR:
	    if (find_omp_clause (gimple_omp_for_clauses (ctx->stmt),
				 OMP_CLAUSE_ORDERED) == NULL)
	      {
		error_at (gimple_location (stmt),
			  "ordered region must be closely nested inside "
			  "a loop region with an ordered clause");
		return false;
	      }
	    return true;
	  case GIMPLE_OMP_PARALLEL:
	    error_at (gimple_location (stmt),
		      "ordered region must be closely nested inside "
		      "a loop region with an ordered clause");
	    return false;
	  default:
	    break;
	  }
      break;
    case GIMPLE_OMP_CRITICAL:
      {
	tree this_stmt_name
	  = gimple_omp_critical_name (as_a <gomp_critical *> (stmt));
	for (; ctx != NULL; ctx = ctx->outer)
	  if (gomp_critical *other_crit
	        = dyn_cast <gomp_critical *> (ctx->stmt))
	    if (this_stmt_name == gimple_omp_critical_name (other_crit))
	      {
		error_at (gimple_location (stmt),
			  "critical region may not be nested inside a critical "
			  "region with the same name");
		return false;
	      }
      }
      break;
    case GIMPLE_OMP_TEAMS:
      if (ctx == NULL
	  || gimple_code (ctx->stmt) != GIMPLE_OMP_TARGET
	  || gimple_omp_target_kind (ctx->stmt) != GF_OMP_TARGET_KIND_REGION)
	{
	  error_at (gimple_location (stmt),
		    "teams construct not closely nested inside of target "
		    "region");
	  return false;
	}
      break;
    case GIMPLE_OMP_TARGET:
      for (; ctx != NULL; ctx = ctx->outer)
	{
	  if (gimple_code (ctx->stmt) != GIMPLE_OMP_TARGET)
	    {
	      if (is_gimple_omp (stmt)
		  && is_gimple_omp_oacc (stmt)
		  && is_gimple_omp (ctx->stmt))
		{
		  error_at (gimple_location (stmt),
			    "OpenACC construct inside of non-OpenACC region");
		  return false;
		}
	      continue;
	    }

	  const char *stmt_name, *ctx_stmt_name;
	  switch (gimple_omp_target_kind (stmt))
	    {
	    case GF_OMP_TARGET_KIND_REGION: stmt_name = "target"; break;
	    case GF_OMP_TARGET_KIND_DATA: stmt_name = "target data"; break;
	    case GF_OMP_TARGET_KIND_UPDATE: stmt_name = "target update"; break;
	    case GF_OMP_TARGET_KIND_OACC_PARALLEL: stmt_name = "parallel"; break;
	    case GF_OMP_TARGET_KIND_OACC_KERNELS: stmt_name = "kernels"; break;
	    case GF_OMP_TARGET_KIND_OACC_DATA: stmt_name = "data"; break;
	    case GF_OMP_TARGET_KIND_OACC_UPDATE: stmt_name = "update"; break;
	    case GF_OMP_TARGET_KIND_OACC_ENTER_EXIT_DATA: stmt_name = "enter/exit data"; break;
	    default: gcc_unreachable ();
	    }
	  switch (gimple_omp_target_kind (ctx->stmt))
	    {
	    case GF_OMP_TARGET_KIND_REGION: ctx_stmt_name = "target"; break;
	    case GF_OMP_TARGET_KIND_DATA: ctx_stmt_name = "target data"; break;
	    case GF_OMP_TARGET_KIND_OACC_PARALLEL: ctx_stmt_name = "parallel"; break;
	    case GF_OMP_TARGET_KIND_OACC_KERNELS: ctx_stmt_name = "kernels"; break;
	    case GF_OMP_TARGET_KIND_OACC_DATA: ctx_stmt_name = "data"; break;
	    default: gcc_unreachable ();
	    }

	  /* OpenACC/OpenMP mismatch?  */
	  if (is_gimple_omp_oacc (stmt)
	      != is_gimple_omp_oacc (ctx->stmt))
	    {
	      error_at (gimple_location (stmt),
			"%s %s construct inside of %s %s region",
			(is_gimple_omp_oacc (stmt)
			 ? "OpenACC" : "OpenMP"), stmt_name,
			(is_gimple_omp_oacc (ctx->stmt)
			 ? "OpenACC" : "OpenMP"), ctx_stmt_name);
	      return false;
	    }
	  if (is_gimple_omp_offloaded (ctx->stmt))
	    {
	      /* No GIMPLE_OMP_TARGET inside offloaded OpenACC CTX.  */
	      if (is_gimple_omp_oacc (ctx->stmt))
		{
		  error_at (gimple_location (stmt),
			    "%s construct inside of %s region",
			    stmt_name, ctx_stmt_name);
		  return false;
		}
	      else
		{
		  gcc_checking_assert (!is_gimple_omp_oacc (stmt));
		  warning_at (gimple_location (stmt), 0,
			      "%s construct inside of %s region",
			      stmt_name, ctx_stmt_name);
		}
	    }
	}
      break;
    default:
      break;
    }
  return true;
}


/* Helper function scan_omp.

   Callback for walk_tree or operators in walk_gimple_stmt used to
   scan for OMP directives in TP.  */

static tree
scan_omp_1_op (tree *tp, int *walk_subtrees, void *data)
{
  struct walk_stmt_info *wi = (struct walk_stmt_info *) data;
  omp_context *ctx = (omp_context *) wi->info;
  tree t = *tp;

  switch (TREE_CODE (t))
    {
    case VAR_DECL:
    case PARM_DECL:
    case LABEL_DECL:
    case RESULT_DECL:
      if (ctx)
	*tp = remap_decl (t, &ctx->cb);
      break;

    default:
      if (ctx && TYPE_P (t))
	*tp = remap_type (t, &ctx->cb);
      else if (!DECL_P (t))
	{
	  *walk_subtrees = 1;
	  if (ctx)
	    {
	      tree tem = remap_type (TREE_TYPE (t), &ctx->cb);
	      if (tem != TREE_TYPE (t))
		{
		  if (TREE_CODE (t) == INTEGER_CST)
		    *tp = wide_int_to_tree (tem, t);
		  else
		    TREE_TYPE (t) = tem;
		}
	    }
	}
      break;
    }

  return NULL_TREE;
}

/* Return true if FNDECL is a setjmp or a longjmp.  */

static bool
setjmp_or_longjmp_p (const_tree fndecl)
{
  if (DECL_BUILT_IN_CLASS (fndecl) == BUILT_IN_NORMAL
      && (DECL_FUNCTION_CODE (fndecl) == BUILT_IN_SETJMP
	  || DECL_FUNCTION_CODE (fndecl) == BUILT_IN_LONGJMP))
    return true;

  tree declname = DECL_NAME (fndecl);
  if (!declname)
    return false;
  const char *name = IDENTIFIER_POINTER (declname);
  return !strcmp (name, "setjmp") || !strcmp (name, "longjmp");
}


/* Helper function for scan_omp.

   Callback for walk_gimple_stmt used to scan for OMP directives in
   the current statement in GSI.  */

static tree
scan_omp_1_stmt (gimple_stmt_iterator *gsi, bool *handled_ops_p,
		 struct walk_stmt_info *wi)
{
  gimple *stmt = gsi_stmt (*gsi);
  omp_context *ctx = (omp_context *) wi->info;

  if (gimple_has_location (stmt))
    input_location = gimple_location (stmt);

  /* Check the nesting restrictions.  */
  bool remove = false;
  if (is_gimple_omp (stmt))
    remove = !check_omp_nesting_restrictions (stmt, ctx);
  else if (is_gimple_call (stmt))
    {
      tree fndecl = gimple_call_fndecl (stmt);
      if (fndecl)
	{
	  if (setjmp_or_longjmp_p (fndecl)
	      && ctx
	      && gimple_code (ctx->stmt) == GIMPLE_OMP_FOR
	      && gimple_omp_for_kind (ctx->stmt) & GF_OMP_FOR_SIMD)
	    {
	      remove = true;
	      error_at (gimple_location (stmt),
			"setjmp/longjmp inside simd construct");
	    }
	  else if (DECL_BUILT_IN_CLASS (fndecl) == BUILT_IN_NORMAL)
	    switch (DECL_FUNCTION_CODE (fndecl))
	      {
	      case BUILT_IN_GOMP_BARRIER:
	      case BUILT_IN_GOMP_CANCEL:
	      case BUILT_IN_GOMP_CANCELLATION_POINT:
	      case BUILT_IN_GOMP_TASKYIELD:
	      case BUILT_IN_GOMP_TASKWAIT:
	      case BUILT_IN_GOMP_TASKGROUP_START:
	      case BUILT_IN_GOMP_TASKGROUP_END:
		remove = !check_omp_nesting_restrictions (stmt, ctx);
		break;
	      default:
		break;
	      }
	  else if (ctx && is_gimple_omp_oacc (ctx->stmt)
		   && !is_oacc_parallel (ctx))
	    {
	      /* Is this a call to an acc routine?  */
	      int gwv = extract_oacc_routine_gwv (fndecl);

	      if (gwv > 0 && ffs (ctx->gwv_this) >= ffs (gwv))
		error_at (gimple_location (stmt),
			  "incompatible parallelism with acc routine");
	    }
	}
    }
  if (remove)
    {
      stmt = gimple_build_nop ();
      gsi_replace (gsi, stmt, false);
    }

  *handled_ops_p = true;

  switch (gimple_code (stmt))
    {
    case GIMPLE_OMP_PARALLEL:
      taskreg_nesting_level++;
      scan_omp_parallel (gsi, ctx);
      taskreg_nesting_level--;
      break;

    case GIMPLE_OMP_TASK:
      taskreg_nesting_level++;
      scan_omp_task (gsi, ctx);
      taskreg_nesting_level--;
      break;

    case GIMPLE_OMP_FOR:
      scan_omp_for (as_a <gomp_for *> (stmt), ctx);
      break;

    case GIMPLE_OMP_SECTIONS:
      scan_omp_sections (as_a <gomp_sections *> (stmt), ctx);
      break;

    case GIMPLE_OMP_SINGLE:
      scan_omp_single (as_a <gomp_single *> (stmt), ctx);
      break;

    case GIMPLE_OMP_SECTION:
    case GIMPLE_OMP_MASTER:
    case GIMPLE_OMP_TASKGROUP:
    case GIMPLE_OMP_ORDERED:
    case GIMPLE_OMP_CRITICAL:
      ctx = new_omp_context (stmt, ctx);
      scan_omp (gimple_omp_body_ptr (stmt), ctx);
      break;

    case GIMPLE_OMP_TARGET:
      scan_omp_target (as_a <gomp_target *> (stmt), ctx);
      break;

    case GIMPLE_OMP_TEAMS:
      scan_omp_teams (as_a <gomp_teams *> (stmt), ctx);
      break;

    case GIMPLE_BIND:
      {
	tree var;

	*handled_ops_p = false;
	if (ctx)
	  for (var = gimple_bind_vars (as_a <gbind *> (stmt));
	       var ;
	       var = DECL_CHAIN (var))
	    insert_decl_map (&ctx->cb, var, var);
      }
      break;

    default:
      *handled_ops_p = false;
      break;
    }

  return NULL_TREE;
}


/* Scan all the statements starting at the current statement.  CTX
   contains context information about the OMP directives and
   clauses found during the scan.  */

static void
scan_omp (gimple_seq *body_p, omp_context *ctx)
{
  location_t saved_location;
  struct walk_stmt_info wi;

  memset (&wi, 0, sizeof (wi));
  wi.info = ctx;
  wi.want_locations = true;

  saved_location = input_location;
  walk_gimple_seq_mod (body_p, scan_omp_1_stmt, scan_omp_1_op, &wi);
  input_location = saved_location;
}

/* Re-gimplification and code generation routines.  */

/* Build a call to GOMP_barrier.  */

static gimple *
build_omp_barrier (tree lhs)
{
  tree fndecl = builtin_decl_explicit (lhs ? BUILT_IN_GOMP_BARRIER_CANCEL
					   : BUILT_IN_GOMP_BARRIER);
  gcall *g = gimple_build_call (fndecl, 0);
  if (lhs)
    gimple_call_set_lhs (g, lhs);
  return g;
}

/* If a context was created for STMT when it was scanned, return it.  */

static omp_context *
maybe_lookup_ctx (gimple *stmt)
{
  splay_tree_node n;
  n = splay_tree_lookup (all_contexts, (splay_tree_key) stmt);
  return n ? (omp_context *) n->value : NULL;
}

/* Find the mapping for DECL in CTX or the immediately enclosing
   context that has a mapping for DECL.

   If CTX is a nested parallel directive, we may have to use the decl
   mappings created in CTX's parent context.  Suppose that we have the
   following parallel nesting (variable UIDs showed for clarity):

	iD.1562 = 0;
     	#omp parallel shared(iD.1562)		-> outer parallel
	  iD.1562 = iD.1562 + 1;

	  #omp parallel shared (iD.1562)	-> inner parallel
	     iD.1562 = iD.1562 - 1;

   Each parallel structure will create a distinct .omp_data_s structure
   for copying iD.1562 in/out of the directive:

  	outer parallel		.omp_data_s.1.i -> iD.1562
	inner parallel		.omp_data_s.2.i -> iD.1562

   A shared variable mapping will produce a copy-out operation before
   the parallel directive and a copy-in operation after it.  So, in
   this case we would have:

  	iD.1562 = 0;
	.omp_data_o.1.i = iD.1562;
	#omp parallel shared(iD.1562)		-> outer parallel
	  .omp_data_i.1 = &.omp_data_o.1
	  .omp_data_i.1->i = .omp_data_i.1->i + 1;

	  .omp_data_o.2.i = iD.1562;		-> **
	  #omp parallel shared(iD.1562)		-> inner parallel
	    .omp_data_i.2 = &.omp_data_o.2
	    .omp_data_i.2->i = .omp_data_i.2->i - 1;


    ** This is a problem.  The symbol iD.1562 cannot be referenced
       inside the body of the outer parallel region.  But since we are
       emitting this copy operation while expanding the inner parallel
       directive, we need to access the CTX structure of the outer
       parallel directive to get the correct mapping:

	  .omp_data_o.2.i = .omp_data_i.1->i

    Since there may be other workshare or parallel directives enclosing
    the parallel directive, it may be necessary to walk up the context
    parent chain.  This is not a problem in general because nested
    parallelism happens only rarely.  */

static tree
lookup_decl_in_outer_ctx (tree decl, omp_context *ctx)
{
  tree t;
  omp_context *up;

  for (up = ctx->outer, t = NULL; up && t == NULL; up = up->outer)
    t = maybe_lookup_decl (decl, up);

  gcc_assert (!ctx->is_nested || t || is_global_var (decl));

  return t ? t : decl;
}


/* Similar to lookup_decl_in_outer_ctx, but return DECL if not found
   in outer contexts.  */

static tree
maybe_lookup_decl_in_outer_ctx (tree decl, omp_context *ctx)
{
  tree t = NULL;
  omp_context *up;

  for (up = ctx->outer, t = NULL; up && t == NULL; up = up->outer)
    t = maybe_lookup_decl (decl, up);

  return t ? t : decl;
}


/* Construct the initialization value for reduction operation OP.  */

tree
omp_reduction_init_op (location_t loc, enum tree_code op, tree type)
{
  switch (op)
    {
    case PLUS_EXPR:
    case MINUS_EXPR:
    case BIT_IOR_EXPR:
    case BIT_XOR_EXPR:
    case TRUTH_OR_EXPR:
    case TRUTH_ORIF_EXPR:
    case TRUTH_XOR_EXPR:
    case NE_EXPR:
      return build_zero_cst (type);

    case MULT_EXPR:
    case TRUTH_AND_EXPR:
    case TRUTH_ANDIF_EXPR:
    case EQ_EXPR:
      return fold_convert_loc (loc, type, integer_one_node);

    case BIT_AND_EXPR:
      return fold_convert_loc (loc, type, integer_minus_one_node);

    case MAX_EXPR:
      if (SCALAR_FLOAT_TYPE_P (type))
	{
	  REAL_VALUE_TYPE max, min;
	  if (HONOR_INFINITIES (type))
	    {
	      real_inf (&max);
	      real_arithmetic (&min, NEGATE_EXPR, &max, NULL);
	    }
	  else
	    real_maxval (&min, 1, TYPE_MODE (type));
	  return build_real (type, min);
	}
      else if (POINTER_TYPE_P (type))
	{
	  wide_int min
	    = wi::min_value (TYPE_PRECISION (type), TYPE_SIGN (type));
	  return wide_int_to_tree (type, min);
	}
      else
	{
	  gcc_assert (INTEGRAL_TYPE_P (type));
	  return TYPE_MIN_VALUE (type);
	}

    case MIN_EXPR:
      if (SCALAR_FLOAT_TYPE_P (type))
	{
	  REAL_VALUE_TYPE max;
	  if (HONOR_INFINITIES (type))
	    real_inf (&max);
	  else
	    real_maxval (&max, 0, TYPE_MODE (type));
	  return build_real (type, max);
	}
      else if (POINTER_TYPE_P (type))
	{
	  wide_int max
	    = wi::max_value (TYPE_PRECISION (type), TYPE_SIGN (type));
	  return wide_int_to_tree (type, max);
	}
      else
	{
	  gcc_assert (INTEGRAL_TYPE_P (type));
	  return TYPE_MAX_VALUE (type);
	}

    default:
      gcc_unreachable ();
    }
}

/* Construct the initialization value for reduction CLAUSE.  */

tree
omp_reduction_init (tree clause, tree type)
{
  return omp_reduction_init_op (OMP_CLAUSE_LOCATION (clause),
				OMP_CLAUSE_REDUCTION_CODE (clause), type);
}

/* Return alignment to be assumed for var in CLAUSE, which should be
   OMP_CLAUSE_ALIGNED.  */

static tree
omp_clause_aligned_alignment (tree clause)
{
  if (OMP_CLAUSE_ALIGNED_ALIGNMENT (clause))
    return OMP_CLAUSE_ALIGNED_ALIGNMENT (clause);

  /* Otherwise return implementation defined alignment.  */
  unsigned int al = 1;
  machine_mode mode, vmode;
  int vs = targetm.vectorize.autovectorize_vector_sizes ();
  if (vs)
    vs = 1 << floor_log2 (vs);
  static enum mode_class classes[]
    = { MODE_INT, MODE_VECTOR_INT, MODE_FLOAT, MODE_VECTOR_FLOAT };
  for (int i = 0; i < 4; i += 2)
    for (mode = GET_CLASS_NARROWEST_MODE (classes[i]);
	 mode != VOIDmode;
	 mode = GET_MODE_WIDER_MODE (mode))
      {
	vmode = targetm.vectorize.preferred_simd_mode (mode);
	if (GET_MODE_CLASS (vmode) != classes[i + 1])
	  continue;
	while (vs
	       && GET_MODE_SIZE (vmode) < vs
	       && GET_MODE_2XWIDER_MODE (vmode) != VOIDmode)
	  vmode = GET_MODE_2XWIDER_MODE (vmode);
	
	tree type = lang_hooks.types.type_for_mode (mode, 1);
	if (type == NULL_TREE || TYPE_MODE (type) != mode)
	  continue;
	type = build_vector_type (type, GET_MODE_SIZE (vmode)
					/ GET_MODE_SIZE (mode));
	if (TYPE_MODE (type) != vmode)
	  continue;
	if (TYPE_ALIGN_UNIT (type) > al)
	  al = TYPE_ALIGN_UNIT (type);
      }
  return build_int_cst (integer_type_node, al);
}

/* Return maximum possible vectorization factor for the target.  */

static int
omp_max_vf (void)
{
  if (!optimize
      || optimize_debug
      || !flag_tree_loop_optimize
      || (!flag_tree_loop_vectorize
	  && (global_options_set.x_flag_tree_loop_vectorize
              || global_options_set.x_flag_tree_vectorize)))
    return 1;

  int vs = targetm.vectorize.autovectorize_vector_sizes ();
  if (vs)
    {
      vs = 1 << floor_log2 (vs);
      return vs;
    }
  machine_mode vqimode = targetm.vectorize.preferred_simd_mode (QImode);
  if (GET_MODE_CLASS (vqimode) == MODE_VECTOR_INT)
    return GET_MODE_NUNITS (vqimode);
  return 1;
}

/* Helper function of lower_rec_input_clauses, used for #pragma omp simd
   privatization.  */

static bool
lower_rec_simd_input_clauses (tree new_var, omp_context *ctx, int &max_vf,
			      tree &idx, tree &lane, tree &ivar, tree &lvar)
{
  if (max_vf == 0)
    {
      max_vf = omp_max_vf ();
      if (max_vf > 1)
	{
	  tree c = find_omp_clause (gimple_omp_for_clauses (ctx->stmt),
				    OMP_CLAUSE_SAFELEN);
	  if (c && TREE_CODE (OMP_CLAUSE_SAFELEN_EXPR (c)) != INTEGER_CST)
	    max_vf = 1;
	  else if (c && compare_tree_int (OMP_CLAUSE_SAFELEN_EXPR (c),
					  max_vf) == -1)
	    max_vf = tree_to_shwi (OMP_CLAUSE_SAFELEN_EXPR (c));
	}
      if (max_vf > 1)
	{
	  idx = create_tmp_var (unsigned_type_node);
	  lane = create_tmp_var (unsigned_type_node);
	}
    }
  if (max_vf == 1)
    return false;

  tree atype = build_array_type_nelts (TREE_TYPE (new_var), max_vf);
  tree avar = create_tmp_var_raw (atype);
  if (TREE_ADDRESSABLE (new_var))
    TREE_ADDRESSABLE (avar) = 1;
  DECL_ATTRIBUTES (avar)
    = tree_cons (get_identifier ("omp simd array"), NULL,
		 DECL_ATTRIBUTES (avar));
  gimple_add_tmp_var (avar);
  ivar = build4 (ARRAY_REF, TREE_TYPE (new_var), avar, idx,
		 NULL_TREE, NULL_TREE);
  lvar = build4 (ARRAY_REF, TREE_TYPE (new_var), avar, lane,
		 NULL_TREE, NULL_TREE);
  if (DECL_P (new_var))
    {
      SET_DECL_VALUE_EXPR (new_var, lvar);
      DECL_HAS_VALUE_EXPR_P (new_var) = 1;
    }
  return true;
}

/* Helper function of lower_rec_input_clauses.  For a reference
   in simd reduction, add an underlying variable it will reference.  */

static void
handle_simd_reference (location_t loc, tree new_vard, gimple_seq *ilist)
{
  tree z = TYPE_SIZE_UNIT (TREE_TYPE (TREE_TYPE (new_vard)));
  if (TREE_CONSTANT (z))
    {
      const char *name = NULL;
      if (DECL_NAME (new_vard))
	name = IDENTIFIER_POINTER (DECL_NAME (new_vard));

      z = create_tmp_var_raw (TREE_TYPE (TREE_TYPE (new_vard)), name);
      gimple_add_tmp_var (z);
      TREE_ADDRESSABLE (z) = 1;
      z = build_fold_addr_expr_loc (loc, z);
      gimplify_assign (new_vard, z, ilist);
    }
}

/* Generate code to implement the input clauses, FIRSTPRIVATE and COPYIN,
   from the receiver (aka child) side and initializers for REFERENCE_TYPE
   private variables.  Initialization statements go in ILIST, while calls
   to destructors go in DLIST.  */

static void
lower_rec_input_clauses (tree clauses, gimple_seq *ilist, gimple_seq *dlist,
			 omp_context *ctx, struct omp_for_data *fd)
{
  tree c, dtor, copyin_seq, x, ptr;
  bool copyin_by_ref = false;
  bool lastprivate_firstprivate = false;
  bool reduction_omp_orig_ref = false;
  int pass;
  bool is_simd = (gimple_code (ctx->stmt) == GIMPLE_OMP_FOR
		  && gimple_omp_for_kind (ctx->stmt) & GF_OMP_FOR_SIMD);
  int max_vf = 0;
  tree lane = NULL_TREE, idx = NULL_TREE;
  tree ivar = NULL_TREE, lvar = NULL_TREE;
  gimple_seq llist[2] = { NULL, NULL };

  copyin_seq = NULL;

  /* Set max_vf=1 (which will later enforce safelen=1) in simd loops
     with data sharing clauses referencing variable sized vars.  That
     is unnecessarily hard to support and very unlikely to result in
     vectorized code anyway.  */
  if (is_simd)
    for (c = clauses; c ; c = OMP_CLAUSE_CHAIN (c))
      switch (OMP_CLAUSE_CODE (c))
	{
	case OMP_CLAUSE_LINEAR:
	  if (OMP_CLAUSE_LINEAR_ARRAY (c))
	    max_vf = 1;
	  /* FALLTHRU */
	case OMP_CLAUSE_REDUCTION:
	case OMP_CLAUSE_PRIVATE:
	case OMP_CLAUSE_FIRSTPRIVATE:
	case OMP_CLAUSE_LASTPRIVATE:
	  if (is_variable_sized (OMP_CLAUSE_DECL (c)))
	    max_vf = 1;
	  break;
	default:
	  continue;
	}

  /* Do all the fixed sized types in the first pass, and the variable sized
     types in the second pass.  This makes sure that the scalar arguments to
     the variable sized types are processed before we use them in the
     variable sized operations.  */
  for (pass = 0; pass < 2; ++pass)
    {
      for (c = clauses; c ; c = OMP_CLAUSE_CHAIN (c))
	{
	  enum omp_clause_code c_kind = OMP_CLAUSE_CODE (c);
	  tree var, new_var;
	  bool by_ref;
	  location_t clause_loc = OMP_CLAUSE_LOCATION (c);

	  switch (c_kind)
	    {
	    case OMP_CLAUSE_PRIVATE:
	      if (OMP_CLAUSE_PRIVATE_DEBUG (c))
		continue;
	      break;
	    case OMP_CLAUSE_SHARED:
	      /* Ignore shared directives in teams construct.  */
	      if (gimple_code (ctx->stmt) == GIMPLE_OMP_TEAMS)
		continue;
	      if (maybe_lookup_decl (OMP_CLAUSE_DECL (c), ctx) == NULL)
		{
		  gcc_assert (is_global_var (OMP_CLAUSE_DECL (c)));
		  continue;
		}
	    case OMP_CLAUSE_FIRSTPRIVATE:
	    case OMP_CLAUSE_COPYIN:
	    case OMP_CLAUSE_LINEAR:
	      break;
	    case OMP_CLAUSE_REDUCTION:
	      if (OMP_CLAUSE_REDUCTION_OMP_ORIG_REF (c))
		reduction_omp_orig_ref = true;
	      break;
	    case OMP_CLAUSE__LOOPTEMP_:
	      /* Handle _looptemp_ clauses only on parallel.  */
	      if (fd)
		continue;
	      break;
	    case OMP_CLAUSE_LASTPRIVATE:
	      if (OMP_CLAUSE_LASTPRIVATE_FIRSTPRIVATE (c))
		{
		  lastprivate_firstprivate = true;
		  if (pass != 0)
		    continue;
		}
	      /* Even without corresponding firstprivate, if
		 decl is Fortran allocatable, it needs outer var
		 reference.  */
	      else if (pass == 0
		       && lang_hooks.decls.omp_private_outer_ref
							(OMP_CLAUSE_DECL (c)))
		lastprivate_firstprivate = true;
	      break;
	    case OMP_CLAUSE_ALIGNED:
	      if (pass == 0)
		continue;
	      var = OMP_CLAUSE_DECL (c);
	      if (TREE_CODE (TREE_TYPE (var)) == POINTER_TYPE
		  && !is_global_var (var))
		{
		  new_var = maybe_lookup_decl (var, ctx);
		  if (new_var == NULL_TREE)
		    new_var = maybe_lookup_decl_in_outer_ctx (var, ctx);
		  x = builtin_decl_explicit (BUILT_IN_ASSUME_ALIGNED);
		  x = build_call_expr_loc (clause_loc, x, 2, new_var,
					   omp_clause_aligned_alignment (c));
		  x = fold_convert_loc (clause_loc, TREE_TYPE (new_var), x);
		  x = build2 (MODIFY_EXPR, TREE_TYPE (new_var), new_var, x);
		  gimplify_and_add (x, ilist);
		}
	      else if (TREE_CODE (TREE_TYPE (var)) == ARRAY_TYPE
		       && is_global_var (var))
		{
		  tree ptype = build_pointer_type (TREE_TYPE (var)), t, t2;
		  new_var = lookup_decl (var, ctx);
		  t = maybe_lookup_decl_in_outer_ctx (var, ctx);
		  t = build_fold_addr_expr_loc (clause_loc, t);
		  t2 = builtin_decl_explicit (BUILT_IN_ASSUME_ALIGNED);
		  t = build_call_expr_loc (clause_loc, t2, 2, t,
					   omp_clause_aligned_alignment (c));
		  t = fold_convert_loc (clause_loc, ptype, t);
		  x = create_tmp_var (ptype);
		  t = build2 (MODIFY_EXPR, ptype, x, t);
		  gimplify_and_add (t, ilist);
		  t = build_simple_mem_ref_loc (clause_loc, x);
		  SET_DECL_VALUE_EXPR (new_var, t);
		  DECL_HAS_VALUE_EXPR_P (new_var) = 1;
		}
	      continue;
	    default:
	      continue;
	    }

	  new_var = var = OMP_CLAUSE_DECL (c);
	  if (c_kind != OMP_CLAUSE_COPYIN)
	    {
	      /* Not all OpenACC reductions require new mappings.  */
	      if (is_gimple_omp_oacc (ctx->stmt)
		  && (new_var = maybe_lookup_decl (var, ctx)) == NULL)
		new_var = var;
	      else
		new_var = lookup_decl (var, ctx);
	    }

	  if (c_kind == OMP_CLAUSE_SHARED || c_kind == OMP_CLAUSE_COPYIN)
	    {
	      if (pass != 0)
		continue;
	    }
	  else if (is_variable_sized (var))
	    {
	      /* For variable sized types, we need to allocate the
		 actual storage here.  Call alloca and store the
		 result in the pointer decl that we created elsewhere.  */
	      if (pass == 0)
		continue;

	      if (c_kind != OMP_CLAUSE_FIRSTPRIVATE || !is_task_ctx (ctx))
		{
		  gcall *stmt;
		  tree tmp, atmp;

		  ptr = DECL_VALUE_EXPR (new_var);
		  gcc_assert (TREE_CODE (ptr) == INDIRECT_REF);
		  ptr = TREE_OPERAND (ptr, 0);
		  gcc_assert (DECL_P (ptr));
		  x = TYPE_SIZE_UNIT (TREE_TYPE (new_var));

		  /* void *tmp = __builtin_alloca */
		  atmp = builtin_decl_explicit (BUILT_IN_ALLOCA);
		  stmt = gimple_build_call (atmp, 1, x);
		  tmp = create_tmp_var_raw (ptr_type_node);
		  gimple_add_tmp_var (tmp);
		  gimple_call_set_lhs (stmt, tmp);

		  gimple_seq_add_stmt (ilist, stmt);

		  x = fold_convert_loc (clause_loc, TREE_TYPE (ptr), tmp);
		  gimplify_assign (ptr, x, ilist);
		}
	    }
	  else if (is_reference (var) && !is_oacc_parallel (ctx))
	    {
	      /* For references that are being privatized for Fortran,
		 allocate new backing storage for the new pointer
		 variable.  This allows us to avoid changing all the
		 code that expects a pointer to something that expects
		 a direct variable.  */
	      if (pass == 0)
		continue;

	      x = TYPE_SIZE_UNIT (TREE_TYPE (TREE_TYPE (new_var)));
	      if (c_kind == OMP_CLAUSE_FIRSTPRIVATE && is_task_ctx (ctx))
		{
		  x = build_receiver_ref (var, false, ctx);
		  x = build_fold_addr_expr_loc (clause_loc, x);
		}
	      else if (TREE_CONSTANT (x))
		{
		  /* For reduction in SIMD loop, defer adding the
		     initialization of the reference, because if we decide
		     to use SIMD array for it, the initilization could cause
		     expansion ICE.  */
		  if (c_kind == OMP_CLAUSE_REDUCTION && is_simd)
		    x = NULL_TREE;
		  else
		    {
		      const char *name = NULL;
		      if (DECL_NAME (var))
			name = IDENTIFIER_POINTER (DECL_NAME (var));

		      x = create_tmp_var_raw (TREE_TYPE (TREE_TYPE (new_var)),
					      name);
		      gimple_add_tmp_var (x);
		      TREE_ADDRESSABLE (x) = 1;
		      x = build_fold_addr_expr_loc (clause_loc, x);
		    }
		}
	      else
		{
		  tree atmp = builtin_decl_explicit (BUILT_IN_ALLOCA);
		  x = build_call_expr_loc (clause_loc, atmp, 1, x);
		}

	      if (x)
		{
		  x = fold_convert_loc (clause_loc, TREE_TYPE (new_var), x);
		  gimplify_assign (new_var, x, ilist);
		}

	      new_var = build_simple_mem_ref_loc (clause_loc, new_var);
	    }
	  else if (c_kind == OMP_CLAUSE_REDUCTION
		   && OMP_CLAUSE_REDUCTION_PLACEHOLDER (c))
	    {
	      if (pass == 0)
		continue;
	    }
	  else if (pass != 0)
	    continue;

	  switch (OMP_CLAUSE_CODE (c))
	    {
	    case OMP_CLAUSE_SHARED:
	      /* Ignore shared directives in teams construct.  */
	      if (gimple_code (ctx->stmt) == GIMPLE_OMP_TEAMS)
		continue;
	      /* Shared global vars are just accessed directly.  */
	      if (is_global_var (new_var))
		break;
	      /* Set up the DECL_VALUE_EXPR for shared variables now.  This
		 needs to be delayed until after fixup_child_record_type so
		 that we get the correct type during the dereference.  */
	      by_ref = use_pointer_for_field (var, ctx);
	      x = build_receiver_ref (var, by_ref, ctx);
	      SET_DECL_VALUE_EXPR (new_var, x);
	      DECL_HAS_VALUE_EXPR_P (new_var) = 1;

	      /* ??? If VAR is not passed by reference, and the variable
		 hasn't been initialized yet, then we'll get a warning for
		 the store into the omp_data_s structure.  Ideally, we'd be
		 able to notice this and not store anything at all, but
		 we're generating code too early.  Suppress the warning.  */
	      if (!by_ref)
		TREE_NO_WARNING (var) = 1;
	      break;

	    case OMP_CLAUSE_LASTPRIVATE:
	      if (OMP_CLAUSE_LASTPRIVATE_FIRSTPRIVATE (c))
		break;
	      /* FALLTHRU */

	    case OMP_CLAUSE_PRIVATE:
	      if (OMP_CLAUSE_CODE (c) != OMP_CLAUSE_PRIVATE)
		x = build_outer_var_ref (var, ctx);
	      else if (OMP_CLAUSE_PRIVATE_OUTER_REF (c))
		{
		  if (is_task_ctx (ctx))
		    x = build_receiver_ref (var, false, ctx);
		  else
		    x = build_outer_var_ref (var, ctx);
		}
	      else
		x = NULL;
	    do_private:
	      tree nx;
	      nx = lang_hooks.decls.omp_clause_default_ctor (c, new_var, x);
	      if (is_simd)
		{
		  tree y = lang_hooks.decls.omp_clause_dtor (c, new_var);
		  if ((TREE_ADDRESSABLE (new_var) || nx || y
		       || OMP_CLAUSE_CODE (c) == OMP_CLAUSE_LASTPRIVATE)
		      && lower_rec_simd_input_clauses (new_var, ctx, max_vf,
						       idx, lane, ivar, lvar))
		    {
		      if (nx)
			x = lang_hooks.decls.omp_clause_default_ctor
						(c, unshare_expr (ivar), x);
		      if (nx && x)
			gimplify_and_add (x, &llist[0]);
		      if (y)
			{
			  y = lang_hooks.decls.omp_clause_dtor (c, ivar);
			  if (y)
			    {
			      gimple_seq tseq = NULL;

			      dtor = y;
			      gimplify_stmt (&dtor, &tseq);
			      gimple_seq_add_seq (&llist[1], tseq);
			    }
			}
		      break;
		    }
		}
	      if (nx)
		gimplify_and_add (nx, ilist);
	      /* FALLTHRU */

	    do_dtor:
	      x = lang_hooks.decls.omp_clause_dtor (c, new_var);
	      if (x)
		{
		  gimple_seq tseq = NULL;

		  dtor = x;
		  gimplify_stmt (&dtor, &tseq);
		  gimple_seq_add_seq (dlist, tseq);
		}
	      break;

	    case OMP_CLAUSE_LINEAR:
	      if (!OMP_CLAUSE_LINEAR_NO_COPYIN (c))
		goto do_firstprivate;
	      if (OMP_CLAUSE_LINEAR_NO_COPYOUT (c))
		x = NULL;
	      else
		x = build_outer_var_ref (var, ctx);
	      goto do_private;

	    case OMP_CLAUSE_FIRSTPRIVATE:
	      if (is_task_ctx (ctx))
		{
		  if (is_reference (var) || is_variable_sized (var))
		    goto do_dtor;
		  else if (is_global_var (maybe_lookup_decl_in_outer_ctx (var,
									  ctx))
			   || use_pointer_for_field (var, NULL))
		    {
		      x = build_receiver_ref (var, false, ctx);
		      SET_DECL_VALUE_EXPR (new_var, x);
		      DECL_HAS_VALUE_EXPR_P (new_var) = 1;
		      goto do_dtor;
		    }
		}
	    do_firstprivate:
	      x = build_outer_var_ref (var, ctx);
	      if (is_simd)
		{
		  if (OMP_CLAUSE_CODE (c) == OMP_CLAUSE_LINEAR
		      && gimple_omp_for_combined_into_p (ctx->stmt))
		    {
		      tree t = OMP_CLAUSE_LINEAR_STEP (c);
		      tree stept = TREE_TYPE (t);
		      tree ct = find_omp_clause (clauses,
						 OMP_CLAUSE__LOOPTEMP_);
		      gcc_assert (ct);
		      tree l = OMP_CLAUSE_DECL (ct);
		      tree n1 = fd->loop.n1;
		      tree step = fd->loop.step;
		      tree itype = TREE_TYPE (l);
		      if (POINTER_TYPE_P (itype))
			itype = signed_type_for (itype);
		      l = fold_build2 (MINUS_EXPR, itype, l, n1);
		      if (TYPE_UNSIGNED (itype)
			  && fd->loop.cond_code == GT_EXPR)
			l = fold_build2 (TRUNC_DIV_EXPR, itype,
					 fold_build1 (NEGATE_EXPR, itype, l),
					 fold_build1 (NEGATE_EXPR,
						      itype, step));
		      else
			l = fold_build2 (TRUNC_DIV_EXPR, itype, l, step);
		      t = fold_build2 (MULT_EXPR, stept,
				       fold_convert (stept, l), t);

		      if (OMP_CLAUSE_LINEAR_ARRAY (c))
			{
			  x = lang_hooks.decls.omp_clause_linear_ctor
							(c, new_var, x, t);
			  gimplify_and_add (x, ilist);
			  goto do_dtor;
			}

		      if (POINTER_TYPE_P (TREE_TYPE (x)))
			x = fold_build2 (POINTER_PLUS_EXPR,
					 TREE_TYPE (x), x, t);
		      else
			x = fold_build2 (PLUS_EXPR, TREE_TYPE (x), x, t);
		    }

		  if ((OMP_CLAUSE_CODE (c) != OMP_CLAUSE_LINEAR
		       || TREE_ADDRESSABLE (new_var))
		      && lower_rec_simd_input_clauses (new_var, ctx, max_vf,
						       idx, lane, ivar, lvar))
		    {
		      if (OMP_CLAUSE_CODE (c) == OMP_CLAUSE_LINEAR)
			{
			  tree iv = create_tmp_var (TREE_TYPE (new_var));
			  x = lang_hooks.decls.omp_clause_copy_ctor (c, iv, x);
			  gimplify_and_add (x, ilist);
			  gimple_stmt_iterator gsi
			    = gsi_start_1 (gimple_omp_body_ptr (ctx->stmt));
			  gassign *g
			    = gimple_build_assign (unshare_expr (lvar), iv);
			  gsi_insert_before_without_update (&gsi, g,
							    GSI_SAME_STMT);
			  tree t = OMP_CLAUSE_LINEAR_STEP (c);
			  enum tree_code code = PLUS_EXPR;
			  if (POINTER_TYPE_P (TREE_TYPE (new_var)))
			    code = POINTER_PLUS_EXPR;
			  g = gimple_build_assign (iv, code, iv, t);
			  gsi_insert_before_without_update (&gsi, g,
							    GSI_SAME_STMT);
			  break;
			}
		      x = lang_hooks.decls.omp_clause_copy_ctor
						(c, unshare_expr (ivar), x);
		      gimplify_and_add (x, &llist[0]);
		      x = lang_hooks.decls.omp_clause_dtor (c, ivar);
		      if (x)
			{
			  gimple_seq tseq = NULL;

			  dtor = x;
			  gimplify_stmt (&dtor, &tseq);
			  gimple_seq_add_seq (&llist[1], tseq);
			}
		      break;
		    }
		}
	      x = lang_hooks.decls.omp_clause_copy_ctor (c, new_var, x);
	      gimplify_and_add (x, ilist);
	      goto do_dtor;

	    case OMP_CLAUSE__LOOPTEMP_:
	      gcc_assert (is_parallel_ctx (ctx));
	      x = build_outer_var_ref (var, ctx);
	      x = build2 (MODIFY_EXPR, TREE_TYPE (new_var), new_var, x);
	      gimplify_and_add (x, ilist);
	      break;

	    case OMP_CLAUSE_COPYIN:
	      by_ref = use_pointer_for_field (var, NULL);
	      x = build_receiver_ref (var, by_ref, ctx);
	      x = lang_hooks.decls.omp_clause_assign_op (c, new_var, x);
	      append_to_statement_list (x, &copyin_seq);
	      copyin_by_ref |= by_ref;
	      break;

	    case OMP_CLAUSE_REDUCTION:
	      /* OpenACC reductions are initialized using the internal
		 functions GOACC_REDUCTION_SETUP and GOACC_REDUCTION_INIT.  */
	      if (is_gimple_omp_oacc (ctx->stmt))
		break;
	      if (OMP_CLAUSE_REDUCTION_PLACEHOLDER (c))
		{
		  tree placeholder = OMP_CLAUSE_REDUCTION_PLACEHOLDER (c);
		  gimple *tseq;
		  x = build_outer_var_ref (var, ctx);

		  if (is_reference (var)
		      && !useless_type_conversion_p (TREE_TYPE (placeholder),
						     TREE_TYPE (x)))
		    x = build_fold_addr_expr_loc (clause_loc, x);
		  SET_DECL_VALUE_EXPR (placeholder, x);
		  DECL_HAS_VALUE_EXPR_P (placeholder) = 1;
		  tree new_vard = new_var;
		  if (is_reference (var))
		    {
		      gcc_assert (TREE_CODE (new_var) == MEM_REF);
		      new_vard = TREE_OPERAND (new_var, 0);
		      gcc_assert (DECL_P (new_vard));
		    }
		  if (is_simd
		      && lower_rec_simd_input_clauses (new_var, ctx, max_vf,
						       idx, lane, ivar, lvar))
		    {
		      if (new_vard == new_var)
			{
			  gcc_assert (DECL_VALUE_EXPR (new_var) == lvar);
			  SET_DECL_VALUE_EXPR (new_var, ivar);
			}
		      else
			{
			  SET_DECL_VALUE_EXPR (new_vard,
					       build_fold_addr_expr (ivar));
			  DECL_HAS_VALUE_EXPR_P (new_vard) = 1;
			}
		      x = lang_hooks.decls.omp_clause_default_ctor
				(c, unshare_expr (ivar),
				 build_outer_var_ref (var, ctx));
		      if (x)
			gimplify_and_add (x, &llist[0]);
		      if (OMP_CLAUSE_REDUCTION_GIMPLE_INIT (c))
			{
			  tseq = OMP_CLAUSE_REDUCTION_GIMPLE_INIT (c);
			  lower_omp (&tseq, ctx);
			  gimple_seq_add_seq (&llist[0], tseq);
			}
		      OMP_CLAUSE_REDUCTION_GIMPLE_INIT (c) = NULL;
		      tseq = OMP_CLAUSE_REDUCTION_GIMPLE_MERGE (c);
		      lower_omp (&tseq, ctx);
		      gimple_seq_add_seq (&llist[1], tseq);
		      OMP_CLAUSE_REDUCTION_GIMPLE_MERGE (c) = NULL;
		      DECL_HAS_VALUE_EXPR_P (placeholder) = 0;
		      if (new_vard == new_var)
			SET_DECL_VALUE_EXPR (new_var, lvar);
		      else
			SET_DECL_VALUE_EXPR (new_vard,
					     build_fold_addr_expr (lvar));
		      x = lang_hooks.decls.omp_clause_dtor (c, ivar);
		      if (x)
			{
			  tseq = NULL;
			  dtor = x;
			  gimplify_stmt (&dtor, &tseq);
			  gimple_seq_add_seq (&llist[1], tseq);
			}
		      break;
		    }
		  /* If this is a reference to constant size reduction var
		     with placeholder, we haven't emitted the initializer
		     for it because it is undesirable if SIMD arrays are used.
		     But if they aren't used, we need to emit the deferred
		     initialization now.  */
		  else if (is_reference (var) && is_simd)
		    handle_simd_reference (clause_loc, new_vard, ilist);
		  x = lang_hooks.decls.omp_clause_default_ctor
				(c, unshare_expr (new_var),
				 build_outer_var_ref (var, ctx));
		  if (x)
		    gimplify_and_add (x, ilist);
		  if (OMP_CLAUSE_REDUCTION_GIMPLE_INIT (c))
		    {
		      tseq = OMP_CLAUSE_REDUCTION_GIMPLE_INIT (c);
		      lower_omp (&tseq, ctx);
		      gimple_seq_add_seq (ilist, tseq);
		    }
		  OMP_CLAUSE_REDUCTION_GIMPLE_INIT (c) = NULL;
		  if (is_simd)
		    {
		      tseq = OMP_CLAUSE_REDUCTION_GIMPLE_MERGE (c);
		      lower_omp (&tseq, ctx);
		      gimple_seq_add_seq (dlist, tseq);
		      OMP_CLAUSE_REDUCTION_GIMPLE_MERGE (c) = NULL;
		    }
		  DECL_HAS_VALUE_EXPR_P (placeholder) = 0;
		  goto do_dtor;
		}
	      else
		{
		  tree type;
		  if (is_oacc_parallel (ctx) && is_reference (var))
		    type = TREE_TYPE (TREE_TYPE (new_var));
		  else
		    type = TREE_TYPE (new_var);

		  x = omp_reduction_init (c, type);
		  gcc_assert (TREE_CODE (TREE_TYPE (new_var)) != ARRAY_TYPE);
		  enum tree_code code = OMP_CLAUSE_REDUCTION_CODE (c);

		  /* reduction(-:var) sums up the partial results, so it
		     acts identically to reduction(+:var).  */
		  if (code == MINUS_EXPR)
		    code = PLUS_EXPR;

		  tree new_vard = new_var;
		  if (is_simd && is_reference (var))
		    {
		      gcc_assert (TREE_CODE (new_var) == MEM_REF);
		      new_vard = TREE_OPERAND (new_var, 0);
		      gcc_assert (DECL_P (new_vard));
		    }
		  if (is_simd
		      && lower_rec_simd_input_clauses (new_var, ctx, max_vf,
						       idx, lane, ivar, lvar))
		    {
		      tree ref = build_outer_var_ref (var, ctx);

		      gimplify_assign (unshare_expr (ivar), x, &llist[0]);

		      x = build2 (code, TREE_TYPE (ref), ref, ivar);
		      ref = build_outer_var_ref (var, ctx);
		      gimplify_assign (ref, x, &llist[1]);

		      if (new_vard != new_var)
			{
			  SET_DECL_VALUE_EXPR (new_vard,
					       build_fold_addr_expr (lvar));
			  DECL_HAS_VALUE_EXPR_P (new_vard) = 1;
			}
		    }
		  else
		    {
		      if (is_reference (var) && is_simd)
			handle_simd_reference (clause_loc, new_vard, ilist);
		      gimplify_assign (new_var, x, ilist);
		      if (is_simd)
			{
			  tree ref = build_outer_var_ref (var, ctx);

			  x = build2 (code, TREE_TYPE (ref), ref, new_var);
			  ref = build_outer_var_ref (var, ctx);
			  gimplify_assign (ref, x, dlist);
			}
		    }
		}
	      break;

	    default:
	      gcc_unreachable ();
	    }
	}
    }

  if (lane)
    {
      tree uid = create_tmp_var (ptr_type_node, "simduid");
      /* Don't want uninit warnings on simduid, it is always uninitialized,
	 but we use it not for the value, but for the DECL_UID only.  */
      TREE_NO_WARNING (uid) = 1;
      gimple *g
	= gimple_build_call_internal (IFN_GOMP_SIMD_LANE, 1, uid);
      gimple_call_set_lhs (g, lane);
      gimple_stmt_iterator gsi = gsi_start_1 (gimple_omp_body_ptr (ctx->stmt));
      gsi_insert_before_without_update (&gsi, g, GSI_SAME_STMT);
      c = build_omp_clause (UNKNOWN_LOCATION, OMP_CLAUSE__SIMDUID_);
      OMP_CLAUSE__SIMDUID__DECL (c) = uid;
      OMP_CLAUSE_CHAIN (c) = gimple_omp_for_clauses (ctx->stmt);
      gimple_omp_for_set_clauses (ctx->stmt, c);
      g = gimple_build_assign (lane, INTEGER_CST,
			       build_int_cst (unsigned_type_node, 0));
      gimple_seq_add_stmt (ilist, g);
      for (int i = 0; i < 2; i++)
	if (llist[i])
	  {
	    tree vf = create_tmp_var (unsigned_type_node);
	    g = gimple_build_call_internal (IFN_GOMP_SIMD_VF, 1, uid);
	    gimple_call_set_lhs (g, vf);
	    gimple_seq *seq = i == 0 ? ilist : dlist;
	    gimple_seq_add_stmt (seq, g);
	    tree t = build_int_cst (unsigned_type_node, 0);
	    g = gimple_build_assign (idx, INTEGER_CST, t);
	    gimple_seq_add_stmt (seq, g);
	    tree body = create_artificial_label (UNKNOWN_LOCATION);
	    tree header = create_artificial_label (UNKNOWN_LOCATION);
	    tree end = create_artificial_label (UNKNOWN_LOCATION);
	    gimple_seq_add_stmt (seq, gimple_build_goto (header));
	    gimple_seq_add_stmt (seq, gimple_build_label (body));
	    gimple_seq_add_seq (seq, llist[i]);
	    t = build_int_cst (unsigned_type_node, 1);
	    g = gimple_build_assign (idx, PLUS_EXPR, idx, t);
	    gimple_seq_add_stmt (seq, g);
	    gimple_seq_add_stmt (seq, gimple_build_label (header));
	    g = gimple_build_cond (LT_EXPR, idx, vf, body, end);
	    gimple_seq_add_stmt (seq, g);
	    gimple_seq_add_stmt (seq, gimple_build_label (end));
	  }
    }

  /* The copyin sequence is not to be executed by the main thread, since
     that would result in self-copies.  Perhaps not visible to scalars,
     but it certainly is to C++ operator=.  */
  if (copyin_seq)
    {
      x = build_call_expr (builtin_decl_explicit (BUILT_IN_OMP_GET_THREAD_NUM),
			   0);
      x = build2 (NE_EXPR, boolean_type_node, x,
		  build_int_cst (TREE_TYPE (x), 0));
      x = build3 (COND_EXPR, void_type_node, x, copyin_seq, NULL);
      gimplify_and_add (x, ilist);
    }

  /* If any copyin variable is passed by reference, we must ensure the
     master thread doesn't modify it before it is copied over in all
     threads.  Similarly for variables in both firstprivate and
     lastprivate clauses we need to ensure the lastprivate copying
     happens after firstprivate copying in all threads.  And similarly
     for UDRs if initializer expression refers to omp_orig.  */
  if (copyin_by_ref || lastprivate_firstprivate || reduction_omp_orig_ref)
    {
      /* Don't add any barrier for #pragma omp simd or
	 #pragma omp distribute.  */
      if (gimple_code (ctx->stmt) != GIMPLE_OMP_FOR
	  || gimple_omp_for_kind (ctx->stmt) == GF_OMP_FOR_KIND_FOR)
	gimple_seq_add_stmt (ilist, build_omp_barrier (NULL_TREE));
    }

  /* If max_vf is non-zero, then we can use only a vectorization factor
     up to the max_vf we chose.  So stick it into the safelen clause.  */
  if (max_vf)
    {
      tree c = find_omp_clause (gimple_omp_for_clauses (ctx->stmt),
				OMP_CLAUSE_SAFELEN);
      if (c == NULL_TREE
	  || (TREE_CODE (OMP_CLAUSE_SAFELEN_EXPR (c)) == INTEGER_CST
	      && compare_tree_int (OMP_CLAUSE_SAFELEN_EXPR (c),
				   max_vf) == 1))
	{
	  c = build_omp_clause (UNKNOWN_LOCATION, OMP_CLAUSE_SAFELEN);
	  OMP_CLAUSE_SAFELEN_EXPR (c) = build_int_cst (integer_type_node,
						       max_vf);
	  OMP_CLAUSE_CHAIN (c) = gimple_omp_for_clauses (ctx->stmt);
	  gimple_omp_for_set_clauses (ctx->stmt, c);
	}
    }
}


/* Generate code to implement the LASTPRIVATE clauses.  This is used for
   both parallel and workshare constructs.  PREDICATE may be NULL if it's
   always true.   */

static void
lower_lastprivate_clauses (tree clauses, tree predicate, gimple_seq *stmt_list,
			   omp_context *ctx)
{
  tree x, c, label = NULL, orig_clauses = clauses;
  bool par_clauses = false;
  tree simduid = NULL, lastlane = NULL;

  /* Early exit if there are no lastprivate or linear clauses.  */
  for (; clauses ; clauses = OMP_CLAUSE_CHAIN (clauses))
    if (OMP_CLAUSE_CODE (clauses) == OMP_CLAUSE_LASTPRIVATE
	|| (OMP_CLAUSE_CODE (clauses) == OMP_CLAUSE_LINEAR
	    && !OMP_CLAUSE_LINEAR_NO_COPYOUT (clauses)))
      break;
  if (clauses == NULL)
    {
      /* If this was a workshare clause, see if it had been combined
	 with its parallel.  In that case, look for the clauses on the
	 parallel statement itself.  */
      if (is_parallel_ctx (ctx))
	return;

      ctx = ctx->outer;
      if (ctx == NULL || !is_parallel_ctx (ctx))
	return;

      clauses = find_omp_clause (gimple_omp_parallel_clauses (ctx->stmt),
				 OMP_CLAUSE_LASTPRIVATE);
      if (clauses == NULL)
	return;
      par_clauses = true;
    }

  if (predicate)
    {
      gcond *stmt;
      tree label_true, arm1, arm2;

      label = create_artificial_label (UNKNOWN_LOCATION);
      label_true = create_artificial_label (UNKNOWN_LOCATION);
      arm1 = TREE_OPERAND (predicate, 0);
      arm2 = TREE_OPERAND (predicate, 1);
      gimplify_expr (&arm1, stmt_list, NULL, is_gimple_val, fb_rvalue);
      gimplify_expr (&arm2, stmt_list, NULL, is_gimple_val, fb_rvalue);
      stmt = gimple_build_cond (TREE_CODE (predicate), arm1, arm2,
				label_true, label);
      gimple_seq_add_stmt (stmt_list, stmt);
      gimple_seq_add_stmt (stmt_list, gimple_build_label (label_true));
    }

  if (gimple_code (ctx->stmt) == GIMPLE_OMP_FOR
      && gimple_omp_for_kind (ctx->stmt) & GF_OMP_FOR_SIMD)
    {
      simduid = find_omp_clause (orig_clauses, OMP_CLAUSE__SIMDUID_);
      if (simduid)
	simduid = OMP_CLAUSE__SIMDUID__DECL (simduid);
    }

  for (c = clauses; c ;)
    {
      tree var, new_var;
      location_t clause_loc = OMP_CLAUSE_LOCATION (c);

      if (OMP_CLAUSE_CODE (c) == OMP_CLAUSE_LASTPRIVATE
	  || (OMP_CLAUSE_CODE (c) == OMP_CLAUSE_LINEAR
	      && !OMP_CLAUSE_LINEAR_NO_COPYOUT (c)))
	{
	  var = OMP_CLAUSE_DECL (c);
	  new_var = lookup_decl (var, ctx);

	  if (simduid && DECL_HAS_VALUE_EXPR_P (new_var))
	    {
	      tree val = DECL_VALUE_EXPR (new_var);
	      if (TREE_CODE (val) == ARRAY_REF
		  && VAR_P (TREE_OPERAND (val, 0))
		  && lookup_attribute ("omp simd array",
				       DECL_ATTRIBUTES (TREE_OPERAND (val,
								      0))))
		{
		  if (lastlane == NULL)
		    {
		      lastlane = create_tmp_var (unsigned_type_node);
		      gcall *g
			= gimple_build_call_internal (IFN_GOMP_SIMD_LAST_LANE,
						      2, simduid,
						      TREE_OPERAND (val, 1));
		      gimple_call_set_lhs (g, lastlane);
		      gimple_seq_add_stmt (stmt_list, g);
		    }
		  new_var = build4 (ARRAY_REF, TREE_TYPE (val),
				    TREE_OPERAND (val, 0), lastlane,
				    NULL_TREE, NULL_TREE);
		}
	    }

	  if (OMP_CLAUSE_CODE (c) == OMP_CLAUSE_LASTPRIVATE
	      && OMP_CLAUSE_LASTPRIVATE_GIMPLE_SEQ (c))
	    {
	      lower_omp (&OMP_CLAUSE_LASTPRIVATE_GIMPLE_SEQ (c), ctx);
	      gimple_seq_add_seq (stmt_list,
				  OMP_CLAUSE_LASTPRIVATE_GIMPLE_SEQ (c));
	      OMP_CLAUSE_LASTPRIVATE_GIMPLE_SEQ (c) = NULL;
	    }
	  else if (OMP_CLAUSE_CODE (c) == OMP_CLAUSE_LINEAR
		   && OMP_CLAUSE_LINEAR_GIMPLE_SEQ (c))
	    {
	      lower_omp (&OMP_CLAUSE_LINEAR_GIMPLE_SEQ (c), ctx);
	      gimple_seq_add_seq (stmt_list,
				  OMP_CLAUSE_LINEAR_GIMPLE_SEQ (c));
	      OMP_CLAUSE_LINEAR_GIMPLE_SEQ (c) = NULL;
	    }

	  x = build_outer_var_ref (var, ctx);
	  if (is_reference (var))
	    new_var = build_simple_mem_ref_loc (clause_loc, new_var);
	  x = lang_hooks.decls.omp_clause_assign_op (c, x, new_var);
	  gimplify_and_add (x, stmt_list);
	}
      c = OMP_CLAUSE_CHAIN (c);
      if (c == NULL && !par_clauses)
	{
	  /* If this was a workshare clause, see if it had been combined
	     with its parallel.  In that case, continue looking for the
	     clauses also on the parallel statement itself.  */
	  if (is_parallel_ctx (ctx))
	    break;

	  ctx = ctx->outer;
	  if (ctx == NULL || !is_parallel_ctx (ctx))
	    break;

	  c = find_omp_clause (gimple_omp_parallel_clauses (ctx->stmt),
			       OMP_CLAUSE_LASTPRIVATE);
	  par_clauses = true;
	}
    }

  if (label)
    gimple_seq_add_stmt (stmt_list, gimple_build_label (label));
}

/* Returns true if this reduction operation is compatible with atomics.  */

static bool
is_atomic_compatible_reduction (tree var, omp_context *ctx)
{
  if (!is_gimple_omp_oacc (ctx->stmt))
    return true;

  /* OpenACC requires an additional level of indirection due to the use
     of shared memory.  Because of that, it's better to surround the
     reduction inside a atomic start/stop region.  */
  if (is_reference (var))
    return false;

  return true;
}


/* Find the total number of threads used by a region partitioned by
   GWV_BITS.  Setup code required for the calculation is added to SEQ.  Note
   that this is currently used from both OMP-lowering and OMP-expansion phases,
   and uses builtins specific to NVidia PTX: this will need refactoring into a
   generic interface when support for other targets is added.   */

static tree
expand_oacc_get_num_threads (gimple_seq *seq, int gwv_bits)
{
  tree res = build_int_cst (unsigned_type_node, 1);
  unsigned ix;

  for (ix = GOMP_DIM_GANG; ix != GOMP_DIM_MAX; ix++)
    if (GOMP_DIM_MASK(ix) & gwv_bits)
      {
	tree arg = build_int_cst (integer_type_node, ix);
	tree count = create_tmp_var (integer_type_node);
	gimple *call = gimple_build_call_internal (IFN_GOACC_DIM_SIZE, 1, arg);
	
	gimple_call_set_lhs (call, count);
	gimple_seq_add_stmt (seq, call);
	res = fold_build2 (MULT_EXPR, integer_type_node, res, count);
      }
  
  return res;
}

/* Find the current thread number to use within a region partitioned by
   GWV_BITS.  Setup code required for the calculation is added to SEQ.  See
   note for expand_oacc_get_num_threads above re: builtin usage.  */

static tree
expand_oacc_get_thread_num (gimple_seq *seq, int gwv_bits)
{
  tree res = NULL_TREE;
  unsigned ix;

  /* Start at gang level, and examine relevant dimension indices.  */
  for (ix = GOMP_DIM_GANG; ix != GOMP_DIM_MAX; ix++)
    if (GOMP_DIM_MASK (ix) & gwv_bits)
      {
	tree arg = build_int_cst (unsigned_type_node, ix);

	if (res)
	  {
	    /* We had an outer index, so scale that by the size of
	       this dimension.  */
	    tree n = create_tmp_var (integer_type_node);
	    gimple *call
	      = gimple_build_call_internal (IFN_GOACC_DIM_SIZE, 1, arg);
	    
	    gimple_call_set_lhs (call, n);
	    gimple_seq_add_stmt (seq, call);
	    res = fold_build2 (MULT_EXPR, integer_type_node, res, n);
	  }

	/* Determine index in this dimension.  */
	tree id = create_tmp_var (integer_type_node);
	gimple *call = gimple_build_call_internal (IFN_GOACC_DIM_POS, 1, arg);
	
	gimple_call_set_lhs (call, id);
	gimple_seq_add_stmt (seq, call);
	if (res)
	  res = fold_build2 (PLUS_EXPR, integer_type_node, res, id);
	else
	  res = id;
      }

  if (res == NULL_TREE)
    res = build_int_cst (integer_type_node, 0);

  return res;
}

/* Lower the OpenACC reductions of CLAUSES for compute axis LEVEL
   (which might be a placeholder).  INNER is true if this is an inner
   axis of a multi-axis loop.  FORK and JOIN are (optional) fork and
   join markers.  Generate the before-loop forking sequence in
   FORK_SEQ and the after-loop joining sequence to JOIN_SEQ.  The
   general form of these sequences is

     GOACC_REDUCTION_SETUP
     GOACC_FORK
     GOACC_REDUCTION_INIT
     ...
     GOACC_REDUCTION_FINI
     GOACC_JOIN
     GOACC_REDUCTION_TEARDOWN.  */

static void
lower_oacc_reductions (location_t loc, tree clauses, tree level, bool inner,
		       gcall *fork, gcall *join, gimple_seq *fork_seq,
		       gimple_seq *join_seq, omp_context *ctx)
{
  static unsigned oacc_lid = 0;
  
  gimple_seq before_fork = NULL;
  gimple_seq after_fork = NULL;
  gimple_seq before_join = NULL;
  gimple_seq after_join = NULL;
  unsigned count = 0;
  tree lid = build_int_cst (unsigned_type_node, oacc_lid++);

  for (tree c = clauses; c; c = OMP_CLAUSE_CHAIN (c))
    if (OMP_CLAUSE_CODE (c) == OMP_CLAUSE_REDUCTION)
      {
	tree orig = OMP_CLAUSE_DECL (c);
	tree var = OMP_CLAUSE_REDUCTION_PRIVATE_DECL (c);
	tree ref_to_res = NULL_TREE;
	
	if (!var)
	  var = maybe_lookup_decl (orig, ctx);
	if (!var)
	  var = orig;

	if (!inner)
	  {
	    /* See if an outer construct also reduces this variable.  */
	    omp_context *outer = ctx;

	    while (omp_context *probe = outer->outer)
	      {
		enum gimple_code type = gimple_code (probe->stmt);
		tree cls;

		switch (type)
		  {
		  case GIMPLE_OMP_FOR:
		    cls = gimple_omp_for_clauses (probe->stmt);
		    break;

		  case GIMPLE_OMP_TARGET:
		    if (gimple_omp_target_kind (probe->stmt)
			!= GF_OMP_TARGET_KIND_OACC_PARALLEL)
		      goto do_lookup;

		    cls = gimple_omp_target_clauses (probe->stmt);
		    break;

		  default:
		    goto do_lookup;
		  }
		
		outer = probe;
		for (; cls;  cls = OMP_CLAUSE_CHAIN (cls))
		  if (OMP_CLAUSE_CODE (cls) == OMP_CLAUSE_REDUCTION
		      && orig == OMP_CLAUSE_DECL (cls))
		    goto has_outer_reduction;
	      }

	  do_lookup:
	    
	    /* This is the outermost construct with this reduction,
	       see if there's a mapping for it.  */
	    if (maybe_lookup_field (orig, outer))
	      ref_to_res = build_receiver_ref (orig, false, outer);

	  has_outer_reduction:;
	  }
	gcc_assert (!is_reference (var));
	if (!ref_to_res)
	  ref_to_res = integer_zero_node;
	else if (is_reference (orig))
	  ref_to_res = build_simple_mem_ref (ref_to_res);

	unsigned rcode = OMP_CLAUSE_REDUCTION_CODE (c);
	if (rcode == MINUS_EXPR)
	  rcode = PLUS_EXPR;
	tree op = build_int_cst (unsigned_type_node, rcode);
	tree rid = build_int_cst (unsigned_type_node, count);	

	tree setup = build_call_expr_internal_loc
	  (loc, IFN_GOACC_REDUCTION_SETUP, TREE_TYPE (var), 6,
	   unshare_expr (ref_to_res), var, level, op, lid, rid);
	tree init = build_call_expr_internal_loc
	  (loc, IFN_GOACC_REDUCTION_INIT, TREE_TYPE (var), 6,
	   unshare_expr (ref_to_res), var, level, op, lid, rid);
	tree fini = build_call_expr_internal_loc
	  (loc, IFN_GOACC_REDUCTION_FINI, TREE_TYPE (var), 6,
	   unshare_expr (ref_to_res), var, level, op, lid, rid);
	tree teardown = build_call_expr_internal_loc
	  (loc, IFN_GOACC_REDUCTION_TEARDOWN, TREE_TYPE (var), 6,
	   ref_to_res, var, level, op, lid, rid);

	gimplify_assign (var, setup, &before_fork);
	gimplify_assign (var, init, &after_fork);
	gimplify_assign (var, fini, &before_join);
	gimplify_assign (var, teardown, &after_join);
	count++;
      }

  /* Now stitch things together.  */
  gimple_seq_add_seq (fork_seq, before_fork);
  if (fork)
    gimple_seq_add_stmt (fork_seq, fork);
  gimple_seq_add_seq (fork_seq, after_fork);

  gimple_seq_add_seq (join_seq, before_join);
  if (join)
    gimple_seq_add_stmt (join_seq, join);
  gimple_seq_add_seq (join_seq, after_join);
}

/* Emit an OpenACC head marker call, encapulating the partitioning and
   other information that must be processed by the target compiler.
   Return the maximum number of dimensions the associated loop might
   be partitioned over.  */

static unsigned
lower_oacc_head_mark (location_t loc, tree clauses,
		      gimple_seq *seq, omp_context *ctx)
{
  unsigned levels = 0;
  unsigned tag = 0;
  tree gang_static = NULL_TREE;
  auto_vec<tree, 1> args;

  args.quick_push (build_int_cst
		   (integer_type_node, IFN_UNIQUE_OACC_HEAD_MARK));
  for (tree c = clauses; c; c = OMP_CLAUSE_CHAIN (c))
    {
      switch (OMP_CLAUSE_CODE (c))
	{
	case OMP_CLAUSE_GANG:
	  tag |= OLF_DIM_GANG;
	  gang_static = OMP_CLAUSE_GANG_STATIC_EXPR (c);
	  levels++;
	  break;

	case OMP_CLAUSE_WORKER:
	  tag |=  OLF_DIM_WORKER;
	  levels++;
	  break;

	case OMP_CLAUSE_VECTOR:
	  tag |= OLF_DIM_VECTOR;
	  levels++;
	  break;

	case OMP_CLAUSE_SEQ:
	  tag |= OLF_SEQ;
	  break;

	case OMP_CLAUSE_AUTO:
	  tag |= OLF_AUTO;
	  break;

	case OMP_CLAUSE_INDEPENDENT:
	  tag |= OLF_INDEPENDENT;
	  break;

	case OMP_CLAUSE_DEVICE_TYPE:
	  /* TODO: Add device type handling.  */
	  goto done;

	default:
	  continue;
	}
    }

 done:
  if (gang_static)
    tag |= OLF_GANG_STATIC;

  /* In a parallel region, loops are implicitly INDEPENDENT.  */
  if (is_oacc_parallel (ctx))
    tag |= OLF_INDEPENDENT;

  /* In a kernels region, a loop lacking SEQ, GANG, WORKER and/or
     VECTOR is implicitly AUTO.  */
  if (is_oacc_kernels (ctx)
      && !(tag & (((GOMP_DIM_MASK (GOMP_DIM_MAX) - 1) << OLF_DIM_BASE)
		  | OLF_SEQ)))
      tag |= OLF_AUTO;

  {
    /* Check we didn't discover any different partitioning from the
       existing scheme.  */
    unsigned mask = ctx->gwv_this;
    if (ctx->outer &&  gimple_code (ctx->outer->stmt) == GIMPLE_OMP_FOR)
      mask &= ~ctx->outer->gwv_this;

    gcc_assert (mask == ((tag >> OLF_DIM_BASE)
			 & (GOMP_DIM_MASK (GOMP_DIM_MAX) - 1)));
  }

  /* TODO: allocate at least one level, for auto allocation.  */

  args.safe_push (build_int_cst (integer_type_node, levels));
  args.safe_push (build_int_cst (integer_type_node, tag));
  if (gang_static)
    args.safe_push (gang_static);

  gcall *call = gimple_build_call_internal_vec (IFN_UNIQUE, args);
  gimple_set_location (call, loc);
  gimple_seq_add_stmt (seq, call);

  return levels;
}

/* Emit an OpenACC lopp head or tail marker to SEQ.  LEVEL is the
   partitioning level of the enclosed region.  */ 

static void
lower_oacc_loop_marker (location_t loc, bool head, tree tofollow,
			gimple_seq *seq)
{
  tree marker = build_int_cst
    (integer_type_node, (head ? IFN_UNIQUE_OACC_HEAD_MARK
			 : IFN_UNIQUE_OACC_TAIL_MARK));
  gcall *call = gimple_build_call_internal
    (IFN_UNIQUE, 1 + (tofollow != NULL_TREE), marker, tofollow);
  gimple_set_location (call, loc);
  gimple_seq_add_stmt (seq, call);
}

/* Generate the before and after OpenACC loop sequences.  CLAUSES are
   the loop clauses, from which we extract reductions.  Initialize
   HEAD and TAIL.  */

static void
lower_oacc_head_tail (location_t loc, tree clauses,
		      gimple_seq *head, gimple_seq *tail, omp_context *ctx)
{
  bool inner = false;
  unsigned count = lower_oacc_head_mark (loc, clauses, head, ctx);
  
  if (!count)
    lower_oacc_loop_marker (loc, false, integer_zero_node, tail);

  for (unsigned done = 1; count; count--, done++)
    {
      tree place = build_int_cst (integer_type_node, -1);
      gcall *fork = gimple_build_call_internal
	(IFN_UNIQUE, 2,
	 build_int_cst (unsigned_type_node, IFN_UNIQUE_OACC_FORK), place);
      gcall *join = gimple_build_call_internal
	(IFN_UNIQUE, 2,
	 build_int_cst (unsigned_type_node, IFN_UNIQUE_OACC_JOIN), place);
      gimple_seq fork_seq = NULL;
      gimple_seq join_seq = NULL;

      gimple_set_location (fork, loc);
      gimple_set_location (join, loc);

      /* Mark the beginning of this level sequence.  */
      if (inner)
	lower_oacc_loop_marker (loc, true,
				build_int_cst (integer_type_node, count),
				&fork_seq);
      lower_oacc_loop_marker (loc, false,
			      build_int_cst (integer_type_node, done),
			      &join_seq);

      lower_oacc_reductions (loc, clauses, place, inner,
			     fork, join, &fork_seq, &join_seq,  ctx);

      /* Append this level to head. */
      gimple_seq_add_seq (head, fork_seq);
      /* Prepend it to tail.  */
      gimple_seq_add_seq (&join_seq, *tail);
      *tail = join_seq;

      inner = true;
    }

  /* Mark the end of the sequence.  */
  lower_oacc_loop_marker (loc, true, NULL_TREE, head);
  lower_oacc_loop_marker (loc, false, NULL_TREE, tail);
}

/* Generate code to implement the REDUCTION clauses.  */

static void
lower_reduction_clauses (tree clauses, gimple_seq *stmt_seqp, omp_context *ctx)
{
  gimple_seq sub_seq = NULL;
  gimple *stmt;
  tree x, c;
  int count = 0;

  /* OpenACC loop reductions are handled elsewhere.  */
  if (is_gimple_omp_oacc (ctx->stmt))
    return;

  /* SIMD reductions are handled in lower_rec_input_clauses.  */
  if (gimple_code (ctx->stmt) == GIMPLE_OMP_FOR
      && gimple_omp_for_kind (ctx->stmt) & GF_OMP_FOR_SIMD)
    return;

  /* First see if there is exactly one reduction clause.  Use OMP_ATOMIC
     update in that case, otherwise use a lock.  */
  for (c = clauses; c && count < 2; c = OMP_CLAUSE_CHAIN (c))
    if (OMP_CLAUSE_CODE (c) == OMP_CLAUSE_REDUCTION)
      {
	if (OMP_CLAUSE_REDUCTION_PLACEHOLDER (c))
	  {
	    /* Never use OMP_ATOMIC for array reductions or UDRs.  */
	    count = -1;
	    break;
	  }
	count++;
      }

  if (count == 0)
    return;

  for (c = clauses; c ; c = OMP_CLAUSE_CHAIN (c))
    {
      tree var, ref, new_var;
      enum tree_code code;
      location_t clause_loc = OMP_CLAUSE_LOCATION (c);

      if (OMP_CLAUSE_CODE (c) != OMP_CLAUSE_REDUCTION)
	continue;

      var = OMP_CLAUSE_DECL (c);
      new_var = lookup_decl (var, ctx);
      if (is_reference (var))
	new_var = build_simple_mem_ref_loc (clause_loc, new_var);
      ref = build_outer_var_ref (var, ctx);
      code = OMP_CLAUSE_REDUCTION_CODE (c);

      /* reduction(-:var) sums up the partial results, so it acts
	 identically to reduction(+:var).  */
      if (code == MINUS_EXPR)
        code = PLUS_EXPR;

      if (count == 1 && is_atomic_compatible_reduction (var, ctx))
	{
	  tree addr = build_fold_addr_expr_loc (clause_loc, ref);

	  addr = save_expr (addr);

	  ref = build1 (INDIRECT_REF, TREE_TYPE (TREE_TYPE (addr)), addr);
	  x = fold_build2_loc (clause_loc, code, TREE_TYPE (ref), ref,
			       new_var);
	  x = build2 (OMP_ATOMIC, void_type_node, addr, x);
	  gimplify_and_add (x, stmt_seqp);

	  return;
	}
      else if (OMP_CLAUSE_REDUCTION_PLACEHOLDER (c))
	{
	  tree placeholder = OMP_CLAUSE_REDUCTION_PLACEHOLDER (c);

	  if (is_reference (var)
	      && !useless_type_conversion_p (TREE_TYPE (placeholder),
					     TREE_TYPE (ref)))
	    ref = build_fold_addr_expr_loc (clause_loc, ref);
	  SET_DECL_VALUE_EXPR (placeholder, ref);
	  DECL_HAS_VALUE_EXPR_P (placeholder) = 1;
	  lower_omp (&OMP_CLAUSE_REDUCTION_GIMPLE_MERGE (c), ctx);
	  gimple_seq_add_seq (&sub_seq, OMP_CLAUSE_REDUCTION_GIMPLE_MERGE (c));
	  OMP_CLAUSE_REDUCTION_GIMPLE_MERGE (c) = NULL;
	  OMP_CLAUSE_REDUCTION_PLACEHOLDER (c) = NULL;
	}
      else
	{
	  x = build2 (code, TREE_TYPE (ref), ref, new_var);
	  ref = build_outer_var_ref (var, ctx);
	  gimplify_assign (ref, x, &sub_seq);
	}
    }

  stmt = gimple_build_call (builtin_decl_explicit (BUILT_IN_GOMP_ATOMIC_START),
			    0);
  gimple_seq_add_stmt (stmt_seqp, stmt);

  gimple_seq_add_seq (stmt_seqp, sub_seq);

  stmt = gimple_build_call (builtin_decl_explicit (BUILT_IN_GOMP_ATOMIC_END),
			    0);
  gimple_seq_add_stmt (stmt_seqp, stmt);
}


/* Generate code to implement the COPYPRIVATE clauses.  */

static void
lower_copyprivate_clauses (tree clauses, gimple_seq *slist, gimple_seq *rlist,
			    omp_context *ctx)
{
  tree c;

  for (c = clauses; c ; c = OMP_CLAUSE_CHAIN (c))
    {
      tree var, new_var, ref, x;
      bool by_ref;
      location_t clause_loc = OMP_CLAUSE_LOCATION (c);

      if (OMP_CLAUSE_CODE (c) != OMP_CLAUSE_COPYPRIVATE)
	continue;

      var = OMP_CLAUSE_DECL (c);
      by_ref = use_pointer_for_field (var, NULL);

      ref = build_sender_ref (var, ctx);
      x = new_var = lookup_decl_in_outer_ctx (var, ctx);
      if (by_ref)
	{
	  x = build_fold_addr_expr_loc (clause_loc, new_var);
	  x = fold_convert_loc (clause_loc, TREE_TYPE (ref), x);
	}
      gimplify_assign (ref, x, slist);

      ref = build_receiver_ref (var, false, ctx);
      if (by_ref)
	{
	  ref = fold_convert_loc (clause_loc,
				  build_pointer_type (TREE_TYPE (new_var)),
				  ref);
	  ref = build_fold_indirect_ref_loc (clause_loc, ref);
	}
      if (is_reference (var))
	{
	  ref = fold_convert_loc (clause_loc, TREE_TYPE (new_var), ref);
	  ref = build_simple_mem_ref_loc (clause_loc, ref);
	  new_var = build_simple_mem_ref_loc (clause_loc, new_var);
	}
      x = lang_hooks.decls.omp_clause_assign_op (c, new_var, ref);
      gimplify_and_add (x, rlist);
    }
}


/* Generate code to implement the clauses, FIRSTPRIVATE, COPYIN, LASTPRIVATE,
   and REDUCTION from the sender (aka parent) side.  */

static void
lower_send_clauses (tree clauses, gimple_seq *ilist, gimple_seq *olist,
    		    omp_context *ctx)
{
  tree c;

  for (c = clauses; c ; c = OMP_CLAUSE_CHAIN (c))
    {
      tree val, ref, x, var;
      bool by_ref, do_in = false, do_out = false;
      location_t clause_loc = OMP_CLAUSE_LOCATION (c);

      switch (OMP_CLAUSE_CODE (c))
	{
	case OMP_CLAUSE_PRIVATE:
	  if (OMP_CLAUSE_PRIVATE_OUTER_REF (c))
	    break;
	  continue;
	case OMP_CLAUSE_FIRSTPRIVATE:
	case OMP_CLAUSE_COPYIN:
	case OMP_CLAUSE_LASTPRIVATE:
	case OMP_CLAUSE_REDUCTION:
	case OMP_CLAUSE__LOOPTEMP_:
	  break;
	default:
	  continue;
	}

      val = OMP_CLAUSE_DECL (c);
      var = lookup_decl_in_outer_ctx (val, ctx);

      if (OMP_CLAUSE_CODE (c) != OMP_CLAUSE_COPYIN
	  && is_global_var (var))
	continue;
      if (is_variable_sized (val))
	continue;
      by_ref = use_pointer_for_field (val, NULL);

      switch (OMP_CLAUSE_CODE (c))
	{
	case OMP_CLAUSE_PRIVATE:
	case OMP_CLAUSE_FIRSTPRIVATE:
	case OMP_CLAUSE_COPYIN:
	case OMP_CLAUSE__LOOPTEMP_:
	  do_in = true;
	  break;

	case OMP_CLAUSE_LASTPRIVATE:
	  if (by_ref || is_reference (val))
	    {
	      if (OMP_CLAUSE_LASTPRIVATE_FIRSTPRIVATE (c))
		continue;
	      do_in = true;
	    }
	  else
	    {
	      do_out = true;
	      if (lang_hooks.decls.omp_private_outer_ref (val))
		do_in = true;
	    }
	  break;

	case OMP_CLAUSE_REDUCTION:
	  do_in = true;
	  do_out = !(by_ref || is_reference (val));
	  break;

	default:
	  gcc_unreachable ();
	}

      if (do_in)
	{
	  ref = build_sender_ref (val, ctx);
	  x = by_ref ? build_fold_addr_expr_loc (clause_loc, var) : var;
	  gimplify_assign (ref, x, ilist);
	  if (is_task_ctx (ctx))
	    DECL_ABSTRACT_ORIGIN (TREE_OPERAND (ref, 1)) = NULL;
	}

      if (do_out)
	{
	  ref = build_sender_ref (val, ctx);
	  gimplify_assign (var, ref, olist);
	}
    }
}

/* Generate code to implement SHARED from the sender (aka parent)
   side.  This is trickier, since GIMPLE_OMP_PARALLEL_CLAUSES doesn't
   list things that got automatically shared.  */

static void
lower_send_shared_vars (gimple_seq *ilist, gimple_seq *olist, omp_context *ctx)
{
  tree var, ovar, nvar, f, x, record_type;

  if (ctx->record_type == NULL)
    return;

  record_type = ctx->srecord_type ? ctx->srecord_type : ctx->record_type;
  for (f = TYPE_FIELDS (record_type); f ; f = DECL_CHAIN (f))
    {
      ovar = DECL_ABSTRACT_ORIGIN (f);
      nvar = maybe_lookup_decl (ovar, ctx);
      if (!nvar || !DECL_HAS_VALUE_EXPR_P (nvar))
	continue;

      /* If CTX is a nested parallel directive.  Find the immediately
	 enclosing parallel or workshare construct that contains a
	 mapping for OVAR.  */
      var = lookup_decl_in_outer_ctx (ovar, ctx);

      if (use_pointer_for_field (ovar, ctx))
	{
	  x = build_sender_ref (ovar, ctx);
	  var = build_fold_addr_expr (var);
	  gimplify_assign (x, var, ilist);
	}
      else
	{
	  x = build_sender_ref (ovar, ctx);
	  gimplify_assign (x, var, ilist);

	  if (!TREE_READONLY (var)
	      /* We don't need to receive a new reference to a result
	         or parm decl.  In fact we may not store to it as we will
		 invalidate any pending RSO and generate wrong gimple
		 during inlining.  */
	      && !((TREE_CODE (var) == RESULT_DECL
		    || TREE_CODE (var) == PARM_DECL)
		   && DECL_BY_REFERENCE (var)))
	    {
	      x = build_sender_ref (ovar, ctx);
	      gimplify_assign (var, x, olist);
	    }
	}
    }
}


/* A convenience function to build an empty GIMPLE_COND with just the
   condition.  */

static gcond *
gimple_build_cond_empty (tree cond)
{
  enum tree_code pred_code;
  tree lhs, rhs;

  gimple_cond_get_ops_from_tree (cond, &pred_code, &lhs, &rhs);
  return gimple_build_cond (pred_code, lhs, rhs, NULL_TREE, NULL_TREE);
}


/* Build the function calls to GOMP_parallel_start etc to actually
   generate the parallel operation.  REGION is the parallel region
   being expanded.  BB is the block where to insert the code.  WS_ARGS
   will be set if this is a call to a combined parallel+workshare
   construct, it contains the list of additional arguments needed by
   the workshare construct.  */

static void
expand_parallel_call (struct omp_region *region, basic_block bb,
		      gomp_parallel *entry_stmt,
		      vec<tree, va_gc> *ws_args)
{
  tree t, t1, t2, val, cond, c, clauses, flags;
  gimple_stmt_iterator gsi;
  gimple *stmt;
  enum built_in_function start_ix;
  int start_ix2;
  location_t clause_loc;
  vec<tree, va_gc> *args;

  clauses = gimple_omp_parallel_clauses (entry_stmt);

  /* Determine what flavor of GOMP_parallel we will be
     emitting.  */
  start_ix = BUILT_IN_GOMP_PARALLEL;
  if (is_combined_parallel (region))
    {
      switch (region->inner->type)
	{
	case GIMPLE_OMP_FOR:
	  gcc_assert (region->inner->sched_kind != OMP_CLAUSE_SCHEDULE_AUTO);
	  start_ix2 = ((int)BUILT_IN_GOMP_PARALLEL_LOOP_STATIC
		       + (region->inner->sched_kind
			  == OMP_CLAUSE_SCHEDULE_RUNTIME
			  ? 3 : region->inner->sched_kind));
	  start_ix = (enum built_in_function)start_ix2;
	  break;
	case GIMPLE_OMP_SECTIONS:
	  start_ix = BUILT_IN_GOMP_PARALLEL_SECTIONS;
	  break;
	default:
	  gcc_unreachable ();
	}
    }

  /* By default, the value of NUM_THREADS is zero (selected at run time)
     and there is no conditional.  */
  cond = NULL_TREE;
  val = build_int_cst (unsigned_type_node, 0);
  flags = build_int_cst (unsigned_type_node, 0);

  c = find_omp_clause (clauses, OMP_CLAUSE_IF);
  if (c)
    cond = OMP_CLAUSE_IF_EXPR (c);

  c = find_omp_clause (clauses, OMP_CLAUSE_NUM_THREADS);
  if (c)
    {
      val = OMP_CLAUSE_NUM_THREADS_EXPR (c);
      clause_loc = OMP_CLAUSE_LOCATION (c);
    }
  else
    clause_loc = gimple_location (entry_stmt);

  c = find_omp_clause (clauses, OMP_CLAUSE_PROC_BIND);
  if (c)
    flags = build_int_cst (unsigned_type_node, OMP_CLAUSE_PROC_BIND_KIND (c));

  /* Ensure 'val' is of the correct type.  */
  val = fold_convert_loc (clause_loc, unsigned_type_node, val);

  /* If we found the clause 'if (cond)', build either
     (cond != 0) or (cond ? val : 1u).  */
  if (cond)
    {
      cond = gimple_boolify (cond);

      if (integer_zerop (val))
	val = fold_build2_loc (clause_loc,
			   EQ_EXPR, unsigned_type_node, cond,
			   build_int_cst (TREE_TYPE (cond), 0));
      else
	{
	  basic_block cond_bb, then_bb, else_bb;
	  edge e, e_then, e_else;
	  tree tmp_then, tmp_else, tmp_join, tmp_var;

	  tmp_var = create_tmp_var (TREE_TYPE (val));
	  if (gimple_in_ssa_p (cfun))
	    {
	      tmp_then = make_ssa_name (tmp_var);
	      tmp_else = make_ssa_name (tmp_var);
	      tmp_join = make_ssa_name (tmp_var);
	    }
	  else
	    {
	      tmp_then = tmp_var;
	      tmp_else = tmp_var;
	      tmp_join = tmp_var;
	    }

	  e = split_block_after_labels (bb);
	  cond_bb = e->src;
	  bb = e->dest;
	  remove_edge (e);

	  then_bb = create_empty_bb (cond_bb);
	  else_bb = create_empty_bb (then_bb);
	  set_immediate_dominator (CDI_DOMINATORS, then_bb, cond_bb);
	  set_immediate_dominator (CDI_DOMINATORS, else_bb, cond_bb);

	  stmt = gimple_build_cond_empty (cond);
	  gsi = gsi_start_bb (cond_bb);
	  gsi_insert_after (&gsi, stmt, GSI_CONTINUE_LINKING);

	  gsi = gsi_start_bb (then_bb);
	  stmt = gimple_build_assign (tmp_then, val);
	  gsi_insert_after (&gsi, stmt, GSI_CONTINUE_LINKING);

	  gsi = gsi_start_bb (else_bb);
	  stmt = gimple_build_assign
	    	   (tmp_else, build_int_cst (unsigned_type_node, 1));
	  gsi_insert_after (&gsi, stmt, GSI_CONTINUE_LINKING);

	  make_edge (cond_bb, then_bb, EDGE_TRUE_VALUE);
	  make_edge (cond_bb, else_bb, EDGE_FALSE_VALUE);
	  add_bb_to_loop (then_bb, cond_bb->loop_father);
	  add_bb_to_loop (else_bb, cond_bb->loop_father);
	  e_then = make_edge (then_bb, bb, EDGE_FALLTHRU);
	  e_else = make_edge (else_bb, bb, EDGE_FALLTHRU);

	  if (gimple_in_ssa_p (cfun))
	    {
	      gphi *phi = create_phi_node (tmp_join, bb);
	      add_phi_arg (phi, tmp_then, e_then, UNKNOWN_LOCATION);
	      add_phi_arg (phi, tmp_else, e_else, UNKNOWN_LOCATION);
	    }

	  val = tmp_join;
	}

      gsi = gsi_start_bb (bb);
      val = force_gimple_operand_gsi (&gsi, val, true, NULL_TREE,
				      false, GSI_CONTINUE_LINKING);
    }

  gsi = gsi_last_bb (bb);
  t = gimple_omp_parallel_data_arg (entry_stmt);
  if (t == NULL)
    t1 = null_pointer_node;
  else
    t1 = build_fold_addr_expr (t);
  t2 = build_fold_addr_expr (gimple_omp_parallel_child_fn (entry_stmt));

  vec_alloc (args, 4 + vec_safe_length (ws_args));
  args->quick_push (t2);
  args->quick_push (t1);
  args->quick_push (val);
  if (ws_args)
    args->splice (*ws_args);
  args->quick_push (flags);

  t = build_call_expr_loc_vec (UNKNOWN_LOCATION,
			       builtin_decl_explicit (start_ix), args);

  force_gimple_operand_gsi (&gsi, t, true, NULL_TREE,
			    false, GSI_CONTINUE_LINKING);
}

/* Insert a function call whose name is FUNC_NAME with the information from
   ENTRY_STMT into the basic_block BB.  */

static void
expand_cilk_for_call (basic_block bb, gomp_parallel *entry_stmt,
		      vec <tree, va_gc> *ws_args)
{
  tree t, t1, t2;
  gimple_stmt_iterator gsi;
  vec <tree, va_gc> *args;

  gcc_assert (vec_safe_length (ws_args) == 2);
  tree func_name = (*ws_args)[0];
  tree grain = (*ws_args)[1];

  tree clauses = gimple_omp_parallel_clauses (entry_stmt);
  tree count = find_omp_clause (clauses, OMP_CLAUSE__CILK_FOR_COUNT_);
  gcc_assert (count != NULL_TREE);
  count = OMP_CLAUSE_OPERAND (count, 0);

  gsi = gsi_last_bb (bb);
  t = gimple_omp_parallel_data_arg (entry_stmt);
  if (t == NULL)
    t1 = null_pointer_node;
  else
    t1 = build_fold_addr_expr (t);
  t2 = build_fold_addr_expr (gimple_omp_parallel_child_fn (entry_stmt));

  vec_alloc (args, 4);
  args->quick_push (t2);
  args->quick_push (t1);
  args->quick_push (count);
  args->quick_push (grain);
  t = build_call_expr_loc_vec (UNKNOWN_LOCATION, func_name, args);

  force_gimple_operand_gsi (&gsi, t, true, NULL_TREE, false,
			    GSI_CONTINUE_LINKING);
}

/* Build the function call to GOMP_task to actually
   generate the task operation.  BB is the block where to insert the code.  */

static void
expand_task_call (basic_block bb, gomp_task *entry_stmt)
{
  tree t, t1, t2, t3, flags, cond, c, c2, clauses, depend;
  gimple_stmt_iterator gsi;
  location_t loc = gimple_location (entry_stmt);

  clauses = gimple_omp_task_clauses (entry_stmt);

  c = find_omp_clause (clauses, OMP_CLAUSE_IF);
  if (c)
    cond = gimple_boolify (OMP_CLAUSE_IF_EXPR (c));
  else
    cond = boolean_true_node;

  c = find_omp_clause (clauses, OMP_CLAUSE_UNTIED);
  c2 = find_omp_clause (clauses, OMP_CLAUSE_MERGEABLE);
  depend = find_omp_clause (clauses, OMP_CLAUSE_DEPEND);
  flags = build_int_cst (unsigned_type_node,
			 (c ? 1 : 0) + (c2 ? 4 : 0) + (depend ? 8 : 0));

  c = find_omp_clause (clauses, OMP_CLAUSE_FINAL);
  if (c)
    {
      c = gimple_boolify (OMP_CLAUSE_FINAL_EXPR (c));
      c = fold_build3_loc (loc, COND_EXPR, unsigned_type_node, c,
			   build_int_cst (unsigned_type_node, 2),
			   build_int_cst (unsigned_type_node, 0));
      flags = fold_build2_loc (loc, PLUS_EXPR, unsigned_type_node, flags, c);
    }
  if (depend)
    depend = OMP_CLAUSE_DECL (depend);
  else
    depend = build_int_cst (ptr_type_node, 0);

  gsi = gsi_last_bb (bb);
  t = gimple_omp_task_data_arg (entry_stmt);
  if (t == NULL)
    t2 = null_pointer_node;
  else
    t2 = build_fold_addr_expr_loc (loc, t);
  t1 = build_fold_addr_expr_loc (loc, gimple_omp_task_child_fn (entry_stmt));
  t = gimple_omp_task_copy_fn (entry_stmt);
  if (t == NULL)
    t3 = null_pointer_node;
  else
    t3 = build_fold_addr_expr_loc (loc, t);

  t = build_call_expr (builtin_decl_explicit (BUILT_IN_GOMP_TASK),
		       8, t1, t2, t3,
		       gimple_omp_task_arg_size (entry_stmt),
		       gimple_omp_task_arg_align (entry_stmt), cond, flags,
		       depend);

  force_gimple_operand_gsi (&gsi, t, true, NULL_TREE,
			    false, GSI_CONTINUE_LINKING);
}


/* If exceptions are enabled, wrap the statements in BODY in a MUST_NOT_THROW
   catch handler and return it.  This prevents programs from violating the
   structured block semantics with throws.  */

static gimple_seq
maybe_catch_exception (gimple_seq body)
{
  gimple *g;
  tree decl;

  if (!flag_exceptions)
    return body;

  if (lang_hooks.eh_protect_cleanup_actions != NULL)
    decl = lang_hooks.eh_protect_cleanup_actions ();
  else
    decl = builtin_decl_explicit (BUILT_IN_TRAP);

  g = gimple_build_eh_must_not_throw (decl);
  g = gimple_build_try (body, gimple_seq_alloc_with_stmt (g),
      			GIMPLE_TRY_CATCH);

 return gimple_seq_alloc_with_stmt (g);
}

/* Chain all the DECLs in LIST by their TREE_CHAIN fields.  */

static tree
vec2chain (vec<tree, va_gc> *v)
{
  tree chain = NULL_TREE, t;
  unsigned ix;

  FOR_EACH_VEC_SAFE_ELT_REVERSE (v, ix, t)
    {
      DECL_CHAIN (t) = chain;
      chain = t;
    }

  return chain;
}


/* Remove barriers in REGION->EXIT's block.  Note that this is only
   valid for GIMPLE_OMP_PARALLEL regions.  Since the end of a parallel region
   is an implicit barrier, any workshare inside the GIMPLE_OMP_PARALLEL that
   left a barrier at the end of the GIMPLE_OMP_PARALLEL region can now be
   removed.  */

static void
remove_exit_barrier (struct omp_region *region)
{
  gimple_stmt_iterator gsi;
  basic_block exit_bb;
  edge_iterator ei;
  edge e;
  gimple *stmt;
  int any_addressable_vars = -1;

  exit_bb = region->exit;

  /* If the parallel region doesn't return, we don't have REGION->EXIT
     block at all.  */
  if (! exit_bb)
    return;

  /* The last insn in the block will be the parallel's GIMPLE_OMP_RETURN.  The
     workshare's GIMPLE_OMP_RETURN will be in a preceding block.  The kinds of
     statements that can appear in between are extremely limited -- no
     memory operations at all.  Here, we allow nothing at all, so the
     only thing we allow to precede this GIMPLE_OMP_RETURN is a label.  */
  gsi = gsi_last_bb (exit_bb);
  gcc_assert (gimple_code (gsi_stmt (gsi)) == GIMPLE_OMP_RETURN);
  gsi_prev (&gsi);
  if (!gsi_end_p (gsi) && gimple_code (gsi_stmt (gsi)) != GIMPLE_LABEL)
    return;

  FOR_EACH_EDGE (e, ei, exit_bb->preds)
    {
      gsi = gsi_last_bb (e->src);
      if (gsi_end_p (gsi))
	continue;
      stmt = gsi_stmt (gsi);
      if (gimple_code (stmt) == GIMPLE_OMP_RETURN
	  && !gimple_omp_return_nowait_p (stmt))
	{
	  /* OpenMP 3.0 tasks unfortunately prevent this optimization
	     in many cases.  If there could be tasks queued, the barrier
	     might be needed to let the tasks run before some local
	     variable of the parallel that the task uses as shared
	     runs out of scope.  The task can be spawned either
	     from within current function (this would be easy to check)
	     or from some function it calls and gets passed an address
	     of such a variable.  */
	  if (any_addressable_vars < 0)
	    {
	      gomp_parallel *parallel_stmt
		= as_a <gomp_parallel *> (last_stmt (region->entry));
	      tree child_fun = gimple_omp_parallel_child_fn (parallel_stmt);
	      tree local_decls, block, decl;
	      unsigned ix;

	      any_addressable_vars = 0;
	      FOR_EACH_LOCAL_DECL (DECL_STRUCT_FUNCTION (child_fun), ix, decl)
		if (TREE_ADDRESSABLE (decl))
		  {
		    any_addressable_vars = 1;
		    break;
		  }
	      for (block = gimple_block (stmt);
		   !any_addressable_vars
		   && block
		   && TREE_CODE (block) == BLOCK;
		   block = BLOCK_SUPERCONTEXT (block))
		{
		  for (local_decls = BLOCK_VARS (block);
		       local_decls;
		       local_decls = DECL_CHAIN (local_decls))
		    if (TREE_ADDRESSABLE (local_decls))
		      {
			any_addressable_vars = 1;
			break;
		      }
		  if (block == gimple_block (parallel_stmt))
		    break;
		}
	    }
	  if (!any_addressable_vars)
	    gimple_omp_return_set_nowait (stmt);
	}
    }
}

static void
remove_exit_barriers (struct omp_region *region)
{
  if (region->type == GIMPLE_OMP_PARALLEL)
    remove_exit_barrier (region);

  if (region->inner)
    {
      region = region->inner;
      remove_exit_barriers (region);
      while (region->next)
	{
	  region = region->next;
	  remove_exit_barriers (region);
	}
    }
}

/* Optimize omp_get_thread_num () and omp_get_num_threads ()
   calls.  These can't be declared as const functions, but
   within one parallel body they are constant, so they can be
   transformed there into __builtin_omp_get_{thread_num,num_threads} ()
   which are declared const.  Similarly for task body, except
   that in untied task omp_get_thread_num () can change at any task
   scheduling point.  */

static void
optimize_omp_library_calls (gimple *entry_stmt)
{
  basic_block bb;
  gimple_stmt_iterator gsi;
  tree thr_num_tree = builtin_decl_explicit (BUILT_IN_OMP_GET_THREAD_NUM);
  tree thr_num_id = DECL_ASSEMBLER_NAME (thr_num_tree);
  tree num_thr_tree = builtin_decl_explicit (BUILT_IN_OMP_GET_NUM_THREADS);
  tree num_thr_id = DECL_ASSEMBLER_NAME (num_thr_tree);
  bool untied_task = (gimple_code (entry_stmt) == GIMPLE_OMP_TASK
		      && find_omp_clause (gimple_omp_task_clauses (entry_stmt),
					  OMP_CLAUSE_UNTIED) != NULL);

  FOR_EACH_BB_FN (bb, cfun)
    for (gsi = gsi_start_bb (bb); !gsi_end_p (gsi); gsi_next (&gsi))
      {
	gimple *call = gsi_stmt (gsi);
	tree decl;

	if (is_gimple_call (call)
	    && (decl = gimple_call_fndecl (call))
	    && DECL_EXTERNAL (decl)
	    && TREE_PUBLIC (decl)
	    && DECL_INITIAL (decl) == NULL)
	  {
	    tree built_in;

	    if (DECL_NAME (decl) == thr_num_id)
	      {
		/* In #pragma omp task untied omp_get_thread_num () can change
		   during the execution of the task region.  */
		if (untied_task)
		  continue;
		built_in = builtin_decl_explicit (BUILT_IN_OMP_GET_THREAD_NUM);
	      }
	    else if (DECL_NAME (decl) == num_thr_id)
	      built_in = builtin_decl_explicit (BUILT_IN_OMP_GET_NUM_THREADS);
	    else
	      continue;

	    if (DECL_ASSEMBLER_NAME (decl) != DECL_ASSEMBLER_NAME (built_in)
		|| gimple_call_num_args (call) != 0)
	      continue;

	    if (flag_exceptions && !TREE_NOTHROW (decl))
	      continue;

	    if (TREE_CODE (TREE_TYPE (decl)) != FUNCTION_TYPE
		|| !types_compatible_p (TREE_TYPE (TREE_TYPE (decl)),
					TREE_TYPE (TREE_TYPE (built_in))))
	      continue;

	    gimple_call_set_fndecl (call, built_in);
	  }
      }
}

/* Callback for expand_omp_build_assign.  Return non-NULL if *tp needs to be
   regimplified.  */

static tree
expand_omp_regimplify_p (tree *tp, int *walk_subtrees, void *)
{
  tree t = *tp;

  /* Any variable with DECL_VALUE_EXPR needs to be regimplified.  */
  if (TREE_CODE (t) == VAR_DECL && DECL_HAS_VALUE_EXPR_P (t))
    return t;

  if (TREE_CODE (t) == ADDR_EXPR)
    recompute_tree_invariant_for_addr_expr (t);

  *walk_subtrees = !TYPE_P (t) && !DECL_P (t);
  return NULL_TREE;
}

/* Prepend TO = FROM assignment before *GSI_P.  */

static void
expand_omp_build_assign (gimple_stmt_iterator *gsi_p, tree to, tree from)
{
  bool simple_p = DECL_P (to) && TREE_ADDRESSABLE (to);
  from = force_gimple_operand_gsi (gsi_p, from, simple_p, NULL_TREE,
				   true, GSI_SAME_STMT);
  gimple *stmt = gimple_build_assign (to, from);
  gsi_insert_before (gsi_p, stmt, GSI_SAME_STMT);
  if (walk_tree (&from, expand_omp_regimplify_p, NULL, NULL)
      || walk_tree (&to, expand_omp_regimplify_p, NULL, NULL))
    {
      gimple_stmt_iterator gsi = gsi_for_stmt (stmt);
      gimple_regimplify_operands (stmt, &gsi);
    }
}

/* Release the first vuse in bb E->dest, either normal or phi arg for
   edge E.  */

static void
release_first_vuse_in_edge_dest (edge e)
{
  gimple_stmt_iterator i;
  basic_block bb = e->dest;

  for (i = gsi_start_phis (bb); !gsi_end_p (i); gsi_next (&i))
    {
      gimple *phi = gsi_stmt (i);
      tree arg = PHI_ARG_DEF_FROM_EDGE (phi, e);

      if (!virtual_operand_p (arg))
	continue;

      mark_virtual_operand_for_renaming (arg);
      return;
    }

  for (i = gsi_start_bb (bb); !gsi_end_p (i); gsi_next_nondebug (&i))
    {
      gimple *stmt = gsi_stmt (i);
      if (gimple_vuse (stmt) == NULL_TREE)
	continue;

      mark_virtual_operand_for_renaming (gimple_vuse (stmt));
      return;
    }
}

/* Expand the OpenMP parallel or task directive starting at REGION.  */

static void
expand_omp_taskreg (struct omp_region *region)
{
  basic_block entry_bb, exit_bb, new_bb;
  struct function *child_cfun;
  tree child_fn, block, t;
  gimple_stmt_iterator gsi;
  gimple *entry_stmt, *stmt;
  edge e;
  vec<tree, va_gc> *ws_args;

  entry_stmt = last_stmt (region->entry);
  child_fn = gimple_omp_taskreg_child_fn (entry_stmt);
  child_cfun = DECL_STRUCT_FUNCTION (child_fn);

  entry_bb = region->entry;
  if (gimple_code (entry_stmt) == GIMPLE_OMP_TASK)
    exit_bb = region->cont;
  else
    exit_bb = region->exit;

  bool is_cilk_for
    = (flag_cilkplus
       && gimple_code (entry_stmt) == GIMPLE_OMP_PARALLEL
       && find_omp_clause (gimple_omp_parallel_clauses (entry_stmt),
			   OMP_CLAUSE__CILK_FOR_COUNT_) != NULL_TREE);

  if (is_cilk_for)
    /* If it is a _Cilk_for statement, it is modelled *like* a parallel for,
       and the inner statement contains the name of the built-in function
       and grain.  */
    ws_args = region->inner->ws_args;
  else if (is_combined_parallel (region))
    ws_args = region->ws_args;
  else
    ws_args = NULL;

  if (child_cfun->cfg)
    {
      /* Due to inlining, it may happen that we have already outlined
	 the region, in which case all we need to do is make the
	 sub-graph unreachable and emit the parallel call.  */
      edge entry_succ_e, exit_succ_e;

      entry_succ_e = single_succ_edge (entry_bb);

      gsi = gsi_last_bb (entry_bb);
      gcc_assert (gimple_code (gsi_stmt (gsi)) == GIMPLE_OMP_PARALLEL
		  || gimple_code (gsi_stmt (gsi)) == GIMPLE_OMP_TASK);
      gsi_remove (&gsi, true);

      new_bb = entry_bb;
      if (exit_bb)
	{
	  exit_succ_e = single_succ_edge (exit_bb);
	  make_edge (new_bb, exit_succ_e->dest, EDGE_FALLTHRU);
	}
      remove_edge_and_dominated_blocks (entry_succ_e);
    }
  else
    {
      unsigned srcidx, dstidx, num;

      /* If the parallel region needs data sent from the parent
	 function, then the very first statement (except possible
	 tree profile counter updates) of the parallel body
	 is a copy assignment .OMP_DATA_I = &.OMP_DATA_O.  Since
	 &.OMP_DATA_O is passed as an argument to the child function,
	 we need to replace it with the argument as seen by the child
	 function.

	 In most cases, this will end up being the identity assignment
	 .OMP_DATA_I = .OMP_DATA_I.  However, if the parallel body had
	 a function call that has been inlined, the original PARM_DECL
	 .OMP_DATA_I may have been converted into a different local
	 variable.  In which case, we need to keep the assignment.  */
      if (gimple_omp_taskreg_data_arg (entry_stmt))
	{
	  basic_block entry_succ_bb
	    = single_succ_p (entry_bb) ? single_succ (entry_bb)
				       : FALLTHRU_EDGE (entry_bb)->dest;
	  tree arg;
	  gimple *parcopy_stmt = NULL;

	  for (gsi = gsi_start_bb (entry_succ_bb); ; gsi_next (&gsi))
	    {
	      gimple *stmt;

	      gcc_assert (!gsi_end_p (gsi));
	      stmt = gsi_stmt (gsi);
	      if (gimple_code (stmt) != GIMPLE_ASSIGN)
		continue;

	      if (gimple_num_ops (stmt) == 2)
		{
		  tree arg = gimple_assign_rhs1 (stmt);

		  /* We're ignore the subcode because we're
		     effectively doing a STRIP_NOPS.  */

		  if (TREE_CODE (arg) == ADDR_EXPR
		      && TREE_OPERAND (arg, 0)
		        == gimple_omp_taskreg_data_arg (entry_stmt))
		    {
		      parcopy_stmt = stmt;
		      break;
		    }
		}
	    }

	  gcc_assert (parcopy_stmt != NULL);
	  arg = DECL_ARGUMENTS (child_fn);

	  if (!gimple_in_ssa_p (cfun))
	    {
	      if (gimple_assign_lhs (parcopy_stmt) == arg)
		gsi_remove (&gsi, true);
	      else
		{
	          /* ?? Is setting the subcode really necessary ??  */
		  gimple_omp_set_subcode (parcopy_stmt, TREE_CODE (arg));
		  gimple_assign_set_rhs1 (parcopy_stmt, arg);
		}
	    }
	  else
	    {
	      tree lhs = gimple_assign_lhs (parcopy_stmt);
	      gcc_assert (SSA_NAME_VAR (lhs) == arg);
	      /* We'd like to set the rhs to the default def in the child_fn,
		 but it's too early to create ssa names in the child_fn.
		 Instead, we set the rhs to the parm.  In
		 move_sese_region_to_fn, we introduce a default def for the
		 parm, map the parm to it's default def, and once we encounter
		 this stmt, replace the parm with the default def.  */
	      gimple_assign_set_rhs1 (parcopy_stmt, arg);
	      update_stmt (parcopy_stmt);
	    }
	}

      /* Declare local variables needed in CHILD_CFUN.  */
      block = DECL_INITIAL (child_fn);
      BLOCK_VARS (block) = vec2chain (child_cfun->local_decls);
      /* The gimplifier could record temporaries in parallel/task block
	 rather than in containing function's local_decls chain,
	 which would mean cgraph missed finalizing them.  Do it now.  */
      for (t = BLOCK_VARS (block); t; t = DECL_CHAIN (t))
	if (TREE_CODE (t) == VAR_DECL
	    && TREE_STATIC (t)
	    && !DECL_EXTERNAL (t))
	  varpool_node::finalize_decl (t);
      DECL_SAVED_TREE (child_fn) = NULL;
      /* We'll create a CFG for child_fn, so no gimple body is needed.  */
      gimple_set_body (child_fn, NULL);
      TREE_USED (block) = 1;

      /* Reset DECL_CONTEXT on function arguments.  */
      for (t = DECL_ARGUMENTS (child_fn); t; t = DECL_CHAIN (t))
	DECL_CONTEXT (t) = child_fn;

      /* Split ENTRY_BB at GIMPLE_OMP_PARALLEL or GIMPLE_OMP_TASK,
	 so that it can be moved to the child function.  */
      gsi = gsi_last_bb (entry_bb);
      stmt = gsi_stmt (gsi);
      gcc_assert (stmt && (gimple_code (stmt) == GIMPLE_OMP_PARALLEL
			   || gimple_code (stmt) == GIMPLE_OMP_TASK));
      e = split_block (entry_bb, stmt);
      gsi_remove (&gsi, true);
      entry_bb = e->dest;
      edge e2 = NULL;
      if (gimple_code (entry_stmt) == GIMPLE_OMP_PARALLEL)
	single_succ_edge (entry_bb)->flags = EDGE_FALLTHRU;
      else
	{
	  e2 = make_edge (e->src, BRANCH_EDGE (entry_bb)->dest, EDGE_ABNORMAL);
	  gcc_assert (e2->dest == region->exit);
	  remove_edge (BRANCH_EDGE (entry_bb));
	  set_immediate_dominator (CDI_DOMINATORS, e2->dest, e->src);
	  gsi = gsi_last_bb (region->exit);
	  gcc_assert (!gsi_end_p (gsi)
		      && gimple_code (gsi_stmt (gsi)) == GIMPLE_OMP_RETURN);
	  gsi_remove (&gsi, true);
	}

      /* Convert GIMPLE_OMP_{RETURN,CONTINUE} into a RETURN_EXPR.  */
      if (exit_bb)
	{
	  gsi = gsi_last_bb (exit_bb);
	  gcc_assert (!gsi_end_p (gsi)
		      && (gimple_code (gsi_stmt (gsi))
			  == (e2 ? GIMPLE_OMP_CONTINUE : GIMPLE_OMP_RETURN)));
	  stmt = gimple_build_return (NULL);
	  gsi_insert_after (&gsi, stmt, GSI_SAME_STMT);
	  gsi_remove (&gsi, true);
	}

      /* Move the parallel region into CHILD_CFUN.  */

      if (gimple_in_ssa_p (cfun))
	{
	  init_tree_ssa (child_cfun);
	  init_ssa_operands (child_cfun);
	  child_cfun->gimple_df->in_ssa_p = true;
	  block = NULL_TREE;
	}
      else
	block = gimple_block (entry_stmt);

      new_bb = move_sese_region_to_fn (child_cfun, entry_bb, exit_bb, block);
      if (exit_bb)
	single_succ_edge (new_bb)->flags = EDGE_FALLTHRU;
      if (e2)
	{
	  basic_block dest_bb = e2->dest;
	  if (!exit_bb)
	    make_edge (new_bb, dest_bb, EDGE_FALLTHRU);
	  remove_edge (e2);
	  set_immediate_dominator (CDI_DOMINATORS, dest_bb, new_bb);
	}
      /* When the OMP expansion process cannot guarantee an up-to-date
         loop tree arrange for the child function to fixup loops.  */
      if (loops_state_satisfies_p (LOOPS_NEED_FIXUP))
	child_cfun->x_current_loops->state |= LOOPS_NEED_FIXUP;

      /* Remove non-local VAR_DECLs from child_cfun->local_decls list.  */
      num = vec_safe_length (child_cfun->local_decls);
      for (srcidx = 0, dstidx = 0; srcidx < num; srcidx++)
	{
	  t = (*child_cfun->local_decls)[srcidx];
	  if (DECL_CONTEXT (t) == cfun->decl)
	    continue;
	  if (srcidx != dstidx)
	    (*child_cfun->local_decls)[dstidx] = t;
	  dstidx++;
	}
      if (dstidx != num)
	vec_safe_truncate (child_cfun->local_decls, dstidx);

      /* Inform the callgraph about the new function.  */
      child_cfun->curr_properties = cfun->curr_properties;
      child_cfun->has_simduid_loops |= cfun->has_simduid_loops;
      child_cfun->has_force_vectorize_loops |= cfun->has_force_vectorize_loops;
      cgraph_node *node = cgraph_node::get_create (child_fn);
      node->parallelized_function = 1;
      cgraph_node::add_new_function (child_fn, true);

      /* Fix the callgraph edges for child_cfun.  Those for cfun will be
	 fixed in a following pass.  */
      push_cfun (child_cfun);
      if (optimize)
	optimize_omp_library_calls (entry_stmt);
      cgraph_edge::rebuild_edges ();

      /* Some EH regions might become dead, see PR34608.  If
	 pass_cleanup_cfg isn't the first pass to happen with the
	 new child, these dead EH edges might cause problems.
	 Clean them up now.  */
      if (flag_exceptions)
	{
	  basic_block bb;
	  bool changed = false;

	  FOR_EACH_BB_FN (bb, cfun)
	    changed |= gimple_purge_dead_eh_edges (bb);
	  if (changed)
	    cleanup_tree_cfg ();
	}
      if (gimple_in_ssa_p (cfun))
	update_ssa (TODO_update_ssa);
#ifdef ENABLE_CHECKING
      if (!loops_state_satisfies_p (LOOPS_NEED_FIXUP))
	verify_loop_structure ();
#endif
      pop_cfun ();
    }

  /* Emit a library call to launch the children threads.  */
  if (is_cilk_for)
    expand_cilk_for_call (new_bb,
			  as_a <gomp_parallel *> (entry_stmt), ws_args);
  else if (gimple_code (entry_stmt) == GIMPLE_OMP_PARALLEL)
    expand_parallel_call (region, new_bb,
			  as_a <gomp_parallel *> (entry_stmt), ws_args);
  else
    expand_task_call (new_bb, as_a <gomp_task *> (entry_stmt));
  if (gimple_in_ssa_p (cfun))
    update_ssa (TODO_update_ssa_only_virtuals);
}


/* Helper function for expand_omp_{for_*,simd}.  If this is the outermost
   of the combined collapse > 1 loop constructs, generate code like:
	if (__builtin_expect (N32 cond3 N31, 0)) goto ZERO_ITER_BB;
	if (cond3 is <)
	  adj = STEP3 - 1;
	else
	  adj = STEP3 + 1;
	count3 = (adj + N32 - N31) / STEP3;
	if (__builtin_expect (N22 cond2 N21, 0)) goto ZERO_ITER_BB;
	if (cond2 is <)
	  adj = STEP2 - 1;
	else
	  adj = STEP2 + 1;
	count2 = (adj + N22 - N21) / STEP2;
	if (__builtin_expect (N12 cond1 N11, 0)) goto ZERO_ITER_BB;
	if (cond1 is <)
	  adj = STEP1 - 1;
	else
	  adj = STEP1 + 1;
	count1 = (adj + N12 - N11) / STEP1;
	count = count1 * count2 * count3;
   Furthermore, if ZERO_ITER_BB is NULL, create a BB which does:
	count = 0;
   and set ZERO_ITER_BB to that bb.  If this isn't the outermost
   of the combined loop constructs, just initialize COUNTS array
   from the _looptemp_ clauses.  */

/* NOTE: It *could* be better to moosh all of the BBs together,
   creating one larger BB with all the computation and the unexpected
   jump at the end.  I.e.

   bool zero3, zero2, zero1, zero;

   zero3 = N32 c3 N31;
   count3 = (N32 - N31) /[cl] STEP3;
   zero2 = N22 c2 N21;
   count2 = (N22 - N21) /[cl] STEP2;
   zero1 = N12 c1 N11;
   count1 = (N12 - N11) /[cl] STEP1;
   zero = zero3 || zero2 || zero1;
   count = count1 * count2 * count3;
   if (__builtin_expect(zero, false)) goto zero_iter_bb;

   After all, we expect the zero=false, and thus we expect to have to
   evaluate all of the comparison expressions, so short-circuiting
   oughtn't be a win.  Since the condition isn't protecting a
   denominator, we're not concerned about divide-by-zero, so we can
   fully evaluate count even if a numerator turned out to be wrong.

   It seems like putting this all together would create much better
   scheduling opportunities, and less pressure on the chip's branch
   predictor.  */

static void
expand_omp_for_init_counts (struct omp_for_data *fd, gimple_stmt_iterator *gsi,
			    basic_block &entry_bb, tree *counts,
			    basic_block &zero_iter_bb, int &first_zero_iter,
			    basic_block &l2_dom_bb)
{
  tree t, type = TREE_TYPE (fd->loop.v);
  edge e, ne;
  int i;

  /* Collapsed loops need work for expansion into SSA form.  */
  gcc_assert (!gimple_in_ssa_p (cfun));

  if (gimple_omp_for_combined_into_p (fd->for_stmt)
      && TREE_CODE (fd->loop.n2) != INTEGER_CST)
    {
      /* First two _looptemp_ clauses are for istart/iend, counts[0]
	 isn't supposed to be handled, as the inner loop doesn't
	 use it.  */
      tree innerc = find_omp_clause (gimple_omp_for_clauses (fd->for_stmt),
				     OMP_CLAUSE__LOOPTEMP_);
      gcc_assert (innerc);
      for (i = 0; i < fd->collapse; i++)
	{
	  innerc = find_omp_clause (OMP_CLAUSE_CHAIN (innerc),
				    OMP_CLAUSE__LOOPTEMP_);
	  gcc_assert (innerc);
	  if (i)
	    counts[i] = OMP_CLAUSE_DECL (innerc);
	  else
	    counts[0] = NULL_TREE;
	}
      return;
    }

  bool created_zero_iter_bb = false;
  for (i = 0; i < fd->collapse; i++)
    {
      tree itype = TREE_TYPE (fd->loops[i].v);

      if (SSA_VAR_P (fd->loop.n2)
	  && ((t = fold_binary (fd->loops[i].cond_code, boolean_type_node,
				fold_convert (itype, fd->loops[i].n1),
				fold_convert (itype, fd->loops[i].n2)))
	      == NULL_TREE || !integer_onep (t)))
	{
	  gcond *cond_stmt;
	  tree n1, n2;
	  n1 = fold_convert (itype, unshare_expr (fd->loops[i].n1));
	  n1 = force_gimple_operand_gsi (gsi, n1, true, NULL_TREE,
					 true, GSI_SAME_STMT);
	  n2 = fold_convert (itype, unshare_expr (fd->loops[i].n2));
	  n2 = force_gimple_operand_gsi (gsi, n2, true, NULL_TREE,
					 true, GSI_SAME_STMT);
	  cond_stmt = gimple_build_cond (fd->loops[i].cond_code, n1, n2,
					 NULL_TREE, NULL_TREE);
	  gsi_insert_before (gsi, cond_stmt, GSI_SAME_STMT);
	  if (walk_tree (gimple_cond_lhs_ptr (cond_stmt),
			 expand_omp_regimplify_p, NULL, NULL)
	      || walk_tree (gimple_cond_rhs_ptr (cond_stmt),
			    expand_omp_regimplify_p, NULL, NULL))
	    {
	      *gsi = gsi_for_stmt (cond_stmt);
	      gimple_regimplify_operands (cond_stmt, gsi);
	    }
	  e = split_block (entry_bb, cond_stmt);
	  if (zero_iter_bb == NULL)
	    {
	      gassign *assign_stmt;
	      first_zero_iter = i;
	      zero_iter_bb = create_empty_bb (entry_bb);
	      add_bb_to_loop (zero_iter_bb, entry_bb->loop_father);
	      *gsi = gsi_after_labels (zero_iter_bb);
	      assign_stmt = gimple_build_assign (fd->loop.n2,
						 build_zero_cst (type));
	      gsi_insert_before (gsi, assign_stmt, GSI_SAME_STMT);
	      set_immediate_dominator (CDI_DOMINATORS, zero_iter_bb,
				       entry_bb);
	      created_zero_iter_bb = true;
	    }
	  ne = make_edge (entry_bb, zero_iter_bb, EDGE_FALSE_VALUE);
	  ne->probability = REG_BR_PROB_BASE / 2000 - 1;
	  e->flags = EDGE_TRUE_VALUE;
	  e->probability = REG_BR_PROB_BASE - ne->probability;
	  if (l2_dom_bb == NULL)
	    l2_dom_bb = entry_bb;
	  entry_bb = e->dest;
	  *gsi = gsi_last_bb (entry_bb);
	}

      if (POINTER_TYPE_P (itype))
	itype = signed_type_for (itype);
      t = build_int_cst (itype, (fd->loops[i].cond_code == LT_EXPR
				 ? -1 : 1));
      t = fold_build2 (PLUS_EXPR, itype,
		       fold_convert (itype, fd->loops[i].step), t);
      t = fold_build2 (PLUS_EXPR, itype, t,
		       fold_convert (itype, fd->loops[i].n2));
      t = fold_build2 (MINUS_EXPR, itype, t,
		       fold_convert (itype, fd->loops[i].n1));
      /* ?? We could probably use CEIL_DIV_EXPR instead of
	 TRUNC_DIV_EXPR and adjusting by hand.  Unless we can't
	 generate the same code in the end because generically we
	 don't know that the values involved must be negative for
	 GT??  */
      if (TYPE_UNSIGNED (itype) && fd->loops[i].cond_code == GT_EXPR)
	t = fold_build2 (TRUNC_DIV_EXPR, itype,
			 fold_build1 (NEGATE_EXPR, itype, t),
			 fold_build1 (NEGATE_EXPR, itype,
				      fold_convert (itype,
						    fd->loops[i].step)));
      else
	t = fold_build2 (TRUNC_DIV_EXPR, itype, t,
			 fold_convert (itype, fd->loops[i].step));
      t = fold_convert (type, t);
      if (TREE_CODE (t) == INTEGER_CST)
	counts[i] = t;
      else
	{
	  counts[i] = create_tmp_reg (type, ".count");
	  expand_omp_build_assign (gsi, counts[i], t);
	}
      if (SSA_VAR_P (fd->loop.n2))
	{
	  if (i == 0)
	    t = counts[0];
	  else
	    t = fold_build2 (MULT_EXPR, type, fd->loop.n2, counts[i]);
	  expand_omp_build_assign (gsi, fd->loop.n2, t);
	}
    }

  if (created_zero_iter_bb)
    {
      gimple_stmt_iterator gsi = gsi_after_labels (zero_iter_bb);
      /* Atm counts[0] doesn't seem to be used beyond create_zero_iter_bb,
	 but for robustness-sake we include that one as well.  */
      for (i = 0; i < fd->collapse; i++)
	{
	  tree var = counts[i];
	  if (!SSA_VAR_P (var))
	    continue;

	  tree zero = build_zero_cst (type);
	  gassign *assign_stmt = gimple_build_assign (var, zero);
	  gsi_insert_before (&gsi, assign_stmt, GSI_SAME_STMT);
	}
    }
}


/* Helper function for expand_omp_{for_*,simd}.  Generate code like:
	T = V;
	V3 = N31 + (T % count3) * STEP3;
	T = T / count3;
	V2 = N21 + (T % count2) * STEP2;
	T = T / count2;
	V1 = N11 + T * STEP1;
   if this loop doesn't have an inner loop construct combined with it.
   If it does have an inner loop construct combined with it and the
   iteration count isn't known constant, store values from counts array
   into its _looptemp_ temporaries instead.  */

static void
expand_omp_for_init_vars (struct omp_for_data *fd, gimple_stmt_iterator *gsi,
			  tree *counts, gimple *inner_stmt, tree startvar)
{
  int i;
  if (gimple_omp_for_combined_p (fd->for_stmt))
    {
      /* If fd->loop.n2 is constant, then no propagation of the counts
	 is needed, they are constant.  */
      if (TREE_CODE (fd->loop.n2) == INTEGER_CST)
	return;

      tree clauses = gimple_code (inner_stmt) == GIMPLE_OMP_PARALLEL
		     ? gimple_omp_parallel_clauses (inner_stmt)
		     : gimple_omp_for_clauses (inner_stmt);
      /* First two _looptemp_ clauses are for istart/iend, counts[0]
	 isn't supposed to be handled, as the inner loop doesn't
	 use it.  */
      tree innerc = find_omp_clause (clauses, OMP_CLAUSE__LOOPTEMP_);
      gcc_assert (innerc);
      for (i = 0; i < fd->collapse; i++)
	{
	  innerc = find_omp_clause (OMP_CLAUSE_CHAIN (innerc),
				    OMP_CLAUSE__LOOPTEMP_);
	  gcc_assert (innerc);
	  if (i)
	    {
	      tree tem = OMP_CLAUSE_DECL (innerc);
	      tree t = fold_convert (TREE_TYPE (tem), counts[i]);
	      t = force_gimple_operand_gsi (gsi, t, false, NULL_TREE,
					    false, GSI_CONTINUE_LINKING);
	      gassign *stmt = gimple_build_assign (tem, t);
	      gsi_insert_after (gsi, stmt, GSI_CONTINUE_LINKING);
	    }
	}
      return;
    }

  tree type = TREE_TYPE (fd->loop.v);
  tree tem = create_tmp_reg (type, ".tem");
  gassign *stmt = gimple_build_assign (tem, startvar);
  gsi_insert_after (gsi, stmt, GSI_CONTINUE_LINKING);

  for (i = fd->collapse - 1; i >= 0; i--)
    {
      tree vtype = TREE_TYPE (fd->loops[i].v), itype, t;
      itype = vtype;
      if (POINTER_TYPE_P (vtype))
	itype = signed_type_for (vtype);
      if (i != 0)
	t = fold_build2 (TRUNC_MOD_EXPR, type, tem, counts[i]);
      else
	t = tem;
      t = fold_convert (itype, t);
      t = fold_build2 (MULT_EXPR, itype, t,
		       fold_convert (itype, fd->loops[i].step));
      if (POINTER_TYPE_P (vtype))
	t = fold_build_pointer_plus (fd->loops[i].n1, t);
      else
	t = fold_build2 (PLUS_EXPR, itype, fd->loops[i].n1, t);
      t = force_gimple_operand_gsi (gsi, t,
				    DECL_P (fd->loops[i].v)
				    && TREE_ADDRESSABLE (fd->loops[i].v),
				    NULL_TREE, false,
				    GSI_CONTINUE_LINKING);
      stmt = gimple_build_assign (fd->loops[i].v, t);
      gsi_insert_after (gsi, stmt, GSI_CONTINUE_LINKING);
      if (i != 0)
	{
	  t = fold_build2 (TRUNC_DIV_EXPR, type, tem, counts[i]);
	  t = force_gimple_operand_gsi (gsi, t, false, NULL_TREE,
					false, GSI_CONTINUE_LINKING);
	  stmt = gimple_build_assign (tem, t);
	  gsi_insert_after (gsi, stmt, GSI_CONTINUE_LINKING);
	}
    }
}


/* Helper function for expand_omp_for_*.  Generate code like:
    L10:
	V3 += STEP3;
	if (V3 cond3 N32) goto BODY_BB; else goto L11;
    L11:
	V3 = N31;
	V2 += STEP2;
	if (V2 cond2 N22) goto BODY_BB; else goto L12;
    L12:
	V2 = N21;
	V1 += STEP1;
	goto BODY_BB;  */

static basic_block
extract_omp_for_update_vars (struct omp_for_data *fd, basic_block cont_bb,
			     basic_block body_bb)
{
  basic_block last_bb, bb, collapse_bb = NULL;
  int i;
  gimple_stmt_iterator gsi;
  edge e;
  tree t;
  gimple *stmt;

  last_bb = cont_bb;
  for (i = fd->collapse - 1; i >= 0; i--)
    {
      tree vtype = TREE_TYPE (fd->loops[i].v);

      bb = create_empty_bb (last_bb);
      add_bb_to_loop (bb, last_bb->loop_father);
      gsi = gsi_start_bb (bb);

      if (i < fd->collapse - 1)
	{
	  e = make_edge (last_bb, bb, EDGE_FALSE_VALUE);
	  e->probability = REG_BR_PROB_BASE / 8;

	  t = fd->loops[i + 1].n1;
	  t = force_gimple_operand_gsi (&gsi, t,
					DECL_P (fd->loops[i + 1].v)
					&& TREE_ADDRESSABLE (fd->loops[i
								       + 1].v),
					NULL_TREE, false,
					GSI_CONTINUE_LINKING);
	  stmt = gimple_build_assign (fd->loops[i + 1].v, t);
	  gsi_insert_after (&gsi, stmt, GSI_CONTINUE_LINKING);
	}
      else
	collapse_bb = bb;

      set_immediate_dominator (CDI_DOMINATORS, bb, last_bb);

      if (POINTER_TYPE_P (vtype))
	t = fold_build_pointer_plus (fd->loops[i].v, fd->loops[i].step);
      else
	t = fold_build2 (PLUS_EXPR, vtype, fd->loops[i].v, fd->loops[i].step);
      t = force_gimple_operand_gsi (&gsi, t,
				    DECL_P (fd->loops[i].v)
				    && TREE_ADDRESSABLE (fd->loops[i].v),
				    NULL_TREE, false, GSI_CONTINUE_LINKING);
      stmt = gimple_build_assign (fd->loops[i].v, t);
      gsi_insert_after (&gsi, stmt, GSI_CONTINUE_LINKING);

      if (i > 0)
	{
	  t = fd->loops[i].n2;
	  t = force_gimple_operand_gsi (&gsi, t, true, NULL_TREE,
					false, GSI_CONTINUE_LINKING);
	  tree v = fd->loops[i].v;
	  if (DECL_P (v) && TREE_ADDRESSABLE (v))
	    v = force_gimple_operand_gsi (&gsi, v, true, NULL_TREE,
					  false, GSI_CONTINUE_LINKING);
	  t = fold_build2 (fd->loops[i].cond_code, boolean_type_node, v, t);
	  stmt = gimple_build_cond_empty (t);
	  gsi_insert_after (&gsi, stmt, GSI_CONTINUE_LINKING);
	  e = make_edge (bb, body_bb, EDGE_TRUE_VALUE);
	  e->probability = REG_BR_PROB_BASE * 7 / 8;
	}
      else
	make_edge (bb, body_bb, EDGE_FALLTHRU);
      last_bb = bb;
    }

  return collapse_bb;
}


/* A subroutine of expand_omp_for.  Generate code for a parallel
   loop with any schedule.  Given parameters:

	for (V = N1; V cond N2; V += STEP) BODY;

   where COND is "<" or ">", we generate pseudocode

	more = GOMP_loop_foo_start (N1, N2, STEP, CHUNK, &istart0, &iend0);
	if (more) goto L0; else goto L3;
    L0:
	V = istart0;
	iend = iend0;
    L1:
	BODY;
	V += STEP;
	if (V cond iend) goto L1; else goto L2;
    L2:
	if (GOMP_loop_foo_next (&istart0, &iend0)) goto L0; else goto L3;
    L3:

    If this is a combined omp parallel loop, instead of the call to
    GOMP_loop_foo_start, we call GOMP_loop_foo_next.
    If this is gimple_omp_for_combined_p loop, then instead of assigning
    V and iend in L0 we assign the first two _looptemp_ clause decls of the
    inner GIMPLE_OMP_FOR and V += STEP; and
    if (V cond iend) goto L1; else goto L2; are removed.

    For collapsed loops, given parameters:
      collapse(3)
      for (V1 = N11; V1 cond1 N12; V1 += STEP1)
	for (V2 = N21; V2 cond2 N22; V2 += STEP2)
	  for (V3 = N31; V3 cond3 N32; V3 += STEP3)
	    BODY;

    we generate pseudocode

	if (__builtin_expect (N32 cond3 N31, 0)) goto Z0;
	if (cond3 is <)
	  adj = STEP3 - 1;
	else
	  adj = STEP3 + 1;
	count3 = (adj + N32 - N31) / STEP3;
	if (__builtin_expect (N22 cond2 N21, 0)) goto Z0;
	if (cond2 is <)
	  adj = STEP2 - 1;
	else
	  adj = STEP2 + 1;
	count2 = (adj + N22 - N21) / STEP2;
	if (__builtin_expect (N12 cond1 N11, 0)) goto Z0;
	if (cond1 is <)
	  adj = STEP1 - 1;
	else
	  adj = STEP1 + 1;
	count1 = (adj + N12 - N11) / STEP1;
	count = count1 * count2 * count3;
	goto Z1;
    Z0:
	count = 0;
    Z1:
	more = GOMP_loop_foo_start (0, count, 1, CHUNK, &istart0, &iend0);
	if (more) goto L0; else goto L3;
    L0:
	V = istart0;
	T = V;
	V3 = N31 + (T % count3) * STEP3;
	T = T / count3;
	V2 = N21 + (T % count2) * STEP2;
	T = T / count2;
	V1 = N11 + T * STEP1;
	iend = iend0;
    L1:
	BODY;
	V += 1;
	if (V < iend) goto L10; else goto L2;
    L10:
	V3 += STEP3;
	if (V3 cond3 N32) goto L1; else goto L11;
    L11:
	V3 = N31;
	V2 += STEP2;
	if (V2 cond2 N22) goto L1; else goto L12;
    L12:
	V2 = N21;
	V1 += STEP1;
	goto L1;
    L2:
	if (GOMP_loop_foo_next (&istart0, &iend0)) goto L0; else goto L3;
    L3:

      */

static void
expand_omp_for_generic (struct omp_region *region,
			struct omp_for_data *fd,
			enum built_in_function start_fn,
			enum built_in_function next_fn,
			gimple *inner_stmt)
{
  tree type, istart0, iend0, iend;
  tree t, vmain, vback, bias = NULL_TREE;
  basic_block entry_bb, cont_bb, exit_bb, l0_bb, l1_bb, collapse_bb;
  basic_block l2_bb = NULL, l3_bb = NULL;
  gimple_stmt_iterator gsi;
  gassign *assign_stmt;
  bool in_combined_parallel = is_combined_parallel (region);
  bool broken_loop = region->cont == NULL;
  bool seq_loop = (start_fn == BUILT_IN_NONE || next_fn == BUILT_IN_NONE);
  edge e, ne;
  tree *counts = NULL;

  gcc_assert (!broken_loop || !in_combined_parallel);
  gcc_assert (fd->iter_type == long_integer_type_node
	      || !in_combined_parallel);

  type = TREE_TYPE (fd->loop.v);
  istart0 = create_tmp_var (fd->iter_type, ".istart0");
  iend0 = create_tmp_var (fd->iter_type, ".iend0");

  if (!seq_loop)
    {
      TREE_ADDRESSABLE (istart0) = 1;
      TREE_ADDRESSABLE (iend0) = 1;
    }

  /* See if we need to bias by LLONG_MIN.  */
  if (fd->iter_type == long_long_unsigned_type_node
      && TREE_CODE (type) == INTEGER_TYPE
      && !TYPE_UNSIGNED (type))
    {
      tree n1, n2;

      if (fd->loop.cond_code == LT_EXPR)
	{
	  n1 = fd->loop.n1;
	  n2 = fold_build2 (PLUS_EXPR, type, fd->loop.n2, fd->loop.step);
	}
      else
	{
	  n1 = fold_build2 (MINUS_EXPR, type, fd->loop.n2, fd->loop.step);
	  n2 = fd->loop.n1;
	}
      if (TREE_CODE (n1) != INTEGER_CST
	  || TREE_CODE (n2) != INTEGER_CST
	  || ((tree_int_cst_sgn (n1) < 0) ^ (tree_int_cst_sgn (n2) < 0)))
	bias = fold_convert (fd->iter_type, TYPE_MIN_VALUE (type));
    }

  entry_bb = region->entry;
  cont_bb = region->cont;
  collapse_bb = NULL;
  gcc_assert (EDGE_COUNT (entry_bb->succs) == 2);
  gcc_assert (broken_loop
	      || BRANCH_EDGE (entry_bb)->dest == FALLTHRU_EDGE (cont_bb)->dest);
  l0_bb = split_edge (FALLTHRU_EDGE (entry_bb));
  l1_bb = single_succ (l0_bb);
  if (!broken_loop)
    {
      l2_bb = create_empty_bb (cont_bb);
      gcc_assert (BRANCH_EDGE (cont_bb)->dest == l1_bb
		  || (single_succ_edge (BRANCH_EDGE (cont_bb)->dest)->dest
		      == l1_bb));
      gcc_assert (EDGE_COUNT (cont_bb->succs) == 2);
    }
  else
    l2_bb = NULL;
  l3_bb = BRANCH_EDGE (entry_bb)->dest;
  exit_bb = region->exit;

  gsi = gsi_last_bb (entry_bb);

  gcc_assert (gimple_code (gsi_stmt (gsi)) == GIMPLE_OMP_FOR);
  if (fd->collapse > 1)
    {
      int first_zero_iter = -1;
      basic_block zero_iter_bb = NULL, l2_dom_bb = NULL;

      counts = XALLOCAVEC (tree, fd->collapse);
      expand_omp_for_init_counts (fd, &gsi, entry_bb, counts,
				  zero_iter_bb, first_zero_iter,
				  l2_dom_bb);

      if (zero_iter_bb)
	{
	  gsi_prev (&gsi);
	  e = split_block (entry_bb, gsi_stmt (gsi));
	  entry_bb = e->dest;
	  make_edge (zero_iter_bb, entry_bb, EDGE_FALLTHRU);
	  gsi = gsi_last_bb (entry_bb);
	  set_immediate_dominator (CDI_DOMINATORS, entry_bb,
				   get_immediate_dominator (CDI_DOMINATORS,
							    zero_iter_bb));
	}
    }
  if (seq_loop)
    {
      tree n1 = fold_convert (fd->iter_type, fd->loop.n1);
      tree n2 = fold_convert (fd->iter_type, fd->loop.n2);

      assign_stmt = gimple_build_assign (istart0, n1);
      gsi_insert_before (&gsi, assign_stmt, GSI_SAME_STMT);

      assign_stmt = gimple_build_assign (iend0, n2);
      gsi_insert_before (&gsi, assign_stmt, GSI_SAME_STMT);

      t = fold_build2 (NE_EXPR, boolean_type_node, istart0, iend0);
    }
  else if (in_combined_parallel)
    {
      /* In a combined parallel loop, emit a call to
	 GOMP_loop_foo_next.  */
      t = build_call_expr (builtin_decl_explicit (next_fn), 2,
			   build_fold_addr_expr (istart0),
			   build_fold_addr_expr (iend0));
    }
  else
    {
      tree t0, t1, t2, t3, t4;
      /* If this is not a combined parallel loop, emit a call to
	 GOMP_loop_foo_start in ENTRY_BB.  */
      t4 = build_fold_addr_expr (iend0);
      t3 = build_fold_addr_expr (istart0);
      t2 = fold_convert (fd->iter_type, fd->loop.step);
      t1 = fd->loop.n2;
      t0 = fd->loop.n1;
      if (gimple_omp_for_combined_into_p (fd->for_stmt))
	{
	  tree innerc = find_omp_clause (gimple_omp_for_clauses (fd->for_stmt),
					 OMP_CLAUSE__LOOPTEMP_);
	  gcc_assert (innerc);
	  t0 = OMP_CLAUSE_DECL (innerc);
	  innerc = find_omp_clause (OMP_CLAUSE_CHAIN (innerc),
				    OMP_CLAUSE__LOOPTEMP_);
	  gcc_assert (innerc);
	  t1 = OMP_CLAUSE_DECL (innerc);
	}
      if (POINTER_TYPE_P (TREE_TYPE (t0))
	  && TYPE_PRECISION (TREE_TYPE (t0))
	     != TYPE_PRECISION (fd->iter_type))
	{
	  /* Avoid casting pointers to integer of a different size.  */
	  tree itype = signed_type_for (type);
	  t1 = fold_convert (fd->iter_type, fold_convert (itype, t1));
	  t0 = fold_convert (fd->iter_type, fold_convert (itype, t0));
	}
      else
	{
	  t1 = fold_convert (fd->iter_type, t1);
	  t0 = fold_convert (fd->iter_type, t0);
	}
      if (bias)
	{
	  t1 = fold_build2 (PLUS_EXPR, fd->iter_type, t1, bias);
	  t0 = fold_build2 (PLUS_EXPR, fd->iter_type, t0, bias);
	}
      if (fd->iter_type == long_integer_type_node)
	{
	  if (fd->chunk_size)
	    {
	      t = fold_convert (fd->iter_type, fd->chunk_size);
	      t = build_call_expr (builtin_decl_explicit (start_fn),
				   6, t0, t1, t2, t, t3, t4);
	    }
	  else
	    t = build_call_expr (builtin_decl_explicit (start_fn),
				 5, t0, t1, t2, t3, t4);
	}
      else
	{
	  tree t5;
	  tree c_bool_type;
	  tree bfn_decl;

	  /* The GOMP_loop_ull_*start functions have additional boolean
	     argument, true for < loops and false for > loops.
	     In Fortran, the C bool type can be different from
	     boolean_type_node.  */
	  bfn_decl = builtin_decl_explicit (start_fn);
	  c_bool_type = TREE_TYPE (TREE_TYPE (bfn_decl));
	  t5 = build_int_cst (c_bool_type,
			      fd->loop.cond_code == LT_EXPR ? 1 : 0);
	  if (fd->chunk_size)
	    {
	      tree bfn_decl = builtin_decl_explicit (start_fn);
	      t = fold_convert (fd->iter_type, fd->chunk_size);
	      t = build_call_expr (bfn_decl, 7, t5, t0, t1, t2, t, t3, t4);
	    }
	  else
	    t = build_call_expr (builtin_decl_explicit (start_fn),
				 6, t5, t0, t1, t2, t3, t4);
	}
    }
  if (TREE_TYPE (t) != boolean_type_node)
    t = fold_build2 (NE_EXPR, boolean_type_node,
		     t, build_int_cst (TREE_TYPE (t), 0));
  t = force_gimple_operand_gsi (&gsi, t, true, NULL_TREE,
			       	true, GSI_SAME_STMT);
  gsi_insert_after (&gsi, gimple_build_cond_empty (t), GSI_SAME_STMT);

  /* Remove the GIMPLE_OMP_FOR statement.  */
  gsi_remove (&gsi, true);

  /* Iteration setup for sequential loop goes in L0_BB.  */
  tree startvar = fd->loop.v;
  tree endvar = NULL_TREE;

  if (gimple_omp_for_combined_p (fd->for_stmt))
    {
      gcc_assert (gimple_code (inner_stmt) == GIMPLE_OMP_FOR
		  && gimple_omp_for_kind (inner_stmt)
		     == GF_OMP_FOR_KIND_SIMD);
      tree innerc = find_omp_clause (gimple_omp_for_clauses (inner_stmt),
				     OMP_CLAUSE__LOOPTEMP_);
      gcc_assert (innerc);
      startvar = OMP_CLAUSE_DECL (innerc);
      innerc = find_omp_clause (OMP_CLAUSE_CHAIN (innerc),
				OMP_CLAUSE__LOOPTEMP_);
      gcc_assert (innerc);
      endvar = OMP_CLAUSE_DECL (innerc);
    }

  gsi = gsi_start_bb (l0_bb);
  t = istart0;
  if (bias)
    t = fold_build2 (MINUS_EXPR, fd->iter_type, t, bias);
  if (POINTER_TYPE_P (TREE_TYPE (startvar)))
    t = fold_convert (signed_type_for (TREE_TYPE (startvar)), t);
  t = fold_convert (TREE_TYPE (startvar), t);
  t = force_gimple_operand_gsi (&gsi, t,
				DECL_P (startvar)
				&& TREE_ADDRESSABLE (startvar),
				NULL_TREE, false, GSI_CONTINUE_LINKING);
  assign_stmt = gimple_build_assign (startvar, t);
  gsi_insert_after (&gsi, assign_stmt, GSI_CONTINUE_LINKING);

  t = iend0;
  if (bias)
    t = fold_build2 (MINUS_EXPR, fd->iter_type, t, bias);
  if (POINTER_TYPE_P (TREE_TYPE (startvar)))
    t = fold_convert (signed_type_for (TREE_TYPE (startvar)), t);
  t = fold_convert (TREE_TYPE (startvar), t);
  iend = force_gimple_operand_gsi (&gsi, t, true, NULL_TREE,
				   false, GSI_CONTINUE_LINKING);
  if (endvar)
    {
      assign_stmt = gimple_build_assign (endvar, iend);
      gsi_insert_after (&gsi, assign_stmt, GSI_CONTINUE_LINKING);
      if (useless_type_conversion_p (TREE_TYPE (fd->loop.v), TREE_TYPE (iend)))
	assign_stmt = gimple_build_assign (fd->loop.v, iend);
      else
	assign_stmt = gimple_build_assign (fd->loop.v, NOP_EXPR, iend);
      gsi_insert_after (&gsi, assign_stmt, GSI_CONTINUE_LINKING);
    }
  if (fd->collapse > 1)
    expand_omp_for_init_vars (fd, &gsi, counts, inner_stmt, startvar);

  if (!broken_loop)
    {
      /* Code to control the increment and predicate for the sequential
	 loop goes in the CONT_BB.  */
      gsi = gsi_last_bb (cont_bb);
      gomp_continue *cont_stmt = as_a <gomp_continue *> (gsi_stmt (gsi));
      gcc_assert (gimple_code (cont_stmt) == GIMPLE_OMP_CONTINUE);
      vmain = gimple_omp_continue_control_use (cont_stmt);
      vback = gimple_omp_continue_control_def (cont_stmt);

      if (!gimple_omp_for_combined_p (fd->for_stmt))
	{
	  if (POINTER_TYPE_P (type))
	    t = fold_build_pointer_plus (vmain, fd->loop.step);
	  else
	    t = fold_build2 (PLUS_EXPR, type, vmain, fd->loop.step);
	  t = force_gimple_operand_gsi (&gsi, t,
					DECL_P (vback)
					&& TREE_ADDRESSABLE (vback),
					NULL_TREE, true, GSI_SAME_STMT);
	  assign_stmt = gimple_build_assign (vback, t);
	  gsi_insert_before (&gsi, assign_stmt, GSI_SAME_STMT);

	  t = build2 (fd->loop.cond_code, boolean_type_node,
		      DECL_P (vback) && TREE_ADDRESSABLE (vback) ? t : vback,
		      iend);
	  gcond *cond_stmt = gimple_build_cond_empty (t);
	  gsi_insert_before (&gsi, cond_stmt, GSI_SAME_STMT);
	}

      /* Remove GIMPLE_OMP_CONTINUE.  */
      gsi_remove (&gsi, true);

      if (fd->collapse > 1 && !gimple_omp_for_combined_p (fd->for_stmt))
	collapse_bb = extract_omp_for_update_vars (fd, cont_bb, l1_bb);

      /* Emit code to get the next parallel iteration in L2_BB.  */
      if (!seq_loop)
	{
	  gsi = gsi_start_bb (l2_bb);

	  t = build_call_expr (builtin_decl_explicit (next_fn), 2,
			       build_fold_addr_expr (istart0),
			       build_fold_addr_expr (iend0));
	  t = force_gimple_operand_gsi (&gsi, t, true, NULL_TREE,
					false, GSI_CONTINUE_LINKING);
	  if (TREE_TYPE (t) != boolean_type_node)
	    t = fold_build2 (NE_EXPR, boolean_type_node,
			     t, build_int_cst (TREE_TYPE (t), 0));
	  gcond *cond_stmt = gimple_build_cond_empty (t);
	  gsi_insert_after (&gsi, cond_stmt, GSI_CONTINUE_LINKING);
	}
    }

  /* Add the loop cleanup function.  */
  gsi = gsi_last_bb (exit_bb);
  if (!seq_loop)
    {
      if (gimple_omp_return_nowait_p (gsi_stmt (gsi)))
	t = builtin_decl_explicit (BUILT_IN_GOMP_LOOP_END_NOWAIT);
      else if (gimple_omp_return_lhs (gsi_stmt (gsi)))
	t = builtin_decl_explicit (BUILT_IN_GOMP_LOOP_END_CANCEL);
      else
	t = builtin_decl_explicit (BUILT_IN_GOMP_LOOP_END);
      gcall *call_stmt = gimple_build_call (t, 0);
      if (gimple_omp_return_lhs (gsi_stmt (gsi)))
	gimple_call_set_lhs (call_stmt, gimple_omp_return_lhs (gsi_stmt (gsi)));
      gsi_insert_after (&gsi, call_stmt, GSI_SAME_STMT);
    }
  gsi_remove (&gsi, true);

  /* Connect the new blocks.  */
  find_edge (entry_bb, l0_bb)->flags = EDGE_TRUE_VALUE;
  find_edge (entry_bb, l3_bb)->flags = EDGE_FALSE_VALUE;

  if (!broken_loop)
    {
      gimple_seq phis;

      e = find_edge (cont_bb, l3_bb);
      ne = make_edge (l2_bb, l3_bb, seq_loop ? EDGE_FALLTHRU : EDGE_FALSE_VALUE);

      phis = phi_nodes (l3_bb);
      for (gsi = gsi_start (phis); !gsi_end_p (gsi); gsi_next (&gsi))
	{
	  gimple *phi = gsi_stmt (gsi);
	  SET_USE (PHI_ARG_DEF_PTR_FROM_EDGE (phi, ne),
		   PHI_ARG_DEF_FROM_EDGE (phi, e));
	}
      remove_edge (e);

      make_edge (cont_bb, l2_bb, EDGE_FALSE_VALUE);
      e = find_edge (cont_bb, l1_bb);
      if (e == NULL)
	{
	  e = BRANCH_EDGE (cont_bb);
	  gcc_assert (single_succ (e->dest) == l1_bb);
	}
      if (gimple_omp_for_combined_p (fd->for_stmt))
	{
	  remove_edge (e);
	  e = NULL;
	}
      else if (fd->collapse > 1)
	{
	  remove_edge (e);
	  e = make_edge (cont_bb, collapse_bb, EDGE_TRUE_VALUE);
	}
      else
	e->flags = EDGE_TRUE_VALUE;
      if (e)
	{
	  e->probability = REG_BR_PROB_BASE * 7 / 8;
	  find_edge (cont_bb, l2_bb)->probability = REG_BR_PROB_BASE / 8;
	}
      else
	{
	  e = find_edge (cont_bb, l2_bb);
	  e->flags = EDGE_FALLTHRU;
	}
      if (!seq_loop)
	make_edge (l2_bb, l0_bb, EDGE_TRUE_VALUE);

      if (gimple_in_ssa_p (cfun))
	{
	  /* Add phis to the outer loop that connect to the phis in the inner,
	     original loop, and move the loop entry value of the inner phi to
	     the loop entry value of the outer phi.  */
	  gphi_iterator psi;
	  for (psi = gsi_start_phis (l3_bb); !gsi_end_p (psi); gsi_next (&psi))
	    {
	      source_location locus;
	      gphi *nphi;
	      gphi *exit_phi = psi.phi ();

	      edge l2_to_l3 = find_edge (l2_bb, l3_bb);
	      tree exit_res = PHI_ARG_DEF_FROM_EDGE (exit_phi, l2_to_l3);

	      basic_block latch = BRANCH_EDGE (cont_bb)->dest;
	      edge latch_to_l1 = find_edge (latch, l1_bb);
	      gphi *inner_phi
		= find_phi_with_arg_on_edge (exit_res, latch_to_l1);

	      tree t = gimple_phi_result (exit_phi);
	      tree new_res = copy_ssa_name (t, NULL);
	      nphi = create_phi_node (new_res, l0_bb);

	      edge l0_to_l1 = find_edge (l0_bb, l1_bb);
	      t = PHI_ARG_DEF_FROM_EDGE (inner_phi, l0_to_l1);
	      locus = gimple_phi_arg_location_from_edge (inner_phi, l0_to_l1);
	      edge entry_to_l0 = find_edge (entry_bb, l0_bb);
	      add_phi_arg (nphi, t, entry_to_l0, locus);

	      edge l2_to_l0 = find_edge (l2_bb, l0_bb);
	      add_phi_arg (nphi, exit_res, l2_to_l0, UNKNOWN_LOCATION);

	      add_phi_arg (inner_phi, new_res, l0_to_l1, UNKNOWN_LOCATION);
	    };
	}

      if (gimple_in_ssa_p (cfun))
	{
	  /* Add phis to the outer loop that connect to the phis in the inner,
	     original loop, and move the loop entry value of the inner phi to
	     the loop entry value of the outer phi.  */
	  gphi_iterator psi;
	  for (psi = gsi_start_phis (l3_bb); !gsi_end_p (psi); gsi_next (&psi))
	    {
	      source_location locus;
	      gphi *nphi;
	      gphi *exit_phi = psi.phi ();

	      edge l2_to_l3 = find_edge (l2_bb, l3_bb);
	      tree exit_res = PHI_ARG_DEF_FROM_EDGE (exit_phi, l2_to_l3);

	      basic_block latch = BRANCH_EDGE (cont_bb)->dest;
	      edge latch_to_l1 = find_edge (latch, l1_bb);
	      gphi *inner_phi
		= find_phi_with_arg_on_edge (exit_res, latch_to_l1);

	      tree t = gimple_phi_result (exit_phi);
	      tree new_res = copy_ssa_name (t, NULL);
	      nphi = create_phi_node (new_res, l0_bb);

	      edge l0_to_l1 = find_edge (l0_bb, l1_bb);
	      t = PHI_ARG_DEF_FROM_EDGE (inner_phi, l0_to_l1);
	      locus = gimple_phi_arg_location_from_edge (inner_phi, l0_to_l1);
	      edge entry_to_l0 = find_edge (entry_bb, l0_bb);
	      add_phi_arg (nphi, t, entry_to_l0, locus);

	      edge l2_to_l0 = find_edge (l2_bb, l0_bb);
	      add_phi_arg (nphi, exit_res, l2_to_l0, UNKNOWN_LOCATION);

	      add_phi_arg (inner_phi, new_res, l0_to_l1, UNKNOWN_LOCATION);
	    };
	}

      set_immediate_dominator (CDI_DOMINATORS, l2_bb,
			       recompute_dominator (CDI_DOMINATORS, l2_bb));
      set_immediate_dominator (CDI_DOMINATORS, l3_bb,
			       recompute_dominator (CDI_DOMINATORS, l3_bb));
      set_immediate_dominator (CDI_DOMINATORS, l0_bb,
			       recompute_dominator (CDI_DOMINATORS, l0_bb));
      set_immediate_dominator (CDI_DOMINATORS, l1_bb,
			       recompute_dominator (CDI_DOMINATORS, l1_bb));

      /* We enter expand_omp_for_generic with a loop.  This original loop may
	 have its own loop struct, or it may be part of an outer loop struct
	 (which may be the fake loop).  */
      struct loop *outer_loop = entry_bb->loop_father;
      bool orig_loop_has_loop_struct = l1_bb->loop_father != outer_loop;

      add_bb_to_loop (l2_bb, outer_loop);

<<<<<<< HEAD
      struct loop *new_loop = NULL;
      if (!seq_loop)
	{
	  /* We've added a new loop around the original loop.  Allocate the
	     corresponding loop struct.  */
	  new_loop = alloc_loop ();
	  new_loop->header = l0_bb;
	  new_loop->latch = l2_bb;
	  add_loop (new_loop, outer_loop);
	}
=======
      /* We've added a new loop around the original loop.  Allocate the
	 corresponding loop struct.  */
      struct loop *new_loop = alloc_loop ();
      new_loop->header = l0_bb;
      new_loop->latch = l2_bb;
      add_loop (new_loop, outer_loop);
>>>>>>> e2c514f0

      /* Allocate a loop structure for the original loop unless we already
	 had one.  */
      if (!orig_loop_has_loop_struct
	  && !gimple_omp_for_combined_p (fd->for_stmt))
	{
	  struct loop *orig_loop = alloc_loop ();
	  orig_loop->header = l1_bb;
	  /* The loop may have multiple latches.  */
<<<<<<< HEAD
	  add_loop (orig_loop, (new_loop != NULL
				? new_loop
				: outer_loop));
=======
	  add_loop (orig_loop, new_loop);
>>>>>>> e2c514f0
	}
    }
}

/* A subroutine of expand_omp_for.  Generate code for a parallel
   loop with static schedule and no specified chunk size.  Given
   parameters:

	for (V = N1; V cond N2; V += STEP) BODY;

   where COND is "<" or ">", we generate pseudocode

	if ((__typeof (V)) -1 > 0 && N2 cond N1) goto L2;
	if (cond is <)
	  adj = STEP - 1;
	else
	  adj = STEP + 1;
	if ((__typeof (V)) -1 > 0 && cond is >)
	  n = -(adj + N2 - N1) / -STEP;
	else
	  n = (adj + N2 - N1) / STEP;
	q = n / nthreads;
	tt = n % nthreads;
	if (threadid < tt) goto L3; else goto L4;
    L3:
	tt = 0;
	q = q + 1;
    L4:
	s0 = q * threadid + tt;
	e0 = s0 + q;
	V = s0 * STEP + N1;
	if (s0 >= e0) goto L2; else goto L0;
    L0:
	e = e0 * STEP + N1;
    L1:
	BODY;
	V += STEP;
	if (V cond e) goto L1;
    L2:
*/

static void
expand_omp_for_static_nochunk (struct omp_region *region,
			       struct omp_for_data *fd,
			       gimple *inner_stmt)
{
  tree n, q, s0, e0, e, t, tt, nthreads, threadid;
  tree type, itype, vmain, vback;
  basic_block entry_bb, second_bb, third_bb, exit_bb, seq_start_bb;
  basic_block body_bb, cont_bb, collapse_bb = NULL;
  basic_block fin_bb;
  gimple_stmt_iterator gsi;
  edge ep;
  bool broken_loop = region->cont == NULL;
  tree *counts = NULL;
  tree n1, n2, step;

  gcc_checking_assert (gimple_omp_for_kind (fd->for_stmt)
		       != GF_OMP_FOR_KIND_OACC_LOOP);

  itype = type = TREE_TYPE (fd->loop.v);
  if (POINTER_TYPE_P (type))
    itype = signed_type_for (type);

  entry_bb = region->entry;
  cont_bb = region->cont;
  gcc_assert (EDGE_COUNT (entry_bb->succs) == 2);
  fin_bb = BRANCH_EDGE (entry_bb)->dest;
  gcc_assert (broken_loop
	      || (fin_bb == FALLTHRU_EDGE (cont_bb)->dest));
  seq_start_bb = split_edge (FALLTHRU_EDGE (entry_bb));
  body_bb = single_succ (seq_start_bb);
  if (!broken_loop)
    {
      gcc_assert (BRANCH_EDGE (cont_bb)->dest == body_bb
		  || single_succ (BRANCH_EDGE (cont_bb)->dest) == body_bb);
      gcc_assert (EDGE_COUNT (cont_bb->succs) == 2);
    }
  exit_bb = region->exit;

  /* Iteration space partitioning goes in ENTRY_BB.  */
  gsi = gsi_last_bb (entry_bb);
  gcc_assert (gimple_code (gsi_stmt (gsi)) == GIMPLE_OMP_FOR);

  if (fd->collapse > 1)
    {
      int first_zero_iter = -1;
      basic_block l2_dom_bb = NULL;

      counts = XALLOCAVEC (tree, fd->collapse);
      expand_omp_for_init_counts (fd, &gsi, entry_bb, counts,
				  fin_bb, first_zero_iter,
				  l2_dom_bb);
      t = NULL_TREE;
    }
  else if (gimple_omp_for_combined_into_p (fd->for_stmt))
    t = integer_one_node;
  else
    t = fold_binary (fd->loop.cond_code, boolean_type_node,
		     fold_convert (type, fd->loop.n1),
		     fold_convert (type, fd->loop.n2));

  if (fd->collapse == 1
      && TYPE_UNSIGNED (type)
      && (t == NULL_TREE || !integer_onep (t)))
    {
      n1 = fold_convert (type, unshare_expr (fd->loop.n1));
      n1 = force_gimple_operand_gsi (&gsi, n1, true, NULL_TREE,
				     true, GSI_SAME_STMT);
      n2 = fold_convert (type, unshare_expr (fd->loop.n2));
      n2 = force_gimple_operand_gsi (&gsi, n2, true, NULL_TREE,
				     true, GSI_SAME_STMT);
      gcond *cond_stmt = gimple_build_cond (fd->loop.cond_code, n1, n2,
						 NULL_TREE, NULL_TREE);
      gsi_insert_before (&gsi, cond_stmt, GSI_SAME_STMT);
      if (walk_tree (gimple_cond_lhs_ptr (cond_stmt),
		     expand_omp_regimplify_p, NULL, NULL)
	  || walk_tree (gimple_cond_rhs_ptr (cond_stmt),
			expand_omp_regimplify_p, NULL, NULL))
	{
	  gsi = gsi_for_stmt (cond_stmt);
	  gimple_regimplify_operands (cond_stmt, &gsi);
	}
      ep = split_block (entry_bb, cond_stmt);
      ep->flags = EDGE_TRUE_VALUE;
      entry_bb = ep->dest;
      ep->probability = REG_BR_PROB_BASE - (REG_BR_PROB_BASE / 2000 - 1);
      ep = make_edge (ep->src, fin_bb, EDGE_FALSE_VALUE);
      ep->probability = REG_BR_PROB_BASE / 2000 - 1;
      if (gimple_in_ssa_p (cfun))
	{
	  int dest_idx = find_edge (entry_bb, fin_bb)->dest_idx;
	  for (gphi_iterator gpi = gsi_start_phis (fin_bb);
	       !gsi_end_p (gpi); gsi_next (&gpi))
	    {
	      gphi *phi = gpi.phi ();
	      add_phi_arg (phi, gimple_phi_arg_def (phi, dest_idx),
			   ep, UNKNOWN_LOCATION);
	    }
	}
      gsi = gsi_last_bb (entry_bb);
    }

  switch (gimple_omp_for_kind (fd->for_stmt))
    {
    case GF_OMP_FOR_KIND_FOR:
      nthreads = builtin_decl_explicit (BUILT_IN_OMP_GET_NUM_THREADS);
      nthreads = build_call_expr (nthreads, 0);
      threadid = builtin_decl_explicit (BUILT_IN_OMP_GET_THREAD_NUM);
      threadid = build_call_expr (threadid, 0);
      break;
    case GF_OMP_FOR_KIND_DISTRIBUTE:
      nthreads = builtin_decl_explicit (BUILT_IN_OMP_GET_NUM_TEAMS);
      nthreads = build_call_expr (nthreads, 0);
      threadid = builtin_decl_explicit (BUILT_IN_OMP_GET_TEAM_NUM);
      threadid = build_call_expr (threadid, 0);
      break;
    default:
      gcc_unreachable ();
    }
  nthreads = fold_convert (itype, nthreads);
  nthreads = force_gimple_operand_gsi (&gsi, nthreads, true, NULL_TREE,
				       true, GSI_SAME_STMT);
  threadid = fold_convert (itype, threadid);
  threadid = force_gimple_operand_gsi (&gsi, threadid, true, NULL_TREE,
				       true, GSI_SAME_STMT);

  n1 = fd->loop.n1;
  n2 = fd->loop.n2;
  step = fd->loop.step;
  if (gimple_omp_for_combined_into_p (fd->for_stmt))
    {
      tree innerc = find_omp_clause (gimple_omp_for_clauses (fd->for_stmt),
				     OMP_CLAUSE__LOOPTEMP_);
      gcc_assert (innerc);
      n1 = OMP_CLAUSE_DECL (innerc);
      innerc = find_omp_clause (OMP_CLAUSE_CHAIN (innerc),
				OMP_CLAUSE__LOOPTEMP_);
      gcc_assert (innerc);
      n2 = OMP_CLAUSE_DECL (innerc);
    }
  n1 = force_gimple_operand_gsi (&gsi, fold_convert (type, n1),
				 true, NULL_TREE, true, GSI_SAME_STMT);
  n2 = force_gimple_operand_gsi (&gsi, fold_convert (itype, n2),
				 true, NULL_TREE, true, GSI_SAME_STMT);
  step = force_gimple_operand_gsi (&gsi, fold_convert (itype, step),
				   true, NULL_TREE, true, GSI_SAME_STMT);

  t = build_int_cst (itype, (fd->loop.cond_code == LT_EXPR ? -1 : 1));
  t = fold_build2 (PLUS_EXPR, itype, step, t);
  t = fold_build2 (PLUS_EXPR, itype, t, n2);
  t = fold_build2 (MINUS_EXPR, itype, t, fold_convert (itype, n1));
  if (TYPE_UNSIGNED (itype) && fd->loop.cond_code == GT_EXPR)
    t = fold_build2 (TRUNC_DIV_EXPR, itype,
		     fold_build1 (NEGATE_EXPR, itype, t),
		     fold_build1 (NEGATE_EXPR, itype, step));
  else
    t = fold_build2 (TRUNC_DIV_EXPR, itype, t, step);
  t = fold_convert (itype, t);
  n = force_gimple_operand_gsi (&gsi, t, true, NULL_TREE, true, GSI_SAME_STMT);

  q = create_tmp_reg (itype, "q");
  t = fold_build2 (TRUNC_DIV_EXPR, itype, n, nthreads);
  t = force_gimple_operand_gsi (&gsi, t, false, NULL_TREE, true, GSI_SAME_STMT);
  gsi_insert_before (&gsi, gimple_build_assign (q, t), GSI_SAME_STMT);

  tt = create_tmp_reg (itype, "tt");
  t = fold_build2 (TRUNC_MOD_EXPR, itype, n, nthreads);
  t = force_gimple_operand_gsi (&gsi, t, false, NULL_TREE, true, GSI_SAME_STMT);
  gsi_insert_before (&gsi, gimple_build_assign (tt, t), GSI_SAME_STMT);

  t = build2 (LT_EXPR, boolean_type_node, threadid, tt);
  gcond *cond_stmt = gimple_build_cond_empty (t);
  gsi_insert_before (&gsi, cond_stmt, GSI_SAME_STMT);

  second_bb = split_block (entry_bb, cond_stmt)->dest;
  gsi = gsi_last_bb (second_bb);
  gcc_assert (gimple_code (gsi_stmt (gsi)) == GIMPLE_OMP_FOR);

  gsi_insert_before (&gsi, gimple_build_assign (tt, build_int_cst (itype, 0)),
		     GSI_SAME_STMT);
  gassign *assign_stmt
    = gimple_build_assign (q, PLUS_EXPR, q, build_int_cst (itype, 1));
  gsi_insert_before (&gsi, assign_stmt, GSI_SAME_STMT);

  third_bb = split_block (second_bb, assign_stmt)->dest;
  gsi = gsi_last_bb (third_bb);
  gcc_assert (gimple_code (gsi_stmt (gsi)) == GIMPLE_OMP_FOR);

  t = build2 (MULT_EXPR, itype, q, threadid);
  t = build2 (PLUS_EXPR, itype, t, tt);
  s0 = force_gimple_operand_gsi (&gsi, t, true, NULL_TREE, true, GSI_SAME_STMT);

  t = fold_build2 (PLUS_EXPR, itype, s0, q);
  e0 = force_gimple_operand_gsi (&gsi, t, true, NULL_TREE, true, GSI_SAME_STMT);

  t = build2 (GE_EXPR, boolean_type_node, s0, e0);
  gsi_insert_before (&gsi, gimple_build_cond_empty (t), GSI_SAME_STMT);

  /* Remove the GIMPLE_OMP_FOR statement.  */
  gsi_remove (&gsi, true);

  /* Setup code for sequential iteration goes in SEQ_START_BB.  */
  gsi = gsi_start_bb (seq_start_bb);

  tree startvar = fd->loop.v;
  tree endvar = NULL_TREE;

  if (gimple_omp_for_combined_p (fd->for_stmt))
    {
      tree clauses = gimple_code (inner_stmt) == GIMPLE_OMP_PARALLEL
		     ? gimple_omp_parallel_clauses (inner_stmt)
		     : gimple_omp_for_clauses (inner_stmt);
      tree innerc = find_omp_clause (clauses, OMP_CLAUSE__LOOPTEMP_);
      gcc_assert (innerc);
      startvar = OMP_CLAUSE_DECL (innerc);
      innerc = find_omp_clause (OMP_CLAUSE_CHAIN (innerc),
				OMP_CLAUSE__LOOPTEMP_);
      gcc_assert (innerc);
      endvar = OMP_CLAUSE_DECL (innerc);
    }
  t = fold_convert (itype, s0);
  t = fold_build2 (MULT_EXPR, itype, t, step);
  if (POINTER_TYPE_P (type))
    t = fold_build_pointer_plus (n1, t);
  else
    t = fold_build2 (PLUS_EXPR, type, t, n1);
  t = fold_convert (TREE_TYPE (startvar), t);
  t = force_gimple_operand_gsi (&gsi, t,
				DECL_P (startvar)
				&& TREE_ADDRESSABLE (startvar),
				NULL_TREE, false, GSI_CONTINUE_LINKING);
  assign_stmt = gimple_build_assign (startvar, t);
  gsi_insert_after (&gsi, assign_stmt, GSI_CONTINUE_LINKING);

  t = fold_convert (itype, e0);
  t = fold_build2 (MULT_EXPR, itype, t, step);
  if (POINTER_TYPE_P (type))
    t = fold_build_pointer_plus (n1, t);
  else
    t = fold_build2 (PLUS_EXPR, type, t, n1);
  t = fold_convert (TREE_TYPE (startvar), t);
  e = force_gimple_operand_gsi (&gsi, t, true, NULL_TREE,
				false, GSI_CONTINUE_LINKING);
  if (endvar)
    {
      assign_stmt = gimple_build_assign (endvar, e);
      gsi_insert_after (&gsi, assign_stmt, GSI_CONTINUE_LINKING);
      if (useless_type_conversion_p (TREE_TYPE (fd->loop.v), TREE_TYPE (e)))
	assign_stmt = gimple_build_assign (fd->loop.v, e);
      else
	assign_stmt = gimple_build_assign (fd->loop.v, NOP_EXPR, e);
      gsi_insert_after (&gsi, assign_stmt, GSI_CONTINUE_LINKING);
    }
  if (fd->collapse > 1)
    expand_omp_for_init_vars (fd, &gsi, counts, inner_stmt, startvar);

  if (!broken_loop)
    {
      /* The code controlling the sequential loop replaces the
	 GIMPLE_OMP_CONTINUE.  */
      gsi = gsi_last_bb (cont_bb);
      gomp_continue *cont_stmt = as_a <gomp_continue *> (gsi_stmt (gsi));
      gcc_assert (gimple_code (cont_stmt) == GIMPLE_OMP_CONTINUE);
      vmain = gimple_omp_continue_control_use (cont_stmt);
      vback = gimple_omp_continue_control_def (cont_stmt);

      if (!gimple_omp_for_combined_p (fd->for_stmt))
	{
	  if (POINTER_TYPE_P (type))
	    t = fold_build_pointer_plus (vmain, step);
	  else
	    t = fold_build2 (PLUS_EXPR, type, vmain, step);
	  t = force_gimple_operand_gsi (&gsi, t,
					DECL_P (vback)
					&& TREE_ADDRESSABLE (vback),
					NULL_TREE, true, GSI_SAME_STMT);
	  assign_stmt = gimple_build_assign (vback, t);
	  gsi_insert_before (&gsi, assign_stmt, GSI_SAME_STMT);

	  t = build2 (fd->loop.cond_code, boolean_type_node,
		      DECL_P (vback) && TREE_ADDRESSABLE (vback)
		      ? t : vback, e);
	  gsi_insert_before (&gsi, gimple_build_cond_empty (t), GSI_SAME_STMT);
	}

      /* Remove the GIMPLE_OMP_CONTINUE statement.  */
      gsi_remove (&gsi, true);

      if (fd->collapse > 1 && !gimple_omp_for_combined_p (fd->for_stmt))
	collapse_bb = extract_omp_for_update_vars (fd, cont_bb, body_bb);
    }

  /* Replace the GIMPLE_OMP_RETURN with a barrier, or nothing.  */
  gsi = gsi_last_bb (exit_bb);
  if (!gimple_omp_return_nowait_p (gsi_stmt (gsi)))
    {
      t = gimple_omp_return_lhs (gsi_stmt (gsi));
      gsi_insert_after (&gsi, build_omp_barrier (t), GSI_SAME_STMT);
    }
  gsi_remove (&gsi, true);

  /* Connect all the blocks.  */
  ep = make_edge (entry_bb, third_bb, EDGE_FALSE_VALUE);
  ep->probability = REG_BR_PROB_BASE / 4 * 3;
  ep = find_edge (entry_bb, second_bb);
  ep->flags = EDGE_TRUE_VALUE;
  ep->probability = REG_BR_PROB_BASE / 4;
  find_edge (third_bb, seq_start_bb)->flags = EDGE_FALSE_VALUE;
  find_edge (third_bb, fin_bb)->flags = EDGE_TRUE_VALUE;

  if (!broken_loop)
    {
      ep = find_edge (cont_bb, body_bb);
      if (ep == NULL)
	{
	  ep = BRANCH_EDGE (cont_bb);
	  gcc_assert (single_succ (ep->dest) == body_bb);
	}
      if (gimple_omp_for_combined_p (fd->for_stmt))
	{
	  remove_edge (ep);
	  ep = NULL;
	}
      else if (fd->collapse > 1)
	{
	  remove_edge (ep);
	  ep = make_edge (cont_bb, collapse_bb, EDGE_TRUE_VALUE);
	}
      else
	ep->flags = EDGE_TRUE_VALUE;
      find_edge (cont_bb, fin_bb)->flags
	= ep ? EDGE_FALSE_VALUE : EDGE_FALLTHRU;
    }

  set_immediate_dominator (CDI_DOMINATORS, second_bb, entry_bb);
  set_immediate_dominator (CDI_DOMINATORS, third_bb, entry_bb);
  set_immediate_dominator (CDI_DOMINATORS, seq_start_bb, third_bb);

  set_immediate_dominator (CDI_DOMINATORS, body_bb,
			   recompute_dominator (CDI_DOMINATORS, body_bb));
  set_immediate_dominator (CDI_DOMINATORS, fin_bb,
			   recompute_dominator (CDI_DOMINATORS, fin_bb));

  struct loop *loop = body_bb->loop_father;
  if (loop != entry_bb->loop_father)
    {
      gcc_assert (loop->header == body_bb);
      gcc_assert (broken_loop
		  || loop->latch == region->cont
		  || single_pred (loop->latch) == region->cont);
      return;
    }

  if (!broken_loop && !gimple_omp_for_combined_p (fd->for_stmt))
    {
      loop = alloc_loop ();
      loop->header = body_bb;
      if (collapse_bb == NULL)
	loop->latch = cont_bb;
      add_loop (loop, body_bb->loop_father);
    }
}

/* Return phi in E->DEST with ARG on edge E.  */

static gphi *
find_phi_with_arg_on_edge (tree arg, edge e)
{
  basic_block bb = e->dest;

  for (gphi_iterator gpi = gsi_start_phis (bb);
       !gsi_end_p (gpi);
       gsi_next (&gpi))
    {
      gphi *phi = gpi.phi ();
      if (PHI_ARG_DEF_FROM_EDGE (phi, e) == arg)
	return phi;
    }

  return NULL;
}

/* A subroutine of expand_omp_for.  Generate code for a parallel
   loop with static schedule and a specified chunk size.  Given
   parameters:

	for (V = N1; V cond N2; V += STEP) BODY;

   where COND is "<" or ">", we generate pseudocode

	if ((__typeof (V)) -1 > 0 && N2 cond N1) goto L2;
	if (cond is <)
	  adj = STEP - 1;
	else
	  adj = STEP + 1;
	if ((__typeof (V)) -1 > 0 && cond is >)
	  n = -(adj + N2 - N1) / -STEP;
	else
	  n = (adj + N2 - N1) / STEP;
	trip = 0;
	V = threadid * CHUNK * STEP + N1;  -- this extra definition of V is
					      here so that V is defined
					      if the loop is not entered
    L0:
	s0 = (trip * nthreads + threadid) * CHUNK;
	e0 = min(s0 + CHUNK, n);
	if (s0 < n) goto L1; else goto L4;
    L1:
	V = s0 * STEP + N1;
	e = e0 * STEP + N1;
    L2:
	BODY;
	V += STEP;
	if (V cond e) goto L2; else goto L3;
    L3:
	trip += 1;
	goto L0;
    L4:
*/

static void
expand_omp_for_static_chunk (struct omp_region *region,
			     struct omp_for_data *fd, gimple *inner_stmt)
{
  tree n, s0, e0, e, t;
  tree trip_var, trip_init, trip_main, trip_back, nthreads, threadid;
  tree type, itype, vmain, vback, vextra;
  basic_block entry_bb, exit_bb, body_bb, seq_start_bb, iter_part_bb;
  basic_block trip_update_bb = NULL, cont_bb, collapse_bb = NULL, fin_bb;
  gimple_stmt_iterator gsi;
  edge se;
  bool broken_loop = region->cont == NULL;
  tree *counts = NULL;
  tree n1, n2, step;

  gcc_checking_assert (gimple_omp_for_kind (fd->for_stmt)
		       != GF_OMP_FOR_KIND_OACC_LOOP);

  itype = type = TREE_TYPE (fd->loop.v);
  if (POINTER_TYPE_P (type))
    itype = signed_type_for (type);

  entry_bb = region->entry;
  se = split_block (entry_bb, last_stmt (entry_bb));
  entry_bb = se->src;
  iter_part_bb = se->dest;
  cont_bb = region->cont;
  gcc_assert (EDGE_COUNT (iter_part_bb->succs) == 2);
  fin_bb = BRANCH_EDGE (iter_part_bb)->dest;

  gcc_assert (broken_loop
	      || fin_bb == FALLTHRU_EDGE (cont_bb)->dest);
  seq_start_bb = split_edge (FALLTHRU_EDGE (iter_part_bb));
  body_bb = single_succ (seq_start_bb);
  if (!broken_loop)
    {
      gcc_assert (BRANCH_EDGE (cont_bb)->dest == body_bb
		  || single_succ (BRANCH_EDGE (cont_bb)->dest) == body_bb);
      gcc_assert (EDGE_COUNT (cont_bb->succs) == 2);
      trip_update_bb = split_edge (FALLTHRU_EDGE (cont_bb));
    }
  exit_bb = region->exit;

  /* Trip and adjustment setup goes in ENTRY_BB.  */
  gsi = gsi_last_bb (entry_bb);
  gcc_assert (gimple_code (gsi_stmt (gsi)) == GIMPLE_OMP_FOR);

  if (fd->collapse > 1)
    {
      int first_zero_iter = -1;
      basic_block l2_dom_bb = NULL;

      counts = XALLOCAVEC (tree, fd->collapse);
      expand_omp_for_init_counts (fd, &gsi, entry_bb, counts,
				  fin_bb, first_zero_iter,
				  l2_dom_bb);
      t = NULL_TREE;
    }
  else if (gimple_omp_for_combined_into_p (fd->for_stmt))
    t = integer_one_node;
  else
    t = fold_binary (fd->loop.cond_code, boolean_type_node,
		     fold_convert (type, fd->loop.n1),
		     fold_convert (type, fd->loop.n2));

  if (fd->collapse == 1
      && TYPE_UNSIGNED (type)
      && (t == NULL_TREE || !integer_onep (t)))
    {
      n1 = fold_convert (type, unshare_expr (fd->loop.n1));
      n1 = force_gimple_operand_gsi (&gsi, n1, true, NULL_TREE,
				     true, GSI_SAME_STMT);
      n2 = fold_convert (type, unshare_expr (fd->loop.n2));
      n2 = force_gimple_operand_gsi (&gsi, n2, true, NULL_TREE,
				     true, GSI_SAME_STMT);
      gcond *cond_stmt = gimple_build_cond (fd->loop.cond_code, n1, n2,
						 NULL_TREE, NULL_TREE);
      gsi_insert_before (&gsi, cond_stmt, GSI_SAME_STMT);
      if (walk_tree (gimple_cond_lhs_ptr (cond_stmt),
		     expand_omp_regimplify_p, NULL, NULL)
	  || walk_tree (gimple_cond_rhs_ptr (cond_stmt),
			expand_omp_regimplify_p, NULL, NULL))
	{
	  gsi = gsi_for_stmt (cond_stmt);
	  gimple_regimplify_operands (cond_stmt, &gsi);
	}
      se = split_block (entry_bb, cond_stmt);
      se->flags = EDGE_TRUE_VALUE;
      entry_bb = se->dest;
      se->probability = REG_BR_PROB_BASE - (REG_BR_PROB_BASE / 2000 - 1);
      se = make_edge (se->src, fin_bb, EDGE_FALSE_VALUE);
      se->probability = REG_BR_PROB_BASE / 2000 - 1;
      if (gimple_in_ssa_p (cfun))
	{
	  int dest_idx = find_edge (iter_part_bb, fin_bb)->dest_idx;
	  for (gphi_iterator gpi = gsi_start_phis (fin_bb);
	       !gsi_end_p (gpi); gsi_next (&gpi))
	    {
	      gphi *phi = gpi.phi ();
	      add_phi_arg (phi, gimple_phi_arg_def (phi, dest_idx),
			   se, UNKNOWN_LOCATION);
	    }
	}
      gsi = gsi_last_bb (entry_bb);
    }

  switch (gimple_omp_for_kind (fd->for_stmt))
    {
    case GF_OMP_FOR_KIND_FOR:
      nthreads = builtin_decl_explicit (BUILT_IN_OMP_GET_NUM_THREADS);
      nthreads = build_call_expr (nthreads, 0);
      threadid = builtin_decl_explicit (BUILT_IN_OMP_GET_THREAD_NUM);
      threadid = build_call_expr (threadid, 0);
      break;
    case GF_OMP_FOR_KIND_DISTRIBUTE:
      nthreads = builtin_decl_explicit (BUILT_IN_OMP_GET_NUM_TEAMS);
      nthreads = build_call_expr (nthreads, 0);
      threadid = builtin_decl_explicit (BUILT_IN_OMP_GET_TEAM_NUM);
      threadid = build_call_expr (threadid, 0);
      break;
    default:
      gcc_unreachable ();
    }
  nthreads = fold_convert (itype, nthreads);
  nthreads = force_gimple_operand_gsi (&gsi, nthreads, true, NULL_TREE,
				       true, GSI_SAME_STMT);
  threadid = fold_convert (itype, threadid);
  threadid = force_gimple_operand_gsi (&gsi, threadid, true, NULL_TREE,
				       true, GSI_SAME_STMT);

  n1 = fd->loop.n1;
  n2 = fd->loop.n2;
  step = fd->loop.step;
  if (gimple_omp_for_combined_into_p (fd->for_stmt))
    {
      tree innerc = find_omp_clause (gimple_omp_for_clauses (fd->for_stmt),
				     OMP_CLAUSE__LOOPTEMP_);
      gcc_assert (innerc);
      n1 = OMP_CLAUSE_DECL (innerc);
      innerc = find_omp_clause (OMP_CLAUSE_CHAIN (innerc),
				OMP_CLAUSE__LOOPTEMP_);
      gcc_assert (innerc);
      n2 = OMP_CLAUSE_DECL (innerc);
    }
  n1 = force_gimple_operand_gsi (&gsi, fold_convert (type, n1),
				 true, NULL_TREE, true, GSI_SAME_STMT);
  n2 = force_gimple_operand_gsi (&gsi, fold_convert (itype, n2),
				 true, NULL_TREE, true, GSI_SAME_STMT);
  step = force_gimple_operand_gsi (&gsi, fold_convert (itype, step),
				   true, NULL_TREE, true, GSI_SAME_STMT);
  fd->chunk_size
    = force_gimple_operand_gsi (&gsi, fold_convert (itype, fd->chunk_size),
				true, NULL_TREE, true, GSI_SAME_STMT);

  t = build_int_cst (itype, (fd->loop.cond_code == LT_EXPR ? -1 : 1));
  t = fold_build2 (PLUS_EXPR, itype, step, t);
  t = fold_build2 (PLUS_EXPR, itype, t, n2);
  t = fold_build2 (MINUS_EXPR, itype, t, fold_convert (itype, n1));
  if (TYPE_UNSIGNED (itype) && fd->loop.cond_code == GT_EXPR)
    t = fold_build2 (TRUNC_DIV_EXPR, itype,
		     fold_build1 (NEGATE_EXPR, itype, t),
		     fold_build1 (NEGATE_EXPR, itype, step));
  else
    t = fold_build2 (TRUNC_DIV_EXPR, itype, t, step);
  t = fold_convert (itype, t);
  n = force_gimple_operand_gsi (&gsi, t, true, NULL_TREE,
				true, GSI_SAME_STMT);

  trip_var = create_tmp_reg (itype, ".trip");
  if (gimple_in_ssa_p (cfun))
    {
      trip_init = make_ssa_name (trip_var);
      trip_main = make_ssa_name (trip_var);
      trip_back = make_ssa_name (trip_var);
    }
  else
    {
      trip_init = trip_var;
      trip_main = trip_var;
      trip_back = trip_var;
    }

  gassign *assign_stmt
    = gimple_build_assign (trip_init, build_int_cst (itype, 0));
  gsi_insert_before (&gsi, assign_stmt, GSI_SAME_STMT);

  t = fold_build2 (MULT_EXPR, itype, threadid, fd->chunk_size);
  t = fold_build2 (MULT_EXPR, itype, t, step);
  if (POINTER_TYPE_P (type))
    t = fold_build_pointer_plus (n1, t);
  else
    t = fold_build2 (PLUS_EXPR, type, t, n1);
  vextra = force_gimple_operand_gsi (&gsi, t, true, NULL_TREE,
				     true, GSI_SAME_STMT);

  /* Remove the GIMPLE_OMP_FOR.  */
  gsi_remove (&gsi, true);

  /* Iteration space partitioning goes in ITER_PART_BB.  */
  gsi = gsi_last_bb (iter_part_bb);

  t = fold_build2 (MULT_EXPR, itype, trip_main, nthreads);
  t = fold_build2 (PLUS_EXPR, itype, t, threadid);
  t = fold_build2 (MULT_EXPR, itype, t, fd->chunk_size);
  s0 = force_gimple_operand_gsi (&gsi, t, true, NULL_TREE,
				 false, GSI_CONTINUE_LINKING);

  t = fold_build2 (PLUS_EXPR, itype, s0, fd->chunk_size);
  t = fold_build2 (MIN_EXPR, itype, t, n);
  e0 = force_gimple_operand_gsi (&gsi, t, true, NULL_TREE,
				 false, GSI_CONTINUE_LINKING);

  t = build2 (LT_EXPR, boolean_type_node, s0, n);
  gsi_insert_after (&gsi, gimple_build_cond_empty (t), GSI_CONTINUE_LINKING);

  /* Setup code for sequential iteration goes in SEQ_START_BB.  */
  gsi = gsi_start_bb (seq_start_bb);

  tree startvar = fd->loop.v;
  tree endvar = NULL_TREE;

  if (gimple_omp_for_combined_p (fd->for_stmt))
    {
      tree clauses = gimple_code (inner_stmt) == GIMPLE_OMP_PARALLEL
		     ? gimple_omp_parallel_clauses (inner_stmt)
		     : gimple_omp_for_clauses (inner_stmt);
      tree innerc = find_omp_clause (clauses, OMP_CLAUSE__LOOPTEMP_);
      gcc_assert (innerc);
      startvar = OMP_CLAUSE_DECL (innerc);
      innerc = find_omp_clause (OMP_CLAUSE_CHAIN (innerc),
				OMP_CLAUSE__LOOPTEMP_);
      gcc_assert (innerc);
      endvar = OMP_CLAUSE_DECL (innerc);
    }

  t = fold_convert (itype, s0);
  t = fold_build2 (MULT_EXPR, itype, t, step);
  if (POINTER_TYPE_P (type))
    t = fold_build_pointer_plus (n1, t);
  else
    t = fold_build2 (PLUS_EXPR, type, t, n1);
  t = fold_convert (TREE_TYPE (startvar), t);
  t = force_gimple_operand_gsi (&gsi, t,
				DECL_P (startvar)
				&& TREE_ADDRESSABLE (startvar),
				NULL_TREE, false, GSI_CONTINUE_LINKING);
  assign_stmt = gimple_build_assign (startvar, t);
  gsi_insert_after (&gsi, assign_stmt, GSI_CONTINUE_LINKING);

  t = fold_convert (itype, e0);
  t = fold_build2 (MULT_EXPR, itype, t, step);
  if (POINTER_TYPE_P (type))
    t = fold_build_pointer_plus (n1, t);
  else
    t = fold_build2 (PLUS_EXPR, type, t, n1);
  t = fold_convert (TREE_TYPE (startvar), t);
  e = force_gimple_operand_gsi (&gsi, t, true, NULL_TREE,
				false, GSI_CONTINUE_LINKING);
  if (endvar)
    {
      assign_stmt = gimple_build_assign (endvar, e);
      gsi_insert_after (&gsi, assign_stmt, GSI_CONTINUE_LINKING);
      if (useless_type_conversion_p (TREE_TYPE (fd->loop.v), TREE_TYPE (e)))
	assign_stmt = gimple_build_assign (fd->loop.v, e);
      else
	assign_stmt = gimple_build_assign (fd->loop.v, NOP_EXPR, e);
      gsi_insert_after (&gsi, assign_stmt, GSI_CONTINUE_LINKING);
    }
  if (fd->collapse > 1)
    expand_omp_for_init_vars (fd, &gsi, counts, inner_stmt, startvar);

  if (!broken_loop)
    {
      /* The code controlling the sequential loop goes in CONT_BB,
	 replacing the GIMPLE_OMP_CONTINUE.  */
      gsi = gsi_last_bb (cont_bb);
      gomp_continue *cont_stmt = as_a <gomp_continue *> (gsi_stmt (gsi));
      vmain = gimple_omp_continue_control_use (cont_stmt);
      vback = gimple_omp_continue_control_def (cont_stmt);

      if (!gimple_omp_for_combined_p (fd->for_stmt))
	{
	  if (POINTER_TYPE_P (type))
	    t = fold_build_pointer_plus (vmain, step);
	  else
	    t = fold_build2 (PLUS_EXPR, type, vmain, step);
	  if (DECL_P (vback) && TREE_ADDRESSABLE (vback))
	    t = force_gimple_operand_gsi (&gsi, t, true, NULL_TREE,
					  true, GSI_SAME_STMT);
	  assign_stmt = gimple_build_assign (vback, t);
	  gsi_insert_before (&gsi, assign_stmt, GSI_SAME_STMT);

	  if (tree_int_cst_equal (fd->chunk_size, integer_one_node))
	    t = build2 (EQ_EXPR, boolean_type_node,
			build_int_cst (itype, 0),
			build_int_cst (itype, 1));
	  else
	    t = build2 (fd->loop.cond_code, boolean_type_node,
			DECL_P (vback) && TREE_ADDRESSABLE (vback)
			? t : vback, e);
	  gsi_insert_before (&gsi, gimple_build_cond_empty (t), GSI_SAME_STMT);
	}

      /* Remove GIMPLE_OMP_CONTINUE.  */
      gsi_remove (&gsi, true);

      if (fd->collapse > 1 && !gimple_omp_for_combined_p (fd->for_stmt))
	collapse_bb = extract_omp_for_update_vars (fd, cont_bb, body_bb);

      /* Trip update code goes into TRIP_UPDATE_BB.  */
      gsi = gsi_start_bb (trip_update_bb);

      t = build_int_cst (itype, 1);
      t = build2 (PLUS_EXPR, itype, trip_main, t);
      assign_stmt = gimple_build_assign (trip_back, t);
      gsi_insert_after (&gsi, assign_stmt, GSI_CONTINUE_LINKING);
    }

  /* Replace the GIMPLE_OMP_RETURN with a barrier, or nothing.  */
  gsi = gsi_last_bb (exit_bb);

  if (!gimple_omp_return_nowait_p (gsi_stmt (gsi)))
    {
      t = gimple_omp_return_lhs (gsi_stmt (gsi));
      gsi_insert_after (&gsi, build_omp_barrier (t), GSI_SAME_STMT);
    }
  gsi_remove (&gsi, true);

  /* Connect the new blocks.  */
  find_edge (iter_part_bb, seq_start_bb)->flags = EDGE_TRUE_VALUE;
  find_edge (iter_part_bb, fin_bb)->flags = EDGE_FALSE_VALUE;

  if (!broken_loop)
    {
      se = find_edge (cont_bb, body_bb);
      if (se == NULL)
	{
	  se = BRANCH_EDGE (cont_bb);
	  gcc_assert (single_succ (se->dest) == body_bb);
	}
      if (gimple_omp_for_combined_p (fd->for_stmt))
	{
	  remove_edge (se);
	  se = NULL;
	}
      else if (fd->collapse > 1)
	{
	  remove_edge (se);
	  se = make_edge (cont_bb, collapse_bb, EDGE_TRUE_VALUE);
	}
      else
	se->flags = EDGE_TRUE_VALUE;
      find_edge (cont_bb, trip_update_bb)->flags
	= se ? EDGE_FALSE_VALUE : EDGE_FALLTHRU;

      redirect_edge_and_branch (single_succ_edge (trip_update_bb), iter_part_bb);
    }

  if (gimple_in_ssa_p (cfun))
    {
      gphi_iterator psi;
      gphi *phi;
      edge re, ene;
      edge_var_map *vm;
      size_t i;

      gcc_assert (fd->collapse == 1 && !broken_loop);

      /* When we redirect the edge from trip_update_bb to iter_part_bb, we
	 remove arguments of the phi nodes in fin_bb.  We need to create
	 appropriate phi nodes in iter_part_bb instead.  */
      se = find_edge (iter_part_bb, fin_bb);
      re = single_succ_edge (trip_update_bb);
      vec<edge_var_map> *head = redirect_edge_var_map_vector (re);
      ene = single_succ_edge (entry_bb);

      psi = gsi_start_phis (fin_bb);
      for (i = 0; !gsi_end_p (psi) && head->iterate (i, &vm);
	   gsi_next (&psi), ++i)
	{
	  gphi *nphi;
	  source_location locus;

	  phi = psi.phi ();
	  t = gimple_phi_result (phi);
	  gcc_assert (t == redirect_edge_var_map_result (vm));

	  if (!single_pred_p (fin_bb))
	    t = copy_ssa_name (t, phi);

	  nphi = create_phi_node (t, iter_part_bb);

	  t = PHI_ARG_DEF_FROM_EDGE (phi, se);
	  locus = gimple_phi_arg_location_from_edge (phi, se);

	  /* A special case -- fd->loop.v is not yet computed in
	     iter_part_bb, we need to use vextra instead.  */
	  if (t == fd->loop.v)
	    t = vextra;
	  add_phi_arg (nphi, t, ene, locus);
	  locus = redirect_edge_var_map_location (vm);
	  tree back_arg = redirect_edge_var_map_def (vm);
	  add_phi_arg (nphi, back_arg, re, locus);
	  edge ce = find_edge (cont_bb, body_bb);
	  if (ce == NULL)
	    {
	      ce = BRANCH_EDGE (cont_bb);
	      gcc_assert (single_succ (ce->dest) == body_bb);
	      ce = single_succ_edge (ce->dest);
	    }
	  gphi *inner_loop_phi = find_phi_with_arg_on_edge (back_arg, ce);
	  gcc_assert (inner_loop_phi != NULL);
	  add_phi_arg (inner_loop_phi, gimple_phi_result (nphi),
		       find_edge (seq_start_bb, body_bb), locus);

	  if (!single_pred_p (fin_bb))
	    add_phi_arg (phi, gimple_phi_result (nphi), se, locus);
	}
      gcc_assert (gsi_end_p (psi) && (head == NULL || i == head->length ()));
      redirect_edge_var_map_clear (re);
      if (single_pred_p (fin_bb))
	while (1)
	  {
	    psi = gsi_start_phis (fin_bb);
	    if (gsi_end_p (psi))
	      break;
	    remove_phi_node (&psi, false);
	  }

      /* Make phi node for trip.  */
      phi = create_phi_node (trip_main, iter_part_bb);
      add_phi_arg (phi, trip_back, single_succ_edge (trip_update_bb),
		   UNKNOWN_LOCATION);
      add_phi_arg (phi, trip_init, single_succ_edge (entry_bb),
		   UNKNOWN_LOCATION);
    }

  if (!broken_loop)
    set_immediate_dominator (CDI_DOMINATORS, trip_update_bb, cont_bb);
  set_immediate_dominator (CDI_DOMINATORS, iter_part_bb,
			   recompute_dominator (CDI_DOMINATORS, iter_part_bb));
  set_immediate_dominator (CDI_DOMINATORS, fin_bb,
			   recompute_dominator (CDI_DOMINATORS, fin_bb));
  set_immediate_dominator (CDI_DOMINATORS, seq_start_bb,
			   recompute_dominator (CDI_DOMINATORS, seq_start_bb));
  set_immediate_dominator (CDI_DOMINATORS, body_bb,
			   recompute_dominator (CDI_DOMINATORS, body_bb));

  if (!broken_loop)
    {
      struct loop *loop = body_bb->loop_father;
      struct loop *trip_loop = alloc_loop ();
      trip_loop->header = iter_part_bb;
      trip_loop->latch = trip_update_bb;
      add_loop (trip_loop, iter_part_bb->loop_father);

      if (loop != entry_bb->loop_father)
	{
	  gcc_assert (loop->header == body_bb);
	  gcc_assert (loop->latch == region->cont
		      || single_pred (loop->latch) == region->cont);
	  trip_loop->inner = loop;
	  return;
	}

      if (!gimple_omp_for_combined_p (fd->for_stmt))
	{
	  loop = alloc_loop ();
	  loop->header = body_bb;
	  if (collapse_bb == NULL)
	    loop->latch = cont_bb;
	  add_loop (loop, trip_loop);
	}
    }
}

/* A subroutine of expand_omp_for.  Generate code for _Cilk_for loop.
   Given parameters:
   for (V = N1; V cond N2; V += STEP) BODY;

   where COND is "<" or ">" or "!=", we generate pseudocode

   for (ind_var = low; ind_var < high; ind_var++)
     {
       V = n1 + (ind_var * STEP)

       <BODY>
     }

   In the above pseudocode, low and high are function parameters of the
   child function.  In the function below, we are inserting a temp.
   variable that will be making a call to two OMP functions that will not be
   found in the body of _Cilk_for (since OMP_FOR cannot be mixed
   with _Cilk_for).  These functions are replaced with low and high
   by the function that handles taskreg.  */


static void
expand_cilk_for (struct omp_region *region, struct omp_for_data *fd)
{
  bool broken_loop = region->cont == NULL;
  basic_block entry_bb = region->entry;
  basic_block cont_bb = region->cont;

  gcc_assert (EDGE_COUNT (entry_bb->succs) == 2);
  gcc_assert (broken_loop
	      || BRANCH_EDGE (entry_bb)->dest == FALLTHRU_EDGE (cont_bb)->dest);
  basic_block l0_bb = FALLTHRU_EDGE (entry_bb)->dest;
  basic_block l1_bb, l2_bb;

  if (!broken_loop)
    {
      gcc_assert (BRANCH_EDGE (cont_bb)->dest == l0_bb);
      gcc_assert (EDGE_COUNT (cont_bb->succs) == 2);
      l1_bb = split_block (cont_bb, last_stmt (cont_bb))->dest;
      l2_bb = BRANCH_EDGE (entry_bb)->dest;
    }
  else
    {
      BRANCH_EDGE (entry_bb)->flags &= ~EDGE_ABNORMAL;
      l1_bb = split_edge (BRANCH_EDGE (entry_bb));
      l2_bb = single_succ (l1_bb);
    }
  basic_block exit_bb = region->exit;
  basic_block l2_dom_bb = NULL;

  gimple_stmt_iterator gsi = gsi_last_bb (entry_bb);

  /* Below statements until the "tree high_val = ..." are pseudo statements
     used to pass information to be used by expand_omp_taskreg.
     low_val and high_val will be replaced by the __low and __high
     parameter from the child function.

     The call_exprs part is a place-holder, it is mainly used
     to distinctly identify to the top-level part that this is
     where we should put low and high (reasoning given in header
     comment).  */

  tree child_fndecl
    = gimple_omp_parallel_child_fn (
        as_a <gomp_parallel *> (last_stmt (region->outer->entry)));
  tree t, low_val = NULL_TREE, high_val = NULL_TREE;
  for (t = DECL_ARGUMENTS (child_fndecl); t; t = TREE_CHAIN (t))
    {
      if (!strcmp (IDENTIFIER_POINTER (DECL_NAME (t)), "__high"))
	high_val = t;
      else if (!strcmp (IDENTIFIER_POINTER (DECL_NAME (t)), "__low"))
	low_val = t;
    }
  gcc_assert (low_val && high_val);

  tree type = TREE_TYPE (low_val);
  tree ind_var = create_tmp_reg (type, "__cilk_ind_var");
  gcc_assert (gimple_code (gsi_stmt (gsi)) == GIMPLE_OMP_FOR);

  /* Not needed in SSA form right now.  */
  gcc_assert (!gimple_in_ssa_p (cfun));
  if (l2_dom_bb == NULL)
    l2_dom_bb = l1_bb;

  tree n1 = low_val;
  tree n2 = high_val;

  gimple *stmt = gimple_build_assign (ind_var, n1);

  /* Replace the GIMPLE_OMP_FOR statement.  */
  gsi_replace (&gsi, stmt, true);

  if (!broken_loop)
    {
      /* Code to control the increment goes in the CONT_BB.  */
      gsi = gsi_last_bb (cont_bb);
      stmt = gsi_stmt (gsi);
      gcc_assert (gimple_code (stmt) == GIMPLE_OMP_CONTINUE);
      stmt = gimple_build_assign (ind_var, PLUS_EXPR, ind_var,
				  build_one_cst (type));

      /* Replace GIMPLE_OMP_CONTINUE.  */
      gsi_replace (&gsi, stmt, true);
    }

  /* Emit the condition in L1_BB.  */
  gsi = gsi_after_labels (l1_bb);
  t = fold_build2 (MULT_EXPR, TREE_TYPE (fd->loop.step),
		   fold_convert (TREE_TYPE (fd->loop.step), ind_var),
		   fd->loop.step);
  if (POINTER_TYPE_P (TREE_TYPE (fd->loop.n1)))
    t = fold_build2 (POINTER_PLUS_EXPR, TREE_TYPE (fd->loop.n1),
		     fd->loop.n1, fold_convert (sizetype, t));
  else
    t = fold_build2 (PLUS_EXPR, TREE_TYPE (fd->loop.n1),
		     fd->loop.n1, fold_convert (TREE_TYPE (fd->loop.n1), t));
  t = fold_convert (TREE_TYPE (fd->loop.v), t);
  expand_omp_build_assign (&gsi, fd->loop.v, t);

  /* The condition is always '<' since the runtime will fill in the low
     and high values.  */
  stmt = gimple_build_cond (LT_EXPR, ind_var, n2, NULL_TREE, NULL_TREE);
  gsi_insert_before (&gsi, stmt, GSI_SAME_STMT);

  /* Remove GIMPLE_OMP_RETURN.  */
  gsi = gsi_last_bb (exit_bb);
  gsi_remove (&gsi, true);

  /* Connect the new blocks.  */
  remove_edge (FALLTHRU_EDGE (entry_bb));

  edge e, ne;
  if (!broken_loop)
    {
      remove_edge (BRANCH_EDGE (entry_bb));
      make_edge (entry_bb, l1_bb, EDGE_FALLTHRU);

      e = BRANCH_EDGE (l1_bb);
      ne = FALLTHRU_EDGE (l1_bb);
      e->flags = EDGE_TRUE_VALUE;
    }
  else
    {
      single_succ_edge (entry_bb)->flags = EDGE_FALLTHRU;

      ne = single_succ_edge (l1_bb);
      e = make_edge (l1_bb, l0_bb, EDGE_TRUE_VALUE);

    }
  ne->flags = EDGE_FALSE_VALUE;
  e->probability = REG_BR_PROB_BASE * 7 / 8;
  ne->probability = REG_BR_PROB_BASE / 8;

  set_immediate_dominator (CDI_DOMINATORS, l1_bb, entry_bb);
  set_immediate_dominator (CDI_DOMINATORS, l2_bb, l2_dom_bb);
  set_immediate_dominator (CDI_DOMINATORS, l0_bb, l1_bb);

  if (!broken_loop)
    {
      struct loop *loop = alloc_loop ();
      loop->header = l1_bb;
      loop->latch = cont_bb;
      add_loop (loop, l1_bb->loop_father);
      loop->safelen = INT_MAX;
    }

  /* Pick the correct library function based on the precision of the
     induction variable type.  */
  tree lib_fun = NULL_TREE;
  if (TYPE_PRECISION (type) == 32)
    lib_fun = cilk_for_32_fndecl;
  else if (TYPE_PRECISION (type) == 64)
    lib_fun = cilk_for_64_fndecl;
  else
    gcc_unreachable ();

  gcc_assert (fd->sched_kind == OMP_CLAUSE_SCHEDULE_CILKFOR);

  /* WS_ARGS contains the library function flavor to call:
     __libcilkrts_cilk_for_64 or __libcilkrts_cilk_for_32), and the
     user-defined grain value.  If the user does not define one, then zero
     is passed in by the parser.  */
  vec_alloc (region->ws_args, 2);
  region->ws_args->quick_push (lib_fun);
  region->ws_args->quick_push (fd->chunk_size);
}

/* A subroutine of expand_omp_for.  Generate code for a simd non-worksharing
   loop.  Given parameters:

	for (V = N1; V cond N2; V += STEP) BODY;

   where COND is "<" or ">", we generate pseudocode

	V = N1;
	goto L1;
    L0:
	BODY;
	V += STEP;
    L1:
	if (V cond N2) goto L0; else goto L2;
    L2:

    For collapsed loops, given parameters:
      collapse(3)
      for (V1 = N11; V1 cond1 N12; V1 += STEP1)
	for (V2 = N21; V2 cond2 N22; V2 += STEP2)
	  for (V3 = N31; V3 cond3 N32; V3 += STEP3)
	    BODY;

    we generate pseudocode

	if (cond3 is <)
	  adj = STEP3 - 1;
	else
	  adj = STEP3 + 1;
	count3 = (adj + N32 - N31) / STEP3;
	if (cond2 is <)
	  adj = STEP2 - 1;
	else
	  adj = STEP2 + 1;
	count2 = (adj + N22 - N21) / STEP2;
	if (cond1 is <)
	  adj = STEP1 - 1;
	else
	  adj = STEP1 + 1;
	count1 = (adj + N12 - N11) / STEP1;
	count = count1 * count2 * count3;
	V = 0;
	V1 = N11;
	V2 = N21;
	V3 = N31;
	goto L1;
    L0:
	BODY;
	V += 1;
	V3 += STEP3;
	V2 += (V3 cond3 N32) ? 0 : STEP2;
	V3 = (V3 cond3 N32) ? V3 : N31;
	V1 += (V2 cond2 N22) ? 0 : STEP1;
	V2 = (V2 cond2 N22) ? V2 : N21;
    L1:
	if (V < count) goto L0; else goto L2;
    L2:

      */

static void
expand_omp_simd (struct omp_region *region, struct omp_for_data *fd)
{
  tree type, t;
  basic_block entry_bb, cont_bb, exit_bb, l0_bb, l1_bb, l2_bb, l2_dom_bb;
  gimple_stmt_iterator gsi;
  gimple *stmt;
  gcond *cond_stmt;
  bool broken_loop = region->cont == NULL;
  edge e, ne;
  tree *counts = NULL;
  int i;
  tree safelen = find_omp_clause (gimple_omp_for_clauses (fd->for_stmt),
				  OMP_CLAUSE_SAFELEN);
  tree simduid = find_omp_clause (gimple_omp_for_clauses (fd->for_stmt),
				  OMP_CLAUSE__SIMDUID_);
  tree n1, n2;

  type = TREE_TYPE (fd->loop.v);
  entry_bb = region->entry;
  cont_bb = region->cont;
  gcc_assert (EDGE_COUNT (entry_bb->succs) == 2);
  gcc_assert (broken_loop
	      || BRANCH_EDGE (entry_bb)->dest == FALLTHRU_EDGE (cont_bb)->dest);
  l0_bb = FALLTHRU_EDGE (entry_bb)->dest;
  if (!broken_loop)
    {
      gcc_assert (BRANCH_EDGE (cont_bb)->dest == l0_bb);
      gcc_assert (EDGE_COUNT (cont_bb->succs) == 2);
      l1_bb = split_block (cont_bb, last_stmt (cont_bb))->dest;
      l2_bb = BRANCH_EDGE (entry_bb)->dest;
    }
  else
    {
      BRANCH_EDGE (entry_bb)->flags &= ~EDGE_ABNORMAL;
      l1_bb = split_edge (BRANCH_EDGE (entry_bb));
      l2_bb = single_succ (l1_bb);
    }
  exit_bb = region->exit;
  l2_dom_bb = NULL;

  gsi = gsi_last_bb (entry_bb);

  gcc_assert (gimple_code (gsi_stmt (gsi)) == GIMPLE_OMP_FOR);
  /* Not needed in SSA form right now.  */
  gcc_assert (!gimple_in_ssa_p (cfun));
  if (fd->collapse > 1)
    {
      int first_zero_iter = -1;
      basic_block zero_iter_bb = l2_bb;

      counts = XALLOCAVEC (tree, fd->collapse);
      expand_omp_for_init_counts (fd, &gsi, entry_bb, counts,
				  zero_iter_bb, first_zero_iter,
				  l2_dom_bb);
    }
  if (l2_dom_bb == NULL)
    l2_dom_bb = l1_bb;

  n1 = fd->loop.n1;
  n2 = fd->loop.n2;
  if (gimple_omp_for_combined_into_p (fd->for_stmt))
    {
      tree innerc = find_omp_clause (gimple_omp_for_clauses (fd->for_stmt),
				     OMP_CLAUSE__LOOPTEMP_);
      gcc_assert (innerc);
      n1 = OMP_CLAUSE_DECL (innerc);
      innerc = find_omp_clause (OMP_CLAUSE_CHAIN (innerc),
				OMP_CLAUSE__LOOPTEMP_);
      gcc_assert (innerc);
      n2 = OMP_CLAUSE_DECL (innerc);
      expand_omp_build_assign (&gsi, fd->loop.v,
			       fold_convert (type, n1));
      if (fd->collapse > 1)
	{
	  gsi_prev (&gsi);
	  expand_omp_for_init_vars (fd, &gsi, counts, NULL, n1);
	  gsi_next (&gsi);
	}
    }
  else
    {
      expand_omp_build_assign (&gsi, fd->loop.v,
			       fold_convert (type, fd->loop.n1));
      if (fd->collapse > 1)
	for (i = 0; i < fd->collapse; i++)
	  {
	    tree itype = TREE_TYPE (fd->loops[i].v);
	    if (POINTER_TYPE_P (itype))
	      itype = signed_type_for (itype);
	    t = fold_convert (TREE_TYPE (fd->loops[i].v), fd->loops[i].n1);
	    expand_omp_build_assign (&gsi, fd->loops[i].v, t);
	  }
      }

  /* Remove the GIMPLE_OMP_FOR statement.  */
  gsi_remove (&gsi, true);

  if (!broken_loop)
    {
      /* Code to control the increment goes in the CONT_BB.  */
      gsi = gsi_last_bb (cont_bb);
      stmt = gsi_stmt (gsi);
      gcc_assert (gimple_code (stmt) == GIMPLE_OMP_CONTINUE);

      if (POINTER_TYPE_P (type))
	t = fold_build_pointer_plus (fd->loop.v, fd->loop.step);
      else
	t = fold_build2 (PLUS_EXPR, type, fd->loop.v, fd->loop.step);
      expand_omp_build_assign (&gsi, fd->loop.v, t);

      if (fd->collapse > 1)
	{
	  i = fd->collapse - 1;
	  if (POINTER_TYPE_P (TREE_TYPE (fd->loops[i].v)))
	    {
	      t = fold_convert (sizetype, fd->loops[i].step);
	      t = fold_build_pointer_plus (fd->loops[i].v, t);
	    }
	  else
	    {
	      t = fold_convert (TREE_TYPE (fd->loops[i].v),
				fd->loops[i].step);
	      t = fold_build2 (PLUS_EXPR, TREE_TYPE (fd->loops[i].v),
			       fd->loops[i].v, t);
	    }
	  expand_omp_build_assign (&gsi, fd->loops[i].v, t);

	  for (i = fd->collapse - 1; i > 0; i--)
	    {
	      tree itype = TREE_TYPE (fd->loops[i].v);
	      tree itype2 = TREE_TYPE (fd->loops[i - 1].v);
	      if (POINTER_TYPE_P (itype2))
		itype2 = signed_type_for (itype2);
	      t = build3 (COND_EXPR, itype2,
			  build2 (fd->loops[i].cond_code, boolean_type_node,
				  fd->loops[i].v,
				  fold_convert (itype, fd->loops[i].n2)),
			  build_int_cst (itype2, 0),
			  fold_convert (itype2, fd->loops[i - 1].step));
	      if (POINTER_TYPE_P (TREE_TYPE (fd->loops[i - 1].v)))
		t = fold_build_pointer_plus (fd->loops[i - 1].v, t);
	      else
		t = fold_build2 (PLUS_EXPR, itype2, fd->loops[i - 1].v, t);
	      expand_omp_build_assign (&gsi, fd->loops[i - 1].v, t);

	      t = build3 (COND_EXPR, itype,
			  build2 (fd->loops[i].cond_code, boolean_type_node,
				  fd->loops[i].v,
				  fold_convert (itype, fd->loops[i].n2)),
			  fd->loops[i].v,
			  fold_convert (itype, fd->loops[i].n1));
	      expand_omp_build_assign (&gsi, fd->loops[i].v, t);
	    }
	}

      /* Remove GIMPLE_OMP_CONTINUE.  */
      gsi_remove (&gsi, true);
    }

  /* Emit the condition in L1_BB.  */
  gsi = gsi_start_bb (l1_bb);

  t = fold_convert (type, n2);
  t = force_gimple_operand_gsi (&gsi, t, true, NULL_TREE,
				false, GSI_CONTINUE_LINKING);
  t = build2 (fd->loop.cond_code, boolean_type_node, fd->loop.v, t);
  cond_stmt = gimple_build_cond_empty (t);
  gsi_insert_after (&gsi, cond_stmt, GSI_CONTINUE_LINKING);
  if (walk_tree (gimple_cond_lhs_ptr (cond_stmt), expand_omp_regimplify_p,
		 NULL, NULL)
      || walk_tree (gimple_cond_rhs_ptr (cond_stmt), expand_omp_regimplify_p,
		    NULL, NULL))
    {
      gsi = gsi_for_stmt (cond_stmt);
      gimple_regimplify_operands (cond_stmt, &gsi);
    }

  /* Remove GIMPLE_OMP_RETURN.  */
  gsi = gsi_last_bb (exit_bb);
  gsi_remove (&gsi, true);

  /* Connect the new blocks.  */
  remove_edge (FALLTHRU_EDGE (entry_bb));

  if (!broken_loop)
    {
      remove_edge (BRANCH_EDGE (entry_bb));
      make_edge (entry_bb, l1_bb, EDGE_FALLTHRU);

      e = BRANCH_EDGE (l1_bb);
      ne = FALLTHRU_EDGE (l1_bb);
      e->flags = EDGE_TRUE_VALUE;
    }
  else
    {
      single_succ_edge (entry_bb)->flags = EDGE_FALLTHRU;

      ne = single_succ_edge (l1_bb);
      e = make_edge (l1_bb, l0_bb, EDGE_TRUE_VALUE);

    }
  ne->flags = EDGE_FALSE_VALUE;
  e->probability = REG_BR_PROB_BASE * 7 / 8;
  ne->probability = REG_BR_PROB_BASE / 8;

  set_immediate_dominator (CDI_DOMINATORS, l1_bb, entry_bb);
  set_immediate_dominator (CDI_DOMINATORS, l2_bb, l2_dom_bb);
  set_immediate_dominator (CDI_DOMINATORS, l0_bb, l1_bb);

  if (!broken_loop)
    {
      struct loop *loop = alloc_loop ();
      loop->header = l1_bb;
      loop->latch = cont_bb;
      add_loop (loop, l1_bb->loop_father);
      if (safelen == NULL_TREE)
	loop->safelen = INT_MAX;
      else
	{
	  safelen = OMP_CLAUSE_SAFELEN_EXPR (safelen);
	  if (TREE_CODE (safelen) != INTEGER_CST)
	    loop->safelen = 0;
	  else if (!tree_fits_uhwi_p (safelen)
		   || tree_to_uhwi (safelen) > INT_MAX)
	    loop->safelen = INT_MAX;
	  else
	    loop->safelen = tree_to_uhwi (safelen);
	  if (loop->safelen == 1)
	    loop->safelen = 0;
	}
      if (simduid)
	{
	  loop->simduid = OMP_CLAUSE__SIMDUID__DECL (simduid);
	  cfun->has_simduid_loops = true;
	}
      /* If not -fno-tree-loop-vectorize, hint that we want to vectorize
	 the loop.  */
      if ((flag_tree_loop_vectorize
	   || (!global_options_set.x_flag_tree_loop_vectorize
               && !global_options_set.x_flag_tree_vectorize))
	  && flag_tree_loop_optimize
	  && loop->safelen > 1)
	{
	  loop->force_vectorize = true;
	  cfun->has_force_vectorize_loops = true;
	}
    }
  else if (simduid)
    cfun->has_simduid_loops = true;
}

/* Information about members of an OpenACC collapsed loop nest.  */

struct oacc_collapse
{
  tree base;  /* Base value. */
  tree iters; /* Number of steps.  */
  tree step;  /* step size.  */
};

/* Helper for expand_oacc_for.  Determine collapsed loop information.
   Fill in COUNTS array.  Emit any initialization code before GSI.
   Return the calculated outer loop bound of BOUND_TYPE.  */

static tree
expand_oacc_collapse_init (const struct omp_for_data *fd,
			   gimple_stmt_iterator *gsi,
			   oacc_collapse *counts, tree bound_type)
{
  tree total = build_int_cst (bound_type, 1);
  int ix;
  
  gcc_assert (integer_onep (fd->loop.step));
  gcc_assert (integer_zerop (fd->loop.n1));

  for (ix = 0; ix != fd->collapse; ix++)
    {
      const omp_for_data_loop *loop = &fd->loops[ix];

      tree iter_type = TREE_TYPE (loop->v);
      tree diff_type = iter_type;
      tree plus_type = iter_type;

      gcc_assert (loop->cond_code == fd->loop.cond_code);
      
      if (POINTER_TYPE_P (iter_type))
	plus_type = sizetype;
      if (POINTER_TYPE_P (diff_type) || TYPE_UNSIGNED (diff_type))
	diff_type = signed_type_for (diff_type);

      tree b = loop->n1;
      tree e = loop->n2;
      tree s = loop->step;
      bool up = loop->cond_code == LT_EXPR;
      tree dir = build_int_cst (diff_type, up ? +1 : -1);
      bool negating;
      tree expr;

      b = force_gimple_operand_gsi (gsi, b, true, NULL_TREE,
				    true, GSI_SAME_STMT);
      e = force_gimple_operand_gsi (gsi, e, true, NULL_TREE,
				    true, GSI_SAME_STMT);

      /* Convert the step, avoiding possible unsigned->signed overflow. */
      negating = !up && TYPE_UNSIGNED (TREE_TYPE (s));
      if (negating)
	s = fold_build1 (NEGATE_EXPR, TREE_TYPE (s), s);
      s = fold_convert (diff_type, s);
      if (negating)
	s = fold_build1 (NEGATE_EXPR, diff_type, s);
      s = force_gimple_operand_gsi (gsi, s, true, NULL_TREE,
				    true, GSI_SAME_STMT);

      /* Determine the range, avoiding possible unsigned->signed overflow. */
      negating = !up && TYPE_UNSIGNED (iter_type);
      expr = fold_build2 (MINUS_EXPR, plus_type,
			  fold_convert (plus_type, negating ? b : e),
			  fold_convert (plus_type, negating ? e : b));
      expr = fold_convert (diff_type, expr);
      if (negating)
	expr = fold_build1 (NEGATE_EXPR, diff_type, expr);
      tree range = force_gimple_operand_gsi
	(gsi, expr, true, NULL_TREE, true, GSI_SAME_STMT);

      /* Determine number of iterations.  */
      expr = fold_build2 (MINUS_EXPR, diff_type, range, dir);
      expr = fold_build2 (PLUS_EXPR, diff_type, expr, s);
      expr = fold_build2 (TRUNC_DIV_EXPR, diff_type, expr, s);

      tree iters = force_gimple_operand_gsi (gsi, expr, true, NULL_TREE,
					     true, GSI_SAME_STMT);

      counts[ix].base = b;
      counts[ix].iters = iters;
      counts[ix].step = s;

      total = fold_build2 (MULT_EXPR, bound_type, total,
			   fold_convert (bound_type, iters));
    }

  return total;
}

/* Emit initializers for collapsed loop members.  IVAR is the outer
   loop iteration variable, from which collapsed loop iteration values
   are  calculated.  COUNTS array has been initialized by
   expand_oacc_collapse_inits.  */

static void
expand_oacc_collapse_vars (const struct omp_for_data *fd,
			   gimple_stmt_iterator *gsi,
			   const oacc_collapse *counts, tree ivar)
{
  tree ivar_type = TREE_TYPE (ivar);

  /*  The most rapidly changing iteration variable is the innermost
      one.  */
  for (int ix = fd->collapse; ix--;)
    {
      const omp_for_data_loop *loop = &fd->loops[ix];
      const oacc_collapse *collapse = &counts[ix];
      tree iter_type = TREE_TYPE (loop->v);
      tree diff_type = TREE_TYPE (collapse->step);
      tree plus_type = iter_type;
      enum tree_code plus_code = PLUS_EXPR;
      tree expr;

      if (POINTER_TYPE_P (iter_type))
	{
	  plus_code = POINTER_PLUS_EXPR;
	  plus_type = sizetype;
	}

      expr = build2 (TRUNC_MOD_EXPR, ivar_type, ivar,
		     fold_convert (ivar_type, collapse->iters));
      expr = build2 (MULT_EXPR, diff_type, fold_convert (diff_type, expr),
		     collapse->step);
      expr = build2 (plus_code, iter_type, collapse->base,
		     fold_convert (plus_type, expr));
      expr = force_gimple_operand_gsi (gsi, expr, false, NULL_TREE,
				       true, GSI_SAME_STMT);
      gassign *ass = gimple_build_assign (loop->v, expr);
      gsi_insert_before (gsi, ass, GSI_SAME_STMT);

      if (ix)
	{
	  expr = build2 (TRUNC_DIV_EXPR, ivar_type, ivar,
			 fold_convert (ivar_type, collapse->iters));
	  ivar = force_gimple_operand_gsi (gsi, expr, true, NULL_TREE,
					   true, GSI_SAME_STMT);
	}
    }
}

/* A subroutine of expand_omp_for.  Generate code for an OpenACC
   partitioned loop.  The lowering here is abstracted, in that the
   loop parameters are passed through internal functions, which are
   further lowered by oacc_device_lower, once we get to the target
   compiler.  The loop is of the form:

   for (V = B; V LTGT E; V += S) {BODY}

   where LTGT is < or >.  We may have a specified chunking size, CHUNKING
   (constant 0 for no chunking) and we will have a GWV partitioning
   mask, specifying dimensions over which the loop is to be
   partitioned (see note below).  We generate code that looks like:

   <entry_bb> [incoming FALL->body, BRANCH->exit]
     typedef signedintify (typeof (V)) T;  // underlying signed integral type
     T range = E - B;
     T chunk_no = 0;
     T DIR = LTGT == '<' ? +1 : -1;
     T chunk_max = GOACC_LOOP_CHUNK (dir, range, S, CHUNK_SIZE, GWV);
     T step = GOACC_LOOP_STEP (dir, range, S, CHUNK_SIZE, GWV);

   <head_bb> [created by splitting end of entry_bb]
     T offset = GOACC_LOOP_OFFSET (dir, range, S, CHUNK_SIZE, GWV, chunk_no);
     T bound = GOACC_LOOP_BOUND (dir, range, S, CHUNK_SIZE, GWV, offset);
     if (!(offset LTGT bound)) goto bottom_bb;

   <body_bb> [incoming]
     V = B + offset;
     {BODY}

   <cont_bb> [incoming, may == body_bb FALL->exit_bb, BRANCH->body_bb]
     offset += step;
     if (offset LTGT bound) goto body_bb; [*]

   <bottom_bb> [created by splitting start of exit_bb] insert BRANCH->head_bb
     chunk_no++;
     if (chunk < chunk_max) goto head_bb;

   <exit_bb> [incoming]
     V = B + ((range -/+ 1) / S +/- 1) * S [*]

   [*] Needed if V live at end of loop

   Note: CHUNKING & GWV mask are specified explicitly here.  This is a
   transition, and will be specified by a more general mechanism shortly.
 */

static void
expand_oacc_for (struct omp_region *region, struct omp_for_data *fd)
{
  tree v = fd->loop.v;
  enum tree_code cond_code = fd->loop.cond_code;
  enum tree_code plus_code = PLUS_EXPR;

  tree chunk_size = fd->chunk_size;
  tree gwv = build_int_cst (integer_type_node, region->gwv_this);
  tree iter_type = TREE_TYPE (v);
  tree diff_type = iter_type;
  tree plus_type = iter_type;
  struct oacc_collapse *counts = NULL;

  gcc_checking_assert (gimple_omp_for_kind (fd->for_stmt)
		       == GF_OMP_FOR_KIND_OACC_LOOP);
  gcc_assert (!gimple_omp_for_combined_into_p (fd->for_stmt));
  gcc_assert (cond_code == LT_EXPR || cond_code == GT_EXPR);

  if (POINTER_TYPE_P (iter_type))
    {
      plus_code = POINTER_PLUS_EXPR;
      plus_type = sizetype;
    }
  if (POINTER_TYPE_P (diff_type) || TYPE_UNSIGNED (diff_type))
    diff_type = signed_type_for (diff_type);

  basic_block entry_bb = region->entry; /* BB ending in OMP_FOR */
  basic_block exit_bb = region->exit; /* BB ending in OMP_RETURN */
  basic_block cont_bb = region->cont; /* BB ending in OMP_CONTINUE  */
  basic_block bottom_bb = NULL;

  /* entry_bb has two sucessors; the branch edge is to the exit
     block,  fallthrough edge to body.  */
  gcc_assert (EDGE_COUNT (entry_bb->succs) == 2
	      && BRANCH_EDGE (entry_bb)->dest == exit_bb);

  /* If cont_bb non-NULL, it has 2 successors.  The branch successor is
     body_bb, or to a block whose only successor is the body_bb.  Its
     fallthrough successor is the final block (same as the branch
     successor of the entry_bb).  */
  if (cont_bb)
    {
      basic_block body_bb = FALLTHRU_EDGE (entry_bb)->dest;
      basic_block bed = BRANCH_EDGE (cont_bb)->dest;

      gcc_assert (FALLTHRU_EDGE (cont_bb)->dest == exit_bb);
      gcc_assert (bed == body_bb || single_succ_edge (bed)->dest == body_bb);
    }
  else
    gcc_assert (!gimple_in_ssa_p (cfun));

  /* The exit block only has entry_bb and cont_bb as predecessors.  */
  gcc_assert (EDGE_COUNT (exit_bb->preds) == 1 + (cont_bb != NULL));

  tree chunk_no;
  tree chunk_max = NULL_TREE;
  tree bound, offset;
  tree step = create_tmp_var (diff_type, ".step");
  bool up = cond_code == LT_EXPR;
  tree dir = build_int_cst (diff_type, up ? +1 : -1);
  bool chunking = chunk_size != NULL_TREE;
  bool negating;

  /* SSA instances.  */
  tree offset_incr = NULL_TREE;
  tree offset_init = NULL_TREE;

  gimple_stmt_iterator gsi;
  gassign *ass;
  gcall *call;
  gimple *stmt;
  tree expr;
  location_t loc;
  edge split, be, fte;

  /* Split the end of entry_bb to create head_bb.  */
  split = split_block (entry_bb, last_stmt (entry_bb));
  basic_block head_bb = split->dest;
  entry_bb = split->src;

  /* Chunk setup goes at end of entry_bb, replacing the omp_for.  */
  gsi = gsi_last_bb (entry_bb);
  gomp_for *for_stmt = as_a <gomp_for *> (gsi_stmt (gsi));
  loc = gimple_location (for_stmt);

  if (gimple_in_ssa_p (cfun))
    {
      offset_init = gimple_omp_for_index (for_stmt, 0);
      gcc_assert (integer_zerop (fd->loop.n1));
    }

  if (fd->collapse > 1)
    {
      counts = XALLOCAVEC (struct oacc_collapse, fd->collapse);
      tree total = expand_oacc_collapse_init (fd, &gsi, counts,
					      TREE_TYPE (fd->loop.n2));

      if (SSA_VAR_P (fd->loop.n2))
	{
	  total = force_gimple_operand_gsi (&gsi, total, false, NULL_TREE,
					    true, GSI_SAME_STMT);
	  ass = gimple_build_assign (fd->loop.n2, total);
	  gsi_insert_before (&gsi, ass, GSI_SAME_STMT);
	}
      
    }

  tree b = fd->loop.n1;
  tree e = fd->loop.n2;
  tree s = fd->loop.step;

  b = force_gimple_operand_gsi (&gsi, b, true, NULL_TREE, true, GSI_SAME_STMT);
  e = force_gimple_operand_gsi (&gsi, e, true, NULL_TREE, true, GSI_SAME_STMT);

  /* Convert the step, avoiding possible unsigned->signed overflow. */
  negating = !up && TYPE_UNSIGNED (TREE_TYPE (s));
  if (negating)
    s = fold_build1 (NEGATE_EXPR, TREE_TYPE (s), s);
  s = fold_convert (diff_type, s);
  if (negating)
    s = fold_build1 (NEGATE_EXPR, diff_type, s);
  s = force_gimple_operand_gsi (&gsi, s, true, NULL_TREE, true, GSI_SAME_STMT);

  if (!chunking)
    chunk_size = integer_zero_node;
  expr = fold_convert (diff_type, chunk_size);
  chunk_size = force_gimple_operand_gsi (&gsi, expr, true,
					 NULL_TREE, true, GSI_SAME_STMT);

  /* Determine the range, avoiding possible unsigned->signed overflow. */
  negating = !up && TYPE_UNSIGNED (iter_type);
  expr = fold_build2 (MINUS_EXPR, plus_type,
		      fold_convert (plus_type, negating ? b : e),
		      fold_convert (plus_type, negating ? e : b));
  expr = fold_convert (diff_type, expr);
  if (negating)
    expr = fold_build1 (NEGATE_EXPR, diff_type, expr);
  tree range = force_gimple_operand_gsi (&gsi, expr, true,
					 NULL_TREE, true, GSI_SAME_STMT);

  chunk_no = build_int_cst (diff_type, 0);
  if (chunking)
    {
      gcc_assert (!gimple_in_ssa_p (cfun));

      expr = chunk_no;
      chunk_max = create_tmp_var (diff_type, ".chunk_max");
      chunk_no = create_tmp_var (diff_type, ".chunk_no");

      ass = gimple_build_assign (chunk_no, expr);
      gsi_insert_before (&gsi, ass, GSI_SAME_STMT);

      expr = fold_convert (diff_type, chunk_size);
      chunk_size = force_gimple_operand_gsi (&gsi, expr, true,
					     NULL_TREE, true, GSI_SAME_STMT);

      call = gimple_build_call_internal (IFN_GOACC_LOOP, 6,
					 build_int_cst (integer_type_node,
							IFN_GOACC_LOOP_CHUNKS),
					 dir, range, s, chunk_size, gwv);
      gimple_call_set_lhs (call, chunk_max);
      gimple_set_location (call, loc);
      gsi_insert_before (&gsi, call, GSI_SAME_STMT);
    }
  else
    chunk_size = chunk_no;

  call = gimple_build_call_internal (IFN_GOACC_LOOP, 6,
				     build_int_cst (integer_type_node,
						    IFN_GOACC_LOOP_STEP),
				     dir, range, s, chunk_size, gwv);
  gimple_call_set_lhs (call, step);
  gimple_set_location (call, loc);
  gsi_insert_before (&gsi, call, GSI_SAME_STMT);

  /* Remove the GIMPLE_OMP_FOR.  */
  gsi_remove (&gsi, true);

  /* Fixup edges from head_bb */
  be = BRANCH_EDGE (head_bb);
  fte = FALLTHRU_EDGE (head_bb);
  be->flags |= EDGE_FALSE_VALUE;
  fte->flags ^= EDGE_FALLTHRU | EDGE_TRUE_VALUE;

  basic_block body_bb = fte->dest;

  if (gimple_in_ssa_p (cfun))
    {
      gsi = gsi_last_bb (cont_bb);
      gomp_continue *cont_stmt = as_a <gomp_continue *> (gsi_stmt (gsi));

      offset = gimple_omp_continue_control_use (cont_stmt);
      offset_incr = gimple_omp_continue_control_def (cont_stmt);
    }
  else
    {
      offset = create_tmp_var (diff_type, ".offset");
      offset_init = offset_incr = offset;
    }
  bound = create_tmp_var (TREE_TYPE (offset), ".bound");

  /* Loop offset & bound go into head_bb.  */
  gsi = gsi_start_bb (head_bb);

  call = gimple_build_call_internal (IFN_GOACC_LOOP, 7,
				     build_int_cst (integer_type_node,
						    IFN_GOACC_LOOP_OFFSET),
				     dir, range, s,
				     chunk_size, gwv, chunk_no);
  gimple_call_set_lhs (call, offset_init);
  gimple_set_location (call, loc);
  gsi_insert_after (&gsi, call, GSI_CONTINUE_LINKING);

  call = gimple_build_call_internal (IFN_GOACC_LOOP, 7,
				     build_int_cst (integer_type_node,
						    IFN_GOACC_LOOP_BOUND),
				     dir, range, s,
				     chunk_size, gwv, offset_init);
  gimple_call_set_lhs (call, bound);
  gimple_set_location (call, loc);
  gsi_insert_after (&gsi, call, GSI_CONTINUE_LINKING);

  expr = build2 (cond_code, boolean_type_node, offset_init, bound);
  gsi_insert_after (&gsi, gimple_build_cond_empty (expr),
		    GSI_CONTINUE_LINKING);

  /* V assignment goes into body_bb.  */
  if (!gimple_in_ssa_p (cfun))
    {
      gsi = gsi_start_bb (body_bb);

      expr = build2 (plus_code, iter_type, b,
		     fold_convert (plus_type, offset));
      expr = force_gimple_operand_gsi (&gsi, expr, false, NULL_TREE,
				       true, GSI_SAME_STMT);
      ass = gimple_build_assign (v, expr);
      gsi_insert_before (&gsi, ass, GSI_SAME_STMT);
      if (fd->collapse > 1)
	expand_oacc_collapse_vars (fd, &gsi, counts, v);
    }

  /* Loop increment goes into cont_bb.  If this is not a loop, we
     will have spawned threads as if it was, and each one will
     execute one iteration.  The specification is not explicit about
     whether such constructs are ill-formed or not, and they can
     occur, especially when noreturn routines are involved.  */
  if (cont_bb)
    {
      gsi = gsi_last_bb (cont_bb);
      gomp_continue *cont_stmt = as_a <gomp_continue *> (gsi_stmt (gsi));
      loc = gimple_location (cont_stmt);

      /* Increment offset.  */
      if (gimple_in_ssa_p (cfun))
	expr= build2 (plus_code, iter_type, offset,
		      fold_convert (plus_type, step));
      else
	expr = build2 (PLUS_EXPR, diff_type, offset, step);
      expr = force_gimple_operand_gsi (&gsi, expr, false, NULL_TREE,
				       true, GSI_SAME_STMT);
      ass = gimple_build_assign (offset_incr, expr);
      gsi_insert_before (&gsi, ass, GSI_SAME_STMT);
      expr = build2 (cond_code, boolean_type_node, offset_incr, bound);
      gsi_insert_before (&gsi, gimple_build_cond_empty (expr), GSI_SAME_STMT);

      /*  Remove the GIMPLE_OMP_CONTINUE.  */
      gsi_remove (&gsi, true);

      /* Fixup edges from cont_bb */
      be = BRANCH_EDGE (cont_bb);
      fte = FALLTHRU_EDGE (cont_bb);
      be->flags |= EDGE_TRUE_VALUE;
      fte->flags ^= EDGE_FALLTHRU | EDGE_FALSE_VALUE;

      if (chunking)
	{
	  /* Split the beginning of exit_bb to make bottom_bb.  We
	     need to insert a nop at the start, because splitting is
  	     after a stmt, not before.  */
	  gsi = gsi_start_bb (exit_bb);
	  stmt = gimple_build_nop ();
	  gsi_insert_before (&gsi, stmt, GSI_SAME_STMT);
	  split = split_block (exit_bb, stmt);
	  bottom_bb = split->src;
	  exit_bb = split->dest;
	  gsi = gsi_last_bb (bottom_bb);

	  /* Chunk increment and test goes into bottom_bb.  */
	  expr = build2 (PLUS_EXPR, diff_type, chunk_no,
			 build_int_cst (diff_type, 1));
	  ass = gimple_build_assign (chunk_no, expr);
	  gsi_insert_after (&gsi, ass, GSI_CONTINUE_LINKING);

	  /* Chunk test at end of bottom_bb.  */
	  expr = build2 (LT_EXPR, boolean_type_node, chunk_no, chunk_max);
	  gsi_insert_after (&gsi, gimple_build_cond_empty (expr),
			    GSI_CONTINUE_LINKING);

	  /* Fixup edges from bottom_bb. */
	  split->flags ^= EDGE_FALLTHRU | EDGE_FALSE_VALUE;
	  make_edge (bottom_bb, head_bb, EDGE_TRUE_VALUE);
	}
    }

  gsi = gsi_last_bb (exit_bb);
  gcc_assert (gimple_code (gsi_stmt (gsi)) == GIMPLE_OMP_RETURN);
  loc = gimple_location (gsi_stmt (gsi));

  if (!gimple_in_ssa_p (cfun))
    {
      /* Insert the final value of V, in case it is live.  This is the
	 value for the only thread that survives past the join.  */
      expr = fold_build2 (MINUS_EXPR, diff_type, range, dir);
      expr = fold_build2 (PLUS_EXPR, diff_type, expr, s);
      expr = fold_build2 (TRUNC_DIV_EXPR, diff_type, expr, s);
      expr = fold_build2 (MULT_EXPR, diff_type, expr, s);
      expr = build2 (plus_code, iter_type, b, fold_convert (plus_type, expr));
      expr = force_gimple_operand_gsi (&gsi, expr, false, NULL_TREE,
				       true, GSI_SAME_STMT);
      ass = gimple_build_assign (v, expr);
      gsi_insert_before (&gsi, ass, GSI_SAME_STMT);
    }

  /* Remove the OMP_RETURN. */
  gsi_remove (&gsi, true);

  if (cont_bb)
    {
      /* We now have one or two nested loops.  Update the loop
	 structures.  */
      struct loop *parent = entry_bb->loop_father;
      struct loop *body = body_bb->loop_father;
      
      if (chunking)
	{
	  struct loop *chunk_loop = alloc_loop ();
	  chunk_loop->header = head_bb;
	  chunk_loop->latch = bottom_bb;
	  add_loop (chunk_loop, parent);
	  parent = chunk_loop;
	}
      else if (parent != body)
	{
	  gcc_assert (body->header == body_bb);
	  gcc_assert (body->latch == cont_bb
		      || single_pred (body->latch) == cont_bb);
	  parent = NULL;
	}

      if (parent)
	{
	  struct loop *body_loop = alloc_loop ();
	  body_loop->header = body_bb;
	  body_loop->latch = cont_bb;
	  add_loop (body_loop, parent);
	}
    }
}

/* Expand the OMP loop defined by REGION.  */

static void
expand_omp_for (struct omp_region *region, gimple *inner_stmt)
{
  struct omp_for_data fd;
  struct omp_for_data_loop *loops;

  loops
    = (struct omp_for_data_loop *)
      alloca (gimple_omp_for_collapse (last_stmt (region->entry))
	      * sizeof (struct omp_for_data_loop));
  extract_omp_for_data (as_a <gomp_for *> (last_stmt (region->entry)),
			&fd, loops);
  region->sched_kind = fd.sched_kind;

  gcc_assert (EDGE_COUNT (region->entry->succs) == 2);
  BRANCH_EDGE (region->entry)->flags &= ~EDGE_ABNORMAL;
  FALLTHRU_EDGE (region->entry)->flags &= ~EDGE_ABNORMAL;
  if (region->cont)
    {
      gcc_assert (EDGE_COUNT (region->cont->succs) == 2);
      BRANCH_EDGE (region->cont)->flags &= ~EDGE_ABNORMAL;
      FALLTHRU_EDGE (region->cont)->flags &= ~EDGE_ABNORMAL;
    }
  else
    /* If there isn't a continue then this is a degerate case where
       the introduction of abnormal edges during lowering will prevent
       original loops from being detected.  Fix that up.  */
    loops_state_set (LOOPS_NEED_FIXUP);

  if (region->inside_kernels_p)
    {
      expand_omp_for_generic (region, &fd, BUILT_IN_NONE, BUILT_IN_NONE,
			      inner_stmt);
      if (region->independent && region->cont->loop_father)
	{
	  struct loop *loop = region->cont->loop_father; 
	  loop->marked_independent = true;
	  loop->safelen = INT_MAX;
	}
    }
  else if (gimple_omp_for_kind (fd.for_stmt) & GF_OMP_FOR_SIMD)
    expand_omp_simd (region, &fd);
  else if (gimple_omp_for_kind (fd.for_stmt) == GF_OMP_FOR_KIND_CILKFOR)
    expand_cilk_for (region, &fd);
  else if (gimple_omp_for_kind (fd.for_stmt) == GF_OMP_FOR_KIND_OACC_LOOP)
    {
      gcc_assert (!inner_stmt);
      expand_oacc_for (region, &fd);
    }
  else if (fd.sched_kind == OMP_CLAUSE_SCHEDULE_STATIC
	   && !fd.have_ordered)
    {
      if (fd.chunk_size == NULL)
	expand_omp_for_static_nochunk (region, &fd, inner_stmt);
      else
	expand_omp_for_static_chunk (region, &fd, inner_stmt);
    }
  else
    {
      int fn_index, start_ix, next_ix;

      gcc_assert (gimple_omp_for_kind (fd.for_stmt)
		  == GF_OMP_FOR_KIND_FOR);
      if (fd.chunk_size == NULL
	  && fd.sched_kind == OMP_CLAUSE_SCHEDULE_STATIC)
	fd.chunk_size = integer_zero_node;
      gcc_assert (fd.sched_kind != OMP_CLAUSE_SCHEDULE_AUTO);
      fn_index = (fd.sched_kind == OMP_CLAUSE_SCHEDULE_RUNTIME)
		  ? 3 : fd.sched_kind;
      fn_index += fd.have_ordered * 4;
      start_ix = ((int)BUILT_IN_GOMP_LOOP_STATIC_START) + fn_index;
      next_ix = ((int)BUILT_IN_GOMP_LOOP_STATIC_NEXT) + fn_index;
      if (fd.iter_type == long_long_unsigned_type_node)
	{
	  start_ix += ((int)BUILT_IN_GOMP_LOOP_ULL_STATIC_START
			- (int)BUILT_IN_GOMP_LOOP_STATIC_START);
	  next_ix += ((int)BUILT_IN_GOMP_LOOP_ULL_STATIC_NEXT
		      - (int)BUILT_IN_GOMP_LOOP_STATIC_NEXT);
	}
      expand_omp_for_generic (region, &fd, (enum built_in_function) start_ix,
			      (enum built_in_function) next_ix, inner_stmt);
    }

  if (gimple_in_ssa_p (cfun))
    update_ssa (TODO_update_ssa_only_virtuals);
}


/* Expand code for an OpenMP sections directive.  In pseudo code, we generate

	v = GOMP_sections_start (n);
    L0:
	switch (v)
	  {
	  case 0:
	    goto L2;
	  case 1:
	    section 1;
	    goto L1;
	  case 2:
	    ...
	  case n:
	    ...
	  default:
	    abort ();
	  }
    L1:
	v = GOMP_sections_next ();
	goto L0;
    L2:
	reduction;

    If this is a combined parallel sections, replace the call to
    GOMP_sections_start with call to GOMP_sections_next.  */

static void
expand_omp_sections (struct omp_region *region)
{
  tree t, u, vin = NULL, vmain, vnext, l2;
  unsigned len;
  basic_block entry_bb, l0_bb, l1_bb, l2_bb, default_bb;
  gimple_stmt_iterator si, switch_si;
  gomp_sections *sections_stmt;
  gimple *stmt;
  gomp_continue *cont;
  edge_iterator ei;
  edge e;
  struct omp_region *inner;
  unsigned i, casei;
  bool exit_reachable = region->cont != NULL;

  gcc_assert (region->exit != NULL);
  entry_bb = region->entry;
  l0_bb = single_succ (entry_bb);
  l1_bb = region->cont;
  l2_bb = region->exit;
  if (single_pred_p (l2_bb) && single_pred (l2_bb) == l0_bb)
    l2 = gimple_block_label (l2_bb);
  else
    {
      /* This can happen if there are reductions.  */
      len = EDGE_COUNT (l0_bb->succs);
      gcc_assert (len > 0);
      e = EDGE_SUCC (l0_bb, len - 1);
      si = gsi_last_bb (e->dest);
      l2 = NULL_TREE;
      if (gsi_end_p (si)
          || gimple_code (gsi_stmt (si)) != GIMPLE_OMP_SECTION)
	l2 = gimple_block_label (e->dest);
      else
	FOR_EACH_EDGE (e, ei, l0_bb->succs)
	  {
	    si = gsi_last_bb (e->dest);
	    if (gsi_end_p (si)
		|| gimple_code (gsi_stmt (si)) != GIMPLE_OMP_SECTION)
	      {
		l2 = gimple_block_label (e->dest);
		break;
	      }
	  }
    }
  if (exit_reachable)
    default_bb = create_empty_bb (l1_bb->prev_bb);
  else
    default_bb = create_empty_bb (l0_bb);

  /* We will build a switch() with enough cases for all the
     GIMPLE_OMP_SECTION regions, a '0' case to handle the end of more work
     and a default case to abort if something goes wrong.  */
  len = EDGE_COUNT (l0_bb->succs);

  /* Use vec::quick_push on label_vec throughout, since we know the size
     in advance.  */
  auto_vec<tree> label_vec (len);

  /* The call to GOMP_sections_start goes in ENTRY_BB, replacing the
     GIMPLE_OMP_SECTIONS statement.  */
  si = gsi_last_bb (entry_bb);
  sections_stmt = as_a <gomp_sections *> (gsi_stmt (si));
  gcc_assert (gimple_code (sections_stmt) == GIMPLE_OMP_SECTIONS);
  vin = gimple_omp_sections_control (sections_stmt);
  if (!is_combined_parallel (region))
    {
      /* If we are not inside a combined parallel+sections region,
	 call GOMP_sections_start.  */
      t = build_int_cst (unsigned_type_node, len - 1);
      u = builtin_decl_explicit (BUILT_IN_GOMP_SECTIONS_START);
      stmt = gimple_build_call (u, 1, t);
    }
  else
    {
      /* Otherwise, call GOMP_sections_next.  */
      u = builtin_decl_explicit (BUILT_IN_GOMP_SECTIONS_NEXT);
      stmt = gimple_build_call (u, 0);
    }
  gimple_call_set_lhs (stmt, vin);
  gsi_insert_after (&si, stmt, GSI_SAME_STMT);
  gsi_remove (&si, true);

  /* The switch() statement replacing GIMPLE_OMP_SECTIONS_SWITCH goes in
     L0_BB.  */
  switch_si = gsi_last_bb (l0_bb);
  gcc_assert (gimple_code (gsi_stmt (switch_si)) == GIMPLE_OMP_SECTIONS_SWITCH);
  if (exit_reachable)
    {
      cont = as_a <gomp_continue *> (last_stmt (l1_bb));
      gcc_assert (gimple_code (cont) == GIMPLE_OMP_CONTINUE);
      vmain = gimple_omp_continue_control_use (cont);
      vnext = gimple_omp_continue_control_def (cont);
    }
  else
    {
      vmain = vin;
      vnext = NULL_TREE;
    }

  t = build_case_label (build_int_cst (unsigned_type_node, 0), NULL, l2);
  label_vec.quick_push (t);
  i = 1;

  /* Convert each GIMPLE_OMP_SECTION into a CASE_LABEL_EXPR.  */
  for (inner = region->inner, casei = 1;
       inner;
       inner = inner->next, i++, casei++)
    {
      basic_block s_entry_bb, s_exit_bb;

      /* Skip optional reduction region.  */
      if (inner->type == GIMPLE_OMP_ATOMIC_LOAD)
	{
	  --i;
	  --casei;
	  continue;
	}

      s_entry_bb = inner->entry;
      s_exit_bb = inner->exit;

      t = gimple_block_label (s_entry_bb);
      u = build_int_cst (unsigned_type_node, casei);
      u = build_case_label (u, NULL, t);
      label_vec.quick_push (u);

      si = gsi_last_bb (s_entry_bb);
      gcc_assert (gimple_code (gsi_stmt (si)) == GIMPLE_OMP_SECTION);
      gcc_assert (i < len || gimple_omp_section_last_p (gsi_stmt (si)));
      gsi_remove (&si, true);
      single_succ_edge (s_entry_bb)->flags = EDGE_FALLTHRU;

      if (s_exit_bb == NULL)
	continue;

      si = gsi_last_bb (s_exit_bb);
      gcc_assert (gimple_code (gsi_stmt (si)) == GIMPLE_OMP_RETURN);
      gsi_remove (&si, true);

      single_succ_edge (s_exit_bb)->flags = EDGE_FALLTHRU;
    }

  /* Error handling code goes in DEFAULT_BB.  */
  t = gimple_block_label (default_bb);
  u = build_case_label (NULL, NULL, t);
  make_edge (l0_bb, default_bb, 0);
  add_bb_to_loop (default_bb, current_loops->tree_root);

  stmt = gimple_build_switch (vmain, u, label_vec);
  gsi_insert_after (&switch_si, stmt, GSI_SAME_STMT);
  gsi_remove (&switch_si, true);

  si = gsi_start_bb (default_bb);
  stmt = gimple_build_call (builtin_decl_explicit (BUILT_IN_TRAP), 0);
  gsi_insert_after (&si, stmt, GSI_CONTINUE_LINKING);

  if (exit_reachable)
    {
      tree bfn_decl;

      /* Code to get the next section goes in L1_BB.  */
      si = gsi_last_bb (l1_bb);
      gcc_assert (gimple_code (gsi_stmt (si)) == GIMPLE_OMP_CONTINUE);

      bfn_decl = builtin_decl_explicit (BUILT_IN_GOMP_SECTIONS_NEXT);
      stmt = gimple_build_call (bfn_decl, 0);
      gimple_call_set_lhs (stmt, vnext);
      gsi_insert_after (&si, stmt, GSI_SAME_STMT);
      gsi_remove (&si, true);

      single_succ_edge (l1_bb)->flags = EDGE_FALLTHRU;
    }

  /* Cleanup function replaces GIMPLE_OMP_RETURN in EXIT_BB.  */
  si = gsi_last_bb (l2_bb);
  if (gimple_omp_return_nowait_p (gsi_stmt (si)))
    t = builtin_decl_explicit (BUILT_IN_GOMP_SECTIONS_END_NOWAIT);
  else if (gimple_omp_return_lhs (gsi_stmt (si)))
    t = builtin_decl_explicit (BUILT_IN_GOMP_SECTIONS_END_CANCEL);
  else
    t = builtin_decl_explicit (BUILT_IN_GOMP_SECTIONS_END);
  stmt = gimple_build_call (t, 0);
  if (gimple_omp_return_lhs (gsi_stmt (si)))
    gimple_call_set_lhs (stmt, gimple_omp_return_lhs (gsi_stmt (si)));
  gsi_insert_after (&si, stmt, GSI_SAME_STMT);
  gsi_remove (&si, true);

  set_immediate_dominator (CDI_DOMINATORS, default_bb, l0_bb);
}


/* Expand code for an OpenMP single directive.  We've already expanded
   much of the code, here we simply place the GOMP_barrier call.  */

static void
expand_omp_single (struct omp_region *region)
{
  basic_block entry_bb, exit_bb;
  gimple_stmt_iterator si;

  entry_bb = region->entry;
  exit_bb = region->exit;

  si = gsi_last_bb (entry_bb);
  gcc_assert (gimple_code (gsi_stmt (si)) == GIMPLE_OMP_SINGLE);
  gsi_remove (&si, true);
  single_succ_edge (entry_bb)->flags = EDGE_FALLTHRU;

  si = gsi_last_bb (exit_bb);
  if (!gimple_omp_return_nowait_p (gsi_stmt (si)))
    {
      tree t = gimple_omp_return_lhs (gsi_stmt (si));
      gsi_insert_after (&si, build_omp_barrier (t), GSI_SAME_STMT);
    }
  gsi_remove (&si, true);
  single_succ_edge (exit_bb)->flags = EDGE_FALLTHRU;
}


/* Generic expansion for OpenMP synchronization directives: master,
   ordered and critical.  All we need to do here is remove the entry
   and exit markers for REGION.  */

static void
expand_omp_synch (struct omp_region *region)
{
  basic_block entry_bb, exit_bb;
  gimple_stmt_iterator si;

  entry_bb = region->entry;
  exit_bb = region->exit;

  si = gsi_last_bb (entry_bb);
  gcc_assert (gimple_code (gsi_stmt (si)) == GIMPLE_OMP_SINGLE
	      || gimple_code (gsi_stmt (si)) == GIMPLE_OMP_MASTER
	      || gimple_code (gsi_stmt (si)) == GIMPLE_OMP_TASKGROUP
	      || gimple_code (gsi_stmt (si)) == GIMPLE_OMP_ORDERED
	      || gimple_code (gsi_stmt (si)) == GIMPLE_OMP_CRITICAL
	      || gimple_code (gsi_stmt (si)) == GIMPLE_OMP_TEAMS);
  gsi_remove (&si, true);
  single_succ_edge (entry_bb)->flags = EDGE_FALLTHRU;

  if (exit_bb)
    {
      si = gsi_last_bb (exit_bb);
      gcc_assert (gimple_code (gsi_stmt (si)) == GIMPLE_OMP_RETURN);
      gsi_remove (&si, true);
      single_succ_edge (exit_bb)->flags = EDGE_FALLTHRU;
    }
}

/* A subroutine of expand_omp_atomic.  Attempt to implement the atomic
   operation as a normal volatile load.  */

static bool
expand_omp_atomic_load (basic_block load_bb, tree addr,
			tree loaded_val, int index)
{
  enum built_in_function tmpbase;
  gimple_stmt_iterator gsi;
  basic_block store_bb;
  location_t loc;
  gimple *stmt;
  tree decl, call, type, itype;

  gsi = gsi_last_bb (load_bb);
  stmt = gsi_stmt (gsi);
  gcc_assert (gimple_code (stmt) == GIMPLE_OMP_ATOMIC_LOAD);
  loc = gimple_location (stmt);

  /* ??? If the target does not implement atomic_load_optab[mode], and mode
     is smaller than word size, then expand_atomic_load assumes that the load
     is atomic.  We could avoid the builtin entirely in this case.  */

  tmpbase = (enum built_in_function) (BUILT_IN_ATOMIC_LOAD_N + index + 1);
  decl = builtin_decl_explicit (tmpbase);
  if (decl == NULL_TREE)
    return false;

  type = TREE_TYPE (loaded_val);
  itype = TREE_TYPE (TREE_TYPE (decl));

  call = build_call_expr_loc (loc, decl, 2, addr,
			      build_int_cst (NULL,
					     gimple_omp_atomic_seq_cst_p (stmt)
					     ? MEMMODEL_SEQ_CST
					     : MEMMODEL_RELAXED));
  if (!useless_type_conversion_p (type, itype))
    call = fold_build1_loc (loc, VIEW_CONVERT_EXPR, type, call);
  call = build2_loc (loc, MODIFY_EXPR, void_type_node, loaded_val, call);

  force_gimple_operand_gsi (&gsi, call, true, NULL_TREE, true, GSI_SAME_STMT);
  gsi_remove (&gsi, true);

  store_bb = single_succ (load_bb);
  gsi = gsi_last_bb (store_bb);
  gcc_assert (gimple_code (gsi_stmt (gsi)) == GIMPLE_OMP_ATOMIC_STORE);
  gsi_remove (&gsi, true);

  if (gimple_in_ssa_p (cfun))
    update_ssa (TODO_update_ssa_no_phi);

  return true;
}

/* A subroutine of expand_omp_atomic.  Attempt to implement the atomic
   operation as a normal volatile store.  */

static bool
expand_omp_atomic_store (basic_block load_bb, tree addr,
			 tree loaded_val, tree stored_val, int index)
{
  enum built_in_function tmpbase;
  gimple_stmt_iterator gsi;
  basic_block store_bb = single_succ (load_bb);
  location_t loc;
  gimple *stmt;
  tree decl, call, type, itype;
  machine_mode imode;
  bool exchange;

  gsi = gsi_last_bb (load_bb);
  stmt = gsi_stmt (gsi);
  gcc_assert (gimple_code (stmt) == GIMPLE_OMP_ATOMIC_LOAD);

  /* If the load value is needed, then this isn't a store but an exchange.  */
  exchange = gimple_omp_atomic_need_value_p (stmt);

  gsi = gsi_last_bb (store_bb);
  stmt = gsi_stmt (gsi);
  gcc_assert (gimple_code (stmt) == GIMPLE_OMP_ATOMIC_STORE);
  loc = gimple_location (stmt);

  /* ??? If the target does not implement atomic_store_optab[mode], and mode
     is smaller than word size, then expand_atomic_store assumes that the store
     is atomic.  We could avoid the builtin entirely in this case.  */

  tmpbase = (exchange ? BUILT_IN_ATOMIC_EXCHANGE_N : BUILT_IN_ATOMIC_STORE_N);
  tmpbase = (enum built_in_function) ((int) tmpbase + index + 1);
  decl = builtin_decl_explicit (tmpbase);
  if (decl == NULL_TREE)
    return false;

  type = TREE_TYPE (stored_val);

  /* Dig out the type of the function's second argument.  */
  itype = TREE_TYPE (decl);
  itype = TYPE_ARG_TYPES (itype);
  itype = TREE_CHAIN (itype);
  itype = TREE_VALUE (itype);
  imode = TYPE_MODE (itype);

  if (exchange && !can_atomic_exchange_p (imode, true))
    return false;

  if (!useless_type_conversion_p (itype, type))
    stored_val = fold_build1_loc (loc, VIEW_CONVERT_EXPR, itype, stored_val);
  call = build_call_expr_loc (loc, decl, 3, addr, stored_val,
			      build_int_cst (NULL,
					     gimple_omp_atomic_seq_cst_p (stmt)
					     ? MEMMODEL_SEQ_CST
					     : MEMMODEL_RELAXED));
  if (exchange)
    {
      if (!useless_type_conversion_p (type, itype))
	call = build1_loc (loc, VIEW_CONVERT_EXPR, type, call);
      call = build2_loc (loc, MODIFY_EXPR, void_type_node, loaded_val, call);
    }

  force_gimple_operand_gsi (&gsi, call, true, NULL_TREE, true, GSI_SAME_STMT);
  gsi_remove (&gsi, true);

  /* Remove the GIMPLE_OMP_ATOMIC_LOAD that we verified above.  */
  gsi = gsi_last_bb (load_bb);
  gsi_remove (&gsi, true);

  if (gimple_in_ssa_p (cfun))
    update_ssa (TODO_update_ssa_no_phi);

  return true;
}

/* A subroutine of expand_omp_atomic.  Attempt to implement the atomic
   operation as a __atomic_fetch_op builtin.  INDEX is log2 of the
   size of the data type, and thus usable to find the index of the builtin
   decl.  Returns false if the expression is not of the proper form.  */

static bool
expand_omp_atomic_fetch_op (basic_block load_bb,
			    tree addr, tree loaded_val,
			    tree stored_val, int index)
{
  enum built_in_function oldbase, newbase, tmpbase;
  tree decl, itype, call;
  tree lhs, rhs;
  basic_block store_bb = single_succ (load_bb);
  gimple_stmt_iterator gsi;
  gimple *stmt;
  location_t loc;
  enum tree_code code;
  bool need_old, need_new;
  machine_mode imode;
  bool seq_cst;

  /* We expect to find the following sequences:

   load_bb:
       GIMPLE_OMP_ATOMIC_LOAD (tmp, mem)

   store_bb:
       val = tmp OP something; (or: something OP tmp)
       GIMPLE_OMP_STORE (val)

  ???FIXME: Allow a more flexible sequence.
  Perhaps use data flow to pick the statements.

  */

  gsi = gsi_after_labels (store_bb);
  stmt = gsi_stmt (gsi);
  loc = gimple_location (stmt);
  if (!is_gimple_assign (stmt))
    return false;
  gsi_next (&gsi);
  if (gimple_code (gsi_stmt (gsi)) != GIMPLE_OMP_ATOMIC_STORE)
    return false;
  need_new = gimple_omp_atomic_need_value_p (gsi_stmt (gsi));
  need_old = gimple_omp_atomic_need_value_p (last_stmt (load_bb));
  seq_cst = gimple_omp_atomic_seq_cst_p (last_stmt (load_bb));
  gcc_checking_assert (!need_old || !need_new);

  if (!operand_equal_p (gimple_assign_lhs (stmt), stored_val, 0))
    return false;

  /* Check for one of the supported fetch-op operations.  */
  code = gimple_assign_rhs_code (stmt);
  switch (code)
    {
    case PLUS_EXPR:
    case POINTER_PLUS_EXPR:
      oldbase = BUILT_IN_ATOMIC_FETCH_ADD_N;
      newbase = BUILT_IN_ATOMIC_ADD_FETCH_N;
      break;
    case MINUS_EXPR:
      oldbase = BUILT_IN_ATOMIC_FETCH_SUB_N;
      newbase = BUILT_IN_ATOMIC_SUB_FETCH_N;
      break;
    case BIT_AND_EXPR:
      oldbase = BUILT_IN_ATOMIC_FETCH_AND_N;
      newbase = BUILT_IN_ATOMIC_AND_FETCH_N;
      break;
    case BIT_IOR_EXPR:
      oldbase = BUILT_IN_ATOMIC_FETCH_OR_N;
      newbase = BUILT_IN_ATOMIC_OR_FETCH_N;
      break;
    case BIT_XOR_EXPR:
      oldbase = BUILT_IN_ATOMIC_FETCH_XOR_N;
      newbase = BUILT_IN_ATOMIC_XOR_FETCH_N;
      break;
    default:
      return false;
    }

  /* Make sure the expression is of the proper form.  */
  if (operand_equal_p (gimple_assign_rhs1 (stmt), loaded_val, 0))
    rhs = gimple_assign_rhs2 (stmt);
  else if (commutative_tree_code (gimple_assign_rhs_code (stmt))
	   && operand_equal_p (gimple_assign_rhs2 (stmt), loaded_val, 0))
    rhs = gimple_assign_rhs1 (stmt);
  else
    return false;

  tmpbase = ((enum built_in_function)
	     ((need_new ? newbase : oldbase) + index + 1));
  decl = builtin_decl_explicit (tmpbase);
  if (decl == NULL_TREE)
    return false;
  itype = TREE_TYPE (TREE_TYPE (decl));
  imode = TYPE_MODE (itype);

  /* We could test all of the various optabs involved, but the fact of the
     matter is that (with the exception of i486 vs i586 and xadd) all targets
     that support any atomic operaton optab also implements compare-and-swap.
     Let optabs.c take care of expanding any compare-and-swap loop.  */
  if (!can_compare_and_swap_p (imode, true))
    return false;

  gsi = gsi_last_bb (load_bb);
  gcc_assert (gimple_code (gsi_stmt (gsi)) == GIMPLE_OMP_ATOMIC_LOAD);

  /* OpenMP does not imply any barrier-like semantics on its atomic ops.
     It only requires that the operation happen atomically.  Thus we can
     use the RELAXED memory model.  */
  call = build_call_expr_loc (loc, decl, 3, addr,
			      fold_convert_loc (loc, itype, rhs),
			      build_int_cst (NULL,
					     seq_cst ? MEMMODEL_SEQ_CST
						     : MEMMODEL_RELAXED));

  if (need_old || need_new)
    {
      lhs = need_old ? loaded_val : stored_val;
      call = fold_convert_loc (loc, TREE_TYPE (lhs), call);
      call = build2_loc (loc, MODIFY_EXPR, void_type_node, lhs, call);
    }
  else
    call = fold_convert_loc (loc, void_type_node, call);
  force_gimple_operand_gsi (&gsi, call, true, NULL_TREE, true, GSI_SAME_STMT);
  gsi_remove (&gsi, true);

  gsi = gsi_last_bb (store_bb);
  gcc_assert (gimple_code (gsi_stmt (gsi)) == GIMPLE_OMP_ATOMIC_STORE);
  gsi_remove (&gsi, true);
  gsi = gsi_last_bb (store_bb);
  gsi_remove (&gsi, true);

  if (gimple_in_ssa_p (cfun))
    update_ssa (TODO_update_ssa_no_phi);

  return true;
}

/* A subroutine of expand_omp_atomic.  Implement the atomic operation as:

      oldval = *addr;
      repeat:
        newval = rhs;	 // with oldval replacing *addr in rhs
	oldval = __sync_val_compare_and_swap (addr, oldval, newval);
	if (oldval != newval)
	  goto repeat;

   INDEX is log2 of the size of the data type, and thus usable to find the
   index of the builtin decl.  */

static bool
expand_omp_atomic_pipeline (basic_block load_bb, basic_block store_bb,
			    tree addr, tree loaded_val, tree stored_val,
			    int index)
{
  tree loadedi, storedi, initial, new_storedi, old_vali;
  tree type, itype, cmpxchg, iaddr;
  gimple_stmt_iterator si;
  basic_block loop_header = single_succ (load_bb);
  gimple *phi, *stmt;
  edge e;
  enum built_in_function fncode;

  /* ??? We need a non-pointer interface to __atomic_compare_exchange in
     order to use the RELAXED memory model effectively.  */
  fncode = (enum built_in_function)((int)BUILT_IN_SYNC_VAL_COMPARE_AND_SWAP_N
				    + index + 1);
  cmpxchg = builtin_decl_explicit (fncode);
  if (cmpxchg == NULL_TREE)
    return false;
  type = TYPE_MAIN_VARIANT (TREE_TYPE (TREE_TYPE (addr)));
  itype = TREE_TYPE (TREE_TYPE (cmpxchg));

  if (!can_compare_and_swap_p (TYPE_MODE (itype), true))
    return false;

  /* Load the initial value, replacing the GIMPLE_OMP_ATOMIC_LOAD.  */
  si = gsi_last_bb (load_bb);
  gcc_assert (gimple_code (gsi_stmt (si)) == GIMPLE_OMP_ATOMIC_LOAD);

  /* For floating-point values, we'll need to view-convert them to integers
     so that we can perform the atomic compare and swap.  Simplify the
     following code by always setting up the "i"ntegral variables.  */
  if (!INTEGRAL_TYPE_P (type) && !POINTER_TYPE_P (type))
    {
      tree iaddr_val;

      iaddr = create_tmp_reg (build_pointer_type_for_mode (itype, ptr_mode,
							   true));
      iaddr_val
	= force_gimple_operand_gsi (&si,
				    fold_convert (TREE_TYPE (iaddr), addr),
				    false, NULL_TREE, true, GSI_SAME_STMT);
      stmt = gimple_build_assign (iaddr, iaddr_val);
      gsi_insert_before (&si, stmt, GSI_SAME_STMT);
      loadedi = create_tmp_var (itype);
      if (gimple_in_ssa_p (cfun))
	loadedi = make_ssa_name (loadedi);
    }
  else
    {
      iaddr = addr;
      loadedi = loaded_val;
    }

  fncode = (enum built_in_function) (BUILT_IN_ATOMIC_LOAD_N + index + 1);
  tree loaddecl = builtin_decl_explicit (fncode);
  if (loaddecl)
    initial
      = fold_convert (TREE_TYPE (TREE_TYPE (iaddr)),
		      build_call_expr (loaddecl, 2, iaddr,
				       build_int_cst (NULL_TREE,
						      MEMMODEL_RELAXED)));
  else
    initial = build2 (MEM_REF, TREE_TYPE (TREE_TYPE (iaddr)), iaddr,
		      build_int_cst (TREE_TYPE (iaddr), 0));

  initial
    = force_gimple_operand_gsi (&si, initial, true, NULL_TREE, true,
				GSI_SAME_STMT);

  /* Move the value to the LOADEDI temporary.  */
  if (gimple_in_ssa_p (cfun))
    {
      gcc_assert (gimple_seq_empty_p (phi_nodes (loop_header)));
      phi = create_phi_node (loadedi, loop_header);
      SET_USE (PHI_ARG_DEF_PTR_FROM_EDGE (phi, single_succ_edge (load_bb)),
	       initial);
    }
  else
    gsi_insert_before (&si,
		       gimple_build_assign (loadedi, initial),
		       GSI_SAME_STMT);
  if (loadedi != loaded_val)
    {
      gimple_stmt_iterator gsi2;
      tree x;

      x = build1 (VIEW_CONVERT_EXPR, type, loadedi);
      gsi2 = gsi_start_bb (loop_header);
      if (gimple_in_ssa_p (cfun))
	{
	  gassign *stmt;
	  x = force_gimple_operand_gsi (&gsi2, x, true, NULL_TREE,
					true, GSI_SAME_STMT);
	  stmt = gimple_build_assign (loaded_val, x);
	  gsi_insert_before (&gsi2, stmt, GSI_SAME_STMT);
	}
      else
	{
	  x = build2 (MODIFY_EXPR, TREE_TYPE (loaded_val), loaded_val, x);
	  force_gimple_operand_gsi (&gsi2, x, true, NULL_TREE,
				    true, GSI_SAME_STMT);
	}
    }
  gsi_remove (&si, true);

  si = gsi_last_bb (store_bb);
  gcc_assert (gimple_code (gsi_stmt (si)) == GIMPLE_OMP_ATOMIC_STORE);

  if (iaddr == addr)
    storedi = stored_val;
  else
    storedi =
      force_gimple_operand_gsi (&si,
				build1 (VIEW_CONVERT_EXPR, itype,
					stored_val), true, NULL_TREE, true,
				GSI_SAME_STMT);

  /* Build the compare&swap statement.  */
  new_storedi = build_call_expr (cmpxchg, 3, iaddr, loadedi, storedi);
  new_storedi = force_gimple_operand_gsi (&si,
					  fold_convert (TREE_TYPE (loadedi),
							new_storedi),
					  true, NULL_TREE,
					  true, GSI_SAME_STMT);

  if (gimple_in_ssa_p (cfun))
    old_vali = loadedi;
  else
    {
      old_vali = create_tmp_var (TREE_TYPE (loadedi));
      stmt = gimple_build_assign (old_vali, loadedi);
      gsi_insert_before (&si, stmt, GSI_SAME_STMT);

      stmt = gimple_build_assign (loadedi, new_storedi);
      gsi_insert_before (&si, stmt, GSI_SAME_STMT);
    }

  /* Note that we always perform the comparison as an integer, even for
     floating point.  This allows the atomic operation to properly
     succeed even with NaNs and -0.0.  */
  stmt = gimple_build_cond_empty
           (build2 (NE_EXPR, boolean_type_node,
		    new_storedi, old_vali));
  gsi_insert_before (&si, stmt, GSI_SAME_STMT);

  /* Update cfg.  */
  e = single_succ_edge (store_bb);
  e->flags &= ~EDGE_FALLTHRU;
  e->flags |= EDGE_FALSE_VALUE;

  e = make_edge (store_bb, loop_header, EDGE_TRUE_VALUE);

  /* Copy the new value to loadedi (we already did that before the condition
     if we are not in SSA).  */
  if (gimple_in_ssa_p (cfun))
    {
      phi = gimple_seq_first_stmt (phi_nodes (loop_header));
      SET_USE (PHI_ARG_DEF_PTR_FROM_EDGE (phi, e), new_storedi);
    }

  /* Remove GIMPLE_OMP_ATOMIC_STORE.  */
  gsi_remove (&si, true);

  struct loop *loop = alloc_loop ();
  loop->header = loop_header;
  loop->latch = store_bb;
  add_loop (loop, loop_header->loop_father);

  if (gimple_in_ssa_p (cfun))
    update_ssa (TODO_update_ssa_no_phi);

  return true;
}

/* A subroutine of expand_omp_atomic.  Implement the atomic operation as:

		 		  GOMP_atomic_start ();
		 		  *addr = rhs;
		 		  GOMP_atomic_end ();

   The result is not globally atomic, but works so long as all parallel
   references are within #pragma omp atomic directives.  According to
   responses received from omp@openmp.org, appears to be within spec.
   Which makes sense, since that's how several other compilers handle
   this situation as well.
   LOADED_VAL and ADDR are the operands of GIMPLE_OMP_ATOMIC_LOAD we're
   expanding.  STORED_VAL is the operand of the matching
   GIMPLE_OMP_ATOMIC_STORE.

   We replace
   GIMPLE_OMP_ATOMIC_LOAD (loaded_val, addr) with
   loaded_val = *addr;

   and replace
   GIMPLE_OMP_ATOMIC_STORE (stored_val)  with
   *addr = stored_val;
*/

static bool
expand_omp_atomic_mutex (basic_block load_bb, basic_block store_bb,
			 tree addr, tree loaded_val, tree stored_val)
{
  gimple_stmt_iterator si;
  gassign *stmt;
  tree t;

  si = gsi_last_bb (load_bb);
  gcc_assert (gimple_code (gsi_stmt (si)) == GIMPLE_OMP_ATOMIC_LOAD);

  t = builtin_decl_explicit (BUILT_IN_GOMP_ATOMIC_START);
  t = build_call_expr (t, 0);
  force_gimple_operand_gsi (&si, t, true, NULL_TREE, true, GSI_SAME_STMT);

  stmt = gimple_build_assign (loaded_val, build_simple_mem_ref (addr));
  gsi_insert_before (&si, stmt, GSI_SAME_STMT);
  gsi_remove (&si, true);

  si = gsi_last_bb (store_bb);
  gcc_assert (gimple_code (gsi_stmt (si)) == GIMPLE_OMP_ATOMIC_STORE);

  stmt = gimple_build_assign (build_simple_mem_ref (unshare_expr (addr)),
			      stored_val);
  gsi_insert_before (&si, stmt, GSI_SAME_STMT);

  t = builtin_decl_explicit (BUILT_IN_GOMP_ATOMIC_END);
  t = build_call_expr (t, 0);
  force_gimple_operand_gsi (&si, t, true, NULL_TREE, true, GSI_SAME_STMT);
  gsi_remove (&si, true);

  if (gimple_in_ssa_p (cfun))
    update_ssa (TODO_update_ssa_no_phi);
  return true;
}

/* Expand an GIMPLE_OMP_ATOMIC statement.  We try to expand
   using expand_omp_atomic_fetch_op. If it failed, we try to
   call expand_omp_atomic_pipeline, and if it fails too, the
   ultimate fallback is wrapping the operation in a mutex
   (expand_omp_atomic_mutex).  REGION is the atomic region built
   by build_omp_regions_1().  */

static void
expand_omp_atomic (struct omp_region *region)
{
  basic_block load_bb = region->entry, store_bb = region->exit;
  gomp_atomic_load *load = as_a <gomp_atomic_load *> (last_stmt (load_bb));
  gomp_atomic_store *store = as_a <gomp_atomic_store *> (last_stmt (store_bb));
  tree loaded_val = gimple_omp_atomic_load_lhs (load);
  tree addr = gimple_omp_atomic_load_rhs (load);
  tree stored_val = gimple_omp_atomic_store_val (store);
  tree type = TYPE_MAIN_VARIANT (TREE_TYPE (TREE_TYPE (addr)));
  HOST_WIDE_INT index;

  /* Make sure the type is one of the supported sizes.  */
  index = tree_to_uhwi (TYPE_SIZE_UNIT (type));
  index = exact_log2 (index);
  if (index >= 0 && index <= 4)
    {
      unsigned int align = TYPE_ALIGN_UNIT (type);

      /* __sync builtins require strict data alignment.  */
      if (exact_log2 (align) >= index)
	{
	  /* Atomic load.  */
	  if (loaded_val == stored_val
	      && (GET_MODE_CLASS (TYPE_MODE (type)) == MODE_INT
		  || GET_MODE_CLASS (TYPE_MODE (type)) == MODE_FLOAT)
	      && GET_MODE_BITSIZE (TYPE_MODE (type)) <= BITS_PER_WORD
	      && expand_omp_atomic_load (load_bb, addr, loaded_val, index))
	    return;

	  /* Atomic store.  */
	  if ((GET_MODE_CLASS (TYPE_MODE (type)) == MODE_INT
	       || GET_MODE_CLASS (TYPE_MODE (type)) == MODE_FLOAT)
	      && GET_MODE_BITSIZE (TYPE_MODE (type)) <= BITS_PER_WORD
	      && store_bb == single_succ (load_bb)
	      && first_stmt (store_bb) == store
	      && expand_omp_atomic_store (load_bb, addr, loaded_val,
					  stored_val, index))
	    return;

	  /* When possible, use specialized atomic update functions.  */
	  if ((INTEGRAL_TYPE_P (type) || POINTER_TYPE_P (type))
	      && store_bb == single_succ (load_bb)
	      && expand_omp_atomic_fetch_op (load_bb, addr,
					     loaded_val, stored_val, index))
	    return;

	  /* If we don't have specialized __sync builtins, try and implement
	     as a compare and swap loop.  */
	  if (expand_omp_atomic_pipeline (load_bb, store_bb, addr,
					  loaded_val, stored_val, index))
	    return;
	}
    }

  /* The ultimate fallback is wrapping the operation in a mutex.  */
  expand_omp_atomic_mutex (load_bb, store_bb, addr, loaded_val, stored_val);
}

/* Mark the loops inside the kernels region starting at REGION_ENTRY and ending
   at REGION_EXIT.  */

static void
mark_loops_in_oacc_kernels_region (basic_block region_entry,
				   basic_block region_exit)
{
  bitmap dominated_bitmap = BITMAP_GGC_ALLOC ();
  bitmap excludes_bitmap = BITMAP_GGC_ALLOC ();
  unsigned di;
  basic_block bb;

  bitmap_clear (dominated_bitmap);
  bitmap_clear (excludes_bitmap);

  /* Get all the blocks dominated by the region entry.  That will include the
     entire region.  */
  vec<basic_block> dominated
    = get_all_dominated_blocks (CDI_DOMINATORS, region_entry);
  FOR_EACH_VEC_ELT (dominated, di, bb)
      bitmap_set_bit (dominated_bitmap, bb->index);

  /* Exclude all the blocks which are not in the region: the blocks dominated by
     the region exit.  */
  if (region_exit != NULL)
    {
      vec<basic_block> excludes
	= get_all_dominated_blocks (CDI_DOMINATORS, region_exit);
      FOR_EACH_VEC_ELT (excludes, di, bb)
	bitmap_set_bit (excludes_bitmap, bb->index);
    }

  /* Don't parallelize the kernels region if it contains more than one outer
     loop.  */
  unsigned int nr_outer_loops = 0;
  struct loop *loop;
  FOR_EACH_LOOP (loop, 0)
    {
      if (loop_outer (loop) != current_loops->tree_root)
	continue;

      if (bitmap_bit_p (dominated_bitmap, loop->header->index)
	  && !bitmap_bit_p (excludes_bitmap, loop->header->index))
	nr_outer_loops++;
    }
  if (nr_outer_loops != 1)
    return;

  /* Mark the loop nest to parallelize in the region.  */
  FOR_EACH_LOOP (loop, 0)
    if (bitmap_bit_p (dominated_bitmap, loop->header->index)
	&& !bitmap_bit_p (excludes_bitmap, loop->header->index))
      loop->in_oacc_kernels_region = true;
}

/* Return blocks in oacc kernels region delimited by REGION_ENTRY and
   REGION_EXIT.  */

vec<basic_block>
get_bbs_in_oacc_kernels_region (basic_block region_entry,
				 basic_block region_exit)
{
  bitmap excludes_bitmap = BITMAP_GGC_ALLOC ();
  unsigned di;
  basic_block bb;

  bitmap_clear (excludes_bitmap);

  /* Get all the blocks dominated by the region entry.  That will include the
     entire region.  */
  vec<basic_block> dominated
    = get_all_dominated_blocks (CDI_DOMINATORS, region_entry);

  bitmap_set_bit (excludes_bitmap, region_entry->index);

  /* Exclude all the blocks which are not in the region: the blocks dominated by
     the region exit.  */
  if (region_exit != NULL)
    {
      vec<basic_block> excludes
	= get_all_dominated_blocks (CDI_DOMINATORS, region_exit);
      FOR_EACH_VEC_ELT (excludes, di, bb)
	bitmap_set_bit (excludes_bitmap, bb->index);
      bitmap_clear_bit (excludes_bitmap, region_exit->index);
    }

  vec<basic_block> bbs = vNULL;

  FOR_EACH_VEC_ELT (dominated, di, bb)
    if (!bitmap_bit_p (excludes_bitmap, bb->index))
      bbs.safe_push (bb);

  return bbs;
}

/* Return the entry basic block of the oacc kernels region containing LOOP.  */

basic_block
loop_get_oacc_kernels_region_entry (struct loop *loop)
{
  if (!loop->in_oacc_kernels_region)
    return NULL;

  basic_block bb = loop->header;
  while (true)
    {
      bb = get_immediate_dominator (CDI_DOMINATORS, bb);
      gcc_assert (bb != NULL);

      gimple *last = last_stmt (bb);
      if (last != NULL
	  && gimple_code (last) == GIMPLE_OMP_TARGET
	  && gimple_omp_target_kind (last) == GF_OMP_TARGET_KIND_OACC_KERNELS)
	return bb;
    }
}

/* Return the oacc kernels region exit corresponding to REGION_ENTRY.  */

basic_block
get_oacc_kernels_region_exit (basic_block region_entry)
{
  gcc_checking_assert (oacc_kernels_region_entry_p (region_entry, NULL));

  bitmap to_visit = BITMAP_ALLOC (NULL);
  bitmap visited = BITMAP_ALLOC (NULL);
  bitmap_clear (to_visit);
  bitmap_clear (visited);

  bitmap_set_bit (to_visit, region_entry->index);

  basic_block bb;
  while (true)
    {
      if (bitmap_empty_p (to_visit))
	{
	  bb = NULL;
	  break;
	}

      unsigned int index = bitmap_first_set_bit (to_visit);
      bitmap_clear_bit (to_visit, index);
      bitmap_set_bit (visited, index);
      bb = BASIC_BLOCK_FOR_FN (cfun, index);

      gimple *last = last_stmt (bb);
      if (last != NULL
	  && gimple_code (last) == GIMPLE_OMP_RETURN)
	break;

      edge_iterator ei;
      for (ei = ei_start (bb->succs); !ei_end_p (ei); ei_next (&ei))
	{
	  edge e = ei_edge (ei);
	  unsigned int dest_index = e->dest->index;
	  if (!bitmap_bit_p (visited, dest_index))
	    bitmap_set_bit (to_visit, dest_index);
	}
    }

  BITMAP_FREE (to_visit);
  return bb;
}

/* Encode an oacc launch argument.  This matches the GOMP_LAUNCH_PACK
   macro on gomp-constants.h.  We do not check for overflow.  */

static tree
oacc_launch_pack (unsigned code, tree device, unsigned op)
{
  tree res;
  
  res = build_int_cst (unsigned_type_node, GOMP_LAUNCH_PACK (code, 0, op));
  if (device)
    {
      device = fold_build2 (LSHIFT_EXPR, unsigned_type_node,
			    device, build_int_cst (unsigned_type_node,
						   GOMP_LAUNCH_DEVICE_SHIFT));
      res = fold_build2 (BIT_IOR_EXPR, unsigned_type_node, res, device);
    }
  return res;
}

/* Look for compute grid dimension clauses and convert to an attribute
   attached to FN.  This permits the target-side code to (a) massage
   the dimensions, (b) emit that data and (c) optimize.  Non-constant
   dimensions are pushed onto ARGS.

   The attribute value is a TREE_LIST.  A set of dimensions is
   represented as a list of INTEGER_CST.  Those that are runtime
   expres are represented as an INTEGER_CST of zero.  Defaults are set
   as NULL_TREE and will be filled in later by the target hook
   TARGET_GOACC_VALIDATE_DIMS.

   TOOO. Normally the attribute will just contain a single such list.  If
   however it contains a list of lists, this will represent the use of
   device_type.  Each member of the outer list is an assoc list of
   dimensions, keyed by the device type.  The first entry will be the
   default.  Well, that's the plan.  */

#define OACC_FN_ATTRIB "oacc function"

/* Replace any existing oacc fn attribute with updated dimensions.  */

void
replace_oacc_fn_attrib (tree fn, tree dims)
{
  tree ident = get_identifier (OACC_FN_ATTRIB);
  tree attribs = DECL_ATTRIBUTES (fn);

  /* If we happen to be present as the first attrib, drop it.  */
  if (attribs && TREE_PURPOSE (attribs) == ident)
    attribs = TREE_CHAIN (attribs);
  DECL_ATTRIBUTES (fn) = tree_cons (ident, dims, attribs);
}

/* Scan CLAUSES for launch dimensions and attach them to the oacc
   function attribute.  Push any that are non-constant onto the ARGS
   list, along with an appropriate GOMP_LAUNCH_DIM tag.  */

static void
set_oacc_fn_attrib (tree fn, tree clauses, vec<tree> *args)
{
  /* Must match GOMP_DIM ordering.  */
  static const omp_clause_code ids[]
    = { OMP_CLAUSE_NUM_GANGS, OMP_CLAUSE_NUM_WORKERS,
	OMP_CLAUSE_VECTOR_LENGTH };
  unsigned ix;
  tree dims[GOMP_DIM_MAX];
  tree attr = NULL_TREE;
  unsigned non_const = 0;

  for (ix = GOMP_DIM_MAX; ix--;)
    {
      tree clause = find_omp_clause (clauses, ids[ix]);
      tree dim = NULL_TREE;

      if (clause)
	dim = OMP_CLAUSE_EXPR (clause, ids[ix]);
      dims[ix] = dim;
      if (dim && TREE_CODE (dim) != INTEGER_CST)
	{
	  dim = integer_zero_node;
	  non_const |= GOMP_DIM_MASK (ix);
	}
      attr = tree_cons (NULL_TREE, dim, attr);
    }

  replace_oacc_fn_attrib (fn, attr);

  if (non_const)
    {
      /* Push a dynamic argument set.  */
      args->safe_push (oacc_launch_pack (GOMP_LAUNCH_DIM,
					 NULL_TREE, non_const));
      for (unsigned ix = 0; ix != GOMP_DIM_MAX; ix++)
	if (non_const & GOMP_DIM_MASK (ix))
	  args->safe_push (dims[ix]);
    }
}

/*  Process the routine's dimension clauess to generate an attribute
    value.  Issue diagnostics as appropriate.  We default to SEQ
    (OpenACC 2.5 clarifies this). All dimensions have a size of zero
    (dynamic).  TREE_PURPOSE is set to indicate whether that dimension
    can have a loop partitioned on it.  non-zero indicates
    yes, zero indicates no.  By construction once a non-zero has been
    reached, further inner dimensions must also be non-zero.  We set
    TREE_VALUE to zero for the dimensions that may be partitioned and
    1 for the other ones -- if a loop is (erroneously) spawned at
    an outer level, we don't want to try and partition it.  */

tree
build_oacc_routine_dims (tree clauses)
{
  /* Must match GOMP_DIM ordering.  */
  static const omp_clause_code ids[] = 
    {OMP_CLAUSE_GANG, OMP_CLAUSE_WORKER, OMP_CLAUSE_VECTOR, OMP_CLAUSE_SEQ};
  int ix;
  int level = -1;

  for (; clauses; clauses = OMP_CLAUSE_CHAIN (clauses))
    for (ix = GOMP_DIM_MAX + 1; ix--;)
      if (OMP_CLAUSE_CODE (clauses) == ids[ix])
	{
	  if (level >= 0)
	    error_at (OMP_CLAUSE_LOCATION (clauses),
		      "multiple loop axes specified for routine");
	  level = ix;
	  break;
	}

  /* Default to SEQ.  */
  if (level < 0)
    level = GOMP_DIM_MAX;
  
  tree dims = NULL_TREE;

  for (ix = GOMP_DIM_MAX; ix--;)
    dims = tree_cons (build_int_cst (boolean_type_node, ix >= level),
		      build_int_cst (integer_type_node, ix < level), dims);

  return dims;
}

/* Retrieve the oacc function attrib and return it.  Non-oacc
   functions will return NULL.  */

tree
get_oacc_fn_attrib (tree fn)
{
  return lookup_attribute (OACC_FN_ATTRIB, DECL_ATTRIBUTES (fn));
}

/* Expand the GIMPLE_OMP_TARGET starting at REGION.  */

static void
expand_omp_target (struct omp_region *region)
{
  basic_block entry_bb, exit_bb, new_bb;
  struct function *child_cfun;
  tree child_fn, block, t;
  gimple_stmt_iterator gsi;
  gomp_target *entry_stmt;
  gimple *stmt;
  edge e;
  bool offloaded, data_region;
  bool do_emit_library_call = true;
  bool do_splitoff = true;

  entry_stmt = as_a <gomp_target *> (last_stmt (region->entry));

  new_bb = region->entry;

  offloaded = is_gimple_omp_offloaded (entry_stmt);
  switch (gimple_omp_target_kind (entry_stmt))
    {
    case GF_OMP_TARGET_KIND_OACC_PARALLEL:
    case GF_OMP_TARGET_KIND_OACC_KERNELS:
    case GF_OMP_TARGET_KIND_REGION:
    case GF_OMP_TARGET_KIND_UPDATE:
    case GF_OMP_TARGET_KIND_OACC_UPDATE:
    case GF_OMP_TARGET_KIND_OACC_ENTER_EXIT_DATA:
    case GF_OMP_TARGET_KIND_OACC_DECLARE:
      data_region = false;
      break;
    case GF_OMP_TARGET_KIND_DATA:
    case GF_OMP_TARGET_KIND_OACC_DATA:
      data_region = true;
      break;
    default:
      gcc_unreachable ();
    }

  child_fn = NULL_TREE;
  child_cfun = NULL;
  if (offloaded)
    {
      child_fn = gimple_omp_target_child_fn (entry_stmt);
      child_cfun = DECL_STRUCT_FUNCTION (child_fn);
    }

  /* Supported by expand_omp_taskreg, but not here.  */
  if (child_cfun != NULL)
    gcc_checking_assert (!child_cfun->cfg);

  entry_bb = region->entry;
  exit_bb = region->exit;

  if (gimple_omp_target_kind (entry_stmt) == GF_OMP_TARGET_KIND_OACC_KERNELS)
    {
      if (!gimple_in_ssa_p (cfun))
	{
	  /* We need to do analysis and optimizations on the kernels region
	     before splitoff.  Since that's hard to do on low gimple, we
	     postpone the splitoff until we're in SSA.
	     However, we do the emit of the corresponding function call already,
	     in order to keep the arguments of the call alive until the
	     splitoff.
	     Since at this point the function that is called is empty, we can
	     model the function as BUILT_IN_GOACC_KERNELS_INTERNAL, which marks
	     some of it's function arguments as non-escaping, so it acts less
	     as an optimization barrier.  */
	  do_splitoff = false;
	  cfun->curr_properties &= ~PROP_gimple_eomp;

	  mark_loops_in_oacc_kernels_region (region->entry, region->exit);
	}
      else
	{
	  /* Don't emit the library call.  We've already done that.  */
	  do_emit_library_call = false;
	  /* Transform BUILT_IN_GOACC_KERNELS_INTERNAL into
	     BUILT_IN_GOACC_PARALLELL.  Now that the function
	     body will be split off, we can no longer regard the
	     omp_data_array reference as non-escaping.  */
	  gsi = gsi_last_bb (entry_bb);
	  gsi_prev (&gsi);
	  gcall *call = as_a <gcall *> (gsi_stmt (gsi));
	  gcc_assert (gimple_call_builtin_p
		      (call, BUILT_IN_GOACC_KERNELS_INTERNAL));
	  tree fndecl = builtin_decl_explicit (BUILT_IN_GOACC_PARALLEL);
	  gimple_call_set_fndecl (call, fndecl);
	  gimple_call_set_fntype (call, TREE_TYPE (fndecl));
	  gimple_call_reset_alias_info (call);
	}
    }

  basic_block entry_succ_bb = single_succ (entry_bb);
  if (offloaded && !gimple_in_ssa_p (cfun))
    {
      gsi = gsi_last_bb (entry_succ_bb);
      if (gimple_code (gsi_stmt (gsi)) == GIMPLE_OMP_ENTRY_END)
	gsi_remove (&gsi, true);
    }

  if (offloaded
      && do_splitoff)
    {
      unsigned srcidx, dstidx, num;

      /* If the offloading region needs data sent from the parent
	 function, then the very first statement (except possible
	 tree profile counter updates) of the offloading body
	 is a copy assignment .OMP_DATA_I = &.OMP_DATA_O.  Since
	 &.OMP_DATA_O is passed as an argument to the child function,
	 we need to replace it with the argument as seen by the child
	 function.

	 In most cases, this will end up being the identity assignment
	 .OMP_DATA_I = .OMP_DATA_I.  However, if the offloading body had
	 a function call that has been inlined, the original PARM_DECL
	 .OMP_DATA_I may have been converted into a different local
	 variable.  In which case, we need to keep the assignment.  */
      tree data_arg = gimple_omp_target_data_arg (entry_stmt);
      if (data_arg)
	{
	  gimple_stmt_iterator gsi;
	  tree arg;
	  gimple *tgtcopy_stmt = NULL;
	  tree sender = TREE_VEC_ELT (data_arg, 0);

	  for (gsi = gsi_start_bb (entry_succ_bb); ; gsi_next (&gsi))
	    {
	      gcc_assert (!gsi_end_p (gsi));
	      stmt = gsi_stmt (gsi);
	      if (gimple_code (stmt) != GIMPLE_ASSIGN)
		continue;

	      if (gimple_num_ops (stmt) == 2)
		{
		  tree arg = gimple_assign_rhs1 (stmt);

		  /* We're ignoring the subcode because we're
		     effectively doing a STRIP_NOPS.  */

		  if (TREE_CODE (arg) == ADDR_EXPR
		      && TREE_OPERAND (arg, 0) == sender)
		    {
		      tgtcopy_stmt = stmt;
		      break;
		    }
		}
	    }

	  gcc_assert (tgtcopy_stmt != NULL);
	  arg = DECL_ARGUMENTS (child_fn);

	  if (!gimple_in_ssa_p (cfun))
	    {
	      gcc_assert (gimple_assign_lhs (tgtcopy_stmt) == arg);
	      gsi_remove (&gsi, true);
	    }
	  else
	    {
	      tree lhs = gimple_assign_lhs (tgtcopy_stmt);
	      gcc_assert (SSA_NAME_VAR (lhs) == arg);
	      /* We'd like to set the rhs to the default def in the child_fn,
		 but it's too early to create ssa names in the child_fn.
		 Instead, we set the rhs to the parm.  In
		 move_sese_region_to_fn, we introduce a default def for the
		 parm, map the parm to it's default def, and once we encounter
		 this stmt, replace the parm with the default def.  */
	      gimple_assign_set_rhs1 (tgtcopy_stmt, arg);
	      gcc_assert (ssa_default_def (cfun, arg) == NULL);
	      update_stmt (tgtcopy_stmt);
	    }
	}

      /* Declare local variables needed in CHILD_CFUN.  */
      block = DECL_INITIAL (child_fn);
      BLOCK_VARS (block) = vec2chain (child_cfun->local_decls);
      /* The gimplifier could record temporaries in the offloading block
	 rather than in containing function's local_decls chain,
	 which would mean cgraph missed finalizing them.  Do it now.  */
      for (t = BLOCK_VARS (block); t; t = DECL_CHAIN (t))
	if (TREE_CODE (t) == VAR_DECL
	    && TREE_STATIC (t)
	    && !DECL_EXTERNAL (t))
	  varpool_node::finalize_decl (t);
      DECL_SAVED_TREE (child_fn) = NULL;
      /* We'll create a CFG for child_fn, so no gimple body is needed.  */
      gimple_set_body (child_fn, NULL);
      TREE_USED (block) = 1;

      /* Reset DECL_CONTEXT on function arguments.  */
      for (t = DECL_ARGUMENTS (child_fn); t; t = DECL_CHAIN (t))
	DECL_CONTEXT (t) = child_fn;

      /* Split ENTRY_BB at GIMPLE_*,
	 so that it can be moved to the child function.  */
      gsi = gsi_last_bb (entry_bb);
      stmt = gsi_stmt (gsi);
      gcc_assert (stmt
		  && gimple_code (stmt) == gimple_code (entry_stmt));
      e = split_block (entry_bb, stmt);
      gsi_remove (&gsi, true);
      entry_bb = e->dest;
      single_succ_edge (entry_bb)->flags = EDGE_FALLTHRU;

      /* Convert GIMPLE_OMP_RETURN into a RETURN_EXPR.  */
      if (exit_bb)
	{
	  gsi = gsi_last_bb (exit_bb);
	  gcc_assert (!gsi_end_p (gsi)
		      && gimple_code (gsi_stmt (gsi)) == GIMPLE_OMP_RETURN);
	  stmt = gimple_build_return (NULL);
	  gsi_insert_after (&gsi, stmt, GSI_SAME_STMT);
	  gsi_remove (&gsi, true);

	  /* A vuse in single_succ (exit_bb) may use a vdef from the region
	     which is about to be split off.  Mark the vdef for renaming.  */
	  release_first_vuse_in_edge_dest (single_succ_edge (exit_bb));
	}

      /* Move the offloading region into CHILD_CFUN.  */

      if (gimple_in_ssa_p (cfun))
	{
	  init_tree_ssa (child_cfun);
	  init_ssa_operands (child_cfun);
	  child_cfun->gimple_df->in_ssa_p = true;
	  block = NULL_TREE;
	}
      else
	block = gimple_block (entry_stmt);

      new_bb = move_sese_region_to_fn (child_cfun, entry_bb, exit_bb, block);
      if (exit_bb)
	single_succ_edge (new_bb)->flags = EDGE_FALLTHRU;
      /* When the OMP expansion process cannot guarantee an up-to-date
	 loop tree arrange for the child function to fixup loops.  */
      if (loops_state_satisfies_p (LOOPS_NEED_FIXUP))
	child_cfun->x_current_loops->state |= LOOPS_NEED_FIXUP;

      /* Remove non-local VAR_DECLs from child_cfun->local_decls list.  */
      num = vec_safe_length (child_cfun->local_decls);
      for (srcidx = 0, dstidx = 0; srcidx < num; srcidx++)
	{
	  t = (*child_cfun->local_decls)[srcidx];
	  if (DECL_CONTEXT (t) == cfun->decl)
	    continue;
	  if (srcidx != dstidx)
	    (*child_cfun->local_decls)[dstidx] = t;
	  dstidx++;
	}
      if (dstidx != num)
	vec_safe_truncate (child_cfun->local_decls, dstidx);

      /* Inform the callgraph about the new function.  */
      child_cfun->curr_properties = cfun->curr_properties;
      child_cfun->has_simduid_loops |= cfun->has_simduid_loops;
      child_cfun->has_force_vectorize_loops |= cfun->has_force_vectorize_loops;
      cgraph_node *node = cgraph_node::get_create (child_fn);
      node->parallelized_function = 1;
      cgraph_node::add_new_function (child_fn, true);

#ifdef ENABLE_OFFLOADING
      /* Add the new function to the offload table.  */
      vec_safe_push (offload_funcs, child_fn);
#endif

      /* Fix the callgraph edges for child_cfun.  Those for cfun will be
	 fixed in a following pass.  */
      push_cfun (child_cfun);
      cgraph_edge::rebuild_edges ();

#ifdef ENABLE_OFFLOADING
      /* Prevent IPA from removing child_fn as unreachable, since there are no
	 refs from the parent function to child_fn in offload LTO mode.  */
      cgraph_node::get (child_fn)->mark_force_output ();
#endif

      /* Some EH regions might become dead, see PR34608.  If
	 pass_cleanup_cfg isn't the first pass to happen with the
	 new child, these dead EH edges might cause problems.
	 Clean them up now.  */
      if (flag_exceptions)
	{
	  basic_block bb;
	  bool changed = false;

	  FOR_EACH_BB_FN (bb, cfun)
	    changed |= gimple_purge_dead_eh_edges (bb);
	  if (changed)
	    cleanup_tree_cfg ();
	}
      if (gimple_in_ssa_p (cfun))
	update_ssa (TODO_update_ssa);
#ifdef ENABLE_CHECKING
      if (!loops_state_satisfies_p (LOOPS_NEED_FIXUP))
	verify_loop_structure ();
#endif
      pop_cfun ();
    }

  if (!do_emit_library_call)
    {
      if (gimple_in_ssa_p (cfun))
	update_ssa (TODO_update_ssa_only_virtuals);
      return;
    }

  /* Emit a library call to launch the offloading region, or do data
     transfers.  */
  tree t1, t2, t3, t4, device, cond, c, clauses;
  enum built_in_function start_ix;
  location_t clause_loc;

  switch (gimple_omp_target_kind (entry_stmt))
    {
    case GF_OMP_TARGET_KIND_REGION:
      start_ix = BUILT_IN_GOMP_TARGET;
      break;
    case GF_OMP_TARGET_KIND_DATA:
      start_ix = BUILT_IN_GOMP_TARGET_DATA;
      break;
    case GF_OMP_TARGET_KIND_UPDATE:
      start_ix = BUILT_IN_GOMP_TARGET_UPDATE;
      break;
    case GF_OMP_TARGET_KIND_OACC_PARALLEL:
      start_ix = BUILT_IN_GOACC_PARALLEL;
      break;
    case GF_OMP_TARGET_KIND_OACC_KERNELS:
      start_ix = BUILT_IN_GOACC_KERNELS_INTERNAL;
      break;
    case GF_OMP_TARGET_KIND_OACC_DATA:
      start_ix = BUILT_IN_GOACC_DATA_START;
      break;
    case GF_OMP_TARGET_KIND_OACC_UPDATE:
      start_ix = BUILT_IN_GOACC_UPDATE;
      break;
    case GF_OMP_TARGET_KIND_OACC_ENTER_EXIT_DATA:
      start_ix = BUILT_IN_GOACC_ENTER_EXIT_DATA;
      break;
    case GF_OMP_TARGET_KIND_OACC_DECLARE:
      start_ix = BUILT_IN_GOACC_DECLARE;
      break;
    default:
      gcc_unreachable ();
    }

  clauses = gimple_omp_target_clauses (entry_stmt);

  /* By default, the value of DEVICE is GOMP_DEVICE_ICV (let runtime
     library choose) and there is no conditional.  */
  cond = NULL_TREE;
  device = build_int_cst (integer_type_node, GOMP_DEVICE_ICV);

  c = find_omp_clause (clauses, OMP_CLAUSE_IF);
  if (c)
    cond = OMP_CLAUSE_IF_EXPR (c);

  c = find_omp_clause (clauses, OMP_CLAUSE_DEVICE);
  if (c)
    {
      /* Even if we pass it to all library function calls, it is currently only
	 defined/used for the OpenMP target ones.  */
      gcc_checking_assert (start_ix == BUILT_IN_GOMP_TARGET
			   || start_ix == BUILT_IN_GOMP_TARGET_DATA
			   || start_ix == BUILT_IN_GOMP_TARGET_UPDATE);

      device = OMP_CLAUSE_DEVICE_ID (c);
      clause_loc = OMP_CLAUSE_LOCATION (c);
    }
  else
    clause_loc = gimple_location (entry_stmt);

  /* Ensure 'device' is of the correct type.  */
  device = fold_convert_loc (clause_loc, integer_type_node, device);

  /* If we found the clause 'if (cond)', build
     (cond ? device : GOMP_DEVICE_HOST_FALLBACK).  */
  if (cond)
    {
      cond = gimple_boolify (cond);

      basic_block cond_bb, then_bb, else_bb;
      edge e;
      tree tmp_var;

      tmp_var = create_tmp_var (TREE_TYPE (device));
      if (offloaded
	  && do_splitoff)
	e = split_block_after_labels (new_bb);
      else
	{
	  gsi = gsi_last_bb (new_bb);
	  gsi_prev (&gsi);
	  e = split_block (new_bb, gsi_stmt (gsi));
	}
      cond_bb = e->src;
      new_bb = e->dest;
      remove_edge (e);

      then_bb = create_empty_bb (cond_bb);
      else_bb = create_empty_bb (then_bb);
      set_immediate_dominator (CDI_DOMINATORS, then_bb, cond_bb);
      set_immediate_dominator (CDI_DOMINATORS, else_bb, cond_bb);

      stmt = gimple_build_cond_empty (cond);
      gsi = gsi_last_bb (cond_bb);
      gsi_insert_after (&gsi, stmt, GSI_CONTINUE_LINKING);

      gsi = gsi_start_bb (then_bb);
      stmt = gimple_build_assign (tmp_var, device);
      gsi_insert_after (&gsi, stmt, GSI_CONTINUE_LINKING);

      gsi = gsi_start_bb (else_bb);
      stmt = gimple_build_assign (tmp_var,
				  build_int_cst (integer_type_node,
						 GOMP_DEVICE_HOST_FALLBACK));
      gsi_insert_after (&gsi, stmt, GSI_CONTINUE_LINKING);

      make_edge (cond_bb, then_bb, EDGE_TRUE_VALUE);
      make_edge (cond_bb, else_bb, EDGE_FALSE_VALUE);
      add_bb_to_loop (then_bb, cond_bb->loop_father);
      add_bb_to_loop (else_bb, cond_bb->loop_father);
      make_edge (then_bb, new_bb, EDGE_FALLTHRU);
      make_edge (else_bb, new_bb, EDGE_FALLTHRU);

      device = tmp_var;
    }

  gsi = gsi_last_bb (new_bb);
  t = gimple_omp_target_data_arg (entry_stmt);
  if (t == NULL)
    {
      t1 = size_zero_node;
      t2 = build_zero_cst (ptr_type_node);
      t3 = t2;
      t4 = t2;
    }
  else
    {
      t1 = TYPE_MAX_VALUE (TYPE_DOMAIN (TREE_TYPE (TREE_VEC_ELT (t, 1))));
      t1 = size_binop (PLUS_EXPR, t1, size_int (1));
      t2 = build_fold_addr_expr (TREE_VEC_ELT (t, 0));
      t3 = build_fold_addr_expr (TREE_VEC_ELT (t, 1));
      t4 = build_fold_addr_expr (TREE_VEC_ELT (t, 2));
    }

  gimple *g;
  bool tagging = false;
  /* The maximum number used by any start_ix, without varargs.  */
  auto_vec<tree, 12> args;
  args.quick_push (device);
  if (offloaded)
    args.quick_push (build_fold_addr_expr (child_fn));
  switch (start_ix)
    {
    case BUILT_IN_GOMP_TARGET:
    case BUILT_IN_GOMP_TARGET_DATA:
    case BUILT_IN_GOMP_TARGET_UPDATE:
      /* This const void * is part of the current ABI, but we're not actually
	 using it.  */
      args.quick_push (build_zero_cst (ptr_type_node));
      break;
    case BUILT_IN_GOACC_DATA_START:
    case BUILT_IN_GOACC_DECLARE:
    case BUILT_IN_GOACC_ENTER_EXIT_DATA:
    case BUILT_IN_GOACC_KERNELS_INTERNAL:
    case BUILT_IN_GOACC_PARALLEL:
    case BUILT_IN_GOACC_UPDATE:
      break;
    default:
      gcc_unreachable ();
    }
  args.quick_push (t1);
  args.quick_push (t2);
  args.quick_push (t3);
  args.quick_push (t4);
  switch (start_ix)
    {
    case BUILT_IN_GOACC_DATA_START:
    case BUILT_IN_GOACC_DECLARE:
    case BUILT_IN_GOMP_TARGET:
    case BUILT_IN_GOMP_TARGET_DATA:
    case BUILT_IN_GOMP_TARGET_UPDATE:
      break;
    case BUILT_IN_GOACC_KERNELS_INTERNAL:
    case BUILT_IN_GOACC_PARALLEL:
      {
	set_oacc_fn_attrib (child_fn, clauses, &args);
	tagging = true;
      }
      /* FALLTHRU */
    case BUILT_IN_GOACC_ENTER_EXIT_DATA:
    case BUILT_IN_GOACC_UPDATE:
      {
	tree t_async = NULL_TREE;

	c = find_omp_clause (clauses, OMP_CLAUSE_DEVICE_TYPE);
	if (c)
	  sorry ("device_type clause is not supported yet");

	/* If present, use the value specified by the respective
	   clause, making sure that is of the correct type.  */
	c = find_omp_clause (clauses, OMP_CLAUSE_ASYNC);
	if (c)
	  t_async = fold_convert_loc (OMP_CLAUSE_LOCATION (c),
				      integer_type_node,
				      OMP_CLAUSE_ASYNC_EXPR (c));
	else if (!tagging)
	  /* Default values for t_async.  */
	  t_async = fold_convert_loc (gimple_location (entry_stmt),
				      integer_type_node,
				      build_int_cst (integer_type_node,
						     GOMP_ASYNC_SYNC));
	if (tagging && t_async)
	  {
	    unsigned HOST_WIDE_INT i_async;

	    if (TREE_CODE (t_async) == INTEGER_CST)
	      {
		/* See if we can pack the async arg in to the tag's
		   operand.  */
		i_async = TREE_INT_CST_LOW (t_async);

		if (i_async < GOMP_LAUNCH_OP_MAX)
		  t_async = NULL_TREE;
	      }
	    if (t_async)
	      i_async = GOMP_LAUNCH_OP_MAX;
	    args.safe_push (oacc_launch_pack
			    (GOMP_LAUNCH_ASYNC, NULL_TREE, i_async));
	  }
	if (t_async)
	  args.safe_push (t_async);

	/* Save the argument index, and ... */
	unsigned t_wait_idx = args.length ();
	unsigned num_waits = 0;
	c = find_omp_clause (clauses, OMP_CLAUSE_WAIT);
	if (!tagging || c)
	  /* ... push a placeholder.  */
	  args.safe_push (integer_zero_node);

	for (; c; c = OMP_CLAUSE_CHAIN (c))
	  if (OMP_CLAUSE_CODE (c) == OMP_CLAUSE_WAIT)
	    {
	      args.safe_push (fold_convert_loc (OMP_CLAUSE_LOCATION (c),
						integer_type_node,
						OMP_CLAUSE_WAIT_EXPR (c)));
	      num_waits++;
	    }

	if (!tagging || num_waits)
	  {
	    tree len;

	    /* Now that we know the number, update the placeholder.  */
	    if (tagging)
	      len = oacc_launch_pack (GOMP_LAUNCH_WAIT, NULL_TREE, num_waits);
	    else
	      len = build_int_cst (integer_type_node, num_waits);
	    len = fold_convert_loc (gimple_location (entry_stmt),
				    unsigned_type_node, len);
	    args[t_wait_idx] = len;
	  }
      }
      break;
    default:
      gcc_unreachable ();
    }
  if (tagging)
    /*  Push terminal marker - zero.  */
    args.safe_push (oacc_launch_pack (0, NULL_TREE, 0));

  g = gimple_build_call_vec (builtin_decl_explicit (start_ix), args);
  gimple_set_location (g, gimple_location (entry_stmt));
  gsi_insert_before (&gsi, g, GSI_SAME_STMT);
  if (!offloaded)
    {
      g = gsi_stmt (gsi);
      gcc_assert (g && gimple_code (g) == GIMPLE_OMP_TARGET);
      gsi_remove (&gsi, true);
    }
  if (data_region
      && region->exit)
    {
      gsi = gsi_last_bb (region->exit);
      g = gsi_stmt (gsi);
      gcc_assert (g && gimple_code (g) == GIMPLE_OMP_RETURN);
      gsi_remove (&gsi, true);
    }
  if (gimple_in_ssa_p (cfun))
    update_ssa (TODO_update_ssa_only_virtuals);
}

/* Expand the parallel region tree rooted at REGION.  Expansion
   proceeds in depth-first order.  Innermost regions are expanded
   first.  This way, parallel regions that require a new function to
   be created (e.g., GIMPLE_OMP_PARALLEL) can be expanded without having any
   internal dependencies in their body.  */

static void
expand_omp (struct omp_region *region)
{
  while (region)
    {
      location_t saved_location;
      gimple *inner_stmt = NULL;

      /* First, determine whether this is a combined parallel+workshare
       	 region.  */
      if (region->type == GIMPLE_OMP_PARALLEL)
	determine_parallel_type (region);

      if (region->type == GIMPLE_OMP_TARGET && region->inner)
	{
	  gomp_target *entry = as_a <gomp_target *> (last_stmt (region->entry));
	  if (region->inside_kernels_p
	      || gimple_omp_target_kind (entry) == GF_OMP_TARGET_KIND_OACC_KERNELS)
	    region->inner->inside_kernels_p = true;
	}

      if (region->type == GIMPLE_OMP_FOR
	  && gimple_omp_for_combined_p (last_stmt (region->entry)))
	inner_stmt = last_stmt (region->inner->entry);
     
      if (region->inner)
	expand_omp (region->inner);

      saved_location = input_location;
      if (gimple_has_location (last_stmt (region->entry)))
	input_location = gimple_location (last_stmt (region->entry));

      switch (region->type)
	{
	case GIMPLE_OMP_PARALLEL:
	case GIMPLE_OMP_TASK:
	  expand_omp_taskreg (region);
	  break;

	case GIMPLE_OMP_FOR:
	  expand_omp_for (region, inner_stmt);
	  break;

	case GIMPLE_OMP_SECTIONS:
	  expand_omp_sections (region);
	  break;

	case GIMPLE_OMP_SECTION:
	  /* Individual omp sections are handled together with their
	     parent GIMPLE_OMP_SECTIONS region.  */
	  break;

	case GIMPLE_OMP_SINGLE:
	  expand_omp_single (region);
	  break;

	case GIMPLE_OMP_MASTER:
	case GIMPLE_OMP_TASKGROUP:
	case GIMPLE_OMP_ORDERED:
	case GIMPLE_OMP_CRITICAL:
	case GIMPLE_OMP_TEAMS:
	  expand_omp_synch (region);
	  break;

	case GIMPLE_OMP_ATOMIC_LOAD:
	  expand_omp_atomic (region);
	  break;

	case GIMPLE_OMP_TARGET:
	  expand_omp_target (region);
	  break;

	default:
	  gcc_unreachable ();
	}

      input_location = saved_location;
      region = region->next;
    }
}

/* Map each basic block to an omp_region.  */
static hash_map<basic_block, omp_region *> *bb_region_map;

/* Return a mask of GWV bits for region REGION associated with an
   OMP_FOR STMT.  */

static int
find_omp_for_region_gwv (gimple *stmt)
{
  int tmp = 0;

  if (!is_gimple_omp_oacc (stmt))
    return 0;

  tree clauses = gimple_omp_for_clauses (stmt);
  if (find_omp_clause (clauses, OMP_CLAUSE_GANG))
    tmp |= GOMP_DIM_MASK (GOMP_DIM_GANG);
  if (find_omp_clause (clauses, OMP_CLAUSE_WORKER))
    tmp |= GOMP_DIM_MASK (GOMP_DIM_WORKER);
  if (find_omp_clause (clauses, OMP_CLAUSE_VECTOR))
    tmp |= GOMP_DIM_MASK (GOMP_DIM_VECTOR);

  return tmp;
}

static void
find_omp_for_region_data (struct omp_region *region, gomp_for *stmt)
{
  region->gwv_this = find_omp_for_region_gwv (stmt);
  region->kind = gimple_omp_for_kind (stmt);

  if (region->kind == GF_OMP_FOR_KIND_OACC_LOOP)
    {
      struct omp_region *target_region = region->outer;
      while (target_region
	     && target_region->type != GIMPLE_OMP_TARGET)
	target_region = target_region->outer;
      if (!target_region)
	return;

      tree clauses = gimple_omp_for_clauses (stmt);

      if (target_region->kind == GF_OMP_TARGET_KIND_OACC_PARALLEL
	  && !find_omp_clause (clauses, OMP_CLAUSE_SEQ))
	/* In OpenACC parallel constructs, 'independent' is implied on all
	   loop directives without a 'seq' clause.  */
	region->independent = true;
      else if (target_region->kind == GF_OMP_TARGET_KIND_OACC_KERNELS
	       && find_omp_clause (clauses, OMP_CLAUSE_INDEPENDENT))
	region->independent = true;
    }
}

/* Fill in additional data for a region REGION associated with an
   OMP_TARGET STMT.  */

static void
find_omp_target_region_data (struct omp_region *region,
			     gomp_target *stmt)
{
  if (!is_gimple_omp_oacc (stmt))
    return;

  tree clauses = gimple_omp_target_clauses (stmt);
  if (find_omp_clause (clauses, OMP_CLAUSE_NUM_GANGS))
    region->gwv_this |= GOMP_DIM_MASK (GOMP_DIM_GANG);
  if (find_omp_clause (clauses, OMP_CLAUSE_NUM_WORKERS))
    region->gwv_this |= GOMP_DIM_MASK (GOMP_DIM_WORKER);
  if (find_omp_clause (clauses, OMP_CLAUSE_VECTOR_LENGTH))
    region->gwv_this |= GOMP_DIM_MASK (GOMP_DIM_VECTOR);
  region->kind = gimple_omp_target_kind (stmt);
}

/* Helper for build_omp_regions.  Scan the dominator tree starting at
   block BB.  PARENT is the region that contains BB.  If SINGLE_TREE is
   true, the function ends once a single tree is built (otherwise, whole
   forest of OMP constructs may be built).  */

static void
build_omp_regions_1 (basic_block bb, struct omp_region *parent,
		     bool single_tree)
{
  gimple_stmt_iterator gsi;
  gimple *stmt;
  basic_block son;

  bb_region_map->put (bb, parent);

  gsi = gsi_last_bb (bb);
  if (!gsi_end_p (gsi) && is_gimple_omp (gsi_stmt (gsi)))
    {
      struct omp_region *region;
      enum gimple_code code;

      stmt = gsi_stmt (gsi);
      code = gimple_code (stmt);
      if (code == GIMPLE_OMP_RETURN)
	{
	  /* STMT is the return point out of region PARENT.  Mark it
	     as the exit point and make PARENT the immediately
	     enclosing region.  */
	  gcc_assert (parent);
	  region = parent;
	  region->exit = bb;
	  parent = parent->outer;
	}
      else if (code == GIMPLE_OMP_ATOMIC_STORE)
	{
	  /* GIMPLE_OMP_ATOMIC_STORE is analoguous to
	     GIMPLE_OMP_RETURN, but matches with
	     GIMPLE_OMP_ATOMIC_LOAD.  */
	  gcc_assert (parent);
	  gcc_assert (parent->type == GIMPLE_OMP_ATOMIC_LOAD);
	  region = parent;
	  region->exit = bb;
	  parent = parent->outer;
	}
      else if (code == GIMPLE_OMP_CONTINUE)
	{
	  gcc_assert (parent);
	  parent->cont = bb;
	}
      else if (code == GIMPLE_OMP_ENTRY_END)
	gcc_assert (parent);
      else if (code == GIMPLE_OMP_SECTIONS_SWITCH)
	{
	  /* GIMPLE_OMP_SECTIONS_SWITCH is part of
	     GIMPLE_OMP_SECTIONS, and we do nothing for it.  */
	}
      else
	{
	  region = new_omp_region (bb, code, parent);
	  /* Otherwise...  */
	  if (code == GIMPLE_OMP_TARGET)
	    {
	      switch (gimple_omp_target_kind (stmt))
		{
		case GF_OMP_TARGET_KIND_REGION:
		case GF_OMP_TARGET_KIND_DATA:
		case GF_OMP_TARGET_KIND_OACC_PARALLEL:
		case GF_OMP_TARGET_KIND_OACC_KERNELS:
		case GF_OMP_TARGET_KIND_OACC_DATA:
		  find_omp_target_region_data (region,
					       as_a <gomp_target *> (stmt));
		  break;
		case GF_OMP_TARGET_KIND_UPDATE:
		case GF_OMP_TARGET_KIND_OACC_UPDATE:
		case GF_OMP_TARGET_KIND_OACC_ENTER_EXIT_DATA:
		case GF_OMP_TARGET_KIND_OACC_DECLARE:
		  /* ..., other than for those stand-alone directives...  */
		  region = NULL;
		  break;
		default:
		  gcc_unreachable ();
		}
	    }
	  else if (code == GIMPLE_OMP_FOR)
	    find_omp_for_region_data (region, as_a <gomp_for *> (stmt));
	  /* ..., this directive becomes the parent for a new region.  */
	  if (region)
	    parent = region;
	}
    }

  if (single_tree && !parent)
    return;

  for (son = first_dom_son (CDI_DOMINATORS, bb);
       son;
       son = next_dom_son (CDI_DOMINATORS, son))
    build_omp_regions_1 (son, parent, single_tree);
}

/* Builds the tree of OMP regions rooted at ROOT, storing it to
   root_omp_region.  */

static void
build_omp_regions_root (basic_block root)
{
  gcc_assert (root_omp_region == NULL);
  build_omp_regions_1 (root, NULL, true);
  gcc_assert (root_omp_region != NULL);
}

/* Expands omp construct (and its subconstructs) starting in HEAD.  */

void
omp_expand_local (basic_block head)
{
  build_omp_regions_root (head);
  if (dump_file && (dump_flags & TDF_DETAILS))
    {
      fprintf (dump_file, "\nOMP region tree\n\n");
      dump_omp_region (dump_file, root_omp_region, 0);
      fprintf (dump_file, "\n");
    }
  
  remove_exit_barriers (root_omp_region);
  expand_omp (root_omp_region);

  free_omp_regions ();
}

/* Scan the CFG and build a tree of OMP regions.  Return the root of
   the OMP region tree.  */

static void
build_omp_regions (void)
{
  gcc_assert (root_omp_region == NULL);
  calculate_dominance_info (CDI_DOMINATORS);
  build_omp_regions_1 (ENTRY_BLOCK_PTR_FOR_FN (cfun), NULL, false);
}

/* Main entry point for expanding OMP-GIMPLE into runtime calls.  */

static unsigned int
execute_expand_omp (void)
{
  bb_region_map = new hash_map<basic_block, omp_region *>;

  build_omp_regions ();

  if (root_omp_region)
    {
      if (dump_file)
	{
	  fprintf (dump_file, "\nOMP region tree\n\n");
	  dump_omp_region (dump_file, root_omp_region, 0);
	  fprintf (dump_file, "\n");
	}

      remove_exit_barriers (root_omp_region);

      expand_omp (root_omp_region);

#ifdef ENABLE_CHECKING
      if (!loops_state_satisfies_p (LOOPS_NEED_FIXUP))
	verify_loop_structure ();
#endif
      cleanup_tree_cfg ();

      free_omp_regions ();
    }

  delete bb_region_map;
  return 0;
}

/* OMP expansion -- the default pass, run before creation of SSA form.  */

namespace {

const pass_data pass_data_expand_omp =
{
  GIMPLE_PASS, /* type */
  "ompexp", /* name */
  OPTGROUP_NONE, /* optinfo_flags */
  TV_NONE, /* tv_id */
  PROP_gimple_any, /* properties_required */
  0 /* Possibly PROP_gimple_eomp.  */, /* properties_provided */
  0, /* properties_destroyed */
  0, /* todo_flags_start */
  0, /* todo_flags_finish */
};

class pass_expand_omp : public gimple_opt_pass
{
public:
  pass_expand_omp (gcc::context *ctxt)
    : gimple_opt_pass (pass_data_expand_omp, ctxt)
  {}

  /* opt_pass methods: */
  virtual unsigned int execute (function *fun)
    {
      bool gate = ((flag_cilkplus != 0 || flag_openacc != 0 || flag_openmp != 0
		    || flag_openmp_simd != 0)
		   && !seen_error ());

      fun->curr_properties |= PROP_gimple_eomp;

      /* This pass always runs, to provide PROP_gimple_eomp.
	 But often, there is nothing to do.  */
      if (!gate)
	return 0;

      return execute_expand_omp ();
    }

}; // class pass_expand_omp

} // anon namespace

gimple_opt_pass *
make_pass_expand_omp (gcc::context *ctxt)
{
  return new pass_expand_omp (ctxt);
}

namespace {

const pass_data pass_data_expand_omp_ssa =
{
  GIMPLE_PASS, /* type */
  "ompexpssa", /* name */
  OPTGROUP_NONE, /* optinfo_flags */
  TV_NONE, /* tv_id */
  PROP_cfg | PROP_ssa, /* properties_required */
  PROP_gimple_eomp, /* properties_provided */
  0, /* properties_destroyed */
  0, /* todo_flags_start */
  TODO_cleanup_cfg | TODO_rebuild_alias
  | TODO_remove_unused_locals, /* todo_flags_finish */
};

class pass_expand_omp_ssa : public gimple_opt_pass
{
public:
  pass_expand_omp_ssa (gcc::context *ctxt)
    : gimple_opt_pass (pass_data_expand_omp_ssa, ctxt)
  {}

  /* opt_pass methods: */
  virtual bool gate (function *fun)
    {
      return !(fun->curr_properties & PROP_gimple_eomp);
    }
  virtual unsigned int execute (function *)
    {
      return execute_expand_omp ();
    }
  opt_pass * clone () { return new pass_expand_omp_ssa (m_ctxt); }

}; // class pass_expand_omp_ssa

} // anon namespace

gimple_opt_pass *
make_pass_expand_omp_ssa (gcc::context *ctxt)
{
  return new pass_expand_omp_ssa (ctxt);
}

/* Routines to lower OMP directives into OMP-GIMPLE.  */

/* If ctx is a worksharing context inside of a cancellable parallel
   region and it isn't nowait, add lhs to its GIMPLE_OMP_RETURN
   and conditional branch to parallel's cancel_label to handle
   cancellation in the implicit barrier.  */

static void
maybe_add_implicit_barrier_cancel (omp_context *ctx, gimple_seq *body)
{
  gimple *omp_return = gimple_seq_last_stmt (*body);
  gcc_assert (gimple_code (omp_return) == GIMPLE_OMP_RETURN);
  if (gimple_omp_return_nowait_p (omp_return))
    return;
  if (ctx->outer
      && gimple_code (ctx->outer->stmt) == GIMPLE_OMP_PARALLEL
      && ctx->outer->cancellable)
    {
      tree fndecl = builtin_decl_explicit (BUILT_IN_GOMP_CANCEL);
      tree c_bool_type = TREE_TYPE (TREE_TYPE (fndecl));
      tree lhs = create_tmp_var (c_bool_type);
      gimple_omp_return_set_lhs (omp_return, lhs);
      tree fallthru_label = create_artificial_label (UNKNOWN_LOCATION);
      gimple *g = gimple_build_cond (NE_EXPR, lhs,
				    fold_convert (c_bool_type,
						  boolean_false_node),
				    ctx->outer->cancel_label, fallthru_label);
      gimple_seq_add_stmt (body, g);
      gimple_seq_add_stmt (body, gimple_build_label (fallthru_label));
    }
}

/* Lower the OpenMP sections directive in the current statement in GSI_P.
   CTX is the enclosing OMP context for the current statement.  */

static void
lower_omp_sections (gimple_stmt_iterator *gsi_p, omp_context *ctx)
{
  tree block, control;
  gimple_stmt_iterator tgsi;
  gomp_sections *stmt;
  gimple *t;
  gbind *new_stmt, *bind;
  gimple_seq ilist, dlist, olist, new_body;

  stmt = as_a <gomp_sections *> (gsi_stmt (*gsi_p));

  push_gimplify_context ();

  dlist = NULL;
  ilist = NULL;
  lower_rec_input_clauses (gimple_omp_sections_clauses (stmt),
      			   &ilist, &dlist, ctx, NULL);

  new_body = gimple_omp_body (stmt);
  gimple_omp_set_body (stmt, NULL);
  tgsi = gsi_start (new_body);
  for (; !gsi_end_p (tgsi); gsi_next (&tgsi))
    {
      omp_context *sctx;
      gimple *sec_start;

      sec_start = gsi_stmt (tgsi);
      sctx = maybe_lookup_ctx (sec_start);
      gcc_assert (sctx);

      lower_omp (gimple_omp_body_ptr (sec_start), sctx);
      gsi_insert_seq_after (&tgsi, gimple_omp_body (sec_start),
			    GSI_CONTINUE_LINKING);
      gimple_omp_set_body (sec_start, NULL);

      if (gsi_one_before_end_p (tgsi))
	{
	  gimple_seq l = NULL;
	  lower_lastprivate_clauses (gimple_omp_sections_clauses (stmt), NULL,
				     &l, ctx);
	  gsi_insert_seq_after (&tgsi, l, GSI_CONTINUE_LINKING);
	  gimple_omp_section_set_last (sec_start);
	}

      gsi_insert_after (&tgsi, gimple_build_omp_return (false),
			GSI_CONTINUE_LINKING);
    }

  block = make_node (BLOCK);
  bind = gimple_build_bind (NULL, new_body, block);

  olist = NULL;
  lower_reduction_clauses (gimple_omp_sections_clauses (stmt), &olist, ctx);

  block = make_node (BLOCK);
  new_stmt = gimple_build_bind (NULL, NULL, block);
  gsi_replace (gsi_p, new_stmt, true);

  pop_gimplify_context (new_stmt);
  gimple_bind_append_vars (new_stmt, ctx->block_vars);
  BLOCK_VARS (block) = gimple_bind_vars (bind);
  if (BLOCK_VARS (block))
    TREE_USED (block) = 1;

  new_body = NULL;
  gimple_seq_add_seq (&new_body, ilist);
  gimple_seq_add_stmt (&new_body, stmt);
  gimple_seq_add_stmt (&new_body, gimple_build_omp_sections_switch ());
  gimple_seq_add_stmt (&new_body, bind);

  control = create_tmp_var (unsigned_type_node, ".section");
  t = gimple_build_omp_continue (control, control);
  gimple_omp_sections_set_control (stmt, control);
  gimple_seq_add_stmt (&new_body, t);

  gimple_seq_add_seq (&new_body, olist);
  if (ctx->cancellable)
    gimple_seq_add_stmt (&new_body, gimple_build_label (ctx->cancel_label));
  gimple_seq_add_seq (&new_body, dlist);

  new_body = maybe_catch_exception (new_body);

  t = gimple_build_omp_return
        (!!find_omp_clause (gimple_omp_sections_clauses (stmt),
			    OMP_CLAUSE_NOWAIT));
  gimple_seq_add_stmt (&new_body, t);
  maybe_add_implicit_barrier_cancel (ctx, &new_body);

  gimple_bind_set_body (new_stmt, new_body);
}


/* A subroutine of lower_omp_single.  Expand the simple form of
   a GIMPLE_OMP_SINGLE, without a copyprivate clause:

     	if (GOMP_single_start ())
	  BODY;
	[ GOMP_barrier (); ]	-> unless 'nowait' is present.

  FIXME.  It may be better to delay expanding the logic of this until
  pass_expand_omp.  The expanded logic may make the job more difficult
  to a synchronization analysis pass.  */

static void
lower_omp_single_simple (gomp_single *single_stmt, gimple_seq *pre_p)
{
  location_t loc = gimple_location (single_stmt);
  tree tlabel = create_artificial_label (loc);
  tree flabel = create_artificial_label (loc);
  gimple *call, *cond;
  tree lhs, decl;

  decl = builtin_decl_explicit (BUILT_IN_GOMP_SINGLE_START);
  lhs = create_tmp_var (TREE_TYPE (TREE_TYPE (decl)));
  call = gimple_build_call (decl, 0);
  gimple_call_set_lhs (call, lhs);
  gimple_seq_add_stmt (pre_p, call);

  cond = gimple_build_cond (EQ_EXPR, lhs,
			    fold_convert_loc (loc, TREE_TYPE (lhs),
					      boolean_true_node),
			    tlabel, flabel);
  gimple_seq_add_stmt (pre_p, cond);
  gimple_seq_add_stmt (pre_p, gimple_build_label (tlabel));
  gimple_seq_add_seq (pre_p, gimple_omp_body (single_stmt));
  gimple_seq_add_stmt (pre_p, gimple_build_label (flabel));
}


/* A subroutine of lower_omp_single.  Expand the simple form of
   a GIMPLE_OMP_SINGLE, with a copyprivate clause:

	#pragma omp single copyprivate (a, b, c)

   Create a new structure to hold copies of 'a', 'b' and 'c' and emit:

      {
	if ((copyout_p = GOMP_single_copy_start ()) == NULL)
	  {
	    BODY;
	    copyout.a = a;
	    copyout.b = b;
	    copyout.c = c;
	    GOMP_single_copy_end (&copyout);
	  }
	else
	  {
	    a = copyout_p->a;
	    b = copyout_p->b;
	    c = copyout_p->c;
	  }
	GOMP_barrier ();
      }

  FIXME.  It may be better to delay expanding the logic of this until
  pass_expand_omp.  The expanded logic may make the job more difficult
  to a synchronization analysis pass.  */

static void
lower_omp_single_copy (gomp_single *single_stmt, gimple_seq *pre_p,
		       omp_context *ctx)
{
  tree ptr_type, t, l0, l1, l2, bfn_decl;
  gimple_seq copyin_seq;
  location_t loc = gimple_location (single_stmt);

  ctx->sender_decl = create_tmp_var (ctx->record_type, ".omp_copy_o");

  ptr_type = build_pointer_type (ctx->record_type);
  ctx->receiver_decl = create_tmp_var (ptr_type, ".omp_copy_i");

  l0 = create_artificial_label (loc);
  l1 = create_artificial_label (loc);
  l2 = create_artificial_label (loc);

  bfn_decl = builtin_decl_explicit (BUILT_IN_GOMP_SINGLE_COPY_START);
  t = build_call_expr_loc (loc, bfn_decl, 0);
  t = fold_convert_loc (loc, ptr_type, t);
  gimplify_assign (ctx->receiver_decl, t, pre_p);

  t = build2 (EQ_EXPR, boolean_type_node, ctx->receiver_decl,
	      build_int_cst (ptr_type, 0));
  t = build3 (COND_EXPR, void_type_node, t,
	      build_and_jump (&l0), build_and_jump (&l1));
  gimplify_and_add (t, pre_p);

  gimple_seq_add_stmt (pre_p, gimple_build_label (l0));

  gimple_seq_add_seq (pre_p, gimple_omp_body (single_stmt));

  copyin_seq = NULL;
  lower_copyprivate_clauses (gimple_omp_single_clauses (single_stmt), pre_p,
			      &copyin_seq, ctx);

  t = build_fold_addr_expr_loc (loc, ctx->sender_decl);
  bfn_decl = builtin_decl_explicit (BUILT_IN_GOMP_SINGLE_COPY_END);
  t = build_call_expr_loc (loc, bfn_decl, 1, t);
  gimplify_and_add (t, pre_p);

  t = build_and_jump (&l2);
  gimplify_and_add (t, pre_p);

  gimple_seq_add_stmt (pre_p, gimple_build_label (l1));

  gimple_seq_add_seq (pre_p, copyin_seq);

  gimple_seq_add_stmt (pre_p, gimple_build_label (l2));
}


/* Expand code for an OpenMP single directive.  */

static void
lower_omp_single (gimple_stmt_iterator *gsi_p, omp_context *ctx)
{
  tree block;
  gimple *t;
  gomp_single *single_stmt = as_a <gomp_single *> (gsi_stmt (*gsi_p));
  gbind *bind;
  gimple_seq bind_body, bind_body_tail = NULL, dlist;

  push_gimplify_context ();

  block = make_node (BLOCK);
  bind = gimple_build_bind (NULL, NULL, block);
  gsi_replace (gsi_p, bind, true);
  bind_body = NULL;
  dlist = NULL;
  lower_rec_input_clauses (gimple_omp_single_clauses (single_stmt),
			   &bind_body, &dlist, ctx, NULL);
  lower_omp (gimple_omp_body_ptr (single_stmt), ctx);

  gimple_seq_add_stmt (&bind_body, single_stmt);

  if (ctx->record_type)
    lower_omp_single_copy (single_stmt, &bind_body, ctx);
  else
    lower_omp_single_simple (single_stmt, &bind_body);

  gimple_omp_set_body (single_stmt, NULL);

  gimple_seq_add_seq (&bind_body, dlist);

  bind_body = maybe_catch_exception (bind_body);

  t = gimple_build_omp_return
        (!!find_omp_clause (gimple_omp_single_clauses (single_stmt),
			    OMP_CLAUSE_NOWAIT));
  gimple_seq_add_stmt (&bind_body_tail, t);
  maybe_add_implicit_barrier_cancel (ctx, &bind_body_tail);
  if (ctx->record_type)
    {
      gimple_stmt_iterator gsi = gsi_start (bind_body_tail);
      tree clobber = build_constructor (ctx->record_type, NULL);
      TREE_THIS_VOLATILE (clobber) = 1;
      gsi_insert_after (&gsi, gimple_build_assign (ctx->sender_decl,
						   clobber), GSI_SAME_STMT);
    }
  gimple_seq_add_seq (&bind_body, bind_body_tail);
  gimple_bind_set_body (bind, bind_body);

  pop_gimplify_context (bind);

  gimple_bind_append_vars (bind, ctx->block_vars);
  BLOCK_VARS (block) = ctx->block_vars;
  if (BLOCK_VARS (block))
    TREE_USED (block) = 1;
}


/* Expand code for an OpenMP master directive.  */

static void
lower_omp_master (gimple_stmt_iterator *gsi_p, omp_context *ctx)
{
  tree block, lab = NULL, x, bfn_decl;
  gimple *stmt = gsi_stmt (*gsi_p);
  gbind *bind;
  location_t loc = gimple_location (stmt);
  gimple_seq tseq;

  push_gimplify_context ();

  block = make_node (BLOCK);
  bind = gimple_build_bind (NULL, NULL, block);
  gsi_replace (gsi_p, bind, true);
  gimple_bind_add_stmt (bind, stmt);

  bfn_decl = builtin_decl_explicit (BUILT_IN_OMP_GET_THREAD_NUM);
  x = build_call_expr_loc (loc, bfn_decl, 0);
  x = build2 (EQ_EXPR, boolean_type_node, x, integer_zero_node);
  x = build3 (COND_EXPR, void_type_node, x, NULL, build_and_jump (&lab));
  tseq = NULL;
  gimplify_and_add (x, &tseq);
  gimple_bind_add_seq (bind, tseq);

  lower_omp (gimple_omp_body_ptr (stmt), ctx);
  gimple_omp_set_body (stmt, maybe_catch_exception (gimple_omp_body (stmt)));
  gimple_bind_add_seq (bind, gimple_omp_body (stmt));
  gimple_omp_set_body (stmt, NULL);

  gimple_bind_add_stmt (bind, gimple_build_label (lab));

  gimple_bind_add_stmt (bind, gimple_build_omp_return (true));

  pop_gimplify_context (bind);

  gimple_bind_append_vars (bind, ctx->block_vars);
  BLOCK_VARS (block) = ctx->block_vars;
}


/* Expand code for an OpenMP taskgroup directive.  */

static void
lower_omp_taskgroup (gimple_stmt_iterator *gsi_p, omp_context *ctx)
{
  gimple *stmt = gsi_stmt (*gsi_p);
  gcall *x;
  gbind *bind;
  tree block = make_node (BLOCK);

  bind = gimple_build_bind (NULL, NULL, block);
  gsi_replace (gsi_p, bind, true);
  gimple_bind_add_stmt (bind, stmt);

  x = gimple_build_call (builtin_decl_explicit (BUILT_IN_GOMP_TASKGROUP_START),
			 0);
  gimple_bind_add_stmt (bind, x);

  lower_omp (gimple_omp_body_ptr (stmt), ctx);
  gimple_bind_add_seq (bind, gimple_omp_body (stmt));
  gimple_omp_set_body (stmt, NULL);

  gimple_bind_add_stmt (bind, gimple_build_omp_return (true));

  gimple_bind_append_vars (bind, ctx->block_vars);
  BLOCK_VARS (block) = ctx->block_vars;
}


/* Expand code for an OpenMP ordered directive.  */

static void
lower_omp_ordered (gimple_stmt_iterator *gsi_p, omp_context *ctx)
{
  tree block;
  gimple *stmt = gsi_stmt (*gsi_p);
  gcall *x;
  gbind *bind;

  push_gimplify_context ();

  block = make_node (BLOCK);
  bind = gimple_build_bind (NULL, NULL, block);
  gsi_replace (gsi_p, bind, true);
  gimple_bind_add_stmt (bind, stmt);

  x = gimple_build_call (builtin_decl_explicit (BUILT_IN_GOMP_ORDERED_START),
			 0);
  gimple_bind_add_stmt (bind, x);

  lower_omp (gimple_omp_body_ptr (stmt), ctx);
  gimple_omp_set_body (stmt, maybe_catch_exception (gimple_omp_body (stmt)));
  gimple_bind_add_seq (bind, gimple_omp_body (stmt));
  gimple_omp_set_body (stmt, NULL);

  x = gimple_build_call (builtin_decl_explicit (BUILT_IN_GOMP_ORDERED_END), 0);
  gimple_bind_add_stmt (bind, x);

  gimple_bind_add_stmt (bind, gimple_build_omp_return (true));

  pop_gimplify_context (bind);

  gimple_bind_append_vars (bind, ctx->block_vars);
  BLOCK_VARS (block) = gimple_bind_vars (bind);
}


/* Gimplify a GIMPLE_OMP_CRITICAL statement.  This is a relatively simple
   substitution of a couple of function calls.  But in the NAMED case,
   requires that languages coordinate a symbol name.  It is therefore
   best put here in common code.  */

static GTY(()) hash_map<tree, tree> *critical_name_mutexes;

static void
lower_omp_critical (gimple_stmt_iterator *gsi_p, omp_context *ctx)
{
  tree block;
  tree name, lock, unlock;
  gomp_critical *stmt = as_a <gomp_critical *> (gsi_stmt (*gsi_p));
  gbind *bind;
  location_t loc = gimple_location (stmt);
  gimple_seq tbody;

  name = gimple_omp_critical_name (stmt);
  if (name)
    {
      tree decl;

      if (!critical_name_mutexes)
	critical_name_mutexes = hash_map<tree, tree>::create_ggc (10);

      tree *n = critical_name_mutexes->get (name);
      if (n == NULL)
	{
	  char *new_str;

	  decl = create_tmp_var_raw (ptr_type_node);

	  new_str = ACONCAT ((".gomp_critical_user_",
			      IDENTIFIER_POINTER (name), NULL));
	  DECL_NAME (decl) = get_identifier (new_str);
	  TREE_PUBLIC (decl) = 1;
	  TREE_STATIC (decl) = 1;
	  DECL_COMMON (decl) = 1;
	  DECL_ARTIFICIAL (decl) = 1;
	  DECL_IGNORED_P (decl) = 1;

	  varpool_node::finalize_decl (decl);

	  critical_name_mutexes->put (name, decl);
	}
      else
	decl = *n;

      /* If '#pragma omp critical' is inside offloaded region or
	 inside function marked as offloadable, the symbol must be
	 marked as offloadable too.  */
      omp_context *octx;
      if (cgraph_node::get (current_function_decl)->offloadable)
	varpool_node::get_create (decl)->offloadable = 1;
      else
	for (octx = ctx->outer; octx; octx = octx->outer)
	  if (is_gimple_omp_offloaded (octx->stmt))
	    {
	      varpool_node::get_create (decl)->offloadable = 1;
	      break;
	    }

      lock = builtin_decl_explicit (BUILT_IN_GOMP_CRITICAL_NAME_START);
      lock = build_call_expr_loc (loc, lock, 1, build_fold_addr_expr_loc (loc, decl));

      unlock = builtin_decl_explicit (BUILT_IN_GOMP_CRITICAL_NAME_END);
      unlock = build_call_expr_loc (loc, unlock, 1,
				build_fold_addr_expr_loc (loc, decl));
    }
  else
    {
      lock = builtin_decl_explicit (BUILT_IN_GOMP_CRITICAL_START);
      lock = build_call_expr_loc (loc, lock, 0);

      unlock = builtin_decl_explicit (BUILT_IN_GOMP_CRITICAL_END);
      unlock = build_call_expr_loc (loc, unlock, 0);
    }

  push_gimplify_context ();

  block = make_node (BLOCK);
  bind = gimple_build_bind (NULL, NULL, block);
  gsi_replace (gsi_p, bind, true);
  gimple_bind_add_stmt (bind, stmt);

  tbody = gimple_bind_body (bind);
  gimplify_and_add (lock, &tbody);
  gimple_bind_set_body (bind, tbody);

  lower_omp (gimple_omp_body_ptr (stmt), ctx);
  gimple_omp_set_body (stmt, maybe_catch_exception (gimple_omp_body (stmt)));
  gimple_bind_add_seq (bind, gimple_omp_body (stmt));
  gimple_omp_set_body (stmt, NULL);

  tbody = gimple_bind_body (bind);
  gimplify_and_add (unlock, &tbody);
  gimple_bind_set_body (bind, tbody);

  gimple_bind_add_stmt (bind, gimple_build_omp_return (true));

  pop_gimplify_context (bind);
  gimple_bind_append_vars (bind, ctx->block_vars);
  BLOCK_VARS (block) = gimple_bind_vars (bind);
}


/* A subroutine of lower_omp_for.  Generate code to emit the predicate
   for a lastprivate clause.  Given a loop control predicate of (V
   cond N2), we gate the clause on (!(V cond N2)).  The lowered form
   is appended to *DLIST, iterator initialization is appended to
   *BODY_P.  */

static void
lower_omp_for_lastprivate (struct omp_for_data *fd, gimple_seq *body_p,
			   gimple_seq *dlist, struct omp_context *ctx)
{
  tree clauses, cond, vinit;
  enum tree_code cond_code;
  gimple_seq stmts;

  cond_code = fd->loop.cond_code;
  cond_code = cond_code == LT_EXPR ? GE_EXPR : LE_EXPR;

  /* When possible, use a strict equality expression.  This can let VRP
     type optimizations deduce the value and remove a copy.  */
  if (tree_fits_shwi_p (fd->loop.step))
    {
      HOST_WIDE_INT step = tree_to_shwi (fd->loop.step);
      if (step == 1 || step == -1)
	cond_code = EQ_EXPR;
    }

  tree n2 = fd->loop.n2;
  if (fd->collapse > 1
      && TREE_CODE (n2) != INTEGER_CST
      && gimple_omp_for_combined_into_p (fd->for_stmt)
      && gimple_code (ctx->outer->stmt) == GIMPLE_OMP_FOR)
    {
      gomp_for *gfor = as_a <gomp_for *> (ctx->outer->stmt);
      if (gimple_omp_for_kind (gfor) == GF_OMP_FOR_KIND_FOR)
	{
	  struct omp_for_data outer_fd;
	  extract_omp_for_data (gfor, &outer_fd, NULL);
	  n2 = fold_convert (TREE_TYPE (n2), outer_fd.loop.n2);
	}
    }
  cond = build2 (cond_code, boolean_type_node, fd->loop.v, n2);

  clauses = gimple_omp_for_clauses (fd->for_stmt);
  stmts = NULL;
  lower_lastprivate_clauses (clauses, cond, &stmts, ctx);
  if (!gimple_seq_empty_p (stmts))
    {
      gimple_seq_add_seq (&stmts, *dlist);
      *dlist = stmts;

      /* Optimize: v = 0; is usually cheaper than v = some_other_constant.  */
      vinit = fd->loop.n1;
      if (cond_code == EQ_EXPR
	  && tree_fits_shwi_p (fd->loop.n2)
	  && ! integer_zerop (fd->loop.n2))
	vinit = build_int_cst (TREE_TYPE (fd->loop.v), 0);
      else
	vinit = unshare_expr (vinit);

      /* Initialize the iterator variable, so that threads that don't execute
	 any iterations don't execute the lastprivate clauses by accident.  */
      gimplify_assign (fd->loop.v, vinit, body_p);
    }
}

/* Lower code for an OMP loop directive.  */

static void
lower_omp_for (gimple_stmt_iterator *gsi_p, omp_context *ctx)
{
  tree *rhs_p, block;
  struct omp_for_data fd, *fdp = NULL;
  gomp_for *stmt = as_a <gomp_for *> (gsi_stmt (*gsi_p));
  gbind *new_stmt;
  gimple_seq omp_for_body, body, dlist;
  gimple_seq oacc_head = NULL, oacc_tail = NULL;
  size_t i;

  push_gimplify_context ();

  lower_omp (gimple_omp_for_pre_body_ptr (stmt), ctx);

  block = make_node (BLOCK);
  new_stmt = gimple_build_bind (NULL, NULL, block);
  /* Replace at gsi right away, so that 'stmt' is no member
     of a sequence anymore as we're going to add to a different
     one below.  */
  gsi_replace (gsi_p, new_stmt, true);

  /* Move declaration of temporaries in the loop body before we make
     it go away.  */
  omp_for_body = gimple_omp_body (stmt);
  if (!gimple_seq_empty_p (omp_for_body)
      && gimple_code (gimple_seq_first_stmt (omp_for_body)) == GIMPLE_BIND)
    {
      gbind *inner_bind
	= as_a <gbind *> (gimple_seq_first_stmt (omp_for_body));
      tree vars = gimple_bind_vars (inner_bind);
      gimple_bind_append_vars (new_stmt, vars);
      /* bind_vars/BLOCK_VARS are being moved to new_stmt/block, don't
	 keep them on the inner_bind and it's block.  */
      gimple_bind_set_vars (inner_bind, NULL_TREE);
      if (gimple_bind_block (inner_bind))
	BLOCK_VARS (gimple_bind_block (inner_bind)) = NULL_TREE;
    }

  if (gimple_omp_for_combined_into_p (stmt))
    {
      extract_omp_for_data (stmt, &fd, NULL);
      fdp = &fd;

      /* We need two temporaries with fd.loop.v type (istart/iend)
	 and then (fd.collapse - 1) temporaries with the same
	 type for count2 ... countN-1 vars if not constant.  */
      size_t count = 2;
      tree type = fd.iter_type;
      if (fd.collapse > 1
	  && TREE_CODE (fd.loop.n2) != INTEGER_CST)
	count += fd.collapse - 1;
      bool parallel_for = gimple_omp_for_kind (stmt) == GF_OMP_FOR_KIND_FOR;
      tree outerc = NULL, *pc = gimple_omp_for_clauses_ptr (stmt);
      tree clauses = *pc;
      if (parallel_for)
	outerc
	  = find_omp_clause (gimple_omp_parallel_clauses (ctx->outer->stmt),
			     OMP_CLAUSE__LOOPTEMP_);
      for (i = 0; i < count; i++)
	{
	  tree temp;
	  if (parallel_for)
	    {
	      gcc_assert (outerc);
	      temp = lookup_decl (OMP_CLAUSE_DECL (outerc), ctx->outer);
	      outerc = find_omp_clause (OMP_CLAUSE_CHAIN (outerc),
					OMP_CLAUSE__LOOPTEMP_);
	    }
	  else
	    {
	      temp = create_tmp_var (type);
	      insert_decl_map (&ctx->outer->cb, temp, temp);
	    }
	  *pc = build_omp_clause (UNKNOWN_LOCATION, OMP_CLAUSE__LOOPTEMP_);
	  OMP_CLAUSE_DECL (*pc) = temp;
	  pc = &OMP_CLAUSE_CHAIN (*pc);
	}
      *pc = clauses;
    }

  /* The pre-body and input clauses go before the lowered GIMPLE_OMP_FOR.  */
  dlist = NULL;
  body = NULL;

  lower_rec_input_clauses (gimple_omp_for_clauses (stmt), &body, &dlist, ctx,
			   fdp);
  gimple_seq_add_seq (&body, gimple_omp_for_pre_body (stmt));

  lower_omp (gimple_omp_body_ptr (stmt), ctx);

  /* Lower the header expressions.  At this point, we can assume that
     the header is of the form:

     	#pragma omp for (V = VAL1; V {<|>|<=|>=} VAL2; V = V [+-] VAL3)

     We just need to make sure that VAL1, VAL2 and VAL3 are lowered
     using the .omp_data_s mapping, if needed.  */
  for (i = 0; i < gimple_omp_for_collapse (stmt); i++)
    {
      rhs_p = gimple_omp_for_initial_ptr (stmt, i);
      if (!is_gimple_min_invariant (*rhs_p))
	*rhs_p = get_formal_tmp_var (*rhs_p, &body);

      rhs_p = gimple_omp_for_final_ptr (stmt, i);
      if (!is_gimple_min_invariant (*rhs_p))
	*rhs_p = get_formal_tmp_var (*rhs_p, &body);

      rhs_p = &TREE_OPERAND (gimple_omp_for_incr (stmt, i), 1);
      if (!is_gimple_min_invariant (*rhs_p))
	*rhs_p = get_formal_tmp_var (*rhs_p, &body);
    }

  /* Once lowered, extract the bounds and clauses.  */
  extract_omp_for_data (stmt, &fd, NULL);

  if (is_gimple_omp_oacc (ctx->stmt)
      && !ctx_in_oacc_kernels_region (ctx))
    lower_oacc_head_tail (gimple_location (stmt),
			  gimple_omp_for_clauses (stmt),
			  &oacc_head, &oacc_tail, ctx);

  /* Add OpenACC partitioning & reduction markers just before the loop  */
  if (oacc_head)
    gimple_seq_add_seq (&body, oacc_head);
  
  lower_omp_for_lastprivate (&fd, &body, &dlist, ctx);

  gimple_seq_add_stmt (&body, stmt);
  gimple_seq_add_seq (&body, gimple_omp_body (stmt));

  gimple_seq_add_stmt (&body, gimple_build_omp_continue (fd.loop.v,
							 fd.loop.v));

  /* After the loop, add exit clauses.  */
  lower_reduction_clauses (gimple_omp_for_clauses (stmt), &body, ctx);

  if (ctx->cancellable)
    gimple_seq_add_stmt (&body, gimple_build_label (ctx->cancel_label));

  gimple_seq_add_seq (&body, dlist);

  body = maybe_catch_exception (body);

  /* Region exit marker goes at the end of the loop body.  */
  gimple_seq_add_stmt (&body, gimple_build_omp_return (fd.have_nowait));
  maybe_add_implicit_barrier_cancel (ctx, &body);

  /* Add OpenACC joining and reduction markers just after the loop.  */
  if (oacc_tail)
    gimple_seq_add_seq (&body, oacc_tail);

  /* Update the variables inside any clauses which may be involved in loop
     expansion later on.  */
  for (tree c = gimple_omp_for_clauses (stmt); c; c = OMP_CLAUSE_CHAIN (c))
    {
      int args;

      switch (OMP_CLAUSE_CODE (c))
	{
	default:
	  args = 0;
	  break;
	case OMP_CLAUSE_GANG:
	  args = 2;
	  break;
	case OMP_CLAUSE_VECTOR:
	case OMP_CLAUSE_WORKER:
	  args = 1;
	  break;
	}

      for (int i = 0; i < args; i++)
	{
	  tree expr = OMP_CLAUSE_OPERAND (c, i);
	  if (expr && DECL_P (expr))
	    OMP_CLAUSE_OPERAND (c, i) = build_outer_var_ref (expr, ctx);
	}
    }

  pop_gimplify_context (new_stmt);

  gimple_bind_append_vars (new_stmt, ctx->block_vars);
  BLOCK_VARS (block) = gimple_bind_vars (new_stmt);
  if (BLOCK_VARS (block))
    TREE_USED (block) = 1;

  gimple_bind_set_body (new_stmt, body);
  gimple_omp_set_body (stmt, NULL);
  gimple_omp_for_set_pre_body (stmt, NULL);
}

/* Callback for walk_stmts.  Check if the current statement only contains
   GIMPLE_OMP_FOR or GIMPLE_OMP_SECTIONS.  */

static tree
check_combined_parallel (gimple_stmt_iterator *gsi_p,
    			 bool *handled_ops_p,
    			 struct walk_stmt_info *wi)
{
  int *info = (int *) wi->info;
  gimple *stmt = gsi_stmt (*gsi_p);

  *handled_ops_p = true;
  switch (gimple_code (stmt))
    {
    WALK_SUBSTMTS;

    case GIMPLE_OMP_FOR:
    case GIMPLE_OMP_SECTIONS:
      *info = *info == 0 ? 1 : -1;
      break;
    default:
      *info = -1;
      break;
    }
  return NULL;
}

struct omp_taskcopy_context
{
  /* This field must be at the beginning, as we do "inheritance": Some
     callback functions for tree-inline.c (e.g., omp_copy_decl)
     receive a copy_body_data pointer that is up-casted to an
     omp_context pointer.  */
  copy_body_data cb;
  omp_context *ctx;
};

static tree
task_copyfn_copy_decl (tree var, copy_body_data *cb)
{
  struct omp_taskcopy_context *tcctx = (struct omp_taskcopy_context *) cb;

  if (splay_tree_lookup (tcctx->ctx->sfield_map, (splay_tree_key) var))
    return create_tmp_var (TREE_TYPE (var));

  return var;
}

static tree
task_copyfn_remap_type (struct omp_taskcopy_context *tcctx, tree orig_type)
{
  tree name, new_fields = NULL, type, f;

  type = lang_hooks.types.make_type (RECORD_TYPE);
  name = DECL_NAME (TYPE_NAME (orig_type));
  name = build_decl (gimple_location (tcctx->ctx->stmt),
		     TYPE_DECL, name, type);
  TYPE_NAME (type) = name;

  for (f = TYPE_FIELDS (orig_type); f ; f = TREE_CHAIN (f))
    {
      tree new_f = copy_node (f);
      DECL_CONTEXT (new_f) = type;
      TREE_TYPE (new_f) = remap_type (TREE_TYPE (f), &tcctx->cb);
      TREE_CHAIN (new_f) = new_fields;
      walk_tree (&DECL_SIZE (new_f), copy_tree_body_r, &tcctx->cb, NULL);
      walk_tree (&DECL_SIZE_UNIT (new_f), copy_tree_body_r, &tcctx->cb, NULL);
      walk_tree (&DECL_FIELD_OFFSET (new_f), copy_tree_body_r,
		 &tcctx->cb, NULL);
      new_fields = new_f;
      tcctx->cb.decl_map->put (f, new_f);
    }
  TYPE_FIELDS (type) = nreverse (new_fields);
  layout_type (type);
  return type;
}

/* Create task copyfn.  */

static void
create_task_copyfn (gomp_task *task_stmt, omp_context *ctx)
{
  struct function *child_cfun;
  tree child_fn, t, c, src, dst, f, sf, arg, sarg, decl;
  tree record_type, srecord_type, bind, list;
  bool record_needs_remap = false, srecord_needs_remap = false;
  splay_tree_node n;
  struct omp_taskcopy_context tcctx;
  location_t loc = gimple_location (task_stmt);

  child_fn = gimple_omp_task_copy_fn (task_stmt);
  child_cfun = DECL_STRUCT_FUNCTION (child_fn);
  gcc_assert (child_cfun->cfg == NULL);
  DECL_SAVED_TREE (child_fn) = alloc_stmt_list ();

  /* Reset DECL_CONTEXT on function arguments.  */
  for (t = DECL_ARGUMENTS (child_fn); t; t = DECL_CHAIN (t))
    DECL_CONTEXT (t) = child_fn;

  /* Populate the function.  */
  push_gimplify_context ();
  push_cfun (child_cfun);

  bind = build3 (BIND_EXPR, void_type_node, NULL, NULL, NULL);
  TREE_SIDE_EFFECTS (bind) = 1;
  list = NULL;
  DECL_SAVED_TREE (child_fn) = bind;
  DECL_SOURCE_LOCATION (child_fn) = gimple_location (task_stmt);

  /* Remap src and dst argument types if needed.  */
  record_type = ctx->record_type;
  srecord_type = ctx->srecord_type;
  for (f = TYPE_FIELDS (record_type); f ; f = DECL_CHAIN (f))
    if (variably_modified_type_p (TREE_TYPE (f), ctx->cb.src_fn))
      {
	record_needs_remap = true;
	break;
      }
  for (f = TYPE_FIELDS (srecord_type); f ; f = DECL_CHAIN (f))
    if (variably_modified_type_p (TREE_TYPE (f), ctx->cb.src_fn))
      {
	srecord_needs_remap = true;
	break;
      }

  if (record_needs_remap || srecord_needs_remap)
    {
      memset (&tcctx, '\0', sizeof (tcctx));
      tcctx.cb.src_fn = ctx->cb.src_fn;
      tcctx.cb.dst_fn = child_fn;
      tcctx.cb.src_node = cgraph_node::get (tcctx.cb.src_fn);
      gcc_checking_assert (tcctx.cb.src_node);
      tcctx.cb.dst_node = tcctx.cb.src_node;
      tcctx.cb.src_cfun = ctx->cb.src_cfun;
      tcctx.cb.copy_decl = task_copyfn_copy_decl;
      tcctx.cb.eh_lp_nr = 0;
      tcctx.cb.transform_call_graph_edges = CB_CGE_MOVE;
      tcctx.cb.decl_map = new hash_map<tree, tree>;
      tcctx.ctx = ctx;

      if (record_needs_remap)
	record_type = task_copyfn_remap_type (&tcctx, record_type);
      if (srecord_needs_remap)
	srecord_type = task_copyfn_remap_type (&tcctx, srecord_type);
    }
  else
    tcctx.cb.decl_map = NULL;

  arg = DECL_ARGUMENTS (child_fn);
  TREE_TYPE (arg) = build_pointer_type (record_type);
  sarg = DECL_CHAIN (arg);
  TREE_TYPE (sarg) = build_pointer_type (srecord_type);

  /* First pass: initialize temporaries used in record_type and srecord_type
     sizes and field offsets.  */
  if (tcctx.cb.decl_map)
    for (c = gimple_omp_task_clauses (task_stmt); c; c = OMP_CLAUSE_CHAIN (c))
      if (OMP_CLAUSE_CODE (c) == OMP_CLAUSE_FIRSTPRIVATE)
	{
	  tree *p;

	  decl = OMP_CLAUSE_DECL (c);
	  p = tcctx.cb.decl_map->get (decl);
	  if (p == NULL)
	    continue;
	  n = splay_tree_lookup (ctx->sfield_map, (splay_tree_key) decl);
	  sf = (tree) n->value;
	  sf = *tcctx.cb.decl_map->get (sf);
	  src = build_simple_mem_ref_loc (loc, sarg);
	  src = omp_build_component_ref (src, sf);
	  t = build2 (MODIFY_EXPR, TREE_TYPE (*p), *p, src);
	  append_to_statement_list (t, &list);
	}

  /* Second pass: copy shared var pointers and copy construct non-VLA
     firstprivate vars.  */
  for (c = gimple_omp_task_clauses (task_stmt); c; c = OMP_CLAUSE_CHAIN (c))
    switch (OMP_CLAUSE_CODE (c))
      {
      case OMP_CLAUSE_SHARED:
	decl = OMP_CLAUSE_DECL (c);
	n = splay_tree_lookup (ctx->field_map, (splay_tree_key) decl);
	if (n == NULL)
	  break;
	f = (tree) n->value;
	if (tcctx.cb.decl_map)
	  f = *tcctx.cb.decl_map->get (f);
	n = splay_tree_lookup (ctx->sfield_map, (splay_tree_key) decl);
	sf = (tree) n->value;
	if (tcctx.cb.decl_map)
	  sf = *tcctx.cb.decl_map->get (sf);
	src = build_simple_mem_ref_loc (loc, sarg);
	src = omp_build_component_ref (src, sf);
	dst = build_simple_mem_ref_loc (loc, arg);
	dst = omp_build_component_ref (dst, f);
	t = build2 (MODIFY_EXPR, TREE_TYPE (dst), dst, src);
	append_to_statement_list (t, &list);
	break;
      case OMP_CLAUSE_FIRSTPRIVATE:
	decl = OMP_CLAUSE_DECL (c);
	if (is_variable_sized (decl))
	  break;
	n = splay_tree_lookup (ctx->field_map, (splay_tree_key) decl);
	if (n == NULL)
	  break;
	f = (tree) n->value;
	if (tcctx.cb.decl_map)
	  f = *tcctx.cb.decl_map->get (f);
	n = splay_tree_lookup (ctx->sfield_map, (splay_tree_key) decl);
	if (n != NULL)
	  {
	    sf = (tree) n->value;
	    if (tcctx.cb.decl_map)
	      sf = *tcctx.cb.decl_map->get (sf);
	    src = build_simple_mem_ref_loc (loc, sarg);
	    src = omp_build_component_ref (src, sf);
	    if (use_pointer_for_field (decl, NULL) || is_reference (decl))
	      src = build_simple_mem_ref_loc (loc, src);
	  }
	else
	  src = decl;
	dst = build_simple_mem_ref_loc (loc, arg);
	dst = omp_build_component_ref (dst, f);
	t = lang_hooks.decls.omp_clause_copy_ctor (c, dst, src);
	append_to_statement_list (t, &list);
	break;
      case OMP_CLAUSE_PRIVATE:
	if (! OMP_CLAUSE_PRIVATE_OUTER_REF (c))
	  break;
	decl = OMP_CLAUSE_DECL (c);
	n = splay_tree_lookup (ctx->field_map, (splay_tree_key) decl);
	f = (tree) n->value;
	if (tcctx.cb.decl_map)
	  f = *tcctx.cb.decl_map->get (f);
	n = splay_tree_lookup (ctx->sfield_map, (splay_tree_key) decl);
	if (n != NULL)
	  {
	    sf = (tree) n->value;
	    if (tcctx.cb.decl_map)
	      sf = *tcctx.cb.decl_map->get (sf);
	    src = build_simple_mem_ref_loc (loc, sarg);
	    src = omp_build_component_ref (src, sf);
	    if (use_pointer_for_field (decl, NULL))
	      src = build_simple_mem_ref_loc (loc, src);
	  }
	else
	  src = decl;
	dst = build_simple_mem_ref_loc (loc, arg);
	dst = omp_build_component_ref (dst, f);
	t = build2 (MODIFY_EXPR, TREE_TYPE (dst), dst, src);
	append_to_statement_list (t, &list);
	break;
      default:
	break;
      }

  /* Last pass: handle VLA firstprivates.  */
  if (tcctx.cb.decl_map)
    for (c = gimple_omp_task_clauses (task_stmt); c; c = OMP_CLAUSE_CHAIN (c))
      if (OMP_CLAUSE_CODE (c) == OMP_CLAUSE_FIRSTPRIVATE)
	{
	  tree ind, ptr, df;

	  decl = OMP_CLAUSE_DECL (c);
	  if (!is_variable_sized (decl))
	    continue;
	  n = splay_tree_lookup (ctx->field_map, (splay_tree_key) decl);
	  if (n == NULL)
	    continue;
	  f = (tree) n->value;
	  f = *tcctx.cb.decl_map->get (f);
	  gcc_assert (DECL_HAS_VALUE_EXPR_P (decl));
	  ind = DECL_VALUE_EXPR (decl);
	  gcc_assert (TREE_CODE (ind) == INDIRECT_REF);
	  gcc_assert (DECL_P (TREE_OPERAND (ind, 0)));
	  n = splay_tree_lookup (ctx->sfield_map,
				 (splay_tree_key) TREE_OPERAND (ind, 0));
	  sf = (tree) n->value;
	  sf = *tcctx.cb.decl_map->get (sf);
	  src = build_simple_mem_ref_loc (loc, sarg);
	  src = omp_build_component_ref (src, sf);
	  src = build_simple_mem_ref_loc (loc, src);
	  dst = build_simple_mem_ref_loc (loc, arg);
	  dst = omp_build_component_ref (dst, f);
	  t = lang_hooks.decls.omp_clause_copy_ctor (c, dst, src);
	  append_to_statement_list (t, &list);
	  n = splay_tree_lookup (ctx->field_map,
				 (splay_tree_key) TREE_OPERAND (ind, 0));
	  df = (tree) n->value;
	  df = *tcctx.cb.decl_map->get (df);
	  ptr = build_simple_mem_ref_loc (loc, arg);
	  ptr = omp_build_component_ref (ptr, df);
	  t = build2 (MODIFY_EXPR, TREE_TYPE (ptr), ptr,
		      build_fold_addr_expr_loc (loc, dst));
	  append_to_statement_list (t, &list);
	}

  t = build1 (RETURN_EXPR, void_type_node, NULL);
  append_to_statement_list (t, &list);

  if (tcctx.cb.decl_map)
    delete tcctx.cb.decl_map;
  pop_gimplify_context (NULL);
  BIND_EXPR_BODY (bind) = list;
  pop_cfun ();
}

static void
lower_depend_clauses (gimple *stmt, gimple_seq *iseq, gimple_seq *oseq)
{
  tree c, clauses;
  gimple *g;
  size_t n_in = 0, n_out = 0, idx = 2, i;

  clauses = find_omp_clause (gimple_omp_task_clauses (stmt),
			     OMP_CLAUSE_DEPEND);
  gcc_assert (clauses);
  for (c = clauses; c; c = OMP_CLAUSE_CHAIN (c))
    if (OMP_CLAUSE_CODE (c) == OMP_CLAUSE_DEPEND)
      switch (OMP_CLAUSE_DEPEND_KIND (c))
	{
	case OMP_CLAUSE_DEPEND_IN:
	  n_in++;
	  break;
	case OMP_CLAUSE_DEPEND_OUT:
	case OMP_CLAUSE_DEPEND_INOUT:
	  n_out++;
	  break;
	default:
	  gcc_unreachable ();
	}
  tree type = build_array_type_nelts (ptr_type_node, n_in + n_out + 2);
  tree array = create_tmp_var (type);
  tree r = build4 (ARRAY_REF, ptr_type_node, array, size_int (0), NULL_TREE,
		   NULL_TREE);
  g = gimple_build_assign (r, build_int_cst (ptr_type_node, n_in + n_out));
  gimple_seq_add_stmt (iseq, g);
  r = build4 (ARRAY_REF, ptr_type_node, array, size_int (1), NULL_TREE,
	      NULL_TREE);
  g = gimple_build_assign (r, build_int_cst (ptr_type_node, n_out));
  gimple_seq_add_stmt (iseq, g);
  for (i = 0; i < 2; i++)
    {
      if ((i ? n_in : n_out) == 0)
	continue;
      for (c = clauses; c; c = OMP_CLAUSE_CHAIN (c))
	if (OMP_CLAUSE_CODE (c) == OMP_CLAUSE_DEPEND
	    && ((OMP_CLAUSE_DEPEND_KIND (c) != OMP_CLAUSE_DEPEND_IN) ^ i))
	  {
	    tree t = OMP_CLAUSE_DECL (c);
	    t = fold_convert (ptr_type_node, t);
	    gimplify_expr (&t, iseq, NULL, is_gimple_val, fb_rvalue);
	    r = build4 (ARRAY_REF, ptr_type_node, array, size_int (idx++),
			NULL_TREE, NULL_TREE);
	    g = gimple_build_assign (r, t);
	    gimple_seq_add_stmt (iseq, g);
	  }
    }
  tree *p = gimple_omp_task_clauses_ptr (stmt);
  c = build_omp_clause (UNKNOWN_LOCATION, OMP_CLAUSE_DEPEND);
  OMP_CLAUSE_DECL (c) = build_fold_addr_expr (array);
  OMP_CLAUSE_CHAIN (c) = *p;
  *p = c;
  tree clobber = build_constructor (type, NULL);
  TREE_THIS_VOLATILE (clobber) = 1;
  g = gimple_build_assign (array, clobber);
  gimple_seq_add_stmt (oseq, g);
}

/* Lower the OpenMP parallel or task directive in the current statement
   in GSI_P.  CTX holds context information for the directive.  */

static void
lower_omp_taskreg (gimple_stmt_iterator *gsi_p, omp_context *ctx)
{
  tree clauses;
  tree child_fn, t;
  gimple *stmt = gsi_stmt (*gsi_p);
  gbind *par_bind, *bind, *dep_bind = NULL;
  gimple_seq par_body, olist, ilist, par_olist, par_rlist, par_ilist, new_body;
  location_t loc = gimple_location (stmt);

  clauses = gimple_omp_taskreg_clauses (stmt);
  par_bind
    = as_a <gbind *> (gimple_seq_first_stmt (gimple_omp_body (stmt)));
  par_body = gimple_bind_body (par_bind);
  child_fn = ctx->cb.dst_fn;
  if (gimple_code (stmt) == GIMPLE_OMP_PARALLEL
      && !gimple_omp_parallel_combined_p (stmt))
    {
      struct walk_stmt_info wi;
      int ws_num = 0;

      memset (&wi, 0, sizeof (wi));
      wi.info = &ws_num;
      wi.val_only = true;
      walk_gimple_seq (par_body, check_combined_parallel, NULL, &wi);
      if (ws_num == 1)
	gimple_omp_parallel_set_combined_p (stmt, true);
    }
  gimple_seq dep_ilist = NULL;
  gimple_seq dep_olist = NULL;
  if (gimple_code (stmt) == GIMPLE_OMP_TASK
      && find_omp_clause (clauses, OMP_CLAUSE_DEPEND))
    {
      push_gimplify_context ();
      dep_bind = gimple_build_bind (NULL, NULL, make_node (BLOCK));
      lower_depend_clauses (stmt, &dep_ilist, &dep_olist);
    }

  if (ctx->srecord_type)
    create_task_copyfn (as_a <gomp_task *> (stmt), ctx);

  push_gimplify_context ();

  par_olist = NULL;
  par_ilist = NULL;
  par_rlist = NULL;
  lower_rec_input_clauses (clauses, &par_ilist, &par_olist, ctx, NULL);
  lower_omp (&par_body, ctx);
  if (gimple_code (stmt) == GIMPLE_OMP_PARALLEL)
    lower_reduction_clauses (clauses, &par_rlist, ctx);

  /* Declare all the variables created by mapping and the variables
     declared in the scope of the parallel body.  */
  record_vars_into (ctx->block_vars, child_fn);
  record_vars_into (gimple_bind_vars (par_bind), child_fn);

  if (ctx->record_type)
    {
      ctx->sender_decl
	= create_tmp_var (ctx->srecord_type ? ctx->srecord_type
			  : ctx->record_type, ".omp_data_o");
      DECL_NAMELESS (ctx->sender_decl) = 1;
      TREE_ADDRESSABLE (ctx->sender_decl) = 1;
      gimple_omp_taskreg_set_data_arg (stmt, ctx->sender_decl);
    }

  olist = NULL;
  ilist = NULL;
  lower_send_clauses (clauses, &ilist, &olist, ctx);
  lower_send_shared_vars (&ilist, &olist, ctx);

  if (ctx->record_type)
    {
      tree clobber = build_constructor (TREE_TYPE (ctx->sender_decl), NULL);
      TREE_THIS_VOLATILE (clobber) = 1;
      gimple_seq_add_stmt (&olist, gimple_build_assign (ctx->sender_decl,
							clobber));
    }

  /* Once all the expansions are done, sequence all the different
     fragments inside gimple_omp_body.  */

  new_body = NULL;

  if (ctx->record_type)
    {
      t = build_fold_addr_expr_loc (loc, ctx->sender_decl);
      /* fixup_child_record_type might have changed receiver_decl's type.  */
      t = fold_convert_loc (loc, TREE_TYPE (ctx->receiver_decl), t);
      gimple_seq_add_stmt (&new_body,
	  		   gimple_build_assign (ctx->receiver_decl, t));
    }

  gimple_seq_add_seq (&new_body, par_ilist);
  gimple_seq_add_seq (&new_body, par_body);
  gimple_seq_add_seq (&new_body, par_rlist);
  if (ctx->cancellable)
    gimple_seq_add_stmt (&new_body, gimple_build_label (ctx->cancel_label));
  gimple_seq_add_seq (&new_body, par_olist);
  new_body = maybe_catch_exception (new_body);
  if (gimple_code (stmt) == GIMPLE_OMP_TASK)
    gimple_seq_add_stmt (&new_body,
			 gimple_build_omp_continue (integer_zero_node,
						    integer_zero_node));
  gimple_seq_add_stmt (&new_body, gimple_build_omp_return (false));
  gimple_omp_set_body (stmt, new_body);

  bind = gimple_build_bind (NULL, NULL, gimple_bind_block (par_bind));
  gsi_replace (gsi_p, dep_bind ? dep_bind : bind, true);
  gimple_bind_add_seq (bind, ilist);
  gimple_bind_add_stmt (bind, stmt);
  gimple_bind_add_seq (bind, olist);

  pop_gimplify_context (NULL);

  if (dep_bind)
    {
      gimple_bind_add_seq (dep_bind, dep_ilist);
      gimple_bind_add_stmt (dep_bind, bind);
      gimple_bind_add_seq (dep_bind, dep_olist);
      pop_gimplify_context (dep_bind);
    }
}

/* Lower the GIMPLE_OMP_TARGET in the current statement
   in GSI_P.  CTX holds context information for the directive.  */

static void
lower_omp_target (gimple_stmt_iterator *gsi_p, omp_context *ctx)
{
  tree clauses;
  tree child_fn, t, c;
  gomp_target *stmt = as_a <gomp_target *> (gsi_stmt (*gsi_p));
  gbind *tgt_bind, *bind;
  gimple_seq tgt_body, olist, ilist, orlist, irlist, fplist, new_body;
  location_t loc = gimple_location (stmt);
  bool offloaded, data_region;
  unsigned int map_cnt = 0;
  gimple *goacc_data_end = NULL;

  offloaded = is_gimple_omp_offloaded (stmt);
  switch (gimple_omp_target_kind (stmt))
    {
    case GF_OMP_TARGET_KIND_REGION:
    case GF_OMP_TARGET_KIND_UPDATE:
    case GF_OMP_TARGET_KIND_OACC_PARALLEL:
    case GF_OMP_TARGET_KIND_OACC_KERNELS:
    case GF_OMP_TARGET_KIND_OACC_UPDATE:
    case GF_OMP_TARGET_KIND_OACC_ENTER_EXIT_DATA:
    case GF_OMP_TARGET_KIND_OACC_DECLARE:
      data_region = false;
      break;
    case GF_OMP_TARGET_KIND_DATA:
    case GF_OMP_TARGET_KIND_OACC_DATA:
      data_region = true;
      break;
    default:
      gcc_unreachable ();
    }

  clauses = gimple_omp_target_clauses (stmt);

  tgt_bind = NULL;
  tgt_body = NULL;
  if (offloaded)
    {
      tgt_bind = gimple_seq_first_stmt_as_a_bind (gimple_omp_body (stmt));
      tgt_body = gimple_bind_body (tgt_bind);
    }
  else if (data_region)
    {
      tgt_body = gimple_omp_body (stmt);
      gimple *try_stmt = gimple_seq_first_stmt (tgt_body);
      gcc_assert (gimple_try_kind (try_stmt) == GIMPLE_TRY_FINALLY);
      gimple_seq cleanup = gimple_try_cleanup (try_stmt);
      if (gimple_call_internal_p (cleanup)
	  && gimple_call_internal_fn (cleanup) == IFN_GOACC_DATA_END_WITH_ARG)
	{
	  goacc_data_end = cleanup;
	  gcc_assert (gimple_call_arg (goacc_data_end, 0) == null_pointer_node);
	}
    }
  child_fn = ctx->cb.dst_fn;

  push_gimplify_context ();
  fplist = NULL;

  for (c = clauses; c ; c = OMP_CLAUSE_CHAIN (c))
    switch (OMP_CLAUSE_CODE (c))
      {
	tree var, x;

      default:
	break;
      case OMP_CLAUSE_FIRSTPRIVATE:
	if (is_oacc_parallel (ctx))
	  goto first_private;
	break;
	
      case OMP_CLAUSE_MAP:
#ifdef ENABLE_CHECKING
	/* First check what we're prepared to handle in the following.  */
	switch (OMP_CLAUSE_MAP_KIND (c))
	  {
	  case GOMP_MAP_ALLOC:
	  case GOMP_MAP_TO:
	  case GOMP_MAP_FROM:
	  case GOMP_MAP_TOFROM:
	  case GOMP_MAP_POINTER:
	  case GOMP_MAP_TO_PSET:
	    break;
	  case GOMP_MAP_FORCE_ALLOC:
	  case GOMP_MAP_FORCE_TO:
	  case GOMP_MAP_FORCE_FROM:
	  case GOMP_MAP_FORCE_TOFROM:
	  case GOMP_MAP_FORCE_PRESENT:
	  case GOMP_MAP_FORCE_DEALLOC:
	  case GOMP_MAP_FORCE_DEVICEPTR:
	  case GOMP_MAP_DEVICE_RESIDENT:
	  case GOMP_MAP_LINK:
	    gcc_assert (is_gimple_omp_oacc (stmt));
	    break;
	  default:
	    gcc_unreachable ();
	  }
#endif
	  /* FALLTHRU */
      case OMP_CLAUSE_TO:
      case OMP_CLAUSE_FROM:
      first_private:
	
	var = OMP_CLAUSE_DECL (c);
	if (!DECL_P (var))
	  {
	    if (OMP_CLAUSE_CODE (c) != OMP_CLAUSE_MAP
		|| !OMP_CLAUSE_MAP_ZERO_BIAS_ARRAY_SECTION (c))
	      map_cnt++;
	    continue;
	  }

	if (DECL_SIZE (var)
	    && TREE_CODE (DECL_SIZE (var)) != INTEGER_CST)
	  {
	    tree var2 = DECL_VALUE_EXPR (var);
	    gcc_assert (TREE_CODE (var2) == INDIRECT_REF);
	    var2 = TREE_OPERAND (var2, 0);
	    gcc_assert (DECL_P (var2));
	    var = var2;
	  }

	if (!maybe_lookup_field (var, ctx))
	  continue;

	if (offloaded)
	  {
	    x = build_receiver_ref (var, true, ctx);
	    tree new_var = lookup_decl (var, ctx);
	    if (OMP_CLAUSE_CODE (c) == OMP_CLAUSE_MAP
		&& OMP_CLAUSE_MAP_KIND (c) == GOMP_MAP_POINTER
		&& !OMP_CLAUSE_MAP_ZERO_BIAS_ARRAY_SECTION (c)
		&& TREE_CODE (TREE_TYPE (var)) == ARRAY_TYPE)
	      x = build_simple_mem_ref (x);
	    if (OMP_CLAUSE_CODE (c) == OMP_CLAUSE_FIRSTPRIVATE)
	      {
		if (TREE_CODE (TREE_TYPE (new_var)) == REFERENCE_TYPE)
		  {
		    /* Create a local object to hold the instance
		       value.  */
		    tree inst = create_tmp_var
		      (TREE_TYPE (TREE_TYPE (new_var)),
		       IDENTIFIER_POINTER (DECL_NAME (new_var)));
		    gimplify_assign (inst, fold_indirect_ref (x), &fplist);
		    x = build_fold_addr_expr (inst);
		  }
		gimplify_assign (new_var, x, &fplist);
	      }
	    else if (DECL_P (new_var))
	      {
		SET_DECL_VALUE_EXPR (new_var, x);
		DECL_HAS_VALUE_EXPR_P (new_var) = 1;
	      }
	    else
	      gcc_unreachable ();
	  }
	map_cnt++;
	break;
      }

  if (offloaded)
    {
      target_nesting_level++;
      lower_omp (&tgt_body, ctx);
      target_nesting_level--;
    }
  else if (data_region)
    lower_omp (&tgt_body, ctx);

  irlist = NULL;
  orlist = NULL;

  if (is_oacc_parallel (ctx))
    /* If there are reductions on the offloaded region itself, treat
       them as a dummy GANG loop.  */
    lower_oacc_reductions (gimple_location (ctx->stmt), clauses,
			   build_int_cst (unsigned_type_node, GOMP_DIM_GANG),
			   false, NULL, NULL, &irlist, &orlist, ctx);

  if (offloaded)
    {
      /* Declare all the variables created by mapping and the variables
	 declared in the scope of the target body.  */
      record_vars_into (ctx->block_vars, child_fn);
      record_vars_into (gimple_bind_vars (tgt_bind), child_fn);
    }

  olist = NULL;
  ilist = NULL;
  if (ctx->record_type)
    {
      ctx->sender_decl
	= create_tmp_var (ctx->record_type, ".omp_data_arr");
      DECL_NAMELESS (ctx->sender_decl) = 1;
      TREE_ADDRESSABLE (ctx->sender_decl) = 1;

      if (goacc_data_end != NULL)
	{
	  tree arg = build_fold_addr_expr (ctx->sender_decl);
	  gimple_call_set_arg (goacc_data_end, 0, arg);
	}

      t = make_tree_vec (3);
      TREE_VEC_ELT (t, 0) = ctx->sender_decl;
      TREE_VEC_ELT (t, 1)
	= create_tmp_var (build_array_type_nelts (size_type_node, map_cnt),
			  ".omp_data_sizes");
      DECL_NAMELESS (TREE_VEC_ELT (t, 1)) = 1;
      TREE_ADDRESSABLE (TREE_VEC_ELT (t, 1)) = 1;
      TREE_STATIC (TREE_VEC_ELT (t, 1)) = 1;
      tree tkind_type;
      int talign_shift;
      if (is_gimple_omp_oacc (stmt))
	{
	  tkind_type = short_unsigned_type_node;
	  talign_shift = 8;
	}
      else
	{
	  tkind_type = unsigned_char_type_node;
	  talign_shift = 3;
	}
      TREE_VEC_ELT (t, 2)
	= create_tmp_var (build_array_type_nelts (tkind_type, map_cnt),
			  ".omp_data_kinds");
      DECL_NAMELESS (TREE_VEC_ELT (t, 2)) = 1;
      TREE_ADDRESSABLE (TREE_VEC_ELT (t, 2)) = 1;
      TREE_STATIC (TREE_VEC_ELT (t, 2)) = 1;
      gimple_omp_target_set_data_arg (stmt, t);

      vec<constructor_elt, va_gc> *vsize;
      vec<constructor_elt, va_gc> *vkind;
      vec_alloc (vsize, map_cnt);
      vec_alloc (vkind, map_cnt);
      unsigned int map_idx = 0;

      for (c = clauses; c ; c = OMP_CLAUSE_CHAIN (c))
	switch (OMP_CLAUSE_CODE (c))
	  {
	    tree ovar, nc;

	  default:
	    break;
	  case OMP_CLAUSE_FIRSTPRIVATE:
	    if (!is_oacc_parallel (ctx))
	      break;
	    /* FALLTHROUGH */
	  case OMP_CLAUSE_MAP:
	  case OMP_CLAUSE_TO:
	  case OMP_CLAUSE_FROM:
	    nc = c;
	    ovar = OMP_CLAUSE_DECL (c);
	    if (!DECL_P (ovar))
	      {
		if (OMP_CLAUSE_CODE (c) == OMP_CLAUSE_MAP
		    && OMP_CLAUSE_MAP_ZERO_BIAS_ARRAY_SECTION (c))
		  {
		    gcc_checking_assert (OMP_CLAUSE_DECL (OMP_CLAUSE_CHAIN (c))
					 == get_base_address (ovar));
		    nc = OMP_CLAUSE_CHAIN (c);
		    ovar = OMP_CLAUSE_DECL (nc);
		  }
		else
		  {
		    tree x = build_sender_ref (ovar, ctx);
		    tree v
		      = build_fold_addr_expr_with_type (ovar, ptr_type_node);
		    gimplify_assign (x, v, &ilist);
		    nc = NULL_TREE;
		  }
	      }
	    else
	      {
		if (DECL_SIZE (ovar)
		    && TREE_CODE (DECL_SIZE (ovar)) != INTEGER_CST)
		  {
		    tree ovar2 = DECL_VALUE_EXPR (ovar);
		    gcc_assert (TREE_CODE (ovar2) == INDIRECT_REF);
		    ovar2 = TREE_OPERAND (ovar2, 0);
		    gcc_assert (DECL_P (ovar2));
		    ovar = ovar2;
		  }
		if (!maybe_lookup_field (ovar, ctx))
		  continue;
	      }

	    unsigned int talign = TYPE_ALIGN_UNIT (TREE_TYPE (ovar));
	    if (DECL_P (ovar) && DECL_ALIGN_UNIT (ovar) > talign)
	      talign = DECL_ALIGN_UNIT (ovar);
	    if (nc)
	      {
		tree var = lookup_decl_in_outer_ctx (ovar, ctx);
		tree x = build_sender_ref (ovar, ctx);
		if (OMP_CLAUSE_CODE (c) == OMP_CLAUSE_MAP
			 && OMP_CLAUSE_MAP_KIND (c) == GOMP_MAP_POINTER
			 && !OMP_CLAUSE_MAP_ZERO_BIAS_ARRAY_SECTION (c)
			 && TREE_CODE (TREE_TYPE (ovar)) == ARRAY_TYPE)
		  {
		    gcc_assert (offloaded);
		    tree avar
		      = create_tmp_var (TREE_TYPE (TREE_TYPE (x)));
		    mark_addressable (avar);
		    gimplify_assign (avar, build_fold_addr_expr (var), &ilist);
		    talign = DECL_ALIGN_UNIT (avar);
		    avar = build_fold_addr_expr (avar);
		    gimplify_assign (x, avar, &ilist);
		  }
		else if (OMP_CLAUSE_CODE (c) == OMP_CLAUSE_FIRSTPRIVATE)
		  {
		    if (TREE_CODE (TREE_TYPE (var)) != REFERENCE_TYPE)
		      var = build_fold_addr_expr (var);
		    else
		      talign = TYPE_ALIGN_UNIT (TREE_TYPE (TREE_TYPE (ovar)));
		    gimplify_assign (x, var, &ilist);
		  }
		else if (is_gimple_reg (var))
		  {
		    gcc_assert (offloaded);
		    tree avar = create_tmp_var (TREE_TYPE (var));
		    mark_addressable (avar);
		    enum gomp_map_kind map_kind = OMP_CLAUSE_MAP_KIND (c);
		    if (GOMP_MAP_COPY_TO_P (map_kind)
			|| map_kind == GOMP_MAP_POINTER
			|| map_kind == GOMP_MAP_TO_PSET
			|| map_kind == GOMP_MAP_FORCE_DEVICEPTR)
		      gimplify_assign (avar, var, &ilist);
		    avar = build_fold_addr_expr (avar);
		    gimplify_assign (x, avar, &ilist);
		    if ((GOMP_MAP_COPY_FROM_P (map_kind)
			 || map_kind == GOMP_MAP_FORCE_DEVICEPTR)
			&& !TYPE_READONLY (TREE_TYPE (var)))
		      {
			x = build_sender_ref (ovar, ctx);
			x = build_simple_mem_ref (x);
			gimplify_assign (var, x, &olist);
		      }
		  }
		else
		  {
		    var = build_fold_addr_expr (var);
		    gimplify_assign (x, var, &ilist);
		  }
	      }
	    tree s = NULL_TREE;
	    if (OMP_CLAUSE_CODE (c) != OMP_CLAUSE_FIRSTPRIVATE)
	      s = OMP_CLAUSE_SIZE (c);
	    else
	      {
		s = TREE_TYPE (ovar);
		if (TREE_CODE (s) == REFERENCE_TYPE)
		  s = TREE_TYPE (s);
		s = TYPE_SIZE_UNIT (s);
	      }
	    if (s == NULL_TREE)
	      s = TYPE_SIZE_UNIT (TREE_TYPE (ovar));
	    s = fold_convert (size_type_node, s);
	    tree purpose = size_int (map_idx++);
	    CONSTRUCTOR_APPEND_ELT (vsize, purpose, s);
	    if (TREE_CODE (s) != INTEGER_CST)
	      TREE_STATIC (TREE_VEC_ELT (t, 1)) = 0;

	    unsigned HOST_WIDE_INT tkind;
	    switch (OMP_CLAUSE_CODE (c))
	      {
	      case OMP_CLAUSE_MAP:
		tkind = OMP_CLAUSE_MAP_KIND (c);
		break;
	      case OMP_CLAUSE_FIRSTPRIVATE:
		tkind = GOMP_MAP_TO;
		break;
	      case OMP_CLAUSE_TO:
		tkind = GOMP_MAP_TO;
		break;
	      case OMP_CLAUSE_FROM:
		tkind = GOMP_MAP_FROM;
		break;
	      default:
		gcc_unreachable ();
	      }
	    gcc_checking_assert (tkind
				 < (HOST_WIDE_INT_C (1U) << talign_shift));
	    talign = ceil_log2 (talign);
	    tkind |= talign << talign_shift;
	    gcc_checking_assert (tkind
				 <= tree_to_uhwi (TYPE_MAX_VALUE (tkind_type)));
	    CONSTRUCTOR_APPEND_ELT (vkind, purpose,
				    build_int_cstu (tkind_type, tkind));
	    if (nc && nc != c)
	      c = nc;
	  }

      gcc_assert (map_idx == map_cnt);

      DECL_INITIAL (TREE_VEC_ELT (t, 1))
	= build_constructor (TREE_TYPE (TREE_VEC_ELT (t, 1)), vsize);
      DECL_INITIAL (TREE_VEC_ELT (t, 2))
	= build_constructor (TREE_TYPE (TREE_VEC_ELT (t, 2)), vkind);
      if (!TREE_STATIC (TREE_VEC_ELT (t, 1)))
	{
	  gimple_seq initlist = NULL;
	  force_gimple_operand (build1 (DECL_EXPR, void_type_node,
					TREE_VEC_ELT (t, 1)),
				&initlist, true, NULL_TREE);
	  gimple_seq_add_seq (&ilist, initlist);

	  tree clobber = build_constructor (TREE_TYPE (TREE_VEC_ELT (t, 1)),
					    NULL);
	  TREE_THIS_VOLATILE (clobber) = 1;
	  gimple_seq_add_stmt (&olist,
			       gimple_build_assign (TREE_VEC_ELT (t, 1),
						    clobber));
	}

      tree clobber = build_constructor (ctx->record_type, NULL);
      TREE_THIS_VOLATILE (clobber) = 1;
      gimple_seq_add_stmt (&olist, gimple_build_assign (ctx->sender_decl,
							clobber));
    }

  /* Once all the expansions are done, sequence all the different
     fragments inside gimple_omp_body.  */

  new_body = NULL;

  if (offloaded
      && ctx->record_type)
    {
      t = build_fold_addr_expr_loc (loc, ctx->sender_decl);
      /* fixup_child_record_type might have changed receiver_decl's type.  */
      t = fold_convert_loc (loc, TREE_TYPE (ctx->receiver_decl), t);
      gimple_seq_add_stmt (&new_body,
	  		   gimple_build_assign (ctx->receiver_decl, t));
    }
  gimple_seq_add_seq (&new_body, fplist);

  if (offloaded)
    {
      if (is_oacc_kernels (ctx))
	{
	  tree arg = build_int_cst (integer_type_node, GOMP_DIM_GANG);
	  gcall *gang_single
	    = gimple_build_call_internal (IFN_GOACC_DIM_POS, 1, arg);
	  gimple_seq_add_stmt (&new_body, gang_single);
	}
      gimple_seq_add_stmt (&new_body, gimple_build_omp_entry_end ());
      if (ctx->reductions)
	{
	  gimple_seq_add_seq (&irlist, tgt_body);
	  gimple_seq_add_seq (&new_body, irlist);
	  gimple_seq_add_seq (&new_body, orlist);
	}
      else
	gimple_seq_add_seq (&new_body, tgt_body);

      new_body = maybe_catch_exception (new_body);
    }
  else if (data_region)
    new_body = tgt_body;
  if (offloaded || data_region)
    {
      gimple_seq_add_stmt (&new_body, gimple_build_omp_return (false));
      gimple_omp_set_body (stmt, new_body);
    }

  bind = gimple_build_bind (NULL, NULL,
			    tgt_bind ? gimple_bind_block (tgt_bind)
				     : NULL_TREE);
  gsi_replace (gsi_p, bind, true);
  gimple_bind_add_seq (bind, ilist);
  gimple_bind_add_stmt (bind, stmt);
  gimple_bind_add_seq (bind, olist);

  pop_gimplify_context (NULL);
}

/* Expand code for an OpenMP teams directive.  */

static void
lower_omp_teams (gimple_stmt_iterator *gsi_p, omp_context *ctx)
{
  gomp_teams *teams_stmt = as_a <gomp_teams *> (gsi_stmt (*gsi_p));
  push_gimplify_context ();

  tree block = make_node (BLOCK);
  gbind *bind = gimple_build_bind (NULL, NULL, block);
  gsi_replace (gsi_p, bind, true);
  gimple_seq bind_body = NULL;
  gimple_seq dlist = NULL;
  gimple_seq olist = NULL;

  tree num_teams = find_omp_clause (gimple_omp_teams_clauses (teams_stmt),
				    OMP_CLAUSE_NUM_TEAMS);
  if (num_teams == NULL_TREE)
    num_teams = build_int_cst (unsigned_type_node, 0);
  else
    {
      num_teams = OMP_CLAUSE_NUM_TEAMS_EXPR (num_teams);
      num_teams = fold_convert (unsigned_type_node, num_teams);
      gimplify_expr (&num_teams, &bind_body, NULL, is_gimple_val, fb_rvalue);
    }
  tree thread_limit = find_omp_clause (gimple_omp_teams_clauses (teams_stmt),
				       OMP_CLAUSE_THREAD_LIMIT);
  if (thread_limit == NULL_TREE)
    thread_limit = build_int_cst (unsigned_type_node, 0);
  else
    {
      thread_limit = OMP_CLAUSE_THREAD_LIMIT_EXPR (thread_limit);
      thread_limit = fold_convert (unsigned_type_node, thread_limit);
      gimplify_expr (&thread_limit, &bind_body, NULL, is_gimple_val,
		     fb_rvalue);
    }

  lower_rec_input_clauses (gimple_omp_teams_clauses (teams_stmt),
			   &bind_body, &dlist, ctx, NULL);
  lower_omp (gimple_omp_body_ptr (teams_stmt), ctx);
  lower_reduction_clauses (gimple_omp_teams_clauses (teams_stmt), &olist, ctx);
  gimple_seq_add_stmt (&bind_body, teams_stmt);

  location_t loc = gimple_location (teams_stmt);
  tree decl = builtin_decl_explicit (BUILT_IN_GOMP_TEAMS);
  gimple *call = gimple_build_call (decl, 2, num_teams, thread_limit);
  gimple_set_location (call, loc);
  gimple_seq_add_stmt (&bind_body, call);

  gimple_seq_add_seq (&bind_body, gimple_omp_body (teams_stmt));
  gimple_omp_set_body (teams_stmt, NULL);
  gimple_seq_add_seq (&bind_body, olist);
  gimple_seq_add_seq (&bind_body, dlist);
  gimple_seq_add_stmt (&bind_body, gimple_build_omp_return (true));
  gimple_bind_set_body (bind, bind_body);

  pop_gimplify_context (bind);

  gimple_bind_append_vars (bind, ctx->block_vars);
  BLOCK_VARS (block) = ctx->block_vars;
  if (BLOCK_VARS (block))
    TREE_USED (block) = 1;
}


/* Callback for lower_omp_1.  Return non-NULL if *tp needs to be
   regimplified.  If DATA is non-NULL, lower_omp_1 is outside
   of OMP context, but with task_shared_vars set.  */

static tree
lower_omp_regimplify_p (tree *tp, int *walk_subtrees,
    			void *data)
{
  tree t = *tp;

  /* Explicitly ignore labels to avoid re-gimplifying
     gotos and labels stmts.  */
  if (TREE_CODE (t) != LABEL_DECL && !is_gimple_val (t))
    return t;

  /* Any variable with DECL_VALUE_EXPR needs to be regimplified.  */
  if (TREE_CODE (t) == VAR_DECL && data == NULL && DECL_HAS_VALUE_EXPR_P (t))
    return t;

  if (task_shared_vars
      && DECL_P (t)
      && bitmap_bit_p (task_shared_vars, DECL_UID (t)))
    return t;

  /* If a global variable has been privatized, TREE_CONSTANT on
     ADDR_EXPR might be wrong.  */
  if (data == NULL && TREE_CODE (t) == ADDR_EXPR)
    recompute_tree_invariant_for_addr_expr (t);

  *walk_subtrees = !TYPE_P (t) && !DECL_P (t);
  return NULL_TREE;
}

static void
lower_omp_1 (gimple_stmt_iterator *gsi_p, omp_context *ctx)
{
  gimple *stmt = gsi_stmt (*gsi_p);
  struct walk_stmt_info wi;
  gcall *call_stmt;

  if (gimple_has_location (stmt))
    input_location = gimple_location (stmt);

  if (task_shared_vars)
    memset (&wi, '\0', sizeof (wi));

  /* If we have issued syntax errors, avoid doing any heavy lifting.
     Just replace the OMP directives with a NOP to avoid
     confusing RTL expansion.  */
  if (seen_error () && is_gimple_omp (stmt))
    {
      gsi_replace (gsi_p, gimple_build_nop (), true);
      return;
    }

  switch (gimple_code (stmt))
    {
    case GIMPLE_COND:
      {
	gcond *cond_stmt = as_a <gcond *> (stmt);
	if ((ctx || task_shared_vars)
	    && (walk_tree (gimple_cond_lhs_ptr (cond_stmt),
			   lower_omp_regimplify_p,
			   ctx ? NULL : &wi, NULL)
		|| walk_tree (gimple_cond_rhs_ptr (cond_stmt),
			      lower_omp_regimplify_p,
			      ctx ? NULL : &wi, NULL)))
	  gimple_regimplify_operands (cond_stmt, gsi_p);
      }
      break;
    case GIMPLE_CATCH:
      lower_omp (gimple_catch_handler_ptr (as_a <gcatch *> (stmt)), ctx);
      break;
    case GIMPLE_EH_FILTER:
      lower_omp (gimple_eh_filter_failure_ptr (stmt), ctx);
      break;
    case GIMPLE_TRY:
      lower_omp (gimple_try_eval_ptr (stmt), ctx);
      lower_omp (gimple_try_cleanup_ptr (stmt), ctx);
      break;
    case GIMPLE_TRANSACTION:
      lower_omp (gimple_transaction_body_ptr (
                   as_a <gtransaction *> (stmt)),
		 ctx);
      break;
    case GIMPLE_BIND:
      lower_omp (gimple_bind_body_ptr (as_a <gbind *> (stmt)), ctx);
      break;
    case GIMPLE_OMP_PARALLEL:
    case GIMPLE_OMP_TASK:
      ctx = maybe_lookup_ctx (stmt);
      gcc_assert (ctx);
      if (ctx->cancellable)
	ctx->cancel_label = create_artificial_label (UNKNOWN_LOCATION);
      lower_omp_taskreg (gsi_p, ctx);
      break;
    case GIMPLE_OMP_FOR:
      ctx = maybe_lookup_ctx (stmt);
      gcc_assert (ctx);
      if (ctx->cancellable)
	ctx->cancel_label = create_artificial_label (UNKNOWN_LOCATION);
      lower_omp_for (gsi_p, ctx);
      break;
    case GIMPLE_OMP_SECTIONS:
      ctx = maybe_lookup_ctx (stmt);
      gcc_assert (ctx);
      if (ctx->cancellable)
	ctx->cancel_label = create_artificial_label (UNKNOWN_LOCATION);
      lower_omp_sections (gsi_p, ctx);
      break;
    case GIMPLE_OMP_SINGLE:
      ctx = maybe_lookup_ctx (stmt);
      gcc_assert (ctx);
      lower_omp_single (gsi_p, ctx);
      break;
    case GIMPLE_OMP_MASTER:
      ctx = maybe_lookup_ctx (stmt);
      gcc_assert (ctx);
      lower_omp_master (gsi_p, ctx);
      break;
    case GIMPLE_OMP_TASKGROUP:
      ctx = maybe_lookup_ctx (stmt);
      gcc_assert (ctx);
      lower_omp_taskgroup (gsi_p, ctx);
      break;
    case GIMPLE_OMP_ORDERED:
      ctx = maybe_lookup_ctx (stmt);
      gcc_assert (ctx);
      lower_omp_ordered (gsi_p, ctx);
      break;
    case GIMPLE_OMP_CRITICAL:
      ctx = maybe_lookup_ctx (stmt);
      gcc_assert (ctx);
      lower_omp_critical (gsi_p, ctx);
      break;
    case GIMPLE_OMP_ATOMIC_LOAD:
      if ((ctx || task_shared_vars)
	  && walk_tree (gimple_omp_atomic_load_rhs_ptr (
			  as_a <gomp_atomic_load *> (stmt)),
			lower_omp_regimplify_p, ctx ? NULL : &wi, NULL))
	gimple_regimplify_operands (stmt, gsi_p);
      break;
    case GIMPLE_OMP_TARGET:
      ctx = maybe_lookup_ctx (stmt);
      gcc_assert (ctx);
      lower_omp_target (gsi_p, ctx);
      break;
    case GIMPLE_OMP_TEAMS:
      ctx = maybe_lookup_ctx (stmt);
      gcc_assert (ctx);
      lower_omp_teams (gsi_p, ctx);
      break;
    case GIMPLE_CALL:
      tree fndecl;
      call_stmt = as_a <gcall *> (stmt);
      fndecl = gimple_call_fndecl (call_stmt);
      if (fndecl
	  && DECL_BUILT_IN_CLASS (fndecl) == BUILT_IN_NORMAL)
	switch (DECL_FUNCTION_CODE (fndecl))
	  {
	  case BUILT_IN_GOMP_BARRIER:
	    if (ctx == NULL)
	      break;
	    /* FALLTHRU */
	  case BUILT_IN_GOMP_CANCEL:
	  case BUILT_IN_GOMP_CANCELLATION_POINT:
	    omp_context *cctx;
	    cctx = ctx;
	    if (gimple_code (cctx->stmt) == GIMPLE_OMP_SECTION)
	      cctx = cctx->outer;
	    gcc_assert (gimple_call_lhs (call_stmt) == NULL_TREE);
	    if (!cctx->cancellable)
	      {
		if (DECL_FUNCTION_CODE (fndecl)
		    == BUILT_IN_GOMP_CANCELLATION_POINT)
		  {
		    stmt = gimple_build_nop ();
		    gsi_replace (gsi_p, stmt, false);
		  }
		break;
	      }
	    if (DECL_FUNCTION_CODE (fndecl) == BUILT_IN_GOMP_BARRIER)
	      {
		fndecl = builtin_decl_explicit (BUILT_IN_GOMP_BARRIER_CANCEL);
		gimple_call_set_fndecl (call_stmt, fndecl);
		gimple_call_set_fntype (call_stmt, TREE_TYPE (fndecl));
	      }
	    tree lhs;
	    lhs = create_tmp_var (TREE_TYPE (TREE_TYPE (fndecl)));
	    gimple_call_set_lhs (call_stmt, lhs);
	    tree fallthru_label;
	    fallthru_label = create_artificial_label (UNKNOWN_LOCATION);
	    gimple *g;
	    g = gimple_build_label (fallthru_label);
	    gsi_insert_after (gsi_p, g, GSI_SAME_STMT);
	    g = gimple_build_cond (NE_EXPR, lhs,
				   fold_convert (TREE_TYPE (lhs),
						 boolean_false_node),
				   cctx->cancel_label, fallthru_label);
	    gsi_insert_after (gsi_p, g, GSI_SAME_STMT);
	    break;
	  default:
	    break;
	  }
      /* FALLTHRU */
    default:
      if ((ctx || task_shared_vars)
	  && walk_gimple_op (stmt, lower_omp_regimplify_p,
			     ctx ? NULL : &wi))
	{
	  /* Just remove clobbers, this should happen only if we have
	     "privatized" local addressable variables in SIMD regions,
	     the clobber isn't needed in that case and gimplifying address
	     of the ARRAY_REF into a pointer and creating MEM_REF based
	     clobber would create worse code than we get with the clobber
	     dropped.  */
	  if (gimple_clobber_p (stmt))
	    {
	      gsi_replace (gsi_p, gimple_build_nop (), true);
	      break;
	    }
	  gimple_regimplify_operands (stmt, gsi_p);
	}
      break;
    }
}

static void
lower_omp (gimple_seq *body, omp_context *ctx)
{
  location_t saved_location = input_location;
  gimple_stmt_iterator gsi;
  for (gsi = gsi_start (*body); !gsi_end_p (gsi); gsi_next (&gsi))
    lower_omp_1 (&gsi, ctx);
  /* During gimplification, we haven't folded statments inside offloading
     or taskreg regions (gimplify.c:maybe_fold_stmt); do that now.  */
  if (target_nesting_level || taskreg_nesting_level)
    for (gsi = gsi_start (*body); !gsi_end_p (gsi); gsi_next (&gsi))
      fold_stmt (&gsi);
  input_location = saved_location;
}

/* Main entry point.  */

static unsigned int
execute_lower_omp (void)
{
  gimple_seq body;
  int i;
  omp_context *ctx;

  /* This pass always runs, to provide PROP_gimple_lomp.
     But often, there is nothing to do.  */
  if (flag_cilkplus == 0 && flag_openacc == 0 && flag_openmp == 0
      && flag_openmp_simd == 0)
    return 0;

  all_contexts = splay_tree_new (splay_tree_compare_pointers, 0,
				 delete_omp_context);

  body = gimple_body (current_function_decl);
  scan_omp (&body, NULL);
  gcc_assert (taskreg_nesting_level == 0);
  FOR_EACH_VEC_ELT (taskreg_contexts, i, ctx)
    finish_taskreg_scan (ctx);
  taskreg_contexts.release ();

  if (all_contexts->root)
    {
      if (task_shared_vars)
	push_gimplify_context ();
      lower_omp (&body, NULL);
      if (task_shared_vars)
	pop_gimplify_context (NULL);
    }

  if (all_contexts)
    {
      splay_tree_delete (all_contexts);
      all_contexts = NULL;
    }
  BITMAP_FREE (task_shared_vars);
  return 0;
}

namespace {

const pass_data pass_data_lower_omp =
{
  GIMPLE_PASS, /* type */
  "omplower", /* name */
  OPTGROUP_NONE, /* optinfo_flags */
  TV_NONE, /* tv_id */
  PROP_gimple_any, /* properties_required */
  PROP_gimple_lomp, /* properties_provided */
  0, /* properties_destroyed */
  0, /* todo_flags_start */
  0, /* todo_flags_finish */
};

class pass_lower_omp : public gimple_opt_pass
{
public:
  pass_lower_omp (gcc::context *ctxt)
    : gimple_opt_pass (pass_data_lower_omp, ctxt)
  {}

  /* opt_pass methods: */
  virtual unsigned int execute (function *) { return execute_lower_omp (); }

}; // class pass_lower_omp

} // anon namespace

gimple_opt_pass *
make_pass_lower_omp (gcc::context *ctxt)
{
  return new pass_lower_omp (ctxt);
}

/* The following is a utility to diagnose structured block violations.
   It is not part of the "omplower" pass, as that's invoked too late.  It
   should be invoked by the respective front ends after gimplification.  */

static splay_tree all_labels;

/* Check for mismatched contexts and generate an error if needed.  Return
   true if an error is detected.  */

static bool
diagnose_sb_0 (gimple_stmt_iterator *gsi_p,
	       gimple *branch_ctx, gimple *label_ctx)
{
  gcc_checking_assert (!branch_ctx || is_gimple_omp (branch_ctx));
  gcc_checking_assert (!label_ctx || is_gimple_omp (label_ctx));

  if (label_ctx == branch_ctx)
    return false;

  const char* kind = NULL;

  if (flag_cilkplus)
    {
      if ((branch_ctx
	   && gimple_code (branch_ctx) == GIMPLE_OMP_FOR
	   && gimple_omp_for_kind (branch_ctx) == GF_OMP_FOR_KIND_CILKSIMD)
	  || (label_ctx
	      && gimple_code (label_ctx) == GIMPLE_OMP_FOR
	      && gimple_omp_for_kind (label_ctx) == GF_OMP_FOR_KIND_CILKSIMD))
	kind = "Cilk Plus";
    }
  if (flag_openacc)
    {
      if ((branch_ctx && is_gimple_omp_oacc (branch_ctx))
	  || (label_ctx && is_gimple_omp_oacc (label_ctx)))
	{
	  gcc_checking_assert (kind == NULL);
	  kind = "OpenACC";
	}
    }
  if (kind == NULL)
    {
      gcc_checking_assert (flag_openmp);
      kind = "OpenMP";
    }

  /*
     Previously we kept track of the label's entire context in diagnose_sb_[12]
     so we could traverse it and issue a correct "exit" or "enter" error
     message upon a structured block violation.

     We built the context by building a list with tree_cons'ing, but there is
     no easy counterpart in gimple tuples.  It seems like far too much work
     for issuing exit/enter error messages.  If someone really misses the
     distinct error message... patches welcome.
   */

#if 0
  /* Try to avoid confusing the user by producing and error message
     with correct "exit" or "enter" verbiage.  We prefer "exit"
     unless we can show that LABEL_CTX is nested within BRANCH_CTX.  */
  if (branch_ctx == NULL)
    exit_p = false;
  else
    {
      while (label_ctx)
	{
	  if (TREE_VALUE (label_ctx) == branch_ctx)
	    {
	      exit_p = false;
	      break;
	    }
	  label_ctx = TREE_CHAIN (label_ctx);
	}
    }

  if (exit_p)
    error ("invalid exit from %s structured block", kind);
  else
    error ("invalid entry to %s structured block", kind);
#endif

  /* If it's obvious we have an invalid entry, be specific about the error.  */
  if (branch_ctx == NULL)
    error ("invalid entry to %s structured block", kind);
  else
    {
      /* Otherwise, be vague and lazy, but efficient.  */
      error ("invalid branch to/from %s structured block", kind);
    }

  gsi_replace (gsi_p, gimple_build_nop (), false);
  return true;
}

/* Pass 1: Create a minimal tree of structured blocks, and record
   where each label is found.  */

static tree
diagnose_sb_1 (gimple_stmt_iterator *gsi_p, bool *handled_ops_p,
    	       struct walk_stmt_info *wi)
{
  gimple *context = (gimple *) wi->info;
  gimple *inner_context;
  gimple *stmt = gsi_stmt (*gsi_p);

  *handled_ops_p = true;

  switch (gimple_code (stmt))
    {
    WALK_SUBSTMTS;

    case GIMPLE_OMP_PARALLEL:
    case GIMPLE_OMP_TASK:
    case GIMPLE_OMP_SECTIONS:
    case GIMPLE_OMP_SINGLE:
    case GIMPLE_OMP_SECTION:
    case GIMPLE_OMP_MASTER:
    case GIMPLE_OMP_ORDERED:
    case GIMPLE_OMP_CRITICAL:
    case GIMPLE_OMP_TARGET:
    case GIMPLE_OMP_TEAMS:
    case GIMPLE_OMP_TASKGROUP:
      /* The minimal context here is just the current OMP construct.  */
      inner_context = stmt;
      wi->info = inner_context;
      walk_gimple_seq (gimple_omp_body (stmt), diagnose_sb_1, NULL, wi);
      wi->info = context;
      break;

    case GIMPLE_OMP_FOR:
      inner_context = stmt;
      wi->info = inner_context;
      /* gimple_omp_for_{index,initial,final} are all DECLs; no need to
	 walk them.  */
      walk_gimple_seq (gimple_omp_for_pre_body (stmt),
	  	       diagnose_sb_1, NULL, wi);
      walk_gimple_seq (gimple_omp_body (stmt), diagnose_sb_1, NULL, wi);
      wi->info = context;
      break;

    case GIMPLE_LABEL:
      splay_tree_insert (all_labels,
			 (splay_tree_key) gimple_label_label (
					    as_a <glabel *> (stmt)),
			 (splay_tree_value) context);
      break;

    default:
      break;
    }

  return NULL_TREE;
}

/* Pass 2: Check each branch and see if its context differs from that of
   the destination label's context.  */

static tree
diagnose_sb_2 (gimple_stmt_iterator *gsi_p, bool *handled_ops_p,
    	       struct walk_stmt_info *wi)
{
  gimple *context = (gimple *) wi->info;
  splay_tree_node n;
  gimple *stmt = gsi_stmt (*gsi_p);

  *handled_ops_p = true;

  switch (gimple_code (stmt))
    {
    WALK_SUBSTMTS;

    case GIMPLE_OMP_PARALLEL:
    case GIMPLE_OMP_TASK:
    case GIMPLE_OMP_SECTIONS:
    case GIMPLE_OMP_SINGLE:
    case GIMPLE_OMP_SECTION:
    case GIMPLE_OMP_MASTER:
    case GIMPLE_OMP_ORDERED:
    case GIMPLE_OMP_CRITICAL:
    case GIMPLE_OMP_TARGET:
    case GIMPLE_OMP_TEAMS:
    case GIMPLE_OMP_TASKGROUP:
      wi->info = stmt;
      walk_gimple_seq_mod (gimple_omp_body_ptr (stmt), diagnose_sb_2, NULL, wi);
      wi->info = context;
      break;

    case GIMPLE_OMP_FOR:
      wi->info = stmt;
      /* gimple_omp_for_{index,initial,final} are all DECLs; no need to
	 walk them.  */
      walk_gimple_seq_mod (gimple_omp_for_pre_body_ptr (stmt),
			   diagnose_sb_2, NULL, wi);
      walk_gimple_seq_mod (gimple_omp_body_ptr (stmt), diagnose_sb_2, NULL, wi);
      wi->info = context;
      break;

    case GIMPLE_COND:
	{
	  gcond *cond_stmt = as_a <gcond *> (stmt);
	  tree lab = gimple_cond_true_label (cond_stmt);
	  if (lab)
	    {
	      n = splay_tree_lookup (all_labels,
				     (splay_tree_key) lab);
	      diagnose_sb_0 (gsi_p, context,
			     n ? (gimple *) n->value : NULL);
	    }
	  lab = gimple_cond_false_label (cond_stmt);
	  if (lab)
	    {
	      n = splay_tree_lookup (all_labels,
				     (splay_tree_key) lab);
	      diagnose_sb_0 (gsi_p, context,
			     n ? (gimple *) n->value : NULL);
	    }
	}
      break;

    case GIMPLE_GOTO:
      {
	tree lab = gimple_goto_dest (stmt);
	if (TREE_CODE (lab) != LABEL_DECL)
	  break;

	n = splay_tree_lookup (all_labels, (splay_tree_key) lab);
	diagnose_sb_0 (gsi_p, context, n ? (gimple *) n->value : NULL);
      }
      break;

    case GIMPLE_SWITCH:
      {
	gswitch *switch_stmt = as_a <gswitch *> (stmt);
	unsigned int i;
	for (i = 0; i < gimple_switch_num_labels (switch_stmt); ++i)
	  {
	    tree lab = CASE_LABEL (gimple_switch_label (switch_stmt, i));
	    n = splay_tree_lookup (all_labels, (splay_tree_key) lab);
	    if (n && diagnose_sb_0 (gsi_p, context, (gimple *) n->value))
	      break;
	  }
      }
      break;

    case GIMPLE_RETURN:
      diagnose_sb_0 (gsi_p, context, NULL);
      break;

    default:
      break;
    }

  return NULL_TREE;
}

/* Called from tree-cfg.c::make_edges to create cfg edges for all relevant
   GIMPLE_* codes.  */
bool
make_gimple_omp_edges (basic_block bb, struct omp_region **region,
		       int *region_idx)
{
  gimple *last = last_stmt (bb);
  enum gimple_code code = gimple_code (last);
  struct omp_region *cur_region = *region;
  bool fallthru = false;

  switch (code)
    {
    case GIMPLE_OMP_PARALLEL:
    case GIMPLE_OMP_TASK:
    case GIMPLE_OMP_FOR:
    case GIMPLE_OMP_SINGLE:
    case GIMPLE_OMP_TEAMS:
    case GIMPLE_OMP_MASTER:
    case GIMPLE_OMP_TASKGROUP:
    case GIMPLE_OMP_ORDERED:
    case GIMPLE_OMP_CRITICAL:
    case GIMPLE_OMP_SECTION:
      cur_region = new_omp_region (bb, code, cur_region);
      fallthru = true;
      break;

    case GIMPLE_OMP_TARGET:
      cur_region = new_omp_region (bb, code, cur_region);
      fallthru = true;
      switch (gimple_omp_target_kind (last))
	{
	case GF_OMP_TARGET_KIND_REGION:
	case GF_OMP_TARGET_KIND_DATA:
	case GF_OMP_TARGET_KIND_OACC_PARALLEL:
	case GF_OMP_TARGET_KIND_OACC_KERNELS:
	case GF_OMP_TARGET_KIND_OACC_DATA:
	  break;
	case GF_OMP_TARGET_KIND_UPDATE:
	case GF_OMP_TARGET_KIND_OACC_UPDATE:
	case GF_OMP_TARGET_KIND_OACC_ENTER_EXIT_DATA:
	case GF_OMP_TARGET_KIND_OACC_DECLARE:
	  cur_region = cur_region->outer;
	  break;
	default:
	  gcc_unreachable ();
	}
      break;

    case GIMPLE_OMP_SECTIONS:
      cur_region = new_omp_region (bb, code, cur_region);
      fallthru = true;
      break;

    case GIMPLE_OMP_SECTIONS_SWITCH:
      fallthru = false;
      break;

    case GIMPLE_OMP_ENTRY_END:
    case GIMPLE_OMP_ATOMIC_LOAD:
    case GIMPLE_OMP_ATOMIC_STORE:
       fallthru = true;
       break;

    case GIMPLE_OMP_RETURN:
      cur_region->exit = bb;
      gimple *for_stmt;
      if (cur_region->type == GIMPLE_OMP_FOR
	  && gimple_omp_for_kind (as_a <gomp_for *>
				  ((for_stmt = last_stmt (cur_region->entry))))
	     == GF_OMP_FOR_KIND_OACC_LOOP)
        {
	  fallthru = true;
	}
      else
	{
	  /* In the case of a GIMPLE_OMP_SECTION, the edge will go
	     somewhere other than the next block.  This will be
	     created later.  */
	  if (cur_region->type == GIMPLE_OMP_TASK)
	    /* Add an edge corresponding to not scheduling the task
	       immediately.  */
	    make_edge (cur_region->entry, bb, EDGE_ABNORMAL);
	  fallthru = cur_region->type != GIMPLE_OMP_SECTION;
	}
      cur_region = cur_region->outer;
      break;

    case GIMPLE_OMP_CONTINUE:
      cur_region->cont = bb;
      switch (cur_region->type)
	{
	case GIMPLE_OMP_FOR:
	  /* Mark all GIMPLE_OMP_FOR and GIMPLE_OMP_CONTINUE
	     succs edges as abnormal to prevent splitting
	     them.  */
	  single_succ_edge (cur_region->entry)->flags |= EDGE_ABNORMAL;
	  /* Make the loopback edge.  */
	  make_edge (bb, single_succ (cur_region->entry),
		     EDGE_ABNORMAL);

	  /* Create an edge from GIMPLE_OMP_FOR to exit, which
	     corresponds to the case that the body of the loop
	     is not executed at all.  */
	  make_edge (cur_region->entry, bb->next_bb, EDGE_ABNORMAL);
	  make_edge (bb, bb->next_bb, EDGE_FALLTHRU | EDGE_ABNORMAL);
	  fallthru = false;
	  break;

	case GIMPLE_OMP_SECTIONS:
	  /* Wire up the edges into and out of the nested sections.  */
	  {
	    basic_block switch_bb = single_succ (cur_region->entry);

	    struct omp_region *i;
	    for (i = cur_region->inner; i ; i = i->next)
	      {
		gcc_assert (i->type == GIMPLE_OMP_SECTION);
		make_edge (switch_bb, i->entry, 0);
		make_edge (i->exit, bb, EDGE_FALLTHRU);
	      }

	    /* Make the loopback edge to the block with
	       GIMPLE_OMP_SECTIONS_SWITCH.  */
	    make_edge (bb, switch_bb, 0);

	    /* Make the edge from the switch to exit.  */
	    make_edge (switch_bb, bb->next_bb, 0);
	    fallthru = false;
	  }
	  break;

	case GIMPLE_OMP_TASK:
	  fallthru = true;
	  break;

	default:
	  gcc_unreachable ();
	}
      break;

    default:
      gcc_unreachable ();
    }

  if (*region != cur_region)
    {
      *region = cur_region;
      if (cur_region)
	*region_idx = cur_region->entry->index;
      else
	*region_idx = 0;
    }

  return fallthru;
}

static unsigned int
diagnose_omp_structured_block_errors (void)
{
  struct walk_stmt_info wi;
  gimple_seq body = gimple_body (current_function_decl);

  all_labels = splay_tree_new (splay_tree_compare_pointers, 0, 0);

  memset (&wi, 0, sizeof (wi));
  walk_gimple_seq (body, diagnose_sb_1, NULL, &wi);

  memset (&wi, 0, sizeof (wi));
  wi.want_locations = true;
  walk_gimple_seq_mod (&body, diagnose_sb_2, NULL, &wi);

  gimple_set_body (current_function_decl, body);

  splay_tree_delete (all_labels);
  all_labels = NULL;

  return 0;
}

namespace {

const pass_data pass_data_diagnose_omp_blocks =
{
  GIMPLE_PASS, /* type */
  "*diagnose_omp_blocks", /* name */
  OPTGROUP_NONE, /* optinfo_flags */
  TV_NONE, /* tv_id */
  PROP_gimple_any, /* properties_required */
  0, /* properties_provided */
  0, /* properties_destroyed */
  0, /* todo_flags_start */
  0, /* todo_flags_finish */
};

class pass_diagnose_omp_blocks : public gimple_opt_pass
{
public:
  pass_diagnose_omp_blocks (gcc::context *ctxt)
    : gimple_opt_pass (pass_data_diagnose_omp_blocks, ctxt)
  {}

  /* opt_pass methods: */
  virtual bool gate (function *)
  {
    return flag_cilkplus || flag_openacc || flag_openmp;
  }
  virtual unsigned int execute (function *)
    {
      return diagnose_omp_structured_block_errors ();
    }

}; // class pass_diagnose_omp_blocks

} // anon namespace

gimple_opt_pass *
make_pass_diagnose_omp_blocks (gcc::context *ctxt)
{
  return new pass_diagnose_omp_blocks (ctxt);
}

/* SIMD clone supporting code.  */

/* Allocate a fresh `simd_clone' and return it.  NARGS is the number
   of arguments to reserve space for.  */

static struct cgraph_simd_clone *
simd_clone_struct_alloc (int nargs)
{
  struct cgraph_simd_clone *clone_info;
  size_t len = (sizeof (struct cgraph_simd_clone)
		+ nargs * sizeof (struct cgraph_simd_clone_arg));
  clone_info = (struct cgraph_simd_clone *)
	       ggc_internal_cleared_alloc (len);
  return clone_info;
}

/* Make a copy of the `struct cgraph_simd_clone' in FROM to TO.  */

static inline void
simd_clone_struct_copy (struct cgraph_simd_clone *to,
			struct cgraph_simd_clone *from)
{
  memcpy (to, from, (sizeof (struct cgraph_simd_clone)
		     + ((from->nargs - from->inbranch)
			* sizeof (struct cgraph_simd_clone_arg))));
}

/* Return vector of parameter types of function FNDECL.  This uses
   TYPE_ARG_TYPES if available, otherwise falls back to types of
   DECL_ARGUMENTS types.  */

vec<tree>
simd_clone_vector_of_formal_parm_types (tree fndecl)
{
  if (TYPE_ARG_TYPES (TREE_TYPE (fndecl)))
    return ipa_get_vector_of_formal_parm_types (TREE_TYPE (fndecl));
  vec<tree> args = ipa_get_vector_of_formal_parms (fndecl);
  unsigned int i;
  tree arg;
  FOR_EACH_VEC_ELT (args, i, arg)
    args[i] = TREE_TYPE (args[i]);
  return args;
}

/* Given a simd function in NODE, extract the simd specific
   information from the OMP clauses passed in CLAUSES, and return
   the struct cgraph_simd_clone * if it should be cloned.  *INBRANCH_SPECIFIED
   is set to TRUE if the `inbranch' or `notinbranch' clause specified,
   otherwise set to FALSE.  */

static struct cgraph_simd_clone *
simd_clone_clauses_extract (struct cgraph_node *node, tree clauses,
			    bool *inbranch_specified)
{
  vec<tree> args = simd_clone_vector_of_formal_parm_types (node->decl);
  tree t;
  int n;
  *inbranch_specified = false;

  n = args.length ();
  if (n > 0 && args.last () == void_type_node)
    n--;

  /* To distinguish from an OpenMP simd clone, Cilk Plus functions to
     be cloned have a distinctive artificial label in addition to "omp
     declare simd".  */
  bool cilk_clone
    = (flag_cilkplus
       && lookup_attribute ("cilk simd function",
			    DECL_ATTRIBUTES (node->decl)));

  /* Allocate one more than needed just in case this is an in-branch
     clone which will require a mask argument.  */
  struct cgraph_simd_clone *clone_info = simd_clone_struct_alloc (n + 1);
  clone_info->nargs = n;
  clone_info->cilk_elemental = cilk_clone;

  if (!clauses)
    {
      args.release ();
      return clone_info;
    }
  clauses = TREE_VALUE (clauses);
  if (!clauses || TREE_CODE (clauses) != OMP_CLAUSE)
    return clone_info;

  for (t = clauses; t; t = OMP_CLAUSE_CHAIN (t))
    {
      switch (OMP_CLAUSE_CODE (t))
	{
	case OMP_CLAUSE_INBRANCH:
	  clone_info->inbranch = 1;
	  *inbranch_specified = true;
	  break;
	case OMP_CLAUSE_NOTINBRANCH:
	  clone_info->inbranch = 0;
	  *inbranch_specified = true;
	  break;
	case OMP_CLAUSE_SIMDLEN:
	  clone_info->simdlen
	    = TREE_INT_CST_LOW (OMP_CLAUSE_SIMDLEN_EXPR (t));
	  break;
	case OMP_CLAUSE_LINEAR:
	  {
	    tree decl = OMP_CLAUSE_DECL (t);
	    tree step = OMP_CLAUSE_LINEAR_STEP (t);
	    int argno = TREE_INT_CST_LOW (decl);
	    if (OMP_CLAUSE_LINEAR_VARIABLE_STRIDE (t))
	      {
		clone_info->args[argno].arg_type
		  = SIMD_CLONE_ARG_TYPE_LINEAR_VARIABLE_STEP;
		clone_info->args[argno].linear_step = tree_to_shwi (step);
		gcc_assert (clone_info->args[argno].linear_step >= 0
			    && clone_info->args[argno].linear_step < n);
	      }
	    else
	      {
		if (POINTER_TYPE_P (args[argno]))
		  step = fold_convert (ssizetype, step);
		if (!tree_fits_shwi_p (step))
		  {
		    warning_at (OMP_CLAUSE_LOCATION (t), 0,
				"ignoring large linear step");
		    args.release ();
		    return NULL;
		  }
		else if (integer_zerop (step))
		  {
		    warning_at (OMP_CLAUSE_LOCATION (t), 0,
				"ignoring zero linear step");
		    args.release ();
		    return NULL;
		  }
		else
		  {
		    clone_info->args[argno].arg_type
		      = SIMD_CLONE_ARG_TYPE_LINEAR_CONSTANT_STEP;
		    clone_info->args[argno].linear_step = tree_to_shwi (step);
		  }
	      }
	    break;
	  }
	case OMP_CLAUSE_UNIFORM:
	  {
	    tree decl = OMP_CLAUSE_DECL (t);
	    int argno = tree_to_uhwi (decl);
	    clone_info->args[argno].arg_type
	      = SIMD_CLONE_ARG_TYPE_UNIFORM;
	    break;
	  }
	case OMP_CLAUSE_ALIGNED:
	  {
	    tree decl = OMP_CLAUSE_DECL (t);
	    int argno = tree_to_uhwi (decl);
	    clone_info->args[argno].alignment
	      = TREE_INT_CST_LOW (OMP_CLAUSE_ALIGNED_ALIGNMENT (t));
	    break;
	  }
	default:
	  break;
	}
    }
  args.release ();
  return clone_info;
}

/* Given a SIMD clone in NODE, calculate the characteristic data
   type and return the coresponding type.  The characteristic data
   type is computed as described in the Intel Vector ABI.  */

static tree
simd_clone_compute_base_data_type (struct cgraph_node *node,
				   struct cgraph_simd_clone *clone_info)
{
  tree type = integer_type_node;
  tree fndecl = node->decl;

  /* a) For non-void function, the characteristic data type is the
        return type.  */
  if (TREE_CODE (TREE_TYPE (TREE_TYPE (fndecl))) != VOID_TYPE)
    type = TREE_TYPE (TREE_TYPE (fndecl));

  /* b) If the function has any non-uniform, non-linear parameters,
        then the characteristic data type is the type of the first
        such parameter.  */
  else
    {
      vec<tree> map = simd_clone_vector_of_formal_parm_types (fndecl);
      for (unsigned int i = 0; i < clone_info->nargs; ++i)
	if (clone_info->args[i].arg_type == SIMD_CLONE_ARG_TYPE_VECTOR)
	  {
	    type = map[i];
	    break;
	  }
      map.release ();
    }

  /* c) If the characteristic data type determined by a) or b) above
        is struct, union, or class type which is pass-by-value (except
        for the type that maps to the built-in complex data type), the
        characteristic data type is int.  */
  if (RECORD_OR_UNION_TYPE_P (type)
      && !aggregate_value_p (type, NULL)
      && TREE_CODE (type) != COMPLEX_TYPE)
    return integer_type_node;

  /* d) If none of the above three classes is applicable, the
        characteristic data type is int.  */

  return type;

  /* e) For Intel Xeon Phi native and offload compilation, if the
        resulting characteristic data type is 8-bit or 16-bit integer
        data type, the characteristic data type is int.  */
  /* Well, we don't handle Xeon Phi yet.  */
}

static tree
simd_clone_mangle (struct cgraph_node *node,
		   struct cgraph_simd_clone *clone_info)
{
  char vecsize_mangle = clone_info->vecsize_mangle;
  char mask = clone_info->inbranch ? 'M' : 'N';
  unsigned int simdlen = clone_info->simdlen;
  unsigned int n;
  pretty_printer pp;

  gcc_assert (vecsize_mangle && simdlen);

  pp_string (&pp, "_ZGV");
  pp_character (&pp, vecsize_mangle);
  pp_character (&pp, mask);
  pp_decimal_int (&pp, simdlen);

  for (n = 0; n < clone_info->nargs; ++n)
    {
      struct cgraph_simd_clone_arg arg = clone_info->args[n];

      if (arg.arg_type == SIMD_CLONE_ARG_TYPE_UNIFORM)
	pp_character (&pp, 'u');
      else if (arg.arg_type == SIMD_CLONE_ARG_TYPE_LINEAR_CONSTANT_STEP)
	{
	  gcc_assert (arg.linear_step != 0);
	  pp_character (&pp, 'l');
	  if (arg.linear_step > 1)
	    pp_unsigned_wide_integer (&pp, arg.linear_step);
	  else if (arg.linear_step < 0)
	    {
	      pp_character (&pp, 'n');
	      pp_unsigned_wide_integer (&pp, (-(unsigned HOST_WIDE_INT)
					      arg.linear_step));
	    }
	}
      else if (arg.arg_type == SIMD_CLONE_ARG_TYPE_LINEAR_VARIABLE_STEP)
	{
	  pp_character (&pp, 's');
	  pp_unsigned_wide_integer (&pp, arg.linear_step);
	}
      else
	pp_character (&pp, 'v');
      if (arg.alignment)
	{
	  pp_character (&pp, 'a');
	  pp_decimal_int (&pp, arg.alignment);
	}
    }

  pp_underscore (&pp);
  const char *str = IDENTIFIER_POINTER (DECL_ASSEMBLER_NAME (node->decl));
  if (*str == '*')
    ++str;
  pp_string (&pp, str);
  str = pp_formatted_text (&pp);

  /* If there already is a SIMD clone with the same mangled name, don't
     add another one.  This can happen e.g. for
     #pragma omp declare simd
     #pragma omp declare simd simdlen(8)
     int foo (int, int);
     if the simdlen is assumed to be 8 for the first one, etc.  */
  for (struct cgraph_node *clone = node->simd_clones; clone;
       clone = clone->simdclone->next_clone)
    if (strcmp (IDENTIFIER_POINTER (DECL_ASSEMBLER_NAME (clone->decl)),
		str) == 0)
      return NULL_TREE;

  return get_identifier (str);
}

/* Create a simd clone of OLD_NODE and return it.  */

static struct cgraph_node *
simd_clone_create (struct cgraph_node *old_node)
{
  struct cgraph_node *new_node;
  if (old_node->definition)
    {
      if (!old_node->has_gimple_body_p ())
	return NULL;
      old_node->get_body ();
      new_node = old_node->create_version_clone_with_body (vNULL, NULL, NULL,
							   false, NULL, NULL,
							   "simdclone");
    }
  else
    {
      tree old_decl = old_node->decl;
      tree new_decl = copy_node (old_node->decl);
      DECL_NAME (new_decl) = clone_function_name (old_decl, "simdclone");
      SET_DECL_ASSEMBLER_NAME (new_decl, DECL_NAME (new_decl));
      SET_DECL_RTL (new_decl, NULL);
      DECL_STATIC_CONSTRUCTOR (new_decl) = 0;
      DECL_STATIC_DESTRUCTOR (new_decl) = 0;
      new_node = old_node->create_version_clone (new_decl, vNULL, NULL);
      symtab->call_cgraph_insertion_hooks (new_node);
    }
  if (new_node == NULL)
    return new_node;

  TREE_PUBLIC (new_node->decl) = TREE_PUBLIC (old_node->decl);

  /* The function cgraph_function_versioning () will force the new
     symbol local.  Undo this, and inherit external visability from
     the old node.  */
  new_node->local.local = old_node->local.local;
  new_node->externally_visible = old_node->externally_visible;

  return new_node;
}

/* Adjust the return type of the given function to its appropriate
   vector counterpart.  Returns a simd array to be used throughout the
   function as a return value.  */

static tree
simd_clone_adjust_return_type (struct cgraph_node *node)
{
  tree fndecl = node->decl;
  tree orig_rettype = TREE_TYPE (TREE_TYPE (fndecl));
  unsigned int veclen;
  tree t;

  /* Adjust the function return type.  */
  if (orig_rettype == void_type_node)
    return NULL_TREE;
  TREE_TYPE (fndecl) = build_distinct_type_copy (TREE_TYPE (fndecl));
  t = TREE_TYPE (TREE_TYPE (fndecl));
  if (INTEGRAL_TYPE_P (t) || POINTER_TYPE_P (t))
    veclen = node->simdclone->vecsize_int;
  else
    veclen = node->simdclone->vecsize_float;
  veclen /= GET_MODE_BITSIZE (TYPE_MODE (t));
  if (veclen > node->simdclone->simdlen)
    veclen = node->simdclone->simdlen;
  if (POINTER_TYPE_P (t))
    t = pointer_sized_int_node;
  if (veclen == node->simdclone->simdlen)
    t = build_vector_type (t, node->simdclone->simdlen);
  else
    {
      t = build_vector_type (t, veclen);
      t = build_array_type_nelts (t, node->simdclone->simdlen / veclen);
    }
  TREE_TYPE (TREE_TYPE (fndecl)) = t;
  if (!node->definition)
    return NULL_TREE;

  t = DECL_RESULT (fndecl);
  /* Adjust the DECL_RESULT.  */
  gcc_assert (TREE_TYPE (t) != void_type_node);
  TREE_TYPE (t) = TREE_TYPE (TREE_TYPE (fndecl));
  relayout_decl (t);

  tree atype = build_array_type_nelts (orig_rettype,
				       node->simdclone->simdlen);
  if (veclen != node->simdclone->simdlen)
    return build1 (VIEW_CONVERT_EXPR, atype, t);

  /* Set up a SIMD array to use as the return value.  */
  tree retval = create_tmp_var_raw (atype, "retval");
  gimple_add_tmp_var (retval);
  return retval;
}

/* Each vector argument has a corresponding array to be used locally
   as part of the eventual loop.  Create such temporary array and
   return it.

   PREFIX is the prefix to be used for the temporary.

   TYPE is the inner element type.

   SIMDLEN is the number of elements.  */

static tree
create_tmp_simd_array (const char *prefix, tree type, int simdlen)
{
  tree atype = build_array_type_nelts (type, simdlen);
  tree avar = create_tmp_var_raw (atype, prefix);
  gimple_add_tmp_var (avar);
  return avar;
}

/* Modify the function argument types to their corresponding vector
   counterparts if appropriate.  Also, create one array for each simd
   argument to be used locally when using the function arguments as
   part of the loop.

   NODE is the function whose arguments are to be adjusted.

   Returns an adjustment vector that will be filled describing how the
   argument types will be adjusted.  */

static ipa_parm_adjustment_vec
simd_clone_adjust_argument_types (struct cgraph_node *node)
{
  vec<tree> args;
  ipa_parm_adjustment_vec adjustments;

  if (node->definition)
    args = ipa_get_vector_of_formal_parms (node->decl);
  else
    args = simd_clone_vector_of_formal_parm_types (node->decl);
  adjustments.create (args.length ());
  unsigned i, j, veclen;
  struct ipa_parm_adjustment adj;
  for (i = 0; i < node->simdclone->nargs; ++i)
    {
      memset (&adj, 0, sizeof (adj));
      tree parm = args[i];
      tree parm_type = node->definition ? TREE_TYPE (parm) : parm;
      adj.base_index = i;
      adj.base = parm;

      node->simdclone->args[i].orig_arg = node->definition ? parm : NULL_TREE;
      node->simdclone->args[i].orig_type = parm_type;

      if (node->simdclone->args[i].arg_type != SIMD_CLONE_ARG_TYPE_VECTOR)
	{
	  /* No adjustment necessary for scalar arguments.  */
	  adj.op = IPA_PARM_OP_COPY;
	}
      else
	{
	  if (INTEGRAL_TYPE_P (parm_type) || POINTER_TYPE_P (parm_type))
	    veclen = node->simdclone->vecsize_int;
	  else
	    veclen = node->simdclone->vecsize_float;
	  veclen /= GET_MODE_BITSIZE (TYPE_MODE (parm_type));
	  if (veclen > node->simdclone->simdlen)
	    veclen = node->simdclone->simdlen;
	  adj.arg_prefix = "simd";
	  if (POINTER_TYPE_P (parm_type))
	    adj.type = build_vector_type (pointer_sized_int_node, veclen);
	  else
	    adj.type = build_vector_type (parm_type, veclen);
	  node->simdclone->args[i].vector_type = adj.type;
	  for (j = veclen; j < node->simdclone->simdlen; j += veclen)
	    {
	      adjustments.safe_push (adj);
	      if (j == veclen)
		{
		  memset (&adj, 0, sizeof (adj));
		  adj.op = IPA_PARM_OP_NEW;
		  adj.arg_prefix = "simd";
		  adj.base_index = i;
		  adj.type = node->simdclone->args[i].vector_type;
		}
	    }

	  if (node->definition)
	    node->simdclone->args[i].simd_array
	      = create_tmp_simd_array (IDENTIFIER_POINTER (DECL_NAME (parm)),
				       parm_type, node->simdclone->simdlen);
	}
      adjustments.safe_push (adj);
    }

  if (node->simdclone->inbranch)
    {
      tree base_type
	= simd_clone_compute_base_data_type (node->simdclone->origin,
					     node->simdclone);

      memset (&adj, 0, sizeof (adj));
      adj.op = IPA_PARM_OP_NEW;
      adj.arg_prefix = "mask";

      adj.base_index = i;
      if (INTEGRAL_TYPE_P (base_type) || POINTER_TYPE_P (base_type))
	veclen = node->simdclone->vecsize_int;
      else
	veclen = node->simdclone->vecsize_float;
      veclen /= GET_MODE_BITSIZE (TYPE_MODE (base_type));
      if (veclen > node->simdclone->simdlen)
	veclen = node->simdclone->simdlen;
      if (POINTER_TYPE_P (base_type))
	adj.type = build_vector_type (pointer_sized_int_node, veclen);
      else
	adj.type = build_vector_type (base_type, veclen);
      adjustments.safe_push (adj);

      for (j = veclen; j < node->simdclone->simdlen; j += veclen)
	adjustments.safe_push (adj);

      /* We have previously allocated one extra entry for the mask.  Use
	 it and fill it.  */
      struct cgraph_simd_clone *sc = node->simdclone;
      sc->nargs++;
      if (node->definition)
	{
	  sc->args[i].orig_arg
	    = build_decl (UNKNOWN_LOCATION, PARM_DECL, NULL, base_type);
	  sc->args[i].simd_array
	    = create_tmp_simd_array ("mask", base_type, sc->simdlen);
	}
      sc->args[i].orig_type = base_type;
      sc->args[i].arg_type = SIMD_CLONE_ARG_TYPE_MASK;
    }

  if (node->definition)
    ipa_modify_formal_parameters (node->decl, adjustments);
  else
    {
      tree new_arg_types = NULL_TREE, new_reversed;
      bool last_parm_void = false;
      if (args.length () > 0 && args.last () == void_type_node)
	last_parm_void = true;

      gcc_assert (TYPE_ARG_TYPES (TREE_TYPE (node->decl)));
      j = adjustments.length ();
      for (i = 0; i < j; i++)
	{
	  struct ipa_parm_adjustment *adj = &adjustments[i];
	  tree ptype;
	  if (adj->op == IPA_PARM_OP_COPY)
	    ptype = args[adj->base_index];
	  else
	    ptype = adj->type;
	  new_arg_types = tree_cons (NULL_TREE, ptype, new_arg_types);
	}
      new_reversed = nreverse (new_arg_types);
      if (last_parm_void)
	{
	  if (new_reversed)
	    TREE_CHAIN (new_arg_types) = void_list_node;
	  else
	    new_reversed = void_list_node;
	}

      tree new_type = build_distinct_type_copy (TREE_TYPE (node->decl));
      TYPE_ARG_TYPES (new_type) = new_reversed;
      TREE_TYPE (node->decl) = new_type;

      adjustments.release ();
    }
  args.release ();
  return adjustments;
}

/* Initialize and copy the function arguments in NODE to their
   corresponding local simd arrays.  Returns a fresh gimple_seq with
   the instruction sequence generated.  */

static gimple_seq
simd_clone_init_simd_arrays (struct cgraph_node *node,
			     ipa_parm_adjustment_vec adjustments)
{
  gimple_seq seq = NULL;
  unsigned i = 0, j = 0, k;

  for (tree arg = DECL_ARGUMENTS (node->decl);
       arg;
       arg = DECL_CHAIN (arg), i++, j++)
    {
      if (adjustments[j].op == IPA_PARM_OP_COPY)
	continue;

      node->simdclone->args[i].vector_arg = arg;

      tree array = node->simdclone->args[i].simd_array;
      if (TYPE_VECTOR_SUBPARTS (TREE_TYPE (arg)) == node->simdclone->simdlen)
	{
	  tree ptype = build_pointer_type (TREE_TYPE (TREE_TYPE (array)));
	  tree ptr = build_fold_addr_expr (array);
	  tree t = build2 (MEM_REF, TREE_TYPE (arg), ptr,
			   build_int_cst (ptype, 0));
	  t = build2 (MODIFY_EXPR, TREE_TYPE (t), t, arg);
	  gimplify_and_add (t, &seq);
	}
      else
	{
	  unsigned int simdlen = TYPE_VECTOR_SUBPARTS (TREE_TYPE (arg));
	  tree ptype = build_pointer_type (TREE_TYPE (TREE_TYPE (array)));
	  for (k = 0; k < node->simdclone->simdlen; k += simdlen)
	    {
	      tree ptr = build_fold_addr_expr (array);
	      int elemsize;
	      if (k)
		{
		  arg = DECL_CHAIN (arg);
		  j++;
		}
	      elemsize
		= GET_MODE_SIZE (TYPE_MODE (TREE_TYPE (TREE_TYPE (arg))));
	      tree t = build2 (MEM_REF, TREE_TYPE (arg), ptr,
			       build_int_cst (ptype, k * elemsize));
	      t = build2 (MODIFY_EXPR, TREE_TYPE (t), t, arg);
	      gimplify_and_add (t, &seq);
	    }
	}
    }
  return seq;
}

/* Callback info for ipa_simd_modify_stmt_ops below.  */

struct modify_stmt_info {
  ipa_parm_adjustment_vec adjustments;
  gimple *stmt;
  /* True if the parent statement was modified by
     ipa_simd_modify_stmt_ops.  */
  bool modified;
};

/* Callback for walk_gimple_op.

   Adjust operands from a given statement as specified in the
   adjustments vector in the callback data.  */

static tree
ipa_simd_modify_stmt_ops (tree *tp, int *walk_subtrees, void *data)
{
  struct walk_stmt_info *wi = (struct walk_stmt_info *) data;
  struct modify_stmt_info *info = (struct modify_stmt_info *) wi->info;
  tree *orig_tp = tp;
  if (TREE_CODE (*tp) == ADDR_EXPR)
    tp = &TREE_OPERAND (*tp, 0);
  struct ipa_parm_adjustment *cand = NULL;
  if (TREE_CODE (*tp) == PARM_DECL)
    cand = ipa_get_adjustment_candidate (&tp, NULL, info->adjustments, true);
  else
    {
      if (TYPE_P (*tp))
	*walk_subtrees = 0;
    }

  tree repl = NULL_TREE;
  if (cand)
    repl = unshare_expr (cand->new_decl);
  else
    {
      if (tp != orig_tp)
	{
	  *walk_subtrees = 0;
	  bool modified = info->modified;
	  info->modified = false;
	  walk_tree (tp, ipa_simd_modify_stmt_ops, wi, wi->pset);
	  if (!info->modified)
	    {
	      info->modified = modified;
	      return NULL_TREE;
	    }
	  info->modified = modified;
	  repl = *tp;
	}
      else
	return NULL_TREE;
    }

  if (tp != orig_tp)
    {
      repl = build_fold_addr_expr (repl);
      gimple *stmt;
      if (is_gimple_debug (info->stmt))
	{
	  tree vexpr = make_node (DEBUG_EXPR_DECL);
	  stmt = gimple_build_debug_source_bind (vexpr, repl, NULL);
	  DECL_ARTIFICIAL (vexpr) = 1;
	  TREE_TYPE (vexpr) = TREE_TYPE (repl);
	  DECL_MODE (vexpr) = TYPE_MODE (TREE_TYPE (repl));
	  repl = vexpr;
	}
      else
	{
	  stmt = gimple_build_assign (make_ssa_name (TREE_TYPE (repl)), repl);
	  repl = gimple_assign_lhs (stmt);
	}
      gimple_stmt_iterator gsi = gsi_for_stmt (info->stmt);
      gsi_insert_before (&gsi, stmt, GSI_SAME_STMT);
      *orig_tp = repl;
    }
  else if (!useless_type_conversion_p (TREE_TYPE (*tp), TREE_TYPE (repl)))
    {
      tree vce = build1 (VIEW_CONVERT_EXPR, TREE_TYPE (*tp), repl);
      *tp = vce;
    }
  else
    *tp = repl;

  info->modified = true;
  return NULL_TREE;
}

/* Traverse the function body and perform all modifications as
   described in ADJUSTMENTS.  At function return, ADJUSTMENTS will be
   modified such that the replacement/reduction value will now be an
   offset into the corresponding simd_array.

   This function will replace all function argument uses with their
   corresponding simd array elements, and ajust the return values
   accordingly.  */

static void
ipa_simd_modify_function_body (struct cgraph_node *node,
			       ipa_parm_adjustment_vec adjustments,
			       tree retval_array, tree iter)
{
  basic_block bb;
  unsigned int i, j, l;

  /* Re-use the adjustments array, but this time use it to replace
     every function argument use to an offset into the corresponding
     simd_array.  */
  for (i = 0, j = 0; i < node->simdclone->nargs; ++i, ++j)
    {
      if (!node->simdclone->args[i].vector_arg)
	continue;

      tree basetype = TREE_TYPE (node->simdclone->args[i].orig_arg);
      tree vectype = TREE_TYPE (node->simdclone->args[i].vector_arg);
      adjustments[j].new_decl
	= build4 (ARRAY_REF,
		  basetype,
		  node->simdclone->args[i].simd_array,
		  iter,
		  NULL_TREE, NULL_TREE);
      if (adjustments[j].op == IPA_PARM_OP_NONE
	  && TYPE_VECTOR_SUBPARTS (vectype) < node->simdclone->simdlen)
	j += node->simdclone->simdlen / TYPE_VECTOR_SUBPARTS (vectype) - 1;
    }

  l = adjustments.length ();
  for (i = 1; i < num_ssa_names; i++)
    {
      tree name = ssa_name (i);
      if (name
	  && SSA_NAME_VAR (name)
	  && TREE_CODE (SSA_NAME_VAR (name)) == PARM_DECL)
	{
	  for (j = 0; j < l; j++)
	    if (SSA_NAME_VAR (name) == adjustments[j].base
		&& adjustments[j].new_decl)
	      {
		tree base_var;
		if (adjustments[j].new_ssa_base == NULL_TREE)
		  {
		    base_var
		      = copy_var_decl (adjustments[j].base,
				       DECL_NAME (adjustments[j].base),
				       TREE_TYPE (adjustments[j].base));
		    adjustments[j].new_ssa_base = base_var;
		  }
		else
		  base_var = adjustments[j].new_ssa_base;
		if (SSA_NAME_IS_DEFAULT_DEF (name))
		  {
		    bb = single_succ (ENTRY_BLOCK_PTR_FOR_FN (cfun));
		    gimple_stmt_iterator gsi = gsi_after_labels (bb);
		    tree new_decl = unshare_expr (adjustments[j].new_decl);
		    set_ssa_default_def (cfun, adjustments[j].base, NULL_TREE);
		    SET_SSA_NAME_VAR_OR_IDENTIFIER (name, base_var);
		    SSA_NAME_IS_DEFAULT_DEF (name) = 0;
		    gimple *stmt = gimple_build_assign (name, new_decl);
		    gsi_insert_before (&gsi, stmt, GSI_SAME_STMT);
		  }
		else
		  SET_SSA_NAME_VAR_OR_IDENTIFIER (name, base_var);
	      }
	}
    }

  struct modify_stmt_info info;
  info.adjustments = adjustments;

  FOR_EACH_BB_FN (bb, DECL_STRUCT_FUNCTION (node->decl))
    {
      gimple_stmt_iterator gsi;

      gsi = gsi_start_bb (bb);
      while (!gsi_end_p (gsi))
	{
	  gimple *stmt = gsi_stmt (gsi);
	  info.stmt = stmt;
	  struct walk_stmt_info wi;

	  memset (&wi, 0, sizeof (wi));
	  info.modified = false;
	  wi.info = &info;
	  walk_gimple_op (stmt, ipa_simd_modify_stmt_ops, &wi);

	  if (greturn *return_stmt = dyn_cast <greturn *> (stmt))
	    {
	      tree retval = gimple_return_retval (return_stmt);
	      if (!retval)
		{
		  gsi_remove (&gsi, true);
		  continue;
		}

	      /* Replace `return foo' with `retval_array[iter] = foo'.  */
	      tree ref = build4 (ARRAY_REF, TREE_TYPE (retval),
				 retval_array, iter, NULL, NULL);
	      stmt = gimple_build_assign (ref, retval);
	      gsi_replace (&gsi, stmt, true);
	      info.modified = true;
	    }

	  if (info.modified)
	    {
	      update_stmt (stmt);
	      if (maybe_clean_eh_stmt (stmt))
		gimple_purge_dead_eh_edges (gimple_bb (stmt));
	    }
	  gsi_next (&gsi);
	}
    }
}

/* Adjust the argument types in NODE to their appropriate vector
   counterparts.  */

static void
simd_clone_adjust (struct cgraph_node *node)
{
  push_cfun (DECL_STRUCT_FUNCTION (node->decl));

  targetm.simd_clone.adjust (node);

  tree retval = simd_clone_adjust_return_type (node);
  ipa_parm_adjustment_vec adjustments
    = simd_clone_adjust_argument_types (node);

  push_gimplify_context ();

  gimple_seq seq = simd_clone_init_simd_arrays (node, adjustments);

  /* Adjust all uses of vector arguments accordingly.  Adjust all
     return values accordingly.  */
  tree iter = create_tmp_var (unsigned_type_node, "iter");
  tree iter1 = make_ssa_name (iter);
  tree iter2 = make_ssa_name (iter);
  ipa_simd_modify_function_body (node, adjustments, retval, iter1);

  /* Initialize the iteration variable.  */
  basic_block entry_bb = single_succ (ENTRY_BLOCK_PTR_FOR_FN (cfun));
  basic_block body_bb = split_block_after_labels (entry_bb)->dest;
  gimple_stmt_iterator gsi = gsi_after_labels (entry_bb);
  /* Insert the SIMD array and iv initialization at function
     entry.  */
  gsi_insert_seq_before (&gsi, seq, GSI_NEW_STMT);

  pop_gimplify_context (NULL);

  /* Create a new BB right before the original exit BB, to hold the
     iteration increment and the condition/branch.  */
  basic_block orig_exit = EDGE_PRED (EXIT_BLOCK_PTR_FOR_FN (cfun), 0)->src;
  basic_block incr_bb = create_empty_bb (orig_exit);
  add_bb_to_loop (incr_bb, body_bb->loop_father);
  /* The succ of orig_exit was EXIT_BLOCK_PTR_FOR_FN (cfun), with an empty
     flag.  Set it now to be a FALLTHRU_EDGE.  */
  gcc_assert (EDGE_COUNT (orig_exit->succs) == 1);
  EDGE_SUCC (orig_exit, 0)->flags |= EDGE_FALLTHRU;
  for (unsigned i = 0;
       i < EDGE_COUNT (EXIT_BLOCK_PTR_FOR_FN (cfun)->preds); ++i)
    {
      edge e = EDGE_PRED (EXIT_BLOCK_PTR_FOR_FN (cfun), i);
      redirect_edge_succ (e, incr_bb);
    }
  edge e = make_edge (incr_bb, EXIT_BLOCK_PTR_FOR_FN (cfun), 0);
  e->probability = REG_BR_PROB_BASE;
  gsi = gsi_last_bb (incr_bb);
  gimple *g = gimple_build_assign (iter2, PLUS_EXPR, iter1,
				  build_int_cst (unsigned_type_node, 1));
  gsi_insert_after (&gsi, g, GSI_CONTINUE_LINKING);

  /* Mostly annotate the loop for the vectorizer (the rest is done below).  */
  struct loop *loop = alloc_loop ();
  cfun->has_force_vectorize_loops = true;
  loop->safelen = node->simdclone->simdlen;
  loop->force_vectorize = true;
  loop->header = body_bb;

  /* Branch around the body if the mask applies.  */
  if (node->simdclone->inbranch)
    {
      gimple_stmt_iterator gsi = gsi_last_bb (loop->header);
      tree mask_array
	= node->simdclone->args[node->simdclone->nargs - 1].simd_array;
      tree mask = make_ssa_name (TREE_TYPE (TREE_TYPE (mask_array)));
      tree aref = build4 (ARRAY_REF,
			  TREE_TYPE (TREE_TYPE (mask_array)),
			  mask_array, iter1,
			  NULL, NULL);
      g = gimple_build_assign (mask, aref);
      gsi_insert_after (&gsi, g, GSI_CONTINUE_LINKING);
      int bitsize = GET_MODE_BITSIZE (TYPE_MODE (TREE_TYPE (aref)));
      if (!INTEGRAL_TYPE_P (TREE_TYPE (aref)))
	{
	  aref = build1 (VIEW_CONVERT_EXPR,
			 build_nonstandard_integer_type (bitsize, 0), mask);
	  mask = make_ssa_name (TREE_TYPE (aref));
	  g = gimple_build_assign (mask, aref);
	  gsi_insert_after (&gsi, g, GSI_CONTINUE_LINKING);
	}

      g = gimple_build_cond (EQ_EXPR, mask, build_zero_cst (TREE_TYPE (mask)),
			     NULL, NULL);
      gsi_insert_after (&gsi, g, GSI_CONTINUE_LINKING);
      make_edge (loop->header, incr_bb, EDGE_TRUE_VALUE);
      FALLTHRU_EDGE (loop->header)->flags = EDGE_FALSE_VALUE;
    }

  /* Generate the condition.  */
  g = gimple_build_cond (LT_EXPR,
			 iter2,
			 build_int_cst (unsigned_type_node,
					node->simdclone->simdlen),
			 NULL, NULL);
  gsi_insert_after (&gsi, g, GSI_CONTINUE_LINKING);
  e = split_block (incr_bb, gsi_stmt (gsi));
  basic_block latch_bb = e->dest;
  basic_block new_exit_bb;
  new_exit_bb = split_block_after_labels (latch_bb)->dest;
  loop->latch = latch_bb;

  redirect_edge_succ (FALLTHRU_EDGE (latch_bb), body_bb);

  make_edge (incr_bb, new_exit_bb, EDGE_FALSE_VALUE);
  /* The successor of incr_bb is already pointing to latch_bb; just
     change the flags.
     make_edge (incr_bb, latch_bb, EDGE_TRUE_VALUE);  */
  FALLTHRU_EDGE (incr_bb)->flags = EDGE_TRUE_VALUE;

  gphi *phi = create_phi_node (iter1, body_bb);
  edge preheader_edge = find_edge (entry_bb, body_bb);
  edge latch_edge = single_succ_edge (latch_bb);
  add_phi_arg (phi, build_zero_cst (unsigned_type_node), preheader_edge,
	       UNKNOWN_LOCATION);
  add_phi_arg (phi, iter2, latch_edge, UNKNOWN_LOCATION);

  /* Generate the new return.  */
  gsi = gsi_last_bb (new_exit_bb);
  if (retval
      && TREE_CODE (retval) == VIEW_CONVERT_EXPR
      && TREE_CODE (TREE_OPERAND (retval, 0)) == RESULT_DECL)
    retval = TREE_OPERAND (retval, 0);
  else if (retval)
    {
      retval = build1 (VIEW_CONVERT_EXPR,
		       TREE_TYPE (TREE_TYPE (node->decl)),
		       retval);
      retval = force_gimple_operand_gsi (&gsi, retval, true, NULL,
					 false, GSI_CONTINUE_LINKING);
    }
  g = gimple_build_return (retval);
  gsi_insert_after (&gsi, g, GSI_CONTINUE_LINKING);

  /* Handle aligned clauses by replacing default defs of the aligned
     uniform args with __builtin_assume_aligned (arg_N(D), alignment)
     lhs.  Handle linear by adding PHIs.  */
  for (unsigned i = 0; i < node->simdclone->nargs; i++)
    if (node->simdclone->args[i].arg_type == SIMD_CLONE_ARG_TYPE_UNIFORM
	&& (TREE_ADDRESSABLE (node->simdclone->args[i].orig_arg)
	    || !is_gimple_reg_type
			(TREE_TYPE (node->simdclone->args[i].orig_arg))))
      {
	tree orig_arg = node->simdclone->args[i].orig_arg;
	if (is_gimple_reg_type (TREE_TYPE (orig_arg)))
	  iter1 = make_ssa_name (TREE_TYPE (orig_arg));
	else
	  {
	    iter1 = create_tmp_var_raw (TREE_TYPE (orig_arg));
	    gimple_add_tmp_var (iter1);
	  }
	gsi = gsi_after_labels (entry_bb);
	g = gimple_build_assign (iter1, orig_arg);
	gsi_insert_before (&gsi, g, GSI_NEW_STMT);
	gsi = gsi_after_labels (body_bb);
	g = gimple_build_assign (orig_arg, iter1);
	gsi_insert_before (&gsi, g, GSI_NEW_STMT);
      }
    else if (node->simdclone->args[i].arg_type == SIMD_CLONE_ARG_TYPE_UNIFORM
	     && DECL_BY_REFERENCE (node->simdclone->args[i].orig_arg)
	     && TREE_CODE (TREE_TYPE (node->simdclone->args[i].orig_arg))
		== REFERENCE_TYPE
	     && TREE_ADDRESSABLE
		  (TREE_TYPE (TREE_TYPE (node->simdclone->args[i].orig_arg))))
      {
	tree orig_arg = node->simdclone->args[i].orig_arg;
	tree def = ssa_default_def (cfun, orig_arg);
	if (def && !has_zero_uses (def))
	  {
	    iter1 = create_tmp_var_raw (TREE_TYPE (TREE_TYPE (orig_arg)));
	    gimple_add_tmp_var (iter1);
	    gsi = gsi_after_labels (entry_bb);
	    g = gimple_build_assign (iter1, build_simple_mem_ref (def));
	    gsi_insert_before (&gsi, g, GSI_NEW_STMT);
	    gsi = gsi_after_labels (body_bb);
	    g = gimple_build_assign (build_simple_mem_ref (def), iter1);
	    gsi_insert_before (&gsi, g, GSI_NEW_STMT);
	  }
      }
    else if (node->simdclone->args[i].alignment
	     && node->simdclone->args[i].arg_type
		== SIMD_CLONE_ARG_TYPE_UNIFORM
	     && (node->simdclone->args[i].alignment
		 & (node->simdclone->args[i].alignment - 1)) == 0
	     && TREE_CODE (TREE_TYPE (node->simdclone->args[i].orig_arg))
		== POINTER_TYPE)
      {
	unsigned int alignment = node->simdclone->args[i].alignment;
	tree orig_arg = node->simdclone->args[i].orig_arg;
	tree def = ssa_default_def (cfun, orig_arg);
	if (def && !has_zero_uses (def))
	  {
	    tree fn = builtin_decl_explicit (BUILT_IN_ASSUME_ALIGNED);
	    gimple_seq seq = NULL;
	    bool need_cvt = false;
	    gcall *call
	      = gimple_build_call (fn, 2, def, size_int (alignment));
	    g = call;
	    if (!useless_type_conversion_p (TREE_TYPE (orig_arg),
					    ptr_type_node))
	      need_cvt = true;
	    tree t = make_ssa_name (need_cvt ? ptr_type_node : orig_arg);
	    gimple_call_set_lhs (g, t);
	    gimple_seq_add_stmt_without_update (&seq, g);
	    if (need_cvt)
	      {
		t = make_ssa_name (orig_arg);
		g = gimple_build_assign (t, NOP_EXPR, gimple_call_lhs (g));
		gimple_seq_add_stmt_without_update (&seq, g);
	      }
	    gsi_insert_seq_on_edge_immediate
	      (single_succ_edge (ENTRY_BLOCK_PTR_FOR_FN (cfun)), seq);

	    entry_bb = single_succ (ENTRY_BLOCK_PTR_FOR_FN (cfun));
	    int freq = compute_call_stmt_bb_frequency (current_function_decl,
						       entry_bb);
	    node->create_edge (cgraph_node::get_create (fn),
			       call, entry_bb->count, freq);

	    imm_use_iterator iter;
	    use_operand_p use_p;
	    gimple *use_stmt;
	    tree repl = gimple_get_lhs (g);
	    FOR_EACH_IMM_USE_STMT (use_stmt, iter, def)
	      if (is_gimple_debug (use_stmt) || use_stmt == call)
		continue;
	      else
		FOR_EACH_IMM_USE_ON_STMT (use_p, iter)
		  SET_USE (use_p, repl);
	  }
      }
    else if (node->simdclone->args[i].arg_type
	     == SIMD_CLONE_ARG_TYPE_LINEAR_CONSTANT_STEP)
      {
	tree orig_arg = node->simdclone->args[i].orig_arg;
	gcc_assert (INTEGRAL_TYPE_P (TREE_TYPE (orig_arg))
		    || POINTER_TYPE_P (TREE_TYPE (orig_arg)));
	tree def = NULL_TREE;
	if (TREE_ADDRESSABLE (orig_arg))
	  {
	    def = make_ssa_name (TREE_TYPE (orig_arg));
	    iter1 = make_ssa_name (TREE_TYPE (orig_arg));
	    iter2 = make_ssa_name (TREE_TYPE (orig_arg));
	    gsi = gsi_after_labels (entry_bb);
	    g = gimple_build_assign (def, orig_arg);
	    gsi_insert_before (&gsi, g, GSI_NEW_STMT);
	  }
	else
	  {
	    def = ssa_default_def (cfun, orig_arg);
	    if (!def || has_zero_uses (def))
	      def = NULL_TREE;
	    else
	      {
		iter1 = make_ssa_name (orig_arg);
		iter2 = make_ssa_name (orig_arg);
	      }
	  }
	if (def)
	  {
	    phi = create_phi_node (iter1, body_bb);
	    add_phi_arg (phi, def, preheader_edge, UNKNOWN_LOCATION);
	    add_phi_arg (phi, iter2, latch_edge, UNKNOWN_LOCATION);
	    enum tree_code code = INTEGRAL_TYPE_P (TREE_TYPE (orig_arg))
				  ? PLUS_EXPR : POINTER_PLUS_EXPR;
	    tree addtype = INTEGRAL_TYPE_P (TREE_TYPE (orig_arg))
			   ? TREE_TYPE (orig_arg) : sizetype;
	    tree addcst
	      = build_int_cst (addtype, node->simdclone->args[i].linear_step);
	    g = gimple_build_assign (iter2, code, iter1, addcst);
	    gsi = gsi_last_bb (incr_bb);
	    gsi_insert_before (&gsi, g, GSI_SAME_STMT);

	    imm_use_iterator iter;
	    use_operand_p use_p;
	    gimple *use_stmt;
	    if (TREE_ADDRESSABLE (orig_arg))
	      {
		gsi = gsi_after_labels (body_bb);
		g = gimple_build_assign (orig_arg, iter1);
		gsi_insert_before (&gsi, g, GSI_NEW_STMT);
	      }
	    else
	      FOR_EACH_IMM_USE_STMT (use_stmt, iter, def)
		if (use_stmt == phi)
		  continue;
		else
		  FOR_EACH_IMM_USE_ON_STMT (use_p, iter)
		    SET_USE (use_p, iter1);
	  }
      }

  calculate_dominance_info (CDI_DOMINATORS);
  add_loop (loop, loop->header->loop_father);
  update_ssa (TODO_update_ssa);

  pop_cfun ();
}

/* If the function in NODE is tagged as an elemental SIMD function,
   create the appropriate SIMD clones.  */

static void
expand_simd_clones (struct cgraph_node *node)
{
  tree attr = lookup_attribute ("omp declare simd",
				DECL_ATTRIBUTES (node->decl));
  if (attr == NULL_TREE
      || node->global.inlined_to
      || lookup_attribute ("noclone", DECL_ATTRIBUTES (node->decl)))
    return;

  /* Ignore
     #pragma omp declare simd
     extern int foo ();
     in C, there we don't know the argument types at all.  */
  if (!node->definition
      && TYPE_ARG_TYPES (TREE_TYPE (node->decl)) == NULL_TREE)
    return;

  do
    {
      /* Start with parsing the "omp declare simd" attribute(s).  */
      bool inbranch_clause_specified;
      struct cgraph_simd_clone *clone_info
	= simd_clone_clauses_extract (node, TREE_VALUE (attr),
				      &inbranch_clause_specified);
      if (clone_info == NULL)
	continue;

      int orig_simdlen = clone_info->simdlen;
      tree base_type = simd_clone_compute_base_data_type (node, clone_info);
      /* The target can return 0 (no simd clones should be created),
	 1 (just one ISA of simd clones should be created) or higher
	 count of ISA variants.  In that case, clone_info is initialized
	 for the first ISA variant.  */
      int count
	= targetm.simd_clone.compute_vecsize_and_simdlen (node, clone_info,
							  base_type, 0);
      if (count == 0)
	continue;

      /* Loop over all COUNT ISA variants, and if !INBRANCH_CLAUSE_SPECIFIED,
	 also create one inbranch and one !inbranch clone of it.  */
      for (int i = 0; i < count * 2; i++)
	{
	  struct cgraph_simd_clone *clone = clone_info;
	  if (inbranch_clause_specified && (i & 1) != 0)
	    continue;

	  if (i != 0)
	    {
	      clone = simd_clone_struct_alloc (clone_info->nargs
					       + ((i & 1) != 0));
	      simd_clone_struct_copy (clone, clone_info);
	      /* Undo changes targetm.simd_clone.compute_vecsize_and_simdlen
		 and simd_clone_adjust_argument_types did to the first
		 clone's info.  */
	      clone->nargs -= clone_info->inbranch;
	      clone->simdlen = orig_simdlen;
	      /* And call the target hook again to get the right ISA.  */
	      targetm.simd_clone.compute_vecsize_and_simdlen (node, clone,
							      base_type,
							      i / 2);
	      if ((i & 1) != 0)
		clone->inbranch = 1;
	    }

	  /* simd_clone_mangle might fail if such a clone has been created
	     already.  */
	  tree id = simd_clone_mangle (node, clone);
	  if (id == NULL_TREE)
	    continue;

	  /* Only when we are sure we want to create the clone actually
	     clone the function (or definitions) or create another
	     extern FUNCTION_DECL (for prototypes without definitions).  */
	  struct cgraph_node *n = simd_clone_create (node);
	  if (n == NULL)
	    continue;

	  n->simdclone = clone;
	  clone->origin = node;
	  clone->next_clone = NULL;
	  if (node->simd_clones == NULL)
	    {
	      clone->prev_clone = n;
	      node->simd_clones = n;
	    }
	  else
	    {
	      clone->prev_clone = node->simd_clones->simdclone->prev_clone;
	      clone->prev_clone->simdclone->next_clone = n;
	      node->simd_clones->simdclone->prev_clone = n;
	    }
	  symtab->change_decl_assembler_name (n->decl, id);
	  /* And finally adjust the return type, parameters and for
	     definitions also function body.  */
	  if (node->definition)
	    simd_clone_adjust (n);
	  else
	    {
	      simd_clone_adjust_return_type (n);
	      simd_clone_adjust_argument_types (n);
	    }
	}
    }
  while ((attr = lookup_attribute ("omp declare simd", TREE_CHAIN (attr))));
}

/* Entry point for IPA simd clone creation pass.  */

static unsigned int
ipa_omp_simd_clone (void)
{
  struct cgraph_node *node;
  FOR_EACH_FUNCTION (node)
    expand_simd_clones (node);
  return 0;
}

namespace {

const pass_data pass_data_omp_simd_clone =
{
  SIMPLE_IPA_PASS,		/* type */
  "simdclone",			/* name */
  OPTGROUP_NONE,		/* optinfo_flags */
  TV_NONE,			/* tv_id */
  ( PROP_ssa | PROP_cfg ),	/* properties_required */
  0,				/* properties_provided */
  0,				/* properties_destroyed */
  0,				/* todo_flags_start */
  0,				/* todo_flags_finish */
};

class pass_omp_simd_clone : public simple_ipa_opt_pass
{
public:
  pass_omp_simd_clone(gcc::context *ctxt)
    : simple_ipa_opt_pass(pass_data_omp_simd_clone, ctxt)
  {}

  /* opt_pass methods: */
  virtual bool gate (function *);
  virtual unsigned int execute (function *) { return ipa_omp_simd_clone (); }
};

bool
pass_omp_simd_clone::gate (function *)
{
  return ((flag_openmp || flag_openmp_simd
	   || flag_cilkplus
	   || (in_lto_p && !flag_wpa))
	  && (targetm.simd_clone.compute_vecsize_and_simdlen != NULL));
}

} // anon namespace

simple_ipa_opt_pass *
make_pass_omp_simd_clone (gcc::context *ctxt)
{
  return new pass_omp_simd_clone (ctxt);
}

/* Helper function for omp_finish_file routine.  Takes decls from V_DECLS and
   adds their addresses and sizes to constructor-vector V_CTOR.  */
static void
add_decls_addresses_to_decl_constructor (vec<tree, va_gc> *v_decls,
					 vec<constructor_elt, va_gc> *v_ctor)
{
  unsigned len = vec_safe_length (v_decls);
  for (unsigned i = 0; i < len; i++)
    {
      tree it = (*v_decls)[i];
      bool is_function = TREE_CODE (it) != VAR_DECL;

      CONSTRUCTOR_APPEND_ELT (v_ctor, NULL_TREE, build_fold_addr_expr (it));
      if (!is_function)
	CONSTRUCTOR_APPEND_ELT (v_ctor, NULL_TREE,
				fold_convert (const_ptr_type_node,
					      DECL_SIZE_UNIT (it)));
    }
}

/* Create new symbols containing (address, size) pairs for global variables,
   marked with "omp declare target" attribute, as well as addresses for the
   functions, which are outlined offloading regions.  */
void
omp_finish_file (void)
{
  unsigned num_funcs = vec_safe_length (offload_funcs);
  unsigned num_vars = vec_safe_length (offload_vars);

  if (num_funcs == 0 && num_vars == 0)
    return;

  if (targetm_common.have_named_sections)
    {
      vec<constructor_elt, va_gc> *v_f, *v_v;
      vec_alloc (v_f, num_funcs);
      vec_alloc (v_v, num_vars * 2);

      add_decls_addresses_to_decl_constructor (offload_funcs, v_f);
      add_decls_addresses_to_decl_constructor (offload_vars, v_v);

      tree vars_decl_type = build_array_type_nelts (pointer_sized_int_node,
						    num_vars * 2);
      tree funcs_decl_type = build_array_type_nelts (pointer_sized_int_node,
						     num_funcs);
      TYPE_ALIGN (vars_decl_type) = TYPE_ALIGN (pointer_sized_int_node);
      TYPE_ALIGN (funcs_decl_type) = TYPE_ALIGN (pointer_sized_int_node);
      tree ctor_v = build_constructor (vars_decl_type, v_v);
      tree ctor_f = build_constructor (funcs_decl_type, v_f);
      TREE_CONSTANT (ctor_v) = TREE_CONSTANT (ctor_f) = 1;
      TREE_STATIC (ctor_v) = TREE_STATIC (ctor_f) = 1;
      tree funcs_decl = build_decl (UNKNOWN_LOCATION, VAR_DECL,
				    get_identifier (".offload_func_table"),
				    funcs_decl_type);
      tree vars_decl = build_decl (UNKNOWN_LOCATION, VAR_DECL,
				   get_identifier (".offload_var_table"),
				   vars_decl_type);
      TREE_STATIC (funcs_decl) = TREE_STATIC (vars_decl) = 1;
      /* Do not align tables more than TYPE_ALIGN (pointer_sized_int_node),
	 otherwise a joint table in a binary will contain padding between
	 tables from multiple object files.  */
      DECL_USER_ALIGN (funcs_decl) = DECL_USER_ALIGN (vars_decl) = 1;
      DECL_ALIGN (funcs_decl) = TYPE_ALIGN (funcs_decl_type);
      DECL_ALIGN (vars_decl) = TYPE_ALIGN (vars_decl_type);
      DECL_INITIAL (funcs_decl) = ctor_f;
      DECL_INITIAL (vars_decl) = ctor_v;
      set_decl_section_name (funcs_decl, OFFLOAD_FUNC_TABLE_SECTION_NAME);
      set_decl_section_name (vars_decl, OFFLOAD_VAR_TABLE_SECTION_NAME);

      varpool_node::finalize_decl (vars_decl);
      varpool_node::finalize_decl (funcs_decl);
    }
  else
    {
      for (unsigned i = 0; i < num_funcs; i++)
	{
	  tree it = (*offload_funcs)[i];
	  targetm.record_offload_symbol (it);
	}
      for (unsigned i = 0; i < num_vars; i++)
	{
	  tree it = (*offload_vars)[i];
	  targetm.record_offload_symbol (it);
	}
    }
}

/* Return true if BB is an oacc kernels region entry.  If DIRECTIVE is non-null,
   return the corresponding kernels directive in *DIRECTIVE.  */

bool
oacc_kernels_region_entry_p (basic_block bb, gomp_target **directive)
{
  /* Check that the last statement in the preceding bb is an oacc kernels
     stmt.  */
  if (!single_pred_p (bb))
    return false;
  gimple *last = last_stmt (single_pred (bb));
  if (last == NULL
      || gimple_code (last) != GIMPLE_OMP_TARGET)
    return false;
  gomp_target *kernels = as_a <gomp_target *> (last);

  bool res = (gimple_omp_target_kind (kernels)
	      == GF_OMP_TARGET_KIND_OACC_KERNELS);

  if (res && directive)
    *directive = kernels;

  return res;
}

/* Return true if STMT is copy assignment .omp_data_i = &.omp_data_arr.  */

bool
gimple_stmt_omp_data_i_init_p (gimple *stmt)
{
  /* Extract obj from stmt 'a = &obj.  */
  if (!gimple_assign_cast_p (stmt)
      && !gimple_assign_single_p (stmt))
    return false;
  tree rhs = gimple_assign_rhs1 (stmt);
  if (TREE_CODE (rhs) != ADDR_EXPR)
    return false;
  tree obj = TREE_OPERAND (rhs, 0);

  /* Check that the last statement in the preceding bb is an oacc kernels
     stmt.  */
  basic_block bb = gimple_bb (stmt);
  gomp_target *kernels;
  if (!oacc_kernels_region_entry_p (bb, &kernels))
    return false;

  /* Get omp_data_arr from the oacc kernels stmt.  */
  tree data_arg = gimple_omp_target_data_arg (kernels);
  tree omp_data_arr = TREE_VEC_ELT (data_arg, 0);

  /* If obj is omp_data_arr, we've found the .omp_data_i init statement.  */
  return operand_equal_p (obj, omp_data_arr, 0);
}


/* Return omp_data_i corresponding to the assignment
   .omp_data_i = &.omp_data_arr in oacc kernels region entry REGION_ENTRY.  */

tree
get_omp_data_i (basic_block region_entry)
{
  if (!single_succ_p (region_entry))
    return NULL_TREE;
  basic_block bb = single_succ (region_entry);
  gimple_stmt_iterator gsi = gsi_start_bb (bb);
  if (gsi_end_p (gsi))
    return NULL_TREE;
  gimple *stmt = gsi_stmt (gsi);
  if (!gimple_stmt_omp_data_i_init_p (stmt))
    return NULL_TREE;
  return gimple_assign_lhs (stmt);
}

namespace {

const pass_data pass_data_late_lower_omp =
{
  GIMPLE_PASS, /* type */
  "lateomplower", /* name */
  OPTGROUP_NONE, /* optinfo_flags */
  TV_NONE, /* tv_id */
  ( PROP_cfg | PROP_ssa ), /* properties_required */
  PROP_gimple_lompifn, /* properties_provided */
  0, /* properties_destroyed */
  0, /* todo_flags_start */
  0, /* todo_flags_finish */
};

class pass_late_lower_omp : public gimple_opt_pass
{
public:
  pass_late_lower_omp (gcc::context *ctxt)
    : gimple_opt_pass (pass_data_late_lower_omp, ctxt)
  {}

  /* opt_pass methods: */
  virtual unsigned int execute (function *);

  virtual bool gate (function *)
    {
      return (cfun->curr_properties & PROP_gimple_lompifn) == 0;
    }

}; // class pass_lower_omp

unsigned int
pass_late_lower_omp::execute (function *fun)
{
  basic_block bb;
  gimple_stmt_iterator i;

  FOR_EACH_BB_FN (bb, fun)
    for (i = gsi_start_bb (bb); !gsi_end_p (i); gsi_next (&i))
      {
	gimple *stmt = gsi_stmt (i);
	if (!(is_gimple_call (stmt)
	      && gimple_call_internal_p (stmt)
	      && gimple_call_internal_fn (stmt) == IFN_GOACC_DATA_END_WITH_ARG))
	  continue;

	tree fn = builtin_decl_explicit (BUILT_IN_GOACC_DATA_END);
	gimple *g = gimple_build_call (fn, 0);

	gsi_replace (&i, g, false);
      }

  return TODO_update_ssa;
}


} // anon namespace

gimple_opt_pass *
make_pass_late_lower_omp (gcc::context *ctxt)
{
  return new pass_late_lower_omp (ctxt);
}

/* Transform IFN_GOACC_LOOP calls to actual code.  See
   expand_oacc_for for where these are generated.  At the vector
   level, we stride loops, such that each  member of a warp will
   operate on adjacent iterations.  At the worker and gang level,
   each gang/warp executes a set of contiguous iterations.  Chunking
   can override this such that each iteration engine executes a
   contiguous chunk, and then moves on to stride to the next chunk.

   TODO: As with expand_oacc_for, the presence of GWV and CHUNK_SIZE
   parameters here is an intermediate step.  */

static void
oacc_xform_loop (gcall *call)
{
  gimple_stmt_iterator gsi = gsi_for_stmt (call);
  unsigned code = (unsigned)TREE_INT_CST_LOW (gimple_call_arg (call, 0));
  tree dir = gimple_call_arg (call, 1);
  tree range = gimple_call_arg (call, 2);
  tree step = gimple_call_arg (call, 3);
  tree chunk_size = gimple_call_arg (call, 4);
  unsigned mask = (unsigned)TREE_INT_CST_LOW (gimple_call_arg (call, 5));
  tree lhs = gimple_call_lhs (call);
  tree type = TREE_TYPE (lhs);
  tree diff_type = TREE_TYPE (range);
  tree r = NULL_TREE;
  gimple_seq seq = NULL;
  bool chunking, striding;
  unsigned outer_mask = mask & (~mask + 1); // Outermost partitioning
  unsigned inner_mask = mask & ~outer_mask; // Inner partitioning (if any)

  if (integer_zerop (chunk_size))
    {
      /* If we're at the gang or worker level, we want each to execute
	 a contiguous run of iterations.  Otherwise we want each
	 element to stride.  */
      striding = !(outer_mask & (GOMP_DIM_MASK (GOMP_DIM_WORKER)
				 | GOMP_DIM_MASK (GOMP_DIM_GANG)));
      chunking = false;
    }
  else
    {
      /* Chunk of size 1 is striding.  */
      striding = integer_onep (chunk_size);
      chunking = !striding;
    }

  push_gimplify_context (true);

  switch (code)
    {
    default: gcc_unreachable ();

    case IFN_GOACC_LOOP_CHUNKS:
      if (!chunking)
	r = build_int_cst (type, 1);
      else
	{
	  /* chunk_max
	     = (range - dir) / (chunks * step * num_threads) + dir  */
	  tree per = expand_oacc_get_num_threads (&seq, mask);
	  per = fold_convert (type, per);
	  per = fold_build2 (MULT_EXPR, type, per, chunk_size);
	  per = fold_build2 (MULT_EXPR, type, per, step);
	  r = build2 (MINUS_EXPR, type, range, dir);
	  r = build2 (PLUS_EXPR, type, r, per);
	  r = build2 (TRUNC_DIV_EXPR, type, r, per);
	}
      break;

    case IFN_GOACC_LOOP_STEP:
      {
	/* If striding, step by the entire compute volume, otherwise
	   step by the inner volume.  */
	unsigned volume = striding ? mask : inner_mask;

	r = expand_oacc_get_num_threads (&seq, volume);
	r = build2 (MULT_EXPR, type, fold_convert (type, r), step);
      }
      break;

    case IFN_GOACC_LOOP_OFFSET:
      if (striding)
	{
	  r = expand_oacc_get_thread_num (&seq, mask);
	  r = fold_convert (diff_type, r);
	}
      else
	{
	  tree span;
	  tree inner_size = expand_oacc_get_num_threads (&seq, inner_mask);
	  tree outer_size = expand_oacc_get_num_threads (&seq, outer_mask);
	  tree volume = fold_build2 (MULT_EXPR, TREE_TYPE (inner_size),
				     inner_size, outer_size);

	  if (chunking)
	    {
	      span = inner_size;
	      span = fold_convert (type, span);
	      span = fold_build2 (MULT_EXPR, diff_type, span, chunk_size);
	    }
	  else
	    {
	      tree per = fold_convert (diff_type, volume);
	      per = fold_build2 (MULT_EXPR, diff_type, per, step);

	      span = build2 (MINUS_EXPR, diff_type, range, dir);
	      span = build2 (PLUS_EXPR, diff_type, span, per);
	      span = build2 (TRUNC_DIV_EXPR, diff_type, span, per);
	      span = build2 (MULT_EXPR, diff_type, span, inner_size);
	    }

	  r = expand_oacc_get_thread_num (&seq, outer_mask);
	  r = fold_convert (diff_type, r);
	  r = build2 (MULT_EXPR, diff_type, r, span);

	  tree inner = expand_oacc_get_thread_num (&seq, inner_mask);
	  inner = fold_convert (diff_type, inner);
	  r = fold_build2 (PLUS_EXPR, diff_type, r, inner);

	  if (chunking)
	    {
	      tree chunk = gimple_call_arg (call, 6);
	      tree per = fold_convert (diff_type, volume);
	      per = fold_build2 (MULT_EXPR, diff_type, per, chunk_size);
	      per = build2 (MULT_EXPR, diff_type, per, chunk);

	      r = build2 (PLUS_EXPR, diff_type, r, per);
	    }
	}
      r = fold_build2 (MULT_EXPR, diff_type, r, step);
      if (type != diff_type)
	r = fold_convert (type, r);
      break;

    case IFN_GOACC_LOOP_BOUND:
      if (striding)
	r = range;
      else
	{
	  tree offset = gimple_call_arg (call, 6);
	  tree span;
	  
	  if (chunking)
	    {
	      span = expand_oacc_get_num_threads (&seq, inner_mask);
	      span = fold_convert (diff_type, span);
	      span = fold_build2 (MULT_EXPR, diff_type, span, chunk_size);
	    }
	  else
	    {
	      tree per = expand_oacc_get_num_threads (&seq, mask);
	      per = fold_convert (diff_type, per);
	      per = build2 (MULT_EXPR, diff_type, per, step);
	      span = build2 (MINUS_EXPR, diff_type, range, dir);
	      span = build2 (PLUS_EXPR, diff_type, span, per);
	      span = build2 (TRUNC_DIV_EXPR, diff_type, span, per);
	    }

	  r = fold_build2 (MULT_EXPR, diff_type, span, step);

	  r = build2 (PLUS_EXPR, diff_type, r,
		      fold_convert (diff_type, offset));
	  r = build2 (integer_onep (dir) ? MIN_EXPR : MAX_EXPR,
		      diff_type, r, range);
	}
      if (diff_type != type)
	r = fold_convert (type, r);
      break;
    }

  gimplify_assign (lhs, r, &seq);

  pop_gimplify_context (NULL);

  gsi_replace_with_seq (&gsi, seq, true);
}

/* Transform oacc_dim_size and oacc_dim_pos internal function calls to
   constants, where possible.  */

static bool
oacc_xform_dim (gcall *call, const int dims[], bool is_pos)
{
  tree arg = gimple_call_arg (call, 0);
  unsigned axis = (unsigned)TREE_INT_CST_LOW (arg);
  int size = dims[axis];

  if (!size)
    /* Dimension size is dynamic.  */
    return false;
  
  if (is_pos)
    {
      if (size != 1)
	/* Size is more than 1, so POS might be non-zero.  */
	return false;
      size = 0;
    }

  /* Replace the internal call with a constant.  */
  tree lhs = gimple_call_lhs (call);
  gimple *g = gimple_build_assign
    (lhs, build_int_cst (integer_type_node, size));

  gimple_stmt_iterator gsi = gsi_for_stmt (call);
  gsi_replace (&gsi, g, false);
  return true;
}

/* Validate and update the dimensions for offloaded FN.  ATTRS is the
   raw attribute.  DIMS is an array of dimensions, which is returned.
   Returns the function level dimensionality --  the level at which an
   offload routine wishes to partition a loop.  */

static int
oacc_validate_dims (tree fn, tree attrs, int *dims)
{
  tree purpose[GOMP_DIM_MAX];
  unsigned ix;
  tree pos = TREE_VALUE (attrs);
  int fn_level = -1;

  /* Make sure the attribute creator attached the dimension
     information.  */
  gcc_assert (pos);

  for (ix = 0; ix != GOMP_DIM_MAX; ix++)
    {
      purpose[ix] = TREE_PURPOSE (pos);

      if (purpose[ix])
	{
	  if (integer_zerop (purpose[ix]))
	    fn_level = ix + 1;
	  else if (fn_level < 0)
	    fn_level = ix;
	}

      tree val = TREE_VALUE (pos);
      dims[ix] = val ? TREE_INT_CST_LOW (val) : -1;
      pos = TREE_CHAIN (pos);
    }

  bool changed = targetm.goacc.validate_dims (fn, dims, fn_level);

  /* Default anything left to 1.  */
  for (ix = 0; ix != GOMP_DIM_MAX; ix++)
    if (dims[ix] < 0)
      {
	dims[ix] = 1;
	changed = true;
      }

  if (changed)
    {
      /* Replace the attribute with new values.  */
      pos = NULL_TREE;
      for (ix = GOMP_DIM_MAX; ix--;)
	pos = tree_cons (purpose[ix],
			 build_int_cst (integer_type_node, dims[ix]),
			 pos);
      replace_oacc_fn_attrib (fn, pos);
    }

  return fn_level;
}

/* Create an empty OpenACC loop structure at LOC.  */

static oacc_loop *
new_oacc_loop_raw (oacc_loop *parent, location_t loc)
{
  oacc_loop *loop = XCNEW (oacc_loop);

  loop->parent = parent;
  loop->child = loop->sibling = NULL;

  if (parent)
    {
      loop->sibling = parent->child;
      parent->child = loop;
    }

  loop->loc = loc;
  memset (loop->heads, 0, sizeof (loop->heads));
  memset (loop->tails, 0, sizeof (loop->tails));
  loop->routine = NULL_TREE;

  loop->mask = loop->flags = 0;

  return loop;
}

/* Create an outermost, dummy OpenACC loop for offloaded function
   DECL.  */

static oacc_loop *
new_oacc_loop_outer (tree decl)
{
  return new_oacc_loop_raw (NULL, DECL_SOURCE_LOCATION (decl));
}

/* Start a new OpenACC loop  structure beginning at head marker HEAD.
   Link into PARENT loop.  Return the new loop.  */

static oacc_loop *
new_oacc_loop (oacc_loop *parent, gcall *head)
{
  oacc_loop *loop = new_oacc_loop_raw (parent, gimple_location (head));

  loop->flags = TREE_INT_CST_LOW (gimple_call_arg (head, 2));

  /* Set the mask from the incoming flags.
     TODO: Be smarter and more flexible.  */
  loop->mask = ((loop->flags >> OLF_DIM_BASE)
		& (GOMP_DIM_MASK (GOMP_DIM_MAX) - 1));

  return loop;
}

/* Create a dummy loop encompassing a call to a openACC routine.
   Extract the routine's partitioning requirements.  */

static void
new_oacc_loop_routine (oacc_loop *parent, gcall *call, tree decl, tree attrs)
{
  oacc_loop *loop = new_oacc_loop_raw (parent, gimple_location (call));
  int dims[GOMP_DIM_MAX];
  int level = oacc_validate_dims (decl, attrs, dims);

  gcc_assert (level >= 0);
  
  loop->routine = decl;
  loop->mask = ((GOMP_DIM_MASK (GOMP_DIM_MAX) - 1)
		^ (GOMP_DIM_MASK (level) - 1));
}

/* Finish off the current OpenACC loop ending at tail marker TAIL.
   Return the parent loop.  */

static oacc_loop *
finish_oacc_loop (oacc_loop *loop)
{
  return loop->parent;
}

/* Free all OpenACC loop structures within LOOP (inclusive).  */

static void
free_oacc_loop (oacc_loop *loop)
{
  if (loop->sibling)
    free_oacc_loop (loop->sibling);
  if (loop->child)
    free_oacc_loop (loop->child);

  free (loop);
}

/* Dump out the OpenACC loop head or tail beginning at FROM.  */

static void
dump_oacc_loop_part (FILE *file, gcall *from, int depth,
		     const char *title, int level)
{
  gimple_stmt_iterator gsi = gsi_for_stmt (from);
  unsigned code = TREE_INT_CST_LOW (gimple_call_arg (from, 0));

  fprintf (file, "%*s%s-%d:\n", depth * 2, "", title, level);
  for (gimple *stmt = from; ;)
    {
      print_gimple_stmt (file, stmt, depth * 2 + 2, 0);
      gsi_next (&gsi);
      stmt = gsi_stmt (gsi);

      if (!is_gimple_call (stmt))
	continue;

      gcall *call = as_a <gcall *> (stmt);
      
      if (gimple_call_internal_p (call)
	  && gimple_call_internal_fn (call) == IFN_UNIQUE
	  && code == TREE_INT_CST_LOW (gimple_call_arg (call, 0)))
	break;
    }
}

/* Dump OpenACC loops LOOP, its siblings and its children.  */

static void
dump_oacc_loop (FILE *file, oacc_loop *loop, int depth)
{
  int ix;
  
  fprintf (file, "%*sLoop %x(%x) %s:%u\n", depth * 2, "",
	   loop->flags, loop->mask,
	   LOCATION_FILE (loop->loc), LOCATION_LINE (loop->loc));

  if (loop->routine)
    fprintf (file, "%*sRoutine %s:%u:%s\n",
	     depth * 2, "", DECL_SOURCE_FILE (loop->routine),
	     DECL_SOURCE_LINE (loop->routine),
	     IDENTIFIER_POINTER (DECL_NAME (loop->routine)));

  for (ix = GOMP_DIM_GANG; ix != GOMP_DIM_MAX; ix++)
    if (loop->heads[ix])
      dump_oacc_loop_part (file, loop->heads[ix], depth, "Head", ix);
  for (ix = GOMP_DIM_MAX; ix--;)
    if (loop->tails[ix])
      dump_oacc_loop_part (file, loop->tails[ix], depth, "Tail", ix);

  if (loop->child)
    dump_oacc_loop (file, loop->child, depth + 1);
  if (loop->sibling)
    dump_oacc_loop (file, loop->sibling, depth);
}

void debug_oacc_loop (oacc_loop *);

/* Dump loops to stderr.  */

DEBUG_FUNCTION void
debug_oacc_loop (oacc_loop *loop)
{
  dump_oacc_loop (stderr, loop, 0);
}

/* DFS walk of basic blocks BB onwards, creating OpenACC loop
   structures as we go.  By construction these loops are properly
   nested.  */

static void
oacc_loop_walk (oacc_loop *loop, basic_block bb)
{
  if (bb->flags & BB_VISITED)
    return;
  bb->flags |= BB_VISITED;

  int marker = 0;
  int remaining = 0;

  /* Scan for loop markers.  */
  for (gimple_stmt_iterator gsi = gsi_start_bb (bb); !gsi_end_p (gsi);
       gsi_next (&gsi))
    {
      gimple *stmt = gsi_stmt (gsi);

      if (!is_gimple_call (stmt))
	continue;

      gcall *call = as_a <gcall *> (stmt);
      
      /* If this is a routine, make a dummy loop for it.  */
      if (tree decl = gimple_call_fndecl (call))
	if (tree attrs = get_oacc_fn_attrib (decl))
	  {
	    gcc_assert (!marker);
	    new_oacc_loop_routine (loop, call, decl, attrs);
	  }

      if (!gimple_call_internal_p (call))
	continue;

      if (gimple_call_internal_fn (call) != IFN_UNIQUE)
	continue;

      unsigned code = TREE_INT_CST_LOW (gimple_call_arg (call, 0));
      if (code == IFN_UNIQUE_OACC_HEAD_MARK
	  || code == IFN_UNIQUE_OACC_TAIL_MARK)
	{
	  if (gimple_call_num_args (call) == 1)
	    {
	      gcc_assert (marker && !remaining);
	      marker = 0;
	      if (code == IFN_UNIQUE_OACC_TAIL_MARK)
		loop = finish_oacc_loop (loop);
	    }
	  else
	    {
	      int count = TREE_INT_CST_LOW (gimple_call_arg (call, 1));

	      if (!marker)
		{
		  if (code == IFN_UNIQUE_OACC_HEAD_MARK)
		    loop = new_oacc_loop (loop, call);
		  remaining = count;
		  if (remaining)
		    remaining--;
		}
	      else
		{
		  gcc_assert (count == remaining);
		  remaining--;
		}

	      if (code == IFN_UNIQUE_OACC_HEAD_MARK)
		loop->heads[marker] = call;
	      else
		loop->tails[remaining] = call;
	      marker++;
	    }
	}
    }

  gcc_assert (!remaining && !marker);

  /* Walk successor blocks.  */
  edge e;
  edge_iterator ei;

  FOR_EACH_EDGE (e, ei, bb->succs)
    oacc_loop_walk (loop, e->dest);
}

/* Discover the OpenACC loops marked up by HEAD and TAIL markers for
   the current function.  */

static oacc_loop *
oacc_loop_discovery ()
{
  basic_block bb;
  
  oacc_loop *top = new_oacc_loop_outer (current_function_decl);
  oacc_loop_walk (top, ENTRY_BLOCK_PTR_FOR_FN (cfun));

  /* Reset the visited flags.  */
  FOR_ALL_BB_FN (bb, cfun)
    bb->flags &= ~BB_VISITED;

  if (dump_file)
    {
      fprintf (dump_file, "OpenACC loops\n");
      dump_oacc_loop (dump_file, top, 0);
      fprintf (dump_file, "\n");
    }

  return top;
}

/* Transform the abstract internal function markers starting at FROM
   to be for partitioning level LEVEL.  Stop when we meet another HEAD
   or TAIL  marker.  */

static void
oacc_loop_xform_head_tail (gcall *from, int level)
{
  gimple_stmt_iterator gsi = gsi_for_stmt (from);
  unsigned code = TREE_INT_CST_LOW (gimple_call_arg (from, 0));
  tree replacement  = build_int_cst (unsigned_type_node, level);

  for (gimple *stmt = from; ;)
    {
      gsi_next (&gsi);
      stmt = gsi_stmt (gsi);

      if (!is_gimple_call (stmt))
	continue;

      gcall *call = as_a <gcall *> (stmt);
      
      if (!gimple_call_internal_p (call))
	continue;

      switch (gimple_call_internal_fn (call))
	{
	case IFN_UNIQUE:
	  {
	    unsigned c = TREE_INT_CST_LOW (gimple_call_arg (call, 0));

	    if (c == code)
	      goto break2;

	    if (c == IFN_UNIQUE_OACC_FORK || c == IFN_UNIQUE_OACC_JOIN)
	      *gimple_call_arg_ptr (call, 1) = replacement;
	  }
	  break;

	case IFN_GOACC_REDUCTION_SETUP:
	case IFN_GOACC_REDUCTION_INIT:
	case IFN_GOACC_REDUCTION_FINI:
	case IFN_GOACC_REDUCTION_TEARDOWN:
	  *gimple_call_arg_ptr (call, 2) = replacement;
	  break;

	default:
	  break;
	}
    }

 break2:;
}

/* Process the discovered OpenACC loops, setting the correct
   partitioning level etc.  */

static void
oacc_loop_process (oacc_loop *loop)
{
  if (loop->child)
    oacc_loop_process (loop->child);

  int ix;
  unsigned mask = loop->mask;
  unsigned dim = GOMP_DIM_GANG;

  if (mask)
    for (ix = 0; ix != GOMP_DIM_MAX && loop->heads[ix]; ix++)
      {
	gcc_assert (mask);

	while (!(GOMP_DIM_MASK (dim) & mask))
	  dim++;

	oacc_loop_xform_head_tail (loop->heads[ix], dim);
	oacc_loop_xform_head_tail (loop->tails[ix], dim);

	mask ^= GOMP_DIM_MASK (dim);
      }
  else
    gcc_assert (!loop->heads[1] && !loop->tails[1]
		&& (loop->routine || !loop->parent
		    || integer_zerop (gimple_call_arg (loop->heads[0], 1))));

  gcc_assert (loop->routine || !mask);

  if (loop->sibling)
    oacc_loop_process (loop->sibling);
}

/* Main entry point for oacc transformations which run on the device
   compiler after LTO, so we know what the target device is at this
   point (including the host fallback).  */

static unsigned int
execute_oacc_device_lower ()
{
  tree attrs = get_oacc_fn_attrib (current_function_decl);
  int dims[GOMP_DIM_MAX];
  
  if (!attrs)
    /* Not an offloaded function.  */
    return 0;

  oacc_validate_dims (current_function_decl, attrs, dims);

  /* Discover and process the loops.  */
  oacc_loop *loops = oacc_loop_discovery ();
  oacc_loop_process (loops);

  /* Offloaded targets may introduce new basic blocks, which require
     dominance information to update SSA.  */
  calculate_dominance_info (CDI_DOMINATORS);

  /* Now lower internal loop functions to target-specific code
     sequences.  */
  basic_block bb;
  FOR_ALL_BB_FN (bb, cfun)
    for (gimple_stmt_iterator gsi = gsi_start_bb (bb); !gsi_end_p (gsi);)
      {
	gimple *stmt = gsi_stmt (gsi);
	if (!is_gimple_call (stmt))
	  {
	    gsi_next (&gsi);
	    continue;
	  }

	gcall *call = as_a <gcall *> (stmt);
	if (!gimple_call_internal_p (call))
	  {
	    gsi_next (&gsi);
	    continue;
	  }

	/* Rewind to allow rescan.  */
	gsi_prev (&gsi);
	int rescan = 0;
	unsigned ifn_code = gimple_call_internal_fn (call);

	switch (ifn_code)
	  {
	  default: break;

	  case IFN_GOACC_DIM_POS:
	  case IFN_GOACC_DIM_SIZE:
	    if (gimple_call_lhs (call) == NULL_TREE)
	      rescan = -1;
	    else if (oacc_xform_dim (call, dims, ifn_code == IFN_GOACC_DIM_POS))
	      rescan = 1;
	    break;

	  case IFN_GOACC_LOOP:
	    oacc_xform_loop (call);
	    rescan = 1;
	    break;
	    
	  case IFN_GOACC_REDUCTION_SETUP:
	  case IFN_GOACC_REDUCTION_INIT:
	  case IFN_GOACC_REDUCTION_FINI:
	  case IFN_GOACC_REDUCTION_TEARDOWN:
	    /* Mark the function for SSA renaming.  */
	    mark_virtual_operands_for_renaming (cfun);
	    targetm.goacc.reduction (call);
	    rescan = 1;
	    break;

	  case IFN_UNIQUE:
	    {
	      unsigned code = TREE_INT_CST_LOW (gimple_call_arg (call, 0));

	      if ((code == IFN_UNIQUE_OACC_FORK
		   || code == IFN_UNIQUE_OACC_JOIN)
		  && (targetm.goacc.fork_join
		      (call, dims, code == IFN_UNIQUE_OACC_FORK)))
		rescan = -1;
	      else if (code == IFN_UNIQUE_OACC_HEAD_MARK
		       || code == IFN_UNIQUE_OACC_TAIL_MARK)
		rescan = -1;
	      break;
	    }
	  }

	if (gsi_end_p (gsi))
	  /* We rewound past the beginning of the BB.  */
	  gsi = gsi_start_bb (bb);
	else
	  /* Undo the rewind.  */
	  gsi_next (&gsi);

	if (!rescan)
	  /* If not rescanning, advance over the call.  */
	  gsi_next (&gsi);
	else if (rescan < 0)
	  {
	    if (gimple_vdef (call))
	      replace_uses_by (gimple_vdef (call),
			       gimple_vuse (call));
	    gsi_remove (&gsi, true);
	  }
      }

  free_oacc_loop (loops);
  
  return 0;
}

/* Default launch dimension validator.  Force everything to 1.  A
   backend that wants to provide larger dimensions must override this
   hook.  */

bool
default_goacc_validate_dims (tree ARG_UNUSED (decl), int *dims,
			     int ARG_UNUSED (fn_level))
{
  bool changed = false;

  for (unsigned ix = 0; ix != GOMP_DIM_MAX; ix++)
    {
      if (dims[ix] != 1)
	{
	  dims[ix] = 1;
	  changed = true;
	}
    }

  return changed;
}

/* Default dimension bound is unknown on accelerator and 1 on host. */

unsigned
default_goacc_dim_limit (unsigned ARG_UNUSED (axis))
{
#ifdef ACCEL_COMPILER
  return 0;
#else
  return 1;
#endif
}

/* Default fork/join early expander.  Delete the function calls if
   there is no RTL expander.  */

bool
default_goacc_fork_join (gcall *ARG_UNUSED (call),
			 const int *ARG_UNUSED (dims), bool is_fork)
{
  if (is_fork)
    {
#ifndef HAVE_oacc_fork
      return true;
#endif
    }
  else
    {
#ifndef HAVE_oacc_join
      return true;
#endif
    }

  return false;
}

/* Default goacc.reduction early expander.

   LHS-opt = IFN_RED_<foo> (RES_PTR-opt, VAR, LEVEL, OP, LID, RID)
   If RES_PTR is not integer-zerop:
       SETUP - emit 'LHS = *RES_PTR', LHS = NULL
       TEARDOWN - emit '*RES_PTR = VAR'
   If LHS is not NULL
       emit 'LHS = VAR'   */

bool
default_goacc_reduction (gcall *call)
{
  gimple_stmt_iterator gsi = gsi_for_stmt (call);
  tree lhs = gimple_call_lhs (call);
  tree var = gimple_call_arg (call, 1);
  unsigned code = gimple_call_internal_fn (call);
  gimple_seq seq = NULL;

  if (code == IFN_GOACC_REDUCTION_SETUP
      || code == IFN_GOACC_REDUCTION_TEARDOWN)
    {
      /* Setup and Teardown need to copy from/to the receiver object,
	 if there is one.  */
      tree ref_to_res = gimple_call_arg (call, 0);
      
      if (!integer_zerop (ref_to_res))
	{
	  tree dst = build_simple_mem_ref (ref_to_res);
	  tree src = var;
	  
	  if (code == IFN_GOACC_REDUCTION_SETUP)
	    {
	      src = dst;
	      dst = lhs;
	      lhs = NULL;
	    }
	  gimple_seq_add_stmt (&seq, gimple_build_assign (dst, src));
	}
    }

  /* Copy VAR to LHS, if there is an LHS.  */
  if (lhs)
    gimple_seq_add_stmt (&seq, gimple_build_assign (lhs, var));

  gsi_replace_with_seq (&gsi, seq, true);

  return false;
}

namespace {

const pass_data pass_data_oacc_device_lower =
{
  GIMPLE_PASS, /* type */
  "oaccdevlow", /* name */
  OPTGROUP_NONE, /* optinfo_flags */
  TV_NONE, /* tv_id */
  PROP_cfg, /* properties_required */
  0 /* Possibly PROP_gimple_eomp.  */, /* properties_provided */
  0, /* properties_destroyed */
  0, /* todo_flags_start */
  TODO_update_ssa | TODO_cleanup_cfg, /* todo_flags_finish */
};

class pass_oacc_device_lower : public gimple_opt_pass
{
public:
  pass_oacc_device_lower (gcc::context *ctxt)
    : gimple_opt_pass (pass_data_oacc_device_lower, ctxt)
  {}

  /* opt_pass methods: */
  virtual unsigned int execute (function *)
    {
      bool gate = (flag_openacc != 0 && !seen_error ());

      if (!gate)
	return 0;

      return execute_oacc_device_lower ();
    }

}; // class pass_oacc_device_lower

} // anon namespace

gimple_opt_pass *
make_pass_oacc_device_lower (gcc::context *ctxt)
{
  return new pass_oacc_device_lower (ctxt);
}

#include "gt-omp-low.h"<|MERGE_RESOLUTION|>--- conflicted
+++ resolved
@@ -7147,43 +7147,6 @@
 	    };
 	}
 
-      if (gimple_in_ssa_p (cfun))
-	{
-	  /* Add phis to the outer loop that connect to the phis in the inner,
-	     original loop, and move the loop entry value of the inner phi to
-	     the loop entry value of the outer phi.  */
-	  gphi_iterator psi;
-	  for (psi = gsi_start_phis (l3_bb); !gsi_end_p (psi); gsi_next (&psi))
-	    {
-	      source_location locus;
-	      gphi *nphi;
-	      gphi *exit_phi = psi.phi ();
-
-	      edge l2_to_l3 = find_edge (l2_bb, l3_bb);
-	      tree exit_res = PHI_ARG_DEF_FROM_EDGE (exit_phi, l2_to_l3);
-
-	      basic_block latch = BRANCH_EDGE (cont_bb)->dest;
-	      edge latch_to_l1 = find_edge (latch, l1_bb);
-	      gphi *inner_phi
-		= find_phi_with_arg_on_edge (exit_res, latch_to_l1);
-
-	      tree t = gimple_phi_result (exit_phi);
-	      tree new_res = copy_ssa_name (t, NULL);
-	      nphi = create_phi_node (new_res, l0_bb);
-
-	      edge l0_to_l1 = find_edge (l0_bb, l1_bb);
-	      t = PHI_ARG_DEF_FROM_EDGE (inner_phi, l0_to_l1);
-	      locus = gimple_phi_arg_location_from_edge (inner_phi, l0_to_l1);
-	      edge entry_to_l0 = find_edge (entry_bb, l0_bb);
-	      add_phi_arg (nphi, t, entry_to_l0, locus);
-
-	      edge l2_to_l0 = find_edge (l2_bb, l0_bb);
-	      add_phi_arg (nphi, exit_res, l2_to_l0, UNKNOWN_LOCATION);
-
-	      add_phi_arg (inner_phi, new_res, l0_to_l1, UNKNOWN_LOCATION);
-	    };
-	}
-
       set_immediate_dominator (CDI_DOMINATORS, l2_bb,
 			       recompute_dominator (CDI_DOMINATORS, l2_bb));
       set_immediate_dominator (CDI_DOMINATORS, l3_bb,
@@ -7201,7 +7164,6 @@
 
       add_bb_to_loop (l2_bb, outer_loop);
 
-<<<<<<< HEAD
       struct loop *new_loop = NULL;
       if (!seq_loop)
 	{
@@ -7212,14 +7174,6 @@
 	  new_loop->latch = l2_bb;
 	  add_loop (new_loop, outer_loop);
 	}
-=======
-      /* We've added a new loop around the original loop.  Allocate the
-	 corresponding loop struct.  */
-      struct loop *new_loop = alloc_loop ();
-      new_loop->header = l0_bb;
-      new_loop->latch = l2_bb;
-      add_loop (new_loop, outer_loop);
->>>>>>> e2c514f0
 
       /* Allocate a loop structure for the original loop unless we already
 	 had one.  */
@@ -7229,16 +7183,13 @@
 	  struct loop *orig_loop = alloc_loop ();
 	  orig_loop->header = l1_bb;
 	  /* The loop may have multiple latches.  */
-<<<<<<< HEAD
 	  add_loop (orig_loop, (new_loop != NULL
 				? new_loop
 				: outer_loop));
-=======
-	  add_loop (orig_loop, new_loop);
->>>>>>> e2c514f0
-	}
-    }
-}
+	}
+    }
+}
+
 
 /* A subroutine of expand_omp_for.  Generate code for a parallel
    loop with static schedule and no specified chunk size.  Given

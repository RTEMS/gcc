--- conflicted
+++ resolved
@@ -493,182 +493,6 @@
     do_warn_unused_parameter (decl);
 }
 
-<<<<<<< HEAD
-/* Walk tree and record all calls.  Called via walk_tree.  */
-static tree
-record_reference (tree *tp, int *walk_subtrees, void *data)
-{
-  tree t = *tp;
-
-  switch (TREE_CODE (t))
-    {
-    case VAR_DECL:
-      /* ??? Really, we should mark this decl as *potentially* referenced
-	 by this function and re-examine whether the decl is actually used
-	 after rtl has been generated.  */
-      if (TREE_STATIC (t) || DECL_EXTERNAL (t))
-	{
-	  cgraph_varpool_mark_needed_node (cgraph_varpool_node (t));
-	  if (lang_hooks.callgraph.analyze_expr)
-	    return lang_hooks.callgraph.analyze_expr (tp, walk_subtrees,
-						      data);
-	}
-      break;
-
-    case FDESC_EXPR:
-    case ADDR_EXPR:
-      if (flag_unit_at_a_time)
-	{
-	  /* Record dereferences to the functions.  This makes the
-	     functions reachable unconditionally.  */
-	  tree decl = TREE_OPERAND (*tp, 0);
-	  if (TREE_CODE (decl) == FUNCTION_DECL)
-	    cgraph_mark_needed_node (cgraph_node (decl));
-	}
-      break;
-
-    default:
-      /* Save some cycles by not walking types and declaration as we
-	 won't find anything useful there anyway.  */
-      if (IS_TYPE_OR_DECL_P (*tp))
-	{
-	  *walk_subtrees = 0;
-	  break;
-	}
-
-      if ((unsigned int) TREE_CODE (t) >= LAST_AND_UNUSED_TREE_CODE)
-	return lang_hooks.callgraph.analyze_expr (tp, walk_subtrees, data);
-      break;
-    }
-
-  return NULL;
-}
-
-/* Create cgraph edges for function calls inside BODY from NODE.  */
-
-static void
-cgraph_create_edges (struct cgraph_node *node, tree body)
-{
-  basic_block bb;
-
-  struct function *this_cfun = DECL_STRUCT_FUNCTION (body);
-  block_stmt_iterator bsi;
-  tree step;
-  visited_nodes = pointer_set_create ();
-
-  /* Reach the trees by walking over the CFG, and note the
-     enclosing basic-blocks in the call edges.  */
-  FOR_EACH_BB_FN (bb, this_cfun)
-    for (bsi = bsi_start (bb); !bsi_end_p (bsi); bsi_next (&bsi))
-      {
-	tree stmt = bsi_stmt (bsi);
-	tree call = get_call_expr_in (stmt);
-	tree decl;
-
-	if (call && (decl = get_callee_fndecl (call)))
-	  {
-	    cgraph_create_edge (node, cgraph_node (decl), stmt,
-				bb->count,
-				bb->loop_depth);
-	    walk_tree (&TREE_OPERAND (call, 1),
-		       record_reference, node, visited_nodes);
-	    if (TREE_CODE (stmt) == GIMPLE_MODIFY_STMT)
-	      walk_tree (&GIMPLE_STMT_OPERAND (stmt, 0),
-			 record_reference, node, visited_nodes);
-	  }
-	else
-	  walk_tree (bsi_stmt_ptr (bsi), record_reference, node, visited_nodes);
-      }
-
-  /* Look for initializers of constant variables and private statics.  */
-  for (step = DECL_STRUCT_FUNCTION (body)->unexpanded_var_list;
-       step;
-       step = TREE_CHAIN (step))
-    {
-      tree decl = TREE_VALUE (step);
-      if (TREE_CODE (decl) == VAR_DECL
-	  && (TREE_STATIC (decl) && !DECL_EXTERNAL (decl))
-	  && flag_unit_at_a_time)
-	cgraph_varpool_finalize_decl (decl);
-      else if (TREE_CODE (decl) == VAR_DECL && DECL_INITIAL (decl))
-	walk_tree (&DECL_INITIAL (decl), record_reference, node, visited_nodes);
-    }
-
-  pointer_set_destroy (visited_nodes);
-  visited_nodes = NULL;
-}
-
-/* Give initial reasons why inlining would fail.  Those gets
-   either NULLified or usually overwritten by more precise reason
-   later.  */
-static void
-initialize_inline_failed (struct cgraph_node *node)
-{
-  struct cgraph_edge *e;
-
-  for (e = node->callers; e; e = e->next_caller)
-    {
-      gcc_assert (!e->callee->global.inlined_to);
-      gcc_assert (e->inline_failed);
-      if (node->local.redefined_extern_inline)
-	e->inline_failed = N_("redefined extern inline functions are not "
-			   "considered for inlining");
-      else if (!node->local.inlinable)
-	e->inline_failed = N_("function not inlinable");
-      else
-	e->inline_failed = N_("function not considered for inlining");
-    }
-}
-
-/* Rebuild call edges from current function after a passes not aware
-   of cgraph updating.  */
-static unsigned int
-rebuild_cgraph_edges (void)
-{
-  basic_block bb;
-  struct cgraph_node *node = cgraph_node (current_function_decl);
-  block_stmt_iterator bsi;
-
-  cgraph_node_remove_callees (node);
-
-  node->count = ENTRY_BLOCK_PTR->count;
-
-  FOR_EACH_BB (bb)
-    for (bsi = bsi_start (bb); !bsi_end_p (bsi); bsi_next (&bsi))
-      {
-	tree stmt = bsi_stmt (bsi);
-	tree call = get_call_expr_in (stmt);
-	tree decl;
-
-	if (call && (decl = get_callee_fndecl (call)))
-	  cgraph_create_edge (node, cgraph_node (decl), stmt,
-			      bb->count,
-			      bb->loop_depth);
-      }
-  initialize_inline_failed (node);
-  gcc_assert (!node->global.inlined_to);
-  return 0;
-}
-
-struct tree_opt_pass pass_rebuild_cgraph_edges =
-{
-  NULL,					/* name */
-  NULL,					/* gate */
-  rebuild_cgraph_edges,			/* execute */
-  NULL,					/* sub */
-  NULL,					/* next */
-  0,					/* static_pass_number */
-  0,					/* tv_id */
-  PROP_cfg,				/* properties_required */
-  0,					/* properties_provided */
-  0,					/* properties_destroyed */
-  0,					/* todo_flags_start */
-  0,					/* todo_flags_finish */
-  0					/* letter */
-};
-
-=======
->>>>>>> 1177f497
 /* Verify cgraph nodes of given cgraph node.  */
 void
 verify_cgraph_node (struct cgraph_node *node)
@@ -867,12 +691,6 @@
   push_cfun (DECL_STRUCT_FUNCTION (decl));
   cgraph_lower_function (node);
 
-<<<<<<< HEAD
-  /* First kill forward declaration so reverse inlining works properly.  */
-  cgraph_create_edges (node, decl);
-
-=======
->>>>>>> 1177f497
   node->local.estimated_self_stack_size = estimated_stack_frame_size ();
   node->global.estimated_stack_size = node->local.estimated_self_stack_size;
   node->global.stack_frame_offset = 0;
@@ -992,35 +810,6 @@
      intermodule optimization.  */
   static struct cgraph_node *first_analyzed;
   struct cgraph_node *first_processed = first_analyzed;
-<<<<<<< HEAD
-  static struct cgraph_varpool_node *first_analyzed_var;
-
-  if (errorcount || sorrycount)
-    return;
-
-  finish_aliases_1 ();
-
-  if (!flag_unit_at_a_time)
-    {
-      cgraph_output_pending_asms ();
-      cgraph_assemble_pending_functions ();
-      cgraph_varpool_output_debug_info ();
-      return;
-    }
-
-  if (!quiet_flag)
-    {
-      fprintf (stderr, "\nAnalyzing compilation unit\n");
-      fflush (stderr);
-    }
-
-  timevar_push (TV_CGRAPH);
-  process_function_and_variable_attributes (first_processed,
-					    first_analyzed_var);
-  first_processed = cgraph_nodes;
-  first_analyzed_var = cgraph_varpool_nodes;
-  cgraph_varpool_analyze_pending_decls ();
-=======
   static struct varpool_node *first_analyzed_var;
   struct cgraph_node *node, *next;
 
@@ -1029,7 +818,6 @@
   first_processed = cgraph_nodes;
   first_analyzed_var = varpool_nodes;
   varpool_analyze_pending_decls ();
->>>>>>> 1177f497
   if (cgraph_dump_file)
     {
       fprintf (cgraph_dump_file, "Initial entry points:");
@@ -1076,14 +864,9 @@
       process_function_and_variable_attributes (first_processed,
 						first_analyzed_var);
       first_processed = cgraph_nodes;
-<<<<<<< HEAD
-      first_analyzed_var = cgraph_varpool_nodes;
-      cgraph_varpool_analyze_pending_decls ();
-=======
       first_analyzed_var = varpool_nodes;
       varpool_analyze_pending_decls ();
       cgraph_process_new_functions ();
->>>>>>> 1177f497
     }
 
   /* Collect entry points to the unit.  */

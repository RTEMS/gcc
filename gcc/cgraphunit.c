/* Driver of optimization process
   Copyright (C) 2003-2014 Free Software Foundation, Inc.
   Contributed by Jan Hubicka

This file is part of GCC.

GCC is free software; you can redistribute it and/or modify it under
the terms of the GNU General Public License as published by the Free
Software Foundation; either version 3, or (at your option) any later
version.

GCC is distributed in the hope that it will be useful, but WITHOUT ANY
WARRANTY; without even the implied warranty of MERCHANTABILITY or
FITNESS FOR A PARTICULAR PURPOSE.  See the GNU General Public License
for more details.

You should have received a copy of the GNU General Public License
along with GCC; see the file COPYING3.  If not see
<http://www.gnu.org/licenses/>.  */

/* This module implements main driver of compilation process.

   The main scope of this file is to act as an interface in between
   tree based frontends and the backend.

   The front-end is supposed to use following functionality:

    - finalize_function

      This function is called once front-end has parsed whole body of function
      and it is certain that the function body nor the declaration will change.

      (There is one exception needed for implementing GCC extern inline
	function.)

    - varpool_finalize_decl

      This function has same behavior as the above but is used for static
      variables.

    - add_asm_node

      Insert new toplevel ASM statement

    - finalize_compilation_unit

      This function is called once (source level) compilation unit is finalized
      and it will no longer change.

      The symbol table is constructed starting from the trivially needed
      symbols finalized by the frontend.  Functions are lowered into
      GIMPLE representation and callgraph/reference lists are constructed.
      Those are used to discover other necessary functions and variables.

      At the end the bodies of unreachable functions are removed.

      The function can be called multiple times when multiple source level
      compilation units are combined.

    - compile

      This passes control to the back-end.  Optimizations are performed and
      final assembler is generated.  This is done in the following way. Note
      that with link time optimization the process is split into three
      stages (compile time, linktime analysis and parallel linktime as
      indicated bellow).

      Compile time:

	1) Inter-procedural optimization.
	   (ipa_passes)

	   This part is further split into:

	   a) early optimizations. These are local passes executed in
	      the topological order on the callgraph.

	      The purpose of early optimiations is to optimize away simple
	      things that may otherwise confuse IP analysis. Very simple
	      propagation across the callgraph is done i.e. to discover
	      functions without side effects and simple inlining is performed.

	   b) early small interprocedural passes.

	      Those are interprocedural passes executed only at compilation
	      time.  These include, for example, transational memory lowering,
	      unreachable code removal and other simple transformations.

	   c) IP analysis stage.  All interprocedural passes do their
	      analysis.

	      Interprocedural passes differ from small interprocedural
	      passes by their ability to operate across whole program
	      at linktime.  Their analysis stage is performed early to
	      both reduce linking times and linktime memory usage by	
	      not having to represent whole program in memory.

	   d) LTO sreaming.  When doing LTO, everything important gets
	      streamed into the object file.

       Compile time and or linktime analysis stage (WPA):

	      At linktime units gets streamed back and symbol table is
	      merged.  Function bodies are not streamed in and not
	      available.
	   e) IP propagation stage.  All IP passes execute their
	      IP propagation. This is done based on the earlier analysis
	      without having function bodies at hand.
	   f) Ltrans streaming.  When doing WHOPR LTO, the program
	      is partitioned and streamed into multple object files.

       Compile time and/or parallel linktime stage (ltrans)

	      Each of the object files is streamed back and compiled
	      separately.  Now the function bodies becomes available
	      again.

	 2) Virtual clone materialization
	    (cgraph_materialize_clone)

	    IP passes can produce copies of existing functoins (such
	    as versioned clones or inline clones) without actually
	    manipulating their bodies by creating virtual clones in
	    the callgraph. At this time the virtual clones are
	    turned into real functions
	 3) IP transformation

	    All IP passes transform function bodies based on earlier
	    decision of the IP propagation.

	 4) late small IP passes

	    Simple IP passes working within single program partition.

	 5) Expansion
	    (expand_all_functions)

	    At this stage functions that needs to be output into
	    assembler are identified and compiled in topological order
	 6) Output of variables and aliases
	    Now it is known what variable references was not optimized
	    out and thus all variables are output to the file.

	    Note that with -fno-toplevel-reorder passes 5 and 6
	    are combined together in cgraph_output_in_order.  

   Finally there are functions to manipulate the callgraph from
   backend.
    - cgraph_add_new_function is used to add backend produced
      functions introduced after the unit is finalized.
      The functions are enqueue for later processing and inserted
      into callgraph with cgraph_process_new_functions.

    - cgraph_function_versioning

      produces a copy of function into new one (a version)
      and apply simple transformations
*/

#include "config.h"
#include "system.h"
#include "coretypes.h"
#include "tm.h"
#include "tree.h"
#include "varasm.h"
#include "stor-layout.h"
#include "stringpool.h"
#include "output.h"
#include "rtl.h"
#include "predict.h"
#include "vec.h"
#include "hashtab.h"
#include "hash-set.h"
#include "machmode.h"
#include "hard-reg-set.h"
#include "input.h"
#include "function.h"
#include "basic-block.h"
#include "tree-ssa-alias.h"
#include "internal-fn.h"
#include "gimple-fold.h"
#include "gimple-expr.h"
#include "is-a.h"
#include "gimple.h"
#include "gimplify.h"
#include "gimple-iterator.h"
#include "gimplify-me.h"
#include "gimple-ssa.h"
#include "tree-cfg.h"
#include "tree-into-ssa.h"
#include "tree-ssa.h"
#include "tree-inline.h"
#include "langhooks.h"
#include "toplev.h"
#include "flags.h"
#include "debug.h"
#include "target.h"
#include "diagnostic.h"
#include "params.h"
#include "fibheap.h"
#include "intl.h"
#include "hash-map.h"
#include "plugin-api.h"
#include "ipa-ref.h"
#include "cgraph.h"
#include "alloc-pool.h"
#include "ipa-prop.h"
#include "tree-iterator.h"
#include "tree-pass.h"
#include "tree-dump.h"
#include "gimple-pretty-print.h"
#include "output.h"
#include "coverage.h"
#include "plugin.h"
#include "ipa-inline.h"
#include "ipa-utils.h"
#include "lto-streamer.h"
#include "except.h"
#include "cfgloop.h"
#include "regset.h"     /* FIXME: For reg_obstack.  */
#include "context.h"
#include "pass_manager.h"
#include "tree-nested.h"
#include "gimplify.h"
#include "dbgcnt.h"
#include "tree-chkp.h"
<<<<<<< HEAD
#include "omp-low.h"
#include "lto-section-names.h"
=======
#include "lto-section-names.h"
#include "omp-low.h"
>>>>>>> ba0f7503

/* Queue of cgraph nodes scheduled to be added into cgraph.  This is a
   secondary queue used during optimization to accommodate passes that
   may generate new functions that need to be optimized and expanded.  */
vec<cgraph_node *> cgraph_new_nodes;

static void expand_all_functions (void);
static void mark_functions_to_output (void);
static void handle_alias_pairs (void);

/* Used for vtable lookup in thunk adjusting.  */
static GTY (()) tree vtable_entry_type;

/* Determine if symbol declaration is needed.  That is, visible to something
   either outside this translation unit, something magic in the system
   configury */
bool
symtab_node::needed_p (void)
{
  /* Double check that no one output the function into assembly file
     early.  */
  gcc_checking_assert (!DECL_ASSEMBLER_NAME_SET_P (decl)
	               || !TREE_SYMBOL_REFERENCED (DECL_ASSEMBLER_NAME (decl)));

  if (!definition)
    return false;

  if (DECL_EXTERNAL (decl))
    return false;

  /* If the user told us it is used, then it must be so.  */
  if (force_output)
    return true;

  /* ABI forced symbols are needed when they are external.  */
  if (forced_by_abi && TREE_PUBLIC (decl))
    return true;

 /* Keep constructors, destructors and virtual functions.  */
   if (TREE_CODE (decl) == FUNCTION_DECL
       && (DECL_STATIC_CONSTRUCTOR (decl) || DECL_STATIC_DESTRUCTOR (decl)))
    return true;

  /* Externally visible variables must be output.  The exception is
     COMDAT variables that must be output only when they are needed.  */
  if (TREE_PUBLIC (decl) && !DECL_COMDAT (decl))
    return true;

  return false;
}

/* Head and terminator of the queue of nodes to be processed while building
   callgraph.  */

static symtab_node symtab_terminator;
static symtab_node *queued_nodes = &symtab_terminator;

/* Add NODE to queue starting at QUEUED_NODES. 
   The queue is linked via AUX pointers and terminated by pointer to 1.  */

static void
enqueue_node (symtab_node *node)
{
  if (node->aux)
    return;
  gcc_checking_assert (queued_nodes);
  node->aux = queued_nodes;
  queued_nodes = node;
}

/* Process CGRAPH_NEW_FUNCTIONS and perform actions necessary to add these
   functions into callgraph in a way so they look like ordinary reachable
   functions inserted into callgraph already at construction time.  */

void
symbol_table::process_new_functions (void)
{
  tree fndecl;

  if (!cgraph_new_nodes.exists ())
    return;

  handle_alias_pairs ();
  /*  Note that this queue may grow as its being processed, as the new
      functions may generate new ones.  */
  for (unsigned i = 0; i < cgraph_new_nodes.length (); i++)
    {
      cgraph_node *node = cgraph_new_nodes[i];
      fndecl = node->decl;
      switch (state)
	{
	case CONSTRUCTION:
	  /* At construction time we just need to finalize function and move
	     it into reachable functions list.  */

	  cgraph_node::finalize_function (fndecl, false);
	  call_cgraph_insertion_hooks (node);
	  enqueue_node (node);
	  break;

	case IPA:
	case IPA_SSA:
	  /* When IPA optimization already started, do all essential
	     transformations that has been already performed on the whole
	     cgraph but not on this function.  */

	  gimple_register_cfg_hooks ();
	  if (!node->analyzed)
	    node->analyze ();
	  push_cfun (DECL_STRUCT_FUNCTION (fndecl));
	  if (state == IPA_SSA
	      && !gimple_in_ssa_p (DECL_STRUCT_FUNCTION (fndecl)))
	    g->get_passes ()->execute_early_local_passes ();
	  else if (inline_summary_vec != NULL)
	    compute_inline_parameters (node, true);
	  free_dominance_info (CDI_POST_DOMINATORS);
	  free_dominance_info (CDI_DOMINATORS);
	  pop_cfun ();
	  call_cgraph_insertion_hooks (node);
	  break;

	case EXPANSION:
	  /* Functions created during expansion shall be compiled
	     directly.  */
	  node->process = 0;
	  call_cgraph_insertion_hooks (node);
	  node->expand ();
	  break;

	default:
	  gcc_unreachable ();
	  break;
	}
    }

  cgraph_new_nodes.release ();
}

/* As an GCC extension we allow redefinition of the function.  The
   semantics when both copies of bodies differ is not well defined.
   We replace the old body with new body so in unit at a time mode
   we always use new body, while in normal mode we may end up with
   old body inlined into some functions and new body expanded and
   inlined in others.

   ??? It may make more sense to use one body for inlining and other
   body for expanding the function but this is difficult to do.  */

void
cgraph_node::reset (void)
{
  /* If process is set, then we have already begun whole-unit analysis.
     This is *not* testing for whether we've already emitted the function.
     That case can be sort-of legitimately seen with real function redefinition
     errors.  I would argue that the front end should never present us with
     such a case, but don't enforce that for now.  */
  gcc_assert (!process);

  /* Reset our data structures so we can analyze the function again.  */
  memset (&local, 0, sizeof (local));
  memset (&global, 0, sizeof (global));
  memset (&rtl, 0, sizeof (rtl));
  analyzed = false;
  definition = false;
  alias = false;
  weakref = false;
  cpp_implicit_alias = false;

  remove_callees ();
  remove_all_references ();
}

/* Return true when there are references to the node.  */

bool
symtab_node::referred_to_p (void)
{
  ipa_ref *ref = NULL;

  /* See if there are any references at all.  */
  if (iterate_referring (0, ref))
    return true;
  /* For functions check also calls.  */
  cgraph_node *cn = dyn_cast <cgraph_node *> (this);
  if (cn && cn->callers)
    return true;
  return false;
}

/* DECL has been parsed.  Take it, queue it, compile it at the whim of the
   logic in effect.  If NO_COLLECT is true, then our caller cannot stand to have
   the garbage collector run at the moment.  We would need to either create
   a new GC context, or just not compile right now.  */

void
cgraph_node::finalize_function (tree decl, bool no_collect)
{
  cgraph_node *node = cgraph_node::get_create (decl);

  if (node->definition)
    {
      /* Nested functions should only be defined once.  */
      gcc_assert (!DECL_CONTEXT (decl)
		  || TREE_CODE (DECL_CONTEXT (decl)) !=	FUNCTION_DECL);
      node->reset ();
      node->local.redefined_extern_inline = true;
    }

  notice_global_symbol (decl);
  node->definition = true;
  node->lowered = DECL_STRUCT_FUNCTION (decl)->cfg != NULL;

  /* With -fkeep-inline-functions we are keeping all inline functions except
     for extern inline ones.  */
  if (flag_keep_inline_functions
      && DECL_DECLARED_INLINE_P (decl)
      && !DECL_EXTERNAL (decl)
      && !DECL_DISREGARD_INLINE_LIMITS (decl))
    node->force_output = 1;

  /* When not optimizing, also output the static functions. (see
     PR24561), but don't do so for always_inline functions, functions
     declared inline and nested functions.  These were optimized out
     in the original implementation and it is unclear whether we want
     to change the behavior here.  */
  if ((!optimize
       && !node->cpp_implicit_alias
       && !DECL_DISREGARD_INLINE_LIMITS (decl)
       && !DECL_DECLARED_INLINE_P (decl)
       && !(DECL_CONTEXT (decl)
	    && TREE_CODE (DECL_CONTEXT (decl)) == FUNCTION_DECL))
      && !DECL_COMDAT (decl) && !DECL_EXTERNAL (decl))
    node->force_output = 1;

  /* If we've not yet emitted decl, tell the debug info about it.  */
  if (!TREE_ASM_WRITTEN (decl))
    (*debug_hooks->deferred_inline_function) (decl);

  /* Possibly warn about unused parameters.  */
  if (warn_unused_parameter)
    do_warn_unused_parameter (decl);

  if (!no_collect)
    ggc_collect ();

  if (symtab->state == CONSTRUCTION
      && (node->needed_p () || node->referred_to_p ()))
    enqueue_node (node);
}

/* Add the function FNDECL to the call graph.
   Unlike finalize_function, this function is intended to be used
   by middle end and allows insertion of new function at arbitrary point
   of compilation.  The function can be either in high, low or SSA form
   GIMPLE.

   The function is assumed to be reachable and have address taken (so no
   API breaking optimizations are performed on it).

   Main work done by this function is to enqueue the function for later
   processing to avoid need the passes to be re-entrant.  */

void
cgraph_node::add_new_function (tree fndecl, bool lowered)
{
  gcc::pass_manager *passes = g->get_passes ();
  cgraph_node *node;
  switch (symtab->state)
    {
      case PARSING:
	cgraph_node::finalize_function (fndecl, false);
	break;
      case CONSTRUCTION:
	/* Just enqueue function to be processed at nearest occurrence.  */
	node = cgraph_node::get_create (fndecl);
	if (lowered)
	  node->lowered = true;
	cgraph_new_nodes.safe_push (node);
        break;

      case IPA:
      case IPA_SSA:
      case EXPANSION:
	/* Bring the function into finalized state and enqueue for later
	   analyzing and compilation.  */
	node = cgraph_node::get_create (fndecl);
	node->local.local = false;
	node->definition = true;
	node->force_output = true;
	if (!lowered && symtab->state == EXPANSION)
	  {
	    push_cfun (DECL_STRUCT_FUNCTION (fndecl));
	    gimple_register_cfg_hooks ();
	    bitmap_obstack_initialize (NULL);
	    execute_pass_list (cfun, passes->all_lowering_passes);
	    passes->execute_early_local_passes ();
	    bitmap_obstack_release (NULL);
	    pop_cfun ();

	    lowered = true;
	  }
	if (lowered)
	  node->lowered = true;
	cgraph_new_nodes.safe_push (node);
        break;

      case FINISHED:
	/* At the very end of compilation we have to do all the work up
	   to expansion.  */
	node = cgraph_node::create (fndecl);
	if (lowered)
	  node->lowered = true;
	node->definition = true;
	node->analyze ();
	push_cfun (DECL_STRUCT_FUNCTION (fndecl));
	gimple_register_cfg_hooks ();
	bitmap_obstack_initialize (NULL);
	if (!gimple_in_ssa_p (DECL_STRUCT_FUNCTION (fndecl)))
	  g->get_passes ()->execute_early_local_passes ();
	bitmap_obstack_release (NULL);
	pop_cfun ();
	node->expand ();
	break;

      default:
	gcc_unreachable ();
    }

  /* Set a personality if required and we already passed EH lowering.  */
  if (lowered
      && (function_needs_eh_personality (DECL_STRUCT_FUNCTION (fndecl))
	  == eh_personality_lang))
    DECL_FUNCTION_PERSONALITY (fndecl) = lang_hooks.eh_personality ();
}

/* Analyze the function scheduled to be output.  */
void
cgraph_node::analyze (void)
{
  tree decl = this->decl;
  location_t saved_loc = input_location;
  input_location = DECL_SOURCE_LOCATION (decl);

  if (thunk.thunk_p)
    {
      create_edge (cgraph_node::get (thunk.alias),
		   NULL, 0, CGRAPH_FREQ_BASE);
      if (!expand_thunk (false, false))
	{
	  thunk.alias = NULL;
	  return;
	}
      thunk.alias = NULL;
    }
  if (alias)
    resolve_alias (cgraph_node::get (alias_target));
  else if (dispatcher_function)
    {
      /* Generate the dispatcher body of multi-versioned functions.  */
      cgraph_function_version_info *dispatcher_version_info
	= function_version ();
      if (dispatcher_version_info != NULL
          && (dispatcher_version_info->dispatcher_resolver
	      == NULL_TREE))
	{
	  tree resolver = NULL_TREE;
	  gcc_assert (targetm.generate_version_dispatcher_body);
	  resolver = targetm.generate_version_dispatcher_body (this);
	  gcc_assert (resolver != NULL_TREE);
	}
    }
  else
    {
      push_cfun (DECL_STRUCT_FUNCTION (decl));

      assign_assembler_name_if_neeeded (decl);

      /* Make sure to gimplify bodies only once.  During analyzing a
	 function we lower it, which will require gimplified nested
	 functions, so we can end up here with an already gimplified
	 body.  */
      if (!gimple_has_body_p (decl))
	gimplify_function_tree (decl);
      dump_function (TDI_generic, decl);

      /* Lower the function.  */
      if (!lowered)
	{
	  if (nested)
	    lower_nested_functions (decl);
	  gcc_assert (!nested);

	  gimple_register_cfg_hooks ();
	  bitmap_obstack_initialize (NULL);
	  execute_pass_list (cfun, g->get_passes ()->all_lowering_passes);
	  free_dominance_info (CDI_POST_DOMINATORS);
	  free_dominance_info (CDI_DOMINATORS);
	  compact_blocks ();
	  bitmap_obstack_release (NULL);
	  lowered = true;
	}

      pop_cfun ();
    }
  analyzed = true;

  input_location = saved_loc;
}

/* C++ frontend produce same body aliases all over the place, even before PCH
   gets streamed out. It relies on us linking the aliases with their function
   in order to do the fixups, but ipa-ref is not PCH safe.  Consequentely we
   first produce aliases without links, but once C++ FE is sure he won't sream
   PCH we build the links via this function.  */

void
symbol_table::process_same_body_aliases (void)
{
  symtab_node *node;
  FOR_EACH_SYMBOL (node)
    if (node->cpp_implicit_alias && !node->analyzed)
      node->resolve_alias
	(TREE_CODE (node->alias_target) == VAR_DECL
	 ? (symtab_node *)varpool_node::get_create (node->alias_target)
	 : (symtab_node *)cgraph_node::get_create (node->alias_target));
  cpp_implicit_aliases_done = true;
}

/* Process attributes common for vars and functions.  */

static void
process_common_attributes (symtab_node *node, tree decl)
{
  tree weakref = lookup_attribute ("weakref", DECL_ATTRIBUTES (decl));

  if (weakref && !lookup_attribute ("alias", DECL_ATTRIBUTES (decl)))
    {
      warning_at (DECL_SOURCE_LOCATION (decl), OPT_Wattributes,
		  "%<weakref%> attribute should be accompanied with"
		  " an %<alias%> attribute");
      DECL_WEAK (decl) = 0;
      DECL_ATTRIBUTES (decl) = remove_attribute ("weakref",
						 DECL_ATTRIBUTES (decl));
    }

  if (lookup_attribute ("no_reorder", DECL_ATTRIBUTES (decl)))
    node->no_reorder = 1;
}

/* Look for externally_visible and used attributes and mark cgraph nodes
   accordingly.

   We cannot mark the nodes at the point the attributes are processed (in
   handle_*_attribute) because the copy of the declarations available at that
   point may not be canonical.  For example, in:

    void f();
    void f() __attribute__((used));

   the declaration we see in handle_used_attribute will be the second
   declaration -- but the front end will subsequently merge that declaration
   with the original declaration and discard the second declaration.

   Furthermore, we can't mark these nodes in finalize_function because:

    void f() {}
    void f() __attribute__((externally_visible));

   is valid.

   So, we walk the nodes at the end of the translation unit, applying the
   attributes at that point.  */

static void
process_function_and_variable_attributes (cgraph_node *first,
                                          varpool_node *first_var)
{
  cgraph_node *node;
  varpool_node *vnode;

  for (node = symtab->first_function (); node != first;
       node = symtab->next_function (node))
    {
      tree decl = node->decl;
      if (DECL_PRESERVE_P (decl))
	node->mark_force_output ();
      else if (lookup_attribute ("externally_visible", DECL_ATTRIBUTES (decl)))
	{
	  if (! TREE_PUBLIC (node->decl))
	    warning_at (DECL_SOURCE_LOCATION (node->decl), OPT_Wattributes,
			"%<externally_visible%>"
			" attribute have effect only on public objects");
	}
      if (lookup_attribute ("weakref", DECL_ATTRIBUTES (decl))
	  && (node->definition && !node->alias))
	{
	  warning_at (DECL_SOURCE_LOCATION (node->decl), OPT_Wattributes,
		      "%<weakref%> attribute ignored"
		      " because function is defined");
	  DECL_WEAK (decl) = 0;
	  DECL_ATTRIBUTES (decl) = remove_attribute ("weakref",
						     DECL_ATTRIBUTES (decl));
	}

      if (lookup_attribute ("always_inline", DECL_ATTRIBUTES (decl))
	  && !DECL_DECLARED_INLINE_P (decl)
	  /* redefining extern inline function makes it DECL_UNINLINABLE.  */
	  && !DECL_UNINLINABLE (decl))
	warning_at (DECL_SOURCE_LOCATION (decl), OPT_Wattributes,
		    "always_inline function might not be inlinable");
     
      process_common_attributes (node, decl);
    }
  for (vnode = symtab->first_variable (); vnode != first_var;
       vnode = symtab->next_variable (vnode))
    {
      tree decl = vnode->decl;
      if (DECL_EXTERNAL (decl)
	  && DECL_INITIAL (decl))
	varpool_node::finalize_decl (decl);
      if (DECL_PRESERVE_P (decl))
	vnode->force_output = true;
      else if (lookup_attribute ("externally_visible", DECL_ATTRIBUTES (decl)))
	{
	  if (! TREE_PUBLIC (vnode->decl))
	    warning_at (DECL_SOURCE_LOCATION (vnode->decl), OPT_Wattributes,
			"%<externally_visible%>"
			" attribute have effect only on public objects");
	}
      if (lookup_attribute ("weakref", DECL_ATTRIBUTES (decl))
	  && vnode->definition
	  && DECL_INITIAL (decl))
	{
	  warning_at (DECL_SOURCE_LOCATION (vnode->decl), OPT_Wattributes,
		      "%<weakref%> attribute ignored"
		      " because variable is initialized");
	  DECL_WEAK (decl) = 0;
	  DECL_ATTRIBUTES (decl) = remove_attribute ("weakref",
						      DECL_ATTRIBUTES (decl));
	}
      process_common_attributes (vnode, decl);
    }
}

/* Mark DECL as finalized.  By finalizing the declaration, frontend instruct the
   middle end to output the variable to asm file, if needed or externally
   visible.  */

void
varpool_node::finalize_decl (tree decl)
{
  varpool_node *node = varpool_node::get_create (decl);

  gcc_assert (TREE_STATIC (decl) || DECL_EXTERNAL (decl));

  if (node->definition)
    return;
  notice_global_symbol (decl);
  node->definition = true;
  if (TREE_THIS_VOLATILE (decl) || DECL_PRESERVE_P (decl)
      /* Traditionally we do not eliminate static variables when not
	 optimizing and when not doing toplevel reoder.  */
      || node->no_reorder
      || ((!flag_toplevel_reorder
          && !DECL_COMDAT (node->decl)
	   && !DECL_ARTIFICIAL (node->decl))))
    node->force_output = true;

  if (symtab->state == CONSTRUCTION
      && (node->needed_p () || node->referred_to_p ()))
    enqueue_node (node);
  if (symtab->state >= IPA_SSA)
    node->analyze ();
  /* Some frontends produce various interface variables after compilation
     finished.  */
  if (symtab->state == FINISHED
      || (!flag_toplevel_reorder
	&& symtab->state == EXPANSION))
    node->assemble_decl ();

  if (DECL_INITIAL (decl))
    chkp_register_var_initializer (decl);
}

/* EDGE is an polymorphic call.  Mark all possible targets as reachable
   and if there is only one target, perform trivial devirtualization. 
   REACHABLE_CALL_TARGETS collects target lists we already walked to
   avoid udplicate work.  */

static void
walk_polymorphic_call_targets (hash_set<void *> *reachable_call_targets,
			       cgraph_edge *edge)
{
  unsigned int i;
  void *cache_token;
  bool final;
  vec <cgraph_node *>targets
    = possible_polymorphic_call_targets
	(edge, &final, &cache_token);

  if (!reachable_call_targets->add (cache_token))
    {
      if (symtab->dump_file)
	dump_possible_polymorphic_call_targets 
	  (symtab->dump_file, edge);

      for (i = 0; i < targets.length (); i++)
	{
	  /* Do not bother to mark virtual methods in anonymous namespace;
	     either we will find use of virtual table defining it, or it is
	     unused.  */
	  if (targets[i]->definition
	      && TREE_CODE
		  (TREE_TYPE (targets[i]->decl))
		   == METHOD_TYPE
	      && !type_in_anonymous_namespace_p
		   (method_class_type
		     (TREE_TYPE (targets[i]->decl))))
	  enqueue_node (targets[i]);
	}
    }

  /* Very trivial devirtualization; when the type is
     final or anonymous (so we know all its derivation)
     and there is only one possible virtual call target,
     make the edge direct.  */
  if (final)
    {
      if (targets.length () <= 1 && dbg_cnt (devirt))
	{
	  cgraph_node *target;
	  if (targets.length () == 1)
	    target = targets[0];
	  else
	    target = cgraph_node::create
			(builtin_decl_implicit (BUILT_IN_UNREACHABLE));

	  if (symtab->dump_file)
	    {
	      fprintf (symtab->dump_file,
		       "Devirtualizing call: ");
	      print_gimple_stmt (symtab->dump_file,
				 edge->call_stmt, 0,
				 TDF_SLIM);
	    }
          if (dump_enabled_p ())
            {
	      location_t locus = gimple_location_safe (edge->call_stmt);
	      dump_printf_loc (MSG_OPTIMIZED_LOCATIONS, locus,
			       "devirtualizing call in %s to %s\n",
			       edge->caller->name (), target->name ());
	    }

	  edge->make_direct (target);
	  edge->redirect_call_stmt_to_callee ();

	  /* Call to __builtin_unreachable shouldn't be instrumented.  */
	  if (!targets.length ())
	    gimple_call_set_with_bounds (edge->call_stmt, false);

	  if (symtab->dump_file)
	    {
	      fprintf (symtab->dump_file,
		       "Devirtualized as: ");
	      print_gimple_stmt (symtab->dump_file,
				 edge->call_stmt, 0,
				 TDF_SLIM);
	    }
	}
    }
}


/* Discover all functions and variables that are trivially needed, analyze
   them as well as all functions and variables referred by them  */
static cgraph_node *first_analyzed;
static varpool_node *first_analyzed_var;

static void
analyze_functions (void)
{
  /* Keep track of already processed nodes when called multiple times for
     intermodule optimization.  */
  cgraph_node *first_handled = first_analyzed;
  varpool_node *first_handled_var = first_analyzed_var;
  hash_set<void *> reachable_call_targets;

  symtab_node *node;
  symtab_node *next;
  int i;
  ipa_ref *ref;
  bool changed = true;
  location_t saved_loc = input_location;

  bitmap_obstack_initialize (NULL);
  symtab->state = CONSTRUCTION;
  input_location = UNKNOWN_LOCATION;

  /* Ugly, but the fixup can not happen at a time same body alias is created;
     C++ FE is confused about the COMDAT groups being right.  */
  if (symtab->cpp_implicit_aliases_done)
    FOR_EACH_SYMBOL (node)
      if (node->cpp_implicit_alias)
	  node->fixup_same_cpp_alias_visibility (node->get_alias_target ());
  if (optimize && flag_devirtualize)
    build_type_inheritance_graph ();

  /* Analysis adds static variables that in turn adds references to new functions.
     So we need to iterate the process until it stabilize.  */
  while (changed)
    {
      changed = false;
      process_function_and_variable_attributes (first_analyzed,
						first_analyzed_var);

      /* First identify the trivially needed symbols.  */
      for (node = symtab->first_symbol ();
	   node != first_analyzed
	   && node != first_analyzed_var; node = node->next)
	{
	  /* Convert COMDAT group designators to IDENTIFIER_NODEs.  */
	  node->get_comdat_group_id ();
	  if (node->needed_p ())
	    {
	      enqueue_node (node);
	      if (!changed && symtab->dump_file)
		fprintf (symtab->dump_file, "Trivially needed symbols:");
	      changed = true;
	      if (symtab->dump_file)
		fprintf (symtab->dump_file, " %s", node->asm_name ());
	      if (!changed && symtab->dump_file)
		fprintf (symtab->dump_file, "\n");
	    }
	  if (node == first_analyzed
	      || node == first_analyzed_var)
	    break;
	}
      symtab->process_new_functions ();
      first_analyzed_var = symtab->first_variable ();
      first_analyzed = symtab->first_function ();

      if (changed && symtab->dump_file)
	fprintf (symtab->dump_file, "\n");

      /* Lower representation, build callgraph edges and references for all trivially
         needed symbols and all symbols referred by them.  */
      while (queued_nodes != &symtab_terminator)
	{
	  changed = true;
	  node = queued_nodes;
	  queued_nodes = (symtab_node *)queued_nodes->aux;
	  cgraph_node *cnode = dyn_cast <cgraph_node *> (node);
	  if (cnode && cnode->definition)
	    {
	      cgraph_edge *edge;
	      tree decl = cnode->decl;

	      /* ??? It is possible to create extern inline function
	      and later using weak alias attribute to kill its body.
	      See gcc.c-torture/compile/20011119-1.c  */
	      if (!DECL_STRUCT_FUNCTION (decl)
		  && !cnode->alias
		  && !cnode->thunk.thunk_p
		  && !cnode->dispatcher_function)
		{
		  cnode->reset ();
		  cnode->local.redefined_extern_inline = true;
		  continue;
		}

	      if (!cnode->analyzed)
		cnode->analyze ();

	      for (edge = cnode->callees; edge; edge = edge->next_callee)
		if (edge->callee->definition)
		   enqueue_node (edge->callee);
	      if (optimize && flag_devirtualize)
		{
		  cgraph_edge *next;

		  for (edge = cnode->indirect_calls; edge; edge = next)
		    {
		      next = edge->next_callee;
		      if (edge->indirect_info->polymorphic)
			walk_polymorphic_call_targets (&reachable_call_targets,
						       edge);
		    }
		}

	      /* If decl is a clone of an abstract function,
	      mark that abstract function so that we don't release its body.
	      The DECL_INITIAL() of that abstract function declaration
	      will be later needed to output debug info.  */
	      if (DECL_ABSTRACT_ORIGIN (decl))
		{
		  cgraph_node *origin_node
		    = cgraph_node::get_create (DECL_ABSTRACT_ORIGIN (decl));
		  origin_node->used_as_abstract_origin = true;
		}
	    }
	  else
	    {
	      varpool_node *vnode = dyn_cast <varpool_node *> (node);
	      if (vnode && vnode->definition && !vnode->analyzed)
		vnode->analyze ();
	    }

	  if (node->same_comdat_group)
	    {
	      symtab_node *next;
	      for (next = node->same_comdat_group;
		   next != node;
		   next = next->same_comdat_group)
		enqueue_node (next);
	    }
	  for (i = 0; node->iterate_reference (i, ref); i++)
	    if (ref->referred->definition)
	      enqueue_node (ref->referred);
	  symtab->process_new_functions ();
	}
    }
  if (optimize && flag_devirtualize)
    update_type_inheritance_graph ();

  /* Collect entry points to the unit.  */
  if (symtab->dump_file)
    {
      fprintf (symtab->dump_file, "\n\nInitial ");
      symtab_node::dump_table (symtab->dump_file);
    }

  if (symtab->dump_file)
    fprintf (symtab->dump_file, "\nRemoving unused symbols:");

  for (node = symtab->first_symbol ();
       node != first_handled
       && node != first_handled_var; node = next)
    {
      next = node->next;
      if (!node->aux && !node->referred_to_p ())
	{
	  if (symtab->dump_file)
	    fprintf (symtab->dump_file, " %s", node->name ());
	  node->remove ();
	  continue;
	}
      if (cgraph_node *cnode = dyn_cast <cgraph_node *> (node))
	{
	  tree decl = node->decl;

	  if (cnode->definition && !gimple_has_body_p (decl)
	      && !cnode->alias
	      && !cnode->thunk.thunk_p)
	    cnode->reset ();

	  gcc_assert (!cnode->definition || cnode->thunk.thunk_p
		      || cnode->alias
		      || gimple_has_body_p (decl));
	  gcc_assert (cnode->analyzed == cnode->definition);
	}
      node->aux = NULL;
    }
  for (;node; node = node->next)
    node->aux = NULL;
  first_analyzed = symtab->first_function ();
  first_analyzed_var = symtab->first_variable ();
  if (symtab->dump_file)
    {
      fprintf (symtab->dump_file, "\n\nReclaimed ");
      symtab_node::dump_table (symtab->dump_file);
    }
  bitmap_obstack_release (NULL);
  ggc_collect ();
  /* Initialize assembler name hash, in particular we want to trigger C++
     mangling and same body alias creation before we free DECL_ARGUMENTS
     used by it.  */
  if (!seen_error ())
    symtab->symtab_initialize_asm_name_hash ();

  input_location = saved_loc;
}

/* Translate the ugly representation of aliases as alias pairs into nice
   representation in callgraph.  We don't handle all cases yet,
   unfortunately.  */

static void
handle_alias_pairs (void)
{
  alias_pair *p;
  unsigned i;
  
  for (i = 0; alias_pairs && alias_pairs->iterate (i, &p);)
    {
      symtab_node *target_node = symtab_node::get_for_asmname (p->target);

      /* Weakrefs with target not defined in current unit are easy to handle:
	 they behave just as external variables except we need to note the
	 alias flag to later output the weakref pseudo op into asm file.  */
      if (!target_node
	  && lookup_attribute ("weakref", DECL_ATTRIBUTES (p->decl)) != NULL)
	{
	  symtab_node *node = symtab_node::get (p->decl);
	  if (node)
	    {
	      node->alias_target = p->target;
	      node->weakref = true;
	      node->alias = true;
	    }
	  alias_pairs->unordered_remove (i);
	  continue;
	}
      else if (!target_node)
	{
	  error ("%q+D aliased to undefined symbol %qE", p->decl, p->target);
	  symtab_node *node = symtab_node::get (p->decl);
	  if (node)
	    node->alias = false;
	  alias_pairs->unordered_remove (i);
	  continue;
	}

      if (DECL_EXTERNAL (target_node->decl)
	  /* We use local aliases for C++ thunks to force the tailcall
	     to bind locally.  This is a hack - to keep it working do
	     the following (which is not strictly correct).  */
	  && (TREE_CODE (target_node->decl) != FUNCTION_DECL
	      || ! DECL_VIRTUAL_P (target_node->decl))
	  && ! lookup_attribute ("weakref", DECL_ATTRIBUTES (p->decl)))
	{
	  error ("%q+D aliased to external symbol %qE",
		 p->decl, p->target);
	}

      if (TREE_CODE (p->decl) == FUNCTION_DECL
          && target_node && is_a <cgraph_node *> (target_node))
	{
	  cgraph_node *src_node = cgraph_node::get (p->decl);
	  if (src_node && src_node->definition)
	    src_node->reset ();
	  cgraph_node::create_alias (p->decl, target_node->decl);
	  alias_pairs->unordered_remove (i);
	}
      else if (TREE_CODE (p->decl) == VAR_DECL
	       && target_node && is_a <varpool_node *> (target_node))
	{
	  varpool_node::create_alias (p->decl, target_node->decl);
	  alias_pairs->unordered_remove (i);
	}
      else
	{
	  error ("%q+D alias in between function and variable is not supported",
		 p->decl);
	  warning (0, "%q+D aliased declaration",
		   target_node->decl);
	  alias_pairs->unordered_remove (i);
	}
    }
  vec_free (alias_pairs);
}


/* Figure out what functions we want to assemble.  */

static void
mark_functions_to_output (void)
{
  cgraph_node *node;
#ifdef ENABLE_CHECKING
  bool check_same_comdat_groups = false;

  FOR_EACH_FUNCTION (node)
    gcc_assert (!node->process);
#endif

  FOR_EACH_FUNCTION (node)
    {
      tree decl = node->decl;

      gcc_assert (!node->process || node->same_comdat_group);
      if (node->process)
	continue;

      /* We need to output all local functions that are used and not
	 always inlined, as well as those that are reachable from
	 outside the current compilation unit.  */
      if (node->analyzed
	  && !node->thunk.thunk_p
	  && !node->alias
	  && !node->global.inlined_to
	  && !TREE_ASM_WRITTEN (decl)
	  && !DECL_EXTERNAL (decl))
	{
	  node->process = 1;
	  if (node->same_comdat_group)
	    {
	      cgraph_node *next;
	      for (next = dyn_cast<cgraph_node *> (node->same_comdat_group);
		   next != node;
		   next = dyn_cast<cgraph_node *> (next->same_comdat_group))
		if (!next->thunk.thunk_p && !next->alias
		    && !next->comdat_local_p ())
		  next->process = 1;
	    }
	}
      else if (node->same_comdat_group)
	{
#ifdef ENABLE_CHECKING
	  check_same_comdat_groups = true;
#endif
	}
      else
	{
	  /* We should've reclaimed all functions that are not needed.  */
#ifdef ENABLE_CHECKING
	  if (!node->global.inlined_to
	      && gimple_has_body_p (decl)
	      /* FIXME: in ltrans unit when offline copy is outside partition but inline copies
		 are inside partition, we can end up not removing the body since we no longer
		 have analyzed node pointing to it.  */
	      && !node->in_other_partition
	      && !node->alias
	      && !node->clones
	      && !DECL_EXTERNAL (decl))
	    {
	      node->debug ();
	      internal_error ("failed to reclaim unneeded function");
	    }
#endif
	  gcc_assert (node->global.inlined_to
		      || !gimple_has_body_p (decl)
		      || node->in_other_partition
		      || node->clones
		      || DECL_ARTIFICIAL (decl)
		      || DECL_EXTERNAL (decl));

	}

    }
#ifdef ENABLE_CHECKING
  if (check_same_comdat_groups)
    FOR_EACH_FUNCTION (node)
      if (node->same_comdat_group && !node->process)
	{
	  tree decl = node->decl;
	  if (!node->global.inlined_to
	      && gimple_has_body_p (decl)
	      /* FIXME: in an ltrans unit when the offline copy is outside a
		 partition but inline copies are inside a partition, we can
		 end up not removing the body since we no longer have an
		 analyzed node pointing to it.  */
	      && !node->in_other_partition
	      && !node->clones
	      && !DECL_EXTERNAL (decl))
	    {
	      node->debug ();
	      internal_error ("failed to reclaim unneeded function in same "
			      "comdat group");
	    }
	}
#endif
}

/* DECL is FUNCTION_DECL.  Initialize datastructures so DECL is a function
   in lowered gimple form.  IN_SSA is true if the gimple is in SSA.
   
   Set current_function_decl and cfun to newly constructed empty function body.
   return basic block in the function body.  */

basic_block
init_lowered_empty_function (tree decl, bool in_ssa)
{
  basic_block bb;

  current_function_decl = decl;
  allocate_struct_function (decl, false);
  gimple_register_cfg_hooks ();
  init_empty_tree_cfg ();

  if (in_ssa)
    {
      init_tree_ssa (cfun);
      init_ssa_operands (cfun);
      cfun->gimple_df->in_ssa_p = true;
      cfun->curr_properties |= PROP_ssa;
    }

  DECL_INITIAL (decl) = make_node (BLOCK);

  DECL_SAVED_TREE (decl) = error_mark_node;
  cfun->curr_properties |= (PROP_gimple_lcf | PROP_gimple_leh | PROP_gimple_any
			    | PROP_cfg | PROP_loops);

  set_loops_for_fn (cfun, ggc_cleared_alloc<loops> ());
  init_loops_structure (cfun, loops_for_fn (cfun), 1);
  loops_for_fn (cfun)->state |= LOOPS_MAY_HAVE_MULTIPLE_LATCHES;

  /* Create BB for body of the function and connect it properly.  */
  bb = create_basic_block (NULL, (void *) 0, ENTRY_BLOCK_PTR_FOR_FN (cfun));
  make_edge (ENTRY_BLOCK_PTR_FOR_FN (cfun), bb, EDGE_FALLTHRU);
  make_edge (bb, EXIT_BLOCK_PTR_FOR_FN (cfun), 0);
  add_bb_to_loop (bb, ENTRY_BLOCK_PTR_FOR_FN (cfun)->loop_father);

  return bb;
}

/* Adjust PTR by the constant FIXED_OFFSET, and by the vtable
   offset indicated by VIRTUAL_OFFSET, if that is
   non-null. THIS_ADJUSTING is nonzero for a this adjusting thunk and
   zero for a result adjusting thunk.  */

static tree
thunk_adjust (gimple_stmt_iterator * bsi,
	      tree ptr, bool this_adjusting,
	      HOST_WIDE_INT fixed_offset, tree virtual_offset)
{
  gimple stmt;
  tree ret;

  if (this_adjusting
      && fixed_offset != 0)
    {
      stmt = gimple_build_assign
		(ptr, fold_build_pointer_plus_hwi_loc (input_location,
						       ptr,
						       fixed_offset));
      gsi_insert_after (bsi, stmt, GSI_NEW_STMT);
    }

  /* If there's a virtual offset, look up that value in the vtable and
     adjust the pointer again.  */
  if (virtual_offset)
    {
      tree vtabletmp;
      tree vtabletmp2;
      tree vtabletmp3;

      if (!vtable_entry_type)
	{
	  tree vfunc_type = make_node (FUNCTION_TYPE);
	  TREE_TYPE (vfunc_type) = integer_type_node;
	  TYPE_ARG_TYPES (vfunc_type) = NULL_TREE;
	  layout_type (vfunc_type);

	  vtable_entry_type = build_pointer_type (vfunc_type);
	}

      vtabletmp =
	create_tmp_reg (build_pointer_type
			  (build_pointer_type (vtable_entry_type)), "vptr");

      /* The vptr is always at offset zero in the object.  */
      stmt = gimple_build_assign (vtabletmp,
				  build1 (NOP_EXPR, TREE_TYPE (vtabletmp),
					  ptr));
      gsi_insert_after (bsi, stmt, GSI_NEW_STMT);

      /* Form the vtable address.  */
      vtabletmp2 = create_tmp_reg (TREE_TYPE (TREE_TYPE (vtabletmp)),
				     "vtableaddr");
      stmt = gimple_build_assign (vtabletmp2,
				  build_simple_mem_ref (vtabletmp));
      gsi_insert_after (bsi, stmt, GSI_NEW_STMT);

      /* Find the entry with the vcall offset.  */
      stmt = gimple_build_assign (vtabletmp2,
				  fold_build_pointer_plus_loc (input_location,
							       vtabletmp2,
							       virtual_offset));
      gsi_insert_after (bsi, stmt, GSI_NEW_STMT);

      /* Get the offset itself.  */
      vtabletmp3 = create_tmp_reg (TREE_TYPE (TREE_TYPE (vtabletmp2)),
				     "vcalloffset");
      stmt = gimple_build_assign (vtabletmp3,
				  build_simple_mem_ref (vtabletmp2));
      gsi_insert_after (bsi, stmt, GSI_NEW_STMT);

      /* Adjust the `this' pointer.  */
      ptr = fold_build_pointer_plus_loc (input_location, ptr, vtabletmp3);
      ptr = force_gimple_operand_gsi (bsi, ptr, true, NULL_TREE, false,
				      GSI_CONTINUE_LINKING);
    }

  if (!this_adjusting
      && fixed_offset != 0)
    /* Adjust the pointer by the constant.  */
    {
      tree ptrtmp;

      if (TREE_CODE (ptr) == VAR_DECL)
        ptrtmp = ptr;
      else
        {
          ptrtmp = create_tmp_reg (TREE_TYPE (ptr), "ptr");
          stmt = gimple_build_assign (ptrtmp, ptr);
	  gsi_insert_after (bsi, stmt, GSI_NEW_STMT);
	}
      ptr = fold_build_pointer_plus_hwi_loc (input_location,
					     ptrtmp, fixed_offset);
    }

  /* Emit the statement and gimplify the adjustment expression.  */
  ret = create_tmp_reg (TREE_TYPE (ptr), "adjusted_this");
  stmt = gimple_build_assign (ret, ptr);
  gsi_insert_after (bsi, stmt, GSI_NEW_STMT);

  return ret;
}

/* Expand thunk NODE to gimple if possible.
   When FORCE_GIMPLE_THUNK is true, gimple thunk is created and
   no assembler is produced.
   When OUTPUT_ASM_THUNK is true, also produce assembler for
   thunks that are not lowered.  */

bool
cgraph_node::expand_thunk (bool output_asm_thunks, bool force_gimple_thunk)
{
  bool this_adjusting = thunk.this_adjusting;
  HOST_WIDE_INT fixed_offset = thunk.fixed_offset;
  HOST_WIDE_INT virtual_value = thunk.virtual_value;
  tree virtual_offset = NULL;
  tree alias = callees->callee->decl;
  tree thunk_fndecl = decl;
  tree a;


  if (!force_gimple_thunk && this_adjusting
      && targetm.asm_out.can_output_mi_thunk (thunk_fndecl, fixed_offset,
					      virtual_value, alias))
    {
      const char *fnname;
      tree fn_block;
      tree restype = TREE_TYPE (TREE_TYPE (thunk_fndecl));

      if (!output_asm_thunks)
	{
	  analyzed = true;
	  return false;
	}

      if (in_lto_p)
	get_body ();
      a = DECL_ARGUMENTS (thunk_fndecl);
      
      current_function_decl = thunk_fndecl;

      /* Ensure thunks are emitted in their correct sections.  */
      resolve_unique_section (thunk_fndecl, 0, flag_function_sections);

      DECL_RESULT (thunk_fndecl)
	= build_decl (DECL_SOURCE_LOCATION (thunk_fndecl),
		      RESULT_DECL, 0, restype);
      DECL_CONTEXT (DECL_RESULT (thunk_fndecl)) = thunk_fndecl;
      fnname = IDENTIFIER_POINTER (DECL_ASSEMBLER_NAME (thunk_fndecl));

      /* The back end expects DECL_INITIAL to contain a BLOCK, so we
	 create one.  */
      fn_block = make_node (BLOCK);
      BLOCK_VARS (fn_block) = a;
      DECL_INITIAL (thunk_fndecl) = fn_block;
      init_function_start (thunk_fndecl);
      cfun->is_thunk = 1;
      insn_locations_init ();
      set_curr_insn_location (DECL_SOURCE_LOCATION (thunk_fndecl));
      prologue_location = curr_insn_location ();
      assemble_start_function (thunk_fndecl, fnname);

      targetm.asm_out.output_mi_thunk (asm_out_file, thunk_fndecl,
				       fixed_offset, virtual_value, alias);

      assemble_end_function (thunk_fndecl, fnname);
      insn_locations_finalize ();
      init_insn_lengths ();
      free_after_compilation (cfun);
      set_cfun (NULL);
      TREE_ASM_WRITTEN (thunk_fndecl) = 1;
      thunk.thunk_p = false;
      analyzed = false;
    }
  else
    {
      tree restype;
      basic_block bb, then_bb, else_bb, return_bb;
      gimple_stmt_iterator bsi;
      int nargs = 0;
      tree arg;
      int i;
      tree resdecl;
      tree restmp = NULL;

      gimple call;
      gimple ret;

      if (in_lto_p)
	get_body ();
      a = DECL_ARGUMENTS (thunk_fndecl);

      current_function_decl = thunk_fndecl;

      /* Ensure thunks are emitted in their correct sections.  */
      resolve_unique_section (thunk_fndecl, 0, flag_function_sections);

      DECL_IGNORED_P (thunk_fndecl) = 1;
      bitmap_obstack_initialize (NULL);

      if (thunk.virtual_offset_p)
        virtual_offset = size_int (virtual_value);

      /* Build the return declaration for the function.  */
      restype = TREE_TYPE (TREE_TYPE (thunk_fndecl));
      if (DECL_RESULT (thunk_fndecl) == NULL_TREE)
	{
	  resdecl = build_decl (input_location, RESULT_DECL, 0, restype);
	  DECL_ARTIFICIAL (resdecl) = 1;
	  DECL_IGNORED_P (resdecl) = 1;
	  DECL_RESULT (thunk_fndecl) = resdecl;
          DECL_CONTEXT (DECL_RESULT (thunk_fndecl)) = thunk_fndecl;
	}
      else
	resdecl = DECL_RESULT (thunk_fndecl);

      bb = then_bb = else_bb = return_bb = init_lowered_empty_function (thunk_fndecl, true);

      bsi = gsi_start_bb (bb);

      /* Build call to the function being thunked.  */
      if (!VOID_TYPE_P (restype))
	{
	  if (DECL_BY_REFERENCE (resdecl))
	    {
	      restmp = gimple_fold_indirect_ref (resdecl);
	      if (!restmp)
		restmp = build2 (MEM_REF,
				 TREE_TYPE (TREE_TYPE (DECL_RESULT (alias))),
				 resdecl,
				 build_int_cst (TREE_TYPE
				   (DECL_RESULT (alias)), 0));
	    }
	  else if (!is_gimple_reg_type (restype))
	    {
	      restmp = resdecl;

	      if (TREE_CODE (restmp) == VAR_DECL)
		add_local_decl (cfun, restmp);
	      BLOCK_VARS (DECL_INITIAL (current_function_decl)) = restmp;
	    }
	  else
	    restmp = create_tmp_reg (restype, "retval");
	}

      for (arg = a; arg; arg = DECL_CHAIN (arg))
        nargs++;
      auto_vec<tree> vargs (nargs);
      if (this_adjusting)
        vargs.quick_push (thunk_adjust (&bsi, a, 1, fixed_offset,
					virtual_offset));
      else if (nargs)
        vargs.quick_push (a);

      if (nargs)
        for (i = 1, arg = DECL_CHAIN (a); i < nargs; i++, arg = DECL_CHAIN (arg))
	  {
	    tree tmp = arg;
	    if (!is_gimple_val (arg))
	      {
		tmp = create_tmp_reg (TYPE_MAIN_VARIANT
				      (TREE_TYPE (arg)), "arg");
		gimple stmt = gimple_build_assign (tmp, arg);
		gsi_insert_after (&bsi, stmt, GSI_NEW_STMT);
	      }
	    vargs.quick_push (tmp);
	  }
      call = gimple_build_call_vec (build_fold_addr_expr_loc (0, alias), vargs);
      callees->call_stmt = call;
      gimple_call_set_from_thunk (call, true);
      gimple_call_set_with_bounds (call, instrumentation_clone);
      if (restmp)
	{
          gimple_call_set_lhs (call, restmp);
	  gcc_assert (useless_type_conversion_p (TREE_TYPE (restmp),
						 TREE_TYPE (TREE_TYPE (alias))));
	}
      gsi_insert_after (&bsi, call, GSI_NEW_STMT);
      if (!(gimple_call_flags (call) & ECF_NORETURN))
	{
	  if (restmp && !this_adjusting
	      && (fixed_offset || virtual_offset))
	    {
	      tree true_label = NULL_TREE;

	      if (TREE_CODE (TREE_TYPE (restmp)) == POINTER_TYPE)
		{
		  gimple stmt;
		  /* If the return type is a pointer, we need to
		     protect against NULL.  We know there will be an
		     adjustment, because that's why we're emitting a
		     thunk.  */
		  then_bb = create_basic_block (NULL, (void *) 0, bb);
		  return_bb = create_basic_block (NULL, (void *) 0, then_bb);
		  else_bb = create_basic_block (NULL, (void *) 0, else_bb);
		  add_bb_to_loop (then_bb, bb->loop_father);
		  add_bb_to_loop (return_bb, bb->loop_father);
		  add_bb_to_loop (else_bb, bb->loop_father);
		  remove_edge (single_succ_edge (bb));
		  true_label = gimple_block_label (then_bb);
		  stmt = gimple_build_cond (NE_EXPR, restmp,
					    build_zero_cst (TREE_TYPE (restmp)),
					    NULL_TREE, NULL_TREE);
		  gsi_insert_after (&bsi, stmt, GSI_NEW_STMT);
		  make_edge (bb, then_bb, EDGE_TRUE_VALUE);
		  make_edge (bb, else_bb, EDGE_FALSE_VALUE);
		  make_edge (return_bb, EXIT_BLOCK_PTR_FOR_FN (cfun), 0);
		  make_edge (then_bb, return_bb, EDGE_FALLTHRU);
		  make_edge (else_bb, return_bb, EDGE_FALLTHRU);
		  bsi = gsi_last_bb (then_bb);
		}

	      restmp = thunk_adjust (&bsi, restmp, /*this_adjusting=*/0,
				     fixed_offset, virtual_offset);
	      if (true_label)
		{
		  gimple stmt;
		  bsi = gsi_last_bb (else_bb);
		  stmt = gimple_build_assign (restmp,
					      build_zero_cst (TREE_TYPE (restmp)));
		  gsi_insert_after (&bsi, stmt, GSI_NEW_STMT);
		  bsi = gsi_last_bb (return_bb);
		}
	    }
	  else
	    gimple_call_set_tail (call, true);

	  /* Build return value.  */
	  if (!DECL_BY_REFERENCE (resdecl))
	    ret = gimple_build_return (restmp);
	  else
	    ret = gimple_build_return (resdecl);

	  gsi_insert_after (&bsi, ret, GSI_NEW_STMT);
	}
      else
	{
	  gimple_call_set_tail (call, true);
	  remove_edge (single_succ_edge (bb));
	}

      cfun->gimple_df->in_ssa_p = true;
      /* FIXME: C++ FE should stop setting TREE_ASM_WRITTEN on thunks.  */
      TREE_ASM_WRITTEN (thunk_fndecl) = false;
      delete_unreachable_blocks ();
      update_ssa (TODO_update_ssa);
#ifdef ENABLE_CHECKING
      verify_flow_info ();
#endif
      free_dominance_info (CDI_DOMINATORS);

      /* Since we want to emit the thunk, we explicitly mark its name as
	 referenced.  */
      thunk.thunk_p = false;
      lowered = true;
      bitmap_obstack_release (NULL);
    }
  current_function_decl = NULL;
  set_cfun (NULL);
  return true;
}

/* Assemble thunks and aliases associated to node.  */

void
cgraph_node::assemble_thunks_and_aliases (void)
{
  cgraph_edge *e;
  ipa_ref *ref;

  for (e = callers; e;)
    if (e->caller->thunk.thunk_p
	&& !e->caller->thunk.add_pointer_bounds_args)
      {
	cgraph_node *thunk = e->caller;

	e = e->next_caller;
	thunk->expand_thunk (true, false);
	thunk->assemble_thunks_and_aliases ();
      }
    else
      e = e->next_caller;

  FOR_EACH_ALIAS (this, ref)
    {
      cgraph_node *alias = dyn_cast <cgraph_node *> (ref->referring);
      bool saved_written = TREE_ASM_WRITTEN (decl);

      /* Force assemble_alias to really output the alias this time instead
	 of buffering it in same alias pairs.  */
      TREE_ASM_WRITTEN (decl) = 1;
      do_assemble_alias (alias->decl,
			 DECL_ASSEMBLER_NAME (decl));
      alias->assemble_thunks_and_aliases ();
      TREE_ASM_WRITTEN (decl) = saved_written;
    }
}

/* Expand function specified by node.  */

void
cgraph_node::expand (void)
{
  location_t saved_loc;

  /* We ought to not compile any inline clones.  */
  gcc_assert (!global.inlined_to);

  announce_function (decl);
  process = 0;
  gcc_assert (lowered);
  get_body ();

  /* Generate RTL for the body of DECL.  */

  timevar_push (TV_REST_OF_COMPILATION);

  gcc_assert (symtab->global_info_ready);

  /* Initialize the default bitmap obstack.  */
  bitmap_obstack_initialize (NULL);

  /* Initialize the RTL code for the function.  */
  current_function_decl = decl;
  saved_loc = input_location;
  input_location = DECL_SOURCE_LOCATION (decl);
  init_function_start (decl);

  gimple_register_cfg_hooks ();

  bitmap_obstack_initialize (&reg_obstack); /* FIXME, only at RTL generation*/

  execute_all_ipa_transforms ();

  /* Perform all tree transforms and optimizations.  */

  /* Signal the start of passes.  */
  invoke_plugin_callbacks (PLUGIN_ALL_PASSES_START, NULL);

  execute_pass_list (cfun, g->get_passes ()->all_passes);

  /* Signal the end of passes.  */
  invoke_plugin_callbacks (PLUGIN_ALL_PASSES_END, NULL);

  bitmap_obstack_release (&reg_obstack);

  /* Release the default bitmap obstack.  */
  bitmap_obstack_release (NULL);

  /* If requested, warn about function definitions where the function will
     return a value (usually of some struct or union type) which itself will
     take up a lot of stack space.  */
  if (warn_larger_than && !DECL_EXTERNAL (decl) && TREE_TYPE (decl))
    {
      tree ret_type = TREE_TYPE (TREE_TYPE (decl));

      if (ret_type && TYPE_SIZE_UNIT (ret_type)
	  && TREE_CODE (TYPE_SIZE_UNIT (ret_type)) == INTEGER_CST
	  && 0 < compare_tree_int (TYPE_SIZE_UNIT (ret_type),
				   larger_than_size))
	{
	  unsigned int size_as_int
	    = TREE_INT_CST_LOW (TYPE_SIZE_UNIT (ret_type));

	  if (compare_tree_int (TYPE_SIZE_UNIT (ret_type), size_as_int) == 0)
	    warning (OPT_Wlarger_than_, "size of return value of %q+D is %u bytes",
                     decl, size_as_int);
	  else
	    warning (OPT_Wlarger_than_, "size of return value of %q+D is larger than %wd bytes",
                     decl, larger_than_size);
	}
    }

  gimple_set_body (decl, NULL);
  if (DECL_STRUCT_FUNCTION (decl) == 0
      && !cgraph_node::get (decl)->origin)
    {
      /* Stop pointing to the local nodes about to be freed.
	 But DECL_INITIAL must remain nonzero so we know this
	 was an actual function definition.
	 For a nested function, this is done in c_pop_function_context.
	 If rest_of_compilation set this to 0, leave it 0.  */
      if (DECL_INITIAL (decl) != 0)
	DECL_INITIAL (decl) = error_mark_node;
    }

  input_location = saved_loc;

  ggc_collect ();
  timevar_pop (TV_REST_OF_COMPILATION);

  /* Make sure that BE didn't give up on compiling.  */
  gcc_assert (TREE_ASM_WRITTEN (decl));
  set_cfun (NULL);
  current_function_decl = NULL;

  /* It would make a lot more sense to output thunks before function body to get more
     forward and lest backwarding jumps.  This however would need solving problem
     with comdats. See PR48668.  Also aliases must come after function itself to
     make one pass assemblers, like one on AIX, happy.  See PR 50689.
     FIXME: Perhaps thunks should be move before function IFF they are not in comdat
     groups.  */
  assemble_thunks_and_aliases ();
  release_body ();
  /* Eliminate all call edges.  This is important so the GIMPLE_CALL no longer
     points to the dead function body.  */
  remove_callees ();
  remove_all_references ();
}

/* Node comparer that is responsible for the order that corresponds
   to time when a function was launched for the first time.  */

static int
node_cmp (const void *pa, const void *pb)
{
  const cgraph_node *a = *(const cgraph_node * const *) pa;
  const cgraph_node *b = *(const cgraph_node * const *) pb;

  /* Functions with time profile must be before these without profile.  */
  if (!a->tp_first_run || !b->tp_first_run)
    return a->tp_first_run - b->tp_first_run;

  return a->tp_first_run != b->tp_first_run
	 ? b->tp_first_run - a->tp_first_run
	 : b->order - a->order;
}

/* Expand all functions that must be output.

   Attempt to topologically sort the nodes so function is output when
   all called functions are already assembled to allow data to be
   propagated across the callgraph.  Use a stack to get smaller distance
   between a function and its callees (later we may choose to use a more
   sophisticated algorithm for function reordering; we will likely want
   to use subsections to make the output functions appear in top-down
   order).  */

static void
expand_all_functions (void)
{
  cgraph_node *node;
  cgraph_node **order = XCNEWVEC (cgraph_node *,
					 symtab->cgraph_count);
  unsigned int expanded_func_count = 0, profiled_func_count = 0;
  int order_pos, new_order_pos = 0;
  int i;

  order_pos = ipa_reverse_postorder (order);
  gcc_assert (order_pos == symtab->cgraph_count);

  /* Garbage collector may remove inline clones we eliminate during
     optimization.  So we must be sure to not reference them.  */
  for (i = 0; i < order_pos; i++)
    if (order[i]->process)
      order[new_order_pos++] = order[i];

  if (flag_profile_reorder_functions)
    qsort (order, new_order_pos, sizeof (cgraph_node *), node_cmp);

  for (i = new_order_pos - 1; i >= 0; i--)
    {
      node = order[i];

      if (node->process)
	{
     expanded_func_count++;
     if(node->tp_first_run)
       profiled_func_count++;

    if (symtab->dump_file)
	  fprintf (symtab->dump_file,
		   "Time profile order in expand_all_functions:%s:%d\n",
		   node->asm_name (), node->tp_first_run);
	  node->process = 0;
	  node->expand ();
	}
    }

    if (dump_file)
      fprintf (dump_file, "Expanded functions with time profile (%s):%u/%u\n",
               main_input_filename, profiled_func_count, expanded_func_count);

  if (symtab->dump_file && flag_profile_reorder_functions)
    fprintf (symtab->dump_file, "Expanded functions with time profile:%u/%u\n",
             profiled_func_count, expanded_func_count);

  symtab->process_new_functions ();
  free_gimplify_stack ();

  free (order);
}

/* This is used to sort the node types by the cgraph order number.  */

enum cgraph_order_sort_kind
{
  ORDER_UNDEFINED = 0,
  ORDER_FUNCTION,
  ORDER_VAR,
  ORDER_ASM
};

struct cgraph_order_sort
{
  enum cgraph_order_sort_kind kind;
  union
  {
    cgraph_node *f;
    varpool_node *v;
    asm_node *a;
  } u;
};

/* Output all functions, variables, and asm statements in the order
   according to their order fields, which is the order in which they
   appeared in the file.  This implements -fno-toplevel-reorder.  In
   this mode we may output functions and variables which don't really
   need to be output.
   When NO_REORDER is true only do this for symbols marked no reorder. */

static void
output_in_order (bool no_reorder)
{
  int max;
  cgraph_order_sort *nodes;
  int i;
  cgraph_node *pf;
  varpool_node *pv;
  asm_node *pa;
  max = symtab->order;
  nodes = XCNEWVEC (cgraph_order_sort, max);

  FOR_EACH_DEFINED_FUNCTION (pf)
    {
      if (pf->process && !pf->thunk.thunk_p && !pf->alias)
	{
	  if (no_reorder && !pf->no_reorder)
	    continue;
	  i = pf->order;
	  gcc_assert (nodes[i].kind == ORDER_UNDEFINED);
	  nodes[i].kind = ORDER_FUNCTION;
	  nodes[i].u.f = pf;
	}
    }

  FOR_EACH_DEFINED_VARIABLE (pv)
    if (!DECL_EXTERNAL (pv->decl))
      {
	if (no_reorder && !pv->no_reorder)
	    continue;
	i = pv->order;
	gcc_assert (nodes[i].kind == ORDER_UNDEFINED);
	nodes[i].kind = ORDER_VAR;
	nodes[i].u.v = pv;
      }

  for (pa = symtab->first_asm_symbol (); pa; pa = pa->next)
    {
      i = pa->order;
      gcc_assert (nodes[i].kind == ORDER_UNDEFINED);
      nodes[i].kind = ORDER_ASM;
      nodes[i].u.a = pa;
    }

  /* In toplevel reorder mode we output all statics; mark them as needed.  */

  for (i = 0; i < max; ++i)
    if (nodes[i].kind == ORDER_VAR)
      nodes[i].u.v->finalize_named_section_flags ();

  for (i = 0; i < max; ++i)
    {
      switch (nodes[i].kind)
	{
	case ORDER_FUNCTION:
	  nodes[i].u.f->process = 0;
	  nodes[i].u.f->expand ();
	  break;

	case ORDER_VAR:
	  nodes[i].u.v->assemble_decl ();
	  break;

	case ORDER_ASM:
	  assemble_asm (nodes[i].u.a->asm_str);
	  break;

	case ORDER_UNDEFINED:
	  break;

	default:
	  gcc_unreachable ();
	}
    }

  symtab->clear_asm_symbols ();

  free (nodes);
}

/* Collect all global variables with "omp declare target" attribute into
   OFFLOAD_VARS.  It will be streamed out in ipa_write_summaries.  */

static void
init_offload_var_table (void)
{
  struct varpool_node *vnode;
  FOR_EACH_DEFINED_VARIABLE (vnode)
    {
      if (!lookup_attribute ("omp declare target",
			     DECL_ATTRIBUTES (vnode->decl))
	  || TREE_CODE (vnode->decl) != VAR_DECL
	  || DECL_SIZE (vnode->decl) == 0)
	continue;
      vec_safe_push (offload_vars, vnode->decl);
    }
}

static void
ipa_passes (void)
{
  gcc::pass_manager *passes = g->get_passes ();

  set_cfun (NULL);
  current_function_decl = NULL;
  gimple_register_cfg_hooks ();
  bitmap_obstack_initialize (NULL);

  invoke_plugin_callbacks (PLUGIN_ALL_IPA_PASSES_START, NULL);

  if (!in_lto_p)
    {
      execute_ipa_pass_list (passes->all_small_ipa_passes);
      if (seen_error ())
	return;
    }

  /* This extra symtab_remove_unreachable_nodes pass tends to catch some
     devirtualization and other changes where removal iterate.  */
  symtab->remove_unreachable_nodes (true, symtab->dump_file);

  /* If pass_all_early_optimizations was not scheduled, the state of
     the cgraph will not be properly updated.  Update it now.  */
  if (symtab->state < IPA_SSA)
    symtab->state = IPA_SSA;

  if (!in_lto_p)
    {
      /* Generate coverage variables and constructors.  */
      coverage_finish ();

      /* Process new functions added.  */
      set_cfun (NULL);
      current_function_decl = NULL;
      symtab->process_new_functions ();

      execute_ipa_summary_passes
	((ipa_opt_pass_d *) passes->all_regular_ipa_passes);
    }

  /* Some targets need to handle LTO assembler output specially.  */
  if (flag_generate_lto)
    targetm.asm_out.lto_start ();

  if (!in_lto_p)
    {
<<<<<<< HEAD
      init_offload_var_table ();

      if ((flag_openacc || flag_openmp)
	  && !(vec_safe_is_empty (offload_funcs)
	       && vec_safe_is_empty (offload_vars)))
	{
	  section_name_prefix = OMP_SECTION_NAME_PREFIX;
=======
      if (g->have_offload)
	{
	  section_name_prefix = OFFLOAD_SECTION_NAME_PREFIX;
>>>>>>> ba0f7503
	  ipa_write_summaries (true);
	}
      if (flag_lto)
	{
	  section_name_prefix = LTO_SECTION_NAME_PREFIX;
	  ipa_write_summaries (false);
	}
    }

  if (flag_generate_lto)
    targetm.asm_out.lto_end ();

  if (!flag_ltrans && (in_lto_p || !flag_lto || flag_fat_lto_objects))
    execute_ipa_pass_list (passes->all_regular_ipa_passes);
  invoke_plugin_callbacks (PLUGIN_ALL_IPA_PASSES_END, NULL);

  bitmap_obstack_release (NULL);
}


/* Return string alias is alias of.  */

static tree
get_alias_symbol (tree decl)
{
  tree alias = lookup_attribute ("alias", DECL_ATTRIBUTES (decl));
  return get_identifier (TREE_STRING_POINTER
			  (TREE_VALUE (TREE_VALUE (alias))));
}


/* Weakrefs may be associated to external decls and thus not output
   at expansion time.  Emit all necessary aliases.  */

void
symbol_table::output_weakrefs (void)
{
  symtab_node *node;
  cgraph_node *cnode;
  FOR_EACH_SYMBOL (node)
    if (node->alias
        && !TREE_ASM_WRITTEN (node->decl)
	&& (!(cnode = dyn_cast <cgraph_node *> (node))
	    || !cnode->instrumented_version
	    || !TREE_ASM_WRITTEN (cnode->instrumented_version->decl))
	&& node->weakref)
      {
	tree target;

	/* Weakrefs are special by not requiring target definition in current
	   compilation unit.  It is thus bit hard to work out what we want to
	   alias.
	   When alias target is defined, we need to fetch it from symtab reference,
	   otherwise it is pointed to by alias_target.  */
	if (node->alias_target)
	  target = (DECL_P (node->alias_target)
		    ? DECL_ASSEMBLER_NAME (node->alias_target)
		    : node->alias_target);
	else if (node->analyzed)
	  target = DECL_ASSEMBLER_NAME (node->get_alias_target ()->decl);
	else
	  {
	    gcc_unreachable ();
	    target = get_alias_symbol (node->decl);
	  }
        do_assemble_alias (node->decl, target);
      }
}

/* Perform simple optimizations based on callgraph.  */

void
symbol_table::compile (void)
{
  if (seen_error ())
    return;

#ifdef ENABLE_CHECKING
  symtab_node::verify_symtab_nodes ();
#endif

  timevar_push (TV_CGRAPHOPT);
  if (pre_ipa_mem_report)
    {
      fprintf (stderr, "Memory consumption before IPA\n");
      dump_memory_report (false);
    }
  if (!quiet_flag)
    fprintf (stderr, "Performing interprocedural optimizations\n");
  state = IPA;

  /* Offloading requires LTO infrastructure.  */
  if (!in_lto_p && g->have_offload)
    flag_generate_lto = 1;

  /* If LTO is enabled, initialize the streamer hooks needed by GIMPLE.  */
<<<<<<< HEAD
  if (flag_lto || flag_openacc || flag_openmp)
=======
  if (flag_generate_lto)
>>>>>>> ba0f7503
    lto_streamer_hooks_init ();

  /* Don't run the IPA passes if there was any error or sorry messages.  */
  if (!seen_error ())
    ipa_passes ();

  /* Do nothing else if any IPA pass found errors or if we are just streaming LTO.  */
  if (seen_error ()
      || (!in_lto_p && flag_lto && !flag_fat_lto_objects))
    {
      timevar_pop (TV_CGRAPHOPT);
      return;
    }

  /* This pass remove bodies of extern inline functions we never inlined.
     Do this later so other IPA passes see what is really going on.
     FIXME: This should be run just after inlining by pasmanager.  */
  remove_unreachable_nodes (false, dump_file);
  global_info_ready = true;
  if (dump_file)
    {
      fprintf (dump_file, "Optimized ");
      symtab_node:: dump_table (dump_file);
    }
  if (post_ipa_mem_report)
    {
      fprintf (stderr, "Memory consumption after IPA\n");
      dump_memory_report (false);
    }
  timevar_pop (TV_CGRAPHOPT);

  /* Output everything.  */
  (*debug_hooks->assembly_start) ();
  if (!quiet_flag)
    fprintf (stderr, "Assembling functions:\n");
#ifdef ENABLE_CHECKING
  symtab_node::verify_symtab_nodes ();
#endif

  materialize_all_clones ();
  bitmap_obstack_initialize (NULL);
  execute_ipa_pass_list (g->get_passes ()->all_late_ipa_passes);
  bitmap_obstack_release (NULL);
  mark_functions_to_output ();

  /* When weakref support is missing, we autmatically translate all
     references to NODE to references to its ultimate alias target.
     The renaming mechanizm uses flag IDENTIFIER_TRANSPARENT_ALIAS and
     TREE_CHAIN.

     Set up this mapping before we output any assembler but once we are sure
     that all symbol renaming is done.

     FIXME: All this uglyness can go away if we just do renaming at gimple
     level by physically rewritting the IL.  At the moment we can only redirect
     calls, so we need infrastructure for renaming references as well.  */
#ifndef ASM_OUTPUT_WEAKREF
  symtab_node *node;

  FOR_EACH_SYMBOL (node)
    if (node->alias
	&& lookup_attribute ("weakref", DECL_ATTRIBUTES (node->decl)))
      {
	IDENTIFIER_TRANSPARENT_ALIAS
	   (DECL_ASSEMBLER_NAME (node->decl)) = 1;
	TREE_CHAIN (DECL_ASSEMBLER_NAME (node->decl))
	   = (node->alias_target ? node->alias_target
	      : DECL_ASSEMBLER_NAME (node->get_alias_target ()->decl));
      }
#endif

  state = EXPANSION;

  if (!flag_toplevel_reorder)
    output_in_order (false);
  else
    {
      /* Output first asm statements and anything ordered. The process
         flag is cleared for these nodes, so we skip them later.  */
      output_in_order (true);
      expand_all_functions ();
      output_variables ();
    }

  process_new_functions ();
  state = FINISHED;
  output_weakrefs ();

  if (dump_file)
    {
      fprintf (dump_file, "\nFinal ");
      symtab_node::dump_table (dump_file);
    }
#ifdef ENABLE_CHECKING
  symtab_node::verify_symtab_nodes ();
  /* Double check that all inline clones are gone and that all
     function bodies have been released from memory.  */
  if (!seen_error ())
    {
      cgraph_node *node;
      bool error_found = false;

      FOR_EACH_DEFINED_FUNCTION (node)
	if (node->global.inlined_to
	    || gimple_has_body_p (node->decl))
	  {
	    error_found = true;
	    node->debug ();
	  }
      if (error_found)
	internal_error ("nodes with unreleased memory found");
    }
#endif
}


/* Analyze the whole compilation unit once it is parsed completely.  */

void
symbol_table::finalize_compilation_unit (void)
{
  timevar_push (TV_CGRAPH);

  /* If we're here there's no current function anymore.  Some frontends
     are lazy in clearing these.  */
  current_function_decl = NULL;
  set_cfun (NULL);

  /* Do not skip analyzing the functions if there were errors, we
     miss diagnostics for following functions otherwise.  */

  /* Emit size functions we didn't inline.  */
  finalize_size_functions ();

  /* Mark alias targets necessary and emit diagnostics.  */
  handle_alias_pairs ();

  if (!quiet_flag)
    {
      fprintf (stderr, "\nAnalyzing compilation unit\n");
      fflush (stderr);
    }

  if (flag_dump_passes)
    dump_passes ();

  /* Gimplify and lower all functions, compute reachability and
     remove unreachable nodes.  */
  analyze_functions ();

  /* Mark alias targets necessary and emit diagnostics.  */
  handle_alias_pairs ();

  /* Gimplify and lower thunks.  */
  analyze_functions ();

  /* Finally drive the pass manager.  */
  compile ();

  timevar_pop (TV_CGRAPH);
}

/* Reset all state within cgraphunit.c so that we can rerun the compiler
   within the same process.  For use by toplev::finalize.  */

void
cgraphunit_c_finalize (void)
{
  gcc_assert (cgraph_new_nodes.length () == 0);
  cgraph_new_nodes.truncate (0);

  vtable_entry_type = NULL;
  queued_nodes = &symtab_terminator;

  first_analyzed = NULL;
  first_analyzed_var = NULL;
}

/* Creates a wrapper from cgraph_node to TARGET node. Thunk is used for this
   kind of wrapper method.  */

void
cgraph_node::create_wrapper (cgraph_node *target)
{
    /* Preserve DECL_RESULT so we get right by reference flag.  */
    tree decl_result = DECL_RESULT (decl);

    /* Remove the function's body but keep arguments to be reused
       for thunk.  */
    release_body (true);
    reset ();

    DECL_RESULT (decl) = decl_result;
    DECL_INITIAL (decl) = NULL;
    allocate_struct_function (decl, false);
    set_cfun (NULL);

    /* Turn alias into thunk and expand it into GIMPLE representation.  */
    definition = true;
    thunk.thunk_p = true;
    thunk.this_adjusting = false;

    cgraph_edge *e = create_edge (target, NULL, 0, CGRAPH_FREQ_BASE);

    tree arguments = DECL_ARGUMENTS (decl);

    while (arguments)
      {
	TREE_ADDRESSABLE (arguments) = false;
	arguments = TREE_CHAIN (arguments);
      }

    expand_thunk (false, true);
    e->call_stmt_cannot_inline_p = true;

    /* Inline summary set-up.  */
    analyze ();
    inline_analyze_function (this);
}

#include "gt-cgraphunit.h"<|MERGE_RESOLUTION|>--- conflicted
+++ resolved
@@ -224,13 +224,8 @@
 #include "gimplify.h"
 #include "dbgcnt.h"
 #include "tree-chkp.h"
-<<<<<<< HEAD
-#include "omp-low.h"
-#include "lto-section-names.h"
-=======
 #include "lto-section-names.h"
 #include "omp-low.h"
->>>>>>> ba0f7503
 
 /* Queue of cgraph nodes scheduled to be added into cgraph.  This is a
    secondary queue used during optimization to accommodate passes that
@@ -2039,24 +2034,6 @@
   free (nodes);
 }
 
-/* Collect all global variables with "omp declare target" attribute into
-   OFFLOAD_VARS.  It will be streamed out in ipa_write_summaries.  */
-
-static void
-init_offload_var_table (void)
-{
-  struct varpool_node *vnode;
-  FOR_EACH_DEFINED_VARIABLE (vnode)
-    {
-      if (!lookup_attribute ("omp declare target",
-			     DECL_ATTRIBUTES (vnode->decl))
-	  || TREE_CODE (vnode->decl) != VAR_DECL
-	  || DECL_SIZE (vnode->decl) == 0)
-	continue;
-      vec_safe_push (offload_vars, vnode->decl);
-    }
-}
-
 static void
 ipa_passes (void)
 {
@@ -2105,19 +2082,9 @@
 
   if (!in_lto_p)
     {
-<<<<<<< HEAD
-      init_offload_var_table ();
-
-      if ((flag_openacc || flag_openmp)
-	  && !(vec_safe_is_empty (offload_funcs)
-	       && vec_safe_is_empty (offload_vars)))
-	{
-	  section_name_prefix = OMP_SECTION_NAME_PREFIX;
-=======
       if (g->have_offload)
 	{
 	  section_name_prefix = OFFLOAD_SECTION_NAME_PREFIX;
->>>>>>> ba0f7503
 	  ipa_write_summaries (true);
 	}
       if (flag_lto)
@@ -2214,11 +2181,7 @@
     flag_generate_lto = 1;
 
   /* If LTO is enabled, initialize the streamer hooks needed by GIMPLE.  */
-<<<<<<< HEAD
-  if (flag_lto || flag_openacc || flag_openmp)
-=======
   if (flag_generate_lto)
->>>>>>> ba0f7503
     lto_streamer_hooks_init ();
 
   /* Don't run the IPA passes if there was any error or sorry messages.  */

/* Driver of optimization process
   Copyright (C) 2003-2014 Free Software Foundation, Inc.
   Contributed by Jan Hubicka

This file is part of GCC.

GCC is free software; you can redistribute it and/or modify it under
the terms of the GNU General Public License as published by the Free
Software Foundation; either version 3, or (at your option) any later
version.

GCC is distributed in the hope that it will be useful, but WITHOUT ANY
WARRANTY; without even the implied warranty of MERCHANTABILITY or
FITNESS FOR A PARTICULAR PURPOSE.  See the GNU General Public License
for more details.

You should have received a copy of the GNU General Public License
along with GCC; see the file COPYING3.  If not see
<http://www.gnu.org/licenses/>.  */

/* This module implements main driver of compilation process.

   The main scope of this file is to act as an interface in between
   tree based frontends and the backend.

   The front-end is supposed to use following functionality:

    - cgraph_finalize_function

      This function is called once front-end has parsed whole body of function
      and it is certain that the function body nor the declaration will change.

      (There is one exception needed for implementing GCC extern inline
	function.)

    - varpool_finalize_decl

      This function has same behavior as the above but is used for static
      variables.

    - add_asm_node

      Insert new toplevel ASM statement

    - finalize_compilation_unit

      This function is called once (source level) compilation unit is finalized
      and it will no longer change.

      The symbol table is constructed starting from the trivially needed
      symbols finalized by the frontend.  Functions are lowered into
      GIMPLE representation and callgraph/reference lists are constructed.
      Those are used to discover other necessary functions and variables.

      At the end the bodies of unreachable functions are removed.

      The function can be called multiple times when multiple source level
      compilation units are combined.

    - compile

      This passes control to the back-end.  Optimizations are performed and
      final assembler is generated.  This is done in the following way. Note
      that with link time optimization the process is split into three
      stages (compile time, linktime analysis and parallel linktime as
      indicated bellow).

      Compile time:

	1) Inter-procedural optimization.
	   (ipa_passes)

	   This part is further split into:

	   a) early optimizations. These are local passes executed in
	      the topological order on the callgraph.

	      The purpose of early optimiations is to optimize away simple
	      things that may otherwise confuse IP analysis. Very simple
	      propagation across the callgraph is done i.e. to discover
	      functions without side effects and simple inlining is performed.

	   b) early small interprocedural passes.

	      Those are interprocedural passes executed only at compilation
	      time.  These include, for example, transational memory lowering,
	      unreachable code removal and other simple transformations.

	   c) IP analysis stage.  All interprocedural passes do their
	      analysis.

	      Interprocedural passes differ from small interprocedural
	      passes by their ability to operate across whole program
	      at linktime.  Their analysis stage is performed early to
	      both reduce linking times and linktime memory usage by	
	      not having to represent whole program in memory.

	   d) LTO sreaming.  When doing LTO, everything important gets
	      streamed into the object file.

       Compile time and or linktime analysis stage (WPA):

	      At linktime units gets streamed back and symbol table is
	      merged.  Function bodies are not streamed in and not
	      available.
	   e) IP propagation stage.  All IP passes execute their
	      IP propagation. This is done based on the earlier analysis
	      without having function bodies at hand.
	   f) Ltrans streaming.  When doing WHOPR LTO, the program
	      is partitioned and streamed into multple object files.

       Compile time and/or parallel linktime stage (ltrans)

	      Each of the object files is streamed back and compiled
	      separately.  Now the function bodies becomes available
	      again.

	 2) Virtual clone materialization
	    (cgraph_materialize_clone)

	    IP passes can produce copies of existing functoins (such
	    as versioned clones or inline clones) without actually
	    manipulating their bodies by creating virtual clones in
	    the callgraph. At this time the virtual clones are
	    turned into real functions
	 3) IP transformation

	    All IP passes transform function bodies based on earlier
	    decision of the IP propagation.

	 4) late small IP passes

	    Simple IP passes working within single program partition.

	 5) Expansion
	    (expand_all_functions)

	    At this stage functions that needs to be output into
	    assembler are identified and compiled in topological order
	 6) Output of variables and aliases
	    Now it is known what variable references was not optimized
	    out and thus all variables are output to the file.

	    Note that with -fno-toplevel-reorder passes 5 and 6
	    are combined together in cgraph_output_in_order.  

   Finally there are functions to manipulate the callgraph from
   backend.
    - cgraph_add_new_function is used to add backend produced
      functions introduced after the unit is finalized.
      The functions are enqueue for later processing and inserted
      into callgraph with cgraph_process_new_functions.

    - cgraph_function_versioning

      produces a copy of function into new one (a version)
      and apply simple transformations
*/

#include "config.h"
#include "system.h"
#include "coretypes.h"
#include "tm.h"
#include "tree.h"
#include "varasm.h"
#include "stor-layout.h"
#include "stringpool.h"
#include "output.h"
#include "rtl.h"
#include "basic-block.h"
#include "tree-ssa-alias.h"
#include "internal-fn.h"
#include "gimple-fold.h"
#include "gimple-expr.h"
#include "is-a.h"
#include "gimple.h"
#include "gimplify.h"
#include "gimple-iterator.h"
#include "gimplify-me.h"
#include "gimple-ssa.h"
#include "tree-cfg.h"
#include "tree-into-ssa.h"
#include "tree-ssa.h"
#include "tree-inline.h"
#include "langhooks.h"
#include "toplev.h"
#include "flags.h"
#include "debug.h"
#include "target.h"
#include "diagnostic.h"
#include "params.h"
#include "fibheap.h"
#include "intl.h"
#include "function.h"
#include "ipa-prop.h"
#include "gcov-io.h"
#include "tree-iterator.h"
#include "tree-pass.h"
#include "tree-dump.h"
#include "gimple-pretty-print.h"
#include "output.h"
#include "coverage.h"
#include "plugin.h"
#include "ipa-inline.h"
#include "ipa-utils.h"
#include "lto-streamer.h"
#include "l-ipo.h"
#include "except.h"
#include "cfgloop.h"
#include "regset.h"     /* FIXME: For reg_obstack.  */
#include "context.h"
#include "pass_manager.h"
#include "tree-nested.h"
#include "gimplify.h"

/* Queue of cgraph nodes scheduled to be added into cgraph.  This is a
   secondary queue used during optimization to accommodate passes that
   may generate new functions that need to be optimized and expanded.  */
cgraph_node_set cgraph_new_nodes;

static void expand_all_functions (void);
static void mark_functions_to_output (void);
static void expand_function (struct cgraph_node *);
static void analyze_function (struct cgraph_node *);
static void handle_alias_pairs (void);

FILE *cgraph_dump_file;

/* Linked list of cgraph asm nodes.  */
struct asm_node *asm_nodes;

/* Last node in cgraph_asm_nodes.  */
static GTY(()) struct asm_node *asm_last_node;

/* Used for vtable lookup in thunk adjusting.  */
static GTY (()) tree vtable_entry_type;

/* Determine if symbol DECL is needed.  That is, visible to something
   either outside this translation unit, something magic in the system
   configury */
bool
decide_is_symbol_needed (symtab_node *node)
{
  tree decl = node->decl;

  /* Double check that no one output the function into assembly file
     early.  */
  gcc_checking_assert (!DECL_ASSEMBLER_NAME_SET_P (decl)
	               || (L_IPO_COMP_MODE
                           || !TREE_SYMBOL_REFERENCED (DECL_ASSEMBLER_NAME (decl))));

  if (!node->definition)
    return false;

  if (DECL_EXTERNAL (decl))
    return false;

  /* If the user told us it is used, then it must be so.  */
  if (node->force_output)
    return true;

  /* ABI forced symbols are needed when they are external.  */
  if (node->forced_by_abi && TREE_PUBLIC (decl))
    return true;

 /* Keep constructors, destructors and virtual functions.  */
   if (TREE_CODE (decl) == FUNCTION_DECL
       && (DECL_STATIC_CONSTRUCTOR (decl) || DECL_STATIC_DESTRUCTOR (decl)))
    return true;

  /* Externally visible variables must be output.  The exception is
     COMDAT variables that must be output only when they are needed.  */
  if (TREE_PUBLIC (decl) && !DECL_COMDAT (decl))
    return true;

  return false;
}

/* Head and terminator of the queue of nodes to be processed while building
   callgraph.  */

static symtab_node symtab_terminator;
static symtab_node *queued_nodes = &symtab_terminator;

/* Add NODE to queue starting at QUEUED_NODES. 
   The queue is linked via AUX pointers and terminated by pointer to 1.  */

static void
enqueue_node (symtab_node *node)
{
  if (node->aux)
    return;
  gcc_checking_assert (queued_nodes);
  node->aux = queued_nodes;
  queued_nodes = node;
}

void
cgraph_enqueue_node (struct cgraph_node *node)
{
  enqueue_node ((symtab_node *) node);
}

/* Process CGRAPH_NEW_FUNCTIONS and perform actions necessary to add these
   functions into callgraph in a way so they look like ordinary reachable
   functions inserted into callgraph already at construction time.  */

void
cgraph_process_new_functions (void)
{
  tree fndecl;
  struct cgraph_node *node;
  cgraph_node_set_iterator csi;

  if (!cgraph_new_nodes)
    return;
  handle_alias_pairs ();
  /*  Note that this queue may grow as its being processed, as the new
      functions may generate new ones.  */
  for (csi = csi_start (cgraph_new_nodes); !csi_end_p (csi); csi_next (&csi))
    {
      node = csi_node (csi);
      fndecl = node->decl;
      switch (cgraph_state)
	{
	case CGRAPH_STATE_CONSTRUCTION:
	  /* At construction time we just need to finalize function and move
	     it into reachable functions list.  */

	  cgraph_finalize_function (fndecl, false);
          cgraph_call_function_insertion_hooks (node);
	  enqueue_node (node);
	  break;

	case CGRAPH_STATE_IPA:
	case CGRAPH_STATE_IPA_SSA:
	  /* When IPA optimization already started, do all essential
	     transformations that has been already performed on the whole
	     cgraph but not on this function.  */

	  gimple_register_cfg_hooks ();
	  if (!node->analyzed)
	    analyze_function (node);
	  push_cfun (DECL_STRUCT_FUNCTION (fndecl));
	  if (cgraph_state == CGRAPH_STATE_IPA_SSA
	      && !gimple_in_ssa_p (DECL_STRUCT_FUNCTION (fndecl)))
	    g->get_passes ()->execute_early_local_passes ();
	  else if (inline_summary_vec != NULL)
	    compute_inline_parameters (node, true);
	  free_dominance_info (CDI_POST_DOMINATORS);
	  free_dominance_info (CDI_DOMINATORS);
	  pop_cfun ();
          cgraph_call_function_insertion_hooks (node);
	  break;

	case CGRAPH_STATE_EXPANSION:
	  /* Functions created during expansion shall be compiled
	     directly.  */
	  node->process = 0;
          cgraph_call_function_insertion_hooks (node);
	  expand_function (node);
	  break;

	default:
	  gcc_unreachable ();
	  break;
	}
    }
  free_cgraph_node_set (cgraph_new_nodes);
  cgraph_new_nodes = NULL;
}

/* As an GCC extension we allow redefinition of the function.  The
   semantics when both copies of bodies differ is not well defined.
   We replace the old body with new body so in unit at a time mode
   we always use new body, while in normal mode we may end up with
   old body inlined into some functions and new body expanded and
   inlined in others.

   ??? It may make more sense to use one body for inlining and other
   body for expanding the function but this is difficult to do.  */

void
cgraph_reset_node (struct cgraph_node *node)
{
  /* If node->process is set, then we have already begun whole-unit analysis.
     This is *not* testing for whether we've already emitted the function.
     That case can be sort-of legitimately seen with real function redefinition
     errors.  I would argue that the front end should never present us with
     such a case, but don't enforce that for now.  */
  gcc_assert (!node->process);

  /* Reset our data structures so we can analyze the function again.  */
  memset (&node->local, 0, sizeof (node->local));
  memset (&node->global, 0, sizeof (node->global));
  memset (&node->rtl, 0, sizeof (node->rtl));
  node->analyzed = false;
  node->definition = false;
  node->alias = false;
  node->weakref = false;
  node->cpp_implicit_alias = false;

  cgraph_node_remove_callees (node);
  ipa_remove_all_references (&node->ref_list);
}

/* Return true when there are references to NODE.  */

static bool
referred_to_p (symtab_node *node)
{
  struct ipa_ref *ref;

  /* See if there are any references at all.  */
  if (ipa_ref_list_referring_iterate (&node->ref_list, 0, ref))
    return true;
  /* For functions check also calls.  */
  cgraph_node *cn = dyn_cast <cgraph_node> (node);
  if (cn && cn->callers)
    return true;
  return false;
}

/* DECL has been parsed.  Take it, queue it, compile it at the whim of the
   logic in effect.  If NO_COLLECT is true, then our caller cannot stand to have
   the garbage collector run at the moment.  We would need to either create
   a new GC context, or just not compile right now.  */

void
cgraph_finalize_function (tree decl, bool no_collect)
{
  struct cgraph_node *node = cgraph_get_create_node (decl);

  if (node->definition)
    {
      /* Nested functions should only be defined once.  */
      gcc_assert (!DECL_CONTEXT (decl)
		  || TREE_CODE (DECL_CONTEXT (decl)) !=	FUNCTION_DECL);
      cgraph_reset_node (node);
      node->local.redefined_extern_inline = true;
    }

  notice_global_symbol (decl);
  node->definition = true;
  node->lowered = DECL_STRUCT_FUNCTION (decl)->cfg != NULL;

  /* With -fkeep-inline-functions we are keeping all inline functions except
     for extern inline ones.  */
  if (flag_keep_inline_functions
      && DECL_DECLARED_INLINE_P (decl)
      && !DECL_EXTERNAL (decl)
      && !DECL_DISREGARD_INLINE_LIMITS (decl))
    node->force_output = 1;

  /* When not optimizing, also output the static functions. (see
     PR24561), but don't do so for always_inline functions, functions
     declared inline and nested functions.  These were optimized out
     in the original implementation and it is unclear whether we want
     to change the behavior here.  */
  if ((!optimize
       && !node->cpp_implicit_alias
       && !DECL_DISREGARD_INLINE_LIMITS (decl)
       && !DECL_DECLARED_INLINE_P (decl)
       && !(DECL_CONTEXT (decl)
	    && TREE_CODE (DECL_CONTEXT (decl)) == FUNCTION_DECL))
      && !DECL_COMDAT (decl) && !DECL_EXTERNAL (decl))
    node->force_output = 1;

  /* If we've not yet emitted decl, tell the debug info about it.  */
  if (!TREE_ASM_WRITTEN (decl))
    (*debug_hooks->deferred_inline_function) (decl);

  /* Possibly warn about unused parameters.  */
  if (warn_unused_parameter)
    do_warn_unused_parameter (decl);

  if (!no_collect)
    ggc_collect ();

  if (cgraph_state == CGRAPH_STATE_CONSTRUCTION
      && (decide_is_symbol_needed (node)
	  || referred_to_p (node)))
    enqueue_node (node);
}

/* Add the function FNDECL to the call graph.
   Unlike cgraph_finalize_function, this function is intended to be used
   by middle end and allows insertion of new function at arbitrary point
   of compilation.  The function can be either in high, low or SSA form
   GIMPLE.

   The function is assumed to be reachable and have address taken (so no
   API breaking optimizations are performed on it).

   Main work done by this function is to enqueue the function for later
   processing to avoid need the passes to be re-entrant.  */

void
cgraph_add_new_function (tree fndecl, bool lowered)
{
  gcc::pass_manager *passes = g->get_passes ();
  struct cgraph_node *node;

  switch (cgraph_state)
    {
      case CGRAPH_STATE_PARSING:
	cgraph_finalize_function (fndecl, false);
	break;
      case CGRAPH_STATE_CONSTRUCTION:
	/* Just enqueue function to be processed at nearest occurrence.  */
	node = cgraph_create_node (fndecl);
	if (lowered)
	  node->lowered = true;
	if (!cgraph_new_nodes)
	  cgraph_new_nodes = cgraph_node_set_new ();
	cgraph_node_set_add (cgraph_new_nodes, node);
        break;

      case CGRAPH_STATE_IPA:
      case CGRAPH_STATE_IPA_SSA:
      case CGRAPH_STATE_EXPANSION:
	/* Bring the function into finalized state and enqueue for later
	   analyzing and compilation.  */
	node = cgraph_get_create_node (fndecl);
	node->local.local = false;
	node->definition = true;
	node->force_output = true;
	if (!lowered && cgraph_state == CGRAPH_STATE_EXPANSION)
	  {
	    push_cfun (DECL_STRUCT_FUNCTION (fndecl));
	    gimple_register_cfg_hooks ();
	    bitmap_obstack_initialize (NULL);
	    execute_pass_list (passes->all_lowering_passes);
	    passes->execute_early_local_passes ();
	    bitmap_obstack_release (NULL);
	    pop_cfun ();

	    lowered = true;
	  }
	if (lowered)
	  node->lowered = true;
	if (!cgraph_new_nodes)
	  cgraph_new_nodes = cgraph_node_set_new ();
	cgraph_node_set_add (cgraph_new_nodes, node);
        break;

      case CGRAPH_STATE_FINISHED:
	/* At the very end of compilation we have to do all the work up
	   to expansion.  */
	node = cgraph_create_node (fndecl);
	if (lowered)
	  node->lowered = true;
	node->definition = true;
	analyze_function (node);
	push_cfun (DECL_STRUCT_FUNCTION (fndecl));
	gimple_register_cfg_hooks ();
	bitmap_obstack_initialize (NULL);
	if (!gimple_in_ssa_p (DECL_STRUCT_FUNCTION (fndecl)))
	  g->get_passes ()->execute_early_local_passes ();
	bitmap_obstack_release (NULL);
	pop_cfun ();
	expand_function (node);
	break;
      default:
	gcc_unreachable ();
    }

  /* Set a personality if required and we already passed EH lowering.  */
  if (lowered
      && (function_needs_eh_personality (DECL_STRUCT_FUNCTION (fndecl))
	  == eh_personality_lang))
    DECL_FUNCTION_PERSONALITY (fndecl) = lang_hooks.eh_personality ();
}

/* Add a top-level asm statement to the list.  */

struct asm_node *
add_asm_node (tree asm_str)
{
  struct asm_node *node;

  node = ggc_alloc_cleared_asm_node ();
  node->asm_str = asm_str;
  node->order = symtab_order++;
  node->next = NULL;
  if (asm_nodes == NULL)
    asm_nodes = node;
  else
    asm_last_node->next = node;
  asm_last_node = node;
  return node;
}

/* Output all asm statements we have stored up to be output.  */

static void
output_asm_statements (void)
{
  struct asm_node *can;

  if (seen_error ())
    return;

  for (can = asm_nodes; can; can = can->next)
    assemble_asm (can->asm_str);
  asm_nodes = NULL;
}

/* Analyze the function scheduled to be output.  */
static void
analyze_function (struct cgraph_node *node)
{
  tree decl = node->decl;
  location_t saved_loc = input_location;
  input_location = DECL_SOURCE_LOCATION (decl);

  if (node->thunk.thunk_p)
    {
      cgraph_create_edge (node, cgraph_get_node (node->thunk.alias),
		          NULL, 0, CGRAPH_FREQ_BASE);
      if (!expand_thunk (node, false))
	{
	  node->thunk.alias = NULL;
	  node->analyzed = true;
	  return;
	}
      node->thunk.alias = NULL;
    }
  if (node->alias)
    symtab_resolve_alias
       (node, cgraph_get_node (node->alias_target));
  else if (node->dispatcher_function)
    {
      /* Generate the dispatcher body of multi-versioned functions.  */
      struct cgraph_function_version_info *dispatcher_version_info
	= get_cgraph_node_version (node);
      if (dispatcher_version_info != NULL
          && (dispatcher_version_info->dispatcher_resolver
	      == NULL_TREE))
	{
	  tree resolver = NULL_TREE;
	  gcc_assert (targetm.generate_version_dispatcher_body);
	  resolver = targetm.generate_version_dispatcher_body (node);
	  gcc_assert (resolver != NULL_TREE);
	}
    }
  else
    {
      push_cfun (DECL_STRUCT_FUNCTION (decl));

      assign_assembler_name_if_neeeded (node->decl);

      /* Make sure to gimplify bodies only once.  During analyzing a
	 function we lower it, which will require gimplified nested
	 functions, so we can end up here with an already gimplified
	 body.  */
      if (!gimple_has_body_p (decl))
	gimplify_function_tree (decl);
      dump_function (TDI_generic, decl);

      /* Lower the function.  */
      if (!node->lowered)
	{
	  if (node->nested)
	    lower_nested_functions (node->decl);
	  gcc_assert (!node->nested);

	  gimple_register_cfg_hooks ();
	  bitmap_obstack_initialize (NULL);
	  execute_pass_list (g->get_passes ()->all_lowering_passes);
	  free_dominance_info (CDI_POST_DOMINATORS);
	  free_dominance_info (CDI_DOMINATORS);
	  compact_blocks ();
	  bitmap_obstack_release (NULL);
	  node->lowered = true;
	}

      pop_cfun ();
    }
  node->analyzed = true;

  input_location = saved_loc;
}

/* C++ frontend produce same body aliases all over the place, even before PCH
   gets streamed out. It relies on us linking the aliases with their function
   in order to do the fixups, but ipa-ref is not PCH safe.  Consequentely we
   first produce aliases without links, but once C++ FE is sure he won't sream
   PCH we build the links via this function.  */

void
cgraph_process_same_body_aliases (void)
{
  symtab_node *node;
  FOR_EACH_SYMBOL (node)
    if (node->cpp_implicit_alias && !node->analyzed)
      symtab_resolve_alias
        (node,
	 TREE_CODE (node->alias_target) == VAR_DECL
	 ? (symtab_node *)varpool_node_for_decl (node->alias_target)
	 : (symtab_node *)cgraph_get_create_node (node->alias_target));
  cpp_implicit_aliases_done = true;
}

/* Process attributes common for vars and functions.  */

static void
process_common_attributes (tree decl)
{
  tree weakref = lookup_attribute ("weakref", DECL_ATTRIBUTES (decl));

  if (weakref && !lookup_attribute ("alias", DECL_ATTRIBUTES (decl)))
    {
      warning_at (DECL_SOURCE_LOCATION (decl), OPT_Wattributes,
		  "%<weakref%> attribute should be accompanied with"
		  " an %<alias%> attribute");
      DECL_WEAK (decl) = 0;
      DECL_ATTRIBUTES (decl) = remove_attribute ("weakref",
						 DECL_ATTRIBUTES (decl));
    }
}

/* Look for externally_visible and used attributes and mark cgraph nodes
   accordingly.

   We cannot mark the nodes at the point the attributes are processed (in
   handle_*_attribute) because the copy of the declarations available at that
   point may not be canonical.  For example, in:

    void f();
    void f() __attribute__((used));

   the declaration we see in handle_used_attribute will be the second
   declaration -- but the front end will subsequently merge that declaration
   with the original declaration and discard the second declaration.

   Furthermore, we can't mark these nodes in cgraph_finalize_function because:

    void f() {}
    void f() __attribute__((externally_visible));

   is valid.

   So, we walk the nodes at the end of the translation unit, applying the
   attributes at that point.  */

static void
process_function_and_variable_attributes (struct cgraph_node *first,
                                          varpool_node *first_var)
{
  struct cgraph_node *node;
  varpool_node *vnode;

  for (node = cgraph_first_function (); node != first;
       node = cgraph_next_function (node))
    {
      tree decl = node->decl;
      if (DECL_PRESERVE_P (decl))
	cgraph_mark_force_output_node (node);
      else if (lookup_attribute ("externally_visible", DECL_ATTRIBUTES (decl)))
	{
	  if (! TREE_PUBLIC (node->decl))
	    warning_at (DECL_SOURCE_LOCATION (node->decl), OPT_Wattributes,
			"%<externally_visible%>"
			" attribute have effect only on public objects");
	}
      if (lookup_attribute ("weakref", DECL_ATTRIBUTES (decl))
	  && (node->definition && !node->alias))
	{
	  warning_at (DECL_SOURCE_LOCATION (node->decl), OPT_Wattributes,
		      "%<weakref%> attribute ignored"
		      " because function is defined");
	  DECL_WEAK (decl) = 0;
	  DECL_ATTRIBUTES (decl) = remove_attribute ("weakref",
						     DECL_ATTRIBUTES (decl));
	}

      if (lookup_attribute ("always_inline", DECL_ATTRIBUTES (decl))
	  && !DECL_DECLARED_INLINE_P (decl)
	  /* redefining extern inline function makes it DECL_UNINLINABLE.  */
	  && !DECL_UNINLINABLE (decl))
	warning_at (DECL_SOURCE_LOCATION (decl), OPT_Wattributes,
		    "always_inline function might not be inlinable");
     
      process_common_attributes (decl);
    }
  for (vnode = varpool_first_variable (); vnode != first_var;
       vnode = varpool_next_variable (vnode))
    {
      tree decl = vnode->decl;
      if (DECL_EXTERNAL (decl)
	  && DECL_INITIAL (decl))
	varpool_finalize_decl (decl);
      if (DECL_PRESERVE_P (decl))
	vnode->force_output = true;
      else if (lookup_attribute ("externally_visible", DECL_ATTRIBUTES (decl)))
	{
	  if (! TREE_PUBLIC (vnode->decl))
	    warning_at (DECL_SOURCE_LOCATION (vnode->decl), OPT_Wattributes,
			"%<externally_visible%>"
			" attribute have effect only on public objects");
	}
      if (lookup_attribute ("weakref", DECL_ATTRIBUTES (decl))
	  && vnode->definition
	  && DECL_INITIAL (decl))
	{
	  warning_at (DECL_SOURCE_LOCATION (vnode->decl), OPT_Wattributes,
		      "%<weakref%> attribute ignored"
		      " because variable is initialized");
	  DECL_WEAK (decl) = 0;
	  DECL_ATTRIBUTES (decl) = remove_attribute ("weakref",
						      DECL_ATTRIBUTES (decl));
	}
      process_common_attributes (decl);
    }
}

/* Mark DECL as finalized.  By finalizing the declaration, frontend instruct the
   middle end to output the variable to asm file, if needed or externally
   visible.  */

void
varpool_finalize_decl (tree decl)
{
  varpool_node *node = varpool_node_for_decl (decl);

  gcc_assert (TREE_STATIC (decl) || DECL_EXTERNAL (decl));

  if (node->definition)
    return;
  notice_global_symbol (decl);
  node->definition = true;
  if (TREE_THIS_VOLATILE (decl) || DECL_PRESERVE_P (decl)
      /* Traditionally we do not eliminate static variables when not
	 optimizing and when not doing toplevel reoder.  */
      || (!flag_toplevel_reorder && !DECL_COMDAT (node->decl)
	  && !DECL_ARTIFICIAL (node->decl)))
    node->force_output = true;

  if (cgraph_state == CGRAPH_STATE_CONSTRUCTION
      && (decide_is_symbol_needed (node)
	  || referred_to_p (node)))
    enqueue_node (node);
  if (cgraph_state >= CGRAPH_STATE_IPA_SSA)
    varpool_analyze_node (node);
  /* Some frontends produce various interface variables after compilation
     finished.  */
  if (cgraph_state == CGRAPH_STATE_FINISHED
      || (!flag_toplevel_reorder
          && flag_dyn_ipa && cgraph_state == CGRAPH_STATE_EXPANSION))
    varpool_assemble_decl (node);
}

/* EDGE is an polymorphic call.  Mark all possible targets as reachable
   and if there is only one target, perform trivial devirtualization. 
   REACHABLE_CALL_TARGETS collects target lists we already walked to
   avoid udplicate work.  */

static void
walk_polymorphic_call_targets (pointer_set_t *reachable_call_targets,
			       struct cgraph_edge *edge)
{
  unsigned int i;
  void *cache_token;
  bool final;
  vec <cgraph_node *>targets
    = possible_polymorphic_call_targets
	(edge, &final, &cache_token);

  if (!pointer_set_insert (reachable_call_targets,
			   cache_token))
    {
      if (cgraph_dump_file)
	dump_possible_polymorphic_call_targets 
	  (cgraph_dump_file, edge);

      for (i = 0; i < targets.length (); i++)
	{
	  /* Do not bother to mark virtual methods in anonymous namespace;
	     either we will find use of virtual table defining it, or it is
	     unused.  */
	  if (targets[i]->definition
	      && TREE_CODE
		  (TREE_TYPE (targets[i]->decl))
		   == METHOD_TYPE
	      && !type_in_anonymous_namespace_p
		   (method_class_type
		     (TREE_TYPE (targets[i]->decl))))
	  enqueue_node (targets[i]);
	}
    }

  /* Very trivial devirtualization; when the type is
     final or anonymous (so we know all its derivation)
     and there is only one possible virtual call target,
     make the edge direct.  */
  if (final)
    {
      if (targets.length () <= 1)
	{
	  cgraph_node *target;
	  if (targets.length () == 1)
	    target = targets[0];
	  else
	    target = cgraph_get_create_node
		       (builtin_decl_implicit (BUILT_IN_UNREACHABLE));

	  if (cgraph_dump_file)
	    {
	      fprintf (cgraph_dump_file,
		       "Devirtualizing call: ");
	      print_gimple_stmt (cgraph_dump_file,
				 edge->call_stmt, 0,
				 TDF_SLIM);
	    }
	  cgraph_make_edge_direct (edge, target);
	  cgraph_redirect_edge_call_stmt_to_callee (edge);
	  if (cgraph_dump_file)
	    {
	      fprintf (cgraph_dump_file,
		       "Devirtualized as: ");
	      print_gimple_stmt (cgraph_dump_file,
				 edge->call_stmt, 0,
				 TDF_SLIM);
	    }
	}
    }
}


/* Discover all functions and variables that are trivially needed, analyze
   them as well as all functions and variables referred by them  */

static void
analyze_functions (void)
{
  /* Keep track of already processed nodes when called multiple times for
     intermodule optimization.  */
  static struct cgraph_node *first_analyzed;
  struct cgraph_node *first_handled = first_analyzed;
  static varpool_node *first_analyzed_var;
  varpool_node *first_handled_var = first_analyzed_var;
  struct pointer_set_t *reachable_call_targets = pointer_set_create ();

  symtab_node *node;
  symtab_node *next;
  int i;
  struct ipa_ref *ref;
  bool changed = true;
  location_t saved_loc = input_location;

  bitmap_obstack_initialize (NULL);
  cgraph_state = CGRAPH_STATE_CONSTRUCTION;
  input_location = UNKNOWN_LOCATION;

  /* Ugly, but the fixup can not happen at a time same body alias is created;
     C++ FE is confused about the COMDAT groups being right.  */
  if (cpp_implicit_aliases_done)
    FOR_EACH_SYMBOL (node)
      if (node->cpp_implicit_alias)
	  fixup_same_cpp_alias_visibility (node, symtab_alias_target (node));
  if (optimize && flag_devirtualize)
    build_type_inheritance_graph ();

  /* Analysis adds static variables that in turn adds references to new functions.
     So we need to iterate the process until it stabilize.  */
  while (changed)
    {
      changed = false;
      process_function_and_variable_attributes (first_analyzed,
						first_analyzed_var);

      /* First identify the trivially needed symbols.  */
      for (node = symtab_nodes;
	   node != first_analyzed
	   && node != first_analyzed_var; node = node->next)
	{
	  if (decide_is_symbol_needed (node))
	    {
	      enqueue_node (node);
	      if (!changed && cgraph_dump_file)
		fprintf (cgraph_dump_file, "Trivially needed symbols:");
	      changed = true;
	      if (cgraph_dump_file)
		fprintf (cgraph_dump_file, " %s/%d", node->asm_name (),
                         node->order);
	      if (!changed && cgraph_dump_file)
		fprintf (cgraph_dump_file, "\n");
	    }
	  if (node == first_analyzed
	      || node == first_analyzed_var)
	    break;
	}
      cgraph_process_new_functions ();
      first_analyzed_var = varpool_first_variable ();
      first_analyzed = cgraph_first_function ();

      if (changed && dump_file)
	fprintf (cgraph_dump_file, "\n");

      /* Lower representation, build callgraph edges and references for all trivially
         needed symbols and all symbols referred by them.  */
      while (queued_nodes != &symtab_terminator)
	{
	  changed = true;
	  node = queued_nodes;
	  queued_nodes = (symtab_node *)queued_nodes->aux;
	  cgraph_node *cnode = dyn_cast <cgraph_node> (node);
	  if (cnode && cnode->definition)
	    {
	      struct cgraph_edge *edge;
	      tree decl = cnode->decl;

	      /* ??? It is possible to create extern inline function
	      and later using weak alias attribute to kill its body.
	      See gcc.c-torture/compile/20011119-1.c  */
	      if (!DECL_STRUCT_FUNCTION (decl)
		  && !cnode->alias
		  && !cnode->thunk.thunk_p
		  && !cnode->dispatcher_function)
		{
		  cgraph_reset_node (cnode);
		  cnode->local.redefined_extern_inline = true;
		  continue;
		}

	      if (!cnode->analyzed)
		analyze_function (cnode);

	      for (edge = cnode->callees; edge; edge = edge->next_callee)
		if (edge->callee->definition)
		   enqueue_node (edge->callee);
	      if (optimize && flag_devirtualize)
		{
		  struct cgraph_edge *next;

		  for (edge = cnode->indirect_calls; edge; edge = next)
		    {
		      next = edge->next_callee;
		      if (edge->indirect_info->polymorphic)
			walk_polymorphic_call_targets (reachable_call_targets,
						       edge);
		    }
		}

	      /* If decl is a clone of an abstract function,
	      mark that abstract function so that we don't release its body.
	      The DECL_INITIAL() of that abstract function declaration
	      will be later needed to output debug info.  */
	      if (DECL_ABSTRACT_ORIGIN (decl))
		{
		  struct cgraph_node *origin_node
	    	  = cgraph_get_node (DECL_ABSTRACT_ORIGIN (decl));
		  origin_node->used_as_abstract_origin = true;
		}
	    }
	  else
	    {
	      varpool_node *vnode = dyn_cast <varpool_node> (node);
	      if (vnode && vnode->definition && !vnode->analyzed)
		varpool_analyze_node (vnode);
	    }

	  if (node->same_comdat_group)
	    {
	      symtab_node *next;
	      for (next = node->same_comdat_group;
		   next != node;
		   next = next->same_comdat_group)
		enqueue_node (next);
	    }
	  for (i = 0; ipa_ref_list_reference_iterate (&node->ref_list, i, ref); i++)
	    if (ref->referred->definition)
	      enqueue_node (ref->referred);
          cgraph_process_new_functions ();
	}
    }
  if (optimize && flag_devirtualize)
    update_type_inheritance_graph ();

  /* Collect entry points to the unit.  */
  if (cgraph_dump_file)
    {
      fprintf (cgraph_dump_file, "\n\nInitial ");
      dump_symtab (cgraph_dump_file);
    }

  if (cgraph_dump_file)
    fprintf (cgraph_dump_file, "\nRemoving unused symbols:");

  for (node = symtab_nodes;
       node != first_handled
       && node != first_handled_var; node = next)
    {
      next = node->next;
      if (!node->aux && !referred_to_p (node))
	{
	  if (cgraph_dump_file)
	    fprintf (cgraph_dump_file, " %s/%d", node->name (), node->order);
	  symtab_remove_node (node);
	  continue;
	}
      if (cgraph_node *cnode = dyn_cast <cgraph_node> (node))
	{
	  tree decl = node->decl;

	  if (cnode->definition && !gimple_has_body_p (decl)
	      && !cnode->alias
	      && !cnode->thunk.thunk_p)
	    cgraph_reset_node (cnode);

	  gcc_assert (!cnode->definition || cnode->thunk.thunk_p
		      || cnode->alias
		      || gimple_has_body_p (decl));
	  gcc_assert (cnode->analyzed == cnode->definition);
	}
      node->aux = NULL;
    }
  for (;node; node = node->next)
    node->aux = NULL;
  first_analyzed = cgraph_first_function ();
  first_analyzed_var = varpool_first_variable ();
  if (cgraph_dump_file)
    {
      fprintf (cgraph_dump_file, "\n\nReclaimed ");
      dump_symtab (cgraph_dump_file);
    }
  bitmap_obstack_release (NULL);
  pointer_set_destroy (reachable_call_targets);
  ggc_collect ();
  /* Initialize assembler name hash, in particular we want to trigger C++
     mangling and same body alias creation before we free DECL_ARGUMENTS
     used by it.  */
  if (!seen_error ())
    symtab_initialize_asm_name_hash ();

  input_location = saved_loc;
}

/* Translate the ugly representation of aliases as alias pairs into nice
   representation in callgraph.  We don't handle all cases yet,
   unfortunately.  */

static void
handle_alias_pairs (void)
{
  alias_pair *p;
  unsigned i;
  
  for (i = 0; alias_pairs && alias_pairs->iterate (i, &p);)
    {
      symtab_node *target_node = symtab_node_for_asm (p->target);

      /* Weakrefs with target not defined in current unit are easy to handle:
	 they behave just as external variables except we need to note the
	 alias flag to later output the weakref pseudo op into asm file.  */
      if (!target_node
	  && lookup_attribute ("weakref", DECL_ATTRIBUTES (p->decl)) != NULL)
	{
	  symtab_node *node = symtab_get_node (p->decl);
	  if (node)
	    {
	      node->alias_target = p->target;
	      node->weakref = true;
	      node->alias = true;
	    }
	  alias_pairs->unordered_remove (i);
	  continue;
	}
      else if (!target_node)
	{
	  error ("%q+D aliased to undefined symbol %qE", p->decl, p->target);
	  symtab_node *node = symtab_get_node (p->decl);
	  if (node)
	    node->alias = false;
	  alias_pairs->unordered_remove (i);
	  continue;
	}

      if (DECL_EXTERNAL (target_node->decl)
	  /* We use local aliases for C++ thunks to force the tailcall
	     to bind locally.  This is a hack - to keep it working do
	     the following (which is not strictly correct).  */
	  && (! TREE_CODE (target_node->decl) == FUNCTION_DECL
	      || ! DECL_VIRTUAL_P (target_node->decl))
	  && ! lookup_attribute ("weakref", DECL_ATTRIBUTES (p->decl)))
	{
	  error ("%q+D aliased to external symbol %qE",
		 p->decl, p->target);
	}

      if (TREE_CODE (p->decl) == FUNCTION_DECL
          && target_node && is_a <cgraph_node> (target_node))
	{
	  struct cgraph_node *src_node = cgraph_get_node (p->decl);
	  if (src_node && src_node->definition)
            cgraph_reset_node (src_node);
	  cgraph_create_function_alias (p->decl, target_node->decl);
	  alias_pairs->unordered_remove (i);
	}
      else if (TREE_CODE (p->decl) == VAR_DECL
	       && target_node && is_a <varpool_node> (target_node))
	{
	  varpool_create_variable_alias (p->decl, target_node->decl);
	  alias_pairs->unordered_remove (i);
	}
      else
	{
	  error ("%q+D alias in between function and variable is not supported",
		 p->decl);
	  warning (0, "%q+D aliased declaration",
		   target_node->decl);
	  alias_pairs->unordered_remove (i);
	}
    }
  vec_free (alias_pairs);
}

/* Hash function for symbol (function) resolution.  */

static hashval_t
hash_node_by_assembler_name (const void *p)
{
  const struct cgraph_node *n = (const struct cgraph_node *) p;
  return (hashval_t) decl_assembler_name_hash (
      DECL_ASSEMBLER_NAME (n->decl));
}

/* Equality function for cgraph_node table.  */

static int
eq_node_assembler_name (const void *p1, const void *p2)
{
  const struct cgraph_node *n1 = (const struct cgraph_node *) p1;
  const_tree name = (const_tree)p2;
  return (decl_assembler_name_equal (n1->decl, name));
}

/* In l-ipo mode compilation (light weight IPO), multiple bodies may
   be available for the same inline declared function. cgraph linking
   does not really merge them in order to keep the context (module info)
   of each body. After inlining, the linkage of the function may require
   them to be output (even if it is defined in an auxiliary module). This
   in term may result in duplicate emission.  */

static GTY((param_is (symtab_node))) htab_t output_node_hash = NULL;

/* Add NODE that is expanded into the hashtable.  */

static struct cgraph_node *
cgraph_add_output_node (struct cgraph_node *node)
{
  void **aslot;
  tree name;

  if (!L_IPO_COMP_MODE)
    return node;

  /* Never common non public names except for compiler
     generated static functions. (they are not promoted
     to globals either.  */
  if (!TREE_PUBLIC (node->decl)
      && !(DECL_ARTIFICIAL (node->decl)
	   && DECL_ASSEMBLER_NAME_SET_P (node->decl)))
    return node;

  if (!output_node_hash)
      output_node_hash =
	htab_create_ggc (10, hash_node_by_assembler_name,
                         eq_node_assembler_name, NULL);

  name = DECL_ASSEMBLER_NAME (node->decl);

  aslot = htab_find_slot_with_hash (output_node_hash, name,
                                    decl_assembler_name_hash (name),
                                    INSERT);
  if (*aslot == NULL)
    {
      *aslot = node;
      return node;
    }
  else
    return (struct cgraph_node *)(*aslot);
}

#if ENABLE_CHECKING
/* Return the cgraph_node if the function symbol for NODE is
   expanded in the output. Returns NULL otherwise.  */

static struct cgraph_node *
cgraph_find_output_node (struct cgraph_node *node)
{
  void **aslot;
  tree name;

  if (!L_IPO_COMP_MODE)
    return node;

  /* We do not track non-public functions.  */
  if (!TREE_PUBLIC (node->decl))
    return NULL;

  /* Never addedd.  */
  if (!output_node_hash)
    return NULL;

  name = DECL_ASSEMBLER_NAME (node->decl);

  aslot = htab_find_slot_with_hash (output_node_hash, name,
                                    decl_assembler_name_hash (name),
                                    NO_INSERT);
  if (!aslot)
    return NULL;

  return (struct cgraph_node *)(*aslot);
}
#endif


#if ENABLE_CHECKING
/* A function used in validation. Return true if NODE was
   not expanded and its body was not reclaimed.  */

static bool
cgraph_node_expansion_skipped (struct cgraph_node *node)
{
  struct cgraph_node *output_node;

  if (!L_IPO_COMP_MODE)
    return false;

  output_node = cgraph_find_output_node (node);

  if (output_node == node)
    return false;

  if (output_node)
    return true;

  /* No output, no duplicate being output, and the node is not
     inlined (and reclaimed) either -- check if the caller node
     is output/expanded or not.  */
  if (node->global.inlined_to)
    return cgraph_node_expansion_skipped (node->global.inlined_to);

  /* External functions not marked for output.  */
  return true;
}
#endif

/* Figure out what functions we want to assemble.  */

static void
mark_functions_to_output (void)
{
  struct cgraph_node *node;
#ifdef ENABLE_CHECKING
  bool check_same_comdat_groups = false;

  FOR_EACH_FUNCTION (node)
    gcc_assert (!node->process);
#endif

  FOR_EACH_FUNCTION (node)
    {
      tree decl = node->decl;

      gcc_assert (!node->process || node->same_comdat_group);
      if (node->process)
	continue;

      /* We need to output all local functions that are used and not
	 always inlined, as well as those that are reachable from
	 outside the current compilation unit.  */
      if (node->analyzed
	  && !node->thunk.thunk_p
	  && !node->alias
	  && !node->global.inlined_to
	  && !TREE_ASM_WRITTEN (decl)
	  && !(DECL_EXTERNAL (decl) || cgraph_is_aux_decl_external (node)))
	{
          if (cgraph_add_output_node (node) == node) {
          /* Do not fix indentation.  */
	  node->process = 1;
	  if (node->same_comdat_group)
	    {
	      struct cgraph_node *next;
	      for (next = cgraph (node->same_comdat_group);
		   next != node;
		   next = cgraph (next->same_comdat_group))
		if (!next->thunk.thunk_p && !next->alias
<<<<<<< HEAD
                    && cgraph_add_output_node (next) == next)
=======
		    && !symtab_comdat_local_p (next))
>>>>>>> 0ebe2584
		  next->process = 1;
	    }
          }
	}
      else if (node->same_comdat_group)
	{
#ifdef ENABLE_CHECKING
	  check_same_comdat_groups = true;
#endif
	}
      else
	{
	  /* We should've reclaimed all functions that are not needed.  */
#ifdef ENABLE_CHECKING
	  if (!node->global.inlined_to
	      && gimple_has_body_p (decl)
	      /* FIXME: in ltrans unit when offline copy is outside partition but inline copies
		 are inside partition, we can end up not removing the body since we no longer
		 have analyzed node pointing to it.  */
	      && !node->in_other_partition
	      && !node->alias
              && !cgraph_is_auxiliary (node->decl)
	      && !node->clones
	      && !DECL_EXTERNAL (decl))
	    {
	      dump_cgraph_node (stderr, node);
	      internal_error ("failed to reclaim unneeded function");
	    }
#endif
	  gcc_assert (node->global.inlined_to
		      || !gimple_has_body_p (decl)
		      || node->in_other_partition
		      || node->clones
		      || DECL_ARTIFICIAL (decl)
		      || DECL_EXTERNAL (decl)
                      || cgraph_is_auxiliary (node->decl));

	}

    }
#ifdef ENABLE_CHECKING
  if (check_same_comdat_groups && !L_IPO_COMP_MODE)
    FOR_EACH_FUNCTION (node)
      if (node->same_comdat_group && !node->process)
	{
	  tree decl = node->decl;
	  if (!node->global.inlined_to
	      && gimple_has_body_p (decl)
	      /* FIXME: in an ltrans unit when the offline copy is outside a
		 partition but inline copies are inside a partition, we can
		 end up not removing the body since we no longer have an
		 analyzed node pointing to it.  */
	      && !node->in_other_partition
	      && !node->clones
	      && !(DECL_EXTERNAL (decl) || cgraph_is_aux_decl_external (node))
	      && !L_IPO_COMP_MODE)
	    {
	      dump_cgraph_node (stderr, node);
	      internal_error ("failed to reclaim unneeded function in same "
			      "comdat group");
	    }
	}
#endif
}

/* DECL is FUNCTION_DECL.  Initialize datastructures so DECL is a function
   in lowered gimple form.  IN_SSA is true if the gimple is in SSA.
   
   Set current_function_decl and cfun to newly constructed empty function body.
   return basic block in the function body.  */

basic_block
init_lowered_empty_function (tree decl, bool in_ssa)
{
  basic_block bb;

  current_function_decl = decl;
  allocate_struct_function (decl, false);
  gimple_register_cfg_hooks ();
  init_empty_tree_cfg ();

  if (in_ssa)
    {
      init_tree_ssa (cfun);
      init_ssa_operands (cfun);
      cfun->gimple_df->in_ssa_p = true;
      cfun->curr_properties |= PROP_ssa;
    }

  DECL_INITIAL (decl) = make_node (BLOCK);

  DECL_SAVED_TREE (decl) = error_mark_node;
  cfun->curr_properties |= (PROP_gimple_lcf | PROP_gimple_leh | PROP_gimple_any
			    | PROP_cfg | PROP_loops);

  set_loops_for_fn (cfun, ggc_alloc_cleared_loops ());
  init_loops_structure (cfun, loops_for_fn (cfun), 1);
  loops_for_fn (cfun)->state |= LOOPS_MAY_HAVE_MULTIPLE_LATCHES;

  /* Create BB for body of the function and connect it properly.  */
  bb = create_basic_block (NULL, (void *) 0, ENTRY_BLOCK_PTR_FOR_FN (cfun));
  make_edge (ENTRY_BLOCK_PTR_FOR_FN (cfun), bb, EDGE_FALLTHRU);
  make_edge (bb, EXIT_BLOCK_PTR_FOR_FN (cfun), 0);
  add_bb_to_loop (bb, ENTRY_BLOCK_PTR_FOR_FN (cfun)->loop_father);

  return bb;
}

/* Adjust PTR by the constant FIXED_OFFSET, and by the vtable
   offset indicated by VIRTUAL_OFFSET, if that is
   non-null. THIS_ADJUSTING is nonzero for a this adjusting thunk and
   zero for a result adjusting thunk.  */

static tree
thunk_adjust (gimple_stmt_iterator * bsi,
	      tree ptr, bool this_adjusting,
	      HOST_WIDE_INT fixed_offset, tree virtual_offset)
{
  gimple stmt;
  tree ret;

  if (this_adjusting
      && fixed_offset != 0)
    {
      stmt = gimple_build_assign
		(ptr, fold_build_pointer_plus_hwi_loc (input_location,
						       ptr,
						       fixed_offset));
      gsi_insert_after (bsi, stmt, GSI_NEW_STMT);
    }

  /* If there's a virtual offset, look up that value in the vtable and
     adjust the pointer again.  */
  if (virtual_offset)
    {
      tree vtabletmp;
      tree vtabletmp2;
      tree vtabletmp3;

      if (!vtable_entry_type)
	{
	  tree vfunc_type = make_node (FUNCTION_TYPE);
	  TREE_TYPE (vfunc_type) = integer_type_node;
	  TYPE_ARG_TYPES (vfunc_type) = NULL_TREE;
	  layout_type (vfunc_type);

	  vtable_entry_type = build_pointer_type (vfunc_type);
	}

      vtabletmp =
	create_tmp_reg (build_pointer_type
			  (build_pointer_type (vtable_entry_type)), "vptr");

      /* The vptr is always at offset zero in the object.  */
      stmt = gimple_build_assign (vtabletmp,
				  build1 (NOP_EXPR, TREE_TYPE (vtabletmp),
					  ptr));
      gsi_insert_after (bsi, stmt, GSI_NEW_STMT);

      /* Form the vtable address.  */
      vtabletmp2 = create_tmp_reg (TREE_TYPE (TREE_TYPE (vtabletmp)),
				     "vtableaddr");
      stmt = gimple_build_assign (vtabletmp2,
				  build_simple_mem_ref (vtabletmp));
      gsi_insert_after (bsi, stmt, GSI_NEW_STMT);

      /* Find the entry with the vcall offset.  */
      stmt = gimple_build_assign (vtabletmp2,
				  fold_build_pointer_plus_loc (input_location,
							       vtabletmp2,
							       virtual_offset));
      gsi_insert_after (bsi, stmt, GSI_NEW_STMT);

      /* Get the offset itself.  */
      vtabletmp3 = create_tmp_reg (TREE_TYPE (TREE_TYPE (vtabletmp2)),
				     "vcalloffset");
      stmt = gimple_build_assign (vtabletmp3,
				  build_simple_mem_ref (vtabletmp2));
      gsi_insert_after (bsi, stmt, GSI_NEW_STMT);

      /* Adjust the `this' pointer.  */
      ptr = fold_build_pointer_plus_loc (input_location, ptr, vtabletmp3);
      ptr = force_gimple_operand_gsi (bsi, ptr, true, NULL_TREE, false,
				      GSI_CONTINUE_LINKING);
    }

  if (!this_adjusting
      && fixed_offset != 0)
    /* Adjust the pointer by the constant.  */
    {
      tree ptrtmp;

      if (TREE_CODE (ptr) == VAR_DECL)
        ptrtmp = ptr;
      else
        {
          ptrtmp = create_tmp_reg (TREE_TYPE (ptr), "ptr");
          stmt = gimple_build_assign (ptrtmp, ptr);
	  gsi_insert_after (bsi, stmt, GSI_NEW_STMT);
	}
      ptr = fold_build_pointer_plus_hwi_loc (input_location,
					     ptrtmp, fixed_offset);
    }

  /* Emit the statement and gimplify the adjustment expression.  */
  ret = create_tmp_reg (TREE_TYPE (ptr), "adjusted_this");
  stmt = gimple_build_assign (ret, ptr);
  gsi_insert_after (bsi, stmt, GSI_NEW_STMT);

  return ret;
}

/* Expand thunk NODE to gimple if possible.
   When OUTPUT_ASM_THUNK is true, also produce assembler for
   thunks that are not lowered.  */

bool
expand_thunk (struct cgraph_node *node, bool output_asm_thunks)
{
  bool this_adjusting = node->thunk.this_adjusting;
  HOST_WIDE_INT fixed_offset = node->thunk.fixed_offset;
  HOST_WIDE_INT virtual_value = node->thunk.virtual_value;
  tree virtual_offset = NULL;
  tree alias = node->callees->callee->decl;
  tree thunk_fndecl = node->decl;
  tree a;


  if (this_adjusting
      && targetm.asm_out.can_output_mi_thunk (thunk_fndecl, fixed_offset,
					      virtual_value, alias))
    {
      const char *fnname;
      tree fn_block;
      tree restype = TREE_TYPE (TREE_TYPE (thunk_fndecl));

      if (!output_asm_thunks)
	return false;

      if (in_lto_p)
	cgraph_get_body (node);
      a = DECL_ARGUMENTS (thunk_fndecl);
      
      current_function_decl = thunk_fndecl;

      /* Ensure thunks are emitted in their correct sections.  */
      resolve_unique_section (thunk_fndecl, 0, flag_function_sections);

      DECL_RESULT (thunk_fndecl)
	= build_decl (DECL_SOURCE_LOCATION (thunk_fndecl),
		      RESULT_DECL, 0, restype);
      DECL_CONTEXT (DECL_RESULT (thunk_fndecl)) = thunk_fndecl;
      fnname = IDENTIFIER_POINTER (DECL_ASSEMBLER_NAME (thunk_fndecl));

      /* The back end expects DECL_INITIAL to contain a BLOCK, so we
	 create one.  */
      fn_block = make_node (BLOCK);
      BLOCK_VARS (fn_block) = a;
      DECL_INITIAL (thunk_fndecl) = fn_block;
      init_function_start (thunk_fndecl);
      cfun->is_thunk = 1;
      insn_locations_init ();
      set_curr_insn_location (DECL_SOURCE_LOCATION (thunk_fndecl));
      prologue_location = curr_insn_location ();
      assemble_start_function (thunk_fndecl, fnname);

      targetm.asm_out.output_mi_thunk (asm_out_file, thunk_fndecl,
				       fixed_offset, virtual_value, alias);

      assemble_end_function (thunk_fndecl, fnname);
      insn_locations_finalize ();
      init_insn_lengths ();
      free_after_compilation (cfun);
      set_cfun (NULL);
      TREE_ASM_WRITTEN (thunk_fndecl) = 1;
      node->thunk.thunk_p = false;
      node->analyzed = false;
    }
  else
    {
      tree restype;
      basic_block bb, then_bb, else_bb, return_bb;
      gimple_stmt_iterator bsi;
      int nargs = 0;
      tree arg;
      int i;
      tree resdecl;
      tree restmp = NULL;

      gimple call;
      gimple ret;

      if (in_lto_p)
	cgraph_get_body (node);
      a = DECL_ARGUMENTS (thunk_fndecl);
      
      current_function_decl = thunk_fndecl;

      /* Ensure thunks are emitted in their correct sections.  */
      resolve_unique_section (thunk_fndecl, 0, flag_function_sections);

      DECL_IGNORED_P (thunk_fndecl) = 1;
      bitmap_obstack_initialize (NULL);

      if (node->thunk.virtual_offset_p)
        virtual_offset = size_int (virtual_value);

      /* Build the return declaration for the function.  */
      restype = TREE_TYPE (TREE_TYPE (thunk_fndecl));
      if (DECL_RESULT (thunk_fndecl) == NULL_TREE)
	{
	  resdecl = build_decl (input_location, RESULT_DECL, 0, restype);
	  DECL_ARTIFICIAL (resdecl) = 1;
	  DECL_IGNORED_P (resdecl) = 1;
	  DECL_RESULT (thunk_fndecl) = resdecl;
          DECL_CONTEXT (DECL_RESULT (thunk_fndecl)) = thunk_fndecl;
	}
      else
	resdecl = DECL_RESULT (thunk_fndecl);

      bb = then_bb = else_bb = return_bb = init_lowered_empty_function (thunk_fndecl, true);

      bsi = gsi_start_bb (bb);

      /* Build call to the function being thunked.  */
      if (!VOID_TYPE_P (restype))
	{
	  if (DECL_BY_REFERENCE (resdecl))
	    restmp = gimple_fold_indirect_ref (resdecl);
	  else if (!is_gimple_reg_type (restype))
	    {
	      restmp = resdecl;
	      add_local_decl (cfun, restmp);
	      BLOCK_VARS (DECL_INITIAL (current_function_decl)) = restmp;
	    }
	  else
	    restmp = create_tmp_reg (restype, "retval");
	}

      for (arg = a; arg; arg = DECL_CHAIN (arg))
        nargs++;
      auto_vec<tree> vargs (nargs);
      if (this_adjusting)
        vargs.quick_push (thunk_adjust (&bsi, a, 1, fixed_offset,
					virtual_offset));
      else if (nargs)
        vargs.quick_push (a);

      if (nargs)
        for (i = 1, arg = DECL_CHAIN (a); i < nargs; i++, arg = DECL_CHAIN (arg))
	  vargs.quick_push (arg);
      call = gimple_build_call_vec (build_fold_addr_expr_loc (0, alias), vargs);
      node->callees->call_stmt = call;
      gimple_call_set_from_thunk (call, true);
      if (restmp)
	{
          gimple_call_set_lhs (call, restmp);
	  gcc_assert (useless_type_conversion_p (TREE_TYPE (restmp),
						 TREE_TYPE (TREE_TYPE (alias))));
	}
      gsi_insert_after (&bsi, call, GSI_NEW_STMT);
      if (!(gimple_call_flags (call) & ECF_NORETURN))
	{
	  if (restmp && !this_adjusting
	      && (fixed_offset || virtual_offset))
	    {
	      tree true_label = NULL_TREE;

	      if (TREE_CODE (TREE_TYPE (restmp)) == POINTER_TYPE)
		{
		  gimple stmt;
		  /* If the return type is a pointer, we need to
		     protect against NULL.  We know there will be an
		     adjustment, because that's why we're emitting a
		     thunk.  */
		  then_bb = create_basic_block (NULL, (void *) 0, bb);
		  return_bb = create_basic_block (NULL, (void *) 0, then_bb);
		  else_bb = create_basic_block (NULL, (void *) 0, else_bb);
		  add_bb_to_loop (then_bb, bb->loop_father);
		  add_bb_to_loop (return_bb, bb->loop_father);
		  add_bb_to_loop (else_bb, bb->loop_father);
		  remove_edge (single_succ_edge (bb));
		  true_label = gimple_block_label (then_bb);
		  stmt = gimple_build_cond (NE_EXPR, restmp,
					    build_zero_cst (TREE_TYPE (restmp)),
					    NULL_TREE, NULL_TREE);
		  gsi_insert_after (&bsi, stmt, GSI_NEW_STMT);
		  make_edge (bb, then_bb, EDGE_TRUE_VALUE);
		  make_edge (bb, else_bb, EDGE_FALSE_VALUE);
		  make_edge (return_bb, EXIT_BLOCK_PTR_FOR_FN (cfun), 0);
		  make_edge (then_bb, return_bb, EDGE_FALLTHRU);
		  make_edge (else_bb, return_bb, EDGE_FALLTHRU);
		  bsi = gsi_last_bb (then_bb);
		}

	      restmp = thunk_adjust (&bsi, restmp, /*this_adjusting=*/0,
				     fixed_offset, virtual_offset);
	      if (true_label)
		{
		  gimple stmt;
		  bsi = gsi_last_bb (else_bb);
		  stmt = gimple_build_assign (restmp,
					      build_zero_cst (TREE_TYPE (restmp)));
		  gsi_insert_after (&bsi, stmt, GSI_NEW_STMT);
		  bsi = gsi_last_bb (return_bb);
		}
	    }
	  else
	    gimple_call_set_tail (call, true);

	  /* Build return value.  */
	  ret = gimple_build_return (restmp);
	  gsi_insert_after (&bsi, ret, GSI_NEW_STMT);
	}
      else
	{
	  gimple_call_set_tail (call, true);
	  remove_edge (single_succ_edge (bb));
	}

      cfun->gimple_df->in_ssa_p = true;
      /* FIXME: C++ FE should stop setting TREE_ASM_WRITTEN on thunks.  */
      TREE_ASM_WRITTEN (thunk_fndecl) = false;
      delete_unreachable_blocks ();
      update_ssa (TODO_update_ssa);
#ifdef ENABLE_CHECKING
      verify_flow_info ();
#endif

      /* Since we want to emit the thunk, we explicitly mark its name as
	 referenced.  */
      node->thunk.thunk_p = false;
      node->lowered = true;
      bitmap_obstack_release (NULL);
    }
  current_function_decl = NULL;
  set_cfun (NULL);
  return true;
}

/* Assemble thunks and aliases associated to NODE.  */

static void
assemble_thunks_and_aliases (struct cgraph_node *node)
{
  struct cgraph_edge *e;
  int i;
  struct ipa_ref *ref;

  for (e = node->callers; e;)
    if (e->caller->thunk.thunk_p)
      {
	struct cgraph_node *thunk = e->caller;

	e = e->next_caller;
	assemble_thunks_and_aliases (thunk);
        expand_thunk (thunk, true);
      }
    else
      e = e->next_caller;
  for (i = 0; ipa_ref_list_referring_iterate (&node->ref_list,
					     i, ref); i++)
    if (ref->use == IPA_REF_ALIAS)
      {
	struct cgraph_node *alias = ipa_ref_referring_node (ref);
        bool saved_written = TREE_ASM_WRITTEN (node->decl);

	/* Force assemble_alias to really output the alias this time instead
	   of buffering it in same alias pairs.  */
	TREE_ASM_WRITTEN (node->decl) = 1;
	do_assemble_alias (alias->decl,
			   DECL_ASSEMBLER_NAME (node->decl));
	assemble_thunks_and_aliases (alias);
	TREE_ASM_WRITTEN (node->decl) = saved_written;
      }
}

/* Expand function specified by NODE.  */

static void
expand_function (struct cgraph_node *node)
{
  tree decl = node->decl;
  location_t saved_loc;

  /* We ought to not compile any inline clones.  */
  gcc_assert (!node->global.inlined_to);

  announce_function (decl);
  node->process = 0;
  gcc_assert (node->lowered);
  cgraph_get_body (node);

  /* Generate RTL for the body of DECL.  */

  timevar_push (TV_REST_OF_COMPILATION);

  gcc_assert (cgraph_global_info_ready);

  /* Initialize the default bitmap obstack.  */
  bitmap_obstack_initialize (NULL);

  /* Initialize the RTL code for the function.  */
  current_function_decl = decl;
  saved_loc = input_location;
  input_location = DECL_SOURCE_LOCATION (decl);
  init_function_start (decl);

  gimple_register_cfg_hooks ();

  bitmap_obstack_initialize (&reg_obstack); /* FIXME, only at RTL generation*/

  execute_all_ipa_transforms ();

  /* Perform all tree transforms and optimizations.  */

  /* Signal the start of passes.  */
  invoke_plugin_callbacks (PLUGIN_ALL_PASSES_START, NULL);

  execute_pass_list (g->get_passes ()->all_passes);

  /* Signal the end of passes.  */
  invoke_plugin_callbacks (PLUGIN_ALL_PASSES_END, NULL);

  bitmap_obstack_release (&reg_obstack);

  /* Release the default bitmap obstack.  */
  bitmap_obstack_release (NULL);

  /* If requested, warn about function definitions where the function will
     return a value (usually of some struct or union type) which itself will
     take up a lot of stack space.  */
  if (warn_larger_than && !DECL_EXTERNAL (decl) && TREE_TYPE (decl))
    {
      tree ret_type = TREE_TYPE (TREE_TYPE (decl));

      if (ret_type && TYPE_SIZE_UNIT (ret_type)
	  && TREE_CODE (TYPE_SIZE_UNIT (ret_type)) == INTEGER_CST
	  && 0 < compare_tree_int (TYPE_SIZE_UNIT (ret_type),
				   larger_than_size))
	{
	  unsigned int size_as_int
	    = TREE_INT_CST_LOW (TYPE_SIZE_UNIT (ret_type));

	  if (compare_tree_int (TYPE_SIZE_UNIT (ret_type), size_as_int) == 0)
	    warning (OPT_Wlarger_than_, "size of return value of %q+D is %u bytes",
                     decl, size_as_int);
	  else
	    warning (OPT_Wlarger_than_, "size of return value of %q+D is larger than %wd bytes",
                     decl, larger_than_size);
	}
    }

  gimple_set_body (decl, NULL);
  if (DECL_STRUCT_FUNCTION (decl) == 0
      && !cgraph_get_node (decl)->origin)
    {
      /* Stop pointing to the local nodes about to be freed.
	 But DECL_INITIAL must remain nonzero so we know this
	 was an actual function definition.
	 For a nested function, this is done in c_pop_function_context.
	 If rest_of_compilation set this to 0, leave it 0.  */
      if (DECL_INITIAL (decl) != 0)
	DECL_INITIAL (decl) = error_mark_node;
    }

  input_location = saved_loc;

  ggc_collect ();
  timevar_pop (TV_REST_OF_COMPILATION);

  /* Make sure that BE didn't give up on compiling.  */
  gcc_assert (TREE_ASM_WRITTEN (decl));
  set_cfun (NULL);
  current_function_decl = NULL;

  /* It would make a lot more sense to output thunks before function body to get more
     forward and lest backwarding jumps.  This however would need solving problem
     with comdats. See PR48668.  Also aliases must come after function itself to
     make one pass assemblers, like one on AIX, happy.  See PR 50689.
     FIXME: Perhaps thunks should be move before function IFF they are not in comdat
     groups.  */
  assemble_thunks_and_aliases (node);
  cgraph_release_function_body (node);
  /* Eliminate all call edges.  This is important so the GIMPLE_CALL no longer
     points to the dead function body.  */
  cgraph_node_remove_callees (node);
  ipa_remove_all_references (&node->ref_list);
}

/* Node comparer that is responsible for the order that corresponds
   to time when a function was launched for the first time.  */

static int
node_cmp (const void *pa, const void *pb)
{
  const struct cgraph_node *a = *(const struct cgraph_node * const *) pa;
  const struct cgraph_node *b = *(const struct cgraph_node * const *) pb;

  /* Functions with time profile must be before these without profile.  */
  if (!a->tp_first_run || !b->tp_first_run)
    return a->tp_first_run - b->tp_first_run;

  return a->tp_first_run != b->tp_first_run
	 ? b->tp_first_run - a->tp_first_run
	 : b->order - a->order;
}

/* Expand all functions that must be output.

   Attempt to topologically sort the nodes so function is output when
   all called functions are already assembled to allow data to be
   propagated across the callgraph.  Use a stack to get smaller distance
   between a function and its callees (later we may choose to use a more
   sophisticated algorithm for function reordering; we will likely want
   to use subsections to make the output functions appear in top-down
   order).  */

static void
expand_all_functions (void)
{
  struct cgraph_node *node;
  struct cgraph_node **order = XCNEWVEC (struct cgraph_node *, cgraph_n_nodes);
  unsigned int expanded_func_count = 0, profiled_func_count = 0;
  int order_pos, new_order_pos = 0;
  int i;

  order_pos = ipa_reverse_postorder (order);
  gcc_assert (order_pos == cgraph_n_nodes);

  /* Garbage collector may remove inline clones we eliminate during
     optimization.  So we must be sure to not reference them.  */
  for (i = 0; i < order_pos; i++)
    if (order[i]->process)
      order[new_order_pos++] = order[i];

  if (flag_profile_reorder_functions)
    qsort (order, new_order_pos, sizeof (struct cgraph_node *), node_cmp);

  for (i = new_order_pos - 1; i >= 0; i--)
    {
      node = order[i];

      if (node->process)
	{
     expanded_func_count++;
     if(node->tp_first_run)
       profiled_func_count++;

    if (cgraph_dump_file)
      fprintf (cgraph_dump_file, "Time profile order in expand_all_functions:%s:%d\n", node->asm_name (), node->tp_first_run);

	  node->process = 0;
	  expand_function (node);
	}
    }

    if (dump_file)
      fprintf (dump_file, "Expanded functions with time profile (%s):%u/%u\n",
               main_input_filename, profiled_func_count, expanded_func_count);

  if (cgraph_dump_file && flag_profile_reorder_functions)
    fprintf (cgraph_dump_file, "Expanded functions with time profile:%u/%u\n",
             profiled_func_count, expanded_func_count);

  cgraph_process_new_functions ();
  free_gimplify_stack ();

  free (order);
}

/* This is used to sort the node types by the cgraph order number.  */

enum cgraph_order_sort_kind
{
  ORDER_UNDEFINED = 0,
  ORDER_FUNCTION,
  ORDER_VAR,
  ORDER_ASM
};

struct cgraph_order_sort
{
  enum cgraph_order_sort_kind kind;
  union
  {
    struct cgraph_node *f;
    varpool_node *v;
    struct asm_node *a;
  } u;
};

/* Output all functions, variables, and asm statements in the order
   according to their order fields, which is the order in which they
   appeared in the file.  This implements -fno-toplevel-reorder.  In
   this mode we may output functions and variables which don't really
   need to be output.  */

static void
output_in_order (void)
{
  int max;
  struct cgraph_order_sort *nodes;
  int i;
  struct cgraph_node *pf;
  varpool_node *pv;
  struct asm_node *pa;

  max = symtab_order;
  nodes = XCNEWVEC (struct cgraph_order_sort, max);

  varpool_remove_duplicate_weak_decls ();

  FOR_EACH_DEFINED_FUNCTION (pf)
    {
      if (pf->process && !pf->thunk.thunk_p && !pf->alias)
	{
	  i = pf->order;
	  gcc_assert (nodes[i].kind == ORDER_UNDEFINED);
	  nodes[i].kind = ORDER_FUNCTION;
	  nodes[i].u.f = pf;
	}
    }

  FOR_EACH_DEFINED_VARIABLE (pv)
    if (!DECL_EXTERNAL (pv->decl))
      {
	i = pv->order;
	gcc_assert (nodes[i].kind == ORDER_UNDEFINED);
	nodes[i].kind = ORDER_VAR;
	nodes[i].u.v = pv;
      }

  for (pa = asm_nodes; pa; pa = pa->next)
    {
      i = pa->order;
      gcc_assert (nodes[i].kind == ORDER_UNDEFINED);
      nodes[i].kind = ORDER_ASM;
      nodes[i].u.a = pa;
    }

  /* In toplevel reorder mode we output all statics; mark them as needed.  */

  for (i = 0; i < max; ++i)
    if (nodes[i].kind == ORDER_VAR)
      varpool_finalize_named_section_flags (nodes[i].u.v);

  for (i = 0; i < max; ++i)
    {
      switch (nodes[i].kind)
	{
	case ORDER_FUNCTION:
	  nodes[i].u.f->process = 0;
	  expand_function (nodes[i].u.f);
	  break;

	case ORDER_VAR:
	  varpool_assemble_decl (nodes[i].u.v);
	  break;

	case ORDER_ASM:
	  assemble_asm (nodes[i].u.a->asm_str);
	  break;

	case ORDER_UNDEFINED:
	  break;

	default:
	  gcc_unreachable ();
	}
    }

  asm_nodes = NULL;
  free (nodes);
}

static void
ipa_passes (void)
{
  gcc::pass_manager *passes = g->get_passes ();

  set_cfun (NULL);
  current_function_decl = NULL;
  gimple_register_cfg_hooks ();
  bitmap_obstack_initialize (NULL);

  invoke_plugin_callbacks (PLUGIN_ALL_IPA_PASSES_START, NULL);

  if (!in_lto_p)
    {
      execute_ipa_pass_list (passes->all_small_ipa_passes);
      if (seen_error ())
	return;
    }

  /* We never run removal of unreachable nodes after early passes.  This is
     because TODO is run before the subpasses.  It is important to remove
     the unreachable functions to save works at IPA level and to get LTO
     symbol tables right.  */
  symtab_remove_unreachable_nodes (true, cgraph_dump_file);

  /* If pass_all_early_optimizations was not scheduled, the state of
     the cgraph will not be properly updated.  Update it now.  */
  if (cgraph_state < CGRAPH_STATE_IPA_SSA)
    cgraph_state = CGRAPH_STATE_IPA_SSA;

  if (!in_lto_p)
    {
      /* Generate coverage variables and constructors.
         In LIPO mode, delay this until direct call profiling
         is done.   */
      if (!flag_dyn_ipa)
        coverage_finish ();

      /* Process new functions added.  */
      set_cfun (NULL);
      current_function_decl = NULL;
      cgraph_process_new_functions ();

      execute_ipa_summary_passes
	((ipa_opt_pass_d *) passes->all_regular_ipa_passes);
    }

  /* Some targets need to handle LTO assembler output specially.  */
  if (flag_generate_lto)
    targetm.asm_out.lto_start ();

  if (!in_lto_p)
    ipa_write_summaries ();

  if (flag_generate_lto)
    targetm.asm_out.lto_end ();

  if (!flag_ltrans && (in_lto_p || !flag_lto || flag_fat_lto_objects))
    execute_ipa_pass_list (passes->all_regular_ipa_passes);
  invoke_plugin_callbacks (PLUGIN_ALL_IPA_PASSES_END, NULL);

  bitmap_obstack_release (NULL);
}


/* Return string alias is alias of.  */

static tree
get_alias_symbol (tree decl)
{
  tree alias = lookup_attribute ("alias", DECL_ATTRIBUTES (decl));
  return get_identifier (TREE_STRING_POINTER
			  (TREE_VALUE (TREE_VALUE (alias))));
}


/* Weakrefs may be associated to external decls and thus not output
   at expansion time.  Emit all necessary aliases.  */

static void
output_weakrefs (void)
{
  symtab_node *node;
  FOR_EACH_SYMBOL (node)
    if (node->alias
        && !TREE_ASM_WRITTEN (node->decl)
	&& node->weakref)
      {
	tree target;

	/* Weakrefs are special by not requiring target definition in current
	   compilation unit.  It is thus bit hard to work out what we want to
	   alias.
	   When alias target is defined, we need to fetch it from symtab reference,
	   otherwise it is pointed to by alias_target.  */
	if (node->alias_target)
	  target = (DECL_P (node->alias_target)
		    ? DECL_ASSEMBLER_NAME (node->alias_target)
		    : node->alias_target);
	else if (node->analyzed)
	  target = DECL_ASSEMBLER_NAME (symtab_alias_target (node)->decl);
	else
	  {
	    gcc_unreachable ();
	    target = get_alias_symbol (node->decl);
	  }
        do_assemble_alias (node->decl, target);
      }
}

/* Initialize callgraph dump file.  */

void
init_cgraph (void)
{
  if (!cgraph_dump_file)
    cgraph_dump_file = dump_begin (TDI_cgraph, NULL);
}


/* Perform simple optimizations based on callgraph.  */

void
compile (void)
{
  if (seen_error ())
    return;

#ifdef ENABLE_CHECKING
  verify_symtab ();
#endif

  timevar_push (TV_CGRAPHOPT);
  if (pre_ipa_mem_report)
    {
      fprintf (stderr, "Memory consumption before IPA\n");
      dump_memory_report (false);
    }
  if (!quiet_flag)
    fprintf (stderr, "Performing interprocedural optimizations\n");
  cgraph_state = CGRAPH_STATE_IPA;

  if (L_IPO_COMP_MODE)
    {
      cgraph_init_gid_map ();
      cgraph_add_fake_indirect_call_edges ();
    }

  /* If LTO is enabled, initialize the streamer hooks needed by GIMPLE.  */
  if (flag_lto)
    lto_streamer_hooks_init ();

  /* Don't run the IPA passes if there was any error or sorry messages.  */
  if (!seen_error ())
    ipa_passes ();

  /* Do nothing else if any IPA pass found errors or if we are just streaming LTO.  */
  if (seen_error ()
      || (!in_lto_p && flag_lto && !flag_fat_lto_objects))
    {
      timevar_pop (TV_CGRAPHOPT);
      return;
    }

  /* This pass remove bodies of extern inline functions we never inlined.
     Do this later so other IPA passes see what is really going on.  */
  symtab_remove_unreachable_nodes (false, dump_file);
  cgraph_global_info_ready = true;
  if (cgraph_dump_file)
    {
      fprintf (cgraph_dump_file, "Optimized ");
      dump_symtab (cgraph_dump_file);
    }
  if (post_ipa_mem_report)
    {
      fprintf (stderr, "Memory consumption after IPA\n");
      dump_memory_report (false);
    }
  timevar_pop (TV_CGRAPHOPT);

  /* Output everything.  */
  (*debug_hooks->assembly_start) ();
  if (!quiet_flag)
    fprintf (stderr, "Assembling functions:\n");
#ifdef ENABLE_CHECKING
  verify_symtab ();
#endif

  cgraph_materialize_all_clones ();
  bitmap_obstack_initialize (NULL);
  execute_ipa_pass_list (g->get_passes ()->all_late_ipa_passes);
  symtab_remove_unreachable_nodes (true, dump_file);
#ifdef ENABLE_CHECKING
  verify_symtab ();
#endif
  bitmap_obstack_release (NULL);
  mark_functions_to_output ();

  /* When weakref support is missing, we autmatically translate all
     references to NODE to references to its ultimate alias target.
     The renaming mechanizm uses flag IDENTIFIER_TRANSPARENT_ALIAS and
     TREE_CHAIN.

     Set up this mapping before we output any assembler but once we are sure
     that all symbol renaming is done.

     FIXME: All this uglyness can go away if we just do renaming at gimple
     level by physically rewritting the IL.  At the moment we can only redirect
     calls, so we need infrastructure for renaming references as well.  */
#ifndef ASM_OUTPUT_WEAKREF
  symtab_node *node;

  FOR_EACH_SYMBOL (node)
    if (node->alias
	&& lookup_attribute ("weakref", DECL_ATTRIBUTES (node->decl)))
      {
	IDENTIFIER_TRANSPARENT_ALIAS
	   (DECL_ASSEMBLER_NAME (node->decl)) = 1;
	TREE_CHAIN (DECL_ASSEMBLER_NAME (node->decl))
	   = (node->alias_target ? node->alias_target
	      : DECL_ASSEMBLER_NAME (symtab_alias_target (node)->decl));
      }
#endif

  cgraph_state = CGRAPH_STATE_EXPANSION;

  if (!flag_toplevel_reorder)
    output_in_order ();
  else
    {
      output_asm_statements ();

      expand_all_functions ();
      varpool_remove_duplicate_weak_decls ();
      varpool_output_variables ();
    }

  cgraph_process_new_functions ();
  cgraph_state = CGRAPH_STATE_FINISHED;
  output_weakrefs ();

  if (cgraph_dump_file)
    {
      fprintf (cgraph_dump_file, "\nFinal ");
      dump_symtab (cgraph_dump_file);
    }
#ifdef ENABLE_CHECKING
  verify_symtab ();
  /* Double check that all inline clones are gone and that all
     function bodies have been released from memory.
     As an exception, allow inline clones in the callgraph if
     they are auxiliary functions. This is because we don't
     expand any of the auxiliary functions, which may result
     in inline clones of some auxiliary functions to be left
     in the callgraph.  */
  if (!seen_error ())
    {
      struct cgraph_node *node;
      bool error_found = false;

      FOR_EACH_DEFINED_FUNCTION (node)
	if (((node->global.inlined_to && !cgraph_is_auxiliary (node->decl))
	    || gimple_has_body_p (node->decl))
            && !cgraph_node_expansion_skipped (node))
	  {
	    error_found = true;
	    dump_cgraph_node (stderr, node);
	  }
      if (error_found)
	internal_error ("nodes with unreleased memory found");
    }
#endif
}


/* Analyze the whole compilation unit once it is parsed completely.  */

void
finalize_compilation_unit (void)
{
  timevar_push (TV_CGRAPH);

  /* If we're here there's no current function anymore.  Some frontends
     are lazy in clearing these.  */
  current_function_decl = NULL;
  set_cfun (NULL);

  /* Do not skip analyzing the functions if there were errors, we
     miss diagnostics for following functions otherwise.  */

  /* Emit size functions we didn't inline.  */
  finalize_size_functions ();

  /* Mark alias targets necessary and emit diagnostics.  */
  handle_alias_pairs ();

  if (!quiet_flag)
    {
      fprintf (stderr, "\nAnalyzing compilation unit\n");
      fflush (stderr);
    }

  if (flag_dump_passes)
    dump_passes ();

  /* Gimplify and lower all functions, compute reachability and
     remove unreachable nodes.  */
  analyze_functions ();

  /* Mark alias targets necessary and emit diagnostics.  */
  handle_alias_pairs ();

  /* Gimplify and lower thunks.  */
  analyze_functions ();

  /* Finally drive the pass manager.  */
  compile ();

  timevar_pop (TV_CGRAPH);
}


#include "gt-cgraphunit.h"<|MERGE_RESOLUTION|>--- conflicted
+++ resolved
@@ -1389,11 +1389,8 @@
 		   next != node;
 		   next = cgraph (next->same_comdat_group))
 		if (!next->thunk.thunk_p && !next->alias
-<<<<<<< HEAD
-                    && cgraph_add_output_node (next) == next)
-=======
+                    && cgraph_add_output_node (next) == next
 		    && !symtab_comdat_local_p (next))
->>>>>>> 0ebe2584
 		  next->process = 1;
 	    }
           }

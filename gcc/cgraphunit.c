--- conflicted
+++ resolved
@@ -210,11 +210,8 @@
 #include "pass_manager.h"
 #include "tree-nested.h"
 #include "gimplify.h"
-<<<<<<< HEAD
+#include "dbgcnt.h"
 #include "lto-section-names.h"
-=======
-#include "dbgcnt.h"
->>>>>>> 4206bfac
 
 /* Queue of cgraph nodes scheduled to be added into cgraph.  This is a
    secondary queue used during optimization to accommodate passes that

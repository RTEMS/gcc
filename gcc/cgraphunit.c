--- conflicted
+++ resolved
@@ -2207,10 +2207,6 @@
  {
    struct cgraph_node *new_version;
    struct cgraph_edge *e;
-<<<<<<< HEAD
-   struct cgraph_edge *next_callee;
-=======
->>>>>>> f61fc398
    unsigned i;
 
    gcc_assert (old_version);
@@ -2227,32 +2223,6 @@
    new_version->count = old_version->count;
    new_version->lowered = true;
 
-<<<<<<< HEAD
-   /* Clone the old node callees.  Recursive calls are
-      also cloned.  */
-   for (e = old_version->callees;e; e=e->next_callee)
-     {
-       cgraph_clone_edge (e, new_version, e->call_stmt,
-			  e->lto_stmt_uid, REG_BR_PROB_BASE,
-			  CGRAPH_FREQ_BASE,
-			  e->loop_nest, true);
-     }
-   /* Fix recursive calls.
-      If OLD_VERSION has a recursive call after the
-      previous edge cloning, the new version will have an edge
-      pointing to the old version, which is wrong;
-      Redirect it to point to the new version. */
-   for (e = new_version->callees ; e; e = next_callee)
-     {
-       next_callee = e->next_callee;
-       if (e->callee == old_version)
-	 cgraph_redirect_edge_callee (e, new_version);
-
-       if (!next_callee)
-	 break;
-     }
-   for (i = 0; VEC_iterate (cgraph_edge_p, redirect_callers, i, e); i++)
-=======
    for (e = old_version->callees; e; e=e->next_callee)
      if (!bbs_to_copy
 	 || bitmap_bit_p (bbs_to_copy, gimple_bb (e->call_stmt)->index))
@@ -2268,7 +2238,6 @@
 			  CGRAPH_FREQ_BASE,
 			  true);
    FOR_EACH_VEC_ELT (cgraph_edge_p, redirect_callers, i, e)
->>>>>>> f61fc398
      {
        /* Redirect calls to the old version node to point to its new
 	  version.  */
@@ -2335,14 +2304,11 @@
   tree_function_versioning (old_decl, new_decl, tree_map, false, args_to_skip,
 			    bbs_to_copy, new_entry_block);
 
-  /* Update the new version's properties.  Give it a unique name.  Make it
-     visible only within this translation unit.  Make sure that is not weak.
-     ??? We cannot use COMDAT linkage because there is no ABI support for
-     this.  */
-  DECL_NAME (new_decl)
-    = create_tmp_var_name (IDENTIFIER_POINTER (DECL_NAME (old_decl)));
-  SET_DECL_ASSEMBLER_NAME (new_decl, DECL_NAME (new_decl));
-  SET_DECL_RTL (new_decl, NULL_RTX);
+  /* Update the new version's properties.
+     Make The new version visible only within this translation unit.  Make sure
+     that is not weak also.
+     ??? We cannot use COMDAT linkage because there is no
+     ABI support for this.  */
   cgraph_make_decl_local (new_version_node->decl);
   DECL_VIRTUAL_P (new_version_node->decl) = 0;
   new_version_node->local.externally_visible = 0;

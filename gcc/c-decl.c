--- conflicted
+++ resolved
@@ -6400,11 +6400,7 @@
 	  gcc_assert (TREE_CODE (decl) == FUNCTION_DECL
 		      ? b->nested
 		      : !b->nested);
-<<<<<<< HEAD
-	  TREE_CHAIN (decl) = others;
-=======
 	  DECL_CHAIN (decl) = others;
->>>>>>> 6e7f08ad
 	  others = decl;
 	  /* fall through */
 
@@ -8214,11 +8210,7 @@
 
       for (decl = DECL_ARGUMENTS (fndecl);
 	   decl;
-<<<<<<< HEAD
-	   decl = TREE_CHAIN (decl))
-=======
 	   decl = DECL_CHAIN (decl))
->>>>>>> 6e7f08ad
 	if (TREE_USED (decl)
 	    && TREE_CODE (decl) == PARM_DECL
 	    && !DECL_READ_P (decl)

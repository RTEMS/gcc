--- conflicted
+++ resolved
@@ -801,11 +801,7 @@
 	  if (!DECL_EXTERNAL (p)
 	      && DECL_INITIAL (p) == 0)
 	    {
-<<<<<<< HEAD
-	      error ("%Jnested function %qD declared but never defined", p, p);
-=======
 	      error ("nested function %q+D declared but never defined", p);
->>>>>>> 8c044a9c
 	      undef_nested_function = true;
 	    }
 	  goto common_symbol;
@@ -1167,12 +1163,9 @@
   bool pedwarned = false;
   bool warned = false;
   bool retval = true;
-<<<<<<< HEAD
-=======
 
 #define DECL_EXTERN_INLINE(DECL) (DECL_DECLARED_INLINE_P (DECL)  \
 				  && DECL_EXTERNAL (DECL))
->>>>>>> 8c044a9c
 
   /* If we have error_mark_node for either decl or type, just discard
      the previous decl - we're in an error cascade already.  */
@@ -1265,11 +1258,7 @@
 	       && TYPE_MAIN_VARIANT (TREE_TYPE (oldtype)) == integer_type_node
 	       && C_DECL_IMPLICIT (olddecl) && !DECL_INITIAL (olddecl))
 	{
-<<<<<<< HEAD
-	  pedwarn ("%Jconflicting types for %qD", newdecl, newdecl);
-=======
 	  pedwarn ("conflicting types for %q+D", newdecl);
->>>>>>> 8c044a9c
 	  /* Make sure we keep void as the return type.  */
 	  TREE_TYPE (olddecl) = *oldtypep = oldtype = newtype;
 	  pedwarned = true;
@@ -1328,47 +1317,6 @@
 	{
 	  if (DECL_INITIAL (olddecl))
 	    {
-<<<<<<< HEAD
-	      /* If both decls have extern inline and are in the same TU,
-	         reject the new decl.  */
-	      if (DECL_DECLARED_INLINE_P (olddecl)
-		  && DECL_EXTERNAL (olddecl)
-		  && DECL_DECLARED_INLINE_P (newdecl)
-		  && DECL_EXTERNAL (newdecl)
-		  && same_translation_unit_p (newdecl, olddecl))
-		{
-		  error ("%Jredefinition of %qD", newdecl, newdecl);
-		  locate_old_decl (olddecl, error);
-		  return false;
-		}
-	      /* If both decls have not extern inline, reject the new decl.  */
-	      if (!DECL_DECLARED_INLINE_P (olddecl)
-		  && !DECL_EXTERNAL (olddecl)
-		  && !DECL_DECLARED_INLINE_P (newdecl)
-		  && !DECL_EXTERNAL (newdecl))
-		{
-		  error ("%Jredefinition of %qD", newdecl, newdecl);
-		  locate_old_decl (olddecl, error);
-		  return false;
-		}
-	      /* If the new decl is declared as extern inline, error if they are
-	         in the same TU, otherwise retain the old decl.  */
-	      if (!DECL_DECLARED_INLINE_P (olddecl)
-		  && !DECL_EXTERNAL (olddecl)
-		  && DECL_DECLARED_INLINE_P (newdecl)
-		  && DECL_EXTERNAL (newdecl))
-		{
-		  if (same_translation_unit_p (newdecl, olddecl))
-		    {
-		      error ("%Jredefinition of %qD", newdecl, newdecl);
-		      locate_old_decl (olddecl, error);
-		      return false;
-		    }
-		  else
-		    retval = false;
-		}
-	   }
-=======
 	      /* If both decls are in the same TU and the new declaration
 		 isn't overriding an extern inline reject the new decl.
 		 When we handle c99 style inline rules we'll want to reject
@@ -1388,7 +1336,6 @@
 		  return false;
 		}
 	    }
->>>>>>> 8c044a9c
 	}
       /* If we have a prototype after an old-style function definition,
 	 the argument types must be checked specially.  */
@@ -1631,11 +1578,8 @@
   if (warned || pedwarned)
     locate_old_decl (olddecl, pedwarned ? pedwarn : warning0);
 
-<<<<<<< HEAD
-=======
 #undef DECL_EXTERN_INLINE
 
->>>>>>> 8c044a9c
   return retval;
 }
 
@@ -1975,15 +1919,6 @@
 
 	if (old_decl == error_mark_node)
 	  {
-<<<<<<< HEAD
-	    warning ("%Jdeclaration of %qD shadows previous non-variable",
-		     new_decl, new_decl);
-	    break;
-	  }
-	else if (TREE_CODE (old_decl) == PARM_DECL)
-	  warning ("%Jdeclaration of %qD shadows a parameter",
-		   new_decl, new_decl);
-=======
 	    warning (OPT_Wshadow, "declaration of %q+D shadows previous "
 		     "non-variable", new_decl);
 	    break;
@@ -1991,31 +1926,21 @@
 	else if (TREE_CODE (old_decl) == PARM_DECL)
 	  warning (OPT_Wshadow, "declaration of %q+D shadows a parameter",
 		   new_decl);
->>>>>>> 8c044a9c
 	else if (DECL_FILE_SCOPE_P (old_decl))
 	  warning (OPT_Wshadow, "declaration of %q+D shadows a global "
 		   "declaration", new_decl);
 	else if (TREE_CODE (old_decl) == FUNCTION_DECL
 		 && DECL_BUILT_IN (old_decl))
 	  {
-<<<<<<< HEAD
-	    warning ("%Jdeclaration of %qD shadows a built-in function",
-		     new_decl, new_decl);
-=======
 	    warning (OPT_Wshadow, "declaration of %q+D shadows "
 		     "a built-in function", new_decl);
->>>>>>> 8c044a9c
 	    break;
 	  }
 	else
 	  warning (OPT_Wshadow, "declaration of %q+D shadows a previous local",
 		   new_decl);
 
-<<<<<<< HEAD
-	warning ("%Jshadowed declaration is here", old_decl);
-=======
 	warning (OPT_Wshadow, "%Jshadowed declaration is here", old_decl);
->>>>>>> 8c044a9c
 
 	break;
       }
@@ -2307,12 +2232,8 @@
 	}
     }
 
-<<<<<<< HEAD
-  warn_if_shadowing (x);
-=======
   if (TREE_CODE (x) != PARM_DECL)
     warn_if_shadowing (x);
->>>>>>> 8c044a9c
 
  skip_external_and_shadow_checks:
   if (TREE_CODE (x) == TYPE_DECL)
@@ -4352,12 +4273,6 @@
 	      }
 	    else
 	      type = build_array_type (type, itype);
-<<<<<<< HEAD
-
-	    if (size_varies)
-	      C_TYPE_VARIABLE_SIZE (type) = 1;
-=======
->>>>>>> 8c044a9c
 
 	    if (type != error_mark_node)
 	      {
@@ -5518,11 +5433,7 @@
 	  if (width != TYPE_PRECISION (type))
 	    {
 	      TREE_TYPE (*fieldlistp)
-<<<<<<< HEAD
-	        = build_nonstandard_integer_type (width, TYPE_UNSIGNED (type));
-=======
 		= c_build_bitfield_integer_type (width, TYPE_UNSIGNED (type));
->>>>>>> 8c044a9c
 	      DECL_MODE (*fieldlistp) = TYPE_MODE (TREE_TYPE (*fieldlistp));
 	    }
 	  DECL_INITIAL (*fieldlistp) = 0;
@@ -6641,8 +6552,6 @@
 	  if (flag_isoc99)
 	    {
 	      tree stmt = c_finish_return (integer_zero_node);
-<<<<<<< HEAD
-=======
 #ifdef USE_MAPPED_LOCATION
 	      /* Hack.  We don't want the middle-end to warn that this return
 		 is unreachable, so we mark its location as special.  Using
@@ -6652,15 +6561,11 @@
 	      */
 	      SET_EXPR_LOCATION (stmt, BUILTINS_LOCATION);
 #else
->>>>>>> 8c044a9c
 	      /* Hack.  We don't want the middle-end to warn that this
 		 return is unreachable, so put the statement on the
 		 special line 0.  */
 	      annotate_with_file_line (stmt, input_filename, 0);
-<<<<<<< HEAD
-=======
 #endif
->>>>>>> 8c044a9c
 	    }
 	}
     }

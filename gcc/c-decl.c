/* Process declarations and variables for C compiler.
   Copyright (C) 1988, 1992, 1993, 1994, 1995, 1996, 1997, 1998, 1999, 2000,
   2001, 2002, 2003, 2004, 2005, 2006, 2007, 2008, 2009
   Free Software Foundation, Inc.

This file is part of GCC.

GCC is free software; you can redistribute it and/or modify it under
the terms of the GNU General Public License as published by the Free
Software Foundation; either version 3, or (at your option) any later
version.

GCC is distributed in the hope that it will be useful, but WITHOUT ANY
WARRANTY; without even the implied warranty of MERCHANTABILITY or
FITNESS FOR A PARTICULAR PURPOSE.  See the GNU General Public License
for more details.

You should have received a copy of the GNU General Public License
along with GCC; see the file COPYING3.  If not see
<http://www.gnu.org/licenses/>.  */

/* Process declarations and symbol lookup for C front end.
   Also constructs types; the standard scalar types at initialization,
   and structure, union, array and enum types when they are declared.  */

/* ??? not all decl nodes are given the most useful possible
   line numbers.  For example, the CONST_DECLs for enum values.  */

#include "config.h"
#include "system.h"
#include "coretypes.h"
#include "input.h"
#include "tm.h"
#include "intl.h"
#include "tree.h"
#include "tree-inline.h"
#include "rtl.h"
#include "flags.h"
#include "function.h"
#include "output.h"
#include "expr.h"
#include "c-tree.h"
#include "toplev.h"
#include "ggc.h"
#include "tm_p.h"
#include "cpplib.h"
#include "target.h"
#include "debug.h"
#include "opts.h"
#include "timevar.h"
#include "c-common.h"
#include "c-pragma.h"
#include "langhooks.h"
#include "tree-mudflap.h"
#include "gimple.h"
#include "tree-iterator.h"
#include "diagnostic.h"
#include "tree-dump.h"
#include "cgraph.h"
#include "hashtab.h"
#include "libfuncs.h"
#include "except.h"
#include "langhooks-def.h"
#include "pointer-set.h"
#include "gimple.h"
#include "plugin.h"

/* In grokdeclarator, distinguish syntactic contexts of declarators.  */
enum decl_context
{ NORMAL,			/* Ordinary declaration */
  FUNCDEF,			/* Function definition */
  PARM,				/* Declaration of parm before function body */
  FIELD,			/* Declaration inside struct or union */
  TYPENAME};			/* Typename (inside cast or sizeof)  */

/* States indicating how grokdeclarator() should handle declspecs marked
   with __attribute__((deprecated)).  An object declared as
   __attribute__((deprecated)) suppresses warnings of uses of other
   deprecated items.  */

enum deprecated_states {
  DEPRECATED_NORMAL,
  DEPRECATED_SUPPRESS
};


/* Nonzero if we have seen an invalid cross reference
   to a struct, union, or enum, but not yet printed the message.  */
tree pending_invalid_xref;

/* File and line to appear in the eventual error message.  */
location_t pending_invalid_xref_location;

/* True means we've initialized exception handling.  */
bool c_eh_initialized_p;

/* The file and line that the prototype came from if this is an
   old-style definition; used for diagnostics in
   store_parm_decls_oldstyle.  */

static location_t current_function_prototype_locus;

/* Whether this prototype was built-in.  */

static bool current_function_prototype_built_in;

/* The argument type information of this prototype.  */

static tree current_function_prototype_arg_types;

/* The argument information structure for the function currently being
   defined.  */

static struct c_arg_info *current_function_arg_info;

/* The obstack on which parser and related data structures, which are
   not live beyond their top-level declaration or definition, are
   allocated.  */
struct obstack parser_obstack;

/* The current statement tree.  */

static GTY(()) struct stmt_tree_s c_stmt_tree;

/* State saving variables.  */
tree c_break_label;
tree c_cont_label;

/* Linked list of TRANSLATION_UNIT_DECLS for the translation units
   included in this invocation.  Note that the current translation
   unit is not included in this list.  */

static GTY(()) tree all_translation_units;

/* A list of decls to be made automatically visible in each file scope.  */
static GTY(()) tree visible_builtins;

/* Set to 0 at beginning of a function definition, set to 1 if
   a return statement that specifies a return value is seen.  */

int current_function_returns_value;

/* Set to 0 at beginning of a function definition, set to 1 if
   a return statement with no argument is seen.  */

int current_function_returns_null;

/* Set to 0 at beginning of a function definition, set to 1 if
   a call to a noreturn function is seen.  */

int current_function_returns_abnormally;

/* Set to nonzero by `grokdeclarator' for a function
   whose return type is defaulted, if warnings for this are desired.  */

static int warn_about_return_type;

/* Nonzero when the current toplevel function contains a declaration
   of a nested function which is never defined.  */

static bool undef_nested_function;

/* True means global_bindings_p should return false even if the scope stack
   says we are in file scope.  */
bool c_override_global_bindings_to_false;


/* Each c_binding structure describes one binding of an identifier to
   a decl.  All the decls in a scope - irrespective of namespace - are
   chained together by the ->prev field, which (as the name implies)
   runs in reverse order.  All the decls in a given namespace bound to
   a given identifier are chained by the ->shadowed field, which runs
   from inner to outer scopes.

   The ->decl field usually points to a DECL node, but there are two
   exceptions.  In the namespace of type tags, the bound entity is a
   RECORD_TYPE, UNION_TYPE, or ENUMERAL_TYPE node.  If an undeclared
   identifier is encountered, it is bound to error_mark_node to
   suppress further errors about that identifier in the current
   function.

   The ->u.type field stores the type of the declaration in this scope;
   if NULL, the type is the type of the ->decl field.  This is only of
   relevance for objects with external or internal linkage which may
   be redeclared in inner scopes, forming composite types that only
   persist for the duration of those scopes.  In the external scope,
   this stores the composite of all the types declared for this
   object, visible or not.  The ->inner_comp field (used only at file
   scope) stores whether an incomplete array type at file scope was
   completed at an inner scope to an array size other than 1.

   The ->u.label field is used for labels.  It points to a structure
   which stores additional information used for warnings.

   The depth field is copied from the scope structure that holds this
   decl.  It is used to preserve the proper ordering of the ->shadowed
   field (see bind()) and also for a handful of special-case checks.
   Finally, the invisible bit is true for a decl which should be
   ignored for purposes of normal name lookup, and the nested bit is
   true for a decl that's been bound a second time in an inner scope;
   in all such cases, the binding in the outer scope will have its
   invisible bit true.  */

struct GTY((chain_next ("%h.prev"))) c_binding {
  union GTY(()) {		/* first so GTY desc can use decl */
    tree GTY((tag ("0"))) type; /* the type in this scope */
    struct c_label_vars * GTY((tag ("1"))) label; /* for warnings */
  } GTY((desc ("TREE_CODE (%0.decl) == LABEL_DECL"))) u;
  tree decl;			/* the decl bound */
  tree id;			/* the identifier it's bound to */
  struct c_binding *prev;	/* the previous decl in this scope */
  struct c_binding *shadowed;	/* the innermost decl shadowed by this one */
  unsigned int depth : 28;      /* depth of this scope */
  BOOL_BITFIELD invisible : 1;  /* normal lookup should ignore this binding */
  BOOL_BITFIELD nested : 1;     /* do not set DECL_CONTEXT when popping */
  BOOL_BITFIELD inner_comp : 1; /* incomplete array completed in inner scope */
<<<<<<< HEAD
  /* one free bit */
=======
  BOOL_BITFIELD in_struct : 1;	/* currently defined as struct field */
>>>>>>> 42a9ba1d
  location_t locus;		/* location for nested bindings */
};
#define B_IN_SCOPE(b1, b2) ((b1)->depth == (b2)->depth)
#define B_IN_CURRENT_SCOPE(b) ((b)->depth == current_scope->depth)
#define B_IN_FILE_SCOPE(b) ((b)->depth == 1 /*file_scope->depth*/)
#define B_IN_EXTERNAL_SCOPE(b) ((b)->depth == 0 /*external_scope->depth*/)

#define I_SYMBOL_BINDING(node) \
  (((struct lang_identifier *) IDENTIFIER_NODE_CHECK(node))->symbol_binding)
#define I_SYMBOL_DECL(node) \
 (I_SYMBOL_BINDING(node) ? I_SYMBOL_BINDING(node)->decl : 0)

#define I_TAG_BINDING(node) \
  (((struct lang_identifier *) IDENTIFIER_NODE_CHECK(node))->tag_binding)
#define I_TAG_DECL(node) \
 (I_TAG_BINDING(node) ? I_TAG_BINDING(node)->decl : 0)

#define I_LABEL_BINDING(node) \
  (((struct lang_identifier *) IDENTIFIER_NODE_CHECK(node))->label_binding)
#define I_LABEL_DECL(node) \
 (I_LABEL_BINDING(node) ? I_LABEL_BINDING(node)->decl : 0)

/* Each C symbol points to three linked lists of c_binding structures.
   These describe the values of the identifier in the three different
   namespaces defined by the language.  */

struct GTY(()) lang_identifier {
  struct c_common_identifier common_id;
  struct c_binding *symbol_binding; /* vars, funcs, constants, typedefs */
  struct c_binding *tag_binding;    /* struct/union/enum tags */
  struct c_binding *label_binding;  /* labels */
};

/* Validate c-lang.c's assumptions.  */
extern char C_SIZEOF_STRUCT_LANG_IDENTIFIER_isnt_accurate
[(sizeof(struct lang_identifier) == C_SIZEOF_STRUCT_LANG_IDENTIFIER) ? 1 : -1];

/* The resulting tree type.  */

union GTY((desc ("TREE_CODE (&%h.generic) == IDENTIFIER_NODE"),
       chain_next ("TREE_CODE (&%h.generic) == INTEGER_TYPE ? (union lang_tree_node *) TYPE_NEXT_VARIANT (&%h.generic) : ((union lang_tree_node *) TREE_CHAIN (&%h.generic))")))  lang_tree_node
 {
  union tree_node GTY ((tag ("0"),
			desc ("tree_node_structure (&%h)")))
    generic;
  struct lang_identifier GTY ((tag ("1"))) identifier;
};

/* Track bindings and other things that matter for goto warnings.  For
   efficiency, we do not gather all the decls at the point of
   definition.  Instead, we point into the bindings structure.  As
   scopes are popped, we update these structures and gather the decls
   that matter at that time.  */

struct GTY(()) c_spot_bindings {
  /* The currently open scope which holds bindings defined when the
     label was defined or the goto statement was found.  */
  struct c_scope *scope;
  /* The bindings in the scope field which were defined at the point
     of the label or goto.  This lets us look at older or newer
     bindings in the scope, as appropriate.  */
  struct c_binding *bindings_in_scope;
  /* The number of statement expressions that have started since this
     label or goto statement was defined.  This is zero if we are at
     the same statement expression level.  It is positive if we are in
     a statement expression started since this spot.  It is negative
     if this spot was in a statement expression and we have left
     it.  */
  int stmt_exprs;
  /* Whether we started in a statement expression but are no longer in
     it.  This is set to true if stmt_exprs ever goes negative.  */
  bool left_stmt_expr;
};

/* This structure is used to keep track of bindings seen when a goto
   statement is defined.  This is only used if we see the goto
   statement before we see the label.  */

struct GTY(()) c_goto_bindings {
  /* The location of the goto statement.  */
  location_t loc;
  /* The bindings of the goto statement.  */
  struct c_spot_bindings goto_bindings;
};

typedef struct c_goto_bindings *c_goto_bindings_p;
DEF_VEC_P(c_goto_bindings_p);
DEF_VEC_ALLOC_P(c_goto_bindings_p,gc);

/* The additional information we keep track of for a label binding.
   These fields are updated as scopes are popped.  */

struct GTY(()) c_label_vars {
  /* The shadowed c_label_vars, when one label shadows another (which
     can only happen using a __label__ declaration).  */
  struct c_label_vars *shadowed;
  /* The bindings when the label was defined.  */
  struct c_spot_bindings label_bindings;
  /* A list of decls that we care about: decls about which we should
     warn if a goto branches to this label from later in the function.
     Decls are added to this list as scopes are popped.  We only add
     the decls that matter.  */
  VEC(tree,gc) *decls_in_scope;
  /* A list of goto statements to this label.  This is only used for
     goto statements seen before the label was defined, so that we can
     issue appropriate warnings for them.  */
  VEC(c_goto_bindings_p,gc) *gotos;
};

/* Each c_scope structure describes the complete contents of one
   scope.  Four scopes are distinguished specially: the innermost or
   current scope, the innermost function scope, the file scope (always
   the second to outermost) and the outermost or external scope.

   Most declarations are recorded in the current scope.

   All normal label declarations are recorded in the innermost
   function scope, as are bindings of undeclared identifiers to
   error_mark_node.  (GCC permits nested functions as an extension,
   hence the 'innermost' qualifier.)  Explicitly declared labels
   (using the __label__ extension) appear in the current scope.

   Being in the file scope (current_scope == file_scope) causes
   special behavior in several places below.  Also, under some
   conditions the Objective-C front end records declarations in the
   file scope even though that isn't the current scope.

   All declarations with external linkage are recorded in the external
   scope, even if they aren't visible there; this models the fact that
   such declarations are visible to the entire program, and (with a
   bit of cleverness, see pushdecl) allows diagnosis of some violations
   of C99 6.2.2p7 and 6.2.7p2:

     If, within the same translation unit, the same identifier appears
     with both internal and external linkage, the behavior is
     undefined.

     All declarations that refer to the same object or function shall
     have compatible type; otherwise, the behavior is undefined.

   Initially only the built-in declarations, which describe compiler
   intrinsic functions plus a subset of the standard library, are in
   this scope.

   The order of the blocks list matters, and it is frequently appended
   to.  To avoid having to walk all the way to the end of the list on
   each insertion, or reverse the list later, we maintain a pointer to
   the last list entry.  (FIXME: It should be feasible to use a reversed
   list here.)

   The bindings list is strictly in reverse order of declarations;
   pop_scope relies on this.  */


struct GTY((chain_next ("%h.outer"))) c_scope {
  /* The scope containing this one.  */
  struct c_scope *outer;

  /* The next outermost function scope.  */
  struct c_scope *outer_function;

  /* All bindings in this scope.  */
  struct c_binding *bindings;

  /* For each scope (except the global one), a chain of BLOCK nodes
     for all the scopes that were entered and exited one level down.  */
  tree blocks;
  tree blocks_last;

  /* The depth of this scope.  Used to keep the ->shadowed chain of
     bindings sorted innermost to outermost.  */
  unsigned int depth : 28;

  /* True if we are currently filling this scope with parameter
     declarations.  */
  BOOL_BITFIELD parm_flag : 1;

  /* True if we saw [*] in this scope.  Used to give an error messages
     if these appears in a function definition.  */
  BOOL_BITFIELD had_vla_unspec : 1;

  /* True if we already complained about forward parameter decls
     in this scope.  This prevents double warnings on
     foo (int a; int b; ...)  */
  BOOL_BITFIELD warned_forward_parm_decls : 1;

  /* True if this is the outermost block scope of a function body.
     This scope contains the parameters, the local variables declared
     in the outermost block, and all the labels (except those in
     nested functions, or declared at block scope with __label__).  */
  BOOL_BITFIELD function_body : 1;

  /* True means make a BLOCK for this scope no matter what.  */
  BOOL_BITFIELD keep : 1;

  /* True means that an unsuffixed float constant is _Decimal64.  */
  BOOL_BITFIELD float_const_decimal64 : 1;

  /* True if this scope has any label bindings.  This is used to speed
     up searching for labels when popping scopes, particularly since
     labels are normally only found at function scope.  */
  BOOL_BITFIELD has_label_bindings : 1;
};

/* The scope currently in effect.  */

static GTY(()) struct c_scope *current_scope;

/* The innermost function scope.  Ordinary (not explicitly declared)
   labels, bindings to error_mark_node, and the lazily-created
   bindings of __func__ and its friends get this scope.  */

static GTY(()) struct c_scope *current_function_scope;

/* The C file scope.  This is reset for each input translation unit.  */

static GTY(()) struct c_scope *file_scope;

/* The outermost scope.  This is used for all declarations with
   external linkage, and only these, hence the name.  */

static GTY(()) struct c_scope *external_scope;

/* A chain of c_scope structures awaiting reuse.  */

static GTY((deletable)) struct c_scope *scope_freelist;

/* A chain of c_binding structures awaiting reuse.  */

static GTY((deletable)) struct c_binding *binding_freelist;

/* Append VAR to LIST in scope SCOPE.  */
#define SCOPE_LIST_APPEND(scope, list, decl) do {	\
  struct c_scope *s_ = (scope);				\
  tree d_ = (decl);					\
  if (s_->list##_last)					\
    BLOCK_CHAIN (s_->list##_last) = d_;			\
  else							\
    s_->list = d_;					\
  s_->list##_last = d_;					\
} while (0)

/* Concatenate FROM in scope FSCOPE onto TO in scope TSCOPE.  */
#define SCOPE_LIST_CONCAT(tscope, to, fscope, from) do {	\
  struct c_scope *t_ = (tscope);				\
  struct c_scope *f_ = (fscope);				\
  if (t_->to##_last)						\
    BLOCK_CHAIN (t_->to##_last) = f_->from;			\
  else								\
    t_->to = f_->from;						\
  t_->to##_last = f_->from##_last;				\
} while (0)

/* A c_inline_static structure stores details of a static identifier
   referenced in a definition of a function that may be an inline
   definition if no subsequent declaration of that function uses
   "extern" or does not use "inline".  */

struct GTY((chain_next ("%h.next"))) c_inline_static {
  /* The location for a diagnostic.  */
  location_t location;

  /* The function that may be an inline definition.  */
  tree function;

  /* The object or function referenced.  */
  tree static_decl;

  /* What sort of reference this is.  */
  enum c_inline_static_type type;

  /* The next such structure or NULL.  */
  struct c_inline_static *next;
};

/* List of static identifiers used or referenced in functions that may
   be inline definitions.  */
static GTY(()) struct c_inline_static *c_inline_statics;

/* True means unconditionally make a BLOCK for the next scope pushed.  */

static bool keep_next_level_flag;

/* True means the next call to push_scope will be the outermost scope
   of a function body, so do not push a new scope, merely cease
   expecting parameter decls.  */

static bool next_is_function_body;

/* A VEC of pointers to c_binding structures.  */

typedef struct c_binding *c_binding_ptr;
DEF_VEC_P(c_binding_ptr);
DEF_VEC_ALLOC_P(c_binding_ptr,heap);

/* Information that we keep for a struct or union while it is being
   parsed.  */

struct c_struct_parse_info
{
  /* If warn_cxx_compat, a list of types defined within this
     struct.  */
  VEC(tree,heap) *struct_types;
  /* If warn_cxx_compat, a list of field names which have bindings,
     and which are defined in this struct, but which are not defined
     in any enclosing struct.  This is used to clear the in_struct
     field of the c_bindings structure.  */
  VEC(c_binding_ptr,heap) *fields;
  /* If warn_cxx_compat, a list of typedef names used when defining
     fields in this struct.  */
  VEC(tree,heap) *typedefs_seen;
};

/* Information for the struct or union currently being parsed, or
   NULL if not parsing a struct or union.  */
static struct c_struct_parse_info *struct_parse_info;

/* Forward declarations.  */
static tree lookup_name_in_scope (tree, struct c_scope *);
static tree c_make_fname_decl (location_t, tree, int);
static tree grokdeclarator (const struct c_declarator *,
			    struct c_declspecs *,
			    enum decl_context, bool, tree *, tree *, tree *,
			    bool *, enum deprecated_states);
static tree grokparms (struct c_arg_info *, bool);
static void layout_array_type (tree);

/* T is a statement.  Add it to the statement-tree.  This is the
   C/ObjC version--C++ has a slightly different version of this
   function.  */

tree
add_stmt (tree t)
{
  enum tree_code code = TREE_CODE (t);

  if (CAN_HAVE_LOCATION_P (t) && code != LABEL_EXPR)
    {
      if (!EXPR_HAS_LOCATION (t))
	SET_EXPR_LOCATION (t, input_location);
    }

  if (code == LABEL_EXPR || code == CASE_LABEL_EXPR)
    STATEMENT_LIST_HAS_LABEL (cur_stmt_list) = 1;

  /* Add T to the statement-tree.  Non-side-effect statements need to be
     recorded during statement expressions.  */
  append_to_statement_list_force (t, &cur_stmt_list);

  return t;
}


void
c_print_identifier (FILE *file, tree node, int indent)
{
  print_node (file, "symbol", I_SYMBOL_DECL (node), indent + 4);
  print_node (file, "tag", I_TAG_DECL (node), indent + 4);
  print_node (file, "label", I_LABEL_DECL (node), indent + 4);
  if (C_IS_RESERVED_WORD (node) && C_RID_CODE (node) != RID_CXX_COMPAT_WARN)
    {
      tree rid = ridpointers[C_RID_CODE (node)];
      indent_to (file, indent + 4);
      fprintf (file, "rid %p \"%s\"",
	       (void *) rid, IDENTIFIER_POINTER (rid));
    }
}

/* Establish a binding between NAME, an IDENTIFIER_NODE, and DECL,
   which may be any of several kinds of DECL or TYPE or error_mark_node,
   in the scope SCOPE.  */
static void
bind (tree name, tree decl, struct c_scope *scope, bool invisible,
      bool nested, location_t locus)
{
  struct c_binding *b, **here;

  if (binding_freelist)
    {
      b = binding_freelist;
      binding_freelist = b->prev;
    }
  else
    b = GGC_NEW (struct c_binding);

  b->shadowed = 0;
  b->decl = decl;
  b->id = name;
  b->depth = scope->depth;
  b->invisible = invisible;
  b->nested = nested;
  b->inner_comp = 0;
<<<<<<< HEAD
=======
  b->in_struct = 0;
>>>>>>> 42a9ba1d
  b->locus = locus;

  b->u.type = NULL;

  b->prev = scope->bindings;
  scope->bindings = b;

  if (!name)
    return;

  switch (TREE_CODE (decl))
    {
    case LABEL_DECL:     here = &I_LABEL_BINDING (name);   break;
    case ENUMERAL_TYPE:
    case UNION_TYPE:
    case RECORD_TYPE:    here = &I_TAG_BINDING (name);     break;
    case VAR_DECL:
    case FUNCTION_DECL:
    case TYPE_DECL:
    case CONST_DECL:
    case PARM_DECL:
    case ERROR_MARK:     here = &I_SYMBOL_BINDING (name);  break;

    default:
      gcc_unreachable ();
    }

  /* Locate the appropriate place in the chain of shadowed decls
     to insert this binding.  Normally, scope == current_scope and
     this does nothing.  */
  while (*here && (*here)->depth > scope->depth)
    here = &(*here)->shadowed;

  b->shadowed = *here;
  *here = b;
}

/* Clear the binding structure B, stick it on the binding_freelist,
   and return the former value of b->prev.  This is used by pop_scope
   and get_parm_info to iterate destructively over all the bindings
   from a given scope.  */
static struct c_binding *
free_binding_and_advance (struct c_binding *b)
{
  struct c_binding *prev = b->prev;

  memset (b, 0, sizeof (struct c_binding));
  b->prev = binding_freelist;
  binding_freelist = b;

  return prev;
}

/* Bind a label.  Like bind, but skip fields which aren't used for
   labels, and add the LABEL_VARS value.  */
static void
bind_label (tree name, tree label, struct c_scope *scope,
	    struct c_label_vars *label_vars)
{
  struct c_binding *b;

  bind (name, label, scope, /*invisible=*/false, /*nested=*/false,
	UNKNOWN_LOCATION);

  scope->has_label_bindings = true;

  b = scope->bindings;
  gcc_assert (b->decl == label);
  label_vars->shadowed = b->u.label;
  b->u.label = label_vars;
}

/* Hook called at end of compilation to assume 1 elt
   for a file-scope tentative array defn that wasn't complete before.  */

void
c_finish_incomplete_decl (tree decl)
{
  if (TREE_CODE (decl) == VAR_DECL)
    {
      tree type = TREE_TYPE (decl);
      if (type != error_mark_node
	  && TREE_CODE (type) == ARRAY_TYPE
	  && !DECL_EXTERNAL (decl)
	  && TYPE_DOMAIN (type) == 0)
	{
	  warning_at (DECL_SOURCE_LOCATION (decl),
		      0, "array %q+D assumed to have one element", decl);

	  complete_array_type (&TREE_TYPE (decl), NULL_TREE, true);

	  layout_decl (decl, 0);
	}
    }
}

/* Record that inline function FUNC contains a reference (location
   LOC) to static DECL (file-scope or function-local according to
   TYPE).  */

void
record_inline_static (location_t loc, tree func, tree decl,
		      enum c_inline_static_type type)
{
  struct c_inline_static *csi = GGC_NEW (struct c_inline_static);
  csi->location = loc;
  csi->function = func;
  csi->static_decl = decl;
  csi->type = type;
  csi->next = c_inline_statics;
  c_inline_statics = csi;
}

/* Check for references to static declarations in inline functions at
   the end of the translation unit and diagnose them if the functions
   are still inline definitions.  */

static void
check_inline_statics (void)
{
  struct c_inline_static *csi;
  for (csi = c_inline_statics; csi; csi = csi->next)
    {
      if (DECL_EXTERNAL (csi->function))
	switch (csi->type)
	  {
	  case csi_internal:
	    pedwarn (csi->location, 0,
		     "%qD is static but used in inline function %qD "
		     "which is not static", csi->static_decl, csi->function);
	    break;
	  case csi_modifiable:
	    pedwarn (csi->location, 0,
		     "%q+D is static but declared in inline function %qD "
		     "which is not static", csi->static_decl, csi->function);
	    break;
	  default:
	    gcc_unreachable ();
	  }
    }
  c_inline_statics = NULL;
}

/* Fill in a c_spot_bindings structure.  If DEFINING is true, set it
   for the current state, otherwise set it to uninitialized.  */

static void
set_spot_bindings (struct c_spot_bindings *p, bool defining)
{
  if (defining)
    {
      p->scope = current_scope;
      p->bindings_in_scope = current_scope->bindings;
    }
  else
    {
      p->scope = NULL;
      p->bindings_in_scope = NULL;
    }
  p->stmt_exprs = 0;
  p->left_stmt_expr = false;
}

/* Return true if we will want to say something if a goto statement
   crosses DECL.  */

static bool
decl_jump_unsafe (tree decl)
{
  if (decl == error_mark_node || TREE_TYPE (decl) == error_mark_node)
    return false;

  /* Always warn about crossing variably modified types.  */
  if ((TREE_CODE (decl) == VAR_DECL || TREE_CODE (decl) == TYPE_DECL)
      && variably_modified_type_p (TREE_TYPE (decl), NULL_TREE))
    return true;

  /* Otherwise, only warn if -Wgoto-misses-init and this is an
     initialized automatic decl.  */
  if (warn_jump_misses_init
      && TREE_CODE (decl) == VAR_DECL
      && !TREE_STATIC (decl)
      && DECL_INITIAL (decl) != NULL_TREE)
    return true;

  return false;
}

/* Update spot bindings P as we pop out of SCOPE.  Return true if we
   should push decls for a label.  */

static bool
update_spot_bindings (struct c_scope *scope, struct c_spot_bindings *p)
{
  if (p->scope != scope)
    {
      /* This label or goto is defined in some other scope, or it is a
	 label which is not yet defined.  There is nothing to
	 update.  */
      return false;
    }

  /* Adjust the spot bindings to refer to the bindings already defined
     in the enclosing scope.  */
  p->scope = scope->outer;
  p->bindings_in_scope = p->scope->bindings;

  return true;
}

/* The Objective-C front-end often needs to determine the current scope.  */

void *
objc_get_current_scope (void)
{
  return current_scope;
}

/* The following function is used only by Objective-C.  It needs to live here
   because it accesses the innards of c_scope.  */

void
objc_mark_locals_volatile (void *enclosing_blk)
{
  struct c_scope *scope;
  struct c_binding *b;

  for (scope = current_scope;
       scope && scope != enclosing_blk;
       scope = scope->outer)
    {
      for (b = scope->bindings; b; b = b->prev)
	objc_volatilize_decl (b->decl);

      /* Do not climb up past the current function.  */
      if (scope->function_body)
	break;
    }
}

/* Nonzero if we are currently in file scope.  */

int
global_bindings_p (void)
{
  return (current_scope == file_scope && !c_override_global_bindings_to_false
	  ? -1
	  : 0);
}

void
keep_next_level (void)
{
  keep_next_level_flag = true;
}

/* Set the flag for the FLOAT_CONST_DECIMAL64 pragma being ON.  */

void
set_float_const_decimal64 (void)
{
  current_scope->float_const_decimal64 = true;
}

/* Clear the flag for the FLOAT_CONST_DECIMAL64 pragma.  */

void
clear_float_const_decimal64 (void)
{
  current_scope->float_const_decimal64 = false;
}

/* Return nonzero if an unsuffixed float constant is _Decimal64.  */

bool
float_const_decimal64_p (void)
{
  return current_scope->float_const_decimal64;
}

/* Identify this scope as currently being filled with parameters.  */

void
declare_parm_level (void)
{
  current_scope->parm_flag = true;
}

void
push_scope (void)
{
  if (next_is_function_body)
    {
      /* This is the transition from the parameters to the top level
	 of the function body.  These are the same scope
	 (C99 6.2.1p4,6) so we do not push another scope structure.
	 next_is_function_body is set only by store_parm_decls, which
	 in turn is called when and only when we are about to
	 encounter the opening curly brace for the function body.

	 The outermost block of a function always gets a BLOCK node,
	 because the debugging output routines expect that each
	 function has at least one BLOCK.  */
      current_scope->parm_flag         = false;
      current_scope->function_body     = true;
      current_scope->keep              = true;
      current_scope->outer_function    = current_function_scope;
      current_function_scope           = current_scope;

      keep_next_level_flag = false;
      next_is_function_body = false;

      /* The FLOAT_CONST_DECIMAL64 pragma applies to nested scopes.  */
      if (current_scope->outer)
	current_scope->float_const_decimal64
	  = current_scope->outer->float_const_decimal64;
      else
	current_scope->float_const_decimal64 = false;
    }
  else
    {
      struct c_scope *scope;
      if (scope_freelist)
	{
	  scope = scope_freelist;
	  scope_freelist = scope->outer;
	}
      else
	scope = GGC_CNEW (struct c_scope);

      /* The FLOAT_CONST_DECIMAL64 pragma applies to nested scopes.  */
      if (current_scope)
	scope->float_const_decimal64 = current_scope->float_const_decimal64;
      else
	scope->float_const_decimal64 = false;

      scope->keep          = keep_next_level_flag;
      scope->outer         = current_scope;
      scope->depth	   = current_scope ? (current_scope->depth + 1) : 0;

      /* Check for scope depth overflow.  Unlikely (2^28 == 268,435,456) but
	 possible.  */
      if (current_scope && scope->depth == 0)
	{
	  scope->depth--;
	  sorry ("GCC supports only %u nested scopes", scope->depth);
	}

      current_scope        = scope;
      keep_next_level_flag = false;
    }
}

/* This is called when we are leaving SCOPE.  For each label defined
   in SCOPE, add any appropriate decls to its decls_in_scope fields.
   These are the decls whose initialization will be skipped by a goto
   later in the function.  */

static void
update_label_decls (struct c_scope *scope)
{
  struct c_scope *s;

  s = scope;
  while (s != NULL)
    {
      if (s->has_label_bindings)
	{
	  struct c_binding *b;

	  for (b = s->bindings; b != NULL; b = b->prev)
	    {
	      struct c_label_vars *label_vars;
	      struct c_binding *b1;
	      unsigned int ix;
	      struct c_goto_bindings *g;

	      if (TREE_CODE (b->decl) != LABEL_DECL)
		continue;
	      label_vars = b->u.label;

	      b1 = label_vars->label_bindings.bindings_in_scope;
	      if (update_spot_bindings (scope, &label_vars->label_bindings))
		{
		  /* This label is defined in this scope.  */
		  for (; b1 != NULL;  b1 = b1->prev)
		    {
		      /* A goto from later in the function to this
			 label will never see the initialization of
			 B1, if any.  Save it to issue a warning if
			 needed.  */
		      if (decl_jump_unsafe (b1->decl))
			VEC_safe_push (tree, gc, label_vars->decls_in_scope,
				       b1->decl);
		    }
		}

	      /* Update the bindings of any goto statements associated
		 with this label.  */
	      for (ix = 0;
		   VEC_iterate (c_goto_bindings_p, label_vars->gotos, ix, g);
		   ++ix)
		update_spot_bindings (scope, &g->goto_bindings);
	    }
	}

      /* Don't search beyond the current function.  */
      if (s == current_function_scope)
	break;

      s = s->outer;
    }
}

/* Set the TYPE_CONTEXT of all of TYPE's variants to CONTEXT.  */

static void
set_type_context (tree type, tree context)
{
  for (type = TYPE_MAIN_VARIANT (type); type;
       type = TYPE_NEXT_VARIANT (type))
    TYPE_CONTEXT (type) = context;
}

/* Exit a scope.  Restore the state of the identifier-decl mappings
   that were in effect when this scope was entered.  Return a BLOCK
   node containing all the DECLs in this scope that are of interest
   to debug info generation.  */

tree
pop_scope (void)
{
  struct c_scope *scope = current_scope;
  tree block, context, p;
  struct c_binding *b;

  bool functionbody = scope->function_body;
  bool keep = functionbody || scope->keep || scope->bindings;

  update_label_decls (scope);

  /* If appropriate, create a BLOCK to record the decls for the life
     of this function.  */
  block = 0;
  if (keep)
    {
      block = make_node (BLOCK);
      BLOCK_SUBBLOCKS (block) = scope->blocks;
      TREE_USED (block) = 1;

      /* In each subblock, record that this is its superior.  */
      for (p = scope->blocks; p; p = BLOCK_CHAIN (p))
	BLOCK_SUPERCONTEXT (p) = block;

      BLOCK_VARS (block) = 0;
    }

  /* The TYPE_CONTEXTs for all of the tagged types belonging to this
     scope must be set so that they point to the appropriate
     construct, i.e.  either to the current FUNCTION_DECL node, or
     else to the BLOCK node we just constructed.

     Note that for tagged types whose scope is just the formal
     parameter list for some function type specification, we can't
     properly set their TYPE_CONTEXTs here, because we don't have a
     pointer to the appropriate FUNCTION_TYPE node readily available
     to us.  For those cases, the TYPE_CONTEXTs of the relevant tagged
     type nodes get set in `grokdeclarator' as soon as we have created
     the FUNCTION_TYPE node which will represent the "scope" for these
     "parameter list local" tagged types.  */
  if (scope->function_body)
    context = current_function_decl;
  else if (scope == file_scope)
    {
      tree file_decl = build_decl (UNKNOWN_LOCATION,
	  			   TRANSLATION_UNIT_DECL, 0, 0);
      TREE_CHAIN (file_decl) = all_translation_units;
      all_translation_units = file_decl;
      context = file_decl;
    }
  else
    context = block;

  /* Clear all bindings in this scope.  */
  for (b = scope->bindings; b; b = free_binding_and_advance (b))
    {
      p = b->decl;
      switch (TREE_CODE (p))
	{
	case LABEL_DECL:
	  /* Warnings for unused labels, errors for undefined labels.  */
	  if (TREE_USED (p) && !DECL_INITIAL (p))
	    {
	      error ("label %q+D used but not defined", p);
	      DECL_INITIAL (p) = error_mark_node;
	    }
	  else 
	    warn_for_unused_label (p);

	  /* Labels go in BLOCK_VARS.  */
	  TREE_CHAIN (p) = BLOCK_VARS (block);
	  BLOCK_VARS (block) = p;
	  gcc_assert (I_LABEL_BINDING (b->id) == b);
	  I_LABEL_BINDING (b->id) = b->shadowed;

	  /* Also pop back to the shadowed label_vars.  */
	  release_tree_vector (b->u.label->decls_in_scope);
	  b->u.label = b->u.label->shadowed;
	  break;

	case ENUMERAL_TYPE:
	case UNION_TYPE:
	case RECORD_TYPE:
	  set_type_context (p, context);

	  /* Types may not have tag-names, in which case the type
	     appears in the bindings list with b->id NULL.  */
	  if (b->id)
	    {
	      gcc_assert (I_TAG_BINDING (b->id) == b);
	      I_TAG_BINDING (b->id) = b->shadowed;
	    }
	  break;

	case FUNCTION_DECL:
	  /* Propagate TREE_ADDRESSABLE from nested functions to their
	     containing functions.  */
	  if (!TREE_ASM_WRITTEN (p)
	      && DECL_INITIAL (p) != 0
	      && TREE_ADDRESSABLE (p)
	      && DECL_ABSTRACT_ORIGIN (p) != 0
	      && DECL_ABSTRACT_ORIGIN (p) != p)
	    TREE_ADDRESSABLE (DECL_ABSTRACT_ORIGIN (p)) = 1;
	  if (!DECL_EXTERNAL (p)
	      && !DECL_INITIAL (p)
	      && scope != file_scope
	      && scope != external_scope)
	    {
	      error ("nested function %q+D declared but never defined", p);
	      undef_nested_function = true;
	    }
	  else if (DECL_DECLARED_INLINE_P (p)
		   && TREE_PUBLIC (p)
		   && !DECL_INITIAL (p))
	    {
	      /* C99 6.7.4p6: "a function with external linkage... declared
		 with an inline function specifier ... shall also be defined
		 in the same translation unit."  */
	      if (!flag_gnu89_inline)
		pedwarn (input_location, 0,
			 "inline function %q+D declared but never defined", p);
	      DECL_EXTERNAL (p) = 1;
	    }

	  goto common_symbol;

	case VAR_DECL:
	  /* Warnings for unused variables.  */
	  if (!TREE_USED (p)
	      && !TREE_NO_WARNING (p)
	      && !DECL_IN_SYSTEM_HEADER (p)
	      && DECL_NAME (p)
	      && !DECL_ARTIFICIAL (p)
	      && scope != file_scope
	      && scope != external_scope)
	    warning (OPT_Wunused_variable, "unused variable %q+D", p);

	  if (b->inner_comp)
	    {
	      error ("type of array %q+D completed incompatibly with"
		     " implicit initialization", p);
	    }

	  /* Fall through.  */
	case TYPE_DECL:
	case CONST_DECL:
	common_symbol:
	  /* All of these go in BLOCK_VARS, but only if this is the
	     binding in the home scope.  */
	  if (!b->nested)
	    {
	      TREE_CHAIN (p) = BLOCK_VARS (block);
	      BLOCK_VARS (block) = p;
	    }
	  else if (VAR_OR_FUNCTION_DECL_P (p))
	    {
	      /* For block local externs add a special
		 DECL_EXTERNAL decl for debug info generation.  */
	      tree extp = copy_node (p);

	      DECL_EXTERNAL (extp) = 1;
	      TREE_STATIC (extp) = 0;
	      TREE_PUBLIC (extp) = 1;
	      DECL_INITIAL (extp) = NULL_TREE;
	      DECL_LANG_SPECIFIC (extp) = NULL;
	      DECL_CONTEXT (extp) = current_function_decl;
	      if (TREE_CODE (p) == FUNCTION_DECL)
		{
		  DECL_RESULT (extp) = NULL_TREE;
		  DECL_SAVED_TREE (extp) = NULL_TREE;
		  DECL_STRUCT_FUNCTION (extp) = NULL;
		}
	      if (b->locus != UNKNOWN_LOCATION)
		DECL_SOURCE_LOCATION (extp) = b->locus;
	      TREE_CHAIN (extp) = BLOCK_VARS (block);
	      BLOCK_VARS (block) = extp;
	    }
	  /* If this is the file scope, and we are processing more
	     than one translation unit in this compilation, set
	     DECL_CONTEXT of each decl to the TRANSLATION_UNIT_DECL.
	     This makes same_translation_unit_p work, and causes
	     static declarations to be given disambiguating suffixes.  */
	  if (scope == file_scope && num_in_fnames > 1)
	    {
	      DECL_CONTEXT (p) = context;
	      if (TREE_CODE (p) == TYPE_DECL)
		set_type_context (TREE_TYPE (p), context);
	    }

	  /* Fall through.  */
	  /* Parameters go in DECL_ARGUMENTS, not BLOCK_VARS, and have
	     already been put there by store_parm_decls.  Unused-
	     parameter warnings are handled by function.c.
	     error_mark_node obviously does not go in BLOCK_VARS and
	     does not get unused-variable warnings.  */
	case PARM_DECL:
	case ERROR_MARK:
	  /* It is possible for a decl not to have a name.  We get
	     here with b->id NULL in this case.  */
	  if (b->id)
	    {
	      gcc_assert (I_SYMBOL_BINDING (b->id) == b);
	      I_SYMBOL_BINDING (b->id) = b->shadowed;
	      if (b->shadowed && b->shadowed->u.type)
		TREE_TYPE (b->shadowed->decl) = b->shadowed->u.type;
	    }
	  break;

	default:
	  gcc_unreachable ();
	}
    }


  /* Dispose of the block that we just made inside some higher level.  */
  if ((scope->function_body || scope == file_scope) && context)
    {
      DECL_INITIAL (context) = block;
      BLOCK_SUPERCONTEXT (block) = context;
    }
  else if (scope->outer)
    {
      if (block)
	SCOPE_LIST_APPEND (scope->outer, blocks, block);
      /* If we did not make a block for the scope just exited, any
	 blocks made for inner scopes must be carried forward so they
	 will later become subblocks of something else.  */
      else if (scope->blocks)
	SCOPE_LIST_CONCAT (scope->outer, blocks, scope, blocks);
    }

  /* Pop the current scope, and free the structure for reuse.  */
  current_scope = scope->outer;
  if (scope->function_body)
    current_function_scope = scope->outer_function;

  memset (scope, 0, sizeof (struct c_scope));
  scope->outer = scope_freelist;
  scope_freelist = scope;

  return block;
}

void
push_file_scope (void)
{
  tree decl;

  if (file_scope)
    return;

  push_scope ();
  file_scope = current_scope;

  start_fname_decls ();

  for (decl = visible_builtins; decl; decl = TREE_CHAIN (decl))
    bind (DECL_NAME (decl), decl, file_scope,
	  /*invisible=*/false, /*nested=*/true, DECL_SOURCE_LOCATION (decl));
}

void
pop_file_scope (void)
{
  /* In case there were missing closebraces, get us back to the global
     binding level.  */
  while (current_scope != file_scope)
    pop_scope ();

  /* __FUNCTION__ is defined at file scope ("").  This
     call may not be necessary as my tests indicate it
     still works without it.  */
  finish_fname_decls ();

  check_inline_statics ();

  /* This is the point to write out a PCH if we're doing that.
     In that case we do not want to do anything else.  */
  if (pch_file)
    {
      c_common_write_pch ();
      return;
    }

  /* Pop off the file scope and close this translation unit.  */
  pop_scope ();
  file_scope = 0;

  maybe_apply_pending_pragma_weaks ();
}

/* Adjust the bindings for the start of a statement expression.  */

void
c_bindings_start_stmt_expr (struct c_spot_bindings* switch_bindings)
{
  struct c_scope *scope;

  for (scope = current_scope; scope != NULL; scope = scope->outer)
    {
      struct c_binding *b;

      if (!scope->has_label_bindings)
	continue;

      for (b = scope->bindings; b != NULL; b = b->prev)
	{
	  struct c_label_vars *label_vars;
	  unsigned int ix;
	  struct c_goto_bindings *g;

	  if (TREE_CODE (b->decl) != LABEL_DECL)
	    continue;
	  label_vars = b->u.label;
	  ++label_vars->label_bindings.stmt_exprs;
	  for (ix = 0;
	       VEC_iterate (c_goto_bindings_p, label_vars->gotos, ix, g);
	       ++ix)
	    ++g->goto_bindings.stmt_exprs;
	}
    }

  if (switch_bindings != NULL)
    ++switch_bindings->stmt_exprs;
}

/* Adjust the bindings for the end of a statement expression.  */

void
c_bindings_end_stmt_expr (struct c_spot_bindings *switch_bindings)
{
  struct c_scope *scope;

  for (scope = current_scope; scope != NULL; scope = scope->outer)
    {
      struct c_binding *b;

      if (!scope->has_label_bindings)
	continue;

      for (b = scope->bindings; b != NULL; b = b->prev)
	{
	  struct c_label_vars *label_vars;
	  unsigned int ix;
	  struct c_goto_bindings *g;

	  if (TREE_CODE (b->decl) != LABEL_DECL)
	    continue;
	  label_vars = b->u.label;
	  --label_vars->label_bindings.stmt_exprs;
	  if (label_vars->label_bindings.stmt_exprs < 0)
	    {
	      label_vars->label_bindings.left_stmt_expr = true;
	      label_vars->label_bindings.stmt_exprs = 0;
	    }
	  for (ix = 0;
	       VEC_iterate (c_goto_bindings_p, label_vars->gotos, ix, g);
	       ++ix)
	    {
	      --g->goto_bindings.stmt_exprs;
	      if (g->goto_bindings.stmt_exprs < 0)
		{
		  g->goto_bindings.left_stmt_expr = true;
		  g->goto_bindings.stmt_exprs = 0;
		}
	    }
	}
    }

  if (switch_bindings != NULL)
    {
      --switch_bindings->stmt_exprs;
      gcc_assert (switch_bindings->stmt_exprs >= 0);
    }
}

/* Push a definition or a declaration of struct, union or enum tag "name".
   "type" should be the type node.
   We assume that the tag "name" is not already defined, and has a location
   of LOC.

   Note that the definition may really be just a forward reference.
   In that case, the TYPE_SIZE will be zero.  */

static void
pushtag (location_t loc, tree name, tree type)
{
  /* Record the identifier as the type's name if it has none.  */
  if (name && !TYPE_NAME (type))
    TYPE_NAME (type) = name;
<<<<<<< HEAD
  bind (name, type, current_scope, /*invisible=*/false, /*nested=*/false,
	UNKNOWN_LOCATION);
=======
  bind (name, type, current_scope, /*invisible=*/false, /*nested=*/false, loc);
>>>>>>> 42a9ba1d

  /* Create a fake NULL-named TYPE_DECL node whose TREE_TYPE will be the
     tagged type we just added to the current scope.  This fake
     NULL-named TYPE_DECL node helps dwarfout.c to know when it needs
     to output a representation of a tagged type, and it also gives
     us a convenient place to record the "scope start" address for the
     tagged type.  */

  TYPE_STUB_DECL (type) = pushdecl (build_decl (loc,
						TYPE_DECL, NULL_TREE, type));

  /* An approximation for now, so we can tell this is a function-scope tag.
     This will be updated in pop_scope.  */
  TYPE_CONTEXT (type) = DECL_CONTEXT (TYPE_STUB_DECL (type));

  if (warn_cxx_compat && name != NULL_TREE)
    {
      struct c_binding *b = I_SYMBOL_BINDING (name);

      if (b != NULL
	  && b->decl != NULL_TREE
	  && TREE_CODE (b->decl) == TYPE_DECL
	  && (B_IN_CURRENT_SCOPE (b)
	      || (current_scope == file_scope && B_IN_EXTERNAL_SCOPE (b)))
	  && (TYPE_MAIN_VARIANT (TREE_TYPE (b->decl))
	      != TYPE_MAIN_VARIANT (type)))
	{
	  warning_at (loc, OPT_Wc___compat,
		      ("using %qD as both a typedef and a tag is "
		       "invalid in C++"),
		      b->decl);
	  if (b->locus != UNKNOWN_LOCATION)
	    inform (b->locus, "originally defined here");
	}
    }
}

/* Subroutine of compare_decls.  Allow harmless mismatches in return
   and argument types provided that the type modes match.  This function
   return a unified type given a suitable match, and 0 otherwise.  */

static tree
match_builtin_function_types (tree newtype, tree oldtype)
{
  tree newrettype, oldrettype;
  tree newargs, oldargs;
  tree trytype, tryargs;

  /* Accept the return type of the new declaration if same modes.  */
  oldrettype = TREE_TYPE (oldtype);
  newrettype = TREE_TYPE (newtype);

  if (TYPE_MODE (oldrettype) != TYPE_MODE (newrettype))
    return 0;

  oldargs = TYPE_ARG_TYPES (oldtype);
  newargs = TYPE_ARG_TYPES (newtype);
  tryargs = newargs;

  while (oldargs || newargs)
    {
      if (!oldargs
	  || !newargs
	  || !TREE_VALUE (oldargs)
	  || !TREE_VALUE (newargs)
	  || TYPE_MODE (TREE_VALUE (oldargs))
	     != TYPE_MODE (TREE_VALUE (newargs)))
	return 0;

      oldargs = TREE_CHAIN (oldargs);
      newargs = TREE_CHAIN (newargs);
    }

  trytype = build_function_type (newrettype, tryargs);
  return build_type_attribute_variant (trytype, TYPE_ATTRIBUTES (oldtype));
}

/* Subroutine of diagnose_mismatched_decls.  Check for function type
   mismatch involving an empty arglist vs a nonempty one and give clearer
   diagnostics.  */
static void
diagnose_arglist_conflict (tree newdecl, tree olddecl,
			   tree newtype, tree oldtype)
{
  tree t;

  if (TREE_CODE (olddecl) != FUNCTION_DECL
      || !comptypes (TREE_TYPE (oldtype), TREE_TYPE (newtype))
      || !((TYPE_ARG_TYPES (oldtype) == 0 && DECL_INITIAL (olddecl) == 0)
	   ||
	   (TYPE_ARG_TYPES (newtype) == 0 && DECL_INITIAL (newdecl) == 0)))
    return;

  t = TYPE_ARG_TYPES (oldtype);
  if (t == 0)
    t = TYPE_ARG_TYPES (newtype);
  for (; t; t = TREE_CHAIN (t))
    {
      tree type = TREE_VALUE (t);

      if (TREE_CHAIN (t) == 0
	  && TYPE_MAIN_VARIANT (type) != void_type_node)
	{
	  inform (input_location, "a parameter list with an ellipsis can%'t match "
		  "an empty parameter name list declaration");
	  break;
	}

      if (c_type_promotes_to (type) != type)
	{
	  inform (input_location, "an argument type that has a default promotion can%'t match "
		  "an empty parameter name list declaration");
	  break;
	}
    }
}

/* Another subroutine of diagnose_mismatched_decls.  OLDDECL is an
   old-style function definition, NEWDECL is a prototype declaration.
   Diagnose inconsistencies in the argument list.  Returns TRUE if
   the prototype is compatible, FALSE if not.  */
static bool
validate_proto_after_old_defn (tree newdecl, tree newtype, tree oldtype)
{
  tree newargs, oldargs;
  int i;

#define END_OF_ARGLIST(t) ((t) == void_type_node)

  oldargs = TYPE_ACTUAL_ARG_TYPES (oldtype);
  newargs = TYPE_ARG_TYPES (newtype);
  i = 1;

  for (;;)
    {
      tree oldargtype = TREE_VALUE (oldargs);
      tree newargtype = TREE_VALUE (newargs);

      if (oldargtype == error_mark_node || newargtype == error_mark_node)
	return false;

      oldargtype = TYPE_MAIN_VARIANT (oldargtype);
      newargtype = TYPE_MAIN_VARIANT (newargtype);

      if (END_OF_ARGLIST (oldargtype) && END_OF_ARGLIST (newargtype))
	break;

      /* Reaching the end of just one list means the two decls don't
	 agree on the number of arguments.  */
      if (END_OF_ARGLIST (oldargtype))
	{
	  error ("prototype for %q+D declares more arguments "
		 "than previous old-style definition", newdecl);
	  return false;
	}
      else if (END_OF_ARGLIST (newargtype))
	{
	  error ("prototype for %q+D declares fewer arguments "
		 "than previous old-style definition", newdecl);
	  return false;
	}

      /* Type for passing arg must be consistent with that declared
	 for the arg.  */
      else if (!comptypes (oldargtype, newargtype))
	{
	  error ("prototype for %q+D declares argument %d"
		 " with incompatible type",
		 newdecl, i);
	  return false;
	}

      oldargs = TREE_CHAIN (oldargs);
      newargs = TREE_CHAIN (newargs);
      i++;
    }

  /* If we get here, no errors were found, but do issue a warning
     for this poor-style construct.  */
  warning (0, "prototype for %q+D follows non-prototype definition",
	   newdecl);
  return true;
#undef END_OF_ARGLIST
}

/* Subroutine of diagnose_mismatched_decls.  Report the location of DECL,
   first in a pair of mismatched declarations, using the diagnostic
   function DIAG.  */
static void
locate_old_decl (tree decl)
{
  if (TREE_CODE (decl) == FUNCTION_DECL && DECL_BUILT_IN (decl))
    ;
  else if (DECL_INITIAL (decl))
    inform (input_location, "previous definition of %q+D was here", decl);
  else if (C_DECL_IMPLICIT (decl))
    inform (input_location, "previous implicit declaration of %q+D was here", decl);
  else
    inform (input_location, "previous declaration of %q+D was here", decl);
}

/* Subroutine of duplicate_decls.  Compare NEWDECL to OLDDECL.
   Returns true if the caller should proceed to merge the two, false
   if OLDDECL should simply be discarded.  As a side effect, issues
   all necessary diagnostics for invalid or poor-style combinations.
   If it returns true, writes the types of NEWDECL and OLDDECL to
   *NEWTYPEP and *OLDTYPEP - these may have been adjusted from
   TREE_TYPE (NEWDECL, OLDDECL) respectively.  */

static bool
diagnose_mismatched_decls (tree newdecl, tree olddecl,
			   tree *newtypep, tree *oldtypep)
{
  tree newtype, oldtype;
  bool pedwarned = false;
  bool warned = false;
  bool retval = true;

#define DECL_EXTERN_INLINE(DECL) (DECL_DECLARED_INLINE_P (DECL)  \
				  && DECL_EXTERNAL (DECL))

  /* If we have error_mark_node for either decl or type, just discard
     the previous decl - we're in an error cascade already.  */
  if (olddecl == error_mark_node || newdecl == error_mark_node)
    return false;
  *oldtypep = oldtype = TREE_TYPE (olddecl);
  *newtypep = newtype = TREE_TYPE (newdecl);
  if (oldtype == error_mark_node || newtype == error_mark_node)
    return false;

  /* Two different categories of symbol altogether.  This is an error
     unless OLDDECL is a builtin.  OLDDECL will be discarded in any case.  */
  if (TREE_CODE (olddecl) != TREE_CODE (newdecl))
    {
      if (!(TREE_CODE (olddecl) == FUNCTION_DECL
	    && DECL_BUILT_IN (olddecl)
	    && !C_DECL_DECLARED_BUILTIN (olddecl)))
	{
	  error ("%q+D redeclared as different kind of symbol", newdecl);
	  locate_old_decl (olddecl);
	}
      else if (TREE_PUBLIC (newdecl))
	warning (0, "built-in function %q+D declared as non-function",
		 newdecl);
      else
	warning (OPT_Wshadow, "declaration of %q+D shadows "
		 "a built-in function", newdecl);
      return false;
    }

  /* Enumerators have no linkage, so may only be declared once in a
     given scope.  */
  if (TREE_CODE (olddecl) == CONST_DECL)
    {
      error ("redeclaration of enumerator %q+D", newdecl);
      locate_old_decl (olddecl);
      return false;
    }

  if (!comptypes (oldtype, newtype))
    {
      if (TREE_CODE (olddecl) == FUNCTION_DECL
	  && DECL_BUILT_IN (olddecl) && !C_DECL_DECLARED_BUILTIN (olddecl))
	{
	  /* Accept harmless mismatch in function types.
	     This is for the ffs and fprintf builtins.  */
	  tree trytype = match_builtin_function_types (newtype, oldtype);

	  if (trytype && comptypes (newtype, trytype))
	    *oldtypep = oldtype = trytype;
	  else
	    {
	      /* If types don't match for a built-in, throw away the
		 built-in.  No point in calling locate_old_decl here, it
		 won't print anything.  */
	      warning (0, "conflicting types for built-in function %q+D",
		       newdecl);
	      return false;
	    }
	}
      else if (TREE_CODE (olddecl) == FUNCTION_DECL
	       && DECL_IS_BUILTIN (olddecl))
	{
	  /* A conflicting function declaration for a predeclared
	     function that isn't actually built in.  Objective C uses
	     these.  The new declaration silently overrides everything
	     but the volatility (i.e. noreturn) indication.  See also
	     below.  FIXME: Make Objective C use normal builtins.  */
	  TREE_THIS_VOLATILE (newdecl) |= TREE_THIS_VOLATILE (olddecl);
	  return false;
	}
      /* Permit void foo (...) to match int foo (...) if the latter is
	 the definition and implicit int was used.  See
	 c-torture/compile/920625-2.c.  */
      else if (TREE_CODE (newdecl) == FUNCTION_DECL && DECL_INITIAL (newdecl)
	       && TYPE_MAIN_VARIANT (TREE_TYPE (oldtype)) == void_type_node
	       && TYPE_MAIN_VARIANT (TREE_TYPE (newtype)) == integer_type_node
	       && C_FUNCTION_IMPLICIT_INT (newdecl) && !DECL_INITIAL (olddecl))
	{
	  pedwarned = pedwarn (input_location, 0,
			       "conflicting types for %q+D", newdecl);
	  /* Make sure we keep void as the return type.  */
	  TREE_TYPE (newdecl) = *newtypep = newtype = oldtype;
	  C_FUNCTION_IMPLICIT_INT (newdecl) = 0;
	}
      /* Permit void foo (...) to match an earlier call to foo (...) with
	 no declared type (thus, implicitly int).  */
      else if (TREE_CODE (newdecl) == FUNCTION_DECL
	       && TYPE_MAIN_VARIANT (TREE_TYPE (newtype)) == void_type_node
	       && TYPE_MAIN_VARIANT (TREE_TYPE (oldtype)) == integer_type_node
	       && C_DECL_IMPLICIT (olddecl) && !DECL_INITIAL (olddecl))
	{
	  pedwarned = pedwarn (input_location, 0,
			       "conflicting types for %q+D", newdecl);
	  /* Make sure we keep void as the return type.  */
	  TREE_TYPE (olddecl) = *oldtypep = oldtype = newtype;
	}
      else
	{
	  if (TYPE_QUALS (newtype) != TYPE_QUALS (oldtype))
	    error ("conflicting type qualifiers for %q+D", newdecl);
	  else
	    error ("conflicting types for %q+D", newdecl);
	  diagnose_arglist_conflict (newdecl, olddecl, newtype, oldtype);
	  locate_old_decl (olddecl);
	  return false;
	}
    }

  /* Redeclaration of a type is a constraint violation (6.7.2.3p1),
     but silently ignore the redeclaration if either is in a system
     header.  (Conflicting redeclarations were handled above.)  */
  if (TREE_CODE (newdecl) == TYPE_DECL)
    {
      if (DECL_IN_SYSTEM_HEADER (newdecl)
	  || DECL_IN_SYSTEM_HEADER (olddecl)
	  || TREE_NO_WARNING (newdecl)
	  || TREE_NO_WARNING (olddecl))
	return true;  /* Allow OLDDECL to continue in use.  */

      error ("redefinition of typedef %q+D", newdecl);
      locate_old_decl (olddecl);
      return false;
    }

  /* Function declarations can either be 'static' or 'extern' (no
     qualifier is equivalent to 'extern' - C99 6.2.2p5) and therefore
     can never conflict with each other on account of linkage
     (6.2.2p4).  Multiple definitions are not allowed (6.9p3,5) but
     gnu89 mode permits two definitions if one is 'extern inline' and
     one is not.  The non- extern-inline definition supersedes the
     extern-inline definition.  */

  else if (TREE_CODE (newdecl) == FUNCTION_DECL)
    {
      /* If you declare a built-in function name as static, or
	 define the built-in with an old-style definition (so we
	 can't validate the argument list) the built-in definition is
	 overridden, but optionally warn this was a bad choice of name.  */
      if (DECL_BUILT_IN (olddecl)
	  && !C_DECL_DECLARED_BUILTIN (olddecl)
	  && (!TREE_PUBLIC (newdecl)
	      || (DECL_INITIAL (newdecl)
		  && !TYPE_ARG_TYPES (TREE_TYPE (newdecl)))))
	{
	  warning (OPT_Wshadow, "declaration of %q+D shadows "
		   "a built-in function", newdecl);
	  /* Discard the old built-in function.  */
	  return false;
	}

      if (DECL_INITIAL (newdecl))
	{
	  if (DECL_INITIAL (olddecl))
	    {
	      /* If both decls are in the same TU and the new declaration
		 isn't overriding an extern inline reject the new decl.
		 In c99, no overriding is allowed in the same translation
		 unit.  */
	      if ((!DECL_EXTERN_INLINE (olddecl)
		   || DECL_EXTERN_INLINE (newdecl)
		   || (!flag_gnu89_inline
		       && (!DECL_DECLARED_INLINE_P (olddecl)
			   || !lookup_attribute ("gnu_inline",
						 DECL_ATTRIBUTES (olddecl)))
		       && (!DECL_DECLARED_INLINE_P (newdecl)
			   || !lookup_attribute ("gnu_inline",
						 DECL_ATTRIBUTES (newdecl))))
		  )
		  && same_translation_unit_p (newdecl, olddecl))
		{
		  error ("redefinition of %q+D", newdecl);
		  locate_old_decl (olddecl);
		  return false;
		}
	    }
	}
      /* If we have a prototype after an old-style function definition,
	 the argument types must be checked specially.  */
      else if (DECL_INITIAL (olddecl)
	       && !TYPE_ARG_TYPES (oldtype) && TYPE_ARG_TYPES (newtype)
	       && TYPE_ACTUAL_ARG_TYPES (oldtype)
	       && !validate_proto_after_old_defn (newdecl, newtype, oldtype))
	{
	  locate_old_decl (olddecl);
	  return false;
	}
      /* A non-static declaration (even an "extern") followed by a
	 static declaration is undefined behavior per C99 6.2.2p3-5,7.
	 The same is true for a static forward declaration at block
	 scope followed by a non-static declaration/definition at file
	 scope.  Static followed by non-static at the same scope is
	 not undefined behavior, and is the most convenient way to get
	 some effects (see e.g.  what unwind-dw2-fde-glibc.c does to
	 the definition of _Unwind_Find_FDE in unwind-dw2-fde.c), but
	 we do diagnose it if -Wtraditional.  */
      if (TREE_PUBLIC (olddecl) && !TREE_PUBLIC (newdecl))
	{
	  /* Two exceptions to the rule.  If olddecl is an extern
	     inline, or a predeclared function that isn't actually
	     built in, newdecl silently overrides olddecl.  The latter
	     occur only in Objective C; see also above.  (FIXME: Make
	     Objective C use normal builtins.)  */
	  if (!DECL_IS_BUILTIN (olddecl)
	      && !DECL_EXTERN_INLINE (olddecl))
	    {
	      error ("static declaration of %q+D follows "
		     "non-static declaration", newdecl);
	      locate_old_decl (olddecl);
	    }
	  return false;
	}
      else if (TREE_PUBLIC (newdecl) && !TREE_PUBLIC (olddecl))
	{
	  if (DECL_CONTEXT (olddecl))
	    {
	      error ("non-static declaration of %q+D follows "
		     "static declaration", newdecl);
	      locate_old_decl (olddecl);
	      return false;
	    }
	  else if (warn_traditional)
	    {
	      warned |= warning (OPT_Wtraditional, 
				 "non-static declaration of %q+D "
				 "follows static declaration", newdecl);
	    }
	}

      /* Make sure gnu_inline attribute is either not present, or
	 present on all inline decls.  */
      if (DECL_DECLARED_INLINE_P (olddecl)
	  && DECL_DECLARED_INLINE_P (newdecl))
	{
	  bool newa = lookup_attribute ("gnu_inline",
					DECL_ATTRIBUTES (newdecl)) != NULL;
	  bool olda = lookup_attribute ("gnu_inline",
					DECL_ATTRIBUTES (olddecl)) != NULL;
	  if (newa != olda)
	    {
	      error_at (input_location, "%<gnu_inline%> attribute present on %q+D",
			newa ? newdecl : olddecl);
	      error_at (DECL_SOURCE_LOCATION (newa ? olddecl : newdecl),
			"but not here");
	    }
	}
    }
  else if (TREE_CODE (newdecl) == VAR_DECL)
    {
      /* Only variables can be thread-local, and all declarations must
	 agree on this property.  */
      if (C_DECL_THREADPRIVATE_P (olddecl) && !DECL_THREAD_LOCAL_P (newdecl))
	{
	  /* Nothing to check.  Since OLDDECL is marked threadprivate
	     and NEWDECL does not have a thread-local attribute, we
	     will merge the threadprivate attribute into NEWDECL.  */
	  ;
	}
      else if (DECL_THREAD_LOCAL_P (newdecl) != DECL_THREAD_LOCAL_P (olddecl))
	{
	  if (DECL_THREAD_LOCAL_P (newdecl))
	    error ("thread-local declaration of %q+D follows "
		   "non-thread-local declaration", newdecl);
	  else
	    error ("non-thread-local declaration of %q+D follows "
		   "thread-local declaration", newdecl);

	  locate_old_decl (olddecl);
	  return false;
	}

      /* Multiple initialized definitions are not allowed (6.9p3,5).  */
      if (DECL_INITIAL (newdecl) && DECL_INITIAL (olddecl))
	{
	  error ("redefinition of %q+D", newdecl);
	  locate_old_decl (olddecl);
	  return false;
	}

      /* Objects declared at file scope: if the first declaration had
	 external linkage (even if it was an external reference) the
	 second must have external linkage as well, or the behavior is
	 undefined.  If the first declaration had internal linkage, then
	 the second must too, or else be an external reference (in which
	 case the composite declaration still has internal linkage).
	 As for function declarations, we warn about the static-then-
	 extern case only for -Wtraditional.  See generally 6.2.2p3-5,7.  */
      if (DECL_FILE_SCOPE_P (newdecl)
	  && TREE_PUBLIC (newdecl) != TREE_PUBLIC (olddecl))
	{
	  if (DECL_EXTERNAL (newdecl))
	    {
	      if (!DECL_FILE_SCOPE_P (olddecl))
		{
		  error ("extern declaration of %q+D follows "
			 "declaration with no linkage", newdecl);
		  locate_old_decl (olddecl);
		  return false;
		}
	      else if (warn_traditional)
		{
		  warned |= warning (OPT_Wtraditional, 
				     "non-static declaration of %q+D "
				     "follows static declaration", newdecl);
		}
	    }
	  else
	    {
	      if (TREE_PUBLIC (newdecl))
		error ("non-static declaration of %q+D follows "
		       "static declaration", newdecl);
	      else
		error ("static declaration of %q+D follows "
		       "non-static declaration", newdecl);

	      locate_old_decl (olddecl);
	      return false;
	    }
	}
      /* Two objects with the same name declared at the same block
	 scope must both be external references (6.7p3).  */
      else if (!DECL_FILE_SCOPE_P (newdecl))
	{
	  if (DECL_EXTERNAL (newdecl))
	    {
	      /* Extern with initializer at block scope, which will
		 already have received an error.  */
	    }
	  else if (DECL_EXTERNAL (olddecl))
	    {
	      error ("declaration of %q+D with no linkage follows "
		     "extern declaration", newdecl);
	      locate_old_decl (olddecl);
	    }
	  else
	    {
	      error ("redeclaration of %q+D with no linkage", newdecl);
	      locate_old_decl (olddecl);
	    }

	  return false;
	}

      /* C++ does not permit a decl to appear multiple times at file
	 scope.  */
      if (warn_cxx_compat
	  && DECL_FILE_SCOPE_P (newdecl)
	  && !DECL_EXTERNAL (newdecl)
	  && !DECL_EXTERNAL (olddecl))
	warned |= warning_at (DECL_SOURCE_LOCATION (newdecl),
			      OPT_Wc___compat,
			      ("duplicate declaration of %qD is "
			       "invalid in C++"),
			      newdecl);
    }

  /* warnings */
  /* All decls must agree on a visibility.  */
  if (CODE_CONTAINS_STRUCT (TREE_CODE (newdecl), TS_DECL_WITH_VIS)
      && DECL_VISIBILITY_SPECIFIED (newdecl) && DECL_VISIBILITY_SPECIFIED (olddecl)
      && DECL_VISIBILITY (newdecl) != DECL_VISIBILITY (olddecl))
    {
      warned |= warning (0, "redeclaration of %q+D with different visibility "
			 "(old visibility preserved)", newdecl);
    }

  if (TREE_CODE (newdecl) == FUNCTION_DECL)
    {
      /* Diagnose inline __attribute__ ((noinline)) which is silly.  */
      if (DECL_DECLARED_INLINE_P (newdecl)
	  && lookup_attribute ("noinline", DECL_ATTRIBUTES (olddecl)))
	{
	  warned |= warning (OPT_Wattributes, 
			     "inline declaration of %qD follows "
			     "declaration with attribute noinline", newdecl);
	}
      else if (DECL_DECLARED_INLINE_P (olddecl)
	       && lookup_attribute ("noinline", DECL_ATTRIBUTES (newdecl)))
	{
	  warned |= warning (OPT_Wattributes, 
			     "declaration of %q+D with attribute "
			     "noinline follows inline declaration ", newdecl);
	}
    }
  else /* PARM_DECL, VAR_DECL */
    {
      /* Redeclaration of a parameter is a constraint violation (this is
	 not explicitly stated, but follows from C99 6.7p3 [no more than
	 one declaration of the same identifier with no linkage in the
	 same scope, except type tags] and 6.2.2p6 [parameters have no
	 linkage]).  We must check for a forward parameter declaration,
	 indicated by TREE_ASM_WRITTEN on the old declaration - this is
	 an extension, the mandatory diagnostic for which is handled by
	 mark_forward_parm_decls.  */

      if (TREE_CODE (newdecl) == PARM_DECL
	  && (!TREE_ASM_WRITTEN (olddecl) || TREE_ASM_WRITTEN (newdecl)))
	{
	  error ("redefinition of parameter %q+D", newdecl);
	  locate_old_decl (olddecl);
	  return false;
	}
    }

  /* Optional warning for completely redundant decls.  */
  if (!warned && !pedwarned
      && warn_redundant_decls
      /* Don't warn about a function declaration followed by a
	 definition.  */
      && !(TREE_CODE (newdecl) == FUNCTION_DECL
	   && DECL_INITIAL (newdecl) && !DECL_INITIAL (olddecl))
      /* Don't warn about redundant redeclarations of builtins.  */
      && !(TREE_CODE (newdecl) == FUNCTION_DECL
	   && !DECL_BUILT_IN (newdecl)
	   && DECL_BUILT_IN (olddecl)
	   && !C_DECL_DECLARED_BUILTIN (olddecl))
      /* Don't warn about an extern followed by a definition.  */
      && !(DECL_EXTERNAL (olddecl) && !DECL_EXTERNAL (newdecl))
      /* Don't warn about forward parameter decls.  */
      && !(TREE_CODE (newdecl) == PARM_DECL
	   && TREE_ASM_WRITTEN (olddecl) && !TREE_ASM_WRITTEN (newdecl))
      /* Don't warn about a variable definition following a declaration.  */
      && !(TREE_CODE (newdecl) == VAR_DECL
	   && DECL_INITIAL (newdecl) && !DECL_INITIAL (olddecl)))
    {
      warned = warning (OPT_Wredundant_decls, "redundant redeclaration of %q+D",
			newdecl);
    }

  /* Report location of previous decl/defn.  */
  if (warned || pedwarned)
    locate_old_decl (olddecl);

#undef DECL_EXTERN_INLINE

  return retval;
}

/* Subroutine of duplicate_decls.  NEWDECL has been found to be
   consistent with OLDDECL, but carries new information.  Merge the
   new information into OLDDECL.  This function issues no
   diagnostics.  */

static void
merge_decls (tree newdecl, tree olddecl, tree newtype, tree oldtype)
{
  bool new_is_definition = (TREE_CODE (newdecl) == FUNCTION_DECL
			    && DECL_INITIAL (newdecl) != 0);
  bool new_is_prototype = (TREE_CODE (newdecl) == FUNCTION_DECL
			   && TYPE_ARG_TYPES (TREE_TYPE (newdecl)) != 0);
  bool old_is_prototype = (TREE_CODE (olddecl) == FUNCTION_DECL
			   && TYPE_ARG_TYPES (TREE_TYPE (olddecl)) != 0);
  bool extern_changed = false;

  /* For real parm decl following a forward decl, rechain the old decl
     in its new location and clear TREE_ASM_WRITTEN (it's not a
     forward decl anymore).  */
  if (TREE_CODE (newdecl) == PARM_DECL
      && TREE_ASM_WRITTEN (olddecl) && !TREE_ASM_WRITTEN (newdecl))
    {
      struct c_binding *b, **here;

      for (here = &current_scope->bindings; *here; here = &(*here)->prev)
	if ((*here)->decl == olddecl)
	  goto found;
      gcc_unreachable ();

    found:
      b = *here;
      *here = b->prev;
      b->prev = current_scope->bindings;
      current_scope->bindings = b;

      TREE_ASM_WRITTEN (olddecl) = 0;
    }

  DECL_ATTRIBUTES (newdecl)
    = targetm.merge_decl_attributes (olddecl, newdecl);

  /* Merge the data types specified in the two decls.  */
  TREE_TYPE (newdecl)
    = TREE_TYPE (olddecl)
    = composite_type (newtype, oldtype);

  /* Lay the type out, unless already done.  */
  if (!comptypes (oldtype, TREE_TYPE (newdecl)))
    {
      if (TREE_TYPE (newdecl) != error_mark_node)
	layout_type (TREE_TYPE (newdecl));
      if (TREE_CODE (newdecl) != FUNCTION_DECL
	  && TREE_CODE (newdecl) != TYPE_DECL
	  && TREE_CODE (newdecl) != CONST_DECL)
	layout_decl (newdecl, 0);
    }
  else
    {
      /* Since the type is OLDDECL's, make OLDDECL's size go with.  */
      DECL_SIZE (newdecl) = DECL_SIZE (olddecl);
      DECL_SIZE_UNIT (newdecl) = DECL_SIZE_UNIT (olddecl);
      DECL_MODE (newdecl) = DECL_MODE (olddecl);
      if (DECL_ALIGN (olddecl) > DECL_ALIGN (newdecl))
	{
	  DECL_ALIGN (newdecl) = DECL_ALIGN (olddecl);
	  DECL_USER_ALIGN (newdecl) |= DECL_USER_ALIGN (olddecl);
	}
    }

  /* Keep the old rtl since we can safely use it.  */
  if (HAS_RTL_P (olddecl))
    COPY_DECL_RTL (olddecl, newdecl);

  /* Merge the type qualifiers.  */
  if (TREE_READONLY (newdecl))
    TREE_READONLY (olddecl) = 1;

  if (TREE_THIS_VOLATILE (newdecl))
    TREE_THIS_VOLATILE (olddecl) = 1;

  /* Merge deprecatedness.  */
  if (TREE_DEPRECATED (newdecl))
    TREE_DEPRECATED (olddecl) = 1;

  /* If a decl is in a system header and the other isn't, keep the one on the
     system header. Otherwise, keep source location of definition rather than
     declaration and of prototype rather than non-prototype unless that
     prototype is built-in.  */
  if (CODE_CONTAINS_STRUCT (TREE_CODE (olddecl), TS_DECL_WITH_VIS)
      && DECL_IN_SYSTEM_HEADER (olddecl)
      && !DECL_IN_SYSTEM_HEADER (newdecl) )
    DECL_SOURCE_LOCATION (newdecl) = DECL_SOURCE_LOCATION (olddecl);
  else if (CODE_CONTAINS_STRUCT (TREE_CODE (olddecl), TS_DECL_WITH_VIS)
	   && DECL_IN_SYSTEM_HEADER (newdecl)
	   && !DECL_IN_SYSTEM_HEADER (olddecl))
    DECL_SOURCE_LOCATION (olddecl) = DECL_SOURCE_LOCATION (newdecl);
  else if ((DECL_INITIAL (newdecl) == 0 && DECL_INITIAL (olddecl) != 0)
	   || (old_is_prototype && !new_is_prototype
	       && !C_DECL_BUILTIN_PROTOTYPE (olddecl)))
    DECL_SOURCE_LOCATION (newdecl) = DECL_SOURCE_LOCATION (olddecl);

  /* Merge the initialization information.  */
   if (DECL_INITIAL (newdecl) == 0)
    DECL_INITIAL (newdecl) = DECL_INITIAL (olddecl);

  /* Merge the threadprivate attribute.  */
  if (TREE_CODE (olddecl) == VAR_DECL && C_DECL_THREADPRIVATE_P (olddecl))
    {
      DECL_TLS_MODEL (newdecl) = DECL_TLS_MODEL (olddecl);
      C_DECL_THREADPRIVATE_P (newdecl) = 1;
    }

  if (CODE_CONTAINS_STRUCT (TREE_CODE (olddecl), TS_DECL_WITH_VIS))
    {
      /* Merge the section attribute.
	 We want to issue an error if the sections conflict but that
	 must be done later in decl_attributes since we are called
	 before attributes are assigned.  */
      if (DECL_SECTION_NAME (newdecl) == NULL_TREE)
	DECL_SECTION_NAME (newdecl) = DECL_SECTION_NAME (olddecl);

      /* Copy the assembler name.
	 Currently, it can only be defined in the prototype.  */
      COPY_DECL_ASSEMBLER_NAME (olddecl, newdecl);

      /* Use visibility of whichever declaration had it specified */
      if (DECL_VISIBILITY_SPECIFIED (olddecl))
	{
	  DECL_VISIBILITY (newdecl) = DECL_VISIBILITY (olddecl);
	  DECL_VISIBILITY_SPECIFIED (newdecl) = 1;
	}

      if (TREE_CODE (newdecl) == FUNCTION_DECL)
	{
	  DECL_STATIC_CONSTRUCTOR(newdecl) |= DECL_STATIC_CONSTRUCTOR(olddecl);
	  DECL_STATIC_DESTRUCTOR (newdecl) |= DECL_STATIC_DESTRUCTOR (olddecl);
	  DECL_NO_LIMIT_STACK (newdecl) |= DECL_NO_LIMIT_STACK (olddecl);
	  DECL_NO_INSTRUMENT_FUNCTION_ENTRY_EXIT (newdecl)
	    |= DECL_NO_INSTRUMENT_FUNCTION_ENTRY_EXIT (olddecl);
	  TREE_THIS_VOLATILE (newdecl) |= TREE_THIS_VOLATILE (olddecl);
	  DECL_IS_MALLOC (newdecl) |= DECL_IS_MALLOC (olddecl);
	  DECL_IS_OPERATOR_NEW (newdecl) |= DECL_IS_OPERATOR_NEW (olddecl);
	  TREE_READONLY (newdecl) |= TREE_READONLY (olddecl);
	  DECL_PURE_P (newdecl) |= DECL_PURE_P (olddecl);
	  DECL_IS_NOVOPS (newdecl) |= DECL_IS_NOVOPS (olddecl);
	}

      /* Merge the storage class information.  */
      merge_weak (newdecl, olddecl);

      /* For functions, static overrides non-static.  */
      if (TREE_CODE (newdecl) == FUNCTION_DECL)
	{
	  TREE_PUBLIC (newdecl) &= TREE_PUBLIC (olddecl);
	  /* This is since we don't automatically
	     copy the attributes of NEWDECL into OLDDECL.  */
	  TREE_PUBLIC (olddecl) = TREE_PUBLIC (newdecl);
	  /* If this clears `static', clear it in the identifier too.  */
	  if (!TREE_PUBLIC (olddecl))
	    TREE_PUBLIC (DECL_NAME (olddecl)) = 0;
	}
    }

  /* In c99, 'extern' declaration before (or after) 'inline' means this
     function is not DECL_EXTERNAL, unless 'gnu_inline' attribute
     is present.  */
  if (TREE_CODE (newdecl) == FUNCTION_DECL
      && !flag_gnu89_inline
      && (DECL_DECLARED_INLINE_P (newdecl)
	  || DECL_DECLARED_INLINE_P (olddecl))
      && (!DECL_DECLARED_INLINE_P (newdecl)
	  || !DECL_DECLARED_INLINE_P (olddecl)
	  || !DECL_EXTERNAL (olddecl))
      && DECL_EXTERNAL (newdecl)
      && !lookup_attribute ("gnu_inline", DECL_ATTRIBUTES (newdecl))
      && !current_function_decl)
    DECL_EXTERNAL (newdecl) = 0;

  if (DECL_EXTERNAL (newdecl))
    {
      TREE_STATIC (newdecl) = TREE_STATIC (olddecl);
      DECL_EXTERNAL (newdecl) = DECL_EXTERNAL (olddecl);

      /* An extern decl does not override previous storage class.  */
      TREE_PUBLIC (newdecl) = TREE_PUBLIC (olddecl);
      if (!DECL_EXTERNAL (newdecl))
	{
	  DECL_CONTEXT (newdecl) = DECL_CONTEXT (olddecl);
	  DECL_COMMON (newdecl) = DECL_COMMON (olddecl);
	}
    }
  else
    {
      TREE_STATIC (olddecl) = TREE_STATIC (newdecl);
      TREE_PUBLIC (olddecl) = TREE_PUBLIC (newdecl);
    }

  if (TREE_CODE (newdecl) == FUNCTION_DECL)
    {
      /* If we're redefining a function previously defined as extern
	 inline, make sure we emit debug info for the inline before we
	 throw it away, in case it was inlined into a function that
	 hasn't been written out yet.  */
      if (new_is_definition && DECL_INITIAL (olddecl))
	/* The new defn must not be inline.  */
	DECL_UNINLINABLE (newdecl) = 1;
      else
	{
	  /* If either decl says `inline', this fn is inline, unless
	     its definition was passed already.  */
	  if (DECL_DECLARED_INLINE_P (newdecl)
	      || DECL_DECLARED_INLINE_P (olddecl))
	    DECL_DECLARED_INLINE_P (newdecl) = 1;

	  DECL_UNINLINABLE (newdecl) = DECL_UNINLINABLE (olddecl)
	    = (DECL_UNINLINABLE (newdecl) || DECL_UNINLINABLE (olddecl));

	  DECL_DISREGARD_INLINE_LIMITS (newdecl)
	    = DECL_DISREGARD_INLINE_LIMITS (olddecl)
	    = (DECL_DISREGARD_INLINE_LIMITS (newdecl)
	       || DECL_DISREGARD_INLINE_LIMITS (olddecl));
	}

      if (DECL_BUILT_IN (olddecl))
	{
	  /* If redeclaring a builtin function, it stays built in.
	     But it gets tagged as having been declared.  */
	  DECL_BUILT_IN_CLASS (newdecl) = DECL_BUILT_IN_CLASS (olddecl);
	  DECL_FUNCTION_CODE (newdecl) = DECL_FUNCTION_CODE (olddecl);
	  C_DECL_DECLARED_BUILTIN (newdecl) = 1;
	  if (new_is_prototype)
	    C_DECL_BUILTIN_PROTOTYPE (newdecl) = 0;
	  else
	    C_DECL_BUILTIN_PROTOTYPE (newdecl)
	      = C_DECL_BUILTIN_PROTOTYPE (olddecl);
	}

      /* Preserve function specific target and optimization options */
      if (DECL_FUNCTION_SPECIFIC_TARGET (olddecl)
	  && !DECL_FUNCTION_SPECIFIC_TARGET (newdecl))
	DECL_FUNCTION_SPECIFIC_TARGET (newdecl)
	  = DECL_FUNCTION_SPECIFIC_TARGET (olddecl);

      if (DECL_FUNCTION_SPECIFIC_OPTIMIZATION (olddecl)
	  && !DECL_FUNCTION_SPECIFIC_OPTIMIZATION (newdecl))
	DECL_FUNCTION_SPECIFIC_OPTIMIZATION (newdecl)
	  = DECL_FUNCTION_SPECIFIC_OPTIMIZATION (olddecl);

      /* Also preserve various other info from the definition.  */
      if (!new_is_definition)
	{
	  tree t;
	  DECL_RESULT (newdecl) = DECL_RESULT (olddecl);
	  DECL_INITIAL (newdecl) = DECL_INITIAL (olddecl);
	  DECL_STRUCT_FUNCTION (newdecl) = DECL_STRUCT_FUNCTION (olddecl);
	  DECL_SAVED_TREE (newdecl) = DECL_SAVED_TREE (olddecl);
	  gimple_set_body (newdecl, gimple_body (olddecl));
	  DECL_ARGUMENTS (newdecl) = copy_list (DECL_ARGUMENTS (olddecl));
	  for (t = DECL_ARGUMENTS (newdecl); t ; t = TREE_CHAIN (t))
	    DECL_CONTEXT (t) = newdecl;

	  /* See if we've got a function to instantiate from.  */
	  if (DECL_SAVED_TREE (olddecl))
	    DECL_ABSTRACT_ORIGIN (newdecl)
	      = DECL_ABSTRACT_ORIGIN (olddecl);
	}
    }

  extern_changed = DECL_EXTERNAL (olddecl) && !DECL_EXTERNAL (newdecl);

  /* Merge the USED information.  */
  if (TREE_USED (olddecl))
    TREE_USED (newdecl) = 1;
  else if (TREE_USED (newdecl))
    TREE_USED (olddecl) = 1;

  /* Copy most of the decl-specific fields of NEWDECL into OLDDECL.
     But preserve OLDDECL's DECL_UID and DECL_CONTEXT.  */
  {
    unsigned olddecl_uid = DECL_UID (olddecl);
    tree olddecl_context = DECL_CONTEXT (olddecl);
    tree olddecl_arguments = NULL;
    if (TREE_CODE (olddecl) == FUNCTION_DECL)
      olddecl_arguments = DECL_ARGUMENTS (olddecl);

    memcpy ((char *) olddecl + sizeof (struct tree_common),
	    (char *) newdecl + sizeof (struct tree_common),
	    sizeof (struct tree_decl_common) - sizeof (struct tree_common));
    switch (TREE_CODE (olddecl))
      {
      case FUNCTION_DECL:
	gimple_set_body (olddecl, gimple_body (newdecl));
	/* fall through */

      case FIELD_DECL:
      case VAR_DECL:
      case PARM_DECL:
      case LABEL_DECL:
      case RESULT_DECL:
      case CONST_DECL:
      case TYPE_DECL:
	memcpy ((char *) olddecl + sizeof (struct tree_decl_common),
		(char *) newdecl + sizeof (struct tree_decl_common),
		tree_code_size (TREE_CODE (olddecl)) - sizeof (struct tree_decl_common));
	break;

      default:

	memcpy ((char *) olddecl + sizeof (struct tree_decl_common),
		(char *) newdecl + sizeof (struct tree_decl_common),
		sizeof (struct tree_decl_non_common) - sizeof (struct tree_decl_common));
      }
    DECL_UID (olddecl) = olddecl_uid;
    DECL_CONTEXT (olddecl) = olddecl_context;
    if (TREE_CODE (olddecl) == FUNCTION_DECL)
      DECL_ARGUMENTS (olddecl) = olddecl_arguments;
  }

  /* If OLDDECL had its DECL_RTL instantiated, re-invoke make_decl_rtl
     so that encode_section_info has a chance to look at the new decl
     flags and attributes.  */
  if (DECL_RTL_SET_P (olddecl)
      && (TREE_CODE (olddecl) == FUNCTION_DECL
	  || (TREE_CODE (olddecl) == VAR_DECL
	      && TREE_STATIC (olddecl))))
    make_decl_rtl (olddecl);

  /* If we changed a function from DECL_EXTERNAL to !DECL_EXTERNAL,
     and the definition is coming from the old version, cgraph needs
     to be called again.  */
  if (extern_changed && !new_is_definition
      && TREE_CODE (olddecl) == FUNCTION_DECL && DECL_INITIAL (olddecl))
    cgraph_mark_if_needed (olddecl);
}

/* Handle when a new declaration NEWDECL has the same name as an old
   one OLDDECL in the same binding contour.  Prints an error message
   if appropriate.

   If safely possible, alter OLDDECL to look like NEWDECL, and return
   true.  Otherwise, return false.  */

static bool
duplicate_decls (tree newdecl, tree olddecl)
{
  tree newtype = NULL, oldtype = NULL;

  if (!diagnose_mismatched_decls (newdecl, olddecl, &newtype, &oldtype))
    {
      /* Avoid `unused variable' and other warnings for OLDDECL.  */
      TREE_NO_WARNING (olddecl) = 1;
      return false;
    }

  merge_decls (newdecl, olddecl, newtype, oldtype);
  return true;
}


/* Check whether decl-node NEW_DECL shadows an existing declaration.  */
static void
warn_if_shadowing (tree new_decl)
{
  struct c_binding *b;

  /* Shadow warnings wanted?  */
  if (!warn_shadow
      /* No shadow warnings for internally generated vars.  */
      || DECL_IS_BUILTIN (new_decl)
      /* No shadow warnings for vars made for inlining.  */
      || DECL_FROM_INLINE (new_decl))
    return;

  /* Is anything being shadowed?  Invisible decls do not count.  */
  for (b = I_SYMBOL_BINDING (DECL_NAME (new_decl)); b; b = b->shadowed)
    if (b->decl && b->decl != new_decl && !b->invisible)
      {
	tree old_decl = b->decl;

	if (old_decl == error_mark_node)
	  {
	    warning (OPT_Wshadow, "declaration of %q+D shadows previous "
		     "non-variable", new_decl);
	    break;
	  }
	else if (TREE_CODE (old_decl) == PARM_DECL)
	  warning (OPT_Wshadow, "declaration of %q+D shadows a parameter",
		   new_decl);
	else if (DECL_FILE_SCOPE_P (old_decl))
	  warning (OPT_Wshadow, "declaration of %q+D shadows a global "
		   "declaration", new_decl);
	else if (TREE_CODE (old_decl) == FUNCTION_DECL
		 && DECL_BUILT_IN (old_decl))
	  {
	    warning (OPT_Wshadow, "declaration of %q+D shadows "
		     "a built-in function", new_decl);
	    break;
	  }
	else
	  warning (OPT_Wshadow, "declaration of %q+D shadows a previous local",
		   new_decl);

	warning_at (DECL_SOURCE_LOCATION (old_decl), OPT_Wshadow,
		    "shadowed declaration is here");

	break;
      }
}

/* Record a decl-node X as belonging to the current lexical scope.
   Check for errors (such as an incompatible declaration for the same
   name already seen in the same scope).

   Returns either X or an old decl for the same name.
   If an old decl is returned, it may have been smashed
   to agree with what X says.  */

tree
pushdecl (tree x)
{
  tree name = DECL_NAME (x);
  struct c_scope *scope = current_scope;
  struct c_binding *b;
  bool nested = false;
  location_t locus = DECL_SOURCE_LOCATION (x);

  /* Must set DECL_CONTEXT for everything not at file scope or
     DECL_FILE_SCOPE_P won't work.  Local externs don't count
     unless they have initializers (which generate code).  */
  if (current_function_decl
      && ((TREE_CODE (x) != FUNCTION_DECL && TREE_CODE (x) != VAR_DECL)
	  || DECL_INITIAL (x) || !DECL_EXTERNAL (x)))
    DECL_CONTEXT (x) = current_function_decl;

  /* Anonymous decls are just inserted in the scope.  */
  if (!name)
    {
      bind (name, x, scope, /*invisible=*/false, /*nested=*/false,
	    locus);
      return x;
    }

  /* First, see if there is another declaration with the same name in
     the current scope.  If there is, duplicate_decls may do all the
     work for us.  If duplicate_decls returns false, that indicates
     two incompatible decls in the same scope; we are to silently
     replace the old one (duplicate_decls has issued all appropriate
     diagnostics).  In particular, we should not consider possible
     duplicates in the external scope, or shadowing.  */
  b = I_SYMBOL_BINDING (name);
  if (b && B_IN_SCOPE (b, scope))
    {
      struct c_binding *b_ext, *b_use;
      tree type = TREE_TYPE (x);
      tree visdecl = b->decl;
      tree vistype = TREE_TYPE (visdecl);
      if (TREE_CODE (TREE_TYPE (x)) == ARRAY_TYPE
	  && COMPLETE_TYPE_P (TREE_TYPE (x)))
	b->inner_comp = false;
      b_use = b;
      b_ext = b;
      /* If this is an external linkage declaration, we should check
	 for compatibility with the type in the external scope before
	 setting the type at this scope based on the visible
	 information only.  */
      if (TREE_PUBLIC (x) && TREE_PUBLIC (visdecl))
	{
	  while (b_ext && !B_IN_EXTERNAL_SCOPE (b_ext))
	    b_ext = b_ext->shadowed;
	  if (b_ext)
	    {
	      b_use = b_ext;
	      if (b_use->u.type)
		TREE_TYPE (b_use->decl) = b_use->u.type;
	    }
	}
      if (duplicate_decls (x, b_use->decl))
	{
	  if (b_use != b)
	    {
	      /* Save the updated type in the external scope and
		 restore the proper type for this scope.  */
	      tree thistype;
	      if (comptypes (vistype, type))
		thistype = composite_type (vistype, type);
	      else
		thistype = TREE_TYPE (b_use->decl);
	      b_use->u.type = TREE_TYPE (b_use->decl);
	      if (TREE_CODE (b_use->decl) == FUNCTION_DECL
		  && DECL_BUILT_IN (b_use->decl))
		thistype
		  = build_type_attribute_variant (thistype,
						  TYPE_ATTRIBUTES
						  (b_use->u.type));
	      TREE_TYPE (b_use->decl) = thistype;
	    }
	  return b_use->decl;
	}
      else
	goto skip_external_and_shadow_checks;
    }

  /* All declarations with external linkage, and all external
     references, go in the external scope, no matter what scope is
     current.  However, the binding in that scope is ignored for
     purposes of normal name lookup.  A separate binding structure is
     created in the requested scope; this governs the normal
     visibility of the symbol.

     The binding in the externals scope is used exclusively for
     detecting duplicate declarations of the same object, no matter
     what scope they are in; this is what we do here.  (C99 6.2.7p2:
     All declarations that refer to the same object or function shall
     have compatible type; otherwise, the behavior is undefined.)  */
  if (DECL_EXTERNAL (x) || scope == file_scope)
    {
      tree type = TREE_TYPE (x);
      tree vistype = 0;
      tree visdecl = 0;
      bool type_saved = false;
      if (b && !B_IN_EXTERNAL_SCOPE (b)
	  && (TREE_CODE (b->decl) == FUNCTION_DECL
	      || TREE_CODE (b->decl) == VAR_DECL)
	  && DECL_FILE_SCOPE_P (b->decl))
	{
	  visdecl = b->decl;
	  vistype = TREE_TYPE (visdecl);
	}
      if (scope != file_scope
	  && !DECL_IN_SYSTEM_HEADER (x))
	warning (OPT_Wnested_externs, "nested extern declaration of %qD", x);

      while (b && !B_IN_EXTERNAL_SCOPE (b))
	{
	  /* If this decl might be modified, save its type.  This is
	     done here rather than when the decl is first bound
	     because the type may change after first binding, through
	     being completed or through attributes being added.  If we
	     encounter multiple such decls, only the first should have
	     its type saved; the others will already have had their
	     proper types saved and the types will not have changed as
	     their scopes will not have been re-entered.  */
	  if (DECL_P (b->decl) && DECL_FILE_SCOPE_P (b->decl) && !type_saved)
	    {
	      b->u.type = TREE_TYPE (b->decl);
	      type_saved = true;
	    }
	  if (B_IN_FILE_SCOPE (b)
	      && TREE_CODE (b->decl) == VAR_DECL
	      && TREE_STATIC (b->decl)
	      && TREE_CODE (TREE_TYPE (b->decl)) == ARRAY_TYPE
	      && !TYPE_DOMAIN (TREE_TYPE (b->decl))
	      && TREE_CODE (type) == ARRAY_TYPE
	      && TYPE_DOMAIN (type)
	      && TYPE_MAX_VALUE (TYPE_DOMAIN (type))
	      && !integer_zerop (TYPE_MAX_VALUE (TYPE_DOMAIN (type))))
	    {
	      /* Array type completed in inner scope, which should be
		 diagnosed if the completion does not have size 1 and
		 it does not get completed in the file scope.  */
	      b->inner_comp = true;
	    }
	  b = b->shadowed;
	}

      /* If a matching external declaration has been found, set its
	 type to the composite of all the types of that declaration.
	 After the consistency checks, it will be reset to the
	 composite of the visible types only.  */
      if (b && (TREE_PUBLIC (x) || same_translation_unit_p (x, b->decl))
	  && b->u.type)
	TREE_TYPE (b->decl) = b->u.type;

      /* The point of the same_translation_unit_p check here is,
	 we want to detect a duplicate decl for a construct like
	 foo() { extern bar(); } ... static bar();  but not if
	 they are in different translation units.  In any case,
	 the static does not go in the externals scope.  */
      if (b
	  && (TREE_PUBLIC (x) || same_translation_unit_p (x, b->decl))
	  && duplicate_decls (x, b->decl))
	{
	  tree thistype;
	  if (vistype)
	    {
	      if (comptypes (vistype, type))
		thistype = composite_type (vistype, type);
	      else
		thistype = TREE_TYPE (b->decl);
	    }
	  else
	    thistype = type;
	  b->u.type = TREE_TYPE (b->decl);
	  if (TREE_CODE (b->decl) == FUNCTION_DECL && DECL_BUILT_IN (b->decl))
	    thistype
	      = build_type_attribute_variant (thistype,
					      TYPE_ATTRIBUTES (b->u.type));
	  TREE_TYPE (b->decl) = thistype;
	  bind (name, b->decl, scope, /*invisible=*/false, /*nested=*/true,
		locus);
	  return b->decl;
	}
      else if (TREE_PUBLIC (x))
	{
	  if (visdecl && !b && duplicate_decls (x, visdecl))
	    {
	      /* An external declaration at block scope referring to a
		 visible entity with internal linkage.  The composite
		 type will already be correct for this scope, so we
		 just need to fall through to make the declaration in
		 this scope.  */
	      nested = true;
	      x = visdecl;
	    }
	  else
	    {
	      bind (name, x, external_scope, /*invisible=*/true,
		    /*nested=*/false, locus);
	      nested = true;
	    }
	}
    }

  if (TREE_CODE (x) != PARM_DECL)
    warn_if_shadowing (x);

 skip_external_and_shadow_checks:
  if (TREE_CODE (x) == TYPE_DECL)
    set_underlying_type (x);

  bind (name, x, scope, /*invisible=*/false, nested, locus);

  /* If x's type is incomplete because it's based on a
     structure or union which has not yet been fully declared,
     attach it to that structure or union type, so we can go
     back and complete the variable declaration later, if the
     structure or union gets fully declared.

     If the input is erroneous, we can have error_mark in the type
     slot (e.g. "f(void a, ...)") - that doesn't count as an
     incomplete type.  */
  if (TREE_TYPE (x) != error_mark_node
      && !COMPLETE_TYPE_P (TREE_TYPE (x)))
    {
      tree element = TREE_TYPE (x);

      while (TREE_CODE (element) == ARRAY_TYPE)
	element = TREE_TYPE (element);
      element = TYPE_MAIN_VARIANT (element);

      if ((TREE_CODE (element) == RECORD_TYPE
	   || TREE_CODE (element) == UNION_TYPE)
	  && (TREE_CODE (x) != TYPE_DECL
	      || TREE_CODE (TREE_TYPE (x)) == ARRAY_TYPE)
	  && !COMPLETE_TYPE_P (element))
	C_TYPE_INCOMPLETE_VARS (element)
	  = tree_cons (NULL_TREE, x, C_TYPE_INCOMPLETE_VARS (element));
    }
  return x;
}

/* Record X as belonging to file scope.
   This is used only internally by the Objective-C front end,
   and is limited to its needs.  duplicate_decls is not called;
   if there is any preexisting decl for this identifier, it is an ICE.  */

tree
pushdecl_top_level (tree x)
{
  tree name;
  bool nested = false;
  gcc_assert (TREE_CODE (x) == VAR_DECL || TREE_CODE (x) == CONST_DECL);

  name = DECL_NAME (x);

 gcc_assert (TREE_CODE (x) == CONST_DECL || !I_SYMBOL_BINDING (name));

  if (TREE_PUBLIC (x))
    {
      bind (name, x, external_scope, /*invisible=*/true, /*nested=*/false,
	    UNKNOWN_LOCATION);
      nested = true;
    }
  if (file_scope)
    bind (name, x, file_scope, /*invisible=*/false, nested, UNKNOWN_LOCATION);

  return x;
}

static void
implicit_decl_warning (tree id, tree olddecl)
{
  if (warn_implicit_function_declaration)
    {
      bool warned;

      if (flag_isoc99)
	warned = pedwarn (input_location, OPT_Wimplicit_function_declaration,
			  "implicit declaration of function %qE", id);
      else 
	warned = warning (OPT_Wimplicit_function_declaration, 
			  G_("implicit declaration of function %qE"), id);
      if (olddecl && warned)
	locate_old_decl (olddecl);
    }
}

/* Generate an implicit declaration for identifier FUNCTIONID at LOC as a
   function of type int ().  */

tree
implicitly_declare (location_t loc, tree functionid)
{
  struct c_binding *b;
  tree decl = 0;
  tree asmspec_tree;

  for (b = I_SYMBOL_BINDING (functionid); b; b = b->shadowed)
    {
      if (B_IN_SCOPE (b, external_scope))
	{
	  decl = b->decl;
	  break;
	}
    }

  if (decl)
    {
      if (decl == error_mark_node)
	return decl;

      /* FIXME: Objective-C has weird not-really-builtin functions
	 which are supposed to be visible automatically.  They wind up
	 in the external scope because they're pushed before the file
	 scope gets created.  Catch this here and rebind them into the
	 file scope.  */
      if (!DECL_BUILT_IN (decl) && DECL_IS_BUILTIN (decl))
	{
	  bind (functionid, decl, file_scope,
		/*invisible=*/false, /*nested=*/true,
		DECL_SOURCE_LOCATION (decl));
	  return decl;
	}
      else
	{
	  tree newtype = default_function_type;
	  if (b->u.type)
	    TREE_TYPE (decl) = b->u.type;
	  /* Implicit declaration of a function already declared
	     (somehow) in a different scope, or as a built-in.
	     If this is the first time this has happened, warn;
	     then recycle the old declaration but with the new type.  */
	  if (!C_DECL_IMPLICIT (decl))
	    {
	      implicit_decl_warning (functionid, decl);
	      C_DECL_IMPLICIT (decl) = 1;
	    }
	  if (DECL_BUILT_IN (decl))
	    {
	      newtype = build_type_attribute_variant (newtype,
						      TYPE_ATTRIBUTES
						      (TREE_TYPE (decl)));
	      if (!comptypes (newtype, TREE_TYPE (decl)))
		{
		  warning_at (loc, 0, "incompatible implicit declaration of "
			      "built-in function %qD", decl);
		  newtype = TREE_TYPE (decl);
		}
	    }
	  else
	    {
	      if (!comptypes (newtype, TREE_TYPE (decl)))
		{
		  error_at (loc, "incompatible implicit declaration of function %qD", decl);
		  locate_old_decl (decl);
		}
	    }
	  b->u.type = TREE_TYPE (decl);
	  TREE_TYPE (decl) = newtype;
	  bind (functionid, decl, current_scope,
		/*invisible=*/false, /*nested=*/true,
		DECL_SOURCE_LOCATION (decl));
	  return decl;
	}
    }

  /* Not seen before.  */
  decl = build_decl (loc, FUNCTION_DECL, functionid, default_function_type);
  DECL_EXTERNAL (decl) = 1;
  TREE_PUBLIC (decl) = 1;
  C_DECL_IMPLICIT (decl) = 1;
  implicit_decl_warning (functionid, 0);
  asmspec_tree = maybe_apply_renaming_pragma (decl, /*asmname=*/NULL);
  if (asmspec_tree)
    set_user_assembler_name (decl, TREE_STRING_POINTER (asmspec_tree));

  /* C89 says implicit declarations are in the innermost block.
     So we record the decl in the standard fashion.  */
  decl = pushdecl (decl);

  /* No need to call objc_check_decl here - it's a function type.  */
  rest_of_decl_compilation (decl, 0, 0);

  /* Write a record describing this implicit function declaration
     to the prototypes file (if requested).  */
  gen_aux_info_record (decl, 0, 1, 0);

  /* Possibly apply some default attributes to this implicit declaration.  */
  decl_attributes (&decl, NULL_TREE, 0);

  return decl;
}

/* Issue an error message for a reference to an undeclared variable
   ID, including a reference to a builtin outside of function-call
   context.  Establish a binding of the identifier to error_mark_node
   in an appropriate scope, which will suppress further errors for the
   same identifier.  The error message should be given location LOC.  */
void
undeclared_variable (location_t loc, tree id)
{
  static bool already = false;
  struct c_scope *scope;

  if (current_function_decl == 0)
    {
      error_at (loc, "%qE undeclared here (not in a function)", id);
      scope = current_scope;
    }
  else
    {
      error_at (loc, "%qE undeclared (first use in this function)", id);

      if (!already)
	{
	  error_at (loc, "(Each undeclared identifier is reported only once");
	  error_at (loc, "for each function it appears in.)");
	  already = true;
	}

      /* If we are parsing old-style parameter decls, current_function_decl
	 will be nonnull but current_function_scope will be null.  */
      scope = current_function_scope ? current_function_scope : current_scope;
    }
  bind (id, error_mark_node, scope, /*invisible=*/false, /*nested=*/false,
	UNKNOWN_LOCATION);
}

/* Subroutine of lookup_label, declare_label, define_label: construct a
   LABEL_DECL with all the proper frills.  Also create a struct
   c_label_vars initialized for the current scope.  */

static tree
make_label (location_t location, tree name, bool defining,
	    struct c_label_vars **p_label_vars)
{
  tree label = build_decl (location, LABEL_DECL, name, void_type_node);
  struct c_label_vars *label_vars;

  DECL_CONTEXT (label) = current_function_decl;
  DECL_MODE (label) = VOIDmode;

  label_vars = GGC_NEW (struct c_label_vars);
  label_vars->shadowed = NULL;
  set_spot_bindings (&label_vars->label_bindings, defining);
  label_vars->decls_in_scope = make_tree_vector ();
  label_vars->gotos = VEC_alloc (c_goto_bindings_p, gc, 0);
  *p_label_vars = label_vars;

  return label;
}

/* Get the LABEL_DECL corresponding to identifier NAME as a label.
   Create one if none exists so far for the current function.
   This is called when a label is used in a goto expression or
   has its address taken.  */

tree
lookup_label (tree name)
{
  tree label;
  struct c_label_vars *label_vars;

  if (current_function_decl == 0)
    {
      error ("label %qE referenced outside of any function", name);
      return 0;
    }

  /* Use a label already defined or ref'd with this name, but not if
     it is inherited from a containing function and wasn't declared
     using __label__.  */
  label = I_LABEL_DECL (name);
  if (label && (DECL_CONTEXT (label) == current_function_decl
		|| C_DECLARED_LABEL_FLAG (label)))
    {
      /* If the label has only been declared, update its apparent
	 location to point here, for better diagnostics if it
	 turns out not to have been defined.  */
      if (DECL_INITIAL (label) == NULL_TREE)
	DECL_SOURCE_LOCATION (label) = input_location;
      return label;
    }

  /* No label binding for that identifier; make one.  */
  label = make_label (input_location, name, false, &label_vars);

  /* Ordinary labels go in the current function scope.  */
<<<<<<< HEAD
  bind (name, label, current_function_scope,
	/*invisible=*/false, /*nested=*/false, UNKNOWN_LOCATION);
=======
  bind_label (name, label, current_function_scope, label_vars);

  return label;
}

/* Issue a warning about DECL for a goto statement at GOTO_LOC going
   to LABEL.  */

static void
warn_about_goto (location_t goto_loc, tree label, tree decl)
{
  if (variably_modified_type_p (TREE_TYPE (decl), NULL_TREE))
    error_at (goto_loc,
	      "jump into scope of identifier with variably modified type");
  else
    warning_at (goto_loc, OPT_Wjump_misses_init,
		"jump skips variable initialization");
  inform (DECL_SOURCE_LOCATION (label), "label %qD defined here", label);
  inform (DECL_SOURCE_LOCATION (decl), "%qD declared here", decl);
}

/* Look up a label because of a goto statement.  This is like
   lookup_label, but also issues any appropriate warnings.  */

tree
lookup_label_for_goto (location_t loc, tree name)
{
  tree label;
  struct c_label_vars *label_vars;
  unsigned int ix;
  tree decl;

  label = lookup_label (name);
  if (label == NULL_TREE)
    return NULL_TREE;

  /* If we are jumping to a different function, we can't issue any
     useful warnings.  */
  if (DECL_CONTEXT (label) != current_function_decl)
    {
      gcc_assert (C_DECLARED_LABEL_FLAG (label));
      return label;
    }

  label_vars = I_LABEL_BINDING (name)->u.label;

  /* If the label has not yet been defined, then push this goto on a
     list for possible later warnings.  */
  if (label_vars->label_bindings.scope == NULL)
    {
      struct c_goto_bindings *g;

      g = GGC_NEW (struct c_goto_bindings);
      g->loc = loc;
      set_spot_bindings (&g->goto_bindings, true);
      VEC_safe_push (c_goto_bindings_p, gc, label_vars->gotos, g);
      return label;
    }

  /* If there are any decls in label_vars->decls_in_scope, then this
     goto has missed the declaration of the decl.  This happens for a
     case like
       int i = 1;
      lab:
       ...
       goto lab;
     Issue a warning or error.  */
  for (ix = 0; VEC_iterate (tree, label_vars->decls_in_scope, ix, decl); ++ix)
    warn_about_goto (loc, label, decl);

  if (label_vars->label_bindings.left_stmt_expr)
    {
      error_at (loc, "jump into statement expression");
      inform (DECL_SOURCE_LOCATION (label), "label %qD defined here", label);
    }

>>>>>>> 42a9ba1d
  return label;
}

/* Make a label named NAME in the current function, shadowing silently
   any that may be inherited from containing functions or containing
   scopes.  This is called for __label__ declarations.  */

tree
declare_label (tree name)
{
  struct c_binding *b = I_LABEL_BINDING (name);
  tree label;
  struct c_label_vars *label_vars;

  /* Check to make sure that the label hasn't already been declared
     at this scope */
  if (b && B_IN_CURRENT_SCOPE (b))
    {
      error ("duplicate label declaration %qE", name);
      locate_old_decl (b->decl);

      /* Just use the previous declaration.  */
      return b->decl;
    }

  label = make_label (input_location, name, false, &label_vars);
  C_DECLARED_LABEL_FLAG (label) = 1;

  /* Declared labels go in the current scope.  */
<<<<<<< HEAD
  bind (name, label, current_scope,
	/*invisible=*/false, /*nested=*/false, UNKNOWN_LOCATION);
=======
  bind_label (name, label, current_scope, label_vars);

>>>>>>> 42a9ba1d
  return label;
}

/* When we define a label, issue any appropriate warnings if there are
   any gotos earlier in the function which jump to this label.  */

static void
check_earlier_gotos (tree label, struct c_label_vars* label_vars)
{
  unsigned int ix;
  struct c_goto_bindings *g;

  for (ix = 0;
       VEC_iterate (c_goto_bindings_p, label_vars->gotos, ix, g);
       ++ix)
    {
      struct c_binding *b;
      struct c_scope *scope;

      /* We have a goto to this label.  The goto is going forward.  In
	 g->scope, the goto is going to skip any binding which was
	 defined after g->bindings_in_scope.  */
      for (b = g->goto_bindings.scope->bindings;
	   b != g->goto_bindings.bindings_in_scope;
	   b = b->prev)
	{
	  if (decl_jump_unsafe (b->decl))
	    warn_about_goto (g->loc, label, b->decl);
	}

      /* We also need to warn about decls defined in any scopes
	 between the scope of the label and the scope of the goto.  */
      for (scope = label_vars->label_bindings.scope;
	   scope != g->goto_bindings.scope;
	   scope = scope->outer)
	{
	  gcc_assert (scope != NULL);
	  if (scope == label_vars->label_bindings.scope)
	    b = label_vars->label_bindings.bindings_in_scope;
	  else
	    b = scope->bindings;
	  for (; b != NULL; b = b->prev)
	    {
	      if (decl_jump_unsafe (b->decl))
		warn_about_goto (g->loc, label, b->decl);
	    }
	}

      if (g->goto_bindings.stmt_exprs > 0)
	{
	  error_at (g->loc, "jump into statement expression");
	  inform (DECL_SOURCE_LOCATION (label), "label %qD defined here",
		  label);
	}
    }

  /* Now that the label is defined, we will issue warnings about
     subsequent gotos to this label when we see them.  */
  VEC_truncate (c_goto_bindings_p, label_vars->gotos, 0);
  label_vars->gotos = NULL;
}

/* Define a label, specifying the location in the source file.
   Return the LABEL_DECL node for the label, if the definition is valid.
   Otherwise return 0.  */

tree
define_label (location_t location, tree name)
{
  /* Find any preexisting label with this name.  It is an error
     if that label has already been defined in this function, or
     if there is a containing function with a declared label with
     the same name.  */
  tree label = I_LABEL_DECL (name);

  if (label
      && ((DECL_CONTEXT (label) == current_function_decl
	   && DECL_INITIAL (label) != 0)
	  || (DECL_CONTEXT (label) != current_function_decl
	      && C_DECLARED_LABEL_FLAG (label))))
    {
      error_at (location, "duplicate label %qD", label);
      locate_old_decl (label);
      return 0;
    }
  else if (label && DECL_CONTEXT (label) == current_function_decl)
    {
      struct c_label_vars *label_vars = I_LABEL_BINDING (name)->u.label;

      /* The label has been used or declared already in this function,
	 but not defined.  Update its location to point to this
	 definition.  */
      DECL_SOURCE_LOCATION (label) = location;
      set_spot_bindings (&label_vars->label_bindings, true);

      /* Issue warnings as required about any goto statements from
	 earlier in the function.  */
      check_earlier_gotos (label, label_vars);
    }
  else
    {
      struct c_label_vars *label_vars;

      /* No label binding for that identifier; make one.  */
      label = make_label (location, name, true, &label_vars);

      /* Ordinary labels go in the current function scope.  */
<<<<<<< HEAD
      bind (name, label, current_function_scope,
	    /*invisible=*/false, /*nested=*/false, UNKNOWN_LOCATION);
=======
      bind_label (name, label, current_function_scope, label_vars);
>>>>>>> 42a9ba1d
    }

  if (!in_system_header && lookup_name (name))
    warning_at (location, OPT_Wtraditional,
		"traditional C lacks a separate namespace "
		"for labels, identifier %qE conflicts", name);

  /* Mark label as having been defined.  */
  DECL_INITIAL (label) = error_mark_node;
  return label;
}

/* Get the bindings for a new switch statement.  This is used to issue
   warnings as appropriate for jumps from the switch to case or
   default labels.  */

struct c_spot_bindings *
c_get_switch_bindings (void)
{
  struct c_spot_bindings *switch_bindings;

  switch_bindings = XNEW (struct c_spot_bindings);
  set_spot_bindings (switch_bindings, true);
  return switch_bindings;
}

void
c_release_switch_bindings (struct c_spot_bindings *bindings)
{
  gcc_assert (bindings->stmt_exprs == 0 && !bindings->left_stmt_expr);
  XDELETE (bindings);
}

/* This is called at the point of a case or default label to issue
   warnings about decls as needed.  It returns true if it found an
   error, not just a warning.  */

bool
c_check_switch_jump_warnings (struct c_spot_bindings *switch_bindings,
			      location_t switch_loc, location_t case_loc)
{
  bool saw_error;
  struct c_scope *scope;

  saw_error = false;
  for (scope = current_scope;
       scope != switch_bindings->scope;
       scope = scope->outer)
    {
      struct c_binding *b;

      gcc_assert (scope != NULL);
      for (b = scope->bindings; b != NULL; b = b->prev)
	{
	  if (decl_jump_unsafe (b->decl))
	    {
	      if (variably_modified_type_p (TREE_TYPE (b->decl), NULL_TREE))
		{
		  saw_error = true;
		  error_at (case_loc,
			    ("switch jumps into scope of identifier with "
			     "variably modified type"));
		}
	      else
		warning_at (case_loc, OPT_Wjump_misses_init,
			    "switch jumps over variable initialization");
	      inform (switch_loc, "switch starts here");
	      inform (DECL_SOURCE_LOCATION (b->decl), "%qD declared here",
		      b->decl);
	    }
	}
    }

  if (switch_bindings->stmt_exprs > 0)
    {
      saw_error = true;
      error_at (case_loc, "switch jumps into statement expression");
      inform (switch_loc, "switch starts here");
    }

  return saw_error;
}

/* Given NAME, an IDENTIFIER_NODE,
   return the structure (or union or enum) definition for that name.
   If THISLEVEL_ONLY is nonzero, searches only the current_scope.
   CODE says which kind of type the caller wants;
   it is RECORD_TYPE or UNION_TYPE or ENUMERAL_TYPE.
   If PLOC is not NULL and this returns non-null, it sets *PLOC to the
   location where the tag was defined.
   If the wrong kind of type is found, an error is reported.  */

static tree
lookup_tag (enum tree_code code, tree name, int thislevel_only,
	    location_t *ploc)
{
  struct c_binding *b = I_TAG_BINDING (name);
  int thislevel = 0;

  if (!b || !b->decl)
    return 0;

  /* We only care about whether it's in this level if
     thislevel_only was set or it might be a type clash.  */
  if (thislevel_only || TREE_CODE (b->decl) != code)
    {
      /* For our purposes, a tag in the external scope is the same as
	 a tag in the file scope.  (Primarily relevant to Objective-C
	 and its builtin structure tags, which get pushed before the
	 file scope is created.)  */
      if (B_IN_CURRENT_SCOPE (b)
	  || (current_scope == file_scope && B_IN_EXTERNAL_SCOPE (b)))
	thislevel = 1;
    }

  if (thislevel_only && !thislevel)
    return 0;

  if (TREE_CODE (b->decl) != code)
    {
      /* Definition isn't the kind we were looking for.  */
      pending_invalid_xref = name;
      pending_invalid_xref_location = input_location;

      /* If in the same binding level as a declaration as a tag
	 of a different type, this must not be allowed to
	 shadow that tag, so give the error immediately.
	 (For example, "struct foo; union foo;" is invalid.)  */
      if (thislevel)
	pending_xref_error ();
    }

  if (ploc != NULL)
    *ploc = b->locus;

  return b->decl;
}

/* Print an error message now
   for a recent invalid struct, union or enum cross reference.
   We don't print them immediately because they are not invalid
   when used in the `struct foo;' construct for shadowing.  */

void
pending_xref_error (void)
{
  if (pending_invalid_xref != 0)
    error_at (pending_invalid_xref_location, "%qE defined as wrong kind of tag",
	      pending_invalid_xref);
  pending_invalid_xref = 0;
}


/* Look up NAME in the current scope and its superiors
   in the namespace of variables, functions and typedefs.
   Return a ..._DECL node of some kind representing its definition,
   or return 0 if it is undefined.  */

tree
lookup_name (tree name)
{
  struct c_binding *b = I_SYMBOL_BINDING (name);
  if (b && !b->invisible)
    return b->decl;
  return 0;
}

/* Similar to `lookup_name' but look only at the indicated scope.  */

static tree
lookup_name_in_scope (tree name, struct c_scope *scope)
{
  struct c_binding *b;

  for (b = I_SYMBOL_BINDING (name); b; b = b->shadowed)
    if (B_IN_SCOPE (b, scope))
      return b->decl;
  return 0;
}

/* Create the predefined scalar types of C,
   and some nodes representing standard constants (0, 1, (void *) 0).
   Initialize the global scope.
   Make definitions for built-in primitive functions.  */

void
c_init_decl_processing (void)
{
  location_t save_loc = input_location;

  /* Initialize reserved words for parser.  */
  c_parse_init ();

  current_function_decl = 0;

  gcc_obstack_init (&parser_obstack);

  /* Make the externals scope.  */
  push_scope ();
  external_scope = current_scope;

  /* Declarations from c_common_nodes_and_builtins must not be associated
     with this input file, lest we get differences between using and not
     using preprocessed headers.  */
  input_location = BUILTINS_LOCATION;

  build_common_tree_nodes (flag_signed_char, false);

  c_common_nodes_and_builtins ();

  /* In C, comparisons and TRUTH_* expressions have type int.  */
  truthvalue_type_node = integer_type_node;
  truthvalue_true_node = integer_one_node;
  truthvalue_false_node = integer_zero_node;

  /* Even in C99, which has a real boolean type.  */
  pushdecl (build_decl (UNKNOWN_LOCATION, TYPE_DECL, get_identifier ("_Bool"),
			boolean_type_node));

  input_location = save_loc;

  pedantic_lvalues = true;

  make_fname_decl = c_make_fname_decl;
  start_fname_decls ();
}

/* Create the VAR_DECL at LOC for __FUNCTION__ etc. ID is the name to
   give the decl, NAME is the initialization string and TYPE_DEP
   indicates whether NAME depended on the type of the function.  As we
   don't yet implement delayed emission of static data, we mark the
   decl as emitted so it is not placed in the output.  Anything using
   it must therefore pull out the STRING_CST initializer directly.
   FIXME.  */

static tree
c_make_fname_decl (location_t loc, tree id, int type_dep)
{
  const char *name = fname_as_string (type_dep);
  tree decl, type, init;
  size_t length = strlen (name);

  type = build_array_type (char_type_node,
			   build_index_type (size_int (length)));
  type = c_build_qualified_type (type, TYPE_QUAL_CONST);

  decl = build_decl (loc, VAR_DECL, id, type);

  TREE_STATIC (decl) = 1;
  TREE_READONLY (decl) = 1;
  DECL_ARTIFICIAL (decl) = 1;

  init = build_string (length + 1, name);
  free (CONST_CAST (char *, name));
  TREE_TYPE (init) = type;
  DECL_INITIAL (decl) = init;

  TREE_USED (decl) = 1;

  if (current_function_decl
      /* For invalid programs like this:
        
         void foo()
         const char* p = __FUNCTION__;
        
	 the __FUNCTION__ is believed to appear in K&R style function
	 parameter declarator.  In that case we still don't have
	 function_scope.  */
      && (!errorcount || current_function_scope))
    {
      DECL_CONTEXT (decl) = current_function_decl;
      bind (id, decl, current_function_scope,
	    /*invisible=*/false, /*nested=*/false, UNKNOWN_LOCATION);
    }

<<<<<<< HEAD
  finish_decl (decl, init, NULL_TREE, NULL_TREE);
=======
  finish_decl (decl, loc, init, NULL_TREE, NULL_TREE);
>>>>>>> 42a9ba1d

  return decl;
}

tree
c_builtin_function (tree decl)
{
  tree type = TREE_TYPE (decl);
  tree   id = DECL_NAME (decl);

  const char *name = IDENTIFIER_POINTER (id);
  C_DECL_BUILTIN_PROTOTYPE (decl) = (TYPE_ARG_TYPES (type) != 0);

  /* Should never be called on a symbol with a preexisting meaning.  */
  gcc_assert (!I_SYMBOL_BINDING (id));

  bind (id, decl, external_scope, /*invisible=*/true, /*nested=*/false,
	UNKNOWN_LOCATION);

  /* Builtins in the implementation namespace are made visible without
     needing to be explicitly declared.  See push_file_scope.  */
  if (name[0] == '_' && (name[1] == '_' || ISUPPER (name[1])))
    {
      TREE_CHAIN (decl) = visible_builtins;
      visible_builtins = decl;
    }

  return decl;
}

tree
c_builtin_function_ext_scope (tree decl)
{
  tree type = TREE_TYPE (decl);
  tree   id = DECL_NAME (decl);

  const char *name = IDENTIFIER_POINTER (id);
  C_DECL_BUILTIN_PROTOTYPE (decl) = (TYPE_ARG_TYPES (type) != 0);

  /* Should never be called on a symbol with a preexisting meaning.  */
  gcc_assert (!I_SYMBOL_BINDING (id));

  bind (id, decl, external_scope, /*invisible=*/false, /*nested=*/false,
	UNKNOWN_LOCATION);

  /* Builtins in the implementation namespace are made visible without
     needing to be explicitly declared.  See push_file_scope.  */
  if (name[0] == '_' && (name[1] == '_' || ISUPPER (name[1])))
    {
      TREE_CHAIN (decl) = visible_builtins;
      visible_builtins = decl;
    }

  return decl;
}

/* Called when a declaration is seen that contains no names to declare.
   If its type is a reference to a structure, union or enum inherited
   from a containing scope, shadow that tag name for the current scope
   with a forward reference.
   If its type defines a new named structure or union
   or defines an enum, it is valid but we need not do anything here.
   Otherwise, it is an error.  */

void
shadow_tag (const struct c_declspecs *declspecs)
{
  shadow_tag_warned (declspecs, 0);
}

/* WARNED is 1 if we have done a pedwarn, 2 if we have done a warning,
   but no pedwarn.  */
void
shadow_tag_warned (const struct c_declspecs *declspecs, int warned)
{
  bool found_tag = false;

  if (declspecs->type && !declspecs->default_int_p && !declspecs->typedef_p)
    {
      tree value = declspecs->type;
      enum tree_code code = TREE_CODE (value);

      if (code == RECORD_TYPE || code == UNION_TYPE || code == ENUMERAL_TYPE)
	/* Used to test also that TYPE_SIZE (value) != 0.
	   That caused warning for `struct foo;' at top level in the file.  */
	{
	  tree name = TYPE_NAME (value);
	  tree t;

	  found_tag = true;

	  if (declspecs->restrict_p)
	    {
	      error ("invalid use of %<restrict%>");
	      warned = 1;
	    }

	  if (name == 0)
	    {
	      if (warned != 1 && code != ENUMERAL_TYPE)
		/* Empty unnamed enum OK */
		{
		  pedwarn (input_location, 0,
			   "unnamed struct/union that defines no instances");
		  warned = 1;
		}
	    }
	  else if (!declspecs->tag_defined_p
		   && declspecs->storage_class != csc_none)
	    {
	      if (warned != 1)
		pedwarn (input_location, 0,
			 "empty declaration with storage class specifier "
			 "does not redeclare tag");
	      warned = 1;
	      pending_xref_error ();
	    }
	  else if (!declspecs->tag_defined_p
		   && (declspecs->const_p
		       || declspecs->volatile_p
		       || declspecs->restrict_p))
	    {
	      if (warned != 1)
		pedwarn (input_location, 0,
			 "empty declaration with type qualifier "
			  "does not redeclare tag");
	      warned = 1;
	      pending_xref_error ();
	    }
	  else
	    {
	      pending_invalid_xref = 0;
	      t = lookup_tag (code, name, 1, NULL);

	      if (t == 0)
		{
		  t = make_node (code);
		  pushtag (input_location, name, t);
		}
	    }
	}
      else
	{
	  if (warned != 1 && !in_system_header)
	    {
	      pedwarn (input_location, 0,
		       "useless type name in empty declaration");
	      warned = 1;
	    }
	}
    }
  else if (warned != 1 && !in_system_header && declspecs->typedef_p)
    {
      pedwarn (input_location, 0, "useless type name in empty declaration");
      warned = 1;
    }

  pending_invalid_xref = 0;

  if (declspecs->inline_p)
    {
      error ("%<inline%> in empty declaration");
      warned = 1;
    }

  if (current_scope == file_scope && declspecs->storage_class == csc_auto)
    {
      error ("%<auto%> in file-scope empty declaration");
      warned = 1;
    }

  if (current_scope == file_scope && declspecs->storage_class == csc_register)
    {
      error ("%<register%> in file-scope empty declaration");
      warned = 1;
    }

  if (!warned && !in_system_header && declspecs->storage_class != csc_none)
    {
      warning (0, "useless storage class specifier in empty declaration");
      warned = 2;
    }

  if (!warned && !in_system_header && declspecs->thread_p)
    {
      warning (0, "useless %<__thread%> in empty declaration");
      warned = 2;
    }

  if (!warned && !in_system_header && (declspecs->const_p
				       || declspecs->volatile_p
				       || declspecs->restrict_p))
    {
      warning (0, "useless type qualifier in empty declaration");
      warned = 2;
    }

  if (warned != 1)
    {
      if (!found_tag)
	pedwarn (input_location, 0, "empty declaration");
    }
}


/* Return the qualifiers from SPECS as a bitwise OR of TYPE_QUAL_*
   bits.  SPECS represents declaration specifiers that the grammar
   only permits to contain type qualifiers and attributes.  */

int
quals_from_declspecs (const struct c_declspecs *specs)
{
  int quals = ((specs->const_p ? TYPE_QUAL_CONST : 0)
	       | (specs->volatile_p ? TYPE_QUAL_VOLATILE : 0)
	       | (specs->restrict_p ? TYPE_QUAL_RESTRICT : 0));
  gcc_assert (!specs->type
	      && !specs->decl_attr
	      && specs->typespec_word == cts_none
	      && specs->storage_class == csc_none
	      && !specs->typedef_p
	      && !specs->explicit_signed_p
	      && !specs->deprecated_p
	      && !specs->long_p
	      && !specs->long_long_p
	      && !specs->short_p
	      && !specs->signed_p
	      && !specs->unsigned_p
	      && !specs->complex_p
	      && !specs->inline_p
	      && !specs->thread_p);
  return quals;
}

/* Construct an array declarator.  LOC is the location of the
   beginning of the array (usually the opening brace).  EXPR is the
   expression inside [], or NULL_TREE.  QUALS are the type qualifiers
   inside the [] (to be applied to the pointer to which a parameter
   array is converted).  STATIC_P is true if "static" is inside the
   [], false otherwise.  VLA_UNSPEC_P is true if the array is [*], a
   VLA of unspecified length which is nevertheless a complete type,
   false otherwise.  The field for the contained declarator is left to
   be filled in by set_array_declarator_inner.  */

struct c_declarator *
build_array_declarator (location_t loc,
			tree expr, struct c_declspecs *quals, bool static_p,
			bool vla_unspec_p)
{
  struct c_declarator *declarator = XOBNEW (&parser_obstack,
					    struct c_declarator);
  declarator->id_loc = loc;
  declarator->kind = cdk_array;
  declarator->declarator = 0;
  declarator->u.array.dimen = expr;
  if (quals)
    {
      declarator->u.array.attrs = quals->attrs;
      declarator->u.array.quals = quals_from_declspecs (quals);
    }
  else
    {
      declarator->u.array.attrs = NULL_TREE;
      declarator->u.array.quals = 0;
    }
  declarator->u.array.static_p = static_p;
  declarator->u.array.vla_unspec_p = vla_unspec_p;
  if (!flag_isoc99)
    {
      if (static_p || quals != NULL)
	pedwarn (loc, OPT_pedantic,
		 "ISO C90 does not support %<static%> or type "
		 "qualifiers in parameter array declarators");
      if (vla_unspec_p)
	pedwarn (loc, OPT_pedantic,
		 "ISO C90 does not support %<[*]%> array declarators");
    }
  if (vla_unspec_p)
    {
      if (!current_scope->parm_flag)
	{
	  /* C99 6.7.5.2p4 */
	  error_at (loc, "%<[*]%> not allowed in other than "
		    "function prototype scope");
	  declarator->u.array.vla_unspec_p = false;
	  return NULL;
	}
      current_scope->had_vla_unspec = true;
    }
  return declarator;
}

/* Set the contained declarator of an array declarator.  DECL is the
   declarator, as constructed by build_array_declarator; INNER is what
   appears on the left of the [].  */

struct c_declarator *
set_array_declarator_inner (struct c_declarator *decl,
			    struct c_declarator *inner)
{
  decl->declarator = inner;
  return decl;
}

/* INIT is a constructor that forms DECL's initializer.  If the final
   element initializes a flexible array field, add the size of that
   initializer to DECL's size.  */

static void
add_flexible_array_elts_to_size (tree decl, tree init)
{
  tree elt, type;

  if (VEC_empty (constructor_elt, CONSTRUCTOR_ELTS (init)))
    return;

  elt = VEC_last (constructor_elt, CONSTRUCTOR_ELTS (init))->value;
  type = TREE_TYPE (elt);
  if (TREE_CODE (type) == ARRAY_TYPE
      && TYPE_SIZE (type) == NULL_TREE
      && TYPE_DOMAIN (type) != NULL_TREE
      && TYPE_MAX_VALUE (TYPE_DOMAIN (type)) == NULL_TREE)
    {
      complete_array_type (&type, elt, false);
      DECL_SIZE (decl)
	= size_binop (PLUS_EXPR, DECL_SIZE (decl), TYPE_SIZE (type));
      DECL_SIZE_UNIT (decl)
	= size_binop (PLUS_EXPR, DECL_SIZE_UNIT (decl), TYPE_SIZE_UNIT (type));
    }
}

/* Decode a "typename", such as "int **", returning a ..._TYPE node.
   Set *EXPR, if EXPR not NULL, to any expression to be evaluated
   before the type name, and set *EXPR_CONST_OPERANDS, if
   EXPR_CONST_OPERANDS not NULL, to indicate whether the type name may
   appear in a constant expression.  */

tree
groktypename (struct c_type_name *type_name, tree *expr,
	      bool *expr_const_operands)
{
  tree type;
  tree attrs = type_name->specs->attrs;

  type_name->specs->attrs = NULL_TREE;

  type = grokdeclarator (type_name->declarator, type_name->specs, TYPENAME,
			 false, NULL, &attrs, expr, expr_const_operands,
			 DEPRECATED_NORMAL);

  /* Apply attributes.  */
  decl_attributes (&type, attrs, 0);

  return type;
}

/* Decode a declarator in an ordinary declaration or data definition.
   This is called as soon as the type information and variable name
   have been parsed, before parsing the initializer if any.
   Here we create the ..._DECL node, fill in its type,
   and put it on the list of decls for the current context.
   The ..._DECL node is returned as the value.

   Exception: for arrays where the length is not specified,
   the type is left null, to be filled in by `finish_decl'.

   Function definitions do not come here; they go to start_function
   instead.  However, external and forward declarations of functions
   do go through here.  Structure field declarations are done by
   grokfield and not through here.  */

tree
start_decl (struct c_declarator *declarator, struct c_declspecs *declspecs,
	    bool initialized, tree attributes)
{
  tree decl;
  tree tem;
  tree expr = NULL_TREE;
  enum deprecated_states deprecated_state = DEPRECATED_NORMAL;

  /* An object declared as __attribute__((deprecated)) suppresses
     warnings of uses of other deprecated items.  */
  if (lookup_attribute ("deprecated", attributes))
    deprecated_state = DEPRECATED_SUPPRESS;

  decl = grokdeclarator (declarator, declspecs,
			 NORMAL, initialized, NULL, &attributes, &expr, NULL,
			 deprecated_state);
  if (!decl)
    return 0;

  if (expr)
    add_stmt (expr);

  if (TREE_CODE (decl) != FUNCTION_DECL && MAIN_NAME_P (DECL_NAME (decl)))
    warning (OPT_Wmain, "%q+D is usually a function", decl);

  if (initialized)
    /* Is it valid for this decl to have an initializer at all?
       If not, set INITIALIZED to zero, which will indirectly
       tell 'finish_decl' to ignore the initializer once it is parsed.  */
    switch (TREE_CODE (decl))
      {
      case TYPE_DECL:
	error ("typedef %qD is initialized (use __typeof__ instead)", decl);
	initialized = 0;
	break;

      case FUNCTION_DECL:
	error ("function %qD is initialized like a variable", decl);
	initialized = 0;
	break;

      case PARM_DECL:
	/* DECL_INITIAL in a PARM_DECL is really DECL_ARG_TYPE.  */
	error ("parameter %qD is initialized", decl);
	initialized = 0;
	break;

      default:
	/* Don't allow initializations for incomplete types except for
	   arrays which might be completed by the initialization.  */

	/* This can happen if the array size is an undefined macro.
	   We already gave a warning, so we don't need another one.  */
	if (TREE_TYPE (decl) == error_mark_node)
	  initialized = 0;
	else if (COMPLETE_TYPE_P (TREE_TYPE (decl)))
	  {
	    /* A complete type is ok if size is fixed.  */

	    if (TREE_CODE (TYPE_SIZE (TREE_TYPE (decl))) != INTEGER_CST
		|| C_DECL_VARIABLE_SIZE (decl))
	      {
		error ("variable-sized object may not be initialized");
		initialized = 0;
	      }
	  }
	else if (TREE_CODE (TREE_TYPE (decl)) != ARRAY_TYPE)
	  {
	    error ("variable %qD has initializer but incomplete type", decl);
	    initialized = 0;
	  }
	else if (C_DECL_VARIABLE_SIZE (decl))
	  {
	    /* Although C99 is unclear about whether incomplete arrays
	       of VLAs themselves count as VLAs, it does not make
	       sense to permit them to be initialized given that
	       ordinary VLAs may not be initialized.  */
	    error ("variable-sized object may not be initialized");
	    initialized = 0;
	  }
      }

  if (initialized)
    {
      if (current_scope == file_scope)
	TREE_STATIC (decl) = 1;

      /* Tell 'pushdecl' this is an initialized decl
	 even though we don't yet have the initializer expression.
	 Also tell 'finish_decl' it may store the real initializer.  */
      DECL_INITIAL (decl) = error_mark_node;
    }

  /* If this is a function declaration, write a record describing it to the
     prototypes file (if requested).  */

  if (TREE_CODE (decl) == FUNCTION_DECL)
    gen_aux_info_record (decl, 0, 0, TYPE_ARG_TYPES (TREE_TYPE (decl)) != 0);

  /* ANSI specifies that a tentative definition which is not merged with
     a non-tentative definition behaves exactly like a definition with an
     initializer equal to zero.  (Section 3.7.2)

     -fno-common gives strict ANSI behavior, though this tends to break
     a large body of code that grew up without this rule.

     Thread-local variables are never common, since there's no entrenched
     body of code to break, and it allows more efficient variable references
     in the presence of dynamic linking.  */

  if (TREE_CODE (decl) == VAR_DECL
      && !initialized
      && TREE_PUBLIC (decl)
      && !DECL_THREAD_LOCAL_P (decl)
      && !flag_no_common)
    DECL_COMMON (decl) = 1;

  /* Set attributes here so if duplicate decl, will have proper attributes.  */
  decl_attributes (&decl, attributes, 0);

  /* Handle gnu_inline attribute.  */
  if (declspecs->inline_p
      && !flag_gnu89_inline
      && TREE_CODE (decl) == FUNCTION_DECL
      && (lookup_attribute ("gnu_inline", DECL_ATTRIBUTES (decl))
	  || current_function_decl))
    {
      if (declspecs->storage_class == csc_auto && current_scope != file_scope)
	;
      else if (declspecs->storage_class != csc_static)
	DECL_EXTERNAL (decl) = !DECL_EXTERNAL (decl);
    }

  if (TREE_CODE (decl) == FUNCTION_DECL
      && targetm.calls.promote_prototypes (TREE_TYPE (decl)))
    {
      struct c_declarator *ce = declarator;

      if (ce->kind == cdk_pointer)
	ce = declarator->declarator;
      if (ce->kind == cdk_function)
	{
	  tree args = ce->u.arg_info->parms;
	  for (; args; args = TREE_CHAIN (args))
	    {
	      tree type = TREE_TYPE (args);
	      if (type && INTEGRAL_TYPE_P (type)
		  && TYPE_PRECISION (type) < TYPE_PRECISION (integer_type_node))
		DECL_ARG_TYPE (args) = integer_type_node;
	    }
	}
    }

  if (TREE_CODE (decl) == FUNCTION_DECL
      && DECL_DECLARED_INLINE_P (decl)
      && DECL_UNINLINABLE (decl)
      && lookup_attribute ("noinline", DECL_ATTRIBUTES (decl)))
    warning (OPT_Wattributes, "inline function %q+D given attribute noinline",
	     decl);

  /* C99 6.7.4p3: An inline definition of a function with external
     linkage shall not contain a definition of a modifiable object
     with static storage duration...  */
  if (TREE_CODE (decl) == VAR_DECL
      && current_scope != file_scope
      && TREE_STATIC (decl)
      && !TREE_READONLY (decl)
      && DECL_DECLARED_INLINE_P (current_function_decl)
      && DECL_EXTERNAL (current_function_decl))
    record_inline_static (input_location, current_function_decl,
			  decl, csi_modifiable);

  /* Add this decl to the current scope.
     TEM may equal DECL or it may be a previous decl of the same name.  */
  tem = pushdecl (decl);

  if (initialized && DECL_EXTERNAL (tem))
    {
      DECL_EXTERNAL (tem) = 0;
      TREE_STATIC (tem) = 1;
    }

  return tem;
}

/* Initialize EH if not initialized yet and exceptions are enabled.  */

void
c_maybe_initialize_eh (void)
{
  if (!flag_exceptions || c_eh_initialized_p)
    return;

  c_eh_initialized_p = true;
  eh_personality_libfunc
    = init_one_libfunc (USING_SJLJ_EXCEPTIONS
			? "__gcc_personality_sj0"
			: "__gcc_personality_v0");
  default_init_unwind_resume_libfunc ();
  using_eh_for_cleanups ();
}

/* Finish processing of a declaration;
   install its initial value.
   If ORIGTYPE is not NULL_TREE, it is the original type of INIT.
   If the length of an array type is not known before,
   it must be determined now, from the initial value, or it is an error.

   INIT_LOC is the location of the initial value.  */

void
<<<<<<< HEAD
finish_decl (tree decl, tree init, tree origtype, tree asmspec_tree)
=======
finish_decl (tree decl, location_t init_loc, tree init,
    	     tree origtype, tree asmspec_tree)
>>>>>>> 42a9ba1d
{
  tree type;
  bool was_incomplete = (DECL_SIZE (decl) == 0);
  const char *asmspec = 0;

  /* If a name was specified, get the string.  */
  if ((TREE_CODE (decl) == FUNCTION_DECL || TREE_CODE (decl) == VAR_DECL)
      && DECL_FILE_SCOPE_P (decl))
    asmspec_tree = maybe_apply_renaming_pragma (decl, asmspec_tree);
  if (asmspec_tree)
    asmspec = TREE_STRING_POINTER (asmspec_tree);

  /* If `start_decl' didn't like having an initialization, ignore it now.  */
  if (init != 0 && DECL_INITIAL (decl) == 0)
    init = 0;

  /* Don't crash if parm is initialized.  */
  if (TREE_CODE (decl) == PARM_DECL)
    init = 0;

  if (init)
<<<<<<< HEAD
    store_init_value (decl, init, origtype);
=======
    store_init_value (init_loc, decl, init, origtype);
>>>>>>> 42a9ba1d

  if (c_dialect_objc () && (TREE_CODE (decl) == VAR_DECL
			    || TREE_CODE (decl) == FUNCTION_DECL
			    || TREE_CODE (decl) == FIELD_DECL))
    objc_check_decl (decl);

  type = TREE_TYPE (decl);

  /* Deduce size of array from initialization, if not already known.  */
  if (TREE_CODE (type) == ARRAY_TYPE
      && TYPE_DOMAIN (type) == 0
      && TREE_CODE (decl) != TYPE_DECL)
    {
      bool do_default
	= (TREE_STATIC (decl)
	   /* Even if pedantic, an external linkage array
	      may have incomplete type at first.  */
	   ? pedantic && !TREE_PUBLIC (decl)
	   : !DECL_EXTERNAL (decl));
      int failure
	= complete_array_type (&TREE_TYPE (decl), DECL_INITIAL (decl),
			       do_default);

      /* Get the completed type made by complete_array_type.  */
      type = TREE_TYPE (decl);

      switch (failure)
	{
	case 1:
	  error ("initializer fails to determine size of %q+D", decl);
	  break;

	case 2:
	  if (do_default)
	    error ("array size missing in %q+D", decl);
	  /* If a `static' var's size isn't known,
	     make it extern as well as static, so it does not get
	     allocated.
	     If it is not `static', then do not mark extern;
	     finish_incomplete_decl will give it a default size
	     and it will get allocated.  */
	  else if (!pedantic && TREE_STATIC (decl) && !TREE_PUBLIC (decl))
	    DECL_EXTERNAL (decl) = 1;
	  break;

	case 3:
	  error ("zero or negative size array %q+D", decl);
	  break;

	case 0:
	  /* For global variables, update the copy of the type that
	     exists in the binding.  */
	  if (TREE_PUBLIC (decl))
	    {
	      struct c_binding *b_ext = I_SYMBOL_BINDING (DECL_NAME (decl));
	      while (b_ext && !B_IN_EXTERNAL_SCOPE (b_ext))
		b_ext = b_ext->shadowed;
	      if (b_ext)
		{
		  if (b_ext->u.type)
		    b_ext->u.type = composite_type (b_ext->u.type, type);
		  else
		    b_ext->u.type = type;
		}
	    }
	  break;

	default:
	  gcc_unreachable ();
	}

      if (DECL_INITIAL (decl))
	TREE_TYPE (DECL_INITIAL (decl)) = type;

      layout_decl (decl, 0);
    }

  if (TREE_CODE (decl) == VAR_DECL)
    {
      if (init && TREE_CODE (init) == CONSTRUCTOR)
	add_flexible_array_elts_to_size (decl, init);

      if (DECL_SIZE (decl) == 0 && TREE_TYPE (decl) != error_mark_node
	  && COMPLETE_TYPE_P (TREE_TYPE (decl)))
	layout_decl (decl, 0);

      if (DECL_SIZE (decl) == 0
	  /* Don't give an error if we already gave one earlier.  */
	  && TREE_TYPE (decl) != error_mark_node
	  && (TREE_STATIC (decl)
	      /* A static variable with an incomplete type
		 is an error if it is initialized.
		 Also if it is not file scope.
		 Otherwise, let it through, but if it is not `extern'
		 then it may cause an error message later.  */
	      ? (DECL_INITIAL (decl) != 0
		 || !DECL_FILE_SCOPE_P (decl))
	      /* An automatic variable with an incomplete type
		 is an error.  */
	      : !DECL_EXTERNAL (decl)))
	 {
	   error ("storage size of %q+D isn%'t known", decl);
	   TREE_TYPE (decl) = error_mark_node;
	 }

      if ((DECL_EXTERNAL (decl) || TREE_STATIC (decl))
	  && DECL_SIZE (decl) != 0)
	{
	  if (TREE_CODE (DECL_SIZE (decl)) == INTEGER_CST)
	    constant_expression_warning (DECL_SIZE (decl));
	  else
	    {
	      error ("storage size of %q+D isn%'t constant", decl);
	      TREE_TYPE (decl) = error_mark_node;
	    }
	}

      if (TREE_USED (type))
	TREE_USED (decl) = 1;
    }

  /* If this is a function and an assembler name is specified, reset DECL_RTL
     so we can give it its new name.  Also, update built_in_decls if it
     was a normal built-in.  */
  if (TREE_CODE (decl) == FUNCTION_DECL && asmspec)
    {
      if (DECL_BUILT_IN_CLASS (decl) == BUILT_IN_NORMAL)
	set_builtin_user_assembler_name (decl, asmspec);
      set_user_assembler_name (decl, asmspec);
    }

  /* If #pragma weak was used, mark the decl weak now.  */
  maybe_apply_pragma_weak (decl);

  /* Output the assembler code and/or RTL code for variables and functions,
     unless the type is an undefined structure or union.
     If not, it will get done when the type is completed.  */

  if (TREE_CODE (decl) == VAR_DECL || TREE_CODE (decl) == FUNCTION_DECL)
    {
      /* Determine the ELF visibility.  */
      if (TREE_PUBLIC (decl))
	c_determine_visibility (decl);

      /* This is a no-op in c-lang.c or something real in objc-act.c.  */
      if (c_dialect_objc ())
	objc_check_decl (decl);

      if (asmspec)
	{
	  /* If this is not a static variable, issue a warning.
	     It doesn't make any sense to give an ASMSPEC for an
	     ordinary, non-register local variable.  Historically,
	     GCC has accepted -- but ignored -- the ASMSPEC in
	     this case.  */
	  if (!DECL_FILE_SCOPE_P (decl)
	      && TREE_CODE (decl) == VAR_DECL
	      && !C_DECL_REGISTER (decl)
	      && !TREE_STATIC (decl))
	    warning (0, "ignoring asm-specifier for non-static local "
		     "variable %q+D", decl);
	  else
	    set_user_assembler_name (decl, asmspec);
	}

      if (DECL_FILE_SCOPE_P (decl))
	{
	  if (DECL_INITIAL (decl) == NULL_TREE
	      || DECL_INITIAL (decl) == error_mark_node)
	    /* Don't output anything
	       when a tentative file-scope definition is seen.
	       But at end of compilation, do output code for them.  */
	    DECL_DEFER_OUTPUT (decl) = 1;
	  rest_of_decl_compilation (decl, true, 0);
	}
      else
	{
	  /* In conjunction with an ASMSPEC, the `register'
	     keyword indicates that we should place the variable
	     in a particular register.  */
	  if (asmspec && C_DECL_REGISTER (decl))
	    {
	      DECL_HARD_REGISTER (decl) = 1;
	      /* This cannot be done for a structure with volatile
		 fields, on which DECL_REGISTER will have been
		 reset.  */
	      if (!DECL_REGISTER (decl))
		error ("cannot put object with volatile field into register");
	    }

	  if (TREE_CODE (decl) != FUNCTION_DECL)
	    {
	      /* If we're building a variable sized type, and we might be
		 reachable other than via the top of the current binding
		 level, then create a new BIND_EXPR so that we deallocate
		 the object at the right time.  */
	      /* Note that DECL_SIZE can be null due to errors.  */
	      if (DECL_SIZE (decl)
		  && !TREE_CONSTANT (DECL_SIZE (decl))
		  && STATEMENT_LIST_HAS_LABEL (cur_stmt_list))
		{
		  tree bind;
		  bind = build3 (BIND_EXPR, void_type_node, NULL, NULL, NULL);
		  TREE_SIDE_EFFECTS (bind) = 1;
		  add_stmt (bind);
		  BIND_EXPR_BODY (bind) = push_stmt_list ();
		}
	      add_stmt (build_stmt (DECL_SOURCE_LOCATION (decl),
				    DECL_EXPR, decl));
	    }
	}


      if (!DECL_FILE_SCOPE_P (decl))
	{
	  /* Recompute the RTL of a local array now
	     if it used to be an incomplete type.  */
	  if (was_incomplete
	      && !TREE_STATIC (decl) && !DECL_EXTERNAL (decl))
	    {
	      /* If we used it already as memory, it must stay in memory.  */
	      TREE_ADDRESSABLE (decl) = TREE_USED (decl);
	      /* If it's still incomplete now, no init will save it.  */
	      if (DECL_SIZE (decl) == 0)
		DECL_INITIAL (decl) = 0;
	    }
	}
    }

  if (TREE_CODE (decl) == TYPE_DECL)
    {
      if (!DECL_FILE_SCOPE_P (decl)
	  && variably_modified_type_p (TREE_TYPE (decl), NULL_TREE))
	add_stmt (build_stmt (DECL_SOURCE_LOCATION (decl), DECL_EXPR, decl));

      rest_of_decl_compilation (decl, DECL_FILE_SCOPE_P (decl), 0);
    }

  /* At the end of a declaration, throw away any variable type sizes
     of types defined inside that declaration.  There is no use
     computing them in the following function definition.  */
  if (current_scope == file_scope)
    get_pending_sizes ();

  /* Install a cleanup (aka destructor) if one was given.  */
  if (TREE_CODE (decl) == VAR_DECL && !TREE_STATIC (decl))
    {
      tree attr = lookup_attribute ("cleanup", DECL_ATTRIBUTES (decl));
      if (attr)
	{
	  tree cleanup_id = TREE_VALUE (TREE_VALUE (attr));
	  tree cleanup_decl = lookup_name (cleanup_id);
	  tree cleanup;
	  VEC(tree,gc) *vec;

	  /* Build "cleanup(&decl)" for the destructor.  */
	  cleanup = build_unary_op (input_location, ADDR_EXPR, decl, 0);
	  vec = VEC_alloc (tree, gc, 1);
	  VEC_quick_push (tree, vec, cleanup);
<<<<<<< HEAD
	  cleanup = build_function_call_vec (cleanup_decl, vec, NULL);
=======
	  cleanup = build_function_call_vec (DECL_SOURCE_LOCATION (decl),
	      				     cleanup_decl, vec, NULL);
>>>>>>> 42a9ba1d
	  VEC_free (tree, gc, vec);

	  /* Don't warn about decl unused; the cleanup uses it.  */
	  TREE_USED (decl) = 1;
	  TREE_USED (cleanup_decl) = 1;

	  /* Initialize EH, if we've been told to do so.  */
	  c_maybe_initialize_eh ();

	  push_cleanup (decl, cleanup, false);
	}
    }

  if (warn_cxx_compat
      && TREE_CODE (decl) == VAR_DECL
      && TREE_READONLY (decl)
      && !DECL_EXTERNAL (decl)
      && DECL_INITIAL (decl) == NULL_TREE)
    warning_at (DECL_SOURCE_LOCATION (decl), OPT_Wc___compat,
		"uninitialized const %qD is invalid in C++", decl);
}

/* Given a parsed parameter declaration, decode it into a PARM_DECL.  */

tree
grokparm (const struct c_parm *parm)
{
  tree attrs = parm->attrs;
  tree decl = grokdeclarator (parm->declarator, parm->specs, PARM, false,
			      NULL, &attrs, NULL, NULL, DEPRECATED_NORMAL);

  decl_attributes (&decl, attrs, 0);

  return decl;
}

/* Given a parsed parameter declaration, decode it into a PARM_DECL
   and push that on the current scope.  */

void
push_parm_decl (const struct c_parm *parm)
{
  tree attrs = parm->attrs;
  tree decl;

  decl = grokdeclarator (parm->declarator, parm->specs, PARM, false, NULL,
			 &attrs, NULL, NULL, DEPRECATED_NORMAL);
  decl_attributes (&decl, attrs, 0);

  decl = pushdecl (decl);

<<<<<<< HEAD
  finish_decl (decl, NULL_TREE, NULL_TREE, NULL_TREE);
=======
  finish_decl (decl, input_location, NULL_TREE, NULL_TREE, NULL_TREE);
>>>>>>> 42a9ba1d
}

/* Mark all the parameter declarations to date as forward decls.
   Also diagnose use of this extension.  */

void
mark_forward_parm_decls (void)
{
  struct c_binding *b;

  if (pedantic && !current_scope->warned_forward_parm_decls)
    {
      pedwarn (input_location, OPT_pedantic,
	       "ISO C forbids forward parameter declarations");
      current_scope->warned_forward_parm_decls = true;
    }

  for (b = current_scope->bindings; b; b = b->prev)
    if (TREE_CODE (b->decl) == PARM_DECL)
      TREE_ASM_WRITTEN (b->decl) = 1;
}

/* Build a COMPOUND_LITERAL_EXPR.  TYPE is the type given in the compound
   literal, which may be an incomplete array type completed by the
<<<<<<< HEAD
   initializer; INIT is a CONSTRUCTOR that initializes the compound
=======
   initializer; INIT is a CONSTRUCTOR at LOC that initializes the compound
>>>>>>> 42a9ba1d
   literal.  NON_CONST is true if the initializers contain something
   that cannot occur in a constant expression.  */

tree
<<<<<<< HEAD
build_compound_literal (tree type, tree init, bool non_const)
=======
build_compound_literal (location_t loc, tree type, tree init, bool non_const)
>>>>>>> 42a9ba1d
{
  /* We do not use start_decl here because we have a type, not a declarator;
     and do not use finish_decl because the decl should be stored inside
     the COMPOUND_LITERAL_EXPR rather than added elsewhere as a DECL_EXPR.  */
  tree decl;
  tree complit;
  tree stmt;

  if (type == error_mark_node)
    return error_mark_node;

  decl = build_decl (loc, VAR_DECL, NULL_TREE, type);
  DECL_EXTERNAL (decl) = 0;
  TREE_PUBLIC (decl) = 0;
  TREE_STATIC (decl) = (current_scope == file_scope);
  DECL_CONTEXT (decl) = current_function_decl;
  TREE_USED (decl) = 1;
  TREE_TYPE (decl) = type;
  TREE_READONLY (decl) = TYPE_READONLY (type);
<<<<<<< HEAD
  store_init_value (decl, init, NULL_TREE);
=======
  store_init_value (loc, decl, init, NULL_TREE);
>>>>>>> 42a9ba1d

  if (TREE_CODE (type) == ARRAY_TYPE && !COMPLETE_TYPE_P (type))
    {
      int failure = complete_array_type (&TREE_TYPE (decl),
					 DECL_INITIAL (decl), true);
      gcc_assert (!failure);

      type = TREE_TYPE (decl);
      TREE_TYPE (DECL_INITIAL (decl)) = type;
    }

  if (type == error_mark_node || !COMPLETE_TYPE_P (type))
    return error_mark_node;

  stmt = build_stmt (DECL_SOURCE_LOCATION (decl), DECL_EXPR, decl);
  complit = build1 (COMPOUND_LITERAL_EXPR, type, stmt);
  TREE_SIDE_EFFECTS (complit) = 1;

  layout_decl (decl, 0);

  if (TREE_STATIC (decl))
    {
      /* This decl needs a name for the assembler output.  */
      set_compound_literal_name (decl);
      DECL_DEFER_OUTPUT (decl) = 1;
      DECL_COMDAT (decl) = 1;
      DECL_ARTIFICIAL (decl) = 1;
      DECL_IGNORED_P (decl) = 1;
      pushdecl (decl);
      rest_of_decl_compilation (decl, 1, 0);
    }

  if (non_const)
    {
      complit = build2 (C_MAYBE_CONST_EXPR, type, NULL, complit);
      C_MAYBE_CONST_EXPR_NON_CONST (complit) = 1;
    }

  return complit;
}

/* Check the type of a compound literal.  Here we just check that it
   is valid for C++.  */

void
check_compound_literal_type (location_t loc, struct c_type_name *type_name)
{
  if (warn_cxx_compat && type_name->specs->tag_defined_p)
    warning_at (loc, OPT_Wc___compat,
		"defining a type in a compound literal is invalid in C++");
}

/* Determine whether TYPE is a structure with a flexible array member,
   or a union containing such a structure (possibly recursively).  */

static bool
flexible_array_type_p (tree type)
{
  tree x;
  switch (TREE_CODE (type))
    {
    case RECORD_TYPE:
      x = TYPE_FIELDS (type);
      if (x == NULL_TREE)
	return false;
      while (TREE_CHAIN (x) != NULL_TREE)
	x = TREE_CHAIN (x);
      if (TREE_CODE (TREE_TYPE (x)) == ARRAY_TYPE
	  && TYPE_SIZE (TREE_TYPE (x)) == NULL_TREE
	  && TYPE_DOMAIN (TREE_TYPE (x)) != NULL_TREE
	  && TYPE_MAX_VALUE (TYPE_DOMAIN (TREE_TYPE (x))) == NULL_TREE)
	return true;
      return false;
    case UNION_TYPE:
      for (x = TYPE_FIELDS (type); x != NULL_TREE; x = TREE_CHAIN (x))
	{
	  if (flexible_array_type_p (TREE_TYPE (x)))
	    return true;
	}
      return false;
    default:
    return false;
  }
}

/* Performs sanity checks on the TYPE and WIDTH of the bit-field NAME,
   replacing with appropriate values if they are invalid.  */
static void
check_bitfield_type_and_width (tree *type, tree *width, tree orig_name)
{
  tree type_mv;
  unsigned int max_width;
  unsigned HOST_WIDE_INT w;
  const char *name = (orig_name
		      ? identifier_to_locale (IDENTIFIER_POINTER (orig_name))
		      : _("<anonymous>"));

  /* Detect and ignore out of range field width and process valid
     field widths.  */
  if (!INTEGRAL_TYPE_P (TREE_TYPE (*width))
      || TREE_CODE (*width) != INTEGER_CST)
    {
      error ("bit-field %qs width not an integer constant", name);
      *width = integer_one_node;
    }
  else
    {
      constant_expression_warning (*width);
      if (tree_int_cst_sgn (*width) < 0)
	{
	  error ("negative width in bit-field %qs", name);
	  *width = integer_one_node;
	}
      else if (integer_zerop (*width) && orig_name)
	{
	  error ("zero width for bit-field %qs", name);
	  *width = integer_one_node;
	}
    }

  /* Detect invalid bit-field type.  */
  if (TREE_CODE (*type) != INTEGER_TYPE
      && TREE_CODE (*type) != BOOLEAN_TYPE
      && TREE_CODE (*type) != ENUMERAL_TYPE)
    {
      error ("bit-field %qs has invalid type", name);
      *type = unsigned_type_node;
    }

  type_mv = TYPE_MAIN_VARIANT (*type);
  if (!in_system_header
      && type_mv != integer_type_node
      && type_mv != unsigned_type_node
      && type_mv != boolean_type_node)
    pedwarn (input_location, OPT_pedantic,
	     "type of bit-field %qs is a GCC extension", name);

  max_width = TYPE_PRECISION (*type);

  if (0 < compare_tree_int (*width, max_width))
    {
      error ("width of %qs exceeds its type", name);
      w = max_width;
      *width = build_int_cst (NULL_TREE, w);
    }
  else
    w = tree_low_cst (*width, 1);

  if (TREE_CODE (*type) == ENUMERAL_TYPE)
    {
      struct lang_type *lt = TYPE_LANG_SPECIFIC (*type);
      if (!lt
	  || w < tree_int_cst_min_precision (lt->enum_min, TYPE_UNSIGNED (*type))
	  || w < tree_int_cst_min_precision (lt->enum_max, TYPE_UNSIGNED (*type)))
	warning (0, "%qs is narrower than values of its type", name);
    }
}



/* Print warning about variable length array if necessary.  */

static void
warn_variable_length_array (tree name, tree size)
{
  int const_size = TREE_CONSTANT (size);

  if (!flag_isoc99 && pedantic && warn_vla != 0)
    {
      if (const_size)
	{
	  if (name)
	    pedwarn (input_location, OPT_Wvla,
		     "ISO C90 forbids array %qE whose size "
		     "can%'t be evaluated",
		     name);
	  else
	    pedwarn (input_location, OPT_Wvla, "ISO C90 forbids array whose size "
		     "can%'t be evaluated");
	}
      else
	{
	  if (name) 
	    pedwarn (input_location, OPT_Wvla,
		     "ISO C90 forbids variable length array %qE",
		     name);
	  else
	    pedwarn (input_location, OPT_Wvla, "ISO C90 forbids variable length array");
	}
    }
  else if (warn_vla > 0)
    {
      if (const_size)
        {
	  if (name)
	    warning (OPT_Wvla,
		     "the size of array %qE can"
		     "%'t be evaluated", name);
	  else
	    warning (OPT_Wvla,
		     "the size of array can %'t be evaluated");
	}
      else
	{
	  if (name)
	    warning (OPT_Wvla,
		     "variable length array %qE is used",
		     name);
	  else
	    warning (OPT_Wvla,
		     "variable length array is used");
	}
    }
}

/* Given a size SIZE that may not be a constant, return a SAVE_EXPR to
   serve as the actual size-expression for a type or decl.  This is
   like variable_size in stor-layout.c, but we make global_bindings_p
   return negative to avoid calls to that function from outside the
   front end resulting in errors at file scope, then call this version
   instead from front-end code.  */

static tree
c_variable_size (tree size)
{
  tree save;

  if (TREE_CONSTANT (size))
    return size;

  size = save_expr (size);

  save = skip_simple_arithmetic (size);

  if (cfun && cfun->dont_save_pending_sizes_p)
    return size;

  if (!global_bindings_p ())
    put_pending_size (save);

  return size;
}

/* Given declspecs and a declarator,
   determine the name and type of the object declared
   and construct a ..._DECL node for it.
   (In one case we can return a ..._TYPE node instead.
    For invalid input we sometimes return 0.)

   DECLSPECS is a c_declspecs structure for the declaration specifiers.

   DECL_CONTEXT says which syntactic context this declaration is in:
     NORMAL for most contexts.  Make a VAR_DECL or FUNCTION_DECL or TYPE_DECL.
     FUNCDEF for a function definition.  Like NORMAL but a few different
      error messages in each case.  Return value may be zero meaning
      this definition is too screwy to try to parse.
     PARM for a parameter declaration (either within a function prototype
      or before a function body).  Make a PARM_DECL, or return void_type_node.
     TYPENAME if for a typename (in a cast or sizeof).
      Don't make a DECL node; just return the ..._TYPE node.
     FIELD for a struct or union field; make a FIELD_DECL.
   INITIALIZED is true if the decl has an initializer.
   WIDTH is non-NULL for bit-fields, and is a pointer to an INTEGER_CST node
   representing the width of the bit-field.
   DECL_ATTRS points to the list of attributes that should be added to this
     decl.  Any nested attributes that belong on the decl itself will be
     added to this list.
   If EXPR is not NULL, any expressions that need to be evaluated as
     part of evaluating variably modified types will be stored in *EXPR.
   If EXPR_CONST_OPERANDS is not NULL, *EXPR_CONST_OPERANDS will be
     set to indicate whether operands in *EXPR can be used in constant
     expressions.
   DEPRECATED_STATE is a deprecated_states value indicating whether
   deprecation warnings should be suppressed.

   In the TYPENAME case, DECLARATOR is really an absolute declarator.
   It may also be so in the PARM case, for a prototype where the
   argument type is specified but not the name.

   This function is where the complicated C meanings of `static'
   and `extern' are interpreted.  */

static tree
grokdeclarator (const struct c_declarator *declarator,
		struct c_declspecs *declspecs,
		enum decl_context decl_context, bool initialized, tree *width,
		tree *decl_attrs, tree *expr, bool *expr_const_operands,
		enum deprecated_states deprecated_state)
{
  tree type = declspecs->type;
  bool threadp = declspecs->thread_p;
  enum c_storage_class storage_class = declspecs->storage_class;
  int constp;
  int restrictp;
  int volatilep;
  int type_quals = TYPE_UNQUALIFIED;
  tree name = NULL_TREE;
  bool funcdef_flag = false;
  bool funcdef_syntax = false;
  bool size_varies = false;
  tree decl_attr = declspecs->decl_attr;
  int array_ptr_quals = TYPE_UNQUALIFIED;
  tree array_ptr_attrs = NULL_TREE;
  int array_parm_static = 0;
  bool array_parm_vla_unspec_p = false;
  tree returned_attrs = NULL_TREE;
  bool bitfield = width != NULL;
  tree element_type;
  struct c_arg_info *arg_info = 0;
<<<<<<< HEAD
=======
  location_t loc = UNKNOWN_LOCATION;
  const char *errmsg;
>>>>>>> 42a9ba1d
  tree expr_dummy;
  bool expr_const_operands_dummy;

  if (expr == NULL)
    expr = &expr_dummy;
  if (expr_const_operands == NULL)
    expr_const_operands = &expr_const_operands_dummy;

  *expr = declspecs->expr;
  *expr_const_operands = declspecs->expr_const_operands;

  if (decl_context == FUNCDEF)
    funcdef_flag = true, decl_context = NORMAL;

  /* Look inside a declarator for the name being declared
     and get it as an IDENTIFIER_NODE, for an error message.  */
  {
    const struct c_declarator *decl = declarator;

    while (decl)
      switch (decl->kind)
	{
	case cdk_array:
	  loc = decl->id_loc;
	  /* FALL THRU.  */

	case cdk_function:
	case cdk_pointer:
	  funcdef_syntax = (decl->kind == cdk_function);
	  decl = decl->declarator;
	  break;

	case cdk_attrs:
	  decl = decl->declarator;
	  break;

	case cdk_id:
	  loc = decl->id_loc;
	  if (decl->u.id)
	    name = decl->u.id;
	  decl = 0;
	  break;

	default:
	  gcc_unreachable ();
	}
    if (name == 0)
      {
	gcc_assert (decl_context == PARM
		    || decl_context == TYPENAME
		    || (decl_context == FIELD
			&& declarator->kind == cdk_id));
	gcc_assert (!initialized);
      }
  }

  /* A function definition's declarator must have the form of
     a function declarator.  */

  if (funcdef_flag && !funcdef_syntax)
    return 0;

  /* If this looks like a function definition, make it one,
     even if it occurs where parms are expected.
     Then store_parm_decls will reject it and not use it as a parm.  */
  if (decl_context == NORMAL && !funcdef_flag && current_scope->parm_flag)
    decl_context = PARM;

  if (declspecs->deprecated_p && deprecated_state != DEPRECATED_SUPPRESS)
    warn_deprecated_use (declspecs->type, declspecs->decl_attr);

  if ((decl_context == NORMAL || decl_context == FIELD)
      && current_scope == file_scope
      && variably_modified_type_p (type, NULL_TREE))
    {
      if (name)
	error_at (loc, "variably modified %qE at file scope", name);
      else
	error_at (loc, "variably modified field at file scope");
      type = integer_type_node;
    }

  size_varies = C_TYPE_VARIABLE_SIZE (type) != 0;

  /* Diagnose defaulting to "int".  */

  if (declspecs->default_int_p && !in_system_header)
    {
      /* Issue a warning if this is an ISO C 99 program or if
	 -Wreturn-type and this is a function, or if -Wimplicit;
	 prefer the former warning since it is more explicit.  */
      if ((warn_implicit_int || warn_return_type || flag_isoc99)
	  && funcdef_flag)
	warn_about_return_type = 1;
      else
	{
	  if (name)
	    pedwarn_c99 (loc, flag_isoc99 ? 0 : OPT_Wimplicit_int, 
			 "type defaults to %<int%> in declaration of %qE",
			 name);
	  else
	    pedwarn_c99 (input_location, flag_isoc99 ? 0 : OPT_Wimplicit_int, 
			 "type defaults to %<int%> in type name");
	}
    }

  /* Adjust the type if a bit-field is being declared,
     -funsigned-bitfields applied and the type is not explicitly
     "signed".  */
  if (bitfield && !flag_signed_bitfields && !declspecs->explicit_signed_p
      && TREE_CODE (type) == INTEGER_TYPE)
    type = unsigned_type_for (type);

  /* Figure out the type qualifiers for the declaration.  There are
     two ways a declaration can become qualified.  One is something
     like `const int i' where the `const' is explicit.  Another is
     something like `typedef const int CI; CI i' where the type of the
     declaration contains the `const'.  A third possibility is that
     there is a type qualifier on the element type of a typedefed
     array type, in which case we should extract that qualifier so
     that c_apply_type_quals_to_decl receives the full list of
     qualifiers to work with (C90 is not entirely clear about whether
     duplicate qualifiers should be diagnosed in this case, but it
     seems most appropriate to do so).  */
  element_type = strip_array_types (type);
  constp = declspecs->const_p + TYPE_READONLY (element_type);
  restrictp = declspecs->restrict_p + TYPE_RESTRICT (element_type);
  volatilep = declspecs->volatile_p + TYPE_VOLATILE (element_type);
  if (pedantic && !flag_isoc99)
    {
      if (constp > 1)
	pedwarn (loc, OPT_pedantic, "duplicate %<const%>");
      if (restrictp > 1)
	pedwarn (loc, OPT_pedantic, "duplicate %<restrict%>");
      if (volatilep > 1)
	pedwarn (loc, OPT_pedantic, "duplicate %<volatile%>");
    }
  if (!flag_gen_aux_info && (TYPE_QUALS (element_type)))
    type = TYPE_MAIN_VARIANT (type);
  type_quals = ((constp ? TYPE_QUAL_CONST : 0)
		| (restrictp ? TYPE_QUAL_RESTRICT : 0)
		| (volatilep ? TYPE_QUAL_VOLATILE : 0));

  /* Warn about storage classes that are invalid for certain
     kinds of declarations (parameters, typenames, etc.).  */

  if (funcdef_flag
      && (threadp
	  || storage_class == csc_auto
	  || storage_class == csc_register
	  || storage_class == csc_typedef))
    {
      if (storage_class == csc_auto)
	pedwarn (loc, 
		 (current_scope == file_scope) ? 0 : OPT_pedantic, 
		 "function definition declared %<auto%>");
      if (storage_class == csc_register)
	error_at (loc, "function definition declared %<register%>");
      if (storage_class == csc_typedef)
	error_at (loc, "function definition declared %<typedef%>");
      if (threadp)
	error_at (loc, "function definition declared %<__thread%>");
      threadp = false;
      if (storage_class == csc_auto
	  || storage_class == csc_register
	  || storage_class == csc_typedef)
	storage_class = csc_none;
    }
  else if (decl_context != NORMAL && (storage_class != csc_none || threadp))
    {
      if (decl_context == PARM && storage_class == csc_register)
	;
      else
	{
	  switch (decl_context)
	    {
	    case FIELD:
	      if (name)
		error_at (loc, "storage class specified for structure "
		    	  "field %qE", name);
	      else
		error_at (loc, "storage class specified for structure field");
	      break;
	    case PARM:
	      if (name)
		error_at (loc, "storage class specified for parameter %qE",
		    	  name);
	      else
		error_at (loc, "storage class specified for unnamed parameter");
	      break;
	    default:
	      error_at (loc, "storage class specified for typename");
	      break;
	    }
	  storage_class = csc_none;
	  threadp = false;
	}
    }
  else if (storage_class == csc_extern
	   && initialized
	   && !funcdef_flag)
    {
      /* 'extern' with initialization is invalid if not at file scope.  */
       if (current_scope == file_scope)
         {
           /* It is fine to have 'extern const' when compiling at C
              and C++ intersection.  */
           if (!(warn_cxx_compat && constp))
             warning_at (loc, 0, "%qE initialized and declared %<extern%>",
		 	 name);
         }
      else
	error_at (loc, "%qE has both %<extern%> and initializer", name);
    }
  else if (current_scope == file_scope)
    {
      if (storage_class == csc_auto)
	error_at (loc, "file-scope declaration of %qE specifies %<auto%>",
	    	  name);
      if (pedantic && storage_class == csc_register)
	pedwarn (input_location, OPT_pedantic,
		 "file-scope declaration of %qE specifies %<register%>", name);
    }
  else
    {
      if (storage_class == csc_extern && funcdef_flag)
	error_at (loc, "nested function %qE declared %<extern%>", name);
      else if (threadp && storage_class == csc_none)
	{
	  error_at (loc, "function-scope %qE implicitly auto and declared "
		    "%<__thread%>",
		    name);
	  threadp = false;
	}
    }

  /* Now figure out the structure of the declarator proper.
     Descend through it, creating more complex types, until we reach
     the declared identifier (or NULL_TREE, in an absolute declarator).
     At each stage we maintain an unqualified version of the type
     together with any qualifiers that should be applied to it with
     c_build_qualified_type; this way, array types including
     multidimensional array types are first built up in unqualified
     form and then the qualified form is created with
     TYPE_MAIN_VARIANT pointing to the unqualified form.  */

  while (declarator && declarator->kind != cdk_id)
    {
      if (type == error_mark_node)
	{
	  declarator = declarator->declarator;
	  continue;
	}

      /* Each level of DECLARATOR is either a cdk_array (for ...[..]),
	 a cdk_pointer (for *...),
	 a cdk_function (for ...(...)),
	 a cdk_attrs (for nested attributes),
	 or a cdk_id (for the name being declared
	 or the place in an absolute declarator
	 where the name was omitted).
	 For the last case, we have just exited the loop.

	 At this point, TYPE is the type of elements of an array,
	 or for a function to return, or for a pointer to point to.
	 After this sequence of ifs, TYPE is the type of the
	 array or function or pointer, and DECLARATOR has had its
	 outermost layer removed.  */

      if (array_ptr_quals != TYPE_UNQUALIFIED
	  || array_ptr_attrs != NULL_TREE
	  || array_parm_static)
	{
	  /* Only the innermost declarator (making a parameter be of
	     array type which is converted to pointer type)
	     may have static or type qualifiers.  */
	  error_at (loc, "static or type qualifiers in non-parameter array declarator");
	  array_ptr_quals = TYPE_UNQUALIFIED;
	  array_ptr_attrs = NULL_TREE;
	  array_parm_static = 0;
	}

      switch (declarator->kind)
	{
	case cdk_attrs:
	  {
	    /* A declarator with embedded attributes.  */
	    tree attrs = declarator->u.attrs;
	    const struct c_declarator *inner_decl;
	    int attr_flags = 0;
	    declarator = declarator->declarator;
	    inner_decl = declarator;
	    while (inner_decl->kind == cdk_attrs)
	      inner_decl = inner_decl->declarator;
	    if (inner_decl->kind == cdk_id)
	      attr_flags |= (int) ATTR_FLAG_DECL_NEXT;
	    else if (inner_decl->kind == cdk_function)
	      attr_flags |= (int) ATTR_FLAG_FUNCTION_NEXT;
	    else if (inner_decl->kind == cdk_array)
	      attr_flags |= (int) ATTR_FLAG_ARRAY_NEXT;
	    returned_attrs = decl_attributes (&type,
					      chainon (returned_attrs, attrs),
					      attr_flags);
	    break;
	  }
	case cdk_array:
	  {
	    tree itype = NULL_TREE;
	    tree size = declarator->u.array.dimen;
	    /* The index is a signed object `sizetype' bits wide.  */
	    tree index_type = c_common_signed_type (sizetype);

	    array_ptr_quals = declarator->u.array.quals;
	    array_ptr_attrs = declarator->u.array.attrs;
	    array_parm_static = declarator->u.array.static_p;
	    array_parm_vla_unspec_p = declarator->u.array.vla_unspec_p;

	    declarator = declarator->declarator;

	    /* Check for some types that there cannot be arrays of.  */

	    if (VOID_TYPE_P (type))
	      {
		if (name)
		  error_at (loc, "declaration of %qE as array of voids", name);
		else
		  error_at (loc, "declaration of type name as array of voids");
		type = error_mark_node;
	      }

	    if (TREE_CODE (type) == FUNCTION_TYPE)
	      {
		if (name)
		  error_at (loc, "declaration of %qE as array of functions",
		      	    name);
		else
		  error_at (loc, "declaration of type name as array of "
		            "functions");
		type = error_mark_node;
	      }

	    if (pedantic && !in_system_header && flexible_array_type_p (type))
	      pedwarn (loc, OPT_pedantic,
		       "invalid use of structure with flexible array member");

	    if (size == error_mark_node)
	      type = error_mark_node;

	    if (type == error_mark_node)
	      continue;

	    /* If size was specified, set ITYPE to a range-type for
	       that size.  Otherwise, ITYPE remains null.  finish_decl
	       may figure it out from an initial value.  */

	    if (size)
	      {
		bool size_maybe_const = true;
		bool size_int_const = (TREE_CODE (size) == INTEGER_CST
				       && !TREE_OVERFLOW (size));
		bool this_size_varies = false;

		/* Strip NON_LVALUE_EXPRs since we aren't using as an
		   lvalue.  */
		STRIP_TYPE_NOPS (size);

		if (!INTEGRAL_TYPE_P (TREE_TYPE (size)))
		  {
		    if (name)
		      error_at (loc, "size of array %qE has non-integer type",
			  	name);
		    else
		      error_at (loc,
			  	"size of unnamed array has non-integer type");
		    size = integer_one_node;
		  }

		size = c_fully_fold (size, false, &size_maybe_const);

		if (pedantic && size_maybe_const && integer_zerop (size))
<<<<<<< HEAD
		  pedwarn (input_location, OPT_pedantic,
			   "ISO C forbids zero-size array %qs", name);
=======
		  {
		    if (name)
		      pedwarn (loc, OPT_pedantic,
			       "ISO C forbids zero-size array %qE", name);
		    else
		      pedwarn (loc, OPT_pedantic,
			       "ISO C forbids zero-size array");
		  }
>>>>>>> 42a9ba1d

		if (TREE_CODE (size) == INTEGER_CST && size_maybe_const)
		  {
		    constant_expression_warning (size);
		    if (tree_int_cst_sgn (size) < 0)
		      {
			if (name)
			  error_at (loc, "size of array %qE is negative", name);
			else
			  error_at (loc, "size of unnamed array is negative");
			size = integer_one_node;
		      }
		    /* Handle a size folded to an integer constant but
		       not an integer constant expression.  */
		    if (!size_int_const)
		      {
			/* If this is a file scope declaration of an
			   ordinary identifier, this is invalid code;
			   diagnosing it here and not subsequently
			   treating the type as variable-length avoids
			   more confusing diagnostics later.  */
			if ((decl_context == NORMAL || decl_context == FIELD)
			    && current_scope == file_scope)
			  pedwarn (input_location, 0,
<<<<<<< HEAD
				   "variably modified %qs at file scope", name);
			else
			  this_size_varies = size_varies = 1;
			warn_variable_length_array (orig_name, size);
=======
				   "variably modified %qE at file scope",
				   name);
			else
			  this_size_varies = size_varies = true;
			warn_variable_length_array (name, size);
>>>>>>> 42a9ba1d
		      }
		  }
		else if ((decl_context == NORMAL || decl_context == FIELD)
			 && current_scope == file_scope)
		  {
		    error_at (loc, "variably modified %qE at file scope", name);
		    size = integer_one_node;
		  }
		else
		  {
		    /* Make sure the array size remains visibly
		       nonconstant even if it is (eg) a const variable
		       with known value.  */
<<<<<<< HEAD
		    this_size_varies = size_varies = 1;
		    warn_variable_length_array (orig_name, size);
=======
		    this_size_varies = size_varies = true;
		    warn_variable_length_array (name, size);
>>>>>>> 42a9ba1d
		  }

		if (integer_zerop (size) && !this_size_varies)
		  {
		    /* A zero-length array cannot be represented with
		       an unsigned index type, which is what we'll
		       get with build_index_type.  Create an
		       open-ended range instead.  */
		    itype = build_range_type (sizetype, size, NULL_TREE);
		  }
		else
		  {
		    /* Arrange for the SAVE_EXPR on the inside of the
		       MINUS_EXPR, which allows the -1 to get folded
		       with the +1 that happens when building TYPE_SIZE.  */
		    if (size_varies)
<<<<<<< HEAD
		      size = variable_size (size);
=======
		      size = c_variable_size (size);
>>>>>>> 42a9ba1d
		    if (this_size_varies && TREE_CODE (size) == INTEGER_CST)
		      size = build2 (COMPOUND_EXPR, TREE_TYPE (size),
				     integer_zero_node, size);

		    /* Compute the maximum valid index, that is, size
		       - 1.  Do the calculation in index_type, so that
		       if it is a variable the computations will be
		       done in the proper mode.  */
		    itype = fold_build2_loc (loc, MINUS_EXPR, index_type,
					     convert (index_type, size),
					     convert (index_type,
						      size_one_node));

		    /* If that overflowed, the array is too big.  ???
		       While a size of INT_MAX+1 technically shouldn't
		       cause an overflow (because we subtract 1), the
		       overflow is recorded during the conversion to
		       index_type, before the subtraction.  Handling
		       this case seems like an unnecessary
		       complication.  */
		    if (TREE_CODE (itype) == INTEGER_CST
			&& TREE_OVERFLOW (itype))
		      {
			if (name)
			  error_at (loc, "size of array %qE is too large",
			            name);
			else
			  error_at (loc, "size of unnamed array is too large");
			type = error_mark_node;
			continue;
		      }

		    itype = build_index_type (itype);
		  }
		if (this_size_varies)
		  {
		    if (*expr)
		      *expr = build2 (COMPOUND_EXPR, TREE_TYPE (size),
				      *expr, size);
		    else
		      *expr = size;
		    *expr_const_operands &= size_maybe_const;
		  }
	      }
	    else if (decl_context == FIELD)
	      {
		bool flexible_array_member = false;
		if (array_parm_vla_unspec_p)
		  /* Field names can in fact have function prototype
		     scope so [*] is disallowed here through making
		     the field variably modified, not through being
		     something other than a declaration with function
		     prototype scope.  */
<<<<<<< HEAD
		  size_varies = 1;
=======
		  size_varies = true;
>>>>>>> 42a9ba1d
		else
		  {
		    const struct c_declarator *t = declarator;
		    while (t->kind == cdk_attrs)
		      t = t->declarator;
		    flexible_array_member = (t->kind == cdk_id);
		  }
		if (flexible_array_member
		    && pedantic && !flag_isoc99 && !in_system_header)
<<<<<<< HEAD
		  pedwarn (input_location, OPT_pedantic,
=======
		  pedwarn (loc, OPT_pedantic,
>>>>>>> 42a9ba1d
			   "ISO C90 does not support flexible array members");

		/* ISO C99 Flexible array members are effectively
		   identical to GCC's zero-length array extension.  */
		if (flexible_array_member || array_parm_vla_unspec_p)
		  itype = build_range_type (sizetype, size_zero_node,
					    NULL_TREE);
	      }
	    else if (decl_context == PARM)
	      {
		if (array_parm_vla_unspec_p)
		  {
		    itype = build_range_type (sizetype, size_zero_node, NULL_TREE);
		    size_varies = true;
		  }
	      }
	    else if (decl_context == TYPENAME)
	      {
		if (array_parm_vla_unspec_p)
		  {
		    /* C99 6.7.5.2p4 */
		    warning (0, "%<[*]%> not in a declaration");
		    /* We use this to avoid messing up with incomplete
		       array types of the same type, that would
		       otherwise be modified below.  */
		    itype = build_range_type (sizetype, size_zero_node,
					      NULL_TREE);
<<<<<<< HEAD
		    size_varies = 1;
=======
		    size_varies = true;
>>>>>>> 42a9ba1d
		  }
	      }

	     /* Complain about arrays of incomplete types.  */
	    if (!COMPLETE_TYPE_P (type))
	      {
		error_at (loc, "array type has incomplete element type");
		type = error_mark_node;
	      }
	    else
	    /* When itype is NULL, a shared incomplete array type is
	       returned for all array of a given type.  Elsewhere we
	       make sure we don't complete that type before copying
	       it, but here we want to make sure we don't ever
	       modify the shared type, so we gcc_assert (itype)
	       below.  */
	      type = build_array_type (type, itype);

	    if (type != error_mark_node)
	      {
		if (size_varies)
		  {
		    /* It is ok to modify type here even if itype is
		       NULL: if size_varies, we're in a
		       multi-dimensional array and the inner type has
		       variable size, so the enclosing shared array type
		       must too.  */
		    if (size && TREE_CODE (size) == INTEGER_CST)
		      type
			= build_distinct_type_copy (TYPE_MAIN_VARIANT (type));
		    C_TYPE_VARIABLE_SIZE (type) = 1;
		  }

		/* The GCC extension for zero-length arrays differs from
		   ISO flexible array members in that sizeof yields
		   zero.  */
		if (size && integer_zerop (size))
		  {
		    gcc_assert (itype);
		    TYPE_SIZE (type) = bitsize_zero_node;
		    TYPE_SIZE_UNIT (type) = size_zero_node;
		  }
		if (array_parm_vla_unspec_p)
		  {
		    gcc_assert (itype);
		    /* The type is complete.  C99 6.7.5.2p4  */
		    TYPE_SIZE (type) = bitsize_zero_node;
		    TYPE_SIZE_UNIT (type) = size_zero_node;
		  }
	      }

	    if (decl_context != PARM
		&& (array_ptr_quals != TYPE_UNQUALIFIED
		    || array_ptr_attrs != NULL_TREE
		    || array_parm_static))
	      {
		error_at (loc, "static or type qualifiers in non-parameter array declarator");
		array_ptr_quals = TYPE_UNQUALIFIED;
		array_ptr_attrs = NULL_TREE;
		array_parm_static = 0;
	      }
	    break;
	  }
	case cdk_function:
	  {
	    /* Say it's a definition only for the declarator closest
	       to the identifier, apart possibly from some
	       attributes.  */
	    bool really_funcdef = false;
	    tree arg_types;
	    if (funcdef_flag)
	      {
		const struct c_declarator *t = declarator->declarator;
		while (t->kind == cdk_attrs)
		  t = t->declarator;
		really_funcdef = (t->kind == cdk_id);
	      }

	    /* Declaring a function type.  Make sure we have a valid
	       type for the function to return.  */
	    if (type == error_mark_node)
	      continue;

	    size_varies = false;

	    /* Warn about some types functions can't return.  */
	    if (TREE_CODE (type) == FUNCTION_TYPE)
	      {
		if (name)
		  error_at (loc, "%qE declared as function returning a "
		      		 "function", name);
		else
		  error_at (loc, "type name declared as function "
			    "returning a function");
		type = integer_type_node;
	      }
	    if (TREE_CODE (type) == ARRAY_TYPE)
	      {
		if (name)
		  error_at (loc, "%qE declared as function returning an array",
		      	    name);
		else
		  error_at (loc, "type name declared as function returning "
		      	    "an array");
		type = integer_type_node;
	      }
	    errmsg = targetm.invalid_return_type (type);
	    if (errmsg)
	      {
		error (errmsg);
		type = integer_type_node;
	      }

	    /* Construct the function type and go to the next
	       inner layer of declarator.  */
	    arg_info = declarator->u.arg_info;
	    arg_types = grokparms (arg_info, really_funcdef);
	    if (really_funcdef)
	      put_pending_sizes (arg_info->pending_sizes);

	    /* Type qualifiers before the return type of the function
	       qualify the return type, not the function type.  */
	    if (type_quals)
	      {
		/* Type qualifiers on a function return type are
		   normally permitted by the standard but have no
		   effect, so give a warning at -Wreturn-type.
		   Qualifiers on a void return type are banned on
		   function definitions in ISO C; GCC used to used
		   them for noreturn functions.  */
		if (VOID_TYPE_P (type) && really_funcdef)
		  pedwarn (loc, 0,
			   "function definition has qualified void return type");
		else
		  warning_at (loc, OPT_Wignored_qualifiers,
			   "type qualifiers ignored on function return type");

		type = c_build_qualified_type (type, type_quals);
	      }
	    type_quals = TYPE_UNQUALIFIED;

	    type = build_function_type (type, arg_types);
	    declarator = declarator->declarator;

	    /* Set the TYPE_CONTEXTs for each tagged type which is local to
	       the formal parameter list of this FUNCTION_TYPE to point to
	       the FUNCTION_TYPE node itself.  */
	    {
	      tree link;

	      for (link = arg_info->tags;
		   link;
		   link = TREE_CHAIN (link))
		TYPE_CONTEXT (TREE_VALUE (link)) = type;
	    }
	    break;
	  }
	case cdk_pointer:
	  {
	    /* Merge any constancy or volatility into the target type
	       for the pointer.  */

	    if (pedantic && TREE_CODE (type) == FUNCTION_TYPE
		&& type_quals)
	      pedwarn (loc, OPT_pedantic,
		       "ISO C forbids qualified function types");
	    if (type_quals)
	      type = c_build_qualified_type (type, type_quals);
	    size_varies = false;

	    /* When the pointed-to type involves components of variable size,
	       care must be taken to ensure that the size evaluation code is
	       emitted early enough to dominate all the possible later uses
	       and late enough for the variables on which it depends to have
	       been assigned.

	       This is expected to happen automatically when the pointed-to
	       type has a name/declaration of it's own, but special attention
	       is required if the type is anonymous.

	       We handle the NORMAL and FIELD contexts here by attaching an
	       artificial TYPE_DECL to such pointed-to type.  This forces the
	       sizes evaluation at a safe point and ensures it is not deferred
	       until e.g. within a deeper conditional context.

	       We expect nothing to be needed here for PARM or TYPENAME.
	       Pushing a TYPE_DECL at this point for TYPENAME would actually
	       be incorrect, as we might be in the middle of an expression
	       with side effects on the pointed-to type size "arguments" prior
	       to the pointer declaration point and the fake TYPE_DECL in the
	       enclosing context would force the size evaluation prior to the
	       side effects.  */

	    if (!TYPE_NAME (type)
		&& (decl_context == NORMAL || decl_context == FIELD)
		&& variably_modified_type_p (type, NULL_TREE))
	      {
		tree decl = build_decl (loc, TYPE_DECL, NULL_TREE, type);
		DECL_ARTIFICIAL (decl) = 1;
		pushdecl (decl);
<<<<<<< HEAD
		finish_decl (decl, NULL_TREE, NULL_TREE, NULL_TREE);
=======
		finish_decl (decl, loc, NULL_TREE, NULL_TREE, NULL_TREE);
>>>>>>> 42a9ba1d
		TYPE_NAME (type) = decl;
	      }

	    type = build_pointer_type (type);

	    /* Process type qualifiers (such as const or volatile)
	       that were given inside the `*'.  */
	    type_quals = declarator->u.pointer_quals;

	    declarator = declarator->declarator;
	    break;
	  }
	default:
	  gcc_unreachable ();
	}
    }
  *decl_attrs = chainon (returned_attrs, *decl_attrs);

  /* Now TYPE has the actual type, apart from any qualifiers in
     TYPE_QUALS.  */

  /* Check the type and width of a bit-field.  */
  if (bitfield)
    check_bitfield_type_and_width (&type, width, name);

  /* Did array size calculations overflow?  */

  if (TREE_CODE (type) == ARRAY_TYPE
      && COMPLETE_TYPE_P (type)
      && TREE_CODE (TYPE_SIZE_UNIT (type)) == INTEGER_CST
      && TREE_OVERFLOW (TYPE_SIZE_UNIT (type)))
    {
      if (name)
	error_at (loc, "size of array %qE is too large", name);
      else
	error_at (loc, "size of unnamed array is too large");
      /* If we proceed with the array type as it is, we'll eventually
	 crash in tree_low_cst().  */
      type = error_mark_node;
    }

  /* If this is declaring a typedef name, return a TYPE_DECL.  */

  if (storage_class == csc_typedef)
    {
      tree decl;
      if (pedantic && TREE_CODE (type) == FUNCTION_TYPE
	  && type_quals)
	pedwarn (loc, OPT_pedantic,
		 "ISO C forbids qualified function types");
      if (type_quals)
	type = c_build_qualified_type (type, type_quals);
      decl = build_decl (declarator->id_loc,
			 TYPE_DECL, declarator->u.id, type);
      if (declspecs->explicit_signed_p)
	C_TYPEDEF_EXPLICITLY_SIGNED (decl) = 1;
      if (declspecs->inline_p)
	pedwarn (loc, 0,"typedef %q+D declared %<inline%>", decl);

      if (warn_cxx_compat && declarator->u.id != NULL_TREE)
	{
	  struct c_binding *b = I_TAG_BINDING (declarator->u.id);

	  if (b != NULL
	      && b->decl != NULL_TREE
	      && (B_IN_CURRENT_SCOPE (b)
		  || (current_scope == file_scope && B_IN_EXTERNAL_SCOPE (b)))
	      && TYPE_MAIN_VARIANT (b->decl) != TYPE_MAIN_VARIANT (type))
	    {
	      warning_at (declarator->id_loc, OPT_Wc___compat,
			  ("using %qD as both a typedef and a tag is "
			   "invalid in C++"),
			  decl);
	      if (b->locus != UNKNOWN_LOCATION)
		inform (b->locus, "originally defined here");
	    }
	}

      return decl;
    }

  /* If this is a type name (such as, in a cast or sizeof),
     compute the type and return it now.  */

  if (decl_context == TYPENAME)
    {
      /* Note that the grammar rejects storage classes in typenames
	 and fields.  */
      gcc_assert (storage_class == csc_none && !threadp
		  && !declspecs->inline_p);
      if (pedantic && TREE_CODE (type) == FUNCTION_TYPE
	  && type_quals)
	pedwarn (loc, OPT_pedantic,
		 "ISO C forbids const or volatile function types");
      if (type_quals)
	type = c_build_qualified_type (type, type_quals);
      return type;
    }

  if (pedantic && decl_context == FIELD
      && variably_modified_type_p (type, NULL_TREE))
    {
      /* C99 6.7.2.1p8 */
      pedwarn (loc, OPT_pedantic, "a member of a structure or union cannot "
	       "have a variably modified type");
    }

  /* Aside from typedefs and type names (handle above),
     `void' at top level (not within pointer)
     is allowed only in public variables.
     We don't complain about parms either, but that is because
     a better error message can be made later.  */

  if (VOID_TYPE_P (type) && decl_context != PARM
      && !((decl_context != FIELD && TREE_CODE (type) != FUNCTION_TYPE)
	    && (storage_class == csc_extern
		|| (current_scope == file_scope
		    && !(storage_class == csc_static
			 || storage_class == csc_register)))))
    {
      error_at (loc, "variable or field %qE declared void", name);
      type = integer_type_node;
    }

  /* Now create the decl, which may be a VAR_DECL, a PARM_DECL
     or a FUNCTION_DECL, depending on DECL_CONTEXT and TYPE.  */

  {
    tree decl;

    if (decl_context == PARM)
      {
	tree promoted_type;

	/* A parameter declared as an array of T is really a pointer to T.
	   One declared as a function is really a pointer to a function.  */

	if (TREE_CODE (type) == ARRAY_TYPE)
	  {
	    /* Transfer const-ness of array into that of type pointed to.  */
	    type = TREE_TYPE (type);
	    if (type_quals)
	      type = c_build_qualified_type (type, type_quals);
	    type = build_pointer_type (type);
	    type_quals = array_ptr_quals;
	    if (type_quals)
	      type = c_build_qualified_type (type, type_quals);

	    /* We don't yet implement attributes in this context.  */
	    if (array_ptr_attrs != NULL_TREE)
	      warning_at (loc, OPT_Wattributes,
			  "attributes in parameter array declarator ignored");

	    size_varies = false;
	  }
	else if (TREE_CODE (type) == FUNCTION_TYPE)
	  {
	    if (type_quals)
	      pedwarn (loc, OPT_pedantic,
		       "ISO C forbids qualified function types");
	    if (type_quals)
	      type = c_build_qualified_type (type, type_quals);
	    type = build_pointer_type (type);
	    type_quals = TYPE_UNQUALIFIED;
	  }
	else if (type_quals)
	  type = c_build_qualified_type (type, type_quals);

	decl = build_decl (declarator->id_loc,
			   PARM_DECL, declarator->u.id, type);
	if (size_varies)
	  C_DECL_VARIABLE_SIZE (decl) = 1;

	/* Compute the type actually passed in the parmlist,
	   for the case where there is no prototype.
	   (For example, shorts and chars are passed as ints.)
	   When there is a prototype, this is overridden later.  */

	if (type == error_mark_node)
	  promoted_type = type;
	else
	  promoted_type = c_type_promotes_to (type);

	DECL_ARG_TYPE (decl) = promoted_type;
	if (declspecs->inline_p)
	  pedwarn (loc, 0, "parameter %q+D declared %<inline%>", decl);
      }
    else if (decl_context == FIELD)
      {
	/* Note that the grammar rejects storage classes in typenames
	   and fields.  */
	gcc_assert (storage_class == csc_none && !threadp
		    && !declspecs->inline_p);

	/* Structure field.  It may not be a function.  */

	if (TREE_CODE (type) == FUNCTION_TYPE)
	  {
	    error_at (loc, "field %qE declared as a function", name);
	    type = build_pointer_type (type);
	  }
	else if (TREE_CODE (type) != ERROR_MARK
		 && !COMPLETE_OR_UNBOUND_ARRAY_TYPE_P (type))
	  {
	    if (name)
	      error_at (loc, "field %qE has incomplete type", name);
	    else
	      error_at (loc, "unnamed field has incomplete type");
	    type = error_mark_node;
	  }
	type = c_build_qualified_type (type, type_quals);
	decl = build_decl (declarator->id_loc,
			   FIELD_DECL, declarator->u.id, type);
	DECL_NONADDRESSABLE_P (decl) = bitfield;
	if (bitfield && !declarator->u.id)
	  TREE_NO_WARNING (decl) = 1;

	if (size_varies)
	  C_DECL_VARIABLE_SIZE (decl) = 1;
      }
    else if (TREE_CODE (type) == FUNCTION_TYPE)
      {
	if (storage_class == csc_register || threadp)
	  {
	    error_at (loc, "invalid storage class for function %qE", name);
	   }
	else if (current_scope != file_scope)
	  {
	    /* Function declaration not at file scope.  Storage
	       classes other than `extern' are not allowed, C99
	       6.7.1p5, and `extern' makes no difference.  However,
	       GCC allows 'auto', perhaps with 'inline', to support
	       nested functions.  */
	    if (storage_class == csc_auto)
		pedwarn (loc, OPT_pedantic,
			 "invalid storage class for function %qE", name);
	    else if (storage_class == csc_static)
	      {
		error_at (loc, "invalid storage class for function %qE", name);
		if (funcdef_flag)
		  storage_class = declspecs->storage_class = csc_none;
		else
		  return 0;
	      }
	  }

	decl = build_decl (declarator->id_loc,
			   FUNCTION_DECL, declarator->u.id, type);
	decl = build_decl_attribute_variant (decl, decl_attr);

	if (pedantic && type_quals && !DECL_IN_SYSTEM_HEADER (decl))
	  pedwarn (loc, OPT_pedantic,
		   "ISO C forbids qualified function types");

	/* GNU C interprets a volatile-qualified function type to indicate
	   that the function does not return.  */
	if ((type_quals & TYPE_QUAL_VOLATILE)
	    && !VOID_TYPE_P (TREE_TYPE (TREE_TYPE (decl))))
	  warning_at (loc, 0, "%<noreturn%> function returns non-void value");

	/* Every function declaration is an external reference
	   (DECL_EXTERNAL) except for those which are not at file
	   scope and are explicitly declared "auto".  This is
	   forbidden by standard C (C99 6.7.1p5) and is interpreted by
	   GCC to signify a forward declaration of a nested function.  */
	if (storage_class == csc_auto && current_scope != file_scope)
	  DECL_EXTERNAL (decl) = 0;
	/* In C99, a function which is declared 'inline' with 'extern'
	   is not an external reference (which is confusing).  It
	   means that the later definition of the function must be output
	   in this file, C99 6.7.4p6.  In GNU C89, a function declared
	   'extern inline' is an external reference.  */
	else if (declspecs->inline_p && storage_class != csc_static)
	  DECL_EXTERNAL (decl) = ((storage_class == csc_extern)
				  == flag_gnu89_inline);
	else
	  DECL_EXTERNAL (decl) = !initialized;

	/* Record absence of global scope for `static' or `auto'.  */
	TREE_PUBLIC (decl)
	  = !(storage_class == csc_static || storage_class == csc_auto);

	/* For a function definition, record the argument information
	   block where store_parm_decls will look for it.  */
	if (funcdef_flag)
	  current_function_arg_info = arg_info;

	if (declspecs->default_int_p)
	  C_FUNCTION_IMPLICIT_INT (decl) = 1;

	/* Record presence of `inline', if it is reasonable.  */
	if (flag_hosted && MAIN_NAME_P (declarator->u.id))
	  {
	    if (declspecs->inline_p)
	      pedwarn (loc, 0, "cannot inline function %<main%>");
	  }
	else if (declspecs->inline_p)
	  /* Record that the function is declared `inline'.  */
	  DECL_DECLARED_INLINE_P (decl) = 1;
      }
    else
      {
	/* It's a variable.  */
	/* An uninitialized decl with `extern' is a reference.  */
	int extern_ref = !initialized && storage_class == csc_extern;

	type = c_build_qualified_type (type, type_quals);

	/* C99 6.2.2p7: It is invalid (compile-time undefined
	   behavior) to create an 'extern' declaration for a
	   variable if there is a global declaration that is
	   'static' and the global declaration is not visible.
	   (If the static declaration _is_ currently visible,
	   the 'extern' declaration is taken to refer to that decl.) */
	if (extern_ref && current_scope != file_scope)
	  {
	    tree global_decl  = identifier_global_value (declarator->u.id);
	    tree visible_decl = lookup_name (declarator->u.id);

	    if (global_decl
		&& global_decl != visible_decl
		&& TREE_CODE (global_decl) == VAR_DECL
		&& !TREE_PUBLIC (global_decl))
	      error_at (loc, "variable previously declared %<static%> "
			"redeclared %<extern%>");
	  }

	decl = build_decl (declarator->id_loc,
			   VAR_DECL, declarator->u.id, type);
	if (size_varies)
	  C_DECL_VARIABLE_SIZE (decl) = 1;

	if (declspecs->inline_p)
	  pedwarn (loc, 0, "variable %q+D declared %<inline%>", decl);

	/* At file scope, an initialized extern declaration may follow
	   a static declaration.  In that case, DECL_EXTERNAL will be
	   reset later in start_decl.  */
	DECL_EXTERNAL (decl) = (storage_class == csc_extern);

	/* At file scope, the presence of a `static' or `register' storage
	   class specifier, or the absence of all storage class specifiers
	   makes this declaration a definition (perhaps tentative).  Also,
	   the absence of `static' makes it public.  */
	if (current_scope == file_scope)
	  {
	    TREE_PUBLIC (decl) = storage_class != csc_static;
	    TREE_STATIC (decl) = !extern_ref;
	  }
	/* Not at file scope, only `static' makes a static definition.  */
	else
	  {
	    TREE_STATIC (decl) = (storage_class == csc_static);
	    TREE_PUBLIC (decl) = extern_ref;
	  }

	if (threadp)
	  DECL_TLS_MODEL (decl) = decl_default_tls_model (decl);
      }

    if ((storage_class == csc_extern
	 || (storage_class == csc_none
	     && TREE_CODE (type) == FUNCTION_TYPE
	     && !funcdef_flag))
	&& variably_modified_type_p (type, NULL_TREE))
      {
	/* C99 6.7.5.2p2 */
	if (TREE_CODE (type) == FUNCTION_TYPE)
	  error_at (loc, "non-nested function with variably modified type");
	else
	  error_at (loc, "object with variably modified type must have "
	      	    "no linkage");
      }

    /* Record `register' declaration for warnings on &
       and in case doing stupid register allocation.  */

    if (storage_class == csc_register)
      {
	C_DECL_REGISTER (decl) = 1;
	DECL_REGISTER (decl) = 1;
      }

    /* Record constancy and volatility.  */
    c_apply_type_quals_to_decl (type_quals, decl);

    /* If a type has volatile components, it should be stored in memory.
       Otherwise, the fact that those components are volatile
       will be ignored, and would even crash the compiler.
       Of course, this only makes sense on  VAR,PARM, and RESULT decl's.   */
    if (C_TYPE_FIELDS_VOLATILE (TREE_TYPE (decl))
	&& (TREE_CODE (decl) == VAR_DECL ||  TREE_CODE (decl) == PARM_DECL
	  || TREE_CODE (decl) == RESULT_DECL))
      {
	/* It is not an error for a structure with volatile fields to
	   be declared register, but reset DECL_REGISTER since it
	   cannot actually go in a register.  */
	int was_reg = C_DECL_REGISTER (decl);
	C_DECL_REGISTER (decl) = 0;
	DECL_REGISTER (decl) = 0;
	c_mark_addressable (decl);
	C_DECL_REGISTER (decl) = was_reg;
      }

  /* This is the earliest point at which we might know the assembler
     name of a variable.  Thus, if it's known before this, die horribly.  */
    gcc_assert (!DECL_ASSEMBLER_NAME_SET_P (decl));

    if (warn_cxx_compat
	&& TREE_CODE (decl) == VAR_DECL
	&& TREE_PUBLIC (decl)
	&& TREE_STATIC (decl)
	&& (TREE_CODE (TREE_TYPE (decl)) == RECORD_TYPE
	    || TREE_CODE (TREE_TYPE (decl)) == UNION_TYPE
	    || TREE_CODE (TREE_TYPE (decl)) == ENUMERAL_TYPE)
	&& TYPE_NAME (TREE_TYPE (decl)) == NULL_TREE)
      warning_at (DECL_SOURCE_LOCATION (decl), OPT_Wc___compat,
		  ("non-local variable %qD with anonymous type is "
		   "questionable in C++"),
		  decl);

    return decl;
  }
}

/* Decode the parameter-list info for a function type or function definition.
   The argument is the value returned by `get_parm_info' (or made in c-parse.c
   if there is an identifier list instead of a parameter decl list).
   These two functions are separate because when a function returns
   or receives functions then each is called multiple times but the order
   of calls is different.  The last call to `grokparms' is always the one
   that contains the formal parameter names of a function definition.

   Return a list of arg types to use in the FUNCTION_TYPE for this function.

   FUNCDEF_FLAG is true for a function definition, false for
   a mere declaration.  A nonempty identifier-list gets an error message
   when FUNCDEF_FLAG is false.  */

static tree
grokparms (struct c_arg_info *arg_info, bool funcdef_flag)
{
  tree arg_types = arg_info->types;

  if (funcdef_flag && arg_info->had_vla_unspec)
    {
      /* A function definition isn't function prototype scope C99 6.2.1p4.  */
      /* C99 6.7.5.2p4 */
      error ("%<[*]%> not allowed in other than function prototype scope");
    }

  if (arg_types == 0 && !funcdef_flag && !in_system_header)
    warning (OPT_Wstrict_prototypes,
	     "function declaration isn%'t a prototype");

  if (arg_types == error_mark_node)
    return 0;  /* don't set TYPE_ARG_TYPES in this case */

  else if (arg_types && TREE_CODE (TREE_VALUE (arg_types)) == IDENTIFIER_NODE)
    {
      if (!funcdef_flag)
	pedwarn (input_location, 0, "parameter names (without types) in function declaration");

      arg_info->parms = arg_info->types;
      arg_info->types = 0;
      return 0;
    }
  else
    {
      tree parm, type, typelt;
      unsigned int parmno;
      const char *errmsg;

      /* If there is a parameter of incomplete type in a definition,
	 this is an error.  In a declaration this is valid, and a
	 struct or union type may be completed later, before any calls
	 or definition of the function.  In the case where the tag was
	 first declared within the parameter list, a warning has
	 already been given.  If a parameter has void type, then
	 however the function cannot be defined or called, so
	 warn.  */

      for (parm = arg_info->parms, typelt = arg_types, parmno = 1;
	   parm;
	   parm = TREE_CHAIN (parm), typelt = TREE_CHAIN (typelt), parmno++)
	{
	  type = TREE_VALUE (typelt);
	  if (type == error_mark_node)
	    continue;

	  if (!COMPLETE_TYPE_P (type))
	    {
	      if (funcdef_flag)
		{
		  if (DECL_NAME (parm))
		    error_at (input_location,
			      "parameter %u (%q+D) has incomplete type",
			      parmno, parm);
		  else
		    error_at (DECL_SOURCE_LOCATION (parm),
			      "parameter %u has incomplete type",
			      parmno);

		  TREE_VALUE (typelt) = error_mark_node;
		  TREE_TYPE (parm) = error_mark_node;
		}
	      else if (VOID_TYPE_P (type))
		{
		  if (DECL_NAME (parm))
		    warning_at (input_location, 0,
				"parameter %u (%q+D) has void type",
				parmno, parm);
		  else
		    warning_at (DECL_SOURCE_LOCATION (parm), 0,
				"parameter %u has void type",
				parmno);
		}
	    }

	  errmsg = targetm.invalid_parameter_type (type);
	  if (errmsg)
	    {
	      error (errmsg);
	      TREE_VALUE (typelt) = error_mark_node;
	      TREE_TYPE (parm) = error_mark_node;
	    }

	  if (DECL_NAME (parm) && TREE_USED (parm))
	    warn_if_shadowing (parm);
	}
      return arg_types;
    }
}

/* Take apart the current scope and return a c_arg_info structure with
   info on a parameter list just parsed.

   This structure is later fed to 'grokparms' and 'store_parm_decls'.

   ELLIPSIS being true means the argument list ended in '...' so don't
   append a sentinel (void_list_node) to the end of the type-list.  */

struct c_arg_info *
get_parm_info (bool ellipsis)
{
  struct c_binding *b = current_scope->bindings;
  struct c_arg_info *arg_info = XOBNEW (&parser_obstack,
					struct c_arg_info);
  tree parms    = 0;
  tree tags     = 0;
  tree types    = 0;
  tree others   = 0;

  static bool explained_incomplete_types = false;
  bool gave_void_only_once_err = false;

  arg_info->parms = 0;
  arg_info->tags = 0;
  arg_info->types = 0;
  arg_info->others = 0;
  arg_info->pending_sizes = 0;
  arg_info->had_vla_unspec = current_scope->had_vla_unspec;

  /* The bindings in this scope must not get put into a block.
     We will take care of deleting the binding nodes.  */
  current_scope->bindings = 0;

  /* This function is only called if there was *something* on the
     parameter list.  */
  gcc_assert (b);

  /* A parameter list consisting solely of 'void' indicates that the
     function takes no arguments.  But if the 'void' is qualified
     (by 'const' or 'volatile'), or has a storage class specifier
     ('register'), then the behavior is undefined; issue an error.
     Typedefs for 'void' are OK (see DR#157).  */
  if (b->prev == 0			    /* one binding */
      && TREE_CODE (b->decl) == PARM_DECL   /* which is a parameter */
      && !DECL_NAME (b->decl)               /* anonymous */
      && VOID_TYPE_P (TREE_TYPE (b->decl))) /* of void type */
    {
      if (TREE_THIS_VOLATILE (b->decl)
	  || TREE_READONLY (b->decl)
	  || C_DECL_REGISTER (b->decl))
	error ("%<void%> as only parameter may not be qualified");

      /* There cannot be an ellipsis.  */
      if (ellipsis)
	error ("%<void%> must be the only parameter");

      arg_info->types = void_list_node;
      return arg_info;
    }

  if (!ellipsis)
    types = void_list_node;

  /* Break up the bindings list into parms, tags, types, and others;
     apply sanity checks; purge the name-to-decl bindings.  */
  while (b)
    {
      tree decl = b->decl;
      tree type = TREE_TYPE (decl);
      const char *keyword;

      switch (TREE_CODE (decl))
	{
	case PARM_DECL:
	  if (b->id)
	    {
	      gcc_assert (I_SYMBOL_BINDING (b->id) == b);
	      I_SYMBOL_BINDING (b->id) = b->shadowed;
	    }

	  /* Check for forward decls that never got their actual decl.  */
	  if (TREE_ASM_WRITTEN (decl))
	    error ("parameter %q+D has just a forward declaration", decl);
	  /* Check for (..., void, ...) and issue an error.  */
	  else if (VOID_TYPE_P (type) && !DECL_NAME (decl))
	    {
	      if (!gave_void_only_once_err)
		{
		  error ("%<void%> must be the only parameter");
		  gave_void_only_once_err = true;
		}
	    }
	  else
	    {
	      /* Valid parameter, add it to the list.  */
	      TREE_CHAIN (decl) = parms;
	      parms = decl;

	      /* Since there is a prototype, args are passed in their
		 declared types.  The back end may override this later.  */
	      DECL_ARG_TYPE (decl) = type;
	      types = tree_cons (0, type, types);
	    }
	  break;

	case ENUMERAL_TYPE: keyword = "enum"; goto tag;
	case UNION_TYPE:    keyword = "union"; goto tag;
	case RECORD_TYPE:   keyword = "struct"; goto tag;
	tag:
	  /* Types may not have tag-names, in which case the type
	     appears in the bindings list with b->id NULL.  */
	  if (b->id)
	    {
	      gcc_assert (I_TAG_BINDING (b->id) == b);
	      I_TAG_BINDING (b->id) = b->shadowed;
	    }

	  /* Warn about any struct, union or enum tags defined in a
	     parameter list.  The scope of such types is limited to
	     the parameter list, which is rarely if ever desirable
	     (it's impossible to call such a function with type-
	     correct arguments).  An anonymous union parm type is
	     meaningful as a GNU extension, so don't warn for that.  */
	  if (TREE_CODE (decl) != UNION_TYPE || b->id != 0)
	    {
	      if (b->id)
		/* The %s will be one of 'struct', 'union', or 'enum'.  */
		warning (0, "%<%s %E%> declared inside parameter list",
			 keyword, b->id);
	      else
		/* The %s will be one of 'struct', 'union', or 'enum'.  */
		warning (0, "anonymous %s declared inside parameter list",
			 keyword);

	      if (!explained_incomplete_types)
		{
		  warning (0, "its scope is only this definition or declaration,"
			   " which is probably not what you want");
		  explained_incomplete_types = true;
		}
	    }

	  tags = tree_cons (b->id, decl, tags);
	  break;

	case CONST_DECL:
	case TYPE_DECL:
	case FUNCTION_DECL:
	  /* CONST_DECLs appear here when we have an embedded enum,
	     and TYPE_DECLs appear here when we have an embedded struct
	     or union.  No warnings for this - we already warned about the
	     type itself.  FUNCTION_DECLs appear when there is an implicit
	     function declaration in the parameter list.  */

	  TREE_CHAIN (decl) = others;
	  others = decl;
	  /* fall through */

	case ERROR_MARK:
	  /* error_mark_node appears here when we have an undeclared
	     variable.  Just throw it away.  */
	  if (b->id)
	    {
	      gcc_assert (I_SYMBOL_BINDING (b->id) == b);
	      I_SYMBOL_BINDING (b->id) = b->shadowed;
	    }
	  break;

	  /* Other things that might be encountered.  */
	case LABEL_DECL:
	case VAR_DECL:
	default:
	  gcc_unreachable ();
	}

      b = free_binding_and_advance (b);
    }

  arg_info->parms = parms;
  arg_info->tags = tags;
  arg_info->types = types;
  arg_info->others = others;
  arg_info->pending_sizes = get_pending_sizes ();
  return arg_info;
}

/* Get the struct, enum or union (CODE says which) with tag NAME.
   Define the tag as a forward-reference with location LOC if it is
   not defined.  Return a c_typespec structure for the type
   specifier.  */

struct c_typespec
parser_xref_tag (location_t loc, enum tree_code code, tree name)
{
  struct c_typespec ret;
  tree ref;
<<<<<<< HEAD
=======
  location_t refloc;
>>>>>>> 42a9ba1d

  ret.expr = NULL_TREE;
  ret.expr_const_operands = true;

  /* If a cross reference is requested, look up the type
     already defined for this tag and return it.  */

<<<<<<< HEAD
  ref = lookup_tag (code, name, 0);
=======
  ref = lookup_tag (code, name, 0, &refloc);
>>>>>>> 42a9ba1d
  /* If this is the right type of tag, return what we found.
     (This reference will be shadowed by shadow_tag later if appropriate.)
     If this is the wrong type of tag, do not return it.  If it was the
     wrong type in the same scope, we will have had an error
     message already; if in a different scope and declaring
     a name, pending_xref_error will give an error message; but if in a
     different scope and not declaring a name, this tag should
     shadow the previous declaration of a different type of tag, and
     this would not work properly if we return the reference found.
     (For example, with "struct foo" in an outer scope, "union foo;"
     must shadow that tag with a new one of union type.)  */
  ret.kind = (ref ? ctsk_tagref : ctsk_tagfirstref);
  if (ref && TREE_CODE (ref) == code)
    {
      if (C_TYPE_DEFINED_IN_STRUCT (ref)
	  && loc != UNKNOWN_LOCATION
	  && warn_cxx_compat)
	{
	  switch (code)
	    {
	    case ENUMERAL_TYPE:
	      warning_at (loc, OPT_Wc___compat,
			  ("enum type defined in struct or union "
			   "is not visible in C++"));
	      inform (refloc, "enum type defined here");
	      break;
	    case RECORD_TYPE:
	      warning_at (loc, OPT_Wc___compat,
			  ("struct defined in struct or union "
			   "is not visible in C++"));
	      inform (refloc, "struct defined here");
	      break;
	    case UNION_TYPE:
	      warning_at (loc, OPT_Wc___compat,
			  ("union defined in struct or union "
			   "is not visible in C++"));
	      inform (refloc, "union defined here");
	      break;
	    default:
	      gcc_unreachable();
	    }
	}

      ret.spec = ref;
      return ret;
    }

  /* If no such tag is yet defined, create a forward-reference node
     and record it as the "definition".
     When a real declaration of this type is found,
     the forward-reference will be altered into a real type.  */

  ref = make_node (code);
  if (code == ENUMERAL_TYPE)
    {
      /* Give the type a default layout like unsigned int
	 to avoid crashing if it does not get defined.  */
      SET_TYPE_MODE (ref, TYPE_MODE (unsigned_type_node));
      TYPE_ALIGN (ref) = TYPE_ALIGN (unsigned_type_node);
      TYPE_USER_ALIGN (ref) = 0;
      TYPE_UNSIGNED (ref) = 1;
      TYPE_PRECISION (ref) = TYPE_PRECISION (unsigned_type_node);
      TYPE_MIN_VALUE (ref) = TYPE_MIN_VALUE (unsigned_type_node);
      TYPE_MAX_VALUE (ref) = TYPE_MAX_VALUE (unsigned_type_node);
    }

  pushtag (loc, name, ref);

  ret.spec = ref;
  return ret;
}

/* Get the struct, enum or union (CODE says which) with tag NAME.
   Define the tag as a forward-reference if it is not defined.
   Return a tree for the type.  */

tree
xref_tag (enum tree_code code, tree name)
{
  return parser_xref_tag (input_location, code, name).spec;
}

/* Make sure that the tag NAME is defined *in the current scope*
   at least as a forward reference.
   LOC is the location of the struct's definition.
   CODE says which kind of tag NAME ought to be.

   This stores the current value of the file static STRUCT_PARSE_INFO
   in *ENCLOSING_STRUCT_PARSE_INFO, and points STRUCT_PARSE_INFO at a
   new c_struct_parse_info structure.  The old value of
   STRUCT_PARSE_INFO is restored in finish_struct.  */

tree
start_struct (location_t loc, enum tree_code code, tree name,
	      struct c_struct_parse_info **enclosing_struct_parse_info)
{
  /* If there is already a tag defined at this scope
     (as a forward reference), just return it.  */

  tree ref = NULL_TREE;
  location_t refloc = UNKNOWN_LOCATION;

  if (name != NULL_TREE)
    ref = lookup_tag (code, name, 1, &refloc);
  if (ref && TREE_CODE (ref) == code)
    {
      if (TYPE_SIZE (ref))
	{
	  if (code == UNION_TYPE)
	    error_at (loc, "redefinition of %<union %E%>", name);
	  else
<<<<<<< HEAD
	    error ("redefinition of %<struct %E%>", name);
=======
	    error_at (loc, "redefinition of %<struct %E%>", name);
	  if (refloc != UNKNOWN_LOCATION)
	    inform (refloc, "originally defined here");
>>>>>>> 42a9ba1d
	  /* Don't create structures using a name already in use.  */
	  ref = NULL_TREE;
	}
      else if (C_TYPE_BEING_DEFINED (ref))
	{
	  if (code == UNION_TYPE)
	    error_at (loc, "nested redefinition of %<union %E%>", name);
	  else
	    error_at (loc, "nested redefinition of %<struct %E%>", name);
	  /* Don't bother to report "originally defined here" for a
	     nested redefinition; the original definition should be
	     obvious.  */
	  /* Don't create structures that contain themselves.  */
	  ref = NULL_TREE;
	}
    }

  /* Otherwise create a forward-reference just so the tag is in scope.  */

  if (ref == NULL_TREE || TREE_CODE (ref) != code)
    {
      ref = make_node (code);
      pushtag (loc, name, ref);
    }

  C_TYPE_BEING_DEFINED (ref) = 1;
  TYPE_PACKED (ref) = flag_pack_struct;

  *enclosing_struct_parse_info = struct_parse_info;
  struct_parse_info = XNEW (struct c_struct_parse_info);
  struct_parse_info->struct_types = VEC_alloc (tree, heap, 0);
  struct_parse_info->fields = VEC_alloc (c_binding_ptr, heap, 0);
  struct_parse_info->typedefs_seen = VEC_alloc (tree, heap, 0);

  /* FIXME: This will issue a warning for a use of a type defined
     within a statement expr used within sizeof, et. al.  This is not
     terribly serious as C++ doesn't permit statement exprs within
     sizeof anyhow.  */
  if (warn_cxx_compat && (in_sizeof || in_typeof || in_alignof))
    warning_at (loc, OPT_Wc___compat,
		"defining type in %qs expression is invalid in C++",
		(in_sizeof
		 ? "sizeof"
		 : (in_typeof ? "typeof" : "alignof")));

  return ref;
}

/* Process the specs, declarator and width (NULL if omitted)
   of a structure component, returning a FIELD_DECL node.
   WIDTH is non-NULL for bit-fields only, and is an INTEGER_CST node.
   DECL_ATTRS is as for grokdeclarator.

   LOC is the location of the structure component.

   This is done during the parsing of the struct declaration.
   The FIELD_DECL nodes are chained together and the lot of them
   are ultimately passed to `build_struct' to make the RECORD_TYPE node.  */

tree
grokfield (location_t loc,
	   struct c_declarator *declarator, struct c_declspecs *declspecs,
	   tree width, tree *decl_attrs)
{
  tree value;

  if (declarator->kind == cdk_id && declarator->u.id == NULL_TREE
      && width == NULL_TREE)
    {
      /* This is an unnamed decl.

	 If we have something of the form "union { list } ;" then this
	 is the anonymous union extension.  Similarly for struct.

	 If this is something of the form "struct foo;", then
	   If MS extensions are enabled, this is handled as an
	     anonymous struct.
	   Otherwise this is a forward declaration of a structure tag.

	 If this is something of the form "foo;" and foo is a TYPE_DECL, then
	   If MS extensions are enabled and foo names a structure, then
	     again this is an anonymous struct.
	   Otherwise this is an error.

	 Oh what a horrid tangled web we weave.  I wonder if MS consciously
	 took this from Plan 9 or if it was an accident of implementation
	 that took root before someone noticed the bug...  */

      tree type = declspecs->type;
      bool type_ok = (TREE_CODE (type) == RECORD_TYPE
		      || TREE_CODE (type) == UNION_TYPE);
      bool ok = false;

      if (type_ok
	  && (flag_ms_extensions || !declspecs->typedef_p))
	{
	  if (flag_ms_extensions)
	    ok = true;
	  else if (flag_iso)
	    ok = false;
	  else if (TYPE_NAME (type) == NULL)
	    ok = true;
	  else
	    ok = false;
	}
      if (!ok)
	{
	  pedwarn (loc, 0, "declaration does not declare anything");
	  return NULL_TREE;
	}
      pedwarn (loc, OPT_pedantic, "ISO C doesn%'t support unnamed structs/unions");
    }

  value = grokdeclarator (declarator, declspecs, FIELD, false,
			  width ? &width : NULL, decl_attrs, NULL, NULL,
			  DEPRECATED_NORMAL);

<<<<<<< HEAD
  finish_decl (value, NULL_TREE, NULL_TREE, NULL_TREE);
=======
  finish_decl (value, loc, NULL_TREE, NULL_TREE, NULL_TREE);
>>>>>>> 42a9ba1d
  DECL_INITIAL (value) = width;

  if (warn_cxx_compat && DECL_NAME (value) != NULL_TREE)
    {
      /* If we currently have a binding for this field, set the
	 in_struct field in the binding, so that we warn about lookups
	 which find it.  */
      struct c_binding *b = I_SYMBOL_BINDING (DECL_NAME (value));
      if (b != NULL)
	{
	  /* If the in_struct field is not yet set, push it on a list
	     to be cleared when this struct is finished.  */
	  if (!b->in_struct)
	    {
	      VEC_safe_push (c_binding_ptr, heap,
			     struct_parse_info->fields, b);
	      b->in_struct = 1;
	    }
	}
    }

  return value;
}

/* Generate an error for any duplicate field names in FIELDLIST.  Munge
   the list such that this does not present a problem later.  */

static void
detect_field_duplicates (tree fieldlist)
{
  tree x, y;
  int timeout = 10;

  /* First, see if there are more than "a few" fields.
     This is trivially true if there are zero or one fields.  */
  if (!fieldlist)
    return;
  x = TREE_CHAIN (fieldlist);
  if (!x)
    return;
  do {
    timeout--;
    x = TREE_CHAIN (x);
  } while (timeout > 0 && x);

  /* If there were "few" fields, avoid the overhead of allocating
     a hash table.  Instead just do the nested traversal thing.  */
  if (timeout > 0)
    {
      for (x = TREE_CHAIN (fieldlist); x ; x = TREE_CHAIN (x))
	if (DECL_NAME (x))
	  {
	    for (y = fieldlist; y != x; y = TREE_CHAIN (y))
	      if (DECL_NAME (y) == DECL_NAME (x))
		{
		  error ("duplicate member %q+D", x);
		  DECL_NAME (x) = NULL_TREE;
		}
	  }
    }
  else
    {
      htab_t htab = htab_create (37, htab_hash_pointer, htab_eq_pointer, NULL);
      void **slot;

      for (x = fieldlist; x ; x = TREE_CHAIN (x))
	if ((y = DECL_NAME (x)) != 0)
	  {
	    slot = htab_find_slot (htab, y, INSERT);
	    if (*slot)
	      {
		error ("duplicate member %q+D", x);
		DECL_NAME (x) = NULL_TREE;
	      }
	    *slot = y;
	  }

      htab_delete (htab);
    }
}

/* Finish up struct info used by -Wc++-compat.  */

static void
warn_cxx_compat_finish_struct (tree fieldlist)
{
  unsigned int ix;
  tree x;
  struct c_binding *b;

  /* Set the C_TYPE_DEFINED_IN_STRUCT flag for each type defined in
     the current struct.  We do this now at the end of the struct
     because the flag is used to issue visibility warnings, and we
     only want to issue those warnings if the type is referenced
     outside of the struct declaration.  */
  for (ix = 0; VEC_iterate (tree, struct_parse_info->struct_types, ix, x); ++ix)
    C_TYPE_DEFINED_IN_STRUCT (x) = 1;

  /* The TYPEDEFS_SEEN field of STRUCT_PARSE_INFO is a list of
     typedefs used when declaring fields in this struct.  If the name
     of any of the fields is also a typedef name then the struct would
     not parse in C++, because the C++ lookup rules say that the
     typedef name would be looked up in the context of the struct, and
     would thus be the field rather than the typedef.  */
  if (!VEC_empty (tree, struct_parse_info->typedefs_seen)
      && fieldlist != NULL_TREE)
    {
      /* Use a pointer_set using the name of the typedef.  We can use
	 a pointer_set because identifiers are interned.  */
      struct pointer_set_t *tset = pointer_set_create ();

      for (ix = 0;
	   VEC_iterate (tree, struct_parse_info->typedefs_seen, ix, x);
	   ++ix)
	pointer_set_insert (tset, DECL_NAME (x));

      for (x = fieldlist; x != NULL_TREE; x = TREE_CHAIN (x))
	{
	  if (pointer_set_contains (tset, DECL_NAME (x)))
	    {
	      warning_at (DECL_SOURCE_LOCATION (x), OPT_Wc___compat,
			  ("using %qD as both field and typedef name is "
			   "invalid in C++"),
			  x);
	      /* FIXME: It would be nice to report the location where
		 the typedef name is used.  */
	    }
	}

      pointer_set_destroy (tset);
    }

  /* For each field which has a binding and which was not defined in
     an enclosing struct, clear the in_struct field.  */
  for (ix = 0;
       VEC_iterate (c_binding_ptr, struct_parse_info->fields, ix, b);
       ++ix)
    b->in_struct = 0;
}

/* Fill in the fields of a RECORD_TYPE or UNION_TYPE node, T.
   LOC is the location of the RECORD_TYPE or UNION_TYPE's definition.
   FIELDLIST is a chain of FIELD_DECL nodes for the fields.
   ATTRIBUTES are attributes to be applied to the structure.

   ENCLOSING_STRUCT_PARSE_INFO is the value of STRUCT_PARSE_INFO when
   the struct was started.  */

tree
finish_struct (location_t loc, tree t, tree fieldlist, tree attributes,
	       struct c_struct_parse_info *enclosing_struct_parse_info)
{
  tree x;
  bool toplevel = file_scope == current_scope;
  int saw_named_field;

  /* If this type was previously laid out as a forward reference,
     make sure we lay it out again.  */

  TYPE_SIZE (t) = 0;

  decl_attributes (&t, attributes, (int) ATTR_FLAG_TYPE_IN_PLACE);

  if (pedantic)
    {
      for (x = fieldlist; x; x = TREE_CHAIN (x))
	if (DECL_NAME (x) != 0)
	  break;

      if (x == 0)
	{
	  if (TREE_CODE (t) == UNION_TYPE)
	    {
	      if (fieldlist)
		pedwarn (loc, OPT_pedantic, "union has no named members");
	      else
		pedwarn (loc, OPT_pedantic, "union has no members");
	    }
	  else
	    {
	      if (fieldlist)
		pedwarn (loc, OPT_pedantic, "struct has no named members");
	      else
		pedwarn (loc, OPT_pedantic, "struct has no members");
	    }
	}
    }

  /* Install struct as DECL_CONTEXT of each field decl.
     Also process specified field sizes, found in the DECL_INITIAL,
     storing 0 there after the type has been changed to precision equal
     to its width, rather than the precision of the specified standard
     type.  (Correct layout requires the original type to have been preserved
     until now.)  */

  saw_named_field = 0;
  for (x = fieldlist; x; x = TREE_CHAIN (x))
    {
      if (TREE_TYPE (x) == error_mark_node)
	continue;

      DECL_CONTEXT (x) = t;

      /* If any field is const, the structure type is pseudo-const.  */
      if (TREE_READONLY (x))
	C_TYPE_FIELDS_READONLY (t) = 1;
      else
	{
	  /* A field that is pseudo-const makes the structure likewise.  */
	  tree t1 = TREE_TYPE (x);
	  while (TREE_CODE (t1) == ARRAY_TYPE)
	    t1 = TREE_TYPE (t1);
	  if ((TREE_CODE (t1) == RECORD_TYPE || TREE_CODE (t1) == UNION_TYPE)
	      && C_TYPE_FIELDS_READONLY (t1))
	    C_TYPE_FIELDS_READONLY (t) = 1;
	}

      /* Any field that is volatile means variables of this type must be
	 treated in some ways as volatile.  */
      if (TREE_THIS_VOLATILE (x))
	C_TYPE_FIELDS_VOLATILE (t) = 1;

      /* Any field of nominal variable size implies structure is too.  */
      if (C_DECL_VARIABLE_SIZE (x))
	C_TYPE_VARIABLE_SIZE (t) = 1;

      if (DECL_INITIAL (x))
	{
	  unsigned HOST_WIDE_INT width = tree_low_cst (DECL_INITIAL (x), 1);
	  DECL_SIZE (x) = bitsize_int (width);
	  DECL_BIT_FIELD (x) = 1;
	  SET_DECL_C_BIT_FIELD (x);
	}

      if (TYPE_PACKED (t)
	  && (DECL_BIT_FIELD (x)
	      || TYPE_ALIGN (TREE_TYPE (x)) > BITS_PER_UNIT))
	DECL_PACKED (x) = 1;

      /* Detect flexible array member in an invalid context.  */
      if (TREE_CODE (TREE_TYPE (x)) == ARRAY_TYPE
	  && TYPE_SIZE (TREE_TYPE (x)) == NULL_TREE
	  && TYPE_DOMAIN (TREE_TYPE (x)) != NULL_TREE
	  && TYPE_MAX_VALUE (TYPE_DOMAIN (TREE_TYPE (x))) == NULL_TREE)
	{
	  if (TREE_CODE (t) == UNION_TYPE)
	    {
	      error_at (DECL_SOURCE_LOCATION (x),
			"flexible array member in union");
	      TREE_TYPE (x) = error_mark_node;
	    }
	  else if (TREE_CHAIN (x) != NULL_TREE)
	    {
	      error_at (DECL_SOURCE_LOCATION (x),
			"flexible array member not at end of struct");
	      TREE_TYPE (x) = error_mark_node;
	    }
	  else if (!saw_named_field)
	    {
	      error_at (DECL_SOURCE_LOCATION (x),
			"flexible array member in otherwise empty struct");
	      TREE_TYPE (x) = error_mark_node;
	    }
	}

      if (pedantic && TREE_CODE (t) == RECORD_TYPE
	  && flexible_array_type_p (TREE_TYPE (x)))
	pedwarn (DECL_SOURCE_LOCATION (x), OPT_pedantic, 
		 "invalid use of structure with flexible array member");

      if (DECL_NAME (x))
	saw_named_field = 1;
    }

  detect_field_duplicates (fieldlist);

  /* Now we have the nearly final fieldlist.  Record it,
     then lay out the structure or union (including the fields).  */

  TYPE_FIELDS (t) = fieldlist;

  layout_type (t);

  /* Give bit-fields their proper types.  */
  {
    tree *fieldlistp = &fieldlist;
    while (*fieldlistp)
      if (TREE_CODE (*fieldlistp) == FIELD_DECL && DECL_INITIAL (*fieldlistp)
	  && TREE_TYPE (*fieldlistp) != error_mark_node)
	{
	  unsigned HOST_WIDE_INT width
	    = tree_low_cst (DECL_INITIAL (*fieldlistp), 1);
	  tree type = TREE_TYPE (*fieldlistp);
	  if (width != TYPE_PRECISION (type))
	    {
	      TREE_TYPE (*fieldlistp)
		= c_build_bitfield_integer_type (width, TYPE_UNSIGNED (type));
	      DECL_MODE (*fieldlistp) = TYPE_MODE (TREE_TYPE (*fieldlistp));
	    }
	  DECL_INITIAL (*fieldlistp) = 0;
	}
      else
	fieldlistp = &TREE_CHAIN (*fieldlistp);
  }

  /* Now we have the truly final field list.
     Store it in this type and in the variants.  */

  TYPE_FIELDS (t) = fieldlist;

  /* If there are lots of fields, sort so we can look through them fast.
     We arbitrarily consider 16 or more elts to be "a lot".  */

  {
    int len = 0;

    for (x = fieldlist; x; x = TREE_CHAIN (x))
      {
	if (len > 15 || DECL_NAME (x) == NULL)
	  break;
	len += 1;
      }

    if (len > 15)
      {
	tree *field_array;
	struct lang_type *space;
	struct sorted_fields_type *space2;

	len += list_length (x);

	/* Use the same allocation policy here that make_node uses, to
	  ensure that this lives as long as the rest of the struct decl.
	  All decls in an inline function need to be saved.  */

	space = GGC_CNEW (struct lang_type);
	space2 = GGC_NEWVAR (struct sorted_fields_type,
			     sizeof (struct sorted_fields_type) + len * sizeof (tree));

	len = 0;
	space->s = space2;
	field_array = &space2->elts[0];
	for (x = fieldlist; x; x = TREE_CHAIN (x))
	  {
	    field_array[len++] = x;

	    /* If there is anonymous struct or union, break out of the loop.  */
	    if (DECL_NAME (x) == NULL)
	      break;
	  }
	/* Found no anonymous struct/union.  Add the TYPE_LANG_SPECIFIC.  */
	if (x == NULL)
	  {
	    TYPE_LANG_SPECIFIC (t) = space;
	    TYPE_LANG_SPECIFIC (t)->s->len = len;
	    field_array = TYPE_LANG_SPECIFIC (t)->s->elts;
	    qsort (field_array, len, sizeof (tree), field_decl_cmp);
	  }
      }
  }

  for (x = TYPE_MAIN_VARIANT (t); x; x = TYPE_NEXT_VARIANT (x))
    {
      TYPE_FIELDS (x) = TYPE_FIELDS (t);
      TYPE_LANG_SPECIFIC (x) = TYPE_LANG_SPECIFIC (t);
      C_TYPE_FIELDS_READONLY (x) = C_TYPE_FIELDS_READONLY (t);
      C_TYPE_FIELDS_VOLATILE (x) = C_TYPE_FIELDS_VOLATILE (t);
      C_TYPE_VARIABLE_SIZE (x) = C_TYPE_VARIABLE_SIZE (t);
    }

  /* If this was supposed to be a transparent union, but we can't
     make it one, warn and turn off the flag.  */
  if (TREE_CODE (t) == UNION_TYPE
      && TYPE_TRANSPARENT_UNION (t)
      && (!TYPE_FIELDS (t) || TYPE_MODE (t) != DECL_MODE (TYPE_FIELDS (t))))
    {
      TYPE_TRANSPARENT_UNION (t) = 0;
      warning_at (loc, 0, "union cannot be made transparent");
    }

  /* If this structure or union completes the type of any previous
     variable declaration, lay it out and output its rtl.  */
  for (x = C_TYPE_INCOMPLETE_VARS (TYPE_MAIN_VARIANT (t));
       x;
       x = TREE_CHAIN (x))
    {
      tree decl = TREE_VALUE (x);
      if (TREE_CODE (TREE_TYPE (decl)) == ARRAY_TYPE)
	layout_array_type (TREE_TYPE (decl));
      if (TREE_CODE (decl) != TYPE_DECL)
	{
	  layout_decl (decl, 0);
	  if (c_dialect_objc ())
	    objc_check_decl (decl);
	  rest_of_decl_compilation (decl, toplevel, 0);
	  if (!toplevel)
	    expand_decl (decl);
	}
    }
  C_TYPE_INCOMPLETE_VARS (TYPE_MAIN_VARIANT (t)) = 0;

  /* Finish debugging output for this type.  */
  rest_of_type_compilation (t, toplevel);

  /* If we're inside a function proper, i.e. not file-scope and not still
     parsing parameters, then arrange for the size of a variable sized type
     to be bound now.  */
  if (cur_stmt_list && variably_modified_type_p (t, NULL_TREE))
    add_stmt (build_stmt (loc,
			  DECL_EXPR, build_decl (loc, TYPE_DECL, NULL, t)));

  if (warn_cxx_compat)
    warn_cxx_compat_finish_struct (fieldlist);

  VEC_free (tree, heap, struct_parse_info->struct_types);
  VEC_free (c_binding_ptr, heap, struct_parse_info->fields);
  VEC_free (tree, heap, struct_parse_info->typedefs_seen);
  XDELETE (struct_parse_info);

  struct_parse_info = enclosing_struct_parse_info;

  /* If this struct is defined inside a struct, add it to
     struct_types.  */
  if (warn_cxx_compat
      && struct_parse_info != NULL
      && !in_sizeof && !in_typeof && !in_alignof)
    VEC_safe_push (tree, heap, struct_parse_info->struct_types, t);

  return t;
}

/* Lay out the type T, and its element type, and so on.  */

static void
layout_array_type (tree t)
{
  if (TREE_CODE (TREE_TYPE (t)) == ARRAY_TYPE)
    layout_array_type (TREE_TYPE (t));
  layout_type (t);
}

/* Begin compiling the definition of an enumeration type.
   NAME is its name (or null if anonymous).
   LOC is the enum's location.
   Returns the type object, as yet incomplete.
   Also records info about it so that build_enumerator
   may be used to declare the individual values as they are read.  */

tree
start_enum (location_t loc, struct c_enum_contents *the_enum, tree name)
{
  tree enumtype = NULL_TREE;
  location_t enumloc = UNKNOWN_LOCATION;

  /* If this is the real definition for a previous forward reference,
     fill in the contents in the same object that used to be the
     forward reference.  */

  if (name != NULL_TREE)
    enumtype = lookup_tag (ENUMERAL_TYPE, name, 1, &enumloc);

  if (enumtype == 0 || TREE_CODE (enumtype) != ENUMERAL_TYPE)
    {
      enumtype = make_node (ENUMERAL_TYPE);
      pushtag (loc, name, enumtype);
    }

  if (C_TYPE_BEING_DEFINED (enumtype))
    error_at (loc, "nested redefinition of %<enum %E%>", name);

  C_TYPE_BEING_DEFINED (enumtype) = 1;

  if (TYPE_VALUES (enumtype) != 0)
    {
      /* This enum is a named one that has been declared already.  */
      error_at (loc, "redeclaration of %<enum %E%>", name);
      if (enumloc != UNKNOWN_LOCATION)
	inform (enumloc, "originally defined here");

      /* Completely replace its old definition.
	 The old enumerators remain defined, however.  */
      TYPE_VALUES (enumtype) = 0;
    }

  the_enum->enum_next_value = integer_zero_node;
  the_enum->enum_overflow = 0;

  if (flag_short_enums)
    TYPE_PACKED (enumtype) = 1;

  /* FIXME: This will issue a warning for a use of a type defined
     within sizeof in a statement expr.  This is not terribly serious
     as C++ doesn't permit statement exprs within sizeof anyhow.  */
  if (warn_cxx_compat && (in_sizeof || in_typeof || in_alignof))
    warning_at (loc, OPT_Wc___compat,
		"defining type in %qs expression is invalid in C++",
		(in_sizeof
		 ? "sizeof"
		 : (in_typeof ? "typeof" : "alignof")));

  return enumtype;
}

/* After processing and defining all the values of an enumeration type,
   install their decls in the enumeration type and finish it off.
   ENUMTYPE is the type object, VALUES a list of decl-value pairs,
   and ATTRIBUTES are the specified attributes.
   Returns ENUMTYPE.  */

tree
finish_enum (tree enumtype, tree values, tree attributes)
{
  tree pair, tem;
  tree minnode = 0, maxnode = 0;
  int precision, unsign;
  bool toplevel = (file_scope == current_scope);
  struct lang_type *lt;

  decl_attributes (&enumtype, attributes, (int) ATTR_FLAG_TYPE_IN_PLACE);

  /* Calculate the maximum value of any enumerator in this type.  */

  if (values == error_mark_node)
    minnode = maxnode = integer_zero_node;
  else
    {
      minnode = maxnode = TREE_VALUE (values);
      for (pair = TREE_CHAIN (values); pair; pair = TREE_CHAIN (pair))
	{
	  tree value = TREE_VALUE (pair);
	  if (tree_int_cst_lt (maxnode, value))
	    maxnode = value;
	  if (tree_int_cst_lt (value, minnode))
	    minnode = value;
	}
    }

  /* Construct the final type of this enumeration.  It is the same
     as one of the integral types - the narrowest one that fits, except
     that normally we only go as narrow as int - and signed iff any of
     the values are negative.  */
  unsign = (tree_int_cst_sgn (minnode) >= 0);
  precision = MAX (tree_int_cst_min_precision (minnode, unsign),
		   tree_int_cst_min_precision (maxnode, unsign));

  if (TYPE_PACKED (enumtype) || precision > TYPE_PRECISION (integer_type_node))
    {
      tem = c_common_type_for_size (precision, unsign);
      if (tem == NULL)
	{
	  warning (0, "enumeration values exceed range of largest integer");
	  tem = long_long_integer_type_node;
	}
    }
  else
    tem = unsign ? unsigned_type_node : integer_type_node;

  TYPE_MIN_VALUE (enumtype) = TYPE_MIN_VALUE (tem);
  TYPE_MAX_VALUE (enumtype) = TYPE_MAX_VALUE (tem);
  TYPE_UNSIGNED (enumtype) = TYPE_UNSIGNED (tem);
  TYPE_SIZE (enumtype) = 0;

  /* If the precision of the type was specific with an attribute and it
     was too small, give an error.  Otherwise, use it.  */
  if (TYPE_PRECISION (enumtype))
    {
      if (precision > TYPE_PRECISION (enumtype))
	error ("specified mode too small for enumeral values");
    }
  else
    TYPE_PRECISION (enumtype) = TYPE_PRECISION (tem);

  layout_type (enumtype);

  if (values != error_mark_node)
    {
      /* Change the type of the enumerators to be the enum type.  We
	 need to do this irrespective of the size of the enum, for
	 proper type checking.  Replace the DECL_INITIALs of the
	 enumerators, and the value slots of the list, with copies
	 that have the enum type; they cannot be modified in place
	 because they may be shared (e.g.  integer_zero_node) Finally,
	 change the purpose slots to point to the names of the decls.  */
      for (pair = values; pair; pair = TREE_CHAIN (pair))
	{
	  tree enu = TREE_PURPOSE (pair);
	  tree ini = DECL_INITIAL (enu);

	  TREE_TYPE (enu) = enumtype;

	  /* The ISO C Standard mandates enumerators to have type int,
	     even though the underlying type of an enum type is
	     unspecified.  However, GCC allows enumerators of any
	     integer type as an extensions.  build_enumerator()
	     converts any enumerators that fit in an int to type int,
	     to avoid promotions to unsigned types when comparing
	     integers with enumerators that fit in the int range.
	     When -pedantic is given, build_enumerator() would have
	     already warned about those that don't fit. Here we
	     convert the rest to the enumerator type. */
	  if (TREE_TYPE (ini) != integer_type_node)
	    ini = convert (enumtype, ini);

	  DECL_INITIAL (enu) = ini;
	  TREE_PURPOSE (pair) = DECL_NAME (enu);
	  TREE_VALUE (pair) = ini;
	}

      TYPE_VALUES (enumtype) = values;
    }

  /* Record the min/max values so that we can warn about bit-field
     enumerations that are too small for the values.  */
  lt = GGC_CNEW (struct lang_type);
  lt->enum_min = minnode;
  lt->enum_max = maxnode;
  TYPE_LANG_SPECIFIC (enumtype) = lt;

  /* Fix up all variant types of this enum type.  */
  for (tem = TYPE_MAIN_VARIANT (enumtype); tem; tem = TYPE_NEXT_VARIANT (tem))
    {
      if (tem == enumtype)
	continue;
      TYPE_VALUES (tem) = TYPE_VALUES (enumtype);
      TYPE_MIN_VALUE (tem) = TYPE_MIN_VALUE (enumtype);
      TYPE_MAX_VALUE (tem) = TYPE_MAX_VALUE (enumtype);
      TYPE_SIZE (tem) = TYPE_SIZE (enumtype);
      TYPE_SIZE_UNIT (tem) = TYPE_SIZE_UNIT (enumtype);
      SET_TYPE_MODE (tem, TYPE_MODE (enumtype));
      TYPE_PRECISION (tem) = TYPE_PRECISION (enumtype);
      TYPE_ALIGN (tem) = TYPE_ALIGN (enumtype);
      TYPE_USER_ALIGN (tem) = TYPE_USER_ALIGN (enumtype);
      TYPE_UNSIGNED (tem) = TYPE_UNSIGNED (enumtype);
      TYPE_LANG_SPECIFIC (tem) = TYPE_LANG_SPECIFIC (enumtype);
    }

  /* Finish debugging output for this type.  */
  rest_of_type_compilation (enumtype, toplevel);

  /* If this enum is defined inside a struct, add it to
     struct_types.  */
  if (warn_cxx_compat
      && struct_parse_info != NULL
      && !in_sizeof && !in_typeof && !in_alignof)
    VEC_safe_push (tree, heap, struct_parse_info->struct_types, enumtype);

  return enumtype;
}

/* Build and install a CONST_DECL for one value of the
   current enumeration type (one that was begun with start_enum).
   LOC is the location of the enumerator.
   Return a tree-list containing the CONST_DECL and its value.
   Assignment of sequential values by default is handled here.  */

tree
build_enumerator (location_t loc,
		  struct c_enum_contents *the_enum, tree name, tree value)
{
  tree decl, type;

  /* Validate and default VALUE.  */

  if (value != 0)
    {
      /* Don't issue more errors for error_mark_node (i.e. an
	 undeclared identifier) - just ignore the value expression.  */
      if (value == error_mark_node)
	value = 0;
      else if (!INTEGRAL_TYPE_P (TREE_TYPE (value)))
	{
	  error_at (loc, "enumerator value for %qE is not an integer constant",
		    name);
	  value = 0;
	}
      else
	{
	  if (TREE_CODE (value) != INTEGER_CST)
	    {
	      value = c_fully_fold (value, false, NULL);
	      if (TREE_CODE (value) == INTEGER_CST)
		pedwarn (loc, OPT_pedantic,
			 "enumerator value for %qE is not an integer "
			 "constant expression", name);
	    }
	  if (TREE_CODE (value) != INTEGER_CST)
	    {
	      error ("enumerator value for %qE is not an integer constant",
		     name);
	      value = 0;
	    }
	  else
	    {
	      value = default_conversion (value);
	      constant_expression_warning (value);
	    }
	}
    }

  /* Default based on previous value.  */
  /* It should no longer be possible to have NON_LVALUE_EXPR
     in the default.  */
  if (value == 0)
    {
      value = the_enum->enum_next_value;
      if (the_enum->enum_overflow)
	error_at (loc, "overflow in enumeration values");
    }
  /* Even though the underlying type of an enum is unspecified, the
     type of enumeration constants is explicitly defined as int
     (6.4.4.3/2 in the C99 Standard).  GCC allows any integer type as
     an extension.  */
  else if (!int_fits_type_p (value, integer_type_node))
    pedwarn (loc, OPT_pedantic, 
	     "ISO C restricts enumerator values to range of %<int%>");

  /* The ISO C Standard mandates enumerators to have type int, even
     though the underlying type of an enum type is unspecified.
     However, GCC allows enumerators of any integer type as an
     extensions.  Here we convert any enumerators that fit in an int
     to type int, to avoid promotions to unsigned types when comparing
     integers with enumerators that fit in the int range.  When
     -pedantic is given, we would have already warned about those that
     don't fit. We have to do this here rather than in finish_enum
     because this value may be used to define more enumerators.  */
  if (int_fits_type_p (value, integer_type_node))
    value = convert (integer_type_node, value);

  /* Set basis for default for next value.  */
  the_enum->enum_next_value
    = build_binary_op
         (EXPR_HAS_LOCATION (value) ? EXPR_LOCATION (value) : input_location,
	 PLUS_EXPR, value, integer_one_node, 0);
  the_enum->enum_overflow = tree_int_cst_lt (the_enum->enum_next_value, value);

  /* Now create a declaration for the enum value name.  */

  type = TREE_TYPE (value);
  type = c_common_type_for_size (MAX (TYPE_PRECISION (type),
				      TYPE_PRECISION (integer_type_node)),
				 (TYPE_PRECISION (type)
				  >= TYPE_PRECISION (integer_type_node)
				  && TYPE_UNSIGNED (type)));

  decl = build_decl (loc, CONST_DECL, name, type);
  DECL_INITIAL (decl) = convert (type, value);
  pushdecl (decl);

  return tree_cons (decl, value, NULL_TREE);
}


/* Create the FUNCTION_DECL for a function definition.
   DECLSPECS, DECLARATOR and ATTRIBUTES are the parts of
   the declaration; they describe the function's name and the type it returns,
   but twisted together in a fashion that parallels the syntax of C.

   This function creates a binding context for the function body
   as well as setting up the FUNCTION_DECL in current_function_decl.

   Returns 1 on success.  If the DECLARATOR is not suitable for a function
   (it defines a datum instead), we return 0, which tells
   yyparse to report a parse error.  */

int
start_function (struct c_declspecs *declspecs, struct c_declarator *declarator,
		tree attributes)
{
  tree decl1, old_decl;
  tree restype, resdecl;
  location_t loc;

  current_function_returns_value = 0;  /* Assume, until we see it does.  */
  current_function_returns_null = 0;
  current_function_returns_abnormally = 0;
  warn_about_return_type = 0;
  c_switch_stack = NULL;

  /* Indicate no valid break/continue context by setting these variables
     to some non-null, non-label value.  We'll notice and emit the proper
     error message in c_finish_bc_stmt.  */
  c_break_label = c_cont_label = size_zero_node;

  decl1 = grokdeclarator (declarator, declspecs, FUNCDEF, true, NULL,
			  &attributes, NULL, NULL, DEPRECATED_NORMAL);

  /* If the declarator is not suitable for a function definition,
     cause a syntax error.  */
  if (decl1 == 0)
    return 0;

  loc = DECL_SOURCE_LOCATION (decl1);

  decl_attributes (&decl1, attributes, 0);

  if (DECL_DECLARED_INLINE_P (decl1)
      && DECL_UNINLINABLE (decl1)
      && lookup_attribute ("noinline", DECL_ATTRIBUTES (decl1)))
    warning_at (loc, OPT_Wattributes,
		"inline function %qD given attribute noinline",
		decl1);

  /* Handle gnu_inline attribute.  */
  if (declspecs->inline_p
      && !flag_gnu89_inline
      && TREE_CODE (decl1) == FUNCTION_DECL
      && (lookup_attribute ("gnu_inline", DECL_ATTRIBUTES (decl1))
	  || current_function_decl))
    {
      if (declspecs->storage_class != csc_static)
	DECL_EXTERNAL (decl1) = !DECL_EXTERNAL (decl1);
    }

  announce_function (decl1);

  if (!COMPLETE_OR_VOID_TYPE_P (TREE_TYPE (TREE_TYPE (decl1))))
    {
      error_at (loc, "return type is an incomplete type");
      /* Make it return void instead.  */
      TREE_TYPE (decl1)
	= build_function_type (void_type_node,
			       TYPE_ARG_TYPES (TREE_TYPE (decl1)));
    }

  if (warn_about_return_type)
    pedwarn_c99 (loc, flag_isoc99 ? 0 
		 : (warn_return_type ? OPT_Wreturn_type : OPT_Wimplicit_int),
		 "return type defaults to %<int%>");

  /* Make the init_value nonzero so pushdecl knows this is not tentative.
     error_mark_node is replaced below (in pop_scope) with the BLOCK.  */
  DECL_INITIAL (decl1) = error_mark_node;

  /* If this definition isn't a prototype and we had a prototype declaration
     before, copy the arg type info from that prototype.  */
  old_decl = lookup_name_in_scope (DECL_NAME (decl1), current_scope);
  if (old_decl && TREE_CODE (old_decl) != FUNCTION_DECL)
    old_decl = 0;
  current_function_prototype_locus = UNKNOWN_LOCATION;
  current_function_prototype_built_in = false;
  current_function_prototype_arg_types = NULL_TREE;
  if (TYPE_ARG_TYPES (TREE_TYPE (decl1)) == 0)
    {
      if (old_decl != 0 && TREE_CODE (TREE_TYPE (old_decl)) == FUNCTION_TYPE
	  && comptypes (TREE_TYPE (TREE_TYPE (decl1)),
			TREE_TYPE (TREE_TYPE (old_decl))))
	{
	  TREE_TYPE (decl1) = composite_type (TREE_TYPE (old_decl),
					      TREE_TYPE (decl1));
	  current_function_prototype_locus = DECL_SOURCE_LOCATION (old_decl);
	  current_function_prototype_built_in
	    = C_DECL_BUILTIN_PROTOTYPE (old_decl);
	  current_function_prototype_arg_types
	    = TYPE_ARG_TYPES (TREE_TYPE (decl1));
	}
      if (TREE_PUBLIC (decl1))
	{
	  /* If there is an external prototype declaration of this
	     function, record its location but do not copy information
	     to this decl.  This may be an invisible declaration
	     (built-in or in a scope which has finished) or simply
	     have more refined argument types than any declaration
	     found above.  */
	  struct c_binding *b;
	  for (b = I_SYMBOL_BINDING (DECL_NAME (decl1)); b; b = b->shadowed)
	    if (B_IN_SCOPE (b, external_scope))
	      break;
	  if (b)
	    {
	      tree ext_decl, ext_type;
	      ext_decl = b->decl;
	      ext_type = b->u.type ? b->u.type : TREE_TYPE (ext_decl);
	      if (TREE_CODE (ext_type) == FUNCTION_TYPE
		  && comptypes (TREE_TYPE (TREE_TYPE (decl1)),
				TREE_TYPE (ext_type)))
		{
		  current_function_prototype_locus
		    = DECL_SOURCE_LOCATION (ext_decl);
		  current_function_prototype_built_in
		    = C_DECL_BUILTIN_PROTOTYPE (ext_decl);
		  current_function_prototype_arg_types
		    = TYPE_ARG_TYPES (ext_type);
		}
	    }
	}
    }

  /* Optionally warn of old-fashioned def with no previous prototype.  */
  if (warn_strict_prototypes
      && old_decl != error_mark_node
      && TYPE_ARG_TYPES (TREE_TYPE (decl1)) == 0
      && C_DECL_ISNT_PROTOTYPE (old_decl))
    warning_at (loc, OPT_Wstrict_prototypes,
		"function declaration isn%'t a prototype");
  /* Optionally warn of any global def with no previous prototype.  */
  else if (warn_missing_prototypes
	   && old_decl != error_mark_node
	   && TREE_PUBLIC (decl1)
	   && !MAIN_NAME_P (DECL_NAME (decl1))
	   && C_DECL_ISNT_PROTOTYPE (old_decl))
    warning_at (loc, OPT_Wmissing_prototypes,
		"no previous prototype for %qD", decl1);
  /* Optionally warn of any def with no previous prototype
     if the function has already been used.  */
  else if (warn_missing_prototypes
	   && old_decl != 0
	   && old_decl != error_mark_node
	   && TREE_USED (old_decl)
	   && TYPE_ARG_TYPES (TREE_TYPE (old_decl)) == 0)
    warning_at (loc, OPT_Wmissing_prototypes,
		"%qD was used with no prototype before its definition", decl1);
  /* Optionally warn of any global def with no previous declaration.  */
  else if (warn_missing_declarations
	   && TREE_PUBLIC (decl1)
	   && old_decl == 0
	   && !MAIN_NAME_P (DECL_NAME (decl1)))
    warning_at (loc, OPT_Wmissing_declarations,
		"no previous declaration for %qD",
		decl1);
  /* Optionally warn of any def with no previous declaration
     if the function has already been used.  */
  else if (warn_missing_declarations
	   && old_decl != 0
	   && old_decl != error_mark_node
	   && TREE_USED (old_decl)
	   && C_DECL_IMPLICIT (old_decl))
    warning_at (loc, OPT_Wmissing_declarations,
		"%qD was used with no declaration before its definition", decl1);

  /* This function exists in static storage.
     (This does not mean `static' in the C sense!)  */
  TREE_STATIC (decl1) = 1;

  /* A nested function is not global.  */
  if (current_function_decl != 0)
    TREE_PUBLIC (decl1) = 0;

  /* This is the earliest point at which we might know the assembler
     name of the function.  Thus, if it's set before this, die horribly.  */
  gcc_assert (!DECL_ASSEMBLER_NAME_SET_P (decl1));

  /* If #pragma weak was used, mark the decl weak now.  */
  if (current_scope == file_scope)
    maybe_apply_pragma_weak (decl1);

  /* Warn for unlikely, improbable, or stupid declarations of `main'.  */
  if (warn_main && MAIN_NAME_P (DECL_NAME (decl1)))
    {
      if (TYPE_MAIN_VARIANT (TREE_TYPE (TREE_TYPE (decl1)))
	  != integer_type_node)
	pedwarn (loc, OPT_Wmain, "return type of %qD is not %<int%>", decl1);

      check_main_parameter_types (decl1);

      if (!TREE_PUBLIC (decl1))
	pedwarn (loc, OPT_Wmain,
		 "%qD is normally a non-static function", decl1);
    }

  /* Record the decl so that the function name is defined.
     If we already have a decl for this name, and it is a FUNCTION_DECL,
     use the old decl.  */

  current_function_decl = pushdecl (decl1);

  push_scope ();
  declare_parm_level ();

  restype = TREE_TYPE (TREE_TYPE (current_function_decl));
  resdecl = build_decl (loc, RESULT_DECL, NULL_TREE, restype);
  DECL_ARTIFICIAL (resdecl) = 1;
  DECL_IGNORED_P (resdecl) = 1;
  DECL_RESULT (current_function_decl) = resdecl;

  start_fname_decls ();

  return 1;
}

/* Subroutine of store_parm_decls which handles new-style function
   definitions (prototype format). The parms already have decls, so we
   need only record them as in effect and complain if any redundant
   old-style parm decls were written.  */
static void
store_parm_decls_newstyle (tree fndecl, const struct c_arg_info *arg_info)
{
  tree decl;

  if (current_scope->bindings)
    {
      error_at (DECL_SOURCE_LOCATION (fndecl),
		"old-style parameter declarations in prototyped "
		"function definition");

      /* Get rid of the old-style declarations.  */
      pop_scope ();
      push_scope ();
    }
  /* Don't issue this warning for nested functions, and don't issue this
     warning if we got here because ARG_INFO_TYPES was error_mark_node
     (this happens when a function definition has just an ellipsis in
     its parameter list).  */
  else if (!in_system_header && !current_function_scope
	   && arg_info->types != error_mark_node)
    warning_at (DECL_SOURCE_LOCATION (fndecl), OPT_Wtraditional,
		"traditional C rejects ISO C style function definitions");

  /* Now make all the parameter declarations visible in the function body.
     We can bypass most of the grunt work of pushdecl.  */
  for (decl = arg_info->parms; decl; decl = TREE_CHAIN (decl))
    {
      DECL_CONTEXT (decl) = current_function_decl;
      if (DECL_NAME (decl))
	{
	  bind (DECL_NAME (decl), decl, current_scope,
		/*invisible=*/false, /*nested=*/false,
		UNKNOWN_LOCATION);
	  if (!TREE_USED (decl))
	    warn_if_shadowing (decl);
	}
      else
	error_at (DECL_SOURCE_LOCATION (decl), "parameter name omitted");
    }

  /* Record the parameter list in the function declaration.  */
  DECL_ARGUMENTS (fndecl) = arg_info->parms;

  /* Now make all the ancillary declarations visible, likewise.  */
  for (decl = arg_info->others; decl; decl = TREE_CHAIN (decl))
    {
      DECL_CONTEXT (decl) = current_function_decl;
      if (DECL_NAME (decl))
	bind (DECL_NAME (decl), decl, current_scope,
	      /*invisible=*/false, /*nested=*/false, UNKNOWN_LOCATION);
    }

  /* And all the tag declarations.  */
  for (decl = arg_info->tags; decl; decl = TREE_CHAIN (decl))
    if (TREE_PURPOSE (decl))
      bind (TREE_PURPOSE (decl), TREE_VALUE (decl), current_scope,
	    /*invisible=*/false, /*nested=*/false, UNKNOWN_LOCATION);
}

/* Subroutine of store_parm_decls which handles old-style function
   definitions (separate parameter list and declarations).  */

static void
store_parm_decls_oldstyle (tree fndecl, const struct c_arg_info *arg_info)
{
  struct c_binding *b;
  tree parm, decl, last;
  tree parmids = arg_info->parms;
  struct pointer_set_t *seen_args = pointer_set_create ();

  if (!in_system_header)
    warning_at (DECL_SOURCE_LOCATION (fndecl),
		OPT_Wold_style_definition, "old-style function definition");

  /* Match each formal parameter name with its declaration.  Save each
     decl in the appropriate TREE_PURPOSE slot of the parmids chain.  */
  for (parm = parmids; parm; parm = TREE_CHAIN (parm))
    {
      if (TREE_VALUE (parm) == 0)
	{
	  error_at (DECL_SOURCE_LOCATION (fndecl),
		    "parameter name missing from parameter list");
	  TREE_PURPOSE (parm) = 0;
	  continue;
	}

      b = I_SYMBOL_BINDING (TREE_VALUE (parm));
      if (b && B_IN_CURRENT_SCOPE (b))
	{
	  decl = b->decl;
	  /* If we got something other than a PARM_DECL it is an error.  */
	  if (TREE_CODE (decl) != PARM_DECL)
	    error_at (DECL_SOURCE_LOCATION (decl),
		      "%qD declared as a non-parameter", decl);
	  /* If the declaration is already marked, we have a duplicate
	     name.  Complain and ignore the duplicate.  */
	  else if (pointer_set_contains (seen_args, decl))
	    {
	      error_at (DECL_SOURCE_LOCATION (decl),
			"multiple parameters named %qD", decl);
	      TREE_PURPOSE (parm) = 0;
	      continue;
	    }
	  /* If the declaration says "void", complain and turn it into
	     an int.  */
	  else if (VOID_TYPE_P (TREE_TYPE (decl)))
	    {
	      error_at (DECL_SOURCE_LOCATION (decl),
			"parameter %qD declared with void type", decl);
	      TREE_TYPE (decl) = integer_type_node;
	      DECL_ARG_TYPE (decl) = integer_type_node;
	      layout_decl (decl, 0);
	    }
	  warn_if_shadowing (decl);
	}
      /* If no declaration found, default to int.  */
      else
	{
	  /* FIXME diagnostics: This should be the location of the argument,
	     not the FNDECL.  E.g., for an old-style declaration

	       int f10(v) { blah; }

	     We should use the location of the V, not the F10.
	     Unfortunately, the V is an IDENTIFIER_NODE which has no
	     location.  In the future we need locations for c_arg_info
	     entries.

	     See gcc.dg/Wshadow-3.c for an example of this problem. */
	  decl = build_decl (DECL_SOURCE_LOCATION (fndecl),
			     PARM_DECL, TREE_VALUE (parm), integer_type_node);
	  DECL_ARG_TYPE (decl) = TREE_TYPE (decl);
	  pushdecl (decl);
	  warn_if_shadowing (decl);

	  if (flag_isoc99)
	    pedwarn (DECL_SOURCE_LOCATION (decl),
		     0, "type of %qD defaults to %<int%>", decl);
	  else 
	    warning_at (DECL_SOURCE_LOCATION (decl),
			OPT_Wmissing_parameter_type,
			"type of %qD defaults to %<int%>", decl);
	}

      TREE_PURPOSE (parm) = decl;
      pointer_set_insert (seen_args, decl);
    }

  /* Now examine the parms chain for incomplete declarations
     and declarations with no corresponding names.  */

  for (b = current_scope->bindings; b; b = b->prev)
    {
      parm = b->decl;
      if (TREE_CODE (parm) != PARM_DECL)
	continue;

      if (TREE_TYPE (parm) != error_mark_node
	  && !COMPLETE_TYPE_P (TREE_TYPE (parm)))
	{
	  error_at (DECL_SOURCE_LOCATION (parm),
		    "parameter %qD has incomplete type", parm);
	  TREE_TYPE (parm) = error_mark_node;
	}

      if (!pointer_set_contains (seen_args, parm))
	{
	  error_at (DECL_SOURCE_LOCATION (parm),
		    "declaration for parameter %qD but no such parameter",
		    parm);

	  /* Pretend the parameter was not missing.
	     This gets us to a standard state and minimizes
	     further error messages.  */
	  parmids = chainon (parmids, tree_cons (parm, 0, 0));
	}
    }

  /* Chain the declarations together in the order of the list of
     names.  Store that chain in the function decl, replacing the
     list of names.  Update the current scope to match.  */
  DECL_ARGUMENTS (fndecl) = 0;

  for (parm = parmids; parm; parm = TREE_CHAIN (parm))
    if (TREE_PURPOSE (parm))
      break;
  if (parm && TREE_PURPOSE (parm))
    {
      last = TREE_PURPOSE (parm);
      DECL_ARGUMENTS (fndecl) = last;

      for (parm = TREE_CHAIN (parm); parm; parm = TREE_CHAIN (parm))
	if (TREE_PURPOSE (parm))
	  {
	    TREE_CHAIN (last) = TREE_PURPOSE (parm);
	    last = TREE_PURPOSE (parm);
	  }
      TREE_CHAIN (last) = 0;
    }

  pointer_set_destroy (seen_args);

  /* If there was a previous prototype,
     set the DECL_ARG_TYPE of each argument according to
     the type previously specified, and report any mismatches.  */

  if (current_function_prototype_arg_types)
    {
      tree type;
      for (parm = DECL_ARGUMENTS (fndecl),
	     type = current_function_prototype_arg_types;
	   parm || (type && TREE_VALUE (type) != error_mark_node
                   && (TYPE_MAIN_VARIANT (TREE_VALUE (type)) != void_type_node));
	   parm = TREE_CHAIN (parm), type = TREE_CHAIN (type))
	{
	  if (parm == 0 || type == 0
	      || TYPE_MAIN_VARIANT (TREE_VALUE (type)) == void_type_node)
	    {
	      if (current_function_prototype_built_in)
		warning_at (DECL_SOURCE_LOCATION (fndecl),
			    0, "number of arguments doesn%'t match "
			    "built-in prototype");
	      else
		{
		  /* FIXME diagnostics: This should be the location of
		     FNDECL, but there is bug when a prototype is
		     declared inside function context, but defined
		     outside of it (e.g., gcc.dg/pr15698-2.c).  In
		     which case FNDECL gets the location of the
		     prototype, not the definition.  */
		  error_at (input_location,
			    "number of arguments doesn%'t match prototype");

		  error_at (current_function_prototype_locus,
			    "prototype declaration");
		}
	      break;
	    }
	  /* Type for passing arg must be consistent with that
	     declared for the arg.  ISO C says we take the unqualified
	     type for parameters declared with qualified type.  */
	  if (TREE_TYPE (parm) != error_mark_node
	      && TREE_TYPE (type) != error_mark_node
	      && !comptypes (TYPE_MAIN_VARIANT (DECL_ARG_TYPE (parm)),
			     TYPE_MAIN_VARIANT (TREE_VALUE (type))))
	    {
	      if (TYPE_MAIN_VARIANT (TREE_TYPE (parm))
		  == TYPE_MAIN_VARIANT (TREE_VALUE (type)))
		{
		  /* Adjust argument to match prototype.  E.g. a previous
		     `int foo(float);' prototype causes
		     `int foo(x) float x; {...}' to be treated like
		     `int foo(float x) {...}'.  This is particularly
		     useful for argument types like uid_t.  */
		  DECL_ARG_TYPE (parm) = TREE_TYPE (parm);

		  if (targetm.calls.promote_prototypes (TREE_TYPE (current_function_decl))
		      && INTEGRAL_TYPE_P (TREE_TYPE (parm))
		      && TYPE_PRECISION (TREE_TYPE (parm))
		      < TYPE_PRECISION (integer_type_node))
		    DECL_ARG_TYPE (parm) = integer_type_node;

		  /* ??? Is it possible to get here with a
		     built-in prototype or will it always have
		     been diagnosed as conflicting with an
		     old-style definition and discarded?  */
		  if (current_function_prototype_built_in)
		    warning_at (DECL_SOURCE_LOCATION (parm),
				OPT_pedantic, "promoted argument %qD "
				"doesn%'t match built-in prototype", parm);
		  else
		    {
		      pedwarn (DECL_SOURCE_LOCATION (parm),
			       OPT_pedantic, "promoted argument %qD "
			       "doesn%'t match prototype", parm);
		      pedwarn (current_function_prototype_locus, OPT_pedantic,
			       "prototype declaration");
		    }
		}
	      else
		{
		  if (current_function_prototype_built_in)
		    warning_at (DECL_SOURCE_LOCATION (parm),
				0, "argument %qD doesn%'t match "
				"built-in prototype", parm);
		  else
		    {
		      error_at (DECL_SOURCE_LOCATION (parm),
				"argument %qD doesn%'t match prototype", parm);
		      error_at (current_function_prototype_locus,
				"prototype declaration");
		    }
		}
	    }
	}
      TYPE_ACTUAL_ARG_TYPES (TREE_TYPE (fndecl)) = 0;
    }

  /* Otherwise, create a prototype that would match.  */

  else
    {
      tree actual = 0, last = 0, type;

      for (parm = DECL_ARGUMENTS (fndecl); parm; parm = TREE_CHAIN (parm))
	{
	  type = tree_cons (NULL_TREE, DECL_ARG_TYPE (parm), NULL_TREE);
	  if (last)
	    TREE_CHAIN (last) = type;
	  else
	    actual = type;
	  last = type;
	}
      type = tree_cons (NULL_TREE, void_type_node, NULL_TREE);
      if (last)
	TREE_CHAIN (last) = type;
      else
	actual = type;

      /* We are going to assign a new value for the TYPE_ACTUAL_ARG_TYPES
	 of the type of this function, but we need to avoid having this
	 affect the types of other similarly-typed functions, so we must
	 first force the generation of an identical (but separate) type
	 node for the relevant function type.  The new node we create
	 will be a variant of the main variant of the original function
	 type.  */

      TREE_TYPE (fndecl) = build_variant_type_copy (TREE_TYPE (fndecl));

      TYPE_ACTUAL_ARG_TYPES (TREE_TYPE (fndecl)) = actual;
    }
}

/* Store parameter declarations passed in ARG_INFO into the current
   function declaration.  */

void
store_parm_decls_from (struct c_arg_info *arg_info)
{
  current_function_arg_info = arg_info;
  store_parm_decls ();
}

/* Store the parameter declarations into the current function declaration.
   This is called after parsing the parameter declarations, before
   digesting the body of the function.

   For an old-style definition, construct a prototype out of the old-style
   parameter declarations and inject it into the function's type.  */

void
store_parm_decls (void)
{
  tree fndecl = current_function_decl;
  bool proto;

  /* The argument information block for FNDECL.  */
  struct c_arg_info *arg_info = current_function_arg_info;
  current_function_arg_info = 0;

  /* True if this definition is written with a prototype.  Note:
     despite C99 6.7.5.3p14, we can *not* treat an empty argument
     list in a function definition as equivalent to (void) -- an
     empty argument list specifies the function has no parameters,
     but only (void) sets up a prototype for future calls.  */
  proto = arg_info->types != 0;

  if (proto)
    store_parm_decls_newstyle (fndecl, arg_info);
  else
    store_parm_decls_oldstyle (fndecl, arg_info);

  /* The next call to push_scope will be a function body.  */

  next_is_function_body = true;

  /* Write a record describing this function definition to the prototypes
     file (if requested).  */

  gen_aux_info_record (fndecl, 1, 0, proto);

  /* Initialize the RTL code for the function.  */
  allocate_struct_function (fndecl, false);

  /* Begin the statement tree for this function.  */
  DECL_SAVED_TREE (fndecl) = push_stmt_list ();

  /* ??? Insert the contents of the pending sizes list into the function
     to be evaluated.  The only reason left to have this is
	void foo(int n, int array[n++])
     because we throw away the array type in favor of a pointer type, and
     thus won't naturally see the SAVE_EXPR containing the increment.  All
     other pending sizes would be handled by gimplify_parameters.  */
  {
    tree t;
    for (t = nreverse (get_pending_sizes ()); t ; t = TREE_CHAIN (t))
      add_stmt (TREE_VALUE (t));
  }

  /* Even though we're inside a function body, we still don't want to
     call expand_expr to calculate the size of a variable-sized array.
     We haven't necessarily assigned RTL to all variables yet, so it's
     not safe to try to expand expressions involving them.  */
  cfun->dont_save_pending_sizes_p = 1;
}


/* Finish up a function declaration and compile that function
   all the way to assembler language output.  The free the storage
   for the function definition.

   This is called after parsing the body of the function definition.  */

void
finish_function (void)
{
  tree fndecl = current_function_decl;

  if (TREE_CODE (fndecl) == FUNCTION_DECL
      && targetm.calls.promote_prototypes (TREE_TYPE (fndecl)))
    {
      tree args = DECL_ARGUMENTS (fndecl);
      for (; args; args = TREE_CHAIN (args))
	{
	  tree type = TREE_TYPE (args);
	  if (INTEGRAL_TYPE_P (type)
	      && TYPE_PRECISION (type) < TYPE_PRECISION (integer_type_node))
	    DECL_ARG_TYPE (args) = integer_type_node;
	}
    }

  if (DECL_INITIAL (fndecl) && DECL_INITIAL (fndecl) != error_mark_node)
    BLOCK_SUPERCONTEXT (DECL_INITIAL (fndecl)) = fndecl;

  /* Must mark the RESULT_DECL as being in this function.  */

  if (DECL_RESULT (fndecl) && DECL_RESULT (fndecl) != error_mark_node)
    DECL_CONTEXT (DECL_RESULT (fndecl)) = fndecl;

  if (MAIN_NAME_P (DECL_NAME (fndecl)) && flag_hosted
      && TYPE_MAIN_VARIANT (TREE_TYPE (TREE_TYPE (fndecl)))
      == integer_type_node && flag_isoc99)
    {
<<<<<<< HEAD
      tree stmt = c_finish_return (integer_zero_node, NULL_TREE);
=======
>>>>>>> 42a9ba1d
      /* Hack.  We don't want the middle-end to warn that this return
	 is unreachable, so we mark its location as special.  Using
	 UNKNOWN_LOCATION has the problem that it gets clobbered in
	 annotate_one_with_locus.  A cleaner solution might be to
	 ensure ! should_carry_locus_p (stmt), but that needs a flag.
      */
      c_finish_return (BUILTINS_LOCATION, integer_zero_node, NULL_TREE);
    }

  /* Tie off the statement tree for this function.  */
  DECL_SAVED_TREE (fndecl) = pop_stmt_list (DECL_SAVED_TREE (fndecl));

  finish_fname_decls ();

  /* Complain if there's just no return statement.  */
  if (warn_return_type
      && TREE_CODE (TREE_TYPE (TREE_TYPE (fndecl))) != VOID_TYPE
      && !current_function_returns_value && !current_function_returns_null
      /* Don't complain if we are no-return.  */
      && !current_function_returns_abnormally
      /* Don't warn for main().  */
      && !MAIN_NAME_P (DECL_NAME (fndecl))
      /* Or if they didn't actually specify a return type.  */
      && !C_FUNCTION_IMPLICIT_INT (fndecl)
      /* Normally, with -Wreturn-type, flow will complain, but we might
         optimize out static functions.  */
      && !TREE_PUBLIC (fndecl))
    {
      warning (OPT_Wreturn_type,
	       "no return statement in function returning non-void");
      TREE_NO_WARNING (fndecl) = 1;
    }

  /* Store the end of the function, so that we get good line number
     info for the epilogue.  */
  cfun->function_end_locus = input_location;

  /* Finalize the ELF visibility for the function.  */
  c_determine_visibility (fndecl);

  /* For GNU C extern inline functions disregard inline limits.  */
  if (DECL_EXTERNAL (fndecl) 
      && DECL_DECLARED_INLINE_P (fndecl))
    DECL_DISREGARD_INLINE_LIMITS (fndecl) = 1;

  /* Genericize before inlining.  Delay genericizing nested functions
     until their parent function is genericized.  Since finalizing
     requires GENERIC, delay that as well.  */

  if (DECL_INITIAL (fndecl) && DECL_INITIAL (fndecl) != error_mark_node
      && !undef_nested_function)
    {
      if (!decl_function_context (fndecl))
	{
	  c_genericize (fndecl);

	  /* ??? Objc emits functions after finalizing the compilation unit.
	     This should be cleaned up later and this conditional removed.  */
	  if (cgraph_global_info_ready)
	    {
	      cgraph_add_new_function (fndecl, false);
	      return;
	    }
	  cgraph_finalize_function (fndecl, false);
	}
      else
	{
	  /* Register this function with cgraph just far enough to get it
	    added to our parent's nested function list.  Handy, since the
	    C front end doesn't have such a list.  */
	  (void) cgraph_node (fndecl);
	}
    }

  if (!decl_function_context (fndecl))
    undef_nested_function = false;

  /* We're leaving the context of this function, so zap cfun.
     It's still in DECL_STRUCT_FUNCTION, and we'll restore it in
     tree_rest_of_compilation.  */
  set_cfun (NULL);
  current_function_decl = NULL;
}

/* Check the declarations given in a for-loop for satisfying the C99
   constraints.  If exactly one such decl is found, return it.  LOC is
   the location of the opening parenthesis of the for loop.  */

tree
check_for_loop_decls (location_t loc)
{
  struct c_binding *b;
  tree one_decl = NULL_TREE;
  int n_decls = 0;

  if (!flag_isoc99)
    {
      static bool hint = true;
      /* If we get here, declarations have been used in a for loop without
	 the C99 for loop scope.  This doesn't make much sense, so don't
	 allow it.  */
      error_at (loc, "%<for%> loop initial declarations "
		"are only allowed in C99 mode");
      if (hint)
	{
	  inform (loc,
		  "use option -std=c99 or -std=gnu99 to compile your code");
	  hint = false;
	}
      return NULL_TREE;
    }
  /* C99 subclause 6.8.5 paragraph 3:

       [#3]  The  declaration  part  of  a for statement shall only
       declare identifiers for objects having storage class auto or
       register.

     It isn't clear whether, in this sentence, "identifiers" binds to
     "shall only declare" or to "objects" - that is, whether all identifiers
     declared must be identifiers for objects, or whether the restriction
     only applies to those that are.  (A question on this in comp.std.c
     in November 2000 received no answer.)  We implement the strictest
     interpretation, to avoid creating an extension which later causes
     problems.  */

  for (b = current_scope->bindings; b; b = b->prev)
    {
      tree id = b->id;
      tree decl = b->decl;

      if (!id)
	continue;

      switch (TREE_CODE (decl))
	{
	case VAR_DECL:
	  {
	    location_t decl_loc = DECL_SOURCE_LOCATION (decl);
	    if (TREE_STATIC (decl))
	      error_at (decl_loc,
			"declaration of static variable %qD in %<for%> loop "
			"initial declaration", decl);
	    else if (DECL_EXTERNAL (decl))
	      error_at (decl_loc,
			"declaration of %<extern%> variable %qD in %<for%> loop "
			"initial declaration", decl);
	  }
	  break;

	case RECORD_TYPE:
	  error_at (loc,
		    "%<struct %E%> declared in %<for%> loop initial "
		    "declaration", id);
	  break;
	case UNION_TYPE:
	  error_at (loc,
		    "%<union %E%> declared in %<for%> loop initial declaration",
		    id);
	  break;
	case ENUMERAL_TYPE:
	  error_at (loc, "%<enum %E%> declared in %<for%> loop "
		    "initial declaration", id);
	  break;
	default:
	  error_at (loc, "declaration of non-variable "
		    "%qD in %<for%> loop initial declaration", decl);
	}

      n_decls++;
      one_decl = decl;
    }

  return n_decls == 1 ? one_decl : NULL_TREE;
}

/* Save and reinitialize the variables
   used during compilation of a C function.  */

void
c_push_function_context (void)
{
  struct language_function *p;
  p = GGC_NEW (struct language_function);
  cfun->language = p;

  p->base.x_stmt_tree = c_stmt_tree;
  p->x_break_label = c_break_label;
  p->x_cont_label = c_cont_label;
  p->x_switch_stack = c_switch_stack;
  p->arg_info = current_function_arg_info;
  p->returns_value = current_function_returns_value;
  p->returns_null = current_function_returns_null;
  p->returns_abnormally = current_function_returns_abnormally;
  p->warn_about_return_type = warn_about_return_type;

  push_function_context ();
}

/* Restore the variables used during compilation of a C function.  */

void
c_pop_function_context (void)
{
  struct language_function *p;

  pop_function_context ();
  p = cfun->language;
  cfun->language = NULL;

  if (DECL_STRUCT_FUNCTION (current_function_decl) == 0
      && DECL_SAVED_TREE (current_function_decl) == NULL_TREE)
    {
      /* Stop pointing to the local nodes about to be freed.  */
      /* But DECL_INITIAL must remain nonzero so we know this
	 was an actual function definition.  */
      DECL_INITIAL (current_function_decl) = error_mark_node;
      DECL_ARGUMENTS (current_function_decl) = 0;
    }

  c_stmt_tree = p->base.x_stmt_tree;
  c_break_label = p->x_break_label;
  c_cont_label = p->x_cont_label;
  c_switch_stack = p->x_switch_stack;
  current_function_arg_info = p->arg_info;
  current_function_returns_value = p->returns_value;
  current_function_returns_null = p->returns_null;
  current_function_returns_abnormally = p->returns_abnormally;
  warn_about_return_type = p->warn_about_return_type;
}

/* Copy the DECL_LANG_SPECIFIC data associated with DECL.  */

void
c_dup_lang_specific_decl (tree decl)
{
  struct lang_decl *ld;

  if (!DECL_LANG_SPECIFIC (decl))
    return;

  ld = GGC_NEW (struct lang_decl);
  memcpy (ld, DECL_LANG_SPECIFIC (decl), sizeof (struct lang_decl));
  DECL_LANG_SPECIFIC (decl) = ld;
}

/* The functions below are required for functionality of doing
   function at once processing in the C front end. Currently these
   functions are not called from anywhere in the C front end, but as
   these changes continue, that will change.  */

/* Returns the stmt_tree (if any) to which statements are currently
   being added.  If there is no active statement-tree, NULL is
   returned.  */

stmt_tree
current_stmt_tree (void)
{
  return &c_stmt_tree;
}

/* Return the global value of T as a symbol.  */

tree
identifier_global_value	(tree t)
{
  struct c_binding *b;

  for (b = I_SYMBOL_BINDING (t); b; b = b->shadowed)
    if (B_IN_FILE_SCOPE (b) || B_IN_EXTERNAL_SCOPE (b))
      return b->decl;

  return 0;
}

/* Record a builtin type for C.  If NAME is non-NULL, it is the name used;
   otherwise the name is found in ridpointers from RID_INDEX.  */

void
record_builtin_type (enum rid rid_index, const char *name, tree type)
{
  tree id, decl;
  if (name == 0)
    id = ridpointers[(int) rid_index];
  else
    id = get_identifier (name);
  decl = build_decl (UNKNOWN_LOCATION, TYPE_DECL, id, type);
  pushdecl (decl);
  if (debug_hooks->type_decl)
    debug_hooks->type_decl (decl, false);
}

/* Build the void_list_node (void_type_node having been created).  */
tree
build_void_list_node (void)
{
  tree t = build_tree_list (NULL_TREE, void_type_node);
  return t;
}

/* Return a c_parm structure with the given SPECS, ATTRS and DECLARATOR.  */

struct c_parm *
build_c_parm (struct c_declspecs *specs, tree attrs,
	      struct c_declarator *declarator)
{
  struct c_parm *ret = XOBNEW (&parser_obstack, struct c_parm);
  ret->specs = specs;
  ret->attrs = attrs;
  ret->declarator = declarator;
  return ret;
}

/* Return a declarator with nested attributes.  TARGET is the inner
   declarator to which these attributes apply.  ATTRS are the
   attributes.  */

struct c_declarator *
build_attrs_declarator (tree attrs, struct c_declarator *target)
{
  struct c_declarator *ret = XOBNEW (&parser_obstack, struct c_declarator);
  ret->kind = cdk_attrs;
  ret->declarator = target;
  ret->u.attrs = attrs;
  return ret;
}

/* Return a declarator for a function with arguments specified by ARGS
   and return type specified by TARGET.  */

struct c_declarator *
build_function_declarator (struct c_arg_info *args,
			   struct c_declarator *target)
{
  struct c_declarator *ret = XOBNEW (&parser_obstack, struct c_declarator);
  ret->kind = cdk_function;
  ret->declarator = target;
  ret->u.arg_info = args;
  return ret;
}

/* Return a declarator for the identifier IDENT (which may be
   NULL_TREE for an abstract declarator).  */

struct c_declarator *
build_id_declarator (tree ident)
{
  struct c_declarator *ret = XOBNEW (&parser_obstack, struct c_declarator);
  ret->kind = cdk_id;
  ret->declarator = 0;
  ret->u.id = ident;
  /* Default value - may get reset to a more precise location. */
  ret->id_loc = input_location;
  return ret;
}

/* Return something to represent absolute declarators containing a *.
   TARGET is the absolute declarator that the * contains.
   TYPE_QUALS_ATTRS is a structure for type qualifiers and attributes
   to apply to the pointer type.  */

struct c_declarator *
make_pointer_declarator (struct c_declspecs *type_quals_attrs,
			 struct c_declarator *target)
{
  tree attrs;
  int quals = 0;
  struct c_declarator *itarget = target;
  struct c_declarator *ret = XOBNEW (&parser_obstack, struct c_declarator);
  if (type_quals_attrs)
    {
      attrs = type_quals_attrs->attrs;
      quals = quals_from_declspecs (type_quals_attrs);
      if (attrs != NULL_TREE)
	itarget = build_attrs_declarator (attrs, target);
    }
  ret->kind = cdk_pointer;
  ret->declarator = itarget;
  ret->u.pointer_quals = quals;
  return ret;
}

/* Return a pointer to a structure for an empty list of declaration
   specifiers.  */

struct c_declspecs *
build_null_declspecs (void)
{
  struct c_declspecs *ret = XOBNEW (&parser_obstack, struct c_declspecs);
  ret->type = 0;
  ret->expr = 0;
  ret->decl_attr = 0;
  ret->attrs = 0;
  ret->typespec_word = cts_none;
  ret->storage_class = csc_none;
  ret->expr_const_operands = true;
  ret->declspecs_seen_p = false;
  ret->type_seen_p = false;
  ret->non_sc_seen_p = false;
  ret->typedef_p = false;
  ret->tag_defined_p = false;
  ret->explicit_signed_p = false;
  ret->deprecated_p = false;
  ret->default_int_p = false;
  ret->long_p = false;
  ret->long_long_p = false;
  ret->short_p = false;
  ret->signed_p = false;
  ret->unsigned_p = false;
  ret->complex_p = false;
  ret->inline_p = false;
  ret->thread_p = false;
  ret->const_p = false;
  ret->volatile_p = false;
  ret->restrict_p = false;
  ret->saturating_p = false;
  return ret;
}

/* Add the type qualifier QUAL to the declaration specifiers SPECS,
   returning SPECS.  */

struct c_declspecs *
declspecs_add_qual (struct c_declspecs *specs, tree qual)
{
  enum rid i;
  bool dupe = false;
  specs->non_sc_seen_p = true;
  specs->declspecs_seen_p = true;
  gcc_assert (TREE_CODE (qual) == IDENTIFIER_NODE
	      && C_IS_RESERVED_WORD (qual));
  i = C_RID_CODE (qual);
  switch (i)
    {
    case RID_CONST:
      dupe = specs->const_p;
      specs->const_p = true;
      break;
    case RID_VOLATILE:
      dupe = specs->volatile_p;
      specs->volatile_p = true;
      break;
    case RID_RESTRICT:
      dupe = specs->restrict_p;
      specs->restrict_p = true;
      break;
    default:
      gcc_unreachable ();
    }
  if (dupe && !flag_isoc99)
    pedwarn (input_location, OPT_pedantic, "duplicate %qE", qual);
  return specs;
}

/* Add the type specifier TYPE to the declaration specifiers SPECS,
   returning SPECS.  */

struct c_declspecs *
declspecs_add_type (location_t loc, struct c_declspecs *specs,
		    struct c_typespec spec)
{
  tree type = spec.spec;
  specs->non_sc_seen_p = true;
  specs->declspecs_seen_p = true;
  specs->type_seen_p = true;
  if (TREE_DEPRECATED (type))
    specs->deprecated_p = true;

  /* Handle type specifier keywords.  */
  if (TREE_CODE (type) == IDENTIFIER_NODE
      && C_IS_RESERVED_WORD (type)
      && C_RID_CODE (type) != RID_CXX_COMPAT_WARN)
    {
      enum rid i = C_RID_CODE (type);
      if (specs->type)
	{
	  error_at (loc, "two or more data types in declaration specifiers");
	  return specs;
	}
      if ((int) i <= (int) RID_LAST_MODIFIER)
	{
	  /* "long", "short", "signed", "unsigned", "_Complex" or "_Sat".  */
	  bool dupe = false;
	  switch (i)
	    {
	    case RID_LONG:
	      if (specs->long_long_p)
		{
		  error_at (loc, "%<long long long%> is too long for GCC");
		  break;
		}
	      if (specs->long_p)
		{
		  if (specs->typespec_word == cts_double)
		    {
		      error_at (loc,
				("both %<long long%> and %<double%> in "
				 "declaration specifiers"));
		      break;
		    }
<<<<<<< HEAD
		  pedwarn_c90 (input_location, OPT_Wlong_long, 
=======
		  pedwarn_c90 (loc, OPT_Wlong_long,
>>>>>>> 42a9ba1d
			       "ISO C90 does not support %<long long%>");
		  specs->long_long_p = 1;
		  break;
		}
	      if (specs->short_p)
		error_at (loc,
			  ("both %<long%> and %<short%> in "
			   "declaration specifiers"));
	      else if (specs->typespec_word == cts_void)
		error_at (loc,
			  ("both %<long%> and %<void%> in "
			   "declaration specifiers"));
	      else if (specs->typespec_word == cts_bool)
		error_at (loc,
			  ("both %<long%> and %<_Bool%> in "
			   "declaration specifiers"));
	      else if (specs->typespec_word == cts_char)
		error_at (loc,
			  ("both %<long%> and %<char%> in "
			   "declaration specifiers"));
	      else if (specs->typespec_word == cts_float)
		error_at (loc,
			  ("both %<long%> and %<float%> in "
			   "declaration specifiers"));
	      else if (specs->typespec_word == cts_dfloat32)
		error_at (loc,
			  ("both %<long%> and %<_Decimal32%> in "
			   "declaration specifiers"));
	      else if (specs->typespec_word == cts_dfloat64)
		error_at (loc,
			  ("both %<long%> and %<_Decimal64%> in "
			   "declaration specifiers"));
	      else if (specs->typespec_word == cts_dfloat128)
		error_at (loc,
			  ("both %<long%> and %<_Decimal128%> in "
			   "declaration specifiers"));
	      else
		specs->long_p = true;
	      break;
	    case RID_SHORT:
	      dupe = specs->short_p;
	      if (specs->long_p)
		error_at (loc,
			  ("both %<long%> and %<short%> in "
			   "declaration specifiers"));
	      else if (specs->typespec_word == cts_void)
		error_at (loc,
			  ("both %<short%> and %<void%> in "
			   "declaration specifiers"));
	      else if (specs->typespec_word == cts_bool)
		error_at (loc,
			  ("both %<short%> and %<_Bool%> in "
			   "declaration specifiers"));
	      else if (specs->typespec_word == cts_char)
		error_at (loc,
			  ("both %<short%> and %<char%> in "
			   "declaration specifiers"));
	      else if (specs->typespec_word == cts_float)
		error_at (loc,
			  ("both %<short%> and %<float%> in "
			   "declaration specifiers"));
	      else if (specs->typespec_word == cts_double)
		error_at (loc,
			  ("both %<short%> and %<double%> in "
			   "declaration specifiers"));
	      else if (specs->typespec_word == cts_dfloat32)
                error_at (loc,
			  ("both %<short%> and %<_Decimal32%> in "
			   "declaration specifiers"));
	      else if (specs->typespec_word == cts_dfloat64)
		error_at (loc,
			  ("both %<short%> and %<_Decimal64%> in "
			   "declaration specifiers"));
	      else if (specs->typespec_word == cts_dfloat128)
		error_at (loc,
			  ("both %<short%> and %<_Decimal128%> in "
			   "declaration specifiers"));
	      else
		specs->short_p = true;
	      break;
	    case RID_SIGNED:
	      dupe = specs->signed_p;
	      if (specs->unsigned_p)
		error_at (loc,
			  ("both %<signed%> and %<unsigned%> in "
			   "declaration specifiers"));
	      else if (specs->typespec_word == cts_void)
		error_at (loc,
			  ("both %<signed%> and %<void%> in "
			   "declaration specifiers"));
	      else if (specs->typespec_word == cts_bool)
		error_at (loc,
			  ("both %<signed%> and %<_Bool%> in "
			   "declaration specifiers"));
	      else if (specs->typespec_word == cts_float)
		error_at (loc,
			  ("both %<signed%> and %<float%> in "
			   "declaration specifiers"));
	      else if (specs->typespec_word == cts_double)
		error_at (loc,
			  ("both %<signed%> and %<double%> in "
			   "declaration specifiers"));
	      else if (specs->typespec_word == cts_dfloat32)
		error_at (loc,
			  ("both %<signed%> and %<_Decimal32%> in "
			   "declaration specifiers"));
	      else if (specs->typespec_word == cts_dfloat64)
		error_at (loc,
			  ("both %<signed%> and %<_Decimal64%> in "
			   "declaration specifiers"));
	      else if (specs->typespec_word == cts_dfloat128)
		error_at (loc,
			  ("both %<signed%> and %<_Decimal128%> in "
			   "declaration specifiers"));
	      else
		specs->signed_p = true;
	      break;
	    case RID_UNSIGNED:
	      dupe = specs->unsigned_p;
	      if (specs->signed_p)
		error_at (loc,
			  ("both %<signed%> and %<unsigned%> in "
			   "declaration specifiers"));
	      else if (specs->typespec_word == cts_void)
		error_at (loc,
			  ("both %<unsigned%> and %<void%> in "
			   "declaration specifiers"));
	      else if (specs->typespec_word == cts_bool)
		error_at (loc,
			  ("both %<unsigned%> and %<_Bool%> in "
			   "declaration specifiers"));
	      else if (specs->typespec_word == cts_float)
		error_at (loc,
			  ("both %<unsigned%> and %<float%> in "
			   "declaration specifiers"));
	      else if (specs->typespec_word == cts_double)
		error_at (loc,
			  ("both %<unsigned%> and %<double%> in "
			   "declaration specifiers"));
              else if (specs->typespec_word == cts_dfloat32)
		error_at (loc,
			  ("both %<unsigned%> and %<_Decimal32%> in "
			   "declaration specifiers"));
	      else if (specs->typespec_word == cts_dfloat64)
		error_at (loc,
			  ("both %<unsigned%> and %<_Decimal64%> in "
			   "declaration specifiers"));
	      else if (specs->typespec_word == cts_dfloat128)
		error_at (loc,
			  ("both %<unsigned%> and %<_Decimal128%> in "
			   "declaration specifiers"));
	      else
		specs->unsigned_p = true;
	      break;
	    case RID_COMPLEX:
	      dupe = specs->complex_p;
	      if (!flag_isoc99 && !in_system_header)
		pedwarn (loc, OPT_pedantic,
			 "ISO C90 does not support complex types");
	      if (specs->typespec_word == cts_void)
		error_at (loc,
			  ("both %<complex%> and %<void%> in "
			   "declaration specifiers"));
	      else if (specs->typespec_word == cts_bool)
		error_at (loc,
			  ("both %<complex%> and %<_Bool%> in "
			   "declaration specifiers"));
              else if (specs->typespec_word == cts_dfloat32)
		error_at (loc,
			  ("both %<complex%> and %<_Decimal32%> in "
			   "declaration specifiers"));
	      else if (specs->typespec_word == cts_dfloat64)
		error_at (loc,
			  ("both %<complex%> and %<_Decimal64%> in "
			   "declaration specifiers"));
	      else if (specs->typespec_word == cts_dfloat128)
		error_at (loc,
			  ("both %<complex%> and %<_Decimal128%> in "
			   "declaration specifiers"));
	      else if (specs->typespec_word == cts_fract)
		error_at (loc,
			  ("both %<complex%> and %<_Fract%> in "
			   "declaration specifiers"));
	      else if (specs->typespec_word == cts_accum)
		error_at (loc,
			  ("both %<complex%> and %<_Accum%> in "
			   "declaration specifiers"));
	      else if (specs->saturating_p)
		error_at (loc,
			  ("both %<complex%> and %<_Sat%> in "
			   "declaration specifiers"));
	      else
		specs->complex_p = true;
	      break;
	    case RID_SAT:
	      dupe = specs->saturating_p;
	      pedwarn (loc, OPT_pedantic,
		       "ISO C does not support saturating types");
	      if (specs->typespec_word == cts_void)
		error_at (loc,
			  ("both %<_Sat%> and %<void%> in "
			   "declaration specifiers"));
	      else if (specs->typespec_word == cts_bool)
		error_at (loc,
			  ("both %<_Sat%> and %<_Bool%> in "
			   "declaration specifiers"));
	      else if (specs->typespec_word == cts_char)
		error_at (loc,
			  ("both %<_Sat%> and %<char%> in "
			   "declaration specifiers"));
	      else if (specs->typespec_word == cts_int)
		error_at (loc,
			  ("both %<_Sat%> and %<int%> in "
			   "declaration specifiers"));
	      else if (specs->typespec_word == cts_float)
		error_at (loc,
			  ("both %<_Sat%> and %<float%> in "
			   "declaration specifiers"));
	      else if (specs->typespec_word == cts_double)
		error_at (loc,
			  ("both %<_Sat%> and %<double%> in "
			   "declaration specifiers"));
              else if (specs->typespec_word == cts_dfloat32)
		error_at (loc,
			  ("both %<_Sat%> and %<_Decimal32%> in "
			   "declaration specifiers"));
	      else if (specs->typespec_word == cts_dfloat64)
		error_at (loc,
			  ("both %<_Sat%> and %<_Decimal64%> in "
			   "declaration specifiers"));
	      else if (specs->typespec_word == cts_dfloat128)
		error_at (loc,
			  ("both %<_Sat%> and %<_Decimal128%> in "
			   "declaration specifiers"));
	      else if (specs->complex_p)
		error_at (loc,
			  ("both %<_Sat%> and %<complex%> in "
			   "declaration specifiers"));
	      else
		specs->saturating_p = true;
	      break;
	    default:
	      gcc_unreachable ();
	    }

	  if (dupe)
	    error_at (loc, "duplicate %qE", type);

	  return specs;
	}
      else
	{
	  /* "void", "_Bool", "char", "int", "float", "double", "_Decimal32",
	     "_Decimal64", "_Decimal128", "_Fract" or "_Accum".  */
	  if (specs->typespec_word != cts_none)
	    {
	      error_at (loc,
			"two or more data types in declaration specifiers");
	      return specs;
	    }
	  switch (i)
	    {
	    case RID_VOID:
	      if (specs->long_p)
		error_at (loc,
			  ("both %<long%> and %<void%> in "
			   "declaration specifiers"));
	      else if (specs->short_p)
		error_at (loc,
			  ("both %<short%> and %<void%> in "
			   "declaration specifiers"));
	      else if (specs->signed_p)
		error_at (loc,
			  ("both %<signed%> and %<void%> in "
			   "declaration specifiers"));
	      else if (specs->unsigned_p)
		error_at (loc,
			  ("both %<unsigned%> and %<void%> in "
			   "declaration specifiers"));
	      else if (specs->complex_p)
		error_at (loc,
			  ("both %<complex%> and %<void%> in "
			   "declaration specifiers"));
	      else if (specs->saturating_p)
		error_at (loc,
			  ("both %<_Sat%> and %<void%> in "
			   "declaration specifiers"));
	      else
		specs->typespec_word = cts_void;
	      return specs;
	    case RID_BOOL:
	      if (specs->long_p)
		error_at (loc,
			  ("both %<long%> and %<_Bool%> in "
			   "declaration specifiers"));
	      else if (specs->short_p)
		error_at (loc,
			  ("both %<short%> and %<_Bool%> in "
			   "declaration specifiers"));
	      else if (specs->signed_p)
		error_at (loc,
			  ("both %<signed%> and %<_Bool%> in "
			   "declaration specifiers"));
	      else if (specs->unsigned_p)
		error_at (loc,
			  ("both %<unsigned%> and %<_Bool%> in "
			   "declaration specifiers"));
	      else if (specs->complex_p)
		error_at (loc,
			  ("both %<complex%> and %<_Bool%> in "
			   "declaration specifiers"));
	      else if (specs->saturating_p)
		error_at (loc,
			  ("both %<_Sat%> and %<_Bool%> in "
			   "declaration specifiers"));
	      else
		specs->typespec_word = cts_bool;
	      return specs;
	    case RID_CHAR:
	      if (specs->long_p)
		error_at (loc,
			  ("both %<long%> and %<char%> in "
			   "declaration specifiers"));
	      else if (specs->short_p)
		error_at (loc,
			  ("both %<short%> and %<char%> in "
			   "declaration specifiers"));
	      else if (specs->saturating_p)
		error_at (loc,
			  ("both %<_Sat%> and %<char%> in "
			   "declaration specifiers"));
	      else
		specs->typespec_word = cts_char;
	      return specs;
	    case RID_INT:
	      if (specs->saturating_p)
		error_at (loc,
			  ("both %<_Sat%> and %<int%> in "
			   "declaration specifiers"));
	      else
		specs->typespec_word = cts_int;
	      return specs;
	    case RID_FLOAT:
	      if (specs->long_p)
		error_at (loc,
			  ("both %<long%> and %<float%> in "
			   "declaration specifiers"));
	      else if (specs->short_p)
		error_at (loc,
			  ("both %<short%> and %<float%> in "
			   "declaration specifiers"));
	      else if (specs->signed_p)
		error_at (loc,
			  ("both %<signed%> and %<float%> in "
			   "declaration specifiers"));
	      else if (specs->unsigned_p)
		error_at (loc,
			  ("both %<unsigned%> and %<float%> in "
			   "declaration specifiers"));
	      else if (specs->saturating_p)
		error_at (loc,
			  ("both %<_Sat%> and %<float%> in "
			   "declaration specifiers"));
	      else
		specs->typespec_word = cts_float;
	      return specs;
	    case RID_DOUBLE:
	      if (specs->long_long_p)
		error_at (loc,
			  ("both %<long long%> and %<double%> in "
			   "declaration specifiers"));
	      else if (specs->short_p)
		error_at (loc,
			  ("both %<short%> and %<double%> in "
			   "declaration specifiers"));
	      else if (specs->signed_p)
		error_at (loc,
			  ("both %<signed%> and %<double%> in "
			   "declaration specifiers"));
	      else if (specs->unsigned_p)
		error_at (loc,
			  ("both %<unsigned%> and %<double%> in "
			   "declaration specifiers"));
	      else if (specs->saturating_p)
		error_at (loc,
			  ("both %<_Sat%> and %<double%> in "
			   "declaration specifiers"));
	      else
		specs->typespec_word = cts_double;
	      return specs;
	    case RID_DFLOAT32:
	    case RID_DFLOAT64:
	    case RID_DFLOAT128:
	      { 
		const char *str;
		if (i == RID_DFLOAT32)
		  str = "_Decimal32";
		else if (i == RID_DFLOAT64)
		  str = "_Decimal64";
		else
		  str = "_Decimal128";
		if (specs->long_long_p)
		  error_at (loc,
			    ("both %<long long%> and %<%s%> in "
			     "declaration specifiers"),
			    str);
		if (specs->long_p)
		  error_at (loc,
			    ("both %<long%> and %<%s%> in "
			     "declaration specifiers"),
			    str);
		else if (specs->short_p)
		  error_at (loc,
			    ("both %<short%> and %<%s%> in "
			     "declaration specifiers"),
			    str);
		else if (specs->signed_p)
		  error_at (loc,
			    ("both %<signed%> and %<%s%> in "
			     "declaration specifiers"),
			    str);
		else if (specs->unsigned_p)
		  error_at (loc,
			    ("both %<unsigned%> and %<%s%> in "
			     "declaration specifiers"),
			    str);
                else if (specs->complex_p)
                  error_at (loc,
			    ("both %<complex%> and %<%s%> in "
			     "declaration specifiers"),
			    str);
                else if (specs->saturating_p)
                  error_at (loc,
			    ("both %<_Sat%> and %<%s%> in "
			     "declaration specifiers"),
			    str);
		else if (i == RID_DFLOAT32)
		  specs->typespec_word = cts_dfloat32;
		else if (i == RID_DFLOAT64)
		  specs->typespec_word = cts_dfloat64;
		else
		  specs->typespec_word = cts_dfloat128;
	      }
	      if (!targetm.decimal_float_supported_p ())
		error_at (loc,
			  ("decimal floating point not supported "
			   "for this target"));
	      pedwarn (loc, OPT_pedantic,
		       "ISO C does not support decimal floating point");
	      return specs;
	    case RID_FRACT:
	    case RID_ACCUM:
	      {
		const char *str;
		if (i == RID_FRACT)
		  str = "_Fract";
		else
		  str = "_Accum";
                if (specs->complex_p)
                  error_at (loc,
			    ("both %<complex%> and %<%s%> in "
			     "declaration specifiers"),
			    str);
		else if (i == RID_FRACT)
		    specs->typespec_word = cts_fract;
		else
		    specs->typespec_word = cts_accum;
	      }
	      if (!targetm.fixed_point_supported_p ())
		error_at (loc,
			  "fixed-point types not supported for this target");
	      pedwarn (loc, OPT_pedantic,
		       "ISO C does not support fixed-point types");
	      return specs;
	    default:
	      /* ObjC reserved word "id", handled below.  */
	      break;
	    }
	}
    }

  /* Now we have a typedef (a TYPE_DECL node), an identifier (some
     form of ObjC type, cases such as "int" and "long" being handled
     above), a TYPE (struct, union, enum and typeof specifiers) or an
     ERROR_MARK.  In none of these cases may there have previously
     been any type specifiers.  */
  if (specs->type || specs->typespec_word != cts_none
      || specs->long_p || specs->short_p || specs->signed_p
      || specs->unsigned_p || specs->complex_p)
    error_at (loc, "two or more data types in declaration specifiers");
  else if (TREE_CODE (type) == TYPE_DECL)
    {
      if (TREE_TYPE (type) == error_mark_node)
	; /* Allow the type to default to int to avoid cascading errors.  */
      else
	{
	  specs->type = TREE_TYPE (type);
	  specs->decl_attr = DECL_ATTRIBUTES (type);
	  specs->typedef_p = true;
	  specs->explicit_signed_p = C_TYPEDEF_EXPLICITLY_SIGNED (type);

	  /* If this typedef name is defined in a struct, then a C++
	     lookup would return a different value.  */
	  if (warn_cxx_compat
	      && I_SYMBOL_BINDING (DECL_NAME (type))->in_struct)
	    warning_at (loc, OPT_Wc___compat,
			"C++ lookup of %qD would return a field, not a type",
			type);

	  /* If we are parsing a struct, record that a struct field
	     used a typedef.  */
	  if (warn_cxx_compat && struct_parse_info != NULL)
	    VEC_safe_push (tree, heap, struct_parse_info->typedefs_seen, type);
	}
    }
  else if (TREE_CODE (type) == IDENTIFIER_NODE)
    {
      tree t = lookup_name (type);
      if (!t || TREE_CODE (t) != TYPE_DECL)
	error_at (loc, "%qE fails to be a typedef or built in type", type);
      else if (TREE_TYPE (t) == error_mark_node)
	;
      else
	specs->type = TREE_TYPE (t);
    }
  else if (TREE_CODE (type) != ERROR_MARK)
    {
      if (spec.kind == ctsk_tagdef || spec.kind == ctsk_tagfirstref)
	specs->tag_defined_p = true;
      if (spec.kind == ctsk_typeof)
	{
	  specs->typedef_p = true;
	  if (spec.expr)
	    {
	      if (specs->expr)
		specs->expr = build2 (COMPOUND_EXPR, TREE_TYPE (spec.expr),
				      specs->expr, spec.expr);
	      else
		specs->expr = spec.expr;
	      specs->expr_const_operands &= spec.expr_const_operands;
	    }
	}
      specs->type = type;
    }

  return specs;
}

/* Add the storage class specifier or function specifier SCSPEC to the
   declaration specifiers SPECS, returning SPECS.  */

struct c_declspecs *
declspecs_add_scspec (struct c_declspecs *specs, tree scspec)
{
  enum rid i;
  enum c_storage_class n = csc_none;
  bool dupe = false;
  specs->declspecs_seen_p = true;
  gcc_assert (TREE_CODE (scspec) == IDENTIFIER_NODE
	      && C_IS_RESERVED_WORD (scspec));
  i = C_RID_CODE (scspec);
  if (specs->non_sc_seen_p)
    warning (OPT_Wold_style_declaration, 
             "%qE is not at beginning of declaration", scspec);
  switch (i)
    {
    case RID_INLINE:
      /* C99 permits duplicate inline.  Although of doubtful utility,
	 it seems simplest to permit it in gnu89 mode as well, as
	 there is also little utility in maintaining this as a
	 difference between gnu89 and C99 inline.  */
      dupe = false;
      specs->inline_p = true;
      break;
    case RID_THREAD:
      dupe = specs->thread_p;
      if (specs->storage_class == csc_auto)
	error ("%<__thread%> used with %<auto%>");
      else if (specs->storage_class == csc_register)
	error ("%<__thread%> used with %<register%>");
      else if (specs->storage_class == csc_typedef)
	error ("%<__thread%> used with %<typedef%>");
      else
	specs->thread_p = true;
      break;
    case RID_AUTO:
      n = csc_auto;
      break;
    case RID_EXTERN:
      n = csc_extern;
      /* Diagnose "__thread extern".  */
      if (specs->thread_p)
	error ("%<__thread%> before %<extern%>");
      break;
    case RID_REGISTER:
      n = csc_register;
      break;
    case RID_STATIC:
      n = csc_static;
      /* Diagnose "__thread static".  */
      if (specs->thread_p)
	error ("%<__thread%> before %<static%>");
      break;
    case RID_TYPEDEF:
      n = csc_typedef;
      break;
    default:
      gcc_unreachable ();
    }
  if (n != csc_none && n == specs->storage_class)
    dupe = true;
  if (dupe)
    error ("duplicate %qE", scspec);
  if (n != csc_none)
    {
      if (specs->storage_class != csc_none && n != specs->storage_class)
	{
	  error ("multiple storage classes in declaration specifiers");
	}
      else
	{
	  specs->storage_class = n;
	  if (n != csc_extern && n != csc_static && specs->thread_p)
	    {
	      error ("%<__thread%> used with %qE", scspec);
	      specs->thread_p = false;
	    }
	}
    }
  return specs;
}

/* Add the attributes ATTRS to the declaration specifiers SPECS,
   returning SPECS.  */

struct c_declspecs *
declspecs_add_attrs (struct c_declspecs *specs, tree attrs)
{
  specs->attrs = chainon (attrs, specs->attrs);
  specs->declspecs_seen_p = true;
  return specs;
}

/* Combine "long", "short", "signed", "unsigned" and "_Complex" type
   specifiers with any other type specifier to determine the resulting
   type.  This is where ISO C checks on complex types are made, since
   "_Complex long" is a prefix of the valid ISO C type "_Complex long
   double".  */

struct c_declspecs *
finish_declspecs (struct c_declspecs *specs)
{
  /* If a type was specified as a whole, we have no modifiers and are
     done.  */
  if (specs->type != NULL_TREE)
    {
      gcc_assert (!specs->long_p && !specs->long_long_p && !specs->short_p
		  && !specs->signed_p && !specs->unsigned_p
		  && !specs->complex_p);
      return specs;
    }

  /* If none of "void", "_Bool", "char", "int", "float" or "double"
     has been specified, treat it as "int" unless "_Complex" is
     present and there are no other specifiers.  If we just have
     "_Complex", it is equivalent to "_Complex double", but e.g.
     "_Complex short" is equivalent to "_Complex short int".  */
  if (specs->typespec_word == cts_none)
    {
      if (specs->saturating_p)
	{
	  error ("%<_Sat%> is used without %<_Fract%> or %<_Accum%>");
	  if (!targetm.fixed_point_supported_p ())
	    error ("fixed-point types not supported for this target");
	  specs->typespec_word = cts_fract;
	}
      else if (specs->long_p || specs->short_p
	       || specs->signed_p || specs->unsigned_p)
	{
	  specs->typespec_word = cts_int;
	}
      else if (specs->complex_p)
	{
	  specs->typespec_word = cts_double;
	  pedwarn (input_location, OPT_pedantic, 
		   "ISO C does not support plain %<complex%> meaning "
		   "%<double complex%>");
	}
      else
	{
	  specs->typespec_word = cts_int;
	  specs->default_int_p = true;
	  /* We don't diagnose this here because grokdeclarator will
	     give more specific diagnostics according to whether it is
	     a function definition.  */
	}
    }

  /* If "signed" was specified, record this to distinguish "int" and
     "signed int" in the case of a bit-field with
     -funsigned-bitfields.  */
  specs->explicit_signed_p = specs->signed_p;

  /* Now compute the actual type.  */
  switch (specs->typespec_word)
    {
    case cts_void:
      gcc_assert (!specs->long_p && !specs->short_p
		  && !specs->signed_p && !specs->unsigned_p
		  && !specs->complex_p);
      specs->type = void_type_node;
      break;
    case cts_bool:
      gcc_assert (!specs->long_p && !specs->short_p
		  && !specs->signed_p && !specs->unsigned_p
		  && !specs->complex_p);
      specs->type = boolean_type_node;
      break;
    case cts_char:
      gcc_assert (!specs->long_p && !specs->short_p);
      gcc_assert (!(specs->signed_p && specs->unsigned_p));
      if (specs->signed_p)
	specs->type = signed_char_type_node;
      else if (specs->unsigned_p)
	specs->type = unsigned_char_type_node;
      else
	specs->type = char_type_node;
      if (specs->complex_p)
	{
	  pedwarn (input_location, OPT_pedantic, 
		   "ISO C does not support complex integer types");
	  specs->type = build_complex_type (specs->type);
	}
      break;
    case cts_int:
      gcc_assert (!(specs->long_p && specs->short_p));
      gcc_assert (!(specs->signed_p && specs->unsigned_p));
      if (specs->long_long_p)
	specs->type = (specs->unsigned_p
		       ? long_long_unsigned_type_node
		       : long_long_integer_type_node);
      else if (specs->long_p)
	specs->type = (specs->unsigned_p
		       ? long_unsigned_type_node
		       : long_integer_type_node);
      else if (specs->short_p)
	specs->type = (specs->unsigned_p
		       ? short_unsigned_type_node
		       : short_integer_type_node);
      else
	specs->type = (specs->unsigned_p
		       ? unsigned_type_node
		       : integer_type_node);
      if (specs->complex_p)
	{
	  pedwarn (input_location, OPT_pedantic, 
		   "ISO C does not support complex integer types");
	  specs->type = build_complex_type (specs->type);
	}
      break;
    case cts_float:
      gcc_assert (!specs->long_p && !specs->short_p
		  && !specs->signed_p && !specs->unsigned_p);
      specs->type = (specs->complex_p
		     ? complex_float_type_node
		     : float_type_node);
      break;
    case cts_double:
      gcc_assert (!specs->long_long_p && !specs->short_p
		  && !specs->signed_p && !specs->unsigned_p);
      if (specs->long_p)
	{
	  specs->type = (specs->complex_p
			 ? complex_long_double_type_node
			 : long_double_type_node);
	}
      else
	{
	  specs->type = (specs->complex_p
			 ? complex_double_type_node
			 : double_type_node);
	}
      break;
    case cts_dfloat32:
    case cts_dfloat64:
    case cts_dfloat128:
      gcc_assert (!specs->long_p && !specs->long_long_p && !specs->short_p
		  && !specs->signed_p && !specs->unsigned_p && !specs->complex_p);
      if (specs->typespec_word == cts_dfloat32)
	specs->type = dfloat32_type_node;
      else if (specs->typespec_word == cts_dfloat64)
	specs->type = dfloat64_type_node;
      else
	specs->type = dfloat128_type_node;
      break;
    case cts_fract:
      gcc_assert (!specs->complex_p);
      if (!targetm.fixed_point_supported_p ())
	specs->type = integer_type_node;
      else if (specs->saturating_p)
	{
	  if (specs->long_long_p)
	    specs->type = specs->unsigned_p
			  ? sat_unsigned_long_long_fract_type_node
			  : sat_long_long_fract_type_node;
	  else if (specs->long_p)
	    specs->type = specs->unsigned_p
			  ? sat_unsigned_long_fract_type_node
			  : sat_long_fract_type_node;
	  else if (specs->short_p)
	    specs->type = specs->unsigned_p
			  ? sat_unsigned_short_fract_type_node
			  : sat_short_fract_type_node;
	  else
	    specs->type = specs->unsigned_p
			  ? sat_unsigned_fract_type_node
			  : sat_fract_type_node;
	}
      else
	{
	  if (specs->long_long_p)
	    specs->type = specs->unsigned_p
			  ? unsigned_long_long_fract_type_node
			  : long_long_fract_type_node;
	  else if (specs->long_p)
	    specs->type = specs->unsigned_p
			  ? unsigned_long_fract_type_node
			  : long_fract_type_node;
	  else if (specs->short_p)
	    specs->type = specs->unsigned_p
			  ? unsigned_short_fract_type_node
			  : short_fract_type_node;
	  else
	    specs->type = specs->unsigned_p
			  ? unsigned_fract_type_node
			  : fract_type_node;
	}
      break;
    case cts_accum:
      gcc_assert (!specs->complex_p);
      if (!targetm.fixed_point_supported_p ())
	specs->type = integer_type_node;
      else if (specs->saturating_p)
	{
	  if (specs->long_long_p)
	    specs->type = specs->unsigned_p
			  ? sat_unsigned_long_long_accum_type_node
			  : sat_long_long_accum_type_node;
	  else if (specs->long_p)
	    specs->type = specs->unsigned_p
			  ? sat_unsigned_long_accum_type_node
			  : sat_long_accum_type_node;
	  else if (specs->short_p)
	    specs->type = specs->unsigned_p
			  ? sat_unsigned_short_accum_type_node
			  : sat_short_accum_type_node;
	  else
	    specs->type = specs->unsigned_p
			  ? sat_unsigned_accum_type_node
			  : sat_accum_type_node;
	}
      else
	{
	  if (specs->long_long_p)
	    specs->type = specs->unsigned_p
			  ? unsigned_long_long_accum_type_node
			  : long_long_accum_type_node;
	  else if (specs->long_p)
	    specs->type = specs->unsigned_p
			  ? unsigned_long_accum_type_node
			  : long_accum_type_node;
	  else if (specs->short_p)
	    specs->type = specs->unsigned_p
			  ? unsigned_short_accum_type_node
			  : short_accum_type_node;
	  else
	    specs->type = specs->unsigned_p
			  ? unsigned_accum_type_node
			  : accum_type_node;
	}
      break;
    default:
      gcc_unreachable ();
    }

  return specs;
}

/* A subroutine of c_write_global_declarations.  Perform final processing
   on one file scope's declarations (or the external scope's declarations),
   GLOBALS.  */

static void
c_write_global_declarations_1 (tree globals)
{
  tree decl;
  bool reconsider;

  /* Process the decls in the order they were written.  */
  for (decl = globals; decl; decl = TREE_CHAIN (decl))
    {
      /* Check for used but undefined static functions using the C
	 standard's definition of "used", and set TREE_NO_WARNING so
	 that check_global_declarations doesn't repeat the check.  */
      if (TREE_CODE (decl) == FUNCTION_DECL
	  && DECL_INITIAL (decl) == 0
	  && DECL_EXTERNAL (decl)
	  && !TREE_PUBLIC (decl)
	  && C_DECL_USED (decl))
	{
	  pedwarn (input_location, 0, "%q+F used but never defined", decl);
	  TREE_NO_WARNING (decl) = 1;
	}

      wrapup_global_declaration_1 (decl);
    }

  do
    {
      reconsider = false;
      for (decl = globals; decl; decl = TREE_CHAIN (decl))
	reconsider |= wrapup_global_declaration_2 (decl);
    }
  while (reconsider);

  for (decl = globals; decl; decl = TREE_CHAIN (decl))
    check_global_declaration_1 (decl);
}

/* A subroutine of c_write_global_declarations Emit debug information for each
   of the declarations in GLOBALS.  */

static void
c_write_global_declarations_2 (tree globals)
{
  tree decl;

  for (decl = globals; decl ; decl = TREE_CHAIN (decl))
    debug_hooks->global_decl (decl);
}

/* Preserve the external declarations scope across a garbage collect.  */
static GTY(()) tree ext_block;

void
c_write_global_declarations (void)
{
  tree t;

  /* We don't want to do this if generating a PCH.  */
  if (pch_file)
    return;

<<<<<<< HEAD
  /* Don't waste time on further processing if -fsyntax-only or we've
     encountered errors.  */
  if (flag_syntax_only || errorcount || sorrycount)
=======
  /* Don't waste time on further processing if -fsyntax-only.
     Continue for warning and errors issued during lowering though.  */
  if (flag_syntax_only)
>>>>>>> 42a9ba1d
    return;

  /* Close the external scope.  */
  ext_block = pop_scope ();
  external_scope = 0;
  gcc_assert (!current_scope);

  if (ext_block)
    {
      tree tmp = BLOCK_VARS (ext_block);
      int flags;
      FILE * stream = dump_begin (TDI_tu, &flags);
      if (stream && tmp)
	{
	  dump_node (tmp, flags & ~TDF_SLIM, stream);
	  dump_end (TDI_tu, stream);
	}
    }

  /* Process all file scopes in this compilation, and the external_scope,
     through wrapup_global_declarations and check_global_declarations.  */
  for (t = all_translation_units; t; t = TREE_CHAIN (t))
    c_write_global_declarations_1 (BLOCK_VARS (DECL_INITIAL (t)));
  c_write_global_declarations_1 (BLOCK_VARS (ext_block));

  /* We're done parsing; proceed to optimize and emit assembly.
     FIXME: shouldn't be the front end's responsibility to call this.  */
  cgraph_finalize_compilation_unit ();

  /* After cgraph has had a chance to emit everything that's going to
     be emitted, output debug information for globals.  */
  if (errorcount == 0 && sorrycount == 0)
    {
      timevar_push (TV_SYMOUT);
      for (t = all_translation_units; t; t = TREE_CHAIN (t))
	c_write_global_declarations_2 (BLOCK_VARS (DECL_INITIAL (t)));
      c_write_global_declarations_2 (BLOCK_VARS (ext_block));
      timevar_pop (TV_SYMOUT);
    }

  ext_block = NULL;
}

#include "gt-c-decl.h"<|MERGE_RESOLUTION|>--- conflicted
+++ resolved
@@ -216,11 +216,7 @@
   BOOL_BITFIELD invisible : 1;  /* normal lookup should ignore this binding */
   BOOL_BITFIELD nested : 1;     /* do not set DECL_CONTEXT when popping */
   BOOL_BITFIELD inner_comp : 1; /* incomplete array completed in inner scope */
-<<<<<<< HEAD
-  /* one free bit */
-=======
   BOOL_BITFIELD in_struct : 1;	/* currently defined as struct field */
->>>>>>> 42a9ba1d
   location_t locus;		/* location for nested bindings */
 };
 #define B_IN_SCOPE(b1, b2) ((b1)->depth == (b2)->depth)
@@ -615,10 +611,7 @@
   b->invisible = invisible;
   b->nested = nested;
   b->inner_comp = 0;
-<<<<<<< HEAD
-=======
   b->in_struct = 0;
->>>>>>> 42a9ba1d
   b->locus = locus;
 
   b->u.type = NULL;
@@ -1445,12 +1438,7 @@
   /* Record the identifier as the type's name if it has none.  */
   if (name && !TYPE_NAME (type))
     TYPE_NAME (type) = name;
-<<<<<<< HEAD
-  bind (name, type, current_scope, /*invisible=*/false, /*nested=*/false,
-	UNKNOWN_LOCATION);
-=======
   bind (name, type, current_scope, /*invisible=*/false, /*nested=*/false, loc);
->>>>>>> 42a9ba1d
 
   /* Create a fake NULL-named TYPE_DECL node whose TREE_TYPE will be the
      tagged type we just added to the current scope.  This fake
@@ -3021,10 +3009,6 @@
   label = make_label (input_location, name, false, &label_vars);
 
   /* Ordinary labels go in the current function scope.  */
-<<<<<<< HEAD
-  bind (name, label, current_function_scope,
-	/*invisible=*/false, /*nested=*/false, UNKNOWN_LOCATION);
-=======
   bind_label (name, label, current_function_scope, label_vars);
 
   return label;
@@ -3101,7 +3085,6 @@
       inform (DECL_SOURCE_LOCATION (label), "label %qD defined here", label);
     }
 
->>>>>>> 42a9ba1d
   return label;
 }
 
@@ -3131,13 +3114,8 @@
   C_DECLARED_LABEL_FLAG (label) = 1;
 
   /* Declared labels go in the current scope.  */
-<<<<<<< HEAD
-  bind (name, label, current_scope,
-	/*invisible=*/false, /*nested=*/false, UNKNOWN_LOCATION);
-=======
   bind_label (name, label, current_scope, label_vars);
 
->>>>>>> 42a9ba1d
   return label;
 }
 
@@ -3245,12 +3223,7 @@
       label = make_label (location, name, true, &label_vars);
 
       /* Ordinary labels go in the current function scope.  */
-<<<<<<< HEAD
-      bind (name, label, current_function_scope,
-	    /*invisible=*/false, /*nested=*/false, UNKNOWN_LOCATION);
-=======
       bind_label (name, label, current_function_scope, label_vars);
->>>>>>> 42a9ba1d
     }
 
   if (!in_system_header && lookup_name (name))
@@ -3530,11 +3503,7 @@
 	    /*invisible=*/false, /*nested=*/false, UNKNOWN_LOCATION);
     }
 
-<<<<<<< HEAD
-  finish_decl (decl, init, NULL_TREE, NULL_TREE);
-=======
   finish_decl (decl, loc, init, NULL_TREE, NULL_TREE);
->>>>>>> 42a9ba1d
 
   return decl;
 }
@@ -4120,12 +4089,8 @@
    INIT_LOC is the location of the initial value.  */
 
 void
-<<<<<<< HEAD
-finish_decl (tree decl, tree init, tree origtype, tree asmspec_tree)
-=======
 finish_decl (tree decl, location_t init_loc, tree init,
     	     tree origtype, tree asmspec_tree)
->>>>>>> 42a9ba1d
 {
   tree type;
   bool was_incomplete = (DECL_SIZE (decl) == 0);
@@ -4147,11 +4112,7 @@
     init = 0;
 
   if (init)
-<<<<<<< HEAD
-    store_init_value (decl, init, origtype);
-=======
     store_init_value (init_loc, decl, init, origtype);
->>>>>>> 42a9ba1d
 
   if (c_dialect_objc () && (TREE_CODE (decl) == VAR_DECL
 			    || TREE_CODE (decl) == FUNCTION_DECL
@@ -4411,12 +4372,8 @@
 	  cleanup = build_unary_op (input_location, ADDR_EXPR, decl, 0);
 	  vec = VEC_alloc (tree, gc, 1);
 	  VEC_quick_push (tree, vec, cleanup);
-<<<<<<< HEAD
-	  cleanup = build_function_call_vec (cleanup_decl, vec, NULL);
-=======
 	  cleanup = build_function_call_vec (DECL_SOURCE_LOCATION (decl),
 	      				     cleanup_decl, vec, NULL);
->>>>>>> 42a9ba1d
 	  VEC_free (tree, gc, vec);
 
 	  /* Don't warn about decl unused; the cleanup uses it.  */
@@ -4468,11 +4425,7 @@
 
   decl = pushdecl (decl);
 
-<<<<<<< HEAD
-  finish_decl (decl, NULL_TREE, NULL_TREE, NULL_TREE);
-=======
   finish_decl (decl, input_location, NULL_TREE, NULL_TREE, NULL_TREE);
->>>>>>> 42a9ba1d
 }
 
 /* Mark all the parameter declarations to date as forward decls.
@@ -4498,20 +4451,12 @@
 
 /* Build a COMPOUND_LITERAL_EXPR.  TYPE is the type given in the compound
    literal, which may be an incomplete array type completed by the
-<<<<<<< HEAD
-   initializer; INIT is a CONSTRUCTOR that initializes the compound
-=======
    initializer; INIT is a CONSTRUCTOR at LOC that initializes the compound
->>>>>>> 42a9ba1d
    literal.  NON_CONST is true if the initializers contain something
    that cannot occur in a constant expression.  */
 
 tree
-<<<<<<< HEAD
-build_compound_literal (tree type, tree init, bool non_const)
-=======
 build_compound_literal (location_t loc, tree type, tree init, bool non_const)
->>>>>>> 42a9ba1d
 {
   /* We do not use start_decl here because we have a type, not a declarator;
      and do not use finish_decl because the decl should be stored inside
@@ -4531,11 +4476,7 @@
   TREE_USED (decl) = 1;
   TREE_TYPE (decl) = type;
   TREE_READONLY (decl) = TYPE_READONLY (type);
-<<<<<<< HEAD
-  store_init_value (decl, init, NULL_TREE);
-=======
   store_init_value (loc, decl, init, NULL_TREE);
->>>>>>> 42a9ba1d
 
   if (TREE_CODE (type) == ARRAY_TYPE && !COMPLETE_TYPE_P (type))
     {
@@ -4848,11 +4789,8 @@
   bool bitfield = width != NULL;
   tree element_type;
   struct c_arg_info *arg_info = 0;
-<<<<<<< HEAD
-=======
   location_t loc = UNKNOWN_LOCATION;
   const char *errmsg;
->>>>>>> 42a9ba1d
   tree expr_dummy;
   bool expr_const_operands_dummy;
 
@@ -5233,10 +5171,6 @@
 		size = c_fully_fold (size, false, &size_maybe_const);
 
 		if (pedantic && size_maybe_const && integer_zerop (size))
-<<<<<<< HEAD
-		  pedwarn (input_location, OPT_pedantic,
-			   "ISO C forbids zero-size array %qs", name);
-=======
 		  {
 		    if (name)
 		      pedwarn (loc, OPT_pedantic,
@@ -5245,7 +5179,6 @@
 		      pedwarn (loc, OPT_pedantic,
 			       "ISO C forbids zero-size array");
 		  }
->>>>>>> 42a9ba1d
 
 		if (TREE_CODE (size) == INTEGER_CST && size_maybe_const)
 		  {
@@ -5270,18 +5203,11 @@
 			if ((decl_context == NORMAL || decl_context == FIELD)
 			    && current_scope == file_scope)
 			  pedwarn (input_location, 0,
-<<<<<<< HEAD
-				   "variably modified %qs at file scope", name);
-			else
-			  this_size_varies = size_varies = 1;
-			warn_variable_length_array (orig_name, size);
-=======
 				   "variably modified %qE at file scope",
 				   name);
 			else
 			  this_size_varies = size_varies = true;
 			warn_variable_length_array (name, size);
->>>>>>> 42a9ba1d
 		      }
 		  }
 		else if ((decl_context == NORMAL || decl_context == FIELD)
@@ -5295,13 +5221,8 @@
 		    /* Make sure the array size remains visibly
 		       nonconstant even if it is (eg) a const variable
 		       with known value.  */
-<<<<<<< HEAD
-		    this_size_varies = size_varies = 1;
-		    warn_variable_length_array (orig_name, size);
-=======
 		    this_size_varies = size_varies = true;
 		    warn_variable_length_array (name, size);
->>>>>>> 42a9ba1d
 		  }
 
 		if (integer_zerop (size) && !this_size_varies)
@@ -5318,11 +5239,7 @@
 		       MINUS_EXPR, which allows the -1 to get folded
 		       with the +1 that happens when building TYPE_SIZE.  */
 		    if (size_varies)
-<<<<<<< HEAD
-		      size = variable_size (size);
-=======
 		      size = c_variable_size (size);
->>>>>>> 42a9ba1d
 		    if (this_size_varies && TREE_CODE (size) == INTEGER_CST)
 		      size = build2 (COMPOUND_EXPR, TREE_TYPE (size),
 				     integer_zero_node, size);
@@ -5376,11 +5293,7 @@
 		     the field variably modified, not through being
 		     something other than a declaration with function
 		     prototype scope.  */
-<<<<<<< HEAD
-		  size_varies = 1;
-=======
 		  size_varies = true;
->>>>>>> 42a9ba1d
 		else
 		  {
 		    const struct c_declarator *t = declarator;
@@ -5390,11 +5303,7 @@
 		  }
 		if (flexible_array_member
 		    && pedantic && !flag_isoc99 && !in_system_header)
-<<<<<<< HEAD
-		  pedwarn (input_location, OPT_pedantic,
-=======
 		  pedwarn (loc, OPT_pedantic,
->>>>>>> 42a9ba1d
 			   "ISO C90 does not support flexible array members");
 
 		/* ISO C99 Flexible array members are effectively
@@ -5422,11 +5331,7 @@
 		       otherwise be modified below.  */
 		    itype = build_range_type (sizetype, size_zero_node,
 					      NULL_TREE);
-<<<<<<< HEAD
-		    size_varies = 1;
-=======
 		    size_varies = true;
->>>>>>> 42a9ba1d
 		  }
 	      }
 
@@ -5627,11 +5532,7 @@
 		tree decl = build_decl (loc, TYPE_DECL, NULL_TREE, type);
 		DECL_ARTIFICIAL (decl) = 1;
 		pushdecl (decl);
-<<<<<<< HEAD
-		finish_decl (decl, NULL_TREE, NULL_TREE, NULL_TREE);
-=======
 		finish_decl (decl, loc, NULL_TREE, NULL_TREE, NULL_TREE);
->>>>>>> 42a9ba1d
 		TYPE_NAME (type) = decl;
 	      }
 
@@ -6364,10 +6265,7 @@
 {
   struct c_typespec ret;
   tree ref;
-<<<<<<< HEAD
-=======
   location_t refloc;
->>>>>>> 42a9ba1d
 
   ret.expr = NULL_TREE;
   ret.expr_const_operands = true;
@@ -6375,11 +6273,7 @@
   /* If a cross reference is requested, look up the type
      already defined for this tag and return it.  */
 
-<<<<<<< HEAD
-  ref = lookup_tag (code, name, 0);
-=======
   ref = lookup_tag (code, name, 0, &refloc);
->>>>>>> 42a9ba1d
   /* If this is the right type of tag, return what we found.
      (This reference will be shadowed by shadow_tag later if appropriate.)
      If this is the wrong type of tag, do not return it.  If it was the
@@ -6492,13 +6386,9 @@
 	  if (code == UNION_TYPE)
 	    error_at (loc, "redefinition of %<union %E%>", name);
 	  else
-<<<<<<< HEAD
-	    error ("redefinition of %<struct %E%>", name);
-=======
 	    error_at (loc, "redefinition of %<struct %E%>", name);
 	  if (refloc != UNKNOWN_LOCATION)
 	    inform (refloc, "originally defined here");
->>>>>>> 42a9ba1d
 	  /* Don't create structures using a name already in use.  */
 	  ref = NULL_TREE;
 	}
@@ -6616,11 +6506,7 @@
 			  width ? &width : NULL, decl_attrs, NULL, NULL,
 			  DEPRECATED_NORMAL);
 
-<<<<<<< HEAD
-  finish_decl (value, NULL_TREE, NULL_TREE, NULL_TREE);
-=======
   finish_decl (value, loc, NULL_TREE, NULL_TREE, NULL_TREE);
->>>>>>> 42a9ba1d
   DECL_INITIAL (value) = width;
 
   if (warn_cxx_compat && DECL_NAME (value) != NULL_TREE)
@@ -8053,10 +7939,6 @@
       && TYPE_MAIN_VARIANT (TREE_TYPE (TREE_TYPE (fndecl)))
       == integer_type_node && flag_isoc99)
     {
-<<<<<<< HEAD
-      tree stmt = c_finish_return (integer_zero_node, NULL_TREE);
-=======
->>>>>>> 42a9ba1d
       /* Hack.  We don't want the middle-end to warn that this return
 	 is unreachable, so we mark its location as special.  Using
 	 UNKNOWN_LOCATION has the problem that it gets clobbered in
@@ -8558,11 +8440,7 @@
 				 "declaration specifiers"));
 		      break;
 		    }
-<<<<<<< HEAD
-		  pedwarn_c90 (input_location, OPT_Wlong_long, 
-=======
 		  pedwarn_c90 (loc, OPT_Wlong_long,
->>>>>>> 42a9ba1d
 			       "ISO C90 does not support %<long long%>");
 		  specs->long_long_p = 1;
 		  break;
@@ -9516,15 +9394,9 @@
   if (pch_file)
     return;
 
-<<<<<<< HEAD
-  /* Don't waste time on further processing if -fsyntax-only or we've
-     encountered errors.  */
-  if (flag_syntax_only || errorcount || sorrycount)
-=======
   /* Don't waste time on further processing if -fsyntax-only.
      Continue for warning and errors issued during lowering though.  */
   if (flag_syntax_only)
->>>>>>> 42a9ba1d
     return;
 
   /* Close the external scope.  */

--- conflicted
+++ resolved
@@ -6601,11 +6601,7 @@
 	  gcc_assert (TREE_CODE (decl) == FUNCTION_DECL
 		      ? b->nested
 		      : !b->nested);
-<<<<<<< HEAD
-	  TREE_CHAIN (decl) = others;
-=======
 	  DECL_CHAIN (decl) = others;
->>>>>>> 155d23aa
 	  others = decl;
 	  /* fall through */
 
@@ -6854,13 +6850,8 @@
 	 If this is something of the form "foo;" and foo is a TYPE_DECL, then
 	   If foo names a structure or union without a tag, then this
 	     is an anonymous struct (this is permitted by C1X).
-<<<<<<< HEAD
-	   If MS extensions are enabled and foo names a structure, then
-	     again this is an anonymous struct.
-=======
 	   If MS or Plan 9 extensions are enabled and foo names a
 	     structure, then again this is an anonymous struct.
->>>>>>> 155d23aa
 	   Otherwise this is an error.
 
 	 Oh what a horrid tangled web we weave.  I wonder if MS consciously
@@ -6927,8 +6918,6 @@
 }
  
-<<<<<<< HEAD
-=======
 /* Subroutine of detect_field_duplicates: return whether X and Y,
    which are both fields in the same struct, have duplicate field
    names.  */
@@ -6973,7 +6962,6 @@
   return false;
 }
 
->>>>>>> 155d23aa
 /* Subroutine of detect_field_duplicates: add the fields of FIELDLIST
    to HTAB, giving errors for any duplicates.  */
 
@@ -6983,11 +6971,7 @@
   tree x, y;
   void **slot;
 
-<<<<<<< HEAD
-  for (x = fieldlist; x ; x = TREE_CHAIN (x))
-=======
   for (x = fieldlist; x ; x = DECL_CHAIN (x))
->>>>>>> 155d23aa
     if ((y = DECL_NAME (x)) != 0)
       {
 	slot = htab_find_slot (htab, y, INSERT);
@@ -7000,9 +6984,6 @@
       }
     else if (TREE_CODE (TREE_TYPE (x)) == RECORD_TYPE
 	     || TREE_CODE (TREE_TYPE (x)) == UNION_TYPE)
-<<<<<<< HEAD
-      detect_field_duplicates_hash (TYPE_FIELDS (TREE_TYPE (x)), htab);
-=======
       {
 	detect_field_duplicates_hash (TYPE_FIELDS (TREE_TYPE (x)), htab);
 
@@ -7019,7 +7000,6 @@
 	    *slot = xn;
 	  }
       }
->>>>>>> 155d23aa
 }
 
 /* Generate an error for any duplicate field names in FIELDLIST.  Munge
@@ -7055,11 +7035,7 @@
 	&& (TREE_CODE (TREE_TYPE (x)) == RECORD_TYPE
 	    || TREE_CODE (TREE_TYPE (x)) == UNION_TYPE))
       timeout = 0;
-<<<<<<< HEAD
-    x = TREE_CHAIN (x);
-=======
     x = DECL_CHAIN (x);
->>>>>>> 155d23aa
   } while (timeout > 0 && x);
 
   /* If there were "few" fields and no anonymous structures or unions,
@@ -7176,11 +7152,7 @@
 
   if (pedantic)
     {
-<<<<<<< HEAD
-      for (x = fieldlist; x; x = TREE_CHAIN (x))
-=======
       for (x = fieldlist; x; x = DECL_CHAIN (x))
->>>>>>> 155d23aa
 	{
 	  if (DECL_NAME (x) != 0)
 	    break;
@@ -8418,11 +8390,7 @@
     tree t;
     int i;
 
-<<<<<<< HEAD
-    for (i = 0; VEC_iterate (tree, pending_sizes, i, t); i++)
-=======
     FOR_EACH_VEC_ELT (tree, pending_sizes, i, t)
->>>>>>> 155d23aa
       add_stmt (t);
   }
 
@@ -8513,11 +8481,7 @@
 
       for (decl = DECL_ARGUMENTS (fndecl);
 	   decl;
-<<<<<<< HEAD
-	   decl = TREE_CHAIN (decl))
-=======
 	   decl = DECL_CHAIN (decl))
->>>>>>> 155d23aa
 	if (TREE_USED (decl)
 	    && TREE_CODE (decl) == PARM_DECL
 	    && !DECL_READ_P (decl)
@@ -10058,14 +10022,9 @@
 collect_all_refs (const char *source_file)
 {
   tree t;
-<<<<<<< HEAD
-
-  for (t = all_translation_units; t; t = TREE_CHAIN (t))
-=======
   unsigned i;
 
   FOR_EACH_VEC_ELT (tree, all_translation_units, i, t)
->>>>>>> 155d23aa
     collect_ada_nodes (BLOCK_VARS (DECL_INITIAL (t)), source_file);
 }
 
@@ -10077,14 +10036,9 @@
   tree t;
   tree decls;
   tree decl;
-<<<<<<< HEAD
-
-  for (t = all_translation_units; t; t = TREE_CHAIN (t))
-=======
   unsigned i;
 
   FOR_EACH_VEC_ELT (tree, all_translation_units, i, t)
->>>>>>> 155d23aa
     { 
       decls = DECL_INITIAL (t);
       for (decl = BLOCK_VARS (decls); decl; decl = TREE_CHAIN (decl))
@@ -10105,15 +10059,12 @@
   if (pch_file)
     return;
 
-<<<<<<< HEAD
-=======
   /* Do the Objective-C stuff.  This is where all the Objective-C
      module stuff gets generated (symtab, class/protocol/selector
      lists etc).  */
   if (c_dialect_objc ())
     objc_write_global_declarations ();
 
->>>>>>> 155d23aa
   /* Close the external scope.  */
   ext_block = pop_scope ();
   external_scope = 0;

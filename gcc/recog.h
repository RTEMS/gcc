/* Declarations for interface to insn recognizer and insn-output.c.
   Copyright (C) 1987, 1996, 1997, 1998, 1999, 2000, 2001, 2003, 2004,
   2005, 2006, 2007, 2008, 2009, 2010 Free Software Foundation, Inc.

This file is part of GCC.

GCC is free software; you can redistribute it and/or modify it under
the terms of the GNU General Public License as published by the Free
Software Foundation; either version 3, or (at your option) any later
version.

GCC is distributed in the hope that it will be useful, but WITHOUT ANY
WARRANTY; without even the implied warranty of MERCHANTABILITY or
FITNESS FOR A PARTICULAR PURPOSE.  See the GNU General Public License
for more details.

You should have received a copy of the GNU General Public License
along with GCC; see the file COPYING3.  If not see
<http://www.gnu.org/licenses/>.  */

#include "multi-target.h"

/* Random number that should be large enough for all purposes.  */
#define MAX_RECOG_ALTERNATIVES 30

/* Types of operands.  */
enum op_type {
  OP_IN,
  OP_OUT,
  OP_INOUT
};

START_TARGET_SPECIFIC

struct operand_alternative
{
  /* Pointer to the beginning of the constraint string for this alternative,
     for easier access by alternative number.  */
  const char *constraint;

  /* The register class valid for this alternative (possibly NO_REGS).  */
  enum reg_class cl;

  /* "Badness" of this alternative, computed from number of '?' and '!'
     characters in the constraint string.  */
  unsigned int reject;

  /* -1 if no matching constraint was found, or an operand number.  */
  int matches;
  /* The same information, but reversed: -1 if this operand is not
     matched by any other, or the operand number of the operand that
     matches this one.  */
  int matched;

  /* Nonzero if '&' was found in the constraint string.  */
  unsigned int earlyclobber:1;
  /* Nonzero if TARGET_MEM_CONSTRAINT was found in the constraint
     string.  */
  unsigned int memory_ok:1;
  /* Nonzero if 'o' was found in the constraint string.  */
  unsigned int offmem_ok:1;
  /* Nonzero if 'V' was found in the constraint string.  */
  unsigned int nonoffmem_ok:1;
  /* Nonzero if '<' was found in the constraint string.  */
  unsigned int decmem_ok:1;
  /* Nonzero if '>' was found in the constraint string.  */
  unsigned int incmem_ok:1;
  /* Nonzero if 'p' was found in the constraint string.  */
  unsigned int is_address:1;
  /* Nonzero if 'X' was found in the constraint string, or if the constraint
     string for this alternative was empty.  */
  unsigned int anything_ok:1;
};


extern void init_recog (void);
extern void init_recog_no_volatile (void);
extern int check_asm_operands (rtx);
extern int asm_operand_ok (rtx, const char *, const char **);
extern bool validate_change (rtx, rtx *, rtx, bool);
extern bool validate_unshare_change (rtx, rtx *, rtx, bool);
extern bool canonicalize_change_group (rtx insn, rtx x);
extern int insn_invalid_p (rtx);
extern int verify_changes (int);
extern void confirm_change_group (void);
extern int apply_change_group (void);
extern int num_validated_changes (void);
extern void cancel_changes (int);
extern int constrain_operands (int);
extern int constrain_operands_cached (int);
extern int memory_address_addr_space_p (enum machine_mode, rtx, addr_space_t);
#define memory_address_p(mode,addr) \
	memory_address_addr_space_p ((mode), (addr), ADDR_SPACE_GENERIC)
extern int strict_memory_address_addr_space_p (enum machine_mode, rtx,
					       addr_space_t);
#define strict_memory_address_p(mode,addr) \
	strict_memory_address_addr_space_p ((mode), (addr), ADDR_SPACE_GENERIC)
extern int validate_replace_rtx_subexp (rtx, rtx, rtx, rtx *);
extern int validate_replace_rtx (rtx, rtx, rtx);
extern int validate_replace_rtx_part (rtx, rtx, rtx *, rtx);
extern int validate_replace_rtx_part_nosimplify (rtx, rtx, rtx *, rtx);
extern void validate_replace_rtx_group (rtx, rtx, rtx);
extern void validate_replace_src_group (rtx, rtx, rtx);
extern bool validate_simplify_insn (rtx insn);
extern int num_changes_pending (void);
#ifdef HAVE_cc0
extern int next_insn_tests_no_inequality (rtx);
#endif
extern int reg_fits_class_p (rtx, enum reg_class, int, enum machine_mode);

extern int offsettable_memref_p (rtx);
extern int offsettable_nonstrict_memref_p (rtx);
extern int offsettable_address_addr_space_p (int, enum machine_mode, rtx,
					     addr_space_t);
#define offsettable_address_p(strict,mode,addr) \
	offsettable_address_addr_space_p ((strict), (mode), (addr), \
					  ADDR_SPACE_GENERIC)
extern bool mode_dependent_address_p (rtx);

extern int recog (rtx, rtx, int *);
#ifndef GENERATOR_FILE
static inline int recog_memoized (rtx insn);
#endif
extern void add_clobbers (rtx, int);
extern int added_clobbers_hard_reg_p (int);
extern void insn_extract (rtx);
extern void extract_insn (rtx);
extern void extract_constrain_insn_cached (rtx);
extern void extract_insn_cached (rtx);
extern void preprocess_constraints (void);
extern rtx peep2_next_insn (int);
extern int peep2_regno_dead_p (int, int);
extern int peep2_reg_dead_p (int, rtx);
#ifdef CLEAR_HARD_REG_SET
extern rtx peep2_find_free_register (int, int, const char *,
				     enum machine_mode, HARD_REG_SET *);
#endif
extern rtx peephole2_insns (rtx, rtx, int *);

extern int store_data_bypass_p (rtx, rtx);
extern int if_test_bypass_p (rtx, rtx);

#ifndef GENERATOR_FILE
/* Try recognizing the instruction INSN,
   and return the code number that results.
   Remember the code so that repeated calls do not
   need to spend the time for actual rerecognition.

   This function is the normal interface to instruction recognition.
   The automatically-generated function `recog' is normally called
   through this one.  */

static inline int
recog_memoized (rtx insn)
{
  if (INSN_CODE (insn) < 0)
    INSN_CODE (insn) = recog (PATTERN (insn), insn, 0);
  return INSN_CODE (insn);
}
#endif

/* Skip chars until the next ',' or the end of the string.  This is
   useful to skip alternatives in a constraint string.  */
static inline const char *
skip_alternative (const char *p)
{
  const char *r = p;
  while (*r != '\0' && *r != ',')
    r++;
  if (*r == ',')
    r++;
  return r;
}

/* Nonzero means volatile operands are recognized.  */
extern int volatile_ok;

/* Set by constrain_operands to the number of the alternative that
   matched.  */
extern int which_alternative;

/* The following vectors hold the results from insn_extract.  */

struct recog_data
{
  /* It is very tempting to make the 5 operand related arrays into a
     structure and index on that.  However, to be source compatible
     with all of the existing md file insn constraints and output
     templates, we need `operand' as a flat array.  Without that
     member, making an array for the rest seems pointless.  */

  /* Gives value of operand N.  */
  rtx operand[MAX_RECOG_OPERANDS];

  /* Gives location where operand N was found.  */
  rtx *operand_loc[MAX_RECOG_OPERANDS];

  /* Gives the constraint string for operand N.  */
  const char *constraints[MAX_RECOG_OPERANDS];

  /* Nonzero if operand N is a match_operator or a match_parallel.  */
  char is_operator[MAX_RECOG_OPERANDS];

  /* Gives the mode of operand N.  */
  enum machine_mode operand_mode[MAX_RECOG_OPERANDS];

  /* Gives the type (in, out, inout) for operand N.  */
  enum op_type operand_type[MAX_RECOG_OPERANDS];

  /* Gives location where the Nth duplicate-appearance of an operand
     was found.  This is something that matched MATCH_DUP.  */
  rtx *dup_loc[MAX_DUP_OPERANDS];

  /* Gives the operand number that was duplicated in the Nth
     duplicate-appearance of an operand.  */
  char dup_num[MAX_DUP_OPERANDS];

  /* ??? Note that these are `char' instead of `unsigned char' to (try to)
     avoid certain lossage from K&R C, wherein `unsigned char' default
     promotes to `unsigned int' instead of `int' as in ISO C.  As of 1999,
     the most common places to bootstrap from K&R C are SunOS and HPUX,
     both of which have signed characters by default.  The only other
     supported natives that have both K&R C and unsigned characters are
     ROMP and Irix 3, and neither have been seen for a while, but do
     continue to consider unsignedness when performing arithmetic inside
     a comparison.  */

  /* The number of operands of the insn.  */
  char n_operands;

  /* The number of MATCH_DUPs in the insn.  */
  char n_dups;

  /* The number of alternatives in the constraints for the insn.  */
  char n_alternatives;

  /* Specifies whether an insn alternative is enabled using the
     `enabled' attribute in the insn pattern definition.  For back
     ends not using the `enabled' attribute the array fields are
     always set to `true' in expand_insn.  */
  bool alternative_enabled_p [MAX_RECOG_ALTERNATIVES];

  /* In case we are caching, hold insn data was generated for.  */
  rtx insn;
};

extern struct recog_data recog_data;

/* Contains a vector of operand_alternative structures for every operand.
   Set up by preprocess_constraints.  */
extern struct operand_alternative recog_op_alt[MAX_RECOG_OPERANDS][MAX_RECOG_ALTERNATIVES];

/* A table defined in insn-output.c that give information about
   each insn-code value.  */

typedef int (*insn_operand_predicate_fn) (rtx, enum machine_mode);
typedef const char * (*insn_output_fn) (rtx *, rtx);
typedef rtx (*insn_gen_fn) (rtx, ...);

struct insn_operand_data
{
  const insn_operand_predicate_fn predicate;

  const char *const constraint;

  ENUM_BITFIELD(machine_mode) const mode : 16;

  const char strict_low;

  const char is_operator;

  const char eliminable;
};

/* Legal values for insn_data.output_format.  Indicate what type of data
   is stored in insn_data.output.  */
#define INSN_OUTPUT_FORMAT_NONE		0	/* abort */
#define INSN_OUTPUT_FORMAT_SINGLE	1	/* const char * */
#define INSN_OUTPUT_FORMAT_MULTI	2	/* const char * const * */
#define INSN_OUTPUT_FORMAT_FUNCTION	3	/* const char * (*)(...) */

struct insn_data_d
{
  const char *const name;
#if HAVE_DESIGNATED_INITIALIZERS
  union {
    const char *single;
    const char *const *multi;
    insn_output_fn function;
  } output;
#else
  struct {
    const char *single;
    const char *const *multi;
    insn_output_fn function;
  } output;
#endif
  const insn_gen_fn genfun;
  const struct insn_operand_data *const operand;

  const char n_operands;
  const char n_dups;
  const char n_alternatives;
  const char output_format;
};

<<<<<<< HEAD
extern const struct insn_data_d insn_data[];
extern int peep2_current_count;
=======
extern const struct insn_data insn_data[];
extern int peep2_current_count;

END_TARGET_SPECIFIC
>>>>>>> a52a02eb
<|MERGE_RESOLUTION|>--- conflicted
+++ resolved
@@ -304,12 +304,7 @@
   const char output_format;
 };
 
-<<<<<<< HEAD
 extern const struct insn_data_d insn_data[];
 extern int peep2_current_count;
-=======
-extern const struct insn_data insn_data[];
-extern int peep2_current_count;
-
-END_TARGET_SPECIFIC
->>>>>>> a52a02eb
+
+END_TARGET_SPECIFIC
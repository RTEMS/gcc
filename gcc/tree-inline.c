/* Tree inlining.
   Copyright (C) 2001-2015 Free Software Foundation, Inc.
   Contributed by Alexandre Oliva <aoliva@redhat.com>

This file is part of GCC.

GCC is free software; you can redistribute it and/or modify
it under the terms of the GNU General Public License as published by
the Free Software Foundation; either version 3, or (at your option)
any later version.

GCC is distributed in the hope that it will be useful,
but WITHOUT ANY WARRANTY; without even the implied warranty of
MERCHANTABILITY or FITNESS FOR A PARTICULAR PURPOSE.  See the
GNU General Public License for more details.

You should have received a copy of the GNU General Public License
along with GCC; see the file COPYING3.  If not see
<http://www.gnu.org/licenses/>.  */

#include "config.h"
#include "system.h"
#include "coretypes.h"
#include "backend.h"
#include "cfghooks.h"
#include "tree.h"
#include "gimple.h"
#include "gimple-predict.h"
#include "rtl.h"
#include "ssa.h"
#include "diagnostic-core.h"
#include "alias.h"
#include "fold-const.h"
#include "stor-layout.h"
#include "calls.h"
#include "tree-inline.h"
#include "flags.h"
#include "params.h"
#include "insn-config.h"
#include "langhooks.h"
#include "cfganal.h"
#include "tree-iterator.h"
#include "intl.h"
#include "internal-fn.h"
#include "gimple-fold.h"
#include "tree-eh.h"
#include "gimplify.h"
#include "gimple-iterator.h"
#include "gimplify-me.h"
#include "gimple-walk.h"
#include "tree-cfg.h"
#include "tree-into-ssa.h"
#include "expmed.h"
#include "dojump.h"
#include "explow.h"
#include "emit-rtl.h"
#include "varasm.h"
#include "stmt.h"
#include "expr.h"
#include "tree-dfa.h"
#include "tree-ssa.h"
#include "tree-pretty-print.h"
#include "except.h"
#include "debug.h"
#include "cgraph.h"
#include "alloc-pool.h"
#include "symbol-summary.h"
#include "ipa-prop.h"
#include "value-prof.h"
#include "tree-pass.h"
#include "target.h"
#include "cfgloop.h"
#include "builtins.h"
#include "tree-chkp.h"


/* I'm not real happy about this, but we need to handle gimple and
   non-gimple trees.  */

/* Inlining, Cloning, Versioning, Parallelization

   Inlining: a function body is duplicated, but the PARM_DECLs are
   remapped into VAR_DECLs, and non-void RETURN_EXPRs become
   MODIFY_EXPRs that store to a dedicated returned-value variable.
   The duplicated eh_region info of the copy will later be appended
   to the info for the caller; the eh_region info in copied throwing
   statements and RESX statements are adjusted accordingly.

   Cloning: (only in C++) We have one body for a con/de/structor, and
   multiple function decls, each with a unique parameter list.
   Duplicate the body, using the given splay tree; some parameters
   will become constants (like 0 or 1).

   Versioning: a function body is duplicated and the result is a new
   function rather than into blocks of an existing function as with
   inlining.  Some parameters will become constants.

   Parallelization: a region of a function is duplicated resulting in
   a new function.  Variables may be replaced with complex expressions
   to enable shared variable semantics.

   All of these will simultaneously lookup any callgraph edges.  If
   we're going to inline the duplicated function body, and the given
   function has some cloned callgraph nodes (one for each place this
   function will be inlined) those callgraph edges will be duplicated.
   If we're cloning the body, those callgraph edges will be
   updated to point into the new body.  (Note that the original
   callgraph node and edge list will not be altered.)

   See the CALL_EXPR handling case in copy_tree_body_r ().  */

/* To Do:

   o In order to make inlining-on-trees work, we pessimized
     function-local static constants.  In particular, they are now
     always output, even when not addressed.  Fix this by treating
     function-local static constants just like global static
     constants; the back-end already knows not to output them if they
     are not needed.

   o Provide heuristics to clamp inlining of recursive template
     calls?  */


/* Weights that estimate_num_insns uses to estimate the size of the
   produced code.  */

eni_weights eni_size_weights;

/* Weights that estimate_num_insns uses to estimate the time necessary
   to execute the produced code.  */

eni_weights eni_time_weights;

/* Prototypes.  */

static tree declare_return_variable (copy_body_data *, tree, tree, tree,
				     basic_block);
static void remap_block (tree *, copy_body_data *);
static void copy_bind_expr (tree *, int *, copy_body_data *);
static void declare_inline_vars (tree, tree);
static void remap_save_expr (tree *, hash_map<tree, tree> *, int *);
static void prepend_lexical_block (tree current_block, tree new_block);
static tree copy_decl_to_var (tree, copy_body_data *);
static tree copy_result_decl_to_var (tree, copy_body_data *);
static tree copy_decl_maybe_to_var (tree, copy_body_data *);
static gimple_seq remap_gimple_stmt (gimple, copy_body_data *);
static bool delete_unreachable_blocks_update_callgraph (copy_body_data *id);
static void insert_init_stmt (copy_body_data *, basic_block, gimple);

/* Insert a tree->tree mapping for ID.  Despite the name suggests
   that the trees should be variables, it is used for more than that.  */

void
insert_decl_map (copy_body_data *id, tree key, tree value)
{
  id->decl_map->put (key, value);

  /* Always insert an identity map as well.  If we see this same new
     node again, we won't want to duplicate it a second time.  */
  if (key != value)
    id->decl_map->put (value, value);
}

/* Insert a tree->tree mapping for ID.  This is only used for
   variables.  */

static void
insert_debug_decl_map (copy_body_data *id, tree key, tree value)
{
  if (!gimple_in_ssa_p (id->src_cfun))
    return;

  if (!opt_for_fn (id->dst_fn, flag_var_tracking_assignments))
    return;

  if (!target_for_debug_bind (key))
    return;

  gcc_assert (TREE_CODE (key) == PARM_DECL);
  gcc_assert (TREE_CODE (value) == VAR_DECL);

  if (!id->debug_map)
    id->debug_map = new hash_map<tree, tree>;

  id->debug_map->put (key, value);
}

/* If nonzero, we're remapping the contents of inlined debug
   statements.  If negative, an error has occurred, such as a
   reference to a variable that isn't available in the inlined
   context.  */
static int processing_debug_stmt = 0;

/* Construct new SSA name for old NAME. ID is the inline context.  */

static tree
remap_ssa_name (tree name, copy_body_data *id)
{
  tree new_tree, var;
  tree *n;

  gcc_assert (TREE_CODE (name) == SSA_NAME);

  n = id->decl_map->get (name);
  if (n)
    return unshare_expr (*n);

  if (processing_debug_stmt)
    {
      if (SSA_NAME_IS_DEFAULT_DEF (name)
	  && TREE_CODE (SSA_NAME_VAR (name)) == PARM_DECL
	  && id->entry_bb == NULL
	  && single_succ_p (ENTRY_BLOCK_PTR_FOR_FN (cfun)))
	{
	  tree vexpr = make_node (DEBUG_EXPR_DECL);
	  gimple def_temp;
	  gimple_stmt_iterator gsi;
	  tree val = SSA_NAME_VAR (name);

	  n = id->decl_map->get (val);
	  if (n != NULL)
	    val = *n;
	  if (TREE_CODE (val) != PARM_DECL)
	    {
	      processing_debug_stmt = -1;
	      return name;
	    }
	  def_temp = gimple_build_debug_source_bind (vexpr, val, NULL);
	  DECL_ARTIFICIAL (vexpr) = 1;
	  TREE_TYPE (vexpr) = TREE_TYPE (name);
	  DECL_MODE (vexpr) = DECL_MODE (SSA_NAME_VAR (name));
	  gsi = gsi_after_labels (single_succ (ENTRY_BLOCK_PTR_FOR_FN (cfun)));
	  gsi_insert_before (&gsi, def_temp, GSI_SAME_STMT);
	  return vexpr;
	}

      processing_debug_stmt = -1;
      return name;
    }

  /* Remap anonymous SSA names or SSA names of anonymous decls.  */
  var = SSA_NAME_VAR (name);
  if (!var
      || (!SSA_NAME_IS_DEFAULT_DEF (name)
	  && TREE_CODE (var) == VAR_DECL
	  && !VAR_DECL_IS_VIRTUAL_OPERAND (var)
	  && DECL_ARTIFICIAL (var)
	  && DECL_IGNORED_P (var)
	  && !DECL_NAME (var)))
    {
      struct ptr_info_def *pi;
      new_tree = make_ssa_name (remap_type (TREE_TYPE (name), id));
      if (!var && SSA_NAME_IDENTIFIER (name))
	SET_SSA_NAME_VAR_OR_IDENTIFIER (new_tree, SSA_NAME_IDENTIFIER (name));
      insert_decl_map (id, name, new_tree);
      SSA_NAME_OCCURS_IN_ABNORMAL_PHI (new_tree)
	= SSA_NAME_OCCURS_IN_ABNORMAL_PHI (name);
      /* At least IPA points-to info can be directly transferred.  */
      if (id->src_cfun->gimple_df
	  && id->src_cfun->gimple_df->ipa_pta
	  && (pi = SSA_NAME_PTR_INFO (name))
	  && !pi->pt.anything)
	{
	  struct ptr_info_def *new_pi = get_ptr_info (new_tree);
	  new_pi->pt = pi->pt;
	}
      return new_tree;
    }

  /* Do not set DEF_STMT yet as statement is not copied yet. We do that
     in copy_bb.  */
  new_tree = remap_decl (var, id);

  /* We might've substituted constant or another SSA_NAME for
     the variable.

     Replace the SSA name representing RESULT_DECL by variable during
     inlining:  this saves us from need to introduce PHI node in a case
     return value is just partly initialized.  */
  if ((TREE_CODE (new_tree) == VAR_DECL || TREE_CODE (new_tree) == PARM_DECL)
      && (!SSA_NAME_VAR (name)
	  || TREE_CODE (SSA_NAME_VAR (name)) != RESULT_DECL
	  || !id->transform_return_to_modify))
    {
      struct ptr_info_def *pi;
      new_tree = make_ssa_name (new_tree);
      insert_decl_map (id, name, new_tree);
      SSA_NAME_OCCURS_IN_ABNORMAL_PHI (new_tree)
	= SSA_NAME_OCCURS_IN_ABNORMAL_PHI (name);
      /* At least IPA points-to info can be directly transferred.  */
      if (id->src_cfun->gimple_df
	  && id->src_cfun->gimple_df->ipa_pta
	  && (pi = SSA_NAME_PTR_INFO (name))
	  && !pi->pt.anything)
	{
	  struct ptr_info_def *new_pi = get_ptr_info (new_tree);
	  new_pi->pt = pi->pt;
	}
      if (SSA_NAME_IS_DEFAULT_DEF (name))
	{
	  /* By inlining function having uninitialized variable, we might
	     extend the lifetime (variable might get reused).  This cause
	     ICE in the case we end up extending lifetime of SSA name across
	     abnormal edge, but also increase register pressure.

	     We simply initialize all uninitialized vars by 0 except
	     for case we are inlining to very first BB.  We can avoid
	     this for all BBs that are not inside strongly connected
	     regions of the CFG, but this is expensive to test.  */
	  if (id->entry_bb
	      && SSA_NAME_OCCURS_IN_ABNORMAL_PHI (name)
	      && (!SSA_NAME_VAR (name)
		  || TREE_CODE (SSA_NAME_VAR (name)) != PARM_DECL)
	      && (id->entry_bb != EDGE_SUCC (ENTRY_BLOCK_PTR_FOR_FN (cfun),
					     0)->dest
		  || EDGE_COUNT (id->entry_bb->preds) != 1))
	    {
	      gimple_stmt_iterator gsi = gsi_last_bb (id->entry_bb);
	      gimple init_stmt;
	      tree zero = build_zero_cst (TREE_TYPE (new_tree));

	      init_stmt = gimple_build_assign (new_tree, zero);
	      gsi_insert_after (&gsi, init_stmt, GSI_NEW_STMT);
	      SSA_NAME_IS_DEFAULT_DEF (new_tree) = 0;
	    }
	  else
	    {
	      SSA_NAME_DEF_STMT (new_tree) = gimple_build_nop ();
	      set_ssa_default_def (cfun, SSA_NAME_VAR (new_tree), new_tree);
	    }
	}
    }
  else
    insert_decl_map (id, name, new_tree);
  return new_tree;
}

/* Remap DECL during the copying of the BLOCK tree for the function.  */

tree
remap_decl (tree decl, copy_body_data *id)
{
  tree *n;

  /* We only remap local variables in the current function.  */

  /* See if we have remapped this declaration.  */

  n = id->decl_map->get (decl);

  if (!n && processing_debug_stmt)
    {
      processing_debug_stmt = -1;
      return decl;
    }

  /* If we didn't already have an equivalent for this declaration,
     create one now.  */
  if (!n)
    {
      /* Make a copy of the variable or label.  */
      tree t = id->copy_decl (decl, id);

      /* Remember it, so that if we encounter this local entity again
	 we can reuse this copy.  Do this early because remap_type may
	 need this decl for TYPE_STUB_DECL.  */
      insert_decl_map (id, decl, t);

      if (!DECL_P (t))
	return t;

      /* Remap types, if necessary.  */
      TREE_TYPE (t) = remap_type (TREE_TYPE (t), id);
      if (TREE_CODE (t) == TYPE_DECL)
        DECL_ORIGINAL_TYPE (t) = remap_type (DECL_ORIGINAL_TYPE (t), id);

      /* Remap sizes as necessary.  */
      walk_tree (&DECL_SIZE (t), copy_tree_body_r, id, NULL);
      walk_tree (&DECL_SIZE_UNIT (t), copy_tree_body_r, id, NULL);

      /* If fields, do likewise for offset and qualifier.  */
      if (TREE_CODE (t) == FIELD_DECL)
	{
	  walk_tree (&DECL_FIELD_OFFSET (t), copy_tree_body_r, id, NULL);
	  if (TREE_CODE (DECL_CONTEXT (t)) == QUAL_UNION_TYPE)
	    walk_tree (&DECL_QUALIFIER (t), copy_tree_body_r, id, NULL);
	}

      return t;
    }

  if (id->do_not_unshare)
    return *n;
  else
    return unshare_expr (*n);
}

static tree
remap_type_1 (tree type, copy_body_data *id)
{
  tree new_tree, t;

  /* We do need a copy.  build and register it now.  If this is a pointer or
     reference type, remap the designated type and make a new pointer or
     reference type.  */
  if (TREE_CODE (type) == POINTER_TYPE)
    {
      new_tree = build_pointer_type_for_mode (remap_type (TREE_TYPE (type), id),
					 TYPE_MODE (type),
					 TYPE_REF_CAN_ALIAS_ALL (type));
      if (TYPE_ATTRIBUTES (type) || TYPE_QUALS (type))
	new_tree = build_type_attribute_qual_variant (new_tree,
						      TYPE_ATTRIBUTES (type),
						      TYPE_QUALS (type));
      insert_decl_map (id, type, new_tree);
      return new_tree;
    }
  else if (TREE_CODE (type) == REFERENCE_TYPE)
    {
      new_tree = build_reference_type_for_mode (remap_type (TREE_TYPE (type), id),
					    TYPE_MODE (type),
					    TYPE_REF_CAN_ALIAS_ALL (type));
      if (TYPE_ATTRIBUTES (type) || TYPE_QUALS (type))
	new_tree = build_type_attribute_qual_variant (new_tree,
						      TYPE_ATTRIBUTES (type),
						      TYPE_QUALS (type));
      insert_decl_map (id, type, new_tree);
      return new_tree;
    }
  else
    new_tree = copy_node (type);

  insert_decl_map (id, type, new_tree);

  /* This is a new type, not a copy of an old type.  Need to reassociate
     variants.  We can handle everything except the main variant lazily.  */
  t = TYPE_MAIN_VARIANT (type);
  if (type != t)
    {
      t = remap_type (t, id);
      TYPE_MAIN_VARIANT (new_tree) = t;
      TYPE_NEXT_VARIANT (new_tree) = TYPE_NEXT_VARIANT (t);
      TYPE_NEXT_VARIANT (t) = new_tree;
    }
  else
    {
      TYPE_MAIN_VARIANT (new_tree) = new_tree;
      TYPE_NEXT_VARIANT (new_tree) = NULL;
    }

  if (TYPE_STUB_DECL (type))
    TYPE_STUB_DECL (new_tree) = remap_decl (TYPE_STUB_DECL (type), id);

  /* Lazily create pointer and reference types.  */
  TYPE_POINTER_TO (new_tree) = NULL;
  TYPE_REFERENCE_TO (new_tree) = NULL;

  /* Copy all types that may contain references to local variables; be sure to
     preserve sharing in between type and its main variant when possible.  */
  switch (TREE_CODE (new_tree))
    {
    case INTEGER_TYPE:
    case REAL_TYPE:
    case FIXED_POINT_TYPE:
    case ENUMERAL_TYPE:
    case BOOLEAN_TYPE:
      if (TYPE_MAIN_VARIANT (new_tree) != new_tree)
	{
	  gcc_checking_assert (TYPE_MIN_VALUE (type) == TYPE_MIN_VALUE (TYPE_MAIN_VARIANT (type)));
	  gcc_checking_assert (TYPE_MAX_VALUE (type) == TYPE_MAX_VALUE (TYPE_MAIN_VARIANT (type)));

	  TYPE_MIN_VALUE (new_tree) = TYPE_MIN_VALUE (TYPE_MAIN_VARIANT (new_tree));
	  TYPE_MAX_VALUE (new_tree) = TYPE_MAX_VALUE (TYPE_MAIN_VARIANT (new_tree));
	}
      else
	{
	  t = TYPE_MIN_VALUE (new_tree);
	  if (t && TREE_CODE (t) != INTEGER_CST)
	    walk_tree (&TYPE_MIN_VALUE (new_tree), copy_tree_body_r, id, NULL);

	  t = TYPE_MAX_VALUE (new_tree);
	  if (t && TREE_CODE (t) != INTEGER_CST)
	    walk_tree (&TYPE_MAX_VALUE (new_tree), copy_tree_body_r, id, NULL);
	}
      return new_tree;

    case FUNCTION_TYPE:
      if (TYPE_MAIN_VARIANT (new_tree) != new_tree
	  && TREE_TYPE (type) == TREE_TYPE (TYPE_MAIN_VARIANT (type)))
	TREE_TYPE (new_tree) = TREE_TYPE (TYPE_MAIN_VARIANT (new_tree));
      else
        TREE_TYPE (new_tree) = remap_type (TREE_TYPE (new_tree), id);
      if (TYPE_MAIN_VARIANT (new_tree) != new_tree
	  && TYPE_ARG_TYPES (type) == TYPE_ARG_TYPES (TYPE_MAIN_VARIANT (type)))
	TYPE_ARG_TYPES (new_tree) = TYPE_ARG_TYPES (TYPE_MAIN_VARIANT (new_tree));
      else
        walk_tree (&TYPE_ARG_TYPES (new_tree), copy_tree_body_r, id, NULL);
      return new_tree;

    case ARRAY_TYPE:
      if (TYPE_MAIN_VARIANT (new_tree) != new_tree
	  && TREE_TYPE (type) == TREE_TYPE (TYPE_MAIN_VARIANT (type)))
	TREE_TYPE (new_tree) = TREE_TYPE (TYPE_MAIN_VARIANT (new_tree));
      else
	TREE_TYPE (new_tree) = remap_type (TREE_TYPE (new_tree), id);

      if (TYPE_MAIN_VARIANT (new_tree) != new_tree)
	{
	  gcc_checking_assert (TYPE_DOMAIN (type) == TYPE_DOMAIN (TYPE_MAIN_VARIANT (type)));
	  TYPE_DOMAIN (new_tree) = TYPE_DOMAIN (TYPE_MAIN_VARIANT (new_tree));
	}
      else
	TYPE_DOMAIN (new_tree) = remap_type (TYPE_DOMAIN (new_tree), id);
      break;

    case RECORD_TYPE:
    case UNION_TYPE:
    case QUAL_UNION_TYPE:
      if (TYPE_MAIN_VARIANT (type) != type
	  && TYPE_FIELDS (type) == TYPE_FIELDS (TYPE_MAIN_VARIANT (type)))
	TYPE_FIELDS (new_tree) = TYPE_FIELDS (TYPE_MAIN_VARIANT (new_tree));
      else
	{
	  tree f, nf = NULL;

	  for (f = TYPE_FIELDS (new_tree); f ; f = DECL_CHAIN (f))
	    {
	      t = remap_decl (f, id);
	      DECL_CONTEXT (t) = new_tree;
	      DECL_CHAIN (t) = nf;
	      nf = t;
	    }
	  TYPE_FIELDS (new_tree) = nreverse (nf);
	}
      break;

    case OFFSET_TYPE:
    default:
      /* Shouldn't have been thought variable sized.  */
      gcc_unreachable ();
    }

  /* All variants of type share the same size, so use the already remaped data.  */
  if (TYPE_MAIN_VARIANT (new_tree) != new_tree)
    {
      gcc_checking_assert (TYPE_SIZE (type) == TYPE_SIZE (TYPE_MAIN_VARIANT (type)));
      gcc_checking_assert (TYPE_SIZE_UNIT (type) == TYPE_SIZE_UNIT (TYPE_MAIN_VARIANT (type)));

      TYPE_SIZE (new_tree) = TYPE_SIZE (TYPE_MAIN_VARIANT (new_tree));
      TYPE_SIZE_UNIT (new_tree) = TYPE_SIZE_UNIT (TYPE_MAIN_VARIANT (new_tree));
    }
  else
    {
      walk_tree (&TYPE_SIZE (new_tree), copy_tree_body_r, id, NULL);
      walk_tree (&TYPE_SIZE_UNIT (new_tree), copy_tree_body_r, id, NULL);
    }

  return new_tree;
}

tree
remap_type (tree type, copy_body_data *id)
{
  tree *node;
  tree tmp;

  if (type == NULL)
    return type;

  /* See if we have remapped this type.  */
  node = id->decl_map->get (type);
  if (node)
    return *node;

  /* The type only needs remapping if it's variably modified.  */
  if (! variably_modified_type_p (type, id->src_fn))
    {
      insert_decl_map (id, type, type);
      return type;
    }

  id->remapping_type_depth++;
  tmp = remap_type_1 (type, id);
  id->remapping_type_depth--;

  return tmp;
}

/* Decide if DECL can be put into BLOCK_NONLOCAL_VARs.  */

static bool
can_be_nonlocal (tree decl, copy_body_data *id)
{
  /* We can not duplicate function decls.  */
  if (TREE_CODE (decl) == FUNCTION_DECL)
    return true;

  /* Local static vars must be non-local or we get multiple declaration
     problems.  */
  if (TREE_CODE (decl) == VAR_DECL
      && !auto_var_in_fn_p (decl, id->src_fn))
    return true;

  return false;
}

static tree
remap_decls (tree decls, vec<tree, va_gc> **nonlocalized_list,
	     copy_body_data *id)
{
  tree old_var;
  tree new_decls = NULL_TREE;

  /* Remap its variables.  */
  for (old_var = decls; old_var; old_var = DECL_CHAIN (old_var))
    {
      tree new_var;

      if (can_be_nonlocal (old_var, id))
	{
	  /* We need to add this variable to the local decls as otherwise
	     nothing else will do so.  */
	  if (TREE_CODE (old_var) == VAR_DECL
	      && ! DECL_EXTERNAL (old_var))
	    add_local_decl (cfun, old_var);
	  if ((!optimize || debug_info_level > DINFO_LEVEL_TERSE)
	      && !DECL_IGNORED_P (old_var)
	      && nonlocalized_list)
	    vec_safe_push (*nonlocalized_list, old_var);
	  continue;
	}

      /* Remap the variable.  */
      new_var = remap_decl (old_var, id);

      /* If we didn't remap this variable, we can't mess with its
	 TREE_CHAIN.  If we remapped this variable to the return slot, it's
	 already declared somewhere else, so don't declare it here.  */

      if (new_var == id->retvar)
	;
      else if (!new_var)
        {
	  if ((!optimize || debug_info_level > DINFO_LEVEL_TERSE)
	      && !DECL_IGNORED_P (old_var)
	      && nonlocalized_list)
	    vec_safe_push (*nonlocalized_list, old_var);
	}
      else
	{
	  gcc_assert (DECL_P (new_var));
	  DECL_CHAIN (new_var) = new_decls;
	  new_decls = new_var;
 
	  /* Also copy value-expressions.  */
	  if (TREE_CODE (new_var) == VAR_DECL
	      && DECL_HAS_VALUE_EXPR_P (new_var))
	    {
	      tree tem = DECL_VALUE_EXPR (new_var);
	      bool old_regimplify = id->regimplify;
	      id->remapping_type_depth++;
	      walk_tree (&tem, copy_tree_body_r, id, NULL);
	      id->remapping_type_depth--;
	      id->regimplify = old_regimplify;
	      SET_DECL_VALUE_EXPR (new_var, tem);
	    }
	}
    }

  return nreverse (new_decls);
}

/* Copy the BLOCK to contain remapped versions of the variables
   therein.  And hook the new block into the block-tree.  */

static void
remap_block (tree *block, copy_body_data *id)
{
  tree old_block;
  tree new_block;

  /* Make the new block.  */
  old_block = *block;
  new_block = make_node (BLOCK);
  TREE_USED (new_block) = TREE_USED (old_block);
  BLOCK_ABSTRACT_ORIGIN (new_block) = old_block;
  BLOCK_SOURCE_LOCATION (new_block) = BLOCK_SOURCE_LOCATION (old_block);
  BLOCK_NONLOCALIZED_VARS (new_block)
    = vec_safe_copy (BLOCK_NONLOCALIZED_VARS (old_block));
  *block = new_block;

  /* Remap its variables.  */
  BLOCK_VARS (new_block) = remap_decls (BLOCK_VARS (old_block),
  					&BLOCK_NONLOCALIZED_VARS (new_block),
					id);

  if (id->transform_lang_insert_block)
    id->transform_lang_insert_block (new_block);

  /* Remember the remapped block.  */
  insert_decl_map (id, old_block, new_block);
}

/* Copy the whole block tree and root it in id->block.  */
static tree
remap_blocks (tree block, copy_body_data *id)
{
  tree t;
  tree new_tree = block;

  if (!block)
    return NULL;

  remap_block (&new_tree, id);
  gcc_assert (new_tree != block);
  for (t = BLOCK_SUBBLOCKS (block); t ; t = BLOCK_CHAIN (t))
    prepend_lexical_block (new_tree, remap_blocks (t, id));
  /* Blocks are in arbitrary order, but make things slightly prettier and do
     not swap order when producing a copy.  */
  BLOCK_SUBBLOCKS (new_tree) = blocks_nreverse (BLOCK_SUBBLOCKS (new_tree));
  return new_tree;
}

/* Remap the block tree rooted at BLOCK to nothing.  */
static void
remap_blocks_to_null (tree block, copy_body_data *id)
{
  tree t;
  insert_decl_map (id, block, NULL_TREE);
  for (t = BLOCK_SUBBLOCKS (block); t ; t = BLOCK_CHAIN (t))
    remap_blocks_to_null (t, id);
}

static void
copy_statement_list (tree *tp)
{
  tree_stmt_iterator oi, ni;
  tree new_tree;

  new_tree = alloc_stmt_list ();
  ni = tsi_start (new_tree);
  oi = tsi_start (*tp);
  TREE_TYPE (new_tree) = TREE_TYPE (*tp);
  *tp = new_tree;

  for (; !tsi_end_p (oi); tsi_next (&oi))
    {
      tree stmt = tsi_stmt (oi);
      if (TREE_CODE (stmt) == STATEMENT_LIST)
	/* This copy is not redundant; tsi_link_after will smash this
	   STATEMENT_LIST into the end of the one we're building, and we
	   don't want to do that with the original.  */
	copy_statement_list (&stmt);
      tsi_link_after (&ni, stmt, TSI_CONTINUE_LINKING);
    }
}

static void
copy_bind_expr (tree *tp, int *walk_subtrees, copy_body_data *id)
{
  tree block = BIND_EXPR_BLOCK (*tp);
  /* Copy (and replace) the statement.  */
  copy_tree_r (tp, walk_subtrees, NULL);
  if (block)
    {
      remap_block (&block, id);
      BIND_EXPR_BLOCK (*tp) = block;
    }

  if (BIND_EXPR_VARS (*tp))
    /* This will remap a lot of the same decls again, but this should be
       harmless.  */
    BIND_EXPR_VARS (*tp) = remap_decls (BIND_EXPR_VARS (*tp), NULL, id);
}


/* Create a new gimple_seq by remapping all the statements in BODY
   using the inlining information in ID.  */

static gimple_seq
remap_gimple_seq (gimple_seq body, copy_body_data *id)
{
  gimple_stmt_iterator si;
  gimple_seq new_body = NULL;

  for (si = gsi_start (body); !gsi_end_p (si); gsi_next (&si))
    {
      gimple_seq new_stmts = remap_gimple_stmt (gsi_stmt (si), id);
      gimple_seq_add_seq (&new_body, new_stmts);
    }

  return new_body;
}


/* Copy a GIMPLE_BIND statement STMT, remapping all the symbols in its
   block using the mapping information in ID.  */

static gimple
copy_gimple_bind (gbind *stmt, copy_body_data *id)
{
  gimple new_bind;
  tree new_block, new_vars;
  gimple_seq body, new_body;

  /* Copy the statement.  Note that we purposely don't use copy_stmt
     here because we need to remap statements as we copy.  */
  body = gimple_bind_body (stmt);
  new_body = remap_gimple_seq (body, id);

  new_block = gimple_bind_block (stmt);
  if (new_block)
    remap_block (&new_block, id);

  /* This will remap a lot of the same decls again, but this should be
     harmless.  */
  new_vars = gimple_bind_vars (stmt);
  if (new_vars)
    new_vars = remap_decls (new_vars, NULL, id);

  new_bind = gimple_build_bind (new_vars, new_body, new_block);

  return new_bind;
}

/* Return true if DECL is a parameter or a SSA_NAME for a parameter.  */

static bool
is_parm (tree decl)
{
  if (TREE_CODE (decl) == SSA_NAME)
    {
      decl = SSA_NAME_VAR (decl);
      if (!decl)
	return false;
    }

  return (TREE_CODE (decl) == PARM_DECL);
}

/* Remap the dependence CLIQUE from the source to the destination function
   as specified in ID.  */

static unsigned short
remap_dependence_clique (copy_body_data *id, unsigned short clique)
{
  if (clique == 0)
    return 0;
  if (!id->dependence_map)
    id->dependence_map = new hash_map<dependence_hash, unsigned short>;
  bool existed;
  unsigned short &newc = id->dependence_map->get_or_insert (clique, &existed);
  if (!existed)
    newc = ++cfun->last_clique;
  return newc;
}

/* Remap the GIMPLE operand pointed to by *TP.  DATA is really a
   'struct walk_stmt_info *'.  DATA->INFO is a 'copy_body_data *'.
   WALK_SUBTREES is used to indicate walk_gimple_op whether to keep
   recursing into the children nodes of *TP.  */

static tree
remap_gimple_op_r (tree *tp, int *walk_subtrees, void *data)
{
  struct walk_stmt_info *wi_p = (struct walk_stmt_info *) data;
  copy_body_data *id = (copy_body_data *) wi_p->info;
  tree fn = id->src_fn;

  if (TREE_CODE (*tp) == SSA_NAME)
    {
      *tp = remap_ssa_name (*tp, id);
      *walk_subtrees = 0;
      return NULL;
    }
  else if (auto_var_in_fn_p (*tp, fn))
    {
      /* Local variables and labels need to be replaced by equivalent
	 variables.  We don't want to copy static variables; there's
	 only one of those, no matter how many times we inline the
	 containing function.  Similarly for globals from an outer
	 function.  */
      tree new_decl;

      /* Remap the declaration.  */
      new_decl = remap_decl (*tp, id);
      gcc_assert (new_decl);
      /* Replace this variable with the copy.  */
      STRIP_TYPE_NOPS (new_decl);
      /* ???  The C++ frontend uses void * pointer zero to initialize
         any other type.  This confuses the middle-end type verification.
	 As cloned bodies do not go through gimplification again the fixup
	 there doesn't trigger.  */
      if (TREE_CODE (new_decl) == INTEGER_CST
	  && !useless_type_conversion_p (TREE_TYPE (*tp), TREE_TYPE (new_decl)))
	new_decl = fold_convert (TREE_TYPE (*tp), new_decl);
      *tp = new_decl;
      *walk_subtrees = 0;
    }
  else if (TREE_CODE (*tp) == STATEMENT_LIST)
    gcc_unreachable ();
  else if (TREE_CODE (*tp) == SAVE_EXPR)
    gcc_unreachable ();
  else if (TREE_CODE (*tp) == LABEL_DECL
	   && (!DECL_CONTEXT (*tp)
	       || decl_function_context (*tp) == id->src_fn))
    /* These may need to be remapped for EH handling.  */
    *tp = remap_decl (*tp, id);
  else if (TREE_CODE (*tp) == FIELD_DECL)
    {
      /* If the enclosing record type is variably_modified_type_p, the field
	 has already been remapped.  Otherwise, it need not be.  */
      tree *n = id->decl_map->get (*tp);
      if (n)
	*tp = *n;
      *walk_subtrees = 0;
    }
  else if (TYPE_P (*tp))
    /* Types may need remapping as well.  */
    *tp = remap_type (*tp, id);
  else if (CONSTANT_CLASS_P (*tp))
    {
      /* If this is a constant, we have to copy the node iff the type
	 will be remapped.  copy_tree_r will not copy a constant.  */
      tree new_type = remap_type (TREE_TYPE (*tp), id);

      if (new_type == TREE_TYPE (*tp))
	*walk_subtrees = 0;

      else if (TREE_CODE (*tp) == INTEGER_CST)
	*tp = wide_int_to_tree (new_type, *tp);
      else
	{
	  *tp = copy_node (*tp);
	  TREE_TYPE (*tp) = new_type;
	}
    }
  else
    {
      /* Otherwise, just copy the node.  Note that copy_tree_r already
	 knows not to copy VAR_DECLs, etc., so this is safe.  */

      if (TREE_CODE (*tp) == MEM_REF)
	{
	  /* We need to re-canonicalize MEM_REFs from inline substitutions
	     that can happen when a pointer argument is an ADDR_EXPR.
	     Recurse here manually to allow that.  */
	  tree ptr = TREE_OPERAND (*tp, 0);
	  tree type = remap_type (TREE_TYPE (*tp), id);
	  tree old = *tp;
	  walk_tree (&ptr, remap_gimple_op_r, data, NULL);
	  *tp = fold_build2 (MEM_REF, type, ptr, TREE_OPERAND (*tp, 1));
	  TREE_THIS_VOLATILE (*tp) = TREE_THIS_VOLATILE (old);
	  TREE_SIDE_EFFECTS (*tp) = TREE_SIDE_EFFECTS (old);
	  TREE_NO_WARNING (*tp) = TREE_NO_WARNING (old);
	  if (MR_DEPENDENCE_CLIQUE (old) != 0)
	    {
	      MR_DEPENDENCE_CLIQUE (*tp)
	        = remap_dependence_clique (id, MR_DEPENDENCE_CLIQUE (old));
	      MR_DEPENDENCE_BASE (*tp) = MR_DEPENDENCE_BASE (old);
	    }
	  /* We cannot propagate the TREE_THIS_NOTRAP flag if we have
	     remapped a parameter as the property might be valid only
	     for the parameter itself.  */
	  if (TREE_THIS_NOTRAP (old)
	      && (!is_parm (TREE_OPERAND (old, 0))
		  || (!id->transform_parameter && is_parm (ptr))))
	    TREE_THIS_NOTRAP (*tp) = 1;
	  *walk_subtrees = 0;
	  return NULL;
	}

      /* Here is the "usual case".  Copy this tree node, and then
	 tweak some special cases.  */
      copy_tree_r (tp, walk_subtrees, NULL);

      if (TREE_CODE (*tp) != OMP_CLAUSE)
	TREE_TYPE (*tp) = remap_type (TREE_TYPE (*tp), id);

      if (TREE_CODE (*tp) == TARGET_EXPR && TREE_OPERAND (*tp, 3))
	{
	  /* The copied TARGET_EXPR has never been expanded, even if the
	     original node was expanded already.  */
	  TREE_OPERAND (*tp, 1) = TREE_OPERAND (*tp, 3);
	  TREE_OPERAND (*tp, 3) = NULL_TREE;
	}
      else if (TREE_CODE (*tp) == ADDR_EXPR)
	{
	  /* Variable substitution need not be simple.  In particular,
	     the MEM_REF substitution above.  Make sure that
	     TREE_CONSTANT and friends are up-to-date.  */
	  int invariant = is_gimple_min_invariant (*tp);
	  walk_tree (&TREE_OPERAND (*tp, 0), remap_gimple_op_r, data, NULL);
	  recompute_tree_invariant_for_addr_expr (*tp);

	  /* If this used to be invariant, but is not any longer,
	     then regimplification is probably needed.  */
	  if (invariant && !is_gimple_min_invariant (*tp))
	    id->regimplify = true;

	  *walk_subtrees = 0;
	}
    }

  /* Update the TREE_BLOCK for the cloned expr.  */
  if (EXPR_P (*tp))
    {
      tree new_block = id->remapping_type_depth == 0 ? id->block : NULL;
      tree old_block = TREE_BLOCK (*tp);
      if (old_block)
	{
	  tree *n;
	  n = id->decl_map->get (TREE_BLOCK (*tp));
	  if (n)
	    new_block = *n;
	}
      TREE_SET_BLOCK (*tp, new_block);
    }

  /* Keep iterating.  */
  return NULL_TREE;
}


/* Called from copy_body_id via walk_tree.  DATA is really a
   `copy_body_data *'.  */

tree
copy_tree_body_r (tree *tp, int *walk_subtrees, void *data)
{
  copy_body_data *id = (copy_body_data *) data;
  tree fn = id->src_fn;
  tree new_block;

  /* Begin by recognizing trees that we'll completely rewrite for the
     inlining context.  Our output for these trees is completely
     different from out input (e.g. RETURN_EXPR is deleted, and morphs
     into an edge).  Further down, we'll handle trees that get
     duplicated and/or tweaked.  */

  /* When requested, RETURN_EXPRs should be transformed to just the
     contained MODIFY_EXPR.  The branch semantics of the return will
     be handled elsewhere by manipulating the CFG rather than a statement.  */
  if (TREE_CODE (*tp) == RETURN_EXPR && id->transform_return_to_modify)
    {
      tree assignment = TREE_OPERAND (*tp, 0);

      /* If we're returning something, just turn that into an
	 assignment into the equivalent of the original RESULT_DECL.
	 If the "assignment" is just the result decl, the result
	 decl has already been set (e.g. a recent "foo (&result_decl,
	 ...)"); just toss the entire RETURN_EXPR.  */
      if (assignment && TREE_CODE (assignment) == MODIFY_EXPR)
	{
	  /* Replace the RETURN_EXPR with (a copy of) the
	     MODIFY_EXPR hanging underneath.  */
	  *tp = copy_node (assignment);
	}
      else /* Else the RETURN_EXPR returns no value.  */
	{
	  *tp = NULL;
	  return (tree) (void *)1;
	}
    }
  else if (TREE_CODE (*tp) == SSA_NAME)
    {
      *tp = remap_ssa_name (*tp, id);
      *walk_subtrees = 0;
      return NULL;
    }

  /* Local variables and labels need to be replaced by equivalent
     variables.  We don't want to copy static variables; there's only
     one of those, no matter how many times we inline the containing
     function.  Similarly for globals from an outer function.  */
  else if (auto_var_in_fn_p (*tp, fn))
    {
      tree new_decl;

      /* Remap the declaration.  */
      new_decl = remap_decl (*tp, id);
      gcc_assert (new_decl);
      /* Replace this variable with the copy.  */
      STRIP_TYPE_NOPS (new_decl);
      *tp = new_decl;
      *walk_subtrees = 0;
    }
  else if (TREE_CODE (*tp) == STATEMENT_LIST)
    copy_statement_list (tp);
  else if (TREE_CODE (*tp) == SAVE_EXPR
	   || TREE_CODE (*tp) == TARGET_EXPR)
    remap_save_expr (tp, id->decl_map, walk_subtrees);
  else if (TREE_CODE (*tp) == LABEL_DECL
	   && (! DECL_CONTEXT (*tp)
	       || decl_function_context (*tp) == id->src_fn))
    /* These may need to be remapped for EH handling.  */
    *tp = remap_decl (*tp, id);
  else if (TREE_CODE (*tp) == BIND_EXPR)
    copy_bind_expr (tp, walk_subtrees, id);
  /* Types may need remapping as well.  */
  else if (TYPE_P (*tp))
    *tp = remap_type (*tp, id);

  /* If this is a constant, we have to copy the node iff the type will be
     remapped.  copy_tree_r will not copy a constant.  */
  else if (CONSTANT_CLASS_P (*tp))
    {
      tree new_type = remap_type (TREE_TYPE (*tp), id);

      if (new_type == TREE_TYPE (*tp))
	*walk_subtrees = 0;

      else if (TREE_CODE (*tp) == INTEGER_CST)
	*tp = wide_int_to_tree (new_type, *tp);
      else
	{
	  *tp = copy_node (*tp);
	  TREE_TYPE (*tp) = new_type;
	}
    }

  /* Otherwise, just copy the node.  Note that copy_tree_r already
     knows not to copy VAR_DECLs, etc., so this is safe.  */
  else
    {
      /* Here we handle trees that are not completely rewritten.
	 First we detect some inlining-induced bogosities for
	 discarding.  */
      if (TREE_CODE (*tp) == MODIFY_EXPR
	  && TREE_OPERAND (*tp, 0) == TREE_OPERAND (*tp, 1)
	  && (auto_var_in_fn_p (TREE_OPERAND (*tp, 0), fn)))
	{
	  /* Some assignments VAR = VAR; don't generate any rtl code
	     and thus don't count as variable modification.  Avoid
	     keeping bogosities like 0 = 0.  */
	  tree decl = TREE_OPERAND (*tp, 0), value;
	  tree *n;

	  n = id->decl_map->get (decl);
	  if (n)
	    {
	      value = *n;
	      STRIP_TYPE_NOPS (value);
	      if (TREE_CONSTANT (value) || TREE_READONLY (value))
		{
		  *tp = build_empty_stmt (EXPR_LOCATION (*tp));
		  return copy_tree_body_r (tp, walk_subtrees, data);
		}
	    }
	}
      else if (TREE_CODE (*tp) == INDIRECT_REF)
	{
	  /* Get rid of *& from inline substitutions that can happen when a
	     pointer argument is an ADDR_EXPR.  */
	  tree decl = TREE_OPERAND (*tp, 0);
	  tree *n = id->decl_map->get (decl);
	  if (n)
	    {
	      /* If we happen to get an ADDR_EXPR in n->value, strip
	         it manually here as we'll eventually get ADDR_EXPRs
		 which lie about their types pointed to.  In this case
		 build_fold_indirect_ref wouldn't strip the INDIRECT_REF,
		 but we absolutely rely on that.  As fold_indirect_ref
	         does other useful transformations, try that first, though.  */
	      tree type = TREE_TYPE (*tp);
	      tree ptr = id->do_not_unshare ? *n : unshare_expr (*n);
	      tree old = *tp;
	      *tp = gimple_fold_indirect_ref (ptr);
	      if (! *tp)
	        {
		  if (TREE_CODE (ptr) == ADDR_EXPR)
		    {
		      *tp
		        = fold_indirect_ref_1 (EXPR_LOCATION (ptr), type, ptr);
		      /* ???  We should either assert here or build
			 a VIEW_CONVERT_EXPR instead of blindly leaking
			 incompatible types to our IL.  */
		      if (! *tp)
			*tp = TREE_OPERAND (ptr, 0);
		    }
	          else
		    {
	              *tp = build1 (INDIRECT_REF, type, ptr);
		      TREE_THIS_VOLATILE (*tp) = TREE_THIS_VOLATILE (old);
		      TREE_SIDE_EFFECTS (*tp) = TREE_SIDE_EFFECTS (old);
		      TREE_READONLY (*tp) = TREE_READONLY (old);
		      /* We cannot propagate the TREE_THIS_NOTRAP flag if we
			 have remapped a parameter as the property might be
			 valid only for the parameter itself.  */
		      if (TREE_THIS_NOTRAP (old)
			  && (!is_parm (TREE_OPERAND (old, 0))
			      || (!id->transform_parameter && is_parm (ptr))))
		        TREE_THIS_NOTRAP (*tp) = 1;
		    }
		}
	      *walk_subtrees = 0;
	      return NULL;
	    }
	}
      else if (TREE_CODE (*tp) == MEM_REF)
	{
	  /* We need to re-canonicalize MEM_REFs from inline substitutions
	     that can happen when a pointer argument is an ADDR_EXPR.
	     Recurse here manually to allow that.  */
	  tree ptr = TREE_OPERAND (*tp, 0);
	  tree type = remap_type (TREE_TYPE (*tp), id);
	  tree old = *tp;
	  walk_tree (&ptr, copy_tree_body_r, data, NULL);
	  *tp = fold_build2 (MEM_REF, type, ptr, TREE_OPERAND (*tp, 1));
	  TREE_THIS_VOLATILE (*tp) = TREE_THIS_VOLATILE (old);
	  TREE_SIDE_EFFECTS (*tp) = TREE_SIDE_EFFECTS (old);
	  TREE_NO_WARNING (*tp) = TREE_NO_WARNING (old);
	  if (MR_DEPENDENCE_CLIQUE (old) != 0)
	    {
	      MR_DEPENDENCE_CLIQUE (*tp)
		= remap_dependence_clique (id, MR_DEPENDENCE_CLIQUE (old));
	      MR_DEPENDENCE_BASE (*tp) = MR_DEPENDENCE_BASE (old);
	    }
	  /* We cannot propagate the TREE_THIS_NOTRAP flag if we have
	     remapped a parameter as the property might be valid only
	     for the parameter itself.  */
	  if (TREE_THIS_NOTRAP (old)
	      && (!is_parm (TREE_OPERAND (old, 0))
		  || (!id->transform_parameter && is_parm (ptr))))
	    TREE_THIS_NOTRAP (*tp) = 1;
	  *walk_subtrees = 0;
	  return NULL;
	}

      /* Here is the "usual case".  Copy this tree node, and then
	 tweak some special cases.  */
      copy_tree_r (tp, walk_subtrees, NULL);

      /* If EXPR has block defined, map it to newly constructed block.
         When inlining we want EXPRs without block appear in the block
	 of function call if we are not remapping a type.  */
      if (EXPR_P (*tp))
	{
	  new_block = id->remapping_type_depth == 0 ? id->block : NULL;
	  if (TREE_BLOCK (*tp))
	    {
	      tree *n;
	      n = id->decl_map->get (TREE_BLOCK (*tp));
	      if (n)
		new_block = *n;
	    }
	  TREE_SET_BLOCK (*tp, new_block);
	}

      if (TREE_CODE (*tp) != OMP_CLAUSE)
	TREE_TYPE (*tp) = remap_type (TREE_TYPE (*tp), id);

      /* The copied TARGET_EXPR has never been expanded, even if the
	 original node was expanded already.  */
      if (TREE_CODE (*tp) == TARGET_EXPR && TREE_OPERAND (*tp, 3))
	{
	  TREE_OPERAND (*tp, 1) = TREE_OPERAND (*tp, 3);
	  TREE_OPERAND (*tp, 3) = NULL_TREE;
	}

      /* Variable substitution need not be simple.  In particular, the
	 INDIRECT_REF substitution above.  Make sure that TREE_CONSTANT
	 and friends are up-to-date.  */
      else if (TREE_CODE (*tp) == ADDR_EXPR)
	{
	  int invariant = is_gimple_min_invariant (*tp);
	  walk_tree (&TREE_OPERAND (*tp, 0), copy_tree_body_r, id, NULL);

	  /* Handle the case where we substituted an INDIRECT_REF
	     into the operand of the ADDR_EXPR.  */
	  if (TREE_CODE (TREE_OPERAND (*tp, 0)) == INDIRECT_REF)
	    *tp = TREE_OPERAND (TREE_OPERAND (*tp, 0), 0);
	  else
	    recompute_tree_invariant_for_addr_expr (*tp);

	  /* If this used to be invariant, but is not any longer,
	     then regimplification is probably needed.  */
	  if (invariant && !is_gimple_min_invariant (*tp))
	    id->regimplify = true;

	  *walk_subtrees = 0;
	}
    }

  /* Keep iterating.  */
  return NULL_TREE;
}

/* Helper for remap_gimple_stmt.  Given an EH region number for the
   source function, map that to the duplicate EH region number in
   the destination function.  */

static int
remap_eh_region_nr (int old_nr, copy_body_data *id)
{
  eh_region old_r, new_r;

  old_r = get_eh_region_from_number_fn (id->src_cfun, old_nr);
  new_r = static_cast<eh_region> (*id->eh_map->get (old_r));

  return new_r->index;
}

/* Similar, but operate on INTEGER_CSTs.  */

static tree
remap_eh_region_tree_nr (tree old_t_nr, copy_body_data *id)
{
  int old_nr, new_nr;

  old_nr = tree_to_shwi (old_t_nr);
  new_nr = remap_eh_region_nr (old_nr, id);

  return build_int_cst (integer_type_node, new_nr);
}

/* Helper for copy_bb.  Remap statement STMT using the inlining
   information in ID.  Return the new statement copy.  */

static gimple_seq
remap_gimple_stmt (gimple stmt, copy_body_data *id)
{
  gimple copy = NULL;
  struct walk_stmt_info wi;
  bool skip_first = false;
  gimple_seq stmts = NULL;

  if (is_gimple_debug (stmt)
      && !opt_for_fn (id->dst_fn, flag_var_tracking_assignments))
    return stmts;

  /* Begin by recognizing trees that we'll completely rewrite for the
     inlining context.  Our output for these trees is completely
     different from out input (e.g. RETURN_EXPR is deleted, and morphs
     into an edge).  Further down, we'll handle trees that get
     duplicated and/or tweaked.  */

  /* When requested, GIMPLE_RETURNs should be transformed to just the
     contained GIMPLE_ASSIGN.  The branch semantics of the return will
     be handled elsewhere by manipulating the CFG rather than the
     statement.  */
  if (gimple_code (stmt) == GIMPLE_RETURN && id->transform_return_to_modify)
    {
      tree retval = gimple_return_retval (as_a <greturn *> (stmt));
      tree retbnd = gimple_return_retbnd (stmt);
      tree bndslot = id->retbnd;

      if (retbnd && bndslot)
	{
	  gimple bndcopy = gimple_build_assign (bndslot, retbnd);
	  memset (&wi, 0, sizeof (wi));
	  wi.info = id;
	  walk_gimple_op (bndcopy, remap_gimple_op_r, &wi);
	  gimple_seq_add_stmt (&stmts, bndcopy);
	}

      /* If we're returning something, just turn that into an
	 assignment into the equivalent of the original RESULT_DECL.
	 If RETVAL is just the result decl, the result decl has
	 already been set (e.g. a recent "foo (&result_decl, ...)");
	 just toss the entire GIMPLE_RETURN.  */
      if (retval
	  && (TREE_CODE (retval) != RESULT_DECL
	      && (TREE_CODE (retval) != SSA_NAME
		  || ! SSA_NAME_VAR (retval)
		  || TREE_CODE (SSA_NAME_VAR (retval)) != RESULT_DECL)))
        {
	  copy = gimple_build_assign (id->do_not_unshare
				      ? id->retvar : unshare_expr (id->retvar),
				      retval);
	  /* id->retvar is already substituted.  Skip it on later remapping.  */
	  skip_first = true;

	  /* We need to copy bounds if return structure with pointers into
	     instrumented function.  */
	  if (chkp_function_instrumented_p (id->dst_fn)
	      && !bndslot
	      && !BOUNDED_P (id->retvar)
	      && chkp_type_has_pointer (TREE_TYPE (id->retvar)))
	    id->assign_stmts.safe_push (copy);

	}
      else
	return stmts;
    }
  else if (gimple_has_substatements (stmt))
    {
      gimple_seq s1, s2;

      /* When cloning bodies from the C++ front end, we will be handed bodies
	 in High GIMPLE form.  Handle here all the High GIMPLE statements that
	 have embedded statements.  */
      switch (gimple_code (stmt))
	{
	case GIMPLE_BIND:
	  copy = copy_gimple_bind (as_a <gbind *> (stmt), id);
	  break;

	case GIMPLE_CATCH:
	  {
	    gcatch *catch_stmt = as_a <gcatch *> (stmt);
	    s1 = remap_gimple_seq (gimple_catch_handler (catch_stmt), id);
	    copy = gimple_build_catch (gimple_catch_types (catch_stmt), s1);
	  }
	  break;

	case GIMPLE_EH_FILTER:
	  s1 = remap_gimple_seq (gimple_eh_filter_failure (stmt), id);
	  copy = gimple_build_eh_filter (gimple_eh_filter_types (stmt), s1);
	  break;

	case GIMPLE_TRY:
	  s1 = remap_gimple_seq (gimple_try_eval (stmt), id);
	  s2 = remap_gimple_seq (gimple_try_cleanup (stmt), id);
	  copy = gimple_build_try (s1, s2, gimple_try_kind (stmt));
	  break;

	case GIMPLE_WITH_CLEANUP_EXPR:
	  s1 = remap_gimple_seq (gimple_wce_cleanup (stmt), id);
	  copy = gimple_build_wce (s1);
	  break;

	case GIMPLE_OMP_PARALLEL:
	  {
	    gomp_parallel *omp_par_stmt = as_a <gomp_parallel *> (stmt);
	    s1 = remap_gimple_seq (gimple_omp_body (omp_par_stmt), id);
	    copy = gimple_build_omp_parallel
	             (s1,
		      gimple_omp_parallel_clauses (omp_par_stmt),
		      gimple_omp_parallel_child_fn (omp_par_stmt),
		      gimple_omp_parallel_data_arg (omp_par_stmt));
	  }
	  break;

	case GIMPLE_OMP_TASK:
	  s1 = remap_gimple_seq (gimple_omp_body (stmt), id);
	  copy = gimple_build_omp_task
	           (s1,
		    gimple_omp_task_clauses (stmt),
		    gimple_omp_task_child_fn (stmt),
		    gimple_omp_task_data_arg (stmt),
		    gimple_omp_task_copy_fn (stmt),
		    gimple_omp_task_arg_size (stmt),
		    gimple_omp_task_arg_align (stmt));
	  break;

	case GIMPLE_OMP_FOR:
	  s1 = remap_gimple_seq (gimple_omp_body (stmt), id);
	  s2 = remap_gimple_seq (gimple_omp_for_pre_body (stmt), id);
	  copy = gimple_build_omp_for (s1, gimple_omp_for_kind (stmt),
				       gimple_omp_for_clauses (stmt),
				       gimple_omp_for_collapse (stmt), s2);
	  {
	    size_t i;
	    for (i = 0; i < gimple_omp_for_collapse (stmt); i++)
	      {
		gimple_omp_for_set_index (copy, i,
					  gimple_omp_for_index (stmt, i));
		gimple_omp_for_set_initial (copy, i,
					    gimple_omp_for_initial (stmt, i));
		gimple_omp_for_set_final (copy, i,
					  gimple_omp_for_final (stmt, i));
		gimple_omp_for_set_incr (copy, i,
					 gimple_omp_for_incr (stmt, i));
		gimple_omp_for_set_cond (copy, i,
					 gimple_omp_for_cond (stmt, i));
	      }
	  }
	  break;

	case GIMPLE_OMP_MASTER:
	  s1 = remap_gimple_seq (gimple_omp_body (stmt), id);
	  copy = gimple_build_omp_master (s1);
	  break;

	case GIMPLE_OMP_TASKGROUP:
	  s1 = remap_gimple_seq (gimple_omp_body (stmt), id);
	  copy = gimple_build_omp_taskgroup (s1);
	  break;

	case GIMPLE_OMP_ORDERED:
	  s1 = remap_gimple_seq (gimple_omp_body (stmt), id);
	  copy = gimple_build_omp_ordered (s1);
	  break;

	case GIMPLE_OMP_SECTION:
	  s1 = remap_gimple_seq (gimple_omp_body (stmt), id);
	  copy = gimple_build_omp_section (s1);
	  break;

	case GIMPLE_OMP_SECTIONS:
	  s1 = remap_gimple_seq (gimple_omp_body (stmt), id);
	  copy = gimple_build_omp_sections
	           (s1, gimple_omp_sections_clauses (stmt));
	  break;

	case GIMPLE_OMP_SINGLE:
	  s1 = remap_gimple_seq (gimple_omp_body (stmt), id);
	  copy = gimple_build_omp_single
	           (s1, gimple_omp_single_clauses (stmt));
	  break;

	case GIMPLE_OMP_TARGET:
	  s1 = remap_gimple_seq (gimple_omp_body (stmt), id);
	  copy = gimple_build_omp_target
		   (s1, gimple_omp_target_kind (stmt),
		    gimple_omp_target_clauses (stmt));
	  break;

	case GIMPLE_OMP_TEAMS:
	  s1 = remap_gimple_seq (gimple_omp_body (stmt), id);
	  copy = gimple_build_omp_teams
		   (s1, gimple_omp_teams_clauses (stmt));
	  break;

	case GIMPLE_OMP_CRITICAL:
	  s1 = remap_gimple_seq (gimple_omp_body (stmt), id);
	  copy = gimple_build_omp_critical (s1,
					    gimple_omp_critical_name (
					      as_a <gomp_critical *> (stmt)));
	  break;

	case GIMPLE_TRANSACTION:
	  {
	    gtransaction *old_trans_stmt = as_a <gtransaction *> (stmt);
	    gtransaction *new_trans_stmt;
	    s1 = remap_gimple_seq (gimple_transaction_body (old_trans_stmt),
				   id);
	    copy = new_trans_stmt
	      = gimple_build_transaction (
		  s1,
		  gimple_transaction_label (old_trans_stmt));
	    gimple_transaction_set_subcode (
              new_trans_stmt,
	      gimple_transaction_subcode (old_trans_stmt));
	  }
	  break;

	default:
	  gcc_unreachable ();
	}
    }
  else
    {
      if (gimple_assign_copy_p (stmt)
	  && gimple_assign_lhs (stmt) == gimple_assign_rhs1 (stmt)
	  && auto_var_in_fn_p (gimple_assign_lhs (stmt), id->src_fn))
	{
	  /* Here we handle statements that are not completely rewritten.
	     First we detect some inlining-induced bogosities for
	     discarding.  */

	  /* Some assignments VAR = VAR; don't generate any rtl code
	     and thus don't count as variable modification.  Avoid
	     keeping bogosities like 0 = 0.  */
	  tree decl = gimple_assign_lhs (stmt), value;
	  tree *n;

	  n = id->decl_map->get (decl);
	  if (n)
	    {
	      value = *n;
	      STRIP_TYPE_NOPS (value);
	      if (TREE_CONSTANT (value) || TREE_READONLY (value))
		return NULL;
	    }
	}

      /* For *ptr_N ={v} {CLOBBER}, if ptr_N is SSA_NAME defined
	 in a block that we aren't copying during tree_function_versioning,
	 just drop the clobber stmt.  */
      if (id->blocks_to_copy && gimple_clobber_p (stmt))
	{
	  tree lhs = gimple_assign_lhs (stmt);
	  if (TREE_CODE (lhs) == MEM_REF
	      && TREE_CODE (TREE_OPERAND (lhs, 0)) == SSA_NAME)
	    {
	      gimple def_stmt = SSA_NAME_DEF_STMT (TREE_OPERAND (lhs, 0));
	      if (gimple_bb (def_stmt)
		  && !bitmap_bit_p (id->blocks_to_copy,
				    gimple_bb (def_stmt)->index))
		return NULL;
	    }
	}

      if (gimple_debug_bind_p (stmt))
	{
	  gdebug *copy
	    = gimple_build_debug_bind (gimple_debug_bind_get_var (stmt),
				       gimple_debug_bind_get_value (stmt),
				       stmt);
	  id->debug_stmts.safe_push (copy);
	  gimple_seq_add_stmt (&stmts, copy);
	  return stmts;
	}
      if (gimple_debug_source_bind_p (stmt))
	{
	  gdebug *copy = gimple_build_debug_source_bind
	                   (gimple_debug_source_bind_get_var (stmt),
			    gimple_debug_source_bind_get_value (stmt),
			    stmt);
	  id->debug_stmts.safe_push (copy);
	  gimple_seq_add_stmt (&stmts, copy);
	  return stmts;
	}

      /* Create a new deep copy of the statement.  */
      copy = gimple_copy (stmt);

      /* Clear flags that need revisiting.  */
      if (gcall *call_stmt = dyn_cast <gcall *> (copy))
        {
	  if (gimple_call_tail_p (call_stmt))
	    gimple_call_set_tail (call_stmt, false);
	  if (gimple_call_from_thunk_p (call_stmt))
	    gimple_call_set_from_thunk (call_stmt, false);
	}

      /* Remap the region numbers for __builtin_eh_{pointer,filter},
	 RESX and EH_DISPATCH.  */
      if (id->eh_map)
	switch (gimple_code (copy))
	  {
	  case GIMPLE_CALL:
	    {
	      tree r, fndecl = gimple_call_fndecl (copy);
	      if (fndecl && DECL_BUILT_IN_CLASS (fndecl) == BUILT_IN_NORMAL)
		switch (DECL_FUNCTION_CODE (fndecl))
		  {
		  case BUILT_IN_EH_COPY_VALUES:
		    r = gimple_call_arg (copy, 1);
		    r = remap_eh_region_tree_nr (r, id);
		    gimple_call_set_arg (copy, 1, r);
		    /* FALLTHRU */

		  case BUILT_IN_EH_POINTER:
		  case BUILT_IN_EH_FILTER:
		    r = gimple_call_arg (copy, 0);
		    r = remap_eh_region_tree_nr (r, id);
		    gimple_call_set_arg (copy, 0, r);
		    break;

		  default:
		    break;
		  }

	      /* Reset alias info if we didn't apply measures to
		 keep it valid over inlining by setting DECL_PT_UID.  */
	      if (!id->src_cfun->gimple_df
		  || !id->src_cfun->gimple_df->ipa_pta)
		gimple_call_reset_alias_info (as_a <gcall *> (copy));
	    }
	    break;

	  case GIMPLE_RESX:
	    {
	      gresx *resx_stmt = as_a <gresx *> (copy);
	      int r = gimple_resx_region (resx_stmt);
	      r = remap_eh_region_nr (r, id);
	      gimple_resx_set_region (resx_stmt, r);
	    }
	    break;

	  case GIMPLE_EH_DISPATCH:
	    {
	      geh_dispatch *eh_dispatch = as_a <geh_dispatch *> (copy);
	      int r = gimple_eh_dispatch_region (eh_dispatch);
	      r = remap_eh_region_nr (r, id);
	      gimple_eh_dispatch_set_region (eh_dispatch, r);
	    }
	    break;

	  default:
	    break;
	  }
    }

  /* If STMT has a block defined, map it to the newly constructed
     block.  */
  if (gimple_block (copy))
    {
      tree *n;
      n = id->decl_map->get (gimple_block (copy));
      gcc_assert (n);
      gimple_set_block (copy, *n);
    }

  if (gimple_debug_bind_p (copy) || gimple_debug_source_bind_p (copy))
    {
      gimple_seq_add_stmt (&stmts, copy);
      return stmts;
    }

  /* Remap all the operands in COPY.  */
  memset (&wi, 0, sizeof (wi));
  wi.info = id;
  if (skip_first)
    walk_tree (gimple_op_ptr (copy, 1), remap_gimple_op_r, &wi, NULL);
  else
    walk_gimple_op (copy, remap_gimple_op_r, &wi);

  /* Clear the copied virtual operands.  We are not remapping them here
     but are going to recreate them from scratch.  */
  if (gimple_has_mem_ops (copy))
    {
      gimple_set_vdef (copy, NULL_TREE);
      gimple_set_vuse (copy, NULL_TREE);
    }

  gimple_seq_add_stmt (&stmts, copy);
  return stmts;
}


/* Copy basic block, scale profile accordingly.  Edges will be taken care of
   later  */

static basic_block
copy_bb (copy_body_data *id, basic_block bb, int frequency_scale,
         gcov_type count_scale)
{
  gimple_stmt_iterator gsi, copy_gsi, seq_gsi;
  basic_block copy_basic_block;
  tree decl;
  gcov_type freq;
  basic_block prev;

  /* Search for previous copied basic block.  */
  prev = bb->prev_bb;
  while (!prev->aux)
    prev = prev->prev_bb;

  /* create_basic_block() will append every new block to
     basic_block_info automatically.  */
  copy_basic_block = create_basic_block (NULL, (basic_block) prev->aux);
  copy_basic_block->count = apply_scale (bb->count, count_scale);

  /* We are going to rebuild frequencies from scratch.  These values
     have just small importance to drive canonicalize_loop_headers.  */
  freq = apply_scale ((gcov_type)bb->frequency, frequency_scale);

  /* We recompute frequencies after inlining, so this is quite safe.  */
  if (freq > BB_FREQ_MAX)
    freq = BB_FREQ_MAX;
  copy_basic_block->frequency = freq;

  copy_gsi = gsi_start_bb (copy_basic_block);

  for (gsi = gsi_start_bb (bb); !gsi_end_p (gsi); gsi_next (&gsi))
    {
      gimple_seq stmts;
      gimple stmt = gsi_stmt (gsi);
      gimple orig_stmt = stmt;
      gimple_stmt_iterator stmts_gsi;
      bool stmt_added = false;

      id->regimplify = false;
      stmts = remap_gimple_stmt (stmt, id);

      if (gimple_seq_empty_p (stmts))
	continue;

      seq_gsi = copy_gsi;

      for (stmts_gsi = gsi_start (stmts);
	   !gsi_end_p (stmts_gsi); )
	{
	  stmt = gsi_stmt (stmts_gsi);

	  /* Advance iterator now before stmt is moved to seq_gsi.  */
	  gsi_next (&stmts_gsi);

	  if (gimple_nop_p (stmt))
	      continue;

	  gimple_duplicate_stmt_histograms (cfun, stmt, id->src_cfun,
					    orig_stmt);

	  /* With return slot optimization we can end up with
	     non-gimple (foo *)&this->m, fix that here.  */
	  if (is_gimple_assign (stmt)
	      && CONVERT_EXPR_CODE_P (gimple_assign_rhs_code (stmt))
	      && !is_gimple_val (gimple_assign_rhs1 (stmt)))
	    {
	      tree new_rhs;
	      new_rhs = force_gimple_operand_gsi (&seq_gsi,
						  gimple_assign_rhs1 (stmt),
						  true, NULL, false,
						  GSI_CONTINUE_LINKING);
	      gimple_assign_set_rhs1 (stmt, new_rhs);
	      id->regimplify = false;
	    }

	  gsi_insert_after (&seq_gsi, stmt, GSI_NEW_STMT);

	  if (id->regimplify)
	    gimple_regimplify_operands (stmt, &seq_gsi);

	  stmt_added = true;
	}

      if (!stmt_added)
	continue;

      /* If copy_basic_block has been empty at the start of this iteration,
	 call gsi_start_bb again to get at the newly added statements.  */
      if (gsi_end_p (copy_gsi))
	copy_gsi = gsi_start_bb (copy_basic_block);
      else
	gsi_next (&copy_gsi);

      /* Process the new statement.  The call to gimple_regimplify_operands
	 possibly turned the statement into multiple statements, we
	 need to process all of them.  */
      do
	{
	  tree fn;
	  gcall *call_stmt;

	  stmt = gsi_stmt (copy_gsi);
	  call_stmt = dyn_cast <gcall *> (stmt);
	  if (call_stmt
	      && gimple_call_va_arg_pack_p (call_stmt)
	      && id->call_stmt)
	    {
	      /* __builtin_va_arg_pack () should be replaced by
		 all arguments corresponding to ... in the caller.  */
	      tree p;
	      gcall *new_call;
	      vec<tree> argarray;
	      size_t nargs = gimple_call_num_args (id->call_stmt);
	      size_t n, i, nargs_to_copy;
	      bool remove_bounds = false;

	      for (p = DECL_ARGUMENTS (id->src_fn); p; p = DECL_CHAIN (p))
		nargs--;

	      /* Bounds should be removed from arg pack in case
		 we handle not instrumented call in instrumented
		 function.  */
	      nargs_to_copy = nargs;
	      if (gimple_call_with_bounds_p (id->call_stmt)
		  && !gimple_call_with_bounds_p (stmt))
		{
		  for (i = gimple_call_num_args (id->call_stmt) - nargs;
		       i < gimple_call_num_args (id->call_stmt);
		       i++)
		    if (POINTER_BOUNDS_P (gimple_call_arg (id->call_stmt, i)))
		      nargs_to_copy--;
		  remove_bounds = true;
		}

	      /* Create the new array of arguments.  */
	      n = nargs_to_copy + gimple_call_num_args (call_stmt);
	      argarray.create (n);
	      argarray.safe_grow_cleared (n);

	      /* Copy all the arguments before '...'  */
	      memcpy (argarray.address (),
		      gimple_call_arg_ptr (call_stmt, 0),
		      gimple_call_num_args (call_stmt) * sizeof (tree));

	      if (remove_bounds)
		{
		  /* Append the rest of arguments removing bounds.  */
		  unsigned cur = gimple_call_num_args (call_stmt);
		  i = gimple_call_num_args (id->call_stmt) - nargs;
		  for (i = gimple_call_num_args (id->call_stmt) - nargs;
		       i < gimple_call_num_args (id->call_stmt);
		       i++)
		    if (!POINTER_BOUNDS_P (gimple_call_arg (id->call_stmt, i)))
		      argarray[cur++] = gimple_call_arg (id->call_stmt, i);
		  gcc_assert (cur == n);
		}
	      else
		{
		  /* Append the arguments passed in '...'  */
		  memcpy (argarray.address () + gimple_call_num_args (call_stmt),
			  gimple_call_arg_ptr (id->call_stmt, 0)
			  + (gimple_call_num_args (id->call_stmt) - nargs),
			  nargs * sizeof (tree));
		}

	      new_call = gimple_build_call_vec (gimple_call_fn (call_stmt),
						argarray);

	      argarray.release ();

	      /* Copy all GIMPLE_CALL flags, location and block, except
		 GF_CALL_VA_ARG_PACK.  */
	      gimple_call_copy_flags (new_call, call_stmt);
	      gimple_call_set_va_arg_pack (new_call, false);
	      gimple_set_location (new_call, gimple_location (stmt));
	      gimple_set_block (new_call, gimple_block (stmt));
	      gimple_call_set_lhs (new_call, gimple_call_lhs (call_stmt));

	      gsi_replace (&copy_gsi, new_call, false);
	      stmt = new_call;
	    }
	  else if (call_stmt
		   && id->call_stmt
		   && (decl = gimple_call_fndecl (stmt))
		   && DECL_BUILT_IN_CLASS (decl) == BUILT_IN_NORMAL
		   && DECL_FUNCTION_CODE (decl) == BUILT_IN_VA_ARG_PACK_LEN)
	    {
	      /* __builtin_va_arg_pack_len () should be replaced by
		 the number of anonymous arguments.  */
	      size_t nargs = gimple_call_num_args (id->call_stmt), i;
	      tree count, p;
	      gimple new_stmt;

	      for (p = DECL_ARGUMENTS (id->src_fn); p; p = DECL_CHAIN (p))
		nargs--;

	      /* For instrumented calls we should ignore bounds.  */
	      for (i = gimple_call_num_args (id->call_stmt) - nargs;
		   i < gimple_call_num_args (id->call_stmt);
		   i++)
		if (POINTER_BOUNDS_P (gimple_call_arg (id->call_stmt, i)))
		  nargs--;

	      count = build_int_cst (integer_type_node, nargs);
	      new_stmt = gimple_build_assign (gimple_call_lhs (stmt), count);
	      gsi_replace (&copy_gsi, new_stmt, false);
	      stmt = new_stmt;
	    }
	  else if (call_stmt
		   && id->call_stmt
		   && gimple_call_internal_p (stmt)
		   && gimple_call_internal_fn (stmt) == IFN_TSAN_FUNC_EXIT)
	    {
	      /* Drop TSAN_FUNC_EXIT () internal calls during inlining.  */
	      gsi_remove (&copy_gsi, false);
	      continue;
	    }

	  /* Statements produced by inlining can be unfolded, especially
	     when we constant propagated some operands.  We can't fold
	     them right now for two reasons:
	     1) folding require SSA_NAME_DEF_STMTs to be correct
	     2) we can't change function calls to builtins.
	     So we just mark statement for later folding.  We mark
	     all new statements, instead just statements that has changed
	     by some nontrivial substitution so even statements made
	     foldable indirectly are updated.  If this turns out to be
	     expensive, copy_body can be told to watch for nontrivial
	     changes.  */
	  if (id->statements_to_fold)
	    id->statements_to_fold->add (stmt);

	  /* We're duplicating a CALL_EXPR.  Find any corresponding
	     callgraph edges and update or duplicate them.  */
	  if (gcall *call_stmt = dyn_cast <gcall *> (stmt))
	    {
	      struct cgraph_edge *edge;

	      switch (id->transform_call_graph_edges)
		{
		case CB_CGE_DUPLICATE:
		  edge = id->src_node->get_edge (orig_stmt);
		  if (edge)
		    {
		      int edge_freq = edge->frequency;
		      int new_freq;
		      struct cgraph_edge *old_edge = edge;
		      edge = edge->clone (id->dst_node, call_stmt,
					  gimple_uid (stmt),
					  REG_BR_PROB_BASE, CGRAPH_FREQ_BASE,
					  true);
		      /* We could also just rescale the frequency, but
		         doing so would introduce roundoff errors and make
			 verifier unhappy.  */
		      new_freq  = compute_call_stmt_bb_frequency (id->dst_node->decl,
								  copy_basic_block);

		      /* Speculative calls consist of two edges - direct and indirect.
			 Duplicate the whole thing and distribute frequencies accordingly.  */
		      if (edge->speculative)
			{
			  struct cgraph_edge *direct, *indirect;
			  struct ipa_ref *ref;

			  gcc_assert (!edge->indirect_unknown_callee);
			  old_edge->speculative_call_info (direct, indirect, ref);
			  indirect = indirect->clone (id->dst_node, call_stmt,
						      gimple_uid (stmt),
						      REG_BR_PROB_BASE, CGRAPH_FREQ_BASE,
						      true);
			  if (old_edge->frequency + indirect->frequency)
			    {
			      edge->frequency = MIN (RDIV ((gcov_type)new_freq * old_edge->frequency,
						           (old_edge->frequency + indirect->frequency)),
						     CGRAPH_FREQ_MAX);
			      indirect->frequency = MIN (RDIV ((gcov_type)new_freq * indirect->frequency,
							       (old_edge->frequency + indirect->frequency)),
							 CGRAPH_FREQ_MAX);
			    }
			  id->dst_node->clone_reference (ref, stmt);
			}
		      else
			{
			  edge->frequency = new_freq;
			  if (dump_file
			      && profile_status_for_fn (cfun) != PROFILE_ABSENT
			      && (edge_freq > edge->frequency + 10
				  || edge_freq < edge->frequency - 10))
			    {
			      fprintf (dump_file, "Edge frequency estimated by "
				       "cgraph %i diverge from inliner's estimate %i\n",
				       edge_freq,
				       edge->frequency);
			      fprintf (dump_file,
				       "Orig bb: %i, orig bb freq %i, new bb freq %i\n",
				       bb->index,
				       bb->frequency,
				       copy_basic_block->frequency);
			    }
			}
		    }
		  break;

		case CB_CGE_MOVE_CLONES:
		  id->dst_node->set_call_stmt_including_clones (orig_stmt,
								call_stmt);
		  edge = id->dst_node->get_edge (stmt);
		  break;

		case CB_CGE_MOVE:
		  edge = id->dst_node->get_edge (orig_stmt);
		  if (edge)
		    edge->set_call_stmt (call_stmt);
		  break;

		default:
		  gcc_unreachable ();
		}

	      /* Constant propagation on argument done during inlining
		 may create new direct call.  Produce an edge for it.  */
	      if ((!edge
		   || (edge->indirect_inlining_edge
		       && id->transform_call_graph_edges == CB_CGE_MOVE_CLONES))
		  && id->dst_node->definition
		  && (fn = gimple_call_fndecl (stmt)) != NULL)
		{
		  struct cgraph_node *dest = cgraph_node::get (fn);

		  /* We have missing edge in the callgraph.  This can happen
		     when previous inlining turned an indirect call into a
		     direct call by constant propagating arguments or we are
		     producing dead clone (for further cloning).  In all
		     other cases we hit a bug (incorrect node sharing is the
		     most common reason for missing edges).  */
		  gcc_assert (!dest->definition
			      || dest->address_taken
		  	      || !id->src_node->definition
			      || !id->dst_node->definition);
		  if (id->transform_call_graph_edges == CB_CGE_MOVE_CLONES)
		    id->dst_node->create_edge_including_clones
		      (dest, orig_stmt, call_stmt, bb->count,
		       compute_call_stmt_bb_frequency (id->dst_node->decl,
		       				       copy_basic_block),
		       CIF_ORIGINALLY_INDIRECT_CALL);
		  else
		    id->dst_node->create_edge (dest, call_stmt,
					bb->count,
					compute_call_stmt_bb_frequency
					  (id->dst_node->decl,
					   copy_basic_block))->inline_failed
		      = CIF_ORIGINALLY_INDIRECT_CALL;
		  if (dump_file)
		    {
		      fprintf (dump_file, "Created new direct edge to %s\n",
			       dest->name ());
		    }
		}

	      notice_special_calls (as_a <gcall *> (stmt));
	    }

	  maybe_duplicate_eh_stmt_fn (cfun, stmt, id->src_cfun, orig_stmt,
				      id->eh_map, id->eh_lp_nr);

	  if (gimple_in_ssa_p (cfun) && !is_gimple_debug (stmt))
	    {
	      ssa_op_iter i;
	      tree def;

	      FOR_EACH_SSA_TREE_OPERAND (def, stmt, i, SSA_OP_DEF)
		if (TREE_CODE (def) == SSA_NAME)
		  SSA_NAME_DEF_STMT (def) = stmt;
	    }

	  gsi_next (&copy_gsi);
	}
      while (!gsi_end_p (copy_gsi));

      copy_gsi = gsi_last_bb (copy_basic_block);
    }

  return copy_basic_block;
}

/* Inserting Single Entry Multiple Exit region in SSA form into code in SSA
   form is quite easy, since dominator relationship for old basic blocks does
   not change.

   There is however exception where inlining might change dominator relation
   across EH edges from basic block within inlined functions destinating
   to landing pads in function we inline into.

   The function fills in PHI_RESULTs of such PHI nodes if they refer
   to gimple regs.  Otherwise, the function mark PHI_RESULT of such
   PHI nodes for renaming.  For non-gimple regs, renaming is safe: the
   EH edges are abnormal and SSA_NAME_OCCURS_IN_ABNORMAL_PHI must be
   set, and this means that there will be no overlapping live ranges
   for the underlying symbol.

   This might change in future if we allow redirecting of EH edges and
   we might want to change way build CFG pre-inlining to include
   all the possible edges then.  */
static void
update_ssa_across_abnormal_edges (basic_block bb, basic_block ret_bb,
				  bool can_throw, bool nonlocal_goto)
{
  edge e;
  edge_iterator ei;

  FOR_EACH_EDGE (e, ei, bb->succs)
    if (!e->dest->aux
	|| ((basic_block)e->dest->aux)->index == ENTRY_BLOCK)
      {
	gphi *phi;
	gphi_iterator si;

	if (!nonlocal_goto)
	  gcc_assert (e->flags & EDGE_EH);

	if (!can_throw)
	  gcc_assert (!(e->flags & EDGE_EH));

	for (si = gsi_start_phis (e->dest); !gsi_end_p (si); gsi_next (&si))
	  {
	    edge re;

	    phi = si.phi ();

	    /* For abnormal goto/call edges the receiver can be the
	       ENTRY_BLOCK.  Do not assert this cannot happen.  */

	    gcc_assert ((e->flags & EDGE_EH)
			|| SSA_NAME_OCCURS_IN_ABNORMAL_PHI (PHI_RESULT (phi)));

	    re = find_edge (ret_bb, e->dest);
	    gcc_checking_assert (re);
	    gcc_assert ((re->flags & (EDGE_EH | EDGE_ABNORMAL))
			== (e->flags & (EDGE_EH | EDGE_ABNORMAL)));

	    SET_USE (PHI_ARG_DEF_PTR_FROM_EDGE (phi, e),
		     USE_FROM_PTR (PHI_ARG_DEF_PTR_FROM_EDGE (phi, re)));
	  }
      }
}


/* Copy edges from BB into its copy constructed earlier, scale profile
   accordingly.  Edges will be taken care of later.  Assume aux
   pointers to point to the copies of each BB.  Return true if any
   debug stmts are left after a statement that must end the basic block.  */

static bool
copy_edges_for_bb (basic_block bb, gcov_type count_scale, basic_block ret_bb,
		   basic_block abnormal_goto_dest)
{
  basic_block new_bb = (basic_block) bb->aux;
  edge_iterator ei;
  edge old_edge;
  gimple_stmt_iterator si;
  int flags;
  bool need_debug_cleanup = false;

  /* Use the indices from the original blocks to create edges for the
     new ones.  */
  FOR_EACH_EDGE (old_edge, ei, bb->succs)
    if (!(old_edge->flags & EDGE_EH))
      {
	edge new_edge;

	flags = old_edge->flags;

	/* Return edges do get a FALLTHRU flag when the get inlined.  */
	if (old_edge->dest->index == EXIT_BLOCK
	    && !(old_edge->flags & (EDGE_TRUE_VALUE|EDGE_FALSE_VALUE|EDGE_FAKE))
	    && old_edge->dest->aux != EXIT_BLOCK_PTR_FOR_FN (cfun))
	  flags |= EDGE_FALLTHRU;
	new_edge = make_edge (new_bb, (basic_block) old_edge->dest->aux, flags);
	new_edge->count = apply_scale (old_edge->count, count_scale);
	new_edge->probability = old_edge->probability;
      }

  if (bb->index == ENTRY_BLOCK || bb->index == EXIT_BLOCK)
    return false;

  for (si = gsi_start_bb (new_bb); !gsi_end_p (si);)
    {
      gimple copy_stmt;
      bool can_throw, nonlocal_goto;

      copy_stmt = gsi_stmt (si);
      if (!is_gimple_debug (copy_stmt))
	update_stmt (copy_stmt);

      /* Do this before the possible split_block.  */
      gsi_next (&si);

      /* If this tree could throw an exception, there are two
         cases where we need to add abnormal edge(s): the
         tree wasn't in a region and there is a "current
         region" in the caller; or the original tree had
         EH edges.  In both cases split the block after the tree,
         and add abnormal edge(s) as needed; we need both
         those from the callee and the caller.
         We check whether the copy can throw, because the const
         propagation can change an INDIRECT_REF which throws
         into a COMPONENT_REF which doesn't.  If the copy
         can throw, the original could also throw.  */
      can_throw = stmt_can_throw_internal (copy_stmt);
      nonlocal_goto
	= (stmt_can_make_abnormal_goto (copy_stmt)
	   && !computed_goto_p (copy_stmt));

      if (can_throw || nonlocal_goto)
	{
	  if (!gsi_end_p (si))
	    {
	      while (!gsi_end_p (si) && is_gimple_debug (gsi_stmt (si)))
		gsi_next (&si);
	      if (gsi_end_p (si))
		need_debug_cleanup = true;
	    }
	  if (!gsi_end_p (si))
	    /* Note that bb's predecessor edges aren't necessarily
	       right at this point; split_block doesn't care.  */
	    {
	      edge e = split_block (new_bb, copy_stmt);

	      new_bb = e->dest;
	      new_bb->aux = e->src->aux;
	      si = gsi_start_bb (new_bb);
	    }
	}

      if (gimple_code (copy_stmt) == GIMPLE_EH_DISPATCH)
	make_eh_dispatch_edges (as_a <geh_dispatch *> (copy_stmt));
      else if (can_throw)
	make_eh_edges (copy_stmt);

      /* If the call we inline cannot make abnormal goto do not add
         additional abnormal edges but only retain those already present
	 in the original function body.  */
      if (abnormal_goto_dest == NULL)
	nonlocal_goto = false;
      if (nonlocal_goto)
	{
	  basic_block copy_stmt_bb = gimple_bb (copy_stmt);

	  if (get_abnormal_succ_dispatcher (copy_stmt_bb))
	    nonlocal_goto = false;
	  /* ABNORMAL_DISPATCHER (1) is for longjmp/setjmp or nonlocal gotos
	     in OpenMP regions which aren't allowed to be left abnormally.
	     So, no need to add abnormal edge in that case.  */
	  else if (is_gimple_call (copy_stmt)
		   && gimple_call_internal_p (copy_stmt)
		   && (gimple_call_internal_fn (copy_stmt)
		       == IFN_ABNORMAL_DISPATCHER)
		   && gimple_call_arg (copy_stmt, 0) == boolean_true_node)
	    nonlocal_goto = false;
	  else
	    make_edge (copy_stmt_bb, abnormal_goto_dest, EDGE_ABNORMAL);
	}

      if ((can_throw || nonlocal_goto)
	  && gimple_in_ssa_p (cfun))
	update_ssa_across_abnormal_edges (gimple_bb (copy_stmt), ret_bb,
					  can_throw, nonlocal_goto);
    }
  return need_debug_cleanup;
}

/* Copy the PHIs.  All blocks and edges are copied, some blocks
   was possibly split and new outgoing EH edges inserted.
   BB points to the block of original function and AUX pointers links
   the original and newly copied blocks.  */

static void
copy_phis_for_bb (basic_block bb, copy_body_data *id)
{
  basic_block const new_bb = (basic_block) bb->aux;
  edge_iterator ei;
  gphi *phi;
  gphi_iterator si;
  edge new_edge;
  bool inserted = false;

  for (si = gsi_start_phis (bb); !gsi_end_p (si); gsi_next (&si))
    {
      tree res, new_res;
      gphi *new_phi;

      phi = si.phi ();
      res = PHI_RESULT (phi);
      new_res = res;
      if (!virtual_operand_p (res))
	{
	  walk_tree (&new_res, copy_tree_body_r, id, NULL);
	  new_phi = create_phi_node (new_res, new_bb);
	  FOR_EACH_EDGE (new_edge, ei, new_bb->preds)
	    {
	      edge old_edge = find_edge ((basic_block) new_edge->src->aux, bb);
	      tree arg;
	      tree new_arg;
	      edge_iterator ei2;
	      location_t locus;

	      /* When doing partial cloning, we allow PHIs on the entry block
		 as long as all the arguments are the same.  Find any input
		 edge to see argument to copy.  */
	      if (!old_edge)
		FOR_EACH_EDGE (old_edge, ei2, bb->preds)
		  if (!old_edge->src->aux)
		    break;

	      arg = PHI_ARG_DEF_FROM_EDGE (phi, old_edge);
	      new_arg = arg;
	      walk_tree (&new_arg, copy_tree_body_r, id, NULL);
	      gcc_assert (new_arg);
	      /* With return slot optimization we can end up with
	         non-gimple (foo *)&this->m, fix that here.  */
	      if (TREE_CODE (new_arg) != SSA_NAME
		  && TREE_CODE (new_arg) != FUNCTION_DECL
		  && !is_gimple_val (new_arg))
		{
		  gimple_seq stmts = NULL;
		  new_arg = force_gimple_operand (new_arg, &stmts, true, NULL);
		  gsi_insert_seq_on_edge (new_edge, stmts);
		  inserted = true;
		}
	      locus = gimple_phi_arg_location_from_edge (phi, old_edge);
	      if (LOCATION_BLOCK (locus))
		{
		  tree *n;
		  n = id->decl_map->get (LOCATION_BLOCK (locus));
		  gcc_assert (n);
		  if (*n)
		    locus = COMBINE_LOCATION_DATA (line_table, locus, *n);
		  else
		    locus = LOCATION_LOCUS (locus);
		}
	      else
		locus = LOCATION_LOCUS (locus);

	      add_phi_arg (new_phi, new_arg, new_edge, locus);
	    }
	}
    }

  /* Commit the delayed edge insertions.  */
  if (inserted)
    FOR_EACH_EDGE (new_edge, ei, new_bb->preds)
      gsi_commit_one_edge_insert (new_edge, NULL);
}


/* Wrapper for remap_decl so it can be used as a callback.  */

static tree
remap_decl_1 (tree decl, void *data)
{
  return remap_decl (decl, (copy_body_data *) data);
}

/* Build struct function and associated datastructures for the new clone
   NEW_FNDECL to be build.  CALLEE_FNDECL is the original.  Function changes
   the cfun to the function of new_fndecl (and current_function_decl too).  */

static void
initialize_cfun (tree new_fndecl, tree callee_fndecl, gcov_type count)
{
  struct function *src_cfun = DECL_STRUCT_FUNCTION (callee_fndecl);
  gcov_type count_scale;

  if (!DECL_ARGUMENTS (new_fndecl))
    DECL_ARGUMENTS (new_fndecl) = DECL_ARGUMENTS (callee_fndecl);
  if (!DECL_RESULT (new_fndecl))
    DECL_RESULT (new_fndecl) = DECL_RESULT (callee_fndecl);

  if (ENTRY_BLOCK_PTR_FOR_FN (src_cfun)->count)
    count_scale
        = GCOV_COMPUTE_SCALE (count,
                              ENTRY_BLOCK_PTR_FOR_FN (src_cfun)->count);
  else
    count_scale = REG_BR_PROB_BASE;

  /* Register specific tree functions.  */
  gimple_register_cfg_hooks ();

  /* Get clean struct function.  */
  push_struct_function (new_fndecl);

  /* We will rebuild these, so just sanity check that they are empty.  */
  gcc_assert (VALUE_HISTOGRAMS (cfun) == NULL);
  gcc_assert (cfun->local_decls == NULL);
  gcc_assert (cfun->cfg == NULL);
  gcc_assert (cfun->decl == new_fndecl);

  /* Copy items we preserve during cloning.  */
  cfun->static_chain_decl = src_cfun->static_chain_decl;
  cfun->nonlocal_goto_save_area = src_cfun->nonlocal_goto_save_area;
  cfun->function_end_locus = src_cfun->function_end_locus;
  cfun->curr_properties = src_cfun->curr_properties;
  cfun->last_verified = src_cfun->last_verified;
  cfun->va_list_gpr_size = src_cfun->va_list_gpr_size;
  cfun->va_list_fpr_size = src_cfun->va_list_fpr_size;
  cfun->has_nonlocal_label = src_cfun->has_nonlocal_label;
  cfun->stdarg = src_cfun->stdarg;
  cfun->after_inlining = src_cfun->after_inlining;
  cfun->can_throw_non_call_exceptions
    = src_cfun->can_throw_non_call_exceptions;
  cfun->can_delete_dead_exceptions = src_cfun->can_delete_dead_exceptions;
  cfun->returns_struct = src_cfun->returns_struct;
  cfun->returns_pcc_struct = src_cfun->returns_pcc_struct;

  init_empty_tree_cfg ();

  profile_status_for_fn (cfun) = profile_status_for_fn (src_cfun);
  ENTRY_BLOCK_PTR_FOR_FN (cfun)->count =
    (ENTRY_BLOCK_PTR_FOR_FN (src_cfun)->count * count_scale /
     REG_BR_PROB_BASE);
  ENTRY_BLOCK_PTR_FOR_FN (cfun)->frequency
    = ENTRY_BLOCK_PTR_FOR_FN (src_cfun)->frequency;
  EXIT_BLOCK_PTR_FOR_FN (cfun)->count =
    (EXIT_BLOCK_PTR_FOR_FN (src_cfun)->count * count_scale /
     REG_BR_PROB_BASE);
  EXIT_BLOCK_PTR_FOR_FN (cfun)->frequency =
    EXIT_BLOCK_PTR_FOR_FN (src_cfun)->frequency;
  if (src_cfun->eh)
    init_eh_for_function ();

  if (src_cfun->gimple_df)
    {
      init_tree_ssa (cfun);
      cfun->gimple_df->in_ssa_p = true;
      init_ssa_operands (cfun);
    }
}

/* Helper function for copy_cfg_body.  Move debug stmts from the end
   of NEW_BB to the beginning of successor basic blocks when needed.  If the
   successor has multiple predecessors, reset them, otherwise keep
   their value.  */

static void
maybe_move_debug_stmts_to_successors (copy_body_data *id, basic_block new_bb)
{
  edge e;
  edge_iterator ei;
  gimple_stmt_iterator si = gsi_last_nondebug_bb (new_bb);

  if (gsi_end_p (si)
      || gsi_one_before_end_p (si)
      || !(stmt_can_throw_internal (gsi_stmt (si))
	   || stmt_can_make_abnormal_goto (gsi_stmt (si))))
    return;

  FOR_EACH_EDGE (e, ei, new_bb->succs)
    {
      gimple_stmt_iterator ssi = gsi_last_bb (new_bb);
      gimple_stmt_iterator dsi = gsi_after_labels (e->dest);
      while (is_gimple_debug (gsi_stmt (ssi)))
	{
	  gimple stmt = gsi_stmt (ssi);
	  gdebug *new_stmt;
	  tree var;
	  tree value;

	  /* For the last edge move the debug stmts instead of copying
	     them.  */
	  if (ei_one_before_end_p (ei))
	    {
	      si = ssi;
	      gsi_prev (&ssi);
	      if (!single_pred_p (e->dest) && gimple_debug_bind_p (stmt))
		gimple_debug_bind_reset_value (stmt);
	      gsi_remove (&si, false);
	      gsi_insert_before (&dsi, stmt, GSI_SAME_STMT);
	      continue;
	    }

	  if (gimple_debug_bind_p (stmt))
	    {
	      var = gimple_debug_bind_get_var (stmt);
	      if (single_pred_p (e->dest))
		{
		  value = gimple_debug_bind_get_value (stmt);
		  value = unshare_expr (value);
		}
	      else
		value = NULL_TREE;
	      new_stmt = gimple_build_debug_bind (var, value, stmt);
	    }
	  else if (gimple_debug_source_bind_p (stmt))
	    {
	      var = gimple_debug_source_bind_get_var (stmt);
	      value = gimple_debug_source_bind_get_value (stmt);
	      new_stmt = gimple_build_debug_source_bind (var, value, stmt);
	    }
	  else
	    gcc_unreachable ();
	  gsi_insert_before (&dsi, new_stmt, GSI_SAME_STMT);
	  id->debug_stmts.safe_push (new_stmt);
	  gsi_prev (&ssi);
	}
    }
}

/* Make a copy of the sub-loops of SRC_PARENT and place them
   as siblings of DEST_PARENT.  */

static void
copy_loops (copy_body_data *id,
	    struct loop *dest_parent, struct loop *src_parent)
{
  struct loop *src_loop = src_parent->inner;
  while (src_loop)
    {
      if (!id->blocks_to_copy
	  || bitmap_bit_p (id->blocks_to_copy, src_loop->header->index))
	{
	  struct loop *dest_loop = alloc_loop ();

	  /* Assign the new loop its header and latch and associate
	     those with the new loop.  */
	  dest_loop->header = (basic_block)src_loop->header->aux;
	  dest_loop->header->loop_father = dest_loop;
	  if (src_loop->latch != NULL)
	    {
	      dest_loop->latch = (basic_block)src_loop->latch->aux;
	      dest_loop->latch->loop_father = dest_loop;
	    }

	  /* Copy loop meta-data.  */
	  copy_loop_info (src_loop, dest_loop);

	  /* Finally place it into the loop array and the loop tree.  */
	  place_new_loop (cfun, dest_loop);
	  flow_loop_tree_node_add (dest_parent, dest_loop);

	  dest_loop->safelen = src_loop->safelen;
	  dest_loop->dont_vectorize = src_loop->dont_vectorize;
	  if (src_loop->force_vectorize)
	    {
	      dest_loop->force_vectorize = true;
	      cfun->has_force_vectorize_loops = true;
	    }
	  if (src_loop->simduid)
	    {
	      dest_loop->simduid = remap_decl (src_loop->simduid, id);
	      cfun->has_simduid_loops = true;
	    }

	  /* Recurse.  */
	  copy_loops (id, dest_loop, src_loop);
	}
      src_loop = src_loop->next;
    }
}

/* Call cgraph_redirect_edge_call_stmt_to_callee on all calls in BB */

void
redirect_all_calls (copy_body_data * id, basic_block bb)
{
  gimple_stmt_iterator si;
  gimple last = last_stmt (bb);
  for (si = gsi_start_bb (bb); !gsi_end_p (si); gsi_next (&si))
    {
      gimple stmt = gsi_stmt (si);
      if (is_gimple_call (stmt))
	{
	  struct cgraph_edge *edge = id->dst_node->get_edge (stmt);
	  if (edge)
	    {
	      edge->redirect_call_stmt_to_callee ();
	      if (stmt == last && id->call_stmt && maybe_clean_eh_stmt (stmt))
		gimple_purge_dead_eh_edges (bb);
	    }
	}
    }
}

/* Convert estimated frequencies into counts for NODE, scaling COUNT
   with each bb's frequency. Used when NODE has a 0-weight entry
   but we are about to inline it into a non-zero count call bb.
   See the comments for handle_missing_profiles() in predict.c for
   when this can happen for COMDATs.  */

void
freqs_to_counts (struct cgraph_node *node, gcov_type count)
{
  basic_block bb;
  edge_iterator ei;
  edge e;
  struct function *fn = DECL_STRUCT_FUNCTION (node->decl);

  FOR_ALL_BB_FN(bb, fn)
    {
      bb->count = apply_scale (count,
                               GCOV_COMPUTE_SCALE (bb->frequency, BB_FREQ_MAX));
      FOR_EACH_EDGE (e, ei, bb->succs)
        e->count = apply_probability (e->src->count, e->probability);
    }
}

/* Make a copy of the body of FN so that it can be inserted inline in
   another function.  Walks FN via CFG, returns new fndecl.  */

static tree
copy_cfg_body (copy_body_data * id, gcov_type count, int frequency_scale,
	       basic_block entry_block_map, basic_block exit_block_map,
	       basic_block new_entry)
{
  tree callee_fndecl = id->src_fn;
  /* Original cfun for the callee, doesn't change.  */
  struct function *src_cfun = DECL_STRUCT_FUNCTION (callee_fndecl);
  struct function *cfun_to_copy;
  basic_block bb;
  tree new_fndecl = NULL;
  bool need_debug_cleanup = false;
  gcov_type count_scale;
  int last;
  int incoming_frequency = 0;
  gcov_type incoming_count = 0;

  /* This can happen for COMDAT routines that end up with 0 counts
     despite being called (see the comments for handle_missing_profiles()
     in predict.c as to why). Apply counts to the blocks in the callee
     before inlining, using the guessed edge frequencies, so that we don't
     end up with a 0-count inline body which can confuse downstream
     optimizations such as function splitting.  */
  if (!ENTRY_BLOCK_PTR_FOR_FN (src_cfun)->count && count)
    {
      /* Apply the larger of the call bb count and the total incoming
         call edge count to the callee.  */
      gcov_type in_count = 0;
      struct cgraph_edge *in_edge;
      for (in_edge = id->src_node->callers; in_edge;
           in_edge = in_edge->next_caller)
        in_count += in_edge->count;
      freqs_to_counts (id->src_node, count > in_count ? count : in_count);
    }

  if (ENTRY_BLOCK_PTR_FOR_FN (src_cfun)->count)
    count_scale
        = GCOV_COMPUTE_SCALE (count,
                              ENTRY_BLOCK_PTR_FOR_FN (src_cfun)->count);
  else
    count_scale = REG_BR_PROB_BASE;

  /* Register specific tree functions.  */
  gimple_register_cfg_hooks ();

  /* If we are inlining just region of the function, make sure to connect
     new entry to ENTRY_BLOCK_PTR_FOR_FN (cfun).  Since new entry can be
     part of loop, we must compute frequency and probability of
     ENTRY_BLOCK_PTR_FOR_FN (cfun) based on the frequencies and
     probabilities of edges incoming from nonduplicated region.  */
  if (new_entry)
    {
      edge e;
      edge_iterator ei;

      FOR_EACH_EDGE (e, ei, new_entry->preds)
	if (!e->src->aux)
	  {
	    incoming_frequency += EDGE_FREQUENCY (e);
	    incoming_count += e->count;
	  }
      incoming_count = apply_scale (incoming_count, count_scale);
      incoming_frequency
	= apply_scale ((gcov_type)incoming_frequency, frequency_scale);
      ENTRY_BLOCK_PTR_FOR_FN (cfun)->count = incoming_count;
      ENTRY_BLOCK_PTR_FOR_FN (cfun)->frequency = incoming_frequency;
    }

  /* Must have a CFG here at this point.  */
  gcc_assert (ENTRY_BLOCK_PTR_FOR_FN
	      (DECL_STRUCT_FUNCTION (callee_fndecl)));

  cfun_to_copy = id->src_cfun = DECL_STRUCT_FUNCTION (callee_fndecl);

  ENTRY_BLOCK_PTR_FOR_FN (cfun_to_copy)->aux = entry_block_map;
  EXIT_BLOCK_PTR_FOR_FN (cfun_to_copy)->aux = exit_block_map;
  entry_block_map->aux = ENTRY_BLOCK_PTR_FOR_FN (cfun_to_copy);
  exit_block_map->aux = EXIT_BLOCK_PTR_FOR_FN (cfun_to_copy);

  /* Duplicate any exception-handling regions.  */
  if (cfun->eh)
    id->eh_map = duplicate_eh_regions (cfun_to_copy, NULL, id->eh_lp_nr,
				       remap_decl_1, id);

  /* Use aux pointers to map the original blocks to copy.  */
  FOR_EACH_BB_FN (bb, cfun_to_copy)
    if (!id->blocks_to_copy || bitmap_bit_p (id->blocks_to_copy, bb->index))
      {
	basic_block new_bb = copy_bb (id, bb, frequency_scale, count_scale);
	bb->aux = new_bb;
	new_bb->aux = bb;
	new_bb->loop_father = entry_block_map->loop_father;
      }

  last = last_basic_block_for_fn (cfun);

  /* Now that we've duplicated the blocks, duplicate their edges.  */
  basic_block abnormal_goto_dest = NULL;
  if (id->call_stmt
      && stmt_can_make_abnormal_goto (id->call_stmt))
    {
      gimple_stmt_iterator gsi = gsi_for_stmt (id->call_stmt);

      bb = gimple_bb (id->call_stmt);
      gsi_next (&gsi);
      if (gsi_end_p (gsi))
	abnormal_goto_dest = get_abnormal_succ_dispatcher (bb);
    }
  FOR_ALL_BB_FN (bb, cfun_to_copy)
    if (!id->blocks_to_copy
	|| (bb->index > 0 && bitmap_bit_p (id->blocks_to_copy, bb->index)))
      need_debug_cleanup |= copy_edges_for_bb (bb, count_scale, exit_block_map,
					       abnormal_goto_dest);

  if (new_entry)
    {
      edge e = make_edge (entry_block_map, (basic_block)new_entry->aux, EDGE_FALLTHRU);
      e->probability = REG_BR_PROB_BASE;
      e->count = incoming_count;
    }

  /* Duplicate the loop tree, if available and wanted.  */
  if (loops_for_fn (src_cfun) != NULL
      && current_loops != NULL)
    {
      copy_loops (id, entry_block_map->loop_father,
		  get_loop (src_cfun, 0));
      /* Defer to cfgcleanup to update loop-father fields of basic-blocks.  */
      loops_state_set (LOOPS_NEED_FIXUP);
    }

  /* If the loop tree in the source function needed fixup, mark the
     destination loop tree for fixup, too.  */
  if (loops_for_fn (src_cfun)->state & LOOPS_NEED_FIXUP)
    loops_state_set (LOOPS_NEED_FIXUP);

  if (gimple_in_ssa_p (cfun))
    FOR_ALL_BB_FN (bb, cfun_to_copy)
      if (!id->blocks_to_copy
	  || (bb->index > 0 && bitmap_bit_p (id->blocks_to_copy, bb->index)))
	copy_phis_for_bb (bb, id);

  FOR_ALL_BB_FN (bb, cfun_to_copy)
    if (bb->aux)
      {
	if (need_debug_cleanup
	    && bb->index != ENTRY_BLOCK
	    && bb->index != EXIT_BLOCK)
	  maybe_move_debug_stmts_to_successors (id, (basic_block) bb->aux);
	/* Update call edge destinations.  This can not be done before loop
	   info is updated, because we may split basic blocks.  */
	if (id->transform_call_graph_edges == CB_CGE_DUPLICATE
	    && bb->index != ENTRY_BLOCK
	    && bb->index != EXIT_BLOCK)
	  redirect_all_calls (id, (basic_block)bb->aux);
	((basic_block)bb->aux)->aux = NULL;
	bb->aux = NULL;
      }

  /* Zero out AUX fields of newly created block during EH edge
     insertion. */
  for (; last < last_basic_block_for_fn (cfun); last++)
    {
      if (need_debug_cleanup)
	maybe_move_debug_stmts_to_successors (id,
					      BASIC_BLOCK_FOR_FN (cfun, last));
      BASIC_BLOCK_FOR_FN (cfun, last)->aux = NULL;
      /* Update call edge destinations.  This can not be done before loop
	 info is updated, because we may split basic blocks.  */
      if (id->transform_call_graph_edges == CB_CGE_DUPLICATE)
	redirect_all_calls (id, BASIC_BLOCK_FOR_FN (cfun, last));
    }
  entry_block_map->aux = NULL;
  exit_block_map->aux = NULL;

  if (id->eh_map)
    {
      delete id->eh_map;
      id->eh_map = NULL;
    }
  if (id->dependence_map)
    {
      delete id->dependence_map;
      id->dependence_map = NULL;
    }

  return new_fndecl;
}

/* Copy the debug STMT using ID.  We deal with these statements in a
   special way: if any variable in their VALUE expression wasn't
   remapped yet, we won't remap it, because that would get decl uids
   out of sync, causing codegen differences between -g and -g0.  If
   this arises, we drop the VALUE expression altogether.  */

static void
copy_debug_stmt (gdebug *stmt, copy_body_data *id)
{
  tree t, *n;
  struct walk_stmt_info wi;

  if (gimple_block (stmt))
    {
      n = id->decl_map->get (gimple_block (stmt));
      gimple_set_block (stmt, n ? *n : id->block);
    }

  /* Remap all the operands in COPY.  */
  memset (&wi, 0, sizeof (wi));
  wi.info = id;

  processing_debug_stmt = 1;

  if (gimple_debug_source_bind_p (stmt))
    t = gimple_debug_source_bind_get_var (stmt);
  else
    t = gimple_debug_bind_get_var (stmt);

  if (TREE_CODE (t) == PARM_DECL && id->debug_map
      && (n = id->debug_map->get (t)))
    {
      gcc_assert (TREE_CODE (*n) == VAR_DECL);
      t = *n;
    }
  else if (TREE_CODE (t) == VAR_DECL
	   && !is_global_var (t)
	   && !id->decl_map->get (t))
    /* T is a non-localized variable.  */;
  else
    walk_tree (&t, remap_gimple_op_r, &wi, NULL);

  if (gimple_debug_bind_p (stmt))
    {
      gimple_debug_bind_set_var (stmt, t);

      if (gimple_debug_bind_has_value_p (stmt))
	walk_tree (gimple_debug_bind_get_value_ptr (stmt),
		   remap_gimple_op_r, &wi, NULL);

      /* Punt if any decl couldn't be remapped.  */
      if (processing_debug_stmt < 0)
	gimple_debug_bind_reset_value (stmt);
    }
  else if (gimple_debug_source_bind_p (stmt))
    {
      gimple_debug_source_bind_set_var (stmt, t);
      walk_tree (gimple_debug_source_bind_get_value_ptr (stmt),
		 remap_gimple_op_r, &wi, NULL);
      /* When inlining and source bind refers to one of the optimized
	 away parameters, change the source bind into normal debug bind
	 referring to the corresponding DEBUG_EXPR_DECL that should have
	 been bound before the call stmt.  */
      t = gimple_debug_source_bind_get_value (stmt);
      if (t != NULL_TREE
	  && TREE_CODE (t) == PARM_DECL
	  && id->call_stmt)
	{
	  vec<tree, va_gc> **debug_args = decl_debug_args_lookup (id->src_fn);
	  unsigned int i;
	  if (debug_args != NULL)
	    {
	      for (i = 0; i < vec_safe_length (*debug_args); i += 2)
		if ((**debug_args)[i] == DECL_ORIGIN (t)
		    && TREE_CODE ((**debug_args)[i + 1]) == DEBUG_EXPR_DECL)
		  {
		    t = (**debug_args)[i + 1];
		    stmt->subcode = GIMPLE_DEBUG_BIND;
		    gimple_debug_bind_set_value (stmt, t);
		    break;
		  }
	    }
	}      
    }

  processing_debug_stmt = 0;

  update_stmt (stmt);
}

/* Process deferred debug stmts.  In order to give values better odds
   of being successfully remapped, we delay the processing of debug
   stmts until all other stmts that might require remapping are
   processed.  */

static void
copy_debug_stmts (copy_body_data *id)
{
  size_t i;
  gdebug *stmt;

  if (!id->debug_stmts.exists ())
    return;

  FOR_EACH_VEC_ELT (id->debug_stmts, i, stmt)
    copy_debug_stmt (stmt, id);

  id->debug_stmts.release ();
}

/* Make a copy of the body of SRC_FN so that it can be inserted inline in
   another function.  */

static tree
copy_tree_body (copy_body_data *id)
{
  tree fndecl = id->src_fn;
  tree body = DECL_SAVED_TREE (fndecl);

  walk_tree (&body, copy_tree_body_r, id, NULL);

  return body;
}

/* Make a copy of the body of FN so that it can be inserted inline in
   another function.  */

static tree
copy_body (copy_body_data *id, gcov_type count, int frequency_scale,
	   basic_block entry_block_map, basic_block exit_block_map,
	   basic_block new_entry)
{
  tree fndecl = id->src_fn;
  tree body;

  /* If this body has a CFG, walk CFG and copy.  */
  gcc_assert (ENTRY_BLOCK_PTR_FOR_FN (DECL_STRUCT_FUNCTION (fndecl)));
  body = copy_cfg_body (id, count, frequency_scale, entry_block_map, exit_block_map,
			new_entry);
  copy_debug_stmts (id);

  return body;
}

/* Return true if VALUE is an ADDR_EXPR of an automatic variable
   defined in function FN, or of a data member thereof.  */

static bool
self_inlining_addr_expr (tree value, tree fn)
{
  tree var;

  if (TREE_CODE (value) != ADDR_EXPR)
    return false;

  var = get_base_address (TREE_OPERAND (value, 0));

  return var && auto_var_in_fn_p (var, fn);
}

/* Append to BB a debug annotation that binds VAR to VALUE, inheriting
   lexical block and line number information from base_stmt, if given,
   or from the last stmt of the block otherwise.  */

static gimple
insert_init_debug_bind (copy_body_data *id,
			basic_block bb, tree var, tree value,
			gimple base_stmt)
{
  gimple note;
  gimple_stmt_iterator gsi;
  tree tracked_var;

  if (!gimple_in_ssa_p (id->src_cfun))
    return NULL;

  if (!opt_for_fn (id->dst_fn, flag_var_tracking_assignments))
    return NULL;

  tracked_var = target_for_debug_bind (var);
  if (!tracked_var)
    return NULL;

  if (bb)
    {
      gsi = gsi_last_bb (bb);
      if (!base_stmt && !gsi_end_p (gsi))
	base_stmt = gsi_stmt (gsi);
    }

  note = gimple_build_debug_bind (tracked_var, unshare_expr (value), base_stmt);

  if (bb)
    {
      if (!gsi_end_p (gsi))
	gsi_insert_after (&gsi, note, GSI_SAME_STMT);
      else
	gsi_insert_before (&gsi, note, GSI_SAME_STMT);
    }

  return note;
}

static void
insert_init_stmt (copy_body_data *id, basic_block bb, gimple init_stmt)
{
  /* If VAR represents a zero-sized variable, it's possible that the
     assignment statement may result in no gimple statements.  */
  if (init_stmt)
    {
      gimple_stmt_iterator si = gsi_last_bb (bb);

      /* We can end up with init statements that store to a non-register
         from a rhs with a conversion.  Handle that here by forcing the
	 rhs into a temporary.  gimple_regimplify_operands is not
	 prepared to do this for us.  */
      if (!is_gimple_debug (init_stmt)
	  && !is_gimple_reg (gimple_assign_lhs (init_stmt))
	  && is_gimple_reg_type (TREE_TYPE (gimple_assign_lhs (init_stmt)))
	  && gimple_assign_rhs_class (init_stmt) == GIMPLE_UNARY_RHS)
	{
	  tree rhs = build1 (gimple_assign_rhs_code (init_stmt),
			     gimple_expr_type (init_stmt),
			     gimple_assign_rhs1 (init_stmt));
	  rhs = force_gimple_operand_gsi (&si, rhs, true, NULL_TREE, false,
					  GSI_NEW_STMT);
	  gimple_assign_set_rhs_code (init_stmt, TREE_CODE (rhs));
	  gimple_assign_set_rhs1 (init_stmt, rhs);
	}
      gsi_insert_after (&si, init_stmt, GSI_NEW_STMT);
      gimple_regimplify_operands (init_stmt, &si);

      if (!is_gimple_debug (init_stmt))
	{
	  tree def = gimple_assign_lhs (init_stmt);
	  insert_init_debug_bind (id, bb, def, def, init_stmt);
	}
    }
}

/* Initialize parameter P with VALUE.  If needed, produce init statement
   at the end of BB.  When BB is NULL, we return init statement to be
   output later.  */
static gimple
setup_one_parameter (copy_body_data *id, tree p, tree value, tree fn,
		     basic_block bb, tree *vars)
{
  gimple init_stmt = NULL;
  tree var;
  tree rhs = value;
  tree def = (gimple_in_ssa_p (cfun)
	      ? ssa_default_def (id->src_cfun, p) : NULL);

  if (value
      && value != error_mark_node
      && !useless_type_conversion_p (TREE_TYPE (p), TREE_TYPE (value)))
    {
      /* If we can match up types by promotion/demotion do so.  */
      if (fold_convertible_p (TREE_TYPE (p), value))
	rhs = fold_convert (TREE_TYPE (p), value);
      else
	{
	  /* ???  For valid programs we should not end up here.
	     Still if we end up with truly mismatched types here, fall back
	     to using a VIEW_CONVERT_EXPR or a literal zero to not leak invalid
	     GIMPLE to the following passes.  */
	  if (!is_gimple_reg_type (TREE_TYPE (value))
	      || TYPE_SIZE (TREE_TYPE (p)) == TYPE_SIZE (TREE_TYPE (value)))
	    rhs = fold_build1 (VIEW_CONVERT_EXPR, TREE_TYPE (p), value);
	  else
	    rhs = build_zero_cst (TREE_TYPE (p));
	}
    }

  /* Make an equivalent VAR_DECL.  Note that we must NOT remap the type
     here since the type of this decl must be visible to the calling
     function.  */
  var = copy_decl_to_var (p, id);

  /* Declare this new variable.  */
  DECL_CHAIN (var) = *vars;
  *vars = var;

  /* Make gimplifier happy about this variable.  */
  DECL_SEEN_IN_BIND_EXPR_P (var) = 1;

  /* If the parameter is never assigned to, has no SSA_NAMEs created,
     we would not need to create a new variable here at all, if it
     weren't for debug info.  Still, we can just use the argument
     value.  */
  if (TREE_READONLY (p)
      && !TREE_ADDRESSABLE (p)
      && value && !TREE_SIDE_EFFECTS (value)
      && !def)
    {
      /* We may produce non-gimple trees by adding NOPs or introduce
	 invalid sharing when operand is not really constant.
	 It is not big deal to prohibit constant propagation here as
	 we will constant propagate in DOM1 pass anyway.  */
      if (is_gimple_min_invariant (value)
	  && useless_type_conversion_p (TREE_TYPE (p),
						 TREE_TYPE (value))
	  /* We have to be very careful about ADDR_EXPR.  Make sure
	     the base variable isn't a local variable of the inlined
	     function, e.g., when doing recursive inlining, direct or
	     mutually-recursive or whatever, which is why we don't
	     just test whether fn == current_function_decl.  */
	  && ! self_inlining_addr_expr (value, fn))
	{
	  insert_decl_map (id, p, value);
	  insert_debug_decl_map (id, p, var);
	  return insert_init_debug_bind (id, bb, var, value, NULL);
	}
    }

  /* Register the VAR_DECL as the equivalent for the PARM_DECL;
     that way, when the PARM_DECL is encountered, it will be
     automatically replaced by the VAR_DECL.  */
  insert_decl_map (id, p, var);

  /* Even if P was TREE_READONLY, the new VAR should not be.
     In the original code, we would have constructed a
     temporary, and then the function body would have never
     changed the value of P.  However, now, we will be
     constructing VAR directly.  The constructor body may
     change its value multiple times as it is being
     constructed.  Therefore, it must not be TREE_READONLY;
     the back-end assumes that TREE_READONLY variable is
     assigned to only once.  */
  if (TYPE_NEEDS_CONSTRUCTING (TREE_TYPE (p)))
    TREE_READONLY (var) = 0;

  /* If there is no setup required and we are in SSA, take the easy route
     replacing all SSA names representing the function parameter by the
     SSA name passed to function.

     We need to construct map for the variable anyway as it might be used
     in different SSA names when parameter is set in function.

     Do replacement at -O0 for const arguments replaced by constant.
     This is important for builtin_constant_p and other construct requiring
     constant argument to be visible in inlined function body.  */
  if (gimple_in_ssa_p (cfun) && rhs && def && is_gimple_reg (p)
      && (optimize
          || (TREE_READONLY (p)
	      && is_gimple_min_invariant (rhs)))
      && (TREE_CODE (rhs) == SSA_NAME
	  || is_gimple_min_invariant (rhs))
      && !SSA_NAME_OCCURS_IN_ABNORMAL_PHI (def))
    {
      insert_decl_map (id, def, rhs);
      return insert_init_debug_bind (id, bb, var, rhs, NULL);
    }

  /* If the value of argument is never used, don't care about initializing
     it.  */
  if (optimize && gimple_in_ssa_p (cfun) && !def && is_gimple_reg (p))
    {
      gcc_assert (!value || !TREE_SIDE_EFFECTS (value));
      return insert_init_debug_bind (id, bb, var, rhs, NULL);
    }

  /* Initialize this VAR_DECL from the equivalent argument.  Convert
     the argument to the proper type in case it was promoted.  */
  if (value)
    {
      if (rhs == error_mark_node)
	{
	  insert_decl_map (id, p, var);
	  return insert_init_debug_bind (id, bb, var, rhs, NULL);
	}

      STRIP_USELESS_TYPE_CONVERSION (rhs);

      /* If we are in SSA form properly remap the default definition
         or assign to a dummy SSA name if the parameter is unused and
	 we are not optimizing.  */
      if (gimple_in_ssa_p (cfun) && is_gimple_reg (p))
	{
	  if (def)
	    {
	      def = remap_ssa_name (def, id);
	      init_stmt = gimple_build_assign (def, rhs);
	      SSA_NAME_IS_DEFAULT_DEF (def) = 0;
	      set_ssa_default_def (cfun, var, NULL);
	    }
	  else if (!optimize)
	    {
	      def = make_ssa_name (var);
	      init_stmt = gimple_build_assign (def, rhs);
	    }
	}
      else
        init_stmt = gimple_build_assign (var, rhs);

      if (bb && init_stmt)
        insert_init_stmt (id, bb, init_stmt);
    }
  return init_stmt;
}

/* Generate code to initialize the parameters of the function at the
   top of the stack in ID from the GIMPLE_CALL STMT.  */

static void
initialize_inlined_parameters (copy_body_data *id, gimple stmt,
			       tree fn, basic_block bb)
{
  tree parms;
  size_t i;
  tree p;
  tree vars = NULL_TREE;
  tree static_chain = gimple_call_chain (stmt);

  /* Figure out what the parameters are.  */
  parms = DECL_ARGUMENTS (fn);

  /* Loop through the parameter declarations, replacing each with an
     equivalent VAR_DECL, appropriately initialized.  */
  for (p = parms, i = 0; p; p = DECL_CHAIN (p), i++)
    {
      tree val;
      val = i < gimple_call_num_args (stmt) ? gimple_call_arg (stmt, i) : NULL;
      setup_one_parameter (id, p, val, fn, bb, &vars);
    }
  /* After remapping parameters remap their types.  This has to be done
     in a second loop over all parameters to appropriately remap
     variable sized arrays when the size is specified in a
     parameter following the array.  */
  for (p = parms, i = 0; p; p = DECL_CHAIN (p), i++)
    {
      tree *varp = id->decl_map->get (p);
      if (varp
	  && TREE_CODE (*varp) == VAR_DECL)
	{
	  tree def = (gimple_in_ssa_p (cfun) && is_gimple_reg (p)
		      ? ssa_default_def (id->src_cfun, p) : NULL);
	  tree var = *varp;
	  TREE_TYPE (var) = remap_type (TREE_TYPE (var), id);
	  /* Also remap the default definition if it was remapped
	     to the default definition of the parameter replacement
	     by the parameter setup.  */
	  if (def)
	    {
	      tree *defp = id->decl_map->get (def);
	      if (defp
		  && TREE_CODE (*defp) == SSA_NAME
		  && SSA_NAME_VAR (*defp) == var)
		TREE_TYPE (*defp) = TREE_TYPE (var);
	    }
	}
    }

  /* Initialize the static chain.  */
  p = DECL_STRUCT_FUNCTION (fn)->static_chain_decl;
  gcc_assert (fn != current_function_decl);
  if (p)
    {
      /* No static chain?  Seems like a bug in tree-nested.c.  */
      gcc_assert (static_chain);

      setup_one_parameter (id, p, static_chain, fn, bb, &vars);
    }

  declare_inline_vars (id->block, vars);
}


/* Declare a return variable to replace the RESULT_DECL for the
   function we are calling.  An appropriate DECL_STMT is returned.
   The USE_STMT is filled to contain a use of the declaration to
   indicate the return value of the function.

   RETURN_SLOT, if non-null is place where to store the result.  It
   is set only for CALL_EXPR_RETURN_SLOT_OPT.  MODIFY_DEST, if non-null,
   was the LHS of the MODIFY_EXPR to which this call is the RHS.

   RETURN_BOUNDS holds a destination for returned bounds.

   The return value is a (possibly null) value that holds the result
   as seen by the caller.  */

static tree
declare_return_variable (copy_body_data *id, tree return_slot, tree modify_dest,
			 tree return_bounds, basic_block entry_bb)
{
  tree callee = id->src_fn;
  tree result = DECL_RESULT (callee);
  tree callee_type = TREE_TYPE (result);
  tree caller_type;
  tree var, use;

  /* Handle type-mismatches in the function declaration return type
     vs. the call expression.  */
  if (modify_dest)
    caller_type = TREE_TYPE (modify_dest);
  else
    caller_type = TREE_TYPE (TREE_TYPE (callee));

  /* We don't need to do anything for functions that don't return anything.  */
  if (VOID_TYPE_P (callee_type))
    return NULL_TREE;

  /* If there was a return slot, then the return value is the
     dereferenced address of that object.  */
  if (return_slot)
    {
      /* The front end shouldn't have used both return_slot and
	 a modify expression.  */
      gcc_assert (!modify_dest);
      if (DECL_BY_REFERENCE (result))
	{
	  tree return_slot_addr = build_fold_addr_expr (return_slot);
	  STRIP_USELESS_TYPE_CONVERSION (return_slot_addr);

	  /* We are going to construct *&return_slot and we can't do that
	     for variables believed to be not addressable.

	     FIXME: This check possibly can match, because values returned
	     via return slot optimization are not believed to have address
	     taken by alias analysis.  */
	  gcc_assert (TREE_CODE (return_slot) != SSA_NAME);
	  var = return_slot_addr;
	}
      else
	{
	  var = return_slot;
	  gcc_assert (TREE_CODE (var) != SSA_NAME);
	  if (TREE_ADDRESSABLE (result))
	    mark_addressable (var);
	}
      if ((TREE_CODE (TREE_TYPE (result)) == COMPLEX_TYPE
           || TREE_CODE (TREE_TYPE (result)) == VECTOR_TYPE)
	  && !DECL_GIMPLE_REG_P (result)
	  && DECL_P (var))
	DECL_GIMPLE_REG_P (var) = 0;
      use = NULL;
      goto done;
    }

  /* All types requiring non-trivial constructors should have been handled.  */
  gcc_assert (!TREE_ADDRESSABLE (callee_type));

  /* Attempt to avoid creating a new temporary variable.  */
  if (modify_dest
      && TREE_CODE (modify_dest) != SSA_NAME)
    {
      bool use_it = false;

      /* We can't use MODIFY_DEST if there's type promotion involved.  */
      if (!useless_type_conversion_p (callee_type, caller_type))
	use_it = false;

      /* ??? If we're assigning to a variable sized type, then we must
	 reuse the destination variable, because we've no good way to
	 create variable sized temporaries at this point.  */
      else if (TREE_CODE (TYPE_SIZE_UNIT (caller_type)) != INTEGER_CST)
	use_it = true;

      /* If the callee cannot possibly modify MODIFY_DEST, then we can
	 reuse it as the result of the call directly.  Don't do this if
	 it would promote MODIFY_DEST to addressable.  */
      else if (TREE_ADDRESSABLE (result))
	use_it = false;
      else
	{
	  tree base_m = get_base_address (modify_dest);

	  /* If the base isn't a decl, then it's a pointer, and we don't
	     know where that's going to go.  */
	  if (!DECL_P (base_m))
	    use_it = false;
	  else if (is_global_var (base_m))
	    use_it = false;
	  else if ((TREE_CODE (TREE_TYPE (result)) == COMPLEX_TYPE
		    || TREE_CODE (TREE_TYPE (result)) == VECTOR_TYPE)
		   && !DECL_GIMPLE_REG_P (result)
		   && DECL_GIMPLE_REG_P (base_m))
	    use_it = false;
	  else if (!TREE_ADDRESSABLE (base_m))
	    use_it = true;
	}

      if (use_it)
	{
	  var = modify_dest;
	  use = NULL;
	  goto done;
	}
    }

  gcc_assert (TREE_CODE (TYPE_SIZE_UNIT (callee_type)) == INTEGER_CST);

  var = copy_result_decl_to_var (result, id);
  DECL_SEEN_IN_BIND_EXPR_P (var) = 1;

  /* Do not have the rest of GCC warn about this variable as it should
     not be visible to the user.  */
  TREE_NO_WARNING (var) = 1;

  declare_inline_vars (id->block, var);

  /* Build the use expr.  If the return type of the function was
     promoted, convert it back to the expected type.  */
  use = var;
  if (!useless_type_conversion_p (caller_type, TREE_TYPE (var)))
    {
      /* If we can match up types by promotion/demotion do so.  */
      if (fold_convertible_p (caller_type, var))
	use = fold_convert (caller_type, var);
      else
	{
	  /* ???  For valid programs we should not end up here.
	     Still if we end up with truly mismatched types here, fall back
	     to using a MEM_REF to not leak invalid GIMPLE to the following
	     passes.  */
	  /* Prevent var from being written into SSA form.  */
	  if (TREE_CODE (TREE_TYPE (var)) == VECTOR_TYPE
	      || TREE_CODE (TREE_TYPE (var)) == COMPLEX_TYPE)
	    DECL_GIMPLE_REG_P (var) = false;
	  else if (is_gimple_reg_type (TREE_TYPE (var)))
	    TREE_ADDRESSABLE (var) = true;
	  use = fold_build2 (MEM_REF, caller_type,
			     build_fold_addr_expr (var),
			     build_int_cst (ptr_type_node, 0));
	}
    }

  STRIP_USELESS_TYPE_CONVERSION (use);

  if (DECL_BY_REFERENCE (result))
    {
      TREE_ADDRESSABLE (var) = 1;
      var = build_fold_addr_expr (var);
    }

 done:
  /* Register the VAR_DECL as the equivalent for the RESULT_DECL; that
     way, when the RESULT_DECL is encountered, it will be
     automatically replaced by the VAR_DECL.  

     When returning by reference, ensure that RESULT_DECL remaps to
     gimple_val.  */
  if (DECL_BY_REFERENCE (result)
      && !is_gimple_val (var))
    {
      tree temp = create_tmp_var (TREE_TYPE (result), "retvalptr");
      insert_decl_map (id, result, temp);
      /* When RESULT_DECL is in SSA form, we need to remap and initialize
	 it's default_def SSA_NAME.  */
      if (gimple_in_ssa_p (id->src_cfun)
	  && is_gimple_reg (result))
	{
	  temp = make_ssa_name (temp);
	  insert_decl_map (id, ssa_default_def (id->src_cfun, result), temp);
	}
      insert_init_stmt (id, entry_bb, gimple_build_assign (temp, var));
    }
  else
    insert_decl_map (id, result, var);

  /* Remember this so we can ignore it in remap_decls.  */
  id->retvar = var;

  /* If returned bounds are used, then make var for them.  */
  if (return_bounds)
  {
    tree bndtemp = create_tmp_var (pointer_bounds_type_node, "retbnd");
    DECL_SEEN_IN_BIND_EXPR_P (bndtemp) = 1;
    TREE_NO_WARNING (bndtemp) = 1;
    declare_inline_vars (id->block, bndtemp);

    id->retbnd = bndtemp;
    insert_init_stmt (id, entry_bb,
		      gimple_build_assign (bndtemp, chkp_get_zero_bounds_var ()));
  }

  return use;
}

/* Callback through walk_tree.  Determine if a DECL_INITIAL makes reference
   to a local label.  */

static tree
has_label_address_in_static_1 (tree *nodep, int *walk_subtrees, void *fnp)
{
  tree node = *nodep;
  tree fn = (tree) fnp;

  if (TREE_CODE (node) == LABEL_DECL && DECL_CONTEXT (node) == fn)
    return node;

  if (TYPE_P (node))
    *walk_subtrees = 0;

  return NULL_TREE;
}

/* Determine if the function can be copied.  If so return NULL.  If
   not return a string describng the reason for failure.  */

const char *
copy_forbidden (struct function *fun, tree fndecl)
{
  const char *reason = fun->cannot_be_copied_reason;
  tree decl;
  unsigned ix;

  /* Only examine the function once.  */
  if (fun->cannot_be_copied_set)
    return reason;

  /* We cannot copy a function that receives a non-local goto
     because we cannot remap the destination label used in the
     function that is performing the non-local goto.  */
  /* ??? Actually, this should be possible, if we work at it.
     No doubt there's just a handful of places that simply
     assume it doesn't happen and don't substitute properly.  */
  if (fun->has_nonlocal_label)
    {
      reason = G_("function %q+F can never be copied "
		  "because it receives a non-local goto");
      goto fail;
    }

  FOR_EACH_LOCAL_DECL (fun, ix, decl)
    if (TREE_CODE (decl) == VAR_DECL
	&& TREE_STATIC (decl)
	&& !DECL_EXTERNAL (decl)
	&& DECL_INITIAL (decl)
	&& walk_tree_without_duplicates (&DECL_INITIAL (decl),
					 has_label_address_in_static_1,
					 fndecl))
      {
	reason = G_("function %q+F can never be copied because it saves "
		    "address of local label in a static variable");
	goto fail;
      }

 fail:
  fun->cannot_be_copied_reason = reason;
  fun->cannot_be_copied_set = true;
  return reason;
}


static const char *inline_forbidden_reason;

/* A callback for walk_gimple_seq to handle statements.  Returns non-null
   iff a function can not be inlined.  Also sets the reason why. */

static tree
inline_forbidden_p_stmt (gimple_stmt_iterator *gsi, bool *handled_ops_p,
			 struct walk_stmt_info *wip)
{
  tree fn = (tree) wip->info;
  tree t;
  gimple stmt = gsi_stmt (*gsi);

  switch (gimple_code (stmt))
    {
    case GIMPLE_CALL:
      /* Refuse to inline alloca call unless user explicitly forced so as
	 this may change program's memory overhead drastically when the
	 function using alloca is called in loop.  In GCC present in
	 SPEC2000 inlining into schedule_block cause it to require 2GB of
	 RAM instead of 256MB.  Don't do so for alloca calls emitted for
	 VLA objects as those can't cause unbounded growth (they're always
	 wrapped inside stack_save/stack_restore regions.  */
      if (gimple_alloca_call_p (stmt)
	  && !gimple_call_alloca_for_var_p (as_a <gcall *> (stmt))
	  && !lookup_attribute ("always_inline", DECL_ATTRIBUTES (fn)))
	{
	  inline_forbidden_reason
	    = G_("function %q+F can never be inlined because it uses "
		 "alloca (override using the always_inline attribute)");
	  *handled_ops_p = true;
	  return fn;
	}

      t = gimple_call_fndecl (stmt);
      if (t == NULL_TREE)
	break;

      /* We cannot inline functions that call setjmp.  */
      if (setjmp_call_p (t))
	{
	  inline_forbidden_reason
	    = G_("function %q+F can never be inlined because it uses setjmp");
	  *handled_ops_p = true;
	  return t;
	}

      if (DECL_BUILT_IN_CLASS (t) == BUILT_IN_NORMAL)
	switch (DECL_FUNCTION_CODE (t))
	  {
	    /* We cannot inline functions that take a variable number of
	       arguments.  */
	  case BUILT_IN_VA_START:
	  case BUILT_IN_NEXT_ARG:
	  case BUILT_IN_VA_END:
	    inline_forbidden_reason
	      = G_("function %q+F can never be inlined because it "
		   "uses variable argument lists");
	    *handled_ops_p = true;
	    return t;

	  case BUILT_IN_LONGJMP:
	    /* We can't inline functions that call __builtin_longjmp at
	       all.  The non-local goto machinery really requires the
	       destination be in a different function.  If we allow the
	       function calling __builtin_longjmp to be inlined into the
	       function calling __builtin_setjmp, Things will Go Awry.  */
	    inline_forbidden_reason
	      = G_("function %q+F can never be inlined because "
		   "it uses setjmp-longjmp exception handling");
	    *handled_ops_p = true;
	    return t;

	  case BUILT_IN_NONLOCAL_GOTO:
	    /* Similarly.  */
	    inline_forbidden_reason
	      = G_("function %q+F can never be inlined because "
		   "it uses non-local goto");
	    *handled_ops_p = true;
	    return t;

	  case BUILT_IN_RETURN:
	  case BUILT_IN_APPLY_ARGS:
	    /* If a __builtin_apply_args caller would be inlined,
	       it would be saving arguments of the function it has
	       been inlined into.  Similarly __builtin_return would
	       return from the function the inline has been inlined into.  */
	    inline_forbidden_reason
	      = G_("function %q+F can never be inlined because "
		   "it uses __builtin_return or __builtin_apply_args");
	    *handled_ops_p = true;
	    return t;

	  default:
	    break;
	  }
      break;

    case GIMPLE_GOTO:
      t = gimple_goto_dest (stmt);

      /* We will not inline a function which uses computed goto.  The
	 addresses of its local labels, which may be tucked into
	 global storage, are of course not constant across
	 instantiations, which causes unexpected behavior.  */
      if (TREE_CODE (t) != LABEL_DECL)
	{
	  inline_forbidden_reason
	    = G_("function %q+F can never be inlined "
		 "because it contains a computed goto");
	  *handled_ops_p = true;
	  return t;
	}
      break;

    default:
      break;
    }

  *handled_ops_p = false;
  return NULL_TREE;
}

/* Return true if FNDECL is a function that cannot be inlined into
   another one.  */

static bool
inline_forbidden_p (tree fndecl)
{
  struct function *fun = DECL_STRUCT_FUNCTION (fndecl);
  struct walk_stmt_info wi;
  basic_block bb;
  bool forbidden_p = false;

  /* First check for shared reasons not to copy the code.  */
  inline_forbidden_reason = copy_forbidden (fun, fndecl);
  if (inline_forbidden_reason != NULL)
    return true;

  /* Next, walk the statements of the function looking for
     constraucts we can't handle, or are non-optimal for inlining.  */
  hash_set<tree> visited_nodes;
  memset (&wi, 0, sizeof (wi));
  wi.info = (void *) fndecl;
  wi.pset = &visited_nodes;

  FOR_EACH_BB_FN (bb, fun)
    {
      gimple ret;
      gimple_seq seq = bb_seq (bb);
      ret = walk_gimple_seq (seq, inline_forbidden_p_stmt, NULL, &wi);
      forbidden_p = (ret != NULL);
      if (forbidden_p)
	break;
    }

  return forbidden_p;
}

/* Return false if the function FNDECL cannot be inlined on account of its
   attributes, true otherwise.  */
static bool
function_attribute_inlinable_p (const_tree fndecl)
{
  if (targetm.attribute_table)
    {
      const_tree a;

      for (a = DECL_ATTRIBUTES (fndecl); a; a = TREE_CHAIN (a))
	{
	  const_tree name = TREE_PURPOSE (a);
	  int i;

	  for (i = 0; targetm.attribute_table[i].name != NULL; i++)
	    if (is_attribute_p (targetm.attribute_table[i].name, name))
	      return targetm.function_attribute_inlinable_p (fndecl);
	}
    }

  return true;
}

/* Returns nonzero if FN is a function that does not have any
   fundamental inline blocking properties.  */

bool
tree_inlinable_function_p (tree fn)
{
  bool inlinable = true;
  bool do_warning;
  tree always_inline;

  /* If we've already decided this function shouldn't be inlined,
     there's no need to check again.  */
  if (DECL_UNINLINABLE (fn))
    return false;

  /* We only warn for functions declared `inline' by the user.  */
  do_warning = (warn_inline
		&& DECL_DECLARED_INLINE_P (fn)
		&& !DECL_NO_INLINE_WARNING_P (fn)
		&& !DECL_IN_SYSTEM_HEADER (fn));

  always_inline = lookup_attribute ("always_inline", DECL_ATTRIBUTES (fn));

  if (flag_no_inline
      && always_inline == NULL)
    {
      if (do_warning)
        warning (OPT_Winline, "function %q+F can never be inlined because it "
                 "is suppressed using -fno-inline", fn);
      inlinable = false;
    }

  else if (!function_attribute_inlinable_p (fn))
    {
      if (do_warning)
        warning (OPT_Winline, "function %q+F can never be inlined because it "
                 "uses attributes conflicting with inlining", fn);
      inlinable = false;
    }

  else if (inline_forbidden_p (fn))
    {
      /* See if we should warn about uninlinable functions.  Previously,
	 some of these warnings would be issued while trying to expand
	 the function inline, but that would cause multiple warnings
	 about functions that would for example call alloca.  But since
	 this a property of the function, just one warning is enough.
	 As a bonus we can now give more details about the reason why a
	 function is not inlinable.  */
      if (always_inline)
	error (inline_forbidden_reason, fn);
      else if (do_warning)
	warning (OPT_Winline, inline_forbidden_reason, fn);

      inlinable = false;
    }

  /* Squirrel away the result so that we don't have to check again.  */
  DECL_UNINLINABLE (fn) = !inlinable;

  return inlinable;
}

/* Estimate the cost of a memory move of type TYPE.  Use machine dependent
   word size and take possible memcpy call into account and return
   cost based on whether optimizing for size or speed according to SPEED_P.  */

int
estimate_move_cost (tree type, bool ARG_UNUSED (speed_p))
{
  HOST_WIDE_INT size;

  gcc_assert (!VOID_TYPE_P (type));

  if (TREE_CODE (type) == VECTOR_TYPE)
    {
      machine_mode inner = TYPE_MODE (TREE_TYPE (type));
      machine_mode simd
	= targetm.vectorize.preferred_simd_mode (inner);
      int simd_mode_size = GET_MODE_SIZE (simd);
      return ((GET_MODE_SIZE (TYPE_MODE (type)) + simd_mode_size - 1)
	      / simd_mode_size);
    }

  size = int_size_in_bytes (type);

  if (size < 0 || size > MOVE_MAX_PIECES * MOVE_RATIO (speed_p))
    /* Cost of a memcpy call, 3 arguments and the call.  */
    return 4;
  else
    return ((size + MOVE_MAX_PIECES - 1) / MOVE_MAX_PIECES);
}

/* Returns cost of operation CODE, according to WEIGHTS  */

static int
estimate_operator_cost (enum tree_code code, eni_weights *weights,
			tree op1 ATTRIBUTE_UNUSED, tree op2)
{
  switch (code)
    {
    /* These are "free" conversions, or their presumed cost
       is folded into other operations.  */
    case RANGE_EXPR:
    CASE_CONVERT:
    case COMPLEX_EXPR:
    case PAREN_EXPR:
    case VIEW_CONVERT_EXPR:
      return 0;

    /* Assign cost of 1 to usual operations.
       ??? We may consider mapping RTL costs to this.  */
    case COND_EXPR:
    case VEC_COND_EXPR:
    case VEC_PERM_EXPR:

    case PLUS_EXPR:
    case POINTER_PLUS_EXPR:
    case MINUS_EXPR:
    case MULT_EXPR:
    case MULT_HIGHPART_EXPR:
    case FMA_EXPR:

    case ADDR_SPACE_CONVERT_EXPR:
    case FIXED_CONVERT_EXPR:
    case FIX_TRUNC_EXPR:

    case NEGATE_EXPR:
    case FLOAT_EXPR:
    case MIN_EXPR:
    case MAX_EXPR:
    case ABS_EXPR:

    case LSHIFT_EXPR:
    case RSHIFT_EXPR:
    case LROTATE_EXPR:
    case RROTATE_EXPR:

    case BIT_IOR_EXPR:
    case BIT_XOR_EXPR:
    case BIT_AND_EXPR:
    case BIT_NOT_EXPR:

    case TRUTH_ANDIF_EXPR:
    case TRUTH_ORIF_EXPR:
    case TRUTH_AND_EXPR:
    case TRUTH_OR_EXPR:
    case TRUTH_XOR_EXPR:
    case TRUTH_NOT_EXPR:

    case LT_EXPR:
    case LE_EXPR:
    case GT_EXPR:
    case GE_EXPR:
    case EQ_EXPR:
    case NE_EXPR:
    case ORDERED_EXPR:
    case UNORDERED_EXPR:

    case UNLT_EXPR:
    case UNLE_EXPR:
    case UNGT_EXPR:
    case UNGE_EXPR:
    case UNEQ_EXPR:
    case LTGT_EXPR:

    case CONJ_EXPR:

    case PREDECREMENT_EXPR:
    case PREINCREMENT_EXPR:
    case POSTDECREMENT_EXPR:
    case POSTINCREMENT_EXPR:

    case REALIGN_LOAD_EXPR:

    case REDUC_MAX_EXPR:
    case REDUC_MIN_EXPR:
    case REDUC_PLUS_EXPR:
    case WIDEN_SUM_EXPR:
    case WIDEN_MULT_EXPR:
    case DOT_PROD_EXPR:
    case SAD_EXPR:
    case WIDEN_MULT_PLUS_EXPR:
    case WIDEN_MULT_MINUS_EXPR:
    case WIDEN_LSHIFT_EXPR:

    case VEC_WIDEN_MULT_HI_EXPR:
    case VEC_WIDEN_MULT_LO_EXPR:
    case VEC_WIDEN_MULT_EVEN_EXPR:
    case VEC_WIDEN_MULT_ODD_EXPR:
    case VEC_UNPACK_HI_EXPR:
    case VEC_UNPACK_LO_EXPR:
    case VEC_UNPACK_FLOAT_HI_EXPR:
    case VEC_UNPACK_FLOAT_LO_EXPR:
    case VEC_PACK_TRUNC_EXPR:
    case VEC_PACK_SAT_EXPR:
    case VEC_PACK_FIX_TRUNC_EXPR:
    case VEC_WIDEN_LSHIFT_HI_EXPR:
    case VEC_WIDEN_LSHIFT_LO_EXPR:

      return 1;

    /* Few special cases of expensive operations.  This is useful
       to avoid inlining on functions having too many of these.  */
    case TRUNC_DIV_EXPR:
    case CEIL_DIV_EXPR:
    case FLOOR_DIV_EXPR:
    case ROUND_DIV_EXPR:
    case EXACT_DIV_EXPR:
    case TRUNC_MOD_EXPR:
    case CEIL_MOD_EXPR:
    case FLOOR_MOD_EXPR:
    case ROUND_MOD_EXPR:
    case RDIV_EXPR:
      if (TREE_CODE (op2) != INTEGER_CST)
        return weights->div_mod_cost;
      return 1;

    default:
      /* We expect a copy assignment with no operator.  */
      gcc_assert (get_gimple_rhs_class (code) == GIMPLE_SINGLE_RHS);
      return 0;
    }
}


/* Estimate number of instructions that will be created by expanding
   the statements in the statement sequence STMTS.
   WEIGHTS contains weights attributed to various constructs.  */

static
int estimate_num_insns_seq (gimple_seq stmts, eni_weights *weights)
{
  int cost;
  gimple_stmt_iterator gsi;

  cost = 0;
  for (gsi = gsi_start (stmts); !gsi_end_p (gsi); gsi_next (&gsi))
    cost += estimate_num_insns (gsi_stmt (gsi), weights);

  return cost;
}


/* Estimate number of instructions that will be created by expanding STMT.
   WEIGHTS contains weights attributed to various constructs.  */

int
estimate_num_insns (gimple stmt, eni_weights *weights)
{
  unsigned cost, i;
  enum gimple_code code = gimple_code (stmt);
  tree lhs;
  tree rhs;

  switch (code)
    {
    case GIMPLE_ASSIGN:
      /* Try to estimate the cost of assignments.  We have three cases to
	 deal with:
	 1) Simple assignments to registers;
	 2) Stores to things that must live in memory.  This includes
	    "normal" stores to scalars, but also assignments of large
	    structures, or constructors of big arrays;

	 Let us look at the first two cases, assuming we have "a = b + C":
	 <GIMPLE_ASSIGN <var_decl "a">
	        <plus_expr <var_decl "b"> <constant C>>
	 If "a" is a GIMPLE register, the assignment to it is free on almost
	 any target, because "a" usually ends up in a real register.  Hence
	 the only cost of this expression comes from the PLUS_EXPR, and we
	 can ignore the GIMPLE_ASSIGN.
	 If "a" is not a GIMPLE register, the assignment to "a" will most
	 likely be a real store, so the cost of the GIMPLE_ASSIGN is the cost
	 of moving something into "a", which we compute using the function
	 estimate_move_cost.  */
      if (gimple_clobber_p (stmt))
	return 0;	/* ={v} {CLOBBER} stmt expands to nothing.  */

      lhs = gimple_assign_lhs (stmt);
      rhs = gimple_assign_rhs1 (stmt);

      cost = 0;

      /* Account for the cost of moving to / from memory.  */
      if (gimple_store_p (stmt))
	cost += estimate_move_cost (TREE_TYPE (lhs), weights->time_based);
      if (gimple_assign_load_p (stmt))
	cost += estimate_move_cost (TREE_TYPE (rhs), weights->time_based);

      cost += estimate_operator_cost (gimple_assign_rhs_code (stmt), weights,
      				      gimple_assign_rhs1 (stmt),
				      get_gimple_rhs_class (gimple_assign_rhs_code (stmt))
				      == GIMPLE_BINARY_RHS
				      ? gimple_assign_rhs2 (stmt) : NULL);
      break;

    case GIMPLE_COND:
      cost = 1 + estimate_operator_cost (gimple_cond_code (stmt), weights,
      				         gimple_op (stmt, 0),
				         gimple_op (stmt, 1));
      break;

    case GIMPLE_SWITCH:
      {
	gswitch *switch_stmt = as_a <gswitch *> (stmt);
	/* Take into account cost of the switch + guess 2 conditional jumps for
	   each case label.

	   TODO: once the switch expansion logic is sufficiently separated, we can
	   do better job on estimating cost of the switch.  */
	if (weights->time_based)
	  cost = floor_log2 (gimple_switch_num_labels (switch_stmt)) * 2;
	else
	  cost = gimple_switch_num_labels (switch_stmt) * 2;
      }
      break;

    case GIMPLE_CALL:
      {
	tree decl;

	if (gimple_call_internal_p (stmt))
	  return 0;
	else if ((decl = gimple_call_fndecl (stmt))
		 && DECL_BUILT_IN (decl))
	  {
	    /* Do not special case builtins where we see the body.
	       This just confuse inliner.  */
	    struct cgraph_node *node;
	    if (!(node = cgraph_node::get (decl))
		|| node->definition)
	      ;
	    /* For buitins that are likely expanded to nothing or
	       inlined do not account operand costs.  */
	    else if (is_simple_builtin (decl))
	      return 0;
	    else if (is_inexpensive_builtin (decl))
	      return weights->target_builtin_call_cost;
	    else if (DECL_BUILT_IN_CLASS (decl) == BUILT_IN_NORMAL)
	      {
		/* We canonicalize x * x to pow (x, 2.0) with -ffast-math, so
		   specialize the cheap expansion we do here.
		   ???  This asks for a more general solution.  */
		switch (DECL_FUNCTION_CODE (decl))
		  {
		    case BUILT_IN_POW:
		    case BUILT_IN_POWF:
		    case BUILT_IN_POWL:
		      if (TREE_CODE (gimple_call_arg (stmt, 1)) == REAL_CST
			  && REAL_VALUES_EQUAL
			  (TREE_REAL_CST (gimple_call_arg (stmt, 1)), dconst2))
			return estimate_operator_cost
			    (MULT_EXPR, weights, gimple_call_arg (stmt, 0),
			     gimple_call_arg (stmt, 0));
		      break;

		    default:
		      break;
		  }
	      }
	  }

	cost = decl ? weights->call_cost : weights->indirect_call_cost;
	if (gimple_call_lhs (stmt))
	  cost += estimate_move_cost (TREE_TYPE (gimple_call_lhs (stmt)),
				      weights->time_based);
	for (i = 0; i < gimple_call_num_args (stmt); i++)
	  {
	    tree arg = gimple_call_arg (stmt, i);
	    cost += estimate_move_cost (TREE_TYPE (arg),
					weights->time_based);
	  }
	break;
      }

    case GIMPLE_RETURN:
      return weights->return_cost;

    case GIMPLE_GOTO:
    case GIMPLE_LABEL:
    case GIMPLE_NOP:
    case GIMPLE_PHI:
    case GIMPLE_PREDICT:
    case GIMPLE_DEBUG:
      return 0;

    case GIMPLE_ASM:
      {
	int count = asm_str_count (gimple_asm_string (as_a <gasm *> (stmt)));
	/* 1000 means infinity. This avoids overflows later
	   with very long asm statements.  */
	if (count > 1000)
	  count = 1000;
	return count;
      }

    case GIMPLE_RESX:
      /* This is either going to be an external function call with one
	 argument, or two register copy statements plus a goto.  */
      return 2;

    case GIMPLE_EH_DISPATCH:
      /* ??? This is going to turn into a switch statement.  Ideally
	 we'd have a look at the eh region and estimate the number of
	 edges involved.  */
      return 10;

    case GIMPLE_BIND:
      return estimate_num_insns_seq (
	       gimple_bind_body (as_a <gbind *> (stmt)),
	       weights);

    case GIMPLE_EH_FILTER:
      return estimate_num_insns_seq (gimple_eh_filter_failure (stmt), weights);

    case GIMPLE_CATCH:
      return estimate_num_insns_seq (gimple_catch_handler (
				       as_a <gcatch *> (stmt)),
				     weights);

    case GIMPLE_TRY:
      return (estimate_num_insns_seq (gimple_try_eval (stmt), weights)
              + estimate_num_insns_seq (gimple_try_cleanup (stmt), weights));

    /* OMP directives are generally very expensive.  */

    case GIMPLE_OMP_RETURN:
    case GIMPLE_OMP_SECTIONS_SWITCH:
    case GIMPLE_OMP_ATOMIC_STORE:
    case GIMPLE_OMP_CONTINUE:
      /* ...except these, which are cheap.  */
      return 0;

    case GIMPLE_OMP_ATOMIC_LOAD:
      return weights->omp_cost;

    case GIMPLE_OMP_FOR:
      return (weights->omp_cost
              + estimate_num_insns_seq (gimple_omp_body (stmt), weights)
              + estimate_num_insns_seq (gimple_omp_for_pre_body (stmt), weights));

    case GIMPLE_OMP_PARALLEL:
    case GIMPLE_OMP_TASK:
    case GIMPLE_OMP_CRITICAL:
    case GIMPLE_OMP_MASTER:
    case GIMPLE_OMP_TASKGROUP:
    case GIMPLE_OMP_ORDERED:
    case GIMPLE_OMP_SECTION:
    case GIMPLE_OMP_SECTIONS:
    case GIMPLE_OMP_SINGLE:
    case GIMPLE_OMP_TARGET:
    case GIMPLE_OMP_TEAMS:
      return (weights->omp_cost
              + estimate_num_insns_seq (gimple_omp_body (stmt), weights));

    case GIMPLE_TRANSACTION:
      return (weights->tm_cost
	      + estimate_num_insns_seq (gimple_transaction_body (
					  as_a <gtransaction *> (stmt)),
					weights));

    default:
      gcc_unreachable ();
    }

  return cost;
}

/* Estimate number of instructions that will be created by expanding
   function FNDECL.  WEIGHTS contains weights attributed to various
   constructs.  */

int
estimate_num_insns_fn (tree fndecl, eni_weights *weights)
{
  struct function *my_function = DECL_STRUCT_FUNCTION (fndecl);
  gimple_stmt_iterator bsi;
  basic_block bb;
  int n = 0;

  gcc_assert (my_function && my_function->cfg);
  FOR_EACH_BB_FN (bb, my_function)
    {
      for (bsi = gsi_start_bb (bb); !gsi_end_p (bsi); gsi_next (&bsi))
	n += estimate_num_insns (gsi_stmt (bsi), weights);
    }

  return n;
}


/* Initializes weights used by estimate_num_insns.  */

void
init_inline_once (void)
{
  eni_size_weights.call_cost = 1;
  eni_size_weights.indirect_call_cost = 3;
  eni_size_weights.target_builtin_call_cost = 1;
  eni_size_weights.div_mod_cost = 1;
  eni_size_weights.omp_cost = 40;
  eni_size_weights.tm_cost = 10;
  eni_size_weights.time_based = false;
  eni_size_weights.return_cost = 1;

  /* Estimating time for call is difficult, since we have no idea what the
     called function does.  In the current uses of eni_time_weights,
     underestimating the cost does less harm than overestimating it, so
     we choose a rather small value here.  */
  eni_time_weights.call_cost = 10;
  eni_time_weights.indirect_call_cost = 15;
  eni_time_weights.target_builtin_call_cost = 1;
  eni_time_weights.div_mod_cost = 10;
  eni_time_weights.omp_cost = 40;
  eni_time_weights.tm_cost = 40;
  eni_time_weights.time_based = true;
  eni_time_weights.return_cost = 2;
}

/* Estimate the number of instructions in a gimple_seq. */

int
count_insns_seq (gimple_seq seq, eni_weights *weights)
{
  gimple_stmt_iterator gsi;
  int n = 0;
  for (gsi = gsi_start (seq); !gsi_end_p (gsi); gsi_next (&gsi))
    n += estimate_num_insns (gsi_stmt (gsi), weights);

  return n;
}


/* Install new lexical TREE_BLOCK underneath 'current_block'.  */

static void
prepend_lexical_block (tree current_block, tree new_block)
{
  BLOCK_CHAIN (new_block) = BLOCK_SUBBLOCKS (current_block);
  BLOCK_SUBBLOCKS (current_block) = new_block;
  BLOCK_SUPERCONTEXT (new_block) = current_block;
}

/* Add local variables from CALLEE to CALLER.  */

static inline void
add_local_variables (struct function *callee, struct function *caller,
		     copy_body_data *id)
{
  tree var;
  unsigned ix;

  FOR_EACH_LOCAL_DECL (callee, ix, var)
    if (!can_be_nonlocal (var, id))
      {
        tree new_var = remap_decl (var, id);

        /* Remap debug-expressions.  */
	if (TREE_CODE (new_var) == VAR_DECL
	    && DECL_HAS_DEBUG_EXPR_P (var)
	    && new_var != var)
	  {
	    tree tem = DECL_DEBUG_EXPR (var);
	    bool old_regimplify = id->regimplify;
	    id->remapping_type_depth++;
	    walk_tree (&tem, copy_tree_body_r, id, NULL);
	    id->remapping_type_depth--;
	    id->regimplify = old_regimplify;
	    SET_DECL_DEBUG_EXPR (new_var, tem);
	    DECL_HAS_DEBUG_EXPR_P (new_var) = 1;
	  }
	add_local_decl (caller, new_var);
      }
}

/* Add to BINDINGS a debug stmt resetting SRCVAR if inlining might
   have brought in or introduced any debug stmts for SRCVAR.  */

static inline void
reset_debug_binding (copy_body_data *id, tree srcvar, gimple_seq *bindings)
{
  tree *remappedvarp = id->decl_map->get (srcvar);

  if (!remappedvarp)
    return;

  if (TREE_CODE (*remappedvarp) != VAR_DECL)
    return;

  if (*remappedvarp == id->retvar || *remappedvarp == id->retbnd)
    return;

  tree tvar = target_for_debug_bind (*remappedvarp);
  if (!tvar)
    return;

  gdebug *stmt = gimple_build_debug_bind (tvar, NULL_TREE,
					  id->call_stmt);
  gimple_seq_add_stmt (bindings, stmt);
}

/* For each inlined variable for which we may have debug bind stmts,
   add before GSI a final debug stmt resetting it, marking the end of
   its life, so that var-tracking knows it doesn't have to compute
   further locations for it.  */

static inline void
reset_debug_bindings (copy_body_data *id, gimple_stmt_iterator gsi)
{
  tree var;
  unsigned ix;
  gimple_seq bindings = NULL;

  if (!gimple_in_ssa_p (id->src_cfun))
    return;

  if (!opt_for_fn (id->dst_fn, flag_var_tracking_assignments))
    return;

  for (var = DECL_ARGUMENTS (id->src_fn);
       var; var = DECL_CHAIN (var))
    reset_debug_binding (id, var, &bindings);

  FOR_EACH_LOCAL_DECL (id->src_cfun, ix, var)
    reset_debug_binding (id, var, &bindings);

  gsi_insert_seq_before_without_update (&gsi, bindings, GSI_SAME_STMT);
}

/* If STMT is a GIMPLE_CALL, replace it with its inline expansion.  */

static bool
expand_call_inline (basic_block bb, gimple stmt, copy_body_data *id)
{
  tree use_retvar;
  tree fn;
  hash_map<tree, tree> *dst;
  hash_map<tree, tree> *st = NULL;
  tree return_slot;
  tree modify_dest;
  tree return_bounds = NULL;
  location_t saved_location;
  struct cgraph_edge *cg_edge;
  cgraph_inline_failed_t reason;
  basic_block return_block;
  edge e;
  gimple_stmt_iterator gsi, stmt_gsi;
  bool successfully_inlined = FALSE;
  bool purge_dead_abnormal_edges;
  gcall *call_stmt;
  unsigned int i;

  /* Set input_location here so we get the right instantiation context
     if we call instantiate_decl from inlinable_function_p.  */
  /* FIXME: instantiate_decl isn't called by inlinable_function_p.  */
  saved_location = input_location;
  input_location = gimple_location (stmt);

  /* From here on, we're only interested in CALL_EXPRs.  */
  call_stmt = dyn_cast <gcall *> (stmt);
  if (!call_stmt)
    goto egress;

  cg_edge = id->dst_node->get_edge (stmt);
  gcc_checking_assert (cg_edge);
  /* First, see if we can figure out what function is being called.
     If we cannot, then there is no hope of inlining the function.  */
  if (cg_edge->indirect_unknown_callee)
    goto egress;
  fn = cg_edge->callee->decl;
  gcc_checking_assert (fn);

  /* If FN is a declaration of a function in a nested scope that was
     globally declared inline, we don't set its DECL_INITIAL.
     However, we can't blindly follow DECL_ABSTRACT_ORIGIN because the
     C++ front-end uses it for cdtors to refer to their internal
     declarations, that are not real functions.  Fortunately those
     don't have trees to be saved, so we can tell by checking their
     gimple_body.  */
  if (!DECL_INITIAL (fn)
      && DECL_ABSTRACT_ORIGIN (fn)
      && gimple_has_body_p (DECL_ABSTRACT_ORIGIN (fn)))
    fn = DECL_ABSTRACT_ORIGIN (fn);

  /* Don't try to inline functions that are not well-suited to inlining.  */
  if (cg_edge->inline_failed)
    {
      reason = cg_edge->inline_failed;
      /* If this call was originally indirect, we do not want to emit any
	 inlining related warnings or sorry messages because there are no
	 guarantees regarding those.  */
      if (cg_edge->indirect_inlining_edge)
	goto egress;

      if (lookup_attribute ("always_inline", DECL_ATTRIBUTES (fn))
          /* For extern inline functions that get redefined we always
	     silently ignored always_inline flag. Better behaviour would
	     be to be able to keep both bodies and use extern inline body
	     for inlining, but we can't do that because frontends overwrite
	     the body.  */
	  && !cg_edge->callee->local.redefined_extern_inline
	  /* During early inline pass, report only when optimization is
	     not turned on.  */
	  && (symtab->global_info_ready
	      || !optimize
	      || cgraph_inline_failed_type (reason) == CIF_FINAL_ERROR)
	  /* PR 20090218-1_0.c. Body can be provided by another module. */
	  && (reason != CIF_BODY_NOT_AVAILABLE || !flag_generate_lto))
	{
	  error ("inlining failed in call to always_inline %q+F: %s", fn,
		 cgraph_inline_failed_string (reason));
	  error ("called from here");
	}
      else if (warn_inline
	       && DECL_DECLARED_INLINE_P (fn)
	       && !DECL_NO_INLINE_WARNING_P (fn)
	       && !DECL_IN_SYSTEM_HEADER (fn)
	       && reason != CIF_UNSPECIFIED
	       && !lookup_attribute ("noinline", DECL_ATTRIBUTES (fn))
	       /* Do not warn about not inlined recursive calls.  */
	       && !cg_edge->recursive_p ()
	       /* Avoid warnings during early inline pass. */
	       && symtab->global_info_ready)
	{
	  warning (OPT_Winline, "inlining failed in call to %q+F: %s",
		   fn, _(cgraph_inline_failed_string (reason)));
	  warning (OPT_Winline, "called from here");
	}
      goto egress;
    }
  fn = cg_edge->callee->decl;
  cg_edge->callee->get_untransformed_body ();

#ifdef ENABLE_CHECKING
  if (cg_edge->callee->decl != id->dst_node->decl)
    cg_edge->callee->verify ();
#endif

  /* We will be inlining this callee.  */
  id->eh_lp_nr = lookup_stmt_eh_lp (stmt);
  id->assign_stmts.create (0);

  /* Update the callers EH personality.  */
  if (DECL_FUNCTION_PERSONALITY (cg_edge->callee->decl))
    DECL_FUNCTION_PERSONALITY (cg_edge->caller->decl)
      = DECL_FUNCTION_PERSONALITY (cg_edge->callee->decl);

  /* Split the block holding the GIMPLE_CALL.  */
  e = split_block (bb, stmt);
  bb = e->src;
  return_block = e->dest;
  remove_edge (e);

  /* split_block splits after the statement; work around this by
     moving the call into the second block manually.  Not pretty,
     but seems easier than doing the CFG manipulation by hand
     when the GIMPLE_CALL is in the last statement of BB.  */
  stmt_gsi = gsi_last_bb (bb);
  gsi_remove (&stmt_gsi, false);

  /* If the GIMPLE_CALL was in the last statement of BB, it may have
     been the source of abnormal edges.  In this case, schedule
     the removal of dead abnormal edges.  */
  gsi = gsi_start_bb (return_block);
  if (gsi_end_p (gsi))
    {
      gsi_insert_after (&gsi, stmt, GSI_NEW_STMT);
      purge_dead_abnormal_edges = true;
    }
  else
    {
      gsi_insert_before (&gsi, stmt, GSI_NEW_STMT);
      purge_dead_abnormal_edges = false;
    }

  stmt_gsi = gsi_start_bb (return_block);

  /* Build a block containing code to initialize the arguments, the
     actual inline expansion of the body, and a label for the return
     statements within the function to jump to.  The type of the
     statement expression is the return type of the function call.
     ???  If the call does not have an associated block then we will
     remap all callee blocks to NULL, effectively dropping most of
     its debug information.  This should only happen for calls to
     artificial decls inserted by the compiler itself.  We need to
     either link the inlined blocks into the caller block tree or
     not refer to them in any way to not break GC for locations.  */
  if (gimple_block (stmt))
    {
      id->block = make_node (BLOCK);
      BLOCK_ABSTRACT_ORIGIN (id->block) = fn;
      BLOCK_SOURCE_LOCATION (id->block) = LOCATION_LOCUS (input_location);
      prepend_lexical_block (gimple_block (stmt), id->block);
    }

  /* Local declarations will be replaced by their equivalents in this
     map.  */
  st = id->decl_map;
  id->decl_map = new hash_map<tree, tree>;
  dst = id->debug_map;
  id->debug_map = NULL;

  /* Record the function we are about to inline.  */
  id->src_fn = fn;
  id->src_node = cg_edge->callee;
  id->src_cfun = DECL_STRUCT_FUNCTION (fn);
  id->call_stmt = stmt;

<<<<<<< HEAD
  {
    /* Handle properties that need to be false in the resulting function, if
       they're false in the src function.  */
    unsigned int props_mask = PROP_gimple_lva | PROP_gimple_lompifn;
    unsigned int src_props = id->src_cfun->curr_properties;
    unsigned int kill_props = props_mask & ~src_props;
    struct function *dst_cfun = DECL_STRUCT_FUNCTION (id->dst_fn);
    dst_cfun->curr_properties &= ~kill_props;
  }
=======
  /* If the src function contains an IFN_VA_ARG, then so will the dst
     function after inlining.  */
  if ((id->src_cfun->curr_properties & PROP_gimple_lva) == 0)
    {
      struct function *dst_cfun = DECL_STRUCT_FUNCTION (id->dst_fn);
      dst_cfun->curr_properties &= ~PROP_gimple_lva;
    }
>>>>>>> b5c93b09

  gcc_assert (!id->src_cfun->after_inlining);

  id->entry_bb = bb;
  if (lookup_attribute ("cold", DECL_ATTRIBUTES (fn)))
    {
      gimple_stmt_iterator si = gsi_last_bb (bb);
      gsi_insert_after (&si, gimple_build_predict (PRED_COLD_FUNCTION,
      						   NOT_TAKEN),
			GSI_NEW_STMT);
    }
  initialize_inlined_parameters (id, stmt, fn, bb);

  if (DECL_INITIAL (fn))
    {
      if (gimple_block (stmt))
	{
	  tree *var;

	  prepend_lexical_block (id->block,
				 remap_blocks (DECL_INITIAL (fn), id));
	  gcc_checking_assert (BLOCK_SUBBLOCKS (id->block)
			       && (BLOCK_CHAIN (BLOCK_SUBBLOCKS (id->block))
				   == NULL_TREE));
	  /* Move vars for PARM_DECLs from DECL_INITIAL block to id->block,
	     otherwise for DWARF DW_TAG_formal_parameter will not be children of
	     DW_TAG_inlined_subroutine, but of a DW_TAG_lexical_block
	     under it.  The parameters can be then evaluated in the debugger,
	     but don't show in backtraces.  */
	  for (var = &BLOCK_VARS (BLOCK_SUBBLOCKS (id->block)); *var; )
	    if (TREE_CODE (DECL_ORIGIN (*var)) == PARM_DECL)
	      {
		tree v = *var;
		*var = TREE_CHAIN (v);
		TREE_CHAIN (v) = BLOCK_VARS (id->block);
		BLOCK_VARS (id->block) = v;
	      }
	    else
	      var = &TREE_CHAIN (*var);
	}
      else
	remap_blocks_to_null (DECL_INITIAL (fn), id);
    }

  /* Return statements in the function body will be replaced by jumps
     to the RET_LABEL.  */
  gcc_assert (DECL_INITIAL (fn));
  gcc_assert (TREE_CODE (DECL_INITIAL (fn)) == BLOCK);

  /* Find the LHS to which the result of this call is assigned.  */
  return_slot = NULL;
  if (gimple_call_lhs (stmt))
    {
      modify_dest = gimple_call_lhs (stmt);

      /* Remember where to copy returned bounds.  */
      if (gimple_call_with_bounds_p (stmt)
	  && TREE_CODE (modify_dest) == SSA_NAME)
	{
	  gcall *retbnd = chkp_retbnd_call_by_val (modify_dest);
	  if (retbnd)
	    {
	      return_bounds = gimple_call_lhs (retbnd);
	      /* If returned bounds are not used then just
		 remove unused call.  */
	      if (!return_bounds)
		{
		  gimple_stmt_iterator iter = gsi_for_stmt (retbnd);
		  gsi_remove (&iter, true);
		}
	    }
	}

      /* The function which we are inlining might not return a value,
	 in which case we should issue a warning that the function
	 does not return a value.  In that case the optimizers will
	 see that the variable to which the value is assigned was not
	 initialized.  We do not want to issue a warning about that
	 uninitialized variable.  */
      if (DECL_P (modify_dest))
	TREE_NO_WARNING (modify_dest) = 1;

      if (gimple_call_return_slot_opt_p (call_stmt))
	{
	  return_slot = modify_dest;
	  modify_dest = NULL;
	}
    }
  else
    modify_dest = NULL;

  /* If we are inlining a call to the C++ operator new, we don't want
     to use type based alias analysis on the return value.  Otherwise
     we may get confused if the compiler sees that the inlined new
     function returns a pointer which was just deleted.  See bug
     33407.  */
  if (DECL_IS_OPERATOR_NEW (fn))
    {
      return_slot = NULL;
      modify_dest = NULL;
    }

  /* Declare the return variable for the function.  */
  use_retvar = declare_return_variable (id, return_slot, modify_dest,
					return_bounds, bb);

  /* Add local vars in this inlined callee to caller.  */
  add_local_variables (id->src_cfun, cfun, id);

  if (dump_file && (dump_flags & TDF_DETAILS))
    {
      fprintf (dump_file, "Inlining ");
      print_generic_expr (dump_file, id->src_fn, 0);
      fprintf (dump_file, " to ");
      print_generic_expr (dump_file, id->dst_fn, 0);
      fprintf (dump_file, " with frequency %i\n", cg_edge->frequency);
    }

  /* This is it.  Duplicate the callee body.  Assume callee is
     pre-gimplified.  Note that we must not alter the caller
     function in any way before this point, as this CALL_EXPR may be
     a self-referential call; if we're calling ourselves, we need to
     duplicate our body before altering anything.  */
  copy_body (id, cg_edge->callee->count,
  	     GCOV_COMPUTE_SCALE (cg_edge->frequency, CGRAPH_FREQ_BASE),
	     bb, return_block, NULL);

  reset_debug_bindings (id, stmt_gsi);

  /* Reset the escaped solution.  */
  if (cfun->gimple_df)
    pt_solution_reset (&cfun->gimple_df->escaped);

  /* Clean up.  */
  if (id->debug_map)
    {
      delete id->debug_map;
      id->debug_map = dst;
    }
  delete id->decl_map;
  id->decl_map = st;

  /* Unlink the calls virtual operands before replacing it.  */
  unlink_stmt_vdef (stmt);
  if (gimple_vdef (stmt)
      && TREE_CODE (gimple_vdef (stmt)) == SSA_NAME)
    release_ssa_name (gimple_vdef (stmt));

  /* If the inlined function returns a result that we care about,
     substitute the GIMPLE_CALL with an assignment of the return
     variable to the LHS of the call.  That is, if STMT was
     'a = foo (...)', substitute the call with 'a = USE_RETVAR'.  */
  if (use_retvar && gimple_call_lhs (stmt))
    {
      gimple old_stmt = stmt;
      stmt = gimple_build_assign (gimple_call_lhs (stmt), use_retvar);
      gsi_replace (&stmt_gsi, stmt, false);
      maybe_clean_or_replace_eh_stmt (old_stmt, stmt);

      /* Copy bounds if we copy structure with bounds.  */
      if (chkp_function_instrumented_p (id->dst_fn)
	  && !BOUNDED_P (use_retvar)
	  && chkp_type_has_pointer (TREE_TYPE (use_retvar)))
	id->assign_stmts.safe_push (stmt);
    }
  else
    {
      /* Handle the case of inlining a function with no return
	 statement, which causes the return value to become undefined.  */
      if (gimple_call_lhs (stmt)
	  && TREE_CODE (gimple_call_lhs (stmt)) == SSA_NAME)
	{
	  tree name = gimple_call_lhs (stmt);
	  tree var = SSA_NAME_VAR (name);
	  tree def = ssa_default_def (cfun, var);

	  if (def)
	    {
	      /* If the variable is used undefined, make this name
		 undefined via a move.  */
	      stmt = gimple_build_assign (gimple_call_lhs (stmt), def);
	      gsi_replace (&stmt_gsi, stmt, true);
	    }
	  else
	    {
	      /* Otherwise make this variable undefined.  */
	      gsi_remove (&stmt_gsi, true);
	      set_ssa_default_def (cfun, var, name);
	      SSA_NAME_DEF_STMT (name) = gimple_build_nop ();
	    }
	}
      else
        gsi_remove (&stmt_gsi, true);
    }

  /* Put returned bounds into the correct place if required.  */
  if (return_bounds)
    {
      gimple old_stmt = SSA_NAME_DEF_STMT (return_bounds);
      gimple new_stmt = gimple_build_assign (return_bounds, id->retbnd);
      gimple_stmt_iterator bnd_gsi = gsi_for_stmt (old_stmt);
      unlink_stmt_vdef (old_stmt);
      gsi_replace (&bnd_gsi, new_stmt, false);
      maybe_clean_or_replace_eh_stmt (old_stmt, new_stmt);
      cgraph_update_edges_for_call_stmt (old_stmt,
					 gimple_call_fndecl (old_stmt),
					 new_stmt);
    }

  if (purge_dead_abnormal_edges)
    {
      gimple_purge_dead_eh_edges (return_block);
      gimple_purge_dead_abnormal_call_edges (return_block);
    }

  /* If the value of the new expression is ignored, that's OK.  We
     don't warn about this for CALL_EXPRs, so we shouldn't warn about
     the equivalent inlined version either.  */
  if (is_gimple_assign (stmt))
    {
      gcc_assert (gimple_assign_single_p (stmt)
		  || CONVERT_EXPR_CODE_P (gimple_assign_rhs_code (stmt)));
      TREE_USED (gimple_assign_rhs1 (stmt)) = 1;
    }

  /* Copy bounds for all generated assigns that need it.  */
  for (i = 0; i < id->assign_stmts.length (); i++)
    chkp_copy_bounds_for_assign (id->assign_stmts[i], cg_edge);
  id->assign_stmts.release ();

  /* Output the inlining info for this abstract function, since it has been
     inlined.  If we don't do this now, we can lose the information about the
     variables in the function when the blocks get blown away as soon as we
     remove the cgraph node.  */
  if (gimple_block (stmt))
    (*debug_hooks->outlining_inline_function) (cg_edge->callee->decl);

  /* Update callgraph if needed.  */
  cg_edge->callee->remove ();

  id->block = NULL_TREE;
  successfully_inlined = TRUE;

 egress:
  input_location = saved_location;
  return successfully_inlined;
}

/* Expand call statements reachable from STMT_P.
   We can only have CALL_EXPRs as the "toplevel" tree code or nested
   in a MODIFY_EXPR.  */

static bool
gimple_expand_calls_inline (basic_block bb, copy_body_data *id)
{
  gimple_stmt_iterator gsi;
  bool inlined = false;

  for (gsi = gsi_last_bb (bb); !gsi_end_p (gsi);)
    {
      gimple stmt = gsi_stmt (gsi);
      gsi_prev (&gsi);

      if (is_gimple_call (stmt)
	  && !gimple_call_internal_p (stmt))
	inlined |= expand_call_inline (bb, stmt, id);
    }

  return inlined;
}


/* Walk all basic blocks created after FIRST and try to fold every statement
   in the STATEMENTS pointer set.  */

static void
fold_marked_statements (int first, hash_set<gimple> *statements)
{
  for (; first < n_basic_blocks_for_fn (cfun); first++)
    if (BASIC_BLOCK_FOR_FN (cfun, first))
      {
        gimple_stmt_iterator gsi;

	for (gsi = gsi_start_bb (BASIC_BLOCK_FOR_FN (cfun, first));
	     !gsi_end_p (gsi);
	     gsi_next (&gsi))
	  if (statements->contains (gsi_stmt (gsi)))
	    {
	      gimple old_stmt = gsi_stmt (gsi);
	      tree old_decl = is_gimple_call (old_stmt) ? gimple_call_fndecl (old_stmt) : 0;

	      if (old_decl && DECL_BUILT_IN (old_decl))
		{
		  /* Folding builtins can create multiple instructions,
		     we need to look at all of them.  */
		  gimple_stmt_iterator i2 = gsi;
		  gsi_prev (&i2);
		  if (fold_stmt (&gsi))
		    {
		      gimple new_stmt;
		      /* If a builtin at the end of a bb folded into nothing,
			 the following loop won't work.  */
		      if (gsi_end_p (gsi))
			{
			  cgraph_update_edges_for_call_stmt (old_stmt,
							     old_decl, NULL);
			  break;
			}
		      if (gsi_end_p (i2))
			i2 = gsi_start_bb (BASIC_BLOCK_FOR_FN (cfun, first));
		      else
			gsi_next (&i2);
		      while (1)
			{
			  new_stmt = gsi_stmt (i2);
			  update_stmt (new_stmt);
			  cgraph_update_edges_for_call_stmt (old_stmt, old_decl,
							     new_stmt);

			  if (new_stmt == gsi_stmt (gsi))
			    {
			      /* It is okay to check only for the very last
				 of these statements.  If it is a throwing
				 statement nothing will change.  If it isn't
				 this can remove EH edges.  If that weren't
				 correct then because some intermediate stmts
				 throw, but not the last one.  That would mean
				 we'd have to split the block, which we can't
				 here and we'd loose anyway.  And as builtins
				 probably never throw, this all
				 is mood anyway.  */
			      if (maybe_clean_or_replace_eh_stmt (old_stmt,
								  new_stmt))
				gimple_purge_dead_eh_edges (
				  BASIC_BLOCK_FOR_FN (cfun, first));
			      break;
			    }
			  gsi_next (&i2);
			}
		    }
		}
	      else if (fold_stmt (&gsi))
		{
		  /* Re-read the statement from GSI as fold_stmt() may
		     have changed it.  */
		  gimple new_stmt = gsi_stmt (gsi);
		  update_stmt (new_stmt);

		  if (is_gimple_call (old_stmt)
		      || is_gimple_call (new_stmt))
		    cgraph_update_edges_for_call_stmt (old_stmt, old_decl,
						       new_stmt);

		  if (maybe_clean_or_replace_eh_stmt (old_stmt, new_stmt))
		    gimple_purge_dead_eh_edges (BASIC_BLOCK_FOR_FN (cfun,
								    first));
		}
	    }
      }
}

/* Expand calls to inline functions in the body of FN.  */

unsigned int
optimize_inline_calls (tree fn)
{
  copy_body_data id;
  basic_block bb;
  int last = n_basic_blocks_for_fn (cfun);
  bool inlined_p = false;

  /* Clear out ID.  */
  memset (&id, 0, sizeof (id));

  id.src_node = id.dst_node = cgraph_node::get (fn);
  gcc_assert (id.dst_node->definition);
  id.dst_fn = fn;
  /* Or any functions that aren't finished yet.  */
  if (current_function_decl)
    id.dst_fn = current_function_decl;

  id.copy_decl = copy_decl_maybe_to_var;
  id.transform_call_graph_edges = CB_CGE_DUPLICATE;
  id.transform_new_cfg = false;
  id.transform_return_to_modify = true;
  id.transform_parameter = true;
  id.transform_lang_insert_block = NULL;
  id.statements_to_fold = new hash_set<gimple>;

  push_gimplify_context ();

  /* We make no attempts to keep dominance info up-to-date.  */
  free_dominance_info (CDI_DOMINATORS);
  free_dominance_info (CDI_POST_DOMINATORS);

  /* Register specific gimple functions.  */
  gimple_register_cfg_hooks ();

  /* Reach the trees by walking over the CFG, and note the
     enclosing basic-blocks in the call edges.  */
  /* We walk the blocks going forward, because inlined function bodies
     will split id->current_basic_block, and the new blocks will
     follow it; we'll trudge through them, processing their CALL_EXPRs
     along the way.  */
  FOR_EACH_BB_FN (bb, cfun)
    inlined_p |= gimple_expand_calls_inline (bb, &id);

  pop_gimplify_context (NULL);

#ifdef ENABLE_CHECKING
    {
      struct cgraph_edge *e;

      id.dst_node->verify ();

      /* Double check that we inlined everything we are supposed to inline.  */
      for (e = id.dst_node->callees; e; e = e->next_callee)
	gcc_assert (e->inline_failed);
    }
#endif

  /* Fold queued statements.  */
  fold_marked_statements (last, id.statements_to_fold);
  delete id.statements_to_fold;

  gcc_assert (!id.debug_stmts.exists ());

  /* If we didn't inline into the function there is nothing to do.  */
  if (!inlined_p)
    return 0;

  /* Renumber the lexical scoping (non-code) blocks consecutively.  */
  number_blocks (fn);

  delete_unreachable_blocks_update_callgraph (&id);
#ifdef ENABLE_CHECKING
  id.dst_node->verify ();
#endif

  /* It would be nice to check SSA/CFG/statement consistency here, but it is
     not possible yet - the IPA passes might make various functions to not
     throw and they don't care to proactively update local EH info.  This is
     done later in fixup_cfg pass that also execute the verification.  */
  return (TODO_update_ssa
	  | TODO_cleanup_cfg
	  | (gimple_in_ssa_p (cfun) ? TODO_remove_unused_locals : 0)
	  | (gimple_in_ssa_p (cfun) ? TODO_update_address_taken : 0)
	  | (profile_status_for_fn (cfun) != PROFILE_ABSENT
	     ? TODO_rebuild_frequencies : 0));
}

/* Passed to walk_tree.  Copies the node pointed to, if appropriate.  */

tree
copy_tree_r (tree *tp, int *walk_subtrees, void *data ATTRIBUTE_UNUSED)
{
  enum tree_code code = TREE_CODE (*tp);
  enum tree_code_class cl = TREE_CODE_CLASS (code);

  /* We make copies of most nodes.  */
  if (IS_EXPR_CODE_CLASS (cl)
      || code == TREE_LIST
      || code == TREE_VEC
      || code == TYPE_DECL
      || code == OMP_CLAUSE)
    {
      /* Because the chain gets clobbered when we make a copy, we save it
	 here.  */
      tree chain = NULL_TREE, new_tree;

      if (CODE_CONTAINS_STRUCT (code, TS_COMMON))
	chain = TREE_CHAIN (*tp);

      /* Copy the node.  */
      new_tree = copy_node (*tp);

      *tp = new_tree;

      /* Now, restore the chain, if appropriate.  That will cause
	 walk_tree to walk into the chain as well.  */
      if (code == PARM_DECL
	  || code == TREE_LIST
	  || code == OMP_CLAUSE)
	TREE_CHAIN (*tp) = chain;

      /* For now, we don't update BLOCKs when we make copies.  So, we
	 have to nullify all BIND_EXPRs.  */
      if (TREE_CODE (*tp) == BIND_EXPR)
	BIND_EXPR_BLOCK (*tp) = NULL_TREE;
    }
  else if (code == CONSTRUCTOR)
    {
      /* CONSTRUCTOR nodes need special handling because
         we need to duplicate the vector of elements.  */
      tree new_tree;

      new_tree = copy_node (*tp);
      CONSTRUCTOR_ELTS (new_tree) = vec_safe_copy (CONSTRUCTOR_ELTS (*tp));
      *tp = new_tree;
    }
  else if (code == STATEMENT_LIST)
    /* We used to just abort on STATEMENT_LIST, but we can run into them
       with statement-expressions (c++/40975).  */
    copy_statement_list (tp);
  else if (TREE_CODE_CLASS (code) == tcc_type)
    *walk_subtrees = 0;
  else if (TREE_CODE_CLASS (code) == tcc_declaration)
    *walk_subtrees = 0;
  else if (TREE_CODE_CLASS (code) == tcc_constant)
    *walk_subtrees = 0;
  return NULL_TREE;
}

/* The SAVE_EXPR pointed to by TP is being copied.  If ST contains
   information indicating to what new SAVE_EXPR this one should be mapped,
   use that one.  Otherwise, create a new node and enter it in ST.  FN is
   the function into which the copy will be placed.  */

static void
remap_save_expr (tree *tp, hash_map<tree, tree> *st, int *walk_subtrees)
{
  tree *n;
  tree t;

  /* See if we already encountered this SAVE_EXPR.  */
  n = st->get (*tp);

  /* If we didn't already remap this SAVE_EXPR, do so now.  */
  if (!n)
    {
      t = copy_node (*tp);

      /* Remember this SAVE_EXPR.  */
      st->put (*tp, t);
      /* Make sure we don't remap an already-remapped SAVE_EXPR.  */
      st->put (t, t);
    }
  else
    {
      /* We've already walked into this SAVE_EXPR; don't do it again.  */
      *walk_subtrees = 0;
      t = *n;
    }

  /* Replace this SAVE_EXPR with the copy.  */
  *tp = t;
}

/* Called via walk_gimple_seq.  If *GSIP points to a GIMPLE_LABEL for a local
   label, copies the declaration and enters it in the splay_tree in DATA (which
   is really a 'copy_body_data *'.  */

static tree
mark_local_labels_stmt (gimple_stmt_iterator *gsip,
		        bool *handled_ops_p ATTRIBUTE_UNUSED,
		        struct walk_stmt_info *wi)
{
  copy_body_data *id = (copy_body_data *) wi->info;
  glabel *stmt = dyn_cast <glabel *> (gsi_stmt (*gsip));

  if (stmt)
    {
      tree decl = gimple_label_label (stmt);

      /* Copy the decl and remember the copy.  */
      insert_decl_map (id, decl, id->copy_decl (decl, id));
    }

  return NULL_TREE;
}


/* Called via walk_gimple_seq by copy_gimple_seq_and_replace_local.
   Using the splay_tree pointed to by ST (which is really a `splay_tree'),
   remaps all local declarations to appropriate replacements in gimple
   operands. */

static tree
replace_locals_op (tree *tp, int *walk_subtrees, void *data)
{
  struct walk_stmt_info *wi = (struct walk_stmt_info*) data;
  copy_body_data *id = (copy_body_data *) wi->info;
  hash_map<tree, tree> *st = id->decl_map;
  tree *n;
  tree expr = *tp;

  /* Only a local declaration (variable or label).  */
  if ((TREE_CODE (expr) == VAR_DECL
       && !TREE_STATIC (expr))
      || TREE_CODE (expr) == LABEL_DECL)
    {
      /* Lookup the declaration.  */
      n = st->get (expr);

      /* If it's there, remap it.  */
      if (n)
	*tp = *n;
      *walk_subtrees = 0;
    }
  else if (TREE_CODE (expr) == STATEMENT_LIST
	   || TREE_CODE (expr) == BIND_EXPR
	   || TREE_CODE (expr) == SAVE_EXPR)
    gcc_unreachable ();
  else if (TREE_CODE (expr) == TARGET_EXPR)
    {
      /* Don't mess with a TARGET_EXPR that hasn't been expanded.
         It's OK for this to happen if it was part of a subtree that
         isn't immediately expanded, such as operand 2 of another
         TARGET_EXPR.  */
      if (!TREE_OPERAND (expr, 1))
	{
	  TREE_OPERAND (expr, 1) = TREE_OPERAND (expr, 3);
	  TREE_OPERAND (expr, 3) = NULL_TREE;
	}
    }

  /* Keep iterating.  */
  return NULL_TREE;
}


/* Called via walk_gimple_seq by copy_gimple_seq_and_replace_local.
   Using the splay_tree pointed to by ST (which is really a `splay_tree'),
   remaps all local declarations to appropriate replacements in gimple
   statements. */

static tree
replace_locals_stmt (gimple_stmt_iterator *gsip,
		     bool *handled_ops_p ATTRIBUTE_UNUSED,
		     struct walk_stmt_info *wi)
{
  copy_body_data *id = (copy_body_data *) wi->info;
  gimple gs = gsi_stmt (*gsip);

  if (gbind *stmt = dyn_cast <gbind *> (gs))
    {
      tree block = gimple_bind_block (stmt);

      if (block)
	{
	  remap_block (&block, id);
	  gimple_bind_set_block (stmt, block);
	}

      /* This will remap a lot of the same decls again, but this should be
	 harmless.  */
      if (gimple_bind_vars (stmt))
	gimple_bind_set_vars (stmt, remap_decls (gimple_bind_vars (stmt),
						 NULL, id));
    }

  /* Keep iterating.  */
  return NULL_TREE;
}


/* Copies everything in SEQ and replaces variables and labels local to
   current_function_decl.  */

gimple_seq
copy_gimple_seq_and_replace_locals (gimple_seq seq)
{
  copy_body_data id;
  struct walk_stmt_info wi;
  gimple_seq copy;

  /* There's nothing to do for NULL_TREE.  */
  if (seq == NULL)
    return seq;

  /* Set up ID.  */
  memset (&id, 0, sizeof (id));
  id.src_fn = current_function_decl;
  id.dst_fn = current_function_decl;
  id.decl_map = new hash_map<tree, tree>;
  id.debug_map = NULL;

  id.copy_decl = copy_decl_no_change;
  id.transform_call_graph_edges = CB_CGE_DUPLICATE;
  id.transform_new_cfg = false;
  id.transform_return_to_modify = false;
  id.transform_parameter = false;
  id.transform_lang_insert_block = NULL;

  /* Walk the tree once to find local labels.  */
  memset (&wi, 0, sizeof (wi));
  hash_set<tree> visited;
  wi.info = &id;
  wi.pset = &visited;
  walk_gimple_seq (seq, mark_local_labels_stmt, NULL, &wi);

  copy = gimple_seq_copy (seq);

  /* Walk the copy, remapping decls.  */
  memset (&wi, 0, sizeof (wi));
  wi.info = &id;
  walk_gimple_seq (copy, replace_locals_stmt, replace_locals_op, &wi);

  /* Clean up.  */
  delete id.decl_map;
  if (id.debug_map)
    delete id.debug_map;
  if (id.dependence_map)
    {
      delete id.dependence_map;
      id.dependence_map = NULL;
    }

  return copy;
}


/* Allow someone to determine if SEARCH is a child of TOP from gdb.  */

static tree
debug_find_tree_1 (tree *tp, int *walk_subtrees ATTRIBUTE_UNUSED, void *data)
{
  if (*tp == data)
    return (tree) data;
  else
    return NULL;
}

DEBUG_FUNCTION bool
debug_find_tree (tree top, tree search)
{
  return walk_tree_without_duplicates (&top, debug_find_tree_1, search) != 0;
}


/* Declare the variables created by the inliner.  Add all the variables in
   VARS to BIND_EXPR.  */

static void
declare_inline_vars (tree block, tree vars)
{
  tree t;
  for (t = vars; t; t = DECL_CHAIN (t))
    {
      DECL_SEEN_IN_BIND_EXPR_P (t) = 1;
      gcc_assert (!TREE_STATIC (t) && !TREE_ASM_WRITTEN (t));
      add_local_decl (cfun, t);
    }

  if (block)
    BLOCK_VARS (block) = chainon (BLOCK_VARS (block), vars);
}

/* Copy NODE (which must be a DECL).  The DECL originally was in the FROM_FN,
   but now it will be in the TO_FN.  PARM_TO_VAR means enable PARM_DECL to
   VAR_DECL translation.  */

static tree
copy_decl_for_dup_finish (copy_body_data *id, tree decl, tree copy)
{
  /* Don't generate debug information for the copy if we wouldn't have
     generated it for the copy either.  */
  DECL_ARTIFICIAL (copy) = DECL_ARTIFICIAL (decl);
  DECL_IGNORED_P (copy) = DECL_IGNORED_P (decl);

  /* Set the DECL_ABSTRACT_ORIGIN so the debugging routines know what
     declaration inspired this copy.  */
  DECL_ABSTRACT_ORIGIN (copy) = DECL_ORIGIN (decl);

  /* The new variable/label has no RTL, yet.  */
  if (CODE_CONTAINS_STRUCT (TREE_CODE (copy), TS_DECL_WRTL)
      && !TREE_STATIC (copy) && !DECL_EXTERNAL (copy))
    SET_DECL_RTL (copy, 0);

  /* These args would always appear unused, if not for this.  */
  TREE_USED (copy) = 1;

  /* Set the context for the new declaration.  */
  if (!DECL_CONTEXT (decl))
    /* Globals stay global.  */
    ;
  else if (DECL_CONTEXT (decl) != id->src_fn)
    /* Things that weren't in the scope of the function we're inlining
       from aren't in the scope we're inlining to, either.  */
    ;
  else if (TREE_STATIC (decl))
    /* Function-scoped static variables should stay in the original
       function.  */
    ;
  else
    /* Ordinary automatic local variables are now in the scope of the
       new function.  */
    DECL_CONTEXT (copy) = id->dst_fn;

  return copy;
}

static tree
copy_decl_to_var (tree decl, copy_body_data *id)
{
  tree copy, type;

  gcc_assert (TREE_CODE (decl) == PARM_DECL
	      || TREE_CODE (decl) == RESULT_DECL);

  type = TREE_TYPE (decl);

  copy = build_decl (DECL_SOURCE_LOCATION (id->dst_fn),
		     VAR_DECL, DECL_NAME (decl), type);
  if (DECL_PT_UID_SET_P (decl))
    SET_DECL_PT_UID (copy, DECL_PT_UID (decl));
  TREE_ADDRESSABLE (copy) = TREE_ADDRESSABLE (decl);
  TREE_READONLY (copy) = TREE_READONLY (decl);
  TREE_THIS_VOLATILE (copy) = TREE_THIS_VOLATILE (decl);
  DECL_GIMPLE_REG_P (copy) = DECL_GIMPLE_REG_P (decl);

  return copy_decl_for_dup_finish (id, decl, copy);
}

/* Like copy_decl_to_var, but create a return slot object instead of a
   pointer variable for return by invisible reference.  */

static tree
copy_result_decl_to_var (tree decl, copy_body_data *id)
{
  tree copy, type;

  gcc_assert (TREE_CODE (decl) == PARM_DECL
	      || TREE_CODE (decl) == RESULT_DECL);

  type = TREE_TYPE (decl);
  if (DECL_BY_REFERENCE (decl))
    type = TREE_TYPE (type);

  copy = build_decl (DECL_SOURCE_LOCATION (id->dst_fn),
		     VAR_DECL, DECL_NAME (decl), type);
  if (DECL_PT_UID_SET_P (decl))
    SET_DECL_PT_UID (copy, DECL_PT_UID (decl));
  TREE_READONLY (copy) = TREE_READONLY (decl);
  TREE_THIS_VOLATILE (copy) = TREE_THIS_VOLATILE (decl);
  if (!DECL_BY_REFERENCE (decl))
    {
      TREE_ADDRESSABLE (copy) = TREE_ADDRESSABLE (decl);
      DECL_GIMPLE_REG_P (copy) = DECL_GIMPLE_REG_P (decl);
    }

  return copy_decl_for_dup_finish (id, decl, copy);
}

tree
copy_decl_no_change (tree decl, copy_body_data *id)
{
  tree copy;

  copy = copy_node (decl);

  /* The COPY is not abstract; it will be generated in DST_FN.  */
  DECL_ABSTRACT_P (copy) = false;
  lang_hooks.dup_lang_specific_decl (copy);

  /* TREE_ADDRESSABLE isn't used to indicate that a label's address has
     been taken; it's for internal bookkeeping in expand_goto_internal.  */
  if (TREE_CODE (copy) == LABEL_DECL)
    {
      TREE_ADDRESSABLE (copy) = 0;
      LABEL_DECL_UID (copy) = -1;
    }

  return copy_decl_for_dup_finish (id, decl, copy);
}

static tree
copy_decl_maybe_to_var (tree decl, copy_body_data *id)
{
  if (TREE_CODE (decl) == PARM_DECL || TREE_CODE (decl) == RESULT_DECL)
    return copy_decl_to_var (decl, id);
  else
    return copy_decl_no_change (decl, id);
}

/* Return a copy of the function's argument tree.  */
static tree
copy_arguments_for_versioning (tree orig_parm, copy_body_data * id,
			       bitmap args_to_skip, tree *vars)
{
  tree arg, *parg;
  tree new_parm = NULL;
  int i = 0;

  parg = &new_parm;

  for (arg = orig_parm; arg; arg = DECL_CHAIN (arg), i++)
    if (!args_to_skip || !bitmap_bit_p (args_to_skip, i))
      {
        tree new_tree = remap_decl (arg, id);
	if (TREE_CODE (new_tree) != PARM_DECL)
	  new_tree = id->copy_decl (arg, id);
        lang_hooks.dup_lang_specific_decl (new_tree);
        *parg = new_tree;
	parg = &DECL_CHAIN (new_tree);
      }
    else if (!id->decl_map->get (arg))
      {
	/* Make an equivalent VAR_DECL.  If the argument was used
	   as temporary variable later in function, the uses will be
	   replaced by local variable.  */
	tree var = copy_decl_to_var (arg, id);
	insert_decl_map (id, arg, var);
        /* Declare this new variable.  */
        DECL_CHAIN (var) = *vars;
        *vars = var;
      }
  return new_parm;
}

/* Return a copy of the function's static chain.  */
static tree
copy_static_chain (tree static_chain, copy_body_data * id)
{
  tree *chain_copy, *pvar;

  chain_copy = &static_chain;
  for (pvar = chain_copy; *pvar; pvar = &DECL_CHAIN (*pvar))
    {
      tree new_tree = remap_decl (*pvar, id);
      lang_hooks.dup_lang_specific_decl (new_tree);
      DECL_CHAIN (new_tree) = DECL_CHAIN (*pvar);
      *pvar = new_tree;
    }
  return static_chain;
}

/* Return true if the function is allowed to be versioned.
   This is a guard for the versioning functionality.  */

bool
tree_versionable_function_p (tree fndecl)
{
  return (!lookup_attribute ("noclone", DECL_ATTRIBUTES (fndecl))
	  && copy_forbidden (DECL_STRUCT_FUNCTION (fndecl), fndecl) == NULL);
}

/* Delete all unreachable basic blocks and update callgraph.
   Doing so is somewhat nontrivial because we need to update all clones and
   remove inline function that become unreachable.  */

static bool
delete_unreachable_blocks_update_callgraph (copy_body_data *id)
{
  bool changed = false;
  basic_block b, next_bb;

  find_unreachable_blocks ();

  /* Delete all unreachable basic blocks.  */

  for (b = ENTRY_BLOCK_PTR_FOR_FN (cfun)->next_bb; b
       != EXIT_BLOCK_PTR_FOR_FN (cfun); b = next_bb)
    {
      next_bb = b->next_bb;

      if (!(b->flags & BB_REACHABLE))
	{
          gimple_stmt_iterator bsi;

          for (bsi = gsi_start_bb (b); !gsi_end_p (bsi); gsi_next (&bsi))
	    {
	      struct cgraph_edge *e;
	      struct cgraph_node *node;

	      id->dst_node->remove_stmt_references (gsi_stmt (bsi));

	      if (gimple_code (gsi_stmt (bsi)) == GIMPLE_CALL
		  &&(e = id->dst_node->get_edge (gsi_stmt (bsi))) != NULL)
		{
		  if (!e->inline_failed)
		    e->callee->remove_symbol_and_inline_clones (id->dst_node);
		  else
		    e->remove ();
		}
	      if (id->transform_call_graph_edges == CB_CGE_MOVE_CLONES
		  && id->dst_node->clones)
		for (node = id->dst_node->clones; node != id->dst_node;)
		  {
		    node->remove_stmt_references (gsi_stmt (bsi));
		    if (gimple_code (gsi_stmt (bsi)) == GIMPLE_CALL
			&& (e = node->get_edge (gsi_stmt (bsi))) != NULL)
		      {
			if (!e->inline_failed)
			  e->callee->remove_symbol_and_inline_clones (id->dst_node);
			else
			  e->remove ();
		      }

		    if (node->clones)
		      node = node->clones;
		    else if (node->next_sibling_clone)
		      node = node->next_sibling_clone;
		    else
		      {
			while (node != id->dst_node && !node->next_sibling_clone)
			  node = node->clone_of;
			if (node != id->dst_node)
			  node = node->next_sibling_clone;
		      }
		  }
	    }
	  delete_basic_block (b);
	  changed = true;
	}
    }

  return changed;
}

/* Update clone info after duplication.  */

static void
update_clone_info (copy_body_data * id)
{
  struct cgraph_node *node;
  if (!id->dst_node->clones)
    return;
  for (node = id->dst_node->clones; node != id->dst_node;)
    {
      /* First update replace maps to match the new body.  */
      if (node->clone.tree_map)
        {
	  unsigned int i;
          for (i = 0; i < vec_safe_length (node->clone.tree_map); i++)
	    {
	      struct ipa_replace_map *replace_info;
	      replace_info = (*node->clone.tree_map)[i];
	      walk_tree (&replace_info->old_tree, copy_tree_body_r, id, NULL);
	      walk_tree (&replace_info->new_tree, copy_tree_body_r, id, NULL);
	    }
	}
      if (node->clones)
	node = node->clones;
      else if (node->next_sibling_clone)
	node = node->next_sibling_clone;
      else
	{
	  while (node != id->dst_node && !node->next_sibling_clone)
	    node = node->clone_of;
	  if (node != id->dst_node)
	    node = node->next_sibling_clone;
	}
    }
}

/* Create a copy of a function's tree.
   OLD_DECL and NEW_DECL are FUNCTION_DECL tree nodes
   of the original function and the new copied function
   respectively.  In case we want to replace a DECL
   tree with another tree while duplicating the function's
   body, TREE_MAP represents the mapping between these
   trees. If UPDATE_CLONES is set, the call_stmt fields
   of edges of clones of the function will be updated.  

   If non-NULL ARGS_TO_SKIP determine function parameters to remove
   from new version.
   If SKIP_RETURN is true, the new version will return void.
   If non-NULL BLOCK_TO_COPY determine what basic blocks to copy.
   If non_NULL NEW_ENTRY determine new entry BB of the clone.
*/
void
tree_function_versioning (tree old_decl, tree new_decl,
			  vec<ipa_replace_map *, va_gc> *tree_map,
			  bool update_clones, bitmap args_to_skip,
			  bool skip_return, bitmap blocks_to_copy,
			  basic_block new_entry)
{
  struct cgraph_node *old_version_node;
  struct cgraph_node *new_version_node;
  copy_body_data id;
  tree p;
  unsigned i;
  struct ipa_replace_map *replace_info;
  basic_block old_entry_block, bb;
  auto_vec<gimple, 10> init_stmts;
  tree vars = NULL_TREE;

  gcc_assert (TREE_CODE (old_decl) == FUNCTION_DECL
	      && TREE_CODE (new_decl) == FUNCTION_DECL);
  DECL_POSSIBLY_INLINED (old_decl) = 1;

  old_version_node = cgraph_node::get (old_decl);
  gcc_checking_assert (old_version_node);
  new_version_node = cgraph_node::get (new_decl);
  gcc_checking_assert (new_version_node);

  /* Copy over debug args.  */
  if (DECL_HAS_DEBUG_ARGS_P (old_decl))
    {
      vec<tree, va_gc> **new_debug_args, **old_debug_args;
      gcc_checking_assert (decl_debug_args_lookup (new_decl) == NULL);
      DECL_HAS_DEBUG_ARGS_P (new_decl) = 0;
      old_debug_args = decl_debug_args_lookup (old_decl);
      if (old_debug_args)
	{
	  new_debug_args = decl_debug_args_insert (new_decl);
	  *new_debug_args = vec_safe_copy (*old_debug_args);
	}
    }

  /* Output the inlining info for this abstract function, since it has been
     inlined.  If we don't do this now, we can lose the information about the
     variables in the function when the blocks get blown away as soon as we
     remove the cgraph node.  */
  (*debug_hooks->outlining_inline_function) (old_decl);

  DECL_ARTIFICIAL (new_decl) = 1;
  DECL_ABSTRACT_ORIGIN (new_decl) = DECL_ORIGIN (old_decl);
  if (DECL_ORIGIN (old_decl) == old_decl)
    old_version_node->used_as_abstract_origin = true;
  DECL_FUNCTION_PERSONALITY (new_decl) = DECL_FUNCTION_PERSONALITY (old_decl);

  /* Prepare the data structures for the tree copy.  */
  memset (&id, 0, sizeof (id));

  /* Generate a new name for the new version. */
  id.statements_to_fold = new hash_set<gimple>;

  id.decl_map = new hash_map<tree, tree>;
  id.debug_map = NULL;
  id.src_fn = old_decl;
  id.dst_fn = new_decl;
  id.src_node = old_version_node;
  id.dst_node = new_version_node;
  id.src_cfun = DECL_STRUCT_FUNCTION (old_decl);
  id.blocks_to_copy = blocks_to_copy;

  id.copy_decl = copy_decl_no_change;
  id.transform_call_graph_edges
    = update_clones ? CB_CGE_MOVE_CLONES : CB_CGE_MOVE;
  id.transform_new_cfg = true;
  id.transform_return_to_modify = false;
  id.transform_parameter = false;
  id.transform_lang_insert_block = NULL;

  old_entry_block = ENTRY_BLOCK_PTR_FOR_FN
    (DECL_STRUCT_FUNCTION (old_decl));
  DECL_RESULT (new_decl) = DECL_RESULT (old_decl);
  DECL_ARGUMENTS (new_decl) = DECL_ARGUMENTS (old_decl);
  initialize_cfun (new_decl, old_decl,
		   old_entry_block->count);
  if (DECL_STRUCT_FUNCTION (new_decl)->gimple_df)
    DECL_STRUCT_FUNCTION (new_decl)->gimple_df->ipa_pta
      = id.src_cfun->gimple_df->ipa_pta;

  /* Copy the function's static chain.  */
  p = DECL_STRUCT_FUNCTION (old_decl)->static_chain_decl;
  if (p)
    DECL_STRUCT_FUNCTION (new_decl)->static_chain_decl =
      copy_static_chain (DECL_STRUCT_FUNCTION (old_decl)->static_chain_decl,
			 &id);

  /* If there's a tree_map, prepare for substitution.  */
  if (tree_map)
    for (i = 0; i < tree_map->length (); i++)
      {
	gimple init;
	replace_info = (*tree_map)[i];
	if (replace_info->replace_p)
	  {
	    if (!replace_info->old_tree)
	      {
		int i = replace_info->parm_num;
		tree parm;
		tree req_type;

		for (parm = DECL_ARGUMENTS (old_decl); i; parm = DECL_CHAIN (parm))
		  i --;
		replace_info->old_tree = parm;
		req_type = TREE_TYPE (parm);
		if (!useless_type_conversion_p (req_type, TREE_TYPE (replace_info->new_tree)))
		  {
		    if (fold_convertible_p (req_type, replace_info->new_tree))
		      replace_info->new_tree = fold_build1 (NOP_EXPR, req_type, replace_info->new_tree);
		    else if (TYPE_SIZE (req_type) == TYPE_SIZE (TREE_TYPE (replace_info->new_tree)))
		      replace_info->new_tree = fold_build1 (VIEW_CONVERT_EXPR, req_type, replace_info->new_tree);
		    else
		      {
			if (dump_file)
			  {
			    fprintf (dump_file, "    const ");
			    print_generic_expr (dump_file, replace_info->new_tree, 0);
			    fprintf (dump_file, "  can't be converted to param ");
			    print_generic_expr (dump_file, parm, 0);
			    fprintf (dump_file, "\n");
			  }
			replace_info->old_tree = NULL;
		      }
		  }
	      }
	    else
	      gcc_assert (TREE_CODE (replace_info->old_tree) == PARM_DECL);
	    if (replace_info->old_tree)
	      {
		init = setup_one_parameter (&id, replace_info->old_tree,
					    replace_info->new_tree, id.src_fn,
					    NULL,
					    &vars);
		if (init)
		  init_stmts.safe_push (init);
	      }
	  }
      }
  /* Copy the function's arguments.  */
  if (DECL_ARGUMENTS (old_decl) != NULL_TREE)
    DECL_ARGUMENTS (new_decl) =
      copy_arguments_for_versioning (DECL_ARGUMENTS (old_decl), &id,
      				     args_to_skip, &vars);

  DECL_INITIAL (new_decl) = remap_blocks (DECL_INITIAL (id.src_fn), &id);
  BLOCK_SUPERCONTEXT (DECL_INITIAL (new_decl)) = new_decl;

  declare_inline_vars (DECL_INITIAL (new_decl), vars);

  if (!vec_safe_is_empty (DECL_STRUCT_FUNCTION (old_decl)->local_decls))
    /* Add local vars.  */
    add_local_variables (DECL_STRUCT_FUNCTION (old_decl), cfun, &id);

  if (DECL_RESULT (old_decl) == NULL_TREE)
    ;
  else if (skip_return && !VOID_TYPE_P (TREE_TYPE (DECL_RESULT (old_decl))))
    {
      DECL_RESULT (new_decl)
	= build_decl (DECL_SOURCE_LOCATION (DECL_RESULT (old_decl)),
		      RESULT_DECL, NULL_TREE, void_type_node);
      DECL_CONTEXT (DECL_RESULT (new_decl)) = new_decl;
      cfun->returns_struct = 0;
      cfun->returns_pcc_struct = 0;
    }
  else
    {
      tree old_name;
      DECL_RESULT (new_decl) = remap_decl (DECL_RESULT (old_decl), &id);
      lang_hooks.dup_lang_specific_decl (DECL_RESULT (new_decl));
      if (gimple_in_ssa_p (id.src_cfun)
	  && DECL_BY_REFERENCE (DECL_RESULT (old_decl))
	  && (old_name = ssa_default_def (id.src_cfun, DECL_RESULT (old_decl))))
	{
	  tree new_name = make_ssa_name (DECL_RESULT (new_decl));
	  insert_decl_map (&id, old_name, new_name);
	  SSA_NAME_DEF_STMT (new_name) = gimple_build_nop ();
	  set_ssa_default_def (cfun, DECL_RESULT (new_decl), new_name);
	}
    }

  /* Set up the destination functions loop tree.  */
  if (loops_for_fn (DECL_STRUCT_FUNCTION (old_decl)) != NULL)
    {
      cfun->curr_properties &= ~PROP_loops;
      loop_optimizer_init (AVOID_CFG_MODIFICATIONS);
      cfun->curr_properties |= PROP_loops;
    }

  /* Copy the Function's body.  */
  copy_body (&id, old_entry_block->count, REG_BR_PROB_BASE,
	     ENTRY_BLOCK_PTR_FOR_FN (cfun), EXIT_BLOCK_PTR_FOR_FN (cfun),
	     new_entry);

  /* Renumber the lexical scoping (non-code) blocks consecutively.  */
  number_blocks (new_decl);

  /* We want to create the BB unconditionally, so that the addition of
     debug stmts doesn't affect BB count, which may in the end cause
     codegen differences.  */
  bb = split_edge (single_succ_edge (ENTRY_BLOCK_PTR_FOR_FN (cfun)));
  while (init_stmts.length ())
    insert_init_stmt (&id, bb, init_stmts.pop ());
  update_clone_info (&id);

  /* Remap the nonlocal_goto_save_area, if any.  */
  if (cfun->nonlocal_goto_save_area)
    {
      struct walk_stmt_info wi;

      memset (&wi, 0, sizeof (wi));
      wi.info = &id;
      walk_tree (&cfun->nonlocal_goto_save_area, remap_gimple_op_r, &wi, NULL);
    }

  /* Clean up.  */
  delete id.decl_map;
  if (id.debug_map)
    delete id.debug_map;
  free_dominance_info (CDI_DOMINATORS);
  free_dominance_info (CDI_POST_DOMINATORS);

  fold_marked_statements (0, id.statements_to_fold);
  delete id.statements_to_fold;
  delete_unreachable_blocks_update_callgraph (&id);
  if (id.dst_node->definition)
    cgraph_edge::rebuild_references ();
  if (loops_state_satisfies_p (LOOPS_NEED_FIXUP))
    {
      calculate_dominance_info (CDI_DOMINATORS);
      fix_loop_structure (NULL);
    }
  update_ssa (TODO_update_ssa);

  /* After partial cloning we need to rescale frequencies, so they are
     within proper range in the cloned function.  */
  if (new_entry)
    {
      struct cgraph_edge *e;
      rebuild_frequencies ();

      new_version_node->count = ENTRY_BLOCK_PTR_FOR_FN (cfun)->count;
      for (e = new_version_node->callees; e; e = e->next_callee)
	{
	  basic_block bb = gimple_bb (e->call_stmt);
	  e->frequency = compute_call_stmt_bb_frequency (current_function_decl,
							 bb);
	  e->count = bb->count;
	}
      for (e = new_version_node->indirect_calls; e; e = e->next_callee)
	{
	  basic_block bb = gimple_bb (e->call_stmt);
	  e->frequency = compute_call_stmt_bb_frequency (current_function_decl,
							 bb);
	  e->count = bb->count;
	}
    }

  free_dominance_info (CDI_DOMINATORS);
  free_dominance_info (CDI_POST_DOMINATORS);

  gcc_assert (!id.debug_stmts.exists ());
  pop_cfun ();
  return;
}

/* EXP is CALL_EXPR present in a GENERIC expression tree.  Try to integrate
   the callee and return the inlined body on success.  */

tree
maybe_inline_call_in_expr (tree exp)
{
  tree fn = get_callee_fndecl (exp);

  /* We can only try to inline "const" functions.  */
  if (fn && TREE_READONLY (fn) && DECL_SAVED_TREE (fn))
    {
      call_expr_arg_iterator iter;
      copy_body_data id;
      tree param, arg, t;
      hash_map<tree, tree> decl_map;

      /* Remap the parameters.  */
      for (param = DECL_ARGUMENTS (fn), arg = first_call_expr_arg (exp, &iter);
	   param;
	   param = DECL_CHAIN (param), arg = next_call_expr_arg (&iter))
	decl_map.put (param, arg);

      memset (&id, 0, sizeof (id));
      id.src_fn = fn;
      id.dst_fn = current_function_decl;
      id.src_cfun = DECL_STRUCT_FUNCTION (fn);
      id.decl_map = &decl_map;

      id.copy_decl = copy_decl_no_change;
      id.transform_call_graph_edges = CB_CGE_DUPLICATE;
      id.transform_new_cfg = false;
      id.transform_return_to_modify = true;
      id.transform_parameter = true;
      id.transform_lang_insert_block = NULL;

      /* Make sure not to unshare trees behind the front-end's back
	 since front-end specific mechanisms may rely on sharing.  */
      id.regimplify = false;
      id.do_not_unshare = true;

      /* We're not inside any EH region.  */
      id.eh_lp_nr = 0;

      t = copy_tree_body (&id);

      /* We can only return something suitable for use in a GENERIC
	 expression tree.  */
      if (TREE_CODE (t) == MODIFY_EXPR)
	return TREE_OPERAND (t, 1);
    }

   return NULL_TREE;
}

/* Duplicate a type, fields and all.  */

tree
build_duplicate_type (tree type)
{
  struct copy_body_data id;

  memset (&id, 0, sizeof (id));
  id.src_fn = current_function_decl;
  id.dst_fn = current_function_decl;
  id.src_cfun = cfun;
  id.decl_map = new hash_map<tree, tree>;
  id.debug_map = NULL;
  id.copy_decl = copy_decl_no_change;

  type = remap_type_1 (type, &id);

  delete id.decl_map;
  if (id.debug_map)
    delete id.debug_map;

  TYPE_CANONICAL (type) = type;

  return type;
}

/* Unshare the entire DECL_SAVED_TREE of FN and return the remapped
   parameters and RESULT_DECL in PARMS and RESULT.  Used by C++ constexpr
   evaluation.  */

tree
copy_fn (tree fn, tree& parms, tree& result)
{
  copy_body_data id;
  tree param;
  hash_map<tree, tree> decl_map;

  tree *p = &parms;
  *p = NULL_TREE;

  memset (&id, 0, sizeof (id));
  id.src_fn = fn;
  id.dst_fn = current_function_decl;
  id.src_cfun = DECL_STRUCT_FUNCTION (fn);
  id.decl_map = &decl_map;

  id.copy_decl = copy_decl_no_change;
  id.transform_call_graph_edges = CB_CGE_DUPLICATE;
  id.transform_new_cfg = false;
  id.transform_return_to_modify = false;
  id.transform_parameter = true;
  id.transform_lang_insert_block = NULL;

  /* Make sure not to unshare trees behind the front-end's back
     since front-end specific mechanisms may rely on sharing.  */
  id.regimplify = false;
  id.do_not_unshare = true;

  /* We're not inside any EH region.  */
  id.eh_lp_nr = 0;

  /* Remap the parameters and result and return them to the caller.  */
  for (param = DECL_ARGUMENTS (fn);
       param;
       param = DECL_CHAIN (param))
    {
      *p = remap_decl (param, &id);
      p = &DECL_CHAIN (*p);
    }

  if (DECL_RESULT (fn))
    result = remap_decl (DECL_RESULT (fn), &id);
  else
    result = NULL_TREE;

  return copy_tree_body (&id);
}<|MERGE_RESOLUTION|>--- conflicted
+++ resolved
@@ -4552,7 +4552,6 @@
   id->src_cfun = DECL_STRUCT_FUNCTION (fn);
   id->call_stmt = stmt;
 
-<<<<<<< HEAD
   {
     /* Handle properties that need to be false in the resulting function, if
        they're false in the src function.  */
@@ -4562,15 +4561,6 @@
     struct function *dst_cfun = DECL_STRUCT_FUNCTION (id->dst_fn);
     dst_cfun->curr_properties &= ~kill_props;
   }
-=======
-  /* If the src function contains an IFN_VA_ARG, then so will the dst
-     function after inlining.  */
-  if ((id->src_cfun->curr_properties & PROP_gimple_lva) == 0)
-    {
-      struct function *dst_cfun = DECL_STRUCT_FUNCTION (id->dst_fn);
-      dst_cfun->curr_properties &= ~PROP_gimple_lva;
-    }
->>>>>>> b5c93b09
 
   gcc_assert (!id->src_cfun->after_inlining);
 
